{
    "root": true,
    "parser": "@typescript-eslint/parser",
    "parserOptions": {
        "warnOnUnsupportedTypeScriptVersion": false,
        "sourceType": "module"
    },
    "env": {
        "browser": false,
        "node": true,
        "es6": true
    },
    "extends": [
        "eslint:recommended",
        "plugin:@typescript-eslint/recommended",
        "plugin:@typescript-eslint/stylistic",
        "plugin:unicorn/recommended"
    ],
    "plugins": [
        "@typescript-eslint",
<<<<<<< HEAD
        "no-null",
        "eslint-plugin-local",
        "simple-import-sort",
        "unicorn"
=======
        "eslint-plugin-local"
>>>>>>> 21b5c962
    ],
    "ignorePatterns": [
        "**/node_modules/**",
        "/built/**",
        "/tests/**",
        "/lib/**",
        "/src/lib/*.generated.d.ts",
        "/scripts/**/*.js",
        "/scripts/**/*.d.*",
        "/internal/**",
        "/coverage/**"
    ],
    "rules": {
        // eslint
        "dot-notation": "error",
        "eqeqeq": "error",
        "no-caller": "error",
        "no-constant-condition": ["error", { "checkLoops": false }],
        "no-eval": "error",
        "no-extra-bind": "error",
        "no-new-func": "error",
        "no-new-wrappers": "error",
        "no-return-await": "error",
        "no-restricted-globals": [
            "error",
            { "name": "setTimeout" },
            { "name": "clearTimeout" },
            { "name": "setInterval" },
            { "name": "clearInterval" },
            { "name": "setImmediate" },
            { "name": "clearImmediate" }
        ],
        "no-template-curly-in-string": "error",
        "no-throw-literal": "error",
        "no-undef-init": "error",
        "no-var": "error",
        "object-shorthand": "error",
        "prefer-const": "error",
        "prefer-object-spread": "error",
        "unicode-bom": ["error", "never"],

        "no-restricted-syntax": [
            "error",
            {
                "selector": "Literal[raw=null]",
                "message": "Avoid using null; use undefined instead."
            },
            {
                "selector": "TSNullKeyword",
                "message": "Avoid using null; use undefined instead."
            }
        ],

        // Enabled in eslint:recommended, but not applicable here
        "no-extra-boolean-cast": "off",
        "no-case-declarations": "off",
        "no-cond-assign": "off",
        "no-control-regex": "off",
        "no-inner-declarations": "off",

        // @typescript-eslint/eslint-plugin
        "@typescript-eslint/naming-convention": [
            "error",
            { "selector": "typeLike", "format": ["PascalCase"], "filter": { "regex": "^(__String|[A-Za-z]+_[A-Za-z]+)$", "match": false } },
            { "selector": "interface", "format": ["PascalCase"], "custom": { "regex": "^I[A-Z]", "match": false }, "filter": { "regex": "^I(Arguments|TextWriter|O([A-Z][a-z]+[A-Za-z]*)?)$", "match": false } },
            { "selector": "variable", "format": ["camelCase", "PascalCase", "UPPER_CASE"], "leadingUnderscore": "allow", "filter": { "regex": "^(_{1,2}filename|_{1,2}dirname|_+|[A-Za-z]+_[A-Za-z]+)$", "match": false } },
            { "selector": "function", "format": ["camelCase", "PascalCase"], "leadingUnderscore": "allow", "filter": { "regex": "^[A-Za-z]+_[A-Za-z]+$", "match": false } },
            { "selector": "parameter", "format": ["camelCase"], "leadingUnderscore": "allow", "filter": { "regex": "^(_+|[A-Za-z]+_[A-Z][a-z]+)$", "match": false } },
            { "selector": "method", "format": ["camelCase", "PascalCase"], "leadingUnderscore": "allow", "filter": { "regex": "^([0-9]+|[A-Za-z]+_[A-Za-z]+)$", "match": false } },
            { "selector": "memberLike", "format": ["camelCase"], "leadingUnderscore": "allow", "filter": { "regex": "^([0-9]+|[A-Za-z]+_[A-Za-z]+)$", "match": false } },
            { "selector": "enumMember", "format": ["camelCase", "PascalCase"], "leadingUnderscore": "allow", "filter": { "regex": "^[A-Za-z]+_[A-Za-z]+$", "match": false } },
            { "selector": "property", "format": null }
        ],

        "@typescript-eslint/unified-signatures": "error",
        "no-unused-expressions": "off",
        "@typescript-eslint/no-unused-expressions": ["error", { "allowTernary": true }],

        // Rules enabled in typescript-eslint configs that are not applicable here
        "@typescript-eslint/ban-ts-comment": "off",
        "@typescript-eslint/class-literal-property-style": "off",
        "@typescript-eslint/consistent-indexed-object-style": "off",
        "@typescript-eslint/no-duplicate-enum-values": "off",
        "@typescript-eslint/no-empty-function": "off",
        "@typescript-eslint/no-namespace": "off",
        "@typescript-eslint/no-non-null-asserted-optional-chain": "off",
        "@typescript-eslint/no-var-requires": "off",
        "@typescript-eslint/no-empty-interface": "off",
        "@typescript-eslint/no-explicit-any": "off",
        "@typescript-eslint/ban-types": [
            "error",
            {
                "extendDefaults": true,
                "types": {
                    // This is theoretically good, but ts-eslint appears to mistake our declaration of Symbol for the global Symbol type.
                    // See: https://github.com/typescript-eslint/typescript-eslint/issues/7306
                    "Symbol": false,
                    "{}": false // {} is a totally useful and valid type.
                }
            }
        ],
        "@typescript-eslint/no-unused-vars": [
            "warn",
            {
                // Ignore: (solely underscores | starting with exactly one underscore)
                "argsIgnorePattern": "^(_+$|_[^_])",
                "varsIgnorePattern": "^(_+$|_[^_])"
            }
        ],

        // Pending https://github.com/typescript-eslint/typescript-eslint/issues/4820
        "@typescript-eslint/prefer-optional-chain": "off",

        // scripts/eslint/rules
        "local/only-arrow-functions": [
            "error",
            {
                "allowNamedFunctions": true,
                "allowDeclarations": true
            }
        ],
        "local/argument-trivia": "error",
        "local/no-in-operator": "error",
        "local/debug-assert": "error",
        "local/no-keywords": "error",
<<<<<<< HEAD
        "local/jsdoc-format": "error",

        // eslint-plugin-unicorn
        // good
        "unicorn/prefer-includes": "error",
        "unicorn/new-for-builtins": "error",
        "unicorn/prefer-logical-operator-over-ternary": "error",
        "unicorn/no-instanceof-array": "error",
        "unicorn/prefer-optional-catch-binding": "error",
        "unicorn/require-array-join-separator": "error",
        "unicorn/throw-new-error": "error",
        "unicorn/no-useless-spread": "error",
        "unicorn/no-useless-fallback-in-spread": "error",
        "unicorn/prefer-modern-math-apis": "error",
        "unicorn/prefer-array-find": "error",
        "unicorn/prefer-array-some": "error",
        "unicorn/prefer-date-now": "error",
        "unicorn/prefer-object-from-entries": "error",
        "unicorn/no-new-buffer": "error",
        "unicorn/prefer-set-has": "error",
        "unicorn/prefer-string-trim-start-end": "error",
        "unicorn/no-zero-fractions": "error",
        "unicorn/prefer-regexp-test": "error",
        "unicorn/number-literal-case": "error",

        // likely yes
        "unicorn/error-message": "off", // https://github.com/sindresorhus/eslint-plugin-unicorn/issues/2265

        // no
        "unicorn/filename-case": "off",
        "unicorn/prevent-abbreviations": "off",
        "unicorn/empty-brace-spaces": "off",
        "unicorn/catch-error-name": "off",
        "unicorn/prefer-module": "off",
        "unicorn/switch-case-braces": "off",
        "unicorn/numeric-separators-style": "off",
        "unicorn/import-style": "off",
        "unicorn/consistent-function-scoping": "off",
        "unicorn/text-encoding-identifier-case": "off",
        "unicorn/no-process-exit": "off",
        "unicorn/prefer-export-from": "off",
        "unicorn/prefer-ternary": "off",
        "unicorn/template-indent": "off",
        "unicorn/no-array-callback-reference": "off",
        "unicorn/no-array-method-this-argument": "off", // false positives
        "unicorn/no-nested-ternary": "off",
        "unicorn/consistent-destructuring": "off", // false positives
        "unicorn/no-hex-escape": "off",
        "unicorn/no-object-as-default-parameter": "off",
        "unicorn/escape-case": "off",
        "unicorn/prefer-type-error": "off",
        "unicorn/no-await-expression-member": "off",
        "unicorn/no-useless-undefined": "off",
        "unicorn/no-negated-condition": "off",
        "unicorn/no-lonely-if": "off",
        "unicorn/prefer-math-trunc": "off", // Treats `1 << 0` as invalid
        "unicorn/no-array-for-each": "off", // false positives
        "unicorn/no-for-loop": "off", // quick fix produces slower `.entries()`
        "unicorn/prefer-at": "off", // perf
        "unicorn/prefer-switch": "off", // quick fix produces non-idiomatic code for this repo
        "unicorn/no-typeof-undefined": "off", // False positive when checking for a global without throwing
        "unicorn/no-null": "off", // if we remove the other plugin
        "unicorn/prefer-number-properties": "off",
        "unicorn/prefer-string-replace-all": "off", // not available in node 14
        "unicorn/no-array-push-push": "off",
        "unicorn/no-new-array": "off", // I like it, but we have a few canonical use cases
        "unicorn/explicit-length-check": "off", // I like it, but it's a lot of changes
        "unicorn/prefer-node-protocol": "off", // I like it, but it's pure style
        "unicorn/prefer-code-point": "off", // I suspect this is correct, but it's a lot of changes in fiddly bits of the code
        "unicorn/no-array-reduce": "off",
        "unicorn/no-useless-switch-case": "off",
        "unicorn/prefer-native-coercion-functions": "off",
        "unicorn/prefer-spread": "off",
        "unicorn/prefer-event-target": "off",
        "unicorn/better-regex": "off", // crashes
        "unicorn/prefer-string-slice": "off", // Probably good, but most are not fixed
        "unicorn/prefer-reflect-apply": "off", // tbh don't understand the difference
        "unicorn/prefer-top-level-await": "off",
        "unicorn/prefer-negative-index": "off",
        "unicorn/no-unreadable-array-destructuring": "off",

        // eslint-plugin-no-null
        "no-null/no-null": "error",

        // eslint-plugin-simple-import-sort
        "simple-import-sort/imports": "error",
        "simple-import-sort/exports": "error"
=======
        "local/jsdoc-format": "error"
>>>>>>> 21b5c962
    },
    "overrides": [
        // By default, the ESLint CLI only looks at .js files. But, it will also look at
        // any files which are referenced in an override config. Most users of typescript-eslint
        // get this behavior by default by extending a recommended typescript-eslint config, which
        // just so happens to override some core ESLint rules. We don't extend from any config, so
        // explicitly reference TS files here so the CLI picks them up.
        //
        // ESLint in VS Code will lint any opened file (so long as it's not eslintignore'd), so
        // that will work regardless of the below.
        //
        // The same applies to mjs files; ESLint appears to not scan those either.
        { "files": ["*.ts", "*.mts", "*.cts", "*.mjs", "*.cjs"] },
        {
            "files": ["*.mjs", "*.mts"],
            "rules": {
                // These globals don't exist outside of CJS files.
                "no-restricted-globals": [
                    "error",
                    { "name": "__filename" },
                    { "name": "__dirname" },
                    { "name": "require" },
                    { "name": "module" },
                    { "name": "exports" }
                ]
            }
        }
    ]
}<|MERGE_RESOLUTION|>--- conflicted
+++ resolved
@@ -18,14 +18,8 @@
     ],
     "plugins": [
         "@typescript-eslint",
-<<<<<<< HEAD
-        "no-null",
         "eslint-plugin-local",
-        "simple-import-sort",
         "unicorn"
-=======
-        "eslint-plugin-local"
->>>>>>> 21b5c962
     ],
     "ignorePatterns": [
         "**/node_modules/**",
@@ -151,7 +145,6 @@
         "local/no-in-operator": "error",
         "local/debug-assert": "error",
         "local/no-keywords": "error",
-<<<<<<< HEAD
         "local/jsdoc-format": "error",
 
         // eslint-plugin-unicorn
@@ -231,17 +224,7 @@
         "unicorn/prefer-reflect-apply": "off", // tbh don't understand the difference
         "unicorn/prefer-top-level-await": "off",
         "unicorn/prefer-negative-index": "off",
-        "unicorn/no-unreadable-array-destructuring": "off",
-
-        // eslint-plugin-no-null
-        "no-null/no-null": "error",
-
-        // eslint-plugin-simple-import-sort
-        "simple-import-sort/imports": "error",
-        "simple-import-sort/exports": "error"
-=======
-        "local/jsdoc-format": "error"
->>>>>>> 21b5c962
+        "unicorn/no-unreadable-array-destructuring": "off"
     },
     "overrides": [
         // By default, the ESLint CLI only looks at .js files. But, it will also look at
