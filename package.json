--- conflicted
+++ resolved
@@ -63,18 +63,11 @@
         "esbuild": "^0.23.0",
         "eslint": "^8.57.0",
         "eslint-formatter-autolinkable-stylish": "^1.3.0",
-<<<<<<< HEAD
-        "eslint-plugin-unicorn": "^54.0.0",
-        "fast-xml-parser": "^4.4.0",
-        "glob": "^10.4.2",
-        "globals": "^13.24.0",
-        "hereby": "^1.8.9",
-=======
+        "eslint-plugin-unicorn": "^55.0.0",
         "fast-xml-parser": "^4.4.1",
         "glob": "^10.4.5",
         "globals": "^15.9.0",
         "hereby": "^1.9.0",
->>>>>>> aafdfe5b
         "jsonc-parser": "^3.3.1",
         "knip": "^5.27.0",
         "minimist": "^1.2.8",
