{
    "name": "typescript",
    "author": "Microsoft Corp.",
    "homepage": "https://www.typescriptlang.org/",
    "version": "5.5.0",
    "license": "Apache-2.0",
    "description": "TypeScript is a language for application scale JavaScript development",
    "keywords": [
        "TypeScript",
        "Microsoft",
        "compiler",
        "language",
        "javascript"
    ],
    "bugs": {
        "url": "https://github.com/Microsoft/TypeScript/issues"
    },
    "repository": {
        "type": "git",
        "url": "https://github.com/Microsoft/TypeScript.git"
    },
    "main": "./lib/typescript.js",
    "typings": "./lib/typescript.d.ts",
    "bin": {
        "tsc": "./bin/tsc",
        "tsserver": "./bin/tsserver"
    },
    "engines": {
        "node": ">=14.17"
    },
    "files": [
        "bin",
        "lib",
        "!lib/enu",
        "LICENSE.txt",
        "README.md",
        "SECURITY.md",
        "ThirdPartyNoticeText.txt",
        "!**/.gitattributes"
    ],
    "devDependencies": {
        "@esfx/canceltoken": "^1.0.0",
        "@octokit/rest": "^20.0.2",
        "@types/chai": "^4.3.12",
        "@types/microsoft__typescript-etw": "^0.1.3",
        "@types/minimist": "^1.2.5",
        "@types/mocha": "^10.0.6",
        "@types/ms": "^0.7.34",
        "@types/node": "latest",
        "@types/source-map-support": "^0.5.10",
        "@types/which": "^3.0.3",
        "@typescript-eslint/eslint-plugin": "^7.1.1",
        "@typescript-eslint/parser": "^7.1.1",
        "@typescript-eslint/utils": "^7.1.1",
        "azure-devops-node-api": "^12.4.0",
        "c8": "^9.1.0",
        "chai": "^4.4.1",
        "chalk": "^4.1.2",
        "chokidar": "^3.6.0",
        "diff": "^5.2.0",
        "dprint": "^0.45.0",
        "esbuild": "^0.20.1",
        "eslint": "^8.57.0",
        "eslint-formatter-autolinkable-stylish": "^1.3.0",
        "eslint-plugin-local": "^4.2.1",
        "eslint-plugin-no-null": "^1.0.2",
<<<<<<< HEAD
        "eslint-plugin-simple-import-sort": "^10.0.0",
        "eslint-plugin-unicorn": "^50.0.1",
        "fast-xml-parser": "^4.3.3",
=======
        "eslint-plugin-simple-import-sort": "^12.0.0",
        "fast-xml-parser": "^4.3.5",
>>>>>>> a9460c8c
        "glob": "^10.3.10",
        "hereby": "^1.8.9",
        "jsonc-parser": "^3.2.1",
        "minimist": "^1.2.8",
        "mocha": "^10.3.0",
        "mocha-fivemat-progress-reporter": "^0.1.0",
        "ms": "^2.1.3",
        "node-fetch": "^3.3.2",
        "playwright": "^1.42.1",
        "source-map-support": "^0.5.21",
        "tslib": "^2.6.2",
        "typescript": "^5.4.2",
        "which": "^3.0.1"
    },
    "overrides": {
        "typescript@*": "$typescript"
    },
    "scripts": {
        "test": "hereby runtests-parallel --light=false",
        "test:eslint-rules": "hereby run-eslint-rules-tests",
        "build": "npm run build:compiler && npm run build:tests",
        "build:compiler": "hereby local",
        "build:tests": "hereby tests",
        "build:tests:notypecheck": "hereby tests --no-typecheck",
        "clean": "hereby clean",
        "gulp": "hereby",
        "lint": "hereby lint",
        "format": "dprint fmt",
        "setup-hooks": "node scripts/link-hooks.mjs"
    },
    "browser": {
        "fs": false,
        "os": false,
        "path": false,
        "crypto": false,
        "buffer": false,
        "@microsoft/typescript-etw": false,
        "source-map-support": false,
        "inspector": false,
        "perf_hooks": false
    },
    "packageManager": "npm@8.19.4",
    "volta": {
        "node": "20.1.0",
        "npm": "8.19.4"
    }
}<|MERGE_RESOLUTION|>--- conflicted
+++ resolved
@@ -64,14 +64,9 @@
         "eslint-formatter-autolinkable-stylish": "^1.3.0",
         "eslint-plugin-local": "^4.2.1",
         "eslint-plugin-no-null": "^1.0.2",
-<<<<<<< HEAD
-        "eslint-plugin-simple-import-sort": "^10.0.0",
+        "eslint-plugin-simple-import-sort": "^12.0.0",
         "eslint-plugin-unicorn": "^50.0.1",
-        "fast-xml-parser": "^4.3.3",
-=======
-        "eslint-plugin-simple-import-sort": "^12.0.0",
         "fast-xml-parser": "^4.3.5",
->>>>>>> a9460c8c
         "glob": "^10.3.10",
         "hereby": "^1.8.9",
         "jsonc-parser": "^3.2.1",
