{
    "name": "typescript",
    "author": "Microsoft Corp.",
    "homepage": "https://www.typescriptlang.org/",
    "version": "3.6.0-beta",
    "license": "Apache-2.0",
    "description": "TypeScript is a language for application scale JavaScript development",
    "keywords": [
        "TypeScript",
        "Microsoft",
        "compiler",
        "language",
        "javascript"
    ],
    "bugs": {
        "url": "https://github.com/Microsoft/TypeScript/issues"
    },
    "repository": {
        "type": "git",
        "url": "https://github.com/Microsoft/TypeScript.git"
    },
    "main": "./lib/typescript.js",
    "typings": "./lib/typescript.d.ts",
    "bin": {
        "tsc": "./bin/tsc",
        "tsserver": "./bin/tsserver"
    },
    "engines": {
        "node": ">=4.2.0"
    },
    "devDependencies": {
        "@octokit/rest": "latest",
        "@types/browserify": "latest",
        "@types/chai": "latest",
        "@types/convert-source-map": "latest",
        "@types/del": "latest",
        "@types/glob": "latest",
        "@types/gulp": "^4.0.5",
        "@types/gulp-concat": "latest",
        "@types/gulp-newer": "latest",
        "@types/gulp-rename": "0.0.33",
        "@types/gulp-sourcemaps": "0.0.32",
        "@types/jake": "latest",
        "@types/merge2": "latest",
        "@types/microsoft__typescript-etw": "latest",
        "@types/minimatch": "latest",
        "@types/minimist": "latest",
        "@types/mkdirp": "latest",
        "@types/mocha": "latest",
        "@types/ms": "latest",
<<<<<<< HEAD
        "@types/node": "^8.10.51",
=======
        "@types/node": "latest",
>>>>>>> decc3cd6
        "@types/node-fetch": "^2.3.4",
        "@types/q": "latest",
        "@types/source-map-support": "latest",
        "@types/through2": "latest",
        "@types/travis-fold": "latest",
        "@types/xml2js": "^0.4.0",
        "azure-devops-node-api": "^8.0.0",
        "browser-resolve": "^1.11.2",
        "browserify": "latest",
        "chai": "latest",
        "chalk": "latest",
        "convert-source-map": "latest",
        "del": "latest",
        "fancy-log": "latest",
        "fs-extra": "^6.0.1",
        "gulp": "^4.0.0",
        "gulp-concat": "latest",
        "gulp-insert": "latest",
        "gulp-newer": "latest",
        "gulp-rename": "latest",
        "gulp-sourcemaps": "latest",
        "istanbul": "latest",
        "merge2": "latest",
        "minimist": "latest",
        "mkdirp": "latest",
        "mocha": "latest",
        "mocha-fivemat-progress-reporter": "latest",
        "ms": "latest",
        "node-fetch": "^2.6.0",
        "plugin-error": "latest",
        "pretty-hrtime": "^1.0.3",
        "prex": "^0.4.3",
        "q": "latest",
        "remove-internal": "^2.9.2",
        "simple-git": "^1.113.0",
        "source-map-support": "latest",
        "through2": "latest",
        "travis-fold": "latest",
        "tslint": "latest",
        "typescript": "next",
        "vinyl": "latest",
        "vinyl-sourcemaps-apply": "latest",
        "xml2js": "^0.4.19"
    },
    "scripts": {
        "pretest": "gulp tests",
        "test": "gulp runtests-parallel --light=false",
        "build": "npm run build:compiler && npm run build:tests",
        "build:compiler": "gulp local",
        "build:tests": "gulp tests",
        "start": "node lib/tsc",
        "clean": "gulp clean",
        "gulp": "gulp",
        "jake": "gulp",
        "lint": "gulp lint",
        "setup-hooks": "node scripts/link-hooks.js",
        "update-costly-tests": "node scripts/costly-tests.js"
    },
    "browser": {
        "fs": false,
        "os": false,
        "path": false,
        "@microsoft/typescript-etw": false
    },
    "dependencies": {}
}<|MERGE_RESOLUTION|>--- conflicted
+++ resolved
@@ -48,11 +48,7 @@
         "@types/mkdirp": "latest",
         "@types/mocha": "latest",
         "@types/ms": "latest",
-<<<<<<< HEAD
-        "@types/node": "^8.10.51",
-=======
         "@types/node": "latest",
->>>>>>> decc3cd6
         "@types/node-fetch": "^2.3.4",
         "@types/q": "latest",
         "@types/source-map-support": "latest",
