{
    "name": "typescript",
    "author": "Microsoft Corp.",
    "homepage": "https://www.typescriptlang.org/",
<<<<<<< HEAD
    "version": "5.8.3",
=======
    "version": "5.9.3",
>>>>>>> c63de15a
    "license": "Apache-2.0",
    "description": "TypeScript is a language for application scale JavaScript development",
    "keywords": [
        "TypeScript",
        "Microsoft",
        "compiler",
        "language",
        "javascript"
    ],
    "bugs": {
        "url": "https://github.com/microsoft/TypeScript/issues"
    },
    "repository": {
        "type": "git",
        "url": "https://github.com/microsoft/TypeScript.git"
    },
    "main": "./lib/typescript.js",
    "typings": "./lib/typescript.d.ts",
    "bin": {
        "tsc": "./bin/tsc",
        "tsserver": "./bin/tsserver"
    },
    "engines": {
        "node": ">=14.17"
    },
    "files": [
        "bin",
        "lib",
        "!lib/enu",
        "LICENSE.txt",
        "README.md",
        "SECURITY.md",
        "ThirdPartyNoticeText.txt",
        "!**/.gitattributes"
    ],
    "devDependencies": {
        "@dprint/formatter": "^0.4.1",
        "@dprint/typescript": "0.93.4",
        "@esfx/canceltoken": "^1.0.0",
        "@eslint/js": "^9.20.0",
        "@octokit/rest": "^21.1.1",
        "@types/chai": "^4.3.20",
        "@types/diff": "^7.0.1",
        "@types/minimist": "^1.2.5",
        "@types/mocha": "^10.0.10",
        "@types/ms": "^0.7.34",
        "@types/node": "latest",
        "@types/source-map-support": "^0.5.10",
        "@types/which": "^3.0.4",
        "@typescript-eslint/rule-tester": "^8.24.1",
        "@typescript-eslint/type-utils": "^8.24.1",
        "@typescript-eslint/utils": "^8.24.1",
        "azure-devops-node-api": "^14.1.0",
        "c8": "^10.1.3",
        "chai": "^4.5.0",
        "chokidar": "^4.0.3",
        "diff": "^7.0.0",
        "dprint": "^0.49.0",
        "esbuild": "^0.25.0",
        "eslint": "^9.20.1",
        "eslint-formatter-autolinkable-stylish": "^1.4.0",
        "eslint-plugin-regexp": "^2.7.0",
        "fast-xml-parser": "^4.5.2",
        "glob": "^10.4.5",
        "globals": "^15.15.0",
        "hereby": "^1.10.0",
        "jsonc-parser": "^3.3.1",
        "knip": "^5.44.4",
        "minimist": "^1.2.8",
        "mocha": "^10.8.2",
        "mocha-fivemat-progress-reporter": "^0.1.0",
        "monocart-coverage-reports": "^2.12.1",
        "ms": "^2.1.3",
        "picocolors": "^1.1.1",
        "playwright": "^1.50.1",
        "source-map-support": "^0.5.21",
        "tslib": "^2.8.1",
        "typescript": "^5.7.3",
        "typescript-eslint": "^8.24.1",
        "which": "^3.0.1"
    },
    "overrides": {
        "typescript@*": "$typescript"
    },
    "scripts": {
        "test": "hereby runtests-parallel --light=false",
        "test:eslint-rules": "hereby run-eslint-rules-tests",
        "build": "npm run build:compiler && npm run build:tests",
        "build:compiler": "hereby local",
        "build:tests": "hereby tests",
        "build:tests:notypecheck": "hereby tests --no-typecheck",
        "clean": "hereby clean",
        "gulp": "hereby",
        "lint": "hereby lint",
        "knip": "hereby knip",
        "format": "dprint fmt",
        "setup-hooks": "node scripts/link-hooks.mjs"
    },
    "browser": {
        "fs": false,
        "os": false,
        "path": false,
        "crypto": false,
        "buffer": false,
        "source-map-support": false,
        "inspector": false,
        "perf_hooks": false
    },
    "packageManager": "npm@8.19.4",
    "volta": {
        "node": "20.1.0",
        "npm": "8.19.4"
    }
}<|MERGE_RESOLUTION|>--- conflicted
+++ resolved
@@ -2,11 +2,7 @@
     "name": "typescript",
     "author": "Microsoft Corp.",
     "homepage": "https://www.typescriptlang.org/",
-<<<<<<< HEAD
-    "version": "5.8.3",
-=======
     "version": "5.9.3",
->>>>>>> c63de15a
     "license": "Apache-2.0",
     "description": "TypeScript is a language for application scale JavaScript development",
     "keywords": [
