{
    "name": "typescript",
    "author": "Microsoft Corp.",
    "homepage": "https://www.typescriptlang.org/",
    "version": "5.9.0",
    "license": "Apache-2.0",
    "description": "TypeScript is a language for application scale JavaScript development",
    "keywords": [
        "TypeScript",
        "Microsoft",
        "compiler",
        "language",
        "javascript"
    ],
    "bugs": {
        "url": "https://github.com/microsoft/TypeScript/issues"
    },
    "repository": {
        "type": "git",
        "url": "https://github.com/microsoft/TypeScript.git"
    },
    "main": "./lib/typescript.js",
    "typings": "./lib/typescript.d.ts",
    "bin": {
        "tsc": "./bin/tsc",
        "tsserver": "./bin/tsserver"
    },
    "engines": {
        "node": ">=14.17"
    },
    "files": [
        "bin",
        "lib",
        "!lib/enu",
        "LICENSE.txt",
        "README.md",
        "SECURITY.md",
        "ThirdPartyNoticeText.txt",
        "!**/.gitattributes"
    ],
    "devDependencies": {
        "@dprint/formatter": "^0.4.1",
        "@dprint/typescript": "0.93.4",
        "@esfx/canceltoken": "^1.0.0",
        "@eslint/js": "^9.20.0",
        "@octokit/rest": "^21.1.1",
        "@types/chai": "^4.3.20",
        "@types/diff": "^7.0.1",
        "@types/minimist": "^1.2.5",
        "@types/mocha": "^10.0.10",
        "@types/ms": "^0.7.34",
        "@types/node": "latest",
        "@types/source-map-support": "^0.5.10",
        "@types/which": "^3.0.4",
        "@typescript-eslint/rule-tester": "^8.24.1",
        "@typescript-eslint/type-utils": "^8.24.1",
        "@typescript-eslint/utils": "^8.24.1",
        "azure-devops-node-api": "^14.1.0",
        "c8": "^10.1.3",
        "chai": "^4.5.0",
        "chokidar": "^4.0.3",
        "diff": "^7.0.0",
        "dprint": "^0.49.0",
        "esbuild": "^0.25.0",
        "eslint": "^9.20.1",
        "eslint-formatter-autolinkable-stylish": "^1.4.0",
<<<<<<< HEAD
        "eslint-plugin-regexp": "^2.6.0",
        "eslint-plugin-unicorn": "^55.0.0",
        "fast-xml-parser": "^4.4.1",
=======
        "eslint-plugin-regexp": "^2.7.0",
        "fast-xml-parser": "^4.5.2",
>>>>>>> 7205eda4
        "glob": "^10.4.5",
        "globals": "^15.15.0",
        "hereby": "^1.10.0",
        "jsonc-parser": "^3.3.1",
        "knip": "^5.44.4",
        "minimist": "^1.2.8",
        "mocha": "^10.8.2",
        "mocha-fivemat-progress-reporter": "^0.1.0",
        "monocart-coverage-reports": "^2.12.1",
        "ms": "^2.1.3",
        "picocolors": "^1.1.1",
        "playwright": "^1.50.1",
        "source-map-support": "^0.5.21",
        "tslib": "^2.8.1",
        "typescript": "^5.7.3",
        "typescript-eslint": "^8.24.1",
        "which": "^3.0.1"
    },
    "overrides": {
        "typescript@*": "$typescript"
    },
    "scripts": {
        "test": "hereby runtests-parallel --light=false",
        "test:eslint-rules": "hereby run-eslint-rules-tests",
        "build": "npm run build:compiler && npm run build:tests",
        "build:compiler": "hereby local",
        "build:tests": "hereby tests",
        "build:tests:notypecheck": "hereby tests --no-typecheck",
        "clean": "hereby clean",
        "gulp": "hereby",
        "lint": "hereby lint",
        "knip": "hereby knip",
        "format": "dprint fmt",
        "setup-hooks": "node scripts/link-hooks.mjs"
    },
    "browser": {
        "fs": false,
        "os": false,
        "path": false,
        "crypto": false,
        "buffer": false,
        "source-map-support": false,
        "inspector": false,
        "perf_hooks": false
    },
    "packageManager": "npm@8.19.4",
    "volta": {
        "node": "20.1.0",
        "npm": "8.19.4"
    }
}<|MERGE_RESOLUTION|>--- conflicted
+++ resolved
@@ -64,14 +64,9 @@
         "esbuild": "^0.25.0",
         "eslint": "^9.20.1",
         "eslint-formatter-autolinkable-stylish": "^1.4.0",
-<<<<<<< HEAD
-        "eslint-plugin-regexp": "^2.6.0",
-        "eslint-plugin-unicorn": "^55.0.0",
-        "fast-xml-parser": "^4.4.1",
-=======
         "eslint-plugin-regexp": "^2.7.0",
+        "eslint-plugin-unicorn": "^58.0.0",
         "fast-xml-parser": "^4.5.2",
->>>>>>> 7205eda4
         "glob": "^10.4.5",
         "globals": "^15.15.0",
         "hereby": "^1.10.0",
