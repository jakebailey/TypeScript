--- conflicted
+++ resolved
@@ -62,15 +62,10 @@
         "diff": "^5.2.0",
         "dprint": "^0.47.2",
         "esbuild": "^0.23.0",
-<<<<<<< HEAD
-        "eslint": "^8.57.0",
-        "eslint-formatter-autolinkable-stylish": "^1.3.0",
-        "eslint-plugin-unicorn": "^55.0.0",
-=======
         "eslint": "^9.9.0",
         "eslint-formatter-autolinkable-stylish": "^1.4.0",
         "eslint-plugin-regexp": "^2.6.0",
->>>>>>> 195203e9
+        "eslint-plugin-unicorn": "^55.0.0",
         "fast-xml-parser": "^4.4.1",
         "glob": "^10.4.5",
         "globals": "^15.9.0",
