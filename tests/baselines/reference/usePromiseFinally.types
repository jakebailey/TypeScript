--- conflicted
+++ resolved
@@ -1,35 +1,27 @@
-//// [tests/cases/conformance/es2018/usePromiseFinally.ts] ////
-
-=== usePromiseFinally.ts ===
-let promise1 = new Promise(function(resolve, reject) {})
->promise1 : Promise<unknown>
->         : ^^^^^^^^^^^^^^^^
->new Promise(function(resolve, reject) {})                .finally(function() {}) : Promise<unknown>
-<<<<<<< HEAD
->new Promise(function(resolve, reject) {})                .finally : (onfinally?: (() => void) | null | undefined) => Promise<unknown>
-=======
->                                                                                 : ^^^^^^^^^^^^^^^^
->new Promise(function(resolve, reject) {})                .finally : (onfinally?: () => void) => Promise<unknown>
->                                                                  : ^^^^^^^^^^^^^^^^^^^^^^^^^^^^^^^^^^^^^^^^^^^^
->>>>>>> 12402f26
->new Promise(function(resolve, reject) {}) : Promise<unknown>
->                                          : ^^^^^^^^^^^^^^^^
->Promise : PromiseConstructor
->        : ^^^^^^^^^^^^^^^^^^
->function(resolve, reject) {} : (resolve: (value: unknown) => void, reject: (reason?: any) => void) => void
->                             : ^^^^^^^^^^^^^^^^^^^^^^^^^^^^^^^^^^^^^^^^^^^^^^^^^^^^^^^^^^^^^^^^^^^^^^^^^^^
->resolve : (value: unknown) => void
->        : ^^^^^^^^^^^^^^^^^^^^^^^^
->reject : (reason?: any) => void
->       : ^^^^^^^^^^^^^^^^^^^^^^
-
-                .finally(function() {});
-<<<<<<< HEAD
->finally : (onfinally?: (() => void) | null | undefined) => Promise<unknown>
-=======
->finally : (onfinally?: () => void) => Promise<unknown>
->        : ^^^^^^^^^^^^^^^^^^^^^^^^^^^^^^^^^^^^^^^^^^^^
->>>>>>> 12402f26
->function() {} : () => void
->              : ^^^^^^^^^^
-
+//// [tests/cases/conformance/es2018/usePromiseFinally.ts] ////
+
+=== usePromiseFinally.ts ===
+let promise1 = new Promise(function(resolve, reject) {})
+>promise1 : Promise<unknown>
+>         : ^^^^^^^^^^^^^^^^
+>new Promise(function(resolve, reject) {})                .finally(function() {}) : Promise<unknown>
+>                                                                                 : ^^^^^^^^^^^^^^^^
+>new Promise(function(resolve, reject) {})                .finally : (onfinally?: (() => void) | null | undefined) => Promise<unknown>
+>                                                                  : ^^^^^^^^^^^^^^^^^^^^^^^^^^^^^^^^^^^^^^^^^^^^^^^^^^^^^^^^^^^^^^^^^
+>new Promise(function(resolve, reject) {}) : Promise<unknown>
+>                                          : ^^^^^^^^^^^^^^^^
+>Promise : PromiseConstructor
+>        : ^^^^^^^^^^^^^^^^^^
+>function(resolve, reject) {} : (resolve: (value: unknown) => void, reject: (reason?: any) => void) => void
+>                             : ^^^^^^^^^^^^^^^^^^^^^^^^^^^^^^^^^^^^^^^^^^^^^^^^^^^^^^^^^^^^^^^^^^^^^^^^^^^
+>resolve : (value: unknown) => void
+>        : ^^^^^^^^^^^^^^^^^^^^^^^^
+>reject : (reason?: any) => void
+>       : ^^^^^^^^^^^^^^^^^^^^^^
+
+                .finally(function() {});
+>finally : (onfinally?: (() => void) | null | undefined) => Promise<unknown>
+>        : ^^^^^^^^^^^^^^^^^^^^^^^^^^^^^^^^^^^^^^^^^^^^^^^^^^^^^^^^^^^^^^^^^
+>function() {} : () => void
+>              : ^^^^^^^^^^
+