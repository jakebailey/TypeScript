--- conflicted
+++ resolved
@@ -1,59 +1,40 @@
-//// [tests/cases/conformance/salsa/topLevelThisAssignment.ts] ////
-
-=== a.js ===
-this.a = 10;
->this.a = 10 : 10
-<<<<<<< HEAD
->this.a : number | undefined
->this : typeof globalThis
->a : number | undefined
-=======
->            : ^^
->this.a : number
->       : ^^^^^^
->this : typeof globalThis
->     : ^^^^^^^^^^^^^^^^^
->a : number
->  : ^^^^^^
->>>>>>> 12402f26
->10 : 10
->   : ^^
-
-this.a;
->this.a : number
->       : ^^^^^^
->this : typeof globalThis
->     : ^^^^^^^^^^^^^^^^^
->a : number
->  : ^^^^^^
-
-a;
-<<<<<<< HEAD
->a : number | undefined
-
-=== b.js ===
-this.a;
->this.a : number | undefined
->this : typeof globalThis
->a : number | undefined
-
-a;
->a : number | undefined
-=======
->a : number
->  : ^^^^^^
-
-=== b.js ===
-this.a;
->this.a : number
->       : ^^^^^^
->this : typeof globalThis
->     : ^^^^^^^^^^^^^^^^^
->a : number
->  : ^^^^^^
-
-a;
->a : number
->  : ^^^^^^
->>>>>>> 12402f26
-
+//// [tests/cases/conformance/salsa/topLevelThisAssignment.ts] ////
+
+=== a.js ===
+this.a = 10;
+>this.a = 10 : 10
+>            : ^^
+>this.a : number | undefined
+>       : ^^^^^^^^^^^^^^^^^^
+>this : typeof globalThis
+>     : ^^^^^^^^^^^^^^^^^
+>a : number | undefined
+>  : ^^^^^^^^^^^^^^^^^^
+>10 : 10
+>   : ^^
+
+this.a;
+>this.a : number
+>       : ^^^^^^
+>this : typeof globalThis
+>     : ^^^^^^^^^^^^^^^^^
+>a : number
+>  : ^^^^^^
+
+a;
+>a : number | undefined
+>  : ^^^^^^^^^^^^^^^^^^
+
+=== b.js ===
+this.a;
+>this.a : number | undefined
+>       : ^^^^^^^^^^^^^^^^^^
+>this : typeof globalThis
+>     : ^^^^^^^^^^^^^^^^^
+>a : number | undefined
+>  : ^^^^^^^^^^^^^^^^^^
+
+a;
+>a : number | undefined
+>  : ^^^^^^^^^^^^^^^^^^
+