//// [tests/cases/conformance/es6/yieldExpressions/generatorTypeCheck62.ts] ////

=== generatorTypeCheck62.ts ===
export interface StrategicState {
    lastStrategyApplied?: string;
<<<<<<< HEAD
>lastStrategyApplied : string | undefined
=======
>lastStrategyApplied : string
>                    : ^^^^^^
>>>>>>> 12402f26
}

export function strategy<T extends StrategicState>(stratName: string, gen: (a: T) => IterableIterator<T | undefined>): (a: T) => IterableIterator<T | undefined> {
>strategy : <T extends StrategicState>(stratName: string, gen: (a: T) => IterableIterator<T | undefined>) => (a: T) => IterableIterator<T | undefined>
>         : ^ ^^^^^^^^^^^^^^^^^^^^^^^^^^^^^^^^^^^^      ^^^^^^^                                         ^^^^^                                         
>stratName : string
>          : ^^^^^^
>gen : (a: T) => IterableIterator<T | undefined>
>    : ^^^^ ^^^^^                               
>a : T
>  : ^
>a : T
>  : ^

    return function*(state) {
<<<<<<< HEAD
>function*(state) {        for (const next of gen(state)) {            if (next) {                next.lastStrategyApplied = stratName;            }            yield next;        }    } : (state: T) => Generator<T | undefined, void, undefined>
=======
>function*(state) {        for (const next of gen(state)) {            if (next) {                next.lastStrategyApplied = stratName;            }            yield next;        }    } : (state: T) => Generator<T, void, undefined>
>                                                                                                                                                                                         : ^^^^^^^^^^^^^^^^^^^^^^^^^^^^^^^^^^^^^^^^^^^
>>>>>>> 12402f26
>state : T
>      : ^

        for (const next of gen(state)) {
<<<<<<< HEAD
>next : T | undefined
>gen(state) : IterableIterator<T | undefined>
>gen : (a: T) => IterableIterator<T | undefined>
=======
>next : T
>     : ^
>gen(state) : IterableIterator<T>
>           : ^^^^^^^^^^^^^^^^^^^
>gen : (a: T) => IterableIterator<T>
>    : ^^^^^^^^^^^^^^^^^^^^^^^^^^^^^
>>>>>>> 12402f26
>state : T
>      : ^

            if (next) {
<<<<<<< HEAD
>next : T | undefined

                next.lastStrategyApplied = stratName;
>next.lastStrategyApplied = stratName : string
>next.lastStrategyApplied : string | undefined
>next : T
>lastStrategyApplied : string | undefined
=======
>next : T
>     : ^

                next.lastStrategyApplied = stratName;
>next.lastStrategyApplied = stratName : string
>                                     : ^^^^^^
>next.lastStrategyApplied : string
>                         : ^^^^^^
>next : T
>     : ^
>lastStrategyApplied : string
>                    : ^^^^^^
>>>>>>> 12402f26
>stratName : string
>          : ^^^^^^
            }
            yield next;
>yield next : undefined
<<<<<<< HEAD
>next : T | undefined
=======
>           : ^^^^^^^^^
>next : T
>     : ^
>>>>>>> 12402f26
        }
    }
}

export interface Strategy<T> {
    (a: T): IterableIterator<T | undefined>;
>a : T
>  : ^
}

export interface State extends StrategicState {
    foo: number;
>foo : number
>    : ^^^^^^
}

export const Nothing1: Strategy<State> = strategy("Nothing", function*(state: State) {
>Nothing1 : Strategy<State>
<<<<<<< HEAD
>strategy("Nothing", function*(state: State) {    return state;}) : (a: State) => IterableIterator<State | undefined>
>strategy : <T extends StrategicState>(stratName: string, gen: (a: T) => IterableIterator<T | undefined>) => (a: T) => IterableIterator<T | undefined>
=======
>         : ^^^^^^^^^^^^^^^
>strategy("Nothing", function*(state: State) {    return state;}) : (a: State) => IterableIterator<State>
>                                                                 : ^^^^^^^^^^^^^^^^^^^^^^^^^^^^^^^^^^^^^
>strategy : <T extends StrategicState>(stratName: string, gen: (a: T) => IterableIterator<T>) => (a: T) => IterableIterator<T>
>         : ^^^^^^^^^^^^^^^^^^^^^^^^^^^^^^^^^^^^^^^^^^^^^^^^^^^^^^^^^^^^^^^^^^^^^^^^^^^^^^^^^^^^^^^^^^^^^^^^^^^^^^^^^^^^^^^^^^
>>>>>>> 12402f26
>"Nothing" : "Nothing"
>          : ^^^^^^^^^
>function*(state: State) {    return state;} : (state: State) => Generator<never, State, undefined>
>                                            : ^^^^^^^^     ^^^^^^^^^^^^^^^^^^^^^^^^^^^^^^^^^^^^^^^
>state : State
>      : ^^^^^

    return state;
>state : State
>      : ^^^^^

});

export const Nothing2: Strategy<State> = strategy("Nothing", function*(state: State) {
>Nothing2 : Strategy<State>
<<<<<<< HEAD
>strategy("Nothing", function*(state: State) {    yield state;}) : (a: State) => IterableIterator<State | undefined>
>strategy : <T extends StrategicState>(stratName: string, gen: (a: T) => IterableIterator<T | undefined>) => (a: T) => IterableIterator<T | undefined>
=======
>         : ^^^^^^^^^^^^^^^
>strategy("Nothing", function*(state: State) {    yield state;}) : (a: State) => IterableIterator<State>
>                                                                : ^^^^^^^^^^^^^^^^^^^^^^^^^^^^^^^^^^^^^
>strategy : <T extends StrategicState>(stratName: string, gen: (a: T) => IterableIterator<T>) => (a: T) => IterableIterator<T>
>         : ^^^^^^^^^^^^^^^^^^^^^^^^^^^^^^^^^^^^^^^^^^^^^^^^^^^^^^^^^^^^^^^^^^^^^^^^^^^^^^^^^^^^^^^^^^^^^^^^^^^^^^^^^^^^^^^^^^
>>>>>>> 12402f26
>"Nothing" : "Nothing"
>          : ^^^^^^^^^
>function*(state: State) {    yield state;} : (state: State) => Generator<State, void, undefined>
>                                           : ^^^^^^^^     ^^^^^^^^^^^^^^^^^^^^^^^^^^^^^^^^^^^^^^
>state : State
>      : ^^^^^

    yield state;
>yield state : undefined
>            : ^^^^^^^^^
>state : State
>      : ^^^^^

});

export const Nothing3: Strategy<State> = strategy("Nothing", function* (state: State) {
>Nothing3 : Strategy<State>
<<<<<<< HEAD
>strategy("Nothing", function* (state: State) {    yield ;    return state;}) : (a: State) => IterableIterator<State | undefined>
>strategy : <T extends StrategicState>(stratName: string, gen: (a: T) => IterableIterator<T | undefined>) => (a: T) => IterableIterator<T | undefined>
>"Nothing" : "Nothing"
>function* (state: State) {    yield ;    return state;} : (state: State) => Generator<undefined, State, undefined>
=======
>         : ^^^^^^^^^^^^^^^
>strategy("Nothing", function* (state: State) {    yield ;    return state;}) : (a: any) => IterableIterator<any>
>                                                                             : ^^^^^^^^^^^^^^^^^^^^^^^^^^^^^^^^^
>strategy : <T extends StrategicState>(stratName: string, gen: (a: T) => IterableIterator<T>) => (a: T) => IterableIterator<T>
>         : ^^^^^^^^^^^^^^^^^^^^^^^^^^^^^^^^^^^^^^^^^^^^^^^^^^^^^^^^^^^^^^^^^^^^^^^^^^^^^^^^^^^^^^^^^^^^^^^^^^^^^^^^^^^^^^^^^^
>"Nothing" : "Nothing"
>          : ^^^^^^^^^
>function* (state: State) {    yield ;    return state;} : (state: State) => Generator<any, State, undefined>
>                                                        : ^^^^^^^^     ^^^^^^^^^^^^^^^^^^^^^^^^^^^^^^^^^^^^^
>>>>>>> 12402f26
>state : State
>      : ^^^^^

    yield ;
>yield : undefined
>      : ^^^^^^^^^

    return state;
>state : State
>      : ^^^^^

});
 
<|MERGE_RESOLUTION|>--- conflicted
+++ resolved
@@ -1,185 +1,140 @@
-//// [tests/cases/conformance/es6/yieldExpressions/generatorTypeCheck62.ts] ////
-
-=== generatorTypeCheck62.ts ===
-export interface StrategicState {
-    lastStrategyApplied?: string;
-<<<<<<< HEAD
->lastStrategyApplied : string | undefined
-=======
->lastStrategyApplied : string
->                    : ^^^^^^
->>>>>>> 12402f26
-}
-
-export function strategy<T extends StrategicState>(stratName: string, gen: (a: T) => IterableIterator<T | undefined>): (a: T) => IterableIterator<T | undefined> {
->strategy : <T extends StrategicState>(stratName: string, gen: (a: T) => IterableIterator<T | undefined>) => (a: T) => IterableIterator<T | undefined>
->         : ^ ^^^^^^^^^^^^^^^^^^^^^^^^^^^^^^^^^^^^      ^^^^^^^                                         ^^^^^                                         
->stratName : string
->          : ^^^^^^
->gen : (a: T) => IterableIterator<T | undefined>
->    : ^^^^ ^^^^^                               
->a : T
->  : ^
->a : T
->  : ^
-
-    return function*(state) {
-<<<<<<< HEAD
->function*(state) {        for (const next of gen(state)) {            if (next) {                next.lastStrategyApplied = stratName;            }            yield next;        }    } : (state: T) => Generator<T | undefined, void, undefined>
-=======
->function*(state) {        for (const next of gen(state)) {            if (next) {                next.lastStrategyApplied = stratName;            }            yield next;        }    } : (state: T) => Generator<T, void, undefined>
->                                                                                                                                                                                         : ^^^^^^^^^^^^^^^^^^^^^^^^^^^^^^^^^^^^^^^^^^^
->>>>>>> 12402f26
->state : T
->      : ^
-
-        for (const next of gen(state)) {
-<<<<<<< HEAD
->next : T | undefined
->gen(state) : IterableIterator<T | undefined>
->gen : (a: T) => IterableIterator<T | undefined>
-=======
->next : T
->     : ^
->gen(state) : IterableIterator<T>
->           : ^^^^^^^^^^^^^^^^^^^
->gen : (a: T) => IterableIterator<T>
->    : ^^^^^^^^^^^^^^^^^^^^^^^^^^^^^
->>>>>>> 12402f26
->state : T
->      : ^
-
-            if (next) {
-<<<<<<< HEAD
->next : T | undefined
-
-                next.lastStrategyApplied = stratName;
->next.lastStrategyApplied = stratName : string
->next.lastStrategyApplied : string | undefined
->next : T
->lastStrategyApplied : string | undefined
-=======
->next : T
->     : ^
-
-                next.lastStrategyApplied = stratName;
->next.lastStrategyApplied = stratName : string
->                                     : ^^^^^^
->next.lastStrategyApplied : string
->                         : ^^^^^^
->next : T
->     : ^
->lastStrategyApplied : string
->                    : ^^^^^^
->>>>>>> 12402f26
->stratName : string
->          : ^^^^^^
-            }
-            yield next;
->yield next : undefined
-<<<<<<< HEAD
->next : T | undefined
-=======
->           : ^^^^^^^^^
->next : T
->     : ^
->>>>>>> 12402f26
-        }
-    }
-}
-
-export interface Strategy<T> {
-    (a: T): IterableIterator<T | undefined>;
->a : T
->  : ^
-}
-
-export interface State extends StrategicState {
-    foo: number;
->foo : number
->    : ^^^^^^
-}
-
-export const Nothing1: Strategy<State> = strategy("Nothing", function*(state: State) {
->Nothing1 : Strategy<State>
-<<<<<<< HEAD
->strategy("Nothing", function*(state: State) {    return state;}) : (a: State) => IterableIterator<State | undefined>
->strategy : <T extends StrategicState>(stratName: string, gen: (a: T) => IterableIterator<T | undefined>) => (a: T) => IterableIterator<T | undefined>
-=======
->         : ^^^^^^^^^^^^^^^
->strategy("Nothing", function*(state: State) {    return state;}) : (a: State) => IterableIterator<State>
->                                                                 : ^^^^^^^^^^^^^^^^^^^^^^^^^^^^^^^^^^^^^
->strategy : <T extends StrategicState>(stratName: string, gen: (a: T) => IterableIterator<T>) => (a: T) => IterableIterator<T>
->         : ^^^^^^^^^^^^^^^^^^^^^^^^^^^^^^^^^^^^^^^^^^^^^^^^^^^^^^^^^^^^^^^^^^^^^^^^^^^^^^^^^^^^^^^^^^^^^^^^^^^^^^^^^^^^^^^^^^
->>>>>>> 12402f26
->"Nothing" : "Nothing"
->          : ^^^^^^^^^
->function*(state: State) {    return state;} : (state: State) => Generator<never, State, undefined>
->                                            : ^^^^^^^^     ^^^^^^^^^^^^^^^^^^^^^^^^^^^^^^^^^^^^^^^
->state : State
->      : ^^^^^
-
-    return state;
->state : State
->      : ^^^^^
-
-});
-
-export const Nothing2: Strategy<State> = strategy("Nothing", function*(state: State) {
->Nothing2 : Strategy<State>
-<<<<<<< HEAD
->strategy("Nothing", function*(state: State) {    yield state;}) : (a: State) => IterableIterator<State | undefined>
->strategy : <T extends StrategicState>(stratName: string, gen: (a: T) => IterableIterator<T | undefined>) => (a: T) => IterableIterator<T | undefined>
-=======
->         : ^^^^^^^^^^^^^^^
->strategy("Nothing", function*(state: State) {    yield state;}) : (a: State) => IterableIterator<State>
->                                                                : ^^^^^^^^^^^^^^^^^^^^^^^^^^^^^^^^^^^^^
->strategy : <T extends StrategicState>(stratName: string, gen: (a: T) => IterableIterator<T>) => (a: T) => IterableIterator<T>
->         : ^^^^^^^^^^^^^^^^^^^^^^^^^^^^^^^^^^^^^^^^^^^^^^^^^^^^^^^^^^^^^^^^^^^^^^^^^^^^^^^^^^^^^^^^^^^^^^^^^^^^^^^^^^^^^^^^^^
->>>>>>> 12402f26
->"Nothing" : "Nothing"
->          : ^^^^^^^^^
->function*(state: State) {    yield state;} : (state: State) => Generator<State, void, undefined>
->                                           : ^^^^^^^^     ^^^^^^^^^^^^^^^^^^^^^^^^^^^^^^^^^^^^^^
->state : State
->      : ^^^^^
-
-    yield state;
->yield state : undefined
->            : ^^^^^^^^^
->state : State
->      : ^^^^^
-
-});
-
-export const Nothing3: Strategy<State> = strategy("Nothing", function* (state: State) {
->Nothing3 : Strategy<State>
-<<<<<<< HEAD
->strategy("Nothing", function* (state: State) {    yield ;    return state;}) : (a: State) => IterableIterator<State | undefined>
->strategy : <T extends StrategicState>(stratName: string, gen: (a: T) => IterableIterator<T | undefined>) => (a: T) => IterableIterator<T | undefined>
->"Nothing" : "Nothing"
->function* (state: State) {    yield ;    return state;} : (state: State) => Generator<undefined, State, undefined>
-=======
->         : ^^^^^^^^^^^^^^^
->strategy("Nothing", function* (state: State) {    yield ;    return state;}) : (a: any) => IterableIterator<any>
->                                                                             : ^^^^^^^^^^^^^^^^^^^^^^^^^^^^^^^^^
->strategy : <T extends StrategicState>(stratName: string, gen: (a: T) => IterableIterator<T>) => (a: T) => IterableIterator<T>
->         : ^^^^^^^^^^^^^^^^^^^^^^^^^^^^^^^^^^^^^^^^^^^^^^^^^^^^^^^^^^^^^^^^^^^^^^^^^^^^^^^^^^^^^^^^^^^^^^^^^^^^^^^^^^^^^^^^^^
->"Nothing" : "Nothing"
->          : ^^^^^^^^^
->function* (state: State) {    yield ;    return state;} : (state: State) => Generator<any, State, undefined>
->                                                        : ^^^^^^^^     ^^^^^^^^^^^^^^^^^^^^^^^^^^^^^^^^^^^^^
->>>>>>> 12402f26
->state : State
->      : ^^^^^
-
-    yield ;
->yield : undefined
->      : ^^^^^^^^^
-
-    return state;
->state : State
->      : ^^^^^
-
-});
- 
+//// [tests/cases/conformance/es6/yieldExpressions/generatorTypeCheck62.ts] ////
+
+=== generatorTypeCheck62.ts ===
+export interface StrategicState {
+    lastStrategyApplied?: string;
+>lastStrategyApplied : string | undefined
+>                    : ^^^^^^^^^^^^^^^^^^
+}
+
+export function strategy<T extends StrategicState>(stratName: string, gen: (a: T) => IterableIterator<T | undefined>): (a: T) => IterableIterator<T | undefined> {
+>strategy : <T extends StrategicState>(stratName: string, gen: (a: T) => IterableIterator<T | undefined>) => (a: T) => IterableIterator<T | undefined>
+>         : ^ ^^^^^^^^^^^^^^^^^^^^^^^^^^^^^^^^^^^^      ^^^^^^^                                         ^^^^^                                         
+>stratName : string
+>          : ^^^^^^
+>gen : (a: T) => IterableIterator<T | undefined>
+>    : ^^^^ ^^^^^                               
+>a : T
+>  : ^
+>a : T
+>  : ^
+
+    return function*(state) {
+>function*(state) {        for (const next of gen(state)) {            if (next) {                next.lastStrategyApplied = stratName;            }            yield next;        }    } : (state: T) => Generator<T | undefined, void, undefined>
+>                                                                                                                                                                                         : ^^^^^^^^^^^^^^^^^^^^^^^^^^^^^^^^^^^^^^^^^^^^^^^^^^^^^^^
+>state : T
+>      : ^
+
+        for (const next of gen(state)) {
+>next : T | undefined
+>     : ^^^^^^^^^^^^^
+>gen(state) : IterableIterator<T | undefined>
+>           : ^^^^^^^^^^^^^^^^^^^^^^^^^^^^^^^
+>gen : (a: T) => IterableIterator<T | undefined>
+>    : ^^^^^^^^^^^^^^^^^^^^^^^^^^^^^^^^^^^^^^^^^
+>state : T
+>      : ^
+
+            if (next) {
+>next : T | undefined
+>     : ^^^^^^^^^^^^^
+
+                next.lastStrategyApplied = stratName;
+>next.lastStrategyApplied = stratName : string
+>                                     : ^^^^^^
+>next.lastStrategyApplied : string | undefined
+>                         : ^^^^^^^^^^^^^^^^^^
+>next : T
+>     : ^
+>lastStrategyApplied : string | undefined
+>                    : ^^^^^^^^^^^^^^^^^^
+>stratName : string
+>          : ^^^^^^
+            }
+            yield next;
+>yield next : undefined
+>           : ^^^^^^^^^
+>next : T | undefined
+>     : ^^^^^^^^^^^^^
+        }
+    }
+}
+
+export interface Strategy<T> {
+    (a: T): IterableIterator<T | undefined>;
+>a : T
+>  : ^
+}
+
+export interface State extends StrategicState {
+    foo: number;
+>foo : number
+>    : ^^^^^^
+}
+
+export const Nothing1: Strategy<State> = strategy("Nothing", function*(state: State) {
+>Nothing1 : Strategy<State>
+>         : ^^^^^^^^^^^^^^^
+>strategy("Nothing", function*(state: State) {    return state;}) : (a: State) => IterableIterator<State | undefined>
+>                                                                 : ^^^^^^^^^^^^^^^^^^^^^^^^^^^^^^^^^^^^^^^^^^^^^^^^^
+>strategy : <T extends StrategicState>(stratName: string, gen: (a: T) => IterableIterator<T | undefined>) => (a: T) => IterableIterator<T | undefined>
+>         : ^^^^^^^^^^^^^^^^^^^^^^^^^^^^^^^^^^^^^^^^^^^^^^^^^^^^^^^^^^^^^^^^^^^^^^^^^^^^^^^^^^^^^^^^^^^^^^^^^^^^^^^^^^^^^^^^^^^^^^^^^^^^^^^^^^^^^^^^^^
+>"Nothing" : "Nothing"
+>          : ^^^^^^^^^
+>function*(state: State) {    return state;} : (state: State) => Generator<never, State, undefined>
+>                                            : ^^^^^^^^     ^^^^^^^^^^^^^^^^^^^^^^^^^^^^^^^^^^^^^^^
+>state : State
+>      : ^^^^^
+
+    return state;
+>state : State
+>      : ^^^^^
+
+});
+
+export const Nothing2: Strategy<State> = strategy("Nothing", function*(state: State) {
+>Nothing2 : Strategy<State>
+>         : ^^^^^^^^^^^^^^^
+>strategy("Nothing", function*(state: State) {    yield state;}) : (a: State) => IterableIterator<State | undefined>
+>                                                                : ^^^^^^^^^^^^^^^^^^^^^^^^^^^^^^^^^^^^^^^^^^^^^^^^^
+>strategy : <T extends StrategicState>(stratName: string, gen: (a: T) => IterableIterator<T | undefined>) => (a: T) => IterableIterator<T | undefined>
+>         : ^^^^^^^^^^^^^^^^^^^^^^^^^^^^^^^^^^^^^^^^^^^^^^^^^^^^^^^^^^^^^^^^^^^^^^^^^^^^^^^^^^^^^^^^^^^^^^^^^^^^^^^^^^^^^^^^^^^^^^^^^^^^^^^^^^^^^^^^^^
+>"Nothing" : "Nothing"
+>          : ^^^^^^^^^
+>function*(state: State) {    yield state;} : (state: State) => Generator<State, void, undefined>
+>                                           : ^^^^^^^^     ^^^^^^^^^^^^^^^^^^^^^^^^^^^^^^^^^^^^^^
+>state : State
+>      : ^^^^^
+
+    yield state;
+>yield state : undefined
+>            : ^^^^^^^^^
+>state : State
+>      : ^^^^^
+
+});
+
+export const Nothing3: Strategy<State> = strategy("Nothing", function* (state: State) {
+>Nothing3 : Strategy<State>
+>         : ^^^^^^^^^^^^^^^
+>strategy("Nothing", function* (state: State) {    yield ;    return state;}) : (a: State) => IterableIterator<State | undefined>
+>                                                                             : ^^^^^^^^^^^^^^^^^^^^^^^^^^^^^^^^^^^^^^^^^^^^^^^^^
+>strategy : <T extends StrategicState>(stratName: string, gen: (a: T) => IterableIterator<T | undefined>) => (a: T) => IterableIterator<T | undefined>
+>         : ^^^^^^^^^^^^^^^^^^^^^^^^^^^^^^^^^^^^^^^^^^^^^^^^^^^^^^^^^^^^^^^^^^^^^^^^^^^^^^^^^^^^^^^^^^^^^^^^^^^^^^^^^^^^^^^^^^^^^^^^^^^^^^^^^^^^^^^^^^
+>"Nothing" : "Nothing"
+>          : ^^^^^^^^^
+>function* (state: State) {    yield ;    return state;} : (state: State) => Generator<undefined, State, undefined>
+>                                                        : ^^^^^^^^     ^^^^^^^^^^^^^^^^^^^^^^^^^^^^^^^^^^^^^^^^^^^
+>state : State
+>      : ^^^^^
+
+    yield ;
+>yield : undefined
+>      : ^^^^^^^^^
+
+    return state;
+>state : State
+>      : ^^^^^
+
+});
+ 