//// [tests/cases/compiler/expressionsForbiddenInParameterInitializers.ts] ////

=== bar.ts ===
export async function foo({ foo = await import("./bar") }) {
<<<<<<< HEAD
>foo : ({ foo }: { foo?: typeof import("bar") | undefined; }) => Promise<void>
=======
>foo : ({ foo }: { foo?: typeof import("bar"); }) => Promise<void>
>    : ^^^^^^^^^^^^^^^^^^^^^^^^^^^^^^^^^^^^^^^^^^^^^^^^^^^^^^^^^^^
>>>>>>> 12402f26
>foo : typeof import("bar")
>    : ^^^^^^^^^^^^^^^^^^^^
>await import("./bar") : typeof import("bar")
>                      : ^^^^^^^^^^^^^^^^^^^^
>import("./bar") : Promise<typeof import("bar")>
>                : ^^^^^^^^^^^^^^^^^^^^^^^^^^^^^
>"./bar" : "./bar"
>        : ^^^^^^^
}

export function* foo2({ foo = yield "a" }) {
>foo2 : ({ foo }: { foo?: any; }) => Generator<never, void, unknown>
>     : ^^^^^^^^^^^^^^^^^^^^^^^^^^^^^^^^^^^^^^^^^^^^^^^^^^^^^^^^^^^^
>foo : any
>    : ^^^
>yield "a" : any
>          : ^^^
>"a" : "a"
>    : ^^^
}

<|MERGE_RESOLUTION|>--- conflicted
+++ resolved
@@ -1,31 +1,27 @@
-//// [tests/cases/compiler/expressionsForbiddenInParameterInitializers.ts] ////
-
-=== bar.ts ===
-export async function foo({ foo = await import("./bar") }) {
-<<<<<<< HEAD
->foo : ({ foo }: { foo?: typeof import("bar") | undefined; }) => Promise<void>
-=======
->foo : ({ foo }: { foo?: typeof import("bar"); }) => Promise<void>
->    : ^^^^^^^^^^^^^^^^^^^^^^^^^^^^^^^^^^^^^^^^^^^^^^^^^^^^^^^^^^^
->>>>>>> 12402f26
->foo : typeof import("bar")
->    : ^^^^^^^^^^^^^^^^^^^^
->await import("./bar") : typeof import("bar")
->                      : ^^^^^^^^^^^^^^^^^^^^
->import("./bar") : Promise<typeof import("bar")>
->                : ^^^^^^^^^^^^^^^^^^^^^^^^^^^^^
->"./bar" : "./bar"
->        : ^^^^^^^
-}
-
-export function* foo2({ foo = yield "a" }) {
->foo2 : ({ foo }: { foo?: any; }) => Generator<never, void, unknown>
->     : ^^^^^^^^^^^^^^^^^^^^^^^^^^^^^^^^^^^^^^^^^^^^^^^^^^^^^^^^^^^^
->foo : any
->    : ^^^
->yield "a" : any
->          : ^^^
->"a" : "a"
->    : ^^^
-}
-
+//// [tests/cases/compiler/expressionsForbiddenInParameterInitializers.ts] ////
+
+=== bar.ts ===
+export async function foo({ foo = await import("./bar") }) {
+>foo : ({ foo }: { foo?: typeof import("bar") | undefined; }) => Promise<void>
+>    : ^^^^^^^^^^^^^^^^^^^^^^^^^^^^^^^^^^^^^^^^^^^^^^^^^^^^^^^^^^^^^^^^^^^^^^^
+>foo : typeof import("bar")
+>    : ^^^^^^^^^^^^^^^^^^^^
+>await import("./bar") : typeof import("bar")
+>                      : ^^^^^^^^^^^^^^^^^^^^
+>import("./bar") : Promise<typeof import("bar")>
+>                : ^^^^^^^^^^^^^^^^^^^^^^^^^^^^^
+>"./bar" : "./bar"
+>        : ^^^^^^^
+}
+
+export function* foo2({ foo = yield "a" }) {
+>foo2 : ({ foo }: { foo?: any; }) => Generator<never, void, unknown>
+>     : ^^^^^^^^^^^^^^^^^^^^^^^^^^^^^^^^^^^^^^^^^^^^^^^^^^^^^^^^^^^^
+>foo : any
+>    : ^^^
+>yield "a" : any
+>          : ^^^
+>"a" : "a"
+>    : ^^^
+}
+