=== tests/cases/compiler/arrayBestCommonTypes.ts ===
module EmptyTypes {
>EmptyTypes : typeof EmptyTypes

    interface iface { }
>iface : iface

    class base implements iface { }
>base : base
>iface : iface

    class base2 implements iface { }
>base2 : base2
>iface : iface

    class derived extends base { }
>derived : derived
>base : base


    class f {
>f : f

        public voidIfAny(x: boolean, y?: boolean): number;
>voidIfAny : { (x: boolean, y?: boolean): number; (x: string, y?: boolean): number; (x: number, y?: boolean): number; }
>x : boolean
>y : boolean

        public voidIfAny(x: string, y?: boolean): number;
>voidIfAny : { (x: boolean, y?: boolean): number; (x: string, y?: boolean): number; (x: number, y?: boolean): number; }
>x : string
>y : boolean

        public voidIfAny(x: number, y?: boolean): number;
>voidIfAny : { (x: boolean, y?: boolean): number; (x: string, y?: boolean): number; (x: number, y?: boolean): number; }
>x : number
>y : boolean

        public voidIfAny(x: any, y = false): any { return null; }
>voidIfAny : { (x: boolean, y?: boolean): number; (x: string, y?: boolean): number; (x: number, y?: boolean): number; }
>x : any
>y : boolean
>false : false
>null : null

        public x() {
>x : () => void

            <number>(this.voidIfAny([4, 2][0]));
><number>(this.voidIfAny([4, 2][0])) : number
>(this.voidIfAny([4, 2][0])) : number
>this.voidIfAny([4, 2][0]) : number
>this.voidIfAny : { (x: boolean, y?: boolean): number; (x: string, y?: boolean): number; (x: number, y?: boolean): number; }
>this : this
>voidIfAny : { (x: boolean, y?: boolean): number; (x: string, y?: boolean): number; (x: number, y?: boolean): number; }
>[4, 2][0] : number
>[4, 2] : number[]
>4 : 4
>2 : 2
>0 : 0

            <number>(this.voidIfAny([4, 2, undefined][0]));
><number>(this.voidIfAny([4, 2, undefined][0])) : number
>(this.voidIfAny([4, 2, undefined][0])) : number
>this.voidIfAny([4, 2, undefined][0]) : number
>this.voidIfAny : { (x: boolean, y?: boolean): number; (x: string, y?: boolean): number; (x: number, y?: boolean): number; }
>this : this
>voidIfAny : { (x: boolean, y?: boolean): number; (x: string, y?: boolean): number; (x: number, y?: boolean): number; }
>[4, 2, undefined][0] : number
>[4, 2, undefined] : number[]
>4 : 4
>2 : 2
>undefined : undefined
>0 : 0

            <number>(this.voidIfAny([undefined, 2, 4][0]));
><number>(this.voidIfAny([undefined, 2, 4][0])) : number
>(this.voidIfAny([undefined, 2, 4][0])) : number
>this.voidIfAny([undefined, 2, 4][0]) : number
>this.voidIfAny : { (x: boolean, y?: boolean): number; (x: string, y?: boolean): number; (x: number, y?: boolean): number; }
>this : this
>voidIfAny : { (x: boolean, y?: boolean): number; (x: string, y?: boolean): number; (x: number, y?: boolean): number; }
>[undefined, 2, 4][0] : number
>[undefined, 2, 4] : number[]
>undefined : undefined
>2 : 2
>4 : 4
>0 : 0

            <number>(this.voidIfAny([null, 2, 4][0]));
><number>(this.voidIfAny([null, 2, 4][0])) : number
>(this.voidIfAny([null, 2, 4][0])) : number
>this.voidIfAny([null, 2, 4][0]) : number
>this.voidIfAny : { (x: boolean, y?: boolean): number; (x: string, y?: boolean): number; (x: number, y?: boolean): number; }
>this : this
>voidIfAny : { (x: boolean, y?: boolean): number; (x: string, y?: boolean): number; (x: number, y?: boolean): number; }
>[null, 2, 4][0] : number
>[null, 2, 4] : number[]
>null : null
>2 : 2
>4 : 4
>0 : 0

            <number>(this.voidIfAny([2, 4, null][0]));
><number>(this.voidIfAny([2, 4, null][0])) : number
>(this.voidIfAny([2, 4, null][0])) : number
>this.voidIfAny([2, 4, null][0]) : number
>this.voidIfAny : { (x: boolean, y?: boolean): number; (x: string, y?: boolean): number; (x: number, y?: boolean): number; }
>this : this
>voidIfAny : { (x: boolean, y?: boolean): number; (x: string, y?: boolean): number; (x: number, y?: boolean): number; }
>[2, 4, null][0] : number
>[2, 4, null] : number[]
>2 : 2
>4 : 4
>null : null
>0 : 0

            <number>(this.voidIfAny([undefined, 4, null][0]));
><number>(this.voidIfAny([undefined, 4, null][0])) : number
>(this.voidIfAny([undefined, 4, null][0])) : number
>this.voidIfAny([undefined, 4, null][0]) : number
>this.voidIfAny : { (x: boolean, y?: boolean): number; (x: string, y?: boolean): number; (x: number, y?: boolean): number; }
>this : this
>voidIfAny : { (x: boolean, y?: boolean): number; (x: string, y?: boolean): number; (x: number, y?: boolean): number; }
>[undefined, 4, null][0] : number
>[undefined, 4, null] : number[]
>undefined : undefined
>4 : 4
>null : null
>0 : 0

            <number>(this.voidIfAny(['', "q"][0]));
><number>(this.voidIfAny(['', "q"][0])) : number
>(this.voidIfAny(['', "q"][0])) : number
>this.voidIfAny(['', "q"][0]) : number
>this.voidIfAny : { (x: boolean, y?: boolean): number; (x: string, y?: boolean): number; (x: number, y?: boolean): number; }
>this : this
>voidIfAny : { (x: boolean, y?: boolean): number; (x: string, y?: boolean): number; (x: number, y?: boolean): number; }
>['', "q"][0] : string
>['', "q"] : string[]
>'' : ""
>"q" : "q"
>0 : 0

            <number>(this.voidIfAny(['', "q", undefined][0]));
><number>(this.voidIfAny(['', "q", undefined][0])) : number
>(this.voidIfAny(['', "q", undefined][0])) : number
>this.voidIfAny(['', "q", undefined][0]) : number
>this.voidIfAny : { (x: boolean, y?: boolean): number; (x: string, y?: boolean): number; (x: number, y?: boolean): number; }
>this : this
>voidIfAny : { (x: boolean, y?: boolean): number; (x: string, y?: boolean): number; (x: number, y?: boolean): number; }
>['', "q", undefined][0] : string
>['', "q", undefined] : string[]
>'' : ""
>"q" : "q"
>undefined : undefined
>0 : 0

            <number>(this.voidIfAny([undefined, "q", ''][0]));
><number>(this.voidIfAny([undefined, "q", ''][0])) : number
>(this.voidIfAny([undefined, "q", ''][0])) : number
>this.voidIfAny([undefined, "q", ''][0]) : number
>this.voidIfAny : { (x: boolean, y?: boolean): number; (x: string, y?: boolean): number; (x: number, y?: boolean): number; }
>this : this
>voidIfAny : { (x: boolean, y?: boolean): number; (x: string, y?: boolean): number; (x: number, y?: boolean): number; }
>[undefined, "q", ''][0] : string
>[undefined, "q", ''] : string[]
>undefined : undefined
>"q" : "q"
>'' : ""
>0 : 0

            <number>(this.voidIfAny([null, "q", ''][0]));
><number>(this.voidIfAny([null, "q", ''][0])) : number
>(this.voidIfAny([null, "q", ''][0])) : number
>this.voidIfAny([null, "q", ''][0]) : number
>this.voidIfAny : { (x: boolean, y?: boolean): number; (x: string, y?: boolean): number; (x: number, y?: boolean): number; }
>this : this
>voidIfAny : { (x: boolean, y?: boolean): number; (x: string, y?: boolean): number; (x: number, y?: boolean): number; }
>[null, "q", ''][0] : string
>[null, "q", ''] : string[]
>null : null
>"q" : "q"
>'' : ""
>0 : 0

            <number>(this.voidIfAny(["q", '', null][0]));
><number>(this.voidIfAny(["q", '', null][0])) : number
>(this.voidIfAny(["q", '', null][0])) : number
>this.voidIfAny(["q", '', null][0]) : number
>this.voidIfAny : { (x: boolean, y?: boolean): number; (x: string, y?: boolean): number; (x: number, y?: boolean): number; }
>this : this
>voidIfAny : { (x: boolean, y?: boolean): number; (x: string, y?: boolean): number; (x: number, y?: boolean): number; }
>["q", '', null][0] : string
>["q", '', null] : string[]
>"q" : "q"
>'' : ""
>null : null
>0 : 0

            <number>(this.voidIfAny([undefined, '', null][0]));
><number>(this.voidIfAny([undefined, '', null][0])) : number
>(this.voidIfAny([undefined, '', null][0])) : number
>this.voidIfAny([undefined, '', null][0]) : number
>this.voidIfAny : { (x: boolean, y?: boolean): number; (x: string, y?: boolean): number; (x: number, y?: boolean): number; }
>this : this
>voidIfAny : { (x: boolean, y?: boolean): number; (x: string, y?: boolean): number; (x: number, y?: boolean): number; }
>[undefined, '', null][0] : string
>[undefined, '', null] : string[]
>undefined : undefined
>'' : ""
>null : null
>0 : 0

            <number>(this.voidIfAny([[3, 4], [null]][0][0]));
><number>(this.voidIfAny([[3, 4], [null]][0][0])) : number
>(this.voidIfAny([[3, 4], [null]][0][0])) : number
>this.voidIfAny([[3, 4], [null]][0][0]) : number
>this.voidIfAny : { (x: boolean, y?: boolean): number; (x: string, y?: boolean): number; (x: number, y?: boolean): number; }
>this : this
>voidIfAny : { (x: boolean, y?: boolean): number; (x: string, y?: boolean): number; (x: number, y?: boolean): number; }
>[[3, 4], [null]][0][0] : number
>[[3, 4], [null]][0] : number[]
>[[3, 4], [null]] : number[][]
>[3, 4] : number[]
>3 : 3
>4 : 4
>[null] : null[]
>null : null
>0 : 0
>0 : 0


            var t1: { x: number; y: base; }[] = [{ x: 7, y: new derived() }, { x: 5, y: new base() }];
>t1 : { x: number; y: base; }[]
>x : number
>y : base
>base : base
>[{ x: 7, y: new derived() }, { x: 5, y: new base() }] : { x: number; y: derived; }[]
>{ x: 7, y: new derived() } : { x: number; y: derived; }
>x : number
>7 : 7
>y : derived
>new derived() : derived
>derived : typeof derived
>{ x: 5, y: new base() } : { x: number; y: base; }
>x : number
>5 : 5
>y : base
>new base() : base
>base : typeof base

            var t2: { x: boolean; y: base; }[] = [{ x: true, y: new derived() }, { x: false, y: new base() }];
>t2 : { x: boolean; y: base; }[]
>x : boolean
>y : base
>base : base
>[{ x: true, y: new derived() }, { x: false, y: new base() }] : ({ x: true; y: derived; } | { x: false; y: base; })[]
>{ x: true, y: new derived() } : { x: true; y: derived; }
<<<<<<< HEAD
>x : true
=======
>x : boolean
>>>>>>> 9950b98b
>true : true
>y : derived
>new derived() : derived
>derived : typeof derived
>{ x: false, y: new base() } : { x: false; y: base; }
<<<<<<< HEAD
>x : false
=======
>x : boolean
>>>>>>> 9950b98b
>false : false
>y : base
>new base() : base
>base : typeof base

            var t3: { x: string; y: base; }[] = [{ x: undefined, y: new base() }, { x: '', y: new derived() }];
>t3 : { x: string; y: base; }[]
>x : string
>y : base
>base : base
>[{ x: undefined, y: new base() }, { x: '', y: new derived() }] : { x: string; y: derived; }[]
>{ x: undefined, y: new base() } : { x: undefined; y: base; }
>x : undefined
>undefined : undefined
>y : base
>new base() : base
>base : typeof base
>{ x: '', y: new derived() } : { x: string; y: derived; }
>x : string
>'' : ""
>y : derived
>new derived() : derived
>derived : typeof derived

            var anyObj: any = null;
>anyObj : any
>null : null

            // Order matters here so test all the variants
            var a1 = [{ x: 0, y: 'a' }, { x: 'a', y: 'a' }, { x: anyObj, y: 'a' }];
>a1 : { x: any; y: string; }[]
>[{ x: 0, y: 'a' }, { x: 'a', y: 'a' }, { x: anyObj, y: 'a' }] : { x: any; y: string; }[]
>{ x: 0, y: 'a' } : { x: number; y: string; }
>x : number
>0 : 0
>y : string
>'a' : "a"
>{ x: 'a', y: 'a' } : { x: string; y: string; }
>x : string
>'a' : "a"
>y : string
>'a' : "a"
>{ x: anyObj, y: 'a' } : { x: any; y: string; }
>x : any
>anyObj : any
>y : string
>'a' : "a"

            var a2 = [{ x: anyObj, y: 'a' }, { x: 0, y: 'a' }, { x: 'a', y: 'a' }];
>a2 : { x: any; y: string; }[]
>[{ x: anyObj, y: 'a' }, { x: 0, y: 'a' }, { x: 'a', y: 'a' }] : { x: any; y: string; }[]
>{ x: anyObj, y: 'a' } : { x: any; y: string; }
>x : any
>anyObj : any
>y : string
>'a' : "a"
>{ x: 0, y: 'a' } : { x: number; y: string; }
>x : number
>0 : 0
>y : string
>'a' : "a"
>{ x: 'a', y: 'a' } : { x: string; y: string; }
>x : string
>'a' : "a"
>y : string
>'a' : "a"

            var a3 = [{ x: 0, y: 'a' }, { x: anyObj, y: 'a' }, { x: 'a', y: 'a' }];
>a3 : { x: any; y: string; }[]
>[{ x: 0, y: 'a' }, { x: anyObj, y: 'a' }, { x: 'a', y: 'a' }] : { x: any; y: string; }[]
>{ x: 0, y: 'a' } : { x: number; y: string; }
>x : number
>0 : 0
>y : string
>'a' : "a"
>{ x: anyObj, y: 'a' } : { x: any; y: string; }
>x : any
>anyObj : any
>y : string
>'a' : "a"
>{ x: 'a', y: 'a' } : { x: string; y: string; }
>x : string
>'a' : "a"
>y : string
>'a' : "a"

            var ifaceObj: iface = null;
>ifaceObj : iface
>iface : iface
>null : null

            var baseObj = new base();
>baseObj : base
>new base() : base
>base : typeof base

            var base2Obj = new base2();
>base2Obj : base2
>new base2() : base2
>base2 : typeof base2

            var b1 = [baseObj, base2Obj, ifaceObj];
>b1 : iface[]
>[baseObj, base2Obj, ifaceObj] : iface[]
>baseObj : base
>base2Obj : base2
>ifaceObj : iface

            var b2 = [base2Obj, baseObj, ifaceObj];
>b2 : iface[]
>[base2Obj, baseObj, ifaceObj] : iface[]
>base2Obj : base2
>baseObj : base
>ifaceObj : iface

            var b3 = [baseObj, ifaceObj, base2Obj];
>b3 : iface[]
>[baseObj, ifaceObj, base2Obj] : iface[]
>baseObj : base
>ifaceObj : iface
>base2Obj : base2

            var b4 = [ifaceObj, baseObj, base2Obj];
>b4 : iface[]
>[ifaceObj, baseObj, base2Obj] : iface[]
>ifaceObj : iface
>baseObj : base
>base2Obj : base2
        }
    }
}

module NonEmptyTypes {
>NonEmptyTypes : typeof NonEmptyTypes

    interface iface { x: string; }
>iface : iface
>x : string

    class base implements iface { x: string; y: string; }
>base : base
>iface : iface
>x : string
>y : string

    class base2 implements iface { x: string; z: string; }
>base2 : base2
>iface : iface
>x : string
>z : string

    class derived extends base { a: string; }
>derived : derived
>base : base
>a : string


    class f {
>f : f

        public voidIfAny(x: boolean, y?: boolean): number;
>voidIfAny : { (x: boolean, y?: boolean): number; (x: string, y?: boolean): number; (x: number, y?: boolean): number; }
>x : boolean
>y : boolean

        public voidIfAny(x: string, y?: boolean): number;
>voidIfAny : { (x: boolean, y?: boolean): number; (x: string, y?: boolean): number; (x: number, y?: boolean): number; }
>x : string
>y : boolean

        public voidIfAny(x: number, y?: boolean): number;
>voidIfAny : { (x: boolean, y?: boolean): number; (x: string, y?: boolean): number; (x: number, y?: boolean): number; }
>x : number
>y : boolean

        public voidIfAny(x: any, y = false): any { return null; }
>voidIfAny : { (x: boolean, y?: boolean): number; (x: string, y?: boolean): number; (x: number, y?: boolean): number; }
>x : any
>y : boolean
>false : false
>null : null

        public x() {
>x : () => void

            <number>(this.voidIfAny([4, 2][0]));
><number>(this.voidIfAny([4, 2][0])) : number
>(this.voidIfAny([4, 2][0])) : number
>this.voidIfAny([4, 2][0]) : number
>this.voidIfAny : { (x: boolean, y?: boolean): number; (x: string, y?: boolean): number; (x: number, y?: boolean): number; }
>this : this
>voidIfAny : { (x: boolean, y?: boolean): number; (x: string, y?: boolean): number; (x: number, y?: boolean): number; }
>[4, 2][0] : number
>[4, 2] : number[]
>4 : 4
>2 : 2
>0 : 0

            <number>(this.voidIfAny([4, 2, undefined][0]));
><number>(this.voidIfAny([4, 2, undefined][0])) : number
>(this.voidIfAny([4, 2, undefined][0])) : number
>this.voidIfAny([4, 2, undefined][0]) : number
>this.voidIfAny : { (x: boolean, y?: boolean): number; (x: string, y?: boolean): number; (x: number, y?: boolean): number; }
>this : this
>voidIfAny : { (x: boolean, y?: boolean): number; (x: string, y?: boolean): number; (x: number, y?: boolean): number; }
>[4, 2, undefined][0] : number
>[4, 2, undefined] : number[]
>4 : 4
>2 : 2
>undefined : undefined
>0 : 0

            <number>(this.voidIfAny([undefined, 2, 4][0]));
><number>(this.voidIfAny([undefined, 2, 4][0])) : number
>(this.voidIfAny([undefined, 2, 4][0])) : number
>this.voidIfAny([undefined, 2, 4][0]) : number
>this.voidIfAny : { (x: boolean, y?: boolean): number; (x: string, y?: boolean): number; (x: number, y?: boolean): number; }
>this : this
>voidIfAny : { (x: boolean, y?: boolean): number; (x: string, y?: boolean): number; (x: number, y?: boolean): number; }
>[undefined, 2, 4][0] : number
>[undefined, 2, 4] : number[]
>undefined : undefined
>2 : 2
>4 : 4
>0 : 0

            <number>(this.voidIfAny([null, 2, 4][0]));
><number>(this.voidIfAny([null, 2, 4][0])) : number
>(this.voidIfAny([null, 2, 4][0])) : number
>this.voidIfAny([null, 2, 4][0]) : number
>this.voidIfAny : { (x: boolean, y?: boolean): number; (x: string, y?: boolean): number; (x: number, y?: boolean): number; }
>this : this
>voidIfAny : { (x: boolean, y?: boolean): number; (x: string, y?: boolean): number; (x: number, y?: boolean): number; }
>[null, 2, 4][0] : number
>[null, 2, 4] : number[]
>null : null
>2 : 2
>4 : 4
>0 : 0

            <number>(this.voidIfAny([2, 4, null][0]));
><number>(this.voidIfAny([2, 4, null][0])) : number
>(this.voidIfAny([2, 4, null][0])) : number
>this.voidIfAny([2, 4, null][0]) : number
>this.voidIfAny : { (x: boolean, y?: boolean): number; (x: string, y?: boolean): number; (x: number, y?: boolean): number; }
>this : this
>voidIfAny : { (x: boolean, y?: boolean): number; (x: string, y?: boolean): number; (x: number, y?: boolean): number; }
>[2, 4, null][0] : number
>[2, 4, null] : number[]
>2 : 2
>4 : 4
>null : null
>0 : 0

            <number>(this.voidIfAny([undefined, 4, null][0]));
><number>(this.voidIfAny([undefined, 4, null][0])) : number
>(this.voidIfAny([undefined, 4, null][0])) : number
>this.voidIfAny([undefined, 4, null][0]) : number
>this.voidIfAny : { (x: boolean, y?: boolean): number; (x: string, y?: boolean): number; (x: number, y?: boolean): number; }
>this : this
>voidIfAny : { (x: boolean, y?: boolean): number; (x: string, y?: boolean): number; (x: number, y?: boolean): number; }
>[undefined, 4, null][0] : number
>[undefined, 4, null] : number[]
>undefined : undefined
>4 : 4
>null : null
>0 : 0

            <number>(this.voidIfAny(['', "q"][0]));
><number>(this.voidIfAny(['', "q"][0])) : number
>(this.voidIfAny(['', "q"][0])) : number
>this.voidIfAny(['', "q"][0]) : number
>this.voidIfAny : { (x: boolean, y?: boolean): number; (x: string, y?: boolean): number; (x: number, y?: boolean): number; }
>this : this
>voidIfAny : { (x: boolean, y?: boolean): number; (x: string, y?: boolean): number; (x: number, y?: boolean): number; }
>['', "q"][0] : string
>['', "q"] : string[]
>'' : ""
>"q" : "q"
>0 : 0

            <number>(this.voidIfAny(['', "q", undefined][0]));
><number>(this.voidIfAny(['', "q", undefined][0])) : number
>(this.voidIfAny(['', "q", undefined][0])) : number
>this.voidIfAny(['', "q", undefined][0]) : number
>this.voidIfAny : { (x: boolean, y?: boolean): number; (x: string, y?: boolean): number; (x: number, y?: boolean): number; }
>this : this
>voidIfAny : { (x: boolean, y?: boolean): number; (x: string, y?: boolean): number; (x: number, y?: boolean): number; }
>['', "q", undefined][0] : string
>['', "q", undefined] : string[]
>'' : ""
>"q" : "q"
>undefined : undefined
>0 : 0

            <number>(this.voidIfAny([undefined, "q", ''][0]));
><number>(this.voidIfAny([undefined, "q", ''][0])) : number
>(this.voidIfAny([undefined, "q", ''][0])) : number
>this.voidIfAny([undefined, "q", ''][0]) : number
>this.voidIfAny : { (x: boolean, y?: boolean): number; (x: string, y?: boolean): number; (x: number, y?: boolean): number; }
>this : this
>voidIfAny : { (x: boolean, y?: boolean): number; (x: string, y?: boolean): number; (x: number, y?: boolean): number; }
>[undefined, "q", ''][0] : string
>[undefined, "q", ''] : string[]
>undefined : undefined
>"q" : "q"
>'' : ""
>0 : 0

            <number>(this.voidIfAny([null, "q", ''][0]));
><number>(this.voidIfAny([null, "q", ''][0])) : number
>(this.voidIfAny([null, "q", ''][0])) : number
>this.voidIfAny([null, "q", ''][0]) : number
>this.voidIfAny : { (x: boolean, y?: boolean): number; (x: string, y?: boolean): number; (x: number, y?: boolean): number; }
>this : this
>voidIfAny : { (x: boolean, y?: boolean): number; (x: string, y?: boolean): number; (x: number, y?: boolean): number; }
>[null, "q", ''][0] : string
>[null, "q", ''] : string[]
>null : null
>"q" : "q"
>'' : ""
>0 : 0

            <number>(this.voidIfAny(["q", '', null][0]));
><number>(this.voidIfAny(["q", '', null][0])) : number
>(this.voidIfAny(["q", '', null][0])) : number
>this.voidIfAny(["q", '', null][0]) : number
>this.voidIfAny : { (x: boolean, y?: boolean): number; (x: string, y?: boolean): number; (x: number, y?: boolean): number; }
>this : this
>voidIfAny : { (x: boolean, y?: boolean): number; (x: string, y?: boolean): number; (x: number, y?: boolean): number; }
>["q", '', null][0] : string
>["q", '', null] : string[]
>"q" : "q"
>'' : ""
>null : null
>0 : 0

            <number>(this.voidIfAny([undefined, '', null][0]));
><number>(this.voidIfAny([undefined, '', null][0])) : number
>(this.voidIfAny([undefined, '', null][0])) : number
>this.voidIfAny([undefined, '', null][0]) : number
>this.voidIfAny : { (x: boolean, y?: boolean): number; (x: string, y?: boolean): number; (x: number, y?: boolean): number; }
>this : this
>voidIfAny : { (x: boolean, y?: boolean): number; (x: string, y?: boolean): number; (x: number, y?: boolean): number; }
>[undefined, '', null][0] : string
>[undefined, '', null] : string[]
>undefined : undefined
>'' : ""
>null : null
>0 : 0

            <number>(this.voidIfAny([[3, 4], [null]][0][0]));
><number>(this.voidIfAny([[3, 4], [null]][0][0])) : number
>(this.voidIfAny([[3, 4], [null]][0][0])) : number
>this.voidIfAny([[3, 4], [null]][0][0]) : number
>this.voidIfAny : { (x: boolean, y?: boolean): number; (x: string, y?: boolean): number; (x: number, y?: boolean): number; }
>this : this
>voidIfAny : { (x: boolean, y?: boolean): number; (x: string, y?: boolean): number; (x: number, y?: boolean): number; }
>[[3, 4], [null]][0][0] : number
>[[3, 4], [null]][0] : number[]
>[[3, 4], [null]] : number[][]
>[3, 4] : number[]
>3 : 3
>4 : 4
>[null] : null[]
>null : null
>0 : 0
>0 : 0


            var t1: { x: number; y: base; }[] = [{ x: 7, y: new derived() }, { x: 5, y: new base() }];
>t1 : { x: number; y: base; }[]
>x : number
>y : base
>base : base
>[{ x: 7, y: new derived() }, { x: 5, y: new base() }] : { x: number; y: base; }[]
>{ x: 7, y: new derived() } : { x: number; y: derived; }
>x : number
>7 : 7
>y : derived
>new derived() : derived
>derived : typeof derived
>{ x: 5, y: new base() } : { x: number; y: base; }
>x : number
>5 : 5
>y : base
>new base() : base
>base : typeof base

            var t2: { x: boolean; y: base; }[] = [{ x: true, y: new derived() }, { x: false, y: new base() }];
>t2 : { x: boolean; y: base; }[]
>x : boolean
>y : base
>base : base
>[{ x: true, y: new derived() }, { x: false, y: new base() }] : ({ x: true; y: derived; } | { x: false; y: base; })[]
>{ x: true, y: new derived() } : { x: true; y: derived; }
<<<<<<< HEAD
>x : true
=======
>x : boolean
>>>>>>> 9950b98b
>true : true
>y : derived
>new derived() : derived
>derived : typeof derived
>{ x: false, y: new base() } : { x: false; y: base; }
<<<<<<< HEAD
>x : false
=======
>x : boolean
>>>>>>> 9950b98b
>false : false
>y : base
>new base() : base
>base : typeof base

            var t3: { x: string; y: base; }[] = [{ x: undefined, y: new base() }, { x: '', y: new derived() }];
>t3 : { x: string; y: base; }[]
>x : string
>y : base
>base : base
>[{ x: undefined, y: new base() }, { x: '', y: new derived() }] : ({ x: undefined; y: base; } | { x: string; y: derived; })[]
>{ x: undefined, y: new base() } : { x: undefined; y: base; }
>x : undefined
>undefined : undefined
>y : base
>new base() : base
>base : typeof base
>{ x: '', y: new derived() } : { x: string; y: derived; }
>x : string
>'' : ""
>y : derived
>new derived() : derived
>derived : typeof derived

            var anyObj: any = null;
>anyObj : any
>null : null

            // Order matters here so test all the variants
            var a1 = [{ x: 0, y: 'a' }, { x: 'a', y: 'a' }, { x: anyObj, y: 'a' }];
>a1 : { x: any; y: string; }[]
>[{ x: 0, y: 'a' }, { x: 'a', y: 'a' }, { x: anyObj, y: 'a' }] : { x: any; y: string; }[]
>{ x: 0, y: 'a' } : { x: number; y: string; }
>x : number
>0 : 0
>y : string
>'a' : "a"
>{ x: 'a', y: 'a' } : { x: string; y: string; }
>x : string
>'a' : "a"
>y : string
>'a' : "a"
>{ x: anyObj, y: 'a' } : { x: any; y: string; }
>x : any
>anyObj : any
>y : string
>'a' : "a"

            var a2 = [{ x: anyObj, y: 'a' }, { x: 0, y: 'a' }, { x: 'a', y: 'a' }];
>a2 : { x: any; y: string; }[]
>[{ x: anyObj, y: 'a' }, { x: 0, y: 'a' }, { x: 'a', y: 'a' }] : { x: any; y: string; }[]
>{ x: anyObj, y: 'a' } : { x: any; y: string; }
>x : any
>anyObj : any
>y : string
>'a' : "a"
>{ x: 0, y: 'a' } : { x: number; y: string; }
>x : number
>0 : 0
>y : string
>'a' : "a"
>{ x: 'a', y: 'a' } : { x: string; y: string; }
>x : string
>'a' : "a"
>y : string
>'a' : "a"

            var a3 = [{ x: 0, y: 'a' }, { x: anyObj, y: 'a' }, { x: 'a', y: 'a' }];
>a3 : { x: any; y: string; }[]
>[{ x: 0, y: 'a' }, { x: anyObj, y: 'a' }, { x: 'a', y: 'a' }] : { x: any; y: string; }[]
>{ x: 0, y: 'a' } : { x: number; y: string; }
>x : number
>0 : 0
>y : string
>'a' : "a"
>{ x: anyObj, y: 'a' } : { x: any; y: string; }
>x : any
>anyObj : any
>y : string
>'a' : "a"
>{ x: 'a', y: 'a' } : { x: string; y: string; }
>x : string
>'a' : "a"
>y : string
>'a' : "a"

            var ifaceObj: iface = null;
>ifaceObj : iface
>iface : iface
>null : null

            var baseObj = new base();
>baseObj : base
>new base() : base
>base : typeof base

            var base2Obj = new base2();
>base2Obj : base2
>new base2() : base2
>base2 : typeof base2

            var b1 = [baseObj, base2Obj, ifaceObj];
>b1 : iface[]
>[baseObj, base2Obj, ifaceObj] : iface[]
>baseObj : base
>base2Obj : base2
>ifaceObj : iface

            var b2 = [base2Obj, baseObj, ifaceObj];
>b2 : iface[]
>[base2Obj, baseObj, ifaceObj] : iface[]
>base2Obj : base2
>baseObj : base
>ifaceObj : iface

            var b3 = [baseObj, ifaceObj, base2Obj];
>b3 : iface[]
>[baseObj, ifaceObj, base2Obj] : iface[]
>baseObj : base
>ifaceObj : iface
>base2Obj : base2

            var b4 = [ifaceObj, baseObj, base2Obj];
>b4 : iface[]
>[ifaceObj, baseObj, base2Obj] : iface[]
>ifaceObj : iface
>baseObj : base
>base2Obj : base2
        }
    }
}


<|MERGE_RESOLUTION|>--- conflicted
+++ resolved
@@ -1,818 +1,802 @@
-=== tests/cases/compiler/arrayBestCommonTypes.ts ===
-module EmptyTypes {
->EmptyTypes : typeof EmptyTypes
-
-    interface iface { }
->iface : iface
-
-    class base implements iface { }
->base : base
->iface : iface
-
-    class base2 implements iface { }
->base2 : base2
->iface : iface
-
-    class derived extends base { }
->derived : derived
->base : base
-
-
-    class f {
->f : f
-
-        public voidIfAny(x: boolean, y?: boolean): number;
->voidIfAny : { (x: boolean, y?: boolean): number; (x: string, y?: boolean): number; (x: number, y?: boolean): number; }
->x : boolean
->y : boolean
-
-        public voidIfAny(x: string, y?: boolean): number;
->voidIfAny : { (x: boolean, y?: boolean): number; (x: string, y?: boolean): number; (x: number, y?: boolean): number; }
->x : string
->y : boolean
-
-        public voidIfAny(x: number, y?: boolean): number;
->voidIfAny : { (x: boolean, y?: boolean): number; (x: string, y?: boolean): number; (x: number, y?: boolean): number; }
->x : number
->y : boolean
-
-        public voidIfAny(x: any, y = false): any { return null; }
->voidIfAny : { (x: boolean, y?: boolean): number; (x: string, y?: boolean): number; (x: number, y?: boolean): number; }
->x : any
->y : boolean
->false : false
->null : null
-
-        public x() {
->x : () => void
-
-            <number>(this.voidIfAny([4, 2][0]));
-><number>(this.voidIfAny([4, 2][0])) : number
->(this.voidIfAny([4, 2][0])) : number
->this.voidIfAny([4, 2][0]) : number
->this.voidIfAny : { (x: boolean, y?: boolean): number; (x: string, y?: boolean): number; (x: number, y?: boolean): number; }
->this : this
->voidIfAny : { (x: boolean, y?: boolean): number; (x: string, y?: boolean): number; (x: number, y?: boolean): number; }
->[4, 2][0] : number
->[4, 2] : number[]
->4 : 4
->2 : 2
->0 : 0
-
-            <number>(this.voidIfAny([4, 2, undefined][0]));
-><number>(this.voidIfAny([4, 2, undefined][0])) : number
->(this.voidIfAny([4, 2, undefined][0])) : number
->this.voidIfAny([4, 2, undefined][0]) : number
->this.voidIfAny : { (x: boolean, y?: boolean): number; (x: string, y?: boolean): number; (x: number, y?: boolean): number; }
->this : this
->voidIfAny : { (x: boolean, y?: boolean): number; (x: string, y?: boolean): number; (x: number, y?: boolean): number; }
->[4, 2, undefined][0] : number
->[4, 2, undefined] : number[]
->4 : 4
->2 : 2
->undefined : undefined
->0 : 0
-
-            <number>(this.voidIfAny([undefined, 2, 4][0]));
-><number>(this.voidIfAny([undefined, 2, 4][0])) : number
->(this.voidIfAny([undefined, 2, 4][0])) : number
->this.voidIfAny([undefined, 2, 4][0]) : number
->this.voidIfAny : { (x: boolean, y?: boolean): number; (x: string, y?: boolean): number; (x: number, y?: boolean): number; }
->this : this
->voidIfAny : { (x: boolean, y?: boolean): number; (x: string, y?: boolean): number; (x: number, y?: boolean): number; }
->[undefined, 2, 4][0] : number
->[undefined, 2, 4] : number[]
->undefined : undefined
->2 : 2
->4 : 4
->0 : 0
-
-            <number>(this.voidIfAny([null, 2, 4][0]));
-><number>(this.voidIfAny([null, 2, 4][0])) : number
->(this.voidIfAny([null, 2, 4][0])) : number
->this.voidIfAny([null, 2, 4][0]) : number
->this.voidIfAny : { (x: boolean, y?: boolean): number; (x: string, y?: boolean): number; (x: number, y?: boolean): number; }
->this : this
->voidIfAny : { (x: boolean, y?: boolean): number; (x: string, y?: boolean): number; (x: number, y?: boolean): number; }
->[null, 2, 4][0] : number
->[null, 2, 4] : number[]
->null : null
->2 : 2
->4 : 4
->0 : 0
-
-            <number>(this.voidIfAny([2, 4, null][0]));
-><number>(this.voidIfAny([2, 4, null][0])) : number
->(this.voidIfAny([2, 4, null][0])) : number
->this.voidIfAny([2, 4, null][0]) : number
->this.voidIfAny : { (x: boolean, y?: boolean): number; (x: string, y?: boolean): number; (x: number, y?: boolean): number; }
->this : this
->voidIfAny : { (x: boolean, y?: boolean): number; (x: string, y?: boolean): number; (x: number, y?: boolean): number; }
->[2, 4, null][0] : number
->[2, 4, null] : number[]
->2 : 2
->4 : 4
->null : null
->0 : 0
-
-            <number>(this.voidIfAny([undefined, 4, null][0]));
-><number>(this.voidIfAny([undefined, 4, null][0])) : number
->(this.voidIfAny([undefined, 4, null][0])) : number
->this.voidIfAny([undefined, 4, null][0]) : number
->this.voidIfAny : { (x: boolean, y?: boolean): number; (x: string, y?: boolean): number; (x: number, y?: boolean): number; }
->this : this
->voidIfAny : { (x: boolean, y?: boolean): number; (x: string, y?: boolean): number; (x: number, y?: boolean): number; }
->[undefined, 4, null][0] : number
->[undefined, 4, null] : number[]
->undefined : undefined
->4 : 4
->null : null
->0 : 0
-
-            <number>(this.voidIfAny(['', "q"][0]));
-><number>(this.voidIfAny(['', "q"][0])) : number
->(this.voidIfAny(['', "q"][0])) : number
->this.voidIfAny(['', "q"][0]) : number
->this.voidIfAny : { (x: boolean, y?: boolean): number; (x: string, y?: boolean): number; (x: number, y?: boolean): number; }
->this : this
->voidIfAny : { (x: boolean, y?: boolean): number; (x: string, y?: boolean): number; (x: number, y?: boolean): number; }
->['', "q"][0] : string
->['', "q"] : string[]
->'' : ""
->"q" : "q"
->0 : 0
-
-            <number>(this.voidIfAny(['', "q", undefined][0]));
-><number>(this.voidIfAny(['', "q", undefined][0])) : number
->(this.voidIfAny(['', "q", undefined][0])) : number
->this.voidIfAny(['', "q", undefined][0]) : number
->this.voidIfAny : { (x: boolean, y?: boolean): number; (x: string, y?: boolean): number; (x: number, y?: boolean): number; }
->this : this
->voidIfAny : { (x: boolean, y?: boolean): number; (x: string, y?: boolean): number; (x: number, y?: boolean): number; }
->['', "q", undefined][0] : string
->['', "q", undefined] : string[]
->'' : ""
->"q" : "q"
->undefined : undefined
->0 : 0
-
-            <number>(this.voidIfAny([undefined, "q", ''][0]));
-><number>(this.voidIfAny([undefined, "q", ''][0])) : number
->(this.voidIfAny([undefined, "q", ''][0])) : number
->this.voidIfAny([undefined, "q", ''][0]) : number
->this.voidIfAny : { (x: boolean, y?: boolean): number; (x: string, y?: boolean): number; (x: number, y?: boolean): number; }
->this : this
->voidIfAny : { (x: boolean, y?: boolean): number; (x: string, y?: boolean): number; (x: number, y?: boolean): number; }
->[undefined, "q", ''][0] : string
->[undefined, "q", ''] : string[]
->undefined : undefined
->"q" : "q"
->'' : ""
->0 : 0
-
-            <number>(this.voidIfAny([null, "q", ''][0]));
-><number>(this.voidIfAny([null, "q", ''][0])) : number
->(this.voidIfAny([null, "q", ''][0])) : number
->this.voidIfAny([null, "q", ''][0]) : number
->this.voidIfAny : { (x: boolean, y?: boolean): number; (x: string, y?: boolean): number; (x: number, y?: boolean): number; }
->this : this
->voidIfAny : { (x: boolean, y?: boolean): number; (x: string, y?: boolean): number; (x: number, y?: boolean): number; }
->[null, "q", ''][0] : string
->[null, "q", ''] : string[]
->null : null
->"q" : "q"
->'' : ""
->0 : 0
-
-            <number>(this.voidIfAny(["q", '', null][0]));
-><number>(this.voidIfAny(["q", '', null][0])) : number
->(this.voidIfAny(["q", '', null][0])) : number
->this.voidIfAny(["q", '', null][0]) : number
->this.voidIfAny : { (x: boolean, y?: boolean): number; (x: string, y?: boolean): number; (x: number, y?: boolean): number; }
->this : this
->voidIfAny : { (x: boolean, y?: boolean): number; (x: string, y?: boolean): number; (x: number, y?: boolean): number; }
->["q", '', null][0] : string
->["q", '', null] : string[]
->"q" : "q"
->'' : ""
->null : null
->0 : 0
-
-            <number>(this.voidIfAny([undefined, '', null][0]));
-><number>(this.voidIfAny([undefined, '', null][0])) : number
->(this.voidIfAny([undefined, '', null][0])) : number
->this.voidIfAny([undefined, '', null][0]) : number
->this.voidIfAny : { (x: boolean, y?: boolean): number; (x: string, y?: boolean): number; (x: number, y?: boolean): number; }
->this : this
->voidIfAny : { (x: boolean, y?: boolean): number; (x: string, y?: boolean): number; (x: number, y?: boolean): number; }
->[undefined, '', null][0] : string
->[undefined, '', null] : string[]
->undefined : undefined
->'' : ""
->null : null
->0 : 0
-
-            <number>(this.voidIfAny([[3, 4], [null]][0][0]));
-><number>(this.voidIfAny([[3, 4], [null]][0][0])) : number
->(this.voidIfAny([[3, 4], [null]][0][0])) : number
->this.voidIfAny([[3, 4], [null]][0][0]) : number
->this.voidIfAny : { (x: boolean, y?: boolean): number; (x: string, y?: boolean): number; (x: number, y?: boolean): number; }
->this : this
->voidIfAny : { (x: boolean, y?: boolean): number; (x: string, y?: boolean): number; (x: number, y?: boolean): number; }
->[[3, 4], [null]][0][0] : number
->[[3, 4], [null]][0] : number[]
->[[3, 4], [null]] : number[][]
->[3, 4] : number[]
->3 : 3
->4 : 4
->[null] : null[]
->null : null
->0 : 0
->0 : 0
-
-
-            var t1: { x: number; y: base; }[] = [{ x: 7, y: new derived() }, { x: 5, y: new base() }];
->t1 : { x: number; y: base; }[]
->x : number
->y : base
->base : base
->[{ x: 7, y: new derived() }, { x: 5, y: new base() }] : { x: number; y: derived; }[]
->{ x: 7, y: new derived() } : { x: number; y: derived; }
->x : number
->7 : 7
->y : derived
->new derived() : derived
->derived : typeof derived
->{ x: 5, y: new base() } : { x: number; y: base; }
->x : number
->5 : 5
->y : base
->new base() : base
->base : typeof base
-
-            var t2: { x: boolean; y: base; }[] = [{ x: true, y: new derived() }, { x: false, y: new base() }];
->t2 : { x: boolean; y: base; }[]
->x : boolean
->y : base
->base : base
->[{ x: true, y: new derived() }, { x: false, y: new base() }] : ({ x: true; y: derived; } | { x: false; y: base; })[]
->{ x: true, y: new derived() } : { x: true; y: derived; }
-<<<<<<< HEAD
->x : true
-=======
->x : boolean
->>>>>>> 9950b98b
->true : true
->y : derived
->new derived() : derived
->derived : typeof derived
->{ x: false, y: new base() } : { x: false; y: base; }
-<<<<<<< HEAD
->x : false
-=======
->x : boolean
->>>>>>> 9950b98b
->false : false
->y : base
->new base() : base
->base : typeof base
-
-            var t3: { x: string; y: base; }[] = [{ x: undefined, y: new base() }, { x: '', y: new derived() }];
->t3 : { x: string; y: base; }[]
->x : string
->y : base
->base : base
->[{ x: undefined, y: new base() }, { x: '', y: new derived() }] : { x: string; y: derived; }[]
->{ x: undefined, y: new base() } : { x: undefined; y: base; }
->x : undefined
->undefined : undefined
->y : base
->new base() : base
->base : typeof base
->{ x: '', y: new derived() } : { x: string; y: derived; }
->x : string
->'' : ""
->y : derived
->new derived() : derived
->derived : typeof derived
-
-            var anyObj: any = null;
->anyObj : any
->null : null
-
-            // Order matters here so test all the variants
-            var a1 = [{ x: 0, y: 'a' }, { x: 'a', y: 'a' }, { x: anyObj, y: 'a' }];
->a1 : { x: any; y: string; }[]
->[{ x: 0, y: 'a' }, { x: 'a', y: 'a' }, { x: anyObj, y: 'a' }] : { x: any; y: string; }[]
->{ x: 0, y: 'a' } : { x: number; y: string; }
->x : number
->0 : 0
->y : string
->'a' : "a"
->{ x: 'a', y: 'a' } : { x: string; y: string; }
->x : string
->'a' : "a"
->y : string
->'a' : "a"
->{ x: anyObj, y: 'a' } : { x: any; y: string; }
->x : any
->anyObj : any
->y : string
->'a' : "a"
-
-            var a2 = [{ x: anyObj, y: 'a' }, { x: 0, y: 'a' }, { x: 'a', y: 'a' }];
->a2 : { x: any; y: string; }[]
->[{ x: anyObj, y: 'a' }, { x: 0, y: 'a' }, { x: 'a', y: 'a' }] : { x: any; y: string; }[]
->{ x: anyObj, y: 'a' } : { x: any; y: string; }
->x : any
->anyObj : any
->y : string
->'a' : "a"
->{ x: 0, y: 'a' } : { x: number; y: string; }
->x : number
->0 : 0
->y : string
->'a' : "a"
->{ x: 'a', y: 'a' } : { x: string; y: string; }
->x : string
->'a' : "a"
->y : string
->'a' : "a"
-
-            var a3 = [{ x: 0, y: 'a' }, { x: anyObj, y: 'a' }, { x: 'a', y: 'a' }];
->a3 : { x: any; y: string; }[]
->[{ x: 0, y: 'a' }, { x: anyObj, y: 'a' }, { x: 'a', y: 'a' }] : { x: any; y: string; }[]
->{ x: 0, y: 'a' } : { x: number; y: string; }
->x : number
->0 : 0
->y : string
->'a' : "a"
->{ x: anyObj, y: 'a' } : { x: any; y: string; }
->x : any
->anyObj : any
->y : string
->'a' : "a"
->{ x: 'a', y: 'a' } : { x: string; y: string; }
->x : string
->'a' : "a"
->y : string
->'a' : "a"
-
-            var ifaceObj: iface = null;
->ifaceObj : iface
->iface : iface
->null : null
-
-            var baseObj = new base();
->baseObj : base
->new base() : base
->base : typeof base
-
-            var base2Obj = new base2();
->base2Obj : base2
->new base2() : base2
->base2 : typeof base2
-
-            var b1 = [baseObj, base2Obj, ifaceObj];
->b1 : iface[]
->[baseObj, base2Obj, ifaceObj] : iface[]
->baseObj : base
->base2Obj : base2
->ifaceObj : iface
-
-            var b2 = [base2Obj, baseObj, ifaceObj];
->b2 : iface[]
->[base2Obj, baseObj, ifaceObj] : iface[]
->base2Obj : base2
->baseObj : base
->ifaceObj : iface
-
-            var b3 = [baseObj, ifaceObj, base2Obj];
->b3 : iface[]
->[baseObj, ifaceObj, base2Obj] : iface[]
->baseObj : base
->ifaceObj : iface
->base2Obj : base2
-
-            var b4 = [ifaceObj, baseObj, base2Obj];
->b4 : iface[]
->[ifaceObj, baseObj, base2Obj] : iface[]
->ifaceObj : iface
->baseObj : base
->base2Obj : base2
-        }
-    }
-}
-
-module NonEmptyTypes {
->NonEmptyTypes : typeof NonEmptyTypes
-
-    interface iface { x: string; }
->iface : iface
->x : string
-
-    class base implements iface { x: string; y: string; }
->base : base
->iface : iface
->x : string
->y : string
-
-    class base2 implements iface { x: string; z: string; }
->base2 : base2
->iface : iface
->x : string
->z : string
-
-    class derived extends base { a: string; }
->derived : derived
->base : base
->a : string
-
-
-    class f {
->f : f
-
-        public voidIfAny(x: boolean, y?: boolean): number;
->voidIfAny : { (x: boolean, y?: boolean): number; (x: string, y?: boolean): number; (x: number, y?: boolean): number; }
->x : boolean
->y : boolean
-
-        public voidIfAny(x: string, y?: boolean): number;
->voidIfAny : { (x: boolean, y?: boolean): number; (x: string, y?: boolean): number; (x: number, y?: boolean): number; }
->x : string
->y : boolean
-
-        public voidIfAny(x: number, y?: boolean): number;
->voidIfAny : { (x: boolean, y?: boolean): number; (x: string, y?: boolean): number; (x: number, y?: boolean): number; }
->x : number
->y : boolean
-
-        public voidIfAny(x: any, y = false): any { return null; }
->voidIfAny : { (x: boolean, y?: boolean): number; (x: string, y?: boolean): number; (x: number, y?: boolean): number; }
->x : any
->y : boolean
->false : false
->null : null
-
-        public x() {
->x : () => void
-
-            <number>(this.voidIfAny([4, 2][0]));
-><number>(this.voidIfAny([4, 2][0])) : number
->(this.voidIfAny([4, 2][0])) : number
->this.voidIfAny([4, 2][0]) : number
->this.voidIfAny : { (x: boolean, y?: boolean): number; (x: string, y?: boolean): number; (x: number, y?: boolean): number; }
->this : this
->voidIfAny : { (x: boolean, y?: boolean): number; (x: string, y?: boolean): number; (x: number, y?: boolean): number; }
->[4, 2][0] : number
->[4, 2] : number[]
->4 : 4
->2 : 2
->0 : 0
-
-            <number>(this.voidIfAny([4, 2, undefined][0]));
-><number>(this.voidIfAny([4, 2, undefined][0])) : number
->(this.voidIfAny([4, 2, undefined][0])) : number
->this.voidIfAny([4, 2, undefined][0]) : number
->this.voidIfAny : { (x: boolean, y?: boolean): number; (x: string, y?: boolean): number; (x: number, y?: boolean): number; }
->this : this
->voidIfAny : { (x: boolean, y?: boolean): number; (x: string, y?: boolean): number; (x: number, y?: boolean): number; }
->[4, 2, undefined][0] : number
->[4, 2, undefined] : number[]
->4 : 4
->2 : 2
->undefined : undefined
->0 : 0
-
-            <number>(this.voidIfAny([undefined, 2, 4][0]));
-><number>(this.voidIfAny([undefined, 2, 4][0])) : number
->(this.voidIfAny([undefined, 2, 4][0])) : number
->this.voidIfAny([undefined, 2, 4][0]) : number
->this.voidIfAny : { (x: boolean, y?: boolean): number; (x: string, y?: boolean): number; (x: number, y?: boolean): number; }
->this : this
->voidIfAny : { (x: boolean, y?: boolean): number; (x: string, y?: boolean): number; (x: number, y?: boolean): number; }
->[undefined, 2, 4][0] : number
->[undefined, 2, 4] : number[]
->undefined : undefined
->2 : 2
->4 : 4
->0 : 0
-
-            <number>(this.voidIfAny([null, 2, 4][0]));
-><number>(this.voidIfAny([null, 2, 4][0])) : number
->(this.voidIfAny([null, 2, 4][0])) : number
->this.voidIfAny([null, 2, 4][0]) : number
->this.voidIfAny : { (x: boolean, y?: boolean): number; (x: string, y?: boolean): number; (x: number, y?: boolean): number; }
->this : this
->voidIfAny : { (x: boolean, y?: boolean): number; (x: string, y?: boolean): number; (x: number, y?: boolean): number; }
->[null, 2, 4][0] : number
->[null, 2, 4] : number[]
->null : null
->2 : 2
->4 : 4
->0 : 0
-
-            <number>(this.voidIfAny([2, 4, null][0]));
-><number>(this.voidIfAny([2, 4, null][0])) : number
->(this.voidIfAny([2, 4, null][0])) : number
->this.voidIfAny([2, 4, null][0]) : number
->this.voidIfAny : { (x: boolean, y?: boolean): number; (x: string, y?: boolean): number; (x: number, y?: boolean): number; }
->this : this
->voidIfAny : { (x: boolean, y?: boolean): number; (x: string, y?: boolean): number; (x: number, y?: boolean): number; }
->[2, 4, null][0] : number
->[2, 4, null] : number[]
->2 : 2
->4 : 4
->null : null
->0 : 0
-
-            <number>(this.voidIfAny([undefined, 4, null][0]));
-><number>(this.voidIfAny([undefined, 4, null][0])) : number
->(this.voidIfAny([undefined, 4, null][0])) : number
->this.voidIfAny([undefined, 4, null][0]) : number
->this.voidIfAny : { (x: boolean, y?: boolean): number; (x: string, y?: boolean): number; (x: number, y?: boolean): number; }
->this : this
->voidIfAny : { (x: boolean, y?: boolean): number; (x: string, y?: boolean): number; (x: number, y?: boolean): number; }
->[undefined, 4, null][0] : number
->[undefined, 4, null] : number[]
->undefined : undefined
->4 : 4
->null : null
->0 : 0
-
-            <number>(this.voidIfAny(['', "q"][0]));
-><number>(this.voidIfAny(['', "q"][0])) : number
->(this.voidIfAny(['', "q"][0])) : number
->this.voidIfAny(['', "q"][0]) : number
->this.voidIfAny : { (x: boolean, y?: boolean): number; (x: string, y?: boolean): number; (x: number, y?: boolean): number; }
->this : this
->voidIfAny : { (x: boolean, y?: boolean): number; (x: string, y?: boolean): number; (x: number, y?: boolean): number; }
->['', "q"][0] : string
->['', "q"] : string[]
->'' : ""
->"q" : "q"
->0 : 0
-
-            <number>(this.voidIfAny(['', "q", undefined][0]));
-><number>(this.voidIfAny(['', "q", undefined][0])) : number
->(this.voidIfAny(['', "q", undefined][0])) : number
->this.voidIfAny(['', "q", undefined][0]) : number
->this.voidIfAny : { (x: boolean, y?: boolean): number; (x: string, y?: boolean): number; (x: number, y?: boolean): number; }
->this : this
->voidIfAny : { (x: boolean, y?: boolean): number; (x: string, y?: boolean): number; (x: number, y?: boolean): number; }
->['', "q", undefined][0] : string
->['', "q", undefined] : string[]
->'' : ""
->"q" : "q"
->undefined : undefined
->0 : 0
-
-            <number>(this.voidIfAny([undefined, "q", ''][0]));
-><number>(this.voidIfAny([undefined, "q", ''][0])) : number
->(this.voidIfAny([undefined, "q", ''][0])) : number
->this.voidIfAny([undefined, "q", ''][0]) : number
->this.voidIfAny : { (x: boolean, y?: boolean): number; (x: string, y?: boolean): number; (x: number, y?: boolean): number; }
->this : this
->voidIfAny : { (x: boolean, y?: boolean): number; (x: string, y?: boolean): number; (x: number, y?: boolean): number; }
->[undefined, "q", ''][0] : string
->[undefined, "q", ''] : string[]
->undefined : undefined
->"q" : "q"
->'' : ""
->0 : 0
-
-            <number>(this.voidIfAny([null, "q", ''][0]));
-><number>(this.voidIfAny([null, "q", ''][0])) : number
->(this.voidIfAny([null, "q", ''][0])) : number
->this.voidIfAny([null, "q", ''][0]) : number
->this.voidIfAny : { (x: boolean, y?: boolean): number; (x: string, y?: boolean): number; (x: number, y?: boolean): number; }
->this : this
->voidIfAny : { (x: boolean, y?: boolean): number; (x: string, y?: boolean): number; (x: number, y?: boolean): number; }
->[null, "q", ''][0] : string
->[null, "q", ''] : string[]
->null : null
->"q" : "q"
->'' : ""
->0 : 0
-
-            <number>(this.voidIfAny(["q", '', null][0]));
-><number>(this.voidIfAny(["q", '', null][0])) : number
->(this.voidIfAny(["q", '', null][0])) : number
->this.voidIfAny(["q", '', null][0]) : number
->this.voidIfAny : { (x: boolean, y?: boolean): number; (x: string, y?: boolean): number; (x: number, y?: boolean): number; }
->this : this
->voidIfAny : { (x: boolean, y?: boolean): number; (x: string, y?: boolean): number; (x: number, y?: boolean): number; }
->["q", '', null][0] : string
->["q", '', null] : string[]
->"q" : "q"
->'' : ""
->null : null
->0 : 0
-
-            <number>(this.voidIfAny([undefined, '', null][0]));
-><number>(this.voidIfAny([undefined, '', null][0])) : number
->(this.voidIfAny([undefined, '', null][0])) : number
->this.voidIfAny([undefined, '', null][0]) : number
->this.voidIfAny : { (x: boolean, y?: boolean): number; (x: string, y?: boolean): number; (x: number, y?: boolean): number; }
->this : this
->voidIfAny : { (x: boolean, y?: boolean): number; (x: string, y?: boolean): number; (x: number, y?: boolean): number; }
->[undefined, '', null][0] : string
->[undefined, '', null] : string[]
->undefined : undefined
->'' : ""
->null : null
->0 : 0
-
-            <number>(this.voidIfAny([[3, 4], [null]][0][0]));
-><number>(this.voidIfAny([[3, 4], [null]][0][0])) : number
->(this.voidIfAny([[3, 4], [null]][0][0])) : number
->this.voidIfAny([[3, 4], [null]][0][0]) : number
->this.voidIfAny : { (x: boolean, y?: boolean): number; (x: string, y?: boolean): number; (x: number, y?: boolean): number; }
->this : this
->voidIfAny : { (x: boolean, y?: boolean): number; (x: string, y?: boolean): number; (x: number, y?: boolean): number; }
->[[3, 4], [null]][0][0] : number
->[[3, 4], [null]][0] : number[]
->[[3, 4], [null]] : number[][]
->[3, 4] : number[]
->3 : 3
->4 : 4
->[null] : null[]
->null : null
->0 : 0
->0 : 0
-
-
-            var t1: { x: number; y: base; }[] = [{ x: 7, y: new derived() }, { x: 5, y: new base() }];
->t1 : { x: number; y: base; }[]
->x : number
->y : base
->base : base
->[{ x: 7, y: new derived() }, { x: 5, y: new base() }] : { x: number; y: base; }[]
->{ x: 7, y: new derived() } : { x: number; y: derived; }
->x : number
->7 : 7
->y : derived
->new derived() : derived
->derived : typeof derived
->{ x: 5, y: new base() } : { x: number; y: base; }
->x : number
->5 : 5
->y : base
->new base() : base
->base : typeof base
-
-            var t2: { x: boolean; y: base; }[] = [{ x: true, y: new derived() }, { x: false, y: new base() }];
->t2 : { x: boolean; y: base; }[]
->x : boolean
->y : base
->base : base
->[{ x: true, y: new derived() }, { x: false, y: new base() }] : ({ x: true; y: derived; } | { x: false; y: base; })[]
->{ x: true, y: new derived() } : { x: true; y: derived; }
-<<<<<<< HEAD
->x : true
-=======
->x : boolean
->>>>>>> 9950b98b
->true : true
->y : derived
->new derived() : derived
->derived : typeof derived
->{ x: false, y: new base() } : { x: false; y: base; }
-<<<<<<< HEAD
->x : false
-=======
->x : boolean
->>>>>>> 9950b98b
->false : false
->y : base
->new base() : base
->base : typeof base
-
-            var t3: { x: string; y: base; }[] = [{ x: undefined, y: new base() }, { x: '', y: new derived() }];
->t3 : { x: string; y: base; }[]
->x : string
->y : base
->base : base
->[{ x: undefined, y: new base() }, { x: '', y: new derived() }] : ({ x: undefined; y: base; } | { x: string; y: derived; })[]
->{ x: undefined, y: new base() } : { x: undefined; y: base; }
->x : undefined
->undefined : undefined
->y : base
->new base() : base
->base : typeof base
->{ x: '', y: new derived() } : { x: string; y: derived; }
->x : string
->'' : ""
->y : derived
->new derived() : derived
->derived : typeof derived
-
-            var anyObj: any = null;
->anyObj : any
->null : null
-
-            // Order matters here so test all the variants
-            var a1 = [{ x: 0, y: 'a' }, { x: 'a', y: 'a' }, { x: anyObj, y: 'a' }];
->a1 : { x: any; y: string; }[]
->[{ x: 0, y: 'a' }, { x: 'a', y: 'a' }, { x: anyObj, y: 'a' }] : { x: any; y: string; }[]
->{ x: 0, y: 'a' } : { x: number; y: string; }
->x : number
->0 : 0
->y : string
->'a' : "a"
->{ x: 'a', y: 'a' } : { x: string; y: string; }
->x : string
->'a' : "a"
->y : string
->'a' : "a"
->{ x: anyObj, y: 'a' } : { x: any; y: string; }
->x : any
->anyObj : any
->y : string
->'a' : "a"
-
-            var a2 = [{ x: anyObj, y: 'a' }, { x: 0, y: 'a' }, { x: 'a', y: 'a' }];
->a2 : { x: any; y: string; }[]
->[{ x: anyObj, y: 'a' }, { x: 0, y: 'a' }, { x: 'a', y: 'a' }] : { x: any; y: string; }[]
->{ x: anyObj, y: 'a' } : { x: any; y: string; }
->x : any
->anyObj : any
->y : string
->'a' : "a"
->{ x: 0, y: 'a' } : { x: number; y: string; }
->x : number
->0 : 0
->y : string
->'a' : "a"
->{ x: 'a', y: 'a' } : { x: string; y: string; }
->x : string
->'a' : "a"
->y : string
->'a' : "a"
-
-            var a3 = [{ x: 0, y: 'a' }, { x: anyObj, y: 'a' }, { x: 'a', y: 'a' }];
->a3 : { x: any; y: string; }[]
->[{ x: 0, y: 'a' }, { x: anyObj, y: 'a' }, { x: 'a', y: 'a' }] : { x: any; y: string; }[]
->{ x: 0, y: 'a' } : { x: number; y: string; }
->x : number
->0 : 0
->y : string
->'a' : "a"
->{ x: anyObj, y: 'a' } : { x: any; y: string; }
->x : any
->anyObj : any
->y : string
->'a' : "a"
->{ x: 'a', y: 'a' } : { x: string; y: string; }
->x : string
->'a' : "a"
->y : string
->'a' : "a"
-
-            var ifaceObj: iface = null;
->ifaceObj : iface
->iface : iface
->null : null
-
-            var baseObj = new base();
->baseObj : base
->new base() : base
->base : typeof base
-
-            var base2Obj = new base2();
->base2Obj : base2
->new base2() : base2
->base2 : typeof base2
-
-            var b1 = [baseObj, base2Obj, ifaceObj];
->b1 : iface[]
->[baseObj, base2Obj, ifaceObj] : iface[]
->baseObj : base
->base2Obj : base2
->ifaceObj : iface
-
-            var b2 = [base2Obj, baseObj, ifaceObj];
->b2 : iface[]
->[base2Obj, baseObj, ifaceObj] : iface[]
->base2Obj : base2
->baseObj : base
->ifaceObj : iface
-
-            var b3 = [baseObj, ifaceObj, base2Obj];
->b3 : iface[]
->[baseObj, ifaceObj, base2Obj] : iface[]
->baseObj : base
->ifaceObj : iface
->base2Obj : base2
-
-            var b4 = [ifaceObj, baseObj, base2Obj];
->b4 : iface[]
->[ifaceObj, baseObj, base2Obj] : iface[]
->ifaceObj : iface
->baseObj : base
->base2Obj : base2
-        }
-    }
-}
-
-
+=== tests/cases/compiler/arrayBestCommonTypes.ts ===
+module EmptyTypes {
+>EmptyTypes : typeof EmptyTypes
+
+    interface iface { }
+>iface : iface
+
+    class base implements iface { }
+>base : base
+>iface : iface
+
+    class base2 implements iface { }
+>base2 : base2
+>iface : iface
+
+    class derived extends base { }
+>derived : derived
+>base : base
+
+
+    class f {
+>f : f
+
+        public voidIfAny(x: boolean, y?: boolean): number;
+>voidIfAny : { (x: boolean, y?: boolean): number; (x: string, y?: boolean): number; (x: number, y?: boolean): number; }
+>x : boolean
+>y : boolean
+
+        public voidIfAny(x: string, y?: boolean): number;
+>voidIfAny : { (x: boolean, y?: boolean): number; (x: string, y?: boolean): number; (x: number, y?: boolean): number; }
+>x : string
+>y : boolean
+
+        public voidIfAny(x: number, y?: boolean): number;
+>voidIfAny : { (x: boolean, y?: boolean): number; (x: string, y?: boolean): number; (x: number, y?: boolean): number; }
+>x : number
+>y : boolean
+
+        public voidIfAny(x: any, y = false): any { return null; }
+>voidIfAny : { (x: boolean, y?: boolean): number; (x: string, y?: boolean): number; (x: number, y?: boolean): number; }
+>x : any
+>y : boolean
+>false : false
+>null : null
+
+        public x() {
+>x : () => void
+
+            <number>(this.voidIfAny([4, 2][0]));
+><number>(this.voidIfAny([4, 2][0])) : number
+>(this.voidIfAny([4, 2][0])) : number
+>this.voidIfAny([4, 2][0]) : number
+>this.voidIfAny : { (x: boolean, y?: boolean): number; (x: string, y?: boolean): number; (x: number, y?: boolean): number; }
+>this : this
+>voidIfAny : { (x: boolean, y?: boolean): number; (x: string, y?: boolean): number; (x: number, y?: boolean): number; }
+>[4, 2][0] : number
+>[4, 2] : number[]
+>4 : 4
+>2 : 2
+>0 : 0
+
+            <number>(this.voidIfAny([4, 2, undefined][0]));
+><number>(this.voidIfAny([4, 2, undefined][0])) : number
+>(this.voidIfAny([4, 2, undefined][0])) : number
+>this.voidIfAny([4, 2, undefined][0]) : number
+>this.voidIfAny : { (x: boolean, y?: boolean): number; (x: string, y?: boolean): number; (x: number, y?: boolean): number; }
+>this : this
+>voidIfAny : { (x: boolean, y?: boolean): number; (x: string, y?: boolean): number; (x: number, y?: boolean): number; }
+>[4, 2, undefined][0] : number
+>[4, 2, undefined] : number[]
+>4 : 4
+>2 : 2
+>undefined : undefined
+>0 : 0
+
+            <number>(this.voidIfAny([undefined, 2, 4][0]));
+><number>(this.voidIfAny([undefined, 2, 4][0])) : number
+>(this.voidIfAny([undefined, 2, 4][0])) : number
+>this.voidIfAny([undefined, 2, 4][0]) : number
+>this.voidIfAny : { (x: boolean, y?: boolean): number; (x: string, y?: boolean): number; (x: number, y?: boolean): number; }
+>this : this
+>voidIfAny : { (x: boolean, y?: boolean): number; (x: string, y?: boolean): number; (x: number, y?: boolean): number; }
+>[undefined, 2, 4][0] : number
+>[undefined, 2, 4] : number[]
+>undefined : undefined
+>2 : 2
+>4 : 4
+>0 : 0
+
+            <number>(this.voidIfAny([null, 2, 4][0]));
+><number>(this.voidIfAny([null, 2, 4][0])) : number
+>(this.voidIfAny([null, 2, 4][0])) : number
+>this.voidIfAny([null, 2, 4][0]) : number
+>this.voidIfAny : { (x: boolean, y?: boolean): number; (x: string, y?: boolean): number; (x: number, y?: boolean): number; }
+>this : this
+>voidIfAny : { (x: boolean, y?: boolean): number; (x: string, y?: boolean): number; (x: number, y?: boolean): number; }
+>[null, 2, 4][0] : number
+>[null, 2, 4] : number[]
+>null : null
+>2 : 2
+>4 : 4
+>0 : 0
+
+            <number>(this.voidIfAny([2, 4, null][0]));
+><number>(this.voidIfAny([2, 4, null][0])) : number
+>(this.voidIfAny([2, 4, null][0])) : number
+>this.voidIfAny([2, 4, null][0]) : number
+>this.voidIfAny : { (x: boolean, y?: boolean): number; (x: string, y?: boolean): number; (x: number, y?: boolean): number; }
+>this : this
+>voidIfAny : { (x: boolean, y?: boolean): number; (x: string, y?: boolean): number; (x: number, y?: boolean): number; }
+>[2, 4, null][0] : number
+>[2, 4, null] : number[]
+>2 : 2
+>4 : 4
+>null : null
+>0 : 0
+
+            <number>(this.voidIfAny([undefined, 4, null][0]));
+><number>(this.voidIfAny([undefined, 4, null][0])) : number
+>(this.voidIfAny([undefined, 4, null][0])) : number
+>this.voidIfAny([undefined, 4, null][0]) : number
+>this.voidIfAny : { (x: boolean, y?: boolean): number; (x: string, y?: boolean): number; (x: number, y?: boolean): number; }
+>this : this
+>voidIfAny : { (x: boolean, y?: boolean): number; (x: string, y?: boolean): number; (x: number, y?: boolean): number; }
+>[undefined, 4, null][0] : number
+>[undefined, 4, null] : number[]
+>undefined : undefined
+>4 : 4
+>null : null
+>0 : 0
+
+            <number>(this.voidIfAny(['', "q"][0]));
+><number>(this.voidIfAny(['', "q"][0])) : number
+>(this.voidIfAny(['', "q"][0])) : number
+>this.voidIfAny(['', "q"][0]) : number
+>this.voidIfAny : { (x: boolean, y?: boolean): number; (x: string, y?: boolean): number; (x: number, y?: boolean): number; }
+>this : this
+>voidIfAny : { (x: boolean, y?: boolean): number; (x: string, y?: boolean): number; (x: number, y?: boolean): number; }
+>['', "q"][0] : string
+>['', "q"] : string[]
+>'' : ""
+>"q" : "q"
+>0 : 0
+
+            <number>(this.voidIfAny(['', "q", undefined][0]));
+><number>(this.voidIfAny(['', "q", undefined][0])) : number
+>(this.voidIfAny(['', "q", undefined][0])) : number
+>this.voidIfAny(['', "q", undefined][0]) : number
+>this.voidIfAny : { (x: boolean, y?: boolean): number; (x: string, y?: boolean): number; (x: number, y?: boolean): number; }
+>this : this
+>voidIfAny : { (x: boolean, y?: boolean): number; (x: string, y?: boolean): number; (x: number, y?: boolean): number; }
+>['', "q", undefined][0] : string
+>['', "q", undefined] : string[]
+>'' : ""
+>"q" : "q"
+>undefined : undefined
+>0 : 0
+
+            <number>(this.voidIfAny([undefined, "q", ''][0]));
+><number>(this.voidIfAny([undefined, "q", ''][0])) : number
+>(this.voidIfAny([undefined, "q", ''][0])) : number
+>this.voidIfAny([undefined, "q", ''][0]) : number
+>this.voidIfAny : { (x: boolean, y?: boolean): number; (x: string, y?: boolean): number; (x: number, y?: boolean): number; }
+>this : this
+>voidIfAny : { (x: boolean, y?: boolean): number; (x: string, y?: boolean): number; (x: number, y?: boolean): number; }
+>[undefined, "q", ''][0] : string
+>[undefined, "q", ''] : string[]
+>undefined : undefined
+>"q" : "q"
+>'' : ""
+>0 : 0
+
+            <number>(this.voidIfAny([null, "q", ''][0]));
+><number>(this.voidIfAny([null, "q", ''][0])) : number
+>(this.voidIfAny([null, "q", ''][0])) : number
+>this.voidIfAny([null, "q", ''][0]) : number
+>this.voidIfAny : { (x: boolean, y?: boolean): number; (x: string, y?: boolean): number; (x: number, y?: boolean): number; }
+>this : this
+>voidIfAny : { (x: boolean, y?: boolean): number; (x: string, y?: boolean): number; (x: number, y?: boolean): number; }
+>[null, "q", ''][0] : string
+>[null, "q", ''] : string[]
+>null : null
+>"q" : "q"
+>'' : ""
+>0 : 0
+
+            <number>(this.voidIfAny(["q", '', null][0]));
+><number>(this.voidIfAny(["q", '', null][0])) : number
+>(this.voidIfAny(["q", '', null][0])) : number
+>this.voidIfAny(["q", '', null][0]) : number
+>this.voidIfAny : { (x: boolean, y?: boolean): number; (x: string, y?: boolean): number; (x: number, y?: boolean): number; }
+>this : this
+>voidIfAny : { (x: boolean, y?: boolean): number; (x: string, y?: boolean): number; (x: number, y?: boolean): number; }
+>["q", '', null][0] : string
+>["q", '', null] : string[]
+>"q" : "q"
+>'' : ""
+>null : null
+>0 : 0
+
+            <number>(this.voidIfAny([undefined, '', null][0]));
+><number>(this.voidIfAny([undefined, '', null][0])) : number
+>(this.voidIfAny([undefined, '', null][0])) : number
+>this.voidIfAny([undefined, '', null][0]) : number
+>this.voidIfAny : { (x: boolean, y?: boolean): number; (x: string, y?: boolean): number; (x: number, y?: boolean): number; }
+>this : this
+>voidIfAny : { (x: boolean, y?: boolean): number; (x: string, y?: boolean): number; (x: number, y?: boolean): number; }
+>[undefined, '', null][0] : string
+>[undefined, '', null] : string[]
+>undefined : undefined
+>'' : ""
+>null : null
+>0 : 0
+
+            <number>(this.voidIfAny([[3, 4], [null]][0][0]));
+><number>(this.voidIfAny([[3, 4], [null]][0][0])) : number
+>(this.voidIfAny([[3, 4], [null]][0][0])) : number
+>this.voidIfAny([[3, 4], [null]][0][0]) : number
+>this.voidIfAny : { (x: boolean, y?: boolean): number; (x: string, y?: boolean): number; (x: number, y?: boolean): number; }
+>this : this
+>voidIfAny : { (x: boolean, y?: boolean): number; (x: string, y?: boolean): number; (x: number, y?: boolean): number; }
+>[[3, 4], [null]][0][0] : number
+>[[3, 4], [null]][0] : number[]
+>[[3, 4], [null]] : number[][]
+>[3, 4] : number[]
+>3 : 3
+>4 : 4
+>[null] : null[]
+>null : null
+>0 : 0
+>0 : 0
+
+
+            var t1: { x: number; y: base; }[] = [{ x: 7, y: new derived() }, { x: 5, y: new base() }];
+>t1 : { x: number; y: base; }[]
+>x : number
+>y : base
+>base : base
+>[{ x: 7, y: new derived() }, { x: 5, y: new base() }] : { x: number; y: derived; }[]
+>{ x: 7, y: new derived() } : { x: number; y: derived; }
+>x : number
+>7 : 7
+>y : derived
+>new derived() : derived
+>derived : typeof derived
+>{ x: 5, y: new base() } : { x: number; y: base; }
+>x : number
+>5 : 5
+>y : base
+>new base() : base
+>base : typeof base
+
+            var t2: { x: boolean; y: base; }[] = [{ x: true, y: new derived() }, { x: false, y: new base() }];
+>t2 : { x: boolean; y: base; }[]
+>x : boolean
+>y : base
+>base : base
+>[{ x: true, y: new derived() }, { x: false, y: new base() }] : ({ x: true; y: derived; } | { x: false; y: base; })[]
+>{ x: true, y: new derived() } : { x: true; y: derived; }
+>x : true
+>true : true
+>y : derived
+>new derived() : derived
+>derived : typeof derived
+>{ x: false, y: new base() } : { x: false; y: base; }
+>x : false
+>false : false
+>y : base
+>new base() : base
+>base : typeof base
+
+            var t3: { x: string; y: base; }[] = [{ x: undefined, y: new base() }, { x: '', y: new derived() }];
+>t3 : { x: string; y: base; }[]
+>x : string
+>y : base
+>base : base
+>[{ x: undefined, y: new base() }, { x: '', y: new derived() }] : { x: string; y: derived; }[]
+>{ x: undefined, y: new base() } : { x: undefined; y: base; }
+>x : undefined
+>undefined : undefined
+>y : base
+>new base() : base
+>base : typeof base
+>{ x: '', y: new derived() } : { x: string; y: derived; }
+>x : string
+>'' : ""
+>y : derived
+>new derived() : derived
+>derived : typeof derived
+
+            var anyObj: any = null;
+>anyObj : any
+>null : null
+
+            // Order matters here so test all the variants
+            var a1 = [{ x: 0, y: 'a' }, { x: 'a', y: 'a' }, { x: anyObj, y: 'a' }];
+>a1 : { x: any; y: string; }[]
+>[{ x: 0, y: 'a' }, { x: 'a', y: 'a' }, { x: anyObj, y: 'a' }] : { x: any; y: string; }[]
+>{ x: 0, y: 'a' } : { x: number; y: string; }
+>x : number
+>0 : 0
+>y : string
+>'a' : "a"
+>{ x: 'a', y: 'a' } : { x: string; y: string; }
+>x : string
+>'a' : "a"
+>y : string
+>'a' : "a"
+>{ x: anyObj, y: 'a' } : { x: any; y: string; }
+>x : any
+>anyObj : any
+>y : string
+>'a' : "a"
+
+            var a2 = [{ x: anyObj, y: 'a' }, { x: 0, y: 'a' }, { x: 'a', y: 'a' }];
+>a2 : { x: any; y: string; }[]
+>[{ x: anyObj, y: 'a' }, { x: 0, y: 'a' }, { x: 'a', y: 'a' }] : { x: any; y: string; }[]
+>{ x: anyObj, y: 'a' } : { x: any; y: string; }
+>x : any
+>anyObj : any
+>y : string
+>'a' : "a"
+>{ x: 0, y: 'a' } : { x: number; y: string; }
+>x : number
+>0 : 0
+>y : string
+>'a' : "a"
+>{ x: 'a', y: 'a' } : { x: string; y: string; }
+>x : string
+>'a' : "a"
+>y : string
+>'a' : "a"
+
+            var a3 = [{ x: 0, y: 'a' }, { x: anyObj, y: 'a' }, { x: 'a', y: 'a' }];
+>a3 : { x: any; y: string; }[]
+>[{ x: 0, y: 'a' }, { x: anyObj, y: 'a' }, { x: 'a', y: 'a' }] : { x: any; y: string; }[]
+>{ x: 0, y: 'a' } : { x: number; y: string; }
+>x : number
+>0 : 0
+>y : string
+>'a' : "a"
+>{ x: anyObj, y: 'a' } : { x: any; y: string; }
+>x : any
+>anyObj : any
+>y : string
+>'a' : "a"
+>{ x: 'a', y: 'a' } : { x: string; y: string; }
+>x : string
+>'a' : "a"
+>y : string
+>'a' : "a"
+
+            var ifaceObj: iface = null;
+>ifaceObj : iface
+>iface : iface
+>null : null
+
+            var baseObj = new base();
+>baseObj : base
+>new base() : base
+>base : typeof base
+
+            var base2Obj = new base2();
+>base2Obj : base2
+>new base2() : base2
+>base2 : typeof base2
+
+            var b1 = [baseObj, base2Obj, ifaceObj];
+>b1 : iface[]
+>[baseObj, base2Obj, ifaceObj] : iface[]
+>baseObj : base
+>base2Obj : base2
+>ifaceObj : iface
+
+            var b2 = [base2Obj, baseObj, ifaceObj];
+>b2 : iface[]
+>[base2Obj, baseObj, ifaceObj] : iface[]
+>base2Obj : base2
+>baseObj : base
+>ifaceObj : iface
+
+            var b3 = [baseObj, ifaceObj, base2Obj];
+>b3 : iface[]
+>[baseObj, ifaceObj, base2Obj] : iface[]
+>baseObj : base
+>ifaceObj : iface
+>base2Obj : base2
+
+            var b4 = [ifaceObj, baseObj, base2Obj];
+>b4 : iface[]
+>[ifaceObj, baseObj, base2Obj] : iface[]
+>ifaceObj : iface
+>baseObj : base
+>base2Obj : base2
+        }
+    }
+}
+
+module NonEmptyTypes {
+>NonEmptyTypes : typeof NonEmptyTypes
+
+    interface iface { x: string; }
+>iface : iface
+>x : string
+
+    class base implements iface { x: string; y: string; }
+>base : base
+>iface : iface
+>x : string
+>y : string
+
+    class base2 implements iface { x: string; z: string; }
+>base2 : base2
+>iface : iface
+>x : string
+>z : string
+
+    class derived extends base { a: string; }
+>derived : derived
+>base : base
+>a : string
+
+
+    class f {
+>f : f
+
+        public voidIfAny(x: boolean, y?: boolean): number;
+>voidIfAny : { (x: boolean, y?: boolean): number; (x: string, y?: boolean): number; (x: number, y?: boolean): number; }
+>x : boolean
+>y : boolean
+
+        public voidIfAny(x: string, y?: boolean): number;
+>voidIfAny : { (x: boolean, y?: boolean): number; (x: string, y?: boolean): number; (x: number, y?: boolean): number; }
+>x : string
+>y : boolean
+
+        public voidIfAny(x: number, y?: boolean): number;
+>voidIfAny : { (x: boolean, y?: boolean): number; (x: string, y?: boolean): number; (x: number, y?: boolean): number; }
+>x : number
+>y : boolean
+
+        public voidIfAny(x: any, y = false): any { return null; }
+>voidIfAny : { (x: boolean, y?: boolean): number; (x: string, y?: boolean): number; (x: number, y?: boolean): number; }
+>x : any
+>y : boolean
+>false : false
+>null : null
+
+        public x() {
+>x : () => void
+
+            <number>(this.voidIfAny([4, 2][0]));
+><number>(this.voidIfAny([4, 2][0])) : number
+>(this.voidIfAny([4, 2][0])) : number
+>this.voidIfAny([4, 2][0]) : number
+>this.voidIfAny : { (x: boolean, y?: boolean): number; (x: string, y?: boolean): number; (x: number, y?: boolean): number; }
+>this : this
+>voidIfAny : { (x: boolean, y?: boolean): number; (x: string, y?: boolean): number; (x: number, y?: boolean): number; }
+>[4, 2][0] : number
+>[4, 2] : number[]
+>4 : 4
+>2 : 2
+>0 : 0
+
+            <number>(this.voidIfAny([4, 2, undefined][0]));
+><number>(this.voidIfAny([4, 2, undefined][0])) : number
+>(this.voidIfAny([4, 2, undefined][0])) : number
+>this.voidIfAny([4, 2, undefined][0]) : number
+>this.voidIfAny : { (x: boolean, y?: boolean): number; (x: string, y?: boolean): number; (x: number, y?: boolean): number; }
+>this : this
+>voidIfAny : { (x: boolean, y?: boolean): number; (x: string, y?: boolean): number; (x: number, y?: boolean): number; }
+>[4, 2, undefined][0] : number
+>[4, 2, undefined] : number[]
+>4 : 4
+>2 : 2
+>undefined : undefined
+>0 : 0
+
+            <number>(this.voidIfAny([undefined, 2, 4][0]));
+><number>(this.voidIfAny([undefined, 2, 4][0])) : number
+>(this.voidIfAny([undefined, 2, 4][0])) : number
+>this.voidIfAny([undefined, 2, 4][0]) : number
+>this.voidIfAny : { (x: boolean, y?: boolean): number; (x: string, y?: boolean): number; (x: number, y?: boolean): number; }
+>this : this
+>voidIfAny : { (x: boolean, y?: boolean): number; (x: string, y?: boolean): number; (x: number, y?: boolean): number; }
+>[undefined, 2, 4][0] : number
+>[undefined, 2, 4] : number[]
+>undefined : undefined
+>2 : 2
+>4 : 4
+>0 : 0
+
+            <number>(this.voidIfAny([null, 2, 4][0]));
+><number>(this.voidIfAny([null, 2, 4][0])) : number
+>(this.voidIfAny([null, 2, 4][0])) : number
+>this.voidIfAny([null, 2, 4][0]) : number
+>this.voidIfAny : { (x: boolean, y?: boolean): number; (x: string, y?: boolean): number; (x: number, y?: boolean): number; }
+>this : this
+>voidIfAny : { (x: boolean, y?: boolean): number; (x: string, y?: boolean): number; (x: number, y?: boolean): number; }
+>[null, 2, 4][0] : number
+>[null, 2, 4] : number[]
+>null : null
+>2 : 2
+>4 : 4
+>0 : 0
+
+            <number>(this.voidIfAny([2, 4, null][0]));
+><number>(this.voidIfAny([2, 4, null][0])) : number
+>(this.voidIfAny([2, 4, null][0])) : number
+>this.voidIfAny([2, 4, null][0]) : number
+>this.voidIfAny : { (x: boolean, y?: boolean): number; (x: string, y?: boolean): number; (x: number, y?: boolean): number; }
+>this : this
+>voidIfAny : { (x: boolean, y?: boolean): number; (x: string, y?: boolean): number; (x: number, y?: boolean): number; }
+>[2, 4, null][0] : number
+>[2, 4, null] : number[]
+>2 : 2
+>4 : 4
+>null : null
+>0 : 0
+
+            <number>(this.voidIfAny([undefined, 4, null][0]));
+><number>(this.voidIfAny([undefined, 4, null][0])) : number
+>(this.voidIfAny([undefined, 4, null][0])) : number
+>this.voidIfAny([undefined, 4, null][0]) : number
+>this.voidIfAny : { (x: boolean, y?: boolean): number; (x: string, y?: boolean): number; (x: number, y?: boolean): number; }
+>this : this
+>voidIfAny : { (x: boolean, y?: boolean): number; (x: string, y?: boolean): number; (x: number, y?: boolean): number; }
+>[undefined, 4, null][0] : number
+>[undefined, 4, null] : number[]
+>undefined : undefined
+>4 : 4
+>null : null
+>0 : 0
+
+            <number>(this.voidIfAny(['', "q"][0]));
+><number>(this.voidIfAny(['', "q"][0])) : number
+>(this.voidIfAny(['', "q"][0])) : number
+>this.voidIfAny(['', "q"][0]) : number
+>this.voidIfAny : { (x: boolean, y?: boolean): number; (x: string, y?: boolean): number; (x: number, y?: boolean): number; }
+>this : this
+>voidIfAny : { (x: boolean, y?: boolean): number; (x: string, y?: boolean): number; (x: number, y?: boolean): number; }
+>['', "q"][0] : string
+>['', "q"] : string[]
+>'' : ""
+>"q" : "q"
+>0 : 0
+
+            <number>(this.voidIfAny(['', "q", undefined][0]));
+><number>(this.voidIfAny(['', "q", undefined][0])) : number
+>(this.voidIfAny(['', "q", undefined][0])) : number
+>this.voidIfAny(['', "q", undefined][0]) : number
+>this.voidIfAny : { (x: boolean, y?: boolean): number; (x: string, y?: boolean): number; (x: number, y?: boolean): number; }
+>this : this
+>voidIfAny : { (x: boolean, y?: boolean): number; (x: string, y?: boolean): number; (x: number, y?: boolean): number; }
+>['', "q", undefined][0] : string
+>['', "q", undefined] : string[]
+>'' : ""
+>"q" : "q"
+>undefined : undefined
+>0 : 0
+
+            <number>(this.voidIfAny([undefined, "q", ''][0]));
+><number>(this.voidIfAny([undefined, "q", ''][0])) : number
+>(this.voidIfAny([undefined, "q", ''][0])) : number
+>this.voidIfAny([undefined, "q", ''][0]) : number
+>this.voidIfAny : { (x: boolean, y?: boolean): number; (x: string, y?: boolean): number; (x: number, y?: boolean): number; }
+>this : this
+>voidIfAny : { (x: boolean, y?: boolean): number; (x: string, y?: boolean): number; (x: number, y?: boolean): number; }
+>[undefined, "q", ''][0] : string
+>[undefined, "q", ''] : string[]
+>undefined : undefined
+>"q" : "q"
+>'' : ""
+>0 : 0
+
+            <number>(this.voidIfAny([null, "q", ''][0]));
+><number>(this.voidIfAny([null, "q", ''][0])) : number
+>(this.voidIfAny([null, "q", ''][0])) : number
+>this.voidIfAny([null, "q", ''][0]) : number
+>this.voidIfAny : { (x: boolean, y?: boolean): number; (x: string, y?: boolean): number; (x: number, y?: boolean): number; }
+>this : this
+>voidIfAny : { (x: boolean, y?: boolean): number; (x: string, y?: boolean): number; (x: number, y?: boolean): number; }
+>[null, "q", ''][0] : string
+>[null, "q", ''] : string[]
+>null : null
+>"q" : "q"
+>'' : ""
+>0 : 0
+
+            <number>(this.voidIfAny(["q", '', null][0]));
+><number>(this.voidIfAny(["q", '', null][0])) : number
+>(this.voidIfAny(["q", '', null][0])) : number
+>this.voidIfAny(["q", '', null][0]) : number
+>this.voidIfAny : { (x: boolean, y?: boolean): number; (x: string, y?: boolean): number; (x: number, y?: boolean): number; }
+>this : this
+>voidIfAny : { (x: boolean, y?: boolean): number; (x: string, y?: boolean): number; (x: number, y?: boolean): number; }
+>["q", '', null][0] : string
+>["q", '', null] : string[]
+>"q" : "q"
+>'' : ""
+>null : null
+>0 : 0
+
+            <number>(this.voidIfAny([undefined, '', null][0]));
+><number>(this.voidIfAny([undefined, '', null][0])) : number
+>(this.voidIfAny([undefined, '', null][0])) : number
+>this.voidIfAny([undefined, '', null][0]) : number
+>this.voidIfAny : { (x: boolean, y?: boolean): number; (x: string, y?: boolean): number; (x: number, y?: boolean): number; }
+>this : this
+>voidIfAny : { (x: boolean, y?: boolean): number; (x: string, y?: boolean): number; (x: number, y?: boolean): number; }
+>[undefined, '', null][0] : string
+>[undefined, '', null] : string[]
+>undefined : undefined
+>'' : ""
+>null : null
+>0 : 0
+
+            <number>(this.voidIfAny([[3, 4], [null]][0][0]));
+><number>(this.voidIfAny([[3, 4], [null]][0][0])) : number
+>(this.voidIfAny([[3, 4], [null]][0][0])) : number
+>this.voidIfAny([[3, 4], [null]][0][0]) : number
+>this.voidIfAny : { (x: boolean, y?: boolean): number; (x: string, y?: boolean): number; (x: number, y?: boolean): number; }
+>this : this
+>voidIfAny : { (x: boolean, y?: boolean): number; (x: string, y?: boolean): number; (x: number, y?: boolean): number; }
+>[[3, 4], [null]][0][0] : number
+>[[3, 4], [null]][0] : number[]
+>[[3, 4], [null]] : number[][]
+>[3, 4] : number[]
+>3 : 3
+>4 : 4
+>[null] : null[]
+>null : null
+>0 : 0
+>0 : 0
+
+
+            var t1: { x: number; y: base; }[] = [{ x: 7, y: new derived() }, { x: 5, y: new base() }];
+>t1 : { x: number; y: base; }[]
+>x : number
+>y : base
+>base : base
+>[{ x: 7, y: new derived() }, { x: 5, y: new base() }] : { x: number; y: base; }[]
+>{ x: 7, y: new derived() } : { x: number; y: derived; }
+>x : number
+>7 : 7
+>y : derived
+>new derived() : derived
+>derived : typeof derived
+>{ x: 5, y: new base() } : { x: number; y: base; }
+>x : number
+>5 : 5
+>y : base
+>new base() : base
+>base : typeof base
+
+            var t2: { x: boolean; y: base; }[] = [{ x: true, y: new derived() }, { x: false, y: new base() }];
+>t2 : { x: boolean; y: base; }[]
+>x : boolean
+>y : base
+>base : base
+>[{ x: true, y: new derived() }, { x: false, y: new base() }] : ({ x: true; y: derived; } | { x: false; y: base; })[]
+>{ x: true, y: new derived() } : { x: true; y: derived; }
+>x : true
+>true : true
+>y : derived
+>new derived() : derived
+>derived : typeof derived
+>{ x: false, y: new base() } : { x: false; y: base; }
+>x : false
+>false : false
+>y : base
+>new base() : base
+>base : typeof base
+
+            var t3: { x: string; y: base; }[] = [{ x: undefined, y: new base() }, { x: '', y: new derived() }];
+>t3 : { x: string; y: base; }[]
+>x : string
+>y : base
+>base : base
+>[{ x: undefined, y: new base() }, { x: '', y: new derived() }] : ({ x: undefined; y: base; } | { x: string; y: derived; })[]
+>{ x: undefined, y: new base() } : { x: undefined; y: base; }
+>x : undefined
+>undefined : undefined
+>y : base
+>new base() : base
+>base : typeof base
+>{ x: '', y: new derived() } : { x: string; y: derived; }
+>x : string
+>'' : ""
+>y : derived
+>new derived() : derived
+>derived : typeof derived
+
+            var anyObj: any = null;
+>anyObj : any
+>null : null
+
+            // Order matters here so test all the variants
+            var a1 = [{ x: 0, y: 'a' }, { x: 'a', y: 'a' }, { x: anyObj, y: 'a' }];
+>a1 : { x: any; y: string; }[]
+>[{ x: 0, y: 'a' }, { x: 'a', y: 'a' }, { x: anyObj, y: 'a' }] : { x: any; y: string; }[]
+>{ x: 0, y: 'a' } : { x: number; y: string; }
+>x : number
+>0 : 0
+>y : string
+>'a' : "a"
+>{ x: 'a', y: 'a' } : { x: string; y: string; }
+>x : string
+>'a' : "a"
+>y : string
+>'a' : "a"
+>{ x: anyObj, y: 'a' } : { x: any; y: string; }
+>x : any
+>anyObj : any
+>y : string
+>'a' : "a"
+
+            var a2 = [{ x: anyObj, y: 'a' }, { x: 0, y: 'a' }, { x: 'a', y: 'a' }];
+>a2 : { x: any; y: string; }[]
+>[{ x: anyObj, y: 'a' }, { x: 0, y: 'a' }, { x: 'a', y: 'a' }] : { x: any; y: string; }[]
+>{ x: anyObj, y: 'a' } : { x: any; y: string; }
+>x : any
+>anyObj : any
+>y : string
+>'a' : "a"
+>{ x: 0, y: 'a' } : { x: number; y: string; }
+>x : number
+>0 : 0
+>y : string
+>'a' : "a"
+>{ x: 'a', y: 'a' } : { x: string; y: string; }
+>x : string
+>'a' : "a"
+>y : string
+>'a' : "a"
+
+            var a3 = [{ x: 0, y: 'a' }, { x: anyObj, y: 'a' }, { x: 'a', y: 'a' }];
+>a3 : { x: any; y: string; }[]
+>[{ x: 0, y: 'a' }, { x: anyObj, y: 'a' }, { x: 'a', y: 'a' }] : { x: any; y: string; }[]
+>{ x: 0, y: 'a' } : { x: number; y: string; }
+>x : number
+>0 : 0
+>y : string
+>'a' : "a"
+>{ x: anyObj, y: 'a' } : { x: any; y: string; }
+>x : any
+>anyObj : any
+>y : string
+>'a' : "a"
+>{ x: 'a', y: 'a' } : { x: string; y: string; }
+>x : string
+>'a' : "a"
+>y : string
+>'a' : "a"
+
+            var ifaceObj: iface = null;
+>ifaceObj : iface
+>iface : iface
+>null : null
+
+            var baseObj = new base();
+>baseObj : base
+>new base() : base
+>base : typeof base
+
+            var base2Obj = new base2();
+>base2Obj : base2
+>new base2() : base2
+>base2 : typeof base2
+
+            var b1 = [baseObj, base2Obj, ifaceObj];
+>b1 : iface[]
+>[baseObj, base2Obj, ifaceObj] : iface[]
+>baseObj : base
+>base2Obj : base2
+>ifaceObj : iface
+
+            var b2 = [base2Obj, baseObj, ifaceObj];
+>b2 : iface[]
+>[base2Obj, baseObj, ifaceObj] : iface[]
+>base2Obj : base2
+>baseObj : base
+>ifaceObj : iface
+
+            var b3 = [baseObj, ifaceObj, base2Obj];
+>b3 : iface[]
+>[baseObj, ifaceObj, base2Obj] : iface[]
+>baseObj : base
+>ifaceObj : iface
+>base2Obj : base2
+
+            var b4 = [ifaceObj, baseObj, base2Obj];
+>b4 : iface[]
+>[ifaceObj, baseObj, base2Obj] : iface[]
+>ifaceObj : iface
+>baseObj : base
+>base2Obj : base2
+        }
+    }
+}
+
+