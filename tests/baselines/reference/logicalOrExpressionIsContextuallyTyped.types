//// [tests/cases/conformance/expressions/binaryOperators/logicalOrOperator/logicalOrExpressionIsContextuallyTyped.ts] ////

=== logicalOrExpressionIsContextuallyTyped.ts ===
// The || operator permits the operands to be of any type.
// If the || expression is contextually typed, the operands are contextually typed by the
// same type and the result is of the best common type of the contextual type and the two
// operand types.

var r: { a: string } = { a: '', b: 123 } || { a: '', b: true };
>r : { a: string; }
>  : ^^^^^      ^^^
>a : string
<<<<<<< HEAD
>{ a: '', b: 123 } || { a: '', b: true } : { a: string; b: number; }
=======
>  : ^^^^^^
>{ a: '', b: 123 } || { a: '', b: true } : { a: string; b: number; } | { a: string; b: boolean; }
>                                        : ^^^^^^^^^^^^^^^^^^^^^^^^^^^^^^^^^^^^^^^^^^^^^^^^^^^^^^
>>>>>>> 12402f26
>{ a: '', b: 123 } : { a: string; b: number; }
>                  : ^^^^^^^^^^^^^^^^^^^^^^^^^
>a : string
>  : ^^^^^^
>'' : ""
>   : ^^
>b : number
>  : ^^^^^^
>123 : 123
>    : ^^^
>{ a: '', b: true } : { a: string; b: boolean; }
>                   : ^^^^^^^^^^^^^^^^^^^^^^^^^^
>a : string
>  : ^^^^^^
>'' : ""
>   : ^^
>b : boolean
>  : ^^^^^^^
>true : true
>     : ^^^^

<|MERGE_RESOLUTION|>--- conflicted
+++ resolved
@@ -1,40 +1,36 @@
-//// [tests/cases/conformance/expressions/binaryOperators/logicalOrOperator/logicalOrExpressionIsContextuallyTyped.ts] ////
-
-=== logicalOrExpressionIsContextuallyTyped.ts ===
-// The || operator permits the operands to be of any type.
-// If the || expression is contextually typed, the operands are contextually typed by the
-// same type and the result is of the best common type of the contextual type and the two
-// operand types.
-
-var r: { a: string } = { a: '', b: 123 } || { a: '', b: true };
->r : { a: string; }
->  : ^^^^^      ^^^
->a : string
-<<<<<<< HEAD
->{ a: '', b: 123 } || { a: '', b: true } : { a: string; b: number; }
-=======
->  : ^^^^^^
->{ a: '', b: 123 } || { a: '', b: true } : { a: string; b: number; } | { a: string; b: boolean; }
->                                        : ^^^^^^^^^^^^^^^^^^^^^^^^^^^^^^^^^^^^^^^^^^^^^^^^^^^^^^
->>>>>>> 12402f26
->{ a: '', b: 123 } : { a: string; b: number; }
->                  : ^^^^^^^^^^^^^^^^^^^^^^^^^
->a : string
->  : ^^^^^^
->'' : ""
->   : ^^
->b : number
->  : ^^^^^^
->123 : 123
->    : ^^^
->{ a: '', b: true } : { a: string; b: boolean; }
->                   : ^^^^^^^^^^^^^^^^^^^^^^^^^^
->a : string
->  : ^^^^^^
->'' : ""
->   : ^^
->b : boolean
->  : ^^^^^^^
->true : true
->     : ^^^^
-
+//// [tests/cases/conformance/expressions/binaryOperators/logicalOrOperator/logicalOrExpressionIsContextuallyTyped.ts] ////
+
+=== logicalOrExpressionIsContextuallyTyped.ts ===
+// The || operator permits the operands to be of any type.
+// If the || expression is contextually typed, the operands are contextually typed by the
+// same type and the result is of the best common type of the contextual type and the two
+// operand types.
+
+var r: { a: string } = { a: '', b: 123 } || { a: '', b: true };
+>r : { a: string; }
+>  : ^^^^^      ^^^
+>a : string
+>  : ^^^^^^
+>{ a: '', b: 123 } || { a: '', b: true } : { a: string; b: number; }
+>                                        : ^^^^^^^^^^^^^^^^^^^^^^^^^
+>{ a: '', b: 123 } : { a: string; b: number; }
+>                  : ^^^^^^^^^^^^^^^^^^^^^^^^^
+>a : string
+>  : ^^^^^^
+>'' : ""
+>   : ^^
+>b : number
+>  : ^^^^^^
+>123 : 123
+>    : ^^^
+>{ a: '', b: true } : { a: string; b: boolean; }
+>                   : ^^^^^^^^^^^^^^^^^^^^^^^^^^
+>a : string
+>  : ^^^^^^
+>'' : ""
+>   : ^^
+>b : boolean
+>  : ^^^^^^^
+>true : true
+>     : ^^^^
+