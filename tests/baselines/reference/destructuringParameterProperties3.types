//// [tests/cases/conformance/es6/destructuring/destructuringParameterProperties3.ts] ////

=== destructuringParameterProperties3.ts ===
class C1<T, U, V> {
>C1 : C1<T, U, V>
>   : ^^^^^^^^^^^

    constructor(private k: T, private [a, b, c]: [T,U,V]) {
>k : T
>  : ^
>a : T
>  : ^
>b : U
>  : ^
>c : V
>  : ^

        if ((b === undefined && c === undefined) || (this.b === undefined && this.c === undefined)) {
>(b === undefined && c === undefined) || (this.b === undefined && this.c === undefined) : boolean
>                                                                                       : ^^^^^^^
>(b === undefined && c === undefined) : boolean
>                                     : ^^^^^^^
>b === undefined && c === undefined : boolean
>                                   : ^^^^^^^
>b === undefined : boolean
>                : ^^^^^^^
>b : U
>  : ^
>undefined : undefined
>          : ^^^^^^^^^
>c === undefined : boolean
>                : ^^^^^^^
>c : V
>  : ^
>undefined : undefined
>          : ^^^^^^^^^
>(this.b === undefined && this.c === undefined) : boolean
>                                               : ^^^^^^^
>this.b === undefined && this.c === undefined : boolean
>                                             : ^^^^^^^
>this.b === undefined : boolean
>                     : ^^^^^^^
>this.b : any
>       : ^^^
>this : this
>     : ^^^^
>b : any
>  : ^^^
>undefined : undefined
>          : ^^^^^^^^^
>this.c === undefined : boolean
>                     : ^^^^^^^
>this.c : any
>       : ^^^
>this : this
>     : ^^^^
>c : any
>  : ^^^
>undefined : undefined
>          : ^^^^^^^^^

            this.a = a || k;
>this.a = a || k : T
>                : ^
>this.a : any
>       : ^^^
>this : this
>     : ^^^^
>a : any
>  : ^^^
>a || k : T
>       : ^
>a : T
>  : ^
>k : T
>  : ^
        }
    }

    public getA() {
>getA : () => any
>     : ^^^^^^^^^

        return this.a
>this.a : any
>       : ^^^
>this : this
>     : ^^^^
>a : any
>  : ^^^
    }

    public getB() {
>getB : () => any
>     : ^^^^^^^^^

        return this.b
>this.b : any
>       : ^^^
>this : this
>     : ^^^^
>b : any
>  : ^^^
    }

    public getC() {
>getC : () => any
>     : ^^^^^^^^^

        return this.c;
>this.c : any
>       : ^^^
>this : this
>     : ^^^^
>c : any
>  : ^^^
    }
}

var x = new C1(undefined, [0, true, ""]);
<<<<<<< HEAD
>x : C1<number | undefined, boolean, string>
>new C1(undefined, [0, true, ""]) : C1<number | undefined, boolean, string>
=======
>x : C1<number, boolean, string>
>  : ^^^^^^^^^^^^^^^^^^^^^^^^^^^
>new C1(undefined, [0, true, ""]) : C1<number, boolean, string>
>                                 : ^^^^^^^^^^^^^^^^^^^^^^^^^^^
>>>>>>> 12402f26
>C1 : typeof C1
>   : ^^^^^^^^^
>undefined : undefined
>          : ^^^^^^^^^
>[0, true, ""] : [number, true, string]
>              : ^^^^^^^^^^^^^^^^^^^^^^
>0 : 0
>  : ^
>true : true
>     : ^^^^
>"" : ""
>   : ^^

var [x_a, x_b, x_c] = [x.getA(), x.getB(), x.getC()];
>x_a : any
>    : ^^^
>x_b : any
>    : ^^^
>x_c : any
>    : ^^^
>[x.getA(), x.getB(), x.getC()] : [any, any, any]
>                               : ^^^^^^^^^^^^^^^
>x.getA() : any
>         : ^^^
>x.getA : () => any
<<<<<<< HEAD
>x : C1<number | undefined, boolean, string>
=======
>       : ^^^^^^^^^
>x : C1<number, boolean, string>
>  : ^^^^^^^^^^^^^^^^^^^^^^^^^^^
>>>>>>> 12402f26
>getA : () => any
>     : ^^^^^^^^^
>x.getB() : any
>         : ^^^
>x.getB : () => any
<<<<<<< HEAD
>x : C1<number | undefined, boolean, string>
=======
>       : ^^^^^^^^^
>x : C1<number, boolean, string>
>  : ^^^^^^^^^^^^^^^^^^^^^^^^^^^
>>>>>>> 12402f26
>getB : () => any
>     : ^^^^^^^^^
>x.getC() : any
>         : ^^^
>x.getC : () => any
<<<<<<< HEAD
>x : C1<number | undefined, boolean, string>
=======
>       : ^^^^^^^^^
>x : C1<number, boolean, string>
>  : ^^^^^^^^^^^^^^^^^^^^^^^^^^^
>>>>>>> 12402f26
>getC : () => any
>     : ^^^^^^^^^

var y = new C1(10, [0, true, true]);
>y : C1<number, boolean, boolean>
>  : ^^^^^^^^^^^^^^^^^^^^^^^^^^^^
>new C1(10, [0, true, true]) : C1<number, boolean, boolean>
>                            : ^^^^^^^^^^^^^^^^^^^^^^^^^^^^
>C1 : typeof C1
>   : ^^^^^^^^^
>10 : 10
>   : ^^
>[0, true, true] : [number, true, true]
>                : ^^^^^^^^^^^^^^^^^^^^
>0 : 0
>  : ^
>true : true
>     : ^^^^
>true : true
>     : ^^^^

var [y_a, y_b, y_c] = [y.getA(), y.getB(), y.getC()];
>y_a : any
>    : ^^^
>y_b : any
>    : ^^^
>y_c : any
>    : ^^^
>[y.getA(), y.getB(), y.getC()] : [any, any, any]
>                               : ^^^^^^^^^^^^^^^
>y.getA() : any
>         : ^^^
>y.getA : () => any
>       : ^^^^^^^^^
>y : C1<number, boolean, boolean>
>  : ^^^^^^^^^^^^^^^^^^^^^^^^^^^^
>getA : () => any
>     : ^^^^^^^^^
>y.getB() : any
>         : ^^^
>y.getB : () => any
>       : ^^^^^^^^^
>y : C1<number, boolean, boolean>
>  : ^^^^^^^^^^^^^^^^^^^^^^^^^^^^
>getB : () => any
>     : ^^^^^^^^^
>y.getC() : any
>         : ^^^
>y.getC : () => any
>       : ^^^^^^^^^
>y : C1<number, boolean, boolean>
>  : ^^^^^^^^^^^^^^^^^^^^^^^^^^^^
>getC : () => any
>     : ^^^^^^^^^

var z = new C1(10, [undefined, "", ""]);
<<<<<<< HEAD
>z : C1<10 | undefined, string, string>
>new C1(10, [undefined, "", ""]) : C1<10 | undefined, string, string>
=======
>z : C1<10, string, string>
>  : ^^^^^^^^^^^^^^^^^^^^^^
>new C1(10, [undefined, "", ""]) : C1<10, string, string>
>                                : ^^^^^^^^^^^^^^^^^^^^^^
>>>>>>> 12402f26
>C1 : typeof C1
>   : ^^^^^^^^^
>10 : 10
>   : ^^
>[undefined, "", ""] : [undefined, string, string]
>                    : ^^^^^^^^^^^^^^^^^^^^^^^^^^^
>undefined : undefined
>          : ^^^^^^^^^
>"" : ""
>   : ^^
>"" : ""
>   : ^^

var [z_a, z_b, z_c] = [z.getA(), z.getB(), z.getC()];
>z_a : any
>    : ^^^
>z_b : any
>    : ^^^
>z_c : any
>    : ^^^
>[z.getA(), z.getB(), z.getC()] : [any, any, any]
>                               : ^^^^^^^^^^^^^^^
>z.getA() : any
>         : ^^^
>z.getA : () => any
<<<<<<< HEAD
>z : C1<10 | undefined, string, string>
=======
>       : ^^^^^^^^^
>z : C1<10, string, string>
>  : ^^^^^^^^^^^^^^^^^^^^^^
>>>>>>> 12402f26
>getA : () => any
>     : ^^^^^^^^^
>z.getB() : any
>         : ^^^
>z.getB : () => any
<<<<<<< HEAD
>z : C1<10 | undefined, string, string>
=======
>       : ^^^^^^^^^
>z : C1<10, string, string>
>  : ^^^^^^^^^^^^^^^^^^^^^^
>>>>>>> 12402f26
>getB : () => any
>     : ^^^^^^^^^
>z.getC() : any
>         : ^^^
>z.getC : () => any
<<<<<<< HEAD
>z : C1<10 | undefined, string, string>
=======
>       : ^^^^^^^^^
>z : C1<10, string, string>
>  : ^^^^^^^^^^^^^^^^^^^^^^
>>>>>>> 12402f26
>getC : () => any
>     : ^^^^^^^^^

var w = new C1(10, [undefined, undefined, undefined]);
<<<<<<< HEAD
>w : C1<10 | undefined, undefined, undefined>
>new C1(10, [undefined, undefined, undefined]) : C1<10 | undefined, undefined, undefined>
=======
>w : C1<10, any, any>
>  : ^^^^^^^^^^^^^^^^
>new C1(10, [undefined, undefined, undefined]) : C1<10, any, any>
>                                              : ^^^^^^^^^^^^^^^^
>>>>>>> 12402f26
>C1 : typeof C1
>   : ^^^^^^^^^
>10 : 10
>   : ^^
>[undefined, undefined, undefined] : [undefined, undefined, undefined]
>                                  : ^^^^^^^^^^^^^^^^^^^^^^^^^^^^^^^^^
>undefined : undefined
>          : ^^^^^^^^^
>undefined : undefined
>          : ^^^^^^^^^
>undefined : undefined
>          : ^^^^^^^^^

var [z_a, z_b, z_c] = [z.getA(), z.getB(), z.getC()];
>z_a : any
>    : ^^^
>z_b : any
>    : ^^^
>z_c : any
>    : ^^^
>[z.getA(), z.getB(), z.getC()] : [any, any, any]
>                               : ^^^^^^^^^^^^^^^
>z.getA() : any
>         : ^^^
>z.getA : () => any
<<<<<<< HEAD
>z : C1<10 | undefined, string, string>
=======
>       : ^^^^^^^^^
>z : C1<10, string, string>
>  : ^^^^^^^^^^^^^^^^^^^^^^
>>>>>>> 12402f26
>getA : () => any
>     : ^^^^^^^^^
>z.getB() : any
>         : ^^^
>z.getB : () => any
<<<<<<< HEAD
>z : C1<10 | undefined, string, string>
=======
>       : ^^^^^^^^^
>z : C1<10, string, string>
>  : ^^^^^^^^^^^^^^^^^^^^^^
>>>>>>> 12402f26
>getB : () => any
>     : ^^^^^^^^^
>z.getC() : any
>         : ^^^
>z.getC : () => any
<<<<<<< HEAD
>z : C1<10 | undefined, string, string>
=======
>       : ^^^^^^^^^
>z : C1<10, string, string>
>  : ^^^^^^^^^^^^^^^^^^^^^^
>>>>>>> 12402f26
>getC : () => any
>     : ^^^^^^^^^

<|MERGE_RESOLUTION|>--- conflicted
+++ resolved
@@ -1,378 +1,327 @@
-//// [tests/cases/conformance/es6/destructuring/destructuringParameterProperties3.ts] ////
-
-=== destructuringParameterProperties3.ts ===
-class C1<T, U, V> {
->C1 : C1<T, U, V>
->   : ^^^^^^^^^^^
-
-    constructor(private k: T, private [a, b, c]: [T,U,V]) {
->k : T
->  : ^
->a : T
->  : ^
->b : U
->  : ^
->c : V
->  : ^
-
-        if ((b === undefined && c === undefined) || (this.b === undefined && this.c === undefined)) {
->(b === undefined && c === undefined) || (this.b === undefined && this.c === undefined) : boolean
->                                                                                       : ^^^^^^^
->(b === undefined && c === undefined) : boolean
->                                     : ^^^^^^^
->b === undefined && c === undefined : boolean
->                                   : ^^^^^^^
->b === undefined : boolean
->                : ^^^^^^^
->b : U
->  : ^
->undefined : undefined
->          : ^^^^^^^^^
->c === undefined : boolean
->                : ^^^^^^^
->c : V
->  : ^
->undefined : undefined
->          : ^^^^^^^^^
->(this.b === undefined && this.c === undefined) : boolean
->                                               : ^^^^^^^
->this.b === undefined && this.c === undefined : boolean
->                                             : ^^^^^^^
->this.b === undefined : boolean
->                     : ^^^^^^^
->this.b : any
->       : ^^^
->this : this
->     : ^^^^
->b : any
->  : ^^^
->undefined : undefined
->          : ^^^^^^^^^
->this.c === undefined : boolean
->                     : ^^^^^^^
->this.c : any
->       : ^^^
->this : this
->     : ^^^^
->c : any
->  : ^^^
->undefined : undefined
->          : ^^^^^^^^^
-
-            this.a = a || k;
->this.a = a || k : T
->                : ^
->this.a : any
->       : ^^^
->this : this
->     : ^^^^
->a : any
->  : ^^^
->a || k : T
->       : ^
->a : T
->  : ^
->k : T
->  : ^
-        }
-    }
-
-    public getA() {
->getA : () => any
->     : ^^^^^^^^^
-
-        return this.a
->this.a : any
->       : ^^^
->this : this
->     : ^^^^
->a : any
->  : ^^^
-    }
-
-    public getB() {
->getB : () => any
->     : ^^^^^^^^^
-
-        return this.b
->this.b : any
->       : ^^^
->this : this
->     : ^^^^
->b : any
->  : ^^^
-    }
-
-    public getC() {
->getC : () => any
->     : ^^^^^^^^^
-
-        return this.c;
->this.c : any
->       : ^^^
->this : this
->     : ^^^^
->c : any
->  : ^^^
-    }
-}
-
-var x = new C1(undefined, [0, true, ""]);
-<<<<<<< HEAD
->x : C1<number | undefined, boolean, string>
->new C1(undefined, [0, true, ""]) : C1<number | undefined, boolean, string>
-=======
->x : C1<number, boolean, string>
->  : ^^^^^^^^^^^^^^^^^^^^^^^^^^^
->new C1(undefined, [0, true, ""]) : C1<number, boolean, string>
->                                 : ^^^^^^^^^^^^^^^^^^^^^^^^^^^
->>>>>>> 12402f26
->C1 : typeof C1
->   : ^^^^^^^^^
->undefined : undefined
->          : ^^^^^^^^^
->[0, true, ""] : [number, true, string]
->              : ^^^^^^^^^^^^^^^^^^^^^^
->0 : 0
->  : ^
->true : true
->     : ^^^^
->"" : ""
->   : ^^
-
-var [x_a, x_b, x_c] = [x.getA(), x.getB(), x.getC()];
->x_a : any
->    : ^^^
->x_b : any
->    : ^^^
->x_c : any
->    : ^^^
->[x.getA(), x.getB(), x.getC()] : [any, any, any]
->                               : ^^^^^^^^^^^^^^^
->x.getA() : any
->         : ^^^
->x.getA : () => any
-<<<<<<< HEAD
->x : C1<number | undefined, boolean, string>
-=======
->       : ^^^^^^^^^
->x : C1<number, boolean, string>
->  : ^^^^^^^^^^^^^^^^^^^^^^^^^^^
->>>>>>> 12402f26
->getA : () => any
->     : ^^^^^^^^^
->x.getB() : any
->         : ^^^
->x.getB : () => any
-<<<<<<< HEAD
->x : C1<number | undefined, boolean, string>
-=======
->       : ^^^^^^^^^
->x : C1<number, boolean, string>
->  : ^^^^^^^^^^^^^^^^^^^^^^^^^^^
->>>>>>> 12402f26
->getB : () => any
->     : ^^^^^^^^^
->x.getC() : any
->         : ^^^
->x.getC : () => any
-<<<<<<< HEAD
->x : C1<number | undefined, boolean, string>
-=======
->       : ^^^^^^^^^
->x : C1<number, boolean, string>
->  : ^^^^^^^^^^^^^^^^^^^^^^^^^^^
->>>>>>> 12402f26
->getC : () => any
->     : ^^^^^^^^^
-
-var y = new C1(10, [0, true, true]);
->y : C1<number, boolean, boolean>
->  : ^^^^^^^^^^^^^^^^^^^^^^^^^^^^
->new C1(10, [0, true, true]) : C1<number, boolean, boolean>
->                            : ^^^^^^^^^^^^^^^^^^^^^^^^^^^^
->C1 : typeof C1
->   : ^^^^^^^^^
->10 : 10
->   : ^^
->[0, true, true] : [number, true, true]
->                : ^^^^^^^^^^^^^^^^^^^^
->0 : 0
->  : ^
->true : true
->     : ^^^^
->true : true
->     : ^^^^
-
-var [y_a, y_b, y_c] = [y.getA(), y.getB(), y.getC()];
->y_a : any
->    : ^^^
->y_b : any
->    : ^^^
->y_c : any
->    : ^^^
->[y.getA(), y.getB(), y.getC()] : [any, any, any]
->                               : ^^^^^^^^^^^^^^^
->y.getA() : any
->         : ^^^
->y.getA : () => any
->       : ^^^^^^^^^
->y : C1<number, boolean, boolean>
->  : ^^^^^^^^^^^^^^^^^^^^^^^^^^^^
->getA : () => any
->     : ^^^^^^^^^
->y.getB() : any
->         : ^^^
->y.getB : () => any
->       : ^^^^^^^^^
->y : C1<number, boolean, boolean>
->  : ^^^^^^^^^^^^^^^^^^^^^^^^^^^^
->getB : () => any
->     : ^^^^^^^^^
->y.getC() : any
->         : ^^^
->y.getC : () => any
->       : ^^^^^^^^^
->y : C1<number, boolean, boolean>
->  : ^^^^^^^^^^^^^^^^^^^^^^^^^^^^
->getC : () => any
->     : ^^^^^^^^^
-
-var z = new C1(10, [undefined, "", ""]);
-<<<<<<< HEAD
->z : C1<10 | undefined, string, string>
->new C1(10, [undefined, "", ""]) : C1<10 | undefined, string, string>
-=======
->z : C1<10, string, string>
->  : ^^^^^^^^^^^^^^^^^^^^^^
->new C1(10, [undefined, "", ""]) : C1<10, string, string>
->                                : ^^^^^^^^^^^^^^^^^^^^^^
->>>>>>> 12402f26
->C1 : typeof C1
->   : ^^^^^^^^^
->10 : 10
->   : ^^
->[undefined, "", ""] : [undefined, string, string]
->                    : ^^^^^^^^^^^^^^^^^^^^^^^^^^^
->undefined : undefined
->          : ^^^^^^^^^
->"" : ""
->   : ^^
->"" : ""
->   : ^^
-
-var [z_a, z_b, z_c] = [z.getA(), z.getB(), z.getC()];
->z_a : any
->    : ^^^
->z_b : any
->    : ^^^
->z_c : any
->    : ^^^
->[z.getA(), z.getB(), z.getC()] : [any, any, any]
->                               : ^^^^^^^^^^^^^^^
->z.getA() : any
->         : ^^^
->z.getA : () => any
-<<<<<<< HEAD
->z : C1<10 | undefined, string, string>
-=======
->       : ^^^^^^^^^
->z : C1<10, string, string>
->  : ^^^^^^^^^^^^^^^^^^^^^^
->>>>>>> 12402f26
->getA : () => any
->     : ^^^^^^^^^
->z.getB() : any
->         : ^^^
->z.getB : () => any
-<<<<<<< HEAD
->z : C1<10 | undefined, string, string>
-=======
->       : ^^^^^^^^^
->z : C1<10, string, string>
->  : ^^^^^^^^^^^^^^^^^^^^^^
->>>>>>> 12402f26
->getB : () => any
->     : ^^^^^^^^^
->z.getC() : any
->         : ^^^
->z.getC : () => any
-<<<<<<< HEAD
->z : C1<10 | undefined, string, string>
-=======
->       : ^^^^^^^^^
->z : C1<10, string, string>
->  : ^^^^^^^^^^^^^^^^^^^^^^
->>>>>>> 12402f26
->getC : () => any
->     : ^^^^^^^^^
-
-var w = new C1(10, [undefined, undefined, undefined]);
-<<<<<<< HEAD
->w : C1<10 | undefined, undefined, undefined>
->new C1(10, [undefined, undefined, undefined]) : C1<10 | undefined, undefined, undefined>
-=======
->w : C1<10, any, any>
->  : ^^^^^^^^^^^^^^^^
->new C1(10, [undefined, undefined, undefined]) : C1<10, any, any>
->                                              : ^^^^^^^^^^^^^^^^
->>>>>>> 12402f26
->C1 : typeof C1
->   : ^^^^^^^^^
->10 : 10
->   : ^^
->[undefined, undefined, undefined] : [undefined, undefined, undefined]
->                                  : ^^^^^^^^^^^^^^^^^^^^^^^^^^^^^^^^^
->undefined : undefined
->          : ^^^^^^^^^
->undefined : undefined
->          : ^^^^^^^^^
->undefined : undefined
->          : ^^^^^^^^^
-
-var [z_a, z_b, z_c] = [z.getA(), z.getB(), z.getC()];
->z_a : any
->    : ^^^
->z_b : any
->    : ^^^
->z_c : any
->    : ^^^
->[z.getA(), z.getB(), z.getC()] : [any, any, any]
->                               : ^^^^^^^^^^^^^^^
->z.getA() : any
->         : ^^^
->z.getA : () => any
-<<<<<<< HEAD
->z : C1<10 | undefined, string, string>
-=======
->       : ^^^^^^^^^
->z : C1<10, string, string>
->  : ^^^^^^^^^^^^^^^^^^^^^^
->>>>>>> 12402f26
->getA : () => any
->     : ^^^^^^^^^
->z.getB() : any
->         : ^^^
->z.getB : () => any
-<<<<<<< HEAD
->z : C1<10 | undefined, string, string>
-=======
->       : ^^^^^^^^^
->z : C1<10, string, string>
->  : ^^^^^^^^^^^^^^^^^^^^^^
->>>>>>> 12402f26
->getB : () => any
->     : ^^^^^^^^^
->z.getC() : any
->         : ^^^
->z.getC : () => any
-<<<<<<< HEAD
->z : C1<10 | undefined, string, string>
-=======
->       : ^^^^^^^^^
->z : C1<10, string, string>
->  : ^^^^^^^^^^^^^^^^^^^^^^
->>>>>>> 12402f26
->getC : () => any
->     : ^^^^^^^^^
-
+//// [tests/cases/conformance/es6/destructuring/destructuringParameterProperties3.ts] ////
+
+=== destructuringParameterProperties3.ts ===
+class C1<T, U, V> {
+>C1 : C1<T, U, V>
+>   : ^^^^^^^^^^^
+
+    constructor(private k: T, private [a, b, c]: [T,U,V]) {
+>k : T
+>  : ^
+>a : T
+>  : ^
+>b : U
+>  : ^
+>c : V
+>  : ^
+
+        if ((b === undefined && c === undefined) || (this.b === undefined && this.c === undefined)) {
+>(b === undefined && c === undefined) || (this.b === undefined && this.c === undefined) : boolean
+>                                                                                       : ^^^^^^^
+>(b === undefined && c === undefined) : boolean
+>                                     : ^^^^^^^
+>b === undefined && c === undefined : boolean
+>                                   : ^^^^^^^
+>b === undefined : boolean
+>                : ^^^^^^^
+>b : U
+>  : ^
+>undefined : undefined
+>          : ^^^^^^^^^
+>c === undefined : boolean
+>                : ^^^^^^^
+>c : V
+>  : ^
+>undefined : undefined
+>          : ^^^^^^^^^
+>(this.b === undefined && this.c === undefined) : boolean
+>                                               : ^^^^^^^
+>this.b === undefined && this.c === undefined : boolean
+>                                             : ^^^^^^^
+>this.b === undefined : boolean
+>                     : ^^^^^^^
+>this.b : any
+>       : ^^^
+>this : this
+>     : ^^^^
+>b : any
+>  : ^^^
+>undefined : undefined
+>          : ^^^^^^^^^
+>this.c === undefined : boolean
+>                     : ^^^^^^^
+>this.c : any
+>       : ^^^
+>this : this
+>     : ^^^^
+>c : any
+>  : ^^^
+>undefined : undefined
+>          : ^^^^^^^^^
+
+            this.a = a || k;
+>this.a = a || k : T
+>                : ^
+>this.a : any
+>       : ^^^
+>this : this
+>     : ^^^^
+>a : any
+>  : ^^^
+>a || k : T
+>       : ^
+>a : T
+>  : ^
+>k : T
+>  : ^
+        }
+    }
+
+    public getA() {
+>getA : () => any
+>     : ^^^^^^^^^
+
+        return this.a
+>this.a : any
+>       : ^^^
+>this : this
+>     : ^^^^
+>a : any
+>  : ^^^
+    }
+
+    public getB() {
+>getB : () => any
+>     : ^^^^^^^^^
+
+        return this.b
+>this.b : any
+>       : ^^^
+>this : this
+>     : ^^^^
+>b : any
+>  : ^^^
+    }
+
+    public getC() {
+>getC : () => any
+>     : ^^^^^^^^^
+
+        return this.c;
+>this.c : any
+>       : ^^^
+>this : this
+>     : ^^^^
+>c : any
+>  : ^^^
+    }
+}
+
+var x = new C1(undefined, [0, true, ""]);
+>x : C1<number | undefined, boolean, string>
+>  : ^^^^^^^^^^^^^^^^^^^^^^^^^^^^^^^^^^^^^^^
+>new C1(undefined, [0, true, ""]) : C1<number | undefined, boolean, string>
+>                                 : ^^^^^^^^^^^^^^^^^^^^^^^^^^^^^^^^^^^^^^^
+>C1 : typeof C1
+>   : ^^^^^^^^^
+>undefined : undefined
+>          : ^^^^^^^^^
+>[0, true, ""] : [number, true, string]
+>              : ^^^^^^^^^^^^^^^^^^^^^^
+>0 : 0
+>  : ^
+>true : true
+>     : ^^^^
+>"" : ""
+>   : ^^
+
+var [x_a, x_b, x_c] = [x.getA(), x.getB(), x.getC()];
+>x_a : any
+>    : ^^^
+>x_b : any
+>    : ^^^
+>x_c : any
+>    : ^^^
+>[x.getA(), x.getB(), x.getC()] : [any, any, any]
+>                               : ^^^^^^^^^^^^^^^
+>x.getA() : any
+>         : ^^^
+>x.getA : () => any
+>       : ^^^^^^^^^
+>x : C1<number | undefined, boolean, string>
+>  : ^^^^^^^^^^^^^^^^^^^^^^^^^^^^^^^^^^^^^^^
+>getA : () => any
+>     : ^^^^^^^^^
+>x.getB() : any
+>         : ^^^
+>x.getB : () => any
+>       : ^^^^^^^^^
+>x : C1<number | undefined, boolean, string>
+>  : ^^^^^^^^^^^^^^^^^^^^^^^^^^^^^^^^^^^^^^^
+>getB : () => any
+>     : ^^^^^^^^^
+>x.getC() : any
+>         : ^^^
+>x.getC : () => any
+>       : ^^^^^^^^^
+>x : C1<number | undefined, boolean, string>
+>  : ^^^^^^^^^^^^^^^^^^^^^^^^^^^^^^^^^^^^^^^
+>getC : () => any
+>     : ^^^^^^^^^
+
+var y = new C1(10, [0, true, true]);
+>y : C1<number, boolean, boolean>
+>  : ^^^^^^^^^^^^^^^^^^^^^^^^^^^^
+>new C1(10, [0, true, true]) : C1<number, boolean, boolean>
+>                            : ^^^^^^^^^^^^^^^^^^^^^^^^^^^^
+>C1 : typeof C1
+>   : ^^^^^^^^^
+>10 : 10
+>   : ^^
+>[0, true, true] : [number, true, true]
+>                : ^^^^^^^^^^^^^^^^^^^^
+>0 : 0
+>  : ^
+>true : true
+>     : ^^^^
+>true : true
+>     : ^^^^
+
+var [y_a, y_b, y_c] = [y.getA(), y.getB(), y.getC()];
+>y_a : any
+>    : ^^^
+>y_b : any
+>    : ^^^
+>y_c : any
+>    : ^^^
+>[y.getA(), y.getB(), y.getC()] : [any, any, any]
+>                               : ^^^^^^^^^^^^^^^
+>y.getA() : any
+>         : ^^^
+>y.getA : () => any
+>       : ^^^^^^^^^
+>y : C1<number, boolean, boolean>
+>  : ^^^^^^^^^^^^^^^^^^^^^^^^^^^^
+>getA : () => any
+>     : ^^^^^^^^^
+>y.getB() : any
+>         : ^^^
+>y.getB : () => any
+>       : ^^^^^^^^^
+>y : C1<number, boolean, boolean>
+>  : ^^^^^^^^^^^^^^^^^^^^^^^^^^^^
+>getB : () => any
+>     : ^^^^^^^^^
+>y.getC() : any
+>         : ^^^
+>y.getC : () => any
+>       : ^^^^^^^^^
+>y : C1<number, boolean, boolean>
+>  : ^^^^^^^^^^^^^^^^^^^^^^^^^^^^
+>getC : () => any
+>     : ^^^^^^^^^
+
+var z = new C1(10, [undefined, "", ""]);
+>z : C1<10 | undefined, string, string>
+>  : ^^^^^^^^^^^^^^^^^^^^^^^^^^^^^^^^^^
+>new C1(10, [undefined, "", ""]) : C1<10 | undefined, string, string>
+>                                : ^^^^^^^^^^^^^^^^^^^^^^^^^^^^^^^^^^
+>C1 : typeof C1
+>   : ^^^^^^^^^
+>10 : 10
+>   : ^^
+>[undefined, "", ""] : [undefined, string, string]
+>                    : ^^^^^^^^^^^^^^^^^^^^^^^^^^^
+>undefined : undefined
+>          : ^^^^^^^^^
+>"" : ""
+>   : ^^
+>"" : ""
+>   : ^^
+
+var [z_a, z_b, z_c] = [z.getA(), z.getB(), z.getC()];
+>z_a : any
+>    : ^^^
+>z_b : any
+>    : ^^^
+>z_c : any
+>    : ^^^
+>[z.getA(), z.getB(), z.getC()] : [any, any, any]
+>                               : ^^^^^^^^^^^^^^^
+>z.getA() : any
+>         : ^^^
+>z.getA : () => any
+>       : ^^^^^^^^^
+>z : C1<10 | undefined, string, string>
+>  : ^^^^^^^^^^^^^^^^^^^^^^^^^^^^^^^^^^
+>getA : () => any
+>     : ^^^^^^^^^
+>z.getB() : any
+>         : ^^^
+>z.getB : () => any
+>       : ^^^^^^^^^
+>z : C1<10 | undefined, string, string>
+>  : ^^^^^^^^^^^^^^^^^^^^^^^^^^^^^^^^^^
+>getB : () => any
+>     : ^^^^^^^^^
+>z.getC() : any
+>         : ^^^
+>z.getC : () => any
+>       : ^^^^^^^^^
+>z : C1<10 | undefined, string, string>
+>  : ^^^^^^^^^^^^^^^^^^^^^^^^^^^^^^^^^^
+>getC : () => any
+>     : ^^^^^^^^^
+
+var w = new C1(10, [undefined, undefined, undefined]);
+>w : C1<10 | undefined, undefined, undefined>
+>  : ^^^^^^^^^^^^^^^^^^^^^^^^^^^^^^^^^^^^^^^^
+>new C1(10, [undefined, undefined, undefined]) : C1<10 | undefined, undefined, undefined>
+>                                              : ^^^^^^^^^^^^^^^^^^^^^^^^^^^^^^^^^^^^^^^^
+>C1 : typeof C1
+>   : ^^^^^^^^^
+>10 : 10
+>   : ^^
+>[undefined, undefined, undefined] : [undefined, undefined, undefined]
+>                                  : ^^^^^^^^^^^^^^^^^^^^^^^^^^^^^^^^^
+>undefined : undefined
+>          : ^^^^^^^^^
+>undefined : undefined
+>          : ^^^^^^^^^
+>undefined : undefined
+>          : ^^^^^^^^^
+
+var [z_a, z_b, z_c] = [z.getA(), z.getB(), z.getC()];
+>z_a : any
+>    : ^^^
+>z_b : any
+>    : ^^^
+>z_c : any
+>    : ^^^
+>[z.getA(), z.getB(), z.getC()] : [any, any, any]
+>                               : ^^^^^^^^^^^^^^^
+>z.getA() : any
+>         : ^^^
+>z.getA : () => any
+>       : ^^^^^^^^^
+>z : C1<10 | undefined, string, string>
+>  : ^^^^^^^^^^^^^^^^^^^^^^^^^^^^^^^^^^
+>getA : () => any
+>     : ^^^^^^^^^
+>z.getB() : any
+>         : ^^^
+>z.getB : () => any
+>       : ^^^^^^^^^
+>z : C1<10 | undefined, string, string>
+>  : ^^^^^^^^^^^^^^^^^^^^^^^^^^^^^^^^^^
+>getB : () => any
+>     : ^^^^^^^^^
+>z.getC() : any
+>         : ^^^
+>z.getC : () => any
+>       : ^^^^^^^^^
+>z : C1<10 | undefined, string, string>
+>  : ^^^^^^^^^^^^^^^^^^^^^^^^^^^^^^^^^^
+>getC : () => any
+>     : ^^^^^^^^^
+