//// [tests/cases/conformance/jsx/tsxElementResolution12.tsx] ////

=== file.tsx ===
declare module JSX {
	interface Element { }
	interface ElementAttributesProperty { pr: any; }
>pr : any
>   : ^^^

	interface IntrinsicElements { }
}

interface Obj1type {
	new(n: string): any;
>n : string
>  : ^^^^^^
}
var Obj1: Obj1type;
>Obj1 : Obj1type
>     : ^^^^^^^^

<Obj1 x={10} />; // OK
><Obj1 x={10} /> : JSX.Element
>                : ^^^^^^^^^^^
>Obj1 : Obj1type
>     : ^^^^^^^^
>x : number
>  : ^^^^^^
>10 : 10
>   : ^^

interface Obj2type {
	new(n: string): { q?: number; pr: any };
>n : string
<<<<<<< HEAD
>q : number | undefined
=======
>  : ^^^^^^
>q : number
>  : ^^^^^^
>>>>>>> 12402f26
>pr : any
>   : ^^^
}
var Obj2: Obj2type;
>Obj2 : Obj2type
>     : ^^^^^^^^

<Obj2 x={10} />; // OK
><Obj2 x={10} /> : JSX.Element
>                : ^^^^^^^^^^^
>Obj2 : Obj2type
>     : ^^^^^^^^
>x : number
>  : ^^^^^^
>10 : 10
>   : ^^

interface Obj3type {
	new(n: string): { x: number; };
>n : string
>  : ^^^^^^
>x : number
>  : ^^^^^^
}
var Obj3: Obj3type;
>Obj3 : Obj3type
>     : ^^^^^^^^

<Obj3 x={10} />; // Error
><Obj3 x={10} /> : JSX.Element
>                : ^^^^^^^^^^^
>Obj3 : Obj3type
>     : ^^^^^^^^
>x : number
>  : ^^^^^^
>10 : 10
>   : ^^

var attributes: any;
>attributes : any
>           : ^^^

<Obj3 {...attributes} />; // Error
><Obj3 {...attributes} /> : JSX.Element
>                         : ^^^^^^^^^^^
>Obj3 : Obj3type
>     : ^^^^^^^^
>attributes : any
>           : ^^^

<Obj3 {...{}} />; // OK
><Obj3 {...{}} /> : JSX.Element
>                 : ^^^^^^^^^^^
>Obj3 : Obj3type
>     : ^^^^^^^^
>{} : {}
>   : ^^

interface Obj4type {
	new(n: string): { x: number; pr: { x: number; } };
>n : string
>  : ^^^^^^
>x : number
>  : ^^^^^^
>pr : { x: number; }
>   : ^^^^^      ^^^
>x : number
>  : ^^^^^^
}
var Obj4: Obj4type;
>Obj4 : Obj4type
>     : ^^^^^^^^

<Obj4 x={10} />; // OK
><Obj4 x={10} /> : JSX.Element
>                : ^^^^^^^^^^^
>Obj4 : Obj4type
>     : ^^^^^^^^
>x : number
>  : ^^^^^^
>10 : 10
>   : ^^

<Obj4 x={'10'} />; // Error
><Obj4 x={'10'} /> : JSX.Element
>                  : ^^^^^^^^^^^
>Obj4 : Obj4type
>     : ^^^^^^^^
>x : string
>  : ^^^^^^
>'10' : "10"
>     : ^^^^

<|MERGE_RESOLUTION|>--- conflicted
+++ resolved
@@ -1,134 +1,130 @@
-//// [tests/cases/conformance/jsx/tsxElementResolution12.tsx] ////
-
-=== file.tsx ===
-declare module JSX {
-	interface Element { }
-	interface ElementAttributesProperty { pr: any; }
->pr : any
->   : ^^^
-
-	interface IntrinsicElements { }
-}
-
-interface Obj1type {
-	new(n: string): any;
->n : string
->  : ^^^^^^
-}
-var Obj1: Obj1type;
->Obj1 : Obj1type
->     : ^^^^^^^^
-
-<Obj1 x={10} />; // OK
-><Obj1 x={10} /> : JSX.Element
->                : ^^^^^^^^^^^
->Obj1 : Obj1type
->     : ^^^^^^^^
->x : number
->  : ^^^^^^
->10 : 10
->   : ^^
-
-interface Obj2type {
-	new(n: string): { q?: number; pr: any };
->n : string
-<<<<<<< HEAD
->q : number | undefined
-=======
->  : ^^^^^^
->q : number
->  : ^^^^^^
->>>>>>> 12402f26
->pr : any
->   : ^^^
-}
-var Obj2: Obj2type;
->Obj2 : Obj2type
->     : ^^^^^^^^
-
-<Obj2 x={10} />; // OK
-><Obj2 x={10} /> : JSX.Element
->                : ^^^^^^^^^^^
->Obj2 : Obj2type
->     : ^^^^^^^^
->x : number
->  : ^^^^^^
->10 : 10
->   : ^^
-
-interface Obj3type {
-	new(n: string): { x: number; };
->n : string
->  : ^^^^^^
->x : number
->  : ^^^^^^
-}
-var Obj3: Obj3type;
->Obj3 : Obj3type
->     : ^^^^^^^^
-
-<Obj3 x={10} />; // Error
-><Obj3 x={10} /> : JSX.Element
->                : ^^^^^^^^^^^
->Obj3 : Obj3type
->     : ^^^^^^^^
->x : number
->  : ^^^^^^
->10 : 10
->   : ^^
-
-var attributes: any;
->attributes : any
->           : ^^^
-
-<Obj3 {...attributes} />; // Error
-><Obj3 {...attributes} /> : JSX.Element
->                         : ^^^^^^^^^^^
->Obj3 : Obj3type
->     : ^^^^^^^^
->attributes : any
->           : ^^^
-
-<Obj3 {...{}} />; // OK
-><Obj3 {...{}} /> : JSX.Element
->                 : ^^^^^^^^^^^
->Obj3 : Obj3type
->     : ^^^^^^^^
->{} : {}
->   : ^^
-
-interface Obj4type {
-	new(n: string): { x: number; pr: { x: number; } };
->n : string
->  : ^^^^^^
->x : number
->  : ^^^^^^
->pr : { x: number; }
->   : ^^^^^      ^^^
->x : number
->  : ^^^^^^
-}
-var Obj4: Obj4type;
->Obj4 : Obj4type
->     : ^^^^^^^^
-
-<Obj4 x={10} />; // OK
-><Obj4 x={10} /> : JSX.Element
->                : ^^^^^^^^^^^
->Obj4 : Obj4type
->     : ^^^^^^^^
->x : number
->  : ^^^^^^
->10 : 10
->   : ^^
-
-<Obj4 x={'10'} />; // Error
-><Obj4 x={'10'} /> : JSX.Element
->                  : ^^^^^^^^^^^
->Obj4 : Obj4type
->     : ^^^^^^^^
->x : string
->  : ^^^^^^
->'10' : "10"
->     : ^^^^
-
+//// [tests/cases/conformance/jsx/tsxElementResolution12.tsx] ////
+
+=== file.tsx ===
+declare module JSX {
+	interface Element { }
+	interface ElementAttributesProperty { pr: any; }
+>pr : any
+>   : ^^^
+
+	interface IntrinsicElements { }
+}
+
+interface Obj1type {
+	new(n: string): any;
+>n : string
+>  : ^^^^^^
+}
+var Obj1: Obj1type;
+>Obj1 : Obj1type
+>     : ^^^^^^^^
+
+<Obj1 x={10} />; // OK
+><Obj1 x={10} /> : JSX.Element
+>                : ^^^^^^^^^^^
+>Obj1 : Obj1type
+>     : ^^^^^^^^
+>x : number
+>  : ^^^^^^
+>10 : 10
+>   : ^^
+
+interface Obj2type {
+	new(n: string): { q?: number; pr: any };
+>n : string
+>  : ^^^^^^
+>q : number | undefined
+>  : ^^^^^^^^^^^^^^^^^^
+>pr : any
+>   : ^^^
+}
+var Obj2: Obj2type;
+>Obj2 : Obj2type
+>     : ^^^^^^^^
+
+<Obj2 x={10} />; // OK
+><Obj2 x={10} /> : JSX.Element
+>                : ^^^^^^^^^^^
+>Obj2 : Obj2type
+>     : ^^^^^^^^
+>x : number
+>  : ^^^^^^
+>10 : 10
+>   : ^^
+
+interface Obj3type {
+	new(n: string): { x: number; };
+>n : string
+>  : ^^^^^^
+>x : number
+>  : ^^^^^^
+}
+var Obj3: Obj3type;
+>Obj3 : Obj3type
+>     : ^^^^^^^^
+
+<Obj3 x={10} />; // Error
+><Obj3 x={10} /> : JSX.Element
+>                : ^^^^^^^^^^^
+>Obj3 : Obj3type
+>     : ^^^^^^^^
+>x : number
+>  : ^^^^^^
+>10 : 10
+>   : ^^
+
+var attributes: any;
+>attributes : any
+>           : ^^^
+
+<Obj3 {...attributes} />; // Error
+><Obj3 {...attributes} /> : JSX.Element
+>                         : ^^^^^^^^^^^
+>Obj3 : Obj3type
+>     : ^^^^^^^^
+>attributes : any
+>           : ^^^
+
+<Obj3 {...{}} />; // OK
+><Obj3 {...{}} /> : JSX.Element
+>                 : ^^^^^^^^^^^
+>Obj3 : Obj3type
+>     : ^^^^^^^^
+>{} : {}
+>   : ^^
+
+interface Obj4type {
+	new(n: string): { x: number; pr: { x: number; } };
+>n : string
+>  : ^^^^^^
+>x : number
+>  : ^^^^^^
+>pr : { x: number; }
+>   : ^^^^^      ^^^
+>x : number
+>  : ^^^^^^
+}
+var Obj4: Obj4type;
+>Obj4 : Obj4type
+>     : ^^^^^^^^
+
+<Obj4 x={10} />; // OK
+><Obj4 x={10} /> : JSX.Element
+>                : ^^^^^^^^^^^
+>Obj4 : Obj4type
+>     : ^^^^^^^^
+>x : number
+>  : ^^^^^^
+>10 : 10
+>   : ^^
+
+<Obj4 x={'10'} />; // Error
+><Obj4 x={'10'} /> : JSX.Element
+>                  : ^^^^^^^^^^^
+>Obj4 : Obj4type
+>     : ^^^^^^^^
+>x : string
+>  : ^^^^^^
+>'10' : "10"
+>     : ^^^^
+