--- conflicted
+++ resolved
@@ -1,636 +1,606 @@
-//// [tests/cases/conformance/expressions/typeGuards/typeGuardsInIfStatement.ts] ////
-
-=== typeGuardsInIfStatement.ts ===
-// In the true branch statement of an 'if' statement, 
-// the type of a variable or parameter is narrowed by any type guard in the 'if' condition when true.
-// In the false branch statement of an 'if' statement, 
-// the type of a variable or parameter is narrowed by any type guard in the 'if' condition when false.
-function foo(x: number | string) {
->foo : (x: number | string) => number
->    : ^^^^               ^^^^^^^^^^^
->x : string | number
->  : ^^^^^^^^^^^^^^^
-
-    if (typeof x === "string") {
->typeof x === "string" : boolean
->                      : ^^^^^^^
->typeof x : "string" | "number" | "bigint" | "boolean" | "symbol" | "undefined" | "object" | "function"
->         : ^^^^^^^^^^^^^^^^^^^^^^^^^^^^^^^^^^^^^^^^^^^^^^^^^^^^^^^^^^^^^^^^^^^^^^^^^^^^^^^^^^^^^^^^^^^
->x : string | number
->  : ^^^^^^^^^^^^^^^
->"string" : "string"
->         : ^^^^^^^^
-
-        return x.length; // string
->x.length : number
->         : ^^^^^^
->x : string
->  : ^^^^^^
->length : number
->       : ^^^^^^
-    }
-    else {
-        return x++; // number
->x++ : number
->    : ^^^^^^
->x : number
->  : ^^^^^^
-    }
-}
-function foo2(x: number | string) {
->foo2 : (x: number | string) => number
->     : ^^^^               ^^^^^^^^^^^
->x : string | number
->  : ^^^^^^^^^^^^^^^
-
-    if (typeof x === "string") {
->typeof x === "string" : boolean
->                      : ^^^^^^^
->typeof x : "string" | "number" | "bigint" | "boolean" | "symbol" | "undefined" | "object" | "function"
->         : ^^^^^^^^^^^^^^^^^^^^^^^^^^^^^^^^^^^^^^^^^^^^^^^^^^^^^^^^^^^^^^^^^^^^^^^^^^^^^^^^^^^^^^^^^^^
->x : string | number
->  : ^^^^^^^^^^^^^^^
->"string" : "string"
->         : ^^^^^^^^
-
-        x = 10;
->x = 10 : 10
->       : ^^
->x : string | number
->  : ^^^^^^^^^^^^^^^
->10 : 10
->   : ^^
-
-        return x; // number
->x : number
->  : ^^^^^^
-    }
-    else {
-        return x; // number
->x : number
->  : ^^^^^^
-    }
-}
-function foo3(x: number | string) {
->foo3 : (x: number | string) => string | number
->     : ^^^^               ^^^^^^^^^^^^^^^^^^^^
->x : string | number
->  : ^^^^^^^^^^^^^^^
-
-    if (typeof x === "string") {
->typeof x === "string" : boolean
->                      : ^^^^^^^
->typeof x : "string" | "number" | "bigint" | "boolean" | "symbol" | "undefined" | "object" | "function"
->         : ^^^^^^^^^^^^^^^^^^^^^^^^^^^^^^^^^^^^^^^^^^^^^^^^^^^^^^^^^^^^^^^^^^^^^^^^^^^^^^^^^^^^^^^^^^^
->x : string | number
->  : ^^^^^^^^^^^^^^^
->"string" : "string"
->         : ^^^^^^^^
-
-        x = "Hello";
->x = "Hello" : "Hello"
->            : ^^^^^^^
->x : string | number
->  : ^^^^^^^^^^^^^^^
->"Hello" : "Hello"
->        : ^^^^^^^
-
-        return x; // string
->x : string
->  : ^^^^^^
-    }
-    else {
-        return x; // number
->x : number
->  : ^^^^^^
-    }
-}
-function foo4(x: number | string) {
->foo4 : (x: number | string) => string | number
->     : ^^^^               ^^^^^^^^^^^^^^^^^^^^
->x : string | number
->  : ^^^^^^^^^^^^^^^
-
-    if (typeof x === "string") {
->typeof x === "string" : boolean
->                      : ^^^^^^^
->typeof x : "string" | "number" | "bigint" | "boolean" | "symbol" | "undefined" | "object" | "function"
->         : ^^^^^^^^^^^^^^^^^^^^^^^^^^^^^^^^^^^^^^^^^^^^^^^^^^^^^^^^^^^^^^^^^^^^^^^^^^^^^^^^^^^^^^^^^^^
->x : string | number
->  : ^^^^^^^^^^^^^^^
->"string" : "string"
->         : ^^^^^^^^
-
-        return x; // string
->x : string
->  : ^^^^^^
-    }
-    else {
-        x = 10;
->x = 10 : 10
->       : ^^
->x : string | number
->  : ^^^^^^^^^^^^^^^
->10 : 10
->   : ^^
-
-        return x; // number
->x : number
->  : ^^^^^^
-    }
-}
-function foo5(x: number | string) {
->foo5 : (x: number | string) => string
->     : ^^^^               ^^^^^^^^^^^
->x : string | number
->  : ^^^^^^^^^^^^^^^
-
-    if (typeof x === "string") {
->typeof x === "string" : boolean
->                      : ^^^^^^^
->typeof x : "string" | "number" | "bigint" | "boolean" | "symbol" | "undefined" | "object" | "function"
->         : ^^^^^^^^^^^^^^^^^^^^^^^^^^^^^^^^^^^^^^^^^^^^^^^^^^^^^^^^^^^^^^^^^^^^^^^^^^^^^^^^^^^^^^^^^^^
->x : string | number
->  : ^^^^^^^^^^^^^^^
->"string" : "string"
->         : ^^^^^^^^
-
-        return x; // string
->x : string
->  : ^^^^^^
-    }
-    else {
-        x = "hello";
->x = "hello" : "hello"
->            : ^^^^^^^
->x : string | number
->  : ^^^^^^^^^^^^^^^
->"hello" : "hello"
->        : ^^^^^^^
-
-        return x; // string
->x : string
->  : ^^^^^^
-    }
-}
-function foo6(x: number | string) {
->foo6 : (x: number | string) => string | number
->     : ^^^^               ^^^^^^^^^^^^^^^^^^^^
->x : string | number
->  : ^^^^^^^^^^^^^^^
-
-    if (typeof x === "string") {
->typeof x === "string" : boolean
->                      : ^^^^^^^
->typeof x : "string" | "number" | "bigint" | "boolean" | "symbol" | "undefined" | "object" | "function"
->         : ^^^^^^^^^^^^^^^^^^^^^^^^^^^^^^^^^^^^^^^^^^^^^^^^^^^^^^^^^^^^^^^^^^^^^^^^^^^^^^^^^^^^^^^^^^^
->x : string | number
->  : ^^^^^^^^^^^^^^^
->"string" : "string"
->         : ^^^^^^^^
-
-        x = 10;
->x = 10 : 10
->       : ^^
->x : string | number
->  : ^^^^^^^^^^^^^^^
->10 : 10
->   : ^^
-
-        return x; // number
->x : number
->  : ^^^^^^
-    }
-    else {
-        x = "hello";
->x = "hello" : "hello"
->            : ^^^^^^^
->x : string | number
->  : ^^^^^^^^^^^^^^^
->"hello" : "hello"
->        : ^^^^^^^
-
-        return x; // string
->x : string
->  : ^^^^^^
-    }
-}
-function foo7(x: number | string | boolean) {
->foo7 : (x: number | string | boolean) => boolean
->     : ^^^^                         ^^^^^^^^^^^^
->x : string | number | boolean
->  : ^^^^^^^^^^^^^^^^^^^^^^^^^
-
-    if (typeof x === "string") {
->typeof x === "string" : boolean
->                      : ^^^^^^^
->typeof x : "string" | "number" | "bigint" | "boolean" | "symbol" | "undefined" | "object" | "function"
->         : ^^^^^^^^^^^^^^^^^^^^^^^^^^^^^^^^^^^^^^^^^^^^^^^^^^^^^^^^^^^^^^^^^^^^^^^^^^^^^^^^^^^^^^^^^^^
->x : string | number | boolean
->  : ^^^^^^^^^^^^^^^^^^^^^^^^^
->"string" : "string"
->         : ^^^^^^^^
-
-        return x === "hello"; // string
->x === "hello" : boolean
->              : ^^^^^^^
->x : string
->  : ^^^^^^
->"hello" : "hello"
->        : ^^^^^^^
-    }
-    else if (typeof x === "boolean") {
->typeof x === "boolean" : boolean
->                       : ^^^^^^^
->typeof x : "string" | "number" | "bigint" | "boolean" | "symbol" | "undefined" | "object" | "function"
->         : ^^^^^^^^^^^^^^^^^^^^^^^^^^^^^^^^^^^^^^^^^^^^^^^^^^^^^^^^^^^^^^^^^^^^^^^^^^^^^^^^^^^^^^^^^^^
->x : number | boolean
->  : ^^^^^^^^^^^^^^^^
->"boolean" : "boolean"
->          : ^^^^^^^^^
-
-        return x; // boolean
->x : boolean
->  : ^^^^^^^
-    }
-    else {
-        return x == 10; // number
->x == 10 : boolean
->        : ^^^^^^^
->x : number
->  : ^^^^^^
->10 : 10
->   : ^^
-    }
-}
-function foo8(x: number | string | boolean) {
->foo8 : (x: number | string | boolean) => boolean
->     : ^^^^                         ^^^^^^^^^^^^
->x : string | number | boolean
->  : ^^^^^^^^^^^^^^^^^^^^^^^^^
-
-    if (typeof x === "string") {
->typeof x === "string" : boolean
->                      : ^^^^^^^
->typeof x : "string" | "number" | "bigint" | "boolean" | "symbol" | "undefined" | "object" | "function"
->         : ^^^^^^^^^^^^^^^^^^^^^^^^^^^^^^^^^^^^^^^^^^^^^^^^^^^^^^^^^^^^^^^^^^^^^^^^^^^^^^^^^^^^^^^^^^^
->x : string | number | boolean
->  : ^^^^^^^^^^^^^^^^^^^^^^^^^
->"string" : "string"
->         : ^^^^^^^^
-
-        return x === "hello"; // string
->x === "hello" : boolean
->              : ^^^^^^^
->x : string
->  : ^^^^^^
->"hello" : "hello"
->        : ^^^^^^^
-    }
-    else {
-        var b: number | boolean = x; //  number | boolean
->b : number | boolean
->  : ^^^^^^^^^^^^^^^^
->x : number | boolean
->  : ^^^^^^^^^^^^^^^^
-
-        if (typeof x === "boolean") {
->typeof x === "boolean" : boolean
->                       : ^^^^^^^
->typeof x : "string" | "number" | "bigint" | "boolean" | "symbol" | "undefined" | "object" | "function"
->         : ^^^^^^^^^^^^^^^^^^^^^^^^^^^^^^^^^^^^^^^^^^^^^^^^^^^^^^^^^^^^^^^^^^^^^^^^^^^^^^^^^^^^^^^^^^^
->x : number | boolean
->  : ^^^^^^^^^^^^^^^^
->"boolean" : "boolean"
->          : ^^^^^^^^^
-
-            return x; // boolean
->x : boolean
->  : ^^^^^^^
-        }
-        else {
-            return x == 10; // number
->x == 10 : boolean
->        : ^^^^^^^
->x : number
->  : ^^^^^^
->10 : 10
->   : ^^
-        }
-    }
-}
-function foo9(x: number | string) {
->foo9 : (x: number | string) => boolean
->     : ^^^^               ^^^^^^^^^^^^
->x : string | number
->  : ^^^^^^^^^^^^^^^
-
-    var y = 10;
->y : number
->  : ^^^^^^
->10 : 10
->   : ^^
-
-    if (typeof x === "string") {
->typeof x === "string" : boolean
->                      : ^^^^^^^
->typeof x : "string" | "number" | "bigint" | "boolean" | "symbol" | "undefined" | "object" | "function"
->         : ^^^^^^^^^^^^^^^^^^^^^^^^^^^^^^^^^^^^^^^^^^^^^^^^^^^^^^^^^^^^^^^^^^^^^^^^^^^^^^^^^^^^^^^^^^^
->x : string | number
->  : ^^^^^^^^^^^^^^^
->"string" : "string"
->         : ^^^^^^^^
-
-        // usage of x or assignment to separate variable shouldn't cause narrowing of type to stop
-        y = x.length; 
->y = x.length : number
->             : ^^^^^^
->y : number
->  : ^^^^^^
->x.length : number
->         : ^^^^^^
->x : string
->  : ^^^^^^
->length : number
->       : ^^^^^^
-
-        return x === "hello"; // string
->x === "hello" : boolean
->              : ^^^^^^^
->x : string
->  : ^^^^^^
->"hello" : "hello"
->        : ^^^^^^^
-    }
-    else {
-        return x == 10; // number
->x == 10 : boolean
->        : ^^^^^^^
->x : number
->  : ^^^^^^
->10 : 10
->   : ^^
-    }
-}
-function foo10(x: number | string | boolean) {
->foo10 : (x: number | string | boolean) => boolean
->      : ^^^^                         ^^^^^^^^^^^^
->x : string | number | boolean
->  : ^^^^^^^^^^^^^^^^^^^^^^^^^
-
-    // Mixing typeguard narrowing in if statement with conditional expression typeguard
-    if (typeof x === "string") {
->typeof x === "string" : boolean
->                      : ^^^^^^^
->typeof x : "string" | "number" | "bigint" | "boolean" | "symbol" | "undefined" | "object" | "function"
->         : ^^^^^^^^^^^^^^^^^^^^^^^^^^^^^^^^^^^^^^^^^^^^^^^^^^^^^^^^^^^^^^^^^^^^^^^^^^^^^^^^^^^^^^^^^^^
->x : string | number | boolean
->  : ^^^^^^^^^^^^^^^^^^^^^^^^^
->"string" : "string"
->         : ^^^^^^^^
-
-        return x === "hello"; // string
->x === "hello" : boolean
->              : ^^^^^^^
->x : string
->  : ^^^^^^
->"hello" : "hello"
->        : ^^^^^^^
-    }
-    else {
-        var y: boolean | string;
->y : string | boolean
->  : ^^^^^^^^^^^^^^^^
-
-        var b = x; // number | boolean
->b : number | boolean
->  : ^^^^^^^^^^^^^^^^
->x : number | boolean
->  : ^^^^^^^^^^^^^^^^
-
-        return typeof x === "number"
->typeof x === "number"            ? x === 10 // number            : x : boolean
->                                                                     : ^^^^^^^
->typeof x === "number" : boolean
->                      : ^^^^^^^
->typeof x : "string" | "number" | "bigint" | "boolean" | "symbol" | "undefined" | "object" | "function"
->         : ^^^^^^^^^^^^^^^^^^^^^^^^^^^^^^^^^^^^^^^^^^^^^^^^^^^^^^^^^^^^^^^^^^^^^^^^^^^^^^^^^^^^^^^^^^^
->x : number | boolean
->  : ^^^^^^^^^^^^^^^^
->"number" : "number"
->         : ^^^^^^^^
-
-            ? x === 10 // number
->x === 10 : boolean
->         : ^^^^^^^
->x : number
->  : ^^^^^^
->10 : 10
->   : ^^
-
-            : x; // x should be boolean
->x : boolean
->  : ^^^^^^^
-    }
-}
-function foo11(x: number | string | boolean) {
-<<<<<<< HEAD
->foo11 : (x: number | string | boolean) => string | false
-=======
->foo11 : (x: number | string | boolean) => string
->      : ^^^^                         ^^^^^^^^^^^
->>>>>>> 12402f26
->x : string | number | boolean
->  : ^^^^^^^^^^^^^^^^^^^^^^^^^
-
-    // Mixing typeguard narrowing in if statement with conditional expression typeguard
-    // Assigning value to x deep inside another guard stops narrowing of type too
-    if (typeof x === "string") {
->typeof x === "string" : boolean
->                      : ^^^^^^^
->typeof x : "string" | "number" | "bigint" | "boolean" | "symbol" | "undefined" | "object" | "function"
->         : ^^^^^^^^^^^^^^^^^^^^^^^^^^^^^^^^^^^^^^^^^^^^^^^^^^^^^^^^^^^^^^^^^^^^^^^^^^^^^^^^^^^^^^^^^^^
->x : string | number | boolean
->  : ^^^^^^^^^^^^^^^^^^^^^^^^^
->"string" : "string"
->         : ^^^^^^^^
-
-        return x; // string | number | boolean - x changed in else branch
->x : string
->  : ^^^^^^
-    }
-    else {
-        var y: number| boolean | string;
->y : string | number | boolean
->  : ^^^^^^^^^^^^^^^^^^^^^^^^^
-
-        var b = x; // number | boolean | string - because below we are changing value of x in if statement
->b : number | boolean
->  : ^^^^^^^^^^^^^^^^
->x : number | boolean
->  : ^^^^^^^^^^^^^^^^
-
-        return typeof x === "number"
-<<<<<<< HEAD
->typeof x === "number"            ? (            // change value of x            x = 10 && x.toString() // number | boolean | string            )            : (            // do not change value            y = x && x.toString() // number | boolean | string            ) : string | false
-=======
->typeof x === "number"            ? (            // change value of x            x = 10 && x.toString() // number | boolean | string            )            : (            // do not change value            y = x && x.toString() // number | boolean | string            ) : string
->                                                                                                                                                                                                                                                                             : ^^^^^^
->>>>>>> 12402f26
->typeof x === "number" : boolean
->                      : ^^^^^^^
->typeof x : "string" | "number" | "bigint" | "boolean" | "symbol" | "undefined" | "object" | "function"
->         : ^^^^^^^^^^^^^^^^^^^^^^^^^^^^^^^^^^^^^^^^^^^^^^^^^^^^^^^^^^^^^^^^^^^^^^^^^^^^^^^^^^^^^^^^^^^
->x : number | boolean
->  : ^^^^^^^^^^^^^^^^
->"number" : "number"
->         : ^^^^^^^^
-
-            ? (
->(            // change value of x            x = 10 && x.toString() // number | boolean | string            ) : string
->                                                                                                              : ^^^^^^
-
-            // change value of x
-            x = 10 && x.toString() // number | boolean | string
->x = 10 && x.toString() : string
->                       : ^^^^^^
->x : string | number | boolean
->  : ^^^^^^^^^^^^^^^^^^^^^^^^^
->10 && x.toString() : string
->                   : ^^^^^^
->10 : 10
->   : ^^
->x.toString() : string
-<<<<<<< HEAD
->x.toString : (radix?: number | undefined) => string
->x : number
->toString : (radix?: number | undefined) => string
-
-            )
-            : (
->(            // do not change value            y = x && x.toString() // number | boolean | string            ) : string | false
-
-            // do not change value
-            y = x && x.toString() // number | boolean | string
->y = x && x.toString() : string | false
->y : string | number | boolean
->x && x.toString() : string | false
-=======
->             : ^^^^^^
->x.toString : (radix?: number) => string
->           : ^^^^^^^^^^^^^^^^^^^^^^^^^^
->x : number
->  : ^^^^^^
->toString : (radix?: number) => string
->         : ^^^^^^^^^^^^^^^^^^^^^^^^^^
-
-            )
-            : (
->(            // do not change value            y = x && x.toString() // number | boolean | string            ) : string
->                                                                                                               : ^^^^^^
-
-            // do not change value
-            y = x && x.toString() // number | boolean | string
->y = x && x.toString() : string
->                      : ^^^^^^
->y : string | number | boolean
->  : ^^^^^^^^^^^^^^^^^^^^^^^^^
->x && x.toString() : string
->                  : ^^^^^^
->>>>>>> 12402f26
->x : boolean
->  : ^^^^^^^
->x.toString() : string
->             : ^^^^^^
->x.toString : () => string
->           : ^^^^^^^^^^^^
->x : true
->  : ^^^^
->toString : () => string
->         : ^^^^^^^^^^^^
-
-            );
-    }
-}
-function foo12(x: number | string | boolean) {
->foo12 : (x: number | string | boolean) => any
->      : ^^^^                         ^^^^^^^^
->x : string | number | boolean
->  : ^^^^^^^^^^^^^^^^^^^^^^^^^
-
-    // Mixing typeguard narrowing in if statement with conditional expression typeguard
-    // Assigning value to x in outer guard shouldn't stop narrowing in the inner expression
-    if (typeof x === "string") {
->typeof x === "string" : boolean
->                      : ^^^^^^^
->typeof x : "string" | "number" | "bigint" | "boolean" | "symbol" | "undefined" | "object" | "function"
->         : ^^^^^^^^^^^^^^^^^^^^^^^^^^^^^^^^^^^^^^^^^^^^^^^^^^^^^^^^^^^^^^^^^^^^^^^^^^^^^^^^^^^^^^^^^^^
->x : string | number | boolean
->  : ^^^^^^^^^^^^^^^^^^^^^^^^^
->"string" : "string"
->         : ^^^^^^^^
-
-        return x.toString(); // string | number | boolean - x changed in else branch
->x.toString() : string
->             : ^^^^^^
->x.toString : () => string
->           : ^^^^^^^^^^^^
->x : string
->  : ^^^^^^
->toString : () => string
->         : ^^^^^^^^^^^^
-    }
-    else {
-        x = 10;
->x = 10 : 10
->       : ^^
->x : string | number | boolean
->  : ^^^^^^^^^^^^^^^^^^^^^^^^^
->10 : 10
->   : ^^
-
-        var b = x; // number | boolean | string
->b : number
->  : ^^^^^^
->x : number
->  : ^^^^^^
-
-        return typeof x === "number"
->typeof x === "number"            ? x.toString() // number            : x.toString() : any
->                                                                                    : ^^^
->typeof x === "number" : boolean
->                      : ^^^^^^^
->typeof x : "string" | "number" | "bigint" | "boolean" | "symbol" | "undefined" | "object" | "function"
->         : ^^^^^^^^^^^^^^^^^^^^^^^^^^^^^^^^^^^^^^^^^^^^^^^^^^^^^^^^^^^^^^^^^^^^^^^^^^^^^^^^^^^^^^^^^^^
->x : number
->  : ^^^^^^
->"number" : "number"
->         : ^^^^^^^^
-
-            ? x.toString() // number
->x.toString() : string
-<<<<<<< HEAD
->x.toString : (radix?: number | undefined) => string
->x : number
->toString : (radix?: number | undefined) => string
-=======
->             : ^^^^^^
->x.toString : (radix?: number) => string
->           : ^^^^^^^^^^^^^^^^^^^^^^^^^^
->x : number
->  : ^^^^^^
->toString : (radix?: number) => string
->         : ^^^^^^^^^^^^^^^^^^^^^^^^^^
->>>>>>> 12402f26
-
-            : x.toString(); // boolean | string
->x.toString() : any
->             : ^^^
->x.toString : any
->           : ^^^
->x : never
->  : ^^^^^
->toString : any
->         : ^^^
-    }
-}
+//// [tests/cases/conformance/expressions/typeGuards/typeGuardsInIfStatement.ts] ////
+
+=== typeGuardsInIfStatement.ts ===
+// In the true branch statement of an 'if' statement, 
+// the type of a variable or parameter is narrowed by any type guard in the 'if' condition when true.
+// In the false branch statement of an 'if' statement, 
+// the type of a variable or parameter is narrowed by any type guard in the 'if' condition when false.
+function foo(x: number | string) {
+>foo : (x: number | string) => number
+>    : ^^^^               ^^^^^^^^^^^
+>x : string | number
+>  : ^^^^^^^^^^^^^^^
+
+    if (typeof x === "string") {
+>typeof x === "string" : boolean
+>                      : ^^^^^^^
+>typeof x : "string" | "number" | "bigint" | "boolean" | "symbol" | "undefined" | "object" | "function"
+>         : ^^^^^^^^^^^^^^^^^^^^^^^^^^^^^^^^^^^^^^^^^^^^^^^^^^^^^^^^^^^^^^^^^^^^^^^^^^^^^^^^^^^^^^^^^^^
+>x : string | number
+>  : ^^^^^^^^^^^^^^^
+>"string" : "string"
+>         : ^^^^^^^^
+
+        return x.length; // string
+>x.length : number
+>         : ^^^^^^
+>x : string
+>  : ^^^^^^
+>length : number
+>       : ^^^^^^
+    }
+    else {
+        return x++; // number
+>x++ : number
+>    : ^^^^^^
+>x : number
+>  : ^^^^^^
+    }
+}
+function foo2(x: number | string) {
+>foo2 : (x: number | string) => number
+>     : ^^^^               ^^^^^^^^^^^
+>x : string | number
+>  : ^^^^^^^^^^^^^^^
+
+    if (typeof x === "string") {
+>typeof x === "string" : boolean
+>                      : ^^^^^^^
+>typeof x : "string" | "number" | "bigint" | "boolean" | "symbol" | "undefined" | "object" | "function"
+>         : ^^^^^^^^^^^^^^^^^^^^^^^^^^^^^^^^^^^^^^^^^^^^^^^^^^^^^^^^^^^^^^^^^^^^^^^^^^^^^^^^^^^^^^^^^^^
+>x : string | number
+>  : ^^^^^^^^^^^^^^^
+>"string" : "string"
+>         : ^^^^^^^^
+
+        x = 10;
+>x = 10 : 10
+>       : ^^
+>x : string | number
+>  : ^^^^^^^^^^^^^^^
+>10 : 10
+>   : ^^
+
+        return x; // number
+>x : number
+>  : ^^^^^^
+    }
+    else {
+        return x; // number
+>x : number
+>  : ^^^^^^
+    }
+}
+function foo3(x: number | string) {
+>foo3 : (x: number | string) => string | number
+>     : ^^^^               ^^^^^^^^^^^^^^^^^^^^
+>x : string | number
+>  : ^^^^^^^^^^^^^^^
+
+    if (typeof x === "string") {
+>typeof x === "string" : boolean
+>                      : ^^^^^^^
+>typeof x : "string" | "number" | "bigint" | "boolean" | "symbol" | "undefined" | "object" | "function"
+>         : ^^^^^^^^^^^^^^^^^^^^^^^^^^^^^^^^^^^^^^^^^^^^^^^^^^^^^^^^^^^^^^^^^^^^^^^^^^^^^^^^^^^^^^^^^^^
+>x : string | number
+>  : ^^^^^^^^^^^^^^^
+>"string" : "string"
+>         : ^^^^^^^^
+
+        x = "Hello";
+>x = "Hello" : "Hello"
+>            : ^^^^^^^
+>x : string | number
+>  : ^^^^^^^^^^^^^^^
+>"Hello" : "Hello"
+>        : ^^^^^^^
+
+        return x; // string
+>x : string
+>  : ^^^^^^
+    }
+    else {
+        return x; // number
+>x : number
+>  : ^^^^^^
+    }
+}
+function foo4(x: number | string) {
+>foo4 : (x: number | string) => string | number
+>     : ^^^^               ^^^^^^^^^^^^^^^^^^^^
+>x : string | number
+>  : ^^^^^^^^^^^^^^^
+
+    if (typeof x === "string") {
+>typeof x === "string" : boolean
+>                      : ^^^^^^^
+>typeof x : "string" | "number" | "bigint" | "boolean" | "symbol" | "undefined" | "object" | "function"
+>         : ^^^^^^^^^^^^^^^^^^^^^^^^^^^^^^^^^^^^^^^^^^^^^^^^^^^^^^^^^^^^^^^^^^^^^^^^^^^^^^^^^^^^^^^^^^^
+>x : string | number
+>  : ^^^^^^^^^^^^^^^
+>"string" : "string"
+>         : ^^^^^^^^
+
+        return x; // string
+>x : string
+>  : ^^^^^^
+    }
+    else {
+        x = 10;
+>x = 10 : 10
+>       : ^^
+>x : string | number
+>  : ^^^^^^^^^^^^^^^
+>10 : 10
+>   : ^^
+
+        return x; // number
+>x : number
+>  : ^^^^^^
+    }
+}
+function foo5(x: number | string) {
+>foo5 : (x: number | string) => string
+>     : ^^^^               ^^^^^^^^^^^
+>x : string | number
+>  : ^^^^^^^^^^^^^^^
+
+    if (typeof x === "string") {
+>typeof x === "string" : boolean
+>                      : ^^^^^^^
+>typeof x : "string" | "number" | "bigint" | "boolean" | "symbol" | "undefined" | "object" | "function"
+>         : ^^^^^^^^^^^^^^^^^^^^^^^^^^^^^^^^^^^^^^^^^^^^^^^^^^^^^^^^^^^^^^^^^^^^^^^^^^^^^^^^^^^^^^^^^^^
+>x : string | number
+>  : ^^^^^^^^^^^^^^^
+>"string" : "string"
+>         : ^^^^^^^^
+
+        return x; // string
+>x : string
+>  : ^^^^^^
+    }
+    else {
+        x = "hello";
+>x = "hello" : "hello"
+>            : ^^^^^^^
+>x : string | number
+>  : ^^^^^^^^^^^^^^^
+>"hello" : "hello"
+>        : ^^^^^^^
+
+        return x; // string
+>x : string
+>  : ^^^^^^
+    }
+}
+function foo6(x: number | string) {
+>foo6 : (x: number | string) => string | number
+>     : ^^^^               ^^^^^^^^^^^^^^^^^^^^
+>x : string | number
+>  : ^^^^^^^^^^^^^^^
+
+    if (typeof x === "string") {
+>typeof x === "string" : boolean
+>                      : ^^^^^^^
+>typeof x : "string" | "number" | "bigint" | "boolean" | "symbol" | "undefined" | "object" | "function"
+>         : ^^^^^^^^^^^^^^^^^^^^^^^^^^^^^^^^^^^^^^^^^^^^^^^^^^^^^^^^^^^^^^^^^^^^^^^^^^^^^^^^^^^^^^^^^^^
+>x : string | number
+>  : ^^^^^^^^^^^^^^^
+>"string" : "string"
+>         : ^^^^^^^^
+
+        x = 10;
+>x = 10 : 10
+>       : ^^
+>x : string | number
+>  : ^^^^^^^^^^^^^^^
+>10 : 10
+>   : ^^
+
+        return x; // number
+>x : number
+>  : ^^^^^^
+    }
+    else {
+        x = "hello";
+>x = "hello" : "hello"
+>            : ^^^^^^^
+>x : string | number
+>  : ^^^^^^^^^^^^^^^
+>"hello" : "hello"
+>        : ^^^^^^^
+
+        return x; // string
+>x : string
+>  : ^^^^^^
+    }
+}
+function foo7(x: number | string | boolean) {
+>foo7 : (x: number | string | boolean) => boolean
+>     : ^^^^                         ^^^^^^^^^^^^
+>x : string | number | boolean
+>  : ^^^^^^^^^^^^^^^^^^^^^^^^^
+
+    if (typeof x === "string") {
+>typeof x === "string" : boolean
+>                      : ^^^^^^^
+>typeof x : "string" | "number" | "bigint" | "boolean" | "symbol" | "undefined" | "object" | "function"
+>         : ^^^^^^^^^^^^^^^^^^^^^^^^^^^^^^^^^^^^^^^^^^^^^^^^^^^^^^^^^^^^^^^^^^^^^^^^^^^^^^^^^^^^^^^^^^^
+>x : string | number | boolean
+>  : ^^^^^^^^^^^^^^^^^^^^^^^^^
+>"string" : "string"
+>         : ^^^^^^^^
+
+        return x === "hello"; // string
+>x === "hello" : boolean
+>              : ^^^^^^^
+>x : string
+>  : ^^^^^^
+>"hello" : "hello"
+>        : ^^^^^^^
+    }
+    else if (typeof x === "boolean") {
+>typeof x === "boolean" : boolean
+>                       : ^^^^^^^
+>typeof x : "string" | "number" | "bigint" | "boolean" | "symbol" | "undefined" | "object" | "function"
+>         : ^^^^^^^^^^^^^^^^^^^^^^^^^^^^^^^^^^^^^^^^^^^^^^^^^^^^^^^^^^^^^^^^^^^^^^^^^^^^^^^^^^^^^^^^^^^
+>x : number | boolean
+>  : ^^^^^^^^^^^^^^^^
+>"boolean" : "boolean"
+>          : ^^^^^^^^^
+
+        return x; // boolean
+>x : boolean
+>  : ^^^^^^^
+    }
+    else {
+        return x == 10; // number
+>x == 10 : boolean
+>        : ^^^^^^^
+>x : number
+>  : ^^^^^^
+>10 : 10
+>   : ^^
+    }
+}
+function foo8(x: number | string | boolean) {
+>foo8 : (x: number | string | boolean) => boolean
+>     : ^^^^                         ^^^^^^^^^^^^
+>x : string | number | boolean
+>  : ^^^^^^^^^^^^^^^^^^^^^^^^^
+
+    if (typeof x === "string") {
+>typeof x === "string" : boolean
+>                      : ^^^^^^^
+>typeof x : "string" | "number" | "bigint" | "boolean" | "symbol" | "undefined" | "object" | "function"
+>         : ^^^^^^^^^^^^^^^^^^^^^^^^^^^^^^^^^^^^^^^^^^^^^^^^^^^^^^^^^^^^^^^^^^^^^^^^^^^^^^^^^^^^^^^^^^^
+>x : string | number | boolean
+>  : ^^^^^^^^^^^^^^^^^^^^^^^^^
+>"string" : "string"
+>         : ^^^^^^^^
+
+        return x === "hello"; // string
+>x === "hello" : boolean
+>              : ^^^^^^^
+>x : string
+>  : ^^^^^^
+>"hello" : "hello"
+>        : ^^^^^^^
+    }
+    else {
+        var b: number | boolean = x; //  number | boolean
+>b : number | boolean
+>  : ^^^^^^^^^^^^^^^^
+>x : number | boolean
+>  : ^^^^^^^^^^^^^^^^
+
+        if (typeof x === "boolean") {
+>typeof x === "boolean" : boolean
+>                       : ^^^^^^^
+>typeof x : "string" | "number" | "bigint" | "boolean" | "symbol" | "undefined" | "object" | "function"
+>         : ^^^^^^^^^^^^^^^^^^^^^^^^^^^^^^^^^^^^^^^^^^^^^^^^^^^^^^^^^^^^^^^^^^^^^^^^^^^^^^^^^^^^^^^^^^^
+>x : number | boolean
+>  : ^^^^^^^^^^^^^^^^
+>"boolean" : "boolean"
+>          : ^^^^^^^^^
+
+            return x; // boolean
+>x : boolean
+>  : ^^^^^^^
+        }
+        else {
+            return x == 10; // number
+>x == 10 : boolean
+>        : ^^^^^^^
+>x : number
+>  : ^^^^^^
+>10 : 10
+>   : ^^
+        }
+    }
+}
+function foo9(x: number | string) {
+>foo9 : (x: number | string) => boolean
+>     : ^^^^               ^^^^^^^^^^^^
+>x : string | number
+>  : ^^^^^^^^^^^^^^^
+
+    var y = 10;
+>y : number
+>  : ^^^^^^
+>10 : 10
+>   : ^^
+
+    if (typeof x === "string") {
+>typeof x === "string" : boolean
+>                      : ^^^^^^^
+>typeof x : "string" | "number" | "bigint" | "boolean" | "symbol" | "undefined" | "object" | "function"
+>         : ^^^^^^^^^^^^^^^^^^^^^^^^^^^^^^^^^^^^^^^^^^^^^^^^^^^^^^^^^^^^^^^^^^^^^^^^^^^^^^^^^^^^^^^^^^^
+>x : string | number
+>  : ^^^^^^^^^^^^^^^
+>"string" : "string"
+>         : ^^^^^^^^
+
+        // usage of x or assignment to separate variable shouldn't cause narrowing of type to stop
+        y = x.length; 
+>y = x.length : number
+>             : ^^^^^^
+>y : number
+>  : ^^^^^^
+>x.length : number
+>         : ^^^^^^
+>x : string
+>  : ^^^^^^
+>length : number
+>       : ^^^^^^
+
+        return x === "hello"; // string
+>x === "hello" : boolean
+>              : ^^^^^^^
+>x : string
+>  : ^^^^^^
+>"hello" : "hello"
+>        : ^^^^^^^
+    }
+    else {
+        return x == 10; // number
+>x == 10 : boolean
+>        : ^^^^^^^
+>x : number
+>  : ^^^^^^
+>10 : 10
+>   : ^^
+    }
+}
+function foo10(x: number | string | boolean) {
+>foo10 : (x: number | string | boolean) => boolean
+>      : ^^^^                         ^^^^^^^^^^^^
+>x : string | number | boolean
+>  : ^^^^^^^^^^^^^^^^^^^^^^^^^
+
+    // Mixing typeguard narrowing in if statement with conditional expression typeguard
+    if (typeof x === "string") {
+>typeof x === "string" : boolean
+>                      : ^^^^^^^
+>typeof x : "string" | "number" | "bigint" | "boolean" | "symbol" | "undefined" | "object" | "function"
+>         : ^^^^^^^^^^^^^^^^^^^^^^^^^^^^^^^^^^^^^^^^^^^^^^^^^^^^^^^^^^^^^^^^^^^^^^^^^^^^^^^^^^^^^^^^^^^
+>x : string | number | boolean
+>  : ^^^^^^^^^^^^^^^^^^^^^^^^^
+>"string" : "string"
+>         : ^^^^^^^^
+
+        return x === "hello"; // string
+>x === "hello" : boolean
+>              : ^^^^^^^
+>x : string
+>  : ^^^^^^
+>"hello" : "hello"
+>        : ^^^^^^^
+    }
+    else {
+        var y: boolean | string;
+>y : string | boolean
+>  : ^^^^^^^^^^^^^^^^
+
+        var b = x; // number | boolean
+>b : number | boolean
+>  : ^^^^^^^^^^^^^^^^
+>x : number | boolean
+>  : ^^^^^^^^^^^^^^^^
+
+        return typeof x === "number"
+>typeof x === "number"            ? x === 10 // number            : x : boolean
+>                                                                     : ^^^^^^^
+>typeof x === "number" : boolean
+>                      : ^^^^^^^
+>typeof x : "string" | "number" | "bigint" | "boolean" | "symbol" | "undefined" | "object" | "function"
+>         : ^^^^^^^^^^^^^^^^^^^^^^^^^^^^^^^^^^^^^^^^^^^^^^^^^^^^^^^^^^^^^^^^^^^^^^^^^^^^^^^^^^^^^^^^^^^
+>x : number | boolean
+>  : ^^^^^^^^^^^^^^^^
+>"number" : "number"
+>         : ^^^^^^^^
+
+            ? x === 10 // number
+>x === 10 : boolean
+>         : ^^^^^^^
+>x : number
+>  : ^^^^^^
+>10 : 10
+>   : ^^
+
+            : x; // x should be boolean
+>x : boolean
+>  : ^^^^^^^
+    }
+}
+function foo11(x: number | string | boolean) {
+>foo11 : (x: number | string | boolean) => string | false
+>      : ^^^^                         ^^^^^^^^^^^^^^^^^^^
+>x : string | number | boolean
+>  : ^^^^^^^^^^^^^^^^^^^^^^^^^
+
+    // Mixing typeguard narrowing in if statement with conditional expression typeguard
+    // Assigning value to x deep inside another guard stops narrowing of type too
+    if (typeof x === "string") {
+>typeof x === "string" : boolean
+>                      : ^^^^^^^
+>typeof x : "string" | "number" | "bigint" | "boolean" | "symbol" | "undefined" | "object" | "function"
+>         : ^^^^^^^^^^^^^^^^^^^^^^^^^^^^^^^^^^^^^^^^^^^^^^^^^^^^^^^^^^^^^^^^^^^^^^^^^^^^^^^^^^^^^^^^^^^
+>x : string | number | boolean
+>  : ^^^^^^^^^^^^^^^^^^^^^^^^^
+>"string" : "string"
+>         : ^^^^^^^^
+
+        return x; // string | number | boolean - x changed in else branch
+>x : string
+>  : ^^^^^^
+    }
+    else {
+        var y: number| boolean | string;
+>y : string | number | boolean
+>  : ^^^^^^^^^^^^^^^^^^^^^^^^^
+
+        var b = x; // number | boolean | string - because below we are changing value of x in if statement
+>b : number | boolean
+>  : ^^^^^^^^^^^^^^^^
+>x : number | boolean
+>  : ^^^^^^^^^^^^^^^^
+
+        return typeof x === "number"
+>typeof x === "number"            ? (            // change value of x            x = 10 && x.toString() // number | boolean | string            )            : (            // do not change value            y = x && x.toString() // number | boolean | string            ) : string | false
+>                                                                                                                                                                                                                                                                             : ^^^^^^^^^^^^^^
+>typeof x === "number" : boolean
+>                      : ^^^^^^^
+>typeof x : "string" | "number" | "bigint" | "boolean" | "symbol" | "undefined" | "object" | "function"
+>         : ^^^^^^^^^^^^^^^^^^^^^^^^^^^^^^^^^^^^^^^^^^^^^^^^^^^^^^^^^^^^^^^^^^^^^^^^^^^^^^^^^^^^^^^^^^^
+>x : number | boolean
+>  : ^^^^^^^^^^^^^^^^
+>"number" : "number"
+>         : ^^^^^^^^
+
+            ? (
+>(            // change value of x            x = 10 && x.toString() // number | boolean | string            ) : string
+>                                                                                                              : ^^^^^^
+
+            // change value of x
+            x = 10 && x.toString() // number | boolean | string
+>x = 10 && x.toString() : string
+>                       : ^^^^^^
+>x : string | number | boolean
+>  : ^^^^^^^^^^^^^^^^^^^^^^^^^
+>10 && x.toString() : string
+>                   : ^^^^^^
+>10 : 10
+>   : ^^
+>x.toString() : string
+>             : ^^^^^^
+>x.toString : (radix?: number | undefined) => string
+>           : ^^^^^^^^^^^^^^^^^^^^^^^^^^^^^^^^^^^^^^
+>x : number
+>  : ^^^^^^
+>toString : (radix?: number | undefined) => string
+>         : ^^^^^^^^^^^^^^^^^^^^^^^^^^^^^^^^^^^^^^
+
+            )
+            : (
+>(            // do not change value            y = x && x.toString() // number | boolean | string            ) : string | false
+>                                                                                                               : ^^^^^^^^^^^^^^
+
+            // do not change value
+            y = x && x.toString() // number | boolean | string
+>y = x && x.toString() : string | false
+>                      : ^^^^^^^^^^^^^^
+>y : string | number | boolean
+>  : ^^^^^^^^^^^^^^^^^^^^^^^^^
+>x && x.toString() : string | false
+>                  : ^^^^^^^^^^^^^^
+>x : boolean
+>  : ^^^^^^^
+>x.toString() : string
+>             : ^^^^^^
+>x.toString : () => string
+>           : ^^^^^^^^^^^^
+>x : true
+>  : ^^^^
+>toString : () => string
+>         : ^^^^^^^^^^^^
+
+            );
+    }
+}
+function foo12(x: number | string | boolean) {
+>foo12 : (x: number | string | boolean) => any
+>      : ^^^^                         ^^^^^^^^
+>x : string | number | boolean
+>  : ^^^^^^^^^^^^^^^^^^^^^^^^^
+
+    // Mixing typeguard narrowing in if statement with conditional expression typeguard
+    // Assigning value to x in outer guard shouldn't stop narrowing in the inner expression
+    if (typeof x === "string") {
+>typeof x === "string" : boolean
+>                      : ^^^^^^^
+>typeof x : "string" | "number" | "bigint" | "boolean" | "symbol" | "undefined" | "object" | "function"
+>         : ^^^^^^^^^^^^^^^^^^^^^^^^^^^^^^^^^^^^^^^^^^^^^^^^^^^^^^^^^^^^^^^^^^^^^^^^^^^^^^^^^^^^^^^^^^^
+>x : string | number | boolean
+>  : ^^^^^^^^^^^^^^^^^^^^^^^^^
+>"string" : "string"
+>         : ^^^^^^^^
+
+        return x.toString(); // string | number | boolean - x changed in else branch
+>x.toString() : string
+>             : ^^^^^^
+>x.toString : () => string
+>           : ^^^^^^^^^^^^
+>x : string
+>  : ^^^^^^
+>toString : () => string
+>         : ^^^^^^^^^^^^
+    }
+    else {
+        x = 10;
+>x = 10 : 10
+>       : ^^
+>x : string | number | boolean
+>  : ^^^^^^^^^^^^^^^^^^^^^^^^^
+>10 : 10
+>   : ^^
+
+        var b = x; // number | boolean | string
+>b : number
+>  : ^^^^^^
+>x : number
+>  : ^^^^^^
+
+        return typeof x === "number"
+>typeof x === "number"            ? x.toString() // number            : x.toString() : any
+>                                                                                    : ^^^
+>typeof x === "number" : boolean
+>                      : ^^^^^^^
+>typeof x : "string" | "number" | "bigint" | "boolean" | "symbol" | "undefined" | "object" | "function"
+>         : ^^^^^^^^^^^^^^^^^^^^^^^^^^^^^^^^^^^^^^^^^^^^^^^^^^^^^^^^^^^^^^^^^^^^^^^^^^^^^^^^^^^^^^^^^^^
+>x : number
+>  : ^^^^^^
+>"number" : "number"
+>         : ^^^^^^^^
+
+            ? x.toString() // number
+>x.toString() : string
+>             : ^^^^^^
+>x.toString : (radix?: number | undefined) => string
+>           : ^^^^^^^^^^^^^^^^^^^^^^^^^^^^^^^^^^^^^^
+>x : number
+>  : ^^^^^^
+>toString : (radix?: number | undefined) => string
+>         : ^^^^^^^^^^^^^^^^^^^^^^^^^^^^^^^^^^^^^^
+
+            : x.toString(); // boolean | string
+>x.toString() : any
+>             : ^^^
+>x.toString : any
+>           : ^^^
+>x : never
+>  : ^^^^^
+>toString : any
+>         : ^^^
+    }
+}