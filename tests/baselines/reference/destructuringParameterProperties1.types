--- conflicted
+++ resolved
@@ -1,256 +1,243 @@
-//// [tests/cases/conformance/es6/destructuring/destructuringParameterProperties1.ts] ////
-
-=== destructuringParameterProperties1.ts ===
-class C1 {
->C1 : C1
->   : ^^
-
-    constructor(public [x, y, z]: string[]) {
->x : string
->  : ^^^^^^
->y : string
->  : ^^^^^^
->z : string
->  : ^^^^^^
-    }
-}
-
-type TupleType1 = [string, number, boolean];
->TupleType1 : TupleType1
->           : ^^^^^^^^^^
-
-class C2 {
->C2 : C2
->   : ^^
-
-    constructor(public [x, y, z]: TupleType1) {
->x : string
->  : ^^^^^^
->y : number
->  : ^^^^^^
->z : boolean
->  : ^^^^^^^
-    }
-}
-
-type ObjType1 = { x: number; y: string; z: boolean }
->ObjType1 : ObjType1
->         : ^^^^^^^^
->x : number
->  : ^^^^^^
->y : string
->  : ^^^^^^
->z : boolean
->  : ^^^^^^^
-
-class C3 {
->C3 : C3
->   : ^^
-
-    constructor(public { x, y, z }: ObjType1) {
->x : number
->  : ^^^^^^
->y : string
->  : ^^^^^^
->z : boolean
->  : ^^^^^^^
-    }
-}
-
-var c1 = new C1([]);
->c1 : C1
->   : ^^
->new C1([]) : C1
->           : ^^
->C1 : typeof C1
-<<<<<<< HEAD
->[] : never[]
-=======
->   : ^^^^^^^^^
->[] : undefined[]
->   : ^^^^^^^^^^^
->>>>>>> 12402f26
-
-c1 = new C1(["larry", "{curly}", "moe"]);
->c1 = new C1(["larry", "{curly}", "moe"]) : C1
->                                         : ^^
->c1 : C1
->   : ^^
->new C1(["larry", "{curly}", "moe"]) : C1
->                                    : ^^
->C1 : typeof C1
->   : ^^^^^^^^^
->["larry", "{curly}", "moe"] : string[]
->                            : ^^^^^^^^
->"larry" : "larry"
->        : ^^^^^^^
->"{curly}" : "{curly}"
->          : ^^^^^^^^^
->"moe" : "moe"
->      : ^^^^^
-
-var useC1Properties = c1.x === c1.y && c1.y === c1.z;
->useC1Properties : boolean
->                : ^^^^^^^
->c1.x === c1.y && c1.y === c1.z : boolean
->                               : ^^^^^^^
->c1.x === c1.y : boolean
->              : ^^^^^^^
->c1.x : any
->     : ^^^
->c1 : C1
->   : ^^
->x : any
->  : ^^^
->c1.y : any
->     : ^^^
->c1 : C1
->   : ^^
->y : any
->  : ^^^
->c1.y === c1.z : boolean
->              : ^^^^^^^
->c1.y : any
->     : ^^^
->c1 : C1
->   : ^^
->y : any
->  : ^^^
->c1.z : any
->     : ^^^
->c1 : C1
->   : ^^
->z : any
->  : ^^^
-
-var c2 = new C2(["10", 10, !!10]);
->c2 : C2
->   : ^^
->new C2(["10", 10, !!10]) : C2
->                         : ^^
->C2 : typeof C2
-<<<<<<< HEAD
->["10", 10, !!10] : [string, number, true]
-=======
->   : ^^^^^^^^^
->["10", 10, !!10] : [string, number, boolean]
->                 : ^^^^^^^^^^^^^^^^^^^^^^^^^
->>>>>>> 12402f26
->"10" : "10"
->     : ^^^^
->10 : 10
-<<<<<<< HEAD
->!!10 : true
->!10 : false
-=======
->   : ^^
->!!10 : boolean
->     : ^^^^^^^
->!10 : boolean
->    : ^^^^^^^
->>>>>>> 12402f26
->10 : 10
->   : ^^
-
-var [c2_x, c2_y, c2_z] = [c2.x, c2.y, c2.z];
->c2_x : any
->     : ^^^
->c2_y : any
->     : ^^^
->c2_z : any
->     : ^^^
->[c2.x, c2.y, c2.z] : [any, any, any]
->                   : ^^^^^^^^^^^^^^^
->c2.x : any
->     : ^^^
->c2 : C2
->   : ^^
->x : any
->  : ^^^
->c2.y : any
->     : ^^^
->c2 : C2
->   : ^^
->y : any
->  : ^^^
->c2.z : any
->     : ^^^
->c2 : C2
->   : ^^
->z : any
->  : ^^^
-
-var c3 = new C3({x: 0, y: "", z: false});
->c3 : C3
->   : ^^
->new C3({x: 0, y: "", z: false}) : C3
->                                : ^^
->C3 : typeof C3
->   : ^^^^^^^^^
->{x: 0, y: "", z: false} : { x: number; y: string; z: false; }
->                        : ^^^^^^^^^^^^^^^^^^^^^^^^^^^^^^^^^^^
->x : number
->  : ^^^^^^
->0 : 0
->  : ^
->y : string
->  : ^^^^^^
->"" : ""
->   : ^^
->z : false
->  : ^^^^^
->false : false
->      : ^^^^^
-
-c3 = new C3({x: 0, "y": "y", z: true});
->c3 = new C3({x: 0, "y": "y", z: true}) : C3
->                                       : ^^
->c3 : C3
->   : ^^
->new C3({x: 0, "y": "y", z: true}) : C3
->                                  : ^^
->C3 : typeof C3
->   : ^^^^^^^^^
->{x: 0, "y": "y", z: true} : { x: number; y: string; z: true; }
->                          : ^^^^^^^^^^^^^^^^^^^^^^^^^^^^^^^^^^
->x : number
->  : ^^^^^^
->0 : 0
->  : ^
->"y" : string
->    : ^^^^^^
->"y" : "y"
->    : ^^^
->z : true
->  : ^^^^
->true : true
->     : ^^^^
-
-var [c3_x, c3_y, c3_z] = [c3.x, c3.y, c3.z];
->c3_x : any
->     : ^^^
->c3_y : any
->     : ^^^
->c3_z : any
->     : ^^^
->[c3.x, c3.y, c3.z] : [any, any, any]
->                   : ^^^^^^^^^^^^^^^
->c3.x : any
->     : ^^^
->c3 : C3
->   : ^^
->x : any
->  : ^^^
->c3.y : any
->     : ^^^
->c3 : C3
->   : ^^
->y : any
->  : ^^^
->c3.z : any
->     : ^^^
->c3 : C3
->   : ^^
->z : any
->  : ^^^
-
+//// [tests/cases/conformance/es6/destructuring/destructuringParameterProperties1.ts] ////
+
+=== destructuringParameterProperties1.ts ===
+class C1 {
+>C1 : C1
+>   : ^^
+
+    constructor(public [x, y, z]: string[]) {
+>x : string
+>  : ^^^^^^
+>y : string
+>  : ^^^^^^
+>z : string
+>  : ^^^^^^
+    }
+}
+
+type TupleType1 = [string, number, boolean];
+>TupleType1 : TupleType1
+>           : ^^^^^^^^^^
+
+class C2 {
+>C2 : C2
+>   : ^^
+
+    constructor(public [x, y, z]: TupleType1) {
+>x : string
+>  : ^^^^^^
+>y : number
+>  : ^^^^^^
+>z : boolean
+>  : ^^^^^^^
+    }
+}
+
+type ObjType1 = { x: number; y: string; z: boolean }
+>ObjType1 : ObjType1
+>         : ^^^^^^^^
+>x : number
+>  : ^^^^^^
+>y : string
+>  : ^^^^^^
+>z : boolean
+>  : ^^^^^^^
+
+class C3 {
+>C3 : C3
+>   : ^^
+
+    constructor(public { x, y, z }: ObjType1) {
+>x : number
+>  : ^^^^^^
+>y : string
+>  : ^^^^^^
+>z : boolean
+>  : ^^^^^^^
+    }
+}
+
+var c1 = new C1([]);
+>c1 : C1
+>   : ^^
+>new C1([]) : C1
+>           : ^^
+>C1 : typeof C1
+>   : ^^^^^^^^^
+>[] : never[]
+>   : ^^^^^^^
+
+c1 = new C1(["larry", "{curly}", "moe"]);
+>c1 = new C1(["larry", "{curly}", "moe"]) : C1
+>                                         : ^^
+>c1 : C1
+>   : ^^
+>new C1(["larry", "{curly}", "moe"]) : C1
+>                                    : ^^
+>C1 : typeof C1
+>   : ^^^^^^^^^
+>["larry", "{curly}", "moe"] : string[]
+>                            : ^^^^^^^^
+>"larry" : "larry"
+>        : ^^^^^^^
+>"{curly}" : "{curly}"
+>          : ^^^^^^^^^
+>"moe" : "moe"
+>      : ^^^^^
+
+var useC1Properties = c1.x === c1.y && c1.y === c1.z;
+>useC1Properties : boolean
+>                : ^^^^^^^
+>c1.x === c1.y && c1.y === c1.z : boolean
+>                               : ^^^^^^^
+>c1.x === c1.y : boolean
+>              : ^^^^^^^
+>c1.x : any
+>     : ^^^
+>c1 : C1
+>   : ^^
+>x : any
+>  : ^^^
+>c1.y : any
+>     : ^^^
+>c1 : C1
+>   : ^^
+>y : any
+>  : ^^^
+>c1.y === c1.z : boolean
+>              : ^^^^^^^
+>c1.y : any
+>     : ^^^
+>c1 : C1
+>   : ^^
+>y : any
+>  : ^^^
+>c1.z : any
+>     : ^^^
+>c1 : C1
+>   : ^^
+>z : any
+>  : ^^^
+
+var c2 = new C2(["10", 10, !!10]);
+>c2 : C2
+>   : ^^
+>new C2(["10", 10, !!10]) : C2
+>                         : ^^
+>C2 : typeof C2
+>   : ^^^^^^^^^
+>["10", 10, !!10] : [string, number, true]
+>                 : ^^^^^^^^^^^^^^^^^^^^^^
+>"10" : "10"
+>     : ^^^^
+>10 : 10
+>   : ^^
+>!!10 : true
+>     : ^^^^
+>!10 : false
+>    : ^^^^^
+>10 : 10
+>   : ^^
+
+var [c2_x, c2_y, c2_z] = [c2.x, c2.y, c2.z];
+>c2_x : any
+>     : ^^^
+>c2_y : any
+>     : ^^^
+>c2_z : any
+>     : ^^^
+>[c2.x, c2.y, c2.z] : [any, any, any]
+>                   : ^^^^^^^^^^^^^^^
+>c2.x : any
+>     : ^^^
+>c2 : C2
+>   : ^^
+>x : any
+>  : ^^^
+>c2.y : any
+>     : ^^^
+>c2 : C2
+>   : ^^
+>y : any
+>  : ^^^
+>c2.z : any
+>     : ^^^
+>c2 : C2
+>   : ^^
+>z : any
+>  : ^^^
+
+var c3 = new C3({x: 0, y: "", z: false});
+>c3 : C3
+>   : ^^
+>new C3({x: 0, y: "", z: false}) : C3
+>                                : ^^
+>C3 : typeof C3
+>   : ^^^^^^^^^
+>{x: 0, y: "", z: false} : { x: number; y: string; z: false; }
+>                        : ^^^^^^^^^^^^^^^^^^^^^^^^^^^^^^^^^^^
+>x : number
+>  : ^^^^^^
+>0 : 0
+>  : ^
+>y : string
+>  : ^^^^^^
+>"" : ""
+>   : ^^
+>z : false
+>  : ^^^^^
+>false : false
+>      : ^^^^^
+
+c3 = new C3({x: 0, "y": "y", z: true});
+>c3 = new C3({x: 0, "y": "y", z: true}) : C3
+>                                       : ^^
+>c3 : C3
+>   : ^^
+>new C3({x: 0, "y": "y", z: true}) : C3
+>                                  : ^^
+>C3 : typeof C3
+>   : ^^^^^^^^^
+>{x: 0, "y": "y", z: true} : { x: number; y: string; z: true; }
+>                          : ^^^^^^^^^^^^^^^^^^^^^^^^^^^^^^^^^^
+>x : number
+>  : ^^^^^^
+>0 : 0
+>  : ^
+>"y" : string
+>    : ^^^^^^
+>"y" : "y"
+>    : ^^^
+>z : true
+>  : ^^^^
+>true : true
+>     : ^^^^
+
+var [c3_x, c3_y, c3_z] = [c3.x, c3.y, c3.z];
+>c3_x : any
+>     : ^^^
+>c3_y : any
+>     : ^^^
+>c3_z : any
+>     : ^^^
+>[c3.x, c3.y, c3.z] : [any, any, any]
+>                   : ^^^^^^^^^^^^^^^
+>c3.x : any
+>     : ^^^
+>c3 : C3
+>   : ^^
+>x : any
+>  : ^^^
+>c3.y : any
+>     : ^^^
+>c3 : C3
+>   : ^^
+>y : any
+>  : ^^^
+>c3.z : any
+>     : ^^^
+>c3 : C3
+>   : ^^
+>z : any
+>  : ^^^
+