//// [tests/cases/compiler/inKeywordTypeguard.ts] ////

=== Performance Stats ===
Assignability cache: 100 / 100 (nearest 100)
Type Count: 1,200 / 1,300 (nearest 100)
Symbol count: 27,500 / 27,500 (nearest 500)

=== inKeywordTypeguard.ts ===
class A { a: string; }
>A : A
>  : ^
>a : string
>  : ^^^^^^

class B { b: string; }
>B : B
>  : ^
>b : string
>  : ^^^^^^

function negativeClassesTest(x: A | B) {
>negativeClassesTest : (x: A | B) => void
>                    : ^^^^     ^^^^^^^^^
>x : A | B
>  : ^^^^^

    if ("a" in x) {
>"a" in x : boolean
>         : ^^^^^^^
>"a" : "a"
>    : ^^^
>x : A | B
>  : ^^^^^

        x.b = "1";
>x.b = "1" : "1"
>          : ^^^
>x.b : any
>    : ^^^
>x : A
>  : ^
>b : any
>  : ^^^
>"1" : "1"
>    : ^^^

    } else {
        x.a = "1";
>x.a = "1" : "1"
>          : ^^^
>x.a : any
>    : ^^^
>x : B
>  : ^
>a : any
>  : ^^^
>"1" : "1"
>    : ^^^
    }
}

function positiveClassesTest(x: A | B) {
>positiveClassesTest : (x: A | B) => void
>                    : ^^^^     ^^^^^^^^^
>x : A | B
>  : ^^^^^

    if ("a" in x) {
>"a" in x : boolean
>         : ^^^^^^^
>"a" : "a"
>    : ^^^
>x : A | B
>  : ^^^^^

        x.b = "1";
>x.b = "1" : "1"
>          : ^^^
>x.b : any
>    : ^^^
>x : A
>  : ^
>b : any
>  : ^^^
>"1" : "1"
>    : ^^^

    } else {
        x.a = "1";
>x.a = "1" : "1"
>          : ^^^
>x.a : any
>    : ^^^
>x : B
>  : ^
>a : any
>  : ^^^
>"1" : "1"
>    : ^^^
    }
}

class AWithOptionalProp { a?: string; }
>AWithOptionalProp : AWithOptionalProp
>                  : ^^^^^^^^^^^^^^^^^
>a : string | undefined
>  : ^^^^^^^^^^^^^^^^^^

class BWithOptionalProp { b?: string; }
>BWithOptionalProp : BWithOptionalProp
>                  : ^^^^^^^^^^^^^^^^^
>b : string | undefined
>  : ^^^^^^^^^^^^^^^^^^

function positiveTestClassesWithOptionalProperties(x: AWithOptionalProp | BWithOptionalProp) {
>positiveTestClassesWithOptionalProperties : (x: AWithOptionalProp | BWithOptionalProp) => void
>                                          : ^^^^                                     ^^^^^^^^^
>x : AWithOptionalProp | BWithOptionalProp
>  : ^^^^^^^^^^^^^^^^^^^^^^^^^^^^^^^^^^^^^

    if ("a" in x) {
>"a" in x : boolean
>         : ^^^^^^^
>"a" : "a"
>    : ^^^
>x : AWithOptionalProp | BWithOptionalProp
>  : ^^^^^^^^^^^^^^^^^^^^^^^^^^^^^^^^^^^^^

        x.a = "1";
>x.a = "1" : "1"
>          : ^^^
>x.a : string | undefined
>    : ^^^^^^^^^^^^^^^^^^
>x : AWithOptionalProp
>  : ^^^^^^^^^^^^^^^^^
>a : string | undefined
>  : ^^^^^^^^^^^^^^^^^^
>"1" : "1"
>    : ^^^

    } else {
        x.b = "1";
>x.b = "1" : "1"
>          : ^^^
>x.b : any
>    : ^^^
>x : AWithOptionalProp | BWithOptionalProp
>  : ^^^^^^^^^^^^^^^^^^^^^^^^^^^^^^^^^^^^^
>b : any
>  : ^^^
>"1" : "1"
>    : ^^^
    }
}

class AWithMethod {
>AWithMethod : AWithMethod
>            : ^^^^^^^^^^^

    a(): string { return ""; }
>a : () => string
>  : ^^^^^^      
>"" : ""
>   : ^^
}

class BWithMethod {
>BWithMethod : BWithMethod
>            : ^^^^^^^^^^^

    b(): string { return ""; }
>b : () => string
>  : ^^^^^^      
>"" : ""
>   : ^^
}

function negativeTestClassesWithMembers(x: AWithMethod | BWithMethod) {
>negativeTestClassesWithMembers : (x: AWithMethod | BWithMethod) => void
>                               : ^^^^                         ^^^^^^^^^
>x : AWithMethod | BWithMethod
>  : ^^^^^^^^^^^^^^^^^^^^^^^^^

    if ("a" in x) {
>"a" in x : boolean
>         : ^^^^^^^
>"a" : "a"
>    : ^^^
>x : AWithMethod | BWithMethod
>  : ^^^^^^^^^^^^^^^^^^^^^^^^^

        x.a();
>x.a() : string
>      : ^^^^^^
>x.a : () => string
>    : ^^^^^^^^^^^^
>x : AWithMethod
>  : ^^^^^^^^^^^
>a : () => string
>  : ^^^^^^^^^^^^

        x.b();
>x.b() : any
>      : ^^^
>x.b : any
>    : ^^^
>x : AWithMethod
>  : ^^^^^^^^^^^
>b : any
>  : ^^^

    } else {
    }
}

function negativeTestClassesWithMemberMissingInBothClasses(x: AWithMethod | BWithMethod) {
>negativeTestClassesWithMemberMissingInBothClasses : (x: AWithMethod | BWithMethod) => void
>                                                  : ^^^^                         ^^^^^^^^^
>x : AWithMethod | BWithMethod
>  : ^^^^^^^^^^^^^^^^^^^^^^^^^

    if ("c" in x) {
>"c" in x : boolean
>         : ^^^^^^^
>"c" : "c"
>    : ^^^
>x : AWithMethod | BWithMethod
>  : ^^^^^^^^^^^^^^^^^^^^^^^^^

        x.a();
>x.a() : any
>      : ^^^
>x.a : any
>    : ^^^
>x : (AWithMethod | BWithMethod) & Record<"c", unknown>
>  : ^^^^^^^^^^^^^^^^^^^^^^^^^^^^^^^^^^^^^^^^^^^^^^^^^^
>a : any
>  : ^^^

        x.b();
>x.b() : any
>      : ^^^
>x.b : any
>    : ^^^
>x : (AWithMethod | BWithMethod) & Record<"c", unknown>
>  : ^^^^^^^^^^^^^^^^^^^^^^^^^^^^^^^^^^^^^^^^^^^^^^^^^^
>b : any
>  : ^^^

    } else {
        x.a();
>x.a() : any
>      : ^^^
>x.a : any
>    : ^^^
>x : AWithMethod | BWithMethod
>  : ^^^^^^^^^^^^^^^^^^^^^^^^^
>a : any
>  : ^^^

        x.b();
>x.b() : any
>      : ^^^
>x.b : any
>    : ^^^
>x : AWithMethod | BWithMethod
>  : ^^^^^^^^^^^^^^^^^^^^^^^^^
>b : any
>  : ^^^
    }
}

class C { a: string; }
>C : C
>  : ^
>a : string
>  : ^^^^^^

class D { a: string; }
>D : D
>  : ^
>a : string
>  : ^^^^^^

function negativeMultipleClassesTest(x: A | B | C | D) {
>negativeMultipleClassesTest : (x: A | B | C | D) => void
>                            : ^^^^             ^^^^^^^^^
>x : A | B | C | D
>  : ^^^^^^^^^^^^^

    if ("a" in x) {
>"a" in x : boolean
>         : ^^^^^^^
>"a" : "a"
>    : ^^^
>x : A | B | C | D
>  : ^^^^^^^^^^^^^

        x.b = "1";
>x.b = "1" : "1"
>          : ^^^
>x.b : any
>    : ^^^
>x : A | C | D
>  : ^^^^^^^^^
>b : any
>  : ^^^
>"1" : "1"
>    : ^^^

    } else {
        x.a = "1";
>x.a = "1" : "1"
>          : ^^^
>x.a : any
>    : ^^^
>x : B
>  : ^
>a : any
>  : ^^^
>"1" : "1"
>    : ^^^
    }
}

class ClassWithUnionProp { prop: A | B }
>ClassWithUnionProp : ClassWithUnionProp
>                   : ^^^^^^^^^^^^^^^^^^
>prop : A | B
>     : ^^^^^

function negativePropTest(x: ClassWithUnionProp) {
>negativePropTest : (x: ClassWithUnionProp) => void
>                 : ^^^^                  ^^^^^^^^^
>x : ClassWithUnionProp
>  : ^^^^^^^^^^^^^^^^^^

    if ("a" in x.prop) {
>"a" in x.prop : boolean
>              : ^^^^^^^
>"a" : "a"
>    : ^^^
>x.prop : A | B
>       : ^^^^^
>x : ClassWithUnionProp
>  : ^^^^^^^^^^^^^^^^^^
>prop : A | B
>     : ^^^^^

        let y: string = x.prop.b;
>y : string
>  : ^^^^^^
>x.prop.b : any
>         : ^^^
>x.prop : A
>       : ^
>x : ClassWithUnionProp
>  : ^^^^^^^^^^^^^^^^^^
>prop : A
>     : ^
>b : any
>  : ^^^

    } else {
        let z: string = x.prop.a;
>z : string
>  : ^^^^^^
>x.prop.a : any
>         : ^^^
>x.prop : B
>       : ^
>x : ClassWithUnionProp
>  : ^^^^^^^^^^^^^^^^^^
>prop : B
>     : ^
>a : any
>  : ^^^
    }
}

class NegativeClassTest {
>NegativeClassTest : NegativeClassTest
>                  : ^^^^^^^^^^^^^^^^^

    protected prop: A | B;
>prop : A | B
>     : ^^^^^

    inThis() {
>inThis : () => void
>       : ^^^^^^^^^^

        if ("a" in this.prop) {
>"a" in this.prop : boolean
>                 : ^^^^^^^
>"a" : "a"
>    : ^^^
>this.prop : A | B
>          : ^^^^^
>this : this
>     : ^^^^
>prop : A | B
>     : ^^^^^

            let z: number = this.prop.b;
>z : number
>  : ^^^^^^
>this.prop.b : any
>            : ^^^
>this.prop : A
>          : ^
>this : this
>     : ^^^^
>prop : A
>     : ^
>b : any
>  : ^^^

        } else {
            let y: string = this.prop.a;
>y : string
>  : ^^^^^^
>this.prop.a : any
>            : ^^^
>this.prop : B
>          : ^
>this : this
>     : ^^^^
>prop : B
>     : ^
>a : any
>  : ^^^
        }
    }
}

class UnreachableCodeDetection {
>UnreachableCodeDetection : UnreachableCodeDetection
>                         : ^^^^^^^^^^^^^^^^^^^^^^^^

    a: string;
>a : string
>  : ^^^^^^

    inThis() {
>inThis : () => void
>       : ^^^^^^^^^^

        if ("a" in this) {
>"a" in this : boolean
>            : ^^^^^^^
>"a" : "a"
>    : ^^^
>this : this
>     : ^^^^

        } else {
            let y = this.a;
>y : any
>  : ^^^
>this.a : any
>       : ^^^
>this : never
>     : ^^^^^
>a : any
>  : ^^^
        }
    }
}

function positiveIntersectionTest(x: { a: string } & { b: string }) {
>positiveIntersectionTest : (x: { a: string; } & { b: string; }) => void
>                         : ^^^^                               ^^^^^^^^^
>x : { a: string; } & { b: string; }
>  : ^^^^^      ^^^^^^^^^^^      ^^^
>a : string
>  : ^^^^^^
>b : string
>  : ^^^^^^

    if ("a" in x) {
>"a" in x : boolean
>         : ^^^^^^^
>"a" : "a"
>    : ^^^
>x : { a: string; } & { b: string; }
>  : ^^^^^^^^^^^^^^^^^^^^^^^^^^^^^^^

        let s: string = x.a;
>s : string
>  : ^^^^^^
>x.a : string
>    : ^^^^^^
>x : { a: string; } & { b: string; }
>  : ^^^^^^^^^^^^^^^^^^^^^^^^^^^^^^^
>a : string
>  : ^^^^^^

    } else {
        let n: never = x;
>n : never
>  : ^^^^^
>x : never
>  : ^^^^^
    }
}

// Repro from #38608
declare const error: Error;
>error : Error
>      : ^^^^^

if ('extra' in error) {
>'extra' in error : boolean
>                 : ^^^^^^^
>'extra' : "extra"
>        : ^^^^^^^
>error : Error
>      : ^^^^^

    error // Still Error
>error : Error & Record<"extra", unknown>
>      : ^^^^^^^^^^^^^^^^^^^^^^^^^^^^^^^^

} else {
    error // Error
>error : Error
>      : ^^^^^
}

function narrowsToNever(x: { l: number } | { r: number }) {
>narrowsToNever : (x: { l: number; } | { r: number; }) => number
>               : ^^^^                               ^^^^^^^^^^^
>x : { l: number; } | { r: number; }
>  : ^^^^^      ^^^^^^^^^^^      ^^^
>l : number
>  : ^^^^^^
>r : number
>  : ^^^^^^

    let v: number;
>v : number
>  : ^^^^^^

    if ("l" in x) {
>"l" in x : boolean
>         : ^^^^^^^
>"l" : "l"
>    : ^^^
>x : { l: number; } | { r: number; }
>  : ^^^^^^^^^^^^^^^^^^^^^^^^^^^^^^^

        v = x.l;
>v = x.l : number
>        : ^^^^^^
>v : number
>  : ^^^^^^
>x.l : number
>    : ^^^^^^
>x : { l: number; }
>  : ^^^^^^^^^^^^^^
>l : number
>  : ^^^^^^
    }
    else if ("r" in x) {
>"r" in x : boolean
>         : ^^^^^^^
>"r" : "r"
>    : ^^^
>x : { r: number; }
>  : ^^^^^^^^^^^^^^

        v = x.r;
>v = x.r : number
>        : ^^^^^^
>v : number
>  : ^^^^^^
>x.r : number
>    : ^^^^^^
>x : { r: number; }
>  : ^^^^^^^^^^^^^^
>r : number
>  : ^^^^^^
    }
    else {
        v = x
>v = x : never
>      : ^^^^^
>v : number
>  : ^^^^^^
>x : never
>  : ^^^^^
    }
    return v;
>v : number
>  : ^^^^^^
}

type AOrB = { aProp: number } | { bProp: number };
>AOrB : AOrB
>     : ^^^^
>aProp : number
>      : ^^^^^^
>bProp : number
>      : ^^^^^^

declare function isAOrB(x: unknown): x is AOrB;
>isAOrB : (x: unknown) => x is AOrB
>       : ^^^^       ^^^^^         
>x : unknown
>  : ^^^^^^^

declare var x: unknown;
>x : unknown
>  : ^^^^^^^

if (isAOrB(x)) {
>isAOrB(x) : boolean
>          : ^^^^^^^
>isAOrB : (x: unknown) => x is AOrB
>       : ^^^^^^^^^^^^^^^^^^^^^^^^^
>x : unknown
>  : ^^^^^^^

    if ("aProp" in x) {
>"aProp" in x : boolean
>             : ^^^^^^^
>"aProp" : "aProp"
>        : ^^^^^^^
>x : AOrB
>  : ^^^^

        x.aProp;
>x.aProp : number
>        : ^^^^^^
>x : { aProp: number; }
>  : ^^^^^^^^^^^^^^^^^^
>aProp : number
>      : ^^^^^^
    }
    else if ("bProp" in x) {
>"bProp" in x : boolean
>             : ^^^^^^^
>"bProp" : "bProp"
>        : ^^^^^^^
>x : { bProp: number; }
>  : ^^^^^^^^^^^^^^^^^^

        x.bProp;
>x.bProp : number
>        : ^^^^^^
>x : { bProp: number; }
>  : ^^^^^^^^^^^^^^^^^^
>bProp : number
>      : ^^^^^^
    }
    // x is never because of the type predicate from unknown
    else if ("cProp" in x) {
>"cProp" in x : boolean
>             : ^^^^^^^
>"cProp" : "cProp"
>        : ^^^^^^^
>x : never
>  : ^^^^^

        const _never: never = x;
>_never : never
>       : ^^^^^
>x : never
>  : ^^^^^
    }
}

function negativeIntersectionTest() {
>negativeIntersectionTest : () => void
>                         : ^^^^^^^^^^

    if ("ontouchstart" in window) {
>"ontouchstart" in window : boolean
>                         : ^^^^^^^
>"ontouchstart" : "ontouchstart"
>               : ^^^^^^^^^^^^^^
>window : Window & typeof globalThis
>       : ^^^^^^^^^^^^^^^^^^^^^^^^^^

        window.ontouchstart
<<<<<<< HEAD
>window.ontouchstart : ((this: GlobalEventHandlers, ev: TouchEvent) => any) & ((this: Window, ev: TouchEvent) => any) | null | undefined
>window : Window & typeof globalThis
>ontouchstart : ((this: GlobalEventHandlers, ev: TouchEvent) => any) & ((this: Window, ev: TouchEvent) => any) | null | undefined

    } else {
        window.ontouchstart
>window.ontouchstart : ((this: GlobalEventHandlers, ev: TouchEvent) => any) & ((this: Window, ev: TouchEvent) => any) | null | undefined
>window : Window & typeof globalThis
>ontouchstart : ((this: GlobalEventHandlers, ev: TouchEvent) => any) & ((this: Window, ev: TouchEvent) => any) | null | undefined
=======
>window.ontouchstart : (((this: GlobalEventHandlers, ev: TouchEvent) => any) & ((this: Window, ev: TouchEvent) => any)) | null | undefined
>                    : ^^^^^^^^^^^^^^^^^^^^^^^^^^^^^^^^^^^^^^^^^^^^^^^^^^^^^^^^^^^^^^^^^^^^^^^^^^^^^^^^^^^^^^^^^^^^^^^^^^^^^^^^^^^^^^^^^^^
>window : Window & typeof globalThis
>       : ^^^^^^^^^^^^^^^^^^^^^^^^^^
>ontouchstart : (((this: GlobalEventHandlers, ev: TouchEvent) => any) & ((this: Window, ev: TouchEvent) => any)) | null | undefined
>             : ^^^^^^^^^^^^^^^^^^^^^^^^^^^^^^^^^^^^^^^^^^^^^^^^^^^^^^^^^^^^^^^^^^^^^^^^^^^^^^^^^^^^^^^^^^^^^^^^^^^^^^^^^^^^^^^^^^^

    } else {
        window.ontouchstart
>window.ontouchstart : (((this: GlobalEventHandlers, ev: TouchEvent) => any) & ((this: Window, ev: TouchEvent) => any)) | null | undefined
>                    : ^^^^^^^^^^^^^^^^^^^^^^^^^^^^^^^^^^^^^^^^^^^^^^^^^^^^^^^^^^^^^^^^^^^^^^^^^^^^^^^^^^^^^^^^^^^^^^^^^^^^^^^^^^^^^^^^^^^
>window : Window & typeof globalThis
>       : ^^^^^^^^^^^^^^^^^^^^^^^^^^
>ontouchstart : (((this: GlobalEventHandlers, ev: TouchEvent) => any) & ((this: Window, ev: TouchEvent) => any)) | null | undefined
>             : ^^^^^^^^^^^^^^^^^^^^^^^^^^^^^^^^^^^^^^^^^^^^^^^^^^^^^^^^^^^^^^^^^^^^^^^^^^^^^^^^^^^^^^^^^^^^^^^^^^^^^^^^^^^^^^^^^^^
>>>>>>> 8e114483
    }
}

function f1(x: unknown) {
>f1 : (x: unknown) => void
>   : ^^^^       ^^^^^^^^^
>x : unknown
>  : ^^^^^^^

    if ("a" in x) {
>"a" in x : boolean
>         : ^^^^^^^
>"a" : "a"
>    : ^^^
>x : unknown
>  : ^^^^^^^

        x.a;
>x.a : unknown
>    : ^^^^^^^
>x : Record<"a", unknown>
>  : ^^^^^^^^^^^^^^^^^^^^
>a : unknown
>  : ^^^^^^^
    }
    if (x && "a" in x) {
>x && "a" in x : unknown
>              : ^^^^^^^
>x : unknown
>  : ^^^^^^^
>"a" in x : boolean
>         : ^^^^^^^
>"a" : "a"
>    : ^^^
>x : {}
>  : ^^

        x.a;
>x.a : unknown
>    : ^^^^^^^
>x : Record<"a", unknown>
>  : ^^^^^^^^^^^^^^^^^^^^
>a : unknown
>  : ^^^^^^^
    }
    if (x && typeof x === "object" && "a" in x) {
>x && typeof x === "object" && "a" in x : unknown
>                                       : ^^^^^^^
>x && typeof x === "object" : unknown
>                           : ^^^^^^^
>x : unknown
>  : ^^^^^^^
>typeof x === "object" : boolean
>                      : ^^^^^^^
>typeof x : "string" | "number" | "bigint" | "boolean" | "symbol" | "undefined" | "object" | "function"
>         : ^^^^^^^^^^^^^^^^^^^^^^^^^^^^^^^^^^^^^^^^^^^^^^^^^^^^^^^^^^^^^^^^^^^^^^^^^^^^^^^^^^^^^^^^^^^
>x : {}
>  : ^^
>"object" : "object"
>         : ^^^^^^^^
>"a" in x : boolean
>         : ^^^^^^^
>"a" : "a"
>    : ^^^
>x : object
>  : ^^^^^^

        x.a;
>x.a : unknown
>    : ^^^^^^^
>x : object & Record<"a", unknown>
>  : ^^^^^^^^^^^^^^^^^^^^^^^^^^^^^
>a : unknown
>  : ^^^^^^^
    }
    if (x && typeof x === "object" && "a" in x && "b" in x && "c" in x) {
>x && typeof x === "object" && "a" in x && "b" in x && "c" in x : unknown
>                                                               : ^^^^^^^
>x && typeof x === "object" && "a" in x && "b" in x : unknown
>                                                   : ^^^^^^^
>x && typeof x === "object" && "a" in x : unknown
>                                       : ^^^^^^^
>x && typeof x === "object" : unknown
>                           : ^^^^^^^
>x : unknown
>  : ^^^^^^^
>typeof x === "object" : boolean
>                      : ^^^^^^^
>typeof x : "string" | "number" | "bigint" | "boolean" | "symbol" | "undefined" | "object" | "function"
>         : ^^^^^^^^^^^^^^^^^^^^^^^^^^^^^^^^^^^^^^^^^^^^^^^^^^^^^^^^^^^^^^^^^^^^^^^^^^^^^^^^^^^^^^^^^^^
>x : {}
>  : ^^
>"object" : "object"
>         : ^^^^^^^^
>"a" in x : boolean
>         : ^^^^^^^
>"a" : "a"
>    : ^^^
>x : object
>  : ^^^^^^
>"b" in x : boolean
>         : ^^^^^^^
>"b" : "b"
>    : ^^^
>x : object & Record<"a", unknown>
>  : ^^^^^^^^^^^^^^^^^^^^^^^^^^^^^
>"c" in x : boolean
>         : ^^^^^^^
>"c" : "c"
>    : ^^^
>x : object & Record<"a", unknown> & Record<"b", unknown>
>  : ^^^^^^^^^^^^^^^^^^^^^^^^^^^^^^^^^^^^^^^^^^^^^^^^^^^^

        x.a;
>x.a : unknown
>    : ^^^^^^^
>x : object & Record<"a", unknown> & Record<"b", unknown> & Record<"c", unknown>
>  : ^^^^^^^^^^^^^^^^^^^^^^^^^^^^^^^^^^^^^^^^^^^^^^^^^^^^^^^^^^^^^^^^^^^^^^^^^^^
>a : unknown
>  : ^^^^^^^

        x.b;
>x.b : unknown
>    : ^^^^^^^
>x : object & Record<"a", unknown> & Record<"b", unknown> & Record<"c", unknown>
>  : ^^^^^^^^^^^^^^^^^^^^^^^^^^^^^^^^^^^^^^^^^^^^^^^^^^^^^^^^^^^^^^^^^^^^^^^^^^^
>b : unknown
>  : ^^^^^^^

        x.c;
>x.c : unknown
>    : ^^^^^^^
>x : object & Record<"a", unknown> & Record<"b", unknown> & Record<"c", unknown>
>  : ^^^^^^^^^^^^^^^^^^^^^^^^^^^^^^^^^^^^^^^^^^^^^^^^^^^^^^^^^^^^^^^^^^^^^^^^^^^
>c : unknown
>  : ^^^^^^^
    }
}

function f2(x: object) {
>f2 : (x: object) => void
>   : ^^^^      ^^^^^^^^^
>x : object
>  : ^^^^^^

    if ("a" in x) {
>"a" in x : boolean
>         : ^^^^^^^
>"a" : "a"
>    : ^^^
>x : object
>  : ^^^^^^

        x.a;
>x.a : unknown
>    : ^^^^^^^
>x : object & Record<"a", unknown>
>  : ^^^^^^^^^^^^^^^^^^^^^^^^^^^^^
>a : unknown
>  : ^^^^^^^
    }
    if ("a" in x && "b" in x && "c" in x) {
>"a" in x && "b" in x && "c" in x : boolean
>                                 : ^^^^^^^
>"a" in x && "b" in x : boolean
>                     : ^^^^^^^
>"a" in x : boolean
>         : ^^^^^^^
>"a" : "a"
>    : ^^^
>x : object
>  : ^^^^^^
>"b" in x : boolean
>         : ^^^^^^^
>"b" : "b"
>    : ^^^
>x : object & Record<"a", unknown>
>  : ^^^^^^^^^^^^^^^^^^^^^^^^^^^^^
>"c" in x : boolean
>         : ^^^^^^^
>"c" : "c"
>    : ^^^
>x : object & Record<"a", unknown> & Record<"b", unknown>
>  : ^^^^^^^^^^^^^^^^^^^^^^^^^^^^^^^^^^^^^^^^^^^^^^^^^^^^

        x.a;
>x.a : unknown
>    : ^^^^^^^
>x : object & Record<"a", unknown> & Record<"b", unknown> & Record<"c", unknown>
>  : ^^^^^^^^^^^^^^^^^^^^^^^^^^^^^^^^^^^^^^^^^^^^^^^^^^^^^^^^^^^^^^^^^^^^^^^^^^^
>a : unknown
>  : ^^^^^^^

        x.b;
>x.b : unknown
>    : ^^^^^^^
>x : object & Record<"a", unknown> & Record<"b", unknown> & Record<"c", unknown>
>  : ^^^^^^^^^^^^^^^^^^^^^^^^^^^^^^^^^^^^^^^^^^^^^^^^^^^^^^^^^^^^^^^^^^^^^^^^^^^
>b : unknown
>  : ^^^^^^^

        x.c;
>x.c : unknown
>    : ^^^^^^^
>x : object & Record<"a", unknown> & Record<"b", unknown> & Record<"c", unknown>
>  : ^^^^^^^^^^^^^^^^^^^^^^^^^^^^^^^^^^^^^^^^^^^^^^^^^^^^^^^^^^^^^^^^^^^^^^^^^^^
>c : unknown
>  : ^^^^^^^
    }
}

function f3<T>(x: T) {
>f3 : <T>(x: T) => void
>   : ^ ^^^^^ ^^^^^^^^^
>x : T
>  : ^

    if ("a" in x) {
>"a" in x : boolean
>         : ^^^^^^^
>"a" : "a"
>    : ^^^
>x : T
>  : ^

        x.a;
>x.a : unknown
>    : ^^^^^^^
>x : T & Record<"a", unknown>
>  : ^^^^^^^^^^^^^^^^^^^^^^^^
>a : unknown
>  : ^^^^^^^
    }
    if (x && "a" in x) {
>x && "a" in x : boolean
>              : ^^^^^^^
>x : T
>  : ^
>"a" in x : boolean
>         : ^^^^^^^
>"a" : "a"
>    : ^^^
>x : NonNullable<T>
>  : ^^^^^^^^^^^^^^

        x.a;
>x.a : unknown
>    : ^^^^^^^
>x : T & Record<"a", unknown>
>  : ^^^^^^^^^^^^^^^^^^^^^^^^
>a : unknown
>  : ^^^^^^^
    }
    if (x && typeof x === "object" && "a" in x) {
>x && typeof x === "object" && "a" in x : boolean
>                                       : ^^^^^^^
>x && typeof x === "object" : boolean
>                           : ^^^^^^^
>x : T
>  : ^
>typeof x === "object" : boolean
>                      : ^^^^^^^
>typeof x : "string" | "number" | "bigint" | "boolean" | "symbol" | "undefined" | "object" | "function"
>         : ^^^^^^^^^^^^^^^^^^^^^^^^^^^^^^^^^^^^^^^^^^^^^^^^^^^^^^^^^^^^^^^^^^^^^^^^^^^^^^^^^^^^^^^^^^^
>x : NonNullable<T>
>  : ^^^^^^^^^^^^^^
>"object" : "object"
>         : ^^^^^^^^
>"a" in x : boolean
>         : ^^^^^^^
>"a" : "a"
>    : ^^^
>x : T & object
>  : ^^^^^^^^^^

        x.a;
>x.a : unknown
>    : ^^^^^^^
>x : T & object & Record<"a", unknown>
>  : ^^^^^^^^^^^^^^^^^^^^^^^^^^^^^^^^^
>a : unknown
>  : ^^^^^^^
    }
    if (x && typeof x === "object" && "a" in x && "b" in x && "c" in x) {
>x && typeof x === "object" && "a" in x && "b" in x && "c" in x : boolean
>                                                               : ^^^^^^^
>x && typeof x === "object" && "a" in x && "b" in x : boolean
>                                                   : ^^^^^^^
>x && typeof x === "object" && "a" in x : boolean
>                                       : ^^^^^^^
>x && typeof x === "object" : boolean
>                           : ^^^^^^^
>x : T
>  : ^
>typeof x === "object" : boolean
>                      : ^^^^^^^
>typeof x : "string" | "number" | "bigint" | "boolean" | "symbol" | "undefined" | "object" | "function"
>         : ^^^^^^^^^^^^^^^^^^^^^^^^^^^^^^^^^^^^^^^^^^^^^^^^^^^^^^^^^^^^^^^^^^^^^^^^^^^^^^^^^^^^^^^^^^^
>x : NonNullable<T>
>  : ^^^^^^^^^^^^^^
>"object" : "object"
>         : ^^^^^^^^
>"a" in x : boolean
>         : ^^^^^^^
>"a" : "a"
>    : ^^^
>x : T & object
>  : ^^^^^^^^^^
>"b" in x : boolean
>         : ^^^^^^^
>"b" : "b"
>    : ^^^
>x : T & object & Record<"a", unknown>
>  : ^^^^^^^^^^^^^^^^^^^^^^^^^^^^^^^^^
>"c" in x : boolean
>         : ^^^^^^^
>"c" : "c"
>    : ^^^
>x : T & object & Record<"a", unknown> & Record<"b", unknown>
>  : ^^^^^^^^^^^^^^^^^^^^^^^^^^^^^^^^^^^^^^^^^^^^^^^^^^^^^^^^

        x.a;
>x.a : unknown
>    : ^^^^^^^
>x : T & object & Record<"a", unknown> & Record<"b", unknown> & Record<"c", unknown>
>  : ^^^^^^^^^^^^^^^^^^^^^^^^^^^^^^^^^^^^^^^^^^^^^^^^^^^^^^^^^^^^^^^^^^^^^^^^^^^^^^^
>a : unknown
>  : ^^^^^^^

        x.b;
>x.b : unknown
>    : ^^^^^^^
>x : T & object & Record<"a", unknown> & Record<"b", unknown> & Record<"c", unknown>
>  : ^^^^^^^^^^^^^^^^^^^^^^^^^^^^^^^^^^^^^^^^^^^^^^^^^^^^^^^^^^^^^^^^^^^^^^^^^^^^^^^
>b : unknown
>  : ^^^^^^^

        x.c;
>x.c : unknown
>    : ^^^^^^^
>x : T & object & Record<"a", unknown> & Record<"b", unknown> & Record<"c", unknown>
>  : ^^^^^^^^^^^^^^^^^^^^^^^^^^^^^^^^^^^^^^^^^^^^^^^^^^^^^^^^^^^^^^^^^^^^^^^^^^^^^^^
>c : unknown
>  : ^^^^^^^
    }
}

function f4(x: { a: string }) {
>f4 : (x: { a: string; }) => void
>   : ^^^^              ^^^^^^^^^
>x : { a: string; }
>  : ^^^^^      ^^^
>a : string
>  : ^^^^^^

    if ("a" in x) {
>"a" in x : boolean
>         : ^^^^^^^
>"a" : "a"
>    : ^^^
>x : { a: string; }
>  : ^^^^^^^^^^^^^^

        x.a;
>x.a : string
>    : ^^^^^^
>x : { a: string; }
>  : ^^^^^^^^^^^^^^
>a : string
>  : ^^^^^^
    }
    if ("a" in x && "b" in x && "c" in x) {
>"a" in x && "b" in x && "c" in x : boolean
>                                 : ^^^^^^^
>"a" in x && "b" in x : boolean
>                     : ^^^^^^^
>"a" in x : boolean
>         : ^^^^^^^
>"a" : "a"
>    : ^^^
>x : { a: string; }
>  : ^^^^^^^^^^^^^^
>"b" in x : boolean
>         : ^^^^^^^
>"b" : "b"
>    : ^^^
>x : { a: string; }
>  : ^^^^^^^^^^^^^^
>"c" in x : boolean
>         : ^^^^^^^
>"c" : "c"
>    : ^^^
>x : { a: string; } & Record<"b", unknown>
>  : ^^^^^^^^^^^^^^^^^^^^^^^^^^^^^^^^^^^^^

        x.a;
>x.a : string
>    : ^^^^^^
>x : { a: string; } & Record<"b", unknown> & Record<"c", unknown>
>  : ^^^^^^^^^^^^^^^^^^^^^^^^^^^^^^^^^^^^^^^^^^^^^^^^^^^^^^^^^^^^
>a : string
>  : ^^^^^^

        x.b;
>x.b : unknown
>    : ^^^^^^^
>x : { a: string; } & Record<"b", unknown> & Record<"c", unknown>
>  : ^^^^^^^^^^^^^^^^^^^^^^^^^^^^^^^^^^^^^^^^^^^^^^^^^^^^^^^^^^^^
>b : unknown
>  : ^^^^^^^

        x.c;
>x.c : unknown
>    : ^^^^^^^
>x : { a: string; } & Record<"b", unknown> & Record<"c", unknown>
>  : ^^^^^^^^^^^^^^^^^^^^^^^^^^^^^^^^^^^^^^^^^^^^^^^^^^^^^^^^^^^^
>c : unknown
>  : ^^^^^^^
    }
}

function f5(x: { a: string } | { b: string }) {
>f5 : (x: { a: string; } | { b: string; }) => void
>   : ^^^^                               ^^^^^^^^^
>x : { a: string; } | { b: string; }
>  : ^^^^^      ^^^^^^^^^^^      ^^^
>a : string
>  : ^^^^^^
>b : string
>  : ^^^^^^

    if ("a" in x) {
>"a" in x : boolean
>         : ^^^^^^^
>"a" : "a"
>    : ^^^
>x : { a: string; } | { b: string; }
>  : ^^^^^^^^^^^^^^^^^^^^^^^^^^^^^^^

        x;  // { a: string }
>x : { a: string; }
>  : ^^^^^^^^^^^^^^
    }
    else if ("b" in x) {
>"b" in x : boolean
>         : ^^^^^^^
>"b" : "b"
>    : ^^^
>x : { b: string; }
>  : ^^^^^^^^^^^^^^

        x;  // { b: string }
>x : { b: string; }
>  : ^^^^^^^^^^^^^^
    }
    else {
        x;  // never
>x : never
>  : ^^^^^
    }
}

function f6(x: { a: string } | { b: string }) {
>f6 : (x: { a: string; } | { b: string; }) => void
>   : ^^^^                               ^^^^^^^^^
>x : { a: string; } | { b: string; }
>  : ^^^^^      ^^^^^^^^^^^      ^^^
>a : string
>  : ^^^^^^
>b : string
>  : ^^^^^^

    if ("a" in x) {
>"a" in x : boolean
>         : ^^^^^^^
>"a" : "a"
>    : ^^^
>x : { a: string; } | { b: string; }
>  : ^^^^^^^^^^^^^^^^^^^^^^^^^^^^^^^

        x;  // { a: string }
>x : { a: string; }
>  : ^^^^^^^^^^^^^^
    }
    else if ("a" in x) {
>"a" in x : boolean
>         : ^^^^^^^
>"a" : "a"
>    : ^^^
>x : { b: string; }
>  : ^^^^^^^^^^^^^^

        x;  // { b: string } & Record<"a", unknown>
>x : { b: string; } & Record<"a", unknown>
>  : ^^^^^^^^^^^^^^^^^^^^^^^^^^^^^^^^^^^^^
    }
    else {
        x;  // { b: string }
>x : { b: string; }
>  : ^^^^^^^^^^^^^^
    }
}

// Object and corresponding intersection should narrow the same

function f7(x: { a: string, b: number }, y: { a: string } & { b: number }) {
>f7 : (x: { a: string; b: number; }, y: { a: string; } & { b: number; }) => void
>   : ^^^^                         ^^^^^                               ^^^^^^^^^
>x : { a: string; b: number; }
>  : ^^^^^      ^^^^^      ^^^
>a : string
>  : ^^^^^^
>b : number
>  : ^^^^^^
>y : { a: string; } & { b: number; }
>  : ^^^^^      ^^^^^^^^^^^      ^^^
>a : string
>  : ^^^^^^
>b : number
>  : ^^^^^^

    if ("a" in x) {
>"a" in x : boolean
>         : ^^^^^^^
>"a" : "a"
>    : ^^^
>x : { a: string; b: number; }
>  : ^^^^^^^^^^^^^^^^^^^^^^^^^

        x;
>x : { a: string; b: number; }
>  : ^^^^^^^^^^^^^^^^^^^^^^^^^
    }
    else {
        x;  // never
>x : never
>  : ^^^^^
    }
    if ("a" in y) {
>"a" in y : boolean
>         : ^^^^^^^
>"a" : "a"
>    : ^^^
>y : { a: string; } & { b: number; }
>  : ^^^^^^^^^^^^^^^^^^^^^^^^^^^^^^^

        y;
>y : { a: string; } & { b: number; }
>  : ^^^^^^^^^^^^^^^^^^^^^^^^^^^^^^^
    }
    else {
        y;  // never
>y : never
>  : ^^^^^
    }
}

const sym = Symbol();
>sym : unique symbol
>    : ^^^^^^^^^^^^^
>Symbol() : unique symbol
>         : ^^^^^^^^^^^^^
>Symbol : SymbolConstructor
>       : ^^^^^^^^^^^^^^^^^

function f8(x: object) {
>f8 : (x: object) => void
>   : ^^^^      ^^^^^^^^^
>x : object
>  : ^^^^^^

    if ("a" in x && 1 in x && sym in x) {
>"a" in x && 1 in x && sym in x : boolean
>                               : ^^^^^^^
>"a" in x && 1 in x : boolean
>                   : ^^^^^^^
>"a" in x : boolean
>         : ^^^^^^^
>"a" : "a"
>    : ^^^
>x : object
>  : ^^^^^^
>1 in x : boolean
>       : ^^^^^^^
>1 : 1
>  : ^
>x : object & Record<"a", unknown>
>  : ^^^^^^^^^^^^^^^^^^^^^^^^^^^^^
>sym in x : boolean
>         : ^^^^^^^
>sym : unique symbol
>    : ^^^^^^^^^^^^^
>x : object & Record<"a", unknown> & Record<1, unknown>
>  : ^^^^^^^^^^^^^^^^^^^^^^^^^^^^^^^^^^^^^^^^^^^^^^^^^^

        x.a;
>x.a : unknown
>    : ^^^^^^^
>x : object & Record<"a", unknown> & Record<1, unknown> & Record<unique symbol, unknown>
>  : ^^^^^^^^^^^^^^^^^^^^^^^^^^^^^^^^^^^^^^^^^^^^^^^^^^^^^^^^^^^^^^^^^^^^^^^^^^^^^^^^^^^
>a : unknown
>  : ^^^^^^^

        x["a"];
>x["a"] : unknown
>       : ^^^^^^^
>x : object & Record<"a", unknown> & Record<1, unknown> & Record<unique symbol, unknown>
>  : ^^^^^^^^^^^^^^^^^^^^^^^^^^^^^^^^^^^^^^^^^^^^^^^^^^^^^^^^^^^^^^^^^^^^^^^^^^^^^^^^^^^
>"a" : "a"
>    : ^^^

        x[1];
>x[1] : unknown
>     : ^^^^^^^
>x : object & Record<"a", unknown> & Record<1, unknown> & Record<unique symbol, unknown>
>  : ^^^^^^^^^^^^^^^^^^^^^^^^^^^^^^^^^^^^^^^^^^^^^^^^^^^^^^^^^^^^^^^^^^^^^^^^^^^^^^^^^^^
>1 : 1
>  : ^

        x["1"];
>x["1"] : unknown
>       : ^^^^^^^
>x : object & Record<"a", unknown> & Record<1, unknown> & Record<unique symbol, unknown>
>  : ^^^^^^^^^^^^^^^^^^^^^^^^^^^^^^^^^^^^^^^^^^^^^^^^^^^^^^^^^^^^^^^^^^^^^^^^^^^^^^^^^^^
>"1" : "1"
>    : ^^^

        x[sym];
>x[sym] : unknown
>       : ^^^^^^^
>x : object & Record<"a", unknown> & Record<1, unknown> & Record<unique symbol, unknown>
>  : ^^^^^^^^^^^^^^^^^^^^^^^^^^^^^^^^^^^^^^^^^^^^^^^^^^^^^^^^^^^^^^^^^^^^^^^^^^^^^^^^^^^
>sym : unique symbol
>    : ^^^^^^^^^^^^^
    }
}

function f9(x: object) {
>f9 : (x: object) => void
>   : ^^^^      ^^^^^^^^^
>x : object
>  : ^^^^^^

    if ("a" in x && "1" in x && sym in x) {
>"a" in x && "1" in x && sym in x : boolean
>                                 : ^^^^^^^
>"a" in x && "1" in x : boolean
>                     : ^^^^^^^
>"a" in x : boolean
>         : ^^^^^^^
>"a" : "a"
>    : ^^^
>x : object
>  : ^^^^^^
>"1" in x : boolean
>         : ^^^^^^^
>"1" : "1"
>    : ^^^
>x : object & Record<"a", unknown>
>  : ^^^^^^^^^^^^^^^^^^^^^^^^^^^^^
>sym in x : boolean
>         : ^^^^^^^
>sym : unique symbol
>    : ^^^^^^^^^^^^^
>x : object & Record<"a", unknown> & Record<"1", unknown>
>  : ^^^^^^^^^^^^^^^^^^^^^^^^^^^^^^^^^^^^^^^^^^^^^^^^^^^^

        x.a;
>x.a : unknown
>    : ^^^^^^^
>x : object & Record<"a", unknown> & Record<"1", unknown> & Record<unique symbol, unknown>
>  : ^^^^^^^^^^^^^^^^^^^^^^^^^^^^^^^^^^^^^^^^^^^^^^^^^^^^^^^^^^^^^^^^^^^^^^^^^^^^^^^^^^^^^
>a : unknown
>  : ^^^^^^^

        x["a"];
>x["a"] : unknown
>       : ^^^^^^^
>x : object & Record<"a", unknown> & Record<"1", unknown> & Record<unique symbol, unknown>
>  : ^^^^^^^^^^^^^^^^^^^^^^^^^^^^^^^^^^^^^^^^^^^^^^^^^^^^^^^^^^^^^^^^^^^^^^^^^^^^^^^^^^^^^
>"a" : "a"
>    : ^^^

        x[1];
>x[1] : unknown
>     : ^^^^^^^
>x : object & Record<"a", unknown> & Record<"1", unknown> & Record<unique symbol, unknown>
>  : ^^^^^^^^^^^^^^^^^^^^^^^^^^^^^^^^^^^^^^^^^^^^^^^^^^^^^^^^^^^^^^^^^^^^^^^^^^^^^^^^^^^^^
>1 : 1
>  : ^

        x["1"];
>x["1"] : unknown
>       : ^^^^^^^
>x : object & Record<"a", unknown> & Record<"1", unknown> & Record<unique symbol, unknown>
>  : ^^^^^^^^^^^^^^^^^^^^^^^^^^^^^^^^^^^^^^^^^^^^^^^^^^^^^^^^^^^^^^^^^^^^^^^^^^^^^^^^^^^^^
>"1" : "1"
>    : ^^^

        x[sym];
>x[sym] : unknown
>       : ^^^^^^^
>x : object & Record<"a", unknown> & Record<"1", unknown> & Record<unique symbol, unknown>
>  : ^^^^^^^^^^^^^^^^^^^^^^^^^^^^^^^^^^^^^^^^^^^^^^^^^^^^^^^^^^^^^^^^^^^^^^^^^^^^^^^^^^^^^
>sym : unique symbol
>    : ^^^^^^^^^^^^^
    }
}

function f10(x: { a: unknown }) {
>f10 : (x: { a: unknown; }) => void
>    : ^^^^               ^^^^^^^^^
>x : { a: unknown; }
>  : ^^^^^       ^^^
>a : unknown
>  : ^^^^^^^

    if ("a" in x) {
>"a" in x : boolean
>         : ^^^^^^^
>"a" : "a"
>    : ^^^
>x : { a: unknown; }
>  : ^^^^^^^^^^^^^^^

        x;
>x : { a: unknown; }
>  : ^^^^^^^^^^^^^^^
    }
    else {
        x;
>x : never
>  : ^^^^^
    }
}

function f11(x: { a: any }) {
>f11 : (x: { a: any; }) => void
>    : ^^^^           ^^^^^^^^^
>x : { a: any; }
>  : ^^^^^   ^^^
>a : any
>  : ^^^

    if ("a" in x) {
>"a" in x : boolean
>         : ^^^^^^^
>"a" : "a"
>    : ^^^
>x : { a: any; }
>  : ^^^^^^^^^^^

        x;
>x : { a: any; }
>  : ^^^^^^^^^^^
    }
    else {
        x;
>x : never
>  : ^^^^^
    }
}

function f12(x: { a: string }) {
>f12 : (x: { a: string; }) => void
>    : ^^^^              ^^^^^^^^^
>x : { a: string; }
>  : ^^^^^      ^^^
>a : string
>  : ^^^^^^

    if ("a" in x) {
>"a" in x : boolean
>         : ^^^^^^^
>"a" : "a"
>    : ^^^
>x : { a: string; }
>  : ^^^^^^^^^^^^^^

        x;
>x : { a: string; }
>  : ^^^^^^^^^^^^^^
    }
    else {
        x;
>x : never
>  : ^^^^^
    }
}

function f13(x: { a?: string }) {
>f13 : (x: { a?: string; }) => void
>    : ^^^^               ^^^^^^^^^
>x : { a?: string; }
>  : ^^^^^^      ^^^
>a : string | undefined
>  : ^^^^^^^^^^^^^^^^^^

    if ("a" in x) {
>"a" in x : boolean
>         : ^^^^^^^
>"a" : "a"
>    : ^^^
>x : { a?: string | undefined; }
>  : ^^^^^^^^^^^^^^^^^^^^^^^^^^^

        x;
>x : { a?: string | undefined; }
>  : ^^^^^^^^^^^^^^^^^^^^^^^^^^^
    }
    else {
        x;
>x : { a?: string | undefined; }
>  : ^^^^^^^^^^^^^^^^^^^^^^^^^^^
    }
}

function f14(x: { a: string | undefined }) {
>f14 : (x: { a: string | undefined; }) => void
>    : ^^^^                          ^^^^^^^^^
>x : { a: string | undefined; }
>  : ^^^^^                  ^^^
>a : string | undefined
>  : ^^^^^^^^^^^^^^^^^^

    if ("a" in x) {
>"a" in x : boolean
>         : ^^^^^^^
>"a" : "a"
>    : ^^^
>x : { a: string | undefined; }
>  : ^^^^^^^^^^^^^^^^^^^^^^^^^^

        x;
>x : { a: string | undefined; }
>  : ^^^^^^^^^^^^^^^^^^^^^^^^^^
    }
    else {
        x;
>x : never
>  : ^^^^^
    }
}

function f15(x: { a?: string | undefined }) {
>f15 : (x: { a?: string | undefined; }) => void
>    : ^^^^                           ^^^^^^^^^
>x : { a?: string | undefined; }
>  : ^^^^^^                  ^^^
>a : string | undefined
>  : ^^^^^^^^^^^^^^^^^^

    if ("a" in x) {
>"a" in x : boolean
>         : ^^^^^^^
>"a" : "a"
>    : ^^^
>x : { a?: string | undefined; }
>  : ^^^^^^^^^^^^^^^^^^^^^^^^^^^

        x;
>x : { a?: string | undefined; }
>  : ^^^^^^^^^^^^^^^^^^^^^^^^^^^
    }
    else {
        x;
>x : { a?: string | undefined; }
>  : ^^^^^^^^^^^^^^^^^^^^^^^^^^^
    }
}

function f16(x: typeof globalThis, y: Window & typeof globalThis) {
>f16 : (x: typeof globalThis, y: Window & typeof globalThis) => void
>    : ^^^^                 ^^^^^                          ^^^^^^^^^
>x : typeof globalThis
>  : ^^^^^^^^^^^^^^^^^
>globalThis : typeof globalThis
>           : ^^^^^^^^^^^^^^^^^
>y : Window & typeof globalThis
>  : ^^^^^^^^^^^^^^^^^^^^^^^^^^
>globalThis : typeof globalThis
>           : ^^^^^^^^^^^^^^^^^

    x = y;
>x = y : Window & typeof globalThis
>      : ^^^^^^^^^^^^^^^^^^^^^^^^^^
>x : typeof globalThis
>  : ^^^^^^^^^^^^^^^^^
>y : Window & typeof globalThis
>  : ^^^^^^^^^^^^^^^^^^^^^^^^^^
}

// Repro from #50639

function foo<A>(value: A) {
>foo : <A>(value: A) => void
>    : ^ ^^^^^^^^^ ^^^^^^^^^
>value : A
>      : ^

    if (typeof value === "object" && value !== null && "prop" in value) {
>typeof value === "object" && value !== null && "prop" in value : boolean
>                                                               : ^^^^^^^
>typeof value === "object" && value !== null : boolean
>                                            : ^^^^^^^
>typeof value === "object" : boolean
>                          : ^^^^^^^
>typeof value : "string" | "number" | "bigint" | "boolean" | "symbol" | "undefined" | "object" | "function"
>             : ^^^^^^^^^^^^^^^^^^^^^^^^^^^^^^^^^^^^^^^^^^^^^^^^^^^^^^^^^^^^^^^^^^^^^^^^^^^^^^^^^^^^^^^^^^^
>value : A
>      : ^
>"object" : "object"
>         : ^^^^^^^^
>value !== null : boolean
<<<<<<< HEAD
>value : A & object | A & null
=======
>               : ^^^^^^^
>value : (A & object) | (A & null)
>      : ^^^^^^^^^^^^^^^^^^^^^^^^^
>>>>>>> 8e114483
>"prop" in value : boolean
>                : ^^^^^^^
>"prop" : "prop"
>       : ^^^^^^
>value : A & object
>      : ^^^^^^^^^^

        value;  // A & object & Record<"prop", unknown>
>value : A & object & Record<"prop", unknown>
>      : ^^^^^^^^^^^^^^^^^^^^^^^^^^^^^^^^^^^^
    }
}

// Repro from #50954

const checkIsTouchDevice = () =>
>checkIsTouchDevice : () => boolean
>                   : ^^^^^^^^^^^^^
>() =>    "ontouchstart" in window || "msMaxTouchPoints" in window.navigator : () => boolean
>                                                                            : ^^^^^^^^^^^^^

    "ontouchstart" in window || "msMaxTouchPoints" in window.navigator;
>"ontouchstart" in window || "msMaxTouchPoints" in window.navigator : boolean
>                                                                   : ^^^^^^^
>"ontouchstart" in window : boolean
>                         : ^^^^^^^
>"ontouchstart" : "ontouchstart"
>               : ^^^^^^^^^^^^^^
>window : Window & typeof globalThis
>       : ^^^^^^^^^^^^^^^^^^^^^^^^^^
>"msMaxTouchPoints" in window.navigator : boolean
>                                       : ^^^^^^^
>"msMaxTouchPoints" : "msMaxTouchPoints"
>                   : ^^^^^^^^^^^^^^^^^^
>window.navigator : Navigator
>                 : ^^^^^^^^^
>window : Window & typeof globalThis
>       : ^^^^^^^^^^^^^^^^^^^^^^^^^^
>navigator : Navigator
>          : ^^^^^^^^^

// Repro from #51501

function isHTMLTable<T extends object | null>(table: T): boolean {
>isHTMLTable : <T extends object | null>(table: T) => boolean
>            : ^ ^^^^^^^^^^^^^^^^^^^^^^^^^^^^^^^ ^^^^^       
>table : T
>      : ^

    return !!table && 'html' in table;
>!!table && 'html' in table : boolean
>                           : ^^^^^^^
>!!table : boolean
>        : ^^^^^^^
>!table : boolean
>       : ^^^^^^^
>table : T
>      : ^
>'html' in table : boolean
>                : ^^^^^^^
>'html' : "html"
>       : ^^^^^^
>table : NonNullable<T>
>      : ^^^^^^^^^^^^^^
}

// Repro from #51549

const f = <P extends object>(a: P & {}) => {
>f : <P extends object>(a: P & {}) => void
>  : ^ ^^^^^^^^^^^^^^^^^^^^      ^^^^^^^^^
><P extends object>(a: P & {}) => {    "foo" in a;} : <P extends object>(a: P & {}) => void
>                                                   : ^ ^^^^^^^^^^^^^^^^^^^^      ^^^^^^^^^
>a : P
>  : ^

    "foo" in a;
>"foo" in a : boolean
>           : ^^^^^^^
>"foo" : "foo"
>      : ^^^^^
>a : P
>  : ^

};

// Repro from #53773

function test1<T extends any[] | Record<string, any>>(obj: T) {
>test1 : <T extends any[] | Record<string, any>>(obj: T) => void
>      : ^ ^^^^^^^^^^^^^^^^^^^^^^^^^^^^^^^^^^^^^^^^^^^ ^^^^^^^^^
>obj : T
>    : ^

    if (Array.isArray(obj) || 'length' in obj) {
>Array.isArray(obj) || 'length' in obj : boolean
>                                      : ^^^^^^^
>Array.isArray(obj) : boolean
>                   : ^^^^^^^
>Array.isArray : (arg: any) => arg is any[]
>              : ^^^^^^^^^^^^^^^^^^^^^^^^^^
>Array : ArrayConstructor
>      : ^^^^^^^^^^^^^^^^
>isArray : (arg: any) => arg is any[]
>        : ^^^^^^^^^^^^^^^^^^^^^^^^^^
>obj : any[] | Record<string, any>
>    : ^^^^^^^^^^^^^^^^^^^^^^^^^^^
>'length' in obj : boolean
>                : ^^^^^^^
>'length' : "length"
>         : ^^^^^^^^
>obj : T
>    : ^

      obj;  // T
>obj : T
>    : ^
    }
    else {
      obj;  // T
>obj : T
>    : ^
    }
}

function test2<T extends any[] | Record<string, any>>(obj: T) {
>test2 : <T extends any[] | Record<string, any>>(obj: T) => void
>      : ^ ^^^^^^^^^^^^^^^^^^^^^^^^^^^^^^^^^^^^^^^^^^^ ^^^^^^^^^
>obj : T
>    : ^

    if (Array.isArray(obj)) {
>Array.isArray(obj) : boolean
>                   : ^^^^^^^
>Array.isArray : (arg: any) => arg is any[]
>              : ^^^^^^^^^^^^^^^^^^^^^^^^^^
>Array : ArrayConstructor
>      : ^^^^^^^^^^^^^^^^
>isArray : (arg: any) => arg is any[]
>        : ^^^^^^^^^^^^^^^^^^^^^^^^^^
>obj : any[] | Record<string, any>
>    : ^^^^^^^^^^^^^^^^^^^^^^^^^^^

      obj;  // T & any[]
>obj : T & any[]
>    : ^^^^^^^^^
    }
    else {
      obj;  // T
>obj : T
>    : ^
    }
}

function test3<T extends any[] | Record<string, any>>(obj: T) {
>test3 : <T extends any[] | Record<string, any>>(obj: T) => void
>      : ^ ^^^^^^^^^^^^^^^^^^^^^^^^^^^^^^^^^^^^^^^^^^^ ^^^^^^^^^
>obj : T
>    : ^

    if ('length' in obj) {
>'length' in obj : boolean
>                : ^^^^^^^
>'length' : "length"
>         : ^^^^^^^^
>obj : T
>    : ^

      obj;  // T
>obj : T
>    : ^
    }
    else {
      obj;  // T
>obj : T
>    : ^
    }
}

<|MERGE_RESOLUTION|>--- conflicted
+++ resolved
@@ -1,1813 +1,1797 @@
-//// [tests/cases/compiler/inKeywordTypeguard.ts] ////
-
+//// [tests/cases/compiler/inKeywordTypeguard.ts] ////
+
 === Performance Stats ===
 Assignability cache: 100 / 100 (nearest 100)
 Type Count: 1,200 / 1,300 (nearest 100)
 Symbol count: 27,500 / 27,500 (nearest 500)
 
-=== inKeywordTypeguard.ts ===
-class A { a: string; }
->A : A
->  : ^
->a : string
->  : ^^^^^^
-
-class B { b: string; }
->B : B
->  : ^
->b : string
->  : ^^^^^^
-
-function negativeClassesTest(x: A | B) {
->negativeClassesTest : (x: A | B) => void
->                    : ^^^^     ^^^^^^^^^
->x : A | B
->  : ^^^^^
-
-    if ("a" in x) {
->"a" in x : boolean
->         : ^^^^^^^
->"a" : "a"
->    : ^^^
->x : A | B
->  : ^^^^^
-
-        x.b = "1";
->x.b = "1" : "1"
->          : ^^^
->x.b : any
->    : ^^^
->x : A
->  : ^
->b : any
->  : ^^^
->"1" : "1"
->    : ^^^
-
-    } else {
-        x.a = "1";
->x.a = "1" : "1"
->          : ^^^
->x.a : any
->    : ^^^
->x : B
->  : ^
->a : any
->  : ^^^
->"1" : "1"
->    : ^^^
-    }
-}
-
-function positiveClassesTest(x: A | B) {
->positiveClassesTest : (x: A | B) => void
->                    : ^^^^     ^^^^^^^^^
->x : A | B
->  : ^^^^^
-
-    if ("a" in x) {
->"a" in x : boolean
->         : ^^^^^^^
->"a" : "a"
->    : ^^^
->x : A | B
->  : ^^^^^
-
-        x.b = "1";
->x.b = "1" : "1"
->          : ^^^
->x.b : any
->    : ^^^
->x : A
->  : ^
->b : any
->  : ^^^
->"1" : "1"
->    : ^^^
-
-    } else {
-        x.a = "1";
->x.a = "1" : "1"
->          : ^^^
->x.a : any
->    : ^^^
->x : B
->  : ^
->a : any
->  : ^^^
->"1" : "1"
->    : ^^^
-    }
-}
-
-class AWithOptionalProp { a?: string; }
->AWithOptionalProp : AWithOptionalProp
->                  : ^^^^^^^^^^^^^^^^^
->a : string | undefined
->  : ^^^^^^^^^^^^^^^^^^
-
-class BWithOptionalProp { b?: string; }
->BWithOptionalProp : BWithOptionalProp
->                  : ^^^^^^^^^^^^^^^^^
->b : string | undefined
->  : ^^^^^^^^^^^^^^^^^^
-
-function positiveTestClassesWithOptionalProperties(x: AWithOptionalProp | BWithOptionalProp) {
->positiveTestClassesWithOptionalProperties : (x: AWithOptionalProp | BWithOptionalProp) => void
->                                          : ^^^^                                     ^^^^^^^^^
->x : AWithOptionalProp | BWithOptionalProp
->  : ^^^^^^^^^^^^^^^^^^^^^^^^^^^^^^^^^^^^^
-
-    if ("a" in x) {
->"a" in x : boolean
->         : ^^^^^^^
->"a" : "a"
->    : ^^^
->x : AWithOptionalProp | BWithOptionalProp
->  : ^^^^^^^^^^^^^^^^^^^^^^^^^^^^^^^^^^^^^
-
-        x.a = "1";
->x.a = "1" : "1"
->          : ^^^
->x.a : string | undefined
->    : ^^^^^^^^^^^^^^^^^^
->x : AWithOptionalProp
->  : ^^^^^^^^^^^^^^^^^
->a : string | undefined
->  : ^^^^^^^^^^^^^^^^^^
->"1" : "1"
->    : ^^^
-
-    } else {
-        x.b = "1";
->x.b = "1" : "1"
->          : ^^^
->x.b : any
->    : ^^^
->x : AWithOptionalProp | BWithOptionalProp
->  : ^^^^^^^^^^^^^^^^^^^^^^^^^^^^^^^^^^^^^
->b : any
->  : ^^^
->"1" : "1"
->    : ^^^
-    }
-}
-
-class AWithMethod {
->AWithMethod : AWithMethod
->            : ^^^^^^^^^^^
-
-    a(): string { return ""; }
->a : () => string
->  : ^^^^^^      
->"" : ""
->   : ^^
-}
-
-class BWithMethod {
->BWithMethod : BWithMethod
->            : ^^^^^^^^^^^
-
-    b(): string { return ""; }
->b : () => string
->  : ^^^^^^      
->"" : ""
->   : ^^
-}
-
-function negativeTestClassesWithMembers(x: AWithMethod | BWithMethod) {
->negativeTestClassesWithMembers : (x: AWithMethod | BWithMethod) => void
->                               : ^^^^                         ^^^^^^^^^
->x : AWithMethod | BWithMethod
->  : ^^^^^^^^^^^^^^^^^^^^^^^^^
-
-    if ("a" in x) {
->"a" in x : boolean
->         : ^^^^^^^
->"a" : "a"
->    : ^^^
->x : AWithMethod | BWithMethod
->  : ^^^^^^^^^^^^^^^^^^^^^^^^^
-
-        x.a();
->x.a() : string
->      : ^^^^^^
->x.a : () => string
->    : ^^^^^^^^^^^^
->x : AWithMethod
->  : ^^^^^^^^^^^
->a : () => string
->  : ^^^^^^^^^^^^
-
-        x.b();
->x.b() : any
->      : ^^^
->x.b : any
->    : ^^^
->x : AWithMethod
->  : ^^^^^^^^^^^
->b : any
->  : ^^^
-
-    } else {
-    }
-}
-
-function negativeTestClassesWithMemberMissingInBothClasses(x: AWithMethod | BWithMethod) {
->negativeTestClassesWithMemberMissingInBothClasses : (x: AWithMethod | BWithMethod) => void
->                                                  : ^^^^                         ^^^^^^^^^
->x : AWithMethod | BWithMethod
->  : ^^^^^^^^^^^^^^^^^^^^^^^^^
-
-    if ("c" in x) {
->"c" in x : boolean
->         : ^^^^^^^
->"c" : "c"
->    : ^^^
->x : AWithMethod | BWithMethod
->  : ^^^^^^^^^^^^^^^^^^^^^^^^^
-
-        x.a();
->x.a() : any
->      : ^^^
->x.a : any
->    : ^^^
->x : (AWithMethod | BWithMethod) & Record<"c", unknown>
->  : ^^^^^^^^^^^^^^^^^^^^^^^^^^^^^^^^^^^^^^^^^^^^^^^^^^
->a : any
->  : ^^^
-
-        x.b();
->x.b() : any
->      : ^^^
->x.b : any
->    : ^^^
->x : (AWithMethod | BWithMethod) & Record<"c", unknown>
->  : ^^^^^^^^^^^^^^^^^^^^^^^^^^^^^^^^^^^^^^^^^^^^^^^^^^
->b : any
->  : ^^^
-
-    } else {
-        x.a();
->x.a() : any
->      : ^^^
->x.a : any
->    : ^^^
->x : AWithMethod | BWithMethod
->  : ^^^^^^^^^^^^^^^^^^^^^^^^^
->a : any
->  : ^^^
-
-        x.b();
->x.b() : any
->      : ^^^
->x.b : any
->    : ^^^
->x : AWithMethod | BWithMethod
->  : ^^^^^^^^^^^^^^^^^^^^^^^^^
->b : any
->  : ^^^
-    }
-}
-
-class C { a: string; }
->C : C
->  : ^
->a : string
->  : ^^^^^^
-
-class D { a: string; }
->D : D
->  : ^
->a : string
->  : ^^^^^^
-
-function negativeMultipleClassesTest(x: A | B | C | D) {
->negativeMultipleClassesTest : (x: A | B | C | D) => void
->                            : ^^^^             ^^^^^^^^^
->x : A | B | C | D
->  : ^^^^^^^^^^^^^
-
-    if ("a" in x) {
->"a" in x : boolean
->         : ^^^^^^^
->"a" : "a"
->    : ^^^
->x : A | B | C | D
->  : ^^^^^^^^^^^^^
-
-        x.b = "1";
->x.b = "1" : "1"
->          : ^^^
->x.b : any
->    : ^^^
->x : A | C | D
->  : ^^^^^^^^^
->b : any
->  : ^^^
->"1" : "1"
->    : ^^^
-
-    } else {
-        x.a = "1";
->x.a = "1" : "1"
->          : ^^^
->x.a : any
->    : ^^^
->x : B
->  : ^
->a : any
->  : ^^^
->"1" : "1"
->    : ^^^
-    }
-}
-
-class ClassWithUnionProp { prop: A | B }
->ClassWithUnionProp : ClassWithUnionProp
->                   : ^^^^^^^^^^^^^^^^^^
->prop : A | B
->     : ^^^^^
-
-function negativePropTest(x: ClassWithUnionProp) {
->negativePropTest : (x: ClassWithUnionProp) => void
->                 : ^^^^                  ^^^^^^^^^
->x : ClassWithUnionProp
->  : ^^^^^^^^^^^^^^^^^^
-
-    if ("a" in x.prop) {
->"a" in x.prop : boolean
->              : ^^^^^^^
->"a" : "a"
->    : ^^^
->x.prop : A | B
->       : ^^^^^
->x : ClassWithUnionProp
->  : ^^^^^^^^^^^^^^^^^^
->prop : A | B
->     : ^^^^^
-
-        let y: string = x.prop.b;
->y : string
->  : ^^^^^^
->x.prop.b : any
->         : ^^^
->x.prop : A
->       : ^
->x : ClassWithUnionProp
->  : ^^^^^^^^^^^^^^^^^^
->prop : A
->     : ^
->b : any
->  : ^^^
-
-    } else {
-        let z: string = x.prop.a;
->z : string
->  : ^^^^^^
->x.prop.a : any
->         : ^^^
->x.prop : B
->       : ^
->x : ClassWithUnionProp
->  : ^^^^^^^^^^^^^^^^^^
->prop : B
->     : ^
->a : any
->  : ^^^
-    }
-}
-
-class NegativeClassTest {
->NegativeClassTest : NegativeClassTest
->                  : ^^^^^^^^^^^^^^^^^
-
-    protected prop: A | B;
->prop : A | B
->     : ^^^^^
-
-    inThis() {
->inThis : () => void
->       : ^^^^^^^^^^
-
-        if ("a" in this.prop) {
->"a" in this.prop : boolean
->                 : ^^^^^^^
->"a" : "a"
->    : ^^^
->this.prop : A | B
->          : ^^^^^
->this : this
->     : ^^^^
->prop : A | B
->     : ^^^^^
-
-            let z: number = this.prop.b;
->z : number
->  : ^^^^^^
->this.prop.b : any
->            : ^^^
->this.prop : A
->          : ^
->this : this
->     : ^^^^
->prop : A
->     : ^
->b : any
->  : ^^^
-
-        } else {
-            let y: string = this.prop.a;
->y : string
->  : ^^^^^^
->this.prop.a : any
->            : ^^^
->this.prop : B
->          : ^
->this : this
->     : ^^^^
->prop : B
->     : ^
->a : any
->  : ^^^
-        }
-    }
-}
-
-class UnreachableCodeDetection {
->UnreachableCodeDetection : UnreachableCodeDetection
->                         : ^^^^^^^^^^^^^^^^^^^^^^^^
-
-    a: string;
->a : string
->  : ^^^^^^
-
-    inThis() {
->inThis : () => void
->       : ^^^^^^^^^^
-
-        if ("a" in this) {
->"a" in this : boolean
->            : ^^^^^^^
->"a" : "a"
->    : ^^^
->this : this
->     : ^^^^
-
-        } else {
-            let y = this.a;
->y : any
->  : ^^^
->this.a : any
->       : ^^^
->this : never
->     : ^^^^^
->a : any
->  : ^^^
-        }
-    }
-}
-
-function positiveIntersectionTest(x: { a: string } & { b: string }) {
->positiveIntersectionTest : (x: { a: string; } & { b: string; }) => void
->                         : ^^^^                               ^^^^^^^^^
->x : { a: string; } & { b: string; }
->  : ^^^^^      ^^^^^^^^^^^      ^^^
->a : string
->  : ^^^^^^
->b : string
->  : ^^^^^^
-
-    if ("a" in x) {
->"a" in x : boolean
->         : ^^^^^^^
->"a" : "a"
->    : ^^^
->x : { a: string; } & { b: string; }
->  : ^^^^^^^^^^^^^^^^^^^^^^^^^^^^^^^
-
-        let s: string = x.a;
->s : string
->  : ^^^^^^
->x.a : string
->    : ^^^^^^
->x : { a: string; } & { b: string; }
->  : ^^^^^^^^^^^^^^^^^^^^^^^^^^^^^^^
->a : string
->  : ^^^^^^
-
-    } else {
-        let n: never = x;
->n : never
->  : ^^^^^
->x : never
->  : ^^^^^
-    }
-}
-
-// Repro from #38608
-declare const error: Error;
->error : Error
->      : ^^^^^
-
-if ('extra' in error) {
->'extra' in error : boolean
->                 : ^^^^^^^
->'extra' : "extra"
->        : ^^^^^^^
->error : Error
->      : ^^^^^
-
-    error // Still Error
->error : Error & Record<"extra", unknown>
->      : ^^^^^^^^^^^^^^^^^^^^^^^^^^^^^^^^
-
-} else {
-    error // Error
->error : Error
->      : ^^^^^
-}
-
-function narrowsToNever(x: { l: number } | { r: number }) {
->narrowsToNever : (x: { l: number; } | { r: number; }) => number
->               : ^^^^                               ^^^^^^^^^^^
->x : { l: number; } | { r: number; }
->  : ^^^^^      ^^^^^^^^^^^      ^^^
->l : number
->  : ^^^^^^
->r : number
->  : ^^^^^^
-
-    let v: number;
->v : number
->  : ^^^^^^
-
-    if ("l" in x) {
->"l" in x : boolean
->         : ^^^^^^^
->"l" : "l"
->    : ^^^
->x : { l: number; } | { r: number; }
->  : ^^^^^^^^^^^^^^^^^^^^^^^^^^^^^^^
-
-        v = x.l;
->v = x.l : number
->        : ^^^^^^
->v : number
->  : ^^^^^^
->x.l : number
->    : ^^^^^^
->x : { l: number; }
->  : ^^^^^^^^^^^^^^
->l : number
->  : ^^^^^^
-    }
-    else if ("r" in x) {
->"r" in x : boolean
->         : ^^^^^^^
->"r" : "r"
->    : ^^^
->x : { r: number; }
->  : ^^^^^^^^^^^^^^
-
-        v = x.r;
->v = x.r : number
->        : ^^^^^^
->v : number
->  : ^^^^^^
->x.r : number
->    : ^^^^^^
->x : { r: number; }
->  : ^^^^^^^^^^^^^^
->r : number
->  : ^^^^^^
-    }
-    else {
-        v = x
->v = x : never
->      : ^^^^^
->v : number
->  : ^^^^^^
->x : never
->  : ^^^^^
-    }
-    return v;
->v : number
->  : ^^^^^^
-}
-
-type AOrB = { aProp: number } | { bProp: number };
->AOrB : AOrB
->     : ^^^^
->aProp : number
->      : ^^^^^^
->bProp : number
->      : ^^^^^^
-
-declare function isAOrB(x: unknown): x is AOrB;
->isAOrB : (x: unknown) => x is AOrB
->       : ^^^^       ^^^^^         
->x : unknown
->  : ^^^^^^^
-
-declare var x: unknown;
->x : unknown
->  : ^^^^^^^
-
-if (isAOrB(x)) {
->isAOrB(x) : boolean
->          : ^^^^^^^
->isAOrB : (x: unknown) => x is AOrB
->       : ^^^^^^^^^^^^^^^^^^^^^^^^^
->x : unknown
->  : ^^^^^^^
-
-    if ("aProp" in x) {
->"aProp" in x : boolean
->             : ^^^^^^^
->"aProp" : "aProp"
->        : ^^^^^^^
->x : AOrB
->  : ^^^^
-
-        x.aProp;
->x.aProp : number
->        : ^^^^^^
->x : { aProp: number; }
->  : ^^^^^^^^^^^^^^^^^^
->aProp : number
->      : ^^^^^^
-    }
-    else if ("bProp" in x) {
->"bProp" in x : boolean
->             : ^^^^^^^
->"bProp" : "bProp"
->        : ^^^^^^^
->x : { bProp: number; }
->  : ^^^^^^^^^^^^^^^^^^
-
-        x.bProp;
->x.bProp : number
->        : ^^^^^^
->x : { bProp: number; }
->  : ^^^^^^^^^^^^^^^^^^
->bProp : number
->      : ^^^^^^
-    }
-    // x is never because of the type predicate from unknown
-    else if ("cProp" in x) {
->"cProp" in x : boolean
->             : ^^^^^^^
->"cProp" : "cProp"
->        : ^^^^^^^
->x : never
->  : ^^^^^
-
-        const _never: never = x;
->_never : never
->       : ^^^^^
->x : never
->  : ^^^^^
-    }
-}
-
-function negativeIntersectionTest() {
->negativeIntersectionTest : () => void
->                         : ^^^^^^^^^^
-
-    if ("ontouchstart" in window) {
->"ontouchstart" in window : boolean
->                         : ^^^^^^^
->"ontouchstart" : "ontouchstart"
->               : ^^^^^^^^^^^^^^
->window : Window & typeof globalThis
->       : ^^^^^^^^^^^^^^^^^^^^^^^^^^
-
-        window.ontouchstart
-<<<<<<< HEAD
->window.ontouchstart : ((this: GlobalEventHandlers, ev: TouchEvent) => any) & ((this: Window, ev: TouchEvent) => any) | null | undefined
->window : Window & typeof globalThis
->ontouchstart : ((this: GlobalEventHandlers, ev: TouchEvent) => any) & ((this: Window, ev: TouchEvent) => any) | null | undefined
-
-    } else {
-        window.ontouchstart
->window.ontouchstart : ((this: GlobalEventHandlers, ev: TouchEvent) => any) & ((this: Window, ev: TouchEvent) => any) | null | undefined
->window : Window & typeof globalThis
->ontouchstart : ((this: GlobalEventHandlers, ev: TouchEvent) => any) & ((this: Window, ev: TouchEvent) => any) | null | undefined
-=======
->window.ontouchstart : (((this: GlobalEventHandlers, ev: TouchEvent) => any) & ((this: Window, ev: TouchEvent) => any)) | null | undefined
->                    : ^^^^^^^^^^^^^^^^^^^^^^^^^^^^^^^^^^^^^^^^^^^^^^^^^^^^^^^^^^^^^^^^^^^^^^^^^^^^^^^^^^^^^^^^^^^^^^^^^^^^^^^^^^^^^^^^^^^
->window : Window & typeof globalThis
->       : ^^^^^^^^^^^^^^^^^^^^^^^^^^
->ontouchstart : (((this: GlobalEventHandlers, ev: TouchEvent) => any) & ((this: Window, ev: TouchEvent) => any)) | null | undefined
->             : ^^^^^^^^^^^^^^^^^^^^^^^^^^^^^^^^^^^^^^^^^^^^^^^^^^^^^^^^^^^^^^^^^^^^^^^^^^^^^^^^^^^^^^^^^^^^^^^^^^^^^^^^^^^^^^^^^^^
-
-    } else {
-        window.ontouchstart
->window.ontouchstart : (((this: GlobalEventHandlers, ev: TouchEvent) => any) & ((this: Window, ev: TouchEvent) => any)) | null | undefined
->                    : ^^^^^^^^^^^^^^^^^^^^^^^^^^^^^^^^^^^^^^^^^^^^^^^^^^^^^^^^^^^^^^^^^^^^^^^^^^^^^^^^^^^^^^^^^^^^^^^^^^^^^^^^^^^^^^^^^^^
->window : Window & typeof globalThis
->       : ^^^^^^^^^^^^^^^^^^^^^^^^^^
->ontouchstart : (((this: GlobalEventHandlers, ev: TouchEvent) => any) & ((this: Window, ev: TouchEvent) => any)) | null | undefined
->             : ^^^^^^^^^^^^^^^^^^^^^^^^^^^^^^^^^^^^^^^^^^^^^^^^^^^^^^^^^^^^^^^^^^^^^^^^^^^^^^^^^^^^^^^^^^^^^^^^^^^^^^^^^^^^^^^^^^^
->>>>>>> 8e114483
-    }
-}
-
-function f1(x: unknown) {
->f1 : (x: unknown) => void
->   : ^^^^       ^^^^^^^^^
->x : unknown
->  : ^^^^^^^
-
-    if ("a" in x) {
->"a" in x : boolean
->         : ^^^^^^^
->"a" : "a"
->    : ^^^
->x : unknown
->  : ^^^^^^^
-
-        x.a;
->x.a : unknown
->    : ^^^^^^^
->x : Record<"a", unknown>
->  : ^^^^^^^^^^^^^^^^^^^^
->a : unknown
->  : ^^^^^^^
-    }
-    if (x && "a" in x) {
->x && "a" in x : unknown
->              : ^^^^^^^
->x : unknown
->  : ^^^^^^^
->"a" in x : boolean
->         : ^^^^^^^
->"a" : "a"
->    : ^^^
->x : {}
->  : ^^
-
-        x.a;
->x.a : unknown
->    : ^^^^^^^
->x : Record<"a", unknown>
->  : ^^^^^^^^^^^^^^^^^^^^
->a : unknown
->  : ^^^^^^^
-    }
-    if (x && typeof x === "object" && "a" in x) {
->x && typeof x === "object" && "a" in x : unknown
->                                       : ^^^^^^^
->x && typeof x === "object" : unknown
->                           : ^^^^^^^
->x : unknown
->  : ^^^^^^^
->typeof x === "object" : boolean
->                      : ^^^^^^^
->typeof x : "string" | "number" | "bigint" | "boolean" | "symbol" | "undefined" | "object" | "function"
->         : ^^^^^^^^^^^^^^^^^^^^^^^^^^^^^^^^^^^^^^^^^^^^^^^^^^^^^^^^^^^^^^^^^^^^^^^^^^^^^^^^^^^^^^^^^^^
->x : {}
->  : ^^
->"object" : "object"
->         : ^^^^^^^^
->"a" in x : boolean
->         : ^^^^^^^
->"a" : "a"
->    : ^^^
->x : object
->  : ^^^^^^
-
-        x.a;
->x.a : unknown
->    : ^^^^^^^
->x : object & Record<"a", unknown>
->  : ^^^^^^^^^^^^^^^^^^^^^^^^^^^^^
->a : unknown
->  : ^^^^^^^
-    }
-    if (x && typeof x === "object" && "a" in x && "b" in x && "c" in x) {
->x && typeof x === "object" && "a" in x && "b" in x && "c" in x : unknown
->                                                               : ^^^^^^^
->x && typeof x === "object" && "a" in x && "b" in x : unknown
->                                                   : ^^^^^^^
->x && typeof x === "object" && "a" in x : unknown
->                                       : ^^^^^^^
->x && typeof x === "object" : unknown
->                           : ^^^^^^^
->x : unknown
->  : ^^^^^^^
->typeof x === "object" : boolean
->                      : ^^^^^^^
->typeof x : "string" | "number" | "bigint" | "boolean" | "symbol" | "undefined" | "object" | "function"
->         : ^^^^^^^^^^^^^^^^^^^^^^^^^^^^^^^^^^^^^^^^^^^^^^^^^^^^^^^^^^^^^^^^^^^^^^^^^^^^^^^^^^^^^^^^^^^
->x : {}
->  : ^^
->"object" : "object"
->         : ^^^^^^^^
->"a" in x : boolean
->         : ^^^^^^^
->"a" : "a"
->    : ^^^
->x : object
->  : ^^^^^^
->"b" in x : boolean
->         : ^^^^^^^
->"b" : "b"
->    : ^^^
->x : object & Record<"a", unknown>
->  : ^^^^^^^^^^^^^^^^^^^^^^^^^^^^^
->"c" in x : boolean
->         : ^^^^^^^
->"c" : "c"
->    : ^^^
->x : object & Record<"a", unknown> & Record<"b", unknown>
->  : ^^^^^^^^^^^^^^^^^^^^^^^^^^^^^^^^^^^^^^^^^^^^^^^^^^^^
-
-        x.a;
->x.a : unknown
->    : ^^^^^^^
->x : object & Record<"a", unknown> & Record<"b", unknown> & Record<"c", unknown>
->  : ^^^^^^^^^^^^^^^^^^^^^^^^^^^^^^^^^^^^^^^^^^^^^^^^^^^^^^^^^^^^^^^^^^^^^^^^^^^
->a : unknown
->  : ^^^^^^^
-
-        x.b;
->x.b : unknown
->    : ^^^^^^^
->x : object & Record<"a", unknown> & Record<"b", unknown> & Record<"c", unknown>
->  : ^^^^^^^^^^^^^^^^^^^^^^^^^^^^^^^^^^^^^^^^^^^^^^^^^^^^^^^^^^^^^^^^^^^^^^^^^^^
->b : unknown
->  : ^^^^^^^
-
-        x.c;
->x.c : unknown
->    : ^^^^^^^
->x : object & Record<"a", unknown> & Record<"b", unknown> & Record<"c", unknown>
->  : ^^^^^^^^^^^^^^^^^^^^^^^^^^^^^^^^^^^^^^^^^^^^^^^^^^^^^^^^^^^^^^^^^^^^^^^^^^^
->c : unknown
->  : ^^^^^^^
-    }
-}
-
-function f2(x: object) {
->f2 : (x: object) => void
->   : ^^^^      ^^^^^^^^^
->x : object
->  : ^^^^^^
-
-    if ("a" in x) {
->"a" in x : boolean
->         : ^^^^^^^
->"a" : "a"
->    : ^^^
->x : object
->  : ^^^^^^
-
-        x.a;
->x.a : unknown
->    : ^^^^^^^
->x : object & Record<"a", unknown>
->  : ^^^^^^^^^^^^^^^^^^^^^^^^^^^^^
->a : unknown
->  : ^^^^^^^
-    }
-    if ("a" in x && "b" in x && "c" in x) {
->"a" in x && "b" in x && "c" in x : boolean
->                                 : ^^^^^^^
->"a" in x && "b" in x : boolean
->                     : ^^^^^^^
->"a" in x : boolean
->         : ^^^^^^^
->"a" : "a"
->    : ^^^
->x : object
->  : ^^^^^^
->"b" in x : boolean
->         : ^^^^^^^
->"b" : "b"
->    : ^^^
->x : object & Record<"a", unknown>
->  : ^^^^^^^^^^^^^^^^^^^^^^^^^^^^^
->"c" in x : boolean
->         : ^^^^^^^
->"c" : "c"
->    : ^^^
->x : object & Record<"a", unknown> & Record<"b", unknown>
->  : ^^^^^^^^^^^^^^^^^^^^^^^^^^^^^^^^^^^^^^^^^^^^^^^^^^^^
-
-        x.a;
->x.a : unknown
->    : ^^^^^^^
->x : object & Record<"a", unknown> & Record<"b", unknown> & Record<"c", unknown>
->  : ^^^^^^^^^^^^^^^^^^^^^^^^^^^^^^^^^^^^^^^^^^^^^^^^^^^^^^^^^^^^^^^^^^^^^^^^^^^
->a : unknown
->  : ^^^^^^^
-
-        x.b;
->x.b : unknown
->    : ^^^^^^^
->x : object & Record<"a", unknown> & Record<"b", unknown> & Record<"c", unknown>
->  : ^^^^^^^^^^^^^^^^^^^^^^^^^^^^^^^^^^^^^^^^^^^^^^^^^^^^^^^^^^^^^^^^^^^^^^^^^^^
->b : unknown
->  : ^^^^^^^
-
-        x.c;
->x.c : unknown
->    : ^^^^^^^
->x : object & Record<"a", unknown> & Record<"b", unknown> & Record<"c", unknown>
->  : ^^^^^^^^^^^^^^^^^^^^^^^^^^^^^^^^^^^^^^^^^^^^^^^^^^^^^^^^^^^^^^^^^^^^^^^^^^^
->c : unknown
->  : ^^^^^^^
-    }
-}
-
-function f3<T>(x: T) {
->f3 : <T>(x: T) => void
->   : ^ ^^^^^ ^^^^^^^^^
->x : T
->  : ^
-
-    if ("a" in x) {
->"a" in x : boolean
->         : ^^^^^^^
->"a" : "a"
->    : ^^^
->x : T
->  : ^
-
-        x.a;
->x.a : unknown
->    : ^^^^^^^
->x : T & Record<"a", unknown>
->  : ^^^^^^^^^^^^^^^^^^^^^^^^
->a : unknown
->  : ^^^^^^^
-    }
-    if (x && "a" in x) {
->x && "a" in x : boolean
->              : ^^^^^^^
->x : T
->  : ^
->"a" in x : boolean
->         : ^^^^^^^
->"a" : "a"
->    : ^^^
->x : NonNullable<T>
->  : ^^^^^^^^^^^^^^
-
-        x.a;
->x.a : unknown
->    : ^^^^^^^
->x : T & Record<"a", unknown>
->  : ^^^^^^^^^^^^^^^^^^^^^^^^
->a : unknown
->  : ^^^^^^^
-    }
-    if (x && typeof x === "object" && "a" in x) {
->x && typeof x === "object" && "a" in x : boolean
->                                       : ^^^^^^^
->x && typeof x === "object" : boolean
->                           : ^^^^^^^
->x : T
->  : ^
->typeof x === "object" : boolean
->                      : ^^^^^^^
->typeof x : "string" | "number" | "bigint" | "boolean" | "symbol" | "undefined" | "object" | "function"
->         : ^^^^^^^^^^^^^^^^^^^^^^^^^^^^^^^^^^^^^^^^^^^^^^^^^^^^^^^^^^^^^^^^^^^^^^^^^^^^^^^^^^^^^^^^^^^
->x : NonNullable<T>
->  : ^^^^^^^^^^^^^^
->"object" : "object"
->         : ^^^^^^^^
->"a" in x : boolean
->         : ^^^^^^^
->"a" : "a"
->    : ^^^
->x : T & object
->  : ^^^^^^^^^^
-
-        x.a;
->x.a : unknown
->    : ^^^^^^^
->x : T & object & Record<"a", unknown>
->  : ^^^^^^^^^^^^^^^^^^^^^^^^^^^^^^^^^
->a : unknown
->  : ^^^^^^^
-    }
-    if (x && typeof x === "object" && "a" in x && "b" in x && "c" in x) {
->x && typeof x === "object" && "a" in x && "b" in x && "c" in x : boolean
->                                                               : ^^^^^^^
->x && typeof x === "object" && "a" in x && "b" in x : boolean
->                                                   : ^^^^^^^
->x && typeof x === "object" && "a" in x : boolean
->                                       : ^^^^^^^
->x && typeof x === "object" : boolean
->                           : ^^^^^^^
->x : T
->  : ^
->typeof x === "object" : boolean
->                      : ^^^^^^^
->typeof x : "string" | "number" | "bigint" | "boolean" | "symbol" | "undefined" | "object" | "function"
->         : ^^^^^^^^^^^^^^^^^^^^^^^^^^^^^^^^^^^^^^^^^^^^^^^^^^^^^^^^^^^^^^^^^^^^^^^^^^^^^^^^^^^^^^^^^^^
->x : NonNullable<T>
->  : ^^^^^^^^^^^^^^
->"object" : "object"
->         : ^^^^^^^^
->"a" in x : boolean
->         : ^^^^^^^
->"a" : "a"
->    : ^^^
->x : T & object
->  : ^^^^^^^^^^
->"b" in x : boolean
->         : ^^^^^^^
->"b" : "b"
->    : ^^^
->x : T & object & Record<"a", unknown>
->  : ^^^^^^^^^^^^^^^^^^^^^^^^^^^^^^^^^
->"c" in x : boolean
->         : ^^^^^^^
->"c" : "c"
->    : ^^^
->x : T & object & Record<"a", unknown> & Record<"b", unknown>
->  : ^^^^^^^^^^^^^^^^^^^^^^^^^^^^^^^^^^^^^^^^^^^^^^^^^^^^^^^^
-
-        x.a;
->x.a : unknown
->    : ^^^^^^^
->x : T & object & Record<"a", unknown> & Record<"b", unknown> & Record<"c", unknown>
->  : ^^^^^^^^^^^^^^^^^^^^^^^^^^^^^^^^^^^^^^^^^^^^^^^^^^^^^^^^^^^^^^^^^^^^^^^^^^^^^^^
->a : unknown
->  : ^^^^^^^
-
-        x.b;
->x.b : unknown
->    : ^^^^^^^
->x : T & object & Record<"a", unknown> & Record<"b", unknown> & Record<"c", unknown>
->  : ^^^^^^^^^^^^^^^^^^^^^^^^^^^^^^^^^^^^^^^^^^^^^^^^^^^^^^^^^^^^^^^^^^^^^^^^^^^^^^^
->b : unknown
->  : ^^^^^^^
-
-        x.c;
->x.c : unknown
->    : ^^^^^^^
->x : T & object & Record<"a", unknown> & Record<"b", unknown> & Record<"c", unknown>
->  : ^^^^^^^^^^^^^^^^^^^^^^^^^^^^^^^^^^^^^^^^^^^^^^^^^^^^^^^^^^^^^^^^^^^^^^^^^^^^^^^
->c : unknown
->  : ^^^^^^^
-    }
-}
-
-function f4(x: { a: string }) {
->f4 : (x: { a: string; }) => void
->   : ^^^^              ^^^^^^^^^
->x : { a: string; }
->  : ^^^^^      ^^^
->a : string
->  : ^^^^^^
-
-    if ("a" in x) {
->"a" in x : boolean
->         : ^^^^^^^
->"a" : "a"
->    : ^^^
->x : { a: string; }
->  : ^^^^^^^^^^^^^^
-
-        x.a;
->x.a : string
->    : ^^^^^^
->x : { a: string; }
->  : ^^^^^^^^^^^^^^
->a : string
->  : ^^^^^^
-    }
-    if ("a" in x && "b" in x && "c" in x) {
->"a" in x && "b" in x && "c" in x : boolean
->                                 : ^^^^^^^
->"a" in x && "b" in x : boolean
->                     : ^^^^^^^
->"a" in x : boolean
->         : ^^^^^^^
->"a" : "a"
->    : ^^^
->x : { a: string; }
->  : ^^^^^^^^^^^^^^
->"b" in x : boolean
->         : ^^^^^^^
->"b" : "b"
->    : ^^^
->x : { a: string; }
->  : ^^^^^^^^^^^^^^
->"c" in x : boolean
->         : ^^^^^^^
->"c" : "c"
->    : ^^^
->x : { a: string; } & Record<"b", unknown>
->  : ^^^^^^^^^^^^^^^^^^^^^^^^^^^^^^^^^^^^^
-
-        x.a;
->x.a : string
->    : ^^^^^^
->x : { a: string; } & Record<"b", unknown> & Record<"c", unknown>
->  : ^^^^^^^^^^^^^^^^^^^^^^^^^^^^^^^^^^^^^^^^^^^^^^^^^^^^^^^^^^^^
->a : string
->  : ^^^^^^
-
-        x.b;
->x.b : unknown
->    : ^^^^^^^
->x : { a: string; } & Record<"b", unknown> & Record<"c", unknown>
->  : ^^^^^^^^^^^^^^^^^^^^^^^^^^^^^^^^^^^^^^^^^^^^^^^^^^^^^^^^^^^^
->b : unknown
->  : ^^^^^^^
-
-        x.c;
->x.c : unknown
->    : ^^^^^^^
->x : { a: string; } & Record<"b", unknown> & Record<"c", unknown>
->  : ^^^^^^^^^^^^^^^^^^^^^^^^^^^^^^^^^^^^^^^^^^^^^^^^^^^^^^^^^^^^
->c : unknown
->  : ^^^^^^^
-    }
-}
-
-function f5(x: { a: string } | { b: string }) {
->f5 : (x: { a: string; } | { b: string; }) => void
->   : ^^^^                               ^^^^^^^^^
->x : { a: string; } | { b: string; }
->  : ^^^^^      ^^^^^^^^^^^      ^^^
->a : string
->  : ^^^^^^
->b : string
->  : ^^^^^^
-
-    if ("a" in x) {
->"a" in x : boolean
->         : ^^^^^^^
->"a" : "a"
->    : ^^^
->x : { a: string; } | { b: string; }
->  : ^^^^^^^^^^^^^^^^^^^^^^^^^^^^^^^
-
-        x;  // { a: string }
->x : { a: string; }
->  : ^^^^^^^^^^^^^^
-    }
-    else if ("b" in x) {
->"b" in x : boolean
->         : ^^^^^^^
->"b" : "b"
->    : ^^^
->x : { b: string; }
->  : ^^^^^^^^^^^^^^
-
-        x;  // { b: string }
->x : { b: string; }
->  : ^^^^^^^^^^^^^^
-    }
-    else {
-        x;  // never
->x : never
->  : ^^^^^
-    }
-}
-
-function f6(x: { a: string } | { b: string }) {
->f6 : (x: { a: string; } | { b: string; }) => void
->   : ^^^^                               ^^^^^^^^^
->x : { a: string; } | { b: string; }
->  : ^^^^^      ^^^^^^^^^^^      ^^^
->a : string
->  : ^^^^^^
->b : string
->  : ^^^^^^
-
-    if ("a" in x) {
->"a" in x : boolean
->         : ^^^^^^^
->"a" : "a"
->    : ^^^
->x : { a: string; } | { b: string; }
->  : ^^^^^^^^^^^^^^^^^^^^^^^^^^^^^^^
-
-        x;  // { a: string }
->x : { a: string; }
->  : ^^^^^^^^^^^^^^
-    }
-    else if ("a" in x) {
->"a" in x : boolean
->         : ^^^^^^^
->"a" : "a"
->    : ^^^
->x : { b: string; }
->  : ^^^^^^^^^^^^^^
-
-        x;  // { b: string } & Record<"a", unknown>
->x : { b: string; } & Record<"a", unknown>
->  : ^^^^^^^^^^^^^^^^^^^^^^^^^^^^^^^^^^^^^
-    }
-    else {
-        x;  // { b: string }
->x : { b: string; }
->  : ^^^^^^^^^^^^^^
-    }
-}
-
-// Object and corresponding intersection should narrow the same
-
-function f7(x: { a: string, b: number }, y: { a: string } & { b: number }) {
->f7 : (x: { a: string; b: number; }, y: { a: string; } & { b: number; }) => void
->   : ^^^^                         ^^^^^                               ^^^^^^^^^
->x : { a: string; b: number; }
->  : ^^^^^      ^^^^^      ^^^
->a : string
->  : ^^^^^^
->b : number
->  : ^^^^^^
->y : { a: string; } & { b: number; }
->  : ^^^^^      ^^^^^^^^^^^      ^^^
->a : string
->  : ^^^^^^
->b : number
->  : ^^^^^^
-
-    if ("a" in x) {
->"a" in x : boolean
->         : ^^^^^^^
->"a" : "a"
->    : ^^^
->x : { a: string; b: number; }
->  : ^^^^^^^^^^^^^^^^^^^^^^^^^
-
-        x;
->x : { a: string; b: number; }
->  : ^^^^^^^^^^^^^^^^^^^^^^^^^
-    }
-    else {
-        x;  // never
->x : never
->  : ^^^^^
-    }
-    if ("a" in y) {
->"a" in y : boolean
->         : ^^^^^^^
->"a" : "a"
->    : ^^^
->y : { a: string; } & { b: number; }
->  : ^^^^^^^^^^^^^^^^^^^^^^^^^^^^^^^
-
-        y;
->y : { a: string; } & { b: number; }
->  : ^^^^^^^^^^^^^^^^^^^^^^^^^^^^^^^
-    }
-    else {
-        y;  // never
->y : never
->  : ^^^^^
-    }
-}
-
-const sym = Symbol();
->sym : unique symbol
->    : ^^^^^^^^^^^^^
->Symbol() : unique symbol
->         : ^^^^^^^^^^^^^
->Symbol : SymbolConstructor
->       : ^^^^^^^^^^^^^^^^^
-
-function f8(x: object) {
->f8 : (x: object) => void
->   : ^^^^      ^^^^^^^^^
->x : object
->  : ^^^^^^
-
-    if ("a" in x && 1 in x && sym in x) {
->"a" in x && 1 in x && sym in x : boolean
->                               : ^^^^^^^
->"a" in x && 1 in x : boolean
->                   : ^^^^^^^
->"a" in x : boolean
->         : ^^^^^^^
->"a" : "a"
->    : ^^^
->x : object
->  : ^^^^^^
->1 in x : boolean
->       : ^^^^^^^
->1 : 1
->  : ^
->x : object & Record<"a", unknown>
->  : ^^^^^^^^^^^^^^^^^^^^^^^^^^^^^
->sym in x : boolean
->         : ^^^^^^^
->sym : unique symbol
->    : ^^^^^^^^^^^^^
->x : object & Record<"a", unknown> & Record<1, unknown>
->  : ^^^^^^^^^^^^^^^^^^^^^^^^^^^^^^^^^^^^^^^^^^^^^^^^^^
-
-        x.a;
->x.a : unknown
->    : ^^^^^^^
->x : object & Record<"a", unknown> & Record<1, unknown> & Record<unique symbol, unknown>
->  : ^^^^^^^^^^^^^^^^^^^^^^^^^^^^^^^^^^^^^^^^^^^^^^^^^^^^^^^^^^^^^^^^^^^^^^^^^^^^^^^^^^^
->a : unknown
->  : ^^^^^^^
-
-        x["a"];
->x["a"] : unknown
->       : ^^^^^^^
->x : object & Record<"a", unknown> & Record<1, unknown> & Record<unique symbol, unknown>
->  : ^^^^^^^^^^^^^^^^^^^^^^^^^^^^^^^^^^^^^^^^^^^^^^^^^^^^^^^^^^^^^^^^^^^^^^^^^^^^^^^^^^^
->"a" : "a"
->    : ^^^
-
-        x[1];
->x[1] : unknown
->     : ^^^^^^^
->x : object & Record<"a", unknown> & Record<1, unknown> & Record<unique symbol, unknown>
->  : ^^^^^^^^^^^^^^^^^^^^^^^^^^^^^^^^^^^^^^^^^^^^^^^^^^^^^^^^^^^^^^^^^^^^^^^^^^^^^^^^^^^
->1 : 1
->  : ^
-
-        x["1"];
->x["1"] : unknown
->       : ^^^^^^^
->x : object & Record<"a", unknown> & Record<1, unknown> & Record<unique symbol, unknown>
->  : ^^^^^^^^^^^^^^^^^^^^^^^^^^^^^^^^^^^^^^^^^^^^^^^^^^^^^^^^^^^^^^^^^^^^^^^^^^^^^^^^^^^
->"1" : "1"
->    : ^^^
-
-        x[sym];
->x[sym] : unknown
->       : ^^^^^^^
->x : object & Record<"a", unknown> & Record<1, unknown> & Record<unique symbol, unknown>
->  : ^^^^^^^^^^^^^^^^^^^^^^^^^^^^^^^^^^^^^^^^^^^^^^^^^^^^^^^^^^^^^^^^^^^^^^^^^^^^^^^^^^^
->sym : unique symbol
->    : ^^^^^^^^^^^^^
-    }
-}
-
-function f9(x: object) {
->f9 : (x: object) => void
->   : ^^^^      ^^^^^^^^^
->x : object
->  : ^^^^^^
-
-    if ("a" in x && "1" in x && sym in x) {
->"a" in x && "1" in x && sym in x : boolean
->                                 : ^^^^^^^
->"a" in x && "1" in x : boolean
->                     : ^^^^^^^
->"a" in x : boolean
->         : ^^^^^^^
->"a" : "a"
->    : ^^^
->x : object
->  : ^^^^^^
->"1" in x : boolean
->         : ^^^^^^^
->"1" : "1"
->    : ^^^
->x : object & Record<"a", unknown>
->  : ^^^^^^^^^^^^^^^^^^^^^^^^^^^^^
->sym in x : boolean
->         : ^^^^^^^
->sym : unique symbol
->    : ^^^^^^^^^^^^^
->x : object & Record<"a", unknown> & Record<"1", unknown>
->  : ^^^^^^^^^^^^^^^^^^^^^^^^^^^^^^^^^^^^^^^^^^^^^^^^^^^^
-
-        x.a;
->x.a : unknown
->    : ^^^^^^^
->x : object & Record<"a", unknown> & Record<"1", unknown> & Record<unique symbol, unknown>
->  : ^^^^^^^^^^^^^^^^^^^^^^^^^^^^^^^^^^^^^^^^^^^^^^^^^^^^^^^^^^^^^^^^^^^^^^^^^^^^^^^^^^^^^
->a : unknown
->  : ^^^^^^^
-
-        x["a"];
->x["a"] : unknown
->       : ^^^^^^^
->x : object & Record<"a", unknown> & Record<"1", unknown> & Record<unique symbol, unknown>
->  : ^^^^^^^^^^^^^^^^^^^^^^^^^^^^^^^^^^^^^^^^^^^^^^^^^^^^^^^^^^^^^^^^^^^^^^^^^^^^^^^^^^^^^
->"a" : "a"
->    : ^^^
-
-        x[1];
->x[1] : unknown
->     : ^^^^^^^
->x : object & Record<"a", unknown> & Record<"1", unknown> & Record<unique symbol, unknown>
->  : ^^^^^^^^^^^^^^^^^^^^^^^^^^^^^^^^^^^^^^^^^^^^^^^^^^^^^^^^^^^^^^^^^^^^^^^^^^^^^^^^^^^^^
->1 : 1
->  : ^
-
-        x["1"];
->x["1"] : unknown
->       : ^^^^^^^
->x : object & Record<"a", unknown> & Record<"1", unknown> & Record<unique symbol, unknown>
->  : ^^^^^^^^^^^^^^^^^^^^^^^^^^^^^^^^^^^^^^^^^^^^^^^^^^^^^^^^^^^^^^^^^^^^^^^^^^^^^^^^^^^^^
->"1" : "1"
->    : ^^^
-
-        x[sym];
->x[sym] : unknown
->       : ^^^^^^^
->x : object & Record<"a", unknown> & Record<"1", unknown> & Record<unique symbol, unknown>
->  : ^^^^^^^^^^^^^^^^^^^^^^^^^^^^^^^^^^^^^^^^^^^^^^^^^^^^^^^^^^^^^^^^^^^^^^^^^^^^^^^^^^^^^
->sym : unique symbol
->    : ^^^^^^^^^^^^^
-    }
-}
-
-function f10(x: { a: unknown }) {
->f10 : (x: { a: unknown; }) => void
->    : ^^^^               ^^^^^^^^^
->x : { a: unknown; }
->  : ^^^^^       ^^^
->a : unknown
->  : ^^^^^^^
-
-    if ("a" in x) {
->"a" in x : boolean
->         : ^^^^^^^
->"a" : "a"
->    : ^^^
->x : { a: unknown; }
->  : ^^^^^^^^^^^^^^^
-
-        x;
->x : { a: unknown; }
->  : ^^^^^^^^^^^^^^^
-    }
-    else {
-        x;
->x : never
->  : ^^^^^
-    }
-}
-
-function f11(x: { a: any }) {
->f11 : (x: { a: any; }) => void
->    : ^^^^           ^^^^^^^^^
->x : { a: any; }
->  : ^^^^^   ^^^
->a : any
->  : ^^^
-
-    if ("a" in x) {
->"a" in x : boolean
->         : ^^^^^^^
->"a" : "a"
->    : ^^^
->x : { a: any; }
->  : ^^^^^^^^^^^
-
-        x;
->x : { a: any; }
->  : ^^^^^^^^^^^
-    }
-    else {
-        x;
->x : never
->  : ^^^^^
-    }
-}
-
-function f12(x: { a: string }) {
->f12 : (x: { a: string; }) => void
->    : ^^^^              ^^^^^^^^^
->x : { a: string; }
->  : ^^^^^      ^^^
->a : string
->  : ^^^^^^
-
-    if ("a" in x) {
->"a" in x : boolean
->         : ^^^^^^^
->"a" : "a"
->    : ^^^
->x : { a: string; }
->  : ^^^^^^^^^^^^^^
-
-        x;
->x : { a: string; }
->  : ^^^^^^^^^^^^^^
-    }
-    else {
-        x;
->x : never
->  : ^^^^^
-    }
-}
-
-function f13(x: { a?: string }) {
->f13 : (x: { a?: string; }) => void
->    : ^^^^               ^^^^^^^^^
->x : { a?: string; }
->  : ^^^^^^      ^^^
->a : string | undefined
->  : ^^^^^^^^^^^^^^^^^^
-
-    if ("a" in x) {
->"a" in x : boolean
->         : ^^^^^^^
->"a" : "a"
->    : ^^^
->x : { a?: string | undefined; }
->  : ^^^^^^^^^^^^^^^^^^^^^^^^^^^
-
-        x;
->x : { a?: string | undefined; }
->  : ^^^^^^^^^^^^^^^^^^^^^^^^^^^
-    }
-    else {
-        x;
->x : { a?: string | undefined; }
->  : ^^^^^^^^^^^^^^^^^^^^^^^^^^^
-    }
-}
-
-function f14(x: { a: string | undefined }) {
->f14 : (x: { a: string | undefined; }) => void
->    : ^^^^                          ^^^^^^^^^
->x : { a: string | undefined; }
->  : ^^^^^                  ^^^
->a : string | undefined
->  : ^^^^^^^^^^^^^^^^^^
-
-    if ("a" in x) {
->"a" in x : boolean
->         : ^^^^^^^
->"a" : "a"
->    : ^^^
->x : { a: string | undefined; }
->  : ^^^^^^^^^^^^^^^^^^^^^^^^^^
-
-        x;
->x : { a: string | undefined; }
->  : ^^^^^^^^^^^^^^^^^^^^^^^^^^
-    }
-    else {
-        x;
->x : never
->  : ^^^^^
-    }
-}
-
-function f15(x: { a?: string | undefined }) {
->f15 : (x: { a?: string | undefined; }) => void
->    : ^^^^                           ^^^^^^^^^
->x : { a?: string | undefined; }
->  : ^^^^^^                  ^^^
->a : string | undefined
->  : ^^^^^^^^^^^^^^^^^^
-
-    if ("a" in x) {
->"a" in x : boolean
->         : ^^^^^^^
->"a" : "a"
->    : ^^^
->x : { a?: string | undefined; }
->  : ^^^^^^^^^^^^^^^^^^^^^^^^^^^
-
-        x;
->x : { a?: string | undefined; }
->  : ^^^^^^^^^^^^^^^^^^^^^^^^^^^
-    }
-    else {
-        x;
->x : { a?: string | undefined; }
->  : ^^^^^^^^^^^^^^^^^^^^^^^^^^^
-    }
-}
-
-function f16(x: typeof globalThis, y: Window & typeof globalThis) {
->f16 : (x: typeof globalThis, y: Window & typeof globalThis) => void
->    : ^^^^                 ^^^^^                          ^^^^^^^^^
->x : typeof globalThis
->  : ^^^^^^^^^^^^^^^^^
->globalThis : typeof globalThis
->           : ^^^^^^^^^^^^^^^^^
->y : Window & typeof globalThis
->  : ^^^^^^^^^^^^^^^^^^^^^^^^^^
->globalThis : typeof globalThis
->           : ^^^^^^^^^^^^^^^^^
-
-    x = y;
->x = y : Window & typeof globalThis
->      : ^^^^^^^^^^^^^^^^^^^^^^^^^^
->x : typeof globalThis
->  : ^^^^^^^^^^^^^^^^^
->y : Window & typeof globalThis
->  : ^^^^^^^^^^^^^^^^^^^^^^^^^^
-}
-
-// Repro from #50639
-
-function foo<A>(value: A) {
->foo : <A>(value: A) => void
->    : ^ ^^^^^^^^^ ^^^^^^^^^
->value : A
->      : ^
-
-    if (typeof value === "object" && value !== null && "prop" in value) {
->typeof value === "object" && value !== null && "prop" in value : boolean
->                                                               : ^^^^^^^
->typeof value === "object" && value !== null : boolean
->                                            : ^^^^^^^
->typeof value === "object" : boolean
->                          : ^^^^^^^
->typeof value : "string" | "number" | "bigint" | "boolean" | "symbol" | "undefined" | "object" | "function"
->             : ^^^^^^^^^^^^^^^^^^^^^^^^^^^^^^^^^^^^^^^^^^^^^^^^^^^^^^^^^^^^^^^^^^^^^^^^^^^^^^^^^^^^^^^^^^^
->value : A
->      : ^
->"object" : "object"
->         : ^^^^^^^^
->value !== null : boolean
-<<<<<<< HEAD
->value : A & object | A & null
-=======
->               : ^^^^^^^
->value : (A & object) | (A & null)
->      : ^^^^^^^^^^^^^^^^^^^^^^^^^
->>>>>>> 8e114483
->"prop" in value : boolean
->                : ^^^^^^^
->"prop" : "prop"
->       : ^^^^^^
->value : A & object
->      : ^^^^^^^^^^
-
-        value;  // A & object & Record<"prop", unknown>
->value : A & object & Record<"prop", unknown>
->      : ^^^^^^^^^^^^^^^^^^^^^^^^^^^^^^^^^^^^
-    }
-}
-
-// Repro from #50954
-
-const checkIsTouchDevice = () =>
->checkIsTouchDevice : () => boolean
->                   : ^^^^^^^^^^^^^
->() =>    "ontouchstart" in window || "msMaxTouchPoints" in window.navigator : () => boolean
->                                                                            : ^^^^^^^^^^^^^
-
-    "ontouchstart" in window || "msMaxTouchPoints" in window.navigator;
->"ontouchstart" in window || "msMaxTouchPoints" in window.navigator : boolean
->                                                                   : ^^^^^^^
->"ontouchstart" in window : boolean
->                         : ^^^^^^^
->"ontouchstart" : "ontouchstart"
->               : ^^^^^^^^^^^^^^
->window : Window & typeof globalThis
->       : ^^^^^^^^^^^^^^^^^^^^^^^^^^
->"msMaxTouchPoints" in window.navigator : boolean
->                                       : ^^^^^^^
->"msMaxTouchPoints" : "msMaxTouchPoints"
->                   : ^^^^^^^^^^^^^^^^^^
->window.navigator : Navigator
->                 : ^^^^^^^^^
->window : Window & typeof globalThis
->       : ^^^^^^^^^^^^^^^^^^^^^^^^^^
->navigator : Navigator
->          : ^^^^^^^^^
-
-// Repro from #51501
-
-function isHTMLTable<T extends object | null>(table: T): boolean {
->isHTMLTable : <T extends object | null>(table: T) => boolean
->            : ^ ^^^^^^^^^^^^^^^^^^^^^^^^^^^^^^^ ^^^^^       
->table : T
->      : ^
-
-    return !!table && 'html' in table;
->!!table && 'html' in table : boolean
->                           : ^^^^^^^
->!!table : boolean
->        : ^^^^^^^
->!table : boolean
->       : ^^^^^^^
->table : T
->      : ^
->'html' in table : boolean
->                : ^^^^^^^
->'html' : "html"
->       : ^^^^^^
->table : NonNullable<T>
->      : ^^^^^^^^^^^^^^
-}
-
-// Repro from #51549
-
-const f = <P extends object>(a: P & {}) => {
->f : <P extends object>(a: P & {}) => void
->  : ^ ^^^^^^^^^^^^^^^^^^^^      ^^^^^^^^^
-><P extends object>(a: P & {}) => {    "foo" in a;} : <P extends object>(a: P & {}) => void
->                                                   : ^ ^^^^^^^^^^^^^^^^^^^^      ^^^^^^^^^
->a : P
->  : ^
-
-    "foo" in a;
->"foo" in a : boolean
->           : ^^^^^^^
->"foo" : "foo"
->      : ^^^^^
->a : P
->  : ^
-
-};
-
-// Repro from #53773
-
-function test1<T extends any[] | Record<string, any>>(obj: T) {
->test1 : <T extends any[] | Record<string, any>>(obj: T) => void
->      : ^ ^^^^^^^^^^^^^^^^^^^^^^^^^^^^^^^^^^^^^^^^^^^ ^^^^^^^^^
->obj : T
->    : ^
-
-    if (Array.isArray(obj) || 'length' in obj) {
->Array.isArray(obj) || 'length' in obj : boolean
->                                      : ^^^^^^^
->Array.isArray(obj) : boolean
->                   : ^^^^^^^
->Array.isArray : (arg: any) => arg is any[]
->              : ^^^^^^^^^^^^^^^^^^^^^^^^^^
->Array : ArrayConstructor
->      : ^^^^^^^^^^^^^^^^
->isArray : (arg: any) => arg is any[]
->        : ^^^^^^^^^^^^^^^^^^^^^^^^^^
->obj : any[] | Record<string, any>
->    : ^^^^^^^^^^^^^^^^^^^^^^^^^^^
->'length' in obj : boolean
->                : ^^^^^^^
->'length' : "length"
->         : ^^^^^^^^
->obj : T
->    : ^
-
-      obj;  // T
->obj : T
->    : ^
-    }
-    else {
-      obj;  // T
->obj : T
->    : ^
-    }
-}
-
-function test2<T extends any[] | Record<string, any>>(obj: T) {
->test2 : <T extends any[] | Record<string, any>>(obj: T) => void
->      : ^ ^^^^^^^^^^^^^^^^^^^^^^^^^^^^^^^^^^^^^^^^^^^ ^^^^^^^^^
->obj : T
->    : ^
-
-    if (Array.isArray(obj)) {
->Array.isArray(obj) : boolean
->                   : ^^^^^^^
->Array.isArray : (arg: any) => arg is any[]
->              : ^^^^^^^^^^^^^^^^^^^^^^^^^^
->Array : ArrayConstructor
->      : ^^^^^^^^^^^^^^^^
->isArray : (arg: any) => arg is any[]
->        : ^^^^^^^^^^^^^^^^^^^^^^^^^^
->obj : any[] | Record<string, any>
->    : ^^^^^^^^^^^^^^^^^^^^^^^^^^^
-
-      obj;  // T & any[]
->obj : T & any[]
->    : ^^^^^^^^^
-    }
-    else {
-      obj;  // T
->obj : T
->    : ^
-    }
-}
-
-function test3<T extends any[] | Record<string, any>>(obj: T) {
->test3 : <T extends any[] | Record<string, any>>(obj: T) => void
->      : ^ ^^^^^^^^^^^^^^^^^^^^^^^^^^^^^^^^^^^^^^^^^^^ ^^^^^^^^^
->obj : T
->    : ^
-
-    if ('length' in obj) {
->'length' in obj : boolean
->                : ^^^^^^^
->'length' : "length"
->         : ^^^^^^^^
->obj : T
->    : ^
-
-      obj;  // T
->obj : T
->    : ^
-    }
-    else {
-      obj;  // T
->obj : T
->    : ^
-    }
-}
-
+=== inKeywordTypeguard.ts ===
+class A { a: string; }
+>A : A
+>  : ^
+>a : string
+>  : ^^^^^^
+
+class B { b: string; }
+>B : B
+>  : ^
+>b : string
+>  : ^^^^^^
+
+function negativeClassesTest(x: A | B) {
+>negativeClassesTest : (x: A | B) => void
+>                    : ^^^^     ^^^^^^^^^
+>x : A | B
+>  : ^^^^^
+
+    if ("a" in x) {
+>"a" in x : boolean
+>         : ^^^^^^^
+>"a" : "a"
+>    : ^^^
+>x : A | B
+>  : ^^^^^
+
+        x.b = "1";
+>x.b = "1" : "1"
+>          : ^^^
+>x.b : any
+>    : ^^^
+>x : A
+>  : ^
+>b : any
+>  : ^^^
+>"1" : "1"
+>    : ^^^
+
+    } else {
+        x.a = "1";
+>x.a = "1" : "1"
+>          : ^^^
+>x.a : any
+>    : ^^^
+>x : B
+>  : ^
+>a : any
+>  : ^^^
+>"1" : "1"
+>    : ^^^
+    }
+}
+
+function positiveClassesTest(x: A | B) {
+>positiveClassesTest : (x: A | B) => void
+>                    : ^^^^     ^^^^^^^^^
+>x : A | B
+>  : ^^^^^
+
+    if ("a" in x) {
+>"a" in x : boolean
+>         : ^^^^^^^
+>"a" : "a"
+>    : ^^^
+>x : A | B
+>  : ^^^^^
+
+        x.b = "1";
+>x.b = "1" : "1"
+>          : ^^^
+>x.b : any
+>    : ^^^
+>x : A
+>  : ^
+>b : any
+>  : ^^^
+>"1" : "1"
+>    : ^^^
+
+    } else {
+        x.a = "1";
+>x.a = "1" : "1"
+>          : ^^^
+>x.a : any
+>    : ^^^
+>x : B
+>  : ^
+>a : any
+>  : ^^^
+>"1" : "1"
+>    : ^^^
+    }
+}
+
+class AWithOptionalProp { a?: string; }
+>AWithOptionalProp : AWithOptionalProp
+>                  : ^^^^^^^^^^^^^^^^^
+>a : string | undefined
+>  : ^^^^^^^^^^^^^^^^^^
+
+class BWithOptionalProp { b?: string; }
+>BWithOptionalProp : BWithOptionalProp
+>                  : ^^^^^^^^^^^^^^^^^
+>b : string | undefined
+>  : ^^^^^^^^^^^^^^^^^^
+
+function positiveTestClassesWithOptionalProperties(x: AWithOptionalProp | BWithOptionalProp) {
+>positiveTestClassesWithOptionalProperties : (x: AWithOptionalProp | BWithOptionalProp) => void
+>                                          : ^^^^                                     ^^^^^^^^^
+>x : AWithOptionalProp | BWithOptionalProp
+>  : ^^^^^^^^^^^^^^^^^^^^^^^^^^^^^^^^^^^^^
+
+    if ("a" in x) {
+>"a" in x : boolean
+>         : ^^^^^^^
+>"a" : "a"
+>    : ^^^
+>x : AWithOptionalProp | BWithOptionalProp
+>  : ^^^^^^^^^^^^^^^^^^^^^^^^^^^^^^^^^^^^^
+
+        x.a = "1";
+>x.a = "1" : "1"
+>          : ^^^
+>x.a : string | undefined
+>    : ^^^^^^^^^^^^^^^^^^
+>x : AWithOptionalProp
+>  : ^^^^^^^^^^^^^^^^^
+>a : string | undefined
+>  : ^^^^^^^^^^^^^^^^^^
+>"1" : "1"
+>    : ^^^
+
+    } else {
+        x.b = "1";
+>x.b = "1" : "1"
+>          : ^^^
+>x.b : any
+>    : ^^^
+>x : AWithOptionalProp | BWithOptionalProp
+>  : ^^^^^^^^^^^^^^^^^^^^^^^^^^^^^^^^^^^^^
+>b : any
+>  : ^^^
+>"1" : "1"
+>    : ^^^
+    }
+}
+
+class AWithMethod {
+>AWithMethod : AWithMethod
+>            : ^^^^^^^^^^^
+
+    a(): string { return ""; }
+>a : () => string
+>  : ^^^^^^      
+>"" : ""
+>   : ^^
+}
+
+class BWithMethod {
+>BWithMethod : BWithMethod
+>            : ^^^^^^^^^^^
+
+    b(): string { return ""; }
+>b : () => string
+>  : ^^^^^^      
+>"" : ""
+>   : ^^
+}
+
+function negativeTestClassesWithMembers(x: AWithMethod | BWithMethod) {
+>negativeTestClassesWithMembers : (x: AWithMethod | BWithMethod) => void
+>                               : ^^^^                         ^^^^^^^^^
+>x : AWithMethod | BWithMethod
+>  : ^^^^^^^^^^^^^^^^^^^^^^^^^
+
+    if ("a" in x) {
+>"a" in x : boolean
+>         : ^^^^^^^
+>"a" : "a"
+>    : ^^^
+>x : AWithMethod | BWithMethod
+>  : ^^^^^^^^^^^^^^^^^^^^^^^^^
+
+        x.a();
+>x.a() : string
+>      : ^^^^^^
+>x.a : () => string
+>    : ^^^^^^^^^^^^
+>x : AWithMethod
+>  : ^^^^^^^^^^^
+>a : () => string
+>  : ^^^^^^^^^^^^
+
+        x.b();
+>x.b() : any
+>      : ^^^
+>x.b : any
+>    : ^^^
+>x : AWithMethod
+>  : ^^^^^^^^^^^
+>b : any
+>  : ^^^
+
+    } else {
+    }
+}
+
+function negativeTestClassesWithMemberMissingInBothClasses(x: AWithMethod | BWithMethod) {
+>negativeTestClassesWithMemberMissingInBothClasses : (x: AWithMethod | BWithMethod) => void
+>                                                  : ^^^^                         ^^^^^^^^^
+>x : AWithMethod | BWithMethod
+>  : ^^^^^^^^^^^^^^^^^^^^^^^^^
+
+    if ("c" in x) {
+>"c" in x : boolean
+>         : ^^^^^^^
+>"c" : "c"
+>    : ^^^
+>x : AWithMethod | BWithMethod
+>  : ^^^^^^^^^^^^^^^^^^^^^^^^^
+
+        x.a();
+>x.a() : any
+>      : ^^^
+>x.a : any
+>    : ^^^
+>x : (AWithMethod | BWithMethod) & Record<"c", unknown>
+>  : ^^^^^^^^^^^^^^^^^^^^^^^^^^^^^^^^^^^^^^^^^^^^^^^^^^
+>a : any
+>  : ^^^
+
+        x.b();
+>x.b() : any
+>      : ^^^
+>x.b : any
+>    : ^^^
+>x : (AWithMethod | BWithMethod) & Record<"c", unknown>
+>  : ^^^^^^^^^^^^^^^^^^^^^^^^^^^^^^^^^^^^^^^^^^^^^^^^^^
+>b : any
+>  : ^^^
+
+    } else {
+        x.a();
+>x.a() : any
+>      : ^^^
+>x.a : any
+>    : ^^^
+>x : AWithMethod | BWithMethod
+>  : ^^^^^^^^^^^^^^^^^^^^^^^^^
+>a : any
+>  : ^^^
+
+        x.b();
+>x.b() : any
+>      : ^^^
+>x.b : any
+>    : ^^^
+>x : AWithMethod | BWithMethod
+>  : ^^^^^^^^^^^^^^^^^^^^^^^^^
+>b : any
+>  : ^^^
+    }
+}
+
+class C { a: string; }
+>C : C
+>  : ^
+>a : string
+>  : ^^^^^^
+
+class D { a: string; }
+>D : D
+>  : ^
+>a : string
+>  : ^^^^^^
+
+function negativeMultipleClassesTest(x: A | B | C | D) {
+>negativeMultipleClassesTest : (x: A | B | C | D) => void
+>                            : ^^^^             ^^^^^^^^^
+>x : A | B | C | D
+>  : ^^^^^^^^^^^^^
+
+    if ("a" in x) {
+>"a" in x : boolean
+>         : ^^^^^^^
+>"a" : "a"
+>    : ^^^
+>x : A | B | C | D
+>  : ^^^^^^^^^^^^^
+
+        x.b = "1";
+>x.b = "1" : "1"
+>          : ^^^
+>x.b : any
+>    : ^^^
+>x : A | C | D
+>  : ^^^^^^^^^
+>b : any
+>  : ^^^
+>"1" : "1"
+>    : ^^^
+
+    } else {
+        x.a = "1";
+>x.a = "1" : "1"
+>          : ^^^
+>x.a : any
+>    : ^^^
+>x : B
+>  : ^
+>a : any
+>  : ^^^
+>"1" : "1"
+>    : ^^^
+    }
+}
+
+class ClassWithUnionProp { prop: A | B }
+>ClassWithUnionProp : ClassWithUnionProp
+>                   : ^^^^^^^^^^^^^^^^^^
+>prop : A | B
+>     : ^^^^^
+
+function negativePropTest(x: ClassWithUnionProp) {
+>negativePropTest : (x: ClassWithUnionProp) => void
+>                 : ^^^^                  ^^^^^^^^^
+>x : ClassWithUnionProp
+>  : ^^^^^^^^^^^^^^^^^^
+
+    if ("a" in x.prop) {
+>"a" in x.prop : boolean
+>              : ^^^^^^^
+>"a" : "a"
+>    : ^^^
+>x.prop : A | B
+>       : ^^^^^
+>x : ClassWithUnionProp
+>  : ^^^^^^^^^^^^^^^^^^
+>prop : A | B
+>     : ^^^^^
+
+        let y: string = x.prop.b;
+>y : string
+>  : ^^^^^^
+>x.prop.b : any
+>         : ^^^
+>x.prop : A
+>       : ^
+>x : ClassWithUnionProp
+>  : ^^^^^^^^^^^^^^^^^^
+>prop : A
+>     : ^
+>b : any
+>  : ^^^
+
+    } else {
+        let z: string = x.prop.a;
+>z : string
+>  : ^^^^^^
+>x.prop.a : any
+>         : ^^^
+>x.prop : B
+>       : ^
+>x : ClassWithUnionProp
+>  : ^^^^^^^^^^^^^^^^^^
+>prop : B
+>     : ^
+>a : any
+>  : ^^^
+    }
+}
+
+class NegativeClassTest {
+>NegativeClassTest : NegativeClassTest
+>                  : ^^^^^^^^^^^^^^^^^
+
+    protected prop: A | B;
+>prop : A | B
+>     : ^^^^^
+
+    inThis() {
+>inThis : () => void
+>       : ^^^^^^^^^^
+
+        if ("a" in this.prop) {
+>"a" in this.prop : boolean
+>                 : ^^^^^^^
+>"a" : "a"
+>    : ^^^
+>this.prop : A | B
+>          : ^^^^^
+>this : this
+>     : ^^^^
+>prop : A | B
+>     : ^^^^^
+
+            let z: number = this.prop.b;
+>z : number
+>  : ^^^^^^
+>this.prop.b : any
+>            : ^^^
+>this.prop : A
+>          : ^
+>this : this
+>     : ^^^^
+>prop : A
+>     : ^
+>b : any
+>  : ^^^
+
+        } else {
+            let y: string = this.prop.a;
+>y : string
+>  : ^^^^^^
+>this.prop.a : any
+>            : ^^^
+>this.prop : B
+>          : ^
+>this : this
+>     : ^^^^
+>prop : B
+>     : ^
+>a : any
+>  : ^^^
+        }
+    }
+}
+
+class UnreachableCodeDetection {
+>UnreachableCodeDetection : UnreachableCodeDetection
+>                         : ^^^^^^^^^^^^^^^^^^^^^^^^
+
+    a: string;
+>a : string
+>  : ^^^^^^
+
+    inThis() {
+>inThis : () => void
+>       : ^^^^^^^^^^
+
+        if ("a" in this) {
+>"a" in this : boolean
+>            : ^^^^^^^
+>"a" : "a"
+>    : ^^^
+>this : this
+>     : ^^^^
+
+        } else {
+            let y = this.a;
+>y : any
+>  : ^^^
+>this.a : any
+>       : ^^^
+>this : never
+>     : ^^^^^
+>a : any
+>  : ^^^
+        }
+    }
+}
+
+function positiveIntersectionTest(x: { a: string } & { b: string }) {
+>positiveIntersectionTest : (x: { a: string; } & { b: string; }) => void
+>                         : ^^^^                               ^^^^^^^^^
+>x : { a: string; } & { b: string; }
+>  : ^^^^^      ^^^^^^^^^^^      ^^^
+>a : string
+>  : ^^^^^^
+>b : string
+>  : ^^^^^^
+
+    if ("a" in x) {
+>"a" in x : boolean
+>         : ^^^^^^^
+>"a" : "a"
+>    : ^^^
+>x : { a: string; } & { b: string; }
+>  : ^^^^^^^^^^^^^^^^^^^^^^^^^^^^^^^
+
+        let s: string = x.a;
+>s : string
+>  : ^^^^^^
+>x.a : string
+>    : ^^^^^^
+>x : { a: string; } & { b: string; }
+>  : ^^^^^^^^^^^^^^^^^^^^^^^^^^^^^^^
+>a : string
+>  : ^^^^^^
+
+    } else {
+        let n: never = x;
+>n : never
+>  : ^^^^^
+>x : never
+>  : ^^^^^
+    }
+}
+
+// Repro from #38608
+declare const error: Error;
+>error : Error
+>      : ^^^^^
+
+if ('extra' in error) {
+>'extra' in error : boolean
+>                 : ^^^^^^^
+>'extra' : "extra"
+>        : ^^^^^^^
+>error : Error
+>      : ^^^^^
+
+    error // Still Error
+>error : Error & Record<"extra", unknown>
+>      : ^^^^^^^^^^^^^^^^^^^^^^^^^^^^^^^^
+
+} else {
+    error // Error
+>error : Error
+>      : ^^^^^
+}
+
+function narrowsToNever(x: { l: number } | { r: number }) {
+>narrowsToNever : (x: { l: number; } | { r: number; }) => number
+>               : ^^^^                               ^^^^^^^^^^^
+>x : { l: number; } | { r: number; }
+>  : ^^^^^      ^^^^^^^^^^^      ^^^
+>l : number
+>  : ^^^^^^
+>r : number
+>  : ^^^^^^
+
+    let v: number;
+>v : number
+>  : ^^^^^^
+
+    if ("l" in x) {
+>"l" in x : boolean
+>         : ^^^^^^^
+>"l" : "l"
+>    : ^^^
+>x : { l: number; } | { r: number; }
+>  : ^^^^^^^^^^^^^^^^^^^^^^^^^^^^^^^
+
+        v = x.l;
+>v = x.l : number
+>        : ^^^^^^
+>v : number
+>  : ^^^^^^
+>x.l : number
+>    : ^^^^^^
+>x : { l: number; }
+>  : ^^^^^^^^^^^^^^
+>l : number
+>  : ^^^^^^
+    }
+    else if ("r" in x) {
+>"r" in x : boolean
+>         : ^^^^^^^
+>"r" : "r"
+>    : ^^^
+>x : { r: number; }
+>  : ^^^^^^^^^^^^^^
+
+        v = x.r;
+>v = x.r : number
+>        : ^^^^^^
+>v : number
+>  : ^^^^^^
+>x.r : number
+>    : ^^^^^^
+>x : { r: number; }
+>  : ^^^^^^^^^^^^^^
+>r : number
+>  : ^^^^^^
+    }
+    else {
+        v = x
+>v = x : never
+>      : ^^^^^
+>v : number
+>  : ^^^^^^
+>x : never
+>  : ^^^^^
+    }
+    return v;
+>v : number
+>  : ^^^^^^
+}
+
+type AOrB = { aProp: number } | { bProp: number };
+>AOrB : AOrB
+>     : ^^^^
+>aProp : number
+>      : ^^^^^^
+>bProp : number
+>      : ^^^^^^
+
+declare function isAOrB(x: unknown): x is AOrB;
+>isAOrB : (x: unknown) => x is AOrB
+>       : ^^^^       ^^^^^         
+>x : unknown
+>  : ^^^^^^^
+
+declare var x: unknown;
+>x : unknown
+>  : ^^^^^^^
+
+if (isAOrB(x)) {
+>isAOrB(x) : boolean
+>          : ^^^^^^^
+>isAOrB : (x: unknown) => x is AOrB
+>       : ^^^^^^^^^^^^^^^^^^^^^^^^^
+>x : unknown
+>  : ^^^^^^^
+
+    if ("aProp" in x) {
+>"aProp" in x : boolean
+>             : ^^^^^^^
+>"aProp" : "aProp"
+>        : ^^^^^^^
+>x : AOrB
+>  : ^^^^
+
+        x.aProp;
+>x.aProp : number
+>        : ^^^^^^
+>x : { aProp: number; }
+>  : ^^^^^^^^^^^^^^^^^^
+>aProp : number
+>      : ^^^^^^
+    }
+    else if ("bProp" in x) {
+>"bProp" in x : boolean
+>             : ^^^^^^^
+>"bProp" : "bProp"
+>        : ^^^^^^^
+>x : { bProp: number; }
+>  : ^^^^^^^^^^^^^^^^^^
+
+        x.bProp;
+>x.bProp : number
+>        : ^^^^^^
+>x : { bProp: number; }
+>  : ^^^^^^^^^^^^^^^^^^
+>bProp : number
+>      : ^^^^^^
+    }
+    // x is never because of the type predicate from unknown
+    else if ("cProp" in x) {
+>"cProp" in x : boolean
+>             : ^^^^^^^
+>"cProp" : "cProp"
+>        : ^^^^^^^
+>x : never
+>  : ^^^^^
+
+        const _never: never = x;
+>_never : never
+>       : ^^^^^
+>x : never
+>  : ^^^^^
+    }
+}
+
+function negativeIntersectionTest() {
+>negativeIntersectionTest : () => void
+>                         : ^^^^^^^^^^
+
+    if ("ontouchstart" in window) {
+>"ontouchstart" in window : boolean
+>                         : ^^^^^^^
+>"ontouchstart" : "ontouchstart"
+>               : ^^^^^^^^^^^^^^
+>window : Window & typeof globalThis
+>       : ^^^^^^^^^^^^^^^^^^^^^^^^^^
+
+        window.ontouchstart
+>window.ontouchstart : ((this: GlobalEventHandlers, ev: TouchEvent) => any) & ((this: Window, ev: TouchEvent) => any) | null | undefined
+>                    : ^^^^^^^^^^^^^^^^^^^^^^^^^^^^^^^^^^^^^^^^^^^^^^^^^^^^^^^^^^^^^^^^^^^^^^^^^^^^^^^^^^^^^^^^^^^^^^^^^^^^^^^^^^^^^^^^^
+>window : Window & typeof globalThis
+>       : ^^^^^^^^^^^^^^^^^^^^^^^^^^
+>ontouchstart : ((this: GlobalEventHandlers, ev: TouchEvent) => any) & ((this: Window, ev: TouchEvent) => any) | null | undefined
+>             : ^^^^^^^^^^^^^^^^^^^^^^^^^^^^^^^^^^^^^^^^^^^^^^^^^^^^^^^^^^^^^^^^^^^^^^^^^^^^^^^^^^^^^^^^^^^^^^^^^^^^^^^^^^^^^^^^^
+
+    } else {
+        window.ontouchstart
+>window.ontouchstart : ((this: GlobalEventHandlers, ev: TouchEvent) => any) & ((this: Window, ev: TouchEvent) => any) | null | undefined
+>                    : ^^^^^^^^^^^^^^^^^^^^^^^^^^^^^^^^^^^^^^^^^^^^^^^^^^^^^^^^^^^^^^^^^^^^^^^^^^^^^^^^^^^^^^^^^^^^^^^^^^^^^^^^^^^^^^^^^
+>window : Window & typeof globalThis
+>       : ^^^^^^^^^^^^^^^^^^^^^^^^^^
+>ontouchstart : ((this: GlobalEventHandlers, ev: TouchEvent) => any) & ((this: Window, ev: TouchEvent) => any) | null | undefined
+>             : ^^^^^^^^^^^^^^^^^^^^^^^^^^^^^^^^^^^^^^^^^^^^^^^^^^^^^^^^^^^^^^^^^^^^^^^^^^^^^^^^^^^^^^^^^^^^^^^^^^^^^^^^^^^^^^^^^
+    }
+}
+
+function f1(x: unknown) {
+>f1 : (x: unknown) => void
+>   : ^^^^       ^^^^^^^^^
+>x : unknown
+>  : ^^^^^^^
+
+    if ("a" in x) {
+>"a" in x : boolean
+>         : ^^^^^^^
+>"a" : "a"
+>    : ^^^
+>x : unknown
+>  : ^^^^^^^
+
+        x.a;
+>x.a : unknown
+>    : ^^^^^^^
+>x : Record<"a", unknown>
+>  : ^^^^^^^^^^^^^^^^^^^^
+>a : unknown
+>  : ^^^^^^^
+    }
+    if (x && "a" in x) {
+>x && "a" in x : unknown
+>              : ^^^^^^^
+>x : unknown
+>  : ^^^^^^^
+>"a" in x : boolean
+>         : ^^^^^^^
+>"a" : "a"
+>    : ^^^
+>x : {}
+>  : ^^
+
+        x.a;
+>x.a : unknown
+>    : ^^^^^^^
+>x : Record<"a", unknown>
+>  : ^^^^^^^^^^^^^^^^^^^^
+>a : unknown
+>  : ^^^^^^^
+    }
+    if (x && typeof x === "object" && "a" in x) {
+>x && typeof x === "object" && "a" in x : unknown
+>                                       : ^^^^^^^
+>x && typeof x === "object" : unknown
+>                           : ^^^^^^^
+>x : unknown
+>  : ^^^^^^^
+>typeof x === "object" : boolean
+>                      : ^^^^^^^
+>typeof x : "string" | "number" | "bigint" | "boolean" | "symbol" | "undefined" | "object" | "function"
+>         : ^^^^^^^^^^^^^^^^^^^^^^^^^^^^^^^^^^^^^^^^^^^^^^^^^^^^^^^^^^^^^^^^^^^^^^^^^^^^^^^^^^^^^^^^^^^
+>x : {}
+>  : ^^
+>"object" : "object"
+>         : ^^^^^^^^
+>"a" in x : boolean
+>         : ^^^^^^^
+>"a" : "a"
+>    : ^^^
+>x : object
+>  : ^^^^^^
+
+        x.a;
+>x.a : unknown
+>    : ^^^^^^^
+>x : object & Record<"a", unknown>
+>  : ^^^^^^^^^^^^^^^^^^^^^^^^^^^^^
+>a : unknown
+>  : ^^^^^^^
+    }
+    if (x && typeof x === "object" && "a" in x && "b" in x && "c" in x) {
+>x && typeof x === "object" && "a" in x && "b" in x && "c" in x : unknown
+>                                                               : ^^^^^^^
+>x && typeof x === "object" && "a" in x && "b" in x : unknown
+>                                                   : ^^^^^^^
+>x && typeof x === "object" && "a" in x : unknown
+>                                       : ^^^^^^^
+>x && typeof x === "object" : unknown
+>                           : ^^^^^^^
+>x : unknown
+>  : ^^^^^^^
+>typeof x === "object" : boolean
+>                      : ^^^^^^^
+>typeof x : "string" | "number" | "bigint" | "boolean" | "symbol" | "undefined" | "object" | "function"
+>         : ^^^^^^^^^^^^^^^^^^^^^^^^^^^^^^^^^^^^^^^^^^^^^^^^^^^^^^^^^^^^^^^^^^^^^^^^^^^^^^^^^^^^^^^^^^^
+>x : {}
+>  : ^^
+>"object" : "object"
+>         : ^^^^^^^^
+>"a" in x : boolean
+>         : ^^^^^^^
+>"a" : "a"
+>    : ^^^
+>x : object
+>  : ^^^^^^
+>"b" in x : boolean
+>         : ^^^^^^^
+>"b" : "b"
+>    : ^^^
+>x : object & Record<"a", unknown>
+>  : ^^^^^^^^^^^^^^^^^^^^^^^^^^^^^
+>"c" in x : boolean
+>         : ^^^^^^^
+>"c" : "c"
+>    : ^^^
+>x : object & Record<"a", unknown> & Record<"b", unknown>
+>  : ^^^^^^^^^^^^^^^^^^^^^^^^^^^^^^^^^^^^^^^^^^^^^^^^^^^^
+
+        x.a;
+>x.a : unknown
+>    : ^^^^^^^
+>x : object & Record<"a", unknown> & Record<"b", unknown> & Record<"c", unknown>
+>  : ^^^^^^^^^^^^^^^^^^^^^^^^^^^^^^^^^^^^^^^^^^^^^^^^^^^^^^^^^^^^^^^^^^^^^^^^^^^
+>a : unknown
+>  : ^^^^^^^
+
+        x.b;
+>x.b : unknown
+>    : ^^^^^^^
+>x : object & Record<"a", unknown> & Record<"b", unknown> & Record<"c", unknown>
+>  : ^^^^^^^^^^^^^^^^^^^^^^^^^^^^^^^^^^^^^^^^^^^^^^^^^^^^^^^^^^^^^^^^^^^^^^^^^^^
+>b : unknown
+>  : ^^^^^^^
+
+        x.c;
+>x.c : unknown
+>    : ^^^^^^^
+>x : object & Record<"a", unknown> & Record<"b", unknown> & Record<"c", unknown>
+>  : ^^^^^^^^^^^^^^^^^^^^^^^^^^^^^^^^^^^^^^^^^^^^^^^^^^^^^^^^^^^^^^^^^^^^^^^^^^^
+>c : unknown
+>  : ^^^^^^^
+    }
+}
+
+function f2(x: object) {
+>f2 : (x: object) => void
+>   : ^^^^      ^^^^^^^^^
+>x : object
+>  : ^^^^^^
+
+    if ("a" in x) {
+>"a" in x : boolean
+>         : ^^^^^^^
+>"a" : "a"
+>    : ^^^
+>x : object
+>  : ^^^^^^
+
+        x.a;
+>x.a : unknown
+>    : ^^^^^^^
+>x : object & Record<"a", unknown>
+>  : ^^^^^^^^^^^^^^^^^^^^^^^^^^^^^
+>a : unknown
+>  : ^^^^^^^
+    }
+    if ("a" in x && "b" in x && "c" in x) {
+>"a" in x && "b" in x && "c" in x : boolean
+>                                 : ^^^^^^^
+>"a" in x && "b" in x : boolean
+>                     : ^^^^^^^
+>"a" in x : boolean
+>         : ^^^^^^^
+>"a" : "a"
+>    : ^^^
+>x : object
+>  : ^^^^^^
+>"b" in x : boolean
+>         : ^^^^^^^
+>"b" : "b"
+>    : ^^^
+>x : object & Record<"a", unknown>
+>  : ^^^^^^^^^^^^^^^^^^^^^^^^^^^^^
+>"c" in x : boolean
+>         : ^^^^^^^
+>"c" : "c"
+>    : ^^^
+>x : object & Record<"a", unknown> & Record<"b", unknown>
+>  : ^^^^^^^^^^^^^^^^^^^^^^^^^^^^^^^^^^^^^^^^^^^^^^^^^^^^
+
+        x.a;
+>x.a : unknown
+>    : ^^^^^^^
+>x : object & Record<"a", unknown> & Record<"b", unknown> & Record<"c", unknown>
+>  : ^^^^^^^^^^^^^^^^^^^^^^^^^^^^^^^^^^^^^^^^^^^^^^^^^^^^^^^^^^^^^^^^^^^^^^^^^^^
+>a : unknown
+>  : ^^^^^^^
+
+        x.b;
+>x.b : unknown
+>    : ^^^^^^^
+>x : object & Record<"a", unknown> & Record<"b", unknown> & Record<"c", unknown>
+>  : ^^^^^^^^^^^^^^^^^^^^^^^^^^^^^^^^^^^^^^^^^^^^^^^^^^^^^^^^^^^^^^^^^^^^^^^^^^^
+>b : unknown
+>  : ^^^^^^^
+
+        x.c;
+>x.c : unknown
+>    : ^^^^^^^
+>x : object & Record<"a", unknown> & Record<"b", unknown> & Record<"c", unknown>
+>  : ^^^^^^^^^^^^^^^^^^^^^^^^^^^^^^^^^^^^^^^^^^^^^^^^^^^^^^^^^^^^^^^^^^^^^^^^^^^
+>c : unknown
+>  : ^^^^^^^
+    }
+}
+
+function f3<T>(x: T) {
+>f3 : <T>(x: T) => void
+>   : ^ ^^^^^ ^^^^^^^^^
+>x : T
+>  : ^
+
+    if ("a" in x) {
+>"a" in x : boolean
+>         : ^^^^^^^
+>"a" : "a"
+>    : ^^^
+>x : T
+>  : ^
+
+        x.a;
+>x.a : unknown
+>    : ^^^^^^^
+>x : T & Record<"a", unknown>
+>  : ^^^^^^^^^^^^^^^^^^^^^^^^
+>a : unknown
+>  : ^^^^^^^
+    }
+    if (x && "a" in x) {
+>x && "a" in x : boolean
+>              : ^^^^^^^
+>x : T
+>  : ^
+>"a" in x : boolean
+>         : ^^^^^^^
+>"a" : "a"
+>    : ^^^
+>x : NonNullable<T>
+>  : ^^^^^^^^^^^^^^
+
+        x.a;
+>x.a : unknown
+>    : ^^^^^^^
+>x : T & Record<"a", unknown>
+>  : ^^^^^^^^^^^^^^^^^^^^^^^^
+>a : unknown
+>  : ^^^^^^^
+    }
+    if (x && typeof x === "object" && "a" in x) {
+>x && typeof x === "object" && "a" in x : boolean
+>                                       : ^^^^^^^
+>x && typeof x === "object" : boolean
+>                           : ^^^^^^^
+>x : T
+>  : ^
+>typeof x === "object" : boolean
+>                      : ^^^^^^^
+>typeof x : "string" | "number" | "bigint" | "boolean" | "symbol" | "undefined" | "object" | "function"
+>         : ^^^^^^^^^^^^^^^^^^^^^^^^^^^^^^^^^^^^^^^^^^^^^^^^^^^^^^^^^^^^^^^^^^^^^^^^^^^^^^^^^^^^^^^^^^^
+>x : NonNullable<T>
+>  : ^^^^^^^^^^^^^^
+>"object" : "object"
+>         : ^^^^^^^^
+>"a" in x : boolean
+>         : ^^^^^^^
+>"a" : "a"
+>    : ^^^
+>x : T & object
+>  : ^^^^^^^^^^
+
+        x.a;
+>x.a : unknown
+>    : ^^^^^^^
+>x : T & object & Record<"a", unknown>
+>  : ^^^^^^^^^^^^^^^^^^^^^^^^^^^^^^^^^
+>a : unknown
+>  : ^^^^^^^
+    }
+    if (x && typeof x === "object" && "a" in x && "b" in x && "c" in x) {
+>x && typeof x === "object" && "a" in x && "b" in x && "c" in x : boolean
+>                                                               : ^^^^^^^
+>x && typeof x === "object" && "a" in x && "b" in x : boolean
+>                                                   : ^^^^^^^
+>x && typeof x === "object" && "a" in x : boolean
+>                                       : ^^^^^^^
+>x && typeof x === "object" : boolean
+>                           : ^^^^^^^
+>x : T
+>  : ^
+>typeof x === "object" : boolean
+>                      : ^^^^^^^
+>typeof x : "string" | "number" | "bigint" | "boolean" | "symbol" | "undefined" | "object" | "function"
+>         : ^^^^^^^^^^^^^^^^^^^^^^^^^^^^^^^^^^^^^^^^^^^^^^^^^^^^^^^^^^^^^^^^^^^^^^^^^^^^^^^^^^^^^^^^^^^
+>x : NonNullable<T>
+>  : ^^^^^^^^^^^^^^
+>"object" : "object"
+>         : ^^^^^^^^
+>"a" in x : boolean
+>         : ^^^^^^^
+>"a" : "a"
+>    : ^^^
+>x : T & object
+>  : ^^^^^^^^^^
+>"b" in x : boolean
+>         : ^^^^^^^
+>"b" : "b"
+>    : ^^^
+>x : T & object & Record<"a", unknown>
+>  : ^^^^^^^^^^^^^^^^^^^^^^^^^^^^^^^^^
+>"c" in x : boolean
+>         : ^^^^^^^
+>"c" : "c"
+>    : ^^^
+>x : T & object & Record<"a", unknown> & Record<"b", unknown>
+>  : ^^^^^^^^^^^^^^^^^^^^^^^^^^^^^^^^^^^^^^^^^^^^^^^^^^^^^^^^
+
+        x.a;
+>x.a : unknown
+>    : ^^^^^^^
+>x : T & object & Record<"a", unknown> & Record<"b", unknown> & Record<"c", unknown>
+>  : ^^^^^^^^^^^^^^^^^^^^^^^^^^^^^^^^^^^^^^^^^^^^^^^^^^^^^^^^^^^^^^^^^^^^^^^^^^^^^^^
+>a : unknown
+>  : ^^^^^^^
+
+        x.b;
+>x.b : unknown
+>    : ^^^^^^^
+>x : T & object & Record<"a", unknown> & Record<"b", unknown> & Record<"c", unknown>
+>  : ^^^^^^^^^^^^^^^^^^^^^^^^^^^^^^^^^^^^^^^^^^^^^^^^^^^^^^^^^^^^^^^^^^^^^^^^^^^^^^^
+>b : unknown
+>  : ^^^^^^^
+
+        x.c;
+>x.c : unknown
+>    : ^^^^^^^
+>x : T & object & Record<"a", unknown> & Record<"b", unknown> & Record<"c", unknown>
+>  : ^^^^^^^^^^^^^^^^^^^^^^^^^^^^^^^^^^^^^^^^^^^^^^^^^^^^^^^^^^^^^^^^^^^^^^^^^^^^^^^
+>c : unknown
+>  : ^^^^^^^
+    }
+}
+
+function f4(x: { a: string }) {
+>f4 : (x: { a: string; }) => void
+>   : ^^^^              ^^^^^^^^^
+>x : { a: string; }
+>  : ^^^^^      ^^^
+>a : string
+>  : ^^^^^^
+
+    if ("a" in x) {
+>"a" in x : boolean
+>         : ^^^^^^^
+>"a" : "a"
+>    : ^^^
+>x : { a: string; }
+>  : ^^^^^^^^^^^^^^
+
+        x.a;
+>x.a : string
+>    : ^^^^^^
+>x : { a: string; }
+>  : ^^^^^^^^^^^^^^
+>a : string
+>  : ^^^^^^
+    }
+    if ("a" in x && "b" in x && "c" in x) {
+>"a" in x && "b" in x && "c" in x : boolean
+>                                 : ^^^^^^^
+>"a" in x && "b" in x : boolean
+>                     : ^^^^^^^
+>"a" in x : boolean
+>         : ^^^^^^^
+>"a" : "a"
+>    : ^^^
+>x : { a: string; }
+>  : ^^^^^^^^^^^^^^
+>"b" in x : boolean
+>         : ^^^^^^^
+>"b" : "b"
+>    : ^^^
+>x : { a: string; }
+>  : ^^^^^^^^^^^^^^
+>"c" in x : boolean
+>         : ^^^^^^^
+>"c" : "c"
+>    : ^^^
+>x : { a: string; } & Record<"b", unknown>
+>  : ^^^^^^^^^^^^^^^^^^^^^^^^^^^^^^^^^^^^^
+
+        x.a;
+>x.a : string
+>    : ^^^^^^
+>x : { a: string; } & Record<"b", unknown> & Record<"c", unknown>
+>  : ^^^^^^^^^^^^^^^^^^^^^^^^^^^^^^^^^^^^^^^^^^^^^^^^^^^^^^^^^^^^
+>a : string
+>  : ^^^^^^
+
+        x.b;
+>x.b : unknown
+>    : ^^^^^^^
+>x : { a: string; } & Record<"b", unknown> & Record<"c", unknown>
+>  : ^^^^^^^^^^^^^^^^^^^^^^^^^^^^^^^^^^^^^^^^^^^^^^^^^^^^^^^^^^^^
+>b : unknown
+>  : ^^^^^^^
+
+        x.c;
+>x.c : unknown
+>    : ^^^^^^^
+>x : { a: string; } & Record<"b", unknown> & Record<"c", unknown>
+>  : ^^^^^^^^^^^^^^^^^^^^^^^^^^^^^^^^^^^^^^^^^^^^^^^^^^^^^^^^^^^^
+>c : unknown
+>  : ^^^^^^^
+    }
+}
+
+function f5(x: { a: string } | { b: string }) {
+>f5 : (x: { a: string; } | { b: string; }) => void
+>   : ^^^^                               ^^^^^^^^^
+>x : { a: string; } | { b: string; }
+>  : ^^^^^      ^^^^^^^^^^^      ^^^
+>a : string
+>  : ^^^^^^
+>b : string
+>  : ^^^^^^
+
+    if ("a" in x) {
+>"a" in x : boolean
+>         : ^^^^^^^
+>"a" : "a"
+>    : ^^^
+>x : { a: string; } | { b: string; }
+>  : ^^^^^^^^^^^^^^^^^^^^^^^^^^^^^^^
+
+        x;  // { a: string }
+>x : { a: string; }
+>  : ^^^^^^^^^^^^^^
+    }
+    else if ("b" in x) {
+>"b" in x : boolean
+>         : ^^^^^^^
+>"b" : "b"
+>    : ^^^
+>x : { b: string; }
+>  : ^^^^^^^^^^^^^^
+
+        x;  // { b: string }
+>x : { b: string; }
+>  : ^^^^^^^^^^^^^^
+    }
+    else {
+        x;  // never
+>x : never
+>  : ^^^^^
+    }
+}
+
+function f6(x: { a: string } | { b: string }) {
+>f6 : (x: { a: string; } | { b: string; }) => void
+>   : ^^^^                               ^^^^^^^^^
+>x : { a: string; } | { b: string; }
+>  : ^^^^^      ^^^^^^^^^^^      ^^^
+>a : string
+>  : ^^^^^^
+>b : string
+>  : ^^^^^^
+
+    if ("a" in x) {
+>"a" in x : boolean
+>         : ^^^^^^^
+>"a" : "a"
+>    : ^^^
+>x : { a: string; } | { b: string; }
+>  : ^^^^^^^^^^^^^^^^^^^^^^^^^^^^^^^
+
+        x;  // { a: string }
+>x : { a: string; }
+>  : ^^^^^^^^^^^^^^
+    }
+    else if ("a" in x) {
+>"a" in x : boolean
+>         : ^^^^^^^
+>"a" : "a"
+>    : ^^^
+>x : { b: string; }
+>  : ^^^^^^^^^^^^^^
+
+        x;  // { b: string } & Record<"a", unknown>
+>x : { b: string; } & Record<"a", unknown>
+>  : ^^^^^^^^^^^^^^^^^^^^^^^^^^^^^^^^^^^^^
+    }
+    else {
+        x;  // { b: string }
+>x : { b: string; }
+>  : ^^^^^^^^^^^^^^
+    }
+}
+
+// Object and corresponding intersection should narrow the same
+
+function f7(x: { a: string, b: number }, y: { a: string } & { b: number }) {
+>f7 : (x: { a: string; b: number; }, y: { a: string; } & { b: number; }) => void
+>   : ^^^^                         ^^^^^                               ^^^^^^^^^
+>x : { a: string; b: number; }
+>  : ^^^^^      ^^^^^      ^^^
+>a : string
+>  : ^^^^^^
+>b : number
+>  : ^^^^^^
+>y : { a: string; } & { b: number; }
+>  : ^^^^^      ^^^^^^^^^^^      ^^^
+>a : string
+>  : ^^^^^^
+>b : number
+>  : ^^^^^^
+
+    if ("a" in x) {
+>"a" in x : boolean
+>         : ^^^^^^^
+>"a" : "a"
+>    : ^^^
+>x : { a: string; b: number; }
+>  : ^^^^^^^^^^^^^^^^^^^^^^^^^
+
+        x;
+>x : { a: string; b: number; }
+>  : ^^^^^^^^^^^^^^^^^^^^^^^^^
+    }
+    else {
+        x;  // never
+>x : never
+>  : ^^^^^
+    }
+    if ("a" in y) {
+>"a" in y : boolean
+>         : ^^^^^^^
+>"a" : "a"
+>    : ^^^
+>y : { a: string; } & { b: number; }
+>  : ^^^^^^^^^^^^^^^^^^^^^^^^^^^^^^^
+
+        y;
+>y : { a: string; } & { b: number; }
+>  : ^^^^^^^^^^^^^^^^^^^^^^^^^^^^^^^
+    }
+    else {
+        y;  // never
+>y : never
+>  : ^^^^^
+    }
+}
+
+const sym = Symbol();
+>sym : unique symbol
+>    : ^^^^^^^^^^^^^
+>Symbol() : unique symbol
+>         : ^^^^^^^^^^^^^
+>Symbol : SymbolConstructor
+>       : ^^^^^^^^^^^^^^^^^
+
+function f8(x: object) {
+>f8 : (x: object) => void
+>   : ^^^^      ^^^^^^^^^
+>x : object
+>  : ^^^^^^
+
+    if ("a" in x && 1 in x && sym in x) {
+>"a" in x && 1 in x && sym in x : boolean
+>                               : ^^^^^^^
+>"a" in x && 1 in x : boolean
+>                   : ^^^^^^^
+>"a" in x : boolean
+>         : ^^^^^^^
+>"a" : "a"
+>    : ^^^
+>x : object
+>  : ^^^^^^
+>1 in x : boolean
+>       : ^^^^^^^
+>1 : 1
+>  : ^
+>x : object & Record<"a", unknown>
+>  : ^^^^^^^^^^^^^^^^^^^^^^^^^^^^^
+>sym in x : boolean
+>         : ^^^^^^^
+>sym : unique symbol
+>    : ^^^^^^^^^^^^^
+>x : object & Record<"a", unknown> & Record<1, unknown>
+>  : ^^^^^^^^^^^^^^^^^^^^^^^^^^^^^^^^^^^^^^^^^^^^^^^^^^
+
+        x.a;
+>x.a : unknown
+>    : ^^^^^^^
+>x : object & Record<"a", unknown> & Record<1, unknown> & Record<unique symbol, unknown>
+>  : ^^^^^^^^^^^^^^^^^^^^^^^^^^^^^^^^^^^^^^^^^^^^^^^^^^^^^^^^^^^^^^^^^^^^^^^^^^^^^^^^^^^
+>a : unknown
+>  : ^^^^^^^
+
+        x["a"];
+>x["a"] : unknown
+>       : ^^^^^^^
+>x : object & Record<"a", unknown> & Record<1, unknown> & Record<unique symbol, unknown>
+>  : ^^^^^^^^^^^^^^^^^^^^^^^^^^^^^^^^^^^^^^^^^^^^^^^^^^^^^^^^^^^^^^^^^^^^^^^^^^^^^^^^^^^
+>"a" : "a"
+>    : ^^^
+
+        x[1];
+>x[1] : unknown
+>     : ^^^^^^^
+>x : object & Record<"a", unknown> & Record<1, unknown> & Record<unique symbol, unknown>
+>  : ^^^^^^^^^^^^^^^^^^^^^^^^^^^^^^^^^^^^^^^^^^^^^^^^^^^^^^^^^^^^^^^^^^^^^^^^^^^^^^^^^^^
+>1 : 1
+>  : ^
+
+        x["1"];
+>x["1"] : unknown
+>       : ^^^^^^^
+>x : object & Record<"a", unknown> & Record<1, unknown> & Record<unique symbol, unknown>
+>  : ^^^^^^^^^^^^^^^^^^^^^^^^^^^^^^^^^^^^^^^^^^^^^^^^^^^^^^^^^^^^^^^^^^^^^^^^^^^^^^^^^^^
+>"1" : "1"
+>    : ^^^
+
+        x[sym];
+>x[sym] : unknown
+>       : ^^^^^^^
+>x : object & Record<"a", unknown> & Record<1, unknown> & Record<unique symbol, unknown>
+>  : ^^^^^^^^^^^^^^^^^^^^^^^^^^^^^^^^^^^^^^^^^^^^^^^^^^^^^^^^^^^^^^^^^^^^^^^^^^^^^^^^^^^
+>sym : unique symbol
+>    : ^^^^^^^^^^^^^
+    }
+}
+
+function f9(x: object) {
+>f9 : (x: object) => void
+>   : ^^^^      ^^^^^^^^^
+>x : object
+>  : ^^^^^^
+
+    if ("a" in x && "1" in x && sym in x) {
+>"a" in x && "1" in x && sym in x : boolean
+>                                 : ^^^^^^^
+>"a" in x && "1" in x : boolean
+>                     : ^^^^^^^
+>"a" in x : boolean
+>         : ^^^^^^^
+>"a" : "a"
+>    : ^^^
+>x : object
+>  : ^^^^^^
+>"1" in x : boolean
+>         : ^^^^^^^
+>"1" : "1"
+>    : ^^^
+>x : object & Record<"a", unknown>
+>  : ^^^^^^^^^^^^^^^^^^^^^^^^^^^^^
+>sym in x : boolean
+>         : ^^^^^^^
+>sym : unique symbol
+>    : ^^^^^^^^^^^^^
+>x : object & Record<"a", unknown> & Record<"1", unknown>
+>  : ^^^^^^^^^^^^^^^^^^^^^^^^^^^^^^^^^^^^^^^^^^^^^^^^^^^^
+
+        x.a;
+>x.a : unknown
+>    : ^^^^^^^
+>x : object & Record<"a", unknown> & Record<"1", unknown> & Record<unique symbol, unknown>
+>  : ^^^^^^^^^^^^^^^^^^^^^^^^^^^^^^^^^^^^^^^^^^^^^^^^^^^^^^^^^^^^^^^^^^^^^^^^^^^^^^^^^^^^^
+>a : unknown
+>  : ^^^^^^^
+
+        x["a"];
+>x["a"] : unknown
+>       : ^^^^^^^
+>x : object & Record<"a", unknown> & Record<"1", unknown> & Record<unique symbol, unknown>
+>  : ^^^^^^^^^^^^^^^^^^^^^^^^^^^^^^^^^^^^^^^^^^^^^^^^^^^^^^^^^^^^^^^^^^^^^^^^^^^^^^^^^^^^^
+>"a" : "a"
+>    : ^^^
+
+        x[1];
+>x[1] : unknown
+>     : ^^^^^^^
+>x : object & Record<"a", unknown> & Record<"1", unknown> & Record<unique symbol, unknown>
+>  : ^^^^^^^^^^^^^^^^^^^^^^^^^^^^^^^^^^^^^^^^^^^^^^^^^^^^^^^^^^^^^^^^^^^^^^^^^^^^^^^^^^^^^
+>1 : 1
+>  : ^
+
+        x["1"];
+>x["1"] : unknown
+>       : ^^^^^^^
+>x : object & Record<"a", unknown> & Record<"1", unknown> & Record<unique symbol, unknown>
+>  : ^^^^^^^^^^^^^^^^^^^^^^^^^^^^^^^^^^^^^^^^^^^^^^^^^^^^^^^^^^^^^^^^^^^^^^^^^^^^^^^^^^^^^
+>"1" : "1"
+>    : ^^^
+
+        x[sym];
+>x[sym] : unknown
+>       : ^^^^^^^
+>x : object & Record<"a", unknown> & Record<"1", unknown> & Record<unique symbol, unknown>
+>  : ^^^^^^^^^^^^^^^^^^^^^^^^^^^^^^^^^^^^^^^^^^^^^^^^^^^^^^^^^^^^^^^^^^^^^^^^^^^^^^^^^^^^^
+>sym : unique symbol
+>    : ^^^^^^^^^^^^^
+    }
+}
+
+function f10(x: { a: unknown }) {
+>f10 : (x: { a: unknown; }) => void
+>    : ^^^^               ^^^^^^^^^
+>x : { a: unknown; }
+>  : ^^^^^       ^^^
+>a : unknown
+>  : ^^^^^^^
+
+    if ("a" in x) {
+>"a" in x : boolean
+>         : ^^^^^^^
+>"a" : "a"
+>    : ^^^
+>x : { a: unknown; }
+>  : ^^^^^^^^^^^^^^^
+
+        x;
+>x : { a: unknown; }
+>  : ^^^^^^^^^^^^^^^
+    }
+    else {
+        x;
+>x : never
+>  : ^^^^^
+    }
+}
+
+function f11(x: { a: any }) {
+>f11 : (x: { a: any; }) => void
+>    : ^^^^           ^^^^^^^^^
+>x : { a: any; }
+>  : ^^^^^   ^^^
+>a : any
+>  : ^^^
+
+    if ("a" in x) {
+>"a" in x : boolean
+>         : ^^^^^^^
+>"a" : "a"
+>    : ^^^
+>x : { a: any; }
+>  : ^^^^^^^^^^^
+
+        x;
+>x : { a: any; }
+>  : ^^^^^^^^^^^
+    }
+    else {
+        x;
+>x : never
+>  : ^^^^^
+    }
+}
+
+function f12(x: { a: string }) {
+>f12 : (x: { a: string; }) => void
+>    : ^^^^              ^^^^^^^^^
+>x : { a: string; }
+>  : ^^^^^      ^^^
+>a : string
+>  : ^^^^^^
+
+    if ("a" in x) {
+>"a" in x : boolean
+>         : ^^^^^^^
+>"a" : "a"
+>    : ^^^
+>x : { a: string; }
+>  : ^^^^^^^^^^^^^^
+
+        x;
+>x : { a: string; }
+>  : ^^^^^^^^^^^^^^
+    }
+    else {
+        x;
+>x : never
+>  : ^^^^^
+    }
+}
+
+function f13(x: { a?: string }) {
+>f13 : (x: { a?: string; }) => void
+>    : ^^^^               ^^^^^^^^^
+>x : { a?: string; }
+>  : ^^^^^^      ^^^
+>a : string | undefined
+>  : ^^^^^^^^^^^^^^^^^^
+
+    if ("a" in x) {
+>"a" in x : boolean
+>         : ^^^^^^^
+>"a" : "a"
+>    : ^^^
+>x : { a?: string | undefined; }
+>  : ^^^^^^^^^^^^^^^^^^^^^^^^^^^
+
+        x;
+>x : { a?: string | undefined; }
+>  : ^^^^^^^^^^^^^^^^^^^^^^^^^^^
+    }
+    else {
+        x;
+>x : { a?: string | undefined; }
+>  : ^^^^^^^^^^^^^^^^^^^^^^^^^^^
+    }
+}
+
+function f14(x: { a: string | undefined }) {
+>f14 : (x: { a: string | undefined; }) => void
+>    : ^^^^                          ^^^^^^^^^
+>x : { a: string | undefined; }
+>  : ^^^^^                  ^^^
+>a : string | undefined
+>  : ^^^^^^^^^^^^^^^^^^
+
+    if ("a" in x) {
+>"a" in x : boolean
+>         : ^^^^^^^
+>"a" : "a"
+>    : ^^^
+>x : { a: string | undefined; }
+>  : ^^^^^^^^^^^^^^^^^^^^^^^^^^
+
+        x;
+>x : { a: string | undefined; }
+>  : ^^^^^^^^^^^^^^^^^^^^^^^^^^
+    }
+    else {
+        x;
+>x : never
+>  : ^^^^^
+    }
+}
+
+function f15(x: { a?: string | undefined }) {
+>f15 : (x: { a?: string | undefined; }) => void
+>    : ^^^^                           ^^^^^^^^^
+>x : { a?: string | undefined; }
+>  : ^^^^^^                  ^^^
+>a : string | undefined
+>  : ^^^^^^^^^^^^^^^^^^
+
+    if ("a" in x) {
+>"a" in x : boolean
+>         : ^^^^^^^
+>"a" : "a"
+>    : ^^^
+>x : { a?: string | undefined; }
+>  : ^^^^^^^^^^^^^^^^^^^^^^^^^^^
+
+        x;
+>x : { a?: string | undefined; }
+>  : ^^^^^^^^^^^^^^^^^^^^^^^^^^^
+    }
+    else {
+        x;
+>x : { a?: string | undefined; }
+>  : ^^^^^^^^^^^^^^^^^^^^^^^^^^^
+    }
+}
+
+function f16(x: typeof globalThis, y: Window & typeof globalThis) {
+>f16 : (x: typeof globalThis, y: Window & typeof globalThis) => void
+>    : ^^^^                 ^^^^^                          ^^^^^^^^^
+>x : typeof globalThis
+>  : ^^^^^^^^^^^^^^^^^
+>globalThis : typeof globalThis
+>           : ^^^^^^^^^^^^^^^^^
+>y : Window & typeof globalThis
+>  : ^^^^^^^^^^^^^^^^^^^^^^^^^^
+>globalThis : typeof globalThis
+>           : ^^^^^^^^^^^^^^^^^
+
+    x = y;
+>x = y : Window & typeof globalThis
+>      : ^^^^^^^^^^^^^^^^^^^^^^^^^^
+>x : typeof globalThis
+>  : ^^^^^^^^^^^^^^^^^
+>y : Window & typeof globalThis
+>  : ^^^^^^^^^^^^^^^^^^^^^^^^^^
+}
+
+// Repro from #50639
+
+function foo<A>(value: A) {
+>foo : <A>(value: A) => void
+>    : ^ ^^^^^^^^^ ^^^^^^^^^
+>value : A
+>      : ^
+
+    if (typeof value === "object" && value !== null && "prop" in value) {
+>typeof value === "object" && value !== null && "prop" in value : boolean
+>                                                               : ^^^^^^^
+>typeof value === "object" && value !== null : boolean
+>                                            : ^^^^^^^
+>typeof value === "object" : boolean
+>                          : ^^^^^^^
+>typeof value : "string" | "number" | "bigint" | "boolean" | "symbol" | "undefined" | "object" | "function"
+>             : ^^^^^^^^^^^^^^^^^^^^^^^^^^^^^^^^^^^^^^^^^^^^^^^^^^^^^^^^^^^^^^^^^^^^^^^^^^^^^^^^^^^^^^^^^^^
+>value : A
+>      : ^
+>"object" : "object"
+>         : ^^^^^^^^
+>value !== null : boolean
+>               : ^^^^^^^
+>value : A & object | A & null
+>      : ^^^^^^^^^^^^^^^^^^^^^
+>"prop" in value : boolean
+>                : ^^^^^^^
+>"prop" : "prop"
+>       : ^^^^^^
+>value : A & object
+>      : ^^^^^^^^^^
+
+        value;  // A & object & Record<"prop", unknown>
+>value : A & object & Record<"prop", unknown>
+>      : ^^^^^^^^^^^^^^^^^^^^^^^^^^^^^^^^^^^^
+    }
+}
+
+// Repro from #50954
+
+const checkIsTouchDevice = () =>
+>checkIsTouchDevice : () => boolean
+>                   : ^^^^^^^^^^^^^
+>() =>    "ontouchstart" in window || "msMaxTouchPoints" in window.navigator : () => boolean
+>                                                                            : ^^^^^^^^^^^^^
+
+    "ontouchstart" in window || "msMaxTouchPoints" in window.navigator;
+>"ontouchstart" in window || "msMaxTouchPoints" in window.navigator : boolean
+>                                                                   : ^^^^^^^
+>"ontouchstart" in window : boolean
+>                         : ^^^^^^^
+>"ontouchstart" : "ontouchstart"
+>               : ^^^^^^^^^^^^^^
+>window : Window & typeof globalThis
+>       : ^^^^^^^^^^^^^^^^^^^^^^^^^^
+>"msMaxTouchPoints" in window.navigator : boolean
+>                                       : ^^^^^^^
+>"msMaxTouchPoints" : "msMaxTouchPoints"
+>                   : ^^^^^^^^^^^^^^^^^^
+>window.navigator : Navigator
+>                 : ^^^^^^^^^
+>window : Window & typeof globalThis
+>       : ^^^^^^^^^^^^^^^^^^^^^^^^^^
+>navigator : Navigator
+>          : ^^^^^^^^^
+
+// Repro from #51501
+
+function isHTMLTable<T extends object | null>(table: T): boolean {
+>isHTMLTable : <T extends object | null>(table: T) => boolean
+>            : ^ ^^^^^^^^^^^^^^^^^^^^^^^^^^^^^^^ ^^^^^       
+>table : T
+>      : ^
+
+    return !!table && 'html' in table;
+>!!table && 'html' in table : boolean
+>                           : ^^^^^^^
+>!!table : boolean
+>        : ^^^^^^^
+>!table : boolean
+>       : ^^^^^^^
+>table : T
+>      : ^
+>'html' in table : boolean
+>                : ^^^^^^^
+>'html' : "html"
+>       : ^^^^^^
+>table : NonNullable<T>
+>      : ^^^^^^^^^^^^^^
+}
+
+// Repro from #51549
+
+const f = <P extends object>(a: P & {}) => {
+>f : <P extends object>(a: P & {}) => void
+>  : ^ ^^^^^^^^^^^^^^^^^^^^      ^^^^^^^^^
+><P extends object>(a: P & {}) => {    "foo" in a;} : <P extends object>(a: P & {}) => void
+>                                                   : ^ ^^^^^^^^^^^^^^^^^^^^      ^^^^^^^^^
+>a : P
+>  : ^
+
+    "foo" in a;
+>"foo" in a : boolean
+>           : ^^^^^^^
+>"foo" : "foo"
+>      : ^^^^^
+>a : P
+>  : ^
+
+};
+
+// Repro from #53773
+
+function test1<T extends any[] | Record<string, any>>(obj: T) {
+>test1 : <T extends any[] | Record<string, any>>(obj: T) => void
+>      : ^ ^^^^^^^^^^^^^^^^^^^^^^^^^^^^^^^^^^^^^^^^^^^ ^^^^^^^^^
+>obj : T
+>    : ^
+
+    if (Array.isArray(obj) || 'length' in obj) {
+>Array.isArray(obj) || 'length' in obj : boolean
+>                                      : ^^^^^^^
+>Array.isArray(obj) : boolean
+>                   : ^^^^^^^
+>Array.isArray : (arg: any) => arg is any[]
+>              : ^^^^^^^^^^^^^^^^^^^^^^^^^^
+>Array : ArrayConstructor
+>      : ^^^^^^^^^^^^^^^^
+>isArray : (arg: any) => arg is any[]
+>        : ^^^^^^^^^^^^^^^^^^^^^^^^^^
+>obj : any[] | Record<string, any>
+>    : ^^^^^^^^^^^^^^^^^^^^^^^^^^^
+>'length' in obj : boolean
+>                : ^^^^^^^
+>'length' : "length"
+>         : ^^^^^^^^
+>obj : T
+>    : ^
+
+      obj;  // T
+>obj : T
+>    : ^
+    }
+    else {
+      obj;  // T
+>obj : T
+>    : ^
+    }
+}
+
+function test2<T extends any[] | Record<string, any>>(obj: T) {
+>test2 : <T extends any[] | Record<string, any>>(obj: T) => void
+>      : ^ ^^^^^^^^^^^^^^^^^^^^^^^^^^^^^^^^^^^^^^^^^^^ ^^^^^^^^^
+>obj : T
+>    : ^
+
+    if (Array.isArray(obj)) {
+>Array.isArray(obj) : boolean
+>                   : ^^^^^^^
+>Array.isArray : (arg: any) => arg is any[]
+>              : ^^^^^^^^^^^^^^^^^^^^^^^^^^
+>Array : ArrayConstructor
+>      : ^^^^^^^^^^^^^^^^
+>isArray : (arg: any) => arg is any[]
+>        : ^^^^^^^^^^^^^^^^^^^^^^^^^^
+>obj : any[] | Record<string, any>
+>    : ^^^^^^^^^^^^^^^^^^^^^^^^^^^
+
+      obj;  // T & any[]
+>obj : T & any[]
+>    : ^^^^^^^^^
+    }
+    else {
+      obj;  // T
+>obj : T
+>    : ^
+    }
+}
+
+function test3<T extends any[] | Record<string, any>>(obj: T) {
+>test3 : <T extends any[] | Record<string, any>>(obj: T) => void
+>      : ^ ^^^^^^^^^^^^^^^^^^^^^^^^^^^^^^^^^^^^^^^^^^^ ^^^^^^^^^
+>obj : T
+>    : ^
+
+    if ('length' in obj) {
+>'length' in obj : boolean
+>                : ^^^^^^^
+>'length' : "length"
+>         : ^^^^^^^^
+>obj : T
+>    : ^
+
+      obj;  // T
+>obj : T
+>    : ^
+    }
+    else {
+      obj;  // T
+>obj : T
+>    : ^
+    }
+}
+