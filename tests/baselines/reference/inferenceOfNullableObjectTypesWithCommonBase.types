//// [tests/cases/compiler/inferenceOfNullableObjectTypesWithCommonBase.ts] ////

=== inferenceOfNullableObjectTypesWithCommonBase.ts ===
function equal<T>(a: T, b: T) { }
>equal : <T>(a: T, b: T) => void
>      : ^ ^^^^^ ^^^^^ ^^^^^^^^^
>a : T
>  : ^
>b : T
>  : ^

let v = null!;
>v : never
>  : ^^^^^
>null! : never
>      : ^^^^^

// Object types with common base types

type B = { foo: string }
>B : B
>  : ^
>foo : string
>    : ^^^^^^

type D = { foo: string; bar: number }
>D : D
>  : ^
>foo : string
>    : ^^^^^^
>bar : number
>    : ^^^^^^

equal(v as B, v as undefined | D)
>equal(v as B, v as undefined | D) : void
>                                  : ^^^^
>equal : <T>(a: T, b: T) => void
>      : ^^^^^^^^^^^^^^^^^^^^^^^
>v as B : B
>       : ^
>v : never
>  : ^^^^^
>v as undefined | D : D | undefined
>                   : ^^^^^^^^^^^^^
>v : never
>  : ^^^^^

equal(v as undefined | D, v as B)
>equal(v as undefined | D, v as B) : void
>                                  : ^^^^
>equal : <T>(a: T, b: T) => void
>      : ^^^^^^^^^^^^^^^^^^^^^^^
>v as undefined | D : D | undefined
>                   : ^^^^^^^^^^^^^
>v : never
>  : ^^^^^
>v as B : B
>       : ^
>v : never
>  : ^^^^^

equal<undefined | B>(v as B, v as undefined | D)
>equal<undefined | B>(v as B, v as undefined | D) : void
>                                                 : ^^^^
>equal : <T>(a: T, b: T) => void
>      : ^^^^^^^^^^^^^^^^^^^^^^^
>v as B : B
>       : ^
>v : never
>  : ^^^^^
>v as undefined | D : D | undefined
>                   : ^^^^^^^^^^^^^
>v : never
>  : ^^^^^

equal<undefined | B>(v as undefined | D, v as B)
>equal<undefined | B>(v as undefined | D, v as B) : void
>                                                 : ^^^^
>equal : <T>(a: T, b: T) => void
>      : ^^^^^^^^^^^^^^^^^^^^^^^
>v as undefined | D : D | undefined
>                   : ^^^^^^^^^^^^^
>v : never
>  : ^^^^^
>v as B : B
>       : ^
>v : never
>  : ^^^^^

equal(v as B, v as undefined)
>equal(v as B, v as undefined) : void
>                              : ^^^^
>equal : <T>(a: T, b: T) => void
>      : ^^^^^^^^^^^^^^^^^^^^^^^
>v as B : B
>       : ^
>v : never
>  : ^^^^^
>v as undefined : undefined
>               : ^^^^^^^^^
>v : never
>  : ^^^^^

equal(v as undefined, v as B)
>equal(v as undefined, v as B) : void
>                              : ^^^^
>equal : <T>(a: T, b: T) => void
>      : ^^^^^^^^^^^^^^^^^^^^^^^
>v as undefined : undefined
>               : ^^^^^^^^^
>v : never
>  : ^^^^^
>v as B : B
>       : ^
>v : never
>  : ^^^^^

equal(v as B, v as D)
>equal(v as B, v as D) : void
>                      : ^^^^
>equal : <T>(a: T, b: T) => void
>      : ^^^^^^^^^^^^^^^^^^^^^^^
>v as B : B
>       : ^
>v : never
>  : ^^^^^
>v as D : D
>       : ^
>v : never
>  : ^^^^^

equal(v as D, v as B)
>equal(v as D, v as B) : void
>                      : ^^^^
>equal : <T>(a: T, b: T) => void
>      : ^^^^^^^^^^^^^^^^^^^^^^^
>v as D : D
>       : ^
>v : never
>  : ^^^^^
>v as B : B
>       : ^
>v : never
>  : ^^^^^

equal(v as B, v as B | undefined)
>equal(v as B, v as B | undefined) : void
>                                  : ^^^^
>equal : <T>(a: T, b: T) => void
>      : ^^^^^^^^^^^^^^^^^^^^^^^
>v as B : B
>       : ^
>v : never
>  : ^^^^^
>v as B | undefined : B | undefined
>                   : ^^^^^^^^^^^^^
>v : never
>  : ^^^^^

equal(v as B | undefined, v as B)
>equal(v as B | undefined, v as B) : void
>                                  : ^^^^
>equal : <T>(a: T, b: T) => void
>      : ^^^^^^^^^^^^^^^^^^^^^^^
>v as B | undefined : B | undefined
>                   : ^^^^^^^^^^^^^
>v : never
>  : ^^^^^
>v as B : B
>       : ^
>v : never
>  : ^^^^^

equal(v as 'a' | undefined, v as 'b');
>equal(v as 'a' | undefined, v as 'b') : void
>                                      : ^^^^
>equal : <T>(a: T, b: T) => void
>      : ^^^^^^^^^^^^^^^^^^^^^^^
>v as 'a' | undefined : "a" | undefined
>                     : ^^^^^^^^^^^^^^^
>v : never
>  : ^^^^^
>v as 'b' : "b"
>         : ^^^
>v : never
>  : ^^^^^

equal(v as 'a', v as 'b' | undefined);
>equal(v as 'a', v as 'b' | undefined) : void
>                                      : ^^^^
>equal : <T>(a: T, b: T) => void
>      : ^^^^^^^^^^^^^^^^^^^^^^^
>v as 'a' : "a"
>         : ^^^
>v : never
>  : ^^^^^
>v as 'b' | undefined : "b" | undefined
>                     : ^^^^^^^^^^^^^^^
>v : never
>  : ^^^^^

equal(v as 'a' | undefined, v as 'b' | null);
>equal(v as 'a' | undefined, v as 'b' | null) : void
>                                             : ^^^^
>equal : <T>(a: T, b: T) => void
>      : ^^^^^^^^^^^^^^^^^^^^^^^
>v as 'a' | undefined : "a" | undefined
>                     : ^^^^^^^^^^^^^^^
>v : never
>  : ^^^^^
>v as 'b' | null : "b" | null
>                : ^^^^^^^^^^
>v : never
>  : ^^^^^

equal(v as 'a' | null, v as 'b' | undefined);
>equal(v as 'a' | null, v as 'b' | undefined) : void
>                                             : ^^^^
>equal : <T>(a: T, b: T) => void
>      : ^^^^^^^^^^^^^^^^^^^^^^^
>v as 'a' | null : "a" | null
>                : ^^^^^^^^^^
>v : never
>  : ^^^^^
>v as 'b' | undefined : "b" | undefined
>                     : ^^^^^^^^^^^^^^^
>v : never
>  : ^^^^^

equal(v as string, v as string & { tag: 'foo' } | undefined);
>equal(v as string, v as string & { tag: 'foo' } | undefined) : void
>                                                             : ^^^^
>equal : <T>(a: T, b: T) => void
>      : ^^^^^^^^^^^^^^^^^^^^^^^
>v as string : string
>            : ^^^^^^
>v : never
<<<<<<< HEAD
>v as string & { tag: 'foo' } | undefined : string & { tag: 'foo'; } | undefined
=======
>  : ^^^^^
>v as string & { tag: 'foo' } | undefined : (string & { tag: 'foo'; }) | undefined
>                                         : ^^^^^^^^^^^^^^^^^     ^^^^^^^^^^^^^^^^
>>>>>>> 8e114483
>v : never
>  : ^^^^^
>tag : "foo"
>    : ^^^^^

equal(v as string & { tag: 'foo' } | undefined, v as string);
>equal(v as string & { tag: 'foo' } | undefined, v as string) : void
>                                                             : ^^^^
>equal : <T>(a: T, b: T) => void
<<<<<<< HEAD
>v as string & { tag: 'foo' } | undefined : string & { tag: 'foo'; } | undefined
=======
>      : ^^^^^^^^^^^^^^^^^^^^^^^
>v as string & { tag: 'foo' } | undefined : (string & { tag: 'foo'; }) | undefined
>                                         : ^^^^^^^^^^^^^^^^^     ^^^^^^^^^^^^^^^^
>>>>>>> 8e114483
>v : never
>  : ^^^^^
>tag : "foo"
>    : ^^^^^
>v as string : string
>            : ^^^^^^
>v : never
>  : ^^^^^

<|MERGE_RESOLUTION|>--- conflicted
+++ resolved
@@ -1,269 +1,261 @@
-//// [tests/cases/compiler/inferenceOfNullableObjectTypesWithCommonBase.ts] ////
-
-=== inferenceOfNullableObjectTypesWithCommonBase.ts ===
-function equal<T>(a: T, b: T) { }
->equal : <T>(a: T, b: T) => void
->      : ^ ^^^^^ ^^^^^ ^^^^^^^^^
->a : T
->  : ^
->b : T
->  : ^
-
-let v = null!;
->v : never
->  : ^^^^^
->null! : never
->      : ^^^^^
-
-// Object types with common base types
-
-type B = { foo: string }
->B : B
->  : ^
->foo : string
->    : ^^^^^^
-
-type D = { foo: string; bar: number }
->D : D
->  : ^
->foo : string
->    : ^^^^^^
->bar : number
->    : ^^^^^^
-
-equal(v as B, v as undefined | D)
->equal(v as B, v as undefined | D) : void
->                                  : ^^^^
->equal : <T>(a: T, b: T) => void
->      : ^^^^^^^^^^^^^^^^^^^^^^^
->v as B : B
->       : ^
->v : never
->  : ^^^^^
->v as undefined | D : D | undefined
->                   : ^^^^^^^^^^^^^
->v : never
->  : ^^^^^
-
-equal(v as undefined | D, v as B)
->equal(v as undefined | D, v as B) : void
->                                  : ^^^^
->equal : <T>(a: T, b: T) => void
->      : ^^^^^^^^^^^^^^^^^^^^^^^
->v as undefined | D : D | undefined
->                   : ^^^^^^^^^^^^^
->v : never
->  : ^^^^^
->v as B : B
->       : ^
->v : never
->  : ^^^^^
-
-equal<undefined | B>(v as B, v as undefined | D)
->equal<undefined | B>(v as B, v as undefined | D) : void
->                                                 : ^^^^
->equal : <T>(a: T, b: T) => void
->      : ^^^^^^^^^^^^^^^^^^^^^^^
->v as B : B
->       : ^
->v : never
->  : ^^^^^
->v as undefined | D : D | undefined
->                   : ^^^^^^^^^^^^^
->v : never
->  : ^^^^^
-
-equal<undefined | B>(v as undefined | D, v as B)
->equal<undefined | B>(v as undefined | D, v as B) : void
->                                                 : ^^^^
->equal : <T>(a: T, b: T) => void
->      : ^^^^^^^^^^^^^^^^^^^^^^^
->v as undefined | D : D | undefined
->                   : ^^^^^^^^^^^^^
->v : never
->  : ^^^^^
->v as B : B
->       : ^
->v : never
->  : ^^^^^
-
-equal(v as B, v as undefined)
->equal(v as B, v as undefined) : void
->                              : ^^^^
->equal : <T>(a: T, b: T) => void
->      : ^^^^^^^^^^^^^^^^^^^^^^^
->v as B : B
->       : ^
->v : never
->  : ^^^^^
->v as undefined : undefined
->               : ^^^^^^^^^
->v : never
->  : ^^^^^
-
-equal(v as undefined, v as B)
->equal(v as undefined, v as B) : void
->                              : ^^^^
->equal : <T>(a: T, b: T) => void
->      : ^^^^^^^^^^^^^^^^^^^^^^^
->v as undefined : undefined
->               : ^^^^^^^^^
->v : never
->  : ^^^^^
->v as B : B
->       : ^
->v : never
->  : ^^^^^
-
-equal(v as B, v as D)
->equal(v as B, v as D) : void
->                      : ^^^^
->equal : <T>(a: T, b: T) => void
->      : ^^^^^^^^^^^^^^^^^^^^^^^
->v as B : B
->       : ^
->v : never
->  : ^^^^^
->v as D : D
->       : ^
->v : never
->  : ^^^^^
-
-equal(v as D, v as B)
->equal(v as D, v as B) : void
->                      : ^^^^
->equal : <T>(a: T, b: T) => void
->      : ^^^^^^^^^^^^^^^^^^^^^^^
->v as D : D
->       : ^
->v : never
->  : ^^^^^
->v as B : B
->       : ^
->v : never
->  : ^^^^^
-
-equal(v as B, v as B | undefined)
->equal(v as B, v as B | undefined) : void
->                                  : ^^^^
->equal : <T>(a: T, b: T) => void
->      : ^^^^^^^^^^^^^^^^^^^^^^^
->v as B : B
->       : ^
->v : never
->  : ^^^^^
->v as B | undefined : B | undefined
->                   : ^^^^^^^^^^^^^
->v : never
->  : ^^^^^
-
-equal(v as B | undefined, v as B)
->equal(v as B | undefined, v as B) : void
->                                  : ^^^^
->equal : <T>(a: T, b: T) => void
->      : ^^^^^^^^^^^^^^^^^^^^^^^
->v as B | undefined : B | undefined
->                   : ^^^^^^^^^^^^^
->v : never
->  : ^^^^^
->v as B : B
->       : ^
->v : never
->  : ^^^^^
-
-equal(v as 'a' | undefined, v as 'b');
->equal(v as 'a' | undefined, v as 'b') : void
->                                      : ^^^^
->equal : <T>(a: T, b: T) => void
->      : ^^^^^^^^^^^^^^^^^^^^^^^
->v as 'a' | undefined : "a" | undefined
->                     : ^^^^^^^^^^^^^^^
->v : never
->  : ^^^^^
->v as 'b' : "b"
->         : ^^^
->v : never
->  : ^^^^^
-
-equal(v as 'a', v as 'b' | undefined);
->equal(v as 'a', v as 'b' | undefined) : void
->                                      : ^^^^
->equal : <T>(a: T, b: T) => void
->      : ^^^^^^^^^^^^^^^^^^^^^^^
->v as 'a' : "a"
->         : ^^^
->v : never
->  : ^^^^^
->v as 'b' | undefined : "b" | undefined
->                     : ^^^^^^^^^^^^^^^
->v : never
->  : ^^^^^
-
-equal(v as 'a' | undefined, v as 'b' | null);
->equal(v as 'a' | undefined, v as 'b' | null) : void
->                                             : ^^^^
->equal : <T>(a: T, b: T) => void
->      : ^^^^^^^^^^^^^^^^^^^^^^^
->v as 'a' | undefined : "a" | undefined
->                     : ^^^^^^^^^^^^^^^
->v : never
->  : ^^^^^
->v as 'b' | null : "b" | null
->                : ^^^^^^^^^^
->v : never
->  : ^^^^^
-
-equal(v as 'a' | null, v as 'b' | undefined);
->equal(v as 'a' | null, v as 'b' | undefined) : void
->                                             : ^^^^
->equal : <T>(a: T, b: T) => void
->      : ^^^^^^^^^^^^^^^^^^^^^^^
->v as 'a' | null : "a" | null
->                : ^^^^^^^^^^
->v : never
->  : ^^^^^
->v as 'b' | undefined : "b" | undefined
->                     : ^^^^^^^^^^^^^^^
->v : never
->  : ^^^^^
-
-equal(v as string, v as string & { tag: 'foo' } | undefined);
->equal(v as string, v as string & { tag: 'foo' } | undefined) : void
->                                                             : ^^^^
->equal : <T>(a: T, b: T) => void
->      : ^^^^^^^^^^^^^^^^^^^^^^^
->v as string : string
->            : ^^^^^^
->v : never
-<<<<<<< HEAD
->v as string & { tag: 'foo' } | undefined : string & { tag: 'foo'; } | undefined
-=======
->  : ^^^^^
->v as string & { tag: 'foo' } | undefined : (string & { tag: 'foo'; }) | undefined
->                                         : ^^^^^^^^^^^^^^^^^     ^^^^^^^^^^^^^^^^
->>>>>>> 8e114483
->v : never
->  : ^^^^^
->tag : "foo"
->    : ^^^^^
-
-equal(v as string & { tag: 'foo' } | undefined, v as string);
->equal(v as string & { tag: 'foo' } | undefined, v as string) : void
->                                                             : ^^^^
->equal : <T>(a: T, b: T) => void
-<<<<<<< HEAD
->v as string & { tag: 'foo' } | undefined : string & { tag: 'foo'; } | undefined
-=======
->      : ^^^^^^^^^^^^^^^^^^^^^^^
->v as string & { tag: 'foo' } | undefined : (string & { tag: 'foo'; }) | undefined
->                                         : ^^^^^^^^^^^^^^^^^     ^^^^^^^^^^^^^^^^
->>>>>>> 8e114483
->v : never
->  : ^^^^^
->tag : "foo"
->    : ^^^^^
->v as string : string
->            : ^^^^^^
->v : never
->  : ^^^^^
-
+//// [tests/cases/compiler/inferenceOfNullableObjectTypesWithCommonBase.ts] ////
+
+=== inferenceOfNullableObjectTypesWithCommonBase.ts ===
+function equal<T>(a: T, b: T) { }
+>equal : <T>(a: T, b: T) => void
+>      : ^ ^^^^^ ^^^^^ ^^^^^^^^^
+>a : T
+>  : ^
+>b : T
+>  : ^
+
+let v = null!;
+>v : never
+>  : ^^^^^
+>null! : never
+>      : ^^^^^
+
+// Object types with common base types
+
+type B = { foo: string }
+>B : B
+>  : ^
+>foo : string
+>    : ^^^^^^
+
+type D = { foo: string; bar: number }
+>D : D
+>  : ^
+>foo : string
+>    : ^^^^^^
+>bar : number
+>    : ^^^^^^
+
+equal(v as B, v as undefined | D)
+>equal(v as B, v as undefined | D) : void
+>                                  : ^^^^
+>equal : <T>(a: T, b: T) => void
+>      : ^^^^^^^^^^^^^^^^^^^^^^^
+>v as B : B
+>       : ^
+>v : never
+>  : ^^^^^
+>v as undefined | D : D | undefined
+>                   : ^^^^^^^^^^^^^
+>v : never
+>  : ^^^^^
+
+equal(v as undefined | D, v as B)
+>equal(v as undefined | D, v as B) : void
+>                                  : ^^^^
+>equal : <T>(a: T, b: T) => void
+>      : ^^^^^^^^^^^^^^^^^^^^^^^
+>v as undefined | D : D | undefined
+>                   : ^^^^^^^^^^^^^
+>v : never
+>  : ^^^^^
+>v as B : B
+>       : ^
+>v : never
+>  : ^^^^^
+
+equal<undefined | B>(v as B, v as undefined | D)
+>equal<undefined | B>(v as B, v as undefined | D) : void
+>                                                 : ^^^^
+>equal : <T>(a: T, b: T) => void
+>      : ^^^^^^^^^^^^^^^^^^^^^^^
+>v as B : B
+>       : ^
+>v : never
+>  : ^^^^^
+>v as undefined | D : D | undefined
+>                   : ^^^^^^^^^^^^^
+>v : never
+>  : ^^^^^
+
+equal<undefined | B>(v as undefined | D, v as B)
+>equal<undefined | B>(v as undefined | D, v as B) : void
+>                                                 : ^^^^
+>equal : <T>(a: T, b: T) => void
+>      : ^^^^^^^^^^^^^^^^^^^^^^^
+>v as undefined | D : D | undefined
+>                   : ^^^^^^^^^^^^^
+>v : never
+>  : ^^^^^
+>v as B : B
+>       : ^
+>v : never
+>  : ^^^^^
+
+equal(v as B, v as undefined)
+>equal(v as B, v as undefined) : void
+>                              : ^^^^
+>equal : <T>(a: T, b: T) => void
+>      : ^^^^^^^^^^^^^^^^^^^^^^^
+>v as B : B
+>       : ^
+>v : never
+>  : ^^^^^
+>v as undefined : undefined
+>               : ^^^^^^^^^
+>v : never
+>  : ^^^^^
+
+equal(v as undefined, v as B)
+>equal(v as undefined, v as B) : void
+>                              : ^^^^
+>equal : <T>(a: T, b: T) => void
+>      : ^^^^^^^^^^^^^^^^^^^^^^^
+>v as undefined : undefined
+>               : ^^^^^^^^^
+>v : never
+>  : ^^^^^
+>v as B : B
+>       : ^
+>v : never
+>  : ^^^^^
+
+equal(v as B, v as D)
+>equal(v as B, v as D) : void
+>                      : ^^^^
+>equal : <T>(a: T, b: T) => void
+>      : ^^^^^^^^^^^^^^^^^^^^^^^
+>v as B : B
+>       : ^
+>v : never
+>  : ^^^^^
+>v as D : D
+>       : ^
+>v : never
+>  : ^^^^^
+
+equal(v as D, v as B)
+>equal(v as D, v as B) : void
+>                      : ^^^^
+>equal : <T>(a: T, b: T) => void
+>      : ^^^^^^^^^^^^^^^^^^^^^^^
+>v as D : D
+>       : ^
+>v : never
+>  : ^^^^^
+>v as B : B
+>       : ^
+>v : never
+>  : ^^^^^
+
+equal(v as B, v as B | undefined)
+>equal(v as B, v as B | undefined) : void
+>                                  : ^^^^
+>equal : <T>(a: T, b: T) => void
+>      : ^^^^^^^^^^^^^^^^^^^^^^^
+>v as B : B
+>       : ^
+>v : never
+>  : ^^^^^
+>v as B | undefined : B | undefined
+>                   : ^^^^^^^^^^^^^
+>v : never
+>  : ^^^^^
+
+equal(v as B | undefined, v as B)
+>equal(v as B | undefined, v as B) : void
+>                                  : ^^^^
+>equal : <T>(a: T, b: T) => void
+>      : ^^^^^^^^^^^^^^^^^^^^^^^
+>v as B | undefined : B | undefined
+>                   : ^^^^^^^^^^^^^
+>v : never
+>  : ^^^^^
+>v as B : B
+>       : ^
+>v : never
+>  : ^^^^^
+
+equal(v as 'a' | undefined, v as 'b');
+>equal(v as 'a' | undefined, v as 'b') : void
+>                                      : ^^^^
+>equal : <T>(a: T, b: T) => void
+>      : ^^^^^^^^^^^^^^^^^^^^^^^
+>v as 'a' | undefined : "a" | undefined
+>                     : ^^^^^^^^^^^^^^^
+>v : never
+>  : ^^^^^
+>v as 'b' : "b"
+>         : ^^^
+>v : never
+>  : ^^^^^
+
+equal(v as 'a', v as 'b' | undefined);
+>equal(v as 'a', v as 'b' | undefined) : void
+>                                      : ^^^^
+>equal : <T>(a: T, b: T) => void
+>      : ^^^^^^^^^^^^^^^^^^^^^^^
+>v as 'a' : "a"
+>         : ^^^
+>v : never
+>  : ^^^^^
+>v as 'b' | undefined : "b" | undefined
+>                     : ^^^^^^^^^^^^^^^
+>v : never
+>  : ^^^^^
+
+equal(v as 'a' | undefined, v as 'b' | null);
+>equal(v as 'a' | undefined, v as 'b' | null) : void
+>                                             : ^^^^
+>equal : <T>(a: T, b: T) => void
+>      : ^^^^^^^^^^^^^^^^^^^^^^^
+>v as 'a' | undefined : "a" | undefined
+>                     : ^^^^^^^^^^^^^^^
+>v : never
+>  : ^^^^^
+>v as 'b' | null : "b" | null
+>                : ^^^^^^^^^^
+>v : never
+>  : ^^^^^
+
+equal(v as 'a' | null, v as 'b' | undefined);
+>equal(v as 'a' | null, v as 'b' | undefined) : void
+>                                             : ^^^^
+>equal : <T>(a: T, b: T) => void
+>      : ^^^^^^^^^^^^^^^^^^^^^^^
+>v as 'a' | null : "a" | null
+>                : ^^^^^^^^^^
+>v : never
+>  : ^^^^^
+>v as 'b' | undefined : "b" | undefined
+>                     : ^^^^^^^^^^^^^^^
+>v : never
+>  : ^^^^^
+
+equal(v as string, v as string & { tag: 'foo' } | undefined);
+>equal(v as string, v as string & { tag: 'foo' } | undefined) : void
+>                                                             : ^^^^
+>equal : <T>(a: T, b: T) => void
+>      : ^^^^^^^^^^^^^^^^^^^^^^^
+>v as string : string
+>            : ^^^^^^
+>v : never
+>  : ^^^^^
+>v as string & { tag: 'foo' } | undefined : string & { tag: 'foo'; } | undefined
+>                                         : ^^^^^^^^^^^^^^^^     ^^^^^^^^^^^^^^^
+>v : never
+>  : ^^^^^
+>tag : "foo"
+>    : ^^^^^
+
+equal(v as string & { tag: 'foo' } | undefined, v as string);
+>equal(v as string & { tag: 'foo' } | undefined, v as string) : void
+>                                                             : ^^^^
+>equal : <T>(a: T, b: T) => void
+>      : ^^^^^^^^^^^^^^^^^^^^^^^
+>v as string & { tag: 'foo' } | undefined : string & { tag: 'foo'; } | undefined
+>                                         : ^^^^^^^^^^^^^^^^     ^^^^^^^^^^^^^^^
+>v : never
+>  : ^^^^^
+>tag : "foo"
+>    : ^^^^^
+>v as string : string
+>            : ^^^^^^
+>v : never
+>  : ^^^^^
+