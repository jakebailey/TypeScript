//// [tests/cases/compiler/externFunc.ts] ////

=== externFunc.ts ===
declare function parseInt(s:string):number;
<<<<<<< HEAD
>parseInt : { (string: string, radix?: number | undefined): number; (s: string): number; }
=======
>parseInt : { (string: string, radix?: number): number; (s: string): number; }
>         : ^^^^^^^^^^^^^^^^^^^^^^^^^^^^^^^^^^^^^^^^^^^^^^^^      ^^^      ^^^
>>>>>>> 12402f26
>s : string
>  : ^^^^^^

parseInt("2");
>parseInt("2") : number
<<<<<<< HEAD
>parseInt : { (string: string, radix?: number | undefined): number; (s: string): number; }
=======
>              : ^^^^^^
>parseInt : { (string: string, radix?: number): number; (s: string): number; }
>         : ^^^^^^^^^^^^^^^^^^^^^^^^^^^^^^^^^^^^^^^^^^^^^^^^^^^^^^^^^^^^^^^^^^
>>>>>>> 12402f26
>"2" : "2"
>    : ^^^

<|MERGE_RESOLUTION|>--- conflicted
+++ resolved
@@ -1,25 +1,17 @@
-//// [tests/cases/compiler/externFunc.ts] ////
-
-=== externFunc.ts ===
-declare function parseInt(s:string):number;
-<<<<<<< HEAD
->parseInt : { (string: string, radix?: number | undefined): number; (s: string): number; }
-=======
->parseInt : { (string: string, radix?: number): number; (s: string): number; }
->         : ^^^^^^^^^^^^^^^^^^^^^^^^^^^^^^^^^^^^^^^^^^^^^^^^      ^^^      ^^^
->>>>>>> 12402f26
->s : string
->  : ^^^^^^
-
-parseInt("2");
->parseInt("2") : number
-<<<<<<< HEAD
->parseInt : { (string: string, radix?: number | undefined): number; (s: string): number; }
-=======
->              : ^^^^^^
->parseInt : { (string: string, radix?: number): number; (s: string): number; }
->         : ^^^^^^^^^^^^^^^^^^^^^^^^^^^^^^^^^^^^^^^^^^^^^^^^^^^^^^^^^^^^^^^^^^
->>>>>>> 12402f26
->"2" : "2"
->    : ^^^
-
+//// [tests/cases/compiler/externFunc.ts] ////
+
+=== externFunc.ts ===
+declare function parseInt(s:string):number;
+>parseInt : { (string: string, radix?: number | undefined): number; (s: string): number; }
+>         : ^^^^^^^^^^^^^^^^^^^^^^^^^^^^^^^^^^^^^^^^^^^^^^^^^^^^^^^^^^^^      ^^^      ^^^
+>s : string
+>  : ^^^^^^
+
+parseInt("2");
+>parseInt("2") : number
+>              : ^^^^^^
+>parseInt : { (string: string, radix?: number | undefined): number; (s: string): number; }
+>         : ^^^^^^^^^^^^^^^^^^^^^^^^^^^^^^^^^^^^^^^^^^^^^^^^^^^^^^^^^^^^^^^^^^^^^^^^^^^^^^
+>"2" : "2"
+>    : ^^^
+