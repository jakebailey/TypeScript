--- conflicted
+++ resolved
@@ -1,92 +1,88 @@
-//// [tests/cases/compiler/declFileTypeAnnotationBuiltInType.ts] ////
-
-=== declFileTypeAnnotationBuiltInType.ts ===
-// string
-function foo(): string {
->foo : () => string
->    : ^^^^^^      
-
-    return "";
->"" : ""
->   : ^^
-}
-function foo2() {
->foo2 : () => string
->     : ^^^^^^^^^^^^
-
-    return "";
->"" : ""
->   : ^^
-}
-
-// number
-function foo3(): number {
->foo3 : () => number
->     : ^^^^^^      
-
-    return 10;
->10 : 10
->   : ^^
-}
-function foo4() {
->foo4 : () => number
->     : ^^^^^^^^^^^^
-
-    return 10;
->10 : 10
->   : ^^
-}
-
-// boolean
-function foo5(): boolean {
->foo5 : () => boolean
->     : ^^^^^^       
-
-    return true;
->true : true
->     : ^^^^
-}
-function foo6() {
->foo6 : () => boolean
->     : ^^^^^^^^^^^^^
-
-    return false;
->false : false
->      : ^^^^^
-}
-
-// void
-function foo7(): void {
->foo7 : () => void
->     : ^^^^^^    
-
-    return;
-}
-function foo8() {
->foo8 : () => void
->     : ^^^^^^^^^^
-
-    return;
-}
-
-// any
-function foo9(): any {
->foo9 : () => any
->     : ^^^^^^   
-
-    return undefined;
->undefined : undefined
->          : ^^^^^^^^^
-}
-function foo10() {
-<<<<<<< HEAD
->foo10 : () => undefined
-=======
->foo10 : () => any
->      : ^^^^^^^^^
->>>>>>> 12402f26
-
-    return undefined;
->undefined : undefined
->          : ^^^^^^^^^
-}
+//// [tests/cases/compiler/declFileTypeAnnotationBuiltInType.ts] ////
+
+=== declFileTypeAnnotationBuiltInType.ts ===
+// string
+function foo(): string {
+>foo : () => string
+>    : ^^^^^^      
+
+    return "";
+>"" : ""
+>   : ^^
+}
+function foo2() {
+>foo2 : () => string
+>     : ^^^^^^^^^^^^
+
+    return "";
+>"" : ""
+>   : ^^
+}
+
+// number
+function foo3(): number {
+>foo3 : () => number
+>     : ^^^^^^      
+
+    return 10;
+>10 : 10
+>   : ^^
+}
+function foo4() {
+>foo4 : () => number
+>     : ^^^^^^^^^^^^
+
+    return 10;
+>10 : 10
+>   : ^^
+}
+
+// boolean
+function foo5(): boolean {
+>foo5 : () => boolean
+>     : ^^^^^^       
+
+    return true;
+>true : true
+>     : ^^^^
+}
+function foo6() {
+>foo6 : () => boolean
+>     : ^^^^^^^^^^^^^
+
+    return false;
+>false : false
+>      : ^^^^^
+}
+
+// void
+function foo7(): void {
+>foo7 : () => void
+>     : ^^^^^^    
+
+    return;
+}
+function foo8() {
+>foo8 : () => void
+>     : ^^^^^^^^^^
+
+    return;
+}
+
+// any
+function foo9(): any {
+>foo9 : () => any
+>     : ^^^^^^   
+
+    return undefined;
+>undefined : undefined
+>          : ^^^^^^^^^
+}
+function foo10() {
+>foo10 : () => undefined
+>      : ^^^^^^^^^^^^^^^
+
+    return undefined;
+>undefined : undefined
+>          : ^^^^^^^^^
+}