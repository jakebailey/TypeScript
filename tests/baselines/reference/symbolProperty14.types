--- conflicted
+++ resolved
@@ -1,79 +1,81 @@
-//// [tests/cases/conformance/es6/Symbols/symbolProperty14.ts] ////
-
-=== symbolProperty14.ts ===
-class C {
->C : C
->  : ^
-
-    [Symbol.iterator]: { x; y };
->[Symbol.iterator] : { x: any; y: any; }
->                  : ^^^^^^^^^^^^^^^^^^^
->Symbol.iterator : unique symbol
->                : ^^^^^^^^^^^^^
->Symbol : SymbolConstructor
->       : ^^^^^^^^^^^^^^^^^
->iterator : unique symbol
->         : ^^^^^^^^^^^^^
->x : any
->y : any
-}
-interface I {
-    [Symbol.iterator]?: { x };
-<<<<<<< HEAD
->[Symbol.iterator] : { x: any; } | undefined
-=======
->[Symbol.iterator] : { x: any; }
->                  : ^^^^^^^^^^^
->>>>>>> 12402f26
->Symbol.iterator : unique symbol
->                : ^^^^^^^^^^^^^
->Symbol : SymbolConstructor
->       : ^^^^^^^^^^^^^^^^^
->iterator : unique symbol
->         : ^^^^^^^^^^^^^
->x : any
-}
-
-declare function foo(i: I): I;
->foo : { (i: I): I; (a: any): any; }
->    : ^^^^^^ ^^^ ^^^^^^^^^^^^^^^^^^
->i : I
->  : ^
-
-declare function foo(a: any): any;
->foo : { (i: I): I; (a: any): any; }
->    : ^^^^^^^^^^^^^^^^^   ^^^   ^^^
->a : any
-
-declare function bar(i: C): C;
->bar : { (i: C): C; (a: any): any; }
->    : ^^^^^^ ^^^ ^^^^^^^^^^^^^^^^^^
->i : C
->  : ^
-
-declare function bar(a: any): any;
->bar : { (i: C): C; (a: any): any; }
->    : ^^^^^^^^^^^^^^^^^   ^^^   ^^^
->a : any
-
-foo(new C);
->foo(new C) : I
->           : ^
->foo : { (i: I): I; (a: any): any; }
->    : ^^^^^^^^^^^^^^^^^^^^^^^^^^^^^
->new C : C
->      : ^
->C : typeof C
->  : ^^^^^^^^
-
-var i: I;
->i : I
->  : ^
-
-bar(i);
->bar(i) : any
->bar : { (i: C): C; (a: any): any; }
->    : ^^^^^^^^^^^^^^^^^^^^^^^^^^^^^
->i : I
->  : ^
-
+//// [tests/cases/conformance/es6/Symbols/symbolProperty14.ts] ////
+
+=== symbolProperty14.ts ===
+class C {
+>C : C
+>  : ^
+
+    [Symbol.iterator]: { x; y };
+>[Symbol.iterator] : { x: any; y: any; }
+>                  : ^^^^^^^^^^^^^^^^^^^
+>Symbol.iterator : unique symbol
+>                : ^^^^^^^^^^^^^
+>Symbol : SymbolConstructor
+>       : ^^^^^^^^^^^^^^^^^
+>iterator : unique symbol
+>         : ^^^^^^^^^^^^^
+>x : any
+>  : ^^^
+>y : any
+>  : ^^^
+}
+interface I {
+    [Symbol.iterator]?: { x };
+>[Symbol.iterator] : { x: any; } | undefined
+>                  : ^^^^^^^^^^^^^^^^^^^^^^^
+>Symbol.iterator : unique symbol
+>                : ^^^^^^^^^^^^^
+>Symbol : SymbolConstructor
+>       : ^^^^^^^^^^^^^^^^^
+>iterator : unique symbol
+>         : ^^^^^^^^^^^^^
+>x : any
+>  : ^^^
+}
+
+declare function foo(i: I): I;
+>foo : { (i: I): I; (a: any): any; }
+>    : ^^^^^^ ^^^ ^^^^^^^^^^^^^^^^^^
+>i : I
+>  : ^
+
+declare function foo(a: any): any;
+>foo : { (i: I): I; (a: any): any; }
+>    : ^^^^^^^^^^^^^^^^^   ^^^   ^^^
+>a : any
+>  : ^^^
+
+declare function bar(i: C): C;
+>bar : { (i: C): C; (a: any): any; }
+>    : ^^^^^^ ^^^ ^^^^^^^^^^^^^^^^^^
+>i : C
+>  : ^
+
+declare function bar(a: any): any;
+>bar : { (i: C): C; (a: any): any; }
+>    : ^^^^^^^^^^^^^^^^^   ^^^   ^^^
+>a : any
+>  : ^^^
+
+foo(new C);
+>foo(new C) : I
+>           : ^
+>foo : { (i: I): I; (a: any): any; }
+>    : ^^^^^^^^^^^^^^^^^^^^^^^^^^^^^
+>new C : C
+>      : ^
+>C : typeof C
+>  : ^^^^^^^^
+
+var i: I;
+>i : I
+>  : ^
+
+bar(i);
+>bar(i) : any
+>       : ^^^
+>bar : { (i: C): C; (a: any): any; }
+>    : ^^^^^^^^^^^^^^^^^^^^^^^^^^^^^
+>i : I
+>  : ^
+