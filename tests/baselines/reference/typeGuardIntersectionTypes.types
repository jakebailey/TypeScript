--- conflicted
+++ resolved
@@ -1,408 +1,404 @@
-//// [tests/cases/conformance/expressions/typeGuards/typeGuardIntersectionTypes.ts] ////
-
-=== typeGuardIntersectionTypes.ts ===
-interface X {
-    x: string;
->x : string
->  : ^^^^^^
-}
-
-interface Y {
-    y: string;
->y : string
->  : ^^^^^^
-}
-
-interface Z {
-    z: string;
->z : string
->  : ^^^^^^
-}
-
-declare function isX(obj: any): obj is X;
->isX : (obj: any) => obj is X
->    : ^^^^^^   ^^^^^        
->obj : any
-
-declare function isY(obj: any): obj is Y;
->isY : (obj: any) => obj is Y
->    : ^^^^^^   ^^^^^        
->obj : any
-
-declare function isZ(obj: any): obj is Z;
->isZ : (obj: any) => obj is Z
->    : ^^^^^^   ^^^^^        
->obj : any
-
-function f1(obj: Object) {
->f1 : (obj: Object) => void
->   : ^^^^^^      ^^^^^^^^^
->obj : Object
->    : ^^^^^^
-
-    if (isX(obj) || isY(obj) || isZ(obj)) {
->isX(obj) || isY(obj) || isZ(obj) : boolean
->                                 : ^^^^^^^
->isX(obj) || isY(obj) : boolean
->                     : ^^^^^^^
->isX(obj) : boolean
->         : ^^^^^^^
->isX : (obj: any) => obj is X
->    : ^^^^^^^^^^^^^^^^^^^^^^
->obj : Object
->    : ^^^^^^
->isY(obj) : boolean
->         : ^^^^^^^
->isY : (obj: any) => obj is Y
->    : ^^^^^^^^^^^^^^^^^^^^^^
->obj : Object
->    : ^^^^^^
->isZ(obj) : boolean
->         : ^^^^^^^
->isZ : (obj: any) => obj is Z
->    : ^^^^^^^^^^^^^^^^^^^^^^
->obj : Object
->    : ^^^^^^
-
-        obj;
->obj : X | Y | Z
->    : ^^^^^^^^^
-    }
-    if (isX(obj) && isY(obj) && isZ(obj)) {
->isX(obj) && isY(obj) && isZ(obj) : boolean
->                                 : ^^^^^^^
->isX(obj) && isY(obj) : boolean
->                     : ^^^^^^^
->isX(obj) : boolean
->         : ^^^^^^^
->isX : (obj: any) => obj is X
->    : ^^^^^^^^^^^^^^^^^^^^^^
->obj : Object
->    : ^^^^^^
->isY(obj) : boolean
->         : ^^^^^^^
->isY : (obj: any) => obj is Y
->    : ^^^^^^^^^^^^^^^^^^^^^^
->obj : X
->    : ^
->isZ(obj) : boolean
->         : ^^^^^^^
->isZ : (obj: any) => obj is Z
->    : ^^^^^^^^^^^^^^^^^^^^^^
->obj : X & Y
->    : ^^^^^
-
-        obj;
->obj : X & Y & Z
->    : ^^^^^^^^^
-    }
-}
-
-// Repro from #8911
-
-// two interfaces
-interface A {
-  a: string;
->a : string
->  : ^^^^^^
-}
-
-interface B {
-  b: string;
->b : string
->  : ^^^^^^
-}
-
-// a type guard for B
-function isB(toTest: any): toTest is B {
->isB : (toTest: any) => toTest is B
->    : ^^^^^^^^^   ^^^^^           
->toTest : any
-
-  return toTest && toTest.b;
->toTest && toTest.b : any
->toTest : any
->toTest.b : any
->toTest : any
->       : ^^^
->b : any
->  : ^^^
-}
-
-// a function that turns an A into an A & B
-function union(a: A): A & B | null {
-<<<<<<< HEAD
->union : (a: A) => A & B | null
-=======
->union : (a: A) => (A & B) | null
->      : ^^^^ ^^^^^^     ^       
->>>>>>> 8e114483
->a : A
->  : ^
-
-  if (isB(a)) {
->isB(a) : boolean
->       : ^^^^^^^
->isB : (toTest: any) => toTest is B
->    : ^^^^^^^^^^^^^^^^^^^^^^^^^^^^
->a : A
->  : ^
-
-    return a;
->a : A & B
->  : ^^^^^
-
-  } else {
-    return null;
-  }
-}
-
-// Repro from #9016
-
-declare function log(s: string): void;
->log : (s: string) => void
->    : ^^^^      ^^^^^    
->s : string
->  : ^^^^^^
-
-// Supported beast features
-interface Beast     { wings?: boolean; legs?: number }
->wings : boolean | undefined
->      : ^^^^^^^^^^^^^^^^^^^
->legs : number | undefined
->     : ^^^^^^^^^^^^^^^^^^
-
-interface Legged    { legs: number; }
->legs : number
->     : ^^^^^^
-
-interface Winged    { wings: boolean; }
->wings : boolean
->      : ^^^^^^^
-
-// Beast feature detection via user-defined type guards
-function hasLegs(x: Beast): x is Legged { return x && typeof x.legs === 'number'; }
->hasLegs : (x: Beast) => x is Legged
->        : ^^^^     ^^^^^           
->x : Beast
->  : ^^^^^
->x && typeof x.legs === 'number' : boolean
->                                : ^^^^^^^
->x : Beast
->  : ^^^^^
->typeof x.legs === 'number' : boolean
->                           : ^^^^^^^
->typeof x.legs : "string" | "number" | "bigint" | "boolean" | "symbol" | "undefined" | "object" | "function"
->              : ^^^^^^^^^^^^^^^^^^^^^^^^^^^^^^^^^^^^^^^^^^^^^^^^^^^^^^^^^^^^^^^^^^^^^^^^^^^^^^^^^^^^^^^^^^^
->x.legs : number | undefined
->       : ^^^^^^^^^^^^^^^^^^
->x : Beast
->  : ^^^^^
->legs : number | undefined
->     : ^^^^^^^^^^^^^^^^^^
->'number' : "number"
->         : ^^^^^^^^
-
-function hasWings(x: Beast): x is Winged { return x && !!x.wings; }
->hasWings : (x: Beast) => x is Winged
->         : ^^^^     ^^^^^           
->x : Beast
->  : ^^^^^
->x && !!x.wings : boolean
->               : ^^^^^^^
->x : Beast
->  : ^^^^^
->!!x.wings : boolean
->          : ^^^^^^^
->!x.wings : boolean
->         : ^^^^^^^
->x.wings : boolean | undefined
->        : ^^^^^^^^^^^^^^^^^^^
->x : Beast
->  : ^^^^^
->wings : boolean | undefined
->      : ^^^^^^^^^^^^^^^^^^^
-
-// Function to identify a given beast by detecting its features
-function identifyBeast(beast: Beast) {
->identifyBeast : (beast: Beast) => void
->              : ^^^^^^^^     ^^^^^^^^^
->beast : Beast
->      : ^^^^^
-
-    // All beasts with legs
-    if (hasLegs(beast)) {
->hasLegs(beast) : boolean
->               : ^^^^^^^
->hasLegs : (x: Beast) => x is Legged
->        : ^^^^^^^^^^^^^^^^^^^^^^^^^
->beast : Beast
->      : ^^^^^
-
-        // All winged beasts with legs
-        if (hasWings(beast)) {
->hasWings(beast) : boolean
->                : ^^^^^^^
->hasWings : (x: Beast) => x is Winged
->         : ^^^^^^^^^^^^^^^^^^^^^^^^^
->beast : Legged
->      : ^^^^^^
-
-            if (beast.legs === 4) {
->beast.legs === 4 : boolean
->                 : ^^^^^^^
->beast.legs : number
->           : ^^^^^^
->beast : Legged & Winged
->      : ^^^^^^^^^^^^^^^
->legs : number
->     : ^^^^^^
->4 : 4
->  : ^
-
-                log(`pegasus - 4 legs, wings`);
->log(`pegasus - 4 legs, wings`) : void
->                               : ^^^^
->log : (s: string) => void
->    : ^^^^^^^^^^^^^^^^^^^
->`pegasus - 4 legs, wings` : "pegasus - 4 legs, wings"
->                          : ^^^^^^^^^^^^^^^^^^^^^^^^^
-            }
-            else if (beast.legs === 2) {
->beast.legs === 2 : boolean
->                 : ^^^^^^^
->beast.legs : number
->           : ^^^^^^
->beast : Legged & Winged
->      : ^^^^^^^^^^^^^^^
->legs : number
->     : ^^^^^^
->2 : 2
->  : ^
-
-                log(`bird - 2 legs, wings`);
->log(`bird - 2 legs, wings`) : void
->                            : ^^^^
->log : (s: string) => void
->    : ^^^^^^^^^^^^^^^^^^^
->`bird - 2 legs, wings` : "bird - 2 legs, wings"
->                       : ^^^^^^^^^^^^^^^^^^^^^^
-            }
-            else {
-                log(`unknown - ${beast.legs} legs, wings`);
->log(`unknown - ${beast.legs} legs, wings`) : void
->                                           : ^^^^
->log : (s: string) => void
->    : ^^^^^^^^^^^^^^^^^^^
->`unknown - ${beast.legs} legs, wings` : string
->                                      : ^^^^^^
->beast.legs : number
->           : ^^^^^^
->beast : Legged & Winged
->      : ^^^^^^^^^^^^^^^
->legs : number
->     : ^^^^^^
-            }
-        }
-
-        // All non-winged beasts with legs
-        else {
-            log(`manbearpig - ${beast.legs} legs, no wings`);
->log(`manbearpig - ${beast.legs} legs, no wings`) : void
->                                                 : ^^^^
->log : (s: string) => void
->    : ^^^^^^^^^^^^^^^^^^^
->`manbearpig - ${beast.legs} legs, no wings` : string
->                                            : ^^^^^^
->beast.legs : number
->           : ^^^^^^
->beast : Legged
->      : ^^^^^^
->legs : number
->     : ^^^^^^
-        }
-    }
-
-    // All beasts without legs    
-    else {
-        if (hasWings(beast)) {
->hasWings(beast) : boolean
->                : ^^^^^^^
->hasWings : (x: Beast) => x is Winged
->         : ^^^^^^^^^^^^^^^^^^^^^^^^^
->beast : Beast
->      : ^^^^^
-
-            log(`quetzalcoatl - no legs, wings`)
->log(`quetzalcoatl - no legs, wings`) : void
->                                     : ^^^^
->log : (s: string) => void
->    : ^^^^^^^^^^^^^^^^^^^
->`quetzalcoatl - no legs, wings` : "quetzalcoatl - no legs, wings"
->                                : ^^^^^^^^^^^^^^^^^^^^^^^^^^^^^^^
-        }
-        else {
-            log(`snake - no legs, no wings`)
->log(`snake - no legs, no wings`) : void
->                                 : ^^^^
->log : (s: string) => void
->    : ^^^^^^^^^^^^^^^^^^^
->`snake - no legs, no wings` : "snake - no legs, no wings"
->                            : ^^^^^^^^^^^^^^^^^^^^^^^^^^^
-        }
-    }
-}
-
-function beastFoo(beast: Object) {
->beastFoo : (beast: Object) => void
->         : ^^^^^^^^      ^^^^^^^^^
->beast : Object
->      : ^^^^^^
-
-    if (hasWings(beast) && hasLegs(beast)) {
->hasWings(beast) && hasLegs(beast) : boolean
->                                  : ^^^^^^^
->hasWings(beast) : boolean
->                : ^^^^^^^
->hasWings : (x: Beast) => x is Winged
->         : ^^^^^^^^^^^^^^^^^^^^^^^^^
->beast : Object
->      : ^^^^^^
->hasLegs(beast) : boolean
->               : ^^^^^^^
->hasLegs : (x: Beast) => x is Legged
->        : ^^^^^^^^^^^^^^^^^^^^^^^^^
->beast : Winged
->      : ^^^^^^
-
-        beast;  // Winged & Legged
->beast : Winged & Legged
->      : ^^^^^^^^^^^^^^^
-    }
-    else {
-        beast;
->beast : Object
->      : ^^^^^^
-    }
-
-    if (hasLegs(beast) && hasWings(beast)) {
->hasLegs(beast) && hasWings(beast) : boolean
->                                  : ^^^^^^^
->hasLegs(beast) : boolean
->               : ^^^^^^^
->hasLegs : (x: Beast) => x is Legged
->        : ^^^^^^^^^^^^^^^^^^^^^^^^^
->beast : Object
->      : ^^^^^^
->hasWings(beast) : boolean
->                : ^^^^^^^
->hasWings : (x: Beast) => x is Winged
->         : ^^^^^^^^^^^^^^^^^^^^^^^^^
->beast : Legged
->      : ^^^^^^
-
-        beast;  // Legged & Winged
->beast : Legged & Winged
->      : ^^^^^^^^^^^^^^^
-    }
-}
+//// [tests/cases/conformance/expressions/typeGuards/typeGuardIntersectionTypes.ts] ////
+
+=== typeGuardIntersectionTypes.ts ===
+interface X {
+    x: string;
+>x : string
+>  : ^^^^^^
+}
+
+interface Y {
+    y: string;
+>y : string
+>  : ^^^^^^
+}
+
+interface Z {
+    z: string;
+>z : string
+>  : ^^^^^^
+}
+
+declare function isX(obj: any): obj is X;
+>isX : (obj: any) => obj is X
+>    : ^^^^^^   ^^^^^        
+>obj : any
+
+declare function isY(obj: any): obj is Y;
+>isY : (obj: any) => obj is Y
+>    : ^^^^^^   ^^^^^        
+>obj : any
+
+declare function isZ(obj: any): obj is Z;
+>isZ : (obj: any) => obj is Z
+>    : ^^^^^^   ^^^^^        
+>obj : any
+
+function f1(obj: Object) {
+>f1 : (obj: Object) => void
+>   : ^^^^^^      ^^^^^^^^^
+>obj : Object
+>    : ^^^^^^
+
+    if (isX(obj) || isY(obj) || isZ(obj)) {
+>isX(obj) || isY(obj) || isZ(obj) : boolean
+>                                 : ^^^^^^^
+>isX(obj) || isY(obj) : boolean
+>                     : ^^^^^^^
+>isX(obj) : boolean
+>         : ^^^^^^^
+>isX : (obj: any) => obj is X
+>    : ^^^^^^^^^^^^^^^^^^^^^^
+>obj : Object
+>    : ^^^^^^
+>isY(obj) : boolean
+>         : ^^^^^^^
+>isY : (obj: any) => obj is Y
+>    : ^^^^^^^^^^^^^^^^^^^^^^
+>obj : Object
+>    : ^^^^^^
+>isZ(obj) : boolean
+>         : ^^^^^^^
+>isZ : (obj: any) => obj is Z
+>    : ^^^^^^^^^^^^^^^^^^^^^^
+>obj : Object
+>    : ^^^^^^
+
+        obj;
+>obj : X | Y | Z
+>    : ^^^^^^^^^
+    }
+    if (isX(obj) && isY(obj) && isZ(obj)) {
+>isX(obj) && isY(obj) && isZ(obj) : boolean
+>                                 : ^^^^^^^
+>isX(obj) && isY(obj) : boolean
+>                     : ^^^^^^^
+>isX(obj) : boolean
+>         : ^^^^^^^
+>isX : (obj: any) => obj is X
+>    : ^^^^^^^^^^^^^^^^^^^^^^
+>obj : Object
+>    : ^^^^^^
+>isY(obj) : boolean
+>         : ^^^^^^^
+>isY : (obj: any) => obj is Y
+>    : ^^^^^^^^^^^^^^^^^^^^^^
+>obj : X
+>    : ^
+>isZ(obj) : boolean
+>         : ^^^^^^^
+>isZ : (obj: any) => obj is Z
+>    : ^^^^^^^^^^^^^^^^^^^^^^
+>obj : X & Y
+>    : ^^^^^
+
+        obj;
+>obj : X & Y & Z
+>    : ^^^^^^^^^
+    }
+}
+
+// Repro from #8911
+
+// two interfaces
+interface A {
+  a: string;
+>a : string
+>  : ^^^^^^
+}
+
+interface B {
+  b: string;
+>b : string
+>  : ^^^^^^
+}
+
+// a type guard for B
+function isB(toTest: any): toTest is B {
+>isB : (toTest: any) => toTest is B
+>    : ^^^^^^^^^   ^^^^^           
+>toTest : any
+
+  return toTest && toTest.b;
+>toTest && toTest.b : any
+>toTest : any
+>toTest.b : any
+>toTest : any
+>       : ^^^
+>b : any
+>  : ^^^
+}
+
+// a function that turns an A into an A & B
+function union(a: A): A & B | null {
+>union : (a: A) => A & B | null
+>      : ^^^^ ^^^^^            
+>a : A
+>  : ^
+
+  if (isB(a)) {
+>isB(a) : boolean
+>       : ^^^^^^^
+>isB : (toTest: any) => toTest is B
+>    : ^^^^^^^^^^^^^^^^^^^^^^^^^^^^
+>a : A
+>  : ^
+
+    return a;
+>a : A & B
+>  : ^^^^^
+
+  } else {
+    return null;
+  }
+}
+
+// Repro from #9016
+
+declare function log(s: string): void;
+>log : (s: string) => void
+>    : ^^^^      ^^^^^    
+>s : string
+>  : ^^^^^^
+
+// Supported beast features
+interface Beast     { wings?: boolean; legs?: number }
+>wings : boolean | undefined
+>      : ^^^^^^^^^^^^^^^^^^^
+>legs : number | undefined
+>     : ^^^^^^^^^^^^^^^^^^
+
+interface Legged    { legs: number; }
+>legs : number
+>     : ^^^^^^
+
+interface Winged    { wings: boolean; }
+>wings : boolean
+>      : ^^^^^^^
+
+// Beast feature detection via user-defined type guards
+function hasLegs(x: Beast): x is Legged { return x && typeof x.legs === 'number'; }
+>hasLegs : (x: Beast) => x is Legged
+>        : ^^^^     ^^^^^           
+>x : Beast
+>  : ^^^^^
+>x && typeof x.legs === 'number' : boolean
+>                                : ^^^^^^^
+>x : Beast
+>  : ^^^^^
+>typeof x.legs === 'number' : boolean
+>                           : ^^^^^^^
+>typeof x.legs : "string" | "number" | "bigint" | "boolean" | "symbol" | "undefined" | "object" | "function"
+>              : ^^^^^^^^^^^^^^^^^^^^^^^^^^^^^^^^^^^^^^^^^^^^^^^^^^^^^^^^^^^^^^^^^^^^^^^^^^^^^^^^^^^^^^^^^^^
+>x.legs : number | undefined
+>       : ^^^^^^^^^^^^^^^^^^
+>x : Beast
+>  : ^^^^^
+>legs : number | undefined
+>     : ^^^^^^^^^^^^^^^^^^
+>'number' : "number"
+>         : ^^^^^^^^
+
+function hasWings(x: Beast): x is Winged { return x && !!x.wings; }
+>hasWings : (x: Beast) => x is Winged
+>         : ^^^^     ^^^^^           
+>x : Beast
+>  : ^^^^^
+>x && !!x.wings : boolean
+>               : ^^^^^^^
+>x : Beast
+>  : ^^^^^
+>!!x.wings : boolean
+>          : ^^^^^^^
+>!x.wings : boolean
+>         : ^^^^^^^
+>x.wings : boolean | undefined
+>        : ^^^^^^^^^^^^^^^^^^^
+>x : Beast
+>  : ^^^^^
+>wings : boolean | undefined
+>      : ^^^^^^^^^^^^^^^^^^^
+
+// Function to identify a given beast by detecting its features
+function identifyBeast(beast: Beast) {
+>identifyBeast : (beast: Beast) => void
+>              : ^^^^^^^^     ^^^^^^^^^
+>beast : Beast
+>      : ^^^^^
+
+    // All beasts with legs
+    if (hasLegs(beast)) {
+>hasLegs(beast) : boolean
+>               : ^^^^^^^
+>hasLegs : (x: Beast) => x is Legged
+>        : ^^^^^^^^^^^^^^^^^^^^^^^^^
+>beast : Beast
+>      : ^^^^^
+
+        // All winged beasts with legs
+        if (hasWings(beast)) {
+>hasWings(beast) : boolean
+>                : ^^^^^^^
+>hasWings : (x: Beast) => x is Winged
+>         : ^^^^^^^^^^^^^^^^^^^^^^^^^
+>beast : Legged
+>      : ^^^^^^
+
+            if (beast.legs === 4) {
+>beast.legs === 4 : boolean
+>                 : ^^^^^^^
+>beast.legs : number
+>           : ^^^^^^
+>beast : Legged & Winged
+>      : ^^^^^^^^^^^^^^^
+>legs : number
+>     : ^^^^^^
+>4 : 4
+>  : ^
+
+                log(`pegasus - 4 legs, wings`);
+>log(`pegasus - 4 legs, wings`) : void
+>                               : ^^^^
+>log : (s: string) => void
+>    : ^^^^^^^^^^^^^^^^^^^
+>`pegasus - 4 legs, wings` : "pegasus - 4 legs, wings"
+>                          : ^^^^^^^^^^^^^^^^^^^^^^^^^
+            }
+            else if (beast.legs === 2) {
+>beast.legs === 2 : boolean
+>                 : ^^^^^^^
+>beast.legs : number
+>           : ^^^^^^
+>beast : Legged & Winged
+>      : ^^^^^^^^^^^^^^^
+>legs : number
+>     : ^^^^^^
+>2 : 2
+>  : ^
+
+                log(`bird - 2 legs, wings`);
+>log(`bird - 2 legs, wings`) : void
+>                            : ^^^^
+>log : (s: string) => void
+>    : ^^^^^^^^^^^^^^^^^^^
+>`bird - 2 legs, wings` : "bird - 2 legs, wings"
+>                       : ^^^^^^^^^^^^^^^^^^^^^^
+            }
+            else {
+                log(`unknown - ${beast.legs} legs, wings`);
+>log(`unknown - ${beast.legs} legs, wings`) : void
+>                                           : ^^^^
+>log : (s: string) => void
+>    : ^^^^^^^^^^^^^^^^^^^
+>`unknown - ${beast.legs} legs, wings` : string
+>                                      : ^^^^^^
+>beast.legs : number
+>           : ^^^^^^
+>beast : Legged & Winged
+>      : ^^^^^^^^^^^^^^^
+>legs : number
+>     : ^^^^^^
+            }
+        }
+
+        // All non-winged beasts with legs
+        else {
+            log(`manbearpig - ${beast.legs} legs, no wings`);
+>log(`manbearpig - ${beast.legs} legs, no wings`) : void
+>                                                 : ^^^^
+>log : (s: string) => void
+>    : ^^^^^^^^^^^^^^^^^^^
+>`manbearpig - ${beast.legs} legs, no wings` : string
+>                                            : ^^^^^^
+>beast.legs : number
+>           : ^^^^^^
+>beast : Legged
+>      : ^^^^^^
+>legs : number
+>     : ^^^^^^
+        }
+    }
+
+    // All beasts without legs    
+    else {
+        if (hasWings(beast)) {
+>hasWings(beast) : boolean
+>                : ^^^^^^^
+>hasWings : (x: Beast) => x is Winged
+>         : ^^^^^^^^^^^^^^^^^^^^^^^^^
+>beast : Beast
+>      : ^^^^^
+
+            log(`quetzalcoatl - no legs, wings`)
+>log(`quetzalcoatl - no legs, wings`) : void
+>                                     : ^^^^
+>log : (s: string) => void
+>    : ^^^^^^^^^^^^^^^^^^^
+>`quetzalcoatl - no legs, wings` : "quetzalcoatl - no legs, wings"
+>                                : ^^^^^^^^^^^^^^^^^^^^^^^^^^^^^^^
+        }
+        else {
+            log(`snake - no legs, no wings`)
+>log(`snake - no legs, no wings`) : void
+>                                 : ^^^^
+>log : (s: string) => void
+>    : ^^^^^^^^^^^^^^^^^^^
+>`snake - no legs, no wings` : "snake - no legs, no wings"
+>                            : ^^^^^^^^^^^^^^^^^^^^^^^^^^^
+        }
+    }
+}
+
+function beastFoo(beast: Object) {
+>beastFoo : (beast: Object) => void
+>         : ^^^^^^^^      ^^^^^^^^^
+>beast : Object
+>      : ^^^^^^
+
+    if (hasWings(beast) && hasLegs(beast)) {
+>hasWings(beast) && hasLegs(beast) : boolean
+>                                  : ^^^^^^^
+>hasWings(beast) : boolean
+>                : ^^^^^^^
+>hasWings : (x: Beast) => x is Winged
+>         : ^^^^^^^^^^^^^^^^^^^^^^^^^
+>beast : Object
+>      : ^^^^^^
+>hasLegs(beast) : boolean
+>               : ^^^^^^^
+>hasLegs : (x: Beast) => x is Legged
+>        : ^^^^^^^^^^^^^^^^^^^^^^^^^
+>beast : Winged
+>      : ^^^^^^
+
+        beast;  // Winged & Legged
+>beast : Winged & Legged
+>      : ^^^^^^^^^^^^^^^
+    }
+    else {
+        beast;
+>beast : Object
+>      : ^^^^^^
+    }
+
+    if (hasLegs(beast) && hasWings(beast)) {
+>hasLegs(beast) && hasWings(beast) : boolean
+>                                  : ^^^^^^^
+>hasLegs(beast) : boolean
+>               : ^^^^^^^
+>hasLegs : (x: Beast) => x is Legged
+>        : ^^^^^^^^^^^^^^^^^^^^^^^^^
+>beast : Object
+>      : ^^^^^^
+>hasWings(beast) : boolean
+>                : ^^^^^^^
+>hasWings : (x: Beast) => x is Winged
+>         : ^^^^^^^^^^^^^^^^^^^^^^^^^
+>beast : Legged
+>      : ^^^^^^
+
+        beast;  // Legged & Winged
+>beast : Legged & Winged
+>      : ^^^^^^^^^^^^^^^
+    }
+}