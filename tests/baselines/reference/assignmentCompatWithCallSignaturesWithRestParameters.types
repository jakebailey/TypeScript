--- conflicted
+++ resolved
@@ -1,550 +1,436 @@
-//// [tests/cases/conformance/types/typeRelationships/assignmentCompatibility/assignmentCompatWithCallSignaturesWithRestParameters.ts] ////
-
-=== assignmentCompatWithCallSignaturesWithRestParameters.ts ===
-// call signatures in derived types must have the same or fewer optional parameters as the target for assignment
-
-interface Base { 
-    a: (...args: number[]) => number;
->a : (...args: number[]) => number
->  : ^^^^^^^^^^        ^^^^^      
->args : number[]
->     : ^^^^^^^^
-
-    a2: (x: number, ...z: number[]) => number;
->a2 : (x: number, ...z: number[]) => number
->   : ^^^^      ^^^^^^^^        ^^^^^      
->x : number
->  : ^^^^^^
->z : number[]
->  : ^^^^^^^^
-
-    a3: (x: number, y?: string, ...z: number[]) => number;
->a3 : (x: number, y?: string, ...z: number[]) => number
->   : ^^^^      ^^^^^^      ^^^^^^^^        ^^^^^      
->x : number
-<<<<<<< HEAD
->y : string | undefined
-=======
->  : ^^^^^^
->y : string
->  : ^^^^^^
->>>>>>> 12402f26
->z : number[]
->  : ^^^^^^^^
-
-    a4: (x?: number, y?: string, ...z: number[]) => number;
->a4 : (x?: number, y?: string, ...z: number[]) => number
-<<<<<<< HEAD
->x : number | undefined
->y : string | undefined
-=======
->   : ^^^^^      ^^^^^^      ^^^^^^^^        ^^^^^      
->x : number
->  : ^^^^^^
->y : string
->  : ^^^^^^
->>>>>>> 12402f26
->z : number[]
->  : ^^^^^^^^
-}
-
-var a: (...args: number[]) => number; // ok, same number of required params
->a : (...args: number[]) => number
->  : ^^^^^^^^^^        ^^^^^      
->args : number[]
->     : ^^^^^^^^
-
-    a = () => 1; // ok, same number of required params
->a = () => 1 : () => number
->            : ^^^^^^^^^^^^
->a : (...args: number[]) => number
->  : ^^^^^^^^^^^^^^^^^^^^^^^^^^^^^
->() => 1 : () => number
->        : ^^^^^^^^^^^^
->1 : 1
->  : ^
-
-    a = (...args: number[]) => 1; // ok, same number of required params
->a = (...args: number[]) => 1 : (...args: number[]) => number
->                             : ^^^^^^^^^^        ^^^^^^^^^^^
->a : (...args: number[]) => number
->  : ^^^^^^^^^^^^^^^^^^^^^^^^^^^^^
->(...args: number[]) => 1 : (...args: number[]) => number
->                         : ^^^^^^^^^^        ^^^^^^^^^^^
->args : number[]
->     : ^^^^^^^^
->1 : 1
->  : ^
-
-    a = (...args: string[]) => 1; // error, type mismatch
->a = (...args: string[]) => 1 : (...args: string[]) => number
->                             : ^^^^^^^^^^        ^^^^^^^^^^^
->a : (...args: number[]) => number
->  : ^^^^^^^^^^^^^^^^^^^^^^^^^^^^^
->(...args: string[]) => 1 : (...args: string[]) => number
->                         : ^^^^^^^^^^        ^^^^^^^^^^^
->args : string[]
->     : ^^^^^^^^
->1 : 1
->  : ^
-
-    a = (x?: number) => 1; // ok, same number of required params
->a = (x?: number) => 1 : (x?: number) => number
->                      : ^^^^^      ^^^^^^^^^^^
->a : (...args: number[]) => number
->  : ^^^^^^^^^^^^^^^^^^^^^^^^^^^^^
->(x?: number) => 1 : (x?: number) => number
-<<<<<<< HEAD
->x : number | undefined
-=======
->                  : ^^^^^      ^^^^^^^^^^^
->x : number
->  : ^^^^^^
->>>>>>> 12402f26
->1 : 1
->  : ^
-
-    a = (x?: number, y?: number, z?: number) => 1; // ok, same number of required params
->a = (x?: number, y?: number, z?: number) => 1 : (x?: number, y?: number, z?: number) => number
->                                              : ^^^^^      ^^^^^^      ^^^^^^      ^^^^^^^^^^^
->a : (...args: number[]) => number
->  : ^^^^^^^^^^^^^^^^^^^^^^^^^^^^^
->(x?: number, y?: number, z?: number) => 1 : (x?: number, y?: number, z?: number) => number
-<<<<<<< HEAD
->x : number | undefined
->y : number | undefined
->z : number | undefined
-=======
->                                          : ^^^^^      ^^^^^^      ^^^^^^      ^^^^^^^^^^^
->x : number
->  : ^^^^^^
->y : number
->  : ^^^^^^
->z : number
->  : ^^^^^^
->>>>>>> 12402f26
->1 : 1
->  : ^
-
-    a = (x: number) => 1; // ok, rest param corresponds to infinite number of params
->a = (x: number) => 1 : (x: number) => number
->                     : ^^^^      ^^^^^^^^^^^
->a : (...args: number[]) => number
->  : ^^^^^^^^^^^^^^^^^^^^^^^^^^^^^
->(x: number) => 1 : (x: number) => number
->                 : ^^^^      ^^^^^^^^^^^
->x : number
->  : ^^^^^^
->1 : 1
->  : ^
-
-    a = (x?: string) => 1; // error, incompatible type
->a = (x?: string) => 1 : (x?: string) => number
->                      : ^^^^^      ^^^^^^^^^^^
->a : (...args: number[]) => number
->  : ^^^^^^^^^^^^^^^^^^^^^^^^^^^^^
->(x?: string) => 1 : (x?: string) => number
-<<<<<<< HEAD
->x : string | undefined
-=======
->                  : ^^^^^      ^^^^^^^^^^^
->x : string
->  : ^^^^^^
->>>>>>> 12402f26
->1 : 1
->  : ^
-
-
-var a2: (x: number, ...z: number[]) => number;
->a2 : (x: number, ...z: number[]) => number
->   : ^^^^      ^^^^^^^^        ^^^^^      
->x : number
->  : ^^^^^^
->z : number[]
->  : ^^^^^^^^
-
-    a2 = () => 1; // ok, fewer required params
->a2 = () => 1 : () => number
->             : ^^^^^^^^^^^^
->a2 : (x: number, ...z: number[]) => number
->   : ^^^^^^^^^^^^^^^^^^^^^^^^^^^^^^^^^^^^^
->() => 1 : () => number
->        : ^^^^^^^^^^^^
->1 : 1
->  : ^
-
-    a2 = (...args: number[]) => 1; // ok, fewer required params
->a2 = (...args: number[]) => 1 : (...args: number[]) => number
->                              : ^^^^^^^^^^        ^^^^^^^^^^^
->a2 : (x: number, ...z: number[]) => number
->   : ^^^^^^^^^^^^^^^^^^^^^^^^^^^^^^^^^^^^^
->(...args: number[]) => 1 : (...args: number[]) => number
->                         : ^^^^^^^^^^        ^^^^^^^^^^^
->args : number[]
->     : ^^^^^^^^
->1 : 1
->  : ^
-
-    a2 = (x?: number) => 1; // ok, fewer required params
->a2 = (x?: number) => 1 : (x?: number) => number
->                       : ^^^^^      ^^^^^^^^^^^
->a2 : (x: number, ...z: number[]) => number
->   : ^^^^^^^^^^^^^^^^^^^^^^^^^^^^^^^^^^^^^
->(x?: number) => 1 : (x?: number) => number
-<<<<<<< HEAD
->x : number | undefined
-=======
->                  : ^^^^^      ^^^^^^^^^^^
->x : number
->  : ^^^^^^
->>>>>>> 12402f26
->1 : 1
->  : ^
-
-    a2 = (x: number) => 1; // ok, same number of required params
->a2 = (x: number) => 1 : (x: number) => number
->                      : ^^^^      ^^^^^^^^^^^
->a2 : (x: number, ...z: number[]) => number
->   : ^^^^^^^^^^^^^^^^^^^^^^^^^^^^^^^^^^^^^
->(x: number) => 1 : (x: number) => number
->                 : ^^^^      ^^^^^^^^^^^
->x : number
->  : ^^^^^^
->1 : 1
->  : ^
-
-    a2 = (x: number, ...args: number[]) => 1; // ok, same number of required params
->a2 = (x: number, ...args: number[]) => 1 : (x: number, ...args: number[]) => number
->                                         : ^^^^      ^^^^^^^^^^^        ^^^^^^^^^^^
->a2 : (x: number, ...z: number[]) => number
->   : ^^^^^^^^^^^^^^^^^^^^^^^^^^^^^^^^^^^^^
->(x: number, ...args: number[]) => 1 : (x: number, ...args: number[]) => number
->                                    : ^^^^      ^^^^^^^^^^^        ^^^^^^^^^^^
->x : number
->  : ^^^^^^
->args : number[]
->     : ^^^^^^^^
->1 : 1
->  : ^
-
-    a2 = (x: number, ...args: string[]) => 1; // should be type mismatch error
->a2 = (x: number, ...args: string[]) => 1 : (x: number, ...args: string[]) => number
->                                         : ^^^^      ^^^^^^^^^^^        ^^^^^^^^^^^
->a2 : (x: number, ...z: number[]) => number
->   : ^^^^^^^^^^^^^^^^^^^^^^^^^^^^^^^^^^^^^
->(x: number, ...args: string[]) => 1 : (x: number, ...args: string[]) => number
->                                    : ^^^^      ^^^^^^^^^^^        ^^^^^^^^^^^
->x : number
->  : ^^^^^^
->args : string[]
->     : ^^^^^^^^
->1 : 1
->  : ^
-
-    a2 = (x: number, y: number) => 1; // ok, rest param corresponds to infinite number of params
->a2 = (x: number, y: number) => 1 : (x: number, y: number) => number
->                                 : ^^^^      ^^^^^      ^^^^^^^^^^^
->a2 : (x: number, ...z: number[]) => number
->   : ^^^^^^^^^^^^^^^^^^^^^^^^^^^^^^^^^^^^^
->(x: number, y: number) => 1 : (x: number, y: number) => number
->                            : ^^^^      ^^^^^      ^^^^^^^^^^^
->x : number
->  : ^^^^^^
->y : number
->  : ^^^^^^
->1 : 1
->  : ^
-
-    a2 = (x: number, y?: number) => 1; // ok, same number of required params
->a2 = (x: number, y?: number) => 1 : (x: number, y?: number) => number
->                                  : ^^^^      ^^^^^^      ^^^^^^^^^^^
->a2 : (x: number, ...z: number[]) => number
->   : ^^^^^^^^^^^^^^^^^^^^^^^^^^^^^^^^^^^^^
->(x: number, y?: number) => 1 : (x: number, y?: number) => number
->                             : ^^^^      ^^^^^^      ^^^^^^^^^^^
->x : number
-<<<<<<< HEAD
->y : number | undefined
-=======
->  : ^^^^^^
->y : number
->  : ^^^^^^
->>>>>>> 12402f26
->1 : 1
->  : ^
-
-var a3: (x: number, y?: string, ...z: number[]) => number;
->a3 : (x: number, y?: string, ...z: number[]) => number
->   : ^^^^      ^^^^^^      ^^^^^^^^        ^^^^^      
->x : number
-<<<<<<< HEAD
->y : string | undefined
-=======
->  : ^^^^^^
->y : string
->  : ^^^^^^
->>>>>>> 12402f26
->z : number[]
->  : ^^^^^^^^
-
-    a3 = () => 1; // ok, fewer required params
->a3 = () => 1 : () => number
-<<<<<<< HEAD
->a3 : (x: number, y?: string | undefined, ...z: number[]) => number
-=======
->             : ^^^^^^^^^^^^
->a3 : (x: number, y?: string, ...z: number[]) => number
->   : ^^^^^^^^^^^^^^^^^^^^^^^^^^^^^^^^^^^^^^^^^^^^^^^^^
->>>>>>> 12402f26
->() => 1 : () => number
->        : ^^^^^^^^^^^^
->1 : 1
->  : ^
-
-    a3 = (x?: number) => 1; // ok, fewer required params
->a3 = (x?: number) => 1 : (x?: number) => number
-<<<<<<< HEAD
->a3 : (x: number, y?: string | undefined, ...z: number[]) => number
->(x?: number) => 1 : (x?: number) => number
->x : number | undefined
-=======
->                       : ^^^^^      ^^^^^^^^^^^
->a3 : (x: number, y?: string, ...z: number[]) => number
->   : ^^^^^^^^^^^^^^^^^^^^^^^^^^^^^^^^^^^^^^^^^^^^^^^^^
->(x?: number) => 1 : (x?: number) => number
->                  : ^^^^^      ^^^^^^^^^^^
->x : number
->  : ^^^^^^
->>>>>>> 12402f26
->1 : 1
->  : ^
-
-    a3 = (x: number) => 1; // ok, same number of required params
->a3 = (x: number) => 1 : (x: number) => number
-<<<<<<< HEAD
->a3 : (x: number, y?: string | undefined, ...z: number[]) => number
-=======
->                      : ^^^^      ^^^^^^^^^^^
->a3 : (x: number, y?: string, ...z: number[]) => number
->   : ^^^^^^^^^^^^^^^^^^^^^^^^^^^^^^^^^^^^^^^^^^^^^^^^^
->>>>>>> 12402f26
->(x: number) => 1 : (x: number) => number
->                 : ^^^^      ^^^^^^^^^^^
->x : number
->  : ^^^^^^
->1 : 1
->  : ^
-
-    a3 = (x: number, y: string) => 1;  // ok, all present params match
->a3 = (x: number, y: string) => 1 : (x: number, y: string) => number
-<<<<<<< HEAD
->a3 : (x: number, y?: string | undefined, ...z: number[]) => number
-=======
->                                 : ^^^^      ^^^^^      ^^^^^^^^^^^
->a3 : (x: number, y?: string, ...z: number[]) => number
->   : ^^^^^^^^^^^^^^^^^^^^^^^^^^^^^^^^^^^^^^^^^^^^^^^^^
->>>>>>> 12402f26
->(x: number, y: string) => 1 : (x: number, y: string) => number
->                            : ^^^^      ^^^^^      ^^^^^^^^^^^
->x : number
->  : ^^^^^^
->y : string
->  : ^^^^^^
->1 : 1
->  : ^
-
-    a3 = (x: number, y?: number, z?: number) => 1;  // error
->a3 = (x: number, y?: number, z?: number) => 1 : (x: number, y?: number, z?: number) => number
-<<<<<<< HEAD
->a3 : (x: number, y?: string | undefined, ...z: number[]) => number
-=======
->                                              : ^^^^      ^^^^^^      ^^^^^^      ^^^^^^^^^^^
->a3 : (x: number, y?: string, ...z: number[]) => number
->   : ^^^^^^^^^^^^^^^^^^^^^^^^^^^^^^^^^^^^^^^^^^^^^^^^^
->>>>>>> 12402f26
->(x: number, y?: number, z?: number) => 1 : (x: number, y?: number, z?: number) => number
->                                         : ^^^^      ^^^^^^      ^^^^^^      ^^^^^^^^^^^
->x : number
-<<<<<<< HEAD
->y : number | undefined
->z : number | undefined
-=======
->  : ^^^^^^
->y : number
->  : ^^^^^^
->z : number
->  : ^^^^^^
->>>>>>> 12402f26
->1 : 1
->  : ^
-
-    a3 = (x: number, ...z: number[]) => 1;  // error
->a3 = (x: number, ...z: number[]) => 1 : (x: number, ...z: number[]) => number
-<<<<<<< HEAD
->a3 : (x: number, y?: string | undefined, ...z: number[]) => number
-=======
->                                      : ^^^^      ^^^^^^^^        ^^^^^^^^^^^
->a3 : (x: number, y?: string, ...z: number[]) => number
->   : ^^^^^^^^^^^^^^^^^^^^^^^^^^^^^^^^^^^^^^^^^^^^^^^^^
->>>>>>> 12402f26
->(x: number, ...z: number[]) => 1 : (x: number, ...z: number[]) => number
->                                 : ^^^^      ^^^^^^^^        ^^^^^^^^^^^
->x : number
->  : ^^^^^^
->z : number[]
->  : ^^^^^^^^
->1 : 1
->  : ^
-
-    a3 = (x: string, y?: string, z?: string) => 1;  // error
->a3 = (x: string, y?: string, z?: string) => 1 : (x: string, y?: string, z?: string) => number
-<<<<<<< HEAD
->a3 : (x: number, y?: string | undefined, ...z: number[]) => number
-=======
->                                              : ^^^^      ^^^^^^      ^^^^^^      ^^^^^^^^^^^
->a3 : (x: number, y?: string, ...z: number[]) => number
->   : ^^^^^^^^^^^^^^^^^^^^^^^^^^^^^^^^^^^^^^^^^^^^^^^^^
->>>>>>> 12402f26
->(x: string, y?: string, z?: string) => 1 : (x: string, y?: string, z?: string) => number
->                                         : ^^^^      ^^^^^^      ^^^^^^      ^^^^^^^^^^^
->x : string
-<<<<<<< HEAD
->y : string | undefined
->z : string | undefined
-=======
->  : ^^^^^^
->y : string
->  : ^^^^^^
->z : string
->  : ^^^^^^
->>>>>>> 12402f26
->1 : 1
->  : ^
-
-var a4: (x?: number, y?: string, ...z: number[]) => number;
->a4 : (x?: number, y?: string, ...z: number[]) => number
-<<<<<<< HEAD
->x : number | undefined
->y : string | undefined
-=======
->   : ^^^^^      ^^^^^^      ^^^^^^^^        ^^^^^      
->x : number
->  : ^^^^^^
->y : string
->  : ^^^^^^
->>>>>>> 12402f26
->z : number[]
->  : ^^^^^^^^
-
-    a4 = () => 1; // ok, fewer required params
->a4 = () => 1 : () => number
-<<<<<<< HEAD
->a4 : (x?: number | undefined, y?: string | undefined, ...z: number[]) => number
-=======
->             : ^^^^^^^^^^^^
->a4 : (x?: number, y?: string, ...z: number[]) => number
->   : ^^^^^^^^^^^^^^^^^^^^^^^^^^^^^^^^^^^^^^^^^^^^^^^^^^
->>>>>>> 12402f26
->() => 1 : () => number
->        : ^^^^^^^^^^^^
->1 : 1
->  : ^
-
-    a4 = (x?: number, y?: number) => 1; // error, type mismatch
->a4 = (x?: number, y?: number) => 1 : (x?: number, y?: number) => number
-<<<<<<< HEAD
->a4 : (x?: number | undefined, y?: string | undefined, ...z: number[]) => number
->(x?: number, y?: number) => 1 : (x?: number, y?: number) => number
->x : number | undefined
->y : number | undefined
-=======
->                                   : ^^^^^      ^^^^^^      ^^^^^^^^^^^
->a4 : (x?: number, y?: string, ...z: number[]) => number
->   : ^^^^^^^^^^^^^^^^^^^^^^^^^^^^^^^^^^^^^^^^^^^^^^^^^^
->(x?: number, y?: number) => 1 : (x?: number, y?: number) => number
->                              : ^^^^^      ^^^^^^      ^^^^^^^^^^^
->x : number
->  : ^^^^^^
->y : number
->  : ^^^^^^
->>>>>>> 12402f26
->1 : 1
->  : ^
-
-    a4 = (x: number) => 1; // ok, all present params match
->a4 = (x: number) => 1 : (x: number) => number
-<<<<<<< HEAD
->a4 : (x?: number | undefined, y?: string | undefined, ...z: number[]) => number
-=======
->                      : ^^^^      ^^^^^^^^^^^
->a4 : (x?: number, y?: string, ...z: number[]) => number
->   : ^^^^^^^^^^^^^^^^^^^^^^^^^^^^^^^^^^^^^^^^^^^^^^^^^^
->>>>>>> 12402f26
->(x: number) => 1 : (x: number) => number
->                 : ^^^^      ^^^^^^^^^^^
->x : number
->  : ^^^^^^
->1 : 1
->  : ^
-
-    a4 = (x: number, y?: number) => 1;  // error, second param has type mismatch
->a4 = (x: number, y?: number) => 1 : (x: number, y?: number) => number
-<<<<<<< HEAD
->a4 : (x?: number | undefined, y?: string | undefined, ...z: number[]) => number
-=======
->                                  : ^^^^      ^^^^^^      ^^^^^^^^^^^
->a4 : (x?: number, y?: string, ...z: number[]) => number
->   : ^^^^^^^^^^^^^^^^^^^^^^^^^^^^^^^^^^^^^^^^^^^^^^^^^^
->>>>>>> 12402f26
->(x: number, y?: number) => 1 : (x: number, y?: number) => number
->                             : ^^^^      ^^^^^^      ^^^^^^^^^^^
->x : number
-<<<<<<< HEAD
->y : number | undefined
-=======
->  : ^^^^^^
->y : number
->  : ^^^^^^
->>>>>>> 12402f26
->1 : 1
->  : ^
-
-    a4 = (x?: number, y?: string) => 1;  // ok, same number of required params with matching types
->a4 = (x?: number, y?: string) => 1 : (x?: number, y?: string) => number
-<<<<<<< HEAD
->a4 : (x?: number | undefined, y?: string | undefined, ...z: number[]) => number
->(x?: number, y?: string) => 1 : (x?: number, y?: string) => number
->x : number | undefined
->y : string | undefined
-=======
->                                   : ^^^^^      ^^^^^^      ^^^^^^^^^^^
->a4 : (x?: number, y?: string, ...z: number[]) => number
->   : ^^^^^^^^^^^^^^^^^^^^^^^^^^^^^^^^^^^^^^^^^^^^^^^^^^
->(x?: number, y?: string) => 1 : (x?: number, y?: string) => number
->                              : ^^^^^      ^^^^^^      ^^^^^^^^^^^
->x : number
->  : ^^^^^^
->y : string
->  : ^^^^^^
->>>>>>> 12402f26
->1 : 1
->  : ^
-
-    a4 = (x: number, ...args: string[]) => 1;  // error, rest params have type mismatch
->a4 = (x: number, ...args: string[]) => 1 : (x: number, ...args: string[]) => number
-<<<<<<< HEAD
->a4 : (x?: number | undefined, y?: string | undefined, ...z: number[]) => number
-=======
->                                         : ^^^^      ^^^^^^^^^^^        ^^^^^^^^^^^
->a4 : (x?: number, y?: string, ...z: number[]) => number
->   : ^^^^^^^^^^^^^^^^^^^^^^^^^^^^^^^^^^^^^^^^^^^^^^^^^^
->>>>>>> 12402f26
->(x: number, ...args: string[]) => 1 : (x: number, ...args: string[]) => number
->                                    : ^^^^      ^^^^^^^^^^^        ^^^^^^^^^^^
->x : number
->  : ^^^^^^
->args : string[]
->     : ^^^^^^^^
->1 : 1
->  : ^
-
+//// [tests/cases/conformance/types/typeRelationships/assignmentCompatibility/assignmentCompatWithCallSignaturesWithRestParameters.ts] ////
+
+=== assignmentCompatWithCallSignaturesWithRestParameters.ts ===
+// call signatures in derived types must have the same or fewer optional parameters as the target for assignment
+
+interface Base { 
+    a: (...args: number[]) => number;
+>a : (...args: number[]) => number
+>  : ^^^^^^^^^^        ^^^^^      
+>args : number[]
+>     : ^^^^^^^^
+
+    a2: (x: number, ...z: number[]) => number;
+>a2 : (x: number, ...z: number[]) => number
+>   : ^^^^      ^^^^^^^^        ^^^^^      
+>x : number
+>  : ^^^^^^
+>z : number[]
+>  : ^^^^^^^^
+
+    a3: (x: number, y?: string, ...z: number[]) => number;
+>a3 : (x: number, y?: string, ...z: number[]) => number
+>   : ^^^^      ^^^^^^      ^^^^^^^^        ^^^^^      
+>x : number
+>  : ^^^^^^
+>y : string | undefined
+>  : ^^^^^^^^^^^^^^^^^^
+>z : number[]
+>  : ^^^^^^^^
+
+    a4: (x?: number, y?: string, ...z: number[]) => number;
+>a4 : (x?: number, y?: string, ...z: number[]) => number
+>   : ^^^^^      ^^^^^^      ^^^^^^^^        ^^^^^      
+>x : number | undefined
+>  : ^^^^^^^^^^^^^^^^^^
+>y : string | undefined
+>  : ^^^^^^^^^^^^^^^^^^
+>z : number[]
+>  : ^^^^^^^^
+}
+
+var a: (...args: number[]) => number; // ok, same number of required params
+>a : (...args: number[]) => number
+>  : ^^^^^^^^^^        ^^^^^      
+>args : number[]
+>     : ^^^^^^^^
+
+    a = () => 1; // ok, same number of required params
+>a = () => 1 : () => number
+>            : ^^^^^^^^^^^^
+>a : (...args: number[]) => number
+>  : ^^^^^^^^^^^^^^^^^^^^^^^^^^^^^
+>() => 1 : () => number
+>        : ^^^^^^^^^^^^
+>1 : 1
+>  : ^
+
+    a = (...args: number[]) => 1; // ok, same number of required params
+>a = (...args: number[]) => 1 : (...args: number[]) => number
+>                             : ^^^^^^^^^^        ^^^^^^^^^^^
+>a : (...args: number[]) => number
+>  : ^^^^^^^^^^^^^^^^^^^^^^^^^^^^^
+>(...args: number[]) => 1 : (...args: number[]) => number
+>                         : ^^^^^^^^^^        ^^^^^^^^^^^
+>args : number[]
+>     : ^^^^^^^^
+>1 : 1
+>  : ^
+
+    a = (...args: string[]) => 1; // error, type mismatch
+>a = (...args: string[]) => 1 : (...args: string[]) => number
+>                             : ^^^^^^^^^^        ^^^^^^^^^^^
+>a : (...args: number[]) => number
+>  : ^^^^^^^^^^^^^^^^^^^^^^^^^^^^^
+>(...args: string[]) => 1 : (...args: string[]) => number
+>                         : ^^^^^^^^^^        ^^^^^^^^^^^
+>args : string[]
+>     : ^^^^^^^^
+>1 : 1
+>  : ^
+
+    a = (x?: number) => 1; // ok, same number of required params
+>a = (x?: number) => 1 : (x?: number) => number
+>                      : ^^^^^      ^^^^^^^^^^^
+>a : (...args: number[]) => number
+>  : ^^^^^^^^^^^^^^^^^^^^^^^^^^^^^
+>(x?: number) => 1 : (x?: number) => number
+>                  : ^^^^^      ^^^^^^^^^^^
+>x : number | undefined
+>  : ^^^^^^^^^^^^^^^^^^
+>1 : 1
+>  : ^
+
+    a = (x?: number, y?: number, z?: number) => 1; // ok, same number of required params
+>a = (x?: number, y?: number, z?: number) => 1 : (x?: number, y?: number, z?: number) => number
+>                                              : ^^^^^      ^^^^^^      ^^^^^^      ^^^^^^^^^^^
+>a : (...args: number[]) => number
+>  : ^^^^^^^^^^^^^^^^^^^^^^^^^^^^^
+>(x?: number, y?: number, z?: number) => 1 : (x?: number, y?: number, z?: number) => number
+>                                          : ^^^^^      ^^^^^^      ^^^^^^      ^^^^^^^^^^^
+>x : number | undefined
+>  : ^^^^^^^^^^^^^^^^^^
+>y : number | undefined
+>  : ^^^^^^^^^^^^^^^^^^
+>z : number | undefined
+>  : ^^^^^^^^^^^^^^^^^^
+>1 : 1
+>  : ^
+
+    a = (x: number) => 1; // ok, rest param corresponds to infinite number of params
+>a = (x: number) => 1 : (x: number) => number
+>                     : ^^^^      ^^^^^^^^^^^
+>a : (...args: number[]) => number
+>  : ^^^^^^^^^^^^^^^^^^^^^^^^^^^^^
+>(x: number) => 1 : (x: number) => number
+>                 : ^^^^      ^^^^^^^^^^^
+>x : number
+>  : ^^^^^^
+>1 : 1
+>  : ^
+
+    a = (x?: string) => 1; // error, incompatible type
+>a = (x?: string) => 1 : (x?: string) => number
+>                      : ^^^^^      ^^^^^^^^^^^
+>a : (...args: number[]) => number
+>  : ^^^^^^^^^^^^^^^^^^^^^^^^^^^^^
+>(x?: string) => 1 : (x?: string) => number
+>                  : ^^^^^      ^^^^^^^^^^^
+>x : string | undefined
+>  : ^^^^^^^^^^^^^^^^^^
+>1 : 1
+>  : ^
+
+
+var a2: (x: number, ...z: number[]) => number;
+>a2 : (x: number, ...z: number[]) => number
+>   : ^^^^      ^^^^^^^^        ^^^^^      
+>x : number
+>  : ^^^^^^
+>z : number[]
+>  : ^^^^^^^^
+
+    a2 = () => 1; // ok, fewer required params
+>a2 = () => 1 : () => number
+>             : ^^^^^^^^^^^^
+>a2 : (x: number, ...z: number[]) => number
+>   : ^^^^^^^^^^^^^^^^^^^^^^^^^^^^^^^^^^^^^
+>() => 1 : () => number
+>        : ^^^^^^^^^^^^
+>1 : 1
+>  : ^
+
+    a2 = (...args: number[]) => 1; // ok, fewer required params
+>a2 = (...args: number[]) => 1 : (...args: number[]) => number
+>                              : ^^^^^^^^^^        ^^^^^^^^^^^
+>a2 : (x: number, ...z: number[]) => number
+>   : ^^^^^^^^^^^^^^^^^^^^^^^^^^^^^^^^^^^^^
+>(...args: number[]) => 1 : (...args: number[]) => number
+>                         : ^^^^^^^^^^        ^^^^^^^^^^^
+>args : number[]
+>     : ^^^^^^^^
+>1 : 1
+>  : ^
+
+    a2 = (x?: number) => 1; // ok, fewer required params
+>a2 = (x?: number) => 1 : (x?: number) => number
+>                       : ^^^^^      ^^^^^^^^^^^
+>a2 : (x: number, ...z: number[]) => number
+>   : ^^^^^^^^^^^^^^^^^^^^^^^^^^^^^^^^^^^^^
+>(x?: number) => 1 : (x?: number) => number
+>                  : ^^^^^      ^^^^^^^^^^^
+>x : number | undefined
+>  : ^^^^^^^^^^^^^^^^^^
+>1 : 1
+>  : ^
+
+    a2 = (x: number) => 1; // ok, same number of required params
+>a2 = (x: number) => 1 : (x: number) => number
+>                      : ^^^^      ^^^^^^^^^^^
+>a2 : (x: number, ...z: number[]) => number
+>   : ^^^^^^^^^^^^^^^^^^^^^^^^^^^^^^^^^^^^^
+>(x: number) => 1 : (x: number) => number
+>                 : ^^^^      ^^^^^^^^^^^
+>x : number
+>  : ^^^^^^
+>1 : 1
+>  : ^
+
+    a2 = (x: number, ...args: number[]) => 1; // ok, same number of required params
+>a2 = (x: number, ...args: number[]) => 1 : (x: number, ...args: number[]) => number
+>                                         : ^^^^      ^^^^^^^^^^^        ^^^^^^^^^^^
+>a2 : (x: number, ...z: number[]) => number
+>   : ^^^^^^^^^^^^^^^^^^^^^^^^^^^^^^^^^^^^^
+>(x: number, ...args: number[]) => 1 : (x: number, ...args: number[]) => number
+>                                    : ^^^^      ^^^^^^^^^^^        ^^^^^^^^^^^
+>x : number
+>  : ^^^^^^
+>args : number[]
+>     : ^^^^^^^^
+>1 : 1
+>  : ^
+
+    a2 = (x: number, ...args: string[]) => 1; // should be type mismatch error
+>a2 = (x: number, ...args: string[]) => 1 : (x: number, ...args: string[]) => number
+>                                         : ^^^^      ^^^^^^^^^^^        ^^^^^^^^^^^
+>a2 : (x: number, ...z: number[]) => number
+>   : ^^^^^^^^^^^^^^^^^^^^^^^^^^^^^^^^^^^^^
+>(x: number, ...args: string[]) => 1 : (x: number, ...args: string[]) => number
+>                                    : ^^^^      ^^^^^^^^^^^        ^^^^^^^^^^^
+>x : number
+>  : ^^^^^^
+>args : string[]
+>     : ^^^^^^^^
+>1 : 1
+>  : ^
+
+    a2 = (x: number, y: number) => 1; // ok, rest param corresponds to infinite number of params
+>a2 = (x: number, y: number) => 1 : (x: number, y: number) => number
+>                                 : ^^^^      ^^^^^      ^^^^^^^^^^^
+>a2 : (x: number, ...z: number[]) => number
+>   : ^^^^^^^^^^^^^^^^^^^^^^^^^^^^^^^^^^^^^
+>(x: number, y: number) => 1 : (x: number, y: number) => number
+>                            : ^^^^      ^^^^^      ^^^^^^^^^^^
+>x : number
+>  : ^^^^^^
+>y : number
+>  : ^^^^^^
+>1 : 1
+>  : ^
+
+    a2 = (x: number, y?: number) => 1; // ok, same number of required params
+>a2 = (x: number, y?: number) => 1 : (x: number, y?: number) => number
+>                                  : ^^^^      ^^^^^^      ^^^^^^^^^^^
+>a2 : (x: number, ...z: number[]) => number
+>   : ^^^^^^^^^^^^^^^^^^^^^^^^^^^^^^^^^^^^^
+>(x: number, y?: number) => 1 : (x: number, y?: number) => number
+>                             : ^^^^      ^^^^^^      ^^^^^^^^^^^
+>x : number
+>  : ^^^^^^
+>y : number | undefined
+>  : ^^^^^^^^^^^^^^^^^^
+>1 : 1
+>  : ^
+
+var a3: (x: number, y?: string, ...z: number[]) => number;
+>a3 : (x: number, y?: string, ...z: number[]) => number
+>   : ^^^^      ^^^^^^      ^^^^^^^^        ^^^^^      
+>x : number
+>  : ^^^^^^
+>y : string | undefined
+>  : ^^^^^^^^^^^^^^^^^^
+>z : number[]
+>  : ^^^^^^^^
+
+    a3 = () => 1; // ok, fewer required params
+>a3 = () => 1 : () => number
+>             : ^^^^^^^^^^^^
+>a3 : (x: number, y?: string | undefined, ...z: number[]) => number
+>   : ^^^^^^^^^^^^^^^^^^^^^^^^^^^^^^^^^^^^^^^^^^^^^^^^^^^^^^^^^^^^^
+>() => 1 : () => number
+>        : ^^^^^^^^^^^^
+>1 : 1
+>  : ^
+
+    a3 = (x?: number) => 1; // ok, fewer required params
+>a3 = (x?: number) => 1 : (x?: number) => number
+>                       : ^^^^^      ^^^^^^^^^^^
+>a3 : (x: number, y?: string | undefined, ...z: number[]) => number
+>   : ^^^^^^^^^^^^^^^^^^^^^^^^^^^^^^^^^^^^^^^^^^^^^^^^^^^^^^^^^^^^^
+>(x?: number) => 1 : (x?: number) => number
+>                  : ^^^^^      ^^^^^^^^^^^
+>x : number | undefined
+>  : ^^^^^^^^^^^^^^^^^^
+>1 : 1
+>  : ^
+
+    a3 = (x: number) => 1; // ok, same number of required params
+>a3 = (x: number) => 1 : (x: number) => number
+>                      : ^^^^      ^^^^^^^^^^^
+>a3 : (x: number, y?: string | undefined, ...z: number[]) => number
+>   : ^^^^^^^^^^^^^^^^^^^^^^^^^^^^^^^^^^^^^^^^^^^^^^^^^^^^^^^^^^^^^
+>(x: number) => 1 : (x: number) => number
+>                 : ^^^^      ^^^^^^^^^^^
+>x : number
+>  : ^^^^^^
+>1 : 1
+>  : ^
+
+    a3 = (x: number, y: string) => 1;  // ok, all present params match
+>a3 = (x: number, y: string) => 1 : (x: number, y: string) => number
+>                                 : ^^^^      ^^^^^      ^^^^^^^^^^^
+>a3 : (x: number, y?: string | undefined, ...z: number[]) => number
+>   : ^^^^^^^^^^^^^^^^^^^^^^^^^^^^^^^^^^^^^^^^^^^^^^^^^^^^^^^^^^^^^
+>(x: number, y: string) => 1 : (x: number, y: string) => number
+>                            : ^^^^      ^^^^^      ^^^^^^^^^^^
+>x : number
+>  : ^^^^^^
+>y : string
+>  : ^^^^^^
+>1 : 1
+>  : ^
+
+    a3 = (x: number, y?: number, z?: number) => 1;  // error
+>a3 = (x: number, y?: number, z?: number) => 1 : (x: number, y?: number, z?: number) => number
+>                                              : ^^^^      ^^^^^^      ^^^^^^      ^^^^^^^^^^^
+>a3 : (x: number, y?: string | undefined, ...z: number[]) => number
+>   : ^^^^^^^^^^^^^^^^^^^^^^^^^^^^^^^^^^^^^^^^^^^^^^^^^^^^^^^^^^^^^
+>(x: number, y?: number, z?: number) => 1 : (x: number, y?: number, z?: number) => number
+>                                         : ^^^^      ^^^^^^      ^^^^^^      ^^^^^^^^^^^
+>x : number
+>  : ^^^^^^
+>y : number | undefined
+>  : ^^^^^^^^^^^^^^^^^^
+>z : number | undefined
+>  : ^^^^^^^^^^^^^^^^^^
+>1 : 1
+>  : ^
+
+    a3 = (x: number, ...z: number[]) => 1;  // error
+>a3 = (x: number, ...z: number[]) => 1 : (x: number, ...z: number[]) => number
+>                                      : ^^^^      ^^^^^^^^        ^^^^^^^^^^^
+>a3 : (x: number, y?: string | undefined, ...z: number[]) => number
+>   : ^^^^^^^^^^^^^^^^^^^^^^^^^^^^^^^^^^^^^^^^^^^^^^^^^^^^^^^^^^^^^
+>(x: number, ...z: number[]) => 1 : (x: number, ...z: number[]) => number
+>                                 : ^^^^      ^^^^^^^^        ^^^^^^^^^^^
+>x : number
+>  : ^^^^^^
+>z : number[]
+>  : ^^^^^^^^
+>1 : 1
+>  : ^
+
+    a3 = (x: string, y?: string, z?: string) => 1;  // error
+>a3 = (x: string, y?: string, z?: string) => 1 : (x: string, y?: string, z?: string) => number
+>                                              : ^^^^      ^^^^^^      ^^^^^^      ^^^^^^^^^^^
+>a3 : (x: number, y?: string | undefined, ...z: number[]) => number
+>   : ^^^^^^^^^^^^^^^^^^^^^^^^^^^^^^^^^^^^^^^^^^^^^^^^^^^^^^^^^^^^^
+>(x: string, y?: string, z?: string) => 1 : (x: string, y?: string, z?: string) => number
+>                                         : ^^^^      ^^^^^^      ^^^^^^      ^^^^^^^^^^^
+>x : string
+>  : ^^^^^^
+>y : string | undefined
+>  : ^^^^^^^^^^^^^^^^^^
+>z : string | undefined
+>  : ^^^^^^^^^^^^^^^^^^
+>1 : 1
+>  : ^
+
+var a4: (x?: number, y?: string, ...z: number[]) => number;
+>a4 : (x?: number, y?: string, ...z: number[]) => number
+>   : ^^^^^      ^^^^^^      ^^^^^^^^        ^^^^^      
+>x : number | undefined
+>  : ^^^^^^^^^^^^^^^^^^
+>y : string | undefined
+>  : ^^^^^^^^^^^^^^^^^^
+>z : number[]
+>  : ^^^^^^^^
+
+    a4 = () => 1; // ok, fewer required params
+>a4 = () => 1 : () => number
+>             : ^^^^^^^^^^^^
+>a4 : (x?: number | undefined, y?: string | undefined, ...z: number[]) => number
+>   : ^^^^^^^^^^^^^^^^^^^^^^^^^^^^^^^^^^^^^^^^^^^^^^^^^^^^^^^^^^^^^^^^^^^^^^^^^^
+>() => 1 : () => number
+>        : ^^^^^^^^^^^^
+>1 : 1
+>  : ^
+
+    a4 = (x?: number, y?: number) => 1; // error, type mismatch
+>a4 = (x?: number, y?: number) => 1 : (x?: number, y?: number) => number
+>                                   : ^^^^^      ^^^^^^      ^^^^^^^^^^^
+>a4 : (x?: number | undefined, y?: string | undefined, ...z: number[]) => number
+>   : ^^^^^^^^^^^^^^^^^^^^^^^^^^^^^^^^^^^^^^^^^^^^^^^^^^^^^^^^^^^^^^^^^^^^^^^^^^
+>(x?: number, y?: number) => 1 : (x?: number, y?: number) => number
+>                              : ^^^^^      ^^^^^^      ^^^^^^^^^^^
+>x : number | undefined
+>  : ^^^^^^^^^^^^^^^^^^
+>y : number | undefined
+>  : ^^^^^^^^^^^^^^^^^^
+>1 : 1
+>  : ^
+
+    a4 = (x: number) => 1; // ok, all present params match
+>a4 = (x: number) => 1 : (x: number) => number
+>                      : ^^^^      ^^^^^^^^^^^
+>a4 : (x?: number | undefined, y?: string | undefined, ...z: number[]) => number
+>   : ^^^^^^^^^^^^^^^^^^^^^^^^^^^^^^^^^^^^^^^^^^^^^^^^^^^^^^^^^^^^^^^^^^^^^^^^^^
+>(x: number) => 1 : (x: number) => number
+>                 : ^^^^      ^^^^^^^^^^^
+>x : number
+>  : ^^^^^^
+>1 : 1
+>  : ^
+
+    a4 = (x: number, y?: number) => 1;  // error, second param has type mismatch
+>a4 = (x: number, y?: number) => 1 : (x: number, y?: number) => number
+>                                  : ^^^^      ^^^^^^      ^^^^^^^^^^^
+>a4 : (x?: number | undefined, y?: string | undefined, ...z: number[]) => number
+>   : ^^^^^^^^^^^^^^^^^^^^^^^^^^^^^^^^^^^^^^^^^^^^^^^^^^^^^^^^^^^^^^^^^^^^^^^^^^
+>(x: number, y?: number) => 1 : (x: number, y?: number) => number
+>                             : ^^^^      ^^^^^^      ^^^^^^^^^^^
+>x : number
+>  : ^^^^^^
+>y : number | undefined
+>  : ^^^^^^^^^^^^^^^^^^
+>1 : 1
+>  : ^
+
+    a4 = (x?: number, y?: string) => 1;  // ok, same number of required params with matching types
+>a4 = (x?: number, y?: string) => 1 : (x?: number, y?: string) => number
+>                                   : ^^^^^      ^^^^^^      ^^^^^^^^^^^
+>a4 : (x?: number | undefined, y?: string | undefined, ...z: number[]) => number
+>   : ^^^^^^^^^^^^^^^^^^^^^^^^^^^^^^^^^^^^^^^^^^^^^^^^^^^^^^^^^^^^^^^^^^^^^^^^^^
+>(x?: number, y?: string) => 1 : (x?: number, y?: string) => number
+>                              : ^^^^^      ^^^^^^      ^^^^^^^^^^^
+>x : number | undefined
+>  : ^^^^^^^^^^^^^^^^^^
+>y : string | undefined
+>  : ^^^^^^^^^^^^^^^^^^
+>1 : 1
+>  : ^
+
+    a4 = (x: number, ...args: string[]) => 1;  // error, rest params have type mismatch
+>a4 = (x: number, ...args: string[]) => 1 : (x: number, ...args: string[]) => number
+>                                         : ^^^^      ^^^^^^^^^^^        ^^^^^^^^^^^
+>a4 : (x?: number | undefined, y?: string | undefined, ...z: number[]) => number
+>   : ^^^^^^^^^^^^^^^^^^^^^^^^^^^^^^^^^^^^^^^^^^^^^^^^^^^^^^^^^^^^^^^^^^^^^^^^^^
+>(x: number, ...args: string[]) => 1 : (x: number, ...args: string[]) => number
+>                                    : ^^^^      ^^^^^^^^^^^        ^^^^^^^^^^^
+>x : number
+>  : ^^^^^^
+>args : string[]
+>     : ^^^^^^^^
+>1 : 1
+>  : ^
+