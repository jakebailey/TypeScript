--- conflicted
+++ resolved
@@ -1,317 +1,310 @@
-//// [tests/cases/conformance/jsx/tsxStatelessFunctionComponentOverload5.tsx] ////
-
-=== file.tsx ===
-import React = require('react')
->React : typeof React
->      : ^^^^^^^^^^^^
-
-export interface ClickableProps {
-    children?: string;
-<<<<<<< HEAD
->children : string | undefined
-
-    className?: string;
->className : string | undefined
-=======
->children : string
->         : ^^^^^^
-
-    className?: string;
->className : string
->          : ^^^^^^
->>>>>>> 12402f26
-}
-
-export interface ButtonProps extends ClickableProps {
-    onClick: React.MouseEventHandler<any>;
->onClick : React.MouseEventHandler<any>
->        : ^^^^^^^^^^^^^^^^^^^^^^^^^^^^
->React : any
->      : ^^^
-}
-
-export interface LinkProps extends ClickableProps {
-    to: string;
->to : string
->   : ^^^^^^
-}
-
-export interface HyphenProps extends ClickableProps {
-    "data-format": string;
->"data-format" : string
->              : ^^^^^^
-}
-
-let obj0 = {
->obj0 : { to: string; }
->     : ^^^^^^^^^^^^^^^
->{    to: "world"} : { to: string; }
->                  : ^^^^^^^^^^^^^^^
-
-    to: "world"
->to : string
->   : ^^^^^^
->"world" : "world"
->        : ^^^^^^^
-
-};
-
-let obj1 = {
->obj1 : { children: string; to: string; }
->     : ^^^^^^^^^^^^^^^^^^^^^^^^^^^^^^^^^
->{    children: "hi",    to: "boo"} : { children: string; to: string; }
->                                   : ^^^^^^^^^^^^^^^^^^^^^^^^^^^^^^^^^
-
-    children: "hi",
->children : string
->         : ^^^^^^
->"hi" : "hi"
->     : ^^^^
-
-    to: "boo"
->to : string
->   : ^^^^^^
->"boo" : "boo"
->      : ^^^^^
-}
-
-let obj2 = {
->obj2 : { onClick: () => void; }
->     : ^^^^^^^^^^^^^^^^^^^^^^^^
->{    onClick: ()=>{}} : { onClick: () => void; }
->                      : ^^^^^^^^^^^^^^^^^^^^^^^^
-
-    onClick: ()=>{}
->onClick : () => void
->        : ^^^^^^^^^^
->()=>{} : () => void
->       : ^^^^^^^^^^
-}
-
-let obj3: any;
->obj3 : any
->     : ^^^
-
-export function MainButton(buttonProps: ButtonProps): JSX.Element;
->MainButton : { (buttonProps: ButtonProps): JSX.Element; (linkProps: LinkProps): JSX.Element; (hyphenProps: HyphenProps): JSX.Element; }
->           : ^^^^^^^^^^^^^^^^           ^^^           ^^^^^^^^^^^^^^^^^^^^^^^^^^^^^^^^^^^^^^^^^^^^^^^^^^^^^^^^^^^^^^^^^^^^^^^^^^^^^^^^^
->buttonProps : ButtonProps
->            : ^^^^^^^^^^^
->JSX : any
->    : ^^^
-
-export function MainButton(linkProps: LinkProps): JSX.Element;
->MainButton : { (buttonProps: ButtonProps): JSX.Element; (linkProps: LinkProps): JSX.Element; (hyphenProps: HyphenProps): JSX.Element; }
->           : ^^^^^^^^^^^^^^^^^^^^^^^^^^^^^^^^^^^^^^^^^^^^^^^^^^^^^^^         ^^^           ^^^^^^^^^^^^^^^^^^^^^^^^^^^^^^^^^^^^^^^^^^^^
->linkProps : LinkProps
->          : ^^^^^^^^^
->JSX : any
->    : ^^^
-
-export function MainButton(hyphenProps: HyphenProps): JSX.Element;
->MainButton : { (buttonProps: ButtonProps): JSX.Element; (linkProps: LinkProps): JSX.Element; (hyphenProps: HyphenProps): JSX.Element; }
->           : ^^^^^^^^^^^^^^^^^^^^^^^^^^^^^^^^^^^^^^^^^^^^^^^^^^^^^^^^^^^^^^^^^^^^^^^^^^^^^^^^^^^^^^^^^^^^^^           ^^^           ^^^
->hyphenProps : HyphenProps
->            : ^^^^^^^^^^^
->JSX : any
->    : ^^^
-
-export function MainButton(props: ButtonProps | LinkProps | HyphenProps): JSX.Element {
->MainButton : { (buttonProps: ButtonProps): JSX.Element; (linkProps: LinkProps): JSX.Element; (hyphenProps: HyphenProps): JSX.Element; }
->           : ^^^^^^^^^^^^^^^^^^^^^^^^^^^^^^^^^^^^^^^^^^^^^^^^^^^^^^^^^^^^^^^^^^^^^^^^^^^^^^^^^^^^^^^^^^^^^^^^^^^^^^^^^^^^^^^^^^^^^^^^^^
->props : ButtonProps | LinkProps | HyphenProps
->      : ^^^^^^^^^^^^^^^^^^^^^^^^^^^^^^^^^^^^^
->JSX : any
->    : ^^^
-
-    const linkProps = props as LinkProps;
->linkProps : LinkProps
->          : ^^^^^^^^^
->props as LinkProps : LinkProps
->                   : ^^^^^^^^^
->props : ButtonProps | LinkProps | HyphenProps
->      : ^^^^^^^^^^^^^^^^^^^^^^^^^^^^^^^^^^^^^
-
-    if(linkProps.to) {
->linkProps.to : string
->             : ^^^^^^
->linkProps : LinkProps
->          : ^^^^^^^^^
->to : string
->   : ^^^^^^
-
-        return this._buildMainLink(props);
->this._buildMainLink(props) : any
->                           : ^^^
->this._buildMainLink : any
->                    : ^^^
->this : any
->     : ^^^
->_buildMainLink : any
->               : ^^^
->props : ButtonProps | LinkProps | HyphenProps
->      : ^^^^^^^^^^^^^^^^^^^^^^^^^^^^^^^^^^^^^
-    }
-
-    return this._buildMainButton(props);
->this._buildMainButton(props) : any
->                             : ^^^
->this._buildMainButton : any
->                      : ^^^
->this : any
->     : ^^^
->_buildMainButton : any
->                 : ^^^
->props : ButtonProps | LinkProps | HyphenProps
->      : ^^^^^^^^^^^^^^^^^^^^^^^^^^^^^^^^^^^^^
-}
-
-// Error
-const b0 = <MainButton to='/some/path' onClick={(e)=>{}}>GO</MainButton>;  // extra property;
->b0 : JSX.Element
->   : ^^^^^^^^^^^
-><MainButton to='/some/path' onClick={(e)=>{}}>GO</MainButton> : JSX.Element
->                                                              : ^^^^^^^^^^^
->MainButton : { (buttonProps: ButtonProps): JSX.Element; (linkProps: LinkProps): JSX.Element; (hyphenProps: HyphenProps): JSX.Element; }
->           : ^^^^^^^^^^^^^^^^^^^^^^^^^^^^^^^^^^^^^^^^^^^^^^^^^^^^^^^^^^^^^^^^^^^^^^^^^^^^^^^^^^^^^^^^^^^^^^^^^^^^^^^^^^^^^^^^^^^^^^^^^^
->to : string
->   : ^^^^^^
->onClick : (e: React.MouseEvent<any>) => void
->        : ^^^^^^^^^^^^^^^^^^^^^^^^^^^^^^^^^^
->(e)=>{} : (e: React.MouseEvent<any>) => void
->        : ^^^^^^^^^^^^^^^^^^^^^^^^^^^^^^^^^^
->e : React.MouseEvent<any>
->  : ^^^^^^^^^^^^^^^^^^^^^
->MainButton : { (buttonProps: ButtonProps): JSX.Element; (linkProps: LinkProps): JSX.Element; (hyphenProps: HyphenProps): JSX.Element; }
->           : ^^^^^^^^^^^^^^^^^^^^^^^^^^^^^^^^^^^^^^^^^^^^^^^^^^^^^^^^^^^^^^^^^^^^^^^^^^^^^^^^^^^^^^^^^^^^^^^^^^^^^^^^^^^^^^^^^^^^^^^^^^
-
-const b1 = <MainButton onClick={(e: any)=> {}} {...obj0}>Hello world</MainButton>;  // extra property;
->b1 : JSX.Element
->   : ^^^^^^^^^^^
-><MainButton onClick={(e: any)=> {}} {...obj0}>Hello world</MainButton> : JSX.Element
->                                                                       : ^^^^^^^^^^^
->MainButton : { (buttonProps: ButtonProps): JSX.Element; (linkProps: LinkProps): JSX.Element; (hyphenProps: HyphenProps): JSX.Element; }
->           : ^^^^^^^^^^^^^^^^^^^^^^^^^^^^^^^^^^^^^^^^^^^^^^^^^^^^^^^^^^^^^^^^^^^^^^^^^^^^^^^^^^^^^^^^^^^^^^^^^^^^^^^^^^^^^^^^^^^^^^^^^^
->onClick : (e: any) => void
->        : ^^^^   ^^^^^^^^^
->(e: any)=> {} : (e: any) => void
->              : ^^^^   ^^^^^^^^^
->e : any
->  : ^^^
->obj0 : { to: string; }
->     : ^^^^^^^^^^^^^^^
->MainButton : { (buttonProps: ButtonProps): JSX.Element; (linkProps: LinkProps): JSX.Element; (hyphenProps: HyphenProps): JSX.Element; }
->           : ^^^^^^^^^^^^^^^^^^^^^^^^^^^^^^^^^^^^^^^^^^^^^^^^^^^^^^^^^^^^^^^^^^^^^^^^^^^^^^^^^^^^^^^^^^^^^^^^^^^^^^^^^^^^^^^^^^^^^^^^^^
-
-const b2 = <MainButton {...{to: "10000"}} {...obj2} />;  // extra property
->b2 : JSX.Element
->   : ^^^^^^^^^^^
-><MainButton {...{to: "10000"}} {...obj2} /> : JSX.Element
->                                            : ^^^^^^^^^^^
->MainButton : { (buttonProps: ButtonProps): JSX.Element; (linkProps: LinkProps): JSX.Element; (hyphenProps: HyphenProps): JSX.Element; }
->           : ^^^^^^^^^^^^^^^^^^^^^^^^^^^^^^^^^^^^^^^^^^^^^^^^^^^^^^^^^^^^^^^^^^^^^^^^^^^^^^^^^^^^^^^^^^^^^^^^^^^^^^^^^^^^^^^^^^^^^^^^^^
->{to: "10000"} : { to: string; }
->              : ^^^^^^^^^^^^^^^
->to : string
->   : ^^^^^^
->"10000" : "10000"
->        : ^^^^^^^
->obj2 : { onClick: () => void; }
->     : ^^^^^^^^^^^^^^^^^^^^^^^^
-
-const b3 = <MainButton {...{to: "10000"}} {...{onClick: (k) => {}}} />;  // extra property
->b3 : JSX.Element
->   : ^^^^^^^^^^^
-><MainButton {...{to: "10000"}} {...{onClick: (k) => {}}} /> : JSX.Element
->                                                            : ^^^^^^^^^^^
->MainButton : { (buttonProps: ButtonProps): JSX.Element; (linkProps: LinkProps): JSX.Element; (hyphenProps: HyphenProps): JSX.Element; }
->           : ^^^^^^^^^^^^^^^^^^^^^^^^^^^^^^^^^^^^^^^^^^^^^^^^^^^^^^^^^^^^^^^^^^^^^^^^^^^^^^^^^^^^^^^^^^^^^^^^^^^^^^^^^^^^^^^^^^^^^^^^^^
->{to: "10000"} : { to: string; }
->              : ^^^^^^^^^^^^^^^
->to : string
->   : ^^^^^^
->"10000" : "10000"
->        : ^^^^^^^
->{onClick: (k) => {}} : { onClick: (k: React.MouseEvent<any>) => void; }
->                     : ^^^^^^^^^^^^^^^^^^^^^^^^^^^^^^^^^^^^^^^^^^^^^^^^
->onClick : (k: React.MouseEvent<any>) => void
->        : ^^^^^^^^^^^^^^^^^^^^^^^^^^^^^^^^^^
->(k) => {} : (k: React.MouseEvent<any>) => void
->          : ^^^^^^^^^^^^^^^^^^^^^^^^^^^^^^^^^^
->k : React.MouseEvent<any>
->  : ^^^^^^^^^^^^^^^^^^^^^
-
-const b4 = <MainButton {...obj3} to />;  // Should error because Incorrect type; but attributes are any so everything is allowed
->b4 : JSX.Element
->   : ^^^^^^^^^^^
-><MainButton {...obj3} to /> : JSX.Element
->                            : ^^^^^^^^^^^
->MainButton : { (buttonProps: ButtonProps): JSX.Element; (linkProps: LinkProps): JSX.Element; (hyphenProps: HyphenProps): JSX.Element; }
->           : ^^^^^^^^^^^^^^^^^^^^^^^^^^^^^^^^^^^^^^^^^^^^^^^^^^^^^^^^^^^^^^^^^^^^^^^^^^^^^^^^^^^^^^^^^^^^^^^^^^^^^^^^^^^^^^^^^^^^^^^^^^
->obj3 : any
->     : ^^^
->to : true
->   : ^^^^
-
-const b5 = <MainButton {...{ onClick(e: any) { } }} {...obj0} />;  // Spread retain method declaration (see GitHub #13365), so now there is an extra attributes
->b5 : JSX.Element
->   : ^^^^^^^^^^^
-><MainButton {...{ onClick(e: any) { } }} {...obj0} /> : JSX.Element
->                                                      : ^^^^^^^^^^^
->MainButton : { (buttonProps: ButtonProps): JSX.Element; (linkProps: LinkProps): JSX.Element; (hyphenProps: HyphenProps): JSX.Element; }
->           : ^^^^^^^^^^^^^^^^^^^^^^^^^^^^^^^^^^^^^^^^^^^^^^^^^^^^^^^^^^^^^^^^^^^^^^^^^^^^^^^^^^^^^^^^^^^^^^^^^^^^^^^^^^^^^^^^^^^^^^^^^^
->{ onClick(e: any) { } } : { onClick(e: any): void; }
->                        : ^^^^^^^^^^^^^   ^^^^^^^^^^
->onClick : (e: any) => void
->        : ^^^^   ^^^^^^^^^
->e : any
->  : ^^^
->obj0 : { to: string; }
->     : ^^^^^^^^^^^^^^^
-
-const b6 = <MainButton {...{ onClick(e: any){} }} children={10} />;  // incorrect type for optional attribute
->b6 : JSX.Element
->   : ^^^^^^^^^^^
-><MainButton {...{ onClick(e: any){} }} children={10} /> : JSX.Element
->                                                        : ^^^^^^^^^^^
->MainButton : { (buttonProps: ButtonProps): JSX.Element; (linkProps: LinkProps): JSX.Element; (hyphenProps: HyphenProps): JSX.Element; }
->           : ^^^^^^^^^^^^^^^^^^^^^^^^^^^^^^^^^^^^^^^^^^^^^^^^^^^^^^^^^^^^^^^^^^^^^^^^^^^^^^^^^^^^^^^^^^^^^^^^^^^^^^^^^^^^^^^^^^^^^^^^^^
->{ onClick(e: any){} } : { onClick(e: any): void; }
->                      : ^^^^^^^^^^^^^   ^^^^^^^^^^
->onClick : (e: any) => void
->        : ^^^^   ^^^^^^^^^
->e : any
->  : ^^^
->children : number
->         : ^^^^^^
->10 : 10
->   : ^^
-
-const b7 = <MainButton {...{ onClick(e: any){} }} children="hello" className />;  // incorrect type for optional attribute
->b7 : JSX.Element
->   : ^^^^^^^^^^^
-><MainButton {...{ onClick(e: any){} }} children="hello" className /> : JSX.Element
->                                                                     : ^^^^^^^^^^^
->MainButton : { (buttonProps: ButtonProps): JSX.Element; (linkProps: LinkProps): JSX.Element; (hyphenProps: HyphenProps): JSX.Element; }
->           : ^^^^^^^^^^^^^^^^^^^^^^^^^^^^^^^^^^^^^^^^^^^^^^^^^^^^^^^^^^^^^^^^^^^^^^^^^^^^^^^^^^^^^^^^^^^^^^^^^^^^^^^^^^^^^^^^^^^^^^^^^^
->{ onClick(e: any){} } : { onClick(e: any): void; }
->                      : ^^^^^^^^^^^^^   ^^^^^^^^^^
->onClick : (e: any) => void
->        : ^^^^   ^^^^^^^^^
->e : any
->  : ^^^
->children : string
->         : ^^^^^^
->className : true
->          : ^^^^
-
-const b8 = <MainButton data-format />;  // incorrect type for specified hyphanated name
->b8 : JSX.Element
->   : ^^^^^^^^^^^
-><MainButton data-format /> : JSX.Element
->                           : ^^^^^^^^^^^
->MainButton : { (buttonProps: ButtonProps): JSX.Element; (linkProps: LinkProps): JSX.Element; (hyphenProps: HyphenProps): JSX.Element; }
->           : ^^^^^^^^^^^^^^^^^^^^^^^^^^^^^^^^^^^^^^^^^^^^^^^^^^^^^^^^^^^^^^^^^^^^^^^^^^^^^^^^^^^^^^^^^^^^^^^^^^^^^^^^^^^^^^^^^^^^^^^^^^
->data-format : true
->            : ^^^^
-
+//// [tests/cases/conformance/jsx/tsxStatelessFunctionComponentOverload5.tsx] ////
+
+=== file.tsx ===
+import React = require('react')
+>React : typeof React
+>      : ^^^^^^^^^^^^
+
+export interface ClickableProps {
+    children?: string;
+>children : string | undefined
+>         : ^^^^^^^^^^^^^^^^^^
+
+    className?: string;
+>className : string | undefined
+>          : ^^^^^^^^^^^^^^^^^^
+}
+
+export interface ButtonProps extends ClickableProps {
+    onClick: React.MouseEventHandler<any>;
+>onClick : React.MouseEventHandler<any>
+>        : ^^^^^^^^^^^^^^^^^^^^^^^^^^^^
+>React : any
+>      : ^^^
+}
+
+export interface LinkProps extends ClickableProps {
+    to: string;
+>to : string
+>   : ^^^^^^
+}
+
+export interface HyphenProps extends ClickableProps {
+    "data-format": string;
+>"data-format" : string
+>              : ^^^^^^
+}
+
+let obj0 = {
+>obj0 : { to: string; }
+>     : ^^^^^^^^^^^^^^^
+>{    to: "world"} : { to: string; }
+>                  : ^^^^^^^^^^^^^^^
+
+    to: "world"
+>to : string
+>   : ^^^^^^
+>"world" : "world"
+>        : ^^^^^^^
+
+};
+
+let obj1 = {
+>obj1 : { children: string; to: string; }
+>     : ^^^^^^^^^^^^^^^^^^^^^^^^^^^^^^^^^
+>{    children: "hi",    to: "boo"} : { children: string; to: string; }
+>                                   : ^^^^^^^^^^^^^^^^^^^^^^^^^^^^^^^^^
+
+    children: "hi",
+>children : string
+>         : ^^^^^^
+>"hi" : "hi"
+>     : ^^^^
+
+    to: "boo"
+>to : string
+>   : ^^^^^^
+>"boo" : "boo"
+>      : ^^^^^
+}
+
+let obj2 = {
+>obj2 : { onClick: () => void; }
+>     : ^^^^^^^^^^^^^^^^^^^^^^^^
+>{    onClick: ()=>{}} : { onClick: () => void; }
+>                      : ^^^^^^^^^^^^^^^^^^^^^^^^
+
+    onClick: ()=>{}
+>onClick : () => void
+>        : ^^^^^^^^^^
+>()=>{} : () => void
+>       : ^^^^^^^^^^
+}
+
+let obj3: any;
+>obj3 : any
+>     : ^^^
+
+export function MainButton(buttonProps: ButtonProps): JSX.Element;
+>MainButton : { (buttonProps: ButtonProps): JSX.Element; (linkProps: LinkProps): JSX.Element; (hyphenProps: HyphenProps): JSX.Element; }
+>           : ^^^^^^^^^^^^^^^^           ^^^           ^^^^^^^^^^^^^^^^^^^^^^^^^^^^^^^^^^^^^^^^^^^^^^^^^^^^^^^^^^^^^^^^^^^^^^^^^^^^^^^^^
+>buttonProps : ButtonProps
+>            : ^^^^^^^^^^^
+>JSX : any
+>    : ^^^
+
+export function MainButton(linkProps: LinkProps): JSX.Element;
+>MainButton : { (buttonProps: ButtonProps): JSX.Element; (linkProps: LinkProps): JSX.Element; (hyphenProps: HyphenProps): JSX.Element; }
+>           : ^^^^^^^^^^^^^^^^^^^^^^^^^^^^^^^^^^^^^^^^^^^^^^^^^^^^^^^         ^^^           ^^^^^^^^^^^^^^^^^^^^^^^^^^^^^^^^^^^^^^^^^^^^
+>linkProps : LinkProps
+>          : ^^^^^^^^^
+>JSX : any
+>    : ^^^
+
+export function MainButton(hyphenProps: HyphenProps): JSX.Element;
+>MainButton : { (buttonProps: ButtonProps): JSX.Element; (linkProps: LinkProps): JSX.Element; (hyphenProps: HyphenProps): JSX.Element; }
+>           : ^^^^^^^^^^^^^^^^^^^^^^^^^^^^^^^^^^^^^^^^^^^^^^^^^^^^^^^^^^^^^^^^^^^^^^^^^^^^^^^^^^^^^^^^^^^^^^           ^^^           ^^^
+>hyphenProps : HyphenProps
+>            : ^^^^^^^^^^^
+>JSX : any
+>    : ^^^
+
+export function MainButton(props: ButtonProps | LinkProps | HyphenProps): JSX.Element {
+>MainButton : { (buttonProps: ButtonProps): JSX.Element; (linkProps: LinkProps): JSX.Element; (hyphenProps: HyphenProps): JSX.Element; }
+>           : ^^^^^^^^^^^^^^^^^^^^^^^^^^^^^^^^^^^^^^^^^^^^^^^^^^^^^^^^^^^^^^^^^^^^^^^^^^^^^^^^^^^^^^^^^^^^^^^^^^^^^^^^^^^^^^^^^^^^^^^^^^
+>props : ButtonProps | LinkProps | HyphenProps
+>      : ^^^^^^^^^^^^^^^^^^^^^^^^^^^^^^^^^^^^^
+>JSX : any
+>    : ^^^
+
+    const linkProps = props as LinkProps;
+>linkProps : LinkProps
+>          : ^^^^^^^^^
+>props as LinkProps : LinkProps
+>                   : ^^^^^^^^^
+>props : ButtonProps | LinkProps | HyphenProps
+>      : ^^^^^^^^^^^^^^^^^^^^^^^^^^^^^^^^^^^^^
+
+    if(linkProps.to) {
+>linkProps.to : string
+>             : ^^^^^^
+>linkProps : LinkProps
+>          : ^^^^^^^^^
+>to : string
+>   : ^^^^^^
+
+        return this._buildMainLink(props);
+>this._buildMainLink(props) : any
+>                           : ^^^
+>this._buildMainLink : any
+>                    : ^^^
+>this : any
+>     : ^^^
+>_buildMainLink : any
+>               : ^^^
+>props : ButtonProps | LinkProps | HyphenProps
+>      : ^^^^^^^^^^^^^^^^^^^^^^^^^^^^^^^^^^^^^
+    }
+
+    return this._buildMainButton(props);
+>this._buildMainButton(props) : any
+>                             : ^^^
+>this._buildMainButton : any
+>                      : ^^^
+>this : any
+>     : ^^^
+>_buildMainButton : any
+>                 : ^^^
+>props : ButtonProps | LinkProps | HyphenProps
+>      : ^^^^^^^^^^^^^^^^^^^^^^^^^^^^^^^^^^^^^
+}
+
+// Error
+const b0 = <MainButton to='/some/path' onClick={(e)=>{}}>GO</MainButton>;  // extra property;
+>b0 : JSX.Element
+>   : ^^^^^^^^^^^
+><MainButton to='/some/path' onClick={(e)=>{}}>GO</MainButton> : JSX.Element
+>                                                              : ^^^^^^^^^^^
+>MainButton : { (buttonProps: ButtonProps): JSX.Element; (linkProps: LinkProps): JSX.Element; (hyphenProps: HyphenProps): JSX.Element; }
+>           : ^^^^^^^^^^^^^^^^^^^^^^^^^^^^^^^^^^^^^^^^^^^^^^^^^^^^^^^^^^^^^^^^^^^^^^^^^^^^^^^^^^^^^^^^^^^^^^^^^^^^^^^^^^^^^^^^^^^^^^^^^^
+>to : string
+>   : ^^^^^^
+>onClick : (e: React.MouseEvent<any>) => void
+>        : ^^^^^^^^^^^^^^^^^^^^^^^^^^^^^^^^^^
+>(e)=>{} : (e: React.MouseEvent<any>) => void
+>        : ^^^^^^^^^^^^^^^^^^^^^^^^^^^^^^^^^^
+>e : React.MouseEvent<any>
+>  : ^^^^^^^^^^^^^^^^^^^^^
+>MainButton : { (buttonProps: ButtonProps): JSX.Element; (linkProps: LinkProps): JSX.Element; (hyphenProps: HyphenProps): JSX.Element; }
+>           : ^^^^^^^^^^^^^^^^^^^^^^^^^^^^^^^^^^^^^^^^^^^^^^^^^^^^^^^^^^^^^^^^^^^^^^^^^^^^^^^^^^^^^^^^^^^^^^^^^^^^^^^^^^^^^^^^^^^^^^^^^^
+
+const b1 = <MainButton onClick={(e: any)=> {}} {...obj0}>Hello world</MainButton>;  // extra property;
+>b1 : JSX.Element
+>   : ^^^^^^^^^^^
+><MainButton onClick={(e: any)=> {}} {...obj0}>Hello world</MainButton> : JSX.Element
+>                                                                       : ^^^^^^^^^^^
+>MainButton : { (buttonProps: ButtonProps): JSX.Element; (linkProps: LinkProps): JSX.Element; (hyphenProps: HyphenProps): JSX.Element; }
+>           : ^^^^^^^^^^^^^^^^^^^^^^^^^^^^^^^^^^^^^^^^^^^^^^^^^^^^^^^^^^^^^^^^^^^^^^^^^^^^^^^^^^^^^^^^^^^^^^^^^^^^^^^^^^^^^^^^^^^^^^^^^^
+>onClick : (e: any) => void
+>        : ^^^^   ^^^^^^^^^
+>(e: any)=> {} : (e: any) => void
+>              : ^^^^   ^^^^^^^^^
+>e : any
+>  : ^^^
+>obj0 : { to: string; }
+>     : ^^^^^^^^^^^^^^^
+>MainButton : { (buttonProps: ButtonProps): JSX.Element; (linkProps: LinkProps): JSX.Element; (hyphenProps: HyphenProps): JSX.Element; }
+>           : ^^^^^^^^^^^^^^^^^^^^^^^^^^^^^^^^^^^^^^^^^^^^^^^^^^^^^^^^^^^^^^^^^^^^^^^^^^^^^^^^^^^^^^^^^^^^^^^^^^^^^^^^^^^^^^^^^^^^^^^^^^
+
+const b2 = <MainButton {...{to: "10000"}} {...obj2} />;  // extra property
+>b2 : JSX.Element
+>   : ^^^^^^^^^^^
+><MainButton {...{to: "10000"}} {...obj2} /> : JSX.Element
+>                                            : ^^^^^^^^^^^
+>MainButton : { (buttonProps: ButtonProps): JSX.Element; (linkProps: LinkProps): JSX.Element; (hyphenProps: HyphenProps): JSX.Element; }
+>           : ^^^^^^^^^^^^^^^^^^^^^^^^^^^^^^^^^^^^^^^^^^^^^^^^^^^^^^^^^^^^^^^^^^^^^^^^^^^^^^^^^^^^^^^^^^^^^^^^^^^^^^^^^^^^^^^^^^^^^^^^^^
+>{to: "10000"} : { to: string; }
+>              : ^^^^^^^^^^^^^^^
+>to : string
+>   : ^^^^^^
+>"10000" : "10000"
+>        : ^^^^^^^
+>obj2 : { onClick: () => void; }
+>     : ^^^^^^^^^^^^^^^^^^^^^^^^
+
+const b3 = <MainButton {...{to: "10000"}} {...{onClick: (k) => {}}} />;  // extra property
+>b3 : JSX.Element
+>   : ^^^^^^^^^^^
+><MainButton {...{to: "10000"}} {...{onClick: (k) => {}}} /> : JSX.Element
+>                                                            : ^^^^^^^^^^^
+>MainButton : { (buttonProps: ButtonProps): JSX.Element; (linkProps: LinkProps): JSX.Element; (hyphenProps: HyphenProps): JSX.Element; }
+>           : ^^^^^^^^^^^^^^^^^^^^^^^^^^^^^^^^^^^^^^^^^^^^^^^^^^^^^^^^^^^^^^^^^^^^^^^^^^^^^^^^^^^^^^^^^^^^^^^^^^^^^^^^^^^^^^^^^^^^^^^^^^
+>{to: "10000"} : { to: string; }
+>              : ^^^^^^^^^^^^^^^
+>to : string
+>   : ^^^^^^
+>"10000" : "10000"
+>        : ^^^^^^^
+>{onClick: (k) => {}} : { onClick: (k: React.MouseEvent<any>) => void; }
+>                     : ^^^^^^^^^^^^^^^^^^^^^^^^^^^^^^^^^^^^^^^^^^^^^^^^
+>onClick : (k: React.MouseEvent<any>) => void
+>        : ^^^^^^^^^^^^^^^^^^^^^^^^^^^^^^^^^^
+>(k) => {} : (k: React.MouseEvent<any>) => void
+>          : ^^^^^^^^^^^^^^^^^^^^^^^^^^^^^^^^^^
+>k : React.MouseEvent<any>
+>  : ^^^^^^^^^^^^^^^^^^^^^
+
+const b4 = <MainButton {...obj3} to />;  // Should error because Incorrect type; but attributes are any so everything is allowed
+>b4 : JSX.Element
+>   : ^^^^^^^^^^^
+><MainButton {...obj3} to /> : JSX.Element
+>                            : ^^^^^^^^^^^
+>MainButton : { (buttonProps: ButtonProps): JSX.Element; (linkProps: LinkProps): JSX.Element; (hyphenProps: HyphenProps): JSX.Element; }
+>           : ^^^^^^^^^^^^^^^^^^^^^^^^^^^^^^^^^^^^^^^^^^^^^^^^^^^^^^^^^^^^^^^^^^^^^^^^^^^^^^^^^^^^^^^^^^^^^^^^^^^^^^^^^^^^^^^^^^^^^^^^^^
+>obj3 : any
+>     : ^^^
+>to : true
+>   : ^^^^
+
+const b5 = <MainButton {...{ onClick(e: any) { } }} {...obj0} />;  // Spread retain method declaration (see GitHub #13365), so now there is an extra attributes
+>b5 : JSX.Element
+>   : ^^^^^^^^^^^
+><MainButton {...{ onClick(e: any) { } }} {...obj0} /> : JSX.Element
+>                                                      : ^^^^^^^^^^^
+>MainButton : { (buttonProps: ButtonProps): JSX.Element; (linkProps: LinkProps): JSX.Element; (hyphenProps: HyphenProps): JSX.Element; }
+>           : ^^^^^^^^^^^^^^^^^^^^^^^^^^^^^^^^^^^^^^^^^^^^^^^^^^^^^^^^^^^^^^^^^^^^^^^^^^^^^^^^^^^^^^^^^^^^^^^^^^^^^^^^^^^^^^^^^^^^^^^^^^
+>{ onClick(e: any) { } } : { onClick(e: any): void; }
+>                        : ^^^^^^^^^^^^^   ^^^^^^^^^^
+>onClick : (e: any) => void
+>        : ^^^^   ^^^^^^^^^
+>e : any
+>  : ^^^
+>obj0 : { to: string; }
+>     : ^^^^^^^^^^^^^^^
+
+const b6 = <MainButton {...{ onClick(e: any){} }} children={10} />;  // incorrect type for optional attribute
+>b6 : JSX.Element
+>   : ^^^^^^^^^^^
+><MainButton {...{ onClick(e: any){} }} children={10} /> : JSX.Element
+>                                                        : ^^^^^^^^^^^
+>MainButton : { (buttonProps: ButtonProps): JSX.Element; (linkProps: LinkProps): JSX.Element; (hyphenProps: HyphenProps): JSX.Element; }
+>           : ^^^^^^^^^^^^^^^^^^^^^^^^^^^^^^^^^^^^^^^^^^^^^^^^^^^^^^^^^^^^^^^^^^^^^^^^^^^^^^^^^^^^^^^^^^^^^^^^^^^^^^^^^^^^^^^^^^^^^^^^^^
+>{ onClick(e: any){} } : { onClick(e: any): void; }
+>                      : ^^^^^^^^^^^^^   ^^^^^^^^^^
+>onClick : (e: any) => void
+>        : ^^^^   ^^^^^^^^^
+>e : any
+>  : ^^^
+>children : number
+>         : ^^^^^^
+>10 : 10
+>   : ^^
+
+const b7 = <MainButton {...{ onClick(e: any){} }} children="hello" className />;  // incorrect type for optional attribute
+>b7 : JSX.Element
+>   : ^^^^^^^^^^^
+><MainButton {...{ onClick(e: any){} }} children="hello" className /> : JSX.Element
+>                                                                     : ^^^^^^^^^^^
+>MainButton : { (buttonProps: ButtonProps): JSX.Element; (linkProps: LinkProps): JSX.Element; (hyphenProps: HyphenProps): JSX.Element; }
+>           : ^^^^^^^^^^^^^^^^^^^^^^^^^^^^^^^^^^^^^^^^^^^^^^^^^^^^^^^^^^^^^^^^^^^^^^^^^^^^^^^^^^^^^^^^^^^^^^^^^^^^^^^^^^^^^^^^^^^^^^^^^^
+>{ onClick(e: any){} } : { onClick(e: any): void; }
+>                      : ^^^^^^^^^^^^^   ^^^^^^^^^^
+>onClick : (e: any) => void
+>        : ^^^^   ^^^^^^^^^
+>e : any
+>  : ^^^
+>children : string
+>         : ^^^^^^
+>className : true
+>          : ^^^^
+
+const b8 = <MainButton data-format />;  // incorrect type for specified hyphanated name
+>b8 : JSX.Element
+>   : ^^^^^^^^^^^
+><MainButton data-format /> : JSX.Element
+>                           : ^^^^^^^^^^^
+>MainButton : { (buttonProps: ButtonProps): JSX.Element; (linkProps: LinkProps): JSX.Element; (hyphenProps: HyphenProps): JSX.Element; }
+>           : ^^^^^^^^^^^^^^^^^^^^^^^^^^^^^^^^^^^^^^^^^^^^^^^^^^^^^^^^^^^^^^^^^^^^^^^^^^^^^^^^^^^^^^^^^^^^^^^^^^^^^^^^^^^^^^^^^^^^^^^^^^
+>data-format : true
+>            : ^^^^
+