--- conflicted
+++ resolved
@@ -1,17 +1,15 @@
-//// [tests/cases/conformance/statements/for-ofStatements/ES5For-of2.ts] ////
-
-=== ES5For-of2.ts ===
-for (var v of []) {
-<<<<<<< HEAD
->v : never
->[] : never[]
-=======
->v : any
->[] : undefined[]
->   : ^^^^^^^^^^^
->>>>>>> 12402f26
-
-    var x = v;
->x : never
->v : never
-}
+//// [tests/cases/conformance/statements/for-ofStatements/ES5For-of2.ts] ////
+
+=== ES5For-of2.ts ===
+for (var v of []) {
+>v : never
+>  : ^^^^^
+>[] : never[]
+>   : ^^^^^^^
+
+    var x = v;
+>x : never
+>  : ^^^^^
+>v : never
+>  : ^^^^^
+}