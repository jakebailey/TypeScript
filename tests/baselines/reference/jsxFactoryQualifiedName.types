--- conflicted
+++ resolved
@@ -1,217 +1,186 @@
-//// [tests/cases/compiler/jsxFactoryQualifiedName.ts] ////
-
-=== Element.ts ===
-declare namespace JSX {
-    interface Element {
-        name: string;
->name : string
->     : ^^^^^^
-
-        isIntrinsic: boolean;
->isIntrinsic : boolean
->            : ^^^^^^^
-
-        isCustomElement: boolean;
->isCustomElement : boolean
->                : ^^^^^^^
-
-        toString(renderId?: number): string;
->toString : (renderId?: number) => string
-<<<<<<< HEAD
->renderId : number | undefined
-
-        bindDOM(renderId?: number): number;
->bindDOM : (renderId?: number) => number
->renderId : number | undefined
-=======
->         : ^^^^^^^^^^^^      ^^^^^      
->renderId : number
->         : ^^^^^^
-
-        bindDOM(renderId?: number): number;
->bindDOM : (renderId?: number) => number
->        : ^^^^^^^^^^^^      ^^^^^      
->renderId : number
->         : ^^^^^^
->>>>>>> 12402f26
-
-        resetComponent(): void;
->resetComponent : () => void
->               : ^^^^^^    
-
-        instantiateComponents(renderId?: number): number;
->instantiateComponents : (renderId?: number) => number
-<<<<<<< HEAD
->renderId : number | undefined
-=======
->                      : ^^^^^^^^^^^^      ^^^^^      
->renderId : number
->         : ^^^^^^
->>>>>>> 12402f26
-
-        props: any;
->props : any
-    }
-}
-export namespace Element {
->Element : typeof Element
->        : ^^^^^^^^^^^^^^
-
-    export function isElement(el: any): el is JSX.Element {
->isElement : (el: any) => el is JSX.Element
->          : ^^^^^   ^^^^^^^^^^^^^^^^^^^^^^
->el : any
->JSX : any
->    : ^^^
-
-        return el.markAsChildOfRootElement !== undefined;
->el.markAsChildOfRootElement !== undefined : boolean
->                                          : ^^^^^^^
->el.markAsChildOfRootElement : any
->el : any
->   : ^^^
->markAsChildOfRootElement : any
->                         : ^^^
->undefined : undefined
->          : ^^^^^^^^^
-    }
-
-    export function createElement(args: any[]) {
->createElement : (args: any[]) => {}
->              : ^^^^^^^     ^^^^^^^
->args : any[]
->     : ^^^^^
-
-        return {
->{        } : {}
->           : ^^
-        }
-    }
-}
-
-export let createElement = Element.createElement;
->createElement : (args: any[]) => {}
->              : ^^^^^^^^^^^^^^^^^^^
->Element.createElement : (args: any[]) => {}
->                      : ^^^^^^^^^^^^^^^^^^^
->Element : typeof Element
->        : ^^^^^^^^^^^^^^
->createElement : (args: any[]) => {}
->              : ^^^^^^^^^^^^^^^^^^^
-
-function toCamelCase(text: string): string {
->toCamelCase : (text: string) => string
->            : ^^^^^^^      ^^^^^      
->text : string
->     : ^^^^^^
-
-    return text[0].toLowerCase() + text.substring(1);
->text[0].toLowerCase() + text.substring(1) : string
->                                          : ^^^^^^
->text[0].toLowerCase() : string
->                      : ^^^^^^
->text[0].toLowerCase : () => string
->                    : ^^^^^^^^^^^^
->text[0] : string
->        : ^^^^^^
->text : string
->     : ^^^^^^
->0 : 0
->  : ^
->toLowerCase : () => string
->            : ^^^^^^^^^^^^
->text.substring(1) : string
-<<<<<<< HEAD
->text.substring : (start: number, end?: number | undefined) => string
->text : string
->substring : (start: number, end?: number | undefined) => string
-=======
->                  : ^^^^^^
->text.substring : (start: number, end?: number) => string
->               : ^^^^^^^^^^^^^^^^^^^^^^^^^^^^^^^^^^^^^^^
->text : string
->     : ^^^^^^
->substring : (start: number, end?: number) => string
->          : ^^^^^^^^^^^^^^^^^^^^^^^^^^^^^^^^^^^^^^^
->>>>>>> 12402f26
->1 : 1
->  : ^
-}
-
-=== test.tsx ===
-import { Element} from './Element';
->Element : typeof Element
->        : ^^^^^^^^^^^^^^
-
-let c: {
-<<<<<<< HEAD
->c : { a?: { b: string; } | undefined; }
-
-	a?: {
->a : { b: string; } | undefined
-=======
->c : { a?: { b: string; }; }
->  : ^^^^^^              ^^^
-
-	a?: {
->a : { b: string; }
->  : ^^^^^      ^^^
->>>>>>> 12402f26
-
-		b: string
->b : string
->  : ^^^^^^
-	}
-};
-
-class A {
->A : A
->  : ^
-
-	view() {
->view : () => any[]
->     : ^^^^^^^^^^^
-
-		return [
->[			<meta content="helloworld"></meta>,			<meta content={c.a!.b}></meta>		] : any[]
->                                                                            : ^^^^^
-
-			<meta content="helloworld"></meta>,
-><meta content="helloworld"></meta> : error
->meta : any
->     : ^^^
->content : string
->        : ^^^^^^
->meta : any
->     : ^^^
-
-			<meta content={c.a!.b}></meta>
-><meta content={c.a!.b}></meta> : error
->meta : any
->     : ^^^
->content : string
->        : ^^^^^^
->c.a!.b : string
->       : ^^^^^^
->c.a! : { b: string; }
-<<<<<<< HEAD
->c.a : { b: string; } | undefined
->c : { a?: { b: string; } | undefined; }
->a : { b: string; } | undefined
-=======
->     : ^^^^^^^^^^^^^^
->c.a : { b: string; }
->    : ^^^^^^^^^^^^^^
->c : { a?: { b: string; }; }
->  : ^^^^^^^^^^^^^^^^^^^^^^^
->a : { b: string; }
->  : ^^^^^^^^^^^^^^
->>>>>>> 12402f26
->b : string
->  : ^^^^^^
->meta : any
->     : ^^^
-
-		];
-	}
-}
+//// [tests/cases/compiler/jsxFactoryQualifiedName.ts] ////
+
+=== Element.ts ===
+declare namespace JSX {
+    interface Element {
+        name: string;
+>name : string
+>     : ^^^^^^
+
+        isIntrinsic: boolean;
+>isIntrinsic : boolean
+>            : ^^^^^^^
+
+        isCustomElement: boolean;
+>isCustomElement : boolean
+>                : ^^^^^^^
+
+        toString(renderId?: number): string;
+>toString : (renderId?: number) => string
+>         : ^^^^^^^^^^^^      ^^^^^      
+>renderId : number | undefined
+>         : ^^^^^^^^^^^^^^^^^^
+
+        bindDOM(renderId?: number): number;
+>bindDOM : (renderId?: number) => number
+>        : ^^^^^^^^^^^^      ^^^^^      
+>renderId : number | undefined
+>         : ^^^^^^^^^^^^^^^^^^
+
+        resetComponent(): void;
+>resetComponent : () => void
+>               : ^^^^^^    
+
+        instantiateComponents(renderId?: number): number;
+>instantiateComponents : (renderId?: number) => number
+>                      : ^^^^^^^^^^^^      ^^^^^      
+>renderId : number | undefined
+>         : ^^^^^^^^^^^^^^^^^^
+
+        props: any;
+>props : any
+    }
+}
+export namespace Element {
+>Element : typeof Element
+>        : ^^^^^^^^^^^^^^
+
+    export function isElement(el: any): el is JSX.Element {
+>isElement : (el: any) => el is JSX.Element
+>          : ^^^^^   ^^^^^^^^^^^^^^^^^^^^^^
+>el : any
+>JSX : any
+>    : ^^^
+
+        return el.markAsChildOfRootElement !== undefined;
+>el.markAsChildOfRootElement !== undefined : boolean
+>                                          : ^^^^^^^
+>el.markAsChildOfRootElement : any
+>el : any
+>   : ^^^
+>markAsChildOfRootElement : any
+>                         : ^^^
+>undefined : undefined
+>          : ^^^^^^^^^
+    }
+
+    export function createElement(args: any[]) {
+>createElement : (args: any[]) => {}
+>              : ^^^^^^^     ^^^^^^^
+>args : any[]
+>     : ^^^^^
+
+        return {
+>{        } : {}
+>           : ^^
+        }
+    }
+}
+
+export let createElement = Element.createElement;
+>createElement : (args: any[]) => {}
+>              : ^^^^^^^^^^^^^^^^^^^
+>Element.createElement : (args: any[]) => {}
+>                      : ^^^^^^^^^^^^^^^^^^^
+>Element : typeof Element
+>        : ^^^^^^^^^^^^^^
+>createElement : (args: any[]) => {}
+>              : ^^^^^^^^^^^^^^^^^^^
+
+function toCamelCase(text: string): string {
+>toCamelCase : (text: string) => string
+>            : ^^^^^^^      ^^^^^      
+>text : string
+>     : ^^^^^^
+
+    return text[0].toLowerCase() + text.substring(1);
+>text[0].toLowerCase() + text.substring(1) : string
+>                                          : ^^^^^^
+>text[0].toLowerCase() : string
+>                      : ^^^^^^
+>text[0].toLowerCase : () => string
+>                    : ^^^^^^^^^^^^
+>text[0] : string
+>        : ^^^^^^
+>text : string
+>     : ^^^^^^
+>0 : 0
+>  : ^
+>toLowerCase : () => string
+>            : ^^^^^^^^^^^^
+>text.substring(1) : string
+>                  : ^^^^^^
+>text.substring : (start: number, end?: number | undefined) => string
+>               : ^^^^^^^^^^^^^^^^^^^^^^^^^^^^^^^^^^^^^^^^^^^^^^^^^^^
+>text : string
+>     : ^^^^^^
+>substring : (start: number, end?: number | undefined) => string
+>          : ^^^^^^^^^^^^^^^^^^^^^^^^^^^^^^^^^^^^^^^^^^^^^^^^^^^
+>1 : 1
+>  : ^
+}
+
+=== test.tsx ===
+import { Element} from './Element';
+>Element : typeof Element
+>        : ^^^^^^^^^^^^^^
+
+let c: {
+>c : { a?: { b: string; } | undefined; }
+>  : ^^^^^^^^^^^      ^^^^^^^^^^^^^^^^^^
+
+	a?: {
+>a : { b: string; } | undefined
+>  : ^^^^^      ^^^^^^^^^^^^^^^
+
+		b: string
+>b : string
+>  : ^^^^^^
+	}
+};
+
+class A {
+>A : A
+>  : ^
+
+	view() {
+>view : () => any[]
+>     : ^^^^^^^^^^^
+
+		return [
+>[			<meta content="helloworld"></meta>,			<meta content={c.a!.b}></meta>		] : any[]
+>                                                                            : ^^^^^
+
+			<meta content="helloworld"></meta>,
+><meta content="helloworld"></meta> : error
+>meta : any
+>     : ^^^
+>content : string
+>        : ^^^^^^
+>meta : any
+>     : ^^^
+
+			<meta content={c.a!.b}></meta>
+><meta content={c.a!.b}></meta> : error
+>meta : any
+>     : ^^^
+>content : string
+>        : ^^^^^^
+>c.a!.b : string
+>       : ^^^^^^
+>c.a! : { b: string; }
+>     : ^^^^^^^^^^^^^^
+>c.a : { b: string; } | undefined
+>    : ^^^^^^^^^^^^^^^^^^^^^^^^^^
+>c : { a?: { b: string; } | undefined; }
+>  : ^^^^^^^^^^^^^^^^^^^^^^^^^^^^^^^^^^^
+>a : { b: string; } | undefined
+>  : ^^^^^^^^^^^^^^^^^^^^^^^^^^
+>b : string
+>  : ^^^^^^
+>meta : any
+>     : ^^^
+
+		];
+	}
+}