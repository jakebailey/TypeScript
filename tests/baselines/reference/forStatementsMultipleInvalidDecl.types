--- conflicted
+++ resolved
@@ -1,237 +1,231 @@
-//// [tests/cases/conformance/statements/forStatements/forStatementsMultipleInvalidDecl.ts] ////
-
-=== forStatementsMultipleInvalidDecl.ts ===
-interface I {
-    id: number;
->id : number
->   : ^^^^^^
-}
-
-class C implements I {
->C : C
->  : ^
-
-    id: number;
->id : number
->   : ^^^^^^
-
-    valid: boolean;
->valid : boolean
->      : ^^^^^^^
-}
-
-class C2 extends C {
->C2 : C2
->   : ^^
->C : C
->  : ^
-
-    name: string;
->name : string
->     : ^^^^^^
-}
-
-class D<T>{
->D : D<T>
->  : ^^^^
-
-    source: T;
->source : T
->       : ^
-
-    recurse: D<T>;
->recurse : D<T>
->        : ^^^^
-
-    wrapped: D<D<T>>
->wrapped : D<D<T>>
->        : ^^^^^^^
-}
-
-function F(x: string): number { return 42; }
->F : (x: string) => number
->  : ^^^^      ^^^^^      
->x : string
->  : ^^^^^^
->42 : 42
->   : ^^
-
-module M {
->M : typeof M
->  : ^^^^^^^^
-
-    export class A {
->A : A
->  : ^
-
-        name: string;
->name : string
->     : ^^^^^^
-    }
-
-    export function F2(x: number): string { return x.toString(); }
->F2 : (x: number) => string
->   : ^^^^      ^^^^^      
->x : number
->  : ^^^^^^
->x.toString() : string
-<<<<<<< HEAD
->x.toString : (radix?: number | undefined) => string
->x : number
->toString : (radix?: number | undefined) => string
-=======
->             : ^^^^^^
->x.toString : (radix?: number) => string
->           : ^^^^^^^^^^^^^^^^^^^^^^^^^^
->x : number
->  : ^^^^^^
->toString : (radix?: number) => string
->         : ^^^^^^^^^^^^^^^^^^^^^^^^^^
->>>>>>> 12402f26
-}
-
-// all of these are errors
-for( var a: any;;){}
->a : any
->  : ^^^
-
-for( var a = 1;;){}
->a : any
->  : ^^^
->1 : 1
->  : ^
-
-for( var a = 'a string';;){}
->a : any
->  : ^^^
->'a string' : "a string"
->           : ^^^^^^^^^^
-
-for( var a = new C();;){}
->a : any
->  : ^^^
->new C() : C
->        : ^
->C : typeof C
->  : ^^^^^^^^
-
-for( var a = new D<string>();;){}
->a : any
->  : ^^^
->new D<string>() : D<string>
->                : ^^^^^^^^^
->D : typeof D
->  : ^^^^^^^^
-
-for( var a = M;;){}
->a : any
->  : ^^^
->M : typeof M
->  : ^^^^^^^^
-
-for( var b: I;;){}
->b : I
->  : ^
-
-for( var b = new C();;){}
->b : I
->  : ^
->new C() : C
->        : ^
->C : typeof C
->  : ^^^^^^^^
-
-for( var b = new C2();;){}
->b : I
->  : ^
->new C2() : C2
->         : ^^
->C2 : typeof C2
->   : ^^^^^^^^^
-
-for(var f = F;;){}
->f : (x: string) => number
->  : ^^^^^^^^^^^^^^^^^^^^^
->F : (x: string) => number
->  : ^^^^^^^^^^^^^^^^^^^^^
-
-for( var f = (x: number) => '';;){}
->f : (x: string) => number
->  : ^^^^^^^^^^^^^^^^^^^^^
->(x: number) => '' : (x: number) => string
->                  : ^^^^      ^^^^^^^^^^^
->x : number
->  : ^^^^^^
->'' : ""
->   : ^^
-
-for(var arr: string[];;){}
->arr : string[]
->    : ^^^^^^^^
-
-for( var arr = [1, 2, 3, 4];;){}
->arr : string[]
->    : ^^^^^^^^
->[1, 2, 3, 4] : number[]
->             : ^^^^^^^^
->1 : 1
->  : ^
->2 : 2
->  : ^
->3 : 3
->  : ^
->4 : 4
->  : ^
-
-for( var arr = [new C(), new C2(), new D<string>()];;){}
->arr : string[]
->    : ^^^^^^^^
->[new C(), new C2(), new D<string>()] : (C | D<string>)[]
->                                     : ^^^^^^^^^^^^^^^^^
->new C() : C
->        : ^
->C : typeof C
->  : ^^^^^^^^
->new C2() : C2
->         : ^^
->C2 : typeof C2
->   : ^^^^^^^^^
->new D<string>() : D<string>
->                : ^^^^^^^^^
->D : typeof D
->  : ^^^^^^^^
-
-for(var arr2 = [new D<string>()];;){}
->arr2 : D<string>[]
->     : ^^^^^^^^^^^
->[new D<string>()] : D<string>[]
->                  : ^^^^^^^^^^^
->new D<string>() : D<string>
->                : ^^^^^^^^^
->D : typeof D
->  : ^^^^^^^^
-
-for( var arr2 = new Array<D<number>>();;){}
->arr2 : D<string>[]
->     : ^^^^^^^^^^^
->new Array<D<number>>() : D<number>[]
->                       : ^^^^^^^^^^^
->Array : ArrayConstructor
->      : ^^^^^^^^^^^^^^^^
-
-for(var m: typeof M;;){}
->m : typeof M
->  : ^^^^^^^^
->M : typeof M
->  : ^^^^^^^^
-
-for( var m = M.A;;){}
->m : typeof M
->  : ^^^^^^^^
->M.A : typeof M.A
->    : ^^^^^^^^^^
->M : typeof M
->  : ^^^^^^^^
->A : typeof M.A
->  : ^^^^^^^^^^
-
+//// [tests/cases/conformance/statements/forStatements/forStatementsMultipleInvalidDecl.ts] ////
+
+=== forStatementsMultipleInvalidDecl.ts ===
+interface I {
+    id: number;
+>id : number
+>   : ^^^^^^
+}
+
+class C implements I {
+>C : C
+>  : ^
+
+    id: number;
+>id : number
+>   : ^^^^^^
+
+    valid: boolean;
+>valid : boolean
+>      : ^^^^^^^
+}
+
+class C2 extends C {
+>C2 : C2
+>   : ^^
+>C : C
+>  : ^
+
+    name: string;
+>name : string
+>     : ^^^^^^
+}
+
+class D<T>{
+>D : D<T>
+>  : ^^^^
+
+    source: T;
+>source : T
+>       : ^
+
+    recurse: D<T>;
+>recurse : D<T>
+>        : ^^^^
+
+    wrapped: D<D<T>>
+>wrapped : D<D<T>>
+>        : ^^^^^^^
+}
+
+function F(x: string): number { return 42; }
+>F : (x: string) => number
+>  : ^^^^      ^^^^^      
+>x : string
+>  : ^^^^^^
+>42 : 42
+>   : ^^
+
+module M {
+>M : typeof M
+>  : ^^^^^^^^
+
+    export class A {
+>A : A
+>  : ^
+
+        name: string;
+>name : string
+>     : ^^^^^^
+    }
+
+    export function F2(x: number): string { return x.toString(); }
+>F2 : (x: number) => string
+>   : ^^^^      ^^^^^      
+>x : number
+>  : ^^^^^^
+>x.toString() : string
+>             : ^^^^^^
+>x.toString : (radix?: number | undefined) => string
+>           : ^^^^^^^^^^^^^^^^^^^^^^^^^^^^^^^^^^^^^^
+>x : number
+>  : ^^^^^^
+>toString : (radix?: number | undefined) => string
+>         : ^^^^^^^^^^^^^^^^^^^^^^^^^^^^^^^^^^^^^^
+}
+
+// all of these are errors
+for( var a: any;;){}
+>a : any
+>  : ^^^
+
+for( var a = 1;;){}
+>a : any
+>  : ^^^
+>1 : 1
+>  : ^
+
+for( var a = 'a string';;){}
+>a : any
+>  : ^^^
+>'a string' : "a string"
+>           : ^^^^^^^^^^
+
+for( var a = new C();;){}
+>a : any
+>  : ^^^
+>new C() : C
+>        : ^
+>C : typeof C
+>  : ^^^^^^^^
+
+for( var a = new D<string>();;){}
+>a : any
+>  : ^^^
+>new D<string>() : D<string>
+>                : ^^^^^^^^^
+>D : typeof D
+>  : ^^^^^^^^
+
+for( var a = M;;){}
+>a : any
+>  : ^^^
+>M : typeof M
+>  : ^^^^^^^^
+
+for( var b: I;;){}
+>b : I
+>  : ^
+
+for( var b = new C();;){}
+>b : I
+>  : ^
+>new C() : C
+>        : ^
+>C : typeof C
+>  : ^^^^^^^^
+
+for( var b = new C2();;){}
+>b : I
+>  : ^
+>new C2() : C2
+>         : ^^
+>C2 : typeof C2
+>   : ^^^^^^^^^
+
+for(var f = F;;){}
+>f : (x: string) => number
+>  : ^^^^^^^^^^^^^^^^^^^^^
+>F : (x: string) => number
+>  : ^^^^^^^^^^^^^^^^^^^^^
+
+for( var f = (x: number) => '';;){}
+>f : (x: string) => number
+>  : ^^^^^^^^^^^^^^^^^^^^^
+>(x: number) => '' : (x: number) => string
+>                  : ^^^^      ^^^^^^^^^^^
+>x : number
+>  : ^^^^^^
+>'' : ""
+>   : ^^
+
+for(var arr: string[];;){}
+>arr : string[]
+>    : ^^^^^^^^
+
+for( var arr = [1, 2, 3, 4];;){}
+>arr : string[]
+>    : ^^^^^^^^
+>[1, 2, 3, 4] : number[]
+>             : ^^^^^^^^
+>1 : 1
+>  : ^
+>2 : 2
+>  : ^
+>3 : 3
+>  : ^
+>4 : 4
+>  : ^
+
+for( var arr = [new C(), new C2(), new D<string>()];;){}
+>arr : string[]
+>    : ^^^^^^^^
+>[new C(), new C2(), new D<string>()] : (C | D<string>)[]
+>                                     : ^^^^^^^^^^^^^^^^^
+>new C() : C
+>        : ^
+>C : typeof C
+>  : ^^^^^^^^
+>new C2() : C2
+>         : ^^
+>C2 : typeof C2
+>   : ^^^^^^^^^
+>new D<string>() : D<string>
+>                : ^^^^^^^^^
+>D : typeof D
+>  : ^^^^^^^^
+
+for(var arr2 = [new D<string>()];;){}
+>arr2 : D<string>[]
+>     : ^^^^^^^^^^^
+>[new D<string>()] : D<string>[]
+>                  : ^^^^^^^^^^^
+>new D<string>() : D<string>
+>                : ^^^^^^^^^
+>D : typeof D
+>  : ^^^^^^^^
+
+for( var arr2 = new Array<D<number>>();;){}
+>arr2 : D<string>[]
+>     : ^^^^^^^^^^^
+>new Array<D<number>>() : D<number>[]
+>                       : ^^^^^^^^^^^
+>Array : ArrayConstructor
+>      : ^^^^^^^^^^^^^^^^
+
+for(var m: typeof M;;){}
+>m : typeof M
+>  : ^^^^^^^^
+>M : typeof M
+>  : ^^^^^^^^
+
+for( var m = M.A;;){}
+>m : typeof M
+>  : ^^^^^^^^
+>M.A : typeof M.A
+>    : ^^^^^^^^^^
+>M : typeof M
+>  : ^^^^^^^^
+>A : typeof M.A
+>  : ^^^^^^^^^^
+