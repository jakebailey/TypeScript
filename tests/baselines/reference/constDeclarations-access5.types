--- conflicted
+++ resolved
@@ -1,331 +1,323 @@
-//// [tests/cases/compiler/constDeclarations-access5.ts] ////
-
-=== constDeclarations_access_2.ts ===
-///<reference path='constDeclarations_access_1.ts'/>
-import m = require('constDeclarations_access_1');
->m : typeof m
->  : ^^^^^^^^
-
-// Errors
-m.x = 1;
->m.x = 1 : 1
->        : ^
->m.x : any
->    : ^^^
->m : typeof m
->  : ^^^^^^^^
->x : any
->  : ^^^
->1 : 1
->  : ^
-
-m.x += 2;
->m.x += 2 : any
->         : ^^^
->m.x : any
->    : ^^^
->m : typeof m
->  : ^^^^^^^^
->x : any
->  : ^^^
->2 : 2
->  : ^
-
-m.x -= 3;
->m.x -= 3 : number
->         : ^^^^^^
->m.x : any
->    : ^^^
->m : typeof m
->  : ^^^^^^^^
->x : any
->  : ^^^
->3 : 3
->  : ^
-
-m.x *= 4;
->m.x *= 4 : number
->         : ^^^^^^
->m.x : any
->    : ^^^
->m : typeof m
->  : ^^^^^^^^
->x : any
->  : ^^^
->4 : 4
->  : ^
-
-m.x /= 5;
->m.x /= 5 : number
->         : ^^^^^^
->m.x : any
->    : ^^^
->m : typeof m
->  : ^^^^^^^^
->x : any
->  : ^^^
->5 : 5
->  : ^
-
-m.x %= 6;
->m.x %= 6 : number
->         : ^^^^^^
->m.x : any
->    : ^^^
->m : typeof m
->  : ^^^^^^^^
->x : any
->  : ^^^
->6 : 6
->  : ^
-
-m.x <<= 7;
->m.x <<= 7 : number
->          : ^^^^^^
->m.x : any
->    : ^^^
->m : typeof m
->  : ^^^^^^^^
->x : any
->  : ^^^
->7 : 7
->  : ^
-
-m.x >>= 8;
->m.x >>= 8 : number
->          : ^^^^^^
->m.x : any
->    : ^^^
->m : typeof m
->  : ^^^^^^^^
->x : any
->  : ^^^
->8 : 8
->  : ^
-
-m.x >>>= 9;
->m.x >>>= 9 : number
->           : ^^^^^^
->m.x : any
->    : ^^^
->m : typeof m
->  : ^^^^^^^^
->x : any
->  : ^^^
->9 : 9
->  : ^
-
-m.x &= 10;
->m.x &= 10 : number
->          : ^^^^^^
->m.x : any
->    : ^^^
->m : typeof m
->  : ^^^^^^^^
->x : any
->  : ^^^
->10 : 10
->   : ^^
-
-m.x |= 11;
->m.x |= 11 : number
->          : ^^^^^^
->m.x : any
->    : ^^^
->m : typeof m
->  : ^^^^^^^^
->x : any
->  : ^^^
->11 : 11
->   : ^^
-
-m.x ^= 12;
->m.x ^= 12 : number
->          : ^^^^^^
->m.x : any
->    : ^^^
->m : typeof m
->  : ^^^^^^^^
->x : any
->  : ^^^
->12 : 12
->   : ^^
-
-m
->m : typeof m
->  : ^^^^^^^^
-
-m.x++;
->m.x++ : number
->      : ^^^^^^
->m.x : any
->    : ^^^
->m : typeof m
->  : ^^^^^^^^
->x : any
->  : ^^^
-
-m.x--;
->m.x-- : number
->      : ^^^^^^
->m.x : any
->    : ^^^
->m : typeof m
->  : ^^^^^^^^
->x : any
->  : ^^^
-
-++m.x;
->++m.x : number
->      : ^^^^^^
->m.x : any
->    : ^^^
->m : typeof m
->  : ^^^^^^^^
->x : any
->  : ^^^
-
---m.x;
->--m.x : number
->      : ^^^^^^
->m.x : any
->    : ^^^
->m : typeof m
->  : ^^^^^^^^
->x : any
->  : ^^^
-
-++((m.x));
->++((m.x)) : number
->          : ^^^^^^
->((m.x)) : any
->        : ^^^
->(m.x) : any
->      : ^^^
->m.x : any
->    : ^^^
->m : typeof m
->  : ^^^^^^^^
->x : any
->  : ^^^
-
-m["x"] = 0;
->m["x"] = 0 : 0
->           : ^
->m["x"] : any
->       : ^^^
->m : typeof m
->  : ^^^^^^^^
->"x" : "x"
->    : ^^^
->0 : 0
->  : ^
-
-// OK
-var a = m.x + 1;
->a : number
->  : ^^^^^^
->m.x + 1 : number
->        : ^^^^^^
->m.x : 0
->    : ^
->m : typeof m
->  : ^^^^^^^^
->x : 0
->  : ^
->1 : 1
->  : ^
-
-function f(v: number) { }
->f : (v: number) => void
->  : ^^^^      ^^^^^^^^^
->v : number
->  : ^^^^^^
-
-f(m.x);
->f(m.x) : void
->       : ^^^^
->f : (v: number) => void
->  : ^^^^^^^^^^^^^^^^^^^
->m.x : 0
->    : ^
->m : typeof m
->  : ^^^^^^^^
->x : 0
->  : ^
-
-if (m.x) { }
->m.x : 0
->    : ^
->m : typeof m
->  : ^^^^^^^^
->x : 0
->  : ^
-
-m.x;
->m.x : 0
->    : ^
->m : typeof m
->  : ^^^^^^^^
->x : 0
->  : ^
-
-(m.x);
->(m.x) : 0
->      : ^
->m.x : 0
->    : ^
->m : typeof m
->  : ^^^^^^^^
->x : 0
->  : ^
-
--m.x;
->-m.x : number
->     : ^^^^^^
->m.x : 0
->    : ^
->m : typeof m
->  : ^^^^^^^^
->x : 0
->  : ^
-
-+m.x;
->+m.x : number
->     : ^^^^^^
->m.x : 0
->    : ^
->m : typeof m
->  : ^^^^^^^^
->x : 0
->  : ^
-
-m.x.toString();
->m.x.toString() : string
-<<<<<<< HEAD
->m.x.toString : (radix?: number | undefined) => string
-=======
->               : ^^^^^^
->m.x.toString : (radix?: number) => string
->             : ^^^^^^^^^^^^^^^^^^^^^^^^^^
->>>>>>> 12402f26
->m.x : 0
->    : ^
->m : typeof m
->  : ^^^^^^^^
->x : 0
-<<<<<<< HEAD
->toString : (radix?: number | undefined) => string
-=======
->  : ^
->toString : (radix?: number) => string
->         : ^^^^^^^^^^^^^^^^^^^^^^^^^^
->>>>>>> 12402f26
-
-=== constDeclarations_access_1.ts ===
-export const x = 0;
->x : 0
->  : ^
->0 : 0
->  : ^
-
+//// [tests/cases/compiler/constDeclarations-access5.ts] ////
+
+=== constDeclarations_access_2.ts ===
+///<reference path='constDeclarations_access_1.ts'/>
+import m = require('constDeclarations_access_1');
+>m : typeof m
+>  : ^^^^^^^^
+
+// Errors
+m.x = 1;
+>m.x = 1 : 1
+>        : ^
+>m.x : any
+>    : ^^^
+>m : typeof m
+>  : ^^^^^^^^
+>x : any
+>  : ^^^
+>1 : 1
+>  : ^
+
+m.x += 2;
+>m.x += 2 : any
+>         : ^^^
+>m.x : any
+>    : ^^^
+>m : typeof m
+>  : ^^^^^^^^
+>x : any
+>  : ^^^
+>2 : 2
+>  : ^
+
+m.x -= 3;
+>m.x -= 3 : number
+>         : ^^^^^^
+>m.x : any
+>    : ^^^
+>m : typeof m
+>  : ^^^^^^^^
+>x : any
+>  : ^^^
+>3 : 3
+>  : ^
+
+m.x *= 4;
+>m.x *= 4 : number
+>         : ^^^^^^
+>m.x : any
+>    : ^^^
+>m : typeof m
+>  : ^^^^^^^^
+>x : any
+>  : ^^^
+>4 : 4
+>  : ^
+
+m.x /= 5;
+>m.x /= 5 : number
+>         : ^^^^^^
+>m.x : any
+>    : ^^^
+>m : typeof m
+>  : ^^^^^^^^
+>x : any
+>  : ^^^
+>5 : 5
+>  : ^
+
+m.x %= 6;
+>m.x %= 6 : number
+>         : ^^^^^^
+>m.x : any
+>    : ^^^
+>m : typeof m
+>  : ^^^^^^^^
+>x : any
+>  : ^^^
+>6 : 6
+>  : ^
+
+m.x <<= 7;
+>m.x <<= 7 : number
+>          : ^^^^^^
+>m.x : any
+>    : ^^^
+>m : typeof m
+>  : ^^^^^^^^
+>x : any
+>  : ^^^
+>7 : 7
+>  : ^
+
+m.x >>= 8;
+>m.x >>= 8 : number
+>          : ^^^^^^
+>m.x : any
+>    : ^^^
+>m : typeof m
+>  : ^^^^^^^^
+>x : any
+>  : ^^^
+>8 : 8
+>  : ^
+
+m.x >>>= 9;
+>m.x >>>= 9 : number
+>           : ^^^^^^
+>m.x : any
+>    : ^^^
+>m : typeof m
+>  : ^^^^^^^^
+>x : any
+>  : ^^^
+>9 : 9
+>  : ^
+
+m.x &= 10;
+>m.x &= 10 : number
+>          : ^^^^^^
+>m.x : any
+>    : ^^^
+>m : typeof m
+>  : ^^^^^^^^
+>x : any
+>  : ^^^
+>10 : 10
+>   : ^^
+
+m.x |= 11;
+>m.x |= 11 : number
+>          : ^^^^^^
+>m.x : any
+>    : ^^^
+>m : typeof m
+>  : ^^^^^^^^
+>x : any
+>  : ^^^
+>11 : 11
+>   : ^^
+
+m.x ^= 12;
+>m.x ^= 12 : number
+>          : ^^^^^^
+>m.x : any
+>    : ^^^
+>m : typeof m
+>  : ^^^^^^^^
+>x : any
+>  : ^^^
+>12 : 12
+>   : ^^
+
+m
+>m : typeof m
+>  : ^^^^^^^^
+
+m.x++;
+>m.x++ : number
+>      : ^^^^^^
+>m.x : any
+>    : ^^^
+>m : typeof m
+>  : ^^^^^^^^
+>x : any
+>  : ^^^
+
+m.x--;
+>m.x-- : number
+>      : ^^^^^^
+>m.x : any
+>    : ^^^
+>m : typeof m
+>  : ^^^^^^^^
+>x : any
+>  : ^^^
+
+++m.x;
+>++m.x : number
+>      : ^^^^^^
+>m.x : any
+>    : ^^^
+>m : typeof m
+>  : ^^^^^^^^
+>x : any
+>  : ^^^
+
+--m.x;
+>--m.x : number
+>      : ^^^^^^
+>m.x : any
+>    : ^^^
+>m : typeof m
+>  : ^^^^^^^^
+>x : any
+>  : ^^^
+
+++((m.x));
+>++((m.x)) : number
+>          : ^^^^^^
+>((m.x)) : any
+>        : ^^^
+>(m.x) : any
+>      : ^^^
+>m.x : any
+>    : ^^^
+>m : typeof m
+>  : ^^^^^^^^
+>x : any
+>  : ^^^
+
+m["x"] = 0;
+>m["x"] = 0 : 0
+>           : ^
+>m["x"] : any
+>       : ^^^
+>m : typeof m
+>  : ^^^^^^^^
+>"x" : "x"
+>    : ^^^
+>0 : 0
+>  : ^
+
+// OK
+var a = m.x + 1;
+>a : number
+>  : ^^^^^^
+>m.x + 1 : number
+>        : ^^^^^^
+>m.x : 0
+>    : ^
+>m : typeof m
+>  : ^^^^^^^^
+>x : 0
+>  : ^
+>1 : 1
+>  : ^
+
+function f(v: number) { }
+>f : (v: number) => void
+>  : ^^^^      ^^^^^^^^^
+>v : number
+>  : ^^^^^^
+
+f(m.x);
+>f(m.x) : void
+>       : ^^^^
+>f : (v: number) => void
+>  : ^^^^^^^^^^^^^^^^^^^
+>m.x : 0
+>    : ^
+>m : typeof m
+>  : ^^^^^^^^
+>x : 0
+>  : ^
+
+if (m.x) { }
+>m.x : 0
+>    : ^
+>m : typeof m
+>  : ^^^^^^^^
+>x : 0
+>  : ^
+
+m.x;
+>m.x : 0
+>    : ^
+>m : typeof m
+>  : ^^^^^^^^
+>x : 0
+>  : ^
+
+(m.x);
+>(m.x) : 0
+>      : ^
+>m.x : 0
+>    : ^
+>m : typeof m
+>  : ^^^^^^^^
+>x : 0
+>  : ^
+
+-m.x;
+>-m.x : number
+>     : ^^^^^^
+>m.x : 0
+>    : ^
+>m : typeof m
+>  : ^^^^^^^^
+>x : 0
+>  : ^
+
++m.x;
+>+m.x : number
+>     : ^^^^^^
+>m.x : 0
+>    : ^
+>m : typeof m
+>  : ^^^^^^^^
+>x : 0
+>  : ^
+
+m.x.toString();
+>m.x.toString() : string
+>               : ^^^^^^
+>m.x.toString : (radix?: number | undefined) => string
+>             : ^^^^^^^^^^^^^^^^^^^^^^^^^^^^^^^^^^^^^^
+>m.x : 0
+>    : ^
+>m : typeof m
+>  : ^^^^^^^^
+>x : 0
+>  : ^
+>toString : (radix?: number | undefined) => string
+>         : ^^^^^^^^^^^^^^^^^^^^^^^^^^^^^^^^^^^^^^
+
+=== constDeclarations_access_1.ts ===
+export const x = 0;
+>x : 0
+>  : ^
+>0 : 0
+>  : ^
+