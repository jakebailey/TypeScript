--- conflicted
+++ resolved
@@ -1,806 +1,802 @@
-//// [tests/cases/compiler/conditionalTypeDoesntSpinForever.ts] ////
-
+//// [tests/cases/compiler/conditionalTypeDoesntSpinForever.ts] ////
+
 === Performance Stats ===
-<<<<<<< HEAD
 Assignability cache: 1,000
 Type Count: 2,500
-=======
-Type Count: 1,000 -> 2,500
->>>>>>> 0c33c13b
-Instantiation count: 5,000
+Instantiation count: 5,000 -> 10,000
 
-=== conditionalTypeDoesntSpinForever.ts ===
-// A *self-contained* demonstration of the problem follows...
-// Test this by running `tsc --target es6` on the command-line, rather than through another build tool such as Gulp, Webpack, etc.
-
-export enum PubSubRecordIsStoredInRedisAsA {
->PubSubRecordIsStoredInRedisAsA : PubSubRecordIsStoredInRedisAsA
->                               : ^^^^^^^^^^^^^^^^^^^^^^^^^^^^^^
-
-    redisHash = "redisHash",
->redisHash : PubSubRecordIsStoredInRedisAsA.redisHash
->          : ^^^^^^^^^^^^^^^^^^^^^^^^^^^^^^^^^^^^^^^^
->"redisHash" : "redisHash"
->            : ^^^^^^^^^^^
-
-    jsonEncodedRedisString = "jsonEncodedRedisString"
->jsonEncodedRedisString : PubSubRecordIsStoredInRedisAsA.jsonEncodedRedisString
->                       : ^^^^^^^^^^^^^^^^^^^^^^^^^^^^^^^^^^^^^^^^^^^^^^^^^^^^^
->"jsonEncodedRedisString" : "jsonEncodedRedisString"
->                         : ^^^^^^^^^^^^^^^^^^^^^^^^
-  }
-  
-  export interface PubSubRecord<NAME extends string, RECORD, IDENTIFIER extends Partial<RECORD>> {
-    name: NAME;
->name : NAME
->     : ^^^^
-
-    record: RECORD;
->record : RECORD
->       : ^^^^^^
-
-    identifier: IDENTIFIER;
->identifier : IDENTIFIER
->           : ^^^^^^^^^^
-
-    storedAs: PubSubRecordIsStoredInRedisAsA;
->storedAs : PubSubRecordIsStoredInRedisAsA
->         : ^^^^^^^^^^^^^^^^^^^^^^^^^^^^^^
-
-    maxMsToWaitBeforePublishing: number;
->maxMsToWaitBeforePublishing : number
->                            : ^^^^^^
-  }
-  
-  type NameFieldConstructor<SO_FAR> =
->NameFieldConstructor : NameFieldConstructor<SO_FAR>
->                     : ^^^^^^^^^^^^^^^^^^^^^^^^^^^^
-
-    SO_FAR extends {name: any} ? {} : {
->name : any
->     : ^^^
-
-      name: <TYPE>(t?: TYPE) => BuildPubSubRecordType<SO_FAR & {name: TYPE}>
->name : <TYPE>(t?: TYPE) => BuildPubSubRecordType<SO_FAR & { name: TYPE; }>
->     : ^    ^^ ^^^    ^^^^^                                               
->t : TYPE
->  : ^^^^
->name : TYPE
->     : ^^^^
-    }
-  
-  const buildNameFieldConstructor = <SO_FAR>(soFar: SO_FAR) => (
->buildNameFieldConstructor : <SO_FAR>(soFar: SO_FAR) => { name?: undefined; } | { name: <TYPE>(instance?: TYPE) => BuildPubSubRecordType<SO_FAR & { name: TYPE; }>; }
->                          : ^      ^^     ^^      ^^^^^^^^^^^^^^^^^^^^^^^^^^^^^^^^^^^^^^    ^^        ^^^    ^^^^^                                               ^^^
-><SO_FAR>(soFar: SO_FAR) => (    "name" in soFar ? {} : {      name: <TYPE>(instance: TYPE = undefined) =>        buildPubSubRecordType(Object.assign({}, soFar, {name: instance as TYPE}) as SO_FAR & {name: TYPE}) as BuildPubSubRecordType<SO_FAR & {name: TYPE}>    }  ) : <SO_FAR>(soFar: SO_FAR) => { name?: undefined; } | { name: <TYPE>(instance?: TYPE) => BuildPubSubRecordType<SO_FAR & { name: TYPE; }>; }
->                                                                                                                                                                                                                                                                            : ^      ^^     ^^      ^^^^^^^^^^^^^^^^^^^^^^^^^^^^^^^^^^^^^^    ^^        ^^^    ^^^^^                                               ^^^
->soFar : SO_FAR
->      : ^^^^^^
->(    "name" in soFar ? {} : {      name: <TYPE>(instance: TYPE = undefined) =>        buildPubSubRecordType(Object.assign({}, soFar, {name: instance as TYPE}) as SO_FAR & {name: TYPE}) as BuildPubSubRecordType<SO_FAR & {name: TYPE}>    }  ) : {} | { name: <TYPE>(instance?: TYPE) => BuildPubSubRecordType<SO_FAR & { name: TYPE; }>; }
->                                                                                                                                                                                                                                                 : ^^^^^^^^^^^^^^    ^^        ^^^    ^^^^^                                               ^^^
-
-    "name" in soFar ? {} : {
->"name" in soFar ? {} : {      name: <TYPE>(instance: TYPE = undefined) =>        buildPubSubRecordType(Object.assign({}, soFar, {name: instance as TYPE}) as SO_FAR & {name: TYPE}) as BuildPubSubRecordType<SO_FAR & {name: TYPE}>    } : {} | { name: <TYPE>(instance?: TYPE) => BuildPubSubRecordType<SO_FAR & { name: TYPE; }>; }
->                                                                                                                                                                                                                                         : ^^^^^^^^^^^^^^    ^^        ^^^    ^^^^^                                               ^^^
->"name" in soFar : boolean
->                : ^^^^^^^
->"name" : "name"
->       : ^^^^^^
->soFar : SO_FAR
->      : ^^^^^^
->{} : {}
->   : ^^
->{      name: <TYPE>(instance: TYPE = undefined) =>        buildPubSubRecordType(Object.assign({}, soFar, {name: instance as TYPE}) as SO_FAR & {name: TYPE}) as BuildPubSubRecordType<SO_FAR & {name: TYPE}>    } : { name: <TYPE>(instance?: TYPE) => BuildPubSubRecordType<SO_FAR & { name: TYPE; }>; }
->                                                                                                                                                                                                                  : ^^^^^^^^^    ^^        ^^^    ^^^^^                                               ^^^
-
-      name: <TYPE>(instance: TYPE = undefined) =>
->name : <TYPE>(instance?: TYPE) => BuildPubSubRecordType<SO_FAR & { name: TYPE; }>
->     : ^    ^^        ^^^    ^^^^^                                               
-><TYPE>(instance: TYPE = undefined) =>        buildPubSubRecordType(Object.assign({}, soFar, {name: instance as TYPE}) as SO_FAR & {name: TYPE}) as BuildPubSubRecordType<SO_FAR & {name: TYPE}> : <TYPE>(instance?: TYPE) => BuildPubSubRecordType<SO_FAR & { name: TYPE; }>
->                                                                                                                                                                                                : ^    ^^        ^^^    ^^^^^                                               
->instance : TYPE
->         : ^^^^
->undefined : undefined
->          : ^^^^^^^^^
-
-        buildPubSubRecordType(Object.assign({}, soFar, {name: instance as TYPE}) as SO_FAR & {name: TYPE}) as BuildPubSubRecordType<SO_FAR & {name: TYPE}>
->buildPubSubRecordType(Object.assign({}, soFar, {name: instance as TYPE}) as SO_FAR & {name: TYPE}) as BuildPubSubRecordType<SO_FAR & {name: TYPE}> : BuildPubSubRecordType<SO_FAR & { name: TYPE; }>
->                                                                                                                                                   : ^^^^^^^^^^^^^^^^^^^^^^^^^^^^^^^^^^^^^^^    ^^^^
->buildPubSubRecordType(Object.assign({}, soFar, {name: instance as TYPE}) as SO_FAR & {name: TYPE}) : BuildPubSubRecordType<SO_FAR & { name: TYPE; }>
->                                                                                                   : ^^^^^^^^^^^^^^^^^^^^^^^^^^^^^^^^^^^^^^^    ^^^^
->buildPubSubRecordType : <SO_FAR_1>(soFar: SO_FAR_1) => BuildPubSubRecordType<SO_FAR_1>
->                      : ^^^^^^^^^^^     ^^        ^^^^^                               
->Object.assign({}, soFar, {name: instance as TYPE}) as SO_FAR & {name: TYPE} : SO_FAR & { name: TYPE; }
->                                                                            : ^^^^^^^^^^^^^^^^^    ^^^
->Object.assign({}, soFar, {name: instance as TYPE}) : SO_FAR & { name: TYPE; }
->                                                   : ^^^^^^^^^^^^^^^^^    ^^^
->Object.assign : { <T extends {}, U>(target: T, source: U): T & U; <T extends {}, U, V>(target: T, source1: U, source2: V): T & U & V; <T extends {}, U, V, W>(target: T, source1: U, source2: V, source3: W): T & U & V & W; (target: object, ...sources: any[]): any; }
->              : ^^^ ^^^^^^^^^  ^^ ^^      ^^ ^^      ^^ ^^^     ^^^ ^^^^^^^^^  ^^ ^^ ^^      ^^ ^^       ^^ ^^       ^^ ^^^         ^^^ ^^^^^^^^^  ^^ ^^ ^^ ^^      ^^ ^^       ^^ ^^       ^^ ^^       ^^ ^^^             ^^^      ^^      ^^^^^       ^^     ^^^   ^^^
->Object : ObjectConstructor
->       : ^^^^^^^^^^^^^^^^^
->assign : { <T extends {}, U>(target: T, source: U): T & U; <T extends {}, U, V>(target: T, source1: U, source2: V): T & U & V; <T extends {}, U, V, W>(target: T, source1: U, source2: V, source3: W): T & U & V & W; (target: object, ...sources: any[]): any; }
->       : ^^^ ^^^^^^^^^  ^^ ^^      ^^ ^^      ^^ ^^^     ^^^ ^^^^^^^^^  ^^ ^^ ^^      ^^ ^^       ^^ ^^       ^^ ^^^         ^^^ ^^^^^^^^^  ^^ ^^ ^^ ^^      ^^ ^^       ^^ ^^       ^^ ^^       ^^ ^^^             ^^^      ^^      ^^^^^       ^^     ^^^   ^^^
->{} : {}
->   : ^^
->soFar : SO_FAR
->      : ^^^^^^
->{name: instance as TYPE} : { name: TYPE; }
->                         : ^^^^^^^^    ^^^
->name : TYPE
->     : ^^^^
->instance as TYPE : TYPE
->                 : ^^^^
->instance : TYPE
->         : ^^^^
->name : TYPE
->     : ^^^^
->name : TYPE
->     : ^^^^
-    }
-  );
-  
-  type StoredAsConstructor<SO_FAR> =
->StoredAsConstructor : StoredAsConstructor<SO_FAR>
->                    : ^^^^^^^^^^^^^^^^^^^^^^^^^^^
-
-    SO_FAR extends {storedAs: any} ? {} : {
->storedAs : any
->         : ^^^
-
-      storedAsJsonEncodedRedisString: () => BuildPubSubRecordType<SO_FAR & {storedAs: PubSubRecordIsStoredInRedisAsA.jsonEncodedRedisString}>;
->storedAsJsonEncodedRedisString : () => BuildPubSubRecordType<SO_FAR & { storedAs: PubSubRecordIsStoredInRedisAsA.jsonEncodedRedisString; }>
->                               : ^^^^^^                                                                                                    
->storedAs : PubSubRecordIsStoredInRedisAsA.jsonEncodedRedisString
->         : ^^^^^^^^^^^^^^^^^^^^^^^^^^^^^^^^^^^^^^^^^^^^^^^^^^^^^
->PubSubRecordIsStoredInRedisAsA : any
->                               : ^^^
-
-      storedRedisHash: () => BuildPubSubRecordType<SO_FAR & {storedAs: PubSubRecordIsStoredInRedisAsA.redisHash}>;
->storedRedisHash : () => BuildPubSubRecordType<SO_FAR & { storedAs: PubSubRecordIsStoredInRedisAsA.redisHash; }>
->                : ^^^^^^                                                                                       
->storedAs : PubSubRecordIsStoredInRedisAsA.redisHash
->         : ^^^^^^^^^^^^^^^^^^^^^^^^^^^^^^^^^^^^^^^^
->PubSubRecordIsStoredInRedisAsA : any
->                               : ^^^
-    }
-  
-  const buildStoredAsConstructor = <SO_FAR>(soFar: SO_FAR) => (
->buildStoredAsConstructor : <SO_FAR>(soFar: SO_FAR) => { storedAsJsonEncodedRedisString?: undefined; storedAsRedisHash?: undefined; } | { storedAsJsonEncodedRedisString: () => BuildPubSubRecordType<SO_FAR & { storedAs: PubSubRecordIsStoredInRedisAsA.jsonEncodedRedisString; }>; storedAsRedisHash: () => BuildPubSubRecordType<SO_FAR & { storedAs: PubSubRecordIsStoredInRedisAsA.redisHash; }>; }
->                         : ^      ^^     ^^      ^^^^^^^^^^^^^^^^^^^^^^^^^^^^^^^^^^^^^^^^^^^^^^^^^^^^^^^^^^^^^^^^^^^^^^^^^^^^^^^^^^^^^^^^^^^^^^^^^^^^^^^^^^^^^^^^^^^^^^^^^^^^^^                                                                                                    ^^^^^^^^^^^^^^^^^^^^^^^^^^^                                                                                       ^^^
-><SO_FAR>(soFar: SO_FAR) => (    "storedAs" in soFar ? {} : {      storedAsJsonEncodedRedisString: () =>        buildPubSubRecordType(Object.assign({}, soFar, {storedAs: PubSubRecordIsStoredInRedisAsA.jsonEncodedRedisString})) as          BuildPubSubRecordType<SO_FAR & {storedAs: PubSubRecordIsStoredInRedisAsA.jsonEncodedRedisString}>,      storedAsRedisHash: () =>        buildPubSubRecordType(Object.assign({}, soFar, {storedAs: PubSubRecordIsStoredInRedisAsA.redisHash})) as          BuildPubSubRecordType<SO_FAR & {storedAs: PubSubRecordIsStoredInRedisAsA.redisHash}>,    }  ) : <SO_FAR>(soFar: SO_FAR) => { storedAsJsonEncodedRedisString?: undefined; storedAsRedisHash?: undefined; } | { storedAsJsonEncodedRedisString: () => BuildPubSubRecordType<SO_FAR & { storedAs: PubSubRecordIsStoredInRedisAsA.jsonEncodedRedisString; }>; storedAsRedisHash: () => BuildPubSubRecordType<SO_FAR & { storedAs: PubSubRecordIsStoredInRedisAsA.redisHash; }>; }
->                                                                                                                                                                                                                                                                                                                                                                                                                                                                                                                                                                                                      : ^      ^^     ^^      ^^^^^^^^^^^^^^^^^^^^^^^^^^^^^^^^^^^^^^^^^^^^^^^^^^^^^^^^^^^^^^^^^^^^^^^^^^^^^^^^^^^^^^^^^^^^^^^^^^^^^^^^^^^^^^^^^^^^^^^^^^^^^^                                                                                                    ^^^^^^^^^^^^^^^^^^^^^^^^^^^                                                                                       ^^^
->soFar : SO_FAR
->      : ^^^^^^
->(    "storedAs" in soFar ? {} : {      storedAsJsonEncodedRedisString: () =>        buildPubSubRecordType(Object.assign({}, soFar, {storedAs: PubSubRecordIsStoredInRedisAsA.jsonEncodedRedisString})) as          BuildPubSubRecordType<SO_FAR & {storedAs: PubSubRecordIsStoredInRedisAsA.jsonEncodedRedisString}>,      storedAsRedisHash: () =>        buildPubSubRecordType(Object.assign({}, soFar, {storedAs: PubSubRecordIsStoredInRedisAsA.redisHash})) as          BuildPubSubRecordType<SO_FAR & {storedAs: PubSubRecordIsStoredInRedisAsA.redisHash}>,    }  ) : {} | { storedAsJsonEncodedRedisString: () => BuildPubSubRecordType<SO_FAR & { storedAs: PubSubRecordIsStoredInRedisAsA.jsonEncodedRedisString; }>; storedAsRedisHash: () => BuildPubSubRecordType<SO_FAR & { storedAs: PubSubRecordIsStoredInRedisAsA.redisHash; }>; }
->                                                                                                                                                                                                                                                                                                                                                                                                                                                                                                                                                                           : ^^^^^^^^^^^^^^^^^^^^^^^^^^^^^^^^^^^^^^^^^^^^^                                                                                                    ^^^^^^^^^^^^^^^^^^^^^^^^^^^                                                                                       ^^^
-
-    "storedAs" in soFar ? {} : {
->"storedAs" in soFar ? {} : {      storedAsJsonEncodedRedisString: () =>        buildPubSubRecordType(Object.assign({}, soFar, {storedAs: PubSubRecordIsStoredInRedisAsA.jsonEncodedRedisString})) as          BuildPubSubRecordType<SO_FAR & {storedAs: PubSubRecordIsStoredInRedisAsA.jsonEncodedRedisString}>,      storedAsRedisHash: () =>        buildPubSubRecordType(Object.assign({}, soFar, {storedAs: PubSubRecordIsStoredInRedisAsA.redisHash})) as          BuildPubSubRecordType<SO_FAR & {storedAs: PubSubRecordIsStoredInRedisAsA.redisHash}>,    } : {} | { storedAsJsonEncodedRedisString: () => BuildPubSubRecordType<SO_FAR & { storedAs: PubSubRecordIsStoredInRedisAsA.jsonEncodedRedisString; }>; storedAsRedisHash: () => BuildPubSubRecordType<SO_FAR & { storedAs: PubSubRecordIsStoredInRedisAsA.redisHash; }>; }
->                                                                                                                                                                                                                                                                                                                                                                                                                                                                                                                                                                   : ^^^^^^^^^^^^^^^^^^^^^^^^^^^^^^^^^^^^^^^^^^^^^                                                                                                    ^^^^^^^^^^^^^^^^^^^^^^^^^^^                                                                                       ^^^
->"storedAs" in soFar : boolean
->                    : ^^^^^^^
->"storedAs" : "storedAs"
->           : ^^^^^^^^^^
->soFar : SO_FAR
->      : ^^^^^^
->{} : {}
->   : ^^
->{      storedAsJsonEncodedRedisString: () =>        buildPubSubRecordType(Object.assign({}, soFar, {storedAs: PubSubRecordIsStoredInRedisAsA.jsonEncodedRedisString})) as          BuildPubSubRecordType<SO_FAR & {storedAs: PubSubRecordIsStoredInRedisAsA.jsonEncodedRedisString}>,      storedAsRedisHash: () =>        buildPubSubRecordType(Object.assign({}, soFar, {storedAs: PubSubRecordIsStoredInRedisAsA.redisHash})) as          BuildPubSubRecordType<SO_FAR & {storedAs: PubSubRecordIsStoredInRedisAsA.redisHash}>,    } : { storedAsJsonEncodedRedisString: () => BuildPubSubRecordType<SO_FAR & { storedAs: PubSubRecordIsStoredInRedisAsA.jsonEncodedRedisString; }>; storedAsRedisHash: () => BuildPubSubRecordType<SO_FAR & { storedAs: PubSubRecordIsStoredInRedisAsA.redisHash; }>; }
->                                                                                                                                                                                                                                                                                                                                                                                                                                                                                                                                        : ^^^^^^^^^^^^^^^^^^^^^^^^^^^^^^^^^^^^^^^^                                                                                                    ^^^^^^^^^^^^^^^^^^^^^^^^^^^                                                                                       ^^^
-
-      storedAsJsonEncodedRedisString: () =>
->storedAsJsonEncodedRedisString : () => BuildPubSubRecordType<SO_FAR & { storedAs: PubSubRecordIsStoredInRedisAsA.jsonEncodedRedisString; }>
->                               : ^^^^^^                                                                                                    
->() =>        buildPubSubRecordType(Object.assign({}, soFar, {storedAs: PubSubRecordIsStoredInRedisAsA.jsonEncodedRedisString})) as          BuildPubSubRecordType<SO_FAR & {storedAs: PubSubRecordIsStoredInRedisAsA.jsonEncodedRedisString}> : () => BuildPubSubRecordType<SO_FAR & { storedAs: PubSubRecordIsStoredInRedisAsA.jsonEncodedRedisString; }>
->                                                                                                                                                                                                                                              : ^^^^^^                                                                                                    
-
-        buildPubSubRecordType(Object.assign({}, soFar, {storedAs: PubSubRecordIsStoredInRedisAsA.jsonEncodedRedisString})) as
->buildPubSubRecordType(Object.assign({}, soFar, {storedAs: PubSubRecordIsStoredInRedisAsA.jsonEncodedRedisString})) as          BuildPubSubRecordType<SO_FAR & {storedAs: PubSubRecordIsStoredInRedisAsA.jsonEncodedRedisString}> : BuildPubSubRecordType<SO_FAR & { storedAs: PubSubRecordIsStoredInRedisAsA.jsonEncodedRedisString; }>
->                                                                                                                                                                                                                                 : ^^^^^^^^^^^^^^^^^^^^^^^^^^^^^^^^^^^^^^^^^^^                                                     ^^^^
->buildPubSubRecordType(Object.assign({}, soFar, {storedAs: PubSubRecordIsStoredInRedisAsA.jsonEncodedRedisString})) : BuildPubSubRecordType<SO_FAR & { storedAs: PubSubRecordIsStoredInRedisAsA; }>
->                                                                                                                   : ^^^^^^^^^^^^^^^^^^^^^^^^^^^^^^^^^^^^^^^^^^^^^^^^^^^^^^^^^^^^^^^^^^^^^^^^^^^^^
->buildPubSubRecordType : <SO_FAR_1>(soFar: SO_FAR_1) => BuildPubSubRecordType<SO_FAR_1>
->                      : ^^^^^^^^^^^     ^^        ^^^^^                               
->Object.assign({}, soFar, {storedAs: PubSubRecordIsStoredInRedisAsA.jsonEncodedRedisString}) : SO_FAR & { storedAs: PubSubRecordIsStoredInRedisAsA; }
->                                                                                            : ^^^^^^^^^^^^^^^^^^^^^^^^^^^^^^^^^^^^^^^^^^^^^^^^^^^^^^
->Object.assign : { <T extends {}, U>(target: T, source: U): T & U; <T extends {}, U, V>(target: T, source1: U, source2: V): T & U & V; <T extends {}, U, V, W>(target: T, source1: U, source2: V, source3: W): T & U & V & W; (target: object, ...sources: any[]): any; }
->              : ^^^ ^^^^^^^^^  ^^ ^^      ^^ ^^      ^^ ^^^     ^^^ ^^^^^^^^^  ^^ ^^ ^^      ^^ ^^       ^^ ^^       ^^ ^^^         ^^^ ^^^^^^^^^  ^^ ^^ ^^ ^^      ^^ ^^       ^^ ^^       ^^ ^^       ^^ ^^^             ^^^      ^^      ^^^^^       ^^     ^^^   ^^^
->Object : ObjectConstructor
->       : ^^^^^^^^^^^^^^^^^
->assign : { <T extends {}, U>(target: T, source: U): T & U; <T extends {}, U, V>(target: T, source1: U, source2: V): T & U & V; <T extends {}, U, V, W>(target: T, source1: U, source2: V, source3: W): T & U & V & W; (target: object, ...sources: any[]): any; }
->       : ^^^ ^^^^^^^^^  ^^ ^^      ^^ ^^      ^^ ^^^     ^^^ ^^^^^^^^^  ^^ ^^ ^^      ^^ ^^       ^^ ^^       ^^ ^^^         ^^^ ^^^^^^^^^  ^^ ^^ ^^ ^^      ^^ ^^       ^^ ^^       ^^ ^^       ^^ ^^^             ^^^      ^^      ^^^^^       ^^     ^^^   ^^^
->{} : {}
->   : ^^
->soFar : SO_FAR
->      : ^^^^^^
->{storedAs: PubSubRecordIsStoredInRedisAsA.jsonEncodedRedisString} : { storedAs: PubSubRecordIsStoredInRedisAsA.jsonEncodedRedisString; }
->                                                                  : ^^^^^^^^^^^^^^^^^^^^^^^^^^^^^^^^^^^^^^^^^^^^^^^^^^^^^^^^^^^^^^^^^^^^
->storedAs : PubSubRecordIsStoredInRedisAsA.jsonEncodedRedisString
->         : ^^^^^^^^^^^^^^^^^^^^^^^^^^^^^^^^^^^^^^^^^^^^^^^^^^^^^
->PubSubRecordIsStoredInRedisAsA.jsonEncodedRedisString : PubSubRecordIsStoredInRedisAsA.jsonEncodedRedisString
->                                                      : ^^^^^^^^^^^^^^^^^^^^^^^^^^^^^^^^^^^^^^^^^^^^^^^^^^^^^
->PubSubRecordIsStoredInRedisAsA : typeof PubSubRecordIsStoredInRedisAsA
->                               : ^^^^^^^^^^^^^^^^^^^^^^^^^^^^^^^^^^^^^
->jsonEncodedRedisString : PubSubRecordIsStoredInRedisAsA.jsonEncodedRedisString
->                       : ^^^^^^^^^^^^^^^^^^^^^^^^^^^^^^^^^^^^^^^^^^^^^^^^^^^^^
-
-          BuildPubSubRecordType<SO_FAR & {storedAs: PubSubRecordIsStoredInRedisAsA.jsonEncodedRedisString}>,
->storedAs : PubSubRecordIsStoredInRedisAsA.jsonEncodedRedisString
->         : ^^^^^^^^^^^^^^^^^^^^^^^^^^^^^^^^^^^^^^^^^^^^^^^^^^^^^
->PubSubRecordIsStoredInRedisAsA : any
->                               : ^^^
-
-      storedAsRedisHash: () =>
->storedAsRedisHash : () => BuildPubSubRecordType<SO_FAR & { storedAs: PubSubRecordIsStoredInRedisAsA.redisHash; }>
->                  : ^^^^^^                                                                                       
->() =>        buildPubSubRecordType(Object.assign({}, soFar, {storedAs: PubSubRecordIsStoredInRedisAsA.redisHash})) as          BuildPubSubRecordType<SO_FAR & {storedAs: PubSubRecordIsStoredInRedisAsA.redisHash}> : () => BuildPubSubRecordType<SO_FAR & { storedAs: PubSubRecordIsStoredInRedisAsA.redisHash; }>
->                                                                                                                                                                                                                    : ^^^^^^                                                                                       
-
-        buildPubSubRecordType(Object.assign({}, soFar, {storedAs: PubSubRecordIsStoredInRedisAsA.redisHash})) as
->buildPubSubRecordType(Object.assign({}, soFar, {storedAs: PubSubRecordIsStoredInRedisAsA.redisHash})) as          BuildPubSubRecordType<SO_FAR & {storedAs: PubSubRecordIsStoredInRedisAsA.redisHash}> : BuildPubSubRecordType<SO_FAR & { storedAs: PubSubRecordIsStoredInRedisAsA.redisHash; }>
->                                                                                                                                                                                                       : ^^^^^^^^^^^^^^^^^^^^^^^^^^^^^^^^^^^^^^^^^^^                                        ^^^^
->buildPubSubRecordType(Object.assign({}, soFar, {storedAs: PubSubRecordIsStoredInRedisAsA.redisHash})) : BuildPubSubRecordType<SO_FAR & { storedAs: PubSubRecordIsStoredInRedisAsA; }>
->                                                                                                      : ^^^^^^^^^^^^^^^^^^^^^^^^^^^^^^^^^^^^^^^^^^^^^^^^^^^^^^^^^^^^^^^^^^^^^^^^^^^^^
->buildPubSubRecordType : <SO_FAR_1>(soFar: SO_FAR_1) => BuildPubSubRecordType<SO_FAR_1>
->                      : ^^^^^^^^^^^     ^^        ^^^^^                               
->Object.assign({}, soFar, {storedAs: PubSubRecordIsStoredInRedisAsA.redisHash}) : SO_FAR & { storedAs: PubSubRecordIsStoredInRedisAsA; }
->                                                                               : ^^^^^^^^^^^^^^^^^^^^^^^^^^^^^^^^^^^^^^^^^^^^^^^^^^^^^^
->Object.assign : { <T extends {}, U>(target: T, source: U): T & U; <T extends {}, U, V>(target: T, source1: U, source2: V): T & U & V; <T extends {}, U, V, W>(target: T, source1: U, source2: V, source3: W): T & U & V & W; (target: object, ...sources: any[]): any; }
->              : ^^^ ^^^^^^^^^  ^^ ^^      ^^ ^^      ^^ ^^^     ^^^ ^^^^^^^^^  ^^ ^^ ^^      ^^ ^^       ^^ ^^       ^^ ^^^         ^^^ ^^^^^^^^^  ^^ ^^ ^^ ^^      ^^ ^^       ^^ ^^       ^^ ^^       ^^ ^^^             ^^^      ^^      ^^^^^       ^^     ^^^   ^^^
->Object : ObjectConstructor
->       : ^^^^^^^^^^^^^^^^^
->assign : { <T extends {}, U>(target: T, source: U): T & U; <T extends {}, U, V>(target: T, source1: U, source2: V): T & U & V; <T extends {}, U, V, W>(target: T, source1: U, source2: V, source3: W): T & U & V & W; (target: object, ...sources: any[]): any; }
->       : ^^^ ^^^^^^^^^  ^^ ^^      ^^ ^^      ^^ ^^^     ^^^ ^^^^^^^^^  ^^ ^^ ^^      ^^ ^^       ^^ ^^       ^^ ^^^         ^^^ ^^^^^^^^^  ^^ ^^ ^^ ^^      ^^ ^^       ^^ ^^       ^^ ^^       ^^ ^^^             ^^^      ^^      ^^^^^       ^^     ^^^   ^^^
->{} : {}
->   : ^^
->soFar : SO_FAR
->      : ^^^^^^
->{storedAs: PubSubRecordIsStoredInRedisAsA.redisHash} : { storedAs: PubSubRecordIsStoredInRedisAsA.redisHash; }
->                                                     : ^^^^^^^^^^^^^^^^^^^^^^^^^^^^^^^^^^^^^^^^^^^^^^^^^^^^^^^
->storedAs : PubSubRecordIsStoredInRedisAsA.redisHash
->         : ^^^^^^^^^^^^^^^^^^^^^^^^^^^^^^^^^^^^^^^^
->PubSubRecordIsStoredInRedisAsA.redisHash : PubSubRecordIsStoredInRedisAsA.redisHash
->                                         : ^^^^^^^^^^^^^^^^^^^^^^^^^^^^^^^^^^^^^^^^
->PubSubRecordIsStoredInRedisAsA : typeof PubSubRecordIsStoredInRedisAsA
->                               : ^^^^^^^^^^^^^^^^^^^^^^^^^^^^^^^^^^^^^
->redisHash : PubSubRecordIsStoredInRedisAsA.redisHash
->          : ^^^^^^^^^^^^^^^^^^^^^^^^^^^^^^^^^^^^^^^^
-
-          BuildPubSubRecordType<SO_FAR & {storedAs: PubSubRecordIsStoredInRedisAsA.redisHash}>,
->storedAs : PubSubRecordIsStoredInRedisAsA.redisHash
->         : ^^^^^^^^^^^^^^^^^^^^^^^^^^^^^^^^^^^^^^^^
->PubSubRecordIsStoredInRedisAsA : any
->                               : ^^^
-    }
-  );
-  
-  type IdentifierFieldConstructor<SO_FAR> =
->IdentifierFieldConstructor : IdentifierFieldConstructor<SO_FAR>
->                           : ^^^^^^^^^^^^^^^^^^^^^^^^^^^^^^^^^^
-
-    SO_FAR extends {identifier: any} ? {} :
->identifier : any
->           : ^^^
-
-    SO_FAR extends {record: any} ? {
->record : any
->       : ^^^
-
-      identifier: <TYPE extends Partial<SO_FAR["record"]>>(t?: TYPE) => BuildPubSubRecordType<SO_FAR & {identifier: TYPE}>
->identifier : <TYPE extends Partial<SO_FAR["record"]>>(t?: TYPE) => BuildPubSubRecordType<SO_FAR & { identifier: TYPE; }>
->           : ^    ^^^^^^^^^                         ^^ ^^^    ^^^^^                                                     
->t : TYPE
->  : ^^^^
->identifier : TYPE
->           : ^^^^
-
-    } : {}
-  
-  const buildIdentifierFieldConstructor = <SO_FAR>(soFar: SO_FAR) => (
->buildIdentifierFieldConstructor : <SO_FAR>(soFar: SO_FAR) => { identifier?: undefined; } | { identifier: <TYPE>(instance?: TYPE) => BuildPubSubRecordType<SO_FAR & { identifier: TYPE; }>; }
->                                : ^      ^^     ^^      ^^^^^^^^^^^^^^^^^^^^^^^^^^^^^^^^^^^^^^^^^^^^^^^^^^    ^^        ^^^    ^^^^^                                                     ^^^
-><SO_FAR>(soFar: SO_FAR) => (    "identifier" in soFar || (!("record" in soFar)) ? {} : {      identifier: <TYPE>(instance: TYPE = undefined) =>        buildPubSubRecordType(Object.assign({}, soFar, {identifier: instance as TYPE}) as SO_FAR & {identifier: TYPE}) as BuildPubSubRecordType<SO_FAR & {identifier: TYPE}>    }  ) : <SO_FAR>(soFar: SO_FAR) => { identifier?: undefined; } | { identifier: <TYPE>(instance?: TYPE) => BuildPubSubRecordType<SO_FAR & { identifier: TYPE; }>; }
->                                                                                                                                                                                                                                                                                                                                    : ^      ^^     ^^      ^^^^^^^^^^^^^^^^^^^^^^^^^^^^^^^^^^^^^^^^^^^^^^^^^^    ^^        ^^^    ^^^^^                                                     ^^^
->soFar : SO_FAR
->      : ^^^^^^
->(    "identifier" in soFar || (!("record" in soFar)) ? {} : {      identifier: <TYPE>(instance: TYPE = undefined) =>        buildPubSubRecordType(Object.assign({}, soFar, {identifier: instance as TYPE}) as SO_FAR & {identifier: TYPE}) as BuildPubSubRecordType<SO_FAR & {identifier: TYPE}>    }  ) : {} | { identifier: <TYPE>(instance?: TYPE) => BuildPubSubRecordType<SO_FAR & { identifier: TYPE; }>; }
->                                                                                                                                                                                                                                                                                                         : ^^^^^^^^^^^^^^^^^^^^    ^^        ^^^    ^^^^^                                                     ^^^
-
-    "identifier" in soFar || (!("record" in soFar)) ? {} : {
->"identifier" in soFar || (!("record" in soFar)) ? {} : {      identifier: <TYPE>(instance: TYPE = undefined) =>        buildPubSubRecordType(Object.assign({}, soFar, {identifier: instance as TYPE}) as SO_FAR & {identifier: TYPE}) as BuildPubSubRecordType<SO_FAR & {identifier: TYPE}>    } : {} | { identifier: <TYPE>(instance?: TYPE) => BuildPubSubRecordType<SO_FAR & { identifier: TYPE; }>; }
->                                                                                                                                                                                                                                                                                                 : ^^^^^^^^^^^^^^^^^^^^    ^^        ^^^    ^^^^^                                                     ^^^
->"identifier" in soFar || (!("record" in soFar)) : boolean
->                                                : ^^^^^^^
->"identifier" in soFar : boolean
->                      : ^^^^^^^
->"identifier" : "identifier"
->             : ^^^^^^^^^^^^
->soFar : SO_FAR
->      : ^^^^^^
->(!("record" in soFar)) : boolean
->                       : ^^^^^^^
->!("record" in soFar) : boolean
->                     : ^^^^^^^
->("record" in soFar) : boolean
->                    : ^^^^^^^
->"record" in soFar : boolean
->                  : ^^^^^^^
->"record" : "record"
->         : ^^^^^^^^
->soFar : SO_FAR
->      : ^^^^^^
->{} : {}
->   : ^^
->{      identifier: <TYPE>(instance: TYPE = undefined) =>        buildPubSubRecordType(Object.assign({}, soFar, {identifier: instance as TYPE}) as SO_FAR & {identifier: TYPE}) as BuildPubSubRecordType<SO_FAR & {identifier: TYPE}>    } : { identifier: <TYPE>(instance?: TYPE) => BuildPubSubRecordType<SO_FAR & { identifier: TYPE; }>; }
->                                                                                                                                                                                                                                          : ^^^^^^^^^^^^^^^    ^^        ^^^    ^^^^^                                                     ^^^
-
-      identifier: <TYPE>(instance: TYPE = undefined) =>
->identifier : <TYPE>(instance?: TYPE) => BuildPubSubRecordType<SO_FAR & { identifier: TYPE; }>
->           : ^    ^^        ^^^    ^^^^^                                                     
-><TYPE>(instance: TYPE = undefined) =>        buildPubSubRecordType(Object.assign({}, soFar, {identifier: instance as TYPE}) as SO_FAR & {identifier: TYPE}) as BuildPubSubRecordType<SO_FAR & {identifier: TYPE}> : <TYPE>(instance?: TYPE) => BuildPubSubRecordType<SO_FAR & { identifier: TYPE; }>
->                                                                                                                                                                                                                  : ^    ^^        ^^^    ^^^^^                                                     
->instance : TYPE
->         : ^^^^
->undefined : undefined
->          : ^^^^^^^^^
-
-        buildPubSubRecordType(Object.assign({}, soFar, {identifier: instance as TYPE}) as SO_FAR & {identifier: TYPE}) as BuildPubSubRecordType<SO_FAR & {identifier: TYPE}>
->buildPubSubRecordType(Object.assign({}, soFar, {identifier: instance as TYPE}) as SO_FAR & {identifier: TYPE}) as BuildPubSubRecordType<SO_FAR & {identifier: TYPE}> : BuildPubSubRecordType<SO_FAR & { identifier: TYPE; }>
->                                                                                                                                                                     : ^^^^^^^^^^^^^^^^^^^^^^^^^^^^^^^^^^^^^^^^^^^^^    ^^^^
->buildPubSubRecordType(Object.assign({}, soFar, {identifier: instance as TYPE}) as SO_FAR & {identifier: TYPE}) : BuildPubSubRecordType<SO_FAR & { identifier: TYPE; }>
->                                                                                                               : ^^^^^^^^^^^^^^^^^^^^^^^^^^^^^^^^^^^^^^^^^^^^^    ^^^^
->buildPubSubRecordType : <SO_FAR_1>(soFar: SO_FAR_1) => BuildPubSubRecordType<SO_FAR_1>
->                      : ^^^^^^^^^^^     ^^        ^^^^^                               
->Object.assign({}, soFar, {identifier: instance as TYPE}) as SO_FAR & {identifier: TYPE} : SO_FAR & { identifier: TYPE; }
->                                                                                        : ^^^^^^^^^^^^^^^^^^^^^^^    ^^^
->Object.assign({}, soFar, {identifier: instance as TYPE}) : SO_FAR & Record<"record", unknown> & { identifier: TYPE; }
->                                                         : ^^^^^^^^^^^^^^^^^^^^^^^^^^^^^^^^^^^^^^^^^^^^^^^^^^^    ^^^
->Object.assign : { <T extends {}, U>(target: T, source: U): T & U; <T extends {}, U, V>(target: T, source1: U, source2: V): T & U & V; <T extends {}, U, V, W>(target: T, source1: U, source2: V, source3: W): T & U & V & W; (target: object, ...sources: any[]): any; }
->              : ^^^ ^^^^^^^^^  ^^ ^^      ^^ ^^      ^^ ^^^     ^^^ ^^^^^^^^^  ^^ ^^ ^^      ^^ ^^       ^^ ^^       ^^ ^^^         ^^^ ^^^^^^^^^  ^^ ^^ ^^ ^^      ^^ ^^       ^^ ^^       ^^ ^^       ^^ ^^^             ^^^      ^^      ^^^^^       ^^     ^^^   ^^^
->Object : ObjectConstructor
->       : ^^^^^^^^^^^^^^^^^
->assign : { <T extends {}, U>(target: T, source: U): T & U; <T extends {}, U, V>(target: T, source1: U, source2: V): T & U & V; <T extends {}, U, V, W>(target: T, source1: U, source2: V, source3: W): T & U & V & W; (target: object, ...sources: any[]): any; }
->       : ^^^ ^^^^^^^^^  ^^ ^^      ^^ ^^      ^^ ^^^     ^^^ ^^^^^^^^^  ^^ ^^ ^^      ^^ ^^       ^^ ^^       ^^ ^^^         ^^^ ^^^^^^^^^  ^^ ^^ ^^ ^^      ^^ ^^       ^^ ^^       ^^ ^^       ^^ ^^^             ^^^      ^^      ^^^^^       ^^     ^^^   ^^^
->{} : {}
->   : ^^
->soFar : SO_FAR & Record<"record", unknown>
->      : ^^^^^^^^^^^^^^^^^^^^^^^^^^^^^^^^^^
->{identifier: instance as TYPE} : { identifier: TYPE; }
->                               : ^^^^^^^^^^^^^^    ^^^
->identifier : TYPE
->           : ^^^^
->instance as TYPE : TYPE
->                 : ^^^^
->instance : TYPE
->         : ^^^^
->identifier : TYPE
->           : ^^^^
->identifier : TYPE
->           : ^^^^
-    }
-  );
-  
-  type RecordFieldConstructor<SO_FAR> =
->RecordFieldConstructor : RecordFieldConstructor<SO_FAR>
->                       : ^^^^^^^^^^^^^^^^^^^^^^^^^^^^^^
-
-    SO_FAR extends {record: any} ? {} : {
->record : any
->       : ^^^
-
-      record: <TYPE>(t?: TYPE) => BuildPubSubRecordType<SO_FAR & {record: TYPE}>
->record : <TYPE>(t?: TYPE) => BuildPubSubRecordType<SO_FAR & { record: TYPE; }>
->       : ^    ^^ ^^^    ^^^^^                                                 
->t : TYPE
->  : ^^^^
->record : TYPE
->       : ^^^^
-    }
-  
-  const buildRecordFieldConstructor = <SO_FAR>(soFar: SO_FAR) => (
->buildRecordFieldConstructor : <SO_FAR>(soFar: SO_FAR) => { record?: undefined; } | { record: <TYPE>(instance?: TYPE) => BuildPubSubRecordType<SO_FAR & { record: TYPE; }>; }
->                            : ^      ^^     ^^      ^^^^^^^^^^^^^^^^^^^^^^^^^^^^^^^^^^^^^^^^^^    ^^        ^^^    ^^^^^                                                 ^^^
-><SO_FAR>(soFar: SO_FAR) => (    "record" in soFar ? {} : {      record: <TYPE>(instance: TYPE = undefined) =>        buildPubSubRecordType(Object.assign({}, soFar, {record: instance as TYPE}) as SO_FAR & {record: TYPE}) as BuildPubSubRecordType<SO_FAR & {record: TYPE}>    }  ) : <SO_FAR>(soFar: SO_FAR) => { record?: undefined; } | { record: <TYPE>(instance?: TYPE) => BuildPubSubRecordType<SO_FAR & { record: TYPE; }>; }
->                                                                                                                                                                                                                                                                                      : ^      ^^     ^^      ^^^^^^^^^^^^^^^^^^^^^^^^^^^^^^^^^^^^^^^^^^    ^^        ^^^    ^^^^^                                                 ^^^
->soFar : SO_FAR
->      : ^^^^^^
->(    "record" in soFar ? {} : {      record: <TYPE>(instance: TYPE = undefined) =>        buildPubSubRecordType(Object.assign({}, soFar, {record: instance as TYPE}) as SO_FAR & {record: TYPE}) as BuildPubSubRecordType<SO_FAR & {record: TYPE}>    }  ) : {} | { record: <TYPE>(instance?: TYPE) => BuildPubSubRecordType<SO_FAR & { record: TYPE; }>; }
->                                                                                                                                                                                                                                                           : ^^^^^^^^^^^^^^^^    ^^        ^^^    ^^^^^                                                 ^^^
-
-    "record" in soFar ? {} : {
->"record" in soFar ? {} : {      record: <TYPE>(instance: TYPE = undefined) =>        buildPubSubRecordType(Object.assign({}, soFar, {record: instance as TYPE}) as SO_FAR & {record: TYPE}) as BuildPubSubRecordType<SO_FAR & {record: TYPE}>    } : {} | { record: <TYPE>(instance?: TYPE) => BuildPubSubRecordType<SO_FAR & { record: TYPE; }>; }
->                                                                                                                                                                                                                                                   : ^^^^^^^^^^^^^^^^    ^^        ^^^    ^^^^^                                                 ^^^
->"record" in soFar : boolean
->                  : ^^^^^^^
->"record" : "record"
->         : ^^^^^^^^
->soFar : SO_FAR
->      : ^^^^^^
->{} : {}
->   : ^^
->{      record: <TYPE>(instance: TYPE = undefined) =>        buildPubSubRecordType(Object.assign({}, soFar, {record: instance as TYPE}) as SO_FAR & {record: TYPE}) as BuildPubSubRecordType<SO_FAR & {record: TYPE}>    } : { record: <TYPE>(instance?: TYPE) => BuildPubSubRecordType<SO_FAR & { record: TYPE; }>; }
->                                                                                                                                                                                                                          : ^^^^^^^^^^^    ^^        ^^^    ^^^^^                                                 ^^^
-
-      record: <TYPE>(instance: TYPE = undefined) =>
->record : <TYPE>(instance?: TYPE) => BuildPubSubRecordType<SO_FAR & { record: TYPE; }>
->       : ^    ^^        ^^^    ^^^^^                                                 
-><TYPE>(instance: TYPE = undefined) =>        buildPubSubRecordType(Object.assign({}, soFar, {record: instance as TYPE}) as SO_FAR & {record: TYPE}) as BuildPubSubRecordType<SO_FAR & {record: TYPE}> : <TYPE>(instance?: TYPE) => BuildPubSubRecordType<SO_FAR & { record: TYPE; }>
->                                                                                                                                                                                                      : ^    ^^        ^^^    ^^^^^                                                 
->instance : TYPE
->         : ^^^^
->undefined : undefined
->          : ^^^^^^^^^
-
-        buildPubSubRecordType(Object.assign({}, soFar, {record: instance as TYPE}) as SO_FAR & {record: TYPE}) as BuildPubSubRecordType<SO_FAR & {record: TYPE}>
->buildPubSubRecordType(Object.assign({}, soFar, {record: instance as TYPE}) as SO_FAR & {record: TYPE}) as BuildPubSubRecordType<SO_FAR & {record: TYPE}> : BuildPubSubRecordType<SO_FAR & { record: TYPE; }>
->                                                                                                                                                         : ^^^^^^^^^^^^^^^^^^^^^^^^^^^^^^^^^^^^^^^^^    ^^^^
->buildPubSubRecordType(Object.assign({}, soFar, {record: instance as TYPE}) as SO_FAR & {record: TYPE}) : BuildPubSubRecordType<SO_FAR & { record: TYPE; }>
->                                                                                                       : ^^^^^^^^^^^^^^^^^^^^^^^^^^^^^^^^^^^^^^^^^    ^^^^
->buildPubSubRecordType : <SO_FAR_1>(soFar: SO_FAR_1) => BuildPubSubRecordType<SO_FAR_1>
->                      : ^^^^^^^^^^^     ^^        ^^^^^                               
->Object.assign({}, soFar, {record: instance as TYPE}) as SO_FAR & {record: TYPE} : SO_FAR & { record: TYPE; }
->                                                                                : ^^^^^^^^^^^^^^^^^^^    ^^^
->Object.assign({}, soFar, {record: instance as TYPE}) : SO_FAR & { record: TYPE; }
->                                                     : ^^^^^^^^^^^^^^^^^^^    ^^^
->Object.assign : { <T extends {}, U>(target: T, source: U): T & U; <T extends {}, U, V>(target: T, source1: U, source2: V): T & U & V; <T extends {}, U, V, W>(target: T, source1: U, source2: V, source3: W): T & U & V & W; (target: object, ...sources: any[]): any; }
->              : ^^^ ^^^^^^^^^  ^^ ^^      ^^ ^^      ^^ ^^^     ^^^ ^^^^^^^^^  ^^ ^^ ^^      ^^ ^^       ^^ ^^       ^^ ^^^         ^^^ ^^^^^^^^^  ^^ ^^ ^^ ^^      ^^ ^^       ^^ ^^       ^^ ^^       ^^ ^^^             ^^^      ^^      ^^^^^       ^^     ^^^   ^^^
->Object : ObjectConstructor
->       : ^^^^^^^^^^^^^^^^^
->assign : { <T extends {}, U>(target: T, source: U): T & U; <T extends {}, U, V>(target: T, source1: U, source2: V): T & U & V; <T extends {}, U, V, W>(target: T, source1: U, source2: V, source3: W): T & U & V & W; (target: object, ...sources: any[]): any; }
->       : ^^^ ^^^^^^^^^  ^^ ^^      ^^ ^^      ^^ ^^^     ^^^ ^^^^^^^^^  ^^ ^^ ^^      ^^ ^^       ^^ ^^       ^^ ^^^         ^^^ ^^^^^^^^^  ^^ ^^ ^^ ^^      ^^ ^^       ^^ ^^       ^^ ^^       ^^ ^^^             ^^^      ^^      ^^^^^       ^^     ^^^   ^^^
->{} : {}
->   : ^^
->soFar : SO_FAR
->      : ^^^^^^
->{record: instance as TYPE} : { record: TYPE; }
->                           : ^^^^^^^^^^    ^^^
->record : TYPE
->       : ^^^^
->instance as TYPE : TYPE
->                 : ^^^^
->instance : TYPE
->         : ^^^^
->record : TYPE
->       : ^^^^
->record : TYPE
->       : ^^^^
-    }
-  );
-  
-  type MaxMsToWaitBeforePublishingFieldConstructor<SO_FAR> =
->MaxMsToWaitBeforePublishingFieldConstructor : MaxMsToWaitBeforePublishingFieldConstructor<SO_FAR>
->                                            : ^^^^^^^^^^^^^^^^^^^^^^^^^^^^^^^^^^^^^^^^^^^^^^^^^^^
-
-    SO_FAR extends {maxMsToWaitBeforePublishing: any} ? {} : {
->maxMsToWaitBeforePublishing : any
->                            : ^^^
-
-      maxMsToWaitBeforePublishing: (t: number) => BuildPubSubRecordType<SO_FAR & {maxMsToWaitBeforePublishing: number}>,
->maxMsToWaitBeforePublishing : (t: number) => BuildPubSubRecordType<SO_FAR & { maxMsToWaitBeforePublishing: number; }>
->                            : ^ ^^      ^^^^^                                                                        
->t : number
->  : ^^^^^^
->maxMsToWaitBeforePublishing : number
->                            : ^^^^^^
-
-      neverDelayPublishing: () => BuildPubSubRecordType<SO_FAR & {maxMsToWaitBeforePublishing: 0}>,
->neverDelayPublishing : () => BuildPubSubRecordType<SO_FAR & { maxMsToWaitBeforePublishing: 0; }>
->                     : ^^^^^^                                                                   
->maxMsToWaitBeforePublishing : 0
->                            : ^
-    }
-  
-  const buildMaxMsToWaitBeforePublishingFieldConstructor = <SO_FAR>(soFar: SO_FAR): MaxMsToWaitBeforePublishingFieldConstructor<SO_FAR> => (
->buildMaxMsToWaitBeforePublishingFieldConstructor : <SO_FAR>(soFar: SO_FAR) => MaxMsToWaitBeforePublishingFieldConstructor<SO_FAR>
->                                                 : ^      ^^     ^^      ^^^^^                                                   
-><SO_FAR>(soFar: SO_FAR): MaxMsToWaitBeforePublishingFieldConstructor<SO_FAR> => (    "maxMsToWaitBeforePublishing" in soFar ? {} : {      maxMsToWaitBeforePublishing: (instance: number = 0) =>        buildPubSubRecordType(Object.assign({}, soFar, {maxMsToWaitBeforePublishing: instance})) as BuildPubSubRecordType<SO_FAR & {maxMsToWaitBeforePublishing: number}>,      neverDelayPublishing: () =>        buildPubSubRecordType(Object.assign({}, soFar, {maxMsToWaitBeforePublishing: 0})) as BuildPubSubRecordType<SO_FAR & {maxMsToWaitBeforePublishing: 0}>,    }  ) as MaxMsToWaitBeforePublishingFieldConstructor<SO_FAR> : <SO_FAR>(soFar: SO_FAR) => MaxMsToWaitBeforePublishingFieldConstructor<SO_FAR>
->                                                                                                                                                                                                                                                                                                                                                                                                                                                                                                                                                                                                                                         : ^      ^^     ^^      ^^^^^                                                   
->soFar : SO_FAR
->      : ^^^^^^
->(    "maxMsToWaitBeforePublishing" in soFar ? {} : {      maxMsToWaitBeforePublishing: (instance: number = 0) =>        buildPubSubRecordType(Object.assign({}, soFar, {maxMsToWaitBeforePublishing: instance})) as BuildPubSubRecordType<SO_FAR & {maxMsToWaitBeforePublishing: number}>,      neverDelayPublishing: () =>        buildPubSubRecordType(Object.assign({}, soFar, {maxMsToWaitBeforePublishing: 0})) as BuildPubSubRecordType<SO_FAR & {maxMsToWaitBeforePublishing: 0}>,    }  ) as MaxMsToWaitBeforePublishingFieldConstructor<SO_FAR> : MaxMsToWaitBeforePublishingFieldConstructor<SO_FAR>
->                                                                                                                                                                                                                                                                                                                                                                                                                                                                                                                                                         : ^^^^^^^^^^^^^^^^^^^^^^^^^^^^^^^^^^^^^^^^^^^^^^^^^^^
->(    "maxMsToWaitBeforePublishing" in soFar ? {} : {      maxMsToWaitBeforePublishing: (instance: number = 0) =>        buildPubSubRecordType(Object.assign({}, soFar, {maxMsToWaitBeforePublishing: instance})) as BuildPubSubRecordType<SO_FAR & {maxMsToWaitBeforePublishing: number}>,      neverDelayPublishing: () =>        buildPubSubRecordType(Object.assign({}, soFar, {maxMsToWaitBeforePublishing: 0})) as BuildPubSubRecordType<SO_FAR & {maxMsToWaitBeforePublishing: 0}>,    }  ) : {} | { maxMsToWaitBeforePublishing: (instance?: number) => BuildPubSubRecordType<SO_FAR & { maxMsToWaitBeforePublishing: number; }>; neverDelayPublishing: () => BuildPubSubRecordType<SO_FAR & { maxMsToWaitBeforePublishing: 0; }>; }
->                                                                                                                                                                                                                                                                                                                                                                                                                                                                                                  : ^^^^^^^^^^^^^^^^^^^^^^^^^^^^^^^^^^^^^        ^^^      ^^^^^                                                                        ^^^^^^^^^^^^^^^^^^^^^^^^^^^^^^                                                                   ^^^
-
-    "maxMsToWaitBeforePublishing" in soFar ? {} : {
->"maxMsToWaitBeforePublishing" in soFar ? {} : {      maxMsToWaitBeforePublishing: (instance: number = 0) =>        buildPubSubRecordType(Object.assign({}, soFar, {maxMsToWaitBeforePublishing: instance})) as BuildPubSubRecordType<SO_FAR & {maxMsToWaitBeforePublishing: number}>,      neverDelayPublishing: () =>        buildPubSubRecordType(Object.assign({}, soFar, {maxMsToWaitBeforePublishing: 0})) as BuildPubSubRecordType<SO_FAR & {maxMsToWaitBeforePublishing: 0}>,    } : {} | { maxMsToWaitBeforePublishing: (instance?: number) => BuildPubSubRecordType<SO_FAR & { maxMsToWaitBeforePublishing: number; }>; neverDelayPublishing: () => BuildPubSubRecordType<SO_FAR & { maxMsToWaitBeforePublishing: 0; }>; }
->                                                                                                                                                                                                                                                                                                                                                                                                                                                                                          : ^^^^^^^^^^^^^^^^^^^^^^^^^^^^^^^^^^^^^        ^^^      ^^^^^                                                                        ^^^^^^^^^^^^^^^^^^^^^^^^^^^^^^                                                                   ^^^
->"maxMsToWaitBeforePublishing" in soFar : boolean
->                                       : ^^^^^^^
->"maxMsToWaitBeforePublishing" : "maxMsToWaitBeforePublishing"
->                              : ^^^^^^^^^^^^^^^^^^^^^^^^^^^^^
->soFar : SO_FAR
->      : ^^^^^^
->{} : {}
->   : ^^
->{      maxMsToWaitBeforePublishing: (instance: number = 0) =>        buildPubSubRecordType(Object.assign({}, soFar, {maxMsToWaitBeforePublishing: instance})) as BuildPubSubRecordType<SO_FAR & {maxMsToWaitBeforePublishing: number}>,      neverDelayPublishing: () =>        buildPubSubRecordType(Object.assign({}, soFar, {maxMsToWaitBeforePublishing: 0})) as BuildPubSubRecordType<SO_FAR & {maxMsToWaitBeforePublishing: 0}>,    } : { maxMsToWaitBeforePublishing: (instance?: number) => BuildPubSubRecordType<SO_FAR & { maxMsToWaitBeforePublishing: number; }>; neverDelayPublishing: () => BuildPubSubRecordType<SO_FAR & { maxMsToWaitBeforePublishing: 0; }>; }
->                                                                                                                                                                                                                                                                                                                                                                                                                                            : ^^^^^^^^^^^^^^^^^^^^^^^^^^^^^^^^        ^^^      ^^^^^                                                                        ^^^^^^^^^^^^^^^^^^^^^^^^^^^^^^                                                                   ^^^
-
-      maxMsToWaitBeforePublishing: (instance: number = 0) =>
->maxMsToWaitBeforePublishing : (instance?: number) => BuildPubSubRecordType<SO_FAR & { maxMsToWaitBeforePublishing: number; }>
->                            : ^        ^^^      ^^^^^                                                                        
->(instance: number = 0) =>        buildPubSubRecordType(Object.assign({}, soFar, {maxMsToWaitBeforePublishing: instance})) as BuildPubSubRecordType<SO_FAR & {maxMsToWaitBeforePublishing: number}> : (instance?: number) => BuildPubSubRecordType<SO_FAR & { maxMsToWaitBeforePublishing: number; }>
->                                                                                                                                                                                                   : ^        ^^^      ^^^^^                                                                        
->instance : number
->         : ^^^^^^
->0 : 0
->  : ^
-
-        buildPubSubRecordType(Object.assign({}, soFar, {maxMsToWaitBeforePublishing: instance})) as BuildPubSubRecordType<SO_FAR & {maxMsToWaitBeforePublishing: number}>,
->buildPubSubRecordType(Object.assign({}, soFar, {maxMsToWaitBeforePublishing: instance})) as BuildPubSubRecordType<SO_FAR & {maxMsToWaitBeforePublishing: number}> : BuildPubSubRecordType<SO_FAR & { maxMsToWaitBeforePublishing: number; }>
->                                                                                                                                                                  : ^^^^^^^^^^^^^^^^^^^^^^^^^^^^^^^^^^^^^^^^^^^^^^^^^^^^^^^^^^^^^^      ^^^^
->buildPubSubRecordType(Object.assign({}, soFar, {maxMsToWaitBeforePublishing: instance})) : BuildPubSubRecordType<SO_FAR & { maxMsToWaitBeforePublishing: number; }>
->                                                                                         : ^^^^^^^^^^^^^^^^^^^^^^^^^^^^^^^^^^^^^^^^^^^^^^^^^^^^^^^^^^^^^^^^^^^^^^^^
->buildPubSubRecordType : <SO_FAR_1>(soFar: SO_FAR_1) => BuildPubSubRecordType<SO_FAR_1>
->                      : ^^^^^^^^^^^     ^^        ^^^^^                               
->Object.assign({}, soFar, {maxMsToWaitBeforePublishing: instance}) : SO_FAR & { maxMsToWaitBeforePublishing: number; }
->                                                                  : ^^^^^^^^^^^^^^^^^^^^^^^^^^^^^^^^^^^^^^^^^^^^^^^^^
->Object.assign : { <T extends {}, U>(target: T, source: U): T & U; <T extends {}, U, V>(target: T, source1: U, source2: V): T & U & V; <T extends {}, U, V, W>(target: T, source1: U, source2: V, source3: W): T & U & V & W; (target: object, ...sources: any[]): any; }
->              : ^^^ ^^^^^^^^^  ^^ ^^      ^^ ^^      ^^ ^^^     ^^^ ^^^^^^^^^  ^^ ^^ ^^      ^^ ^^       ^^ ^^       ^^ ^^^         ^^^ ^^^^^^^^^  ^^ ^^ ^^ ^^      ^^ ^^       ^^ ^^       ^^ ^^       ^^ ^^^             ^^^      ^^      ^^^^^       ^^     ^^^   ^^^
->Object : ObjectConstructor
->       : ^^^^^^^^^^^^^^^^^
->assign : { <T extends {}, U>(target: T, source: U): T & U; <T extends {}, U, V>(target: T, source1: U, source2: V): T & U & V; <T extends {}, U, V, W>(target: T, source1: U, source2: V, source3: W): T & U & V & W; (target: object, ...sources: any[]): any; }
->       : ^^^ ^^^^^^^^^  ^^ ^^      ^^ ^^      ^^ ^^^     ^^^ ^^^^^^^^^  ^^ ^^ ^^      ^^ ^^       ^^ ^^       ^^ ^^^         ^^^ ^^^^^^^^^  ^^ ^^ ^^ ^^      ^^ ^^       ^^ ^^       ^^ ^^       ^^ ^^^             ^^^      ^^      ^^^^^       ^^     ^^^   ^^^
->{} : {}
->   : ^^
->soFar : SO_FAR
->      : ^^^^^^
->{maxMsToWaitBeforePublishing: instance} : { maxMsToWaitBeforePublishing: number; }
->                                        : ^^^^^^^^^^^^^^^^^^^^^^^^^^^^^^^^^^^^^^^^
->maxMsToWaitBeforePublishing : number
->                            : ^^^^^^
->instance : number
->         : ^^^^^^
->maxMsToWaitBeforePublishing : number
->                            : ^^^^^^
-
-      neverDelayPublishing: () =>
->neverDelayPublishing : () => BuildPubSubRecordType<SO_FAR & { maxMsToWaitBeforePublishing: 0; }>
->                     : ^^^^^^                                                                   
->() =>        buildPubSubRecordType(Object.assign({}, soFar, {maxMsToWaitBeforePublishing: 0})) as BuildPubSubRecordType<SO_FAR & {maxMsToWaitBeforePublishing: 0}> : () => BuildPubSubRecordType<SO_FAR & { maxMsToWaitBeforePublishing: 0; }>
->                                                                                                                                                                   : ^^^^^^                                                                   
-
-        buildPubSubRecordType(Object.assign({}, soFar, {maxMsToWaitBeforePublishing: 0})) as BuildPubSubRecordType<SO_FAR & {maxMsToWaitBeforePublishing: 0}>,
->buildPubSubRecordType(Object.assign({}, soFar, {maxMsToWaitBeforePublishing: 0})) as BuildPubSubRecordType<SO_FAR & {maxMsToWaitBeforePublishing: 0}> : BuildPubSubRecordType<SO_FAR & { maxMsToWaitBeforePublishing: 0; }>
->                                                                                                                                                      : ^^^^^^^^^^^^^^^^^^^^^^^^^^^^^^^^^^^^^^^^^^^^^^^^^^^^^^^^^^^^^^ ^^^^
->buildPubSubRecordType(Object.assign({}, soFar, {maxMsToWaitBeforePublishing: 0})) : BuildPubSubRecordType<SO_FAR & { maxMsToWaitBeforePublishing: number; }>
->                                                                                  : ^^^^^^^^^^^^^^^^^^^^^^^^^^^^^^^^^^^^^^^^^^^^^^^^^^^^^^^^^^^^^^^^^^^^^^^^
->buildPubSubRecordType : <SO_FAR_1>(soFar: SO_FAR_1) => BuildPubSubRecordType<SO_FAR_1>
->                      : ^^^^^^^^^^^     ^^        ^^^^^                               
->Object.assign({}, soFar, {maxMsToWaitBeforePublishing: 0}) : SO_FAR & { maxMsToWaitBeforePublishing: number; }
->                                                           : ^^^^^^^^^^^^^^^^^^^^^^^^^^^^^^^^^^^^^^^^^^^^^^^^^
->Object.assign : { <T extends {}, U>(target: T, source: U): T & U; <T extends {}, U, V>(target: T, source1: U, source2: V): T & U & V; <T extends {}, U, V, W>(target: T, source1: U, source2: V, source3: W): T & U & V & W; (target: object, ...sources: any[]): any; }
->              : ^^^ ^^^^^^^^^  ^^ ^^      ^^ ^^      ^^ ^^^     ^^^ ^^^^^^^^^  ^^ ^^ ^^      ^^ ^^       ^^ ^^       ^^ ^^^         ^^^ ^^^^^^^^^  ^^ ^^ ^^ ^^      ^^ ^^       ^^ ^^       ^^ ^^       ^^ ^^^             ^^^      ^^      ^^^^^       ^^     ^^^   ^^^
->Object : ObjectConstructor
->       : ^^^^^^^^^^^^^^^^^
->assign : { <T extends {}, U>(target: T, source: U): T & U; <T extends {}, U, V>(target: T, source1: U, source2: V): T & U & V; <T extends {}, U, V, W>(target: T, source1: U, source2: V, source3: W): T & U & V & W; (target: object, ...sources: any[]): any; }
->       : ^^^ ^^^^^^^^^  ^^ ^^      ^^ ^^      ^^ ^^^     ^^^ ^^^^^^^^^  ^^ ^^ ^^      ^^ ^^       ^^ ^^       ^^ ^^^         ^^^ ^^^^^^^^^  ^^ ^^ ^^ ^^      ^^ ^^       ^^ ^^       ^^ ^^       ^^ ^^^             ^^^      ^^      ^^^^^       ^^     ^^^   ^^^
->{} : {}
->   : ^^
->soFar : SO_FAR
->      : ^^^^^^
->{maxMsToWaitBeforePublishing: 0} : { maxMsToWaitBeforePublishing: number; }
->                                 : ^^^^^^^^^^^^^^^^^^^^^^^^^^^^^^^^^^^^^^^^
->maxMsToWaitBeforePublishing : number
->                            : ^^^^^^
->0 : 0
->  : ^
->maxMsToWaitBeforePublishing : 0
->                            : ^
-    }
-  ) as MaxMsToWaitBeforePublishingFieldConstructor<SO_FAR>;
-  
-  type TypeConstructor<SO_FAR> =
->TypeConstructor : TypeConstructor<SO_FAR>
->                : ^^^^^^^^^^^^^^^^^^^^^^^
-
-    SO_FAR extends {identifier: any, record: any, maxMsToWaitBeforePublishing: number, storedAs: PubSubRecordIsStoredInRedisAsA} ? {
->identifier : any
->           : ^^^
->record : any
->       : ^^^
->maxMsToWaitBeforePublishing : number
->                            : ^^^^^^
->storedAs : PubSubRecordIsStoredInRedisAsA
->         : ^^^^^^^^^^^^^^^^^^^^^^^^^^^^^^
-
-      type: SO_FAR,
->type : SO_FAR
->     : ^^^^^^
-
-      fields: Set<keyof SO_FAR>,
->fields : Set<keyof SO_FAR>
->       : ^^^^^^^^^^^^^^^^^
-
-      hasField: (fieldName: string | number | symbol) => fieldName is keyof SO_FAR
->hasField : (fieldName: string | number | symbol) => fieldName is keyof SO_FAR
->         : ^         ^^                        ^^^^^                         
->fieldName : string | number | symbol
->          : ^^^^^^^^^^^^^^^^^^^^^^^^
-
-    } : {}
-  
-  const buildType = <SO_FAR>(soFar: SO_FAR) => (
->buildType : <SO_FAR>(soFar: SO_FAR) => { type?: undefined; fields?: undefined; hasField?: undefined; } | { type: SO_FAR; fields: () => Set<keyof SO_FAR>; hasField: (fieldName: string | number | symbol) => boolean; }
->          : ^      ^^     ^^      ^^^^^^^^^^^^^^^^^^^^^^^^^^^^^^^^^^^^^^^^^^^^^^^^^^^^^^^^^^^^^^^^^^^^^^^^^^^^^^^^^^^^^^^^^^^^^^^^^^^^^^^^^^^^^^^^^^^^^^^^^^^^^^^^^^^         ^^                        ^^^^^^^^^^^^^^^
-><SO_FAR>(soFar: SO_FAR) => (    "identifier" in soFar && "object" in soFar && "maxMsToWaitBeforePublishing" in soFar && "PubSubRecordIsStoredInRedisAsA" in soFar ? {} : {      type: soFar,      fields: () => new Set(Object.keys(soFar) as (keyof SO_FAR)[]),      hasField: (fieldName: string | number | symbol) => fieldName in soFar    }  ) : <SO_FAR>(soFar: SO_FAR) => { type?: undefined; fields?: undefined; hasField?: undefined; } | { type: SO_FAR; fields: () => Set<keyof SO_FAR>; hasField: (fieldName: string | number | symbol) => boolean; }
->                                                                                                                                                                                                                                                                                                                                                    : ^      ^^     ^^      ^^^^^^^^^^^^^^^^^^^^^^^^^^^^^^^^^^^^^^^^^^^^^^^^^^^^^^^^^^^^^^^^^^^^^^^^^^^^^^^^^^^^^^^^^^^^^^^^^^^^^^^^^^^^^^^^^^^^^^^^^^^^^^^^^^^         ^^                        ^^^^^^^^^^^^^^^
->soFar : SO_FAR
->      : ^^^^^^
->(    "identifier" in soFar && "object" in soFar && "maxMsToWaitBeforePublishing" in soFar && "PubSubRecordIsStoredInRedisAsA" in soFar ? {} : {      type: soFar,      fields: () => new Set(Object.keys(soFar) as (keyof SO_FAR)[]),      hasField: (fieldName: string | number | symbol) => fieldName in soFar    }  ) : {} | { type: SO_FAR; fields: () => Set<keyof SO_FAR>; hasField: (fieldName: string | number | symbol) => boolean; }
->                                                                                                                                                                                                                                                                                                                         : ^^^^^^^^^^^^^^^^^^^^^^^^^^^^^^^^^^^^^^^^^^^^^^^^^^^^^^^^^^^^^^^^^         ^^                        ^^^^^^^^^^^^^^^
-
-    "identifier" in soFar && "object" in soFar && "maxMsToWaitBeforePublishing" in soFar && "PubSubRecordIsStoredInRedisAsA" in soFar ? {} : {
->"identifier" in soFar && "object" in soFar && "maxMsToWaitBeforePublishing" in soFar && "PubSubRecordIsStoredInRedisAsA" in soFar ? {} : {      type: soFar,      fields: () => new Set(Object.keys(soFar) as (keyof SO_FAR)[]),      hasField: (fieldName: string | number | symbol) => fieldName in soFar    } : {} | { type: SO_FAR; fields: () => Set<keyof SO_FAR>; hasField: (fieldName: string | number | symbol) => boolean; }
->                                                                                                                                                                                                                                                                                                                 : ^^^^^^^^^^^^^^^^^^^^^^^^^^^^^^^^^^^^^^^^^^^^^^^^^^^^^^^^^^^^^^^^^         ^^                        ^^^^^^^^^^^^^^^
->"identifier" in soFar && "object" in soFar && "maxMsToWaitBeforePublishing" in soFar && "PubSubRecordIsStoredInRedisAsA" in soFar : boolean
->                                                                                                                                  : ^^^^^^^
->"identifier" in soFar && "object" in soFar && "maxMsToWaitBeforePublishing" in soFar : boolean
->                                                                                     : ^^^^^^^
->"identifier" in soFar && "object" in soFar : boolean
->                                           : ^^^^^^^
->"identifier" in soFar : boolean
->                      : ^^^^^^^
->"identifier" : "identifier"
->             : ^^^^^^^^^^^^
->soFar : SO_FAR
->      : ^^^^^^
->"object" in soFar : boolean
->                  : ^^^^^^^
->"object" : "object"
->         : ^^^^^^^^
->soFar : SO_FAR & Record<"identifier", unknown>
->      : ^^^^^^^^^^^^^^^^^^^^^^^^^^^^^^^^^^^^^^
->"maxMsToWaitBeforePublishing" in soFar : boolean
->                                       : ^^^^^^^
->"maxMsToWaitBeforePublishing" : "maxMsToWaitBeforePublishing"
->                              : ^^^^^^^^^^^^^^^^^^^^^^^^^^^^^
->soFar : SO_FAR & Record<"identifier", unknown> & Record<"object", unknown>
->      : ^^^^^^^^^^^^^^^^^^^^^^^^^^^^^^^^^^^^^^^^^^^^^^^^^^^^^^^^^^^^^^^^^^
->"PubSubRecordIsStoredInRedisAsA" in soFar : boolean
->                                          : ^^^^^^^
->"PubSubRecordIsStoredInRedisAsA" : "PubSubRecordIsStoredInRedisAsA"
->                                 : ^^^^^^^^^^^^^^^^^^^^^^^^^^^^^^^^
->soFar : SO_FAR & Record<"identifier", unknown> & Record<"object", unknown> & Record<"maxMsToWaitBeforePublishing", unknown>
->      : ^^^^^^^^^^^^^^^^^^^^^^^^^^^^^^^^^^^^^^^^^^^^^^^^^^^^^^^^^^^^^^^^^^^^^^^^^^^^^^^^^^^^^^^^^^^^^^^^^^^^^^^^^^^^^^^^^^^
->{} : {}
->   : ^^
->{      type: soFar,      fields: () => new Set(Object.keys(soFar) as (keyof SO_FAR)[]),      hasField: (fieldName: string | number | symbol) => fieldName in soFar    } : { type: SO_FAR; fields: () => Set<keyof SO_FAR>; hasField: (fieldName: string | number | symbol) => boolean; }
->                                                                                                                                                                        : ^^^^^^^^^^^^^^^^^^^^^^^^^^^^^^^^^^^^^^^^^^^^^^^^^^^^^^^^^^^^         ^^                        ^^^^^^^^^^^^^^^
-
-      type: soFar,
->type : SO_FAR
->     : ^^^^^^
->soFar : SO_FAR
->      : ^^^^^^
-
-      fields: () => new Set(Object.keys(soFar) as (keyof SO_FAR)[]),
->fields : () => Set<keyof SO_FAR>
->       : ^^^^^^^^^^^^^^^^^^^^^^^
->() => new Set(Object.keys(soFar) as (keyof SO_FAR)[]) : () => Set<keyof SO_FAR>
->                                                      : ^^^^^^^^^^^^^^^^^^^^^^^
->new Set(Object.keys(soFar) as (keyof SO_FAR)[]) : Set<keyof SO_FAR>
->                                                : ^^^^^^^^^^^^^^^^^
->Set : SetConstructor
->    : ^^^^^^^^^^^^^^
->Object.keys(soFar) as (keyof SO_FAR)[] : (keyof SO_FAR)[]
->                                       : ^^^^^^^^^^^^^^^^
->Object.keys(soFar) : string[]
->                   : ^^^^^^^^
->Object.keys : { (o: object): string[]; (o: {}): string[]; }
->            : ^^^ ^^      ^^^        ^^^ ^^  ^^^        ^^^
->Object : ObjectConstructor
->       : ^^^^^^^^^^^^^^^^^
->keys : { (o: object): string[]; (o: {}): string[]; }
->     : ^^^ ^^      ^^^        ^^^ ^^  ^^^        ^^^
->soFar : SO_FAR
->      : ^^^^^^
-
-      hasField: (fieldName: string | number | symbol) => fieldName in soFar
->hasField : (fieldName: string | number | symbol) => boolean
->         : ^         ^^                        ^^^^^^^^^^^^
->(fieldName: string | number | symbol) => fieldName in soFar : (fieldName: string | number | symbol) => boolean
->                                                            : ^         ^^                        ^^^^^^^^^^^^
->fieldName : string | number | symbol
->          : ^^^^^^^^^^^^^^^^^^^^^^^^
->fieldName in soFar : boolean
->                   : ^^^^^^^
->fieldName : string | number | symbol
->          : ^^^^^^^^^^^^^^^^^^^^^^^^
->soFar : SO_FAR
->      : ^^^^^^
-    }
-  );
-  
-  type BuildPubSubRecordType<SO_FAR> =
->BuildPubSubRecordType : BuildPubSubRecordType<SO_FAR>
->                      : ^^^^^^^^^^^^^^^^^^^^^^^^^^^^^
-
-    NameFieldConstructor<SO_FAR> &
-    IdentifierFieldConstructor<SO_FAR> &
-    RecordFieldConstructor<SO_FAR> &
-    StoredAsConstructor<SO_FAR> & // infinite loop goes away when you comment out this line
-    MaxMsToWaitBeforePublishingFieldConstructor<SO_FAR> &
-    TypeConstructor<SO_FAR>
-  
-  const buildPubSubRecordType = <SO_FAR>(soFar: SO_FAR) => Object.assign(
->buildPubSubRecordType : <SO_FAR>(soFar: SO_FAR) => BuildPubSubRecordType<SO_FAR>
->                      : ^      ^^     ^^      ^^^^^                             
-><SO_FAR>(soFar: SO_FAR) => Object.assign(    {},    buildNameFieldConstructor(soFar),    buildIdentifierFieldConstructor(soFar),    buildRecordFieldConstructor(soFar),    buildStoredAsConstructor(soFar),    buildMaxMsToWaitBeforePublishingFieldConstructor(soFar),    buildType(soFar)  ) as BuildPubSubRecordType<SO_FAR> : <SO_FAR>(soFar: SO_FAR) => BuildPubSubRecordType<SO_FAR>
->                                                                                                                                                                                                                                                                                                                                : ^      ^^     ^^      ^^^^^                             
->soFar : SO_FAR
->      : ^^^^^^
->Object.assign(    {},    buildNameFieldConstructor(soFar),    buildIdentifierFieldConstructor(soFar),    buildRecordFieldConstructor(soFar),    buildStoredAsConstructor(soFar),    buildMaxMsToWaitBeforePublishingFieldConstructor(soFar),    buildType(soFar)  ) as BuildPubSubRecordType<SO_FAR> : BuildPubSubRecordType<SO_FAR>
->                                                                                                                                                                                                                                                                                                     : ^^^^^^^^^^^^^^^^^^^^^^^^^^^^^
->Object.assign(    {},    buildNameFieldConstructor(soFar),    buildIdentifierFieldConstructor(soFar),    buildRecordFieldConstructor(soFar),    buildStoredAsConstructor(soFar),    buildMaxMsToWaitBeforePublishingFieldConstructor(soFar),    buildType(soFar)  ) : any
->                                                                                                                                                                                                                                                                    : ^^^
->Object.assign : { <T extends {}, U>(target: T, source: U): T & U; <T extends {}, U, V>(target: T, source1: U, source2: V): T & U & V; <T extends {}, U, V, W>(target: T, source1: U, source2: V, source3: W): T & U & V & W; (target: object, ...sources: any[]): any; }
->              : ^^^ ^^^^^^^^^  ^^ ^^      ^^ ^^      ^^ ^^^     ^^^ ^^^^^^^^^  ^^ ^^ ^^      ^^ ^^       ^^ ^^       ^^ ^^^         ^^^ ^^^^^^^^^  ^^ ^^ ^^ ^^      ^^ ^^       ^^ ^^       ^^ ^^       ^^ ^^^             ^^^      ^^      ^^^^^       ^^     ^^^   ^^^
->Object : ObjectConstructor
->       : ^^^^^^^^^^^^^^^^^
->assign : { <T extends {}, U>(target: T, source: U): T & U; <T extends {}, U, V>(target: T, source1: U, source2: V): T & U & V; <T extends {}, U, V, W>(target: T, source1: U, source2: V, source3: W): T & U & V & W; (target: object, ...sources: any[]): any; }
->       : ^^^ ^^^^^^^^^  ^^ ^^      ^^ ^^      ^^ ^^^     ^^^ ^^^^^^^^^  ^^ ^^ ^^      ^^ ^^       ^^ ^^       ^^ ^^^         ^^^ ^^^^^^^^^  ^^ ^^ ^^ ^^      ^^ ^^       ^^ ^^       ^^ ^^       ^^ ^^^             ^^^      ^^      ^^^^^       ^^     ^^^   ^^^
-
-    {},
->{} : {}
->   : ^^
-
-    buildNameFieldConstructor(soFar),
->buildNameFieldConstructor(soFar) : { name?: undefined; } | { name: <TYPE>(instance?: TYPE) => BuildPubSubRecordType<SO_FAR & { name: TYPE; }>; }
->                                 : ^^^^^^^^^^^^^^^^^^^^^^^^^^^^^^^^^    ^^        ^^^^^^^^^^^^^^^^^^^^^^^^^^^^^^^^^^^^^^^^^^^^^^^^^^^^^^^^^^^^^^
->buildNameFieldConstructor : <SO_FAR_1>(soFar: SO_FAR_1) => { name?: undefined; } | { name: <TYPE>(instance?: TYPE) => BuildPubSubRecordType<SO_FAR_1 & { name: TYPE; }>; }
->                          : ^^^^^^^^^^^     ^^        ^^^^^^^^^^^^^^^^^^^^^^^^^^^^^^^^^^^^^^    ^^        ^^^    ^^^^^                                                 ^^^
->soFar : SO_FAR
->      : ^^^^^^
-
-    buildIdentifierFieldConstructor(soFar),
->buildIdentifierFieldConstructor(soFar) : { identifier?: undefined; } | { identifier: <TYPE>(instance?: TYPE) => BuildPubSubRecordType<SO_FAR & { identifier: TYPE; }>; }
->                                       : ^^^^^^^^^^^^^^^^^^^^^^^^^^^^^^^^^^^^^^^^^^^^^    ^^        ^^^^^^^^^^^^^^^^^^^^^^^^^^^^^^^^^^^^^^^^^^^^^^^^^^^^^^^^^^^^^^^^^^^^
->buildIdentifierFieldConstructor : <SO_FAR_1>(soFar: SO_FAR_1) => { identifier?: undefined; } | { identifier: <TYPE>(instance?: TYPE) => BuildPubSubRecordType<SO_FAR_1 & { identifier: TYPE; }>; }
->                                : ^^^^^^^^^^^     ^^        ^^^^^^^^^^^^^^^^^^^^^^^^^^^^^^^^^^^^^^^^^^^^^^^^^^    ^^        ^^^    ^^^^^                                                       ^^^
->soFar : SO_FAR
->      : ^^^^^^
-
-    buildRecordFieldConstructor(soFar),
->buildRecordFieldConstructor(soFar) : { record?: undefined; } | { record: <TYPE>(instance?: TYPE) => BuildPubSubRecordType<SO_FAR & { record: TYPE; }>; }
->                                   : ^^^^^^^^^^^^^^^^^^^^^^^^^^^^^^^^^^^^^    ^^        ^^^^^^^^^^^^^^^^^^^^^^^^^^^^^^^^^^^^^^^^^^^^^^^^^^^^^^^^^^^^^^^^
->buildRecordFieldConstructor : <SO_FAR_1>(soFar: SO_FAR_1) => { record?: undefined; } | { record: <TYPE>(instance?: TYPE) => BuildPubSubRecordType<SO_FAR_1 & { record: TYPE; }>; }
->                            : ^^^^^^^^^^^     ^^        ^^^^^^^^^^^^^^^^^^^^^^^^^^^^^^^^^^^^^^^^^^    ^^        ^^^    ^^^^^                                                   ^^^
->soFar : SO_FAR
->      : ^^^^^^
-
-    buildStoredAsConstructor(soFar),
->buildStoredAsConstructor(soFar) : { storedAsJsonEncodedRedisString?: undefined; storedAsRedisHash?: undefined; } | { storedAsJsonEncodedRedisString: () => BuildPubSubRecordType<SO_FAR & { storedAs: PubSubRecordIsStoredInRedisAsA.jsonEncodedRedisString; }>; storedAsRedisHash: () => BuildPubSubRecordType<SO_FAR & { storedAs: PubSubRecordIsStoredInRedisAsA.redisHash; }>; }
->                                : ^^^^^^^^^^^^^^^^^^^^^^^^^^^^^^^^^^^^^^^^^^^^^^^^^^^^^^^^^^^^^^^^^^^^^^^^^^^^^^^^^^^^^^^^^^^^^^^^^^^^^^^^^^^^^^^^^^^^^^^^^^^^^^^^^^^^^^^^^^^^^^^^^^^^^^^^^^^^^^^^^^^^                                                     ^^^^^^^^^^^^^^^^^^^^^^^^^^^^^^^^^^^^^^^^^^^^^^^^^^^^^^^^^^^^^^^^^^^^^^^^^^                                        ^^^^^^^
->buildStoredAsConstructor : <SO_FAR_1>(soFar: SO_FAR_1) => { storedAsJsonEncodedRedisString?: undefined; storedAsRedisHash?: undefined; } | { storedAsJsonEncodedRedisString: () => BuildPubSubRecordType<SO_FAR_1 & { storedAs: PubSubRecordIsStoredInRedisAsA.jsonEncodedRedisString; }>; storedAsRedisHash: () => BuildPubSubRecordType<SO_FAR_1 & { storedAs: PubSubRecordIsStoredInRedisAsA.redisHash; }>; }
->                         : ^^^^^^^^^^^     ^^        ^^^^^^^^^^^^^^^^^^^^^^^^^^^^^^^^^^^^^^^^^^^^^^^^^^^^^^^^^^^^^^^^^^^^^^^^^^^^^^^^^^^^^^^^^^^^^^^^^^^^^^^^^^^^^^^^^^^^^^^^^^^^^^                                                                                                      ^^^^^^^^^^^^^^^^^^^^^^^^^^^                                                                                         ^^^
->soFar : SO_FAR
->      : ^^^^^^
-
-    buildMaxMsToWaitBeforePublishingFieldConstructor(soFar),
->buildMaxMsToWaitBeforePublishingFieldConstructor(soFar) : MaxMsToWaitBeforePublishingFieldConstructor<SO_FAR>
->                                                        : ^^^^^^^^^^^^^^^^^^^^^^^^^^^^^^^^^^^^^^^^^^^^^^^^^^^
->buildMaxMsToWaitBeforePublishingFieldConstructor : <SO_FAR_1>(soFar: SO_FAR_1) => MaxMsToWaitBeforePublishingFieldConstructor<SO_FAR_1>
->                                                 : ^^^^^^^^^^^     ^^        ^^^^^                                                     
->soFar : SO_FAR
->      : ^^^^^^
-
-    buildType(soFar)
->buildType(soFar) : { type?: undefined; fields?: undefined; hasField?: undefined; } | { type: SO_FAR; fields: () => Set<keyof SO_FAR>; hasField: (fieldName: string | number | symbol) => boolean; }
->                 : ^^^^^^^^^^^^^^^^^^^^^^^^^^^^^^^^^^^^^^^^^^^^^^^^^^^^^^^^^^^^^^^^^^^^^^^^^^^^^^^^^^^^^^^^^^^^^^^^^^^^^^^^^^^^^^^^^^^^^^^^^^^^^^         ^^                        ^^^^^^^^^^^^^^^
->buildType : <SO_FAR_1>(soFar: SO_FAR_1) => { type?: undefined; fields?: undefined; hasField?: undefined; } | { type: SO_FAR_1; fields: () => Set<keyof SO_FAR_1>; hasField: (fieldName: string | number | symbol) => boolean; }
->          : ^^^^^^^^^^^     ^^        ^^^^^^^^^^^^^^^^^^^^^^^^^^^^^^^^^^^^^^^^^^^^^^^^^^^^^^^^^^^^^^^^^^^^^^^^^^^^^^^^^^^^^^^^^^^^^^^^^^^^^^^^^^^^^^^^^^^^^^^^^^^^^^^^^^^^^^^         ^^                        ^^^^^^^^^^^^^^^
->soFar : SO_FAR
->      : ^^^^^^
-
-  ) as BuildPubSubRecordType<SO_FAR>;
-  const PubSubRecordType = buildPubSubRecordType({});
->PubSubRecordType : BuildPubSubRecordType<{}>
->                 : ^^^^^^^^^^^^^^^^^^^^^^^^^
->buildPubSubRecordType({}) : BuildPubSubRecordType<{}>
->                          : ^^^^^^^^^^^^^^^^^^^^^^^^^
->buildPubSubRecordType : <SO_FAR>(soFar: SO_FAR) => BuildPubSubRecordType<SO_FAR>
->                      : ^      ^^     ^^      ^^^^^                             
->{} : {}
->   : ^^
-
+=== conditionalTypeDoesntSpinForever.ts ===
+// A *self-contained* demonstration of the problem follows...
+// Test this by running `tsc --target es6` on the command-line, rather than through another build tool such as Gulp, Webpack, etc.
+
+export enum PubSubRecordIsStoredInRedisAsA {
+>PubSubRecordIsStoredInRedisAsA : PubSubRecordIsStoredInRedisAsA
+>                               : ^^^^^^^^^^^^^^^^^^^^^^^^^^^^^^
+
+    redisHash = "redisHash",
+>redisHash : PubSubRecordIsStoredInRedisAsA.redisHash
+>          : ^^^^^^^^^^^^^^^^^^^^^^^^^^^^^^^^^^^^^^^^
+>"redisHash" : "redisHash"
+>            : ^^^^^^^^^^^
+
+    jsonEncodedRedisString = "jsonEncodedRedisString"
+>jsonEncodedRedisString : PubSubRecordIsStoredInRedisAsA.jsonEncodedRedisString
+>                       : ^^^^^^^^^^^^^^^^^^^^^^^^^^^^^^^^^^^^^^^^^^^^^^^^^^^^^
+>"jsonEncodedRedisString" : "jsonEncodedRedisString"
+>                         : ^^^^^^^^^^^^^^^^^^^^^^^^
+  }
+  
+  export interface PubSubRecord<NAME extends string, RECORD, IDENTIFIER extends Partial<RECORD>> {
+    name: NAME;
+>name : NAME
+>     : ^^^^
+
+    record: RECORD;
+>record : RECORD
+>       : ^^^^^^
+
+    identifier: IDENTIFIER;
+>identifier : IDENTIFIER
+>           : ^^^^^^^^^^
+
+    storedAs: PubSubRecordIsStoredInRedisAsA;
+>storedAs : PubSubRecordIsStoredInRedisAsA
+>         : ^^^^^^^^^^^^^^^^^^^^^^^^^^^^^^
+
+    maxMsToWaitBeforePublishing: number;
+>maxMsToWaitBeforePublishing : number
+>                            : ^^^^^^
+  }
+  
+  type NameFieldConstructor<SO_FAR> =
+>NameFieldConstructor : NameFieldConstructor<SO_FAR>
+>                     : ^^^^^^^^^^^^^^^^^^^^^^^^^^^^
+
+    SO_FAR extends {name: any} ? {} : {
+>name : any
+>     : ^^^
+
+      name: <TYPE>(t?: TYPE) => BuildPubSubRecordType<SO_FAR & {name: TYPE}>
+>name : <TYPE>(t?: TYPE) => BuildPubSubRecordType<SO_FAR & { name: TYPE; }>
+>     : ^    ^^ ^^^    ^^^^^                                               
+>t : TYPE
+>  : ^^^^
+>name : TYPE
+>     : ^^^^
+    }
+  
+  const buildNameFieldConstructor = <SO_FAR>(soFar: SO_FAR) => (
+>buildNameFieldConstructor : <SO_FAR>(soFar: SO_FAR) => { name?: undefined; } | { name: <TYPE>(instance?: TYPE) => BuildPubSubRecordType<SO_FAR & { name: TYPE; }>; }
+>                          : ^      ^^     ^^      ^^^^^^^^^^^^^^^^^^^^^^^^^^^^^^^^^^^^^^    ^^        ^^^    ^^^^^                                               ^^^
+><SO_FAR>(soFar: SO_FAR) => (    "name" in soFar ? {} : {      name: <TYPE>(instance: TYPE = undefined) =>        buildPubSubRecordType(Object.assign({}, soFar, {name: instance as TYPE}) as SO_FAR & {name: TYPE}) as BuildPubSubRecordType<SO_FAR & {name: TYPE}>    }  ) : <SO_FAR>(soFar: SO_FAR) => { name?: undefined; } | { name: <TYPE>(instance?: TYPE) => BuildPubSubRecordType<SO_FAR & { name: TYPE; }>; }
+>                                                                                                                                                                                                                                                                            : ^      ^^     ^^      ^^^^^^^^^^^^^^^^^^^^^^^^^^^^^^^^^^^^^^    ^^        ^^^    ^^^^^                                               ^^^
+>soFar : SO_FAR
+>      : ^^^^^^
+>(    "name" in soFar ? {} : {      name: <TYPE>(instance: TYPE = undefined) =>        buildPubSubRecordType(Object.assign({}, soFar, {name: instance as TYPE}) as SO_FAR & {name: TYPE}) as BuildPubSubRecordType<SO_FAR & {name: TYPE}>    }  ) : {} | { name: <TYPE>(instance?: TYPE) => BuildPubSubRecordType<SO_FAR & { name: TYPE; }>; }
+>                                                                                                                                                                                                                                                 : ^^^^^^^^^^^^^^    ^^        ^^^    ^^^^^                                               ^^^
+
+    "name" in soFar ? {} : {
+>"name" in soFar ? {} : {      name: <TYPE>(instance: TYPE = undefined) =>        buildPubSubRecordType(Object.assign({}, soFar, {name: instance as TYPE}) as SO_FAR & {name: TYPE}) as BuildPubSubRecordType<SO_FAR & {name: TYPE}>    } : {} | { name: <TYPE>(instance?: TYPE) => BuildPubSubRecordType<SO_FAR & { name: TYPE; }>; }
+>                                                                                                                                                                                                                                         : ^^^^^^^^^^^^^^    ^^        ^^^    ^^^^^                                               ^^^
+>"name" in soFar : boolean
+>                : ^^^^^^^
+>"name" : "name"
+>       : ^^^^^^
+>soFar : SO_FAR
+>      : ^^^^^^
+>{} : {}
+>   : ^^
+>{      name: <TYPE>(instance: TYPE = undefined) =>        buildPubSubRecordType(Object.assign({}, soFar, {name: instance as TYPE}) as SO_FAR & {name: TYPE}) as BuildPubSubRecordType<SO_FAR & {name: TYPE}>    } : { name: <TYPE>(instance?: TYPE) => BuildPubSubRecordType<SO_FAR & { name: TYPE; }>; }
+>                                                                                                                                                                                                                  : ^^^^^^^^^    ^^        ^^^    ^^^^^                                               ^^^
+
+      name: <TYPE>(instance: TYPE = undefined) =>
+>name : <TYPE>(instance?: TYPE) => BuildPubSubRecordType<SO_FAR & { name: TYPE; }>
+>     : ^    ^^        ^^^    ^^^^^                                               
+><TYPE>(instance: TYPE = undefined) =>        buildPubSubRecordType(Object.assign({}, soFar, {name: instance as TYPE}) as SO_FAR & {name: TYPE}) as BuildPubSubRecordType<SO_FAR & {name: TYPE}> : <TYPE>(instance?: TYPE) => BuildPubSubRecordType<SO_FAR & { name: TYPE; }>
+>                                                                                                                                                                                                : ^    ^^        ^^^    ^^^^^                                               
+>instance : TYPE
+>         : ^^^^
+>undefined : undefined
+>          : ^^^^^^^^^
+
+        buildPubSubRecordType(Object.assign({}, soFar, {name: instance as TYPE}) as SO_FAR & {name: TYPE}) as BuildPubSubRecordType<SO_FAR & {name: TYPE}>
+>buildPubSubRecordType(Object.assign({}, soFar, {name: instance as TYPE}) as SO_FAR & {name: TYPE}) as BuildPubSubRecordType<SO_FAR & {name: TYPE}> : BuildPubSubRecordType<SO_FAR & { name: TYPE; }>
+>                                                                                                                                                   : ^^^^^^^^^^^^^^^^^^^^^^^^^^^^^^^^^^^^^^^    ^^^^
+>buildPubSubRecordType(Object.assign({}, soFar, {name: instance as TYPE}) as SO_FAR & {name: TYPE}) : BuildPubSubRecordType<SO_FAR & { name: TYPE; }>
+>                                                                                                   : ^^^^^^^^^^^^^^^^^^^^^^^^^^^^^^^^^^^^^^^    ^^^^
+>buildPubSubRecordType : <SO_FAR_1>(soFar: SO_FAR_1) => BuildPubSubRecordType<SO_FAR_1>
+>                      : ^^^^^^^^^^^     ^^        ^^^^^                               
+>Object.assign({}, soFar, {name: instance as TYPE}) as SO_FAR & {name: TYPE} : SO_FAR & { name: TYPE; }
+>                                                                            : ^^^^^^^^^^^^^^^^^    ^^^
+>Object.assign({}, soFar, {name: instance as TYPE}) : SO_FAR & { name: TYPE; }
+>                                                   : ^^^^^^^^^^^^^^^^^    ^^^
+>Object.assign : { <T extends {}, U>(target: T, source: U): T & U; <T extends {}, U, V>(target: T, source1: U, source2: V): T & U & V; <T extends {}, U, V, W>(target: T, source1: U, source2: V, source3: W): T & U & V & W; (target: object, ...sources: any[]): any; }
+>              : ^^^ ^^^^^^^^^  ^^ ^^      ^^ ^^      ^^ ^^^     ^^^ ^^^^^^^^^  ^^ ^^ ^^      ^^ ^^       ^^ ^^       ^^ ^^^         ^^^ ^^^^^^^^^  ^^ ^^ ^^ ^^      ^^ ^^       ^^ ^^       ^^ ^^       ^^ ^^^             ^^^      ^^      ^^^^^       ^^     ^^^   ^^^
+>Object : ObjectConstructor
+>       : ^^^^^^^^^^^^^^^^^
+>assign : { <T extends {}, U>(target: T, source: U): T & U; <T extends {}, U, V>(target: T, source1: U, source2: V): T & U & V; <T extends {}, U, V, W>(target: T, source1: U, source2: V, source3: W): T & U & V & W; (target: object, ...sources: any[]): any; }
+>       : ^^^ ^^^^^^^^^  ^^ ^^      ^^ ^^      ^^ ^^^     ^^^ ^^^^^^^^^  ^^ ^^ ^^      ^^ ^^       ^^ ^^       ^^ ^^^         ^^^ ^^^^^^^^^  ^^ ^^ ^^ ^^      ^^ ^^       ^^ ^^       ^^ ^^       ^^ ^^^             ^^^      ^^      ^^^^^       ^^     ^^^   ^^^
+>{} : {}
+>   : ^^
+>soFar : SO_FAR
+>      : ^^^^^^
+>{name: instance as TYPE} : { name: TYPE; }
+>                         : ^^^^^^^^    ^^^
+>name : TYPE
+>     : ^^^^
+>instance as TYPE : TYPE
+>                 : ^^^^
+>instance : TYPE
+>         : ^^^^
+>name : TYPE
+>     : ^^^^
+>name : TYPE
+>     : ^^^^
+    }
+  );
+  
+  type StoredAsConstructor<SO_FAR> =
+>StoredAsConstructor : StoredAsConstructor<SO_FAR>
+>                    : ^^^^^^^^^^^^^^^^^^^^^^^^^^^
+
+    SO_FAR extends {storedAs: any} ? {} : {
+>storedAs : any
+>         : ^^^
+
+      storedAsJsonEncodedRedisString: () => BuildPubSubRecordType<SO_FAR & {storedAs: PubSubRecordIsStoredInRedisAsA.jsonEncodedRedisString}>;
+>storedAsJsonEncodedRedisString : () => BuildPubSubRecordType<SO_FAR & { storedAs: PubSubRecordIsStoredInRedisAsA.jsonEncodedRedisString; }>
+>                               : ^^^^^^                                                                                                    
+>storedAs : PubSubRecordIsStoredInRedisAsA.jsonEncodedRedisString
+>         : ^^^^^^^^^^^^^^^^^^^^^^^^^^^^^^^^^^^^^^^^^^^^^^^^^^^^^
+>PubSubRecordIsStoredInRedisAsA : any
+>                               : ^^^
+
+      storedRedisHash: () => BuildPubSubRecordType<SO_FAR & {storedAs: PubSubRecordIsStoredInRedisAsA.redisHash}>;
+>storedRedisHash : () => BuildPubSubRecordType<SO_FAR & { storedAs: PubSubRecordIsStoredInRedisAsA.redisHash; }>
+>                : ^^^^^^                                                                                       
+>storedAs : PubSubRecordIsStoredInRedisAsA.redisHash
+>         : ^^^^^^^^^^^^^^^^^^^^^^^^^^^^^^^^^^^^^^^^
+>PubSubRecordIsStoredInRedisAsA : any
+>                               : ^^^
+    }
+  
+  const buildStoredAsConstructor = <SO_FAR>(soFar: SO_FAR) => (
+>buildStoredAsConstructor : <SO_FAR>(soFar: SO_FAR) => { storedAsJsonEncodedRedisString?: undefined; storedAsRedisHash?: undefined; } | { storedAsJsonEncodedRedisString: () => BuildPubSubRecordType<SO_FAR & { storedAs: PubSubRecordIsStoredInRedisAsA.jsonEncodedRedisString; }>; storedAsRedisHash: () => BuildPubSubRecordType<SO_FAR & { storedAs: PubSubRecordIsStoredInRedisAsA.redisHash; }>; }
+>                         : ^      ^^     ^^      ^^^^^^^^^^^^^^^^^^^^^^^^^^^^^^^^^^^^^^^^^^^^^^^^^^^^^^^^^^^^^^^^^^^^^^^^^^^^^^^^^^^^^^^^^^^^^^^^^^^^^^^^^^^^^^^^^^^^^^^^^^^^^^                                                                                                    ^^^^^^^^^^^^^^^^^^^^^^^^^^^                                                                                       ^^^
+><SO_FAR>(soFar: SO_FAR) => (    "storedAs" in soFar ? {} : {      storedAsJsonEncodedRedisString: () =>        buildPubSubRecordType(Object.assign({}, soFar, {storedAs: PubSubRecordIsStoredInRedisAsA.jsonEncodedRedisString})) as          BuildPubSubRecordType<SO_FAR & {storedAs: PubSubRecordIsStoredInRedisAsA.jsonEncodedRedisString}>,      storedAsRedisHash: () =>        buildPubSubRecordType(Object.assign({}, soFar, {storedAs: PubSubRecordIsStoredInRedisAsA.redisHash})) as          BuildPubSubRecordType<SO_FAR & {storedAs: PubSubRecordIsStoredInRedisAsA.redisHash}>,    }  ) : <SO_FAR>(soFar: SO_FAR) => { storedAsJsonEncodedRedisString?: undefined; storedAsRedisHash?: undefined; } | { storedAsJsonEncodedRedisString: () => BuildPubSubRecordType<SO_FAR & { storedAs: PubSubRecordIsStoredInRedisAsA.jsonEncodedRedisString; }>; storedAsRedisHash: () => BuildPubSubRecordType<SO_FAR & { storedAs: PubSubRecordIsStoredInRedisAsA.redisHash; }>; }
+>                                                                                                                                                                                                                                                                                                                                                                                                                                                                                                                                                                                                      : ^      ^^     ^^      ^^^^^^^^^^^^^^^^^^^^^^^^^^^^^^^^^^^^^^^^^^^^^^^^^^^^^^^^^^^^^^^^^^^^^^^^^^^^^^^^^^^^^^^^^^^^^^^^^^^^^^^^^^^^^^^^^^^^^^^^^^^^^^                                                                                                    ^^^^^^^^^^^^^^^^^^^^^^^^^^^                                                                                       ^^^
+>soFar : SO_FAR
+>      : ^^^^^^
+>(    "storedAs" in soFar ? {} : {      storedAsJsonEncodedRedisString: () =>        buildPubSubRecordType(Object.assign({}, soFar, {storedAs: PubSubRecordIsStoredInRedisAsA.jsonEncodedRedisString})) as          BuildPubSubRecordType<SO_FAR & {storedAs: PubSubRecordIsStoredInRedisAsA.jsonEncodedRedisString}>,      storedAsRedisHash: () =>        buildPubSubRecordType(Object.assign({}, soFar, {storedAs: PubSubRecordIsStoredInRedisAsA.redisHash})) as          BuildPubSubRecordType<SO_FAR & {storedAs: PubSubRecordIsStoredInRedisAsA.redisHash}>,    }  ) : {} | { storedAsJsonEncodedRedisString: () => BuildPubSubRecordType<SO_FAR & { storedAs: PubSubRecordIsStoredInRedisAsA.jsonEncodedRedisString; }>; storedAsRedisHash: () => BuildPubSubRecordType<SO_FAR & { storedAs: PubSubRecordIsStoredInRedisAsA.redisHash; }>; }
+>                                                                                                                                                                                                                                                                                                                                                                                                                                                                                                                                                                           : ^^^^^^^^^^^^^^^^^^^^^^^^^^^^^^^^^^^^^^^^^^^^^                                                                                                    ^^^^^^^^^^^^^^^^^^^^^^^^^^^                                                                                       ^^^
+
+    "storedAs" in soFar ? {} : {
+>"storedAs" in soFar ? {} : {      storedAsJsonEncodedRedisString: () =>        buildPubSubRecordType(Object.assign({}, soFar, {storedAs: PubSubRecordIsStoredInRedisAsA.jsonEncodedRedisString})) as          BuildPubSubRecordType<SO_FAR & {storedAs: PubSubRecordIsStoredInRedisAsA.jsonEncodedRedisString}>,      storedAsRedisHash: () =>        buildPubSubRecordType(Object.assign({}, soFar, {storedAs: PubSubRecordIsStoredInRedisAsA.redisHash})) as          BuildPubSubRecordType<SO_FAR & {storedAs: PubSubRecordIsStoredInRedisAsA.redisHash}>,    } : {} | { storedAsJsonEncodedRedisString: () => BuildPubSubRecordType<SO_FAR & { storedAs: PubSubRecordIsStoredInRedisAsA.jsonEncodedRedisString; }>; storedAsRedisHash: () => BuildPubSubRecordType<SO_FAR & { storedAs: PubSubRecordIsStoredInRedisAsA.redisHash; }>; }
+>                                                                                                                                                                                                                                                                                                                                                                                                                                                                                                                                                                   : ^^^^^^^^^^^^^^^^^^^^^^^^^^^^^^^^^^^^^^^^^^^^^                                                                                                    ^^^^^^^^^^^^^^^^^^^^^^^^^^^                                                                                       ^^^
+>"storedAs" in soFar : boolean
+>                    : ^^^^^^^
+>"storedAs" : "storedAs"
+>           : ^^^^^^^^^^
+>soFar : SO_FAR
+>      : ^^^^^^
+>{} : {}
+>   : ^^
+>{      storedAsJsonEncodedRedisString: () =>        buildPubSubRecordType(Object.assign({}, soFar, {storedAs: PubSubRecordIsStoredInRedisAsA.jsonEncodedRedisString})) as          BuildPubSubRecordType<SO_FAR & {storedAs: PubSubRecordIsStoredInRedisAsA.jsonEncodedRedisString}>,      storedAsRedisHash: () =>        buildPubSubRecordType(Object.assign({}, soFar, {storedAs: PubSubRecordIsStoredInRedisAsA.redisHash})) as          BuildPubSubRecordType<SO_FAR & {storedAs: PubSubRecordIsStoredInRedisAsA.redisHash}>,    } : { storedAsJsonEncodedRedisString: () => BuildPubSubRecordType<SO_FAR & { storedAs: PubSubRecordIsStoredInRedisAsA.jsonEncodedRedisString; }>; storedAsRedisHash: () => BuildPubSubRecordType<SO_FAR & { storedAs: PubSubRecordIsStoredInRedisAsA.redisHash; }>; }
+>                                                                                                                                                                                                                                                                                                                                                                                                                                                                                                                                        : ^^^^^^^^^^^^^^^^^^^^^^^^^^^^^^^^^^^^^^^^                                                                                                    ^^^^^^^^^^^^^^^^^^^^^^^^^^^                                                                                       ^^^
+
+      storedAsJsonEncodedRedisString: () =>
+>storedAsJsonEncodedRedisString : () => BuildPubSubRecordType<SO_FAR & { storedAs: PubSubRecordIsStoredInRedisAsA.jsonEncodedRedisString; }>
+>                               : ^^^^^^                                                                                                    
+>() =>        buildPubSubRecordType(Object.assign({}, soFar, {storedAs: PubSubRecordIsStoredInRedisAsA.jsonEncodedRedisString})) as          BuildPubSubRecordType<SO_FAR & {storedAs: PubSubRecordIsStoredInRedisAsA.jsonEncodedRedisString}> : () => BuildPubSubRecordType<SO_FAR & { storedAs: PubSubRecordIsStoredInRedisAsA.jsonEncodedRedisString; }>
+>                                                                                                                                                                                                                                              : ^^^^^^                                                                                                    
+
+        buildPubSubRecordType(Object.assign({}, soFar, {storedAs: PubSubRecordIsStoredInRedisAsA.jsonEncodedRedisString})) as
+>buildPubSubRecordType(Object.assign({}, soFar, {storedAs: PubSubRecordIsStoredInRedisAsA.jsonEncodedRedisString})) as          BuildPubSubRecordType<SO_FAR & {storedAs: PubSubRecordIsStoredInRedisAsA.jsonEncodedRedisString}> : BuildPubSubRecordType<SO_FAR & { storedAs: PubSubRecordIsStoredInRedisAsA.jsonEncodedRedisString; }>
+>                                                                                                                                                                                                                                 : ^^^^^^^^^^^^^^^^^^^^^^^^^^^^^^^^^^^^^^^^^^^                                                     ^^^^
+>buildPubSubRecordType(Object.assign({}, soFar, {storedAs: PubSubRecordIsStoredInRedisAsA.jsonEncodedRedisString})) : BuildPubSubRecordType<SO_FAR & { storedAs: PubSubRecordIsStoredInRedisAsA; }>
+>                                                                                                                   : ^^^^^^^^^^^^^^^^^^^^^^^^^^^^^^^^^^^^^^^^^^^^^^^^^^^^^^^^^^^^^^^^^^^^^^^^^^^^^
+>buildPubSubRecordType : <SO_FAR_1>(soFar: SO_FAR_1) => BuildPubSubRecordType<SO_FAR_1>
+>                      : ^^^^^^^^^^^     ^^        ^^^^^                               
+>Object.assign({}, soFar, {storedAs: PubSubRecordIsStoredInRedisAsA.jsonEncodedRedisString}) : SO_FAR & { storedAs: PubSubRecordIsStoredInRedisAsA; }
+>                                                                                            : ^^^^^^^^^^^^^^^^^^^^^^^^^^^^^^^^^^^^^^^^^^^^^^^^^^^^^^
+>Object.assign : { <T extends {}, U>(target: T, source: U): T & U; <T extends {}, U, V>(target: T, source1: U, source2: V): T & U & V; <T extends {}, U, V, W>(target: T, source1: U, source2: V, source3: W): T & U & V & W; (target: object, ...sources: any[]): any; }
+>              : ^^^ ^^^^^^^^^  ^^ ^^      ^^ ^^      ^^ ^^^     ^^^ ^^^^^^^^^  ^^ ^^ ^^      ^^ ^^       ^^ ^^       ^^ ^^^         ^^^ ^^^^^^^^^  ^^ ^^ ^^ ^^      ^^ ^^       ^^ ^^       ^^ ^^       ^^ ^^^             ^^^      ^^      ^^^^^       ^^     ^^^   ^^^
+>Object : ObjectConstructor
+>       : ^^^^^^^^^^^^^^^^^
+>assign : { <T extends {}, U>(target: T, source: U): T & U; <T extends {}, U, V>(target: T, source1: U, source2: V): T & U & V; <T extends {}, U, V, W>(target: T, source1: U, source2: V, source3: W): T & U & V & W; (target: object, ...sources: any[]): any; }
+>       : ^^^ ^^^^^^^^^  ^^ ^^      ^^ ^^      ^^ ^^^     ^^^ ^^^^^^^^^  ^^ ^^ ^^      ^^ ^^       ^^ ^^       ^^ ^^^         ^^^ ^^^^^^^^^  ^^ ^^ ^^ ^^      ^^ ^^       ^^ ^^       ^^ ^^       ^^ ^^^             ^^^      ^^      ^^^^^       ^^     ^^^   ^^^
+>{} : {}
+>   : ^^
+>soFar : SO_FAR
+>      : ^^^^^^
+>{storedAs: PubSubRecordIsStoredInRedisAsA.jsonEncodedRedisString} : { storedAs: PubSubRecordIsStoredInRedisAsA.jsonEncodedRedisString; }
+>                                                                  : ^^^^^^^^^^^^^^^^^^^^^^^^^^^^^^^^^^^^^^^^^^^^^^^^^^^^^^^^^^^^^^^^^^^^
+>storedAs : PubSubRecordIsStoredInRedisAsA.jsonEncodedRedisString
+>         : ^^^^^^^^^^^^^^^^^^^^^^^^^^^^^^^^^^^^^^^^^^^^^^^^^^^^^
+>PubSubRecordIsStoredInRedisAsA.jsonEncodedRedisString : PubSubRecordIsStoredInRedisAsA.jsonEncodedRedisString
+>                                                      : ^^^^^^^^^^^^^^^^^^^^^^^^^^^^^^^^^^^^^^^^^^^^^^^^^^^^^
+>PubSubRecordIsStoredInRedisAsA : typeof PubSubRecordIsStoredInRedisAsA
+>                               : ^^^^^^^^^^^^^^^^^^^^^^^^^^^^^^^^^^^^^
+>jsonEncodedRedisString : PubSubRecordIsStoredInRedisAsA.jsonEncodedRedisString
+>                       : ^^^^^^^^^^^^^^^^^^^^^^^^^^^^^^^^^^^^^^^^^^^^^^^^^^^^^
+
+          BuildPubSubRecordType<SO_FAR & {storedAs: PubSubRecordIsStoredInRedisAsA.jsonEncodedRedisString}>,
+>storedAs : PubSubRecordIsStoredInRedisAsA.jsonEncodedRedisString
+>         : ^^^^^^^^^^^^^^^^^^^^^^^^^^^^^^^^^^^^^^^^^^^^^^^^^^^^^
+>PubSubRecordIsStoredInRedisAsA : any
+>                               : ^^^
+
+      storedAsRedisHash: () =>
+>storedAsRedisHash : () => BuildPubSubRecordType<SO_FAR & { storedAs: PubSubRecordIsStoredInRedisAsA.redisHash; }>
+>                  : ^^^^^^                                                                                       
+>() =>        buildPubSubRecordType(Object.assign({}, soFar, {storedAs: PubSubRecordIsStoredInRedisAsA.redisHash})) as          BuildPubSubRecordType<SO_FAR & {storedAs: PubSubRecordIsStoredInRedisAsA.redisHash}> : () => BuildPubSubRecordType<SO_FAR & { storedAs: PubSubRecordIsStoredInRedisAsA.redisHash; }>
+>                                                                                                                                                                                                                    : ^^^^^^                                                                                       
+
+        buildPubSubRecordType(Object.assign({}, soFar, {storedAs: PubSubRecordIsStoredInRedisAsA.redisHash})) as
+>buildPubSubRecordType(Object.assign({}, soFar, {storedAs: PubSubRecordIsStoredInRedisAsA.redisHash})) as          BuildPubSubRecordType<SO_FAR & {storedAs: PubSubRecordIsStoredInRedisAsA.redisHash}> : BuildPubSubRecordType<SO_FAR & { storedAs: PubSubRecordIsStoredInRedisAsA.redisHash; }>
+>                                                                                                                                                                                                       : ^^^^^^^^^^^^^^^^^^^^^^^^^^^^^^^^^^^^^^^^^^^                                        ^^^^
+>buildPubSubRecordType(Object.assign({}, soFar, {storedAs: PubSubRecordIsStoredInRedisAsA.redisHash})) : BuildPubSubRecordType<SO_FAR & { storedAs: PubSubRecordIsStoredInRedisAsA; }>
+>                                                                                                      : ^^^^^^^^^^^^^^^^^^^^^^^^^^^^^^^^^^^^^^^^^^^^^^^^^^^^^^^^^^^^^^^^^^^^^^^^^^^^^
+>buildPubSubRecordType : <SO_FAR_1>(soFar: SO_FAR_1) => BuildPubSubRecordType<SO_FAR_1>
+>                      : ^^^^^^^^^^^     ^^        ^^^^^                               
+>Object.assign({}, soFar, {storedAs: PubSubRecordIsStoredInRedisAsA.redisHash}) : SO_FAR & { storedAs: PubSubRecordIsStoredInRedisAsA; }
+>                                                                               : ^^^^^^^^^^^^^^^^^^^^^^^^^^^^^^^^^^^^^^^^^^^^^^^^^^^^^^
+>Object.assign : { <T extends {}, U>(target: T, source: U): T & U; <T extends {}, U, V>(target: T, source1: U, source2: V): T & U & V; <T extends {}, U, V, W>(target: T, source1: U, source2: V, source3: W): T & U & V & W; (target: object, ...sources: any[]): any; }
+>              : ^^^ ^^^^^^^^^  ^^ ^^      ^^ ^^      ^^ ^^^     ^^^ ^^^^^^^^^  ^^ ^^ ^^      ^^ ^^       ^^ ^^       ^^ ^^^         ^^^ ^^^^^^^^^  ^^ ^^ ^^ ^^      ^^ ^^       ^^ ^^       ^^ ^^       ^^ ^^^             ^^^      ^^      ^^^^^       ^^     ^^^   ^^^
+>Object : ObjectConstructor
+>       : ^^^^^^^^^^^^^^^^^
+>assign : { <T extends {}, U>(target: T, source: U): T & U; <T extends {}, U, V>(target: T, source1: U, source2: V): T & U & V; <T extends {}, U, V, W>(target: T, source1: U, source2: V, source3: W): T & U & V & W; (target: object, ...sources: any[]): any; }
+>       : ^^^ ^^^^^^^^^  ^^ ^^      ^^ ^^      ^^ ^^^     ^^^ ^^^^^^^^^  ^^ ^^ ^^      ^^ ^^       ^^ ^^       ^^ ^^^         ^^^ ^^^^^^^^^  ^^ ^^ ^^ ^^      ^^ ^^       ^^ ^^       ^^ ^^       ^^ ^^^             ^^^      ^^      ^^^^^       ^^     ^^^   ^^^
+>{} : {}
+>   : ^^
+>soFar : SO_FAR
+>      : ^^^^^^
+>{storedAs: PubSubRecordIsStoredInRedisAsA.redisHash} : { storedAs: PubSubRecordIsStoredInRedisAsA.redisHash; }
+>                                                     : ^^^^^^^^^^^^^^^^^^^^^^^^^^^^^^^^^^^^^^^^^^^^^^^^^^^^^^^
+>storedAs : PubSubRecordIsStoredInRedisAsA.redisHash
+>         : ^^^^^^^^^^^^^^^^^^^^^^^^^^^^^^^^^^^^^^^^
+>PubSubRecordIsStoredInRedisAsA.redisHash : PubSubRecordIsStoredInRedisAsA.redisHash
+>                                         : ^^^^^^^^^^^^^^^^^^^^^^^^^^^^^^^^^^^^^^^^
+>PubSubRecordIsStoredInRedisAsA : typeof PubSubRecordIsStoredInRedisAsA
+>                               : ^^^^^^^^^^^^^^^^^^^^^^^^^^^^^^^^^^^^^
+>redisHash : PubSubRecordIsStoredInRedisAsA.redisHash
+>          : ^^^^^^^^^^^^^^^^^^^^^^^^^^^^^^^^^^^^^^^^
+
+          BuildPubSubRecordType<SO_FAR & {storedAs: PubSubRecordIsStoredInRedisAsA.redisHash}>,
+>storedAs : PubSubRecordIsStoredInRedisAsA.redisHash
+>         : ^^^^^^^^^^^^^^^^^^^^^^^^^^^^^^^^^^^^^^^^
+>PubSubRecordIsStoredInRedisAsA : any
+>                               : ^^^
+    }
+  );
+  
+  type IdentifierFieldConstructor<SO_FAR> =
+>IdentifierFieldConstructor : IdentifierFieldConstructor<SO_FAR>
+>                           : ^^^^^^^^^^^^^^^^^^^^^^^^^^^^^^^^^^
+
+    SO_FAR extends {identifier: any} ? {} :
+>identifier : any
+>           : ^^^
+
+    SO_FAR extends {record: any} ? {
+>record : any
+>       : ^^^
+
+      identifier: <TYPE extends Partial<SO_FAR["record"]>>(t?: TYPE) => BuildPubSubRecordType<SO_FAR & {identifier: TYPE}>
+>identifier : <TYPE extends Partial<SO_FAR["record"]>>(t?: TYPE) => BuildPubSubRecordType<SO_FAR & { identifier: TYPE; }>
+>           : ^    ^^^^^^^^^                         ^^ ^^^    ^^^^^                                                     
+>t : TYPE
+>  : ^^^^
+>identifier : TYPE
+>           : ^^^^
+
+    } : {}
+  
+  const buildIdentifierFieldConstructor = <SO_FAR>(soFar: SO_FAR) => (
+>buildIdentifierFieldConstructor : <SO_FAR>(soFar: SO_FAR) => { identifier?: undefined; } | { identifier: <TYPE>(instance?: TYPE) => BuildPubSubRecordType<SO_FAR & { identifier: TYPE; }>; }
+>                                : ^      ^^     ^^      ^^^^^^^^^^^^^^^^^^^^^^^^^^^^^^^^^^^^^^^^^^^^^^^^^^    ^^        ^^^    ^^^^^                                                     ^^^
+><SO_FAR>(soFar: SO_FAR) => (    "identifier" in soFar || (!("record" in soFar)) ? {} : {      identifier: <TYPE>(instance: TYPE = undefined) =>        buildPubSubRecordType(Object.assign({}, soFar, {identifier: instance as TYPE}) as SO_FAR & {identifier: TYPE}) as BuildPubSubRecordType<SO_FAR & {identifier: TYPE}>    }  ) : <SO_FAR>(soFar: SO_FAR) => { identifier?: undefined; } | { identifier: <TYPE>(instance?: TYPE) => BuildPubSubRecordType<SO_FAR & { identifier: TYPE; }>; }
+>                                                                                                                                                                                                                                                                                                                                    : ^      ^^     ^^      ^^^^^^^^^^^^^^^^^^^^^^^^^^^^^^^^^^^^^^^^^^^^^^^^^^    ^^        ^^^    ^^^^^                                                     ^^^
+>soFar : SO_FAR
+>      : ^^^^^^
+>(    "identifier" in soFar || (!("record" in soFar)) ? {} : {      identifier: <TYPE>(instance: TYPE = undefined) =>        buildPubSubRecordType(Object.assign({}, soFar, {identifier: instance as TYPE}) as SO_FAR & {identifier: TYPE}) as BuildPubSubRecordType<SO_FAR & {identifier: TYPE}>    }  ) : {} | { identifier: <TYPE>(instance?: TYPE) => BuildPubSubRecordType<SO_FAR & { identifier: TYPE; }>; }
+>                                                                                                                                                                                                                                                                                                         : ^^^^^^^^^^^^^^^^^^^^    ^^        ^^^    ^^^^^                                                     ^^^
+
+    "identifier" in soFar || (!("record" in soFar)) ? {} : {
+>"identifier" in soFar || (!("record" in soFar)) ? {} : {      identifier: <TYPE>(instance: TYPE = undefined) =>        buildPubSubRecordType(Object.assign({}, soFar, {identifier: instance as TYPE}) as SO_FAR & {identifier: TYPE}) as BuildPubSubRecordType<SO_FAR & {identifier: TYPE}>    } : {} | { identifier: <TYPE>(instance?: TYPE) => BuildPubSubRecordType<SO_FAR & { identifier: TYPE; }>; }
+>                                                                                                                                                                                                                                                                                                 : ^^^^^^^^^^^^^^^^^^^^    ^^        ^^^    ^^^^^                                                     ^^^
+>"identifier" in soFar || (!("record" in soFar)) : boolean
+>                                                : ^^^^^^^
+>"identifier" in soFar : boolean
+>                      : ^^^^^^^
+>"identifier" : "identifier"
+>             : ^^^^^^^^^^^^
+>soFar : SO_FAR
+>      : ^^^^^^
+>(!("record" in soFar)) : boolean
+>                       : ^^^^^^^
+>!("record" in soFar) : boolean
+>                     : ^^^^^^^
+>("record" in soFar) : boolean
+>                    : ^^^^^^^
+>"record" in soFar : boolean
+>                  : ^^^^^^^
+>"record" : "record"
+>         : ^^^^^^^^
+>soFar : SO_FAR
+>      : ^^^^^^
+>{} : {}
+>   : ^^
+>{      identifier: <TYPE>(instance: TYPE = undefined) =>        buildPubSubRecordType(Object.assign({}, soFar, {identifier: instance as TYPE}) as SO_FAR & {identifier: TYPE}) as BuildPubSubRecordType<SO_FAR & {identifier: TYPE}>    } : { identifier: <TYPE>(instance?: TYPE) => BuildPubSubRecordType<SO_FAR & { identifier: TYPE; }>; }
+>                                                                                                                                                                                                                                          : ^^^^^^^^^^^^^^^    ^^        ^^^    ^^^^^                                                     ^^^
+
+      identifier: <TYPE>(instance: TYPE = undefined) =>
+>identifier : <TYPE>(instance?: TYPE) => BuildPubSubRecordType<SO_FAR & { identifier: TYPE; }>
+>           : ^    ^^        ^^^    ^^^^^                                                     
+><TYPE>(instance: TYPE = undefined) =>        buildPubSubRecordType(Object.assign({}, soFar, {identifier: instance as TYPE}) as SO_FAR & {identifier: TYPE}) as BuildPubSubRecordType<SO_FAR & {identifier: TYPE}> : <TYPE>(instance?: TYPE) => BuildPubSubRecordType<SO_FAR & { identifier: TYPE; }>
+>                                                                                                                                                                                                                  : ^    ^^        ^^^    ^^^^^                                                     
+>instance : TYPE
+>         : ^^^^
+>undefined : undefined
+>          : ^^^^^^^^^
+
+        buildPubSubRecordType(Object.assign({}, soFar, {identifier: instance as TYPE}) as SO_FAR & {identifier: TYPE}) as BuildPubSubRecordType<SO_FAR & {identifier: TYPE}>
+>buildPubSubRecordType(Object.assign({}, soFar, {identifier: instance as TYPE}) as SO_FAR & {identifier: TYPE}) as BuildPubSubRecordType<SO_FAR & {identifier: TYPE}> : BuildPubSubRecordType<SO_FAR & { identifier: TYPE; }>
+>                                                                                                                                                                     : ^^^^^^^^^^^^^^^^^^^^^^^^^^^^^^^^^^^^^^^^^^^^^    ^^^^
+>buildPubSubRecordType(Object.assign({}, soFar, {identifier: instance as TYPE}) as SO_FAR & {identifier: TYPE}) : BuildPubSubRecordType<SO_FAR & { identifier: TYPE; }>
+>                                                                                                               : ^^^^^^^^^^^^^^^^^^^^^^^^^^^^^^^^^^^^^^^^^^^^^    ^^^^
+>buildPubSubRecordType : <SO_FAR_1>(soFar: SO_FAR_1) => BuildPubSubRecordType<SO_FAR_1>
+>                      : ^^^^^^^^^^^     ^^        ^^^^^                               
+>Object.assign({}, soFar, {identifier: instance as TYPE}) as SO_FAR & {identifier: TYPE} : SO_FAR & { identifier: TYPE; }
+>                                                                                        : ^^^^^^^^^^^^^^^^^^^^^^^    ^^^
+>Object.assign({}, soFar, {identifier: instance as TYPE}) : SO_FAR & Record<"record", unknown> & { identifier: TYPE; }
+>                                                         : ^^^^^^^^^^^^^^^^^^^^^^^^^^^^^^^^^^^^^^^^^^^^^^^^^^^    ^^^
+>Object.assign : { <T extends {}, U>(target: T, source: U): T & U; <T extends {}, U, V>(target: T, source1: U, source2: V): T & U & V; <T extends {}, U, V, W>(target: T, source1: U, source2: V, source3: W): T & U & V & W; (target: object, ...sources: any[]): any; }
+>              : ^^^ ^^^^^^^^^  ^^ ^^      ^^ ^^      ^^ ^^^     ^^^ ^^^^^^^^^  ^^ ^^ ^^      ^^ ^^       ^^ ^^       ^^ ^^^         ^^^ ^^^^^^^^^  ^^ ^^ ^^ ^^      ^^ ^^       ^^ ^^       ^^ ^^       ^^ ^^^             ^^^      ^^      ^^^^^       ^^     ^^^   ^^^
+>Object : ObjectConstructor
+>       : ^^^^^^^^^^^^^^^^^
+>assign : { <T extends {}, U>(target: T, source: U): T & U; <T extends {}, U, V>(target: T, source1: U, source2: V): T & U & V; <T extends {}, U, V, W>(target: T, source1: U, source2: V, source3: W): T & U & V & W; (target: object, ...sources: any[]): any; }
+>       : ^^^ ^^^^^^^^^  ^^ ^^      ^^ ^^      ^^ ^^^     ^^^ ^^^^^^^^^  ^^ ^^ ^^      ^^ ^^       ^^ ^^       ^^ ^^^         ^^^ ^^^^^^^^^  ^^ ^^ ^^ ^^      ^^ ^^       ^^ ^^       ^^ ^^       ^^ ^^^             ^^^      ^^      ^^^^^       ^^     ^^^   ^^^
+>{} : {}
+>   : ^^
+>soFar : SO_FAR & Record<"record", unknown>
+>      : ^^^^^^^^^^^^^^^^^^^^^^^^^^^^^^^^^^
+>{identifier: instance as TYPE} : { identifier: TYPE; }
+>                               : ^^^^^^^^^^^^^^    ^^^
+>identifier : TYPE
+>           : ^^^^
+>instance as TYPE : TYPE
+>                 : ^^^^
+>instance : TYPE
+>         : ^^^^
+>identifier : TYPE
+>           : ^^^^
+>identifier : TYPE
+>           : ^^^^
+    }
+  );
+  
+  type RecordFieldConstructor<SO_FAR> =
+>RecordFieldConstructor : RecordFieldConstructor<SO_FAR>
+>                       : ^^^^^^^^^^^^^^^^^^^^^^^^^^^^^^
+
+    SO_FAR extends {record: any} ? {} : {
+>record : any
+>       : ^^^
+
+      record: <TYPE>(t?: TYPE) => BuildPubSubRecordType<SO_FAR & {record: TYPE}>
+>record : <TYPE>(t?: TYPE) => BuildPubSubRecordType<SO_FAR & { record: TYPE; }>
+>       : ^    ^^ ^^^    ^^^^^                                                 
+>t : TYPE
+>  : ^^^^
+>record : TYPE
+>       : ^^^^
+    }
+  
+  const buildRecordFieldConstructor = <SO_FAR>(soFar: SO_FAR) => (
+>buildRecordFieldConstructor : <SO_FAR>(soFar: SO_FAR) => { record?: undefined; } | { record: <TYPE>(instance?: TYPE) => BuildPubSubRecordType<SO_FAR & { record: TYPE; }>; }
+>                            : ^      ^^     ^^      ^^^^^^^^^^^^^^^^^^^^^^^^^^^^^^^^^^^^^^^^^^    ^^        ^^^    ^^^^^                                                 ^^^
+><SO_FAR>(soFar: SO_FAR) => (    "record" in soFar ? {} : {      record: <TYPE>(instance: TYPE = undefined) =>        buildPubSubRecordType(Object.assign({}, soFar, {record: instance as TYPE}) as SO_FAR & {record: TYPE}) as BuildPubSubRecordType<SO_FAR & {record: TYPE}>    }  ) : <SO_FAR>(soFar: SO_FAR) => { record?: undefined; } | { record: <TYPE>(instance?: TYPE) => BuildPubSubRecordType<SO_FAR & { record: TYPE; }>; }
+>                                                                                                                                                                                                                                                                                      : ^      ^^     ^^      ^^^^^^^^^^^^^^^^^^^^^^^^^^^^^^^^^^^^^^^^^^    ^^        ^^^    ^^^^^                                                 ^^^
+>soFar : SO_FAR
+>      : ^^^^^^
+>(    "record" in soFar ? {} : {      record: <TYPE>(instance: TYPE = undefined) =>        buildPubSubRecordType(Object.assign({}, soFar, {record: instance as TYPE}) as SO_FAR & {record: TYPE}) as BuildPubSubRecordType<SO_FAR & {record: TYPE}>    }  ) : {} | { record: <TYPE>(instance?: TYPE) => BuildPubSubRecordType<SO_FAR & { record: TYPE; }>; }
+>                                                                                                                                                                                                                                                           : ^^^^^^^^^^^^^^^^    ^^        ^^^    ^^^^^                                                 ^^^
+
+    "record" in soFar ? {} : {
+>"record" in soFar ? {} : {      record: <TYPE>(instance: TYPE = undefined) =>        buildPubSubRecordType(Object.assign({}, soFar, {record: instance as TYPE}) as SO_FAR & {record: TYPE}) as BuildPubSubRecordType<SO_FAR & {record: TYPE}>    } : {} | { record: <TYPE>(instance?: TYPE) => BuildPubSubRecordType<SO_FAR & { record: TYPE; }>; }
+>                                                                                                                                                                                                                                                   : ^^^^^^^^^^^^^^^^    ^^        ^^^    ^^^^^                                                 ^^^
+>"record" in soFar : boolean
+>                  : ^^^^^^^
+>"record" : "record"
+>         : ^^^^^^^^
+>soFar : SO_FAR
+>      : ^^^^^^
+>{} : {}
+>   : ^^
+>{      record: <TYPE>(instance: TYPE = undefined) =>        buildPubSubRecordType(Object.assign({}, soFar, {record: instance as TYPE}) as SO_FAR & {record: TYPE}) as BuildPubSubRecordType<SO_FAR & {record: TYPE}>    } : { record: <TYPE>(instance?: TYPE) => BuildPubSubRecordType<SO_FAR & { record: TYPE; }>; }
+>                                                                                                                                                                                                                          : ^^^^^^^^^^^    ^^        ^^^    ^^^^^                                                 ^^^
+
+      record: <TYPE>(instance: TYPE = undefined) =>
+>record : <TYPE>(instance?: TYPE) => BuildPubSubRecordType<SO_FAR & { record: TYPE; }>
+>       : ^    ^^        ^^^    ^^^^^                                                 
+><TYPE>(instance: TYPE = undefined) =>        buildPubSubRecordType(Object.assign({}, soFar, {record: instance as TYPE}) as SO_FAR & {record: TYPE}) as BuildPubSubRecordType<SO_FAR & {record: TYPE}> : <TYPE>(instance?: TYPE) => BuildPubSubRecordType<SO_FAR & { record: TYPE; }>
+>                                                                                                                                                                                                      : ^    ^^        ^^^    ^^^^^                                                 
+>instance : TYPE
+>         : ^^^^
+>undefined : undefined
+>          : ^^^^^^^^^
+
+        buildPubSubRecordType(Object.assign({}, soFar, {record: instance as TYPE}) as SO_FAR & {record: TYPE}) as BuildPubSubRecordType<SO_FAR & {record: TYPE}>
+>buildPubSubRecordType(Object.assign({}, soFar, {record: instance as TYPE}) as SO_FAR & {record: TYPE}) as BuildPubSubRecordType<SO_FAR & {record: TYPE}> : BuildPubSubRecordType<SO_FAR & { record: TYPE; }>
+>                                                                                                                                                         : ^^^^^^^^^^^^^^^^^^^^^^^^^^^^^^^^^^^^^^^^^    ^^^^
+>buildPubSubRecordType(Object.assign({}, soFar, {record: instance as TYPE}) as SO_FAR & {record: TYPE}) : BuildPubSubRecordType<SO_FAR & { record: TYPE; }>
+>                                                                                                       : ^^^^^^^^^^^^^^^^^^^^^^^^^^^^^^^^^^^^^^^^^    ^^^^
+>buildPubSubRecordType : <SO_FAR_1>(soFar: SO_FAR_1) => BuildPubSubRecordType<SO_FAR_1>
+>                      : ^^^^^^^^^^^     ^^        ^^^^^                               
+>Object.assign({}, soFar, {record: instance as TYPE}) as SO_FAR & {record: TYPE} : SO_FAR & { record: TYPE; }
+>                                                                                : ^^^^^^^^^^^^^^^^^^^    ^^^
+>Object.assign({}, soFar, {record: instance as TYPE}) : SO_FAR & { record: TYPE; }
+>                                                     : ^^^^^^^^^^^^^^^^^^^    ^^^
+>Object.assign : { <T extends {}, U>(target: T, source: U): T & U; <T extends {}, U, V>(target: T, source1: U, source2: V): T & U & V; <T extends {}, U, V, W>(target: T, source1: U, source2: V, source3: W): T & U & V & W; (target: object, ...sources: any[]): any; }
+>              : ^^^ ^^^^^^^^^  ^^ ^^      ^^ ^^      ^^ ^^^     ^^^ ^^^^^^^^^  ^^ ^^ ^^      ^^ ^^       ^^ ^^       ^^ ^^^         ^^^ ^^^^^^^^^  ^^ ^^ ^^ ^^      ^^ ^^       ^^ ^^       ^^ ^^       ^^ ^^^             ^^^      ^^      ^^^^^       ^^     ^^^   ^^^
+>Object : ObjectConstructor
+>       : ^^^^^^^^^^^^^^^^^
+>assign : { <T extends {}, U>(target: T, source: U): T & U; <T extends {}, U, V>(target: T, source1: U, source2: V): T & U & V; <T extends {}, U, V, W>(target: T, source1: U, source2: V, source3: W): T & U & V & W; (target: object, ...sources: any[]): any; }
+>       : ^^^ ^^^^^^^^^  ^^ ^^      ^^ ^^      ^^ ^^^     ^^^ ^^^^^^^^^  ^^ ^^ ^^      ^^ ^^       ^^ ^^       ^^ ^^^         ^^^ ^^^^^^^^^  ^^ ^^ ^^ ^^      ^^ ^^       ^^ ^^       ^^ ^^       ^^ ^^^             ^^^      ^^      ^^^^^       ^^     ^^^   ^^^
+>{} : {}
+>   : ^^
+>soFar : SO_FAR
+>      : ^^^^^^
+>{record: instance as TYPE} : { record: TYPE; }
+>                           : ^^^^^^^^^^    ^^^
+>record : TYPE
+>       : ^^^^
+>instance as TYPE : TYPE
+>                 : ^^^^
+>instance : TYPE
+>         : ^^^^
+>record : TYPE
+>       : ^^^^
+>record : TYPE
+>       : ^^^^
+    }
+  );
+  
+  type MaxMsToWaitBeforePublishingFieldConstructor<SO_FAR> =
+>MaxMsToWaitBeforePublishingFieldConstructor : MaxMsToWaitBeforePublishingFieldConstructor<SO_FAR>
+>                                            : ^^^^^^^^^^^^^^^^^^^^^^^^^^^^^^^^^^^^^^^^^^^^^^^^^^^
+
+    SO_FAR extends {maxMsToWaitBeforePublishing: any} ? {} : {
+>maxMsToWaitBeforePublishing : any
+>                            : ^^^
+
+      maxMsToWaitBeforePublishing: (t: number) => BuildPubSubRecordType<SO_FAR & {maxMsToWaitBeforePublishing: number}>,
+>maxMsToWaitBeforePublishing : (t: number) => BuildPubSubRecordType<SO_FAR & { maxMsToWaitBeforePublishing: number; }>
+>                            : ^ ^^      ^^^^^                                                                        
+>t : number
+>  : ^^^^^^
+>maxMsToWaitBeforePublishing : number
+>                            : ^^^^^^
+
+      neverDelayPublishing: () => BuildPubSubRecordType<SO_FAR & {maxMsToWaitBeforePublishing: 0}>,
+>neverDelayPublishing : () => BuildPubSubRecordType<SO_FAR & { maxMsToWaitBeforePublishing: 0; }>
+>                     : ^^^^^^                                                                   
+>maxMsToWaitBeforePublishing : 0
+>                            : ^
+    }
+  
+  const buildMaxMsToWaitBeforePublishingFieldConstructor = <SO_FAR>(soFar: SO_FAR): MaxMsToWaitBeforePublishingFieldConstructor<SO_FAR> => (
+>buildMaxMsToWaitBeforePublishingFieldConstructor : <SO_FAR>(soFar: SO_FAR) => MaxMsToWaitBeforePublishingFieldConstructor<SO_FAR>
+>                                                 : ^      ^^     ^^      ^^^^^                                                   
+><SO_FAR>(soFar: SO_FAR): MaxMsToWaitBeforePublishingFieldConstructor<SO_FAR> => (    "maxMsToWaitBeforePublishing" in soFar ? {} : {      maxMsToWaitBeforePublishing: (instance: number = 0) =>        buildPubSubRecordType(Object.assign({}, soFar, {maxMsToWaitBeforePublishing: instance})) as BuildPubSubRecordType<SO_FAR & {maxMsToWaitBeforePublishing: number}>,      neverDelayPublishing: () =>        buildPubSubRecordType(Object.assign({}, soFar, {maxMsToWaitBeforePublishing: 0})) as BuildPubSubRecordType<SO_FAR & {maxMsToWaitBeforePublishing: 0}>,    }  ) as MaxMsToWaitBeforePublishingFieldConstructor<SO_FAR> : <SO_FAR>(soFar: SO_FAR) => MaxMsToWaitBeforePublishingFieldConstructor<SO_FAR>
+>                                                                                                                                                                                                                                                                                                                                                                                                                                                                                                                                                                                                                                         : ^      ^^     ^^      ^^^^^                                                   
+>soFar : SO_FAR
+>      : ^^^^^^
+>(    "maxMsToWaitBeforePublishing" in soFar ? {} : {      maxMsToWaitBeforePublishing: (instance: number = 0) =>        buildPubSubRecordType(Object.assign({}, soFar, {maxMsToWaitBeforePublishing: instance})) as BuildPubSubRecordType<SO_FAR & {maxMsToWaitBeforePublishing: number}>,      neverDelayPublishing: () =>        buildPubSubRecordType(Object.assign({}, soFar, {maxMsToWaitBeforePublishing: 0})) as BuildPubSubRecordType<SO_FAR & {maxMsToWaitBeforePublishing: 0}>,    }  ) as MaxMsToWaitBeforePublishingFieldConstructor<SO_FAR> : MaxMsToWaitBeforePublishingFieldConstructor<SO_FAR>
+>                                                                                                                                                                                                                                                                                                                                                                                                                                                                                                                                                         : ^^^^^^^^^^^^^^^^^^^^^^^^^^^^^^^^^^^^^^^^^^^^^^^^^^^
+>(    "maxMsToWaitBeforePublishing" in soFar ? {} : {      maxMsToWaitBeforePublishing: (instance: number = 0) =>        buildPubSubRecordType(Object.assign({}, soFar, {maxMsToWaitBeforePublishing: instance})) as BuildPubSubRecordType<SO_FAR & {maxMsToWaitBeforePublishing: number}>,      neverDelayPublishing: () =>        buildPubSubRecordType(Object.assign({}, soFar, {maxMsToWaitBeforePublishing: 0})) as BuildPubSubRecordType<SO_FAR & {maxMsToWaitBeforePublishing: 0}>,    }  ) : {} | { maxMsToWaitBeforePublishing: (instance?: number) => BuildPubSubRecordType<SO_FAR & { maxMsToWaitBeforePublishing: number; }>; neverDelayPublishing: () => BuildPubSubRecordType<SO_FAR & { maxMsToWaitBeforePublishing: 0; }>; }
+>                                                                                                                                                                                                                                                                                                                                                                                                                                                                                                  : ^^^^^^^^^^^^^^^^^^^^^^^^^^^^^^^^^^^^^        ^^^      ^^^^^                                                                        ^^^^^^^^^^^^^^^^^^^^^^^^^^^^^^                                                                   ^^^
+
+    "maxMsToWaitBeforePublishing" in soFar ? {} : {
+>"maxMsToWaitBeforePublishing" in soFar ? {} : {      maxMsToWaitBeforePublishing: (instance: number = 0) =>        buildPubSubRecordType(Object.assign({}, soFar, {maxMsToWaitBeforePublishing: instance})) as BuildPubSubRecordType<SO_FAR & {maxMsToWaitBeforePublishing: number}>,      neverDelayPublishing: () =>        buildPubSubRecordType(Object.assign({}, soFar, {maxMsToWaitBeforePublishing: 0})) as BuildPubSubRecordType<SO_FAR & {maxMsToWaitBeforePublishing: 0}>,    } : {} | { maxMsToWaitBeforePublishing: (instance?: number) => BuildPubSubRecordType<SO_FAR & { maxMsToWaitBeforePublishing: number; }>; neverDelayPublishing: () => BuildPubSubRecordType<SO_FAR & { maxMsToWaitBeforePublishing: 0; }>; }
+>                                                                                                                                                                                                                                                                                                                                                                                                                                                                                          : ^^^^^^^^^^^^^^^^^^^^^^^^^^^^^^^^^^^^^        ^^^      ^^^^^                                                                        ^^^^^^^^^^^^^^^^^^^^^^^^^^^^^^                                                                   ^^^
+>"maxMsToWaitBeforePublishing" in soFar : boolean
+>                                       : ^^^^^^^
+>"maxMsToWaitBeforePublishing" : "maxMsToWaitBeforePublishing"
+>                              : ^^^^^^^^^^^^^^^^^^^^^^^^^^^^^
+>soFar : SO_FAR
+>      : ^^^^^^
+>{} : {}
+>   : ^^
+>{      maxMsToWaitBeforePublishing: (instance: number = 0) =>        buildPubSubRecordType(Object.assign({}, soFar, {maxMsToWaitBeforePublishing: instance})) as BuildPubSubRecordType<SO_FAR & {maxMsToWaitBeforePublishing: number}>,      neverDelayPublishing: () =>        buildPubSubRecordType(Object.assign({}, soFar, {maxMsToWaitBeforePublishing: 0})) as BuildPubSubRecordType<SO_FAR & {maxMsToWaitBeforePublishing: 0}>,    } : { maxMsToWaitBeforePublishing: (instance?: number) => BuildPubSubRecordType<SO_FAR & { maxMsToWaitBeforePublishing: number; }>; neverDelayPublishing: () => BuildPubSubRecordType<SO_FAR & { maxMsToWaitBeforePublishing: 0; }>; }
+>                                                                                                                                                                                                                                                                                                                                                                                                                                            : ^^^^^^^^^^^^^^^^^^^^^^^^^^^^^^^^        ^^^      ^^^^^                                                                        ^^^^^^^^^^^^^^^^^^^^^^^^^^^^^^                                                                   ^^^
+
+      maxMsToWaitBeforePublishing: (instance: number = 0) =>
+>maxMsToWaitBeforePublishing : (instance?: number) => BuildPubSubRecordType<SO_FAR & { maxMsToWaitBeforePublishing: number; }>
+>                            : ^        ^^^      ^^^^^                                                                        
+>(instance: number = 0) =>        buildPubSubRecordType(Object.assign({}, soFar, {maxMsToWaitBeforePublishing: instance})) as BuildPubSubRecordType<SO_FAR & {maxMsToWaitBeforePublishing: number}> : (instance?: number) => BuildPubSubRecordType<SO_FAR & { maxMsToWaitBeforePublishing: number; }>
+>                                                                                                                                                                                                   : ^        ^^^      ^^^^^                                                                        
+>instance : number
+>         : ^^^^^^
+>0 : 0
+>  : ^
+
+        buildPubSubRecordType(Object.assign({}, soFar, {maxMsToWaitBeforePublishing: instance})) as BuildPubSubRecordType<SO_FAR & {maxMsToWaitBeforePublishing: number}>,
+>buildPubSubRecordType(Object.assign({}, soFar, {maxMsToWaitBeforePublishing: instance})) as BuildPubSubRecordType<SO_FAR & {maxMsToWaitBeforePublishing: number}> : BuildPubSubRecordType<SO_FAR & { maxMsToWaitBeforePublishing: number; }>
+>                                                                                                                                                                  : ^^^^^^^^^^^^^^^^^^^^^^^^^^^^^^^^^^^^^^^^^^^^^^^^^^^^^^^^^^^^^^      ^^^^
+>buildPubSubRecordType(Object.assign({}, soFar, {maxMsToWaitBeforePublishing: instance})) : BuildPubSubRecordType<SO_FAR & { maxMsToWaitBeforePublishing: number; }>
+>                                                                                         : ^^^^^^^^^^^^^^^^^^^^^^^^^^^^^^^^^^^^^^^^^^^^^^^^^^^^^^^^^^^^^^^^^^^^^^^^
+>buildPubSubRecordType : <SO_FAR_1>(soFar: SO_FAR_1) => BuildPubSubRecordType<SO_FAR_1>
+>                      : ^^^^^^^^^^^     ^^        ^^^^^                               
+>Object.assign({}, soFar, {maxMsToWaitBeforePublishing: instance}) : SO_FAR & { maxMsToWaitBeforePublishing: number; }
+>                                                                  : ^^^^^^^^^^^^^^^^^^^^^^^^^^^^^^^^^^^^^^^^^^^^^^^^^
+>Object.assign : { <T extends {}, U>(target: T, source: U): T & U; <T extends {}, U, V>(target: T, source1: U, source2: V): T & U & V; <T extends {}, U, V, W>(target: T, source1: U, source2: V, source3: W): T & U & V & W; (target: object, ...sources: any[]): any; }
+>              : ^^^ ^^^^^^^^^  ^^ ^^      ^^ ^^      ^^ ^^^     ^^^ ^^^^^^^^^  ^^ ^^ ^^      ^^ ^^       ^^ ^^       ^^ ^^^         ^^^ ^^^^^^^^^  ^^ ^^ ^^ ^^      ^^ ^^       ^^ ^^       ^^ ^^       ^^ ^^^             ^^^      ^^      ^^^^^       ^^     ^^^   ^^^
+>Object : ObjectConstructor
+>       : ^^^^^^^^^^^^^^^^^
+>assign : { <T extends {}, U>(target: T, source: U): T & U; <T extends {}, U, V>(target: T, source1: U, source2: V): T & U & V; <T extends {}, U, V, W>(target: T, source1: U, source2: V, source3: W): T & U & V & W; (target: object, ...sources: any[]): any; }
+>       : ^^^ ^^^^^^^^^  ^^ ^^      ^^ ^^      ^^ ^^^     ^^^ ^^^^^^^^^  ^^ ^^ ^^      ^^ ^^       ^^ ^^       ^^ ^^^         ^^^ ^^^^^^^^^  ^^ ^^ ^^ ^^      ^^ ^^       ^^ ^^       ^^ ^^       ^^ ^^^             ^^^      ^^      ^^^^^       ^^     ^^^   ^^^
+>{} : {}
+>   : ^^
+>soFar : SO_FAR
+>      : ^^^^^^
+>{maxMsToWaitBeforePublishing: instance} : { maxMsToWaitBeforePublishing: number; }
+>                                        : ^^^^^^^^^^^^^^^^^^^^^^^^^^^^^^^^^^^^^^^^
+>maxMsToWaitBeforePublishing : number
+>                            : ^^^^^^
+>instance : number
+>         : ^^^^^^
+>maxMsToWaitBeforePublishing : number
+>                            : ^^^^^^
+
+      neverDelayPublishing: () =>
+>neverDelayPublishing : () => BuildPubSubRecordType<SO_FAR & { maxMsToWaitBeforePublishing: 0; }>
+>                     : ^^^^^^                                                                   
+>() =>        buildPubSubRecordType(Object.assign({}, soFar, {maxMsToWaitBeforePublishing: 0})) as BuildPubSubRecordType<SO_FAR & {maxMsToWaitBeforePublishing: 0}> : () => BuildPubSubRecordType<SO_FAR & { maxMsToWaitBeforePublishing: 0; }>
+>                                                                                                                                                                   : ^^^^^^                                                                   
+
+        buildPubSubRecordType(Object.assign({}, soFar, {maxMsToWaitBeforePublishing: 0})) as BuildPubSubRecordType<SO_FAR & {maxMsToWaitBeforePublishing: 0}>,
+>buildPubSubRecordType(Object.assign({}, soFar, {maxMsToWaitBeforePublishing: 0})) as BuildPubSubRecordType<SO_FAR & {maxMsToWaitBeforePublishing: 0}> : BuildPubSubRecordType<SO_FAR & { maxMsToWaitBeforePublishing: 0; }>
+>                                                                                                                                                      : ^^^^^^^^^^^^^^^^^^^^^^^^^^^^^^^^^^^^^^^^^^^^^^^^^^^^^^^^^^^^^^ ^^^^
+>buildPubSubRecordType(Object.assign({}, soFar, {maxMsToWaitBeforePublishing: 0})) : BuildPubSubRecordType<SO_FAR & { maxMsToWaitBeforePublishing: number; }>
+>                                                                                  : ^^^^^^^^^^^^^^^^^^^^^^^^^^^^^^^^^^^^^^^^^^^^^^^^^^^^^^^^^^^^^^^^^^^^^^^^
+>buildPubSubRecordType : <SO_FAR_1>(soFar: SO_FAR_1) => BuildPubSubRecordType<SO_FAR_1>
+>                      : ^^^^^^^^^^^     ^^        ^^^^^                               
+>Object.assign({}, soFar, {maxMsToWaitBeforePublishing: 0}) : SO_FAR & { maxMsToWaitBeforePublishing: number; }
+>                                                           : ^^^^^^^^^^^^^^^^^^^^^^^^^^^^^^^^^^^^^^^^^^^^^^^^^
+>Object.assign : { <T extends {}, U>(target: T, source: U): T & U; <T extends {}, U, V>(target: T, source1: U, source2: V): T & U & V; <T extends {}, U, V, W>(target: T, source1: U, source2: V, source3: W): T & U & V & W; (target: object, ...sources: any[]): any; }
+>              : ^^^ ^^^^^^^^^  ^^ ^^      ^^ ^^      ^^ ^^^     ^^^ ^^^^^^^^^  ^^ ^^ ^^      ^^ ^^       ^^ ^^       ^^ ^^^         ^^^ ^^^^^^^^^  ^^ ^^ ^^ ^^      ^^ ^^       ^^ ^^       ^^ ^^       ^^ ^^^             ^^^      ^^      ^^^^^       ^^     ^^^   ^^^
+>Object : ObjectConstructor
+>       : ^^^^^^^^^^^^^^^^^
+>assign : { <T extends {}, U>(target: T, source: U): T & U; <T extends {}, U, V>(target: T, source1: U, source2: V): T & U & V; <T extends {}, U, V, W>(target: T, source1: U, source2: V, source3: W): T & U & V & W; (target: object, ...sources: any[]): any; }
+>       : ^^^ ^^^^^^^^^  ^^ ^^      ^^ ^^      ^^ ^^^     ^^^ ^^^^^^^^^  ^^ ^^ ^^      ^^ ^^       ^^ ^^       ^^ ^^^         ^^^ ^^^^^^^^^  ^^ ^^ ^^ ^^      ^^ ^^       ^^ ^^       ^^ ^^       ^^ ^^^             ^^^      ^^      ^^^^^       ^^     ^^^   ^^^
+>{} : {}
+>   : ^^
+>soFar : SO_FAR
+>      : ^^^^^^
+>{maxMsToWaitBeforePublishing: 0} : { maxMsToWaitBeforePublishing: number; }
+>                                 : ^^^^^^^^^^^^^^^^^^^^^^^^^^^^^^^^^^^^^^^^
+>maxMsToWaitBeforePublishing : number
+>                            : ^^^^^^
+>0 : 0
+>  : ^
+>maxMsToWaitBeforePublishing : 0
+>                            : ^
+    }
+  ) as MaxMsToWaitBeforePublishingFieldConstructor<SO_FAR>;
+  
+  type TypeConstructor<SO_FAR> =
+>TypeConstructor : TypeConstructor<SO_FAR>
+>                : ^^^^^^^^^^^^^^^^^^^^^^^
+
+    SO_FAR extends {identifier: any, record: any, maxMsToWaitBeforePublishing: number, storedAs: PubSubRecordIsStoredInRedisAsA} ? {
+>identifier : any
+>           : ^^^
+>record : any
+>       : ^^^
+>maxMsToWaitBeforePublishing : number
+>                            : ^^^^^^
+>storedAs : PubSubRecordIsStoredInRedisAsA
+>         : ^^^^^^^^^^^^^^^^^^^^^^^^^^^^^^
+
+      type: SO_FAR,
+>type : SO_FAR
+>     : ^^^^^^
+
+      fields: Set<keyof SO_FAR>,
+>fields : Set<keyof SO_FAR>
+>       : ^^^^^^^^^^^^^^^^^
+
+      hasField: (fieldName: string | number | symbol) => fieldName is keyof SO_FAR
+>hasField : (fieldName: string | number | symbol) => fieldName is keyof SO_FAR
+>         : ^         ^^                        ^^^^^                         
+>fieldName : string | number | symbol
+>          : ^^^^^^^^^^^^^^^^^^^^^^^^
+
+    } : {}
+  
+  const buildType = <SO_FAR>(soFar: SO_FAR) => (
+>buildType : <SO_FAR>(soFar: SO_FAR) => { type?: undefined; fields?: undefined; hasField?: undefined; } | { type: SO_FAR; fields: () => Set<keyof SO_FAR>; hasField: (fieldName: string | number | symbol) => boolean; }
+>          : ^      ^^     ^^      ^^^^^^^^^^^^^^^^^^^^^^^^^^^^^^^^^^^^^^^^^^^^^^^^^^^^^^^^^^^^^^^^^^^^^^^^^^^^^^^^^^^^^^^^^^^^^^^^^^^^^^^^^^^^^^^^^^^^^^^^^^^^^^^^^^^         ^^                        ^^^^^^^^^^^^^^^
+><SO_FAR>(soFar: SO_FAR) => (    "identifier" in soFar && "object" in soFar && "maxMsToWaitBeforePublishing" in soFar && "PubSubRecordIsStoredInRedisAsA" in soFar ? {} : {      type: soFar,      fields: () => new Set(Object.keys(soFar) as (keyof SO_FAR)[]),      hasField: (fieldName: string | number | symbol) => fieldName in soFar    }  ) : <SO_FAR>(soFar: SO_FAR) => { type?: undefined; fields?: undefined; hasField?: undefined; } | { type: SO_FAR; fields: () => Set<keyof SO_FAR>; hasField: (fieldName: string | number | symbol) => boolean; }
+>                                                                                                                                                                                                                                                                                                                                                    : ^      ^^     ^^      ^^^^^^^^^^^^^^^^^^^^^^^^^^^^^^^^^^^^^^^^^^^^^^^^^^^^^^^^^^^^^^^^^^^^^^^^^^^^^^^^^^^^^^^^^^^^^^^^^^^^^^^^^^^^^^^^^^^^^^^^^^^^^^^^^^^         ^^                        ^^^^^^^^^^^^^^^
+>soFar : SO_FAR
+>      : ^^^^^^
+>(    "identifier" in soFar && "object" in soFar && "maxMsToWaitBeforePublishing" in soFar && "PubSubRecordIsStoredInRedisAsA" in soFar ? {} : {      type: soFar,      fields: () => new Set(Object.keys(soFar) as (keyof SO_FAR)[]),      hasField: (fieldName: string | number | symbol) => fieldName in soFar    }  ) : {} | { type: SO_FAR; fields: () => Set<keyof SO_FAR>; hasField: (fieldName: string | number | symbol) => boolean; }
+>                                                                                                                                                                                                                                                                                                                         : ^^^^^^^^^^^^^^^^^^^^^^^^^^^^^^^^^^^^^^^^^^^^^^^^^^^^^^^^^^^^^^^^^         ^^                        ^^^^^^^^^^^^^^^
+
+    "identifier" in soFar && "object" in soFar && "maxMsToWaitBeforePublishing" in soFar && "PubSubRecordIsStoredInRedisAsA" in soFar ? {} : {
+>"identifier" in soFar && "object" in soFar && "maxMsToWaitBeforePublishing" in soFar && "PubSubRecordIsStoredInRedisAsA" in soFar ? {} : {      type: soFar,      fields: () => new Set(Object.keys(soFar) as (keyof SO_FAR)[]),      hasField: (fieldName: string | number | symbol) => fieldName in soFar    } : {} | { type: SO_FAR; fields: () => Set<keyof SO_FAR>; hasField: (fieldName: string | number | symbol) => boolean; }
+>                                                                                                                                                                                                                                                                                                                 : ^^^^^^^^^^^^^^^^^^^^^^^^^^^^^^^^^^^^^^^^^^^^^^^^^^^^^^^^^^^^^^^^^         ^^                        ^^^^^^^^^^^^^^^
+>"identifier" in soFar && "object" in soFar && "maxMsToWaitBeforePublishing" in soFar && "PubSubRecordIsStoredInRedisAsA" in soFar : boolean
+>                                                                                                                                  : ^^^^^^^
+>"identifier" in soFar && "object" in soFar && "maxMsToWaitBeforePublishing" in soFar : boolean
+>                                                                                     : ^^^^^^^
+>"identifier" in soFar && "object" in soFar : boolean
+>                                           : ^^^^^^^
+>"identifier" in soFar : boolean
+>                      : ^^^^^^^
+>"identifier" : "identifier"
+>             : ^^^^^^^^^^^^
+>soFar : SO_FAR
+>      : ^^^^^^
+>"object" in soFar : boolean
+>                  : ^^^^^^^
+>"object" : "object"
+>         : ^^^^^^^^
+>soFar : SO_FAR & Record<"identifier", unknown>
+>      : ^^^^^^^^^^^^^^^^^^^^^^^^^^^^^^^^^^^^^^
+>"maxMsToWaitBeforePublishing" in soFar : boolean
+>                                       : ^^^^^^^
+>"maxMsToWaitBeforePublishing" : "maxMsToWaitBeforePublishing"
+>                              : ^^^^^^^^^^^^^^^^^^^^^^^^^^^^^
+>soFar : SO_FAR & Record<"identifier", unknown> & Record<"object", unknown>
+>      : ^^^^^^^^^^^^^^^^^^^^^^^^^^^^^^^^^^^^^^^^^^^^^^^^^^^^^^^^^^^^^^^^^^
+>"PubSubRecordIsStoredInRedisAsA" in soFar : boolean
+>                                          : ^^^^^^^
+>"PubSubRecordIsStoredInRedisAsA" : "PubSubRecordIsStoredInRedisAsA"
+>                                 : ^^^^^^^^^^^^^^^^^^^^^^^^^^^^^^^^
+>soFar : SO_FAR & Record<"identifier", unknown> & Record<"object", unknown> & Record<"maxMsToWaitBeforePublishing", unknown>
+>      : ^^^^^^^^^^^^^^^^^^^^^^^^^^^^^^^^^^^^^^^^^^^^^^^^^^^^^^^^^^^^^^^^^^^^^^^^^^^^^^^^^^^^^^^^^^^^^^^^^^^^^^^^^^^^^^^^^^^
+>{} : {}
+>   : ^^
+>{      type: soFar,      fields: () => new Set(Object.keys(soFar) as (keyof SO_FAR)[]),      hasField: (fieldName: string | number | symbol) => fieldName in soFar    } : { type: SO_FAR; fields: () => Set<keyof SO_FAR>; hasField: (fieldName: string | number | symbol) => boolean; }
+>                                                                                                                                                                        : ^^^^^^^^^^^^^^^^^^^^^^^^^^^^^^^^^^^^^^^^^^^^^^^^^^^^^^^^^^^^         ^^                        ^^^^^^^^^^^^^^^
+
+      type: soFar,
+>type : SO_FAR
+>     : ^^^^^^
+>soFar : SO_FAR
+>      : ^^^^^^
+
+      fields: () => new Set(Object.keys(soFar) as (keyof SO_FAR)[]),
+>fields : () => Set<keyof SO_FAR>
+>       : ^^^^^^^^^^^^^^^^^^^^^^^
+>() => new Set(Object.keys(soFar) as (keyof SO_FAR)[]) : () => Set<keyof SO_FAR>
+>                                                      : ^^^^^^^^^^^^^^^^^^^^^^^
+>new Set(Object.keys(soFar) as (keyof SO_FAR)[]) : Set<keyof SO_FAR>
+>                                                : ^^^^^^^^^^^^^^^^^
+>Set : SetConstructor
+>    : ^^^^^^^^^^^^^^
+>Object.keys(soFar) as (keyof SO_FAR)[] : (keyof SO_FAR)[]
+>                                       : ^^^^^^^^^^^^^^^^
+>Object.keys(soFar) : string[]
+>                   : ^^^^^^^^
+>Object.keys : { (o: object): string[]; (o: {}): string[]; }
+>            : ^^^ ^^      ^^^        ^^^ ^^  ^^^        ^^^
+>Object : ObjectConstructor
+>       : ^^^^^^^^^^^^^^^^^
+>keys : { (o: object): string[]; (o: {}): string[]; }
+>     : ^^^ ^^      ^^^        ^^^ ^^  ^^^        ^^^
+>soFar : SO_FAR
+>      : ^^^^^^
+
+      hasField: (fieldName: string | number | symbol) => fieldName in soFar
+>hasField : (fieldName: string | number | symbol) => boolean
+>         : ^         ^^                        ^^^^^^^^^^^^
+>(fieldName: string | number | symbol) => fieldName in soFar : (fieldName: string | number | symbol) => boolean
+>                                                            : ^         ^^                        ^^^^^^^^^^^^
+>fieldName : string | number | symbol
+>          : ^^^^^^^^^^^^^^^^^^^^^^^^
+>fieldName in soFar : boolean
+>                   : ^^^^^^^
+>fieldName : string | number | symbol
+>          : ^^^^^^^^^^^^^^^^^^^^^^^^
+>soFar : SO_FAR
+>      : ^^^^^^
+    }
+  );
+  
+  type BuildPubSubRecordType<SO_FAR> =
+>BuildPubSubRecordType : BuildPubSubRecordType<SO_FAR>
+>                      : ^^^^^^^^^^^^^^^^^^^^^^^^^^^^^
+
+    NameFieldConstructor<SO_FAR> &
+    IdentifierFieldConstructor<SO_FAR> &
+    RecordFieldConstructor<SO_FAR> &
+    StoredAsConstructor<SO_FAR> & // infinite loop goes away when you comment out this line
+    MaxMsToWaitBeforePublishingFieldConstructor<SO_FAR> &
+    TypeConstructor<SO_FAR>
+  
+  const buildPubSubRecordType = <SO_FAR>(soFar: SO_FAR) => Object.assign(
+>buildPubSubRecordType : <SO_FAR>(soFar: SO_FAR) => BuildPubSubRecordType<SO_FAR>
+>                      : ^      ^^     ^^      ^^^^^                             
+><SO_FAR>(soFar: SO_FAR) => Object.assign(    {},    buildNameFieldConstructor(soFar),    buildIdentifierFieldConstructor(soFar),    buildRecordFieldConstructor(soFar),    buildStoredAsConstructor(soFar),    buildMaxMsToWaitBeforePublishingFieldConstructor(soFar),    buildType(soFar)  ) as BuildPubSubRecordType<SO_FAR> : <SO_FAR>(soFar: SO_FAR) => BuildPubSubRecordType<SO_FAR>
+>                                                                                                                                                                                                                                                                                                                                : ^      ^^     ^^      ^^^^^                             
+>soFar : SO_FAR
+>      : ^^^^^^
+>Object.assign(    {},    buildNameFieldConstructor(soFar),    buildIdentifierFieldConstructor(soFar),    buildRecordFieldConstructor(soFar),    buildStoredAsConstructor(soFar),    buildMaxMsToWaitBeforePublishingFieldConstructor(soFar),    buildType(soFar)  ) as BuildPubSubRecordType<SO_FAR> : BuildPubSubRecordType<SO_FAR>
+>                                                                                                                                                                                                                                                                                                     : ^^^^^^^^^^^^^^^^^^^^^^^^^^^^^
+>Object.assign(    {},    buildNameFieldConstructor(soFar),    buildIdentifierFieldConstructor(soFar),    buildRecordFieldConstructor(soFar),    buildStoredAsConstructor(soFar),    buildMaxMsToWaitBeforePublishingFieldConstructor(soFar),    buildType(soFar)  ) : any
+>                                                                                                                                                                                                                                                                    : ^^^
+>Object.assign : { <T extends {}, U>(target: T, source: U): T & U; <T extends {}, U, V>(target: T, source1: U, source2: V): T & U & V; <T extends {}, U, V, W>(target: T, source1: U, source2: V, source3: W): T & U & V & W; (target: object, ...sources: any[]): any; }
+>              : ^^^ ^^^^^^^^^  ^^ ^^      ^^ ^^      ^^ ^^^     ^^^ ^^^^^^^^^  ^^ ^^ ^^      ^^ ^^       ^^ ^^       ^^ ^^^         ^^^ ^^^^^^^^^  ^^ ^^ ^^ ^^      ^^ ^^       ^^ ^^       ^^ ^^       ^^ ^^^             ^^^      ^^      ^^^^^       ^^     ^^^   ^^^
+>Object : ObjectConstructor
+>       : ^^^^^^^^^^^^^^^^^
+>assign : { <T extends {}, U>(target: T, source: U): T & U; <T extends {}, U, V>(target: T, source1: U, source2: V): T & U & V; <T extends {}, U, V, W>(target: T, source1: U, source2: V, source3: W): T & U & V & W; (target: object, ...sources: any[]): any; }
+>       : ^^^ ^^^^^^^^^  ^^ ^^      ^^ ^^      ^^ ^^^     ^^^ ^^^^^^^^^  ^^ ^^ ^^      ^^ ^^       ^^ ^^       ^^ ^^^         ^^^ ^^^^^^^^^  ^^ ^^ ^^ ^^      ^^ ^^       ^^ ^^       ^^ ^^       ^^ ^^^             ^^^      ^^      ^^^^^       ^^     ^^^   ^^^
+
+    {},
+>{} : {}
+>   : ^^
+
+    buildNameFieldConstructor(soFar),
+>buildNameFieldConstructor(soFar) : { name?: undefined; } | { name: <TYPE>(instance?: TYPE) => BuildPubSubRecordType<SO_FAR & { name: TYPE; }>; }
+>                                 : ^^^^^^^^^^^^^^^^^^^^^^^^^^^^^^^^^    ^^        ^^^^^^^^^^^^^^^^^^^^^^^^^^^^^^^^^^^^^^^^^^^^^^^^^^^^^^^^^^^^^^
+>buildNameFieldConstructor : <SO_FAR_1>(soFar: SO_FAR_1) => { name?: undefined; } | { name: <TYPE>(instance?: TYPE) => BuildPubSubRecordType<SO_FAR_1 & { name: TYPE; }>; }
+>                          : ^^^^^^^^^^^     ^^        ^^^^^^^^^^^^^^^^^^^^^^^^^^^^^^^^^^^^^^    ^^        ^^^    ^^^^^                                                 ^^^
+>soFar : SO_FAR
+>      : ^^^^^^
+
+    buildIdentifierFieldConstructor(soFar),
+>buildIdentifierFieldConstructor(soFar) : { identifier?: undefined; } | { identifier: <TYPE>(instance?: TYPE) => BuildPubSubRecordType<SO_FAR & { identifier: TYPE; }>; }
+>                                       : ^^^^^^^^^^^^^^^^^^^^^^^^^^^^^^^^^^^^^^^^^^^^^    ^^        ^^^^^^^^^^^^^^^^^^^^^^^^^^^^^^^^^^^^^^^^^^^^^^^^^^^^^^^^^^^^^^^^^^^^
+>buildIdentifierFieldConstructor : <SO_FAR_1>(soFar: SO_FAR_1) => { identifier?: undefined; } | { identifier: <TYPE>(instance?: TYPE) => BuildPubSubRecordType<SO_FAR_1 & { identifier: TYPE; }>; }
+>                                : ^^^^^^^^^^^     ^^        ^^^^^^^^^^^^^^^^^^^^^^^^^^^^^^^^^^^^^^^^^^^^^^^^^^    ^^        ^^^    ^^^^^                                                       ^^^
+>soFar : SO_FAR
+>      : ^^^^^^
+
+    buildRecordFieldConstructor(soFar),
+>buildRecordFieldConstructor(soFar) : { record?: undefined; } | { record: <TYPE>(instance?: TYPE) => BuildPubSubRecordType<SO_FAR & { record: TYPE; }>; }
+>                                   : ^^^^^^^^^^^^^^^^^^^^^^^^^^^^^^^^^^^^^    ^^        ^^^^^^^^^^^^^^^^^^^^^^^^^^^^^^^^^^^^^^^^^^^^^^^^^^^^^^^^^^^^^^^^
+>buildRecordFieldConstructor : <SO_FAR_1>(soFar: SO_FAR_1) => { record?: undefined; } | { record: <TYPE>(instance?: TYPE) => BuildPubSubRecordType<SO_FAR_1 & { record: TYPE; }>; }
+>                            : ^^^^^^^^^^^     ^^        ^^^^^^^^^^^^^^^^^^^^^^^^^^^^^^^^^^^^^^^^^^    ^^        ^^^    ^^^^^                                                   ^^^
+>soFar : SO_FAR
+>      : ^^^^^^
+
+    buildStoredAsConstructor(soFar),
+>buildStoredAsConstructor(soFar) : { storedAsJsonEncodedRedisString?: undefined; storedAsRedisHash?: undefined; } | { storedAsJsonEncodedRedisString: () => BuildPubSubRecordType<SO_FAR & { storedAs: PubSubRecordIsStoredInRedisAsA.jsonEncodedRedisString; }>; storedAsRedisHash: () => BuildPubSubRecordType<SO_FAR & { storedAs: PubSubRecordIsStoredInRedisAsA.redisHash; }>; }
+>                                : ^^^^^^^^^^^^^^^^^^^^^^^^^^^^^^^^^^^^^^^^^^^^^^^^^^^^^^^^^^^^^^^^^^^^^^^^^^^^^^^^^^^^^^^^^^^^^^^^^^^^^^^^^^^^^^^^^^^^^^^^^^^^^^^^^^^^^^^^^^^^^^^^^^^^^^^^^^^^^^^^^^^^                                                     ^^^^^^^^^^^^^^^^^^^^^^^^^^^^^^^^^^^^^^^^^^^^^^^^^^^^^^^^^^^^^^^^^^^^^^^^^^                                        ^^^^^^^
+>buildStoredAsConstructor : <SO_FAR_1>(soFar: SO_FAR_1) => { storedAsJsonEncodedRedisString?: undefined; storedAsRedisHash?: undefined; } | { storedAsJsonEncodedRedisString: () => BuildPubSubRecordType<SO_FAR_1 & { storedAs: PubSubRecordIsStoredInRedisAsA.jsonEncodedRedisString; }>; storedAsRedisHash: () => BuildPubSubRecordType<SO_FAR_1 & { storedAs: PubSubRecordIsStoredInRedisAsA.redisHash; }>; }
+>                         : ^^^^^^^^^^^     ^^        ^^^^^^^^^^^^^^^^^^^^^^^^^^^^^^^^^^^^^^^^^^^^^^^^^^^^^^^^^^^^^^^^^^^^^^^^^^^^^^^^^^^^^^^^^^^^^^^^^^^^^^^^^^^^^^^^^^^^^^^^^^^^^^                                                                                                      ^^^^^^^^^^^^^^^^^^^^^^^^^^^                                                                                         ^^^
+>soFar : SO_FAR
+>      : ^^^^^^
+
+    buildMaxMsToWaitBeforePublishingFieldConstructor(soFar),
+>buildMaxMsToWaitBeforePublishingFieldConstructor(soFar) : MaxMsToWaitBeforePublishingFieldConstructor<SO_FAR>
+>                                                        : ^^^^^^^^^^^^^^^^^^^^^^^^^^^^^^^^^^^^^^^^^^^^^^^^^^^
+>buildMaxMsToWaitBeforePublishingFieldConstructor : <SO_FAR_1>(soFar: SO_FAR_1) => MaxMsToWaitBeforePublishingFieldConstructor<SO_FAR_1>
+>                                                 : ^^^^^^^^^^^     ^^        ^^^^^                                                     
+>soFar : SO_FAR
+>      : ^^^^^^
+
+    buildType(soFar)
+>buildType(soFar) : { type?: undefined; fields?: undefined; hasField?: undefined; } | { type: SO_FAR; fields: () => Set<keyof SO_FAR>; hasField: (fieldName: string | number | symbol) => boolean; }
+>                 : ^^^^^^^^^^^^^^^^^^^^^^^^^^^^^^^^^^^^^^^^^^^^^^^^^^^^^^^^^^^^^^^^^^^^^^^^^^^^^^^^^^^^^^^^^^^^^^^^^^^^^^^^^^^^^^^^^^^^^^^^^^^^^^         ^^                        ^^^^^^^^^^^^^^^
+>buildType : <SO_FAR_1>(soFar: SO_FAR_1) => { type?: undefined; fields?: undefined; hasField?: undefined; } | { type: SO_FAR_1; fields: () => Set<keyof SO_FAR_1>; hasField: (fieldName: string | number | symbol) => boolean; }
+>          : ^^^^^^^^^^^     ^^        ^^^^^^^^^^^^^^^^^^^^^^^^^^^^^^^^^^^^^^^^^^^^^^^^^^^^^^^^^^^^^^^^^^^^^^^^^^^^^^^^^^^^^^^^^^^^^^^^^^^^^^^^^^^^^^^^^^^^^^^^^^^^^^^^^^^^^^^         ^^                        ^^^^^^^^^^^^^^^
+>soFar : SO_FAR
+>      : ^^^^^^
+
+  ) as BuildPubSubRecordType<SO_FAR>;
+  const PubSubRecordType = buildPubSubRecordType({});
+>PubSubRecordType : BuildPubSubRecordType<{}>
+>                 : ^^^^^^^^^^^^^^^^^^^^^^^^^
+>buildPubSubRecordType({}) : BuildPubSubRecordType<{}>
+>                          : ^^^^^^^^^^^^^^^^^^^^^^^^^
+>buildPubSubRecordType : <SO_FAR>(soFar: SO_FAR) => BuildPubSubRecordType<SO_FAR>
+>                      : ^      ^^     ^^      ^^^^^                             
+>{} : {}
+>   : ^^
+