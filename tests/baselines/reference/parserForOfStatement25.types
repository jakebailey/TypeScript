//// [tests/cases/conformance/parser/ecmascript6/Iterators/parserForOfStatement25.ts] ////

=== parserForOfStatement25.ts ===
// repro from https://github.com/microsoft/TypeScript/issues/54769

for (let [x = 'a' in {}] of [[]]) console.log(x)
>x : boolean
>  : ^^^^^^^
>'a' in {} : boolean
>          : ^^^^^^^
>'a' : "a"
>    : ^^^
>{} : {}
<<<<<<< HEAD
>[[]] : never[][]
>[] : never[]
=======
>   : ^^
>[[]] : undefined[][]
>     : ^^^^^^^^^^^^^
>[] : undefined[]
>   : ^^^^^^^^^^^
>>>>>>> 12402f26
>console.log(x) : void
>               : ^^^^
>console.log : (...data: any[]) => void
>            : ^^^^^^^^^^^^^^^^^^^^^^^^
>console : Console
>        : ^^^^^^^
>log : (...data: any[]) => void
>    : ^^^^^^^^^^^^^^^^^^^^^^^^
>x : boolean
>  : ^^^^^^^

for (let {x = 'a' in {}} of [{}]) console.log(x)
>x : any
>  : ^^^
>'a' in {} : boolean
>          : ^^^^^^^
>'a' : "a"
>    : ^^^
>{} : {}
>   : ^^
>[{}] : {}[]
>     : ^^^^
>{} : {}
>   : ^^
>console.log(x) : void
>               : ^^^^
>console.log : (...data: any[]) => void
>            : ^^^^^^^^^^^^^^^^^^^^^^^^
>console : Console
>        : ^^^^^^^
>log : (...data: any[]) => void
>    : ^^^^^^^^^^^^^^^^^^^^^^^^
>x : any
>  : ^^^

<|MERGE_RESOLUTION|>--- conflicted
+++ resolved
@@ -1,58 +1,53 @@
-//// [tests/cases/conformance/parser/ecmascript6/Iterators/parserForOfStatement25.ts] ////
-
-=== parserForOfStatement25.ts ===
-// repro from https://github.com/microsoft/TypeScript/issues/54769
-
-for (let [x = 'a' in {}] of [[]]) console.log(x)
->x : boolean
->  : ^^^^^^^
->'a' in {} : boolean
->          : ^^^^^^^
->'a' : "a"
->    : ^^^
->{} : {}
-<<<<<<< HEAD
->[[]] : never[][]
->[] : never[]
-=======
->   : ^^
->[[]] : undefined[][]
->     : ^^^^^^^^^^^^^
->[] : undefined[]
->   : ^^^^^^^^^^^
->>>>>>> 12402f26
->console.log(x) : void
->               : ^^^^
->console.log : (...data: any[]) => void
->            : ^^^^^^^^^^^^^^^^^^^^^^^^
->console : Console
->        : ^^^^^^^
->log : (...data: any[]) => void
->    : ^^^^^^^^^^^^^^^^^^^^^^^^
->x : boolean
->  : ^^^^^^^
-
-for (let {x = 'a' in {}} of [{}]) console.log(x)
->x : any
->  : ^^^
->'a' in {} : boolean
->          : ^^^^^^^
->'a' : "a"
->    : ^^^
->{} : {}
->   : ^^
->[{}] : {}[]
->     : ^^^^
->{} : {}
->   : ^^
->console.log(x) : void
->               : ^^^^
->console.log : (...data: any[]) => void
->            : ^^^^^^^^^^^^^^^^^^^^^^^^
->console : Console
->        : ^^^^^^^
->log : (...data: any[]) => void
->    : ^^^^^^^^^^^^^^^^^^^^^^^^
->x : any
->  : ^^^
-
+//// [tests/cases/conformance/parser/ecmascript6/Iterators/parserForOfStatement25.ts] ////
+
+=== parserForOfStatement25.ts ===
+// repro from https://github.com/microsoft/TypeScript/issues/54769
+
+for (let [x = 'a' in {}] of [[]]) console.log(x)
+>x : boolean
+>  : ^^^^^^^
+>'a' in {} : boolean
+>          : ^^^^^^^
+>'a' : "a"
+>    : ^^^
+>{} : {}
+>   : ^^
+>[[]] : never[][]
+>     : ^^^^^^^^^
+>[] : never[]
+>   : ^^^^^^^
+>console.log(x) : void
+>               : ^^^^
+>console.log : (...data: any[]) => void
+>            : ^^^^^^^^^^^^^^^^^^^^^^^^
+>console : Console
+>        : ^^^^^^^
+>log : (...data: any[]) => void
+>    : ^^^^^^^^^^^^^^^^^^^^^^^^
+>x : boolean
+>  : ^^^^^^^
+
+for (let {x = 'a' in {}} of [{}]) console.log(x)
+>x : any
+>  : ^^^
+>'a' in {} : boolean
+>          : ^^^^^^^
+>'a' : "a"
+>    : ^^^
+>{} : {}
+>   : ^^
+>[{}] : {}[]
+>     : ^^^^
+>{} : {}
+>   : ^^
+>console.log(x) : void
+>               : ^^^^
+>console.log : (...data: any[]) => void
+>            : ^^^^^^^^^^^^^^^^^^^^^^^^
+>console : Console
+>        : ^^^^^^^
+>log : (...data: any[]) => void
+>    : ^^^^^^^^^^^^^^^^^^^^^^^^
+>x : any
+>  : ^^^
+