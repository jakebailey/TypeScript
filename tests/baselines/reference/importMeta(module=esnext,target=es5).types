--- conflicted
+++ resolved
@@ -1,301 +1,285 @@
-//// [tests/cases/conformance/es2019/importMeta/importMeta.ts] ////
-
-=== example.ts ===
-// Adapted from https://github.com/tc39/proposal-import-meta/tree/c3902a9ffe2e69a7ac42c19d7ea74cbdcea9b7fb#example
-(async () => {
->(async () => {  const response = await fetch(new URL("../hamsters.jpg", import.meta.url).toString());  const blob = await response.blob();  const size = import.meta.scriptElement.dataset.size || 300;  const image = new Image();  image.src = URL.createObjectURL(blob);  image.width = image.height = size;  document.body.appendChild(image);})() : Promise<void>
->                                                                                                                                                                                                                                                                                                                                                       : ^^^^^^^^^^^^^
->(async () => {  const response = await fetch(new URL("../hamsters.jpg", import.meta.url).toString());  const blob = await response.blob();  const size = import.meta.scriptElement.dataset.size || 300;  const image = new Image();  image.src = URL.createObjectURL(blob);  image.width = image.height = size;  document.body.appendChild(image);}) : () => Promise<void>
->                                                                                                                                                                                                                                                                                                                                                     : ^^^^^^^^^^^^^^^^^^^
->async () => {  const response = await fetch(new URL("../hamsters.jpg", import.meta.url).toString());  const blob = await response.blob();  const size = import.meta.scriptElement.dataset.size || 300;  const image = new Image();  image.src = URL.createObjectURL(blob);  image.width = image.height = size;  document.body.appendChild(image);} : () => Promise<void>
->                                                                                                                                                                                                                                                                                                                                                   : ^^^^^^^^^^^^^^^^^^^
-
-  const response = await fetch(new URL("../hamsters.jpg", import.meta.url).toString());
->response : Response
->         : ^^^^^^^^
->await fetch(new URL("../hamsters.jpg", import.meta.url).toString()) : Response
->                                                                    : ^^^^^^^^
->fetch(new URL("../hamsters.jpg", import.meta.url).toString()) : Promise<Response>
-<<<<<<< HEAD
->fetch : (input: RequestInfo | URL, init?: RequestInit | undefined) => Promise<Response>
-=======
->                                                              : ^^^^^^^^^^^^^^^^^
->fetch : (input: RequestInfo | URL, init?: RequestInit) => Promise<Response>
->      : ^^^^^^^^^^^^^^^^^^^^^^^^^^^^^^^^^^^^^^^^^^^^^^^^^^^^^^^^^^^^^^^^^^^
->>>>>>> 12402f26
->new URL("../hamsters.jpg", import.meta.url).toString() : string
->                                                       : ^^^^^^
->new URL("../hamsters.jpg", import.meta.url).toString : () => string
->                                                     : ^^^^^^^^^^^^
->new URL("../hamsters.jpg", import.meta.url) : URL
-<<<<<<< HEAD
->URL : { new (url: string | URL, base?: string | URL | undefined): URL; prototype: URL; canParse(url: string | URL, base?: string | undefined): boolean; createObjectURL(obj: Blob | MediaSource): string; revokeObjectURL(url: string): void; }
-=======
->                                            : ^^^
->URL : { new (url: string | URL, base?: string | URL): URL; prototype: URL; canParse(url: string | URL, base?: string): boolean; createObjectURL(obj: Blob | MediaSource): string; revokeObjectURL(url: string): void; }
->    : ^^^^^^^^^^^^^^^^^^^^^^^^^^^^^^^^^^^^^^^^^^^^^^^^^^^^^^^^^^^^^^^^^^^^^^^^^^^^^^^^^^^^^^^^^^^^^^^^^^^^^^^^^^^^^^^^^^^^^^^^^^^^^^^^^^^^^^^^^^^^^^^^^^^^^^^^^^^^^^^^^^^^^^^^^^^^^^^^^^^^^^^^^^^^^^^^^^^^^^^^^^^^^^^^^
->>>>>>> 12402f26
->"../hamsters.jpg" : "../hamsters.jpg"
->                  : ^^^^^^^^^^^^^^^^^
->import.meta.url : string
->                : ^^^^^^
->import.meta : ImportMeta
->            : ^^^^^^^^^^
->meta : ImportMeta
->     : ^^^^^^^^^^
->url : string
->    : ^^^^^^
->toString : () => string
->         : ^^^^^^^^^^^^
-
-  const blob = await response.blob();
->blob : Blob
->     : ^^^^
->await response.blob() : Blob
->                      : ^^^^
->response.blob() : Promise<Blob>
->                : ^^^^^^^^^^^^^
->response.blob : () => Promise<Blob>
->              : ^^^^^^^^^^^^^^^^^^^
->response : Response
->         : ^^^^^^^^
->blob : () => Promise<Blob>
->     : ^^^^^^^^^^^^^^^^^^^
-
-  const size = import.meta.scriptElement.dataset.size || 300;
->size : any
->     : ^^^
->import.meta.scriptElement.dataset.size || 300 : any
->                                              : ^^^
->import.meta.scriptElement.dataset.size : any
->                                       : ^^^
->import.meta.scriptElement.dataset : any
->                                  : ^^^
->import.meta.scriptElement : any
->                          : ^^^
->import.meta : ImportMeta
->            : ^^^^^^^^^^
->meta : ImportMeta
->     : ^^^^^^^^^^
->scriptElement : any
->              : ^^^
->dataset : any
->        : ^^^
->size : any
->     : ^^^
->300 : 300
->    : ^^^
-
-  const image = new Image();
->image : HTMLImageElement
->      : ^^^^^^^^^^^^^^^^
->new Image() : HTMLImageElement
-<<<<<<< HEAD
->Image : new (width?: number | undefined, height?: number | undefined) => HTMLImageElement
-=======
->            : ^^^^^^^^^^^^^^^^
->Image : new (width?: number, height?: number) => HTMLImageElement
->      : ^^^^^^^^^^^^^^^^^^^^^^^^^^^^^^^^^^^^^^^^^^^^^^^^^^^^^^^^^
->>>>>>> 12402f26
-
-  image.src = URL.createObjectURL(blob);
->image.src = URL.createObjectURL(blob) : string
->                                      : ^^^^^^
->image.src : string
->          : ^^^^^^
->image : HTMLImageElement
->      : ^^^^^^^^^^^^^^^^
->src : string
->    : ^^^^^^
->URL.createObjectURL(blob) : string
->                          : ^^^^^^
->URL.createObjectURL : (obj: Blob | MediaSource) => string
-<<<<<<< HEAD
->URL : { new (url: string | URL, base?: string | URL | undefined): URL; prototype: URL; canParse(url: string | URL, base?: string | undefined): boolean; createObjectURL(obj: Blob | MediaSource): string; revokeObjectURL(url: string): void; }
-=======
->                    : ^^^^^^^^^^^^^^^^^^^^^^^^^^^^^^^^^^^
->URL : { new (url: string | URL, base?: string | URL): URL; prototype: URL; canParse(url: string | URL, base?: string): boolean; createObjectURL(obj: Blob | MediaSource): string; revokeObjectURL(url: string): void; }
->    : ^^^^^^^^^^^^^^^^^^^^^^^^^^^^^^^^^^^^^^^^^^^^^^^^^^^^^^^^^^^^^^^^^^^^^^^^^^^^^^^^^^^^^^^^^^^^^^^^^^^^^^^^^^^^^^^^^^^^^^^^^^^^^^^^^^^^^^^^^^^^^^^^^^^^^^^^^^^^^^^^^^^^^^^^^^^^^^^^^^^^^^^^^^^^^^^^^^^^^^^^^^^^^^^^^
->>>>>>> 12402f26
->createObjectURL : (obj: Blob | MediaSource) => string
->                : ^^^^^^^^^^^^^^^^^^^^^^^^^^^^^^^^^^^
->blob : Blob
->     : ^^^^
-
-  image.width = image.height = size;
->image.width = image.height = size : any
->                                  : ^^^
->image.width : number
->            : ^^^^^^
->image : HTMLImageElement
->      : ^^^^^^^^^^^^^^^^
->width : number
->      : ^^^^^^
->image.height = size : any
->                    : ^^^
->image.height : number
->             : ^^^^^^
->image : HTMLImageElement
->      : ^^^^^^^^^^^^^^^^
->height : number
->       : ^^^^^^
->size : any
->     : ^^^
-
-  document.body.appendChild(image);
->document.body.appendChild(image) : HTMLImageElement
->                                 : ^^^^^^^^^^^^^^^^
->document.body.appendChild : <T extends Node>(node: T) => T
->                          : ^^^^^^^^^^^^^^^^^^^^^^^^^^^^^^
->document.body : HTMLElement
->              : ^^^^^^^^^^^
->document : Document
->         : ^^^^^^^^
->body : HTMLElement
->     : ^^^^^^^^^^^
->appendChild : <T extends Node>(node: T) => T
->            : ^^^^^^^^^^^^^^^^^^^^^^^^^^^^^^
->image : HTMLImageElement
->      : ^^^^^^^^^^^^^^^^
-
-})();
-
-=== moduleLookingFile01.ts ===
-export let x = import.meta;
->x : ImportMeta
->  : ^^^^^^^^^^
->import.meta : ImportMeta
->            : ^^^^^^^^^^
->meta : ImportMeta
->     : ^^^^^^^^^^
-
-export let y = import.metal;
->y : any
->  : ^^^
->import.metal : any
->             : ^^^
->metal : any
->      : ^^^
-
-export let z = import.import.import.malkovich;
->z : any
->  : ^^^
->import.import.import.malkovich : any
->                               : ^^^
->import.import.import : any
->                     : ^^^
->import.import : any
->              : ^^^
->import : any
->       : ^^^
->import : any
->       : ^^^
->malkovich : any
->          : ^^^
-
-=== scriptLookingFile01.ts ===
-let globalA = import.meta;
->globalA : ImportMeta
->        : ^^^^^^^^^^
->import.meta : ImportMeta
->            : ^^^^^^^^^^
->meta : ImportMeta
->     : ^^^^^^^^^^
-
-let globalB = import.metal;
->globalB : any
->        : ^^^
->import.metal : any
->             : ^^^
->metal : any
->      : ^^^
-
-let globalC = import.import.import.malkovich;
->globalC : any
->        : ^^^
->import.import.import.malkovich : any
->                               : ^^^
->import.import.import : any
->                     : ^^^
->import.import : any
->              : ^^^
->import : any
->       : ^^^
->import : any
->       : ^^^
->malkovich : any
->          : ^^^
-
-=== assignmentTargets.ts ===
-export const foo: ImportMeta = import.meta.blah = import.meta.blue = import.meta;
->foo : ImportMeta
->    : ^^^^^^^^^^
->import.meta.blah = import.meta.blue = import.meta : ImportMeta
->                                                  : ^^^^^^^^^^
->import.meta.blah : any
->                 : ^^^
->import.meta : ImportMeta
->            : ^^^^^^^^^^
->meta : ImportMeta
->     : ^^^^^^^^^^
->blah : any
->     : ^^^
->import.meta.blue = import.meta : ImportMeta
->                               : ^^^^^^^^^^
->import.meta.blue : any
->                 : ^^^
->import.meta : ImportMeta
->            : ^^^^^^^^^^
->meta : ImportMeta
->     : ^^^^^^^^^^
->blue : any
->     : ^^^
->import.meta : ImportMeta
->            : ^^^^^^^^^^
->meta : ImportMeta
->     : ^^^^^^^^^^
-
-import.meta = foo;
->import.meta = foo : ImportMeta
->                  : ^^^^^^^^^^
->import.meta : ImportMeta
->            : ^^^^^^^^^^
->meta : ImportMeta
->     : ^^^^^^^^^^
->foo : ImportMeta
->    : ^^^^^^^^^^
-
-// @Filename augmentations.ts
-declare global {
->global : any
->       : ^^^
-
-  interface ImportMeta {
-    wellKnownProperty: { a: number, b: string, c: boolean };
->wellKnownProperty : { a: number; b: string; c: boolean; }
->                  : ^^^^^      ^^^^^      ^^^^^       ^^^
->a : number
->  : ^^^^^^
->b : string
->  : ^^^^^^
->c : boolean
->  : ^^^^^^^
-  }
-}
-
-const { a, b, c } = import.meta.wellKnownProperty;
->a : number
->  : ^^^^^^
->b : string
->  : ^^^^^^
->c : boolean
->  : ^^^^^^^
->import.meta.wellKnownProperty : { a: number; b: string; c: boolean; }
->                              : ^^^^^^^^^^^^^^^^^^^^^^^^^^^^^^^^^^^^^
->import.meta : ImportMeta
->            : ^^^^^^^^^^
->meta : ImportMeta
->     : ^^^^^^^^^^
->wellKnownProperty : { a: number; b: string; c: boolean; }
->                  : ^^^^^^^^^^^^^^^^^^^^^^^^^^^^^^^^^^^^^
-
+//// [tests/cases/conformance/es2019/importMeta/importMeta.ts] ////
+
+=== example.ts ===
+// Adapted from https://github.com/tc39/proposal-import-meta/tree/c3902a9ffe2e69a7ac42c19d7ea74cbdcea9b7fb#example
+(async () => {
+>(async () => {  const response = await fetch(new URL("../hamsters.jpg", import.meta.url).toString());  const blob = await response.blob();  const size = import.meta.scriptElement.dataset.size || 300;  const image = new Image();  image.src = URL.createObjectURL(blob);  image.width = image.height = size;  document.body.appendChild(image);})() : Promise<void>
+>                                                                                                                                                                                                                                                                                                                                                       : ^^^^^^^^^^^^^
+>(async () => {  const response = await fetch(new URL("../hamsters.jpg", import.meta.url).toString());  const blob = await response.blob();  const size = import.meta.scriptElement.dataset.size || 300;  const image = new Image();  image.src = URL.createObjectURL(blob);  image.width = image.height = size;  document.body.appendChild(image);}) : () => Promise<void>
+>                                                                                                                                                                                                                                                                                                                                                     : ^^^^^^^^^^^^^^^^^^^
+>async () => {  const response = await fetch(new URL("../hamsters.jpg", import.meta.url).toString());  const blob = await response.blob();  const size = import.meta.scriptElement.dataset.size || 300;  const image = new Image();  image.src = URL.createObjectURL(blob);  image.width = image.height = size;  document.body.appendChild(image);} : () => Promise<void>
+>                                                                                                                                                                                                                                                                                                                                                   : ^^^^^^^^^^^^^^^^^^^
+
+  const response = await fetch(new URL("../hamsters.jpg", import.meta.url).toString());
+>response : Response
+>         : ^^^^^^^^
+>await fetch(new URL("../hamsters.jpg", import.meta.url).toString()) : Response
+>                                                                    : ^^^^^^^^
+>fetch(new URL("../hamsters.jpg", import.meta.url).toString()) : Promise<Response>
+>                                                              : ^^^^^^^^^^^^^^^^^
+>fetch : (input: RequestInfo | URL, init?: RequestInit | undefined) => Promise<Response>
+>      : ^^^^^^^^^^^^^^^^^^^^^^^^^^^^^^^^^^^^^^^^^^^^^^^^^^^^^^^^^^^^^^^^^^^^^^^^^^^^^^^
+>new URL("../hamsters.jpg", import.meta.url).toString() : string
+>                                                       : ^^^^^^
+>new URL("../hamsters.jpg", import.meta.url).toString : () => string
+>                                                     : ^^^^^^^^^^^^
+>new URL("../hamsters.jpg", import.meta.url) : URL
+>                                            : ^^^
+>URL : { new (url: string | URL, base?: string | URL | undefined): URL; prototype: URL; canParse(url: string | URL, base?: string | undefined): boolean; createObjectURL(obj: Blob | MediaSource): string; revokeObjectURL(url: string): void; }
+>    : ^^^^^^^^^^^^^^^^^^^^^^^^^^^^^^^^^^^^^^^^^^^^^^^^^^^^^^^^^^^^^^^^^^^^^^^^^^^^^^^^^^^^^^^^^^^^^^^^^^^^^^^^^^^^^^^^^^^^^^^^^^^^^^^^^^^^^^^^^^^^^^^^^^^^^^^^^^^^^^^^^^^^^^^^^^^^^^^^^^^^^^^^^^^^^^^^^^^^^^^^^^^^^^^^^^^^^^^^^^^^^^^^^^^^^^^^^
+>"../hamsters.jpg" : "../hamsters.jpg"
+>                  : ^^^^^^^^^^^^^^^^^
+>import.meta.url : string
+>                : ^^^^^^
+>import.meta : ImportMeta
+>            : ^^^^^^^^^^
+>meta : ImportMeta
+>     : ^^^^^^^^^^
+>url : string
+>    : ^^^^^^
+>toString : () => string
+>         : ^^^^^^^^^^^^
+
+  const blob = await response.blob();
+>blob : Blob
+>     : ^^^^
+>await response.blob() : Blob
+>                      : ^^^^
+>response.blob() : Promise<Blob>
+>                : ^^^^^^^^^^^^^
+>response.blob : () => Promise<Blob>
+>              : ^^^^^^^^^^^^^^^^^^^
+>response : Response
+>         : ^^^^^^^^
+>blob : () => Promise<Blob>
+>     : ^^^^^^^^^^^^^^^^^^^
+
+  const size = import.meta.scriptElement.dataset.size || 300;
+>size : any
+>     : ^^^
+>import.meta.scriptElement.dataset.size || 300 : any
+>                                              : ^^^
+>import.meta.scriptElement.dataset.size : any
+>                                       : ^^^
+>import.meta.scriptElement.dataset : any
+>                                  : ^^^
+>import.meta.scriptElement : any
+>                          : ^^^
+>import.meta : ImportMeta
+>            : ^^^^^^^^^^
+>meta : ImportMeta
+>     : ^^^^^^^^^^
+>scriptElement : any
+>              : ^^^
+>dataset : any
+>        : ^^^
+>size : any
+>     : ^^^
+>300 : 300
+>    : ^^^
+
+  const image = new Image();
+>image : HTMLImageElement
+>      : ^^^^^^^^^^^^^^^^
+>new Image() : HTMLImageElement
+>            : ^^^^^^^^^^^^^^^^
+>Image : new (width?: number | undefined, height?: number | undefined) => HTMLImageElement
+>      : ^^^^^^^^^^^^^^^^^^^^^^^^^^^^^^^^^^^^^^^^^^^^^^^^^^^^^^^^^^^^^^^^^^^^^^^^^^^^^^^^^
+
+  image.src = URL.createObjectURL(blob);
+>image.src = URL.createObjectURL(blob) : string
+>                                      : ^^^^^^
+>image.src : string
+>          : ^^^^^^
+>image : HTMLImageElement
+>      : ^^^^^^^^^^^^^^^^
+>src : string
+>    : ^^^^^^
+>URL.createObjectURL(blob) : string
+>                          : ^^^^^^
+>URL.createObjectURL : (obj: Blob | MediaSource) => string
+>                    : ^^^^^^^^^^^^^^^^^^^^^^^^^^^^^^^^^^^
+>URL : { new (url: string | URL, base?: string | URL | undefined): URL; prototype: URL; canParse(url: string | URL, base?: string | undefined): boolean; createObjectURL(obj: Blob | MediaSource): string; revokeObjectURL(url: string): void; }
+>    : ^^^^^^^^^^^^^^^^^^^^^^^^^^^^^^^^^^^^^^^^^^^^^^^^^^^^^^^^^^^^^^^^^^^^^^^^^^^^^^^^^^^^^^^^^^^^^^^^^^^^^^^^^^^^^^^^^^^^^^^^^^^^^^^^^^^^^^^^^^^^^^^^^^^^^^^^^^^^^^^^^^^^^^^^^^^^^^^^^^^^^^^^^^^^^^^^^^^^^^^^^^^^^^^^^^^^^^^^^^^^^^^^^^^^^^^^^
+>createObjectURL : (obj: Blob | MediaSource) => string
+>                : ^^^^^^^^^^^^^^^^^^^^^^^^^^^^^^^^^^^
+>blob : Blob
+>     : ^^^^
+
+  image.width = image.height = size;
+>image.width = image.height = size : any
+>                                  : ^^^
+>image.width : number
+>            : ^^^^^^
+>image : HTMLImageElement
+>      : ^^^^^^^^^^^^^^^^
+>width : number
+>      : ^^^^^^
+>image.height = size : any
+>                    : ^^^
+>image.height : number
+>             : ^^^^^^
+>image : HTMLImageElement
+>      : ^^^^^^^^^^^^^^^^
+>height : number
+>       : ^^^^^^
+>size : any
+>     : ^^^
+
+  document.body.appendChild(image);
+>document.body.appendChild(image) : HTMLImageElement
+>                                 : ^^^^^^^^^^^^^^^^
+>document.body.appendChild : <T extends Node>(node: T) => T
+>                          : ^^^^^^^^^^^^^^^^^^^^^^^^^^^^^^
+>document.body : HTMLElement
+>              : ^^^^^^^^^^^
+>document : Document
+>         : ^^^^^^^^
+>body : HTMLElement
+>     : ^^^^^^^^^^^
+>appendChild : <T extends Node>(node: T) => T
+>            : ^^^^^^^^^^^^^^^^^^^^^^^^^^^^^^
+>image : HTMLImageElement
+>      : ^^^^^^^^^^^^^^^^
+
+})();
+
+=== moduleLookingFile01.ts ===
+export let x = import.meta;
+>x : ImportMeta
+>  : ^^^^^^^^^^
+>import.meta : ImportMeta
+>            : ^^^^^^^^^^
+>meta : ImportMeta
+>     : ^^^^^^^^^^
+
+export let y = import.metal;
+>y : any
+>  : ^^^
+>import.metal : any
+>             : ^^^
+>metal : any
+>      : ^^^
+
+export let z = import.import.import.malkovich;
+>z : any
+>  : ^^^
+>import.import.import.malkovich : any
+>                               : ^^^
+>import.import.import : any
+>                     : ^^^
+>import.import : any
+>              : ^^^
+>import : any
+>       : ^^^
+>import : any
+>       : ^^^
+>malkovich : any
+>          : ^^^
+
+=== scriptLookingFile01.ts ===
+let globalA = import.meta;
+>globalA : ImportMeta
+>        : ^^^^^^^^^^
+>import.meta : ImportMeta
+>            : ^^^^^^^^^^
+>meta : ImportMeta
+>     : ^^^^^^^^^^
+
+let globalB = import.metal;
+>globalB : any
+>        : ^^^
+>import.metal : any
+>             : ^^^
+>metal : any
+>      : ^^^
+
+let globalC = import.import.import.malkovich;
+>globalC : any
+>        : ^^^
+>import.import.import.malkovich : any
+>                               : ^^^
+>import.import.import : any
+>                     : ^^^
+>import.import : any
+>              : ^^^
+>import : any
+>       : ^^^
+>import : any
+>       : ^^^
+>malkovich : any
+>          : ^^^
+
+=== assignmentTargets.ts ===
+export const foo: ImportMeta = import.meta.blah = import.meta.blue = import.meta;
+>foo : ImportMeta
+>    : ^^^^^^^^^^
+>import.meta.blah = import.meta.blue = import.meta : ImportMeta
+>                                                  : ^^^^^^^^^^
+>import.meta.blah : any
+>                 : ^^^
+>import.meta : ImportMeta
+>            : ^^^^^^^^^^
+>meta : ImportMeta
+>     : ^^^^^^^^^^
+>blah : any
+>     : ^^^
+>import.meta.blue = import.meta : ImportMeta
+>                               : ^^^^^^^^^^
+>import.meta.blue : any
+>                 : ^^^
+>import.meta : ImportMeta
+>            : ^^^^^^^^^^
+>meta : ImportMeta
+>     : ^^^^^^^^^^
+>blue : any
+>     : ^^^
+>import.meta : ImportMeta
+>            : ^^^^^^^^^^
+>meta : ImportMeta
+>     : ^^^^^^^^^^
+
+import.meta = foo;
+>import.meta = foo : ImportMeta
+>                  : ^^^^^^^^^^
+>import.meta : ImportMeta
+>            : ^^^^^^^^^^
+>meta : ImportMeta
+>     : ^^^^^^^^^^
+>foo : ImportMeta
+>    : ^^^^^^^^^^
+
+// @Filename augmentations.ts
+declare global {
+>global : any
+>       : ^^^
+
+  interface ImportMeta {
+    wellKnownProperty: { a: number, b: string, c: boolean };
+>wellKnownProperty : { a: number; b: string; c: boolean; }
+>                  : ^^^^^      ^^^^^      ^^^^^       ^^^
+>a : number
+>  : ^^^^^^
+>b : string
+>  : ^^^^^^
+>c : boolean
+>  : ^^^^^^^
+  }
+}
+
+const { a, b, c } = import.meta.wellKnownProperty;
+>a : number
+>  : ^^^^^^
+>b : string
+>  : ^^^^^^
+>c : boolean
+>  : ^^^^^^^
+>import.meta.wellKnownProperty : { a: number; b: string; c: boolean; }
+>                              : ^^^^^^^^^^^^^^^^^^^^^^^^^^^^^^^^^^^^^
+>import.meta : ImportMeta
+>            : ^^^^^^^^^^
+>meta : ImportMeta
+>     : ^^^^^^^^^^
+>wellKnownProperty : { a: number; b: string; c: boolean; }
+>                  : ^^^^^^^^^^^^^^^^^^^^^^^^^^^^^^^^^^^^^
+