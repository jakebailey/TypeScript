//// [tests/cases/conformance/classes/members/inheritanceAndOverriding/derivedClassTransitivity3.ts] ////

=== derivedClassTransitivity3.ts ===
// subclassing is not transitive when you can remove required parameters and add optional parameters

class C<T> {
>C : C<T>
>  : ^^^^

    foo(x: T, y: T) { }
>foo : (x: T, y: T) => void
>    : ^^^^ ^^^^^ ^^^^^^^^^
>x : T
>  : ^
>y : T
>  : ^
}

class D<T> extends C<T> {
>D : D<T>
>  : ^^^^
>C : C<T>
>  : ^^^^

    foo(x: T) { } // ok to drop parameters
>foo : (x: T) => void
>    : ^^^^ ^^^^^^^^^
>x : T
>  : ^
}

class E<T> extends D<T> {
>E : E<T>
>  : ^^^^
>D : D<T>
>  : ^^^^

    foo(x: T, y?: number) { } // ok to add optional parameters
>foo : (x: T, y?: number) => void
>    : ^^^^ ^^^^^^      ^^^^^^^^^
>x : T
<<<<<<< HEAD
>y : number | undefined
=======
>  : ^
>y : number
>  : ^^^^^^
>>>>>>> 12402f26
}

var c: C<string>;
>c : C<string>
>  : ^^^^^^^^^

var d: D<string>;
>d : D<string>
>  : ^^^^^^^^^

var e: E<string>;
>e : E<string>
>  : ^^^^^^^^^

c = e;
>c = e : E<string>
>      : ^^^^^^^^^
>c : C<string>
>  : ^^^^^^^^^
>e : E<string>
>  : ^^^^^^^^^

var r = c.foo('', '');
>r : void
>  : ^^^^
>c.foo('', '') : void
>              : ^^^^
>c.foo : (x: string, y: string) => void
>      : ^^^^^^^^^^^^^^^^^^^^^^^^^^^^^^
>c : C<string>
>  : ^^^^^^^^^
>foo : (x: string, y: string) => void
>    : ^^^^^^^^^^^^^^^^^^^^^^^^^^^^^^
>'' : ""
>   : ^^
>'' : ""
>   : ^^

var r2 = e.foo('', 1);
>r2 : void
>   : ^^^^
>e.foo('', 1) : void
<<<<<<< HEAD
>e.foo : (x: string, y?: number | undefined) => void
>e : E<string>
>foo : (x: string, y?: number | undefined) => void
=======
>             : ^^^^
>e.foo : (x: string, y?: number) => void
>      : ^^^^^^^^^^^^^^^^^^^^^^^^^^^^^^^
>e : E<string>
>  : ^^^^^^^^^
>foo : (x: string, y?: number) => void
>    : ^^^^^^^^^^^^^^^^^^^^^^^^^^^^^^^
>>>>>>> 12402f26
>'' : ""
>   : ^^
>1 : 1
>  : ^

<|MERGE_RESOLUTION|>--- conflicted
+++ resolved
@@ -1,108 +1,98 @@
-//// [tests/cases/conformance/classes/members/inheritanceAndOverriding/derivedClassTransitivity3.ts] ////
-
-=== derivedClassTransitivity3.ts ===
-// subclassing is not transitive when you can remove required parameters and add optional parameters
-
-class C<T> {
->C : C<T>
->  : ^^^^
-
-    foo(x: T, y: T) { }
->foo : (x: T, y: T) => void
->    : ^^^^ ^^^^^ ^^^^^^^^^
->x : T
->  : ^
->y : T
->  : ^
-}
-
-class D<T> extends C<T> {
->D : D<T>
->  : ^^^^
->C : C<T>
->  : ^^^^
-
-    foo(x: T) { } // ok to drop parameters
->foo : (x: T) => void
->    : ^^^^ ^^^^^^^^^
->x : T
->  : ^
-}
-
-class E<T> extends D<T> {
->E : E<T>
->  : ^^^^
->D : D<T>
->  : ^^^^
-
-    foo(x: T, y?: number) { } // ok to add optional parameters
->foo : (x: T, y?: number) => void
->    : ^^^^ ^^^^^^      ^^^^^^^^^
->x : T
-<<<<<<< HEAD
->y : number | undefined
-=======
->  : ^
->y : number
->  : ^^^^^^
->>>>>>> 12402f26
-}
-
-var c: C<string>;
->c : C<string>
->  : ^^^^^^^^^
-
-var d: D<string>;
->d : D<string>
->  : ^^^^^^^^^
-
-var e: E<string>;
->e : E<string>
->  : ^^^^^^^^^
-
-c = e;
->c = e : E<string>
->      : ^^^^^^^^^
->c : C<string>
->  : ^^^^^^^^^
->e : E<string>
->  : ^^^^^^^^^
-
-var r = c.foo('', '');
->r : void
->  : ^^^^
->c.foo('', '') : void
->              : ^^^^
->c.foo : (x: string, y: string) => void
->      : ^^^^^^^^^^^^^^^^^^^^^^^^^^^^^^
->c : C<string>
->  : ^^^^^^^^^
->foo : (x: string, y: string) => void
->    : ^^^^^^^^^^^^^^^^^^^^^^^^^^^^^^
->'' : ""
->   : ^^
->'' : ""
->   : ^^
-
-var r2 = e.foo('', 1);
->r2 : void
->   : ^^^^
->e.foo('', 1) : void
-<<<<<<< HEAD
->e.foo : (x: string, y?: number | undefined) => void
->e : E<string>
->foo : (x: string, y?: number | undefined) => void
-=======
->             : ^^^^
->e.foo : (x: string, y?: number) => void
->      : ^^^^^^^^^^^^^^^^^^^^^^^^^^^^^^^
->e : E<string>
->  : ^^^^^^^^^
->foo : (x: string, y?: number) => void
->    : ^^^^^^^^^^^^^^^^^^^^^^^^^^^^^^^
->>>>>>> 12402f26
->'' : ""
->   : ^^
->1 : 1
->  : ^
-
+//// [tests/cases/conformance/classes/members/inheritanceAndOverriding/derivedClassTransitivity3.ts] ////
+
+=== derivedClassTransitivity3.ts ===
+// subclassing is not transitive when you can remove required parameters and add optional parameters
+
+class C<T> {
+>C : C<T>
+>  : ^^^^
+
+    foo(x: T, y: T) { }
+>foo : (x: T, y: T) => void
+>    : ^^^^ ^^^^^ ^^^^^^^^^
+>x : T
+>  : ^
+>y : T
+>  : ^
+}
+
+class D<T> extends C<T> {
+>D : D<T>
+>  : ^^^^
+>C : C<T>
+>  : ^^^^
+
+    foo(x: T) { } // ok to drop parameters
+>foo : (x: T) => void
+>    : ^^^^ ^^^^^^^^^
+>x : T
+>  : ^
+}
+
+class E<T> extends D<T> {
+>E : E<T>
+>  : ^^^^
+>D : D<T>
+>  : ^^^^
+
+    foo(x: T, y?: number) { } // ok to add optional parameters
+>foo : (x: T, y?: number) => void
+>    : ^^^^ ^^^^^^      ^^^^^^^^^
+>x : T
+>  : ^
+>y : number | undefined
+>  : ^^^^^^^^^^^^^^^^^^
+}
+
+var c: C<string>;
+>c : C<string>
+>  : ^^^^^^^^^
+
+var d: D<string>;
+>d : D<string>
+>  : ^^^^^^^^^
+
+var e: E<string>;
+>e : E<string>
+>  : ^^^^^^^^^
+
+c = e;
+>c = e : E<string>
+>      : ^^^^^^^^^
+>c : C<string>
+>  : ^^^^^^^^^
+>e : E<string>
+>  : ^^^^^^^^^
+
+var r = c.foo('', '');
+>r : void
+>  : ^^^^
+>c.foo('', '') : void
+>              : ^^^^
+>c.foo : (x: string, y: string) => void
+>      : ^^^^^^^^^^^^^^^^^^^^^^^^^^^^^^
+>c : C<string>
+>  : ^^^^^^^^^
+>foo : (x: string, y: string) => void
+>    : ^^^^^^^^^^^^^^^^^^^^^^^^^^^^^^
+>'' : ""
+>   : ^^
+>'' : ""
+>   : ^^
+
+var r2 = e.foo('', 1);
+>r2 : void
+>   : ^^^^
+>e.foo('', 1) : void
+>             : ^^^^
+>e.foo : (x: string, y?: number | undefined) => void
+>      : ^^^^^^^^^^^^^^^^^^^^^^^^^^^^^^^^^^^^^^^^^^^
+>e : E<string>
+>  : ^^^^^^^^^
+>foo : (x: string, y?: number | undefined) => void
+>    : ^^^^^^^^^^^^^^^^^^^^^^^^^^^^^^^^^^^^^^^^^^^
+>'' : ""
+>   : ^^
+>1 : 1
+>  : ^
+