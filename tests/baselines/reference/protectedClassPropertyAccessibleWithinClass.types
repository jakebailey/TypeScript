--- conflicted
+++ resolved
@@ -1,236 +1,232 @@
-//// [tests/cases/conformance/classes/members/accessibility/protectedClassPropertyAccessibleWithinClass.ts] ////
-
-=== protectedClassPropertyAccessibleWithinClass.ts ===
-// no errors
-
-class C {
->C : C
->  : ^
-
-    protected x: string;
->x : string
->  : ^^^^^^
-
-    protected get y() { return this.x; }
->y : string
->  : ^^^^^^
->this.x : string
->       : ^^^^^^
->this : this
->     : ^^^^
->x : string
->  : ^^^^^^
-
-    protected set y(x) { this.y = this.x; }
->y : string
->  : ^^^^^^
->x : string
->  : ^^^^^^
->this.y = this.x : string
->                : ^^^^^^
->this.y : string
->       : ^^^^^^
->this : this
->     : ^^^^
->y : string
->  : ^^^^^^
->this.x : string
->       : ^^^^^^
->this : this
->     : ^^^^
->x : string
->  : ^^^^^^
-
-    protected foo() { return this.foo; }
->foo : () => any
->    : ^^^^^^^^^
->this.foo : () => any
->         : ^^^^^^^^^
->this : this
->     : ^^^^
->foo : () => any
->    : ^^^^^^^^^
-
-    protected static x: string;
->x : string
->  : ^^^^^^
-
-    protected static get y() { return this.x; }
->y : string
->  : ^^^^^^
->this.x : string
->       : ^^^^^^
->this : typeof C
->     : ^^^^^^^^
->x : string
->  : ^^^^^^
-
-    protected static set y(x) { this.y = this.x; }
->y : string
->  : ^^^^^^
->x : string
->  : ^^^^^^
->this.y = this.x : string
->                : ^^^^^^
->this.y : string
->       : ^^^^^^
->this : typeof C
->     : ^^^^^^^^
->y : string
->  : ^^^^^^
->this.x : string
->       : ^^^^^^
->this : typeof C
->     : ^^^^^^^^
->x : string
->  : ^^^^^^
-
-    protected static foo() { return this.foo; }
->foo : () => typeof C.foo
->    : ^^^^^^^^^^^^^^^^^^
->this.foo : () => typeof C.foo
->         : ^^^^^^^^^^^^^^^^^^
->this : typeof C
->     : ^^^^^^^^
->foo : () => typeof C.foo
->    : ^^^^^^^^^^^^^^^^^^
-
-    protected static bar() { this.foo(); }
->bar : () => void
->    : ^^^^^^^^^^
->this.foo() : () => typeof C.foo
->           : ^^^^^^^^^^^^^^^^^^
->this.foo : () => typeof C.foo
->         : ^^^^^^^^^^^^^^^^^^
->this : typeof C
->     : ^^^^^^^^
->foo : () => typeof C.foo
->    : ^^^^^^^^^^^^^^^^^^
-}
-
-// added level of function nesting
-class C2 {
->C2 : C2
->   : ^^
-
-    protected x: string;
->x : string
->  : ^^^^^^
-
-    protected get y() { () => this.x; return null; }
->y : null
->() => this.x : () => string
->             : ^^^^^^^^^^^^
->this.x : string
->       : ^^^^^^
->this : this
->     : ^^^^
->x : string
->  : ^^^^^^
-
-    protected set y(x) { () => { this.y = this.x; } }
->y : null
->x : null
->() => { this.y = this.x; } : () => void
->                           : ^^^^^^^^^^
->this.y = this.x : string
-<<<<<<< HEAD
->this.y : null
->this : this
->y : null
-=======
->                : ^^^^^^
->this.y : any
->this : this
->     : ^^^^
->y : any
->  : ^^^
->>>>>>> 12402f26
->this.x : string
->       : ^^^^^^
->this : this
->     : ^^^^
->x : string
->  : ^^^^^^
-
-    protected foo() { () => this.foo; }
->foo : () => void
->    : ^^^^^^^^^^
->() => this.foo : () => () => void
->               : ^^^^^^^^^^^^^^^^
->this.foo : () => void
->         : ^^^^^^^^^^
->this : this
->     : ^^^^
->foo : () => void
->    : ^^^^^^^^^^
-
-    protected static x: string;
->x : string
->  : ^^^^^^
-
-    protected static get y() { () => this.x; return null; }
->y : null
->() => this.x : () => string
->             : ^^^^^^^^^^^^
->this.x : string
->       : ^^^^^^
->this : typeof C2
->     : ^^^^^^^^^
->x : string
->  : ^^^^^^
-
-    protected static set y(x) {
->y : null
->x : null
-
-        () => { this.y = this.x; }
->() => { this.y = this.x; } : () => void
->                           : ^^^^^^^^^^
->this.y = this.x : string
-<<<<<<< HEAD
->this.y : null
->this : typeof C2
->y : null
-=======
->                : ^^^^^^
->this.y : any
->this : typeof C2
->     : ^^^^^^^^^
->y : any
->  : ^^^
->>>>>>> 12402f26
->this.x : string
->       : ^^^^^^
->this : typeof C2
->     : ^^^^^^^^^
->x : string
->  : ^^^^^^
-     }
-    protected static foo() { () => this.foo; }
->foo : () => void
->    : ^^^^^^^^^^
->() => this.foo : () => () => void
->               : ^^^^^^^^^^^^^^^^
->this.foo : () => void
->         : ^^^^^^^^^^
->this : typeof C2
->     : ^^^^^^^^^
->foo : () => void
->    : ^^^^^^^^^^
-
-    protected static bar() { () => this.foo(); }
->bar : () => void
->    : ^^^^^^^^^^
->() => this.foo() : () => void
->                 : ^^^^^^^^^^
->this.foo() : void
->           : ^^^^
->this.foo : () => void
->         : ^^^^^^^^^^
->this : typeof C2
->     : ^^^^^^^^^
->foo : () => void
->    : ^^^^^^^^^^
-}
-
+//// [tests/cases/conformance/classes/members/accessibility/protectedClassPropertyAccessibleWithinClass.ts] ////
+
+=== protectedClassPropertyAccessibleWithinClass.ts ===
+// no errors
+
+class C {
+>C : C
+>  : ^
+
+    protected x: string;
+>x : string
+>  : ^^^^^^
+
+    protected get y() { return this.x; }
+>y : string
+>  : ^^^^^^
+>this.x : string
+>       : ^^^^^^
+>this : this
+>     : ^^^^
+>x : string
+>  : ^^^^^^
+
+    protected set y(x) { this.y = this.x; }
+>y : string
+>  : ^^^^^^
+>x : string
+>  : ^^^^^^
+>this.y = this.x : string
+>                : ^^^^^^
+>this.y : string
+>       : ^^^^^^
+>this : this
+>     : ^^^^
+>y : string
+>  : ^^^^^^
+>this.x : string
+>       : ^^^^^^
+>this : this
+>     : ^^^^
+>x : string
+>  : ^^^^^^
+
+    protected foo() { return this.foo; }
+>foo : () => any
+>    : ^^^^^^^^^
+>this.foo : () => any
+>         : ^^^^^^^^^
+>this : this
+>     : ^^^^
+>foo : () => any
+>    : ^^^^^^^^^
+
+    protected static x: string;
+>x : string
+>  : ^^^^^^
+
+    protected static get y() { return this.x; }
+>y : string
+>  : ^^^^^^
+>this.x : string
+>       : ^^^^^^
+>this : typeof C
+>     : ^^^^^^^^
+>x : string
+>  : ^^^^^^
+
+    protected static set y(x) { this.y = this.x; }
+>y : string
+>  : ^^^^^^
+>x : string
+>  : ^^^^^^
+>this.y = this.x : string
+>                : ^^^^^^
+>this.y : string
+>       : ^^^^^^
+>this : typeof C
+>     : ^^^^^^^^
+>y : string
+>  : ^^^^^^
+>this.x : string
+>       : ^^^^^^
+>this : typeof C
+>     : ^^^^^^^^
+>x : string
+>  : ^^^^^^
+
+    protected static foo() { return this.foo; }
+>foo : () => typeof C.foo
+>    : ^^^^^^^^^^^^^^^^^^
+>this.foo : () => typeof C.foo
+>         : ^^^^^^^^^^^^^^^^^^
+>this : typeof C
+>     : ^^^^^^^^
+>foo : () => typeof C.foo
+>    : ^^^^^^^^^^^^^^^^^^
+
+    protected static bar() { this.foo(); }
+>bar : () => void
+>    : ^^^^^^^^^^
+>this.foo() : () => typeof C.foo
+>           : ^^^^^^^^^^^^^^^^^^
+>this.foo : () => typeof C.foo
+>         : ^^^^^^^^^^^^^^^^^^
+>this : typeof C
+>     : ^^^^^^^^
+>foo : () => typeof C.foo
+>    : ^^^^^^^^^^^^^^^^^^
+}
+
+// added level of function nesting
+class C2 {
+>C2 : C2
+>   : ^^
+
+    protected x: string;
+>x : string
+>  : ^^^^^^
+
+    protected get y() { () => this.x; return null; }
+>y : null
+>  : ^^^^
+>() => this.x : () => string
+>             : ^^^^^^^^^^^^
+>this.x : string
+>       : ^^^^^^
+>this : this
+>     : ^^^^
+>x : string
+>  : ^^^^^^
+
+    protected set y(x) { () => { this.y = this.x; } }
+>y : null
+>  : ^^^^
+>x : null
+>  : ^^^^
+>() => { this.y = this.x; } : () => void
+>                           : ^^^^^^^^^^
+>this.y = this.x : string
+>                : ^^^^^^
+>this.y : null
+>       : ^^^^
+>this : this
+>     : ^^^^
+>y : null
+>  : ^^^^
+>this.x : string
+>       : ^^^^^^
+>this : this
+>     : ^^^^
+>x : string
+>  : ^^^^^^
+
+    protected foo() { () => this.foo; }
+>foo : () => void
+>    : ^^^^^^^^^^
+>() => this.foo : () => () => void
+>               : ^^^^^^^^^^^^^^^^
+>this.foo : () => void
+>         : ^^^^^^^^^^
+>this : this
+>     : ^^^^
+>foo : () => void
+>    : ^^^^^^^^^^
+
+    protected static x: string;
+>x : string
+>  : ^^^^^^
+
+    protected static get y() { () => this.x; return null; }
+>y : null
+>  : ^^^^
+>() => this.x : () => string
+>             : ^^^^^^^^^^^^
+>this.x : string
+>       : ^^^^^^
+>this : typeof C2
+>     : ^^^^^^^^^
+>x : string
+>  : ^^^^^^
+
+    protected static set y(x) {
+>y : null
+>  : ^^^^
+>x : null
+>  : ^^^^
+
+        () => { this.y = this.x; }
+>() => { this.y = this.x; } : () => void
+>                           : ^^^^^^^^^^
+>this.y = this.x : string
+>                : ^^^^^^
+>this.y : null
+>       : ^^^^
+>this : typeof C2
+>     : ^^^^^^^^^
+>y : null
+>  : ^^^^
+>this.x : string
+>       : ^^^^^^
+>this : typeof C2
+>     : ^^^^^^^^^
+>x : string
+>  : ^^^^^^
+     }
+    protected static foo() { () => this.foo; }
+>foo : () => void
+>    : ^^^^^^^^^^
+>() => this.foo : () => () => void
+>               : ^^^^^^^^^^^^^^^^
+>this.foo : () => void
+>         : ^^^^^^^^^^
+>this : typeof C2
+>     : ^^^^^^^^^
+>foo : () => void
+>    : ^^^^^^^^^^
+
+    protected static bar() { () => this.foo(); }
+>bar : () => void
+>    : ^^^^^^^^^^
+>() => this.foo() : () => void
+>                 : ^^^^^^^^^^
+>this.foo() : void
+>           : ^^^^
+>this.foo : () => void
+>         : ^^^^^^^^^^
+>this : typeof C2
+>     : ^^^^^^^^^
+>foo : () => void
+>    : ^^^^^^^^^^
+}
+