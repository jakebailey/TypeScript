--- conflicted
+++ resolved
@@ -1,746 +1,750 @@
-//// [tests/cases/conformance/types/typeRelationships/subtypesAndSuperTypes/subtypingWithConstructSignatures3.ts] ////
-
-=== subtypingWithConstructSignatures3.ts ===
-// checking subtype relations for function types as it relates to contextual signature instantiation
-// error cases, so function calls will all result in 'any'
-
-module Errors {
->Errors : typeof Errors
->       : ^^^^^^^^^^^^^
-
-    class Base { foo: string; }
->Base : Base
->     : ^^^^
->foo : string
->    : ^^^^^^
-
-    class Derived extends Base { bar: string; }
->Derived : Derived
->        : ^^^^^^^
->Base : Base
->     : ^^^^
->bar : string
->    : ^^^^^^
-
-    class Derived2 extends Derived { baz: string; }
->Derived2 : Derived2
->         : ^^^^^^^^
->Derived : Derived
->        : ^^^^^^^
->baz : string
->    : ^^^^^^
-
-    class OtherDerived extends Base { bing: string; }
->OtherDerived : OtherDerived
->             : ^^^^^^^^^^^^
->Base : Base
->     : ^^^^
->bing : string
->     : ^^^^^^
-
-    declare function foo2(a2: new (x: number) => string[]): typeof a2;
->foo2 : { (a2: new (x: number) => string[]): new (x: number) => string[]; (a2: any): any; }
->     : ^^^^^^^                           ^^^^^^^^^^^      ^^^^^        ^^^^^^^^^^^^^^^^^^^
->a2 : new (x: number) => string[]
->   : ^^^^^^^^      ^^^^^        
->x : number
->  : ^^^^^^
->a2 : new (x: number) => string[]
->   : ^^^^^^^^^^^^^^^^^^^^^^^^^^^
-
-    declare function foo2(a2: any): any;
->foo2 : { (a2: new (x: number) => string[]): new (x: number) => string[]; (a2: any): any; }
->     : ^^^^^^^^^^^^^^^^^^^^^^^^^^^^^^^^^^^^^^^^^^^^^^^^^^^^^^^^^^^^^^^^^^^^^^^   ^^^   ^^^
->a2 : any
-
-    declare function foo7(a2: new (x: new (arg: Base) => Derived) => new (r: Base) => Derived2): typeof a2;
->foo7 : { (a2: new (x: new (arg: Base) => Derived) => new (r: Base) => Derived2): new (x: new (arg: Base) => Derived) => new (r: Base) => Derived2; (a2: any): any; }
->     : ^^^^^^^                                                                ^^^^^^^^^^^                          ^^^^^                         ^^^^^^^^^^^^^^^^^^^
->a2 : new (x: new (arg: Base) => Derived) => new (r: Base) => Derived2
->   : ^^^^^^^^                          ^^^^^                         
->x : new (arg: Base) => Derived
->  : ^^^^^^^^^^    ^^^^^       
->arg : Base
->    : ^^^^
->r : Base
->  : ^^^^
->a2 : new (x: new (arg: Base) => Derived) => new (r: Base) => Derived2
->   : ^^^^^^^^^^^^^^^^^^^^^^^^^^^^^^^^^^^^^^^^^^^^^^^^^^^^^^^^^^^^^^^^
-
-    declare function foo7(a2: any): any;
->foo7 : { (a2: new (x: new (arg: Base) => Derived) => new (r: Base) => Derived2): new (x: new (arg: Base) => Derived) => new (r: Base) => Derived2; (a2: any): any; }
->     : ^^^^^^^^^^^^^^^^^^^^^^^^^^^^^^^^^^^^^^^^^^^^^^^^^^^^^^^^^^^^^^^^^^^^^^^^^^^^^^^^^^^^^^^^^^^^^^^^^^^^^^^^^^^^^^^^^^^^^^^^^^^^^^^^^^^^^^^^^^^^^^^^^   ^^^   ^^^
->a2 : any
-
-    declare function foo8(a2: new (x: new (arg: Base) => Derived, y: new (arg2: Base) => Derived) => new (r: Base) => Derived): typeof a2;
->foo8 : { (a2: new (x: new (arg: Base) => Derived, y: new (arg2: Base) => Derived) => new (r: Base) => Derived): new (x: new (arg: Base) => Derived, y: new (arg2: Base) => Derived) => new (r: Base) => Derived; (a2: any): any; }
->     : ^^^^^^^                                                                                               ^^^^^^^^^^^                          ^^^^^                           ^^^^^                        ^^^^^^^^^^^^^^^^^^^
->a2 : new (x: new (arg: Base) => Derived, y: new (arg2: Base) => Derived) => new (r: Base) => Derived
->   : ^^^^^^^^                          ^^^^^                           ^^^^^                        
->x : new (arg: Base) => Derived
->  : ^^^^^^^^^^    ^^^^^       
->arg : Base
->    : ^^^^
->y : new (arg2: Base) => Derived
->  : ^^^^^^^^^^^    ^^^^^       
->arg2 : Base
->     : ^^^^
->r : Base
->  : ^^^^
->a2 : new (x: new (arg: Base) => Derived, y: new (arg2: Base) => Derived) => new (r: Base) => Derived
->   : ^^^^^^^^^^^^^^^^^^^^^^^^^^^^^^^^^^^^^^^^^^^^^^^^^^^^^^^^^^^^^^^^^^^^^^^^^^^^^^^^^^^^^^^^^^^^^^^
-
-    declare function foo8(a2: any): any;
->foo8 : { (a2: new (x: new (arg: Base) => Derived, y: new (arg2: Base) => Derived) => new (r: Base) => Derived): new (x: new (arg: Base) => Derived, y: new (arg2: Base) => Derived) => new (r: Base) => Derived; (a2: any): any; }
->     : ^^^^^^^^^^^^^^^^^^^^^^^^^^^^^^^^^^^^^^^^^^^^^^^^^^^^^^^^^^^^^^^^^^^^^^^^^^^^^^^^^^^^^^^^^^^^^^^^^^^^^^^^^^^^^^^^^^^^^^^^^^^^^^^^^^^^^^^^^^^^^^^^^^^^^^^^^^^^^^^^^^^^^^^^^^^^^^^^^^^^^^^^^^^^^^^^^^^^^^^^^^^^^^^   ^^^   ^^^
->a2 : any
-
-    declare function foo10(a2: new (...x: Base[]) => Base): typeof a2;
->foo10 : { (a2: new (...x: Base[]) => Base): new (...x: Base[]) => Base; (a2: any): any; }
->      : ^^^^^^^                          ^^^^^^^^^^^^^^      ^^^^^    ^^^^^^^^^^^^^^^^^^^
->a2 : new (...x: Base[]) => Base
->   : ^^^^^^^^^^^      ^^^^^    
->x : Base[]
->  : ^^^^^^
->a2 : new (...x: Base[]) => Base
->   : ^^^^^^^^^^^^^^^^^^^^^^^^^^
-
-    declare function foo10(a2: any): any;
->foo10 : { (a2: new (...x: Base[]) => Base): new (...x: Base[]) => Base; (a2: any): any; }
->      : ^^^^^^^^^^^^^^^^^^^^^^^^^^^^^^^^^^^^^^^^^^^^^^^^^^^^^^^^^^^^^^^^^^^^^   ^^^   ^^^
->a2 : any
-
-    declare function foo11(a2: new (x: { foo: string }, y: { foo: string; bar: string }) => Base): typeof a2;
->foo11 : { (a2: new (x: { foo: string; }, y: { foo: string; bar: string; }) => Base): new (x: { foo: string; }, y: { foo: string; bar: string; }) => Base; (a2: any): any; }
->      : ^^^^^^^                                                                   ^^^^^^^^^^^                ^^^^^                             ^^^^^    ^^^^^^^^^^^^^^^^^^^
->a2 : new (x: { foo: string; }, y: { foo: string; bar: string; }) => Base
->   : ^^^^^^^^                ^^^^^                             ^^^^^    
->x : { foo: string; }
->  : ^^^^^^^      ^^^
->foo : string
->    : ^^^^^^
->y : { foo: string; bar: string; }
->  : ^^^^^^^      ^^^^^^^      ^^^
->foo : string
->    : ^^^^^^
->bar : string
->    : ^^^^^^
->a2 : new (x: { foo: string; }, y: { foo: string; bar: string; }) => Base
->   : ^^^^^^^^^^^^^^^^^^^^^^^^^^^^^^^^^^^^^^^^^^^^^^^^^^^^^^^^^^^^^^^^^^^
-
-    declare function foo11(a2: any): any;
->foo11 : { (a2: new (x: { foo: string; }, y: { foo: string; bar: string; }) => Base): new (x: { foo: string; }, y: { foo: string; bar: string; }) => Base; (a2: any): any; }
->      : ^^^^^^^^^^^^^^^^^^^^^^^^^^^^^^^^^^^^^^^^^^^^^^^^^^^^^^^^^^^^^^^^^^^^^^^^^^^^^^^^^^^^^^^^^^^^^^^^^^^^^^^^^^^^^^^^^^^^^^^^^^^^^^^^^^^^^^^^^^^^^^^^^^^^^^^   ^^^   ^^^
->a2 : any
-
-    declare function foo12(a2: new (x: Array<Base>, y: Array<Derived2>) => Array<Derived>): typeof a2;
->foo12 : { (a2: new (x: Array<Base>, y: Array<Derived2>) => Array<Derived>): new (x: Array<Base>, y: Array<Derived2>) => Array<Derived>; (a2: any): any; }
->      : ^^^^^^^                                                          ^^^^^^^^^^^           ^^^^^               ^^^^^              ^^^^^^^^^^^^^^^^^^^
->a2 : new (x: Array<Base>, y: Array<Derived2>) => Array<Derived>
->   : ^^^^^^^^           ^^^^^               ^^^^^              
->x : Base[]
->  : ^^^^^^
->y : Derived2[]
->  : ^^^^^^^^^^
->a2 : new (x: Base[], y: Derived2[]) => Derived[]
->   : ^^^^^^^^^^^^^^^^^^^^^^^^^^^^^^^^^^^^^^^^^^^
-
-    declare function foo12(a2: any): any;
->foo12 : { (a2: new (x: Base[], y: Derived2[]) => Derived[]): new (x: Base[], y: Derived2[]) => Derived[]; (a2: any): any; }
->      : ^^^^^^^^^^^^^^^^^^^^^^^^^^^^^^^^^^^^^^^^^^^^^^^^^^^^^^^^^^^^^^^^^^^^^^^^^^^^^^^^^^^^^^^^^^^^^^^^^^^^^^^   ^^^   ^^^
->a2 : any
-
-    declare function foo15(a2: new (x: { a: string; b: number }) => number): typeof a2;
->foo15 : { (a2: new (x: { a: string; b: number; }) => number): new (x: { a: string; b: number; }) => number; (a2: any): any; }
->      : ^^^^^^^                                            ^^^^^^^^^^^                         ^^^^^      ^^^^^^^^^^^^^^^^^^^
->a2 : new (x: { a: string; b: number; }) => number
->   : ^^^^^^^^                         ^^^^^      
->x : { a: string; b: number; }
->  : ^^^^^      ^^^^^      ^^^
->a : string
->  : ^^^^^^
->b : number
->  : ^^^^^^
->a2 : new (x: { a: string; b: number; }) => number
->   : ^^^^^^^^^^^^^^^^^^^^^^^^^^^^^^^^^^^^^^^^^^^^
-
-    declare function foo15(a2: any): any;
->foo15 : { (a2: new (x: { a: string; b: number; }) => number): new (x: { a: string; b: number; }) => number; (a2: any): any; }
->      : ^^^^^^^^^^^^^^^^^^^^^^^^^^^^^^^^^^^^^^^^^^^^^^^^^^^^^^^^^^^^^^^^^^^^^^^^^^^^^^^^^^^^^^^^^^^^^^^^^^^^^^^^^   ^^^   ^^^
->a2 : any
-
-    declare function foo16(a2: {
->foo16 : { (a2: { new (x: { new (a: number): number; new (a?: number): number; }): number[]; new (x: { new (a: boolean): boolean; new (a?: boolean): boolean; }): boolean[]; }): { new (x: { new (a: number): number; new (a?: number): number; }): number[]; new (x: { new (a: boolean): boolean; new (a?: boolean): boolean; }): boolean[]; }; (a2: any): any; }
->      : ^^^^^^^                                                                                                                                                              ^^^^^^^^^^^^^                                                      ^^^        ^^^^^^^^^^                                                          ^^^         ^^^^^^^^^^^^^^^^^^^^^^
->a2 : { new (x: { new (a: number): number; new (a?: number): number; }): number[]; new (x: { new (a: boolean): boolean; new (a?: boolean): boolean; }): boolean[]; }
->   : ^^^^^^^^^^                                                      ^^^        ^^^^^^^^^^                                                          ^^^         ^^^
-
-        // type of parameter is overload set which means we can't do inference based on this type
-        new (x: {
->x : { new (a: number): number; new (a?: number): number; }
->  : ^^^^^^^^^^      ^^^      ^^^^^^^^^^^      ^^^      ^^^
-
-            new (a: number): number;
->a : number
->  : ^^^^^^
-
-            new (a?: number): number;
-<<<<<<< HEAD
->a : number | undefined
-=======
->a : number
->  : ^^^^^^
->>>>>>> 12402f26
-
-        }): number[];
-        new (x: {
->x : { new (a: boolean): boolean; new (a?: boolean): boolean; }
->  : ^^^^^^^^^^       ^^^       ^^^^^^^^^^^       ^^^       ^^^
-
-            new (a: boolean): boolean;
->a : boolean
->  : ^^^^^^^
-
-            new (a?: boolean): boolean;
-<<<<<<< HEAD
->a : boolean | undefined
-
-        }): boolean[];
-    }): typeof a2;
->a2 : { new (x: { new (a: number): number; new (a?: number | undefined): number; }): number[]; new (x: { new (a: boolean): boolean; new (a?: boolean | undefined): boolean; }): boolean[]; }
-
-    declare function foo16(a2: any): any;
->foo16 : { (a2: { new (x: { new (a: number): number; new (a?: number | undefined): number; }): number[]; new (x: { new (a: boolean): boolean; new (a?: boolean | undefined): boolean; }): boolean[]; }): { new (x: { new (a: number): number; new (a?: number | undefined): number; }): number[]; new (x: { new (a: boolean): boolean; new (a?: boolean | undefined): boolean; }): boolean[]; }; (a2: any): any; }
-=======
->a : boolean
->  : ^^^^^^^
-
-        }): boolean[];
-    }): typeof a2;
->a2 : { new (x: { new (a: number): number; new (a?: number): number; }): number[]; new (x: { new (a: boolean): boolean; new (a?: boolean): boolean; }): boolean[]; }
->   : ^^^^^^^^^^^^^^^^^^^^^^^^^^^^^^^^^^^^^^^^^^^^^^^^^^^^^^^^^^^^^^^^^^^^^^^^^^^^^^^^^^^^^^^^^^^^^^^^^^^^^^^^^^^^^^^^^^^^^^^^^^^^^^^^^^^^^^^^^^^^^^^^^^^^^^^^^^^^^^
-
-    declare function foo16(a2: any): any;
->foo16 : { (a2: { new (x: { new (a: number): number; new (a?: number): number; }): number[]; new (x: { new (a: boolean): boolean; new (a?: boolean): boolean; }): boolean[]; }): { new (x: { new (a: number): number; new (a?: number): number; }): number[]; new (x: { new (a: boolean): boolean; new (a?: boolean): boolean; }): boolean[]; }; (a2: any): any; }
->      : ^^^^^^^^^^^^^^^^^^^^^^^^^^^^^^^^^^^^^^^^^^^^^^^^^^^^^^^^^^^^^^^^^^^^^^^^^^^^^^^^^^^^^^^^^^^^^^^^^^^^^^^^^^^^^^^^^^^^^^^^^^^^^^^^^^^^^^^^^^^^^^^^^^^^^^^^^^^^^^^^^^^^^^^^^^^^^^^^^^^^^^^^^^^^^^^^^^^^^^^^^^^^^^^^^^^^^^^^^^^^^^^^^^^^^^^^^^^^^^^^^^^^^^^^^^^^^^^^^^^^^^^^^^^^^^^^^^^^^^^^^^^^^^^^^^^^^^^^^^^^^^^^^^^^^^^^^^^^^^^^^^^^^^^^^^^^^   ^^^   ^^^
->>>>>>> 12402f26
->a2 : any
-
-    declare function foo17(a2: {
->foo17 : { (a2: { new (x: { new <T extends Derived>(a: T): T; new <T_1 extends Base>(a: T_1): T_1; }): any[]; new (x: { new <T_2 extends Derived2>(a: T_2): T_2; new <T_3 extends Base>(a: T_3): T_3; }): any[]; }): { new (x: { new <T extends Derived>(a: T): T; new <T_1 extends Base>(a: T_1): T_1; }): any[]; new (x: { new <T_2 extends Derived2>(a: T_2): T_2; new <T_3 extends Base>(a: T_3): T_3; }): any[]; }; (a2: any): any; }
->      : ^^^^^^^^^^^^^^^^^^^^^^^^ ^^^^^^^^^^^^^^^^^^^^^ ^^^ ^^^^^^^   ^^^^^^^^^^^^^^^^^^^^^^^^^^^^^^^^^     ^^^^^^^^^^^^^^^^^   ^^^^^^^^^^^^^^^^^^^^^^^^^^^^^^^^^^^^^^   ^^^^^^^^^^^^^^^^^^^^^^^^^^^^^^^^^     ^^^^^^^^^^^^^^^^^^^^^^^ ^^^^^^^^^^^^^^^^^^^^^ ^^^ ^^^^^^^   ^^^^^^^^^^^^^^^^^^^^^^^^^^^^^^^^^     ^^^^^^^^^^^^^^^^^   ^^^^^^^^^^^^^^^^^^^^^^^^^^^^^^^^^^^^^^   ^^^^^^^^^^^^^^^^^^^^^^^^^^^^^^^^^     ^^^^^^^^^^^^^^^^^^^^^^
->a2 : { new (x: { new <T extends Derived>(a: T): T; new <T_1 extends Base>(a: T_1): T_1; }): any[]; new (x: { new <T_2 extends Derived2>(a: T_2): T_2; new <T_3 extends Base>(a: T_3): T_3; }): any[]; }
->   : ^^^^^^^^^^^^^^^^^ ^^^^^^^^^^^^^^^^^^^^^ ^^^ ^^^^^^^   ^^^^^^^^^^^^^^^^^^^^^^^^^^^^^^^^^     ^^^^^^^^^^^^^^^^^   ^^^^^^^^^^^^^^^^^^^^^^^^^^^^^^^^^^^^^^   ^^^^^^^^^^^^^^^^^^^^^^^^^^^^^^^^^     ^^^
-
-        new (x: {
->x : { new <T extends Derived>(a: T): T; new <T_1 extends Base>(a: T_1): T_1; }
->  : ^^^^^^^ ^^^^^^^^^^^^^^^^^^^^^ ^^^ ^^^^^^^   ^^^^^^^^^^^^^^^^^^^^^^^^^^^^^^
-
-            new <T extends Derived>(a: T): T;
->a : T
->  : ^
-
-            new <T extends Base>(a: T): T;
->a : T
->  : ^
-
-        }): any[];
-        new (x: {
->x : { new <T extends Derived2>(a: T): T; new <T_1 extends Base>(a: T_1): T_1; }
->  : ^^^^^^^ ^^^^^^^^^^^^^^^^^^^^^^ ^^^ ^^^^^^^   ^^^^^^^^^^^^^^^^^^^^^^^^^^^^^^
-
-            new <T extends Derived2>(a: T): T;
->a : T
->  : ^
-
-            new <T extends Base>(a: T): T;
->a : T
->  : ^
-
-        }): any[];
-    }): typeof a2;
->a2 : { new (x: { new <T extends Derived>(a: T): T; new <T_1 extends Base>(a: T_1): T_1; }): any[]; new (x: { new <T_2 extends Derived2>(a: T_2): T_2; new <T_3 extends Base>(a: T_3): T_3; }): any[]; }
->   : ^^^^^^^^^^^^^^^^^^^^^^^^^^^^^^^^^^^^^^^^^^^^^^^^^^^^^^^^^^^^^^^^^^^^^^^^^^^^^^^^^^^^^^^^^^^^^^^^^^^^^^^^^^^^^^^^^^^^^^^^^^^^^^^^^^^^^^^^^^^^^^^^^^^^^^^^^^^^^^^^^^^^^^^^^^^^^^^^^^^^^^^^^^^^^^^^^^
-
-    declare function foo17(a2: any): any;
->foo17 : { (a2: { new (x: { new <T extends Derived>(a: T): T; new <T_1 extends Base>(a: T_1): T_1; }): any[]; new (x: { new <T_2 extends Derived2>(a: T_2): T_2; new <T_3 extends Base>(a: T_3): T_3; }): any[]; }): { new (x: { new <T extends Derived>(a: T): T; new <T_1 extends Base>(a: T_1): T_1; }): any[]; new (x: { new <T_2 extends Derived2>(a: T_2): T_2; new <T_3 extends Base>(a: T_3): T_3; }): any[]; }; (a2: any): any; }
->      : ^^^^^^^^^^^^^^^^^^^^^^^^^^^^^^^^^^^^^^^^^^^^^^^^^^^^^^^^^^^^^^^^^^^^^^^^^^^^^^^^^^^^^^^^^^^^^^^^^^^^^^^^^^^^^^^^^^^^^^^^^^^^^^^^^^^^^^^^^^^^^^^^^^^^^^^^^^^^^^^^^^^^^^^^^^^^^^^^^^^^^^^^^^^^^^^^^^^^^^^^^^^^^^^^^^^^^^^^^^^^^^^^^^^^^^^^^^^^^^^^^^^^^^^^^^^^^^^^^^^^^^^^^^^^^^^^^^^^^^^^^^^^^^^^^^^^^^^^^^^^^^^^^^^^^^^^^^^^^^^^^^^^^^^^^^^^^^^^^^^^^^^^^^^^^^^^^^^^^^^^^^^^^^^^^^^^^^^^^^^^^^^^^^^^^^^^^^^^^^^^^^^^^   ^^^   ^^^
->a2 : any
-
-    var r1arg1: new <T, U>(x: T) => U[];
->r1arg1 : new <T, U>(x: T) => U[]
->       : ^^^^^ ^^ ^^^^^ ^^^^^   
->x : T
->  : ^
-
-    var r1arg2: new (x: number) => string[]; 
->r1arg2 : new (x: number) => string[]
->       : ^^^^^^^^      ^^^^^        
->x : number
->  : ^^^^^^
-
-    var r1 = foo2(r1arg1); // any
->r1 : new (x: number) => string[]
->   : ^^^^^^^^^^^^^^^^^^^^^^^^^^^
->foo2(r1arg1) : new (x: number) => string[]
->             : ^^^^^^^^^^^^^^^^^^^^^^^^^^^
->foo2 : { (a2: new (x: number) => string[]): new (x: number) => string[]; (a2: any): any; }
->     : ^^^^^^^^^^^^^^^^^^^^^^^^^^^^^^^^^^^^^^^^^^^^^^^^^^^^^^^^^^^^^^^^^^^^^^^^^^^^^^^^^^^
->r1arg1 : new <T, U>(x: T) => U[]
->       : ^^^^^^^^^^^^^^^^^^^^^^^
-
-    var r1a = [r1arg2, r1arg1];
->r1a : (new (x: number) => string[])[]
->    : ^^^^^^^^^^^^^^^^^^^^^^^^^^^^^^^
->[r1arg2, r1arg1] : (new (x: number) => string[])[]
->                 : ^^^^^^^^^^^^^^^^^^^^^^^^^^^^^^^
->r1arg2 : new (x: number) => string[]
->       : ^^^^^^^^^^^^^^^^^^^^^^^^^^^
->r1arg1 : new <T, U>(x: T) => U[]
->       : ^^^^^^^^^^^^^^^^^^^^^^^
-
-    var r1b = [r1arg1, r1arg2];
->r1b : (new (x: number) => string[])[]
->    : ^^^^^^^^^^^^^^^^^^^^^^^^^^^^^^^
->[r1arg1, r1arg2] : (new (x: number) => string[])[]
->                 : ^^^^^^^^^^^^^^^^^^^^^^^^^^^^^^^
->r1arg1 : new <T, U>(x: T) => U[]
->       : ^^^^^^^^^^^^^^^^^^^^^^^
->r1arg2 : new (x: number) => string[]
->       : ^^^^^^^^^^^^^^^^^^^^^^^^^^^
-
-    var r2arg1: new <T extends Base, U extends Derived, V extends Derived2>(x: new (arg: T) => U) => new (r: T) => V;
->r2arg1 : new <T extends Base, U extends Derived, V extends Derived2>(x: new (arg: T) => U) => new (r: T) => V
->       : ^^^^^ ^^^^^^^^^^^^^^^ ^^^^^^^^^^^^^^^^^^ ^^^^^^^^^^^^^^^^^^^^^^                 ^^^^^               
->x : new (arg: T) => U
->  : ^^^^^^^^^^ ^^^^^ 
->arg : T
->    : ^
->r : T
->  : ^
-
-    var r2arg2: new (x: new (arg: Base) => Derived) => new (r: Base) => Derived2;
->r2arg2 : new (x: new (arg: Base) => Derived) => new (r: Base) => Derived2
->       : ^^^^^^^^                          ^^^^^                         
->x : new (arg: Base) => Derived
->  : ^^^^^^^^^^    ^^^^^       
->arg : Base
->    : ^^^^
->r : Base
->  : ^^^^
-
-    var r2 = foo7(r2arg1); // any
->r2 : new (x: new (arg: Base) => Derived) => new (r: Base) => Derived2
->   : ^^^^^^^^^^^^^^^^^^^^^^^^^^^^^^^^^^^^^^^^^^^^^^^^^^^^^^^^^^^^^^^^
->foo7(r2arg1) : new (x: new (arg: Base) => Derived) => new (r: Base) => Derived2
->             : ^^^^^^^^^^^^^^^^^^^^^^^^^^^^^^^^^^^^^^^^^^^^^^^^^^^^^^^^^^^^^^^^
->foo7 : { (a2: new (x: new (arg: Base) => Derived) => new (r: Base) => Derived2): new (x: new (arg: Base) => Derived) => new (r: Base) => Derived2; (a2: any): any; }
->     : ^^^^^^^^^^^^^^^^^^^^^^^^^^^^^^^^^^^^^^^^^^^^^^^^^^^^^^^^^^^^^^^^^^^^^^^^^^^^^^^^^^^^^^^^^^^^^^^^^^^^^^^^^^^^^^^^^^^^^^^^^^^^^^^^^^^^^^^^^^^^^^^^^^^^^^^^^^^^^
->r2arg1 : new <T extends Base, U extends Derived, V extends Derived2>(x: new (arg: T) => U) => new (r: T) => V
->       : ^^^^^^^^^^^^^^^^^^^^^^^^^^^^^^^^^^^^^^^^^^^^^^^^^^^^^^^^^^^^^^^^^^^^^^^^^^^^^^^^^^^^^^^^^^^^^^^^^^^^
-
-    var r2a = [r2arg2, r2arg1];
->r2a : (new (x: new (arg: Base) => Derived) => new (r: Base) => Derived2)[]
->    : ^^^^^^^^^^^^^^^^^^^^^^^^^^^^^^^^^^^^^^^^^^^^^^^^^^^^^^^^^^^^^^^^^^^^
->[r2arg2, r2arg1] : (new (x: new (arg: Base) => Derived) => new (r: Base) => Derived2)[]
->                 : ^^^^^^^^^^^^^^^^^^^^^^^^^^^^^^^^^^^^^^^^^^^^^^^^^^^^^^^^^^^^^^^^^^^^
->r2arg2 : new (x: new (arg: Base) => Derived) => new (r: Base) => Derived2
->       : ^^^^^^^^^^^^^^^^^^^^^^^^^^^^^^^^^^^^^^^^^^^^^^^^^^^^^^^^^^^^^^^^
->r2arg1 : new <T extends Base, U extends Derived, V extends Derived2>(x: new (arg: T) => U) => new (r: T) => V
->       : ^^^^^^^^^^^^^^^^^^^^^^^^^^^^^^^^^^^^^^^^^^^^^^^^^^^^^^^^^^^^^^^^^^^^^^^^^^^^^^^^^^^^^^^^^^^^^^^^^^^^
-
-    var r2b = [r2arg1, r2arg2];
->r2b : (new (x: new (arg: Base) => Derived) => new (r: Base) => Derived2)[]
->    : ^^^^^^^^^^^^^^^^^^^^^^^^^^^^^^^^^^^^^^^^^^^^^^^^^^^^^^^^^^^^^^^^^^^^
->[r2arg1, r2arg2] : (new (x: new (arg: Base) => Derived) => new (r: Base) => Derived2)[]
->                 : ^^^^^^^^^^^^^^^^^^^^^^^^^^^^^^^^^^^^^^^^^^^^^^^^^^^^^^^^^^^^^^^^^^^^
->r2arg1 : new <T extends Base, U extends Derived, V extends Derived2>(x: new (arg: T) => U) => new (r: T) => V
->       : ^^^^^^^^^^^^^^^^^^^^^^^^^^^^^^^^^^^^^^^^^^^^^^^^^^^^^^^^^^^^^^^^^^^^^^^^^^^^^^^^^^^^^^^^^^^^^^^^^^^^
->r2arg2 : new (x: new (arg: Base) => Derived) => new (r: Base) => Derived2
->       : ^^^^^^^^^^^^^^^^^^^^^^^^^^^^^^^^^^^^^^^^^^^^^^^^^^^^^^^^^^^^^^^^
-
-    var r3arg1: new <T extends Base, U extends Derived>(x: new (arg: T) => U, y: (arg2: { foo: number; }) => U) => new (r: T) => U;
->r3arg1 : new <T extends Base, U extends Derived>(x: new (arg: T) => U, y: (arg2: { foo: number; }) => U) => new (r: T) => U
->       : ^^^^^ ^^^^^^^^^^^^^^^ ^^^^^^^^^^^^^^^^^^^^^                 ^^^^^                             ^^^^^               
->x : new (arg: T) => U
->  : ^^^^^^^^^^ ^^^^^ 
->arg : T
->    : ^
->y : (arg2: { foo: number; }) => U
->  : ^^^^^^^                ^^^^^ 
->arg2 : { foo: number; }
->     : ^^^^^^^      ^^^
->foo : number
->    : ^^^^^^
->r : T
->  : ^
-
-    var r3arg2: new (x: (arg: Base) => Derived, y: new (arg2: Base) => Derived) => new (r: Base) => Derived;
->r3arg2 : new (x: (arg: Base) => Derived, y: new (arg2: Base) => Derived) => new (r: Base) => Derived
->       : ^^^^^^^^                      ^^^^^                           ^^^^^                        
->x : (arg: Base) => Derived
->  : ^^^^^^    ^^^^^       
->arg : Base
->    : ^^^^
->y : new (arg2: Base) => Derived
->  : ^^^^^^^^^^^    ^^^^^       
->arg2 : Base
->     : ^^^^
->r : Base
->  : ^^^^
-
-    var r3 = foo8(r3arg1); // any
->r3 : any
->foo8(r3arg1) : any
->foo8 : { (a2: new (x: new (arg: Base) => Derived, y: new (arg2: Base) => Derived) => new (r: Base) => Derived): new (x: new (arg: Base) => Derived, y: new (arg2: Base) => Derived) => new (r: Base) => Derived; (a2: any): any; }
->     : ^^^^^^^^^^^^^^^^^^^^^^^^^^^^^^^^^^^^^^^^^^^^^^^^^^^^^^^^^^^^^^^^^^^^^^^^^^^^^^^^^^^^^^^^^^^^^^^^^^^^^^^^^^^^^^^^^^^^^^^^^^^^^^^^^^^^^^^^^^^^^^^^^^^^^^^^^^^^^^^^^^^^^^^^^^^^^^^^^^^^^^^^^^^^^^^^^^^^^^^^^^^^^^^^^^^^^^^^^^^
->r3arg1 : new <T extends Base, U extends Derived>(x: new (arg: T) => U, y: (arg2: { foo: number; }) => U) => new (r: T) => U
->       : ^^^^^^^^^^^^^^^^^^^^^^^^^^^^^^^^^^^^^^^^^^^^^^^^^^^^^^^^^^^^^^^^^^^^^^^^^^^^^^^^^^^^^^^^^^^^^^^^^^^^^^^^^^^^^^^^^^
-
-    var r3a = [r3arg2, r3arg1];
->r3a : ((new <T extends Base, U extends Derived>(x: new (arg: T) => U, y: (arg2: { foo: number; }) => U) => new (r: T) => U) | (new (x: (arg: Base) => Derived, y: new (arg2: Base) => Derived) => new (r: Base) => Derived))[]
->    : ^^^^^^^^^^^^^^^^^^^^^^^^^^^^^^^^^^^^^^^^^^^^^^^^^^^^^^^^^^^^^^^^^^^^^^^^^^^^^^^^^^^^^^^^^^^^^^^^^^^^^^^^^^^^^^^^^^^^^^^^^^^^^^^^^^^^^^^^^^^^^^^^^^^^^^^^^^^^^^^^^^^^^^^^^^^^^^^^^^^^^^^^^^^^^^^^^^^^^^^^^^^^^^^^^^^^^^^^
->[r3arg2, r3arg1] : ((new <T extends Base, U extends Derived>(x: new (arg: T) => U, y: (arg2: { foo: number; }) => U) => new (r: T) => U) | (new (x: (arg: Base) => Derived, y: new (arg2: Base) => Derived) => new (r: Base) => Derived))[]
->                 : ^^^^^^^^^^^^^^^^^^^^^^^^^^^^^^^^^^^^^^^^^^^^^^^^^^^^^^^^^^^^^^^^^^^^^^^^^^^^^^^^^^^^^^^^^^^^^^^^^^^^^^^^^^^^^^^^^^^^^^^^^^^^^^^^^^^^^^^^^^^^^^^^^^^^^^^^^^^^^^^^^^^^^^^^^^^^^^^^^^^^^^^^^^^^^^^^^^^^^^^^^^^^^^^^^^^^^^^^
->r3arg2 : new (x: (arg: Base) => Derived, y: new (arg2: Base) => Derived) => new (r: Base) => Derived
->       : ^^^^^^^^^^^^^^^^^^^^^^^^^^^^^^^^^^^^^^^^^^^^^^^^^^^^^^^^^^^^^^^^^^^^^^^^^^^^^^^^^^^^^^^^^^^
->r3arg1 : new <T extends Base, U extends Derived>(x: new (arg: T) => U, y: (arg2: { foo: number; }) => U) => new (r: T) => U
->       : ^^^^^^^^^^^^^^^^^^^^^^^^^^^^^^^^^^^^^^^^^^^^^^^^^^^^^^^^^^^^^^^^^^^^^^^^^^^^^^^^^^^^^^^^^^^^^^^^^^^^^^^^^^^^^^^^^^
-
-    var r3b = [r3arg1, r3arg2];
->r3b : ((new <T extends Base, U extends Derived>(x: new (arg: T) => U, y: (arg2: { foo: number; }) => U) => new (r: T) => U) | (new (x: (arg: Base) => Derived, y: new (arg2: Base) => Derived) => new (r: Base) => Derived))[]
->    : ^^^^^^^^^^^^^^^^^^^^^^^^^^^^^^^^^^^^^^^^^^^^^^^^^^^^^^^^^^^^^^^^^^^^^^^^^^^^^^^^^^^^^^^^^^^^^^^^^^^^^^^^^^^^^^^^^^^^^^^^^^^^^^^^^^^^^^^^^^^^^^^^^^^^^^^^^^^^^^^^^^^^^^^^^^^^^^^^^^^^^^^^^^^^^^^^^^^^^^^^^^^^^^^^^^^^^^^^
->[r3arg1, r3arg2] : ((new <T extends Base, U extends Derived>(x: new (arg: T) => U, y: (arg2: { foo: number; }) => U) => new (r: T) => U) | (new (x: (arg: Base) => Derived, y: new (arg2: Base) => Derived) => new (r: Base) => Derived))[]
->                 : ^^^^^^^^^^^^^^^^^^^^^^^^^^^^^^^^^^^^^^^^^^^^^^^^^^^^^^^^^^^^^^^^^^^^^^^^^^^^^^^^^^^^^^^^^^^^^^^^^^^^^^^^^^^^^^^^^^^^^^^^^^^^^^^^^^^^^^^^^^^^^^^^^^^^^^^^^^^^^^^^^^^^^^^^^^^^^^^^^^^^^^^^^^^^^^^^^^^^^^^^^^^^^^^^^^^^^^^^
->r3arg1 : new <T extends Base, U extends Derived>(x: new (arg: T) => U, y: (arg2: { foo: number; }) => U) => new (r: T) => U
->       : ^^^^^^^^^^^^^^^^^^^^^^^^^^^^^^^^^^^^^^^^^^^^^^^^^^^^^^^^^^^^^^^^^^^^^^^^^^^^^^^^^^^^^^^^^^^^^^^^^^^^^^^^^^^^^^^^^^
->r3arg2 : new (x: (arg: Base) => Derived, y: new (arg2: Base) => Derived) => new (r: Base) => Derived
->       : ^^^^^^^^^^^^^^^^^^^^^^^^^^^^^^^^^^^^^^^^^^^^^^^^^^^^^^^^^^^^^^^^^^^^^^^^^^^^^^^^^^^^^^^^^^^
-
-    var r4arg1: new <T extends Derived>(...x: T[]) => T;
->r4arg1 : new <T extends Derived>(...x: T[]) => T
->       : ^^^^^ ^^^^^^^^^^^^^^^^^^^^^^^^   ^^^^^ 
->x : T[]
->  : ^^^
-
-    var r4arg2: new (...x: Base[]) => Base;
->r4arg2 : new (...x: Base[]) => Base
->       : ^^^^^^^^^^^      ^^^^^    
->x : Base[]
->  : ^^^^^^
-
-    var r4 = foo10(r4arg1); // any
->r4 : new (...x: Base[]) => Base
->   : ^^^^^^^^^^^^^^^^^^^^^^^^^^
->foo10(r4arg1) : new (...x: Base[]) => Base
->              : ^^^^^^^^^^^^^^^^^^^^^^^^^^
->foo10 : { (a2: new (...x: Base[]) => Base): new (...x: Base[]) => Base; (a2: any): any; }
->      : ^^^^^^^^^^^^^^^^^^^^^^^^^^^^^^^^^^^^^^^^^^^^^^^^^^^^^^^^^^^^^^^^^^^^^^^^^^^^^^^^^
->r4arg1 : new <T extends Derived>(...x: T[]) => T
->       : ^^^^^^^^^^^^^^^^^^^^^^^^^^^^^^^^^^^^^^^
-
-    var r4a = [r4arg2, r4arg1];
->r4a : (new (...x: Base[]) => Base)[]
->    : ^^^^^^^^^^^^^^^^^^^^^^^^^^^^^^
->[r4arg2, r4arg1] : (new (...x: Base[]) => Base)[]
->                 : ^^^^^^^^^^^^^^^^^^^^^^^^^^^^^^
->r4arg2 : new (...x: Base[]) => Base
->       : ^^^^^^^^^^^^^^^^^^^^^^^^^^
->r4arg1 : new <T extends Derived>(...x: T[]) => T
->       : ^^^^^^^^^^^^^^^^^^^^^^^^^^^^^^^^^^^^^^^
-
-    var r4b = [r4arg1, r4arg2];
->r4b : (new (...x: Base[]) => Base)[]
->    : ^^^^^^^^^^^^^^^^^^^^^^^^^^^^^^
->[r4arg1, r4arg2] : (new (...x: Base[]) => Base)[]
->                 : ^^^^^^^^^^^^^^^^^^^^^^^^^^^^^^
->r4arg1 : new <T extends Derived>(...x: T[]) => T
->       : ^^^^^^^^^^^^^^^^^^^^^^^^^^^^^^^^^^^^^^^
->r4arg2 : new (...x: Base[]) => Base
->       : ^^^^^^^^^^^^^^^^^^^^^^^^^^
-
-    var r5arg1: new <T extends Derived>(x: T, y: T) => T;
->r5arg1 : new <T extends Derived>(x: T, y: T) => T
->       : ^^^^^ ^^^^^^^^^^^^^^^^^^^^^ ^^^^^ ^^^^^ 
->x : T
->  : ^
->y : T
->  : ^
-
-    var r5arg2: new (x: { foo: string }, y: { foo: string; bar: string }) => Base;
->r5arg2 : new (x: { foo: string; }, y: { foo: string; bar: string; }) => Base
->       : ^^^^^^^^                ^^^^^                             ^^^^^    
->x : { foo: string; }
->  : ^^^^^^^      ^^^
->foo : string
->    : ^^^^^^
->y : { foo: string; bar: string; }
->  : ^^^^^^^      ^^^^^^^      ^^^
->foo : string
->    : ^^^^^^
->bar : string
->    : ^^^^^^
-
-    var r5 = foo11(r5arg1); // any
->r5 : new (x: { foo: string; }, y: { foo: string; bar: string; }) => Base
->   : ^^^^^^^^^^^^^^^^^^^^^^^^^^^^^^^^^^^^^^^^^^^^^^^^^^^^^^^^^^^^^^^^^^^
->foo11(r5arg1) : new (x: { foo: string; }, y: { foo: string; bar: string; }) => Base
->              : ^^^^^^^^^^^^^^^^^^^^^^^^^^^^^^^^^^^^^^^^^^^^^^^^^^^^^^^^^^^^^^^^^^^
->foo11 : { (a2: new (x: { foo: string; }, y: { foo: string; bar: string; }) => Base): new (x: { foo: string; }, y: { foo: string; bar: string; }) => Base; (a2: any): any; }
->      : ^^^^^^^^^^^^^^^^^^^^^^^^^^^^^^^^^^^^^^^^^^^^^^^^^^^^^^^^^^^^^^^^^^^^^^^^^^^^^^^^^^^^^^^^^^^^^^^^^^^^^^^^^^^^^^^^^^^^^^^^^^^^^^^^^^^^^^^^^^^^^^^^^^^^^^^^^^^^^^^^^^^
->r5arg1 : new <T extends Derived>(x: T, y: T) => T
->       : ^^^^^^^^^^^^^^^^^^^^^^^^^^^^^^^^^^^^^^^^
-
-    var r5a = [r5arg2, r5arg1];
->r5a : (new (x: { foo: string; }, y: { foo: string; bar: string; }) => Base)[]
->    : ^^^^^^^^^^^^^^^^^^^^^^^^^^^^^^^^^^^^^^^^^^^^^^^^^^^^^^^^^^^^^^^^^^^^^^^
->[r5arg2, r5arg1] : (new (x: { foo: string; }, y: { foo: string; bar: string; }) => Base)[]
->                 : ^^^^^^^^^^^^^^^^^^^^^^^^^^^^^^^^^^^^^^^^^^^^^^^^^^^^^^^^^^^^^^^^^^^^^^^
->r5arg2 : new (x: { foo: string; }, y: { foo: string; bar: string; }) => Base
->       : ^^^^^^^^^^^^^^^^^^^^^^^^^^^^^^^^^^^^^^^^^^^^^^^^^^^^^^^^^^^^^^^^^^^
->r5arg1 : new <T extends Derived>(x: T, y: T) => T
->       : ^^^^^^^^^^^^^^^^^^^^^^^^^^^^^^^^^^^^^^^^
-
-    var r5b = [r5arg1, r5arg2];
->r5b : (new (x: { foo: string; }, y: { foo: string; bar: string; }) => Base)[]
->    : ^^^^^^^^^^^^^^^^^^^^^^^^^^^^^^^^^^^^^^^^^^^^^^^^^^^^^^^^^^^^^^^^^^^^^^^
->[r5arg1, r5arg2] : (new (x: { foo: string; }, y: { foo: string; bar: string; }) => Base)[]
->                 : ^^^^^^^^^^^^^^^^^^^^^^^^^^^^^^^^^^^^^^^^^^^^^^^^^^^^^^^^^^^^^^^^^^^^^^^
->r5arg1 : new <T extends Derived>(x: T, y: T) => T
->       : ^^^^^^^^^^^^^^^^^^^^^^^^^^^^^^^^^^^^^^^^
->r5arg2 : new (x: { foo: string; }, y: { foo: string; bar: string; }) => Base
->       : ^^^^^^^^^^^^^^^^^^^^^^^^^^^^^^^^^^^^^^^^^^^^^^^^^^^^^^^^^^^^^^^^^^^
-
-    var r6arg1: new (x: Array<Base>, y: Array<Derived2>) => Array<Derived>;
->r6arg1 : new (x: Array<Base>, y: Array<Derived2>) => Array<Derived>
->       : ^^^^^^^^           ^^^^^               ^^^^^              
->x : Base[]
->  : ^^^^^^
->y : Derived2[]
->  : ^^^^^^^^^^
-
-    var r6arg2: new <T extends Array<Derived2>>(x: Array<Base>, y: Array<Base>) => T;
->r6arg2 : new <T extends Derived2[]>(x: Array<Base>, y: Array<Base>) => T
->       : ^^^^^ ^^^^^^^^^^^^^^^^^^^^^^^^           ^^^^^           ^^^^^ 
->x : Base[]
->  : ^^^^^^
->y : Base[]
->  : ^^^^^^
-
-    var r6 = foo12(r6arg1); // new (x: Array<Base>, y: Array<Derived2>) => Array<Derived>
->r6 : new (x: Base[], y: Derived2[]) => Derived[]
->   : ^^^^^^^^^^^^^^^^^^^^^^^^^^^^^^^^^^^^^^^^^^^
->foo12(r6arg1) : new (x: Base[], y: Derived2[]) => Derived[]
->              : ^^^^^^^^^^^^^^^^^^^^^^^^^^^^^^^^^^^^^^^^^^^
->foo12 : { (a2: new (x: Base[], y: Derived2[]) => Derived[]): new (x: Base[], y: Derived2[]) => Derived[]; (a2: any): any; }
->      : ^^^^^^^^^^^^^^^^^^^^^^^^^^^^^^^^^^^^^^^^^^^^^^^^^^^^^^^^^^^^^^^^^^^^^^^^^^^^^^^^^^^^^^^^^^^^^^^^^^^^^^^^^^^^^^^^^^^
->r6arg1 : new (x: Base[], y: Derived2[]) => Derived[]
->       : ^^^^^^^^^^^^^^^^^^^^^^^^^^^^^^^^^^^^^^^^^^^
-
-    var r6a = [r6arg2, r6arg1];
->r6a : (new (x: Base[], y: Derived2[]) => Derived[])[]
->    : ^^^^^^^^^^^^^^^^^^^^^^^^^^^^^^^^^^^^^^^^^^^^^^^
->[r6arg2, r6arg1] : (new (x: Base[], y: Derived2[]) => Derived[])[]
->                 : ^^^^^^^^^^^^^^^^^^^^^^^^^^^^^^^^^^^^^^^^^^^^^^^
->r6arg2 : new <T extends Derived2[]>(x: Base[], y: Base[]) => T
->       : ^^^^^^^^^^^^^^^^^^^^^^^^^^^^^^^^^^^^^^^^^^^^^^^^^^^^^
->r6arg1 : new (x: Base[], y: Derived2[]) => Derived[]
->       : ^^^^^^^^^^^^^^^^^^^^^^^^^^^^^^^^^^^^^^^^^^^
-
-    var r6b = [r6arg1, r6arg2];
->r6b : (new (x: Base[], y: Derived2[]) => Derived[])[]
->    : ^^^^^^^^^^^^^^^^^^^^^^^^^^^^^^^^^^^^^^^^^^^^^^^
->[r6arg1, r6arg2] : (new (x: Base[], y: Derived2[]) => Derived[])[]
->                 : ^^^^^^^^^^^^^^^^^^^^^^^^^^^^^^^^^^^^^^^^^^^^^^^
->r6arg1 : new (x: Base[], y: Derived2[]) => Derived[]
->       : ^^^^^^^^^^^^^^^^^^^^^^^^^^^^^^^^^^^^^^^^^^^
->r6arg2 : new <T extends Derived2[]>(x: Base[], y: Base[]) => T
->       : ^^^^^^^^^^^^^^^^^^^^^^^^^^^^^^^^^^^^^^^^^^^^^^^^^^^^^
-
-    var r7arg1: new <T>(x: { a: T; b: T }) => T;
->r7arg1 : new <T>(x: { a: T; b: T; }) => T
->       : ^^^^^ ^^^^^               ^^^^^ 
->x : { a: T; b: T; }
->  : ^^^^^ ^^^^^ ^^^
->a : T
->  : ^
->b : T
->  : ^
-
-    var r7arg2: new (x: { a: string; b: number }) => number;
->r7arg2 : new (x: { a: string; b: number; }) => number
->       : ^^^^^^^^                         ^^^^^      
->x : { a: string; b: number; }
->  : ^^^^^      ^^^^^      ^^^
->a : string
->  : ^^^^^^
->b : number
->  : ^^^^^^
-
-    var r7 = foo15(r7arg1); // (x: { a: string; b: number }) => number): number;
->r7 : any
->foo15(r7arg1) : any
->foo15 : { (a2: new (x: { a: string; b: number; }) => number): new (x: { a: string; b: number; }) => number; (a2: any): any; }
->      : ^^^^^^^^^^^^^^^^^^^^^^^^^^^^^^^^^^^^^^^^^^^^^^^^^^^^^^^^^^^^^^^^^^^^^^^^^^^^^^^^^^^^^^^^^^^^^^^^^^^^^^^^^^^^^^^^^^^^^
->r7arg1 : new <T>(x: { a: T; b: T; }) => T
->       : ^^^^^^^^^^^^^^^^^^^^^^^^^^^^^^^^
-
-    var r7a = [r7arg2, r7arg1];
->r7a : ((new <T>(x: { a: T; b: T; }) => T) | (new (x: { a: string; b: number; }) => number))[]
->    : ^^^^^^^^^^^^^^^^^^^^^^^^^^^^^^^^^^^^^^^^^^^^^^^^^^^^^^^^^^^^^^^^^^^^^^^^^^^^^^^^^^^^^^^
->[r7arg2, r7arg1] : ((new <T>(x: { a: T; b: T; }) => T) | (new (x: { a: string; b: number; }) => number))[]
->                 : ^^^^^^^^^^^^^^^^^^^^^^^^^^^^^^^^^^^^^^^^^^^^^^^^^^^^^^^^^^^^^^^^^^^^^^^^^^^^^^^^^^^^^^^
->r7arg2 : new (x: { a: string; b: number; }) => number
->       : ^^^^^^^^^^^^^^^^^^^^^^^^^^^^^^^^^^^^^^^^^^^^
->r7arg1 : new <T>(x: { a: T; b: T; }) => T
->       : ^^^^^^^^^^^^^^^^^^^^^^^^^^^^^^^^
-
-    var r7b = [r7arg1, r7arg2];
->r7b : ((new <T>(x: { a: T; b: T; }) => T) | (new (x: { a: string; b: number; }) => number))[]
->    : ^^^^^^^^^^^^^^^^^^^^^^^^^^^^^^^^^^^^^^^^^^^^^^^^^^^^^^^^^^^^^^^^^^^^^^^^^^^^^^^^^^^^^^^
->[r7arg1, r7arg2] : ((new <T>(x: { a: T; b: T; }) => T) | (new (x: { a: string; b: number; }) => number))[]
->                 : ^^^^^^^^^^^^^^^^^^^^^^^^^^^^^^^^^^^^^^^^^^^^^^^^^^^^^^^^^^^^^^^^^^^^^^^^^^^^^^^^^^^^^^^
->r7arg1 : new <T>(x: { a: T; b: T; }) => T
->       : ^^^^^^^^^^^^^^^^^^^^^^^^^^^^^^^^
->r7arg2 : new (x: { a: string; b: number; }) => number
->       : ^^^^^^^^^^^^^^^^^^^^^^^^^^^^^^^^^^^^^^^^^^^^
-
-    var r7arg3: new <T extends Base>(x: { a: T; b: T }) => number;
->r7arg3 : new <T extends Base>(x: { a: T; b: T; }) => number
->       : ^^^^^ ^^^^^^^^^^^^^^^^^^               ^^^^^      
->x : { a: T; b: T; }
->  : ^^^^^ ^^^^^ ^^^
->a : T
->  : ^
->b : T
->  : ^
-
-    var r7c = foo15(r7arg3); // any
->r7c : any
->foo15(r7arg3) : any
->foo15 : { (a2: new (x: { a: string; b: number; }) => number): new (x: { a: string; b: number; }) => number; (a2: any): any; }
->      : ^^^^^^^^^^^^^^^^^^^^^^^^^^^^^^^^^^^^^^^^^^^^^^^^^^^^^^^^^^^^^^^^^^^^^^^^^^^^^^^^^^^^^^^^^^^^^^^^^^^^^^^^^^^^^^^^^^^^^
->r7arg3 : new <T extends Base>(x: { a: T; b: T; }) => number
->       : ^^^^^^^^^^^^^^^^^^^^^^^^^^^^^^^^^^^^^^^^^^^^^^^^^^
-
-    var r7d = [r7arg2, r7arg3];
->r7d : ((new (x: { a: string; b: number; }) => number) | (new <T extends Base>(x: { a: T; b: T; }) => number))[]
->    : ^^^^^^^^^^^^^^^^^^^^^^^^^^^^^^^^^^^^^^^^^^^^^^^^^^^^^^^^^^^^^^^^^^^^^^^^^^^^^^^^^^^^^^^^^^^^^^^^^^^^^^^^^
->[r7arg2, r7arg3] : ((new (x: { a: string; b: number; }) => number) | (new <T extends Base>(x: { a: T; b: T; }) => number))[]
->                 : ^^^^^^^^^^^^^^^^^^^^^^^^^^^^^^^^^^^^^^^^^^^^^^^^^^^^^^^^^^^^^^^^^^^^^^^^^^^^^^^^^^^^^^^^^^^^^^^^^^^^^^^^^
->r7arg2 : new (x: { a: string; b: number; }) => number
->       : ^^^^^^^^^^^^^^^^^^^^^^^^^^^^^^^^^^^^^^^^^^^^
->r7arg3 : new <T extends Base>(x: { a: T; b: T; }) => number
->       : ^^^^^^^^^^^^^^^^^^^^^^^^^^^^^^^^^^^^^^^^^^^^^^^^^^
-
-    var r7e = [r7arg3, r7arg2];
->r7e : ((new (x: { a: string; b: number; }) => number) | (new <T extends Base>(x: { a: T; b: T; }) => number))[]
->    : ^^^^^^^^^^^^^^^^^^^^^^^^^^^^^^^^^^^^^^^^^^^^^^^^^^^^^^^^^^^^^^^^^^^^^^^^^^^^^^^^^^^^^^^^^^^^^^^^^^^^^^^^^
->[r7arg3, r7arg2] : ((new (x: { a: string; b: number; }) => number) | (new <T extends Base>(x: { a: T; b: T; }) => number))[]
->                 : ^^^^^^^^^^^^^^^^^^^^^^^^^^^^^^^^^^^^^^^^^^^^^^^^^^^^^^^^^^^^^^^^^^^^^^^^^^^^^^^^^^^^^^^^^^^^^^^^^^^^^^^^^
->r7arg3 : new <T extends Base>(x: { a: T; b: T; }) => number
->       : ^^^^^^^^^^^^^^^^^^^^^^^^^^^^^^^^^^^^^^^^^^^^^^^^^^
->r7arg2 : new (x: { a: string; b: number; }) => number
->       : ^^^^^^^^^^^^^^^^^^^^^^^^^^^^^^^^^^^^^^^^^^^^
-
-    var r8arg: new <T>(x: new (a: T) => T) => T[];
->r8arg : new <T>(x: new (a: T) => T) => T[]
->      : ^^^^^ ^^^^^               ^^^^^   
->x : new (a: T) => T
->  : ^^^^^^^^ ^^^^^ 
->a : T
->  : ^
-
-    var r8 = foo16(r8arg); // any
->r8 : any
->foo16(r8arg) : any
-<<<<<<< HEAD
->foo16 : { (a2: { new (x: { new (a: number): number; new (a?: number | undefined): number; }): number[]; new (x: { new (a: boolean): boolean; new (a?: boolean | undefined): boolean; }): boolean[]; }): { new (x: { new (a: number): number; new (a?: number | undefined): number; }): number[]; new (x: { new (a: boolean): boolean; new (a?: boolean | undefined): boolean; }): boolean[]; }; (a2: any): any; }
-=======
->foo16 : { (a2: { new (x: { new (a: number): number; new (a?: number): number; }): number[]; new (x: { new (a: boolean): boolean; new (a?: boolean): boolean; }): boolean[]; }): { new (x: { new (a: number): number; new (a?: number): number; }): number[]; new (x: { new (a: boolean): boolean; new (a?: boolean): boolean; }): boolean[]; }; (a2: any): any; }
->      : ^^^^^^^^^^^^^^^^^^^^^^^^^^^^^^^^^^^^^^^^^^^^^^^^^^^^^^^^^^^^^^^^^^^^^^^^^^^^^^^^^^^^^^^^^^^^^^^^^^^^^^^^^^^^^^^^^^^^^^^^^^^^^^^^^^^^^^^^^^^^^^^^^^^^^^^^^^^^^^^^^^^^^^^^^^^^^^^^^^^^^^^^^^^^^^^^^^^^^^^^^^^^^^^^^^^^^^^^^^^^^^^^^^^^^^^^^^^^^^^^^^^^^^^^^^^^^^^^^^^^^^^^^^^^^^^^^^^^^^^^^^^^^^^^^^^^^^^^^^^^^^^^^^^^^^^^^^^^^^^^^^^^^^^^^^^^^^^^^^^^^^^^^
->>>>>>> 12402f26
->r8arg : new <T>(x: new (a: T) => T) => T[]
->      : ^^^^^^^^^^^^^^^^^^^^^^^^^^^^^^^^^^
-
-    var r9arg: new <T>(x: new (a: T) => T) => any[];
->r9arg : new <T>(x: new (a: T) => T) => any[]
->      : ^^^^^ ^^^^^               ^^^^^     
->x : new (a: T) => T
->  : ^^^^^^^^ ^^^^^ 
->a : T
->  : ^
-
-    var r9 = foo17(r9arg); // // (x: { <T extends Derived >(a: T): T; <T extends Base >(a: T): T; }): any[]; (x: { <T extends Derived2>(a: T): T; <T extends Base>(a: T): T; }): any[];
->r9 : { new (x: { new <T extends Derived>(a: T): T; new <T_1 extends Base>(a: T_1): T_1; }): any[]; new (x: { new <T_2 extends Derived2>(a: T_2): T_2; new <T_3 extends Base>(a: T_3): T_3; }): any[]; }
->   : ^^^^^^^^^^^^^^^^^^^^^^^^^^^^^^^^^^^^^^^^^^^^^^^^^^^^^^^^^^^^^^^^^^^^^^^^^^^^^^^^^^^^^^^^^^^^^^^^^^^^^^^^^^^^^^^^^^^^^^^^^^^^^^^^^^^^^^^^^^^^^^^^^^^^^^^^^^^^^^^^^^^^^^^^^^^^^^^^^^^^^^^^^^^^^^^^^^
->foo17(r9arg) : { new (x: { new <T extends Derived>(a: T): T; new <T_1 extends Base>(a: T_1): T_1; }): any[]; new (x: { new <T_2 extends Derived2>(a: T_2): T_2; new <T_3 extends Base>(a: T_3): T_3; }): any[]; }
->             : ^^^^^^^^^^^^^^^^^^^^^^^^^^^^^^^^^^^^^^^^^^^^^^^^^^^^^^^^^^^^^^^^^^^^^^^^^^^^^^^^^^^^^^^^^^^^^^^^^^^^^^^^^^^^^^^^^^^^^^^^^^^^^^^^^^^^^^^^^^^^^^^^^^^^^^^^^^^^^^^^^^^^^^^^^^^^^^^^^^^^^^^^^^^^^^^^^^
->foo17 : { (a2: { new (x: { new <T extends Derived>(a: T): T; new <T_1 extends Base>(a: T_1): T_1; }): any[]; new (x: { new <T_2 extends Derived2>(a: T_2): T_2; new <T_3 extends Base>(a: T_3): T_3; }): any[]; }): { new (x: { new <T extends Derived>(a: T): T; new <T_1 extends Base>(a: T_1): T_1; }): any[]; new (x: { new <T_2 extends Derived2>(a: T_2): T_2; new <T_3 extends Base>(a: T_3): T_3; }): any[]; }; (a2: any): any; }
->      : ^^^^^^^^^^^^^^^^^^^^^^^^^^^^^^^^^^^^^^^^^^^^^^^^^^^^^^^^^^^^^^^^^^^^^^^^^^^^^^^^^^^^^^^^^^^^^^^^^^^^^^^^^^^^^^^^^^^^^^^^^^^^^^^^^^^^^^^^^^^^^^^^^^^^^^^^^^^^^^^^^^^^^^^^^^^^^^^^^^^^^^^^^^^^^^^^^^^^^^^^^^^^^^^^^^^^^^^^^^^^^^^^^^^^^^^^^^^^^^^^^^^^^^^^^^^^^^^^^^^^^^^^^^^^^^^^^^^^^^^^^^^^^^^^^^^^^^^^^^^^^^^^^^^^^^^^^^^^^^^^^^^^^^^^^^^^^^^^^^^^^^^^^^^^^^^^^^^^^^^^^^^^^^^^^^^^^^^^^^^^^^^^^^^^^^^^^^^^^^^^^^^^^^^^^^^^^^^^^
->r9arg : new <T>(x: new (a: T) => T) => any[]
->      : ^^^^^^^^^^^^^^^^^^^^^^^^^^^^^^^^^^^^
-}
-
-module WithGenericSignaturesInBaseType {
->WithGenericSignaturesInBaseType : typeof WithGenericSignaturesInBaseType
->                                : ^^^^^^^^^^^^^^^^^^^^^^^^^^^^^^^^^^^^^^
-
-    declare function foo2(a2: new <T>(x: T) => T[]): typeof a2;
->foo2 : { (a2: new <T>(x: T) => T[]): new <T>(x: T) => T[]; (a2: any): any; }
->     : ^^^^^^^^^^^^ ^^^^^ ^^^^^   ^^^^^^^^ ^^^^^ ^^^^^   ^^^^^^^^^^^^^^^^^^^
->a2 : new <T>(x: T) => T[]
->   : ^^^^^ ^^^^^ ^^^^^   
->x : T
->  : ^
->a2 : new <T>(x: T) => T[]
->   : ^^^^^^^^^^^^^^^^^^^^
-
-    declare function foo2(a2: any): any;
->foo2 : { (a2: new <T>(x: T) => T[]): new <T>(x: T) => T[]; (a2: any): any; }
->     : ^^^^^^^^^^^^^^^^^^^^^^^^^^^^^^^^^^^^^^^^^^^^^^^^^^^^^^^^^   ^^^   ^^^
->a2 : any
-
-    var r2arg2: new <T>(x: T) => string[];
->r2arg2 : new <T>(x: T) => string[]
->       : ^^^^^ ^^^^^ ^^^^^        
->x : T
->  : ^
-
-    var r2 = foo2(r2arg2); // <T>(x:T) => T[] since we can infer from generic signatures now
->r2 : any
->foo2(r2arg2) : any
->foo2 : { (a2: new <T>(x: T) => T[]): new <T>(x: T) => T[]; (a2: any): any; }
->     : ^^^^^^^^^^^^^^^^^^^^^^^^^^^^^^^^^^^^^^^^^^^^^^^^^^^^^^^^^^^^^^^^^^^^^
->r2arg2 : new <T>(x: T) => string[]
->       : ^^^^^^^^^^^^^^^^^^^^^^^^^
-
-    declare function foo3(a2: new <T>(x: T) => string[]): typeof a2;
->foo3 : { (a2: new <T>(x: T) => string[]): new <T>(x: T) => string[]; (a2: any): any; }
->     : ^^^^^^^^^^^^ ^^^^^ ^^^^^        ^^^^^^^^ ^^^^^ ^^^^^        ^^^^^^^^^^^^^^^^^^^
->a2 : new <T>(x: T) => string[]
->   : ^^^^^ ^^^^^ ^^^^^        
->x : T
->  : ^
->a2 : new <T>(x: T) => string[]
->   : ^^^^^^^^^^^^^^^^^^^^^^^^^
-
-    declare function foo3(a2: any): any;
->foo3 : { (a2: new <T>(x: T) => string[]): new <T>(x: T) => string[]; (a2: any): any; }
->     : ^^^^^^^^^^^^^^^^^^^^^^^^^^^^^^^^^^^^^^^^^^^^^^^^^^^^^^^^^^^^^^^^^^^   ^^^   ^^^
->a2 : any
-
-    var r3arg2: new <T>(x: T) => T[];
->r3arg2 : new <T>(x: T) => T[]
->       : ^^^^^ ^^^^^ ^^^^^   
->x : T
->  : ^
-
-    var r3 = foo3(r3arg2); // any
->r3 : any
->foo3(r3arg2) : any
->foo3 : { (a2: new <T>(x: T) => string[]): new <T>(x: T) => string[]; (a2: any): any; }
->     : ^^^^^^^^^^^^^^^^^^^^^^^^^^^^^^^^^^^^^^^^^^^^^^^^^^^^^^^^^^^^^^^^^^^^^^^^^^^^^^^
->r3arg2 : new <T>(x: T) => T[]
->       : ^^^^^^^^^^^^^^^^^^^^
-}
+//// [tests/cases/conformance/types/typeRelationships/subtypesAndSuperTypes/subtypingWithConstructSignatures3.ts] ////
+
+=== subtypingWithConstructSignatures3.ts ===
+// checking subtype relations for function types as it relates to contextual signature instantiation
+// error cases, so function calls will all result in 'any'
+
+module Errors {
+>Errors : typeof Errors
+>       : ^^^^^^^^^^^^^
+
+    class Base { foo: string; }
+>Base : Base
+>     : ^^^^
+>foo : string
+>    : ^^^^^^
+
+    class Derived extends Base { bar: string; }
+>Derived : Derived
+>        : ^^^^^^^
+>Base : Base
+>     : ^^^^
+>bar : string
+>    : ^^^^^^
+
+    class Derived2 extends Derived { baz: string; }
+>Derived2 : Derived2
+>         : ^^^^^^^^
+>Derived : Derived
+>        : ^^^^^^^
+>baz : string
+>    : ^^^^^^
+
+    class OtherDerived extends Base { bing: string; }
+>OtherDerived : OtherDerived
+>             : ^^^^^^^^^^^^
+>Base : Base
+>     : ^^^^
+>bing : string
+>     : ^^^^^^
+
+    declare function foo2(a2: new (x: number) => string[]): typeof a2;
+>foo2 : { (a2: new (x: number) => string[]): new (x: number) => string[]; (a2: any): any; }
+>     : ^^^^^^^                           ^^^^^^^^^^^      ^^^^^        ^^^^^^^^^^^^^^^^^^^
+>a2 : new (x: number) => string[]
+>   : ^^^^^^^^      ^^^^^        
+>x : number
+>  : ^^^^^^
+>a2 : new (x: number) => string[]
+>   : ^^^^^^^^^^^^^^^^^^^^^^^^^^^
+
+    declare function foo2(a2: any): any;
+>foo2 : { (a2: new (x: number) => string[]): new (x: number) => string[]; (a2: any): any; }
+>     : ^^^^^^^^^^^^^^^^^^^^^^^^^^^^^^^^^^^^^^^^^^^^^^^^^^^^^^^^^^^^^^^^^^^^^^^   ^^^   ^^^
+>a2 : any
+>   : ^^^
+
+    declare function foo7(a2: new (x: new (arg: Base) => Derived) => new (r: Base) => Derived2): typeof a2;
+>foo7 : { (a2: new (x: new (arg: Base) => Derived) => new (r: Base) => Derived2): new (x: new (arg: Base) => Derived) => new (r: Base) => Derived2; (a2: any): any; }
+>     : ^^^^^^^                                                                ^^^^^^^^^^^                          ^^^^^                         ^^^^^^^^^^^^^^^^^^^
+>a2 : new (x: new (arg: Base) => Derived) => new (r: Base) => Derived2
+>   : ^^^^^^^^                          ^^^^^                         
+>x : new (arg: Base) => Derived
+>  : ^^^^^^^^^^    ^^^^^       
+>arg : Base
+>    : ^^^^
+>r : Base
+>  : ^^^^
+>a2 : new (x: new (arg: Base) => Derived) => new (r: Base) => Derived2
+>   : ^^^^^^^^^^^^^^^^^^^^^^^^^^^^^^^^^^^^^^^^^^^^^^^^^^^^^^^^^^^^^^^^
+
+    declare function foo7(a2: any): any;
+>foo7 : { (a2: new (x: new (arg: Base) => Derived) => new (r: Base) => Derived2): new (x: new (arg: Base) => Derived) => new (r: Base) => Derived2; (a2: any): any; }
+>     : ^^^^^^^^^^^^^^^^^^^^^^^^^^^^^^^^^^^^^^^^^^^^^^^^^^^^^^^^^^^^^^^^^^^^^^^^^^^^^^^^^^^^^^^^^^^^^^^^^^^^^^^^^^^^^^^^^^^^^^^^^^^^^^^^^^^^^^^^^^^^^^^^^   ^^^   ^^^
+>a2 : any
+>   : ^^^
+
+    declare function foo8(a2: new (x: new (arg: Base) => Derived, y: new (arg2: Base) => Derived) => new (r: Base) => Derived): typeof a2;
+>foo8 : { (a2: new (x: new (arg: Base) => Derived, y: new (arg2: Base) => Derived) => new (r: Base) => Derived): new (x: new (arg: Base) => Derived, y: new (arg2: Base) => Derived) => new (r: Base) => Derived; (a2: any): any; }
+>     : ^^^^^^^                                                                                               ^^^^^^^^^^^                          ^^^^^                           ^^^^^                        ^^^^^^^^^^^^^^^^^^^
+>a2 : new (x: new (arg: Base) => Derived, y: new (arg2: Base) => Derived) => new (r: Base) => Derived
+>   : ^^^^^^^^                          ^^^^^                           ^^^^^                        
+>x : new (arg: Base) => Derived
+>  : ^^^^^^^^^^    ^^^^^       
+>arg : Base
+>    : ^^^^
+>y : new (arg2: Base) => Derived
+>  : ^^^^^^^^^^^    ^^^^^       
+>arg2 : Base
+>     : ^^^^
+>r : Base
+>  : ^^^^
+>a2 : new (x: new (arg: Base) => Derived, y: new (arg2: Base) => Derived) => new (r: Base) => Derived
+>   : ^^^^^^^^^^^^^^^^^^^^^^^^^^^^^^^^^^^^^^^^^^^^^^^^^^^^^^^^^^^^^^^^^^^^^^^^^^^^^^^^^^^^^^^^^^^^^^^
+
+    declare function foo8(a2: any): any;
+>foo8 : { (a2: new (x: new (arg: Base) => Derived, y: new (arg2: Base) => Derived) => new (r: Base) => Derived): new (x: new (arg: Base) => Derived, y: new (arg2: Base) => Derived) => new (r: Base) => Derived; (a2: any): any; }
+>     : ^^^^^^^^^^^^^^^^^^^^^^^^^^^^^^^^^^^^^^^^^^^^^^^^^^^^^^^^^^^^^^^^^^^^^^^^^^^^^^^^^^^^^^^^^^^^^^^^^^^^^^^^^^^^^^^^^^^^^^^^^^^^^^^^^^^^^^^^^^^^^^^^^^^^^^^^^^^^^^^^^^^^^^^^^^^^^^^^^^^^^^^^^^^^^^^^^^^^^^^^^^^^^^^   ^^^   ^^^
+>a2 : any
+>   : ^^^
+
+    declare function foo10(a2: new (...x: Base[]) => Base): typeof a2;
+>foo10 : { (a2: new (...x: Base[]) => Base): new (...x: Base[]) => Base; (a2: any): any; }
+>      : ^^^^^^^                          ^^^^^^^^^^^^^^      ^^^^^    ^^^^^^^^^^^^^^^^^^^
+>a2 : new (...x: Base[]) => Base
+>   : ^^^^^^^^^^^      ^^^^^    
+>x : Base[]
+>  : ^^^^^^
+>a2 : new (...x: Base[]) => Base
+>   : ^^^^^^^^^^^^^^^^^^^^^^^^^^
+
+    declare function foo10(a2: any): any;
+>foo10 : { (a2: new (...x: Base[]) => Base): new (...x: Base[]) => Base; (a2: any): any; }
+>      : ^^^^^^^^^^^^^^^^^^^^^^^^^^^^^^^^^^^^^^^^^^^^^^^^^^^^^^^^^^^^^^^^^^^^^   ^^^   ^^^
+>a2 : any
+>   : ^^^
+
+    declare function foo11(a2: new (x: { foo: string }, y: { foo: string; bar: string }) => Base): typeof a2;
+>foo11 : { (a2: new (x: { foo: string; }, y: { foo: string; bar: string; }) => Base): new (x: { foo: string; }, y: { foo: string; bar: string; }) => Base; (a2: any): any; }
+>      : ^^^^^^^                                                                   ^^^^^^^^^^^                ^^^^^                             ^^^^^    ^^^^^^^^^^^^^^^^^^^
+>a2 : new (x: { foo: string; }, y: { foo: string; bar: string; }) => Base
+>   : ^^^^^^^^                ^^^^^                             ^^^^^    
+>x : { foo: string; }
+>  : ^^^^^^^      ^^^
+>foo : string
+>    : ^^^^^^
+>y : { foo: string; bar: string; }
+>  : ^^^^^^^      ^^^^^^^      ^^^
+>foo : string
+>    : ^^^^^^
+>bar : string
+>    : ^^^^^^
+>a2 : new (x: { foo: string; }, y: { foo: string; bar: string; }) => Base
+>   : ^^^^^^^^^^^^^^^^^^^^^^^^^^^^^^^^^^^^^^^^^^^^^^^^^^^^^^^^^^^^^^^^^^^
+
+    declare function foo11(a2: any): any;
+>foo11 : { (a2: new (x: { foo: string; }, y: { foo: string; bar: string; }) => Base): new (x: { foo: string; }, y: { foo: string; bar: string; }) => Base; (a2: any): any; }
+>      : ^^^^^^^^^^^^^^^^^^^^^^^^^^^^^^^^^^^^^^^^^^^^^^^^^^^^^^^^^^^^^^^^^^^^^^^^^^^^^^^^^^^^^^^^^^^^^^^^^^^^^^^^^^^^^^^^^^^^^^^^^^^^^^^^^^^^^^^^^^^^^^^^^^^^^^^   ^^^   ^^^
+>a2 : any
+>   : ^^^
+
+    declare function foo12(a2: new (x: Array<Base>, y: Array<Derived2>) => Array<Derived>): typeof a2;
+>foo12 : { (a2: new (x: Array<Base>, y: Array<Derived2>) => Array<Derived>): new (x: Array<Base>, y: Array<Derived2>) => Array<Derived>; (a2: any): any; }
+>      : ^^^^^^^                                                          ^^^^^^^^^^^           ^^^^^               ^^^^^              ^^^^^^^^^^^^^^^^^^^
+>a2 : new (x: Array<Base>, y: Array<Derived2>) => Array<Derived>
+>   : ^^^^^^^^           ^^^^^               ^^^^^              
+>x : Base[]
+>  : ^^^^^^
+>y : Derived2[]
+>  : ^^^^^^^^^^
+>a2 : new (x: Base[], y: Derived2[]) => Derived[]
+>   : ^^^^^^^^^^^^^^^^^^^^^^^^^^^^^^^^^^^^^^^^^^^
+
+    declare function foo12(a2: any): any;
+>foo12 : { (a2: new (x: Base[], y: Derived2[]) => Derived[]): new (x: Base[], y: Derived2[]) => Derived[]; (a2: any): any; }
+>      : ^^^^^^^^^^^^^^^^^^^^^^^^^^^^^^^^^^^^^^^^^^^^^^^^^^^^^^^^^^^^^^^^^^^^^^^^^^^^^^^^^^^^^^^^^^^^^^^^^^^^^^^   ^^^   ^^^
+>a2 : any
+>   : ^^^
+
+    declare function foo15(a2: new (x: { a: string; b: number }) => number): typeof a2;
+>foo15 : { (a2: new (x: { a: string; b: number; }) => number): new (x: { a: string; b: number; }) => number; (a2: any): any; }
+>      : ^^^^^^^                                            ^^^^^^^^^^^                         ^^^^^      ^^^^^^^^^^^^^^^^^^^
+>a2 : new (x: { a: string; b: number; }) => number
+>   : ^^^^^^^^                         ^^^^^      
+>x : { a: string; b: number; }
+>  : ^^^^^      ^^^^^      ^^^
+>a : string
+>  : ^^^^^^
+>b : number
+>  : ^^^^^^
+>a2 : new (x: { a: string; b: number; }) => number
+>   : ^^^^^^^^^^^^^^^^^^^^^^^^^^^^^^^^^^^^^^^^^^^^
+
+    declare function foo15(a2: any): any;
+>foo15 : { (a2: new (x: { a: string; b: number; }) => number): new (x: { a: string; b: number; }) => number; (a2: any): any; }
+>      : ^^^^^^^^^^^^^^^^^^^^^^^^^^^^^^^^^^^^^^^^^^^^^^^^^^^^^^^^^^^^^^^^^^^^^^^^^^^^^^^^^^^^^^^^^^^^^^^^^^^^^^^^^   ^^^   ^^^
+>a2 : any
+>   : ^^^
+
+    declare function foo16(a2: {
+>foo16 : { (a2: { new (x: { new (a: number): number; new (a?: number): number; }): number[]; new (x: { new (a: boolean): boolean; new (a?: boolean): boolean; }): boolean[]; }): { new (x: { new (a: number): number; new (a?: number): number; }): number[]; new (x: { new (a: boolean): boolean; new (a?: boolean): boolean; }): boolean[]; }; (a2: any): any; }
+>      : ^^^^^^^                                                                                                                                                              ^^^^^^^^^^^^^                                                      ^^^        ^^^^^^^^^^                                                          ^^^         ^^^^^^^^^^^^^^^^^^^^^^
+>a2 : { new (x: { new (a: number): number; new (a?: number): number; }): number[]; new (x: { new (a: boolean): boolean; new (a?: boolean): boolean; }): boolean[]; }
+>   : ^^^^^^^^^^                                                      ^^^        ^^^^^^^^^^                                                          ^^^         ^^^
+
+        // type of parameter is overload set which means we can't do inference based on this type
+        new (x: {
+>x : { new (a: number): number; new (a?: number): number; }
+>  : ^^^^^^^^^^      ^^^      ^^^^^^^^^^^      ^^^      ^^^
+
+            new (a: number): number;
+>a : number
+>  : ^^^^^^
+
+            new (a?: number): number;
+>a : number | undefined
+>  : ^^^^^^^^^^^^^^^^^^
+
+        }): number[];
+        new (x: {
+>x : { new (a: boolean): boolean; new (a?: boolean): boolean; }
+>  : ^^^^^^^^^^       ^^^       ^^^^^^^^^^^       ^^^       ^^^
+
+            new (a: boolean): boolean;
+>a : boolean
+>  : ^^^^^^^
+
+            new (a?: boolean): boolean;
+>a : boolean | undefined
+>  : ^^^^^^^^^^^^^^^^^^^
+
+        }): boolean[];
+    }): typeof a2;
+>a2 : { new (x: { new (a: number): number; new (a?: number | undefined): number; }): number[]; new (x: { new (a: boolean): boolean; new (a?: boolean | undefined): boolean; }): boolean[]; }
+>   : ^^^^^^^^^^^^^^^^^^^^^^^^^^^^^^^^^^^^^^^^^^^^^^^^^^^^^^^^^^^^^^^^^^^^^^^^^^^^^^^^^^^^^^^^^^^^^^^^^^^^^^^^^^^^^^^^^^^^^^^^^^^^^^^^^^^^^^^^^^^^^^^^^^^^^^^^^^^^^^^^^^^^^^^^^^^^^^^^^^^^^^
+
+    declare function foo16(a2: any): any;
+>foo16 : { (a2: { new (x: { new (a: number): number; new (a?: number | undefined): number; }): number[]; new (x: { new (a: boolean): boolean; new (a?: boolean | undefined): boolean; }): boolean[]; }): { new (x: { new (a: number): number; new (a?: number | undefined): number; }): number[]; new (x: { new (a: boolean): boolean; new (a?: boolean | undefined): boolean; }): boolean[]; }; (a2: any): any; }
+>      : ^^^^^^^^^^^^^^^^^^^^^^^^^^^^^^^^^^^^^^^^^^^^^^^^^^^^^^^^^^^^^^^^^^^^^^^^^^^^^^^^^^^^^^^^^^^^^^^^^^^^^^^^^^^^^^^^^^^^^^^^^^^^^^^^^^^^^^^^^^^^^^^^^^^^^^^^^^^^^^^^^^^^^^^^^^^^^^^^^^^^^^^^^^^^^^^^^^^^^^^^^^^^^^^^^^^^^^^^^^^^^^^^^^^^^^^^^^^^^^^^^^^^^^^^^^^^^^^^^^^^^^^^^^^^^^^^^^^^^^^^^^^^^^^^^^^^^^^^^^^^^^^^^^^^^^^^^^^^^^^^^^^^^^^^^^^^^^^^^^^^^^^^^^^^^^^^^^^^^^^^^^^^^^^^^^^^^^^^^^^^^   ^^^   ^^^
+>a2 : any
+>   : ^^^
+
+    declare function foo17(a2: {
+>foo17 : { (a2: { new (x: { new <T extends Derived>(a: T): T; new <T_1 extends Base>(a: T_1): T_1; }): any[]; new (x: { new <T_2 extends Derived2>(a: T_2): T_2; new <T_3 extends Base>(a: T_3): T_3; }): any[]; }): { new (x: { new <T extends Derived>(a: T): T; new <T_1 extends Base>(a: T_1): T_1; }): any[]; new (x: { new <T_2 extends Derived2>(a: T_2): T_2; new <T_3 extends Base>(a: T_3): T_3; }): any[]; }; (a2: any): any; }
+>      : ^^^^^^^^^^^^^^^^^^^^^^^^ ^^^^^^^^^^^^^^^^^^^^^ ^^^ ^^^^^^^   ^^^^^^^^^^^^^^^^^^^^^^^^^^^^^^^^^     ^^^^^^^^^^^^^^^^^   ^^^^^^^^^^^^^^^^^^^^^^^^^^^^^^^^^^^^^^   ^^^^^^^^^^^^^^^^^^^^^^^^^^^^^^^^^     ^^^^^^^^^^^^^^^^^^^^^^^ ^^^^^^^^^^^^^^^^^^^^^ ^^^ ^^^^^^^   ^^^^^^^^^^^^^^^^^^^^^^^^^^^^^^^^^     ^^^^^^^^^^^^^^^^^   ^^^^^^^^^^^^^^^^^^^^^^^^^^^^^^^^^^^^^^   ^^^^^^^^^^^^^^^^^^^^^^^^^^^^^^^^^     ^^^^^^^^^^^^^^^^^^^^^^
+>a2 : { new (x: { new <T extends Derived>(a: T): T; new <T_1 extends Base>(a: T_1): T_1; }): any[]; new (x: { new <T_2 extends Derived2>(a: T_2): T_2; new <T_3 extends Base>(a: T_3): T_3; }): any[]; }
+>   : ^^^^^^^^^^^^^^^^^ ^^^^^^^^^^^^^^^^^^^^^ ^^^ ^^^^^^^   ^^^^^^^^^^^^^^^^^^^^^^^^^^^^^^^^^     ^^^^^^^^^^^^^^^^^   ^^^^^^^^^^^^^^^^^^^^^^^^^^^^^^^^^^^^^^   ^^^^^^^^^^^^^^^^^^^^^^^^^^^^^^^^^     ^^^
+
+        new (x: {
+>x : { new <T extends Derived>(a: T): T; new <T_1 extends Base>(a: T_1): T_1; }
+>  : ^^^^^^^ ^^^^^^^^^^^^^^^^^^^^^ ^^^ ^^^^^^^   ^^^^^^^^^^^^^^^^^^^^^^^^^^^^^^
+
+            new <T extends Derived>(a: T): T;
+>a : T
+>  : ^
+
+            new <T extends Base>(a: T): T;
+>a : T
+>  : ^
+
+        }): any[];
+        new (x: {
+>x : { new <T extends Derived2>(a: T): T; new <T_1 extends Base>(a: T_1): T_1; }
+>  : ^^^^^^^ ^^^^^^^^^^^^^^^^^^^^^^ ^^^ ^^^^^^^   ^^^^^^^^^^^^^^^^^^^^^^^^^^^^^^
+
+            new <T extends Derived2>(a: T): T;
+>a : T
+>  : ^
+
+            new <T extends Base>(a: T): T;
+>a : T
+>  : ^
+
+        }): any[];
+    }): typeof a2;
+>a2 : { new (x: { new <T extends Derived>(a: T): T; new <T_1 extends Base>(a: T_1): T_1; }): any[]; new (x: { new <T_2 extends Derived2>(a: T_2): T_2; new <T_3 extends Base>(a: T_3): T_3; }): any[]; }
+>   : ^^^^^^^^^^^^^^^^^^^^^^^^^^^^^^^^^^^^^^^^^^^^^^^^^^^^^^^^^^^^^^^^^^^^^^^^^^^^^^^^^^^^^^^^^^^^^^^^^^^^^^^^^^^^^^^^^^^^^^^^^^^^^^^^^^^^^^^^^^^^^^^^^^^^^^^^^^^^^^^^^^^^^^^^^^^^^^^^^^^^^^^^^^^^^^^^^^
+
+    declare function foo17(a2: any): any;
+>foo17 : { (a2: { new (x: { new <T extends Derived>(a: T): T; new <T_1 extends Base>(a: T_1): T_1; }): any[]; new (x: { new <T_2 extends Derived2>(a: T_2): T_2; new <T_3 extends Base>(a: T_3): T_3; }): any[]; }): { new (x: { new <T extends Derived>(a: T): T; new <T_1 extends Base>(a: T_1): T_1; }): any[]; new (x: { new <T_2 extends Derived2>(a: T_2): T_2; new <T_3 extends Base>(a: T_3): T_3; }): any[]; }; (a2: any): any; }
+>      : ^^^^^^^^^^^^^^^^^^^^^^^^^^^^^^^^^^^^^^^^^^^^^^^^^^^^^^^^^^^^^^^^^^^^^^^^^^^^^^^^^^^^^^^^^^^^^^^^^^^^^^^^^^^^^^^^^^^^^^^^^^^^^^^^^^^^^^^^^^^^^^^^^^^^^^^^^^^^^^^^^^^^^^^^^^^^^^^^^^^^^^^^^^^^^^^^^^^^^^^^^^^^^^^^^^^^^^^^^^^^^^^^^^^^^^^^^^^^^^^^^^^^^^^^^^^^^^^^^^^^^^^^^^^^^^^^^^^^^^^^^^^^^^^^^^^^^^^^^^^^^^^^^^^^^^^^^^^^^^^^^^^^^^^^^^^^^^^^^^^^^^^^^^^^^^^^^^^^^^^^^^^^^^^^^^^^^^^^^^^^^^^^^^^^^^^^^^^^^^^^^^^^^   ^^^   ^^^
+>a2 : any
+>   : ^^^
+
+    var r1arg1: new <T, U>(x: T) => U[];
+>r1arg1 : new <T, U>(x: T) => U[]
+>       : ^^^^^ ^^ ^^^^^ ^^^^^   
+>x : T
+>  : ^
+
+    var r1arg2: new (x: number) => string[]; 
+>r1arg2 : new (x: number) => string[]
+>       : ^^^^^^^^      ^^^^^        
+>x : number
+>  : ^^^^^^
+
+    var r1 = foo2(r1arg1); // any
+>r1 : new (x: number) => string[]
+>   : ^^^^^^^^^^^^^^^^^^^^^^^^^^^
+>foo2(r1arg1) : new (x: number) => string[]
+>             : ^^^^^^^^^^^^^^^^^^^^^^^^^^^
+>foo2 : { (a2: new (x: number) => string[]): new (x: number) => string[]; (a2: any): any; }
+>     : ^^^^^^^^^^^^^^^^^^^^^^^^^^^^^^^^^^^^^^^^^^^^^^^^^^^^^^^^^^^^^^^^^^^^^^^^^^^^^^^^^^^
+>r1arg1 : new <T, U>(x: T) => U[]
+>       : ^^^^^^^^^^^^^^^^^^^^^^^
+
+    var r1a = [r1arg2, r1arg1];
+>r1a : (new (x: number) => string[])[]
+>    : ^^^^^^^^^^^^^^^^^^^^^^^^^^^^^^^
+>[r1arg2, r1arg1] : (new (x: number) => string[])[]
+>                 : ^^^^^^^^^^^^^^^^^^^^^^^^^^^^^^^
+>r1arg2 : new (x: number) => string[]
+>       : ^^^^^^^^^^^^^^^^^^^^^^^^^^^
+>r1arg1 : new <T, U>(x: T) => U[]
+>       : ^^^^^^^^^^^^^^^^^^^^^^^
+
+    var r1b = [r1arg1, r1arg2];
+>r1b : (new (x: number) => string[])[]
+>    : ^^^^^^^^^^^^^^^^^^^^^^^^^^^^^^^
+>[r1arg1, r1arg2] : (new (x: number) => string[])[]
+>                 : ^^^^^^^^^^^^^^^^^^^^^^^^^^^^^^^
+>r1arg1 : new <T, U>(x: T) => U[]
+>       : ^^^^^^^^^^^^^^^^^^^^^^^
+>r1arg2 : new (x: number) => string[]
+>       : ^^^^^^^^^^^^^^^^^^^^^^^^^^^
+
+    var r2arg1: new <T extends Base, U extends Derived, V extends Derived2>(x: new (arg: T) => U) => new (r: T) => V;
+>r2arg1 : new <T extends Base, U extends Derived, V extends Derived2>(x: new (arg: T) => U) => new (r: T) => V
+>       : ^^^^^ ^^^^^^^^^^^^^^^ ^^^^^^^^^^^^^^^^^^ ^^^^^^^^^^^^^^^^^^^^^^                 ^^^^^               
+>x : new (arg: T) => U
+>  : ^^^^^^^^^^ ^^^^^ 
+>arg : T
+>    : ^
+>r : T
+>  : ^
+
+    var r2arg2: new (x: new (arg: Base) => Derived) => new (r: Base) => Derived2;
+>r2arg2 : new (x: new (arg: Base) => Derived) => new (r: Base) => Derived2
+>       : ^^^^^^^^                          ^^^^^                         
+>x : new (arg: Base) => Derived
+>  : ^^^^^^^^^^    ^^^^^       
+>arg : Base
+>    : ^^^^
+>r : Base
+>  : ^^^^
+
+    var r2 = foo7(r2arg1); // any
+>r2 : new (x: new (arg: Base) => Derived) => new (r: Base) => Derived2
+>   : ^^^^^^^^^^^^^^^^^^^^^^^^^^^^^^^^^^^^^^^^^^^^^^^^^^^^^^^^^^^^^^^^
+>foo7(r2arg1) : new (x: new (arg: Base) => Derived) => new (r: Base) => Derived2
+>             : ^^^^^^^^^^^^^^^^^^^^^^^^^^^^^^^^^^^^^^^^^^^^^^^^^^^^^^^^^^^^^^^^
+>foo7 : { (a2: new (x: new (arg: Base) => Derived) => new (r: Base) => Derived2): new (x: new (arg: Base) => Derived) => new (r: Base) => Derived2; (a2: any): any; }
+>     : ^^^^^^^^^^^^^^^^^^^^^^^^^^^^^^^^^^^^^^^^^^^^^^^^^^^^^^^^^^^^^^^^^^^^^^^^^^^^^^^^^^^^^^^^^^^^^^^^^^^^^^^^^^^^^^^^^^^^^^^^^^^^^^^^^^^^^^^^^^^^^^^^^^^^^^^^^^^^^
+>r2arg1 : new <T extends Base, U extends Derived, V extends Derived2>(x: new (arg: T) => U) => new (r: T) => V
+>       : ^^^^^^^^^^^^^^^^^^^^^^^^^^^^^^^^^^^^^^^^^^^^^^^^^^^^^^^^^^^^^^^^^^^^^^^^^^^^^^^^^^^^^^^^^^^^^^^^^^^^
+
+    var r2a = [r2arg2, r2arg1];
+>r2a : (new (x: new (arg: Base) => Derived) => new (r: Base) => Derived2)[]
+>    : ^^^^^^^^^^^^^^^^^^^^^^^^^^^^^^^^^^^^^^^^^^^^^^^^^^^^^^^^^^^^^^^^^^^^
+>[r2arg2, r2arg1] : (new (x: new (arg: Base) => Derived) => new (r: Base) => Derived2)[]
+>                 : ^^^^^^^^^^^^^^^^^^^^^^^^^^^^^^^^^^^^^^^^^^^^^^^^^^^^^^^^^^^^^^^^^^^^
+>r2arg2 : new (x: new (arg: Base) => Derived) => new (r: Base) => Derived2
+>       : ^^^^^^^^^^^^^^^^^^^^^^^^^^^^^^^^^^^^^^^^^^^^^^^^^^^^^^^^^^^^^^^^
+>r2arg1 : new <T extends Base, U extends Derived, V extends Derived2>(x: new (arg: T) => U) => new (r: T) => V
+>       : ^^^^^^^^^^^^^^^^^^^^^^^^^^^^^^^^^^^^^^^^^^^^^^^^^^^^^^^^^^^^^^^^^^^^^^^^^^^^^^^^^^^^^^^^^^^^^^^^^^^^
+
+    var r2b = [r2arg1, r2arg2];
+>r2b : (new (x: new (arg: Base) => Derived) => new (r: Base) => Derived2)[]
+>    : ^^^^^^^^^^^^^^^^^^^^^^^^^^^^^^^^^^^^^^^^^^^^^^^^^^^^^^^^^^^^^^^^^^^^
+>[r2arg1, r2arg2] : (new (x: new (arg: Base) => Derived) => new (r: Base) => Derived2)[]
+>                 : ^^^^^^^^^^^^^^^^^^^^^^^^^^^^^^^^^^^^^^^^^^^^^^^^^^^^^^^^^^^^^^^^^^^^
+>r2arg1 : new <T extends Base, U extends Derived, V extends Derived2>(x: new (arg: T) => U) => new (r: T) => V
+>       : ^^^^^^^^^^^^^^^^^^^^^^^^^^^^^^^^^^^^^^^^^^^^^^^^^^^^^^^^^^^^^^^^^^^^^^^^^^^^^^^^^^^^^^^^^^^^^^^^^^^^
+>r2arg2 : new (x: new (arg: Base) => Derived) => new (r: Base) => Derived2
+>       : ^^^^^^^^^^^^^^^^^^^^^^^^^^^^^^^^^^^^^^^^^^^^^^^^^^^^^^^^^^^^^^^^
+
+    var r3arg1: new <T extends Base, U extends Derived>(x: new (arg: T) => U, y: (arg2: { foo: number; }) => U) => new (r: T) => U;
+>r3arg1 : new <T extends Base, U extends Derived>(x: new (arg: T) => U, y: (arg2: { foo: number; }) => U) => new (r: T) => U
+>       : ^^^^^ ^^^^^^^^^^^^^^^ ^^^^^^^^^^^^^^^^^^^^^                 ^^^^^                             ^^^^^               
+>x : new (arg: T) => U
+>  : ^^^^^^^^^^ ^^^^^ 
+>arg : T
+>    : ^
+>y : (arg2: { foo: number; }) => U
+>  : ^^^^^^^                ^^^^^ 
+>arg2 : { foo: number; }
+>     : ^^^^^^^      ^^^
+>foo : number
+>    : ^^^^^^
+>r : T
+>  : ^
+
+    var r3arg2: new (x: (arg: Base) => Derived, y: new (arg2: Base) => Derived) => new (r: Base) => Derived;
+>r3arg2 : new (x: (arg: Base) => Derived, y: new (arg2: Base) => Derived) => new (r: Base) => Derived
+>       : ^^^^^^^^                      ^^^^^                           ^^^^^                        
+>x : (arg: Base) => Derived
+>  : ^^^^^^    ^^^^^       
+>arg : Base
+>    : ^^^^
+>y : new (arg2: Base) => Derived
+>  : ^^^^^^^^^^^    ^^^^^       
+>arg2 : Base
+>     : ^^^^
+>r : Base
+>  : ^^^^
+
+    var r3 = foo8(r3arg1); // any
+>r3 : any
+>   : ^^^
+>foo8(r3arg1) : any
+>             : ^^^
+>foo8 : { (a2: new (x: new (arg: Base) => Derived, y: new (arg2: Base) => Derived) => new (r: Base) => Derived): new (x: new (arg: Base) => Derived, y: new (arg2: Base) => Derived) => new (r: Base) => Derived; (a2: any): any; }
+>     : ^^^^^^^^^^^^^^^^^^^^^^^^^^^^^^^^^^^^^^^^^^^^^^^^^^^^^^^^^^^^^^^^^^^^^^^^^^^^^^^^^^^^^^^^^^^^^^^^^^^^^^^^^^^^^^^^^^^^^^^^^^^^^^^^^^^^^^^^^^^^^^^^^^^^^^^^^^^^^^^^^^^^^^^^^^^^^^^^^^^^^^^^^^^^^^^^^^^^^^^^^^^^^^^^^^^^^^^^^^^
+>r3arg1 : new <T extends Base, U extends Derived>(x: new (arg: T) => U, y: (arg2: { foo: number; }) => U) => new (r: T) => U
+>       : ^^^^^^^^^^^^^^^^^^^^^^^^^^^^^^^^^^^^^^^^^^^^^^^^^^^^^^^^^^^^^^^^^^^^^^^^^^^^^^^^^^^^^^^^^^^^^^^^^^^^^^^^^^^^^^^^^^
+
+    var r3a = [r3arg2, r3arg1];
+>r3a : ((new <T extends Base, U extends Derived>(x: new (arg: T) => U, y: (arg2: { foo: number; }) => U) => new (r: T) => U) | (new (x: (arg: Base) => Derived, y: new (arg2: Base) => Derived) => new (r: Base) => Derived))[]
+>    : ^^^^^^^^^^^^^^^^^^^^^^^^^^^^^^^^^^^^^^^^^^^^^^^^^^^^^^^^^^^^^^^^^^^^^^^^^^^^^^^^^^^^^^^^^^^^^^^^^^^^^^^^^^^^^^^^^^^^^^^^^^^^^^^^^^^^^^^^^^^^^^^^^^^^^^^^^^^^^^^^^^^^^^^^^^^^^^^^^^^^^^^^^^^^^^^^^^^^^^^^^^^^^^^^^^^^^^^^
+>[r3arg2, r3arg1] : ((new <T extends Base, U extends Derived>(x: new (arg: T) => U, y: (arg2: { foo: number; }) => U) => new (r: T) => U) | (new (x: (arg: Base) => Derived, y: new (arg2: Base) => Derived) => new (r: Base) => Derived))[]
+>                 : ^^^^^^^^^^^^^^^^^^^^^^^^^^^^^^^^^^^^^^^^^^^^^^^^^^^^^^^^^^^^^^^^^^^^^^^^^^^^^^^^^^^^^^^^^^^^^^^^^^^^^^^^^^^^^^^^^^^^^^^^^^^^^^^^^^^^^^^^^^^^^^^^^^^^^^^^^^^^^^^^^^^^^^^^^^^^^^^^^^^^^^^^^^^^^^^^^^^^^^^^^^^^^^^^^^^^^^^^
+>r3arg2 : new (x: (arg: Base) => Derived, y: new (arg2: Base) => Derived) => new (r: Base) => Derived
+>       : ^^^^^^^^^^^^^^^^^^^^^^^^^^^^^^^^^^^^^^^^^^^^^^^^^^^^^^^^^^^^^^^^^^^^^^^^^^^^^^^^^^^^^^^^^^^
+>r3arg1 : new <T extends Base, U extends Derived>(x: new (arg: T) => U, y: (arg2: { foo: number; }) => U) => new (r: T) => U
+>       : ^^^^^^^^^^^^^^^^^^^^^^^^^^^^^^^^^^^^^^^^^^^^^^^^^^^^^^^^^^^^^^^^^^^^^^^^^^^^^^^^^^^^^^^^^^^^^^^^^^^^^^^^^^^^^^^^^^
+
+    var r3b = [r3arg1, r3arg2];
+>r3b : ((new <T extends Base, U extends Derived>(x: new (arg: T) => U, y: (arg2: { foo: number; }) => U) => new (r: T) => U) | (new (x: (arg: Base) => Derived, y: new (arg2: Base) => Derived) => new (r: Base) => Derived))[]
+>    : ^^^^^^^^^^^^^^^^^^^^^^^^^^^^^^^^^^^^^^^^^^^^^^^^^^^^^^^^^^^^^^^^^^^^^^^^^^^^^^^^^^^^^^^^^^^^^^^^^^^^^^^^^^^^^^^^^^^^^^^^^^^^^^^^^^^^^^^^^^^^^^^^^^^^^^^^^^^^^^^^^^^^^^^^^^^^^^^^^^^^^^^^^^^^^^^^^^^^^^^^^^^^^^^^^^^^^^^^
+>[r3arg1, r3arg2] : ((new <T extends Base, U extends Derived>(x: new (arg: T) => U, y: (arg2: { foo: number; }) => U) => new (r: T) => U) | (new (x: (arg: Base) => Derived, y: new (arg2: Base) => Derived) => new (r: Base) => Derived))[]
+>                 : ^^^^^^^^^^^^^^^^^^^^^^^^^^^^^^^^^^^^^^^^^^^^^^^^^^^^^^^^^^^^^^^^^^^^^^^^^^^^^^^^^^^^^^^^^^^^^^^^^^^^^^^^^^^^^^^^^^^^^^^^^^^^^^^^^^^^^^^^^^^^^^^^^^^^^^^^^^^^^^^^^^^^^^^^^^^^^^^^^^^^^^^^^^^^^^^^^^^^^^^^^^^^^^^^^^^^^^^^
+>r3arg1 : new <T extends Base, U extends Derived>(x: new (arg: T) => U, y: (arg2: { foo: number; }) => U) => new (r: T) => U
+>       : ^^^^^^^^^^^^^^^^^^^^^^^^^^^^^^^^^^^^^^^^^^^^^^^^^^^^^^^^^^^^^^^^^^^^^^^^^^^^^^^^^^^^^^^^^^^^^^^^^^^^^^^^^^^^^^^^^^
+>r3arg2 : new (x: (arg: Base) => Derived, y: new (arg2: Base) => Derived) => new (r: Base) => Derived
+>       : ^^^^^^^^^^^^^^^^^^^^^^^^^^^^^^^^^^^^^^^^^^^^^^^^^^^^^^^^^^^^^^^^^^^^^^^^^^^^^^^^^^^^^^^^^^^
+
+    var r4arg1: new <T extends Derived>(...x: T[]) => T;
+>r4arg1 : new <T extends Derived>(...x: T[]) => T
+>       : ^^^^^ ^^^^^^^^^^^^^^^^^^^^^^^^   ^^^^^ 
+>x : T[]
+>  : ^^^
+
+    var r4arg2: new (...x: Base[]) => Base;
+>r4arg2 : new (...x: Base[]) => Base
+>       : ^^^^^^^^^^^      ^^^^^    
+>x : Base[]
+>  : ^^^^^^
+
+    var r4 = foo10(r4arg1); // any
+>r4 : new (...x: Base[]) => Base
+>   : ^^^^^^^^^^^^^^^^^^^^^^^^^^
+>foo10(r4arg1) : new (...x: Base[]) => Base
+>              : ^^^^^^^^^^^^^^^^^^^^^^^^^^
+>foo10 : { (a2: new (...x: Base[]) => Base): new (...x: Base[]) => Base; (a2: any): any; }
+>      : ^^^^^^^^^^^^^^^^^^^^^^^^^^^^^^^^^^^^^^^^^^^^^^^^^^^^^^^^^^^^^^^^^^^^^^^^^^^^^^^^^
+>r4arg1 : new <T extends Derived>(...x: T[]) => T
+>       : ^^^^^^^^^^^^^^^^^^^^^^^^^^^^^^^^^^^^^^^
+
+    var r4a = [r4arg2, r4arg1];
+>r4a : (new (...x: Base[]) => Base)[]
+>    : ^^^^^^^^^^^^^^^^^^^^^^^^^^^^^^
+>[r4arg2, r4arg1] : (new (...x: Base[]) => Base)[]
+>                 : ^^^^^^^^^^^^^^^^^^^^^^^^^^^^^^
+>r4arg2 : new (...x: Base[]) => Base
+>       : ^^^^^^^^^^^^^^^^^^^^^^^^^^
+>r4arg1 : new <T extends Derived>(...x: T[]) => T
+>       : ^^^^^^^^^^^^^^^^^^^^^^^^^^^^^^^^^^^^^^^
+
+    var r4b = [r4arg1, r4arg2];
+>r4b : (new (...x: Base[]) => Base)[]
+>    : ^^^^^^^^^^^^^^^^^^^^^^^^^^^^^^
+>[r4arg1, r4arg2] : (new (...x: Base[]) => Base)[]
+>                 : ^^^^^^^^^^^^^^^^^^^^^^^^^^^^^^
+>r4arg1 : new <T extends Derived>(...x: T[]) => T
+>       : ^^^^^^^^^^^^^^^^^^^^^^^^^^^^^^^^^^^^^^^
+>r4arg2 : new (...x: Base[]) => Base
+>       : ^^^^^^^^^^^^^^^^^^^^^^^^^^
+
+    var r5arg1: new <T extends Derived>(x: T, y: T) => T;
+>r5arg1 : new <T extends Derived>(x: T, y: T) => T
+>       : ^^^^^ ^^^^^^^^^^^^^^^^^^^^^ ^^^^^ ^^^^^ 
+>x : T
+>  : ^
+>y : T
+>  : ^
+
+    var r5arg2: new (x: { foo: string }, y: { foo: string; bar: string }) => Base;
+>r5arg2 : new (x: { foo: string; }, y: { foo: string; bar: string; }) => Base
+>       : ^^^^^^^^                ^^^^^                             ^^^^^    
+>x : { foo: string; }
+>  : ^^^^^^^      ^^^
+>foo : string
+>    : ^^^^^^
+>y : { foo: string; bar: string; }
+>  : ^^^^^^^      ^^^^^^^      ^^^
+>foo : string
+>    : ^^^^^^
+>bar : string
+>    : ^^^^^^
+
+    var r5 = foo11(r5arg1); // any
+>r5 : new (x: { foo: string; }, y: { foo: string; bar: string; }) => Base
+>   : ^^^^^^^^^^^^^^^^^^^^^^^^^^^^^^^^^^^^^^^^^^^^^^^^^^^^^^^^^^^^^^^^^^^
+>foo11(r5arg1) : new (x: { foo: string; }, y: { foo: string; bar: string; }) => Base
+>              : ^^^^^^^^^^^^^^^^^^^^^^^^^^^^^^^^^^^^^^^^^^^^^^^^^^^^^^^^^^^^^^^^^^^
+>foo11 : { (a2: new (x: { foo: string; }, y: { foo: string; bar: string; }) => Base): new (x: { foo: string; }, y: { foo: string; bar: string; }) => Base; (a2: any): any; }
+>      : ^^^^^^^^^^^^^^^^^^^^^^^^^^^^^^^^^^^^^^^^^^^^^^^^^^^^^^^^^^^^^^^^^^^^^^^^^^^^^^^^^^^^^^^^^^^^^^^^^^^^^^^^^^^^^^^^^^^^^^^^^^^^^^^^^^^^^^^^^^^^^^^^^^^^^^^^^^^^^^^^^^^
+>r5arg1 : new <T extends Derived>(x: T, y: T) => T
+>       : ^^^^^^^^^^^^^^^^^^^^^^^^^^^^^^^^^^^^^^^^
+
+    var r5a = [r5arg2, r5arg1];
+>r5a : (new (x: { foo: string; }, y: { foo: string; bar: string; }) => Base)[]
+>    : ^^^^^^^^^^^^^^^^^^^^^^^^^^^^^^^^^^^^^^^^^^^^^^^^^^^^^^^^^^^^^^^^^^^^^^^
+>[r5arg2, r5arg1] : (new (x: { foo: string; }, y: { foo: string; bar: string; }) => Base)[]
+>                 : ^^^^^^^^^^^^^^^^^^^^^^^^^^^^^^^^^^^^^^^^^^^^^^^^^^^^^^^^^^^^^^^^^^^^^^^
+>r5arg2 : new (x: { foo: string; }, y: { foo: string; bar: string; }) => Base
+>       : ^^^^^^^^^^^^^^^^^^^^^^^^^^^^^^^^^^^^^^^^^^^^^^^^^^^^^^^^^^^^^^^^^^^
+>r5arg1 : new <T extends Derived>(x: T, y: T) => T
+>       : ^^^^^^^^^^^^^^^^^^^^^^^^^^^^^^^^^^^^^^^^
+
+    var r5b = [r5arg1, r5arg2];
+>r5b : (new (x: { foo: string; }, y: { foo: string; bar: string; }) => Base)[]
+>    : ^^^^^^^^^^^^^^^^^^^^^^^^^^^^^^^^^^^^^^^^^^^^^^^^^^^^^^^^^^^^^^^^^^^^^^^
+>[r5arg1, r5arg2] : (new (x: { foo: string; }, y: { foo: string; bar: string; }) => Base)[]
+>                 : ^^^^^^^^^^^^^^^^^^^^^^^^^^^^^^^^^^^^^^^^^^^^^^^^^^^^^^^^^^^^^^^^^^^^^^^
+>r5arg1 : new <T extends Derived>(x: T, y: T) => T
+>       : ^^^^^^^^^^^^^^^^^^^^^^^^^^^^^^^^^^^^^^^^
+>r5arg2 : new (x: { foo: string; }, y: { foo: string; bar: string; }) => Base
+>       : ^^^^^^^^^^^^^^^^^^^^^^^^^^^^^^^^^^^^^^^^^^^^^^^^^^^^^^^^^^^^^^^^^^^
+
+    var r6arg1: new (x: Array<Base>, y: Array<Derived2>) => Array<Derived>;
+>r6arg1 : new (x: Array<Base>, y: Array<Derived2>) => Array<Derived>
+>       : ^^^^^^^^           ^^^^^               ^^^^^              
+>x : Base[]
+>  : ^^^^^^
+>y : Derived2[]
+>  : ^^^^^^^^^^
+
+    var r6arg2: new <T extends Array<Derived2>>(x: Array<Base>, y: Array<Base>) => T;
+>r6arg2 : new <T extends Derived2[]>(x: Array<Base>, y: Array<Base>) => T
+>       : ^^^^^ ^^^^^^^^^^^^^^^^^^^^^^^^           ^^^^^           ^^^^^ 
+>x : Base[]
+>  : ^^^^^^
+>y : Base[]
+>  : ^^^^^^
+
+    var r6 = foo12(r6arg1); // new (x: Array<Base>, y: Array<Derived2>) => Array<Derived>
+>r6 : new (x: Base[], y: Derived2[]) => Derived[]
+>   : ^^^^^^^^^^^^^^^^^^^^^^^^^^^^^^^^^^^^^^^^^^^
+>foo12(r6arg1) : new (x: Base[], y: Derived2[]) => Derived[]
+>              : ^^^^^^^^^^^^^^^^^^^^^^^^^^^^^^^^^^^^^^^^^^^
+>foo12 : { (a2: new (x: Base[], y: Derived2[]) => Derived[]): new (x: Base[], y: Derived2[]) => Derived[]; (a2: any): any; }
+>      : ^^^^^^^^^^^^^^^^^^^^^^^^^^^^^^^^^^^^^^^^^^^^^^^^^^^^^^^^^^^^^^^^^^^^^^^^^^^^^^^^^^^^^^^^^^^^^^^^^^^^^^^^^^^^^^^^^^^
+>r6arg1 : new (x: Base[], y: Derived2[]) => Derived[]
+>       : ^^^^^^^^^^^^^^^^^^^^^^^^^^^^^^^^^^^^^^^^^^^
+
+    var r6a = [r6arg2, r6arg1];
+>r6a : (new (x: Base[], y: Derived2[]) => Derived[])[]
+>    : ^^^^^^^^^^^^^^^^^^^^^^^^^^^^^^^^^^^^^^^^^^^^^^^
+>[r6arg2, r6arg1] : (new (x: Base[], y: Derived2[]) => Derived[])[]
+>                 : ^^^^^^^^^^^^^^^^^^^^^^^^^^^^^^^^^^^^^^^^^^^^^^^
+>r6arg2 : new <T extends Derived2[]>(x: Base[], y: Base[]) => T
+>       : ^^^^^^^^^^^^^^^^^^^^^^^^^^^^^^^^^^^^^^^^^^^^^^^^^^^^^
+>r6arg1 : new (x: Base[], y: Derived2[]) => Derived[]
+>       : ^^^^^^^^^^^^^^^^^^^^^^^^^^^^^^^^^^^^^^^^^^^
+
+    var r6b = [r6arg1, r6arg2];
+>r6b : (new (x: Base[], y: Derived2[]) => Derived[])[]
+>    : ^^^^^^^^^^^^^^^^^^^^^^^^^^^^^^^^^^^^^^^^^^^^^^^
+>[r6arg1, r6arg2] : (new (x: Base[], y: Derived2[]) => Derived[])[]
+>                 : ^^^^^^^^^^^^^^^^^^^^^^^^^^^^^^^^^^^^^^^^^^^^^^^
+>r6arg1 : new (x: Base[], y: Derived2[]) => Derived[]
+>       : ^^^^^^^^^^^^^^^^^^^^^^^^^^^^^^^^^^^^^^^^^^^
+>r6arg2 : new <T extends Derived2[]>(x: Base[], y: Base[]) => T
+>       : ^^^^^^^^^^^^^^^^^^^^^^^^^^^^^^^^^^^^^^^^^^^^^^^^^^^^^
+
+    var r7arg1: new <T>(x: { a: T; b: T }) => T;
+>r7arg1 : new <T>(x: { a: T; b: T; }) => T
+>       : ^^^^^ ^^^^^               ^^^^^ 
+>x : { a: T; b: T; }
+>  : ^^^^^ ^^^^^ ^^^
+>a : T
+>  : ^
+>b : T
+>  : ^
+
+    var r7arg2: new (x: { a: string; b: number }) => number;
+>r7arg2 : new (x: { a: string; b: number; }) => number
+>       : ^^^^^^^^                         ^^^^^      
+>x : { a: string; b: number; }
+>  : ^^^^^      ^^^^^      ^^^
+>a : string
+>  : ^^^^^^
+>b : number
+>  : ^^^^^^
+
+    var r7 = foo15(r7arg1); // (x: { a: string; b: number }) => number): number;
+>r7 : any
+>   : ^^^
+>foo15(r7arg1) : any
+>              : ^^^
+>foo15 : { (a2: new (x: { a: string; b: number; }) => number): new (x: { a: string; b: number; }) => number; (a2: any): any; }
+>      : ^^^^^^^^^^^^^^^^^^^^^^^^^^^^^^^^^^^^^^^^^^^^^^^^^^^^^^^^^^^^^^^^^^^^^^^^^^^^^^^^^^^^^^^^^^^^^^^^^^^^^^^^^^^^^^^^^^^^^
+>r7arg1 : new <T>(x: { a: T; b: T; }) => T
+>       : ^^^^^^^^^^^^^^^^^^^^^^^^^^^^^^^^
+
+    var r7a = [r7arg2, r7arg1];
+>r7a : ((new <T>(x: { a: T; b: T; }) => T) | (new (x: { a: string; b: number; }) => number))[]
+>    : ^^^^^^^^^^^^^^^^^^^^^^^^^^^^^^^^^^^^^^^^^^^^^^^^^^^^^^^^^^^^^^^^^^^^^^^^^^^^^^^^^^^^^^^
+>[r7arg2, r7arg1] : ((new <T>(x: { a: T; b: T; }) => T) | (new (x: { a: string; b: number; }) => number))[]
+>                 : ^^^^^^^^^^^^^^^^^^^^^^^^^^^^^^^^^^^^^^^^^^^^^^^^^^^^^^^^^^^^^^^^^^^^^^^^^^^^^^^^^^^^^^^
+>r7arg2 : new (x: { a: string; b: number; }) => number
+>       : ^^^^^^^^^^^^^^^^^^^^^^^^^^^^^^^^^^^^^^^^^^^^
+>r7arg1 : new <T>(x: { a: T; b: T; }) => T
+>       : ^^^^^^^^^^^^^^^^^^^^^^^^^^^^^^^^
+
+    var r7b = [r7arg1, r7arg2];
+>r7b : ((new <T>(x: { a: T; b: T; }) => T) | (new (x: { a: string; b: number; }) => number))[]
+>    : ^^^^^^^^^^^^^^^^^^^^^^^^^^^^^^^^^^^^^^^^^^^^^^^^^^^^^^^^^^^^^^^^^^^^^^^^^^^^^^^^^^^^^^^
+>[r7arg1, r7arg2] : ((new <T>(x: { a: T; b: T; }) => T) | (new (x: { a: string; b: number; }) => number))[]
+>                 : ^^^^^^^^^^^^^^^^^^^^^^^^^^^^^^^^^^^^^^^^^^^^^^^^^^^^^^^^^^^^^^^^^^^^^^^^^^^^^^^^^^^^^^^
+>r7arg1 : new <T>(x: { a: T; b: T; }) => T
+>       : ^^^^^^^^^^^^^^^^^^^^^^^^^^^^^^^^
+>r7arg2 : new (x: { a: string; b: number; }) => number
+>       : ^^^^^^^^^^^^^^^^^^^^^^^^^^^^^^^^^^^^^^^^^^^^
+
+    var r7arg3: new <T extends Base>(x: { a: T; b: T }) => number;
+>r7arg3 : new <T extends Base>(x: { a: T; b: T; }) => number
+>       : ^^^^^ ^^^^^^^^^^^^^^^^^^               ^^^^^      
+>x : { a: T; b: T; }
+>  : ^^^^^ ^^^^^ ^^^
+>a : T
+>  : ^
+>b : T
+>  : ^
+
+    var r7c = foo15(r7arg3); // any
+>r7c : any
+>    : ^^^
+>foo15(r7arg3) : any
+>              : ^^^
+>foo15 : { (a2: new (x: { a: string; b: number; }) => number): new (x: { a: string; b: number; }) => number; (a2: any): any; }
+>      : ^^^^^^^^^^^^^^^^^^^^^^^^^^^^^^^^^^^^^^^^^^^^^^^^^^^^^^^^^^^^^^^^^^^^^^^^^^^^^^^^^^^^^^^^^^^^^^^^^^^^^^^^^^^^^^^^^^^^^
+>r7arg3 : new <T extends Base>(x: { a: T; b: T; }) => number
+>       : ^^^^^^^^^^^^^^^^^^^^^^^^^^^^^^^^^^^^^^^^^^^^^^^^^^
+
+    var r7d = [r7arg2, r7arg3];
+>r7d : ((new (x: { a: string; b: number; }) => number) | (new <T extends Base>(x: { a: T; b: T; }) => number))[]
+>    : ^^^^^^^^^^^^^^^^^^^^^^^^^^^^^^^^^^^^^^^^^^^^^^^^^^^^^^^^^^^^^^^^^^^^^^^^^^^^^^^^^^^^^^^^^^^^^^^^^^^^^^^^^
+>[r7arg2, r7arg3] : ((new (x: { a: string; b: number; }) => number) | (new <T extends Base>(x: { a: T; b: T; }) => number))[]
+>                 : ^^^^^^^^^^^^^^^^^^^^^^^^^^^^^^^^^^^^^^^^^^^^^^^^^^^^^^^^^^^^^^^^^^^^^^^^^^^^^^^^^^^^^^^^^^^^^^^^^^^^^^^^^
+>r7arg2 : new (x: { a: string; b: number; }) => number
+>       : ^^^^^^^^^^^^^^^^^^^^^^^^^^^^^^^^^^^^^^^^^^^^
+>r7arg3 : new <T extends Base>(x: { a: T; b: T; }) => number
+>       : ^^^^^^^^^^^^^^^^^^^^^^^^^^^^^^^^^^^^^^^^^^^^^^^^^^
+
+    var r7e = [r7arg3, r7arg2];
+>r7e : ((new (x: { a: string; b: number; }) => number) | (new <T extends Base>(x: { a: T; b: T; }) => number))[]
+>    : ^^^^^^^^^^^^^^^^^^^^^^^^^^^^^^^^^^^^^^^^^^^^^^^^^^^^^^^^^^^^^^^^^^^^^^^^^^^^^^^^^^^^^^^^^^^^^^^^^^^^^^^^^
+>[r7arg3, r7arg2] : ((new (x: { a: string; b: number; }) => number) | (new <T extends Base>(x: { a: T; b: T; }) => number))[]
+>                 : ^^^^^^^^^^^^^^^^^^^^^^^^^^^^^^^^^^^^^^^^^^^^^^^^^^^^^^^^^^^^^^^^^^^^^^^^^^^^^^^^^^^^^^^^^^^^^^^^^^^^^^^^^
+>r7arg3 : new <T extends Base>(x: { a: T; b: T; }) => number
+>       : ^^^^^^^^^^^^^^^^^^^^^^^^^^^^^^^^^^^^^^^^^^^^^^^^^^
+>r7arg2 : new (x: { a: string; b: number; }) => number
+>       : ^^^^^^^^^^^^^^^^^^^^^^^^^^^^^^^^^^^^^^^^^^^^
+
+    var r8arg: new <T>(x: new (a: T) => T) => T[];
+>r8arg : new <T>(x: new (a: T) => T) => T[]
+>      : ^^^^^ ^^^^^               ^^^^^   
+>x : new (a: T) => T
+>  : ^^^^^^^^ ^^^^^ 
+>a : T
+>  : ^
+
+    var r8 = foo16(r8arg); // any
+>r8 : any
+>   : ^^^
+>foo16(r8arg) : any
+>             : ^^^
+>foo16 : { (a2: { new (x: { new (a: number): number; new (a?: number | undefined): number; }): number[]; new (x: { new (a: boolean): boolean; new (a?: boolean | undefined): boolean; }): boolean[]; }): { new (x: { new (a: number): number; new (a?: number | undefined): number; }): number[]; new (x: { new (a: boolean): boolean; new (a?: boolean | undefined): boolean; }): boolean[]; }; (a2: any): any; }
+>      : ^^^^^^^^^^^^^^^^^^^^^^^^^^^^^^^^^^^^^^^^^^^^^^^^^^^^^^^^^^^^^^^^^^^^^^^^^^^^^^^^^^^^^^^^^^^^^^^^^^^^^^^^^^^^^^^^^^^^^^^^^^^^^^^^^^^^^^^^^^^^^^^^^^^^^^^^^^^^^^^^^^^^^^^^^^^^^^^^^^^^^^^^^^^^^^^^^^^^^^^^^^^^^^^^^^^^^^^^^^^^^^^^^^^^^^^^^^^^^^^^^^^^^^^^^^^^^^^^^^^^^^^^^^^^^^^^^^^^^^^^^^^^^^^^^^^^^^^^^^^^^^^^^^^^^^^^^^^^^^^^^^^^^^^^^^^^^^^^^^^^^^^^^^^^^^^^^^^^^^^^^^^^^^^^^^^^^^^^^^^^^^^^^^^^^^^^^
+>r8arg : new <T>(x: new (a: T) => T) => T[]
+>      : ^^^^^^^^^^^^^^^^^^^^^^^^^^^^^^^^^^
+
+    var r9arg: new <T>(x: new (a: T) => T) => any[];
+>r9arg : new <T>(x: new (a: T) => T) => any[]
+>      : ^^^^^ ^^^^^               ^^^^^     
+>x : new (a: T) => T
+>  : ^^^^^^^^ ^^^^^ 
+>a : T
+>  : ^
+
+    var r9 = foo17(r9arg); // // (x: { <T extends Derived >(a: T): T; <T extends Base >(a: T): T; }): any[]; (x: { <T extends Derived2>(a: T): T; <T extends Base>(a: T): T; }): any[];
+>r9 : { new (x: { new <T extends Derived>(a: T): T; new <T_1 extends Base>(a: T_1): T_1; }): any[]; new (x: { new <T_2 extends Derived2>(a: T_2): T_2; new <T_3 extends Base>(a: T_3): T_3; }): any[]; }
+>   : ^^^^^^^^^^^^^^^^^^^^^^^^^^^^^^^^^^^^^^^^^^^^^^^^^^^^^^^^^^^^^^^^^^^^^^^^^^^^^^^^^^^^^^^^^^^^^^^^^^^^^^^^^^^^^^^^^^^^^^^^^^^^^^^^^^^^^^^^^^^^^^^^^^^^^^^^^^^^^^^^^^^^^^^^^^^^^^^^^^^^^^^^^^^^^^^^^^
+>foo17(r9arg) : { new (x: { new <T extends Derived>(a: T): T; new <T_1 extends Base>(a: T_1): T_1; }): any[]; new (x: { new <T_2 extends Derived2>(a: T_2): T_2; new <T_3 extends Base>(a: T_3): T_3; }): any[]; }
+>             : ^^^^^^^^^^^^^^^^^^^^^^^^^^^^^^^^^^^^^^^^^^^^^^^^^^^^^^^^^^^^^^^^^^^^^^^^^^^^^^^^^^^^^^^^^^^^^^^^^^^^^^^^^^^^^^^^^^^^^^^^^^^^^^^^^^^^^^^^^^^^^^^^^^^^^^^^^^^^^^^^^^^^^^^^^^^^^^^^^^^^^^^^^^^^^^^^^^
+>foo17 : { (a2: { new (x: { new <T extends Derived>(a: T): T; new <T_1 extends Base>(a: T_1): T_1; }): any[]; new (x: { new <T_2 extends Derived2>(a: T_2): T_2; new <T_3 extends Base>(a: T_3): T_3; }): any[]; }): { new (x: { new <T extends Derived>(a: T): T; new <T_1 extends Base>(a: T_1): T_1; }): any[]; new (x: { new <T_2 extends Derived2>(a: T_2): T_2; new <T_3 extends Base>(a: T_3): T_3; }): any[]; }; (a2: any): any; }
+>      : ^^^^^^^^^^^^^^^^^^^^^^^^^^^^^^^^^^^^^^^^^^^^^^^^^^^^^^^^^^^^^^^^^^^^^^^^^^^^^^^^^^^^^^^^^^^^^^^^^^^^^^^^^^^^^^^^^^^^^^^^^^^^^^^^^^^^^^^^^^^^^^^^^^^^^^^^^^^^^^^^^^^^^^^^^^^^^^^^^^^^^^^^^^^^^^^^^^^^^^^^^^^^^^^^^^^^^^^^^^^^^^^^^^^^^^^^^^^^^^^^^^^^^^^^^^^^^^^^^^^^^^^^^^^^^^^^^^^^^^^^^^^^^^^^^^^^^^^^^^^^^^^^^^^^^^^^^^^^^^^^^^^^^^^^^^^^^^^^^^^^^^^^^^^^^^^^^^^^^^^^^^^^^^^^^^^^^^^^^^^^^^^^^^^^^^^^^^^^^^^^^^^^^^^^^^^^^^^^^
+>r9arg : new <T>(x: new (a: T) => T) => any[]
+>      : ^^^^^^^^^^^^^^^^^^^^^^^^^^^^^^^^^^^^
+}
+
+module WithGenericSignaturesInBaseType {
+>WithGenericSignaturesInBaseType : typeof WithGenericSignaturesInBaseType
+>                                : ^^^^^^^^^^^^^^^^^^^^^^^^^^^^^^^^^^^^^^
+
+    declare function foo2(a2: new <T>(x: T) => T[]): typeof a2;
+>foo2 : { (a2: new <T>(x: T) => T[]): new <T>(x: T) => T[]; (a2: any): any; }
+>     : ^^^^^^^^^^^^ ^^^^^ ^^^^^   ^^^^^^^^ ^^^^^ ^^^^^   ^^^^^^^^^^^^^^^^^^^
+>a2 : new <T>(x: T) => T[]
+>   : ^^^^^ ^^^^^ ^^^^^   
+>x : T
+>  : ^
+>a2 : new <T>(x: T) => T[]
+>   : ^^^^^^^^^^^^^^^^^^^^
+
+    declare function foo2(a2: any): any;
+>foo2 : { (a2: new <T>(x: T) => T[]): new <T>(x: T) => T[]; (a2: any): any; }
+>     : ^^^^^^^^^^^^^^^^^^^^^^^^^^^^^^^^^^^^^^^^^^^^^^^^^^^^^^^^^   ^^^   ^^^
+>a2 : any
+>   : ^^^
+
+    var r2arg2: new <T>(x: T) => string[];
+>r2arg2 : new <T>(x: T) => string[]
+>       : ^^^^^ ^^^^^ ^^^^^        
+>x : T
+>  : ^
+
+    var r2 = foo2(r2arg2); // <T>(x:T) => T[] since we can infer from generic signatures now
+>r2 : any
+>   : ^^^
+>foo2(r2arg2) : any
+>             : ^^^
+>foo2 : { (a2: new <T>(x: T) => T[]): new <T>(x: T) => T[]; (a2: any): any; }
+>     : ^^^^^^^^^^^^^^^^^^^^^^^^^^^^^^^^^^^^^^^^^^^^^^^^^^^^^^^^^^^^^^^^^^^^^
+>r2arg2 : new <T>(x: T) => string[]
+>       : ^^^^^^^^^^^^^^^^^^^^^^^^^
+
+    declare function foo3(a2: new <T>(x: T) => string[]): typeof a2;
+>foo3 : { (a2: new <T>(x: T) => string[]): new <T>(x: T) => string[]; (a2: any): any; }
+>     : ^^^^^^^^^^^^ ^^^^^ ^^^^^        ^^^^^^^^ ^^^^^ ^^^^^        ^^^^^^^^^^^^^^^^^^^
+>a2 : new <T>(x: T) => string[]
+>   : ^^^^^ ^^^^^ ^^^^^        
+>x : T
+>  : ^
+>a2 : new <T>(x: T) => string[]
+>   : ^^^^^^^^^^^^^^^^^^^^^^^^^
+
+    declare function foo3(a2: any): any;
+>foo3 : { (a2: new <T>(x: T) => string[]): new <T>(x: T) => string[]; (a2: any): any; }
+>     : ^^^^^^^^^^^^^^^^^^^^^^^^^^^^^^^^^^^^^^^^^^^^^^^^^^^^^^^^^^^^^^^^^^^   ^^^   ^^^
+>a2 : any
+>   : ^^^
+
+    var r3arg2: new <T>(x: T) => T[];
+>r3arg2 : new <T>(x: T) => T[]
+>       : ^^^^^ ^^^^^ ^^^^^   
+>x : T
+>  : ^
+
+    var r3 = foo3(r3arg2); // any
+>r3 : any
+>   : ^^^
+>foo3(r3arg2) : any
+>             : ^^^
+>foo3 : { (a2: new <T>(x: T) => string[]): new <T>(x: T) => string[]; (a2: any): any; }
+>     : ^^^^^^^^^^^^^^^^^^^^^^^^^^^^^^^^^^^^^^^^^^^^^^^^^^^^^^^^^^^^^^^^^^^^^^^^^^^^^^^
+>r3arg2 : new <T>(x: T) => T[]
+>       : ^^^^^^^^^^^^^^^^^^^^
+}