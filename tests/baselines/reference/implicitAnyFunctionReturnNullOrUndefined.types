//// [tests/cases/compiler/implicitAnyFunctionReturnNullOrUndefined.ts] ////

=== implicitAnyFunctionReturnNullOrUndefined.ts ===
// this should be an error
function nullWidenFunction() { return null;}             // error at "nullWidenFunction"
<<<<<<< HEAD
>nullWidenFunction : () => null

function undefinedWidenFunction() { return undefined; }  // error at "undefinedWidenFunction"
>undefinedWidenFunction : () => undefined
=======
>nullWidenFunction : () => any
>                  : ^^^^^^^^^

function undefinedWidenFunction() { return undefined; }  // error at "undefinedWidenFunction"
>undefinedWidenFunction : () => any
>                       : ^^^^^^^^^
>>>>>>> 12402f26
>undefined : undefined
>          : ^^^^^^^^^

class C {
>C : C
>  : ^

    nullWidenFuncOfC() {  // error at "nullWidenFuncOfC"
<<<<<<< HEAD
>nullWidenFuncOfC : () => null
=======
>nullWidenFuncOfC : () => any
>                 : ^^^^^^^^^
>>>>>>> 12402f26

        return null;
    }

    underfinedWidenFuncOfC() {  // error at "underfinedWidenFuncOfC"
<<<<<<< HEAD
>underfinedWidenFuncOfC : () => undefined
=======
>underfinedWidenFuncOfC : () => any
>                       : ^^^^^^^^^
>>>>>>> 12402f26

        return undefined;
>undefined : undefined
>          : ^^^^^^^^^
    }
}

// this should not be an error
function foo1(): any { return null; }
>foo1 : () => any
>     : ^^^^^^   

function bar1(): any { return undefined; }
>bar1 : () => any
>     : ^^^^^^   
>undefined : undefined
>          : ^^^^^^^^^

function fooBar(): number { return 1; }
>fooBar : () => number
>       : ^^^^^^      
>1 : 1
>  : ^

function fooFoo() { return 5; }
>fooFoo : () => number
>       : ^^^^^^^^^^^^
>5 : 5
>  : ^

// this should not be an error as the error is raised by expr above
nullWidenFunction();
<<<<<<< HEAD
>nullWidenFunction() : null
>nullWidenFunction : () => null

undefinedWidenFunction();
>undefinedWidenFunction() : undefined
>undefinedWidenFunction : () => undefined
=======
>nullWidenFunction() : any
>                    : ^^^
>nullWidenFunction : () => any
>                  : ^^^^^^^^^

undefinedWidenFunction();
>undefinedWidenFunction() : any
>                         : ^^^
>undefinedWidenFunction : () => any
>                       : ^^^^^^^^^
>>>>>>> 12402f26

<|MERGE_RESOLUTION|>--- conflicted
+++ resolved
@@ -1,95 +1,71 @@
-//// [tests/cases/compiler/implicitAnyFunctionReturnNullOrUndefined.ts] ////
-
-=== implicitAnyFunctionReturnNullOrUndefined.ts ===
-// this should be an error
-function nullWidenFunction() { return null;}             // error at "nullWidenFunction"
-<<<<<<< HEAD
->nullWidenFunction : () => null
-
-function undefinedWidenFunction() { return undefined; }  // error at "undefinedWidenFunction"
->undefinedWidenFunction : () => undefined
-=======
->nullWidenFunction : () => any
->                  : ^^^^^^^^^
-
-function undefinedWidenFunction() { return undefined; }  // error at "undefinedWidenFunction"
->undefinedWidenFunction : () => any
->                       : ^^^^^^^^^
->>>>>>> 12402f26
->undefined : undefined
->          : ^^^^^^^^^
-
-class C {
->C : C
->  : ^
-
-    nullWidenFuncOfC() {  // error at "nullWidenFuncOfC"
-<<<<<<< HEAD
->nullWidenFuncOfC : () => null
-=======
->nullWidenFuncOfC : () => any
->                 : ^^^^^^^^^
->>>>>>> 12402f26
-
-        return null;
-    }
-
-    underfinedWidenFuncOfC() {  // error at "underfinedWidenFuncOfC"
-<<<<<<< HEAD
->underfinedWidenFuncOfC : () => undefined
-=======
->underfinedWidenFuncOfC : () => any
->                       : ^^^^^^^^^
->>>>>>> 12402f26
-
-        return undefined;
->undefined : undefined
->          : ^^^^^^^^^
-    }
-}
-
-// this should not be an error
-function foo1(): any { return null; }
->foo1 : () => any
->     : ^^^^^^   
-
-function bar1(): any { return undefined; }
->bar1 : () => any
->     : ^^^^^^   
->undefined : undefined
->          : ^^^^^^^^^
-
-function fooBar(): number { return 1; }
->fooBar : () => number
->       : ^^^^^^      
->1 : 1
->  : ^
-
-function fooFoo() { return 5; }
->fooFoo : () => number
->       : ^^^^^^^^^^^^
->5 : 5
->  : ^
-
-// this should not be an error as the error is raised by expr above
-nullWidenFunction();
-<<<<<<< HEAD
->nullWidenFunction() : null
->nullWidenFunction : () => null
-
-undefinedWidenFunction();
->undefinedWidenFunction() : undefined
->undefinedWidenFunction : () => undefined
-=======
->nullWidenFunction() : any
->                    : ^^^
->nullWidenFunction : () => any
->                  : ^^^^^^^^^
-
-undefinedWidenFunction();
->undefinedWidenFunction() : any
->                         : ^^^
->undefinedWidenFunction : () => any
->                       : ^^^^^^^^^
->>>>>>> 12402f26
-
+//// [tests/cases/compiler/implicitAnyFunctionReturnNullOrUndefined.ts] ////
+
+=== implicitAnyFunctionReturnNullOrUndefined.ts ===
+// this should be an error
+function nullWidenFunction() { return null;}             // error at "nullWidenFunction"
+>nullWidenFunction : () => null
+>                  : ^^^^^^^^^^
+
+function undefinedWidenFunction() { return undefined; }  // error at "undefinedWidenFunction"
+>undefinedWidenFunction : () => undefined
+>                       : ^^^^^^^^^^^^^^^
+>undefined : undefined
+>          : ^^^^^^^^^
+
+class C {
+>C : C
+>  : ^
+
+    nullWidenFuncOfC() {  // error at "nullWidenFuncOfC"
+>nullWidenFuncOfC : () => null
+>                 : ^^^^^^^^^^
+
+        return null;
+    }
+
+    underfinedWidenFuncOfC() {  // error at "underfinedWidenFuncOfC"
+>underfinedWidenFuncOfC : () => undefined
+>                       : ^^^^^^^^^^^^^^^
+
+        return undefined;
+>undefined : undefined
+>          : ^^^^^^^^^
+    }
+}
+
+// this should not be an error
+function foo1(): any { return null; }
+>foo1 : () => any
+>     : ^^^^^^   
+
+function bar1(): any { return undefined; }
+>bar1 : () => any
+>     : ^^^^^^   
+>undefined : undefined
+>          : ^^^^^^^^^
+
+function fooBar(): number { return 1; }
+>fooBar : () => number
+>       : ^^^^^^      
+>1 : 1
+>  : ^
+
+function fooFoo() { return 5; }
+>fooFoo : () => number
+>       : ^^^^^^^^^^^^
+>5 : 5
+>  : ^
+
+// this should not be an error as the error is raised by expr above
+nullWidenFunction();
+>nullWidenFunction() : null
+>                    : ^^^^
+>nullWidenFunction : () => null
+>                  : ^^^^^^^^^^
+
+undefinedWidenFunction();
+>undefinedWidenFunction() : undefined
+>                         : ^^^^^^^^^
+>undefinedWidenFunction : () => undefined
+>                       : ^^^^^^^^^^^^^^^
+