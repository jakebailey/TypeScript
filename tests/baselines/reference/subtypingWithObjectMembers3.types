--- conflicted
+++ resolved
@@ -1,182 +1,140 @@
-//// [tests/cases/conformance/types/typeRelationships/subtypesAndSuperTypes/subtypingWithObjectMembers3.ts] ////
-
-=== subtypingWithObjectMembers3.ts ===
-interface Base {
-    foo: string;
->foo : string
->    : ^^^^^^
-}
-
-interface Derived extends Base {
-    bar: string;
->bar : string
->    : ^^^^^^
-}
-
-// N and M have the same name, same accessibility, same optionality, and N is a subtype of M
-// foo properties are valid, bar properties cause errors in the derived class declarations
-module NotOptional {
-    interface A {
-        foo: Base;
->foo : Base
->    : ^^^^
-
-        bar: Derived;
->bar : Derived
->    : ^^^^^^^
-    }
-
-    interface B extends A {
-        foo: Derived; // ok
->foo : Derived
->    : ^^^^^^^
-
-        bar: Base; // error
->bar : Base
->    : ^^^^
-    }
-
-    interface A2 {
-        1: Base;
->1 : Base
->  : ^^^^
-
-        2.0: Derived;
->2.0 : Derived
->    : ^^^^^^^
-    }
-
-    interface B2 extends A2 {
-        1: Derived; // ok
->1 : Derived
->  : ^^^^^^^
-
-        2: Base; // error
->2 : Base
->  : ^^^^
-    }
-
-    interface A3 {
-        '1': Base;
->'1' : Base
->    : ^^^^
-
-        '2.0': Derived;
->'2.0' : Derived
->      : ^^^^^^^
-    }
-
-    interface B3 extends A3 {
-        '1': Derived; // ok
->'1' : Derived
->    : ^^^^^^^
-
-        '2.0': Base; // error
->'2.0' : Base
->      : ^^^^
-    }
-}
-
-module Optional {
-    interface A {
-        foo?: Base;
-<<<<<<< HEAD
->foo : Base | undefined
-
-        bar?: Derived;
->bar : Derived | undefined
-=======
->foo : Base
->    : ^^^^
-
-        bar?: Derived;
->bar : Derived
->    : ^^^^^^^
->>>>>>> 12402f26
-    }
-
-    interface B extends A {
-        foo?: Derived; // ok
-<<<<<<< HEAD
->foo : Derived | undefined
-
-        bar?: Base; // error
->bar : Base | undefined
-=======
->foo : Derived
->    : ^^^^^^^
-
-        bar?: Base; // error
->bar : Base
->    : ^^^^
->>>>>>> 12402f26
-    }
-
-    interface A2 {
-        1?: Base;
-<<<<<<< HEAD
->1 : Base | undefined
-
-        2.0?: Derived;
->2.0 : Derived | undefined
-=======
->1 : Base
->  : ^^^^
-
-        2.0?: Derived;
->2.0 : Derived
->    : ^^^^^^^
->>>>>>> 12402f26
-    }
-
-    interface B2 extends A2 {
-        1?: Derived; // ok
-<<<<<<< HEAD
->1 : Derived | undefined
-
-        2?: Base; // error
->2 : Base | undefined
-=======
->1 : Derived
->  : ^^^^^^^
-
-        2?: Base; // error
->2 : Base
->  : ^^^^
->>>>>>> 12402f26
-    }
-
-    interface A3 {
-        '1'?: Base;
-<<<<<<< HEAD
->'1' : Base | undefined
-
-        '2.0'?: Derived;
->'2.0' : Derived | undefined
-=======
->'1' : Base
->    : ^^^^
-
-        '2.0'?: Derived;
->'2.0' : Derived
->      : ^^^^^^^
->>>>>>> 12402f26
-    }
-
-    interface B3 extends A3 {
-        '1'?: Derived; // ok
-<<<<<<< HEAD
->'1' : Derived | undefined
-
-        '2.0'?: Base; // error
->'2.0' : Base | undefined
-=======
->'1' : Derived
->    : ^^^^^^^
-
-        '2.0'?: Base; // error
->'2.0' : Base
->      : ^^^^
->>>>>>> 12402f26
-    }
-}
+//// [tests/cases/conformance/types/typeRelationships/subtypesAndSuperTypes/subtypingWithObjectMembers3.ts] ////
+
+=== subtypingWithObjectMembers3.ts ===
+interface Base {
+    foo: string;
+>foo : string
+>    : ^^^^^^
+}
+
+interface Derived extends Base {
+    bar: string;
+>bar : string
+>    : ^^^^^^
+}
+
+// N and M have the same name, same accessibility, same optionality, and N is a subtype of M
+// foo properties are valid, bar properties cause errors in the derived class declarations
+module NotOptional {
+    interface A {
+        foo: Base;
+>foo : Base
+>    : ^^^^
+
+        bar: Derived;
+>bar : Derived
+>    : ^^^^^^^
+    }
+
+    interface B extends A {
+        foo: Derived; // ok
+>foo : Derived
+>    : ^^^^^^^
+
+        bar: Base; // error
+>bar : Base
+>    : ^^^^
+    }
+
+    interface A2 {
+        1: Base;
+>1 : Base
+>  : ^^^^
+
+        2.0: Derived;
+>2.0 : Derived
+>    : ^^^^^^^
+    }
+
+    interface B2 extends A2 {
+        1: Derived; // ok
+>1 : Derived
+>  : ^^^^^^^
+
+        2: Base; // error
+>2 : Base
+>  : ^^^^
+    }
+
+    interface A3 {
+        '1': Base;
+>'1' : Base
+>    : ^^^^
+
+        '2.0': Derived;
+>'2.0' : Derived
+>      : ^^^^^^^
+    }
+
+    interface B3 extends A3 {
+        '1': Derived; // ok
+>'1' : Derived
+>    : ^^^^^^^
+
+        '2.0': Base; // error
+>'2.0' : Base
+>      : ^^^^
+    }
+}
+
+module Optional {
+    interface A {
+        foo?: Base;
+>foo : Base | undefined
+>    : ^^^^^^^^^^^^^^^^
+
+        bar?: Derived;
+>bar : Derived | undefined
+>    : ^^^^^^^^^^^^^^^^^^^
+    }
+
+    interface B extends A {
+        foo?: Derived; // ok
+>foo : Derived | undefined
+>    : ^^^^^^^^^^^^^^^^^^^
+
+        bar?: Base; // error
+>bar : Base | undefined
+>    : ^^^^^^^^^^^^^^^^
+    }
+
+    interface A2 {
+        1?: Base;
+>1 : Base | undefined
+>  : ^^^^^^^^^^^^^^^^
+
+        2.0?: Derived;
+>2.0 : Derived | undefined
+>    : ^^^^^^^^^^^^^^^^^^^
+    }
+
+    interface B2 extends A2 {
+        1?: Derived; // ok
+>1 : Derived | undefined
+>  : ^^^^^^^^^^^^^^^^^^^
+
+        2?: Base; // error
+>2 : Base | undefined
+>  : ^^^^^^^^^^^^^^^^
+    }
+
+    interface A3 {
+        '1'?: Base;
+>'1' : Base | undefined
+>    : ^^^^^^^^^^^^^^^^
+
+        '2.0'?: Derived;
+>'2.0' : Derived | undefined
+>      : ^^^^^^^^^^^^^^^^^^^
+    }
+
+    interface B3 extends A3 {
+        '1'?: Derived; // ok
+>'1' : Derived | undefined
+>    : ^^^^^^^^^^^^^^^^^^^
+
+        '2.0'?: Base; // error
+>'2.0' : Base | undefined
+>      : ^^^^^^^^^^^^^^^^
+    }
+}