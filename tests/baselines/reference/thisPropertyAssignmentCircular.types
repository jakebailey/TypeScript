//// [tests/cases/conformance/salsa/thisPropertyAssignmentCircular.ts] ////

=== thisPropertyAssignmentCircular.js ===
export class Foo {
>Foo : Foo
>    : ^^^

    constructor() {
        this.foo = "Hello";
>this.foo = "Hello" : "Hello"
>                   : ^^^^^^^
>this.foo : any
>this : this
>     : ^^^^
>foo : any
>    : ^^^
>"Hello" : "Hello"
>        : ^^^^^^^
    }
    slicey() {
>slicey : () => void
>       : ^^^^^^^^^^

        this.foo = this.foo.slice();
>this.foo = this.foo.slice() : string
>                            : ^^^^^^
>this.foo : string
>         : ^^^^^^
>this : this
>     : ^^^^
>foo : string
>    : ^^^^^^
>this.foo.slice() : string
<<<<<<< HEAD
>this.foo.slice : (start?: number | undefined, end?: number | undefined) => string
=======
>                 : ^^^^^^
>this.foo.slice : (start?: number, end?: number) => string
>               : ^^^^^^^^^^^^^^^^^^^^^^^^^^^^^^^^^^^^^^^^
>>>>>>> 12402f26
>this.foo : string
>         : ^^^^^^
>this : this
>     : ^^^^
>foo : string
<<<<<<< HEAD
>slice : (start?: number | undefined, end?: number | undefined) => string
=======
>    : ^^^^^^
>slice : (start?: number, end?: number) => string
>      : ^^^^^^^^^^^^^^^^^^^^^^^^^^^^^^^^^^^^^^^^
>>>>>>> 12402f26
    }
    m() {
>m : () => void
>  : ^^^^^^^^^^

        this.foo
>this.foo : string
>         : ^^^^^^
>this : this
>     : ^^^^
>foo : string
>    : ^^^^^^
    }
}

/** @class */
function C() {
>C : typeof C
>  : ^^^^^^^^

    this.x = 0;
>this.x = 0 : 0
>           : ^
>this.x : any
>this : this
>     : ^^^^
>x : any
>  : ^^^
>0 : 0
>  : ^

    this.x = function() { this.x.toString(); }
>this.x = function() { this.x.toString(); } : () => void
>                                           : ^^^^^^^^^^
>this.x : any
>this : this
>     : ^^^^
>x : any
>  : ^^^
>function() { this.x.toString(); } : () => void
>                                  : ^^^^^^^^^^
>this.x.toString() : string
>                  : ^^^^^^
>this.x.toString : () => string
>                : ^^^^^^^^^^^^
>this.x : () => void
>       : ^^^^^^^^^^
>this : this
>     : ^^^^
>x : () => void
>  : ^^^^^^^^^^
>toString : () => string
>         : ^^^^^^^^^^^^
}

<|MERGE_RESOLUTION|>--- conflicted
+++ resolved
@@ -1,107 +1,99 @@
-//// [tests/cases/conformance/salsa/thisPropertyAssignmentCircular.ts] ////
-
-=== thisPropertyAssignmentCircular.js ===
-export class Foo {
->Foo : Foo
->    : ^^^
-
-    constructor() {
-        this.foo = "Hello";
->this.foo = "Hello" : "Hello"
->                   : ^^^^^^^
->this.foo : any
->this : this
->     : ^^^^
->foo : any
->    : ^^^
->"Hello" : "Hello"
->        : ^^^^^^^
-    }
-    slicey() {
->slicey : () => void
->       : ^^^^^^^^^^
-
-        this.foo = this.foo.slice();
->this.foo = this.foo.slice() : string
->                            : ^^^^^^
->this.foo : string
->         : ^^^^^^
->this : this
->     : ^^^^
->foo : string
->    : ^^^^^^
->this.foo.slice() : string
-<<<<<<< HEAD
->this.foo.slice : (start?: number | undefined, end?: number | undefined) => string
-=======
->                 : ^^^^^^
->this.foo.slice : (start?: number, end?: number) => string
->               : ^^^^^^^^^^^^^^^^^^^^^^^^^^^^^^^^^^^^^^^^
->>>>>>> 12402f26
->this.foo : string
->         : ^^^^^^
->this : this
->     : ^^^^
->foo : string
-<<<<<<< HEAD
->slice : (start?: number | undefined, end?: number | undefined) => string
-=======
->    : ^^^^^^
->slice : (start?: number, end?: number) => string
->      : ^^^^^^^^^^^^^^^^^^^^^^^^^^^^^^^^^^^^^^^^
->>>>>>> 12402f26
-    }
-    m() {
->m : () => void
->  : ^^^^^^^^^^
-
-        this.foo
->this.foo : string
->         : ^^^^^^
->this : this
->     : ^^^^
->foo : string
->    : ^^^^^^
-    }
-}
-
-/** @class */
-function C() {
->C : typeof C
->  : ^^^^^^^^
-
-    this.x = 0;
->this.x = 0 : 0
->           : ^
->this.x : any
->this : this
->     : ^^^^
->x : any
->  : ^^^
->0 : 0
->  : ^
-
-    this.x = function() { this.x.toString(); }
->this.x = function() { this.x.toString(); } : () => void
->                                           : ^^^^^^^^^^
->this.x : any
->this : this
->     : ^^^^
->x : any
->  : ^^^
->function() { this.x.toString(); } : () => void
->                                  : ^^^^^^^^^^
->this.x.toString() : string
->                  : ^^^^^^
->this.x.toString : () => string
->                : ^^^^^^^^^^^^
->this.x : () => void
->       : ^^^^^^^^^^
->this : this
->     : ^^^^
->x : () => void
->  : ^^^^^^^^^^
->toString : () => string
->         : ^^^^^^^^^^^^
-}
-
+//// [tests/cases/conformance/salsa/thisPropertyAssignmentCircular.ts] ////
+
+=== thisPropertyAssignmentCircular.js ===
+export class Foo {
+>Foo : Foo
+>    : ^^^
+
+    constructor() {
+        this.foo = "Hello";
+>this.foo = "Hello" : "Hello"
+>                   : ^^^^^^^
+>this.foo : any
+>this : this
+>     : ^^^^
+>foo : any
+>    : ^^^
+>"Hello" : "Hello"
+>        : ^^^^^^^
+    }
+    slicey() {
+>slicey : () => void
+>       : ^^^^^^^^^^
+
+        this.foo = this.foo.slice();
+>this.foo = this.foo.slice() : string
+>                            : ^^^^^^
+>this.foo : string
+>         : ^^^^^^
+>this : this
+>     : ^^^^
+>foo : string
+>    : ^^^^^^
+>this.foo.slice() : string
+>                 : ^^^^^^
+>this.foo.slice : (start?: number | undefined, end?: number | undefined) => string
+>               : ^^^^^^^^^^^^^^^^^^^^^^^^^^^^^^^^^^^^^^^^^^^^^^^^^^^^^^^^^^^^^^^^
+>this.foo : string
+>         : ^^^^^^
+>this : this
+>     : ^^^^
+>foo : string
+>    : ^^^^^^
+>slice : (start?: number | undefined, end?: number | undefined) => string
+>      : ^^^^^^^^^^^^^^^^^^^^^^^^^^^^^^^^^^^^^^^^^^^^^^^^^^^^^^^^^^^^^^^^
+    }
+    m() {
+>m : () => void
+>  : ^^^^^^^^^^
+
+        this.foo
+>this.foo : string
+>         : ^^^^^^
+>this : this
+>     : ^^^^
+>foo : string
+>    : ^^^^^^
+    }
+}
+
+/** @class */
+function C() {
+>C : typeof C
+>  : ^^^^^^^^
+
+    this.x = 0;
+>this.x = 0 : 0
+>           : ^
+>this.x : any
+>this : this
+>     : ^^^^
+>x : any
+>  : ^^^
+>0 : 0
+>  : ^
+
+    this.x = function() { this.x.toString(); }
+>this.x = function() { this.x.toString(); } : () => void
+>                                           : ^^^^^^^^^^
+>this.x : any
+>this : this
+>     : ^^^^
+>x : any
+>  : ^^^
+>function() { this.x.toString(); } : () => void
+>                                  : ^^^^^^^^^^
+>this.x.toString() : string
+>                  : ^^^^^^
+>this.x.toString : () => string
+>                : ^^^^^^^^^^^^
+>this.x : () => void
+>       : ^^^^^^^^^^
+>this : this
+>     : ^^^^
+>x : () => void
+>  : ^^^^^^^^^^
+>toString : () => string
+>         : ^^^^^^^^^^^^
+}
+