//// [tests/cases/compiler/importHelpersInTsx.tsx] ////

=== external.tsx ===
declare var React: any;
>React : any

declare var o: any;
>o : any

export const x = <span {...o} />
>x : error
><span {...o} /> : error
>span : any
>     : ^^^
>o : any

=== script.tsx ===
declare var React: any;
>React : any

declare var o: any;
>o : any

const x = <span {...o} />
>x : error
><span {...o} /> : error
>span : any
>     : ^^^
>o : any

=== tslib.d.ts ===
export declare function __extends(d: Function, b: Function): void;
>__extends : (d: Function, b: Function) => void
>          : ^^^^        ^^^^^        ^^^^^    
>d : Function
>  : ^^^^^^^^
>b : Function
>  : ^^^^^^^^

export declare function __assign(t: any, ...sources: any[]): any;
>__assign : (t: any, ...sources: any[]) => any
>         : ^^^^   ^^^^^^^^^^^^^^     ^^^^^   
>t : any
>sources : any[]
>        : ^^^^^

export declare function __decorate(decorators: Function[], target: any, key?: string | symbol, desc?: any): any;
>__decorate : (decorators: Function[], target: any, key?: string | symbol, desc?: any) => any
>           : ^^^^^^^^^^^^^          ^^^^^^^^^^   ^^^^^^^^               ^^^^^^^^^   ^^^^^   
>decorators : Function[]
>           : ^^^^^^^^^^
>target : any
<<<<<<< HEAD
>key : string | symbol | undefined
=======
>key : string | symbol
>    : ^^^^^^^^^^^^^^^
>>>>>>> 12402f26
>desc : any

export declare function __param(paramIndex: number, decorator: Function): Function;
>__param : (paramIndex: number, decorator: Function) => Function
>        : ^^^^^^^^^^^^^      ^^^^^^^^^^^^^        ^^^^^        
>paramIndex : number
>           : ^^^^^^
>decorator : Function
>          : ^^^^^^^^

export declare function __metadata(metadataKey: any, metadataValue: any): Function;
>__metadata : (metadataKey: any, metadataValue: any) => Function
>           : ^^^^^^^^^^^^^^   ^^^^^^^^^^^^^^^^^   ^^^^^        
>metadataKey : any
>metadataValue : any

export declare function __awaiter(thisArg: any, _arguments: any, P: Function, generator: Function): any;
>__awaiter : (thisArg: any, _arguments: any, P: Function, generator: Function) => any
>          : ^^^^^^^^^^   ^^^^^^^^^^^^^^   ^^^^^        ^^^^^^^^^^^^^        ^^^^^   
>thisArg : any
>_arguments : any
>P : Function
>  : ^^^^^^^^
>generator : Function
>          : ^^^^^^^^

<|MERGE_RESOLUTION|>--- conflicted
+++ resolved
@@ -1,84 +1,80 @@
-//// [tests/cases/compiler/importHelpersInTsx.tsx] ////
-
-=== external.tsx ===
-declare var React: any;
->React : any
-
-declare var o: any;
->o : any
-
-export const x = <span {...o} />
->x : error
-><span {...o} /> : error
->span : any
->     : ^^^
->o : any
-
-=== script.tsx ===
-declare var React: any;
->React : any
-
-declare var o: any;
->o : any
-
-const x = <span {...o} />
->x : error
-><span {...o} /> : error
->span : any
->     : ^^^
->o : any
-
-=== tslib.d.ts ===
-export declare function __extends(d: Function, b: Function): void;
->__extends : (d: Function, b: Function) => void
->          : ^^^^        ^^^^^        ^^^^^    
->d : Function
->  : ^^^^^^^^
->b : Function
->  : ^^^^^^^^
-
-export declare function __assign(t: any, ...sources: any[]): any;
->__assign : (t: any, ...sources: any[]) => any
->         : ^^^^   ^^^^^^^^^^^^^^     ^^^^^   
->t : any
->sources : any[]
->        : ^^^^^
-
-export declare function __decorate(decorators: Function[], target: any, key?: string | symbol, desc?: any): any;
->__decorate : (decorators: Function[], target: any, key?: string | symbol, desc?: any) => any
->           : ^^^^^^^^^^^^^          ^^^^^^^^^^   ^^^^^^^^               ^^^^^^^^^   ^^^^^   
->decorators : Function[]
->           : ^^^^^^^^^^
->target : any
-<<<<<<< HEAD
->key : string | symbol | undefined
-=======
->key : string | symbol
->    : ^^^^^^^^^^^^^^^
->>>>>>> 12402f26
->desc : any
-
-export declare function __param(paramIndex: number, decorator: Function): Function;
->__param : (paramIndex: number, decorator: Function) => Function
->        : ^^^^^^^^^^^^^      ^^^^^^^^^^^^^        ^^^^^        
->paramIndex : number
->           : ^^^^^^
->decorator : Function
->          : ^^^^^^^^
-
-export declare function __metadata(metadataKey: any, metadataValue: any): Function;
->__metadata : (metadataKey: any, metadataValue: any) => Function
->           : ^^^^^^^^^^^^^^   ^^^^^^^^^^^^^^^^^   ^^^^^        
->metadataKey : any
->metadataValue : any
-
-export declare function __awaiter(thisArg: any, _arguments: any, P: Function, generator: Function): any;
->__awaiter : (thisArg: any, _arguments: any, P: Function, generator: Function) => any
->          : ^^^^^^^^^^   ^^^^^^^^^^^^^^   ^^^^^        ^^^^^^^^^^^^^        ^^^^^   
->thisArg : any
->_arguments : any
->P : Function
->  : ^^^^^^^^
->generator : Function
->          : ^^^^^^^^
-
+//// [tests/cases/compiler/importHelpersInTsx.tsx] ////
+
+=== external.tsx ===
+declare var React: any;
+>React : any
+
+declare var o: any;
+>o : any
+
+export const x = <span {...o} />
+>x : error
+><span {...o} /> : error
+>span : any
+>     : ^^^
+>o : any
+
+=== script.tsx ===
+declare var React: any;
+>React : any
+
+declare var o: any;
+>o : any
+
+const x = <span {...o} />
+>x : error
+><span {...o} /> : error
+>span : any
+>     : ^^^
+>o : any
+
+=== tslib.d.ts ===
+export declare function __extends(d: Function, b: Function): void;
+>__extends : (d: Function, b: Function) => void
+>          : ^^^^        ^^^^^        ^^^^^    
+>d : Function
+>  : ^^^^^^^^
+>b : Function
+>  : ^^^^^^^^
+
+export declare function __assign(t: any, ...sources: any[]): any;
+>__assign : (t: any, ...sources: any[]) => any
+>         : ^^^^   ^^^^^^^^^^^^^^     ^^^^^   
+>t : any
+>sources : any[]
+>        : ^^^^^
+
+export declare function __decorate(decorators: Function[], target: any, key?: string | symbol, desc?: any): any;
+>__decorate : (decorators: Function[], target: any, key?: string | symbol, desc?: any) => any
+>           : ^^^^^^^^^^^^^          ^^^^^^^^^^   ^^^^^^^^               ^^^^^^^^^   ^^^^^   
+>decorators : Function[]
+>           : ^^^^^^^^^^
+>target : any
+>key : string | symbol | undefined
+>    : ^^^^^^^^^^^^^^^^^^^^^^^^^^^
+>desc : any
+
+export declare function __param(paramIndex: number, decorator: Function): Function;
+>__param : (paramIndex: number, decorator: Function) => Function
+>        : ^^^^^^^^^^^^^      ^^^^^^^^^^^^^        ^^^^^        
+>paramIndex : number
+>           : ^^^^^^
+>decorator : Function
+>          : ^^^^^^^^
+
+export declare function __metadata(metadataKey: any, metadataValue: any): Function;
+>__metadata : (metadataKey: any, metadataValue: any) => Function
+>           : ^^^^^^^^^^^^^^   ^^^^^^^^^^^^^^^^^   ^^^^^        
+>metadataKey : any
+>metadataValue : any
+
+export declare function __awaiter(thisArg: any, _arguments: any, P: Function, generator: Function): any;
+>__awaiter : (thisArg: any, _arguments: any, P: Function, generator: Function) => any
+>          : ^^^^^^^^^^   ^^^^^^^^^^^^^^   ^^^^^        ^^^^^^^^^^^^^        ^^^^^   
+>thisArg : any
+>_arguments : any
+>P : Function
+>  : ^^^^^^^^
+>generator : Function
+>          : ^^^^^^^^
+