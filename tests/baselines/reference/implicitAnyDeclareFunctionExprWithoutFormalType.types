--- conflicted
+++ resolved
@@ -1,116 +1,91 @@
-//// [tests/cases/compiler/implicitAnyDeclareFunctionExprWithoutFormalType.ts] ////
-
-=== implicitAnyDeclareFunctionExprWithoutFormalType.ts ===
-// these should be errors for implicit any parameter
-var lambda = (l1) => { };       // Error at "l1"
->lambda : (l1: any) => void
->       : ^^^^^^^^^^^^^^^^^
->(l1) => { } : (l1: any) => void
->            : ^^^^^^^^^^^^^^^^^
->l1 : any
->   : ^^^
-
-var lambd2 = (ll1, ll2: string) => { }  // Error at "ll1"
->lambd2 : (ll1: any, ll2: string) => void
->       : ^^^^^^^^^^^^^^^^      ^^^^^^^^^
->(ll1, ll2: string) => { } : (ll1: any, ll2: string) => void
->                          : ^^^^^^^^^^^^^^^^      ^^^^^^^^^
->ll1 : any
->    : ^^^
->ll2 : string
->    : ^^^^^^
-
-var lamda3 = function myLambda3(myParam) { }
->lamda3 : (myParam: any) => void
->       : ^^^^^^^^^^^^^^^^^^^^^^
->function myLambda3(myParam) { } : (myParam: any) => void
->                                : ^^^^^^^^^^^^^^^^^^^^^^
->myLambda3 : (myParam: any) => void
->          : ^^^^^^^^^^^^^^^^^^^^^^
->myParam : any
->        : ^^^
-
-var lamda4 = () => { return null };
-<<<<<<< HEAD
->lamda4 : () => null
->() => { return null } : () => null
-
-// these should be error for implicit any return type
-var lambda5 = function temp() { return null; }
->lambda5 : () => null
->function temp() { return null; } : () => null
->temp : () => null
-
-var lambda6 = () => { return null; }
->lambda6 : () => null
->() => { return null; } : () => null
-
-var lambda7 = function temp() { return undefined; }
->lambda7 : () => undefined
->function temp() { return undefined; } : () => undefined
->temp : () => undefined
-=======
->lamda4 : () => any
->       : ^^^^^^^^^
->() => { return null } : () => any
->                      : ^^^^^^^^^
-
-// these should be error for implicit any return type
-var lambda5 = function temp() { return null; }
->lambda5 : () => any
->        : ^^^^^^^^^
->function temp() { return null; } : () => any
->                                 : ^^^^^^^^^
->temp : () => any
->     : ^^^^^^^^^
-
-var lambda6 = () => { return null; }
->lambda6 : () => any
->        : ^^^^^^^^^
->() => { return null; } : () => any
->                       : ^^^^^^^^^
-
-var lambda7 = function temp() { return undefined; }
->lambda7 : () => any
->        : ^^^^^^^^^
->function temp() { return undefined; } : () => any
->                                      : ^^^^^^^^^
->temp : () => any
->     : ^^^^^^^^^
->>>>>>> 12402f26
->undefined : undefined
->          : ^^^^^^^^^
-
-var lambda8 = () => { return undefined; }
-<<<<<<< HEAD
->lambda8 : () => undefined
->() => { return undefined; } : () => undefined
-=======
->lambda8 : () => any
->        : ^^^^^^^^^
->() => { return undefined; } : () => any
->                            : ^^^^^^^^^
->>>>>>> 12402f26
->undefined : undefined
->          : ^^^^^^^^^
-
-// this shouldn't be an error
-var lambda9 = () => { return 5; }
->lambda9 : () => number
->        : ^^^^^^^^^^^^
->() => { return 5; } : () => number
->                    : ^^^^^^^^^^^^
->5 : 5
->  : ^
-
-var lambda10 = function temp1() { return 5; }
->lambda10 : () => number
->         : ^^^^^^^^^^^^
->function temp1() { return 5; } : () => number
->                               : ^^^^^^^^^^^^
->temp1 : () => number
->      : ^^^^^^^^^^^^
->5 : 5
->  : ^
-
-
+//// [tests/cases/compiler/implicitAnyDeclareFunctionExprWithoutFormalType.ts] ////
+
+=== implicitAnyDeclareFunctionExprWithoutFormalType.ts ===
+// these should be errors for implicit any parameter
+var lambda = (l1) => { };       // Error at "l1"
+>lambda : (l1: any) => void
+>       : ^^^^^^^^^^^^^^^^^
+>(l1) => { } : (l1: any) => void
+>            : ^^^^^^^^^^^^^^^^^
+>l1 : any
+>   : ^^^
+
+var lambd2 = (ll1, ll2: string) => { }  // Error at "ll1"
+>lambd2 : (ll1: any, ll2: string) => void
+>       : ^^^^^^^^^^^^^^^^      ^^^^^^^^^
+>(ll1, ll2: string) => { } : (ll1: any, ll2: string) => void
+>                          : ^^^^^^^^^^^^^^^^      ^^^^^^^^^
+>ll1 : any
+>    : ^^^
+>ll2 : string
+>    : ^^^^^^
+
+var lamda3 = function myLambda3(myParam) { }
+>lamda3 : (myParam: any) => void
+>       : ^^^^^^^^^^^^^^^^^^^^^^
+>function myLambda3(myParam) { } : (myParam: any) => void
+>                                : ^^^^^^^^^^^^^^^^^^^^^^
+>myLambda3 : (myParam: any) => void
+>          : ^^^^^^^^^^^^^^^^^^^^^^
+>myParam : any
+>        : ^^^
+
+var lamda4 = () => { return null };
+>lamda4 : () => null
+>       : ^^^^^^^^^^
+>() => { return null } : () => null
+>                      : ^^^^^^^^^^
+
+// these should be error for implicit any return type
+var lambda5 = function temp() { return null; }
+>lambda5 : () => null
+>        : ^^^^^^^^^^
+>function temp() { return null; } : () => null
+>                                 : ^^^^^^^^^^
+>temp : () => null
+>     : ^^^^^^^^^^
+
+var lambda6 = () => { return null; }
+>lambda6 : () => null
+>        : ^^^^^^^^^^
+>() => { return null; } : () => null
+>                       : ^^^^^^^^^^
+
+var lambda7 = function temp() { return undefined; }
+>lambda7 : () => undefined
+>        : ^^^^^^^^^^^^^^^
+>function temp() { return undefined; } : () => undefined
+>                                      : ^^^^^^^^^^^^^^^
+>temp : () => undefined
+>     : ^^^^^^^^^^^^^^^
+>undefined : undefined
+>          : ^^^^^^^^^
+
+var lambda8 = () => { return undefined; }
+>lambda8 : () => undefined
+>        : ^^^^^^^^^^^^^^^
+>() => { return undefined; } : () => undefined
+>                            : ^^^^^^^^^^^^^^^
+>undefined : undefined
+>          : ^^^^^^^^^
+
+// this shouldn't be an error
+var lambda9 = () => { return 5; }
+>lambda9 : () => number
+>        : ^^^^^^^^^^^^
+>() => { return 5; } : () => number
+>                    : ^^^^^^^^^^^^
+>5 : 5
+>  : ^
+
+var lambda10 = function temp1() { return 5; }
+>lambda10 : () => number
+>         : ^^^^^^^^^^^^
+>function temp1() { return 5; } : () => number
+>                               : ^^^^^^^^^^^^
+>temp1 : () => number
+>      : ^^^^^^^^^^^^
+>5 : 5
+>  : ^
+
+