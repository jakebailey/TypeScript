--- conflicted
+++ resolved
@@ -1,64 +1,64 @@
-//// [tests/cases/compiler/excessPropertyCheckWithEmptyObject.ts] ////
+//// [tests/cases/compiler/excessPropertyCheckWithEmptyObject.ts] ////
+
+=== Performance Stats ===
+Type Count: 100 / 1,000 (nearest 100)
+Symbol count: 25,500 / 25,500 (nearest 500)
 
-=== excessPropertyCheckWithEmptyObject.ts ===
-// Repro from #14910
-
-// Excess property error expected here
-Object.defineProperty(window, "prop", { value: "v1.0.0", readonly: false });
->Object.defineProperty(window, "prop", { value: "v1.0.0", readonly: false }) : Window & typeof globalThis
->                                                                            : ^^^^^^^^^^^^^^^^^^^^^^^^^^
->Object.defineProperty : <T>(o: T, p: PropertyKey, attributes: PropertyDescriptor & ThisType<any>) => T
->                      : ^^^^^^^^^^^^^^^^^^^^^^^^^^^^^^^^^^^^^^^^^^^^^^^^^^^^^^^^^^^^^^^^^^^^^^^^^^^^^^
->Object : ObjectConstructor
->       : ^^^^^^^^^^^^^^^^^
->defineProperty : <T>(o: T, p: PropertyKey, attributes: PropertyDescriptor & ThisType<any>) => T
->               : ^^^^^^^^^^^^^^^^^^^^^^^^^^^^^^^^^^^^^^^^^^^^^^^^^^^^^^^^^^^^^^^^^^^^^^^^^^^^^^
->window : Window & typeof globalThis
->       : ^^^^^^^^^^^^^^^^^^^^^^^^^^
->"prop" : "prop"
->       : ^^^^^^
->{ value: "v1.0.0", readonly: false } : { value: string; readonly: boolean; }
->                                     : ^^^^^^^^^^^^^^^^^^^^^^^^^^^^^^^^^^^^^
->value : string
->      : ^^^^^^
->"v1.0.0" : "v1.0.0"
->         : ^^^^^^^^
->readonly : boolean
->         : ^^^^^^^
->false : false
->      : ^^^^^
-
-interface A { x?: string }
-<<<<<<< HEAD
->x : string | undefined
-=======
->x : string
->  : ^^^^^^
->>>>>>> 12402f26
-
-// Excess property error expected here
-let a: A & ThisType<any> = { y: 10 };
->a : A & ThisType<any>
->  : ^^^^^^^^^^^^^^^^^
->{ y: 10 } : { y: number; }
->          : ^^^^^^^^^^^^^^
->y : number
->  : ^^^^^^
->10 : 10
->   : ^^
-
-interface Empty {}
-
-// Excess property error expected here
-let x: Empty & { x: number } = { y: "hello" };
->x : Empty & { x: number; }
->  : ^^^^^^^^^^^^^      ^^^
->x : number
->  : ^^^^^^
->{ y: "hello" } : { y: string; }
->               : ^^^^^^^^^^^^^^
->y : string
->  : ^^^^^^
->"hello" : "hello"
->        : ^^^^^^^
-
+=== excessPropertyCheckWithEmptyObject.ts ===
+// Repro from #14910
+
+// Excess property error expected here
+Object.defineProperty(window, "prop", { value: "v1.0.0", readonly: false });
+>Object.defineProperty(window, "prop", { value: "v1.0.0", readonly: false }) : Window & typeof globalThis
+>                                                                            : ^^^^^^^^^^^^^^^^^^^^^^^^^^
+>Object.defineProperty : <T>(o: T, p: PropertyKey, attributes: PropertyDescriptor & ThisType<any>) => T
+>                      : ^^^^^^^^^^^^^^^^^^^^^^^^^^^^^^^^^^^^^^^^^^^^^^^^^^^^^^^^^^^^^^^^^^^^^^^^^^^^^^
+>Object : ObjectConstructor
+>       : ^^^^^^^^^^^^^^^^^
+>defineProperty : <T>(o: T, p: PropertyKey, attributes: PropertyDescriptor & ThisType<any>) => T
+>               : ^^^^^^^^^^^^^^^^^^^^^^^^^^^^^^^^^^^^^^^^^^^^^^^^^^^^^^^^^^^^^^^^^^^^^^^^^^^^^^
+>window : Window & typeof globalThis
+>       : ^^^^^^^^^^^^^^^^^^^^^^^^^^
+>"prop" : "prop"
+>       : ^^^^^^
+>{ value: "v1.0.0", readonly: false } : { value: string; readonly: boolean; }
+>                                     : ^^^^^^^^^^^^^^^^^^^^^^^^^^^^^^^^^^^^^
+>value : string
+>      : ^^^^^^
+>"v1.0.0" : "v1.0.0"
+>         : ^^^^^^^^
+>readonly : boolean
+>         : ^^^^^^^
+>false : false
+>      : ^^^^^
+
+interface A { x?: string }
+>x : string | undefined
+>  : ^^^^^^^^^^^^^^^^^^
+
+// Excess property error expected here
+let a: A & ThisType<any> = { y: 10 };
+>a : A & ThisType<any>
+>  : ^^^^^^^^^^^^^^^^^
+>{ y: 10 } : { y: number; }
+>          : ^^^^^^^^^^^^^^
+>y : number
+>  : ^^^^^^
+>10 : 10
+>   : ^^
+
+interface Empty {}
+
+// Excess property error expected here
+let x: Empty & { x: number } = { y: "hello" };
+>x : Empty & { x: number; }
+>  : ^^^^^^^^^^^^^      ^^^
+>x : number
+>  : ^^^^^^
+>{ y: "hello" } : { y: string; }
+>               : ^^^^^^^^^^^^^^
+>y : string
+>  : ^^^^^^
+>"hello" : "hello"
+>        : ^^^^^^^
+