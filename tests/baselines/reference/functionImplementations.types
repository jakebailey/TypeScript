//// [tests/cases/conformance/functions/functionImplementations.ts] ////

=== functionImplementations.ts ===
// FunctionExpression with no return type annotation and no return statement returns void
var v: void = function () { } ();
>v : void
>  : ^^^^
>function () { } () : void
>                   : ^^^^
>function () { } : () => void
>                : ^^^^^^^^^^

// FunctionExpression f with no return type annotation and directly references f in its body returns any
var a: any = function f() {
>a : any
>  : ^^^
>function f() {    return f;} : () => any
>                             : ^^^^^^^^^
>f : () => any
>  : ^^^^^^^^^

    return f;
>f : () => any
>  : ^^^^^^^^^

};
var a: any = function f() {
>a : any
>  : ^^^
>function f() {    return f();} : () => never
>                               : ^^^^^^^^^^^
>f : () => never
>  : ^^^^^^^^^^^

    return f();
>f() : never
>    : ^^^^^
>f : () => never
>  : ^^^^^^^^^^^

};

// FunctionExpression f with no return type annotation and indirectly references f in its body returns any
var a: any = function f() {
>a : any
>  : ^^^
>function f() {    var x = f;    return x;} : () => any
>                                           : ^^^^^^^^^
>f : () => any
>  : ^^^^^^^^^

    var x = f;
>x : () => any
>  : ^^^^^^^^^
>f : () => any
>  : ^^^^^^^^^

    return x;
>x : () => any
>  : ^^^^^^^^^

};

// Two mutually recursive function implementations with no return type annotations
function rec1() {
>rec1 : () => any
>     : ^^^^^^^^^

    return rec2();
>rec2() : any
>       : ^^^
>rec2 : () => any
>     : ^^^^^^^^^
}
function rec2() {
>rec2 : () => any
>     : ^^^^^^^^^

    return rec1();
>rec1() : any
>       : ^^^
>rec1 : () => any
>     : ^^^^^^^^^
}
var a = rec1();
>a : any
>  : ^^^
>rec1() : any
>       : ^^^
>rec1 : () => any
>     : ^^^^^^^^^

var a = rec2();
>a : any
>  : ^^^
>rec2() : any
>       : ^^^
>rec2 : () => any
>     : ^^^^^^^^^

// Two mutually recursive function implementations with return type annotation in one
function rec3(): number {
>rec3 : () => number
>     : ^^^^^^      

    return rec4();
>rec4() : number
>       : ^^^^^^
>rec4 : () => number
>     : ^^^^^^^^^^^^
}
function rec4() {
>rec4 : () => number
>     : ^^^^^^^^^^^^

    return rec3();
>rec3() : number
>       : ^^^^^^
>rec3 : () => number
>     : ^^^^^^^^^^^^
}
var n: number;
>n : number
>  : ^^^^^^

var n = rec3();
>n : number
>  : ^^^^^^
>rec3() : number
>       : ^^^^^^
>rec3 : () => number
>     : ^^^^^^^^^^^^

var n = rec4();
>n : number
>  : ^^^^^^
>rec4() : number
>       : ^^^^^^
>rec4 : () => number
>     : ^^^^^^^^^^^^

// FunctionExpression with no return type annotation and returns a number
var n = function () {
>n : number
>  : ^^^^^^
>function () {    return 3;} () : number
>                               : ^^^^^^
>function () {    return 3;} : () => number
>                            : ^^^^^^^^^^^^

    return 3;
>3 : 3
>  : ^

} ();

// FunctionExpression with no return type annotation and returns null
var nu = null;
<<<<<<< HEAD
>nu : null

var nu = function () {
>nu : null
>function () {    return null;} () : null
>function () {    return null;} : () => null
=======
>nu : any
>   : ^^^

var nu = function () {
>nu : any
>   : ^^^
>function () {    return null;} () : any
>                                  : ^^^
>function () {    return null;} : () => any
>                               : ^^^^^^^^^
>>>>>>> 12402f26

    return null;
} ();

// FunctionExpression with no return type annotation and returns undefined
var un = undefined;
<<<<<<< HEAD
>un : undefined
=======
>un : any
>   : ^^^
>>>>>>> 12402f26
>undefined : undefined
>          : ^^^^^^^^^

var un = function () {
<<<<<<< HEAD
>un : undefined
>function () {    return undefined;} () : undefined
>function () {    return undefined;} : () => undefined
=======
>un : any
>   : ^^^
>function () {    return undefined;} () : any
>                                       : ^^^
>function () {    return undefined;} : () => any
>                                    : ^^^^^^^^^
>>>>>>> 12402f26

    return undefined;
>undefined : undefined
>          : ^^^^^^^^^

} ();

// FunctionExpression with no return type annotation and returns a type parameter type
var n = function <T>(x: T) {
>n : number
>  : ^^^^^^
>function <T>(x: T) {    return x;} (4) : 4
>                                       : ^
>function <T>(x: T) {    return x;} : <T>(x: T) => T
>                                   : ^ ^^^^^ ^^^^^^
>x : T
>  : ^

    return x;
>x : T
>  : ^

} (4);
>4 : 4
>  : ^

// FunctionExpression with no return type annotation and returns a constrained type parameter type
var n = function <T extends {}>(x: T) {
>n : number
>  : ^^^^^^
>function <T extends {}>(x: T) {    return x;} (4) : 4
>                                                  : ^
>function <T extends {}>(x: T) {    return x;} : <T extends {}>(x: T) => T
>                                              : ^ ^^^^^^^^^^^^^^^^ ^^^^^^
>x : T
>  : ^

    return x;
>x : T
>  : ^

} (4);
>4 : 4
>  : ^

// FunctionExpression with no return type annotation with multiple return statements with identical types
var n = function () {
>n : number
>  : ^^^^^^
>function () {    return 3;    return 5;}() : 3 | 5
>                                           : ^^^^^
>function () {    return 3;    return 5;} : () => 3 | 5
>                                         : ^^^^^^^^^^^

    return 3;
>3 : 3
>  : ^

    return 5;
>5 : 5
>  : ^

}();

// Otherwise, the inferred return type is the first of the types of the return statement expressions
// in the function body that is a supertype of each of the others, 
// ignoring return statements with no expressions.
// A compile - time error occurs if no return statement expression has a type that is a supertype of each of the others.
// FunctionExpression with no return type annotation with multiple return statements with subtype relation between returns
class Base { private m; }
>Base : Base
>     : ^^^^
>m : any
>  : ^^^

class Derived extends Base { private q; }
>Derived : Derived
>        : ^^^^^^^
>Base : Base
>     : ^^^^
>q : any
>  : ^^^

var b: Base;
>b : Base
>  : ^^^^

var b = function () {
>b : Base
>  : ^^^^
>function () {    return new Base(); return new Derived();} () : Base
>                                                              : ^^^^
>function () {    return new Base(); return new Derived();} : () => Base
>                                                           : ^^^^^^^^^^

    return new Base(); return new Derived();
>new Base() : Base
>           : ^^^^
>Base : typeof Base
>     : ^^^^^^^^^^^
>new Derived() : Derived
>              : ^^^^^^^
>Derived : typeof Derived
>        : ^^^^^^^^^^^^^^

} ();

// FunctionExpression with no return type annotation with multiple return statements with one a recursive call
var a = function f() {
>a : any
>  : ^^^
>function f() {    return new Base(); return new Derived(); return f(); // ?} () : Base
>                                                                                : ^^^^
>function f() {    return new Base(); return new Derived(); return f(); // ?} : () => Base
>                                                                             : ^^^^^^^^^^
>f : () => Base
>  : ^^^^^^^^^^

    return new Base(); return new Derived(); return f(); // ?
>new Base() : Base
>           : ^^^^
>Base : typeof Base
>     : ^^^^^^^^^^^
>new Derived() : Derived
>              : ^^^^^^^
>Derived : typeof Derived
>        : ^^^^^^^^^^^^^^
>f() : Base
>    : ^^^^
>f : () => Base
>  : ^^^^^^^^^^

} ();

// FunctionExpression with non -void return type annotation with a single throw statement
undefined === function (): number {
>undefined === function (): number {    throw undefined;} : boolean
>                                                         : ^^^^^^^
>undefined : undefined
>          : ^^^^^^^^^
>function (): number {    throw undefined;} : () => number
>                                           : ^^^^^^      

    throw undefined;
>undefined : undefined
>          : ^^^^^^^^^

};

// Type of 'this' in function implementation is 'any'
function thisFunc() {
>thisFunc : () => void
>         : ^^^^^^^^^^

    var x = this;
>x : any
>  : ^^^
>this : any
>     : ^^^

    var x: any;
>x : any
>  : ^^^
}

// Function signature with optional parameter, no type annotation and initializer has initializer's type
function opt1(n = 4) {
>opt1 : (n?: number) => void
>     : ^^^^^^^^^^^^^^^^^^^^
>n : number
>  : ^^^^^^
>4 : 4
>  : ^

    var m = n;
>m : number
>  : ^^^^^^
>n : number
>  : ^^^^^^

    var m: number;
>m : number
>  : ^^^^^^
}

// Function signature with optional parameter, no type annotation and initializer has initializer's widened type
function opt2(n = { x: null, y: undefined }) {
<<<<<<< HEAD
>opt2 : (n?: { x: null; y: undefined; }) => void
>n : { x: null; y: undefined; }
=======
>opt2 : (n?: { x: any; y: any; }) => void
>     : ^^^^^^^^^^^^^^^^^^^^^^^^^^^^^^^^^
>n : { x: any; y: any; }
>  : ^^^^^^^^^^^^^^^^^^^
>>>>>>> 12402f26
>{ x: null, y: undefined } : { x: null; y: undefined; }
>                          : ^^^^^^^^^^^^^^^^^^^^^^^^^^
>x : null
>  : ^^^^
>y : undefined
>  : ^^^^^^^^^
>undefined : undefined
>          : ^^^^^^^^^

    var m = n;
<<<<<<< HEAD
>m : { x: null; y: undefined; }
>n : { x: null; y: undefined; }

    var m: { x: any; y: any };
>m : { x: null; y: undefined; }
=======
>m : { x: any; y: any; }
>  : ^^^^^^^^^^^^^^^^^^^
>n : { x: any; y: any; }
>  : ^^^^^^^^^^^^^^^^^^^

    var m: { x: any; y: any };
>m : { x: any; y: any; }
>  : ^^^^^^^^^^^^^^^^^^^
>>>>>>> 12402f26
>x : any
>  : ^^^
>y : any
>  : ^^^
}

// Function signature with initializer referencing other parameter to the left
function opt3(n: number, m = n) {
>opt3 : (n: number, m?: number) => void
>     : ^^^^      ^^^^^^^^^^^^^^^^^^^^^
>n : number
>  : ^^^^^^
>m : number
>  : ^^^^^^
>n : number
>  : ^^^^^^

    var y = m;
>y : number
>  : ^^^^^^
>m : number
>  : ^^^^^^

    var y: number;
>y : number
>  : ^^^^^^
}

// Function signature with optional parameter has correct codegen 
// (tested above)

// FunctionExpression with non -void return type annotation return with no expression
function f6(): number {
>f6 : () => number
>   : ^^^^^^      

    return;
}

class Derived2 extends Base { private r: string; }
>Derived2 : Derived2
>         : ^^^^^^^^
>Base : Base
>     : ^^^^
>r : string
>  : ^^^^^^

class AnotherClass { private x }
>AnotherClass : AnotherClass
>             : ^^^^^^^^^^^^
>x : any
>  : ^^^

// if f is a contextually typed function expression, the inferred return type is the union type
// of the types of the return statement expressions in the function body, 
// ignoring return statements with no expressions.
var f7: (x: number) => string | number = x => { // should be (x: number) => number | string
>f7 : (x: number) => string | number
>   : ^^^^      ^^^^^               
>x : number
>  : ^^^^^^
>x => { // should be (x: number) => number | string    if (x < 0) { return x; }    return x.toString();} : (x: number) => string | number
>                                                                                                        : ^^^^^^^^^^^^^^^^^^^^^^^^^^^^^^
>x : number
>  : ^^^^^^

    if (x < 0) { return x; }
>x < 0 : boolean
>      : ^^^^^^^
>x : number
>  : ^^^^^^
>0 : 0
>  : ^
>x : number
>  : ^^^^^^

    return x.toString();
>x.toString() : string
<<<<<<< HEAD
>x.toString : (radix?: number | undefined) => string
>x : number
>toString : (radix?: number | undefined) => string
=======
>             : ^^^^^^
>x.toString : (radix?: number) => string
>           : ^^^^^^^^^^^^^^^^^^^^^^^^^^
>x : number
>  : ^^^^^^
>toString : (radix?: number) => string
>         : ^^^^^^^^^^^^^^^^^^^^^^^^^^
>>>>>>> 12402f26
}
var f8: (x: number) => any = x => { // should be (x: number) => Base
>f8 : (x: number) => any
>   : ^^^^      ^^^^^   
>x : number
>  : ^^^^^^
>x => { // should be (x: number) => Base    return new Base();    return new Derived2();} : (x: number) => Base
>                                                                                         : ^^^^^^^^^^^^^^^^^^^
>x : number
>  : ^^^^^^

    return new Base();
>new Base() : Base
>           : ^^^^
>Base : typeof Base
>     : ^^^^^^^^^^^

    return new Derived2();
>new Derived2() : Derived2
>               : ^^^^^^^^
>Derived2 : typeof Derived2
>         : ^^^^^^^^^^^^^^^
}
var f9: (x: number) => any = x => { // should be (x: number) => Base
>f9 : (x: number) => any
>   : ^^^^      ^^^^^   
>x : number
>  : ^^^^^^
>x => { // should be (x: number) => Base    return new Base();    return new Derived();    return new Derived2();} : (x: number) => Base
>                                                                                                                  : ^^^^^^^^^^^^^^^^^^^
>x : number
>  : ^^^^^^

    return new Base();
>new Base() : Base
>           : ^^^^
>Base : typeof Base
>     : ^^^^^^^^^^^

    return new Derived();
>new Derived() : Derived
>              : ^^^^^^^
>Derived : typeof Derived
>        : ^^^^^^^^^^^^^^

    return new Derived2();
>new Derived2() : Derived2
>               : ^^^^^^^^
>Derived2 : typeof Derived2
>         : ^^^^^^^^^^^^^^^
}
var f10: (x: number) => any = x => { // should be (x: number) => Derived | Derived1
>f10 : (x: number) => any
>    : ^^^^      ^^^^^   
>x : number
>  : ^^^^^^
>x => { // should be (x: number) => Derived | Derived1    return new Derived();    return new Derived2();} : (x: number) => Derived | Derived2
>                                                                                                          : ^^^^^^^^^^^^^^^^^^^^^^^^^^^^^^^^^
>x : number
>  : ^^^^^^

    return new Derived();
>new Derived() : Derived
>              : ^^^^^^^
>Derived : typeof Derived
>        : ^^^^^^^^^^^^^^

    return new Derived2();
>new Derived2() : Derived2
>               : ^^^^^^^^
>Derived2 : typeof Derived2
>         : ^^^^^^^^^^^^^^^
}
var f11: (x: number) => any = x => { // should be (x: number) => Base | AnotherClass
>f11 : (x: number) => any
>    : ^^^^      ^^^^^   
>x : number
>  : ^^^^^^
>x => { // should be (x: number) => Base | AnotherClass    return new Base();    return new AnotherClass();} : (x: number) => Base | AnotherClass
>                                                                                                            : ^^^^^^^^^^^^^^^^^^^^^^^^^^^^^^^^^^
>x : number
>  : ^^^^^^

    return new Base();
>new Base() : Base
>           : ^^^^
>Base : typeof Base
>     : ^^^^^^^^^^^

    return new AnotherClass();
>new AnotherClass() : AnotherClass
>                   : ^^^^^^^^^^^^
>AnotherClass : typeof AnotherClass
>             : ^^^^^^^^^^^^^^^^^^^
}
var f12: (x: number) => any = x => { // should be (x: number) => Base | AnotherClass
>f12 : (x: number) => any
>    : ^^^^      ^^^^^   
>x : number
<<<<<<< HEAD
>x => { // should be (x: number) => Base | AnotherClass    return new Base();    return; // should be ignored    return new AnotherClass();} : (x: number) => Base | AnotherClass | undefined
=======
>  : ^^^^^^
>x => { // should be (x: number) => Base | AnotherClass    return new Base();    return; // should be ignored    return new AnotherClass();} : (x: number) => Base | AnotherClass
>                                                                                                                                            : ^^^^^^^^^^^^^^^^^^^^^^^^^^^^^^^^^^
>>>>>>> 12402f26
>x : number
>  : ^^^^^^

    return new Base();
>new Base() : Base
>           : ^^^^
>Base : typeof Base
>     : ^^^^^^^^^^^

    return; // should be ignored
    return new AnotherClass();
>new AnotherClass() : AnotherClass
>                   : ^^^^^^^^^^^^
>AnotherClass : typeof AnotherClass
>             : ^^^^^^^^^^^^^^^^^^^
}
<|MERGE_RESOLUTION|>--- conflicted
+++ resolved
@@ -1,640 +1,598 @@
-//// [tests/cases/conformance/functions/functionImplementations.ts] ////
-
-=== functionImplementations.ts ===
-// FunctionExpression with no return type annotation and no return statement returns void
-var v: void = function () { } ();
->v : void
->  : ^^^^
->function () { } () : void
->                   : ^^^^
->function () { } : () => void
->                : ^^^^^^^^^^
-
-// FunctionExpression f with no return type annotation and directly references f in its body returns any
-var a: any = function f() {
->a : any
->  : ^^^
->function f() {    return f;} : () => any
->                             : ^^^^^^^^^
->f : () => any
->  : ^^^^^^^^^
-
-    return f;
->f : () => any
->  : ^^^^^^^^^
-
-};
-var a: any = function f() {
->a : any
->  : ^^^
->function f() {    return f();} : () => never
->                               : ^^^^^^^^^^^
->f : () => never
->  : ^^^^^^^^^^^
-
-    return f();
->f() : never
->    : ^^^^^
->f : () => never
->  : ^^^^^^^^^^^
-
-};
-
-// FunctionExpression f with no return type annotation and indirectly references f in its body returns any
-var a: any = function f() {
->a : any
->  : ^^^
->function f() {    var x = f;    return x;} : () => any
->                                           : ^^^^^^^^^
->f : () => any
->  : ^^^^^^^^^
-
-    var x = f;
->x : () => any
->  : ^^^^^^^^^
->f : () => any
->  : ^^^^^^^^^
-
-    return x;
->x : () => any
->  : ^^^^^^^^^
-
-};
-
-// Two mutually recursive function implementations with no return type annotations
-function rec1() {
->rec1 : () => any
->     : ^^^^^^^^^
-
-    return rec2();
->rec2() : any
->       : ^^^
->rec2 : () => any
->     : ^^^^^^^^^
-}
-function rec2() {
->rec2 : () => any
->     : ^^^^^^^^^
-
-    return rec1();
->rec1() : any
->       : ^^^
->rec1 : () => any
->     : ^^^^^^^^^
-}
-var a = rec1();
->a : any
->  : ^^^
->rec1() : any
->       : ^^^
->rec1 : () => any
->     : ^^^^^^^^^
-
-var a = rec2();
->a : any
->  : ^^^
->rec2() : any
->       : ^^^
->rec2 : () => any
->     : ^^^^^^^^^
-
-// Two mutually recursive function implementations with return type annotation in one
-function rec3(): number {
->rec3 : () => number
->     : ^^^^^^      
-
-    return rec4();
->rec4() : number
->       : ^^^^^^
->rec4 : () => number
->     : ^^^^^^^^^^^^
-}
-function rec4() {
->rec4 : () => number
->     : ^^^^^^^^^^^^
-
-    return rec3();
->rec3() : number
->       : ^^^^^^
->rec3 : () => number
->     : ^^^^^^^^^^^^
-}
-var n: number;
->n : number
->  : ^^^^^^
-
-var n = rec3();
->n : number
->  : ^^^^^^
->rec3() : number
->       : ^^^^^^
->rec3 : () => number
->     : ^^^^^^^^^^^^
-
-var n = rec4();
->n : number
->  : ^^^^^^
->rec4() : number
->       : ^^^^^^
->rec4 : () => number
->     : ^^^^^^^^^^^^
-
-// FunctionExpression with no return type annotation and returns a number
-var n = function () {
->n : number
->  : ^^^^^^
->function () {    return 3;} () : number
->                               : ^^^^^^
->function () {    return 3;} : () => number
->                            : ^^^^^^^^^^^^
-
-    return 3;
->3 : 3
->  : ^
-
-} ();
-
-// FunctionExpression with no return type annotation and returns null
-var nu = null;
-<<<<<<< HEAD
->nu : null
-
-var nu = function () {
->nu : null
->function () {    return null;} () : null
->function () {    return null;} : () => null
-=======
->nu : any
->   : ^^^
-
-var nu = function () {
->nu : any
->   : ^^^
->function () {    return null;} () : any
->                                  : ^^^
->function () {    return null;} : () => any
->                               : ^^^^^^^^^
->>>>>>> 12402f26
-
-    return null;
-} ();
-
-// FunctionExpression with no return type annotation and returns undefined
-var un = undefined;
-<<<<<<< HEAD
->un : undefined
-=======
->un : any
->   : ^^^
->>>>>>> 12402f26
->undefined : undefined
->          : ^^^^^^^^^
-
-var un = function () {
-<<<<<<< HEAD
->un : undefined
->function () {    return undefined;} () : undefined
->function () {    return undefined;} : () => undefined
-=======
->un : any
->   : ^^^
->function () {    return undefined;} () : any
->                                       : ^^^
->function () {    return undefined;} : () => any
->                                    : ^^^^^^^^^
->>>>>>> 12402f26
-
-    return undefined;
->undefined : undefined
->          : ^^^^^^^^^
-
-} ();
-
-// FunctionExpression with no return type annotation and returns a type parameter type
-var n = function <T>(x: T) {
->n : number
->  : ^^^^^^
->function <T>(x: T) {    return x;} (4) : 4
->                                       : ^
->function <T>(x: T) {    return x;} : <T>(x: T) => T
->                                   : ^ ^^^^^ ^^^^^^
->x : T
->  : ^
-
-    return x;
->x : T
->  : ^
-
-} (4);
->4 : 4
->  : ^
-
-// FunctionExpression with no return type annotation and returns a constrained type parameter type
-var n = function <T extends {}>(x: T) {
->n : number
->  : ^^^^^^
->function <T extends {}>(x: T) {    return x;} (4) : 4
->                                                  : ^
->function <T extends {}>(x: T) {    return x;} : <T extends {}>(x: T) => T
->                                              : ^ ^^^^^^^^^^^^^^^^ ^^^^^^
->x : T
->  : ^
-
-    return x;
->x : T
->  : ^
-
-} (4);
->4 : 4
->  : ^
-
-// FunctionExpression with no return type annotation with multiple return statements with identical types
-var n = function () {
->n : number
->  : ^^^^^^
->function () {    return 3;    return 5;}() : 3 | 5
->                                           : ^^^^^
->function () {    return 3;    return 5;} : () => 3 | 5
->                                         : ^^^^^^^^^^^
-
-    return 3;
->3 : 3
->  : ^
-
-    return 5;
->5 : 5
->  : ^
-
-}();
-
-// Otherwise, the inferred return type is the first of the types of the return statement expressions
-// in the function body that is a supertype of each of the others, 
-// ignoring return statements with no expressions.
-// A compile - time error occurs if no return statement expression has a type that is a supertype of each of the others.
-// FunctionExpression with no return type annotation with multiple return statements with subtype relation between returns
-class Base { private m; }
->Base : Base
->     : ^^^^
->m : any
->  : ^^^
-
-class Derived extends Base { private q; }
->Derived : Derived
->        : ^^^^^^^
->Base : Base
->     : ^^^^
->q : any
->  : ^^^
-
-var b: Base;
->b : Base
->  : ^^^^
-
-var b = function () {
->b : Base
->  : ^^^^
->function () {    return new Base(); return new Derived();} () : Base
->                                                              : ^^^^
->function () {    return new Base(); return new Derived();} : () => Base
->                                                           : ^^^^^^^^^^
-
-    return new Base(); return new Derived();
->new Base() : Base
->           : ^^^^
->Base : typeof Base
->     : ^^^^^^^^^^^
->new Derived() : Derived
->              : ^^^^^^^
->Derived : typeof Derived
->        : ^^^^^^^^^^^^^^
-
-} ();
-
-// FunctionExpression with no return type annotation with multiple return statements with one a recursive call
-var a = function f() {
->a : any
->  : ^^^
->function f() {    return new Base(); return new Derived(); return f(); // ?} () : Base
->                                                                                : ^^^^
->function f() {    return new Base(); return new Derived(); return f(); // ?} : () => Base
->                                                                             : ^^^^^^^^^^
->f : () => Base
->  : ^^^^^^^^^^
-
-    return new Base(); return new Derived(); return f(); // ?
->new Base() : Base
->           : ^^^^
->Base : typeof Base
->     : ^^^^^^^^^^^
->new Derived() : Derived
->              : ^^^^^^^
->Derived : typeof Derived
->        : ^^^^^^^^^^^^^^
->f() : Base
->    : ^^^^
->f : () => Base
->  : ^^^^^^^^^^
-
-} ();
-
-// FunctionExpression with non -void return type annotation with a single throw statement
-undefined === function (): number {
->undefined === function (): number {    throw undefined;} : boolean
->                                                         : ^^^^^^^
->undefined : undefined
->          : ^^^^^^^^^
->function (): number {    throw undefined;} : () => number
->                                           : ^^^^^^      
-
-    throw undefined;
->undefined : undefined
->          : ^^^^^^^^^
-
-};
-
-// Type of 'this' in function implementation is 'any'
-function thisFunc() {
->thisFunc : () => void
->         : ^^^^^^^^^^
-
-    var x = this;
->x : any
->  : ^^^
->this : any
->     : ^^^
-
-    var x: any;
->x : any
->  : ^^^
-}
-
-// Function signature with optional parameter, no type annotation and initializer has initializer's type
-function opt1(n = 4) {
->opt1 : (n?: number) => void
->     : ^^^^^^^^^^^^^^^^^^^^
->n : number
->  : ^^^^^^
->4 : 4
->  : ^
-
-    var m = n;
->m : number
->  : ^^^^^^
->n : number
->  : ^^^^^^
-
-    var m: number;
->m : number
->  : ^^^^^^
-}
-
-// Function signature with optional parameter, no type annotation and initializer has initializer's widened type
-function opt2(n = { x: null, y: undefined }) {
-<<<<<<< HEAD
->opt2 : (n?: { x: null; y: undefined; }) => void
->n : { x: null; y: undefined; }
-=======
->opt2 : (n?: { x: any; y: any; }) => void
->     : ^^^^^^^^^^^^^^^^^^^^^^^^^^^^^^^^^
->n : { x: any; y: any; }
->  : ^^^^^^^^^^^^^^^^^^^
->>>>>>> 12402f26
->{ x: null, y: undefined } : { x: null; y: undefined; }
->                          : ^^^^^^^^^^^^^^^^^^^^^^^^^^
->x : null
->  : ^^^^
->y : undefined
->  : ^^^^^^^^^
->undefined : undefined
->          : ^^^^^^^^^
-
-    var m = n;
-<<<<<<< HEAD
->m : { x: null; y: undefined; }
->n : { x: null; y: undefined; }
-
-    var m: { x: any; y: any };
->m : { x: null; y: undefined; }
-=======
->m : { x: any; y: any; }
->  : ^^^^^^^^^^^^^^^^^^^
->n : { x: any; y: any; }
->  : ^^^^^^^^^^^^^^^^^^^
-
-    var m: { x: any; y: any };
->m : { x: any; y: any; }
->  : ^^^^^^^^^^^^^^^^^^^
->>>>>>> 12402f26
->x : any
->  : ^^^
->y : any
->  : ^^^
-}
-
-// Function signature with initializer referencing other parameter to the left
-function opt3(n: number, m = n) {
->opt3 : (n: number, m?: number) => void
->     : ^^^^      ^^^^^^^^^^^^^^^^^^^^^
->n : number
->  : ^^^^^^
->m : number
->  : ^^^^^^
->n : number
->  : ^^^^^^
-
-    var y = m;
->y : number
->  : ^^^^^^
->m : number
->  : ^^^^^^
-
-    var y: number;
->y : number
->  : ^^^^^^
-}
-
-// Function signature with optional parameter has correct codegen 
-// (tested above)
-
-// FunctionExpression with non -void return type annotation return with no expression
-function f6(): number {
->f6 : () => number
->   : ^^^^^^      
-
-    return;
-}
-
-class Derived2 extends Base { private r: string; }
->Derived2 : Derived2
->         : ^^^^^^^^
->Base : Base
->     : ^^^^
->r : string
->  : ^^^^^^
-
-class AnotherClass { private x }
->AnotherClass : AnotherClass
->             : ^^^^^^^^^^^^
->x : any
->  : ^^^
-
-// if f is a contextually typed function expression, the inferred return type is the union type
-// of the types of the return statement expressions in the function body, 
-// ignoring return statements with no expressions.
-var f7: (x: number) => string | number = x => { // should be (x: number) => number | string
->f7 : (x: number) => string | number
->   : ^^^^      ^^^^^               
->x : number
->  : ^^^^^^
->x => { // should be (x: number) => number | string    if (x < 0) { return x; }    return x.toString();} : (x: number) => string | number
->                                                                                                        : ^^^^^^^^^^^^^^^^^^^^^^^^^^^^^^
->x : number
->  : ^^^^^^
-
-    if (x < 0) { return x; }
->x < 0 : boolean
->      : ^^^^^^^
->x : number
->  : ^^^^^^
->0 : 0
->  : ^
->x : number
->  : ^^^^^^
-
-    return x.toString();
->x.toString() : string
-<<<<<<< HEAD
->x.toString : (radix?: number | undefined) => string
->x : number
->toString : (radix?: number | undefined) => string
-=======
->             : ^^^^^^
->x.toString : (radix?: number) => string
->           : ^^^^^^^^^^^^^^^^^^^^^^^^^^
->x : number
->  : ^^^^^^
->toString : (radix?: number) => string
->         : ^^^^^^^^^^^^^^^^^^^^^^^^^^
->>>>>>> 12402f26
-}
-var f8: (x: number) => any = x => { // should be (x: number) => Base
->f8 : (x: number) => any
->   : ^^^^      ^^^^^   
->x : number
->  : ^^^^^^
->x => { // should be (x: number) => Base    return new Base();    return new Derived2();} : (x: number) => Base
->                                                                                         : ^^^^^^^^^^^^^^^^^^^
->x : number
->  : ^^^^^^
-
-    return new Base();
->new Base() : Base
->           : ^^^^
->Base : typeof Base
->     : ^^^^^^^^^^^
-
-    return new Derived2();
->new Derived2() : Derived2
->               : ^^^^^^^^
->Derived2 : typeof Derived2
->         : ^^^^^^^^^^^^^^^
-}
-var f9: (x: number) => any = x => { // should be (x: number) => Base
->f9 : (x: number) => any
->   : ^^^^      ^^^^^   
->x : number
->  : ^^^^^^
->x => { // should be (x: number) => Base    return new Base();    return new Derived();    return new Derived2();} : (x: number) => Base
->                                                                                                                  : ^^^^^^^^^^^^^^^^^^^
->x : number
->  : ^^^^^^
-
-    return new Base();
->new Base() : Base
->           : ^^^^
->Base : typeof Base
->     : ^^^^^^^^^^^
-
-    return new Derived();
->new Derived() : Derived
->              : ^^^^^^^
->Derived : typeof Derived
->        : ^^^^^^^^^^^^^^
-
-    return new Derived2();
->new Derived2() : Derived2
->               : ^^^^^^^^
->Derived2 : typeof Derived2
->         : ^^^^^^^^^^^^^^^
-}
-var f10: (x: number) => any = x => { // should be (x: number) => Derived | Derived1
->f10 : (x: number) => any
->    : ^^^^      ^^^^^   
->x : number
->  : ^^^^^^
->x => { // should be (x: number) => Derived | Derived1    return new Derived();    return new Derived2();} : (x: number) => Derived | Derived2
->                                                                                                          : ^^^^^^^^^^^^^^^^^^^^^^^^^^^^^^^^^
->x : number
->  : ^^^^^^
-
-    return new Derived();
->new Derived() : Derived
->              : ^^^^^^^
->Derived : typeof Derived
->        : ^^^^^^^^^^^^^^
-
-    return new Derived2();
->new Derived2() : Derived2
->               : ^^^^^^^^
->Derived2 : typeof Derived2
->         : ^^^^^^^^^^^^^^^
-}
-var f11: (x: number) => any = x => { // should be (x: number) => Base | AnotherClass
->f11 : (x: number) => any
->    : ^^^^      ^^^^^   
->x : number
->  : ^^^^^^
->x => { // should be (x: number) => Base | AnotherClass    return new Base();    return new AnotherClass();} : (x: number) => Base | AnotherClass
->                                                                                                            : ^^^^^^^^^^^^^^^^^^^^^^^^^^^^^^^^^^
->x : number
->  : ^^^^^^
-
-    return new Base();
->new Base() : Base
->           : ^^^^
->Base : typeof Base
->     : ^^^^^^^^^^^
-
-    return new AnotherClass();
->new AnotherClass() : AnotherClass
->                   : ^^^^^^^^^^^^
->AnotherClass : typeof AnotherClass
->             : ^^^^^^^^^^^^^^^^^^^
-}
-var f12: (x: number) => any = x => { // should be (x: number) => Base | AnotherClass
->f12 : (x: number) => any
->    : ^^^^      ^^^^^   
->x : number
-<<<<<<< HEAD
->x => { // should be (x: number) => Base | AnotherClass    return new Base();    return; // should be ignored    return new AnotherClass();} : (x: number) => Base | AnotherClass | undefined
-=======
->  : ^^^^^^
->x => { // should be (x: number) => Base | AnotherClass    return new Base();    return; // should be ignored    return new AnotherClass();} : (x: number) => Base | AnotherClass
->                                                                                                                                            : ^^^^^^^^^^^^^^^^^^^^^^^^^^^^^^^^^^
->>>>>>> 12402f26
->x : number
->  : ^^^^^^
-
-    return new Base();
->new Base() : Base
->           : ^^^^
->Base : typeof Base
->     : ^^^^^^^^^^^
-
-    return; // should be ignored
-    return new AnotherClass();
->new AnotherClass() : AnotherClass
->                   : ^^^^^^^^^^^^
->AnotherClass : typeof AnotherClass
->             : ^^^^^^^^^^^^^^^^^^^
-}
+//// [tests/cases/conformance/functions/functionImplementations.ts] ////
+
+=== functionImplementations.ts ===
+// FunctionExpression with no return type annotation and no return statement returns void
+var v: void = function () { } ();
+>v : void
+>  : ^^^^
+>function () { } () : void
+>                   : ^^^^
+>function () { } : () => void
+>                : ^^^^^^^^^^
+
+// FunctionExpression f with no return type annotation and directly references f in its body returns any
+var a: any = function f() {
+>a : any
+>  : ^^^
+>function f() {    return f;} : () => any
+>                             : ^^^^^^^^^
+>f : () => any
+>  : ^^^^^^^^^
+
+    return f;
+>f : () => any
+>  : ^^^^^^^^^
+
+};
+var a: any = function f() {
+>a : any
+>  : ^^^
+>function f() {    return f();} : () => never
+>                               : ^^^^^^^^^^^
+>f : () => never
+>  : ^^^^^^^^^^^
+
+    return f();
+>f() : never
+>    : ^^^^^
+>f : () => never
+>  : ^^^^^^^^^^^
+
+};
+
+// FunctionExpression f with no return type annotation and indirectly references f in its body returns any
+var a: any = function f() {
+>a : any
+>  : ^^^
+>function f() {    var x = f;    return x;} : () => any
+>                                           : ^^^^^^^^^
+>f : () => any
+>  : ^^^^^^^^^
+
+    var x = f;
+>x : () => any
+>  : ^^^^^^^^^
+>f : () => any
+>  : ^^^^^^^^^
+
+    return x;
+>x : () => any
+>  : ^^^^^^^^^
+
+};
+
+// Two mutually recursive function implementations with no return type annotations
+function rec1() {
+>rec1 : () => any
+>     : ^^^^^^^^^
+
+    return rec2();
+>rec2() : any
+>       : ^^^
+>rec2 : () => any
+>     : ^^^^^^^^^
+}
+function rec2() {
+>rec2 : () => any
+>     : ^^^^^^^^^
+
+    return rec1();
+>rec1() : any
+>       : ^^^
+>rec1 : () => any
+>     : ^^^^^^^^^
+}
+var a = rec1();
+>a : any
+>  : ^^^
+>rec1() : any
+>       : ^^^
+>rec1 : () => any
+>     : ^^^^^^^^^
+
+var a = rec2();
+>a : any
+>  : ^^^
+>rec2() : any
+>       : ^^^
+>rec2 : () => any
+>     : ^^^^^^^^^
+
+// Two mutually recursive function implementations with return type annotation in one
+function rec3(): number {
+>rec3 : () => number
+>     : ^^^^^^      
+
+    return rec4();
+>rec4() : number
+>       : ^^^^^^
+>rec4 : () => number
+>     : ^^^^^^^^^^^^
+}
+function rec4() {
+>rec4 : () => number
+>     : ^^^^^^^^^^^^
+
+    return rec3();
+>rec3() : number
+>       : ^^^^^^
+>rec3 : () => number
+>     : ^^^^^^^^^^^^
+}
+var n: number;
+>n : number
+>  : ^^^^^^
+
+var n = rec3();
+>n : number
+>  : ^^^^^^
+>rec3() : number
+>       : ^^^^^^
+>rec3 : () => number
+>     : ^^^^^^^^^^^^
+
+var n = rec4();
+>n : number
+>  : ^^^^^^
+>rec4() : number
+>       : ^^^^^^
+>rec4 : () => number
+>     : ^^^^^^^^^^^^
+
+// FunctionExpression with no return type annotation and returns a number
+var n = function () {
+>n : number
+>  : ^^^^^^
+>function () {    return 3;} () : number
+>                               : ^^^^^^
+>function () {    return 3;} : () => number
+>                            : ^^^^^^^^^^^^
+
+    return 3;
+>3 : 3
+>  : ^
+
+} ();
+
+// FunctionExpression with no return type annotation and returns null
+var nu = null;
+>nu : null
+>   : ^^^^
+
+var nu = function () {
+>nu : null
+>   : ^^^^
+>function () {    return null;} () : null
+>                                  : ^^^^
+>function () {    return null;} : () => null
+>                               : ^^^^^^^^^^
+
+    return null;
+} ();
+
+// FunctionExpression with no return type annotation and returns undefined
+var un = undefined;
+>un : undefined
+>   : ^^^^^^^^^
+>undefined : undefined
+>          : ^^^^^^^^^
+
+var un = function () {
+>un : undefined
+>   : ^^^^^^^^^
+>function () {    return undefined;} () : undefined
+>                                       : ^^^^^^^^^
+>function () {    return undefined;} : () => undefined
+>                                    : ^^^^^^^^^^^^^^^
+
+    return undefined;
+>undefined : undefined
+>          : ^^^^^^^^^
+
+} ();
+
+// FunctionExpression with no return type annotation and returns a type parameter type
+var n = function <T>(x: T) {
+>n : number
+>  : ^^^^^^
+>function <T>(x: T) {    return x;} (4) : 4
+>                                       : ^
+>function <T>(x: T) {    return x;} : <T>(x: T) => T
+>                                   : ^ ^^^^^ ^^^^^^
+>x : T
+>  : ^
+
+    return x;
+>x : T
+>  : ^
+
+} (4);
+>4 : 4
+>  : ^
+
+// FunctionExpression with no return type annotation and returns a constrained type parameter type
+var n = function <T extends {}>(x: T) {
+>n : number
+>  : ^^^^^^
+>function <T extends {}>(x: T) {    return x;} (4) : 4
+>                                                  : ^
+>function <T extends {}>(x: T) {    return x;} : <T extends {}>(x: T) => T
+>                                              : ^ ^^^^^^^^^^^^^^^^ ^^^^^^
+>x : T
+>  : ^
+
+    return x;
+>x : T
+>  : ^
+
+} (4);
+>4 : 4
+>  : ^
+
+// FunctionExpression with no return type annotation with multiple return statements with identical types
+var n = function () {
+>n : number
+>  : ^^^^^^
+>function () {    return 3;    return 5;}() : 3 | 5
+>                                           : ^^^^^
+>function () {    return 3;    return 5;} : () => 3 | 5
+>                                         : ^^^^^^^^^^^
+
+    return 3;
+>3 : 3
+>  : ^
+
+    return 5;
+>5 : 5
+>  : ^
+
+}();
+
+// Otherwise, the inferred return type is the first of the types of the return statement expressions
+// in the function body that is a supertype of each of the others, 
+// ignoring return statements with no expressions.
+// A compile - time error occurs if no return statement expression has a type that is a supertype of each of the others.
+// FunctionExpression with no return type annotation with multiple return statements with subtype relation between returns
+class Base { private m; }
+>Base : Base
+>     : ^^^^
+>m : any
+>  : ^^^
+
+class Derived extends Base { private q; }
+>Derived : Derived
+>        : ^^^^^^^
+>Base : Base
+>     : ^^^^
+>q : any
+>  : ^^^
+
+var b: Base;
+>b : Base
+>  : ^^^^
+
+var b = function () {
+>b : Base
+>  : ^^^^
+>function () {    return new Base(); return new Derived();} () : Base
+>                                                              : ^^^^
+>function () {    return new Base(); return new Derived();} : () => Base
+>                                                           : ^^^^^^^^^^
+
+    return new Base(); return new Derived();
+>new Base() : Base
+>           : ^^^^
+>Base : typeof Base
+>     : ^^^^^^^^^^^
+>new Derived() : Derived
+>              : ^^^^^^^
+>Derived : typeof Derived
+>        : ^^^^^^^^^^^^^^
+
+} ();
+
+// FunctionExpression with no return type annotation with multiple return statements with one a recursive call
+var a = function f() {
+>a : any
+>  : ^^^
+>function f() {    return new Base(); return new Derived(); return f(); // ?} () : Base
+>                                                                                : ^^^^
+>function f() {    return new Base(); return new Derived(); return f(); // ?} : () => Base
+>                                                                             : ^^^^^^^^^^
+>f : () => Base
+>  : ^^^^^^^^^^
+
+    return new Base(); return new Derived(); return f(); // ?
+>new Base() : Base
+>           : ^^^^
+>Base : typeof Base
+>     : ^^^^^^^^^^^
+>new Derived() : Derived
+>              : ^^^^^^^
+>Derived : typeof Derived
+>        : ^^^^^^^^^^^^^^
+>f() : Base
+>    : ^^^^
+>f : () => Base
+>  : ^^^^^^^^^^
+
+} ();
+
+// FunctionExpression with non -void return type annotation with a single throw statement
+undefined === function (): number {
+>undefined === function (): number {    throw undefined;} : boolean
+>                                                         : ^^^^^^^
+>undefined : undefined
+>          : ^^^^^^^^^
+>function (): number {    throw undefined;} : () => number
+>                                           : ^^^^^^      
+
+    throw undefined;
+>undefined : undefined
+>          : ^^^^^^^^^
+
+};
+
+// Type of 'this' in function implementation is 'any'
+function thisFunc() {
+>thisFunc : () => void
+>         : ^^^^^^^^^^
+
+    var x = this;
+>x : any
+>  : ^^^
+>this : any
+>     : ^^^
+
+    var x: any;
+>x : any
+>  : ^^^
+}
+
+// Function signature with optional parameter, no type annotation and initializer has initializer's type
+function opt1(n = 4) {
+>opt1 : (n?: number) => void
+>     : ^^^^^^^^^^^^^^^^^^^^
+>n : number
+>  : ^^^^^^
+>4 : 4
+>  : ^
+
+    var m = n;
+>m : number
+>  : ^^^^^^
+>n : number
+>  : ^^^^^^
+
+    var m: number;
+>m : number
+>  : ^^^^^^
+}
+
+// Function signature with optional parameter, no type annotation and initializer has initializer's widened type
+function opt2(n = { x: null, y: undefined }) {
+>opt2 : (n?: { x: null; y: undefined; }) => void
+>     : ^^^^^^^^^^^^^^^^^^^^^^^^^^^^^^^^^^^^^^^^
+>n : { x: null; y: undefined; }
+>  : ^^^^^^^^^^^^^^^^^^^^^^^^^^
+>{ x: null, y: undefined } : { x: null; y: undefined; }
+>                          : ^^^^^^^^^^^^^^^^^^^^^^^^^^
+>x : null
+>  : ^^^^
+>y : undefined
+>  : ^^^^^^^^^
+>undefined : undefined
+>          : ^^^^^^^^^
+
+    var m = n;
+>m : { x: null; y: undefined; }
+>  : ^^^^^^^^^^^^^^^^^^^^^^^^^^
+>n : { x: null; y: undefined; }
+>  : ^^^^^^^^^^^^^^^^^^^^^^^^^^
+
+    var m: { x: any; y: any };
+>m : { x: null; y: undefined; }
+>  : ^^^^^^^^^^^^^^^^^^^^^^^^^^
+>x : any
+>  : ^^^
+>y : any
+>  : ^^^
+}
+
+// Function signature with initializer referencing other parameter to the left
+function opt3(n: number, m = n) {
+>opt3 : (n: number, m?: number) => void
+>     : ^^^^      ^^^^^^^^^^^^^^^^^^^^^
+>n : number
+>  : ^^^^^^
+>m : number
+>  : ^^^^^^
+>n : number
+>  : ^^^^^^
+
+    var y = m;
+>y : number
+>  : ^^^^^^
+>m : number
+>  : ^^^^^^
+
+    var y: number;
+>y : number
+>  : ^^^^^^
+}
+
+// Function signature with optional parameter has correct codegen 
+// (tested above)
+
+// FunctionExpression with non -void return type annotation return with no expression
+function f6(): number {
+>f6 : () => number
+>   : ^^^^^^      
+
+    return;
+}
+
+class Derived2 extends Base { private r: string; }
+>Derived2 : Derived2
+>         : ^^^^^^^^
+>Base : Base
+>     : ^^^^
+>r : string
+>  : ^^^^^^
+
+class AnotherClass { private x }
+>AnotherClass : AnotherClass
+>             : ^^^^^^^^^^^^
+>x : any
+>  : ^^^
+
+// if f is a contextually typed function expression, the inferred return type is the union type
+// of the types of the return statement expressions in the function body, 
+// ignoring return statements with no expressions.
+var f7: (x: number) => string | number = x => { // should be (x: number) => number | string
+>f7 : (x: number) => string | number
+>   : ^^^^      ^^^^^               
+>x : number
+>  : ^^^^^^
+>x => { // should be (x: number) => number | string    if (x < 0) { return x; }    return x.toString();} : (x: number) => string | number
+>                                                                                                        : ^^^^^^^^^^^^^^^^^^^^^^^^^^^^^^
+>x : number
+>  : ^^^^^^
+
+    if (x < 0) { return x; }
+>x < 0 : boolean
+>      : ^^^^^^^
+>x : number
+>  : ^^^^^^
+>0 : 0
+>  : ^
+>x : number
+>  : ^^^^^^
+
+    return x.toString();
+>x.toString() : string
+>             : ^^^^^^
+>x.toString : (radix?: number | undefined) => string
+>           : ^^^^^^^^^^^^^^^^^^^^^^^^^^^^^^^^^^^^^^
+>x : number
+>  : ^^^^^^
+>toString : (radix?: number | undefined) => string
+>         : ^^^^^^^^^^^^^^^^^^^^^^^^^^^^^^^^^^^^^^
+}
+var f8: (x: number) => any = x => { // should be (x: number) => Base
+>f8 : (x: number) => any
+>   : ^^^^      ^^^^^   
+>x : number
+>  : ^^^^^^
+>x => { // should be (x: number) => Base    return new Base();    return new Derived2();} : (x: number) => Base
+>                                                                                         : ^^^^^^^^^^^^^^^^^^^
+>x : number
+>  : ^^^^^^
+
+    return new Base();
+>new Base() : Base
+>           : ^^^^
+>Base : typeof Base
+>     : ^^^^^^^^^^^
+
+    return new Derived2();
+>new Derived2() : Derived2
+>               : ^^^^^^^^
+>Derived2 : typeof Derived2
+>         : ^^^^^^^^^^^^^^^
+}
+var f9: (x: number) => any = x => { // should be (x: number) => Base
+>f9 : (x: number) => any
+>   : ^^^^      ^^^^^   
+>x : number
+>  : ^^^^^^
+>x => { // should be (x: number) => Base    return new Base();    return new Derived();    return new Derived2();} : (x: number) => Base
+>                                                                                                                  : ^^^^^^^^^^^^^^^^^^^
+>x : number
+>  : ^^^^^^
+
+    return new Base();
+>new Base() : Base
+>           : ^^^^
+>Base : typeof Base
+>     : ^^^^^^^^^^^
+
+    return new Derived();
+>new Derived() : Derived
+>              : ^^^^^^^
+>Derived : typeof Derived
+>        : ^^^^^^^^^^^^^^
+
+    return new Derived2();
+>new Derived2() : Derived2
+>               : ^^^^^^^^
+>Derived2 : typeof Derived2
+>         : ^^^^^^^^^^^^^^^
+}
+var f10: (x: number) => any = x => { // should be (x: number) => Derived | Derived1
+>f10 : (x: number) => any
+>    : ^^^^      ^^^^^   
+>x : number
+>  : ^^^^^^
+>x => { // should be (x: number) => Derived | Derived1    return new Derived();    return new Derived2();} : (x: number) => Derived | Derived2
+>                                                                                                          : ^^^^^^^^^^^^^^^^^^^^^^^^^^^^^^^^^
+>x : number
+>  : ^^^^^^
+
+    return new Derived();
+>new Derived() : Derived
+>              : ^^^^^^^
+>Derived : typeof Derived
+>        : ^^^^^^^^^^^^^^
+
+    return new Derived2();
+>new Derived2() : Derived2
+>               : ^^^^^^^^
+>Derived2 : typeof Derived2
+>         : ^^^^^^^^^^^^^^^
+}
+var f11: (x: number) => any = x => { // should be (x: number) => Base | AnotherClass
+>f11 : (x: number) => any
+>    : ^^^^      ^^^^^   
+>x : number
+>  : ^^^^^^
+>x => { // should be (x: number) => Base | AnotherClass    return new Base();    return new AnotherClass();} : (x: number) => Base | AnotherClass
+>                                                                                                            : ^^^^^^^^^^^^^^^^^^^^^^^^^^^^^^^^^^
+>x : number
+>  : ^^^^^^
+
+    return new Base();
+>new Base() : Base
+>           : ^^^^
+>Base : typeof Base
+>     : ^^^^^^^^^^^
+
+    return new AnotherClass();
+>new AnotherClass() : AnotherClass
+>                   : ^^^^^^^^^^^^
+>AnotherClass : typeof AnotherClass
+>             : ^^^^^^^^^^^^^^^^^^^
+}
+var f12: (x: number) => any = x => { // should be (x: number) => Base | AnotherClass
+>f12 : (x: number) => any
+>    : ^^^^      ^^^^^   
+>x : number
+>  : ^^^^^^
+>x => { // should be (x: number) => Base | AnotherClass    return new Base();    return; // should be ignored    return new AnotherClass();} : (x: number) => Base | AnotherClass | undefined
+>                                                                                                                                            : ^^^^^^^^^^^^^^^^^^^^^^^^^^^^^^^^^^^^^^^^^^^^^^
+>x : number
+>  : ^^^^^^
+
+    return new Base();
+>new Base() : Base
+>           : ^^^^
+>Base : typeof Base
+>     : ^^^^^^^^^^^
+
+    return; // should be ignored
+    return new AnotherClass();
+>new AnotherClass() : AnotherClass
+>                   : ^^^^^^^^^^^^
+>AnotherClass : typeof AnotherClass
+>             : ^^^^^^^^^^^^^^^^^^^
+}