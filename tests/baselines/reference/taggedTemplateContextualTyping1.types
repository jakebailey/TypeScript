--- conflicted
+++ resolved
@@ -1,186 +1,178 @@
-//// [tests/cases/conformance/expressions/contextualTyping/taggedTemplateContextualTyping1.ts] ////
-
-=== taggedTemplateContextualTyping1.ts ===
-type FuncType = (x: <T>(p: T) => T) => typeof x;
->FuncType : FuncType
->         : ^^^^^^^^
->x : <T>(p: T) => T
->  : ^ ^^^^^ ^^^^^ 
->p : T
->  : ^
->x : <T>(p: T) => T
->  : ^^^^^^^^^^^^^^
-
-function tempTag1<T>(templateStrs: TemplateStringsArray, f: FuncType, x: T): T;
->tempTag1 : { <T>(templateStrs: TemplateStringsArray, f: FuncType, x: T): T; <T_1>(templateStrs: TemplateStringsArray, f: FuncType, h: FuncType, x: T_1): T_1; }
->         : ^^^ ^^^^^^^^^^^^^^^^                    ^^^^^        ^^^^^ ^^^ ^^^^^^^^^^^^^^^^^^^^^^^^^^^^^^^^^^^^^^^^^^^^^^^^^^^^^^^^^^^^^^^^^^^^^^^^^^^^^^^^^^^^^
->templateStrs : TemplateStringsArray
->             : ^^^^^^^^^^^^^^^^^^^^
->f : FuncType
->  : ^^^^^^^^
->x : T
->  : ^
-
-function tempTag1<T>(templateStrs: TemplateStringsArray, f: FuncType, h: FuncType, x: T): T;
->tempTag1 : { <T_1>(templateStrs: TemplateStringsArray, f: FuncType, x: T_1): T_1; <T>(templateStrs: TemplateStringsArray, f: FuncType, h: FuncType, x: T): T; }
->         : ^^^^^^^^^^^^^^^^^^^^^^^^^^^^^^^^^^^^^^^^^^^^^^^^^^^^^^^^^^^^^^^^^^^^^^^^ ^^^^^^^^^^^^^^^^                    ^^^^^        ^^^^^        ^^^^^ ^^^ ^^^
->templateStrs : TemplateStringsArray
->             : ^^^^^^^^^^^^^^^^^^^^
->f : FuncType
->  : ^^^^^^^^
->h : FuncType
->  : ^^^^^^^^
->x : T
->  : ^
-
-function tempTag1<T>(...rest: any[]): T {
->tempTag1 : { <T_1>(templateStrs: TemplateStringsArray, f: FuncType, x: T_1): T_1; <T_2>(templateStrs: TemplateStringsArray, f: FuncType, h: FuncType, x: T_2): T_2; }
->         : ^^^^^^^^^^^^^^^^^^^^^^^^^^^^^^^^^^^^^^^^^^^^^^^^^^^^^^^^^^^^^^^^^^^^^^^^^^^^^^^^^^^^^^^^^^^^^^^^^^^^^^^^^^^^^^^^^^^^^^^^^^^^^^^^^^^^^^^^^^^^^^^^^^^^^^^^^^
->rest : any[]
->     : ^^^^^
-
-    return undefined;
->undefined : undefined
->          : ^^^^^^^^^
-}
-
-// If contextual typing takes place, these functions should work.
-// Otherwise, the arrow functions' parameters will be typed as 'any',
-// and it is an error to invoke an any-typed value with type arguments,
-// so this test will error.
-tempTag1 `${ x => { x<number>(undefined); return x; }                   }${ 10 }`;
->tempTag1 `${ x => { x<number>(undefined); return x; }                   }${ 10 }` : 10
->                                                                                  : ^^
->tempTag1 : { <T>(templateStrs: TemplateStringsArray, f: FuncType, x: T): T; <T_1>(templateStrs: TemplateStringsArray, f: FuncType, h: FuncType, x: T_1): T_1; }
->         : ^^^^^^^^^^^^^^^^^^^^^^^^^^^^^^^^^^^^^^^^^^^^^^^^^^^^^^^^^^^^^^^^^^^^^^^^^^^^^^^^^^^^^^^^^^^^^^^^^^^^^^^^^^^^^^^^^^^^^^^^^^^^^^^^^^^^^^^^^^^^^^^^^^^^
->`${ x => { x<number>(undefined); return x; }                   }${ 10 }` : string
->                                                                         : ^^^^^^
->x => { x<number>(undefined); return x; } : (x: <T>(p: T) => T) => <T>(p: T) => T
->                                         : ^^^^^^^^^^^^^^^^^^^^^^^^^^^^^^^^^^^^^
->x : <T>(p: T) => T
->  : ^^^^^^^^^^^^^^
->x<number>(undefined) : number
->                     : ^^^^^^
->x : <T>(p: T) => T
->  : ^^^^^^^^^^^^^^
->undefined : undefined
->          : ^^^^^^^^^
->x : <T>(p: T) => T
->  : ^^^^^^^^^^^^^^
->10 : 10
->   : ^^
-
-tempTag1 `${ x => { x<number>(undefined); return x; }                   }${ y => { y<number>(undefined); return y; }                  }${ 10 }`;
->tempTag1 `${ x => { x<number>(undefined); return x; }                   }${ y => { y<number>(undefined); return y; }                  }${ 10 }` : 10
->                                                                                                                                                : ^^
->tempTag1 : { <T>(templateStrs: TemplateStringsArray, f: FuncType, x: T): T; <T_1>(templateStrs: TemplateStringsArray, f: FuncType, h: FuncType, x: T_1): T_1; }
->         : ^^^^^^^^^^^^^^^^^^^^^^^^^^^^^^^^^^^^^^^^^^^^^^^^^^^^^^^^^^^^^^^^^^^^^^^^^^^^^^^^^^^^^^^^^^^^^^^^^^^^^^^^^^^^^^^^^^^^^^^^^^^^^^^^^^^^^^^^^^^^^^^^^^^^
->`${ x => { x<number>(undefined); return x; }                   }${ y => { y<number>(undefined); return y; }                  }${ 10 }` : string
->                                                                                                                                       : ^^^^^^
->x => { x<number>(undefined); return x; } : (x: <T>(p: T) => T) => <T>(p: T) => T
->                                         : ^^^^^^^^^^^^^^^^^^^^^^^^^^^^^^^^^^^^^
->x : <T>(p: T) => T
->  : ^^^^^^^^^^^^^^
->x<number>(undefined) : number
->                     : ^^^^^^
->x : <T>(p: T) => T
->  : ^^^^^^^^^^^^^^
->undefined : undefined
->          : ^^^^^^^^^
->x : <T>(p: T) => T
->  : ^^^^^^^^^^^^^^
->y => { y<number>(undefined); return y; } : (y: <T>(p: T) => T) => <T>(p: T) => T
->                                         : ^^^^^^^^^^^^^^^^^^^^^^^^^^^^^^^^^^^^^
->y : <T>(p: T) => T
->  : ^^^^^^^^^^^^^^
->y<number>(undefined) : number
->                     : ^^^^^^
->y : <T>(p: T) => T
->  : ^^^^^^^^^^^^^^
->undefined : undefined
->          : ^^^^^^^^^
->y : <T>(p: T) => T
->  : ^^^^^^^^^^^^^^
->10 : 10
->   : ^^
-
-tempTag1 `${ x => { x<number>(undefined); return x; }                   }${ (y: <T>(p: T) => T) => { y<number>(undefined); return y } }${ undefined }`;
-<<<<<<< HEAD
->tempTag1 `${ x => { x<number>(undefined); return x; }                   }${ (y: <T>(p: T) => T) => { y<number>(undefined); return y } }${ undefined }` : undefined
->tempTag1 : { <T>(templateStrs: TemplateStringsArray, f: FuncType, x: T): T; <T>(templateStrs: TemplateStringsArray, f: FuncType, h: FuncType, x: T): T; }
-=======
->tempTag1 `${ x => { x<number>(undefined); return x; }                   }${ (y: <T>(p: T) => T) => { y<number>(undefined); return y } }${ undefined }` : any
->tempTag1 : { <T>(templateStrs: TemplateStringsArray, f: FuncType, x: T): T; <T_1>(templateStrs: TemplateStringsArray, f: FuncType, h: FuncType, x: T_1): T_1; }
->         : ^^^^^^^^^^^^^^^^^^^^^^^^^^^^^^^^^^^^^^^^^^^^^^^^^^^^^^^^^^^^^^^^^^^^^^^^^^^^^^^^^^^^^^^^^^^^^^^^^^^^^^^^^^^^^^^^^^^^^^^^^^^^^^^^^^^^^^^^^^^^^^^^^^^^
->>>>>>> 12402f26
->`${ x => { x<number>(undefined); return x; }                   }${ (y: <T>(p: T) => T) => { y<number>(undefined); return y } }${ undefined }` : string
->                                                                                                                                              : ^^^^^^
->x => { x<number>(undefined); return x; } : (x: <T>(p: T) => T) => <T>(p: T) => T
->                                         : ^^^^^^^^^^^^^^^^^^^^^^^^^^^^^^^^^^^^^
->x : <T>(p: T) => T
->  : ^^^^^^^^^^^^^^
->x<number>(undefined) : number
->                     : ^^^^^^
->x : <T>(p: T) => T
->  : ^^^^^^^^^^^^^^
->undefined : undefined
->          : ^^^^^^^^^
->x : <T>(p: T) => T
->  : ^^^^^^^^^^^^^^
->(y: <T>(p: T) => T) => { y<number>(undefined); return y } : (y: <T>(p: T) => T) => <T>(p: T) => T
->                                                          : ^^^^^ ^^^^^ ^^^^^ ^^^^^^ ^^^^^ ^^^^^ 
->y : <T>(p: T) => T
->  : ^ ^^^^^ ^^^^^ 
->p : T
->  : ^
->y<number>(undefined) : number
->                     : ^^^^^^
->y : <T>(p: T) => T
->  : ^^^^^^^^^^^^^^
->undefined : undefined
->          : ^^^^^^^^^
->y : <T>(p: T) => T
->  : ^^^^^^^^^^^^^^
->undefined : undefined
->          : ^^^^^^^^^
-
-tempTag1 `${ (x: <T>(p: T) => T) => { x<number>(undefined); return x; } }${ y => { y<number>(undefined); return y; }                  }${ undefined }`;
-<<<<<<< HEAD
->tempTag1 `${ (x: <T>(p: T) => T) => { x<number>(undefined); return x; } }${ y => { y<number>(undefined); return y; }                  }${ undefined }` : undefined
->tempTag1 : { <T>(templateStrs: TemplateStringsArray, f: FuncType, x: T): T; <T>(templateStrs: TemplateStringsArray, f: FuncType, h: FuncType, x: T): T; }
-=======
->tempTag1 `${ (x: <T>(p: T) => T) => { x<number>(undefined); return x; } }${ y => { y<number>(undefined); return y; }                  }${ undefined }` : any
->tempTag1 : { <T>(templateStrs: TemplateStringsArray, f: FuncType, x: T): T; <T_1>(templateStrs: TemplateStringsArray, f: FuncType, h: FuncType, x: T_1): T_1; }
->         : ^^^^^^^^^^^^^^^^^^^^^^^^^^^^^^^^^^^^^^^^^^^^^^^^^^^^^^^^^^^^^^^^^^^^^^^^^^^^^^^^^^^^^^^^^^^^^^^^^^^^^^^^^^^^^^^^^^^^^^^^^^^^^^^^^^^^^^^^^^^^^^^^^^^^
->>>>>>> 12402f26
->`${ (x: <T>(p: T) => T) => { x<number>(undefined); return x; } }${ y => { y<number>(undefined); return y; }                  }${ undefined }` : string
->                                                                                                                                              : ^^^^^^
->(x: <T>(p: T) => T) => { x<number>(undefined); return x; } : (x: <T>(p: T) => T) => <T>(p: T) => T
->                                                           : ^^^^^ ^^^^^ ^^^^^ ^^^^^^ ^^^^^ ^^^^^ 
->x : <T>(p: T) => T
->  : ^ ^^^^^ ^^^^^ 
->p : T
->  : ^
->x<number>(undefined) : number
->                     : ^^^^^^
->x : <T>(p: T) => T
->  : ^^^^^^^^^^^^^^
->undefined : undefined
->          : ^^^^^^^^^
->x : <T>(p: T) => T
->  : ^^^^^^^^^^^^^^
->y => { y<number>(undefined); return y; } : (y: <T>(p: T) => T) => <T>(p: T) => T
->                                         : ^^^^^^^^^^^^^^^^^^^^^^^^^^^^^^^^^^^^^
->y : <T>(p: T) => T
->  : ^^^^^^^^^^^^^^
->y<number>(undefined) : number
->                     : ^^^^^^
->y : <T>(p: T) => T
->  : ^^^^^^^^^^^^^^
->undefined : undefined
->          : ^^^^^^^^^
->y : <T>(p: T) => T
->  : ^^^^^^^^^^^^^^
->undefined : undefined
->          : ^^^^^^^^^
-
+//// [tests/cases/conformance/expressions/contextualTyping/taggedTemplateContextualTyping1.ts] ////
+
+=== taggedTemplateContextualTyping1.ts ===
+type FuncType = (x: <T>(p: T) => T) => typeof x;
+>FuncType : FuncType
+>         : ^^^^^^^^
+>x : <T>(p: T) => T
+>  : ^ ^^^^^ ^^^^^ 
+>p : T
+>  : ^
+>x : <T>(p: T) => T
+>  : ^^^^^^^^^^^^^^
+
+function tempTag1<T>(templateStrs: TemplateStringsArray, f: FuncType, x: T): T;
+>tempTag1 : { <T>(templateStrs: TemplateStringsArray, f: FuncType, x: T): T; <T_1>(templateStrs: TemplateStringsArray, f: FuncType, h: FuncType, x: T_1): T_1; }
+>         : ^^^ ^^^^^^^^^^^^^^^^                    ^^^^^        ^^^^^ ^^^ ^^^^^^^^^^^^^^^^^^^^^^^^^^^^^^^^^^^^^^^^^^^^^^^^^^^^^^^^^^^^^^^^^^^^^^^^^^^^^^^^^^^^^
+>templateStrs : TemplateStringsArray
+>             : ^^^^^^^^^^^^^^^^^^^^
+>f : FuncType
+>  : ^^^^^^^^
+>x : T
+>  : ^
+
+function tempTag1<T>(templateStrs: TemplateStringsArray, f: FuncType, h: FuncType, x: T): T;
+>tempTag1 : { <T_1>(templateStrs: TemplateStringsArray, f: FuncType, x: T_1): T_1; <T>(templateStrs: TemplateStringsArray, f: FuncType, h: FuncType, x: T): T; }
+>         : ^^^^^^^^^^^^^^^^^^^^^^^^^^^^^^^^^^^^^^^^^^^^^^^^^^^^^^^^^^^^^^^^^^^^^^^^ ^^^^^^^^^^^^^^^^                    ^^^^^        ^^^^^        ^^^^^ ^^^ ^^^
+>templateStrs : TemplateStringsArray
+>             : ^^^^^^^^^^^^^^^^^^^^
+>f : FuncType
+>  : ^^^^^^^^
+>h : FuncType
+>  : ^^^^^^^^
+>x : T
+>  : ^
+
+function tempTag1<T>(...rest: any[]): T {
+>tempTag1 : { <T_1>(templateStrs: TemplateStringsArray, f: FuncType, x: T_1): T_1; <T_2>(templateStrs: TemplateStringsArray, f: FuncType, h: FuncType, x: T_2): T_2; }
+>         : ^^^^^^^^^^^^^^^^^^^^^^^^^^^^^^^^^^^^^^^^^^^^^^^^^^^^^^^^^^^^^^^^^^^^^^^^^^^^^^^^^^^^^^^^^^^^^^^^^^^^^^^^^^^^^^^^^^^^^^^^^^^^^^^^^^^^^^^^^^^^^^^^^^^^^^^^^^
+>rest : any[]
+>     : ^^^^^
+
+    return undefined;
+>undefined : undefined
+>          : ^^^^^^^^^
+}
+
+// If contextual typing takes place, these functions should work.
+// Otherwise, the arrow functions' parameters will be typed as 'any',
+// and it is an error to invoke an any-typed value with type arguments,
+// so this test will error.
+tempTag1 `${ x => { x<number>(undefined); return x; }                   }${ 10 }`;
+>tempTag1 `${ x => { x<number>(undefined); return x; }                   }${ 10 }` : 10
+>                                                                                  : ^^
+>tempTag1 : { <T>(templateStrs: TemplateStringsArray, f: FuncType, x: T): T; <T_1>(templateStrs: TemplateStringsArray, f: FuncType, h: FuncType, x: T_1): T_1; }
+>         : ^^^^^^^^^^^^^^^^^^^^^^^^^^^^^^^^^^^^^^^^^^^^^^^^^^^^^^^^^^^^^^^^^^^^^^^^^^^^^^^^^^^^^^^^^^^^^^^^^^^^^^^^^^^^^^^^^^^^^^^^^^^^^^^^^^^^^^^^^^^^^^^^^^^^
+>`${ x => { x<number>(undefined); return x; }                   }${ 10 }` : string
+>                                                                         : ^^^^^^
+>x => { x<number>(undefined); return x; } : (x: <T>(p: T) => T) => <T>(p: T) => T
+>                                         : ^^^^^^^^^^^^^^^^^^^^^^^^^^^^^^^^^^^^^
+>x : <T>(p: T) => T
+>  : ^^^^^^^^^^^^^^
+>x<number>(undefined) : number
+>                     : ^^^^^^
+>x : <T>(p: T) => T
+>  : ^^^^^^^^^^^^^^
+>undefined : undefined
+>          : ^^^^^^^^^
+>x : <T>(p: T) => T
+>  : ^^^^^^^^^^^^^^
+>10 : 10
+>   : ^^
+
+tempTag1 `${ x => { x<number>(undefined); return x; }                   }${ y => { y<number>(undefined); return y; }                  }${ 10 }`;
+>tempTag1 `${ x => { x<number>(undefined); return x; }                   }${ y => { y<number>(undefined); return y; }                  }${ 10 }` : 10
+>                                                                                                                                                : ^^
+>tempTag1 : { <T>(templateStrs: TemplateStringsArray, f: FuncType, x: T): T; <T_1>(templateStrs: TemplateStringsArray, f: FuncType, h: FuncType, x: T_1): T_1; }
+>         : ^^^^^^^^^^^^^^^^^^^^^^^^^^^^^^^^^^^^^^^^^^^^^^^^^^^^^^^^^^^^^^^^^^^^^^^^^^^^^^^^^^^^^^^^^^^^^^^^^^^^^^^^^^^^^^^^^^^^^^^^^^^^^^^^^^^^^^^^^^^^^^^^^^^^
+>`${ x => { x<number>(undefined); return x; }                   }${ y => { y<number>(undefined); return y; }                  }${ 10 }` : string
+>                                                                                                                                       : ^^^^^^
+>x => { x<number>(undefined); return x; } : (x: <T>(p: T) => T) => <T>(p: T) => T
+>                                         : ^^^^^^^^^^^^^^^^^^^^^^^^^^^^^^^^^^^^^
+>x : <T>(p: T) => T
+>  : ^^^^^^^^^^^^^^
+>x<number>(undefined) : number
+>                     : ^^^^^^
+>x : <T>(p: T) => T
+>  : ^^^^^^^^^^^^^^
+>undefined : undefined
+>          : ^^^^^^^^^
+>x : <T>(p: T) => T
+>  : ^^^^^^^^^^^^^^
+>y => { y<number>(undefined); return y; } : (y: <T>(p: T) => T) => <T>(p: T) => T
+>                                         : ^^^^^^^^^^^^^^^^^^^^^^^^^^^^^^^^^^^^^
+>y : <T>(p: T) => T
+>  : ^^^^^^^^^^^^^^
+>y<number>(undefined) : number
+>                     : ^^^^^^
+>y : <T>(p: T) => T
+>  : ^^^^^^^^^^^^^^
+>undefined : undefined
+>          : ^^^^^^^^^
+>y : <T>(p: T) => T
+>  : ^^^^^^^^^^^^^^
+>10 : 10
+>   : ^^
+
+tempTag1 `${ x => { x<number>(undefined); return x; }                   }${ (y: <T>(p: T) => T) => { y<number>(undefined); return y } }${ undefined }`;
+>tempTag1 `${ x => { x<number>(undefined); return x; }                   }${ (y: <T>(p: T) => T) => { y<number>(undefined); return y } }${ undefined }` : undefined
+>                                                                                                                                                       : ^^^^^^^^^
+>tempTag1 : { <T>(templateStrs: TemplateStringsArray, f: FuncType, x: T): T; <T_1>(templateStrs: TemplateStringsArray, f: FuncType, h: FuncType, x: T_1): T_1; }
+>         : ^^^^^^^^^^^^^^^^^^^^^^^^^^^^^^^^^^^^^^^^^^^^^^^^^^^^^^^^^^^^^^^^^^^^^^^^^^^^^^^^^^^^^^^^^^^^^^^^^^^^^^^^^^^^^^^^^^^^^^^^^^^^^^^^^^^^^^^^^^^^^^^^^^^^
+>`${ x => { x<number>(undefined); return x; }                   }${ (y: <T>(p: T) => T) => { y<number>(undefined); return y } }${ undefined }` : string
+>                                                                                                                                              : ^^^^^^
+>x => { x<number>(undefined); return x; } : (x: <T>(p: T) => T) => <T>(p: T) => T
+>                                         : ^^^^^^^^^^^^^^^^^^^^^^^^^^^^^^^^^^^^^
+>x : <T>(p: T) => T
+>  : ^^^^^^^^^^^^^^
+>x<number>(undefined) : number
+>                     : ^^^^^^
+>x : <T>(p: T) => T
+>  : ^^^^^^^^^^^^^^
+>undefined : undefined
+>          : ^^^^^^^^^
+>x : <T>(p: T) => T
+>  : ^^^^^^^^^^^^^^
+>(y: <T>(p: T) => T) => { y<number>(undefined); return y } : (y: <T>(p: T) => T) => <T>(p: T) => T
+>                                                          : ^^^^^ ^^^^^ ^^^^^ ^^^^^^ ^^^^^ ^^^^^ 
+>y : <T>(p: T) => T
+>  : ^ ^^^^^ ^^^^^ 
+>p : T
+>  : ^
+>y<number>(undefined) : number
+>                     : ^^^^^^
+>y : <T>(p: T) => T
+>  : ^^^^^^^^^^^^^^
+>undefined : undefined
+>          : ^^^^^^^^^
+>y : <T>(p: T) => T
+>  : ^^^^^^^^^^^^^^
+>undefined : undefined
+>          : ^^^^^^^^^
+
+tempTag1 `${ (x: <T>(p: T) => T) => { x<number>(undefined); return x; } }${ y => { y<number>(undefined); return y; }                  }${ undefined }`;
+>tempTag1 `${ (x: <T>(p: T) => T) => { x<number>(undefined); return x; } }${ y => { y<number>(undefined); return y; }                  }${ undefined }` : undefined
+>                                                                                                                                                       : ^^^^^^^^^
+>tempTag1 : { <T>(templateStrs: TemplateStringsArray, f: FuncType, x: T): T; <T_1>(templateStrs: TemplateStringsArray, f: FuncType, h: FuncType, x: T_1): T_1; }
+>         : ^^^^^^^^^^^^^^^^^^^^^^^^^^^^^^^^^^^^^^^^^^^^^^^^^^^^^^^^^^^^^^^^^^^^^^^^^^^^^^^^^^^^^^^^^^^^^^^^^^^^^^^^^^^^^^^^^^^^^^^^^^^^^^^^^^^^^^^^^^^^^^^^^^^^
+>`${ (x: <T>(p: T) => T) => { x<number>(undefined); return x; } }${ y => { y<number>(undefined); return y; }                  }${ undefined }` : string
+>                                                                                                                                              : ^^^^^^
+>(x: <T>(p: T) => T) => { x<number>(undefined); return x; } : (x: <T>(p: T) => T) => <T>(p: T) => T
+>                                                           : ^^^^^ ^^^^^ ^^^^^ ^^^^^^ ^^^^^ ^^^^^ 
+>x : <T>(p: T) => T
+>  : ^ ^^^^^ ^^^^^ 
+>p : T
+>  : ^
+>x<number>(undefined) : number
+>                     : ^^^^^^
+>x : <T>(p: T) => T
+>  : ^^^^^^^^^^^^^^
+>undefined : undefined
+>          : ^^^^^^^^^
+>x : <T>(p: T) => T
+>  : ^^^^^^^^^^^^^^
+>y => { y<number>(undefined); return y; } : (y: <T>(p: T) => T) => <T>(p: T) => T
+>                                         : ^^^^^^^^^^^^^^^^^^^^^^^^^^^^^^^^^^^^^
+>y : <T>(p: T) => T
+>  : ^^^^^^^^^^^^^^
+>y<number>(undefined) : number
+>                     : ^^^^^^
+>y : <T>(p: T) => T
+>  : ^^^^^^^^^^^^^^
+>undefined : undefined
+>          : ^^^^^^^^^
+>y : <T>(p: T) => T
+>  : ^^^^^^^^^^^^^^
+>undefined : undefined
+>          : ^^^^^^^^^
+