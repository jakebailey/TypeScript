//// [tests/cases/compiler/genericClassPropertyInheritanceSpecialization.ts] ////

=== genericClassPropertyInheritanceSpecialization.ts ===
interface KnockoutObservableBase<T> {
    peek(): T;
>peek : () => T
>     : ^^^^^^ 

    (): T;
    (value: T): void;
>value : T
>      : ^
}

interface KnockoutObservable<T> extends KnockoutObservableBase<T> {
    equalityComparer(a: T, b: T): boolean;
>equalityComparer : (a: T, b: T) => boolean
>                 : ^^^^ ^^^^^ ^^^^^       
>a : T
>  : ^
>b : T
>  : ^

    valueHasMutated(): void;
>valueHasMutated : () => void
>                : ^^^^^^    

    valueWillMutate(): void;
>valueWillMutate : () => void
>                : ^^^^^^    
}

interface KnockoutObservableArray<T> extends KnockoutObservable<T[]> {
    indexOf(searchElement: T, fromIndex?: number): number;
>indexOf : (searchElement: T, fromIndex?: number) => number
>        : ^^^^^^^^^^^^^^^^ ^^^^^^^^^^^^^^      ^^^^^      
>searchElement : T
<<<<<<< HEAD
>fromIndex : number | undefined
=======
>              : ^
>fromIndex : number
>          : ^^^^^^
>>>>>>> 12402f26

    slice(start: number, end?: number): T[];
>slice : (start: number, end?: number) => T[]
>      : ^^^^^^^^      ^^^^^^^^      ^^^^^   
>start : number
<<<<<<< HEAD
>end : number | undefined
=======
>      : ^^^^^^
>end : number
>    : ^^^^^^
>>>>>>> 12402f26

    splice(start: number, deleteCount?: number, ...items: T[]): T[];
>splice : (start: number, deleteCount?: number, ...items: T[]) => T[]
>       : ^^^^^^^^      ^^^^^^^^^^^^^^^^      ^^^^^^^^^^^^   ^^^^^   
>start : number
<<<<<<< HEAD
>deleteCount : number | undefined
=======
>      : ^^^^^^
>deleteCount : number
>            : ^^^^^^
>>>>>>> 12402f26
>items : T[]
>      : ^^^

    pop(): T;
>pop : () => T
>    : ^^^^^^ 

    push(...items: T[]): void;
>push : (...items: T[]) => void
>     : ^^^^^^^^^^^   ^^^^^    
>items : T[]
>      : ^^^

    shift(): T;
>shift : () => T
>      : ^^^^^^ 

    unshift(...items: T[]): number;
>unshift : (...items: T[]) => number
>        : ^^^^^^^^^^^   ^^^^^      
>items : T[]
>      : ^^^

    reverse(): T[];
>reverse : () => T[]
>        : ^^^^^^   

    sort(compareFunction?: (a: T, b: T) => number): void;
<<<<<<< HEAD
>sort : (compareFunction?: ((a: T, b: T) => number) | undefined) => void
>compareFunction : ((a: T, b: T) => number) | undefined
=======
>sort : (compareFunction?: (a: T, b: T) => number) => void
>     : ^^^^^^^^^^^^^^^^^^^                      ^^^^^    
>compareFunction : (a: T, b: T) => number
>                : ^^^^ ^^^^^ ^^^^^      
>>>>>>> 12402f26
>a : T
>  : ^
>b : T
>  : ^

    replace(oldItem: T, newItem: T): void;
>replace : (oldItem: T, newItem: T) => void
>        : ^^^^^^^^^^ ^^^^^^^^^^^ ^^^^^    
>oldItem : T
>        : ^
>newItem : T
>        : ^

    remove(item: T): T[];
>remove : (item: T) => T[]
>       : ^^^^^^^ ^^^^^   
>item : T
>     : ^

    removeAll(items?: T[]): T[];
>removeAll : (items?: T[]) => T[]
<<<<<<< HEAD
>items : T[] | undefined
=======
>          : ^^^^^^^^^   ^^^^^   
>items : T[]
>      : ^^^
>>>>>>> 12402f26

    destroy(item: T): void;
>destroy : (item: T) => void
>        : ^^^^^^^ ^^^^^    
>item : T
>     : ^

    destroyAll(items?: T[]): void;
>destroyAll : (items?: T[]) => void
<<<<<<< HEAD
>items : T[] | undefined
=======
>           : ^^^^^^^^^   ^^^^^    
>items : T[]
>      : ^^^
>>>>>>> 12402f26
}

interface KnockoutObservableArrayStatic {
    fn: KnockoutObservableArray<any>;
>fn : KnockoutObservableArray<any>
>   : ^^^^^^^^^^^^^^^^^^^^^^^^^^^^

    <T>(value?: T[]): KnockoutObservableArray<T>;
<<<<<<< HEAD
>value : T[] | undefined
=======
>value : T[]
>      : ^^^
>>>>>>> 12402f26
}

declare module ko {
>ko : typeof ko
>   : ^^^^^^^^^

    export var observableArray: KnockoutObservableArrayStatic;
>observableArray : KnockoutObservableArrayStatic
>                : ^^^^^^^^^^^^^^^^^^^^^^^^^^^^^
}

module Portal.Controls.Validators {
>Portal : typeof Portal
>       : ^^^^^^^^^^^^^
>Controls : typeof Controls
>         : ^^^^^^^^^^^^^^^
>Validators : typeof Validators
>           : ^^^^^^^^^^^^^^^^^

    export class Validator<TValue> {
>Validator : Validator<TValue>
>          : ^^^^^^^^^^^^^^^^^

        private _subscription;
>_subscription : any

        public message: KnockoutObservable<string>;
>message : KnockoutObservable<string>
>        : ^^^^^^^^^^^^^^^^^^^^^^^^^^

        public validationState: KnockoutObservable<number>;
>validationState : KnockoutObservable<number>
>                : ^^^^^^^^^^^^^^^^^^^^^^^^^^

        public validate: KnockoutObservable<TValue>;
>validate : KnockoutObservable<TValue>
>         : ^^^^^^^^^^^^^^^^^^^^^^^^^^

        constructor(message?: string) { }
<<<<<<< HEAD
>message : string | undefined
=======
>message : string
>        : ^^^^^^
>>>>>>> 12402f26

        public destroy(): void { }
>destroy : () => void
>        : ^^^^^^    

        public _validate(value: TValue): number {return 0 }
>_validate : (value: TValue) => number
>          : ^^^^^^^^      ^^^^^      
>value : TValue
>      : ^^^^^^
>0 : 0
>  : ^
    }
}

module PortalFx.ViewModels.Controls.Validators {
>PortalFx : typeof PortalFx
>         : ^^^^^^^^^^^^^^^
>ViewModels : typeof ViewModels
>           : ^^^^^^^^^^^^^^^^^
>Controls : typeof Controls
>         : ^^^^^^^^^^^^^^^
>Validators : typeof Validators
>           : ^^^^^^^^^^^^^^^^^

    export class Validator<TValue> extends Portal.Controls.Validators.Validator<TValue> {
>Validator : Validator<TValue>
>          : ^^^^^^^^^^^^^^^^^
>Portal.Controls.Validators.Validator : Portal.Controls.Validators.Validator<TValue>
>                                     : ^^^^^^^^^^^^^^^^^^^^^^^^^^^^^^^^^^^^^^^^^^^^
>Portal.Controls.Validators : typeof Portal.Controls.Validators
>                           : ^^^^^^^^^^^^^^^^^^^^^^^^^^^^^^^^^
>Portal.Controls : typeof Portal.Controls
>                : ^^^^^^^^^^^^^^^^^^^^^^
>Portal : typeof Portal
>       : ^^^^^^^^^^^^^
>Controls : typeof Portal.Controls
>         : ^^^^^^^^^^^^^^^^^^^^^^
>Validators : typeof Portal.Controls.Validators
>           : ^^^^^^^^^^^^^^^^^^^^^^^^^^^^^^^^^
>Validator : typeof Portal.Controls.Validators.Validator
>          : ^^^^^^^^^^^^^^^^^^^^^^^^^^^^^^^^^^^^^^^^^^^

        constructor(message?: string) {
<<<<<<< HEAD
>message : string | undefined
=======
>message : string
>        : ^^^^^^
>>>>>>> 12402f26

            super(message);
>super(message) : void
>               : ^^^^
>super : typeof Portal.Controls.Validators.Validator
<<<<<<< HEAD
>message : string | undefined
=======
>      : ^^^^^^^^^^^^^^^^^^^^^^^^^^^^^^^^^^^^^^^^^^^
>message : string
>        : ^^^^^^
>>>>>>> 12402f26
        }
    }

}

interface Contract<TValue> {

    validators: KnockoutObservableArray<PortalFx.ViewModels.Controls.Validators.Validator<TValue>>;
>validators : KnockoutObservableArray<PortalFx.ViewModels.Controls.Validators.Validator<TValue>>
>           : ^^^^^^^^^^^^^^^^^^^^^^^^^^^^^^^^^^^^^^^^^^^^^^^^^^^^^^^^^^^^^^^^^^^^^^^^^^^^^^^^^^
>PortalFx : any
>         : ^^^
>ViewModels : any
>           : ^^^
>Controls : any
>         : ^^^
>Validators : any
>           : ^^^
}


class ViewModel<TValue> implements Contract<TValue> {
>ViewModel : ViewModel<TValue>
>          : ^^^^^^^^^^^^^^^^^

    public validators: KnockoutObservableArray<PortalFx.ViewModels.Controls.Validators.Validator<TValue>> = ko.observableArray<PortalFx.ViewModels.Controls.Validators.Validator<TValue>>();
>validators : KnockoutObservableArray<PortalFx.ViewModels.Controls.Validators.Validator<TValue>>
>           : ^^^^^^^^^^^^^^^^^^^^^^^^^^^^^^^^^^^^^^^^^^^^^^^^^^^^^^^^^^^^^^^^^^^^^^^^^^^^^^^^^^
>PortalFx : any
>         : ^^^
>ViewModels : any
>           : ^^^
>Controls : any
>         : ^^^
>Validators : any
>           : ^^^
>ko.observableArray<PortalFx.ViewModels.Controls.Validators.Validator<TValue>>() : KnockoutObservableArray<PortalFx.ViewModels.Controls.Validators.Validator<TValue>>
>                                                                                : ^^^^^^^^^^^^^^^^^^^^^^^^^^^^^^^^^^^^^^^^^^^^^^^^^^^^^^^^^^^^^^^^^^^^^^^^^^^^^^^^^^
>ko.observableArray : KnockoutObservableArrayStatic
>                   : ^^^^^^^^^^^^^^^^^^^^^^^^^^^^^
>ko : typeof ko
>   : ^^^^^^^^^
>observableArray : KnockoutObservableArrayStatic
>                : ^^^^^^^^^^^^^^^^^^^^^^^^^^^^^
>PortalFx : any
>         : ^^^
>ViewModels : any
>           : ^^^
>Controls : any
>         : ^^^
>Validators : any
>           : ^^^
}


<|MERGE_RESOLUTION|>--- conflicted
+++ resolved
@@ -1,325 +1,284 @@
-//// [tests/cases/compiler/genericClassPropertyInheritanceSpecialization.ts] ////
-
-=== genericClassPropertyInheritanceSpecialization.ts ===
-interface KnockoutObservableBase<T> {
-    peek(): T;
->peek : () => T
->     : ^^^^^^ 
-
-    (): T;
-    (value: T): void;
->value : T
->      : ^
-}
-
-interface KnockoutObservable<T> extends KnockoutObservableBase<T> {
-    equalityComparer(a: T, b: T): boolean;
->equalityComparer : (a: T, b: T) => boolean
->                 : ^^^^ ^^^^^ ^^^^^       
->a : T
->  : ^
->b : T
->  : ^
-
-    valueHasMutated(): void;
->valueHasMutated : () => void
->                : ^^^^^^    
-
-    valueWillMutate(): void;
->valueWillMutate : () => void
->                : ^^^^^^    
-}
-
-interface KnockoutObservableArray<T> extends KnockoutObservable<T[]> {
-    indexOf(searchElement: T, fromIndex?: number): number;
->indexOf : (searchElement: T, fromIndex?: number) => number
->        : ^^^^^^^^^^^^^^^^ ^^^^^^^^^^^^^^      ^^^^^      
->searchElement : T
-<<<<<<< HEAD
->fromIndex : number | undefined
-=======
->              : ^
->fromIndex : number
->          : ^^^^^^
->>>>>>> 12402f26
-
-    slice(start: number, end?: number): T[];
->slice : (start: number, end?: number) => T[]
->      : ^^^^^^^^      ^^^^^^^^      ^^^^^   
->start : number
-<<<<<<< HEAD
->end : number | undefined
-=======
->      : ^^^^^^
->end : number
->    : ^^^^^^
->>>>>>> 12402f26
-
-    splice(start: number, deleteCount?: number, ...items: T[]): T[];
->splice : (start: number, deleteCount?: number, ...items: T[]) => T[]
->       : ^^^^^^^^      ^^^^^^^^^^^^^^^^      ^^^^^^^^^^^^   ^^^^^   
->start : number
-<<<<<<< HEAD
->deleteCount : number | undefined
-=======
->      : ^^^^^^
->deleteCount : number
->            : ^^^^^^
->>>>>>> 12402f26
->items : T[]
->      : ^^^
-
-    pop(): T;
->pop : () => T
->    : ^^^^^^ 
-
-    push(...items: T[]): void;
->push : (...items: T[]) => void
->     : ^^^^^^^^^^^   ^^^^^    
->items : T[]
->      : ^^^
-
-    shift(): T;
->shift : () => T
->      : ^^^^^^ 
-
-    unshift(...items: T[]): number;
->unshift : (...items: T[]) => number
->        : ^^^^^^^^^^^   ^^^^^      
->items : T[]
->      : ^^^
-
-    reverse(): T[];
->reverse : () => T[]
->        : ^^^^^^   
-
-    sort(compareFunction?: (a: T, b: T) => number): void;
-<<<<<<< HEAD
->sort : (compareFunction?: ((a: T, b: T) => number) | undefined) => void
->compareFunction : ((a: T, b: T) => number) | undefined
-=======
->sort : (compareFunction?: (a: T, b: T) => number) => void
->     : ^^^^^^^^^^^^^^^^^^^                      ^^^^^    
->compareFunction : (a: T, b: T) => number
->                : ^^^^ ^^^^^ ^^^^^      
->>>>>>> 12402f26
->a : T
->  : ^
->b : T
->  : ^
-
-    replace(oldItem: T, newItem: T): void;
->replace : (oldItem: T, newItem: T) => void
->        : ^^^^^^^^^^ ^^^^^^^^^^^ ^^^^^    
->oldItem : T
->        : ^
->newItem : T
->        : ^
-
-    remove(item: T): T[];
->remove : (item: T) => T[]
->       : ^^^^^^^ ^^^^^   
->item : T
->     : ^
-
-    removeAll(items?: T[]): T[];
->removeAll : (items?: T[]) => T[]
-<<<<<<< HEAD
->items : T[] | undefined
-=======
->          : ^^^^^^^^^   ^^^^^   
->items : T[]
->      : ^^^
->>>>>>> 12402f26
-
-    destroy(item: T): void;
->destroy : (item: T) => void
->        : ^^^^^^^ ^^^^^    
->item : T
->     : ^
-
-    destroyAll(items?: T[]): void;
->destroyAll : (items?: T[]) => void
-<<<<<<< HEAD
->items : T[] | undefined
-=======
->           : ^^^^^^^^^   ^^^^^    
->items : T[]
->      : ^^^
->>>>>>> 12402f26
-}
-
-interface KnockoutObservableArrayStatic {
-    fn: KnockoutObservableArray<any>;
->fn : KnockoutObservableArray<any>
->   : ^^^^^^^^^^^^^^^^^^^^^^^^^^^^
-
-    <T>(value?: T[]): KnockoutObservableArray<T>;
-<<<<<<< HEAD
->value : T[] | undefined
-=======
->value : T[]
->      : ^^^
->>>>>>> 12402f26
-}
-
-declare module ko {
->ko : typeof ko
->   : ^^^^^^^^^
-
-    export var observableArray: KnockoutObservableArrayStatic;
->observableArray : KnockoutObservableArrayStatic
->                : ^^^^^^^^^^^^^^^^^^^^^^^^^^^^^
-}
-
-module Portal.Controls.Validators {
->Portal : typeof Portal
->       : ^^^^^^^^^^^^^
->Controls : typeof Controls
->         : ^^^^^^^^^^^^^^^
->Validators : typeof Validators
->           : ^^^^^^^^^^^^^^^^^
-
-    export class Validator<TValue> {
->Validator : Validator<TValue>
->          : ^^^^^^^^^^^^^^^^^
-
-        private _subscription;
->_subscription : any
-
-        public message: KnockoutObservable<string>;
->message : KnockoutObservable<string>
->        : ^^^^^^^^^^^^^^^^^^^^^^^^^^
-
-        public validationState: KnockoutObservable<number>;
->validationState : KnockoutObservable<number>
->                : ^^^^^^^^^^^^^^^^^^^^^^^^^^
-
-        public validate: KnockoutObservable<TValue>;
->validate : KnockoutObservable<TValue>
->         : ^^^^^^^^^^^^^^^^^^^^^^^^^^
-
-        constructor(message?: string) { }
-<<<<<<< HEAD
->message : string | undefined
-=======
->message : string
->        : ^^^^^^
->>>>>>> 12402f26
-
-        public destroy(): void { }
->destroy : () => void
->        : ^^^^^^    
-
-        public _validate(value: TValue): number {return 0 }
->_validate : (value: TValue) => number
->          : ^^^^^^^^      ^^^^^      
->value : TValue
->      : ^^^^^^
->0 : 0
->  : ^
-    }
-}
-
-module PortalFx.ViewModels.Controls.Validators {
->PortalFx : typeof PortalFx
->         : ^^^^^^^^^^^^^^^
->ViewModels : typeof ViewModels
->           : ^^^^^^^^^^^^^^^^^
->Controls : typeof Controls
->         : ^^^^^^^^^^^^^^^
->Validators : typeof Validators
->           : ^^^^^^^^^^^^^^^^^
-
-    export class Validator<TValue> extends Portal.Controls.Validators.Validator<TValue> {
->Validator : Validator<TValue>
->          : ^^^^^^^^^^^^^^^^^
->Portal.Controls.Validators.Validator : Portal.Controls.Validators.Validator<TValue>
->                                     : ^^^^^^^^^^^^^^^^^^^^^^^^^^^^^^^^^^^^^^^^^^^^
->Portal.Controls.Validators : typeof Portal.Controls.Validators
->                           : ^^^^^^^^^^^^^^^^^^^^^^^^^^^^^^^^^
->Portal.Controls : typeof Portal.Controls
->                : ^^^^^^^^^^^^^^^^^^^^^^
->Portal : typeof Portal
->       : ^^^^^^^^^^^^^
->Controls : typeof Portal.Controls
->         : ^^^^^^^^^^^^^^^^^^^^^^
->Validators : typeof Portal.Controls.Validators
->           : ^^^^^^^^^^^^^^^^^^^^^^^^^^^^^^^^^
->Validator : typeof Portal.Controls.Validators.Validator
->          : ^^^^^^^^^^^^^^^^^^^^^^^^^^^^^^^^^^^^^^^^^^^
-
-        constructor(message?: string) {
-<<<<<<< HEAD
->message : string | undefined
-=======
->message : string
->        : ^^^^^^
->>>>>>> 12402f26
-
-            super(message);
->super(message) : void
->               : ^^^^
->super : typeof Portal.Controls.Validators.Validator
-<<<<<<< HEAD
->message : string | undefined
-=======
->      : ^^^^^^^^^^^^^^^^^^^^^^^^^^^^^^^^^^^^^^^^^^^
->message : string
->        : ^^^^^^
->>>>>>> 12402f26
-        }
-    }
-
-}
-
-interface Contract<TValue> {
-
-    validators: KnockoutObservableArray<PortalFx.ViewModels.Controls.Validators.Validator<TValue>>;
->validators : KnockoutObservableArray<PortalFx.ViewModels.Controls.Validators.Validator<TValue>>
->           : ^^^^^^^^^^^^^^^^^^^^^^^^^^^^^^^^^^^^^^^^^^^^^^^^^^^^^^^^^^^^^^^^^^^^^^^^^^^^^^^^^^
->PortalFx : any
->         : ^^^
->ViewModels : any
->           : ^^^
->Controls : any
->         : ^^^
->Validators : any
->           : ^^^
-}
-
-
-class ViewModel<TValue> implements Contract<TValue> {
->ViewModel : ViewModel<TValue>
->          : ^^^^^^^^^^^^^^^^^
-
-    public validators: KnockoutObservableArray<PortalFx.ViewModels.Controls.Validators.Validator<TValue>> = ko.observableArray<PortalFx.ViewModels.Controls.Validators.Validator<TValue>>();
->validators : KnockoutObservableArray<PortalFx.ViewModels.Controls.Validators.Validator<TValue>>
->           : ^^^^^^^^^^^^^^^^^^^^^^^^^^^^^^^^^^^^^^^^^^^^^^^^^^^^^^^^^^^^^^^^^^^^^^^^^^^^^^^^^^
->PortalFx : any
->         : ^^^
->ViewModels : any
->           : ^^^
->Controls : any
->         : ^^^
->Validators : any
->           : ^^^
->ko.observableArray<PortalFx.ViewModels.Controls.Validators.Validator<TValue>>() : KnockoutObservableArray<PortalFx.ViewModels.Controls.Validators.Validator<TValue>>
->                                                                                : ^^^^^^^^^^^^^^^^^^^^^^^^^^^^^^^^^^^^^^^^^^^^^^^^^^^^^^^^^^^^^^^^^^^^^^^^^^^^^^^^^^
->ko.observableArray : KnockoutObservableArrayStatic
->                   : ^^^^^^^^^^^^^^^^^^^^^^^^^^^^^
->ko : typeof ko
->   : ^^^^^^^^^
->observableArray : KnockoutObservableArrayStatic
->                : ^^^^^^^^^^^^^^^^^^^^^^^^^^^^^
->PortalFx : any
->         : ^^^
->ViewModels : any
->           : ^^^
->Controls : any
->         : ^^^
->Validators : any
->           : ^^^
-}
-
-
+//// [tests/cases/compiler/genericClassPropertyInheritanceSpecialization.ts] ////
+
+=== genericClassPropertyInheritanceSpecialization.ts ===
+interface KnockoutObservableBase<T> {
+    peek(): T;
+>peek : () => T
+>     : ^^^^^^ 
+
+    (): T;
+    (value: T): void;
+>value : T
+>      : ^
+}
+
+interface KnockoutObservable<T> extends KnockoutObservableBase<T> {
+    equalityComparer(a: T, b: T): boolean;
+>equalityComparer : (a: T, b: T) => boolean
+>                 : ^^^^ ^^^^^ ^^^^^       
+>a : T
+>  : ^
+>b : T
+>  : ^
+
+    valueHasMutated(): void;
+>valueHasMutated : () => void
+>                : ^^^^^^    
+
+    valueWillMutate(): void;
+>valueWillMutate : () => void
+>                : ^^^^^^    
+}
+
+interface KnockoutObservableArray<T> extends KnockoutObservable<T[]> {
+    indexOf(searchElement: T, fromIndex?: number): number;
+>indexOf : (searchElement: T, fromIndex?: number) => number
+>        : ^^^^^^^^^^^^^^^^ ^^^^^^^^^^^^^^      ^^^^^      
+>searchElement : T
+>              : ^
+>fromIndex : number | undefined
+>          : ^^^^^^^^^^^^^^^^^^
+
+    slice(start: number, end?: number): T[];
+>slice : (start: number, end?: number) => T[]
+>      : ^^^^^^^^      ^^^^^^^^      ^^^^^   
+>start : number
+>      : ^^^^^^
+>end : number | undefined
+>    : ^^^^^^^^^^^^^^^^^^
+
+    splice(start: number, deleteCount?: number, ...items: T[]): T[];
+>splice : (start: number, deleteCount?: number, ...items: T[]) => T[]
+>       : ^^^^^^^^      ^^^^^^^^^^^^^^^^      ^^^^^^^^^^^^   ^^^^^   
+>start : number
+>      : ^^^^^^
+>deleteCount : number | undefined
+>            : ^^^^^^^^^^^^^^^^^^
+>items : T[]
+>      : ^^^
+
+    pop(): T;
+>pop : () => T
+>    : ^^^^^^ 
+
+    push(...items: T[]): void;
+>push : (...items: T[]) => void
+>     : ^^^^^^^^^^^   ^^^^^    
+>items : T[]
+>      : ^^^
+
+    shift(): T;
+>shift : () => T
+>      : ^^^^^^ 
+
+    unshift(...items: T[]): number;
+>unshift : (...items: T[]) => number
+>        : ^^^^^^^^^^^   ^^^^^      
+>items : T[]
+>      : ^^^
+
+    reverse(): T[];
+>reverse : () => T[]
+>        : ^^^^^^   
+
+    sort(compareFunction?: (a: T, b: T) => number): void;
+>sort : (compareFunction?: (a: T, b: T) => number) => void
+>     : ^^^^^^^^^^^^^^^^^^^                      ^^^^^    
+>compareFunction : ((a: T, b: T) => number) | undefined
+>                : ^^^^^ ^^^^^ ^^^^^      ^^^^^^^^^^^^^
+>a : T
+>  : ^
+>b : T
+>  : ^
+
+    replace(oldItem: T, newItem: T): void;
+>replace : (oldItem: T, newItem: T) => void
+>        : ^^^^^^^^^^ ^^^^^^^^^^^ ^^^^^    
+>oldItem : T
+>        : ^
+>newItem : T
+>        : ^
+
+    remove(item: T): T[];
+>remove : (item: T) => T[]
+>       : ^^^^^^^ ^^^^^   
+>item : T
+>     : ^
+
+    removeAll(items?: T[]): T[];
+>removeAll : (items?: T[]) => T[]
+>          : ^^^^^^^^^   ^^^^^   
+>items : T[] | undefined
+>      : ^^^^^^^^^^^^^^^
+
+    destroy(item: T): void;
+>destroy : (item: T) => void
+>        : ^^^^^^^ ^^^^^    
+>item : T
+>     : ^
+
+    destroyAll(items?: T[]): void;
+>destroyAll : (items?: T[]) => void
+>           : ^^^^^^^^^   ^^^^^    
+>items : T[] | undefined
+>      : ^^^^^^^^^^^^^^^
+}
+
+interface KnockoutObservableArrayStatic {
+    fn: KnockoutObservableArray<any>;
+>fn : KnockoutObservableArray<any>
+>   : ^^^^^^^^^^^^^^^^^^^^^^^^^^^^
+
+    <T>(value?: T[]): KnockoutObservableArray<T>;
+>value : T[] | undefined
+>      : ^^^^^^^^^^^^^^^
+}
+
+declare module ko {
+>ko : typeof ko
+>   : ^^^^^^^^^
+
+    export var observableArray: KnockoutObservableArrayStatic;
+>observableArray : KnockoutObservableArrayStatic
+>                : ^^^^^^^^^^^^^^^^^^^^^^^^^^^^^
+}
+
+module Portal.Controls.Validators {
+>Portal : typeof Portal
+>       : ^^^^^^^^^^^^^
+>Controls : typeof Controls
+>         : ^^^^^^^^^^^^^^^
+>Validators : typeof Validators
+>           : ^^^^^^^^^^^^^^^^^
+
+    export class Validator<TValue> {
+>Validator : Validator<TValue>
+>          : ^^^^^^^^^^^^^^^^^
+
+        private _subscription;
+>_subscription : any
+
+        public message: KnockoutObservable<string>;
+>message : KnockoutObservable<string>
+>        : ^^^^^^^^^^^^^^^^^^^^^^^^^^
+
+        public validationState: KnockoutObservable<number>;
+>validationState : KnockoutObservable<number>
+>                : ^^^^^^^^^^^^^^^^^^^^^^^^^^
+
+        public validate: KnockoutObservable<TValue>;
+>validate : KnockoutObservable<TValue>
+>         : ^^^^^^^^^^^^^^^^^^^^^^^^^^
+
+        constructor(message?: string) { }
+>message : string | undefined
+>        : ^^^^^^^^^^^^^^^^^^
+
+        public destroy(): void { }
+>destroy : () => void
+>        : ^^^^^^    
+
+        public _validate(value: TValue): number {return 0 }
+>_validate : (value: TValue) => number
+>          : ^^^^^^^^      ^^^^^      
+>value : TValue
+>      : ^^^^^^
+>0 : 0
+>  : ^
+    }
+}
+
+module PortalFx.ViewModels.Controls.Validators {
+>PortalFx : typeof PortalFx
+>         : ^^^^^^^^^^^^^^^
+>ViewModels : typeof ViewModels
+>           : ^^^^^^^^^^^^^^^^^
+>Controls : typeof Controls
+>         : ^^^^^^^^^^^^^^^
+>Validators : typeof Validators
+>           : ^^^^^^^^^^^^^^^^^
+
+    export class Validator<TValue> extends Portal.Controls.Validators.Validator<TValue> {
+>Validator : Validator<TValue>
+>          : ^^^^^^^^^^^^^^^^^
+>Portal.Controls.Validators.Validator : Portal.Controls.Validators.Validator<TValue>
+>                                     : ^^^^^^^^^^^^^^^^^^^^^^^^^^^^^^^^^^^^^^^^^^^^
+>Portal.Controls.Validators : typeof Portal.Controls.Validators
+>                           : ^^^^^^^^^^^^^^^^^^^^^^^^^^^^^^^^^
+>Portal.Controls : typeof Portal.Controls
+>                : ^^^^^^^^^^^^^^^^^^^^^^
+>Portal : typeof Portal
+>       : ^^^^^^^^^^^^^
+>Controls : typeof Portal.Controls
+>         : ^^^^^^^^^^^^^^^^^^^^^^
+>Validators : typeof Portal.Controls.Validators
+>           : ^^^^^^^^^^^^^^^^^^^^^^^^^^^^^^^^^
+>Validator : typeof Portal.Controls.Validators.Validator
+>          : ^^^^^^^^^^^^^^^^^^^^^^^^^^^^^^^^^^^^^^^^^^^
+
+        constructor(message?: string) {
+>message : string | undefined
+>        : ^^^^^^^^^^^^^^^^^^
+
+            super(message);
+>super(message) : void
+>               : ^^^^
+>super : typeof Portal.Controls.Validators.Validator
+>      : ^^^^^^^^^^^^^^^^^^^^^^^^^^^^^^^^^^^^^^^^^^^
+>message : string | undefined
+>        : ^^^^^^^^^^^^^^^^^^
+        }
+    }
+
+}
+
+interface Contract<TValue> {
+
+    validators: KnockoutObservableArray<PortalFx.ViewModels.Controls.Validators.Validator<TValue>>;
+>validators : KnockoutObservableArray<PortalFx.ViewModels.Controls.Validators.Validator<TValue>>
+>           : ^^^^^^^^^^^^^^^^^^^^^^^^^^^^^^^^^^^^^^^^^^^^^^^^^^^^^^^^^^^^^^^^^^^^^^^^^^^^^^^^^^
+>PortalFx : any
+>         : ^^^
+>ViewModels : any
+>           : ^^^
+>Controls : any
+>         : ^^^
+>Validators : any
+>           : ^^^
+}
+
+
+class ViewModel<TValue> implements Contract<TValue> {
+>ViewModel : ViewModel<TValue>
+>          : ^^^^^^^^^^^^^^^^^
+
+    public validators: KnockoutObservableArray<PortalFx.ViewModels.Controls.Validators.Validator<TValue>> = ko.observableArray<PortalFx.ViewModels.Controls.Validators.Validator<TValue>>();
+>validators : KnockoutObservableArray<PortalFx.ViewModels.Controls.Validators.Validator<TValue>>
+>           : ^^^^^^^^^^^^^^^^^^^^^^^^^^^^^^^^^^^^^^^^^^^^^^^^^^^^^^^^^^^^^^^^^^^^^^^^^^^^^^^^^^
+>PortalFx : any
+>         : ^^^
+>ViewModels : any
+>           : ^^^
+>Controls : any
+>         : ^^^
+>Validators : any
+>           : ^^^
+>ko.observableArray<PortalFx.ViewModels.Controls.Validators.Validator<TValue>>() : KnockoutObservableArray<PortalFx.ViewModels.Controls.Validators.Validator<TValue>>
+>                                                                                : ^^^^^^^^^^^^^^^^^^^^^^^^^^^^^^^^^^^^^^^^^^^^^^^^^^^^^^^^^^^^^^^^^^^^^^^^^^^^^^^^^^
+>ko.observableArray : KnockoutObservableArrayStatic
+>                   : ^^^^^^^^^^^^^^^^^^^^^^^^^^^^^
+>ko : typeof ko
+>   : ^^^^^^^^^
+>observableArray : KnockoutObservableArrayStatic
+>                : ^^^^^^^^^^^^^^^^^^^^^^^^^^^^^
+>PortalFx : any
+>         : ^^^
+>ViewModels : any
+>           : ^^^
+>Controls : any
+>         : ^^^
+>Validators : any
+>           : ^^^
+}
+
+