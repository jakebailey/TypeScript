//// [tests/cases/compiler/typeParameterExplicitlyExtendsAny.ts] ////

=== typeParameterExplicitlyExtendsAny.ts ===
function fee<T>() {
>fee : <T>() => void
>    : ^^^^^^^^^^^^^

    var t: T;
>t : T
>  : ^

    t.blah; // Error
>t.blah : any
>       : ^^^
>t : T
>  : ^
>blah : any
>     : ^^^

    t.toString; // ok
<<<<<<< HEAD
>t.toString : any
>t : T
>toString : any
=======
>t.toString : () => string
>           : ^^^^^^^^^^^^
>t : T
>  : ^
>toString : () => string
>         : ^^^^^^^^^^^^
>>>>>>> 12402f26
}

function fee2<T extends any>() {
>fee2 : <T extends unknown>() => void
>     : ^^^^^^^^^^^^^^^^^^^^^^^^^^^^^

    var t: T;
>t : T
>  : ^

    t.blah; // ok
>t.blah : any
>       : ^^^
>t : T
>  : ^
>blah : any
>     : ^^^

    t.toString; // ok
<<<<<<< HEAD
>t.toString : any
>t : T
>toString : any
=======
>t.toString : () => string
>           : ^^^^^^^^^^^^
>t : T
>  : ^
>toString : () => string
>         : ^^^^^^^^^^^^
>>>>>>> 12402f26
}

function f<T extends any>(x: T) {
>f : <T extends unknown>(x: T) => void
>  : ^ ^^^^^^^^^^^^^^^^^^^^^ ^^^^^^^^^
>x : T
>  : ^

    x.children;
>x.children : any
>           : ^^^
>x : T
>  : ^
>children : any
>         : ^^^

    x();
>x() : any
>    : ^^^
>x : T
>  : ^

    new x();
>new x() : any
>        : ^^^
>x : T
>  : ^

    x[100];
>x[100] : any
>       : ^^^
>x : T
>  : ^
>100 : 100
>    : ^^^

    x['hello'];
>x['hello'] : any
>           : ^^^
>x : T
>  : ^
>'hello' : "hello"
>        : ^^^^^^^
}


// Generic Tree structure
type Tree<T> = T & {
>Tree : Tree<T>
>     : ^^^^^^^

    children?: Tree<T>[];
<<<<<<< HEAD
>children : Tree<T>[] | undefined
=======
>children : Tree<T>[]
>         : ^^^^^^^^^
>>>>>>> 12402f26
}

class MyClass {
>MyClass : MyClass
>        : ^^^^^^^

    public static displayTree1<T extends Tree<any>>(tree: T) {
>displayTree1 : <T extends unknown>(tree: T) => void
>             : ^ ^^^^^^^^^^^^^^^^^^^^^^^^ ^^^^^^^^^
>tree : T
>     : ^

        // error "Property 'children' does not exist on type 'T'"
        tree.children;
>tree.children : any
>              : ^^^
>tree : T
>     : ^
>children : any
>         : ^^^
    }
}

<|MERGE_RESOLUTION|>--- conflicted
+++ resolved
@@ -1,144 +1,128 @@
-//// [tests/cases/compiler/typeParameterExplicitlyExtendsAny.ts] ////
-
-=== typeParameterExplicitlyExtendsAny.ts ===
-function fee<T>() {
->fee : <T>() => void
->    : ^^^^^^^^^^^^^
-
-    var t: T;
->t : T
->  : ^
-
-    t.blah; // Error
->t.blah : any
->       : ^^^
->t : T
->  : ^
->blah : any
->     : ^^^
-
-    t.toString; // ok
-<<<<<<< HEAD
->t.toString : any
->t : T
->toString : any
-=======
->t.toString : () => string
->           : ^^^^^^^^^^^^
->t : T
->  : ^
->toString : () => string
->         : ^^^^^^^^^^^^
->>>>>>> 12402f26
-}
-
-function fee2<T extends any>() {
->fee2 : <T extends unknown>() => void
->     : ^^^^^^^^^^^^^^^^^^^^^^^^^^^^^
-
-    var t: T;
->t : T
->  : ^
-
-    t.blah; // ok
->t.blah : any
->       : ^^^
->t : T
->  : ^
->blah : any
->     : ^^^
-
-    t.toString; // ok
-<<<<<<< HEAD
->t.toString : any
->t : T
->toString : any
-=======
->t.toString : () => string
->           : ^^^^^^^^^^^^
->t : T
->  : ^
->toString : () => string
->         : ^^^^^^^^^^^^
->>>>>>> 12402f26
-}
-
-function f<T extends any>(x: T) {
->f : <T extends unknown>(x: T) => void
->  : ^ ^^^^^^^^^^^^^^^^^^^^^ ^^^^^^^^^
->x : T
->  : ^
-
-    x.children;
->x.children : any
->           : ^^^
->x : T
->  : ^
->children : any
->         : ^^^
-
-    x();
->x() : any
->    : ^^^
->x : T
->  : ^
-
-    new x();
->new x() : any
->        : ^^^
->x : T
->  : ^
-
-    x[100];
->x[100] : any
->       : ^^^
->x : T
->  : ^
->100 : 100
->    : ^^^
-
-    x['hello'];
->x['hello'] : any
->           : ^^^
->x : T
->  : ^
->'hello' : "hello"
->        : ^^^^^^^
-}
-
-
-// Generic Tree structure
-type Tree<T> = T & {
->Tree : Tree<T>
->     : ^^^^^^^
-
-    children?: Tree<T>[];
-<<<<<<< HEAD
->children : Tree<T>[] | undefined
-=======
->children : Tree<T>[]
->         : ^^^^^^^^^
->>>>>>> 12402f26
-}
-
-class MyClass {
->MyClass : MyClass
->        : ^^^^^^^
-
-    public static displayTree1<T extends Tree<any>>(tree: T) {
->displayTree1 : <T extends unknown>(tree: T) => void
->             : ^ ^^^^^^^^^^^^^^^^^^^^^^^^ ^^^^^^^^^
->tree : T
->     : ^
-
-        // error "Property 'children' does not exist on type 'T'"
-        tree.children;
->tree.children : any
->              : ^^^
->tree : T
->     : ^
->children : any
->         : ^^^
-    }
-}
-
+//// [tests/cases/compiler/typeParameterExplicitlyExtendsAny.ts] ////
+
+=== typeParameterExplicitlyExtendsAny.ts ===
+function fee<T>() {
+>fee : <T>() => void
+>    : ^^^^^^^^^^^^^
+
+    var t: T;
+>t : T
+>  : ^
+
+    t.blah; // Error
+>t.blah : any
+>       : ^^^
+>t : T
+>  : ^
+>blah : any
+>     : ^^^
+
+    t.toString; // ok
+>t.toString : any
+>           : ^^^
+>t : T
+>  : ^
+>toString : any
+>         : ^^^
+}
+
+function fee2<T extends any>() {
+>fee2 : <T extends unknown>() => void
+>     : ^^^^^^^^^^^^^^^^^^^^^^^^^^^^^
+
+    var t: T;
+>t : T
+>  : ^
+
+    t.blah; // ok
+>t.blah : any
+>       : ^^^
+>t : T
+>  : ^
+>blah : any
+>     : ^^^
+
+    t.toString; // ok
+>t.toString : any
+>           : ^^^
+>t : T
+>  : ^
+>toString : any
+>         : ^^^
+}
+
+function f<T extends any>(x: T) {
+>f : <T extends unknown>(x: T) => void
+>  : ^ ^^^^^^^^^^^^^^^^^^^^^ ^^^^^^^^^
+>x : T
+>  : ^
+
+    x.children;
+>x.children : any
+>           : ^^^
+>x : T
+>  : ^
+>children : any
+>         : ^^^
+
+    x();
+>x() : any
+>    : ^^^
+>x : T
+>  : ^
+
+    new x();
+>new x() : any
+>        : ^^^
+>x : T
+>  : ^
+
+    x[100];
+>x[100] : any
+>       : ^^^
+>x : T
+>  : ^
+>100 : 100
+>    : ^^^
+
+    x['hello'];
+>x['hello'] : any
+>           : ^^^
+>x : T
+>  : ^
+>'hello' : "hello"
+>        : ^^^^^^^
+}
+
+
+// Generic Tree structure
+type Tree<T> = T & {
+>Tree : Tree<T>
+>     : ^^^^^^^
+
+    children?: Tree<T>[];
+>children : Tree<T>[] | undefined
+>         : ^^^^^^^^^^^^^^^^^^^^^
+}
+
+class MyClass {
+>MyClass : MyClass
+>        : ^^^^^^^
+
+    public static displayTree1<T extends Tree<any>>(tree: T) {
+>displayTree1 : <T extends unknown>(tree: T) => void
+>             : ^ ^^^^^^^^^^^^^^^^^^^^^^^^ ^^^^^^^^^
+>tree : T
+>     : ^
+
+        // error "Property 'children' does not exist on type 'T'"
+        tree.children;
+>tree.children : any
+>              : ^^^
+>tree : T
+>     : ^
+>children : any
+>         : ^^^
+    }
+}
+