--- conflicted
+++ resolved
@@ -1,428 +1,419 @@
-//// [tests/cases/conformance/types/objectTypeLiteral/callSignatures/callSignatureWithoutReturnTypeAnnotationInference.ts] ////
-
-=== callSignatureWithoutReturnTypeAnnotationInference.ts ===
-// Call signatures without a return type should infer one from the function body (if present)
-
-// Simple types
-function foo(x) {
->foo : (x: any) => number
->    : ^^^^^^^^^^^^^^^^^^
->x : any
-
-    return 1;
->1 : 1
->  : ^
-}
-var r = foo(1);
->r : number
->  : ^^^^^^
->foo(1) : number
->       : ^^^^^^
->foo : (x: any) => number
->    : ^^^^^^^^^^^^^^^^^^
->1 : 1
->  : ^
-
-function foo2(x) {
->foo2 : (x: any) => number
->     : ^^^^^^^^^^^^^^^^^^
->x : any
-
-    return foo(x);
->foo(x) : number
->       : ^^^^^^
->foo : (x: any) => number
->    : ^^^^^^^^^^^^^^^^^^
->x : any
-}
-var r2 = foo2(1);
->r2 : number
->   : ^^^^^^
->foo2(1) : number
->        : ^^^^^^
->foo2 : (x: any) => number
->     : ^^^^^^^^^^^^^^^^^^
->1 : 1
->  : ^
-
-function foo3() {
->foo3 : () => never
->     : ^^^^^^^^^^^
-
-    return foo3();
->foo3() : never
->       : ^^^^^
->foo3 : () => never
->     : ^^^^^^^^^^^
-}
-var r3 = foo3();
->r3 : never
->   : ^^^^^
->foo3() : never
->       : ^^^^^
->foo3 : () => never
->     : ^^^^^^^^^^^
-
-function foo4<T>(x: T) {
->foo4 : <T>(x: T) => T
->     : ^ ^^^^^ ^^^^^^
->x : T
->  : ^
-
-    return x;
->x : T
->  : ^
-}
-var r4 = foo4(1);
->r4 : number
->   : ^^^^^^
->foo4(1) : 1
->        : ^
->foo4 : <T>(x: T) => T
->     : ^^^^^^^^^^^^^^
->1 : 1
->  : ^
-
-function foo5(x) {
->foo5 : (x: any) => 1 | 2
->     : ^^^^^^^^^^^^^^^^^
->x : any
-
-    if (true) {
->true : true
->     : ^^^^
-
-        return 1;
->1 : 1
->  : ^
-
-    } else {
-        return 2;
->2 : 2
->  : ^
-    }
-}
-var r5 = foo5(1);
->r5 : number
->   : ^^^^^^
->foo5(1) : 1 | 2
->        : ^^^^^
->foo5 : (x: any) => 1 | 2
->     : ^^^^^^^^^^^^^^^^^
->1 : 1
->  : ^
-
-function foo6(x) {
-<<<<<<< HEAD
->foo6 : (x: any) => never[]
-=======
->foo6 : (x: any) => any[]
->     : ^^^^^^^^^^^^^^^^^
->>>>>>> 12402f26
->x : any
-
-    try {
-    }
-    catch (e) {
->e : any
-
-        return [];
-<<<<<<< HEAD
->[] : never[]
-    }
-    finally {
-        return [];
->[] : never[]
-    }
-}
-var r6 = foo6(1);
->r6 : never[]
->foo6(1) : never[]
->foo6 : (x: any) => never[]
-=======
->[] : undefined[]
->   : ^^^^^^^^^^^
-    }
-    finally {
-        return [];
->[] : undefined[]
->   : ^^^^^^^^^^^
-    }
-}
-var r6 = foo6(1);
->r6 : any[]
->   : ^^^^^
->foo6(1) : any[]
->        : ^^^^^
->foo6 : (x: any) => any[]
->     : ^^^^^^^^^^^^^^^^^
->>>>>>> 12402f26
->1 : 1
->  : ^
-
-function foo7(x) {
->foo7 : (x: any) => "string" | "number" | "bigint" | "boolean" | "symbol" | "undefined" | "object" | "function"
->     : ^^^^^^^^^^^^^^^^^^^^^^^^^^^^^^^^^^^^^^^^^^^^^^^^^^^^^^^^^^^^^^^^^^^^^^^^^^^^^^^^^^^^^^^^^^^^^^^^^^^^^^^
->x : any
-
-    return typeof x;
->typeof x : "string" | "number" | "bigint" | "boolean" | "symbol" | "undefined" | "object" | "function"
->         : ^^^^^^^^^^^^^^^^^^^^^^^^^^^^^^^^^^^^^^^^^^^^^^^^^^^^^^^^^^^^^^^^^^^^^^^^^^^^^^^^^^^^^^^^^^^
->x : any
-}
-var r7 = foo7(1);
->r7 : "string" | "number" | "bigint" | "boolean" | "symbol" | "undefined" | "object" | "function"
->   : ^^^^^^^^^^^^^^^^^^^^^^^^^^^^^^^^^^^^^^^^^^^^^^^^^^^^^^^^^^^^^^^^^^^^^^^^^^^^^^^^^^^^^^^^^^^
->foo7(1) : "string" | "number" | "bigint" | "boolean" | "symbol" | "undefined" | "object" | "function"
->        : ^^^^^^^^^^^^^^^^^^^^^^^^^^^^^^^^^^^^^^^^^^^^^^^^^^^^^^^^^^^^^^^^^^^^^^^^^^^^^^^^^^^^^^^^^^^
->foo7 : (x: any) => "string" | "number" | "bigint" | "boolean" | "symbol" | "undefined" | "object" | "function"
->     : ^^^^^^^^^^^^^^^^^^^^^^^^^^^^^^^^^^^^^^^^^^^^^^^^^^^^^^^^^^^^^^^^^^^^^^^^^^^^^^^^^^^^^^^^^^^^^^^^^^^^^^^
->1 : 1
->  : ^
-
-// object types
-function foo8(x: number) {
->foo8 : (x: number) => { x: number; }
->     : ^^^^      ^^^^^^^^^^^^^^^^^^^
->x : number
->  : ^^^^^^
-
-    return { x: x };
->{ x: x } : { x: number; }
->         : ^^^^^^^^^^^^^^
->x : number
->  : ^^^^^^
->x : number
->  : ^^^^^^
-}
-var r8 = foo8(1);
->r8 : { x: number; }
->   : ^^^^^^^^^^^^^^
->foo8(1) : { x: number; }
->        : ^^^^^^^^^^^^^^
->foo8 : (x: number) => { x: number; }
->     : ^^^^^^^^^^^^^^^^^^^^^^^^^^^^^
->1 : 1
->  : ^
-
-interface I {
-    foo: string;
->foo : string
->    : ^^^^^^
-}
-function foo9(x: number) {
->foo9 : (x: number) => I
->     : ^^^^      ^^^^^^
->x : number
->  : ^^^^^^
-
-    var i: I;
->i : I
->  : ^
-
-    return i;    
->i : I
->  : ^
-}
-var r9 = foo9(1);
->r9 : I
->   : ^
->foo9(1) : I
->        : ^
->foo9 : (x: number) => I
->     : ^^^^^^^^^^^^^^^^
->1 : 1
->  : ^
-
-class C {
->C : C
->  : ^
-
-    foo: string;
->foo : string
->    : ^^^^^^
-}
-function foo10(x: number) {
->foo10 : (x: number) => C
->      : ^^^^      ^^^^^^
->x : number
->  : ^^^^^^
-
-    var c: C;
->c : C
->  : ^
-
-    return c;
->c : C
->  : ^
-}
-var r10 = foo10(1);
->r10 : C
->    : ^
->foo10(1) : C
->         : ^
->foo10 : (x: number) => C
->      : ^^^^^^^^^^^^^^^^
->1 : 1
->  : ^
-
-module M {
->M : typeof M
->  : ^^^^^^^^
-
-    export var x = 1;
->x : number
->  : ^^^^^^
->1 : 1
->  : ^
-
-    export class C { foo: string }
->C : C
->  : ^
->foo : string
->    : ^^^^^^
-}
-function foo11() {
->foo11 : () => typeof M
->      : ^^^^^^^^^^^^^^
-
-    return M;
->M : typeof M
->  : ^^^^^^^^
-}
-var r11 = foo11();
->r11 : typeof M
->    : ^^^^^^^^
->foo11() : typeof M
->        : ^^^^^^^^
->foo11 : () => typeof M
->      : ^^^^^^^^^^^^^^
-
-// merged declarations
-interface I2 {
-    x: number;
->x : number
->  : ^^^^^^
-}
-interface I2 {
-    y: number;
->y : number
->  : ^^^^^^
-}
-function foo12() {
->foo12 : () => I2
->      : ^^^^^^^^
-
-    var i2: I2;
->i2 : I2
->   : ^^
-
-    return i2;
->i2 : I2
->   : ^^
-}
-var r12 = foo12();
->r12 : I2
->    : ^^
->foo12() : I2
->        : ^^
->foo12 : () => I2
->      : ^^^^^^^^
-
-function m1() { return 1; }
->m1 : typeof m1
->   : ^^^^^^^^^
->1 : 1
->  : ^
-
-module m1 { export var y = 2; }
->m1 : typeof m1
->   : ^^^^^^^^^
->y : number
->  : ^^^^^^
->2 : 2
->  : ^
-
-function foo13() {
->foo13 : () => typeof m1
->      : ^^^^^^^^^^^^^^^
-
-    return m1;
->m1 : typeof m1
->   : ^^^^^^^^^
-}
-var r13 = foo13();
->r13 : typeof m1
->    : ^^^^^^^^^
->foo13() : typeof m1
->        : ^^^^^^^^^
->foo13 : () => typeof m1
->      : ^^^^^^^^^^^^^^^
-
-class c1 {
->c1 : c1
->   : ^^
-
-    foo: string;
->foo : string
->    : ^^^^^^
-
-    constructor(x) { }
->x : any
-}
-module c1 {
->c1 : typeof c1
->   : ^^^^^^^^^
-
-    export var x = 1;
->x : number
->  : ^^^^^^
->1 : 1
->  : ^
-}
-function foo14() {
->foo14 : () => typeof c1
->      : ^^^^^^^^^^^^^^^
-
-    return c1;
->c1 : typeof c1
->   : ^^^^^^^^^
-}
-var r14 = foo14();
->r14 : typeof c1
->    : ^^^^^^^^^
->foo14() : typeof c1
->        : ^^^^^^^^^
->foo14 : () => typeof c1
->      : ^^^^^^^^^^^^^^^
-
-enum e1 { A }
->e1 : e1
->   : ^^
->A : e1.A
->  : ^^^^
-
-module e1 { export var y = 1; }
->e1 : typeof e1
->   : ^^^^^^^^^
->y : number
->  : ^^^^^^
->1 : 1
->  : ^
-
-function foo15() {
->foo15 : () => typeof e1
->      : ^^^^^^^^^^^^^^^
-
-    return e1;
->e1 : typeof e1
->   : ^^^^^^^^^
-}
-var r15 = foo15();
->r15 : typeof e1
->    : ^^^^^^^^^
->foo15() : typeof e1
->        : ^^^^^^^^^
->foo15 : () => typeof e1
->      : ^^^^^^^^^^^^^^^
-
+//// [tests/cases/conformance/types/objectTypeLiteral/callSignatures/callSignatureWithoutReturnTypeAnnotationInference.ts] ////
+
+=== callSignatureWithoutReturnTypeAnnotationInference.ts ===
+// Call signatures without a return type should infer one from the function body (if present)
+
+// Simple types
+function foo(x) {
+>foo : (x: any) => number
+>    : ^^^^^^^^^^^^^^^^^^
+>x : any
+>  : ^^^
+
+    return 1;
+>1 : 1
+>  : ^
+}
+var r = foo(1);
+>r : number
+>  : ^^^^^^
+>foo(1) : number
+>       : ^^^^^^
+>foo : (x: any) => number
+>    : ^^^^^^^^^^^^^^^^^^
+>1 : 1
+>  : ^
+
+function foo2(x) {
+>foo2 : (x: any) => number
+>     : ^^^^^^^^^^^^^^^^^^
+>x : any
+>  : ^^^
+
+    return foo(x);
+>foo(x) : number
+>       : ^^^^^^
+>foo : (x: any) => number
+>    : ^^^^^^^^^^^^^^^^^^
+>x : any
+>  : ^^^
+}
+var r2 = foo2(1);
+>r2 : number
+>   : ^^^^^^
+>foo2(1) : number
+>        : ^^^^^^
+>foo2 : (x: any) => number
+>     : ^^^^^^^^^^^^^^^^^^
+>1 : 1
+>  : ^
+
+function foo3() {
+>foo3 : () => never
+>     : ^^^^^^^^^^^
+
+    return foo3();
+>foo3() : never
+>       : ^^^^^
+>foo3 : () => never
+>     : ^^^^^^^^^^^
+}
+var r3 = foo3();
+>r3 : never
+>   : ^^^^^
+>foo3() : never
+>       : ^^^^^
+>foo3 : () => never
+>     : ^^^^^^^^^^^
+
+function foo4<T>(x: T) {
+>foo4 : <T>(x: T) => T
+>     : ^ ^^^^^ ^^^^^^
+>x : T
+>  : ^
+
+    return x;
+>x : T
+>  : ^
+}
+var r4 = foo4(1);
+>r4 : number
+>   : ^^^^^^
+>foo4(1) : 1
+>        : ^
+>foo4 : <T>(x: T) => T
+>     : ^^^^^^^^^^^^^^
+>1 : 1
+>  : ^
+
+function foo5(x) {
+>foo5 : (x: any) => 1 | 2
+>     : ^^^^^^^^^^^^^^^^^
+>x : any
+>  : ^^^
+
+    if (true) {
+>true : true
+>     : ^^^^
+
+        return 1;
+>1 : 1
+>  : ^
+
+    } else {
+        return 2;
+>2 : 2
+>  : ^
+    }
+}
+var r5 = foo5(1);
+>r5 : number
+>   : ^^^^^^
+>foo5(1) : 1 | 2
+>        : ^^^^^
+>foo5 : (x: any) => 1 | 2
+>     : ^^^^^^^^^^^^^^^^^
+>1 : 1
+>  : ^
+
+function foo6(x) {
+>foo6 : (x: any) => never[]
+>     : ^^^^^^^^^^^^^^^^^^^
+>x : any
+>  : ^^^
+
+    try {
+    }
+    catch (e) {
+>e : any
+>  : ^^^
+
+        return [];
+>[] : never[]
+>   : ^^^^^^^
+    }
+    finally {
+        return [];
+>[] : never[]
+>   : ^^^^^^^
+    }
+}
+var r6 = foo6(1);
+>r6 : never[]
+>   : ^^^^^^^
+>foo6(1) : never[]
+>        : ^^^^^^^
+>foo6 : (x: any) => never[]
+>     : ^^^^^^^^^^^^^^^^^^^
+>1 : 1
+>  : ^
+
+function foo7(x) {
+>foo7 : (x: any) => "string" | "number" | "bigint" | "boolean" | "symbol" | "undefined" | "object" | "function"
+>     : ^^^^^^^^^^^^^^^^^^^^^^^^^^^^^^^^^^^^^^^^^^^^^^^^^^^^^^^^^^^^^^^^^^^^^^^^^^^^^^^^^^^^^^^^^^^^^^^^^^^^^^^
+>x : any
+>  : ^^^
+
+    return typeof x;
+>typeof x : "string" | "number" | "bigint" | "boolean" | "symbol" | "undefined" | "object" | "function"
+>         : ^^^^^^^^^^^^^^^^^^^^^^^^^^^^^^^^^^^^^^^^^^^^^^^^^^^^^^^^^^^^^^^^^^^^^^^^^^^^^^^^^^^^^^^^^^^
+>x : any
+>  : ^^^
+}
+var r7 = foo7(1);
+>r7 : "string" | "number" | "bigint" | "boolean" | "symbol" | "undefined" | "object" | "function"
+>   : ^^^^^^^^^^^^^^^^^^^^^^^^^^^^^^^^^^^^^^^^^^^^^^^^^^^^^^^^^^^^^^^^^^^^^^^^^^^^^^^^^^^^^^^^^^^
+>foo7(1) : "string" | "number" | "bigint" | "boolean" | "symbol" | "undefined" | "object" | "function"
+>        : ^^^^^^^^^^^^^^^^^^^^^^^^^^^^^^^^^^^^^^^^^^^^^^^^^^^^^^^^^^^^^^^^^^^^^^^^^^^^^^^^^^^^^^^^^^^
+>foo7 : (x: any) => "string" | "number" | "bigint" | "boolean" | "symbol" | "undefined" | "object" | "function"
+>     : ^^^^^^^^^^^^^^^^^^^^^^^^^^^^^^^^^^^^^^^^^^^^^^^^^^^^^^^^^^^^^^^^^^^^^^^^^^^^^^^^^^^^^^^^^^^^^^^^^^^^^^^
+>1 : 1
+>  : ^
+
+// object types
+function foo8(x: number) {
+>foo8 : (x: number) => { x: number; }
+>     : ^^^^      ^^^^^^^^^^^^^^^^^^^
+>x : number
+>  : ^^^^^^
+
+    return { x: x };
+>{ x: x } : { x: number; }
+>         : ^^^^^^^^^^^^^^
+>x : number
+>  : ^^^^^^
+>x : number
+>  : ^^^^^^
+}
+var r8 = foo8(1);
+>r8 : { x: number; }
+>   : ^^^^^^^^^^^^^^
+>foo8(1) : { x: number; }
+>        : ^^^^^^^^^^^^^^
+>foo8 : (x: number) => { x: number; }
+>     : ^^^^^^^^^^^^^^^^^^^^^^^^^^^^^
+>1 : 1
+>  : ^
+
+interface I {
+    foo: string;
+>foo : string
+>    : ^^^^^^
+}
+function foo9(x: number) {
+>foo9 : (x: number) => I
+>     : ^^^^      ^^^^^^
+>x : number
+>  : ^^^^^^
+
+    var i: I;
+>i : I
+>  : ^
+
+    return i;    
+>i : I
+>  : ^
+}
+var r9 = foo9(1);
+>r9 : I
+>   : ^
+>foo9(1) : I
+>        : ^
+>foo9 : (x: number) => I
+>     : ^^^^^^^^^^^^^^^^
+>1 : 1
+>  : ^
+
+class C {
+>C : C
+>  : ^
+
+    foo: string;
+>foo : string
+>    : ^^^^^^
+}
+function foo10(x: number) {
+>foo10 : (x: number) => C
+>      : ^^^^      ^^^^^^
+>x : number
+>  : ^^^^^^
+
+    var c: C;
+>c : C
+>  : ^
+
+    return c;
+>c : C
+>  : ^
+}
+var r10 = foo10(1);
+>r10 : C
+>    : ^
+>foo10(1) : C
+>         : ^
+>foo10 : (x: number) => C
+>      : ^^^^^^^^^^^^^^^^
+>1 : 1
+>  : ^
+
+module M {
+>M : typeof M
+>  : ^^^^^^^^
+
+    export var x = 1;
+>x : number
+>  : ^^^^^^
+>1 : 1
+>  : ^
+
+    export class C { foo: string }
+>C : C
+>  : ^
+>foo : string
+>    : ^^^^^^
+}
+function foo11() {
+>foo11 : () => typeof M
+>      : ^^^^^^^^^^^^^^
+
+    return M;
+>M : typeof M
+>  : ^^^^^^^^
+}
+var r11 = foo11();
+>r11 : typeof M
+>    : ^^^^^^^^
+>foo11() : typeof M
+>        : ^^^^^^^^
+>foo11 : () => typeof M
+>      : ^^^^^^^^^^^^^^
+
+// merged declarations
+interface I2 {
+    x: number;
+>x : number
+>  : ^^^^^^
+}
+interface I2 {
+    y: number;
+>y : number
+>  : ^^^^^^
+}
+function foo12() {
+>foo12 : () => I2
+>      : ^^^^^^^^
+
+    var i2: I2;
+>i2 : I2
+>   : ^^
+
+    return i2;
+>i2 : I2
+>   : ^^
+}
+var r12 = foo12();
+>r12 : I2
+>    : ^^
+>foo12() : I2
+>        : ^^
+>foo12 : () => I2
+>      : ^^^^^^^^
+
+function m1() { return 1; }
+>m1 : typeof m1
+>   : ^^^^^^^^^
+>1 : 1
+>  : ^
+
+module m1 { export var y = 2; }
+>m1 : typeof m1
+>   : ^^^^^^^^^
+>y : number
+>  : ^^^^^^
+>2 : 2
+>  : ^
+
+function foo13() {
+>foo13 : () => typeof m1
+>      : ^^^^^^^^^^^^^^^
+
+    return m1;
+>m1 : typeof m1
+>   : ^^^^^^^^^
+}
+var r13 = foo13();
+>r13 : typeof m1
+>    : ^^^^^^^^^
+>foo13() : typeof m1
+>        : ^^^^^^^^^
+>foo13 : () => typeof m1
+>      : ^^^^^^^^^^^^^^^
+
+class c1 {
+>c1 : c1
+>   : ^^
+
+    foo: string;
+>foo : string
+>    : ^^^^^^
+
+    constructor(x) { }
+>x : any
+>  : ^^^
+}
+module c1 {
+>c1 : typeof c1
+>   : ^^^^^^^^^
+
+    export var x = 1;
+>x : number
+>  : ^^^^^^
+>1 : 1
+>  : ^
+}
+function foo14() {
+>foo14 : () => typeof c1
+>      : ^^^^^^^^^^^^^^^
+
+    return c1;
+>c1 : typeof c1
+>   : ^^^^^^^^^
+}
+var r14 = foo14();
+>r14 : typeof c1
+>    : ^^^^^^^^^
+>foo14() : typeof c1
+>        : ^^^^^^^^^
+>foo14 : () => typeof c1
+>      : ^^^^^^^^^^^^^^^
+
+enum e1 { A }
+>e1 : e1
+>   : ^^
+>A : e1.A
+>  : ^^^^
+
+module e1 { export var y = 1; }
+>e1 : typeof e1
+>   : ^^^^^^^^^
+>y : number
+>  : ^^^^^^
+>1 : 1
+>  : ^
+
+function foo15() {
+>foo15 : () => typeof e1
+>      : ^^^^^^^^^^^^^^^
+
+    return e1;
+>e1 : typeof e1
+>   : ^^^^^^^^^
+}
+var r15 = foo15();
+>r15 : typeof e1
+>    : ^^^^^^^^^
+>foo15() : typeof e1
+>        : ^^^^^^^^^
+>foo15 : () => typeof e1
+>      : ^^^^^^^^^^^^^^^
+