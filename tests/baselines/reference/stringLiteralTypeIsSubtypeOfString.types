--- conflicted
+++ resolved
@@ -1,447 +1,443 @@
-//// [tests/cases/conformance/types/typeRelationships/subtypesAndSuperTypes/stringLiteralTypeIsSubtypeOfString.ts] ////
-
-=== stringLiteralTypeIsSubtypeOfString.ts ===
-// string literal types are subtypes of string, any
-
-// ok
-function f1(x: 'a');
->f1 : { (x: 'a'): any; (x: string): any; }
->   : ^^^^^^   ^^^^^^^^^^^^^^^^^^^^^^^^^^^
->x : "a"
->  : ^^^
-
-function f1(x: string);
->f1 : { (x: "a"): any; (x: string): any; }
->   : ^^^^^^^^^^^^^^^^^^^^^      ^^^^^^^^^
->x : string
->  : ^^^^^^
-
-function f1(x: string) { }
->f1 : { (x: "a"): any; (x: string): any; }
->   : ^^^^^^^^^^^^^^^^^^^^^^^^^^^^^^^^^^^^
->x : string
->  : ^^^^^^
-
-// ok
-function f2(x: 'a');
->f2 : { (x: 'a'): any; (x: any): any; }
->   : ^^^^^^   ^^^^^^^^^^^^^^^^^^^^^^^^
->x : "a"
->  : ^^^
-
-function f2(x: any);
->f2 : { (x: "a"): any; (x: any): any; }
->   : ^^^^^^^^^^^^^^^^^^^^^   ^^^^^^^^^
->x : any
-
-function f2(x: any) { }
->f2 : { (x: "a"): any; (x: any): any; }
->   : ^^^^^^^^^^^^^^^^^^^^^^^^^^^^^^^^^
->x : any
-
-// errors
-function f3(x: 'a');
->f3 : { (x: 'a'): any; (x: Object): any; }
->   : ^^^^^^   ^^^^^^^^^^^^^^^^^^^^^^^^^^^
->x : "a"
->  : ^^^
-
-function f3(x: Object);
->f3 : { (x: "a"): any; (x: Object): any; }
->   : ^^^^^^^^^^^^^^^^^^^^^      ^^^^^^^^^
->x : Object
->  : ^^^^^^
-
-function f3(x: any) { }
->f3 : { (x: "a"): any; (x: Object): any; }
->   : ^^^^^^^^^^^^^^^^^^^^^^^^^^^^^^^^^^^^
->x : any
-
-function f4(x: 'a');
->f4 : { (x: 'a'): any; (x: {}): any; }
->   : ^^^^^^   ^^^^^^^^^^^^^^^^^^^^^^^
->x : "a"
->  : ^^^
-
-function f4(x: {});
->f4 : { (x: "a"): any; (x: {}): any; }
->   : ^^^^^^^^^^^^^^^^^^^^^  ^^^^^^^^^
->x : {}
->  : ^^
-
-function f4(x: any) { }
->f4 : { (x: "a"): any; (x: {}): any; }
->   : ^^^^^^^^^^^^^^^^^^^^^^^^^^^^^^^^
->x : any
-
-function f5(x: 'a');
->f5 : { (x: 'a'): any; (x: number): any; }
->   : ^^^^^^   ^^^^^^^^^^^^^^^^^^^^^^^^^^^
->x : "a"
->  : ^^^
-
-function f5(x: number);
->f5 : { (x: "a"): any; (x: number): any; }
->   : ^^^^^^^^^^^^^^^^^^^^^      ^^^^^^^^^
->x : number
->  : ^^^^^^
-
-function f5(x: any) { }
->f5 : { (x: "a"): any; (x: number): any; }
->   : ^^^^^^^^^^^^^^^^^^^^^^^^^^^^^^^^^^^^
->x : any
-
-function f6(x: 'a');
->f6 : { (x: 'a'): any; (x: boolean): any; }
->   : ^^^^^^   ^^^^^^^^^^^^^^^^^^^^^^^^^^^^
->x : "a"
->  : ^^^
-
-function f6(x: boolean);
->f6 : { (x: "a"): any; (x: boolean): any; }
->   : ^^^^^^^^^^^^^^^^^^^^^       ^^^^^^^^^
->x : boolean
->  : ^^^^^^^
-
-function f6(x: any) { }
->f6 : { (x: "a"): any; (x: boolean): any; }
->   : ^^^^^^^^^^^^^^^^^^^^^^^^^^^^^^^^^^^^^
->x : any
-
-function f7(x: 'a');
->f7 : { (x: 'a'): any; (x: Date): any; }
->   : ^^^^^^   ^^^^^^^^^^^^^^^^^^^^^^^^^
->x : "a"
->  : ^^^
-
-function f7(x: Date);
->f7 : { (x: "a"): any; (x: Date): any; }
->   : ^^^^^^^^^^^^^^^^^^^^^    ^^^^^^^^^
->x : Date
->  : ^^^^
-
-function f7(x: any) { }
->f7 : { (x: "a"): any; (x: Date): any; }
->   : ^^^^^^^^^^^^^^^^^^^^^^^^^^^^^^^^^^
->x : any
-
-function f8(x: 'a');
->f8 : { (x: 'a'): any; (x: RegExp): any; }
->   : ^^^^^^   ^^^^^^^^^^^^^^^^^^^^^^^^^^^
->x : "a"
->  : ^^^
-
-function f8(x: RegExp);
->f8 : { (x: "a"): any; (x: RegExp): any; }
->   : ^^^^^^^^^^^^^^^^^^^^^      ^^^^^^^^^
->x : RegExp
->  : ^^^^^^
-
-function f8(x: any) { }
->f8 : { (x: "a"): any; (x: RegExp): any; }
->   : ^^^^^^^^^^^^^^^^^^^^^^^^^^^^^^^^^^^^
->x : any
-
-function f9(x: 'a');
->f9 : { (x: 'a'): any; (x: () => {}): any; }
->   : ^^^^^^   ^^^^^^^^^^^^^^^^^^^^^^^^^^^^^
->x : "a"
->  : ^^^
-
-function f9(x: () => {});
->f9 : { (x: "a"): any; (x: () => {}): any; }
->   : ^^^^^^^^^^^^^^^^^^^^^        ^^^^^^^^^
->x : () => {}
->  : ^^^^^^  
-
-function f9(x: any) { }
->f9 : { (x: "a"): any; (x: () => {}): any; }
->   : ^^^^^^^^^^^^^^^^^^^^^^^^^^^^^^^^^^^^^^
->x : any
-
-class C implements String {
->C : C
->  : ^
-
-    toString(): string { return null; }
->toString : () => string
->         : ^^^^^^      
-
-    charAt(pos: number): string { return null; }
->charAt : (pos: number) => string
->       : ^^^^^^      ^^^^^      
->pos : number
->    : ^^^^^^
-
-    charCodeAt(index: number): number { return null; }
->charCodeAt : (index: number) => number
->           : ^^^^^^^^      ^^^^^      
->index : number
->      : ^^^^^^
-
-    concat(...strings: string[]): string { return null; }
->concat : (...strings: string[]) => string
->       : ^^^^^^^^^^^^^        ^^^^^      
->strings : string[]
->        : ^^^^^^^^
-
-    indexOf(searchString: string, position?: number): number { return null; }
->indexOf : (searchString: string, position?: number) => number
->        : ^^^^^^^^^^^^^^^      ^^^^^^^^^^^^^      ^^^^^      
->searchString : string
-<<<<<<< HEAD
->position : number | undefined
-=======
->             : ^^^^^^
->position : number
->         : ^^^^^^
->>>>>>> 12402f26
-
-    lastIndexOf(searchString: string, position?: number): number { return null; }
->lastIndexOf : (searchString: string, position?: number) => number
->            : ^^^^^^^^^^^^^^^      ^^^^^^^^^^^^^      ^^^^^      
->searchString : string
-<<<<<<< HEAD
->position : number | undefined
-=======
->             : ^^^^^^
->position : number
->         : ^^^^^^
->>>>>>> 12402f26
-
-    localeCompare(that: string): number { return null; }
->localeCompare : (that: string) => number
->              : ^^^^^^^      ^^^^^      
->that : string
->     : ^^^^^^
-
-    match(regexp: any): RegExpMatchArray { return null; }
->match : (regexp: any) => RegExpMatchArray
->      : ^^^^^^^^^   ^^^^^                
->regexp : any
-
-    replace(searchValue: any, replaceValue: any): string { return null; }
->replace : (searchValue: any, replaceValue: any) => string
->        : ^^^^^^^^^^^^^^   ^^^^^^^^^^^^^^^^   ^^^^^      
->searchValue : any
->replaceValue : any
-
-    search(regexp: any): number { return null; }
->search : (regexp: any) => number
->       : ^^^^^^^^^   ^^^^^      
->regexp : any
-
-    slice(start?: number, end?: number): string { return null; }
->slice : (start?: number, end?: number) => string
-<<<<<<< HEAD
->start : number | undefined
->end : number | undefined
-=======
->      : ^^^^^^^^^      ^^^^^^^^      ^^^^^      
->start : number
->      : ^^^^^^
->end : number
->    : ^^^^^^
->>>>>>> 12402f26
-
-    split(separator: any, limit?: number): string[] { return null; }
->split : (separator: any, limit?: number) => string[]
->      : ^^^^^^^^^^^^   ^^^^^^^^^^      ^^^^^        
->separator : any
-<<<<<<< HEAD
->limit : number | undefined
-=======
->limit : number
->      : ^^^^^^
->>>>>>> 12402f26
-
-    substring(start: number, end?: number): string { return null; }
->substring : (start: number, end?: number) => string
->          : ^^^^^^^^      ^^^^^^^^      ^^^^^      
->start : number
-<<<<<<< HEAD
->end : number | undefined
-=======
->      : ^^^^^^
->end : number
->    : ^^^^^^
->>>>>>> 12402f26
-
-    toLowerCase(): string { return null; }
->toLowerCase : () => string
->            : ^^^^^^      
-
-    toLocaleLowerCase(): string { return null; }
->toLocaleLowerCase : () => string
->                  : ^^^^^^      
-
-    toUpperCase(): string { return null; }
->toUpperCase : () => string
->            : ^^^^^^      
-
-    toLocaleUpperCase(): string { return null; }
->toLocaleUpperCase : () => string
->                  : ^^^^^^      
-
-    trim(): string { return null; }
->trim : () => string
->     : ^^^^^^      
-
-    length: number;
->length : number
->       : ^^^^^^
-
-    substr(from: number, length?: number): string { return null; }
->substr : (from: number, length?: number) => string
->       : ^^^^^^^      ^^^^^^^^^^^      ^^^^^      
->from : number
-<<<<<<< HEAD
->length : number | undefined
-=======
->     : ^^^^^^
->length : number
->       : ^^^^^^
->>>>>>> 12402f26
-
-    valueOf(): string { return null; }
->valueOf : () => string
->        : ^^^^^^      
-
-    [index: number]: string;
->index : number
->      : ^^^^^^
-}
-
-// BUG 831846
-function f10(x: 'a');
->f10 : { (x: 'a'): any; (x: C): any; }
->    : ^^^^^^   ^^^^^^^^^^^^^^^^^^^^^^
->x : "a"
->  : ^^^
-
-function f10(x: C);
->f10 : { (x: "a"): any; (x: C): any; }
->    : ^^^^^^^^^^^^^^^^^^^^^ ^^^^^^^^^
->x : C
->  : ^
-
-function f10(x: any) { }
->f10 : { (x: "a"): any; (x: C): any; }
->    : ^^^^^^^^^^^^^^^^^^^^^^^^^^^^^^^
->x : any
-
-interface I extends String {
-    foo: string;
->foo : string
->    : ^^^^^^
-}
-
-// BUG 831846
-function f11(x: 'a');
->f11 : { (x: 'a'): any; (x: I): any; }
->    : ^^^^^^   ^^^^^^^^^^^^^^^^^^^^^^
->x : "a"
->  : ^^^
-
-function f11(x: I);
->f11 : { (x: "a"): any; (x: I): any; }
->    : ^^^^^^^^^^^^^^^^^^^^^ ^^^^^^^^^
->x : I
->  : ^
-
-function f11(x: any) { }
->f11 : { (x: "a"): any; (x: I): any; }
->    : ^^^^^^^^^^^^^^^^^^^^^^^^^^^^^^^
->x : any
-
-function f12<T>(x: 'a');
->f12 : { <T>(x: 'a'): any; <T_1>(x: T_1): any; }
->    : ^^^^^^^^^   ^^^^^^^^^^^^^^^^^^^^^^^^^^^^^
->x : "a"
->  : ^^^
-
-function f12<T>(x: T);
->f12 : { <T_1>(x: "a"): any; <T>(x: T): any; }
->    : ^^^^^^^^^^^^^^^^^^^^^^^ ^^^^^ ^^^^^^^^^
->x : T
->  : ^
-
-function f12<T>(x: any) { }
->f12 : { <T_1>(x: "a"): any; <T_2>(x: T_2): any; }
->    : ^^^^^^^^^^^^^^^^^^^^^^^^^^^^^^^^^^^^^^^^^^^
->x : any
-
-function f13<T extends String>(x: 'a');
->f13 : { <T extends String>(x: 'a'): any; <T_1 extends String>(x: T_1): any; }
->    : ^^^^^^^^^^^^^^^^^^^^^^^^   ^^^^^^^^^^^^^^^^^^^^^^^^^^^^^^^^^^^^^^^^^^^^
->x : "a"
->  : ^^^
-
-function f13<T extends String>(x: T);
->f13 : { <T_1 extends String>(x: "a"): any; <T extends String>(x: T): any; }
->    : ^^^^^^^^^^^^^^^^^^^^^^^^^^^^^^^^^^^^^^ ^^^^^^^^^^^^^^^^^^^^ ^^^^^^^^^
->x : T
->  : ^
-
-function f13<T extends String>(x: any) { }
->f13 : { <T_1 extends String>(x: "a"): any; <T_2 extends String>(x: T_2): any; }
->    : ^^^^^^^^^^^^^^^^^^^^^^^^^^^^^^^^^^^^^^^^^^^^^^^^^^^^^^^^^^^^^^^^^^^^^^^^^
->x : any
-
-enum E { A }
->E : E
->  : ^
->A : E.A
->  : ^^^
-
-function f14(x: 'a');
->f14 : { (x: 'a'): any; (x: E): any; }
->    : ^^^^^^   ^^^^^^^^^^^^^^^^^^^^^^
->x : "a"
->  : ^^^
-
-function f14(x: E);
->f14 : { (x: "a"): any; (x: E): any; }
->    : ^^^^^^^^^^^^^^^^^^^^^ ^^^^^^^^^
->x : E
->  : ^
-
-function f14(x: any) { }
->f14 : { (x: "a"): any; (x: E): any; }
->    : ^^^^^^^^^^^^^^^^^^^^^^^^^^^^^^^
->x : any
-
-function f15<T, U extends T>(x: 'a');
->f15 : { <T, U extends T>(x: 'a'): any; <T_1, U_1 extends T_1>(x: U_1): any; }
->    : ^^^^^^^^^^^^^^^^^^^^^^   ^^^^^^^^^^^^^^^^^^^^^^^^^^^^^^^^^^^^^^^^^^^^^^
->x : "a"
->  : ^^^
-
-function f15<T, U extends T>(x: U);
->f15 : { <T_1, U_1 extends T_1>(x: "a"): any; <T, U extends T>(x: U): any; }
->    : ^^^^^^^^^^^^^^^^^^^^^^^^^^^^^^^^^^^^^^^^^^^ ^^^^^^^^^^^^^^^ ^^^^^^^^^
->x : U
->  : ^
-
-function f15<T, U extends T>(x: any) { }
->f15 : { <T_1, U_1 extends T_1>(x: "a"): any; <T_2, U_2 extends T_2>(x: U_2): any; }
->    : ^^^^^^^^^^^^^^^^^^^^^^^^^^^^^^^^^^^^^^^^^^^^^^^^^^^^^^^^^^^^^^^^^^^^^^^^^^^^^
->x : any
-
-function f16<T extends String, U extends T>(x: 'a');
->f16 : { <T extends String, U extends T>(x: 'a'): any; <T_1 extends String, U_1 extends T_1>(x: U_1): any; }
->    : ^^^^^^^^^^^^^^^^^^^^^^^^^^^^^^^^^^^^^   ^^^^^^^^^^^^^^^^^^^^^^^^^^^^^^^^^^^^^^^^^^^^^^^^^^^^^^^^^^^^^
->x : "a"
->  : ^^^
-
-function f16<T extends String, U extends T>(x: U);
->f16 : { <T_1 extends String, U_1 extends T_1>(x: "a"): any; <T extends String, U extends T>(x: U): any; }
->    : ^^^^^^^^^^^^^^^^^^^^^^^^^^^^^^^^^^^^^^^^^^^^^^^^^^^^^^^^^^^^^^^^^^^^^^^^^ ^^^^^^^^^^^^^^^ ^^^^^^^^^
->x : U
->  : ^
-
-function f16<T extends String, U extends T>(x: any) { }
->f16 : { <T_1 extends String, U_1 extends T_1>(x: "a"): any; <T_2 extends String, U_2 extends T_2>(x: U_2): any; }
->    : ^^^^^^^^^^^^^^^^^^^^^^^^^^^^^^^^^^^^^^^^^^^^^^^^^^^^^^^^^^^^^^^^^^^^^^^^^^^^^^^^^^^^^^^^^^^^^^^^^^^^^^^^^^^
->x : any
-
+//// [tests/cases/conformance/types/typeRelationships/subtypesAndSuperTypes/stringLiteralTypeIsSubtypeOfString.ts] ////
+
+=== stringLiteralTypeIsSubtypeOfString.ts ===
+// string literal types are subtypes of string, any
+
+// ok
+function f1(x: 'a');
+>f1 : { (x: 'a'): any; (x: string): any; }
+>   : ^^^^^^   ^^^^^^^^^^^^^^^^^^^^^^^^^^^
+>x : "a"
+>  : ^^^
+
+function f1(x: string);
+>f1 : { (x: "a"): any; (x: string): any; }
+>   : ^^^^^^^^^^^^^^^^^^^^^      ^^^^^^^^^
+>x : string
+>  : ^^^^^^
+
+function f1(x: string) { }
+>f1 : { (x: "a"): any; (x: string): any; }
+>   : ^^^^^^^^^^^^^^^^^^^^^^^^^^^^^^^^^^^^
+>x : string
+>  : ^^^^^^
+
+// ok
+function f2(x: 'a');
+>f2 : { (x: 'a'): any; (x: any): any; }
+>   : ^^^^^^   ^^^^^^^^^^^^^^^^^^^^^^^^
+>x : "a"
+>  : ^^^
+
+function f2(x: any);
+>f2 : { (x: "a"): any; (x: any): any; }
+>   : ^^^^^^^^^^^^^^^^^^^^^   ^^^^^^^^^
+>x : any
+>  : ^^^
+
+function f2(x: any) { }
+>f2 : { (x: "a"): any; (x: any): any; }
+>   : ^^^^^^^^^^^^^^^^^^^^^^^^^^^^^^^^^
+>x : any
+>  : ^^^
+
+// errors
+function f3(x: 'a');
+>f3 : { (x: 'a'): any; (x: Object): any; }
+>   : ^^^^^^   ^^^^^^^^^^^^^^^^^^^^^^^^^^^
+>x : "a"
+>  : ^^^
+
+function f3(x: Object);
+>f3 : { (x: "a"): any; (x: Object): any; }
+>   : ^^^^^^^^^^^^^^^^^^^^^      ^^^^^^^^^
+>x : Object
+>  : ^^^^^^
+
+function f3(x: any) { }
+>f3 : { (x: "a"): any; (x: Object): any; }
+>   : ^^^^^^^^^^^^^^^^^^^^^^^^^^^^^^^^^^^^
+>x : any
+>  : ^^^
+
+function f4(x: 'a');
+>f4 : { (x: 'a'): any; (x: {}): any; }
+>   : ^^^^^^   ^^^^^^^^^^^^^^^^^^^^^^^
+>x : "a"
+>  : ^^^
+
+function f4(x: {});
+>f4 : { (x: "a"): any; (x: {}): any; }
+>   : ^^^^^^^^^^^^^^^^^^^^^  ^^^^^^^^^
+>x : {}
+>  : ^^
+
+function f4(x: any) { }
+>f4 : { (x: "a"): any; (x: {}): any; }
+>   : ^^^^^^^^^^^^^^^^^^^^^^^^^^^^^^^^
+>x : any
+>  : ^^^
+
+function f5(x: 'a');
+>f5 : { (x: 'a'): any; (x: number): any; }
+>   : ^^^^^^   ^^^^^^^^^^^^^^^^^^^^^^^^^^^
+>x : "a"
+>  : ^^^
+
+function f5(x: number);
+>f5 : { (x: "a"): any; (x: number): any; }
+>   : ^^^^^^^^^^^^^^^^^^^^^      ^^^^^^^^^
+>x : number
+>  : ^^^^^^
+
+function f5(x: any) { }
+>f5 : { (x: "a"): any; (x: number): any; }
+>   : ^^^^^^^^^^^^^^^^^^^^^^^^^^^^^^^^^^^^
+>x : any
+>  : ^^^
+
+function f6(x: 'a');
+>f6 : { (x: 'a'): any; (x: boolean): any; }
+>   : ^^^^^^   ^^^^^^^^^^^^^^^^^^^^^^^^^^^^
+>x : "a"
+>  : ^^^
+
+function f6(x: boolean);
+>f6 : { (x: "a"): any; (x: boolean): any; }
+>   : ^^^^^^^^^^^^^^^^^^^^^       ^^^^^^^^^
+>x : boolean
+>  : ^^^^^^^
+
+function f6(x: any) { }
+>f6 : { (x: "a"): any; (x: boolean): any; }
+>   : ^^^^^^^^^^^^^^^^^^^^^^^^^^^^^^^^^^^^^
+>x : any
+>  : ^^^
+
+function f7(x: 'a');
+>f7 : { (x: 'a'): any; (x: Date): any; }
+>   : ^^^^^^   ^^^^^^^^^^^^^^^^^^^^^^^^^
+>x : "a"
+>  : ^^^
+
+function f7(x: Date);
+>f7 : { (x: "a"): any; (x: Date): any; }
+>   : ^^^^^^^^^^^^^^^^^^^^^    ^^^^^^^^^
+>x : Date
+>  : ^^^^
+
+function f7(x: any) { }
+>f7 : { (x: "a"): any; (x: Date): any; }
+>   : ^^^^^^^^^^^^^^^^^^^^^^^^^^^^^^^^^^
+>x : any
+>  : ^^^
+
+function f8(x: 'a');
+>f8 : { (x: 'a'): any; (x: RegExp): any; }
+>   : ^^^^^^   ^^^^^^^^^^^^^^^^^^^^^^^^^^^
+>x : "a"
+>  : ^^^
+
+function f8(x: RegExp);
+>f8 : { (x: "a"): any; (x: RegExp): any; }
+>   : ^^^^^^^^^^^^^^^^^^^^^      ^^^^^^^^^
+>x : RegExp
+>  : ^^^^^^
+
+function f8(x: any) { }
+>f8 : { (x: "a"): any; (x: RegExp): any; }
+>   : ^^^^^^^^^^^^^^^^^^^^^^^^^^^^^^^^^^^^
+>x : any
+>  : ^^^
+
+function f9(x: 'a');
+>f9 : { (x: 'a'): any; (x: () => {}): any; }
+>   : ^^^^^^   ^^^^^^^^^^^^^^^^^^^^^^^^^^^^^
+>x : "a"
+>  : ^^^
+
+function f9(x: () => {});
+>f9 : { (x: "a"): any; (x: () => {}): any; }
+>   : ^^^^^^^^^^^^^^^^^^^^^        ^^^^^^^^^
+>x : () => {}
+>  : ^^^^^^  
+
+function f9(x: any) { }
+>f9 : { (x: "a"): any; (x: () => {}): any; }
+>   : ^^^^^^^^^^^^^^^^^^^^^^^^^^^^^^^^^^^^^^
+>x : any
+>  : ^^^
+
+class C implements String {
+>C : C
+>  : ^
+
+    toString(): string { return null; }
+>toString : () => string
+>         : ^^^^^^      
+
+    charAt(pos: number): string { return null; }
+>charAt : (pos: number) => string
+>       : ^^^^^^      ^^^^^      
+>pos : number
+>    : ^^^^^^
+
+    charCodeAt(index: number): number { return null; }
+>charCodeAt : (index: number) => number
+>           : ^^^^^^^^      ^^^^^      
+>index : number
+>      : ^^^^^^
+
+    concat(...strings: string[]): string { return null; }
+>concat : (...strings: string[]) => string
+>       : ^^^^^^^^^^^^^        ^^^^^      
+>strings : string[]
+>        : ^^^^^^^^
+
+    indexOf(searchString: string, position?: number): number { return null; }
+>indexOf : (searchString: string, position?: number) => number
+>        : ^^^^^^^^^^^^^^^      ^^^^^^^^^^^^^      ^^^^^      
+>searchString : string
+>             : ^^^^^^
+>position : number | undefined
+>         : ^^^^^^^^^^^^^^^^^^
+
+    lastIndexOf(searchString: string, position?: number): number { return null; }
+>lastIndexOf : (searchString: string, position?: number) => number
+>            : ^^^^^^^^^^^^^^^      ^^^^^^^^^^^^^      ^^^^^      
+>searchString : string
+>             : ^^^^^^
+>position : number | undefined
+>         : ^^^^^^^^^^^^^^^^^^
+
+    localeCompare(that: string): number { return null; }
+>localeCompare : (that: string) => number
+>              : ^^^^^^^      ^^^^^      
+>that : string
+>     : ^^^^^^
+
+    match(regexp: any): RegExpMatchArray { return null; }
+>match : (regexp: any) => RegExpMatchArray
+>      : ^^^^^^^^^   ^^^^^                
+>regexp : any
+>       : ^^^
+
+    replace(searchValue: any, replaceValue: any): string { return null; }
+>replace : (searchValue: any, replaceValue: any) => string
+>        : ^^^^^^^^^^^^^^   ^^^^^^^^^^^^^^^^   ^^^^^      
+>searchValue : any
+>            : ^^^
+>replaceValue : any
+>             : ^^^
+
+    search(regexp: any): number { return null; }
+>search : (regexp: any) => number
+>       : ^^^^^^^^^   ^^^^^      
+>regexp : any
+>       : ^^^
+
+    slice(start?: number, end?: number): string { return null; }
+>slice : (start?: number, end?: number) => string
+>      : ^^^^^^^^^      ^^^^^^^^      ^^^^^      
+>start : number | undefined
+>      : ^^^^^^^^^^^^^^^^^^
+>end : number | undefined
+>    : ^^^^^^^^^^^^^^^^^^
+
+    split(separator: any, limit?: number): string[] { return null; }
+>split : (separator: any, limit?: number) => string[]
+>      : ^^^^^^^^^^^^   ^^^^^^^^^^      ^^^^^        
+>separator : any
+>          : ^^^
+>limit : number | undefined
+>      : ^^^^^^^^^^^^^^^^^^
+
+    substring(start: number, end?: number): string { return null; }
+>substring : (start: number, end?: number) => string
+>          : ^^^^^^^^      ^^^^^^^^      ^^^^^      
+>start : number
+>      : ^^^^^^
+>end : number | undefined
+>    : ^^^^^^^^^^^^^^^^^^
+
+    toLowerCase(): string { return null; }
+>toLowerCase : () => string
+>            : ^^^^^^      
+
+    toLocaleLowerCase(): string { return null; }
+>toLocaleLowerCase : () => string
+>                  : ^^^^^^      
+
+    toUpperCase(): string { return null; }
+>toUpperCase : () => string
+>            : ^^^^^^      
+
+    toLocaleUpperCase(): string { return null; }
+>toLocaleUpperCase : () => string
+>                  : ^^^^^^      
+
+    trim(): string { return null; }
+>trim : () => string
+>     : ^^^^^^      
+
+    length: number;
+>length : number
+>       : ^^^^^^
+
+    substr(from: number, length?: number): string { return null; }
+>substr : (from: number, length?: number) => string
+>       : ^^^^^^^      ^^^^^^^^^^^      ^^^^^      
+>from : number
+>     : ^^^^^^
+>length : number | undefined
+>       : ^^^^^^^^^^^^^^^^^^
+
+    valueOf(): string { return null; }
+>valueOf : () => string
+>        : ^^^^^^      
+
+    [index: number]: string;
+>index : number
+>      : ^^^^^^
+}
+
+// BUG 831846
+function f10(x: 'a');
+>f10 : { (x: 'a'): any; (x: C): any; }
+>    : ^^^^^^   ^^^^^^^^^^^^^^^^^^^^^^
+>x : "a"
+>  : ^^^
+
+function f10(x: C);
+>f10 : { (x: "a"): any; (x: C): any; }
+>    : ^^^^^^^^^^^^^^^^^^^^^ ^^^^^^^^^
+>x : C
+>  : ^
+
+function f10(x: any) { }
+>f10 : { (x: "a"): any; (x: C): any; }
+>    : ^^^^^^^^^^^^^^^^^^^^^^^^^^^^^^^
+>x : any
+>  : ^^^
+
+interface I extends String {
+    foo: string;
+>foo : string
+>    : ^^^^^^
+}
+
+// BUG 831846
+function f11(x: 'a');
+>f11 : { (x: 'a'): any; (x: I): any; }
+>    : ^^^^^^   ^^^^^^^^^^^^^^^^^^^^^^
+>x : "a"
+>  : ^^^
+
+function f11(x: I);
+>f11 : { (x: "a"): any; (x: I): any; }
+>    : ^^^^^^^^^^^^^^^^^^^^^ ^^^^^^^^^
+>x : I
+>  : ^
+
+function f11(x: any) { }
+>f11 : { (x: "a"): any; (x: I): any; }
+>    : ^^^^^^^^^^^^^^^^^^^^^^^^^^^^^^^
+>x : any
+>  : ^^^
+
+function f12<T>(x: 'a');
+>f12 : { <T>(x: 'a'): any; <T_1>(x: T_1): any; }
+>    : ^^^^^^^^^   ^^^^^^^^^^^^^^^^^^^^^^^^^^^^^
+>x : "a"
+>  : ^^^
+
+function f12<T>(x: T);
+>f12 : { <T_1>(x: "a"): any; <T>(x: T): any; }
+>    : ^^^^^^^^^^^^^^^^^^^^^^^ ^^^^^ ^^^^^^^^^
+>x : T
+>  : ^
+
+function f12<T>(x: any) { }
+>f12 : { <T_1>(x: "a"): any; <T_2>(x: T_2): any; }
+>    : ^^^^^^^^^^^^^^^^^^^^^^^^^^^^^^^^^^^^^^^^^^^
+>x : any
+>  : ^^^
+
+function f13<T extends String>(x: 'a');
+>f13 : { <T extends String>(x: 'a'): any; <T_1 extends String>(x: T_1): any; }
+>    : ^^^^^^^^^^^^^^^^^^^^^^^^   ^^^^^^^^^^^^^^^^^^^^^^^^^^^^^^^^^^^^^^^^^^^^
+>x : "a"
+>  : ^^^
+
+function f13<T extends String>(x: T);
+>f13 : { <T_1 extends String>(x: "a"): any; <T extends String>(x: T): any; }
+>    : ^^^^^^^^^^^^^^^^^^^^^^^^^^^^^^^^^^^^^^ ^^^^^^^^^^^^^^^^^^^^ ^^^^^^^^^
+>x : T
+>  : ^
+
+function f13<T extends String>(x: any) { }
+>f13 : { <T_1 extends String>(x: "a"): any; <T_2 extends String>(x: T_2): any; }
+>    : ^^^^^^^^^^^^^^^^^^^^^^^^^^^^^^^^^^^^^^^^^^^^^^^^^^^^^^^^^^^^^^^^^^^^^^^^^
+>x : any
+>  : ^^^
+
+enum E { A }
+>E : E
+>  : ^
+>A : E.A
+>  : ^^^
+
+function f14(x: 'a');
+>f14 : { (x: 'a'): any; (x: E): any; }
+>    : ^^^^^^   ^^^^^^^^^^^^^^^^^^^^^^
+>x : "a"
+>  : ^^^
+
+function f14(x: E);
+>f14 : { (x: "a"): any; (x: E): any; }
+>    : ^^^^^^^^^^^^^^^^^^^^^ ^^^^^^^^^
+>x : E
+>  : ^
+
+function f14(x: any) { }
+>f14 : { (x: "a"): any; (x: E): any; }
+>    : ^^^^^^^^^^^^^^^^^^^^^^^^^^^^^^^
+>x : any
+>  : ^^^
+
+function f15<T, U extends T>(x: 'a');
+>f15 : { <T, U extends T>(x: 'a'): any; <T_1, U_1 extends T_1>(x: U_1): any; }
+>    : ^^^^^^^^^^^^^^^^^^^^^^   ^^^^^^^^^^^^^^^^^^^^^^^^^^^^^^^^^^^^^^^^^^^^^^
+>x : "a"
+>  : ^^^
+
+function f15<T, U extends T>(x: U);
+>f15 : { <T_1, U_1 extends T_1>(x: "a"): any; <T, U extends T>(x: U): any; }
+>    : ^^^^^^^^^^^^^^^^^^^^^^^^^^^^^^^^^^^^^^^^^^^ ^^^^^^^^^^^^^^^ ^^^^^^^^^
+>x : U
+>  : ^
+
+function f15<T, U extends T>(x: any) { }
+>f15 : { <T_1, U_1 extends T_1>(x: "a"): any; <T_2, U_2 extends T_2>(x: U_2): any; }
+>    : ^^^^^^^^^^^^^^^^^^^^^^^^^^^^^^^^^^^^^^^^^^^^^^^^^^^^^^^^^^^^^^^^^^^^^^^^^^^^^
+>x : any
+>  : ^^^
+
+function f16<T extends String, U extends T>(x: 'a');
+>f16 : { <T extends String, U extends T>(x: 'a'): any; <T_1 extends String, U_1 extends T_1>(x: U_1): any; }
+>    : ^^^^^^^^^^^^^^^^^^^^^^^^^^^^^^^^^^^^^   ^^^^^^^^^^^^^^^^^^^^^^^^^^^^^^^^^^^^^^^^^^^^^^^^^^^^^^^^^^^^^
+>x : "a"
+>  : ^^^
+
+function f16<T extends String, U extends T>(x: U);
+>f16 : { <T_1 extends String, U_1 extends T_1>(x: "a"): any; <T extends String, U extends T>(x: U): any; }
+>    : ^^^^^^^^^^^^^^^^^^^^^^^^^^^^^^^^^^^^^^^^^^^^^^^^^^^^^^^^^^^^^^^^^^^^^^^^^ ^^^^^^^^^^^^^^^ ^^^^^^^^^
+>x : U
+>  : ^
+
+function f16<T extends String, U extends T>(x: any) { }
+>f16 : { <T_1 extends String, U_1 extends T_1>(x: "a"): any; <T_2 extends String, U_2 extends T_2>(x: U_2): any; }
+>    : ^^^^^^^^^^^^^^^^^^^^^^^^^^^^^^^^^^^^^^^^^^^^^^^^^^^^^^^^^^^^^^^^^^^^^^^^^^^^^^^^^^^^^^^^^^^^^^^^^^^^^^^^^^^
+>x : any
+>  : ^^^
+