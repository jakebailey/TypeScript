//// [tests/cases/conformance/types/nonPrimitive/nonPrimitiveNarrow.ts] ////

=== nonPrimitiveNarrow.ts ===
class Narrow {
>Narrow : Narrow
>       : ^^^^^^

    narrowed: boolean
>narrowed : boolean
>         : ^^^^^^^
}

var a: object
>a : object
>  : ^^^^^^

if (a instanceof Narrow) {
>a instanceof Narrow : boolean
>                    : ^^^^^^^
>a : object
>  : ^^^^^^
>Narrow : typeof Narrow
>       : ^^^^^^^^^^^^^

    a.narrowed; // ok
>a.narrowed : boolean
>           : ^^^^^^^
>a : Narrow
>  : ^^^^^^
>narrowed : boolean
>         : ^^^^^^^

    a = 123; // error
>a = 123 : 123
>        : ^^^
>a : object
>  : ^^^^^^
>123 : 123
>    : ^^^
}

if (typeof a === 'number') {
>typeof a === 'number' : boolean
>                      : ^^^^^^^
>typeof a : "string" | "number" | "bigint" | "boolean" | "symbol" | "undefined" | "object" | "function"
>         : ^^^^^^^^^^^^^^^^^^^^^^^^^^^^^^^^^^^^^^^^^^^^^^^^^^^^^^^^^^^^^^^^^^^^^^^^^^^^^^^^^^^^^^^^^^^
>a : object
>  : ^^^^^^
>'number' : "number"
>         : ^^^^^^^^

    a.toFixed(); // error, never
>a.toFixed() : any
>            : ^^^
>a.toFixed : any
>          : ^^^
>a : never
>  : ^^^^^
>toFixed : any
>        : ^^^
}

var b: object | null
<<<<<<< HEAD
>b : object | null
=======
>b : object
>  : ^^^^^^
>>>>>>> 12402f26

if (typeof b === 'object') {
>typeof b === 'object' : boolean
>                      : ^^^^^^^
>typeof b : "string" | "number" | "bigint" | "boolean" | "symbol" | "undefined" | "object" | "function"
<<<<<<< HEAD
>b : object | null
=======
>         : ^^^^^^^^^^^^^^^^^^^^^^^^^^^^^^^^^^^^^^^^^^^^^^^^^^^^^^^^^^^^^^^^^^^^^^^^^^^^^^^^^^^^^^^^^^^
>b : object
>  : ^^^^^^
>>>>>>> 12402f26
>'object' : "object"
>         : ^^^^^^^^

   b.toString(); // ok, object | null
>b.toString() : string
>             : ^^^^^^
>b.toString : () => string
<<<<<<< HEAD
>b : object | null
=======
>           : ^^^^^^^^^^^^
>b : object
>  : ^^^^^^
>>>>>>> 12402f26
>toString : () => string
>         : ^^^^^^^^^^^^

} else {
   b.toString(); // error, never
<<<<<<< HEAD
>b.toString() : string
>b.toString : () => string
>b : object | null
>toString : () => string
=======
>b.toString() : any
>             : ^^^
>b.toString : any
>           : ^^^
>b : never
>  : ^^^^^
>toString : any
>         : ^^^
>>>>>>> 12402f26
}

<|MERGE_RESOLUTION|>--- conflicted
+++ resolved
@@ -1,117 +1,98 @@
-//// [tests/cases/conformance/types/nonPrimitive/nonPrimitiveNarrow.ts] ////
-
-=== nonPrimitiveNarrow.ts ===
-class Narrow {
->Narrow : Narrow
->       : ^^^^^^
-
-    narrowed: boolean
->narrowed : boolean
->         : ^^^^^^^
-}
-
-var a: object
->a : object
->  : ^^^^^^
-
-if (a instanceof Narrow) {
->a instanceof Narrow : boolean
->                    : ^^^^^^^
->a : object
->  : ^^^^^^
->Narrow : typeof Narrow
->       : ^^^^^^^^^^^^^
-
-    a.narrowed; // ok
->a.narrowed : boolean
->           : ^^^^^^^
->a : Narrow
->  : ^^^^^^
->narrowed : boolean
->         : ^^^^^^^
-
-    a = 123; // error
->a = 123 : 123
->        : ^^^
->a : object
->  : ^^^^^^
->123 : 123
->    : ^^^
-}
-
-if (typeof a === 'number') {
->typeof a === 'number' : boolean
->                      : ^^^^^^^
->typeof a : "string" | "number" | "bigint" | "boolean" | "symbol" | "undefined" | "object" | "function"
->         : ^^^^^^^^^^^^^^^^^^^^^^^^^^^^^^^^^^^^^^^^^^^^^^^^^^^^^^^^^^^^^^^^^^^^^^^^^^^^^^^^^^^^^^^^^^^
->a : object
->  : ^^^^^^
->'number' : "number"
->         : ^^^^^^^^
-
-    a.toFixed(); // error, never
->a.toFixed() : any
->            : ^^^
->a.toFixed : any
->          : ^^^
->a : never
->  : ^^^^^
->toFixed : any
->        : ^^^
-}
-
-var b: object | null
-<<<<<<< HEAD
->b : object | null
-=======
->b : object
->  : ^^^^^^
->>>>>>> 12402f26
-
-if (typeof b === 'object') {
->typeof b === 'object' : boolean
->                      : ^^^^^^^
->typeof b : "string" | "number" | "bigint" | "boolean" | "symbol" | "undefined" | "object" | "function"
-<<<<<<< HEAD
->b : object | null
-=======
->         : ^^^^^^^^^^^^^^^^^^^^^^^^^^^^^^^^^^^^^^^^^^^^^^^^^^^^^^^^^^^^^^^^^^^^^^^^^^^^^^^^^^^^^^^^^^^
->b : object
->  : ^^^^^^
->>>>>>> 12402f26
->'object' : "object"
->         : ^^^^^^^^
-
-   b.toString(); // ok, object | null
->b.toString() : string
->             : ^^^^^^
->b.toString : () => string
-<<<<<<< HEAD
->b : object | null
-=======
->           : ^^^^^^^^^^^^
->b : object
->  : ^^^^^^
->>>>>>> 12402f26
->toString : () => string
->         : ^^^^^^^^^^^^
-
-} else {
-   b.toString(); // error, never
-<<<<<<< HEAD
->b.toString() : string
->b.toString : () => string
->b : object | null
->toString : () => string
-=======
->b.toString() : any
->             : ^^^
->b.toString : any
->           : ^^^
->b : never
->  : ^^^^^
->toString : any
->         : ^^^
->>>>>>> 12402f26
-}
-
+//// [tests/cases/conformance/types/nonPrimitive/nonPrimitiveNarrow.ts] ////
+
+=== nonPrimitiveNarrow.ts ===
+class Narrow {
+>Narrow : Narrow
+>       : ^^^^^^
+
+    narrowed: boolean
+>narrowed : boolean
+>         : ^^^^^^^
+}
+
+var a: object
+>a : object
+>  : ^^^^^^
+
+if (a instanceof Narrow) {
+>a instanceof Narrow : boolean
+>                    : ^^^^^^^
+>a : object
+>  : ^^^^^^
+>Narrow : typeof Narrow
+>       : ^^^^^^^^^^^^^
+
+    a.narrowed; // ok
+>a.narrowed : boolean
+>           : ^^^^^^^
+>a : Narrow
+>  : ^^^^^^
+>narrowed : boolean
+>         : ^^^^^^^
+
+    a = 123; // error
+>a = 123 : 123
+>        : ^^^
+>a : object
+>  : ^^^^^^
+>123 : 123
+>    : ^^^
+}
+
+if (typeof a === 'number') {
+>typeof a === 'number' : boolean
+>                      : ^^^^^^^
+>typeof a : "string" | "number" | "bigint" | "boolean" | "symbol" | "undefined" | "object" | "function"
+>         : ^^^^^^^^^^^^^^^^^^^^^^^^^^^^^^^^^^^^^^^^^^^^^^^^^^^^^^^^^^^^^^^^^^^^^^^^^^^^^^^^^^^^^^^^^^^
+>a : object
+>  : ^^^^^^
+>'number' : "number"
+>         : ^^^^^^^^
+
+    a.toFixed(); // error, never
+>a.toFixed() : any
+>            : ^^^
+>a.toFixed : any
+>          : ^^^
+>a : never
+>  : ^^^^^
+>toFixed : any
+>        : ^^^
+}
+
+var b: object | null
+>b : object | null
+>  : ^^^^^^^^^^^^^
+
+if (typeof b === 'object') {
+>typeof b === 'object' : boolean
+>                      : ^^^^^^^
+>typeof b : "string" | "number" | "bigint" | "boolean" | "symbol" | "undefined" | "object" | "function"
+>         : ^^^^^^^^^^^^^^^^^^^^^^^^^^^^^^^^^^^^^^^^^^^^^^^^^^^^^^^^^^^^^^^^^^^^^^^^^^^^^^^^^^^^^^^^^^^
+>b : object | null
+>  : ^^^^^^^^^^^^^
+>'object' : "object"
+>         : ^^^^^^^^
+
+   b.toString(); // ok, object | null
+>b.toString() : string
+>             : ^^^^^^
+>b.toString : () => string
+>           : ^^^^^^^^^^^^
+>b : object | null
+>  : ^^^^^^^^^^^^^
+>toString : () => string
+>         : ^^^^^^^^^^^^
+
+} else {
+   b.toString(); // error, never
+>b.toString() : string
+>             : ^^^^^^
+>b.toString : () => string
+>           : ^^^^^^^^^^^^
+>b : object | null
+>  : ^^^^^^^^^^^^^
+>toString : () => string
+>         : ^^^^^^^^^^^^
+}
+