//// [tests/cases/compiler/declFileOptionalInterfaceMethod.ts] ////

=== declFileOptionalInterfaceMethod.ts ===
interface X {
    f? <T>();
<<<<<<< HEAD
>f : (<T>() => any) | undefined
=======
>f : <T>() => any
>  : ^^^^^^^^^^^^
>>>>>>> 12402f26
}

<|MERGE_RESOLUTION|>--- conflicted
+++ resolved
@@ -1,13 +1,9 @@
-//// [tests/cases/compiler/declFileOptionalInterfaceMethod.ts] ////
-
-=== declFileOptionalInterfaceMethod.ts ===
-interface X {
-    f? <T>();
-<<<<<<< HEAD
->f : (<T>() => any) | undefined
-=======
->f : <T>() => any
->  : ^^^^^^^^^^^^
->>>>>>> 12402f26
-}
-
+//// [tests/cases/compiler/declFileOptionalInterfaceMethod.ts] ////
+
+=== declFileOptionalInterfaceMethod.ts ===
+interface X {
+    f? <T>();
+>f : (<T>() => any) | undefined
+>  : ^^^^^^^^^^^^^^^^^^^^^^^^^^
+}
+