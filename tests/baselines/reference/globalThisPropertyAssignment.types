--- conflicted
+++ resolved
@@ -1,53 +1,47 @@
-//// [tests/cases/conformance/es2019/globalThisPropertyAssignment.ts] ////
-
-=== globalThisPropertyAssignment.js ===
-this.x = 1
->this.x = 1 : 1
-<<<<<<< HEAD
->this.x : number | undefined
->this : typeof globalThis
->x : number | undefined
-=======
->           : ^
->this.x : number
->       : ^^^^^^
->this : typeof globalThis
->     : ^^^^^^^^^^^^^^^^^
->x : number
->  : ^^^^^^
->>>>>>> 12402f26
->1 : 1
->  : ^
-
-var y = 2
->y : number
->  : ^^^^^^
->2 : 2
->  : ^
-
-// should work in JS
-window.z = 3
->window.z = 3 : 3
->             : ^
->window.z : any
->         : ^^^
->window : Window & typeof globalThis
->       : ^^^^^^^^^^^^^^^^^^^^^^^^^^
->z : any
->  : ^^^
->3 : 3
->  : ^
-
-// should work in JS (even though it's a secondary declaration)
-globalThis.alpha = 4
->globalThis.alpha = 4 : 4
->                     : ^
->globalThis.alpha : number
->                 : ^^^^^^
->globalThis : typeof globalThis
->           : ^^^^^^^^^^^^^^^^^
->alpha : number
->      : ^^^^^^
->4 : 4
->  : ^
-
+//// [tests/cases/conformance/es2019/globalThisPropertyAssignment.ts] ////
+
+=== globalThisPropertyAssignment.js ===
+this.x = 1
+>this.x = 1 : 1
+>           : ^
+>this.x : number | undefined
+>       : ^^^^^^^^^^^^^^^^^^
+>this : typeof globalThis
+>     : ^^^^^^^^^^^^^^^^^
+>x : number | undefined
+>  : ^^^^^^^^^^^^^^^^^^
+>1 : 1
+>  : ^
+
+var y = 2
+>y : number
+>  : ^^^^^^
+>2 : 2
+>  : ^
+
+// should work in JS
+window.z = 3
+>window.z = 3 : 3
+>             : ^
+>window.z : any
+>         : ^^^
+>window : Window & typeof globalThis
+>       : ^^^^^^^^^^^^^^^^^^^^^^^^^^
+>z : any
+>  : ^^^
+>3 : 3
+>  : ^
+
+// should work in JS (even though it's a secondary declaration)
+globalThis.alpha = 4
+>globalThis.alpha = 4 : 4
+>                     : ^
+>globalThis.alpha : number
+>                 : ^^^^^^
+>globalThis : typeof globalThis
+>           : ^^^^^^^^^^^^^^^^^
+>alpha : number
+>      : ^^^^^^
+>4 : 4
+>  : ^
+