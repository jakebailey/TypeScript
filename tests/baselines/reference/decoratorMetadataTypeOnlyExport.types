--- conflicted
+++ resolved
@@ -1,41 +1,37 @@
-//// [tests/cases/compiler/decoratorMetadataTypeOnlyExport.ts] ////
-
-=== ./a.ts ===
-class Foo {}
->Foo : Foo
->    : ^^^
-
-export type { Foo };
->Foo : Foo
->    : ^^^
-
-=== ./b.ts ===
-import { Foo } from "./a";
->Foo : typeof Foo
->    : ^^^^^^^^^^
-
-const Decorator: ClassDecorator = () => undefined;
->Decorator : ClassDecorator
-<<<<<<< HEAD
->() => undefined : () => undefined
-=======
->          : ^^^^^^^^^^^^^^
->() => undefined : () => any
->                : ^^^^^^^^^
->>>>>>> 12402f26
->undefined : undefined
->          : ^^^^^^^^^
-
-@Decorator
->Decorator : ClassDecorator
->          : ^^^^^^^^^^^^^^
-
-class Bar {
->Bar : Bar
->    : ^^^
-
-    constructor(par: Foo) {}
->par : Foo
->    : ^^^
-}
-
+//// [tests/cases/compiler/decoratorMetadataTypeOnlyExport.ts] ////
+
+=== ./a.ts ===
+class Foo {}
+>Foo : Foo
+>    : ^^^
+
+export type { Foo };
+>Foo : Foo
+>    : ^^^
+
+=== ./b.ts ===
+import { Foo } from "./a";
+>Foo : typeof Foo
+>    : ^^^^^^^^^^
+
+const Decorator: ClassDecorator = () => undefined;
+>Decorator : ClassDecorator
+>          : ^^^^^^^^^^^^^^
+>() => undefined : () => undefined
+>                : ^^^^^^^^^^^^^^^
+>undefined : undefined
+>          : ^^^^^^^^^
+
+@Decorator
+>Decorator : ClassDecorator
+>          : ^^^^^^^^^^^^^^
+
+class Bar {
+>Bar : Bar
+>    : ^^^
+
+    constructor(par: Foo) {}
+>par : Foo
+>    : ^^^
+}
+