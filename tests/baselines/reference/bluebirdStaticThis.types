//// [tests/cases/compiler/bluebirdStaticThis.ts] ////

=== bluebirdStaticThis.ts ===
// This version is reduced from the full d.ts by removing almost all the tests
// and all the comments.
// Then it adds explicit `this` arguments to the static members.
// Tests by: Bart van der Schoor <https://github.com/Bartvds>
export declare class Promise<R> implements Promise.Thenable<R> {
>Promise : Promise<R>
>        : ^^^^^^^^^^
>Promise : typeof Promise
>        : ^^^^^^^^^^^^^^

	constructor(callback: (resolve: (thenableOrResult: R | Promise.Thenable<R>) => void, reject: (error: any) => void) => void);
>callback : (resolve: (thenableOrResult: R | Promise.Thenable<R>) => void, reject: (error: any) => void) => void
>         : ^^^^^^^^^^                                                   ^^^^^^^^^^                    ^^^^^    
>resolve : (thenableOrResult: R | Promise.Thenable<R>) => void
>        : ^^^^^^^^^^^^^^^^^^^                       ^^^^^    
>thenableOrResult : R | Promise.Thenable<R>
>                 : ^^^^^^^^^^^^^^^^^^^^^^^
>Promise : any
>        : ^^^
>reject : (error: any) => void
>       : ^^^^^^^^   ^^^^^    
>error : any
>      : ^^^

    static try<R>(dit: typeof Promise, fn: () => Promise.Thenable<R>, args?: any[], ctx?: any): Promise<R>;
<<<<<<< HEAD
>try : { <R>(dit: typeof Promise, fn: () => Promise.Thenable<R>, args?: any[], ctx?: any): Promise<R>; <R>(dit: typeof Promise, fn: () => R, args?: any[] | undefined, ctx?: any): Promise<R>; }
=======
>try : { <R>(dit: typeof Promise, fn: () => Promise.Thenable<R>, args?: any[], ctx?: any): Promise<R>; <R_1>(dit: typeof Promise, fn: () => R_1, args?: any[], ctx?: any): Promise<R_1>; }
>    : ^^^ ^^^^^^^              ^^^^^^                         ^^^^^^^^^     ^^^^^^^^   ^^^          ^^^^^^^^^^^^^^^^^^^^^^^^^^^^^^^^^^^^^^^^^^^^^^^^^^^^^^^^^^^^^^^^^^^^^^^^^^^^^^^^^^^^^
>>>>>>> 12402f26
>dit : typeof Promise
>    : ^^^^^^^^^^^^^^
>Promise : typeof Promise
>        : ^^^^^^^^^^^^^^
>fn : () => Promise.Thenable<R>
>   : ^^^^^^                   
>Promise : any
<<<<<<< HEAD
>args : any[] | undefined
=======
>        : ^^^
>args : any[]
>     : ^^^^^
>>>>>>> 12402f26
>ctx : any
>    : ^^^

    static try<R>(dit: typeof Promise, fn: () => R, args?: any[], ctx?: any): Promise<R>;
<<<<<<< HEAD
>try : { <R>(dit: typeof Promise, fn: () => Promise.Thenable<R>, args?: any[] | undefined, ctx?: any): Promise<R>; <R>(dit: typeof Promise, fn: () => R, args?: any[], ctx?: any): Promise<R>; }
=======
>try : { <R_1>(dit: typeof Promise, fn: () => Promise.Thenable<R_1>, args?: any[], ctx?: any): Promise<R_1>; <R>(dit: typeof Promise, fn: () => R, args?: any[], ctx?: any): Promise<R>; }
>    : ^^^^^^^^^^^^^^^^^^^^^^^^^^^^^^^^^^^^^^^^^^^^^^^^^^^^^^^^^^^^^^^^^^^^^^^^^^^^^^^^^^^^^^^^^^^^^^^^^^^^^^^ ^^^^^^^              ^^^^^^       ^^^^^^^^^     ^^^^^^^^   ^^^          ^^^
>>>>>>> 12402f26
>dit : typeof Promise
>    : ^^^^^^^^^^^^^^
>Promise : typeof Promise
>        : ^^^^^^^^^^^^^^
>fn : () => R
<<<<<<< HEAD
>args : any[] | undefined
=======
>   : ^^^^^^ 
>args : any[]
>     : ^^^^^
>>>>>>> 12402f26
>ctx : any
>    : ^^^

    static attempt<R>(dit: typeof Promise, fn: () => Promise.Thenable<R>, args?: any[], ctx?: any): Promise<R>;
<<<<<<< HEAD
>attempt : { <R>(dit: typeof Promise, fn: () => Promise.Thenable<R>, args?: any[], ctx?: any): Promise<R>; <R>(dit: typeof Promise, fn: () => R, args?: any[] | undefined, ctx?: any): Promise<R>; }
=======
>attempt : { <R>(dit: typeof Promise, fn: () => Promise.Thenable<R>, args?: any[], ctx?: any): Promise<R>; <R_1>(dit: typeof Promise, fn: () => R_1, args?: any[], ctx?: any): Promise<R_1>; }
>        : ^^^ ^^^^^^^              ^^^^^^                         ^^^^^^^^^     ^^^^^^^^   ^^^          ^^^^^^^^^^^^^^^^^^^^^^^^^^^^^^^^^^^^^^^^^^^^^^^^^^^^^^^^^^^^^^^^^^^^^^^^^^^^^^^^^^^^^
>>>>>>> 12402f26
>dit : typeof Promise
>    : ^^^^^^^^^^^^^^
>Promise : typeof Promise
>        : ^^^^^^^^^^^^^^
>fn : () => Promise.Thenable<R>
>   : ^^^^^^                   
>Promise : any
<<<<<<< HEAD
>args : any[] | undefined
=======
>        : ^^^
>args : any[]
>     : ^^^^^
>>>>>>> 12402f26
>ctx : any
>    : ^^^

    static attempt<R>(dit: typeof Promise, fn: () => R, args?: any[], ctx?: any): Promise<R>;
<<<<<<< HEAD
>attempt : { <R>(dit: typeof Promise, fn: () => Promise.Thenable<R>, args?: any[] | undefined, ctx?: any): Promise<R>; <R>(dit: typeof Promise, fn: () => R, args?: any[], ctx?: any): Promise<R>; }
=======
>attempt : { <R_1>(dit: typeof Promise, fn: () => Promise.Thenable<R_1>, args?: any[], ctx?: any): Promise<R_1>; <R>(dit: typeof Promise, fn: () => R, args?: any[], ctx?: any): Promise<R>; }
>        : ^^^^^^^^^^^^^^^^^^^^^^^^^^^^^^^^^^^^^^^^^^^^^^^^^^^^^^^^^^^^^^^^^^^^^^^^^^^^^^^^^^^^^^^^^^^^^^^^^^^^^^^ ^^^^^^^              ^^^^^^       ^^^^^^^^^     ^^^^^^^^   ^^^          ^^^
>>>>>>> 12402f26
>dit : typeof Promise
>    : ^^^^^^^^^^^^^^
>Promise : typeof Promise
>        : ^^^^^^^^^^^^^^
>fn : () => R
<<<<<<< HEAD
>args : any[] | undefined
=======
>   : ^^^^^^ 
>args : any[]
>     : ^^^^^
>>>>>>> 12402f26
>ctx : any
>    : ^^^

    static method(dit: typeof Promise, fn: Function): Function;
>method : (dit: typeof Promise, fn: Function) => Function
>       : ^^^^^^              ^^^^^^        ^^^^^        
>dit : typeof Promise
>    : ^^^^^^^^^^^^^^
>Promise : typeof Promise
>        : ^^^^^^^^^^^^^^
>fn : Function
>   : ^^^^^^^^

    static resolve(dit: typeof Promise): Promise<void>;
>resolve : { (dit: typeof Promise): Promise<void>; <R>(dit: typeof Promise, value: Promise.Thenable<R>): Promise<R>; <R_1>(dit: typeof Promise, value: R_1): Promise<R_1>; }
>        : ^^^^^^^^              ^^^             ^^^^^^^^^^^^^^^^^^^^^^^^^^^^^^^^^^^^^^^^^^^^^^^^^^^^^^^^^^^^^^^^^^^^^^^^^^^^^^^^^^^^^^^^^^^^^^^^^^^^^^^^^^^^^^^^^^^^^^^^^^^
>dit : typeof Promise
>    : ^^^^^^^^^^^^^^
>Promise : typeof Promise
>        : ^^^^^^^^^^^^^^

    static resolve<R>(dit: typeof Promise, value: Promise.Thenable<R>): Promise<R>;
>resolve : { (dit: typeof Promise): Promise<void>; <R>(dit: typeof Promise, value: Promise.Thenable<R>): Promise<R>; <R_1>(dit: typeof Promise, value: R_1): Promise<R_1>; }
>        : ^^^^^^^^^^^^^^^^^^^^^^^^^^^^^^^^^^^^^^^^^ ^^^^^^^              ^^^^^^^^^                   ^^^          ^^^^^^^^^^^^^^^^^^^^^^^^^^^^^^^^^^^^^^^^^^^^^^^^^^^^^^^^^
>dit : typeof Promise
>    : ^^^^^^^^^^^^^^
>Promise : typeof Promise
>        : ^^^^^^^^^^^^^^
>value : Promise.Thenable<R>
>      : ^^^^^^^^^^^^^^^^^^^
>Promise : any
>        : ^^^

    static resolve<R>(dit: typeof Promise, value: R): Promise<R>;
>resolve : { (dit: typeof Promise): Promise<void>; <R_1>(dit: typeof Promise, value: Promise.Thenable<R_1>): Promise<R_1>; <R>(dit: typeof Promise, value: R): Promise<R>; }
>        : ^^^^^^^^^^^^^^^^^^^^^^^^^^^^^^^^^^^^^^^^^^^^^^^^^^^^^^^^^^^^^^^^^^^^^^^^^^^^^^^^^^^^^^^^^^^^^^^^^^^^^^^^^^^^^^^^^ ^^^^^^^              ^^^^^^^^^ ^^^          ^^^
>dit : typeof Promise
>    : ^^^^^^^^^^^^^^
>Promise : typeof Promise
>        : ^^^^^^^^^^^^^^
>value : R
>      : ^

    static reject(dit: typeof Promise, reason: any): Promise<any>;
>reject : { (dit: typeof Promise, reason: any): Promise<any>; <R>(dit: typeof Promise, reason: any): Promise<R>; }
>       : ^^^^^^^^              ^^^^^^^^^^   ^^^            ^^^^^^^^^^^^^^^^^^^^^^^^^^^^^^^^^^^^^^^^^^^^^^^^^^^^^^
>dit : typeof Promise
>    : ^^^^^^^^^^^^^^
>Promise : typeof Promise
>        : ^^^^^^^^^^^^^^
>reason : any
>       : ^^^

    static reject<R>(dit: typeof Promise, reason: any): Promise<R>;
>reject : { (dit: typeof Promise, reason: any): Promise<any>; <R>(dit: typeof Promise, reason: any): Promise<R>; }
>       : ^^^^^^^^^^^^^^^^^^^^^^^^^^^^^^^^^^^^^^^^^^^^^^^^^^^^^ ^^^^^^^              ^^^^^^^^^^   ^^^          ^^^
>dit : typeof Promise
>    : ^^^^^^^^^^^^^^
>Promise : typeof Promise
>        : ^^^^^^^^^^^^^^
>reason : any
>       : ^^^

    static defer<R>(dit: typeof Promise): Promise.Resolver<R>;
>defer : <R>(dit: typeof Promise) => Promise.Resolver<R>
>      : ^^^^^^^^^              ^^^^^^^^^^^^^^^^^^^^^^^^
>dit : typeof Promise
>    : ^^^^^^^^^^^^^^
>Promise : typeof Promise
>        : ^^^^^^^^^^^^^^
>Promise : any
>        : ^^^

    static cast<R>(dit: typeof Promise, value: Promise.Thenable<R>): Promise<R>;
>cast : { <R>(dit: typeof Promise, value: Promise.Thenable<R>): Promise<R>; <R_1>(dit: typeof Promise, value: R_1): Promise<R_1>; }
>     : ^^^ ^^^^^^^              ^^^^^^^^^                   ^^^          ^^^^^^^^^^^^^^^^^^^^^^^^^^^^^^^^^^^^^^^^^^^^^^^^^^^^^^^^^
>dit : typeof Promise
>    : ^^^^^^^^^^^^^^
>Promise : typeof Promise
>        : ^^^^^^^^^^^^^^
>value : Promise.Thenable<R>
>      : ^^^^^^^^^^^^^^^^^^^
>Promise : any
>        : ^^^

    static cast<R>(dit: typeof Promise, value: R): Promise<R>;
>cast : { <R_1>(dit: typeof Promise, value: Promise.Thenable<R_1>): Promise<R_1>; <R>(dit: typeof Promise, value: R): Promise<R>; }
>     : ^^^^^^^^^^^^^^^^^^^^^^^^^^^^^^^^^^^^^^^^^^^^^^^^^^^^^^^^^^^^^^^^^^^^^^^^^^^ ^^^^^^^              ^^^^^^^^^ ^^^          ^^^
>dit : typeof Promise
>    : ^^^^^^^^^^^^^^
>Promise : typeof Promise
>        : ^^^^^^^^^^^^^^
>value : R
>      : ^

    static bind(dit: typeof Promise, thisArg: any): Promise<void>;
>bind : (dit: typeof Promise, thisArg: any) => Promise<void>
>     : ^^^^^^              ^^^^^^^^^^^   ^^^^^             
>dit : typeof Promise
>    : ^^^^^^^^^^^^^^
>Promise : typeof Promise
>        : ^^^^^^^^^^^^^^
>thisArg : any
>        : ^^^

    static is(dit: typeof Promise, value: any): boolean;
>is : (dit: typeof Promise, value: any) => boolean
>   : ^^^^^^              ^^^^^^^^^   ^^^^^       
>dit : typeof Promise
>    : ^^^^^^^^^^^^^^
>Promise : typeof Promise
>        : ^^^^^^^^^^^^^^
>value : any
>      : ^^^

    static longStackTraces(dit: typeof Promise): void;
>longStackTraces : (dit: typeof Promise) => void
>                : ^^^^^^              ^^^^^    
>dit : typeof Promise
>    : ^^^^^^^^^^^^^^
>Promise : typeof Promise
>        : ^^^^^^^^^^^^^^

    static delay<R>(dit: typeof Promise, value: Promise.Thenable<R>, ms: number): Promise<R>;
>delay : { <R>(dit: typeof Promise, value: Promise.Thenable<R>, ms: number): Promise<R>; <R_1>(dit: typeof Promise, value: R_1, ms: number): Promise<R_1>; (dit: typeof Promise, ms: number): Promise<void>; }
>      : ^^^ ^^^^^^^              ^^^^^^^^^                   ^^^^^^      ^^^          ^^^^^^^^^^^^^^^^^^^^^^^^^^^^^^^^^^^^^^^^^^^^^^^^^^^^^^^^^^^^^^^^^^^^^^^^^^^^^^^^^^^^^^^^^^^^^^^^^^^^^^^^^^^^^^^^^^^^^^^
>dit : typeof Promise
>    : ^^^^^^^^^^^^^^
>Promise : typeof Promise
>        : ^^^^^^^^^^^^^^
>value : Promise.Thenable<R>
>      : ^^^^^^^^^^^^^^^^^^^
>Promise : any
>        : ^^^
>ms : number
>   : ^^^^^^

    static delay<R>(dit: typeof Promise, value: R, ms: number): Promise<R>;
>delay : { <R_1>(dit: typeof Promise, value: Promise.Thenable<R_1>, ms: number): Promise<R_1>; <R>(dit: typeof Promise, value: R, ms: number): Promise<R>; (dit: typeof Promise, ms: number): Promise<void>; }
>      : ^^^^^^^^^^^^^^^^^^^^^^^^^^^^^^^^^^^^^^^^^^^^^^^^^^^^^^^^^^^^^^^^^^^^^^^^^^^^^^^^^^^^^^^ ^^^^^^^              ^^^^^^^^^ ^^^^^^      ^^^          ^^^^^^^^^^^^^^^^^^^^^^^^^^^^^^^^^^^^^^^^^^^^^^^^^^^^^
>dit : typeof Promise
>    : ^^^^^^^^^^^^^^
>Promise : typeof Promise
>        : ^^^^^^^^^^^^^^
>value : R
>      : ^
>ms : number
>   : ^^^^^^

    static delay(dit: typeof Promise, ms: number): Promise<void>;
>delay : { <R>(dit: typeof Promise, value: Promise.Thenable<R>, ms: number): Promise<R>; <R_1>(dit: typeof Promise, value: R_1, ms: number): Promise<R_1>; (dit: typeof Promise, ms: number): Promise<void>; }
>      : ^^^^^^^^^^^^^^^^^^^^^^^^^^^^^^^^^^^^^^^^^^^^^^^^^^^^^^^^^^^^^^^^^^^^^^^^^^^^^^^^^^^^^^^^^^^^^^^^^^^^^^^^^^^^^^^^^^^^^^^^^^^^^^^^^^^^^^^^^^^^^^^^^^^^^^^^              ^^^^^^      ^^^             ^^^
>dit : typeof Promise
>    : ^^^^^^^^^^^^^^
>Promise : typeof Promise
>        : ^^^^^^^^^^^^^^
>ms : number
>   : ^^^^^^

    static promisify(dit: typeof Promise, nodeFunction: Function, receiver?: any): Function;
>promisify : (dit: typeof Promise, nodeFunction: Function, receiver?: any) => Function
>          : ^^^^^^              ^^^^^^^^^^^^^^^^        ^^^^^^^^^^^^^   ^^^^^        
>dit : typeof Promise
>    : ^^^^^^^^^^^^^^
>Promise : typeof Promise
>        : ^^^^^^^^^^^^^^
>nodeFunction : Function
>             : ^^^^^^^^
>receiver : any
>         : ^^^

    static promisifyAll(dit: typeof Promise, target: Object): Object;
>promisifyAll : (dit: typeof Promise, target: Object) => Object
>             : ^^^^^^              ^^^^^^^^^^      ^^^^^      
>dit : typeof Promise
>    : ^^^^^^^^^^^^^^
>Promise : typeof Promise
>        : ^^^^^^^^^^^^^^
>target : Object
>       : ^^^^^^

    static coroutine<R>(dit: typeof Promise, generatorFunction: Function): Function;
>coroutine : <R>(dit: typeof Promise, generatorFunction: Function) => Function
>          : ^^^^^^^^^              ^^^^^^^^^^^^^^^^^^^^^        ^^^^^        
>dit : typeof Promise
>    : ^^^^^^^^^^^^^^
>Promise : typeof Promise
>        : ^^^^^^^^^^^^^^
>generatorFunction : Function
>                  : ^^^^^^^^

    static spawn<R>(dit: typeof Promise, generatorFunction: Function): Promise<R>;
>spawn : <R>(dit: typeof Promise, generatorFunction: Function) => Promise<R>
>      : ^ ^^^^^^^              ^^^^^^^^^^^^^^^^^^^^^        ^^^^^          
>dit : typeof Promise
>    : ^^^^^^^^^^^^^^
>Promise : typeof Promise
>        : ^^^^^^^^^^^^^^
>generatorFunction : Function
>                  : ^^^^^^^^

    static noConflict(dit: typeof Promise): typeof Promise;
>noConflict : (dit: typeof Promise) => typeof Promise
>           : ^^^^^^              ^^^^^              
>dit : typeof Promise
>    : ^^^^^^^^^^^^^^
>Promise : typeof Promise
>        : ^^^^^^^^^^^^^^
>Promise : typeof Promise
>        : ^^^^^^^^^^^^^^

    static onPossiblyUnhandledRejection(dit: typeof Promise, handler: (reason: any) => any): void;
>onPossiblyUnhandledRejection : (dit: typeof Promise, handler: (reason: any) => any) => void
>                             : ^^^^^^              ^^^^^^^^^^^                    ^^^^^    
>dit : typeof Promise
>    : ^^^^^^^^^^^^^^
>Promise : typeof Promise
>        : ^^^^^^^^^^^^^^
>handler : (reason: any) => any
>        : ^^^^^^^^^   ^^^^^   
>reason : any
>       : ^^^

    static all<R>(dit: typeof Promise, values: Promise.Thenable<Promise.Thenable<R>[]>): Promise<R[]>;
>all : { <R>(dit: typeof Promise, values: Promise.Thenable<Promise.Thenable<R>[]>): Promise<R[]>; <R_1>(dit: typeof Promise, values: Promise.Thenable<R_1[]>): Promise<R_1[]>; <R_2>(dit: typeof Promise, values: Promise.Thenable<R_2>[]): Promise<R_2[]>; <R_3>(dit: typeof Promise, values: R_3[]): Promise<R_3[]>; }
>    : ^^^ ^^^^^^^              ^^^^^^^^^^                                       ^^^            ^^^^^^^^^^^^^^^^^^^^^^^^^^^^^^^^^^^^^^^^^^^^^^^^^^^^^^^^^^^^^^^^^^^^^^^^^^^^^^^^^^^^^^^^^^^^^^^^^^^^^^^^^^^^^^^^^^^^^^^^^^^^^^^^^^^^^^^^^^^^^^^^^^^^^^^^^^^^^^^^^^^^^^^^^^^^^^^^^^^^^^^^^^^^^^^^^^^^^^^^^^^^^^^^^^^^^^^^
>dit : typeof Promise
>    : ^^^^^^^^^^^^^^
>Promise : typeof Promise
>        : ^^^^^^^^^^^^^^
>values : Promise.Thenable<Promise.Thenable<R>[]>
>       : ^^^^^^^^^^^^^^^^^^^^^^^^^^^^^^^^^^^^^^^
>Promise : any
>        : ^^^
>Promise : any
>        : ^^^

    static all<R>(dit: typeof Promise, values: Promise.Thenable<R[]>): Promise<R[]>;
>all : { <R_1>(dit: typeof Promise, values: Promise.Thenable<Promise.Thenable<R_1>[]>): Promise<R_1[]>; <R>(dit: typeof Promise, values: Promise.Thenable<R[]>): Promise<R[]>; <R_2>(dit: typeof Promise, values: Promise.Thenable<R_2>[]): Promise<R_2[]>; <R_3>(dit: typeof Promise, values: R_3[]): Promise<R_3[]>; }
>    : ^^^^^^^^^^^^^^^^^^^^^^^^^^^^^^^^^^^^^^^^^^^^^^^^^^^^^^^^^^^^^^^^^^^^^^^^^^^^^^^^^^^^^^^^^^^^^^^^^^ ^^^^^^^              ^^^^^^^^^^                     ^^^            ^^^^^^^^^^^^^^^^^^^^^^^^^^^^^^^^^^^^^^^^^^^^^^^^^^^^^^^^^^^^^^^^^^^^^^^^^^^^^^^^^^^^^^^^^^^^^^^^^^^^^^^^^^^^^^^^^^^^^^^^^^^^^^^^^^^^^^^^^^^
>dit : typeof Promise
>    : ^^^^^^^^^^^^^^
>Promise : typeof Promise
>        : ^^^^^^^^^^^^^^
>values : Promise.Thenable<R[]>
>       : ^^^^^^^^^^^^^^^^^^^^^
>Promise : any
>        : ^^^

    static all<R>(dit: typeof Promise, values: Promise.Thenable<R>[]): Promise<R[]>;
>all : { <R_1>(dit: typeof Promise, values: Promise.Thenable<Promise.Thenable<R_1>[]>): Promise<R_1[]>; <R_2>(dit: typeof Promise, values: Promise.Thenable<R_2[]>): Promise<R_2[]>; <R>(dit: typeof Promise, values: Promise.Thenable<R>[]): Promise<R[]>; <R_3>(dit: typeof Promise, values: R_3[]): Promise<R_3[]>; }
>    : ^^^^^^^^^^^^^^^^^^^^^^^^^^^^^^^^^^^^^^^^^^^^^^^^^^^^^^^^^^^^^^^^^^^^^^^^^^^^^^^^^^^^^^^^^^^^^^^^^^^^^^^^^^^^^^^^^^^^^^^^^^^^^^^^^^^^^^^^^^^^^^^^^^^^^^^^^^^^^^^^^^^^^^^^^^^^^^^ ^^^^^^^              ^^^^^^^^^^                     ^^^            ^^^^^^^^^^^^^^^^^^^^^^^^^^^^^^^^^^^^^^^^^^^^^^^^^^^^^^^^^^^^^^
>dit : typeof Promise
>    : ^^^^^^^^^^^^^^
>Promise : typeof Promise
>        : ^^^^^^^^^^^^^^
>values : Promise.Thenable<R>[]
>       : ^^^^^^^^^^^^^^^^^^^^^
>Promise : any
>        : ^^^

    static all<R>(dit: typeof Promise, values: R[]): Promise<R[]>;
>all : { <R_1>(dit: typeof Promise, values: Promise.Thenable<Promise.Thenable<R_1>[]>): Promise<R_1[]>; <R_2>(dit: typeof Promise, values: Promise.Thenable<R_2[]>): Promise<R_2[]>; <R_3>(dit: typeof Promise, values: Promise.Thenable<R_3>[]): Promise<R_3[]>; <R>(dit: typeof Promise, values: R[]): Promise<R[]>; }
>    : ^^^^^^^^^^^^^^^^^^^^^^^^^^^^^^^^^^^^^^^^^^^^^^^^^^^^^^^^^^^^^^^^^^^^^^^^^^^^^^^^^^^^^^^^^^^^^^^^^^^^^^^^^^^^^^^^^^^^^^^^^^^^^^^^^^^^^^^^^^^^^^^^^^^^^^^^^^^^^^^^^^^^^^^^^^^^^^^^^^^^^^^^^^^^^^^^^^^^^^^^^^^^^^^^^^^^^^^^^^^^^^^^^^^^^^^^^^^^^^^^^^^^^^^^^^^^ ^^^^^^^              ^^^^^^^^^^   ^^^            ^^^
>dit : typeof Promise
>    : ^^^^^^^^^^^^^^
>Promise : typeof Promise
>        : ^^^^^^^^^^^^^^
>values : R[]
>       : ^^^

    static props(dit: typeof Promise, object: Promise<Object>): Promise<Object>;
>props : { (dit: typeof Promise, object: Promise<Object>): Promise<Object>; (dit: typeof Promise, object: Object): Promise<Object>; }
>      : ^^^^^^^^              ^^^^^^^^^^               ^^^               ^^^^^^^^^^^^^^^^^^^^^^^^^^^^^^^^^^^^^^^^^^^^^^^^^^^^^^^^^^^
>dit : typeof Promise
>    : ^^^^^^^^^^^^^^
>Promise : typeof Promise
>        : ^^^^^^^^^^^^^^
>object : Promise<Object>
>       : ^^^^^^^^^^^^^^^

    static props(dit: typeof Promise, object: Object): Promise<Object>;
>props : { (dit: typeof Promise, object: Promise<Object>): Promise<Object>; (dit: typeof Promise, object: Object): Promise<Object>; }
>      : ^^^^^^^^^^^^^^^^^^^^^^^^^^^^^^^^^^^^^^^^^^^^^^^^^^^^^^^^^^^^^^^^^^^^^^^^^              ^^^^^^^^^^      ^^^               ^^^
>dit : typeof Promise
>    : ^^^^^^^^^^^^^^
>Promise : typeof Promise
>        : ^^^^^^^^^^^^^^
>object : Object
>       : ^^^^^^

    static settle<R>(dit: typeof Promise, values: Promise.Thenable<Promise.Thenable<R>[]>): Promise<Promise.Inspection<R>[]>;
>settle : { <R>(dit: typeof Promise, values: Promise.Thenable<Promise.Thenable<R>[]>): Promise<Promise.Inspection<R>[]>; <R_1>(dit: typeof Promise, values: Promise.Thenable<R_1[]>): Promise<Promise.Inspection<R_1>[]>; <R_2>(dit: typeof Promise, values: Promise.Thenable<R_2>[]): Promise<Promise.Inspection<R_2>[]>; <R_3>(dit: typeof Promise, values: R_3[]): Promise<Promise.Inspection<R_3>[]>; }
>       : ^^^ ^^^^^^^              ^^^^^^^^^^                                       ^^^                                ^^^^^^^^^^^^^^^^^^^^^^^^^^^^^^^^^^^^^^^^^^^^^^^^^^^^^^^^^^^^^^^^^^^^^^^^^^^^^^^^^^^^^^^^^^^^^^^^^^^^^^^^^^^^^^^^^^^^^^^^^^^^^^^^^^^^^^^^^^^^^^^^^^^^^^^^^^^^^^^^^^^^^^^^^^^^^^^^^^^^^^^^^^^^^^^^^^^^^^^^^^^^^^^^^^^^^^^^^^^^^^^^^^^^^^^^^^^^^^^^^^^^^^^^^^^^^^^^^^^^^^^^^^^^^^^^^^^^
>dit : typeof Promise
>    : ^^^^^^^^^^^^^^
>Promise : typeof Promise
>        : ^^^^^^^^^^^^^^
>values : Promise.Thenable<Promise.Thenable<R>[]>
>       : ^^^^^^^^^^^^^^^^^^^^^^^^^^^^^^^^^^^^^^^
>Promise : any
>        : ^^^
>Promise : any
>        : ^^^
>Promise : any
>        : ^^^

    static settle<R>(dit: typeof Promise, values: Promise.Thenable<R[]>): Promise<Promise.Inspection<R>[]>;
>settle : { <R_1>(dit: typeof Promise, values: Promise.Thenable<Promise.Thenable<R_1>[]>): Promise<Promise.Inspection<R_1>[]>; <R>(dit: typeof Promise, values: Promise.Thenable<R[]>): Promise<Promise.Inspection<R>[]>; <R_2>(dit: typeof Promise, values: Promise.Thenable<R_2>[]): Promise<Promise.Inspection<R_2>[]>; <R_3>(dit: typeof Promise, values: R_3[]): Promise<Promise.Inspection<R_3>[]>; }
>       : ^^^^^^^^^^^^^^^^^^^^^^^^^^^^^^^^^^^^^^^^^^^^^^^^^^^^^^^^^^^^^^^^^^^^^^^^^^^^^^^^^^^^^^^^^^^^^^^^^^^^^^^^^^^^^^^^^^^^^^ ^^^^^^^              ^^^^^^^^^^                     ^^^                                ^^^^^^^^^^^^^^^^^^^^^^^^^^^^^^^^^^^^^^^^^^^^^^^^^^^^^^^^^^^^^^^^^^^^^^^^^^^^^^^^^^^^^^^^^^^^^^^^^^^^^^^^^^^^^^^^^^^^^^^^^^^^^^^^^^^^^^^^^^^^^^^^^^^^^^^^^^^^^^^^^^^^^^^^^^^^^^^^^^^
>dit : typeof Promise
>    : ^^^^^^^^^^^^^^
>Promise : typeof Promise
>        : ^^^^^^^^^^^^^^
>values : Promise.Thenable<R[]>
>       : ^^^^^^^^^^^^^^^^^^^^^
>Promise : any
>        : ^^^
>Promise : any
>        : ^^^

    static settle<R>(dit: typeof Promise, values: Promise.Thenable<R>[]): Promise<Promise.Inspection<R>[]>;
>settle : { <R_1>(dit: typeof Promise, values: Promise.Thenable<Promise.Thenable<R_1>[]>): Promise<Promise.Inspection<R_1>[]>; <R_2>(dit: typeof Promise, values: Promise.Thenable<R_2[]>): Promise<Promise.Inspection<R_2>[]>; <R>(dit: typeof Promise, values: Promise.Thenable<R>[]): Promise<Promise.Inspection<R>[]>; <R_3>(dit: typeof Promise, values: R_3[]): Promise<Promise.Inspection<R_3>[]>; }
>       : ^^^^^^^^^^^^^^^^^^^^^^^^^^^^^^^^^^^^^^^^^^^^^^^^^^^^^^^^^^^^^^^^^^^^^^^^^^^^^^^^^^^^^^^^^^^^^^^^^^^^^^^^^^^^^^^^^^^^^^^^^^^^^^^^^^^^^^^^^^^^^^^^^^^^^^^^^^^^^^^^^^^^^^^^^^^^^^^^^^^^^^^^^^^^^^^^^^^^^^^^^^^^^^^^^^^^^^^ ^^^^^^^              ^^^^^^^^^^                     ^^^                                ^^^^^^^^^^^^^^^^^^^^^^^^^^^^^^^^^^^^^^^^^^^^^^^^^^^^^^^^^^^^^^^^^^^^^^^^^^^^^^^^^^
>dit : typeof Promise
>    : ^^^^^^^^^^^^^^
>Promise : typeof Promise
>        : ^^^^^^^^^^^^^^
>values : Promise.Thenable<R>[]
>       : ^^^^^^^^^^^^^^^^^^^^^
>Promise : any
>        : ^^^
>Promise : any
>        : ^^^

    static settle<R>(dit: typeof Promise, values: R[]): Promise<Promise.Inspection<R>[]>;
>settle : { <R_1>(dit: typeof Promise, values: Promise.Thenable<Promise.Thenable<R_1>[]>): Promise<Promise.Inspection<R_1>[]>; <R_2>(dit: typeof Promise, values: Promise.Thenable<R_2[]>): Promise<Promise.Inspection<R_2>[]>; <R_3>(dit: typeof Promise, values: Promise.Thenable<R_3>[]): Promise<Promise.Inspection<R_3>[]>; <R>(dit: typeof Promise, values: R[]): Promise<Promise.Inspection<R>[]>; }
>       : ^^^^^^^^^^^^^^^^^^^^^^^^^^^^^^^^^^^^^^^^^^^^^^^^^^^^^^^^^^^^^^^^^^^^^^^^^^^^^^^^^^^^^^^^^^^^^^^^^^^^^^^^^^^^^^^^^^^^^^^^^^^^^^^^^^^^^^^^^^^^^^^^^^^^^^^^^^^^^^^^^^^^^^^^^^^^^^^^^^^^^^^^^^^^^^^^^^^^^^^^^^^^^^^^^^^^^^^^^^^^^^^^^^^^^^^^^^^^^^^^^^^^^^^^^^^^^^^^^^^^^^^^^^^^^^^^^^^^^^^^^^^^^^^^^^^^^^^^^^^^^^^^^^^^^^^^ ^^^^^^^              ^^^^^^^^^^   ^^^                                ^^^
>dit : typeof Promise
>    : ^^^^^^^^^^^^^^
>Promise : typeof Promise
>        : ^^^^^^^^^^^^^^
>values : R[]
>       : ^^^
>Promise : any
>        : ^^^

    static any<R>(dit: typeof Promise, values: Promise.Thenable<Promise.Thenable<R>[]>): Promise<R>;
>any : { <R>(dit: typeof Promise, values: Promise.Thenable<Promise.Thenable<R>[]>): Promise<R>; <R_1>(dit: typeof Promise, values: Promise.Thenable<R_1[]>): Promise<R_1>; <R_2>(dit: typeof Promise, values: Promise.Thenable<R_2>[]): Promise<R_2>; <R_3>(dit: typeof Promise, values: R_3[]): Promise<R_3>; }
>    : ^^^ ^^^^^^^              ^^^^^^^^^^                                       ^^^          ^^^^^^^^^^^^^^^^^^^^^^^^^^^^^^^^^^^^^^^^^^^^^^^^^^^^^^^^^^^^^^^^^^^^^^^^^^^^^^^^^^^^^^^^^^^^^^^^^^^^^^^^^^^^^^^^^^^^^^^^^^^^^^^^^^^^^^^^^^^^^^^^^^^^^^^^^^^^^^^^^^^^^^^^^^^^^^^^^^^^^^^^^^^^^^^^^^^^^^^^^^^^^^^^^^
>dit : typeof Promise
>    : ^^^^^^^^^^^^^^
>Promise : typeof Promise
>        : ^^^^^^^^^^^^^^
>values : Promise.Thenable<Promise.Thenable<R>[]>
>       : ^^^^^^^^^^^^^^^^^^^^^^^^^^^^^^^^^^^^^^^
>Promise : any
>        : ^^^
>Promise : any
>        : ^^^

    static any<R>(dit: typeof Promise, values: Promise.Thenable<R[]>): Promise<R>;
>any : { <R_1>(dit: typeof Promise, values: Promise.Thenable<Promise.Thenable<R_1>[]>): Promise<R_1>; <R>(dit: typeof Promise, values: Promise.Thenable<R[]>): Promise<R>; <R_2>(dit: typeof Promise, values: Promise.Thenable<R_2>[]): Promise<R_2>; <R_3>(dit: typeof Promise, values: R_3[]): Promise<R_3>; }
>    : ^^^^^^^^^^^^^^^^^^^^^^^^^^^^^^^^^^^^^^^^^^^^^^^^^^^^^^^^^^^^^^^^^^^^^^^^^^^^^^^^^^^^^^^^^^^^^^^^ ^^^^^^^              ^^^^^^^^^^                     ^^^          ^^^^^^^^^^^^^^^^^^^^^^^^^^^^^^^^^^^^^^^^^^^^^^^^^^^^^^^^^^^^^^^^^^^^^^^^^^^^^^^^^^^^^^^^^^^^^^^^^^^^^^^^^^^^^^^^^^^^^^^^^^^^^^^^^^^^^^^
>dit : typeof Promise
>    : ^^^^^^^^^^^^^^
>Promise : typeof Promise
>        : ^^^^^^^^^^^^^^
>values : Promise.Thenable<R[]>
>       : ^^^^^^^^^^^^^^^^^^^^^
>Promise : any
>        : ^^^

    static any<R>(dit: typeof Promise, values: Promise.Thenable<R>[]): Promise<R>;
>any : { <R_1>(dit: typeof Promise, values: Promise.Thenable<Promise.Thenable<R_1>[]>): Promise<R_1>; <R_2>(dit: typeof Promise, values: Promise.Thenable<R_2[]>): Promise<R_2>; <R>(dit: typeof Promise, values: Promise.Thenable<R>[]): Promise<R>; <R_3>(dit: typeof Promise, values: R_3[]): Promise<R_3>; }
>    : ^^^^^^^^^^^^^^^^^^^^^^^^^^^^^^^^^^^^^^^^^^^^^^^^^^^^^^^^^^^^^^^^^^^^^^^^^^^^^^^^^^^^^^^^^^^^^^^^^^^^^^^^^^^^^^^^^^^^^^^^^^^^^^^^^^^^^^^^^^^^^^^^^^^^^^^^^^^^^^^^^^^^^^^^^^^ ^^^^^^^              ^^^^^^^^^^                     ^^^          ^^^^^^^^^^^^^^^^^^^^^^^^^^^^^^^^^^^^^^^^^^^^^^^^^^^^^^^^^^^^
>dit : typeof Promise
>    : ^^^^^^^^^^^^^^
>Promise : typeof Promise
>        : ^^^^^^^^^^^^^^
>values : Promise.Thenable<R>[]
>       : ^^^^^^^^^^^^^^^^^^^^^
>Promise : any
>        : ^^^

    static any<R>(dit: typeof Promise, values: R[]): Promise<R>;
>any : { <R_1>(dit: typeof Promise, values: Promise.Thenable<Promise.Thenable<R_1>[]>): Promise<R_1>; <R_2>(dit: typeof Promise, values: Promise.Thenable<R_2[]>): Promise<R_2>; <R_3>(dit: typeof Promise, values: Promise.Thenable<R_3>[]): Promise<R_3>; <R>(dit: typeof Promise, values: R[]): Promise<R>; }
>    : ^^^^^^^^^^^^^^^^^^^^^^^^^^^^^^^^^^^^^^^^^^^^^^^^^^^^^^^^^^^^^^^^^^^^^^^^^^^^^^^^^^^^^^^^^^^^^^^^^^^^^^^^^^^^^^^^^^^^^^^^^^^^^^^^^^^^^^^^^^^^^^^^^^^^^^^^^^^^^^^^^^^^^^^^^^^^^^^^^^^^^^^^^^^^^^^^^^^^^^^^^^^^^^^^^^^^^^^^^^^^^^^^^^^^^^^^^^^^^^^^^^^^^^ ^^^^^^^              ^^^^^^^^^^   ^^^          ^^^
>dit : typeof Promise
>    : ^^^^^^^^^^^^^^
>Promise : typeof Promise
>        : ^^^^^^^^^^^^^^
>values : R[]
>       : ^^^

    static race<R>(dit: typeof Promise, values: Promise.Thenable<Promise.Thenable<R>[]>): Promise<R>;
>race : { <R>(dit: typeof Promise, values: Promise.Thenable<Promise.Thenable<R>[]>): Promise<R>; <R_1>(dit: typeof Promise, values: Promise.Thenable<R_1[]>): Promise<R_1>; <R_2>(dit: typeof Promise, values: Promise.Thenable<R_2>[]): Promise<R_2>; <R_3>(dit: typeof Promise, values: R_3[]): Promise<R_3>; }
>     : ^^^ ^^^^^^^              ^^^^^^^^^^                                       ^^^          ^^^^^^^^^^^^^^^^^^^^^^^^^^^^^^^^^^^^^^^^^^^^^^^^^^^^^^^^^^^^^^^^^^^^^^^^^^^^^^^^^^^^^^^^^^^^^^^^^^^^^^^^^^^^^^^^^^^^^^^^^^^^^^^^^^^^^^^^^^^^^^^^^^^^^^^^^^^^^^^^^^^^^^^^^^^^^^^^^^^^^^^^^^^^^^^^^^^^^^^^^^^^^^^^^^
>dit : typeof Promise
>    : ^^^^^^^^^^^^^^
>Promise : typeof Promise
>        : ^^^^^^^^^^^^^^
>values : Promise.Thenable<Promise.Thenable<R>[]>
>       : ^^^^^^^^^^^^^^^^^^^^^^^^^^^^^^^^^^^^^^^
>Promise : any
>        : ^^^
>Promise : any
>        : ^^^

    static race<R>(dit: typeof Promise, values: Promise.Thenable<R[]>): Promise<R>;
>race : { <R_1>(dit: typeof Promise, values: Promise.Thenable<Promise.Thenable<R_1>[]>): Promise<R_1>; <R>(dit: typeof Promise, values: Promise.Thenable<R[]>): Promise<R>; <R_2>(dit: typeof Promise, values: Promise.Thenable<R_2>[]): Promise<R_2>; <R_3>(dit: typeof Promise, values: R_3[]): Promise<R_3>; }
>     : ^^^^^^^^^^^^^^^^^^^^^^^^^^^^^^^^^^^^^^^^^^^^^^^^^^^^^^^^^^^^^^^^^^^^^^^^^^^^^^^^^^^^^^^^^^^^^^^^ ^^^^^^^              ^^^^^^^^^^                     ^^^          ^^^^^^^^^^^^^^^^^^^^^^^^^^^^^^^^^^^^^^^^^^^^^^^^^^^^^^^^^^^^^^^^^^^^^^^^^^^^^^^^^^^^^^^^^^^^^^^^^^^^^^^^^^^^^^^^^^^^^^^^^^^^^^^^^^^^^^^
>dit : typeof Promise
>    : ^^^^^^^^^^^^^^
>Promise : typeof Promise
>        : ^^^^^^^^^^^^^^
>values : Promise.Thenable<R[]>
>       : ^^^^^^^^^^^^^^^^^^^^^
>Promise : any
>        : ^^^

    static race<R>(dit: typeof Promise, values: Promise.Thenable<R>[]): Promise<R>;
>race : { <R_1>(dit: typeof Promise, values: Promise.Thenable<Promise.Thenable<R_1>[]>): Promise<R_1>; <R_2>(dit: typeof Promise, values: Promise.Thenable<R_2[]>): Promise<R_2>; <R>(dit: typeof Promise, values: Promise.Thenable<R>[]): Promise<R>; <R_3>(dit: typeof Promise, values: R_3[]): Promise<R_3>; }
>     : ^^^^^^^^^^^^^^^^^^^^^^^^^^^^^^^^^^^^^^^^^^^^^^^^^^^^^^^^^^^^^^^^^^^^^^^^^^^^^^^^^^^^^^^^^^^^^^^^^^^^^^^^^^^^^^^^^^^^^^^^^^^^^^^^^^^^^^^^^^^^^^^^^^^^^^^^^^^^^^^^^^^^^^^^^^^ ^^^^^^^              ^^^^^^^^^^                     ^^^          ^^^^^^^^^^^^^^^^^^^^^^^^^^^^^^^^^^^^^^^^^^^^^^^^^^^^^^^^^^^^
>dit : typeof Promise
>    : ^^^^^^^^^^^^^^
>Promise : typeof Promise
>        : ^^^^^^^^^^^^^^
>values : Promise.Thenable<R>[]
>       : ^^^^^^^^^^^^^^^^^^^^^
>Promise : any
>        : ^^^

    static race<R>(dit: typeof Promise, values: R[]): Promise<R>;
>race : { <R_1>(dit: typeof Promise, values: Promise.Thenable<Promise.Thenable<R_1>[]>): Promise<R_1>; <R_2>(dit: typeof Promise, values: Promise.Thenable<R_2[]>): Promise<R_2>; <R_3>(dit: typeof Promise, values: Promise.Thenable<R_3>[]): Promise<R_3>; <R>(dit: typeof Promise, values: R[]): Promise<R>; }
>     : ^^^^^^^^^^^^^^^^^^^^^^^^^^^^^^^^^^^^^^^^^^^^^^^^^^^^^^^^^^^^^^^^^^^^^^^^^^^^^^^^^^^^^^^^^^^^^^^^^^^^^^^^^^^^^^^^^^^^^^^^^^^^^^^^^^^^^^^^^^^^^^^^^^^^^^^^^^^^^^^^^^^^^^^^^^^^^^^^^^^^^^^^^^^^^^^^^^^^^^^^^^^^^^^^^^^^^^^^^^^^^^^^^^^^^^^^^^^^^^^^^^^^^^ ^^^^^^^              ^^^^^^^^^^   ^^^          ^^^
>dit : typeof Promise
>    : ^^^^^^^^^^^^^^
>Promise : typeof Promise
>        : ^^^^^^^^^^^^^^
>values : R[]
>       : ^^^

    static some<R>(dit: typeof Promise, values: Promise.Thenable<Promise.Thenable<R>[]>, count: number): Promise<R[]>;
>some : { <R>(dit: typeof Promise, values: Promise.Thenable<Promise.Thenable<R>[]>, count: number): Promise<R[]>; <R_1>(dit: typeof Promise, values: Promise.Thenable<R_1[]>, count: number): Promise<R_1[]>; <R_2>(dit: typeof Promise, values: Promise.Thenable<R_2>[], count: number): Promise<R_2[]>; <R_3>(dit: typeof Promise, values: R_3[], count: number): Promise<R_3[]>; }
>     : ^^^ ^^^^^^^              ^^^^^^^^^^                                       ^^^^^^^^^      ^^^            ^^^^^^^^^^^^^^^^^^^^^^^^^^^^^^^^^^^^^^^^^^^^^^^^^^^^^^^^^^^^^^^^^^^^^^^^^^^^^^^^^^^^^^^^^^^^^^^^^^^^^^^^^^^^^^^^^^^^^^^^^^^^^^^^^^^^^^^^^^^^^^^^^^^^^^^^^^^^^^^^^^^^^^^^^^^^^^^^^^^^^^^^^^^^^^^^^^^^^^^^^^^^^^^^^^^^^^^^^^^^^^^^^^^^^^^^^^^^^^^^^^^^^^^^^^^^^^^^^^^^^
>dit : typeof Promise
>    : ^^^^^^^^^^^^^^
>Promise : typeof Promise
>        : ^^^^^^^^^^^^^^
>values : Promise.Thenable<Promise.Thenable<R>[]>
>       : ^^^^^^^^^^^^^^^^^^^^^^^^^^^^^^^^^^^^^^^
>Promise : any
>        : ^^^
>Promise : any
>        : ^^^
>count : number
>      : ^^^^^^

    static some<R>(dit: typeof Promise, values: Promise.Thenable<R[]>, count: number): Promise<R[]>;
>some : { <R_1>(dit: typeof Promise, values: Promise.Thenable<Promise.Thenable<R_1>[]>, count: number): Promise<R_1[]>; <R>(dit: typeof Promise, values: Promise.Thenable<R[]>, count: number): Promise<R[]>; <R_2>(dit: typeof Promise, values: Promise.Thenable<R_2>[], count: number): Promise<R_2[]>; <R_3>(dit: typeof Promise, values: R_3[], count: number): Promise<R_3[]>; }
>     : ^^^^^^^^^^^^^^^^^^^^^^^^^^^^^^^^^^^^^^^^^^^^^^^^^^^^^^^^^^^^^^^^^^^^^^^^^^^^^^^^^^^^^^^^^^^^^^^^^^^^^^^^^^^^^^^^^ ^^^^^^^              ^^^^^^^^^^                     ^^^^^^^^^      ^^^            ^^^^^^^^^^^^^^^^^^^^^^^^^^^^^^^^^^^^^^^^^^^^^^^^^^^^^^^^^^^^^^^^^^^^^^^^^^^^^^^^^^^^^^^^^^^^^^^^^^^^^^^^^^^^^^^^^^^^^^^^^^^^^^^^^^^^^^^^^^^^^^^^^^^^^^^^^^^^^^^^^^^^^^^^^
>dit : typeof Promise
>    : ^^^^^^^^^^^^^^
>Promise : typeof Promise
>        : ^^^^^^^^^^^^^^
>values : Promise.Thenable<R[]>
>       : ^^^^^^^^^^^^^^^^^^^^^
>Promise : any
>        : ^^^
>count : number
>      : ^^^^^^

    static some<R>(dit: typeof Promise, values: Promise.Thenable<R>[], count: number): Promise<R[]>;
>some : { <R_1>(dit: typeof Promise, values: Promise.Thenable<Promise.Thenable<R_1>[]>, count: number): Promise<R_1[]>; <R_2>(dit: typeof Promise, values: Promise.Thenable<R_2[]>, count: number): Promise<R_2[]>; <R>(dit: typeof Promise, values: Promise.Thenable<R>[], count: number): Promise<R[]>; <R_3>(dit: typeof Promise, values: R_3[], count: number): Promise<R_3[]>; }
>     : ^^^^^^^^^^^^^^^^^^^^^^^^^^^^^^^^^^^^^^^^^^^^^^^^^^^^^^^^^^^^^^^^^^^^^^^^^^^^^^^^^^^^^^^^^^^^^^^^^^^^^^^^^^^^^^^^^^^^^^^^^^^^^^^^^^^^^^^^^^^^^^^^^^^^^^^^^^^^^^^^^^^^^^^^^^^^^^^^^^^^^^^^^^^^^^^^^^^^^^^^^^^^^ ^^^^^^^              ^^^^^^^^^^                     ^^^^^^^^^      ^^^            ^^^^^^^^^^^^^^^^^^^^^^^^^^^^^^^^^^^^^^^^^^^^^^^^^^^^^^^^^^^^^^^^^^^^^^^^^^^^^
>dit : typeof Promise
>    : ^^^^^^^^^^^^^^
>Promise : typeof Promise
>        : ^^^^^^^^^^^^^^
>values : Promise.Thenable<R>[]
>       : ^^^^^^^^^^^^^^^^^^^^^
>Promise : any
>        : ^^^
>count : number
>      : ^^^^^^

    static some<R>(dit: typeof Promise, values: R[], count: number): Promise<R[]>;
>some : { <R_1>(dit: typeof Promise, values: Promise.Thenable<Promise.Thenable<R_1>[]>, count: number): Promise<R_1[]>; <R_2>(dit: typeof Promise, values: Promise.Thenable<R_2[]>, count: number): Promise<R_2[]>; <R_3>(dit: typeof Promise, values: Promise.Thenable<R_3>[], count: number): Promise<R_3[]>; <R>(dit: typeof Promise, values: R[], count: number): Promise<R[]>; }
>     : ^^^^^^^^^^^^^^^^^^^^^^^^^^^^^^^^^^^^^^^^^^^^^^^^^^^^^^^^^^^^^^^^^^^^^^^^^^^^^^^^^^^^^^^^^^^^^^^^^^^^^^^^^^^^^^^^^^^^^^^^^^^^^^^^^^^^^^^^^^^^^^^^^^^^^^^^^^^^^^^^^^^^^^^^^^^^^^^^^^^^^^^^^^^^^^^^^^^^^^^^^^^^^^^^^^^^^^^^^^^^^^^^^^^^^^^^^^^^^^^^^^^^^^^^^^^^^^^^^^^^^^^^^^^^^^^^^^^^^^^^^^^^^^^^^^^^^^^^^ ^^^^^^^              ^^^^^^^^^^   ^^^^^^^^^      ^^^            ^^^
>dit : typeof Promise
>    : ^^^^^^^^^^^^^^
>Promise : typeof Promise
>        : ^^^^^^^^^^^^^^
>values : R[]
>       : ^^^
>count : number
>      : ^^^^^^

    static join<R>(dit: typeof Promise, ...values: Promise.Thenable<R>[]): Promise<R[]>;
>join : { <R>(dit: typeof Promise, ...values: Promise.Thenable<R>[]): Promise<R[]>; <R_1>(dit: typeof Promise, ...values: R_1[]): Promise<R_1[]>; }
>     : ^^^ ^^^^^^^              ^^^^^^^^^^^^^                     ^^^            ^^^^^^^^^^^^^^^^^^^^^^^^^^^^^^^^^^^^^^^^^^^^^^^^^^^^^^^^^^^^^^^^^
>dit : typeof Promise
>    : ^^^^^^^^^^^^^^
>Promise : typeof Promise
>        : ^^^^^^^^^^^^^^
>values : Promise.Thenable<R>[]
>       : ^^^^^^^^^^^^^^^^^^^^^
>Promise : any
>        : ^^^

    static join<R>(dit: typeof Promise, ...values: R[]): Promise<R[]>;
>join : { <R_1>(dit: typeof Promise, ...values: Promise.Thenable<R_1>[]): Promise<R_1[]>; <R>(dit: typeof Promise, ...values: R[]): Promise<R[]>; }
>     : ^^^^^^^^^^^^^^^^^^^^^^^^^^^^^^^^^^^^^^^^^^^^^^^^^^^^^^^^^^^^^^^^^^^^^^^^^^^^^^^^^^^ ^^^^^^^              ^^^^^^^^^^^^^   ^^^            ^^^
>dit : typeof Promise
>    : ^^^^^^^^^^^^^^
>Promise : typeof Promise
>        : ^^^^^^^^^^^^^^
>values : R[]
>       : ^^^

    static map<R, U>(dit: typeof Promise, values: Promise.Thenable<Promise.Thenable<R>[]>, mapper: (item: R, index: number, arrayLength: number) => Promise.Thenable<U>): Promise<U[]>;
>map : { <R, U>(dit: typeof Promise, values: Promise.Thenable<Promise.Thenable<R>[]>, mapper: (item: R, index: number, arrayLength: number) => Promise.Thenable<U>): Promise<U[]>; <R_1, U_1>(dit: typeof Promise, values: Promise.Thenable<Promise.Thenable<R_1>[]>, mapper: (item: R_1, index: number, arrayLength: number) => U_1): Promise<U_1[]>; <R_2, U_2>(dit: typeof Promise, values: Promise.Thenable<R_2[]>, mapper: (item: R_2, index: number, arrayLength: number) => Promise.Thenable<U_2>): Promise<U_2[]>; <R_3, U_3>(dit: typeof Promise, values: Promise.Thenable<R_3[]>, mapper: (item: R_3, index: number, arrayLength: number) => U_3): Promise<U_3[]>; <R_4, U_4>(dit: typeof Promise, values: Promise.Thenable<R_4>[], mapper: (item: R_4, index: number, arrayLength: number) => Promise.Thenable<U_4>): Promise<U_4[]>; <R_5, U_5>(dit: typeof Promise, values: Promise.Thenable<R_5>[], mapper: (item: R_5, index: number, arrayLength: number) => U_5): Promise<U_5[]>; <R_6, U_6>(dit: typeof Promise, values: R_6[], mapper: (item: R_6, index: number, arrayLength: number) => Promise.Thenable<U_6>): Promise<U_6[]>; <R_7, U_7>(dit: typeof Promise, values: R_7[], mapper: (item: R_7, index: number, arrayLength: number) => U_7): Promise<U_7[]>; }
>    : ^^^ ^^ ^^^^^^^              ^^^^^^^^^^                                       ^^^^^^^^^^                                                                    ^^^            ^^^^^^^^^^^^^^^^^^^^^^^^^^^^^^^^^^^^^^^^^^^^^^^^^^^^^^^^^^^^^^^^^^^^^^^^^^^^^^^^^^^^^^^^^^^^^^^^^^^^^^^^^^^^^^^^^^^^^^^^^^^^^^^^^^^^^^^^^^^^^^^^^^^^^^^^^^^^^^^^^^^^^^^^^^^^^^^^^^^^^^^^^^^^^^^^^^^^^^^^^^^^^^^^^^^^^^^^^^^^^^^^^^^^^^^^^^^^^^^^^^^^^^^^^^^^^^^^^^^^^^^^^^^^^^^^^^^^^^^^^^^^^^^^^^^^^^^^^^^^^^^^^^^^^^^^^^^^^^^^^^^^^^^^^^^^^^^^^^^^^^^^^^^^^^^^^^^^^^^^^^^^^^^^^^^^^^^^^^^^^^^^^^^^^^^^^^^^^^^^^^^^^^^^^^^^^^^^^^^^^^^^^^^^^^^^^^^^^^^^^^^^^^^^^^^^^^^^^^^^^^^^^^^^^^^^^^^^^^^^^^^^^^^^^^^^^^^^^^^^^^^^^^^^^^^^^^^^^^^^^^^^^^^^^^^^^^^^^^^^^^^^^^^^^^^^^^^^^^^^^^^^^^^^^^^^^^^^^^^^^^^^^^^^^^^^^^^^^^^^^^^^^^^^^^^^^^^^^^^^^^^^^^^^^^^^^^^^^^^^^^^^^^^^^^^^^^^^^^^^^^^^^^^^^^^^^^^^^^^^^^^^^^^^^^^^^^^^^^^^^^^^^^^^^^^^^^^^^^^^^^^^^^^^^^^^^^^^^^^^^^^^^^^^^^^^^^^^^^^^^^^^^^^^^^^^^^^^^^^^^^^^^^^^^^^^^^^^^^^^^^^^^^^^^^^^^^^^^^^^^^^^^^^^^^^^^^^^^^^^^^^^^^^^^^^^^^^^^^^^^^^^^^^^^^^^^^^^^^^^^^^^^^^^^^^^^^^^^^^^^^^^^^^^^^^^^^^^^^^^^^^^^^^^^^^^^^^^^^^^^^^^^^^^^^^^^^^^^^^^^^^^^^^^^^^^^^^^^^^^^^^^^^^^^^^^^^^^^^^^^^^^^^^^^^^^^^^^^^^^^^^^^^^^^^^^^^^^^^^^^^^^^^^^^^^^^^^^^^^^^
>dit : typeof Promise
>    : ^^^^^^^^^^^^^^
>Promise : typeof Promise
>        : ^^^^^^^^^^^^^^
>values : Promise.Thenable<Promise.Thenable<R>[]>
>       : ^^^^^^^^^^^^^^^^^^^^^^^^^^^^^^^^^^^^^^^
>Promise : any
>        : ^^^
>Promise : any
>        : ^^^
>mapper : (item: R, index: number, arrayLength: number) => Promise.Thenable<U>
>       : ^^^^^^^ ^^^^^^^^^      ^^^^^^^^^^^^^^^      ^^^^^                   
>item : R
>     : ^
>index : number
>      : ^^^^^^
>arrayLength : number
>            : ^^^^^^
>Promise : any
>        : ^^^

    static map<R, U>(dit: typeof Promise, values: Promise.Thenable<Promise.Thenable<R>[]>, mapper: (item: R, index: number, arrayLength: number) => U): Promise<U[]>;
>map : { <R_1, U_1>(dit: typeof Promise, values: Promise.Thenable<Promise.Thenable<R_1>[]>, mapper: (item: R_1, index: number, arrayLength: number) => Promise.Thenable<U_1>): Promise<U_1[]>; <R, U>(dit: typeof Promise, values: Promise.Thenable<Promise.Thenable<R>[]>, mapper: (item: R, index: number, arrayLength: number) => U): Promise<U[]>; <R_2, U_2>(dit: typeof Promise, values: Promise.Thenable<R_2[]>, mapper: (item: R_2, index: number, arrayLength: number) => Promise.Thenable<U_2>): Promise<U_2[]>; <R_3, U_3>(dit: typeof Promise, values: Promise.Thenable<R_3[]>, mapper: (item: R_3, index: number, arrayLength: number) => U_3): Promise<U_3[]>; <R_4, U_4>(dit: typeof Promise, values: Promise.Thenable<R_4>[], mapper: (item: R_4, index: number, arrayLength: number) => Promise.Thenable<U_4>): Promise<U_4[]>; <R_5, U_5>(dit: typeof Promise, values: Promise.Thenable<R_5>[], mapper: (item: R_5, index: number, arrayLength: number) => U_5): Promise<U_5[]>; <R_6, U_6>(dit: typeof Promise, values: R_6[], mapper: (item: R_6, index: number, arrayLength: number) => Promise.Thenable<U_6>): Promise<U_6[]>; <R_7, U_7>(dit: typeof Promise, values: R_7[], mapper: (item: R_7, index: number, arrayLength: number) => U_7): Promise<U_7[]>; }
>    : ^^^^^^^^^^^^^^^^^^^^^^^^^^^^^^^^^^^^^^^^^^^^^^^^^^^^^^^^^^^^^^^^^^^^^^^^^^^^^^^^^^^^^^^^^^^^^^^^^^^^^^^^^^^^^^^^^^^^^^^^^^^^^^^^^^^^^^^^^^^^^^^^^^^^^^^^^^^^^^^^^^^^^^^^^^^^^^^^^^^^^^^^^ ^^ ^^^^^^^              ^^^^^^^^^^                                       ^^^^^^^^^^                                                  ^^^            ^^^^^^^^^^^^^^^^^^^^^^^^^^^^^^^^^^^^^^^^^^^^^^^^^^^^^^^^^^^^^^^^^^^^^^^^^^^^^^^^^^^^^^^^^^^^^^^^^^^^^^^^^^^^^^^^^^^^^^^^^^^^^^^^^^^^^^^^^^^^^^^^^^^^^^^^^^^^^^^^^^^^^^^^^^^^^^^^^^^^^^^^^^^^^^^^^^^^^^^^^^^^^^^^^^^^^^^^^^^^^^^^^^^^^^^^^^^^^^^^^^^^^^^^^^^^^^^^^^^^^^^^^^^^^^^^^^^^^^^^^^^^^^^^^^^^^^^^^^^^^^^^^^^^^^^^^^^^^^^^^^^^^^^^^^^^^^^^^^^^^^^^^^^^^^^^^^^^^^^^^^^^^^^^^^^^^^^^^^^^^^^^^^^^^^^^^^^^^^^^^^^^^^^^^^^^^^^^^^^^^^^^^^^^^^^^^^^^^^^^^^^^^^^^^^^^^^^^^^^^^^^^^^^^^^^^^^^^^^^^^^^^^^^^^^^^^^^^^^^^^^^^^^^^^^^^^^^^^^^^^^^^^^^^^^^^^^^^^^^^^^^^^^^^^^^^^^^^^^^^^^^^^^^^^^^^^^^^^^^^^^^^^^^^^^^^^^^^^^^^^^^^^^^^^^^^^^^^^^^^^^^^^^^^^^^^^^^^^^^^^^^^^^^^^^^^^^^^^^^^^^^^^^^^^^^^^^^^^^^^^^^^^^^^^^^^^^^^^^^^^^^^^^^^^^^^^^^^^^^^^^^^^^^^^^^^^^^^^^^^^^^^^^^^^^^^^^^^^^^^^^^^^^^^^^^^^^^^^^^^^^^^^^^^^^^^^^^^^^^^^^^^^^^^^^^^^^^^^^^^^^^^^^^^^^^^^^^^^^^^^^^^^^^^^^^^^^^^^^^^^^^^^^^^^^^^^^^^^^^^^^^^^^^^^^^^^^^^^
>dit : typeof Promise
>    : ^^^^^^^^^^^^^^
>Promise : typeof Promise
>        : ^^^^^^^^^^^^^^
>values : Promise.Thenable<Promise.Thenable<R>[]>
>       : ^^^^^^^^^^^^^^^^^^^^^^^^^^^^^^^^^^^^^^^
>Promise : any
>        : ^^^
>Promise : any
>        : ^^^
>mapper : (item: R, index: number, arrayLength: number) => U
>       : ^^^^^^^ ^^^^^^^^^      ^^^^^^^^^^^^^^^      ^^^^^ 
>item : R
>     : ^
>index : number
>      : ^^^^^^
>arrayLength : number
>            : ^^^^^^

    static map<R, U>(dit: typeof Promise, values: Promise.Thenable<R[]>, mapper: (item: R, index: number, arrayLength: number) => Promise.Thenable<U>): Promise<U[]>;
>map : { <R_1, U_1>(dit: typeof Promise, values: Promise.Thenable<Promise.Thenable<R_1>[]>, mapper: (item: R_1, index: number, arrayLength: number) => Promise.Thenable<U_1>): Promise<U_1[]>; <R_2, U_2>(dit: typeof Promise, values: Promise.Thenable<Promise.Thenable<R_2>[]>, mapper: (item: R_2, index: number, arrayLength: number) => U_2): Promise<U_2[]>; <R, U>(dit: typeof Promise, values: Promise.Thenable<R[]>, mapper: (item: R, index: number, arrayLength: number) => Promise.Thenable<U>): Promise<U[]>; <R_3, U_3>(dit: typeof Promise, values: Promise.Thenable<R_3[]>, mapper: (item: R_3, index: number, arrayLength: number) => U_3): Promise<U_3[]>; <R_4, U_4>(dit: typeof Promise, values: Promise.Thenable<R_4>[], mapper: (item: R_4, index: number, arrayLength: number) => Promise.Thenable<U_4>): Promise<U_4[]>; <R_5, U_5>(dit: typeof Promise, values: Promise.Thenable<R_5>[], mapper: (item: R_5, index: number, arrayLength: number) => U_5): Promise<U_5[]>; <R_6, U_6>(dit: typeof Promise, values: R_6[], mapper: (item: R_6, index: number, arrayLength: number) => Promise.Thenable<U_6>): Promise<U_6[]>; <R_7, U_7>(dit: typeof Promise, values: R_7[], mapper: (item: R_7, index: number, arrayLength: number) => U_7): Promise<U_7[]>; }
>    : ^^^^^^^^^^^^^^^^^^^^^^^^^^^^^^^^^^^^^^^^^^^^^^^^^^^^^^^^^^^^^^^^^^^^^^^^^^^^^^^^^^^^^^^^^^^^^^^^^^^^^^^^^^^^^^^^^^^^^^^^^^^^^^^^^^^^^^^^^^^^^^^^^^^^^^^^^^^^^^^^^^^^^^^^^^^^^^^^^^^^^^^^^^^^^^^^^^^^^^^^^^^^^^^^^^^^^^^^^^^^^^^^^^^^^^^^^^^^^^^^^^^^^^^^^^^^^^^^^^^^^^^^^^^^^^^^^^^^^^^^^^^^^^^^^^^^^^^^^^^^^^^^^^^^^^^^^^^^^^^^^^^^^^^^^^^^^^^^^^^^^^^^^^^^^ ^^ ^^^^^^^              ^^^^^^^^^^                     ^^^^^^^^^^                                                                    ^^^            ^^^^^^^^^^^^^^^^^^^^^^^^^^^^^^^^^^^^^^^^^^^^^^^^^^^^^^^^^^^^^^^^^^^^^^^^^^^^^^^^^^^^^^^^^^^^^^^^^^^^^^^^^^^^^^^^^^^^^^^^^^^^^^^^^^^^^^^^^^^^^^^^^^^^^^^^^^^^^^^^^^^^^^^^^^^^^^^^^^^^^^^^^^^^^^^^^^^^^^^^^^^^^^^^^^^^^^^^^^^^^^^^^^^^^^^^^^^^^^^^^^^^^^^^^^^^^^^^^^^^^^^^^^^^^^^^^^^^^^^^^^^^^^^^^^^^^^^^^^^^^^^^^^^^^^^^^^^^^^^^^^^^^^^^^^^^^^^^^^^^^^^^^^^^^^^^^^^^^^^^^^^^^^^^^^^^^^^^^^^^^^^^^^^^^^^^^^^^^^^^^^^^^^^^^^^^^^^^^^^^^^^^^^^^^^^^^^^^^^^^^^^^^^^^^^^^^^^^^^^^^^^^^^^^^^^^^^^^^^^^^^^^^^^^^^^^^^^^^^^^^^^^^^^^^^^^^^^^^^^^^^^^^^^^^^^^^^^^^^^^^^^^^^^^^^^^^^^^^^^^^^^^^^^^^^^^^^^^^^^^^^^^^^^^^^^^^^^^^^^^^^^^^^^^^^^^^^^^^^^^^^^^^^^^^^^^^^^^^^^^^^^^^^^^^^^^^^^^^^^^^^^^^^^^^^^^^^^^^^^^^^^^^^^^^^^^^^^^^^^^^^^^^^^^^^^^^^^^^^^^^^^^^^^^^^^^^
>dit : typeof Promise
>    : ^^^^^^^^^^^^^^
>Promise : typeof Promise
>        : ^^^^^^^^^^^^^^
>values : Promise.Thenable<R[]>
>       : ^^^^^^^^^^^^^^^^^^^^^
>Promise : any
>        : ^^^
>mapper : (item: R, index: number, arrayLength: number) => Promise.Thenable<U>
>       : ^^^^^^^ ^^^^^^^^^      ^^^^^^^^^^^^^^^      ^^^^^                   
>item : R
>     : ^
>index : number
>      : ^^^^^^
>arrayLength : number
>            : ^^^^^^
>Promise : any
>        : ^^^

    static map<R, U>(dit: typeof Promise, values: Promise.Thenable<R[]>, mapper: (item: R, index: number, arrayLength: number) => U): Promise<U[]>;
>map : { <R_1, U_1>(dit: typeof Promise, values: Promise.Thenable<Promise.Thenable<R_1>[]>, mapper: (item: R_1, index: number, arrayLength: number) => Promise.Thenable<U_1>): Promise<U_1[]>; <R_2, U_2>(dit: typeof Promise, values: Promise.Thenable<Promise.Thenable<R_2>[]>, mapper: (item: R_2, index: number, arrayLength: number) => U_2): Promise<U_2[]>; <R_3, U_3>(dit: typeof Promise, values: Promise.Thenable<R_3[]>, mapper: (item: R_3, index: number, arrayLength: number) => Promise.Thenable<U_3>): Promise<U_3[]>; <R, U>(dit: typeof Promise, values: Promise.Thenable<R[]>, mapper: (item: R, index: number, arrayLength: number) => U): Promise<U[]>; <R_4, U_4>(dit: typeof Promise, values: Promise.Thenable<R_4>[], mapper: (item: R_4, index: number, arrayLength: number) => Promise.Thenable<U_4>): Promise<U_4[]>; <R_5, U_5>(dit: typeof Promise, values: Promise.Thenable<R_5>[], mapper: (item: R_5, index: number, arrayLength: number) => U_5): Promise<U_5[]>; <R_6, U_6>(dit: typeof Promise, values: R_6[], mapper: (item: R_6, index: number, arrayLength: number) => Promise.Thenable<U_6>): Promise<U_6[]>; <R_7, U_7>(dit: typeof Promise, values: R_7[], mapper: (item: R_7, index: number, arrayLength: number) => U_7): Promise<U_7[]>; }
>    : ^^^^^^^^^^^^^^^^^^^^^^^^^^^^^^^^^^^^^^^^^^^^^^^^^^^^^^^^^^^^^^^^^^^^^^^^^^^^^^^^^^^^^^^^^^^^^^^^^^^^^^^^^^^^^^^^^^^^^^^^^^^^^^^^^^^^^^^^^^^^^^^^^^^^^^^^^^^^^^^^^^^^^^^^^^^^^^^^^^^^^^^^^^^^^^^^^^^^^^^^^^^^^^^^^^^^^^^^^^^^^^^^^^^^^^^^^^^^^^^^^^^^^^^^^^^^^^^^^^^^^^^^^^^^^^^^^^^^^^^^^^^^^^^^^^^^^^^^^^^^^^^^^^^^^^^^^^^^^^^^^^^^^^^^^^^^^^^^^^^^^^^^^^^^^^^^^^^^^^^^^^^^^^^^^^^^^^^^^^^^^^^^^^^^^^^^^^^^^^^^^^^^^^^^^^^^^^^^^^^^^^^^^^^^^^^^^^^^^^^^^^^^^^^^^^^^^^^^^^^^^^^^^^^^^^^^^^^^^^^^^^^^^^^^^^^^^^^^^^^^^^^^^^^^^^^^^ ^^ ^^^^^^^              ^^^^^^^^^^                     ^^^^^^^^^^                                                  ^^^            ^^^^^^^^^^^^^^^^^^^^^^^^^^^^^^^^^^^^^^^^^^^^^^^^^^^^^^^^^^^^^^^^^^^^^^^^^^^^^^^^^^^^^^^^^^^^^^^^^^^^^^^^^^^^^^^^^^^^^^^^^^^^^^^^^^^^^^^^^^^^^^^^^^^^^^^^^^^^^^^^^^^^^^^^^^^^^^^^^^^^^^^^^^^^^^^^^^^^^^^^^^^^^^^^^^^^^^^^^^^^^^^^^^^^^^^^^^^^^^^^^^^^^^^^^^^^^^^^^^^^^^^^^^^^^^^^^^^^^^^^^^^^^^^^^^^^^^^^^^^^^^^^^^^^^^^^^^^^^^^^^^^^^^^^^^^^^^^^^^^^^^^^^^^^^^^^^^^^^^^^^^^^^^^^^^^^^^^^^^^^^^^^^^^^^^^^^^^^^^^^^^^^^^^^^^^^^^^^^^^^^^^^^^^^^^^^^^^^^^^^^^^^^^^^^^^^^^^^^^^^^^^^^^^^^^^^^^^^^^^^^^^^^^^^^^^^^^^^^^^^^^^^^^^^^^^^^^^^^^^^^^^^^^^^^^^^^^^^^^^^^^^^^^^^^^^^^^^^^^^^^^^^^^^^^^^^^^^^^^^^^^^^^^^
>dit : typeof Promise
>    : ^^^^^^^^^^^^^^
>Promise : typeof Promise
>        : ^^^^^^^^^^^^^^
>values : Promise.Thenable<R[]>
>       : ^^^^^^^^^^^^^^^^^^^^^
>Promise : any
>        : ^^^
>mapper : (item: R, index: number, arrayLength: number) => U
>       : ^^^^^^^ ^^^^^^^^^      ^^^^^^^^^^^^^^^      ^^^^^ 
>item : R
>     : ^
>index : number
>      : ^^^^^^
>arrayLength : number
>            : ^^^^^^

    static map<R, U>(dit: typeof Promise, values: Promise.Thenable<R>[], mapper: (item: R, index: number, arrayLength: number) => Promise.Thenable<U>): Promise<U[]>;
>map : { <R_1, U_1>(dit: typeof Promise, values: Promise.Thenable<Promise.Thenable<R_1>[]>, mapper: (item: R_1, index: number, arrayLength: number) => Promise.Thenable<U_1>): Promise<U_1[]>; <R_2, U_2>(dit: typeof Promise, values: Promise.Thenable<Promise.Thenable<R_2>[]>, mapper: (item: R_2, index: number, arrayLength: number) => U_2): Promise<U_2[]>; <R_3, U_3>(dit: typeof Promise, values: Promise.Thenable<R_3[]>, mapper: (item: R_3, index: number, arrayLength: number) => Promise.Thenable<U_3>): Promise<U_3[]>; <R_4, U_4>(dit: typeof Promise, values: Promise.Thenable<R_4[]>, mapper: (item: R_4, index: number, arrayLength: number) => U_4): Promise<U_4[]>; <R, U>(dit: typeof Promise, values: Promise.Thenable<R>[], mapper: (item: R, index: number, arrayLength: number) => Promise.Thenable<U>): Promise<U[]>; <R_5, U_5>(dit: typeof Promise, values: Promise.Thenable<R_5>[], mapper: (item: R_5, index: number, arrayLength: number) => U_5): Promise<U_5[]>; <R_6, U_6>(dit: typeof Promise, values: R_6[], mapper: (item: R_6, index: number, arrayLength: number) => Promise.Thenable<U_6>): Promise<U_6[]>; <R_7, U_7>(dit: typeof Promise, values: R_7[], mapper: (item: R_7, index: number, arrayLength: number) => U_7): Promise<U_7[]>; }
>    : ^^^^^^^^^^^^^^^^^^^^^^^^^^^^^^^^^^^^^^^^^^^^^^^^^^^^^^^^^^^^^^^^^^^^^^^^^^^^^^^^^^^^^^^^^^^^^^^^^^^^^^^^^^^^^^^^^^^^^^^^^^^^^^^^^^^^^^^^^^^^^^^^^^^^^^^^^^^^^^^^^^^^^^^^^^^^^^^^^^^^^^^^^^^^^^^^^^^^^^^^^^^^^^^^^^^^^^^^^^^^^^^^^^^^^^^^^^^^^^^^^^^^^^^^^^^^^^^^^^^^^^^^^^^^^^^^^^^^^^^^^^^^^^^^^^^^^^^^^^^^^^^^^^^^^^^^^^^^^^^^^^^^^^^^^^^^^^^^^^^^^^^^^^^^^^^^^^^^^^^^^^^^^^^^^^^^^^^^^^^^^^^^^^^^^^^^^^^^^^^^^^^^^^^^^^^^^^^^^^^^^^^^^^^^^^^^^^^^^^^^^^^^^^^^^^^^^^^^^^^^^^^^^^^^^^^^^^^^^^^^^^^^^^^^^^^^^^^^^^^^^^^^^^^^^^^^^^^^^^^^^^^^^^^^^^^^^^^^^^^^^^^^^^^^^^^^^^^^^^^^^^^^^^^^^^^^^^^^^^^^^^^^^^^^^^^^^^^^^^^^^^^^^^^^^^^^^^^^^^^^^^^^^^^^^^^^^^^^^^^^^^^^^^^^^^^^^^^^^^^ ^^ ^^^^^^^              ^^^^^^^^^^                     ^^^^^^^^^^                                                                    ^^^            ^^^^^^^^^^^^^^^^^^^^^^^^^^^^^^^^^^^^^^^^^^^^^^^^^^^^^^^^^^^^^^^^^^^^^^^^^^^^^^^^^^^^^^^^^^^^^^^^^^^^^^^^^^^^^^^^^^^^^^^^^^^^^^^^^^^^^^^^^^^^^^^^^^^^^^^^^^^^^^^^^^^^^^^^^^^^^^^^^^^^^^^^^^^^^^^^^^^^^^^^^^^^^^^^^^^^^^^^^^^^^^^^^^^^^^^^^^^^^^^^^^^^^^^^^^^^^^^^^^^^^^^^^^^^^^^^^^^^^^^^^^^^^^^^^^^^^^^^^^^^^^^^^^^^^^^^^^^^^^^^^^^^^^^^^^^^^^^^^^^^^^^^^^^^^^^^^^^^^^^^^^^^^^^^^^^^^^^^^^^^^^^^^^^^^^^^^^^^^^^^^^^^^^^^^^^^^^^^^^^^^^^
>dit : typeof Promise
>    : ^^^^^^^^^^^^^^
>Promise : typeof Promise
>        : ^^^^^^^^^^^^^^
>values : Promise.Thenable<R>[]
>       : ^^^^^^^^^^^^^^^^^^^^^
>Promise : any
>        : ^^^
>mapper : (item: R, index: number, arrayLength: number) => Promise.Thenable<U>
>       : ^^^^^^^ ^^^^^^^^^      ^^^^^^^^^^^^^^^      ^^^^^                   
>item : R
>     : ^
>index : number
>      : ^^^^^^
>arrayLength : number
>            : ^^^^^^
>Promise : any
>        : ^^^

    static map<R, U>(dit: typeof Promise, values: Promise.Thenable<R>[], mapper: (item: R, index: number, arrayLength: number) => U): Promise<U[]>;
>map : { <R_1, U_1>(dit: typeof Promise, values: Promise.Thenable<Promise.Thenable<R_1>[]>, mapper: (item: R_1, index: number, arrayLength: number) => Promise.Thenable<U_1>): Promise<U_1[]>; <R_2, U_2>(dit: typeof Promise, values: Promise.Thenable<Promise.Thenable<R_2>[]>, mapper: (item: R_2, index: number, arrayLength: number) => U_2): Promise<U_2[]>; <R_3, U_3>(dit: typeof Promise, values: Promise.Thenable<R_3[]>, mapper: (item: R_3, index: number, arrayLength: number) => Promise.Thenable<U_3>): Promise<U_3[]>; <R_4, U_4>(dit: typeof Promise, values: Promise.Thenable<R_4[]>, mapper: (item: R_4, index: number, arrayLength: number) => U_4): Promise<U_4[]>; <R_5, U_5>(dit: typeof Promise, values: Promise.Thenable<R_5>[], mapper: (item: R_5, index: number, arrayLength: number) => Promise.Thenable<U_5>): Promise<U_5[]>; <R, U>(dit: typeof Promise, values: Promise.Thenable<R>[], mapper: (item: R, index: number, arrayLength: number) => U): Promise<U[]>; <R_6, U_6>(dit: typeof Promise, values: R_6[], mapper: (item: R_6, index: number, arrayLength: number) => Promise.Thenable<U_6>): Promise<U_6[]>; <R_7, U_7>(dit: typeof Promise, values: R_7[], mapper: (item: R_7, index: number, arrayLength: number) => U_7): Promise<U_7[]>; }
>    : ^^^^^^^^^^^^^^^^^^^^^^^^^^^^^^^^^^^^^^^^^^^^^^^^^^^^^^^^^^^^^^^^^^^^^^^^^^^^^^^^^^^^^^^^^^^^^^^^^^^^^^^^^^^^^^^^^^^^^^^^^^^^^^^^^^^^^^^^^^^^^^^^^^^^^^^^^^^^^^^^^^^^^^^^^^^^^^^^^^^^^^^^^^^^^^^^^^^^^^^^^^^^^^^^^^^^^^^^^^^^^^^^^^^^^^^^^^^^^^^^^^^^^^^^^^^^^^^^^^^^^^^^^^^^^^^^^^^^^^^^^^^^^^^^^^^^^^^^^^^^^^^^^^^^^^^^^^^^^^^^^^^^^^^^^^^^^^^^^^^^^^^^^^^^^^^^^^^^^^^^^^^^^^^^^^^^^^^^^^^^^^^^^^^^^^^^^^^^^^^^^^^^^^^^^^^^^^^^^^^^^^^^^^^^^^^^^^^^^^^^^^^^^^^^^^^^^^^^^^^^^^^^^^^^^^^^^^^^^^^^^^^^^^^^^^^^^^^^^^^^^^^^^^^^^^^^^^^^^^^^^^^^^^^^^^^^^^^^^^^^^^^^^^^^^^^^^^^^^^^^^^^^^^^^^^^^^^^^^^^^^^^^^^^^^^^^^^^^^^^^^^^^^^^^^^^^^^^^^^^^^^^^^^^^^^^^^^^^^^^^^^^^^^^^^^^^^^^^^^^^^^^^^^^^^^^^^^^^^^^^^^^^^^^^^^^^^^^^^^^^^^^^^^^^^^^^^^^^^^^^^^^^^^^^^^^^^^^^^^^^^^^^^^^^^^^^^^^^^^^^^^^^^^^^^^^^^^^^^^^^^^^^^^^^^^^^^^^^^^^^^^^^^^^^^^^^^^^^^^^^^^^ ^^ ^^^^^^^              ^^^^^^^^^^                     ^^^^^^^^^^                                                  ^^^            ^^^^^^^^^^^^^^^^^^^^^^^^^^^^^^^^^^^^^^^^^^^^^^^^^^^^^^^^^^^^^^^^^^^^^^^^^^^^^^^^^^^^^^^^^^^^^^^^^^^^^^^^^^^^^^^^^^^^^^^^^^^^^^^^^^^^^^^^^^^^^^^^^^^^^^^^^^^^^^^^^^^^^^^^^^^^^^^^^^^^^^^^^^^^^^^^^^^^^^^^^^^^^^^^^^^^^^^^^^^^^^^^^^^^^^^^^^^^^^^^^^^^^^^^^^^^^^^^^^^^^^^^^^^^^^^^^^^^^
>dit : typeof Promise
>    : ^^^^^^^^^^^^^^
>Promise : typeof Promise
>        : ^^^^^^^^^^^^^^
>values : Promise.Thenable<R>[]
>       : ^^^^^^^^^^^^^^^^^^^^^
>Promise : any
>        : ^^^
>mapper : (item: R, index: number, arrayLength: number) => U
>       : ^^^^^^^ ^^^^^^^^^      ^^^^^^^^^^^^^^^      ^^^^^ 
>item : R
>     : ^
>index : number
>      : ^^^^^^
>arrayLength : number
>            : ^^^^^^

    static map<R, U>(dit: typeof Promise, values: R[], mapper: (item: R, index: number, arrayLength: number) => Promise.Thenable<U>): Promise<U[]>;
>map : { <R_1, U_1>(dit: typeof Promise, values: Promise.Thenable<Promise.Thenable<R_1>[]>, mapper: (item: R_1, index: number, arrayLength: number) => Promise.Thenable<U_1>): Promise<U_1[]>; <R_2, U_2>(dit: typeof Promise, values: Promise.Thenable<Promise.Thenable<R_2>[]>, mapper: (item: R_2, index: number, arrayLength: number) => U_2): Promise<U_2[]>; <R_3, U_3>(dit: typeof Promise, values: Promise.Thenable<R_3[]>, mapper: (item: R_3, index: number, arrayLength: number) => Promise.Thenable<U_3>): Promise<U_3[]>; <R_4, U_4>(dit: typeof Promise, values: Promise.Thenable<R_4[]>, mapper: (item: R_4, index: number, arrayLength: number) => U_4): Promise<U_4[]>; <R_5, U_5>(dit: typeof Promise, values: Promise.Thenable<R_5>[], mapper: (item: R_5, index: number, arrayLength: number) => Promise.Thenable<U_5>): Promise<U_5[]>; <R_6, U_6>(dit: typeof Promise, values: Promise.Thenable<R_6>[], mapper: (item: R_6, index: number, arrayLength: number) => U_6): Promise<U_6[]>; <R, U>(dit: typeof Promise, values: R[], mapper: (item: R, index: number, arrayLength: number) => Promise.Thenable<U>): Promise<U[]>; <R_7, U_7>(dit: typeof Promise, values: R_7[], mapper: (item: R_7, index: number, arrayLength: number) => U_7): Promise<U_7[]>; }
>    : ^^^^^^^^^^^^^^^^^^^^^^^^^^^^^^^^^^^^^^^^^^^^^^^^^^^^^^^^^^^^^^^^^^^^^^^^^^^^^^^^^^^^^^^^^^^^^^^^^^^^^^^^^^^^^^^^^^^^^^^^^^^^^^^^^^^^^^^^^^^^^^^^^^^^^^^^^^^^^^^^^^^^^^^^^^^^^^^^^^^^^^^^^^^^^^^^^^^^^^^^^^^^^^^^^^^^^^^^^^^^^^^^^^^^^^^^^^^^^^^^^^^^^^^^^^^^^^^^^^^^^^^^^^^^^^^^^^^^^^^^^^^^^^^^^^^^^^^^^^^^^^^^^^^^^^^^^^^^^^^^^^^^^^^^^^^^^^^^^^^^^^^^^^^^^^^^^^^^^^^^^^^^^^^^^^^^^^^^^^^^^^^^^^^^^^^^^^^^^^^^^^^^^^^^^^^^^^^^^^^^^^^^^^^^^^^^^^^^^^^^^^^^^^^^^^^^^^^^^^^^^^^^^^^^^^^^^^^^^^^^^^^^^^^^^^^^^^^^^^^^^^^^^^^^^^^^^^^^^^^^^^^^^^^^^^^^^^^^^^^^^^^^^^^^^^^^^^^^^^^^^^^^^^^^^^^^^^^^^^^^^^^^^^^^^^^^^^^^^^^^^^^^^^^^^^^^^^^^^^^^^^^^^^^^^^^^^^^^^^^^^^^^^^^^^^^^^^^^^^^^^^^^^^^^^^^^^^^^^^^^^^^^^^^^^^^^^^^^^^^^^^^^^^^^^^^^^^^^^^^^^^^^^^^^^^^^^^^^^^^^^^^^^^^^^^^^^^^^^^^^^^^^^^^^^^^^^^^^^^^^^^^^^^^^^^^^^^^^^^^^^^^^^^^^^^^^^^^^^^^^^^^^^^^^^^^^^^^^^^^^^^^^^^^^^^^^^^^^^^^^^^^^^^^^^^^^^^^^^^^^^^^^^^^^^^^^^^^^^^^^^^^^^^^^^^^^^^^^^^^^^^^^^^^^^^^^^^^^^^^^^^^^^^^^^^^^^^^^^^^^^^^^^^^^^ ^^ ^^^^^^^              ^^^^^^^^^^   ^^^^^^^^^^                                                                    ^^^            ^^^^^^^^^^^^^^^^^^^^^^^^^^^^^^^^^^^^^^^^^^^^^^^^^^^^^^^^^^^^^^^^^^^^^^^^^^^^^^^^^^^^^^^^^^^^^^^^^^^^^^^^^^^^^^^^^^^^^^^^^^^^^^^^^^^
>dit : typeof Promise
>    : ^^^^^^^^^^^^^^
>Promise : typeof Promise
>        : ^^^^^^^^^^^^^^
>values : R[]
>       : ^^^
>mapper : (item: R, index: number, arrayLength: number) => Promise.Thenable<U>
>       : ^^^^^^^ ^^^^^^^^^      ^^^^^^^^^^^^^^^      ^^^^^                   
>item : R
>     : ^
>index : number
>      : ^^^^^^
>arrayLength : number
>            : ^^^^^^
>Promise : any
>        : ^^^

    static map<R, U>(dit: typeof Promise, values: R[], mapper: (item: R, index: number, arrayLength: number) => U): Promise<U[]>;
>map : { <R_1, U_1>(dit: typeof Promise, values: Promise.Thenable<Promise.Thenable<R_1>[]>, mapper: (item: R_1, index: number, arrayLength: number) => Promise.Thenable<U_1>): Promise<U_1[]>; <R_2, U_2>(dit: typeof Promise, values: Promise.Thenable<Promise.Thenable<R_2>[]>, mapper: (item: R_2, index: number, arrayLength: number) => U_2): Promise<U_2[]>; <R_3, U_3>(dit: typeof Promise, values: Promise.Thenable<R_3[]>, mapper: (item: R_3, index: number, arrayLength: number) => Promise.Thenable<U_3>): Promise<U_3[]>; <R_4, U_4>(dit: typeof Promise, values: Promise.Thenable<R_4[]>, mapper: (item: R_4, index: number, arrayLength: number) => U_4): Promise<U_4[]>; <R_5, U_5>(dit: typeof Promise, values: Promise.Thenable<R_5>[], mapper: (item: R_5, index: number, arrayLength: number) => Promise.Thenable<U_5>): Promise<U_5[]>; <R_6, U_6>(dit: typeof Promise, values: Promise.Thenable<R_6>[], mapper: (item: R_6, index: number, arrayLength: number) => U_6): Promise<U_6[]>; <R_7, U_7>(dit: typeof Promise, values: R_7[], mapper: (item: R_7, index: number, arrayLength: number) => Promise.Thenable<U_7>): Promise<U_7[]>; <R, U>(dit: typeof Promise, values: R[], mapper: (item: R, index: number, arrayLength: number) => U): Promise<U[]>; }
>    : ^^^^^^^^^^^^^^^^^^^^^^^^^^^^^^^^^^^^^^^^^^^^^^^^^^^^^^^^^^^^^^^^^^^^^^^^^^^^^^^^^^^^^^^^^^^^^^^^^^^^^^^^^^^^^^^^^^^^^^^^^^^^^^^^^^^^^^^^^^^^^^^^^^^^^^^^^^^^^^^^^^^^^^^^^^^^^^^^^^^^^^^^^^^^^^^^^^^^^^^^^^^^^^^^^^^^^^^^^^^^^^^^^^^^^^^^^^^^^^^^^^^^^^^^^^^^^^^^^^^^^^^^^^^^^^^^^^^^^^^^^^^^^^^^^^^^^^^^^^^^^^^^^^^^^^^^^^^^^^^^^^^^^^^^^^^^^^^^^^^^^^^^^^^^^^^^^^^^^^^^^^^^^^^^^^^^^^^^^^^^^^^^^^^^^^^^^^^^^^^^^^^^^^^^^^^^^^^^^^^^^^^^^^^^^^^^^^^^^^^^^^^^^^^^^^^^^^^^^^^^^^^^^^^^^^^^^^^^^^^^^^^^^^^^^^^^^^^^^^^^^^^^^^^^^^^^^^^^^^^^^^^^^^^^^^^^^^^^^^^^^^^^^^^^^^^^^^^^^^^^^^^^^^^^^^^^^^^^^^^^^^^^^^^^^^^^^^^^^^^^^^^^^^^^^^^^^^^^^^^^^^^^^^^^^^^^^^^^^^^^^^^^^^^^^^^^^^^^^^^^^^^^^^^^^^^^^^^^^^^^^^^^^^^^^^^^^^^^^^^^^^^^^^^^^^^^^^^^^^^^^^^^^^^^^^^^^^^^^^^^^^^^^^^^^^^^^^^^^^^^^^^^^^^^^^^^^^^^^^^^^^^^^^^^^^^^^^^^^^^^^^^^^^^^^^^^^^^^^^^^^^^^^^^^^^^^^^^^^^^^^^^^^^^^^^^^^^^^^^^^^^^^^^^^^^^^^^^^^^^^^^^^^^^^^^^^^^^^^^^^^^^^^^^^^^^^^^^^^^^^^^^^^^^^^^^^^^^^^^^^^^^^^^^^^^^^^^^^^^^^^^^^^^^^^^^^^^^^^^^^^^^^^^^^^^^^^^^^^^^^^^^^^^^^^^^^^^^^^^^^^^^^^^^^^^^^^^^^^^^^^^^^^^^^^^^^^^^^^^^^^^^^^^^^^^^^^^^^^^^^^^^^^^^^^^^^^^^^^^^^^^^^^^^^^^^^^^^ ^^ ^^^^^^^              ^^^^^^^^^^   ^^^^^^^^^^                                                  ^^^            ^^^
>dit : typeof Promise
>    : ^^^^^^^^^^^^^^
>Promise : typeof Promise
>        : ^^^^^^^^^^^^^^
>values : R[]
>       : ^^^
>mapper : (item: R, index: number, arrayLength: number) => U
>       : ^^^^^^^ ^^^^^^^^^      ^^^^^^^^^^^^^^^      ^^^^^ 
>item : R
>     : ^
>index : number
>      : ^^^^^^
>arrayLength : number
>            : ^^^^^^

    static reduce<R, U>(dit: typeof Promise, values: Promise.Thenable<Promise.Thenable<R>[]>, reducer: (total: U, current: R, index: number, arrayLength: number) => Promise.Thenable<U>, initialValue?: U): Promise<U>;
<<<<<<< HEAD
>reduce : { <R, U>(dit: typeof Promise, values: Promise.Thenable<Promise.Thenable<R>[]>, reducer: (total: U, current: R, index: number, arrayLength: number) => Promise.Thenable<U>, initialValue?: U): Promise<U>; <R, U>(dit: typeof Promise, values: Promise.Thenable<Promise.Thenable<R>[]>, reducer: (total: U, current: R, index: number, arrayLength: number) => U, initialValue?: U | undefined): Promise<U>; <R, U>(dit: typeof Promise, values: Promise.Thenable<R[]>, reducer: (total: U, current: R, index: number, arrayLength: number) => Promise.Thenable<U>, initialValue?: U | undefined): Promise<U>; <R, U>(dit: typeof Promise, values: Promise.Thenable<R[]>, reducer: (total: U, current: R, index: number, arrayLength: number) => U, initialValue?: U | undefined): Promise<U>; <R, U>(dit: typeof Promise, values: Promise.Thenable<R>[], reducer: (total: U, current: R, index: number, arrayLength: number) => Promise.Thenable<U>, initialValue?: U | undefined): Promise<U>; <R, U>(dit: typeof Promise, values: Promise.Thenable<R>[], reducer: (total: U, current: R, index: number, arrayLength: number) => U, initialValue?: U | undefined): Promise<U>; <R, U>(dit: typeof Promise, values: R[], reducer: (total: U, current: R, index: number, arrayLength: number) => Promise.Thenable<U>, initialValue?: U | undefined): Promise<U>; <R, U>(dit: typeof Promise, values: R[], reducer: (total: U, current: R, index: number, arrayLength: number) => U, initialValue?: U | undefined): Promise<U>; }
=======
>reduce : { <R, U>(dit: typeof Promise, values: Promise.Thenable<Promise.Thenable<R>[]>, reducer: (total: U, current: R, index: number, arrayLength: number) => Promise.Thenable<U>, initialValue?: U): Promise<U>; <R_1, U_1>(dit: typeof Promise, values: Promise.Thenable<Promise.Thenable<R_1>[]>, reducer: (total: U_1, current: R_1, index: number, arrayLength: number) => U_1, initialValue?: U_1): Promise<U_1>; <R_2, U_2>(dit: typeof Promise, values: Promise.Thenable<R_2[]>, reducer: (total: U_2, current: R_2, index: number, arrayLength: number) => Promise.Thenable<U_2>, initialValue?: U_2): Promise<U_2>; <R_3, U_3>(dit: typeof Promise, values: Promise.Thenable<R_3[]>, reducer: (total: U_3, current: R_3, index: number, arrayLength: number) => U_3, initialValue?: U_3): Promise<U_3>; <R_4, U_4>(dit: typeof Promise, values: Promise.Thenable<R_4>[], reducer: (total: U_4, current: R_4, index: number, arrayLength: number) => Promise.Thenable<U_4>, initialValue?: U_4): Promise<U_4>; <R_5, U_5>(dit: typeof Promise, values: Promise.Thenable<R_5>[], reducer: (total: U_5, current: R_5, index: number, arrayLength: number) => U_5, initialValue?: U_5): Promise<U_5>; <R_6, U_6>(dit: typeof Promise, values: R_6[], reducer: (total: U_6, current: R_6, index: number, arrayLength: number) => Promise.Thenable<U_6>, initialValue?: U_6): Promise<U_6>; <R_7, U_7>(dit: typeof Promise, values: R_7[], reducer: (total: U_7, current: R_7, index: number, arrayLength: number) => U_7, initialValue?: U_7): Promise<U_7>; }
>       : ^^^ ^^ ^^^^^^^              ^^^^^^^^^^                                       ^^^^^^^^^^^                                                                                 ^^^^^^^^^^^^^^^^^ ^^^          ^^^^^^^^^^^^^^^^^^^^^^^^^^^^^^^^^^^^^^^^^^^^^^^^^^^^^^^^^^^^^^^^^^^^^^^^^^^^^^^^^^^^^^^^^^^^^^^^^^^^^^^^^^^^^^^^^^^^^^^^^^^^^^^^^^^^^^^^^^^^^^^^^^^^^^^^^^^^^^^^^^^^^^^^^^^^^^^^^^^^^^^^^^^^^^^^^^^^^^^^^^^^^^^^^^^^^^^^^^^^^^^^^^^^^^^^^^^^^^^^^^^^^^^^^^^^^^^^^^^^^^^^^^^^^^^^^^^^^^^^^^^^^^^^^^^^^^^^^^^^^^^^^^^^^^^^^^^^^^^^^^^^^^^^^^^^^^^^^^^^^^^^^^^^^^^^^^^^^^^^^^^^^^^^^^^^^^^^^^^^^^^^^^^^^^^^^^^^^^^^^^^^^^^^^^^^^^^^^^^^^^^^^^^^^^^^^^^^^^^^^^^^^^^^^^^^^^^^^^^^^^^^^^^^^^^^^^^^^^^^^^^^^^^^^^^^^^^^^^^^^^^^^^^^^^^^^^^^^^^^^^^^^^^^^^^^^^^^^^^^^^^^^^^^^^^^^^^^^^^^^^^^^^^^^^^^^^^^^^^^^^^^^^^^^^^^^^^^^^^^^^^^^^^^^^^^^^^^^^^^^^^^^^^^^^^^^^^^^^^^^^^^^^^^^^^^^^^^^^^^^^^^^^^^^^^^^^^^^^^^^^^^^^^^^^^^^^^^^^^^^^^^^^^^^^^^^^^^^^^^^^^^^^^^^^^^^^^^^^^^^^^^^^^^^^^^^^^^^^^^^^^^^^^^^^^^^^^^^^^^^^^^^^^^^^^^^^^^^^^^^^^^^^^^^^^^^^^^^^^^^^^^^^^^^^^^^^^^^^^^^^^^^^^^^^^^^^^^^^^^^^^^^^^^^^^^^^^^^^^^^^^^^^^^^^^^^^^^^^^^^^^^^^^^^^^^^^^^^^^^^^^^^^^^^^^^^^^^^^^^^^^^^^^^^^^^^^^^^^^^^^^^^^^^^^^^^^^^^^^^^^^^^^^^^^^^^^^^^^^^^^^^^^^^^^^^^^^^^^^^^^^^^^^^^^^^^^^^^^^^^^^^^^^^^^^^^^^^^^^^^^^^^^^^^^^^^^^^^^^^^^^^^^^^^^^^^^^^^^^^^^^^^^^^^^^^^^^^^^^^^^^^^^^^^^^^^^^^^^^^^^^^^^^^^^^^^^^^^^^^^^^^^^^^^^^^^^^^^^^^^^^^^^^^^^^^^^^^^^^^^^^^^^^^^^^^^^^^^^^^^^^^^^^^^^^^^^^^^^^^^^^^^^^^^^^^^^^^^^^^^^^^^^^^^^^^^^^^^^^^^^^^^^^^^^^^^^^^^^^
>>>>>>> 12402f26
>dit : typeof Promise
>    : ^^^^^^^^^^^^^^
>Promise : typeof Promise
>        : ^^^^^^^^^^^^^^
>values : Promise.Thenable<Promise.Thenable<R>[]>
>       : ^^^^^^^^^^^^^^^^^^^^^^^^^^^^^^^^^^^^^^^
>Promise : any
>        : ^^^
>Promise : any
>        : ^^^
>reducer : (total: U, current: R, index: number, arrayLength: number) => Promise.Thenable<U>
>        : ^^^^^^^^ ^^^^^^^^^^^ ^^^^^^^^^      ^^^^^^^^^^^^^^^      ^^^^^                   
>total : U
>      : ^
>current : R
>        : ^
>index : number
>      : ^^^^^^
>arrayLength : number
>            : ^^^^^^
>Promise : any
<<<<<<< HEAD
>initialValue : U | undefined

    static reduce<R, U>(dit: typeof Promise, values: Promise.Thenable<Promise.Thenable<R>[]>, reducer: (total: U, current: R, index: number, arrayLength: number) => U, initialValue?: U): Promise<U>;
>reduce : { <R, U>(dit: typeof Promise, values: Promise.Thenable<Promise.Thenable<R>[]>, reducer: (total: U, current: R, index: number, arrayLength: number) => Promise.Thenable<U>, initialValue?: U | undefined): Promise<U>; <R, U>(dit: typeof Promise, values: Promise.Thenable<Promise.Thenable<R>[]>, reducer: (total: U, current: R, index: number, arrayLength: number) => U, initialValue?: U): Promise<U>; <R, U>(dit: typeof Promise, values: Promise.Thenable<R[]>, reducer: (total: U, current: R, index: number, arrayLength: number) => Promise.Thenable<U>, initialValue?: U | undefined): Promise<U>; <R, U>(dit: typeof Promise, values: Promise.Thenable<R[]>, reducer: (total: U, current: R, index: number, arrayLength: number) => U, initialValue?: U | undefined): Promise<U>; <R, U>(dit: typeof Promise, values: Promise.Thenable<R>[], reducer: (total: U, current: R, index: number, arrayLength: number) => Promise.Thenable<U>, initialValue?: U | undefined): Promise<U>; <R, U>(dit: typeof Promise, values: Promise.Thenable<R>[], reducer: (total: U, current: R, index: number, arrayLength: number) => U, initialValue?: U | undefined): Promise<U>; <R, U>(dit: typeof Promise, values: R[], reducer: (total: U, current: R, index: number, arrayLength: number) => Promise.Thenable<U>, initialValue?: U | undefined): Promise<U>; <R, U>(dit: typeof Promise, values: R[], reducer: (total: U, current: R, index: number, arrayLength: number) => U, initialValue?: U | undefined): Promise<U>; }
=======
>        : ^^^
>initialValue : U
>             : ^

    static reduce<R, U>(dit: typeof Promise, values: Promise.Thenable<Promise.Thenable<R>[]>, reducer: (total: U, current: R, index: number, arrayLength: number) => U, initialValue?: U): Promise<U>;
>reduce : { <R_1, U_1>(dit: typeof Promise, values: Promise.Thenable<Promise.Thenable<R_1>[]>, reducer: (total: U_1, current: R_1, index: number, arrayLength: number) => Promise.Thenable<U_1>, initialValue?: U_1): Promise<U_1>; <R, U>(dit: typeof Promise, values: Promise.Thenable<Promise.Thenable<R>[]>, reducer: (total: U, current: R, index: number, arrayLength: number) => U, initialValue?: U): Promise<U>; <R_2, U_2>(dit: typeof Promise, values: Promise.Thenable<R_2[]>, reducer: (total: U_2, current: R_2, index: number, arrayLength: number) => Promise.Thenable<U_2>, initialValue?: U_2): Promise<U_2>; <R_3, U_3>(dit: typeof Promise, values: Promise.Thenable<R_3[]>, reducer: (total: U_3, current: R_3, index: number, arrayLength: number) => U_3, initialValue?: U_3): Promise<U_3>; <R_4, U_4>(dit: typeof Promise, values: Promise.Thenable<R_4>[], reducer: (total: U_4, current: R_4, index: number, arrayLength: number) => Promise.Thenable<U_4>, initialValue?: U_4): Promise<U_4>; <R_5, U_5>(dit: typeof Promise, values: Promise.Thenable<R_5>[], reducer: (total: U_5, current: R_5, index: number, arrayLength: number) => U_5, initialValue?: U_5): Promise<U_5>; <R_6, U_6>(dit: typeof Promise, values: R_6[], reducer: (total: U_6, current: R_6, index: number, arrayLength: number) => Promise.Thenable<U_6>, initialValue?: U_6): Promise<U_6>; <R_7, U_7>(dit: typeof Promise, values: R_7[], reducer: (total: U_7, current: R_7, index: number, arrayLength: number) => U_7, initialValue?: U_7): Promise<U_7>; }
>       : ^^^^^^^^^^^^^^^^^^^^^^^^^^^^^^^^^^^^^^^^^^^^^^^^^^^^^^^^^^^^^^^^^^^^^^^^^^^^^^^^^^^^^^^^^^^^^^^^^^^^^^^^^^^^^^^^^^^^^^^^^^^^^^^^^^^^^^^^^^^^^^^^^^^^^^^^^^^^^^^^^^^^^^^^^^^^^^^^^^^^^^^^^^^^^^^^^^^^^^^^^^^^^^^^^^^^^^^^^^^ ^^ ^^^^^^^              ^^^^^^^^^^                                       ^^^^^^^^^^^                                                               ^^^^^^^^^^^^^^^^^ ^^^          ^^^^^^^^^^^^^^^^^^^^^^^^^^^^^^^^^^^^^^^^^^^^^^^^^^^^^^^^^^^^^^^^^^^^^^^^^^^^^^^^^^^^^^^^^^^^^^^^^^^^^^^^^^^^^^^^^^^^^^^^^^^^^^^^^^^^^^^^^^^^^^^^^^^^^^^^^^^^^^^^^^^^^^^^^^^^^^^^^^^^^^^^^^^^^^^^^^^^^^^^^^^^^^^^^^^^^^^^^^^^^^^^^^^^^^^^^^^^^^^^^^^^^^^^^^^^^^^^^^^^^^^^^^^^^^^^^^^^^^^^^^^^^^^^^^^^^^^^^^^^^^^^^^^^^^^^^^^^^^^^^^^^^^^^^^^^^^^^^^^^^^^^^^^^^^^^^^^^^^^^^^^^^^^^^^^^^^^^^^^^^^^^^^^^^^^^^^^^^^^^^^^^^^^^^^^^^^^^^^^^^^^^^^^^^^^^^^^^^^^^^^^^^^^^^^^^^^^^^^^^^^^^^^^^^^^^^^^^^^^^^^^^^^^^^^^^^^^^^^^^^^^^^^^^^^^^^^^^^^^^^^^^^^^^^^^^^^^^^^^^^^^^^^^^^^^^^^^^^^^^^^^^^^^^^^^^^^^^^^^^^^^^^^^^^^^^^^^^^^^^^^^^^^^^^^^^^^^^^^^^^^^^^^^^^^^^^^^^^^^^^^^^^^^^^^^^^^^^^^^^^^^^^^^^^^^^^^^^^^^^^^^^^^^^^^^^^^^^^^^^^^^^^^^^^^^^^^^^^^^^^^^^^^^^^^^^^^^^^^^^^^^^^^^^^^^^^^^^^^^^^^^^^^^^^^^^^^^^^^^^^^^^^^^^^^^^^^^^^^^^^^^^^^^^^^^^^^^^^^^^^^^^^^^^^^^^^^^^^^^^^^^^^^^^^^^^^^^^^^^^^^^^^^^^^^^^^^^^^^^^^^^^^^^^^^^^^^^^^^^^^^^^^^^^^^^^^^^^^^^^^^^^^^^^^^^^^^^^^^^^^^^^^^^^^^^^^^^^^^^^^^^^^^^^^^^^^^^^^^^^^^^^^^^^^^^^^^^^^^^^^^^^^^^^^^^^^^^^^^^^^^^^^^^^^^^^^^^^^^^^^^^^^^^^^^^^^^^^^^^^^^^^^^^^^^^^^^^^^^^^^^^^^^^^^^^^^^^^^^^^^
>>>>>>> 12402f26
>dit : typeof Promise
>    : ^^^^^^^^^^^^^^
>Promise : typeof Promise
>        : ^^^^^^^^^^^^^^
>values : Promise.Thenable<Promise.Thenable<R>[]>
>       : ^^^^^^^^^^^^^^^^^^^^^^^^^^^^^^^^^^^^^^^
>Promise : any
>        : ^^^
>Promise : any
>        : ^^^
>reducer : (total: U, current: R, index: number, arrayLength: number) => U
>        : ^^^^^^^^ ^^^^^^^^^^^ ^^^^^^^^^      ^^^^^^^^^^^^^^^      ^^^^^ 
>total : U
>      : ^
>current : R
>        : ^
>index : number
>      : ^^^^^^
>arrayLength : number
<<<<<<< HEAD
>initialValue : U | undefined

    static reduce<R, U>(dit: typeof Promise, values: Promise.Thenable<R[]>, reducer: (total: U, current: R, index: number, arrayLength: number) => Promise.Thenable<U>, initialValue?: U): Promise<U>;
>reduce : { <R, U>(dit: typeof Promise, values: Promise.Thenable<Promise.Thenable<R>[]>, reducer: (total: U, current: R, index: number, arrayLength: number) => Promise.Thenable<U>, initialValue?: U | undefined): Promise<U>; <R, U>(dit: typeof Promise, values: Promise.Thenable<Promise.Thenable<R>[]>, reducer: (total: U, current: R, index: number, arrayLength: number) => U, initialValue?: U | undefined): Promise<U>; <R, U>(dit: typeof Promise, values: Promise.Thenable<R[]>, reducer: (total: U, current: R, index: number, arrayLength: number) => Promise.Thenable<U>, initialValue?: U): Promise<U>; <R, U>(dit: typeof Promise, values: Promise.Thenable<R[]>, reducer: (total: U, current: R, index: number, arrayLength: number) => U, initialValue?: U | undefined): Promise<U>; <R, U>(dit: typeof Promise, values: Promise.Thenable<R>[], reducer: (total: U, current: R, index: number, arrayLength: number) => Promise.Thenable<U>, initialValue?: U | undefined): Promise<U>; <R, U>(dit: typeof Promise, values: Promise.Thenable<R>[], reducer: (total: U, current: R, index: number, arrayLength: number) => U, initialValue?: U | undefined): Promise<U>; <R, U>(dit: typeof Promise, values: R[], reducer: (total: U, current: R, index: number, arrayLength: number) => Promise.Thenable<U>, initialValue?: U | undefined): Promise<U>; <R, U>(dit: typeof Promise, values: R[], reducer: (total: U, current: R, index: number, arrayLength: number) => U, initialValue?: U | undefined): Promise<U>; }
=======
>            : ^^^^^^
>initialValue : U
>             : ^

    static reduce<R, U>(dit: typeof Promise, values: Promise.Thenable<R[]>, reducer: (total: U, current: R, index: number, arrayLength: number) => Promise.Thenable<U>, initialValue?: U): Promise<U>;
>reduce : { <R_1, U_1>(dit: typeof Promise, values: Promise.Thenable<Promise.Thenable<R_1>[]>, reducer: (total: U_1, current: R_1, index: number, arrayLength: number) => Promise.Thenable<U_1>, initialValue?: U_1): Promise<U_1>; <R_2, U_2>(dit: typeof Promise, values: Promise.Thenable<Promise.Thenable<R_2>[]>, reducer: (total: U_2, current: R_2, index: number, arrayLength: number) => U_2, initialValue?: U_2): Promise<U_2>; <R, U>(dit: typeof Promise, values: Promise.Thenable<R[]>, reducer: (total: U, current: R, index: number, arrayLength: number) => Promise.Thenable<U>, initialValue?: U): Promise<U>; <R_3, U_3>(dit: typeof Promise, values: Promise.Thenable<R_3[]>, reducer: (total: U_3, current: R_3, index: number, arrayLength: number) => U_3, initialValue?: U_3): Promise<U_3>; <R_4, U_4>(dit: typeof Promise, values: Promise.Thenable<R_4>[], reducer: (total: U_4, current: R_4, index: number, arrayLength: number) => Promise.Thenable<U_4>, initialValue?: U_4): Promise<U_4>; <R_5, U_5>(dit: typeof Promise, values: Promise.Thenable<R_5>[], reducer: (total: U_5, current: R_5, index: number, arrayLength: number) => U_5, initialValue?: U_5): Promise<U_5>; <R_6, U_6>(dit: typeof Promise, values: R_6[], reducer: (total: U_6, current: R_6, index: number, arrayLength: number) => Promise.Thenable<U_6>, initialValue?: U_6): Promise<U_6>; <R_7, U_7>(dit: typeof Promise, values: R_7[], reducer: (total: U_7, current: R_7, index: number, arrayLength: number) => U_7, initialValue?: U_7): Promise<U_7>; }
>       : ^^^^^^^^^^^^^^^^^^^^^^^^^^^^^^^^^^^^^^^^^^^^^^^^^^^^^^^^^^^^^^^^^^^^^^^^^^^^^^^^^^^^^^^^^^^^^^^^^^^^^^^^^^^^^^^^^^^^^^^^^^^^^^^^^^^^^^^^^^^^^^^^^^^^^^^^^^^^^^^^^^^^^^^^^^^^^^^^^^^^^^^^^^^^^^^^^^^^^^^^^^^^^^^^^^^^^^^^^^^^^^^^^^^^^^^^^^^^^^^^^^^^^^^^^^^^^^^^^^^^^^^^^^^^^^^^^^^^^^^^^^^^^^^^^^^^^^^^^^^^^^^^^^^^^^^^^^^^^^^^^^^^^^^^^^^^^^^^^^^^^^^^^^^^^^^^^^^^^^^^^^^^^^^^^^^^^^^^^^^^^^^^^^^^^^^^^^^^^^^^^^^^^^^^^^^^^^^^^ ^^ ^^^^^^^              ^^^^^^^^^^                     ^^^^^^^^^^^                                                                                 ^^^^^^^^^^^^^^^^^ ^^^          ^^^^^^^^^^^^^^^^^^^^^^^^^^^^^^^^^^^^^^^^^^^^^^^^^^^^^^^^^^^^^^^^^^^^^^^^^^^^^^^^^^^^^^^^^^^^^^^^^^^^^^^^^^^^^^^^^^^^^^^^^^^^^^^^^^^^^^^^^^^^^^^^^^^^^^^^^^^^^^^^^^^^^^^^^^^^^^^^^^^^^^^^^^^^^^^^^^^^^^^^^^^^^^^^^^^^^^^^^^^^^^^^^^^^^^^^^^^^^^^^^^^^^^^^^^^^^^^^^^^^^^^^^^^^^^^^^^^^^^^^^^^^^^^^^^^^^^^^^^^^^^^^^^^^^^^^^^^^^^^^^^^^^^^^^^^^^^^^^^^^^^^^^^^^^^^^^^^^^^^^^^^^^^^^^^^^^^^^^^^^^^^^^^^^^^^^^^^^^^^^^^^^^^^^^^^^^^^^^^^^^^^^^^^^^^^^^^^^^^^^^^^^^^^^^^^^^^^^^^^^^^^^^^^^^^^^^^^^^^^^^^^^^^^^^^^^^^^^^^^^^^^^^^^^^^^^^^^^^^^^^^^^^^^^^^^^^^^^^^^^^^^^^^^^^^^^^^^^^^^^^^^^^^^^^^^^^^^^^^^^^^^^^^^^^^^^^^^^^^^^^^^^^^^^^^^^^^^^^^^^^^^^^^^^^^^^^^^^^^^^^^^^^^^^^^^^^^^^^^^^^^^^^^^^^^^^^^^^^^^^^^^^^^^^^^^^^^^^^^^^^^^^^^^^^^^^^^^^^^^^^^^^^^^^^^^^^^^^^^^^^^^^^^^^^^^^^^^^^^^^^^^^^^^^^^^^^^^^^^^^^^^^^^^^^^^^^^^^^^^^^^^^^^^^^^^^^^^^^^^^^^^^^^^^^^^^^^^^^^^^^^^^^^^^^^^^^^^^^^^^^^^^^^^^^^^^^^^^^^^^^^^^^^^^^^^^^^^^^^^^^^^
>>>>>>> 12402f26
>dit : typeof Promise
>    : ^^^^^^^^^^^^^^
>Promise : typeof Promise
>        : ^^^^^^^^^^^^^^
>values : Promise.Thenable<R[]>
>       : ^^^^^^^^^^^^^^^^^^^^^
>Promise : any
>        : ^^^
>reducer : (total: U, current: R, index: number, arrayLength: number) => Promise.Thenable<U>
>        : ^^^^^^^^ ^^^^^^^^^^^ ^^^^^^^^^      ^^^^^^^^^^^^^^^      ^^^^^                   
>total : U
>      : ^
>current : R
>        : ^
>index : number
>      : ^^^^^^
>arrayLength : number
>            : ^^^^^^
>Promise : any
<<<<<<< HEAD
>initialValue : U | undefined

    static reduce<R, U>(dit: typeof Promise, values: Promise.Thenable<R[]>, reducer: (total: U, current: R, index: number, arrayLength: number) => U, initialValue?: U): Promise<U>;
>reduce : { <R, U>(dit: typeof Promise, values: Promise.Thenable<Promise.Thenable<R>[]>, reducer: (total: U, current: R, index: number, arrayLength: number) => Promise.Thenable<U>, initialValue?: U | undefined): Promise<U>; <R, U>(dit: typeof Promise, values: Promise.Thenable<Promise.Thenable<R>[]>, reducer: (total: U, current: R, index: number, arrayLength: number) => U, initialValue?: U | undefined): Promise<U>; <R, U>(dit: typeof Promise, values: Promise.Thenable<R[]>, reducer: (total: U, current: R, index: number, arrayLength: number) => Promise.Thenable<U>, initialValue?: U | undefined): Promise<U>; <R, U>(dit: typeof Promise, values: Promise.Thenable<R[]>, reducer: (total: U, current: R, index: number, arrayLength: number) => U, initialValue?: U): Promise<U>; <R, U>(dit: typeof Promise, values: Promise.Thenable<R>[], reducer: (total: U, current: R, index: number, arrayLength: number) => Promise.Thenable<U>, initialValue?: U | undefined): Promise<U>; <R, U>(dit: typeof Promise, values: Promise.Thenable<R>[], reducer: (total: U, current: R, index: number, arrayLength: number) => U, initialValue?: U | undefined): Promise<U>; <R, U>(dit: typeof Promise, values: R[], reducer: (total: U, current: R, index: number, arrayLength: number) => Promise.Thenable<U>, initialValue?: U | undefined): Promise<U>; <R, U>(dit: typeof Promise, values: R[], reducer: (total: U, current: R, index: number, arrayLength: number) => U, initialValue?: U | undefined): Promise<U>; }
=======
>        : ^^^
>initialValue : U
>             : ^

    static reduce<R, U>(dit: typeof Promise, values: Promise.Thenable<R[]>, reducer: (total: U, current: R, index: number, arrayLength: number) => U, initialValue?: U): Promise<U>;
>reduce : { <R_1, U_1>(dit: typeof Promise, values: Promise.Thenable<Promise.Thenable<R_1>[]>, reducer: (total: U_1, current: R_1, index: number, arrayLength: number) => Promise.Thenable<U_1>, initialValue?: U_1): Promise<U_1>; <R_2, U_2>(dit: typeof Promise, values: Promise.Thenable<Promise.Thenable<R_2>[]>, reducer: (total: U_2, current: R_2, index: number, arrayLength: number) => U_2, initialValue?: U_2): Promise<U_2>; <R_3, U_3>(dit: typeof Promise, values: Promise.Thenable<R_3[]>, reducer: (total: U_3, current: R_3, index: number, arrayLength: number) => Promise.Thenable<U_3>, initialValue?: U_3): Promise<U_3>; <R, U>(dit: typeof Promise, values: Promise.Thenable<R[]>, reducer: (total: U, current: R, index: number, arrayLength: number) => U, initialValue?: U): Promise<U>; <R_4, U_4>(dit: typeof Promise, values: Promise.Thenable<R_4>[], reducer: (total: U_4, current: R_4, index: number, arrayLength: number) => Promise.Thenable<U_4>, initialValue?: U_4): Promise<U_4>; <R_5, U_5>(dit: typeof Promise, values: Promise.Thenable<R_5>[], reducer: (total: U_5, current: R_5, index: number, arrayLength: number) => U_5, initialValue?: U_5): Promise<U_5>; <R_6, U_6>(dit: typeof Promise, values: R_6[], reducer: (total: U_6, current: R_6, index: number, arrayLength: number) => Promise.Thenable<U_6>, initialValue?: U_6): Promise<U_6>; <R_7, U_7>(dit: typeof Promise, values: R_7[], reducer: (total: U_7, current: R_7, index: number, arrayLength: number) => U_7, initialValue?: U_7): Promise<U_7>; }
>       : ^^^^^^^^^^^^^^^^^^^^^^^^^^^^^^^^^^^^^^^^^^^^^^^^^^^^^^^^^^^^^^^^^^^^^^^^^^^^^^^^^^^^^^^^^^^^^^^^^^^^^^^^^^^^^^^^^^^^^^^^^^^^^^^^^^^^^^^^^^^^^^^^^^^^^^^^^^^^^^^^^^^^^^^^^^^^^^^^^^^^^^^^^^^^^^^^^^^^^^^^^^^^^^^^^^^^^^^^^^^^^^^^^^^^^^^^^^^^^^^^^^^^^^^^^^^^^^^^^^^^^^^^^^^^^^^^^^^^^^^^^^^^^^^^^^^^^^^^^^^^^^^^^^^^^^^^^^^^^^^^^^^^^^^^^^^^^^^^^^^^^^^^^^^^^^^^^^^^^^^^^^^^^^^^^^^^^^^^^^^^^^^^^^^^^^^^^^^^^^^^^^^^^^^^^^^^^^^^^^^^^^^^^^^^^^^^^^^^^^^^^^^^^^^^^^^^^^^^^^^^^^^^^^^^^^^^^^^^^^^^^^^^^^^^^^^^^^^^^^^^^^^^^^^^^^^^^^^^^^^^^^^^^^^^^^^^^^^^^^^^^^^^^^^^^^^^^^^^^^^^^^^^^^^^^^^^^^^^^^^^^^^^^^^^^^^^^^^^^^^^^^^^^^^^^^^^^^^ ^^ ^^^^^^^              ^^^^^^^^^^                     ^^^^^^^^^^^                                                               ^^^^^^^^^^^^^^^^^ ^^^          ^^^^^^^^^^^^^^^^^^^^^^^^^^^^^^^^^^^^^^^^^^^^^^^^^^^^^^^^^^^^^^^^^^^^^^^^^^^^^^^^^^^^^^^^^^^^^^^^^^^^^^^^^^^^^^^^^^^^^^^^^^^^^^^^^^^^^^^^^^^^^^^^^^^^^^^^^^^^^^^^^^^^^^^^^^^^^^^^^^^^^^^^^^^^^^^^^^^^^^^^^^^^^^^^^^^^^^^^^^^^^^^^^^^^^^^^^^^^^^^^^^^^^^^^^^^^^^^^^^^^^^^^^^^^^^^^^^^^^^^^^^^^^^^^^^^^^^^^^^^^^^^^^^^^^^^^^^^^^^^^^^^^^^^^^^^^^^^^^^^^^^^^^^^^^^^^^^^^^^^^^^^^^^^^^^^^^^^^^^^^^^^^^^^^^^^^^^^^^^^^^^^^^^^^^^^^^^^^^^^^^^^^^^^^^^^^^^^^^^^^^^^^^^^^^^^^^^^^^^^^^^^^^^^^^^^^^^^^^^^^^^^^^^^^^^^^^^^^^^^^^^^^^^^^^^^^^^^^^^^^^^^^^^^^^^^^^^^^^^^^^^^^^^^^^^^^^^^^^^^^^^^^^^^^^^^^^^^^^^^^^^^^^^^^^^^^^^^^^^^^^^^^^^^^^^^^^^^^^^^^^^^^^^^^^^^^^^^^^^^^^^^^^^^^^^^^^^^^^^^^^^^^^^^^^^^^^^^^^^^^^^^^^^^^^^^^^^^^^^^^^^^^^^^^^^^^^^^^^^^^^^^
>>>>>>> 12402f26
>dit : typeof Promise
>    : ^^^^^^^^^^^^^^
>Promise : typeof Promise
>        : ^^^^^^^^^^^^^^
>values : Promise.Thenable<R[]>
>       : ^^^^^^^^^^^^^^^^^^^^^
>Promise : any
>        : ^^^
>reducer : (total: U, current: R, index: number, arrayLength: number) => U
>        : ^^^^^^^^ ^^^^^^^^^^^ ^^^^^^^^^      ^^^^^^^^^^^^^^^      ^^^^^ 
>total : U
>      : ^
>current : R
>        : ^
>index : number
>      : ^^^^^^
>arrayLength : number
<<<<<<< HEAD
>initialValue : U | undefined

    static reduce<R, U>(dit: typeof Promise, values: Promise.Thenable<R>[], reducer: (total: U, current: R, index: number, arrayLength: number) => Promise.Thenable<U>, initialValue?: U): Promise<U>;
>reduce : { <R, U>(dit: typeof Promise, values: Promise.Thenable<Promise.Thenable<R>[]>, reducer: (total: U, current: R, index: number, arrayLength: number) => Promise.Thenable<U>, initialValue?: U | undefined): Promise<U>; <R, U>(dit: typeof Promise, values: Promise.Thenable<Promise.Thenable<R>[]>, reducer: (total: U, current: R, index: number, arrayLength: number) => U, initialValue?: U | undefined): Promise<U>; <R, U>(dit: typeof Promise, values: Promise.Thenable<R[]>, reducer: (total: U, current: R, index: number, arrayLength: number) => Promise.Thenable<U>, initialValue?: U | undefined): Promise<U>; <R, U>(dit: typeof Promise, values: Promise.Thenable<R[]>, reducer: (total: U, current: R, index: number, arrayLength: number) => U, initialValue?: U | undefined): Promise<U>; <R, U>(dit: typeof Promise, values: Promise.Thenable<R>[], reducer: (total: U, current: R, index: number, arrayLength: number) => Promise.Thenable<U>, initialValue?: U): Promise<U>; <R, U>(dit: typeof Promise, values: Promise.Thenable<R>[], reducer: (total: U, current: R, index: number, arrayLength: number) => U, initialValue?: U | undefined): Promise<U>; <R, U>(dit: typeof Promise, values: R[], reducer: (total: U, current: R, index: number, arrayLength: number) => Promise.Thenable<U>, initialValue?: U | undefined): Promise<U>; <R, U>(dit: typeof Promise, values: R[], reducer: (total: U, current: R, index: number, arrayLength: number) => U, initialValue?: U | undefined): Promise<U>; }
=======
>            : ^^^^^^
>initialValue : U
>             : ^

    static reduce<R, U>(dit: typeof Promise, values: Promise.Thenable<R>[], reducer: (total: U, current: R, index: number, arrayLength: number) => Promise.Thenable<U>, initialValue?: U): Promise<U>;
>reduce : { <R_1, U_1>(dit: typeof Promise, values: Promise.Thenable<Promise.Thenable<R_1>[]>, reducer: (total: U_1, current: R_1, index: number, arrayLength: number) => Promise.Thenable<U_1>, initialValue?: U_1): Promise<U_1>; <R_2, U_2>(dit: typeof Promise, values: Promise.Thenable<Promise.Thenable<R_2>[]>, reducer: (total: U_2, current: R_2, index: number, arrayLength: number) => U_2, initialValue?: U_2): Promise<U_2>; <R_3, U_3>(dit: typeof Promise, values: Promise.Thenable<R_3[]>, reducer: (total: U_3, current: R_3, index: number, arrayLength: number) => Promise.Thenable<U_3>, initialValue?: U_3): Promise<U_3>; <R_4, U_4>(dit: typeof Promise, values: Promise.Thenable<R_4[]>, reducer: (total: U_4, current: R_4, index: number, arrayLength: number) => U_4, initialValue?: U_4): Promise<U_4>; <R, U>(dit: typeof Promise, values: Promise.Thenable<R>[], reducer: (total: U, current: R, index: number, arrayLength: number) => Promise.Thenable<U>, initialValue?: U): Promise<U>; <R_5, U_5>(dit: typeof Promise, values: Promise.Thenable<R_5>[], reducer: (total: U_5, current: R_5, index: number, arrayLength: number) => U_5, initialValue?: U_5): Promise<U_5>; <R_6, U_6>(dit: typeof Promise, values: R_6[], reducer: (total: U_6, current: R_6, index: number, arrayLength: number) => Promise.Thenable<U_6>, initialValue?: U_6): Promise<U_6>; <R_7, U_7>(dit: typeof Promise, values: R_7[], reducer: (total: U_7, current: R_7, index: number, arrayLength: number) => U_7, initialValue?: U_7): Promise<U_7>; }
>       : ^^^^^^^^^^^^^^^^^^^^^^^^^^^^^^^^^^^^^^^^^^^^^^^^^^^^^^^^^^^^^^^^^^^^^^^^^^^^^^^^^^^^^^^^^^^^^^^^^^^^^^^^^^^^^^^^^^^^^^^^^^^^^^^^^^^^^^^^^^^^^^^^^^^^^^^^^^^^^^^^^^^^^^^^^^^^^^^^^^^^^^^^^^^^^^^^^^^^^^^^^^^^^^^^^^^^^^^^^^^^^^^^^^^^^^^^^^^^^^^^^^^^^^^^^^^^^^^^^^^^^^^^^^^^^^^^^^^^^^^^^^^^^^^^^^^^^^^^^^^^^^^^^^^^^^^^^^^^^^^^^^^^^^^^^^^^^^^^^^^^^^^^^^^^^^^^^^^^^^^^^^^^^^^^^^^^^^^^^^^^^^^^^^^^^^^^^^^^^^^^^^^^^^^^^^^^^^^^^^^^^^^^^^^^^^^^^^^^^^^^^^^^^^^^^^^^^^^^^^^^^^^^^^^^^^^^^^^^^^^^^^^^^^^^^^^^^^^^^^^^^^^^^^^^^^^^^^^^^^^^^^^^^^^^^^^^^^^^^^^^^^^^^^^^^^^^^^^^^^^^^^^^^^^^^^^^^^^^^^^^^^^^^^^^^^^^^^^^^^^^^^^^^^^^^^^^^^^^^^^^^^^^^^^^^^^^^^^^^^^^^^^^^^^^^^^^^^^^^^^^^^^^^^^^^^^^^^^^^^^^^^^^^^^^^^^^^^^^^^^^^^^^^^^^^^^^^^^^^^^^^^^^^^^^^^^^^^^^^^^^^^^^^^^^^^^^^^^^^^^^^^^^^^^^^^^^^^^^^^^^^^^^^^^^^^^^^^^ ^^ ^^^^^^^              ^^^^^^^^^^                     ^^^^^^^^^^^                                                                                 ^^^^^^^^^^^^^^^^^ ^^^          ^^^^^^^^^^^^^^^^^^^^^^^^^^^^^^^^^^^^^^^^^^^^^^^^^^^^^^^^^^^^^^^^^^^^^^^^^^^^^^^^^^^^^^^^^^^^^^^^^^^^^^^^^^^^^^^^^^^^^^^^^^^^^^^^^^^^^^^^^^^^^^^^^^^^^^^^^^^^^^^^^^^^^^^^^^^^^^^^^^^^^^^^^^^^^^^^^^^^^^^^^^^^^^^^^^^^^^^^^^^^^^^^^^^^^^^^^^^^^^^^^^^^^^^^^^^^^^^^^^^^^^^^^^^^^^^^^^^^^^^^^^^^^^^^^^^^^^^^^^^^^^^^^^^^^^^^^^^^^^^^^^^^^^^^^^^^^^^^^^^^^^^^^^^^^^^^^^^^^^^^^^^^^^^^^^^^^^^^^^^^^^^^^^^^^^^^^^^^^^^^^^^^^^^^^^^^^^^^^^^^^^^^^^^^^^^^^^^^^^^^^^^^^^^^^^^^^^^^^^^^^^^^^^^^^^^^^^^^^^^^^^^^^^^^^^^^^^^^^^^^^^^^^^^^^^^^^^^^^^^^^^^^^
>>>>>>> 12402f26
>dit : typeof Promise
>    : ^^^^^^^^^^^^^^
>Promise : typeof Promise
>        : ^^^^^^^^^^^^^^
>values : Promise.Thenable<R>[]
>       : ^^^^^^^^^^^^^^^^^^^^^
>Promise : any
>        : ^^^
>reducer : (total: U, current: R, index: number, arrayLength: number) => Promise.Thenable<U>
>        : ^^^^^^^^ ^^^^^^^^^^^ ^^^^^^^^^      ^^^^^^^^^^^^^^^      ^^^^^                   
>total : U
>      : ^
>current : R
>        : ^
>index : number
>      : ^^^^^^
>arrayLength : number
>            : ^^^^^^
>Promise : any
<<<<<<< HEAD
>initialValue : U | undefined

    static reduce<R, U>(dit: typeof Promise, values: Promise.Thenable<R>[], reducer: (total: U, current: R, index: number, arrayLength: number) => U, initialValue?: U): Promise<U>;
>reduce : { <R, U>(dit: typeof Promise, values: Promise.Thenable<Promise.Thenable<R>[]>, reducer: (total: U, current: R, index: number, arrayLength: number) => Promise.Thenable<U>, initialValue?: U | undefined): Promise<U>; <R, U>(dit: typeof Promise, values: Promise.Thenable<Promise.Thenable<R>[]>, reducer: (total: U, current: R, index: number, arrayLength: number) => U, initialValue?: U | undefined): Promise<U>; <R, U>(dit: typeof Promise, values: Promise.Thenable<R[]>, reducer: (total: U, current: R, index: number, arrayLength: number) => Promise.Thenable<U>, initialValue?: U | undefined): Promise<U>; <R, U>(dit: typeof Promise, values: Promise.Thenable<R[]>, reducer: (total: U, current: R, index: number, arrayLength: number) => U, initialValue?: U | undefined): Promise<U>; <R, U>(dit: typeof Promise, values: Promise.Thenable<R>[], reducer: (total: U, current: R, index: number, arrayLength: number) => Promise.Thenable<U>, initialValue?: U | undefined): Promise<U>; <R, U>(dit: typeof Promise, values: Promise.Thenable<R>[], reducer: (total: U, current: R, index: number, arrayLength: number) => U, initialValue?: U): Promise<U>; <R, U>(dit: typeof Promise, values: R[], reducer: (total: U, current: R, index: number, arrayLength: number) => Promise.Thenable<U>, initialValue?: U | undefined): Promise<U>; <R, U>(dit: typeof Promise, values: R[], reducer: (total: U, current: R, index: number, arrayLength: number) => U, initialValue?: U | undefined): Promise<U>; }
=======
>        : ^^^
>initialValue : U
>             : ^

    static reduce<R, U>(dit: typeof Promise, values: Promise.Thenable<R>[], reducer: (total: U, current: R, index: number, arrayLength: number) => U, initialValue?: U): Promise<U>;
>reduce : { <R_1, U_1>(dit: typeof Promise, values: Promise.Thenable<Promise.Thenable<R_1>[]>, reducer: (total: U_1, current: R_1, index: number, arrayLength: number) => Promise.Thenable<U_1>, initialValue?: U_1): Promise<U_1>; <R_2, U_2>(dit: typeof Promise, values: Promise.Thenable<Promise.Thenable<R_2>[]>, reducer: (total: U_2, current: R_2, index: number, arrayLength: number) => U_2, initialValue?: U_2): Promise<U_2>; <R_3, U_3>(dit: typeof Promise, values: Promise.Thenable<R_3[]>, reducer: (total: U_3, current: R_3, index: number, arrayLength: number) => Promise.Thenable<U_3>, initialValue?: U_3): Promise<U_3>; <R_4, U_4>(dit: typeof Promise, values: Promise.Thenable<R_4[]>, reducer: (total: U_4, current: R_4, index: number, arrayLength: number) => U_4, initialValue?: U_4): Promise<U_4>; <R_5, U_5>(dit: typeof Promise, values: Promise.Thenable<R_5>[], reducer: (total: U_5, current: R_5, index: number, arrayLength: number) => Promise.Thenable<U_5>, initialValue?: U_5): Promise<U_5>; <R, U>(dit: typeof Promise, values: Promise.Thenable<R>[], reducer: (total: U, current: R, index: number, arrayLength: number) => U, initialValue?: U): Promise<U>; <R_6, U_6>(dit: typeof Promise, values: R_6[], reducer: (total: U_6, current: R_6, index: number, arrayLength: number) => Promise.Thenable<U_6>, initialValue?: U_6): Promise<U_6>; <R_7, U_7>(dit: typeof Promise, values: R_7[], reducer: (total: U_7, current: R_7, index: number, arrayLength: number) => U_7, initialValue?: U_7): Promise<U_7>; }
>       : ^^^^^^^^^^^^^^^^^^^^^^^^^^^^^^^^^^^^^^^^^^^^^^^^^^^^^^^^^^^^^^^^^^^^^^^^^^^^^^^^^^^^^^^^^^^^^^^^^^^^^^^^^^^^^^^^^^^^^^^^^^^^^^^^^^^^^^^^^^^^^^^^^^^^^^^^^^^^^^^^^^^^^^^^^^^^^^^^^^^^^^^^^^^^^^^^^^^^^^^^^^^^^^^^^^^^^^^^^^^^^^^^^^^^^^^^^^^^^^^^^^^^^^^^^^^^^^^^^^^^^^^^^^^^^^^^^^^^^^^^^^^^^^^^^^^^^^^^^^^^^^^^^^^^^^^^^^^^^^^^^^^^^^^^^^^^^^^^^^^^^^^^^^^^^^^^^^^^^^^^^^^^^^^^^^^^^^^^^^^^^^^^^^^^^^^^^^^^^^^^^^^^^^^^^^^^^^^^^^^^^^^^^^^^^^^^^^^^^^^^^^^^^^^^^^^^^^^^^^^^^^^^^^^^^^^^^^^^^^^^^^^^^^^^^^^^^^^^^^^^^^^^^^^^^^^^^^^^^^^^^^^^^^^^^^^^^^^^^^^^^^^^^^^^^^^^^^^^^^^^^^^^^^^^^^^^^^^^^^^^^^^^^^^^^^^^^^^^^^^^^^^^^^^^^^^^^^^^^^^^^^^^^^^^^^^^^^^^^^^^^^^^^^^^^^^^^^^^^^^^^^^^^^^^^^^^^^^^^^^^^^^^^^^^^^^^^^^^^^^^^^^^^^^^^^^^^^^^^^^^^^^^^^^^^^^^^^^^^^^^^^^^^^^^^^^^^^^^^^^^^^^^^^^^^^^^^^^^^^^^^^^^^^^^^^^^^^^^^^^^^^^^^^^^^^^^^^^^^^^^^^^^^^^^^^^^^^^^^^^^^^^^^^^^^^^^^^^^^^^^^^^^^^^^^^^^^^^^^^^^^^^^^^^^^^^^^^^^^^^^^^^^^^^^^^^^^^^^^^^^^^^^^^^^^^^^^^^^^^^^^^^^^^^^^^^^^^^^^^^^^^^^^^^^^^^^^^^^^^^^^^^^^^^^^^^^^ ^^ ^^^^^^^              ^^^^^^^^^^                     ^^^^^^^^^^^                                                               ^^^^^^^^^^^^^^^^^ ^^^          ^^^^^^^^^^^^^^^^^^^^^^^^^^^^^^^^^^^^^^^^^^^^^^^^^^^^^^^^^^^^^^^^^^^^^^^^^^^^^^^^^^^^^^^^^^^^^^^^^^^^^^^^^^^^^^^^^^^^^^^^^^^^^^^^^^^^^^^^^^^^^^^^^^^^^^^^^^^^^^^^^^^^^^^^^^^^^^^^^^^^^^^^^^^^^^^^^^^^^^^^^^^^^^^^^^^^^^^^^^^^^^^^^^^^^^^^^^^^^^^^^^^^^^^^^^^^^^^^^^^^^^^^^^^^^^^^^^^^^^^^^^^^^^^^^^^^^^^^^^^^^^^^^^^^^^^^^^^^^^^^^^^^^^^^^^^^^^^^^^^^^^^^^
>>>>>>> 12402f26
>dit : typeof Promise
>    : ^^^^^^^^^^^^^^
>Promise : typeof Promise
>        : ^^^^^^^^^^^^^^
>values : Promise.Thenable<R>[]
>       : ^^^^^^^^^^^^^^^^^^^^^
>Promise : any
>        : ^^^
>reducer : (total: U, current: R, index: number, arrayLength: number) => U
>        : ^^^^^^^^ ^^^^^^^^^^^ ^^^^^^^^^      ^^^^^^^^^^^^^^^      ^^^^^ 
>total : U
>      : ^
>current : R
>        : ^
>index : number
>      : ^^^^^^
>arrayLength : number
<<<<<<< HEAD
>initialValue : U | undefined

    static reduce<R, U>(dit: typeof Promise, values: R[], reducer: (total: U, current: R, index: number, arrayLength: number) => Promise.Thenable<U>, initialValue?: U): Promise<U>;
>reduce : { <R, U>(dit: typeof Promise, values: Promise.Thenable<Promise.Thenable<R>[]>, reducer: (total: U, current: R, index: number, arrayLength: number) => Promise.Thenable<U>, initialValue?: U | undefined): Promise<U>; <R, U>(dit: typeof Promise, values: Promise.Thenable<Promise.Thenable<R>[]>, reducer: (total: U, current: R, index: number, arrayLength: number) => U, initialValue?: U | undefined): Promise<U>; <R, U>(dit: typeof Promise, values: Promise.Thenable<R[]>, reducer: (total: U, current: R, index: number, arrayLength: number) => Promise.Thenable<U>, initialValue?: U | undefined): Promise<U>; <R, U>(dit: typeof Promise, values: Promise.Thenable<R[]>, reducer: (total: U, current: R, index: number, arrayLength: number) => U, initialValue?: U | undefined): Promise<U>; <R, U>(dit: typeof Promise, values: Promise.Thenable<R>[], reducer: (total: U, current: R, index: number, arrayLength: number) => Promise.Thenable<U>, initialValue?: U | undefined): Promise<U>; <R, U>(dit: typeof Promise, values: Promise.Thenable<R>[], reducer: (total: U, current: R, index: number, arrayLength: number) => U, initialValue?: U | undefined): Promise<U>; <R, U>(dit: typeof Promise, values: R[], reducer: (total: U, current: R, index: number, arrayLength: number) => Promise.Thenable<U>, initialValue?: U): Promise<U>; <R, U>(dit: typeof Promise, values: R[], reducer: (total: U, current: R, index: number, arrayLength: number) => U, initialValue?: U | undefined): Promise<U>; }
=======
>            : ^^^^^^
>initialValue : U
>             : ^

    static reduce<R, U>(dit: typeof Promise, values: R[], reducer: (total: U, current: R, index: number, arrayLength: number) => Promise.Thenable<U>, initialValue?: U): Promise<U>;
>reduce : { <R_1, U_1>(dit: typeof Promise, values: Promise.Thenable<Promise.Thenable<R_1>[]>, reducer: (total: U_1, current: R_1, index: number, arrayLength: number) => Promise.Thenable<U_1>, initialValue?: U_1): Promise<U_1>; <R_2, U_2>(dit: typeof Promise, values: Promise.Thenable<Promise.Thenable<R_2>[]>, reducer: (total: U_2, current: R_2, index: number, arrayLength: number) => U_2, initialValue?: U_2): Promise<U_2>; <R_3, U_3>(dit: typeof Promise, values: Promise.Thenable<R_3[]>, reducer: (total: U_3, current: R_3, index: number, arrayLength: number) => Promise.Thenable<U_3>, initialValue?: U_3): Promise<U_3>; <R_4, U_4>(dit: typeof Promise, values: Promise.Thenable<R_4[]>, reducer: (total: U_4, current: R_4, index: number, arrayLength: number) => U_4, initialValue?: U_4): Promise<U_4>; <R_5, U_5>(dit: typeof Promise, values: Promise.Thenable<R_5>[], reducer: (total: U_5, current: R_5, index: number, arrayLength: number) => Promise.Thenable<U_5>, initialValue?: U_5): Promise<U_5>; <R_6, U_6>(dit: typeof Promise, values: Promise.Thenable<R_6>[], reducer: (total: U_6, current: R_6, index: number, arrayLength: number) => U_6, initialValue?: U_6): Promise<U_6>; <R, U>(dit: typeof Promise, values: R[], reducer: (total: U, current: R, index: number, arrayLength: number) => Promise.Thenable<U>, initialValue?: U): Promise<U>; <R_7, U_7>(dit: typeof Promise, values: R_7[], reducer: (total: U_7, current: R_7, index: number, arrayLength: number) => U_7, initialValue?: U_7): Promise<U_7>; }
>       : ^^^^^^^^^^^^^^^^^^^^^^^^^^^^^^^^^^^^^^^^^^^^^^^^^^^^^^^^^^^^^^^^^^^^^^^^^^^^^^^^^^^^^^^^^^^^^^^^^^^^^^^^^^^^^^^^^^^^^^^^^^^^^^^^^^^^^^^^^^^^^^^^^^^^^^^^^^^^^^^^^^^^^^^^^^^^^^^^^^^^^^^^^^^^^^^^^^^^^^^^^^^^^^^^^^^^^^^^^^^^^^^^^^^^^^^^^^^^^^^^^^^^^^^^^^^^^^^^^^^^^^^^^^^^^^^^^^^^^^^^^^^^^^^^^^^^^^^^^^^^^^^^^^^^^^^^^^^^^^^^^^^^^^^^^^^^^^^^^^^^^^^^^^^^^^^^^^^^^^^^^^^^^^^^^^^^^^^^^^^^^^^^^^^^^^^^^^^^^^^^^^^^^^^^^^^^^^^^^^^^^^^^^^^^^^^^^^^^^^^^^^^^^^^^^^^^^^^^^^^^^^^^^^^^^^^^^^^^^^^^^^^^^^^^^^^^^^^^^^^^^^^^^^^^^^^^^^^^^^^^^^^^^^^^^^^^^^^^^^^^^^^^^^^^^^^^^^^^^^^^^^^^^^^^^^^^^^^^^^^^^^^^^^^^^^^^^^^^^^^^^^^^^^^^^^^^^^^^^^^^^^^^^^^^^^^^^^^^^^^^^^^^^^^^^^^^^^^^^^^^^^^^^^^^^^^^^^^^^^^^^^^^^^^^^^^^^^^^^^^^^^^^^^^^^^^^^^^^^^^^^^^^^^^^^^^^^^^^^^^^^^^^^^^^^^^^^^^^^^^^^^^^^^^^^^^^^^^^^^^^^^^^^^^^^^^^^^^^^^^^^^^^^^^^^^^^^^^^^^^^^^^^^^^^^^^^^^^^^^^^^^^^^^^^^^^^^^^^^^^^^^^^^^^^^^^^^^^^^^^^^^^^^^^^^^^^^^^^^^^^^^^^^^^^^^^^^^^^^^^^^^^^^^^^^^^^^^^^^^^^^^^^^^^^^^^^^^^^^^^^^^^^^^^^^^^^^^^^^^^^^^^^^^^^^^^^^^^^^^^^^^^^^^^^^^^^^^^^^^^^^^^^^^^^^^^^^^^^^^^^^^^^^^^^^^^^^^^^^^^^^^^^^^^^^^^^^^^^^^^^^^^^^^^^^^^^^^^^^^^^^^^^^^^^^^^^^^^^^^^^^^^^^^^^^^^^^^^^^^^^^^^^^^^^^^^^^^^^^^^^^^^^^^^^^^^^^ ^^ ^^^^^^^              ^^^^^^^^^^   ^^^^^^^^^^^                                                                                 ^^^^^^^^^^^^^^^^^ ^^^          ^^^^^^^^^^^^^^^^^^^^^^^^^^^^^^^^^^^^^^^^^^^^^^^^^^^^^^^^^^^^^^^^^^^^^^^^^^^^^^^^^^^^^^^^^^^^^^^^^^^^^^^^^^^^^^^^^^^^^^^^^^^^^^^^^^^^^^^^^^^^^^^^^^^^^^^^^^^^^^^^^^^^^
>>>>>>> 12402f26
>dit : typeof Promise
>    : ^^^^^^^^^^^^^^
>Promise : typeof Promise
>        : ^^^^^^^^^^^^^^
>values : R[]
>       : ^^^
>reducer : (total: U, current: R, index: number, arrayLength: number) => Promise.Thenable<U>
>        : ^^^^^^^^ ^^^^^^^^^^^ ^^^^^^^^^      ^^^^^^^^^^^^^^^      ^^^^^                   
>total : U
>      : ^
>current : R
>        : ^
>index : number
>      : ^^^^^^
>arrayLength : number
>            : ^^^^^^
>Promise : any
<<<<<<< HEAD
>initialValue : U | undefined

    static reduce<R, U>(dit: typeof Promise, values: R[], reducer: (total: U, current: R, index: number, arrayLength: number) => U, initialValue?: U): Promise<U>;
>reduce : { <R, U>(dit: typeof Promise, values: Promise.Thenable<Promise.Thenable<R>[]>, reducer: (total: U, current: R, index: number, arrayLength: number) => Promise.Thenable<U>, initialValue?: U | undefined): Promise<U>; <R, U>(dit: typeof Promise, values: Promise.Thenable<Promise.Thenable<R>[]>, reducer: (total: U, current: R, index: number, arrayLength: number) => U, initialValue?: U | undefined): Promise<U>; <R, U>(dit: typeof Promise, values: Promise.Thenable<R[]>, reducer: (total: U, current: R, index: number, arrayLength: number) => Promise.Thenable<U>, initialValue?: U | undefined): Promise<U>; <R, U>(dit: typeof Promise, values: Promise.Thenable<R[]>, reducer: (total: U, current: R, index: number, arrayLength: number) => U, initialValue?: U | undefined): Promise<U>; <R, U>(dit: typeof Promise, values: Promise.Thenable<R>[], reducer: (total: U, current: R, index: number, arrayLength: number) => Promise.Thenable<U>, initialValue?: U | undefined): Promise<U>; <R, U>(dit: typeof Promise, values: Promise.Thenable<R>[], reducer: (total: U, current: R, index: number, arrayLength: number) => U, initialValue?: U | undefined): Promise<U>; <R, U>(dit: typeof Promise, values: R[], reducer: (total: U, current: R, index: number, arrayLength: number) => Promise.Thenable<U>, initialValue?: U | undefined): Promise<U>; <R, U>(dit: typeof Promise, values: R[], reducer: (total: U, current: R, index: number, arrayLength: number) => U, initialValue?: U): Promise<U>; }
=======
>        : ^^^
>initialValue : U
>             : ^

    static reduce<R, U>(dit: typeof Promise, values: R[], reducer: (total: U, current: R, index: number, arrayLength: number) => U, initialValue?: U): Promise<U>;
>reduce : { <R_1, U_1>(dit: typeof Promise, values: Promise.Thenable<Promise.Thenable<R_1>[]>, reducer: (total: U_1, current: R_1, index: number, arrayLength: number) => Promise.Thenable<U_1>, initialValue?: U_1): Promise<U_1>; <R_2, U_2>(dit: typeof Promise, values: Promise.Thenable<Promise.Thenable<R_2>[]>, reducer: (total: U_2, current: R_2, index: number, arrayLength: number) => U_2, initialValue?: U_2): Promise<U_2>; <R_3, U_3>(dit: typeof Promise, values: Promise.Thenable<R_3[]>, reducer: (total: U_3, current: R_3, index: number, arrayLength: number) => Promise.Thenable<U_3>, initialValue?: U_3): Promise<U_3>; <R_4, U_4>(dit: typeof Promise, values: Promise.Thenable<R_4[]>, reducer: (total: U_4, current: R_4, index: number, arrayLength: number) => U_4, initialValue?: U_4): Promise<U_4>; <R_5, U_5>(dit: typeof Promise, values: Promise.Thenable<R_5>[], reducer: (total: U_5, current: R_5, index: number, arrayLength: number) => Promise.Thenable<U_5>, initialValue?: U_5): Promise<U_5>; <R_6, U_6>(dit: typeof Promise, values: Promise.Thenable<R_6>[], reducer: (total: U_6, current: R_6, index: number, arrayLength: number) => U_6, initialValue?: U_6): Promise<U_6>; <R_7, U_7>(dit: typeof Promise, values: R_7[], reducer: (total: U_7, current: R_7, index: number, arrayLength: number) => Promise.Thenable<U_7>, initialValue?: U_7): Promise<U_7>; <R, U>(dit: typeof Promise, values: R[], reducer: (total: U, current: R, index: number, arrayLength: number) => U, initialValue?: U): Promise<U>; }
>       : ^^^^^^^^^^^^^^^^^^^^^^^^^^^^^^^^^^^^^^^^^^^^^^^^^^^^^^^^^^^^^^^^^^^^^^^^^^^^^^^^^^^^^^^^^^^^^^^^^^^^^^^^^^^^^^^^^^^^^^^^^^^^^^^^^^^^^^^^^^^^^^^^^^^^^^^^^^^^^^^^^^^^^^^^^^^^^^^^^^^^^^^^^^^^^^^^^^^^^^^^^^^^^^^^^^^^^^^^^^^^^^^^^^^^^^^^^^^^^^^^^^^^^^^^^^^^^^^^^^^^^^^^^^^^^^^^^^^^^^^^^^^^^^^^^^^^^^^^^^^^^^^^^^^^^^^^^^^^^^^^^^^^^^^^^^^^^^^^^^^^^^^^^^^^^^^^^^^^^^^^^^^^^^^^^^^^^^^^^^^^^^^^^^^^^^^^^^^^^^^^^^^^^^^^^^^^^^^^^^^^^^^^^^^^^^^^^^^^^^^^^^^^^^^^^^^^^^^^^^^^^^^^^^^^^^^^^^^^^^^^^^^^^^^^^^^^^^^^^^^^^^^^^^^^^^^^^^^^^^^^^^^^^^^^^^^^^^^^^^^^^^^^^^^^^^^^^^^^^^^^^^^^^^^^^^^^^^^^^^^^^^^^^^^^^^^^^^^^^^^^^^^^^^^^^^^^^^^^^^^^^^^^^^^^^^^^^^^^^^^^^^^^^^^^^^^^^^^^^^^^^^^^^^^^^^^^^^^^^^^^^^^^^^^^^^^^^^^^^^^^^^^^^^^^^^^^^^^^^^^^^^^^^^^^^^^^^^^^^^^^^^^^^^^^^^^^^^^^^^^^^^^^^^^^^^^^^^^^^^^^^^^^^^^^^^^^^^^^^^^^^^^^^^^^^^^^^^^^^^^^^^^^^^^^^^^^^^^^^^^^^^^^^^^^^^^^^^^^^^^^^^^^^^^^^^^^^^^^^^^^^^^^^^^^^^^^^^^^^^^^^^^^^^^^^^^^^^^^^^^^^^^^^^^^^^^^^^^^^^^^^^^^^^^^^^^^^^^^^^^^^^^^^^^^^^^^^^^^^^^^^^^^^^^^^^^^^^^^^^^^^^^^^^^^^^^^^^^^^^^^^^^^^^^^^^^^^^^^^^^^^^^^^^^^^^^^^^^^^^^^^^^^^^^^^^^^^^^^^^^^^^^^^^^^^^^^^^^^^^^^^^^^^^^^^^^^^^^^^^^^^^^^^^^^^^^^^^^^^^^^^^^^^^^^^^^^^^^^^^^^^^^^^^^^^^^^^^^^^^^^^^^^^^^^^^^^^^^^^^^^^^^^^^^^^^^^^^^^^^^^^^^^^^^^^^^^^^^^^^^^^^^^^^^^^^^^^^^^^^^^^^^^^^^^^^^^^^^^^^^^^^^^^^^^^^^^^^^^^^^^^^^^^^^^^^^^^^^^^^^^^^^^^^^^^^^^^^^^^^^^^^^^^^^^^^^^^ ^^ ^^^^^^^              ^^^^^^^^^^   ^^^^^^^^^^^                                                               ^^^^^^^^^^^^^^^^^ ^^^          ^^^
>>>>>>> 12402f26
>dit : typeof Promise
>    : ^^^^^^^^^^^^^^
>Promise : typeof Promise
>        : ^^^^^^^^^^^^^^
>values : R[]
>       : ^^^
>reducer : (total: U, current: R, index: number, arrayLength: number) => U
>        : ^^^^^^^^ ^^^^^^^^^^^ ^^^^^^^^^      ^^^^^^^^^^^^^^^      ^^^^^ 
>total : U
>      : ^
>current : R
>        : ^
>index : number
>      : ^^^^^^
>arrayLength : number
<<<<<<< HEAD
>initialValue : U | undefined
=======
>            : ^^^^^^
>initialValue : U
>             : ^
>>>>>>> 12402f26

    static filter<R>(dit: typeof Promise, values: Promise.Thenable<Promise.Thenable<R>[]>, filterer: (item: R, index: number, arrayLength: number) => Promise.Thenable<boolean>): Promise<R[]>;
>filter : { <R>(dit: typeof Promise, values: Promise.Thenable<Promise.Thenable<R>[]>, filterer: (item: R, index: number, arrayLength: number) => Promise.Thenable<boolean>): Promise<R[]>; <R_1>(dit: typeof Promise, values: Promise.Thenable<Promise.Thenable<R_1>[]>, filterer: (item: R_1, index: number, arrayLength: number) => boolean): Promise<R_1[]>; <R_2>(dit: typeof Promise, values: Promise.Thenable<R_2[]>, filterer: (item: R_2, index: number, arrayLength: number) => Promise.Thenable<boolean>): Promise<R_2[]>; <R_3>(dit: typeof Promise, values: Promise.Thenable<R_3[]>, filterer: (item: R_3, index: number, arrayLength: number) => boolean): Promise<R_3[]>; <R_4>(dit: typeof Promise, values: Promise.Thenable<R_4>[], filterer: (item: R_4, index: number, arrayLength: number) => Promise.Thenable<boolean>): Promise<R_4[]>; <R_5>(dit: typeof Promise, values: Promise.Thenable<R_5>[], filterer: (item: R_5, index: number, arrayLength: number) => boolean): Promise<R_5[]>; <R_6>(dit: typeof Promise, values: R_6[], filterer: (item: R_6, index: number, arrayLength: number) => Promise.Thenable<boolean>): Promise<R_6[]>; <R_7>(dit: typeof Promise, values: R_7[], filterer: (item: R_7, index: number, arrayLength: number) => boolean): Promise<R_7[]>; }
>       : ^^^ ^^^^^^^              ^^^^^^^^^^                                       ^^^^^^^^^^^^                                                                          ^^^            ^^^^^^^^^^^^^^^^^^^^^^^^^^^^^^^^^^^^^^^^^^^^^^^^^^^^^^^^^^^^^^^^^^^^^^^^^^^^^^^^^^^^^^^^^^^^^^^^^^^^^^^^^^^^^^^^^^^^^^^^^^^^^^^^^^^^^^^^^^^^^^^^^^^^^^^^^^^^^^^^^^^^^^^^^^^^^^^^^^^^^^^^^^^^^^^^^^^^^^^^^^^^^^^^^^^^^^^^^^^^^^^^^^^^^^^^^^^^^^^^^^^^^^^^^^^^^^^^^^^^^^^^^^^^^^^^^^^^^^^^^^^^^^^^^^^^^^^^^^^^^^^^^^^^^^^^^^^^^^^^^^^^^^^^^^^^^^^^^^^^^^^^^^^^^^^^^^^^^^^^^^^^^^^^^^^^^^^^^^^^^^^^^^^^^^^^^^^^^^^^^^^^^^^^^^^^^^^^^^^^^^^^^^^^^^^^^^^^^^^^^^^^^^^^^^^^^^^^^^^^^^^^^^^^^^^^^^^^^^^^^^^^^^^^^^^^^^^^^^^^^^^^^^^^^^^^^^^^^^^^^^^^^^^^^^^^^^^^^^^^^^^^^^^^^^^^^^^^^^^^^^^^^^^^^^^^^^^^^^^^^^^^^^^^^^^^^^^^^^^^^^^^^^^^^^^^^^^^^^^^^^^^^^^^^^^^^^^^^^^^^^^^^^^^^^^^^^^^^^^^^^^^^^^^^^^^^^^^^^^^^^^^^^^^^^^^^^^^^^^^^^^^^^^^^^^^^^^^^^^^^^^^^^^^^^^^^^^^^^^^^^^^^^^^^^^^^^^^^^^^^^^^^^^^^^^^^^^^^^^^^^^^^^^^^^^^^^^^^^^^^^^^^^^^^^^^^^^^^^^^^^^^^^^^^^^^^^^^^^^^^^^^^^^^^^^^^^^^^^^^^^^^^^^^^^^^^^^^^^^^^^^^^^^^^^^^^^^^^^^^^^^^^^^^^^^^^^^^^^^^^^^^^^^^^^^^^^^^^^^^^^^^^^^^^^^^^^^^^^^^^^^^^^^^^^^^^^^^^^^^^^^^^^^^^^^^^^^^^^^^^^^^^^^^^^^^^^^^^^^^^^^^^^^^^^^^^^^^^^^^^^^^^^^^^^^^^^^^^^^^^^^^^^^^
>dit : typeof Promise
>    : ^^^^^^^^^^^^^^
>Promise : typeof Promise
>        : ^^^^^^^^^^^^^^
>values : Promise.Thenable<Promise.Thenable<R>[]>
>       : ^^^^^^^^^^^^^^^^^^^^^^^^^^^^^^^^^^^^^^^
>Promise : any
>        : ^^^
>Promise : any
>        : ^^^
>filterer : (item: R, index: number, arrayLength: number) => Promise.Thenable<boolean>
>         : ^^^^^^^ ^^^^^^^^^      ^^^^^^^^^^^^^^^      ^^^^^                         
>item : R
>     : ^
>index : number
>      : ^^^^^^
>arrayLength : number
>            : ^^^^^^
>Promise : any
>        : ^^^

    static filter<R>(dit: typeof Promise, values: Promise.Thenable<Promise.Thenable<R>[]>, filterer: (item: R, index: number, arrayLength: number) => boolean): Promise<R[]>;
>filter : { <R_1>(dit: typeof Promise, values: Promise.Thenable<Promise.Thenable<R_1>[]>, filterer: (item: R_1, index: number, arrayLength: number) => Promise.Thenable<boolean>): Promise<R_1[]>; <R>(dit: typeof Promise, values: Promise.Thenable<Promise.Thenable<R>[]>, filterer: (item: R, index: number, arrayLength: number) => boolean): Promise<R[]>; <R_2>(dit: typeof Promise, values: Promise.Thenable<R_2[]>, filterer: (item: R_2, index: number, arrayLength: number) => Promise.Thenable<boolean>): Promise<R_2[]>; <R_3>(dit: typeof Promise, values: Promise.Thenable<R_3[]>, filterer: (item: R_3, index: number, arrayLength: number) => boolean): Promise<R_3[]>; <R_4>(dit: typeof Promise, values: Promise.Thenable<R_4>[], filterer: (item: R_4, index: number, arrayLength: number) => Promise.Thenable<boolean>): Promise<R_4[]>; <R_5>(dit: typeof Promise, values: Promise.Thenable<R_5>[], filterer: (item: R_5, index: number, arrayLength: number) => boolean): Promise<R_5[]>; <R_6>(dit: typeof Promise, values: R_6[], filterer: (item: R_6, index: number, arrayLength: number) => Promise.Thenable<boolean>): Promise<R_6[]>; <R_7>(dit: typeof Promise, values: R_7[], filterer: (item: R_7, index: number, arrayLength: number) => boolean): Promise<R_7[]>; }
>       : ^^^^^^^^^^^^^^^^^^^^^^^^^^^^^^^^^^^^^^^^^^^^^^^^^^^^^^^^^^^^^^^^^^^^^^^^^^^^^^^^^^^^^^^^^^^^^^^^^^^^^^^^^^^^^^^^^^^^^^^^^^^^^^^^^^^^^^^^^^^^^^^^^^^^^^^^^^^^^^^^^^^^^^^^^^^^^^^^^^^^^^^^^^ ^^^^^^^              ^^^^^^^^^^                                       ^^^^^^^^^^^^                                                        ^^^            ^^^^^^^^^^^^^^^^^^^^^^^^^^^^^^^^^^^^^^^^^^^^^^^^^^^^^^^^^^^^^^^^^^^^^^^^^^^^^^^^^^^^^^^^^^^^^^^^^^^^^^^^^^^^^^^^^^^^^^^^^^^^^^^^^^^^^^^^^^^^^^^^^^^^^^^^^^^^^^^^^^^^^^^^^^^^^^^^^^^^^^^^^^^^^^^^^^^^^^^^^^^^^^^^^^^^^^^^^^^^^^^^^^^^^^^^^^^^^^^^^^^^^^^^^^^^^^^^^^^^^^^^^^^^^^^^^^^^^^^^^^^^^^^^^^^^^^^^^^^^^^^^^^^^^^^^^^^^^^^^^^^^^^^^^^^^^^^^^^^^^^^^^^^^^^^^^^^^^^^^^^^^^^^^^^^^^^^^^^^^^^^^^^^^^^^^^^^^^^^^^^^^^^^^^^^^^^^^^^^^^^^^^^^^^^^^^^^^^^^^^^^^^^^^^^^^^^^^^^^^^^^^^^^^^^^^^^^^^^^^^^^^^^^^^^^^^^^^^^^^^^^^^^^^^^^^^^^^^^^^^^^^^^^^^^^^^^^^^^^^^^^^^^^^^^^^^^^^^^^^^^^^^^^^^^^^^^^^^^^^^^^^^^^^^^^^^^^^^^^^^^^^^^^^^^^^^^^^^^^^^^^^^^^^^^^^^^^^^^^^^^^^^^^^^^^^^^^^^^^^^^^^^^^^^^^^^^^^^^^^^^^^^^^^^^^^^^^^^^^^^^^^^^^^^^^^^^^^^^^^^^^^^^^^^^^^^^^^^^^^^^^^^^^^^^^^^^^^^^^^^^^^^^^^^^^^^^^^^^^^^^^^^^^^^^^^^^^^^^^^^^^^^^^^^^^^^^^^^^^^^^^^^^^^^^^^^^^^^^^^^^^^^^^^^^^^^^^^^^^^^^^^^^^^^^^^^^^^^^^^^^^^^^^^^^^^^^^^^^^^^^^
>dit : typeof Promise
>    : ^^^^^^^^^^^^^^
>Promise : typeof Promise
>        : ^^^^^^^^^^^^^^
>values : Promise.Thenable<Promise.Thenable<R>[]>
>       : ^^^^^^^^^^^^^^^^^^^^^^^^^^^^^^^^^^^^^^^
>Promise : any
>        : ^^^
>Promise : any
>        : ^^^
>filterer : (item: R, index: number, arrayLength: number) => boolean
>         : ^^^^^^^ ^^^^^^^^^      ^^^^^^^^^^^^^^^      ^^^^^       
>item : R
>     : ^
>index : number
>      : ^^^^^^
>arrayLength : number
>            : ^^^^^^

    static filter<R>(dit: typeof Promise, values: Promise.Thenable<R[]>, filterer: (item: R, index: number, arrayLength: number) => Promise.Thenable<boolean>): Promise<R[]>;
>filter : { <R_1>(dit: typeof Promise, values: Promise.Thenable<Promise.Thenable<R_1>[]>, filterer: (item: R_1, index: number, arrayLength: number) => Promise.Thenable<boolean>): Promise<R_1[]>; <R_2>(dit: typeof Promise, values: Promise.Thenable<Promise.Thenable<R_2>[]>, filterer: (item: R_2, index: number, arrayLength: number) => boolean): Promise<R_2[]>; <R>(dit: typeof Promise, values: Promise.Thenable<R[]>, filterer: (item: R, index: number, arrayLength: number) => Promise.Thenable<boolean>): Promise<R[]>; <R_3>(dit: typeof Promise, values: Promise.Thenable<R_3[]>, filterer: (item: R_3, index: number, arrayLength: number) => boolean): Promise<R_3[]>; <R_4>(dit: typeof Promise, values: Promise.Thenable<R_4>[], filterer: (item: R_4, index: number, arrayLength: number) => Promise.Thenable<boolean>): Promise<R_4[]>; <R_5>(dit: typeof Promise, values: Promise.Thenable<R_5>[], filterer: (item: R_5, index: number, arrayLength: number) => boolean): Promise<R_5[]>; <R_6>(dit: typeof Promise, values: R_6[], filterer: (item: R_6, index: number, arrayLength: number) => Promise.Thenable<boolean>): Promise<R_6[]>; <R_7>(dit: typeof Promise, values: R_7[], filterer: (item: R_7, index: number, arrayLength: number) => boolean): Promise<R_7[]>; }
>       : ^^^^^^^^^^^^^^^^^^^^^^^^^^^^^^^^^^^^^^^^^^^^^^^^^^^^^^^^^^^^^^^^^^^^^^^^^^^^^^^^^^^^^^^^^^^^^^^^^^^^^^^^^^^^^^^^^^^^^^^^^^^^^^^^^^^^^^^^^^^^^^^^^^^^^^^^^^^^^^^^^^^^^^^^^^^^^^^^^^^^^^^^^^^^^^^^^^^^^^^^^^^^^^^^^^^^^^^^^^^^^^^^^^^^^^^^^^^^^^^^^^^^^^^^^^^^^^^^^^^^^^^^^^^^^^^^^^^^^^^^^^^^^^^^^^^^^^^^^^^^^^^^^^^^^^^^^^^^^^^^^^^^^^^^^^^^^^^^^^^^^^^^^^^^^^^ ^^^^^^^              ^^^^^^^^^^                     ^^^^^^^^^^^^                                                                          ^^^            ^^^^^^^^^^^^^^^^^^^^^^^^^^^^^^^^^^^^^^^^^^^^^^^^^^^^^^^^^^^^^^^^^^^^^^^^^^^^^^^^^^^^^^^^^^^^^^^^^^^^^^^^^^^^^^^^^^^^^^^^^^^^^^^^^^^^^^^^^^^^^^^^^^^^^^^^^^^^^^^^^^^^^^^^^^^^^^^^^^^^^^^^^^^^^^^^^^^^^^^^^^^^^^^^^^^^^^^^^^^^^^^^^^^^^^^^^^^^^^^^^^^^^^^^^^^^^^^^^^^^^^^^^^^^^^^^^^^^^^^^^^^^^^^^^^^^^^^^^^^^^^^^^^^^^^^^^^^^^^^^^^^^^^^^^^^^^^^^^^^^^^^^^^^^^^^^^^^^^^^^^^^^^^^^^^^^^^^^^^^^^^^^^^^^^^^^^^^^^^^^^^^^^^^^^^^^^^^^^^^^^^^^^^^^^^^^^^^^^^^^^^^^^^^^^^^^^^^^^^^^^^^^^^^^^^^^^^^^^^^^^^^^^^^^^^^^^^^^^^^^^^^^^^^^^^^^^^^^^^^^^^^^^^^^^^^^^^^^^^^^^^^^^^^^^^^^^^^^^^^^^^^^^^^^^^^^^^^^^^^^^^^^^^^^^^^^^^^^^^^^^^^^^^^^^^^^^^^^^^^^^^^^^^^^^^^^^^^^^^^^^^^^^^^^^^^^^^^^^^^^^^^^^^^^^^^^^^^^^^^^^^^^^^^^^^^^^^^^^^^^^^^^^^^^^^^^^^^^^^^^^^^^^^^^^^^^^^^^^^
>dit : typeof Promise
>    : ^^^^^^^^^^^^^^
>Promise : typeof Promise
>        : ^^^^^^^^^^^^^^
>values : Promise.Thenable<R[]>
>       : ^^^^^^^^^^^^^^^^^^^^^
>Promise : any
>        : ^^^
>filterer : (item: R, index: number, arrayLength: number) => Promise.Thenable<boolean>
>         : ^^^^^^^ ^^^^^^^^^      ^^^^^^^^^^^^^^^      ^^^^^                         
>item : R
>     : ^
>index : number
>      : ^^^^^^
>arrayLength : number
>            : ^^^^^^
>Promise : any
>        : ^^^

    static filter<R>(dit: typeof Promise, values: Promise.Thenable<R[]>, filterer: (item: R, index: number, arrayLength: number) => boolean): Promise<R[]>;
>filter : { <R_1>(dit: typeof Promise, values: Promise.Thenable<Promise.Thenable<R_1>[]>, filterer: (item: R_1, index: number, arrayLength: number) => Promise.Thenable<boolean>): Promise<R_1[]>; <R_2>(dit: typeof Promise, values: Promise.Thenable<Promise.Thenable<R_2>[]>, filterer: (item: R_2, index: number, arrayLength: number) => boolean): Promise<R_2[]>; <R_3>(dit: typeof Promise, values: Promise.Thenable<R_3[]>, filterer: (item: R_3, index: number, arrayLength: number) => Promise.Thenable<boolean>): Promise<R_3[]>; <R>(dit: typeof Promise, values: Promise.Thenable<R[]>, filterer: (item: R, index: number, arrayLength: number) => boolean): Promise<R[]>; <R_4>(dit: typeof Promise, values: Promise.Thenable<R_4>[], filterer: (item: R_4, index: number, arrayLength: number) => Promise.Thenable<boolean>): Promise<R_4[]>; <R_5>(dit: typeof Promise, values: Promise.Thenable<R_5>[], filterer: (item: R_5, index: number, arrayLength: number) => boolean): Promise<R_5[]>; <R_6>(dit: typeof Promise, values: R_6[], filterer: (item: R_6, index: number, arrayLength: number) => Promise.Thenable<boolean>): Promise<R_6[]>; <R_7>(dit: typeof Promise, values: R_7[], filterer: (item: R_7, index: number, arrayLength: number) => boolean): Promise<R_7[]>; }
>       : ^^^^^^^^^^^^^^^^^^^^^^^^^^^^^^^^^^^^^^^^^^^^^^^^^^^^^^^^^^^^^^^^^^^^^^^^^^^^^^^^^^^^^^^^^^^^^^^^^^^^^^^^^^^^^^^^^^^^^^^^^^^^^^^^^^^^^^^^^^^^^^^^^^^^^^^^^^^^^^^^^^^^^^^^^^^^^^^^^^^^^^^^^^^^^^^^^^^^^^^^^^^^^^^^^^^^^^^^^^^^^^^^^^^^^^^^^^^^^^^^^^^^^^^^^^^^^^^^^^^^^^^^^^^^^^^^^^^^^^^^^^^^^^^^^^^^^^^^^^^^^^^^^^^^^^^^^^^^^^^^^^^^^^^^^^^^^^^^^^^^^^^^^^^^^^^^^^^^^^^^^^^^^^^^^^^^^^^^^^^^^^^^^^^^^^^^^^^^^^^^^^^^^^^^^^^^^^^^^^^^^^^^^^^^^^^^^^^^^^^^^^^^^^^^^^^^^^^^^^^^^^^^^^^^^^^^^^^^^^^^^^^^^^^^^^^^^^^^^^^^^^^^^^^^^^^^^^^^ ^^^^^^^              ^^^^^^^^^^                     ^^^^^^^^^^^^                                                        ^^^            ^^^^^^^^^^^^^^^^^^^^^^^^^^^^^^^^^^^^^^^^^^^^^^^^^^^^^^^^^^^^^^^^^^^^^^^^^^^^^^^^^^^^^^^^^^^^^^^^^^^^^^^^^^^^^^^^^^^^^^^^^^^^^^^^^^^^^^^^^^^^^^^^^^^^^^^^^^^^^^^^^^^^^^^^^^^^^^^^^^^^^^^^^^^^^^^^^^^^^^^^^^^^^^^^^^^^^^^^^^^^^^^^^^^^^^^^^^^^^^^^^^^^^^^^^^^^^^^^^^^^^^^^^^^^^^^^^^^^^^^^^^^^^^^^^^^^^^^^^^^^^^^^^^^^^^^^^^^^^^^^^^^^^^^^^^^^^^^^^^^^^^^^^^^^^^^^^^^^^^^^^^^^^^^^^^^^^^^^^^^^^^^^^^^^^^^^^^^^^^^^^^^^^^^^^^^^^^^^^^^^^^^^^^^^^^^^^^^^^^^^^^^^^^^^^^^^^^^^^^^^^^^^^^^^^^^^^^^^^^^^^^^^^^^^^^^^^^^^^^^^^^^^^^^^^^^^^^^^^^^^^^^^^^^^^^^^^^^^^^^^^^^^^^^^^^^^^^^^^^^^^^^^^^^^^^^^^^^^^^^^^^^^^^^^^^^
>dit : typeof Promise
>    : ^^^^^^^^^^^^^^
>Promise : typeof Promise
>        : ^^^^^^^^^^^^^^
>values : Promise.Thenable<R[]>
>       : ^^^^^^^^^^^^^^^^^^^^^
>Promise : any
>        : ^^^
>filterer : (item: R, index: number, arrayLength: number) => boolean
>         : ^^^^^^^ ^^^^^^^^^      ^^^^^^^^^^^^^^^      ^^^^^       
>item : R
>     : ^
>index : number
>      : ^^^^^^
>arrayLength : number
>            : ^^^^^^

    static filter<R>(dit: typeof Promise, values: Promise.Thenable<R>[], filterer: (item: R, index: number, arrayLength: number) => Promise.Thenable<boolean>): Promise<R[]>;
>filter : { <R_1>(dit: typeof Promise, values: Promise.Thenable<Promise.Thenable<R_1>[]>, filterer: (item: R_1, index: number, arrayLength: number) => Promise.Thenable<boolean>): Promise<R_1[]>; <R_2>(dit: typeof Promise, values: Promise.Thenable<Promise.Thenable<R_2>[]>, filterer: (item: R_2, index: number, arrayLength: number) => boolean): Promise<R_2[]>; <R_3>(dit: typeof Promise, values: Promise.Thenable<R_3[]>, filterer: (item: R_3, index: number, arrayLength: number) => Promise.Thenable<boolean>): Promise<R_3[]>; <R_4>(dit: typeof Promise, values: Promise.Thenable<R_4[]>, filterer: (item: R_4, index: number, arrayLength: number) => boolean): Promise<R_4[]>; <R>(dit: typeof Promise, values: Promise.Thenable<R>[], filterer: (item: R, index: number, arrayLength: number) => Promise.Thenable<boolean>): Promise<R[]>; <R_5>(dit: typeof Promise, values: Promise.Thenable<R_5>[], filterer: (item: R_5, index: number, arrayLength: number) => boolean): Promise<R_5[]>; <R_6>(dit: typeof Promise, values: R_6[], filterer: (item: R_6, index: number, arrayLength: number) => Promise.Thenable<boolean>): Promise<R_6[]>; <R_7>(dit: typeof Promise, values: R_7[], filterer: (item: R_7, index: number, arrayLength: number) => boolean): Promise<R_7[]>; }
>       : ^^^^^^^^^^^^^^^^^^^^^^^^^^^^^^^^^^^^^^^^^^^^^^^^^^^^^^^^^^^^^^^^^^^^^^^^^^^^^^^^^^^^^^^^^^^^^^^^^^^^^^^^^^^^^^^^^^^^^^^^^^^^^^^^^^^^^^^^^^^^^^^^^^^^^^^^^^^^^^^^^^^^^^^^^^^^^^^^^^^^^^^^^^^^^^^^^^^^^^^^^^^^^^^^^^^^^^^^^^^^^^^^^^^^^^^^^^^^^^^^^^^^^^^^^^^^^^^^^^^^^^^^^^^^^^^^^^^^^^^^^^^^^^^^^^^^^^^^^^^^^^^^^^^^^^^^^^^^^^^^^^^^^^^^^^^^^^^^^^^^^^^^^^^^^^^^^^^^^^^^^^^^^^^^^^^^^^^^^^^^^^^^^^^^^^^^^^^^^^^^^^^^^^^^^^^^^^^^^^^^^^^^^^^^^^^^^^^^^^^^^^^^^^^^^^^^^^^^^^^^^^^^^^^^^^^^^^^^^^^^^^^^^^^^^^^^^^^^^^^^^^^^^^^^^^^^^^^^^^^^^^^^^^^^^^^^^^^^^^^^^^^^^^^^^^^^^^^^^^^^^^^^^^^^^^^^^^^^^^^^^^^^^^^^^^^^^^^^^^^^^^^^^^^^^^^^^^^^^^^^^^^^^^^^^^^^^^^^^^^^^^^^^^^^^^^^^^^^^^^^^^^ ^^^^^^^              ^^^^^^^^^^                     ^^^^^^^^^^^^                                                                          ^^^            ^^^^^^^^^^^^^^^^^^^^^^^^^^^^^^^^^^^^^^^^^^^^^^^^^^^^^^^^^^^^^^^^^^^^^^^^^^^^^^^^^^^^^^^^^^^^^^^^^^^^^^^^^^^^^^^^^^^^^^^^^^^^^^^^^^^^^^^^^^^^^^^^^^^^^^^^^^^^^^^^^^^^^^^^^^^^^^^^^^^^^^^^^^^^^^^^^^^^^^^^^^^^^^^^^^^^^^^^^^^^^^^^^^^^^^^^^^^^^^^^^^^^^^^^^^^^^^^^^^^^^^^^^^^^^^^^^^^^^^^^^^^^^^^^^^^^^^^^^^^^^^^^^^^^^^^^^^^^^^^^^^^^^^^^^^^^^^^^^^^^^^^^^^^^^^^^^^^^^^^^^^^^^^^^^^^^^^^^^^^^^^^^^^^^^^^^^^^^^^^^^^^^^^^^^^^^^^^^^^^^^^^^^^
>dit : typeof Promise
>    : ^^^^^^^^^^^^^^
>Promise : typeof Promise
>        : ^^^^^^^^^^^^^^
>values : Promise.Thenable<R>[]
>       : ^^^^^^^^^^^^^^^^^^^^^
>Promise : any
>        : ^^^
>filterer : (item: R, index: number, arrayLength: number) => Promise.Thenable<boolean>
>         : ^^^^^^^ ^^^^^^^^^      ^^^^^^^^^^^^^^^      ^^^^^                         
>item : R
>     : ^
>index : number
>      : ^^^^^^
>arrayLength : number
>            : ^^^^^^
>Promise : any
>        : ^^^

    static filter<R>(dit: typeof Promise, values: Promise.Thenable<R>[], filterer: (item: R, index: number, arrayLength: number) => boolean): Promise<R[]>;
>filter : { <R_1>(dit: typeof Promise, values: Promise.Thenable<Promise.Thenable<R_1>[]>, filterer: (item: R_1, index: number, arrayLength: number) => Promise.Thenable<boolean>): Promise<R_1[]>; <R_2>(dit: typeof Promise, values: Promise.Thenable<Promise.Thenable<R_2>[]>, filterer: (item: R_2, index: number, arrayLength: number) => boolean): Promise<R_2[]>; <R_3>(dit: typeof Promise, values: Promise.Thenable<R_3[]>, filterer: (item: R_3, index: number, arrayLength: number) => Promise.Thenable<boolean>): Promise<R_3[]>; <R_4>(dit: typeof Promise, values: Promise.Thenable<R_4[]>, filterer: (item: R_4, index: number, arrayLength: number) => boolean): Promise<R_4[]>; <R_5>(dit: typeof Promise, values: Promise.Thenable<R_5>[], filterer: (item: R_5, index: number, arrayLength: number) => Promise.Thenable<boolean>): Promise<R_5[]>; <R>(dit: typeof Promise, values: Promise.Thenable<R>[], filterer: (item: R, index: number, arrayLength: number) => boolean): Promise<R[]>; <R_6>(dit: typeof Promise, values: R_6[], filterer: (item: R_6, index: number, arrayLength: number) => Promise.Thenable<boolean>): Promise<R_6[]>; <R_7>(dit: typeof Promise, values: R_7[], filterer: (item: R_7, index: number, arrayLength: number) => boolean): Promise<R_7[]>; }
>       : ^^^^^^^^^^^^^^^^^^^^^^^^^^^^^^^^^^^^^^^^^^^^^^^^^^^^^^^^^^^^^^^^^^^^^^^^^^^^^^^^^^^^^^^^^^^^^^^^^^^^^^^^^^^^^^^^^^^^^^^^^^^^^^^^^^^^^^^^^^^^^^^^^^^^^^^^^^^^^^^^^^^^^^^^^^^^^^^^^^^^^^^^^^^^^^^^^^^^^^^^^^^^^^^^^^^^^^^^^^^^^^^^^^^^^^^^^^^^^^^^^^^^^^^^^^^^^^^^^^^^^^^^^^^^^^^^^^^^^^^^^^^^^^^^^^^^^^^^^^^^^^^^^^^^^^^^^^^^^^^^^^^^^^^^^^^^^^^^^^^^^^^^^^^^^^^^^^^^^^^^^^^^^^^^^^^^^^^^^^^^^^^^^^^^^^^^^^^^^^^^^^^^^^^^^^^^^^^^^^^^^^^^^^^^^^^^^^^^^^^^^^^^^^^^^^^^^^^^^^^^^^^^^^^^^^^^^^^^^^^^^^^^^^^^^^^^^^^^^^^^^^^^^^^^^^^^^^^^^^^^^^^^^^^^^^^^^^^^^^^^^^^^^^^^^^^^^^^^^^^^^^^^^^^^^^^^^^^^^^^^^^^^^^^^^^^^^^^^^^^^^^^^^^^^^^^^^^^^^^^^^^^^^^^^^^^^^^^^^^^^^^^^^^^^^^^^^^^^^^^^^^^^^^^^^^^^^^^^^^^^^^^^^^^^^^^^^^^^^^^^^^^^^^^^^^^^^^^^^^^^^^^^^^^^^^^^^^^^^^^^^^^^^^^^^^^^^^^^^^^^^^^^^^^^^^^^^^^^^^^^^^^^^^^^^^^^^^^^^^^^^^^^^^^^^^^^^^^^^^^^^^^^^^^^ ^^^^^^^              ^^^^^^^^^^                     ^^^^^^^^^^^^                                                        ^^^            ^^^^^^^^^^^^^^^^^^^^^^^^^^^^^^^^^^^^^^^^^^^^^^^^^^^^^^^^^^^^^^^^^^^^^^^^^^^^^^^^^^^^^^^^^^^^^^^^^^^^^^^^^^^^^^^^^^^^^^^^^^^^^^^^^^^^^^^^^^^^^^^^^^^^^^^^^^^^^^^^^^^^^^^^^^^^^^^^^^^^^^^^^^^^^^^^^^^^^^^^^^^^^^^^^^^^^^^^^^^^^^^^^^^^^^^^^^^^^^^^^^^^^^^^^^^^^^^^^^^^^^^^^^^^^^^^^^^^^^^
>dit : typeof Promise
>    : ^^^^^^^^^^^^^^
>Promise : typeof Promise
>        : ^^^^^^^^^^^^^^
>values : Promise.Thenable<R>[]
>       : ^^^^^^^^^^^^^^^^^^^^^
>Promise : any
>        : ^^^
>filterer : (item: R, index: number, arrayLength: number) => boolean
>         : ^^^^^^^ ^^^^^^^^^      ^^^^^^^^^^^^^^^      ^^^^^       
>item : R
>     : ^
>index : number
>      : ^^^^^^
>arrayLength : number
>            : ^^^^^^

    static filter<R>(dit: typeof Promise, values: R[], filterer: (item: R, index: number, arrayLength: number) => Promise.Thenable<boolean>): Promise<R[]>;
>filter : { <R_1>(dit: typeof Promise, values: Promise.Thenable<Promise.Thenable<R_1>[]>, filterer: (item: R_1, index: number, arrayLength: number) => Promise.Thenable<boolean>): Promise<R_1[]>; <R_2>(dit: typeof Promise, values: Promise.Thenable<Promise.Thenable<R_2>[]>, filterer: (item: R_2, index: number, arrayLength: number) => boolean): Promise<R_2[]>; <R_3>(dit: typeof Promise, values: Promise.Thenable<R_3[]>, filterer: (item: R_3, index: number, arrayLength: number) => Promise.Thenable<boolean>): Promise<R_3[]>; <R_4>(dit: typeof Promise, values: Promise.Thenable<R_4[]>, filterer: (item: R_4, index: number, arrayLength: number) => boolean): Promise<R_4[]>; <R_5>(dit: typeof Promise, values: Promise.Thenable<R_5>[], filterer: (item: R_5, index: number, arrayLength: number) => Promise.Thenable<boolean>): Promise<R_5[]>; <R_6>(dit: typeof Promise, values: Promise.Thenable<R_6>[], filterer: (item: R_6, index: number, arrayLength: number) => boolean): Promise<R_6[]>; <R>(dit: typeof Promise, values: R[], filterer: (item: R, index: number, arrayLength: number) => Promise.Thenable<boolean>): Promise<R[]>; <R_7>(dit: typeof Promise, values: R_7[], filterer: (item: R_7, index: number, arrayLength: number) => boolean): Promise<R_7[]>; }
>       : ^^^^^^^^^^^^^^^^^^^^^^^^^^^^^^^^^^^^^^^^^^^^^^^^^^^^^^^^^^^^^^^^^^^^^^^^^^^^^^^^^^^^^^^^^^^^^^^^^^^^^^^^^^^^^^^^^^^^^^^^^^^^^^^^^^^^^^^^^^^^^^^^^^^^^^^^^^^^^^^^^^^^^^^^^^^^^^^^^^^^^^^^^^^^^^^^^^^^^^^^^^^^^^^^^^^^^^^^^^^^^^^^^^^^^^^^^^^^^^^^^^^^^^^^^^^^^^^^^^^^^^^^^^^^^^^^^^^^^^^^^^^^^^^^^^^^^^^^^^^^^^^^^^^^^^^^^^^^^^^^^^^^^^^^^^^^^^^^^^^^^^^^^^^^^^^^^^^^^^^^^^^^^^^^^^^^^^^^^^^^^^^^^^^^^^^^^^^^^^^^^^^^^^^^^^^^^^^^^^^^^^^^^^^^^^^^^^^^^^^^^^^^^^^^^^^^^^^^^^^^^^^^^^^^^^^^^^^^^^^^^^^^^^^^^^^^^^^^^^^^^^^^^^^^^^^^^^^^^^^^^^^^^^^^^^^^^^^^^^^^^^^^^^^^^^^^^^^^^^^^^^^^^^^^^^^^^^^^^^^^^^^^^^^^^^^^^^^^^^^^^^^^^^^^^^^^^^^^^^^^^^^^^^^^^^^^^^^^^^^^^^^^^^^^^^^^^^^^^^^^^^^^^^^^^^^^^^^^^^^^^^^^^^^^^^^^^^^^^^^^^^^^^^^^^^^^^^^^^^^^^^^^^^^^^^^^^^^^^^^^^^^^^^^^^^^^^^^^^^^^^^^^^^^^^^^^^^^^^^^^^^^^^^^^^^^^^^^^^^^^^^^^^^^^^^^^^^^^^^^^^^^^^^^^^^^^^^^^^^^^^^^^^^^^^^^^^^^^^^^^^^^^^^^^^^^^^^^^^^^^^^^^^^^^^^^^^^^^^^^^^^^^^^^^^^^^^^^^^^^^^^^^^^^^^^^^^^^^^^^^^^^^^^^^^^^^^^^^^^^^^^^^^^^^^^^^^^^ ^^^^^^^              ^^^^^^^^^^   ^^^^^^^^^^^^                                                                          ^^^            ^^^^^^^^^^^^^^^^^^^^^^^^^^^^^^^^^^^^^^^^^^^^^^^^^^^^^^^^^^^^^^^^^^^^^^^^^^^^^^^^^^^^^^^^^^^^^^^^^^^^^^^^^^^^^^^^^^^^^^^^^^^^^^^^^^^^
>dit : typeof Promise
>    : ^^^^^^^^^^^^^^
>Promise : typeof Promise
>        : ^^^^^^^^^^^^^^
>values : R[]
>       : ^^^
>filterer : (item: R, index: number, arrayLength: number) => Promise.Thenable<boolean>
>         : ^^^^^^^ ^^^^^^^^^      ^^^^^^^^^^^^^^^      ^^^^^                         
>item : R
>     : ^
>index : number
>      : ^^^^^^
>arrayLength : number
>            : ^^^^^^
>Promise : any
>        : ^^^

    static filter<R>(dit: typeof Promise, values: R[], filterer: (item: R, index: number, arrayLength: number) => boolean): Promise<R[]>;
>filter : { <R_1>(dit: typeof Promise, values: Promise.Thenable<Promise.Thenable<R_1>[]>, filterer: (item: R_1, index: number, arrayLength: number) => Promise.Thenable<boolean>): Promise<R_1[]>; <R_2>(dit: typeof Promise, values: Promise.Thenable<Promise.Thenable<R_2>[]>, filterer: (item: R_2, index: number, arrayLength: number) => boolean): Promise<R_2[]>; <R_3>(dit: typeof Promise, values: Promise.Thenable<R_3[]>, filterer: (item: R_3, index: number, arrayLength: number) => Promise.Thenable<boolean>): Promise<R_3[]>; <R_4>(dit: typeof Promise, values: Promise.Thenable<R_4[]>, filterer: (item: R_4, index: number, arrayLength: number) => boolean): Promise<R_4[]>; <R_5>(dit: typeof Promise, values: Promise.Thenable<R_5>[], filterer: (item: R_5, index: number, arrayLength: number) => Promise.Thenable<boolean>): Promise<R_5[]>; <R_6>(dit: typeof Promise, values: Promise.Thenable<R_6>[], filterer: (item: R_6, index: number, arrayLength: number) => boolean): Promise<R_6[]>; <R_7>(dit: typeof Promise, values: R_7[], filterer: (item: R_7, index: number, arrayLength: number) => Promise.Thenable<boolean>): Promise<R_7[]>; <R>(dit: typeof Promise, values: R[], filterer: (item: R, index: number, arrayLength: number) => boolean): Promise<R[]>; }
>       : ^^^^^^^^^^^^^^^^^^^^^^^^^^^^^^^^^^^^^^^^^^^^^^^^^^^^^^^^^^^^^^^^^^^^^^^^^^^^^^^^^^^^^^^^^^^^^^^^^^^^^^^^^^^^^^^^^^^^^^^^^^^^^^^^^^^^^^^^^^^^^^^^^^^^^^^^^^^^^^^^^^^^^^^^^^^^^^^^^^^^^^^^^^^^^^^^^^^^^^^^^^^^^^^^^^^^^^^^^^^^^^^^^^^^^^^^^^^^^^^^^^^^^^^^^^^^^^^^^^^^^^^^^^^^^^^^^^^^^^^^^^^^^^^^^^^^^^^^^^^^^^^^^^^^^^^^^^^^^^^^^^^^^^^^^^^^^^^^^^^^^^^^^^^^^^^^^^^^^^^^^^^^^^^^^^^^^^^^^^^^^^^^^^^^^^^^^^^^^^^^^^^^^^^^^^^^^^^^^^^^^^^^^^^^^^^^^^^^^^^^^^^^^^^^^^^^^^^^^^^^^^^^^^^^^^^^^^^^^^^^^^^^^^^^^^^^^^^^^^^^^^^^^^^^^^^^^^^^^^^^^^^^^^^^^^^^^^^^^^^^^^^^^^^^^^^^^^^^^^^^^^^^^^^^^^^^^^^^^^^^^^^^^^^^^^^^^^^^^^^^^^^^^^^^^^^^^^^^^^^^^^^^^^^^^^^^^^^^^^^^^^^^^^^^^^^^^^^^^^^^^^^^^^^^^^^^^^^^^^^^^^^^^^^^^^^^^^^^^^^^^^^^^^^^^^^^^^^^^^^^^^^^^^^^^^^^^^^^^^^^^^^^^^^^^^^^^^^^^^^^^^^^^^^^^^^^^^^^^^^^^^^^^^^^^^^^^^^^^^^^^^^^^^^^^^^^^^^^^^^^^^^^^^^^^^^^^^^^^^^^^^^^^^^^^^^^^^^^^^^^^^^^^^^^^^^^^^^^^^^^^^^^^^^^^^^^^^^^^^^^^^^^^^^^^^^^^^^^^^^^^^^^^^^^^^^^^^^^^^^^^^^^^^^^^^^^^^^^^^^^^^^^^^^^^^^^^^^^^^^^^^^^^^^^^^^^^^^^^^^^^^^^^^^^^^^^^^^^^^^^^^^^^^^^^^^^^^^^^^^^^^^^^^^^^^^^^^^^^^^^^^^^^^^^^^^^^^^^^^^^^^^^^^^^^^^^^^^^^^^^^^^^^^^^^^^^^^^^^^^^^^ ^^^^^^^              ^^^^^^^^^^   ^^^^^^^^^^^^                                                        ^^^            ^^^
>dit : typeof Promise
>    : ^^^^^^^^^^^^^^
>Promise : typeof Promise
>        : ^^^^^^^^^^^^^^
>values : R[]
>       : ^^^
>filterer : (item: R, index: number, arrayLength: number) => boolean
>         : ^^^^^^^ ^^^^^^^^^      ^^^^^^^^^^^^^^^      ^^^^^       
>item : R
>     : ^
>index : number
>      : ^^^^^^
>arrayLength : number
>            : ^^^^^^
}

export declare module Promise {
	export interface Thenable<R> {
		then<U>(onFulfilled: (value: R) => Thenable<U>, onRejected: (error: any) => Thenable<U>): Thenable<U>;
<<<<<<< HEAD
>then : { <U>(onFulfilled: (value: R) => Thenable<U>, onRejected: (error: any) => Thenable<U>): Thenable<U>; <U>(onFulfilled: (value: R) => Thenable<U>, onRejected?: ((error: any) => U) | undefined): Thenable<U>; <U>(onFulfilled: (value: R) => U, onRejected: (error: any) => Thenable<U>): Thenable<U>; <U>(onFulfilled?: ((value: R) => U) | undefined, onRejected?: ((error: any) => U) | undefined): Thenable<U>; }
=======
>then : { <U>(onFulfilled: (value: R) => Thenable<U>, onRejected: (error: any) => Thenable<U>): Thenable<U>; <U_1>(onFulfilled: (value: R) => Thenable<U_1>, onRejected?: (error: any) => U_1): Thenable<U_1>; <U_2>(onFulfilled: (value: R) => U_2, onRejected: (error: any) => Thenable<U_2>): Thenable<U_2>; <U_3>(onFulfilled?: (value: R) => U_3, onRejected?: (error: any) => U_3): Thenable<U_3>; }
>     : ^^^ ^^^^^^^^^^^^^^^                         ^^^^^^^^^^^^^^                           ^^^           ^^^^^^^^^^^^^^^^^^^^^^^^^^^^^^^^^^^^^^^^^^^^^^^^^^^^^^^^^^^^^^^^^^^^^^^^^^^^^^^^^^^^^^^^^^^^^^^^^^^^^^^^^^^^^^^^^^^^^^^^^^^^^^^^^^^^^^^^^^^^^^^^^^^^^^^^^^^^^^^^^^^^^^^^^^^^^^^^^^^^^^^^^^^^^^^^^^^^^^^^^^^^^^^^^^^^^^^^^^^^^^^^^^^^^^^^^^^^^^^^^^^^^^^^^^^^^^^^^^^^^^^^^^^^^^^^^^^^^^^^^^^^^^^
>>>>>>> 12402f26
>onFulfilled : (value: R) => Thenable<U>
>            : ^^^^^^^^ ^^^^^           
>value : R
>      : ^
>onRejected : (error: any) => Thenable<U>
>           : ^^^^^^^^   ^^^^^           
>error : any
>      : ^^^

		then<U>(onFulfilled: (value: R) => Thenable<U>, onRejected?: (error: any) => U): Thenable<U>;
<<<<<<< HEAD
>then : { <U>(onFulfilled: (value: R) => Thenable<U>, onRejected: (error: any) => Thenable<U>): Thenable<U>; <U>(onFulfilled: (value: R) => Thenable<U>, onRejected?: ((error: any) => U) | undefined): Thenable<U>; <U>(onFulfilled: (value: R) => U, onRejected: (error: any) => Thenable<U>): Thenable<U>; <U>(onFulfilled?: ((value: R) => U) | undefined, onRejected?: ((error: any) => U) | undefined): Thenable<U>; }
=======
>then : { <U_1>(onFulfilled: (value: R) => Thenable<U_1>, onRejected: (error: any) => Thenable<U_1>): Thenable<U_1>; <U>(onFulfilled: (value: R) => Thenable<U>, onRejected?: (error: any) => U): Thenable<U>; <U_2>(onFulfilled: (value: R) => U_2, onRejected: (error: any) => Thenable<U_2>): Thenable<U_2>; <U_3>(onFulfilled?: (value: R) => U_3, onRejected?: (error: any) => U_3): Thenable<U_3>; }
>     : ^^^^^^^^^^^^^^^^^^^^^^^^^^^^^^^^^^^^^^^^^^^^^^^^^^^^^^^^^^^^^^^^^^^^^^^^^^^^^^^^^^^^^^^^^^^^^^^^^^^^^^^^^^^^^^ ^^^^^^^^^^^^^^^                         ^^^^^^^^^^^^^^^                 ^^^           ^^^^^^^^^^^^^^^^^^^^^^^^^^^^^^^^^^^^^^^^^^^^^^^^^^^^^^^^^^^^^^^^^^^^^^^^^^^^^^^^^^^^^^^^^^^^^^^^^^^^^^^^^^^^^^^^^^^^^^^^^^^^^^^^^^^^^^^^^^^^^^^^^^^^^^^^^^^^^^^^^^^^^^^^^^^^^^^^^^^^^^^^^^^^^
>>>>>>> 12402f26
>onFulfilled : (value: R) => Thenable<U>
>            : ^^^^^^^^ ^^^^^           
>value : R
<<<<<<< HEAD
>onRejected : ((error: any) => U) | undefined
=======
>      : ^
>onRejected : (error: any) => U
>           : ^^^^^^^^   ^^^^^ 
>>>>>>> 12402f26
>error : any
>      : ^^^

		then<U>(onFulfilled: (value: R) => U, onRejected: (error: any) => Thenable<U>): Thenable<U>;
<<<<<<< HEAD
>then : { <U>(onFulfilled: (value: R) => Thenable<U>, onRejected: (error: any) => Thenable<U>): Thenable<U>; <U>(onFulfilled: (value: R) => Thenable<U>, onRejected?: ((error: any) => U) | undefined): Thenable<U>; <U>(onFulfilled: (value: R) => U, onRejected: (error: any) => Thenable<U>): Thenable<U>; <U>(onFulfilled?: ((value: R) => U) | undefined, onRejected?: ((error: any) => U) | undefined): Thenable<U>; }
=======
>then : { <U_1>(onFulfilled: (value: R) => Thenable<U_1>, onRejected: (error: any) => Thenable<U_1>): Thenable<U_1>; <U_2>(onFulfilled: (value: R) => Thenable<U_2>, onRejected?: (error: any) => U_2): Thenable<U_2>; <U>(onFulfilled: (value: R) => U, onRejected: (error: any) => Thenable<U>): Thenable<U>; <U_3>(onFulfilled?: (value: R) => U_3, onRejected?: (error: any) => U_3): Thenable<U_3>; }
>     : ^^^^^^^^^^^^^^^^^^^^^^^^^^^^^^^^^^^^^^^^^^^^^^^^^^^^^^^^^^^^^^^^^^^^^^^^^^^^^^^^^^^^^^^^^^^^^^^^^^^^^^^^^^^^^^^^^^^^^^^^^^^^^^^^^^^^^^^^^^^^^^^^^^^^^^^^^^^^^^^^^^^^^^^^^^^^^^^^^^^^^^^^^^^^^^^^^^^^^^^^^^^^^^^^ ^^^^^^^^^^^^^^^               ^^^^^^^^^^^^^^                           ^^^           ^^^^^^^^^^^^^^^^^^^^^^^^^^^^^^^^^^^^^^^^^^^^^^^^^^^^^^^^^^^^^^^^^^^^^^^^^^^^^^^^^^^^^^^^^^^^
>>>>>>> 12402f26
>onFulfilled : (value: R) => U
>            : ^^^^^^^^ ^^^^^ 
>value : R
>      : ^
>onRejected : (error: any) => Thenable<U>
>           : ^^^^^^^^   ^^^^^           
>error : any
>      : ^^^

		then<U>(onFulfilled?: (value: R) => U, onRejected?: (error: any) => U): Thenable<U>;
<<<<<<< HEAD
>then : { <U>(onFulfilled: (value: R) => Thenable<U>, onRejected: (error: any) => Thenable<U>): Thenable<U>; <U>(onFulfilled: (value: R) => Thenable<U>, onRejected?: ((error: any) => U) | undefined): Thenable<U>; <U>(onFulfilled: (value: R) => U, onRejected: (error: any) => Thenable<U>): Thenable<U>; <U>(onFulfilled?: ((value: R) => U) | undefined, onRejected?: ((error: any) => U) | undefined): Thenable<U>; }
>onFulfilled : ((value: R) => U) | undefined
>value : R
>onRejected : ((error: any) => U) | undefined
=======
>then : { <U_1>(onFulfilled: (value: R) => Thenable<U_1>, onRejected: (error: any) => Thenable<U_1>): Thenable<U_1>; <U_2>(onFulfilled: (value: R) => Thenable<U_2>, onRejected?: (error: any) => U_2): Thenable<U_2>; <U_3>(onFulfilled: (value: R) => U_3, onRejected: (error: any) => Thenable<U_3>): Thenable<U_3>; <U>(onFulfilled?: (value: R) => U, onRejected?: (error: any) => U): Thenable<U>; }
>     : ^^^^^^^^^^^^^^^^^^^^^^^^^^^^^^^^^^^^^^^^^^^^^^^^^^^^^^^^^^^^^^^^^^^^^^^^^^^^^^^^^^^^^^^^^^^^^^^^^^^^^^^^^^^^^^^^^^^^^^^^^^^^^^^^^^^^^^^^^^^^^^^^^^^^^^^^^^^^^^^^^^^^^^^^^^^^^^^^^^^^^^^^^^^^^^^^^^^^^^^^^^^^^^^^^^^^^^^^^^^^^^^^^^^^^^^^^^^^^^^^^^^^^^^^^^^^^^^^^^^^^^^^^^^^^^^^^^^^^^^^^^^^^^^^^^^^^^^^^^^^^^^^^ ^^^^^^^^^^^^^^^^               ^^^^^^^^^^^^^^^                 ^^^           ^^^
>onFulfilled : (value: R) => U
>            : ^^^^^^^^ ^^^^^ 
>value : R
>      : ^
>onRejected : (error: any) => U
>           : ^^^^^^^^   ^^^^^ 
>>>>>>> 12402f26
>error : any
>      : ^^^
	}

}

interface Foo {
    a: number;
>a : number
>  : ^^^^^^

    b: string;
>b : string
>  : ^^^^^^
}
var x: any;
>x : any
>  : ^^^

var arr: any[];
>arr : any[]
>    : ^^^^^

var foo: Foo;
>foo : Foo
>    : ^^^

var fooProm: Promise<Foo>;
>fooProm : Promise<Foo>
>        : ^^^^^^^^^^^^

fooProm = Promise.try(Promise, () => {
>fooProm = Promise.try(Promise, () => {	return foo;}) : Promise<Foo>
>                                                     : ^^^^^^^^^^^^
>fooProm : Promise<Foo>
>        : ^^^^^^^^^^^^
>Promise.try(Promise, () => {	return foo;}) : Promise<Foo>
<<<<<<< HEAD
>Promise.try : { <R>(dit: typeof Promise, fn: () => Promise.Thenable<R>, args?: any[] | undefined, ctx?: any): Promise<R>; <R>(dit: typeof Promise, fn: () => R, args?: any[] | undefined, ctx?: any): Promise<R>; }
>Promise : typeof Promise
>try : { <R>(dit: typeof Promise, fn: () => Promise.Thenable<R>, args?: any[] | undefined, ctx?: any): Promise<R>; <R>(dit: typeof Promise, fn: () => R, args?: any[] | undefined, ctx?: any): Promise<R>; }
=======
>                                           : ^^^^^^^^^^^^
>Promise.try : { <R>(dit: typeof Promise, fn: () => Promise.Thenable<R>, args?: any[], ctx?: any): Promise<R>; <R_1>(dit: typeof Promise, fn: () => R_1, args?: any[], ctx?: any): Promise<R_1>; }
>            : ^^^^^^^^^^^^^^^^^^^^^^^^^^^^^^^^^^^^^^^^^^^^^^^^^^^^^^^^^^^^^^^^^^^^^^^^^^^^^^^^^^^^^^^^^^^^^^^^^^^^^^^^^^^^^^^^^^^^^^^^^^^^^^^^^^^^^^^^^^^^^^^^^^^^^^^^^^^^^^^^^^^^^^^^^^^^^^^^^^^
>Promise : typeof Promise
>        : ^^^^^^^^^^^^^^
>try : { <R>(dit: typeof Promise, fn: () => Promise.Thenable<R>, args?: any[], ctx?: any): Promise<R>; <R_1>(dit: typeof Promise, fn: () => R_1, args?: any[], ctx?: any): Promise<R_1>; }
>    : ^^^^^^^^^^^^^^^^^^^^^^^^^^^^^^^^^^^^^^^^^^^^^^^^^^^^^^^^^^^^^^^^^^^^^^^^^^^^^^^^^^^^^^^^^^^^^^^^^^^^^^^^^^^^^^^^^^^^^^^^^^^^^^^^^^^^^^^^^^^^^^^^^^^^^^^^^^^^^^^^^^^^^^^^^^^^^^^^^^^
>>>>>>> 12402f26
>Promise : typeof Promise
>        : ^^^^^^^^^^^^^^
>() => {	return foo;} : () => Foo
>                     : ^^^^^^^^^

	return foo;
>foo : Foo
>    : ^^^

});
fooProm = Promise.try(Promise, () => {
>fooProm = Promise.try(Promise, () => {	return foo;}, arr) : Promise<Foo>
>                                                          : ^^^^^^^^^^^^
>fooProm : Promise<Foo>
>        : ^^^^^^^^^^^^
>Promise.try(Promise, () => {	return foo;}, arr) : Promise<Foo>
<<<<<<< HEAD
>Promise.try : { <R>(dit: typeof Promise, fn: () => Promise.Thenable<R>, args?: any[] | undefined, ctx?: any): Promise<R>; <R>(dit: typeof Promise, fn: () => R, args?: any[] | undefined, ctx?: any): Promise<R>; }
>Promise : typeof Promise
>try : { <R>(dit: typeof Promise, fn: () => Promise.Thenable<R>, args?: any[] | undefined, ctx?: any): Promise<R>; <R>(dit: typeof Promise, fn: () => R, args?: any[] | undefined, ctx?: any): Promise<R>; }
=======
>                                                : ^^^^^^^^^^^^
>Promise.try : { <R>(dit: typeof Promise, fn: () => Promise.Thenable<R>, args?: any[], ctx?: any): Promise<R>; <R_1>(dit: typeof Promise, fn: () => R_1, args?: any[], ctx?: any): Promise<R_1>; }
>            : ^^^^^^^^^^^^^^^^^^^^^^^^^^^^^^^^^^^^^^^^^^^^^^^^^^^^^^^^^^^^^^^^^^^^^^^^^^^^^^^^^^^^^^^^^^^^^^^^^^^^^^^^^^^^^^^^^^^^^^^^^^^^^^^^^^^^^^^^^^^^^^^^^^^^^^^^^^^^^^^^^^^^^^^^^^^^^^^^^^^
>Promise : typeof Promise
>        : ^^^^^^^^^^^^^^
>try : { <R>(dit: typeof Promise, fn: () => Promise.Thenable<R>, args?: any[], ctx?: any): Promise<R>; <R_1>(dit: typeof Promise, fn: () => R_1, args?: any[], ctx?: any): Promise<R_1>; }
>    : ^^^^^^^^^^^^^^^^^^^^^^^^^^^^^^^^^^^^^^^^^^^^^^^^^^^^^^^^^^^^^^^^^^^^^^^^^^^^^^^^^^^^^^^^^^^^^^^^^^^^^^^^^^^^^^^^^^^^^^^^^^^^^^^^^^^^^^^^^^^^^^^^^^^^^^^^^^^^^^^^^^^^^^^^^^^^^^^^^^^
>>>>>>> 12402f26
>Promise : typeof Promise
>        : ^^^^^^^^^^^^^^
>() => {	return foo;} : () => Foo
>                     : ^^^^^^^^^

	return foo;
>foo : Foo
>    : ^^^

}, arr);
>arr : any[]
>    : ^^^^^

fooProm = Promise.try(Promise, () => {
>fooProm = Promise.try(Promise, () => {	return foo;}, arr, x) : Promise<Foo>
>                                                             : ^^^^^^^^^^^^
>fooProm : Promise<Foo>
>        : ^^^^^^^^^^^^
>Promise.try(Promise, () => {	return foo;}, arr, x) : Promise<Foo>
<<<<<<< HEAD
>Promise.try : { <R>(dit: typeof Promise, fn: () => Promise.Thenable<R>, args?: any[] | undefined, ctx?: any): Promise<R>; <R>(dit: typeof Promise, fn: () => R, args?: any[] | undefined, ctx?: any): Promise<R>; }
>Promise : typeof Promise
>try : { <R>(dit: typeof Promise, fn: () => Promise.Thenable<R>, args?: any[] | undefined, ctx?: any): Promise<R>; <R>(dit: typeof Promise, fn: () => R, args?: any[] | undefined, ctx?: any): Promise<R>; }
=======
>                                                   : ^^^^^^^^^^^^
>Promise.try : { <R>(dit: typeof Promise, fn: () => Promise.Thenable<R>, args?: any[], ctx?: any): Promise<R>; <R_1>(dit: typeof Promise, fn: () => R_1, args?: any[], ctx?: any): Promise<R_1>; }
>            : ^^^^^^^^^^^^^^^^^^^^^^^^^^^^^^^^^^^^^^^^^^^^^^^^^^^^^^^^^^^^^^^^^^^^^^^^^^^^^^^^^^^^^^^^^^^^^^^^^^^^^^^^^^^^^^^^^^^^^^^^^^^^^^^^^^^^^^^^^^^^^^^^^^^^^^^^^^^^^^^^^^^^^^^^^^^^^^^^^^^
>Promise : typeof Promise
>        : ^^^^^^^^^^^^^^
>try : { <R>(dit: typeof Promise, fn: () => Promise.Thenable<R>, args?: any[], ctx?: any): Promise<R>; <R_1>(dit: typeof Promise, fn: () => R_1, args?: any[], ctx?: any): Promise<R_1>; }
>    : ^^^^^^^^^^^^^^^^^^^^^^^^^^^^^^^^^^^^^^^^^^^^^^^^^^^^^^^^^^^^^^^^^^^^^^^^^^^^^^^^^^^^^^^^^^^^^^^^^^^^^^^^^^^^^^^^^^^^^^^^^^^^^^^^^^^^^^^^^^^^^^^^^^^^^^^^^^^^^^^^^^^^^^^^^^^^^^^^^^^
>>>>>>> 12402f26
>Promise : typeof Promise
>        : ^^^^^^^^^^^^^^
>() => {	return foo;} : () => Foo
>                     : ^^^^^^^^^

	return foo;
>foo : Foo
>    : ^^^

}, arr, x);
>arr : any[]
>    : ^^^^^
>x : any
>  : ^^^

<|MERGE_RESOLUTION|>--- conflicted
+++ resolved
@@ -1,1427 +1,1297 @@
-//// [tests/cases/compiler/bluebirdStaticThis.ts] ////
-
-=== bluebirdStaticThis.ts ===
-// This version is reduced from the full d.ts by removing almost all the tests
-// and all the comments.
-// Then it adds explicit `this` arguments to the static members.
-// Tests by: Bart van der Schoor <https://github.com/Bartvds>
-export declare class Promise<R> implements Promise.Thenable<R> {
->Promise : Promise<R>
->        : ^^^^^^^^^^
->Promise : typeof Promise
->        : ^^^^^^^^^^^^^^
-
-	constructor(callback: (resolve: (thenableOrResult: R | Promise.Thenable<R>) => void, reject: (error: any) => void) => void);
->callback : (resolve: (thenableOrResult: R | Promise.Thenable<R>) => void, reject: (error: any) => void) => void
->         : ^^^^^^^^^^                                                   ^^^^^^^^^^                    ^^^^^    
->resolve : (thenableOrResult: R | Promise.Thenable<R>) => void
->        : ^^^^^^^^^^^^^^^^^^^                       ^^^^^    
->thenableOrResult : R | Promise.Thenable<R>
->                 : ^^^^^^^^^^^^^^^^^^^^^^^
->Promise : any
->        : ^^^
->reject : (error: any) => void
->       : ^^^^^^^^   ^^^^^    
->error : any
->      : ^^^
-
-    static try<R>(dit: typeof Promise, fn: () => Promise.Thenable<R>, args?: any[], ctx?: any): Promise<R>;
-<<<<<<< HEAD
->try : { <R>(dit: typeof Promise, fn: () => Promise.Thenable<R>, args?: any[], ctx?: any): Promise<R>; <R>(dit: typeof Promise, fn: () => R, args?: any[] | undefined, ctx?: any): Promise<R>; }
-=======
->try : { <R>(dit: typeof Promise, fn: () => Promise.Thenable<R>, args?: any[], ctx?: any): Promise<R>; <R_1>(dit: typeof Promise, fn: () => R_1, args?: any[], ctx?: any): Promise<R_1>; }
->    : ^^^ ^^^^^^^              ^^^^^^                         ^^^^^^^^^     ^^^^^^^^   ^^^          ^^^^^^^^^^^^^^^^^^^^^^^^^^^^^^^^^^^^^^^^^^^^^^^^^^^^^^^^^^^^^^^^^^^^^^^^^^^^^^^^^^^^^
->>>>>>> 12402f26
->dit : typeof Promise
->    : ^^^^^^^^^^^^^^
->Promise : typeof Promise
->        : ^^^^^^^^^^^^^^
->fn : () => Promise.Thenable<R>
->   : ^^^^^^                   
->Promise : any
-<<<<<<< HEAD
->args : any[] | undefined
-=======
->        : ^^^
->args : any[]
->     : ^^^^^
->>>>>>> 12402f26
->ctx : any
->    : ^^^
-
-    static try<R>(dit: typeof Promise, fn: () => R, args?: any[], ctx?: any): Promise<R>;
-<<<<<<< HEAD
->try : { <R>(dit: typeof Promise, fn: () => Promise.Thenable<R>, args?: any[] | undefined, ctx?: any): Promise<R>; <R>(dit: typeof Promise, fn: () => R, args?: any[], ctx?: any): Promise<R>; }
-=======
->try : { <R_1>(dit: typeof Promise, fn: () => Promise.Thenable<R_1>, args?: any[], ctx?: any): Promise<R_1>; <R>(dit: typeof Promise, fn: () => R, args?: any[], ctx?: any): Promise<R>; }
->    : ^^^^^^^^^^^^^^^^^^^^^^^^^^^^^^^^^^^^^^^^^^^^^^^^^^^^^^^^^^^^^^^^^^^^^^^^^^^^^^^^^^^^^^^^^^^^^^^^^^^^^^^ ^^^^^^^              ^^^^^^       ^^^^^^^^^     ^^^^^^^^   ^^^          ^^^
->>>>>>> 12402f26
->dit : typeof Promise
->    : ^^^^^^^^^^^^^^
->Promise : typeof Promise
->        : ^^^^^^^^^^^^^^
->fn : () => R
-<<<<<<< HEAD
->args : any[] | undefined
-=======
->   : ^^^^^^ 
->args : any[]
->     : ^^^^^
->>>>>>> 12402f26
->ctx : any
->    : ^^^
-
-    static attempt<R>(dit: typeof Promise, fn: () => Promise.Thenable<R>, args?: any[], ctx?: any): Promise<R>;
-<<<<<<< HEAD
->attempt : { <R>(dit: typeof Promise, fn: () => Promise.Thenable<R>, args?: any[], ctx?: any): Promise<R>; <R>(dit: typeof Promise, fn: () => R, args?: any[] | undefined, ctx?: any): Promise<R>; }
-=======
->attempt : { <R>(dit: typeof Promise, fn: () => Promise.Thenable<R>, args?: any[], ctx?: any): Promise<R>; <R_1>(dit: typeof Promise, fn: () => R_1, args?: any[], ctx?: any): Promise<R_1>; }
->        : ^^^ ^^^^^^^              ^^^^^^                         ^^^^^^^^^     ^^^^^^^^   ^^^          ^^^^^^^^^^^^^^^^^^^^^^^^^^^^^^^^^^^^^^^^^^^^^^^^^^^^^^^^^^^^^^^^^^^^^^^^^^^^^^^^^^^^^
->>>>>>> 12402f26
->dit : typeof Promise
->    : ^^^^^^^^^^^^^^
->Promise : typeof Promise
->        : ^^^^^^^^^^^^^^
->fn : () => Promise.Thenable<R>
->   : ^^^^^^                   
->Promise : any
-<<<<<<< HEAD
->args : any[] | undefined
-=======
->        : ^^^
->args : any[]
->     : ^^^^^
->>>>>>> 12402f26
->ctx : any
->    : ^^^
-
-    static attempt<R>(dit: typeof Promise, fn: () => R, args?: any[], ctx?: any): Promise<R>;
-<<<<<<< HEAD
->attempt : { <R>(dit: typeof Promise, fn: () => Promise.Thenable<R>, args?: any[] | undefined, ctx?: any): Promise<R>; <R>(dit: typeof Promise, fn: () => R, args?: any[], ctx?: any): Promise<R>; }
-=======
->attempt : { <R_1>(dit: typeof Promise, fn: () => Promise.Thenable<R_1>, args?: any[], ctx?: any): Promise<R_1>; <R>(dit: typeof Promise, fn: () => R, args?: any[], ctx?: any): Promise<R>; }
->        : ^^^^^^^^^^^^^^^^^^^^^^^^^^^^^^^^^^^^^^^^^^^^^^^^^^^^^^^^^^^^^^^^^^^^^^^^^^^^^^^^^^^^^^^^^^^^^^^^^^^^^^^ ^^^^^^^              ^^^^^^       ^^^^^^^^^     ^^^^^^^^   ^^^          ^^^
->>>>>>> 12402f26
->dit : typeof Promise
->    : ^^^^^^^^^^^^^^
->Promise : typeof Promise
->        : ^^^^^^^^^^^^^^
->fn : () => R
-<<<<<<< HEAD
->args : any[] | undefined
-=======
->   : ^^^^^^ 
->args : any[]
->     : ^^^^^
->>>>>>> 12402f26
->ctx : any
->    : ^^^
-
-    static method(dit: typeof Promise, fn: Function): Function;
->method : (dit: typeof Promise, fn: Function) => Function
->       : ^^^^^^              ^^^^^^        ^^^^^        
->dit : typeof Promise
->    : ^^^^^^^^^^^^^^
->Promise : typeof Promise
->        : ^^^^^^^^^^^^^^
->fn : Function
->   : ^^^^^^^^
-
-    static resolve(dit: typeof Promise): Promise<void>;
->resolve : { (dit: typeof Promise): Promise<void>; <R>(dit: typeof Promise, value: Promise.Thenable<R>): Promise<R>; <R_1>(dit: typeof Promise, value: R_1): Promise<R_1>; }
->        : ^^^^^^^^              ^^^             ^^^^^^^^^^^^^^^^^^^^^^^^^^^^^^^^^^^^^^^^^^^^^^^^^^^^^^^^^^^^^^^^^^^^^^^^^^^^^^^^^^^^^^^^^^^^^^^^^^^^^^^^^^^^^^^^^^^^^^^^^^^
->dit : typeof Promise
->    : ^^^^^^^^^^^^^^
->Promise : typeof Promise
->        : ^^^^^^^^^^^^^^
-
-    static resolve<R>(dit: typeof Promise, value: Promise.Thenable<R>): Promise<R>;
->resolve : { (dit: typeof Promise): Promise<void>; <R>(dit: typeof Promise, value: Promise.Thenable<R>): Promise<R>; <R_1>(dit: typeof Promise, value: R_1): Promise<R_1>; }
->        : ^^^^^^^^^^^^^^^^^^^^^^^^^^^^^^^^^^^^^^^^^ ^^^^^^^              ^^^^^^^^^                   ^^^          ^^^^^^^^^^^^^^^^^^^^^^^^^^^^^^^^^^^^^^^^^^^^^^^^^^^^^^^^^
->dit : typeof Promise
->    : ^^^^^^^^^^^^^^
->Promise : typeof Promise
->        : ^^^^^^^^^^^^^^
->value : Promise.Thenable<R>
->      : ^^^^^^^^^^^^^^^^^^^
->Promise : any
->        : ^^^
-
-    static resolve<R>(dit: typeof Promise, value: R): Promise<R>;
->resolve : { (dit: typeof Promise): Promise<void>; <R_1>(dit: typeof Promise, value: Promise.Thenable<R_1>): Promise<R_1>; <R>(dit: typeof Promise, value: R): Promise<R>; }
->        : ^^^^^^^^^^^^^^^^^^^^^^^^^^^^^^^^^^^^^^^^^^^^^^^^^^^^^^^^^^^^^^^^^^^^^^^^^^^^^^^^^^^^^^^^^^^^^^^^^^^^^^^^^^^^^^^^^ ^^^^^^^              ^^^^^^^^^ ^^^          ^^^
->dit : typeof Promise
->    : ^^^^^^^^^^^^^^
->Promise : typeof Promise
->        : ^^^^^^^^^^^^^^
->value : R
->      : ^
-
-    static reject(dit: typeof Promise, reason: any): Promise<any>;
->reject : { (dit: typeof Promise, reason: any): Promise<any>; <R>(dit: typeof Promise, reason: any): Promise<R>; }
->       : ^^^^^^^^              ^^^^^^^^^^   ^^^            ^^^^^^^^^^^^^^^^^^^^^^^^^^^^^^^^^^^^^^^^^^^^^^^^^^^^^^
->dit : typeof Promise
->    : ^^^^^^^^^^^^^^
->Promise : typeof Promise
->        : ^^^^^^^^^^^^^^
->reason : any
->       : ^^^
-
-    static reject<R>(dit: typeof Promise, reason: any): Promise<R>;
->reject : { (dit: typeof Promise, reason: any): Promise<any>; <R>(dit: typeof Promise, reason: any): Promise<R>; }
->       : ^^^^^^^^^^^^^^^^^^^^^^^^^^^^^^^^^^^^^^^^^^^^^^^^^^^^^ ^^^^^^^              ^^^^^^^^^^   ^^^          ^^^
->dit : typeof Promise
->    : ^^^^^^^^^^^^^^
->Promise : typeof Promise
->        : ^^^^^^^^^^^^^^
->reason : any
->       : ^^^
-
-    static defer<R>(dit: typeof Promise): Promise.Resolver<R>;
->defer : <R>(dit: typeof Promise) => Promise.Resolver<R>
->      : ^^^^^^^^^              ^^^^^^^^^^^^^^^^^^^^^^^^
->dit : typeof Promise
->    : ^^^^^^^^^^^^^^
->Promise : typeof Promise
->        : ^^^^^^^^^^^^^^
->Promise : any
->        : ^^^
-
-    static cast<R>(dit: typeof Promise, value: Promise.Thenable<R>): Promise<R>;
->cast : { <R>(dit: typeof Promise, value: Promise.Thenable<R>): Promise<R>; <R_1>(dit: typeof Promise, value: R_1): Promise<R_1>; }
->     : ^^^ ^^^^^^^              ^^^^^^^^^                   ^^^          ^^^^^^^^^^^^^^^^^^^^^^^^^^^^^^^^^^^^^^^^^^^^^^^^^^^^^^^^^
->dit : typeof Promise
->    : ^^^^^^^^^^^^^^
->Promise : typeof Promise
->        : ^^^^^^^^^^^^^^
->value : Promise.Thenable<R>
->      : ^^^^^^^^^^^^^^^^^^^
->Promise : any
->        : ^^^
-
-    static cast<R>(dit: typeof Promise, value: R): Promise<R>;
->cast : { <R_1>(dit: typeof Promise, value: Promise.Thenable<R_1>): Promise<R_1>; <R>(dit: typeof Promise, value: R): Promise<R>; }
->     : ^^^^^^^^^^^^^^^^^^^^^^^^^^^^^^^^^^^^^^^^^^^^^^^^^^^^^^^^^^^^^^^^^^^^^^^^^^^ ^^^^^^^              ^^^^^^^^^ ^^^          ^^^
->dit : typeof Promise
->    : ^^^^^^^^^^^^^^
->Promise : typeof Promise
->        : ^^^^^^^^^^^^^^
->value : R
->      : ^
-
-    static bind(dit: typeof Promise, thisArg: any): Promise<void>;
->bind : (dit: typeof Promise, thisArg: any) => Promise<void>
->     : ^^^^^^              ^^^^^^^^^^^   ^^^^^             
->dit : typeof Promise
->    : ^^^^^^^^^^^^^^
->Promise : typeof Promise
->        : ^^^^^^^^^^^^^^
->thisArg : any
->        : ^^^
-
-    static is(dit: typeof Promise, value: any): boolean;
->is : (dit: typeof Promise, value: any) => boolean
->   : ^^^^^^              ^^^^^^^^^   ^^^^^       
->dit : typeof Promise
->    : ^^^^^^^^^^^^^^
->Promise : typeof Promise
->        : ^^^^^^^^^^^^^^
->value : any
->      : ^^^
-
-    static longStackTraces(dit: typeof Promise): void;
->longStackTraces : (dit: typeof Promise) => void
->                : ^^^^^^              ^^^^^    
->dit : typeof Promise
->    : ^^^^^^^^^^^^^^
->Promise : typeof Promise
->        : ^^^^^^^^^^^^^^
-
-    static delay<R>(dit: typeof Promise, value: Promise.Thenable<R>, ms: number): Promise<R>;
->delay : { <R>(dit: typeof Promise, value: Promise.Thenable<R>, ms: number): Promise<R>; <R_1>(dit: typeof Promise, value: R_1, ms: number): Promise<R_1>; (dit: typeof Promise, ms: number): Promise<void>; }
->      : ^^^ ^^^^^^^              ^^^^^^^^^                   ^^^^^^      ^^^          ^^^^^^^^^^^^^^^^^^^^^^^^^^^^^^^^^^^^^^^^^^^^^^^^^^^^^^^^^^^^^^^^^^^^^^^^^^^^^^^^^^^^^^^^^^^^^^^^^^^^^^^^^^^^^^^^^^^^^^^
->dit : typeof Promise
->    : ^^^^^^^^^^^^^^
->Promise : typeof Promise
->        : ^^^^^^^^^^^^^^
->value : Promise.Thenable<R>
->      : ^^^^^^^^^^^^^^^^^^^
->Promise : any
->        : ^^^
->ms : number
->   : ^^^^^^
-
-    static delay<R>(dit: typeof Promise, value: R, ms: number): Promise<R>;
->delay : { <R_1>(dit: typeof Promise, value: Promise.Thenable<R_1>, ms: number): Promise<R_1>; <R>(dit: typeof Promise, value: R, ms: number): Promise<R>; (dit: typeof Promise, ms: number): Promise<void>; }
->      : ^^^^^^^^^^^^^^^^^^^^^^^^^^^^^^^^^^^^^^^^^^^^^^^^^^^^^^^^^^^^^^^^^^^^^^^^^^^^^^^^^^^^^^^ ^^^^^^^              ^^^^^^^^^ ^^^^^^      ^^^          ^^^^^^^^^^^^^^^^^^^^^^^^^^^^^^^^^^^^^^^^^^^^^^^^^^^^^
->dit : typeof Promise
->    : ^^^^^^^^^^^^^^
->Promise : typeof Promise
->        : ^^^^^^^^^^^^^^
->value : R
->      : ^
->ms : number
->   : ^^^^^^
-
-    static delay(dit: typeof Promise, ms: number): Promise<void>;
->delay : { <R>(dit: typeof Promise, value: Promise.Thenable<R>, ms: number): Promise<R>; <R_1>(dit: typeof Promise, value: R_1, ms: number): Promise<R_1>; (dit: typeof Promise, ms: number): Promise<void>; }
->      : ^^^^^^^^^^^^^^^^^^^^^^^^^^^^^^^^^^^^^^^^^^^^^^^^^^^^^^^^^^^^^^^^^^^^^^^^^^^^^^^^^^^^^^^^^^^^^^^^^^^^^^^^^^^^^^^^^^^^^^^^^^^^^^^^^^^^^^^^^^^^^^^^^^^^^^^^              ^^^^^^      ^^^             ^^^
->dit : typeof Promise
->    : ^^^^^^^^^^^^^^
->Promise : typeof Promise
->        : ^^^^^^^^^^^^^^
->ms : number
->   : ^^^^^^
-
-    static promisify(dit: typeof Promise, nodeFunction: Function, receiver?: any): Function;
->promisify : (dit: typeof Promise, nodeFunction: Function, receiver?: any) => Function
->          : ^^^^^^              ^^^^^^^^^^^^^^^^        ^^^^^^^^^^^^^   ^^^^^        
->dit : typeof Promise
->    : ^^^^^^^^^^^^^^
->Promise : typeof Promise
->        : ^^^^^^^^^^^^^^
->nodeFunction : Function
->             : ^^^^^^^^
->receiver : any
->         : ^^^
-
-    static promisifyAll(dit: typeof Promise, target: Object): Object;
->promisifyAll : (dit: typeof Promise, target: Object) => Object
->             : ^^^^^^              ^^^^^^^^^^      ^^^^^      
->dit : typeof Promise
->    : ^^^^^^^^^^^^^^
->Promise : typeof Promise
->        : ^^^^^^^^^^^^^^
->target : Object
->       : ^^^^^^
-
-    static coroutine<R>(dit: typeof Promise, generatorFunction: Function): Function;
->coroutine : <R>(dit: typeof Promise, generatorFunction: Function) => Function
->          : ^^^^^^^^^              ^^^^^^^^^^^^^^^^^^^^^        ^^^^^        
->dit : typeof Promise
->    : ^^^^^^^^^^^^^^
->Promise : typeof Promise
->        : ^^^^^^^^^^^^^^
->generatorFunction : Function
->                  : ^^^^^^^^
-
-    static spawn<R>(dit: typeof Promise, generatorFunction: Function): Promise<R>;
->spawn : <R>(dit: typeof Promise, generatorFunction: Function) => Promise<R>
->      : ^ ^^^^^^^              ^^^^^^^^^^^^^^^^^^^^^        ^^^^^          
->dit : typeof Promise
->    : ^^^^^^^^^^^^^^
->Promise : typeof Promise
->        : ^^^^^^^^^^^^^^
->generatorFunction : Function
->                  : ^^^^^^^^
-
-    static noConflict(dit: typeof Promise): typeof Promise;
->noConflict : (dit: typeof Promise) => typeof Promise
->           : ^^^^^^              ^^^^^              
->dit : typeof Promise
->    : ^^^^^^^^^^^^^^
->Promise : typeof Promise
->        : ^^^^^^^^^^^^^^
->Promise : typeof Promise
->        : ^^^^^^^^^^^^^^
-
-    static onPossiblyUnhandledRejection(dit: typeof Promise, handler: (reason: any) => any): void;
->onPossiblyUnhandledRejection : (dit: typeof Promise, handler: (reason: any) => any) => void
->                             : ^^^^^^              ^^^^^^^^^^^                    ^^^^^    
->dit : typeof Promise
->    : ^^^^^^^^^^^^^^
->Promise : typeof Promise
->        : ^^^^^^^^^^^^^^
->handler : (reason: any) => any
->        : ^^^^^^^^^   ^^^^^   
->reason : any
->       : ^^^
-
-    static all<R>(dit: typeof Promise, values: Promise.Thenable<Promise.Thenable<R>[]>): Promise<R[]>;
->all : { <R>(dit: typeof Promise, values: Promise.Thenable<Promise.Thenable<R>[]>): Promise<R[]>; <R_1>(dit: typeof Promise, values: Promise.Thenable<R_1[]>): Promise<R_1[]>; <R_2>(dit: typeof Promise, values: Promise.Thenable<R_2>[]): Promise<R_2[]>; <R_3>(dit: typeof Promise, values: R_3[]): Promise<R_3[]>; }
->    : ^^^ ^^^^^^^              ^^^^^^^^^^                                       ^^^            ^^^^^^^^^^^^^^^^^^^^^^^^^^^^^^^^^^^^^^^^^^^^^^^^^^^^^^^^^^^^^^^^^^^^^^^^^^^^^^^^^^^^^^^^^^^^^^^^^^^^^^^^^^^^^^^^^^^^^^^^^^^^^^^^^^^^^^^^^^^^^^^^^^^^^^^^^^^^^^^^^^^^^^^^^^^^^^^^^^^^^^^^^^^^^^^^^^^^^^^^^^^^^^^^^^^^^^^^
->dit : typeof Promise
->    : ^^^^^^^^^^^^^^
->Promise : typeof Promise
->        : ^^^^^^^^^^^^^^
->values : Promise.Thenable<Promise.Thenable<R>[]>
->       : ^^^^^^^^^^^^^^^^^^^^^^^^^^^^^^^^^^^^^^^
->Promise : any
->        : ^^^
->Promise : any
->        : ^^^
-
-    static all<R>(dit: typeof Promise, values: Promise.Thenable<R[]>): Promise<R[]>;
->all : { <R_1>(dit: typeof Promise, values: Promise.Thenable<Promise.Thenable<R_1>[]>): Promise<R_1[]>; <R>(dit: typeof Promise, values: Promise.Thenable<R[]>): Promise<R[]>; <R_2>(dit: typeof Promise, values: Promise.Thenable<R_2>[]): Promise<R_2[]>; <R_3>(dit: typeof Promise, values: R_3[]): Promise<R_3[]>; }
->    : ^^^^^^^^^^^^^^^^^^^^^^^^^^^^^^^^^^^^^^^^^^^^^^^^^^^^^^^^^^^^^^^^^^^^^^^^^^^^^^^^^^^^^^^^^^^^^^^^^^ ^^^^^^^              ^^^^^^^^^^                     ^^^            ^^^^^^^^^^^^^^^^^^^^^^^^^^^^^^^^^^^^^^^^^^^^^^^^^^^^^^^^^^^^^^^^^^^^^^^^^^^^^^^^^^^^^^^^^^^^^^^^^^^^^^^^^^^^^^^^^^^^^^^^^^^^^^^^^^^^^^^^^^^
->dit : typeof Promise
->    : ^^^^^^^^^^^^^^
->Promise : typeof Promise
->        : ^^^^^^^^^^^^^^
->values : Promise.Thenable<R[]>
->       : ^^^^^^^^^^^^^^^^^^^^^
->Promise : any
->        : ^^^
-
-    static all<R>(dit: typeof Promise, values: Promise.Thenable<R>[]): Promise<R[]>;
->all : { <R_1>(dit: typeof Promise, values: Promise.Thenable<Promise.Thenable<R_1>[]>): Promise<R_1[]>; <R_2>(dit: typeof Promise, values: Promise.Thenable<R_2[]>): Promise<R_2[]>; <R>(dit: typeof Promise, values: Promise.Thenable<R>[]): Promise<R[]>; <R_3>(dit: typeof Promise, values: R_3[]): Promise<R_3[]>; }
->    : ^^^^^^^^^^^^^^^^^^^^^^^^^^^^^^^^^^^^^^^^^^^^^^^^^^^^^^^^^^^^^^^^^^^^^^^^^^^^^^^^^^^^^^^^^^^^^^^^^^^^^^^^^^^^^^^^^^^^^^^^^^^^^^^^^^^^^^^^^^^^^^^^^^^^^^^^^^^^^^^^^^^^^^^^^^^^^^^ ^^^^^^^              ^^^^^^^^^^                     ^^^            ^^^^^^^^^^^^^^^^^^^^^^^^^^^^^^^^^^^^^^^^^^^^^^^^^^^^^^^^^^^^^^
->dit : typeof Promise
->    : ^^^^^^^^^^^^^^
->Promise : typeof Promise
->        : ^^^^^^^^^^^^^^
->values : Promise.Thenable<R>[]
->       : ^^^^^^^^^^^^^^^^^^^^^
->Promise : any
->        : ^^^
-
-    static all<R>(dit: typeof Promise, values: R[]): Promise<R[]>;
->all : { <R_1>(dit: typeof Promise, values: Promise.Thenable<Promise.Thenable<R_1>[]>): Promise<R_1[]>; <R_2>(dit: typeof Promise, values: Promise.Thenable<R_2[]>): Promise<R_2[]>; <R_3>(dit: typeof Promise, values: Promise.Thenable<R_3>[]): Promise<R_3[]>; <R>(dit: typeof Promise, values: R[]): Promise<R[]>; }
->    : ^^^^^^^^^^^^^^^^^^^^^^^^^^^^^^^^^^^^^^^^^^^^^^^^^^^^^^^^^^^^^^^^^^^^^^^^^^^^^^^^^^^^^^^^^^^^^^^^^^^^^^^^^^^^^^^^^^^^^^^^^^^^^^^^^^^^^^^^^^^^^^^^^^^^^^^^^^^^^^^^^^^^^^^^^^^^^^^^^^^^^^^^^^^^^^^^^^^^^^^^^^^^^^^^^^^^^^^^^^^^^^^^^^^^^^^^^^^^^^^^^^^^^^^^^^^^ ^^^^^^^              ^^^^^^^^^^   ^^^            ^^^
->dit : typeof Promise
->    : ^^^^^^^^^^^^^^
->Promise : typeof Promise
->        : ^^^^^^^^^^^^^^
->values : R[]
->       : ^^^
-
-    static props(dit: typeof Promise, object: Promise<Object>): Promise<Object>;
->props : { (dit: typeof Promise, object: Promise<Object>): Promise<Object>; (dit: typeof Promise, object: Object): Promise<Object>; }
->      : ^^^^^^^^              ^^^^^^^^^^               ^^^               ^^^^^^^^^^^^^^^^^^^^^^^^^^^^^^^^^^^^^^^^^^^^^^^^^^^^^^^^^^^
->dit : typeof Promise
->    : ^^^^^^^^^^^^^^
->Promise : typeof Promise
->        : ^^^^^^^^^^^^^^
->object : Promise<Object>
->       : ^^^^^^^^^^^^^^^
-
-    static props(dit: typeof Promise, object: Object): Promise<Object>;
->props : { (dit: typeof Promise, object: Promise<Object>): Promise<Object>; (dit: typeof Promise, object: Object): Promise<Object>; }
->      : ^^^^^^^^^^^^^^^^^^^^^^^^^^^^^^^^^^^^^^^^^^^^^^^^^^^^^^^^^^^^^^^^^^^^^^^^^              ^^^^^^^^^^      ^^^               ^^^
->dit : typeof Promise
->    : ^^^^^^^^^^^^^^
->Promise : typeof Promise
->        : ^^^^^^^^^^^^^^
->object : Object
->       : ^^^^^^
-
-    static settle<R>(dit: typeof Promise, values: Promise.Thenable<Promise.Thenable<R>[]>): Promise<Promise.Inspection<R>[]>;
->settle : { <R>(dit: typeof Promise, values: Promise.Thenable<Promise.Thenable<R>[]>): Promise<Promise.Inspection<R>[]>; <R_1>(dit: typeof Promise, values: Promise.Thenable<R_1[]>): Promise<Promise.Inspection<R_1>[]>; <R_2>(dit: typeof Promise, values: Promise.Thenable<R_2>[]): Promise<Promise.Inspection<R_2>[]>; <R_3>(dit: typeof Promise, values: R_3[]): Promise<Promise.Inspection<R_3>[]>; }
->       : ^^^ ^^^^^^^              ^^^^^^^^^^                                       ^^^                                ^^^^^^^^^^^^^^^^^^^^^^^^^^^^^^^^^^^^^^^^^^^^^^^^^^^^^^^^^^^^^^^^^^^^^^^^^^^^^^^^^^^^^^^^^^^^^^^^^^^^^^^^^^^^^^^^^^^^^^^^^^^^^^^^^^^^^^^^^^^^^^^^^^^^^^^^^^^^^^^^^^^^^^^^^^^^^^^^^^^^^^^^^^^^^^^^^^^^^^^^^^^^^^^^^^^^^^^^^^^^^^^^^^^^^^^^^^^^^^^^^^^^^^^^^^^^^^^^^^^^^^^^^^^^^^^^^^^^
->dit : typeof Promise
->    : ^^^^^^^^^^^^^^
->Promise : typeof Promise
->        : ^^^^^^^^^^^^^^
->values : Promise.Thenable<Promise.Thenable<R>[]>
->       : ^^^^^^^^^^^^^^^^^^^^^^^^^^^^^^^^^^^^^^^
->Promise : any
->        : ^^^
->Promise : any
->        : ^^^
->Promise : any
->        : ^^^
-
-    static settle<R>(dit: typeof Promise, values: Promise.Thenable<R[]>): Promise<Promise.Inspection<R>[]>;
->settle : { <R_1>(dit: typeof Promise, values: Promise.Thenable<Promise.Thenable<R_1>[]>): Promise<Promise.Inspection<R_1>[]>; <R>(dit: typeof Promise, values: Promise.Thenable<R[]>): Promise<Promise.Inspection<R>[]>; <R_2>(dit: typeof Promise, values: Promise.Thenable<R_2>[]): Promise<Promise.Inspection<R_2>[]>; <R_3>(dit: typeof Promise, values: R_3[]): Promise<Promise.Inspection<R_3>[]>; }
->       : ^^^^^^^^^^^^^^^^^^^^^^^^^^^^^^^^^^^^^^^^^^^^^^^^^^^^^^^^^^^^^^^^^^^^^^^^^^^^^^^^^^^^^^^^^^^^^^^^^^^^^^^^^^^^^^^^^^^^^^ ^^^^^^^              ^^^^^^^^^^                     ^^^                                ^^^^^^^^^^^^^^^^^^^^^^^^^^^^^^^^^^^^^^^^^^^^^^^^^^^^^^^^^^^^^^^^^^^^^^^^^^^^^^^^^^^^^^^^^^^^^^^^^^^^^^^^^^^^^^^^^^^^^^^^^^^^^^^^^^^^^^^^^^^^^^^^^^^^^^^^^^^^^^^^^^^^^^^^^^^^^^^^^^^
->dit : typeof Promise
->    : ^^^^^^^^^^^^^^
->Promise : typeof Promise
->        : ^^^^^^^^^^^^^^
->values : Promise.Thenable<R[]>
->       : ^^^^^^^^^^^^^^^^^^^^^
->Promise : any
->        : ^^^
->Promise : any
->        : ^^^
-
-    static settle<R>(dit: typeof Promise, values: Promise.Thenable<R>[]): Promise<Promise.Inspection<R>[]>;
->settle : { <R_1>(dit: typeof Promise, values: Promise.Thenable<Promise.Thenable<R_1>[]>): Promise<Promise.Inspection<R_1>[]>; <R_2>(dit: typeof Promise, values: Promise.Thenable<R_2[]>): Promise<Promise.Inspection<R_2>[]>; <R>(dit: typeof Promise, values: Promise.Thenable<R>[]): Promise<Promise.Inspection<R>[]>; <R_3>(dit: typeof Promise, values: R_3[]): Promise<Promise.Inspection<R_3>[]>; }
->       : ^^^^^^^^^^^^^^^^^^^^^^^^^^^^^^^^^^^^^^^^^^^^^^^^^^^^^^^^^^^^^^^^^^^^^^^^^^^^^^^^^^^^^^^^^^^^^^^^^^^^^^^^^^^^^^^^^^^^^^^^^^^^^^^^^^^^^^^^^^^^^^^^^^^^^^^^^^^^^^^^^^^^^^^^^^^^^^^^^^^^^^^^^^^^^^^^^^^^^^^^^^^^^^^^^^^^^^^ ^^^^^^^              ^^^^^^^^^^                     ^^^                                ^^^^^^^^^^^^^^^^^^^^^^^^^^^^^^^^^^^^^^^^^^^^^^^^^^^^^^^^^^^^^^^^^^^^^^^^^^^^^^^^^^
->dit : typeof Promise
->    : ^^^^^^^^^^^^^^
->Promise : typeof Promise
->        : ^^^^^^^^^^^^^^
->values : Promise.Thenable<R>[]
->       : ^^^^^^^^^^^^^^^^^^^^^
->Promise : any
->        : ^^^
->Promise : any
->        : ^^^
-
-    static settle<R>(dit: typeof Promise, values: R[]): Promise<Promise.Inspection<R>[]>;
->settle : { <R_1>(dit: typeof Promise, values: Promise.Thenable<Promise.Thenable<R_1>[]>): Promise<Promise.Inspection<R_1>[]>; <R_2>(dit: typeof Promise, values: Promise.Thenable<R_2[]>): Promise<Promise.Inspection<R_2>[]>; <R_3>(dit: typeof Promise, values: Promise.Thenable<R_3>[]): Promise<Promise.Inspection<R_3>[]>; <R>(dit: typeof Promise, values: R[]): Promise<Promise.Inspection<R>[]>; }
->       : ^^^^^^^^^^^^^^^^^^^^^^^^^^^^^^^^^^^^^^^^^^^^^^^^^^^^^^^^^^^^^^^^^^^^^^^^^^^^^^^^^^^^^^^^^^^^^^^^^^^^^^^^^^^^^^^^^^^^^^^^^^^^^^^^^^^^^^^^^^^^^^^^^^^^^^^^^^^^^^^^^^^^^^^^^^^^^^^^^^^^^^^^^^^^^^^^^^^^^^^^^^^^^^^^^^^^^^^^^^^^^^^^^^^^^^^^^^^^^^^^^^^^^^^^^^^^^^^^^^^^^^^^^^^^^^^^^^^^^^^^^^^^^^^^^^^^^^^^^^^^^^^^^^^^^^^^ ^^^^^^^              ^^^^^^^^^^   ^^^                                ^^^
->dit : typeof Promise
->    : ^^^^^^^^^^^^^^
->Promise : typeof Promise
->        : ^^^^^^^^^^^^^^
->values : R[]
->       : ^^^
->Promise : any
->        : ^^^
-
-    static any<R>(dit: typeof Promise, values: Promise.Thenable<Promise.Thenable<R>[]>): Promise<R>;
->any : { <R>(dit: typeof Promise, values: Promise.Thenable<Promise.Thenable<R>[]>): Promise<R>; <R_1>(dit: typeof Promise, values: Promise.Thenable<R_1[]>): Promise<R_1>; <R_2>(dit: typeof Promise, values: Promise.Thenable<R_2>[]): Promise<R_2>; <R_3>(dit: typeof Promise, values: R_3[]): Promise<R_3>; }
->    : ^^^ ^^^^^^^              ^^^^^^^^^^                                       ^^^          ^^^^^^^^^^^^^^^^^^^^^^^^^^^^^^^^^^^^^^^^^^^^^^^^^^^^^^^^^^^^^^^^^^^^^^^^^^^^^^^^^^^^^^^^^^^^^^^^^^^^^^^^^^^^^^^^^^^^^^^^^^^^^^^^^^^^^^^^^^^^^^^^^^^^^^^^^^^^^^^^^^^^^^^^^^^^^^^^^^^^^^^^^^^^^^^^^^^^^^^^^^^^^^^^^^
->dit : typeof Promise
->    : ^^^^^^^^^^^^^^
->Promise : typeof Promise
->        : ^^^^^^^^^^^^^^
->values : Promise.Thenable<Promise.Thenable<R>[]>
->       : ^^^^^^^^^^^^^^^^^^^^^^^^^^^^^^^^^^^^^^^
->Promise : any
->        : ^^^
->Promise : any
->        : ^^^
-
-    static any<R>(dit: typeof Promise, values: Promise.Thenable<R[]>): Promise<R>;
->any : { <R_1>(dit: typeof Promise, values: Promise.Thenable<Promise.Thenable<R_1>[]>): Promise<R_1>; <R>(dit: typeof Promise, values: Promise.Thenable<R[]>): Promise<R>; <R_2>(dit: typeof Promise, values: Promise.Thenable<R_2>[]): Promise<R_2>; <R_3>(dit: typeof Promise, values: R_3[]): Promise<R_3>; }
->    : ^^^^^^^^^^^^^^^^^^^^^^^^^^^^^^^^^^^^^^^^^^^^^^^^^^^^^^^^^^^^^^^^^^^^^^^^^^^^^^^^^^^^^^^^^^^^^^^^ ^^^^^^^              ^^^^^^^^^^                     ^^^          ^^^^^^^^^^^^^^^^^^^^^^^^^^^^^^^^^^^^^^^^^^^^^^^^^^^^^^^^^^^^^^^^^^^^^^^^^^^^^^^^^^^^^^^^^^^^^^^^^^^^^^^^^^^^^^^^^^^^^^^^^^^^^^^^^^^^^^^
->dit : typeof Promise
->    : ^^^^^^^^^^^^^^
->Promise : typeof Promise
->        : ^^^^^^^^^^^^^^
->values : Promise.Thenable<R[]>
->       : ^^^^^^^^^^^^^^^^^^^^^
->Promise : any
->        : ^^^
-
-    static any<R>(dit: typeof Promise, values: Promise.Thenable<R>[]): Promise<R>;
->any : { <R_1>(dit: typeof Promise, values: Promise.Thenable<Promise.Thenable<R_1>[]>): Promise<R_1>; <R_2>(dit: typeof Promise, values: Promise.Thenable<R_2[]>): Promise<R_2>; <R>(dit: typeof Promise, values: Promise.Thenable<R>[]): Promise<R>; <R_3>(dit: typeof Promise, values: R_3[]): Promise<R_3>; }
->    : ^^^^^^^^^^^^^^^^^^^^^^^^^^^^^^^^^^^^^^^^^^^^^^^^^^^^^^^^^^^^^^^^^^^^^^^^^^^^^^^^^^^^^^^^^^^^^^^^^^^^^^^^^^^^^^^^^^^^^^^^^^^^^^^^^^^^^^^^^^^^^^^^^^^^^^^^^^^^^^^^^^^^^^^^^^^ ^^^^^^^              ^^^^^^^^^^                     ^^^          ^^^^^^^^^^^^^^^^^^^^^^^^^^^^^^^^^^^^^^^^^^^^^^^^^^^^^^^^^^^^
->dit : typeof Promise
->    : ^^^^^^^^^^^^^^
->Promise : typeof Promise
->        : ^^^^^^^^^^^^^^
->values : Promise.Thenable<R>[]
->       : ^^^^^^^^^^^^^^^^^^^^^
->Promise : any
->        : ^^^
-
-    static any<R>(dit: typeof Promise, values: R[]): Promise<R>;
->any : { <R_1>(dit: typeof Promise, values: Promise.Thenable<Promise.Thenable<R_1>[]>): Promise<R_1>; <R_2>(dit: typeof Promise, values: Promise.Thenable<R_2[]>): Promise<R_2>; <R_3>(dit: typeof Promise, values: Promise.Thenable<R_3>[]): Promise<R_3>; <R>(dit: typeof Promise, values: R[]): Promise<R>; }
->    : ^^^^^^^^^^^^^^^^^^^^^^^^^^^^^^^^^^^^^^^^^^^^^^^^^^^^^^^^^^^^^^^^^^^^^^^^^^^^^^^^^^^^^^^^^^^^^^^^^^^^^^^^^^^^^^^^^^^^^^^^^^^^^^^^^^^^^^^^^^^^^^^^^^^^^^^^^^^^^^^^^^^^^^^^^^^^^^^^^^^^^^^^^^^^^^^^^^^^^^^^^^^^^^^^^^^^^^^^^^^^^^^^^^^^^^^^^^^^^^^^^^^^^^ ^^^^^^^              ^^^^^^^^^^   ^^^          ^^^
->dit : typeof Promise
->    : ^^^^^^^^^^^^^^
->Promise : typeof Promise
->        : ^^^^^^^^^^^^^^
->values : R[]
->       : ^^^
-
-    static race<R>(dit: typeof Promise, values: Promise.Thenable<Promise.Thenable<R>[]>): Promise<R>;
->race : { <R>(dit: typeof Promise, values: Promise.Thenable<Promise.Thenable<R>[]>): Promise<R>; <R_1>(dit: typeof Promise, values: Promise.Thenable<R_1[]>): Promise<R_1>; <R_2>(dit: typeof Promise, values: Promise.Thenable<R_2>[]): Promise<R_2>; <R_3>(dit: typeof Promise, values: R_3[]): Promise<R_3>; }
->     : ^^^ ^^^^^^^              ^^^^^^^^^^                                       ^^^          ^^^^^^^^^^^^^^^^^^^^^^^^^^^^^^^^^^^^^^^^^^^^^^^^^^^^^^^^^^^^^^^^^^^^^^^^^^^^^^^^^^^^^^^^^^^^^^^^^^^^^^^^^^^^^^^^^^^^^^^^^^^^^^^^^^^^^^^^^^^^^^^^^^^^^^^^^^^^^^^^^^^^^^^^^^^^^^^^^^^^^^^^^^^^^^^^^^^^^^^^^^^^^^^^^^
->dit : typeof Promise
->    : ^^^^^^^^^^^^^^
->Promise : typeof Promise
->        : ^^^^^^^^^^^^^^
->values : Promise.Thenable<Promise.Thenable<R>[]>
->       : ^^^^^^^^^^^^^^^^^^^^^^^^^^^^^^^^^^^^^^^
->Promise : any
->        : ^^^
->Promise : any
->        : ^^^
-
-    static race<R>(dit: typeof Promise, values: Promise.Thenable<R[]>): Promise<R>;
->race : { <R_1>(dit: typeof Promise, values: Promise.Thenable<Promise.Thenable<R_1>[]>): Promise<R_1>; <R>(dit: typeof Promise, values: Promise.Thenable<R[]>): Promise<R>; <R_2>(dit: typeof Promise, values: Promise.Thenable<R_2>[]): Promise<R_2>; <R_3>(dit: typeof Promise, values: R_3[]): Promise<R_3>; }
->     : ^^^^^^^^^^^^^^^^^^^^^^^^^^^^^^^^^^^^^^^^^^^^^^^^^^^^^^^^^^^^^^^^^^^^^^^^^^^^^^^^^^^^^^^^^^^^^^^^ ^^^^^^^              ^^^^^^^^^^                     ^^^          ^^^^^^^^^^^^^^^^^^^^^^^^^^^^^^^^^^^^^^^^^^^^^^^^^^^^^^^^^^^^^^^^^^^^^^^^^^^^^^^^^^^^^^^^^^^^^^^^^^^^^^^^^^^^^^^^^^^^^^^^^^^^^^^^^^^^^^^
->dit : typeof Promise
->    : ^^^^^^^^^^^^^^
->Promise : typeof Promise
->        : ^^^^^^^^^^^^^^
->values : Promise.Thenable<R[]>
->       : ^^^^^^^^^^^^^^^^^^^^^
->Promise : any
->        : ^^^
-
-    static race<R>(dit: typeof Promise, values: Promise.Thenable<R>[]): Promise<R>;
->race : { <R_1>(dit: typeof Promise, values: Promise.Thenable<Promise.Thenable<R_1>[]>): Promise<R_1>; <R_2>(dit: typeof Promise, values: Promise.Thenable<R_2[]>): Promise<R_2>; <R>(dit: typeof Promise, values: Promise.Thenable<R>[]): Promise<R>; <R_3>(dit: typeof Promise, values: R_3[]): Promise<R_3>; }
->     : ^^^^^^^^^^^^^^^^^^^^^^^^^^^^^^^^^^^^^^^^^^^^^^^^^^^^^^^^^^^^^^^^^^^^^^^^^^^^^^^^^^^^^^^^^^^^^^^^^^^^^^^^^^^^^^^^^^^^^^^^^^^^^^^^^^^^^^^^^^^^^^^^^^^^^^^^^^^^^^^^^^^^^^^^^^^ ^^^^^^^              ^^^^^^^^^^                     ^^^          ^^^^^^^^^^^^^^^^^^^^^^^^^^^^^^^^^^^^^^^^^^^^^^^^^^^^^^^^^^^^
->dit : typeof Promise
->    : ^^^^^^^^^^^^^^
->Promise : typeof Promise
->        : ^^^^^^^^^^^^^^
->values : Promise.Thenable<R>[]
->       : ^^^^^^^^^^^^^^^^^^^^^
->Promise : any
->        : ^^^
-
-    static race<R>(dit: typeof Promise, values: R[]): Promise<R>;
->race : { <R_1>(dit: typeof Promise, values: Promise.Thenable<Promise.Thenable<R_1>[]>): Promise<R_1>; <R_2>(dit: typeof Promise, values: Promise.Thenable<R_2[]>): Promise<R_2>; <R_3>(dit: typeof Promise, values: Promise.Thenable<R_3>[]): Promise<R_3>; <R>(dit: typeof Promise, values: R[]): Promise<R>; }
->     : ^^^^^^^^^^^^^^^^^^^^^^^^^^^^^^^^^^^^^^^^^^^^^^^^^^^^^^^^^^^^^^^^^^^^^^^^^^^^^^^^^^^^^^^^^^^^^^^^^^^^^^^^^^^^^^^^^^^^^^^^^^^^^^^^^^^^^^^^^^^^^^^^^^^^^^^^^^^^^^^^^^^^^^^^^^^^^^^^^^^^^^^^^^^^^^^^^^^^^^^^^^^^^^^^^^^^^^^^^^^^^^^^^^^^^^^^^^^^^^^^^^^^^^ ^^^^^^^              ^^^^^^^^^^   ^^^          ^^^
->dit : typeof Promise
->    : ^^^^^^^^^^^^^^
->Promise : typeof Promise
->        : ^^^^^^^^^^^^^^
->values : R[]
->       : ^^^
-
-    static some<R>(dit: typeof Promise, values: Promise.Thenable<Promise.Thenable<R>[]>, count: number): Promise<R[]>;
->some : { <R>(dit: typeof Promise, values: Promise.Thenable<Promise.Thenable<R>[]>, count: number): Promise<R[]>; <R_1>(dit: typeof Promise, values: Promise.Thenable<R_1[]>, count: number): Promise<R_1[]>; <R_2>(dit: typeof Promise, values: Promise.Thenable<R_2>[], count: number): Promise<R_2[]>; <R_3>(dit: typeof Promise, values: R_3[], count: number): Promise<R_3[]>; }
->     : ^^^ ^^^^^^^              ^^^^^^^^^^                                       ^^^^^^^^^      ^^^            ^^^^^^^^^^^^^^^^^^^^^^^^^^^^^^^^^^^^^^^^^^^^^^^^^^^^^^^^^^^^^^^^^^^^^^^^^^^^^^^^^^^^^^^^^^^^^^^^^^^^^^^^^^^^^^^^^^^^^^^^^^^^^^^^^^^^^^^^^^^^^^^^^^^^^^^^^^^^^^^^^^^^^^^^^^^^^^^^^^^^^^^^^^^^^^^^^^^^^^^^^^^^^^^^^^^^^^^^^^^^^^^^^^^^^^^^^^^^^^^^^^^^^^^^^^^^^^^^^^^^^
->dit : typeof Promise
->    : ^^^^^^^^^^^^^^
->Promise : typeof Promise
->        : ^^^^^^^^^^^^^^
->values : Promise.Thenable<Promise.Thenable<R>[]>
->       : ^^^^^^^^^^^^^^^^^^^^^^^^^^^^^^^^^^^^^^^
->Promise : any
->        : ^^^
->Promise : any
->        : ^^^
->count : number
->      : ^^^^^^
-
-    static some<R>(dit: typeof Promise, values: Promise.Thenable<R[]>, count: number): Promise<R[]>;
->some : { <R_1>(dit: typeof Promise, values: Promise.Thenable<Promise.Thenable<R_1>[]>, count: number): Promise<R_1[]>; <R>(dit: typeof Promise, values: Promise.Thenable<R[]>, count: number): Promise<R[]>; <R_2>(dit: typeof Promise, values: Promise.Thenable<R_2>[], count: number): Promise<R_2[]>; <R_3>(dit: typeof Promise, values: R_3[], count: number): Promise<R_3[]>; }
->     : ^^^^^^^^^^^^^^^^^^^^^^^^^^^^^^^^^^^^^^^^^^^^^^^^^^^^^^^^^^^^^^^^^^^^^^^^^^^^^^^^^^^^^^^^^^^^^^^^^^^^^^^^^^^^^^^^^ ^^^^^^^              ^^^^^^^^^^                     ^^^^^^^^^      ^^^            ^^^^^^^^^^^^^^^^^^^^^^^^^^^^^^^^^^^^^^^^^^^^^^^^^^^^^^^^^^^^^^^^^^^^^^^^^^^^^^^^^^^^^^^^^^^^^^^^^^^^^^^^^^^^^^^^^^^^^^^^^^^^^^^^^^^^^^^^^^^^^^^^^^^^^^^^^^^^^^^^^^^^^^^^^
->dit : typeof Promise
->    : ^^^^^^^^^^^^^^
->Promise : typeof Promise
->        : ^^^^^^^^^^^^^^
->values : Promise.Thenable<R[]>
->       : ^^^^^^^^^^^^^^^^^^^^^
->Promise : any
->        : ^^^
->count : number
->      : ^^^^^^
-
-    static some<R>(dit: typeof Promise, values: Promise.Thenable<R>[], count: number): Promise<R[]>;
->some : { <R_1>(dit: typeof Promise, values: Promise.Thenable<Promise.Thenable<R_1>[]>, count: number): Promise<R_1[]>; <R_2>(dit: typeof Promise, values: Promise.Thenable<R_2[]>, count: number): Promise<R_2[]>; <R>(dit: typeof Promise, values: Promise.Thenable<R>[], count: number): Promise<R[]>; <R_3>(dit: typeof Promise, values: R_3[], count: number): Promise<R_3[]>; }
->     : ^^^^^^^^^^^^^^^^^^^^^^^^^^^^^^^^^^^^^^^^^^^^^^^^^^^^^^^^^^^^^^^^^^^^^^^^^^^^^^^^^^^^^^^^^^^^^^^^^^^^^^^^^^^^^^^^^^^^^^^^^^^^^^^^^^^^^^^^^^^^^^^^^^^^^^^^^^^^^^^^^^^^^^^^^^^^^^^^^^^^^^^^^^^^^^^^^^^^^^^^^^^^^ ^^^^^^^              ^^^^^^^^^^                     ^^^^^^^^^      ^^^            ^^^^^^^^^^^^^^^^^^^^^^^^^^^^^^^^^^^^^^^^^^^^^^^^^^^^^^^^^^^^^^^^^^^^^^^^^^^^^
->dit : typeof Promise
->    : ^^^^^^^^^^^^^^
->Promise : typeof Promise
->        : ^^^^^^^^^^^^^^
->values : Promise.Thenable<R>[]
->       : ^^^^^^^^^^^^^^^^^^^^^
->Promise : any
->        : ^^^
->count : number
->      : ^^^^^^
-
-    static some<R>(dit: typeof Promise, values: R[], count: number): Promise<R[]>;
->some : { <R_1>(dit: typeof Promise, values: Promise.Thenable<Promise.Thenable<R_1>[]>, count: number): Promise<R_1[]>; <R_2>(dit: typeof Promise, values: Promise.Thenable<R_2[]>, count: number): Promise<R_2[]>; <R_3>(dit: typeof Promise, values: Promise.Thenable<R_3>[], count: number): Promise<R_3[]>; <R>(dit: typeof Promise, values: R[], count: number): Promise<R[]>; }
->     : ^^^^^^^^^^^^^^^^^^^^^^^^^^^^^^^^^^^^^^^^^^^^^^^^^^^^^^^^^^^^^^^^^^^^^^^^^^^^^^^^^^^^^^^^^^^^^^^^^^^^^^^^^^^^^^^^^^^^^^^^^^^^^^^^^^^^^^^^^^^^^^^^^^^^^^^^^^^^^^^^^^^^^^^^^^^^^^^^^^^^^^^^^^^^^^^^^^^^^^^^^^^^^^^^^^^^^^^^^^^^^^^^^^^^^^^^^^^^^^^^^^^^^^^^^^^^^^^^^^^^^^^^^^^^^^^^^^^^^^^^^^^^^^^^^^^^^^^^^ ^^^^^^^              ^^^^^^^^^^   ^^^^^^^^^      ^^^            ^^^
->dit : typeof Promise
->    : ^^^^^^^^^^^^^^
->Promise : typeof Promise
->        : ^^^^^^^^^^^^^^
->values : R[]
->       : ^^^
->count : number
->      : ^^^^^^
-
-    static join<R>(dit: typeof Promise, ...values: Promise.Thenable<R>[]): Promise<R[]>;
->join : { <R>(dit: typeof Promise, ...values: Promise.Thenable<R>[]): Promise<R[]>; <R_1>(dit: typeof Promise, ...values: R_1[]): Promise<R_1[]>; }
->     : ^^^ ^^^^^^^              ^^^^^^^^^^^^^                     ^^^            ^^^^^^^^^^^^^^^^^^^^^^^^^^^^^^^^^^^^^^^^^^^^^^^^^^^^^^^^^^^^^^^^^
->dit : typeof Promise
->    : ^^^^^^^^^^^^^^
->Promise : typeof Promise
->        : ^^^^^^^^^^^^^^
->values : Promise.Thenable<R>[]
->       : ^^^^^^^^^^^^^^^^^^^^^
->Promise : any
->        : ^^^
-
-    static join<R>(dit: typeof Promise, ...values: R[]): Promise<R[]>;
->join : { <R_1>(dit: typeof Promise, ...values: Promise.Thenable<R_1>[]): Promise<R_1[]>; <R>(dit: typeof Promise, ...values: R[]): Promise<R[]>; }
->     : ^^^^^^^^^^^^^^^^^^^^^^^^^^^^^^^^^^^^^^^^^^^^^^^^^^^^^^^^^^^^^^^^^^^^^^^^^^^^^^^^^^^ ^^^^^^^              ^^^^^^^^^^^^^   ^^^            ^^^
->dit : typeof Promise
->    : ^^^^^^^^^^^^^^
->Promise : typeof Promise
->        : ^^^^^^^^^^^^^^
->values : R[]
->       : ^^^
-
-    static map<R, U>(dit: typeof Promise, values: Promise.Thenable<Promise.Thenable<R>[]>, mapper: (item: R, index: number, arrayLength: number) => Promise.Thenable<U>): Promise<U[]>;
->map : { <R, U>(dit: typeof Promise, values: Promise.Thenable<Promise.Thenable<R>[]>, mapper: (item: R, index: number, arrayLength: number) => Promise.Thenable<U>): Promise<U[]>; <R_1, U_1>(dit: typeof Promise, values: Promise.Thenable<Promise.Thenable<R_1>[]>, mapper: (item: R_1, index: number, arrayLength: number) => U_1): Promise<U_1[]>; <R_2, U_2>(dit: typeof Promise, values: Promise.Thenable<R_2[]>, mapper: (item: R_2, index: number, arrayLength: number) => Promise.Thenable<U_2>): Promise<U_2[]>; <R_3, U_3>(dit: typeof Promise, values: Promise.Thenable<R_3[]>, mapper: (item: R_3, index: number, arrayLength: number) => U_3): Promise<U_3[]>; <R_4, U_4>(dit: typeof Promise, values: Promise.Thenable<R_4>[], mapper: (item: R_4, index: number, arrayLength: number) => Promise.Thenable<U_4>): Promise<U_4[]>; <R_5, U_5>(dit: typeof Promise, values: Promise.Thenable<R_5>[], mapper: (item: R_5, index: number, arrayLength: number) => U_5): Promise<U_5[]>; <R_6, U_6>(dit: typeof Promise, values: R_6[], mapper: (item: R_6, index: number, arrayLength: number) => Promise.Thenable<U_6>): Promise<U_6[]>; <R_7, U_7>(dit: typeof Promise, values: R_7[], mapper: (item: R_7, index: number, arrayLength: number) => U_7): Promise<U_7[]>; }
->    : ^^^ ^^ ^^^^^^^              ^^^^^^^^^^                                       ^^^^^^^^^^                                                                    ^^^            ^^^^^^^^^^^^^^^^^^^^^^^^^^^^^^^^^^^^^^^^^^^^^^^^^^^^^^^^^^^^^^^^^^^^^^^^^^^^^^^^^^^^^^^^^^^^^^^^^^^^^^^^^^^^^^^^^^^^^^^^^^^^^^^^^^^^^^^^^^^^^^^^^^^^^^^^^^^^^^^^^^^^^^^^^^^^^^^^^^^^^^^^^^^^^^^^^^^^^^^^^^^^^^^^^^^^^^^^^^^^^^^^^^^^^^^^^^^^^^^^^^^^^^^^^^^^^^^^^^^^^^^^^^^^^^^^^^^^^^^^^^^^^^^^^^^^^^^^^^^^^^^^^^^^^^^^^^^^^^^^^^^^^^^^^^^^^^^^^^^^^^^^^^^^^^^^^^^^^^^^^^^^^^^^^^^^^^^^^^^^^^^^^^^^^^^^^^^^^^^^^^^^^^^^^^^^^^^^^^^^^^^^^^^^^^^^^^^^^^^^^^^^^^^^^^^^^^^^^^^^^^^^^^^^^^^^^^^^^^^^^^^^^^^^^^^^^^^^^^^^^^^^^^^^^^^^^^^^^^^^^^^^^^^^^^^^^^^^^^^^^^^^^^^^^^^^^^^^^^^^^^^^^^^^^^^^^^^^^^^^^^^^^^^^^^^^^^^^^^^^^^^^^^^^^^^^^^^^^^^^^^^^^^^^^^^^^^^^^^^^^^^^^^^^^^^^^^^^^^^^^^^^^^^^^^^^^^^^^^^^^^^^^^^^^^^^^^^^^^^^^^^^^^^^^^^^^^^^^^^^^^^^^^^^^^^^^^^^^^^^^^^^^^^^^^^^^^^^^^^^^^^^^^^^^^^^^^^^^^^^^^^^^^^^^^^^^^^^^^^^^^^^^^^^^^^^^^^^^^^^^^^^^^^^^^^^^^^^^^^^^^^^^^^^^^^^^^^^^^^^^^^^^^^^^^^^^^^^^^^^^^^^^^^^^^^^^^^^^^^^^^^^^^^^^^^^^^^^^^^^^^^^^^^^^^^^^^^^^^^^^^^^^^^^^^^^^^^^^^^^^^^^^^^^^^^^^^^^^^^^^^^^^^^^^^^^^^^^^^^^^^^^^^^^^^^^^^^^^^^^^^^^^^^^^^^^^^^^^^^^^^^^^^^^^^^^^^^^^^^^^
->dit : typeof Promise
->    : ^^^^^^^^^^^^^^
->Promise : typeof Promise
->        : ^^^^^^^^^^^^^^
->values : Promise.Thenable<Promise.Thenable<R>[]>
->       : ^^^^^^^^^^^^^^^^^^^^^^^^^^^^^^^^^^^^^^^
->Promise : any
->        : ^^^
->Promise : any
->        : ^^^
->mapper : (item: R, index: number, arrayLength: number) => Promise.Thenable<U>
->       : ^^^^^^^ ^^^^^^^^^      ^^^^^^^^^^^^^^^      ^^^^^                   
->item : R
->     : ^
->index : number
->      : ^^^^^^
->arrayLength : number
->            : ^^^^^^
->Promise : any
->        : ^^^
-
-    static map<R, U>(dit: typeof Promise, values: Promise.Thenable<Promise.Thenable<R>[]>, mapper: (item: R, index: number, arrayLength: number) => U): Promise<U[]>;
->map : { <R_1, U_1>(dit: typeof Promise, values: Promise.Thenable<Promise.Thenable<R_1>[]>, mapper: (item: R_1, index: number, arrayLength: number) => Promise.Thenable<U_1>): Promise<U_1[]>; <R, U>(dit: typeof Promise, values: Promise.Thenable<Promise.Thenable<R>[]>, mapper: (item: R, index: number, arrayLength: number) => U): Promise<U[]>; <R_2, U_2>(dit: typeof Promise, values: Promise.Thenable<R_2[]>, mapper: (item: R_2, index: number, arrayLength: number) => Promise.Thenable<U_2>): Promise<U_2[]>; <R_3, U_3>(dit: typeof Promise, values: Promise.Thenable<R_3[]>, mapper: (item: R_3, index: number, arrayLength: number) => U_3): Promise<U_3[]>; <R_4, U_4>(dit: typeof Promise, values: Promise.Thenable<R_4>[], mapper: (item: R_4, index: number, arrayLength: number) => Promise.Thenable<U_4>): Promise<U_4[]>; <R_5, U_5>(dit: typeof Promise, values: Promise.Thenable<R_5>[], mapper: (item: R_5, index: number, arrayLength: number) => U_5): Promise<U_5[]>; <R_6, U_6>(dit: typeof Promise, values: R_6[], mapper: (item: R_6, index: number, arrayLength: number) => Promise.Thenable<U_6>): Promise<U_6[]>; <R_7, U_7>(dit: typeof Promise, values: R_7[], mapper: (item: R_7, index: number, arrayLength: number) => U_7): Promise<U_7[]>; }
->    : ^^^^^^^^^^^^^^^^^^^^^^^^^^^^^^^^^^^^^^^^^^^^^^^^^^^^^^^^^^^^^^^^^^^^^^^^^^^^^^^^^^^^^^^^^^^^^^^^^^^^^^^^^^^^^^^^^^^^^^^^^^^^^^^^^^^^^^^^^^^^^^^^^^^^^^^^^^^^^^^^^^^^^^^^^^^^^^^^^^^^^^^^^ ^^ ^^^^^^^              ^^^^^^^^^^                                       ^^^^^^^^^^                                                  ^^^            ^^^^^^^^^^^^^^^^^^^^^^^^^^^^^^^^^^^^^^^^^^^^^^^^^^^^^^^^^^^^^^^^^^^^^^^^^^^^^^^^^^^^^^^^^^^^^^^^^^^^^^^^^^^^^^^^^^^^^^^^^^^^^^^^^^^^^^^^^^^^^^^^^^^^^^^^^^^^^^^^^^^^^^^^^^^^^^^^^^^^^^^^^^^^^^^^^^^^^^^^^^^^^^^^^^^^^^^^^^^^^^^^^^^^^^^^^^^^^^^^^^^^^^^^^^^^^^^^^^^^^^^^^^^^^^^^^^^^^^^^^^^^^^^^^^^^^^^^^^^^^^^^^^^^^^^^^^^^^^^^^^^^^^^^^^^^^^^^^^^^^^^^^^^^^^^^^^^^^^^^^^^^^^^^^^^^^^^^^^^^^^^^^^^^^^^^^^^^^^^^^^^^^^^^^^^^^^^^^^^^^^^^^^^^^^^^^^^^^^^^^^^^^^^^^^^^^^^^^^^^^^^^^^^^^^^^^^^^^^^^^^^^^^^^^^^^^^^^^^^^^^^^^^^^^^^^^^^^^^^^^^^^^^^^^^^^^^^^^^^^^^^^^^^^^^^^^^^^^^^^^^^^^^^^^^^^^^^^^^^^^^^^^^^^^^^^^^^^^^^^^^^^^^^^^^^^^^^^^^^^^^^^^^^^^^^^^^^^^^^^^^^^^^^^^^^^^^^^^^^^^^^^^^^^^^^^^^^^^^^^^^^^^^^^^^^^^^^^^^^^^^^^^^^^^^^^^^^^^^^^^^^^^^^^^^^^^^^^^^^^^^^^^^^^^^^^^^^^^^^^^^^^^^^^^^^^^^^^^^^^^^^^^^^^^^^^^^^^^^^^^^^^^^^^^^^^^^^^^^^^^^^^^^^^^^^^^^^^^^^^^^^^^^^^^^^^^^^^^^^^^^^^^^^^^^^^^^^^^^^^^^^^^^^^^^^^^^^^^
->dit : typeof Promise
->    : ^^^^^^^^^^^^^^
->Promise : typeof Promise
->        : ^^^^^^^^^^^^^^
->values : Promise.Thenable<Promise.Thenable<R>[]>
->       : ^^^^^^^^^^^^^^^^^^^^^^^^^^^^^^^^^^^^^^^
->Promise : any
->        : ^^^
->Promise : any
->        : ^^^
->mapper : (item: R, index: number, arrayLength: number) => U
->       : ^^^^^^^ ^^^^^^^^^      ^^^^^^^^^^^^^^^      ^^^^^ 
->item : R
->     : ^
->index : number
->      : ^^^^^^
->arrayLength : number
->            : ^^^^^^
-
-    static map<R, U>(dit: typeof Promise, values: Promise.Thenable<R[]>, mapper: (item: R, index: number, arrayLength: number) => Promise.Thenable<U>): Promise<U[]>;
->map : { <R_1, U_1>(dit: typeof Promise, values: Promise.Thenable<Promise.Thenable<R_1>[]>, mapper: (item: R_1, index: number, arrayLength: number) => Promise.Thenable<U_1>): Promise<U_1[]>; <R_2, U_2>(dit: typeof Promise, values: Promise.Thenable<Promise.Thenable<R_2>[]>, mapper: (item: R_2, index: number, arrayLength: number) => U_2): Promise<U_2[]>; <R, U>(dit: typeof Promise, values: Promise.Thenable<R[]>, mapper: (item: R, index: number, arrayLength: number) => Promise.Thenable<U>): Promise<U[]>; <R_3, U_3>(dit: typeof Promise, values: Promise.Thenable<R_3[]>, mapper: (item: R_3, index: number, arrayLength: number) => U_3): Promise<U_3[]>; <R_4, U_4>(dit: typeof Promise, values: Promise.Thenable<R_4>[], mapper: (item: R_4, index: number, arrayLength: number) => Promise.Thenable<U_4>): Promise<U_4[]>; <R_5, U_5>(dit: typeof Promise, values: Promise.Thenable<R_5>[], mapper: (item: R_5, index: number, arrayLength: number) => U_5): Promise<U_5[]>; <R_6, U_6>(dit: typeof Promise, values: R_6[], mapper: (item: R_6, index: number, arrayLength: number) => Promise.Thenable<U_6>): Promise<U_6[]>; <R_7, U_7>(dit: typeof Promise, values: R_7[], mapper: (item: R_7, index: number, arrayLength: number) => U_7): Promise<U_7[]>; }
->    : ^^^^^^^^^^^^^^^^^^^^^^^^^^^^^^^^^^^^^^^^^^^^^^^^^^^^^^^^^^^^^^^^^^^^^^^^^^^^^^^^^^^^^^^^^^^^^^^^^^^^^^^^^^^^^^^^^^^^^^^^^^^^^^^^^^^^^^^^^^^^^^^^^^^^^^^^^^^^^^^^^^^^^^^^^^^^^^^^^^^^^^^^^^^^^^^^^^^^^^^^^^^^^^^^^^^^^^^^^^^^^^^^^^^^^^^^^^^^^^^^^^^^^^^^^^^^^^^^^^^^^^^^^^^^^^^^^^^^^^^^^^^^^^^^^^^^^^^^^^^^^^^^^^^^^^^^^^^^^^^^^^^^^^^^^^^^^^^^^^^^^^^^^^^^^ ^^ ^^^^^^^              ^^^^^^^^^^                     ^^^^^^^^^^                                                                    ^^^            ^^^^^^^^^^^^^^^^^^^^^^^^^^^^^^^^^^^^^^^^^^^^^^^^^^^^^^^^^^^^^^^^^^^^^^^^^^^^^^^^^^^^^^^^^^^^^^^^^^^^^^^^^^^^^^^^^^^^^^^^^^^^^^^^^^^^^^^^^^^^^^^^^^^^^^^^^^^^^^^^^^^^^^^^^^^^^^^^^^^^^^^^^^^^^^^^^^^^^^^^^^^^^^^^^^^^^^^^^^^^^^^^^^^^^^^^^^^^^^^^^^^^^^^^^^^^^^^^^^^^^^^^^^^^^^^^^^^^^^^^^^^^^^^^^^^^^^^^^^^^^^^^^^^^^^^^^^^^^^^^^^^^^^^^^^^^^^^^^^^^^^^^^^^^^^^^^^^^^^^^^^^^^^^^^^^^^^^^^^^^^^^^^^^^^^^^^^^^^^^^^^^^^^^^^^^^^^^^^^^^^^^^^^^^^^^^^^^^^^^^^^^^^^^^^^^^^^^^^^^^^^^^^^^^^^^^^^^^^^^^^^^^^^^^^^^^^^^^^^^^^^^^^^^^^^^^^^^^^^^^^^^^^^^^^^^^^^^^^^^^^^^^^^^^^^^^^^^^^^^^^^^^^^^^^^^^^^^^^^^^^^^^^^^^^^^^^^^^^^^^^^^^^^^^^^^^^^^^^^^^^^^^^^^^^^^^^^^^^^^^^^^^^^^^^^^^^^^^^^^^^^^^^^^^^^^^^^^^^^^^^^^^^^^^^^^^^^^^^^^^^^^^^^^^^^^^^^^^^^^^^^^^^^^^^^^^^
->dit : typeof Promise
->    : ^^^^^^^^^^^^^^
->Promise : typeof Promise
->        : ^^^^^^^^^^^^^^
->values : Promise.Thenable<R[]>
->       : ^^^^^^^^^^^^^^^^^^^^^
->Promise : any
->        : ^^^
->mapper : (item: R, index: number, arrayLength: number) => Promise.Thenable<U>
->       : ^^^^^^^ ^^^^^^^^^      ^^^^^^^^^^^^^^^      ^^^^^                   
->item : R
->     : ^
->index : number
->      : ^^^^^^
->arrayLength : number
->            : ^^^^^^
->Promise : any
->        : ^^^
-
-    static map<R, U>(dit: typeof Promise, values: Promise.Thenable<R[]>, mapper: (item: R, index: number, arrayLength: number) => U): Promise<U[]>;
->map : { <R_1, U_1>(dit: typeof Promise, values: Promise.Thenable<Promise.Thenable<R_1>[]>, mapper: (item: R_1, index: number, arrayLength: number) => Promise.Thenable<U_1>): Promise<U_1[]>; <R_2, U_2>(dit: typeof Promise, values: Promise.Thenable<Promise.Thenable<R_2>[]>, mapper: (item: R_2, index: number, arrayLength: number) => U_2): Promise<U_2[]>; <R_3, U_3>(dit: typeof Promise, values: Promise.Thenable<R_3[]>, mapper: (item: R_3, index: number, arrayLength: number) => Promise.Thenable<U_3>): Promise<U_3[]>; <R, U>(dit: typeof Promise, values: Promise.Thenable<R[]>, mapper: (item: R, index: number, arrayLength: number) => U): Promise<U[]>; <R_4, U_4>(dit: typeof Promise, values: Promise.Thenable<R_4>[], mapper: (item: R_4, index: number, arrayLength: number) => Promise.Thenable<U_4>): Promise<U_4[]>; <R_5, U_5>(dit: typeof Promise, values: Promise.Thenable<R_5>[], mapper: (item: R_5, index: number, arrayLength: number) => U_5): Promise<U_5[]>; <R_6, U_6>(dit: typeof Promise, values: R_6[], mapper: (item: R_6, index: number, arrayLength: number) => Promise.Thenable<U_6>): Promise<U_6[]>; <R_7, U_7>(dit: typeof Promise, values: R_7[], mapper: (item: R_7, index: number, arrayLength: number) => U_7): Promise<U_7[]>; }
->    : ^^^^^^^^^^^^^^^^^^^^^^^^^^^^^^^^^^^^^^^^^^^^^^^^^^^^^^^^^^^^^^^^^^^^^^^^^^^^^^^^^^^^^^^^^^^^^^^^^^^^^^^^^^^^^^^^^^^^^^^^^^^^^^^^^^^^^^^^^^^^^^^^^^^^^^^^^^^^^^^^^^^^^^^^^^^^^^^^^^^^^^^^^^^^^^^^^^^^^^^^^^^^^^^^^^^^^^^^^^^^^^^^^^^^^^^^^^^^^^^^^^^^^^^^^^^^^^^^^^^^^^^^^^^^^^^^^^^^^^^^^^^^^^^^^^^^^^^^^^^^^^^^^^^^^^^^^^^^^^^^^^^^^^^^^^^^^^^^^^^^^^^^^^^^^^^^^^^^^^^^^^^^^^^^^^^^^^^^^^^^^^^^^^^^^^^^^^^^^^^^^^^^^^^^^^^^^^^^^^^^^^^^^^^^^^^^^^^^^^^^^^^^^^^^^^^^^^^^^^^^^^^^^^^^^^^^^^^^^^^^^^^^^^^^^^^^^^^^^^^^^^^^^^^^^^^^^ ^^ ^^^^^^^              ^^^^^^^^^^                     ^^^^^^^^^^                                                  ^^^            ^^^^^^^^^^^^^^^^^^^^^^^^^^^^^^^^^^^^^^^^^^^^^^^^^^^^^^^^^^^^^^^^^^^^^^^^^^^^^^^^^^^^^^^^^^^^^^^^^^^^^^^^^^^^^^^^^^^^^^^^^^^^^^^^^^^^^^^^^^^^^^^^^^^^^^^^^^^^^^^^^^^^^^^^^^^^^^^^^^^^^^^^^^^^^^^^^^^^^^^^^^^^^^^^^^^^^^^^^^^^^^^^^^^^^^^^^^^^^^^^^^^^^^^^^^^^^^^^^^^^^^^^^^^^^^^^^^^^^^^^^^^^^^^^^^^^^^^^^^^^^^^^^^^^^^^^^^^^^^^^^^^^^^^^^^^^^^^^^^^^^^^^^^^^^^^^^^^^^^^^^^^^^^^^^^^^^^^^^^^^^^^^^^^^^^^^^^^^^^^^^^^^^^^^^^^^^^^^^^^^^^^^^^^^^^^^^^^^^^^^^^^^^^^^^^^^^^^^^^^^^^^^^^^^^^^^^^^^^^^^^^^^^^^^^^^^^^^^^^^^^^^^^^^^^^^^^^^^^^^^^^^^^^^^^^^^^^^^^^^^^^^^^^^^^^^^^^^^^^^^^^^^^^^^^^^^^^^^^^^^^^^^^^^
->dit : typeof Promise
->    : ^^^^^^^^^^^^^^
->Promise : typeof Promise
->        : ^^^^^^^^^^^^^^
->values : Promise.Thenable<R[]>
->       : ^^^^^^^^^^^^^^^^^^^^^
->Promise : any
->        : ^^^
->mapper : (item: R, index: number, arrayLength: number) => U
->       : ^^^^^^^ ^^^^^^^^^      ^^^^^^^^^^^^^^^      ^^^^^ 
->item : R
->     : ^
->index : number
->      : ^^^^^^
->arrayLength : number
->            : ^^^^^^
-
-    static map<R, U>(dit: typeof Promise, values: Promise.Thenable<R>[], mapper: (item: R, index: number, arrayLength: number) => Promise.Thenable<U>): Promise<U[]>;
->map : { <R_1, U_1>(dit: typeof Promise, values: Promise.Thenable<Promise.Thenable<R_1>[]>, mapper: (item: R_1, index: number, arrayLength: number) => Promise.Thenable<U_1>): Promise<U_1[]>; <R_2, U_2>(dit: typeof Promise, values: Promise.Thenable<Promise.Thenable<R_2>[]>, mapper: (item: R_2, index: number, arrayLength: number) => U_2): Promise<U_2[]>; <R_3, U_3>(dit: typeof Promise, values: Promise.Thenable<R_3[]>, mapper: (item: R_3, index: number, arrayLength: number) => Promise.Thenable<U_3>): Promise<U_3[]>; <R_4, U_4>(dit: typeof Promise, values: Promise.Thenable<R_4[]>, mapper: (item: R_4, index: number, arrayLength: number) => U_4): Promise<U_4[]>; <R, U>(dit: typeof Promise, values: Promise.Thenable<R>[], mapper: (item: R, index: number, arrayLength: number) => Promise.Thenable<U>): Promise<U[]>; <R_5, U_5>(dit: typeof Promise, values: Promise.Thenable<R_5>[], mapper: (item: R_5, index: number, arrayLength: number) => U_5): Promise<U_5[]>; <R_6, U_6>(dit: typeof Promise, values: R_6[], mapper: (item: R_6, index: number, arrayLength: number) => Promise.Thenable<U_6>): Promise<U_6[]>; <R_7, U_7>(dit: typeof Promise, values: R_7[], mapper: (item: R_7, index: number, arrayLength: number) => U_7): Promise<U_7[]>; }
->    : ^^^^^^^^^^^^^^^^^^^^^^^^^^^^^^^^^^^^^^^^^^^^^^^^^^^^^^^^^^^^^^^^^^^^^^^^^^^^^^^^^^^^^^^^^^^^^^^^^^^^^^^^^^^^^^^^^^^^^^^^^^^^^^^^^^^^^^^^^^^^^^^^^^^^^^^^^^^^^^^^^^^^^^^^^^^^^^^^^^^^^^^^^^^^^^^^^^^^^^^^^^^^^^^^^^^^^^^^^^^^^^^^^^^^^^^^^^^^^^^^^^^^^^^^^^^^^^^^^^^^^^^^^^^^^^^^^^^^^^^^^^^^^^^^^^^^^^^^^^^^^^^^^^^^^^^^^^^^^^^^^^^^^^^^^^^^^^^^^^^^^^^^^^^^^^^^^^^^^^^^^^^^^^^^^^^^^^^^^^^^^^^^^^^^^^^^^^^^^^^^^^^^^^^^^^^^^^^^^^^^^^^^^^^^^^^^^^^^^^^^^^^^^^^^^^^^^^^^^^^^^^^^^^^^^^^^^^^^^^^^^^^^^^^^^^^^^^^^^^^^^^^^^^^^^^^^^^^^^^^^^^^^^^^^^^^^^^^^^^^^^^^^^^^^^^^^^^^^^^^^^^^^^^^^^^^^^^^^^^^^^^^^^^^^^^^^^^^^^^^^^^^^^^^^^^^^^^^^^^^^^^^^^^^^^^^^^^^^^^^^^^^^^^^^^^^^^^^^^^^ ^^ ^^^^^^^              ^^^^^^^^^^                     ^^^^^^^^^^                                                                    ^^^            ^^^^^^^^^^^^^^^^^^^^^^^^^^^^^^^^^^^^^^^^^^^^^^^^^^^^^^^^^^^^^^^^^^^^^^^^^^^^^^^^^^^^^^^^^^^^^^^^^^^^^^^^^^^^^^^^^^^^^^^^^^^^^^^^^^^^^^^^^^^^^^^^^^^^^^^^^^^^^^^^^^^^^^^^^^^^^^^^^^^^^^^^^^^^^^^^^^^^^^^^^^^^^^^^^^^^^^^^^^^^^^^^^^^^^^^^^^^^^^^^^^^^^^^^^^^^^^^^^^^^^^^^^^^^^^^^^^^^^^^^^^^^^^^^^^^^^^^^^^^^^^^^^^^^^^^^^^^^^^^^^^^^^^^^^^^^^^^^^^^^^^^^^^^^^^^^^^^^^^^^^^^^^^^^^^^^^^^^^^^^^^^^^^^^^^^^^^^^^^^^^^^^^^^^^^^^^^^^^^^^^^^
->dit : typeof Promise
->    : ^^^^^^^^^^^^^^
->Promise : typeof Promise
->        : ^^^^^^^^^^^^^^
->values : Promise.Thenable<R>[]
->       : ^^^^^^^^^^^^^^^^^^^^^
->Promise : any
->        : ^^^
->mapper : (item: R, index: number, arrayLength: number) => Promise.Thenable<U>
->       : ^^^^^^^ ^^^^^^^^^      ^^^^^^^^^^^^^^^      ^^^^^                   
->item : R
->     : ^
->index : number
->      : ^^^^^^
->arrayLength : number
->            : ^^^^^^
->Promise : any
->        : ^^^
-
-    static map<R, U>(dit: typeof Promise, values: Promise.Thenable<R>[], mapper: (item: R, index: number, arrayLength: number) => U): Promise<U[]>;
->map : { <R_1, U_1>(dit: typeof Promise, values: Promise.Thenable<Promise.Thenable<R_1>[]>, mapper: (item: R_1, index: number, arrayLength: number) => Promise.Thenable<U_1>): Promise<U_1[]>; <R_2, U_2>(dit: typeof Promise, values: Promise.Thenable<Promise.Thenable<R_2>[]>, mapper: (item: R_2, index: number, arrayLength: number) => U_2): Promise<U_2[]>; <R_3, U_3>(dit: typeof Promise, values: Promise.Thenable<R_3[]>, mapper: (item: R_3, index: number, arrayLength: number) => Promise.Thenable<U_3>): Promise<U_3[]>; <R_4, U_4>(dit: typeof Promise, values: Promise.Thenable<R_4[]>, mapper: (item: R_4, index: number, arrayLength: number) => U_4): Promise<U_4[]>; <R_5, U_5>(dit: typeof Promise, values: Promise.Thenable<R_5>[], mapper: (item: R_5, index: number, arrayLength: number) => Promise.Thenable<U_5>): Promise<U_5[]>; <R, U>(dit: typeof Promise, values: Promise.Thenable<R>[], mapper: (item: R, index: number, arrayLength: number) => U): Promise<U[]>; <R_6, U_6>(dit: typeof Promise, values: R_6[], mapper: (item: R_6, index: number, arrayLength: number) => Promise.Thenable<U_6>): Promise<U_6[]>; <R_7, U_7>(dit: typeof Promise, values: R_7[], mapper: (item: R_7, index: number, arrayLength: number) => U_7): Promise<U_7[]>; }
->    : ^^^^^^^^^^^^^^^^^^^^^^^^^^^^^^^^^^^^^^^^^^^^^^^^^^^^^^^^^^^^^^^^^^^^^^^^^^^^^^^^^^^^^^^^^^^^^^^^^^^^^^^^^^^^^^^^^^^^^^^^^^^^^^^^^^^^^^^^^^^^^^^^^^^^^^^^^^^^^^^^^^^^^^^^^^^^^^^^^^^^^^^^^^^^^^^^^^^^^^^^^^^^^^^^^^^^^^^^^^^^^^^^^^^^^^^^^^^^^^^^^^^^^^^^^^^^^^^^^^^^^^^^^^^^^^^^^^^^^^^^^^^^^^^^^^^^^^^^^^^^^^^^^^^^^^^^^^^^^^^^^^^^^^^^^^^^^^^^^^^^^^^^^^^^^^^^^^^^^^^^^^^^^^^^^^^^^^^^^^^^^^^^^^^^^^^^^^^^^^^^^^^^^^^^^^^^^^^^^^^^^^^^^^^^^^^^^^^^^^^^^^^^^^^^^^^^^^^^^^^^^^^^^^^^^^^^^^^^^^^^^^^^^^^^^^^^^^^^^^^^^^^^^^^^^^^^^^^^^^^^^^^^^^^^^^^^^^^^^^^^^^^^^^^^^^^^^^^^^^^^^^^^^^^^^^^^^^^^^^^^^^^^^^^^^^^^^^^^^^^^^^^^^^^^^^^^^^^^^^^^^^^^^^^^^^^^^^^^^^^^^^^^^^^^^^^^^^^^^^^^^^^^^^^^^^^^^^^^^^^^^^^^^^^^^^^^^^^^^^^^^^^^^^^^^^^^^^^^^^^^^^^^^^^^^^^^^^^^^^^^^^^^^^^^^^^^^^^^^^^^^^^^^^^^^^^^^^^^^^^^^^^^^^^^^^^^^^^^^^^^^^^^^^^^^^^^^^^^^^^^^^^ ^^ ^^^^^^^              ^^^^^^^^^^                     ^^^^^^^^^^                                                  ^^^            ^^^^^^^^^^^^^^^^^^^^^^^^^^^^^^^^^^^^^^^^^^^^^^^^^^^^^^^^^^^^^^^^^^^^^^^^^^^^^^^^^^^^^^^^^^^^^^^^^^^^^^^^^^^^^^^^^^^^^^^^^^^^^^^^^^^^^^^^^^^^^^^^^^^^^^^^^^^^^^^^^^^^^^^^^^^^^^^^^^^^^^^^^^^^^^^^^^^^^^^^^^^^^^^^^^^^^^^^^^^^^^^^^^^^^^^^^^^^^^^^^^^^^^^^^^^^^^^^^^^^^^^^^^^^^^^^^^^^^
->dit : typeof Promise
->    : ^^^^^^^^^^^^^^
->Promise : typeof Promise
->        : ^^^^^^^^^^^^^^
->values : Promise.Thenable<R>[]
->       : ^^^^^^^^^^^^^^^^^^^^^
->Promise : any
->        : ^^^
->mapper : (item: R, index: number, arrayLength: number) => U
->       : ^^^^^^^ ^^^^^^^^^      ^^^^^^^^^^^^^^^      ^^^^^ 
->item : R
->     : ^
->index : number
->      : ^^^^^^
->arrayLength : number
->            : ^^^^^^
-
-    static map<R, U>(dit: typeof Promise, values: R[], mapper: (item: R, index: number, arrayLength: number) => Promise.Thenable<U>): Promise<U[]>;
->map : { <R_1, U_1>(dit: typeof Promise, values: Promise.Thenable<Promise.Thenable<R_1>[]>, mapper: (item: R_1, index: number, arrayLength: number) => Promise.Thenable<U_1>): Promise<U_1[]>; <R_2, U_2>(dit: typeof Promise, values: Promise.Thenable<Promise.Thenable<R_2>[]>, mapper: (item: R_2, index: number, arrayLength: number) => U_2): Promise<U_2[]>; <R_3, U_3>(dit: typeof Promise, values: Promise.Thenable<R_3[]>, mapper: (item: R_3, index: number, arrayLength: number) => Promise.Thenable<U_3>): Promise<U_3[]>; <R_4, U_4>(dit: typeof Promise, values: Promise.Thenable<R_4[]>, mapper: (item: R_4, index: number, arrayLength: number) => U_4): Promise<U_4[]>; <R_5, U_5>(dit: typeof Promise, values: Promise.Thenable<R_5>[], mapper: (item: R_5, index: number, arrayLength: number) => Promise.Thenable<U_5>): Promise<U_5[]>; <R_6, U_6>(dit: typeof Promise, values: Promise.Thenable<R_6>[], mapper: (item: R_6, index: number, arrayLength: number) => U_6): Promise<U_6[]>; <R, U>(dit: typeof Promise, values: R[], mapper: (item: R, index: number, arrayLength: number) => Promise.Thenable<U>): Promise<U[]>; <R_7, U_7>(dit: typeof Promise, values: R_7[], mapper: (item: R_7, index: number, arrayLength: number) => U_7): Promise<U_7[]>; }
->    : ^^^^^^^^^^^^^^^^^^^^^^^^^^^^^^^^^^^^^^^^^^^^^^^^^^^^^^^^^^^^^^^^^^^^^^^^^^^^^^^^^^^^^^^^^^^^^^^^^^^^^^^^^^^^^^^^^^^^^^^^^^^^^^^^^^^^^^^^^^^^^^^^^^^^^^^^^^^^^^^^^^^^^^^^^^^^^^^^^^^^^^^^^^^^^^^^^^^^^^^^^^^^^^^^^^^^^^^^^^^^^^^^^^^^^^^^^^^^^^^^^^^^^^^^^^^^^^^^^^^^^^^^^^^^^^^^^^^^^^^^^^^^^^^^^^^^^^^^^^^^^^^^^^^^^^^^^^^^^^^^^^^^^^^^^^^^^^^^^^^^^^^^^^^^^^^^^^^^^^^^^^^^^^^^^^^^^^^^^^^^^^^^^^^^^^^^^^^^^^^^^^^^^^^^^^^^^^^^^^^^^^^^^^^^^^^^^^^^^^^^^^^^^^^^^^^^^^^^^^^^^^^^^^^^^^^^^^^^^^^^^^^^^^^^^^^^^^^^^^^^^^^^^^^^^^^^^^^^^^^^^^^^^^^^^^^^^^^^^^^^^^^^^^^^^^^^^^^^^^^^^^^^^^^^^^^^^^^^^^^^^^^^^^^^^^^^^^^^^^^^^^^^^^^^^^^^^^^^^^^^^^^^^^^^^^^^^^^^^^^^^^^^^^^^^^^^^^^^^^^^^^^^^^^^^^^^^^^^^^^^^^^^^^^^^^^^^^^^^^^^^^^^^^^^^^^^^^^^^^^^^^^^^^^^^^^^^^^^^^^^^^^^^^^^^^^^^^^^^^^^^^^^^^^^^^^^^^^^^^^^^^^^^^^^^^^^^^^^^^^^^^^^^^^^^^^^^^^^^^^^^^^^^^^^^^^^^^^^^^^^^^^^^^^^^^^^^^^^^^^^^^^^^^^^^^^^^^^^^^^^^^^^^^^^^^^^^^^^^^^^^^^^^^^^^^^^^^^^^^^^^^^^^^^^^^^^^^^^^^^^^^^^^^^^^^^^^^^^^^^^^^^^^^^^^ ^^ ^^^^^^^              ^^^^^^^^^^   ^^^^^^^^^^                                                                    ^^^            ^^^^^^^^^^^^^^^^^^^^^^^^^^^^^^^^^^^^^^^^^^^^^^^^^^^^^^^^^^^^^^^^^^^^^^^^^^^^^^^^^^^^^^^^^^^^^^^^^^^^^^^^^^^^^^^^^^^^^^^^^^^^^^^^^^^
->dit : typeof Promise
->    : ^^^^^^^^^^^^^^
->Promise : typeof Promise
->        : ^^^^^^^^^^^^^^
->values : R[]
->       : ^^^
->mapper : (item: R, index: number, arrayLength: number) => Promise.Thenable<U>
->       : ^^^^^^^ ^^^^^^^^^      ^^^^^^^^^^^^^^^      ^^^^^                   
->item : R
->     : ^
->index : number
->      : ^^^^^^
->arrayLength : number
->            : ^^^^^^
->Promise : any
->        : ^^^
-
-    static map<R, U>(dit: typeof Promise, values: R[], mapper: (item: R, index: number, arrayLength: number) => U): Promise<U[]>;
->map : { <R_1, U_1>(dit: typeof Promise, values: Promise.Thenable<Promise.Thenable<R_1>[]>, mapper: (item: R_1, index: number, arrayLength: number) => Promise.Thenable<U_1>): Promise<U_1[]>; <R_2, U_2>(dit: typeof Promise, values: Promise.Thenable<Promise.Thenable<R_2>[]>, mapper: (item: R_2, index: number, arrayLength: number) => U_2): Promise<U_2[]>; <R_3, U_3>(dit: typeof Promise, values: Promise.Thenable<R_3[]>, mapper: (item: R_3, index: number, arrayLength: number) => Promise.Thenable<U_3>): Promise<U_3[]>; <R_4, U_4>(dit: typeof Promise, values: Promise.Thenable<R_4[]>, mapper: (item: R_4, index: number, arrayLength: number) => U_4): Promise<U_4[]>; <R_5, U_5>(dit: typeof Promise, values: Promise.Thenable<R_5>[], mapper: (item: R_5, index: number, arrayLength: number) => Promise.Thenable<U_5>): Promise<U_5[]>; <R_6, U_6>(dit: typeof Promise, values: Promise.Thenable<R_6>[], mapper: (item: R_6, index: number, arrayLength: number) => U_6): Promise<U_6[]>; <R_7, U_7>(dit: typeof Promise, values: R_7[], mapper: (item: R_7, index: number, arrayLength: number) => Promise.Thenable<U_7>): Promise<U_7[]>; <R, U>(dit: typeof Promise, values: R[], mapper: (item: R, index: number, arrayLength: number) => U): Promise<U[]>; }
->    : ^^^^^^^^^^^^^^^^^^^^^^^^^^^^^^^^^^^^^^^^^^^^^^^^^^^^^^^^^^^^^^^^^^^^^^^^^^^^^^^^^^^^^^^^^^^^^^^^^^^^^^^^^^^^^^^^^^^^^^^^^^^^^^^^^^^^^^^^^^^^^^^^^^^^^^^^^^^^^^^^^^^^^^^^^^^^^^^^^^^^^^^^^^^^^^^^^^^^^^^^^^^^^^^^^^^^^^^^^^^^^^^^^^^^^^^^^^^^^^^^^^^^^^^^^^^^^^^^^^^^^^^^^^^^^^^^^^^^^^^^^^^^^^^^^^^^^^^^^^^^^^^^^^^^^^^^^^^^^^^^^^^^^^^^^^^^^^^^^^^^^^^^^^^^^^^^^^^^^^^^^^^^^^^^^^^^^^^^^^^^^^^^^^^^^^^^^^^^^^^^^^^^^^^^^^^^^^^^^^^^^^^^^^^^^^^^^^^^^^^^^^^^^^^^^^^^^^^^^^^^^^^^^^^^^^^^^^^^^^^^^^^^^^^^^^^^^^^^^^^^^^^^^^^^^^^^^^^^^^^^^^^^^^^^^^^^^^^^^^^^^^^^^^^^^^^^^^^^^^^^^^^^^^^^^^^^^^^^^^^^^^^^^^^^^^^^^^^^^^^^^^^^^^^^^^^^^^^^^^^^^^^^^^^^^^^^^^^^^^^^^^^^^^^^^^^^^^^^^^^^^^^^^^^^^^^^^^^^^^^^^^^^^^^^^^^^^^^^^^^^^^^^^^^^^^^^^^^^^^^^^^^^^^^^^^^^^^^^^^^^^^^^^^^^^^^^^^^^^^^^^^^^^^^^^^^^^^^^^^^^^^^^^^^^^^^^^^^^^^^^^^^^^^^^^^^^^^^^^^^^^^^^^^^^^^^^^^^^^^^^^^^^^^^^^^^^^^^^^^^^^^^^^^^^^^^^^^^^^^^^^^^^^^^^^^^^^^^^^^^^^^^^^^^^^^^^^^^^^^^^^^^^^^^^^^^^^^^^^^^^^^^^^^^^^^^^^^^^^^^^^^^^^^^^^^^^^^^^^^^^^^^^^^^^^^^^^^^^^^^^^^^^^^^^^^^^^^^^^^^^^^^^^^^^^^^^^^^^^^^^^^^^^^^^^^^^^^^^^^^^^^^^^^^^^^^^^^^^^^^^^^^^^^^^^^^^^^^^^^^^^^^^^^^^^^^^^^^ ^^ ^^^^^^^              ^^^^^^^^^^   ^^^^^^^^^^                                                  ^^^            ^^^
->dit : typeof Promise
->    : ^^^^^^^^^^^^^^
->Promise : typeof Promise
->        : ^^^^^^^^^^^^^^
->values : R[]
->       : ^^^
->mapper : (item: R, index: number, arrayLength: number) => U
->       : ^^^^^^^ ^^^^^^^^^      ^^^^^^^^^^^^^^^      ^^^^^ 
->item : R
->     : ^
->index : number
->      : ^^^^^^
->arrayLength : number
->            : ^^^^^^
-
-    static reduce<R, U>(dit: typeof Promise, values: Promise.Thenable<Promise.Thenable<R>[]>, reducer: (total: U, current: R, index: number, arrayLength: number) => Promise.Thenable<U>, initialValue?: U): Promise<U>;
-<<<<<<< HEAD
->reduce : { <R, U>(dit: typeof Promise, values: Promise.Thenable<Promise.Thenable<R>[]>, reducer: (total: U, current: R, index: number, arrayLength: number) => Promise.Thenable<U>, initialValue?: U): Promise<U>; <R, U>(dit: typeof Promise, values: Promise.Thenable<Promise.Thenable<R>[]>, reducer: (total: U, current: R, index: number, arrayLength: number) => U, initialValue?: U | undefined): Promise<U>; <R, U>(dit: typeof Promise, values: Promise.Thenable<R[]>, reducer: (total: U, current: R, index: number, arrayLength: number) => Promise.Thenable<U>, initialValue?: U | undefined): Promise<U>; <R, U>(dit: typeof Promise, values: Promise.Thenable<R[]>, reducer: (total: U, current: R, index: number, arrayLength: number) => U, initialValue?: U | undefined): Promise<U>; <R, U>(dit: typeof Promise, values: Promise.Thenable<R>[], reducer: (total: U, current: R, index: number, arrayLength: number) => Promise.Thenable<U>, initialValue?: U | undefined): Promise<U>; <R, U>(dit: typeof Promise, values: Promise.Thenable<R>[], reducer: (total: U, current: R, index: number, arrayLength: number) => U, initialValue?: U | undefined): Promise<U>; <R, U>(dit: typeof Promise, values: R[], reducer: (total: U, current: R, index: number, arrayLength: number) => Promise.Thenable<U>, initialValue?: U | undefined): Promise<U>; <R, U>(dit: typeof Promise, values: R[], reducer: (total: U, current: R, index: number, arrayLength: number) => U, initialValue?: U | undefined): Promise<U>; }
-=======
->reduce : { <R, U>(dit: typeof Promise, values: Promise.Thenable<Promise.Thenable<R>[]>, reducer: (total: U, current: R, index: number, arrayLength: number) => Promise.Thenable<U>, initialValue?: U): Promise<U>; <R_1, U_1>(dit: typeof Promise, values: Promise.Thenable<Promise.Thenable<R_1>[]>, reducer: (total: U_1, current: R_1, index: number, arrayLength: number) => U_1, initialValue?: U_1): Promise<U_1>; <R_2, U_2>(dit: typeof Promise, values: Promise.Thenable<R_2[]>, reducer: (total: U_2, current: R_2, index: number, arrayLength: number) => Promise.Thenable<U_2>, initialValue?: U_2): Promise<U_2>; <R_3, U_3>(dit: typeof Promise, values: Promise.Thenable<R_3[]>, reducer: (total: U_3, current: R_3, index: number, arrayLength: number) => U_3, initialValue?: U_3): Promise<U_3>; <R_4, U_4>(dit: typeof Promise, values: Promise.Thenable<R_4>[], reducer: (total: U_4, current: R_4, index: number, arrayLength: number) => Promise.Thenable<U_4>, initialValue?: U_4): Promise<U_4>; <R_5, U_5>(dit: typeof Promise, values: Promise.Thenable<R_5>[], reducer: (total: U_5, current: R_5, index: number, arrayLength: number) => U_5, initialValue?: U_5): Promise<U_5>; <R_6, U_6>(dit: typeof Promise, values: R_6[], reducer: (total: U_6, current: R_6, index: number, arrayLength: number) => Promise.Thenable<U_6>, initialValue?: U_6): Promise<U_6>; <R_7, U_7>(dit: typeof Promise, values: R_7[], reducer: (total: U_7, current: R_7, index: number, arrayLength: number) => U_7, initialValue?: U_7): Promise<U_7>; }
->       : ^^^ ^^ ^^^^^^^              ^^^^^^^^^^                                       ^^^^^^^^^^^                                                                                 ^^^^^^^^^^^^^^^^^ ^^^          ^^^^^^^^^^^^^^^^^^^^^^^^^^^^^^^^^^^^^^^^^^^^^^^^^^^^^^^^^^^^^^^^^^^^^^^^^^^^^^^^^^^^^^^^^^^^^^^^^^^^^^^^^^^^^^^^^^^^^^^^^^^^^^^^^^^^^^^^^^^^^^^^^^^^^^^^^^^^^^^^^^^^^^^^^^^^^^^^^^^^^^^^^^^^^^^^^^^^^^^^^^^^^^^^^^^^^^^^^^^^^^^^^^^^^^^^^^^^^^^^^^^^^^^^^^^^^^^^^^^^^^^^^^^^^^^^^^^^^^^^^^^^^^^^^^^^^^^^^^^^^^^^^^^^^^^^^^^^^^^^^^^^^^^^^^^^^^^^^^^^^^^^^^^^^^^^^^^^^^^^^^^^^^^^^^^^^^^^^^^^^^^^^^^^^^^^^^^^^^^^^^^^^^^^^^^^^^^^^^^^^^^^^^^^^^^^^^^^^^^^^^^^^^^^^^^^^^^^^^^^^^^^^^^^^^^^^^^^^^^^^^^^^^^^^^^^^^^^^^^^^^^^^^^^^^^^^^^^^^^^^^^^^^^^^^^^^^^^^^^^^^^^^^^^^^^^^^^^^^^^^^^^^^^^^^^^^^^^^^^^^^^^^^^^^^^^^^^^^^^^^^^^^^^^^^^^^^^^^^^^^^^^^^^^^^^^^^^^^^^^^^^^^^^^^^^^^^^^^^^^^^^^^^^^^^^^^^^^^^^^^^^^^^^^^^^^^^^^^^^^^^^^^^^^^^^^^^^^^^^^^^^^^^^^^^^^^^^^^^^^^^^^^^^^^^^^^^^^^^^^^^^^^^^^^^^^^^^^^^^^^^^^^^^^^^^^^^^^^^^^^^^^^^^^^^^^^^^^^^^^^^^^^^^^^^^^^^^^^^^^^^^^^^^^^^^^^^^^^^^^^^^^^^^^^^^^^^^^^^^^^^^^^^^^^^^^^^^^^^^^^^^^^^^^^^^^^^^^^^^^^^^^^^^^^^^^^^^^^^^^^^^^^^^^^^^^^^^^^^^^^^^^^^^^^^^^^^^^^^^^^^^^^^^^^^^^^^^^^^^^^^^^^^^^^^^^^^^^^^^^^^^^^^^^^^^^^^^^^^^^^^^^^^^^^^^^^^^^^^^^^^^^^^^^^^^^^^^^^^^^^^^^^^^^^^^^^^^^^^^^^^^^^^^^^^^^^^^^^^^^^^^^^^^^^^^^^^^^^^^^^^^^^^^^^^^^^^^^^^^^^^^^^^^^^^^^^^^^^^^^^^^^^^^^^^^^^^^^^^^^^^^^^^^^^^^^^^^^^^^^^^^^^^^^^^^^^^^^^^^^^^^^^^^^^^^^^^^^^^^^^^^^^^^^^^^^^^^^^^^^^^^^^^^^^^^^^^^^^^^
->>>>>>> 12402f26
->dit : typeof Promise
->    : ^^^^^^^^^^^^^^
->Promise : typeof Promise
->        : ^^^^^^^^^^^^^^
->values : Promise.Thenable<Promise.Thenable<R>[]>
->       : ^^^^^^^^^^^^^^^^^^^^^^^^^^^^^^^^^^^^^^^
->Promise : any
->        : ^^^
->Promise : any
->        : ^^^
->reducer : (total: U, current: R, index: number, arrayLength: number) => Promise.Thenable<U>
->        : ^^^^^^^^ ^^^^^^^^^^^ ^^^^^^^^^      ^^^^^^^^^^^^^^^      ^^^^^                   
->total : U
->      : ^
->current : R
->        : ^
->index : number
->      : ^^^^^^
->arrayLength : number
->            : ^^^^^^
->Promise : any
-<<<<<<< HEAD
->initialValue : U | undefined
-
-    static reduce<R, U>(dit: typeof Promise, values: Promise.Thenable<Promise.Thenable<R>[]>, reducer: (total: U, current: R, index: number, arrayLength: number) => U, initialValue?: U): Promise<U>;
->reduce : { <R, U>(dit: typeof Promise, values: Promise.Thenable<Promise.Thenable<R>[]>, reducer: (total: U, current: R, index: number, arrayLength: number) => Promise.Thenable<U>, initialValue?: U | undefined): Promise<U>; <R, U>(dit: typeof Promise, values: Promise.Thenable<Promise.Thenable<R>[]>, reducer: (total: U, current: R, index: number, arrayLength: number) => U, initialValue?: U): Promise<U>; <R, U>(dit: typeof Promise, values: Promise.Thenable<R[]>, reducer: (total: U, current: R, index: number, arrayLength: number) => Promise.Thenable<U>, initialValue?: U | undefined): Promise<U>; <R, U>(dit: typeof Promise, values: Promise.Thenable<R[]>, reducer: (total: U, current: R, index: number, arrayLength: number) => U, initialValue?: U | undefined): Promise<U>; <R, U>(dit: typeof Promise, values: Promise.Thenable<R>[], reducer: (total: U, current: R, index: number, arrayLength: number) => Promise.Thenable<U>, initialValue?: U | undefined): Promise<U>; <R, U>(dit: typeof Promise, values: Promise.Thenable<R>[], reducer: (total: U, current: R, index: number, arrayLength: number) => U, initialValue?: U | undefined): Promise<U>; <R, U>(dit: typeof Promise, values: R[], reducer: (total: U, current: R, index: number, arrayLength: number) => Promise.Thenable<U>, initialValue?: U | undefined): Promise<U>; <R, U>(dit: typeof Promise, values: R[], reducer: (total: U, current: R, index: number, arrayLength: number) => U, initialValue?: U | undefined): Promise<U>; }
-=======
->        : ^^^
->initialValue : U
->             : ^
-
-    static reduce<R, U>(dit: typeof Promise, values: Promise.Thenable<Promise.Thenable<R>[]>, reducer: (total: U, current: R, index: number, arrayLength: number) => U, initialValue?: U): Promise<U>;
->reduce : { <R_1, U_1>(dit: typeof Promise, values: Promise.Thenable<Promise.Thenable<R_1>[]>, reducer: (total: U_1, current: R_1, index: number, arrayLength: number) => Promise.Thenable<U_1>, initialValue?: U_1): Promise<U_1>; <R, U>(dit: typeof Promise, values: Promise.Thenable<Promise.Thenable<R>[]>, reducer: (total: U, current: R, index: number, arrayLength: number) => U, initialValue?: U): Promise<U>; <R_2, U_2>(dit: typeof Promise, values: Promise.Thenable<R_2[]>, reducer: (total: U_2, current: R_2, index: number, arrayLength: number) => Promise.Thenable<U_2>, initialValue?: U_2): Promise<U_2>; <R_3, U_3>(dit: typeof Promise, values: Promise.Thenable<R_3[]>, reducer: (total: U_3, current: R_3, index: number, arrayLength: number) => U_3, initialValue?: U_3): Promise<U_3>; <R_4, U_4>(dit: typeof Promise, values: Promise.Thenable<R_4>[], reducer: (total: U_4, current: R_4, index: number, arrayLength: number) => Promise.Thenable<U_4>, initialValue?: U_4): Promise<U_4>; <R_5, U_5>(dit: typeof Promise, values: Promise.Thenable<R_5>[], reducer: (total: U_5, current: R_5, index: number, arrayLength: number) => U_5, initialValue?: U_5): Promise<U_5>; <R_6, U_6>(dit: typeof Promise, values: R_6[], reducer: (total: U_6, current: R_6, index: number, arrayLength: number) => Promise.Thenable<U_6>, initialValue?: U_6): Promise<U_6>; <R_7, U_7>(dit: typeof Promise, values: R_7[], reducer: (total: U_7, current: R_7, index: number, arrayLength: number) => U_7, initialValue?: U_7): Promise<U_7>; }
->       : ^^^^^^^^^^^^^^^^^^^^^^^^^^^^^^^^^^^^^^^^^^^^^^^^^^^^^^^^^^^^^^^^^^^^^^^^^^^^^^^^^^^^^^^^^^^^^^^^^^^^^^^^^^^^^^^^^^^^^^^^^^^^^^^^^^^^^^^^^^^^^^^^^^^^^^^^^^^^^^^^^^^^^^^^^^^^^^^^^^^^^^^^^^^^^^^^^^^^^^^^^^^^^^^^^^^^^^^^^^^ ^^ ^^^^^^^              ^^^^^^^^^^                                       ^^^^^^^^^^^                                                               ^^^^^^^^^^^^^^^^^ ^^^          ^^^^^^^^^^^^^^^^^^^^^^^^^^^^^^^^^^^^^^^^^^^^^^^^^^^^^^^^^^^^^^^^^^^^^^^^^^^^^^^^^^^^^^^^^^^^^^^^^^^^^^^^^^^^^^^^^^^^^^^^^^^^^^^^^^^^^^^^^^^^^^^^^^^^^^^^^^^^^^^^^^^^^^^^^^^^^^^^^^^^^^^^^^^^^^^^^^^^^^^^^^^^^^^^^^^^^^^^^^^^^^^^^^^^^^^^^^^^^^^^^^^^^^^^^^^^^^^^^^^^^^^^^^^^^^^^^^^^^^^^^^^^^^^^^^^^^^^^^^^^^^^^^^^^^^^^^^^^^^^^^^^^^^^^^^^^^^^^^^^^^^^^^^^^^^^^^^^^^^^^^^^^^^^^^^^^^^^^^^^^^^^^^^^^^^^^^^^^^^^^^^^^^^^^^^^^^^^^^^^^^^^^^^^^^^^^^^^^^^^^^^^^^^^^^^^^^^^^^^^^^^^^^^^^^^^^^^^^^^^^^^^^^^^^^^^^^^^^^^^^^^^^^^^^^^^^^^^^^^^^^^^^^^^^^^^^^^^^^^^^^^^^^^^^^^^^^^^^^^^^^^^^^^^^^^^^^^^^^^^^^^^^^^^^^^^^^^^^^^^^^^^^^^^^^^^^^^^^^^^^^^^^^^^^^^^^^^^^^^^^^^^^^^^^^^^^^^^^^^^^^^^^^^^^^^^^^^^^^^^^^^^^^^^^^^^^^^^^^^^^^^^^^^^^^^^^^^^^^^^^^^^^^^^^^^^^^^^^^^^^^^^^^^^^^^^^^^^^^^^^^^^^^^^^^^^^^^^^^^^^^^^^^^^^^^^^^^^^^^^^^^^^^^^^^^^^^^^^^^^^^^^^^^^^^^^^^^^^^^^^^^^^^^^^^^^^^^^^^^^^^^^^^^^^^^^^^^^^^^^^^^^^^^^^^^^^^^^^^^^^^^^^^^^^^^^^^^^^^^^^^^^^^^^^^^^^^^^^^^^^^^^^^^^^^^^^^^^^^^^^^^^^^^^^^^^^^^^^^^^^^^^^^^^^^^^^^^^^^^^^^^^^^^^^^^^^^^^^^^^^^^^^^^^^^^^^^^^^^^^^^^^^^^^^^^^^^^^^^^^^^^^^^^^^^^^^^^^^^^^^^^^^^^^^^^^^^^^^^^^^^
->>>>>>> 12402f26
->dit : typeof Promise
->    : ^^^^^^^^^^^^^^
->Promise : typeof Promise
->        : ^^^^^^^^^^^^^^
->values : Promise.Thenable<Promise.Thenable<R>[]>
->       : ^^^^^^^^^^^^^^^^^^^^^^^^^^^^^^^^^^^^^^^
->Promise : any
->        : ^^^
->Promise : any
->        : ^^^
->reducer : (total: U, current: R, index: number, arrayLength: number) => U
->        : ^^^^^^^^ ^^^^^^^^^^^ ^^^^^^^^^      ^^^^^^^^^^^^^^^      ^^^^^ 
->total : U
->      : ^
->current : R
->        : ^
->index : number
->      : ^^^^^^
->arrayLength : number
-<<<<<<< HEAD
->initialValue : U | undefined
-
-    static reduce<R, U>(dit: typeof Promise, values: Promise.Thenable<R[]>, reducer: (total: U, current: R, index: number, arrayLength: number) => Promise.Thenable<U>, initialValue?: U): Promise<U>;
->reduce : { <R, U>(dit: typeof Promise, values: Promise.Thenable<Promise.Thenable<R>[]>, reducer: (total: U, current: R, index: number, arrayLength: number) => Promise.Thenable<U>, initialValue?: U | undefined): Promise<U>; <R, U>(dit: typeof Promise, values: Promise.Thenable<Promise.Thenable<R>[]>, reducer: (total: U, current: R, index: number, arrayLength: number) => U, initialValue?: U | undefined): Promise<U>; <R, U>(dit: typeof Promise, values: Promise.Thenable<R[]>, reducer: (total: U, current: R, index: number, arrayLength: number) => Promise.Thenable<U>, initialValue?: U): Promise<U>; <R, U>(dit: typeof Promise, values: Promise.Thenable<R[]>, reducer: (total: U, current: R, index: number, arrayLength: number) => U, initialValue?: U | undefined): Promise<U>; <R, U>(dit: typeof Promise, values: Promise.Thenable<R>[], reducer: (total: U, current: R, index: number, arrayLength: number) => Promise.Thenable<U>, initialValue?: U | undefined): Promise<U>; <R, U>(dit: typeof Promise, values: Promise.Thenable<R>[], reducer: (total: U, current: R, index: number, arrayLength: number) => U, initialValue?: U | undefined): Promise<U>; <R, U>(dit: typeof Promise, values: R[], reducer: (total: U, current: R, index: number, arrayLength: number) => Promise.Thenable<U>, initialValue?: U | undefined): Promise<U>; <R, U>(dit: typeof Promise, values: R[], reducer: (total: U, current: R, index: number, arrayLength: number) => U, initialValue?: U | undefined): Promise<U>; }
-=======
->            : ^^^^^^
->initialValue : U
->             : ^
-
-    static reduce<R, U>(dit: typeof Promise, values: Promise.Thenable<R[]>, reducer: (total: U, current: R, index: number, arrayLength: number) => Promise.Thenable<U>, initialValue?: U): Promise<U>;
->reduce : { <R_1, U_1>(dit: typeof Promise, values: Promise.Thenable<Promise.Thenable<R_1>[]>, reducer: (total: U_1, current: R_1, index: number, arrayLength: number) => Promise.Thenable<U_1>, initialValue?: U_1): Promise<U_1>; <R_2, U_2>(dit: typeof Promise, values: Promise.Thenable<Promise.Thenable<R_2>[]>, reducer: (total: U_2, current: R_2, index: number, arrayLength: number) => U_2, initialValue?: U_2): Promise<U_2>; <R, U>(dit: typeof Promise, values: Promise.Thenable<R[]>, reducer: (total: U, current: R, index: number, arrayLength: number) => Promise.Thenable<U>, initialValue?: U): Promise<U>; <R_3, U_3>(dit: typeof Promise, values: Promise.Thenable<R_3[]>, reducer: (total: U_3, current: R_3, index: number, arrayLength: number) => U_3, initialValue?: U_3): Promise<U_3>; <R_4, U_4>(dit: typeof Promise, values: Promise.Thenable<R_4>[], reducer: (total: U_4, current: R_4, index: number, arrayLength: number) => Promise.Thenable<U_4>, initialValue?: U_4): Promise<U_4>; <R_5, U_5>(dit: typeof Promise, values: Promise.Thenable<R_5>[], reducer: (total: U_5, current: R_5, index: number, arrayLength: number) => U_5, initialValue?: U_5): Promise<U_5>; <R_6, U_6>(dit: typeof Promise, values: R_6[], reducer: (total: U_6, current: R_6, index: number, arrayLength: number) => Promise.Thenable<U_6>, initialValue?: U_6): Promise<U_6>; <R_7, U_7>(dit: typeof Promise, values: R_7[], reducer: (total: U_7, current: R_7, index: number, arrayLength: number) => U_7, initialValue?: U_7): Promise<U_7>; }
->       : ^^^^^^^^^^^^^^^^^^^^^^^^^^^^^^^^^^^^^^^^^^^^^^^^^^^^^^^^^^^^^^^^^^^^^^^^^^^^^^^^^^^^^^^^^^^^^^^^^^^^^^^^^^^^^^^^^^^^^^^^^^^^^^^^^^^^^^^^^^^^^^^^^^^^^^^^^^^^^^^^^^^^^^^^^^^^^^^^^^^^^^^^^^^^^^^^^^^^^^^^^^^^^^^^^^^^^^^^^^^^^^^^^^^^^^^^^^^^^^^^^^^^^^^^^^^^^^^^^^^^^^^^^^^^^^^^^^^^^^^^^^^^^^^^^^^^^^^^^^^^^^^^^^^^^^^^^^^^^^^^^^^^^^^^^^^^^^^^^^^^^^^^^^^^^^^^^^^^^^^^^^^^^^^^^^^^^^^^^^^^^^^^^^^^^^^^^^^^^^^^^^^^^^^^^^^^^^^^^ ^^ ^^^^^^^              ^^^^^^^^^^                     ^^^^^^^^^^^                                                                                 ^^^^^^^^^^^^^^^^^ ^^^          ^^^^^^^^^^^^^^^^^^^^^^^^^^^^^^^^^^^^^^^^^^^^^^^^^^^^^^^^^^^^^^^^^^^^^^^^^^^^^^^^^^^^^^^^^^^^^^^^^^^^^^^^^^^^^^^^^^^^^^^^^^^^^^^^^^^^^^^^^^^^^^^^^^^^^^^^^^^^^^^^^^^^^^^^^^^^^^^^^^^^^^^^^^^^^^^^^^^^^^^^^^^^^^^^^^^^^^^^^^^^^^^^^^^^^^^^^^^^^^^^^^^^^^^^^^^^^^^^^^^^^^^^^^^^^^^^^^^^^^^^^^^^^^^^^^^^^^^^^^^^^^^^^^^^^^^^^^^^^^^^^^^^^^^^^^^^^^^^^^^^^^^^^^^^^^^^^^^^^^^^^^^^^^^^^^^^^^^^^^^^^^^^^^^^^^^^^^^^^^^^^^^^^^^^^^^^^^^^^^^^^^^^^^^^^^^^^^^^^^^^^^^^^^^^^^^^^^^^^^^^^^^^^^^^^^^^^^^^^^^^^^^^^^^^^^^^^^^^^^^^^^^^^^^^^^^^^^^^^^^^^^^^^^^^^^^^^^^^^^^^^^^^^^^^^^^^^^^^^^^^^^^^^^^^^^^^^^^^^^^^^^^^^^^^^^^^^^^^^^^^^^^^^^^^^^^^^^^^^^^^^^^^^^^^^^^^^^^^^^^^^^^^^^^^^^^^^^^^^^^^^^^^^^^^^^^^^^^^^^^^^^^^^^^^^^^^^^^^^^^^^^^^^^^^^^^^^^^^^^^^^^^^^^^^^^^^^^^^^^^^^^^^^^^^^^^^^^^^^^^^^^^^^^^^^^^^^^^^^^^^^^^^^^^^^^^^^^^^^^^^^^^^^^^^^^^^^^^^^^^^^^^^^^^^^^^^^^^^^^^^^^^^^^^^^^^^^^^^^^^^^^^^^^^^^^^^^^^^^^^^^^^^^^^^^^^^^^^^^^^^^^^
->>>>>>> 12402f26
->dit : typeof Promise
->    : ^^^^^^^^^^^^^^
->Promise : typeof Promise
->        : ^^^^^^^^^^^^^^
->values : Promise.Thenable<R[]>
->       : ^^^^^^^^^^^^^^^^^^^^^
->Promise : any
->        : ^^^
->reducer : (total: U, current: R, index: number, arrayLength: number) => Promise.Thenable<U>
->        : ^^^^^^^^ ^^^^^^^^^^^ ^^^^^^^^^      ^^^^^^^^^^^^^^^      ^^^^^                   
->total : U
->      : ^
->current : R
->        : ^
->index : number
->      : ^^^^^^
->arrayLength : number
->            : ^^^^^^
->Promise : any
-<<<<<<< HEAD
->initialValue : U | undefined
-
-    static reduce<R, U>(dit: typeof Promise, values: Promise.Thenable<R[]>, reducer: (total: U, current: R, index: number, arrayLength: number) => U, initialValue?: U): Promise<U>;
->reduce : { <R, U>(dit: typeof Promise, values: Promise.Thenable<Promise.Thenable<R>[]>, reducer: (total: U, current: R, index: number, arrayLength: number) => Promise.Thenable<U>, initialValue?: U | undefined): Promise<U>; <R, U>(dit: typeof Promise, values: Promise.Thenable<Promise.Thenable<R>[]>, reducer: (total: U, current: R, index: number, arrayLength: number) => U, initialValue?: U | undefined): Promise<U>; <R, U>(dit: typeof Promise, values: Promise.Thenable<R[]>, reducer: (total: U, current: R, index: number, arrayLength: number) => Promise.Thenable<U>, initialValue?: U | undefined): Promise<U>; <R, U>(dit: typeof Promise, values: Promise.Thenable<R[]>, reducer: (total: U, current: R, index: number, arrayLength: number) => U, initialValue?: U): Promise<U>; <R, U>(dit: typeof Promise, values: Promise.Thenable<R>[], reducer: (total: U, current: R, index: number, arrayLength: number) => Promise.Thenable<U>, initialValue?: U | undefined): Promise<U>; <R, U>(dit: typeof Promise, values: Promise.Thenable<R>[], reducer: (total: U, current: R, index: number, arrayLength: number) => U, initialValue?: U | undefined): Promise<U>; <R, U>(dit: typeof Promise, values: R[], reducer: (total: U, current: R, index: number, arrayLength: number) => Promise.Thenable<U>, initialValue?: U | undefined): Promise<U>; <R, U>(dit: typeof Promise, values: R[], reducer: (total: U, current: R, index: number, arrayLength: number) => U, initialValue?: U | undefined): Promise<U>; }
-=======
->        : ^^^
->initialValue : U
->             : ^
-
-    static reduce<R, U>(dit: typeof Promise, values: Promise.Thenable<R[]>, reducer: (total: U, current: R, index: number, arrayLength: number) => U, initialValue?: U): Promise<U>;
->reduce : { <R_1, U_1>(dit: typeof Promise, values: Promise.Thenable<Promise.Thenable<R_1>[]>, reducer: (total: U_1, current: R_1, index: number, arrayLength: number) => Promise.Thenable<U_1>, initialValue?: U_1): Promise<U_1>; <R_2, U_2>(dit: typeof Promise, values: Promise.Thenable<Promise.Thenable<R_2>[]>, reducer: (total: U_2, current: R_2, index: number, arrayLength: number) => U_2, initialValue?: U_2): Promise<U_2>; <R_3, U_3>(dit: typeof Promise, values: Promise.Thenable<R_3[]>, reducer: (total: U_3, current: R_3, index: number, arrayLength: number) => Promise.Thenable<U_3>, initialValue?: U_3): Promise<U_3>; <R, U>(dit: typeof Promise, values: Promise.Thenable<R[]>, reducer: (total: U, current: R, index: number, arrayLength: number) => U, initialValue?: U): Promise<U>; <R_4, U_4>(dit: typeof Promise, values: Promise.Thenable<R_4>[], reducer: (total: U_4, current: R_4, index: number, arrayLength: number) => Promise.Thenable<U_4>, initialValue?: U_4): Promise<U_4>; <R_5, U_5>(dit: typeof Promise, values: Promise.Thenable<R_5>[], reducer: (total: U_5, current: R_5, index: number, arrayLength: number) => U_5, initialValue?: U_5): Promise<U_5>; <R_6, U_6>(dit: typeof Promise, values: R_6[], reducer: (total: U_6, current: R_6, index: number, arrayLength: number) => Promise.Thenable<U_6>, initialValue?: U_6): Promise<U_6>; <R_7, U_7>(dit: typeof Promise, values: R_7[], reducer: (total: U_7, current: R_7, index: number, arrayLength: number) => U_7, initialValue?: U_7): Promise<U_7>; }
->       : ^^^^^^^^^^^^^^^^^^^^^^^^^^^^^^^^^^^^^^^^^^^^^^^^^^^^^^^^^^^^^^^^^^^^^^^^^^^^^^^^^^^^^^^^^^^^^^^^^^^^^^^^^^^^^^^^^^^^^^^^^^^^^^^^^^^^^^^^^^^^^^^^^^^^^^^^^^^^^^^^^^^^^^^^^^^^^^^^^^^^^^^^^^^^^^^^^^^^^^^^^^^^^^^^^^^^^^^^^^^^^^^^^^^^^^^^^^^^^^^^^^^^^^^^^^^^^^^^^^^^^^^^^^^^^^^^^^^^^^^^^^^^^^^^^^^^^^^^^^^^^^^^^^^^^^^^^^^^^^^^^^^^^^^^^^^^^^^^^^^^^^^^^^^^^^^^^^^^^^^^^^^^^^^^^^^^^^^^^^^^^^^^^^^^^^^^^^^^^^^^^^^^^^^^^^^^^^^^^^^^^^^^^^^^^^^^^^^^^^^^^^^^^^^^^^^^^^^^^^^^^^^^^^^^^^^^^^^^^^^^^^^^^^^^^^^^^^^^^^^^^^^^^^^^^^^^^^^^^^^^^^^^^^^^^^^^^^^^^^^^^^^^^^^^^^^^^^^^^^^^^^^^^^^^^^^^^^^^^^^^^^^^^^^^^^^^^^^^^^^^^^^^^^^^^^^^^^^ ^^ ^^^^^^^              ^^^^^^^^^^                     ^^^^^^^^^^^                                                               ^^^^^^^^^^^^^^^^^ ^^^          ^^^^^^^^^^^^^^^^^^^^^^^^^^^^^^^^^^^^^^^^^^^^^^^^^^^^^^^^^^^^^^^^^^^^^^^^^^^^^^^^^^^^^^^^^^^^^^^^^^^^^^^^^^^^^^^^^^^^^^^^^^^^^^^^^^^^^^^^^^^^^^^^^^^^^^^^^^^^^^^^^^^^^^^^^^^^^^^^^^^^^^^^^^^^^^^^^^^^^^^^^^^^^^^^^^^^^^^^^^^^^^^^^^^^^^^^^^^^^^^^^^^^^^^^^^^^^^^^^^^^^^^^^^^^^^^^^^^^^^^^^^^^^^^^^^^^^^^^^^^^^^^^^^^^^^^^^^^^^^^^^^^^^^^^^^^^^^^^^^^^^^^^^^^^^^^^^^^^^^^^^^^^^^^^^^^^^^^^^^^^^^^^^^^^^^^^^^^^^^^^^^^^^^^^^^^^^^^^^^^^^^^^^^^^^^^^^^^^^^^^^^^^^^^^^^^^^^^^^^^^^^^^^^^^^^^^^^^^^^^^^^^^^^^^^^^^^^^^^^^^^^^^^^^^^^^^^^^^^^^^^^^^^^^^^^^^^^^^^^^^^^^^^^^^^^^^^^^^^^^^^^^^^^^^^^^^^^^^^^^^^^^^^^^^^^^^^^^^^^^^^^^^^^^^^^^^^^^^^^^^^^^^^^^^^^^^^^^^^^^^^^^^^^^^^^^^^^^^^^^^^^^^^^^^^^^^^^^^^^^^^^^^^^^^^^^^^^^^^^^^^^^^^^^^^^^^^^^^^^^^^^^
->>>>>>> 12402f26
->dit : typeof Promise
->    : ^^^^^^^^^^^^^^
->Promise : typeof Promise
->        : ^^^^^^^^^^^^^^
->values : Promise.Thenable<R[]>
->       : ^^^^^^^^^^^^^^^^^^^^^
->Promise : any
->        : ^^^
->reducer : (total: U, current: R, index: number, arrayLength: number) => U
->        : ^^^^^^^^ ^^^^^^^^^^^ ^^^^^^^^^      ^^^^^^^^^^^^^^^      ^^^^^ 
->total : U
->      : ^
->current : R
->        : ^
->index : number
->      : ^^^^^^
->arrayLength : number
-<<<<<<< HEAD
->initialValue : U | undefined
-
-    static reduce<R, U>(dit: typeof Promise, values: Promise.Thenable<R>[], reducer: (total: U, current: R, index: number, arrayLength: number) => Promise.Thenable<U>, initialValue?: U): Promise<U>;
->reduce : { <R, U>(dit: typeof Promise, values: Promise.Thenable<Promise.Thenable<R>[]>, reducer: (total: U, current: R, index: number, arrayLength: number) => Promise.Thenable<U>, initialValue?: U | undefined): Promise<U>; <R, U>(dit: typeof Promise, values: Promise.Thenable<Promise.Thenable<R>[]>, reducer: (total: U, current: R, index: number, arrayLength: number) => U, initialValue?: U | undefined): Promise<U>; <R, U>(dit: typeof Promise, values: Promise.Thenable<R[]>, reducer: (total: U, current: R, index: number, arrayLength: number) => Promise.Thenable<U>, initialValue?: U | undefined): Promise<U>; <R, U>(dit: typeof Promise, values: Promise.Thenable<R[]>, reducer: (total: U, current: R, index: number, arrayLength: number) => U, initialValue?: U | undefined): Promise<U>; <R, U>(dit: typeof Promise, values: Promise.Thenable<R>[], reducer: (total: U, current: R, index: number, arrayLength: number) => Promise.Thenable<U>, initialValue?: U): Promise<U>; <R, U>(dit: typeof Promise, values: Promise.Thenable<R>[], reducer: (total: U, current: R, index: number, arrayLength: number) => U, initialValue?: U | undefined): Promise<U>; <R, U>(dit: typeof Promise, values: R[], reducer: (total: U, current: R, index: number, arrayLength: number) => Promise.Thenable<U>, initialValue?: U | undefined): Promise<U>; <R, U>(dit: typeof Promise, values: R[], reducer: (total: U, current: R, index: number, arrayLength: number) => U, initialValue?: U | undefined): Promise<U>; }
-=======
->            : ^^^^^^
->initialValue : U
->             : ^
-
-    static reduce<R, U>(dit: typeof Promise, values: Promise.Thenable<R>[], reducer: (total: U, current: R, index: number, arrayLength: number) => Promise.Thenable<U>, initialValue?: U): Promise<U>;
->reduce : { <R_1, U_1>(dit: typeof Promise, values: Promise.Thenable<Promise.Thenable<R_1>[]>, reducer: (total: U_1, current: R_1, index: number, arrayLength: number) => Promise.Thenable<U_1>, initialValue?: U_1): Promise<U_1>; <R_2, U_2>(dit: typeof Promise, values: Promise.Thenable<Promise.Thenable<R_2>[]>, reducer: (total: U_2, current: R_2, index: number, arrayLength: number) => U_2, initialValue?: U_2): Promise<U_2>; <R_3, U_3>(dit: typeof Promise, values: Promise.Thenable<R_3[]>, reducer: (total: U_3, current: R_3, index: number, arrayLength: number) => Promise.Thenable<U_3>, initialValue?: U_3): Promise<U_3>; <R_4, U_4>(dit: typeof Promise, values: Promise.Thenable<R_4[]>, reducer: (total: U_4, current: R_4, index: number, arrayLength: number) => U_4, initialValue?: U_4): Promise<U_4>; <R, U>(dit: typeof Promise, values: Promise.Thenable<R>[], reducer: (total: U, current: R, index: number, arrayLength: number) => Promise.Thenable<U>, initialValue?: U): Promise<U>; <R_5, U_5>(dit: typeof Promise, values: Promise.Thenable<R_5>[], reducer: (total: U_5, current: R_5, index: number, arrayLength: number) => U_5, initialValue?: U_5): Promise<U_5>; <R_6, U_6>(dit: typeof Promise, values: R_6[], reducer: (total: U_6, current: R_6, index: number, arrayLength: number) => Promise.Thenable<U_6>, initialValue?: U_6): Promise<U_6>; <R_7, U_7>(dit: typeof Promise, values: R_7[], reducer: (total: U_7, current: R_7, index: number, arrayLength: number) => U_7, initialValue?: U_7): Promise<U_7>; }
->       : ^^^^^^^^^^^^^^^^^^^^^^^^^^^^^^^^^^^^^^^^^^^^^^^^^^^^^^^^^^^^^^^^^^^^^^^^^^^^^^^^^^^^^^^^^^^^^^^^^^^^^^^^^^^^^^^^^^^^^^^^^^^^^^^^^^^^^^^^^^^^^^^^^^^^^^^^^^^^^^^^^^^^^^^^^^^^^^^^^^^^^^^^^^^^^^^^^^^^^^^^^^^^^^^^^^^^^^^^^^^^^^^^^^^^^^^^^^^^^^^^^^^^^^^^^^^^^^^^^^^^^^^^^^^^^^^^^^^^^^^^^^^^^^^^^^^^^^^^^^^^^^^^^^^^^^^^^^^^^^^^^^^^^^^^^^^^^^^^^^^^^^^^^^^^^^^^^^^^^^^^^^^^^^^^^^^^^^^^^^^^^^^^^^^^^^^^^^^^^^^^^^^^^^^^^^^^^^^^^^^^^^^^^^^^^^^^^^^^^^^^^^^^^^^^^^^^^^^^^^^^^^^^^^^^^^^^^^^^^^^^^^^^^^^^^^^^^^^^^^^^^^^^^^^^^^^^^^^^^^^^^^^^^^^^^^^^^^^^^^^^^^^^^^^^^^^^^^^^^^^^^^^^^^^^^^^^^^^^^^^^^^^^^^^^^^^^^^^^^^^^^^^^^^^^^^^^^^^^^^^^^^^^^^^^^^^^^^^^^^^^^^^^^^^^^^^^^^^^^^^^^^^^^^^^^^^^^^^^^^^^^^^^^^^^^^^^^^^^^^^^^^^^^^^^^^^^^^^^^^^^^^^^^^^^^^^^^^^^^^^^^^^^^^^^^^^^^^^^^^^^^^^^^^^^^^^^^^^^^^^^^^^^^^^^^^^^^^^ ^^ ^^^^^^^              ^^^^^^^^^^                     ^^^^^^^^^^^                                                                                 ^^^^^^^^^^^^^^^^^ ^^^          ^^^^^^^^^^^^^^^^^^^^^^^^^^^^^^^^^^^^^^^^^^^^^^^^^^^^^^^^^^^^^^^^^^^^^^^^^^^^^^^^^^^^^^^^^^^^^^^^^^^^^^^^^^^^^^^^^^^^^^^^^^^^^^^^^^^^^^^^^^^^^^^^^^^^^^^^^^^^^^^^^^^^^^^^^^^^^^^^^^^^^^^^^^^^^^^^^^^^^^^^^^^^^^^^^^^^^^^^^^^^^^^^^^^^^^^^^^^^^^^^^^^^^^^^^^^^^^^^^^^^^^^^^^^^^^^^^^^^^^^^^^^^^^^^^^^^^^^^^^^^^^^^^^^^^^^^^^^^^^^^^^^^^^^^^^^^^^^^^^^^^^^^^^^^^^^^^^^^^^^^^^^^^^^^^^^^^^^^^^^^^^^^^^^^^^^^^^^^^^^^^^^^^^^^^^^^^^^^^^^^^^^^^^^^^^^^^^^^^^^^^^^^^^^^^^^^^^^^^^^^^^^^^^^^^^^^^^^^^^^^^^^^^^^^^^^^^^^^^^^^^^^^^^^^^^^^^^^^^^^^^^^^^
->>>>>>> 12402f26
->dit : typeof Promise
->    : ^^^^^^^^^^^^^^
->Promise : typeof Promise
->        : ^^^^^^^^^^^^^^
->values : Promise.Thenable<R>[]
->       : ^^^^^^^^^^^^^^^^^^^^^
->Promise : any
->        : ^^^
->reducer : (total: U, current: R, index: number, arrayLength: number) => Promise.Thenable<U>
->        : ^^^^^^^^ ^^^^^^^^^^^ ^^^^^^^^^      ^^^^^^^^^^^^^^^      ^^^^^                   
->total : U
->      : ^
->current : R
->        : ^
->index : number
->      : ^^^^^^
->arrayLength : number
->            : ^^^^^^
->Promise : any
-<<<<<<< HEAD
->initialValue : U | undefined
-
-    static reduce<R, U>(dit: typeof Promise, values: Promise.Thenable<R>[], reducer: (total: U, current: R, index: number, arrayLength: number) => U, initialValue?: U): Promise<U>;
->reduce : { <R, U>(dit: typeof Promise, values: Promise.Thenable<Promise.Thenable<R>[]>, reducer: (total: U, current: R, index: number, arrayLength: number) => Promise.Thenable<U>, initialValue?: U | undefined): Promise<U>; <R, U>(dit: typeof Promise, values: Promise.Thenable<Promise.Thenable<R>[]>, reducer: (total: U, current: R, index: number, arrayLength: number) => U, initialValue?: U | undefined): Promise<U>; <R, U>(dit: typeof Promise, values: Promise.Thenable<R[]>, reducer: (total: U, current: R, index: number, arrayLength: number) => Promise.Thenable<U>, initialValue?: U | undefined): Promise<U>; <R, U>(dit: typeof Promise, values: Promise.Thenable<R[]>, reducer: (total: U, current: R, index: number, arrayLength: number) => U, initialValue?: U | undefined): Promise<U>; <R, U>(dit: typeof Promise, values: Promise.Thenable<R>[], reducer: (total: U, current: R, index: number, arrayLength: number) => Promise.Thenable<U>, initialValue?: U | undefined): Promise<U>; <R, U>(dit: typeof Promise, values: Promise.Thenable<R>[], reducer: (total: U, current: R, index: number, arrayLength: number) => U, initialValue?: U): Promise<U>; <R, U>(dit: typeof Promise, values: R[], reducer: (total: U, current: R, index: number, arrayLength: number) => Promise.Thenable<U>, initialValue?: U | undefined): Promise<U>; <R, U>(dit: typeof Promise, values: R[], reducer: (total: U, current: R, index: number, arrayLength: number) => U, initialValue?: U | undefined): Promise<U>; }
-=======
->        : ^^^
->initialValue : U
->             : ^
-
-    static reduce<R, U>(dit: typeof Promise, values: Promise.Thenable<R>[], reducer: (total: U, current: R, index: number, arrayLength: number) => U, initialValue?: U): Promise<U>;
->reduce : { <R_1, U_1>(dit: typeof Promise, values: Promise.Thenable<Promise.Thenable<R_1>[]>, reducer: (total: U_1, current: R_1, index: number, arrayLength: number) => Promise.Thenable<U_1>, initialValue?: U_1): Promise<U_1>; <R_2, U_2>(dit: typeof Promise, values: Promise.Thenable<Promise.Thenable<R_2>[]>, reducer: (total: U_2, current: R_2, index: number, arrayLength: number) => U_2, initialValue?: U_2): Promise<U_2>; <R_3, U_3>(dit: typeof Promise, values: Promise.Thenable<R_3[]>, reducer: (total: U_3, current: R_3, index: number, arrayLength: number) => Promise.Thenable<U_3>, initialValue?: U_3): Promise<U_3>; <R_4, U_4>(dit: typeof Promise, values: Promise.Thenable<R_4[]>, reducer: (total: U_4, current: R_4, index: number, arrayLength: number) => U_4, initialValue?: U_4): Promise<U_4>; <R_5, U_5>(dit: typeof Promise, values: Promise.Thenable<R_5>[], reducer: (total: U_5, current: R_5, index: number, arrayLength: number) => Promise.Thenable<U_5>, initialValue?: U_5): Promise<U_5>; <R, U>(dit: typeof Promise, values: Promise.Thenable<R>[], reducer: (total: U, current: R, index: number, arrayLength: number) => U, initialValue?: U): Promise<U>; <R_6, U_6>(dit: typeof Promise, values: R_6[], reducer: (total: U_6, current: R_6, index: number, arrayLength: number) => Promise.Thenable<U_6>, initialValue?: U_6): Promise<U_6>; <R_7, U_7>(dit: typeof Promise, values: R_7[], reducer: (total: U_7, current: R_7, index: number, arrayLength: number) => U_7, initialValue?: U_7): Promise<U_7>; }
->       : ^^^^^^^^^^^^^^^^^^^^^^^^^^^^^^^^^^^^^^^^^^^^^^^^^^^^^^^^^^^^^^^^^^^^^^^^^^^^^^^^^^^^^^^^^^^^^^^^^^^^^^^^^^^^^^^^^^^^^^^^^^^^^^^^^^^^^^^^^^^^^^^^^^^^^^^^^^^^^^^^^^^^^^^^^^^^^^^^^^^^^^^^^^^^^^^^^^^^^^^^^^^^^^^^^^^^^^^^^^^^^^^^^^^^^^^^^^^^^^^^^^^^^^^^^^^^^^^^^^^^^^^^^^^^^^^^^^^^^^^^^^^^^^^^^^^^^^^^^^^^^^^^^^^^^^^^^^^^^^^^^^^^^^^^^^^^^^^^^^^^^^^^^^^^^^^^^^^^^^^^^^^^^^^^^^^^^^^^^^^^^^^^^^^^^^^^^^^^^^^^^^^^^^^^^^^^^^^^^^^^^^^^^^^^^^^^^^^^^^^^^^^^^^^^^^^^^^^^^^^^^^^^^^^^^^^^^^^^^^^^^^^^^^^^^^^^^^^^^^^^^^^^^^^^^^^^^^^^^^^^^^^^^^^^^^^^^^^^^^^^^^^^^^^^^^^^^^^^^^^^^^^^^^^^^^^^^^^^^^^^^^^^^^^^^^^^^^^^^^^^^^^^^^^^^^^^^^^^^^^^^^^^^^^^^^^^^^^^^^^^^^^^^^^^^^^^^^^^^^^^^^^^^^^^^^^^^^^^^^^^^^^^^^^^^^^^^^^^^^^^^^^^^^^^^^^^^^^^^^^^^^^^^^^^^^^^^^^^^^^^^^^^^^^^^^^^^^^^^^^^^^^^^^^^^^^^^^^^^^^^^^^^^^^^^^^^^^^^^^^^^^^^^^^^^^^^^^^^^^^^^^^^^^^^^^^^^^^^^^^^^^^^^^^^^^^^^^^^^^^^^^^^^^^^^^^^^^^^^^^^^^^^^^^^^^^^^^^^^^^^^^^^^^^^^^^^^^^^^^^^^^^^^^^^^^^^^^^^^^^^^^^^^^^^^^^^^^^^^^^^^^^^^^^^^^^^^^^^^^^^^^^^^^^^^^^^^ ^^ ^^^^^^^              ^^^^^^^^^^                     ^^^^^^^^^^^                                                               ^^^^^^^^^^^^^^^^^ ^^^          ^^^^^^^^^^^^^^^^^^^^^^^^^^^^^^^^^^^^^^^^^^^^^^^^^^^^^^^^^^^^^^^^^^^^^^^^^^^^^^^^^^^^^^^^^^^^^^^^^^^^^^^^^^^^^^^^^^^^^^^^^^^^^^^^^^^^^^^^^^^^^^^^^^^^^^^^^^^^^^^^^^^^^^^^^^^^^^^^^^^^^^^^^^^^^^^^^^^^^^^^^^^^^^^^^^^^^^^^^^^^^^^^^^^^^^^^^^^^^^^^^^^^^^^^^^^^^^^^^^^^^^^^^^^^^^^^^^^^^^^^^^^^^^^^^^^^^^^^^^^^^^^^^^^^^^^^^^^^^^^^^^^^^^^^^^^^^^^^^^^^^^^^^
->>>>>>> 12402f26
->dit : typeof Promise
->    : ^^^^^^^^^^^^^^
->Promise : typeof Promise
->        : ^^^^^^^^^^^^^^
->values : Promise.Thenable<R>[]
->       : ^^^^^^^^^^^^^^^^^^^^^
->Promise : any
->        : ^^^
->reducer : (total: U, current: R, index: number, arrayLength: number) => U
->        : ^^^^^^^^ ^^^^^^^^^^^ ^^^^^^^^^      ^^^^^^^^^^^^^^^      ^^^^^ 
->total : U
->      : ^
->current : R
->        : ^
->index : number
->      : ^^^^^^
->arrayLength : number
-<<<<<<< HEAD
->initialValue : U | undefined
-
-    static reduce<R, U>(dit: typeof Promise, values: R[], reducer: (total: U, current: R, index: number, arrayLength: number) => Promise.Thenable<U>, initialValue?: U): Promise<U>;
->reduce : { <R, U>(dit: typeof Promise, values: Promise.Thenable<Promise.Thenable<R>[]>, reducer: (total: U, current: R, index: number, arrayLength: number) => Promise.Thenable<U>, initialValue?: U | undefined): Promise<U>; <R, U>(dit: typeof Promise, values: Promise.Thenable<Promise.Thenable<R>[]>, reducer: (total: U, current: R, index: number, arrayLength: number) => U, initialValue?: U | undefined): Promise<U>; <R, U>(dit: typeof Promise, values: Promise.Thenable<R[]>, reducer: (total: U, current: R, index: number, arrayLength: number) => Promise.Thenable<U>, initialValue?: U | undefined): Promise<U>; <R, U>(dit: typeof Promise, values: Promise.Thenable<R[]>, reducer: (total: U, current: R, index: number, arrayLength: number) => U, initialValue?: U | undefined): Promise<U>; <R, U>(dit: typeof Promise, values: Promise.Thenable<R>[], reducer: (total: U, current: R, index: number, arrayLength: number) => Promise.Thenable<U>, initialValue?: U | undefined): Promise<U>; <R, U>(dit: typeof Promise, values: Promise.Thenable<R>[], reducer: (total: U, current: R, index: number, arrayLength: number) => U, initialValue?: U | undefined): Promise<U>; <R, U>(dit: typeof Promise, values: R[], reducer: (total: U, current: R, index: number, arrayLength: number) => Promise.Thenable<U>, initialValue?: U): Promise<U>; <R, U>(dit: typeof Promise, values: R[], reducer: (total: U, current: R, index: number, arrayLength: number) => U, initialValue?: U | undefined): Promise<U>; }
-=======
->            : ^^^^^^
->initialValue : U
->             : ^
-
-    static reduce<R, U>(dit: typeof Promise, values: R[], reducer: (total: U, current: R, index: number, arrayLength: number) => Promise.Thenable<U>, initialValue?: U): Promise<U>;
->reduce : { <R_1, U_1>(dit: typeof Promise, values: Promise.Thenable<Promise.Thenable<R_1>[]>, reducer: (total: U_1, current: R_1, index: number, arrayLength: number) => Promise.Thenable<U_1>, initialValue?: U_1): Promise<U_1>; <R_2, U_2>(dit: typeof Promise, values: Promise.Thenable<Promise.Thenable<R_2>[]>, reducer: (total: U_2, current: R_2, index: number, arrayLength: number) => U_2, initialValue?: U_2): Promise<U_2>; <R_3, U_3>(dit: typeof Promise, values: Promise.Thenable<R_3[]>, reducer: (total: U_3, current: R_3, index: number, arrayLength: number) => Promise.Thenable<U_3>, initialValue?: U_3): Promise<U_3>; <R_4, U_4>(dit: typeof Promise, values: Promise.Thenable<R_4[]>, reducer: (total: U_4, current: R_4, index: number, arrayLength: number) => U_4, initialValue?: U_4): Promise<U_4>; <R_5, U_5>(dit: typeof Promise, values: Promise.Thenable<R_5>[], reducer: (total: U_5, current: R_5, index: number, arrayLength: number) => Promise.Thenable<U_5>, initialValue?: U_5): Promise<U_5>; <R_6, U_6>(dit: typeof Promise, values: Promise.Thenable<R_6>[], reducer: (total: U_6, current: R_6, index: number, arrayLength: number) => U_6, initialValue?: U_6): Promise<U_6>; <R, U>(dit: typeof Promise, values: R[], reducer: (total: U, current: R, index: number, arrayLength: number) => Promise.Thenable<U>, initialValue?: U): Promise<U>; <R_7, U_7>(dit: typeof Promise, values: R_7[], reducer: (total: U_7, current: R_7, index: number, arrayLength: number) => U_7, initialValue?: U_7): Promise<U_7>; }
->       : ^^^^^^^^^^^^^^^^^^^^^^^^^^^^^^^^^^^^^^^^^^^^^^^^^^^^^^^^^^^^^^^^^^^^^^^^^^^^^^^^^^^^^^^^^^^^^^^^^^^^^^^^^^^^^^^^^^^^^^^^^^^^^^^^^^^^^^^^^^^^^^^^^^^^^^^^^^^^^^^^^^^^^^^^^^^^^^^^^^^^^^^^^^^^^^^^^^^^^^^^^^^^^^^^^^^^^^^^^^^^^^^^^^^^^^^^^^^^^^^^^^^^^^^^^^^^^^^^^^^^^^^^^^^^^^^^^^^^^^^^^^^^^^^^^^^^^^^^^^^^^^^^^^^^^^^^^^^^^^^^^^^^^^^^^^^^^^^^^^^^^^^^^^^^^^^^^^^^^^^^^^^^^^^^^^^^^^^^^^^^^^^^^^^^^^^^^^^^^^^^^^^^^^^^^^^^^^^^^^^^^^^^^^^^^^^^^^^^^^^^^^^^^^^^^^^^^^^^^^^^^^^^^^^^^^^^^^^^^^^^^^^^^^^^^^^^^^^^^^^^^^^^^^^^^^^^^^^^^^^^^^^^^^^^^^^^^^^^^^^^^^^^^^^^^^^^^^^^^^^^^^^^^^^^^^^^^^^^^^^^^^^^^^^^^^^^^^^^^^^^^^^^^^^^^^^^^^^^^^^^^^^^^^^^^^^^^^^^^^^^^^^^^^^^^^^^^^^^^^^^^^^^^^^^^^^^^^^^^^^^^^^^^^^^^^^^^^^^^^^^^^^^^^^^^^^^^^^^^^^^^^^^^^^^^^^^^^^^^^^^^^^^^^^^^^^^^^^^^^^^^^^^^^^^^^^^^^^^^^^^^^^^^^^^^^^^^^^^^^^^^^^^^^^^^^^^^^^^^^^^^^^^^^^^^^^^^^^^^^^^^^^^^^^^^^^^^^^^^^^^^^^^^^^^^^^^^^^^^^^^^^^^^^^^^^^^^^^^^^^^^^^^^^^^^^^^^^^^^^^^^^^^^^^^^^^^^^^^^^^^^^^^^^^^^^^^^^^^^^^^^^^^^^^^^^^^^^^^^^^^^^^^^^^^^^^^^^^^^^^^^^^^^^^^^^^^^^^^^^^^^^^^^^^^^^^^^^^^^^^^^^^^^^^^^^^^^^^^^^^^^^^^^^^^^^^^^^^^^^^^^^^^^^^^^^^^^^^^^^^^^^^^^^^^^^^^^^^^^^^^^^^^^^^^^^^^^^^^^^^^^^^^^^^^^^^^^^^^^^^^^^^^^^^^^^^^^ ^^ ^^^^^^^              ^^^^^^^^^^   ^^^^^^^^^^^                                                                                 ^^^^^^^^^^^^^^^^^ ^^^          ^^^^^^^^^^^^^^^^^^^^^^^^^^^^^^^^^^^^^^^^^^^^^^^^^^^^^^^^^^^^^^^^^^^^^^^^^^^^^^^^^^^^^^^^^^^^^^^^^^^^^^^^^^^^^^^^^^^^^^^^^^^^^^^^^^^^^^^^^^^^^^^^^^^^^^^^^^^^^^^^^^^^^
->>>>>>> 12402f26
->dit : typeof Promise
->    : ^^^^^^^^^^^^^^
->Promise : typeof Promise
->        : ^^^^^^^^^^^^^^
->values : R[]
->       : ^^^
->reducer : (total: U, current: R, index: number, arrayLength: number) => Promise.Thenable<U>
->        : ^^^^^^^^ ^^^^^^^^^^^ ^^^^^^^^^      ^^^^^^^^^^^^^^^      ^^^^^                   
->total : U
->      : ^
->current : R
->        : ^
->index : number
->      : ^^^^^^
->arrayLength : number
->            : ^^^^^^
->Promise : any
-<<<<<<< HEAD
->initialValue : U | undefined
-
-    static reduce<R, U>(dit: typeof Promise, values: R[], reducer: (total: U, current: R, index: number, arrayLength: number) => U, initialValue?: U): Promise<U>;
->reduce : { <R, U>(dit: typeof Promise, values: Promise.Thenable<Promise.Thenable<R>[]>, reducer: (total: U, current: R, index: number, arrayLength: number) => Promise.Thenable<U>, initialValue?: U | undefined): Promise<U>; <R, U>(dit: typeof Promise, values: Promise.Thenable<Promise.Thenable<R>[]>, reducer: (total: U, current: R, index: number, arrayLength: number) => U, initialValue?: U | undefined): Promise<U>; <R, U>(dit: typeof Promise, values: Promise.Thenable<R[]>, reducer: (total: U, current: R, index: number, arrayLength: number) => Promise.Thenable<U>, initialValue?: U | undefined): Promise<U>; <R, U>(dit: typeof Promise, values: Promise.Thenable<R[]>, reducer: (total: U, current: R, index: number, arrayLength: number) => U, initialValue?: U | undefined): Promise<U>; <R, U>(dit: typeof Promise, values: Promise.Thenable<R>[], reducer: (total: U, current: R, index: number, arrayLength: number) => Promise.Thenable<U>, initialValue?: U | undefined): Promise<U>; <R, U>(dit: typeof Promise, values: Promise.Thenable<R>[], reducer: (total: U, current: R, index: number, arrayLength: number) => U, initialValue?: U | undefined): Promise<U>; <R, U>(dit: typeof Promise, values: R[], reducer: (total: U, current: R, index: number, arrayLength: number) => Promise.Thenable<U>, initialValue?: U | undefined): Promise<U>; <R, U>(dit: typeof Promise, values: R[], reducer: (total: U, current: R, index: number, arrayLength: number) => U, initialValue?: U): Promise<U>; }
-=======
->        : ^^^
->initialValue : U
->             : ^
-
-    static reduce<R, U>(dit: typeof Promise, values: R[], reducer: (total: U, current: R, index: number, arrayLength: number) => U, initialValue?: U): Promise<U>;
->reduce : { <R_1, U_1>(dit: typeof Promise, values: Promise.Thenable<Promise.Thenable<R_1>[]>, reducer: (total: U_1, current: R_1, index: number, arrayLength: number) => Promise.Thenable<U_1>, initialValue?: U_1): Promise<U_1>; <R_2, U_2>(dit: typeof Promise, values: Promise.Thenable<Promise.Thenable<R_2>[]>, reducer: (total: U_2, current: R_2, index: number, arrayLength: number) => U_2, initialValue?: U_2): Promise<U_2>; <R_3, U_3>(dit: typeof Promise, values: Promise.Thenable<R_3[]>, reducer: (total: U_3, current: R_3, index: number, arrayLength: number) => Promise.Thenable<U_3>, initialValue?: U_3): Promise<U_3>; <R_4, U_4>(dit: typeof Promise, values: Promise.Thenable<R_4[]>, reducer: (total: U_4, current: R_4, index: number, arrayLength: number) => U_4, initialValue?: U_4): Promise<U_4>; <R_5, U_5>(dit: typeof Promise, values: Promise.Thenable<R_5>[], reducer: (total: U_5, current: R_5, index: number, arrayLength: number) => Promise.Thenable<U_5>, initialValue?: U_5): Promise<U_5>; <R_6, U_6>(dit: typeof Promise, values: Promise.Thenable<R_6>[], reducer: (total: U_6, current: R_6, index: number, arrayLength: number) => U_6, initialValue?: U_6): Promise<U_6>; <R_7, U_7>(dit: typeof Promise, values: R_7[], reducer: (total: U_7, current: R_7, index: number, arrayLength: number) => Promise.Thenable<U_7>, initialValue?: U_7): Promise<U_7>; <R, U>(dit: typeof Promise, values: R[], reducer: (total: U, current: R, index: number, arrayLength: number) => U, initialValue?: U): Promise<U>; }
->       : ^^^^^^^^^^^^^^^^^^^^^^^^^^^^^^^^^^^^^^^^^^^^^^^^^^^^^^^^^^^^^^^^^^^^^^^^^^^^^^^^^^^^^^^^^^^^^^^^^^^^^^^^^^^^^^^^^^^^^^^^^^^^^^^^^^^^^^^^^^^^^^^^^^^^^^^^^^^^^^^^^^^^^^^^^^^^^^^^^^^^^^^^^^^^^^^^^^^^^^^^^^^^^^^^^^^^^^^^^^^^^^^^^^^^^^^^^^^^^^^^^^^^^^^^^^^^^^^^^^^^^^^^^^^^^^^^^^^^^^^^^^^^^^^^^^^^^^^^^^^^^^^^^^^^^^^^^^^^^^^^^^^^^^^^^^^^^^^^^^^^^^^^^^^^^^^^^^^^^^^^^^^^^^^^^^^^^^^^^^^^^^^^^^^^^^^^^^^^^^^^^^^^^^^^^^^^^^^^^^^^^^^^^^^^^^^^^^^^^^^^^^^^^^^^^^^^^^^^^^^^^^^^^^^^^^^^^^^^^^^^^^^^^^^^^^^^^^^^^^^^^^^^^^^^^^^^^^^^^^^^^^^^^^^^^^^^^^^^^^^^^^^^^^^^^^^^^^^^^^^^^^^^^^^^^^^^^^^^^^^^^^^^^^^^^^^^^^^^^^^^^^^^^^^^^^^^^^^^^^^^^^^^^^^^^^^^^^^^^^^^^^^^^^^^^^^^^^^^^^^^^^^^^^^^^^^^^^^^^^^^^^^^^^^^^^^^^^^^^^^^^^^^^^^^^^^^^^^^^^^^^^^^^^^^^^^^^^^^^^^^^^^^^^^^^^^^^^^^^^^^^^^^^^^^^^^^^^^^^^^^^^^^^^^^^^^^^^^^^^^^^^^^^^^^^^^^^^^^^^^^^^^^^^^^^^^^^^^^^^^^^^^^^^^^^^^^^^^^^^^^^^^^^^^^^^^^^^^^^^^^^^^^^^^^^^^^^^^^^^^^^^^^^^^^^^^^^^^^^^^^^^^^^^^^^^^^^^^^^^^^^^^^^^^^^^^^^^^^^^^^^^^^^^^^^^^^^^^^^^^^^^^^^^^^^^^^^^^^^^^^^^^^^^^^^^^^^^^^^^^^^^^^^^^^^^^^^^^^^^^^^^^^^^^^^^^^^^^^^^^^^^^^^^^^^^^^^^^^^^^^^^^^^^^^^^^^^^^^^^^^^^^^^^^^^^^^^^^^^^^^^^^^^^^^^^^^^^^^^^^^^^^^^^^^^^^^^^^^^^^^^^^^^^^^^^^^^^^^^^^^^^^^^^^^^^^^^^^^^^^^^^^^^^^^^^^^^^^^^^^^^^^^^^^^^^^^^^^^^^^^^^^^^^^^^^^^^^^^^^^^^^^^^^^^^^^^^^^^^^^^^^^^^^^^^^^^^^^^^^^^^^^^^^^^^^^^^^^^^^^^^^^^^^^^^^^^^^^^^^^^^^^^^^^^^^^^^ ^^ ^^^^^^^              ^^^^^^^^^^   ^^^^^^^^^^^                                                               ^^^^^^^^^^^^^^^^^ ^^^          ^^^
->>>>>>> 12402f26
->dit : typeof Promise
->    : ^^^^^^^^^^^^^^
->Promise : typeof Promise
->        : ^^^^^^^^^^^^^^
->values : R[]
->       : ^^^
->reducer : (total: U, current: R, index: number, arrayLength: number) => U
->        : ^^^^^^^^ ^^^^^^^^^^^ ^^^^^^^^^      ^^^^^^^^^^^^^^^      ^^^^^ 
->total : U
->      : ^
->current : R
->        : ^
->index : number
->      : ^^^^^^
->arrayLength : number
-<<<<<<< HEAD
->initialValue : U | undefined
-=======
->            : ^^^^^^
->initialValue : U
->             : ^
->>>>>>> 12402f26
-
-    static filter<R>(dit: typeof Promise, values: Promise.Thenable<Promise.Thenable<R>[]>, filterer: (item: R, index: number, arrayLength: number) => Promise.Thenable<boolean>): Promise<R[]>;
->filter : { <R>(dit: typeof Promise, values: Promise.Thenable<Promise.Thenable<R>[]>, filterer: (item: R, index: number, arrayLength: number) => Promise.Thenable<boolean>): Promise<R[]>; <R_1>(dit: typeof Promise, values: Promise.Thenable<Promise.Thenable<R_1>[]>, filterer: (item: R_1, index: number, arrayLength: number) => boolean): Promise<R_1[]>; <R_2>(dit: typeof Promise, values: Promise.Thenable<R_2[]>, filterer: (item: R_2, index: number, arrayLength: number) => Promise.Thenable<boolean>): Promise<R_2[]>; <R_3>(dit: typeof Promise, values: Promise.Thenable<R_3[]>, filterer: (item: R_3, index: number, arrayLength: number) => boolean): Promise<R_3[]>; <R_4>(dit: typeof Promise, values: Promise.Thenable<R_4>[], filterer: (item: R_4, index: number, arrayLength: number) => Promise.Thenable<boolean>): Promise<R_4[]>; <R_5>(dit: typeof Promise, values: Promise.Thenable<R_5>[], filterer: (item: R_5, index: number, arrayLength: number) => boolean): Promise<R_5[]>; <R_6>(dit: typeof Promise, values: R_6[], filterer: (item: R_6, index: number, arrayLength: number) => Promise.Thenable<boolean>): Promise<R_6[]>; <R_7>(dit: typeof Promise, values: R_7[], filterer: (item: R_7, index: number, arrayLength: number) => boolean): Promise<R_7[]>; }
->       : ^^^ ^^^^^^^              ^^^^^^^^^^                                       ^^^^^^^^^^^^                                                                          ^^^            ^^^^^^^^^^^^^^^^^^^^^^^^^^^^^^^^^^^^^^^^^^^^^^^^^^^^^^^^^^^^^^^^^^^^^^^^^^^^^^^^^^^^^^^^^^^^^^^^^^^^^^^^^^^^^^^^^^^^^^^^^^^^^^^^^^^^^^^^^^^^^^^^^^^^^^^^^^^^^^^^^^^^^^^^^^^^^^^^^^^^^^^^^^^^^^^^^^^^^^^^^^^^^^^^^^^^^^^^^^^^^^^^^^^^^^^^^^^^^^^^^^^^^^^^^^^^^^^^^^^^^^^^^^^^^^^^^^^^^^^^^^^^^^^^^^^^^^^^^^^^^^^^^^^^^^^^^^^^^^^^^^^^^^^^^^^^^^^^^^^^^^^^^^^^^^^^^^^^^^^^^^^^^^^^^^^^^^^^^^^^^^^^^^^^^^^^^^^^^^^^^^^^^^^^^^^^^^^^^^^^^^^^^^^^^^^^^^^^^^^^^^^^^^^^^^^^^^^^^^^^^^^^^^^^^^^^^^^^^^^^^^^^^^^^^^^^^^^^^^^^^^^^^^^^^^^^^^^^^^^^^^^^^^^^^^^^^^^^^^^^^^^^^^^^^^^^^^^^^^^^^^^^^^^^^^^^^^^^^^^^^^^^^^^^^^^^^^^^^^^^^^^^^^^^^^^^^^^^^^^^^^^^^^^^^^^^^^^^^^^^^^^^^^^^^^^^^^^^^^^^^^^^^^^^^^^^^^^^^^^^^^^^^^^^^^^^^^^^^^^^^^^^^^^^^^^^^^^^^^^^^^^^^^^^^^^^^^^^^^^^^^^^^^^^^^^^^^^^^^^^^^^^^^^^^^^^^^^^^^^^^^^^^^^^^^^^^^^^^^^^^^^^^^^^^^^^^^^^^^^^^^^^^^^^^^^^^^^^^^^^^^^^^^^^^^^^^^^^^^^^^^^^^^^^^^^^^^^^^^^^^^^^^^^^^^^^^^^^^^^^^^^^^^^^^^^^^^^^^^^^^^^^^^^^^^^^^^^^^^^^^^^^^^^^^^^^^^^^^^^^^^^^^^^^^^^^^^^^^^^^^^^^^^^^^^^^^^^^^^^^^^^^^^^^^^^^^^^^^^^^^^^^^^^^^^^^^^^^^^^^^^^^^^^^^^^^^^^^^^^^^^^^^^^^
->dit : typeof Promise
->    : ^^^^^^^^^^^^^^
->Promise : typeof Promise
->        : ^^^^^^^^^^^^^^
->values : Promise.Thenable<Promise.Thenable<R>[]>
->       : ^^^^^^^^^^^^^^^^^^^^^^^^^^^^^^^^^^^^^^^
->Promise : any
->        : ^^^
->Promise : any
->        : ^^^
->filterer : (item: R, index: number, arrayLength: number) => Promise.Thenable<boolean>
->         : ^^^^^^^ ^^^^^^^^^      ^^^^^^^^^^^^^^^      ^^^^^                         
->item : R
->     : ^
->index : number
->      : ^^^^^^
->arrayLength : number
->            : ^^^^^^
->Promise : any
->        : ^^^
-
-    static filter<R>(dit: typeof Promise, values: Promise.Thenable<Promise.Thenable<R>[]>, filterer: (item: R, index: number, arrayLength: number) => boolean): Promise<R[]>;
->filter : { <R_1>(dit: typeof Promise, values: Promise.Thenable<Promise.Thenable<R_1>[]>, filterer: (item: R_1, index: number, arrayLength: number) => Promise.Thenable<boolean>): Promise<R_1[]>; <R>(dit: typeof Promise, values: Promise.Thenable<Promise.Thenable<R>[]>, filterer: (item: R, index: number, arrayLength: number) => boolean): Promise<R[]>; <R_2>(dit: typeof Promise, values: Promise.Thenable<R_2[]>, filterer: (item: R_2, index: number, arrayLength: number) => Promise.Thenable<boolean>): Promise<R_2[]>; <R_3>(dit: typeof Promise, values: Promise.Thenable<R_3[]>, filterer: (item: R_3, index: number, arrayLength: number) => boolean): Promise<R_3[]>; <R_4>(dit: typeof Promise, values: Promise.Thenable<R_4>[], filterer: (item: R_4, index: number, arrayLength: number) => Promise.Thenable<boolean>): Promise<R_4[]>; <R_5>(dit: typeof Promise, values: Promise.Thenable<R_5>[], filterer: (item: R_5, index: number, arrayLength: number) => boolean): Promise<R_5[]>; <R_6>(dit: typeof Promise, values: R_6[], filterer: (item: R_6, index: number, arrayLength: number) => Promise.Thenable<boolean>): Promise<R_6[]>; <R_7>(dit: typeof Promise, values: R_7[], filterer: (item: R_7, index: number, arrayLength: number) => boolean): Promise<R_7[]>; }
->       : ^^^^^^^^^^^^^^^^^^^^^^^^^^^^^^^^^^^^^^^^^^^^^^^^^^^^^^^^^^^^^^^^^^^^^^^^^^^^^^^^^^^^^^^^^^^^^^^^^^^^^^^^^^^^^^^^^^^^^^^^^^^^^^^^^^^^^^^^^^^^^^^^^^^^^^^^^^^^^^^^^^^^^^^^^^^^^^^^^^^^^^^^^^ ^^^^^^^              ^^^^^^^^^^                                       ^^^^^^^^^^^^                                                        ^^^            ^^^^^^^^^^^^^^^^^^^^^^^^^^^^^^^^^^^^^^^^^^^^^^^^^^^^^^^^^^^^^^^^^^^^^^^^^^^^^^^^^^^^^^^^^^^^^^^^^^^^^^^^^^^^^^^^^^^^^^^^^^^^^^^^^^^^^^^^^^^^^^^^^^^^^^^^^^^^^^^^^^^^^^^^^^^^^^^^^^^^^^^^^^^^^^^^^^^^^^^^^^^^^^^^^^^^^^^^^^^^^^^^^^^^^^^^^^^^^^^^^^^^^^^^^^^^^^^^^^^^^^^^^^^^^^^^^^^^^^^^^^^^^^^^^^^^^^^^^^^^^^^^^^^^^^^^^^^^^^^^^^^^^^^^^^^^^^^^^^^^^^^^^^^^^^^^^^^^^^^^^^^^^^^^^^^^^^^^^^^^^^^^^^^^^^^^^^^^^^^^^^^^^^^^^^^^^^^^^^^^^^^^^^^^^^^^^^^^^^^^^^^^^^^^^^^^^^^^^^^^^^^^^^^^^^^^^^^^^^^^^^^^^^^^^^^^^^^^^^^^^^^^^^^^^^^^^^^^^^^^^^^^^^^^^^^^^^^^^^^^^^^^^^^^^^^^^^^^^^^^^^^^^^^^^^^^^^^^^^^^^^^^^^^^^^^^^^^^^^^^^^^^^^^^^^^^^^^^^^^^^^^^^^^^^^^^^^^^^^^^^^^^^^^^^^^^^^^^^^^^^^^^^^^^^^^^^^^^^^^^^^^^^^^^^^^^^^^^^^^^^^^^^^^^^^^^^^^^^^^^^^^^^^^^^^^^^^^^^^^^^^^^^^^^^^^^^^^^^^^^^^^^^^^^^^^^^^^^^^^^^^^^^^^^^^^^^^^^^^^^^^^^^^^^^^^^^^^^^^^^^^^^^^^^^^^^^^^^^^^^^^^^^^^^^^^^^^^^^^^^^^^^^^^^^^^^^^^^^^^^^^^^^^^^^^^^^^^^^^^^^^^
->dit : typeof Promise
->    : ^^^^^^^^^^^^^^
->Promise : typeof Promise
->        : ^^^^^^^^^^^^^^
->values : Promise.Thenable<Promise.Thenable<R>[]>
->       : ^^^^^^^^^^^^^^^^^^^^^^^^^^^^^^^^^^^^^^^
->Promise : any
->        : ^^^
->Promise : any
->        : ^^^
->filterer : (item: R, index: number, arrayLength: number) => boolean
->         : ^^^^^^^ ^^^^^^^^^      ^^^^^^^^^^^^^^^      ^^^^^       
->item : R
->     : ^
->index : number
->      : ^^^^^^
->arrayLength : number
->            : ^^^^^^
-
-    static filter<R>(dit: typeof Promise, values: Promise.Thenable<R[]>, filterer: (item: R, index: number, arrayLength: number) => Promise.Thenable<boolean>): Promise<R[]>;
->filter : { <R_1>(dit: typeof Promise, values: Promise.Thenable<Promise.Thenable<R_1>[]>, filterer: (item: R_1, index: number, arrayLength: number) => Promise.Thenable<boolean>): Promise<R_1[]>; <R_2>(dit: typeof Promise, values: Promise.Thenable<Promise.Thenable<R_2>[]>, filterer: (item: R_2, index: number, arrayLength: number) => boolean): Promise<R_2[]>; <R>(dit: typeof Promise, values: Promise.Thenable<R[]>, filterer: (item: R, index: number, arrayLength: number) => Promise.Thenable<boolean>): Promise<R[]>; <R_3>(dit: typeof Promise, values: Promise.Thenable<R_3[]>, filterer: (item: R_3, index: number, arrayLength: number) => boolean): Promise<R_3[]>; <R_4>(dit: typeof Promise, values: Promise.Thenable<R_4>[], filterer: (item: R_4, index: number, arrayLength: number) => Promise.Thenable<boolean>): Promise<R_4[]>; <R_5>(dit: typeof Promise, values: Promise.Thenable<R_5>[], filterer: (item: R_5, index: number, arrayLength: number) => boolean): Promise<R_5[]>; <R_6>(dit: typeof Promise, values: R_6[], filterer: (item: R_6, index: number, arrayLength: number) => Promise.Thenable<boolean>): Promise<R_6[]>; <R_7>(dit: typeof Promise, values: R_7[], filterer: (item: R_7, index: number, arrayLength: number) => boolean): Promise<R_7[]>; }
->       : ^^^^^^^^^^^^^^^^^^^^^^^^^^^^^^^^^^^^^^^^^^^^^^^^^^^^^^^^^^^^^^^^^^^^^^^^^^^^^^^^^^^^^^^^^^^^^^^^^^^^^^^^^^^^^^^^^^^^^^^^^^^^^^^^^^^^^^^^^^^^^^^^^^^^^^^^^^^^^^^^^^^^^^^^^^^^^^^^^^^^^^^^^^^^^^^^^^^^^^^^^^^^^^^^^^^^^^^^^^^^^^^^^^^^^^^^^^^^^^^^^^^^^^^^^^^^^^^^^^^^^^^^^^^^^^^^^^^^^^^^^^^^^^^^^^^^^^^^^^^^^^^^^^^^^^^^^^^^^^^^^^^^^^^^^^^^^^^^^^^^^^^^^^^^^^^ ^^^^^^^              ^^^^^^^^^^                     ^^^^^^^^^^^^                                                                          ^^^            ^^^^^^^^^^^^^^^^^^^^^^^^^^^^^^^^^^^^^^^^^^^^^^^^^^^^^^^^^^^^^^^^^^^^^^^^^^^^^^^^^^^^^^^^^^^^^^^^^^^^^^^^^^^^^^^^^^^^^^^^^^^^^^^^^^^^^^^^^^^^^^^^^^^^^^^^^^^^^^^^^^^^^^^^^^^^^^^^^^^^^^^^^^^^^^^^^^^^^^^^^^^^^^^^^^^^^^^^^^^^^^^^^^^^^^^^^^^^^^^^^^^^^^^^^^^^^^^^^^^^^^^^^^^^^^^^^^^^^^^^^^^^^^^^^^^^^^^^^^^^^^^^^^^^^^^^^^^^^^^^^^^^^^^^^^^^^^^^^^^^^^^^^^^^^^^^^^^^^^^^^^^^^^^^^^^^^^^^^^^^^^^^^^^^^^^^^^^^^^^^^^^^^^^^^^^^^^^^^^^^^^^^^^^^^^^^^^^^^^^^^^^^^^^^^^^^^^^^^^^^^^^^^^^^^^^^^^^^^^^^^^^^^^^^^^^^^^^^^^^^^^^^^^^^^^^^^^^^^^^^^^^^^^^^^^^^^^^^^^^^^^^^^^^^^^^^^^^^^^^^^^^^^^^^^^^^^^^^^^^^^^^^^^^^^^^^^^^^^^^^^^^^^^^^^^^^^^^^^^^^^^^^^^^^^^^^^^^^^^^^^^^^^^^^^^^^^^^^^^^^^^^^^^^^^^^^^^^^^^^^^^^^^^^^^^^^^^^^^^^^^^^^^^^^^^^^^^^^^^^^^^^^^^^^^^^^^^^^^^
->dit : typeof Promise
->    : ^^^^^^^^^^^^^^
->Promise : typeof Promise
->        : ^^^^^^^^^^^^^^
->values : Promise.Thenable<R[]>
->       : ^^^^^^^^^^^^^^^^^^^^^
->Promise : any
->        : ^^^
->filterer : (item: R, index: number, arrayLength: number) => Promise.Thenable<boolean>
->         : ^^^^^^^ ^^^^^^^^^      ^^^^^^^^^^^^^^^      ^^^^^                         
->item : R
->     : ^
->index : number
->      : ^^^^^^
->arrayLength : number
->            : ^^^^^^
->Promise : any
->        : ^^^
-
-    static filter<R>(dit: typeof Promise, values: Promise.Thenable<R[]>, filterer: (item: R, index: number, arrayLength: number) => boolean): Promise<R[]>;
->filter : { <R_1>(dit: typeof Promise, values: Promise.Thenable<Promise.Thenable<R_1>[]>, filterer: (item: R_1, index: number, arrayLength: number) => Promise.Thenable<boolean>): Promise<R_1[]>; <R_2>(dit: typeof Promise, values: Promise.Thenable<Promise.Thenable<R_2>[]>, filterer: (item: R_2, index: number, arrayLength: number) => boolean): Promise<R_2[]>; <R_3>(dit: typeof Promise, values: Promise.Thenable<R_3[]>, filterer: (item: R_3, index: number, arrayLength: number) => Promise.Thenable<boolean>): Promise<R_3[]>; <R>(dit: typeof Promise, values: Promise.Thenable<R[]>, filterer: (item: R, index: number, arrayLength: number) => boolean): Promise<R[]>; <R_4>(dit: typeof Promise, values: Promise.Thenable<R_4>[], filterer: (item: R_4, index: number, arrayLength: number) => Promise.Thenable<boolean>): Promise<R_4[]>; <R_5>(dit: typeof Promise, values: Promise.Thenable<R_5>[], filterer: (item: R_5, index: number, arrayLength: number) => boolean): Promise<R_5[]>; <R_6>(dit: typeof Promise, values: R_6[], filterer: (item: R_6, index: number, arrayLength: number) => Promise.Thenable<boolean>): Promise<R_6[]>; <R_7>(dit: typeof Promise, values: R_7[], filterer: (item: R_7, index: number, arrayLength: number) => boolean): Promise<R_7[]>; }
->       : ^^^^^^^^^^^^^^^^^^^^^^^^^^^^^^^^^^^^^^^^^^^^^^^^^^^^^^^^^^^^^^^^^^^^^^^^^^^^^^^^^^^^^^^^^^^^^^^^^^^^^^^^^^^^^^^^^^^^^^^^^^^^^^^^^^^^^^^^^^^^^^^^^^^^^^^^^^^^^^^^^^^^^^^^^^^^^^^^^^^^^^^^^^^^^^^^^^^^^^^^^^^^^^^^^^^^^^^^^^^^^^^^^^^^^^^^^^^^^^^^^^^^^^^^^^^^^^^^^^^^^^^^^^^^^^^^^^^^^^^^^^^^^^^^^^^^^^^^^^^^^^^^^^^^^^^^^^^^^^^^^^^^^^^^^^^^^^^^^^^^^^^^^^^^^^^^^^^^^^^^^^^^^^^^^^^^^^^^^^^^^^^^^^^^^^^^^^^^^^^^^^^^^^^^^^^^^^^^^^^^^^^^^^^^^^^^^^^^^^^^^^^^^^^^^^^^^^^^^^^^^^^^^^^^^^^^^^^^^^^^^^^^^^^^^^^^^^^^^^^^^^^^^^^^^^^^^^^^ ^^^^^^^              ^^^^^^^^^^                     ^^^^^^^^^^^^                                                        ^^^            ^^^^^^^^^^^^^^^^^^^^^^^^^^^^^^^^^^^^^^^^^^^^^^^^^^^^^^^^^^^^^^^^^^^^^^^^^^^^^^^^^^^^^^^^^^^^^^^^^^^^^^^^^^^^^^^^^^^^^^^^^^^^^^^^^^^^^^^^^^^^^^^^^^^^^^^^^^^^^^^^^^^^^^^^^^^^^^^^^^^^^^^^^^^^^^^^^^^^^^^^^^^^^^^^^^^^^^^^^^^^^^^^^^^^^^^^^^^^^^^^^^^^^^^^^^^^^^^^^^^^^^^^^^^^^^^^^^^^^^^^^^^^^^^^^^^^^^^^^^^^^^^^^^^^^^^^^^^^^^^^^^^^^^^^^^^^^^^^^^^^^^^^^^^^^^^^^^^^^^^^^^^^^^^^^^^^^^^^^^^^^^^^^^^^^^^^^^^^^^^^^^^^^^^^^^^^^^^^^^^^^^^^^^^^^^^^^^^^^^^^^^^^^^^^^^^^^^^^^^^^^^^^^^^^^^^^^^^^^^^^^^^^^^^^^^^^^^^^^^^^^^^^^^^^^^^^^^^^^^^^^^^^^^^^^^^^^^^^^^^^^^^^^^^^^^^^^^^^^^^^^^^^^^^^^^^^^^^^^^^^^^^^^^^^^^^
->dit : typeof Promise
->    : ^^^^^^^^^^^^^^
->Promise : typeof Promise
->        : ^^^^^^^^^^^^^^
->values : Promise.Thenable<R[]>
->       : ^^^^^^^^^^^^^^^^^^^^^
->Promise : any
->        : ^^^
->filterer : (item: R, index: number, arrayLength: number) => boolean
->         : ^^^^^^^ ^^^^^^^^^      ^^^^^^^^^^^^^^^      ^^^^^       
->item : R
->     : ^
->index : number
->      : ^^^^^^
->arrayLength : number
->            : ^^^^^^
-
-    static filter<R>(dit: typeof Promise, values: Promise.Thenable<R>[], filterer: (item: R, index: number, arrayLength: number) => Promise.Thenable<boolean>): Promise<R[]>;
->filter : { <R_1>(dit: typeof Promise, values: Promise.Thenable<Promise.Thenable<R_1>[]>, filterer: (item: R_1, index: number, arrayLength: number) => Promise.Thenable<boolean>): Promise<R_1[]>; <R_2>(dit: typeof Promise, values: Promise.Thenable<Promise.Thenable<R_2>[]>, filterer: (item: R_2, index: number, arrayLength: number) => boolean): Promise<R_2[]>; <R_3>(dit: typeof Promise, values: Promise.Thenable<R_3[]>, filterer: (item: R_3, index: number, arrayLength: number) => Promise.Thenable<boolean>): Promise<R_3[]>; <R_4>(dit: typeof Promise, values: Promise.Thenable<R_4[]>, filterer: (item: R_4, index: number, arrayLength: number) => boolean): Promise<R_4[]>; <R>(dit: typeof Promise, values: Promise.Thenable<R>[], filterer: (item: R, index: number, arrayLength: number) => Promise.Thenable<boolean>): Promise<R[]>; <R_5>(dit: typeof Promise, values: Promise.Thenable<R_5>[], filterer: (item: R_5, index: number, arrayLength: number) => boolean): Promise<R_5[]>; <R_6>(dit: typeof Promise, values: R_6[], filterer: (item: R_6, index: number, arrayLength: number) => Promise.Thenable<boolean>): Promise<R_6[]>; <R_7>(dit: typeof Promise, values: R_7[], filterer: (item: R_7, index: number, arrayLength: number) => boolean): Promise<R_7[]>; }
->       : ^^^^^^^^^^^^^^^^^^^^^^^^^^^^^^^^^^^^^^^^^^^^^^^^^^^^^^^^^^^^^^^^^^^^^^^^^^^^^^^^^^^^^^^^^^^^^^^^^^^^^^^^^^^^^^^^^^^^^^^^^^^^^^^^^^^^^^^^^^^^^^^^^^^^^^^^^^^^^^^^^^^^^^^^^^^^^^^^^^^^^^^^^^^^^^^^^^^^^^^^^^^^^^^^^^^^^^^^^^^^^^^^^^^^^^^^^^^^^^^^^^^^^^^^^^^^^^^^^^^^^^^^^^^^^^^^^^^^^^^^^^^^^^^^^^^^^^^^^^^^^^^^^^^^^^^^^^^^^^^^^^^^^^^^^^^^^^^^^^^^^^^^^^^^^^^^^^^^^^^^^^^^^^^^^^^^^^^^^^^^^^^^^^^^^^^^^^^^^^^^^^^^^^^^^^^^^^^^^^^^^^^^^^^^^^^^^^^^^^^^^^^^^^^^^^^^^^^^^^^^^^^^^^^^^^^^^^^^^^^^^^^^^^^^^^^^^^^^^^^^^^^^^^^^^^^^^^^^^^^^^^^^^^^^^^^^^^^^^^^^^^^^^^^^^^^^^^^^^^^^^^^^^^^^^^^^^^^^^^^^^^^^^^^^^^^^^^^^^^^^^^^^^^^^^^^^^^^^^^^^^^^^^^^^^^^^^^^^^^^^^^^^^^^^^^^^^^^^^^^^^^^ ^^^^^^^              ^^^^^^^^^^                     ^^^^^^^^^^^^                                                                          ^^^            ^^^^^^^^^^^^^^^^^^^^^^^^^^^^^^^^^^^^^^^^^^^^^^^^^^^^^^^^^^^^^^^^^^^^^^^^^^^^^^^^^^^^^^^^^^^^^^^^^^^^^^^^^^^^^^^^^^^^^^^^^^^^^^^^^^^^^^^^^^^^^^^^^^^^^^^^^^^^^^^^^^^^^^^^^^^^^^^^^^^^^^^^^^^^^^^^^^^^^^^^^^^^^^^^^^^^^^^^^^^^^^^^^^^^^^^^^^^^^^^^^^^^^^^^^^^^^^^^^^^^^^^^^^^^^^^^^^^^^^^^^^^^^^^^^^^^^^^^^^^^^^^^^^^^^^^^^^^^^^^^^^^^^^^^^^^^^^^^^^^^^^^^^^^^^^^^^^^^^^^^^^^^^^^^^^^^^^^^^^^^^^^^^^^^^^^^^^^^^^^^^^^^^^^^^^^^^^^^^^^^^^^^^^
->dit : typeof Promise
->    : ^^^^^^^^^^^^^^
->Promise : typeof Promise
->        : ^^^^^^^^^^^^^^
->values : Promise.Thenable<R>[]
->       : ^^^^^^^^^^^^^^^^^^^^^
->Promise : any
->        : ^^^
->filterer : (item: R, index: number, arrayLength: number) => Promise.Thenable<boolean>
->         : ^^^^^^^ ^^^^^^^^^      ^^^^^^^^^^^^^^^      ^^^^^                         
->item : R
->     : ^
->index : number
->      : ^^^^^^
->arrayLength : number
->            : ^^^^^^
->Promise : any
->        : ^^^
-
-    static filter<R>(dit: typeof Promise, values: Promise.Thenable<R>[], filterer: (item: R, index: number, arrayLength: number) => boolean): Promise<R[]>;
->filter : { <R_1>(dit: typeof Promise, values: Promise.Thenable<Promise.Thenable<R_1>[]>, filterer: (item: R_1, index: number, arrayLength: number) => Promise.Thenable<boolean>): Promise<R_1[]>; <R_2>(dit: typeof Promise, values: Promise.Thenable<Promise.Thenable<R_2>[]>, filterer: (item: R_2, index: number, arrayLength: number) => boolean): Promise<R_2[]>; <R_3>(dit: typeof Promise, values: Promise.Thenable<R_3[]>, filterer: (item: R_3, index: number, arrayLength: number) => Promise.Thenable<boolean>): Promise<R_3[]>; <R_4>(dit: typeof Promise, values: Promise.Thenable<R_4[]>, filterer: (item: R_4, index: number, arrayLength: number) => boolean): Promise<R_4[]>; <R_5>(dit: typeof Promise, values: Promise.Thenable<R_5>[], filterer: (item: R_5, index: number, arrayLength: number) => Promise.Thenable<boolean>): Promise<R_5[]>; <R>(dit: typeof Promise, values: Promise.Thenable<R>[], filterer: (item: R, index: number, arrayLength: number) => boolean): Promise<R[]>; <R_6>(dit: typeof Promise, values: R_6[], filterer: (item: R_6, index: number, arrayLength: number) => Promise.Thenable<boolean>): Promise<R_6[]>; <R_7>(dit: typeof Promise, values: R_7[], filterer: (item: R_7, index: number, arrayLength: number) => boolean): Promise<R_7[]>; }
->       : ^^^^^^^^^^^^^^^^^^^^^^^^^^^^^^^^^^^^^^^^^^^^^^^^^^^^^^^^^^^^^^^^^^^^^^^^^^^^^^^^^^^^^^^^^^^^^^^^^^^^^^^^^^^^^^^^^^^^^^^^^^^^^^^^^^^^^^^^^^^^^^^^^^^^^^^^^^^^^^^^^^^^^^^^^^^^^^^^^^^^^^^^^^^^^^^^^^^^^^^^^^^^^^^^^^^^^^^^^^^^^^^^^^^^^^^^^^^^^^^^^^^^^^^^^^^^^^^^^^^^^^^^^^^^^^^^^^^^^^^^^^^^^^^^^^^^^^^^^^^^^^^^^^^^^^^^^^^^^^^^^^^^^^^^^^^^^^^^^^^^^^^^^^^^^^^^^^^^^^^^^^^^^^^^^^^^^^^^^^^^^^^^^^^^^^^^^^^^^^^^^^^^^^^^^^^^^^^^^^^^^^^^^^^^^^^^^^^^^^^^^^^^^^^^^^^^^^^^^^^^^^^^^^^^^^^^^^^^^^^^^^^^^^^^^^^^^^^^^^^^^^^^^^^^^^^^^^^^^^^^^^^^^^^^^^^^^^^^^^^^^^^^^^^^^^^^^^^^^^^^^^^^^^^^^^^^^^^^^^^^^^^^^^^^^^^^^^^^^^^^^^^^^^^^^^^^^^^^^^^^^^^^^^^^^^^^^^^^^^^^^^^^^^^^^^^^^^^^^^^^^^^^^^^^^^^^^^^^^^^^^^^^^^^^^^^^^^^^^^^^^^^^^^^^^^^^^^^^^^^^^^^^^^^^^^^^^^^^^^^^^^^^^^^^^^^^^^^^^^^^^^^^^^^^^^^^^^^^^^^^^^^^^^^^^^^^^^^^^^^^^^^^^^^^^^^^^^^^^^^^^^^^^^^^ ^^^^^^^              ^^^^^^^^^^                     ^^^^^^^^^^^^                                                        ^^^            ^^^^^^^^^^^^^^^^^^^^^^^^^^^^^^^^^^^^^^^^^^^^^^^^^^^^^^^^^^^^^^^^^^^^^^^^^^^^^^^^^^^^^^^^^^^^^^^^^^^^^^^^^^^^^^^^^^^^^^^^^^^^^^^^^^^^^^^^^^^^^^^^^^^^^^^^^^^^^^^^^^^^^^^^^^^^^^^^^^^^^^^^^^^^^^^^^^^^^^^^^^^^^^^^^^^^^^^^^^^^^^^^^^^^^^^^^^^^^^^^^^^^^^^^^^^^^^^^^^^^^^^^^^^^^^^^^^^^^^^
->dit : typeof Promise
->    : ^^^^^^^^^^^^^^
->Promise : typeof Promise
->        : ^^^^^^^^^^^^^^
->values : Promise.Thenable<R>[]
->       : ^^^^^^^^^^^^^^^^^^^^^
->Promise : any
->        : ^^^
->filterer : (item: R, index: number, arrayLength: number) => boolean
->         : ^^^^^^^ ^^^^^^^^^      ^^^^^^^^^^^^^^^      ^^^^^       
->item : R
->     : ^
->index : number
->      : ^^^^^^
->arrayLength : number
->            : ^^^^^^
-
-    static filter<R>(dit: typeof Promise, values: R[], filterer: (item: R, index: number, arrayLength: number) => Promise.Thenable<boolean>): Promise<R[]>;
->filter : { <R_1>(dit: typeof Promise, values: Promise.Thenable<Promise.Thenable<R_1>[]>, filterer: (item: R_1, index: number, arrayLength: number) => Promise.Thenable<boolean>): Promise<R_1[]>; <R_2>(dit: typeof Promise, values: Promise.Thenable<Promise.Thenable<R_2>[]>, filterer: (item: R_2, index: number, arrayLength: number) => boolean): Promise<R_2[]>; <R_3>(dit: typeof Promise, values: Promise.Thenable<R_3[]>, filterer: (item: R_3, index: number, arrayLength: number) => Promise.Thenable<boolean>): Promise<R_3[]>; <R_4>(dit: typeof Promise, values: Promise.Thenable<R_4[]>, filterer: (item: R_4, index: number, arrayLength: number) => boolean): Promise<R_4[]>; <R_5>(dit: typeof Promise, values: Promise.Thenable<R_5>[], filterer: (item: R_5, index: number, arrayLength: number) => Promise.Thenable<boolean>): Promise<R_5[]>; <R_6>(dit: typeof Promise, values: Promise.Thenable<R_6>[], filterer: (item: R_6, index: number, arrayLength: number) => boolean): Promise<R_6[]>; <R>(dit: typeof Promise, values: R[], filterer: (item: R, index: number, arrayLength: number) => Promise.Thenable<boolean>): Promise<R[]>; <R_7>(dit: typeof Promise, values: R_7[], filterer: (item: R_7, index: number, arrayLength: number) => boolean): Promise<R_7[]>; }
->       : ^^^^^^^^^^^^^^^^^^^^^^^^^^^^^^^^^^^^^^^^^^^^^^^^^^^^^^^^^^^^^^^^^^^^^^^^^^^^^^^^^^^^^^^^^^^^^^^^^^^^^^^^^^^^^^^^^^^^^^^^^^^^^^^^^^^^^^^^^^^^^^^^^^^^^^^^^^^^^^^^^^^^^^^^^^^^^^^^^^^^^^^^^^^^^^^^^^^^^^^^^^^^^^^^^^^^^^^^^^^^^^^^^^^^^^^^^^^^^^^^^^^^^^^^^^^^^^^^^^^^^^^^^^^^^^^^^^^^^^^^^^^^^^^^^^^^^^^^^^^^^^^^^^^^^^^^^^^^^^^^^^^^^^^^^^^^^^^^^^^^^^^^^^^^^^^^^^^^^^^^^^^^^^^^^^^^^^^^^^^^^^^^^^^^^^^^^^^^^^^^^^^^^^^^^^^^^^^^^^^^^^^^^^^^^^^^^^^^^^^^^^^^^^^^^^^^^^^^^^^^^^^^^^^^^^^^^^^^^^^^^^^^^^^^^^^^^^^^^^^^^^^^^^^^^^^^^^^^^^^^^^^^^^^^^^^^^^^^^^^^^^^^^^^^^^^^^^^^^^^^^^^^^^^^^^^^^^^^^^^^^^^^^^^^^^^^^^^^^^^^^^^^^^^^^^^^^^^^^^^^^^^^^^^^^^^^^^^^^^^^^^^^^^^^^^^^^^^^^^^^^^^^^^^^^^^^^^^^^^^^^^^^^^^^^^^^^^^^^^^^^^^^^^^^^^^^^^^^^^^^^^^^^^^^^^^^^^^^^^^^^^^^^^^^^^^^^^^^^^^^^^^^^^^^^^^^^^^^^^^^^^^^^^^^^^^^^^^^^^^^^^^^^^^^^^^^^^^^^^^^^^^^^^^^^^^^^^^^^^^^^^^^^^^^^^^^^^^^^^^^^^^^^^^^^^^^^^^^^^^^^^^^^^^^^^^^^^^^^^^^^^^^^^^^^^^^^^^^^^^^^^^^^^^^^^^^^^^^^^^^^^^^^^^^^^^^^^^^^^^^^^^^^^^^^^^^^^^ ^^^^^^^              ^^^^^^^^^^   ^^^^^^^^^^^^                                                                          ^^^            ^^^^^^^^^^^^^^^^^^^^^^^^^^^^^^^^^^^^^^^^^^^^^^^^^^^^^^^^^^^^^^^^^^^^^^^^^^^^^^^^^^^^^^^^^^^^^^^^^^^^^^^^^^^^^^^^^^^^^^^^^^^^^^^^^^^^
->dit : typeof Promise
->    : ^^^^^^^^^^^^^^
->Promise : typeof Promise
->        : ^^^^^^^^^^^^^^
->values : R[]
->       : ^^^
->filterer : (item: R, index: number, arrayLength: number) => Promise.Thenable<boolean>
->         : ^^^^^^^ ^^^^^^^^^      ^^^^^^^^^^^^^^^      ^^^^^                         
->item : R
->     : ^
->index : number
->      : ^^^^^^
->arrayLength : number
->            : ^^^^^^
->Promise : any
->        : ^^^
-
-    static filter<R>(dit: typeof Promise, values: R[], filterer: (item: R, index: number, arrayLength: number) => boolean): Promise<R[]>;
->filter : { <R_1>(dit: typeof Promise, values: Promise.Thenable<Promise.Thenable<R_1>[]>, filterer: (item: R_1, index: number, arrayLength: number) => Promise.Thenable<boolean>): Promise<R_1[]>; <R_2>(dit: typeof Promise, values: Promise.Thenable<Promise.Thenable<R_2>[]>, filterer: (item: R_2, index: number, arrayLength: number) => boolean): Promise<R_2[]>; <R_3>(dit: typeof Promise, values: Promise.Thenable<R_3[]>, filterer: (item: R_3, index: number, arrayLength: number) => Promise.Thenable<boolean>): Promise<R_3[]>; <R_4>(dit: typeof Promise, values: Promise.Thenable<R_4[]>, filterer: (item: R_4, index: number, arrayLength: number) => boolean): Promise<R_4[]>; <R_5>(dit: typeof Promise, values: Promise.Thenable<R_5>[], filterer: (item: R_5, index: number, arrayLength: number) => Promise.Thenable<boolean>): Promise<R_5[]>; <R_6>(dit: typeof Promise, values: Promise.Thenable<R_6>[], filterer: (item: R_6, index: number, arrayLength: number) => boolean): Promise<R_6[]>; <R_7>(dit: typeof Promise, values: R_7[], filterer: (item: R_7, index: number, arrayLength: number) => Promise.Thenable<boolean>): Promise<R_7[]>; <R>(dit: typeof Promise, values: R[], filterer: (item: R, index: number, arrayLength: number) => boolean): Promise<R[]>; }
->       : ^^^^^^^^^^^^^^^^^^^^^^^^^^^^^^^^^^^^^^^^^^^^^^^^^^^^^^^^^^^^^^^^^^^^^^^^^^^^^^^^^^^^^^^^^^^^^^^^^^^^^^^^^^^^^^^^^^^^^^^^^^^^^^^^^^^^^^^^^^^^^^^^^^^^^^^^^^^^^^^^^^^^^^^^^^^^^^^^^^^^^^^^^^^^^^^^^^^^^^^^^^^^^^^^^^^^^^^^^^^^^^^^^^^^^^^^^^^^^^^^^^^^^^^^^^^^^^^^^^^^^^^^^^^^^^^^^^^^^^^^^^^^^^^^^^^^^^^^^^^^^^^^^^^^^^^^^^^^^^^^^^^^^^^^^^^^^^^^^^^^^^^^^^^^^^^^^^^^^^^^^^^^^^^^^^^^^^^^^^^^^^^^^^^^^^^^^^^^^^^^^^^^^^^^^^^^^^^^^^^^^^^^^^^^^^^^^^^^^^^^^^^^^^^^^^^^^^^^^^^^^^^^^^^^^^^^^^^^^^^^^^^^^^^^^^^^^^^^^^^^^^^^^^^^^^^^^^^^^^^^^^^^^^^^^^^^^^^^^^^^^^^^^^^^^^^^^^^^^^^^^^^^^^^^^^^^^^^^^^^^^^^^^^^^^^^^^^^^^^^^^^^^^^^^^^^^^^^^^^^^^^^^^^^^^^^^^^^^^^^^^^^^^^^^^^^^^^^^^^^^^^^^^^^^^^^^^^^^^^^^^^^^^^^^^^^^^^^^^^^^^^^^^^^^^^^^^^^^^^^^^^^^^^^^^^^^^^^^^^^^^^^^^^^^^^^^^^^^^^^^^^^^^^^^^^^^^^^^^^^^^^^^^^^^^^^^^^^^^^^^^^^^^^^^^^^^^^^^^^^^^^^^^^^^^^^^^^^^^^^^^^^^^^^^^^^^^^^^^^^^^^^^^^^^^^^^^^^^^^^^^^^^^^^^^^^^^^^^^^^^^^^^^^^^^^^^^^^^^^^^^^^^^^^^^^^^^^^^^^^^^^^^^^^^^^^^^^^^^^^^^^^^^^^^^^^^^^^^^^^^^^^^^^^^^^^^^^^^^^^^^^^^^^^^^^^^^^^^^^^^^^^^^^^^^^^^^^^^^^^^^^^^^^^^^^^^^^^^^^^^^^^^^^^^^^^^^^^^^^^^^^^^^^^^^^^^^^^^^^^^^^^^^^^^^^^^^^^^^^^^^^ ^^^^^^^              ^^^^^^^^^^   ^^^^^^^^^^^^                                                        ^^^            ^^^
->dit : typeof Promise
->    : ^^^^^^^^^^^^^^
->Promise : typeof Promise
->        : ^^^^^^^^^^^^^^
->values : R[]
->       : ^^^
->filterer : (item: R, index: number, arrayLength: number) => boolean
->         : ^^^^^^^ ^^^^^^^^^      ^^^^^^^^^^^^^^^      ^^^^^       
->item : R
->     : ^
->index : number
->      : ^^^^^^
->arrayLength : number
->            : ^^^^^^
-}
-
-export declare module Promise {
-	export interface Thenable<R> {
-		then<U>(onFulfilled: (value: R) => Thenable<U>, onRejected: (error: any) => Thenable<U>): Thenable<U>;
-<<<<<<< HEAD
->then : { <U>(onFulfilled: (value: R) => Thenable<U>, onRejected: (error: any) => Thenable<U>): Thenable<U>; <U>(onFulfilled: (value: R) => Thenable<U>, onRejected?: ((error: any) => U) | undefined): Thenable<U>; <U>(onFulfilled: (value: R) => U, onRejected: (error: any) => Thenable<U>): Thenable<U>; <U>(onFulfilled?: ((value: R) => U) | undefined, onRejected?: ((error: any) => U) | undefined): Thenable<U>; }
-=======
->then : { <U>(onFulfilled: (value: R) => Thenable<U>, onRejected: (error: any) => Thenable<U>): Thenable<U>; <U_1>(onFulfilled: (value: R) => Thenable<U_1>, onRejected?: (error: any) => U_1): Thenable<U_1>; <U_2>(onFulfilled: (value: R) => U_2, onRejected: (error: any) => Thenable<U_2>): Thenable<U_2>; <U_3>(onFulfilled?: (value: R) => U_3, onRejected?: (error: any) => U_3): Thenable<U_3>; }
->     : ^^^ ^^^^^^^^^^^^^^^                         ^^^^^^^^^^^^^^                           ^^^           ^^^^^^^^^^^^^^^^^^^^^^^^^^^^^^^^^^^^^^^^^^^^^^^^^^^^^^^^^^^^^^^^^^^^^^^^^^^^^^^^^^^^^^^^^^^^^^^^^^^^^^^^^^^^^^^^^^^^^^^^^^^^^^^^^^^^^^^^^^^^^^^^^^^^^^^^^^^^^^^^^^^^^^^^^^^^^^^^^^^^^^^^^^^^^^^^^^^^^^^^^^^^^^^^^^^^^^^^^^^^^^^^^^^^^^^^^^^^^^^^^^^^^^^^^^^^^^^^^^^^^^^^^^^^^^^^^^^^^^^^^^^^^^^
->>>>>>> 12402f26
->onFulfilled : (value: R) => Thenable<U>
->            : ^^^^^^^^ ^^^^^           
->value : R
->      : ^
->onRejected : (error: any) => Thenable<U>
->           : ^^^^^^^^   ^^^^^           
->error : any
->      : ^^^
-
-		then<U>(onFulfilled: (value: R) => Thenable<U>, onRejected?: (error: any) => U): Thenable<U>;
-<<<<<<< HEAD
->then : { <U>(onFulfilled: (value: R) => Thenable<U>, onRejected: (error: any) => Thenable<U>): Thenable<U>; <U>(onFulfilled: (value: R) => Thenable<U>, onRejected?: ((error: any) => U) | undefined): Thenable<U>; <U>(onFulfilled: (value: R) => U, onRejected: (error: any) => Thenable<U>): Thenable<U>; <U>(onFulfilled?: ((value: R) => U) | undefined, onRejected?: ((error: any) => U) | undefined): Thenable<U>; }
-=======
->then : { <U_1>(onFulfilled: (value: R) => Thenable<U_1>, onRejected: (error: any) => Thenable<U_1>): Thenable<U_1>; <U>(onFulfilled: (value: R) => Thenable<U>, onRejected?: (error: any) => U): Thenable<U>; <U_2>(onFulfilled: (value: R) => U_2, onRejected: (error: any) => Thenable<U_2>): Thenable<U_2>; <U_3>(onFulfilled?: (value: R) => U_3, onRejected?: (error: any) => U_3): Thenable<U_3>; }
->     : ^^^^^^^^^^^^^^^^^^^^^^^^^^^^^^^^^^^^^^^^^^^^^^^^^^^^^^^^^^^^^^^^^^^^^^^^^^^^^^^^^^^^^^^^^^^^^^^^^^^^^^^^^^^^^^ ^^^^^^^^^^^^^^^                         ^^^^^^^^^^^^^^^                 ^^^           ^^^^^^^^^^^^^^^^^^^^^^^^^^^^^^^^^^^^^^^^^^^^^^^^^^^^^^^^^^^^^^^^^^^^^^^^^^^^^^^^^^^^^^^^^^^^^^^^^^^^^^^^^^^^^^^^^^^^^^^^^^^^^^^^^^^^^^^^^^^^^^^^^^^^^^^^^^^^^^^^^^^^^^^^^^^^^^^^^^^^^^^^^^^^^
->>>>>>> 12402f26
->onFulfilled : (value: R) => Thenable<U>
->            : ^^^^^^^^ ^^^^^           
->value : R
-<<<<<<< HEAD
->onRejected : ((error: any) => U) | undefined
-=======
->      : ^
->onRejected : (error: any) => U
->           : ^^^^^^^^   ^^^^^ 
->>>>>>> 12402f26
->error : any
->      : ^^^
-
-		then<U>(onFulfilled: (value: R) => U, onRejected: (error: any) => Thenable<U>): Thenable<U>;
-<<<<<<< HEAD
->then : { <U>(onFulfilled: (value: R) => Thenable<U>, onRejected: (error: any) => Thenable<U>): Thenable<U>; <U>(onFulfilled: (value: R) => Thenable<U>, onRejected?: ((error: any) => U) | undefined): Thenable<U>; <U>(onFulfilled: (value: R) => U, onRejected: (error: any) => Thenable<U>): Thenable<U>; <U>(onFulfilled?: ((value: R) => U) | undefined, onRejected?: ((error: any) => U) | undefined): Thenable<U>; }
-=======
->then : { <U_1>(onFulfilled: (value: R) => Thenable<U_1>, onRejected: (error: any) => Thenable<U_1>): Thenable<U_1>; <U_2>(onFulfilled: (value: R) => Thenable<U_2>, onRejected?: (error: any) => U_2): Thenable<U_2>; <U>(onFulfilled: (value: R) => U, onRejected: (error: any) => Thenable<U>): Thenable<U>; <U_3>(onFulfilled?: (value: R) => U_3, onRejected?: (error: any) => U_3): Thenable<U_3>; }
->     : ^^^^^^^^^^^^^^^^^^^^^^^^^^^^^^^^^^^^^^^^^^^^^^^^^^^^^^^^^^^^^^^^^^^^^^^^^^^^^^^^^^^^^^^^^^^^^^^^^^^^^^^^^^^^^^^^^^^^^^^^^^^^^^^^^^^^^^^^^^^^^^^^^^^^^^^^^^^^^^^^^^^^^^^^^^^^^^^^^^^^^^^^^^^^^^^^^^^^^^^^^^^^^^^^ ^^^^^^^^^^^^^^^               ^^^^^^^^^^^^^^                           ^^^           ^^^^^^^^^^^^^^^^^^^^^^^^^^^^^^^^^^^^^^^^^^^^^^^^^^^^^^^^^^^^^^^^^^^^^^^^^^^^^^^^^^^^^^^^^^^^
->>>>>>> 12402f26
->onFulfilled : (value: R) => U
->            : ^^^^^^^^ ^^^^^ 
->value : R
->      : ^
->onRejected : (error: any) => Thenable<U>
->           : ^^^^^^^^   ^^^^^           
->error : any
->      : ^^^
-
-		then<U>(onFulfilled?: (value: R) => U, onRejected?: (error: any) => U): Thenable<U>;
-<<<<<<< HEAD
->then : { <U>(onFulfilled: (value: R) => Thenable<U>, onRejected: (error: any) => Thenable<U>): Thenable<U>; <U>(onFulfilled: (value: R) => Thenable<U>, onRejected?: ((error: any) => U) | undefined): Thenable<U>; <U>(onFulfilled: (value: R) => U, onRejected: (error: any) => Thenable<U>): Thenable<U>; <U>(onFulfilled?: ((value: R) => U) | undefined, onRejected?: ((error: any) => U) | undefined): Thenable<U>; }
->onFulfilled : ((value: R) => U) | undefined
->value : R
->onRejected : ((error: any) => U) | undefined
-=======
->then : { <U_1>(onFulfilled: (value: R) => Thenable<U_1>, onRejected: (error: any) => Thenable<U_1>): Thenable<U_1>; <U_2>(onFulfilled: (value: R) => Thenable<U_2>, onRejected?: (error: any) => U_2): Thenable<U_2>; <U_3>(onFulfilled: (value: R) => U_3, onRejected: (error: any) => Thenable<U_3>): Thenable<U_3>; <U>(onFulfilled?: (value: R) => U, onRejected?: (error: any) => U): Thenable<U>; }
->     : ^^^^^^^^^^^^^^^^^^^^^^^^^^^^^^^^^^^^^^^^^^^^^^^^^^^^^^^^^^^^^^^^^^^^^^^^^^^^^^^^^^^^^^^^^^^^^^^^^^^^^^^^^^^^^^^^^^^^^^^^^^^^^^^^^^^^^^^^^^^^^^^^^^^^^^^^^^^^^^^^^^^^^^^^^^^^^^^^^^^^^^^^^^^^^^^^^^^^^^^^^^^^^^^^^^^^^^^^^^^^^^^^^^^^^^^^^^^^^^^^^^^^^^^^^^^^^^^^^^^^^^^^^^^^^^^^^^^^^^^^^^^^^^^^^^^^^^^^^^^^^^^^^ ^^^^^^^^^^^^^^^^               ^^^^^^^^^^^^^^^                 ^^^           ^^^
->onFulfilled : (value: R) => U
->            : ^^^^^^^^ ^^^^^ 
->value : R
->      : ^
->onRejected : (error: any) => U
->           : ^^^^^^^^   ^^^^^ 
->>>>>>> 12402f26
->error : any
->      : ^^^
-	}
-
-}
-
-interface Foo {
-    a: number;
->a : number
->  : ^^^^^^
-
-    b: string;
->b : string
->  : ^^^^^^
-}
-var x: any;
->x : any
->  : ^^^
-
-var arr: any[];
->arr : any[]
->    : ^^^^^
-
-var foo: Foo;
->foo : Foo
->    : ^^^
-
-var fooProm: Promise<Foo>;
->fooProm : Promise<Foo>
->        : ^^^^^^^^^^^^
-
-fooProm = Promise.try(Promise, () => {
->fooProm = Promise.try(Promise, () => {	return foo;}) : Promise<Foo>
->                                                     : ^^^^^^^^^^^^
->fooProm : Promise<Foo>
->        : ^^^^^^^^^^^^
->Promise.try(Promise, () => {	return foo;}) : Promise<Foo>
-<<<<<<< HEAD
->Promise.try : { <R>(dit: typeof Promise, fn: () => Promise.Thenable<R>, args?: any[] | undefined, ctx?: any): Promise<R>; <R>(dit: typeof Promise, fn: () => R, args?: any[] | undefined, ctx?: any): Promise<R>; }
->Promise : typeof Promise
->try : { <R>(dit: typeof Promise, fn: () => Promise.Thenable<R>, args?: any[] | undefined, ctx?: any): Promise<R>; <R>(dit: typeof Promise, fn: () => R, args?: any[] | undefined, ctx?: any): Promise<R>; }
-=======
->                                           : ^^^^^^^^^^^^
->Promise.try : { <R>(dit: typeof Promise, fn: () => Promise.Thenable<R>, args?: any[], ctx?: any): Promise<R>; <R_1>(dit: typeof Promise, fn: () => R_1, args?: any[], ctx?: any): Promise<R_1>; }
->            : ^^^^^^^^^^^^^^^^^^^^^^^^^^^^^^^^^^^^^^^^^^^^^^^^^^^^^^^^^^^^^^^^^^^^^^^^^^^^^^^^^^^^^^^^^^^^^^^^^^^^^^^^^^^^^^^^^^^^^^^^^^^^^^^^^^^^^^^^^^^^^^^^^^^^^^^^^^^^^^^^^^^^^^^^^^^^^^^^^^^
->Promise : typeof Promise
->        : ^^^^^^^^^^^^^^
->try : { <R>(dit: typeof Promise, fn: () => Promise.Thenable<R>, args?: any[], ctx?: any): Promise<R>; <R_1>(dit: typeof Promise, fn: () => R_1, args?: any[], ctx?: any): Promise<R_1>; }
->    : ^^^^^^^^^^^^^^^^^^^^^^^^^^^^^^^^^^^^^^^^^^^^^^^^^^^^^^^^^^^^^^^^^^^^^^^^^^^^^^^^^^^^^^^^^^^^^^^^^^^^^^^^^^^^^^^^^^^^^^^^^^^^^^^^^^^^^^^^^^^^^^^^^^^^^^^^^^^^^^^^^^^^^^^^^^^^^^^^^^^
->>>>>>> 12402f26
->Promise : typeof Promise
->        : ^^^^^^^^^^^^^^
->() => {	return foo;} : () => Foo
->                     : ^^^^^^^^^
-
-	return foo;
->foo : Foo
->    : ^^^
-
-});
-fooProm = Promise.try(Promise, () => {
->fooProm = Promise.try(Promise, () => {	return foo;}, arr) : Promise<Foo>
->                                                          : ^^^^^^^^^^^^
->fooProm : Promise<Foo>
->        : ^^^^^^^^^^^^
->Promise.try(Promise, () => {	return foo;}, arr) : Promise<Foo>
-<<<<<<< HEAD
->Promise.try : { <R>(dit: typeof Promise, fn: () => Promise.Thenable<R>, args?: any[] | undefined, ctx?: any): Promise<R>; <R>(dit: typeof Promise, fn: () => R, args?: any[] | undefined, ctx?: any): Promise<R>; }
->Promise : typeof Promise
->try : { <R>(dit: typeof Promise, fn: () => Promise.Thenable<R>, args?: any[] | undefined, ctx?: any): Promise<R>; <R>(dit: typeof Promise, fn: () => R, args?: any[] | undefined, ctx?: any): Promise<R>; }
-=======
->                                                : ^^^^^^^^^^^^
->Promise.try : { <R>(dit: typeof Promise, fn: () => Promise.Thenable<R>, args?: any[], ctx?: any): Promise<R>; <R_1>(dit: typeof Promise, fn: () => R_1, args?: any[], ctx?: any): Promise<R_1>; }
->            : ^^^^^^^^^^^^^^^^^^^^^^^^^^^^^^^^^^^^^^^^^^^^^^^^^^^^^^^^^^^^^^^^^^^^^^^^^^^^^^^^^^^^^^^^^^^^^^^^^^^^^^^^^^^^^^^^^^^^^^^^^^^^^^^^^^^^^^^^^^^^^^^^^^^^^^^^^^^^^^^^^^^^^^^^^^^^^^^^^^^
->Promise : typeof Promise
->        : ^^^^^^^^^^^^^^
->try : { <R>(dit: typeof Promise, fn: () => Promise.Thenable<R>, args?: any[], ctx?: any): Promise<R>; <R_1>(dit: typeof Promise, fn: () => R_1, args?: any[], ctx?: any): Promise<R_1>; }
->    : ^^^^^^^^^^^^^^^^^^^^^^^^^^^^^^^^^^^^^^^^^^^^^^^^^^^^^^^^^^^^^^^^^^^^^^^^^^^^^^^^^^^^^^^^^^^^^^^^^^^^^^^^^^^^^^^^^^^^^^^^^^^^^^^^^^^^^^^^^^^^^^^^^^^^^^^^^^^^^^^^^^^^^^^^^^^^^^^^^^^
->>>>>>> 12402f26
->Promise : typeof Promise
->        : ^^^^^^^^^^^^^^
->() => {	return foo;} : () => Foo
->                     : ^^^^^^^^^
-
-	return foo;
->foo : Foo
->    : ^^^
-
-}, arr);
->arr : any[]
->    : ^^^^^
-
-fooProm = Promise.try(Promise, () => {
->fooProm = Promise.try(Promise, () => {	return foo;}, arr, x) : Promise<Foo>
->                                                             : ^^^^^^^^^^^^
->fooProm : Promise<Foo>
->        : ^^^^^^^^^^^^
->Promise.try(Promise, () => {	return foo;}, arr, x) : Promise<Foo>
-<<<<<<< HEAD
->Promise.try : { <R>(dit: typeof Promise, fn: () => Promise.Thenable<R>, args?: any[] | undefined, ctx?: any): Promise<R>; <R>(dit: typeof Promise, fn: () => R, args?: any[] | undefined, ctx?: any): Promise<R>; }
->Promise : typeof Promise
->try : { <R>(dit: typeof Promise, fn: () => Promise.Thenable<R>, args?: any[] | undefined, ctx?: any): Promise<R>; <R>(dit: typeof Promise, fn: () => R, args?: any[] | undefined, ctx?: any): Promise<R>; }
-=======
->                                                   : ^^^^^^^^^^^^
->Promise.try : { <R>(dit: typeof Promise, fn: () => Promise.Thenable<R>, args?: any[], ctx?: any): Promise<R>; <R_1>(dit: typeof Promise, fn: () => R_1, args?: any[], ctx?: any): Promise<R_1>; }
->            : ^^^^^^^^^^^^^^^^^^^^^^^^^^^^^^^^^^^^^^^^^^^^^^^^^^^^^^^^^^^^^^^^^^^^^^^^^^^^^^^^^^^^^^^^^^^^^^^^^^^^^^^^^^^^^^^^^^^^^^^^^^^^^^^^^^^^^^^^^^^^^^^^^^^^^^^^^^^^^^^^^^^^^^^^^^^^^^^^^^^
->Promise : typeof Promise
->        : ^^^^^^^^^^^^^^
->try : { <R>(dit: typeof Promise, fn: () => Promise.Thenable<R>, args?: any[], ctx?: any): Promise<R>; <R_1>(dit: typeof Promise, fn: () => R_1, args?: any[], ctx?: any): Promise<R_1>; }
->    : ^^^^^^^^^^^^^^^^^^^^^^^^^^^^^^^^^^^^^^^^^^^^^^^^^^^^^^^^^^^^^^^^^^^^^^^^^^^^^^^^^^^^^^^^^^^^^^^^^^^^^^^^^^^^^^^^^^^^^^^^^^^^^^^^^^^^^^^^^^^^^^^^^^^^^^^^^^^^^^^^^^^^^^^^^^^^^^^^^^^
->>>>>>> 12402f26
->Promise : typeof Promise
->        : ^^^^^^^^^^^^^^
->() => {	return foo;} : () => Foo
->                     : ^^^^^^^^^
-
-	return foo;
->foo : Foo
->    : ^^^
-
-}, arr, x);
->arr : any[]
->    : ^^^^^
->x : any
->  : ^^^
-
+//// [tests/cases/compiler/bluebirdStaticThis.ts] ////
+
+=== bluebirdStaticThis.ts ===
+// This version is reduced from the full d.ts by removing almost all the tests
+// and all the comments.
+// Then it adds explicit `this` arguments to the static members.
+// Tests by: Bart van der Schoor <https://github.com/Bartvds>
+export declare class Promise<R> implements Promise.Thenable<R> {
+>Promise : Promise<R>
+>        : ^^^^^^^^^^
+>Promise : typeof Promise
+>        : ^^^^^^^^^^^^^^
+
+	constructor(callback: (resolve: (thenableOrResult: R | Promise.Thenable<R>) => void, reject: (error: any) => void) => void);
+>callback : (resolve: (thenableOrResult: R | Promise.Thenable<R>) => void, reject: (error: any) => void) => void
+>         : ^^^^^^^^^^                                                   ^^^^^^^^^^                    ^^^^^    
+>resolve : (thenableOrResult: R | Promise.Thenable<R>) => void
+>        : ^^^^^^^^^^^^^^^^^^^                       ^^^^^    
+>thenableOrResult : R | Promise.Thenable<R>
+>                 : ^^^^^^^^^^^^^^^^^^^^^^^
+>Promise : any
+>        : ^^^
+>reject : (error: any) => void
+>       : ^^^^^^^^   ^^^^^    
+>error : any
+>      : ^^^
+
+    static try<R>(dit: typeof Promise, fn: () => Promise.Thenable<R>, args?: any[], ctx?: any): Promise<R>;
+>try : { <R>(dit: typeof Promise, fn: () => Promise.Thenable<R>, args?: any[], ctx?: any): Promise<R>; <R_1>(dit: typeof Promise, fn: () => R_1, args?: any[] | undefined, ctx?: any): Promise<R_1>; }
+>    : ^^^ ^^^^^^^              ^^^^^^                         ^^^^^^^^^     ^^^^^^^^   ^^^          ^^^^^^^^^^^^^^^^^^^^^^^^^^^^^^^^^^^^^^^^^^^^^^^^^^^^^^^^^^^^^^^^^^^^^^^^^^^^^^^^^^^^^^^^^^^^^^^^^
+>dit : typeof Promise
+>    : ^^^^^^^^^^^^^^
+>Promise : typeof Promise
+>        : ^^^^^^^^^^^^^^
+>fn : () => Promise.Thenable<R>
+>   : ^^^^^^                   
+>Promise : any
+>        : ^^^
+>args : any[] | undefined
+>     : ^^^^^^^^^^^^^^^^^
+>ctx : any
+>    : ^^^
+
+    static try<R>(dit: typeof Promise, fn: () => R, args?: any[], ctx?: any): Promise<R>;
+>try : { <R_1>(dit: typeof Promise, fn: () => Promise.Thenable<R_1>, args?: any[] | undefined, ctx?: any): Promise<R_1>; <R>(dit: typeof Promise, fn: () => R, args?: any[], ctx?: any): Promise<R>; }
+>    : ^^^^^^^^^^^^^^^^^^^^^^^^^^^^^^^^^^^^^^^^^^^^^^^^^^^^^^^^^^^^^^^^^^^^^^^^^^^^^^^^^^^^^^^^^^^^^^^^^^^^^^^^^^^^^^^^^^^ ^^^^^^^              ^^^^^^       ^^^^^^^^^     ^^^^^^^^   ^^^          ^^^
+>dit : typeof Promise
+>    : ^^^^^^^^^^^^^^
+>Promise : typeof Promise
+>        : ^^^^^^^^^^^^^^
+>fn : () => R
+>   : ^^^^^^ 
+>args : any[] | undefined
+>     : ^^^^^^^^^^^^^^^^^
+>ctx : any
+>    : ^^^
+
+    static attempt<R>(dit: typeof Promise, fn: () => Promise.Thenable<R>, args?: any[], ctx?: any): Promise<R>;
+>attempt : { <R>(dit: typeof Promise, fn: () => Promise.Thenable<R>, args?: any[], ctx?: any): Promise<R>; <R_1>(dit: typeof Promise, fn: () => R_1, args?: any[] | undefined, ctx?: any): Promise<R_1>; }
+>        : ^^^ ^^^^^^^              ^^^^^^                         ^^^^^^^^^     ^^^^^^^^   ^^^          ^^^^^^^^^^^^^^^^^^^^^^^^^^^^^^^^^^^^^^^^^^^^^^^^^^^^^^^^^^^^^^^^^^^^^^^^^^^^^^^^^^^^^^^^^^^^^^^^^
+>dit : typeof Promise
+>    : ^^^^^^^^^^^^^^
+>Promise : typeof Promise
+>        : ^^^^^^^^^^^^^^
+>fn : () => Promise.Thenable<R>
+>   : ^^^^^^                   
+>Promise : any
+>        : ^^^
+>args : any[] | undefined
+>     : ^^^^^^^^^^^^^^^^^
+>ctx : any
+>    : ^^^
+
+    static attempt<R>(dit: typeof Promise, fn: () => R, args?: any[], ctx?: any): Promise<R>;
+>attempt : { <R_1>(dit: typeof Promise, fn: () => Promise.Thenable<R_1>, args?: any[] | undefined, ctx?: any): Promise<R_1>; <R>(dit: typeof Promise, fn: () => R, args?: any[], ctx?: any): Promise<R>; }
+>        : ^^^^^^^^^^^^^^^^^^^^^^^^^^^^^^^^^^^^^^^^^^^^^^^^^^^^^^^^^^^^^^^^^^^^^^^^^^^^^^^^^^^^^^^^^^^^^^^^^^^^^^^^^^^^^^^^^^^ ^^^^^^^              ^^^^^^       ^^^^^^^^^     ^^^^^^^^   ^^^          ^^^
+>dit : typeof Promise
+>    : ^^^^^^^^^^^^^^
+>Promise : typeof Promise
+>        : ^^^^^^^^^^^^^^
+>fn : () => R
+>   : ^^^^^^ 
+>args : any[] | undefined
+>     : ^^^^^^^^^^^^^^^^^
+>ctx : any
+>    : ^^^
+
+    static method(dit: typeof Promise, fn: Function): Function;
+>method : (dit: typeof Promise, fn: Function) => Function
+>       : ^^^^^^              ^^^^^^        ^^^^^        
+>dit : typeof Promise
+>    : ^^^^^^^^^^^^^^
+>Promise : typeof Promise
+>        : ^^^^^^^^^^^^^^
+>fn : Function
+>   : ^^^^^^^^
+
+    static resolve(dit: typeof Promise): Promise<void>;
+>resolve : { (dit: typeof Promise): Promise<void>; <R>(dit: typeof Promise, value: Promise.Thenable<R>): Promise<R>; <R_1>(dit: typeof Promise, value: R_1): Promise<R_1>; }
+>        : ^^^^^^^^              ^^^             ^^^^^^^^^^^^^^^^^^^^^^^^^^^^^^^^^^^^^^^^^^^^^^^^^^^^^^^^^^^^^^^^^^^^^^^^^^^^^^^^^^^^^^^^^^^^^^^^^^^^^^^^^^^^^^^^^^^^^^^^^^^
+>dit : typeof Promise
+>    : ^^^^^^^^^^^^^^
+>Promise : typeof Promise
+>        : ^^^^^^^^^^^^^^
+
+    static resolve<R>(dit: typeof Promise, value: Promise.Thenable<R>): Promise<R>;
+>resolve : { (dit: typeof Promise): Promise<void>; <R>(dit: typeof Promise, value: Promise.Thenable<R>): Promise<R>; <R_1>(dit: typeof Promise, value: R_1): Promise<R_1>; }
+>        : ^^^^^^^^^^^^^^^^^^^^^^^^^^^^^^^^^^^^^^^^^ ^^^^^^^              ^^^^^^^^^                   ^^^          ^^^^^^^^^^^^^^^^^^^^^^^^^^^^^^^^^^^^^^^^^^^^^^^^^^^^^^^^^
+>dit : typeof Promise
+>    : ^^^^^^^^^^^^^^
+>Promise : typeof Promise
+>        : ^^^^^^^^^^^^^^
+>value : Promise.Thenable<R>
+>      : ^^^^^^^^^^^^^^^^^^^
+>Promise : any
+>        : ^^^
+
+    static resolve<R>(dit: typeof Promise, value: R): Promise<R>;
+>resolve : { (dit: typeof Promise): Promise<void>; <R_1>(dit: typeof Promise, value: Promise.Thenable<R_1>): Promise<R_1>; <R>(dit: typeof Promise, value: R): Promise<R>; }
+>        : ^^^^^^^^^^^^^^^^^^^^^^^^^^^^^^^^^^^^^^^^^^^^^^^^^^^^^^^^^^^^^^^^^^^^^^^^^^^^^^^^^^^^^^^^^^^^^^^^^^^^^^^^^^^^^^^^^ ^^^^^^^              ^^^^^^^^^ ^^^          ^^^
+>dit : typeof Promise
+>    : ^^^^^^^^^^^^^^
+>Promise : typeof Promise
+>        : ^^^^^^^^^^^^^^
+>value : R
+>      : ^
+
+    static reject(dit: typeof Promise, reason: any): Promise<any>;
+>reject : { (dit: typeof Promise, reason: any): Promise<any>; <R>(dit: typeof Promise, reason: any): Promise<R>; }
+>       : ^^^^^^^^              ^^^^^^^^^^   ^^^            ^^^^^^^^^^^^^^^^^^^^^^^^^^^^^^^^^^^^^^^^^^^^^^^^^^^^^^
+>dit : typeof Promise
+>    : ^^^^^^^^^^^^^^
+>Promise : typeof Promise
+>        : ^^^^^^^^^^^^^^
+>reason : any
+>       : ^^^
+
+    static reject<R>(dit: typeof Promise, reason: any): Promise<R>;
+>reject : { (dit: typeof Promise, reason: any): Promise<any>; <R>(dit: typeof Promise, reason: any): Promise<R>; }
+>       : ^^^^^^^^^^^^^^^^^^^^^^^^^^^^^^^^^^^^^^^^^^^^^^^^^^^^^ ^^^^^^^              ^^^^^^^^^^   ^^^          ^^^
+>dit : typeof Promise
+>    : ^^^^^^^^^^^^^^
+>Promise : typeof Promise
+>        : ^^^^^^^^^^^^^^
+>reason : any
+>       : ^^^
+
+    static defer<R>(dit: typeof Promise): Promise.Resolver<R>;
+>defer : <R>(dit: typeof Promise) => Promise.Resolver<R>
+>      : ^^^^^^^^^              ^^^^^^^^^^^^^^^^^^^^^^^^
+>dit : typeof Promise
+>    : ^^^^^^^^^^^^^^
+>Promise : typeof Promise
+>        : ^^^^^^^^^^^^^^
+>Promise : any
+>        : ^^^
+
+    static cast<R>(dit: typeof Promise, value: Promise.Thenable<R>): Promise<R>;
+>cast : { <R>(dit: typeof Promise, value: Promise.Thenable<R>): Promise<R>; <R_1>(dit: typeof Promise, value: R_1): Promise<R_1>; }
+>     : ^^^ ^^^^^^^              ^^^^^^^^^                   ^^^          ^^^^^^^^^^^^^^^^^^^^^^^^^^^^^^^^^^^^^^^^^^^^^^^^^^^^^^^^^
+>dit : typeof Promise
+>    : ^^^^^^^^^^^^^^
+>Promise : typeof Promise
+>        : ^^^^^^^^^^^^^^
+>value : Promise.Thenable<R>
+>      : ^^^^^^^^^^^^^^^^^^^
+>Promise : any
+>        : ^^^
+
+    static cast<R>(dit: typeof Promise, value: R): Promise<R>;
+>cast : { <R_1>(dit: typeof Promise, value: Promise.Thenable<R_1>): Promise<R_1>; <R>(dit: typeof Promise, value: R): Promise<R>; }
+>     : ^^^^^^^^^^^^^^^^^^^^^^^^^^^^^^^^^^^^^^^^^^^^^^^^^^^^^^^^^^^^^^^^^^^^^^^^^^^ ^^^^^^^              ^^^^^^^^^ ^^^          ^^^
+>dit : typeof Promise
+>    : ^^^^^^^^^^^^^^
+>Promise : typeof Promise
+>        : ^^^^^^^^^^^^^^
+>value : R
+>      : ^
+
+    static bind(dit: typeof Promise, thisArg: any): Promise<void>;
+>bind : (dit: typeof Promise, thisArg: any) => Promise<void>
+>     : ^^^^^^              ^^^^^^^^^^^   ^^^^^             
+>dit : typeof Promise
+>    : ^^^^^^^^^^^^^^
+>Promise : typeof Promise
+>        : ^^^^^^^^^^^^^^
+>thisArg : any
+>        : ^^^
+
+    static is(dit: typeof Promise, value: any): boolean;
+>is : (dit: typeof Promise, value: any) => boolean
+>   : ^^^^^^              ^^^^^^^^^   ^^^^^       
+>dit : typeof Promise
+>    : ^^^^^^^^^^^^^^
+>Promise : typeof Promise
+>        : ^^^^^^^^^^^^^^
+>value : any
+>      : ^^^
+
+    static longStackTraces(dit: typeof Promise): void;
+>longStackTraces : (dit: typeof Promise) => void
+>                : ^^^^^^              ^^^^^    
+>dit : typeof Promise
+>    : ^^^^^^^^^^^^^^
+>Promise : typeof Promise
+>        : ^^^^^^^^^^^^^^
+
+    static delay<R>(dit: typeof Promise, value: Promise.Thenable<R>, ms: number): Promise<R>;
+>delay : { <R>(dit: typeof Promise, value: Promise.Thenable<R>, ms: number): Promise<R>; <R_1>(dit: typeof Promise, value: R_1, ms: number): Promise<R_1>; (dit: typeof Promise, ms: number): Promise<void>; }
+>      : ^^^ ^^^^^^^              ^^^^^^^^^                   ^^^^^^      ^^^          ^^^^^^^^^^^^^^^^^^^^^^^^^^^^^^^^^^^^^^^^^^^^^^^^^^^^^^^^^^^^^^^^^^^^^^^^^^^^^^^^^^^^^^^^^^^^^^^^^^^^^^^^^^^^^^^^^^^^^^^
+>dit : typeof Promise
+>    : ^^^^^^^^^^^^^^
+>Promise : typeof Promise
+>        : ^^^^^^^^^^^^^^
+>value : Promise.Thenable<R>
+>      : ^^^^^^^^^^^^^^^^^^^
+>Promise : any
+>        : ^^^
+>ms : number
+>   : ^^^^^^
+
+    static delay<R>(dit: typeof Promise, value: R, ms: number): Promise<R>;
+>delay : { <R_1>(dit: typeof Promise, value: Promise.Thenable<R_1>, ms: number): Promise<R_1>; <R>(dit: typeof Promise, value: R, ms: number): Promise<R>; (dit: typeof Promise, ms: number): Promise<void>; }
+>      : ^^^^^^^^^^^^^^^^^^^^^^^^^^^^^^^^^^^^^^^^^^^^^^^^^^^^^^^^^^^^^^^^^^^^^^^^^^^^^^^^^^^^^^^ ^^^^^^^              ^^^^^^^^^ ^^^^^^      ^^^          ^^^^^^^^^^^^^^^^^^^^^^^^^^^^^^^^^^^^^^^^^^^^^^^^^^^^^
+>dit : typeof Promise
+>    : ^^^^^^^^^^^^^^
+>Promise : typeof Promise
+>        : ^^^^^^^^^^^^^^
+>value : R
+>      : ^
+>ms : number
+>   : ^^^^^^
+
+    static delay(dit: typeof Promise, ms: number): Promise<void>;
+>delay : { <R>(dit: typeof Promise, value: Promise.Thenable<R>, ms: number): Promise<R>; <R_1>(dit: typeof Promise, value: R_1, ms: number): Promise<R_1>; (dit: typeof Promise, ms: number): Promise<void>; }
+>      : ^^^^^^^^^^^^^^^^^^^^^^^^^^^^^^^^^^^^^^^^^^^^^^^^^^^^^^^^^^^^^^^^^^^^^^^^^^^^^^^^^^^^^^^^^^^^^^^^^^^^^^^^^^^^^^^^^^^^^^^^^^^^^^^^^^^^^^^^^^^^^^^^^^^^^^^^              ^^^^^^      ^^^             ^^^
+>dit : typeof Promise
+>    : ^^^^^^^^^^^^^^
+>Promise : typeof Promise
+>        : ^^^^^^^^^^^^^^
+>ms : number
+>   : ^^^^^^
+
+    static promisify(dit: typeof Promise, nodeFunction: Function, receiver?: any): Function;
+>promisify : (dit: typeof Promise, nodeFunction: Function, receiver?: any) => Function
+>          : ^^^^^^              ^^^^^^^^^^^^^^^^        ^^^^^^^^^^^^^   ^^^^^        
+>dit : typeof Promise
+>    : ^^^^^^^^^^^^^^
+>Promise : typeof Promise
+>        : ^^^^^^^^^^^^^^
+>nodeFunction : Function
+>             : ^^^^^^^^
+>receiver : any
+>         : ^^^
+
+    static promisifyAll(dit: typeof Promise, target: Object): Object;
+>promisifyAll : (dit: typeof Promise, target: Object) => Object
+>             : ^^^^^^              ^^^^^^^^^^      ^^^^^      
+>dit : typeof Promise
+>    : ^^^^^^^^^^^^^^
+>Promise : typeof Promise
+>        : ^^^^^^^^^^^^^^
+>target : Object
+>       : ^^^^^^
+
+    static coroutine<R>(dit: typeof Promise, generatorFunction: Function): Function;
+>coroutine : <R>(dit: typeof Promise, generatorFunction: Function) => Function
+>          : ^^^^^^^^^              ^^^^^^^^^^^^^^^^^^^^^        ^^^^^        
+>dit : typeof Promise
+>    : ^^^^^^^^^^^^^^
+>Promise : typeof Promise
+>        : ^^^^^^^^^^^^^^
+>generatorFunction : Function
+>                  : ^^^^^^^^
+
+    static spawn<R>(dit: typeof Promise, generatorFunction: Function): Promise<R>;
+>spawn : <R>(dit: typeof Promise, generatorFunction: Function) => Promise<R>
+>      : ^ ^^^^^^^              ^^^^^^^^^^^^^^^^^^^^^        ^^^^^          
+>dit : typeof Promise
+>    : ^^^^^^^^^^^^^^
+>Promise : typeof Promise
+>        : ^^^^^^^^^^^^^^
+>generatorFunction : Function
+>                  : ^^^^^^^^
+
+    static noConflict(dit: typeof Promise): typeof Promise;
+>noConflict : (dit: typeof Promise) => typeof Promise
+>           : ^^^^^^              ^^^^^              
+>dit : typeof Promise
+>    : ^^^^^^^^^^^^^^
+>Promise : typeof Promise
+>        : ^^^^^^^^^^^^^^
+>Promise : typeof Promise
+>        : ^^^^^^^^^^^^^^
+
+    static onPossiblyUnhandledRejection(dit: typeof Promise, handler: (reason: any) => any): void;
+>onPossiblyUnhandledRejection : (dit: typeof Promise, handler: (reason: any) => any) => void
+>                             : ^^^^^^              ^^^^^^^^^^^                    ^^^^^    
+>dit : typeof Promise
+>    : ^^^^^^^^^^^^^^
+>Promise : typeof Promise
+>        : ^^^^^^^^^^^^^^
+>handler : (reason: any) => any
+>        : ^^^^^^^^^   ^^^^^   
+>reason : any
+>       : ^^^
+
+    static all<R>(dit: typeof Promise, values: Promise.Thenable<Promise.Thenable<R>[]>): Promise<R[]>;
+>all : { <R>(dit: typeof Promise, values: Promise.Thenable<Promise.Thenable<R>[]>): Promise<R[]>; <R_1>(dit: typeof Promise, values: Promise.Thenable<R_1[]>): Promise<R_1[]>; <R_2>(dit: typeof Promise, values: Promise.Thenable<R_2>[]): Promise<R_2[]>; <R_3>(dit: typeof Promise, values: R_3[]): Promise<R_3[]>; }
+>    : ^^^ ^^^^^^^              ^^^^^^^^^^                                       ^^^            ^^^^^^^^^^^^^^^^^^^^^^^^^^^^^^^^^^^^^^^^^^^^^^^^^^^^^^^^^^^^^^^^^^^^^^^^^^^^^^^^^^^^^^^^^^^^^^^^^^^^^^^^^^^^^^^^^^^^^^^^^^^^^^^^^^^^^^^^^^^^^^^^^^^^^^^^^^^^^^^^^^^^^^^^^^^^^^^^^^^^^^^^^^^^^^^^^^^^^^^^^^^^^^^^^^^^^^^^
+>dit : typeof Promise
+>    : ^^^^^^^^^^^^^^
+>Promise : typeof Promise
+>        : ^^^^^^^^^^^^^^
+>values : Promise.Thenable<Promise.Thenable<R>[]>
+>       : ^^^^^^^^^^^^^^^^^^^^^^^^^^^^^^^^^^^^^^^
+>Promise : any
+>        : ^^^
+>Promise : any
+>        : ^^^
+
+    static all<R>(dit: typeof Promise, values: Promise.Thenable<R[]>): Promise<R[]>;
+>all : { <R_1>(dit: typeof Promise, values: Promise.Thenable<Promise.Thenable<R_1>[]>): Promise<R_1[]>; <R>(dit: typeof Promise, values: Promise.Thenable<R[]>): Promise<R[]>; <R_2>(dit: typeof Promise, values: Promise.Thenable<R_2>[]): Promise<R_2[]>; <R_3>(dit: typeof Promise, values: R_3[]): Promise<R_3[]>; }
+>    : ^^^^^^^^^^^^^^^^^^^^^^^^^^^^^^^^^^^^^^^^^^^^^^^^^^^^^^^^^^^^^^^^^^^^^^^^^^^^^^^^^^^^^^^^^^^^^^^^^^ ^^^^^^^              ^^^^^^^^^^                     ^^^            ^^^^^^^^^^^^^^^^^^^^^^^^^^^^^^^^^^^^^^^^^^^^^^^^^^^^^^^^^^^^^^^^^^^^^^^^^^^^^^^^^^^^^^^^^^^^^^^^^^^^^^^^^^^^^^^^^^^^^^^^^^^^^^^^^^^^^^^^^^^
+>dit : typeof Promise
+>    : ^^^^^^^^^^^^^^
+>Promise : typeof Promise
+>        : ^^^^^^^^^^^^^^
+>values : Promise.Thenable<R[]>
+>       : ^^^^^^^^^^^^^^^^^^^^^
+>Promise : any
+>        : ^^^
+
+    static all<R>(dit: typeof Promise, values: Promise.Thenable<R>[]): Promise<R[]>;
+>all : { <R_1>(dit: typeof Promise, values: Promise.Thenable<Promise.Thenable<R_1>[]>): Promise<R_1[]>; <R_2>(dit: typeof Promise, values: Promise.Thenable<R_2[]>): Promise<R_2[]>; <R>(dit: typeof Promise, values: Promise.Thenable<R>[]): Promise<R[]>; <R_3>(dit: typeof Promise, values: R_3[]): Promise<R_3[]>; }
+>    : ^^^^^^^^^^^^^^^^^^^^^^^^^^^^^^^^^^^^^^^^^^^^^^^^^^^^^^^^^^^^^^^^^^^^^^^^^^^^^^^^^^^^^^^^^^^^^^^^^^^^^^^^^^^^^^^^^^^^^^^^^^^^^^^^^^^^^^^^^^^^^^^^^^^^^^^^^^^^^^^^^^^^^^^^^^^^^^^ ^^^^^^^              ^^^^^^^^^^                     ^^^            ^^^^^^^^^^^^^^^^^^^^^^^^^^^^^^^^^^^^^^^^^^^^^^^^^^^^^^^^^^^^^^
+>dit : typeof Promise
+>    : ^^^^^^^^^^^^^^
+>Promise : typeof Promise
+>        : ^^^^^^^^^^^^^^
+>values : Promise.Thenable<R>[]
+>       : ^^^^^^^^^^^^^^^^^^^^^
+>Promise : any
+>        : ^^^
+
+    static all<R>(dit: typeof Promise, values: R[]): Promise<R[]>;
+>all : { <R_1>(dit: typeof Promise, values: Promise.Thenable<Promise.Thenable<R_1>[]>): Promise<R_1[]>; <R_2>(dit: typeof Promise, values: Promise.Thenable<R_2[]>): Promise<R_2[]>; <R_3>(dit: typeof Promise, values: Promise.Thenable<R_3>[]): Promise<R_3[]>; <R>(dit: typeof Promise, values: R[]): Promise<R[]>; }
+>    : ^^^^^^^^^^^^^^^^^^^^^^^^^^^^^^^^^^^^^^^^^^^^^^^^^^^^^^^^^^^^^^^^^^^^^^^^^^^^^^^^^^^^^^^^^^^^^^^^^^^^^^^^^^^^^^^^^^^^^^^^^^^^^^^^^^^^^^^^^^^^^^^^^^^^^^^^^^^^^^^^^^^^^^^^^^^^^^^^^^^^^^^^^^^^^^^^^^^^^^^^^^^^^^^^^^^^^^^^^^^^^^^^^^^^^^^^^^^^^^^^^^^^^^^^^^^^ ^^^^^^^              ^^^^^^^^^^   ^^^            ^^^
+>dit : typeof Promise
+>    : ^^^^^^^^^^^^^^
+>Promise : typeof Promise
+>        : ^^^^^^^^^^^^^^
+>values : R[]
+>       : ^^^
+
+    static props(dit: typeof Promise, object: Promise<Object>): Promise<Object>;
+>props : { (dit: typeof Promise, object: Promise<Object>): Promise<Object>; (dit: typeof Promise, object: Object): Promise<Object>; }
+>      : ^^^^^^^^              ^^^^^^^^^^               ^^^               ^^^^^^^^^^^^^^^^^^^^^^^^^^^^^^^^^^^^^^^^^^^^^^^^^^^^^^^^^^^
+>dit : typeof Promise
+>    : ^^^^^^^^^^^^^^
+>Promise : typeof Promise
+>        : ^^^^^^^^^^^^^^
+>object : Promise<Object>
+>       : ^^^^^^^^^^^^^^^
+
+    static props(dit: typeof Promise, object: Object): Promise<Object>;
+>props : { (dit: typeof Promise, object: Promise<Object>): Promise<Object>; (dit: typeof Promise, object: Object): Promise<Object>; }
+>      : ^^^^^^^^^^^^^^^^^^^^^^^^^^^^^^^^^^^^^^^^^^^^^^^^^^^^^^^^^^^^^^^^^^^^^^^^^              ^^^^^^^^^^      ^^^               ^^^
+>dit : typeof Promise
+>    : ^^^^^^^^^^^^^^
+>Promise : typeof Promise
+>        : ^^^^^^^^^^^^^^
+>object : Object
+>       : ^^^^^^
+
+    static settle<R>(dit: typeof Promise, values: Promise.Thenable<Promise.Thenable<R>[]>): Promise<Promise.Inspection<R>[]>;
+>settle : { <R>(dit: typeof Promise, values: Promise.Thenable<Promise.Thenable<R>[]>): Promise<Promise.Inspection<R>[]>; <R_1>(dit: typeof Promise, values: Promise.Thenable<R_1[]>): Promise<Promise.Inspection<R_1>[]>; <R_2>(dit: typeof Promise, values: Promise.Thenable<R_2>[]): Promise<Promise.Inspection<R_2>[]>; <R_3>(dit: typeof Promise, values: R_3[]): Promise<Promise.Inspection<R_3>[]>; }
+>       : ^^^ ^^^^^^^              ^^^^^^^^^^                                       ^^^                                ^^^^^^^^^^^^^^^^^^^^^^^^^^^^^^^^^^^^^^^^^^^^^^^^^^^^^^^^^^^^^^^^^^^^^^^^^^^^^^^^^^^^^^^^^^^^^^^^^^^^^^^^^^^^^^^^^^^^^^^^^^^^^^^^^^^^^^^^^^^^^^^^^^^^^^^^^^^^^^^^^^^^^^^^^^^^^^^^^^^^^^^^^^^^^^^^^^^^^^^^^^^^^^^^^^^^^^^^^^^^^^^^^^^^^^^^^^^^^^^^^^^^^^^^^^^^^^^^^^^^^^^^^^^^^^^^^^^^
+>dit : typeof Promise
+>    : ^^^^^^^^^^^^^^
+>Promise : typeof Promise
+>        : ^^^^^^^^^^^^^^
+>values : Promise.Thenable<Promise.Thenable<R>[]>
+>       : ^^^^^^^^^^^^^^^^^^^^^^^^^^^^^^^^^^^^^^^
+>Promise : any
+>        : ^^^
+>Promise : any
+>        : ^^^
+>Promise : any
+>        : ^^^
+
+    static settle<R>(dit: typeof Promise, values: Promise.Thenable<R[]>): Promise<Promise.Inspection<R>[]>;
+>settle : { <R_1>(dit: typeof Promise, values: Promise.Thenable<Promise.Thenable<R_1>[]>): Promise<Promise.Inspection<R_1>[]>; <R>(dit: typeof Promise, values: Promise.Thenable<R[]>): Promise<Promise.Inspection<R>[]>; <R_2>(dit: typeof Promise, values: Promise.Thenable<R_2>[]): Promise<Promise.Inspection<R_2>[]>; <R_3>(dit: typeof Promise, values: R_3[]): Promise<Promise.Inspection<R_3>[]>; }
+>       : ^^^^^^^^^^^^^^^^^^^^^^^^^^^^^^^^^^^^^^^^^^^^^^^^^^^^^^^^^^^^^^^^^^^^^^^^^^^^^^^^^^^^^^^^^^^^^^^^^^^^^^^^^^^^^^^^^^^^^^ ^^^^^^^              ^^^^^^^^^^                     ^^^                                ^^^^^^^^^^^^^^^^^^^^^^^^^^^^^^^^^^^^^^^^^^^^^^^^^^^^^^^^^^^^^^^^^^^^^^^^^^^^^^^^^^^^^^^^^^^^^^^^^^^^^^^^^^^^^^^^^^^^^^^^^^^^^^^^^^^^^^^^^^^^^^^^^^^^^^^^^^^^^^^^^^^^^^^^^^^^^^^^^^^
+>dit : typeof Promise
+>    : ^^^^^^^^^^^^^^
+>Promise : typeof Promise
+>        : ^^^^^^^^^^^^^^
+>values : Promise.Thenable<R[]>
+>       : ^^^^^^^^^^^^^^^^^^^^^
+>Promise : any
+>        : ^^^
+>Promise : any
+>        : ^^^
+
+    static settle<R>(dit: typeof Promise, values: Promise.Thenable<R>[]): Promise<Promise.Inspection<R>[]>;
+>settle : { <R_1>(dit: typeof Promise, values: Promise.Thenable<Promise.Thenable<R_1>[]>): Promise<Promise.Inspection<R_1>[]>; <R_2>(dit: typeof Promise, values: Promise.Thenable<R_2[]>): Promise<Promise.Inspection<R_2>[]>; <R>(dit: typeof Promise, values: Promise.Thenable<R>[]): Promise<Promise.Inspection<R>[]>; <R_3>(dit: typeof Promise, values: R_3[]): Promise<Promise.Inspection<R_3>[]>; }
+>       : ^^^^^^^^^^^^^^^^^^^^^^^^^^^^^^^^^^^^^^^^^^^^^^^^^^^^^^^^^^^^^^^^^^^^^^^^^^^^^^^^^^^^^^^^^^^^^^^^^^^^^^^^^^^^^^^^^^^^^^^^^^^^^^^^^^^^^^^^^^^^^^^^^^^^^^^^^^^^^^^^^^^^^^^^^^^^^^^^^^^^^^^^^^^^^^^^^^^^^^^^^^^^^^^^^^^^^^^ ^^^^^^^              ^^^^^^^^^^                     ^^^                                ^^^^^^^^^^^^^^^^^^^^^^^^^^^^^^^^^^^^^^^^^^^^^^^^^^^^^^^^^^^^^^^^^^^^^^^^^^^^^^^^^^
+>dit : typeof Promise
+>    : ^^^^^^^^^^^^^^
+>Promise : typeof Promise
+>        : ^^^^^^^^^^^^^^
+>values : Promise.Thenable<R>[]
+>       : ^^^^^^^^^^^^^^^^^^^^^
+>Promise : any
+>        : ^^^
+>Promise : any
+>        : ^^^
+
+    static settle<R>(dit: typeof Promise, values: R[]): Promise<Promise.Inspection<R>[]>;
+>settle : { <R_1>(dit: typeof Promise, values: Promise.Thenable<Promise.Thenable<R_1>[]>): Promise<Promise.Inspection<R_1>[]>; <R_2>(dit: typeof Promise, values: Promise.Thenable<R_2[]>): Promise<Promise.Inspection<R_2>[]>; <R_3>(dit: typeof Promise, values: Promise.Thenable<R_3>[]): Promise<Promise.Inspection<R_3>[]>; <R>(dit: typeof Promise, values: R[]): Promise<Promise.Inspection<R>[]>; }
+>       : ^^^^^^^^^^^^^^^^^^^^^^^^^^^^^^^^^^^^^^^^^^^^^^^^^^^^^^^^^^^^^^^^^^^^^^^^^^^^^^^^^^^^^^^^^^^^^^^^^^^^^^^^^^^^^^^^^^^^^^^^^^^^^^^^^^^^^^^^^^^^^^^^^^^^^^^^^^^^^^^^^^^^^^^^^^^^^^^^^^^^^^^^^^^^^^^^^^^^^^^^^^^^^^^^^^^^^^^^^^^^^^^^^^^^^^^^^^^^^^^^^^^^^^^^^^^^^^^^^^^^^^^^^^^^^^^^^^^^^^^^^^^^^^^^^^^^^^^^^^^^^^^^^^^^^^^^ ^^^^^^^              ^^^^^^^^^^   ^^^                                ^^^
+>dit : typeof Promise
+>    : ^^^^^^^^^^^^^^
+>Promise : typeof Promise
+>        : ^^^^^^^^^^^^^^
+>values : R[]
+>       : ^^^
+>Promise : any
+>        : ^^^
+
+    static any<R>(dit: typeof Promise, values: Promise.Thenable<Promise.Thenable<R>[]>): Promise<R>;
+>any : { <R>(dit: typeof Promise, values: Promise.Thenable<Promise.Thenable<R>[]>): Promise<R>; <R_1>(dit: typeof Promise, values: Promise.Thenable<R_1[]>): Promise<R_1>; <R_2>(dit: typeof Promise, values: Promise.Thenable<R_2>[]): Promise<R_2>; <R_3>(dit: typeof Promise, values: R_3[]): Promise<R_3>; }
+>    : ^^^ ^^^^^^^              ^^^^^^^^^^                                       ^^^          ^^^^^^^^^^^^^^^^^^^^^^^^^^^^^^^^^^^^^^^^^^^^^^^^^^^^^^^^^^^^^^^^^^^^^^^^^^^^^^^^^^^^^^^^^^^^^^^^^^^^^^^^^^^^^^^^^^^^^^^^^^^^^^^^^^^^^^^^^^^^^^^^^^^^^^^^^^^^^^^^^^^^^^^^^^^^^^^^^^^^^^^^^^^^^^^^^^^^^^^^^^^^^^^^^^
+>dit : typeof Promise
+>    : ^^^^^^^^^^^^^^
+>Promise : typeof Promise
+>        : ^^^^^^^^^^^^^^
+>values : Promise.Thenable<Promise.Thenable<R>[]>
+>       : ^^^^^^^^^^^^^^^^^^^^^^^^^^^^^^^^^^^^^^^
+>Promise : any
+>        : ^^^
+>Promise : any
+>        : ^^^
+
+    static any<R>(dit: typeof Promise, values: Promise.Thenable<R[]>): Promise<R>;
+>any : { <R_1>(dit: typeof Promise, values: Promise.Thenable<Promise.Thenable<R_1>[]>): Promise<R_1>; <R>(dit: typeof Promise, values: Promise.Thenable<R[]>): Promise<R>; <R_2>(dit: typeof Promise, values: Promise.Thenable<R_2>[]): Promise<R_2>; <R_3>(dit: typeof Promise, values: R_3[]): Promise<R_3>; }
+>    : ^^^^^^^^^^^^^^^^^^^^^^^^^^^^^^^^^^^^^^^^^^^^^^^^^^^^^^^^^^^^^^^^^^^^^^^^^^^^^^^^^^^^^^^^^^^^^^^^ ^^^^^^^              ^^^^^^^^^^                     ^^^          ^^^^^^^^^^^^^^^^^^^^^^^^^^^^^^^^^^^^^^^^^^^^^^^^^^^^^^^^^^^^^^^^^^^^^^^^^^^^^^^^^^^^^^^^^^^^^^^^^^^^^^^^^^^^^^^^^^^^^^^^^^^^^^^^^^^^^^^
+>dit : typeof Promise
+>    : ^^^^^^^^^^^^^^
+>Promise : typeof Promise
+>        : ^^^^^^^^^^^^^^
+>values : Promise.Thenable<R[]>
+>       : ^^^^^^^^^^^^^^^^^^^^^
+>Promise : any
+>        : ^^^
+
+    static any<R>(dit: typeof Promise, values: Promise.Thenable<R>[]): Promise<R>;
+>any : { <R_1>(dit: typeof Promise, values: Promise.Thenable<Promise.Thenable<R_1>[]>): Promise<R_1>; <R_2>(dit: typeof Promise, values: Promise.Thenable<R_2[]>): Promise<R_2>; <R>(dit: typeof Promise, values: Promise.Thenable<R>[]): Promise<R>; <R_3>(dit: typeof Promise, values: R_3[]): Promise<R_3>; }
+>    : ^^^^^^^^^^^^^^^^^^^^^^^^^^^^^^^^^^^^^^^^^^^^^^^^^^^^^^^^^^^^^^^^^^^^^^^^^^^^^^^^^^^^^^^^^^^^^^^^^^^^^^^^^^^^^^^^^^^^^^^^^^^^^^^^^^^^^^^^^^^^^^^^^^^^^^^^^^^^^^^^^^^^^^^^^^^ ^^^^^^^              ^^^^^^^^^^                     ^^^          ^^^^^^^^^^^^^^^^^^^^^^^^^^^^^^^^^^^^^^^^^^^^^^^^^^^^^^^^^^^^
+>dit : typeof Promise
+>    : ^^^^^^^^^^^^^^
+>Promise : typeof Promise
+>        : ^^^^^^^^^^^^^^
+>values : Promise.Thenable<R>[]
+>       : ^^^^^^^^^^^^^^^^^^^^^
+>Promise : any
+>        : ^^^
+
+    static any<R>(dit: typeof Promise, values: R[]): Promise<R>;
+>any : { <R_1>(dit: typeof Promise, values: Promise.Thenable<Promise.Thenable<R_1>[]>): Promise<R_1>; <R_2>(dit: typeof Promise, values: Promise.Thenable<R_2[]>): Promise<R_2>; <R_3>(dit: typeof Promise, values: Promise.Thenable<R_3>[]): Promise<R_3>; <R>(dit: typeof Promise, values: R[]): Promise<R>; }
+>    : ^^^^^^^^^^^^^^^^^^^^^^^^^^^^^^^^^^^^^^^^^^^^^^^^^^^^^^^^^^^^^^^^^^^^^^^^^^^^^^^^^^^^^^^^^^^^^^^^^^^^^^^^^^^^^^^^^^^^^^^^^^^^^^^^^^^^^^^^^^^^^^^^^^^^^^^^^^^^^^^^^^^^^^^^^^^^^^^^^^^^^^^^^^^^^^^^^^^^^^^^^^^^^^^^^^^^^^^^^^^^^^^^^^^^^^^^^^^^^^^^^^^^^^ ^^^^^^^              ^^^^^^^^^^   ^^^          ^^^
+>dit : typeof Promise
+>    : ^^^^^^^^^^^^^^
+>Promise : typeof Promise
+>        : ^^^^^^^^^^^^^^
+>values : R[]
+>       : ^^^
+
+    static race<R>(dit: typeof Promise, values: Promise.Thenable<Promise.Thenable<R>[]>): Promise<R>;
+>race : { <R>(dit: typeof Promise, values: Promise.Thenable<Promise.Thenable<R>[]>): Promise<R>; <R_1>(dit: typeof Promise, values: Promise.Thenable<R_1[]>): Promise<R_1>; <R_2>(dit: typeof Promise, values: Promise.Thenable<R_2>[]): Promise<R_2>; <R_3>(dit: typeof Promise, values: R_3[]): Promise<R_3>; }
+>     : ^^^ ^^^^^^^              ^^^^^^^^^^                                       ^^^          ^^^^^^^^^^^^^^^^^^^^^^^^^^^^^^^^^^^^^^^^^^^^^^^^^^^^^^^^^^^^^^^^^^^^^^^^^^^^^^^^^^^^^^^^^^^^^^^^^^^^^^^^^^^^^^^^^^^^^^^^^^^^^^^^^^^^^^^^^^^^^^^^^^^^^^^^^^^^^^^^^^^^^^^^^^^^^^^^^^^^^^^^^^^^^^^^^^^^^^^^^^^^^^^^^^
+>dit : typeof Promise
+>    : ^^^^^^^^^^^^^^
+>Promise : typeof Promise
+>        : ^^^^^^^^^^^^^^
+>values : Promise.Thenable<Promise.Thenable<R>[]>
+>       : ^^^^^^^^^^^^^^^^^^^^^^^^^^^^^^^^^^^^^^^
+>Promise : any
+>        : ^^^
+>Promise : any
+>        : ^^^
+
+    static race<R>(dit: typeof Promise, values: Promise.Thenable<R[]>): Promise<R>;
+>race : { <R_1>(dit: typeof Promise, values: Promise.Thenable<Promise.Thenable<R_1>[]>): Promise<R_1>; <R>(dit: typeof Promise, values: Promise.Thenable<R[]>): Promise<R>; <R_2>(dit: typeof Promise, values: Promise.Thenable<R_2>[]): Promise<R_2>; <R_3>(dit: typeof Promise, values: R_3[]): Promise<R_3>; }
+>     : ^^^^^^^^^^^^^^^^^^^^^^^^^^^^^^^^^^^^^^^^^^^^^^^^^^^^^^^^^^^^^^^^^^^^^^^^^^^^^^^^^^^^^^^^^^^^^^^^ ^^^^^^^              ^^^^^^^^^^                     ^^^          ^^^^^^^^^^^^^^^^^^^^^^^^^^^^^^^^^^^^^^^^^^^^^^^^^^^^^^^^^^^^^^^^^^^^^^^^^^^^^^^^^^^^^^^^^^^^^^^^^^^^^^^^^^^^^^^^^^^^^^^^^^^^^^^^^^^^^^^
+>dit : typeof Promise
+>    : ^^^^^^^^^^^^^^
+>Promise : typeof Promise
+>        : ^^^^^^^^^^^^^^
+>values : Promise.Thenable<R[]>
+>       : ^^^^^^^^^^^^^^^^^^^^^
+>Promise : any
+>        : ^^^
+
+    static race<R>(dit: typeof Promise, values: Promise.Thenable<R>[]): Promise<R>;
+>race : { <R_1>(dit: typeof Promise, values: Promise.Thenable<Promise.Thenable<R_1>[]>): Promise<R_1>; <R_2>(dit: typeof Promise, values: Promise.Thenable<R_2[]>): Promise<R_2>; <R>(dit: typeof Promise, values: Promise.Thenable<R>[]): Promise<R>; <R_3>(dit: typeof Promise, values: R_3[]): Promise<R_3>; }
+>     : ^^^^^^^^^^^^^^^^^^^^^^^^^^^^^^^^^^^^^^^^^^^^^^^^^^^^^^^^^^^^^^^^^^^^^^^^^^^^^^^^^^^^^^^^^^^^^^^^^^^^^^^^^^^^^^^^^^^^^^^^^^^^^^^^^^^^^^^^^^^^^^^^^^^^^^^^^^^^^^^^^^^^^^^^^^^ ^^^^^^^              ^^^^^^^^^^                     ^^^          ^^^^^^^^^^^^^^^^^^^^^^^^^^^^^^^^^^^^^^^^^^^^^^^^^^^^^^^^^^^^
+>dit : typeof Promise
+>    : ^^^^^^^^^^^^^^
+>Promise : typeof Promise
+>        : ^^^^^^^^^^^^^^
+>values : Promise.Thenable<R>[]
+>       : ^^^^^^^^^^^^^^^^^^^^^
+>Promise : any
+>        : ^^^
+
+    static race<R>(dit: typeof Promise, values: R[]): Promise<R>;
+>race : { <R_1>(dit: typeof Promise, values: Promise.Thenable<Promise.Thenable<R_1>[]>): Promise<R_1>; <R_2>(dit: typeof Promise, values: Promise.Thenable<R_2[]>): Promise<R_2>; <R_3>(dit: typeof Promise, values: Promise.Thenable<R_3>[]): Promise<R_3>; <R>(dit: typeof Promise, values: R[]): Promise<R>; }
+>     : ^^^^^^^^^^^^^^^^^^^^^^^^^^^^^^^^^^^^^^^^^^^^^^^^^^^^^^^^^^^^^^^^^^^^^^^^^^^^^^^^^^^^^^^^^^^^^^^^^^^^^^^^^^^^^^^^^^^^^^^^^^^^^^^^^^^^^^^^^^^^^^^^^^^^^^^^^^^^^^^^^^^^^^^^^^^^^^^^^^^^^^^^^^^^^^^^^^^^^^^^^^^^^^^^^^^^^^^^^^^^^^^^^^^^^^^^^^^^^^^^^^^^^^ ^^^^^^^              ^^^^^^^^^^   ^^^          ^^^
+>dit : typeof Promise
+>    : ^^^^^^^^^^^^^^
+>Promise : typeof Promise
+>        : ^^^^^^^^^^^^^^
+>values : R[]
+>       : ^^^
+
+    static some<R>(dit: typeof Promise, values: Promise.Thenable<Promise.Thenable<R>[]>, count: number): Promise<R[]>;
+>some : { <R>(dit: typeof Promise, values: Promise.Thenable<Promise.Thenable<R>[]>, count: number): Promise<R[]>; <R_1>(dit: typeof Promise, values: Promise.Thenable<R_1[]>, count: number): Promise<R_1[]>; <R_2>(dit: typeof Promise, values: Promise.Thenable<R_2>[], count: number): Promise<R_2[]>; <R_3>(dit: typeof Promise, values: R_3[], count: number): Promise<R_3[]>; }
+>     : ^^^ ^^^^^^^              ^^^^^^^^^^                                       ^^^^^^^^^      ^^^            ^^^^^^^^^^^^^^^^^^^^^^^^^^^^^^^^^^^^^^^^^^^^^^^^^^^^^^^^^^^^^^^^^^^^^^^^^^^^^^^^^^^^^^^^^^^^^^^^^^^^^^^^^^^^^^^^^^^^^^^^^^^^^^^^^^^^^^^^^^^^^^^^^^^^^^^^^^^^^^^^^^^^^^^^^^^^^^^^^^^^^^^^^^^^^^^^^^^^^^^^^^^^^^^^^^^^^^^^^^^^^^^^^^^^^^^^^^^^^^^^^^^^^^^^^^^^^^^^^^^^^
+>dit : typeof Promise
+>    : ^^^^^^^^^^^^^^
+>Promise : typeof Promise
+>        : ^^^^^^^^^^^^^^
+>values : Promise.Thenable<Promise.Thenable<R>[]>
+>       : ^^^^^^^^^^^^^^^^^^^^^^^^^^^^^^^^^^^^^^^
+>Promise : any
+>        : ^^^
+>Promise : any
+>        : ^^^
+>count : number
+>      : ^^^^^^
+
+    static some<R>(dit: typeof Promise, values: Promise.Thenable<R[]>, count: number): Promise<R[]>;
+>some : { <R_1>(dit: typeof Promise, values: Promise.Thenable<Promise.Thenable<R_1>[]>, count: number): Promise<R_1[]>; <R>(dit: typeof Promise, values: Promise.Thenable<R[]>, count: number): Promise<R[]>; <R_2>(dit: typeof Promise, values: Promise.Thenable<R_2>[], count: number): Promise<R_2[]>; <R_3>(dit: typeof Promise, values: R_3[], count: number): Promise<R_3[]>; }
+>     : ^^^^^^^^^^^^^^^^^^^^^^^^^^^^^^^^^^^^^^^^^^^^^^^^^^^^^^^^^^^^^^^^^^^^^^^^^^^^^^^^^^^^^^^^^^^^^^^^^^^^^^^^^^^^^^^^^ ^^^^^^^              ^^^^^^^^^^                     ^^^^^^^^^      ^^^            ^^^^^^^^^^^^^^^^^^^^^^^^^^^^^^^^^^^^^^^^^^^^^^^^^^^^^^^^^^^^^^^^^^^^^^^^^^^^^^^^^^^^^^^^^^^^^^^^^^^^^^^^^^^^^^^^^^^^^^^^^^^^^^^^^^^^^^^^^^^^^^^^^^^^^^^^^^^^^^^^^^^^^^^^^
+>dit : typeof Promise
+>    : ^^^^^^^^^^^^^^
+>Promise : typeof Promise
+>        : ^^^^^^^^^^^^^^
+>values : Promise.Thenable<R[]>
+>       : ^^^^^^^^^^^^^^^^^^^^^
+>Promise : any
+>        : ^^^
+>count : number
+>      : ^^^^^^
+
+    static some<R>(dit: typeof Promise, values: Promise.Thenable<R>[], count: number): Promise<R[]>;
+>some : { <R_1>(dit: typeof Promise, values: Promise.Thenable<Promise.Thenable<R_1>[]>, count: number): Promise<R_1[]>; <R_2>(dit: typeof Promise, values: Promise.Thenable<R_2[]>, count: number): Promise<R_2[]>; <R>(dit: typeof Promise, values: Promise.Thenable<R>[], count: number): Promise<R[]>; <R_3>(dit: typeof Promise, values: R_3[], count: number): Promise<R_3[]>; }
+>     : ^^^^^^^^^^^^^^^^^^^^^^^^^^^^^^^^^^^^^^^^^^^^^^^^^^^^^^^^^^^^^^^^^^^^^^^^^^^^^^^^^^^^^^^^^^^^^^^^^^^^^^^^^^^^^^^^^^^^^^^^^^^^^^^^^^^^^^^^^^^^^^^^^^^^^^^^^^^^^^^^^^^^^^^^^^^^^^^^^^^^^^^^^^^^^^^^^^^^^^^^^^^^^ ^^^^^^^              ^^^^^^^^^^                     ^^^^^^^^^      ^^^            ^^^^^^^^^^^^^^^^^^^^^^^^^^^^^^^^^^^^^^^^^^^^^^^^^^^^^^^^^^^^^^^^^^^^^^^^^^^^^
+>dit : typeof Promise
+>    : ^^^^^^^^^^^^^^
+>Promise : typeof Promise
+>        : ^^^^^^^^^^^^^^
+>values : Promise.Thenable<R>[]
+>       : ^^^^^^^^^^^^^^^^^^^^^
+>Promise : any
+>        : ^^^
+>count : number
+>      : ^^^^^^
+
+    static some<R>(dit: typeof Promise, values: R[], count: number): Promise<R[]>;
+>some : { <R_1>(dit: typeof Promise, values: Promise.Thenable<Promise.Thenable<R_1>[]>, count: number): Promise<R_1[]>; <R_2>(dit: typeof Promise, values: Promise.Thenable<R_2[]>, count: number): Promise<R_2[]>; <R_3>(dit: typeof Promise, values: Promise.Thenable<R_3>[], count: number): Promise<R_3[]>; <R>(dit: typeof Promise, values: R[], count: number): Promise<R[]>; }
+>     : ^^^^^^^^^^^^^^^^^^^^^^^^^^^^^^^^^^^^^^^^^^^^^^^^^^^^^^^^^^^^^^^^^^^^^^^^^^^^^^^^^^^^^^^^^^^^^^^^^^^^^^^^^^^^^^^^^^^^^^^^^^^^^^^^^^^^^^^^^^^^^^^^^^^^^^^^^^^^^^^^^^^^^^^^^^^^^^^^^^^^^^^^^^^^^^^^^^^^^^^^^^^^^^^^^^^^^^^^^^^^^^^^^^^^^^^^^^^^^^^^^^^^^^^^^^^^^^^^^^^^^^^^^^^^^^^^^^^^^^^^^^^^^^^^^^^^^^^^^ ^^^^^^^              ^^^^^^^^^^   ^^^^^^^^^      ^^^            ^^^
+>dit : typeof Promise
+>    : ^^^^^^^^^^^^^^
+>Promise : typeof Promise
+>        : ^^^^^^^^^^^^^^
+>values : R[]
+>       : ^^^
+>count : number
+>      : ^^^^^^
+
+    static join<R>(dit: typeof Promise, ...values: Promise.Thenable<R>[]): Promise<R[]>;
+>join : { <R>(dit: typeof Promise, ...values: Promise.Thenable<R>[]): Promise<R[]>; <R_1>(dit: typeof Promise, ...values: R_1[]): Promise<R_1[]>; }
+>     : ^^^ ^^^^^^^              ^^^^^^^^^^^^^                     ^^^            ^^^^^^^^^^^^^^^^^^^^^^^^^^^^^^^^^^^^^^^^^^^^^^^^^^^^^^^^^^^^^^^^^
+>dit : typeof Promise
+>    : ^^^^^^^^^^^^^^
+>Promise : typeof Promise
+>        : ^^^^^^^^^^^^^^
+>values : Promise.Thenable<R>[]
+>       : ^^^^^^^^^^^^^^^^^^^^^
+>Promise : any
+>        : ^^^
+
+    static join<R>(dit: typeof Promise, ...values: R[]): Promise<R[]>;
+>join : { <R_1>(dit: typeof Promise, ...values: Promise.Thenable<R_1>[]): Promise<R_1[]>; <R>(dit: typeof Promise, ...values: R[]): Promise<R[]>; }
+>     : ^^^^^^^^^^^^^^^^^^^^^^^^^^^^^^^^^^^^^^^^^^^^^^^^^^^^^^^^^^^^^^^^^^^^^^^^^^^^^^^^^^^ ^^^^^^^              ^^^^^^^^^^^^^   ^^^            ^^^
+>dit : typeof Promise
+>    : ^^^^^^^^^^^^^^
+>Promise : typeof Promise
+>        : ^^^^^^^^^^^^^^
+>values : R[]
+>       : ^^^
+
+    static map<R, U>(dit: typeof Promise, values: Promise.Thenable<Promise.Thenable<R>[]>, mapper: (item: R, index: number, arrayLength: number) => Promise.Thenable<U>): Promise<U[]>;
+>map : { <R, U>(dit: typeof Promise, values: Promise.Thenable<Promise.Thenable<R>[]>, mapper: (item: R, index: number, arrayLength: number) => Promise.Thenable<U>): Promise<U[]>; <R_1, U_1>(dit: typeof Promise, values: Promise.Thenable<Promise.Thenable<R_1>[]>, mapper: (item: R_1, index: number, arrayLength: number) => U_1): Promise<U_1[]>; <R_2, U_2>(dit: typeof Promise, values: Promise.Thenable<R_2[]>, mapper: (item: R_2, index: number, arrayLength: number) => Promise.Thenable<U_2>): Promise<U_2[]>; <R_3, U_3>(dit: typeof Promise, values: Promise.Thenable<R_3[]>, mapper: (item: R_3, index: number, arrayLength: number) => U_3): Promise<U_3[]>; <R_4, U_4>(dit: typeof Promise, values: Promise.Thenable<R_4>[], mapper: (item: R_4, index: number, arrayLength: number) => Promise.Thenable<U_4>): Promise<U_4[]>; <R_5, U_5>(dit: typeof Promise, values: Promise.Thenable<R_5>[], mapper: (item: R_5, index: number, arrayLength: number) => U_5): Promise<U_5[]>; <R_6, U_6>(dit: typeof Promise, values: R_6[], mapper: (item: R_6, index: number, arrayLength: number) => Promise.Thenable<U_6>): Promise<U_6[]>; <R_7, U_7>(dit: typeof Promise, values: R_7[], mapper: (item: R_7, index: number, arrayLength: number) => U_7): Promise<U_7[]>; }
+>    : ^^^ ^^ ^^^^^^^              ^^^^^^^^^^                                       ^^^^^^^^^^                                                                    ^^^            ^^^^^^^^^^^^^^^^^^^^^^^^^^^^^^^^^^^^^^^^^^^^^^^^^^^^^^^^^^^^^^^^^^^^^^^^^^^^^^^^^^^^^^^^^^^^^^^^^^^^^^^^^^^^^^^^^^^^^^^^^^^^^^^^^^^^^^^^^^^^^^^^^^^^^^^^^^^^^^^^^^^^^^^^^^^^^^^^^^^^^^^^^^^^^^^^^^^^^^^^^^^^^^^^^^^^^^^^^^^^^^^^^^^^^^^^^^^^^^^^^^^^^^^^^^^^^^^^^^^^^^^^^^^^^^^^^^^^^^^^^^^^^^^^^^^^^^^^^^^^^^^^^^^^^^^^^^^^^^^^^^^^^^^^^^^^^^^^^^^^^^^^^^^^^^^^^^^^^^^^^^^^^^^^^^^^^^^^^^^^^^^^^^^^^^^^^^^^^^^^^^^^^^^^^^^^^^^^^^^^^^^^^^^^^^^^^^^^^^^^^^^^^^^^^^^^^^^^^^^^^^^^^^^^^^^^^^^^^^^^^^^^^^^^^^^^^^^^^^^^^^^^^^^^^^^^^^^^^^^^^^^^^^^^^^^^^^^^^^^^^^^^^^^^^^^^^^^^^^^^^^^^^^^^^^^^^^^^^^^^^^^^^^^^^^^^^^^^^^^^^^^^^^^^^^^^^^^^^^^^^^^^^^^^^^^^^^^^^^^^^^^^^^^^^^^^^^^^^^^^^^^^^^^^^^^^^^^^^^^^^^^^^^^^^^^^^^^^^^^^^^^^^^^^^^^^^^^^^^^^^^^^^^^^^^^^^^^^^^^^^^^^^^^^^^^^^^^^^^^^^^^^^^^^^^^^^^^^^^^^^^^^^^^^^^^^^^^^^^^^^^^^^^^^^^^^^^^^^^^^^^^^^^^^^^^^^^^^^^^^^^^^^^^^^^^^^^^^^^^^^^^^^^^^^^^^^^^^^^^^^^^^^^^^^^^^^^^^^^^^^^^^^^^^^^^^^^^^^^^^^^^^^^^^^^^^^^^^^^^^^^^^^^^^^^^^^^^^^^^^^^^^^^^^^^^^^^^^^^^^^^^^^^^^^^^^^^^^^^^^^^^^^^^^^^^^^^^^^^^^^^^^^^^^^^^^^^^^^^^^^^^^^^^^^^^^^^^^^^^^^
+>dit : typeof Promise
+>    : ^^^^^^^^^^^^^^
+>Promise : typeof Promise
+>        : ^^^^^^^^^^^^^^
+>values : Promise.Thenable<Promise.Thenable<R>[]>
+>       : ^^^^^^^^^^^^^^^^^^^^^^^^^^^^^^^^^^^^^^^
+>Promise : any
+>        : ^^^
+>Promise : any
+>        : ^^^
+>mapper : (item: R, index: number, arrayLength: number) => Promise.Thenable<U>
+>       : ^^^^^^^ ^^^^^^^^^      ^^^^^^^^^^^^^^^      ^^^^^                   
+>item : R
+>     : ^
+>index : number
+>      : ^^^^^^
+>arrayLength : number
+>            : ^^^^^^
+>Promise : any
+>        : ^^^
+
+    static map<R, U>(dit: typeof Promise, values: Promise.Thenable<Promise.Thenable<R>[]>, mapper: (item: R, index: number, arrayLength: number) => U): Promise<U[]>;
+>map : { <R_1, U_1>(dit: typeof Promise, values: Promise.Thenable<Promise.Thenable<R_1>[]>, mapper: (item: R_1, index: number, arrayLength: number) => Promise.Thenable<U_1>): Promise<U_1[]>; <R, U>(dit: typeof Promise, values: Promise.Thenable<Promise.Thenable<R>[]>, mapper: (item: R, index: number, arrayLength: number) => U): Promise<U[]>; <R_2, U_2>(dit: typeof Promise, values: Promise.Thenable<R_2[]>, mapper: (item: R_2, index: number, arrayLength: number) => Promise.Thenable<U_2>): Promise<U_2[]>; <R_3, U_3>(dit: typeof Promise, values: Promise.Thenable<R_3[]>, mapper: (item: R_3, index: number, arrayLength: number) => U_3): Promise<U_3[]>; <R_4, U_4>(dit: typeof Promise, values: Promise.Thenable<R_4>[], mapper: (item: R_4, index: number, arrayLength: number) => Promise.Thenable<U_4>): Promise<U_4[]>; <R_5, U_5>(dit: typeof Promise, values: Promise.Thenable<R_5>[], mapper: (item: R_5, index: number, arrayLength: number) => U_5): Promise<U_5[]>; <R_6, U_6>(dit: typeof Promise, values: R_6[], mapper: (item: R_6, index: number, arrayLength: number) => Promise.Thenable<U_6>): Promise<U_6[]>; <R_7, U_7>(dit: typeof Promise, values: R_7[], mapper: (item: R_7, index: number, arrayLength: number) => U_7): Promise<U_7[]>; }
+>    : ^^^^^^^^^^^^^^^^^^^^^^^^^^^^^^^^^^^^^^^^^^^^^^^^^^^^^^^^^^^^^^^^^^^^^^^^^^^^^^^^^^^^^^^^^^^^^^^^^^^^^^^^^^^^^^^^^^^^^^^^^^^^^^^^^^^^^^^^^^^^^^^^^^^^^^^^^^^^^^^^^^^^^^^^^^^^^^^^^^^^^^^^^ ^^ ^^^^^^^              ^^^^^^^^^^                                       ^^^^^^^^^^                                                  ^^^            ^^^^^^^^^^^^^^^^^^^^^^^^^^^^^^^^^^^^^^^^^^^^^^^^^^^^^^^^^^^^^^^^^^^^^^^^^^^^^^^^^^^^^^^^^^^^^^^^^^^^^^^^^^^^^^^^^^^^^^^^^^^^^^^^^^^^^^^^^^^^^^^^^^^^^^^^^^^^^^^^^^^^^^^^^^^^^^^^^^^^^^^^^^^^^^^^^^^^^^^^^^^^^^^^^^^^^^^^^^^^^^^^^^^^^^^^^^^^^^^^^^^^^^^^^^^^^^^^^^^^^^^^^^^^^^^^^^^^^^^^^^^^^^^^^^^^^^^^^^^^^^^^^^^^^^^^^^^^^^^^^^^^^^^^^^^^^^^^^^^^^^^^^^^^^^^^^^^^^^^^^^^^^^^^^^^^^^^^^^^^^^^^^^^^^^^^^^^^^^^^^^^^^^^^^^^^^^^^^^^^^^^^^^^^^^^^^^^^^^^^^^^^^^^^^^^^^^^^^^^^^^^^^^^^^^^^^^^^^^^^^^^^^^^^^^^^^^^^^^^^^^^^^^^^^^^^^^^^^^^^^^^^^^^^^^^^^^^^^^^^^^^^^^^^^^^^^^^^^^^^^^^^^^^^^^^^^^^^^^^^^^^^^^^^^^^^^^^^^^^^^^^^^^^^^^^^^^^^^^^^^^^^^^^^^^^^^^^^^^^^^^^^^^^^^^^^^^^^^^^^^^^^^^^^^^^^^^^^^^^^^^^^^^^^^^^^^^^^^^^^^^^^^^^^^^^^^^^^^^^^^^^^^^^^^^^^^^^^^^^^^^^^^^^^^^^^^^^^^^^^^^^^^^^^^^^^^^^^^^^^^^^^^^^^^^^^^^^^^^^^^^^^^^^^^^^^^^^^^^^^^^^^^^^^^^^^^^^^^^^^^^^^^^^^^^^^^^^^^^^^^^^^^^^^^^^^^^^^^^^^^^^^^^^^^^^^^^^^^
+>dit : typeof Promise
+>    : ^^^^^^^^^^^^^^
+>Promise : typeof Promise
+>        : ^^^^^^^^^^^^^^
+>values : Promise.Thenable<Promise.Thenable<R>[]>
+>       : ^^^^^^^^^^^^^^^^^^^^^^^^^^^^^^^^^^^^^^^
+>Promise : any
+>        : ^^^
+>Promise : any
+>        : ^^^
+>mapper : (item: R, index: number, arrayLength: number) => U
+>       : ^^^^^^^ ^^^^^^^^^      ^^^^^^^^^^^^^^^      ^^^^^ 
+>item : R
+>     : ^
+>index : number
+>      : ^^^^^^
+>arrayLength : number
+>            : ^^^^^^
+
+    static map<R, U>(dit: typeof Promise, values: Promise.Thenable<R[]>, mapper: (item: R, index: number, arrayLength: number) => Promise.Thenable<U>): Promise<U[]>;
+>map : { <R_1, U_1>(dit: typeof Promise, values: Promise.Thenable<Promise.Thenable<R_1>[]>, mapper: (item: R_1, index: number, arrayLength: number) => Promise.Thenable<U_1>): Promise<U_1[]>; <R_2, U_2>(dit: typeof Promise, values: Promise.Thenable<Promise.Thenable<R_2>[]>, mapper: (item: R_2, index: number, arrayLength: number) => U_2): Promise<U_2[]>; <R, U>(dit: typeof Promise, values: Promise.Thenable<R[]>, mapper: (item: R, index: number, arrayLength: number) => Promise.Thenable<U>): Promise<U[]>; <R_3, U_3>(dit: typeof Promise, values: Promise.Thenable<R_3[]>, mapper: (item: R_3, index: number, arrayLength: number) => U_3): Promise<U_3[]>; <R_4, U_4>(dit: typeof Promise, values: Promise.Thenable<R_4>[], mapper: (item: R_4, index: number, arrayLength: number) => Promise.Thenable<U_4>): Promise<U_4[]>; <R_5, U_5>(dit: typeof Promise, values: Promise.Thenable<R_5>[], mapper: (item: R_5, index: number, arrayLength: number) => U_5): Promise<U_5[]>; <R_6, U_6>(dit: typeof Promise, values: R_6[], mapper: (item: R_6, index: number, arrayLength: number) => Promise.Thenable<U_6>): Promise<U_6[]>; <R_7, U_7>(dit: typeof Promise, values: R_7[], mapper: (item: R_7, index: number, arrayLength: number) => U_7): Promise<U_7[]>; }
+>    : ^^^^^^^^^^^^^^^^^^^^^^^^^^^^^^^^^^^^^^^^^^^^^^^^^^^^^^^^^^^^^^^^^^^^^^^^^^^^^^^^^^^^^^^^^^^^^^^^^^^^^^^^^^^^^^^^^^^^^^^^^^^^^^^^^^^^^^^^^^^^^^^^^^^^^^^^^^^^^^^^^^^^^^^^^^^^^^^^^^^^^^^^^^^^^^^^^^^^^^^^^^^^^^^^^^^^^^^^^^^^^^^^^^^^^^^^^^^^^^^^^^^^^^^^^^^^^^^^^^^^^^^^^^^^^^^^^^^^^^^^^^^^^^^^^^^^^^^^^^^^^^^^^^^^^^^^^^^^^^^^^^^^^^^^^^^^^^^^^^^^^^^^^^^^^ ^^ ^^^^^^^              ^^^^^^^^^^                     ^^^^^^^^^^                                                                    ^^^            ^^^^^^^^^^^^^^^^^^^^^^^^^^^^^^^^^^^^^^^^^^^^^^^^^^^^^^^^^^^^^^^^^^^^^^^^^^^^^^^^^^^^^^^^^^^^^^^^^^^^^^^^^^^^^^^^^^^^^^^^^^^^^^^^^^^^^^^^^^^^^^^^^^^^^^^^^^^^^^^^^^^^^^^^^^^^^^^^^^^^^^^^^^^^^^^^^^^^^^^^^^^^^^^^^^^^^^^^^^^^^^^^^^^^^^^^^^^^^^^^^^^^^^^^^^^^^^^^^^^^^^^^^^^^^^^^^^^^^^^^^^^^^^^^^^^^^^^^^^^^^^^^^^^^^^^^^^^^^^^^^^^^^^^^^^^^^^^^^^^^^^^^^^^^^^^^^^^^^^^^^^^^^^^^^^^^^^^^^^^^^^^^^^^^^^^^^^^^^^^^^^^^^^^^^^^^^^^^^^^^^^^^^^^^^^^^^^^^^^^^^^^^^^^^^^^^^^^^^^^^^^^^^^^^^^^^^^^^^^^^^^^^^^^^^^^^^^^^^^^^^^^^^^^^^^^^^^^^^^^^^^^^^^^^^^^^^^^^^^^^^^^^^^^^^^^^^^^^^^^^^^^^^^^^^^^^^^^^^^^^^^^^^^^^^^^^^^^^^^^^^^^^^^^^^^^^^^^^^^^^^^^^^^^^^^^^^^^^^^^^^^^^^^^^^^^^^^^^^^^^^^^^^^^^^^^^^^^^^^^^^^^^^^^^^^^^^^^^^^^^^^^^^^^^^^^^^^^^^^^^^^^^^^^^^^^^^
+>dit : typeof Promise
+>    : ^^^^^^^^^^^^^^
+>Promise : typeof Promise
+>        : ^^^^^^^^^^^^^^
+>values : Promise.Thenable<R[]>
+>       : ^^^^^^^^^^^^^^^^^^^^^
+>Promise : any
+>        : ^^^
+>mapper : (item: R, index: number, arrayLength: number) => Promise.Thenable<U>
+>       : ^^^^^^^ ^^^^^^^^^      ^^^^^^^^^^^^^^^      ^^^^^                   
+>item : R
+>     : ^
+>index : number
+>      : ^^^^^^
+>arrayLength : number
+>            : ^^^^^^
+>Promise : any
+>        : ^^^
+
+    static map<R, U>(dit: typeof Promise, values: Promise.Thenable<R[]>, mapper: (item: R, index: number, arrayLength: number) => U): Promise<U[]>;
+>map : { <R_1, U_1>(dit: typeof Promise, values: Promise.Thenable<Promise.Thenable<R_1>[]>, mapper: (item: R_1, index: number, arrayLength: number) => Promise.Thenable<U_1>): Promise<U_1[]>; <R_2, U_2>(dit: typeof Promise, values: Promise.Thenable<Promise.Thenable<R_2>[]>, mapper: (item: R_2, index: number, arrayLength: number) => U_2): Promise<U_2[]>; <R_3, U_3>(dit: typeof Promise, values: Promise.Thenable<R_3[]>, mapper: (item: R_3, index: number, arrayLength: number) => Promise.Thenable<U_3>): Promise<U_3[]>; <R, U>(dit: typeof Promise, values: Promise.Thenable<R[]>, mapper: (item: R, index: number, arrayLength: number) => U): Promise<U[]>; <R_4, U_4>(dit: typeof Promise, values: Promise.Thenable<R_4>[], mapper: (item: R_4, index: number, arrayLength: number) => Promise.Thenable<U_4>): Promise<U_4[]>; <R_5, U_5>(dit: typeof Promise, values: Promise.Thenable<R_5>[], mapper: (item: R_5, index: number, arrayLength: number) => U_5): Promise<U_5[]>; <R_6, U_6>(dit: typeof Promise, values: R_6[], mapper: (item: R_6, index: number, arrayLength: number) => Promise.Thenable<U_6>): Promise<U_6[]>; <R_7, U_7>(dit: typeof Promise, values: R_7[], mapper: (item: R_7, index: number, arrayLength: number) => U_7): Promise<U_7[]>; }
+>    : ^^^^^^^^^^^^^^^^^^^^^^^^^^^^^^^^^^^^^^^^^^^^^^^^^^^^^^^^^^^^^^^^^^^^^^^^^^^^^^^^^^^^^^^^^^^^^^^^^^^^^^^^^^^^^^^^^^^^^^^^^^^^^^^^^^^^^^^^^^^^^^^^^^^^^^^^^^^^^^^^^^^^^^^^^^^^^^^^^^^^^^^^^^^^^^^^^^^^^^^^^^^^^^^^^^^^^^^^^^^^^^^^^^^^^^^^^^^^^^^^^^^^^^^^^^^^^^^^^^^^^^^^^^^^^^^^^^^^^^^^^^^^^^^^^^^^^^^^^^^^^^^^^^^^^^^^^^^^^^^^^^^^^^^^^^^^^^^^^^^^^^^^^^^^^^^^^^^^^^^^^^^^^^^^^^^^^^^^^^^^^^^^^^^^^^^^^^^^^^^^^^^^^^^^^^^^^^^^^^^^^^^^^^^^^^^^^^^^^^^^^^^^^^^^^^^^^^^^^^^^^^^^^^^^^^^^^^^^^^^^^^^^^^^^^^^^^^^^^^^^^^^^^^^^^^^^^ ^^ ^^^^^^^              ^^^^^^^^^^                     ^^^^^^^^^^                                                  ^^^            ^^^^^^^^^^^^^^^^^^^^^^^^^^^^^^^^^^^^^^^^^^^^^^^^^^^^^^^^^^^^^^^^^^^^^^^^^^^^^^^^^^^^^^^^^^^^^^^^^^^^^^^^^^^^^^^^^^^^^^^^^^^^^^^^^^^^^^^^^^^^^^^^^^^^^^^^^^^^^^^^^^^^^^^^^^^^^^^^^^^^^^^^^^^^^^^^^^^^^^^^^^^^^^^^^^^^^^^^^^^^^^^^^^^^^^^^^^^^^^^^^^^^^^^^^^^^^^^^^^^^^^^^^^^^^^^^^^^^^^^^^^^^^^^^^^^^^^^^^^^^^^^^^^^^^^^^^^^^^^^^^^^^^^^^^^^^^^^^^^^^^^^^^^^^^^^^^^^^^^^^^^^^^^^^^^^^^^^^^^^^^^^^^^^^^^^^^^^^^^^^^^^^^^^^^^^^^^^^^^^^^^^^^^^^^^^^^^^^^^^^^^^^^^^^^^^^^^^^^^^^^^^^^^^^^^^^^^^^^^^^^^^^^^^^^^^^^^^^^^^^^^^^^^^^^^^^^^^^^^^^^^^^^^^^^^^^^^^^^^^^^^^^^^^^^^^^^^^^^^^^^^^^^^^^^^^^^^^^^^^^^^^^^^^
+>dit : typeof Promise
+>    : ^^^^^^^^^^^^^^
+>Promise : typeof Promise
+>        : ^^^^^^^^^^^^^^
+>values : Promise.Thenable<R[]>
+>       : ^^^^^^^^^^^^^^^^^^^^^
+>Promise : any
+>        : ^^^
+>mapper : (item: R, index: number, arrayLength: number) => U
+>       : ^^^^^^^ ^^^^^^^^^      ^^^^^^^^^^^^^^^      ^^^^^ 
+>item : R
+>     : ^
+>index : number
+>      : ^^^^^^
+>arrayLength : number
+>            : ^^^^^^
+
+    static map<R, U>(dit: typeof Promise, values: Promise.Thenable<R>[], mapper: (item: R, index: number, arrayLength: number) => Promise.Thenable<U>): Promise<U[]>;
+>map : { <R_1, U_1>(dit: typeof Promise, values: Promise.Thenable<Promise.Thenable<R_1>[]>, mapper: (item: R_1, index: number, arrayLength: number) => Promise.Thenable<U_1>): Promise<U_1[]>; <R_2, U_2>(dit: typeof Promise, values: Promise.Thenable<Promise.Thenable<R_2>[]>, mapper: (item: R_2, index: number, arrayLength: number) => U_2): Promise<U_2[]>; <R_3, U_3>(dit: typeof Promise, values: Promise.Thenable<R_3[]>, mapper: (item: R_3, index: number, arrayLength: number) => Promise.Thenable<U_3>): Promise<U_3[]>; <R_4, U_4>(dit: typeof Promise, values: Promise.Thenable<R_4[]>, mapper: (item: R_4, index: number, arrayLength: number) => U_4): Promise<U_4[]>; <R, U>(dit: typeof Promise, values: Promise.Thenable<R>[], mapper: (item: R, index: number, arrayLength: number) => Promise.Thenable<U>): Promise<U[]>; <R_5, U_5>(dit: typeof Promise, values: Promise.Thenable<R_5>[], mapper: (item: R_5, index: number, arrayLength: number) => U_5): Promise<U_5[]>; <R_6, U_6>(dit: typeof Promise, values: R_6[], mapper: (item: R_6, index: number, arrayLength: number) => Promise.Thenable<U_6>): Promise<U_6[]>; <R_7, U_7>(dit: typeof Promise, values: R_7[], mapper: (item: R_7, index: number, arrayLength: number) => U_7): Promise<U_7[]>; }
+>    : ^^^^^^^^^^^^^^^^^^^^^^^^^^^^^^^^^^^^^^^^^^^^^^^^^^^^^^^^^^^^^^^^^^^^^^^^^^^^^^^^^^^^^^^^^^^^^^^^^^^^^^^^^^^^^^^^^^^^^^^^^^^^^^^^^^^^^^^^^^^^^^^^^^^^^^^^^^^^^^^^^^^^^^^^^^^^^^^^^^^^^^^^^^^^^^^^^^^^^^^^^^^^^^^^^^^^^^^^^^^^^^^^^^^^^^^^^^^^^^^^^^^^^^^^^^^^^^^^^^^^^^^^^^^^^^^^^^^^^^^^^^^^^^^^^^^^^^^^^^^^^^^^^^^^^^^^^^^^^^^^^^^^^^^^^^^^^^^^^^^^^^^^^^^^^^^^^^^^^^^^^^^^^^^^^^^^^^^^^^^^^^^^^^^^^^^^^^^^^^^^^^^^^^^^^^^^^^^^^^^^^^^^^^^^^^^^^^^^^^^^^^^^^^^^^^^^^^^^^^^^^^^^^^^^^^^^^^^^^^^^^^^^^^^^^^^^^^^^^^^^^^^^^^^^^^^^^^^^^^^^^^^^^^^^^^^^^^^^^^^^^^^^^^^^^^^^^^^^^^^^^^^^^^^^^^^^^^^^^^^^^^^^^^^^^^^^^^^^^^^^^^^^^^^^^^^^^^^^^^^^^^^^^^^^^^^^^^^^^^^^^^^^^^^^^^^^^^^^^^^ ^^ ^^^^^^^              ^^^^^^^^^^                     ^^^^^^^^^^                                                                    ^^^            ^^^^^^^^^^^^^^^^^^^^^^^^^^^^^^^^^^^^^^^^^^^^^^^^^^^^^^^^^^^^^^^^^^^^^^^^^^^^^^^^^^^^^^^^^^^^^^^^^^^^^^^^^^^^^^^^^^^^^^^^^^^^^^^^^^^^^^^^^^^^^^^^^^^^^^^^^^^^^^^^^^^^^^^^^^^^^^^^^^^^^^^^^^^^^^^^^^^^^^^^^^^^^^^^^^^^^^^^^^^^^^^^^^^^^^^^^^^^^^^^^^^^^^^^^^^^^^^^^^^^^^^^^^^^^^^^^^^^^^^^^^^^^^^^^^^^^^^^^^^^^^^^^^^^^^^^^^^^^^^^^^^^^^^^^^^^^^^^^^^^^^^^^^^^^^^^^^^^^^^^^^^^^^^^^^^^^^^^^^^^^^^^^^^^^^^^^^^^^^^^^^^^^^^^^^^^^^^^^^^^^^^
+>dit : typeof Promise
+>    : ^^^^^^^^^^^^^^
+>Promise : typeof Promise
+>        : ^^^^^^^^^^^^^^
+>values : Promise.Thenable<R>[]
+>       : ^^^^^^^^^^^^^^^^^^^^^
+>Promise : any
+>        : ^^^
+>mapper : (item: R, index: number, arrayLength: number) => Promise.Thenable<U>
+>       : ^^^^^^^ ^^^^^^^^^      ^^^^^^^^^^^^^^^      ^^^^^                   
+>item : R
+>     : ^
+>index : number
+>      : ^^^^^^
+>arrayLength : number
+>            : ^^^^^^
+>Promise : any
+>        : ^^^
+
+    static map<R, U>(dit: typeof Promise, values: Promise.Thenable<R>[], mapper: (item: R, index: number, arrayLength: number) => U): Promise<U[]>;
+>map : { <R_1, U_1>(dit: typeof Promise, values: Promise.Thenable<Promise.Thenable<R_1>[]>, mapper: (item: R_1, index: number, arrayLength: number) => Promise.Thenable<U_1>): Promise<U_1[]>; <R_2, U_2>(dit: typeof Promise, values: Promise.Thenable<Promise.Thenable<R_2>[]>, mapper: (item: R_2, index: number, arrayLength: number) => U_2): Promise<U_2[]>; <R_3, U_3>(dit: typeof Promise, values: Promise.Thenable<R_3[]>, mapper: (item: R_3, index: number, arrayLength: number) => Promise.Thenable<U_3>): Promise<U_3[]>; <R_4, U_4>(dit: typeof Promise, values: Promise.Thenable<R_4[]>, mapper: (item: R_4, index: number, arrayLength: number) => U_4): Promise<U_4[]>; <R_5, U_5>(dit: typeof Promise, values: Promise.Thenable<R_5>[], mapper: (item: R_5, index: number, arrayLength: number) => Promise.Thenable<U_5>): Promise<U_5[]>; <R, U>(dit: typeof Promise, values: Promise.Thenable<R>[], mapper: (item: R, index: number, arrayLength: number) => U): Promise<U[]>; <R_6, U_6>(dit: typeof Promise, values: R_6[], mapper: (item: R_6, index: number, arrayLength: number) => Promise.Thenable<U_6>): Promise<U_6[]>; <R_7, U_7>(dit: typeof Promise, values: R_7[], mapper: (item: R_7, index: number, arrayLength: number) => U_7): Promise<U_7[]>; }
+>    : ^^^^^^^^^^^^^^^^^^^^^^^^^^^^^^^^^^^^^^^^^^^^^^^^^^^^^^^^^^^^^^^^^^^^^^^^^^^^^^^^^^^^^^^^^^^^^^^^^^^^^^^^^^^^^^^^^^^^^^^^^^^^^^^^^^^^^^^^^^^^^^^^^^^^^^^^^^^^^^^^^^^^^^^^^^^^^^^^^^^^^^^^^^^^^^^^^^^^^^^^^^^^^^^^^^^^^^^^^^^^^^^^^^^^^^^^^^^^^^^^^^^^^^^^^^^^^^^^^^^^^^^^^^^^^^^^^^^^^^^^^^^^^^^^^^^^^^^^^^^^^^^^^^^^^^^^^^^^^^^^^^^^^^^^^^^^^^^^^^^^^^^^^^^^^^^^^^^^^^^^^^^^^^^^^^^^^^^^^^^^^^^^^^^^^^^^^^^^^^^^^^^^^^^^^^^^^^^^^^^^^^^^^^^^^^^^^^^^^^^^^^^^^^^^^^^^^^^^^^^^^^^^^^^^^^^^^^^^^^^^^^^^^^^^^^^^^^^^^^^^^^^^^^^^^^^^^^^^^^^^^^^^^^^^^^^^^^^^^^^^^^^^^^^^^^^^^^^^^^^^^^^^^^^^^^^^^^^^^^^^^^^^^^^^^^^^^^^^^^^^^^^^^^^^^^^^^^^^^^^^^^^^^^^^^^^^^^^^^^^^^^^^^^^^^^^^^^^^^^^^^^^^^^^^^^^^^^^^^^^^^^^^^^^^^^^^^^^^^^^^^^^^^^^^^^^^^^^^^^^^^^^^^^^^^^^^^^^^^^^^^^^^^^^^^^^^^^^^^^^^^^^^^^^^^^^^^^^^^^^^^^^^^^^^^^^^^^^^^^^^^^^^^^^^^^^^^^^^^^^^^^^ ^^ ^^^^^^^              ^^^^^^^^^^                     ^^^^^^^^^^                                                  ^^^            ^^^^^^^^^^^^^^^^^^^^^^^^^^^^^^^^^^^^^^^^^^^^^^^^^^^^^^^^^^^^^^^^^^^^^^^^^^^^^^^^^^^^^^^^^^^^^^^^^^^^^^^^^^^^^^^^^^^^^^^^^^^^^^^^^^^^^^^^^^^^^^^^^^^^^^^^^^^^^^^^^^^^^^^^^^^^^^^^^^^^^^^^^^^^^^^^^^^^^^^^^^^^^^^^^^^^^^^^^^^^^^^^^^^^^^^^^^^^^^^^^^^^^^^^^^^^^^^^^^^^^^^^^^^^^^^^^^^^^
+>dit : typeof Promise
+>    : ^^^^^^^^^^^^^^
+>Promise : typeof Promise
+>        : ^^^^^^^^^^^^^^
+>values : Promise.Thenable<R>[]
+>       : ^^^^^^^^^^^^^^^^^^^^^
+>Promise : any
+>        : ^^^
+>mapper : (item: R, index: number, arrayLength: number) => U
+>       : ^^^^^^^ ^^^^^^^^^      ^^^^^^^^^^^^^^^      ^^^^^ 
+>item : R
+>     : ^
+>index : number
+>      : ^^^^^^
+>arrayLength : number
+>            : ^^^^^^
+
+    static map<R, U>(dit: typeof Promise, values: R[], mapper: (item: R, index: number, arrayLength: number) => Promise.Thenable<U>): Promise<U[]>;
+>map : { <R_1, U_1>(dit: typeof Promise, values: Promise.Thenable<Promise.Thenable<R_1>[]>, mapper: (item: R_1, index: number, arrayLength: number) => Promise.Thenable<U_1>): Promise<U_1[]>; <R_2, U_2>(dit: typeof Promise, values: Promise.Thenable<Promise.Thenable<R_2>[]>, mapper: (item: R_2, index: number, arrayLength: number) => U_2): Promise<U_2[]>; <R_3, U_3>(dit: typeof Promise, values: Promise.Thenable<R_3[]>, mapper: (item: R_3, index: number, arrayLength: number) => Promise.Thenable<U_3>): Promise<U_3[]>; <R_4, U_4>(dit: typeof Promise, values: Promise.Thenable<R_4[]>, mapper: (item: R_4, index: number, arrayLength: number) => U_4): Promise<U_4[]>; <R_5, U_5>(dit: typeof Promise, values: Promise.Thenable<R_5>[], mapper: (item: R_5, index: number, arrayLength: number) => Promise.Thenable<U_5>): Promise<U_5[]>; <R_6, U_6>(dit: typeof Promise, values: Promise.Thenable<R_6>[], mapper: (item: R_6, index: number, arrayLength: number) => U_6): Promise<U_6[]>; <R, U>(dit: typeof Promise, values: R[], mapper: (item: R, index: number, arrayLength: number) => Promise.Thenable<U>): Promise<U[]>; <R_7, U_7>(dit: typeof Promise, values: R_7[], mapper: (item: R_7, index: number, arrayLength: number) => U_7): Promise<U_7[]>; }
+>    : ^^^^^^^^^^^^^^^^^^^^^^^^^^^^^^^^^^^^^^^^^^^^^^^^^^^^^^^^^^^^^^^^^^^^^^^^^^^^^^^^^^^^^^^^^^^^^^^^^^^^^^^^^^^^^^^^^^^^^^^^^^^^^^^^^^^^^^^^^^^^^^^^^^^^^^^^^^^^^^^^^^^^^^^^^^^^^^^^^^^^^^^^^^^^^^^^^^^^^^^^^^^^^^^^^^^^^^^^^^^^^^^^^^^^^^^^^^^^^^^^^^^^^^^^^^^^^^^^^^^^^^^^^^^^^^^^^^^^^^^^^^^^^^^^^^^^^^^^^^^^^^^^^^^^^^^^^^^^^^^^^^^^^^^^^^^^^^^^^^^^^^^^^^^^^^^^^^^^^^^^^^^^^^^^^^^^^^^^^^^^^^^^^^^^^^^^^^^^^^^^^^^^^^^^^^^^^^^^^^^^^^^^^^^^^^^^^^^^^^^^^^^^^^^^^^^^^^^^^^^^^^^^^^^^^^^^^^^^^^^^^^^^^^^^^^^^^^^^^^^^^^^^^^^^^^^^^^^^^^^^^^^^^^^^^^^^^^^^^^^^^^^^^^^^^^^^^^^^^^^^^^^^^^^^^^^^^^^^^^^^^^^^^^^^^^^^^^^^^^^^^^^^^^^^^^^^^^^^^^^^^^^^^^^^^^^^^^^^^^^^^^^^^^^^^^^^^^^^^^^^^^^^^^^^^^^^^^^^^^^^^^^^^^^^^^^^^^^^^^^^^^^^^^^^^^^^^^^^^^^^^^^^^^^^^^^^^^^^^^^^^^^^^^^^^^^^^^^^^^^^^^^^^^^^^^^^^^^^^^^^^^^^^^^^^^^^^^^^^^^^^^^^^^^^^^^^^^^^^^^^^^^^^^^^^^^^^^^^^^^^^^^^^^^^^^^^^^^^^^^^^^^^^^^^^^^^^^^^^^^^^^^^^^^^^^^^^^^^^^^^^^^^^^^^^^^^^^^^^^^^^^^^^^^^^^^^^^^^^^^^^^^^^^^^^^^^^^^^^^^^^^^^^^^^^ ^^ ^^^^^^^              ^^^^^^^^^^   ^^^^^^^^^^                                                                    ^^^            ^^^^^^^^^^^^^^^^^^^^^^^^^^^^^^^^^^^^^^^^^^^^^^^^^^^^^^^^^^^^^^^^^^^^^^^^^^^^^^^^^^^^^^^^^^^^^^^^^^^^^^^^^^^^^^^^^^^^^^^^^^^^^^^^^^^
+>dit : typeof Promise
+>    : ^^^^^^^^^^^^^^
+>Promise : typeof Promise
+>        : ^^^^^^^^^^^^^^
+>values : R[]
+>       : ^^^
+>mapper : (item: R, index: number, arrayLength: number) => Promise.Thenable<U>
+>       : ^^^^^^^ ^^^^^^^^^      ^^^^^^^^^^^^^^^      ^^^^^                   
+>item : R
+>     : ^
+>index : number
+>      : ^^^^^^
+>arrayLength : number
+>            : ^^^^^^
+>Promise : any
+>        : ^^^
+
+    static map<R, U>(dit: typeof Promise, values: R[], mapper: (item: R, index: number, arrayLength: number) => U): Promise<U[]>;
+>map : { <R_1, U_1>(dit: typeof Promise, values: Promise.Thenable<Promise.Thenable<R_1>[]>, mapper: (item: R_1, index: number, arrayLength: number) => Promise.Thenable<U_1>): Promise<U_1[]>; <R_2, U_2>(dit: typeof Promise, values: Promise.Thenable<Promise.Thenable<R_2>[]>, mapper: (item: R_2, index: number, arrayLength: number) => U_2): Promise<U_2[]>; <R_3, U_3>(dit: typeof Promise, values: Promise.Thenable<R_3[]>, mapper: (item: R_3, index: number, arrayLength: number) => Promise.Thenable<U_3>): Promise<U_3[]>; <R_4, U_4>(dit: typeof Promise, values: Promise.Thenable<R_4[]>, mapper: (item: R_4, index: number, arrayLength: number) => U_4): Promise<U_4[]>; <R_5, U_5>(dit: typeof Promise, values: Promise.Thenable<R_5>[], mapper: (item: R_5, index: number, arrayLength: number) => Promise.Thenable<U_5>): Promise<U_5[]>; <R_6, U_6>(dit: typeof Promise, values: Promise.Thenable<R_6>[], mapper: (item: R_6, index: number, arrayLength: number) => U_6): Promise<U_6[]>; <R_7, U_7>(dit: typeof Promise, values: R_7[], mapper: (item: R_7, index: number, arrayLength: number) => Promise.Thenable<U_7>): Promise<U_7[]>; <R, U>(dit: typeof Promise, values: R[], mapper: (item: R, index: number, arrayLength: number) => U): Promise<U[]>; }
+>    : ^^^^^^^^^^^^^^^^^^^^^^^^^^^^^^^^^^^^^^^^^^^^^^^^^^^^^^^^^^^^^^^^^^^^^^^^^^^^^^^^^^^^^^^^^^^^^^^^^^^^^^^^^^^^^^^^^^^^^^^^^^^^^^^^^^^^^^^^^^^^^^^^^^^^^^^^^^^^^^^^^^^^^^^^^^^^^^^^^^^^^^^^^^^^^^^^^^^^^^^^^^^^^^^^^^^^^^^^^^^^^^^^^^^^^^^^^^^^^^^^^^^^^^^^^^^^^^^^^^^^^^^^^^^^^^^^^^^^^^^^^^^^^^^^^^^^^^^^^^^^^^^^^^^^^^^^^^^^^^^^^^^^^^^^^^^^^^^^^^^^^^^^^^^^^^^^^^^^^^^^^^^^^^^^^^^^^^^^^^^^^^^^^^^^^^^^^^^^^^^^^^^^^^^^^^^^^^^^^^^^^^^^^^^^^^^^^^^^^^^^^^^^^^^^^^^^^^^^^^^^^^^^^^^^^^^^^^^^^^^^^^^^^^^^^^^^^^^^^^^^^^^^^^^^^^^^^^^^^^^^^^^^^^^^^^^^^^^^^^^^^^^^^^^^^^^^^^^^^^^^^^^^^^^^^^^^^^^^^^^^^^^^^^^^^^^^^^^^^^^^^^^^^^^^^^^^^^^^^^^^^^^^^^^^^^^^^^^^^^^^^^^^^^^^^^^^^^^^^^^^^^^^^^^^^^^^^^^^^^^^^^^^^^^^^^^^^^^^^^^^^^^^^^^^^^^^^^^^^^^^^^^^^^^^^^^^^^^^^^^^^^^^^^^^^^^^^^^^^^^^^^^^^^^^^^^^^^^^^^^^^^^^^^^^^^^^^^^^^^^^^^^^^^^^^^^^^^^^^^^^^^^^^^^^^^^^^^^^^^^^^^^^^^^^^^^^^^^^^^^^^^^^^^^^^^^^^^^^^^^^^^^^^^^^^^^^^^^^^^^^^^^^^^^^^^^^^^^^^^^^^^^^^^^^^^^^^^^^^^^^^^^^^^^^^^^^^^^^^^^^^^^^^^^^^^^^^^^^^^^^^^^^^^^^^^^^^^^^^^^^^^^^^^^^^^^^^^^^^^^^^^^^^^^^^^^^^^^^^^^^^^^^^^^^^^^^^^^^^^^^^^^^^^^^^^^^^^^^^^^^^^^^^^^^^^^^^^^^^^^^^^^^^^^^^^^^^^^ ^^ ^^^^^^^              ^^^^^^^^^^   ^^^^^^^^^^                                                  ^^^            ^^^
+>dit : typeof Promise
+>    : ^^^^^^^^^^^^^^
+>Promise : typeof Promise
+>        : ^^^^^^^^^^^^^^
+>values : R[]
+>       : ^^^
+>mapper : (item: R, index: number, arrayLength: number) => U
+>       : ^^^^^^^ ^^^^^^^^^      ^^^^^^^^^^^^^^^      ^^^^^ 
+>item : R
+>     : ^
+>index : number
+>      : ^^^^^^
+>arrayLength : number
+>            : ^^^^^^
+
+    static reduce<R, U>(dit: typeof Promise, values: Promise.Thenable<Promise.Thenable<R>[]>, reducer: (total: U, current: R, index: number, arrayLength: number) => Promise.Thenable<U>, initialValue?: U): Promise<U>;
+>reduce : { <R, U>(dit: typeof Promise, values: Promise.Thenable<Promise.Thenable<R>[]>, reducer: (total: U, current: R, index: number, arrayLength: number) => Promise.Thenable<U>, initialValue?: U): Promise<U>; <R_1, U_1>(dit: typeof Promise, values: Promise.Thenable<Promise.Thenable<R_1>[]>, reducer: (total: U_1, current: R_1, index: number, arrayLength: number) => U_1, initialValue?: U_1 | undefined): Promise<U_1>; <R_2, U_2>(dit: typeof Promise, values: Promise.Thenable<R_2[]>, reducer: (total: U_2, current: R_2, index: number, arrayLength: number) => Promise.Thenable<U_2>, initialValue?: U_2 | undefined): Promise<U_2>; <R_3, U_3>(dit: typeof Promise, values: Promise.Thenable<R_3[]>, reducer: (total: U_3, current: R_3, index: number, arrayLength: number) => U_3, initialValue?: U_3 | undefined): Promise<U_3>; <R_4, U_4>(dit: typeof Promise, values: Promise.Thenable<R_4>[], reducer: (total: U_4, current: R_4, index: number, arrayLength: number) => Promise.Thenable<U_4>, initialValue?: U_4 | undefined): Promise<U_4>; <R_5, U_5>(dit: typeof Promise, values: Promise.Thenable<R_5>[], reducer: (total: U_5, current: R_5, index: number, arrayLength: number) => U_5, initialValue?: U_5 | undefined): Promise<U_5>; <R_6, U_6>(dit: typeof Promise, values: R_6[], reducer: (total: U_6, current: R_6, index: number, arrayLength: number) => Promise.Thenable<U_6>, initialValue?: U_6 | undefined): Promise<U_6>; <R_7, U_7>(dit: typeof Promise, values: R_7[], reducer: (total: U_7, current: R_7, index: number, arrayLength: number) => U_7, initialValue?: U_7 | undefined): Promise<U_7>; }
+>       : ^^^ ^^ ^^^^^^^              ^^^^^^^^^^                                       ^^^^^^^^^^^                                                                                 ^^^^^^^^^^^^^^^^^ ^^^          ^^^^^^^^^^^^^^^^^^^^^^^^^^^^^^^^^^^^^^^^^^^^^^^^^^^^^^^^^^^^^^^^^^^^^^^^^^^^^^^^^^^^^^^^^^^^^^^^^^^^^^^^^^^^^^^^^^^^^^^^^^^^^^^^^^^^^^^^^^^^^^^^^^^^^^^^^^^^^^^^^^^^^^^^^^^^^^^^^^^^^^^^^^^^^^^^^^^^^^^^^^^^^^^^^^^^^^^^^^^^^^^^^^^^^^^^^^^^^^^^^^^^^^^^^^^^^^^^^^^^^^^^^^^^^^^^^^^^^^^^^^^^^^^^^^^^^^^^^^^^^^^^^^^^^^^^^^^^^^^^^^^^^^^^^^^^^^^^^^^^^^^^^^^^^^^^^^^^^^^^^^^^^^^^^^^^^^^^^^^^^^^^^^^^^^^^^^^^^^^^^^^^^^^^^^^^^^^^^^^^^^^^^^^^^^^^^^^^^^^^^^^^^^^^^^^^^^^^^^^^^^^^^^^^^^^^^^^^^^^^^^^^^^^^^^^^^^^^^^^^^^^^^^^^^^^^^^^^^^^^^^^^^^^^^^^^^^^^^^^^^^^^^^^^^^^^^^^^^^^^^^^^^^^^^^^^^^^^^^^^^^^^^^^^^^^^^^^^^^^^^^^^^^^^^^^^^^^^^^^^^^^^^^^^^^^^^^^^^^^^^^^^^^^^^^^^^^^^^^^^^^^^^^^^^^^^^^^^^^^^^^^^^^^^^^^^^^^^^^^^^^^^^^^^^^^^^^^^^^^^^^^^^^^^^^^^^^^^^^^^^^^^^^^^^^^^^^^^^^^^^^^^^^^^^^^^^^^^^^^^^^^^^^^^^^^^^^^^^^^^^^^^^^^^^^^^^^^^^^^^^^^^^^^^^^^^^^^^^^^^^^^^^^^^^^^^^^^^^^^^^^^^^^^^^^^^^^^^^^^^^^^^^^^^^^^^^^^^^^^^^^^^^^^^^^^^^^^^^^^^^^^^^^^^^^^^^^^^^^^^^^^^^^^^^^^^^^^^^^^^^^^^^^^^^^^^^^^^^^^^^^^^^^^^^^^^^^^^^^^^^^^^^^^^^^^^^^^^^^^^^^^^^^^^^^^^^^^^^^^^^^^^^^^^^^^^^^^^^^^^^^^^^^^^^^^^^^^^^^^^^^^^^^^^^^^^^^^^^^^^^^^^^^^^^^^^^^^^^^^^^^^^^^^^^^^^^^^^^^^^^^^^^^^^^^^^^^^^^^^^^^^^^^^^^^^^^^^^^^^^^^^^^^^^^^^^^^^^^^^^^^^^^^^^^^^^^^^^^^^^^^^^^^^^^^^^^^^^^^^^^^^^^^^^^^^^^^^^^^^^^^^^^^^^^^^^^^^^^^^^^^^^^^^^^^^^^^^^^^^^^^^^^^^^^^^^^^^^^^^^^^^^^^^^^^^^^^^^^^^^^^^^^^^^^^^^^^^^^^^^^^^^^^^^^^^^^^^^^^^^^^^
+>dit : typeof Promise
+>    : ^^^^^^^^^^^^^^
+>Promise : typeof Promise
+>        : ^^^^^^^^^^^^^^
+>values : Promise.Thenable<Promise.Thenable<R>[]>
+>       : ^^^^^^^^^^^^^^^^^^^^^^^^^^^^^^^^^^^^^^^
+>Promise : any
+>        : ^^^
+>Promise : any
+>        : ^^^
+>reducer : (total: U, current: R, index: number, arrayLength: number) => Promise.Thenable<U>
+>        : ^^^^^^^^ ^^^^^^^^^^^ ^^^^^^^^^      ^^^^^^^^^^^^^^^      ^^^^^                   
+>total : U
+>      : ^
+>current : R
+>        : ^
+>index : number
+>      : ^^^^^^
+>arrayLength : number
+>            : ^^^^^^
+>Promise : any
+>        : ^^^
+>initialValue : U | undefined
+>             : ^^^^^^^^^^^^^
+
+    static reduce<R, U>(dit: typeof Promise, values: Promise.Thenable<Promise.Thenable<R>[]>, reducer: (total: U, current: R, index: number, arrayLength: number) => U, initialValue?: U): Promise<U>;
+>reduce : { <R_1, U_1>(dit: typeof Promise, values: Promise.Thenable<Promise.Thenable<R_1>[]>, reducer: (total: U_1, current: R_1, index: number, arrayLength: number) => Promise.Thenable<U_1>, initialValue?: U_1 | undefined): Promise<U_1>; <R, U>(dit: typeof Promise, values: Promise.Thenable<Promise.Thenable<R>[]>, reducer: (total: U, current: R, index: number, arrayLength: number) => U, initialValue?: U): Promise<U>; <R_2, U_2>(dit: typeof Promise, values: Promise.Thenable<R_2[]>, reducer: (total: U_2, current: R_2, index: number, arrayLength: number) => Promise.Thenable<U_2>, initialValue?: U_2 | undefined): Promise<U_2>; <R_3, U_3>(dit: typeof Promise, values: Promise.Thenable<R_3[]>, reducer: (total: U_3, current: R_3, index: number, arrayLength: number) => U_3, initialValue?: U_3 | undefined): Promise<U_3>; <R_4, U_4>(dit: typeof Promise, values: Promise.Thenable<R_4>[], reducer: (total: U_4, current: R_4, index: number, arrayLength: number) => Promise.Thenable<U_4>, initialValue?: U_4 | undefined): Promise<U_4>; <R_5, U_5>(dit: typeof Promise, values: Promise.Thenable<R_5>[], reducer: (total: U_5, current: R_5, index: number, arrayLength: number) => U_5, initialValue?: U_5 | undefined): Promise<U_5>; <R_6, U_6>(dit: typeof Promise, values: R_6[], reducer: (total: U_6, current: R_6, index: number, arrayLength: number) => Promise.Thenable<U_6>, initialValue?: U_6 | undefined): Promise<U_6>; <R_7, U_7>(dit: typeof Promise, values: R_7[], reducer: (total: U_7, current: R_7, index: number, arrayLength: number) => U_7, initialValue?: U_7 | undefined): Promise<U_7>; }
+>       : ^^^^^^^^^^^^^^^^^^^^^^^^^^^^^^^^^^^^^^^^^^^^^^^^^^^^^^^^^^^^^^^^^^^^^^^^^^^^^^^^^^^^^^^^^^^^^^^^^^^^^^^^^^^^^^^^^^^^^^^^^^^^^^^^^^^^^^^^^^^^^^^^^^^^^^^^^^^^^^^^^^^^^^^^^^^^^^^^^^^^^^^^^^^^^^^^^^^^^^^^^^^^^^^^^^^^^^^^^^^^^^^^^^^^^^^ ^^ ^^^^^^^              ^^^^^^^^^^                                       ^^^^^^^^^^^                                                               ^^^^^^^^^^^^^^^^^ ^^^          ^^^^^^^^^^^^^^^^^^^^^^^^^^^^^^^^^^^^^^^^^^^^^^^^^^^^^^^^^^^^^^^^^^^^^^^^^^^^^^^^^^^^^^^^^^^^^^^^^^^^^^^^^^^^^^^^^^^^^^^^^^^^^^^^^^^^^^^^^^^^^^^^^^^^^^^^^^^^^^^^^^^^^^^^^^^^^^^^^^^^^^^^^^^^^^^^^^^^^^^^^^^^^^^^^^^^^^^^^^^^^^^^^^^^^^^^^^^^^^^^^^^^^^^^^^^^^^^^^^^^^^^^^^^^^^^^^^^^^^^^^^^^^^^^^^^^^^^^^^^^^^^^^^^^^^^^^^^^^^^^^^^^^^^^^^^^^^^^^^^^^^^^^^^^^^^^^^^^^^^^^^^^^^^^^^^^^^^^^^^^^^^^^^^^^^^^^^^^^^^^^^^^^^^^^^^^^^^^^^^^^^^^^^^^^^^^^^^^^^^^^^^^^^^^^^^^^^^^^^^^^^^^^^^^^^^^^^^^^^^^^^^^^^^^^^^^^^^^^^^^^^^^^^^^^^^^^^^^^^^^^^^^^^^^^^^^^^^^^^^^^^^^^^^^^^^^^^^^^^^^^^^^^^^^^^^^^^^^^^^^^^^^^^^^^^^^^^^^^^^^^^^^^^^^^^^^^^^^^^^^^^^^^^^^^^^^^^^^^^^^^^^^^^^^^^^^^^^^^^^^^^^^^^^^^^^^^^^^^^^^^^^^^^^^^^^^^^^^^^^^^^^^^^^^^^^^^^^^^^^^^^^^^^^^^^^^^^^^^^^^^^^^^^^^^^^^^^^^^^^^^^^^^^^^^^^^^^^^^^^^^^^^^^^^^^^^^^^^^^^^^^^^^^^^^^^^^^^^^^^^^^^^^^^^^^^^^^^^^^^^^^^^^^^^^^^^^^^^^^^^^^^^^^^^^^^^^^^^^^^^^^^^^^^^^^^^^^^^^^^^^^^^^^^^^^^^^^^^^^^^^^^^^^^^^^^^^^^^^^^^^^^^^^^^^^^^^^^^^^^^^^^^^^^^^^^^^^^^^^^^^^^^^^^^^^^^^^^^^^^^^^^^^^^^^^^^^^^^^^^^^^^^^^^^^^^^^^^^^^^^^^^^^^^^^^^^^^^^^^^^^^^^^^^^^^^^^^^^^^^^^^^^^^^^^^^^^^^^^^^^^^^^^^^^^^^^^^^^^^^^^^^^^^^^^^^^^^^^^^^^^^^^^^^^^^^^^^^^^^^^^^^^^^^^^^^^^
+>dit : typeof Promise
+>    : ^^^^^^^^^^^^^^
+>Promise : typeof Promise
+>        : ^^^^^^^^^^^^^^
+>values : Promise.Thenable<Promise.Thenable<R>[]>
+>       : ^^^^^^^^^^^^^^^^^^^^^^^^^^^^^^^^^^^^^^^
+>Promise : any
+>        : ^^^
+>Promise : any
+>        : ^^^
+>reducer : (total: U, current: R, index: number, arrayLength: number) => U
+>        : ^^^^^^^^ ^^^^^^^^^^^ ^^^^^^^^^      ^^^^^^^^^^^^^^^      ^^^^^ 
+>total : U
+>      : ^
+>current : R
+>        : ^
+>index : number
+>      : ^^^^^^
+>arrayLength : number
+>            : ^^^^^^
+>initialValue : U | undefined
+>             : ^^^^^^^^^^^^^
+
+    static reduce<R, U>(dit: typeof Promise, values: Promise.Thenable<R[]>, reducer: (total: U, current: R, index: number, arrayLength: number) => Promise.Thenable<U>, initialValue?: U): Promise<U>;
+>reduce : { <R_1, U_1>(dit: typeof Promise, values: Promise.Thenable<Promise.Thenable<R_1>[]>, reducer: (total: U_1, current: R_1, index: number, arrayLength: number) => Promise.Thenable<U_1>, initialValue?: U_1 | undefined): Promise<U_1>; <R_2, U_2>(dit: typeof Promise, values: Promise.Thenable<Promise.Thenable<R_2>[]>, reducer: (total: U_2, current: R_2, index: number, arrayLength: number) => U_2, initialValue?: U_2 | undefined): Promise<U_2>; <R, U>(dit: typeof Promise, values: Promise.Thenable<R[]>, reducer: (total: U, current: R, index: number, arrayLength: number) => Promise.Thenable<U>, initialValue?: U): Promise<U>; <R_3, U_3>(dit: typeof Promise, values: Promise.Thenable<R_3[]>, reducer: (total: U_3, current: R_3, index: number, arrayLength: number) => U_3, initialValue?: U_3 | undefined): Promise<U_3>; <R_4, U_4>(dit: typeof Promise, values: Promise.Thenable<R_4>[], reducer: (total: U_4, current: R_4, index: number, arrayLength: number) => Promise.Thenable<U_4>, initialValue?: U_4 | undefined): Promise<U_4>; <R_5, U_5>(dit: typeof Promise, values: Promise.Thenable<R_5>[], reducer: (total: U_5, current: R_5, index: number, arrayLength: number) => U_5, initialValue?: U_5 | undefined): Promise<U_5>; <R_6, U_6>(dit: typeof Promise, values: R_6[], reducer: (total: U_6, current: R_6, index: number, arrayLength: number) => Promise.Thenable<U_6>, initialValue?: U_6 | undefined): Promise<U_6>; <R_7, U_7>(dit: typeof Promise, values: R_7[], reducer: (total: U_7, current: R_7, index: number, arrayLength: number) => U_7, initialValue?: U_7 | undefined): Promise<U_7>; }
+>       : ^^^^^^^^^^^^^^^^^^^^^^^^^^^^^^^^^^^^^^^^^^^^^^^^^^^^^^^^^^^^^^^^^^^^^^^^^^^^^^^^^^^^^^^^^^^^^^^^^^^^^^^^^^^^^^^^^^^^^^^^^^^^^^^^^^^^^^^^^^^^^^^^^^^^^^^^^^^^^^^^^^^^^^^^^^^^^^^^^^^^^^^^^^^^^^^^^^^^^^^^^^^^^^^^^^^^^^^^^^^^^^^^^^^^^^^^^^^^^^^^^^^^^^^^^^^^^^^^^^^^^^^^^^^^^^^^^^^^^^^^^^^^^^^^^^^^^^^^^^^^^^^^^^^^^^^^^^^^^^^^^^^^^^^^^^^^^^^^^^^^^^^^^^^^^^^^^^^^^^^^^^^^^^^^^^^^^^^^^^^^^^^^^^^^^^^^^^^^^^^^^^^^^^^^^^^^^^^^^^^^^^^^^^^^^^^^^^^^^^^^^ ^^ ^^^^^^^              ^^^^^^^^^^                     ^^^^^^^^^^^                                                                                 ^^^^^^^^^^^^^^^^^ ^^^          ^^^^^^^^^^^^^^^^^^^^^^^^^^^^^^^^^^^^^^^^^^^^^^^^^^^^^^^^^^^^^^^^^^^^^^^^^^^^^^^^^^^^^^^^^^^^^^^^^^^^^^^^^^^^^^^^^^^^^^^^^^^^^^^^^^^^^^^^^^^^^^^^^^^^^^^^^^^^^^^^^^^^^^^^^^^^^^^^^^^^^^^^^^^^^^^^^^^^^^^^^^^^^^^^^^^^^^^^^^^^^^^^^^^^^^^^^^^^^^^^^^^^^^^^^^^^^^^^^^^^^^^^^^^^^^^^^^^^^^^^^^^^^^^^^^^^^^^^^^^^^^^^^^^^^^^^^^^^^^^^^^^^^^^^^^^^^^^^^^^^^^^^^^^^^^^^^^^^^^^^^^^^^^^^^^^^^^^^^^^^^^^^^^^^^^^^^^^^^^^^^^^^^^^^^^^^^^^^^^^^^^^^^^^^^^^^^^^^^^^^^^^^^^^^^^^^^^^^^^^^^^^^^^^^^^^^^^^^^^^^^^^^^^^^^^^^^^^^^^^^^^^^^^^^^^^^^^^^^^^^^^^^^^^^^^^^^^^^^^^^^^^^^^^^^^^^^^^^^^^^^^^^^^^^^^^^^^^^^^^^^^^^^^^^^^^^^^^^^^^^^^^^^^^^^^^^^^^^^^^^^^^^^^^^^^^^^^^^^^^^^^^^^^^^^^^^^^^^^^^^^^^^^^^^^^^^^^^^^^^^^^^^^^^^^^^^^^^^^^^^^^^^^^^^^^^^^^^^^^^^^^^^^^^^^^^^^^^^^^^^^^^^^^^^^^^^^^^^^^^^^^^^^^^^^^^^^^^^^^^^^^^^^^^^^^^^^^^^^^^^^^^^^^^^^^^^^^^^^^^^^^^^^^^^^^^^^^^^^^^^^^^^^^^^^^^^^^^^^^^^^^^^^^^^^^^^^^^^^^^^^^^^^^^^^^^^^^^^^^^^^^^^^^^^^^^^^^^^^^^^^^^^^^^^^^^^^^^^^^^^^^^^^^^^^^^^^^^^^^^^^^^
+>dit : typeof Promise
+>    : ^^^^^^^^^^^^^^
+>Promise : typeof Promise
+>        : ^^^^^^^^^^^^^^
+>values : Promise.Thenable<R[]>
+>       : ^^^^^^^^^^^^^^^^^^^^^
+>Promise : any
+>        : ^^^
+>reducer : (total: U, current: R, index: number, arrayLength: number) => Promise.Thenable<U>
+>        : ^^^^^^^^ ^^^^^^^^^^^ ^^^^^^^^^      ^^^^^^^^^^^^^^^      ^^^^^                   
+>total : U
+>      : ^
+>current : R
+>        : ^
+>index : number
+>      : ^^^^^^
+>arrayLength : number
+>            : ^^^^^^
+>Promise : any
+>        : ^^^
+>initialValue : U | undefined
+>             : ^^^^^^^^^^^^^
+
+    static reduce<R, U>(dit: typeof Promise, values: Promise.Thenable<R[]>, reducer: (total: U, current: R, index: number, arrayLength: number) => U, initialValue?: U): Promise<U>;
+>reduce : { <R_1, U_1>(dit: typeof Promise, values: Promise.Thenable<Promise.Thenable<R_1>[]>, reducer: (total: U_1, current: R_1, index: number, arrayLength: number) => Promise.Thenable<U_1>, initialValue?: U_1 | undefined): Promise<U_1>; <R_2, U_2>(dit: typeof Promise, values: Promise.Thenable<Promise.Thenable<R_2>[]>, reducer: (total: U_2, current: R_2, index: number, arrayLength: number) => U_2, initialValue?: U_2 | undefined): Promise<U_2>; <R_3, U_3>(dit: typeof Promise, values: Promise.Thenable<R_3[]>, reducer: (total: U_3, current: R_3, index: number, arrayLength: number) => Promise.Thenable<U_3>, initialValue?: U_3 | undefined): Promise<U_3>; <R, U>(dit: typeof Promise, values: Promise.Thenable<R[]>, reducer: (total: U, current: R, index: number, arrayLength: number) => U, initialValue?: U): Promise<U>; <R_4, U_4>(dit: typeof Promise, values: Promise.Thenable<R_4>[], reducer: (total: U_4, current: R_4, index: number, arrayLength: number) => Promise.Thenable<U_4>, initialValue?: U_4 | undefined): Promise<U_4>; <R_5, U_5>(dit: typeof Promise, values: Promise.Thenable<R_5>[], reducer: (total: U_5, current: R_5, index: number, arrayLength: number) => U_5, initialValue?: U_5 | undefined): Promise<U_5>; <R_6, U_6>(dit: typeof Promise, values: R_6[], reducer: (total: U_6, current: R_6, index: number, arrayLength: number) => Promise.Thenable<U_6>, initialValue?: U_6 | undefined): Promise<U_6>; <R_7, U_7>(dit: typeof Promise, values: R_7[], reducer: (total: U_7, current: R_7, index: number, arrayLength: number) => U_7, initialValue?: U_7 | undefined): Promise<U_7>; }
+>       : ^^^^^^^^^^^^^^^^^^^^^^^^^^^^^^^^^^^^^^^^^^^^^^^^^^^^^^^^^^^^^^^^^^^^^^^^^^^^^^^^^^^^^^^^^^^^^^^^^^^^^^^^^^^^^^^^^^^^^^^^^^^^^^^^^^^^^^^^^^^^^^^^^^^^^^^^^^^^^^^^^^^^^^^^^^^^^^^^^^^^^^^^^^^^^^^^^^^^^^^^^^^^^^^^^^^^^^^^^^^^^^^^^^^^^^^^^^^^^^^^^^^^^^^^^^^^^^^^^^^^^^^^^^^^^^^^^^^^^^^^^^^^^^^^^^^^^^^^^^^^^^^^^^^^^^^^^^^^^^^^^^^^^^^^^^^^^^^^^^^^^^^^^^^^^^^^^^^^^^^^^^^^^^^^^^^^^^^^^^^^^^^^^^^^^^^^^^^^^^^^^^^^^^^^^^^^^^^^^^^^^^^^^^^^^^^^^^^^^^^^^^^^^^^^^^^^^^^^^^^^^^^^^^^^^^^^^^^^^^^^^^^^^^^^^^^^^^^^^^^^^^^^^^^^^^^^^^^^^^^^^^^^^^^^^^^^^^^^^^^^^^^^^^^^^^^^^^^^^^^^^^^^^^^^^^^^^^^^^^^^^^^^^^^^^^^^^^^^^^^^^^^^^^^^^^^^^^^^^^^^^^^^^^^^^^^^^^^^^^^^^^^^^^^^^^^ ^^ ^^^^^^^              ^^^^^^^^^^                     ^^^^^^^^^^^                                                               ^^^^^^^^^^^^^^^^^ ^^^          ^^^^^^^^^^^^^^^^^^^^^^^^^^^^^^^^^^^^^^^^^^^^^^^^^^^^^^^^^^^^^^^^^^^^^^^^^^^^^^^^^^^^^^^^^^^^^^^^^^^^^^^^^^^^^^^^^^^^^^^^^^^^^^^^^^^^^^^^^^^^^^^^^^^^^^^^^^^^^^^^^^^^^^^^^^^^^^^^^^^^^^^^^^^^^^^^^^^^^^^^^^^^^^^^^^^^^^^^^^^^^^^^^^^^^^^^^^^^^^^^^^^^^^^^^^^^^^^^^^^^^^^^^^^^^^^^^^^^^^^^^^^^^^^^^^^^^^^^^^^^^^^^^^^^^^^^^^^^^^^^^^^^^^^^^^^^^^^^^^^^^^^^^^^^^^^^^^^^^^^^^^^^^^^^^^^^^^^^^^^^^^^^^^^^^^^^^^^^^^^^^^^^^^^^^^^^^^^^^^^^^^^^^^^^^^^^^^^^^^^^^^^^^^^^^^^^^^^^^^^^^^^^^^^^^^^^^^^^^^^^^^^^^^^^^^^^^^^^^^^^^^^^^^^^^^^^^^^^^^^^^^^^^^^^^^^^^^^^^^^^^^^^^^^^^^^^^^^^^^^^^^^^^^^^^^^^^^^^^^^^^^^^^^^^^^^^^^^^^^^^^^^^^^^^^^^^^^^^^^^^^^^^^^^^^^^^^^^^^^^^^^^^^^^^^^^^^^^^^^^^^^^^^^^^^^^^^^^^^^^^^^^^^^^^^^^^^^^^^^^^^^^^^^^^^^^^^^^^^^^^^^^^^^^^^^^^^^^^^^^^^^^^^^^^^^^^^^^^^^^^^^^^^^^^^^^
+>dit : typeof Promise
+>    : ^^^^^^^^^^^^^^
+>Promise : typeof Promise
+>        : ^^^^^^^^^^^^^^
+>values : Promise.Thenable<R[]>
+>       : ^^^^^^^^^^^^^^^^^^^^^
+>Promise : any
+>        : ^^^
+>reducer : (total: U, current: R, index: number, arrayLength: number) => U
+>        : ^^^^^^^^ ^^^^^^^^^^^ ^^^^^^^^^      ^^^^^^^^^^^^^^^      ^^^^^ 
+>total : U
+>      : ^
+>current : R
+>        : ^
+>index : number
+>      : ^^^^^^
+>arrayLength : number
+>            : ^^^^^^
+>initialValue : U | undefined
+>             : ^^^^^^^^^^^^^
+
+    static reduce<R, U>(dit: typeof Promise, values: Promise.Thenable<R>[], reducer: (total: U, current: R, index: number, arrayLength: number) => Promise.Thenable<U>, initialValue?: U): Promise<U>;
+>reduce : { <R_1, U_1>(dit: typeof Promise, values: Promise.Thenable<Promise.Thenable<R_1>[]>, reducer: (total: U_1, current: R_1, index: number, arrayLength: number) => Promise.Thenable<U_1>, initialValue?: U_1 | undefined): Promise<U_1>; <R_2, U_2>(dit: typeof Promise, values: Promise.Thenable<Promise.Thenable<R_2>[]>, reducer: (total: U_2, current: R_2, index: number, arrayLength: number) => U_2, initialValue?: U_2 | undefined): Promise<U_2>; <R_3, U_3>(dit: typeof Promise, values: Promise.Thenable<R_3[]>, reducer: (total: U_3, current: R_3, index: number, arrayLength: number) => Promise.Thenable<U_3>, initialValue?: U_3 | undefined): Promise<U_3>; <R_4, U_4>(dit: typeof Promise, values: Promise.Thenable<R_4[]>, reducer: (total: U_4, current: R_4, index: number, arrayLength: number) => U_4, initialValue?: U_4 | undefined): Promise<U_4>; <R, U>(dit: typeof Promise, values: Promise.Thenable<R>[], reducer: (total: U, current: R, index: number, arrayLength: number) => Promise.Thenable<U>, initialValue?: U): Promise<U>; <R_5, U_5>(dit: typeof Promise, values: Promise.Thenable<R_5>[], reducer: (total: U_5, current: R_5, index: number, arrayLength: number) => U_5, initialValue?: U_5 | undefined): Promise<U_5>; <R_6, U_6>(dit: typeof Promise, values: R_6[], reducer: (total: U_6, current: R_6, index: number, arrayLength: number) => Promise.Thenable<U_6>, initialValue?: U_6 | undefined): Promise<U_6>; <R_7, U_7>(dit: typeof Promise, values: R_7[], reducer: (total: U_7, current: R_7, index: number, arrayLength: number) => U_7, initialValue?: U_7 | undefined): Promise<U_7>; }
+>       : ^^^^^^^^^^^^^^^^^^^^^^^^^^^^^^^^^^^^^^^^^^^^^^^^^^^^^^^^^^^^^^^^^^^^^^^^^^^^^^^^^^^^^^^^^^^^^^^^^^^^^^^^^^^^^^^^^^^^^^^^^^^^^^^^^^^^^^^^^^^^^^^^^^^^^^^^^^^^^^^^^^^^^^^^^^^^^^^^^^^^^^^^^^^^^^^^^^^^^^^^^^^^^^^^^^^^^^^^^^^^^^^^^^^^^^^^^^^^^^^^^^^^^^^^^^^^^^^^^^^^^^^^^^^^^^^^^^^^^^^^^^^^^^^^^^^^^^^^^^^^^^^^^^^^^^^^^^^^^^^^^^^^^^^^^^^^^^^^^^^^^^^^^^^^^^^^^^^^^^^^^^^^^^^^^^^^^^^^^^^^^^^^^^^^^^^^^^^^^^^^^^^^^^^^^^^^^^^^^^^^^^^^^^^^^^^^^^^^^^^^^^^^^^^^^^^^^^^^^^^^^^^^^^^^^^^^^^^^^^^^^^^^^^^^^^^^^^^^^^^^^^^^^^^^^^^^^^^^^^^^^^^^^^^^^^^^^^^^^^^^^^^^^^^^^^^^^^^^^^^^^^^^^^^^^^^^^^^^^^^^^^^^^^^^^^^^^^^^^^^^^^^^^^^^^^^^^^^^^^^^^^^^^^^^^^^^^^^^^^^^^^^^^^^^^^^^^^^^^^^^^^^^^^^^^^^^^^^^^^^^^^^^^^^^^^^^^^^^^^^^^^^^^^^^^^^^^^^^^^^^^^^^^^^^^^^^^^^^^^^^^^^^^^^^^^^^^^^^^^^^^^^^^^^^^^^^^^^^^^^^^^^^^^^^^^^^^^^^^^^^^^^^^^^^^^^^^^^^^^^^^^^^^^^^^^^^^^^^^^^^^^^ ^^ ^^^^^^^              ^^^^^^^^^^                     ^^^^^^^^^^^                                                                                 ^^^^^^^^^^^^^^^^^ ^^^          ^^^^^^^^^^^^^^^^^^^^^^^^^^^^^^^^^^^^^^^^^^^^^^^^^^^^^^^^^^^^^^^^^^^^^^^^^^^^^^^^^^^^^^^^^^^^^^^^^^^^^^^^^^^^^^^^^^^^^^^^^^^^^^^^^^^^^^^^^^^^^^^^^^^^^^^^^^^^^^^^^^^^^^^^^^^^^^^^^^^^^^^^^^^^^^^^^^^^^^^^^^^^^^^^^^^^^^^^^^^^^^^^^^^^^^^^^^^^^^^^^^^^^^^^^^^^^^^^^^^^^^^^^^^^^^^^^^^^^^^^^^^^^^^^^^^^^^^^^^^^^^^^^^^^^^^^^^^^^^^^^^^^^^^^^^^^^^^^^^^^^^^^^^^^^^^^^^^^^^^^^^^^^^^^^^^^^^^^^^^^^^^^^^^^^^^^^^^^^^^^^^^^^^^^^^^^^^^^^^^^^^^^^^^^^^^^^^^^^^^^^^^^^^^^^^^^^^^^^^^^^^^^^^^^^^^^^^^^^^^^^^^^^^^^^^^^^^^^^^^^^^^^^^^^^^^^^^^^^^^^^^^^^^^^^^^^^^^^^^^^^^^^^^^^^^^^^^^^^^^^^
+>dit : typeof Promise
+>    : ^^^^^^^^^^^^^^
+>Promise : typeof Promise
+>        : ^^^^^^^^^^^^^^
+>values : Promise.Thenable<R>[]
+>       : ^^^^^^^^^^^^^^^^^^^^^
+>Promise : any
+>        : ^^^
+>reducer : (total: U, current: R, index: number, arrayLength: number) => Promise.Thenable<U>
+>        : ^^^^^^^^ ^^^^^^^^^^^ ^^^^^^^^^      ^^^^^^^^^^^^^^^      ^^^^^                   
+>total : U
+>      : ^
+>current : R
+>        : ^
+>index : number
+>      : ^^^^^^
+>arrayLength : number
+>            : ^^^^^^
+>Promise : any
+>        : ^^^
+>initialValue : U | undefined
+>             : ^^^^^^^^^^^^^
+
+    static reduce<R, U>(dit: typeof Promise, values: Promise.Thenable<R>[], reducer: (total: U, current: R, index: number, arrayLength: number) => U, initialValue?: U): Promise<U>;
+>reduce : { <R_1, U_1>(dit: typeof Promise, values: Promise.Thenable<Promise.Thenable<R_1>[]>, reducer: (total: U_1, current: R_1, index: number, arrayLength: number) => Promise.Thenable<U_1>, initialValue?: U_1 | undefined): Promise<U_1>; <R_2, U_2>(dit: typeof Promise, values: Promise.Thenable<Promise.Thenable<R_2>[]>, reducer: (total: U_2, current: R_2, index: number, arrayLength: number) => U_2, initialValue?: U_2 | undefined): Promise<U_2>; <R_3, U_3>(dit: typeof Promise, values: Promise.Thenable<R_3[]>, reducer: (total: U_3, current: R_3, index: number, arrayLength: number) => Promise.Thenable<U_3>, initialValue?: U_3 | undefined): Promise<U_3>; <R_4, U_4>(dit: typeof Promise, values: Promise.Thenable<R_4[]>, reducer: (total: U_4, current: R_4, index: number, arrayLength: number) => U_4, initialValue?: U_4 | undefined): Promise<U_4>; <R_5, U_5>(dit: typeof Promise, values: Promise.Thenable<R_5>[], reducer: (total: U_5, current: R_5, index: number, arrayLength: number) => Promise.Thenable<U_5>, initialValue?: U_5 | undefined): Promise<U_5>; <R, U>(dit: typeof Promise, values: Promise.Thenable<R>[], reducer: (total: U, current: R, index: number, arrayLength: number) => U, initialValue?: U): Promise<U>; <R_6, U_6>(dit: typeof Promise, values: R_6[], reducer: (total: U_6, current: R_6, index: number, arrayLength: number) => Promise.Thenable<U_6>, initialValue?: U_6 | undefined): Promise<U_6>; <R_7, U_7>(dit: typeof Promise, values: R_7[], reducer: (total: U_7, current: R_7, index: number, arrayLength: number) => U_7, initialValue?: U_7 | undefined): Promise<U_7>; }
+>       : ^^^^^^^^^^^^^^^^^^^^^^^^^^^^^^^^^^^^^^^^^^^^^^^^^^^^^^^^^^^^^^^^^^^^^^^^^^^^^^^^^^^^^^^^^^^^^^^^^^^^^^^^^^^^^^^^^^^^^^^^^^^^^^^^^^^^^^^^^^^^^^^^^^^^^^^^^^^^^^^^^^^^^^^^^^^^^^^^^^^^^^^^^^^^^^^^^^^^^^^^^^^^^^^^^^^^^^^^^^^^^^^^^^^^^^^^^^^^^^^^^^^^^^^^^^^^^^^^^^^^^^^^^^^^^^^^^^^^^^^^^^^^^^^^^^^^^^^^^^^^^^^^^^^^^^^^^^^^^^^^^^^^^^^^^^^^^^^^^^^^^^^^^^^^^^^^^^^^^^^^^^^^^^^^^^^^^^^^^^^^^^^^^^^^^^^^^^^^^^^^^^^^^^^^^^^^^^^^^^^^^^^^^^^^^^^^^^^^^^^^^^^^^^^^^^^^^^^^^^^^^^^^^^^^^^^^^^^^^^^^^^^^^^^^^^^^^^^^^^^^^^^^^^^^^^^^^^^^^^^^^^^^^^^^^^^^^^^^^^^^^^^^^^^^^^^^^^^^^^^^^^^^^^^^^^^^^^^^^^^^^^^^^^^^^^^^^^^^^^^^^^^^^^^^^^^^^^^^^^^^^^^^^^^^^^^^^^^^^^^^^^^^^^^^^^^^^^^^^^^^^^^^^^^^^^^^^^^^^^^^^^^^^^^^^^^^^^^^^^^^^^^^^^^^^^^^^^^^^^^^^^^^^^^^^^^^^^^^^^^^^^^^^^^^^^^^^^^^^^^^^^^^^^^^^^^^^^^^^^^^^^^^^^^^^^^^^^^^^^^^^^^^^^^^^^^^^^^^^^^^^^^^^^^^^^^^^^^^^^^^^^^^^^^^^^^^^^^^^^^^^^^^^^^^^^^^^^^^^^^^^^^^^^^^^^^^^^^^^^^^^^^^^^^^^^^^^^^^^^^^^^^^^^^^^^^^^^^^^^^^^^^^^^^^^^^^^^^^^^^^^^^^^^^^^^^^^^^^^^^^^^^^^^^^^^^^^^^^^^^^^^^^^^^^^^^^^^^^^^^^^^^^^^^^^^^^^^^^^^^^^^^^^^^^^^^^^ ^^ ^^^^^^^              ^^^^^^^^^^                     ^^^^^^^^^^^                                                               ^^^^^^^^^^^^^^^^^ ^^^          ^^^^^^^^^^^^^^^^^^^^^^^^^^^^^^^^^^^^^^^^^^^^^^^^^^^^^^^^^^^^^^^^^^^^^^^^^^^^^^^^^^^^^^^^^^^^^^^^^^^^^^^^^^^^^^^^^^^^^^^^^^^^^^^^^^^^^^^^^^^^^^^^^^^^^^^^^^^^^^^^^^^^^^^^^^^^^^^^^^^^^^^^^^^^^^^^^^^^^^^^^^^^^^^^^^^^^^^^^^^^^^^^^^^^^^^^^^^^^^^^^^^^^^^^^^^^^^^^^^^^^^^^^^^^^^^^^^^^^^^^^^^^^^^^^^^^^^^^^^^^^^^^^^^^^^^^^^^^^^^^^^^^^^^^^^^^^^^^^^^^^^^^^^^^^^^^^^^^^^^^^^^^^^^^^
+>dit : typeof Promise
+>    : ^^^^^^^^^^^^^^
+>Promise : typeof Promise
+>        : ^^^^^^^^^^^^^^
+>values : Promise.Thenable<R>[]
+>       : ^^^^^^^^^^^^^^^^^^^^^
+>Promise : any
+>        : ^^^
+>reducer : (total: U, current: R, index: number, arrayLength: number) => U
+>        : ^^^^^^^^ ^^^^^^^^^^^ ^^^^^^^^^      ^^^^^^^^^^^^^^^      ^^^^^ 
+>total : U
+>      : ^
+>current : R
+>        : ^
+>index : number
+>      : ^^^^^^
+>arrayLength : number
+>            : ^^^^^^
+>initialValue : U | undefined
+>             : ^^^^^^^^^^^^^
+
+    static reduce<R, U>(dit: typeof Promise, values: R[], reducer: (total: U, current: R, index: number, arrayLength: number) => Promise.Thenable<U>, initialValue?: U): Promise<U>;
+>reduce : { <R_1, U_1>(dit: typeof Promise, values: Promise.Thenable<Promise.Thenable<R_1>[]>, reducer: (total: U_1, current: R_1, index: number, arrayLength: number) => Promise.Thenable<U_1>, initialValue?: U_1 | undefined): Promise<U_1>; <R_2, U_2>(dit: typeof Promise, values: Promise.Thenable<Promise.Thenable<R_2>[]>, reducer: (total: U_2, current: R_2, index: number, arrayLength: number) => U_2, initialValue?: U_2 | undefined): Promise<U_2>; <R_3, U_3>(dit: typeof Promise, values: Promise.Thenable<R_3[]>, reducer: (total: U_3, current: R_3, index: number, arrayLength: number) => Promise.Thenable<U_3>, initialValue?: U_3 | undefined): Promise<U_3>; <R_4, U_4>(dit: typeof Promise, values: Promise.Thenable<R_4[]>, reducer: (total: U_4, current: R_4, index: number, arrayLength: number) => U_4, initialValue?: U_4 | undefined): Promise<U_4>; <R_5, U_5>(dit: typeof Promise, values: Promise.Thenable<R_5>[], reducer: (total: U_5, current: R_5, index: number, arrayLength: number) => Promise.Thenable<U_5>, initialValue?: U_5 | undefined): Promise<U_5>; <R_6, U_6>(dit: typeof Promise, values: Promise.Thenable<R_6>[], reducer: (total: U_6, current: R_6, index: number, arrayLength: number) => U_6, initialValue?: U_6 | undefined): Promise<U_6>; <R, U>(dit: typeof Promise, values: R[], reducer: (total: U, current: R, index: number, arrayLength: number) => Promise.Thenable<U>, initialValue?: U): Promise<U>; <R_7, U_7>(dit: typeof Promise, values: R_7[], reducer: (total: U_7, current: R_7, index: number, arrayLength: number) => U_7, initialValue?: U_7 | undefined): Promise<U_7>; }
+>       : ^^^^^^^^^^^^^^^^^^^^^^^^^^^^^^^^^^^^^^^^^^^^^^^^^^^^^^^^^^^^^^^^^^^^^^^^^^^^^^^^^^^^^^^^^^^^^^^^^^^^^^^^^^^^^^^^^^^^^^^^^^^^^^^^^^^^^^^^^^^^^^^^^^^^^^^^^^^^^^^^^^^^^^^^^^^^^^^^^^^^^^^^^^^^^^^^^^^^^^^^^^^^^^^^^^^^^^^^^^^^^^^^^^^^^^^^^^^^^^^^^^^^^^^^^^^^^^^^^^^^^^^^^^^^^^^^^^^^^^^^^^^^^^^^^^^^^^^^^^^^^^^^^^^^^^^^^^^^^^^^^^^^^^^^^^^^^^^^^^^^^^^^^^^^^^^^^^^^^^^^^^^^^^^^^^^^^^^^^^^^^^^^^^^^^^^^^^^^^^^^^^^^^^^^^^^^^^^^^^^^^^^^^^^^^^^^^^^^^^^^^^^^^^^^^^^^^^^^^^^^^^^^^^^^^^^^^^^^^^^^^^^^^^^^^^^^^^^^^^^^^^^^^^^^^^^^^^^^^^^^^^^^^^^^^^^^^^^^^^^^^^^^^^^^^^^^^^^^^^^^^^^^^^^^^^^^^^^^^^^^^^^^^^^^^^^^^^^^^^^^^^^^^^^^^^^^^^^^^^^^^^^^^^^^^^^^^^^^^^^^^^^^^^^^^^^^^^^^^^^^^^^^^^^^^^^^^^^^^^^^^^^^^^^^^^^^^^^^^^^^^^^^^^^^^^^^^^^^^^^^^^^^^^^^^^^^^^^^^^^^^^^^^^^^^^^^^^^^^^^^^^^^^^^^^^^^^^^^^^^^^^^^^^^^^^^^^^^^^^^^^^^^^^^^^^^^^^^^^^^^^^^^^^^^^^^^^^^^^^^^^^^^^^^^^^^^^^^^^^^^^^^^^^^^^^^^^^^^^^^^^^^^^^^^^^^^^^^^^^^^^^^^^^^^^^^^^^^^^^^^^^^^^^^^^^^^^^^^^^^^^^^^^^^^^^^^^^^^^^^^^^^^^^^^^^^^^^^^^^^^^^^^^^^^^^^^^^^^^^^^^^^^^^^^^^^^^^^^^^^^^^^^^^^^^^^^^^^^^^^^^^^^^^^^^^^^^^^^^^^^^^^^^^^^^^^^^^^^^^^^^^^^^^^^^^^^^^^^^^^^^^^^^^^^^^^^^^^^^^^^^^^^^^^^^^^^^^^^^^^^^^^^^^^^^^^^^^^^^^^^^^^^^^^^^^^^^^^^^^^^^^^^^^^^^^^^^^^^^^^^^^^^^^^^^^^^^^^^^^^^^^^^^^^^^^^^^^^^^^^^^^^^^ ^^ ^^^^^^^              ^^^^^^^^^^   ^^^^^^^^^^^                                                                                 ^^^^^^^^^^^^^^^^^ ^^^          ^^^^^^^^^^^^^^^^^^^^^^^^^^^^^^^^^^^^^^^^^^^^^^^^^^^^^^^^^^^^^^^^^^^^^^^^^^^^^^^^^^^^^^^^^^^^^^^^^^^^^^^^^^^^^^^^^^^^^^^^^^^^^^^^^^^^^^^^^^^^^^^^^^^^^^^^^^^^^^^^^^^^^^^^^^^^^^^^^
+>dit : typeof Promise
+>    : ^^^^^^^^^^^^^^
+>Promise : typeof Promise
+>        : ^^^^^^^^^^^^^^
+>values : R[]
+>       : ^^^
+>reducer : (total: U, current: R, index: number, arrayLength: number) => Promise.Thenable<U>
+>        : ^^^^^^^^ ^^^^^^^^^^^ ^^^^^^^^^      ^^^^^^^^^^^^^^^      ^^^^^                   
+>total : U
+>      : ^
+>current : R
+>        : ^
+>index : number
+>      : ^^^^^^
+>arrayLength : number
+>            : ^^^^^^
+>Promise : any
+>        : ^^^
+>initialValue : U | undefined
+>             : ^^^^^^^^^^^^^
+
+    static reduce<R, U>(dit: typeof Promise, values: R[], reducer: (total: U, current: R, index: number, arrayLength: number) => U, initialValue?: U): Promise<U>;
+>reduce : { <R_1, U_1>(dit: typeof Promise, values: Promise.Thenable<Promise.Thenable<R_1>[]>, reducer: (total: U_1, current: R_1, index: number, arrayLength: number) => Promise.Thenable<U_1>, initialValue?: U_1 | undefined): Promise<U_1>; <R_2, U_2>(dit: typeof Promise, values: Promise.Thenable<Promise.Thenable<R_2>[]>, reducer: (total: U_2, current: R_2, index: number, arrayLength: number) => U_2, initialValue?: U_2 | undefined): Promise<U_2>; <R_3, U_3>(dit: typeof Promise, values: Promise.Thenable<R_3[]>, reducer: (total: U_3, current: R_3, index: number, arrayLength: number) => Promise.Thenable<U_3>, initialValue?: U_3 | undefined): Promise<U_3>; <R_4, U_4>(dit: typeof Promise, values: Promise.Thenable<R_4[]>, reducer: (total: U_4, current: R_4, index: number, arrayLength: number) => U_4, initialValue?: U_4 | undefined): Promise<U_4>; <R_5, U_5>(dit: typeof Promise, values: Promise.Thenable<R_5>[], reducer: (total: U_5, current: R_5, index: number, arrayLength: number) => Promise.Thenable<U_5>, initialValue?: U_5 | undefined): Promise<U_5>; <R_6, U_6>(dit: typeof Promise, values: Promise.Thenable<R_6>[], reducer: (total: U_6, current: R_6, index: number, arrayLength: number) => U_6, initialValue?: U_6 | undefined): Promise<U_6>; <R_7, U_7>(dit: typeof Promise, values: R_7[], reducer: (total: U_7, current: R_7, index: number, arrayLength: number) => Promise.Thenable<U_7>, initialValue?: U_7 | undefined): Promise<U_7>; <R, U>(dit: typeof Promise, values: R[], reducer: (total: U, current: R, index: number, arrayLength: number) => U, initialValue?: U): Promise<U>; }
+>       : ^^^^^^^^^^^^^^^^^^^^^^^^^^^^^^^^^^^^^^^^^^^^^^^^^^^^^^^^^^^^^^^^^^^^^^^^^^^^^^^^^^^^^^^^^^^^^^^^^^^^^^^^^^^^^^^^^^^^^^^^^^^^^^^^^^^^^^^^^^^^^^^^^^^^^^^^^^^^^^^^^^^^^^^^^^^^^^^^^^^^^^^^^^^^^^^^^^^^^^^^^^^^^^^^^^^^^^^^^^^^^^^^^^^^^^^^^^^^^^^^^^^^^^^^^^^^^^^^^^^^^^^^^^^^^^^^^^^^^^^^^^^^^^^^^^^^^^^^^^^^^^^^^^^^^^^^^^^^^^^^^^^^^^^^^^^^^^^^^^^^^^^^^^^^^^^^^^^^^^^^^^^^^^^^^^^^^^^^^^^^^^^^^^^^^^^^^^^^^^^^^^^^^^^^^^^^^^^^^^^^^^^^^^^^^^^^^^^^^^^^^^^^^^^^^^^^^^^^^^^^^^^^^^^^^^^^^^^^^^^^^^^^^^^^^^^^^^^^^^^^^^^^^^^^^^^^^^^^^^^^^^^^^^^^^^^^^^^^^^^^^^^^^^^^^^^^^^^^^^^^^^^^^^^^^^^^^^^^^^^^^^^^^^^^^^^^^^^^^^^^^^^^^^^^^^^^^^^^^^^^^^^^^^^^^^^^^^^^^^^^^^^^^^^^^^^^^^^^^^^^^^^^^^^^^^^^^^^^^^^^^^^^^^^^^^^^^^^^^^^^^^^^^^^^^^^^^^^^^^^^^^^^^^^^^^^^^^^^^^^^^^^^^^^^^^^^^^^^^^^^^^^^^^^^^^^^^^^^^^^^^^^^^^^^^^^^^^^^^^^^^^^^^^^^^^^^^^^^^^^^^^^^^^^^^^^^^^^^^^^^^^^^^^^^^^^^^^^^^^^^^^^^^^^^^^^^^^^^^^^^^^^^^^^^^^^^^^^^^^^^^^^^^^^^^^^^^^^^^^^^^^^^^^^^^^^^^^^^^^^^^^^^^^^^^^^^^^^^^^^^^^^^^^^^^^^^^^^^^^^^^^^^^^^^^^^^^^^^^^^^^^^^^^^^^^^^^^^^^^^^^^^^^^^^^^^^^^^^^^^^^^^^^^^^^^^^^^^^^^^^^^^^^^^^^^^^^^^^^^^^^^^^^^^^^^^^^^^^^^^^^^^^^^^^^^^^^^^^^^^^^^^^^^^^^^^^^^^^^^^^^^^^^^^^^^^^^^^^^^^^^^^^^^^^^^^^^^^^^^^^^^^^^^^^^^^^^^^^^^^^^^^^^^^^^^^^^^^^^^^^^^^^^^^^^^^^^^^^^^^^^^^^^^^^^^^^^^^^^^^^^^^^^^^^^^^^^^^^^^^^^^^^^^^^^^^^^^^^^^^^^^^^^^^^^^^^^^^^^^^^^^^^^^^^^^^^^^^^^^^^^^^^^^^^^^^^^^^^^^^^^^^^^^^^^^^^^^^^^^^^^^^^^^^^^^^^^^^^^^^^^^^^^^^^^^^^^^^^^^^^^^^^^^^^^^^^^^^^^ ^^ ^^^^^^^              ^^^^^^^^^^   ^^^^^^^^^^^                                                               ^^^^^^^^^^^^^^^^^ ^^^          ^^^
+>dit : typeof Promise
+>    : ^^^^^^^^^^^^^^
+>Promise : typeof Promise
+>        : ^^^^^^^^^^^^^^
+>values : R[]
+>       : ^^^
+>reducer : (total: U, current: R, index: number, arrayLength: number) => U
+>        : ^^^^^^^^ ^^^^^^^^^^^ ^^^^^^^^^      ^^^^^^^^^^^^^^^      ^^^^^ 
+>total : U
+>      : ^
+>current : R
+>        : ^
+>index : number
+>      : ^^^^^^
+>arrayLength : number
+>            : ^^^^^^
+>initialValue : U | undefined
+>             : ^^^^^^^^^^^^^
+
+    static filter<R>(dit: typeof Promise, values: Promise.Thenable<Promise.Thenable<R>[]>, filterer: (item: R, index: number, arrayLength: number) => Promise.Thenable<boolean>): Promise<R[]>;
+>filter : { <R>(dit: typeof Promise, values: Promise.Thenable<Promise.Thenable<R>[]>, filterer: (item: R, index: number, arrayLength: number) => Promise.Thenable<boolean>): Promise<R[]>; <R_1>(dit: typeof Promise, values: Promise.Thenable<Promise.Thenable<R_1>[]>, filterer: (item: R_1, index: number, arrayLength: number) => boolean): Promise<R_1[]>; <R_2>(dit: typeof Promise, values: Promise.Thenable<R_2[]>, filterer: (item: R_2, index: number, arrayLength: number) => Promise.Thenable<boolean>): Promise<R_2[]>; <R_3>(dit: typeof Promise, values: Promise.Thenable<R_3[]>, filterer: (item: R_3, index: number, arrayLength: number) => boolean): Promise<R_3[]>; <R_4>(dit: typeof Promise, values: Promise.Thenable<R_4>[], filterer: (item: R_4, index: number, arrayLength: number) => Promise.Thenable<boolean>): Promise<R_4[]>; <R_5>(dit: typeof Promise, values: Promise.Thenable<R_5>[], filterer: (item: R_5, index: number, arrayLength: number) => boolean): Promise<R_5[]>; <R_6>(dit: typeof Promise, values: R_6[], filterer: (item: R_6, index: number, arrayLength: number) => Promise.Thenable<boolean>): Promise<R_6[]>; <R_7>(dit: typeof Promise, values: R_7[], filterer: (item: R_7, index: number, arrayLength: number) => boolean): Promise<R_7[]>; }
+>       : ^^^ ^^^^^^^              ^^^^^^^^^^                                       ^^^^^^^^^^^^                                                                          ^^^            ^^^^^^^^^^^^^^^^^^^^^^^^^^^^^^^^^^^^^^^^^^^^^^^^^^^^^^^^^^^^^^^^^^^^^^^^^^^^^^^^^^^^^^^^^^^^^^^^^^^^^^^^^^^^^^^^^^^^^^^^^^^^^^^^^^^^^^^^^^^^^^^^^^^^^^^^^^^^^^^^^^^^^^^^^^^^^^^^^^^^^^^^^^^^^^^^^^^^^^^^^^^^^^^^^^^^^^^^^^^^^^^^^^^^^^^^^^^^^^^^^^^^^^^^^^^^^^^^^^^^^^^^^^^^^^^^^^^^^^^^^^^^^^^^^^^^^^^^^^^^^^^^^^^^^^^^^^^^^^^^^^^^^^^^^^^^^^^^^^^^^^^^^^^^^^^^^^^^^^^^^^^^^^^^^^^^^^^^^^^^^^^^^^^^^^^^^^^^^^^^^^^^^^^^^^^^^^^^^^^^^^^^^^^^^^^^^^^^^^^^^^^^^^^^^^^^^^^^^^^^^^^^^^^^^^^^^^^^^^^^^^^^^^^^^^^^^^^^^^^^^^^^^^^^^^^^^^^^^^^^^^^^^^^^^^^^^^^^^^^^^^^^^^^^^^^^^^^^^^^^^^^^^^^^^^^^^^^^^^^^^^^^^^^^^^^^^^^^^^^^^^^^^^^^^^^^^^^^^^^^^^^^^^^^^^^^^^^^^^^^^^^^^^^^^^^^^^^^^^^^^^^^^^^^^^^^^^^^^^^^^^^^^^^^^^^^^^^^^^^^^^^^^^^^^^^^^^^^^^^^^^^^^^^^^^^^^^^^^^^^^^^^^^^^^^^^^^^^^^^^^^^^^^^^^^^^^^^^^^^^^^^^^^^^^^^^^^^^^^^^^^^^^^^^^^^^^^^^^^^^^^^^^^^^^^^^^^^^^^^^^^^^^^^^^^^^^^^^^^^^^^^^^^^^^^^^^^^^^^^^^^^^^^^^^^^^^^^^^^^^^^^^^^^^^^^^^^^^^^^^^^^^^^^^^^^^^^^^^^^^^^^^^^^^^^^^^^^^^^^^^^^^^^^^^^^^^^^^^^^^^^^^^^^^^^^^^^^^^^^^^^^^^^^^^^^^^^^^^^^^^^^^^^^^^^^^^^^^^^^^^^^^^^^^^^^^^^^^^^^^^^^^^^^^
+>dit : typeof Promise
+>    : ^^^^^^^^^^^^^^
+>Promise : typeof Promise
+>        : ^^^^^^^^^^^^^^
+>values : Promise.Thenable<Promise.Thenable<R>[]>
+>       : ^^^^^^^^^^^^^^^^^^^^^^^^^^^^^^^^^^^^^^^
+>Promise : any
+>        : ^^^
+>Promise : any
+>        : ^^^
+>filterer : (item: R, index: number, arrayLength: number) => Promise.Thenable<boolean>
+>         : ^^^^^^^ ^^^^^^^^^      ^^^^^^^^^^^^^^^      ^^^^^                         
+>item : R
+>     : ^
+>index : number
+>      : ^^^^^^
+>arrayLength : number
+>            : ^^^^^^
+>Promise : any
+>        : ^^^
+
+    static filter<R>(dit: typeof Promise, values: Promise.Thenable<Promise.Thenable<R>[]>, filterer: (item: R, index: number, arrayLength: number) => boolean): Promise<R[]>;
+>filter : { <R_1>(dit: typeof Promise, values: Promise.Thenable<Promise.Thenable<R_1>[]>, filterer: (item: R_1, index: number, arrayLength: number) => Promise.Thenable<boolean>): Promise<R_1[]>; <R>(dit: typeof Promise, values: Promise.Thenable<Promise.Thenable<R>[]>, filterer: (item: R, index: number, arrayLength: number) => boolean): Promise<R[]>; <R_2>(dit: typeof Promise, values: Promise.Thenable<R_2[]>, filterer: (item: R_2, index: number, arrayLength: number) => Promise.Thenable<boolean>): Promise<R_2[]>; <R_3>(dit: typeof Promise, values: Promise.Thenable<R_3[]>, filterer: (item: R_3, index: number, arrayLength: number) => boolean): Promise<R_3[]>; <R_4>(dit: typeof Promise, values: Promise.Thenable<R_4>[], filterer: (item: R_4, index: number, arrayLength: number) => Promise.Thenable<boolean>): Promise<R_4[]>; <R_5>(dit: typeof Promise, values: Promise.Thenable<R_5>[], filterer: (item: R_5, index: number, arrayLength: number) => boolean): Promise<R_5[]>; <R_6>(dit: typeof Promise, values: R_6[], filterer: (item: R_6, index: number, arrayLength: number) => Promise.Thenable<boolean>): Promise<R_6[]>; <R_7>(dit: typeof Promise, values: R_7[], filterer: (item: R_7, index: number, arrayLength: number) => boolean): Promise<R_7[]>; }
+>       : ^^^^^^^^^^^^^^^^^^^^^^^^^^^^^^^^^^^^^^^^^^^^^^^^^^^^^^^^^^^^^^^^^^^^^^^^^^^^^^^^^^^^^^^^^^^^^^^^^^^^^^^^^^^^^^^^^^^^^^^^^^^^^^^^^^^^^^^^^^^^^^^^^^^^^^^^^^^^^^^^^^^^^^^^^^^^^^^^^^^^^^^^^^ ^^^^^^^              ^^^^^^^^^^                                       ^^^^^^^^^^^^                                                        ^^^            ^^^^^^^^^^^^^^^^^^^^^^^^^^^^^^^^^^^^^^^^^^^^^^^^^^^^^^^^^^^^^^^^^^^^^^^^^^^^^^^^^^^^^^^^^^^^^^^^^^^^^^^^^^^^^^^^^^^^^^^^^^^^^^^^^^^^^^^^^^^^^^^^^^^^^^^^^^^^^^^^^^^^^^^^^^^^^^^^^^^^^^^^^^^^^^^^^^^^^^^^^^^^^^^^^^^^^^^^^^^^^^^^^^^^^^^^^^^^^^^^^^^^^^^^^^^^^^^^^^^^^^^^^^^^^^^^^^^^^^^^^^^^^^^^^^^^^^^^^^^^^^^^^^^^^^^^^^^^^^^^^^^^^^^^^^^^^^^^^^^^^^^^^^^^^^^^^^^^^^^^^^^^^^^^^^^^^^^^^^^^^^^^^^^^^^^^^^^^^^^^^^^^^^^^^^^^^^^^^^^^^^^^^^^^^^^^^^^^^^^^^^^^^^^^^^^^^^^^^^^^^^^^^^^^^^^^^^^^^^^^^^^^^^^^^^^^^^^^^^^^^^^^^^^^^^^^^^^^^^^^^^^^^^^^^^^^^^^^^^^^^^^^^^^^^^^^^^^^^^^^^^^^^^^^^^^^^^^^^^^^^^^^^^^^^^^^^^^^^^^^^^^^^^^^^^^^^^^^^^^^^^^^^^^^^^^^^^^^^^^^^^^^^^^^^^^^^^^^^^^^^^^^^^^^^^^^^^^^^^^^^^^^^^^^^^^^^^^^^^^^^^^^^^^^^^^^^^^^^^^^^^^^^^^^^^^^^^^^^^^^^^^^^^^^^^^^^^^^^^^^^^^^^^^^^^^^^^^^^^^^^^^^^^^^^^^^^^^^^^^^^^^^^^^^^^^^^^^^^^^^^^^^^^^^^^^^^^^^^^^^^^^^^^^^^^^^^^^^^^^^^^^^^^^^^^^^^^^^^^^^^^^^^^^^^^^^^^^^^^^^^^^
+>dit : typeof Promise
+>    : ^^^^^^^^^^^^^^
+>Promise : typeof Promise
+>        : ^^^^^^^^^^^^^^
+>values : Promise.Thenable<Promise.Thenable<R>[]>
+>       : ^^^^^^^^^^^^^^^^^^^^^^^^^^^^^^^^^^^^^^^
+>Promise : any
+>        : ^^^
+>Promise : any
+>        : ^^^
+>filterer : (item: R, index: number, arrayLength: number) => boolean
+>         : ^^^^^^^ ^^^^^^^^^      ^^^^^^^^^^^^^^^      ^^^^^       
+>item : R
+>     : ^
+>index : number
+>      : ^^^^^^
+>arrayLength : number
+>            : ^^^^^^
+
+    static filter<R>(dit: typeof Promise, values: Promise.Thenable<R[]>, filterer: (item: R, index: number, arrayLength: number) => Promise.Thenable<boolean>): Promise<R[]>;
+>filter : { <R_1>(dit: typeof Promise, values: Promise.Thenable<Promise.Thenable<R_1>[]>, filterer: (item: R_1, index: number, arrayLength: number) => Promise.Thenable<boolean>): Promise<R_1[]>; <R_2>(dit: typeof Promise, values: Promise.Thenable<Promise.Thenable<R_2>[]>, filterer: (item: R_2, index: number, arrayLength: number) => boolean): Promise<R_2[]>; <R>(dit: typeof Promise, values: Promise.Thenable<R[]>, filterer: (item: R, index: number, arrayLength: number) => Promise.Thenable<boolean>): Promise<R[]>; <R_3>(dit: typeof Promise, values: Promise.Thenable<R_3[]>, filterer: (item: R_3, index: number, arrayLength: number) => boolean): Promise<R_3[]>; <R_4>(dit: typeof Promise, values: Promise.Thenable<R_4>[], filterer: (item: R_4, index: number, arrayLength: number) => Promise.Thenable<boolean>): Promise<R_4[]>; <R_5>(dit: typeof Promise, values: Promise.Thenable<R_5>[], filterer: (item: R_5, index: number, arrayLength: number) => boolean): Promise<R_5[]>; <R_6>(dit: typeof Promise, values: R_6[], filterer: (item: R_6, index: number, arrayLength: number) => Promise.Thenable<boolean>): Promise<R_6[]>; <R_7>(dit: typeof Promise, values: R_7[], filterer: (item: R_7, index: number, arrayLength: number) => boolean): Promise<R_7[]>; }
+>       : ^^^^^^^^^^^^^^^^^^^^^^^^^^^^^^^^^^^^^^^^^^^^^^^^^^^^^^^^^^^^^^^^^^^^^^^^^^^^^^^^^^^^^^^^^^^^^^^^^^^^^^^^^^^^^^^^^^^^^^^^^^^^^^^^^^^^^^^^^^^^^^^^^^^^^^^^^^^^^^^^^^^^^^^^^^^^^^^^^^^^^^^^^^^^^^^^^^^^^^^^^^^^^^^^^^^^^^^^^^^^^^^^^^^^^^^^^^^^^^^^^^^^^^^^^^^^^^^^^^^^^^^^^^^^^^^^^^^^^^^^^^^^^^^^^^^^^^^^^^^^^^^^^^^^^^^^^^^^^^^^^^^^^^^^^^^^^^^^^^^^^^^^^^^^^^^ ^^^^^^^              ^^^^^^^^^^                     ^^^^^^^^^^^^                                                                          ^^^            ^^^^^^^^^^^^^^^^^^^^^^^^^^^^^^^^^^^^^^^^^^^^^^^^^^^^^^^^^^^^^^^^^^^^^^^^^^^^^^^^^^^^^^^^^^^^^^^^^^^^^^^^^^^^^^^^^^^^^^^^^^^^^^^^^^^^^^^^^^^^^^^^^^^^^^^^^^^^^^^^^^^^^^^^^^^^^^^^^^^^^^^^^^^^^^^^^^^^^^^^^^^^^^^^^^^^^^^^^^^^^^^^^^^^^^^^^^^^^^^^^^^^^^^^^^^^^^^^^^^^^^^^^^^^^^^^^^^^^^^^^^^^^^^^^^^^^^^^^^^^^^^^^^^^^^^^^^^^^^^^^^^^^^^^^^^^^^^^^^^^^^^^^^^^^^^^^^^^^^^^^^^^^^^^^^^^^^^^^^^^^^^^^^^^^^^^^^^^^^^^^^^^^^^^^^^^^^^^^^^^^^^^^^^^^^^^^^^^^^^^^^^^^^^^^^^^^^^^^^^^^^^^^^^^^^^^^^^^^^^^^^^^^^^^^^^^^^^^^^^^^^^^^^^^^^^^^^^^^^^^^^^^^^^^^^^^^^^^^^^^^^^^^^^^^^^^^^^^^^^^^^^^^^^^^^^^^^^^^^^^^^^^^^^^^^^^^^^^^^^^^^^^^^^^^^^^^^^^^^^^^^^^^^^^^^^^^^^^^^^^^^^^^^^^^^^^^^^^^^^^^^^^^^^^^^^^^^^^^^^^^^^^^^^^^^^^^^^^^^^^^^^^^^^^^^^^^^^^^^^^^^^^^^^^^^^^^^^^^^
+>dit : typeof Promise
+>    : ^^^^^^^^^^^^^^
+>Promise : typeof Promise
+>        : ^^^^^^^^^^^^^^
+>values : Promise.Thenable<R[]>
+>       : ^^^^^^^^^^^^^^^^^^^^^
+>Promise : any
+>        : ^^^
+>filterer : (item: R, index: number, arrayLength: number) => Promise.Thenable<boolean>
+>         : ^^^^^^^ ^^^^^^^^^      ^^^^^^^^^^^^^^^      ^^^^^                         
+>item : R
+>     : ^
+>index : number
+>      : ^^^^^^
+>arrayLength : number
+>            : ^^^^^^
+>Promise : any
+>        : ^^^
+
+    static filter<R>(dit: typeof Promise, values: Promise.Thenable<R[]>, filterer: (item: R, index: number, arrayLength: number) => boolean): Promise<R[]>;
+>filter : { <R_1>(dit: typeof Promise, values: Promise.Thenable<Promise.Thenable<R_1>[]>, filterer: (item: R_1, index: number, arrayLength: number) => Promise.Thenable<boolean>): Promise<R_1[]>; <R_2>(dit: typeof Promise, values: Promise.Thenable<Promise.Thenable<R_2>[]>, filterer: (item: R_2, index: number, arrayLength: number) => boolean): Promise<R_2[]>; <R_3>(dit: typeof Promise, values: Promise.Thenable<R_3[]>, filterer: (item: R_3, index: number, arrayLength: number) => Promise.Thenable<boolean>): Promise<R_3[]>; <R>(dit: typeof Promise, values: Promise.Thenable<R[]>, filterer: (item: R, index: number, arrayLength: number) => boolean): Promise<R[]>; <R_4>(dit: typeof Promise, values: Promise.Thenable<R_4>[], filterer: (item: R_4, index: number, arrayLength: number) => Promise.Thenable<boolean>): Promise<R_4[]>; <R_5>(dit: typeof Promise, values: Promise.Thenable<R_5>[], filterer: (item: R_5, index: number, arrayLength: number) => boolean): Promise<R_5[]>; <R_6>(dit: typeof Promise, values: R_6[], filterer: (item: R_6, index: number, arrayLength: number) => Promise.Thenable<boolean>): Promise<R_6[]>; <R_7>(dit: typeof Promise, values: R_7[], filterer: (item: R_7, index: number, arrayLength: number) => boolean): Promise<R_7[]>; }
+>       : ^^^^^^^^^^^^^^^^^^^^^^^^^^^^^^^^^^^^^^^^^^^^^^^^^^^^^^^^^^^^^^^^^^^^^^^^^^^^^^^^^^^^^^^^^^^^^^^^^^^^^^^^^^^^^^^^^^^^^^^^^^^^^^^^^^^^^^^^^^^^^^^^^^^^^^^^^^^^^^^^^^^^^^^^^^^^^^^^^^^^^^^^^^^^^^^^^^^^^^^^^^^^^^^^^^^^^^^^^^^^^^^^^^^^^^^^^^^^^^^^^^^^^^^^^^^^^^^^^^^^^^^^^^^^^^^^^^^^^^^^^^^^^^^^^^^^^^^^^^^^^^^^^^^^^^^^^^^^^^^^^^^^^^^^^^^^^^^^^^^^^^^^^^^^^^^^^^^^^^^^^^^^^^^^^^^^^^^^^^^^^^^^^^^^^^^^^^^^^^^^^^^^^^^^^^^^^^^^^^^^^^^^^^^^^^^^^^^^^^^^^^^^^^^^^^^^^^^^^^^^^^^^^^^^^^^^^^^^^^^^^^^^^^^^^^^^^^^^^^^^^^^^^^^^^^^^^^^^ ^^^^^^^              ^^^^^^^^^^                     ^^^^^^^^^^^^                                                        ^^^            ^^^^^^^^^^^^^^^^^^^^^^^^^^^^^^^^^^^^^^^^^^^^^^^^^^^^^^^^^^^^^^^^^^^^^^^^^^^^^^^^^^^^^^^^^^^^^^^^^^^^^^^^^^^^^^^^^^^^^^^^^^^^^^^^^^^^^^^^^^^^^^^^^^^^^^^^^^^^^^^^^^^^^^^^^^^^^^^^^^^^^^^^^^^^^^^^^^^^^^^^^^^^^^^^^^^^^^^^^^^^^^^^^^^^^^^^^^^^^^^^^^^^^^^^^^^^^^^^^^^^^^^^^^^^^^^^^^^^^^^^^^^^^^^^^^^^^^^^^^^^^^^^^^^^^^^^^^^^^^^^^^^^^^^^^^^^^^^^^^^^^^^^^^^^^^^^^^^^^^^^^^^^^^^^^^^^^^^^^^^^^^^^^^^^^^^^^^^^^^^^^^^^^^^^^^^^^^^^^^^^^^^^^^^^^^^^^^^^^^^^^^^^^^^^^^^^^^^^^^^^^^^^^^^^^^^^^^^^^^^^^^^^^^^^^^^^^^^^^^^^^^^^^^^^^^^^^^^^^^^^^^^^^^^^^^^^^^^^^^^^^^^^^^^^^^^^^^^^^^^^^^^^^^^^^^^^^^^^^^^^^^^^^^^^^^^
+>dit : typeof Promise
+>    : ^^^^^^^^^^^^^^
+>Promise : typeof Promise
+>        : ^^^^^^^^^^^^^^
+>values : Promise.Thenable<R[]>
+>       : ^^^^^^^^^^^^^^^^^^^^^
+>Promise : any
+>        : ^^^
+>filterer : (item: R, index: number, arrayLength: number) => boolean
+>         : ^^^^^^^ ^^^^^^^^^      ^^^^^^^^^^^^^^^      ^^^^^       
+>item : R
+>     : ^
+>index : number
+>      : ^^^^^^
+>arrayLength : number
+>            : ^^^^^^
+
+    static filter<R>(dit: typeof Promise, values: Promise.Thenable<R>[], filterer: (item: R, index: number, arrayLength: number) => Promise.Thenable<boolean>): Promise<R[]>;
+>filter : { <R_1>(dit: typeof Promise, values: Promise.Thenable<Promise.Thenable<R_1>[]>, filterer: (item: R_1, index: number, arrayLength: number) => Promise.Thenable<boolean>): Promise<R_1[]>; <R_2>(dit: typeof Promise, values: Promise.Thenable<Promise.Thenable<R_2>[]>, filterer: (item: R_2, index: number, arrayLength: number) => boolean): Promise<R_2[]>; <R_3>(dit: typeof Promise, values: Promise.Thenable<R_3[]>, filterer: (item: R_3, index: number, arrayLength: number) => Promise.Thenable<boolean>): Promise<R_3[]>; <R_4>(dit: typeof Promise, values: Promise.Thenable<R_4[]>, filterer: (item: R_4, index: number, arrayLength: number) => boolean): Promise<R_4[]>; <R>(dit: typeof Promise, values: Promise.Thenable<R>[], filterer: (item: R, index: number, arrayLength: number) => Promise.Thenable<boolean>): Promise<R[]>; <R_5>(dit: typeof Promise, values: Promise.Thenable<R_5>[], filterer: (item: R_5, index: number, arrayLength: number) => boolean): Promise<R_5[]>; <R_6>(dit: typeof Promise, values: R_6[], filterer: (item: R_6, index: number, arrayLength: number) => Promise.Thenable<boolean>): Promise<R_6[]>; <R_7>(dit: typeof Promise, values: R_7[], filterer: (item: R_7, index: number, arrayLength: number) => boolean): Promise<R_7[]>; }
+>       : ^^^^^^^^^^^^^^^^^^^^^^^^^^^^^^^^^^^^^^^^^^^^^^^^^^^^^^^^^^^^^^^^^^^^^^^^^^^^^^^^^^^^^^^^^^^^^^^^^^^^^^^^^^^^^^^^^^^^^^^^^^^^^^^^^^^^^^^^^^^^^^^^^^^^^^^^^^^^^^^^^^^^^^^^^^^^^^^^^^^^^^^^^^^^^^^^^^^^^^^^^^^^^^^^^^^^^^^^^^^^^^^^^^^^^^^^^^^^^^^^^^^^^^^^^^^^^^^^^^^^^^^^^^^^^^^^^^^^^^^^^^^^^^^^^^^^^^^^^^^^^^^^^^^^^^^^^^^^^^^^^^^^^^^^^^^^^^^^^^^^^^^^^^^^^^^^^^^^^^^^^^^^^^^^^^^^^^^^^^^^^^^^^^^^^^^^^^^^^^^^^^^^^^^^^^^^^^^^^^^^^^^^^^^^^^^^^^^^^^^^^^^^^^^^^^^^^^^^^^^^^^^^^^^^^^^^^^^^^^^^^^^^^^^^^^^^^^^^^^^^^^^^^^^^^^^^^^^^^^^^^^^^^^^^^^^^^^^^^^^^^^^^^^^^^^^^^^^^^^^^^^^^^^^^^^^^^^^^^^^^^^^^^^^^^^^^^^^^^^^^^^^^^^^^^^^^^^^^^^^^^^^^^^^^^^^^^^^^^^^^^^^^^^^^^^^^^^^^^^^^^^^ ^^^^^^^              ^^^^^^^^^^                     ^^^^^^^^^^^^                                                                          ^^^            ^^^^^^^^^^^^^^^^^^^^^^^^^^^^^^^^^^^^^^^^^^^^^^^^^^^^^^^^^^^^^^^^^^^^^^^^^^^^^^^^^^^^^^^^^^^^^^^^^^^^^^^^^^^^^^^^^^^^^^^^^^^^^^^^^^^^^^^^^^^^^^^^^^^^^^^^^^^^^^^^^^^^^^^^^^^^^^^^^^^^^^^^^^^^^^^^^^^^^^^^^^^^^^^^^^^^^^^^^^^^^^^^^^^^^^^^^^^^^^^^^^^^^^^^^^^^^^^^^^^^^^^^^^^^^^^^^^^^^^^^^^^^^^^^^^^^^^^^^^^^^^^^^^^^^^^^^^^^^^^^^^^^^^^^^^^^^^^^^^^^^^^^^^^^^^^^^^^^^^^^^^^^^^^^^^^^^^^^^^^^^^^^^^^^^^^^^^^^^^^^^^^^^^^^^^^^^^^^^^^^^^^^^^
+>dit : typeof Promise
+>    : ^^^^^^^^^^^^^^
+>Promise : typeof Promise
+>        : ^^^^^^^^^^^^^^
+>values : Promise.Thenable<R>[]
+>       : ^^^^^^^^^^^^^^^^^^^^^
+>Promise : any
+>        : ^^^
+>filterer : (item: R, index: number, arrayLength: number) => Promise.Thenable<boolean>
+>         : ^^^^^^^ ^^^^^^^^^      ^^^^^^^^^^^^^^^      ^^^^^                         
+>item : R
+>     : ^
+>index : number
+>      : ^^^^^^
+>arrayLength : number
+>            : ^^^^^^
+>Promise : any
+>        : ^^^
+
+    static filter<R>(dit: typeof Promise, values: Promise.Thenable<R>[], filterer: (item: R, index: number, arrayLength: number) => boolean): Promise<R[]>;
+>filter : { <R_1>(dit: typeof Promise, values: Promise.Thenable<Promise.Thenable<R_1>[]>, filterer: (item: R_1, index: number, arrayLength: number) => Promise.Thenable<boolean>): Promise<R_1[]>; <R_2>(dit: typeof Promise, values: Promise.Thenable<Promise.Thenable<R_2>[]>, filterer: (item: R_2, index: number, arrayLength: number) => boolean): Promise<R_2[]>; <R_3>(dit: typeof Promise, values: Promise.Thenable<R_3[]>, filterer: (item: R_3, index: number, arrayLength: number) => Promise.Thenable<boolean>): Promise<R_3[]>; <R_4>(dit: typeof Promise, values: Promise.Thenable<R_4[]>, filterer: (item: R_4, index: number, arrayLength: number) => boolean): Promise<R_4[]>; <R_5>(dit: typeof Promise, values: Promise.Thenable<R_5>[], filterer: (item: R_5, index: number, arrayLength: number) => Promise.Thenable<boolean>): Promise<R_5[]>; <R>(dit: typeof Promise, values: Promise.Thenable<R>[], filterer: (item: R, index: number, arrayLength: number) => boolean): Promise<R[]>; <R_6>(dit: typeof Promise, values: R_6[], filterer: (item: R_6, index: number, arrayLength: number) => Promise.Thenable<boolean>): Promise<R_6[]>; <R_7>(dit: typeof Promise, values: R_7[], filterer: (item: R_7, index: number, arrayLength: number) => boolean): Promise<R_7[]>; }
+>       : ^^^^^^^^^^^^^^^^^^^^^^^^^^^^^^^^^^^^^^^^^^^^^^^^^^^^^^^^^^^^^^^^^^^^^^^^^^^^^^^^^^^^^^^^^^^^^^^^^^^^^^^^^^^^^^^^^^^^^^^^^^^^^^^^^^^^^^^^^^^^^^^^^^^^^^^^^^^^^^^^^^^^^^^^^^^^^^^^^^^^^^^^^^^^^^^^^^^^^^^^^^^^^^^^^^^^^^^^^^^^^^^^^^^^^^^^^^^^^^^^^^^^^^^^^^^^^^^^^^^^^^^^^^^^^^^^^^^^^^^^^^^^^^^^^^^^^^^^^^^^^^^^^^^^^^^^^^^^^^^^^^^^^^^^^^^^^^^^^^^^^^^^^^^^^^^^^^^^^^^^^^^^^^^^^^^^^^^^^^^^^^^^^^^^^^^^^^^^^^^^^^^^^^^^^^^^^^^^^^^^^^^^^^^^^^^^^^^^^^^^^^^^^^^^^^^^^^^^^^^^^^^^^^^^^^^^^^^^^^^^^^^^^^^^^^^^^^^^^^^^^^^^^^^^^^^^^^^^^^^^^^^^^^^^^^^^^^^^^^^^^^^^^^^^^^^^^^^^^^^^^^^^^^^^^^^^^^^^^^^^^^^^^^^^^^^^^^^^^^^^^^^^^^^^^^^^^^^^^^^^^^^^^^^^^^^^^^^^^^^^^^^^^^^^^^^^^^^^^^^^^^^^^^^^^^^^^^^^^^^^^^^^^^^^^^^^^^^^^^^^^^^^^^^^^^^^^^^^^^^^^^^^^^^^^^^^^^^^^^^^^^^^^^^^^^^^^^^^^^^^^^^^^^^^^^^^^^^^^^^^^^^^^^^^^^^^^^^^^^^^^^^^^^^^^^^^^^^^^^^^^^^^^^^^ ^^^^^^^              ^^^^^^^^^^                     ^^^^^^^^^^^^                                                        ^^^            ^^^^^^^^^^^^^^^^^^^^^^^^^^^^^^^^^^^^^^^^^^^^^^^^^^^^^^^^^^^^^^^^^^^^^^^^^^^^^^^^^^^^^^^^^^^^^^^^^^^^^^^^^^^^^^^^^^^^^^^^^^^^^^^^^^^^^^^^^^^^^^^^^^^^^^^^^^^^^^^^^^^^^^^^^^^^^^^^^^^^^^^^^^^^^^^^^^^^^^^^^^^^^^^^^^^^^^^^^^^^^^^^^^^^^^^^^^^^^^^^^^^^^^^^^^^^^^^^^^^^^^^^^^^^^^^^^^^^^^^
+>dit : typeof Promise
+>    : ^^^^^^^^^^^^^^
+>Promise : typeof Promise
+>        : ^^^^^^^^^^^^^^
+>values : Promise.Thenable<R>[]
+>       : ^^^^^^^^^^^^^^^^^^^^^
+>Promise : any
+>        : ^^^
+>filterer : (item: R, index: number, arrayLength: number) => boolean
+>         : ^^^^^^^ ^^^^^^^^^      ^^^^^^^^^^^^^^^      ^^^^^       
+>item : R
+>     : ^
+>index : number
+>      : ^^^^^^
+>arrayLength : number
+>            : ^^^^^^
+
+    static filter<R>(dit: typeof Promise, values: R[], filterer: (item: R, index: number, arrayLength: number) => Promise.Thenable<boolean>): Promise<R[]>;
+>filter : { <R_1>(dit: typeof Promise, values: Promise.Thenable<Promise.Thenable<R_1>[]>, filterer: (item: R_1, index: number, arrayLength: number) => Promise.Thenable<boolean>): Promise<R_1[]>; <R_2>(dit: typeof Promise, values: Promise.Thenable<Promise.Thenable<R_2>[]>, filterer: (item: R_2, index: number, arrayLength: number) => boolean): Promise<R_2[]>; <R_3>(dit: typeof Promise, values: Promise.Thenable<R_3[]>, filterer: (item: R_3, index: number, arrayLength: number) => Promise.Thenable<boolean>): Promise<R_3[]>; <R_4>(dit: typeof Promise, values: Promise.Thenable<R_4[]>, filterer: (item: R_4, index: number, arrayLength: number) => boolean): Promise<R_4[]>; <R_5>(dit: typeof Promise, values: Promise.Thenable<R_5>[], filterer: (item: R_5, index: number, arrayLength: number) => Promise.Thenable<boolean>): Promise<R_5[]>; <R_6>(dit: typeof Promise, values: Promise.Thenable<R_6>[], filterer: (item: R_6, index: number, arrayLength: number) => boolean): Promise<R_6[]>; <R>(dit: typeof Promise, values: R[], filterer: (item: R, index: number, arrayLength: number) => Promise.Thenable<boolean>): Promise<R[]>; <R_7>(dit: typeof Promise, values: R_7[], filterer: (item: R_7, index: number, arrayLength: number) => boolean): Promise<R_7[]>; }
+>       : ^^^^^^^^^^^^^^^^^^^^^^^^^^^^^^^^^^^^^^^^^^^^^^^^^^^^^^^^^^^^^^^^^^^^^^^^^^^^^^^^^^^^^^^^^^^^^^^^^^^^^^^^^^^^^^^^^^^^^^^^^^^^^^^^^^^^^^^^^^^^^^^^^^^^^^^^^^^^^^^^^^^^^^^^^^^^^^^^^^^^^^^^^^^^^^^^^^^^^^^^^^^^^^^^^^^^^^^^^^^^^^^^^^^^^^^^^^^^^^^^^^^^^^^^^^^^^^^^^^^^^^^^^^^^^^^^^^^^^^^^^^^^^^^^^^^^^^^^^^^^^^^^^^^^^^^^^^^^^^^^^^^^^^^^^^^^^^^^^^^^^^^^^^^^^^^^^^^^^^^^^^^^^^^^^^^^^^^^^^^^^^^^^^^^^^^^^^^^^^^^^^^^^^^^^^^^^^^^^^^^^^^^^^^^^^^^^^^^^^^^^^^^^^^^^^^^^^^^^^^^^^^^^^^^^^^^^^^^^^^^^^^^^^^^^^^^^^^^^^^^^^^^^^^^^^^^^^^^^^^^^^^^^^^^^^^^^^^^^^^^^^^^^^^^^^^^^^^^^^^^^^^^^^^^^^^^^^^^^^^^^^^^^^^^^^^^^^^^^^^^^^^^^^^^^^^^^^^^^^^^^^^^^^^^^^^^^^^^^^^^^^^^^^^^^^^^^^^^^^^^^^^^^^^^^^^^^^^^^^^^^^^^^^^^^^^^^^^^^^^^^^^^^^^^^^^^^^^^^^^^^^^^^^^^^^^^^^^^^^^^^^^^^^^^^^^^^^^^^^^^^^^^^^^^^^^^^^^^^^^^^^^^^^^^^^^^^^^^^^^^^^^^^^^^^^^^^^^^^^^^^^^^^^^^^^^^^^^^^^^^^^^^^^^^^^^^^^^^^^^^^^^^^^^^^^^^^^^^^^^^^^^^^^^^^^^^^^^^^^^^^^^^^^^^^^^^^^^^^^^^^^^^^^^^^^^^^^^^^^^^^^^^^^^^^^^^^^^^^^^^^^^^^^^^^^^^^^^ ^^^^^^^              ^^^^^^^^^^   ^^^^^^^^^^^^                                                                          ^^^            ^^^^^^^^^^^^^^^^^^^^^^^^^^^^^^^^^^^^^^^^^^^^^^^^^^^^^^^^^^^^^^^^^^^^^^^^^^^^^^^^^^^^^^^^^^^^^^^^^^^^^^^^^^^^^^^^^^^^^^^^^^^^^^^^^^^^
+>dit : typeof Promise
+>    : ^^^^^^^^^^^^^^
+>Promise : typeof Promise
+>        : ^^^^^^^^^^^^^^
+>values : R[]
+>       : ^^^
+>filterer : (item: R, index: number, arrayLength: number) => Promise.Thenable<boolean>
+>         : ^^^^^^^ ^^^^^^^^^      ^^^^^^^^^^^^^^^      ^^^^^                         
+>item : R
+>     : ^
+>index : number
+>      : ^^^^^^
+>arrayLength : number
+>            : ^^^^^^
+>Promise : any
+>        : ^^^
+
+    static filter<R>(dit: typeof Promise, values: R[], filterer: (item: R, index: number, arrayLength: number) => boolean): Promise<R[]>;
+>filter : { <R_1>(dit: typeof Promise, values: Promise.Thenable<Promise.Thenable<R_1>[]>, filterer: (item: R_1, index: number, arrayLength: number) => Promise.Thenable<boolean>): Promise<R_1[]>; <R_2>(dit: typeof Promise, values: Promise.Thenable<Promise.Thenable<R_2>[]>, filterer: (item: R_2, index: number, arrayLength: number) => boolean): Promise<R_2[]>; <R_3>(dit: typeof Promise, values: Promise.Thenable<R_3[]>, filterer: (item: R_3, index: number, arrayLength: number) => Promise.Thenable<boolean>): Promise<R_3[]>; <R_4>(dit: typeof Promise, values: Promise.Thenable<R_4[]>, filterer: (item: R_4, index: number, arrayLength: number) => boolean): Promise<R_4[]>; <R_5>(dit: typeof Promise, values: Promise.Thenable<R_5>[], filterer: (item: R_5, index: number, arrayLength: number) => Promise.Thenable<boolean>): Promise<R_5[]>; <R_6>(dit: typeof Promise, values: Promise.Thenable<R_6>[], filterer: (item: R_6, index: number, arrayLength: number) => boolean): Promise<R_6[]>; <R_7>(dit: typeof Promise, values: R_7[], filterer: (item: R_7, index: number, arrayLength: number) => Promise.Thenable<boolean>): Promise<R_7[]>; <R>(dit: typeof Promise, values: R[], filterer: (item: R, index: number, arrayLength: number) => boolean): Promise<R[]>; }
+>       : ^^^^^^^^^^^^^^^^^^^^^^^^^^^^^^^^^^^^^^^^^^^^^^^^^^^^^^^^^^^^^^^^^^^^^^^^^^^^^^^^^^^^^^^^^^^^^^^^^^^^^^^^^^^^^^^^^^^^^^^^^^^^^^^^^^^^^^^^^^^^^^^^^^^^^^^^^^^^^^^^^^^^^^^^^^^^^^^^^^^^^^^^^^^^^^^^^^^^^^^^^^^^^^^^^^^^^^^^^^^^^^^^^^^^^^^^^^^^^^^^^^^^^^^^^^^^^^^^^^^^^^^^^^^^^^^^^^^^^^^^^^^^^^^^^^^^^^^^^^^^^^^^^^^^^^^^^^^^^^^^^^^^^^^^^^^^^^^^^^^^^^^^^^^^^^^^^^^^^^^^^^^^^^^^^^^^^^^^^^^^^^^^^^^^^^^^^^^^^^^^^^^^^^^^^^^^^^^^^^^^^^^^^^^^^^^^^^^^^^^^^^^^^^^^^^^^^^^^^^^^^^^^^^^^^^^^^^^^^^^^^^^^^^^^^^^^^^^^^^^^^^^^^^^^^^^^^^^^^^^^^^^^^^^^^^^^^^^^^^^^^^^^^^^^^^^^^^^^^^^^^^^^^^^^^^^^^^^^^^^^^^^^^^^^^^^^^^^^^^^^^^^^^^^^^^^^^^^^^^^^^^^^^^^^^^^^^^^^^^^^^^^^^^^^^^^^^^^^^^^^^^^^^^^^^^^^^^^^^^^^^^^^^^^^^^^^^^^^^^^^^^^^^^^^^^^^^^^^^^^^^^^^^^^^^^^^^^^^^^^^^^^^^^^^^^^^^^^^^^^^^^^^^^^^^^^^^^^^^^^^^^^^^^^^^^^^^^^^^^^^^^^^^^^^^^^^^^^^^^^^^^^^^^^^^^^^^^^^^^^^^^^^^^^^^^^^^^^^^^^^^^^^^^^^^^^^^^^^^^^^^^^^^^^^^^^^^^^^^^^^^^^^^^^^^^^^^^^^^^^^^^^^^^^^^^^^^^^^^^^^^^^^^^^^^^^^^^^^^^^^^^^^^^^^^^^^^^^^^^^^^^^^^^^^^^^^^^^^^^^^^^^^^^^^^^^^^^^^^^^^^^^^^^^^^^^^^^^^^^^^^^^^^^^^^^^^^^^^^^^^^^^^^^^^^^^^^^^^^^^^^^^^^^^^^^^^^^^^^^^^^^^^^^^^^^^^^^^^^^^^^^ ^^^^^^^              ^^^^^^^^^^   ^^^^^^^^^^^^                                                        ^^^            ^^^
+>dit : typeof Promise
+>    : ^^^^^^^^^^^^^^
+>Promise : typeof Promise
+>        : ^^^^^^^^^^^^^^
+>values : R[]
+>       : ^^^
+>filterer : (item: R, index: number, arrayLength: number) => boolean
+>         : ^^^^^^^ ^^^^^^^^^      ^^^^^^^^^^^^^^^      ^^^^^       
+>item : R
+>     : ^
+>index : number
+>      : ^^^^^^
+>arrayLength : number
+>            : ^^^^^^
+}
+
+export declare module Promise {
+	export interface Thenable<R> {
+		then<U>(onFulfilled: (value: R) => Thenable<U>, onRejected: (error: any) => Thenable<U>): Thenable<U>;
+>then : { <U>(onFulfilled: (value: R) => Thenable<U>, onRejected: (error: any) => Thenable<U>): Thenable<U>; <U_1>(onFulfilled: (value: R) => Thenable<U_1>, onRejected?: ((error: any) => U_1) | undefined): Thenable<U_1>; <U_2>(onFulfilled: (value: R) => U_2, onRejected: (error: any) => Thenable<U_2>): Thenable<U_2>; <U_3>(onFulfilled?: ((value: R) => U_3) | undefined, onRejected?: ((error: any) => U_3) | undefined): Thenable<U_3>; }
+>     : ^^^ ^^^^^^^^^^^^^^^                         ^^^^^^^^^^^^^^                           ^^^           ^^^^^^^^^^^^^^^^^^^^^^^^^^^^^^^^^^^^^^^^^^^^^^^^^^^^^^^^^^^^^^^^^^^^^^^^^^^^^^^^^^^^^^^^^^^^^^^^^^^^^^^^^^^^^^^^^^^^^^^^^^^^^^^^^^^^^^^^^^^^^^^^^^^^^^^^^^^^^^^^^^^^^^^^^^^^^^^^^^^^^^^^^^^^^^^^^^^^^^^^^^^^^^^^^^^^^^^^^^^^^^^^^^^^^^^^^^^^^^^^^^^^^^^^^^^^^^^^^^^^^^^^^^^^^^^^^^^^^^^^^^^^^^^^^^^^^^^^^^^^^^^^^^^^^^^^^^^^^^^^^^^^^^^^^
+>onFulfilled : (value: R) => Thenable<U>
+>            : ^^^^^^^^ ^^^^^           
+>value : R
+>      : ^
+>onRejected : (error: any) => Thenable<U>
+>           : ^^^^^^^^   ^^^^^           
+>error : any
+>      : ^^^
+
+		then<U>(onFulfilled: (value: R) => Thenable<U>, onRejected?: (error: any) => U): Thenable<U>;
+>then : { <U_1>(onFulfilled: (value: R) => Thenable<U_1>, onRejected: (error: any) => Thenable<U_1>): Thenable<U_1>; <U>(onFulfilled: (value: R) => Thenable<U>, onRejected?: (error: any) => U): Thenable<U>; <U_2>(onFulfilled: (value: R) => U_2, onRejected: (error: any) => Thenable<U_2>): Thenable<U_2>; <U_3>(onFulfilled?: ((value: R) => U_3) | undefined, onRejected?: ((error: any) => U_3) | undefined): Thenable<U_3>; }
+>     : ^^^^^^^^^^^^^^^^^^^^^^^^^^^^^^^^^^^^^^^^^^^^^^^^^^^^^^^^^^^^^^^^^^^^^^^^^^^^^^^^^^^^^^^^^^^^^^^^^^^^^^^^^^^^^^ ^^^^^^^^^^^^^^^                         ^^^^^^^^^^^^^^^                 ^^^           ^^^^^^^^^^^^^^^^^^^^^^^^^^^^^^^^^^^^^^^^^^^^^^^^^^^^^^^^^^^^^^^^^^^^^^^^^^^^^^^^^^^^^^^^^^^^^^^^^^^^^^^^^^^^^^^^^^^^^^^^^^^^^^^^^^^^^^^^^^^^^^^^^^^^^^^^^^^^^^^^^^^^^^^^^^^^^^^^^^^^^^^^^^^^^^^^^^^^^^^^^^^^^^^^^^^^^^^^^
+>onFulfilled : (value: R) => Thenable<U>
+>            : ^^^^^^^^ ^^^^^           
+>value : R
+>      : ^
+>onRejected : ((error: any) => U) | undefined
+>           : ^^^^^^^^^   ^^^^^ ^^^^^^^^^^^^^
+>error : any
+>      : ^^^
+
+		then<U>(onFulfilled: (value: R) => U, onRejected: (error: any) => Thenable<U>): Thenable<U>;
+>then : { <U_1>(onFulfilled: (value: R) => Thenable<U_1>, onRejected: (error: any) => Thenable<U_1>): Thenable<U_1>; <U_2>(onFulfilled: (value: R) => Thenable<U_2>, onRejected?: ((error: any) => U_2) | undefined): Thenable<U_2>; <U>(onFulfilled: (value: R) => U, onRejected: (error: any) => Thenable<U>): Thenable<U>; <U_3>(onFulfilled?: ((value: R) => U_3) | undefined, onRejected?: ((error: any) => U_3) | undefined): Thenable<U_3>; }
+>     : ^^^^^^^^^^^^^^^^^^^^^^^^^^^^^^^^^^^^^^^^^^^^^^^^^^^^^^^^^^^^^^^^^^^^^^^^^^^^^^^^^^^^^^^^^^^^^^^^^^^^^^^^^^^^^^^^^^^^^^^^^^^^^^^^^^^^^^^^^^^^^^^^^^^^^^^^^^^^^^^^^^^^^^^^^^^^^^^^^^^^^^^^^^^^^^^^^^^^^^^^^^^^^^^^^^^^^^^^^^^^^^ ^^^^^^^^^^^^^^^               ^^^^^^^^^^^^^^                           ^^^           ^^^^^^^^^^^^^^^^^^^^^^^^^^^^^^^^^^^^^^^^^^^^^^^^^^^^^^^^^^^^^^^^^^^^^^^^^^^^^^^^^^^^^^^^^^^^^^^^^^^^^^^^^^^^^^^^^^^^^^^^
+>onFulfilled : (value: R) => U
+>            : ^^^^^^^^ ^^^^^ 
+>value : R
+>      : ^
+>onRejected : (error: any) => Thenable<U>
+>           : ^^^^^^^^   ^^^^^           
+>error : any
+>      : ^^^
+
+		then<U>(onFulfilled?: (value: R) => U, onRejected?: (error: any) => U): Thenable<U>;
+>then : { <U_1>(onFulfilled: (value: R) => Thenable<U_1>, onRejected: (error: any) => Thenable<U_1>): Thenable<U_1>; <U_2>(onFulfilled: (value: R) => Thenable<U_2>, onRejected?: ((error: any) => U_2) | undefined): Thenable<U_2>; <U_3>(onFulfilled: (value: R) => U_3, onRejected: (error: any) => Thenable<U_3>): Thenable<U_3>; <U>(onFulfilled?: (value: R) => U, onRejected?: (error: any) => U): Thenable<U>; }
+>     : ^^^^^^^^^^^^^^^^^^^^^^^^^^^^^^^^^^^^^^^^^^^^^^^^^^^^^^^^^^^^^^^^^^^^^^^^^^^^^^^^^^^^^^^^^^^^^^^^^^^^^^^^^^^^^^^^^^^^^^^^^^^^^^^^^^^^^^^^^^^^^^^^^^^^^^^^^^^^^^^^^^^^^^^^^^^^^^^^^^^^^^^^^^^^^^^^^^^^^^^^^^^^^^^^^^^^^^^^^^^^^^^^^^^^^^^^^^^^^^^^^^^^^^^^^^^^^^^^^^^^^^^^^^^^^^^^^^^^^^^^^^^^^^^^^^^^^^^^^^^^^^^^^^^^^^^^^^^^^^^ ^^^^^^^^^^^^^^^^               ^^^^^^^^^^^^^^^                 ^^^           ^^^
+>onFulfilled : ((value: R) => U) | undefined
+>            : ^^^^^^^^^ ^^^^^ ^^^^^^^^^^^^^
+>value : R
+>      : ^
+>onRejected : ((error: any) => U) | undefined
+>           : ^^^^^^^^^   ^^^^^ ^^^^^^^^^^^^^
+>error : any
+>      : ^^^
+	}
+
+}
+
+interface Foo {
+    a: number;
+>a : number
+>  : ^^^^^^
+
+    b: string;
+>b : string
+>  : ^^^^^^
+}
+var x: any;
+>x : any
+>  : ^^^
+
+var arr: any[];
+>arr : any[]
+>    : ^^^^^
+
+var foo: Foo;
+>foo : Foo
+>    : ^^^
+
+var fooProm: Promise<Foo>;
+>fooProm : Promise<Foo>
+>        : ^^^^^^^^^^^^
+
+fooProm = Promise.try(Promise, () => {
+>fooProm = Promise.try(Promise, () => {	return foo;}) : Promise<Foo>
+>                                                     : ^^^^^^^^^^^^
+>fooProm : Promise<Foo>
+>        : ^^^^^^^^^^^^
+>Promise.try(Promise, () => {	return foo;}) : Promise<Foo>
+>                                           : ^^^^^^^^^^^^
+>Promise.try : { <R>(dit: typeof Promise, fn: () => Promise.Thenable<R>, args?: any[] | undefined, ctx?: any): Promise<R>; <R_1>(dit: typeof Promise, fn: () => R_1, args?: any[] | undefined, ctx?: any): Promise<R_1>; }
+>            : ^^^^^^^^^^^^^^^^^^^^^^^^^^^^^^^^^^^^^^^^^^^^^^^^^^^^^^^^^^^^^^^^^^^^^^^^^^^^^^^^^^^^^^^^^^^^^^^^^^^^^^^^^^^^^^^^^^^^^^^^^^^^^^^^^^^^^^^^^^^^^^^^^^^^^^^^^^^^^^^^^^^^^^^^^^^^^^^^^^^^^^^^^^^^^^^^^^^^^^^^^^^
+>Promise : typeof Promise
+>        : ^^^^^^^^^^^^^^
+>try : { <R>(dit: typeof Promise, fn: () => Promise.Thenable<R>, args?: any[] | undefined, ctx?: any): Promise<R>; <R_1>(dit: typeof Promise, fn: () => R_1, args?: any[] | undefined, ctx?: any): Promise<R_1>; }
+>    : ^^^^^^^^^^^^^^^^^^^^^^^^^^^^^^^^^^^^^^^^^^^^^^^^^^^^^^^^^^^^^^^^^^^^^^^^^^^^^^^^^^^^^^^^^^^^^^^^^^^^^^^^^^^^^^^^^^^^^^^^^^^^^^^^^^^^^^^^^^^^^^^^^^^^^^^^^^^^^^^^^^^^^^^^^^^^^^^^^^^^^^^^^^^^^^^^^^^^^^^^^^^
+>Promise : typeof Promise
+>        : ^^^^^^^^^^^^^^
+>() => {	return foo;} : () => Foo
+>                     : ^^^^^^^^^
+
+	return foo;
+>foo : Foo
+>    : ^^^
+
+});
+fooProm = Promise.try(Promise, () => {
+>fooProm = Promise.try(Promise, () => {	return foo;}, arr) : Promise<Foo>
+>                                                          : ^^^^^^^^^^^^
+>fooProm : Promise<Foo>
+>        : ^^^^^^^^^^^^
+>Promise.try(Promise, () => {	return foo;}, arr) : Promise<Foo>
+>                                                : ^^^^^^^^^^^^
+>Promise.try : { <R>(dit: typeof Promise, fn: () => Promise.Thenable<R>, args?: any[] | undefined, ctx?: any): Promise<R>; <R_1>(dit: typeof Promise, fn: () => R_1, args?: any[] | undefined, ctx?: any): Promise<R_1>; }
+>            : ^^^^^^^^^^^^^^^^^^^^^^^^^^^^^^^^^^^^^^^^^^^^^^^^^^^^^^^^^^^^^^^^^^^^^^^^^^^^^^^^^^^^^^^^^^^^^^^^^^^^^^^^^^^^^^^^^^^^^^^^^^^^^^^^^^^^^^^^^^^^^^^^^^^^^^^^^^^^^^^^^^^^^^^^^^^^^^^^^^^^^^^^^^^^^^^^^^^^^^^^^^^
+>Promise : typeof Promise
+>        : ^^^^^^^^^^^^^^
+>try : { <R>(dit: typeof Promise, fn: () => Promise.Thenable<R>, args?: any[] | undefined, ctx?: any): Promise<R>; <R_1>(dit: typeof Promise, fn: () => R_1, args?: any[] | undefined, ctx?: any): Promise<R_1>; }
+>    : ^^^^^^^^^^^^^^^^^^^^^^^^^^^^^^^^^^^^^^^^^^^^^^^^^^^^^^^^^^^^^^^^^^^^^^^^^^^^^^^^^^^^^^^^^^^^^^^^^^^^^^^^^^^^^^^^^^^^^^^^^^^^^^^^^^^^^^^^^^^^^^^^^^^^^^^^^^^^^^^^^^^^^^^^^^^^^^^^^^^^^^^^^^^^^^^^^^^^^^^^^^^
+>Promise : typeof Promise
+>        : ^^^^^^^^^^^^^^
+>() => {	return foo;} : () => Foo
+>                     : ^^^^^^^^^
+
+	return foo;
+>foo : Foo
+>    : ^^^
+
+}, arr);
+>arr : any[]
+>    : ^^^^^
+
+fooProm = Promise.try(Promise, () => {
+>fooProm = Promise.try(Promise, () => {	return foo;}, arr, x) : Promise<Foo>
+>                                                             : ^^^^^^^^^^^^
+>fooProm : Promise<Foo>
+>        : ^^^^^^^^^^^^
+>Promise.try(Promise, () => {	return foo;}, arr, x) : Promise<Foo>
+>                                                   : ^^^^^^^^^^^^
+>Promise.try : { <R>(dit: typeof Promise, fn: () => Promise.Thenable<R>, args?: any[] | undefined, ctx?: any): Promise<R>; <R_1>(dit: typeof Promise, fn: () => R_1, args?: any[] | undefined, ctx?: any): Promise<R_1>; }
+>            : ^^^^^^^^^^^^^^^^^^^^^^^^^^^^^^^^^^^^^^^^^^^^^^^^^^^^^^^^^^^^^^^^^^^^^^^^^^^^^^^^^^^^^^^^^^^^^^^^^^^^^^^^^^^^^^^^^^^^^^^^^^^^^^^^^^^^^^^^^^^^^^^^^^^^^^^^^^^^^^^^^^^^^^^^^^^^^^^^^^^^^^^^^^^^^^^^^^^^^^^^^^^
+>Promise : typeof Promise
+>        : ^^^^^^^^^^^^^^
+>try : { <R>(dit: typeof Promise, fn: () => Promise.Thenable<R>, args?: any[] | undefined, ctx?: any): Promise<R>; <R_1>(dit: typeof Promise, fn: () => R_1, args?: any[] | undefined, ctx?: any): Promise<R_1>; }
+>    : ^^^^^^^^^^^^^^^^^^^^^^^^^^^^^^^^^^^^^^^^^^^^^^^^^^^^^^^^^^^^^^^^^^^^^^^^^^^^^^^^^^^^^^^^^^^^^^^^^^^^^^^^^^^^^^^^^^^^^^^^^^^^^^^^^^^^^^^^^^^^^^^^^^^^^^^^^^^^^^^^^^^^^^^^^^^^^^^^^^^^^^^^^^^^^^^^^^^^^^^^^^^
+>Promise : typeof Promise
+>        : ^^^^^^^^^^^^^^
+>() => {	return foo;} : () => Foo
+>                     : ^^^^^^^^^
+
+	return foo;
+>foo : Foo
+>    : ^^^
+
+}, arr, x);
+>arr : any[]
+>    : ^^^^^
+>x : any
+>  : ^^^
+