--- conflicted
+++ resolved
@@ -1,237 +1,222 @@
-//// [tests/cases/compiler/downlevelLetConst17.ts] ////
-
-=== downlevelLetConst17.ts ===
-'use strict'
->'use strict' : "use strict"
->             : ^^^^^^^^^^^^
-
-declare function use(a: any);
->use : (a: any) => any
->    : ^^^^   ^^^^^^^^
->a : any
-
-var x;
->x : any
-
-for (let x = 10; ;) {
->x : number
->  : ^^^^^^
->10 : 10
->   : ^^
-
-    use(x);
->use(x) : any
->use : (a: any) => any
->    : ^^^^^^^^^^^^^^^
->x : number
->  : ^^^^^^
-}
-use(x);
->use(x) : any
->use : (a: any) => any
->    : ^^^^^^^^^^^^^^^
->x : any
-
-for (const x = 10; ;) {
->x : 10
->  : ^^
->10 : 10
->   : ^^
-
-    use(x);
->use(x) : any
->use : (a: any) => any
->    : ^^^^^^^^^^^^^^^
->x : 10
->  : ^^
-}
-
-for (; ;) {
-    let x = 10;
->x : number
->  : ^^^^^^
->10 : 10
->   : ^^
-
-    use(x);
->use(x) : any
->use : (a: any) => any
->    : ^^^^^^^^^^^^^^^
->x : number
->  : ^^^^^^
-
-    x = 1;
->x = 1 : 1
->      : ^
->x : number
->  : ^^^^^^
->1 : 1
->  : ^
-}
-
-for (; ;) {
-    const x = 10;
->x : 10
->  : ^^
->10 : 10
->   : ^^
-
-    use(x);
->use(x) : any
->use : (a: any) => any
->    : ^^^^^^^^^^^^^^^
->x : 10
->  : ^^
-}
-
-for (let x; ;) {
->x : any
-
-    use(x);
->use(x) : any
->use : (a: any) => any
->    : ^^^^^^^^^^^^^^^
->x : any
-
-    x = 1;
->x = 1 : 1
->      : ^
->x : any
->1 : 1
->  : ^
-}
-
-for (; ;) {
-    let x;
->x : any
-
-    use(x);
->use(x) : any
->use : (a: any) => any
->    : ^^^^^^^^^^^^^^^
->x : any
-
-    x = 1;
->x = 1 : 1
->      : ^
->x : any
->1 : 1
->  : ^
-}
-
-while (true) {
->true : true
->     : ^^^^
-
-    let x;
->x : any
-
-    use(x);
->use(x) : any
->use : (a: any) => any
->    : ^^^^^^^^^^^^^^^
->x : any
-}
-
-while (true) {
->true : true
->     : ^^^^
-
-    const x = true;
->x : true
->  : ^^^^
->true : true
->     : ^^^^
-
-    use(x);
->use(x) : any
->use : (a: any) => any
->    : ^^^^^^^^^^^^^^^
->x : true
->  : ^^^^
-}
-
-do {
-    let x;
->x : any
-
-    use(x);
->use(x) : any
->use : (a: any) => any
->    : ^^^^^^^^^^^^^^^
->x : any
-
-} while (true);
->true : true
->     : ^^^^
-
-do {
-    let x;
->x : any
-
-    use(x);
->use(x) : any
->use : (a: any) => any
->    : ^^^^^^^^^^^^^^^
->x : any
-
-} while (true);
->true : true
->     : ^^^^
-
-for (let x in []) {
->x : string
-<<<<<<< HEAD
->[] : never[]
-=======
->  : ^^^^^^
->[] : undefined[]
->   : ^^^^^^^^^^^
->>>>>>> 12402f26
-
-    use(x);
->use(x) : any
->use : (a: any) => any
->    : ^^^^^^^^^^^^^^^
->x : string
->  : ^^^^^^
-}
-
-for (const x in []) {
->x : string
-<<<<<<< HEAD
->[] : never[]
-=======
->  : ^^^^^^
->[] : undefined[]
->   : ^^^^^^^^^^^
->>>>>>> 12402f26
-
-    use(x);
->use(x) : any
->use : (a: any) => any
->    : ^^^^^^^^^^^^^^^
->x : string
->  : ^^^^^^
-}
-
-for (const x of []) {
-<<<<<<< HEAD
->x : never
->[] : never[]
-=======
->x : any
->[] : undefined[]
->   : ^^^^^^^^^^^
->>>>>>> 12402f26
-
-    use(x);
->use(x) : any
->use : (a: any) => any
-<<<<<<< HEAD
->x : never
-=======
->    : ^^^^^^^^^^^^^^^
->x : any
->>>>>>> 12402f26
-}
+//// [tests/cases/compiler/downlevelLetConst17.ts] ////
+
+=== downlevelLetConst17.ts ===
+'use strict'
+>'use strict' : "use strict"
+>             : ^^^^^^^^^^^^
+
+declare function use(a: any);
+>use : (a: any) => any
+>    : ^^^^   ^^^^^^^^
+>a : any
+
+var x;
+>x : any
+
+for (let x = 10; ;) {
+>x : number
+>  : ^^^^^^
+>10 : 10
+>   : ^^
+
+    use(x);
+>use(x) : any
+>use : (a: any) => any
+>    : ^^^^^^^^^^^^^^^
+>x : number
+>  : ^^^^^^
+}
+use(x);
+>use(x) : any
+>use : (a: any) => any
+>    : ^^^^^^^^^^^^^^^
+>x : any
+
+for (const x = 10; ;) {
+>x : 10
+>  : ^^
+>10 : 10
+>   : ^^
+
+    use(x);
+>use(x) : any
+>use : (a: any) => any
+>    : ^^^^^^^^^^^^^^^
+>x : 10
+>  : ^^
+}
+
+for (; ;) {
+    let x = 10;
+>x : number
+>  : ^^^^^^
+>10 : 10
+>   : ^^
+
+    use(x);
+>use(x) : any
+>use : (a: any) => any
+>    : ^^^^^^^^^^^^^^^
+>x : number
+>  : ^^^^^^
+
+    x = 1;
+>x = 1 : 1
+>      : ^
+>x : number
+>  : ^^^^^^
+>1 : 1
+>  : ^
+}
+
+for (; ;) {
+    const x = 10;
+>x : 10
+>  : ^^
+>10 : 10
+>   : ^^
+
+    use(x);
+>use(x) : any
+>use : (a: any) => any
+>    : ^^^^^^^^^^^^^^^
+>x : 10
+>  : ^^
+}
+
+for (let x; ;) {
+>x : any
+
+    use(x);
+>use(x) : any
+>use : (a: any) => any
+>    : ^^^^^^^^^^^^^^^
+>x : any
+
+    x = 1;
+>x = 1 : 1
+>      : ^
+>x : any
+>1 : 1
+>  : ^
+}
+
+for (; ;) {
+    let x;
+>x : any
+
+    use(x);
+>use(x) : any
+>use : (a: any) => any
+>    : ^^^^^^^^^^^^^^^
+>x : any
+
+    x = 1;
+>x = 1 : 1
+>      : ^
+>x : any
+>1 : 1
+>  : ^
+}
+
+while (true) {
+>true : true
+>     : ^^^^
+
+    let x;
+>x : any
+
+    use(x);
+>use(x) : any
+>use : (a: any) => any
+>    : ^^^^^^^^^^^^^^^
+>x : any
+}
+
+while (true) {
+>true : true
+>     : ^^^^
+
+    const x = true;
+>x : true
+>  : ^^^^
+>true : true
+>     : ^^^^
+
+    use(x);
+>use(x) : any
+>use : (a: any) => any
+>    : ^^^^^^^^^^^^^^^
+>x : true
+>  : ^^^^
+}
+
+do {
+    let x;
+>x : any
+
+    use(x);
+>use(x) : any
+>use : (a: any) => any
+>    : ^^^^^^^^^^^^^^^
+>x : any
+
+} while (true);
+>true : true
+>     : ^^^^
+
+do {
+    let x;
+>x : any
+
+    use(x);
+>use(x) : any
+>use : (a: any) => any
+>    : ^^^^^^^^^^^^^^^
+>x : any
+
+} while (true);
+>true : true
+>     : ^^^^
+
+for (let x in []) {
+>x : string
+>  : ^^^^^^
+>[] : never[]
+>   : ^^^^^^^
+
+    use(x);
+>use(x) : any
+>use : (a: any) => any
+>    : ^^^^^^^^^^^^^^^
+>x : string
+>  : ^^^^^^
+}
+
+for (const x in []) {
+>x : string
+>  : ^^^^^^
+>[] : never[]
+>   : ^^^^^^^
+
+    use(x);
+>use(x) : any
+>use : (a: any) => any
+>    : ^^^^^^^^^^^^^^^
+>x : string
+>  : ^^^^^^
+}
+
+for (const x of []) {
+>x : never
+>  : ^^^^^
+>[] : never[]
+>   : ^^^^^^^
+
+    use(x);
+>use(x) : any
+>use : (a: any) => any
+>    : ^^^^^^^^^^^^^^^
+>x : never
+>  : ^^^^^
+}