{
    "kind": "JSDocComment",
    "pos": 0,
    "end": 49,
    "tags": {
        "0": {
            "kind": "JSDocParameterTag",
            "pos": 8,
            "end": 33,
            "atToken": {
                "kind": "AtToken",
                "pos": 8,
                "end": 9
            },
            "tagName": {
                "kind": "Identifier",
                "pos": 9,
                "end": 17,
                "escapedText": "argument"
            },
            "typeExpression": {
                "kind": "JSDocTypeExpression",
                "pos": 18,
                "end": 26,
                "type": {
                    "kind": "NumberKeyword",
                    "pos": 19,
                    "end": 25
                }
            },
<<<<<<< HEAD
=======
            "postParameterName": {
                "kind": "Identifier",
                "pos": 27,
                "end": 32,
                "escapedText": "name1"
            },
>>>>>>> 5b77ef8b
            "name": {
                "kind": "Identifier",
                "pos": 27,
                "end": 32,
                "escapedText": "name1"
            },
            "isNameFirst": false,
            "isBracketed": false,
            "comment": "Description"
        },
        "length": 1,
        "pos": 8,
        "end": 33
    }
}<|MERGE_RESOLUTION|>--- conflicted
+++ resolved
@@ -28,15 +28,6 @@
                     "end": 25
                 }
             },
-<<<<<<< HEAD
-=======
-            "postParameterName": {
-                "kind": "Identifier",
-                "pos": 27,
-                "end": 32,
-                "escapedText": "name1"
-            },
->>>>>>> 5b77ef8b
             "name": {
                 "kind": "Identifier",
                 "pos": 27,
