--- conflicted
+++ resolved
@@ -1,540 +1,536 @@
-//// [tests/cases/compiler/typeGuardConstructorClassAndNumber.ts] ////
-
-=== typeGuardConstructorClassAndNumber.ts ===
-// Typical case
-class C1 {
->C1 : C1
->   : ^^
-
-    property1: string;
->property1 : string
->          : ^^^^^^
-}
-
-let var1: C1 | number;
->var1 : number | C1
->     : ^^^^^^^^^^^
-
-if (var1.constructor == C1) {
->var1.constructor == C1 : boolean
->                       : ^^^^^^^
->var1.constructor : Function
->                 : ^^^^^^^^
->var1 : number | C1
->     : ^^^^^^^^^^^
->constructor : Function
->            : ^^^^^^^^
->C1 : typeof C1
->   : ^^^^^^^^^
-
-    var1; // C1
->var1 : C1
->     : ^^
-
-    var1.property1; // string
->var1.property1 : string
->               : ^^^^^^
->var1 : C1
->     : ^^
->property1 : string
->          : ^^^^^^
-}
-else {
-    var1; // number | C1
->var1 : number | C1
->     : ^^^^^^^^^^^
-}
-if (var1["constructor"] == C1) {
->var1["constructor"] == C1 : boolean
->                          : ^^^^^^^
->var1["constructor"] : Function
->                    : ^^^^^^^^
->var1 : number | C1
->     : ^^^^^^^^^^^
->"constructor" : "constructor"
->              : ^^^^^^^^^^^^^
->C1 : typeof C1
->   : ^^^^^^^^^
-
-    var1; // C1
->var1 : C1
->     : ^^
-
-    var1.property1; // string
->var1.property1 : string
->               : ^^^^^^
->var1 : C1
->     : ^^
->property1 : string
->          : ^^^^^^
-}
-else {
-    var1; // number | C1
->var1 : number | C1
->     : ^^^^^^^^^^^
-}
-if (var1.constructor === C1) {
->var1.constructor === C1 : boolean
->                        : ^^^^^^^
->var1.constructor : Function
->                 : ^^^^^^^^
->var1 : number | C1
->     : ^^^^^^^^^^^
->constructor : Function
->            : ^^^^^^^^
->C1 : typeof C1
->   : ^^^^^^^^^
-
-    var1; // C1
->var1 : C1
->     : ^^
-
-    var1.property1; // string
->var1.property1 : string
->               : ^^^^^^
->var1 : C1
->     : ^^
->property1 : string
->          : ^^^^^^
-}
-else {
-    var1; // number | C1
->var1 : number | C1
->     : ^^^^^^^^^^^
-}
-if (var1["constructor"] === C1) {
->var1["constructor"] === C1 : boolean
->                           : ^^^^^^^
->var1["constructor"] : Function
->                    : ^^^^^^^^
->var1 : number | C1
->     : ^^^^^^^^^^^
->"constructor" : "constructor"
->              : ^^^^^^^^^^^^^
->C1 : typeof C1
->   : ^^^^^^^^^
-
-    var1; // C1
->var1 : C1
->     : ^^
-
-    var1.property1; // string
->var1.property1 : string
->               : ^^^^^^
->var1 : C1
->     : ^^
->property1 : string
->          : ^^^^^^
-}
-else {
-    var1; // number | C1
->var1 : number | C1
->     : ^^^^^^^^^^^
-}
-if (C1 == var1.constructor) {
->C1 == var1.constructor : boolean
->                       : ^^^^^^^
->C1 : typeof C1
->   : ^^^^^^^^^
->var1.constructor : Function
->                 : ^^^^^^^^
->var1 : number | C1
->     : ^^^^^^^^^^^
->constructor : Function
->            : ^^^^^^^^
-
-    var1; // C1
->var1 : C1
->     : ^^
-
-    var1.property1; // string
->var1.property1 : string
->               : ^^^^^^
->var1 : C1
->     : ^^
->property1 : string
->          : ^^^^^^
-}
-else {
-    var1; // number | C1
->var1 : number | C1
->     : ^^^^^^^^^^^
-}
-if (C1 == var1["constructor"]) {
->C1 == var1["constructor"] : boolean
->                          : ^^^^^^^
->C1 : typeof C1
->   : ^^^^^^^^^
->var1["constructor"] : Function
->                    : ^^^^^^^^
->var1 : number | C1
->     : ^^^^^^^^^^^
->"constructor" : "constructor"
->              : ^^^^^^^^^^^^^
-
-    var1; // C1
->var1 : C1
->     : ^^
-
-    var1.property1; // string
->var1.property1 : string
->               : ^^^^^^
->var1 : C1
->     : ^^
->property1 : string
->          : ^^^^^^
-}
-else {
-    var1; // number | C1
->var1 : number | C1
->     : ^^^^^^^^^^^
-}
-if (C1 === var1.constructor) {
->C1 === var1.constructor : boolean
->                        : ^^^^^^^
->C1 : typeof C1
->   : ^^^^^^^^^
->var1.constructor : Function
->                 : ^^^^^^^^
->var1 : number | C1
->     : ^^^^^^^^^^^
->constructor : Function
->            : ^^^^^^^^
-
-    var1; // C1
->var1 : C1
->     : ^^
-
-    var1.property1; // string
->var1.property1 : string
->               : ^^^^^^
->var1 : C1
->     : ^^
->property1 : string
->          : ^^^^^^
-}
-else {
-    var1; // number | C1
->var1 : number | C1
->     : ^^^^^^^^^^^
-}
-if (C1 === var1["constructor"]) {
->C1 === var1["constructor"] : boolean
->                           : ^^^^^^^
->C1 : typeof C1
->   : ^^^^^^^^^
->var1["constructor"] : Function
->                    : ^^^^^^^^
->var1 : number | C1
->     : ^^^^^^^^^^^
->"constructor" : "constructor"
->              : ^^^^^^^^^^^^^
-
-    var1; // C1
->var1 : C1
->     : ^^
-
-    var1.property1; // string
->var1.property1 : string
->               : ^^^^^^
->var1 : C1
->     : ^^
->property1 : string
->          : ^^^^^^
-}
-else {
-    var1; // number | C1
->var1 : number | C1
->     : ^^^^^^^^^^^
-}
-
-if (var1.constructor != C1) {
->var1.constructor != C1 : boolean
->                       : ^^^^^^^
->var1.constructor : Function
->                 : ^^^^^^^^
->var1 : number | C1
->     : ^^^^^^^^^^^
->constructor : Function
->            : ^^^^^^^^
->C1 : typeof C1
->   : ^^^^^^^^^
-
-    var1; // C1 | number
->var1 : number | C1
->     : ^^^^^^^^^^^
-
-    var1.property1; // error
->var1.property1 : any
->               : ^^^
->var1 : number | C1
->     : ^^^^^^^^^^^
->property1 : any
->          : ^^^
-}
-else {
-    var1; // C1
->var1 : C1
->     : ^^
-}
-if (var1["constructor"] != C1) {
->var1["constructor"] != C1 : boolean
->                          : ^^^^^^^
->var1["constructor"] : Function
->                    : ^^^^^^^^
->var1 : number | C1
->     : ^^^^^^^^^^^
->"constructor" : "constructor"
->              : ^^^^^^^^^^^^^
->C1 : typeof C1
->   : ^^^^^^^^^
-
-    var1; // C1 | number
->var1 : number | C1
->     : ^^^^^^^^^^^
-
-    var1.property1; // error
->var1.property1 : any
->               : ^^^
->var1 : number | C1
->     : ^^^^^^^^^^^
->property1 : any
->          : ^^^
-}
-else {
-    var1; // C1
->var1 : C1
->     : ^^
-}
-if (var1.constructor !== C1) {
->var1.constructor !== C1 : boolean
->                        : ^^^^^^^
->var1.constructor : Function
->                 : ^^^^^^^^
->var1 : number | C1
->     : ^^^^^^^^^^^
->constructor : Function
->            : ^^^^^^^^
->C1 : typeof C1
->   : ^^^^^^^^^
-
-    var1; // C1 | number
->var1 : number | C1
->     : ^^^^^^^^^^^
-
-    var1.property1; // error
->var1.property1 : any
->               : ^^^
->var1 : number | C1
->     : ^^^^^^^^^^^
->property1 : any
->          : ^^^
-}
-else {
-    var1; // C1
->var1 : C1
->     : ^^
-}
-if (var1["constructor"] !== C1) {
->var1["constructor"] !== C1 : boolean
->                           : ^^^^^^^
->var1["constructor"] : Function
->                    : ^^^^^^^^
->var1 : number | C1
->     : ^^^^^^^^^^^
->"constructor" : "constructor"
->              : ^^^^^^^^^^^^^
->C1 : typeof C1
->   : ^^^^^^^^^
-
-    var1; // C1 | number
->var1 : number | C1
->     : ^^^^^^^^^^^
-
-    var1.property1; // error
->var1.property1 : any
->               : ^^^
->var1 : number | C1
->     : ^^^^^^^^^^^
->property1 : any
->          : ^^^
-}
-else {
-    var1; // C1
->var1 : C1
->     : ^^
-}
-if (C1 != var1.constructor) {
->C1 != var1.constructor : boolean
->                       : ^^^^^^^
->C1 : typeof C1
->   : ^^^^^^^^^
->var1.constructor : Function
->                 : ^^^^^^^^
->var1 : number | C1
->     : ^^^^^^^^^^^
->constructor : Function
->            : ^^^^^^^^
-
-    var1; // C1 | number
->var1 : number | C1
->     : ^^^^^^^^^^^
-
-    var1.property1; // error
->var1.property1 : any
->               : ^^^
->var1 : number | C1
->     : ^^^^^^^^^^^
->property1 : any
->          : ^^^
-}
-else {
-    var1; // C1
->var1 : C1
->     : ^^
-}
-if (C1 != var1["constructor"]) {
->C1 != var1["constructor"] : boolean
->                          : ^^^^^^^
->C1 : typeof C1
->   : ^^^^^^^^^
->var1["constructor"] : Function
->                    : ^^^^^^^^
->var1 : number | C1
->     : ^^^^^^^^^^^
->"constructor" : "constructor"
->              : ^^^^^^^^^^^^^
-
-    var1; // C1 | number
->var1 : number | C1
->     : ^^^^^^^^^^^
-
-    var1.property1; // error
->var1.property1 : any
->               : ^^^
->var1 : number | C1
->     : ^^^^^^^^^^^
->property1 : any
->          : ^^^
-}
-else {
-    var1; // C1
->var1 : C1
->     : ^^
-}
-if (C1 !== var1.constructor) {
->C1 !== var1.constructor : boolean
->                        : ^^^^^^^
->C1 : typeof C1
->   : ^^^^^^^^^
->var1.constructor : Function
->                 : ^^^^^^^^
->var1 : number | C1
->     : ^^^^^^^^^^^
->constructor : Function
->            : ^^^^^^^^
-
-    var1; // C1 | number
->var1 : number | C1
->     : ^^^^^^^^^^^
-
-    var1.property1; // error
->var1.property1 : any
->               : ^^^
->var1 : number | C1
->     : ^^^^^^^^^^^
->property1 : any
->          : ^^^
-}
-else {
-    var1; // C1
->var1 : C1
->     : ^^
-}
-if (C1 !== var1["constructor"]) {
->C1 !== var1["constructor"] : boolean
->                           : ^^^^^^^
->C1 : typeof C1
->   : ^^^^^^^^^
->var1["constructor"] : Function
->                    : ^^^^^^^^
->var1 : number | C1
->     : ^^^^^^^^^^^
->"constructor" : "constructor"
->              : ^^^^^^^^^^^^^
-
-    var1; // C1 | number
->var1 : number | C1
->     : ^^^^^^^^^^^
-
-    var1.property1; // error
->var1.property1 : any
->               : ^^^
->var1 : number | C1
->     : ^^^^^^^^^^^
->property1 : any
->          : ^^^
-}
-else {
-    var1; // C1
->var1 : C1
->     : ^^
-}
-
-// Repro from #37660
-
-function foo(instance: Function | object) {
-<<<<<<< HEAD
->foo : (instance: Function | object) => number | undefined
-=======
->foo : (instance: Function | object) => number
->    : ^^^^^^^^^^^                 ^^^^^^^^^^^
->>>>>>> 12402f26
->instance : object | Function
->         : ^^^^^^^^^^^^^^^^^
-
-    if (typeof instance === 'function') {
->typeof instance === 'function' : boolean
->                               : ^^^^^^^
->typeof instance : "string" | "number" | "bigint" | "boolean" | "symbol" | "undefined" | "object" | "function"
->                : ^^^^^^^^^^^^^^^^^^^^^^^^^^^^^^^^^^^^^^^^^^^^^^^^^^^^^^^^^^^^^^^^^^^^^^^^^^^^^^^^^^^^^^^^^^^
->instance : object | Function
->         : ^^^^^^^^^^^^^^^^^
->'function' : "function"
->           : ^^^^^^^^^^
-
-        if (instance.prototype == null || instance.prototype.constructor == null) {
->instance.prototype == null || instance.prototype.constructor == null : boolean
->                                                                     : ^^^^^^^
->instance.prototype == null : boolean
->                           : ^^^^^^^
->instance.prototype : any
->                   : ^^^
->instance : Function
->         : ^^^^^^^^
->prototype : any
->          : ^^^
->instance.prototype.constructor == null : boolean
->                                       : ^^^^^^^
->instance.prototype.constructor : any
->                               : ^^^
->instance.prototype : any
->                   : ^^^
->instance : Function
->         : ^^^^^^^^
->prototype : any
->          : ^^^
->constructor : any
->            : ^^^
-
-            return instance.length;
->instance.length : number
->                : ^^^^^^
->instance : Function
->         : ^^^^^^^^
->length : number
->       : ^^^^^^
-        }
-    }
-}
-
+//// [tests/cases/compiler/typeGuardConstructorClassAndNumber.ts] ////
+
+=== typeGuardConstructorClassAndNumber.ts ===
+// Typical case
+class C1 {
+>C1 : C1
+>   : ^^
+
+    property1: string;
+>property1 : string
+>          : ^^^^^^
+}
+
+let var1: C1 | number;
+>var1 : number | C1
+>     : ^^^^^^^^^^^
+
+if (var1.constructor == C1) {
+>var1.constructor == C1 : boolean
+>                       : ^^^^^^^
+>var1.constructor : Function
+>                 : ^^^^^^^^
+>var1 : number | C1
+>     : ^^^^^^^^^^^
+>constructor : Function
+>            : ^^^^^^^^
+>C1 : typeof C1
+>   : ^^^^^^^^^
+
+    var1; // C1
+>var1 : C1
+>     : ^^
+
+    var1.property1; // string
+>var1.property1 : string
+>               : ^^^^^^
+>var1 : C1
+>     : ^^
+>property1 : string
+>          : ^^^^^^
+}
+else {
+    var1; // number | C1
+>var1 : number | C1
+>     : ^^^^^^^^^^^
+}
+if (var1["constructor"] == C1) {
+>var1["constructor"] == C1 : boolean
+>                          : ^^^^^^^
+>var1["constructor"] : Function
+>                    : ^^^^^^^^
+>var1 : number | C1
+>     : ^^^^^^^^^^^
+>"constructor" : "constructor"
+>              : ^^^^^^^^^^^^^
+>C1 : typeof C1
+>   : ^^^^^^^^^
+
+    var1; // C1
+>var1 : C1
+>     : ^^
+
+    var1.property1; // string
+>var1.property1 : string
+>               : ^^^^^^
+>var1 : C1
+>     : ^^
+>property1 : string
+>          : ^^^^^^
+}
+else {
+    var1; // number | C1
+>var1 : number | C1
+>     : ^^^^^^^^^^^
+}
+if (var1.constructor === C1) {
+>var1.constructor === C1 : boolean
+>                        : ^^^^^^^
+>var1.constructor : Function
+>                 : ^^^^^^^^
+>var1 : number | C1
+>     : ^^^^^^^^^^^
+>constructor : Function
+>            : ^^^^^^^^
+>C1 : typeof C1
+>   : ^^^^^^^^^
+
+    var1; // C1
+>var1 : C1
+>     : ^^
+
+    var1.property1; // string
+>var1.property1 : string
+>               : ^^^^^^
+>var1 : C1
+>     : ^^
+>property1 : string
+>          : ^^^^^^
+}
+else {
+    var1; // number | C1
+>var1 : number | C1
+>     : ^^^^^^^^^^^
+}
+if (var1["constructor"] === C1) {
+>var1["constructor"] === C1 : boolean
+>                           : ^^^^^^^
+>var1["constructor"] : Function
+>                    : ^^^^^^^^
+>var1 : number | C1
+>     : ^^^^^^^^^^^
+>"constructor" : "constructor"
+>              : ^^^^^^^^^^^^^
+>C1 : typeof C1
+>   : ^^^^^^^^^
+
+    var1; // C1
+>var1 : C1
+>     : ^^
+
+    var1.property1; // string
+>var1.property1 : string
+>               : ^^^^^^
+>var1 : C1
+>     : ^^
+>property1 : string
+>          : ^^^^^^
+}
+else {
+    var1; // number | C1
+>var1 : number | C1
+>     : ^^^^^^^^^^^
+}
+if (C1 == var1.constructor) {
+>C1 == var1.constructor : boolean
+>                       : ^^^^^^^
+>C1 : typeof C1
+>   : ^^^^^^^^^
+>var1.constructor : Function
+>                 : ^^^^^^^^
+>var1 : number | C1
+>     : ^^^^^^^^^^^
+>constructor : Function
+>            : ^^^^^^^^
+
+    var1; // C1
+>var1 : C1
+>     : ^^
+
+    var1.property1; // string
+>var1.property1 : string
+>               : ^^^^^^
+>var1 : C1
+>     : ^^
+>property1 : string
+>          : ^^^^^^
+}
+else {
+    var1; // number | C1
+>var1 : number | C1
+>     : ^^^^^^^^^^^
+}
+if (C1 == var1["constructor"]) {
+>C1 == var1["constructor"] : boolean
+>                          : ^^^^^^^
+>C1 : typeof C1
+>   : ^^^^^^^^^
+>var1["constructor"] : Function
+>                    : ^^^^^^^^
+>var1 : number | C1
+>     : ^^^^^^^^^^^
+>"constructor" : "constructor"
+>              : ^^^^^^^^^^^^^
+
+    var1; // C1
+>var1 : C1
+>     : ^^
+
+    var1.property1; // string
+>var1.property1 : string
+>               : ^^^^^^
+>var1 : C1
+>     : ^^
+>property1 : string
+>          : ^^^^^^
+}
+else {
+    var1; // number | C1
+>var1 : number | C1
+>     : ^^^^^^^^^^^
+}
+if (C1 === var1.constructor) {
+>C1 === var1.constructor : boolean
+>                        : ^^^^^^^
+>C1 : typeof C1
+>   : ^^^^^^^^^
+>var1.constructor : Function
+>                 : ^^^^^^^^
+>var1 : number | C1
+>     : ^^^^^^^^^^^
+>constructor : Function
+>            : ^^^^^^^^
+
+    var1; // C1
+>var1 : C1
+>     : ^^
+
+    var1.property1; // string
+>var1.property1 : string
+>               : ^^^^^^
+>var1 : C1
+>     : ^^
+>property1 : string
+>          : ^^^^^^
+}
+else {
+    var1; // number | C1
+>var1 : number | C1
+>     : ^^^^^^^^^^^
+}
+if (C1 === var1["constructor"]) {
+>C1 === var1["constructor"] : boolean
+>                           : ^^^^^^^
+>C1 : typeof C1
+>   : ^^^^^^^^^
+>var1["constructor"] : Function
+>                    : ^^^^^^^^
+>var1 : number | C1
+>     : ^^^^^^^^^^^
+>"constructor" : "constructor"
+>              : ^^^^^^^^^^^^^
+
+    var1; // C1
+>var1 : C1
+>     : ^^
+
+    var1.property1; // string
+>var1.property1 : string
+>               : ^^^^^^
+>var1 : C1
+>     : ^^
+>property1 : string
+>          : ^^^^^^
+}
+else {
+    var1; // number | C1
+>var1 : number | C1
+>     : ^^^^^^^^^^^
+}
+
+if (var1.constructor != C1) {
+>var1.constructor != C1 : boolean
+>                       : ^^^^^^^
+>var1.constructor : Function
+>                 : ^^^^^^^^
+>var1 : number | C1
+>     : ^^^^^^^^^^^
+>constructor : Function
+>            : ^^^^^^^^
+>C1 : typeof C1
+>   : ^^^^^^^^^
+
+    var1; // C1 | number
+>var1 : number | C1
+>     : ^^^^^^^^^^^
+
+    var1.property1; // error
+>var1.property1 : any
+>               : ^^^
+>var1 : number | C1
+>     : ^^^^^^^^^^^
+>property1 : any
+>          : ^^^
+}
+else {
+    var1; // C1
+>var1 : C1
+>     : ^^
+}
+if (var1["constructor"] != C1) {
+>var1["constructor"] != C1 : boolean
+>                          : ^^^^^^^
+>var1["constructor"] : Function
+>                    : ^^^^^^^^
+>var1 : number | C1
+>     : ^^^^^^^^^^^
+>"constructor" : "constructor"
+>              : ^^^^^^^^^^^^^
+>C1 : typeof C1
+>   : ^^^^^^^^^
+
+    var1; // C1 | number
+>var1 : number | C1
+>     : ^^^^^^^^^^^
+
+    var1.property1; // error
+>var1.property1 : any
+>               : ^^^
+>var1 : number | C1
+>     : ^^^^^^^^^^^
+>property1 : any
+>          : ^^^
+}
+else {
+    var1; // C1
+>var1 : C1
+>     : ^^
+}
+if (var1.constructor !== C1) {
+>var1.constructor !== C1 : boolean
+>                        : ^^^^^^^
+>var1.constructor : Function
+>                 : ^^^^^^^^
+>var1 : number | C1
+>     : ^^^^^^^^^^^
+>constructor : Function
+>            : ^^^^^^^^
+>C1 : typeof C1
+>   : ^^^^^^^^^
+
+    var1; // C1 | number
+>var1 : number | C1
+>     : ^^^^^^^^^^^
+
+    var1.property1; // error
+>var1.property1 : any
+>               : ^^^
+>var1 : number | C1
+>     : ^^^^^^^^^^^
+>property1 : any
+>          : ^^^
+}
+else {
+    var1; // C1
+>var1 : C1
+>     : ^^
+}
+if (var1["constructor"] !== C1) {
+>var1["constructor"] !== C1 : boolean
+>                           : ^^^^^^^
+>var1["constructor"] : Function
+>                    : ^^^^^^^^
+>var1 : number | C1
+>     : ^^^^^^^^^^^
+>"constructor" : "constructor"
+>              : ^^^^^^^^^^^^^
+>C1 : typeof C1
+>   : ^^^^^^^^^
+
+    var1; // C1 | number
+>var1 : number | C1
+>     : ^^^^^^^^^^^
+
+    var1.property1; // error
+>var1.property1 : any
+>               : ^^^
+>var1 : number | C1
+>     : ^^^^^^^^^^^
+>property1 : any
+>          : ^^^
+}
+else {
+    var1; // C1
+>var1 : C1
+>     : ^^
+}
+if (C1 != var1.constructor) {
+>C1 != var1.constructor : boolean
+>                       : ^^^^^^^
+>C1 : typeof C1
+>   : ^^^^^^^^^
+>var1.constructor : Function
+>                 : ^^^^^^^^
+>var1 : number | C1
+>     : ^^^^^^^^^^^
+>constructor : Function
+>            : ^^^^^^^^
+
+    var1; // C1 | number
+>var1 : number | C1
+>     : ^^^^^^^^^^^
+
+    var1.property1; // error
+>var1.property1 : any
+>               : ^^^
+>var1 : number | C1
+>     : ^^^^^^^^^^^
+>property1 : any
+>          : ^^^
+}
+else {
+    var1; // C1
+>var1 : C1
+>     : ^^
+}
+if (C1 != var1["constructor"]) {
+>C1 != var1["constructor"] : boolean
+>                          : ^^^^^^^
+>C1 : typeof C1
+>   : ^^^^^^^^^
+>var1["constructor"] : Function
+>                    : ^^^^^^^^
+>var1 : number | C1
+>     : ^^^^^^^^^^^
+>"constructor" : "constructor"
+>              : ^^^^^^^^^^^^^
+
+    var1; // C1 | number
+>var1 : number | C1
+>     : ^^^^^^^^^^^
+
+    var1.property1; // error
+>var1.property1 : any
+>               : ^^^
+>var1 : number | C1
+>     : ^^^^^^^^^^^
+>property1 : any
+>          : ^^^
+}
+else {
+    var1; // C1
+>var1 : C1
+>     : ^^
+}
+if (C1 !== var1.constructor) {
+>C1 !== var1.constructor : boolean
+>                        : ^^^^^^^
+>C1 : typeof C1
+>   : ^^^^^^^^^
+>var1.constructor : Function
+>                 : ^^^^^^^^
+>var1 : number | C1
+>     : ^^^^^^^^^^^
+>constructor : Function
+>            : ^^^^^^^^
+
+    var1; // C1 | number
+>var1 : number | C1
+>     : ^^^^^^^^^^^
+
+    var1.property1; // error
+>var1.property1 : any
+>               : ^^^
+>var1 : number | C1
+>     : ^^^^^^^^^^^
+>property1 : any
+>          : ^^^
+}
+else {
+    var1; // C1
+>var1 : C1
+>     : ^^
+}
+if (C1 !== var1["constructor"]) {
+>C1 !== var1["constructor"] : boolean
+>                           : ^^^^^^^
+>C1 : typeof C1
+>   : ^^^^^^^^^
+>var1["constructor"] : Function
+>                    : ^^^^^^^^
+>var1 : number | C1
+>     : ^^^^^^^^^^^
+>"constructor" : "constructor"
+>              : ^^^^^^^^^^^^^
+
+    var1; // C1 | number
+>var1 : number | C1
+>     : ^^^^^^^^^^^
+
+    var1.property1; // error
+>var1.property1 : any
+>               : ^^^
+>var1 : number | C1
+>     : ^^^^^^^^^^^
+>property1 : any
+>          : ^^^
+}
+else {
+    var1; // C1
+>var1 : C1
+>     : ^^
+}
+
+// Repro from #37660
+
+function foo(instance: Function | object) {
+>foo : (instance: Function | object) => number | undefined
+>    : ^^^^^^^^^^^                 ^^^^^^^^^^^^^^^^^^^^^^^
+>instance : object | Function
+>         : ^^^^^^^^^^^^^^^^^
+
+    if (typeof instance === 'function') {
+>typeof instance === 'function' : boolean
+>                               : ^^^^^^^
+>typeof instance : "string" | "number" | "bigint" | "boolean" | "symbol" | "undefined" | "object" | "function"
+>                : ^^^^^^^^^^^^^^^^^^^^^^^^^^^^^^^^^^^^^^^^^^^^^^^^^^^^^^^^^^^^^^^^^^^^^^^^^^^^^^^^^^^^^^^^^^^
+>instance : object | Function
+>         : ^^^^^^^^^^^^^^^^^
+>'function' : "function"
+>           : ^^^^^^^^^^
+
+        if (instance.prototype == null || instance.prototype.constructor == null) {
+>instance.prototype == null || instance.prototype.constructor == null : boolean
+>                                                                     : ^^^^^^^
+>instance.prototype == null : boolean
+>                           : ^^^^^^^
+>instance.prototype : any
+>                   : ^^^
+>instance : Function
+>         : ^^^^^^^^
+>prototype : any
+>          : ^^^
+>instance.prototype.constructor == null : boolean
+>                                       : ^^^^^^^
+>instance.prototype.constructor : any
+>                               : ^^^
+>instance.prototype : any
+>                   : ^^^
+>instance : Function
+>         : ^^^^^^^^
+>prototype : any
+>          : ^^^
+>constructor : any
+>            : ^^^
+
+            return instance.length;
+>instance.length : number
+>                : ^^^^^^
+>instance : Function
+>         : ^^^^^^^^
+>length : number
+>       : ^^^^^^
+        }
+    }
+}
+