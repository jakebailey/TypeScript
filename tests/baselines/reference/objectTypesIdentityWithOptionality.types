--- conflicted
+++ resolved
@@ -1,278 +1,219 @@
-//// [tests/cases/conformance/types/typeRelationships/typeAndMemberIdentity/objectTypesIdentityWithOptionality.ts] ////
-
-=== objectTypesIdentityWithOptionality.ts ===
-// object types are identical structurally
-
-class A {
->A : A
->  : ^
-
-    foo: string;
->foo : string
->    : ^^^^^^
-}
-
-class B {
->B : B
->  : ^
-
-    foo: string;
->foo : string
->    : ^^^^^^
-}
-
-class C<T> {
->C : C<T>
->  : ^^^^
-
-    foo: T;
->foo : T
->    : ^
-}
-
-interface I {
-    foo?: string;
-<<<<<<< HEAD
->foo : string | undefined
-}
-
-var a: { foo?: string; }
->a : { foo?: string | undefined; }
->foo : string | undefined
-=======
->foo : string
->    : ^^^^^^
-}
-
-var a: { foo?: string; }
->a : { foo?: string; }
->  : ^^^^^^^^      ^^^
->foo : string
->    : ^^^^^^
->>>>>>> 12402f26
-
-var b = { foo: '' };
->b : { foo: string; }
->  : ^^^^^^^^^^^^^^^^
->{ foo: '' } : { foo: string; }
->            : ^^^^^^^^^^^^^^^^
->foo : string
->    : ^^^^^^
->'' : ""
->   : ^^
-
-function foo2(x: I);
->foo2 : { (x: I): any; (x: I): any; }
->     : ^^^^^^ ^^^^^^^^^^^^^^^^^^^^^^
->x : I
->  : ^
-
-function foo2(x: I); // error
->foo2 : { (x: I): any; (x: I): any; }
->     : ^^^^^^^^^^^^^^^^^^^ ^^^^^^^^^
->x : I
->  : ^
-
-function foo2(x: any) { }
->foo2 : { (x: I): any; (x: I): any; }
->     : ^^^^^^^^^^^^^^^^^^^^^^^^^^^^^
->x : any
-
-function foo3(x: typeof a);
-<<<<<<< HEAD
->foo3 : { (x: typeof a): any; (x: { foo?: string | undefined; }): any; }
->x : { foo?: string | undefined; }
->a : { foo?: string | undefined; }
-
-function foo3(x: typeof a); // error
->foo3 : { (x: { foo?: string | undefined; }): any; (x: typeof a): any; }
->x : { foo?: string | undefined; }
->a : { foo?: string | undefined; }
-
-function foo3(x: any) { }
->foo3 : { (x: { foo?: string | undefined; }): any; (x: { foo?: string | undefined; }): any; }
-=======
->foo3 : { (x: typeof a): any; (x: { foo?: string; }): any; }
->     : ^^^^^^        ^^^^^^^^^^^^^^^^^^^^^^^^^^^^^^^^^^^^^^
->x : { foo?: string; }
->  : ^^^^^^^^^^^^^^^^^
->a : { foo?: string; }
->  : ^^^^^^^^^^^^^^^^^
-
-function foo3(x: typeof a); // error
->foo3 : { (x: { foo?: string; }): any; (x: typeof a): any; }
->     : ^^^^^^^^^^^^^^^^^^^^^^^^^^^^^^^^^^^        ^^^^^^^^^
->x : { foo?: string; }
->  : ^^^^^^^^^^^^^^^^^
->a : { foo?: string; }
->  : ^^^^^^^^^^^^^^^^^
-
-function foo3(x: any) { }
->foo3 : { (x: { foo?: string; }): any; (x: { foo?: string; }): any; }
->     : ^^^^^^^^^^^^^^^^^^^^^^^^^^^^^^^^^^^^^^^^^^^^^^^^^^^^^^^^^^^^^
->>>>>>> 12402f26
->x : any
-
-function foo6(x: A);
->foo6 : { (x: A): any; (x: I): any; }
->     : ^^^^^^ ^^^^^^^^^^^^^^^^^^^^^^
->x : A
->  : ^
-
-function foo6(x: I); // ok
->foo6 : { (x: A): any; (x: I): any; }
->     : ^^^^^^^^^^^^^^^^^^^ ^^^^^^^^^
->x : I
->  : ^
-
-function foo6(x: any) { }
->foo6 : { (x: A): any; (x: I): any; }
->     : ^^^^^^^^^^^^^^^^^^^^^^^^^^^^^
->x : any
-
-function foo7(x: A);
-<<<<<<< HEAD
->foo7 : { (x: A): any; (x: { foo?: string | undefined; }): any; }
-=======
->foo7 : { (x: A): any; (x: { foo?: string; }): any; }
->     : ^^^^^^ ^^^^^^^^^^^^^^^^^^^^^^^^^^^^^^^^^^^^^^
->>>>>>> 12402f26
->x : A
->  : ^
-
-function foo7(x: typeof a); // ok
->foo7 : { (x: A): any; (x: typeof a): any; }
-<<<<<<< HEAD
->x : { foo?: string | undefined; }
->a : { foo?: string | undefined; }
-
-function foo7(x: any) { }
->foo7 : { (x: A): any; (x: { foo?: string | undefined; }): any; }
-=======
->     : ^^^^^^^^^^^^^^^^^^^        ^^^^^^^^^
->x : { foo?: string; }
->  : ^^^^^^^^^^^^^^^^^
->a : { foo?: string; }
->  : ^^^^^^^^^^^^^^^^^
-
-function foo7(x: any) { }
->foo7 : { (x: A): any; (x: { foo?: string; }): any; }
->     : ^^^^^^^^^^^^^^^^^^^^^^^^^^^^^^^^^^^^^^^^^^^^^
->>>>>>> 12402f26
->x : any
-
-function foo8(x: B);
->foo8 : { (x: B): any; (x: I): any; }
->     : ^^^^^^ ^^^^^^^^^^^^^^^^^^^^^^
->x : B
->  : ^
-
-function foo8(x: I); // ok
->foo8 : { (x: B): any; (x: I): any; }
->     : ^^^^^^^^^^^^^^^^^^^ ^^^^^^^^^
->x : I
->  : ^
-
-function foo8(x: any) { }
->foo8 : { (x: B): any; (x: I): any; }
->     : ^^^^^^^^^^^^^^^^^^^^^^^^^^^^^
->x : any
-
-function foo10(x: B);
-<<<<<<< HEAD
->foo10 : { (x: B): any; (x: { foo?: string | undefined; }): any; }
-=======
->foo10 : { (x: B): any; (x: { foo?: string; }): any; }
->      : ^^^^^^ ^^^^^^^^^^^^^^^^^^^^^^^^^^^^^^^^^^^^^^
->>>>>>> 12402f26
->x : B
->  : ^
-
-function foo10(x: typeof a); // ok
->foo10 : { (x: B): any; (x: typeof a): any; }
-<<<<<<< HEAD
->x : { foo?: string | undefined; }
->a : { foo?: string | undefined; }
-
-function foo10(x: any) { }
->foo10 : { (x: B): any; (x: { foo?: string | undefined; }): any; }
-=======
->      : ^^^^^^^^^^^^^^^^^^^        ^^^^^^^^^
->x : { foo?: string; }
->  : ^^^^^^^^^^^^^^^^^
->a : { foo?: string; }
->  : ^^^^^^^^^^^^^^^^^
-
-function foo10(x: any) { }
->foo10 : { (x: B): any; (x: { foo?: string; }): any; }
->      : ^^^^^^^^^^^^^^^^^^^^^^^^^^^^^^^^^^^^^^^^^^^^^
->>>>>>> 12402f26
->x : any
-
-function foo12(x: I);
->foo12 : { (x: I): any; (x: C<string>): any; }
->      : ^^^^^^ ^^^^^^^^^^^^^^^^^^^^^^^^^^^^^^
->x : I
->  : ^
-
-function foo12(x: C<string>); // ok
->foo12 : { (x: I): any; (x: C<string>): any; }
->      : ^^^^^^^^^^^^^^^^^^^         ^^^^^^^^^
->x : C<string>
->  : ^^^^^^^^^
-
-function foo12(x: any) { }
->foo12 : { (x: I): any; (x: C<string>): any; }
->      : ^^^^^^^^^^^^^^^^^^^^^^^^^^^^^^^^^^^^^
->x : any
-
-function foo13(x: I);
-<<<<<<< HEAD
->foo13 : { (x: I): any; (x: { foo?: string | undefined; }): any; }
-=======
->foo13 : { (x: I): any; (x: { foo?: string; }): any; }
->      : ^^^^^^ ^^^^^^^^^^^^^^^^^^^^^^^^^^^^^^^^^^^^^^
->>>>>>> 12402f26
->x : I
->  : ^
-
-function foo13(x: typeof a); // error
->foo13 : { (x: I): any; (x: typeof a): any; }
-<<<<<<< HEAD
->x : { foo?: string | undefined; }
->a : { foo?: string | undefined; }
-
-function foo13(x: any) { }
->foo13 : { (x: I): any; (x: { foo?: string | undefined; }): any; }
-=======
->      : ^^^^^^^^^^^^^^^^^^^        ^^^^^^^^^
->x : { foo?: string; }
->  : ^^^^^^^^^^^^^^^^^
->a : { foo?: string; }
->  : ^^^^^^^^^^^^^^^^^
-
-function foo13(x: any) { }
->foo13 : { (x: I): any; (x: { foo?: string; }): any; }
->      : ^^^^^^^^^^^^^^^^^^^^^^^^^^^^^^^^^^^^^^^^^^^^^
->>>>>>> 12402f26
->x : any
-
-function foo14(x: I);
->foo14 : { (x: I): any; (x: { foo: string; }): any; }
->      : ^^^^^^ ^^^^^^^^^^^^^^^^^^^^^^^^^^^^^^^^^^^^^
->x : I
->  : ^
-
-function foo14(x: typeof b); // ok
->foo14 : { (x: I): any; (x: typeof b): any; }
->      : ^^^^^^^^^^^^^^^^^^^        ^^^^^^^^^
->x : { foo: string; }
->  : ^^^^^^^^^^^^^^^^
->b : { foo: string; }
->  : ^^^^^^^^^^^^^^^^
-
-function foo14(x: any) { }
->foo14 : { (x: I): any; (x: { foo: string; }): any; }
->      : ^^^^^^^^^^^^^^^^^^^^^^^^^^^^^^^^^^^^^^^^^^^^
->x : any
-
+//// [tests/cases/conformance/types/typeRelationships/typeAndMemberIdentity/objectTypesIdentityWithOptionality.ts] ////
+
+=== objectTypesIdentityWithOptionality.ts ===
+// object types are identical structurally
+
+class A {
+>A : A
+>  : ^
+
+    foo: string;
+>foo : string
+>    : ^^^^^^
+}
+
+class B {
+>B : B
+>  : ^
+
+    foo: string;
+>foo : string
+>    : ^^^^^^
+}
+
+class C<T> {
+>C : C<T>
+>  : ^^^^
+
+    foo: T;
+>foo : T
+>    : ^
+}
+
+interface I {
+    foo?: string;
+>foo : string | undefined
+>    : ^^^^^^^^^^^^^^^^^^
+}
+
+var a: { foo?: string; }
+>a : { foo?: string | undefined; }
+>  : ^^^^^^^^^^^^^^^^^^^^^^^^^^^^^
+>foo : string | undefined
+>    : ^^^^^^^^^^^^^^^^^^
+
+var b = { foo: '' };
+>b : { foo: string; }
+>  : ^^^^^^^^^^^^^^^^
+>{ foo: '' } : { foo: string; }
+>            : ^^^^^^^^^^^^^^^^
+>foo : string
+>    : ^^^^^^
+>'' : ""
+>   : ^^
+
+function foo2(x: I);
+>foo2 : { (x: I): any; (x: I): any; }
+>     : ^^^^^^ ^^^^^^^^^^^^^^^^^^^^^^
+>x : I
+>  : ^
+
+function foo2(x: I); // error
+>foo2 : { (x: I): any; (x: I): any; }
+>     : ^^^^^^^^^^^^^^^^^^^ ^^^^^^^^^
+>x : I
+>  : ^
+
+function foo2(x: any) { }
+>foo2 : { (x: I): any; (x: I): any; }
+>     : ^^^^^^^^^^^^^^^^^^^^^^^^^^^^^
+>x : any
+
+function foo3(x: typeof a);
+>foo3 : { (x: typeof a): any; (x: { foo?: string | undefined; }): any; }
+>     : ^^^^^^        ^^^^^^^^^^^^^^^^^^^^^^^^^^^^^^^^^^^^^^^^^^^^^^^^^^
+>x : { foo?: string | undefined; }
+>  : ^^^^^^^^^^^^^^^^^^^^^^^^^^^^^
+>a : { foo?: string | undefined; }
+>  : ^^^^^^^^^^^^^^^^^^^^^^^^^^^^^
+
+function foo3(x: typeof a); // error
+>foo3 : { (x: { foo?: string | undefined; }): any; (x: typeof a): any; }
+>     : ^^^^^^^^^^^^^^^^^^^^^^^^^^^^^^^^^^^^^^^^^^^^^^^        ^^^^^^^^^
+>x : { foo?: string | undefined; }
+>  : ^^^^^^^^^^^^^^^^^^^^^^^^^^^^^
+>a : { foo?: string | undefined; }
+>  : ^^^^^^^^^^^^^^^^^^^^^^^^^^^^^
+
+function foo3(x: any) { }
+>foo3 : { (x: { foo?: string | undefined; }): any; (x: { foo?: string | undefined; }): any; }
+>     : ^^^^^^^^^^^^^^^^^^^^^^^^^^^^^^^^^^^^^^^^^^^^^^^^^^^^^^^^^^^^^^^^^^^^^^^^^^^^^^^^^^^^^
+>x : any
+
+function foo6(x: A);
+>foo6 : { (x: A): any; (x: I): any; }
+>     : ^^^^^^ ^^^^^^^^^^^^^^^^^^^^^^
+>x : A
+>  : ^
+
+function foo6(x: I); // ok
+>foo6 : { (x: A): any; (x: I): any; }
+>     : ^^^^^^^^^^^^^^^^^^^ ^^^^^^^^^
+>x : I
+>  : ^
+
+function foo6(x: any) { }
+>foo6 : { (x: A): any; (x: I): any; }
+>     : ^^^^^^^^^^^^^^^^^^^^^^^^^^^^^
+>x : any
+
+function foo7(x: A);
+>foo7 : { (x: A): any; (x: { foo?: string | undefined; }): any; }
+>     : ^^^^^^ ^^^^^^^^^^^^^^^^^^^^^^^^^^^^^^^^^^^^^^^^^^^^^^^^^^
+>x : A
+>  : ^
+
+function foo7(x: typeof a); // ok
+>foo7 : { (x: A): any; (x: typeof a): any; }
+>     : ^^^^^^^^^^^^^^^^^^^        ^^^^^^^^^
+>x : { foo?: string | undefined; }
+>  : ^^^^^^^^^^^^^^^^^^^^^^^^^^^^^
+>a : { foo?: string | undefined; }
+>  : ^^^^^^^^^^^^^^^^^^^^^^^^^^^^^
+
+function foo7(x: any) { }
+>foo7 : { (x: A): any; (x: { foo?: string | undefined; }): any; }
+>     : ^^^^^^^^^^^^^^^^^^^^^^^^^^^^^^^^^^^^^^^^^^^^^^^^^^^^^^^^^
+>x : any
+
+function foo8(x: B);
+>foo8 : { (x: B): any; (x: I): any; }
+>     : ^^^^^^ ^^^^^^^^^^^^^^^^^^^^^^
+>x : B
+>  : ^
+
+function foo8(x: I); // ok
+>foo8 : { (x: B): any; (x: I): any; }
+>     : ^^^^^^^^^^^^^^^^^^^ ^^^^^^^^^
+>x : I
+>  : ^
+
+function foo8(x: any) { }
+>foo8 : { (x: B): any; (x: I): any; }
+>     : ^^^^^^^^^^^^^^^^^^^^^^^^^^^^^
+>x : any
+
+function foo10(x: B);
+>foo10 : { (x: B): any; (x: { foo?: string | undefined; }): any; }
+>      : ^^^^^^ ^^^^^^^^^^^^^^^^^^^^^^^^^^^^^^^^^^^^^^^^^^^^^^^^^^
+>x : B
+>  : ^
+
+function foo10(x: typeof a); // ok
+>foo10 : { (x: B): any; (x: typeof a): any; }
+>      : ^^^^^^^^^^^^^^^^^^^        ^^^^^^^^^
+>x : { foo?: string | undefined; }
+>  : ^^^^^^^^^^^^^^^^^^^^^^^^^^^^^
+>a : { foo?: string | undefined; }
+>  : ^^^^^^^^^^^^^^^^^^^^^^^^^^^^^
+
+function foo10(x: any) { }
+>foo10 : { (x: B): any; (x: { foo?: string | undefined; }): any; }
+>      : ^^^^^^^^^^^^^^^^^^^^^^^^^^^^^^^^^^^^^^^^^^^^^^^^^^^^^^^^^
+>x : any
+
+function foo12(x: I);
+>foo12 : { (x: I): any; (x: C<string>): any; }
+>      : ^^^^^^ ^^^^^^^^^^^^^^^^^^^^^^^^^^^^^^
+>x : I
+>  : ^
+
+function foo12(x: C<string>); // ok
+>foo12 : { (x: I): any; (x: C<string>): any; }
+>      : ^^^^^^^^^^^^^^^^^^^         ^^^^^^^^^
+>x : C<string>
+>  : ^^^^^^^^^
+
+function foo12(x: any) { }
+>foo12 : { (x: I): any; (x: C<string>): any; }
+>      : ^^^^^^^^^^^^^^^^^^^^^^^^^^^^^^^^^^^^^
+>x : any
+
+function foo13(x: I);
+>foo13 : { (x: I): any; (x: { foo?: string | undefined; }): any; }
+>      : ^^^^^^ ^^^^^^^^^^^^^^^^^^^^^^^^^^^^^^^^^^^^^^^^^^^^^^^^^^
+>x : I
+>  : ^
+
+function foo13(x: typeof a); // error
+>foo13 : { (x: I): any; (x: typeof a): any; }
+>      : ^^^^^^^^^^^^^^^^^^^        ^^^^^^^^^
+>x : { foo?: string | undefined; }
+>  : ^^^^^^^^^^^^^^^^^^^^^^^^^^^^^
+>a : { foo?: string | undefined; }
+>  : ^^^^^^^^^^^^^^^^^^^^^^^^^^^^^
+
+function foo13(x: any) { }
+>foo13 : { (x: I): any; (x: { foo?: string | undefined; }): any; }
+>      : ^^^^^^^^^^^^^^^^^^^^^^^^^^^^^^^^^^^^^^^^^^^^^^^^^^^^^^^^^
+>x : any
+
+function foo14(x: I);
+>foo14 : { (x: I): any; (x: { foo: string; }): any; }
+>      : ^^^^^^ ^^^^^^^^^^^^^^^^^^^^^^^^^^^^^^^^^^^^^
+>x : I
+>  : ^
+
+function foo14(x: typeof b); // ok
+>foo14 : { (x: I): any; (x: typeof b): any; }
+>      : ^^^^^^^^^^^^^^^^^^^        ^^^^^^^^^
+>x : { foo: string; }
+>  : ^^^^^^^^^^^^^^^^
+>b : { foo: string; }
+>  : ^^^^^^^^^^^^^^^^
+
+function foo14(x: any) { }
+>foo14 : { (x: I): any; (x: { foo: string; }): any; }
+>      : ^^^^^^^^^^^^^^^^^^^^^^^^^^^^^^^^^^^^^^^^^^^^
+>x : any
+