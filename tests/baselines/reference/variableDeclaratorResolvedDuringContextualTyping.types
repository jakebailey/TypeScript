//// [tests/cases/compiler/variableDeclaratorResolvedDuringContextualTyping.ts] ////

=== variableDeclaratorResolvedDuringContextualTyping.ts ===
module WinJS {
>WinJS : typeof WinJS
>      : ^^^^^^^^^^^^

    export interface ValueCallback {
        (value: any): any;
>value : any
>      : ^^^
    }

    export interface EventCallback {
        (value: any): void;
>value : any
>      : ^^^
    }

    export interface ErrorCallback {
        (error: any): any;
>error : any
>      : ^^^
    }

    export interface ProgressCallback {
        (progress: any): any;
>progress : any
>         : ^^^
    }

    export declare class Promise {
>Promise : Promise
>        : ^^^^^^^

        constructor(init: (complete: ValueCallback, error: ErrorCallback, progress: ProgressCallback) => void, oncancel?: any);
>init : (complete: ValueCallback, error: ErrorCallback, progress: ProgressCallback) => void
>     : ^^^^^^^^^^^             ^^^^^^^^^             ^^^^^^^^^^^^                ^^^^^    
>complete : ValueCallback
>         : ^^^^^^^^^^^^^
>error : ErrorCallback
>      : ^^^^^^^^^^^^^
>progress : ProgressCallback
>         : ^^^^^^^^^^^^^^^^
>oncancel : any
>         : ^^^

        static as(value: any): Promise;
>as : (value: any) => Promise
>   : ^^^^^^^^   ^^^^^       
>value : any
>      : ^^^

        static join(promises: { [name: string]: Promise; }): Promise;
>join : { (promises: { [name: string]: Promise; }): Promise; (promises: Promise[]): Promise; }
>     : ^^^^^^^^^^^^^                            ^^^       ^^^^^^^^^^^^^^^^^^^^^^^^^^^^^^^^^^^
>promises : { [name: string]: Promise; }
>         : ^^^^^^^^^^^^^^^^^^^^^^^^^^^^
>name : string
>     : ^^^^^^

        static join(promises: Promise[]): Promise;
>join : { (promises: { [name: string]: Promise; }): Promise; (promises: Promise[]): Promise; }
>     : ^^^^^^^^^^^^^^^^^^^^^^^^^^^^^^^^^^^^^^^^^^^^^^^^^^^^^^^^^^^^^^^^         ^^^       ^^^
>promises : Promise[]
>         : ^^^^^^^^^

        static any(promises: Promise[]): Promise;
>any : (promises: Promise[]) => Promise
>    : ^^^^^^^^^^^         ^^^^^       
>promises : Promise[]
>         : ^^^^^^^^^

        static timeout(delay: number): Promise;
>timeout : (delay: number) => Promise
>        : ^^^^^^^^      ^^^^^       
>delay : number
>      : ^^^^^^

        static wrapError(error: any): Promise;
>wrapError : (error: any) => Promise
>          : ^^^^^^^^   ^^^^^       
>error : any
>      : ^^^

        static is(value: any): boolean;
>is : (value: any) => boolean
>   : ^^^^^^^^   ^^^^^       
>value : any
>      : ^^^

        static addEventListener(type: string, fn: EventCallback);
>addEventListener : (type: string, fn: EventCallback) => any
>                 : ^^^^^^^      ^^^^^^             ^^^^^^^^
>type : string
>     : ^^^^^^
>fn : EventCallback
>   : ^^^^^^^^^^^^^

        public then(success?: ValueCallback, error?: ErrorCallback, progress?: ProgressCallback): Promise;
>then : (success?: ValueCallback, error?: ErrorCallback, progress?: ProgressCallback) => Promise
<<<<<<< HEAD
>success : ValueCallback | undefined
>error : ErrorCallback | undefined
>progress : ProgressCallback | undefined

        public done(success?: ValueCallback, error?: ErrorCallback, progress?: ProgressCallback): void;
>done : (success?: ValueCallback, error?: ErrorCallback, progress?: ProgressCallback) => void
>success : ValueCallback | undefined
>error : ErrorCallback | undefined
>progress : ProgressCallback | undefined
=======
>     : ^^^^^^^^^^^             ^^^^^^^^^^             ^^^^^^^^^^^^^                ^^^^^       
>success : ValueCallback
>        : ^^^^^^^^^^^^^
>error : ErrorCallback
>      : ^^^^^^^^^^^^^
>progress : ProgressCallback
>         : ^^^^^^^^^^^^^^^^

        public done(success?: ValueCallback, error?: ErrorCallback, progress?: ProgressCallback): void;
>done : (success?: ValueCallback, error?: ErrorCallback, progress?: ProgressCallback) => void
>     : ^^^^^^^^^^^             ^^^^^^^^^^             ^^^^^^^^^^^^^                ^^^^^    
>success : ValueCallback
>        : ^^^^^^^^^^^^^
>error : ErrorCallback
>      : ^^^^^^^^^^^^^
>progress : ProgressCallback
>         : ^^^^^^^^^^^^^^^^
>>>>>>> 12402f26

        public cancel(): void;
>cancel : () => void
>       : ^^^^^^    
    }

    export declare class TPromise<V> {
>TPromise : TPromise<V>
>         : ^^^^^^^^^^^

        constructor(init: (complete: (value: V) => void, error: (err: any) => void, progress: ProgressCallback) => void, oncancel?: any);
>init : (complete: (value: V) => void, error: (err: any) => void, progress: ProgressCallback) => void
>     : ^^^^^^^^^^^                  ^^^^^^^^^                  ^^^^^^^^^^^^                ^^^^^    
>complete : (value: V) => void
>         : ^^^^^^^^ ^^^^^    
>value : V
>      : ^
>error : (err: any) => void
>      : ^^^^^^   ^^^^^    
>err : any
>    : ^^^
>progress : ProgressCallback
>         : ^^^^^^^^^^^^^^^^
>oncancel : any
>         : ^^^

        public then<U>(success?: (value: V) => TPromise<U>, error?: (err: any) => TPromise<U>, progress?: ProgressCallback): TPromise<U>;
<<<<<<< HEAD
>then : { <U>(success?: ((value: V) => TPromise<U>) | undefined, error?: ((err: any) => TPromise<U>) | undefined, progress?: ProgressCallback): TPromise<U>; <U>(success?: ((value: V) => TPromise<U>) | undefined, error?: ((err: any) => U) | undefined, progress?: ProgressCallback | undefined): TPromise<U>; <U>(success?: ((value: V) => U) | undefined, error?: ((err: any) => TPromise<U>) | undefined, progress?: ProgressCallback | undefined): TPromise<U>; <U>(success?: ((value: V) => U) | undefined, error?: ((err: any) => U) | undefined, progress?: ProgressCallback | undefined): TPromise<U>; }
>success : ((value: V) => TPromise<U>) | undefined
>value : V
>error : ((err: any) => TPromise<U>) | undefined
>err : any
>progress : ProgressCallback | undefined

        public then<U>(success?: (value: V) => TPromise<U>, error?: (err: any) => U, progress?: ProgressCallback): TPromise<U>;
>then : { <U>(success?: ((value: V) => TPromise<U>) | undefined, error?: ((err: any) => TPromise<U>) | undefined, progress?: ProgressCallback | undefined): TPromise<U>; <U>(success?: ((value: V) => TPromise<U>) | undefined, error?: ((err: any) => U) | undefined, progress?: ProgressCallback): TPromise<U>; <U>(success?: ((value: V) => U) | undefined, error?: ((err: any) => TPromise<U>) | undefined, progress?: ProgressCallback | undefined): TPromise<U>; <U>(success?: ((value: V) => U) | undefined, error?: ((err: any) => U) | undefined, progress?: ProgressCallback | undefined): TPromise<U>; }
>success : ((value: V) => TPromise<U>) | undefined
>value : V
>error : ((err: any) => U) | undefined
>err : any
>progress : ProgressCallback | undefined

        public then<U>(success?: (value: V) => U, error?: (err: any) => TPromise<U>, progress?: ProgressCallback): TPromise<U>;
>then : { <U>(success?: ((value: V) => TPromise<U>) | undefined, error?: ((err: any) => TPromise<U>) | undefined, progress?: ProgressCallback | undefined): TPromise<U>; <U>(success?: ((value: V) => TPromise<U>) | undefined, error?: ((err: any) => U) | undefined, progress?: ProgressCallback | undefined): TPromise<U>; <U>(success?: ((value: V) => U) | undefined, error?: ((err: any) => TPromise<U>) | undefined, progress?: ProgressCallback): TPromise<U>; <U>(success?: ((value: V) => U) | undefined, error?: ((err: any) => U) | undefined, progress?: ProgressCallback | undefined): TPromise<U>; }
>success : ((value: V) => U) | undefined
>value : V
>error : ((err: any) => TPromise<U>) | undefined
>err : any
>progress : ProgressCallback | undefined

        public then<U>(success?: (value: V) => U, error?: (err: any) => U, progress?: ProgressCallback): TPromise<U>;
>then : { <U>(success?: ((value: V) => TPromise<U>) | undefined, error?: ((err: any) => TPromise<U>) | undefined, progress?: ProgressCallback | undefined): TPromise<U>; <U>(success?: ((value: V) => TPromise<U>) | undefined, error?: ((err: any) => U) | undefined, progress?: ProgressCallback | undefined): TPromise<U>; <U>(success?: ((value: V) => U) | undefined, error?: ((err: any) => TPromise<U>) | undefined, progress?: ProgressCallback | undefined): TPromise<U>; <U>(success?: ((value: V) => U) | undefined, error?: ((err: any) => U) | undefined, progress?: ProgressCallback): TPromise<U>; }
>success : ((value: V) => U) | undefined
>value : V
>error : ((err: any) => U) | undefined
>err : any
>progress : ProgressCallback | undefined

        public done(success?: (value: V) => void, error?: (err: any) => any, progress?: ProgressCallback): void;
>done : (success?: ((value: V) => void) | undefined, error?: ((err: any) => any) | undefined, progress?: ProgressCallback) => void
>success : ((value: V) => void) | undefined
>value : V
>error : ((err: any) => any) | undefined
>err : any
>progress : ProgressCallback | undefined
=======
>then : { <U>(success?: (value: V) => TPromise<U>, error?: (err: any) => TPromise<U>, progress?: ProgressCallback): TPromise<U>; <U_1>(success?: (value: V) => TPromise<U_1>, error?: (err: any) => U_1, progress?: ProgressCallback): TPromise<U_1>; <U_2>(success?: (value: V) => U_2, error?: (err: any) => TPromise<U_2>, progress?: ProgressCallback): TPromise<U_2>; <U_3>(success?: (value: V) => U_3, error?: (err: any) => U_3, progress?: ProgressCallback): TPromise<U_3>; }
>     : ^^^ ^^^^^^^^^^^^                         ^^^^^^^^^^                         ^^^^^^^^^^^^^                ^^^           ^^^^^^^^^^^^^^^^^^^^^^^^^^^^^^^^^^^^^^^^^^^^^^^^^^^^^^^^^^^^^^^^^^^^^^^^^^^^^^^^^^^^^^^^^^^^^^^^^^^^^^^^^^^^^^^^^^^^^^^^^^^^^^^^^^^^^^^^^^^^^^^^^^^^^^^^^^^^^^^^^^^^^^^^^^^^^^^^^^^^^^^^^^^^^^^^^^^^^^^^^^^^^^^^^^^^^^^^^^^^^^^^^^^^^^^^^^^^^^^^^^^^^^^^^^^^^^^^^^^^^^^^^^^^^^^^^^^^^^^^^^^^^^^^^^^^^^^^^^^^^^^^^^^^^^^^^^^^^^^^^^^^^^^^^^^^^^^^^^^^^^^^
>success : (value: V) => TPromise<U>
>        : ^^^^^^^^ ^^^^^           
>value : V
>      : ^
>error : (err: any) => TPromise<U>
>      : ^^^^^^   ^^^^^           
>err : any
>    : ^^^
>progress : ProgressCallback
>         : ^^^^^^^^^^^^^^^^

        public then<U>(success?: (value: V) => TPromise<U>, error?: (err: any) => U, progress?: ProgressCallback): TPromise<U>;
>then : { <U_1>(success?: (value: V) => TPromise<U_1>, error?: (err: any) => TPromise<U_1>, progress?: ProgressCallback): TPromise<U_1>; <U>(success?: (value: V) => TPromise<U>, error?: (err: any) => U, progress?: ProgressCallback): TPromise<U>; <U_2>(success?: (value: V) => U_2, error?: (err: any) => TPromise<U_2>, progress?: ProgressCallback): TPromise<U_2>; <U_3>(success?: (value: V) => U_3, error?: (err: any) => U_3, progress?: ProgressCallback): TPromise<U_3>; }
>     : ^^^^^^^^^^^^^^^^^^^^^^^^^^^^^^^^^^^^^^^^^^^^^^^^^^^^^^^^^^^^^^^^^^^^^^^^^^^^^^^^^^^^^^^^^^^^^^^^^^^^^^^^^^^^^^^^^^^^^^^^^^^^^^^^^^ ^^^^^^^^^^^^                         ^^^^^^^^^^               ^^^^^^^^^^^^^                ^^^           ^^^^^^^^^^^^^^^^^^^^^^^^^^^^^^^^^^^^^^^^^^^^^^^^^^^^^^^^^^^^^^^^^^^^^^^^^^^^^^^^^^^^^^^^^^^^^^^^^^^^^^^^^^^^^^^^^^^^^^^^^^^^^^^^^^^^^^^^^^^^^^^^^^^^^^^^^^^^^^^^^^^^^^^^^^^^^^^^^^^^^^^^^^^^^^^^^^^^^^^^^^^^^^^^^^^^^^^^^^^^^^^^^^^
>success : (value: V) => TPromise<U>
>        : ^^^^^^^^ ^^^^^           
>value : V
>      : ^
>error : (err: any) => U
>      : ^^^^^^   ^^^^^ 
>err : any
>    : ^^^
>progress : ProgressCallback
>         : ^^^^^^^^^^^^^^^^

        public then<U>(success?: (value: V) => U, error?: (err: any) => TPromise<U>, progress?: ProgressCallback): TPromise<U>;
>then : { <U_1>(success?: (value: V) => TPromise<U_1>, error?: (err: any) => TPromise<U_1>, progress?: ProgressCallback): TPromise<U_1>; <U_2>(success?: (value: V) => TPromise<U_2>, error?: (err: any) => U_2, progress?: ProgressCallback): TPromise<U_2>; <U>(success?: (value: V) => U, error?: (err: any) => TPromise<U>, progress?: ProgressCallback): TPromise<U>; <U_3>(success?: (value: V) => U_3, error?: (err: any) => U_3, progress?: ProgressCallback): TPromise<U_3>; }
>     : ^^^^^^^^^^^^^^^^^^^^^^^^^^^^^^^^^^^^^^^^^^^^^^^^^^^^^^^^^^^^^^^^^^^^^^^^^^^^^^^^^^^^^^^^^^^^^^^^^^^^^^^^^^^^^^^^^^^^^^^^^^^^^^^^^^^^^^^^^^^^^^^^^^^^^^^^^^^^^^^^^^^^^^^^^^^^^^^^^^^^^^^^^^^^^^^^^^^^^^^^^^^^^^^^^^^^^^^^^^^^^^^^^^^^^^^^^^^^^^^^^^^^^^^ ^^^^^^^^^^^^               ^^^^^^^^^^                         ^^^^^^^^^^^^^                ^^^           ^^^^^^^^^^^^^^^^^^^^^^^^^^^^^^^^^^^^^^^^^^^^^^^^^^^^^^^^^^^^^^^^^^^^^^^^^^^^^^^^^^^^^^^^^^^^^^^^^^^^^^^^^^^^^^
>success : (value: V) => U
>        : ^^^^^^^^ ^^^^^ 
>value : V
>      : ^
>error : (err: any) => TPromise<U>
>      : ^^^^^^   ^^^^^           
>err : any
>    : ^^^
>progress : ProgressCallback
>         : ^^^^^^^^^^^^^^^^

        public then<U>(success?: (value: V) => U, error?: (err: any) => U, progress?: ProgressCallback): TPromise<U>;
>then : { <U_1>(success?: (value: V) => TPromise<U_1>, error?: (err: any) => TPromise<U_1>, progress?: ProgressCallback): TPromise<U_1>; <U_2>(success?: (value: V) => TPromise<U_2>, error?: (err: any) => U_2, progress?: ProgressCallback): TPromise<U_2>; <U_3>(success?: (value: V) => U_3, error?: (err: any) => TPromise<U_3>, progress?: ProgressCallback): TPromise<U_3>; <U>(success?: (value: V) => U, error?: (err: any) => U, progress?: ProgressCallback): TPromise<U>; }
>     : ^^^^^^^^^^^^^^^^^^^^^^^^^^^^^^^^^^^^^^^^^^^^^^^^^^^^^^^^^^^^^^^^^^^^^^^^^^^^^^^^^^^^^^^^^^^^^^^^^^^^^^^^^^^^^^^^^^^^^^^^^^^^^^^^^^^^^^^^^^^^^^^^^^^^^^^^^^^^^^^^^^^^^^^^^^^^^^^^^^^^^^^^^^^^^^^^^^^^^^^^^^^^^^^^^^^^^^^^^^^^^^^^^^^^^^^^^^^^^^^^^^^^^^^^^^^^^^^^^^^^^^^^^^^^^^^^^^^^^^^^^^^^^^^^^^^^^^^^^^^^^^^^^^^^^^^^^^^^^^^^^^^^^^^^^^^^^^^^^^^^^^^^^^^^^^^^^^^^^^^^^^^^ ^^^^^^^^^^^^               ^^^^^^^^^^               ^^^^^^^^^^^^^                ^^^           ^^^
>success : (value: V) => U
>        : ^^^^^^^^ ^^^^^ 
>value : V
>      : ^
>error : (err: any) => U
>      : ^^^^^^   ^^^^^ 
>err : any
>    : ^^^
>progress : ProgressCallback
>         : ^^^^^^^^^^^^^^^^

        public done(success?: (value: V) => void, error?: (err: any) => any, progress?: ProgressCallback): void;
>done : (success?: (value: V) => void, error?: (err: any) => any, progress?: ProgressCallback) => void
>     : ^^^^^^^^^^^                  ^^^^^^^^^^                 ^^^^^^^^^^^^^                ^^^^^    
>success : (value: V) => void
>        : ^^^^^^^^ ^^^^^    
>value : V
>      : ^
>error : (err: any) => any
>      : ^^^^^^   ^^^^^   
>err : any
>    : ^^^
>progress : ProgressCallback
>         : ^^^^^^^^^^^^^^^^
>>>>>>> 12402f26

        public cancel(): void;
>cancel : () => void
>       : ^^^^^^    

        public static as<ValueType>(value: ValueType): TPromise<ValueType>;
>as : <ValueType>(value: ValueType) => TPromise<ValueType>
>   : ^         ^^^^^^^^^         ^^^^^                   
>value : ValueType
>      : ^^^^^^^^^

        public static timeout(delay: number): TPromise<void>;
>timeout : (delay: number) => TPromise<void>
>        : ^^^^^^^^      ^^^^^              
>delay : number
>      : ^^^^^^

        public static join<ValueType>(promises: TPromise<ValueType>[]): TPromise<ValueType[]>;
>join : <ValueType>(promises: TPromise<ValueType>[]) => TPromise<ValueType[]>
>     : ^         ^^^^^^^^^^^^                     ^^^^^                     
>promises : TPromise<ValueType>[]
>         : ^^^^^^^^^^^^^^^^^^^^^

        public static any<ValueType>(promises: TPromise<ValueType>[]): TPromise<ValueType>;
>any : <ValueType>(promises: TPromise<ValueType>[]) => TPromise<ValueType>
>    : ^         ^^^^^^^^^^^^                     ^^^^^                   
>promises : TPromise<ValueType>[]
>         : ^^^^^^^^^^^^^^^^^^^^^

        public static wrapError<ValueType>(error: any): TPromise<ValueType>;
>wrapError : <ValueType>(error: any) => TPromise<ValueType>
>          : ^         ^^^^^^^^^   ^^^^^                   
>error : any
>      : ^^^
    }

    export interface IXHROptions {
        type?: string;
<<<<<<< HEAD
>type : string | undefined

        url?: string;
>url : string | undefined

        user?: string;
>user : string | undefined

        password?: string;
>password : string | undefined

        responseType?: string;
>responseType : string | undefined
=======
>type : string
>     : ^^^^^^

        url?: string;
>url : string
>    : ^^^^^^

        user?: string;
>user : string
>     : ^^^^^^

        password?: string;
>password : string
>         : ^^^^^^

        responseType?: string;
>responseType : string
>             : ^^^^^^
>>>>>>> 12402f26

        headers?: any;
>headers : any
>        : ^^^

        customRequestInitializer?: (req: any) => void;
<<<<<<< HEAD
>customRequestInitializer : ((req: any) => void) | undefined
=======
>customRequestInitializer : (req: any) => void
>                         : ^^^^^^   ^^^^^    
>>>>>>> 12402f26
>req : any
>    : ^^^

        data?: any;
>data : any
>     : ^^^
    }
}

module Services {
    export interface IRequestService {
        /**
         * Returns the URL that can be used to access the provided service. The optional second argument can
         * be provided to narrow down the request URL to a specific file system resource. The third argument
         * allows to specify to return a fully absolute server URL. 
         */
        getRequestUrl(service: string, path?: string): string;
<<<<<<< HEAD
>getRequestUrl : { (service: string, path?: string): string; (service: string, path?: string | undefined, absolute?: boolean | undefined): string; }
>service : string
>path : string | undefined

        getRequestUrl(service: string, path?: string, absolute?: boolean): string;
>getRequestUrl : { (service: string, path?: string | undefined): string; (service: string, path?: string, absolute?: boolean): string; }
>service : string
>path : string | undefined
>absolute : boolean | undefined
=======
>getRequestUrl : { (service: string, path?: string): string; (service: string, path?: string, absolute?: boolean): string; }
>              : ^^^^^^^^^^^^      ^^^^^^^^^      ^^^      ^^^^^^^^^^^^^^^^^^^^^^^^^^^^^^^^^^^^^^^^^^^^^^^^^^^^^^^^^^^^^^^^^
>service : string
>        : ^^^^^^
>path : string
>     : ^^^^^^

        getRequestUrl(service: string, path?: string, absolute?: boolean): string;
>getRequestUrl : { (service: string, path?: string): string; (service: string, path?: string, absolute?: boolean): string; }
>              : ^^^^^^^^^^^^^^^^^^^^^^^^^^^^^^^^^^^^^^^^^^^^^^^^^^^^^^      ^^^^^^^^^      ^^^^^^^^^^^^^       ^^^      ^^^
>service : string
>        : ^^^^^^
>path : string
>     : ^^^^^^
>absolute : boolean
>         : ^^^^^^^
>>>>>>> 12402f26

        /**
         * Wraps the call into WinJS.XHR to allow for mocking and telemetry. Use this instead
         * of calling WinJS.XHR directly.
         */
        makeRequest(options: WinJS.IXHROptions): WinJS.Promise;
>makeRequest : (options: WinJS.IXHROptions) => WinJS.Promise
>            : ^^^^^^^^^^                 ^^^^^             
>options : WinJS.IXHROptions
>        : ^^^^^^^^^^^^^^^^^
>WinJS : any
>      : ^^^
>WinJS : any
>      : ^^^
    }
}

module Errors {
>Errors : typeof Errors
>       : ^^^^^^^^^^^^^

    export class ConnectionError /* extends Error */ {
>ConnectionError : ConnectionError
>                : ^^^^^^^^^^^^^^^

        constructor(request: XMLHttpRequest) {
>request : XMLHttpRequest
>        : ^^^^^^^^^^^^^^
        }
    }
}

module Files {
    export interface IUploadResult {
        stat: string;
>stat : string
>     : ^^^^^^

        isNew: boolean;
>isNew : boolean
>      : ^^^^^^^
    }
}

interface XMLHttpRequest {
    status: number;
>status : number
>       : ^^^^^^

    responseText: string;
>responseText : string
>             : ^^^^^^

    statusText: string;
>statusText : string
>           : ^^^^^^

}

class FileService {
>FileService : FileService
>            : ^^^^^^^^^^^

    private requestService: Services.IRequestService;
>requestService : Services.IRequestService
>               : ^^^^^^^^^^^^^^^^^^^^^^^^
>Services : any
>         : ^^^

    public uploadData(): WinJS.TPromise<Files.IUploadResult> {
>uploadData : () => WinJS.TPromise<Files.IUploadResult>
>           : ^^^^^^                                   
>WinJS : any
>      : ^^^
>Files : any
>      : ^^^

        var path = "";
>path : string
>     : ^^^^^^
>"" : ""
>   : ^^

        return this.requestService.makeRequest({
>this.requestService.makeRequest({            url: this.requestService.getRequestUrl('root', path),            type: 'POST',            headers: {},            data: "someData"        }).then((response: XMLHttpRequest) => {                var result: IUploadResult = { // This should be error                    stat: this.jsonToStat(newFilePath, "someString"), // _this needs to be emitted to the js file                    isNew: response.status === 201                };                return WinJS.TPromise.as<Files.IUploadResult>(result);            }, (xhr: XMLHttpRequest) => {                return WinJS.Promise.wrapError(new Errors.ConnectionError(xhr));            }) : WinJS.Promise
<<<<<<< HEAD
>this.requestService.makeRequest({            url: this.requestService.getRequestUrl('root', path),            type: 'POST',            headers: {},            data: "someData"        }).then : (success?: WinJS.ValueCallback | undefined, error?: WinJS.ErrorCallback | undefined, progress?: WinJS.ProgressCallback | undefined) => WinJS.Promise
=======
>                                                                                                                                                                                                                                                                                                                                                                                                                                                                                                                                                                                                                                                                                                      : ^^^^^^^^^^^^^
>this.requestService.makeRequest({            url: this.requestService.getRequestUrl('root', path),            type: 'POST',            headers: {},            data: "someData"        }).then : (success?: WinJS.ValueCallback, error?: WinJS.ErrorCallback, progress?: WinJS.ProgressCallback) => WinJS.Promise
>                                                                                                                                                                                               : ^^^^^^^^^^^^^^^^^^^^^^^^^^^^^^^^^^^^^^^^^^^^^^^^^^^^^^^^^^^^^^^^^^^^^^^^^^^^^^^^^^^^^^^^^^^^^^^^^^^^^^^^^^^^^^^^
>>>>>>> 12402f26
>this.requestService.makeRequest({            url: this.requestService.getRequestUrl('root', path),            type: 'POST',            headers: {},            data: "someData"        }) : WinJS.Promise
>                                                                                                                                                                                          : ^^^^^^^^^^^^^
>this.requestService.makeRequest : (options: WinJS.IXHROptions) => WinJS.Promise
>                                : ^^^^^^^^^^^^^^^^^^^^^^^^^^^^^^^^^^^^^^^^^^^^^
>this.requestService : Services.IRequestService
>                    : ^^^^^^^^^^^^^^^^^^^^^^^^
>this : this
>     : ^^^^
>requestService : Services.IRequestService
>               : ^^^^^^^^^^^^^^^^^^^^^^^^
>makeRequest : (options: WinJS.IXHROptions) => WinJS.Promise
>            : ^^^^^^^^^^^^^^^^^^^^^^^^^^^^^^^^^^^^^^^^^^^^^
>{            url: this.requestService.getRequestUrl('root', path),            type: 'POST',            headers: {},            data: "someData"        } : { url: string; type: string; headers: {}; data: string; }
>                                                                                                                                                         : ^^^^^^^^^^^^^^^^^^^^^^^^^^^^^^^^^^^^^^^^^^^^^^^^^^^^^^^^^

            url: this.requestService.getRequestUrl('root', path),
>url : string
>    : ^^^^^^
>this.requestService.getRequestUrl('root', path) : string
<<<<<<< HEAD
>this.requestService.getRequestUrl : { (service: string, path?: string | undefined): string; (service: string, path?: string | undefined, absolute?: boolean | undefined): string; }
=======
>                                                : ^^^^^^
>this.requestService.getRequestUrl : { (service: string, path?: string): string; (service: string, path?: string, absolute?: boolean): string; }
>                                  : ^^^^^^^^^^^^^^^^^^^^^^^^^^^^^^^^^^^^^^^^^^^^^^^^^^^^^^^^^^^^^^^^^^^^^^^^^^^^^^^^^^^^^^^^^^^^^^^^^^^^^^^^^^^
>>>>>>> 12402f26
>this.requestService : Services.IRequestService
>                    : ^^^^^^^^^^^^^^^^^^^^^^^^
>this : this
>     : ^^^^
>requestService : Services.IRequestService
<<<<<<< HEAD
>getRequestUrl : { (service: string, path?: string | undefined): string; (service: string, path?: string | undefined, absolute?: boolean | undefined): string; }
=======
>               : ^^^^^^^^^^^^^^^^^^^^^^^^
>getRequestUrl : { (service: string, path?: string): string; (service: string, path?: string, absolute?: boolean): string; }
>              : ^^^^^^^^^^^^^^^^^^^^^^^^^^^^^^^^^^^^^^^^^^^^^^^^^^^^^^^^^^^^^^^^^^^^^^^^^^^^^^^^^^^^^^^^^^^^^^^^^^^^^^^^^^^
>>>>>>> 12402f26
>'root' : "root"
>       : ^^^^^^
>path : string
>     : ^^^^^^

            type: 'POST',
>type : string
>     : ^^^^^^
>'POST' : "POST"
>       : ^^^^^^

            headers: {},
>headers : {}
>        : ^^
>{} : {}
>   : ^^

            data: "someData"
>data : string
>     : ^^^^^^
>"someData" : "someData"
>           : ^^^^^^^^^^

        }).then((response: XMLHttpRequest) => {
<<<<<<< HEAD
>then : (success?: WinJS.ValueCallback | undefined, error?: WinJS.ErrorCallback | undefined, progress?: WinJS.ProgressCallback | undefined) => WinJS.Promise
=======
>then : (success?: WinJS.ValueCallback, error?: WinJS.ErrorCallback, progress?: WinJS.ProgressCallback) => WinJS.Promise
>     : ^^^^^^^^^^^^^^^^^^^^^^^^^^^^^^^^^^^^^^^^^^^^^^^^^^^^^^^^^^^^^^^^^^^^^^^^^^^^^^^^^^^^^^^^^^^^^^^^^^^^^^^^^^^^^^^^
>>>>>>> 12402f26
>(response: XMLHttpRequest) => {                var result: IUploadResult = { // This should be error                    stat: this.jsonToStat(newFilePath, "someString"), // _this needs to be emitted to the js file                    isNew: response.status === 201                };                return WinJS.TPromise.as<Files.IUploadResult>(result);            } : (response: XMLHttpRequest) => WinJS.TPromise<Files.IUploadResult>
>                                                                                                                                                                                                                                                                                                                                                                             : ^^^^^^^^^^^              ^^^^^^^^^^^^^^^^^^^^^^^^^^^^^^^^^^^^^^^^
>response : XMLHttpRequest
>         : ^^^^^^^^^^^^^^

                var result: IUploadResult = { // This should be error
>result : IUploadResult
>       : ^^^^^^^^^^^^^
>{ // This should be error                    stat: this.jsonToStat(newFilePath, "someString"), // _this needs to be emitted to the js file                    isNew: response.status === 201                } : { stat: any; isNew: boolean; }
>                                                                                                                                                                                                              : ^^^^^^^^^^^^^^^^^^^^^^^^^^^^^^

                    stat: this.jsonToStat(newFilePath, "someString"), // _this needs to be emitted to the js file
>stat : any
>     : ^^^
>this.jsonToStat(newFilePath, "someString") : any
>                                           : ^^^
>this.jsonToStat : any
>                : ^^^
>this : this
>     : ^^^^
>jsonToStat : any
>           : ^^^
>newFilePath : any
>            : ^^^
>"someString" : "someString"
>             : ^^^^^^^^^^^^

                    isNew: response.status === 201
>isNew : boolean
>      : ^^^^^^^
>response.status === 201 : boolean
>                        : ^^^^^^^
>response.status : number
>                : ^^^^^^
>response : XMLHttpRequest
>         : ^^^^^^^^^^^^^^
>status : number
>       : ^^^^^^
>201 : 201
>    : ^^^

                };

                return WinJS.TPromise.as<Files.IUploadResult>(result);
>WinJS.TPromise.as<Files.IUploadResult>(result) : WinJS.TPromise<Files.IUploadResult>
>                                               : ^^^^^^^^^^^^^^^^^^^^^^^^^^^^^^^^^^^
>WinJS.TPromise.as : <ValueType>(value: ValueType) => WinJS.TPromise<ValueType>
>                  : ^^^^^^^^^^^^^^^^^^^^^^^^^^^^^^^^^^^^^^^^^^^^^^^^^^^^^^^^^^
>WinJS.TPromise : typeof WinJS.TPromise
>               : ^^^^^^^^^^^^^^^^^^^^^
>WinJS : typeof WinJS
>      : ^^^^^^^^^^^^
>TPromise : typeof WinJS.TPromise
>         : ^^^^^^^^^^^^^^^^^^^^^
>as : <ValueType>(value: ValueType) => WinJS.TPromise<ValueType>
>   : ^^^^^^^^^^^^^^^^^^^^^^^^^^^^^^^^^^^^^^^^^^^^^^^^^^^^^^^^^^
>Files : any
>      : ^^^
>result : IUploadResult
>       : ^^^^^^^^^^^^^

            }, (xhr: XMLHttpRequest) => {
>(xhr: XMLHttpRequest) => {                return WinJS.Promise.wrapError(new Errors.ConnectionError(xhr));            } : (xhr: XMLHttpRequest) => WinJS.Promise
>                                                                                                                        : ^^^^^^              ^^^^^^^^^^^^^^^^^^
>xhr : XMLHttpRequest
>    : ^^^^^^^^^^^^^^

                return WinJS.Promise.wrapError(new Errors.ConnectionError(xhr));
>WinJS.Promise.wrapError(new Errors.ConnectionError(xhr)) : WinJS.Promise
>                                                         : ^^^^^^^^^^^^^
>WinJS.Promise.wrapError : (error: any) => WinJS.Promise
>                        : ^^^^^^^^^^^^^^^^^^^^^^^^^^^^^
>WinJS.Promise : typeof WinJS.Promise
>              : ^^^^^^^^^^^^^^^^^^^^
>WinJS : typeof WinJS
>      : ^^^^^^^^^^^^
>Promise : typeof WinJS.Promise
>        : ^^^^^^^^^^^^^^^^^^^^
>wrapError : (error: any) => WinJS.Promise
>          : ^^^^^^^^^^^^^^^^^^^^^^^^^^^^^
>new Errors.ConnectionError(xhr) : Errors.ConnectionError
>                                : ^^^^^^^^^^^^^^^^^^^^^^
>Errors.ConnectionError : typeof Errors.ConnectionError
>                       : ^^^^^^^^^^^^^^^^^^^^^^^^^^^^^
>Errors : typeof Errors
>       : ^^^^^^^^^^^^^
>ConnectionError : typeof Errors.ConnectionError
>                : ^^^^^^^^^^^^^^^^^^^^^^^^^^^^^
>xhr : XMLHttpRequest
>    : ^^^^^^^^^^^^^^

            });
    }
}
<|MERGE_RESOLUTION|>--- conflicted
+++ resolved
@@ -1,649 +1,548 @@
-//// [tests/cases/compiler/variableDeclaratorResolvedDuringContextualTyping.ts] ////
-
-=== variableDeclaratorResolvedDuringContextualTyping.ts ===
-module WinJS {
->WinJS : typeof WinJS
->      : ^^^^^^^^^^^^
-
-    export interface ValueCallback {
-        (value: any): any;
->value : any
->      : ^^^
-    }
-
-    export interface EventCallback {
-        (value: any): void;
->value : any
->      : ^^^
-    }
-
-    export interface ErrorCallback {
-        (error: any): any;
->error : any
->      : ^^^
-    }
-
-    export interface ProgressCallback {
-        (progress: any): any;
->progress : any
->         : ^^^
-    }
-
-    export declare class Promise {
->Promise : Promise
->        : ^^^^^^^
-
-        constructor(init: (complete: ValueCallback, error: ErrorCallback, progress: ProgressCallback) => void, oncancel?: any);
->init : (complete: ValueCallback, error: ErrorCallback, progress: ProgressCallback) => void
->     : ^^^^^^^^^^^             ^^^^^^^^^             ^^^^^^^^^^^^                ^^^^^    
->complete : ValueCallback
->         : ^^^^^^^^^^^^^
->error : ErrorCallback
->      : ^^^^^^^^^^^^^
->progress : ProgressCallback
->         : ^^^^^^^^^^^^^^^^
->oncancel : any
->         : ^^^
-
-        static as(value: any): Promise;
->as : (value: any) => Promise
->   : ^^^^^^^^   ^^^^^       
->value : any
->      : ^^^
-
-        static join(promises: { [name: string]: Promise; }): Promise;
->join : { (promises: { [name: string]: Promise; }): Promise; (promises: Promise[]): Promise; }
->     : ^^^^^^^^^^^^^                            ^^^       ^^^^^^^^^^^^^^^^^^^^^^^^^^^^^^^^^^^
->promises : { [name: string]: Promise; }
->         : ^^^^^^^^^^^^^^^^^^^^^^^^^^^^
->name : string
->     : ^^^^^^
-
-        static join(promises: Promise[]): Promise;
->join : { (promises: { [name: string]: Promise; }): Promise; (promises: Promise[]): Promise; }
->     : ^^^^^^^^^^^^^^^^^^^^^^^^^^^^^^^^^^^^^^^^^^^^^^^^^^^^^^^^^^^^^^^^         ^^^       ^^^
->promises : Promise[]
->         : ^^^^^^^^^
-
-        static any(promises: Promise[]): Promise;
->any : (promises: Promise[]) => Promise
->    : ^^^^^^^^^^^         ^^^^^       
->promises : Promise[]
->         : ^^^^^^^^^
-
-        static timeout(delay: number): Promise;
->timeout : (delay: number) => Promise
->        : ^^^^^^^^      ^^^^^       
->delay : number
->      : ^^^^^^
-
-        static wrapError(error: any): Promise;
->wrapError : (error: any) => Promise
->          : ^^^^^^^^   ^^^^^       
->error : any
->      : ^^^
-
-        static is(value: any): boolean;
->is : (value: any) => boolean
->   : ^^^^^^^^   ^^^^^       
->value : any
->      : ^^^
-
-        static addEventListener(type: string, fn: EventCallback);
->addEventListener : (type: string, fn: EventCallback) => any
->                 : ^^^^^^^      ^^^^^^             ^^^^^^^^
->type : string
->     : ^^^^^^
->fn : EventCallback
->   : ^^^^^^^^^^^^^
-
-        public then(success?: ValueCallback, error?: ErrorCallback, progress?: ProgressCallback): Promise;
->then : (success?: ValueCallback, error?: ErrorCallback, progress?: ProgressCallback) => Promise
-<<<<<<< HEAD
->success : ValueCallback | undefined
->error : ErrorCallback | undefined
->progress : ProgressCallback | undefined
-
-        public done(success?: ValueCallback, error?: ErrorCallback, progress?: ProgressCallback): void;
->done : (success?: ValueCallback, error?: ErrorCallback, progress?: ProgressCallback) => void
->success : ValueCallback | undefined
->error : ErrorCallback | undefined
->progress : ProgressCallback | undefined
-=======
->     : ^^^^^^^^^^^             ^^^^^^^^^^             ^^^^^^^^^^^^^                ^^^^^       
->success : ValueCallback
->        : ^^^^^^^^^^^^^
->error : ErrorCallback
->      : ^^^^^^^^^^^^^
->progress : ProgressCallback
->         : ^^^^^^^^^^^^^^^^
-
-        public done(success?: ValueCallback, error?: ErrorCallback, progress?: ProgressCallback): void;
->done : (success?: ValueCallback, error?: ErrorCallback, progress?: ProgressCallback) => void
->     : ^^^^^^^^^^^             ^^^^^^^^^^             ^^^^^^^^^^^^^                ^^^^^    
->success : ValueCallback
->        : ^^^^^^^^^^^^^
->error : ErrorCallback
->      : ^^^^^^^^^^^^^
->progress : ProgressCallback
->         : ^^^^^^^^^^^^^^^^
->>>>>>> 12402f26
-
-        public cancel(): void;
->cancel : () => void
->       : ^^^^^^    
-    }
-
-    export declare class TPromise<V> {
->TPromise : TPromise<V>
->         : ^^^^^^^^^^^
-
-        constructor(init: (complete: (value: V) => void, error: (err: any) => void, progress: ProgressCallback) => void, oncancel?: any);
->init : (complete: (value: V) => void, error: (err: any) => void, progress: ProgressCallback) => void
->     : ^^^^^^^^^^^                  ^^^^^^^^^                  ^^^^^^^^^^^^                ^^^^^    
->complete : (value: V) => void
->         : ^^^^^^^^ ^^^^^    
->value : V
->      : ^
->error : (err: any) => void
->      : ^^^^^^   ^^^^^    
->err : any
->    : ^^^
->progress : ProgressCallback
->         : ^^^^^^^^^^^^^^^^
->oncancel : any
->         : ^^^
-
-        public then<U>(success?: (value: V) => TPromise<U>, error?: (err: any) => TPromise<U>, progress?: ProgressCallback): TPromise<U>;
-<<<<<<< HEAD
->then : { <U>(success?: ((value: V) => TPromise<U>) | undefined, error?: ((err: any) => TPromise<U>) | undefined, progress?: ProgressCallback): TPromise<U>; <U>(success?: ((value: V) => TPromise<U>) | undefined, error?: ((err: any) => U) | undefined, progress?: ProgressCallback | undefined): TPromise<U>; <U>(success?: ((value: V) => U) | undefined, error?: ((err: any) => TPromise<U>) | undefined, progress?: ProgressCallback | undefined): TPromise<U>; <U>(success?: ((value: V) => U) | undefined, error?: ((err: any) => U) | undefined, progress?: ProgressCallback | undefined): TPromise<U>; }
->success : ((value: V) => TPromise<U>) | undefined
->value : V
->error : ((err: any) => TPromise<U>) | undefined
->err : any
->progress : ProgressCallback | undefined
-
-        public then<U>(success?: (value: V) => TPromise<U>, error?: (err: any) => U, progress?: ProgressCallback): TPromise<U>;
->then : { <U>(success?: ((value: V) => TPromise<U>) | undefined, error?: ((err: any) => TPromise<U>) | undefined, progress?: ProgressCallback | undefined): TPromise<U>; <U>(success?: ((value: V) => TPromise<U>) | undefined, error?: ((err: any) => U) | undefined, progress?: ProgressCallback): TPromise<U>; <U>(success?: ((value: V) => U) | undefined, error?: ((err: any) => TPromise<U>) | undefined, progress?: ProgressCallback | undefined): TPromise<U>; <U>(success?: ((value: V) => U) | undefined, error?: ((err: any) => U) | undefined, progress?: ProgressCallback | undefined): TPromise<U>; }
->success : ((value: V) => TPromise<U>) | undefined
->value : V
->error : ((err: any) => U) | undefined
->err : any
->progress : ProgressCallback | undefined
-
-        public then<U>(success?: (value: V) => U, error?: (err: any) => TPromise<U>, progress?: ProgressCallback): TPromise<U>;
->then : { <U>(success?: ((value: V) => TPromise<U>) | undefined, error?: ((err: any) => TPromise<U>) | undefined, progress?: ProgressCallback | undefined): TPromise<U>; <U>(success?: ((value: V) => TPromise<U>) | undefined, error?: ((err: any) => U) | undefined, progress?: ProgressCallback | undefined): TPromise<U>; <U>(success?: ((value: V) => U) | undefined, error?: ((err: any) => TPromise<U>) | undefined, progress?: ProgressCallback): TPromise<U>; <U>(success?: ((value: V) => U) | undefined, error?: ((err: any) => U) | undefined, progress?: ProgressCallback | undefined): TPromise<U>; }
->success : ((value: V) => U) | undefined
->value : V
->error : ((err: any) => TPromise<U>) | undefined
->err : any
->progress : ProgressCallback | undefined
-
-        public then<U>(success?: (value: V) => U, error?: (err: any) => U, progress?: ProgressCallback): TPromise<U>;
->then : { <U>(success?: ((value: V) => TPromise<U>) | undefined, error?: ((err: any) => TPromise<U>) | undefined, progress?: ProgressCallback | undefined): TPromise<U>; <U>(success?: ((value: V) => TPromise<U>) | undefined, error?: ((err: any) => U) | undefined, progress?: ProgressCallback | undefined): TPromise<U>; <U>(success?: ((value: V) => U) | undefined, error?: ((err: any) => TPromise<U>) | undefined, progress?: ProgressCallback | undefined): TPromise<U>; <U>(success?: ((value: V) => U) | undefined, error?: ((err: any) => U) | undefined, progress?: ProgressCallback): TPromise<U>; }
->success : ((value: V) => U) | undefined
->value : V
->error : ((err: any) => U) | undefined
->err : any
->progress : ProgressCallback | undefined
-
-        public done(success?: (value: V) => void, error?: (err: any) => any, progress?: ProgressCallback): void;
->done : (success?: ((value: V) => void) | undefined, error?: ((err: any) => any) | undefined, progress?: ProgressCallback) => void
->success : ((value: V) => void) | undefined
->value : V
->error : ((err: any) => any) | undefined
->err : any
->progress : ProgressCallback | undefined
-=======
->then : { <U>(success?: (value: V) => TPromise<U>, error?: (err: any) => TPromise<U>, progress?: ProgressCallback): TPromise<U>; <U_1>(success?: (value: V) => TPromise<U_1>, error?: (err: any) => U_1, progress?: ProgressCallback): TPromise<U_1>; <U_2>(success?: (value: V) => U_2, error?: (err: any) => TPromise<U_2>, progress?: ProgressCallback): TPromise<U_2>; <U_3>(success?: (value: V) => U_3, error?: (err: any) => U_3, progress?: ProgressCallback): TPromise<U_3>; }
->     : ^^^ ^^^^^^^^^^^^                         ^^^^^^^^^^                         ^^^^^^^^^^^^^                ^^^           ^^^^^^^^^^^^^^^^^^^^^^^^^^^^^^^^^^^^^^^^^^^^^^^^^^^^^^^^^^^^^^^^^^^^^^^^^^^^^^^^^^^^^^^^^^^^^^^^^^^^^^^^^^^^^^^^^^^^^^^^^^^^^^^^^^^^^^^^^^^^^^^^^^^^^^^^^^^^^^^^^^^^^^^^^^^^^^^^^^^^^^^^^^^^^^^^^^^^^^^^^^^^^^^^^^^^^^^^^^^^^^^^^^^^^^^^^^^^^^^^^^^^^^^^^^^^^^^^^^^^^^^^^^^^^^^^^^^^^^^^^^^^^^^^^^^^^^^^^^^^^^^^^^^^^^^^^^^^^^^^^^^^^^^^^^^^^^^^^^^^^^^^
->success : (value: V) => TPromise<U>
->        : ^^^^^^^^ ^^^^^           
->value : V
->      : ^
->error : (err: any) => TPromise<U>
->      : ^^^^^^   ^^^^^           
->err : any
->    : ^^^
->progress : ProgressCallback
->         : ^^^^^^^^^^^^^^^^
-
-        public then<U>(success?: (value: V) => TPromise<U>, error?: (err: any) => U, progress?: ProgressCallback): TPromise<U>;
->then : { <U_1>(success?: (value: V) => TPromise<U_1>, error?: (err: any) => TPromise<U_1>, progress?: ProgressCallback): TPromise<U_1>; <U>(success?: (value: V) => TPromise<U>, error?: (err: any) => U, progress?: ProgressCallback): TPromise<U>; <U_2>(success?: (value: V) => U_2, error?: (err: any) => TPromise<U_2>, progress?: ProgressCallback): TPromise<U_2>; <U_3>(success?: (value: V) => U_3, error?: (err: any) => U_3, progress?: ProgressCallback): TPromise<U_3>; }
->     : ^^^^^^^^^^^^^^^^^^^^^^^^^^^^^^^^^^^^^^^^^^^^^^^^^^^^^^^^^^^^^^^^^^^^^^^^^^^^^^^^^^^^^^^^^^^^^^^^^^^^^^^^^^^^^^^^^^^^^^^^^^^^^^^^^^ ^^^^^^^^^^^^                         ^^^^^^^^^^               ^^^^^^^^^^^^^                ^^^           ^^^^^^^^^^^^^^^^^^^^^^^^^^^^^^^^^^^^^^^^^^^^^^^^^^^^^^^^^^^^^^^^^^^^^^^^^^^^^^^^^^^^^^^^^^^^^^^^^^^^^^^^^^^^^^^^^^^^^^^^^^^^^^^^^^^^^^^^^^^^^^^^^^^^^^^^^^^^^^^^^^^^^^^^^^^^^^^^^^^^^^^^^^^^^^^^^^^^^^^^^^^^^^^^^^^^^^^^^^^^^^^^^^^
->success : (value: V) => TPromise<U>
->        : ^^^^^^^^ ^^^^^           
->value : V
->      : ^
->error : (err: any) => U
->      : ^^^^^^   ^^^^^ 
->err : any
->    : ^^^
->progress : ProgressCallback
->         : ^^^^^^^^^^^^^^^^
-
-        public then<U>(success?: (value: V) => U, error?: (err: any) => TPromise<U>, progress?: ProgressCallback): TPromise<U>;
->then : { <U_1>(success?: (value: V) => TPromise<U_1>, error?: (err: any) => TPromise<U_1>, progress?: ProgressCallback): TPromise<U_1>; <U_2>(success?: (value: V) => TPromise<U_2>, error?: (err: any) => U_2, progress?: ProgressCallback): TPromise<U_2>; <U>(success?: (value: V) => U, error?: (err: any) => TPromise<U>, progress?: ProgressCallback): TPromise<U>; <U_3>(success?: (value: V) => U_3, error?: (err: any) => U_3, progress?: ProgressCallback): TPromise<U_3>; }
->     : ^^^^^^^^^^^^^^^^^^^^^^^^^^^^^^^^^^^^^^^^^^^^^^^^^^^^^^^^^^^^^^^^^^^^^^^^^^^^^^^^^^^^^^^^^^^^^^^^^^^^^^^^^^^^^^^^^^^^^^^^^^^^^^^^^^^^^^^^^^^^^^^^^^^^^^^^^^^^^^^^^^^^^^^^^^^^^^^^^^^^^^^^^^^^^^^^^^^^^^^^^^^^^^^^^^^^^^^^^^^^^^^^^^^^^^^^^^^^^^^^^^^^^^^ ^^^^^^^^^^^^               ^^^^^^^^^^                         ^^^^^^^^^^^^^                ^^^           ^^^^^^^^^^^^^^^^^^^^^^^^^^^^^^^^^^^^^^^^^^^^^^^^^^^^^^^^^^^^^^^^^^^^^^^^^^^^^^^^^^^^^^^^^^^^^^^^^^^^^^^^^^^^^^
->success : (value: V) => U
->        : ^^^^^^^^ ^^^^^ 
->value : V
->      : ^
->error : (err: any) => TPromise<U>
->      : ^^^^^^   ^^^^^           
->err : any
->    : ^^^
->progress : ProgressCallback
->         : ^^^^^^^^^^^^^^^^
-
-        public then<U>(success?: (value: V) => U, error?: (err: any) => U, progress?: ProgressCallback): TPromise<U>;
->then : { <U_1>(success?: (value: V) => TPromise<U_1>, error?: (err: any) => TPromise<U_1>, progress?: ProgressCallback): TPromise<U_1>; <U_2>(success?: (value: V) => TPromise<U_2>, error?: (err: any) => U_2, progress?: ProgressCallback): TPromise<U_2>; <U_3>(success?: (value: V) => U_3, error?: (err: any) => TPromise<U_3>, progress?: ProgressCallback): TPromise<U_3>; <U>(success?: (value: V) => U, error?: (err: any) => U, progress?: ProgressCallback): TPromise<U>; }
->     : ^^^^^^^^^^^^^^^^^^^^^^^^^^^^^^^^^^^^^^^^^^^^^^^^^^^^^^^^^^^^^^^^^^^^^^^^^^^^^^^^^^^^^^^^^^^^^^^^^^^^^^^^^^^^^^^^^^^^^^^^^^^^^^^^^^^^^^^^^^^^^^^^^^^^^^^^^^^^^^^^^^^^^^^^^^^^^^^^^^^^^^^^^^^^^^^^^^^^^^^^^^^^^^^^^^^^^^^^^^^^^^^^^^^^^^^^^^^^^^^^^^^^^^^^^^^^^^^^^^^^^^^^^^^^^^^^^^^^^^^^^^^^^^^^^^^^^^^^^^^^^^^^^^^^^^^^^^^^^^^^^^^^^^^^^^^^^^^^^^^^^^^^^^^^^^^^^^^^^^^^^^^^ ^^^^^^^^^^^^               ^^^^^^^^^^               ^^^^^^^^^^^^^                ^^^           ^^^
->success : (value: V) => U
->        : ^^^^^^^^ ^^^^^ 
->value : V
->      : ^
->error : (err: any) => U
->      : ^^^^^^   ^^^^^ 
->err : any
->    : ^^^
->progress : ProgressCallback
->         : ^^^^^^^^^^^^^^^^
-
-        public done(success?: (value: V) => void, error?: (err: any) => any, progress?: ProgressCallback): void;
->done : (success?: (value: V) => void, error?: (err: any) => any, progress?: ProgressCallback) => void
->     : ^^^^^^^^^^^                  ^^^^^^^^^^                 ^^^^^^^^^^^^^                ^^^^^    
->success : (value: V) => void
->        : ^^^^^^^^ ^^^^^    
->value : V
->      : ^
->error : (err: any) => any
->      : ^^^^^^   ^^^^^   
->err : any
->    : ^^^
->progress : ProgressCallback
->         : ^^^^^^^^^^^^^^^^
->>>>>>> 12402f26
-
-        public cancel(): void;
->cancel : () => void
->       : ^^^^^^    
-
-        public static as<ValueType>(value: ValueType): TPromise<ValueType>;
->as : <ValueType>(value: ValueType) => TPromise<ValueType>
->   : ^         ^^^^^^^^^         ^^^^^                   
->value : ValueType
->      : ^^^^^^^^^
-
-        public static timeout(delay: number): TPromise<void>;
->timeout : (delay: number) => TPromise<void>
->        : ^^^^^^^^      ^^^^^              
->delay : number
->      : ^^^^^^
-
-        public static join<ValueType>(promises: TPromise<ValueType>[]): TPromise<ValueType[]>;
->join : <ValueType>(promises: TPromise<ValueType>[]) => TPromise<ValueType[]>
->     : ^         ^^^^^^^^^^^^                     ^^^^^                     
->promises : TPromise<ValueType>[]
->         : ^^^^^^^^^^^^^^^^^^^^^
-
-        public static any<ValueType>(promises: TPromise<ValueType>[]): TPromise<ValueType>;
->any : <ValueType>(promises: TPromise<ValueType>[]) => TPromise<ValueType>
->    : ^         ^^^^^^^^^^^^                     ^^^^^                   
->promises : TPromise<ValueType>[]
->         : ^^^^^^^^^^^^^^^^^^^^^
-
-        public static wrapError<ValueType>(error: any): TPromise<ValueType>;
->wrapError : <ValueType>(error: any) => TPromise<ValueType>
->          : ^         ^^^^^^^^^   ^^^^^                   
->error : any
->      : ^^^
-    }
-
-    export interface IXHROptions {
-        type?: string;
-<<<<<<< HEAD
->type : string | undefined
-
-        url?: string;
->url : string | undefined
-
-        user?: string;
->user : string | undefined
-
-        password?: string;
->password : string | undefined
-
-        responseType?: string;
->responseType : string | undefined
-=======
->type : string
->     : ^^^^^^
-
-        url?: string;
->url : string
->    : ^^^^^^
-
-        user?: string;
->user : string
->     : ^^^^^^
-
-        password?: string;
->password : string
->         : ^^^^^^
-
-        responseType?: string;
->responseType : string
->             : ^^^^^^
->>>>>>> 12402f26
-
-        headers?: any;
->headers : any
->        : ^^^
-
-        customRequestInitializer?: (req: any) => void;
-<<<<<<< HEAD
->customRequestInitializer : ((req: any) => void) | undefined
-=======
->customRequestInitializer : (req: any) => void
->                         : ^^^^^^   ^^^^^    
->>>>>>> 12402f26
->req : any
->    : ^^^
-
-        data?: any;
->data : any
->     : ^^^
-    }
-}
-
-module Services {
-    export interface IRequestService {
-        /**
-         * Returns the URL that can be used to access the provided service. The optional second argument can
-         * be provided to narrow down the request URL to a specific file system resource. The third argument
-         * allows to specify to return a fully absolute server URL. 
-         */
-        getRequestUrl(service: string, path?: string): string;
-<<<<<<< HEAD
->getRequestUrl : { (service: string, path?: string): string; (service: string, path?: string | undefined, absolute?: boolean | undefined): string; }
->service : string
->path : string | undefined
-
-        getRequestUrl(service: string, path?: string, absolute?: boolean): string;
->getRequestUrl : { (service: string, path?: string | undefined): string; (service: string, path?: string, absolute?: boolean): string; }
->service : string
->path : string | undefined
->absolute : boolean | undefined
-=======
->getRequestUrl : { (service: string, path?: string): string; (service: string, path?: string, absolute?: boolean): string; }
->              : ^^^^^^^^^^^^      ^^^^^^^^^      ^^^      ^^^^^^^^^^^^^^^^^^^^^^^^^^^^^^^^^^^^^^^^^^^^^^^^^^^^^^^^^^^^^^^^^
->service : string
->        : ^^^^^^
->path : string
->     : ^^^^^^
-
-        getRequestUrl(service: string, path?: string, absolute?: boolean): string;
->getRequestUrl : { (service: string, path?: string): string; (service: string, path?: string, absolute?: boolean): string; }
->              : ^^^^^^^^^^^^^^^^^^^^^^^^^^^^^^^^^^^^^^^^^^^^^^^^^^^^^^      ^^^^^^^^^      ^^^^^^^^^^^^^       ^^^      ^^^
->service : string
->        : ^^^^^^
->path : string
->     : ^^^^^^
->absolute : boolean
->         : ^^^^^^^
->>>>>>> 12402f26
-
-        /**
-         * Wraps the call into WinJS.XHR to allow for mocking and telemetry. Use this instead
-         * of calling WinJS.XHR directly.
-         */
-        makeRequest(options: WinJS.IXHROptions): WinJS.Promise;
->makeRequest : (options: WinJS.IXHROptions) => WinJS.Promise
->            : ^^^^^^^^^^                 ^^^^^             
->options : WinJS.IXHROptions
->        : ^^^^^^^^^^^^^^^^^
->WinJS : any
->      : ^^^
->WinJS : any
->      : ^^^
-    }
-}
-
-module Errors {
->Errors : typeof Errors
->       : ^^^^^^^^^^^^^
-
-    export class ConnectionError /* extends Error */ {
->ConnectionError : ConnectionError
->                : ^^^^^^^^^^^^^^^
-
-        constructor(request: XMLHttpRequest) {
->request : XMLHttpRequest
->        : ^^^^^^^^^^^^^^
-        }
-    }
-}
-
-module Files {
-    export interface IUploadResult {
-        stat: string;
->stat : string
->     : ^^^^^^
-
-        isNew: boolean;
->isNew : boolean
->      : ^^^^^^^
-    }
-}
-
-interface XMLHttpRequest {
-    status: number;
->status : number
->       : ^^^^^^
-
-    responseText: string;
->responseText : string
->             : ^^^^^^
-
-    statusText: string;
->statusText : string
->           : ^^^^^^
-
-}
-
-class FileService {
->FileService : FileService
->            : ^^^^^^^^^^^
-
-    private requestService: Services.IRequestService;
->requestService : Services.IRequestService
->               : ^^^^^^^^^^^^^^^^^^^^^^^^
->Services : any
->         : ^^^
-
-    public uploadData(): WinJS.TPromise<Files.IUploadResult> {
->uploadData : () => WinJS.TPromise<Files.IUploadResult>
->           : ^^^^^^                                   
->WinJS : any
->      : ^^^
->Files : any
->      : ^^^
-
-        var path = "";
->path : string
->     : ^^^^^^
->"" : ""
->   : ^^
-
-        return this.requestService.makeRequest({
->this.requestService.makeRequest({            url: this.requestService.getRequestUrl('root', path),            type: 'POST',            headers: {},            data: "someData"        }).then((response: XMLHttpRequest) => {                var result: IUploadResult = { // This should be error                    stat: this.jsonToStat(newFilePath, "someString"), // _this needs to be emitted to the js file                    isNew: response.status === 201                };                return WinJS.TPromise.as<Files.IUploadResult>(result);            }, (xhr: XMLHttpRequest) => {                return WinJS.Promise.wrapError(new Errors.ConnectionError(xhr));            }) : WinJS.Promise
-<<<<<<< HEAD
->this.requestService.makeRequest({            url: this.requestService.getRequestUrl('root', path),            type: 'POST',            headers: {},            data: "someData"        }).then : (success?: WinJS.ValueCallback | undefined, error?: WinJS.ErrorCallback | undefined, progress?: WinJS.ProgressCallback | undefined) => WinJS.Promise
-=======
->                                                                                                                                                                                                                                                                                                                                                                                                                                                                                                                                                                                                                                                                                                      : ^^^^^^^^^^^^^
->this.requestService.makeRequest({            url: this.requestService.getRequestUrl('root', path),            type: 'POST',            headers: {},            data: "someData"        }).then : (success?: WinJS.ValueCallback, error?: WinJS.ErrorCallback, progress?: WinJS.ProgressCallback) => WinJS.Promise
->                                                                                                                                                                                               : ^^^^^^^^^^^^^^^^^^^^^^^^^^^^^^^^^^^^^^^^^^^^^^^^^^^^^^^^^^^^^^^^^^^^^^^^^^^^^^^^^^^^^^^^^^^^^^^^^^^^^^^^^^^^^^^^
->>>>>>> 12402f26
->this.requestService.makeRequest({            url: this.requestService.getRequestUrl('root', path),            type: 'POST',            headers: {},            data: "someData"        }) : WinJS.Promise
->                                                                                                                                                                                          : ^^^^^^^^^^^^^
->this.requestService.makeRequest : (options: WinJS.IXHROptions) => WinJS.Promise
->                                : ^^^^^^^^^^^^^^^^^^^^^^^^^^^^^^^^^^^^^^^^^^^^^
->this.requestService : Services.IRequestService
->                    : ^^^^^^^^^^^^^^^^^^^^^^^^
->this : this
->     : ^^^^
->requestService : Services.IRequestService
->               : ^^^^^^^^^^^^^^^^^^^^^^^^
->makeRequest : (options: WinJS.IXHROptions) => WinJS.Promise
->            : ^^^^^^^^^^^^^^^^^^^^^^^^^^^^^^^^^^^^^^^^^^^^^
->{            url: this.requestService.getRequestUrl('root', path),            type: 'POST',            headers: {},            data: "someData"        } : { url: string; type: string; headers: {}; data: string; }
->                                                                                                                                                         : ^^^^^^^^^^^^^^^^^^^^^^^^^^^^^^^^^^^^^^^^^^^^^^^^^^^^^^^^^
-
-            url: this.requestService.getRequestUrl('root', path),
->url : string
->    : ^^^^^^
->this.requestService.getRequestUrl('root', path) : string
-<<<<<<< HEAD
->this.requestService.getRequestUrl : { (service: string, path?: string | undefined): string; (service: string, path?: string | undefined, absolute?: boolean | undefined): string; }
-=======
->                                                : ^^^^^^
->this.requestService.getRequestUrl : { (service: string, path?: string): string; (service: string, path?: string, absolute?: boolean): string; }
->                                  : ^^^^^^^^^^^^^^^^^^^^^^^^^^^^^^^^^^^^^^^^^^^^^^^^^^^^^^^^^^^^^^^^^^^^^^^^^^^^^^^^^^^^^^^^^^^^^^^^^^^^^^^^^^^
->>>>>>> 12402f26
->this.requestService : Services.IRequestService
->                    : ^^^^^^^^^^^^^^^^^^^^^^^^
->this : this
->     : ^^^^
->requestService : Services.IRequestService
-<<<<<<< HEAD
->getRequestUrl : { (service: string, path?: string | undefined): string; (service: string, path?: string | undefined, absolute?: boolean | undefined): string; }
-=======
->               : ^^^^^^^^^^^^^^^^^^^^^^^^
->getRequestUrl : { (service: string, path?: string): string; (service: string, path?: string, absolute?: boolean): string; }
->              : ^^^^^^^^^^^^^^^^^^^^^^^^^^^^^^^^^^^^^^^^^^^^^^^^^^^^^^^^^^^^^^^^^^^^^^^^^^^^^^^^^^^^^^^^^^^^^^^^^^^^^^^^^^^
->>>>>>> 12402f26
->'root' : "root"
->       : ^^^^^^
->path : string
->     : ^^^^^^
-
-            type: 'POST',
->type : string
->     : ^^^^^^
->'POST' : "POST"
->       : ^^^^^^
-
-            headers: {},
->headers : {}
->        : ^^
->{} : {}
->   : ^^
-
-            data: "someData"
->data : string
->     : ^^^^^^
->"someData" : "someData"
->           : ^^^^^^^^^^
-
-        }).then((response: XMLHttpRequest) => {
-<<<<<<< HEAD
->then : (success?: WinJS.ValueCallback | undefined, error?: WinJS.ErrorCallback | undefined, progress?: WinJS.ProgressCallback | undefined) => WinJS.Promise
-=======
->then : (success?: WinJS.ValueCallback, error?: WinJS.ErrorCallback, progress?: WinJS.ProgressCallback) => WinJS.Promise
->     : ^^^^^^^^^^^^^^^^^^^^^^^^^^^^^^^^^^^^^^^^^^^^^^^^^^^^^^^^^^^^^^^^^^^^^^^^^^^^^^^^^^^^^^^^^^^^^^^^^^^^^^^^^^^^^^^^
->>>>>>> 12402f26
->(response: XMLHttpRequest) => {                var result: IUploadResult = { // This should be error                    stat: this.jsonToStat(newFilePath, "someString"), // _this needs to be emitted to the js file                    isNew: response.status === 201                };                return WinJS.TPromise.as<Files.IUploadResult>(result);            } : (response: XMLHttpRequest) => WinJS.TPromise<Files.IUploadResult>
->                                                                                                                                                                                                                                                                                                                                                                             : ^^^^^^^^^^^              ^^^^^^^^^^^^^^^^^^^^^^^^^^^^^^^^^^^^^^^^
->response : XMLHttpRequest
->         : ^^^^^^^^^^^^^^
-
-                var result: IUploadResult = { // This should be error
->result : IUploadResult
->       : ^^^^^^^^^^^^^
->{ // This should be error                    stat: this.jsonToStat(newFilePath, "someString"), // _this needs to be emitted to the js file                    isNew: response.status === 201                } : { stat: any; isNew: boolean; }
->                                                                                                                                                                                                              : ^^^^^^^^^^^^^^^^^^^^^^^^^^^^^^
-
-                    stat: this.jsonToStat(newFilePath, "someString"), // _this needs to be emitted to the js file
->stat : any
->     : ^^^
->this.jsonToStat(newFilePath, "someString") : any
->                                           : ^^^
->this.jsonToStat : any
->                : ^^^
->this : this
->     : ^^^^
->jsonToStat : any
->           : ^^^
->newFilePath : any
->            : ^^^
->"someString" : "someString"
->             : ^^^^^^^^^^^^
-
-                    isNew: response.status === 201
->isNew : boolean
->      : ^^^^^^^
->response.status === 201 : boolean
->                        : ^^^^^^^
->response.status : number
->                : ^^^^^^
->response : XMLHttpRequest
->         : ^^^^^^^^^^^^^^
->status : number
->       : ^^^^^^
->201 : 201
->    : ^^^
-
-                };
-
-                return WinJS.TPromise.as<Files.IUploadResult>(result);
->WinJS.TPromise.as<Files.IUploadResult>(result) : WinJS.TPromise<Files.IUploadResult>
->                                               : ^^^^^^^^^^^^^^^^^^^^^^^^^^^^^^^^^^^
->WinJS.TPromise.as : <ValueType>(value: ValueType) => WinJS.TPromise<ValueType>
->                  : ^^^^^^^^^^^^^^^^^^^^^^^^^^^^^^^^^^^^^^^^^^^^^^^^^^^^^^^^^^
->WinJS.TPromise : typeof WinJS.TPromise
->               : ^^^^^^^^^^^^^^^^^^^^^
->WinJS : typeof WinJS
->      : ^^^^^^^^^^^^
->TPromise : typeof WinJS.TPromise
->         : ^^^^^^^^^^^^^^^^^^^^^
->as : <ValueType>(value: ValueType) => WinJS.TPromise<ValueType>
->   : ^^^^^^^^^^^^^^^^^^^^^^^^^^^^^^^^^^^^^^^^^^^^^^^^^^^^^^^^^^
->Files : any
->      : ^^^
->result : IUploadResult
->       : ^^^^^^^^^^^^^
-
-            }, (xhr: XMLHttpRequest) => {
->(xhr: XMLHttpRequest) => {                return WinJS.Promise.wrapError(new Errors.ConnectionError(xhr));            } : (xhr: XMLHttpRequest) => WinJS.Promise
->                                                                                                                        : ^^^^^^              ^^^^^^^^^^^^^^^^^^
->xhr : XMLHttpRequest
->    : ^^^^^^^^^^^^^^
-
-                return WinJS.Promise.wrapError(new Errors.ConnectionError(xhr));
->WinJS.Promise.wrapError(new Errors.ConnectionError(xhr)) : WinJS.Promise
->                                                         : ^^^^^^^^^^^^^
->WinJS.Promise.wrapError : (error: any) => WinJS.Promise
->                        : ^^^^^^^^^^^^^^^^^^^^^^^^^^^^^
->WinJS.Promise : typeof WinJS.Promise
->              : ^^^^^^^^^^^^^^^^^^^^
->WinJS : typeof WinJS
->      : ^^^^^^^^^^^^
->Promise : typeof WinJS.Promise
->        : ^^^^^^^^^^^^^^^^^^^^
->wrapError : (error: any) => WinJS.Promise
->          : ^^^^^^^^^^^^^^^^^^^^^^^^^^^^^
->new Errors.ConnectionError(xhr) : Errors.ConnectionError
->                                : ^^^^^^^^^^^^^^^^^^^^^^
->Errors.ConnectionError : typeof Errors.ConnectionError
->                       : ^^^^^^^^^^^^^^^^^^^^^^^^^^^^^
->Errors : typeof Errors
->       : ^^^^^^^^^^^^^
->ConnectionError : typeof Errors.ConnectionError
->                : ^^^^^^^^^^^^^^^^^^^^^^^^^^^^^
->xhr : XMLHttpRequest
->    : ^^^^^^^^^^^^^^
-
-            });
-    }
-}
+//// [tests/cases/compiler/variableDeclaratorResolvedDuringContextualTyping.ts] ////
+
+=== variableDeclaratorResolvedDuringContextualTyping.ts ===
+module WinJS {
+>WinJS : typeof WinJS
+>      : ^^^^^^^^^^^^
+
+    export interface ValueCallback {
+        (value: any): any;
+>value : any
+>      : ^^^
+    }
+
+    export interface EventCallback {
+        (value: any): void;
+>value : any
+>      : ^^^
+    }
+
+    export interface ErrorCallback {
+        (error: any): any;
+>error : any
+>      : ^^^
+    }
+
+    export interface ProgressCallback {
+        (progress: any): any;
+>progress : any
+>         : ^^^
+    }
+
+    export declare class Promise {
+>Promise : Promise
+>        : ^^^^^^^
+
+        constructor(init: (complete: ValueCallback, error: ErrorCallback, progress: ProgressCallback) => void, oncancel?: any);
+>init : (complete: ValueCallback, error: ErrorCallback, progress: ProgressCallback) => void
+>     : ^^^^^^^^^^^             ^^^^^^^^^             ^^^^^^^^^^^^                ^^^^^    
+>complete : ValueCallback
+>         : ^^^^^^^^^^^^^
+>error : ErrorCallback
+>      : ^^^^^^^^^^^^^
+>progress : ProgressCallback
+>         : ^^^^^^^^^^^^^^^^
+>oncancel : any
+>         : ^^^
+
+        static as(value: any): Promise;
+>as : (value: any) => Promise
+>   : ^^^^^^^^   ^^^^^       
+>value : any
+>      : ^^^
+
+        static join(promises: { [name: string]: Promise; }): Promise;
+>join : { (promises: { [name: string]: Promise; }): Promise; (promises: Promise[]): Promise; }
+>     : ^^^^^^^^^^^^^                            ^^^       ^^^^^^^^^^^^^^^^^^^^^^^^^^^^^^^^^^^
+>promises : { [name: string]: Promise; }
+>         : ^^^^^^^^^^^^^^^^^^^^^^^^^^^^
+>name : string
+>     : ^^^^^^
+
+        static join(promises: Promise[]): Promise;
+>join : { (promises: { [name: string]: Promise; }): Promise; (promises: Promise[]): Promise; }
+>     : ^^^^^^^^^^^^^^^^^^^^^^^^^^^^^^^^^^^^^^^^^^^^^^^^^^^^^^^^^^^^^^^^         ^^^       ^^^
+>promises : Promise[]
+>         : ^^^^^^^^^
+
+        static any(promises: Promise[]): Promise;
+>any : (promises: Promise[]) => Promise
+>    : ^^^^^^^^^^^         ^^^^^       
+>promises : Promise[]
+>         : ^^^^^^^^^
+
+        static timeout(delay: number): Promise;
+>timeout : (delay: number) => Promise
+>        : ^^^^^^^^      ^^^^^       
+>delay : number
+>      : ^^^^^^
+
+        static wrapError(error: any): Promise;
+>wrapError : (error: any) => Promise
+>          : ^^^^^^^^   ^^^^^       
+>error : any
+>      : ^^^
+
+        static is(value: any): boolean;
+>is : (value: any) => boolean
+>   : ^^^^^^^^   ^^^^^       
+>value : any
+>      : ^^^
+
+        static addEventListener(type: string, fn: EventCallback);
+>addEventListener : (type: string, fn: EventCallback) => any
+>                 : ^^^^^^^      ^^^^^^             ^^^^^^^^
+>type : string
+>     : ^^^^^^
+>fn : EventCallback
+>   : ^^^^^^^^^^^^^
+
+        public then(success?: ValueCallback, error?: ErrorCallback, progress?: ProgressCallback): Promise;
+>then : (success?: ValueCallback, error?: ErrorCallback, progress?: ProgressCallback) => Promise
+>     : ^^^^^^^^^^^             ^^^^^^^^^^             ^^^^^^^^^^^^^                ^^^^^       
+>success : ValueCallback | undefined
+>        : ^^^^^^^^^^^^^^^^^^^^^^^^^
+>error : ErrorCallback | undefined
+>      : ^^^^^^^^^^^^^^^^^^^^^^^^^
+>progress : ProgressCallback | undefined
+>         : ^^^^^^^^^^^^^^^^^^^^^^^^^^^^
+
+        public done(success?: ValueCallback, error?: ErrorCallback, progress?: ProgressCallback): void;
+>done : (success?: ValueCallback, error?: ErrorCallback, progress?: ProgressCallback) => void
+>     : ^^^^^^^^^^^             ^^^^^^^^^^             ^^^^^^^^^^^^^                ^^^^^    
+>success : ValueCallback | undefined
+>        : ^^^^^^^^^^^^^^^^^^^^^^^^^
+>error : ErrorCallback | undefined
+>      : ^^^^^^^^^^^^^^^^^^^^^^^^^
+>progress : ProgressCallback | undefined
+>         : ^^^^^^^^^^^^^^^^^^^^^^^^^^^^
+
+        public cancel(): void;
+>cancel : () => void
+>       : ^^^^^^    
+    }
+
+    export declare class TPromise<V> {
+>TPromise : TPromise<V>
+>         : ^^^^^^^^^^^
+
+        constructor(init: (complete: (value: V) => void, error: (err: any) => void, progress: ProgressCallback) => void, oncancel?: any);
+>init : (complete: (value: V) => void, error: (err: any) => void, progress: ProgressCallback) => void
+>     : ^^^^^^^^^^^                  ^^^^^^^^^                  ^^^^^^^^^^^^                ^^^^^    
+>complete : (value: V) => void
+>         : ^^^^^^^^ ^^^^^    
+>value : V
+>      : ^
+>error : (err: any) => void
+>      : ^^^^^^   ^^^^^    
+>err : any
+>    : ^^^
+>progress : ProgressCallback
+>         : ^^^^^^^^^^^^^^^^
+>oncancel : any
+>         : ^^^
+
+        public then<U>(success?: (value: V) => TPromise<U>, error?: (err: any) => TPromise<U>, progress?: ProgressCallback): TPromise<U>;
+>then : { <U>(success?: (value: V) => TPromise<U>, error?: (err: any) => TPromise<U>, progress?: ProgressCallback): TPromise<U>; <U_1>(success?: ((value: V) => TPromise<U_1>) | undefined, error?: ((err: any) => U_1) | undefined, progress?: ProgressCallback | undefined): TPromise<U_1>; <U_2>(success?: ((value: V) => U_2) | undefined, error?: ((err: any) => TPromise<U_2>) | undefined, progress?: ProgressCallback | undefined): TPromise<U_2>; <U_3>(success?: ((value: V) => U_3) | undefined, error?: ((err: any) => U_3) | undefined, progress?: ProgressCallback | undefined): TPromise<U_3>; }
+>     : ^^^ ^^^^^^^^^^^^                         ^^^^^^^^^^                         ^^^^^^^^^^^^^                ^^^           ^^^^^^^^^^^^^^^^^^^^^^^^^^^^^^^^^^^^^^^^^^^^^^^^^^^^^^^^^^^^^^^^^^^^^^^^^^^^^^^^^^^^^^^^^^^^^^^^^^^^^^^^^^^^^^^^^^^^^^^^^^^^^^^^^^^^^^^^^^^^^^^^^^^^^^^^^^^^^^^^^^^^^^^^^^^^^^^^^^^^^^^^^^^^^^^^^^^^^^^^^^^^^^^^^^^^^^^^^^^^^^^^^^^^^^^^^^^^^^^^^^^^^^^^^^^^^^^^^^^^^^^^^^^^^^^^^^^^^^^^^^^^^^^^^^^^^^^^^^^^^^^^^^^^^^^^^^^^^^^^^^^^^^^^^^^^^^^^^^^^^^^^^^^^^^^^^^^^^^^^^^^^^^^^^^^^^^^^^^^^^^^^^^^^^^^^^^^^^^^^^^^^^^^^^^^^^^^^^^^^^^^^^^^^^^^^^^^^^^^^^^^^^^^^^^^^^^^^^^^^^^^^
+>success : ((value: V) => TPromise<U>) | undefined
+>        : ^^^^^^^^^ ^^^^^           ^^^^^^^^^^^^^
+>value : V
+>      : ^
+>error : ((err: any) => TPromise<U>) | undefined
+>      : ^^^^^^^   ^^^^^           ^^^^^^^^^^^^^
+>err : any
+>    : ^^^
+>progress : ProgressCallback | undefined
+>         : ^^^^^^^^^^^^^^^^^^^^^^^^^^^^
+
+        public then<U>(success?: (value: V) => TPromise<U>, error?: (err: any) => U, progress?: ProgressCallback): TPromise<U>;
+>then : { <U_1>(success?: ((value: V) => TPromise<U_1>) | undefined, error?: ((err: any) => TPromise<U_1>) | undefined, progress?: ProgressCallback | undefined): TPromise<U_1>; <U>(success?: (value: V) => TPromise<U>, error?: (err: any) => U, progress?: ProgressCallback): TPromise<U>; <U_2>(success?: ((value: V) => U_2) | undefined, error?: ((err: any) => TPromise<U_2>) | undefined, progress?: ProgressCallback | undefined): TPromise<U_2>; <U_3>(success?: ((value: V) => U_3) | undefined, error?: ((err: any) => U_3) | undefined, progress?: ProgressCallback | undefined): TPromise<U_3>; }
+>     : ^^^^^^^^^^^^^^^^^^^^^^^^^^^^^^^^^^^^^^^^^^^^^^^^^^^^^^^^^^^^^^^^^^^^^^^^^^^^^^^^^^^^^^^^^^^^^^^^^^^^^^^^^^^^^^^^^^^^^^^^^^^^^^^^^^^^^^^^^^^^^^^^^^^^^^^^^^^^^^^^^^^^^^^^^^ ^^^^^^^^^^^^                         ^^^^^^^^^^               ^^^^^^^^^^^^^                ^^^           ^^^^^^^^^^^^^^^^^^^^^^^^^^^^^^^^^^^^^^^^^^^^^^^^^^^^^^^^^^^^^^^^^^^^^^^^^^^^^^^^^^^^^^^^^^^^^^^^^^^^^^^^^^^^^^^^^^^^^^^^^^^^^^^^^^^^^^^^^^^^^^^^^^^^^^^^^^^^^^^^^^^^^^^^^^^^^^^^^^^^^^^^^^^^^^^^^^^^^^^^^^^^^^^^^^^^^^^^^^^^^^^^^^^^^^^^^^^^^^^^^^^^^^^^^^^^^^^^^^^^^^^^^^^^^^^^^^^^^^^^^^^^^^^^^^^^^^^^^^^^^^^^^^^
+>success : ((value: V) => TPromise<U>) | undefined
+>        : ^^^^^^^^^ ^^^^^           ^^^^^^^^^^^^^
+>value : V
+>      : ^
+>error : ((err: any) => U) | undefined
+>      : ^^^^^^^   ^^^^^ ^^^^^^^^^^^^^
+>err : any
+>    : ^^^
+>progress : ProgressCallback | undefined
+>         : ^^^^^^^^^^^^^^^^^^^^^^^^^^^^
+
+        public then<U>(success?: (value: V) => U, error?: (err: any) => TPromise<U>, progress?: ProgressCallback): TPromise<U>;
+>then : { <U_1>(success?: ((value: V) => TPromise<U_1>) | undefined, error?: ((err: any) => TPromise<U_1>) | undefined, progress?: ProgressCallback | undefined): TPromise<U_1>; <U_2>(success?: ((value: V) => TPromise<U_2>) | undefined, error?: ((err: any) => U_2) | undefined, progress?: ProgressCallback | undefined): TPromise<U_2>; <U>(success?: (value: V) => U, error?: (err: any) => TPromise<U>, progress?: ProgressCallback): TPromise<U>; <U_3>(success?: ((value: V) => U_3) | undefined, error?: ((err: any) => U_3) | undefined, progress?: ProgressCallback | undefined): TPromise<U_3>; }
+>     : ^^^^^^^^^^^^^^^^^^^^^^^^^^^^^^^^^^^^^^^^^^^^^^^^^^^^^^^^^^^^^^^^^^^^^^^^^^^^^^^^^^^^^^^^^^^^^^^^^^^^^^^^^^^^^^^^^^^^^^^^^^^^^^^^^^^^^^^^^^^^^^^^^^^^^^^^^^^^^^^^^^^^^^^^^^^^^^^^^^^^^^^^^^^^^^^^^^^^^^^^^^^^^^^^^^^^^^^^^^^^^^^^^^^^^^^^^^^^^^^^^^^^^^^^^^^^^^^^^^^^^^^^^^^^^^^^^^^^^^^^^^^^^^^^^^^^^^^^^^^^^^^^^^^^^^^^^^^^^^^^^^^^^^^ ^^^^^^^^^^^^               ^^^^^^^^^^                         ^^^^^^^^^^^^^                ^^^           ^^^^^^^^^^^^^^^^^^^^^^^^^^^^^^^^^^^^^^^^^^^^^^^^^^^^^^^^^^^^^^^^^^^^^^^^^^^^^^^^^^^^^^^^^^^^^^^^^^^^^^^^^^^^^^^^^^^^^^^^^^^^^^^^^^^^^^^^^^^^^^^^^^^^^^
+>success : ((value: V) => U) | undefined
+>        : ^^^^^^^^^ ^^^^^ ^^^^^^^^^^^^^
+>value : V
+>      : ^
+>error : ((err: any) => TPromise<U>) | undefined
+>      : ^^^^^^^   ^^^^^           ^^^^^^^^^^^^^
+>err : any
+>    : ^^^
+>progress : ProgressCallback | undefined
+>         : ^^^^^^^^^^^^^^^^^^^^^^^^^^^^
+
+        public then<U>(success?: (value: V) => U, error?: (err: any) => U, progress?: ProgressCallback): TPromise<U>;
+>then : { <U_1>(success?: ((value: V) => TPromise<U_1>) | undefined, error?: ((err: any) => TPromise<U_1>) | undefined, progress?: ProgressCallback | undefined): TPromise<U_1>; <U_2>(success?: ((value: V) => TPromise<U_2>) | undefined, error?: ((err: any) => U_2) | undefined, progress?: ProgressCallback | undefined): TPromise<U_2>; <U_3>(success?: ((value: V) => U_3) | undefined, error?: ((err: any) => TPromise<U_3>) | undefined, progress?: ProgressCallback | undefined): TPromise<U_3>; <U>(success?: (value: V) => U, error?: (err: any) => U, progress?: ProgressCallback): TPromise<U>; }
+>     : ^^^^^^^^^^^^^^^^^^^^^^^^^^^^^^^^^^^^^^^^^^^^^^^^^^^^^^^^^^^^^^^^^^^^^^^^^^^^^^^^^^^^^^^^^^^^^^^^^^^^^^^^^^^^^^^^^^^^^^^^^^^^^^^^^^^^^^^^^^^^^^^^^^^^^^^^^^^^^^^^^^^^^^^^^^^^^^^^^^^^^^^^^^^^^^^^^^^^^^^^^^^^^^^^^^^^^^^^^^^^^^^^^^^^^^^^^^^^^^^^^^^^^^^^^^^^^^^^^^^^^^^^^^^^^^^^^^^^^^^^^^^^^^^^^^^^^^^^^^^^^^^^^^^^^^^^^^^^^^^^^^^^^^^^^^^^^^^^^^^^^^^^^^^^^^^^^^^^^^^^^^^^^^^^^^^^^^^^^^^^^^^^^^^^^^^^^^^^^^^^^^^^^^^^^^^^^^^^^^^^^^^^^^^^^^^^^^^^^^^^^^^^^^^^^^^^^^^^^^^^^^^^^^^^^^^^^^^^^^^^^^^^ ^^^^^^^^^^^^               ^^^^^^^^^^               ^^^^^^^^^^^^^                ^^^           ^^^
+>success : ((value: V) => U) | undefined
+>        : ^^^^^^^^^ ^^^^^ ^^^^^^^^^^^^^
+>value : V
+>      : ^
+>error : ((err: any) => U) | undefined
+>      : ^^^^^^^   ^^^^^ ^^^^^^^^^^^^^
+>err : any
+>    : ^^^
+>progress : ProgressCallback | undefined
+>         : ^^^^^^^^^^^^^^^^^^^^^^^^^^^^
+
+        public done(success?: (value: V) => void, error?: (err: any) => any, progress?: ProgressCallback): void;
+>done : (success?: (value: V) => void, error?: (err: any) => any, progress?: ProgressCallback) => void
+>     : ^^^^^^^^^^^                  ^^^^^^^^^^                 ^^^^^^^^^^^^^                ^^^^^    
+>success : ((value: V) => void) | undefined
+>        : ^^^^^^^^^ ^^^^^    ^^^^^^^^^^^^^
+>value : V
+>      : ^
+>error : ((err: any) => any) | undefined
+>      : ^^^^^^^   ^^^^^   ^^^^^^^^^^^^^
+>err : any
+>    : ^^^
+>progress : ProgressCallback | undefined
+>         : ^^^^^^^^^^^^^^^^^^^^^^^^^^^^
+
+        public cancel(): void;
+>cancel : () => void
+>       : ^^^^^^    
+
+        public static as<ValueType>(value: ValueType): TPromise<ValueType>;
+>as : <ValueType>(value: ValueType) => TPromise<ValueType>
+>   : ^         ^^^^^^^^^         ^^^^^                   
+>value : ValueType
+>      : ^^^^^^^^^
+
+        public static timeout(delay: number): TPromise<void>;
+>timeout : (delay: number) => TPromise<void>
+>        : ^^^^^^^^      ^^^^^              
+>delay : number
+>      : ^^^^^^
+
+        public static join<ValueType>(promises: TPromise<ValueType>[]): TPromise<ValueType[]>;
+>join : <ValueType>(promises: TPromise<ValueType>[]) => TPromise<ValueType[]>
+>     : ^         ^^^^^^^^^^^^                     ^^^^^                     
+>promises : TPromise<ValueType>[]
+>         : ^^^^^^^^^^^^^^^^^^^^^
+
+        public static any<ValueType>(promises: TPromise<ValueType>[]): TPromise<ValueType>;
+>any : <ValueType>(promises: TPromise<ValueType>[]) => TPromise<ValueType>
+>    : ^         ^^^^^^^^^^^^                     ^^^^^                   
+>promises : TPromise<ValueType>[]
+>         : ^^^^^^^^^^^^^^^^^^^^^
+
+        public static wrapError<ValueType>(error: any): TPromise<ValueType>;
+>wrapError : <ValueType>(error: any) => TPromise<ValueType>
+>          : ^         ^^^^^^^^^   ^^^^^                   
+>error : any
+>      : ^^^
+    }
+
+    export interface IXHROptions {
+        type?: string;
+>type : string | undefined
+>     : ^^^^^^^^^^^^^^^^^^
+
+        url?: string;
+>url : string | undefined
+>    : ^^^^^^^^^^^^^^^^^^
+
+        user?: string;
+>user : string | undefined
+>     : ^^^^^^^^^^^^^^^^^^
+
+        password?: string;
+>password : string | undefined
+>         : ^^^^^^^^^^^^^^^^^^
+
+        responseType?: string;
+>responseType : string | undefined
+>             : ^^^^^^^^^^^^^^^^^^
+
+        headers?: any;
+>headers : any
+>        : ^^^
+
+        customRequestInitializer?: (req: any) => void;
+>customRequestInitializer : ((req: any) => void) | undefined
+>                         : ^^^^^^^   ^^^^^    ^^^^^^^^^^^^^
+>req : any
+>    : ^^^
+
+        data?: any;
+>data : any
+>     : ^^^
+    }
+}
+
+module Services {
+    export interface IRequestService {
+        /**
+         * Returns the URL that can be used to access the provided service. The optional second argument can
+         * be provided to narrow down the request URL to a specific file system resource. The third argument
+         * allows to specify to return a fully absolute server URL. 
+         */
+        getRequestUrl(service: string, path?: string): string;
+>getRequestUrl : { (service: string, path?: string): string; (service: string, path?: string | undefined, absolute?: boolean | undefined): string; }
+>              : ^^^^^^^^^^^^      ^^^^^^^^^      ^^^      ^^^^^^^^^^^^^^^^^^^^^^^^^^^^^^^^^^^^^^^^^^^^^^^^^^^^^^^^^^^^^^^^^^^^^^^^^^^^^^^^^^^^^^^^^
+>service : string
+>        : ^^^^^^
+>path : string | undefined
+>     : ^^^^^^^^^^^^^^^^^^
+
+        getRequestUrl(service: string, path?: string, absolute?: boolean): string;
+>getRequestUrl : { (service: string, path?: string | undefined): string; (service: string, path?: string, absolute?: boolean): string; }
+>              : ^^^^^^^^^^^^^^^^^^^^^^^^^^^^^^^^^^^^^^^^^^^^^^^^^^^^^^^^^^^^^^^^^^      ^^^^^^^^^      ^^^^^^^^^^^^^       ^^^      ^^^
+>service : string
+>        : ^^^^^^
+>path : string | undefined
+>     : ^^^^^^^^^^^^^^^^^^
+>absolute : boolean | undefined
+>         : ^^^^^^^^^^^^^^^^^^^
+
+        /**
+         * Wraps the call into WinJS.XHR to allow for mocking and telemetry. Use this instead
+         * of calling WinJS.XHR directly.
+         */
+        makeRequest(options: WinJS.IXHROptions): WinJS.Promise;
+>makeRequest : (options: WinJS.IXHROptions) => WinJS.Promise
+>            : ^^^^^^^^^^                 ^^^^^             
+>options : WinJS.IXHROptions
+>        : ^^^^^^^^^^^^^^^^^
+>WinJS : any
+>      : ^^^
+>WinJS : any
+>      : ^^^
+    }
+}
+
+module Errors {
+>Errors : typeof Errors
+>       : ^^^^^^^^^^^^^
+
+    export class ConnectionError /* extends Error */ {
+>ConnectionError : ConnectionError
+>                : ^^^^^^^^^^^^^^^
+
+        constructor(request: XMLHttpRequest) {
+>request : XMLHttpRequest
+>        : ^^^^^^^^^^^^^^
+        }
+    }
+}
+
+module Files {
+    export interface IUploadResult {
+        stat: string;
+>stat : string
+>     : ^^^^^^
+
+        isNew: boolean;
+>isNew : boolean
+>      : ^^^^^^^
+    }
+}
+
+interface XMLHttpRequest {
+    status: number;
+>status : number
+>       : ^^^^^^
+
+    responseText: string;
+>responseText : string
+>             : ^^^^^^
+
+    statusText: string;
+>statusText : string
+>           : ^^^^^^
+
+}
+
+class FileService {
+>FileService : FileService
+>            : ^^^^^^^^^^^
+
+    private requestService: Services.IRequestService;
+>requestService : Services.IRequestService
+>               : ^^^^^^^^^^^^^^^^^^^^^^^^
+>Services : any
+>         : ^^^
+
+    public uploadData(): WinJS.TPromise<Files.IUploadResult> {
+>uploadData : () => WinJS.TPromise<Files.IUploadResult>
+>           : ^^^^^^                                   
+>WinJS : any
+>      : ^^^
+>Files : any
+>      : ^^^
+
+        var path = "";
+>path : string
+>     : ^^^^^^
+>"" : ""
+>   : ^^
+
+        return this.requestService.makeRequest({
+>this.requestService.makeRequest({            url: this.requestService.getRequestUrl('root', path),            type: 'POST',            headers: {},            data: "someData"        }).then((response: XMLHttpRequest) => {                var result: IUploadResult = { // This should be error                    stat: this.jsonToStat(newFilePath, "someString"), // _this needs to be emitted to the js file                    isNew: response.status === 201                };                return WinJS.TPromise.as<Files.IUploadResult>(result);            }, (xhr: XMLHttpRequest) => {                return WinJS.Promise.wrapError(new Errors.ConnectionError(xhr));            }) : WinJS.Promise
+>                                                                                                                                                                                                                                                                                                                                                                                                                                                                                                                                                                                                                                                                                                      : ^^^^^^^^^^^^^
+>this.requestService.makeRequest({            url: this.requestService.getRequestUrl('root', path),            type: 'POST',            headers: {},            data: "someData"        }).then : (success?: WinJS.ValueCallback | undefined, error?: WinJS.ErrorCallback | undefined, progress?: WinJS.ProgressCallback | undefined) => WinJS.Promise
+>                                                                                                                                                                                               : ^^^^^^^^^^^^^^^^^^^^^^^^^^^^^^^^^^^^^^^^^^^^^^^^^^^^^^^^^^^^^^^^^^^^^^^^^^^^^^^^^^^^^^^^^^^^^^^^^^^^^^^^^^^^^^^^^^^^^^^^^^^^^^^^^^^^^^^^^^^^^^^^^^^^
+>this.requestService.makeRequest({            url: this.requestService.getRequestUrl('root', path),            type: 'POST',            headers: {},            data: "someData"        }) : WinJS.Promise
+>                                                                                                                                                                                          : ^^^^^^^^^^^^^
+>this.requestService.makeRequest : (options: WinJS.IXHROptions) => WinJS.Promise
+>                                : ^^^^^^^^^^^^^^^^^^^^^^^^^^^^^^^^^^^^^^^^^^^^^
+>this.requestService : Services.IRequestService
+>                    : ^^^^^^^^^^^^^^^^^^^^^^^^
+>this : this
+>     : ^^^^
+>requestService : Services.IRequestService
+>               : ^^^^^^^^^^^^^^^^^^^^^^^^
+>makeRequest : (options: WinJS.IXHROptions) => WinJS.Promise
+>            : ^^^^^^^^^^^^^^^^^^^^^^^^^^^^^^^^^^^^^^^^^^^^^
+>{            url: this.requestService.getRequestUrl('root', path),            type: 'POST',            headers: {},            data: "someData"        } : { url: string; type: string; headers: {}; data: string; }
+>                                                                                                                                                         : ^^^^^^^^^^^^^^^^^^^^^^^^^^^^^^^^^^^^^^^^^^^^^^^^^^^^^^^^^
+
+            url: this.requestService.getRequestUrl('root', path),
+>url : string
+>    : ^^^^^^
+>this.requestService.getRequestUrl('root', path) : string
+>                                                : ^^^^^^
+>this.requestService.getRequestUrl : { (service: string, path?: string | undefined): string; (service: string, path?: string | undefined, absolute?: boolean | undefined): string; }
+>                                  : ^^^^^^^^^^^^^^^^^^^^^^^^^^^^^^^^^^^^^^^^^^^^^^^^^^^^^^^^^^^^^^^^^^^^^^^^^^^^^^^^^^^^^^^^^^^^^^^^^^^^^^^^^^^^^^^^^^^^^^^^^^^^^^^^^^^^^^^^^^^^^^^
+>this.requestService : Services.IRequestService
+>                    : ^^^^^^^^^^^^^^^^^^^^^^^^
+>this : this
+>     : ^^^^
+>requestService : Services.IRequestService
+>               : ^^^^^^^^^^^^^^^^^^^^^^^^
+>getRequestUrl : { (service: string, path?: string | undefined): string; (service: string, path?: string | undefined, absolute?: boolean | undefined): string; }
+>              : ^^^^^^^^^^^^^^^^^^^^^^^^^^^^^^^^^^^^^^^^^^^^^^^^^^^^^^^^^^^^^^^^^^^^^^^^^^^^^^^^^^^^^^^^^^^^^^^^^^^^^^^^^^^^^^^^^^^^^^^^^^^^^^^^^^^^^^^^^^^^^^^
+>'root' : "root"
+>       : ^^^^^^
+>path : string
+>     : ^^^^^^
+
+            type: 'POST',
+>type : string
+>     : ^^^^^^
+>'POST' : "POST"
+>       : ^^^^^^
+
+            headers: {},
+>headers : {}
+>        : ^^
+>{} : {}
+>   : ^^
+
+            data: "someData"
+>data : string
+>     : ^^^^^^
+>"someData" : "someData"
+>           : ^^^^^^^^^^
+
+        }).then((response: XMLHttpRequest) => {
+>then : (success?: WinJS.ValueCallback | undefined, error?: WinJS.ErrorCallback | undefined, progress?: WinJS.ProgressCallback | undefined) => WinJS.Promise
+>     : ^^^^^^^^^^^^^^^^^^^^^^^^^^^^^^^^^^^^^^^^^^^^^^^^^^^^^^^^^^^^^^^^^^^^^^^^^^^^^^^^^^^^^^^^^^^^^^^^^^^^^^^^^^^^^^^^^^^^^^^^^^^^^^^^^^^^^^^^^^^^^^^^^^^^
+>(response: XMLHttpRequest) => {                var result: IUploadResult = { // This should be error                    stat: this.jsonToStat(newFilePath, "someString"), // _this needs to be emitted to the js file                    isNew: response.status === 201                };                return WinJS.TPromise.as<Files.IUploadResult>(result);            } : (response: XMLHttpRequest) => WinJS.TPromise<Files.IUploadResult>
+>                                                                                                                                                                                                                                                                                                                                                                             : ^^^^^^^^^^^              ^^^^^^^^^^^^^^^^^^^^^^^^^^^^^^^^^^^^^^^^
+>response : XMLHttpRequest
+>         : ^^^^^^^^^^^^^^
+
+                var result: IUploadResult = { // This should be error
+>result : IUploadResult
+>       : ^^^^^^^^^^^^^
+>{ // This should be error                    stat: this.jsonToStat(newFilePath, "someString"), // _this needs to be emitted to the js file                    isNew: response.status === 201                } : { stat: any; isNew: boolean; }
+>                                                                                                                                                                                                              : ^^^^^^^^^^^^^^^^^^^^^^^^^^^^^^
+
+                    stat: this.jsonToStat(newFilePath, "someString"), // _this needs to be emitted to the js file
+>stat : any
+>     : ^^^
+>this.jsonToStat(newFilePath, "someString") : any
+>                                           : ^^^
+>this.jsonToStat : any
+>                : ^^^
+>this : this
+>     : ^^^^
+>jsonToStat : any
+>           : ^^^
+>newFilePath : any
+>            : ^^^
+>"someString" : "someString"
+>             : ^^^^^^^^^^^^
+
+                    isNew: response.status === 201
+>isNew : boolean
+>      : ^^^^^^^
+>response.status === 201 : boolean
+>                        : ^^^^^^^
+>response.status : number
+>                : ^^^^^^
+>response : XMLHttpRequest
+>         : ^^^^^^^^^^^^^^
+>status : number
+>       : ^^^^^^
+>201 : 201
+>    : ^^^
+
+                };
+
+                return WinJS.TPromise.as<Files.IUploadResult>(result);
+>WinJS.TPromise.as<Files.IUploadResult>(result) : WinJS.TPromise<Files.IUploadResult>
+>                                               : ^^^^^^^^^^^^^^^^^^^^^^^^^^^^^^^^^^^
+>WinJS.TPromise.as : <ValueType>(value: ValueType) => WinJS.TPromise<ValueType>
+>                  : ^^^^^^^^^^^^^^^^^^^^^^^^^^^^^^^^^^^^^^^^^^^^^^^^^^^^^^^^^^
+>WinJS.TPromise : typeof WinJS.TPromise
+>               : ^^^^^^^^^^^^^^^^^^^^^
+>WinJS : typeof WinJS
+>      : ^^^^^^^^^^^^
+>TPromise : typeof WinJS.TPromise
+>         : ^^^^^^^^^^^^^^^^^^^^^
+>as : <ValueType>(value: ValueType) => WinJS.TPromise<ValueType>
+>   : ^^^^^^^^^^^^^^^^^^^^^^^^^^^^^^^^^^^^^^^^^^^^^^^^^^^^^^^^^^
+>Files : any
+>      : ^^^
+>result : IUploadResult
+>       : ^^^^^^^^^^^^^
+
+            }, (xhr: XMLHttpRequest) => {
+>(xhr: XMLHttpRequest) => {                return WinJS.Promise.wrapError(new Errors.ConnectionError(xhr));            } : (xhr: XMLHttpRequest) => WinJS.Promise
+>                                                                                                                        : ^^^^^^              ^^^^^^^^^^^^^^^^^^
+>xhr : XMLHttpRequest
+>    : ^^^^^^^^^^^^^^
+
+                return WinJS.Promise.wrapError(new Errors.ConnectionError(xhr));
+>WinJS.Promise.wrapError(new Errors.ConnectionError(xhr)) : WinJS.Promise
+>                                                         : ^^^^^^^^^^^^^
+>WinJS.Promise.wrapError : (error: any) => WinJS.Promise
+>                        : ^^^^^^^^^^^^^^^^^^^^^^^^^^^^^
+>WinJS.Promise : typeof WinJS.Promise
+>              : ^^^^^^^^^^^^^^^^^^^^
+>WinJS : typeof WinJS
+>      : ^^^^^^^^^^^^
+>Promise : typeof WinJS.Promise
+>        : ^^^^^^^^^^^^^^^^^^^^
+>wrapError : (error: any) => WinJS.Promise
+>          : ^^^^^^^^^^^^^^^^^^^^^^^^^^^^^
+>new Errors.ConnectionError(xhr) : Errors.ConnectionError
+>                                : ^^^^^^^^^^^^^^^^^^^^^^
+>Errors.ConnectionError : typeof Errors.ConnectionError
+>                       : ^^^^^^^^^^^^^^^^^^^^^^^^^^^^^
+>Errors : typeof Errors
+>       : ^^^^^^^^^^^^^
+>ConnectionError : typeof Errors.ConnectionError
+>                : ^^^^^^^^^^^^^^^^^^^^^^^^^^^^^
+>xhr : XMLHttpRequest
+>    : ^^^^^^^^^^^^^^
+
+            });
+    }
+}