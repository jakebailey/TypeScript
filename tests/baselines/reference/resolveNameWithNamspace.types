//// [tests/cases/compiler/resolveNameWithNamspace.ts] ////

=== node.d.ts ===
declare function require(moduleName: string): any;
>require : (moduleName: string) => any
>        : ^^^^^^^^^^^^^      ^^^^^   
>moduleName : string
>           : ^^^^^^

declare module "assert" {
>"assert" : typeof import("assert")
>         : ^^^^^^^^^^^^^^^^^^^^^^^

    export function equal(actual: any, expected: any, message?: string | Error): void;
>equal : (actual: any, expected: any, message?: string | Error) => void
>      : ^^^^^^^^^   ^^^^^^^^^^^^   ^^^^^^^^^^^^              ^^^^^    
>actual : any
>expected : any
<<<<<<< HEAD
>message : string | Error | undefined
=======
>message : string | Error
>        : ^^^^^^^^^^^^^^
>>>>>>> 12402f26
}

=== ns.ts ===
/// <reference path="node.d.ts"/>
namespace myAssert {
    export type cool = 'cool'
>cool : "cool"
>     : ^^^^^^
}
var myAssert = require('assert')
>myAssert : any
>require('assert') : any
>require : (moduleName: string) => any
>        : ^^^^^^^^^^^^^^^^^^^^^^^^^^^
>'assert' : "assert"
>         : ^^^^^^^^

=== app.js ===
exports.equal = myAssert.equal
>exports.equal = myAssert.equal : any
>exports.equal : error
>exports : typeof import("app")
>        : ^^^^^^^^^^^^^^^^^^^^
>equal : any
>      : ^^^
>myAssert.equal : any
>myAssert : any
>         : ^^^
>equal : any
>      : ^^^

exports.equal()
>exports.equal() : error
>exports.equal : error
>exports : typeof import("app")
>        : ^^^^^^^^^^^^^^^^^^^^
>equal : any
>      : ^^^

<|MERGE_RESOLUTION|>--- conflicted
+++ resolved
@@ -1,63 +1,59 @@
-//// [tests/cases/compiler/resolveNameWithNamspace.ts] ////
-
-=== node.d.ts ===
-declare function require(moduleName: string): any;
->require : (moduleName: string) => any
->        : ^^^^^^^^^^^^^      ^^^^^   
->moduleName : string
->           : ^^^^^^
-
-declare module "assert" {
->"assert" : typeof import("assert")
->         : ^^^^^^^^^^^^^^^^^^^^^^^
-
-    export function equal(actual: any, expected: any, message?: string | Error): void;
->equal : (actual: any, expected: any, message?: string | Error) => void
->      : ^^^^^^^^^   ^^^^^^^^^^^^   ^^^^^^^^^^^^              ^^^^^    
->actual : any
->expected : any
-<<<<<<< HEAD
->message : string | Error | undefined
-=======
->message : string | Error
->        : ^^^^^^^^^^^^^^
->>>>>>> 12402f26
-}
-
-=== ns.ts ===
-/// <reference path="node.d.ts"/>
-namespace myAssert {
-    export type cool = 'cool'
->cool : "cool"
->     : ^^^^^^
-}
-var myAssert = require('assert')
->myAssert : any
->require('assert') : any
->require : (moduleName: string) => any
->        : ^^^^^^^^^^^^^^^^^^^^^^^^^^^
->'assert' : "assert"
->         : ^^^^^^^^
-
-=== app.js ===
-exports.equal = myAssert.equal
->exports.equal = myAssert.equal : any
->exports.equal : error
->exports : typeof import("app")
->        : ^^^^^^^^^^^^^^^^^^^^
->equal : any
->      : ^^^
->myAssert.equal : any
->myAssert : any
->         : ^^^
->equal : any
->      : ^^^
-
-exports.equal()
->exports.equal() : error
->exports.equal : error
->exports : typeof import("app")
->        : ^^^^^^^^^^^^^^^^^^^^
->equal : any
->      : ^^^
-
+//// [tests/cases/compiler/resolveNameWithNamspace.ts] ////
+
+=== node.d.ts ===
+declare function require(moduleName: string): any;
+>require : (moduleName: string) => any
+>        : ^^^^^^^^^^^^^      ^^^^^   
+>moduleName : string
+>           : ^^^^^^
+
+declare module "assert" {
+>"assert" : typeof import("assert")
+>         : ^^^^^^^^^^^^^^^^^^^^^^^
+
+    export function equal(actual: any, expected: any, message?: string | Error): void;
+>equal : (actual: any, expected: any, message?: string | Error) => void
+>      : ^^^^^^^^^   ^^^^^^^^^^^^   ^^^^^^^^^^^^              ^^^^^    
+>actual : any
+>expected : any
+>message : string | Error | undefined
+>        : ^^^^^^^^^^^^^^^^^^^^^^^^^^
+}
+
+=== ns.ts ===
+/// <reference path="node.d.ts"/>
+namespace myAssert {
+    export type cool = 'cool'
+>cool : "cool"
+>     : ^^^^^^
+}
+var myAssert = require('assert')
+>myAssert : any
+>require('assert') : any
+>require : (moduleName: string) => any
+>        : ^^^^^^^^^^^^^^^^^^^^^^^^^^^
+>'assert' : "assert"
+>         : ^^^^^^^^
+
+=== app.js ===
+exports.equal = myAssert.equal
+>exports.equal = myAssert.equal : any
+>exports.equal : error
+>exports : typeof import("app")
+>        : ^^^^^^^^^^^^^^^^^^^^
+>equal : any
+>      : ^^^
+>myAssert.equal : any
+>myAssert : any
+>         : ^^^
+>equal : any
+>      : ^^^
+
+exports.equal()
+>exports.equal() : error
+>exports.equal : error
+>exports : typeof import("app")
+>        : ^^^^^^^^^^^^^^^^^^^^
+>equal : any
+>      : ^^^
+