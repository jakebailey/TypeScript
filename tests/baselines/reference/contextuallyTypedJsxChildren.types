//// [tests/cases/compiler/contextuallyTypedJsxChildren.tsx] ////

=== Performance Stats ===
Assignability cache: 2,500
<<<<<<< HEAD
Type Count: 5,000
Instantiation count: 100,000
=======
Type Count: 10,000
Instantiation count: 50,000
>>>>>>> c63de15a
Symbol count: 50,000

=== contextuallyTypedJsxChildren.tsx ===
/// <reference path="react16.d.ts" />

import React from 'react';
>React : typeof React
>      : ^^^^^^^^^^^^

// repro from https://github.com/microsoft/TypeScript/issues/53941
declare namespace DropdownMenu {
  interface BaseProps {
    icon: string;
>icon : string
>     : ^^^^^^

    label: string;
>label : string
>      : ^^^^^^
  }
  interface PropsWithChildren extends BaseProps {
    children(props: { onClose: () => void }): JSX.Element;
>children : (props: { onClose: () => void; }) => JSX.Element
>         : ^     ^^                        ^^^^^           
>props : { onClose: () => void; }
>      : ^^^^^^^^^^^          ^^^
>onClose : () => void
>        : ^^^^^^    
>JSX : any
>    : ^^^

    controls?: never | undefined;
>controls : undefined
>         : ^^^^^^^^^
  }
  interface PropsWithControls extends BaseProps {
    controls: Control[];
>controls : Control[]
>         : ^^^^^^^^^

    children?: never | undefined;
>children : undefined
>         : ^^^^^^^^^
  }
  interface Control {
    title: string;
>title : string
>      : ^^^^^^
  }
  type Props = PropsWithChildren | PropsWithControls;
>Props : Props
>      : ^^^^^
}
declare const DropdownMenu: React.ComponentType<DropdownMenu.Props>;
>DropdownMenu : React.ComponentType<DropdownMenu.Props>
>             : ^^^^^^^^^^^^^^^^^^^^^^^^^^^^^^^^^^^^^^^
>React : any
>      : ^^^
>DropdownMenu : any
>             : ^^^

<DropdownMenu icon="move" label="Select a direction">
><DropdownMenu icon="move" label="Select a direction">  {({ onClose }) => (    <div>      <button onClick={onClose}>Click me</button>    </div>  )}</DropdownMenu> : JSX.Element
>                                                                                                                                                                  : ^^^^^^^^^^^
>DropdownMenu : React.ComponentType<DropdownMenu.Props>
>             : ^^^^^^^^^^^^^^^^^^^^^^^^^^^^^^^^^^^^^^^
>icon : string
>     : ^^^^^^
>label : string
>      : ^^^^^^

  {({ onClose }) => (
>({ onClose }) => (    <div>      <button onClick={onClose}>Click me</button>    </div>  ) : ({ onClose }: { onClose: () => void; }) => JSX.Element
>                                                                                          : ^           ^^^^^^^^^^^^^          ^^^^^^^^^^^^^^^^^^^
>onClose : () => void
>        : ^^^^^^    
>(    <div>      <button onClick={onClose}>Click me</button>    </div>  ) : JSX.Element
>                                                                         : ^^^^^^^^^^^

    <div>
><div>      <button onClick={onClose}>Click me</button>    </div> : JSX.Element
>                                                                 : ^^^^^^^^^^^
>div : any
>    : ^^^

      <button onClick={onClose}>Click me</button>
><button onClick={onClose}>Click me</button> : JSX.Element
>                                            : ^^^^^^^^^^^
>button : any
>       : ^^^
>onClick : () => void
>        : ^^^^^^    
>onClose : () => void
>        : ^^^^^^    
>button : any
>       : ^^^

    </div>
>div : any
>    : ^^^

  )}
</DropdownMenu>;
>DropdownMenu : React.ComponentType<DropdownMenu.Props>
>             : ^^^^^^^^^^^^^^^^^^^^^^^^^^^^^^^^^^^^^^^

<DropdownMenu
><DropdownMenu  icon="move"  label="Select a direction"  children={({ onClose }) => (    <div>      <button onClick={onClose}>Click me</button>    </div>  )}/> : JSX.Element
>                                                                                                                                                               : ^^^^^^^^^^^
>DropdownMenu : React.ComponentType<DropdownMenu.Props>
>             : ^^^^^^^^^^^^^^^^^^^^^^^^^^^^^^^^^^^^^^^

  icon="move"
>icon : string
>     : ^^^^^^

  label="Select a direction"
>label : string
>      : ^^^^^^

  children={({ onClose }) => (
>children : ({ onClose }: { onClose: () => void; }) => JSX.Element
>         : ^           ^^^^^^^^^^^^^          ^^^^^^^^^^^^^^^^^^^
>({ onClose }) => (    <div>      <button onClick={onClose}>Click me</button>    </div>  ) : ({ onClose }: { onClose: () => void; }) => JSX.Element
>                                                                                          : ^           ^^^^^^^^^^^^^          ^^^^^^^^^^^^^^^^^^^
>onClose : () => void
>        : ^^^^^^    
>(    <div>      <button onClick={onClose}>Click me</button>    </div>  ) : JSX.Element
>                                                                         : ^^^^^^^^^^^

    <div>
><div>      <button onClick={onClose}>Click me</button>    </div> : JSX.Element
>                                                                 : ^^^^^^^^^^^
>div : any
>    : ^^^

      <button onClick={onClose}>Click me</button>
><button onClick={onClose}>Click me</button> : JSX.Element
>                                            : ^^^^^^^^^^^
>button : any
>       : ^^^
>onClick : () => void
>        : ^^^^^^    
>onClose : () => void
>        : ^^^^^^    
>button : any
>       : ^^^

    </div>
>div : any
>    : ^^^

  )}
/>;

<|MERGE_RESOLUTION|>--- conflicted
+++ resolved
@@ -1,166 +1,161 @@
-//// [tests/cases/compiler/contextuallyTypedJsxChildren.tsx] ////
-
+//// [tests/cases/compiler/contextuallyTypedJsxChildren.tsx] ////
+
 === Performance Stats ===
 Assignability cache: 2,500
-<<<<<<< HEAD
 Type Count: 5,000
-Instantiation count: 100,000
-=======
-Type Count: 10,000
 Instantiation count: 50,000
->>>>>>> c63de15a
 Symbol count: 50,000
 
-=== contextuallyTypedJsxChildren.tsx ===
-/// <reference path="react16.d.ts" />
-
-import React from 'react';
->React : typeof React
->      : ^^^^^^^^^^^^
-
-// repro from https://github.com/microsoft/TypeScript/issues/53941
-declare namespace DropdownMenu {
-  interface BaseProps {
-    icon: string;
->icon : string
->     : ^^^^^^
-
-    label: string;
->label : string
->      : ^^^^^^
-  }
-  interface PropsWithChildren extends BaseProps {
-    children(props: { onClose: () => void }): JSX.Element;
->children : (props: { onClose: () => void; }) => JSX.Element
->         : ^     ^^                        ^^^^^           
->props : { onClose: () => void; }
->      : ^^^^^^^^^^^          ^^^
->onClose : () => void
->        : ^^^^^^    
->JSX : any
->    : ^^^
-
-    controls?: never | undefined;
->controls : undefined
->         : ^^^^^^^^^
-  }
-  interface PropsWithControls extends BaseProps {
-    controls: Control[];
->controls : Control[]
->         : ^^^^^^^^^
-
-    children?: never | undefined;
->children : undefined
->         : ^^^^^^^^^
-  }
-  interface Control {
-    title: string;
->title : string
->      : ^^^^^^
-  }
-  type Props = PropsWithChildren | PropsWithControls;
->Props : Props
->      : ^^^^^
-}
-declare const DropdownMenu: React.ComponentType<DropdownMenu.Props>;
->DropdownMenu : React.ComponentType<DropdownMenu.Props>
->             : ^^^^^^^^^^^^^^^^^^^^^^^^^^^^^^^^^^^^^^^
->React : any
->      : ^^^
->DropdownMenu : any
->             : ^^^
-
-<DropdownMenu icon="move" label="Select a direction">
-><DropdownMenu icon="move" label="Select a direction">  {({ onClose }) => (    <div>      <button onClick={onClose}>Click me</button>    </div>  )}</DropdownMenu> : JSX.Element
->                                                                                                                                                                  : ^^^^^^^^^^^
->DropdownMenu : React.ComponentType<DropdownMenu.Props>
->             : ^^^^^^^^^^^^^^^^^^^^^^^^^^^^^^^^^^^^^^^
->icon : string
->     : ^^^^^^
->label : string
->      : ^^^^^^
-
-  {({ onClose }) => (
->({ onClose }) => (    <div>      <button onClick={onClose}>Click me</button>    </div>  ) : ({ onClose }: { onClose: () => void; }) => JSX.Element
->                                                                                          : ^           ^^^^^^^^^^^^^          ^^^^^^^^^^^^^^^^^^^
->onClose : () => void
->        : ^^^^^^    
->(    <div>      <button onClick={onClose}>Click me</button>    </div>  ) : JSX.Element
->                                                                         : ^^^^^^^^^^^
-
-    <div>
-><div>      <button onClick={onClose}>Click me</button>    </div> : JSX.Element
->                                                                 : ^^^^^^^^^^^
->div : any
->    : ^^^
-
-      <button onClick={onClose}>Click me</button>
-><button onClick={onClose}>Click me</button> : JSX.Element
->                                            : ^^^^^^^^^^^
->button : any
->       : ^^^
->onClick : () => void
->        : ^^^^^^    
->onClose : () => void
->        : ^^^^^^    
->button : any
->       : ^^^
-
-    </div>
->div : any
->    : ^^^
-
-  )}
-</DropdownMenu>;
->DropdownMenu : React.ComponentType<DropdownMenu.Props>
->             : ^^^^^^^^^^^^^^^^^^^^^^^^^^^^^^^^^^^^^^^
-
-<DropdownMenu
-><DropdownMenu  icon="move"  label="Select a direction"  children={({ onClose }) => (    <div>      <button onClick={onClose}>Click me</button>    </div>  )}/> : JSX.Element
->                                                                                                                                                               : ^^^^^^^^^^^
->DropdownMenu : React.ComponentType<DropdownMenu.Props>
->             : ^^^^^^^^^^^^^^^^^^^^^^^^^^^^^^^^^^^^^^^
-
-  icon="move"
->icon : string
->     : ^^^^^^
-
-  label="Select a direction"
->label : string
->      : ^^^^^^
-
-  children={({ onClose }) => (
->children : ({ onClose }: { onClose: () => void; }) => JSX.Element
->         : ^           ^^^^^^^^^^^^^          ^^^^^^^^^^^^^^^^^^^
->({ onClose }) => (    <div>      <button onClick={onClose}>Click me</button>    </div>  ) : ({ onClose }: { onClose: () => void; }) => JSX.Element
->                                                                                          : ^           ^^^^^^^^^^^^^          ^^^^^^^^^^^^^^^^^^^
->onClose : () => void
->        : ^^^^^^    
->(    <div>      <button onClick={onClose}>Click me</button>    </div>  ) : JSX.Element
->                                                                         : ^^^^^^^^^^^
-
-    <div>
-><div>      <button onClick={onClose}>Click me</button>    </div> : JSX.Element
->                                                                 : ^^^^^^^^^^^
->div : any
->    : ^^^
-
-      <button onClick={onClose}>Click me</button>
-><button onClick={onClose}>Click me</button> : JSX.Element
->                                            : ^^^^^^^^^^^
->button : any
->       : ^^^
->onClick : () => void
->        : ^^^^^^    
->onClose : () => void
->        : ^^^^^^    
->button : any
->       : ^^^
-
-    </div>
->div : any
->    : ^^^
-
-  )}
-/>;
-
+=== contextuallyTypedJsxChildren.tsx ===
+/// <reference path="react16.d.ts" />
+
+import React from 'react';
+>React : typeof React
+>      : ^^^^^^^^^^^^
+
+// repro from https://github.com/microsoft/TypeScript/issues/53941
+declare namespace DropdownMenu {
+  interface BaseProps {
+    icon: string;
+>icon : string
+>     : ^^^^^^
+
+    label: string;
+>label : string
+>      : ^^^^^^
+  }
+  interface PropsWithChildren extends BaseProps {
+    children(props: { onClose: () => void }): JSX.Element;
+>children : (props: { onClose: () => void; }) => JSX.Element
+>         : ^     ^^                        ^^^^^           
+>props : { onClose: () => void; }
+>      : ^^^^^^^^^^^          ^^^
+>onClose : () => void
+>        : ^^^^^^    
+>JSX : any
+>    : ^^^
+
+    controls?: never | undefined;
+>controls : undefined
+>         : ^^^^^^^^^
+  }
+  interface PropsWithControls extends BaseProps {
+    controls: Control[];
+>controls : Control[]
+>         : ^^^^^^^^^
+
+    children?: never | undefined;
+>children : undefined
+>         : ^^^^^^^^^
+  }
+  interface Control {
+    title: string;
+>title : string
+>      : ^^^^^^
+  }
+  type Props = PropsWithChildren | PropsWithControls;
+>Props : Props
+>      : ^^^^^
+}
+declare const DropdownMenu: React.ComponentType<DropdownMenu.Props>;
+>DropdownMenu : React.ComponentType<DropdownMenu.Props>
+>             : ^^^^^^^^^^^^^^^^^^^^^^^^^^^^^^^^^^^^^^^
+>React : any
+>      : ^^^
+>DropdownMenu : any
+>             : ^^^
+
+<DropdownMenu icon="move" label="Select a direction">
+><DropdownMenu icon="move" label="Select a direction">  {({ onClose }) => (    <div>      <button onClick={onClose}>Click me</button>    </div>  )}</DropdownMenu> : JSX.Element
+>                                                                                                                                                                  : ^^^^^^^^^^^
+>DropdownMenu : React.ComponentType<DropdownMenu.Props>
+>             : ^^^^^^^^^^^^^^^^^^^^^^^^^^^^^^^^^^^^^^^
+>icon : string
+>     : ^^^^^^
+>label : string
+>      : ^^^^^^
+
+  {({ onClose }) => (
+>({ onClose }) => (    <div>      <button onClick={onClose}>Click me</button>    </div>  ) : ({ onClose }: { onClose: () => void; }) => JSX.Element
+>                                                                                          : ^           ^^^^^^^^^^^^^          ^^^^^^^^^^^^^^^^^^^
+>onClose : () => void
+>        : ^^^^^^    
+>(    <div>      <button onClick={onClose}>Click me</button>    </div>  ) : JSX.Element
+>                                                                         : ^^^^^^^^^^^
+
+    <div>
+><div>      <button onClick={onClose}>Click me</button>    </div> : JSX.Element
+>                                                                 : ^^^^^^^^^^^
+>div : any
+>    : ^^^
+
+      <button onClick={onClose}>Click me</button>
+><button onClick={onClose}>Click me</button> : JSX.Element
+>                                            : ^^^^^^^^^^^
+>button : any
+>       : ^^^
+>onClick : () => void
+>        : ^^^^^^    
+>onClose : () => void
+>        : ^^^^^^    
+>button : any
+>       : ^^^
+
+    </div>
+>div : any
+>    : ^^^
+
+  )}
+</DropdownMenu>;
+>DropdownMenu : React.ComponentType<DropdownMenu.Props>
+>             : ^^^^^^^^^^^^^^^^^^^^^^^^^^^^^^^^^^^^^^^
+
+<DropdownMenu
+><DropdownMenu  icon="move"  label="Select a direction"  children={({ onClose }) => (    <div>      <button onClick={onClose}>Click me</button>    </div>  )}/> : JSX.Element
+>                                                                                                                                                               : ^^^^^^^^^^^
+>DropdownMenu : React.ComponentType<DropdownMenu.Props>
+>             : ^^^^^^^^^^^^^^^^^^^^^^^^^^^^^^^^^^^^^^^
+
+  icon="move"
+>icon : string
+>     : ^^^^^^
+
+  label="Select a direction"
+>label : string
+>      : ^^^^^^
+
+  children={({ onClose }) => (
+>children : ({ onClose }: { onClose: () => void; }) => JSX.Element
+>         : ^           ^^^^^^^^^^^^^          ^^^^^^^^^^^^^^^^^^^
+>({ onClose }) => (    <div>      <button onClick={onClose}>Click me</button>    </div>  ) : ({ onClose }: { onClose: () => void; }) => JSX.Element
+>                                                                                          : ^           ^^^^^^^^^^^^^          ^^^^^^^^^^^^^^^^^^^
+>onClose : () => void
+>        : ^^^^^^    
+>(    <div>      <button onClick={onClose}>Click me</button>    </div>  ) : JSX.Element
+>                                                                         : ^^^^^^^^^^^
+
+    <div>
+><div>      <button onClick={onClose}>Click me</button>    </div> : JSX.Element
+>                                                                 : ^^^^^^^^^^^
+>div : any
+>    : ^^^
+
+      <button onClick={onClose}>Click me</button>
+><button onClick={onClose}>Click me</button> : JSX.Element
+>                                            : ^^^^^^^^^^^
+>button : any
+>       : ^^^
+>onClick : () => void
+>        : ^^^^^^    
+>onClose : () => void
+>        : ^^^^^^    
+>button : any
+>       : ^^^
+
+    </div>
+>div : any
+>    : ^^^
+
+  )}
+/>;
+