--- conflicted
+++ resolved
@@ -1,94 +1,82 @@
-//// [tests/cases/compiler/objectLiteralArraySpecialization.ts] ////
-
-=== objectLiteralArraySpecialization.ts ===
-declare function create<T>(initialValues?: T[]): MyArrayWrapper<T>;
->create : <T>(initialValues?: T[]) => MyArrayWrapper<T>
-<<<<<<< HEAD
->initialValues : T[] | undefined
-=======
->       : ^ ^^^^^^^^^^^^^^^^^^   ^^^^^                 
->initialValues : T[]
->              : ^^^
->>>>>>> 12402f26
-
-interface MyArrayWrapper<T> {
-	constructor(initialItems?: T[]);
->constructor : (initialItems?: T[]) => any
-<<<<<<< HEAD
->initialItems : T[] | undefined
-=======
->            : ^^^^^^^^^^^^^^^^   ^^^^^^^^
->initialItems : T[]
->             : ^^^
->>>>>>> 12402f26
-
-	doSomething(predicate: (x: T, y: T) => boolean): void;
->doSomething : (predicate: (x: T, y: T) => boolean) => void
->            : ^^^^^^^^^^^^                       ^^^^^    
->predicate : (x: T, y: T) => boolean
->          : ^^^^ ^^^^^ ^^^^^       
->x : T
->  : ^
->y : T
->  : ^
-}
-var thing = create([ { name: "bob", id: 24 }, { name: "doug", id: 32 } ]); // should not error
->thing : MyArrayWrapper<{ name: string; id: number; }>
->      : ^^^^^^^^^^^^^^^^^^^^^^^^^^^^^^^^^^^^^^^^^^^^^
->create([ { name: "bob", id: 24 }, { name: "doug", id: 32 } ]) : MyArrayWrapper<{ name: string; id: number; }>
-<<<<<<< HEAD
->create : <T>(initialValues?: T[] | undefined) => MyArrayWrapper<T>
-=======
->                                                              : ^^^^^^^^^^^^^^^^^^^^^^^^^^^^^^^^^^^^^^^^^^^^^
->create : <T>(initialValues?: T[]) => MyArrayWrapper<T>
->       : ^^^^^^^^^^^^^^^^^^^^^^^^^^^^^^^^^^^^^^^^^^^^^
->>>>>>> 12402f26
->[ { name: "bob", id: 24 }, { name: "doug", id: 32 } ] : { name: string; id: number; }[]
->                                                      : ^^^^^^^^^^^^^^^^^^^^^^^^^^^^^^^
->{ name: "bob", id: 24 } : { name: string; id: number; }
->                        : ^^^^^^^^^^^^^^^^^^^^^^^^^^^^^
->name : string
->     : ^^^^^^
->"bob" : "bob"
->      : ^^^^^
->id : number
->   : ^^^^^^
->24 : 24
->   : ^^
->{ name: "doug", id: 32 } : { name: string; id: number; }
->                         : ^^^^^^^^^^^^^^^^^^^^^^^^^^^^^
->name : string
->     : ^^^^^^
->"doug" : "doug"
->       : ^^^^^^
->id : number
->   : ^^^^^^
->32 : 32
->   : ^^
-
-thing.doSomething((x, y) => x.name === "bob"); // should not error
->thing.doSomething((x, y) => x.name === "bob") : void
->                                              : ^^^^
->thing.doSomething : (predicate: (x: { name: string; id: number; }, y: { name: string; id: number; }) => boolean) => void
->                  : ^^^^^^^^^^^^^^^^^^^^^^^^^^^^^^^^^^^^^^^^^^^^^^^^^^^^^^^^^^^^^^^^^^^^^^^^^^^^^^^^^^^^^^^^^^^^^^^^^^^^
->thing : MyArrayWrapper<{ name: string; id: number; }>
->      : ^^^^^^^^^^^^^^^^^^^^^^^^^^^^^^^^^^^^^^^^^^^^^
->doSomething : (predicate: (x: { name: string; id: number; }, y: { name: string; id: number; }) => boolean) => void
->            : ^^^^^^^^^^^^^^^^^^^^^^^^^^^^^^^^^^^^^^^^^^^^^^^^^^^^^^^^^^^^^^^^^^^^^^^^^^^^^^^^^^^^^^^^^^^^^^^^^^^^
->(x, y) => x.name === "bob" : (x: { name: string; id: number; }, y: { name: string; id: number; }) => boolean
->                           : ^^^^^^^^^^^^^^^^^^^^^^^^^^^^^^^^^^^^^^^^^^^^^^^^^^^^^^^^^^^^^^^^^^^^^^^^^^^^^^^
->x : { name: string; id: number; }
->  : ^^^^^^^^^^^^^^^^^^^^^^^^^^^^^
->y : { name: string; id: number; }
->  : ^^^^^^^^^^^^^^^^^^^^^^^^^^^^^
->x.name === "bob" : boolean
->                 : ^^^^^^^
->x.name : string
->       : ^^^^^^
->x : { name: string; id: number; }
->  : ^^^^^^^^^^^^^^^^^^^^^^^^^^^^^
->name : string
->     : ^^^^^^
->"bob" : "bob"
->      : ^^^^^
-
+//// [tests/cases/compiler/objectLiteralArraySpecialization.ts] ////
+
+=== objectLiteralArraySpecialization.ts ===
+declare function create<T>(initialValues?: T[]): MyArrayWrapper<T>;
+>create : <T>(initialValues?: T[]) => MyArrayWrapper<T>
+>       : ^ ^^^^^^^^^^^^^^^^^^   ^^^^^                 
+>initialValues : T[] | undefined
+>              : ^^^^^^^^^^^^^^^
+
+interface MyArrayWrapper<T> {
+	constructor(initialItems?: T[]);
+>constructor : (initialItems?: T[]) => any
+>            : ^^^^^^^^^^^^^^^^   ^^^^^^^^
+>initialItems : T[] | undefined
+>             : ^^^^^^^^^^^^^^^
+
+	doSomething(predicate: (x: T, y: T) => boolean): void;
+>doSomething : (predicate: (x: T, y: T) => boolean) => void
+>            : ^^^^^^^^^^^^                       ^^^^^    
+>predicate : (x: T, y: T) => boolean
+>          : ^^^^ ^^^^^ ^^^^^       
+>x : T
+>  : ^
+>y : T
+>  : ^
+}
+var thing = create([ { name: "bob", id: 24 }, { name: "doug", id: 32 } ]); // should not error
+>thing : MyArrayWrapper<{ name: string; id: number; }>
+>      : ^^^^^^^^^^^^^^^^^^^^^^^^^^^^^^^^^^^^^^^^^^^^^
+>create([ { name: "bob", id: 24 }, { name: "doug", id: 32 } ]) : MyArrayWrapper<{ name: string; id: number; }>
+>                                                              : ^^^^^^^^^^^^^^^^^^^^^^^^^^^^^^^^^^^^^^^^^^^^^
+>create : <T>(initialValues?: T[] | undefined) => MyArrayWrapper<T>
+>       : ^^^^^^^^^^^^^^^^^^^^^^^^^^^^^^^^^^^^^^^^^^^^^^^^^^^^^^^^^
+>[ { name: "bob", id: 24 }, { name: "doug", id: 32 } ] : { name: string; id: number; }[]
+>                                                      : ^^^^^^^^^^^^^^^^^^^^^^^^^^^^^^^
+>{ name: "bob", id: 24 } : { name: string; id: number; }
+>                        : ^^^^^^^^^^^^^^^^^^^^^^^^^^^^^
+>name : string
+>     : ^^^^^^
+>"bob" : "bob"
+>      : ^^^^^
+>id : number
+>   : ^^^^^^
+>24 : 24
+>   : ^^
+>{ name: "doug", id: 32 } : { name: string; id: number; }
+>                         : ^^^^^^^^^^^^^^^^^^^^^^^^^^^^^
+>name : string
+>     : ^^^^^^
+>"doug" : "doug"
+>       : ^^^^^^
+>id : number
+>   : ^^^^^^
+>32 : 32
+>   : ^^
+
+thing.doSomething((x, y) => x.name === "bob"); // should not error
+>thing.doSomething((x, y) => x.name === "bob") : void
+>                                              : ^^^^
+>thing.doSomething : (predicate: (x: { name: string; id: number; }, y: { name: string; id: number; }) => boolean) => void
+>                  : ^^^^^^^^^^^^^^^^^^^^^^^^^^^^^^^^^^^^^^^^^^^^^^^^^^^^^^^^^^^^^^^^^^^^^^^^^^^^^^^^^^^^^^^^^^^^^^^^^^^^
+>thing : MyArrayWrapper<{ name: string; id: number; }>
+>      : ^^^^^^^^^^^^^^^^^^^^^^^^^^^^^^^^^^^^^^^^^^^^^
+>doSomething : (predicate: (x: { name: string; id: number; }, y: { name: string; id: number; }) => boolean) => void
+>            : ^^^^^^^^^^^^^^^^^^^^^^^^^^^^^^^^^^^^^^^^^^^^^^^^^^^^^^^^^^^^^^^^^^^^^^^^^^^^^^^^^^^^^^^^^^^^^^^^^^^^
+>(x, y) => x.name === "bob" : (x: { name: string; id: number; }, y: { name: string; id: number; }) => boolean
+>                           : ^^^^^^^^^^^^^^^^^^^^^^^^^^^^^^^^^^^^^^^^^^^^^^^^^^^^^^^^^^^^^^^^^^^^^^^^^^^^^^^
+>x : { name: string; id: number; }
+>  : ^^^^^^^^^^^^^^^^^^^^^^^^^^^^^
+>y : { name: string; id: number; }
+>  : ^^^^^^^^^^^^^^^^^^^^^^^^^^^^^
+>x.name === "bob" : boolean
+>                 : ^^^^^^^
+>x.name : string
+>       : ^^^^^^
+>x : { name: string; id: number; }
+>  : ^^^^^^^^^^^^^^^^^^^^^^^^^^^^^
+>name : string
+>     : ^^^^^^
+>"bob" : "bob"
+>      : ^^^^^
+