--- conflicted
+++ resolved
@@ -1,81 +1,68 @@
-//// [tests/cases/compiler/duplicateOverloadInTypeAugmentation1.ts] ////
-
-=== duplicateOverloadInTypeAugmentation1.ts ===
-interface Array<T> {
-    reduce(callbackfn: (previousValue: T, currentValue: T, currentIndex: number, array: T[]) => T,
->reduce : { (callbackfn: (previousValue: T, currentValue: T, currentIndex: number, array: T[]) => T): T; (callbackfn: (previousValue: T, currentValue: T, currentIndex: number, array: T[]) => T, initialValue: T): T; <U>(callbackfn: (previousValue: U, currentValue: T, currentIndex: number, array: T[]) => U, initialValue: U): U; (callbackfn: (previousValue: T, currentValue: T, currentIndex: number, array: T[]) => T, initialValue?: T): T; <U_1>(callbackfn: (previousValue: U_1, currentValue: T, currentIndex: number, array: T[]) => U_1, initialValue: U_1): U_1; }
->       : ^^^^^^^^^^^^^^^^^^^^^^^^^^^^^^^^^^^^^^^^^^^^^^^^^^^^^^^^^^^^^^^^^^^^^^^^^^^^^^^^^^^^^^^^^^^^^^^^^^^^^^^^^^^^^^^^^^^^^^^^^^^^^^^^^^^^^^^^^^^^^^^^^^^^^^^^^^^^^^^^^^^^^^^^^^^^^^^^^^^^^^^^^^^^^^^^^^^^^^^^^^^^^^^^^^^^^^^^^^^^^^^^^^^^^^^^^^^^^^^^^^^^^^^^^^^^^^^^^^^^^^^^^^^^^^^^^^^^^^^^^^^^^^^^^^^^^^^^^^^^^^^^^^^^^^^^^^^^^^^^^^^^^^^^^^^                                                                          ^^^^^^^^^^^^^^^^^ ^^^ ^^^^^^^^^^^^^^^^^^^^^^^^^^^^^^^^^^^^^^^^^^^^^^^^^^^^^^^^^^^^^^^^^^^^^^^^^^^^^^^^^^^^^^^^^^^^^^^^^^^^^^^^^^^^^^^^^^^^^^^^^^^^^^
->callbackfn : (previousValue: T, currentValue: T, currentIndex: number, array: T[]) => T
->           : ^^^^^^^^^^^^^^^^ ^^^^^^^^^^^^^^^^ ^^^^^^^^^^^^^^^^      ^^^^^^^^^   ^^^^^ 
->previousValue : T
->              : ^
->currentValue : T
->             : ^
->currentIndex : number
->             : ^^^^^^
->array : T[]
->      : ^^^
-
-        initialValue?: T): T;
-<<<<<<< HEAD
->initialValue : T | undefined
-
-    reduce<U>(callbackfn: (previousValue: U, currentValue: T, currentIndex: number, array: T[]) => U,
->reduce : { (callbackfn: (previousValue: T, currentValue: T, currentIndex: number, array: T[]) => T): T; (callbackfn: (previousValue: T, currentValue: T, currentIndex: number, array: T[]) => T, initialValue: T): T; <U>(callbackfn: (previousValue: U, currentValue: T, currentIndex: number, array: T[]) => U, initialValue: U): U; (callbackfn: (previousValue: T, currentValue: T, currentIndex: number, array: T[]) => T, initialValue?: T | undefined): T; <U>(callbackfn: (previousValue: U, currentValue: T, currentIndex: number, array: T[]) => U, initialValue: U): U; }
-=======
->initialValue : T
->             : ^
-
-    reduce<U>(callbackfn: (previousValue: U, currentValue: T, currentIndex: number, array: T[]) => U,
->reduce : { (callbackfn: (previousValue: T, currentValue: T, currentIndex: number, array: T[]) => T): T; (callbackfn: (previousValue: T, currentValue: T, currentIndex: number, array: T[]) => T, initialValue: T): T; <U_1>(callbackfn: (previousValue: U_1, currentValue: T, currentIndex: number, array: T[]) => U_1, initialValue: U_1): U_1; (callbackfn: (previousValue: T, currentValue: T, currentIndex: number, array: T[]) => T, initialValue?: T): T; <U>(callbackfn: (previousValue: U, currentValue: T, currentIndex: number, array: T[]) => U, initialValue: U): U; }
->       : ^^^^^^^^^^^^^^^^^^^^^^^^^^^^^^^^^^^^^^^^^^^^^^^^^^^^^^^^^^^^^^^^^^^^^^^^^^^^^^^^^^^^^^^^^^^^^^^^^^^^^^^^^^^^^^^^^^^^^^^^^^^^^^^^^^^^^^^^^^^^^^^^^^^^^^^^^^^^^^^^^^^^^^^^^^^^^^^^^^^^^^^^^^^^^^^^^^^^^^^^^^^^^^^^^^^^^^^^^^^^^^^^^^^^^^^^^^^^^^^^^^^^^^^^^^^^^^^^^^^^^^^^^^^^^^^^^^^^^^^^^^^^^^^^^^^^^^^^^^^^^^^^^^^^^^^^^^^^^^^^^^^^^^^^^^^^^^^^^^^^^^^^^^^^^^^^^^^^^^^^^^^^^^^^^^^^^^^^^^^^^^^^^^^^^^^^^^^^^^^^^^^^^^^^^^^^^^^^^^^^^^^^^^^^^^^^^^^^^^^^ ^^^^^^^^^^^^^^                                                                          ^^^^^^^^^^^^^^^^ ^^^ ^^^
->>>>>>> 12402f26
->callbackfn : (previousValue: U, currentValue: T, currentIndex: number, array: T[]) => U
->           : ^^^^^^^^^^^^^^^^ ^^^^^^^^^^^^^^^^ ^^^^^^^^^^^^^^^^      ^^^^^^^^^   ^^^^^ 
->previousValue : U
->              : ^
->currentValue : T
->             : ^
->currentIndex : number
->             : ^^^^^^
->array : T[]
->      : ^^^
-
-        initialValue: U): U;
->initialValue : U
->             : ^
-}
-var a: Array<string>;
->a : string[]
->  : ^^^^^^^^
-
-var r5 = a.reduce((x, y) => x + y);
->r5 : string
->   : ^^^^^^
->a.reduce((x, y) => x + y) : string
-<<<<<<< HEAD
->a.reduce : { (callbackfn: (previousValue: string, currentValue: string, currentIndex: number, array: string[]) => string): string; (callbackfn: (previousValue: string, currentValue: string, currentIndex: number, array: string[]) => string, initialValue: string): string; <U>(callbackfn: (previousValue: U, currentValue: string, currentIndex: number, array: string[]) => U, initialValue: U): U; (callbackfn: (previousValue: string, currentValue: string, currentIndex: number, array: string[]) => string, initialValue?: string | undefined): string; <U>(callbackfn: (previousValue: U, currentValue: string, currentIndex: number, array: string[]) => U, initialValue: U): U; }
->a : string[]
->reduce : { (callbackfn: (previousValue: string, currentValue: string, currentIndex: number, array: string[]) => string): string; (callbackfn: (previousValue: string, currentValue: string, currentIndex: number, array: string[]) => string, initialValue: string): string; <U>(callbackfn: (previousValue: U, currentValue: string, currentIndex: number, array: string[]) => U, initialValue: U): U; (callbackfn: (previousValue: string, currentValue: string, currentIndex: number, array: string[]) => string, initialValue?: string | undefined): string; <U>(callbackfn: (previousValue: U, currentValue: string, currentIndex: number, array: string[]) => U, initialValue: U): U; }
-=======
->                          : ^^^^^^
->a.reduce : { (callbackfn: (previousValue: string, currentValue: string, currentIndex: number, array: string[]) => string): string; (callbackfn: (previousValue: string, currentValue: string, currentIndex: number, array: string[]) => string, initialValue: string): string; <U>(callbackfn: (previousValue: U, currentValue: string, currentIndex: number, array: string[]) => U, initialValue: U): U; (callbackfn: (previousValue: string, currentValue: string, currentIndex: number, array: string[]) => string, initialValue?: string): string; <U_1>(callbackfn: (previousValue: U_1, currentValue: string, currentIndex: number, array: string[]) => U_1, initialValue: U_1): U_1; }
->         : ^^^^^^^^^^^^^^^^^^^^^^^^^^^^^^^^^^^^^^^^^^^^^^^^^^^^^^^^^^^^^^^^^^^^^^^^^^^^^^^^^^^^^^^^^^^^^^^^^^^^^^^^^^^^^^^^^^^^^^^^^^^^^^^^^^^^^^^^^^^^^^^^^^^^^^^^^^^^^^^^^^^^^^^^^^^^^^^^^^^^^^^^^^^^^^^^^^^^^^^^^^^^^^^^^^^^^^^^^^^^^^^^^^^^^^^^^^^^^^^^^^^^^^^^^^^^^^^^^^^^^^^^^^^^^^^^^^^^^^^^^^^^^^^^^^^^^^^^^^^^^^^^^^^^^^^^^^^^^^^^^^^^^^^^^^^^^^^^^^^^^^^^^^^^^^^^^^^^^^^^^^^^^^^^^^^^^^^^^^^^^^^^^^^^^^^^^^^^^^^^^^^^^^^^^^^^^^^^^^^^^^^^^^^^^^^^^^^^^^^^^^^^^^^^^^^^^^^^^^^^^^^^^^^^^^^^^^^^^^^^^^^^^^^^^^^^^^^^^^^^^^^^^^^^^^^^^^^^^^^^^^^^^^^^^^^^^^^^^^^^^^^^^^^^^^^^^^^^^^^^^^^^^^^^^^^^^^^^^^^^^^^^^^^^^^^^^^^^^^^^^^^^^^^^^^^^^^^^^^^^^^^^^^^^^^^^^^^^^^^^^^^^^^^^^^^^^^^^^^
->a : string[]
->  : ^^^^^^^^
->reduce : { (callbackfn: (previousValue: string, currentValue: string, currentIndex: number, array: string[]) => string): string; (callbackfn: (previousValue: string, currentValue: string, currentIndex: number, array: string[]) => string, initialValue: string): string; <U>(callbackfn: (previousValue: U, currentValue: string, currentIndex: number, array: string[]) => U, initialValue: U): U; (callbackfn: (previousValue: string, currentValue: string, currentIndex: number, array: string[]) => string, initialValue?: string): string; <U_1>(callbackfn: (previousValue: U_1, currentValue: string, currentIndex: number, array: string[]) => U_1, initialValue: U_1): U_1; }
->       : ^^^^^^^^^^^^^^^^^^^^^^^^^^^^^^^^^^^^^^^^^^^^^^^^^^^^^^^^^^^^^^^^^^^^^^^^^^^^^^^^^^^^^^^^^^^^^^^^^^^^^^^^^^^^^^^^^^^^^^^^^^^^^^^^^^^^^^^^^^^^^^^^^^^^^^^^^^^^^^^^^^^^^^^^^^^^^^^^^^^^^^^^^^^^^^^^^^^^^^^^^^^^^^^^^^^^^^^^^^^^^^^^^^^^^^^^^^^^^^^^^^^^^^^^^^^^^^^^^^^^^^^^^^^^^^^^^^^^^^^^^^^^^^^^^^^^^^^^^^^^^^^^^^^^^^^^^^^^^^^^^^^^^^^^^^^^^^^^^^^^^^^^^^^^^^^^^^^^^^^^^^^^^^^^^^^^^^^^^^^^^^^^^^^^^^^^^^^^^^^^^^^^^^^^^^^^^^^^^^^^^^^^^^^^^^^^^^^^^^^^^^^^^^^^^^^^^^^^^^^^^^^^^^^^^^^^^^^^^^^^^^^^^^^^^^^^^^^^^^^^^^^^^^^^^^^^^^^^^^^^^^^^^^^^^^^^^^^^^^^^^^^^^^^^^^^^^^^^^^^^^^^^^^^^^^^^^^^^^^^^^^^^^^^^^^^^^^^^^^^^^^^^^^^^^^^^^^^^^^^^^^^^^^^^^^^^^^^^^^^^^^^^^^^^^^^^^^^^^^
->>>>>>> 12402f26
->(x, y) => x + y : (x: string, y: string) => string
->                : ^^^^^^^^^^^^^^^^^^^^^^^^^^^^^^^^
->x : string
->  : ^^^^^^
->y : string
->  : ^^^^^^
->x + y : string
->      : ^^^^^^
->x : string
->  : ^^^^^^
->y : string
->  : ^^^^^^
-
+//// [tests/cases/compiler/duplicateOverloadInTypeAugmentation1.ts] ////
+
+=== duplicateOverloadInTypeAugmentation1.ts ===
+interface Array<T> {
+    reduce(callbackfn: (previousValue: T, currentValue: T, currentIndex: number, array: T[]) => T,
+>reduce : { (callbackfn: (previousValue: T, currentValue: T, currentIndex: number, array: T[]) => T): T; (callbackfn: (previousValue: T, currentValue: T, currentIndex: number, array: T[]) => T, initialValue: T): T; <U>(callbackfn: (previousValue: U, currentValue: T, currentIndex: number, array: T[]) => U, initialValue: U): U; (callbackfn: (previousValue: T, currentValue: T, currentIndex: number, array: T[]) => T, initialValue?: T): T; <U_1>(callbackfn: (previousValue: U_1, currentValue: T, currentIndex: number, array: T[]) => U_1, initialValue: U_1): U_1; }
+>       : ^^^^^^^^^^^^^^^^^^^^^^^^^^^^^^^^^^^^^^^^^^^^^^^^^^^^^^^^^^^^^^^^^^^^^^^^^^^^^^^^^^^^^^^^^^^^^^^^^^^^^^^^^^^^^^^^^^^^^^^^^^^^^^^^^^^^^^^^^^^^^^^^^^^^^^^^^^^^^^^^^^^^^^^^^^^^^^^^^^^^^^^^^^^^^^^^^^^^^^^^^^^^^^^^^^^^^^^^^^^^^^^^^^^^^^^^^^^^^^^^^^^^^^^^^^^^^^^^^^^^^^^^^^^^^^^^^^^^^^^^^^^^^^^^^^^^^^^^^^^^^^^^^^^^^^^^^^^^^^^^^^^^^^^^^^^                                                                          ^^^^^^^^^^^^^^^^^ ^^^ ^^^^^^^^^^^^^^^^^^^^^^^^^^^^^^^^^^^^^^^^^^^^^^^^^^^^^^^^^^^^^^^^^^^^^^^^^^^^^^^^^^^^^^^^^^^^^^^^^^^^^^^^^^^^^^^^^^^^^^^^^^^^^^
+>callbackfn : (previousValue: T, currentValue: T, currentIndex: number, array: T[]) => T
+>           : ^^^^^^^^^^^^^^^^ ^^^^^^^^^^^^^^^^ ^^^^^^^^^^^^^^^^      ^^^^^^^^^   ^^^^^ 
+>previousValue : T
+>              : ^
+>currentValue : T
+>             : ^
+>currentIndex : number
+>             : ^^^^^^
+>array : T[]
+>      : ^^^
+
+        initialValue?: T): T;
+>initialValue : T | undefined
+>             : ^^^^^^^^^^^^^
+
+    reduce<U>(callbackfn: (previousValue: U, currentValue: T, currentIndex: number, array: T[]) => U,
+>reduce : { (callbackfn: (previousValue: T, currentValue: T, currentIndex: number, array: T[]) => T): T; (callbackfn: (previousValue: T, currentValue: T, currentIndex: number, array: T[]) => T, initialValue: T): T; <U_1>(callbackfn: (previousValue: U_1, currentValue: T, currentIndex: number, array: T[]) => U_1, initialValue: U_1): U_1; (callbackfn: (previousValue: T, currentValue: T, currentIndex: number, array: T[]) => T, initialValue?: T | undefined): T; <U>(callbackfn: (previousValue: U, currentValue: T, currentIndex: number, array: T[]) => U, initialValue: U): U; }
+>       : ^^^^^^^^^^^^^^^^^^^^^^^^^^^^^^^^^^^^^^^^^^^^^^^^^^^^^^^^^^^^^^^^^^^^^^^^^^^^^^^^^^^^^^^^^^^^^^^^^^^^^^^^^^^^^^^^^^^^^^^^^^^^^^^^^^^^^^^^^^^^^^^^^^^^^^^^^^^^^^^^^^^^^^^^^^^^^^^^^^^^^^^^^^^^^^^^^^^^^^^^^^^^^^^^^^^^^^^^^^^^^^^^^^^^^^^^^^^^^^^^^^^^^^^^^^^^^^^^^^^^^^^^^^^^^^^^^^^^^^^^^^^^^^^^^^^^^^^^^^^^^^^^^^^^^^^^^^^^^^^^^^^^^^^^^^^^^^^^^^^^^^^^^^^^^^^^^^^^^^^^^^^^^^^^^^^^^^^^^^^^^^^^^^^^^^^^^^^^^^^^^^^^^^^^^^^^^^^^^^^^^^^^^^^^^^^^^^^^^^^^^^^^^^^^^^^^ ^^^^^^^^^^^^^^                                                                          ^^^^^^^^^^^^^^^^ ^^^ ^^^
+>callbackfn : (previousValue: U, currentValue: T, currentIndex: number, array: T[]) => U
+>           : ^^^^^^^^^^^^^^^^ ^^^^^^^^^^^^^^^^ ^^^^^^^^^^^^^^^^      ^^^^^^^^^   ^^^^^ 
+>previousValue : U
+>              : ^
+>currentValue : T
+>             : ^
+>currentIndex : number
+>             : ^^^^^^
+>array : T[]
+>      : ^^^
+
+        initialValue: U): U;
+>initialValue : U
+>             : ^
+}
+var a: Array<string>;
+>a : string[]
+>  : ^^^^^^^^
+
+var r5 = a.reduce((x, y) => x + y);
+>r5 : string
+>   : ^^^^^^
+>a.reduce((x, y) => x + y) : string
+>                          : ^^^^^^
+>a.reduce : { (callbackfn: (previousValue: string, currentValue: string, currentIndex: number, array: string[]) => string): string; (callbackfn: (previousValue: string, currentValue: string, currentIndex: number, array: string[]) => string, initialValue: string): string; <U>(callbackfn: (previousValue: U, currentValue: string, currentIndex: number, array: string[]) => U, initialValue: U): U; (callbackfn: (previousValue: string, currentValue: string, currentIndex: number, array: string[]) => string, initialValue?: string | undefined): string; <U_1>(callbackfn: (previousValue: U_1, currentValue: string, currentIndex: number, array: string[]) => U_1, initialValue: U_1): U_1; }
+>         : ^^^^^^^^^^^^^^^^^^^^^^^^^^^^^^^^^^^^^^^^^^^^^^^^^^^^^^^^^^^^^^^^^^^^^^^^^^^^^^^^^^^^^^^^^^^^^^^^^^^^^^^^^^^^^^^^^^^^^^^^^^^^^^^^^^^^^^^^^^^^^^^^^^^^^^^^^^^^^^^^^^^^^^^^^^^^^^^^^^^^^^^^^^^^^^^^^^^^^^^^^^^^^^^^^^^^^^^^^^^^^^^^^^^^^^^^^^^^^^^^^^^^^^^^^^^^^^^^^^^^^^^^^^^^^^^^^^^^^^^^^^^^^^^^^^^^^^^^^^^^^^^^^^^^^^^^^^^^^^^^^^^^^^^^^^^^^^^^^^^^^^^^^^^^^^^^^^^^^^^^^^^^^^^^^^^^^^^^^^^^^^^^^^^^^^^^^^^^^^^^^^^^^^^^^^^^^^^^^^^^^^^^^^^^^^^^^^^^^^^^^^^^^^^^^^^^^^^^^^^^^^^^^^^^^^^^^^^^^^^^^^^^^^^^^^^^^^^^^^^^^^^^^^^^^^^^^^^^^^^^^^^^^^^^^^^^^^^^^^^^^^^^^^^^^^^^^^^^^^^^^^^^^^^^^^^^^^^^^^^^^^^^^^^^^^^^^^^^^^^^^^^^^^^^^^^^^^^^^^^^^^^^^^^^^^^^^^^^^^^^^^^^^^^^^^^^^^^^^^^^^^^^^^^^^^
+>a : string[]
+>  : ^^^^^^^^
+>reduce : { (callbackfn: (previousValue: string, currentValue: string, currentIndex: number, array: string[]) => string): string; (callbackfn: (previousValue: string, currentValue: string, currentIndex: number, array: string[]) => string, initialValue: string): string; <U>(callbackfn: (previousValue: U, currentValue: string, currentIndex: number, array: string[]) => U, initialValue: U): U; (callbackfn: (previousValue: string, currentValue: string, currentIndex: number, array: string[]) => string, initialValue?: string | undefined): string; <U_1>(callbackfn: (previousValue: U_1, currentValue: string, currentIndex: number, array: string[]) => U_1, initialValue: U_1): U_1; }
+>       : ^^^^^^^^^^^^^^^^^^^^^^^^^^^^^^^^^^^^^^^^^^^^^^^^^^^^^^^^^^^^^^^^^^^^^^^^^^^^^^^^^^^^^^^^^^^^^^^^^^^^^^^^^^^^^^^^^^^^^^^^^^^^^^^^^^^^^^^^^^^^^^^^^^^^^^^^^^^^^^^^^^^^^^^^^^^^^^^^^^^^^^^^^^^^^^^^^^^^^^^^^^^^^^^^^^^^^^^^^^^^^^^^^^^^^^^^^^^^^^^^^^^^^^^^^^^^^^^^^^^^^^^^^^^^^^^^^^^^^^^^^^^^^^^^^^^^^^^^^^^^^^^^^^^^^^^^^^^^^^^^^^^^^^^^^^^^^^^^^^^^^^^^^^^^^^^^^^^^^^^^^^^^^^^^^^^^^^^^^^^^^^^^^^^^^^^^^^^^^^^^^^^^^^^^^^^^^^^^^^^^^^^^^^^^^^^^^^^^^^^^^^^^^^^^^^^^^^^^^^^^^^^^^^^^^^^^^^^^^^^^^^^^^^^^^^^^^^^^^^^^^^^^^^^^^^^^^^^^^^^^^^^^^^^^^^^^^^^^^^^^^^^^^^^^^^^^^^^^^^^^^^^^^^^^^^^^^^^^^^^^^^^^^^^^^^^^^^^^^^^^^^^^^^^^^^^^^^^^^^^^^^^^^^^^^^^^^^^^^^^^^^^^^^^^^^^^^^^^^^^^^^^^^^^^^^
+>(x, y) => x + y : (x: string, y: string) => string
+>                : ^^^^^^^^^^^^^^^^^^^^^^^^^^^^^^^^
+>x : string
+>  : ^^^^^^
+>y : string
+>  : ^^^^^^
+>x + y : string
+>      : ^^^^^^
+>x : string
+>  : ^^^^^^
+>y : string
+>  : ^^^^^^
+