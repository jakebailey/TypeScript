--- conflicted
+++ resolved
@@ -1,53 +1,47 @@
-//// [tests/cases/compiler/superNoModifiersCrash.ts] ////
-
-=== File.js ===
-class Parent {
->Parent : Parent
->       : ^^^^^^
-
-    initialize() {
->initialize : (...args: any[]) => string
->           : ^^^^^^^^^^^^^^^^^^^^^^^^^^
-
-        super.initialize(...arguments)
->super.initialize(...arguments) : error
->super.initialize : error
->super : any
->      : ^^^
->initialize : any
->           : ^^^
->...arguments : any
->arguments : IArguments
->          : ^^^^^^^^^^
-
-        return this.asdf = ''
->this.asdf = '' : ""
-<<<<<<< HEAD
->this.asdf : string | undefined
->this : this
->asdf : string | undefined
-=======
->               : ^^
->this.asdf : string
->          : ^^^^^^
->this : this
->     : ^^^^
->asdf : string
->     : ^^^^^^
->>>>>>> 12402f26
->'' : ""
->   : ^^
-    }
-  }
-
-class Child extends Parent {
->Child : Child
->      : ^^^^^
->Parent : Parent
->       : ^^^^^^
-
-    initialize() {
->initialize : () => void
->           : ^^^^^^^^^^
-    }
-}
+//// [tests/cases/compiler/superNoModifiersCrash.ts] ////
+
+=== File.js ===
+class Parent {
+>Parent : Parent
+>       : ^^^^^^
+
+    initialize() {
+>initialize : (...args: any[]) => string
+>           : ^^^^^^^^^^^^^^^^^^^^^^^^^^
+
+        super.initialize(...arguments)
+>super.initialize(...arguments) : error
+>super.initialize : error
+>super : any
+>      : ^^^
+>initialize : any
+>           : ^^^
+>...arguments : any
+>arguments : IArguments
+>          : ^^^^^^^^^^
+
+        return this.asdf = ''
+>this.asdf = '' : ""
+>               : ^^
+>this.asdf : string | undefined
+>          : ^^^^^^^^^^^^^^^^^^
+>this : this
+>     : ^^^^
+>asdf : string | undefined
+>     : ^^^^^^^^^^^^^^^^^^
+>'' : ""
+>   : ^^
+    }
+  }
+
+class Child extends Parent {
+>Child : Child
+>      : ^^^^^
+>Parent : Parent
+>       : ^^^^^^
+
+    initialize() {
+>initialize : () => void
+>           : ^^^^^^^^^^
+    }
+}