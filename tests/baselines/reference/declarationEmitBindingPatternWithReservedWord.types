--- conflicted
+++ resolved
@@ -1,82 +1,71 @@
-//// [tests/cases/compiler/declarationEmitBindingPatternWithReservedWord.ts] ////
-
-=== declarationEmitBindingPatternWithReservedWord.ts ===
-type LocaleData = Record<string, never>
->LocaleData : LocaleData
->           : ^^^^^^^^^^
-
-type ConvertLocaleConfig<T extends LocaleData = LocaleData> = Record<
->ConvertLocaleConfig : ConvertLocaleConfig<T>
->                    : ^^^^^^^^^^^^^^^^^^^^^^
-
-  string,
-  T
->;
-type LocaleConfig<T extends LocaleData = LocaleData> = Record<string, Partial<T>>;
->LocaleConfig : LocaleConfig<T>
->             : ^^^^^^^^^^^^^^^
-
-export interface GetLocalesOptions<T extends LocaleData> {
-    app: unknown;
->app : unknown
->    : ^^^^^^^
-
-    default: ConvertLocaleConfig<T>;
->default : ConvertLocaleConfig<T>
->        : ^^^^^^^^^^^^^^^^^^^^^^
-
-    config?: LocaleConfig<T> | undefined;
-<<<<<<< HEAD
->config : LocaleConfig<T> | undefined
-
-    name?: string;
->name : string | undefined
-=======
->config : LocaleConfig<T>
->       : ^^^^^^^^^^^^^^^
-
-    name?: string;
->name : string
->     : ^^^^^^
->>>>>>> 12402f26
-}
-
-export const getLocales = <T extends LocaleData>({
->getLocales : <T extends LocaleData>({ app, name, default: defaultLocalesConfig, config: userLocalesConfig, }: GetLocalesOptions<T>) => ConvertLocaleConfig<T>
->           : ^ ^^^^^^^^^^^^^^^^^^^^^^^^^^^^^^^^^^^^^^^^^^^^^^^^^^^^^^^^^^^^^^^^^^^^^^^^^^^^^^^^^^^^^^^^^^^^^^^                    ^^^^^                      
-><T extends LocaleData>({    app,    name,    default: defaultLocalesConfig,    config: userLocalesConfig = {},}: GetLocalesOptions<T>): ConvertLocaleConfig<T> => {    return defaultLocalesConfig;} : <T extends LocaleData>({ app, name, default: defaultLocalesConfig, config: userLocalesConfig, }: GetLocalesOptions<T>) => ConvertLocaleConfig<T>
->                                                                                                                                                                                                     : ^ ^^^^^^^^^^^^^^^^^^^^^^^^^^^^^^^^^^^^^^^^^^^^^^^^^^^^^^^^^^^^^^^^^^^^^^^^^^^^^^^^^^^^^^^^^^^^^^^                    ^^^^^                      
-
-    app,
->app : unknown
->    : ^^^^^^^
-
-    name,
-<<<<<<< HEAD
->name : string | undefined
-=======
->name : string
->     : ^^^^^^
->>>>>>> 12402f26
-
-    default: defaultLocalesConfig,
->default : any
->        : ^^^
->defaultLocalesConfig : ConvertLocaleConfig<T>
->                     : ^^^^^^^^^^^^^^^^^^^^^^
-
-    config: userLocalesConfig = {},
->config : any
->       : ^^^
->userLocalesConfig : LocaleConfig<T>
->                  : ^^^^^^^^^^^^^^^
->{} : {}
->   : ^^
-
-}: GetLocalesOptions<T>): ConvertLocaleConfig<T> => {
-    return defaultLocalesConfig;
->defaultLocalesConfig : ConvertLocaleConfig<T>
->                     : ^^^^^^^^^^^^^^^^^^^^^^
-
-};
-
+//// [tests/cases/compiler/declarationEmitBindingPatternWithReservedWord.ts] ////
+
+=== declarationEmitBindingPatternWithReservedWord.ts ===
+type LocaleData = Record<string, never>
+>LocaleData : LocaleData
+>           : ^^^^^^^^^^
+
+type ConvertLocaleConfig<T extends LocaleData = LocaleData> = Record<
+>ConvertLocaleConfig : ConvertLocaleConfig<T>
+>                    : ^^^^^^^^^^^^^^^^^^^^^^
+
+  string,
+  T
+>;
+type LocaleConfig<T extends LocaleData = LocaleData> = Record<string, Partial<T>>;
+>LocaleConfig : LocaleConfig<T>
+>             : ^^^^^^^^^^^^^^^
+
+export interface GetLocalesOptions<T extends LocaleData> {
+    app: unknown;
+>app : unknown
+>    : ^^^^^^^
+
+    default: ConvertLocaleConfig<T>;
+>default : ConvertLocaleConfig<T>
+>        : ^^^^^^^^^^^^^^^^^^^^^^
+
+    config?: LocaleConfig<T> | undefined;
+>config : LocaleConfig<T> | undefined
+>       : ^^^^^^^^^^^^^^^^^^^^^^^^^^^
+
+    name?: string;
+>name : string | undefined
+>     : ^^^^^^^^^^^^^^^^^^
+}
+
+export const getLocales = <T extends LocaleData>({
+>getLocales : <T extends LocaleData>({ app, name, default: defaultLocalesConfig, config: userLocalesConfig, }: GetLocalesOptions<T>) => ConvertLocaleConfig<T>
+>           : ^ ^^^^^^^^^^^^^^^^^^^^^^^^^^^^^^^^^^^^^^^^^^^^^^^^^^^^^^^^^^^^^^^^^^^^^^^^^^^^^^^^^^^^^^^^^^^^^^^                    ^^^^^                      
+><T extends LocaleData>({    app,    name,    default: defaultLocalesConfig,    config: userLocalesConfig = {},}: GetLocalesOptions<T>): ConvertLocaleConfig<T> => {    return defaultLocalesConfig;} : <T extends LocaleData>({ app, name, default: defaultLocalesConfig, config: userLocalesConfig, }: GetLocalesOptions<T>) => ConvertLocaleConfig<T>
+>                                                                                                                                                                                                     : ^ ^^^^^^^^^^^^^^^^^^^^^^^^^^^^^^^^^^^^^^^^^^^^^^^^^^^^^^^^^^^^^^^^^^^^^^^^^^^^^^^^^^^^^^^^^^^^^^^                    ^^^^^                      
+
+    app,
+>app : unknown
+>    : ^^^^^^^
+
+    name,
+>name : string | undefined
+>     : ^^^^^^^^^^^^^^^^^^
+
+    default: defaultLocalesConfig,
+>default : any
+>        : ^^^
+>defaultLocalesConfig : ConvertLocaleConfig<T>
+>                     : ^^^^^^^^^^^^^^^^^^^^^^
+
+    config: userLocalesConfig = {},
+>config : any
+>       : ^^^
+>userLocalesConfig : LocaleConfig<T>
+>                  : ^^^^^^^^^^^^^^^
+>{} : {}
+>   : ^^
+
+}: GetLocalesOptions<T>): ConvertLocaleConfig<T> => {
+    return defaultLocalesConfig;
+>defaultLocalesConfig : ConvertLocaleConfig<T>
+>                     : ^^^^^^^^^^^^^^^^^^^^^^
+
+};
+