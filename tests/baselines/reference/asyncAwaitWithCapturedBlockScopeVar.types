--- conflicted
+++ resolved
@@ -1,247 +1,203 @@
-//// [tests/cases/compiler/asyncAwaitWithCapturedBlockScopeVar.ts] ////
-
-=== asyncAwaitWithCapturedBlockScopeVar.ts ===
-async function fn1() {
->fn1 : () => Promise<void>
->    : ^^^^^^^^^^^^^^^^^^^
-
-    let ar = [];
-<<<<<<< HEAD
->ar : never[]
->[] : never[]
-=======
->ar : any[]
->   : ^^^^^
->[] : undefined[]
->   : ^^^^^^^^^^^
->>>>>>> 12402f26
-
-    for (let i = 0; i < 1; i++) {
->i : number
->  : ^^^^^^
->0 : 0
->  : ^
->i < 1 : boolean
->      : ^^^^^^^
->i : number
->  : ^^^^^^
->1 : 1
->  : ^
->i++ : number
->    : ^^^^^^
->i : number
->  : ^^^^^^
-
-        await 1;
->await 1 : 1
->        : ^
->1 : 1
->  : ^
-
-        ar.push(() => i);
->ar.push(() => i) : number
-<<<<<<< HEAD
->ar.push : (...items: never[]) => number
->ar : never[]
->push : (...items: never[]) => number
-=======
->                 : ^^^^^^
->ar.push : (...items: any[]) => number
->        : ^^^^^^^^^^^^^^^^^^^^^^^^^^^
->ar : any[]
->   : ^^^^^
->push : (...items: any[]) => number
->     : ^^^^^^^^^^^^^^^^^^^^^^^^^^^
->>>>>>> 12402f26
->() => i : () => number
->        : ^^^^^^^^^^^^
->i : number
->  : ^^^^^^
-    }
-}
-
-async function fn2() {
->fn2 : () => Promise<void>
->    : ^^^^^^^^^^^^^^^^^^^
-
-    let ar = [];
-<<<<<<< HEAD
->ar : never[]
->[] : never[]
-=======
->ar : any[]
->   : ^^^^^
->[] : undefined[]
->   : ^^^^^^^^^^^
->>>>>>> 12402f26
-
-    for (let i = 0; i < 1; i++) {
->i : number
->  : ^^^^^^
->0 : 0
->  : ^
->i < 1 : boolean
->      : ^^^^^^^
->i : number
->  : ^^^^^^
->1 : 1
->  : ^
->i++ : number
->    : ^^^^^^
->i : number
->  : ^^^^^^
-
-        await 1;
->await 1 : 1
->        : ^
->1 : 1
->  : ^
-
-        ar.push(() => i);
->ar.push(() => i) : number
-<<<<<<< HEAD
->ar.push : (...items: never[]) => number
->ar : never[]
->push : (...items: never[]) => number
-=======
->                 : ^^^^^^
->ar.push : (...items: any[]) => number
->        : ^^^^^^^^^^^^^^^^^^^^^^^^^^^
->ar : any[]
->   : ^^^^^
->push : (...items: any[]) => number
->     : ^^^^^^^^^^^^^^^^^^^^^^^^^^^
->>>>>>> 12402f26
->() => i : () => number
->        : ^^^^^^^^^^^^
->i : number
->  : ^^^^^^
-
-        break;
-    }
-}
-
-async function fn3() {
->fn3 : () => Promise<void>
->    : ^^^^^^^^^^^^^^^^^^^
-
-    let ar = [];
-<<<<<<< HEAD
->ar : never[]
->[] : never[]
-=======
->ar : any[]
->   : ^^^^^
->[] : undefined[]
->   : ^^^^^^^^^^^
->>>>>>> 12402f26
-
-    for (let i = 0; i < 1; i++) {
->i : number
->  : ^^^^^^
->0 : 0
->  : ^
->i < 1 : boolean
->      : ^^^^^^^
->i : number
->  : ^^^^^^
->1 : 1
->  : ^
->i++ : number
->    : ^^^^^^
->i : number
->  : ^^^^^^
-
-        await 1;
->await 1 : 1
->        : ^
->1 : 1
->  : ^
-
-        ar.push(() => i);
->ar.push(() => i) : number
-<<<<<<< HEAD
->ar.push : (...items: never[]) => number
->ar : never[]
->push : (...items: never[]) => number
-=======
->                 : ^^^^^^
->ar.push : (...items: any[]) => number
->        : ^^^^^^^^^^^^^^^^^^^^^^^^^^^
->ar : any[]
->   : ^^^^^
->push : (...items: any[]) => number
->     : ^^^^^^^^^^^^^^^^^^^^^^^^^^^
->>>>>>> 12402f26
->() => i : () => number
->        : ^^^^^^^^^^^^
->i : number
->  : ^^^^^^
-
-        continue;
-    }
-}
-
-async function fn4(): Promise<number> {
->fn4 : () => Promise<number>
->    : ^^^^^^               
-
-    let ar = [];
-<<<<<<< HEAD
->ar : never[]
->[] : never[]
-=======
->ar : any[]
->   : ^^^^^
->[] : undefined[]
->   : ^^^^^^^^^^^
->>>>>>> 12402f26
-
-    for (let i = 0; i < 1; i++) {
->i : number
->  : ^^^^^^
->0 : 0
->  : ^
->i < 1 : boolean
->      : ^^^^^^^
->i : number
->  : ^^^^^^
->1 : 1
->  : ^
->i++ : number
->    : ^^^^^^
->i : number
->  : ^^^^^^
-
-        await 1;
->await 1 : 1
->        : ^
->1 : 1
->  : ^
-
-        ar.push(() => i);
->ar.push(() => i) : number
-<<<<<<< HEAD
->ar.push : (...items: never[]) => number
->ar : never[]
->push : (...items: never[]) => number
-=======
->                 : ^^^^^^
->ar.push : (...items: any[]) => number
->        : ^^^^^^^^^^^^^^^^^^^^^^^^^^^
->ar : any[]
->   : ^^^^^
->push : (...items: any[]) => number
->     : ^^^^^^^^^^^^^^^^^^^^^^^^^^^
->>>>>>> 12402f26
->() => i : () => number
->        : ^^^^^^^^^^^^
->i : number
->  : ^^^^^^
-
-        return 1;
->1 : 1
->  : ^
-    }
-}
-
+//// [tests/cases/compiler/asyncAwaitWithCapturedBlockScopeVar.ts] ////
+
+=== asyncAwaitWithCapturedBlockScopeVar.ts ===
+async function fn1() {
+>fn1 : () => Promise<void>
+>    : ^^^^^^^^^^^^^^^^^^^
+
+    let ar = [];
+>ar : never[]
+>   : ^^^^^^^
+>[] : never[]
+>   : ^^^^^^^
+
+    for (let i = 0; i < 1; i++) {
+>i : number
+>  : ^^^^^^
+>0 : 0
+>  : ^
+>i < 1 : boolean
+>      : ^^^^^^^
+>i : number
+>  : ^^^^^^
+>1 : 1
+>  : ^
+>i++ : number
+>    : ^^^^^^
+>i : number
+>  : ^^^^^^
+
+        await 1;
+>await 1 : 1
+>        : ^
+>1 : 1
+>  : ^
+
+        ar.push(() => i);
+>ar.push(() => i) : number
+>                 : ^^^^^^
+>ar.push : (...items: never[]) => number
+>        : ^^^^^^^^^^^^^^^^^^^^^^^^^^^^^
+>ar : never[]
+>   : ^^^^^^^
+>push : (...items: never[]) => number
+>     : ^^^^^^^^^^^^^^^^^^^^^^^^^^^^^
+>() => i : () => number
+>        : ^^^^^^^^^^^^
+>i : number
+>  : ^^^^^^
+    }
+}
+
+async function fn2() {
+>fn2 : () => Promise<void>
+>    : ^^^^^^^^^^^^^^^^^^^
+
+    let ar = [];
+>ar : never[]
+>   : ^^^^^^^
+>[] : never[]
+>   : ^^^^^^^
+
+    for (let i = 0; i < 1; i++) {
+>i : number
+>  : ^^^^^^
+>0 : 0
+>  : ^
+>i < 1 : boolean
+>      : ^^^^^^^
+>i : number
+>  : ^^^^^^
+>1 : 1
+>  : ^
+>i++ : number
+>    : ^^^^^^
+>i : number
+>  : ^^^^^^
+
+        await 1;
+>await 1 : 1
+>        : ^
+>1 : 1
+>  : ^
+
+        ar.push(() => i);
+>ar.push(() => i) : number
+>                 : ^^^^^^
+>ar.push : (...items: never[]) => number
+>        : ^^^^^^^^^^^^^^^^^^^^^^^^^^^^^
+>ar : never[]
+>   : ^^^^^^^
+>push : (...items: never[]) => number
+>     : ^^^^^^^^^^^^^^^^^^^^^^^^^^^^^
+>() => i : () => number
+>        : ^^^^^^^^^^^^
+>i : number
+>  : ^^^^^^
+
+        break;
+    }
+}
+
+async function fn3() {
+>fn3 : () => Promise<void>
+>    : ^^^^^^^^^^^^^^^^^^^
+
+    let ar = [];
+>ar : never[]
+>   : ^^^^^^^
+>[] : never[]
+>   : ^^^^^^^
+
+    for (let i = 0; i < 1; i++) {
+>i : number
+>  : ^^^^^^
+>0 : 0
+>  : ^
+>i < 1 : boolean
+>      : ^^^^^^^
+>i : number
+>  : ^^^^^^
+>1 : 1
+>  : ^
+>i++ : number
+>    : ^^^^^^
+>i : number
+>  : ^^^^^^
+
+        await 1;
+>await 1 : 1
+>        : ^
+>1 : 1
+>  : ^
+
+        ar.push(() => i);
+>ar.push(() => i) : number
+>                 : ^^^^^^
+>ar.push : (...items: never[]) => number
+>        : ^^^^^^^^^^^^^^^^^^^^^^^^^^^^^
+>ar : never[]
+>   : ^^^^^^^
+>push : (...items: never[]) => number
+>     : ^^^^^^^^^^^^^^^^^^^^^^^^^^^^^
+>() => i : () => number
+>        : ^^^^^^^^^^^^
+>i : number
+>  : ^^^^^^
+
+        continue;
+    }
+}
+
+async function fn4(): Promise<number> {
+>fn4 : () => Promise<number>
+>    : ^^^^^^               
+
+    let ar = [];
+>ar : never[]
+>   : ^^^^^^^
+>[] : never[]
+>   : ^^^^^^^
+
+    for (let i = 0; i < 1; i++) {
+>i : number
+>  : ^^^^^^
+>0 : 0
+>  : ^
+>i < 1 : boolean
+>      : ^^^^^^^
+>i : number
+>  : ^^^^^^
+>1 : 1
+>  : ^
+>i++ : number
+>    : ^^^^^^
+>i : number
+>  : ^^^^^^
+
+        await 1;
+>await 1 : 1
+>        : ^
+>1 : 1
+>  : ^
+
+        ar.push(() => i);
+>ar.push(() => i) : number
+>                 : ^^^^^^
+>ar.push : (...items: never[]) => number
+>        : ^^^^^^^^^^^^^^^^^^^^^^^^^^^^^
+>ar : never[]
+>   : ^^^^^^^
+>push : (...items: never[]) => number
+>     : ^^^^^^^^^^^^^^^^^^^^^^^^^^^^^
+>() => i : () => number
+>        : ^^^^^^^^^^^^
+>i : number
+>  : ^^^^^^
+
+        return 1;
+>1 : 1
+>  : ^
+    }
+}
+