//// [tests/cases/compiler/reexportMissingDefault2.ts] ////

=== b.ts ===
export const b = null;
<<<<<<< HEAD
>b : null

=== a.ts ===
export { b } from "./b";
>b : null
=======
>b : any
>  : ^^^

=== a.ts ===
export { b } from "./b";
>b : any
>  : ^^^
>>>>>>> 12402f26

export { default } from "./b";
>default : any
>        : ^^^

<|MERGE_RESOLUTION|>--- conflicted
+++ resolved
@@ -1,24 +1,16 @@
-//// [tests/cases/compiler/reexportMissingDefault2.ts] ////
-
-=== b.ts ===
-export const b = null;
-<<<<<<< HEAD
->b : null
-
-=== a.ts ===
-export { b } from "./b";
->b : null
-=======
->b : any
->  : ^^^
-
-=== a.ts ===
-export { b } from "./b";
->b : any
->  : ^^^
->>>>>>> 12402f26
-
-export { default } from "./b";
->default : any
->        : ^^^
-
+//// [tests/cases/compiler/reexportMissingDefault2.ts] ////
+
+=== b.ts ===
+export const b = null;
+>b : null
+>  : ^^^^
+
+=== a.ts ===
+export { b } from "./b";
+>b : null
+>  : ^^^^
+
+export { default } from "./b";
+>default : any
+>        : ^^^
+