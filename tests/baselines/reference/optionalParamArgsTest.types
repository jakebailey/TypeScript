//// [tests/cases/compiler/optionalParamArgsTest.ts] ////

=== optionalParamArgsTest.ts ===
// Optional parameter and default argument tests

// Key:
// Cx - "Class x"
// My - "Method x"
// Az - "Argument z"
// E.g., C1M1A1 = "Class 1, Method 1, Argument 1"

interface I1 {
    C1M1():number;
>C1M1 : () => number
>     : ^^^^^^      

    C1M2(C1M2A1:number):number;
>C1M2 : (C1M2A1: number) => number
>     : ^^^^^^^^^      ^^^^^      
>C1M2A1 : number
>       : ^^^^^^

    C1M3(C1M3A1?:number,C1M3A2?:number):number;
>C1M3 : (C1M3A1?: number, C1M3A2?: number) => number
<<<<<<< HEAD
>C1M3A1 : number | undefined
>C1M3A2 : number | undefined
=======
>     : ^^^^^^^^^^      ^^^^^^^^^^^      ^^^^^      
>C1M3A1 : number
>       : ^^^^^^
>C1M3A2 : number
>       : ^^^^^^
>>>>>>> 12402f26

    C1M4(C1M4A1:number,C1M4A2?:number):number;
>C1M4 : (C1M4A1: number, C1M4A2?: number) => number
>     : ^^^^^^^^^      ^^^^^^^^^^^      ^^^^^      
>C1M4A1 : number
<<<<<<< HEAD
>C1M4A2 : number | undefined
=======
>       : ^^^^^^
>C1M4A2 : number
>       : ^^^^^^
>>>>>>> 12402f26
}

// test basic configurations
class C1 {
>C1 : C1
>   : ^^

    constructor(v: number = 1, p: number = 0) { }
>v : number
>  : ^^^^^^
>1 : 1
>  : ^
>p : number
>  : ^^^^^^
>0 : 0
>  : ^

    public n:number = 0;
>n : number
>  : ^^^^^^
>0 : 0
>  : ^

    public C1M1() { return 0; } // returning C1M1A1 will result in "Unresolved symbol C1M1A1"
>C1M1 : () => number
>     : ^^^^^^^^^^^^
>0 : 0
>  : ^

    public C1M2(C1M2A1:number) { return C1M2A1; } // will return C1M1A2 without complaint
>C1M2 : (C1M2A1: number) => number
>     : ^^^^^^^^^      ^^^^^^^^^^^
>C1M2A1 : number
>       : ^^^^^^
>C1M2A1 : number
>       : ^^^^^^

    // C1M3 contains all optional parameters
    public C1M3(C1M3A1:number=0,C1M3A2:number=C1M3A1) {return C1M3A1 + C1M3A2; }
>C1M3 : (C1M3A1?: number, C1M3A2?: number) => number
>     : ^^^^^^^^^^      ^^^^^^^^^^^      ^^^^^^^^^^^
>C1M3A1 : number
>       : ^^^^^^
>0 : 0
>  : ^
>C1M3A2 : number
>       : ^^^^^^
>C1M3A1 : number
>       : ^^^^^^
>C1M3A1 + C1M3A2 : number
>                : ^^^^^^
>C1M3A1 : number
>       : ^^^^^^
>C1M3A2 : number
>       : ^^^^^^

    // C1M4 contains a mix of optional and non-optional parameters
    public C1M4(C1M4A1:number,C1M4A2?:number) { return C1M4A1 + C1M4A2; }
>C1M4 : (C1M4A1: number, C1M4A2?: number) => number
>     : ^^^^^^^^^      ^^^^^^^^^^^      ^^^^^^^^^^^
>C1M4A1 : number
<<<<<<< HEAD
>C1M4A2 : number | undefined
=======
>       : ^^^^^^
>C1M4A2 : number
>       : ^^^^^^
>>>>>>> 12402f26
>C1M4A1 + C1M4A2 : number
>                : ^^^^^^
>C1M4A1 : number
<<<<<<< HEAD
>C1M4A2 : number | undefined
=======
>       : ^^^^^^
>C1M4A2 : number
>       : ^^^^^^
>>>>>>> 12402f26

    public C1M5(C1M5A1:number,C1M5A2:number=0,C1M5A3?:number) { return C1M5A1 + C1M5A2; }
>C1M5 : (C1M5A1: number, C1M5A2?: number, C1M5A3?: number) => number
>     : ^^^^^^^^^      ^^^^^^^^^^^      ^^^^^^^^^^^      ^^^^^^^^^^^
>C1M5A1 : number
>       : ^^^^^^
>C1M5A2 : number
>       : ^^^^^^
>0 : 0
<<<<<<< HEAD
>C1M5A3 : number | undefined
=======
>  : ^
>C1M5A3 : number
>       : ^^^^^^
>>>>>>> 12402f26
>C1M5A1 + C1M5A2 : number
>                : ^^^^^^
>C1M5A1 : number
>       : ^^^^^^
>C1M5A2 : number
>       : ^^^^^^

    // Uninitialized parameter makes the initialized one required
    public C1M5(C1M5A1:number,C1M5A2:number=0,C1M5A3:number) { return C1M5A1 + C1M5A2; }
<<<<<<< HEAD
>C1M5 : (C1M5A1: number, C1M5A2?: number, C1M5A3?: number | undefined) => number
=======
>C1M5 : (C1M5A1: number, C1M5A2?: number, C1M5A3?: number) => number
>     : ^^^^^^^^^^^^^^^^^^^^^^^^^^^^^^^^^^^^^^^^^^^^^^^^^^^^^^^^^^^^
>>>>>>> 12402f26
>C1M5A1 : number
>       : ^^^^^^
>C1M5A2 : number
>       : ^^^^^^
>0 : 0
>  : ^
>C1M5A3 : number
>       : ^^^^^^
>C1M5A1 + C1M5A2 : number
>                : ^^^^^^
>C1M5A1 : number
>       : ^^^^^^
>C1M5A2 : number
>       : ^^^^^^
}

class C2 extends C1 {
>C2 : C2
>   : ^^
>C1 : C1
>   : ^^

    constructor(v2: number = 6) {
>v2 : number
>   : ^^^^^^
>6 : 6
>  : ^

        super(v2);
>super(v2) : void
>          : ^^^^
>super : typeof C1
>      : ^^^^^^^^^
>v2 : number
>   : ^^^^^^
    }
}


function F1() { return 0; } 
>F1 : () => number
>   : ^^^^^^^^^^^^
>0 : 0
>  : ^

function F2(F2A1:number) { return F2A1; } 
>F2 : (F2A1: number) => number
>   : ^^^^^^^      ^^^^^^^^^^^
>F2A1 : number
>     : ^^^^^^
>F2A1 : number
>     : ^^^^^^

function F3(F3A1=0,F3A2=F3A1) {return F3A1 + F3A2; }
>F3 : (F3A1?: number, F3A2?: number) => number
>   : ^^^^^^^^^^^^^^^^^^^^^^^^^^^^^^^^^^^^^^^^
>F3A1 : number
>     : ^^^^^^
>0 : 0
>  : ^
>F3A2 : number
>     : ^^^^^^
>F3A1 : number
>     : ^^^^^^
>F3A1 + F3A2 : number
>            : ^^^^^^
>F3A1 : number
>     : ^^^^^^
>F3A2 : number
>     : ^^^^^^

function F4(F4A1:number,F4A2?:number) { return F4A1 + F4A2; }
>F4 : (F4A1: number, F4A2?: number) => number
>   : ^^^^^^^      ^^^^^^^^^      ^^^^^^^^^^^
>F4A1 : number
<<<<<<< HEAD
>F4A2 : number | undefined
=======
>     : ^^^^^^
>F4A2 : number
>     : ^^^^^^
>>>>>>> 12402f26
>F4A1 + F4A2 : number
>            : ^^^^^^
>F4A1 : number
<<<<<<< HEAD
>F4A2 : number | undefined
=======
>     : ^^^^^^
>F4A2 : number
>     : ^^^^^^
>>>>>>> 12402f26

var L1 = function() {return 0;}
>L1 : () => number
>   : ^^^^^^^^^^^^
>function() {return 0;} : () => number
>                       : ^^^^^^^^^^^^
>0 : 0
>  : ^

var L2 = function (L2A1:number) { return L2A1; } 
>L2 : (L2A1: number) => number
>   : ^^^^^^^      ^^^^^^^^^^^
>function (L2A1:number) { return L2A1; } : (L2A1: number) => number
>                                        : ^^^^^^^      ^^^^^^^^^^^
>L2A1 : number
>     : ^^^^^^
>L2A1 : number
>     : ^^^^^^

var L3 = function (L3A1=0,L3A2=L3A1) {return L3A1 + L3A2; }
>L3 : (L3A1?: number, L3A2?: number) => number
>   : ^^^^^^^^^^^^^^^^^^^^^^^^^^^^^^^^^^^^^^^^
>function (L3A1=0,L3A2=L3A1) {return L3A1 + L3A2; } : (L3A1?: number, L3A2?: number) => number
>                                                   : ^^^^^^^^^^^^^^^^^^^^^^^^^^^^^^^^^^^^^^^^
>L3A1 : number
>     : ^^^^^^
>0 : 0
>  : ^
>L3A2 : number
>     : ^^^^^^
>L3A1 : number
>     : ^^^^^^
>L3A1 + L3A2 : number
>            : ^^^^^^
>L3A1 : number
>     : ^^^^^^
>L3A2 : number
>     : ^^^^^^

var L4 = function (L4A1:number,L4A2?:number) { return L4A1 + L4A2; }
>L4 : (L4A1: number, L4A2?: number) => number
>   : ^^^^^^^      ^^^^^^^^^      ^^^^^^^^^^^
>function (L4A1:number,L4A2?:number) { return L4A1 + L4A2; } : (L4A1: number, L4A2?: number) => number
>                                                            : ^^^^^^^      ^^^^^^^^^      ^^^^^^^^^^^
>L4A1 : number
<<<<<<< HEAD
>L4A2 : number | undefined
=======
>     : ^^^^^^
>L4A2 : number
>     : ^^^^^^
>>>>>>> 12402f26
>L4A1 + L4A2 : number
>            : ^^^^^^
>L4A1 : number
<<<<<<< HEAD
>L4A2 : number | undefined
=======
>     : ^^^^^^
>L4A2 : number
>     : ^^^^^^
>>>>>>> 12402f26

var c1o1:C1 = new C1(5);
>c1o1 : C1
>     : ^^
>new C1(5) : C1
>          : ^^
>C1 : typeof C1
>   : ^^^^^^^^^
>5 : 5
>  : ^

var i1o1:I1 = new C1(5);
>i1o1 : I1
>     : ^^
>new C1(5) : C1
>          : ^^
>C1 : typeof C1
>   : ^^^^^^^^^
>5 : 5
>  : ^

// Valid
c1o1.C1M1();
>c1o1.C1M1() : number
>            : ^^^^^^
>c1o1.C1M1 : () => number
>          : ^^^^^^^^^^^^
>c1o1 : C1
>     : ^^
>C1M1 : () => number
>     : ^^^^^^^^^^^^

var f1v1=F1();
>f1v1 : number
>     : ^^^^^^
>F1() : number
>     : ^^^^^^
>F1 : () => number
>   : ^^^^^^^^^^^^

var l1v1=L1();
>l1v1 : number
>     : ^^^^^^
>L1() : number
>     : ^^^^^^
>L1 : () => number
>   : ^^^^^^^^^^^^

// Valid
c1o1.C1M2(1);
>c1o1.C1M2(1) : number
>             : ^^^^^^
>c1o1.C1M2 : (C1M2A1: number) => number
>          : ^^^^^^^^^^^^^^^^^^^^^^^^^^
>c1o1 : C1
>     : ^^
>C1M2 : (C1M2A1: number) => number
>     : ^^^^^^^^^^^^^^^^^^^^^^^^^^
>1 : 1
>  : ^

i1o1.C1M2(1);
>i1o1.C1M2(1) : number
>             : ^^^^^^
>i1o1.C1M2 : (C1M2A1: number) => number
>          : ^^^^^^^^^^^^^^^^^^^^^^^^^^
>i1o1 : I1
>     : ^^
>C1M2 : (C1M2A1: number) => number
>     : ^^^^^^^^^^^^^^^^^^^^^^^^^^
>1 : 1
>  : ^

var f2v1=F2(1);
>f2v1 : number
>     : ^^^^^^
>F2(1) : number
>      : ^^^^^^
>F2 : (F2A1: number) => number
>   : ^^^^^^^^^^^^^^^^^^^^^^^^
>1 : 1
>  : ^

var l2v1=L2(1);
>l2v1 : number
>     : ^^^^^^
>L2(1) : number
>      : ^^^^^^
>L2 : (L2A1: number) => number
>   : ^^^^^^^^^^^^^^^^^^^^^^^^
>1 : 1
>  : ^

// Valid
c1o1.C1M3(1,2);
>c1o1.C1M3(1,2) : number
>               : ^^^^^^
>c1o1.C1M3 : (C1M3A1?: number, C1M3A2?: number) => number
>          : ^^^^^^^^^^^^^^^^^^^^^^^^^^^^^^^^^^^^^^^^^^^^
>c1o1 : C1
>     : ^^
>C1M3 : (C1M3A1?: number, C1M3A2?: number) => number
>     : ^^^^^^^^^^^^^^^^^^^^^^^^^^^^^^^^^^^^^^^^^^^^
>1 : 1
>  : ^
>2 : 2
>  : ^

i1o1.C1M3(1,2);
>i1o1.C1M3(1,2) : number
<<<<<<< HEAD
>i1o1.C1M3 : (C1M3A1?: number | undefined, C1M3A2?: number | undefined) => number
>i1o1 : I1
>C1M3 : (C1M3A1?: number | undefined, C1M3A2?: number | undefined) => number
=======
>               : ^^^^^^
>i1o1.C1M3 : (C1M3A1?: number, C1M3A2?: number) => number
>          : ^^^^^^^^^^^^^^^^^^^^^^^^^^^^^^^^^^^^^^^^^^^^
>i1o1 : I1
>     : ^^
>C1M3 : (C1M3A1?: number, C1M3A2?: number) => number
>     : ^^^^^^^^^^^^^^^^^^^^^^^^^^^^^^^^^^^^^^^^^^^^
>>>>>>> 12402f26
>1 : 1
>  : ^
>2 : 2
>  : ^

var f3v1=F3(1,2);
>f3v1 : number
>     : ^^^^^^
>F3(1,2) : number
>        : ^^^^^^
>F3 : (F3A1?: number, F3A2?: number) => number
>   : ^^^^^^^^^^^^^^^^^^^^^^^^^^^^^^^^^^^^^^^^
>1 : 1
>  : ^
>2 : 2
>  : ^

var l3v1=L3(1,2);
>l3v1 : number
>     : ^^^^^^
>L3(1,2) : number
>        : ^^^^^^
>L3 : (L3A1?: number, L3A2?: number) => number
>   : ^^^^^^^^^^^^^^^^^^^^^^^^^^^^^^^^^^^^^^^^
>1 : 1
>  : ^
>2 : 2
>  : ^

// Valid
c1o1.C1M4(1,2);
>c1o1.C1M4(1,2) : number
<<<<<<< HEAD
>c1o1.C1M4 : (C1M4A1: number, C1M4A2?: number | undefined) => number
>c1o1 : C1
>C1M4 : (C1M4A1: number, C1M4A2?: number | undefined) => number
=======
>               : ^^^^^^
>c1o1.C1M4 : (C1M4A1: number, C1M4A2?: number) => number
>          : ^^^^^^^^^^^^^^^^^^^^^^^^^^^^^^^^^^^^^^^^^^^
>c1o1 : C1
>     : ^^
>C1M4 : (C1M4A1: number, C1M4A2?: number) => number
>     : ^^^^^^^^^^^^^^^^^^^^^^^^^^^^^^^^^^^^^^^^^^^
>>>>>>> 12402f26
>1 : 1
>  : ^
>2 : 2
>  : ^

i1o1.C1M4(1,2);
>i1o1.C1M4(1,2) : number
<<<<<<< HEAD
>i1o1.C1M4 : (C1M4A1: number, C1M4A2?: number | undefined) => number
>i1o1 : I1
>C1M4 : (C1M4A1: number, C1M4A2?: number | undefined) => number
=======
>               : ^^^^^^
>i1o1.C1M4 : (C1M4A1: number, C1M4A2?: number) => number
>          : ^^^^^^^^^^^^^^^^^^^^^^^^^^^^^^^^^^^^^^^^^^^
>i1o1 : I1
>     : ^^
>C1M4 : (C1M4A1: number, C1M4A2?: number) => number
>     : ^^^^^^^^^^^^^^^^^^^^^^^^^^^^^^^^^^^^^^^^^^^
>>>>>>> 12402f26
>1 : 1
>  : ^
>2 : 2
>  : ^

var f4v1=F4(1,2);
>f4v1 : number
>     : ^^^^^^
>F4(1,2) : number
<<<<<<< HEAD
>F4 : (F4A1: number, F4A2?: number | undefined) => number
=======
>        : ^^^^^^
>F4 : (F4A1: number, F4A2?: number) => number
>   : ^^^^^^^^^^^^^^^^^^^^^^^^^^^^^^^^^^^^^^^
>>>>>>> 12402f26
>1 : 1
>  : ^
>2 : 2
>  : ^

var l4v1=L4(1,2);
>l4v1 : number
>     : ^^^^^^
>L4(1,2) : number
<<<<<<< HEAD
>L4 : (L4A1: number, L4A2?: number | undefined) => number
=======
>        : ^^^^^^
>L4 : (L4A1: number, L4A2?: number) => number
>   : ^^^^^^^^^^^^^^^^^^^^^^^^^^^^^^^^^^^^^^^
>>>>>>> 12402f26
>1 : 1
>  : ^
>2 : 2
>  : ^

// Valid
c1o1.C1M3(1);
>c1o1.C1M3(1) : number
>             : ^^^^^^
>c1o1.C1M3 : (C1M3A1?: number, C1M3A2?: number) => number
>          : ^^^^^^^^^^^^^^^^^^^^^^^^^^^^^^^^^^^^^^^^^^^^
>c1o1 : C1
>     : ^^
>C1M3 : (C1M3A1?: number, C1M3A2?: number) => number
>     : ^^^^^^^^^^^^^^^^^^^^^^^^^^^^^^^^^^^^^^^^^^^^
>1 : 1
>  : ^

i1o1.C1M3(1);
>i1o1.C1M3(1) : number
<<<<<<< HEAD
>i1o1.C1M3 : (C1M3A1?: number | undefined, C1M3A2?: number | undefined) => number
>i1o1 : I1
>C1M3 : (C1M3A1?: number | undefined, C1M3A2?: number | undefined) => number
=======
>             : ^^^^^^
>i1o1.C1M3 : (C1M3A1?: number, C1M3A2?: number) => number
>          : ^^^^^^^^^^^^^^^^^^^^^^^^^^^^^^^^^^^^^^^^^^^^
>i1o1 : I1
>     : ^^
>C1M3 : (C1M3A1?: number, C1M3A2?: number) => number
>     : ^^^^^^^^^^^^^^^^^^^^^^^^^^^^^^^^^^^^^^^^^^^^
>>>>>>> 12402f26
>1 : 1
>  : ^

var f3v2=F3(1);
>f3v2 : number
>     : ^^^^^^
>F3(1) : number
>      : ^^^^^^
>F3 : (F3A1?: number, F3A2?: number) => number
>   : ^^^^^^^^^^^^^^^^^^^^^^^^^^^^^^^^^^^^^^^^
>1 : 1
>  : ^

var l3v2=L3(1);
>l3v2 : number
>     : ^^^^^^
>L3(1) : number
>      : ^^^^^^
>L3 : (L3A1?: number, L3A2?: number) => number
>   : ^^^^^^^^^^^^^^^^^^^^^^^^^^^^^^^^^^^^^^^^
>1 : 1
>  : ^

// Valid 
c1o1.C1M3();
>c1o1.C1M3() : number
>            : ^^^^^^
>c1o1.C1M3 : (C1M3A1?: number, C1M3A2?: number) => number
>          : ^^^^^^^^^^^^^^^^^^^^^^^^^^^^^^^^^^^^^^^^^^^^
>c1o1 : C1
>     : ^^
>C1M3 : (C1M3A1?: number, C1M3A2?: number) => number
>     : ^^^^^^^^^^^^^^^^^^^^^^^^^^^^^^^^^^^^^^^^^^^^

i1o1.C1M3();
>i1o1.C1M3() : number
<<<<<<< HEAD
>i1o1.C1M3 : (C1M3A1?: number | undefined, C1M3A2?: number | undefined) => number
>i1o1 : I1
>C1M3 : (C1M3A1?: number | undefined, C1M3A2?: number | undefined) => number
=======
>            : ^^^^^^
>i1o1.C1M3 : (C1M3A1?: number, C1M3A2?: number) => number
>          : ^^^^^^^^^^^^^^^^^^^^^^^^^^^^^^^^^^^^^^^^^^^^
>i1o1 : I1
>     : ^^
>C1M3 : (C1M3A1?: number, C1M3A2?: number) => number
>     : ^^^^^^^^^^^^^^^^^^^^^^^^^^^^^^^^^^^^^^^^^^^^
>>>>>>> 12402f26

var f3v3=F3();
>f3v3 : number
>     : ^^^^^^
>F3() : number
>     : ^^^^^^
>F3 : (F3A1?: number, F3A2?: number) => number
>   : ^^^^^^^^^^^^^^^^^^^^^^^^^^^^^^^^^^^^^^^^

var l3v3=L3();
>l3v3 : number
>     : ^^^^^^
>L3() : number
>     : ^^^^^^
>L3 : (L3A1?: number, L3A2?: number) => number
>   : ^^^^^^^^^^^^^^^^^^^^^^^^^^^^^^^^^^^^^^^^

// Valid
c1o1.C1M4(1);
>c1o1.C1M4(1) : number
<<<<<<< HEAD
>c1o1.C1M4 : (C1M4A1: number, C1M4A2?: number | undefined) => number
>c1o1 : C1
>C1M4 : (C1M4A1: number, C1M4A2?: number | undefined) => number
=======
>             : ^^^^^^
>c1o1.C1M4 : (C1M4A1: number, C1M4A2?: number) => number
>          : ^^^^^^^^^^^^^^^^^^^^^^^^^^^^^^^^^^^^^^^^^^^
>c1o1 : C1
>     : ^^
>C1M4 : (C1M4A1: number, C1M4A2?: number) => number
>     : ^^^^^^^^^^^^^^^^^^^^^^^^^^^^^^^^^^^^^^^^^^^
>>>>>>> 12402f26
>1 : 1
>  : ^

i1o1.C1M4(1);
>i1o1.C1M4(1) : number
<<<<<<< HEAD
>i1o1.C1M4 : (C1M4A1: number, C1M4A2?: number | undefined) => number
>i1o1 : I1
>C1M4 : (C1M4A1: number, C1M4A2?: number | undefined) => number
=======
>             : ^^^^^^
>i1o1.C1M4 : (C1M4A1: number, C1M4A2?: number) => number
>          : ^^^^^^^^^^^^^^^^^^^^^^^^^^^^^^^^^^^^^^^^^^^
>i1o1 : I1
>     : ^^
>C1M4 : (C1M4A1: number, C1M4A2?: number) => number
>     : ^^^^^^^^^^^^^^^^^^^^^^^^^^^^^^^^^^^^^^^^^^^
>>>>>>> 12402f26
>1 : 1
>  : ^

var f4v2=F4(1);
>f4v2 : number
>     : ^^^^^^
>F4(1) : number
<<<<<<< HEAD
>F4 : (F4A1: number, F4A2?: number | undefined) => number
=======
>      : ^^^^^^
>F4 : (F4A1: number, F4A2?: number) => number
>   : ^^^^^^^^^^^^^^^^^^^^^^^^^^^^^^^^^^^^^^^
>>>>>>> 12402f26
>1 : 1
>  : ^

var l4v2=L4(1);
>l4v2 : number
>     : ^^^^^^
>L4(1) : number
<<<<<<< HEAD
>L4 : (L4A1: number, L4A2?: number | undefined) => number
=======
>      : ^^^^^^
>L4 : (L4A1: number, L4A2?: number) => number
>   : ^^^^^^^^^^^^^^^^^^^^^^^^^^^^^^^^^^^^^^^
>>>>>>> 12402f26
>1 : 1
>  : ^

// Negative tests - we expect these cases to fail
c1o1.C1M1(1);
>c1o1.C1M1(1) : number
>             : ^^^^^^
>c1o1.C1M1 : () => number
>          : ^^^^^^^^^^^^
>c1o1 : C1
>     : ^^
>C1M1 : () => number
>     : ^^^^^^^^^^^^
>1 : 1
>  : ^

i1o1.C1M1(1);
>i1o1.C1M1(1) : number
>             : ^^^^^^
>i1o1.C1M1 : () => number
>          : ^^^^^^^^^^^^
>i1o1 : I1
>     : ^^
>C1M1 : () => number
>     : ^^^^^^^^^^^^
>1 : 1
>  : ^

F1(1);
>F1(1) : number
>      : ^^^^^^
>F1 : () => number
>   : ^^^^^^^^^^^^
>1 : 1
>  : ^

L1(1);
>L1(1) : number
>      : ^^^^^^
>L1 : () => number
>   : ^^^^^^^^^^^^
>1 : 1
>  : ^

c1o1.C1M2();
>c1o1.C1M2() : number
>            : ^^^^^^
>c1o1.C1M2 : (C1M2A1: number) => number
>          : ^^^^^^^^^^^^^^^^^^^^^^^^^^
>c1o1 : C1
>     : ^^
>C1M2 : (C1M2A1: number) => number
>     : ^^^^^^^^^^^^^^^^^^^^^^^^^^

i1o1.C1M2();
>i1o1.C1M2() : number
>            : ^^^^^^
>i1o1.C1M2 : (C1M2A1: number) => number
>          : ^^^^^^^^^^^^^^^^^^^^^^^^^^
>i1o1 : I1
>     : ^^
>C1M2 : (C1M2A1: number) => number
>     : ^^^^^^^^^^^^^^^^^^^^^^^^^^

F2();
>F2() : number
>     : ^^^^^^
>F2 : (F2A1: number) => number
>   : ^^^^^^^^^^^^^^^^^^^^^^^^

L2();
>L2() : number
>     : ^^^^^^
>L2 : (L2A1: number) => number
>   : ^^^^^^^^^^^^^^^^^^^^^^^^

c1o1.C1M2(1,2);
>c1o1.C1M2(1,2) : number
>               : ^^^^^^
>c1o1.C1M2 : (C1M2A1: number) => number
>          : ^^^^^^^^^^^^^^^^^^^^^^^^^^
>c1o1 : C1
>     : ^^
>C1M2 : (C1M2A1: number) => number
>     : ^^^^^^^^^^^^^^^^^^^^^^^^^^
>1 : 1
>  : ^
>2 : 2
>  : ^

i1o1.C1M2(1,2);
>i1o1.C1M2(1,2) : number
>               : ^^^^^^
>i1o1.C1M2 : (C1M2A1: number) => number
>          : ^^^^^^^^^^^^^^^^^^^^^^^^^^
>i1o1 : I1
>     : ^^
>C1M2 : (C1M2A1: number) => number
>     : ^^^^^^^^^^^^^^^^^^^^^^^^^^
>1 : 1
>  : ^
>2 : 2
>  : ^

F2(1,2);
>F2(1,2) : number
>        : ^^^^^^
>F2 : (F2A1: number) => number
>   : ^^^^^^^^^^^^^^^^^^^^^^^^
>1 : 1
>  : ^
>2 : 2
>  : ^

L2(1,2);
>L2(1,2) : number
>        : ^^^^^^
>L2 : (L2A1: number) => number
>   : ^^^^^^^^^^^^^^^^^^^^^^^^
>1 : 1
>  : ^
>2 : 2
>  : ^

c1o1.C1M3(1,2,3);
>c1o1.C1M3(1,2,3) : number
>                 : ^^^^^^
>c1o1.C1M3 : (C1M3A1?: number, C1M3A2?: number) => number
>          : ^^^^^^^^^^^^^^^^^^^^^^^^^^^^^^^^^^^^^^^^^^^^
>c1o1 : C1
>     : ^^
>C1M3 : (C1M3A1?: number, C1M3A2?: number) => number
>     : ^^^^^^^^^^^^^^^^^^^^^^^^^^^^^^^^^^^^^^^^^^^^
>1 : 1
>  : ^
>2 : 2
>  : ^
>3 : 3
>  : ^

i1o1.C1M3(1,2,3);
>i1o1.C1M3(1,2,3) : number
<<<<<<< HEAD
>i1o1.C1M3 : (C1M3A1?: number | undefined, C1M3A2?: number | undefined) => number
>i1o1 : I1
>C1M3 : (C1M3A1?: number | undefined, C1M3A2?: number | undefined) => number
=======
>                 : ^^^^^^
>i1o1.C1M3 : (C1M3A1?: number, C1M3A2?: number) => number
>          : ^^^^^^^^^^^^^^^^^^^^^^^^^^^^^^^^^^^^^^^^^^^^
>i1o1 : I1
>     : ^^
>C1M3 : (C1M3A1?: number, C1M3A2?: number) => number
>     : ^^^^^^^^^^^^^^^^^^^^^^^^^^^^^^^^^^^^^^^^^^^^
>>>>>>> 12402f26
>1 : 1
>  : ^
>2 : 2
>  : ^
>3 : 3
>  : ^

F3(1,2,3);
>F3(1,2,3) : number
>          : ^^^^^^
>F3 : (F3A1?: number, F3A2?: number) => number
>   : ^^^^^^^^^^^^^^^^^^^^^^^^^^^^^^^^^^^^^^^^
>1 : 1
>  : ^
>2 : 2
>  : ^
>3 : 3
>  : ^

L3(1,2,3);
>L3(1,2,3) : number
>          : ^^^^^^
>L3 : (L3A1?: number, L3A2?: number) => number
>   : ^^^^^^^^^^^^^^^^^^^^^^^^^^^^^^^^^^^^^^^^
>1 : 1
>  : ^
>2 : 2
>  : ^
>3 : 3
>  : ^

c1o1.C1M4();
>c1o1.C1M4() : number
<<<<<<< HEAD
>c1o1.C1M4 : (C1M4A1: number, C1M4A2?: number | undefined) => number
>c1o1 : C1
>C1M4 : (C1M4A1: number, C1M4A2?: number | undefined) => number

i1o1.C1M4();
>i1o1.C1M4() : number
>i1o1.C1M4 : (C1M4A1: number, C1M4A2?: number | undefined) => number
>i1o1 : I1
>C1M4 : (C1M4A1: number, C1M4A2?: number | undefined) => number

F4();
>F4() : number
>F4 : (F4A1: number, F4A2?: number | undefined) => number

L4();
>L4() : number
>L4 : (L4A1: number, L4A2?: number | undefined) => number
=======
>            : ^^^^^^
>c1o1.C1M4 : (C1M4A1: number, C1M4A2?: number) => number
>          : ^^^^^^^^^^^^^^^^^^^^^^^^^^^^^^^^^^^^^^^^^^^
>c1o1 : C1
>     : ^^
>C1M4 : (C1M4A1: number, C1M4A2?: number) => number
>     : ^^^^^^^^^^^^^^^^^^^^^^^^^^^^^^^^^^^^^^^^^^^

i1o1.C1M4();
>i1o1.C1M4() : number
>            : ^^^^^^
>i1o1.C1M4 : (C1M4A1: number, C1M4A2?: number) => number
>          : ^^^^^^^^^^^^^^^^^^^^^^^^^^^^^^^^^^^^^^^^^^^
>i1o1 : I1
>     : ^^
>C1M4 : (C1M4A1: number, C1M4A2?: number) => number
>     : ^^^^^^^^^^^^^^^^^^^^^^^^^^^^^^^^^^^^^^^^^^^

F4();
>F4() : number
>     : ^^^^^^
>F4 : (F4A1: number, F4A2?: number) => number
>   : ^^^^^^^^^^^^^^^^^^^^^^^^^^^^^^^^^^^^^^^

L4();
>L4() : number
>     : ^^^^^^
>L4 : (L4A1: number, L4A2?: number) => number
>   : ^^^^^^^^^^^^^^^^^^^^^^^^^^^^^^^^^^^^^^^
>>>>>>> 12402f26

function fnOpt1(id: number, children: number[] = [], expectedPath: number[] = [], isRoot?: boolean): void {}
>fnOpt1 : (id: number, children?: number[], expectedPath?: number[], isRoot?: boolean) => void
>       : ^^^^^      ^^^^^^^^^^^^^        ^^^^^^^^^^^^^^^^^        ^^^^^^^^^^^       ^^^^^    
>id : number
>   : ^^^^^^
>children : number[]
<<<<<<< HEAD
>[] : never[]
>expectedPath : number[]
>[] : never[]
>isRoot : boolean | undefined
=======
>         : ^^^^^^^^
>[] : undefined[]
>   : ^^^^^^^^^^^
>expectedPath : number[]
>             : ^^^^^^^^
>[] : undefined[]
>   : ^^^^^^^^^^^
>isRoot : boolean
>       : ^^^^^^^
>>>>>>> 12402f26

function fnOpt2(id: number, children?: number[], expectedPath?: number[], isRoot?: boolean): void {}
>fnOpt2 : (id: number, children?: number[], expectedPath?: number[], isRoot?: boolean) => void
>       : ^^^^^      ^^^^^^^^^^^^^        ^^^^^^^^^^^^^^^^^        ^^^^^^^^^^^       ^^^^^    
>id : number
<<<<<<< HEAD
>children : number[] | undefined
>expectedPath : number[] | undefined
>isRoot : boolean | undefined

fnOpt1(1, [2, 3], [1], true);
>fnOpt1(1, [2, 3], [1], true) : void
>fnOpt1 : (id: number, children?: number[], expectedPath?: number[], isRoot?: boolean | undefined) => void
=======
>   : ^^^^^^
>children : number[]
>         : ^^^^^^^^
>expectedPath : number[]
>             : ^^^^^^^^
>isRoot : boolean
>       : ^^^^^^^

fnOpt1(1, [2, 3], [1], true);
>fnOpt1(1, [2, 3], [1], true) : void
>                             : ^^^^
>fnOpt1 : (id: number, children?: number[], expectedPath?: number[], isRoot?: boolean) => void
>       : ^^^^^^^^^^^^^^^^^^^^^^^^^^^^^^^^^^^^^^^^^^^^^^^^^^^^^^^^^^^^^^^^^^^^^^^^^^^^^^^^^^^^
>>>>>>> 12402f26
>1 : 1
>  : ^
>[2, 3] : number[]
>       : ^^^^^^^^
>2 : 2
>  : ^
>3 : 3
>  : ^
>[1] : number[]
>    : ^^^^^^^^
>1 : 1
>  : ^
>true : true
>     : ^^^^

fnOpt2(1, [2, 3], [1], true);
>fnOpt2(1, [2, 3], [1], true) : void
<<<<<<< HEAD
>fnOpt2 : (id: number, children?: number[] | undefined, expectedPath?: number[] | undefined, isRoot?: boolean | undefined) => void
=======
>                             : ^^^^
>fnOpt2 : (id: number, children?: number[], expectedPath?: number[], isRoot?: boolean) => void
>       : ^^^^^^^^^^^^^^^^^^^^^^^^^^^^^^^^^^^^^^^^^^^^^^^^^^^^^^^^^^^^^^^^^^^^^^^^^^^^^^^^^^^^
>>>>>>> 12402f26
>1 : 1
>  : ^
>[2, 3] : number[]
>       : ^^^^^^^^
>2 : 2
>  : ^
>3 : 3
>  : ^
>[1] : number[]
>    : ^^^^^^^^
>1 : 1
>  : ^
>true : true
>     : ^^^^

<|MERGE_RESOLUTION|>--- conflicted
+++ resolved
@@ -1,1017 +1,871 @@
-//// [tests/cases/compiler/optionalParamArgsTest.ts] ////
-
-=== optionalParamArgsTest.ts ===
-// Optional parameter and default argument tests
-
-// Key:
-// Cx - "Class x"
-// My - "Method x"
-// Az - "Argument z"
-// E.g., C1M1A1 = "Class 1, Method 1, Argument 1"
-
-interface I1 {
-    C1M1():number;
->C1M1 : () => number
->     : ^^^^^^      
-
-    C1M2(C1M2A1:number):number;
->C1M2 : (C1M2A1: number) => number
->     : ^^^^^^^^^      ^^^^^      
->C1M2A1 : number
->       : ^^^^^^
-
-    C1M3(C1M3A1?:number,C1M3A2?:number):number;
->C1M3 : (C1M3A1?: number, C1M3A2?: number) => number
-<<<<<<< HEAD
->C1M3A1 : number | undefined
->C1M3A2 : number | undefined
-=======
->     : ^^^^^^^^^^      ^^^^^^^^^^^      ^^^^^      
->C1M3A1 : number
->       : ^^^^^^
->C1M3A2 : number
->       : ^^^^^^
->>>>>>> 12402f26
-
-    C1M4(C1M4A1:number,C1M4A2?:number):number;
->C1M4 : (C1M4A1: number, C1M4A2?: number) => number
->     : ^^^^^^^^^      ^^^^^^^^^^^      ^^^^^      
->C1M4A1 : number
-<<<<<<< HEAD
->C1M4A2 : number | undefined
-=======
->       : ^^^^^^
->C1M4A2 : number
->       : ^^^^^^
->>>>>>> 12402f26
-}
-
-// test basic configurations
-class C1 {
->C1 : C1
->   : ^^
-
-    constructor(v: number = 1, p: number = 0) { }
->v : number
->  : ^^^^^^
->1 : 1
->  : ^
->p : number
->  : ^^^^^^
->0 : 0
->  : ^
-
-    public n:number = 0;
->n : number
->  : ^^^^^^
->0 : 0
->  : ^
-
-    public C1M1() { return 0; } // returning C1M1A1 will result in "Unresolved symbol C1M1A1"
->C1M1 : () => number
->     : ^^^^^^^^^^^^
->0 : 0
->  : ^
-
-    public C1M2(C1M2A1:number) { return C1M2A1; } // will return C1M1A2 without complaint
->C1M2 : (C1M2A1: number) => number
->     : ^^^^^^^^^      ^^^^^^^^^^^
->C1M2A1 : number
->       : ^^^^^^
->C1M2A1 : number
->       : ^^^^^^
-
-    // C1M3 contains all optional parameters
-    public C1M3(C1M3A1:number=0,C1M3A2:number=C1M3A1) {return C1M3A1 + C1M3A2; }
->C1M3 : (C1M3A1?: number, C1M3A2?: number) => number
->     : ^^^^^^^^^^      ^^^^^^^^^^^      ^^^^^^^^^^^
->C1M3A1 : number
->       : ^^^^^^
->0 : 0
->  : ^
->C1M3A2 : number
->       : ^^^^^^
->C1M3A1 : number
->       : ^^^^^^
->C1M3A1 + C1M3A2 : number
->                : ^^^^^^
->C1M3A1 : number
->       : ^^^^^^
->C1M3A2 : number
->       : ^^^^^^
-
-    // C1M4 contains a mix of optional and non-optional parameters
-    public C1M4(C1M4A1:number,C1M4A2?:number) { return C1M4A1 + C1M4A2; }
->C1M4 : (C1M4A1: number, C1M4A2?: number) => number
->     : ^^^^^^^^^      ^^^^^^^^^^^      ^^^^^^^^^^^
->C1M4A1 : number
-<<<<<<< HEAD
->C1M4A2 : number | undefined
-=======
->       : ^^^^^^
->C1M4A2 : number
->       : ^^^^^^
->>>>>>> 12402f26
->C1M4A1 + C1M4A2 : number
->                : ^^^^^^
->C1M4A1 : number
-<<<<<<< HEAD
->C1M4A2 : number | undefined
-=======
->       : ^^^^^^
->C1M4A2 : number
->       : ^^^^^^
->>>>>>> 12402f26
-
-    public C1M5(C1M5A1:number,C1M5A2:number=0,C1M5A3?:number) { return C1M5A1 + C1M5A2; }
->C1M5 : (C1M5A1: number, C1M5A2?: number, C1M5A3?: number) => number
->     : ^^^^^^^^^      ^^^^^^^^^^^      ^^^^^^^^^^^      ^^^^^^^^^^^
->C1M5A1 : number
->       : ^^^^^^
->C1M5A2 : number
->       : ^^^^^^
->0 : 0
-<<<<<<< HEAD
->C1M5A3 : number | undefined
-=======
->  : ^
->C1M5A3 : number
->       : ^^^^^^
->>>>>>> 12402f26
->C1M5A1 + C1M5A2 : number
->                : ^^^^^^
->C1M5A1 : number
->       : ^^^^^^
->C1M5A2 : number
->       : ^^^^^^
-
-    // Uninitialized parameter makes the initialized one required
-    public C1M5(C1M5A1:number,C1M5A2:number=0,C1M5A3:number) { return C1M5A1 + C1M5A2; }
-<<<<<<< HEAD
->C1M5 : (C1M5A1: number, C1M5A2?: number, C1M5A3?: number | undefined) => number
-=======
->C1M5 : (C1M5A1: number, C1M5A2?: number, C1M5A3?: number) => number
->     : ^^^^^^^^^^^^^^^^^^^^^^^^^^^^^^^^^^^^^^^^^^^^^^^^^^^^^^^^^^^^
->>>>>>> 12402f26
->C1M5A1 : number
->       : ^^^^^^
->C1M5A2 : number
->       : ^^^^^^
->0 : 0
->  : ^
->C1M5A3 : number
->       : ^^^^^^
->C1M5A1 + C1M5A2 : number
->                : ^^^^^^
->C1M5A1 : number
->       : ^^^^^^
->C1M5A2 : number
->       : ^^^^^^
-}
-
-class C2 extends C1 {
->C2 : C2
->   : ^^
->C1 : C1
->   : ^^
-
-    constructor(v2: number = 6) {
->v2 : number
->   : ^^^^^^
->6 : 6
->  : ^
-
-        super(v2);
->super(v2) : void
->          : ^^^^
->super : typeof C1
->      : ^^^^^^^^^
->v2 : number
->   : ^^^^^^
-    }
-}
-
-
-function F1() { return 0; } 
->F1 : () => number
->   : ^^^^^^^^^^^^
->0 : 0
->  : ^
-
-function F2(F2A1:number) { return F2A1; } 
->F2 : (F2A1: number) => number
->   : ^^^^^^^      ^^^^^^^^^^^
->F2A1 : number
->     : ^^^^^^
->F2A1 : number
->     : ^^^^^^
-
-function F3(F3A1=0,F3A2=F3A1) {return F3A1 + F3A2; }
->F3 : (F3A1?: number, F3A2?: number) => number
->   : ^^^^^^^^^^^^^^^^^^^^^^^^^^^^^^^^^^^^^^^^
->F3A1 : number
->     : ^^^^^^
->0 : 0
->  : ^
->F3A2 : number
->     : ^^^^^^
->F3A1 : number
->     : ^^^^^^
->F3A1 + F3A2 : number
->            : ^^^^^^
->F3A1 : number
->     : ^^^^^^
->F3A2 : number
->     : ^^^^^^
-
-function F4(F4A1:number,F4A2?:number) { return F4A1 + F4A2; }
->F4 : (F4A1: number, F4A2?: number) => number
->   : ^^^^^^^      ^^^^^^^^^      ^^^^^^^^^^^
->F4A1 : number
-<<<<<<< HEAD
->F4A2 : number | undefined
-=======
->     : ^^^^^^
->F4A2 : number
->     : ^^^^^^
->>>>>>> 12402f26
->F4A1 + F4A2 : number
->            : ^^^^^^
->F4A1 : number
-<<<<<<< HEAD
->F4A2 : number | undefined
-=======
->     : ^^^^^^
->F4A2 : number
->     : ^^^^^^
->>>>>>> 12402f26
-
-var L1 = function() {return 0;}
->L1 : () => number
->   : ^^^^^^^^^^^^
->function() {return 0;} : () => number
->                       : ^^^^^^^^^^^^
->0 : 0
->  : ^
-
-var L2 = function (L2A1:number) { return L2A1; } 
->L2 : (L2A1: number) => number
->   : ^^^^^^^      ^^^^^^^^^^^
->function (L2A1:number) { return L2A1; } : (L2A1: number) => number
->                                        : ^^^^^^^      ^^^^^^^^^^^
->L2A1 : number
->     : ^^^^^^
->L2A1 : number
->     : ^^^^^^
-
-var L3 = function (L3A1=0,L3A2=L3A1) {return L3A1 + L3A2; }
->L3 : (L3A1?: number, L3A2?: number) => number
->   : ^^^^^^^^^^^^^^^^^^^^^^^^^^^^^^^^^^^^^^^^
->function (L3A1=0,L3A2=L3A1) {return L3A1 + L3A2; } : (L3A1?: number, L3A2?: number) => number
->                                                   : ^^^^^^^^^^^^^^^^^^^^^^^^^^^^^^^^^^^^^^^^
->L3A1 : number
->     : ^^^^^^
->0 : 0
->  : ^
->L3A2 : number
->     : ^^^^^^
->L3A1 : number
->     : ^^^^^^
->L3A1 + L3A2 : number
->            : ^^^^^^
->L3A1 : number
->     : ^^^^^^
->L3A2 : number
->     : ^^^^^^
-
-var L4 = function (L4A1:number,L4A2?:number) { return L4A1 + L4A2; }
->L4 : (L4A1: number, L4A2?: number) => number
->   : ^^^^^^^      ^^^^^^^^^      ^^^^^^^^^^^
->function (L4A1:number,L4A2?:number) { return L4A1 + L4A2; } : (L4A1: number, L4A2?: number) => number
->                                                            : ^^^^^^^      ^^^^^^^^^      ^^^^^^^^^^^
->L4A1 : number
-<<<<<<< HEAD
->L4A2 : number | undefined
-=======
->     : ^^^^^^
->L4A2 : number
->     : ^^^^^^
->>>>>>> 12402f26
->L4A1 + L4A2 : number
->            : ^^^^^^
->L4A1 : number
-<<<<<<< HEAD
->L4A2 : number | undefined
-=======
->     : ^^^^^^
->L4A2 : number
->     : ^^^^^^
->>>>>>> 12402f26
-
-var c1o1:C1 = new C1(5);
->c1o1 : C1
->     : ^^
->new C1(5) : C1
->          : ^^
->C1 : typeof C1
->   : ^^^^^^^^^
->5 : 5
->  : ^
-
-var i1o1:I1 = new C1(5);
->i1o1 : I1
->     : ^^
->new C1(5) : C1
->          : ^^
->C1 : typeof C1
->   : ^^^^^^^^^
->5 : 5
->  : ^
-
-// Valid
-c1o1.C1M1();
->c1o1.C1M1() : number
->            : ^^^^^^
->c1o1.C1M1 : () => number
->          : ^^^^^^^^^^^^
->c1o1 : C1
->     : ^^
->C1M1 : () => number
->     : ^^^^^^^^^^^^
-
-var f1v1=F1();
->f1v1 : number
->     : ^^^^^^
->F1() : number
->     : ^^^^^^
->F1 : () => number
->   : ^^^^^^^^^^^^
-
-var l1v1=L1();
->l1v1 : number
->     : ^^^^^^
->L1() : number
->     : ^^^^^^
->L1 : () => number
->   : ^^^^^^^^^^^^
-
-// Valid
-c1o1.C1M2(1);
->c1o1.C1M2(1) : number
->             : ^^^^^^
->c1o1.C1M2 : (C1M2A1: number) => number
->          : ^^^^^^^^^^^^^^^^^^^^^^^^^^
->c1o1 : C1
->     : ^^
->C1M2 : (C1M2A1: number) => number
->     : ^^^^^^^^^^^^^^^^^^^^^^^^^^
->1 : 1
->  : ^
-
-i1o1.C1M2(1);
->i1o1.C1M2(1) : number
->             : ^^^^^^
->i1o1.C1M2 : (C1M2A1: number) => number
->          : ^^^^^^^^^^^^^^^^^^^^^^^^^^
->i1o1 : I1
->     : ^^
->C1M2 : (C1M2A1: number) => number
->     : ^^^^^^^^^^^^^^^^^^^^^^^^^^
->1 : 1
->  : ^
-
-var f2v1=F2(1);
->f2v1 : number
->     : ^^^^^^
->F2(1) : number
->      : ^^^^^^
->F2 : (F2A1: number) => number
->   : ^^^^^^^^^^^^^^^^^^^^^^^^
->1 : 1
->  : ^
-
-var l2v1=L2(1);
->l2v1 : number
->     : ^^^^^^
->L2(1) : number
->      : ^^^^^^
->L2 : (L2A1: number) => number
->   : ^^^^^^^^^^^^^^^^^^^^^^^^
->1 : 1
->  : ^
-
-// Valid
-c1o1.C1M3(1,2);
->c1o1.C1M3(1,2) : number
->               : ^^^^^^
->c1o1.C1M3 : (C1M3A1?: number, C1M3A2?: number) => number
->          : ^^^^^^^^^^^^^^^^^^^^^^^^^^^^^^^^^^^^^^^^^^^^
->c1o1 : C1
->     : ^^
->C1M3 : (C1M3A1?: number, C1M3A2?: number) => number
->     : ^^^^^^^^^^^^^^^^^^^^^^^^^^^^^^^^^^^^^^^^^^^^
->1 : 1
->  : ^
->2 : 2
->  : ^
-
-i1o1.C1M3(1,2);
->i1o1.C1M3(1,2) : number
-<<<<<<< HEAD
->i1o1.C1M3 : (C1M3A1?: number | undefined, C1M3A2?: number | undefined) => number
->i1o1 : I1
->C1M3 : (C1M3A1?: number | undefined, C1M3A2?: number | undefined) => number
-=======
->               : ^^^^^^
->i1o1.C1M3 : (C1M3A1?: number, C1M3A2?: number) => number
->          : ^^^^^^^^^^^^^^^^^^^^^^^^^^^^^^^^^^^^^^^^^^^^
->i1o1 : I1
->     : ^^
->C1M3 : (C1M3A1?: number, C1M3A2?: number) => number
->     : ^^^^^^^^^^^^^^^^^^^^^^^^^^^^^^^^^^^^^^^^^^^^
->>>>>>> 12402f26
->1 : 1
->  : ^
->2 : 2
->  : ^
-
-var f3v1=F3(1,2);
->f3v1 : number
->     : ^^^^^^
->F3(1,2) : number
->        : ^^^^^^
->F3 : (F3A1?: number, F3A2?: number) => number
->   : ^^^^^^^^^^^^^^^^^^^^^^^^^^^^^^^^^^^^^^^^
->1 : 1
->  : ^
->2 : 2
->  : ^
-
-var l3v1=L3(1,2);
->l3v1 : number
->     : ^^^^^^
->L3(1,2) : number
->        : ^^^^^^
->L3 : (L3A1?: number, L3A2?: number) => number
->   : ^^^^^^^^^^^^^^^^^^^^^^^^^^^^^^^^^^^^^^^^
->1 : 1
->  : ^
->2 : 2
->  : ^
-
-// Valid
-c1o1.C1M4(1,2);
->c1o1.C1M4(1,2) : number
-<<<<<<< HEAD
->c1o1.C1M4 : (C1M4A1: number, C1M4A2?: number | undefined) => number
->c1o1 : C1
->C1M4 : (C1M4A1: number, C1M4A2?: number | undefined) => number
-=======
->               : ^^^^^^
->c1o1.C1M4 : (C1M4A1: number, C1M4A2?: number) => number
->          : ^^^^^^^^^^^^^^^^^^^^^^^^^^^^^^^^^^^^^^^^^^^
->c1o1 : C1
->     : ^^
->C1M4 : (C1M4A1: number, C1M4A2?: number) => number
->     : ^^^^^^^^^^^^^^^^^^^^^^^^^^^^^^^^^^^^^^^^^^^
->>>>>>> 12402f26
->1 : 1
->  : ^
->2 : 2
->  : ^
-
-i1o1.C1M4(1,2);
->i1o1.C1M4(1,2) : number
-<<<<<<< HEAD
->i1o1.C1M4 : (C1M4A1: number, C1M4A2?: number | undefined) => number
->i1o1 : I1
->C1M4 : (C1M4A1: number, C1M4A2?: number | undefined) => number
-=======
->               : ^^^^^^
->i1o1.C1M4 : (C1M4A1: number, C1M4A2?: number) => number
->          : ^^^^^^^^^^^^^^^^^^^^^^^^^^^^^^^^^^^^^^^^^^^
->i1o1 : I1
->     : ^^
->C1M4 : (C1M4A1: number, C1M4A2?: number) => number
->     : ^^^^^^^^^^^^^^^^^^^^^^^^^^^^^^^^^^^^^^^^^^^
->>>>>>> 12402f26
->1 : 1
->  : ^
->2 : 2
->  : ^
-
-var f4v1=F4(1,2);
->f4v1 : number
->     : ^^^^^^
->F4(1,2) : number
-<<<<<<< HEAD
->F4 : (F4A1: number, F4A2?: number | undefined) => number
-=======
->        : ^^^^^^
->F4 : (F4A1: number, F4A2?: number) => number
->   : ^^^^^^^^^^^^^^^^^^^^^^^^^^^^^^^^^^^^^^^
->>>>>>> 12402f26
->1 : 1
->  : ^
->2 : 2
->  : ^
-
-var l4v1=L4(1,2);
->l4v1 : number
->     : ^^^^^^
->L4(1,2) : number
-<<<<<<< HEAD
->L4 : (L4A1: number, L4A2?: number | undefined) => number
-=======
->        : ^^^^^^
->L4 : (L4A1: number, L4A2?: number) => number
->   : ^^^^^^^^^^^^^^^^^^^^^^^^^^^^^^^^^^^^^^^
->>>>>>> 12402f26
->1 : 1
->  : ^
->2 : 2
->  : ^
-
-// Valid
-c1o1.C1M3(1);
->c1o1.C1M3(1) : number
->             : ^^^^^^
->c1o1.C1M3 : (C1M3A1?: number, C1M3A2?: number) => number
->          : ^^^^^^^^^^^^^^^^^^^^^^^^^^^^^^^^^^^^^^^^^^^^
->c1o1 : C1
->     : ^^
->C1M3 : (C1M3A1?: number, C1M3A2?: number) => number
->     : ^^^^^^^^^^^^^^^^^^^^^^^^^^^^^^^^^^^^^^^^^^^^
->1 : 1
->  : ^
-
-i1o1.C1M3(1);
->i1o1.C1M3(1) : number
-<<<<<<< HEAD
->i1o1.C1M3 : (C1M3A1?: number | undefined, C1M3A2?: number | undefined) => number
->i1o1 : I1
->C1M3 : (C1M3A1?: number | undefined, C1M3A2?: number | undefined) => number
-=======
->             : ^^^^^^
->i1o1.C1M3 : (C1M3A1?: number, C1M3A2?: number) => number
->          : ^^^^^^^^^^^^^^^^^^^^^^^^^^^^^^^^^^^^^^^^^^^^
->i1o1 : I1
->     : ^^
->C1M3 : (C1M3A1?: number, C1M3A2?: number) => number
->     : ^^^^^^^^^^^^^^^^^^^^^^^^^^^^^^^^^^^^^^^^^^^^
->>>>>>> 12402f26
->1 : 1
->  : ^
-
-var f3v2=F3(1);
->f3v2 : number
->     : ^^^^^^
->F3(1) : number
->      : ^^^^^^
->F3 : (F3A1?: number, F3A2?: number) => number
->   : ^^^^^^^^^^^^^^^^^^^^^^^^^^^^^^^^^^^^^^^^
->1 : 1
->  : ^
-
-var l3v2=L3(1);
->l3v2 : number
->     : ^^^^^^
->L3(1) : number
->      : ^^^^^^
->L3 : (L3A1?: number, L3A2?: number) => number
->   : ^^^^^^^^^^^^^^^^^^^^^^^^^^^^^^^^^^^^^^^^
->1 : 1
->  : ^
-
-// Valid 
-c1o1.C1M3();
->c1o1.C1M3() : number
->            : ^^^^^^
->c1o1.C1M3 : (C1M3A1?: number, C1M3A2?: number) => number
->          : ^^^^^^^^^^^^^^^^^^^^^^^^^^^^^^^^^^^^^^^^^^^^
->c1o1 : C1
->     : ^^
->C1M3 : (C1M3A1?: number, C1M3A2?: number) => number
->     : ^^^^^^^^^^^^^^^^^^^^^^^^^^^^^^^^^^^^^^^^^^^^
-
-i1o1.C1M3();
->i1o1.C1M3() : number
-<<<<<<< HEAD
->i1o1.C1M3 : (C1M3A1?: number | undefined, C1M3A2?: number | undefined) => number
->i1o1 : I1
->C1M3 : (C1M3A1?: number | undefined, C1M3A2?: number | undefined) => number
-=======
->            : ^^^^^^
->i1o1.C1M3 : (C1M3A1?: number, C1M3A2?: number) => number
->          : ^^^^^^^^^^^^^^^^^^^^^^^^^^^^^^^^^^^^^^^^^^^^
->i1o1 : I1
->     : ^^
->C1M3 : (C1M3A1?: number, C1M3A2?: number) => number
->     : ^^^^^^^^^^^^^^^^^^^^^^^^^^^^^^^^^^^^^^^^^^^^
->>>>>>> 12402f26
-
-var f3v3=F3();
->f3v3 : number
->     : ^^^^^^
->F3() : number
->     : ^^^^^^
->F3 : (F3A1?: number, F3A2?: number) => number
->   : ^^^^^^^^^^^^^^^^^^^^^^^^^^^^^^^^^^^^^^^^
-
-var l3v3=L3();
->l3v3 : number
->     : ^^^^^^
->L3() : number
->     : ^^^^^^
->L3 : (L3A1?: number, L3A2?: number) => number
->   : ^^^^^^^^^^^^^^^^^^^^^^^^^^^^^^^^^^^^^^^^
-
-// Valid
-c1o1.C1M4(1);
->c1o1.C1M4(1) : number
-<<<<<<< HEAD
->c1o1.C1M4 : (C1M4A1: number, C1M4A2?: number | undefined) => number
->c1o1 : C1
->C1M4 : (C1M4A1: number, C1M4A2?: number | undefined) => number
-=======
->             : ^^^^^^
->c1o1.C1M4 : (C1M4A1: number, C1M4A2?: number) => number
->          : ^^^^^^^^^^^^^^^^^^^^^^^^^^^^^^^^^^^^^^^^^^^
->c1o1 : C1
->     : ^^
->C1M4 : (C1M4A1: number, C1M4A2?: number) => number
->     : ^^^^^^^^^^^^^^^^^^^^^^^^^^^^^^^^^^^^^^^^^^^
->>>>>>> 12402f26
->1 : 1
->  : ^
-
-i1o1.C1M4(1);
->i1o1.C1M4(1) : number
-<<<<<<< HEAD
->i1o1.C1M4 : (C1M4A1: number, C1M4A2?: number | undefined) => number
->i1o1 : I1
->C1M4 : (C1M4A1: number, C1M4A2?: number | undefined) => number
-=======
->             : ^^^^^^
->i1o1.C1M4 : (C1M4A1: number, C1M4A2?: number) => number
->          : ^^^^^^^^^^^^^^^^^^^^^^^^^^^^^^^^^^^^^^^^^^^
->i1o1 : I1
->     : ^^
->C1M4 : (C1M4A1: number, C1M4A2?: number) => number
->     : ^^^^^^^^^^^^^^^^^^^^^^^^^^^^^^^^^^^^^^^^^^^
->>>>>>> 12402f26
->1 : 1
->  : ^
-
-var f4v2=F4(1);
->f4v2 : number
->     : ^^^^^^
->F4(1) : number
-<<<<<<< HEAD
->F4 : (F4A1: number, F4A2?: number | undefined) => number
-=======
->      : ^^^^^^
->F4 : (F4A1: number, F4A2?: number) => number
->   : ^^^^^^^^^^^^^^^^^^^^^^^^^^^^^^^^^^^^^^^
->>>>>>> 12402f26
->1 : 1
->  : ^
-
-var l4v2=L4(1);
->l4v2 : number
->     : ^^^^^^
->L4(1) : number
-<<<<<<< HEAD
->L4 : (L4A1: number, L4A2?: number | undefined) => number
-=======
->      : ^^^^^^
->L4 : (L4A1: number, L4A2?: number) => number
->   : ^^^^^^^^^^^^^^^^^^^^^^^^^^^^^^^^^^^^^^^
->>>>>>> 12402f26
->1 : 1
->  : ^
-
-// Negative tests - we expect these cases to fail
-c1o1.C1M1(1);
->c1o1.C1M1(1) : number
->             : ^^^^^^
->c1o1.C1M1 : () => number
->          : ^^^^^^^^^^^^
->c1o1 : C1
->     : ^^
->C1M1 : () => number
->     : ^^^^^^^^^^^^
->1 : 1
->  : ^
-
-i1o1.C1M1(1);
->i1o1.C1M1(1) : number
->             : ^^^^^^
->i1o1.C1M1 : () => number
->          : ^^^^^^^^^^^^
->i1o1 : I1
->     : ^^
->C1M1 : () => number
->     : ^^^^^^^^^^^^
->1 : 1
->  : ^
-
-F1(1);
->F1(1) : number
->      : ^^^^^^
->F1 : () => number
->   : ^^^^^^^^^^^^
->1 : 1
->  : ^
-
-L1(1);
->L1(1) : number
->      : ^^^^^^
->L1 : () => number
->   : ^^^^^^^^^^^^
->1 : 1
->  : ^
-
-c1o1.C1M2();
->c1o1.C1M2() : number
->            : ^^^^^^
->c1o1.C1M2 : (C1M2A1: number) => number
->          : ^^^^^^^^^^^^^^^^^^^^^^^^^^
->c1o1 : C1
->     : ^^
->C1M2 : (C1M2A1: number) => number
->     : ^^^^^^^^^^^^^^^^^^^^^^^^^^
-
-i1o1.C1M2();
->i1o1.C1M2() : number
->            : ^^^^^^
->i1o1.C1M2 : (C1M2A1: number) => number
->          : ^^^^^^^^^^^^^^^^^^^^^^^^^^
->i1o1 : I1
->     : ^^
->C1M2 : (C1M2A1: number) => number
->     : ^^^^^^^^^^^^^^^^^^^^^^^^^^
-
-F2();
->F2() : number
->     : ^^^^^^
->F2 : (F2A1: number) => number
->   : ^^^^^^^^^^^^^^^^^^^^^^^^
-
-L2();
->L2() : number
->     : ^^^^^^
->L2 : (L2A1: number) => number
->   : ^^^^^^^^^^^^^^^^^^^^^^^^
-
-c1o1.C1M2(1,2);
->c1o1.C1M2(1,2) : number
->               : ^^^^^^
->c1o1.C1M2 : (C1M2A1: number) => number
->          : ^^^^^^^^^^^^^^^^^^^^^^^^^^
->c1o1 : C1
->     : ^^
->C1M2 : (C1M2A1: number) => number
->     : ^^^^^^^^^^^^^^^^^^^^^^^^^^
->1 : 1
->  : ^
->2 : 2
->  : ^
-
-i1o1.C1M2(1,2);
->i1o1.C1M2(1,2) : number
->               : ^^^^^^
->i1o1.C1M2 : (C1M2A1: number) => number
->          : ^^^^^^^^^^^^^^^^^^^^^^^^^^
->i1o1 : I1
->     : ^^
->C1M2 : (C1M2A1: number) => number
->     : ^^^^^^^^^^^^^^^^^^^^^^^^^^
->1 : 1
->  : ^
->2 : 2
->  : ^
-
-F2(1,2);
->F2(1,2) : number
->        : ^^^^^^
->F2 : (F2A1: number) => number
->   : ^^^^^^^^^^^^^^^^^^^^^^^^
->1 : 1
->  : ^
->2 : 2
->  : ^
-
-L2(1,2);
->L2(1,2) : number
->        : ^^^^^^
->L2 : (L2A1: number) => number
->   : ^^^^^^^^^^^^^^^^^^^^^^^^
->1 : 1
->  : ^
->2 : 2
->  : ^
-
-c1o1.C1M3(1,2,3);
->c1o1.C1M3(1,2,3) : number
->                 : ^^^^^^
->c1o1.C1M3 : (C1M3A1?: number, C1M3A2?: number) => number
->          : ^^^^^^^^^^^^^^^^^^^^^^^^^^^^^^^^^^^^^^^^^^^^
->c1o1 : C1
->     : ^^
->C1M3 : (C1M3A1?: number, C1M3A2?: number) => number
->     : ^^^^^^^^^^^^^^^^^^^^^^^^^^^^^^^^^^^^^^^^^^^^
->1 : 1
->  : ^
->2 : 2
->  : ^
->3 : 3
->  : ^
-
-i1o1.C1M3(1,2,3);
->i1o1.C1M3(1,2,3) : number
-<<<<<<< HEAD
->i1o1.C1M3 : (C1M3A1?: number | undefined, C1M3A2?: number | undefined) => number
->i1o1 : I1
->C1M3 : (C1M3A1?: number | undefined, C1M3A2?: number | undefined) => number
-=======
->                 : ^^^^^^
->i1o1.C1M3 : (C1M3A1?: number, C1M3A2?: number) => number
->          : ^^^^^^^^^^^^^^^^^^^^^^^^^^^^^^^^^^^^^^^^^^^^
->i1o1 : I1
->     : ^^
->C1M3 : (C1M3A1?: number, C1M3A2?: number) => number
->     : ^^^^^^^^^^^^^^^^^^^^^^^^^^^^^^^^^^^^^^^^^^^^
->>>>>>> 12402f26
->1 : 1
->  : ^
->2 : 2
->  : ^
->3 : 3
->  : ^
-
-F3(1,2,3);
->F3(1,2,3) : number
->          : ^^^^^^
->F3 : (F3A1?: number, F3A2?: number) => number
->   : ^^^^^^^^^^^^^^^^^^^^^^^^^^^^^^^^^^^^^^^^
->1 : 1
->  : ^
->2 : 2
->  : ^
->3 : 3
->  : ^
-
-L3(1,2,3);
->L3(1,2,3) : number
->          : ^^^^^^
->L3 : (L3A1?: number, L3A2?: number) => number
->   : ^^^^^^^^^^^^^^^^^^^^^^^^^^^^^^^^^^^^^^^^
->1 : 1
->  : ^
->2 : 2
->  : ^
->3 : 3
->  : ^
-
-c1o1.C1M4();
->c1o1.C1M4() : number
-<<<<<<< HEAD
->c1o1.C1M4 : (C1M4A1: number, C1M4A2?: number | undefined) => number
->c1o1 : C1
->C1M4 : (C1M4A1: number, C1M4A2?: number | undefined) => number
-
-i1o1.C1M4();
->i1o1.C1M4() : number
->i1o1.C1M4 : (C1M4A1: number, C1M4A2?: number | undefined) => number
->i1o1 : I1
->C1M4 : (C1M4A1: number, C1M4A2?: number | undefined) => number
-
-F4();
->F4() : number
->F4 : (F4A1: number, F4A2?: number | undefined) => number
-
-L4();
->L4() : number
->L4 : (L4A1: number, L4A2?: number | undefined) => number
-=======
->            : ^^^^^^
->c1o1.C1M4 : (C1M4A1: number, C1M4A2?: number) => number
->          : ^^^^^^^^^^^^^^^^^^^^^^^^^^^^^^^^^^^^^^^^^^^
->c1o1 : C1
->     : ^^
->C1M4 : (C1M4A1: number, C1M4A2?: number) => number
->     : ^^^^^^^^^^^^^^^^^^^^^^^^^^^^^^^^^^^^^^^^^^^
-
-i1o1.C1M4();
->i1o1.C1M4() : number
->            : ^^^^^^
->i1o1.C1M4 : (C1M4A1: number, C1M4A2?: number) => number
->          : ^^^^^^^^^^^^^^^^^^^^^^^^^^^^^^^^^^^^^^^^^^^
->i1o1 : I1
->     : ^^
->C1M4 : (C1M4A1: number, C1M4A2?: number) => number
->     : ^^^^^^^^^^^^^^^^^^^^^^^^^^^^^^^^^^^^^^^^^^^
-
-F4();
->F4() : number
->     : ^^^^^^
->F4 : (F4A1: number, F4A2?: number) => number
->   : ^^^^^^^^^^^^^^^^^^^^^^^^^^^^^^^^^^^^^^^
-
-L4();
->L4() : number
->     : ^^^^^^
->L4 : (L4A1: number, L4A2?: number) => number
->   : ^^^^^^^^^^^^^^^^^^^^^^^^^^^^^^^^^^^^^^^
->>>>>>> 12402f26
-
-function fnOpt1(id: number, children: number[] = [], expectedPath: number[] = [], isRoot?: boolean): void {}
->fnOpt1 : (id: number, children?: number[], expectedPath?: number[], isRoot?: boolean) => void
->       : ^^^^^      ^^^^^^^^^^^^^        ^^^^^^^^^^^^^^^^^        ^^^^^^^^^^^       ^^^^^    
->id : number
->   : ^^^^^^
->children : number[]
-<<<<<<< HEAD
->[] : never[]
->expectedPath : number[]
->[] : never[]
->isRoot : boolean | undefined
-=======
->         : ^^^^^^^^
->[] : undefined[]
->   : ^^^^^^^^^^^
->expectedPath : number[]
->             : ^^^^^^^^
->[] : undefined[]
->   : ^^^^^^^^^^^
->isRoot : boolean
->       : ^^^^^^^
->>>>>>> 12402f26
-
-function fnOpt2(id: number, children?: number[], expectedPath?: number[], isRoot?: boolean): void {}
->fnOpt2 : (id: number, children?: number[], expectedPath?: number[], isRoot?: boolean) => void
->       : ^^^^^      ^^^^^^^^^^^^^        ^^^^^^^^^^^^^^^^^        ^^^^^^^^^^^       ^^^^^    
->id : number
-<<<<<<< HEAD
->children : number[] | undefined
->expectedPath : number[] | undefined
->isRoot : boolean | undefined
-
-fnOpt1(1, [2, 3], [1], true);
->fnOpt1(1, [2, 3], [1], true) : void
->fnOpt1 : (id: number, children?: number[], expectedPath?: number[], isRoot?: boolean | undefined) => void
-=======
->   : ^^^^^^
->children : number[]
->         : ^^^^^^^^
->expectedPath : number[]
->             : ^^^^^^^^
->isRoot : boolean
->       : ^^^^^^^
-
-fnOpt1(1, [2, 3], [1], true);
->fnOpt1(1, [2, 3], [1], true) : void
->                             : ^^^^
->fnOpt1 : (id: number, children?: number[], expectedPath?: number[], isRoot?: boolean) => void
->       : ^^^^^^^^^^^^^^^^^^^^^^^^^^^^^^^^^^^^^^^^^^^^^^^^^^^^^^^^^^^^^^^^^^^^^^^^^^^^^^^^^^^^
->>>>>>> 12402f26
->1 : 1
->  : ^
->[2, 3] : number[]
->       : ^^^^^^^^
->2 : 2
->  : ^
->3 : 3
->  : ^
->[1] : number[]
->    : ^^^^^^^^
->1 : 1
->  : ^
->true : true
->     : ^^^^
-
-fnOpt2(1, [2, 3], [1], true);
->fnOpt2(1, [2, 3], [1], true) : void
-<<<<<<< HEAD
->fnOpt2 : (id: number, children?: number[] | undefined, expectedPath?: number[] | undefined, isRoot?: boolean | undefined) => void
-=======
->                             : ^^^^
->fnOpt2 : (id: number, children?: number[], expectedPath?: number[], isRoot?: boolean) => void
->       : ^^^^^^^^^^^^^^^^^^^^^^^^^^^^^^^^^^^^^^^^^^^^^^^^^^^^^^^^^^^^^^^^^^^^^^^^^^^^^^^^^^^^
->>>>>>> 12402f26
->1 : 1
->  : ^
->[2, 3] : number[]
->       : ^^^^^^^^
->2 : 2
->  : ^
->3 : 3
->  : ^
->[1] : number[]
->    : ^^^^^^^^
->1 : 1
->  : ^
->true : true
->     : ^^^^
-
+//// [tests/cases/compiler/optionalParamArgsTest.ts] ////
+
+=== optionalParamArgsTest.ts ===
+// Optional parameter and default argument tests
+
+// Key:
+// Cx - "Class x"
+// My - "Method x"
+// Az - "Argument z"
+// E.g., C1M1A1 = "Class 1, Method 1, Argument 1"
+
+interface I1 {
+    C1M1():number;
+>C1M1 : () => number
+>     : ^^^^^^      
+
+    C1M2(C1M2A1:number):number;
+>C1M2 : (C1M2A1: number) => number
+>     : ^^^^^^^^^      ^^^^^      
+>C1M2A1 : number
+>       : ^^^^^^
+
+    C1M3(C1M3A1?:number,C1M3A2?:number):number;
+>C1M3 : (C1M3A1?: number, C1M3A2?: number) => number
+>     : ^^^^^^^^^^      ^^^^^^^^^^^      ^^^^^      
+>C1M3A1 : number | undefined
+>       : ^^^^^^^^^^^^^^^^^^
+>C1M3A2 : number | undefined
+>       : ^^^^^^^^^^^^^^^^^^
+
+    C1M4(C1M4A1:number,C1M4A2?:number):number;
+>C1M4 : (C1M4A1: number, C1M4A2?: number) => number
+>     : ^^^^^^^^^      ^^^^^^^^^^^      ^^^^^      
+>C1M4A1 : number
+>       : ^^^^^^
+>C1M4A2 : number | undefined
+>       : ^^^^^^^^^^^^^^^^^^
+}
+
+// test basic configurations
+class C1 {
+>C1 : C1
+>   : ^^
+
+    constructor(v: number = 1, p: number = 0) { }
+>v : number
+>  : ^^^^^^
+>1 : 1
+>  : ^
+>p : number
+>  : ^^^^^^
+>0 : 0
+>  : ^
+
+    public n:number = 0;
+>n : number
+>  : ^^^^^^
+>0 : 0
+>  : ^
+
+    public C1M1() { return 0; } // returning C1M1A1 will result in "Unresolved symbol C1M1A1"
+>C1M1 : () => number
+>     : ^^^^^^^^^^^^
+>0 : 0
+>  : ^
+
+    public C1M2(C1M2A1:number) { return C1M2A1; } // will return C1M1A2 without complaint
+>C1M2 : (C1M2A1: number) => number
+>     : ^^^^^^^^^      ^^^^^^^^^^^
+>C1M2A1 : number
+>       : ^^^^^^
+>C1M2A1 : number
+>       : ^^^^^^
+
+    // C1M3 contains all optional parameters
+    public C1M3(C1M3A1:number=0,C1M3A2:number=C1M3A1) {return C1M3A1 + C1M3A2; }
+>C1M3 : (C1M3A1?: number, C1M3A2?: number) => number
+>     : ^^^^^^^^^^      ^^^^^^^^^^^      ^^^^^^^^^^^
+>C1M3A1 : number
+>       : ^^^^^^
+>0 : 0
+>  : ^
+>C1M3A2 : number
+>       : ^^^^^^
+>C1M3A1 : number
+>       : ^^^^^^
+>C1M3A1 + C1M3A2 : number
+>                : ^^^^^^
+>C1M3A1 : number
+>       : ^^^^^^
+>C1M3A2 : number
+>       : ^^^^^^
+
+    // C1M4 contains a mix of optional and non-optional parameters
+    public C1M4(C1M4A1:number,C1M4A2?:number) { return C1M4A1 + C1M4A2; }
+>C1M4 : (C1M4A1: number, C1M4A2?: number) => number
+>     : ^^^^^^^^^      ^^^^^^^^^^^      ^^^^^^^^^^^
+>C1M4A1 : number
+>       : ^^^^^^
+>C1M4A2 : number | undefined
+>       : ^^^^^^^^^^^^^^^^^^
+>C1M4A1 + C1M4A2 : number
+>                : ^^^^^^
+>C1M4A1 : number
+>       : ^^^^^^
+>C1M4A2 : number | undefined
+>       : ^^^^^^^^^^^^^^^^^^
+
+    public C1M5(C1M5A1:number,C1M5A2:number=0,C1M5A3?:number) { return C1M5A1 + C1M5A2; }
+>C1M5 : (C1M5A1: number, C1M5A2?: number, C1M5A3?: number) => number
+>     : ^^^^^^^^^      ^^^^^^^^^^^      ^^^^^^^^^^^      ^^^^^^^^^^^
+>C1M5A1 : number
+>       : ^^^^^^
+>C1M5A2 : number
+>       : ^^^^^^
+>0 : 0
+>  : ^
+>C1M5A3 : number | undefined
+>       : ^^^^^^^^^^^^^^^^^^
+>C1M5A1 + C1M5A2 : number
+>                : ^^^^^^
+>C1M5A1 : number
+>       : ^^^^^^
+>C1M5A2 : number
+>       : ^^^^^^
+
+    // Uninitialized parameter makes the initialized one required
+    public C1M5(C1M5A1:number,C1M5A2:number=0,C1M5A3:number) { return C1M5A1 + C1M5A2; }
+>C1M5 : (C1M5A1: number, C1M5A2?: number, C1M5A3?: number | undefined) => number
+>     : ^^^^^^^^^^^^^^^^^^^^^^^^^^^^^^^^^^^^^^^^^^^^^^^^^^^^^^^^^^^^^^^^^^^^^^^^
+>C1M5A1 : number
+>       : ^^^^^^
+>C1M5A2 : number
+>       : ^^^^^^
+>0 : 0
+>  : ^
+>C1M5A3 : number
+>       : ^^^^^^
+>C1M5A1 + C1M5A2 : number
+>                : ^^^^^^
+>C1M5A1 : number
+>       : ^^^^^^
+>C1M5A2 : number
+>       : ^^^^^^
+}
+
+class C2 extends C1 {
+>C2 : C2
+>   : ^^
+>C1 : C1
+>   : ^^
+
+    constructor(v2: number = 6) {
+>v2 : number
+>   : ^^^^^^
+>6 : 6
+>  : ^
+
+        super(v2);
+>super(v2) : void
+>          : ^^^^
+>super : typeof C1
+>      : ^^^^^^^^^
+>v2 : number
+>   : ^^^^^^
+    }
+}
+
+
+function F1() { return 0; } 
+>F1 : () => number
+>   : ^^^^^^^^^^^^
+>0 : 0
+>  : ^
+
+function F2(F2A1:number) { return F2A1; } 
+>F2 : (F2A1: number) => number
+>   : ^^^^^^^      ^^^^^^^^^^^
+>F2A1 : number
+>     : ^^^^^^
+>F2A1 : number
+>     : ^^^^^^
+
+function F3(F3A1=0,F3A2=F3A1) {return F3A1 + F3A2; }
+>F3 : (F3A1?: number, F3A2?: number) => number
+>   : ^^^^^^^^^^^^^^^^^^^^^^^^^^^^^^^^^^^^^^^^
+>F3A1 : number
+>     : ^^^^^^
+>0 : 0
+>  : ^
+>F3A2 : number
+>     : ^^^^^^
+>F3A1 : number
+>     : ^^^^^^
+>F3A1 + F3A2 : number
+>            : ^^^^^^
+>F3A1 : number
+>     : ^^^^^^
+>F3A2 : number
+>     : ^^^^^^
+
+function F4(F4A1:number,F4A2?:number) { return F4A1 + F4A2; }
+>F4 : (F4A1: number, F4A2?: number) => number
+>   : ^^^^^^^      ^^^^^^^^^      ^^^^^^^^^^^
+>F4A1 : number
+>     : ^^^^^^
+>F4A2 : number | undefined
+>     : ^^^^^^^^^^^^^^^^^^
+>F4A1 + F4A2 : number
+>            : ^^^^^^
+>F4A1 : number
+>     : ^^^^^^
+>F4A2 : number | undefined
+>     : ^^^^^^^^^^^^^^^^^^
+
+var L1 = function() {return 0;}
+>L1 : () => number
+>   : ^^^^^^^^^^^^
+>function() {return 0;} : () => number
+>                       : ^^^^^^^^^^^^
+>0 : 0
+>  : ^
+
+var L2 = function (L2A1:number) { return L2A1; } 
+>L2 : (L2A1: number) => number
+>   : ^^^^^^^      ^^^^^^^^^^^
+>function (L2A1:number) { return L2A1; } : (L2A1: number) => number
+>                                        : ^^^^^^^      ^^^^^^^^^^^
+>L2A1 : number
+>     : ^^^^^^
+>L2A1 : number
+>     : ^^^^^^
+
+var L3 = function (L3A1=0,L3A2=L3A1) {return L3A1 + L3A2; }
+>L3 : (L3A1?: number, L3A2?: number) => number
+>   : ^^^^^^^^^^^^^^^^^^^^^^^^^^^^^^^^^^^^^^^^
+>function (L3A1=0,L3A2=L3A1) {return L3A1 + L3A2; } : (L3A1?: number, L3A2?: number) => number
+>                                                   : ^^^^^^^^^^^^^^^^^^^^^^^^^^^^^^^^^^^^^^^^
+>L3A1 : number
+>     : ^^^^^^
+>0 : 0
+>  : ^
+>L3A2 : number
+>     : ^^^^^^
+>L3A1 : number
+>     : ^^^^^^
+>L3A1 + L3A2 : number
+>            : ^^^^^^
+>L3A1 : number
+>     : ^^^^^^
+>L3A2 : number
+>     : ^^^^^^
+
+var L4 = function (L4A1:number,L4A2?:number) { return L4A1 + L4A2; }
+>L4 : (L4A1: number, L4A2?: number) => number
+>   : ^^^^^^^      ^^^^^^^^^      ^^^^^^^^^^^
+>function (L4A1:number,L4A2?:number) { return L4A1 + L4A2; } : (L4A1: number, L4A2?: number) => number
+>                                                            : ^^^^^^^      ^^^^^^^^^      ^^^^^^^^^^^
+>L4A1 : number
+>     : ^^^^^^
+>L4A2 : number | undefined
+>     : ^^^^^^^^^^^^^^^^^^
+>L4A1 + L4A2 : number
+>            : ^^^^^^
+>L4A1 : number
+>     : ^^^^^^
+>L4A2 : number | undefined
+>     : ^^^^^^^^^^^^^^^^^^
+
+var c1o1:C1 = new C1(5);
+>c1o1 : C1
+>     : ^^
+>new C1(5) : C1
+>          : ^^
+>C1 : typeof C1
+>   : ^^^^^^^^^
+>5 : 5
+>  : ^
+
+var i1o1:I1 = new C1(5);
+>i1o1 : I1
+>     : ^^
+>new C1(5) : C1
+>          : ^^
+>C1 : typeof C1
+>   : ^^^^^^^^^
+>5 : 5
+>  : ^
+
+// Valid
+c1o1.C1M1();
+>c1o1.C1M1() : number
+>            : ^^^^^^
+>c1o1.C1M1 : () => number
+>          : ^^^^^^^^^^^^
+>c1o1 : C1
+>     : ^^
+>C1M1 : () => number
+>     : ^^^^^^^^^^^^
+
+var f1v1=F1();
+>f1v1 : number
+>     : ^^^^^^
+>F1() : number
+>     : ^^^^^^
+>F1 : () => number
+>   : ^^^^^^^^^^^^
+
+var l1v1=L1();
+>l1v1 : number
+>     : ^^^^^^
+>L1() : number
+>     : ^^^^^^
+>L1 : () => number
+>   : ^^^^^^^^^^^^
+
+// Valid
+c1o1.C1M2(1);
+>c1o1.C1M2(1) : number
+>             : ^^^^^^
+>c1o1.C1M2 : (C1M2A1: number) => number
+>          : ^^^^^^^^^^^^^^^^^^^^^^^^^^
+>c1o1 : C1
+>     : ^^
+>C1M2 : (C1M2A1: number) => number
+>     : ^^^^^^^^^^^^^^^^^^^^^^^^^^
+>1 : 1
+>  : ^
+
+i1o1.C1M2(1);
+>i1o1.C1M2(1) : number
+>             : ^^^^^^
+>i1o1.C1M2 : (C1M2A1: number) => number
+>          : ^^^^^^^^^^^^^^^^^^^^^^^^^^
+>i1o1 : I1
+>     : ^^
+>C1M2 : (C1M2A1: number) => number
+>     : ^^^^^^^^^^^^^^^^^^^^^^^^^^
+>1 : 1
+>  : ^
+
+var f2v1=F2(1);
+>f2v1 : number
+>     : ^^^^^^
+>F2(1) : number
+>      : ^^^^^^
+>F2 : (F2A1: number) => number
+>   : ^^^^^^^^^^^^^^^^^^^^^^^^
+>1 : 1
+>  : ^
+
+var l2v1=L2(1);
+>l2v1 : number
+>     : ^^^^^^
+>L2(1) : number
+>      : ^^^^^^
+>L2 : (L2A1: number) => number
+>   : ^^^^^^^^^^^^^^^^^^^^^^^^
+>1 : 1
+>  : ^
+
+// Valid
+c1o1.C1M3(1,2);
+>c1o1.C1M3(1,2) : number
+>               : ^^^^^^
+>c1o1.C1M3 : (C1M3A1?: number, C1M3A2?: number) => number
+>          : ^^^^^^^^^^^^^^^^^^^^^^^^^^^^^^^^^^^^^^^^^^^^
+>c1o1 : C1
+>     : ^^
+>C1M3 : (C1M3A1?: number, C1M3A2?: number) => number
+>     : ^^^^^^^^^^^^^^^^^^^^^^^^^^^^^^^^^^^^^^^^^^^^
+>1 : 1
+>  : ^
+>2 : 2
+>  : ^
+
+i1o1.C1M3(1,2);
+>i1o1.C1M3(1,2) : number
+>               : ^^^^^^
+>i1o1.C1M3 : (C1M3A1?: number | undefined, C1M3A2?: number | undefined) => number
+>          : ^^^^^^^^^^^^^^^^^^^^^^^^^^^^^^^^^^^^^^^^^^^^^^^^^^^^^^^^^^^^^^^^^^^^
+>i1o1 : I1
+>     : ^^
+>C1M3 : (C1M3A1?: number | undefined, C1M3A2?: number | undefined) => number
+>     : ^^^^^^^^^^^^^^^^^^^^^^^^^^^^^^^^^^^^^^^^^^^^^^^^^^^^^^^^^^^^^^^^^^^^
+>1 : 1
+>  : ^
+>2 : 2
+>  : ^
+
+var f3v1=F3(1,2);
+>f3v1 : number
+>     : ^^^^^^
+>F3(1,2) : number
+>        : ^^^^^^
+>F3 : (F3A1?: number, F3A2?: number) => number
+>   : ^^^^^^^^^^^^^^^^^^^^^^^^^^^^^^^^^^^^^^^^
+>1 : 1
+>  : ^
+>2 : 2
+>  : ^
+
+var l3v1=L3(1,2);
+>l3v1 : number
+>     : ^^^^^^
+>L3(1,2) : number
+>        : ^^^^^^
+>L3 : (L3A1?: number, L3A2?: number) => number
+>   : ^^^^^^^^^^^^^^^^^^^^^^^^^^^^^^^^^^^^^^^^
+>1 : 1
+>  : ^
+>2 : 2
+>  : ^
+
+// Valid
+c1o1.C1M4(1,2);
+>c1o1.C1M4(1,2) : number
+>               : ^^^^^^
+>c1o1.C1M4 : (C1M4A1: number, C1M4A2?: number | undefined) => number
+>          : ^^^^^^^^^^^^^^^^^^^^^^^^^^^^^^^^^^^^^^^^^^^^^^^^^^^^^^^
+>c1o1 : C1
+>     : ^^
+>C1M4 : (C1M4A1: number, C1M4A2?: number | undefined) => number
+>     : ^^^^^^^^^^^^^^^^^^^^^^^^^^^^^^^^^^^^^^^^^^^^^^^^^^^^^^^
+>1 : 1
+>  : ^
+>2 : 2
+>  : ^
+
+i1o1.C1M4(1,2);
+>i1o1.C1M4(1,2) : number
+>               : ^^^^^^
+>i1o1.C1M4 : (C1M4A1: number, C1M4A2?: number | undefined) => number
+>          : ^^^^^^^^^^^^^^^^^^^^^^^^^^^^^^^^^^^^^^^^^^^^^^^^^^^^^^^
+>i1o1 : I1
+>     : ^^
+>C1M4 : (C1M4A1: number, C1M4A2?: number | undefined) => number
+>     : ^^^^^^^^^^^^^^^^^^^^^^^^^^^^^^^^^^^^^^^^^^^^^^^^^^^^^^^
+>1 : 1
+>  : ^
+>2 : 2
+>  : ^
+
+var f4v1=F4(1,2);
+>f4v1 : number
+>     : ^^^^^^
+>F4(1,2) : number
+>        : ^^^^^^
+>F4 : (F4A1: number, F4A2?: number | undefined) => number
+>   : ^^^^^^^^^^^^^^^^^^^^^^^^^^^^^^^^^^^^^^^^^^^^^^^^^^^
+>1 : 1
+>  : ^
+>2 : 2
+>  : ^
+
+var l4v1=L4(1,2);
+>l4v1 : number
+>     : ^^^^^^
+>L4(1,2) : number
+>        : ^^^^^^
+>L4 : (L4A1: number, L4A2?: number | undefined) => number
+>   : ^^^^^^^^^^^^^^^^^^^^^^^^^^^^^^^^^^^^^^^^^^^^^^^^^^^
+>1 : 1
+>  : ^
+>2 : 2
+>  : ^
+
+// Valid
+c1o1.C1M3(1);
+>c1o1.C1M3(1) : number
+>             : ^^^^^^
+>c1o1.C1M3 : (C1M3A1?: number, C1M3A2?: number) => number
+>          : ^^^^^^^^^^^^^^^^^^^^^^^^^^^^^^^^^^^^^^^^^^^^
+>c1o1 : C1
+>     : ^^
+>C1M3 : (C1M3A1?: number, C1M3A2?: number) => number
+>     : ^^^^^^^^^^^^^^^^^^^^^^^^^^^^^^^^^^^^^^^^^^^^
+>1 : 1
+>  : ^
+
+i1o1.C1M3(1);
+>i1o1.C1M3(1) : number
+>             : ^^^^^^
+>i1o1.C1M3 : (C1M3A1?: number | undefined, C1M3A2?: number | undefined) => number
+>          : ^^^^^^^^^^^^^^^^^^^^^^^^^^^^^^^^^^^^^^^^^^^^^^^^^^^^^^^^^^^^^^^^^^^^
+>i1o1 : I1
+>     : ^^
+>C1M3 : (C1M3A1?: number | undefined, C1M3A2?: number | undefined) => number
+>     : ^^^^^^^^^^^^^^^^^^^^^^^^^^^^^^^^^^^^^^^^^^^^^^^^^^^^^^^^^^^^^^^^^^^^
+>1 : 1
+>  : ^
+
+var f3v2=F3(1);
+>f3v2 : number
+>     : ^^^^^^
+>F3(1) : number
+>      : ^^^^^^
+>F3 : (F3A1?: number, F3A2?: number) => number
+>   : ^^^^^^^^^^^^^^^^^^^^^^^^^^^^^^^^^^^^^^^^
+>1 : 1
+>  : ^
+
+var l3v2=L3(1);
+>l3v2 : number
+>     : ^^^^^^
+>L3(1) : number
+>      : ^^^^^^
+>L3 : (L3A1?: number, L3A2?: number) => number
+>   : ^^^^^^^^^^^^^^^^^^^^^^^^^^^^^^^^^^^^^^^^
+>1 : 1
+>  : ^
+
+// Valid 
+c1o1.C1M3();
+>c1o1.C1M3() : number
+>            : ^^^^^^
+>c1o1.C1M3 : (C1M3A1?: number, C1M3A2?: number) => number
+>          : ^^^^^^^^^^^^^^^^^^^^^^^^^^^^^^^^^^^^^^^^^^^^
+>c1o1 : C1
+>     : ^^
+>C1M3 : (C1M3A1?: number, C1M3A2?: number) => number
+>     : ^^^^^^^^^^^^^^^^^^^^^^^^^^^^^^^^^^^^^^^^^^^^
+
+i1o1.C1M3();
+>i1o1.C1M3() : number
+>            : ^^^^^^
+>i1o1.C1M3 : (C1M3A1?: number | undefined, C1M3A2?: number | undefined) => number
+>          : ^^^^^^^^^^^^^^^^^^^^^^^^^^^^^^^^^^^^^^^^^^^^^^^^^^^^^^^^^^^^^^^^^^^^
+>i1o1 : I1
+>     : ^^
+>C1M3 : (C1M3A1?: number | undefined, C1M3A2?: number | undefined) => number
+>     : ^^^^^^^^^^^^^^^^^^^^^^^^^^^^^^^^^^^^^^^^^^^^^^^^^^^^^^^^^^^^^^^^^^^^
+
+var f3v3=F3();
+>f3v3 : number
+>     : ^^^^^^
+>F3() : number
+>     : ^^^^^^
+>F3 : (F3A1?: number, F3A2?: number) => number
+>   : ^^^^^^^^^^^^^^^^^^^^^^^^^^^^^^^^^^^^^^^^
+
+var l3v3=L3();
+>l3v3 : number
+>     : ^^^^^^
+>L3() : number
+>     : ^^^^^^
+>L3 : (L3A1?: number, L3A2?: number) => number
+>   : ^^^^^^^^^^^^^^^^^^^^^^^^^^^^^^^^^^^^^^^^
+
+// Valid
+c1o1.C1M4(1);
+>c1o1.C1M4(1) : number
+>             : ^^^^^^
+>c1o1.C1M4 : (C1M4A1: number, C1M4A2?: number | undefined) => number
+>          : ^^^^^^^^^^^^^^^^^^^^^^^^^^^^^^^^^^^^^^^^^^^^^^^^^^^^^^^
+>c1o1 : C1
+>     : ^^
+>C1M4 : (C1M4A1: number, C1M4A2?: number | undefined) => number
+>     : ^^^^^^^^^^^^^^^^^^^^^^^^^^^^^^^^^^^^^^^^^^^^^^^^^^^^^^^
+>1 : 1
+>  : ^
+
+i1o1.C1M4(1);
+>i1o1.C1M4(1) : number
+>             : ^^^^^^
+>i1o1.C1M4 : (C1M4A1: number, C1M4A2?: number | undefined) => number
+>          : ^^^^^^^^^^^^^^^^^^^^^^^^^^^^^^^^^^^^^^^^^^^^^^^^^^^^^^^
+>i1o1 : I1
+>     : ^^
+>C1M4 : (C1M4A1: number, C1M4A2?: number | undefined) => number
+>     : ^^^^^^^^^^^^^^^^^^^^^^^^^^^^^^^^^^^^^^^^^^^^^^^^^^^^^^^
+>1 : 1
+>  : ^
+
+var f4v2=F4(1);
+>f4v2 : number
+>     : ^^^^^^
+>F4(1) : number
+>      : ^^^^^^
+>F4 : (F4A1: number, F4A2?: number | undefined) => number
+>   : ^^^^^^^^^^^^^^^^^^^^^^^^^^^^^^^^^^^^^^^^^^^^^^^^^^^
+>1 : 1
+>  : ^
+
+var l4v2=L4(1);
+>l4v2 : number
+>     : ^^^^^^
+>L4(1) : number
+>      : ^^^^^^
+>L4 : (L4A1: number, L4A2?: number | undefined) => number
+>   : ^^^^^^^^^^^^^^^^^^^^^^^^^^^^^^^^^^^^^^^^^^^^^^^^^^^
+>1 : 1
+>  : ^
+
+// Negative tests - we expect these cases to fail
+c1o1.C1M1(1);
+>c1o1.C1M1(1) : number
+>             : ^^^^^^
+>c1o1.C1M1 : () => number
+>          : ^^^^^^^^^^^^
+>c1o1 : C1
+>     : ^^
+>C1M1 : () => number
+>     : ^^^^^^^^^^^^
+>1 : 1
+>  : ^
+
+i1o1.C1M1(1);
+>i1o1.C1M1(1) : number
+>             : ^^^^^^
+>i1o1.C1M1 : () => number
+>          : ^^^^^^^^^^^^
+>i1o1 : I1
+>     : ^^
+>C1M1 : () => number
+>     : ^^^^^^^^^^^^
+>1 : 1
+>  : ^
+
+F1(1);
+>F1(1) : number
+>      : ^^^^^^
+>F1 : () => number
+>   : ^^^^^^^^^^^^
+>1 : 1
+>  : ^
+
+L1(1);
+>L1(1) : number
+>      : ^^^^^^
+>L1 : () => number
+>   : ^^^^^^^^^^^^
+>1 : 1
+>  : ^
+
+c1o1.C1M2();
+>c1o1.C1M2() : number
+>            : ^^^^^^
+>c1o1.C1M2 : (C1M2A1: number) => number
+>          : ^^^^^^^^^^^^^^^^^^^^^^^^^^
+>c1o1 : C1
+>     : ^^
+>C1M2 : (C1M2A1: number) => number
+>     : ^^^^^^^^^^^^^^^^^^^^^^^^^^
+
+i1o1.C1M2();
+>i1o1.C1M2() : number
+>            : ^^^^^^
+>i1o1.C1M2 : (C1M2A1: number) => number
+>          : ^^^^^^^^^^^^^^^^^^^^^^^^^^
+>i1o1 : I1
+>     : ^^
+>C1M2 : (C1M2A1: number) => number
+>     : ^^^^^^^^^^^^^^^^^^^^^^^^^^
+
+F2();
+>F2() : number
+>     : ^^^^^^
+>F2 : (F2A1: number) => number
+>   : ^^^^^^^^^^^^^^^^^^^^^^^^
+
+L2();
+>L2() : number
+>     : ^^^^^^
+>L2 : (L2A1: number) => number
+>   : ^^^^^^^^^^^^^^^^^^^^^^^^
+
+c1o1.C1M2(1,2);
+>c1o1.C1M2(1,2) : number
+>               : ^^^^^^
+>c1o1.C1M2 : (C1M2A1: number) => number
+>          : ^^^^^^^^^^^^^^^^^^^^^^^^^^
+>c1o1 : C1
+>     : ^^
+>C1M2 : (C1M2A1: number) => number
+>     : ^^^^^^^^^^^^^^^^^^^^^^^^^^
+>1 : 1
+>  : ^
+>2 : 2
+>  : ^
+
+i1o1.C1M2(1,2);
+>i1o1.C1M2(1,2) : number
+>               : ^^^^^^
+>i1o1.C1M2 : (C1M2A1: number) => number
+>          : ^^^^^^^^^^^^^^^^^^^^^^^^^^
+>i1o1 : I1
+>     : ^^
+>C1M2 : (C1M2A1: number) => number
+>     : ^^^^^^^^^^^^^^^^^^^^^^^^^^
+>1 : 1
+>  : ^
+>2 : 2
+>  : ^
+
+F2(1,2);
+>F2(1,2) : number
+>        : ^^^^^^
+>F2 : (F2A1: number) => number
+>   : ^^^^^^^^^^^^^^^^^^^^^^^^
+>1 : 1
+>  : ^
+>2 : 2
+>  : ^
+
+L2(1,2);
+>L2(1,2) : number
+>        : ^^^^^^
+>L2 : (L2A1: number) => number
+>   : ^^^^^^^^^^^^^^^^^^^^^^^^
+>1 : 1
+>  : ^
+>2 : 2
+>  : ^
+
+c1o1.C1M3(1,2,3);
+>c1o1.C1M3(1,2,3) : number
+>                 : ^^^^^^
+>c1o1.C1M3 : (C1M3A1?: number, C1M3A2?: number) => number
+>          : ^^^^^^^^^^^^^^^^^^^^^^^^^^^^^^^^^^^^^^^^^^^^
+>c1o1 : C1
+>     : ^^
+>C1M3 : (C1M3A1?: number, C1M3A2?: number) => number
+>     : ^^^^^^^^^^^^^^^^^^^^^^^^^^^^^^^^^^^^^^^^^^^^
+>1 : 1
+>  : ^
+>2 : 2
+>  : ^
+>3 : 3
+>  : ^
+
+i1o1.C1M3(1,2,3);
+>i1o1.C1M3(1,2,3) : number
+>                 : ^^^^^^
+>i1o1.C1M3 : (C1M3A1?: number | undefined, C1M3A2?: number | undefined) => number
+>          : ^^^^^^^^^^^^^^^^^^^^^^^^^^^^^^^^^^^^^^^^^^^^^^^^^^^^^^^^^^^^^^^^^^^^
+>i1o1 : I1
+>     : ^^
+>C1M3 : (C1M3A1?: number | undefined, C1M3A2?: number | undefined) => number
+>     : ^^^^^^^^^^^^^^^^^^^^^^^^^^^^^^^^^^^^^^^^^^^^^^^^^^^^^^^^^^^^^^^^^^^^
+>1 : 1
+>  : ^
+>2 : 2
+>  : ^
+>3 : 3
+>  : ^
+
+F3(1,2,3);
+>F3(1,2,3) : number
+>          : ^^^^^^
+>F3 : (F3A1?: number, F3A2?: number) => number
+>   : ^^^^^^^^^^^^^^^^^^^^^^^^^^^^^^^^^^^^^^^^
+>1 : 1
+>  : ^
+>2 : 2
+>  : ^
+>3 : 3
+>  : ^
+
+L3(1,2,3);
+>L3(1,2,3) : number
+>          : ^^^^^^
+>L3 : (L3A1?: number, L3A2?: number) => number
+>   : ^^^^^^^^^^^^^^^^^^^^^^^^^^^^^^^^^^^^^^^^
+>1 : 1
+>  : ^
+>2 : 2
+>  : ^
+>3 : 3
+>  : ^
+
+c1o1.C1M4();
+>c1o1.C1M4() : number
+>            : ^^^^^^
+>c1o1.C1M4 : (C1M4A1: number, C1M4A2?: number | undefined) => number
+>          : ^^^^^^^^^^^^^^^^^^^^^^^^^^^^^^^^^^^^^^^^^^^^^^^^^^^^^^^
+>c1o1 : C1
+>     : ^^
+>C1M4 : (C1M4A1: number, C1M4A2?: number | undefined) => number
+>     : ^^^^^^^^^^^^^^^^^^^^^^^^^^^^^^^^^^^^^^^^^^^^^^^^^^^^^^^
+
+i1o1.C1M4();
+>i1o1.C1M4() : number
+>            : ^^^^^^
+>i1o1.C1M4 : (C1M4A1: number, C1M4A2?: number | undefined) => number
+>          : ^^^^^^^^^^^^^^^^^^^^^^^^^^^^^^^^^^^^^^^^^^^^^^^^^^^^^^^
+>i1o1 : I1
+>     : ^^
+>C1M4 : (C1M4A1: number, C1M4A2?: number | undefined) => number
+>     : ^^^^^^^^^^^^^^^^^^^^^^^^^^^^^^^^^^^^^^^^^^^^^^^^^^^^^^^
+
+F4();
+>F4() : number
+>     : ^^^^^^
+>F4 : (F4A1: number, F4A2?: number | undefined) => number
+>   : ^^^^^^^^^^^^^^^^^^^^^^^^^^^^^^^^^^^^^^^^^^^^^^^^^^^
+
+L4();
+>L4() : number
+>     : ^^^^^^
+>L4 : (L4A1: number, L4A2?: number | undefined) => number
+>   : ^^^^^^^^^^^^^^^^^^^^^^^^^^^^^^^^^^^^^^^^^^^^^^^^^^^
+
+function fnOpt1(id: number, children: number[] = [], expectedPath: number[] = [], isRoot?: boolean): void {}
+>fnOpt1 : (id: number, children?: number[], expectedPath?: number[], isRoot?: boolean) => void
+>       : ^^^^^      ^^^^^^^^^^^^^        ^^^^^^^^^^^^^^^^^        ^^^^^^^^^^^       ^^^^^    
+>id : number
+>   : ^^^^^^
+>children : number[]
+>         : ^^^^^^^^
+>[] : never[]
+>   : ^^^^^^^
+>expectedPath : number[]
+>             : ^^^^^^^^
+>[] : never[]
+>   : ^^^^^^^
+>isRoot : boolean | undefined
+>       : ^^^^^^^^^^^^^^^^^^^
+
+function fnOpt2(id: number, children?: number[], expectedPath?: number[], isRoot?: boolean): void {}
+>fnOpt2 : (id: number, children?: number[], expectedPath?: number[], isRoot?: boolean) => void
+>       : ^^^^^      ^^^^^^^^^^^^^        ^^^^^^^^^^^^^^^^^        ^^^^^^^^^^^       ^^^^^    
+>id : number
+>   : ^^^^^^
+>children : number[] | undefined
+>         : ^^^^^^^^^^^^^^^^^^^^
+>expectedPath : number[] | undefined
+>             : ^^^^^^^^^^^^^^^^^^^^
+>isRoot : boolean | undefined
+>       : ^^^^^^^^^^^^^^^^^^^
+
+fnOpt1(1, [2, 3], [1], true);
+>fnOpt1(1, [2, 3], [1], true) : void
+>                             : ^^^^
+>fnOpt1 : (id: number, children?: number[], expectedPath?: number[], isRoot?: boolean | undefined) => void
+>       : ^^^^^^^^^^^^^^^^^^^^^^^^^^^^^^^^^^^^^^^^^^^^^^^^^^^^^^^^^^^^^^^^^^^^^^^^^^^^^^^^^^^^^^^^^^^^^^^^
+>1 : 1
+>  : ^
+>[2, 3] : number[]
+>       : ^^^^^^^^
+>2 : 2
+>  : ^
+>3 : 3
+>  : ^
+>[1] : number[]
+>    : ^^^^^^^^
+>1 : 1
+>  : ^
+>true : true
+>     : ^^^^
+
+fnOpt2(1, [2, 3], [1], true);
+>fnOpt2(1, [2, 3], [1], true) : void
+>                             : ^^^^
+>fnOpt2 : (id: number, children?: number[] | undefined, expectedPath?: number[] | undefined, isRoot?: boolean | undefined) => void
+>       : ^^^^^^^^^^^^^^^^^^^^^^^^^^^^^^^^^^^^^^^^^^^^^^^^^^^^^^^^^^^^^^^^^^^^^^^^^^^^^^^^^^^^^^^^^^^^^^^^^^^^^^^^^^^^^^^^^^^^^^^^
+>1 : 1
+>  : ^
+>[2, 3] : number[]
+>       : ^^^^^^^^
+>2 : 2
+>  : ^
+>3 : 3
+>  : ^
+>[1] : number[]
+>    : ^^^^^^^^
+>1 : 1
+>  : ^
+>true : true
+>     : ^^^^
+