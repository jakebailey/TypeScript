--- conflicted
+++ resolved
@@ -1,47 +1,45 @@
-//// [tests/cases/conformance/es6/Symbols/symbolProperty56.ts] ////
-
-=== symbolProperty56.ts ===
-var obj = {
->obj : { [Symbol.iterator]: number; }
->    : ^^^^^^^^^^^^^^^^^^^^^^^^^^^^^^
->{    [Symbol.iterator]: 0} : { [Symbol.iterator]: number; }
->                           : ^^^^^^^^^^^^^^^^^^^^^^^^^^^^^^
-
-    [Symbol.iterator]: 0
->[Symbol.iterator] : number
->                  : ^^^^^^
->Symbol.iterator : unique symbol
->                : ^^^^^^^^^^^^^
->Symbol : SymbolConstructor
->       : ^^^^^^^^^^^^^^^^^
->iterator : unique symbol
->         : ^^^^^^^^^^^^^
->0 : 0
->  : ^
-
-};
-
-module M {
->M : typeof M
->  : ^^^^^^^^
-
-    var Symbol: {};
->Symbol : {}
->       : ^^
-
-    // The following should be of type 'any'. This is because even though obj has a property keyed by Symbol.iterator,
-    // the key passed in here is the *wrong* Symbol.iterator. It is not the iterator property of the global Symbol.
-    obj[Symbol["iterator"]];
->obj[Symbol["iterator"]] : any
->obj : { [Symbol.iterator]: number; }
-<<<<<<< HEAD
->Symbol["iterator"] : any
-=======
->    : ^^^^^^^^^^^^^^^^^^^^^^^^^^^^^^
->Symbol["iterator"] : error
->>>>>>> 12402f26
->Symbol : {}
->       : ^^
->"iterator" : "iterator"
->           : ^^^^^^^^^^
-}
+//// [tests/cases/conformance/es6/Symbols/symbolProperty56.ts] ////
+
+=== symbolProperty56.ts ===
+var obj = {
+>obj : { [Symbol.iterator]: number; }
+>    : ^^^^^^^^^^^^^^^^^^^^^^^^^^^^^^
+>{    [Symbol.iterator]: 0} : { [Symbol.iterator]: number; }
+>                           : ^^^^^^^^^^^^^^^^^^^^^^^^^^^^^^
+
+    [Symbol.iterator]: 0
+>[Symbol.iterator] : number
+>                  : ^^^^^^
+>Symbol.iterator : unique symbol
+>                : ^^^^^^^^^^^^^
+>Symbol : SymbolConstructor
+>       : ^^^^^^^^^^^^^^^^^
+>iterator : unique symbol
+>         : ^^^^^^^^^^^^^
+>0 : 0
+>  : ^
+
+};
+
+module M {
+>M : typeof M
+>  : ^^^^^^^^
+
+    var Symbol: {};
+>Symbol : {}
+>       : ^^
+
+    // The following should be of type 'any'. This is because even though obj has a property keyed by Symbol.iterator,
+    // the key passed in here is the *wrong* Symbol.iterator. It is not the iterator property of the global Symbol.
+    obj[Symbol["iterator"]];
+>obj[Symbol["iterator"]] : any
+>                        : ^^^
+>obj : { [Symbol.iterator]: number; }
+>    : ^^^^^^^^^^^^^^^^^^^^^^^^^^^^^^
+>Symbol["iterator"] : any
+>                   : ^^^
+>Symbol : {}
+>       : ^^
+>"iterator" : "iterator"
+>           : ^^^^^^^^^^
+}