=== tests/cases/conformance/types/rest/objectRest.ts ===
var o = { a: 1, b: 'no' }
>o : { a: number; b: string; }
>{ a: 1, b: 'no' } : { a: number; b: string; }
>a : number
>1 : 1
>b : string
>'no' : "no"

var { ...clone } = o;
>clone : { a: number; b: string; }
>o : { a: number; b: string; }

var { a, ...justB } = o;
>a : number
>justB : Rest<{ a: number; b: string; }, "a">
>o : { a: number; b: string; }

var { a, b: renamed, ...empty } = o;
>a : number
>b : any
>renamed : string
>empty : Rest<{ a: number; b: string; }, "a" | "b">
>o : { a: number; b: string; }

var { ['b']: renamed, ...justA } = o;
>'b' : "b"
>renamed : string
>justA : Rest<{ a: number; b: string; }, "b">
>o : { a: number; b: string; }

var { 'b': renamed, ...justA } = o;
>renamed : string
>justA : Rest<{ a: number; b: string; }, "b">
>o : { a: number; b: string; }

var { b: { '0': n, '1': oooo }, ...justA } = o;
>b : any
<<<<<<< HEAD
>n : string
>oooo : string
>justA : Rest<{ a: number; b: string; }, "b">
=======
>n : any
>oooo : any
>justA : { a: number; }
>>>>>>> deeee77f
>o : { a: number; b: string; }

let o2 = { c: 'terrible idea?', d: 'yes' };
>o2 : { c: string; d: string; }
>{ c: 'terrible idea?', d: 'yes' } : { c: string; d: string; }
>c : string
>'terrible idea?' : "terrible idea?"
>d : string
>'yes' : "yes"

var { d: renamed, ...d } = o2;
>d : any
>renamed : string
>d : Rest<{ c: string; d: string; }, "d">
>o2 : { c: string; d: string; }

let nestedrest: { x: number, n1: { y: number, n2: { z: number, n3: { n4: number } } }, rest: number, restrest: number };
>nestedrest : { x: number; n1: { y: number; n2: { z: number; n3: { n4: number; }; }; }; rest: number; restrest: number; }
>x : number
>n1 : { y: number; n2: { z: number; n3: { n4: number; }; }; }
>y : number
>n2 : { z: number; n3: { n4: number; }; }
>z : number
>n3 : { n4: number; }
>n4 : number
>rest : number
>restrest : number

var { x, n1: { y, n2: { z, n3: { ...nr } } }, ...restrest } = nestedrest;
>x : number
>n1 : any
>y : number
>n2 : any
>z : number
>n3 : any
>nr : { n4: number; }
>restrest : Rest<{ x: number; n1: { y: number; n2: { z: number; n3: { n4: number; }; }; }; rest: number; restrest: number; }, "x" | "n1">
>nestedrest : { x: number; n1: { y: number; n2: { z: number; n3: { n4: number; }; }; }; rest: number; restrest: number; }

let complex: { x: { ka, ki }, y: number };
>complex : { x: { ka: any; ki: any; }; y: number; }
>x : { ka: any; ki: any; }
>ka : any
>ki : any
>y : number

var { x: { ka, ...nested }, y: other, ...rest } = complex;
>x : any
>ka : any
>nested : Rest<{ ka: any; ki: any; }, "ka">
>y : any
>other : number
>rest : Rest<{ x: { ka: any; ki: any; }; y: number; }, "x" | "y">
>complex : { x: { ka: any; ki: any; }; y: number; }

({x: { ka, ...nested }, y: other, ...rest} = complex);
>({x: { ka, ...nested }, y: other, ...rest} = complex) : { x: { ka: any; ki: any; }; y: number; }
>{x: { ka, ...nested }, y: other, ...rest} = complex : { x: { ka: any; ki: any; }; y: number; }
>{x: { ka, ...nested }, y: other, ...rest} : { x: { ki: any; ka: any; }; y: number; }
>x : { ki: any; ka: any; }
>{ ka, ...nested } : { ki: any; ka: any; }
>ka : any
>nested : Rest<{ ka: any; ki: any; }, "ka">
>y : number
>other : number
>rest : Rest<{ x: { ka: any; ki: any; }; y: number; }, "x" | "y">
>complex : { x: { ka: any; ki: any; }; y: number; }

var { x, ...fresh } = { x: 1, y: 2 };
>x : number
>fresh : Rest<{ x: number; y: number; }, "x">
>{ x: 1, y: 2 } : { x: number; y: number; }
>x : number
>1 : 1
>y : number
>2 : 2

({ x, ...fresh } = { x: 1, y: 2 });
>({ x, ...fresh } = { x: 1, y: 2 }) : { x: number; y: number; }
>{ x, ...fresh } = { x: 1, y: 2 } : { x: number; y: number; }
>{ x, ...fresh } : { y: number; x: number; }
>x : number
>fresh : Rest<{ x: number; y: number; }, "x">
>{ x: 1, y: 2 } : { x: number; y: number; }
>x : number
>1 : 1
>y : number
>2 : 2

class Removable {
>Removable : Removable

    private x: number;
>x : number

    protected y: number;
>y : number

    set z(value: number) { }
>z : number
>value : number

    get both(): number { return 12 }
>both : number
>12 : 12

    set both(value: number) { }
>both : number
>value : number

    m() { }
>m : () => void

    removed: string;
>removed : string

    remainder: string;
>remainder : string
}
interface I {
    m(): void;
>m : () => void

    removed: string;
>removed : string

    remainder: string;
>remainder : string
}
var removable = new Removable();
>removable : Removable
>new Removable() : Removable
>Removable : typeof Removable

var { removed, ...removableRest } = removable;
>removed : string
>removableRest : Rest<Removable, "removed">
>removable : Removable

var i: I = removable;
>i : I
>removable : Removable

var { removed, ...removableRest2 } = i;
>removed : string
>removableRest2 : Rest<I, "removed">
>i : I

let computed = 'b';
>computed : string
>'b' : "b"

let computed2 = 'a';
>computed2 : string
>'a' : "a"

var { [computed]: stillNotGreat, [computed2]: soSo,  ...o } = o;
>computed : string
>stillNotGreat : any
>computed2 : string
>soSo : any
>o : { a: number; b: string; }
>o : { a: number; b: string; }

({ [computed]: stillNotGreat, [computed2]: soSo, ...o } = o);
>({ [computed]: stillNotGreat, [computed2]: soSo, ...o } = o) : { a: number; b: string; }
>{ [computed]: stillNotGreat, [computed2]: soSo, ...o } = o : { a: number; b: string; }
>{ [computed]: stillNotGreat, [computed2]: soSo, ...o } : { a: number; b: string; }
>[computed] : any
>computed : string
>stillNotGreat : any
>[computed2] : any
>computed2 : string
>soSo : any
>o : { a: number; b: string; }
>o : { a: number; b: string; }

var noContextualType = ({ aNumber = 12, ...notEmptyObject }) => aNumber + notEmptyObject.anythingGoes;
>noContextualType : ({ aNumber, ...notEmptyObject }: { [x: string]: any; aNumber?: number; }) => any
>({ aNumber = 12, ...notEmptyObject }) => aNumber + notEmptyObject.anythingGoes : ({ aNumber, ...notEmptyObject }: { [x: string]: any; aNumber?: number; }) => any
>aNumber : number
>12 : 12
>notEmptyObject : Rest<{ [x: string]: any; aNumber?: number; }, "aNumber">
>aNumber + notEmptyObject.anythingGoes : any
>aNumber : number
>notEmptyObject.anythingGoes : any
>notEmptyObject : Rest<{ [x: string]: any; aNumber?: number; }, "aNumber">
>anythingGoes : any

<|MERGE_RESOLUTION|>--- conflicted
+++ resolved
@@ -1,236 +1,230 @@
-=== tests/cases/conformance/types/rest/objectRest.ts ===
-var o = { a: 1, b: 'no' }
->o : { a: number; b: string; }
->{ a: 1, b: 'no' } : { a: number; b: string; }
->a : number
->1 : 1
->b : string
->'no' : "no"
-
-var { ...clone } = o;
->clone : { a: number; b: string; }
->o : { a: number; b: string; }
-
-var { a, ...justB } = o;
->a : number
->justB : Rest<{ a: number; b: string; }, "a">
->o : { a: number; b: string; }
-
-var { a, b: renamed, ...empty } = o;
->a : number
->b : any
->renamed : string
->empty : Rest<{ a: number; b: string; }, "a" | "b">
->o : { a: number; b: string; }
-
-var { ['b']: renamed, ...justA } = o;
->'b' : "b"
->renamed : string
->justA : Rest<{ a: number; b: string; }, "b">
->o : { a: number; b: string; }
-
-var { 'b': renamed, ...justA } = o;
->renamed : string
->justA : Rest<{ a: number; b: string; }, "b">
->o : { a: number; b: string; }
-
-var { b: { '0': n, '1': oooo }, ...justA } = o;
->b : any
-<<<<<<< HEAD
->n : string
->oooo : string
->justA : Rest<{ a: number; b: string; }, "b">
-=======
->n : any
->oooo : any
->justA : { a: number; }
->>>>>>> deeee77f
->o : { a: number; b: string; }
-
-let o2 = { c: 'terrible idea?', d: 'yes' };
->o2 : { c: string; d: string; }
->{ c: 'terrible idea?', d: 'yes' } : { c: string; d: string; }
->c : string
->'terrible idea?' : "terrible idea?"
->d : string
->'yes' : "yes"
-
-var { d: renamed, ...d } = o2;
->d : any
->renamed : string
->d : Rest<{ c: string; d: string; }, "d">
->o2 : { c: string; d: string; }
-
-let nestedrest: { x: number, n1: { y: number, n2: { z: number, n3: { n4: number } } }, rest: number, restrest: number };
->nestedrest : { x: number; n1: { y: number; n2: { z: number; n3: { n4: number; }; }; }; rest: number; restrest: number; }
->x : number
->n1 : { y: number; n2: { z: number; n3: { n4: number; }; }; }
->y : number
->n2 : { z: number; n3: { n4: number; }; }
->z : number
->n3 : { n4: number; }
->n4 : number
->rest : number
->restrest : number
-
-var { x, n1: { y, n2: { z, n3: { ...nr } } }, ...restrest } = nestedrest;
->x : number
->n1 : any
->y : number
->n2 : any
->z : number
->n3 : any
->nr : { n4: number; }
->restrest : Rest<{ x: number; n1: { y: number; n2: { z: number; n3: { n4: number; }; }; }; rest: number; restrest: number; }, "x" | "n1">
->nestedrest : { x: number; n1: { y: number; n2: { z: number; n3: { n4: number; }; }; }; rest: number; restrest: number; }
-
-let complex: { x: { ka, ki }, y: number };
->complex : { x: { ka: any; ki: any; }; y: number; }
->x : { ka: any; ki: any; }
->ka : any
->ki : any
->y : number
-
-var { x: { ka, ...nested }, y: other, ...rest } = complex;
->x : any
->ka : any
->nested : Rest<{ ka: any; ki: any; }, "ka">
->y : any
->other : number
->rest : Rest<{ x: { ka: any; ki: any; }; y: number; }, "x" | "y">
->complex : { x: { ka: any; ki: any; }; y: number; }
-
-({x: { ka, ...nested }, y: other, ...rest} = complex);
->({x: { ka, ...nested }, y: other, ...rest} = complex) : { x: { ka: any; ki: any; }; y: number; }
->{x: { ka, ...nested }, y: other, ...rest} = complex : { x: { ka: any; ki: any; }; y: number; }
->{x: { ka, ...nested }, y: other, ...rest} : { x: { ki: any; ka: any; }; y: number; }
->x : { ki: any; ka: any; }
->{ ka, ...nested } : { ki: any; ka: any; }
->ka : any
->nested : Rest<{ ka: any; ki: any; }, "ka">
->y : number
->other : number
->rest : Rest<{ x: { ka: any; ki: any; }; y: number; }, "x" | "y">
->complex : { x: { ka: any; ki: any; }; y: number; }
-
-var { x, ...fresh } = { x: 1, y: 2 };
->x : number
->fresh : Rest<{ x: number; y: number; }, "x">
->{ x: 1, y: 2 } : { x: number; y: number; }
->x : number
->1 : 1
->y : number
->2 : 2
-
-({ x, ...fresh } = { x: 1, y: 2 });
->({ x, ...fresh } = { x: 1, y: 2 }) : { x: number; y: number; }
->{ x, ...fresh } = { x: 1, y: 2 } : { x: number; y: number; }
->{ x, ...fresh } : { y: number; x: number; }
->x : number
->fresh : Rest<{ x: number; y: number; }, "x">
->{ x: 1, y: 2 } : { x: number; y: number; }
->x : number
->1 : 1
->y : number
->2 : 2
-
-class Removable {
->Removable : Removable
-
-    private x: number;
->x : number
-
-    protected y: number;
->y : number
-
-    set z(value: number) { }
->z : number
->value : number
-
-    get both(): number { return 12 }
->both : number
->12 : 12
-
-    set both(value: number) { }
->both : number
->value : number
-
-    m() { }
->m : () => void
-
-    removed: string;
->removed : string
-
-    remainder: string;
->remainder : string
-}
-interface I {
-    m(): void;
->m : () => void
-
-    removed: string;
->removed : string
-
-    remainder: string;
->remainder : string
-}
-var removable = new Removable();
->removable : Removable
->new Removable() : Removable
->Removable : typeof Removable
-
-var { removed, ...removableRest } = removable;
->removed : string
->removableRest : Rest<Removable, "removed">
->removable : Removable
-
-var i: I = removable;
->i : I
->removable : Removable
-
-var { removed, ...removableRest2 } = i;
->removed : string
->removableRest2 : Rest<I, "removed">
->i : I
-
-let computed = 'b';
->computed : string
->'b' : "b"
-
-let computed2 = 'a';
->computed2 : string
->'a' : "a"
-
-var { [computed]: stillNotGreat, [computed2]: soSo,  ...o } = o;
->computed : string
->stillNotGreat : any
->computed2 : string
->soSo : any
->o : { a: number; b: string; }
->o : { a: number; b: string; }
-
-({ [computed]: stillNotGreat, [computed2]: soSo, ...o } = o);
->({ [computed]: stillNotGreat, [computed2]: soSo, ...o } = o) : { a: number; b: string; }
->{ [computed]: stillNotGreat, [computed2]: soSo, ...o } = o : { a: number; b: string; }
->{ [computed]: stillNotGreat, [computed2]: soSo, ...o } : { a: number; b: string; }
->[computed] : any
->computed : string
->stillNotGreat : any
->[computed2] : any
->computed2 : string
->soSo : any
->o : { a: number; b: string; }
->o : { a: number; b: string; }
-
-var noContextualType = ({ aNumber = 12, ...notEmptyObject }) => aNumber + notEmptyObject.anythingGoes;
->noContextualType : ({ aNumber, ...notEmptyObject }: { [x: string]: any; aNumber?: number; }) => any
->({ aNumber = 12, ...notEmptyObject }) => aNumber + notEmptyObject.anythingGoes : ({ aNumber, ...notEmptyObject }: { [x: string]: any; aNumber?: number; }) => any
->aNumber : number
->12 : 12
->notEmptyObject : Rest<{ [x: string]: any; aNumber?: number; }, "aNumber">
->aNumber + notEmptyObject.anythingGoes : any
->aNumber : number
->notEmptyObject.anythingGoes : any
->notEmptyObject : Rest<{ [x: string]: any; aNumber?: number; }, "aNumber">
->anythingGoes : any
-
+=== tests/cases/conformance/types/rest/objectRest.ts ===
+var o = { a: 1, b: 'no' }
+>o : { a: number; b: string; }
+>{ a: 1, b: 'no' } : { a: number; b: string; }
+>a : number
+>1 : 1
+>b : string
+>'no' : "no"
+
+var { ...clone } = o;
+>clone : { a: number; b: string; }
+>o : { a: number; b: string; }
+
+var { a, ...justB } = o;
+>a : number
+>justB : Rest<{ a: number; b: string; }, "a">
+>o : { a: number; b: string; }
+
+var { a, b: renamed, ...empty } = o;
+>a : number
+>b : any
+>renamed : string
+>empty : Rest<{ a: number; b: string; }, "a" | "b">
+>o : { a: number; b: string; }
+
+var { ['b']: renamed, ...justA } = o;
+>'b' : "b"
+>renamed : string
+>justA : Rest<{ a: number; b: string; }, "b">
+>o : { a: number; b: string; }
+
+var { 'b': renamed, ...justA } = o;
+>renamed : string
+>justA : Rest<{ a: number; b: string; }, "b">
+>o : { a: number; b: string; }
+
+var { b: { '0': n, '1': oooo }, ...justA } = o;
+>b : any
+>n : any
+>oooo : any
+>justA : Rest<{ a: number; b: string; }, "b">
+>o : { a: number; b: string; }
+
+let o2 = { c: 'terrible idea?', d: 'yes' };
+>o2 : { c: string; d: string; }
+>{ c: 'terrible idea?', d: 'yes' } : { c: string; d: string; }
+>c : string
+>'terrible idea?' : "terrible idea?"
+>d : string
+>'yes' : "yes"
+
+var { d: renamed, ...d } = o2;
+>d : any
+>renamed : string
+>d : Rest<{ c: string; d: string; }, "d">
+>o2 : { c: string; d: string; }
+
+let nestedrest: { x: number, n1: { y: number, n2: { z: number, n3: { n4: number } } }, rest: number, restrest: number };
+>nestedrest : { x: number; n1: { y: number; n2: { z: number; n3: { n4: number; }; }; }; rest: number; restrest: number; }
+>x : number
+>n1 : { y: number; n2: { z: number; n3: { n4: number; }; }; }
+>y : number
+>n2 : { z: number; n3: { n4: number; }; }
+>z : number
+>n3 : { n4: number; }
+>n4 : number
+>rest : number
+>restrest : number
+
+var { x, n1: { y, n2: { z, n3: { ...nr } } }, ...restrest } = nestedrest;
+>x : number
+>n1 : any
+>y : number
+>n2 : any
+>z : number
+>n3 : any
+>nr : { n4: number; }
+>restrest : Rest<{ x: number; n1: { y: number; n2: { z: number; n3: { n4: number; }; }; }; rest: number; restrest: number; }, "x" | "n1">
+>nestedrest : { x: number; n1: { y: number; n2: { z: number; n3: { n4: number; }; }; }; rest: number; restrest: number; }
+
+let complex: { x: { ka, ki }, y: number };
+>complex : { x: { ka: any; ki: any; }; y: number; }
+>x : { ka: any; ki: any; }
+>ka : any
+>ki : any
+>y : number
+
+var { x: { ka, ...nested }, y: other, ...rest } = complex;
+>x : any
+>ka : any
+>nested : Rest<{ ka: any; ki: any; }, "ka">
+>y : any
+>other : number
+>rest : Rest<{ x: { ka: any; ki: any; }; y: number; }, "x" | "y">
+>complex : { x: { ka: any; ki: any; }; y: number; }
+
+({x: { ka, ...nested }, y: other, ...rest} = complex);
+>({x: { ka, ...nested }, y: other, ...rest} = complex) : { x: { ka: any; ki: any; }; y: number; }
+>{x: { ka, ...nested }, y: other, ...rest} = complex : { x: { ka: any; ki: any; }; y: number; }
+>{x: { ka, ...nested }, y: other, ...rest} : { x: { ki: any; ka: any; }; y: number; }
+>x : { ki: any; ka: any; }
+>{ ka, ...nested } : { ki: any; ka: any; }
+>ka : any
+>nested : Rest<{ ka: any; ki: any; }, "ka">
+>y : number
+>other : number
+>rest : Rest<{ x: { ka: any; ki: any; }; y: number; }, "x" | "y">
+>complex : { x: { ka: any; ki: any; }; y: number; }
+
+var { x, ...fresh } = { x: 1, y: 2 };
+>x : number
+>fresh : Rest<{ x: number; y: number; }, "x">
+>{ x: 1, y: 2 } : { x: number; y: number; }
+>x : number
+>1 : 1
+>y : number
+>2 : 2
+
+({ x, ...fresh } = { x: 1, y: 2 });
+>({ x, ...fresh } = { x: 1, y: 2 }) : { x: number; y: number; }
+>{ x, ...fresh } = { x: 1, y: 2 } : { x: number; y: number; }
+>{ x, ...fresh } : { y: number; x: number; }
+>x : number
+>fresh : Rest<{ x: number; y: number; }, "x">
+>{ x: 1, y: 2 } : { x: number; y: number; }
+>x : number
+>1 : 1
+>y : number
+>2 : 2
+
+class Removable {
+>Removable : Removable
+
+    private x: number;
+>x : number
+
+    protected y: number;
+>y : number
+
+    set z(value: number) { }
+>z : number
+>value : number
+
+    get both(): number { return 12 }
+>both : number
+>12 : 12
+
+    set both(value: number) { }
+>both : number
+>value : number
+
+    m() { }
+>m : () => void
+
+    removed: string;
+>removed : string
+
+    remainder: string;
+>remainder : string
+}
+interface I {
+    m(): void;
+>m : () => void
+
+    removed: string;
+>removed : string
+
+    remainder: string;
+>remainder : string
+}
+var removable = new Removable();
+>removable : Removable
+>new Removable() : Removable
+>Removable : typeof Removable
+
+var { removed, ...removableRest } = removable;
+>removed : string
+>removableRest : Rest<Removable, "removed">
+>removable : Removable
+
+var i: I = removable;
+>i : I
+>removable : Removable
+
+var { removed, ...removableRest2 } = i;
+>removed : string
+>removableRest2 : Rest<I, "removed">
+>i : I
+
+let computed = 'b';
+>computed : string
+>'b' : "b"
+
+let computed2 = 'a';
+>computed2 : string
+>'a' : "a"
+
+var { [computed]: stillNotGreat, [computed2]: soSo,  ...o } = o;
+>computed : string
+>stillNotGreat : any
+>computed2 : string
+>soSo : any
+>o : { a: number; b: string; }
+>o : { a: number; b: string; }
+
+({ [computed]: stillNotGreat, [computed2]: soSo, ...o } = o);
+>({ [computed]: stillNotGreat, [computed2]: soSo, ...o } = o) : { a: number; b: string; }
+>{ [computed]: stillNotGreat, [computed2]: soSo, ...o } = o : { a: number; b: string; }
+>{ [computed]: stillNotGreat, [computed2]: soSo, ...o } : { a: number; b: string; }
+>[computed] : any
+>computed : string
+>stillNotGreat : any
+>[computed2] : any
+>computed2 : string
+>soSo : any
+>o : { a: number; b: string; }
+>o : { a: number; b: string; }
+
+var noContextualType = ({ aNumber = 12, ...notEmptyObject }) => aNumber + notEmptyObject.anythingGoes;
+>noContextualType : ({ aNumber, ...notEmptyObject }: { [x: string]: any; aNumber?: number; }) => any
+>({ aNumber = 12, ...notEmptyObject }) => aNumber + notEmptyObject.anythingGoes : ({ aNumber, ...notEmptyObject }: { [x: string]: any; aNumber?: number; }) => any
+>aNumber : number
+>12 : 12
+>notEmptyObject : Rest<{ [x: string]: any; aNumber?: number; }, "aNumber">
+>aNumber + notEmptyObject.anythingGoes : any
+>aNumber : number
+>notEmptyObject.anythingGoes : any
+>notEmptyObject : Rest<{ [x: string]: any; aNumber?: number; }, "aNumber">
+>anythingGoes : any
+