//// [tests/cases/compiler/booleanFilterAnyArray.ts] ////

=== booleanFilterAnyArray.ts ===
interface Bullean { }
interface BulleanConstructor {
    new(v1?: any): Bullean;
>v1 : any

    <T>(v2?: T): v2 is T;
<<<<<<< HEAD
>v2 : T | undefined
=======
>v2 : T
>   : ^
>>>>>>> 12402f26
}

interface Ari<T> {
    filter<S extends T>(cb1: (value: T) => value is S): T extends any ? Ari<any> : Ari<S>;
>filter : { <S extends T>(cb1: (value: T) => value is S): T extends any ? Ari<any> : Ari<S>; (cb2: (value: T) => unknown): Ari<T>; }
>       : ^^^ ^^^^^^^^^^^^^^^^^                        ^^^                                 ^^^^^^^^^^^^^^^^^^^^^^^^^^^^^^^^^^^^^^^^^
>cb1 : (value: T) => value is S
>    : ^^^^^^^^ ^^^^^^^^^^^^^^^
>value : T
>      : ^

    filter(cb2: (value: T) => unknown): Ari<T>;
>filter : { <S extends T>(cb1: (value: T) => value is S): T extends any ? Ari<any> : Ari<S>; (cb2: (value: T) => unknown): Ari<T>; }
>       : ^^^^^^^^^^^^^^^^^^^^^^^^^^^^^^^^^^^^^^^^^^^^^^^^^^^^^^^^^^^^^^^^^^^^^^^^^^^^^^^^^^^^^^^^^                     ^^^      ^^^
>cb2 : (value: T) => unknown
>    : ^^^^^^^^ ^^^^^       
>value : T
>      : ^
}
declare var Bullean: BulleanConstructor;
>Bullean : BulleanConstructor
>        : ^^^^^^^^^^^^^^^^^^

declare let anys: Ari<any>;
>anys : Ari<any>
>     : ^^^^^^^^

var xs: Ari<any>;
>xs : Ari<any>
>   : ^^^^^^^^

var xs = anys.filter(Bullean)
>xs : Ari<any>
>   : ^^^^^^^^
>anys.filter(Bullean) : Ari<any>
>                     : ^^^^^^^^
>anys.filter : { <S extends any>(cb1: (value: any) => value is S): Ari<any>; (cb2: (value: any) => unknown): Ari<any>; }
>            : ^^^^^^^^^^^^^^^^^^^^^^^^^^^^^^^^^^^^^^^^^^^^^^^^^^^^^^^^^^^^^^^^^^^^^^^^^^^^^^^^^^^^^^^^^^^^^^^^^^^^^^^^^
>anys : Ari<any>
>     : ^^^^^^^^
>filter : { <S extends any>(cb1: (value: any) => value is S): Ari<any>; (cb2: (value: any) => unknown): Ari<any>; }
>       : ^^^^^^^^^^^^^^^^^^^^^^^^^^^^^^^^^^^^^^^^^^^^^^^^^^^^^^^^^^^^^^^^^^^^^^^^^^^^^^^^^^^^^^^^^^^^^^^^^^^^^^^^^
>Bullean : BulleanConstructor
>        : ^^^^^^^^^^^^^^^^^^

declare let realanys: any[];
>realanys : any[]
>         : ^^^^^

var ys: any[];
>ys : any[]
>   : ^^^^^

var ys = realanys.filter(Boolean)
>ys : any[]
>   : ^^^^^
>realanys.filter(Boolean) : any[]
>                         : ^^^^^
>realanys.filter : { <S extends any>(predicate: (value: any, index: number, array: any[]) => value is S, thisArg?: any): S[]; (predicate: (value: any, index: number, array: any[]) => unknown, thisArg?: any): any[]; }
>                : ^^^^^^^^^^^^^^^^^^^^^^^^^^^^^^^^^^^^^^^^^^^^^^^^^^^^^^^^^^^^^^^^^^^^^^^^^^^^^^^^^^^^^^^^^^^^^^^^^^^^^^^^^^^^^^^^^^^^^^^^^^^^^^^^^^^^^^^^^^^^^^^^^^^^^^^^^^^^^^^^^^^^^^^^^^^^^^^^^^^^^^^^^^^^^^^^^^^^^
>realanys : any[]
>         : ^^^^^
>filter : { <S extends any>(predicate: (value: any, index: number, array: any[]) => value is S, thisArg?: any): S[]; (predicate: (value: any, index: number, array: any[]) => unknown, thisArg?: any): any[]; }
>       : ^^^^^^^^^^^^^^^^^^^^^^^^^^^^^^^^^^^^^^^^^^^^^^^^^^^^^^^^^^^^^^^^^^^^^^^^^^^^^^^^^^^^^^^^^^^^^^^^^^^^^^^^^^^^^^^^^^^^^^^^^^^^^^^^^^^^^^^^^^^^^^^^^^^^^^^^^^^^^^^^^^^^^^^^^^^^^^^^^^^^^^^^^^^^^^^^^^^^^
>Boolean : BooleanConstructor
>        : ^^^^^^^^^^^^^^^^^^

var foo = [{ name: 'x' }]
>foo : { name: string; }[]
>    : ^^^^^^^^^^^^^^^^^^^
>[{ name: 'x' }] : { name: string; }[]
>                : ^^^^^^^^^^^^^^^^^^^
>{ name: 'x' } : { name: string; }
>              : ^^^^^^^^^^^^^^^^^
>name : string
>     : ^^^^^^
>'x' : "x"
>    : ^^^

var foor: Array<{name: string}>
>foor : { name: string; }[]
>     : ^^^^^^^^      ^^^^^
>name : string
>     : ^^^^^^

var foor = foo.filter(x => x.name)
>foor : { name: string; }[]
>     : ^^^^^^^^^^^^^^^^^^^
>foo.filter(x => x.name) : { name: string; }[]
>                        : ^^^^^^^^^^^^^^^^^^^
>foo.filter : { <S extends { name: string; }>(predicate: (value: { name: string; }, index: number, array: { name: string; }[]) => value is S, thisArg?: any): S[]; (predicate: (value: { name: string; }, index: number, array: { name: string; }[]) => unknown, thisArg?: any): { name: string; }[]; }
>           : ^^^^^^^^^^^^^^^^^^^^^^^^^^^^^^^^^^^^^^^^^^^^^^^^^^^^^^^^^^^^^^^^^^^^^^^^^^^^^^^^^^^^^^^^^^^^^^^^^^^^^^^^^^^^^^^^^^^^^^^^^^^^^^^^^^^^^^^^^^^^^^^^^^^^^^^^^^^^^^^^^^^^^^^^^^^^^^^^^^^^^^^^^^^^^^^^^^^^^^^^^^^^^^^^^^^^^^^^^^^^^^^^^^^^^^^^^^^^^^^^^^^^^^^^^^^^^^^^^^^^^^^^^^^^^^^^^^^^^^^^^
>foo : { name: string; }[]
>    : ^^^^^^^^^^^^^^^^^^^
>filter : { <S extends { name: string; }>(predicate: (value: { name: string; }, index: number, array: { name: string; }[]) => value is S, thisArg?: any): S[]; (predicate: (value: { name: string; }, index: number, array: { name: string; }[]) => unknown, thisArg?: any): { name: string; }[]; }
>       : ^^^^^^^^^^^^^^^^^^^^^^^^^^^^^^^^^^^^^^^^^^^^^^^^^^^^^^^^^^^^^^^^^^^^^^^^^^^^^^^^^^^^^^^^^^^^^^^^^^^^^^^^^^^^^^^^^^^^^^^^^^^^^^^^^^^^^^^^^^^^^^^^^^^^^^^^^^^^^^^^^^^^^^^^^^^^^^^^^^^^^^^^^^^^^^^^^^^^^^^^^^^^^^^^^^^^^^^^^^^^^^^^^^^^^^^^^^^^^^^^^^^^^^^^^^^^^^^^^^^^^^^^^^^^^^^^^^^^^^^^^
>x => x.name : (x: { name: string; }) => string
>            : ^^^^^^^^^^^^^^^^^^^^^^^^^^^^^^^^
>x : { name: string; }
>  : ^^^^^^^^^^^^^^^^^
>x.name : string
>       : ^^^^^^
>x : { name: string; }
>  : ^^^^^^^^^^^^^^^^^
>name : string
>     : ^^^^^^

var foos: Array<boolean>
>foos : boolean[]
>     : ^^^^^^^^^

var foos = [true, true, false, null].filter((thing): thing is boolean => thing !== null)
>foos : boolean[]
>     : ^^^^^^^^^
>[true, true, false, null].filter((thing): thing is boolean => thing !== null) : boolean[]
<<<<<<< HEAD
>[true, true, false, null].filter : { <S extends boolean | null>(predicate: (value: boolean | null, index: number, array: (boolean | null)[]) => value is S, thisArg?: any): S[]; (predicate: (value: boolean | null, index: number, array: (boolean | null)[]) => unknown, thisArg?: any): (boolean | null)[]; }
>[true, true, false, null] : (boolean | null)[]
=======
>                                                                              : ^^^^^^^^^
>[true, true, false, null].filter : { <S extends boolean>(predicate: (value: boolean, index: number, array: boolean[]) => value is S, thisArg?: any): S[]; (predicate: (value: boolean, index: number, array: boolean[]) => unknown, thisArg?: any): boolean[]; }
>                                 : ^^^^^^^^^^^^^^^^^^^^^^^^^^^^^^^^^^^^^^^^^^^^^^^^^^^^^^^^^^^^^^^^^^^^^^^^^^^^^^^^^^^^^^^^^^^^^^^^^^^^^^^^^^^^^^^^^^^^^^^^^^^^^^^^^^^^^^^^^^^^^^^^^^^^^^^^^^^^^^^^^^^^^^^^^^^^^^^^^^^^^^^^^^^^^^^^^^^^^^^^^^^^^^^^^^^^^^^^^^^^^
>[true, true, false, null] : boolean[]
>                          : ^^^^^^^^^
>>>>>>> 12402f26
>true : true
>     : ^^^^
>true : true
>     : ^^^^
>false : false
<<<<<<< HEAD
>filter : { <S extends boolean | null>(predicate: (value: boolean | null, index: number, array: (boolean | null)[]) => value is S, thisArg?: any): S[]; (predicate: (value: boolean | null, index: number, array: (boolean | null)[]) => unknown, thisArg?: any): (boolean | null)[]; }
>(thing): thing is boolean => thing !== null : (thing: boolean | null) => thing is boolean
>thing : boolean | null
>thing !== null : boolean
>thing : boolean | null
=======
>      : ^^^^^
>filter : { <S extends boolean>(predicate: (value: boolean, index: number, array: boolean[]) => value is S, thisArg?: any): S[]; (predicate: (value: boolean, index: number, array: boolean[]) => unknown, thisArg?: any): boolean[]; }
>       : ^^^^^^^^^^^^^^^^^^^^^^^^^^^^^^^^^^^^^^^^^^^^^^^^^^^^^^^^^^^^^^^^^^^^^^^^^^^^^^^^^^^^^^^^^^^^^^^^^^^^^^^^^^^^^^^^^^^^^^^^^^^^^^^^^^^^^^^^^^^^^^^^^^^^^^^^^^^^^^^^^^^^^^^^^^^^^^^^^^^^^^^^^^^^^^^^^^^^^^^^^^^^^^^^^^^^^^^^^^^^^
>(thing): thing is boolean => thing !== null : (thing: boolean) => thing is boolean
>                                            : ^^^^^^^^^^^^^^^^^^^^^^^^^^^^^^^^^^^^
>thing : boolean
>      : ^^^^^^^
>thing !== null : boolean
>               : ^^^^^^^
>thing : boolean
>      : ^^^^^^^
>>>>>>> 12402f26

<|MERGE_RESOLUTION|>--- conflicted
+++ resolved
@@ -1,165 +1,148 @@
-//// [tests/cases/compiler/booleanFilterAnyArray.ts] ////
-
-=== booleanFilterAnyArray.ts ===
-interface Bullean { }
-interface BulleanConstructor {
-    new(v1?: any): Bullean;
->v1 : any
-
-    <T>(v2?: T): v2 is T;
-<<<<<<< HEAD
->v2 : T | undefined
-=======
->v2 : T
->   : ^
->>>>>>> 12402f26
-}
-
-interface Ari<T> {
-    filter<S extends T>(cb1: (value: T) => value is S): T extends any ? Ari<any> : Ari<S>;
->filter : { <S extends T>(cb1: (value: T) => value is S): T extends any ? Ari<any> : Ari<S>; (cb2: (value: T) => unknown): Ari<T>; }
->       : ^^^ ^^^^^^^^^^^^^^^^^                        ^^^                                 ^^^^^^^^^^^^^^^^^^^^^^^^^^^^^^^^^^^^^^^^^
->cb1 : (value: T) => value is S
->    : ^^^^^^^^ ^^^^^^^^^^^^^^^
->value : T
->      : ^
-
-    filter(cb2: (value: T) => unknown): Ari<T>;
->filter : { <S extends T>(cb1: (value: T) => value is S): T extends any ? Ari<any> : Ari<S>; (cb2: (value: T) => unknown): Ari<T>; }
->       : ^^^^^^^^^^^^^^^^^^^^^^^^^^^^^^^^^^^^^^^^^^^^^^^^^^^^^^^^^^^^^^^^^^^^^^^^^^^^^^^^^^^^^^^^^                     ^^^      ^^^
->cb2 : (value: T) => unknown
->    : ^^^^^^^^ ^^^^^       
->value : T
->      : ^
-}
-declare var Bullean: BulleanConstructor;
->Bullean : BulleanConstructor
->        : ^^^^^^^^^^^^^^^^^^
-
-declare let anys: Ari<any>;
->anys : Ari<any>
->     : ^^^^^^^^
-
-var xs: Ari<any>;
->xs : Ari<any>
->   : ^^^^^^^^
-
-var xs = anys.filter(Bullean)
->xs : Ari<any>
->   : ^^^^^^^^
->anys.filter(Bullean) : Ari<any>
->                     : ^^^^^^^^
->anys.filter : { <S extends any>(cb1: (value: any) => value is S): Ari<any>; (cb2: (value: any) => unknown): Ari<any>; }
->            : ^^^^^^^^^^^^^^^^^^^^^^^^^^^^^^^^^^^^^^^^^^^^^^^^^^^^^^^^^^^^^^^^^^^^^^^^^^^^^^^^^^^^^^^^^^^^^^^^^^^^^^^^^
->anys : Ari<any>
->     : ^^^^^^^^
->filter : { <S extends any>(cb1: (value: any) => value is S): Ari<any>; (cb2: (value: any) => unknown): Ari<any>; }
->       : ^^^^^^^^^^^^^^^^^^^^^^^^^^^^^^^^^^^^^^^^^^^^^^^^^^^^^^^^^^^^^^^^^^^^^^^^^^^^^^^^^^^^^^^^^^^^^^^^^^^^^^^^^
->Bullean : BulleanConstructor
->        : ^^^^^^^^^^^^^^^^^^
-
-declare let realanys: any[];
->realanys : any[]
->         : ^^^^^
-
-var ys: any[];
->ys : any[]
->   : ^^^^^
-
-var ys = realanys.filter(Boolean)
->ys : any[]
->   : ^^^^^
->realanys.filter(Boolean) : any[]
->                         : ^^^^^
->realanys.filter : { <S extends any>(predicate: (value: any, index: number, array: any[]) => value is S, thisArg?: any): S[]; (predicate: (value: any, index: number, array: any[]) => unknown, thisArg?: any): any[]; }
->                : ^^^^^^^^^^^^^^^^^^^^^^^^^^^^^^^^^^^^^^^^^^^^^^^^^^^^^^^^^^^^^^^^^^^^^^^^^^^^^^^^^^^^^^^^^^^^^^^^^^^^^^^^^^^^^^^^^^^^^^^^^^^^^^^^^^^^^^^^^^^^^^^^^^^^^^^^^^^^^^^^^^^^^^^^^^^^^^^^^^^^^^^^^^^^^^^^^^^^^
->realanys : any[]
->         : ^^^^^
->filter : { <S extends any>(predicate: (value: any, index: number, array: any[]) => value is S, thisArg?: any): S[]; (predicate: (value: any, index: number, array: any[]) => unknown, thisArg?: any): any[]; }
->       : ^^^^^^^^^^^^^^^^^^^^^^^^^^^^^^^^^^^^^^^^^^^^^^^^^^^^^^^^^^^^^^^^^^^^^^^^^^^^^^^^^^^^^^^^^^^^^^^^^^^^^^^^^^^^^^^^^^^^^^^^^^^^^^^^^^^^^^^^^^^^^^^^^^^^^^^^^^^^^^^^^^^^^^^^^^^^^^^^^^^^^^^^^^^^^^^^^^^^^
->Boolean : BooleanConstructor
->        : ^^^^^^^^^^^^^^^^^^
-
-var foo = [{ name: 'x' }]
->foo : { name: string; }[]
->    : ^^^^^^^^^^^^^^^^^^^
->[{ name: 'x' }] : { name: string; }[]
->                : ^^^^^^^^^^^^^^^^^^^
->{ name: 'x' } : { name: string; }
->              : ^^^^^^^^^^^^^^^^^
->name : string
->     : ^^^^^^
->'x' : "x"
->    : ^^^
-
-var foor: Array<{name: string}>
->foor : { name: string; }[]
->     : ^^^^^^^^      ^^^^^
->name : string
->     : ^^^^^^
-
-var foor = foo.filter(x => x.name)
->foor : { name: string; }[]
->     : ^^^^^^^^^^^^^^^^^^^
->foo.filter(x => x.name) : { name: string; }[]
->                        : ^^^^^^^^^^^^^^^^^^^
->foo.filter : { <S extends { name: string; }>(predicate: (value: { name: string; }, index: number, array: { name: string; }[]) => value is S, thisArg?: any): S[]; (predicate: (value: { name: string; }, index: number, array: { name: string; }[]) => unknown, thisArg?: any): { name: string; }[]; }
->           : ^^^^^^^^^^^^^^^^^^^^^^^^^^^^^^^^^^^^^^^^^^^^^^^^^^^^^^^^^^^^^^^^^^^^^^^^^^^^^^^^^^^^^^^^^^^^^^^^^^^^^^^^^^^^^^^^^^^^^^^^^^^^^^^^^^^^^^^^^^^^^^^^^^^^^^^^^^^^^^^^^^^^^^^^^^^^^^^^^^^^^^^^^^^^^^^^^^^^^^^^^^^^^^^^^^^^^^^^^^^^^^^^^^^^^^^^^^^^^^^^^^^^^^^^^^^^^^^^^^^^^^^^^^^^^^^^^^^^^^^^^
->foo : { name: string; }[]
->    : ^^^^^^^^^^^^^^^^^^^
->filter : { <S extends { name: string; }>(predicate: (value: { name: string; }, index: number, array: { name: string; }[]) => value is S, thisArg?: any): S[]; (predicate: (value: { name: string; }, index: number, array: { name: string; }[]) => unknown, thisArg?: any): { name: string; }[]; }
->       : ^^^^^^^^^^^^^^^^^^^^^^^^^^^^^^^^^^^^^^^^^^^^^^^^^^^^^^^^^^^^^^^^^^^^^^^^^^^^^^^^^^^^^^^^^^^^^^^^^^^^^^^^^^^^^^^^^^^^^^^^^^^^^^^^^^^^^^^^^^^^^^^^^^^^^^^^^^^^^^^^^^^^^^^^^^^^^^^^^^^^^^^^^^^^^^^^^^^^^^^^^^^^^^^^^^^^^^^^^^^^^^^^^^^^^^^^^^^^^^^^^^^^^^^^^^^^^^^^^^^^^^^^^^^^^^^^^^^^^^^^^
->x => x.name : (x: { name: string; }) => string
->            : ^^^^^^^^^^^^^^^^^^^^^^^^^^^^^^^^
->x : { name: string; }
->  : ^^^^^^^^^^^^^^^^^
->x.name : string
->       : ^^^^^^
->x : { name: string; }
->  : ^^^^^^^^^^^^^^^^^
->name : string
->     : ^^^^^^
-
-var foos: Array<boolean>
->foos : boolean[]
->     : ^^^^^^^^^
-
-var foos = [true, true, false, null].filter((thing): thing is boolean => thing !== null)
->foos : boolean[]
->     : ^^^^^^^^^
->[true, true, false, null].filter((thing): thing is boolean => thing !== null) : boolean[]
-<<<<<<< HEAD
->[true, true, false, null].filter : { <S extends boolean | null>(predicate: (value: boolean | null, index: number, array: (boolean | null)[]) => value is S, thisArg?: any): S[]; (predicate: (value: boolean | null, index: number, array: (boolean | null)[]) => unknown, thisArg?: any): (boolean | null)[]; }
->[true, true, false, null] : (boolean | null)[]
-=======
->                                                                              : ^^^^^^^^^
->[true, true, false, null].filter : { <S extends boolean>(predicate: (value: boolean, index: number, array: boolean[]) => value is S, thisArg?: any): S[]; (predicate: (value: boolean, index: number, array: boolean[]) => unknown, thisArg?: any): boolean[]; }
->                                 : ^^^^^^^^^^^^^^^^^^^^^^^^^^^^^^^^^^^^^^^^^^^^^^^^^^^^^^^^^^^^^^^^^^^^^^^^^^^^^^^^^^^^^^^^^^^^^^^^^^^^^^^^^^^^^^^^^^^^^^^^^^^^^^^^^^^^^^^^^^^^^^^^^^^^^^^^^^^^^^^^^^^^^^^^^^^^^^^^^^^^^^^^^^^^^^^^^^^^^^^^^^^^^^^^^^^^^^^^^^^^^
->[true, true, false, null] : boolean[]
->                          : ^^^^^^^^^
->>>>>>> 12402f26
->true : true
->     : ^^^^
->true : true
->     : ^^^^
->false : false
-<<<<<<< HEAD
->filter : { <S extends boolean | null>(predicate: (value: boolean | null, index: number, array: (boolean | null)[]) => value is S, thisArg?: any): S[]; (predicate: (value: boolean | null, index: number, array: (boolean | null)[]) => unknown, thisArg?: any): (boolean | null)[]; }
->(thing): thing is boolean => thing !== null : (thing: boolean | null) => thing is boolean
->thing : boolean | null
->thing !== null : boolean
->thing : boolean | null
-=======
->      : ^^^^^
->filter : { <S extends boolean>(predicate: (value: boolean, index: number, array: boolean[]) => value is S, thisArg?: any): S[]; (predicate: (value: boolean, index: number, array: boolean[]) => unknown, thisArg?: any): boolean[]; }
->       : ^^^^^^^^^^^^^^^^^^^^^^^^^^^^^^^^^^^^^^^^^^^^^^^^^^^^^^^^^^^^^^^^^^^^^^^^^^^^^^^^^^^^^^^^^^^^^^^^^^^^^^^^^^^^^^^^^^^^^^^^^^^^^^^^^^^^^^^^^^^^^^^^^^^^^^^^^^^^^^^^^^^^^^^^^^^^^^^^^^^^^^^^^^^^^^^^^^^^^^^^^^^^^^^^^^^^^^^^^^^^^
->(thing): thing is boolean => thing !== null : (thing: boolean) => thing is boolean
->                                            : ^^^^^^^^^^^^^^^^^^^^^^^^^^^^^^^^^^^^
->thing : boolean
->      : ^^^^^^^
->thing !== null : boolean
->               : ^^^^^^^
->thing : boolean
->      : ^^^^^^^
->>>>>>> 12402f26
-
+//// [tests/cases/compiler/booleanFilterAnyArray.ts] ////
+
+=== booleanFilterAnyArray.ts ===
+interface Bullean { }
+interface BulleanConstructor {
+    new(v1?: any): Bullean;
+>v1 : any
+
+    <T>(v2?: T): v2 is T;
+>v2 : T | undefined
+>   : ^^^^^^^^^^^^^
+}
+
+interface Ari<T> {
+    filter<S extends T>(cb1: (value: T) => value is S): T extends any ? Ari<any> : Ari<S>;
+>filter : { <S extends T>(cb1: (value: T) => value is S): T extends any ? Ari<any> : Ari<S>; (cb2: (value: T) => unknown): Ari<T>; }
+>       : ^^^ ^^^^^^^^^^^^^^^^^                        ^^^                                 ^^^^^^^^^^^^^^^^^^^^^^^^^^^^^^^^^^^^^^^^^
+>cb1 : (value: T) => value is S
+>    : ^^^^^^^^ ^^^^^^^^^^^^^^^
+>value : T
+>      : ^
+
+    filter(cb2: (value: T) => unknown): Ari<T>;
+>filter : { <S extends T>(cb1: (value: T) => value is S): T extends any ? Ari<any> : Ari<S>; (cb2: (value: T) => unknown): Ari<T>; }
+>       : ^^^^^^^^^^^^^^^^^^^^^^^^^^^^^^^^^^^^^^^^^^^^^^^^^^^^^^^^^^^^^^^^^^^^^^^^^^^^^^^^^^^^^^^^^                     ^^^      ^^^
+>cb2 : (value: T) => unknown
+>    : ^^^^^^^^ ^^^^^       
+>value : T
+>      : ^
+}
+declare var Bullean: BulleanConstructor;
+>Bullean : BulleanConstructor
+>        : ^^^^^^^^^^^^^^^^^^
+
+declare let anys: Ari<any>;
+>anys : Ari<any>
+>     : ^^^^^^^^
+
+var xs: Ari<any>;
+>xs : Ari<any>
+>   : ^^^^^^^^
+
+var xs = anys.filter(Bullean)
+>xs : Ari<any>
+>   : ^^^^^^^^
+>anys.filter(Bullean) : Ari<any>
+>                     : ^^^^^^^^
+>anys.filter : { <S extends any>(cb1: (value: any) => value is S): Ari<any>; (cb2: (value: any) => unknown): Ari<any>; }
+>            : ^^^^^^^^^^^^^^^^^^^^^^^^^^^^^^^^^^^^^^^^^^^^^^^^^^^^^^^^^^^^^^^^^^^^^^^^^^^^^^^^^^^^^^^^^^^^^^^^^^^^^^^^^
+>anys : Ari<any>
+>     : ^^^^^^^^
+>filter : { <S extends any>(cb1: (value: any) => value is S): Ari<any>; (cb2: (value: any) => unknown): Ari<any>; }
+>       : ^^^^^^^^^^^^^^^^^^^^^^^^^^^^^^^^^^^^^^^^^^^^^^^^^^^^^^^^^^^^^^^^^^^^^^^^^^^^^^^^^^^^^^^^^^^^^^^^^^^^^^^^^
+>Bullean : BulleanConstructor
+>        : ^^^^^^^^^^^^^^^^^^
+
+declare let realanys: any[];
+>realanys : any[]
+>         : ^^^^^
+
+var ys: any[];
+>ys : any[]
+>   : ^^^^^
+
+var ys = realanys.filter(Boolean)
+>ys : any[]
+>   : ^^^^^
+>realanys.filter(Boolean) : any[]
+>                         : ^^^^^
+>realanys.filter : { <S extends any>(predicate: (value: any, index: number, array: any[]) => value is S, thisArg?: any): S[]; (predicate: (value: any, index: number, array: any[]) => unknown, thisArg?: any): any[]; }
+>                : ^^^^^^^^^^^^^^^^^^^^^^^^^^^^^^^^^^^^^^^^^^^^^^^^^^^^^^^^^^^^^^^^^^^^^^^^^^^^^^^^^^^^^^^^^^^^^^^^^^^^^^^^^^^^^^^^^^^^^^^^^^^^^^^^^^^^^^^^^^^^^^^^^^^^^^^^^^^^^^^^^^^^^^^^^^^^^^^^^^^^^^^^^^^^^^^^^^^^^
+>realanys : any[]
+>         : ^^^^^
+>filter : { <S extends any>(predicate: (value: any, index: number, array: any[]) => value is S, thisArg?: any): S[]; (predicate: (value: any, index: number, array: any[]) => unknown, thisArg?: any): any[]; }
+>       : ^^^^^^^^^^^^^^^^^^^^^^^^^^^^^^^^^^^^^^^^^^^^^^^^^^^^^^^^^^^^^^^^^^^^^^^^^^^^^^^^^^^^^^^^^^^^^^^^^^^^^^^^^^^^^^^^^^^^^^^^^^^^^^^^^^^^^^^^^^^^^^^^^^^^^^^^^^^^^^^^^^^^^^^^^^^^^^^^^^^^^^^^^^^^^^^^^^^^^
+>Boolean : BooleanConstructor
+>        : ^^^^^^^^^^^^^^^^^^
+
+var foo = [{ name: 'x' }]
+>foo : { name: string; }[]
+>    : ^^^^^^^^^^^^^^^^^^^
+>[{ name: 'x' }] : { name: string; }[]
+>                : ^^^^^^^^^^^^^^^^^^^
+>{ name: 'x' } : { name: string; }
+>              : ^^^^^^^^^^^^^^^^^
+>name : string
+>     : ^^^^^^
+>'x' : "x"
+>    : ^^^
+
+var foor: Array<{name: string}>
+>foor : { name: string; }[]
+>     : ^^^^^^^^      ^^^^^
+>name : string
+>     : ^^^^^^
+
+var foor = foo.filter(x => x.name)
+>foor : { name: string; }[]
+>     : ^^^^^^^^^^^^^^^^^^^
+>foo.filter(x => x.name) : { name: string; }[]
+>                        : ^^^^^^^^^^^^^^^^^^^
+>foo.filter : { <S extends { name: string; }>(predicate: (value: { name: string; }, index: number, array: { name: string; }[]) => value is S, thisArg?: any): S[]; (predicate: (value: { name: string; }, index: number, array: { name: string; }[]) => unknown, thisArg?: any): { name: string; }[]; }
+>           : ^^^^^^^^^^^^^^^^^^^^^^^^^^^^^^^^^^^^^^^^^^^^^^^^^^^^^^^^^^^^^^^^^^^^^^^^^^^^^^^^^^^^^^^^^^^^^^^^^^^^^^^^^^^^^^^^^^^^^^^^^^^^^^^^^^^^^^^^^^^^^^^^^^^^^^^^^^^^^^^^^^^^^^^^^^^^^^^^^^^^^^^^^^^^^^^^^^^^^^^^^^^^^^^^^^^^^^^^^^^^^^^^^^^^^^^^^^^^^^^^^^^^^^^^^^^^^^^^^^^^^^^^^^^^^^^^^^^^^^^^^
+>foo : { name: string; }[]
+>    : ^^^^^^^^^^^^^^^^^^^
+>filter : { <S extends { name: string; }>(predicate: (value: { name: string; }, index: number, array: { name: string; }[]) => value is S, thisArg?: any): S[]; (predicate: (value: { name: string; }, index: number, array: { name: string; }[]) => unknown, thisArg?: any): { name: string; }[]; }
+>       : ^^^^^^^^^^^^^^^^^^^^^^^^^^^^^^^^^^^^^^^^^^^^^^^^^^^^^^^^^^^^^^^^^^^^^^^^^^^^^^^^^^^^^^^^^^^^^^^^^^^^^^^^^^^^^^^^^^^^^^^^^^^^^^^^^^^^^^^^^^^^^^^^^^^^^^^^^^^^^^^^^^^^^^^^^^^^^^^^^^^^^^^^^^^^^^^^^^^^^^^^^^^^^^^^^^^^^^^^^^^^^^^^^^^^^^^^^^^^^^^^^^^^^^^^^^^^^^^^^^^^^^^^^^^^^^^^^^^^^^^^^
+>x => x.name : (x: { name: string; }) => string
+>            : ^^^^^^^^^^^^^^^^^^^^^^^^^^^^^^^^
+>x : { name: string; }
+>  : ^^^^^^^^^^^^^^^^^
+>x.name : string
+>       : ^^^^^^
+>x : { name: string; }
+>  : ^^^^^^^^^^^^^^^^^
+>name : string
+>     : ^^^^^^
+
+var foos: Array<boolean>
+>foos : boolean[]
+>     : ^^^^^^^^^
+
+var foos = [true, true, false, null].filter((thing): thing is boolean => thing !== null)
+>foos : boolean[]
+>     : ^^^^^^^^^
+>[true, true, false, null].filter((thing): thing is boolean => thing !== null) : boolean[]
+>                                                                              : ^^^^^^^^^
+>[true, true, false, null].filter : { <S extends boolean | null>(predicate: (value: boolean | null, index: number, array: (boolean | null)[]) => value is S, thisArg?: any): S[]; (predicate: (value: boolean | null, index: number, array: (boolean | null)[]) => unknown, thisArg?: any): (boolean | null)[]; }
+>                                 : ^^^^^^^^^^^^^^^^^^^^^^^^^^^^^^^^^^^^^^^^^^^^^^^^^^^^^^^^^^^^^^^^^^^^^^^^^^^^^^^^^^^^^^^^^^^^^^^^^^^^^^^^^^^^^^^^^^^^^^^^^^^^^^^^^^^^^^^^^^^^^^^^^^^^^^^^^^^^^^^^^^^^^^^^^^^^^^^^^^^^^^^^^^^^^^^^^^^^^^^^^^^^^^^^^^^^^^^^^^^^^^^^^^^^^^^^^^^^^^^^^^^^^^^^^^^^^^^^^^^^^^^^^^^^^
+>[true, true, false, null] : (boolean | null)[]
+>                          : ^^^^^^^^^^^^^^^^^^
+>true : true
+>     : ^^^^
+>true : true
+>     : ^^^^
+>false : false
+>      : ^^^^^
+>filter : { <S extends boolean | null>(predicate: (value: boolean | null, index: number, array: (boolean | null)[]) => value is S, thisArg?: any): S[]; (predicate: (value: boolean | null, index: number, array: (boolean | null)[]) => unknown, thisArg?: any): (boolean | null)[]; }
+>       : ^^^^^^^^^^^^^^^^^^^^^^^^^^^^^^^^^^^^^^^^^^^^^^^^^^^^^^^^^^^^^^^^^^^^^^^^^^^^^^^^^^^^^^^^^^^^^^^^^^^^^^^^^^^^^^^^^^^^^^^^^^^^^^^^^^^^^^^^^^^^^^^^^^^^^^^^^^^^^^^^^^^^^^^^^^^^^^^^^^^^^^^^^^^^^^^^^^^^^^^^^^^^^^^^^^^^^^^^^^^^^^^^^^^^^^^^^^^^^^^^^^^^^^^^^^^^^^^^^^^^^^^^^^^^^
+>(thing): thing is boolean => thing !== null : (thing: boolean | null) => thing is boolean
+>                                            : ^^^^^^^^^^^^^^^^^^^^^^^^^^^^^^^^^^^^^^^^^^^
+>thing : boolean | null
+>      : ^^^^^^^^^^^^^^
+>thing !== null : boolean
+>               : ^^^^^^^
+>thing : boolean | null
+>      : ^^^^^^^^^^^^^^
+