//// [tests/cases/compiler/indirectGlobalSymbolPartOfObjectType.ts] ////

=== indirectGlobalSymbolPartOfObjectType.ts ===
export { }
const Symbol = globalThis.Symbol;
>Symbol : SymbolConstructor
>       : ^^^^^^^^^^^^^^^^^
>globalThis.Symbol : SymbolConstructor
>                  : ^^^^^^^^^^^^^^^^^
>globalThis : typeof globalThis
>           : ^^^^^^^^^^^^^^^^^
>Symbol : SymbolConstructor
>       : ^^^^^^^^^^^^^^^^^

[][Symbol.iterator];
<<<<<<< HEAD
>[][Symbol.iterator] : () => IterableIterator<never>
>[] : never[]
=======
>[][Symbol.iterator] : () => IterableIterator<undefined>
>                    : ^^^^^^^^^^^^^^^^^^^^^^^^^^^^^^^^^
>[] : undefined[]
>   : ^^^^^^^^^^^
>>>>>>> 12402f26
>Symbol.iterator : unique symbol
>                : ^^^^^^^^^^^^^
>Symbol : SymbolConstructor
>       : ^^^^^^^^^^^^^^^^^
>iterator : unique symbol
>         : ^^^^^^^^^^^^^

<|MERGE_RESOLUTION|>--- conflicted
+++ resolved
@@ -1,31 +1,26 @@
-//// [tests/cases/compiler/indirectGlobalSymbolPartOfObjectType.ts] ////
-
-=== indirectGlobalSymbolPartOfObjectType.ts ===
-export { }
-const Symbol = globalThis.Symbol;
->Symbol : SymbolConstructor
->       : ^^^^^^^^^^^^^^^^^
->globalThis.Symbol : SymbolConstructor
->                  : ^^^^^^^^^^^^^^^^^
->globalThis : typeof globalThis
->           : ^^^^^^^^^^^^^^^^^
->Symbol : SymbolConstructor
->       : ^^^^^^^^^^^^^^^^^
-
-[][Symbol.iterator];
-<<<<<<< HEAD
->[][Symbol.iterator] : () => IterableIterator<never>
->[] : never[]
-=======
->[][Symbol.iterator] : () => IterableIterator<undefined>
->                    : ^^^^^^^^^^^^^^^^^^^^^^^^^^^^^^^^^
->[] : undefined[]
->   : ^^^^^^^^^^^
->>>>>>> 12402f26
->Symbol.iterator : unique symbol
->                : ^^^^^^^^^^^^^
->Symbol : SymbolConstructor
->       : ^^^^^^^^^^^^^^^^^
->iterator : unique symbol
->         : ^^^^^^^^^^^^^
-
+//// [tests/cases/compiler/indirectGlobalSymbolPartOfObjectType.ts] ////
+
+=== indirectGlobalSymbolPartOfObjectType.ts ===
+export { }
+const Symbol = globalThis.Symbol;
+>Symbol : SymbolConstructor
+>       : ^^^^^^^^^^^^^^^^^
+>globalThis.Symbol : SymbolConstructor
+>                  : ^^^^^^^^^^^^^^^^^
+>globalThis : typeof globalThis
+>           : ^^^^^^^^^^^^^^^^^
+>Symbol : SymbolConstructor
+>       : ^^^^^^^^^^^^^^^^^
+
+[][Symbol.iterator];
+>[][Symbol.iterator] : () => IterableIterator<never>
+>                    : ^^^^^^^^^^^^^^^^^^^^^^^^^^^^^
+>[] : never[]
+>   : ^^^^^^^
+>Symbol.iterator : unique symbol
+>                : ^^^^^^^^^^^^^
+>Symbol : SymbolConstructor
+>       : ^^^^^^^^^^^^^^^^^
+>iterator : unique symbol
+>         : ^^^^^^^^^^^^^
+