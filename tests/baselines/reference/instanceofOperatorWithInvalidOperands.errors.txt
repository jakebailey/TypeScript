instanceofOperatorWithInvalidOperands.ts(14,11): error TS2358: The left-hand side of an 'instanceof' expression must be of type 'any', an object type or a type parameter.
instanceofOperatorWithInvalidOperands.ts(14,11): error TS2454: Variable 'a1' is used before being assigned.
instanceofOperatorWithInvalidOperands.ts(15,11): error TS2358: The left-hand side of an 'instanceof' expression must be of type 'any', an object type or a type parameter.
instanceofOperatorWithInvalidOperands.ts(15,11): error TS2454: Variable 'a2' is used before being assigned.
instanceofOperatorWithInvalidOperands.ts(16,11): error TS2358: The left-hand side of an 'instanceof' expression must be of type 'any', an object type or a type parameter.
instanceofOperatorWithInvalidOperands.ts(16,11): error TS2454: Variable 'a3' is used before being assigned.
instanceofOperatorWithInvalidOperands.ts(17,11): error TS2358: The left-hand side of an 'instanceof' expression must be of type 'any', an object type or a type parameter.
instanceofOperatorWithInvalidOperands.ts(18,11): error TS2358: The left-hand side of an 'instanceof' expression must be of type 'any', an object type or a type parameter.
instanceofOperatorWithInvalidOperands.ts(19,11): error TS2358: The left-hand side of an 'instanceof' expression must be of type 'any', an object type or a type parameter.
instanceofOperatorWithInvalidOperands.ts(20,11): error TS2358: The left-hand side of an 'instanceof' expression must be of type 'any', an object type or a type parameter.
instanceofOperatorWithInvalidOperands.ts(21,11): error TS2358: The left-hand side of an 'instanceof' expression must be of type 'any', an object type or a type parameter.
instanceofOperatorWithInvalidOperands.ts(22,11): error TS2358: The left-hand side of an 'instanceof' expression must be of type 'any', an object type or a type parameter.
<<<<<<< HEAD
instanceofOperatorWithInvalidOperands.ts(34,24): error TS2359: The right-hand side of an 'instanceof' expression must be of type 'any' or of a type assignable to the 'Function' interface type.
instanceofOperatorWithInvalidOperands.ts(34,24): error TS2454: Variable 'b1' is used before being assigned.
instanceofOperatorWithInvalidOperands.ts(35,24): error TS2359: The right-hand side of an 'instanceof' expression must be of type 'any' or of a type assignable to the 'Function' interface type.
instanceofOperatorWithInvalidOperands.ts(35,24): error TS2454: Variable 'b2' is used before being assigned.
instanceofOperatorWithInvalidOperands.ts(36,24): error TS2359: The right-hand side of an 'instanceof' expression must be of type 'any' or of a type assignable to the 'Function' interface type.
instanceofOperatorWithInvalidOperands.ts(36,24): error TS2454: Variable 'b3' is used before being assigned.
instanceofOperatorWithInvalidOperands.ts(37,24): error TS2359: The right-hand side of an 'instanceof' expression must be of type 'any' or of a type assignable to the 'Function' interface type.
instanceofOperatorWithInvalidOperands.ts(38,24): error TS2359: The right-hand side of an 'instanceof' expression must be of type 'any' or of a type assignable to the 'Function' interface type.
instanceofOperatorWithInvalidOperands.ts(39,24): error TS2359: The right-hand side of an 'instanceof' expression must be of type 'any' or of a type assignable to the 'Function' interface type.
instanceofOperatorWithInvalidOperands.ts(40,24): error TS2359: The right-hand side of an 'instanceof' expression must be of type 'any' or of a type assignable to the 'Function' interface type.
instanceofOperatorWithInvalidOperands.ts(41,24): error TS2359: The right-hand side of an 'instanceof' expression must be of type 'any' or of a type assignable to the 'Function' interface type.
instanceofOperatorWithInvalidOperands.ts(41,24): error TS2454: Variable 'o1' is used before being assigned.
instanceofOperatorWithInvalidOperands.ts(42,24): error TS2359: The right-hand side of an 'instanceof' expression must be of type 'any' or of a type assignable to the 'Function' interface type.
instanceofOperatorWithInvalidOperands.ts(42,24): error TS2454: Variable 'o2' is used before being assigned.
instanceofOperatorWithInvalidOperands.ts(43,25): error TS2359: The right-hand side of an 'instanceof' expression must be of type 'any' or of a type assignable to the 'Function' interface type.
instanceofOperatorWithInvalidOperands.ts(43,25): error TS2454: Variable 'o3' is used before being assigned.
=======
instanceofOperatorWithInvalidOperands.ts(34,24): error TS2359: The right-hand side of an 'instanceof' expression must be either of type 'any', a class, function, or other type assignable to the 'Function' interface type, or an object type with a 'Symbol.hasInstance' method.
instanceofOperatorWithInvalidOperands.ts(35,24): error TS2359: The right-hand side of an 'instanceof' expression must be either of type 'any', a class, function, or other type assignable to the 'Function' interface type, or an object type with a 'Symbol.hasInstance' method.
instanceofOperatorWithInvalidOperands.ts(36,24): error TS2359: The right-hand side of an 'instanceof' expression must be either of type 'any', a class, function, or other type assignable to the 'Function' interface type, or an object type with a 'Symbol.hasInstance' method.
instanceofOperatorWithInvalidOperands.ts(37,24): error TS2359: The right-hand side of an 'instanceof' expression must be either of type 'any', a class, function, or other type assignable to the 'Function' interface type, or an object type with a 'Symbol.hasInstance' method.
instanceofOperatorWithInvalidOperands.ts(38,24): error TS2359: The right-hand side of an 'instanceof' expression must be either of type 'any', a class, function, or other type assignable to the 'Function' interface type, or an object type with a 'Symbol.hasInstance' method.
instanceofOperatorWithInvalidOperands.ts(39,24): error TS2359: The right-hand side of an 'instanceof' expression must be either of type 'any', a class, function, or other type assignable to the 'Function' interface type, or an object type with a 'Symbol.hasInstance' method.
instanceofOperatorWithInvalidOperands.ts(40,24): error TS2359: The right-hand side of an 'instanceof' expression must be either of type 'any', a class, function, or other type assignable to the 'Function' interface type, or an object type with a 'Symbol.hasInstance' method.
instanceofOperatorWithInvalidOperands.ts(41,24): error TS2359: The right-hand side of an 'instanceof' expression must be either of type 'any', a class, function, or other type assignable to the 'Function' interface type, or an object type with a 'Symbol.hasInstance' method.
instanceofOperatorWithInvalidOperands.ts(42,24): error TS2359: The right-hand side of an 'instanceof' expression must be either of type 'any', a class, function, or other type assignable to the 'Function' interface type, or an object type with a 'Symbol.hasInstance' method.
instanceofOperatorWithInvalidOperands.ts(43,25): error TS2359: The right-hand side of an 'instanceof' expression must be either of type 'any', a class, function, or other type assignable to the 'Function' interface type, or an object type with a 'Symbol.hasInstance' method.
>>>>>>> 12402f26
instanceofOperatorWithInvalidOperands.ts(46,11): error TS2358: The left-hand side of an 'instanceof' expression must be of type 'any', an object type or a type parameter.
instanceofOperatorWithInvalidOperands.ts(46,25): error TS2359: The right-hand side of an 'instanceof' expression must be either of type 'any', a class, function, or other type assignable to the 'Function' interface type, or an object type with a 'Symbol.hasInstance' method.


==== instanceofOperatorWithInvalidOperands.ts (30 errors) ====
    class C {
        foo() { }
    }
    
    var x: any;
    
    // invalid left operand
    // the left operand is required to be of type Any, an object type, or a type parameter type
    var a1: number;
    var a2: boolean;
    var a3: string;
    var a4: void;
    
    var ra1 = a1 instanceof x;
              ~~
!!! error TS2358: The left-hand side of an 'instanceof' expression must be of type 'any', an object type or a type parameter.
              ~~
!!! error TS2454: Variable 'a1' is used before being assigned.
    var ra2 = a2 instanceof x;
              ~~
!!! error TS2358: The left-hand side of an 'instanceof' expression must be of type 'any', an object type or a type parameter.
              ~~
!!! error TS2454: Variable 'a2' is used before being assigned.
    var ra3 = a3 instanceof x;
              ~~
!!! error TS2358: The left-hand side of an 'instanceof' expression must be of type 'any', an object type or a type parameter.
              ~~
!!! error TS2454: Variable 'a3' is used before being assigned.
    var ra4 = a4 instanceof x;
              ~~
!!! error TS2358: The left-hand side of an 'instanceof' expression must be of type 'any', an object type or a type parameter.
    var ra5 = 0 instanceof x;
              ~
!!! error TS2358: The left-hand side of an 'instanceof' expression must be of type 'any', an object type or a type parameter.
    var ra6 = true instanceof x;
              ~~~~
!!! error TS2358: The left-hand side of an 'instanceof' expression must be of type 'any', an object type or a type parameter.
    var ra7 = '' instanceof x;
              ~~
!!! error TS2358: The left-hand side of an 'instanceof' expression must be of type 'any', an object type or a type parameter.
    var ra8 = null instanceof x;
              ~~~~
!!! error TS2358: The left-hand side of an 'instanceof' expression must be of type 'any', an object type or a type parameter.
    var ra9 = undefined instanceof x;
              ~~~~~~~~~
!!! error TS2358: The left-hand side of an 'instanceof' expression must be of type 'any', an object type or a type parameter.
    
    // invalid right operand
    // the right operand to be of type Any or a subtype of the 'Function' interface type
    var b1: number;
    var b2: boolean;
    var b3: string;
    var b4: void;
    var o1: {};
    var o2: Object;
    var o3: C;
    
    var rb1 = x instanceof b1;
                           ~~
<<<<<<< HEAD
!!! error TS2359: The right-hand side of an 'instanceof' expression must be of type 'any' or of a type assignable to the 'Function' interface type.
                           ~~
!!! error TS2454: Variable 'b1' is used before being assigned.
    var rb2 = x instanceof b2;
                           ~~
!!! error TS2359: The right-hand side of an 'instanceof' expression must be of type 'any' or of a type assignable to the 'Function' interface type.
                           ~~
!!! error TS2454: Variable 'b2' is used before being assigned.
    var rb3 = x instanceof b3;
                           ~~
!!! error TS2359: The right-hand side of an 'instanceof' expression must be of type 'any' or of a type assignable to the 'Function' interface type.
                           ~~
!!! error TS2454: Variable 'b3' is used before being assigned.
=======
!!! error TS2359: The right-hand side of an 'instanceof' expression must be either of type 'any', a class, function, or other type assignable to the 'Function' interface type, or an object type with a 'Symbol.hasInstance' method.
    var rb2 = x instanceof b2;
                           ~~
!!! error TS2359: The right-hand side of an 'instanceof' expression must be either of type 'any', a class, function, or other type assignable to the 'Function' interface type, or an object type with a 'Symbol.hasInstance' method.
    var rb3 = x instanceof b3;
                           ~~
!!! error TS2359: The right-hand side of an 'instanceof' expression must be either of type 'any', a class, function, or other type assignable to the 'Function' interface type, or an object type with a 'Symbol.hasInstance' method.
>>>>>>> 12402f26
    var rb4 = x instanceof b4;
                           ~~
!!! error TS2359: The right-hand side of an 'instanceof' expression must be either of type 'any', a class, function, or other type assignable to the 'Function' interface type, or an object type with a 'Symbol.hasInstance' method.
    var rb5 = x instanceof 0;
                           ~
!!! error TS2359: The right-hand side of an 'instanceof' expression must be either of type 'any', a class, function, or other type assignable to the 'Function' interface type, or an object type with a 'Symbol.hasInstance' method.
    var rb6 = x instanceof true;
                           ~~~~
!!! error TS2359: The right-hand side of an 'instanceof' expression must be either of type 'any', a class, function, or other type assignable to the 'Function' interface type, or an object type with a 'Symbol.hasInstance' method.
    var rb7 = x instanceof '';
                           ~~
!!! error TS2359: The right-hand side of an 'instanceof' expression must be either of type 'any', a class, function, or other type assignable to the 'Function' interface type, or an object type with a 'Symbol.hasInstance' method.
    var rb8 = x instanceof o1;
                           ~~
<<<<<<< HEAD
!!! error TS2359: The right-hand side of an 'instanceof' expression must be of type 'any' or of a type assignable to the 'Function' interface type.
                           ~~
!!! error TS2454: Variable 'o1' is used before being assigned.
    var rb9 = x instanceof o2;
                           ~~
!!! error TS2359: The right-hand side of an 'instanceof' expression must be of type 'any' or of a type assignable to the 'Function' interface type.
                           ~~
!!! error TS2454: Variable 'o2' is used before being assigned.
    var rb10 = x instanceof o3;
                            ~~
!!! error TS2359: The right-hand side of an 'instanceof' expression must be of type 'any' or of a type assignable to the 'Function' interface type.
                            ~~
!!! error TS2454: Variable 'o3' is used before being assigned.
=======
!!! error TS2359: The right-hand side of an 'instanceof' expression must be either of type 'any', a class, function, or other type assignable to the 'Function' interface type, or an object type with a 'Symbol.hasInstance' method.
    var rb9 = x instanceof o2;
                           ~~
!!! error TS2359: The right-hand side of an 'instanceof' expression must be either of type 'any', a class, function, or other type assignable to the 'Function' interface type, or an object type with a 'Symbol.hasInstance' method.
    var rb10 = x instanceof o3;
                            ~~
!!! error TS2359: The right-hand side of an 'instanceof' expression must be either of type 'any', a class, function, or other type assignable to the 'Function' interface type, or an object type with a 'Symbol.hasInstance' method.
>>>>>>> 12402f26
    
    // both operands are invalid
    var rc1 = '' instanceof {};
              ~~
!!! error TS2358: The left-hand side of an 'instanceof' expression must be of type 'any', an object type or a type parameter.
                            ~~
!!! error TS2359: The right-hand side of an 'instanceof' expression must be either of type 'any', a class, function, or other type assignable to the 'Function' interface type, or an object type with a 'Symbol.hasInstance' method.<|MERGE_RESOLUTION|>--- conflicted
+++ resolved
@@ -1,172 +1,139 @@
-instanceofOperatorWithInvalidOperands.ts(14,11): error TS2358: The left-hand side of an 'instanceof' expression must be of type 'any', an object type or a type parameter.
-instanceofOperatorWithInvalidOperands.ts(14,11): error TS2454: Variable 'a1' is used before being assigned.
-instanceofOperatorWithInvalidOperands.ts(15,11): error TS2358: The left-hand side of an 'instanceof' expression must be of type 'any', an object type or a type parameter.
-instanceofOperatorWithInvalidOperands.ts(15,11): error TS2454: Variable 'a2' is used before being assigned.
-instanceofOperatorWithInvalidOperands.ts(16,11): error TS2358: The left-hand side of an 'instanceof' expression must be of type 'any', an object type or a type parameter.
-instanceofOperatorWithInvalidOperands.ts(16,11): error TS2454: Variable 'a3' is used before being assigned.
-instanceofOperatorWithInvalidOperands.ts(17,11): error TS2358: The left-hand side of an 'instanceof' expression must be of type 'any', an object type or a type parameter.
-instanceofOperatorWithInvalidOperands.ts(18,11): error TS2358: The left-hand side of an 'instanceof' expression must be of type 'any', an object type or a type parameter.
-instanceofOperatorWithInvalidOperands.ts(19,11): error TS2358: The left-hand side of an 'instanceof' expression must be of type 'any', an object type or a type parameter.
-instanceofOperatorWithInvalidOperands.ts(20,11): error TS2358: The left-hand side of an 'instanceof' expression must be of type 'any', an object type or a type parameter.
-instanceofOperatorWithInvalidOperands.ts(21,11): error TS2358: The left-hand side of an 'instanceof' expression must be of type 'any', an object type or a type parameter.
-instanceofOperatorWithInvalidOperands.ts(22,11): error TS2358: The left-hand side of an 'instanceof' expression must be of type 'any', an object type or a type parameter.
-<<<<<<< HEAD
-instanceofOperatorWithInvalidOperands.ts(34,24): error TS2359: The right-hand side of an 'instanceof' expression must be of type 'any' or of a type assignable to the 'Function' interface type.
-instanceofOperatorWithInvalidOperands.ts(34,24): error TS2454: Variable 'b1' is used before being assigned.
-instanceofOperatorWithInvalidOperands.ts(35,24): error TS2359: The right-hand side of an 'instanceof' expression must be of type 'any' or of a type assignable to the 'Function' interface type.
-instanceofOperatorWithInvalidOperands.ts(35,24): error TS2454: Variable 'b2' is used before being assigned.
-instanceofOperatorWithInvalidOperands.ts(36,24): error TS2359: The right-hand side of an 'instanceof' expression must be of type 'any' or of a type assignable to the 'Function' interface type.
-instanceofOperatorWithInvalidOperands.ts(36,24): error TS2454: Variable 'b3' is used before being assigned.
-instanceofOperatorWithInvalidOperands.ts(37,24): error TS2359: The right-hand side of an 'instanceof' expression must be of type 'any' or of a type assignable to the 'Function' interface type.
-instanceofOperatorWithInvalidOperands.ts(38,24): error TS2359: The right-hand side of an 'instanceof' expression must be of type 'any' or of a type assignable to the 'Function' interface type.
-instanceofOperatorWithInvalidOperands.ts(39,24): error TS2359: The right-hand side of an 'instanceof' expression must be of type 'any' or of a type assignable to the 'Function' interface type.
-instanceofOperatorWithInvalidOperands.ts(40,24): error TS2359: The right-hand side of an 'instanceof' expression must be of type 'any' or of a type assignable to the 'Function' interface type.
-instanceofOperatorWithInvalidOperands.ts(41,24): error TS2359: The right-hand side of an 'instanceof' expression must be of type 'any' or of a type assignable to the 'Function' interface type.
-instanceofOperatorWithInvalidOperands.ts(41,24): error TS2454: Variable 'o1' is used before being assigned.
-instanceofOperatorWithInvalidOperands.ts(42,24): error TS2359: The right-hand side of an 'instanceof' expression must be of type 'any' or of a type assignable to the 'Function' interface type.
-instanceofOperatorWithInvalidOperands.ts(42,24): error TS2454: Variable 'o2' is used before being assigned.
-instanceofOperatorWithInvalidOperands.ts(43,25): error TS2359: The right-hand side of an 'instanceof' expression must be of type 'any' or of a type assignable to the 'Function' interface type.
-instanceofOperatorWithInvalidOperands.ts(43,25): error TS2454: Variable 'o3' is used before being assigned.
-=======
-instanceofOperatorWithInvalidOperands.ts(34,24): error TS2359: The right-hand side of an 'instanceof' expression must be either of type 'any', a class, function, or other type assignable to the 'Function' interface type, or an object type with a 'Symbol.hasInstance' method.
-instanceofOperatorWithInvalidOperands.ts(35,24): error TS2359: The right-hand side of an 'instanceof' expression must be either of type 'any', a class, function, or other type assignable to the 'Function' interface type, or an object type with a 'Symbol.hasInstance' method.
-instanceofOperatorWithInvalidOperands.ts(36,24): error TS2359: The right-hand side of an 'instanceof' expression must be either of type 'any', a class, function, or other type assignable to the 'Function' interface type, or an object type with a 'Symbol.hasInstance' method.
-instanceofOperatorWithInvalidOperands.ts(37,24): error TS2359: The right-hand side of an 'instanceof' expression must be either of type 'any', a class, function, or other type assignable to the 'Function' interface type, or an object type with a 'Symbol.hasInstance' method.
-instanceofOperatorWithInvalidOperands.ts(38,24): error TS2359: The right-hand side of an 'instanceof' expression must be either of type 'any', a class, function, or other type assignable to the 'Function' interface type, or an object type with a 'Symbol.hasInstance' method.
-instanceofOperatorWithInvalidOperands.ts(39,24): error TS2359: The right-hand side of an 'instanceof' expression must be either of type 'any', a class, function, or other type assignable to the 'Function' interface type, or an object type with a 'Symbol.hasInstance' method.
-instanceofOperatorWithInvalidOperands.ts(40,24): error TS2359: The right-hand side of an 'instanceof' expression must be either of type 'any', a class, function, or other type assignable to the 'Function' interface type, or an object type with a 'Symbol.hasInstance' method.
-instanceofOperatorWithInvalidOperands.ts(41,24): error TS2359: The right-hand side of an 'instanceof' expression must be either of type 'any', a class, function, or other type assignable to the 'Function' interface type, or an object type with a 'Symbol.hasInstance' method.
-instanceofOperatorWithInvalidOperands.ts(42,24): error TS2359: The right-hand side of an 'instanceof' expression must be either of type 'any', a class, function, or other type assignable to the 'Function' interface type, or an object type with a 'Symbol.hasInstance' method.
-instanceofOperatorWithInvalidOperands.ts(43,25): error TS2359: The right-hand side of an 'instanceof' expression must be either of type 'any', a class, function, or other type assignable to the 'Function' interface type, or an object type with a 'Symbol.hasInstance' method.
->>>>>>> 12402f26
-instanceofOperatorWithInvalidOperands.ts(46,11): error TS2358: The left-hand side of an 'instanceof' expression must be of type 'any', an object type or a type parameter.
-instanceofOperatorWithInvalidOperands.ts(46,25): error TS2359: The right-hand side of an 'instanceof' expression must be either of type 'any', a class, function, or other type assignable to the 'Function' interface type, or an object type with a 'Symbol.hasInstance' method.
-
-
-==== instanceofOperatorWithInvalidOperands.ts (30 errors) ====
-    class C {
-        foo() { }
-    }
-    
-    var x: any;
-    
-    // invalid left operand
-    // the left operand is required to be of type Any, an object type, or a type parameter type
-    var a1: number;
-    var a2: boolean;
-    var a3: string;
-    var a4: void;
-    
-    var ra1 = a1 instanceof x;
-              ~~
-!!! error TS2358: The left-hand side of an 'instanceof' expression must be of type 'any', an object type or a type parameter.
-              ~~
-!!! error TS2454: Variable 'a1' is used before being assigned.
-    var ra2 = a2 instanceof x;
-              ~~
-!!! error TS2358: The left-hand side of an 'instanceof' expression must be of type 'any', an object type or a type parameter.
-              ~~
-!!! error TS2454: Variable 'a2' is used before being assigned.
-    var ra3 = a3 instanceof x;
-              ~~
-!!! error TS2358: The left-hand side of an 'instanceof' expression must be of type 'any', an object type or a type parameter.
-              ~~
-!!! error TS2454: Variable 'a3' is used before being assigned.
-    var ra4 = a4 instanceof x;
-              ~~
-!!! error TS2358: The left-hand side of an 'instanceof' expression must be of type 'any', an object type or a type parameter.
-    var ra5 = 0 instanceof x;
-              ~
-!!! error TS2358: The left-hand side of an 'instanceof' expression must be of type 'any', an object type or a type parameter.
-    var ra6 = true instanceof x;
-              ~~~~
-!!! error TS2358: The left-hand side of an 'instanceof' expression must be of type 'any', an object type or a type parameter.
-    var ra7 = '' instanceof x;
-              ~~
-!!! error TS2358: The left-hand side of an 'instanceof' expression must be of type 'any', an object type or a type parameter.
-    var ra8 = null instanceof x;
-              ~~~~
-!!! error TS2358: The left-hand side of an 'instanceof' expression must be of type 'any', an object type or a type parameter.
-    var ra9 = undefined instanceof x;
-              ~~~~~~~~~
-!!! error TS2358: The left-hand side of an 'instanceof' expression must be of type 'any', an object type or a type parameter.
-    
-    // invalid right operand
-    // the right operand to be of type Any or a subtype of the 'Function' interface type
-    var b1: number;
-    var b2: boolean;
-    var b3: string;
-    var b4: void;
-    var o1: {};
-    var o2: Object;
-    var o3: C;
-    
-    var rb1 = x instanceof b1;
-                           ~~
-<<<<<<< HEAD
-!!! error TS2359: The right-hand side of an 'instanceof' expression must be of type 'any' or of a type assignable to the 'Function' interface type.
-                           ~~
-!!! error TS2454: Variable 'b1' is used before being assigned.
-    var rb2 = x instanceof b2;
-                           ~~
-!!! error TS2359: The right-hand side of an 'instanceof' expression must be of type 'any' or of a type assignable to the 'Function' interface type.
-                           ~~
-!!! error TS2454: Variable 'b2' is used before being assigned.
-    var rb3 = x instanceof b3;
-                           ~~
-!!! error TS2359: The right-hand side of an 'instanceof' expression must be of type 'any' or of a type assignable to the 'Function' interface type.
-                           ~~
-!!! error TS2454: Variable 'b3' is used before being assigned.
-=======
-!!! error TS2359: The right-hand side of an 'instanceof' expression must be either of type 'any', a class, function, or other type assignable to the 'Function' interface type, or an object type with a 'Symbol.hasInstance' method.
-    var rb2 = x instanceof b2;
-                           ~~
-!!! error TS2359: The right-hand side of an 'instanceof' expression must be either of type 'any', a class, function, or other type assignable to the 'Function' interface type, or an object type with a 'Symbol.hasInstance' method.
-    var rb3 = x instanceof b3;
-                           ~~
-!!! error TS2359: The right-hand side of an 'instanceof' expression must be either of type 'any', a class, function, or other type assignable to the 'Function' interface type, or an object type with a 'Symbol.hasInstance' method.
->>>>>>> 12402f26
-    var rb4 = x instanceof b4;
-                           ~~
-!!! error TS2359: The right-hand side of an 'instanceof' expression must be either of type 'any', a class, function, or other type assignable to the 'Function' interface type, or an object type with a 'Symbol.hasInstance' method.
-    var rb5 = x instanceof 0;
-                           ~
-!!! error TS2359: The right-hand side of an 'instanceof' expression must be either of type 'any', a class, function, or other type assignable to the 'Function' interface type, or an object type with a 'Symbol.hasInstance' method.
-    var rb6 = x instanceof true;
-                           ~~~~
-!!! error TS2359: The right-hand side of an 'instanceof' expression must be either of type 'any', a class, function, or other type assignable to the 'Function' interface type, or an object type with a 'Symbol.hasInstance' method.
-    var rb7 = x instanceof '';
-                           ~~
-!!! error TS2359: The right-hand side of an 'instanceof' expression must be either of type 'any', a class, function, or other type assignable to the 'Function' interface type, or an object type with a 'Symbol.hasInstance' method.
-    var rb8 = x instanceof o1;
-                           ~~
-<<<<<<< HEAD
-!!! error TS2359: The right-hand side of an 'instanceof' expression must be of type 'any' or of a type assignable to the 'Function' interface type.
-                           ~~
-!!! error TS2454: Variable 'o1' is used before being assigned.
-    var rb9 = x instanceof o2;
-                           ~~
-!!! error TS2359: The right-hand side of an 'instanceof' expression must be of type 'any' or of a type assignable to the 'Function' interface type.
-                           ~~
-!!! error TS2454: Variable 'o2' is used before being assigned.
-    var rb10 = x instanceof o3;
-                            ~~
-!!! error TS2359: The right-hand side of an 'instanceof' expression must be of type 'any' or of a type assignable to the 'Function' interface type.
-                            ~~
-!!! error TS2454: Variable 'o3' is used before being assigned.
-=======
-!!! error TS2359: The right-hand side of an 'instanceof' expression must be either of type 'any', a class, function, or other type assignable to the 'Function' interface type, or an object type with a 'Symbol.hasInstance' method.
-    var rb9 = x instanceof o2;
-                           ~~
-!!! error TS2359: The right-hand side of an 'instanceof' expression must be either of type 'any', a class, function, or other type assignable to the 'Function' interface type, or an object type with a 'Symbol.hasInstance' method.
-    var rb10 = x instanceof o3;
-                            ~~
-!!! error TS2359: The right-hand side of an 'instanceof' expression must be either of type 'any', a class, function, or other type assignable to the 'Function' interface type, or an object type with a 'Symbol.hasInstance' method.
->>>>>>> 12402f26
-    
-    // both operands are invalid
-    var rc1 = '' instanceof {};
-              ~~
-!!! error TS2358: The left-hand side of an 'instanceof' expression must be of type 'any', an object type or a type parameter.
-                            ~~
+instanceofOperatorWithInvalidOperands.ts(14,11): error TS2358: The left-hand side of an 'instanceof' expression must be of type 'any', an object type or a type parameter.
+instanceofOperatorWithInvalidOperands.ts(14,11): error TS2454: Variable 'a1' is used before being assigned.
+instanceofOperatorWithInvalidOperands.ts(15,11): error TS2358: The left-hand side of an 'instanceof' expression must be of type 'any', an object type or a type parameter.
+instanceofOperatorWithInvalidOperands.ts(15,11): error TS2454: Variable 'a2' is used before being assigned.
+instanceofOperatorWithInvalidOperands.ts(16,11): error TS2358: The left-hand side of an 'instanceof' expression must be of type 'any', an object type or a type parameter.
+instanceofOperatorWithInvalidOperands.ts(16,11): error TS2454: Variable 'a3' is used before being assigned.
+instanceofOperatorWithInvalidOperands.ts(17,11): error TS2358: The left-hand side of an 'instanceof' expression must be of type 'any', an object type or a type parameter.
+instanceofOperatorWithInvalidOperands.ts(18,11): error TS2358: The left-hand side of an 'instanceof' expression must be of type 'any', an object type or a type parameter.
+instanceofOperatorWithInvalidOperands.ts(19,11): error TS2358: The left-hand side of an 'instanceof' expression must be of type 'any', an object type or a type parameter.
+instanceofOperatorWithInvalidOperands.ts(20,11): error TS2358: The left-hand side of an 'instanceof' expression must be of type 'any', an object type or a type parameter.
+instanceofOperatorWithInvalidOperands.ts(21,11): error TS2358: The left-hand side of an 'instanceof' expression must be of type 'any', an object type or a type parameter.
+instanceofOperatorWithInvalidOperands.ts(22,11): error TS2358: The left-hand side of an 'instanceof' expression must be of type 'any', an object type or a type parameter.
+instanceofOperatorWithInvalidOperands.ts(34,24): error TS2359: The right-hand side of an 'instanceof' expression must be either of type 'any', a class, function, or other type assignable to the 'Function' interface type, or an object type with a 'Symbol.hasInstance' method.
+instanceofOperatorWithInvalidOperands.ts(34,24): error TS2454: Variable 'b1' is used before being assigned.
+instanceofOperatorWithInvalidOperands.ts(35,24): error TS2359: The right-hand side of an 'instanceof' expression must be either of type 'any', a class, function, or other type assignable to the 'Function' interface type, or an object type with a 'Symbol.hasInstance' method.
+instanceofOperatorWithInvalidOperands.ts(35,24): error TS2454: Variable 'b2' is used before being assigned.
+instanceofOperatorWithInvalidOperands.ts(36,24): error TS2359: The right-hand side of an 'instanceof' expression must be either of type 'any', a class, function, or other type assignable to the 'Function' interface type, or an object type with a 'Symbol.hasInstance' method.
+instanceofOperatorWithInvalidOperands.ts(36,24): error TS2454: Variable 'b3' is used before being assigned.
+instanceofOperatorWithInvalidOperands.ts(37,24): error TS2359: The right-hand side of an 'instanceof' expression must be either of type 'any', a class, function, or other type assignable to the 'Function' interface type, or an object type with a 'Symbol.hasInstance' method.
+instanceofOperatorWithInvalidOperands.ts(38,24): error TS2359: The right-hand side of an 'instanceof' expression must be either of type 'any', a class, function, or other type assignable to the 'Function' interface type, or an object type with a 'Symbol.hasInstance' method.
+instanceofOperatorWithInvalidOperands.ts(39,24): error TS2359: The right-hand side of an 'instanceof' expression must be either of type 'any', a class, function, or other type assignable to the 'Function' interface type, or an object type with a 'Symbol.hasInstance' method.
+instanceofOperatorWithInvalidOperands.ts(40,24): error TS2359: The right-hand side of an 'instanceof' expression must be either of type 'any', a class, function, or other type assignable to the 'Function' interface type, or an object type with a 'Symbol.hasInstance' method.
+instanceofOperatorWithInvalidOperands.ts(41,24): error TS2359: The right-hand side of an 'instanceof' expression must be either of type 'any', a class, function, or other type assignable to the 'Function' interface type, or an object type with a 'Symbol.hasInstance' method.
+instanceofOperatorWithInvalidOperands.ts(41,24): error TS2454: Variable 'o1' is used before being assigned.
+instanceofOperatorWithInvalidOperands.ts(42,24): error TS2359: The right-hand side of an 'instanceof' expression must be either of type 'any', a class, function, or other type assignable to the 'Function' interface type, or an object type with a 'Symbol.hasInstance' method.
+instanceofOperatorWithInvalidOperands.ts(42,24): error TS2454: Variable 'o2' is used before being assigned.
+instanceofOperatorWithInvalidOperands.ts(43,25): error TS2359: The right-hand side of an 'instanceof' expression must be either of type 'any', a class, function, or other type assignable to the 'Function' interface type, or an object type with a 'Symbol.hasInstance' method.
+instanceofOperatorWithInvalidOperands.ts(43,25): error TS2454: Variable 'o3' is used before being assigned.
+instanceofOperatorWithInvalidOperands.ts(46,11): error TS2358: The left-hand side of an 'instanceof' expression must be of type 'any', an object type or a type parameter.
+instanceofOperatorWithInvalidOperands.ts(46,25): error TS2359: The right-hand side of an 'instanceof' expression must be either of type 'any', a class, function, or other type assignable to the 'Function' interface type, or an object type with a 'Symbol.hasInstance' method.
+
+
+==== instanceofOperatorWithInvalidOperands.ts (30 errors) ====
+    class C {
+        foo() { }
+    }
+    
+    var x: any;
+    
+    // invalid left operand
+    // the left operand is required to be of type Any, an object type, or a type parameter type
+    var a1: number;
+    var a2: boolean;
+    var a3: string;
+    var a4: void;
+    
+    var ra1 = a1 instanceof x;
+              ~~
+!!! error TS2358: The left-hand side of an 'instanceof' expression must be of type 'any', an object type or a type parameter.
+              ~~
+!!! error TS2454: Variable 'a1' is used before being assigned.
+    var ra2 = a2 instanceof x;
+              ~~
+!!! error TS2358: The left-hand side of an 'instanceof' expression must be of type 'any', an object type or a type parameter.
+              ~~
+!!! error TS2454: Variable 'a2' is used before being assigned.
+    var ra3 = a3 instanceof x;
+              ~~
+!!! error TS2358: The left-hand side of an 'instanceof' expression must be of type 'any', an object type or a type parameter.
+              ~~
+!!! error TS2454: Variable 'a3' is used before being assigned.
+    var ra4 = a4 instanceof x;
+              ~~
+!!! error TS2358: The left-hand side of an 'instanceof' expression must be of type 'any', an object type or a type parameter.
+    var ra5 = 0 instanceof x;
+              ~
+!!! error TS2358: The left-hand side of an 'instanceof' expression must be of type 'any', an object type or a type parameter.
+    var ra6 = true instanceof x;
+              ~~~~
+!!! error TS2358: The left-hand side of an 'instanceof' expression must be of type 'any', an object type or a type parameter.
+    var ra7 = '' instanceof x;
+              ~~
+!!! error TS2358: The left-hand side of an 'instanceof' expression must be of type 'any', an object type or a type parameter.
+    var ra8 = null instanceof x;
+              ~~~~
+!!! error TS2358: The left-hand side of an 'instanceof' expression must be of type 'any', an object type or a type parameter.
+    var ra9 = undefined instanceof x;
+              ~~~~~~~~~
+!!! error TS2358: The left-hand side of an 'instanceof' expression must be of type 'any', an object type or a type parameter.
+    
+    // invalid right operand
+    // the right operand to be of type Any or a subtype of the 'Function' interface type
+    var b1: number;
+    var b2: boolean;
+    var b3: string;
+    var b4: void;
+    var o1: {};
+    var o2: Object;
+    var o3: C;
+    
+    var rb1 = x instanceof b1;
+                           ~~
+!!! error TS2359: The right-hand side of an 'instanceof' expression must be either of type 'any', a class, function, or other type assignable to the 'Function' interface type, or an object type with a 'Symbol.hasInstance' method.
+                           ~~
+!!! error TS2454: Variable 'b1' is used before being assigned.
+    var rb2 = x instanceof b2;
+                           ~~
+!!! error TS2359: The right-hand side of an 'instanceof' expression must be either of type 'any', a class, function, or other type assignable to the 'Function' interface type, or an object type with a 'Symbol.hasInstance' method.
+                           ~~
+!!! error TS2454: Variable 'b2' is used before being assigned.
+    var rb3 = x instanceof b3;
+                           ~~
+!!! error TS2359: The right-hand side of an 'instanceof' expression must be either of type 'any', a class, function, or other type assignable to the 'Function' interface type, or an object type with a 'Symbol.hasInstance' method.
+                           ~~
+!!! error TS2454: Variable 'b3' is used before being assigned.
+    var rb4 = x instanceof b4;
+                           ~~
+!!! error TS2359: The right-hand side of an 'instanceof' expression must be either of type 'any', a class, function, or other type assignable to the 'Function' interface type, or an object type with a 'Symbol.hasInstance' method.
+    var rb5 = x instanceof 0;
+                           ~
+!!! error TS2359: The right-hand side of an 'instanceof' expression must be either of type 'any', a class, function, or other type assignable to the 'Function' interface type, or an object type with a 'Symbol.hasInstance' method.
+    var rb6 = x instanceof true;
+                           ~~~~
+!!! error TS2359: The right-hand side of an 'instanceof' expression must be either of type 'any', a class, function, or other type assignable to the 'Function' interface type, or an object type with a 'Symbol.hasInstance' method.
+    var rb7 = x instanceof '';
+                           ~~
+!!! error TS2359: The right-hand side of an 'instanceof' expression must be either of type 'any', a class, function, or other type assignable to the 'Function' interface type, or an object type with a 'Symbol.hasInstance' method.
+    var rb8 = x instanceof o1;
+                           ~~
+!!! error TS2359: The right-hand side of an 'instanceof' expression must be either of type 'any', a class, function, or other type assignable to the 'Function' interface type, or an object type with a 'Symbol.hasInstance' method.
+                           ~~
+!!! error TS2454: Variable 'o1' is used before being assigned.
+    var rb9 = x instanceof o2;
+                           ~~
+!!! error TS2359: The right-hand side of an 'instanceof' expression must be either of type 'any', a class, function, or other type assignable to the 'Function' interface type, or an object type with a 'Symbol.hasInstance' method.
+                           ~~
+!!! error TS2454: Variable 'o2' is used before being assigned.
+    var rb10 = x instanceof o3;
+                            ~~
+!!! error TS2359: The right-hand side of an 'instanceof' expression must be either of type 'any', a class, function, or other type assignable to the 'Function' interface type, or an object type with a 'Symbol.hasInstance' method.
+                            ~~
+!!! error TS2454: Variable 'o3' is used before being assigned.
+    
+    // both operands are invalid
+    var rc1 = '' instanceof {};
+              ~~
+!!! error TS2358: The left-hand side of an 'instanceof' expression must be of type 'any', an object type or a type parameter.
+                            ~~
 !!! error TS2359: The right-hand side of an 'instanceof' expression must be either of type 'any', a class, function, or other type assignable to the 'Function' interface type, or an object type with a 'Symbol.hasInstance' method.