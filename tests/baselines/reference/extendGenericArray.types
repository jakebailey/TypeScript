//// [tests/cases/compiler/extendGenericArray.ts] ////

=== extendGenericArray.ts ===
interface Array<T> {
    foo(): T;
>foo : () => T
>    : ^^^^^^ 
}

var arr: string[] = [];
>arr : string[]
<<<<<<< HEAD
>[] : never[]
=======
>    : ^^^^^^^^
>[] : undefined[]
>   : ^^^^^^^^^^^
>>>>>>> 12402f26

var x: number = arr.foo();
>x : number
>  : ^^^^^^
>arr.foo() : string
>          : ^^^^^^
>arr.foo : () => string
>        : ^^^^^^^^^^^^
>arr : string[]
>    : ^^^^^^^^
>foo : () => string
>    : ^^^^^^^^^^^^

<|MERGE_RESOLUTION|>--- conflicted
+++ resolved
@@ -1,31 +1,27 @@
-//// [tests/cases/compiler/extendGenericArray.ts] ////
-
-=== extendGenericArray.ts ===
-interface Array<T> {
-    foo(): T;
->foo : () => T
->    : ^^^^^^ 
-}
-
-var arr: string[] = [];
->arr : string[]
-<<<<<<< HEAD
->[] : never[]
-=======
->    : ^^^^^^^^
->[] : undefined[]
->   : ^^^^^^^^^^^
->>>>>>> 12402f26
-
-var x: number = arr.foo();
->x : number
->  : ^^^^^^
->arr.foo() : string
->          : ^^^^^^
->arr.foo : () => string
->        : ^^^^^^^^^^^^
->arr : string[]
->    : ^^^^^^^^
->foo : () => string
->    : ^^^^^^^^^^^^
-
+//// [tests/cases/compiler/extendGenericArray.ts] ////
+
+=== extendGenericArray.ts ===
+interface Array<T> {
+    foo(): T;
+>foo : () => T
+>    : ^^^^^^ 
+}
+
+var arr: string[] = [];
+>arr : string[]
+>    : ^^^^^^^^
+>[] : never[]
+>   : ^^^^^^^
+
+var x: number = arr.foo();
+>x : number
+>  : ^^^^^^
+>arr.foo() : string
+>          : ^^^^^^
+>arr.foo : () => string
+>        : ^^^^^^^^^^^^
+>arr : string[]
+>    : ^^^^^^^^
+>foo : () => string
+>    : ^^^^^^^^^^^^
+