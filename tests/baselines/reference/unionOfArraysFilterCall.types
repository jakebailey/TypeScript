//// [tests/cases/compiler/unionOfArraysFilterCall.ts] ////

=== unionOfArraysFilterCall.ts ===
interface Fizz {
    id: number;
>id : number
>   : ^^^^^^

    fizz: string;
>fizz : string
>     : ^^^^^^
}

interface Buzz {
    id: number;
>id : number
>   : ^^^^^^

    buzz: string;
>buzz : string
>     : ^^^^^^
}

([] as Fizz[] | Buzz[]).filter(item => item.id < 5);
>([] as Fizz[] | Buzz[]).filter(item => item.id < 5) : (Fizz | Buzz)[]
>                                                    : ^^^^^^^^^^^^^^^
>([] as Fizz[] | Buzz[]).filter : { <S extends Fizz>(predicate: (value: Fizz, index: number, array: Fizz[]) => value is S, thisArg?: any): S[]; (predicate: (value: Fizz, index: number, array: Fizz[]) => unknown, thisArg?: any): Fizz[]; } | { <S_1 extends Buzz>(predicate: (value: Buzz, index: number, array: Buzz[]) => value is S_1, thisArg?: any): S_1[]; (predicate: (value: Buzz, index: number, array: Buzz[]) => unknown, thisArg?: any): Buzz[]; }
>                               : ^^^^^^^^^^^^^^^^^^^^^^^^^^^^^^^^^^^^^^^^^^^^^^^^^^^^^^^^^^^^^^^^^^^^^^^^^^^^^^^^^^^^^^^^^^^^^^^^^^^^^^^^^^^^^^^^^^^^^^^^^^^^^^^^^^^^^^^^^^^^^^^^^^^^^^^^^^^^^^^^^^^^^^^^^^^^^^^^^^^^^^^^^^^^^^^^^^^^^^^^^^^^^^^^^^^^^^^^^^^^^^^^^^^^^^^^^^^^^^^^^^^^^^^^^^^^^^^^^^^^^^^^^^^^^^^^^^^^^^^^^^^^^^^^^^^^^^^^^^^^^^^^^^^^^^^^^^^^^^^^^^^^^^^^^^^^^^^^^^^^^^^^^^^^^^^^^^^^^^^^^^^^^^^^^^^^^^^^^^^^^^^^^^^^^^^^^^^^^^^^^^^^^^^^^^^^^^^
>([] as Fizz[] | Buzz[]) : Fizz[] | Buzz[]
>                        : ^^^^^^^^^^^^^^^
>[] as Fizz[] | Buzz[] : Fizz[] | Buzz[]
<<<<<<< HEAD
>[] : never[]
>filter : { <S extends Fizz>(predicate: (value: Fizz, index: number, array: Fizz[]) => value is S, thisArg?: any): S[]; (predicate: (value: Fizz, index: number, array: Fizz[]) => unknown, thisArg?: any): Fizz[]; } | { <S extends Buzz>(predicate: (value: Buzz, index: number, array: Buzz[]) => value is S, thisArg?: any): S[]; (predicate: (value: Buzz, index: number, array: Buzz[]) => unknown, thisArg?: any): Buzz[]; }
=======
>                      : ^^^^^^^^^^^^^^^
>[] : undefined[]
>   : ^^^^^^^^^^^
>filter : { <S extends Fizz>(predicate: (value: Fizz, index: number, array: Fizz[]) => value is S, thisArg?: any): S[]; (predicate: (value: Fizz, index: number, array: Fizz[]) => unknown, thisArg?: any): Fizz[]; } | { <S_1 extends Buzz>(predicate: (value: Buzz, index: number, array: Buzz[]) => value is S_1, thisArg?: any): S_1[]; (predicate: (value: Buzz, index: number, array: Buzz[]) => unknown, thisArg?: any): Buzz[]; }
>       : ^^^^^^^^^^^^^^^^^^^^^^^^^^^^^^^^^^^^^^^^^^^^^^^^^^^^^^^^^^^^^^^^^^^^^^^^^^^^^^^^^^^^^^^^^^^^^^^^^^^^^^^^^^^^^^^^^^^^^^^^^^^^^^^^^^^^^^^^^^^^^^^^^^^^^^^^^^^^^^^^^^^^^^^^^^^^^^^^^^^^^^^^^^^^^^^^^^^^^^^^^^^^^^^^^^^^^^^^^^^^^^^^^^^^^^^^^^^^^^^^^^^^^^^^^^^^^^^^^^^^^^^^^^^^^^^^^^^^^^^^^^^^^^^^^^^^^^^^^^^^^^^^^^^^^^^^^^^^^^^^^^^^^^^^^^^^^^^^^^^^^^^^^^^^^^^^^^^^^^^^^^^^^^^^^^^^^^^^^^^^^^^^^^^^^^^^^^^^^^^^^^^^^^^^^^^^^^^
>>>>>>> 12402f26
>item => item.id < 5 : (item: Fizz | Buzz) => boolean
>                    : ^^^^^^^^^^^^^^^^^^^^^^^^^^^^^^
>item : Fizz | Buzz
>     : ^^^^^^^^^^^
>item.id < 5 : boolean
>            : ^^^^^^^
>item.id : number
>        : ^^^^^^
>item : Fizz | Buzz
>     : ^^^^^^^^^^^
>id : number
>   : ^^^^^^
>5 : 5
>  : ^

([] as Fizz[] | readonly Buzz[]).filter(item => item.id < 5); 
>([] as Fizz[] | readonly Buzz[]).filter(item => item.id < 5) : (Fizz | Buzz)[]
>                                                             : ^^^^^^^^^^^^^^^
>([] as Fizz[] | readonly Buzz[]).filter : { <S extends Fizz>(predicate: (value: Fizz, index: number, array: Fizz[]) => value is S, thisArg?: any): S[]; (predicate: (value: Fizz, index: number, array: Fizz[]) => unknown, thisArg?: any): Fizz[]; } | { <S_1 extends Buzz>(predicate: (value: Buzz, index: number, array: readonly Buzz[]) => value is S_1, thisArg?: any): S_1[]; (predicate: (value: Buzz, index: number, array: readonly Buzz[]) => unknown, thisArg?: any): Buzz[]; }
>                                        : ^^^^^^^^^^^^^^^^^^^^^^^^^^^^^^^^^^^^^^^^^^^^^^^^^^^^^^^^^^^^^^^^^^^^^^^^^^^^^^^^^^^^^^^^^^^^^^^^^^^^^^^^^^^^^^^^^^^^^^^^^^^^^^^^^^^^^^^^^^^^^^^^^^^^^^^^^^^^^^^^^^^^^^^^^^^^^^^^^^^^^^^^^^^^^^^^^^^^^^^^^^^^^^^^^^^^^^^^^^^^^^^^^^^^^^^^^^^^^^^^^^^^^^^^^^^^^^^^^^^^^^^^^^^^^^^^^^^^^^^^^^^^^^^^^^^^^^^^^^^^^^^^^^^^^^^^^^^^^^^^^^^^^^^^^^^^^^^^^^^^^^^^^^^^^^^^^^^^^^^^^^^^^^^^^^^^^^^^^^^^^^^^^^^^^^^^^^^^^^^^^^^^^^^^^^^^^^^^^^^^^^^^^^^^^^^^^
>([] as Fizz[] | readonly Buzz[]) : Fizz[] | readonly Buzz[]
>                                 : ^^^^^^^^^^^^^^^^^^^^^^^^
>[] as Fizz[] | readonly Buzz[] : Fizz[] | readonly Buzz[]
<<<<<<< HEAD
>[] : never[]
>filter : { <S extends Fizz>(predicate: (value: Fizz, index: number, array: Fizz[]) => value is S, thisArg?: any): S[]; (predicate: (value: Fizz, index: number, array: Fizz[]) => unknown, thisArg?: any): Fizz[]; } | { <S extends Buzz>(predicate: (value: Buzz, index: number, array: readonly Buzz[]) => value is S, thisArg?: any): S[]; (predicate: (value: Buzz, index: number, array: readonly Buzz[]) => unknown, thisArg?: any): Buzz[]; }
=======
>                               : ^^^^^^^^^^^^^^^^^^^^^^^^
>[] : undefined[]
>   : ^^^^^^^^^^^
>filter : { <S extends Fizz>(predicate: (value: Fizz, index: number, array: Fizz[]) => value is S, thisArg?: any): S[]; (predicate: (value: Fizz, index: number, array: Fizz[]) => unknown, thisArg?: any): Fizz[]; } | { <S_1 extends Buzz>(predicate: (value: Buzz, index: number, array: readonly Buzz[]) => value is S_1, thisArg?: any): S_1[]; (predicate: (value: Buzz, index: number, array: readonly Buzz[]) => unknown, thisArg?: any): Buzz[]; }
>       : ^^^^^^^^^^^^^^^^^^^^^^^^^^^^^^^^^^^^^^^^^^^^^^^^^^^^^^^^^^^^^^^^^^^^^^^^^^^^^^^^^^^^^^^^^^^^^^^^^^^^^^^^^^^^^^^^^^^^^^^^^^^^^^^^^^^^^^^^^^^^^^^^^^^^^^^^^^^^^^^^^^^^^^^^^^^^^^^^^^^^^^^^^^^^^^^^^^^^^^^^^^^^^^^^^^^^^^^^^^^^^^^^^^^^^^^^^^^^^^^^^^^^^^^^^^^^^^^^^^^^^^^^^^^^^^^^^^^^^^^^^^^^^^^^^^^^^^^^^^^^^^^^^^^^^^^^^^^^^^^^^^^^^^^^^^^^^^^^^^^^^^^^^^^^^^^^^^^^^^^^^^^^^^^^^^^^^^^^^^^^^^^^^^^^^^^^^^^^^^^^^^^^^^^^^^^^^^^^^^^^^^^^^^^^^^^^^
>>>>>>> 12402f26
>item => item.id < 5 : (item: Fizz | Buzz) => boolean
>                    : ^^^^^^^^^^^^^^^^^^^^^^^^^^^^^^
>item : Fizz | Buzz
>     : ^^^^^^^^^^^
>item.id < 5 : boolean
>            : ^^^^^^^
>item.id : number
>        : ^^^^^^
>item : Fizz | Buzz
>     : ^^^^^^^^^^^
>id : number
>   : ^^^^^^
>5 : 5
>  : ^

([] as Fizz[] | Buzz[]).find(item => item);
<<<<<<< HEAD
>([] as Fizz[] | Buzz[]).find(item => item) : Fizz | Buzz | undefined
>([] as Fizz[] | Buzz[]).find : { <S extends Fizz>(predicate: (value: Fizz, index: number, obj: Fizz[]) => value is S, thisArg?: any): S | undefined; (predicate: (value: Fizz, index: number, obj: Fizz[]) => unknown, thisArg?: any): Fizz | undefined; } | { <S extends Buzz>(predicate: (value: Buzz, index: number, obj: Buzz[]) => value is S, thisArg?: any): S | undefined; (predicate: (value: Buzz, index: number, obj: Buzz[]) => unknown, thisArg?: any): Buzz | undefined; }
=======
>([] as Fizz[] | Buzz[]).find(item => item) : Fizz | Buzz
>                                           : ^^^^^^^^^^^
>([] as Fizz[] | Buzz[]).find : { <S extends Fizz>(predicate: (value: Fizz, index: number, obj: Fizz[]) => value is S, thisArg?: any): S; (predicate: (value: Fizz, index: number, obj: Fizz[]) => unknown, thisArg?: any): Fizz; } | { <S_1 extends Buzz>(predicate: (value: Buzz, index: number, obj: Buzz[]) => value is S_1, thisArg?: any): S_1; (predicate: (value: Buzz, index: number, obj: Buzz[]) => unknown, thisArg?: any): Buzz; }
>                             : ^^^^^^^^^^^^^^^^^^^^^^^^^^^^^^^^^^^^^^^^^^^^^^^^^^^^^^^^^^^^^^^^^^^^^^^^^^^^^^^^^^^^^^^^^^^^^^^^^^^^^^^^^^^^^^^^^^^^^^^^^^^^^^^^^^^^^^^^^^^^^^^^^^^^^^^^^^^^^^^^^^^^^^^^^^^^^^^^^^^^^^^^^^^^^^^^^^^^^^^^^^^^^^^^^^^^^^^^^^^^^^^^^^^^^^^^^^^^^^^^^^^^^^^^^^^^^^^^^^^^^^^^^^^^^^^^^^^^^^^^^^^^^^^^^^^^^^^^^^^^^^^^^^^^^^^^^^^^^^^^^^^^^^^^^^^^^^^^^^^^^^^^^^^^^^^^^^^^^^^^^^^^^^^^^^^^^^^^^^^^^^^^^^^^^^^^^^^^^^^
>>>>>>> 12402f26
>([] as Fizz[] | Buzz[]) : Fizz[] | Buzz[]
>                        : ^^^^^^^^^^^^^^^
>[] as Fizz[] | Buzz[] : Fizz[] | Buzz[]
<<<<<<< HEAD
>[] : never[]
>find : { <S extends Fizz>(predicate: (value: Fizz, index: number, obj: Fizz[]) => value is S, thisArg?: any): S | undefined; (predicate: (value: Fizz, index: number, obj: Fizz[]) => unknown, thisArg?: any): Fizz | undefined; } | { <S extends Buzz>(predicate: (value: Buzz, index: number, obj: Buzz[]) => value is S, thisArg?: any): S | undefined; (predicate: (value: Buzz, index: number, obj: Buzz[]) => unknown, thisArg?: any): Buzz | undefined; }
=======
>                      : ^^^^^^^^^^^^^^^
>[] : undefined[]
>   : ^^^^^^^^^^^
>find : { <S extends Fizz>(predicate: (value: Fizz, index: number, obj: Fizz[]) => value is S, thisArg?: any): S; (predicate: (value: Fizz, index: number, obj: Fizz[]) => unknown, thisArg?: any): Fizz; } | { <S_1 extends Buzz>(predicate: (value: Buzz, index: number, obj: Buzz[]) => value is S_1, thisArg?: any): S_1; (predicate: (value: Buzz, index: number, obj: Buzz[]) => unknown, thisArg?: any): Buzz; }
>     : ^^^^^^^^^^^^^^^^^^^^^^^^^^^^^^^^^^^^^^^^^^^^^^^^^^^^^^^^^^^^^^^^^^^^^^^^^^^^^^^^^^^^^^^^^^^^^^^^^^^^^^^^^^^^^^^^^^^^^^^^^^^^^^^^^^^^^^^^^^^^^^^^^^^^^^^^^^^^^^^^^^^^^^^^^^^^^^^^^^^^^^^^^^^^^^^^^^^^^^^^^^^^^^^^^^^^^^^^^^^^^^^^^^^^^^^^^^^^^^^^^^^^^^^^^^^^^^^^^^^^^^^^^^^^^^^^^^^^^^^^^^^^^^^^^^^^^^^^^^^^^^^^^^^^^^^^^^^^^^^^^^^^^^^^^^^^^^^^^^^^^^^^^^^^^^^^^^^^^^^^^^^^^^^^^^^^^^^^^^^^^^^^^^^^^^^^^^^^^^^
>>>>>>> 12402f26
>item => item : (item: Fizz | Buzz) => Fizz | Buzz
>             : ^^^^^^^^^^^^^^^^^^^^^^^^^^^^^^^^^^
>item : Fizz | Buzz
>     : ^^^^^^^^^^^
>item : Fizz | Buzz
>     : ^^^^^^^^^^^

declare function isFizz(x: unknown): x is Fizz;
>isFizz : (x: unknown) => x is Fizz
>       : ^^^^       ^^^^^^^^^^^^^^
>x : unknown
>  : ^^^^^^^

([] as Fizz[] | Buzz[]).find(isFizz);
<<<<<<< HEAD
>([] as Fizz[] | Buzz[]).find(isFizz) : Fizz | undefined
>([] as Fizz[] | Buzz[]).find : { <S extends Fizz>(predicate: (value: Fizz, index: number, obj: Fizz[]) => value is S, thisArg?: any): S | undefined; (predicate: (value: Fizz, index: number, obj: Fizz[]) => unknown, thisArg?: any): Fizz | undefined; } | { <S extends Buzz>(predicate: (value: Buzz, index: number, obj: Buzz[]) => value is S, thisArg?: any): S | undefined; (predicate: (value: Buzz, index: number, obj: Buzz[]) => unknown, thisArg?: any): Buzz | undefined; }
=======
>([] as Fizz[] | Buzz[]).find(isFizz) : Fizz
>                                     : ^^^^
>([] as Fizz[] | Buzz[]).find : { <S extends Fizz>(predicate: (value: Fizz, index: number, obj: Fizz[]) => value is S, thisArg?: any): S; (predicate: (value: Fizz, index: number, obj: Fizz[]) => unknown, thisArg?: any): Fizz; } | { <S_1 extends Buzz>(predicate: (value: Buzz, index: number, obj: Buzz[]) => value is S_1, thisArg?: any): S_1; (predicate: (value: Buzz, index: number, obj: Buzz[]) => unknown, thisArg?: any): Buzz; }
>                             : ^^^^^^^^^^^^^^^^^^^^^^^^^^^^^^^^^^^^^^^^^^^^^^^^^^^^^^^^^^^^^^^^^^^^^^^^^^^^^^^^^^^^^^^^^^^^^^^^^^^^^^^^^^^^^^^^^^^^^^^^^^^^^^^^^^^^^^^^^^^^^^^^^^^^^^^^^^^^^^^^^^^^^^^^^^^^^^^^^^^^^^^^^^^^^^^^^^^^^^^^^^^^^^^^^^^^^^^^^^^^^^^^^^^^^^^^^^^^^^^^^^^^^^^^^^^^^^^^^^^^^^^^^^^^^^^^^^^^^^^^^^^^^^^^^^^^^^^^^^^^^^^^^^^^^^^^^^^^^^^^^^^^^^^^^^^^^^^^^^^^^^^^^^^^^^^^^^^^^^^^^^^^^^^^^^^^^^^^^^^^^^^^^^^^^^^^^^^^^^^
>>>>>>> 12402f26
>([] as Fizz[] | Buzz[]) : Fizz[] | Buzz[]
>                        : ^^^^^^^^^^^^^^^
>[] as Fizz[] | Buzz[] : Fizz[] | Buzz[]
<<<<<<< HEAD
>[] : never[]
>find : { <S extends Fizz>(predicate: (value: Fizz, index: number, obj: Fizz[]) => value is S, thisArg?: any): S | undefined; (predicate: (value: Fizz, index: number, obj: Fizz[]) => unknown, thisArg?: any): Fizz | undefined; } | { <S extends Buzz>(predicate: (value: Buzz, index: number, obj: Buzz[]) => value is S, thisArg?: any): S | undefined; (predicate: (value: Buzz, index: number, obj: Buzz[]) => unknown, thisArg?: any): Buzz | undefined; }
=======
>                      : ^^^^^^^^^^^^^^^
>[] : undefined[]
>   : ^^^^^^^^^^^
>find : { <S extends Fizz>(predicate: (value: Fizz, index: number, obj: Fizz[]) => value is S, thisArg?: any): S; (predicate: (value: Fizz, index: number, obj: Fizz[]) => unknown, thisArg?: any): Fizz; } | { <S_1 extends Buzz>(predicate: (value: Buzz, index: number, obj: Buzz[]) => value is S_1, thisArg?: any): S_1; (predicate: (value: Buzz, index: number, obj: Buzz[]) => unknown, thisArg?: any): Buzz; }
>     : ^^^^^^^^^^^^^^^^^^^^^^^^^^^^^^^^^^^^^^^^^^^^^^^^^^^^^^^^^^^^^^^^^^^^^^^^^^^^^^^^^^^^^^^^^^^^^^^^^^^^^^^^^^^^^^^^^^^^^^^^^^^^^^^^^^^^^^^^^^^^^^^^^^^^^^^^^^^^^^^^^^^^^^^^^^^^^^^^^^^^^^^^^^^^^^^^^^^^^^^^^^^^^^^^^^^^^^^^^^^^^^^^^^^^^^^^^^^^^^^^^^^^^^^^^^^^^^^^^^^^^^^^^^^^^^^^^^^^^^^^^^^^^^^^^^^^^^^^^^^^^^^^^^^^^^^^^^^^^^^^^^^^^^^^^^^^^^^^^^^^^^^^^^^^^^^^^^^^^^^^^^^^^^^^^^^^^^^^^^^^^^^^^^^^^^^^^^^^^^^
>>>>>>> 12402f26
>isFizz : (x: unknown) => x is Fizz
>       : ^^^^^^^^^^^^^^^^^^^^^^^^^

declare function isBuzz(x: unknown): x is Buzz;
>isBuzz : (x: unknown) => x is Buzz
>       : ^^^^       ^^^^^^^^^^^^^^
>x : unknown
>  : ^^^^^^^

([] as Fizz[] | Buzz[]).find(isBuzz);
<<<<<<< HEAD
>([] as Fizz[] | Buzz[]).find(isBuzz) : Buzz | undefined
>([] as Fizz[] | Buzz[]).find : { <S extends Fizz>(predicate: (value: Fizz, index: number, obj: Fizz[]) => value is S, thisArg?: any): S | undefined; (predicate: (value: Fizz, index: number, obj: Fizz[]) => unknown, thisArg?: any): Fizz | undefined; } | { <S extends Buzz>(predicate: (value: Buzz, index: number, obj: Buzz[]) => value is S, thisArg?: any): S | undefined; (predicate: (value: Buzz, index: number, obj: Buzz[]) => unknown, thisArg?: any): Buzz | undefined; }
=======
>([] as Fizz[] | Buzz[]).find(isBuzz) : Buzz
>                                     : ^^^^
>([] as Fizz[] | Buzz[]).find : { <S extends Fizz>(predicate: (value: Fizz, index: number, obj: Fizz[]) => value is S, thisArg?: any): S; (predicate: (value: Fizz, index: number, obj: Fizz[]) => unknown, thisArg?: any): Fizz; } | { <S_1 extends Buzz>(predicate: (value: Buzz, index: number, obj: Buzz[]) => value is S_1, thisArg?: any): S_1; (predicate: (value: Buzz, index: number, obj: Buzz[]) => unknown, thisArg?: any): Buzz; }
>                             : ^^^^^^^^^^^^^^^^^^^^^^^^^^^^^^^^^^^^^^^^^^^^^^^^^^^^^^^^^^^^^^^^^^^^^^^^^^^^^^^^^^^^^^^^^^^^^^^^^^^^^^^^^^^^^^^^^^^^^^^^^^^^^^^^^^^^^^^^^^^^^^^^^^^^^^^^^^^^^^^^^^^^^^^^^^^^^^^^^^^^^^^^^^^^^^^^^^^^^^^^^^^^^^^^^^^^^^^^^^^^^^^^^^^^^^^^^^^^^^^^^^^^^^^^^^^^^^^^^^^^^^^^^^^^^^^^^^^^^^^^^^^^^^^^^^^^^^^^^^^^^^^^^^^^^^^^^^^^^^^^^^^^^^^^^^^^^^^^^^^^^^^^^^^^^^^^^^^^^^^^^^^^^^^^^^^^^^^^^^^^^^^^^^^^^^^^^^^^^^^
>>>>>>> 12402f26
>([] as Fizz[] | Buzz[]) : Fizz[] | Buzz[]
>                        : ^^^^^^^^^^^^^^^
>[] as Fizz[] | Buzz[] : Fizz[] | Buzz[]
<<<<<<< HEAD
>[] : never[]
>find : { <S extends Fizz>(predicate: (value: Fizz, index: number, obj: Fizz[]) => value is S, thisArg?: any): S | undefined; (predicate: (value: Fizz, index: number, obj: Fizz[]) => unknown, thisArg?: any): Fizz | undefined; } | { <S extends Buzz>(predicate: (value: Buzz, index: number, obj: Buzz[]) => value is S, thisArg?: any): S | undefined; (predicate: (value: Buzz, index: number, obj: Buzz[]) => unknown, thisArg?: any): Buzz | undefined; }
=======
>                      : ^^^^^^^^^^^^^^^
>[] : undefined[]
>   : ^^^^^^^^^^^
>find : { <S extends Fizz>(predicate: (value: Fizz, index: number, obj: Fizz[]) => value is S, thisArg?: any): S; (predicate: (value: Fizz, index: number, obj: Fizz[]) => unknown, thisArg?: any): Fizz; } | { <S_1 extends Buzz>(predicate: (value: Buzz, index: number, obj: Buzz[]) => value is S_1, thisArg?: any): S_1; (predicate: (value: Buzz, index: number, obj: Buzz[]) => unknown, thisArg?: any): Buzz; }
>     : ^^^^^^^^^^^^^^^^^^^^^^^^^^^^^^^^^^^^^^^^^^^^^^^^^^^^^^^^^^^^^^^^^^^^^^^^^^^^^^^^^^^^^^^^^^^^^^^^^^^^^^^^^^^^^^^^^^^^^^^^^^^^^^^^^^^^^^^^^^^^^^^^^^^^^^^^^^^^^^^^^^^^^^^^^^^^^^^^^^^^^^^^^^^^^^^^^^^^^^^^^^^^^^^^^^^^^^^^^^^^^^^^^^^^^^^^^^^^^^^^^^^^^^^^^^^^^^^^^^^^^^^^^^^^^^^^^^^^^^^^^^^^^^^^^^^^^^^^^^^^^^^^^^^^^^^^^^^^^^^^^^^^^^^^^^^^^^^^^^^^^^^^^^^^^^^^^^^^^^^^^^^^^^^^^^^^^^^^^^^^^^^^^^^^^^^^^^^^^^^
>>>>>>> 12402f26
>isBuzz : (x: unknown) => x is Buzz
>       : ^^^^^^^^^^^^^^^^^^^^^^^^^

([] as Fizz[] | Buzz[]).every(item => item.id < 5);
>([] as Fizz[] | Buzz[]).every(item => item.id < 5) : boolean
>                                                   : ^^^^^^^
>([] as Fizz[] | Buzz[]).every : { <S extends Fizz>(predicate: (value: Fizz, index: number, array: Fizz[]) => value is S, thisArg?: any): this is S[]; (predicate: (value: Fizz, index: number, array: Fizz[]) => unknown, thisArg?: any): boolean; } | { <S_1 extends Buzz>(predicate: (value: Buzz, index: number, array: Buzz[]) => value is S_1, thisArg?: any): this is S_1[]; (predicate: (value: Buzz, index: number, array: Buzz[]) => unknown, thisArg?: any): boolean; }
>                              : ^^^^^^^^^^^^^^^^^^^^^^^^^^^^^^^^^^^^^^^^^^^^^^^^^^^^^^^^^^^^^^^^^^^^^^^^^^^^^^^^^^^^^^^^^^^^^^^^^^^^^^^^^^^^^^^^^^^^^^^^^^^^^^^^^^^^^^^^^^^^^^^^^^^^^^^^^^^^^^^^^^^^^^^^^^^^^^^^^^^^^^^^^^^^^^^^^^^^^^^^^^^^^^^^^^^^^^^^^^^^^^^^^^^^^^^^^^^^^^^^^^^^^^^^^^^^^^^^^^^^^^^^^^^^^^^^^^^^^^^^^^^^^^^^^^^^^^^^^^^^^^^^^^^^^^^^^^^^^^^^^^^^^^^^^^^^^^^^^^^^^^^^^^^^^^^^^^^^^^^^^^^^^^^^^^^^^^^^^^^^^^^^^^^^^^^^^^^^^^^^^^^^^^^^^^^^^^^^^^^^^^^^^^^^^^^^^
>([] as Fizz[] | Buzz[]) : Fizz[] | Buzz[]
>                        : ^^^^^^^^^^^^^^^
>[] as Fizz[] | Buzz[] : Fizz[] | Buzz[]
<<<<<<< HEAD
>[] : never[]
>every : { <S extends Fizz>(predicate: (value: Fizz, index: number, array: Fizz[]) => value is S, thisArg?: any): this is S[]; (predicate: (value: Fizz, index: number, array: Fizz[]) => unknown, thisArg?: any): boolean; } | { <S extends Buzz>(predicate: (value: Buzz, index: number, array: Buzz[]) => value is S, thisArg?: any): this is S[]; (predicate: (value: Buzz, index: number, array: Buzz[]) => unknown, thisArg?: any): boolean; }
=======
>                      : ^^^^^^^^^^^^^^^
>[] : undefined[]
>   : ^^^^^^^^^^^
>every : { <S extends Fizz>(predicate: (value: Fizz, index: number, array: Fizz[]) => value is S, thisArg?: any): this is S[]; (predicate: (value: Fizz, index: number, array: Fizz[]) => unknown, thisArg?: any): boolean; } | { <S_1 extends Buzz>(predicate: (value: Buzz, index: number, array: Buzz[]) => value is S_1, thisArg?: any): this is S_1[]; (predicate: (value: Buzz, index: number, array: Buzz[]) => unknown, thisArg?: any): boolean; }
>      : ^^^^^^^^^^^^^^^^^^^^^^^^^^^^^^^^^^^^^^^^^^^^^^^^^^^^^^^^^^^^^^^^^^^^^^^^^^^^^^^^^^^^^^^^^^^^^^^^^^^^^^^^^^^^^^^^^^^^^^^^^^^^^^^^^^^^^^^^^^^^^^^^^^^^^^^^^^^^^^^^^^^^^^^^^^^^^^^^^^^^^^^^^^^^^^^^^^^^^^^^^^^^^^^^^^^^^^^^^^^^^^^^^^^^^^^^^^^^^^^^^^^^^^^^^^^^^^^^^^^^^^^^^^^^^^^^^^^^^^^^^^^^^^^^^^^^^^^^^^^^^^^^^^^^^^^^^^^^^^^^^^^^^^^^^^^^^^^^^^^^^^^^^^^^^^^^^^^^^^^^^^^^^^^^^^^^^^^^^^^^^^^^^^^^^^^^^^^^^^^^^^^^^^^^^^^^^^^^^^^^^^^^^^^^^^^^^
>>>>>>> 12402f26
>item => item.id < 5 : (item: Fizz | Buzz) => boolean
>                    : ^^^^^^^^^^^^^^^^^^^^^^^^^^^^^^
>item : Fizz | Buzz
>     : ^^^^^^^^^^^
>item.id < 5 : boolean
>            : ^^^^^^^
>item.id : number
>        : ^^^^^^
>item : Fizz | Buzz
>     : ^^^^^^^^^^^
>id : number
>   : ^^^^^^
>5 : 5
>  : ^

([] as Fizz[] | Buzz[]).reduce(item => item);
>([] as Fizz[] | Buzz[]).reduce(item => item) : Fizz | Buzz
>                                             : ^^^^^^^^^^^
>([] as Fizz[] | Buzz[]).reduce : { (callbackfn: (previousValue: Fizz, currentValue: Fizz, currentIndex: number, array: Fizz[]) => Fizz): Fizz; (callbackfn: (previousValue: Fizz, currentValue: Fizz, currentIndex: number, array: Fizz[]) => Fizz, initialValue: Fizz): Fizz; <U>(callbackfn: (previousValue: U, currentValue: Fizz, currentIndex: number, array: Fizz[]) => U, initialValue: U): U; } | { (callbackfn: (previousValue: Buzz, currentValue: Buzz, currentIndex: number, array: Buzz[]) => Buzz): Buzz; (callbackfn: (previousValue: Buzz, currentValue: Buzz, currentIndex: number, array: Buzz[]) => Buzz, initialValue: Buzz): Buzz; <U_1>(callbackfn: (previousValue: U_1, currentValue: Buzz, currentIndex: number, array: Buzz[]) => U_1, initialValue: U_1): U_1; }
>                               : ^^^^^^^^^^^^^^^^^^^^^^^^^^^^^^^^^^^^^^^^^^^^^^^^^^^^^^^^^^^^^^^^^^^^^^^^^^^^^^^^^^^^^^^^^^^^^^^^^^^^^^^^^^^^^^^^^^^^^^^^^^^^^^^^^^^^^^^^^^^^^^^^^^^^^^^^^^^^^^^^^^^^^^^^^^^^^^^^^^^^^^^^^^^^^^^^^^^^^^^^^^^^^^^^^^^^^^^^^^^^^^^^^^^^^^^^^^^^^^^^^^^^^^^^^^^^^^^^^^^^^^^^^^^^^^^^^^^^^^^^^^^^^^^^^^^^^^^^^^^^^^^^^^^^^^^^^^^^^^^^^^^^^^^^^^^^^^^^^^^^^^^^^^^^^^^^^^^^^^^^^^^^^^^^^^^^^^^^^^^^^^^^^^^^^^^^^^^^^^^^^^^^^^^^^^^^^^^^^^^^^^^^^^^^^^^^^^^^^^^^^^^^^^^^^^^^^^^^^^^^^^^^^^^^^^^^^^^^^^^^^^^^^^^^^^^^^^^^^^^^^^^^^^^^^^^^^^^^^^^^^^^^^^^^^^^^^^^^^^^^^^^^^^^^^^^^^^^^^^^^^^^^^^^^^^^^^^^^^^^^^^^^^^^^^^^^^^^^^^^^^^^^^^^^^^^^^^^^^^^^^^^^^^^^^^^^^^^^^^^^^^^^^^^^^^^^^^^^^^^^^^^^^^^^^^^^^^^^^^^^^^^^^^^^^^^^^^^^^^^^^^^^^^^^^^^^^^^^^^^^^^^^^^^^^
>([] as Fizz[] | Buzz[]) : Fizz[] | Buzz[]
>                        : ^^^^^^^^^^^^^^^
>[] as Fizz[] | Buzz[] : Fizz[] | Buzz[]
<<<<<<< HEAD
>[] : never[]
>reduce : { (callbackfn: (previousValue: Fizz, currentValue: Fizz, currentIndex: number, array: Fizz[]) => Fizz): Fizz; (callbackfn: (previousValue: Fizz, currentValue: Fizz, currentIndex: number, array: Fizz[]) => Fizz, initialValue: Fizz): Fizz; <U>(callbackfn: (previousValue: U, currentValue: Fizz, currentIndex: number, array: Fizz[]) => U, initialValue: U): U; } | { (callbackfn: (previousValue: Buzz, currentValue: Buzz, currentIndex: number, array: Buzz[]) => Buzz): Buzz; (callbackfn: (previousValue: Buzz, currentValue: Buzz, currentIndex: number, array: Buzz[]) => Buzz, initialValue: Buzz): Buzz; <U>(callbackfn: (previousValue: U, currentValue: Buzz, currentIndex: number, array: Buzz[]) => U, initialValue: U): U; }
=======
>                      : ^^^^^^^^^^^^^^^
>[] : undefined[]
>   : ^^^^^^^^^^^
>reduce : { (callbackfn: (previousValue: Fizz, currentValue: Fizz, currentIndex: number, array: Fizz[]) => Fizz): Fizz; (callbackfn: (previousValue: Fizz, currentValue: Fizz, currentIndex: number, array: Fizz[]) => Fizz, initialValue: Fizz): Fizz; <U>(callbackfn: (previousValue: U, currentValue: Fizz, currentIndex: number, array: Fizz[]) => U, initialValue: U): U; } | { (callbackfn: (previousValue: Buzz, currentValue: Buzz, currentIndex: number, array: Buzz[]) => Buzz): Buzz; (callbackfn: (previousValue: Buzz, currentValue: Buzz, currentIndex: number, array: Buzz[]) => Buzz, initialValue: Buzz): Buzz; <U_1>(callbackfn: (previousValue: U_1, currentValue: Buzz, currentIndex: number, array: Buzz[]) => U_1, initialValue: U_1): U_1; }
>       : ^^^^^^^^^^^^^^^^^^^^^^^^^^^^^^^^^^^^^^^^^^^^^^^^^^^^^^^^^^^^^^^^^^^^^^^^^^^^^^^^^^^^^^^^^^^^^^^^^^^^^^^^^^^^^^^^^^^^^^^^^^^^^^^^^^^^^^^^^^^^^^^^^^^^^^^^^^^^^^^^^^^^^^^^^^^^^^^^^^^^^^^^^^^^^^^^^^^^^^^^^^^^^^^^^^^^^^^^^^^^^^^^^^^^^^^^^^^^^^^^^^^^^^^^^^^^^^^^^^^^^^^^^^^^^^^^^^^^^^^^^^^^^^^^^^^^^^^^^^^^^^^^^^^^^^^^^^^^^^^^^^^^^^^^^^^^^^^^^^^^^^^^^^^^^^^^^^^^^^^^^^^^^^^^^^^^^^^^^^^^^^^^^^^^^^^^^^^^^^^^^^^^^^^^^^^^^^^^^^^^^^^^^^^^^^^^^^^^^^^^^^^^^^^^^^^^^^^^^^^^^^^^^^^^^^^^^^^^^^^^^^^^^^^^^^^^^^^^^^^^^^^^^^^^^^^^^^^^^^^^^^^^^^^^^^^^^^^^^^^^^^^^^^^^^^^^^^^^^^^^^^^^^^^^^^^^^^^^^^^^^^^^^^^^^^^^^^^^^^^^^^^^^^^^^^^^^^^^^^^^^^^^^^^^^^^^^^^^^^^^^^^^^^^^^^^^^^^^^^^^^^^^^^^^^^^^^^^^^^^^^^^^^^^^^^^^^^^^^^^^^^^^^^^^^^^^^^^^^^^^^^^^^^^^^
>>>>>>> 12402f26
>item => item : (item: Fizz | Buzz) => Fizz | Buzz
>             : ^^^^^^^^^^^^^^^^^^^^^^^^^^^^^^^^^^
>item : Fizz | Buzz
>     : ^^^^^^^^^^^
>item : Fizz | Buzz
>     : ^^^^^^^^^^^


([] as [Fizz] | readonly [Buzz?]).filter(item => item?.id < 5);
<<<<<<< HEAD
>([] as [Fizz] | readonly [Buzz?]).filter(item => item?.id < 5) : (Fizz | Buzz | undefined)[]
>([] as [Fizz] | readonly [Buzz?]).filter : { <S extends Fizz>(predicate: (value: Fizz, index: number, array: Fizz[]) => value is S, thisArg?: any): S[]; (predicate: (value: Fizz, index: number, array: Fizz[]) => unknown, thisArg?: any): Fizz[]; } | { <S extends Buzz | undefined>(predicate: (value: Buzz | undefined, index: number, array: readonly (Buzz | undefined)[]) => value is S, thisArg?: any): S[]; (predicate: (value: Buzz | undefined, index: number, array: readonly (Buzz | undefined)[]) => unknown, thisArg?: any): (Buzz | undefined)[]; }
>([] as [Fizz] | readonly [Buzz?]) : [Fizz] | readonly [(Buzz | undefined)?]
>[] as [Fizz] | readonly [Buzz?] : [Fizz] | readonly [(Buzz | undefined)?]
>[] : []
>filter : { <S extends Fizz>(predicate: (value: Fizz, index: number, array: Fizz[]) => value is S, thisArg?: any): S[]; (predicate: (value: Fizz, index: number, array: Fizz[]) => unknown, thisArg?: any): Fizz[]; } | { <S extends Buzz | undefined>(predicate: (value: Buzz | undefined, index: number, array: readonly (Buzz | undefined)[]) => value is S, thisArg?: any): S[]; (predicate: (value: Buzz | undefined, index: number, array: readonly (Buzz | undefined)[]) => unknown, thisArg?: any): (Buzz | undefined)[]; }
>item => item?.id < 5 : (item: Fizz | Buzz | undefined) => boolean
>item : Fizz | Buzz | undefined
>item?.id < 5 : boolean
>item?.id : number | undefined
>item : Fizz | Buzz | undefined
>id : number | undefined
=======
>([] as [Fizz] | readonly [Buzz?]).filter(item => item?.id < 5) : (Fizz | Buzz)[]
>                                                               : ^^^^^^^^^^^^^^^
>([] as [Fizz] | readonly [Buzz?]).filter : { <S extends Fizz>(predicate: (value: Fizz, index: number, array: Fizz[]) => value is S, thisArg?: any): S[]; (predicate: (value: Fizz, index: number, array: Fizz[]) => unknown, thisArg?: any): Fizz[]; } | { <S_1 extends Buzz>(predicate: (value: Buzz, index: number, array: readonly Buzz[]) => value is S_1, thisArg?: any): S_1[]; (predicate: (value: Buzz, index: number, array: readonly Buzz[]) => unknown, thisArg?: any): Buzz[]; }
>                                         : ^^^^^^^^^^^^^^^^^^^^^^^^^^^^^^^^^^^^^^^^^^^^^^^^^^^^^^^^^^^^^^^^^^^^^^^^^^^^^^^^^^^^^^^^^^^^^^^^^^^^^^^^^^^^^^^^^^^^^^^^^^^^^^^^^^^^^^^^^^^^^^^^^^^^^^^^^^^^^^^^^^^^^^^^^^^^^^^^^^^^^^^^^^^^^^^^^^^^^^^^^^^^^^^^^^^^^^^^^^^^^^^^^^^^^^^^^^^^^^^^^^^^^^^^^^^^^^^^^^^^^^^^^^^^^^^^^^^^^^^^^^^^^^^^^^^^^^^^^^^^^^^^^^^^^^^^^^^^^^^^^^^^^^^^^^^^^^^^^^^^^^^^^^^^^^^^^^^^^^^^^^^^^^^^^^^^^^^^^^^^^^^^^^^^^^^^^^^^^^^^^^^^^^^^^^^^^^^^^^^^^^^^^^^^^^^^^
>([] as [Fizz] | readonly [Buzz?]) : [Fizz] | readonly [Buzz?]
>                                  : ^^^^^^^^^^^^^^^^^^^^^^^^^
>[] as [Fizz] | readonly [Buzz?] : [Fizz] | readonly [Buzz?]
>                                : ^^^^^^^^^^^^^^^^^^^^^^^^^
>[] : []
>   : ^^
>filter : { <S extends Fizz>(predicate: (value: Fizz, index: number, array: Fizz[]) => value is S, thisArg?: any): S[]; (predicate: (value: Fizz, index: number, array: Fizz[]) => unknown, thisArg?: any): Fizz[]; } | { <S_1 extends Buzz>(predicate: (value: Buzz, index: number, array: readonly Buzz[]) => value is S_1, thisArg?: any): S_1[]; (predicate: (value: Buzz, index: number, array: readonly Buzz[]) => unknown, thisArg?: any): Buzz[]; }
>       : ^^^^^^^^^^^^^^^^^^^^^^^^^^^^^^^^^^^^^^^^^^^^^^^^^^^^^^^^^^^^^^^^^^^^^^^^^^^^^^^^^^^^^^^^^^^^^^^^^^^^^^^^^^^^^^^^^^^^^^^^^^^^^^^^^^^^^^^^^^^^^^^^^^^^^^^^^^^^^^^^^^^^^^^^^^^^^^^^^^^^^^^^^^^^^^^^^^^^^^^^^^^^^^^^^^^^^^^^^^^^^^^^^^^^^^^^^^^^^^^^^^^^^^^^^^^^^^^^^^^^^^^^^^^^^^^^^^^^^^^^^^^^^^^^^^^^^^^^^^^^^^^^^^^^^^^^^^^^^^^^^^^^^^^^^^^^^^^^^^^^^^^^^^^^^^^^^^^^^^^^^^^^^^^^^^^^^^^^^^^^^^^^^^^^^^^^^^^^^^^^^^^^^^^^^^^^^^^^^^^^^^^^^^^^^^^^^
>item => item?.id < 5 : (item: Fizz | Buzz) => boolean
>                     : ^^^^^^^^^^^^^^^^^^^^^^^^^^^^^^
>item : Fizz | Buzz
>     : ^^^^^^^^^^^
>item?.id < 5 : boolean
>             : ^^^^^^^
>item?.id : number
>         : ^^^^^^
>item : Fizz | Buzz
>     : ^^^^^^^^^^^
>id : number
>   : ^^^^^^
>>>>>>> 12402f26
>5 : 5
>  : ^

<|MERGE_RESOLUTION|>--- conflicted
+++ resolved
@@ -1,285 +1,220 @@
-//// [tests/cases/compiler/unionOfArraysFilterCall.ts] ////
-
-=== unionOfArraysFilterCall.ts ===
-interface Fizz {
-    id: number;
->id : number
->   : ^^^^^^
-
-    fizz: string;
->fizz : string
->     : ^^^^^^
-}
-
-interface Buzz {
-    id: number;
->id : number
->   : ^^^^^^
-
-    buzz: string;
->buzz : string
->     : ^^^^^^
-}
-
-([] as Fizz[] | Buzz[]).filter(item => item.id < 5);
->([] as Fizz[] | Buzz[]).filter(item => item.id < 5) : (Fizz | Buzz)[]
->                                                    : ^^^^^^^^^^^^^^^
->([] as Fizz[] | Buzz[]).filter : { <S extends Fizz>(predicate: (value: Fizz, index: number, array: Fizz[]) => value is S, thisArg?: any): S[]; (predicate: (value: Fizz, index: number, array: Fizz[]) => unknown, thisArg?: any): Fizz[]; } | { <S_1 extends Buzz>(predicate: (value: Buzz, index: number, array: Buzz[]) => value is S_1, thisArg?: any): S_1[]; (predicate: (value: Buzz, index: number, array: Buzz[]) => unknown, thisArg?: any): Buzz[]; }
->                               : ^^^^^^^^^^^^^^^^^^^^^^^^^^^^^^^^^^^^^^^^^^^^^^^^^^^^^^^^^^^^^^^^^^^^^^^^^^^^^^^^^^^^^^^^^^^^^^^^^^^^^^^^^^^^^^^^^^^^^^^^^^^^^^^^^^^^^^^^^^^^^^^^^^^^^^^^^^^^^^^^^^^^^^^^^^^^^^^^^^^^^^^^^^^^^^^^^^^^^^^^^^^^^^^^^^^^^^^^^^^^^^^^^^^^^^^^^^^^^^^^^^^^^^^^^^^^^^^^^^^^^^^^^^^^^^^^^^^^^^^^^^^^^^^^^^^^^^^^^^^^^^^^^^^^^^^^^^^^^^^^^^^^^^^^^^^^^^^^^^^^^^^^^^^^^^^^^^^^^^^^^^^^^^^^^^^^^^^^^^^^^^^^^^^^^^^^^^^^^^^^^^^^^^^^^^^^^^^
->([] as Fizz[] | Buzz[]) : Fizz[] | Buzz[]
->                        : ^^^^^^^^^^^^^^^
->[] as Fizz[] | Buzz[] : Fizz[] | Buzz[]
-<<<<<<< HEAD
->[] : never[]
->filter : { <S extends Fizz>(predicate: (value: Fizz, index: number, array: Fizz[]) => value is S, thisArg?: any): S[]; (predicate: (value: Fizz, index: number, array: Fizz[]) => unknown, thisArg?: any): Fizz[]; } | { <S extends Buzz>(predicate: (value: Buzz, index: number, array: Buzz[]) => value is S, thisArg?: any): S[]; (predicate: (value: Buzz, index: number, array: Buzz[]) => unknown, thisArg?: any): Buzz[]; }
-=======
->                      : ^^^^^^^^^^^^^^^
->[] : undefined[]
->   : ^^^^^^^^^^^
->filter : { <S extends Fizz>(predicate: (value: Fizz, index: number, array: Fizz[]) => value is S, thisArg?: any): S[]; (predicate: (value: Fizz, index: number, array: Fizz[]) => unknown, thisArg?: any): Fizz[]; } | { <S_1 extends Buzz>(predicate: (value: Buzz, index: number, array: Buzz[]) => value is S_1, thisArg?: any): S_1[]; (predicate: (value: Buzz, index: number, array: Buzz[]) => unknown, thisArg?: any): Buzz[]; }
->       : ^^^^^^^^^^^^^^^^^^^^^^^^^^^^^^^^^^^^^^^^^^^^^^^^^^^^^^^^^^^^^^^^^^^^^^^^^^^^^^^^^^^^^^^^^^^^^^^^^^^^^^^^^^^^^^^^^^^^^^^^^^^^^^^^^^^^^^^^^^^^^^^^^^^^^^^^^^^^^^^^^^^^^^^^^^^^^^^^^^^^^^^^^^^^^^^^^^^^^^^^^^^^^^^^^^^^^^^^^^^^^^^^^^^^^^^^^^^^^^^^^^^^^^^^^^^^^^^^^^^^^^^^^^^^^^^^^^^^^^^^^^^^^^^^^^^^^^^^^^^^^^^^^^^^^^^^^^^^^^^^^^^^^^^^^^^^^^^^^^^^^^^^^^^^^^^^^^^^^^^^^^^^^^^^^^^^^^^^^^^^^^^^^^^^^^^^^^^^^^^^^^^^^^^^^^^^^^^
->>>>>>> 12402f26
->item => item.id < 5 : (item: Fizz | Buzz) => boolean
->                    : ^^^^^^^^^^^^^^^^^^^^^^^^^^^^^^
->item : Fizz | Buzz
->     : ^^^^^^^^^^^
->item.id < 5 : boolean
->            : ^^^^^^^
->item.id : number
->        : ^^^^^^
->item : Fizz | Buzz
->     : ^^^^^^^^^^^
->id : number
->   : ^^^^^^
->5 : 5
->  : ^
-
-([] as Fizz[] | readonly Buzz[]).filter(item => item.id < 5); 
->([] as Fizz[] | readonly Buzz[]).filter(item => item.id < 5) : (Fizz | Buzz)[]
->                                                             : ^^^^^^^^^^^^^^^
->([] as Fizz[] | readonly Buzz[]).filter : { <S extends Fizz>(predicate: (value: Fizz, index: number, array: Fizz[]) => value is S, thisArg?: any): S[]; (predicate: (value: Fizz, index: number, array: Fizz[]) => unknown, thisArg?: any): Fizz[]; } | { <S_1 extends Buzz>(predicate: (value: Buzz, index: number, array: readonly Buzz[]) => value is S_1, thisArg?: any): S_1[]; (predicate: (value: Buzz, index: number, array: readonly Buzz[]) => unknown, thisArg?: any): Buzz[]; }
->                                        : ^^^^^^^^^^^^^^^^^^^^^^^^^^^^^^^^^^^^^^^^^^^^^^^^^^^^^^^^^^^^^^^^^^^^^^^^^^^^^^^^^^^^^^^^^^^^^^^^^^^^^^^^^^^^^^^^^^^^^^^^^^^^^^^^^^^^^^^^^^^^^^^^^^^^^^^^^^^^^^^^^^^^^^^^^^^^^^^^^^^^^^^^^^^^^^^^^^^^^^^^^^^^^^^^^^^^^^^^^^^^^^^^^^^^^^^^^^^^^^^^^^^^^^^^^^^^^^^^^^^^^^^^^^^^^^^^^^^^^^^^^^^^^^^^^^^^^^^^^^^^^^^^^^^^^^^^^^^^^^^^^^^^^^^^^^^^^^^^^^^^^^^^^^^^^^^^^^^^^^^^^^^^^^^^^^^^^^^^^^^^^^^^^^^^^^^^^^^^^^^^^^^^^^^^^^^^^^^^^^^^^^^^^^^^^^^^^
->([] as Fizz[] | readonly Buzz[]) : Fizz[] | readonly Buzz[]
->                                 : ^^^^^^^^^^^^^^^^^^^^^^^^
->[] as Fizz[] | readonly Buzz[] : Fizz[] | readonly Buzz[]
-<<<<<<< HEAD
->[] : never[]
->filter : { <S extends Fizz>(predicate: (value: Fizz, index: number, array: Fizz[]) => value is S, thisArg?: any): S[]; (predicate: (value: Fizz, index: number, array: Fizz[]) => unknown, thisArg?: any): Fizz[]; } | { <S extends Buzz>(predicate: (value: Buzz, index: number, array: readonly Buzz[]) => value is S, thisArg?: any): S[]; (predicate: (value: Buzz, index: number, array: readonly Buzz[]) => unknown, thisArg?: any): Buzz[]; }
-=======
->                               : ^^^^^^^^^^^^^^^^^^^^^^^^
->[] : undefined[]
->   : ^^^^^^^^^^^
->filter : { <S extends Fizz>(predicate: (value: Fizz, index: number, array: Fizz[]) => value is S, thisArg?: any): S[]; (predicate: (value: Fizz, index: number, array: Fizz[]) => unknown, thisArg?: any): Fizz[]; } | { <S_1 extends Buzz>(predicate: (value: Buzz, index: number, array: readonly Buzz[]) => value is S_1, thisArg?: any): S_1[]; (predicate: (value: Buzz, index: number, array: readonly Buzz[]) => unknown, thisArg?: any): Buzz[]; }
->       : ^^^^^^^^^^^^^^^^^^^^^^^^^^^^^^^^^^^^^^^^^^^^^^^^^^^^^^^^^^^^^^^^^^^^^^^^^^^^^^^^^^^^^^^^^^^^^^^^^^^^^^^^^^^^^^^^^^^^^^^^^^^^^^^^^^^^^^^^^^^^^^^^^^^^^^^^^^^^^^^^^^^^^^^^^^^^^^^^^^^^^^^^^^^^^^^^^^^^^^^^^^^^^^^^^^^^^^^^^^^^^^^^^^^^^^^^^^^^^^^^^^^^^^^^^^^^^^^^^^^^^^^^^^^^^^^^^^^^^^^^^^^^^^^^^^^^^^^^^^^^^^^^^^^^^^^^^^^^^^^^^^^^^^^^^^^^^^^^^^^^^^^^^^^^^^^^^^^^^^^^^^^^^^^^^^^^^^^^^^^^^^^^^^^^^^^^^^^^^^^^^^^^^^^^^^^^^^^^^^^^^^^^^^^^^^^^^
->>>>>>> 12402f26
->item => item.id < 5 : (item: Fizz | Buzz) => boolean
->                    : ^^^^^^^^^^^^^^^^^^^^^^^^^^^^^^
->item : Fizz | Buzz
->     : ^^^^^^^^^^^
->item.id < 5 : boolean
->            : ^^^^^^^
->item.id : number
->        : ^^^^^^
->item : Fizz | Buzz
->     : ^^^^^^^^^^^
->id : number
->   : ^^^^^^
->5 : 5
->  : ^
-
-([] as Fizz[] | Buzz[]).find(item => item);
-<<<<<<< HEAD
->([] as Fizz[] | Buzz[]).find(item => item) : Fizz | Buzz | undefined
->([] as Fizz[] | Buzz[]).find : { <S extends Fizz>(predicate: (value: Fizz, index: number, obj: Fizz[]) => value is S, thisArg?: any): S | undefined; (predicate: (value: Fizz, index: number, obj: Fizz[]) => unknown, thisArg?: any): Fizz | undefined; } | { <S extends Buzz>(predicate: (value: Buzz, index: number, obj: Buzz[]) => value is S, thisArg?: any): S | undefined; (predicate: (value: Buzz, index: number, obj: Buzz[]) => unknown, thisArg?: any): Buzz | undefined; }
-=======
->([] as Fizz[] | Buzz[]).find(item => item) : Fizz | Buzz
->                                           : ^^^^^^^^^^^
->([] as Fizz[] | Buzz[]).find : { <S extends Fizz>(predicate: (value: Fizz, index: number, obj: Fizz[]) => value is S, thisArg?: any): S; (predicate: (value: Fizz, index: number, obj: Fizz[]) => unknown, thisArg?: any): Fizz; } | { <S_1 extends Buzz>(predicate: (value: Buzz, index: number, obj: Buzz[]) => value is S_1, thisArg?: any): S_1; (predicate: (value: Buzz, index: number, obj: Buzz[]) => unknown, thisArg?: any): Buzz; }
->                             : ^^^^^^^^^^^^^^^^^^^^^^^^^^^^^^^^^^^^^^^^^^^^^^^^^^^^^^^^^^^^^^^^^^^^^^^^^^^^^^^^^^^^^^^^^^^^^^^^^^^^^^^^^^^^^^^^^^^^^^^^^^^^^^^^^^^^^^^^^^^^^^^^^^^^^^^^^^^^^^^^^^^^^^^^^^^^^^^^^^^^^^^^^^^^^^^^^^^^^^^^^^^^^^^^^^^^^^^^^^^^^^^^^^^^^^^^^^^^^^^^^^^^^^^^^^^^^^^^^^^^^^^^^^^^^^^^^^^^^^^^^^^^^^^^^^^^^^^^^^^^^^^^^^^^^^^^^^^^^^^^^^^^^^^^^^^^^^^^^^^^^^^^^^^^^^^^^^^^^^^^^^^^^^^^^^^^^^^^^^^^^^^^^^^^^^^^^^^^^^^
->>>>>>> 12402f26
->([] as Fizz[] | Buzz[]) : Fizz[] | Buzz[]
->                        : ^^^^^^^^^^^^^^^
->[] as Fizz[] | Buzz[] : Fizz[] | Buzz[]
-<<<<<<< HEAD
->[] : never[]
->find : { <S extends Fizz>(predicate: (value: Fizz, index: number, obj: Fizz[]) => value is S, thisArg?: any): S | undefined; (predicate: (value: Fizz, index: number, obj: Fizz[]) => unknown, thisArg?: any): Fizz | undefined; } | { <S extends Buzz>(predicate: (value: Buzz, index: number, obj: Buzz[]) => value is S, thisArg?: any): S | undefined; (predicate: (value: Buzz, index: number, obj: Buzz[]) => unknown, thisArg?: any): Buzz | undefined; }
-=======
->                      : ^^^^^^^^^^^^^^^
->[] : undefined[]
->   : ^^^^^^^^^^^
->find : { <S extends Fizz>(predicate: (value: Fizz, index: number, obj: Fizz[]) => value is S, thisArg?: any): S; (predicate: (value: Fizz, index: number, obj: Fizz[]) => unknown, thisArg?: any): Fizz; } | { <S_1 extends Buzz>(predicate: (value: Buzz, index: number, obj: Buzz[]) => value is S_1, thisArg?: any): S_1; (predicate: (value: Buzz, index: number, obj: Buzz[]) => unknown, thisArg?: any): Buzz; }
->     : ^^^^^^^^^^^^^^^^^^^^^^^^^^^^^^^^^^^^^^^^^^^^^^^^^^^^^^^^^^^^^^^^^^^^^^^^^^^^^^^^^^^^^^^^^^^^^^^^^^^^^^^^^^^^^^^^^^^^^^^^^^^^^^^^^^^^^^^^^^^^^^^^^^^^^^^^^^^^^^^^^^^^^^^^^^^^^^^^^^^^^^^^^^^^^^^^^^^^^^^^^^^^^^^^^^^^^^^^^^^^^^^^^^^^^^^^^^^^^^^^^^^^^^^^^^^^^^^^^^^^^^^^^^^^^^^^^^^^^^^^^^^^^^^^^^^^^^^^^^^^^^^^^^^^^^^^^^^^^^^^^^^^^^^^^^^^^^^^^^^^^^^^^^^^^^^^^^^^^^^^^^^^^^^^^^^^^^^^^^^^^^^^^^^^^^^^^^^^^^^
->>>>>>> 12402f26
->item => item : (item: Fizz | Buzz) => Fizz | Buzz
->             : ^^^^^^^^^^^^^^^^^^^^^^^^^^^^^^^^^^
->item : Fizz | Buzz
->     : ^^^^^^^^^^^
->item : Fizz | Buzz
->     : ^^^^^^^^^^^
-
-declare function isFizz(x: unknown): x is Fizz;
->isFizz : (x: unknown) => x is Fizz
->       : ^^^^       ^^^^^^^^^^^^^^
->x : unknown
->  : ^^^^^^^
-
-([] as Fizz[] | Buzz[]).find(isFizz);
-<<<<<<< HEAD
->([] as Fizz[] | Buzz[]).find(isFizz) : Fizz | undefined
->([] as Fizz[] | Buzz[]).find : { <S extends Fizz>(predicate: (value: Fizz, index: number, obj: Fizz[]) => value is S, thisArg?: any): S | undefined; (predicate: (value: Fizz, index: number, obj: Fizz[]) => unknown, thisArg?: any): Fizz | undefined; } | { <S extends Buzz>(predicate: (value: Buzz, index: number, obj: Buzz[]) => value is S, thisArg?: any): S | undefined; (predicate: (value: Buzz, index: number, obj: Buzz[]) => unknown, thisArg?: any): Buzz | undefined; }
-=======
->([] as Fizz[] | Buzz[]).find(isFizz) : Fizz
->                                     : ^^^^
->([] as Fizz[] | Buzz[]).find : { <S extends Fizz>(predicate: (value: Fizz, index: number, obj: Fizz[]) => value is S, thisArg?: any): S; (predicate: (value: Fizz, index: number, obj: Fizz[]) => unknown, thisArg?: any): Fizz; } | { <S_1 extends Buzz>(predicate: (value: Buzz, index: number, obj: Buzz[]) => value is S_1, thisArg?: any): S_1; (predicate: (value: Buzz, index: number, obj: Buzz[]) => unknown, thisArg?: any): Buzz; }
->                             : ^^^^^^^^^^^^^^^^^^^^^^^^^^^^^^^^^^^^^^^^^^^^^^^^^^^^^^^^^^^^^^^^^^^^^^^^^^^^^^^^^^^^^^^^^^^^^^^^^^^^^^^^^^^^^^^^^^^^^^^^^^^^^^^^^^^^^^^^^^^^^^^^^^^^^^^^^^^^^^^^^^^^^^^^^^^^^^^^^^^^^^^^^^^^^^^^^^^^^^^^^^^^^^^^^^^^^^^^^^^^^^^^^^^^^^^^^^^^^^^^^^^^^^^^^^^^^^^^^^^^^^^^^^^^^^^^^^^^^^^^^^^^^^^^^^^^^^^^^^^^^^^^^^^^^^^^^^^^^^^^^^^^^^^^^^^^^^^^^^^^^^^^^^^^^^^^^^^^^^^^^^^^^^^^^^^^^^^^^^^^^^^^^^^^^^^^^^^^^^^
->>>>>>> 12402f26
->([] as Fizz[] | Buzz[]) : Fizz[] | Buzz[]
->                        : ^^^^^^^^^^^^^^^
->[] as Fizz[] | Buzz[] : Fizz[] | Buzz[]
-<<<<<<< HEAD
->[] : never[]
->find : { <S extends Fizz>(predicate: (value: Fizz, index: number, obj: Fizz[]) => value is S, thisArg?: any): S | undefined; (predicate: (value: Fizz, index: number, obj: Fizz[]) => unknown, thisArg?: any): Fizz | undefined; } | { <S extends Buzz>(predicate: (value: Buzz, index: number, obj: Buzz[]) => value is S, thisArg?: any): S | undefined; (predicate: (value: Buzz, index: number, obj: Buzz[]) => unknown, thisArg?: any): Buzz | undefined; }
-=======
->                      : ^^^^^^^^^^^^^^^
->[] : undefined[]
->   : ^^^^^^^^^^^
->find : { <S extends Fizz>(predicate: (value: Fizz, index: number, obj: Fizz[]) => value is S, thisArg?: any): S; (predicate: (value: Fizz, index: number, obj: Fizz[]) => unknown, thisArg?: any): Fizz; } | { <S_1 extends Buzz>(predicate: (value: Buzz, index: number, obj: Buzz[]) => value is S_1, thisArg?: any): S_1; (predicate: (value: Buzz, index: number, obj: Buzz[]) => unknown, thisArg?: any): Buzz; }
->     : ^^^^^^^^^^^^^^^^^^^^^^^^^^^^^^^^^^^^^^^^^^^^^^^^^^^^^^^^^^^^^^^^^^^^^^^^^^^^^^^^^^^^^^^^^^^^^^^^^^^^^^^^^^^^^^^^^^^^^^^^^^^^^^^^^^^^^^^^^^^^^^^^^^^^^^^^^^^^^^^^^^^^^^^^^^^^^^^^^^^^^^^^^^^^^^^^^^^^^^^^^^^^^^^^^^^^^^^^^^^^^^^^^^^^^^^^^^^^^^^^^^^^^^^^^^^^^^^^^^^^^^^^^^^^^^^^^^^^^^^^^^^^^^^^^^^^^^^^^^^^^^^^^^^^^^^^^^^^^^^^^^^^^^^^^^^^^^^^^^^^^^^^^^^^^^^^^^^^^^^^^^^^^^^^^^^^^^^^^^^^^^^^^^^^^^^^^^^^^^^
->>>>>>> 12402f26
->isFizz : (x: unknown) => x is Fizz
->       : ^^^^^^^^^^^^^^^^^^^^^^^^^
-
-declare function isBuzz(x: unknown): x is Buzz;
->isBuzz : (x: unknown) => x is Buzz
->       : ^^^^       ^^^^^^^^^^^^^^
->x : unknown
->  : ^^^^^^^
-
-([] as Fizz[] | Buzz[]).find(isBuzz);
-<<<<<<< HEAD
->([] as Fizz[] | Buzz[]).find(isBuzz) : Buzz | undefined
->([] as Fizz[] | Buzz[]).find : { <S extends Fizz>(predicate: (value: Fizz, index: number, obj: Fizz[]) => value is S, thisArg?: any): S | undefined; (predicate: (value: Fizz, index: number, obj: Fizz[]) => unknown, thisArg?: any): Fizz | undefined; } | { <S extends Buzz>(predicate: (value: Buzz, index: number, obj: Buzz[]) => value is S, thisArg?: any): S | undefined; (predicate: (value: Buzz, index: number, obj: Buzz[]) => unknown, thisArg?: any): Buzz | undefined; }
-=======
->([] as Fizz[] | Buzz[]).find(isBuzz) : Buzz
->                                     : ^^^^
->([] as Fizz[] | Buzz[]).find : { <S extends Fizz>(predicate: (value: Fizz, index: number, obj: Fizz[]) => value is S, thisArg?: any): S; (predicate: (value: Fizz, index: number, obj: Fizz[]) => unknown, thisArg?: any): Fizz; } | { <S_1 extends Buzz>(predicate: (value: Buzz, index: number, obj: Buzz[]) => value is S_1, thisArg?: any): S_1; (predicate: (value: Buzz, index: number, obj: Buzz[]) => unknown, thisArg?: any): Buzz; }
->                             : ^^^^^^^^^^^^^^^^^^^^^^^^^^^^^^^^^^^^^^^^^^^^^^^^^^^^^^^^^^^^^^^^^^^^^^^^^^^^^^^^^^^^^^^^^^^^^^^^^^^^^^^^^^^^^^^^^^^^^^^^^^^^^^^^^^^^^^^^^^^^^^^^^^^^^^^^^^^^^^^^^^^^^^^^^^^^^^^^^^^^^^^^^^^^^^^^^^^^^^^^^^^^^^^^^^^^^^^^^^^^^^^^^^^^^^^^^^^^^^^^^^^^^^^^^^^^^^^^^^^^^^^^^^^^^^^^^^^^^^^^^^^^^^^^^^^^^^^^^^^^^^^^^^^^^^^^^^^^^^^^^^^^^^^^^^^^^^^^^^^^^^^^^^^^^^^^^^^^^^^^^^^^^^^^^^^^^^^^^^^^^^^^^^^^^^^^^^^^^^^
->>>>>>> 12402f26
->([] as Fizz[] | Buzz[]) : Fizz[] | Buzz[]
->                        : ^^^^^^^^^^^^^^^
->[] as Fizz[] | Buzz[] : Fizz[] | Buzz[]
-<<<<<<< HEAD
->[] : never[]
->find : { <S extends Fizz>(predicate: (value: Fizz, index: number, obj: Fizz[]) => value is S, thisArg?: any): S | undefined; (predicate: (value: Fizz, index: number, obj: Fizz[]) => unknown, thisArg?: any): Fizz | undefined; } | { <S extends Buzz>(predicate: (value: Buzz, index: number, obj: Buzz[]) => value is S, thisArg?: any): S | undefined; (predicate: (value: Buzz, index: number, obj: Buzz[]) => unknown, thisArg?: any): Buzz | undefined; }
-=======
->                      : ^^^^^^^^^^^^^^^
->[] : undefined[]
->   : ^^^^^^^^^^^
->find : { <S extends Fizz>(predicate: (value: Fizz, index: number, obj: Fizz[]) => value is S, thisArg?: any): S; (predicate: (value: Fizz, index: number, obj: Fizz[]) => unknown, thisArg?: any): Fizz; } | { <S_1 extends Buzz>(predicate: (value: Buzz, index: number, obj: Buzz[]) => value is S_1, thisArg?: any): S_1; (predicate: (value: Buzz, index: number, obj: Buzz[]) => unknown, thisArg?: any): Buzz; }
->     : ^^^^^^^^^^^^^^^^^^^^^^^^^^^^^^^^^^^^^^^^^^^^^^^^^^^^^^^^^^^^^^^^^^^^^^^^^^^^^^^^^^^^^^^^^^^^^^^^^^^^^^^^^^^^^^^^^^^^^^^^^^^^^^^^^^^^^^^^^^^^^^^^^^^^^^^^^^^^^^^^^^^^^^^^^^^^^^^^^^^^^^^^^^^^^^^^^^^^^^^^^^^^^^^^^^^^^^^^^^^^^^^^^^^^^^^^^^^^^^^^^^^^^^^^^^^^^^^^^^^^^^^^^^^^^^^^^^^^^^^^^^^^^^^^^^^^^^^^^^^^^^^^^^^^^^^^^^^^^^^^^^^^^^^^^^^^^^^^^^^^^^^^^^^^^^^^^^^^^^^^^^^^^^^^^^^^^^^^^^^^^^^^^^^^^^^^^^^^^^^
->>>>>>> 12402f26
->isBuzz : (x: unknown) => x is Buzz
->       : ^^^^^^^^^^^^^^^^^^^^^^^^^
-
-([] as Fizz[] | Buzz[]).every(item => item.id < 5);
->([] as Fizz[] | Buzz[]).every(item => item.id < 5) : boolean
->                                                   : ^^^^^^^
->([] as Fizz[] | Buzz[]).every : { <S extends Fizz>(predicate: (value: Fizz, index: number, array: Fizz[]) => value is S, thisArg?: any): this is S[]; (predicate: (value: Fizz, index: number, array: Fizz[]) => unknown, thisArg?: any): boolean; } | { <S_1 extends Buzz>(predicate: (value: Buzz, index: number, array: Buzz[]) => value is S_1, thisArg?: any): this is S_1[]; (predicate: (value: Buzz, index: number, array: Buzz[]) => unknown, thisArg?: any): boolean; }
->                              : ^^^^^^^^^^^^^^^^^^^^^^^^^^^^^^^^^^^^^^^^^^^^^^^^^^^^^^^^^^^^^^^^^^^^^^^^^^^^^^^^^^^^^^^^^^^^^^^^^^^^^^^^^^^^^^^^^^^^^^^^^^^^^^^^^^^^^^^^^^^^^^^^^^^^^^^^^^^^^^^^^^^^^^^^^^^^^^^^^^^^^^^^^^^^^^^^^^^^^^^^^^^^^^^^^^^^^^^^^^^^^^^^^^^^^^^^^^^^^^^^^^^^^^^^^^^^^^^^^^^^^^^^^^^^^^^^^^^^^^^^^^^^^^^^^^^^^^^^^^^^^^^^^^^^^^^^^^^^^^^^^^^^^^^^^^^^^^^^^^^^^^^^^^^^^^^^^^^^^^^^^^^^^^^^^^^^^^^^^^^^^^^^^^^^^^^^^^^^^^^^^^^^^^^^^^^^^^^^^^^^^^^^^^^^^^^^^
->([] as Fizz[] | Buzz[]) : Fizz[] | Buzz[]
->                        : ^^^^^^^^^^^^^^^
->[] as Fizz[] | Buzz[] : Fizz[] | Buzz[]
-<<<<<<< HEAD
->[] : never[]
->every : { <S extends Fizz>(predicate: (value: Fizz, index: number, array: Fizz[]) => value is S, thisArg?: any): this is S[]; (predicate: (value: Fizz, index: number, array: Fizz[]) => unknown, thisArg?: any): boolean; } | { <S extends Buzz>(predicate: (value: Buzz, index: number, array: Buzz[]) => value is S, thisArg?: any): this is S[]; (predicate: (value: Buzz, index: number, array: Buzz[]) => unknown, thisArg?: any): boolean; }
-=======
->                      : ^^^^^^^^^^^^^^^
->[] : undefined[]
->   : ^^^^^^^^^^^
->every : { <S extends Fizz>(predicate: (value: Fizz, index: number, array: Fizz[]) => value is S, thisArg?: any): this is S[]; (predicate: (value: Fizz, index: number, array: Fizz[]) => unknown, thisArg?: any): boolean; } | { <S_1 extends Buzz>(predicate: (value: Buzz, index: number, array: Buzz[]) => value is S_1, thisArg?: any): this is S_1[]; (predicate: (value: Buzz, index: number, array: Buzz[]) => unknown, thisArg?: any): boolean; }
->      : ^^^^^^^^^^^^^^^^^^^^^^^^^^^^^^^^^^^^^^^^^^^^^^^^^^^^^^^^^^^^^^^^^^^^^^^^^^^^^^^^^^^^^^^^^^^^^^^^^^^^^^^^^^^^^^^^^^^^^^^^^^^^^^^^^^^^^^^^^^^^^^^^^^^^^^^^^^^^^^^^^^^^^^^^^^^^^^^^^^^^^^^^^^^^^^^^^^^^^^^^^^^^^^^^^^^^^^^^^^^^^^^^^^^^^^^^^^^^^^^^^^^^^^^^^^^^^^^^^^^^^^^^^^^^^^^^^^^^^^^^^^^^^^^^^^^^^^^^^^^^^^^^^^^^^^^^^^^^^^^^^^^^^^^^^^^^^^^^^^^^^^^^^^^^^^^^^^^^^^^^^^^^^^^^^^^^^^^^^^^^^^^^^^^^^^^^^^^^^^^^^^^^^^^^^^^^^^^^^^^^^^^^^^^^^^^^^
->>>>>>> 12402f26
->item => item.id < 5 : (item: Fizz | Buzz) => boolean
->                    : ^^^^^^^^^^^^^^^^^^^^^^^^^^^^^^
->item : Fizz | Buzz
->     : ^^^^^^^^^^^
->item.id < 5 : boolean
->            : ^^^^^^^
->item.id : number
->        : ^^^^^^
->item : Fizz | Buzz
->     : ^^^^^^^^^^^
->id : number
->   : ^^^^^^
->5 : 5
->  : ^
-
-([] as Fizz[] | Buzz[]).reduce(item => item);
->([] as Fizz[] | Buzz[]).reduce(item => item) : Fizz | Buzz
->                                             : ^^^^^^^^^^^
->([] as Fizz[] | Buzz[]).reduce : { (callbackfn: (previousValue: Fizz, currentValue: Fizz, currentIndex: number, array: Fizz[]) => Fizz): Fizz; (callbackfn: (previousValue: Fizz, currentValue: Fizz, currentIndex: number, array: Fizz[]) => Fizz, initialValue: Fizz): Fizz; <U>(callbackfn: (previousValue: U, currentValue: Fizz, currentIndex: number, array: Fizz[]) => U, initialValue: U): U; } | { (callbackfn: (previousValue: Buzz, currentValue: Buzz, currentIndex: number, array: Buzz[]) => Buzz): Buzz; (callbackfn: (previousValue: Buzz, currentValue: Buzz, currentIndex: number, array: Buzz[]) => Buzz, initialValue: Buzz): Buzz; <U_1>(callbackfn: (previousValue: U_1, currentValue: Buzz, currentIndex: number, array: Buzz[]) => U_1, initialValue: U_1): U_1; }
->                               : ^^^^^^^^^^^^^^^^^^^^^^^^^^^^^^^^^^^^^^^^^^^^^^^^^^^^^^^^^^^^^^^^^^^^^^^^^^^^^^^^^^^^^^^^^^^^^^^^^^^^^^^^^^^^^^^^^^^^^^^^^^^^^^^^^^^^^^^^^^^^^^^^^^^^^^^^^^^^^^^^^^^^^^^^^^^^^^^^^^^^^^^^^^^^^^^^^^^^^^^^^^^^^^^^^^^^^^^^^^^^^^^^^^^^^^^^^^^^^^^^^^^^^^^^^^^^^^^^^^^^^^^^^^^^^^^^^^^^^^^^^^^^^^^^^^^^^^^^^^^^^^^^^^^^^^^^^^^^^^^^^^^^^^^^^^^^^^^^^^^^^^^^^^^^^^^^^^^^^^^^^^^^^^^^^^^^^^^^^^^^^^^^^^^^^^^^^^^^^^^^^^^^^^^^^^^^^^^^^^^^^^^^^^^^^^^^^^^^^^^^^^^^^^^^^^^^^^^^^^^^^^^^^^^^^^^^^^^^^^^^^^^^^^^^^^^^^^^^^^^^^^^^^^^^^^^^^^^^^^^^^^^^^^^^^^^^^^^^^^^^^^^^^^^^^^^^^^^^^^^^^^^^^^^^^^^^^^^^^^^^^^^^^^^^^^^^^^^^^^^^^^^^^^^^^^^^^^^^^^^^^^^^^^^^^^^^^^^^^^^^^^^^^^^^^^^^^^^^^^^^^^^^^^^^^^^^^^^^^^^^^^^^^^^^^^^^^^^^^^^^^^^^^^^^^^^^^^^^^^^^^^^^^^^^^
->([] as Fizz[] | Buzz[]) : Fizz[] | Buzz[]
->                        : ^^^^^^^^^^^^^^^
->[] as Fizz[] | Buzz[] : Fizz[] | Buzz[]
-<<<<<<< HEAD
->[] : never[]
->reduce : { (callbackfn: (previousValue: Fizz, currentValue: Fizz, currentIndex: number, array: Fizz[]) => Fizz): Fizz; (callbackfn: (previousValue: Fizz, currentValue: Fizz, currentIndex: number, array: Fizz[]) => Fizz, initialValue: Fizz): Fizz; <U>(callbackfn: (previousValue: U, currentValue: Fizz, currentIndex: number, array: Fizz[]) => U, initialValue: U): U; } | { (callbackfn: (previousValue: Buzz, currentValue: Buzz, currentIndex: number, array: Buzz[]) => Buzz): Buzz; (callbackfn: (previousValue: Buzz, currentValue: Buzz, currentIndex: number, array: Buzz[]) => Buzz, initialValue: Buzz): Buzz; <U>(callbackfn: (previousValue: U, currentValue: Buzz, currentIndex: number, array: Buzz[]) => U, initialValue: U): U; }
-=======
->                      : ^^^^^^^^^^^^^^^
->[] : undefined[]
->   : ^^^^^^^^^^^
->reduce : { (callbackfn: (previousValue: Fizz, currentValue: Fizz, currentIndex: number, array: Fizz[]) => Fizz): Fizz; (callbackfn: (previousValue: Fizz, currentValue: Fizz, currentIndex: number, array: Fizz[]) => Fizz, initialValue: Fizz): Fizz; <U>(callbackfn: (previousValue: U, currentValue: Fizz, currentIndex: number, array: Fizz[]) => U, initialValue: U): U; } | { (callbackfn: (previousValue: Buzz, currentValue: Buzz, currentIndex: number, array: Buzz[]) => Buzz): Buzz; (callbackfn: (previousValue: Buzz, currentValue: Buzz, currentIndex: number, array: Buzz[]) => Buzz, initialValue: Buzz): Buzz; <U_1>(callbackfn: (previousValue: U_1, currentValue: Buzz, currentIndex: number, array: Buzz[]) => U_1, initialValue: U_1): U_1; }
->       : ^^^^^^^^^^^^^^^^^^^^^^^^^^^^^^^^^^^^^^^^^^^^^^^^^^^^^^^^^^^^^^^^^^^^^^^^^^^^^^^^^^^^^^^^^^^^^^^^^^^^^^^^^^^^^^^^^^^^^^^^^^^^^^^^^^^^^^^^^^^^^^^^^^^^^^^^^^^^^^^^^^^^^^^^^^^^^^^^^^^^^^^^^^^^^^^^^^^^^^^^^^^^^^^^^^^^^^^^^^^^^^^^^^^^^^^^^^^^^^^^^^^^^^^^^^^^^^^^^^^^^^^^^^^^^^^^^^^^^^^^^^^^^^^^^^^^^^^^^^^^^^^^^^^^^^^^^^^^^^^^^^^^^^^^^^^^^^^^^^^^^^^^^^^^^^^^^^^^^^^^^^^^^^^^^^^^^^^^^^^^^^^^^^^^^^^^^^^^^^^^^^^^^^^^^^^^^^^^^^^^^^^^^^^^^^^^^^^^^^^^^^^^^^^^^^^^^^^^^^^^^^^^^^^^^^^^^^^^^^^^^^^^^^^^^^^^^^^^^^^^^^^^^^^^^^^^^^^^^^^^^^^^^^^^^^^^^^^^^^^^^^^^^^^^^^^^^^^^^^^^^^^^^^^^^^^^^^^^^^^^^^^^^^^^^^^^^^^^^^^^^^^^^^^^^^^^^^^^^^^^^^^^^^^^^^^^^^^^^^^^^^^^^^^^^^^^^^^^^^^^^^^^^^^^^^^^^^^^^^^^^^^^^^^^^^^^^^^^^^^^^^^^^^^^^^^^^^^^^^^^^^^^^^^^^
->>>>>>> 12402f26
->item => item : (item: Fizz | Buzz) => Fizz | Buzz
->             : ^^^^^^^^^^^^^^^^^^^^^^^^^^^^^^^^^^
->item : Fizz | Buzz
->     : ^^^^^^^^^^^
->item : Fizz | Buzz
->     : ^^^^^^^^^^^
-
-
-([] as [Fizz] | readonly [Buzz?]).filter(item => item?.id < 5);
-<<<<<<< HEAD
->([] as [Fizz] | readonly [Buzz?]).filter(item => item?.id < 5) : (Fizz | Buzz | undefined)[]
->([] as [Fizz] | readonly [Buzz?]).filter : { <S extends Fizz>(predicate: (value: Fizz, index: number, array: Fizz[]) => value is S, thisArg?: any): S[]; (predicate: (value: Fizz, index: number, array: Fizz[]) => unknown, thisArg?: any): Fizz[]; } | { <S extends Buzz | undefined>(predicate: (value: Buzz | undefined, index: number, array: readonly (Buzz | undefined)[]) => value is S, thisArg?: any): S[]; (predicate: (value: Buzz | undefined, index: number, array: readonly (Buzz | undefined)[]) => unknown, thisArg?: any): (Buzz | undefined)[]; }
->([] as [Fizz] | readonly [Buzz?]) : [Fizz] | readonly [(Buzz | undefined)?]
->[] as [Fizz] | readonly [Buzz?] : [Fizz] | readonly [(Buzz | undefined)?]
->[] : []
->filter : { <S extends Fizz>(predicate: (value: Fizz, index: number, array: Fizz[]) => value is S, thisArg?: any): S[]; (predicate: (value: Fizz, index: number, array: Fizz[]) => unknown, thisArg?: any): Fizz[]; } | { <S extends Buzz | undefined>(predicate: (value: Buzz | undefined, index: number, array: readonly (Buzz | undefined)[]) => value is S, thisArg?: any): S[]; (predicate: (value: Buzz | undefined, index: number, array: readonly (Buzz | undefined)[]) => unknown, thisArg?: any): (Buzz | undefined)[]; }
->item => item?.id < 5 : (item: Fizz | Buzz | undefined) => boolean
->item : Fizz | Buzz | undefined
->item?.id < 5 : boolean
->item?.id : number | undefined
->item : Fizz | Buzz | undefined
->id : number | undefined
-=======
->([] as [Fizz] | readonly [Buzz?]).filter(item => item?.id < 5) : (Fizz | Buzz)[]
->                                                               : ^^^^^^^^^^^^^^^
->([] as [Fizz] | readonly [Buzz?]).filter : { <S extends Fizz>(predicate: (value: Fizz, index: number, array: Fizz[]) => value is S, thisArg?: any): S[]; (predicate: (value: Fizz, index: number, array: Fizz[]) => unknown, thisArg?: any): Fizz[]; } | { <S_1 extends Buzz>(predicate: (value: Buzz, index: number, array: readonly Buzz[]) => value is S_1, thisArg?: any): S_1[]; (predicate: (value: Buzz, index: number, array: readonly Buzz[]) => unknown, thisArg?: any): Buzz[]; }
->                                         : ^^^^^^^^^^^^^^^^^^^^^^^^^^^^^^^^^^^^^^^^^^^^^^^^^^^^^^^^^^^^^^^^^^^^^^^^^^^^^^^^^^^^^^^^^^^^^^^^^^^^^^^^^^^^^^^^^^^^^^^^^^^^^^^^^^^^^^^^^^^^^^^^^^^^^^^^^^^^^^^^^^^^^^^^^^^^^^^^^^^^^^^^^^^^^^^^^^^^^^^^^^^^^^^^^^^^^^^^^^^^^^^^^^^^^^^^^^^^^^^^^^^^^^^^^^^^^^^^^^^^^^^^^^^^^^^^^^^^^^^^^^^^^^^^^^^^^^^^^^^^^^^^^^^^^^^^^^^^^^^^^^^^^^^^^^^^^^^^^^^^^^^^^^^^^^^^^^^^^^^^^^^^^^^^^^^^^^^^^^^^^^^^^^^^^^^^^^^^^^^^^^^^^^^^^^^^^^^^^^^^^^^^^^^^^^^^^
->([] as [Fizz] | readonly [Buzz?]) : [Fizz] | readonly [Buzz?]
->                                  : ^^^^^^^^^^^^^^^^^^^^^^^^^
->[] as [Fizz] | readonly [Buzz?] : [Fizz] | readonly [Buzz?]
->                                : ^^^^^^^^^^^^^^^^^^^^^^^^^
->[] : []
->   : ^^
->filter : { <S extends Fizz>(predicate: (value: Fizz, index: number, array: Fizz[]) => value is S, thisArg?: any): S[]; (predicate: (value: Fizz, index: number, array: Fizz[]) => unknown, thisArg?: any): Fizz[]; } | { <S_1 extends Buzz>(predicate: (value: Buzz, index: number, array: readonly Buzz[]) => value is S_1, thisArg?: any): S_1[]; (predicate: (value: Buzz, index: number, array: readonly Buzz[]) => unknown, thisArg?: any): Buzz[]; }
->       : ^^^^^^^^^^^^^^^^^^^^^^^^^^^^^^^^^^^^^^^^^^^^^^^^^^^^^^^^^^^^^^^^^^^^^^^^^^^^^^^^^^^^^^^^^^^^^^^^^^^^^^^^^^^^^^^^^^^^^^^^^^^^^^^^^^^^^^^^^^^^^^^^^^^^^^^^^^^^^^^^^^^^^^^^^^^^^^^^^^^^^^^^^^^^^^^^^^^^^^^^^^^^^^^^^^^^^^^^^^^^^^^^^^^^^^^^^^^^^^^^^^^^^^^^^^^^^^^^^^^^^^^^^^^^^^^^^^^^^^^^^^^^^^^^^^^^^^^^^^^^^^^^^^^^^^^^^^^^^^^^^^^^^^^^^^^^^^^^^^^^^^^^^^^^^^^^^^^^^^^^^^^^^^^^^^^^^^^^^^^^^^^^^^^^^^^^^^^^^^^^^^^^^^^^^^^^^^^^^^^^^^^^^^^^^^^^^
->item => item?.id < 5 : (item: Fizz | Buzz) => boolean
->                     : ^^^^^^^^^^^^^^^^^^^^^^^^^^^^^^
->item : Fizz | Buzz
->     : ^^^^^^^^^^^
->item?.id < 5 : boolean
->             : ^^^^^^^
->item?.id : number
->         : ^^^^^^
->item : Fizz | Buzz
->     : ^^^^^^^^^^^
->id : number
->   : ^^^^^^
->>>>>>> 12402f26
->5 : 5
->  : ^
-
+//// [tests/cases/compiler/unionOfArraysFilterCall.ts] ////
+
+=== unionOfArraysFilterCall.ts ===
+interface Fizz {
+    id: number;
+>id : number
+>   : ^^^^^^
+
+    fizz: string;
+>fizz : string
+>     : ^^^^^^
+}
+
+interface Buzz {
+    id: number;
+>id : number
+>   : ^^^^^^
+
+    buzz: string;
+>buzz : string
+>     : ^^^^^^
+}
+
+([] as Fizz[] | Buzz[]).filter(item => item.id < 5);
+>([] as Fizz[] | Buzz[]).filter(item => item.id < 5) : (Fizz | Buzz)[]
+>                                                    : ^^^^^^^^^^^^^^^
+>([] as Fizz[] | Buzz[]).filter : { <S extends Fizz>(predicate: (value: Fizz, index: number, array: Fizz[]) => value is S, thisArg?: any): S[]; (predicate: (value: Fizz, index: number, array: Fizz[]) => unknown, thisArg?: any): Fizz[]; } | { <S_1 extends Buzz>(predicate: (value: Buzz, index: number, array: Buzz[]) => value is S_1, thisArg?: any): S_1[]; (predicate: (value: Buzz, index: number, array: Buzz[]) => unknown, thisArg?: any): Buzz[]; }
+>                               : ^^^^^^^^^^^^^^^^^^^^^^^^^^^^^^^^^^^^^^^^^^^^^^^^^^^^^^^^^^^^^^^^^^^^^^^^^^^^^^^^^^^^^^^^^^^^^^^^^^^^^^^^^^^^^^^^^^^^^^^^^^^^^^^^^^^^^^^^^^^^^^^^^^^^^^^^^^^^^^^^^^^^^^^^^^^^^^^^^^^^^^^^^^^^^^^^^^^^^^^^^^^^^^^^^^^^^^^^^^^^^^^^^^^^^^^^^^^^^^^^^^^^^^^^^^^^^^^^^^^^^^^^^^^^^^^^^^^^^^^^^^^^^^^^^^^^^^^^^^^^^^^^^^^^^^^^^^^^^^^^^^^^^^^^^^^^^^^^^^^^^^^^^^^^^^^^^^^^^^^^^^^^^^^^^^^^^^^^^^^^^^^^^^^^^^^^^^^^^^^^^^^^^^^^^^^^^^^
+>([] as Fizz[] | Buzz[]) : Fizz[] | Buzz[]
+>                        : ^^^^^^^^^^^^^^^
+>[] as Fizz[] | Buzz[] : Fizz[] | Buzz[]
+>                      : ^^^^^^^^^^^^^^^
+>[] : never[]
+>   : ^^^^^^^
+>filter : { <S extends Fizz>(predicate: (value: Fizz, index: number, array: Fizz[]) => value is S, thisArg?: any): S[]; (predicate: (value: Fizz, index: number, array: Fizz[]) => unknown, thisArg?: any): Fizz[]; } | { <S_1 extends Buzz>(predicate: (value: Buzz, index: number, array: Buzz[]) => value is S_1, thisArg?: any): S_1[]; (predicate: (value: Buzz, index: number, array: Buzz[]) => unknown, thisArg?: any): Buzz[]; }
+>       : ^^^^^^^^^^^^^^^^^^^^^^^^^^^^^^^^^^^^^^^^^^^^^^^^^^^^^^^^^^^^^^^^^^^^^^^^^^^^^^^^^^^^^^^^^^^^^^^^^^^^^^^^^^^^^^^^^^^^^^^^^^^^^^^^^^^^^^^^^^^^^^^^^^^^^^^^^^^^^^^^^^^^^^^^^^^^^^^^^^^^^^^^^^^^^^^^^^^^^^^^^^^^^^^^^^^^^^^^^^^^^^^^^^^^^^^^^^^^^^^^^^^^^^^^^^^^^^^^^^^^^^^^^^^^^^^^^^^^^^^^^^^^^^^^^^^^^^^^^^^^^^^^^^^^^^^^^^^^^^^^^^^^^^^^^^^^^^^^^^^^^^^^^^^^^^^^^^^^^^^^^^^^^^^^^^^^^^^^^^^^^^^^^^^^^^^^^^^^^^^^^^^^^^^^^^^^^^^
+>item => item.id < 5 : (item: Fizz | Buzz) => boolean
+>                    : ^^^^^^^^^^^^^^^^^^^^^^^^^^^^^^
+>item : Fizz | Buzz
+>     : ^^^^^^^^^^^
+>item.id < 5 : boolean
+>            : ^^^^^^^
+>item.id : number
+>        : ^^^^^^
+>item : Fizz | Buzz
+>     : ^^^^^^^^^^^
+>id : number
+>   : ^^^^^^
+>5 : 5
+>  : ^
+
+([] as Fizz[] | readonly Buzz[]).filter(item => item.id < 5); 
+>([] as Fizz[] | readonly Buzz[]).filter(item => item.id < 5) : (Fizz | Buzz)[]
+>                                                             : ^^^^^^^^^^^^^^^
+>([] as Fizz[] | readonly Buzz[]).filter : { <S extends Fizz>(predicate: (value: Fizz, index: number, array: Fizz[]) => value is S, thisArg?: any): S[]; (predicate: (value: Fizz, index: number, array: Fizz[]) => unknown, thisArg?: any): Fizz[]; } | { <S_1 extends Buzz>(predicate: (value: Buzz, index: number, array: readonly Buzz[]) => value is S_1, thisArg?: any): S_1[]; (predicate: (value: Buzz, index: number, array: readonly Buzz[]) => unknown, thisArg?: any): Buzz[]; }
+>                                        : ^^^^^^^^^^^^^^^^^^^^^^^^^^^^^^^^^^^^^^^^^^^^^^^^^^^^^^^^^^^^^^^^^^^^^^^^^^^^^^^^^^^^^^^^^^^^^^^^^^^^^^^^^^^^^^^^^^^^^^^^^^^^^^^^^^^^^^^^^^^^^^^^^^^^^^^^^^^^^^^^^^^^^^^^^^^^^^^^^^^^^^^^^^^^^^^^^^^^^^^^^^^^^^^^^^^^^^^^^^^^^^^^^^^^^^^^^^^^^^^^^^^^^^^^^^^^^^^^^^^^^^^^^^^^^^^^^^^^^^^^^^^^^^^^^^^^^^^^^^^^^^^^^^^^^^^^^^^^^^^^^^^^^^^^^^^^^^^^^^^^^^^^^^^^^^^^^^^^^^^^^^^^^^^^^^^^^^^^^^^^^^^^^^^^^^^^^^^^^^^^^^^^^^^^^^^^^^^^^^^^^^^^^^^^^^^^^
+>([] as Fizz[] | readonly Buzz[]) : Fizz[] | readonly Buzz[]
+>                                 : ^^^^^^^^^^^^^^^^^^^^^^^^
+>[] as Fizz[] | readonly Buzz[] : Fizz[] | readonly Buzz[]
+>                               : ^^^^^^^^^^^^^^^^^^^^^^^^
+>[] : never[]
+>   : ^^^^^^^
+>filter : { <S extends Fizz>(predicate: (value: Fizz, index: number, array: Fizz[]) => value is S, thisArg?: any): S[]; (predicate: (value: Fizz, index: number, array: Fizz[]) => unknown, thisArg?: any): Fizz[]; } | { <S_1 extends Buzz>(predicate: (value: Buzz, index: number, array: readonly Buzz[]) => value is S_1, thisArg?: any): S_1[]; (predicate: (value: Buzz, index: number, array: readonly Buzz[]) => unknown, thisArg?: any): Buzz[]; }
+>       : ^^^^^^^^^^^^^^^^^^^^^^^^^^^^^^^^^^^^^^^^^^^^^^^^^^^^^^^^^^^^^^^^^^^^^^^^^^^^^^^^^^^^^^^^^^^^^^^^^^^^^^^^^^^^^^^^^^^^^^^^^^^^^^^^^^^^^^^^^^^^^^^^^^^^^^^^^^^^^^^^^^^^^^^^^^^^^^^^^^^^^^^^^^^^^^^^^^^^^^^^^^^^^^^^^^^^^^^^^^^^^^^^^^^^^^^^^^^^^^^^^^^^^^^^^^^^^^^^^^^^^^^^^^^^^^^^^^^^^^^^^^^^^^^^^^^^^^^^^^^^^^^^^^^^^^^^^^^^^^^^^^^^^^^^^^^^^^^^^^^^^^^^^^^^^^^^^^^^^^^^^^^^^^^^^^^^^^^^^^^^^^^^^^^^^^^^^^^^^^^^^^^^^^^^^^^^^^^^^^^^^^^^^^^^^^^^^
+>item => item.id < 5 : (item: Fizz | Buzz) => boolean
+>                    : ^^^^^^^^^^^^^^^^^^^^^^^^^^^^^^
+>item : Fizz | Buzz
+>     : ^^^^^^^^^^^
+>item.id < 5 : boolean
+>            : ^^^^^^^
+>item.id : number
+>        : ^^^^^^
+>item : Fizz | Buzz
+>     : ^^^^^^^^^^^
+>id : number
+>   : ^^^^^^
+>5 : 5
+>  : ^
+
+([] as Fizz[] | Buzz[]).find(item => item);
+>([] as Fizz[] | Buzz[]).find(item => item) : Fizz | Buzz | undefined
+>                                           : ^^^^^^^^^^^^^^^^^^^^^^^
+>([] as Fizz[] | Buzz[]).find : { <S extends Fizz>(predicate: (value: Fizz, index: number, obj: Fizz[]) => value is S, thisArg?: any): S | undefined; (predicate: (value: Fizz, index: number, obj: Fizz[]) => unknown, thisArg?: any): Fizz | undefined; } | { <S_1 extends Buzz>(predicate: (value: Buzz, index: number, obj: Buzz[]) => value is S_1, thisArg?: any): S_1 | undefined; (predicate: (value: Buzz, index: number, obj: Buzz[]) => unknown, thisArg?: any): Buzz | undefined; }
+>                             : ^^^^^^^^^^^^^^^^^^^^^^^^^^^^^^^^^^^^^^^^^^^^^^^^^^^^^^^^^^^^^^^^^^^^^^^^^^^^^^^^^^^^^^^^^^^^^^^^^^^^^^^^^^^^^^^^^^^^^^^^^^^^^^^^^^^^^^^^^^^^^^^^^^^^^^^^^^^^^^^^^^^^^^^^^^^^^^^^^^^^^^^^^^^^^^^^^^^^^^^^^^^^^^^^^^^^^^^^^^^^^^^^^^^^^^^^^^^^^^^^^^^^^^^^^^^^^^^^^^^^^^^^^^^^^^^^^^^^^^^^^^^^^^^^^^^^^^^^^^^^^^^^^^^^^^^^^^^^^^^^^^^^^^^^^^^^^^^^^^^^^^^^^^^^^^^^^^^^^^^^^^^^^^^^^^^^^^^^^^^^^^^^^^^^^^^^^^^^^^^^^^^^^^^^^^^^^^^^^^^^^^^^^^^^^^^^^^^^^^^^^^^^^^^
+>([] as Fizz[] | Buzz[]) : Fizz[] | Buzz[]
+>                        : ^^^^^^^^^^^^^^^
+>[] as Fizz[] | Buzz[] : Fizz[] | Buzz[]
+>                      : ^^^^^^^^^^^^^^^
+>[] : never[]
+>   : ^^^^^^^
+>find : { <S extends Fizz>(predicate: (value: Fizz, index: number, obj: Fizz[]) => value is S, thisArg?: any): S | undefined; (predicate: (value: Fizz, index: number, obj: Fizz[]) => unknown, thisArg?: any): Fizz | undefined; } | { <S_1 extends Buzz>(predicate: (value: Buzz, index: number, obj: Buzz[]) => value is S_1, thisArg?: any): S_1 | undefined; (predicate: (value: Buzz, index: number, obj: Buzz[]) => unknown, thisArg?: any): Buzz | undefined; }
+>     : ^^^^^^^^^^^^^^^^^^^^^^^^^^^^^^^^^^^^^^^^^^^^^^^^^^^^^^^^^^^^^^^^^^^^^^^^^^^^^^^^^^^^^^^^^^^^^^^^^^^^^^^^^^^^^^^^^^^^^^^^^^^^^^^^^^^^^^^^^^^^^^^^^^^^^^^^^^^^^^^^^^^^^^^^^^^^^^^^^^^^^^^^^^^^^^^^^^^^^^^^^^^^^^^^^^^^^^^^^^^^^^^^^^^^^^^^^^^^^^^^^^^^^^^^^^^^^^^^^^^^^^^^^^^^^^^^^^^^^^^^^^^^^^^^^^^^^^^^^^^^^^^^^^^^^^^^^^^^^^^^^^^^^^^^^^^^^^^^^^^^^^^^^^^^^^^^^^^^^^^^^^^^^^^^^^^^^^^^^^^^^^^^^^^^^^^^^^^^^^^^^^^^^^^^^^^^^^^^^^^^^^^^^^^^^^^^^^^^^^^^^^^^^^^
+>item => item : (item: Fizz | Buzz) => Fizz | Buzz
+>             : ^^^^^^^^^^^^^^^^^^^^^^^^^^^^^^^^^^
+>item : Fizz | Buzz
+>     : ^^^^^^^^^^^
+>item : Fizz | Buzz
+>     : ^^^^^^^^^^^
+
+declare function isFizz(x: unknown): x is Fizz;
+>isFizz : (x: unknown) => x is Fizz
+>       : ^^^^       ^^^^^^^^^^^^^^
+>x : unknown
+>  : ^^^^^^^
+
+([] as Fizz[] | Buzz[]).find(isFizz);
+>([] as Fizz[] | Buzz[]).find(isFizz) : Fizz | undefined
+>                                     : ^^^^^^^^^^^^^^^^
+>([] as Fizz[] | Buzz[]).find : { <S extends Fizz>(predicate: (value: Fizz, index: number, obj: Fizz[]) => value is S, thisArg?: any): S | undefined; (predicate: (value: Fizz, index: number, obj: Fizz[]) => unknown, thisArg?: any): Fizz | undefined; } | { <S_1 extends Buzz>(predicate: (value: Buzz, index: number, obj: Buzz[]) => value is S_1, thisArg?: any): S_1 | undefined; (predicate: (value: Buzz, index: number, obj: Buzz[]) => unknown, thisArg?: any): Buzz | undefined; }
+>                             : ^^^^^^^^^^^^^^^^^^^^^^^^^^^^^^^^^^^^^^^^^^^^^^^^^^^^^^^^^^^^^^^^^^^^^^^^^^^^^^^^^^^^^^^^^^^^^^^^^^^^^^^^^^^^^^^^^^^^^^^^^^^^^^^^^^^^^^^^^^^^^^^^^^^^^^^^^^^^^^^^^^^^^^^^^^^^^^^^^^^^^^^^^^^^^^^^^^^^^^^^^^^^^^^^^^^^^^^^^^^^^^^^^^^^^^^^^^^^^^^^^^^^^^^^^^^^^^^^^^^^^^^^^^^^^^^^^^^^^^^^^^^^^^^^^^^^^^^^^^^^^^^^^^^^^^^^^^^^^^^^^^^^^^^^^^^^^^^^^^^^^^^^^^^^^^^^^^^^^^^^^^^^^^^^^^^^^^^^^^^^^^^^^^^^^^^^^^^^^^^^^^^^^^^^^^^^^^^^^^^^^^^^^^^^^^^^^^^^^^^^^^^^^^^
+>([] as Fizz[] | Buzz[]) : Fizz[] | Buzz[]
+>                        : ^^^^^^^^^^^^^^^
+>[] as Fizz[] | Buzz[] : Fizz[] | Buzz[]
+>                      : ^^^^^^^^^^^^^^^
+>[] : never[]
+>   : ^^^^^^^
+>find : { <S extends Fizz>(predicate: (value: Fizz, index: number, obj: Fizz[]) => value is S, thisArg?: any): S | undefined; (predicate: (value: Fizz, index: number, obj: Fizz[]) => unknown, thisArg?: any): Fizz | undefined; } | { <S_1 extends Buzz>(predicate: (value: Buzz, index: number, obj: Buzz[]) => value is S_1, thisArg?: any): S_1 | undefined; (predicate: (value: Buzz, index: number, obj: Buzz[]) => unknown, thisArg?: any): Buzz | undefined; }
+>     : ^^^^^^^^^^^^^^^^^^^^^^^^^^^^^^^^^^^^^^^^^^^^^^^^^^^^^^^^^^^^^^^^^^^^^^^^^^^^^^^^^^^^^^^^^^^^^^^^^^^^^^^^^^^^^^^^^^^^^^^^^^^^^^^^^^^^^^^^^^^^^^^^^^^^^^^^^^^^^^^^^^^^^^^^^^^^^^^^^^^^^^^^^^^^^^^^^^^^^^^^^^^^^^^^^^^^^^^^^^^^^^^^^^^^^^^^^^^^^^^^^^^^^^^^^^^^^^^^^^^^^^^^^^^^^^^^^^^^^^^^^^^^^^^^^^^^^^^^^^^^^^^^^^^^^^^^^^^^^^^^^^^^^^^^^^^^^^^^^^^^^^^^^^^^^^^^^^^^^^^^^^^^^^^^^^^^^^^^^^^^^^^^^^^^^^^^^^^^^^^^^^^^^^^^^^^^^^^^^^^^^^^^^^^^^^^^^^^^^^^^^^^^^^^
+>isFizz : (x: unknown) => x is Fizz
+>       : ^^^^^^^^^^^^^^^^^^^^^^^^^
+
+declare function isBuzz(x: unknown): x is Buzz;
+>isBuzz : (x: unknown) => x is Buzz
+>       : ^^^^       ^^^^^^^^^^^^^^
+>x : unknown
+>  : ^^^^^^^
+
+([] as Fizz[] | Buzz[]).find(isBuzz);
+>([] as Fizz[] | Buzz[]).find(isBuzz) : Buzz | undefined
+>                                     : ^^^^^^^^^^^^^^^^
+>([] as Fizz[] | Buzz[]).find : { <S extends Fizz>(predicate: (value: Fizz, index: number, obj: Fizz[]) => value is S, thisArg?: any): S | undefined; (predicate: (value: Fizz, index: number, obj: Fizz[]) => unknown, thisArg?: any): Fizz | undefined; } | { <S_1 extends Buzz>(predicate: (value: Buzz, index: number, obj: Buzz[]) => value is S_1, thisArg?: any): S_1 | undefined; (predicate: (value: Buzz, index: number, obj: Buzz[]) => unknown, thisArg?: any): Buzz | undefined; }
+>                             : ^^^^^^^^^^^^^^^^^^^^^^^^^^^^^^^^^^^^^^^^^^^^^^^^^^^^^^^^^^^^^^^^^^^^^^^^^^^^^^^^^^^^^^^^^^^^^^^^^^^^^^^^^^^^^^^^^^^^^^^^^^^^^^^^^^^^^^^^^^^^^^^^^^^^^^^^^^^^^^^^^^^^^^^^^^^^^^^^^^^^^^^^^^^^^^^^^^^^^^^^^^^^^^^^^^^^^^^^^^^^^^^^^^^^^^^^^^^^^^^^^^^^^^^^^^^^^^^^^^^^^^^^^^^^^^^^^^^^^^^^^^^^^^^^^^^^^^^^^^^^^^^^^^^^^^^^^^^^^^^^^^^^^^^^^^^^^^^^^^^^^^^^^^^^^^^^^^^^^^^^^^^^^^^^^^^^^^^^^^^^^^^^^^^^^^^^^^^^^^^^^^^^^^^^^^^^^^^^^^^^^^^^^^^^^^^^^^^^^^^^^^^^^^^
+>([] as Fizz[] | Buzz[]) : Fizz[] | Buzz[]
+>                        : ^^^^^^^^^^^^^^^
+>[] as Fizz[] | Buzz[] : Fizz[] | Buzz[]
+>                      : ^^^^^^^^^^^^^^^
+>[] : never[]
+>   : ^^^^^^^
+>find : { <S extends Fizz>(predicate: (value: Fizz, index: number, obj: Fizz[]) => value is S, thisArg?: any): S | undefined; (predicate: (value: Fizz, index: number, obj: Fizz[]) => unknown, thisArg?: any): Fizz | undefined; } | { <S_1 extends Buzz>(predicate: (value: Buzz, index: number, obj: Buzz[]) => value is S_1, thisArg?: any): S_1 | undefined; (predicate: (value: Buzz, index: number, obj: Buzz[]) => unknown, thisArg?: any): Buzz | undefined; }
+>     : ^^^^^^^^^^^^^^^^^^^^^^^^^^^^^^^^^^^^^^^^^^^^^^^^^^^^^^^^^^^^^^^^^^^^^^^^^^^^^^^^^^^^^^^^^^^^^^^^^^^^^^^^^^^^^^^^^^^^^^^^^^^^^^^^^^^^^^^^^^^^^^^^^^^^^^^^^^^^^^^^^^^^^^^^^^^^^^^^^^^^^^^^^^^^^^^^^^^^^^^^^^^^^^^^^^^^^^^^^^^^^^^^^^^^^^^^^^^^^^^^^^^^^^^^^^^^^^^^^^^^^^^^^^^^^^^^^^^^^^^^^^^^^^^^^^^^^^^^^^^^^^^^^^^^^^^^^^^^^^^^^^^^^^^^^^^^^^^^^^^^^^^^^^^^^^^^^^^^^^^^^^^^^^^^^^^^^^^^^^^^^^^^^^^^^^^^^^^^^^^^^^^^^^^^^^^^^^^^^^^^^^^^^^^^^^^^^^^^^^^^^^^^^^^
+>isBuzz : (x: unknown) => x is Buzz
+>       : ^^^^^^^^^^^^^^^^^^^^^^^^^
+
+([] as Fizz[] | Buzz[]).every(item => item.id < 5);
+>([] as Fizz[] | Buzz[]).every(item => item.id < 5) : boolean
+>                                                   : ^^^^^^^
+>([] as Fizz[] | Buzz[]).every : { <S extends Fizz>(predicate: (value: Fizz, index: number, array: Fizz[]) => value is S, thisArg?: any): this is S[]; (predicate: (value: Fizz, index: number, array: Fizz[]) => unknown, thisArg?: any): boolean; } | { <S_1 extends Buzz>(predicate: (value: Buzz, index: number, array: Buzz[]) => value is S_1, thisArg?: any): this is S_1[]; (predicate: (value: Buzz, index: number, array: Buzz[]) => unknown, thisArg?: any): boolean; }
+>                              : ^^^^^^^^^^^^^^^^^^^^^^^^^^^^^^^^^^^^^^^^^^^^^^^^^^^^^^^^^^^^^^^^^^^^^^^^^^^^^^^^^^^^^^^^^^^^^^^^^^^^^^^^^^^^^^^^^^^^^^^^^^^^^^^^^^^^^^^^^^^^^^^^^^^^^^^^^^^^^^^^^^^^^^^^^^^^^^^^^^^^^^^^^^^^^^^^^^^^^^^^^^^^^^^^^^^^^^^^^^^^^^^^^^^^^^^^^^^^^^^^^^^^^^^^^^^^^^^^^^^^^^^^^^^^^^^^^^^^^^^^^^^^^^^^^^^^^^^^^^^^^^^^^^^^^^^^^^^^^^^^^^^^^^^^^^^^^^^^^^^^^^^^^^^^^^^^^^^^^^^^^^^^^^^^^^^^^^^^^^^^^^^^^^^^^^^^^^^^^^^^^^^^^^^^^^^^^^^^^^^^^^^^^^^^^^^^^
+>([] as Fizz[] | Buzz[]) : Fizz[] | Buzz[]
+>                        : ^^^^^^^^^^^^^^^
+>[] as Fizz[] | Buzz[] : Fizz[] | Buzz[]
+>                      : ^^^^^^^^^^^^^^^
+>[] : never[]
+>   : ^^^^^^^
+>every : { <S extends Fizz>(predicate: (value: Fizz, index: number, array: Fizz[]) => value is S, thisArg?: any): this is S[]; (predicate: (value: Fizz, index: number, array: Fizz[]) => unknown, thisArg?: any): boolean; } | { <S_1 extends Buzz>(predicate: (value: Buzz, index: number, array: Buzz[]) => value is S_1, thisArg?: any): this is S_1[]; (predicate: (value: Buzz, index: number, array: Buzz[]) => unknown, thisArg?: any): boolean; }
+>      : ^^^^^^^^^^^^^^^^^^^^^^^^^^^^^^^^^^^^^^^^^^^^^^^^^^^^^^^^^^^^^^^^^^^^^^^^^^^^^^^^^^^^^^^^^^^^^^^^^^^^^^^^^^^^^^^^^^^^^^^^^^^^^^^^^^^^^^^^^^^^^^^^^^^^^^^^^^^^^^^^^^^^^^^^^^^^^^^^^^^^^^^^^^^^^^^^^^^^^^^^^^^^^^^^^^^^^^^^^^^^^^^^^^^^^^^^^^^^^^^^^^^^^^^^^^^^^^^^^^^^^^^^^^^^^^^^^^^^^^^^^^^^^^^^^^^^^^^^^^^^^^^^^^^^^^^^^^^^^^^^^^^^^^^^^^^^^^^^^^^^^^^^^^^^^^^^^^^^^^^^^^^^^^^^^^^^^^^^^^^^^^^^^^^^^^^^^^^^^^^^^^^^^^^^^^^^^^^^^^^^^^^^^^^^^^^^^
+>item => item.id < 5 : (item: Fizz | Buzz) => boolean
+>                    : ^^^^^^^^^^^^^^^^^^^^^^^^^^^^^^
+>item : Fizz | Buzz
+>     : ^^^^^^^^^^^
+>item.id < 5 : boolean
+>            : ^^^^^^^
+>item.id : number
+>        : ^^^^^^
+>item : Fizz | Buzz
+>     : ^^^^^^^^^^^
+>id : number
+>   : ^^^^^^
+>5 : 5
+>  : ^
+
+([] as Fizz[] | Buzz[]).reduce(item => item);
+>([] as Fizz[] | Buzz[]).reduce(item => item) : Fizz | Buzz
+>                                             : ^^^^^^^^^^^
+>([] as Fizz[] | Buzz[]).reduce : { (callbackfn: (previousValue: Fizz, currentValue: Fizz, currentIndex: number, array: Fizz[]) => Fizz): Fizz; (callbackfn: (previousValue: Fizz, currentValue: Fizz, currentIndex: number, array: Fizz[]) => Fizz, initialValue: Fizz): Fizz; <U>(callbackfn: (previousValue: U, currentValue: Fizz, currentIndex: number, array: Fizz[]) => U, initialValue: U): U; } | { (callbackfn: (previousValue: Buzz, currentValue: Buzz, currentIndex: number, array: Buzz[]) => Buzz): Buzz; (callbackfn: (previousValue: Buzz, currentValue: Buzz, currentIndex: number, array: Buzz[]) => Buzz, initialValue: Buzz): Buzz; <U_1>(callbackfn: (previousValue: U_1, currentValue: Buzz, currentIndex: number, array: Buzz[]) => U_1, initialValue: U_1): U_1; }
+>                               : ^^^^^^^^^^^^^^^^^^^^^^^^^^^^^^^^^^^^^^^^^^^^^^^^^^^^^^^^^^^^^^^^^^^^^^^^^^^^^^^^^^^^^^^^^^^^^^^^^^^^^^^^^^^^^^^^^^^^^^^^^^^^^^^^^^^^^^^^^^^^^^^^^^^^^^^^^^^^^^^^^^^^^^^^^^^^^^^^^^^^^^^^^^^^^^^^^^^^^^^^^^^^^^^^^^^^^^^^^^^^^^^^^^^^^^^^^^^^^^^^^^^^^^^^^^^^^^^^^^^^^^^^^^^^^^^^^^^^^^^^^^^^^^^^^^^^^^^^^^^^^^^^^^^^^^^^^^^^^^^^^^^^^^^^^^^^^^^^^^^^^^^^^^^^^^^^^^^^^^^^^^^^^^^^^^^^^^^^^^^^^^^^^^^^^^^^^^^^^^^^^^^^^^^^^^^^^^^^^^^^^^^^^^^^^^^^^^^^^^^^^^^^^^^^^^^^^^^^^^^^^^^^^^^^^^^^^^^^^^^^^^^^^^^^^^^^^^^^^^^^^^^^^^^^^^^^^^^^^^^^^^^^^^^^^^^^^^^^^^^^^^^^^^^^^^^^^^^^^^^^^^^^^^^^^^^^^^^^^^^^^^^^^^^^^^^^^^^^^^^^^^^^^^^^^^^^^^^^^^^^^^^^^^^^^^^^^^^^^^^^^^^^^^^^^^^^^^^^^^^^^^^^^^^^^^^^^^^^^^^^^^^^^^^^^^^^^^^^^^^^^^^^^^^^^^^^^^^^^^^^^^^^^^^^^
+>([] as Fizz[] | Buzz[]) : Fizz[] | Buzz[]
+>                        : ^^^^^^^^^^^^^^^
+>[] as Fizz[] | Buzz[] : Fizz[] | Buzz[]
+>                      : ^^^^^^^^^^^^^^^
+>[] : never[]
+>   : ^^^^^^^
+>reduce : { (callbackfn: (previousValue: Fizz, currentValue: Fizz, currentIndex: number, array: Fizz[]) => Fizz): Fizz; (callbackfn: (previousValue: Fizz, currentValue: Fizz, currentIndex: number, array: Fizz[]) => Fizz, initialValue: Fizz): Fizz; <U>(callbackfn: (previousValue: U, currentValue: Fizz, currentIndex: number, array: Fizz[]) => U, initialValue: U): U; } | { (callbackfn: (previousValue: Buzz, currentValue: Buzz, currentIndex: number, array: Buzz[]) => Buzz): Buzz; (callbackfn: (previousValue: Buzz, currentValue: Buzz, currentIndex: number, array: Buzz[]) => Buzz, initialValue: Buzz): Buzz; <U_1>(callbackfn: (previousValue: U_1, currentValue: Buzz, currentIndex: number, array: Buzz[]) => U_1, initialValue: U_1): U_1; }
+>       : ^^^^^^^^^^^^^^^^^^^^^^^^^^^^^^^^^^^^^^^^^^^^^^^^^^^^^^^^^^^^^^^^^^^^^^^^^^^^^^^^^^^^^^^^^^^^^^^^^^^^^^^^^^^^^^^^^^^^^^^^^^^^^^^^^^^^^^^^^^^^^^^^^^^^^^^^^^^^^^^^^^^^^^^^^^^^^^^^^^^^^^^^^^^^^^^^^^^^^^^^^^^^^^^^^^^^^^^^^^^^^^^^^^^^^^^^^^^^^^^^^^^^^^^^^^^^^^^^^^^^^^^^^^^^^^^^^^^^^^^^^^^^^^^^^^^^^^^^^^^^^^^^^^^^^^^^^^^^^^^^^^^^^^^^^^^^^^^^^^^^^^^^^^^^^^^^^^^^^^^^^^^^^^^^^^^^^^^^^^^^^^^^^^^^^^^^^^^^^^^^^^^^^^^^^^^^^^^^^^^^^^^^^^^^^^^^^^^^^^^^^^^^^^^^^^^^^^^^^^^^^^^^^^^^^^^^^^^^^^^^^^^^^^^^^^^^^^^^^^^^^^^^^^^^^^^^^^^^^^^^^^^^^^^^^^^^^^^^^^^^^^^^^^^^^^^^^^^^^^^^^^^^^^^^^^^^^^^^^^^^^^^^^^^^^^^^^^^^^^^^^^^^^^^^^^^^^^^^^^^^^^^^^^^^^^^^^^^^^^^^^^^^^^^^^^^^^^^^^^^^^^^^^^^^^^^^^^^^^^^^^^^^^^^^^^^^^^^^^^^^^^^^^^^^^^^^^^^^^^^^^^^^^^^^^
+>item => item : (item: Fizz | Buzz) => Fizz | Buzz
+>             : ^^^^^^^^^^^^^^^^^^^^^^^^^^^^^^^^^^
+>item : Fizz | Buzz
+>     : ^^^^^^^^^^^
+>item : Fizz | Buzz
+>     : ^^^^^^^^^^^
+
+
+([] as [Fizz] | readonly [Buzz?]).filter(item => item?.id < 5);
+>([] as [Fizz] | readonly [Buzz?]).filter(item => item?.id < 5) : (Fizz | Buzz | undefined)[]
+>                                                               : ^^^^^^^^^^^^^^^^^^^^^^^^^^^
+>([] as [Fizz] | readonly [Buzz?]).filter : { <S extends Fizz>(predicate: (value: Fizz, index: number, array: Fizz[]) => value is S, thisArg?: any): S[]; (predicate: (value: Fizz, index: number, array: Fizz[]) => unknown, thisArg?: any): Fizz[]; } | { <S_1 extends Buzz | undefined>(predicate: (value: Buzz | undefined, index: number, array: readonly (Buzz | undefined)[]) => value is S_1, thisArg?: any): S_1[]; (predicate: (value: Buzz | undefined, index: number, array: readonly (Buzz | undefined)[]) => unknown, thisArg?: any): (Buzz | undefined)[]; }
+>                                         : ^^^^^^^^^^^^^^^^^^^^^^^^^^^^^^^^^^^^^^^^^^^^^^^^^^^^^^^^^^^^^^^^^^^^^^^^^^^^^^^^^^^^^^^^^^^^^^^^^^^^^^^^^^^^^^^^^^^^^^^^^^^^^^^^^^^^^^^^^^^^^^^^^^^^^^^^^^^^^^^^^^^^^^^^^^^^^^^^^^^^^^^^^^^^^^^^^^^^^^^^^^^^^^^^^^^^^^^^^^^^^^^^^^^^^^^^^^^^^^^^^^^^^^^^^^^^^^^^^^^^^^^^^^^^^^^^^^^^^^^^^^^^^^^^^^^^^^^^^^^^^^^^^^^^^^^^^^^^^^^^^^^^^^^^^^^^^^^^^^^^^^^^^^^^^^^^^^^^^^^^^^^^^^^^^^^^^^^^^^^^^^^^^^^^^^^^^^^^^^^^^^^^^^^^^^^^^^^^^^^^^^^^^^^^^^^^^^^^^^^^^^^^^^^^^^^^^^^^^^^^^^^^^^^^^^^^^^^^^^^^^^^^^^^^^^^^^^^^^^^^^^^^^^^^^^^
+>([] as [Fizz] | readonly [Buzz?]) : [Fizz] | readonly [(Buzz | undefined)?]
+>                                  : ^^^^^^^^^^^^^^^^^^^^^^^^^^^^^^^^^^^^^^^
+>[] as [Fizz] | readonly [Buzz?] : [Fizz] | readonly [(Buzz | undefined)?]
+>                                : ^^^^^^^^^^^^^^^^^^^^^^^^^^^^^^^^^^^^^^^
+>[] : []
+>   : ^^
+>filter : { <S extends Fizz>(predicate: (value: Fizz, index: number, array: Fizz[]) => value is S, thisArg?: any): S[]; (predicate: (value: Fizz, index: number, array: Fizz[]) => unknown, thisArg?: any): Fizz[]; } | { <S_1 extends Buzz | undefined>(predicate: (value: Buzz | undefined, index: number, array: readonly (Buzz | undefined)[]) => value is S_1, thisArg?: any): S_1[]; (predicate: (value: Buzz | undefined, index: number, array: readonly (Buzz | undefined)[]) => unknown, thisArg?: any): (Buzz | undefined)[]; }
+>       : ^^^^^^^^^^^^^^^^^^^^^^^^^^^^^^^^^^^^^^^^^^^^^^^^^^^^^^^^^^^^^^^^^^^^^^^^^^^^^^^^^^^^^^^^^^^^^^^^^^^^^^^^^^^^^^^^^^^^^^^^^^^^^^^^^^^^^^^^^^^^^^^^^^^^^^^^^^^^^^^^^^^^^^^^^^^^^^^^^^^^^^^^^^^^^^^^^^^^^^^^^^^^^^^^^^^^^^^^^^^^^^^^^^^^^^^^^^^^^^^^^^^^^^^^^^^^^^^^^^^^^^^^^^^^^^^^^^^^^^^^^^^^^^^^^^^^^^^^^^^^^^^^^^^^^^^^^^^^^^^^^^^^^^^^^^^^^^^^^^^^^^^^^^^^^^^^^^^^^^^^^^^^^^^^^^^^^^^^^^^^^^^^^^^^^^^^^^^^^^^^^^^^^^^^^^^^^^^^^^^^^^^^^^^^^^^^^^^^^^^^^^^^^^^^^^^^^^^^^^^^^^^^^^^^^^^^^^^^^^^^^^^^^^^^^^^^^^^^^^^^^^^^^^^^^^^
+>item => item?.id < 5 : (item: Fizz | Buzz | undefined) => boolean
+>                     : ^^^^^^^^^^^^^^^^^^^^^^^^^^^^^^^^^^^^^^^^^^
+>item : Fizz | Buzz | undefined
+>     : ^^^^^^^^^^^^^^^^^^^^^^^
+>item?.id < 5 : boolean
+>             : ^^^^^^^
+>item?.id : number | undefined
+>         : ^^^^^^^^^^^^^^^^^^
+>item : Fizz | Buzz | undefined
+>     : ^^^^^^^^^^^^^^^^^^^^^^^
+>id : number | undefined
+>   : ^^^^^^^^^^^^^^^^^^
+>5 : 5
+>  : ^
+