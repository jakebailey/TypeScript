--- conflicted
+++ resolved
@@ -1,76 +1,71 @@
-//// [tests/cases/conformance/jsx/jsxs/jsxJsxsCjsTransformCustomImportPragma.tsx] ////
-
+//// [tests/cases/conformance/jsx/jsxs/jsxJsxsCjsTransformCustomImportPragma.tsx] ////
+
 === Performance Stats ===
 Assignability cache: 2,500
-<<<<<<< HEAD
 Type Count: 5,000
-Instantiation count: 100,000
-=======
-Type Count: 10,000
 Instantiation count: 50,000
->>>>>>> c63de15a
 Symbol count: 50,000
 
-=== react.tsx ===
-/// <reference path="react16.d.ts" />
-/* @jsxImportSource react */
-import "./preact";
-const a = <>
->a : JSX.Element
->  : ^^^^^^^^^^^
-><>  <p></p>  text  <div className="foo"></div></> : JSX.Element
->                                                  : ^^^^^^^^^^^
-
-  <p></p>
-><p></p> : JSX.Element
->        : ^^^^^^^^^^^
->p : any
->  : ^^^
->p : any
->  : ^^^
-
-  text
-  <div className="foo"></div>
-><div className="foo"></div> : JSX.Element
->                            : ^^^^^^^^^^^
->div : any
->    : ^^^
->className : string
->          : ^^^^^^
->div : any
->    : ^^^
-
-</>
-
-export {};
-=== preact.tsx ===
-/// <reference path="react16.d.ts" />
-/* @jsxImportSource preact */
-const a = <>
->a : JSX.Element
->  : ^^^^^^^^^^^
-><>  <p></p>  text  <div className="foo"></div></> : JSX.Element
->                                                  : ^^^^^^^^^^^
-
-  <p></p>
-><p></p> : JSX.Element
->        : ^^^^^^^^^^^
->p : any
->  : ^^^
->p : any
->  : ^^^
-
-  text
-  <div className="foo"></div>
-><div className="foo"></div> : JSX.Element
->                            : ^^^^^^^^^^^
->div : any
->    : ^^^
->className : string
->          : ^^^^^^
->div : any
->    : ^^^
-
-</>
-
-export {};
+=== react.tsx ===
+/// <reference path="react16.d.ts" />
+/* @jsxImportSource react */
+import "./preact";
+const a = <>
+>a : JSX.Element
+>  : ^^^^^^^^^^^
+><>  <p></p>  text  <div className="foo"></div></> : JSX.Element
+>                                                  : ^^^^^^^^^^^
+
+  <p></p>
+><p></p> : JSX.Element
+>        : ^^^^^^^^^^^
+>p : any
+>  : ^^^
+>p : any
+>  : ^^^
+
+  text
+  <div className="foo"></div>
+><div className="foo"></div> : JSX.Element
+>                            : ^^^^^^^^^^^
+>div : any
+>    : ^^^
+>className : string
+>          : ^^^^^^
+>div : any
+>    : ^^^
+
+</>
+
+export {};
+=== preact.tsx ===
+/// <reference path="react16.d.ts" />
+/* @jsxImportSource preact */
+const a = <>
+>a : JSX.Element
+>  : ^^^^^^^^^^^
+><>  <p></p>  text  <div className="foo"></div></> : JSX.Element
+>                                                  : ^^^^^^^^^^^
+
+  <p></p>
+><p></p> : JSX.Element
+>        : ^^^^^^^^^^^
+>p : any
+>  : ^^^
+>p : any
+>  : ^^^
+
+  text
+  <div className="foo"></div>
+><div className="foo"></div> : JSX.Element
+>                            : ^^^^^^^^^^^
+>div : any
+>    : ^^^
+>className : string
+>          : ^^^^^^
+>div : any
+>    : ^^^
+
+</>
+
+export {};