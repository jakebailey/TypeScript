--- conflicted
+++ resolved
@@ -1,73 +1,69 @@
-//// [tests/cases/conformance/es6/yieldExpressions/generatorTypeCheck25.ts] ////
-
-=== generatorTypeCheck25.ts ===
-class Foo { x: number }
->Foo : Foo
->    : ^^^
->x : number
->  : ^^^^^^
-
-class Bar extends Foo { y: string }
->Bar : Bar
->    : ^^^
->Foo : Foo
->    : ^^^
->y : string
->  : ^^^^^^
-
-class Baz { z: number }
->Baz : Baz
->    : ^^^
->z : number
->  : ^^^^^^
-
-var g3: () => Iterable<Foo> = function* () {
->g3 : () => Iterable<Foo>
-<<<<<<< HEAD
->function* () {    yield;    yield new Bar;    yield new Baz;    yield *[new Bar];    yield *[new Baz];} : () => Generator<Bar | Baz | undefined, void, undefined>
-=======
->   : ^^^^^^             
->function* () {    yield;    yield new Bar;    yield new Baz;    yield *[new Bar];    yield *[new Baz];} : () => Generator<Bar | Baz, void, undefined>
->                                                                                                        : ^^^^^^^^^^^^^^^^^^^^^^^^^^^^^^^^^^^^^^^^^^^
->>>>>>> 12402f26
-
-    yield;
->yield : undefined
->      : ^^^^^^^^^
-
-    yield new Bar;
->yield new Bar : undefined
->              : ^^^^^^^^^
->new Bar : Bar
->        : ^^^
->Bar : typeof Bar
->    : ^^^^^^^^^^
-
-    yield new Baz;
->yield new Baz : undefined
->              : ^^^^^^^^^
->new Baz : Baz
->        : ^^^
->Baz : typeof Baz
->    : ^^^^^^^^^^
-
-    yield *[new Bar];
->yield *[new Bar] : any
->                 : ^^^
->[new Bar] : Bar[]
->          : ^^^^^
->new Bar : Bar
->        : ^^^
->Bar : typeof Bar
->    : ^^^^^^^^^^
-
-    yield *[new Baz];
->yield *[new Baz] : any
->                 : ^^^
->[new Baz] : Baz[]
->          : ^^^^^
->new Baz : Baz
->        : ^^^
->Baz : typeof Baz
->    : ^^^^^^^^^^
-}
+//// [tests/cases/conformance/es6/yieldExpressions/generatorTypeCheck25.ts] ////
+
+=== generatorTypeCheck25.ts ===
+class Foo { x: number }
+>Foo : Foo
+>    : ^^^
+>x : number
+>  : ^^^^^^
+
+class Bar extends Foo { y: string }
+>Bar : Bar
+>    : ^^^
+>Foo : Foo
+>    : ^^^
+>y : string
+>  : ^^^^^^
+
+class Baz { z: number }
+>Baz : Baz
+>    : ^^^
+>z : number
+>  : ^^^^^^
+
+var g3: () => Iterable<Foo> = function* () {
+>g3 : () => Iterable<Foo>
+>   : ^^^^^^             
+>function* () {    yield;    yield new Bar;    yield new Baz;    yield *[new Bar];    yield *[new Baz];} : () => Generator<Bar | Baz | undefined, void, undefined>
+>                                                                                                        : ^^^^^^^^^^^^^^^^^^^^^^^^^^^^^^^^^^^^^^^^^^^^^^^^^^^^^^^
+
+    yield;
+>yield : undefined
+>      : ^^^^^^^^^
+
+    yield new Bar;
+>yield new Bar : undefined
+>              : ^^^^^^^^^
+>new Bar : Bar
+>        : ^^^
+>Bar : typeof Bar
+>    : ^^^^^^^^^^
+
+    yield new Baz;
+>yield new Baz : undefined
+>              : ^^^^^^^^^
+>new Baz : Baz
+>        : ^^^
+>Baz : typeof Baz
+>    : ^^^^^^^^^^
+
+    yield *[new Bar];
+>yield *[new Bar] : any
+>                 : ^^^
+>[new Bar] : Bar[]
+>          : ^^^^^
+>new Bar : Bar
+>        : ^^^
+>Bar : typeof Bar
+>    : ^^^^^^^^^^
+
+    yield *[new Baz];
+>yield *[new Baz] : any
+>                 : ^^^
+>[new Baz] : Baz[]
+>          : ^^^^^
+>new Baz : Baz
+>        : ^^^
+>Baz : typeof Baz
+>    : ^^^^^^^^^^
+}