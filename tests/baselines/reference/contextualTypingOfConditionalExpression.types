//// [tests/cases/compiler/contextualTypingOfConditionalExpression.ts] ////

=== contextualTypingOfConditionalExpression.ts ===
var x: (a: number) => void = true ? (a) => a.toExponential() : (b) => b.toFixed();
>x : (a: number) => void
>  : ^^^^      ^^^^^    
>a : number
>  : ^^^^^^
>true ? (a) => a.toExponential() : (b) => b.toFixed() : (a: number) => string
>                                                     : ^^^^^^^^^^^^^^^^^^^^^
>true : true
>     : ^^^^
>(a) => a.toExponential() : (a: number) => string
>                         : ^^^^^^^^^^^^^^^^^^^^^
>a : number
>  : ^^^^^^
>a.toExponential() : string
<<<<<<< HEAD
>a.toExponential : (fractionDigits?: number | undefined) => string
>a : number
>toExponential : (fractionDigits?: number | undefined) => string
=======
>                  : ^^^^^^
>a.toExponential : (fractionDigits?: number) => string
>                : ^^^^^^^^^^^^^^^^^^^^^^^^^^^^^^^^^^^
>a : number
>  : ^^^^^^
>toExponential : (fractionDigits?: number) => string
>              : ^^^^^^^^^^^^^^^^^^^^^^^^^^^^^^^^^^^
>>>>>>> 12402f26
>(b) => b.toFixed() : (b: number) => string
>                   : ^^^^^^^^^^^^^^^^^^^^^
>b : number
>  : ^^^^^^
>b.toFixed() : string
<<<<<<< HEAD
>b.toFixed : (fractionDigits?: number | undefined) => string
>b : number
>toFixed : (fractionDigits?: number | undefined) => string
=======
>            : ^^^^^^
>b.toFixed : (fractionDigits?: number) => string
>          : ^^^^^^^^^^^^^^^^^^^^^^^^^^^^^^^^^^^
>b : number
>  : ^^^^^^
>toFixed : (fractionDigits?: number) => string
>        : ^^^^^^^^^^^^^^^^^^^^^^^^^^^^^^^^^^^
>>>>>>> 12402f26

class A {
>A : A
>  : ^

    foo: number;
>foo : number
>    : ^^^^^^
}
class B extends A {
>B : B
>  : ^
>A : A
>  : ^

    bar: number;
>bar : number
>    : ^^^^^^
}
class C extends A {
>C : C
>  : ^
>A : A
>  : ^

    baz: number;
>baz : number
>    : ^^^^^^
}

var x2: (a: A) => void = true ? (a) => a.foo : (b) => b.foo;
>x2 : (a: A) => void
>   : ^^^^ ^^^^^    
>a : A
>  : ^
>true ? (a) => a.foo : (b) => b.foo : (a: A) => number
>                                   : ^^^^^^^^^^^^^^^^
>true : true
>     : ^^^^
>(a) => a.foo : (a: A) => number
>             : ^^^^^^^^^^^^^^^^
>a : A
>  : ^
>a.foo : number
>      : ^^^^^^
>a : A
>  : ^
>foo : number
>    : ^^^^^^
>(b) => b.foo : (b: A) => number
>             : ^^^^^^^^^^^^^^^^
>b : A
>  : ^
>b.foo : number
>      : ^^^^^^
>b : A
>  : ^
>foo : number
>    : ^^^^^^

<|MERGE_RESOLUTION|>--- conflicted
+++ resolved
@@ -1,108 +1,96 @@
-//// [tests/cases/compiler/contextualTypingOfConditionalExpression.ts] ////
-
-=== contextualTypingOfConditionalExpression.ts ===
-var x: (a: number) => void = true ? (a) => a.toExponential() : (b) => b.toFixed();
->x : (a: number) => void
->  : ^^^^      ^^^^^    
->a : number
->  : ^^^^^^
->true ? (a) => a.toExponential() : (b) => b.toFixed() : (a: number) => string
->                                                     : ^^^^^^^^^^^^^^^^^^^^^
->true : true
->     : ^^^^
->(a) => a.toExponential() : (a: number) => string
->                         : ^^^^^^^^^^^^^^^^^^^^^
->a : number
->  : ^^^^^^
->a.toExponential() : string
-<<<<<<< HEAD
->a.toExponential : (fractionDigits?: number | undefined) => string
->a : number
->toExponential : (fractionDigits?: number | undefined) => string
-=======
->                  : ^^^^^^
->a.toExponential : (fractionDigits?: number) => string
->                : ^^^^^^^^^^^^^^^^^^^^^^^^^^^^^^^^^^^
->a : number
->  : ^^^^^^
->toExponential : (fractionDigits?: number) => string
->              : ^^^^^^^^^^^^^^^^^^^^^^^^^^^^^^^^^^^
->>>>>>> 12402f26
->(b) => b.toFixed() : (b: number) => string
->                   : ^^^^^^^^^^^^^^^^^^^^^
->b : number
->  : ^^^^^^
->b.toFixed() : string
-<<<<<<< HEAD
->b.toFixed : (fractionDigits?: number | undefined) => string
->b : number
->toFixed : (fractionDigits?: number | undefined) => string
-=======
->            : ^^^^^^
->b.toFixed : (fractionDigits?: number) => string
->          : ^^^^^^^^^^^^^^^^^^^^^^^^^^^^^^^^^^^
->b : number
->  : ^^^^^^
->toFixed : (fractionDigits?: number) => string
->        : ^^^^^^^^^^^^^^^^^^^^^^^^^^^^^^^^^^^
->>>>>>> 12402f26
-
-class A {
->A : A
->  : ^
-
-    foo: number;
->foo : number
->    : ^^^^^^
-}
-class B extends A {
->B : B
->  : ^
->A : A
->  : ^
-
-    bar: number;
->bar : number
->    : ^^^^^^
-}
-class C extends A {
->C : C
->  : ^
->A : A
->  : ^
-
-    baz: number;
->baz : number
->    : ^^^^^^
-}
-
-var x2: (a: A) => void = true ? (a) => a.foo : (b) => b.foo;
->x2 : (a: A) => void
->   : ^^^^ ^^^^^    
->a : A
->  : ^
->true ? (a) => a.foo : (b) => b.foo : (a: A) => number
->                                   : ^^^^^^^^^^^^^^^^
->true : true
->     : ^^^^
->(a) => a.foo : (a: A) => number
->             : ^^^^^^^^^^^^^^^^
->a : A
->  : ^
->a.foo : number
->      : ^^^^^^
->a : A
->  : ^
->foo : number
->    : ^^^^^^
->(b) => b.foo : (b: A) => number
->             : ^^^^^^^^^^^^^^^^
->b : A
->  : ^
->b.foo : number
->      : ^^^^^^
->b : A
->  : ^
->foo : number
->    : ^^^^^^
-
+//// [tests/cases/compiler/contextualTypingOfConditionalExpression.ts] ////
+
+=== contextualTypingOfConditionalExpression.ts ===
+var x: (a: number) => void = true ? (a) => a.toExponential() : (b) => b.toFixed();
+>x : (a: number) => void
+>  : ^^^^      ^^^^^    
+>a : number
+>  : ^^^^^^
+>true ? (a) => a.toExponential() : (b) => b.toFixed() : (a: number) => string
+>                                                     : ^^^^^^^^^^^^^^^^^^^^^
+>true : true
+>     : ^^^^
+>(a) => a.toExponential() : (a: number) => string
+>                         : ^^^^^^^^^^^^^^^^^^^^^
+>a : number
+>  : ^^^^^^
+>a.toExponential() : string
+>                  : ^^^^^^
+>a.toExponential : (fractionDigits?: number | undefined) => string
+>                : ^^^^^^^^^^^^^^^^^^^^^^^^^^^^^^^^^^^^^^^^^^^^^^^
+>a : number
+>  : ^^^^^^
+>toExponential : (fractionDigits?: number | undefined) => string
+>              : ^^^^^^^^^^^^^^^^^^^^^^^^^^^^^^^^^^^^^^^^^^^^^^^
+>(b) => b.toFixed() : (b: number) => string
+>                   : ^^^^^^^^^^^^^^^^^^^^^
+>b : number
+>  : ^^^^^^
+>b.toFixed() : string
+>            : ^^^^^^
+>b.toFixed : (fractionDigits?: number | undefined) => string
+>          : ^^^^^^^^^^^^^^^^^^^^^^^^^^^^^^^^^^^^^^^^^^^^^^^
+>b : number
+>  : ^^^^^^
+>toFixed : (fractionDigits?: number | undefined) => string
+>        : ^^^^^^^^^^^^^^^^^^^^^^^^^^^^^^^^^^^^^^^^^^^^^^^
+
+class A {
+>A : A
+>  : ^
+
+    foo: number;
+>foo : number
+>    : ^^^^^^
+}
+class B extends A {
+>B : B
+>  : ^
+>A : A
+>  : ^
+
+    bar: number;
+>bar : number
+>    : ^^^^^^
+}
+class C extends A {
+>C : C
+>  : ^
+>A : A
+>  : ^
+
+    baz: number;
+>baz : number
+>    : ^^^^^^
+}
+
+var x2: (a: A) => void = true ? (a) => a.foo : (b) => b.foo;
+>x2 : (a: A) => void
+>   : ^^^^ ^^^^^    
+>a : A
+>  : ^
+>true ? (a) => a.foo : (b) => b.foo : (a: A) => number
+>                                   : ^^^^^^^^^^^^^^^^
+>true : true
+>     : ^^^^
+>(a) => a.foo : (a: A) => number
+>             : ^^^^^^^^^^^^^^^^
+>a : A
+>  : ^
+>a.foo : number
+>      : ^^^^^^
+>a : A
+>  : ^
+>foo : number
+>    : ^^^^^^
+>(b) => b.foo : (b: A) => number
+>             : ^^^^^^^^^^^^^^^^
+>b : A
+>  : ^
+>b.foo : number
+>      : ^^^^^^
+>b : A
+>  : ^
+>foo : number
+>    : ^^^^^^
+