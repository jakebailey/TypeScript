--- conflicted
+++ resolved
@@ -1,221 +1,186 @@
-//// [tests/cases/conformance/types/typeRelationships/subtypesAndSuperTypes/subtypingWithCallSignaturesWithOptionalParameters.ts] ////
-
-=== subtypingWithCallSignaturesWithOptionalParameters.ts ===
-// call signatures in derived types must have the same or fewer optional parameters as the base type
-
-interface Base { 
-    a: () => number;
->a : () => number
->  : ^^^^^^      
-
-    a2: (x?: number) => number;
->a2 : (x?: number) => number
-<<<<<<< HEAD
->x : number | undefined
-=======
->   : ^^^^^      ^^^^^      
->x : number
->  : ^^^^^^
->>>>>>> 12402f26
-
-    a3: (x: number) => number;
->a3 : (x: number) => number
->   : ^^^^      ^^^^^      
->x : number
->  : ^^^^^^
-
-    a4: (x: number, y?: number) => number;
->a4 : (x: number, y?: number) => number
->   : ^^^^      ^^^^^^      ^^^^^      
->x : number
-<<<<<<< HEAD
->y : number | undefined
-
-    a5: (x?: number, y?: number) => number;
->a5 : (x?: number, y?: number) => number
->x : number | undefined
->y : number | undefined
-=======
->  : ^^^^^^
->y : number
->  : ^^^^^^
-
-    a5: (x?: number, y?: number) => number;
->a5 : (x?: number, y?: number) => number
->   : ^^^^^      ^^^^^^      ^^^^^      
->x : number
->  : ^^^^^^
->y : number
->  : ^^^^^^
->>>>>>> 12402f26
-}
-
-interface I1 extends Base {
-    a: () => number; // ok, same number of required params
->a : () => number
->  : ^^^^^^      
-}
-
-interface I2 extends Base {
-    a: (x?: number) => number; // ok, same number of required params
->a : (x?: number) => number
-<<<<<<< HEAD
->x : number | undefined
-=======
->  : ^^^^^      ^^^^^      
->x : number
->  : ^^^^^^
->>>>>>> 12402f26
-}
-
-interface I3 extends Base {
-    a: (x: number) => number; // error, too many required params
->a : (x: number) => number
->  : ^^^^      ^^^^^      
->x : number
->  : ^^^^^^
-}
-
-
-interface I4 extends Base {
-    a2: () => number; // ok, same number of required params
->a2 : () => number
->   : ^^^^^^      
-}
-
-interface I5 extends Base {
-    a2: (x?: number) => number; // ok, same number of required params
->a2 : (x?: number) => number
-<<<<<<< HEAD
->x : number | undefined
-=======
->   : ^^^^^      ^^^^^      
->x : number
->  : ^^^^^^
->>>>>>> 12402f26
-}
-
-interface I6 extends Base {
-    a2: (x: number) => number; // ok, same number of params
->a2 : (x: number) => number
->   : ^^^^      ^^^^^      
->x : number
->  : ^^^^^^
-}
-
-
-interface I7 extends Base {
-    a3: () => number; // ok, fewer required params
->a3 : () => number
->   : ^^^^^^      
-}
-
-interface I8 extends Base {
-    a3: (x?: number) => number; // ok, fewer required params
->a3 : (x?: number) => number
-<<<<<<< HEAD
->x : number | undefined
-=======
->   : ^^^^^      ^^^^^      
->x : number
->  : ^^^^^^
->>>>>>> 12402f26
-}
-
-interface I9 extends Base {
-    a3: (x: number) => number; // ok, same number of required params
->a3 : (x: number) => number
->   : ^^^^      ^^^^^      
->x : number
->  : ^^^^^^
-}
-
-interface I10 extends Base {
-    a3: (x: number, y: number) => number;  // error, too many required params
->a3 : (x: number, y: number) => number
->   : ^^^^      ^^^^^      ^^^^^      
->x : number
->  : ^^^^^^
->y : number
->  : ^^^^^^
-}
-
-
-interface I11 extends Base {
-    a4: () => number; // ok, fewer required params
->a4 : () => number
->   : ^^^^^^      
-}
-
-interface I12 extends Base {
-    a4: (x?: number, y?: number) => number; // ok, fewer required params
->a4 : (x?: number, y?: number) => number
-<<<<<<< HEAD
->x : number | undefined
->y : number | undefined
-=======
->   : ^^^^^      ^^^^^^      ^^^^^      
->x : number
->  : ^^^^^^
->y : number
->  : ^^^^^^
->>>>>>> 12402f26
-}
-
-interface I13 extends Base {
-    a4: (x: number) => number; // ok, same number of required params
->a4 : (x: number) => number
->   : ^^^^      ^^^^^      
->x : number
->  : ^^^^^^
-}
-
-interface I14 extends Base {
-    a4: (x: number, y: number) => number;  // ok, same number of params
->a4 : (x: number, y: number) => number
->   : ^^^^      ^^^^^      ^^^^^      
->x : number
->  : ^^^^^^
->y : number
->  : ^^^^^^
-}
-
-
-interface I15 extends Base {
-    a5: () => number; // ok, fewer required params
->a5 : () => number
->   : ^^^^^^      
-}
-
-interface I16 extends Base {
-    a5: (x?: number, y?: number) => number; // ok, fewer required params
->a5 : (x?: number, y?: number) => number
-<<<<<<< HEAD
->x : number | undefined
->y : number | undefined
-=======
->   : ^^^^^      ^^^^^^      ^^^^^      
->x : number
->  : ^^^^^^
->y : number
->  : ^^^^^^
->>>>>>> 12402f26
-}
-
-interface I17 extends Base {
-    a5: (x: number) => number; // ok, all present params match
->a5 : (x: number) => number
->   : ^^^^      ^^^^^      
->x : number
->  : ^^^^^^
-}
-
-interface I18 extends Base {
-    a5: (x: number, y: number) => number;  // ok, same number of params
->a5 : (x: number, y: number) => number
->   : ^^^^      ^^^^^      ^^^^^      
->x : number
->  : ^^^^^^
->y : number
->  : ^^^^^^
-}
+//// [tests/cases/conformance/types/typeRelationships/subtypesAndSuperTypes/subtypingWithCallSignaturesWithOptionalParameters.ts] ////
+
+=== subtypingWithCallSignaturesWithOptionalParameters.ts ===
+// call signatures in derived types must have the same or fewer optional parameters as the base type
+
+interface Base { 
+    a: () => number;
+>a : () => number
+>  : ^^^^^^      
+
+    a2: (x?: number) => number;
+>a2 : (x?: number) => number
+>   : ^^^^^      ^^^^^      
+>x : number | undefined
+>  : ^^^^^^^^^^^^^^^^^^
+
+    a3: (x: number) => number;
+>a3 : (x: number) => number
+>   : ^^^^      ^^^^^      
+>x : number
+>  : ^^^^^^
+
+    a4: (x: number, y?: number) => number;
+>a4 : (x: number, y?: number) => number
+>   : ^^^^      ^^^^^^      ^^^^^      
+>x : number
+>  : ^^^^^^
+>y : number | undefined
+>  : ^^^^^^^^^^^^^^^^^^
+
+    a5: (x?: number, y?: number) => number;
+>a5 : (x?: number, y?: number) => number
+>   : ^^^^^      ^^^^^^      ^^^^^      
+>x : number | undefined
+>  : ^^^^^^^^^^^^^^^^^^
+>y : number | undefined
+>  : ^^^^^^^^^^^^^^^^^^
+}
+
+interface I1 extends Base {
+    a: () => number; // ok, same number of required params
+>a : () => number
+>  : ^^^^^^      
+}
+
+interface I2 extends Base {
+    a: (x?: number) => number; // ok, same number of required params
+>a : (x?: number) => number
+>  : ^^^^^      ^^^^^      
+>x : number | undefined
+>  : ^^^^^^^^^^^^^^^^^^
+}
+
+interface I3 extends Base {
+    a: (x: number) => number; // error, too many required params
+>a : (x: number) => number
+>  : ^^^^      ^^^^^      
+>x : number
+>  : ^^^^^^
+}
+
+
+interface I4 extends Base {
+    a2: () => number; // ok, same number of required params
+>a2 : () => number
+>   : ^^^^^^      
+}
+
+interface I5 extends Base {
+    a2: (x?: number) => number; // ok, same number of required params
+>a2 : (x?: number) => number
+>   : ^^^^^      ^^^^^      
+>x : number | undefined
+>  : ^^^^^^^^^^^^^^^^^^
+}
+
+interface I6 extends Base {
+    a2: (x: number) => number; // ok, same number of params
+>a2 : (x: number) => number
+>   : ^^^^      ^^^^^      
+>x : number
+>  : ^^^^^^
+}
+
+
+interface I7 extends Base {
+    a3: () => number; // ok, fewer required params
+>a3 : () => number
+>   : ^^^^^^      
+}
+
+interface I8 extends Base {
+    a3: (x?: number) => number; // ok, fewer required params
+>a3 : (x?: number) => number
+>   : ^^^^^      ^^^^^      
+>x : number | undefined
+>  : ^^^^^^^^^^^^^^^^^^
+}
+
+interface I9 extends Base {
+    a3: (x: number) => number; // ok, same number of required params
+>a3 : (x: number) => number
+>   : ^^^^      ^^^^^      
+>x : number
+>  : ^^^^^^
+}
+
+interface I10 extends Base {
+    a3: (x: number, y: number) => number;  // error, too many required params
+>a3 : (x: number, y: number) => number
+>   : ^^^^      ^^^^^      ^^^^^      
+>x : number
+>  : ^^^^^^
+>y : number
+>  : ^^^^^^
+}
+
+
+interface I11 extends Base {
+    a4: () => number; // ok, fewer required params
+>a4 : () => number
+>   : ^^^^^^      
+}
+
+interface I12 extends Base {
+    a4: (x?: number, y?: number) => number; // ok, fewer required params
+>a4 : (x?: number, y?: number) => number
+>   : ^^^^^      ^^^^^^      ^^^^^      
+>x : number | undefined
+>  : ^^^^^^^^^^^^^^^^^^
+>y : number | undefined
+>  : ^^^^^^^^^^^^^^^^^^
+}
+
+interface I13 extends Base {
+    a4: (x: number) => number; // ok, same number of required params
+>a4 : (x: number) => number
+>   : ^^^^      ^^^^^      
+>x : number
+>  : ^^^^^^
+}
+
+interface I14 extends Base {
+    a4: (x: number, y: number) => number;  // ok, same number of params
+>a4 : (x: number, y: number) => number
+>   : ^^^^      ^^^^^      ^^^^^      
+>x : number
+>  : ^^^^^^
+>y : number
+>  : ^^^^^^
+}
+
+
+interface I15 extends Base {
+    a5: () => number; // ok, fewer required params
+>a5 : () => number
+>   : ^^^^^^      
+}
+
+interface I16 extends Base {
+    a5: (x?: number, y?: number) => number; // ok, fewer required params
+>a5 : (x?: number, y?: number) => number
+>   : ^^^^^      ^^^^^^      ^^^^^      
+>x : number | undefined
+>  : ^^^^^^^^^^^^^^^^^^
+>y : number | undefined
+>  : ^^^^^^^^^^^^^^^^^^
+}
+
+interface I17 extends Base {
+    a5: (x: number) => number; // ok, all present params match
+>a5 : (x: number) => number
+>   : ^^^^      ^^^^^      
+>x : number
+>  : ^^^^^^
+}
+
+interface I18 extends Base {
+    a5: (x: number, y: number) => number;  // ok, same number of params
+>a5 : (x: number, y: number) => number
+>   : ^^^^      ^^^^^      ^^^^^      
+>x : number
+>  : ^^^^^^
+>y : number
+>  : ^^^^^^
+}