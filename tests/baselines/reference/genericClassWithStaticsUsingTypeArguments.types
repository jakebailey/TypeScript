//// [tests/cases/compiler/genericClassWithStaticsUsingTypeArguments.ts] ////

=== genericClassWithStaticsUsingTypeArguments.ts ===
// Should be error to use 'T' in all declarations within Foo.
class Foo<T> {
>Foo : Foo<T>
>    : ^^^^^^

    static a = (n: T) => { };
>a : (n: T) => void
>  : ^^^^^^^^^^^^^^
>(n: T) => { } : (n: T) => void
>              : ^^^^^^^^^^^^^^
>n : T
>  : ^

    static b: T;
>b : T
>  : ^

    static c: T[] = [];
>c : T[]
<<<<<<< HEAD
>[] : never[]
=======
>  : ^^^
>[] : undefined[]
>   : ^^^^^^^^^^^
>>>>>>> 12402f26

    static d = false || ((x: T) => x || undefined)(null)
>d : any
>  : ^^^
>false || ((x: T) => x || undefined)(null) : any
>                                          : ^^^
>false : false
>      : ^^^^^
>((x: T) => x || undefined)(null) : any
>                                 : ^^^
>((x: T) => x || undefined) : (x: T) => any
>                           : ^^^^^^^^^^^^^
>(x: T) => x || undefined : (x: T) => any
>                         : ^^^^^^^^^^^^^
>x : T
>  : ^
>x || undefined : any
>               : ^^^
>x : T
>  : ^
>undefined : undefined
>          : ^^^^^^^^^

    static e = function (x: T) { return null; }
<<<<<<< HEAD
>e : (x: T) => null
>function (x: T) { return null; } : (x: T) => null
=======
>e : (x: T) => any
>  : ^^^^^^^^^^^^^
>function (x: T) { return null; } : (x: T) => any
>                                 : ^^^^^^^^^^^^^
>>>>>>> 12402f26
>x : T
>  : ^

    static f(xs: T[]): T[] {
>f : (xs: T[]) => T[]
>  : ^^^^^   ^^^^^   
>xs : T[]
>   : ^^^

        return xs.reverse();
>xs.reverse() : T[]
>             : ^^^
>xs.reverse : () => T[]
>           : ^^^^^^^^^
>xs : T[]
>   : ^^^
>reverse : () => T[]
>        : ^^^^^^^^^
    }
}

<|MERGE_RESOLUTION|>--- conflicted
+++ resolved
@@ -1,83 +1,74 @@
-//// [tests/cases/compiler/genericClassWithStaticsUsingTypeArguments.ts] ////
-
-=== genericClassWithStaticsUsingTypeArguments.ts ===
-// Should be error to use 'T' in all declarations within Foo.
-class Foo<T> {
->Foo : Foo<T>
->    : ^^^^^^
-
-    static a = (n: T) => { };
->a : (n: T) => void
->  : ^^^^^^^^^^^^^^
->(n: T) => { } : (n: T) => void
->              : ^^^^^^^^^^^^^^
->n : T
->  : ^
-
-    static b: T;
->b : T
->  : ^
-
-    static c: T[] = [];
->c : T[]
-<<<<<<< HEAD
->[] : never[]
-=======
->  : ^^^
->[] : undefined[]
->   : ^^^^^^^^^^^
->>>>>>> 12402f26
-
-    static d = false || ((x: T) => x || undefined)(null)
->d : any
->  : ^^^
->false || ((x: T) => x || undefined)(null) : any
->                                          : ^^^
->false : false
->      : ^^^^^
->((x: T) => x || undefined)(null) : any
->                                 : ^^^
->((x: T) => x || undefined) : (x: T) => any
->                           : ^^^^^^^^^^^^^
->(x: T) => x || undefined : (x: T) => any
->                         : ^^^^^^^^^^^^^
->x : T
->  : ^
->x || undefined : any
->               : ^^^
->x : T
->  : ^
->undefined : undefined
->          : ^^^^^^^^^
-
-    static e = function (x: T) { return null; }
-<<<<<<< HEAD
->e : (x: T) => null
->function (x: T) { return null; } : (x: T) => null
-=======
->e : (x: T) => any
->  : ^^^^^^^^^^^^^
->function (x: T) { return null; } : (x: T) => any
->                                 : ^^^^^^^^^^^^^
->>>>>>> 12402f26
->x : T
->  : ^
-
-    static f(xs: T[]): T[] {
->f : (xs: T[]) => T[]
->  : ^^^^^   ^^^^^   
->xs : T[]
->   : ^^^
-
-        return xs.reverse();
->xs.reverse() : T[]
->             : ^^^
->xs.reverse : () => T[]
->           : ^^^^^^^^^
->xs : T[]
->   : ^^^
->reverse : () => T[]
->        : ^^^^^^^^^
-    }
-}
-
+//// [tests/cases/compiler/genericClassWithStaticsUsingTypeArguments.ts] ////
+
+=== genericClassWithStaticsUsingTypeArguments.ts ===
+// Should be error to use 'T' in all declarations within Foo.
+class Foo<T> {
+>Foo : Foo<T>
+>    : ^^^^^^
+
+    static a = (n: T) => { };
+>a : (n: T) => void
+>  : ^^^^^^^^^^^^^^
+>(n: T) => { } : (n: T) => void
+>              : ^^^^^^^^^^^^^^
+>n : T
+>  : ^
+
+    static b: T;
+>b : T
+>  : ^
+
+    static c: T[] = [];
+>c : T[]
+>  : ^^^
+>[] : never[]
+>   : ^^^^^^^
+
+    static d = false || ((x: T) => x || undefined)(null)
+>d : any
+>  : ^^^
+>false || ((x: T) => x || undefined)(null) : any
+>                                          : ^^^
+>false : false
+>      : ^^^^^
+>((x: T) => x || undefined)(null) : any
+>                                 : ^^^
+>((x: T) => x || undefined) : (x: T) => any
+>                           : ^^^^^^^^^^^^^
+>(x: T) => x || undefined : (x: T) => any
+>                         : ^^^^^^^^^^^^^
+>x : T
+>  : ^
+>x || undefined : any
+>               : ^^^
+>x : T
+>  : ^
+>undefined : undefined
+>          : ^^^^^^^^^
+
+    static e = function (x: T) { return null; }
+>e : (x: T) => null
+>  : ^^^^^^^^^^^^^^
+>function (x: T) { return null; } : (x: T) => null
+>                                 : ^^^^^^^^^^^^^^
+>x : T
+>  : ^
+
+    static f(xs: T[]): T[] {
+>f : (xs: T[]) => T[]
+>  : ^^^^^   ^^^^^   
+>xs : T[]
+>   : ^^^
+
+        return xs.reverse();
+>xs.reverse() : T[]
+>             : ^^^
+>xs.reverse : () => T[]
+>           : ^^^^^^^^^
+>xs : T[]
+>   : ^^^
+>reverse : () => T[]
+>        : ^^^^^^^^^
+    }
+}
+