//// [tests/cases/conformance/expressions/functionCalls/overloadResolutionConstructors.ts] ////

=== overloadResolutionConstructors.ts ===
class SomeBase {
>SomeBase : SomeBase
>         : ^^^^^^^^

    private n;
>n : any
>  : ^^^

    public s: string;
>s : string
>  : ^^^^^^
}
class SomeDerived1 extends SomeBase {
>SomeDerived1 : SomeDerived1
>             : ^^^^^^^^^^^^
>SomeBase : SomeBase
>         : ^^^^^^^^

    private m;
>m : any
>  : ^^^
}
class SomeDerived2 extends SomeBase {
>SomeDerived2 : SomeDerived2
>             : ^^^^^^^^^^^^
>SomeBase : SomeBase
>         : ^^^^^^^^

    private m;
>m : any
>  : ^^^
}
class SomeDerived3 extends SomeBase {
>SomeDerived3 : SomeDerived3
>             : ^^^^^^^^^^^^
>SomeBase : SomeBase
>         : ^^^^^^^^

    private m;
>m : any
>  : ^^^
}

interface fn1 {
    new (s: string): string;
>s : string
>  : ^^^^^^

    new (s: number): number;
>s : number
>  : ^^^^^^
}
var fn1: fn1;
>fn1 : fn1
>    : ^^^

// Ambiguous call picks the first overload in declaration order
var s = new fn1(undefined);
<<<<<<< HEAD
>s : never
>new fn1(undefined) : never
=======
>s : string
>  : ^^^^^^
>new fn1(undefined) : string
>                   : ^^^^^^
>>>>>>> 12402f26
>fn1 : fn1
>    : ^^^
>undefined : undefined
>          : ^^^^^^^^^

var s: string;
<<<<<<< HEAD
>s : never
=======
>s : string
>  : ^^^^^^
>>>>>>> 12402f26

// No candidate overloads found
new fn1({}); // Error
>new fn1({}) : never
>            : ^^^^^
>fn1 : fn1
>    : ^^^
>{} : {}
>   : ^^

// Generic and non - generic overload where generic overload is the only candidate when called with type arguments
interface fn2 {
    new (s: string, n: number): number;
>s : string
>  : ^^^^^^
>n : number
>  : ^^^^^^

    new <T>(n: number, t: T): T;
>n : number
>  : ^^^^^^
>t : T
>  : ^
}
var fn2: fn2;
>fn2 : fn2
>    : ^^^

var d = new fn2<Date>(0, undefined);
<<<<<<< HEAD
>d : number
>new fn2<Date>(0, undefined) : number
=======
>d : Date
>  : ^^^^
>new fn2<Date>(0, undefined) : Date
>                            : ^^^^
>>>>>>> 12402f26
>fn2 : fn2
>    : ^^^
>0 : 0
>  : ^
>undefined : undefined
>          : ^^^^^^^^^

var d: Date;
<<<<<<< HEAD
>d : number

// Generic and non - generic overload where generic overload is the only candidate when called without type arguments
var s = new fn2(0, '');
>s : never
=======
>d : Date
>  : ^^^^

// Generic and non - generic overload where generic overload is the only candidate when called without type arguments
var s = new fn2(0, '');
>s : string
>  : ^^^^^^
>>>>>>> 12402f26
>new fn2(0, '') : ""
>               : ^^
>fn2 : fn2
>    : ^^^
>0 : 0
>  : ^
>'' : ""
>   : ^^

// Generic and non - generic overload where non - generic overload is the only candidate when called with type arguments
new fn2<Date>('', 0); // Error
>new fn2<Date>('', 0) : number
>                     : ^^^^^^
>fn2 : fn2
>    : ^^^
>'' : ""
>   : ^^
>0 : 0
>  : ^

// Generic and non - generic overload where non - generic overload is the only candidate when called without type arguments
new fn2('', 0); // OK
>new fn2('', 0) : number
>               : ^^^^^^
>fn2 : fn2
>    : ^^^
>'' : ""
>   : ^^
>0 : 0
>  : ^

// Generic overloads with differing arity called without type arguments
interface fn3 {
    new<T>(n: T): string;
>n : T
>  : ^

    new<T, U>(s: string, t: T, u: U): U;
>s : string
>  : ^^^^^^
>t : T
>  : ^
>u : U
>  : ^

    new<T, U, V>(v: V, u: U, t: T): number;
>v : V
>  : ^
>u : U
>  : ^
>t : T
>  : ^
}
var fn3: fn3;
>fn3 : fn3
>    : ^^^

var s = new fn3(3);
<<<<<<< HEAD
>s : never
=======
>s : string
>  : ^^^^^^
>>>>>>> 12402f26
>new fn3(3) : string
>           : ^^^^^^
>fn3 : fn3
>    : ^^^
>3 : 3
>  : ^

var s = new fn3('', 3, '');
<<<<<<< HEAD
>s : never
=======
>s : string
>  : ^^^^^^
>>>>>>> 12402f26
>new fn3('', 3, '') : ""
>                   : ^^
>fn3 : fn3
>    : ^^^
>'' : ""
>   : ^^
>3 : 3
>  : ^
>'' : ""
>   : ^^

var n = new fn3(5, 5, 5);
>n : number
>  : ^^^^^^
>new fn3(5, 5, 5) : number
>                 : ^^^^^^
>fn3 : fn3
>    : ^^^
>5 : 5
>  : ^
>5 : 5
>  : ^
>5 : 5
>  : ^

var n: number;
>n : number
>  : ^^^^^^

// Generic overloads with differing arity called with type arguments matching each overload type parameter count
var s = new fn3<number>(4);
<<<<<<< HEAD
>s : never
=======
>s : string
>  : ^^^^^^
>>>>>>> 12402f26
>new fn3<number>(4) : string
>                   : ^^^^^^
>fn3 : fn3
>    : ^^^
>4 : 4
>  : ^

var s = new fn3<string, string>('', '', '');
<<<<<<< HEAD
>s : never
=======
>s : string
>  : ^^^^^^
>>>>>>> 12402f26
>new fn3<string, string>('', '', '') : string
>                                    : ^^^^^^
>fn3 : fn3
>    : ^^^
>'' : ""
>   : ^^
>'' : ""
>   : ^^
>'' : ""
>   : ^^

var n = new fn3<number, string, string>('', '', 3);
>n : number
>  : ^^^^^^
>new fn3<number, string, string>('', '', 3) : number
>                                           : ^^^^^^
>fn3 : fn3
>    : ^^^
>'' : ""
>   : ^^
>'' : ""
>   : ^^
>3 : 3
>  : ^

// Generic overloads with differing arity called with type argument count that doesn't match any overload
new fn3<number, number, number, number>(); // Error
>new fn3<number, number, number, number>() : string
>                                          : ^^^^^^
>fn3 : fn3
>    : ^^^

// Generic overloads with constraints called with type arguments that satisfy the constraints
interface fn4 {
    new<T extends string, U extends number>(n: T, m: U);
>n : T
>  : ^
>m : U
>  : ^

    new<T extends number, U extends string>(n: T, m: U);
>n : T
>  : ^
>m : U
>  : ^
}
var fn4: fn4;
>fn4 : fn4
>    : ^^^

new fn4<string, number>('', 3);
>new fn4<string, number>('', 3) : any
>                               : ^^^
>fn4 : fn4
>    : ^^^
>'' : ""
>   : ^^
>3 : 3
>  : ^

new fn4<string, number>(3, ''); // Error
>new fn4<string, number>(3, '') : any
>                               : ^^^
>fn4 : fn4
>    : ^^^
>3 : 3
>  : ^
>'' : ""
>   : ^^

new fn4<number, string>('', 3); // Error
>new fn4<number, string>('', 3) : any
>                               : ^^^
>fn4 : fn4
>    : ^^^
>'' : ""
>   : ^^
>3 : 3
>  : ^

new fn4<number, string>(3, ''); 
>new fn4<number, string>(3, '') : any
>                               : ^^^
>fn4 : fn4
>    : ^^^
>3 : 3
>  : ^
>'' : ""
>   : ^^

// Generic overloads with constraints called without type arguments but with types that satisfy the constraints
new fn4('', 3);
>new fn4('', 3) : any
>               : ^^^
>fn4 : fn4
>    : ^^^
>'' : ""
>   : ^^
>3 : 3
>  : ^

new fn4(3, '');
>new fn4(3, '') : any
>               : ^^^
>fn4 : fn4
>    : ^^^
>3 : 3
>  : ^
>'' : ""
>   : ^^

new fn4(3, undefined);
>new fn4(3, undefined) : any
>                      : ^^^
>fn4 : fn4
>    : ^^^
>3 : 3
>  : ^
>undefined : undefined
>          : ^^^^^^^^^

new fn4('', null);
>new fn4('', null) : any
>                  : ^^^
>fn4 : fn4
>    : ^^^
>'' : ""
>   : ^^

// Generic overloads with constraints called with type arguments that do not satisfy the constraints
new fn4<boolean, Date>(null, null); // Error
>new fn4<boolean, Date>(null, null) : any
>                                   : ^^^
>fn4 : fn4
>    : ^^^

// Generic overloads with constraints called without type arguments but with types that do not satisfy the constraints
new fn4(true, null); // Error
>new fn4(true, null) : any
>                    : ^^^
>fn4 : fn4
>    : ^^^
>true : true
>     : ^^^^

new fn4(null, true); // Error
>new fn4(null, true) : any
>                    : ^^^
>fn4 : fn4
>    : ^^^
>true : true
>     : ^^^^

// Non - generic overloads where contextual typing of function arguments has errors
interface fn5 {
    new(f: (n: string) => void): string;
>f : (n: string) => void
>  : ^^^^      ^^^^^    
>n : string
>  : ^^^^^^

    new(f: (n: number) => void): number;
>f : (n: number) => void
>  : ^^^^      ^^^^^    
>n : number
>  : ^^^^^^
}
var fn5: fn5;
>fn5 : fn5
>    : ^^^

var n = new fn5((n) => n.toFixed());
>n : number
>  : ^^^^^^
>new fn5((n) => n.toFixed()) : string
>                            : ^^^^^^
>fn5 : fn5
>    : ^^^
>(n) => n.toFixed() : (n: string) => any
>                   : ^^^^^^^^^^^^^^^^^^
>n : string
>  : ^^^^^^
>n.toFixed() : any
>            : ^^^
>n.toFixed : any
>          : ^^^
>n : string
>  : ^^^^^^
>toFixed : any
>        : ^^^

var s = new fn5((n) => n.substr(0));
<<<<<<< HEAD
>s : never
=======
>s : string
>  : ^^^^^^
>>>>>>> 12402f26
>new fn5((n) => n.substr(0)) : string
>                            : ^^^^^^
>fn5 : fn5
>    : ^^^
>(n) => n.substr(0) : (n: string) => string
>                   : ^^^^^^^^^^^^^^^^^^^^^
>n : string
>  : ^^^^^^
>n.substr(0) : string
<<<<<<< HEAD
>n.substr : (from: number, length?: number | undefined) => string
>n : string
>substr : (from: number, length?: number | undefined) => string
=======
>            : ^^^^^^
>n.substr : (from: number, length?: number) => string
>         : ^^^^^^^^^^^^^^^^^^^^^^^^^^^^^^^^^^^^^^^^^
>n : string
>  : ^^^^^^
>substr : (from: number, length?: number) => string
>       : ^^^^^^^^^^^^^^^^^^^^^^^^^^^^^^^^^^^^^^^^^
>>>>>>> 12402f26
>0 : 0
>  : ^

<|MERGE_RESOLUTION|>--- conflicted
+++ resolved
@@ -1,495 +1,447 @@
-//// [tests/cases/conformance/expressions/functionCalls/overloadResolutionConstructors.ts] ////
-
-=== overloadResolutionConstructors.ts ===
-class SomeBase {
->SomeBase : SomeBase
->         : ^^^^^^^^
-
-    private n;
->n : any
->  : ^^^
-
-    public s: string;
->s : string
->  : ^^^^^^
-}
-class SomeDerived1 extends SomeBase {
->SomeDerived1 : SomeDerived1
->             : ^^^^^^^^^^^^
->SomeBase : SomeBase
->         : ^^^^^^^^
-
-    private m;
->m : any
->  : ^^^
-}
-class SomeDerived2 extends SomeBase {
->SomeDerived2 : SomeDerived2
->             : ^^^^^^^^^^^^
->SomeBase : SomeBase
->         : ^^^^^^^^
-
-    private m;
->m : any
->  : ^^^
-}
-class SomeDerived3 extends SomeBase {
->SomeDerived3 : SomeDerived3
->             : ^^^^^^^^^^^^
->SomeBase : SomeBase
->         : ^^^^^^^^
-
-    private m;
->m : any
->  : ^^^
-}
-
-interface fn1 {
-    new (s: string): string;
->s : string
->  : ^^^^^^
-
-    new (s: number): number;
->s : number
->  : ^^^^^^
-}
-var fn1: fn1;
->fn1 : fn1
->    : ^^^
-
-// Ambiguous call picks the first overload in declaration order
-var s = new fn1(undefined);
-<<<<<<< HEAD
->s : never
->new fn1(undefined) : never
-=======
->s : string
->  : ^^^^^^
->new fn1(undefined) : string
->                   : ^^^^^^
->>>>>>> 12402f26
->fn1 : fn1
->    : ^^^
->undefined : undefined
->          : ^^^^^^^^^
-
-var s: string;
-<<<<<<< HEAD
->s : never
-=======
->s : string
->  : ^^^^^^
->>>>>>> 12402f26
-
-// No candidate overloads found
-new fn1({}); // Error
->new fn1({}) : never
->            : ^^^^^
->fn1 : fn1
->    : ^^^
->{} : {}
->   : ^^
-
-// Generic and non - generic overload where generic overload is the only candidate when called with type arguments
-interface fn2 {
-    new (s: string, n: number): number;
->s : string
->  : ^^^^^^
->n : number
->  : ^^^^^^
-
-    new <T>(n: number, t: T): T;
->n : number
->  : ^^^^^^
->t : T
->  : ^
-}
-var fn2: fn2;
->fn2 : fn2
->    : ^^^
-
-var d = new fn2<Date>(0, undefined);
-<<<<<<< HEAD
->d : number
->new fn2<Date>(0, undefined) : number
-=======
->d : Date
->  : ^^^^
->new fn2<Date>(0, undefined) : Date
->                            : ^^^^
->>>>>>> 12402f26
->fn2 : fn2
->    : ^^^
->0 : 0
->  : ^
->undefined : undefined
->          : ^^^^^^^^^
-
-var d: Date;
-<<<<<<< HEAD
->d : number
-
-// Generic and non - generic overload where generic overload is the only candidate when called without type arguments
-var s = new fn2(0, '');
->s : never
-=======
->d : Date
->  : ^^^^
-
-// Generic and non - generic overload where generic overload is the only candidate when called without type arguments
-var s = new fn2(0, '');
->s : string
->  : ^^^^^^
->>>>>>> 12402f26
->new fn2(0, '') : ""
->               : ^^
->fn2 : fn2
->    : ^^^
->0 : 0
->  : ^
->'' : ""
->   : ^^
-
-// Generic and non - generic overload where non - generic overload is the only candidate when called with type arguments
-new fn2<Date>('', 0); // Error
->new fn2<Date>('', 0) : number
->                     : ^^^^^^
->fn2 : fn2
->    : ^^^
->'' : ""
->   : ^^
->0 : 0
->  : ^
-
-// Generic and non - generic overload where non - generic overload is the only candidate when called without type arguments
-new fn2('', 0); // OK
->new fn2('', 0) : number
->               : ^^^^^^
->fn2 : fn2
->    : ^^^
->'' : ""
->   : ^^
->0 : 0
->  : ^
-
-// Generic overloads with differing arity called without type arguments
-interface fn3 {
-    new<T>(n: T): string;
->n : T
->  : ^
-
-    new<T, U>(s: string, t: T, u: U): U;
->s : string
->  : ^^^^^^
->t : T
->  : ^
->u : U
->  : ^
-
-    new<T, U, V>(v: V, u: U, t: T): number;
->v : V
->  : ^
->u : U
->  : ^
->t : T
->  : ^
-}
-var fn3: fn3;
->fn3 : fn3
->    : ^^^
-
-var s = new fn3(3);
-<<<<<<< HEAD
->s : never
-=======
->s : string
->  : ^^^^^^
->>>>>>> 12402f26
->new fn3(3) : string
->           : ^^^^^^
->fn3 : fn3
->    : ^^^
->3 : 3
->  : ^
-
-var s = new fn3('', 3, '');
-<<<<<<< HEAD
->s : never
-=======
->s : string
->  : ^^^^^^
->>>>>>> 12402f26
->new fn3('', 3, '') : ""
->                   : ^^
->fn3 : fn3
->    : ^^^
->'' : ""
->   : ^^
->3 : 3
->  : ^
->'' : ""
->   : ^^
-
-var n = new fn3(5, 5, 5);
->n : number
->  : ^^^^^^
->new fn3(5, 5, 5) : number
->                 : ^^^^^^
->fn3 : fn3
->    : ^^^
->5 : 5
->  : ^
->5 : 5
->  : ^
->5 : 5
->  : ^
-
-var n: number;
->n : number
->  : ^^^^^^
-
-// Generic overloads with differing arity called with type arguments matching each overload type parameter count
-var s = new fn3<number>(4);
-<<<<<<< HEAD
->s : never
-=======
->s : string
->  : ^^^^^^
->>>>>>> 12402f26
->new fn3<number>(4) : string
->                   : ^^^^^^
->fn3 : fn3
->    : ^^^
->4 : 4
->  : ^
-
-var s = new fn3<string, string>('', '', '');
-<<<<<<< HEAD
->s : never
-=======
->s : string
->  : ^^^^^^
->>>>>>> 12402f26
->new fn3<string, string>('', '', '') : string
->                                    : ^^^^^^
->fn3 : fn3
->    : ^^^
->'' : ""
->   : ^^
->'' : ""
->   : ^^
->'' : ""
->   : ^^
-
-var n = new fn3<number, string, string>('', '', 3);
->n : number
->  : ^^^^^^
->new fn3<number, string, string>('', '', 3) : number
->                                           : ^^^^^^
->fn3 : fn3
->    : ^^^
->'' : ""
->   : ^^
->'' : ""
->   : ^^
->3 : 3
->  : ^
-
-// Generic overloads with differing arity called with type argument count that doesn't match any overload
-new fn3<number, number, number, number>(); // Error
->new fn3<number, number, number, number>() : string
->                                          : ^^^^^^
->fn3 : fn3
->    : ^^^
-
-// Generic overloads with constraints called with type arguments that satisfy the constraints
-interface fn4 {
-    new<T extends string, U extends number>(n: T, m: U);
->n : T
->  : ^
->m : U
->  : ^
-
-    new<T extends number, U extends string>(n: T, m: U);
->n : T
->  : ^
->m : U
->  : ^
-}
-var fn4: fn4;
->fn4 : fn4
->    : ^^^
-
-new fn4<string, number>('', 3);
->new fn4<string, number>('', 3) : any
->                               : ^^^
->fn4 : fn4
->    : ^^^
->'' : ""
->   : ^^
->3 : 3
->  : ^
-
-new fn4<string, number>(3, ''); // Error
->new fn4<string, number>(3, '') : any
->                               : ^^^
->fn4 : fn4
->    : ^^^
->3 : 3
->  : ^
->'' : ""
->   : ^^
-
-new fn4<number, string>('', 3); // Error
->new fn4<number, string>('', 3) : any
->                               : ^^^
->fn4 : fn4
->    : ^^^
->'' : ""
->   : ^^
->3 : 3
->  : ^
-
-new fn4<number, string>(3, ''); 
->new fn4<number, string>(3, '') : any
->                               : ^^^
->fn4 : fn4
->    : ^^^
->3 : 3
->  : ^
->'' : ""
->   : ^^
-
-// Generic overloads with constraints called without type arguments but with types that satisfy the constraints
-new fn4('', 3);
->new fn4('', 3) : any
->               : ^^^
->fn4 : fn4
->    : ^^^
->'' : ""
->   : ^^
->3 : 3
->  : ^
-
-new fn4(3, '');
->new fn4(3, '') : any
->               : ^^^
->fn4 : fn4
->    : ^^^
->3 : 3
->  : ^
->'' : ""
->   : ^^
-
-new fn4(3, undefined);
->new fn4(3, undefined) : any
->                      : ^^^
->fn4 : fn4
->    : ^^^
->3 : 3
->  : ^
->undefined : undefined
->          : ^^^^^^^^^
-
-new fn4('', null);
->new fn4('', null) : any
->                  : ^^^
->fn4 : fn4
->    : ^^^
->'' : ""
->   : ^^
-
-// Generic overloads with constraints called with type arguments that do not satisfy the constraints
-new fn4<boolean, Date>(null, null); // Error
->new fn4<boolean, Date>(null, null) : any
->                                   : ^^^
->fn4 : fn4
->    : ^^^
-
-// Generic overloads with constraints called without type arguments but with types that do not satisfy the constraints
-new fn4(true, null); // Error
->new fn4(true, null) : any
->                    : ^^^
->fn4 : fn4
->    : ^^^
->true : true
->     : ^^^^
-
-new fn4(null, true); // Error
->new fn4(null, true) : any
->                    : ^^^
->fn4 : fn4
->    : ^^^
->true : true
->     : ^^^^
-
-// Non - generic overloads where contextual typing of function arguments has errors
-interface fn5 {
-    new(f: (n: string) => void): string;
->f : (n: string) => void
->  : ^^^^      ^^^^^    
->n : string
->  : ^^^^^^
-
-    new(f: (n: number) => void): number;
->f : (n: number) => void
->  : ^^^^      ^^^^^    
->n : number
->  : ^^^^^^
-}
-var fn5: fn5;
->fn5 : fn5
->    : ^^^
-
-var n = new fn5((n) => n.toFixed());
->n : number
->  : ^^^^^^
->new fn5((n) => n.toFixed()) : string
->                            : ^^^^^^
->fn5 : fn5
->    : ^^^
->(n) => n.toFixed() : (n: string) => any
->                   : ^^^^^^^^^^^^^^^^^^
->n : string
->  : ^^^^^^
->n.toFixed() : any
->            : ^^^
->n.toFixed : any
->          : ^^^
->n : string
->  : ^^^^^^
->toFixed : any
->        : ^^^
-
-var s = new fn5((n) => n.substr(0));
-<<<<<<< HEAD
->s : never
-=======
->s : string
->  : ^^^^^^
->>>>>>> 12402f26
->new fn5((n) => n.substr(0)) : string
->                            : ^^^^^^
->fn5 : fn5
->    : ^^^
->(n) => n.substr(0) : (n: string) => string
->                   : ^^^^^^^^^^^^^^^^^^^^^
->n : string
->  : ^^^^^^
->n.substr(0) : string
-<<<<<<< HEAD
->n.substr : (from: number, length?: number | undefined) => string
->n : string
->substr : (from: number, length?: number | undefined) => string
-=======
->            : ^^^^^^
->n.substr : (from: number, length?: number) => string
->         : ^^^^^^^^^^^^^^^^^^^^^^^^^^^^^^^^^^^^^^^^^
->n : string
->  : ^^^^^^
->substr : (from: number, length?: number) => string
->       : ^^^^^^^^^^^^^^^^^^^^^^^^^^^^^^^^^^^^^^^^^
->>>>>>> 12402f26
->0 : 0
->  : ^
-
+//// [tests/cases/conformance/expressions/functionCalls/overloadResolutionConstructors.ts] ////
+
+=== overloadResolutionConstructors.ts ===
+class SomeBase {
+>SomeBase : SomeBase
+>         : ^^^^^^^^
+
+    private n;
+>n : any
+>  : ^^^
+
+    public s: string;
+>s : string
+>  : ^^^^^^
+}
+class SomeDerived1 extends SomeBase {
+>SomeDerived1 : SomeDerived1
+>             : ^^^^^^^^^^^^
+>SomeBase : SomeBase
+>         : ^^^^^^^^
+
+    private m;
+>m : any
+>  : ^^^
+}
+class SomeDerived2 extends SomeBase {
+>SomeDerived2 : SomeDerived2
+>             : ^^^^^^^^^^^^
+>SomeBase : SomeBase
+>         : ^^^^^^^^
+
+    private m;
+>m : any
+>  : ^^^
+}
+class SomeDerived3 extends SomeBase {
+>SomeDerived3 : SomeDerived3
+>             : ^^^^^^^^^^^^
+>SomeBase : SomeBase
+>         : ^^^^^^^^
+
+    private m;
+>m : any
+>  : ^^^
+}
+
+interface fn1 {
+    new (s: string): string;
+>s : string
+>  : ^^^^^^
+
+    new (s: number): number;
+>s : number
+>  : ^^^^^^
+}
+var fn1: fn1;
+>fn1 : fn1
+>    : ^^^
+
+// Ambiguous call picks the first overload in declaration order
+var s = new fn1(undefined);
+>s : never
+>  : ^^^^^
+>new fn1(undefined) : never
+>                   : ^^^^^
+>fn1 : fn1
+>    : ^^^
+>undefined : undefined
+>          : ^^^^^^^^^
+
+var s: string;
+>s : never
+>  : ^^^^^
+
+// No candidate overloads found
+new fn1({}); // Error
+>new fn1({}) : never
+>            : ^^^^^
+>fn1 : fn1
+>    : ^^^
+>{} : {}
+>   : ^^
+
+// Generic and non - generic overload where generic overload is the only candidate when called with type arguments
+interface fn2 {
+    new (s: string, n: number): number;
+>s : string
+>  : ^^^^^^
+>n : number
+>  : ^^^^^^
+
+    new <T>(n: number, t: T): T;
+>n : number
+>  : ^^^^^^
+>t : T
+>  : ^
+}
+var fn2: fn2;
+>fn2 : fn2
+>    : ^^^
+
+var d = new fn2<Date>(0, undefined);
+>d : number
+>  : ^^^^^^
+>new fn2<Date>(0, undefined) : number
+>                            : ^^^^^^
+>fn2 : fn2
+>    : ^^^
+>0 : 0
+>  : ^
+>undefined : undefined
+>          : ^^^^^^^^^
+
+var d: Date;
+>d : number
+>  : ^^^^^^
+
+// Generic and non - generic overload where generic overload is the only candidate when called without type arguments
+var s = new fn2(0, '');
+>s : never
+>  : ^^^^^
+>new fn2(0, '') : ""
+>               : ^^
+>fn2 : fn2
+>    : ^^^
+>0 : 0
+>  : ^
+>'' : ""
+>   : ^^
+
+// Generic and non - generic overload where non - generic overload is the only candidate when called with type arguments
+new fn2<Date>('', 0); // Error
+>new fn2<Date>('', 0) : number
+>                     : ^^^^^^
+>fn2 : fn2
+>    : ^^^
+>'' : ""
+>   : ^^
+>0 : 0
+>  : ^
+
+// Generic and non - generic overload where non - generic overload is the only candidate when called without type arguments
+new fn2('', 0); // OK
+>new fn2('', 0) : number
+>               : ^^^^^^
+>fn2 : fn2
+>    : ^^^
+>'' : ""
+>   : ^^
+>0 : 0
+>  : ^
+
+// Generic overloads with differing arity called without type arguments
+interface fn3 {
+    new<T>(n: T): string;
+>n : T
+>  : ^
+
+    new<T, U>(s: string, t: T, u: U): U;
+>s : string
+>  : ^^^^^^
+>t : T
+>  : ^
+>u : U
+>  : ^
+
+    new<T, U, V>(v: V, u: U, t: T): number;
+>v : V
+>  : ^
+>u : U
+>  : ^
+>t : T
+>  : ^
+}
+var fn3: fn3;
+>fn3 : fn3
+>    : ^^^
+
+var s = new fn3(3);
+>s : never
+>  : ^^^^^
+>new fn3(3) : string
+>           : ^^^^^^
+>fn3 : fn3
+>    : ^^^
+>3 : 3
+>  : ^
+
+var s = new fn3('', 3, '');
+>s : never
+>  : ^^^^^
+>new fn3('', 3, '') : ""
+>                   : ^^
+>fn3 : fn3
+>    : ^^^
+>'' : ""
+>   : ^^
+>3 : 3
+>  : ^
+>'' : ""
+>   : ^^
+
+var n = new fn3(5, 5, 5);
+>n : number
+>  : ^^^^^^
+>new fn3(5, 5, 5) : number
+>                 : ^^^^^^
+>fn3 : fn3
+>    : ^^^
+>5 : 5
+>  : ^
+>5 : 5
+>  : ^
+>5 : 5
+>  : ^
+
+var n: number;
+>n : number
+>  : ^^^^^^
+
+// Generic overloads with differing arity called with type arguments matching each overload type parameter count
+var s = new fn3<number>(4);
+>s : never
+>  : ^^^^^
+>new fn3<number>(4) : string
+>                   : ^^^^^^
+>fn3 : fn3
+>    : ^^^
+>4 : 4
+>  : ^
+
+var s = new fn3<string, string>('', '', '');
+>s : never
+>  : ^^^^^
+>new fn3<string, string>('', '', '') : string
+>                                    : ^^^^^^
+>fn3 : fn3
+>    : ^^^
+>'' : ""
+>   : ^^
+>'' : ""
+>   : ^^
+>'' : ""
+>   : ^^
+
+var n = new fn3<number, string, string>('', '', 3);
+>n : number
+>  : ^^^^^^
+>new fn3<number, string, string>('', '', 3) : number
+>                                           : ^^^^^^
+>fn3 : fn3
+>    : ^^^
+>'' : ""
+>   : ^^
+>'' : ""
+>   : ^^
+>3 : 3
+>  : ^
+
+// Generic overloads with differing arity called with type argument count that doesn't match any overload
+new fn3<number, number, number, number>(); // Error
+>new fn3<number, number, number, number>() : string
+>                                          : ^^^^^^
+>fn3 : fn3
+>    : ^^^
+
+// Generic overloads with constraints called with type arguments that satisfy the constraints
+interface fn4 {
+    new<T extends string, U extends number>(n: T, m: U);
+>n : T
+>  : ^
+>m : U
+>  : ^
+
+    new<T extends number, U extends string>(n: T, m: U);
+>n : T
+>  : ^
+>m : U
+>  : ^
+}
+var fn4: fn4;
+>fn4 : fn4
+>    : ^^^
+
+new fn4<string, number>('', 3);
+>new fn4<string, number>('', 3) : any
+>                               : ^^^
+>fn4 : fn4
+>    : ^^^
+>'' : ""
+>   : ^^
+>3 : 3
+>  : ^
+
+new fn4<string, number>(3, ''); // Error
+>new fn4<string, number>(3, '') : any
+>                               : ^^^
+>fn4 : fn4
+>    : ^^^
+>3 : 3
+>  : ^
+>'' : ""
+>   : ^^
+
+new fn4<number, string>('', 3); // Error
+>new fn4<number, string>('', 3) : any
+>                               : ^^^
+>fn4 : fn4
+>    : ^^^
+>'' : ""
+>   : ^^
+>3 : 3
+>  : ^
+
+new fn4<number, string>(3, ''); 
+>new fn4<number, string>(3, '') : any
+>                               : ^^^
+>fn4 : fn4
+>    : ^^^
+>3 : 3
+>  : ^
+>'' : ""
+>   : ^^
+
+// Generic overloads with constraints called without type arguments but with types that satisfy the constraints
+new fn4('', 3);
+>new fn4('', 3) : any
+>               : ^^^
+>fn4 : fn4
+>    : ^^^
+>'' : ""
+>   : ^^
+>3 : 3
+>  : ^
+
+new fn4(3, '');
+>new fn4(3, '') : any
+>               : ^^^
+>fn4 : fn4
+>    : ^^^
+>3 : 3
+>  : ^
+>'' : ""
+>   : ^^
+
+new fn4(3, undefined);
+>new fn4(3, undefined) : any
+>                      : ^^^
+>fn4 : fn4
+>    : ^^^
+>3 : 3
+>  : ^
+>undefined : undefined
+>          : ^^^^^^^^^
+
+new fn4('', null);
+>new fn4('', null) : any
+>                  : ^^^
+>fn4 : fn4
+>    : ^^^
+>'' : ""
+>   : ^^
+
+// Generic overloads with constraints called with type arguments that do not satisfy the constraints
+new fn4<boolean, Date>(null, null); // Error
+>new fn4<boolean, Date>(null, null) : any
+>                                   : ^^^
+>fn4 : fn4
+>    : ^^^
+
+// Generic overloads with constraints called without type arguments but with types that do not satisfy the constraints
+new fn4(true, null); // Error
+>new fn4(true, null) : any
+>                    : ^^^
+>fn4 : fn4
+>    : ^^^
+>true : true
+>     : ^^^^
+
+new fn4(null, true); // Error
+>new fn4(null, true) : any
+>                    : ^^^
+>fn4 : fn4
+>    : ^^^
+>true : true
+>     : ^^^^
+
+// Non - generic overloads where contextual typing of function arguments has errors
+interface fn5 {
+    new(f: (n: string) => void): string;
+>f : (n: string) => void
+>  : ^^^^      ^^^^^    
+>n : string
+>  : ^^^^^^
+
+    new(f: (n: number) => void): number;
+>f : (n: number) => void
+>  : ^^^^      ^^^^^    
+>n : number
+>  : ^^^^^^
+}
+var fn5: fn5;
+>fn5 : fn5
+>    : ^^^
+
+var n = new fn5((n) => n.toFixed());
+>n : number
+>  : ^^^^^^
+>new fn5((n) => n.toFixed()) : string
+>                            : ^^^^^^
+>fn5 : fn5
+>    : ^^^
+>(n) => n.toFixed() : (n: string) => any
+>                   : ^^^^^^^^^^^^^^^^^^
+>n : string
+>  : ^^^^^^
+>n.toFixed() : any
+>            : ^^^
+>n.toFixed : any
+>          : ^^^
+>n : string
+>  : ^^^^^^
+>toFixed : any
+>        : ^^^
+
+var s = new fn5((n) => n.substr(0));
+>s : never
+>  : ^^^^^
+>new fn5((n) => n.substr(0)) : string
+>                            : ^^^^^^
+>fn5 : fn5
+>    : ^^^
+>(n) => n.substr(0) : (n: string) => string
+>                   : ^^^^^^^^^^^^^^^^^^^^^
+>n : string
+>  : ^^^^^^
+>n.substr(0) : string
+>            : ^^^^^^
+>n.substr : (from: number, length?: number | undefined) => string
+>         : ^^^^^^^^^^^^^^^^^^^^^^^^^^^^^^^^^^^^^^^^^^^^^^^^^^^^^
+>n : string
+>  : ^^^^^^
+>substr : (from: number, length?: number | undefined) => string
+>       : ^^^^^^^^^^^^^^^^^^^^^^^^^^^^^^^^^^^^^^^^^^^^^^^^^^^^^
+>0 : 0
+>  : ^
+