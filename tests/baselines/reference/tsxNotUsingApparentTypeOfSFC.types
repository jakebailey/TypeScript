--- conflicted
+++ resolved
@@ -1,94 +1,89 @@
-//// [tests/cases/compiler/tsxNotUsingApparentTypeOfSFC.tsx] ////
-
+//// [tests/cases/compiler/tsxNotUsingApparentTypeOfSFC.tsx] ////
+
 === Performance Stats ===
 Assignability cache: 2,500
-<<<<<<< HEAD
 Type Count: 5,000
-Instantiation count: 100,000
-=======
-Type Count: 10,000
 Instantiation count: 50,000
->>>>>>> c63de15a
 Symbol count: 50,000
 
-=== tsxNotUsingApparentTypeOfSFC.tsx ===
-/// <reference path="react16.d.ts" />
-
-import React from 'react';
->React : typeof React
->      : ^^^^^^^^^^^^
-
-function test<P>(wrappedProps: P) {
->test : <P>(wrappedProps: P) => void
->     : ^ ^^            ^^ ^^^^^^^^^
->wrappedProps : P
->             : ^
-
-    let MySFC = function(props: P) {
->MySFC : (props: P) => JSX.Element
->      : ^     ^^ ^^^^^^^^^^^^^^^^
->function(props: P) {        return <>hello</>;    } : (props: P) => JSX.Element
->                                                    : ^     ^^ ^^^^^^^^^^^^^^^^
->props : P
->      : ^
-
-        return <>hello</>;
-><>hello</> : JSX.Element
->           : ^^^^^^^^^^^
-
-    };
-    class MyComponent extends React.Component<P> {
->MyComponent : MyComponent
->            : ^^^^^^^^^^^
->React.Component : React.Component<P, {}, any>
->                : ^^^^^^^^^^^^^^^^^^^^^^^^^^^
->React : typeof React
->      : ^^^^^^^^^^^^
->Component : typeof React.Component
->          : ^^^^^^^^^^^^^^^^^^^^^^
-
-        render() {
->render : () => JSX.Element
->       : ^^^^^^^^^^^^^^^^^
-
-            return <>hello</>;
-><>hello</> : JSX.Element
->           : ^^^^^^^^^^^
-        }
-    }
-    let x = <MySFC />;  // should error
->x : JSX.Element
->  : ^^^^^^^^^^^
-><MySFC /> : JSX.Element
->          : ^^^^^^^^^^^
->MySFC : (props: P) => JSX.Element
->      : ^     ^^ ^^^^^^^^^^^^^^^^
-
-    let y = <MyComponent />;  // should error
->y : JSX.Element
->  : ^^^^^^^^^^^
-><MyComponent /> : JSX.Element
->                : ^^^^^^^^^^^
->MyComponent : typeof MyComponent
->            : ^^^^^^^^^^^^^^^^^^
-
-    let z = <MySFC {...wrappedProps} /> // should work
->z : JSX.Element
->  : ^^^^^^^^^^^
-><MySFC {...wrappedProps} /> : JSX.Element
->                            : ^^^^^^^^^^^
->MySFC : (props: P) => JSX.Element
->      : ^     ^^ ^^^^^^^^^^^^^^^^
->wrappedProps : P
->             : ^
-
-    let q = <MyComponent {...wrappedProps} /> // should work
->q : JSX.Element
->  : ^^^^^^^^^^^
-><MyComponent {...wrappedProps} /> : JSX.Element
->                                  : ^^^^^^^^^^^
->MyComponent : typeof MyComponent
->            : ^^^^^^^^^^^^^^^^^^
->wrappedProps : P
->             : ^
-}
+=== tsxNotUsingApparentTypeOfSFC.tsx ===
+/// <reference path="react16.d.ts" />
+
+import React from 'react';
+>React : typeof React
+>      : ^^^^^^^^^^^^
+
+function test<P>(wrappedProps: P) {
+>test : <P>(wrappedProps: P) => void
+>     : ^ ^^            ^^ ^^^^^^^^^
+>wrappedProps : P
+>             : ^
+
+    let MySFC = function(props: P) {
+>MySFC : (props: P) => JSX.Element
+>      : ^     ^^ ^^^^^^^^^^^^^^^^
+>function(props: P) {        return <>hello</>;    } : (props: P) => JSX.Element
+>                                                    : ^     ^^ ^^^^^^^^^^^^^^^^
+>props : P
+>      : ^
+
+        return <>hello</>;
+><>hello</> : JSX.Element
+>           : ^^^^^^^^^^^
+
+    };
+    class MyComponent extends React.Component<P> {
+>MyComponent : MyComponent
+>            : ^^^^^^^^^^^
+>React.Component : React.Component<P, {}, any>
+>                : ^^^^^^^^^^^^^^^^^^^^^^^^^^^
+>React : typeof React
+>      : ^^^^^^^^^^^^
+>Component : typeof React.Component
+>          : ^^^^^^^^^^^^^^^^^^^^^^
+
+        render() {
+>render : () => JSX.Element
+>       : ^^^^^^^^^^^^^^^^^
+
+            return <>hello</>;
+><>hello</> : JSX.Element
+>           : ^^^^^^^^^^^
+        }
+    }
+    let x = <MySFC />;  // should error
+>x : JSX.Element
+>  : ^^^^^^^^^^^
+><MySFC /> : JSX.Element
+>          : ^^^^^^^^^^^
+>MySFC : (props: P) => JSX.Element
+>      : ^     ^^ ^^^^^^^^^^^^^^^^
+
+    let y = <MyComponent />;  // should error
+>y : JSX.Element
+>  : ^^^^^^^^^^^
+><MyComponent /> : JSX.Element
+>                : ^^^^^^^^^^^
+>MyComponent : typeof MyComponent
+>            : ^^^^^^^^^^^^^^^^^^
+
+    let z = <MySFC {...wrappedProps} /> // should work
+>z : JSX.Element
+>  : ^^^^^^^^^^^
+><MySFC {...wrappedProps} /> : JSX.Element
+>                            : ^^^^^^^^^^^
+>MySFC : (props: P) => JSX.Element
+>      : ^     ^^ ^^^^^^^^^^^^^^^^
+>wrappedProps : P
+>             : ^
+
+    let q = <MyComponent {...wrappedProps} /> // should work
+>q : JSX.Element
+>  : ^^^^^^^^^^^
+><MyComponent {...wrappedProps} /> : JSX.Element
+>                                  : ^^^^^^^^^^^
+>MyComponent : typeof MyComponent
+>            : ^^^^^^^^^^^^^^^^^^
+>wrappedProps : P
+>             : ^
+}