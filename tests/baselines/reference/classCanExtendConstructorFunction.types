--- conflicted
+++ resolved
@@ -1,500 +1,468 @@
-//// [tests/cases/conformance/salsa/classCanExtendConstructorFunction.ts] ////
-
-=== first.js ===
-/**
- * @constructor
- * @param {number} numberOxen
- */
-function Wagon(numberOxen) {
->Wagon : typeof Wagon
->      : ^^^^^^^^^^^^
->numberOxen : number
->           : ^^^^^^
-
-    this.numberOxen = numberOxen
->this.numberOxen = numberOxen : number
->                             : ^^^^^^
->this.numberOxen : any
->                : ^^^
->this : this
->     : ^^^^
->numberOxen : any
->           : ^^^
->numberOxen : number
->           : ^^^^^^
-}
-/** @param {Wagon[]=} wagons */
-Wagon.circle = function (wagons) {
->Wagon.circle = function (wagons) {    return wagons ? wagons.length : 3.14;} : (wagons?: Wagon[] | undefined) => number
->                                                                             : ^^^^^^^^^^       ^^^^^^^^^^^^^^^^^^^^^^^
->Wagon.circle : (wagons?: Wagon[] | undefined) => number
->             : ^^^^^^^^^^       ^^^^^^^^^^^^^^^^^^^^^^^
->Wagon : typeof Wagon
-<<<<<<< HEAD
->circle : (wagons?: Wagon[] | undefined) => number
->function (wagons) {    return wagons ? wagons.length : 3.14;} : (wagons?: Wagon[] | undefined) => number
->wagons : Wagon[] | undefined
-
-    return wagons ? wagons.length : 3.14;
->wagons ? wagons.length : 3.14 : number
->wagons : Wagon[] | undefined
-=======
->      : ^^^^^^^^^^^^
->circle : (wagons?: Wagon[]) => number
->       : ^^^^^^^^^^^^^^^^^^^^^^^^^^^^
->function (wagons) {    return wagons ? wagons.length : 3.14;} : (wagons?: Wagon[] | undefined) => number
->                                                              : ^^^^^^^^^^       ^^^^^^^^^^^^^^^^^^^^^^^
->wagons : Wagon[]
->       : ^^^^^^^
-
-    return wagons ? wagons.length : 3.14;
->wagons ? wagons.length : 3.14 : number
->                              : ^^^^^^
->wagons : Wagon[]
->       : ^^^^^^^
->>>>>>> 12402f26
->wagons.length : number
->              : ^^^^^^
->wagons : Wagon[]
->       : ^^^^^^^
->length : number
->       : ^^^^^^
->3.14 : 3.14
->     : ^^^^
-}
-/** @param {*[]=} supplies - *[]= is my favourite type */
-Wagon.prototype.load = function (supplies) {
->Wagon.prototype.load = function (supplies) {} : (supplies?: any[] | undefined) => void
->                                              : ^^^^^^^^^^^^^^^  ^^^^^^^^^^^^^^^^^^^^^
->Wagon.prototype.load : any
->                     : ^^^
->Wagon.prototype : any
->                : ^^^
->Wagon : typeof Wagon
->      : ^^^^^^^^^^^^
->prototype : any
->          : ^^^
->load : any
->     : ^^^
->function (supplies) {} : (supplies?: any[] | undefined) => void
-<<<<<<< HEAD
->supplies : any[] | undefined
-=======
->                       : ^^^^^^^^^^^^^^^  ^^^^^^^^^^^^^^^^^^^^^
->supplies : any[]
->         : ^^^^^
->>>>>>> 12402f26
-}
-/** @param {*[]=} supplies - Yep, still a great type */
-Wagon.prototype.weight = supplies => supplies ? supplies.length : -1
->Wagon.prototype.weight = supplies => supplies ? supplies.length : -1 : (supplies?: any[] | undefined) => number
->                                                                     : ^^^^^^^^^^^^^^^  ^^^^^^^^^^^^^^^^^^^^^^^
->Wagon.prototype.weight : any
->                       : ^^^
->Wagon.prototype : any
->                : ^^^
->Wagon : typeof Wagon
->      : ^^^^^^^^^^^^
->prototype : any
->          : ^^^
->weight : any
->       : ^^^
->supplies => supplies ? supplies.length : -1 : (supplies?: any[] | undefined) => number
-<<<<<<< HEAD
->supplies : any[] | undefined
->supplies ? supplies.length : -1 : number
->supplies : any[] | undefined
-=======
->                                            : ^^^^^^^^^^^^^^^  ^^^^^^^^^^^^^^^^^^^^^^^
->supplies : any[]
->         : ^^^^^
->supplies ? supplies.length : -1 : number
->                                : ^^^^^^
->supplies : any[]
->         : ^^^^^
->>>>>>> 12402f26
->supplies.length : number
->                : ^^^^^^
->supplies : any[]
->         : ^^^^^
->length : number
->       : ^^^^^^
->-1 : -1
->   : ^^
->1 : 1
->  : ^
-
-Wagon.prototype.speed = function () {
->Wagon.prototype.speed = function () {    return this.numberOxen / this.weight()} : () => number
->                                                                                 : ^^^^^^^^^^^^
->Wagon.prototype.speed : any
->                      : ^^^
->Wagon.prototype : any
->                : ^^^
->Wagon : typeof Wagon
->      : ^^^^^^^^^^^^
->prototype : any
->          : ^^^
->speed : any
->      : ^^^
->function () {    return this.numberOxen / this.weight()} : () => number
->                                                         : ^^^^^^^^^^^^
-
-    return this.numberOxen / this.weight()
->this.numberOxen / this.weight() : number
->                                : ^^^^^^
->this.numberOxen : number
->                : ^^^^^^
->this : this
->     : ^^^^
->numberOxen : number
->           : ^^^^^^
->this.weight() : number
-<<<<<<< HEAD
->this.weight : (supplies?: any[] | undefined) => number
->this : this
->weight : (supplies?: any[] | undefined) => number
-=======
->              : ^^^^^^
->this.weight : (supplies?: any[]) => number
->            : ^^^^^^^^^^^^^^^^^^^^^^^^^^^^
->this : this
->     : ^^^^
->weight : (supplies?: any[]) => number
->       : ^^^^^^^^^^^^^^^^^^^^^^^^^^^^
->>>>>>> 12402f26
-}
-// ok
-class Sql extends Wagon {
->Sql : Sql
->    : ^^^
->Wagon : Wagon
->      : ^^^^^
-
-    constructor() {
-        super(); // error: not enough arguments
->super() : void
->        : ^^^^
->super : typeof Wagon
->      : ^^^^^^^^^^^^
-
-        this.foonly = 12
->this.foonly = 12 : 12
->                 : ^^
->this.foonly : any
->            : ^^^
->this : this
->     : ^^^^
->foonly : any
->       : ^^^
->12 : 12
->   : ^^
-    }
-    /**
-     * @param {Array.<string>} files
-     * @param {"csv" | "json" | "xmlolololol"} format
-     * This is not assignable, so should have a type error
-     */
-    load(files, format) {
->load : (files: Array<string>, format: "csv" | "json" | "xmlolololol") => void
->     : ^^^^^^^^             ^^^^^^^^^^                              ^^^^^^^^^
->files : string[]
->      : ^^^^^^^^
->format : "csv" | "json" | "xmlolololol"
->       : ^^^^^^^^^^^^^^^^^^^^^^^^^^^^^^
-
-        if (format === "xmlolololol") {
->format === "xmlolololol" : boolean
->                         : ^^^^^^^
->format : "csv" | "json" | "xmlolololol"
->       : ^^^^^^^^^^^^^^^^^^^^^^^^^^^^^^
->"xmlolololol" : "xmlolololol"
->              : ^^^^^^^^^^^^^
-
-            throw new Error("please do not use XML. It was a joke.");
->new Error("please do not use XML. It was a joke.") : Error
->                                                   : ^^^^^
->Error : ErrorConstructor
->      : ^^^^^^^^^^^^^^^^
->"please do not use XML. It was a joke." : "please do not use XML. It was a joke."
->                                        : ^^^^^^^^^^^^^^^^^^^^^^^^^^^^^^^^^^^^^^^
-        }
-        else {
-            super.speed() // run faster
->super.speed() : number
->              : ^^^^^^
->super.speed : () => number
->            : ^^^^^^^^^^^^
->super : Wagon
->      : ^^^^^
->speed : () => number
->      : ^^^^^^^^^^^^
-
-            if (super.weight() < 0) {
->super.weight() < 0 : boolean
->                   : ^^^^^^^
->super.weight() : number
-<<<<<<< HEAD
->super.weight : (supplies?: any[] | undefined) => number
->super : Wagon
->weight : (supplies?: any[] | undefined) => number
-=======
->               : ^^^^^^
->super.weight : (supplies?: any[]) => number
->             : ^^^^^^^^^^^^^^^^^^^^^^^^^^^^
->super : Wagon
->      : ^^^^^
->weight : (supplies?: any[]) => number
->       : ^^^^^^^^^^^^^^^^^^^^^^^^^^^^
->>>>>>> 12402f26
->0 : 0
->  : ^
-
-                // ????????????????????????
-            }
-        }
-    }
-}
-var db = new Sql();
->db : Sql
->   : ^^^
->new Sql() : Sql
->          : ^^^
->Sql : typeof Sql
->    : ^^^^^^^^^^
-
-db.numberOxen = db.foonly
->db.numberOxen = db.foonly : number
->                          : ^^^^^^
->db.numberOxen : number
->              : ^^^^^^
->db : Sql
->   : ^^^
->numberOxen : number
->           : ^^^^^^
->db.foonly : number
->          : ^^^^^^
->db : Sql
->   : ^^^
->foonly : number
->       : ^^^^^^
-
-// error, can't extend a TS constructor function
-class Drakkhen extends Dragon {
->Drakkhen : Drakkhen
->         : ^^^^^^^^
->Dragon : (numberEaten: number) => void
->       : ^^^^^^^^^^^^^^^^^^^^^^^^^^^^^
-
-}
-
-=== second.ts ===
-/**
- * @constructor
- */
-function Dragon(numberEaten: number) {
->Dragon : (numberEaten: number) => void
->       : ^^^^^^^^^^^^^^      ^^^^^^^^^
->numberEaten : number
->            : ^^^^^^
-
-    this.numberEaten = numberEaten
->this.numberEaten = numberEaten : number
->                               : ^^^^^^
->this.numberEaten : any
->                 : ^^^
->this : any
->     : ^^^
->numberEaten : any
->            : ^^^
->numberEaten : number
->            : ^^^^^^
-}
-// error!
-class Firedrake extends Dragon {
->Firedrake : Firedrake
->          : ^^^^^^^^^
->Dragon : (numberEaten: number) => void
->       : ^^^^^^^^^^^^^^^^^^^^^^^^^^^^^
-
-    constructor() {
-        super();
->super() : void
->        : ^^^^
->super : any
->      : ^^^
-    }
-}
-// ok
-class Conestoga extends Wagon {
->Conestoga : Conestoga
->          : ^^^^^^^^^
->Wagon : Wagon
->      : ^^^^^
-
-    constructor(public drunkOO: true) {
->drunkOO : true
->        : ^^^^
->true : true
->     : ^^^^
-
-        // error: wrong type
-        super('nope');
->super('nope') : void
->              : ^^^^
->super : typeof Wagon
->      : ^^^^^^^^^^^^
->'nope' : "nope"
->       : ^^^^^^
-    }
-    // should error since others is not optional
-    static circle(others: (typeof Wagon)[]) {
->circle : (others: (typeof Wagon)[]) => number
->       : ^^^^^^^^^                ^^^^^^^^^^^
->others : (typeof Wagon)[]
->       : ^^^^^^^^^^^^^^^^
->Wagon : typeof Wagon
->      : ^^^^^^^^^^^^
-
-        return others.length
->others.length : number
->              : ^^^^^^
->others : (typeof Wagon)[]
->       : ^^^^^^^^^^^^^^^^
->length : number
->       : ^^^^^^
-    }
-}
-var c = new Conestoga(true);
->c : Conestoga
->  : ^^^^^^^^^
->new Conestoga(true) : Conestoga
->                    : ^^^^^^^^^
->Conestoga : typeof Conestoga
->          : ^^^^^^^^^^^^^^^^
->true : true
->     : ^^^^
-
-c.drunkOO
->c.drunkOO : true
->          : ^^^^
->c : Conestoga
->  : ^^^^^^^^^
->drunkOO : true
->        : ^^^^
-
-c.numberOxen
->c.numberOxen : number
->             : ^^^^^^
->c : Conestoga
->  : ^^^^^^^^^
->numberOxen : number
->           : ^^^^^^
-
-=== generic.js ===
-/**
- * @template T
- * @param {T} flavour
- */
-function Soup(flavour) {
->Soup : typeof Soup
->     : ^^^^^^^^^^^
->flavour : T
->        : ^
-
-    this.flavour = flavour
->this.flavour = flavour : T
->                       : ^
->this.flavour : any
->             : ^^^
->this : this
->     : ^^^^
->flavour : any
->        : ^^^
->flavour : T
->        : ^
-}
-/** @extends {Soup<{ claim: "ignorant" | "malicious" }>} */
-class Chowder extends Soup {
->Chowder : Chowder
->        : ^^^^^^^
->Soup : Soup<{ claim: "ignorant" | "malicious"; }>
->     : ^^^^^^^^^^^^^^^^^^^^^^^^^^^^^^^^^^^^^^^^^^
-
-    log() {
->log : () => { claim: "ignorant" | "malicious"; }
->    : ^^^^^^^^^^^^^^^^^^^^^^^^^^^^^^^^^^^^^^^^^^
-
-        return this.flavour
->this.flavour : { claim: "ignorant" | "malicious"; }
->             : ^^^^^^^^^^^^^^^^^^^^^^^^^^^^^^^^^^^^
->this : this
->     : ^^^^
->flavour : { claim: "ignorant" | "malicious"; }
->        : ^^^^^^^^^^^^^^^^^^^^^^^^^^^^^^^^^^^^
-    }
-}
-
-var soup = new Soup(1);
->soup : Soup<number>
->     : ^^^^^^^^^^^^
->new Soup(1) : Soup<number>
->            : ^^^^^^^^^^^^
->Soup : typeof Soup
->     : ^^^^^^^^^^^
->1 : 1
->  : ^
-
-soup.flavour
->soup.flavour : number
->             : ^^^^^^
->soup : Soup<number>
->     : ^^^^^^^^^^^^
->flavour : number
->        : ^^^^^^
-
-var chowder = new Chowder({ claim: "ignorant" });
->chowder : Chowder
->        : ^^^^^^^
->new Chowder({ claim: "ignorant" }) : Chowder
->                                   : ^^^^^^^
->Chowder : typeof Chowder
->        : ^^^^^^^^^^^^^^
->{ claim: "ignorant" } : { claim: "ignorant"; }
->                      : ^^^^^^^^^^^^^^^^^^^^^^
->claim : "ignorant"
->      : ^^^^^^^^^^
->"ignorant" : "ignorant"
->           : ^^^^^^^^^^
-
-chowder.flavour.claim
->chowder.flavour.claim : "ignorant" | "malicious"
->                      : ^^^^^^^^^^^^^^^^^^^^^^^^
->chowder.flavour : { claim: "ignorant" | "malicious"; }
->                : ^^^^^^^^^^^^^^^^^^^^^^^^^^^^^^^^^^^^
->chowder : Chowder
->        : ^^^^^^^
->flavour : { claim: "ignorant" | "malicious"; }
->        : ^^^^^^^^^^^^^^^^^^^^^^^^^^^^^^^^^^^^
->claim : "ignorant" | "malicious"
->      : ^^^^^^^^^^^^^^^^^^^^^^^^
-
-var errorNoArgs = new Chowder();
->errorNoArgs : Chowder
->            : ^^^^^^^
->new Chowder() : Chowder
->              : ^^^^^^^
->Chowder : typeof Chowder
->        : ^^^^^^^^^^^^^^
-
-var errorArgType = new Chowder(0);
->errorArgType : Chowder
->             : ^^^^^^^
->new Chowder(0) : Chowder
->               : ^^^^^^^
->Chowder : typeof Chowder
->        : ^^^^^^^^^^^^^^
->0 : 0
->  : ^
-
-
+//// [tests/cases/conformance/salsa/classCanExtendConstructorFunction.ts] ////
+
+=== first.js ===
+/**
+ * @constructor
+ * @param {number} numberOxen
+ */
+function Wagon(numberOxen) {
+>Wagon : typeof Wagon
+>      : ^^^^^^^^^^^^
+>numberOxen : number
+>           : ^^^^^^
+
+    this.numberOxen = numberOxen
+>this.numberOxen = numberOxen : number
+>                             : ^^^^^^
+>this.numberOxen : any
+>                : ^^^
+>this : this
+>     : ^^^^
+>numberOxen : any
+>           : ^^^
+>numberOxen : number
+>           : ^^^^^^
+}
+/** @param {Wagon[]=} wagons */
+Wagon.circle = function (wagons) {
+>Wagon.circle = function (wagons) {    return wagons ? wagons.length : 3.14;} : (wagons?: Wagon[] | undefined) => number
+>                                                                             : ^^^^^^^^^^       ^^^^^^^^^^^^^^^^^^^^^^^
+>Wagon.circle : (wagons?: Wagon[] | undefined) => number
+>             : ^^^^^^^^^^       ^^^^^^^^^^^^^^^^^^^^^^^
+>Wagon : typeof Wagon
+>      : ^^^^^^^^^^^^
+>circle : (wagons?: Wagon[] | undefined) => number
+>       : ^^^^^^^^^^^^^^^^^^^^^^^^^^^^^^^^^^^^^^^^
+>function (wagons) {    return wagons ? wagons.length : 3.14;} : (wagons?: Wagon[] | undefined) => number
+>                                                              : ^^^^^^^^^^       ^^^^^^^^^^^^^^^^^^^^^^^
+>wagons : Wagon[] | undefined
+>       : ^^^^^^^^^^^^^^^^^^^
+
+    return wagons ? wagons.length : 3.14;
+>wagons ? wagons.length : 3.14 : number
+>                              : ^^^^^^
+>wagons : Wagon[] | undefined
+>       : ^^^^^^^^^^^^^^^^^^^
+>wagons.length : number
+>              : ^^^^^^
+>wagons : Wagon[]
+>       : ^^^^^^^
+>length : number
+>       : ^^^^^^
+>3.14 : 3.14
+>     : ^^^^
+}
+/** @param {*[]=} supplies - *[]= is my favourite type */
+Wagon.prototype.load = function (supplies) {
+>Wagon.prototype.load = function (supplies) {} : (supplies?: any[] | undefined) => void
+>                                              : ^^^^^^^^^^^^^^^  ^^^^^^^^^^^^^^^^^^^^^
+>Wagon.prototype.load : any
+>                     : ^^^
+>Wagon.prototype : any
+>                : ^^^
+>Wagon : typeof Wagon
+>      : ^^^^^^^^^^^^
+>prototype : any
+>          : ^^^
+>load : any
+>     : ^^^
+>function (supplies) {} : (supplies?: any[] | undefined) => void
+>                       : ^^^^^^^^^^^^^^^  ^^^^^^^^^^^^^^^^^^^^^
+>supplies : any[] | undefined
+>         : ^^^^^^^^^^^^^^^^^
+}
+/** @param {*[]=} supplies - Yep, still a great type */
+Wagon.prototype.weight = supplies => supplies ? supplies.length : -1
+>Wagon.prototype.weight = supplies => supplies ? supplies.length : -1 : (supplies?: any[] | undefined) => number
+>                                                                     : ^^^^^^^^^^^^^^^  ^^^^^^^^^^^^^^^^^^^^^^^
+>Wagon.prototype.weight : any
+>                       : ^^^
+>Wagon.prototype : any
+>                : ^^^
+>Wagon : typeof Wagon
+>      : ^^^^^^^^^^^^
+>prototype : any
+>          : ^^^
+>weight : any
+>       : ^^^
+>supplies => supplies ? supplies.length : -1 : (supplies?: any[] | undefined) => number
+>                                            : ^^^^^^^^^^^^^^^  ^^^^^^^^^^^^^^^^^^^^^^^
+>supplies : any[] | undefined
+>         : ^^^^^^^^^^^^^^^^^
+>supplies ? supplies.length : -1 : number
+>                                : ^^^^^^
+>supplies : any[] | undefined
+>         : ^^^^^^^^^^^^^^^^^
+>supplies.length : number
+>                : ^^^^^^
+>supplies : any[]
+>         : ^^^^^
+>length : number
+>       : ^^^^^^
+>-1 : -1
+>   : ^^
+>1 : 1
+>  : ^
+
+Wagon.prototype.speed = function () {
+>Wagon.prototype.speed = function () {    return this.numberOxen / this.weight()} : () => number
+>                                                                                 : ^^^^^^^^^^^^
+>Wagon.prototype.speed : any
+>                      : ^^^
+>Wagon.prototype : any
+>                : ^^^
+>Wagon : typeof Wagon
+>      : ^^^^^^^^^^^^
+>prototype : any
+>          : ^^^
+>speed : any
+>      : ^^^
+>function () {    return this.numberOxen / this.weight()} : () => number
+>                                                         : ^^^^^^^^^^^^
+
+    return this.numberOxen / this.weight()
+>this.numberOxen / this.weight() : number
+>                                : ^^^^^^
+>this.numberOxen : number
+>                : ^^^^^^
+>this : this
+>     : ^^^^
+>numberOxen : number
+>           : ^^^^^^
+>this.weight() : number
+>              : ^^^^^^
+>this.weight : (supplies?: any[] | undefined) => number
+>            : ^^^^^^^^^^^^^^^^^^^^^^^^^^^^^^^^^^^^^^^^
+>this : this
+>     : ^^^^
+>weight : (supplies?: any[] | undefined) => number
+>       : ^^^^^^^^^^^^^^^^^^^^^^^^^^^^^^^^^^^^^^^^
+}
+// ok
+class Sql extends Wagon {
+>Sql : Sql
+>    : ^^^
+>Wagon : Wagon
+>      : ^^^^^
+
+    constructor() {
+        super(); // error: not enough arguments
+>super() : void
+>        : ^^^^
+>super : typeof Wagon
+>      : ^^^^^^^^^^^^
+
+        this.foonly = 12
+>this.foonly = 12 : 12
+>                 : ^^
+>this.foonly : any
+>            : ^^^
+>this : this
+>     : ^^^^
+>foonly : any
+>       : ^^^
+>12 : 12
+>   : ^^
+    }
+    /**
+     * @param {Array.<string>} files
+     * @param {"csv" | "json" | "xmlolololol"} format
+     * This is not assignable, so should have a type error
+     */
+    load(files, format) {
+>load : (files: Array<string>, format: "csv" | "json" | "xmlolololol") => void
+>     : ^^^^^^^^             ^^^^^^^^^^                              ^^^^^^^^^
+>files : string[]
+>      : ^^^^^^^^
+>format : "csv" | "json" | "xmlolololol"
+>       : ^^^^^^^^^^^^^^^^^^^^^^^^^^^^^^
+
+        if (format === "xmlolololol") {
+>format === "xmlolololol" : boolean
+>                         : ^^^^^^^
+>format : "csv" | "json" | "xmlolololol"
+>       : ^^^^^^^^^^^^^^^^^^^^^^^^^^^^^^
+>"xmlolololol" : "xmlolololol"
+>              : ^^^^^^^^^^^^^
+
+            throw new Error("please do not use XML. It was a joke.");
+>new Error("please do not use XML. It was a joke.") : Error
+>                                                   : ^^^^^
+>Error : ErrorConstructor
+>      : ^^^^^^^^^^^^^^^^
+>"please do not use XML. It was a joke." : "please do not use XML. It was a joke."
+>                                        : ^^^^^^^^^^^^^^^^^^^^^^^^^^^^^^^^^^^^^^^
+        }
+        else {
+            super.speed() // run faster
+>super.speed() : number
+>              : ^^^^^^
+>super.speed : () => number
+>            : ^^^^^^^^^^^^
+>super : Wagon
+>      : ^^^^^
+>speed : () => number
+>      : ^^^^^^^^^^^^
+
+            if (super.weight() < 0) {
+>super.weight() < 0 : boolean
+>                   : ^^^^^^^
+>super.weight() : number
+>               : ^^^^^^
+>super.weight : (supplies?: any[] | undefined) => number
+>             : ^^^^^^^^^^^^^^^^^^^^^^^^^^^^^^^^^^^^^^^^
+>super : Wagon
+>      : ^^^^^
+>weight : (supplies?: any[] | undefined) => number
+>       : ^^^^^^^^^^^^^^^^^^^^^^^^^^^^^^^^^^^^^^^^
+>0 : 0
+>  : ^
+
+                // ????????????????????????
+            }
+        }
+    }
+}
+var db = new Sql();
+>db : Sql
+>   : ^^^
+>new Sql() : Sql
+>          : ^^^
+>Sql : typeof Sql
+>    : ^^^^^^^^^^
+
+db.numberOxen = db.foonly
+>db.numberOxen = db.foonly : number
+>                          : ^^^^^^
+>db.numberOxen : number
+>              : ^^^^^^
+>db : Sql
+>   : ^^^
+>numberOxen : number
+>           : ^^^^^^
+>db.foonly : number
+>          : ^^^^^^
+>db : Sql
+>   : ^^^
+>foonly : number
+>       : ^^^^^^
+
+// error, can't extend a TS constructor function
+class Drakkhen extends Dragon {
+>Drakkhen : Drakkhen
+>         : ^^^^^^^^
+>Dragon : (numberEaten: number) => void
+>       : ^^^^^^^^^^^^^^^^^^^^^^^^^^^^^
+
+}
+
+=== second.ts ===
+/**
+ * @constructor
+ */
+function Dragon(numberEaten: number) {
+>Dragon : (numberEaten: number) => void
+>       : ^^^^^^^^^^^^^^      ^^^^^^^^^
+>numberEaten : number
+>            : ^^^^^^
+
+    this.numberEaten = numberEaten
+>this.numberEaten = numberEaten : number
+>                               : ^^^^^^
+>this.numberEaten : any
+>                 : ^^^
+>this : any
+>     : ^^^
+>numberEaten : any
+>            : ^^^
+>numberEaten : number
+>            : ^^^^^^
+}
+// error!
+class Firedrake extends Dragon {
+>Firedrake : Firedrake
+>          : ^^^^^^^^^
+>Dragon : (numberEaten: number) => void
+>       : ^^^^^^^^^^^^^^^^^^^^^^^^^^^^^
+
+    constructor() {
+        super();
+>super() : void
+>        : ^^^^
+>super : any
+>      : ^^^
+    }
+}
+// ok
+class Conestoga extends Wagon {
+>Conestoga : Conestoga
+>          : ^^^^^^^^^
+>Wagon : Wagon
+>      : ^^^^^
+
+    constructor(public drunkOO: true) {
+>drunkOO : true
+>        : ^^^^
+>true : true
+>     : ^^^^
+
+        // error: wrong type
+        super('nope');
+>super('nope') : void
+>              : ^^^^
+>super : typeof Wagon
+>      : ^^^^^^^^^^^^
+>'nope' : "nope"
+>       : ^^^^^^
+    }
+    // should error since others is not optional
+    static circle(others: (typeof Wagon)[]) {
+>circle : (others: (typeof Wagon)[]) => number
+>       : ^^^^^^^^^                ^^^^^^^^^^^
+>others : (typeof Wagon)[]
+>       : ^^^^^^^^^^^^^^^^
+>Wagon : typeof Wagon
+>      : ^^^^^^^^^^^^
+
+        return others.length
+>others.length : number
+>              : ^^^^^^
+>others : (typeof Wagon)[]
+>       : ^^^^^^^^^^^^^^^^
+>length : number
+>       : ^^^^^^
+    }
+}
+var c = new Conestoga(true);
+>c : Conestoga
+>  : ^^^^^^^^^
+>new Conestoga(true) : Conestoga
+>                    : ^^^^^^^^^
+>Conestoga : typeof Conestoga
+>          : ^^^^^^^^^^^^^^^^
+>true : true
+>     : ^^^^
+
+c.drunkOO
+>c.drunkOO : true
+>          : ^^^^
+>c : Conestoga
+>  : ^^^^^^^^^
+>drunkOO : true
+>        : ^^^^
+
+c.numberOxen
+>c.numberOxen : number
+>             : ^^^^^^
+>c : Conestoga
+>  : ^^^^^^^^^
+>numberOxen : number
+>           : ^^^^^^
+
+=== generic.js ===
+/**
+ * @template T
+ * @param {T} flavour
+ */
+function Soup(flavour) {
+>Soup : typeof Soup
+>     : ^^^^^^^^^^^
+>flavour : T
+>        : ^
+
+    this.flavour = flavour
+>this.flavour = flavour : T
+>                       : ^
+>this.flavour : any
+>             : ^^^
+>this : this
+>     : ^^^^
+>flavour : any
+>        : ^^^
+>flavour : T
+>        : ^
+}
+/** @extends {Soup<{ claim: "ignorant" | "malicious" }>} */
+class Chowder extends Soup {
+>Chowder : Chowder
+>        : ^^^^^^^
+>Soup : Soup<{ claim: "ignorant" | "malicious"; }>
+>     : ^^^^^^^^^^^^^^^^^^^^^^^^^^^^^^^^^^^^^^^^^^
+
+    log() {
+>log : () => { claim: "ignorant" | "malicious"; }
+>    : ^^^^^^^^^^^^^^^^^^^^^^^^^^^^^^^^^^^^^^^^^^
+
+        return this.flavour
+>this.flavour : { claim: "ignorant" | "malicious"; }
+>             : ^^^^^^^^^^^^^^^^^^^^^^^^^^^^^^^^^^^^
+>this : this
+>     : ^^^^
+>flavour : { claim: "ignorant" | "malicious"; }
+>        : ^^^^^^^^^^^^^^^^^^^^^^^^^^^^^^^^^^^^
+    }
+}
+
+var soup = new Soup(1);
+>soup : Soup<number>
+>     : ^^^^^^^^^^^^
+>new Soup(1) : Soup<number>
+>            : ^^^^^^^^^^^^
+>Soup : typeof Soup
+>     : ^^^^^^^^^^^
+>1 : 1
+>  : ^
+
+soup.flavour
+>soup.flavour : number
+>             : ^^^^^^
+>soup : Soup<number>
+>     : ^^^^^^^^^^^^
+>flavour : number
+>        : ^^^^^^
+
+var chowder = new Chowder({ claim: "ignorant" });
+>chowder : Chowder
+>        : ^^^^^^^
+>new Chowder({ claim: "ignorant" }) : Chowder
+>                                   : ^^^^^^^
+>Chowder : typeof Chowder
+>        : ^^^^^^^^^^^^^^
+>{ claim: "ignorant" } : { claim: "ignorant"; }
+>                      : ^^^^^^^^^^^^^^^^^^^^^^
+>claim : "ignorant"
+>      : ^^^^^^^^^^
+>"ignorant" : "ignorant"
+>           : ^^^^^^^^^^
+
+chowder.flavour.claim
+>chowder.flavour.claim : "ignorant" | "malicious"
+>                      : ^^^^^^^^^^^^^^^^^^^^^^^^
+>chowder.flavour : { claim: "ignorant" | "malicious"; }
+>                : ^^^^^^^^^^^^^^^^^^^^^^^^^^^^^^^^^^^^
+>chowder : Chowder
+>        : ^^^^^^^
+>flavour : { claim: "ignorant" | "malicious"; }
+>        : ^^^^^^^^^^^^^^^^^^^^^^^^^^^^^^^^^^^^
+>claim : "ignorant" | "malicious"
+>      : ^^^^^^^^^^^^^^^^^^^^^^^^
+
+var errorNoArgs = new Chowder();
+>errorNoArgs : Chowder
+>            : ^^^^^^^
+>new Chowder() : Chowder
+>              : ^^^^^^^
+>Chowder : typeof Chowder
+>        : ^^^^^^^^^^^^^^
+
+var errorArgType = new Chowder(0);
+>errorArgType : Chowder
+>             : ^^^^^^^
+>new Chowder(0) : Chowder
+>               : ^^^^^^^
+>Chowder : typeof Chowder
+>        : ^^^^^^^^^^^^^^
+>0 : 0
+>  : ^
+
+