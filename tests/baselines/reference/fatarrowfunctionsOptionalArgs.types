//// [tests/cases/compiler/fatarrowfunctionsOptionalArgs.ts] ////

=== fatarrowfunctionsOptionalArgs.ts ===
// valid

// no params
() => 1;
>() => 1 : () => number
>        : ^^^^^^^^^^^^
>1 : 1
>  : ^

// one param, no type
(arg) => 2;
>(arg) => 2 : (arg: any) => number
>           : ^^^^^^^^^^^^^^^^^^^^
>arg : any
>    : ^^^
>2 : 2
>  : ^

// one param, no type
arg => 2;
>arg => 2 : (arg: any) => number
>         : ^^^^^^^^^^^^^^^^^^^^
>arg : any
>    : ^^^
>2 : 2
>  : ^

// one param, no type with default value
(arg = 1) => 3;
>(arg = 1) => 3 : (arg?: number) => number
>               : ^^^^^^^^^^^^^^^^^^^^^^^^
>arg : number
>    : ^^^^^^
>1 : 1
>  : ^
>3 : 3
>  : ^

// one param, no type, optional
(arg?) => 4;
>(arg?) => 4 : (arg?: any) => number
>            : ^^^^^^^^^^^^^^^^^^^^^
>arg : any
>    : ^^^
>4 : 4
>  : ^

// typed param
(arg: number) => 5;
>(arg: number) => 5 : (arg: number) => number
>                   : ^^^^^^      ^^^^^^^^^^^
>arg : number
>    : ^^^^^^
>5 : 5
>  : ^

// typed param with default value
(arg: number = 0) => 6;
>(arg: number = 0) => 6 : (arg?: number) => number
>                       : ^^^^^^^      ^^^^^^^^^^^
>arg : number
>    : ^^^^^^
>0 : 0
>  : ^
>6 : 6
>  : ^

// optional param
(arg?: number) => 7;
>(arg?: number) => 7 : (arg?: number) => number
<<<<<<< HEAD
>arg : number | undefined
=======
>                    : ^^^^^^^      ^^^^^^^^^^^
>arg : number
>    : ^^^^^^
>>>>>>> 12402f26
>7 : 7
>  : ^

// var arg param
(...arg: number[]) => 8;
>(...arg: number[]) => 8 : (...arg: number[]) => number
>                        : ^^^^^^^^^        ^^^^^^^^^^^
>arg : number[]
>    : ^^^^^^^^
>8 : 8
>  : ^

// multiple arguments
(arg1, arg2) => 12;
>(arg1, arg2) => 12 : (arg1: any, arg2: any) => number
>                   : ^^^^^^^^^^^^^^^^^^^^^^^^^^^^^^^^
>arg1 : any
>     : ^^^
>arg2 : any
>     : ^^^
>12 : 12
>   : ^^

(arg1 = 1, arg2 =3) => 13;
>(arg1 = 1, arg2 =3) => 13 : (arg1?: number, arg2?: number) => number
>                          : ^^^^^^^^^^^^^^^^^^^^^^^^^^^^^^^^^^^^^^^^
>arg1 : number
>     : ^^^^^^
>1 : 1
>  : ^
>arg2 : number
>     : ^^^^^^
>3 : 3
>  : ^
>13 : 13
>   : ^^

(arg1?, arg2?) => 14;
>(arg1?, arg2?) => 14 : (arg1?: any, arg2?: any) => number
>                     : ^^^^^^^^^^^^^^^^^^^^^^^^^^^^^^^^^^
>arg1 : any
>     : ^^^
>arg2 : any
>     : ^^^
>14 : 14
>   : ^^

(arg1: number, arg2: number) => 15;
>(arg1: number, arg2: number) => 15 : (arg1: number, arg2: number) => number
>                                   : ^^^^^^^      ^^^^^^^^      ^^^^^^^^^^^
>arg1 : number
>     : ^^^^^^
>arg2 : number
>     : ^^^^^^
>15 : 15
>   : ^^

(arg1: number = 0, arg2: number = 1) => 16;
>(arg1: number = 0, arg2: number = 1) => 16 : (arg1?: number, arg2?: number) => number
>                                           : ^^^^^^^^      ^^^^^^^^^      ^^^^^^^^^^^
>arg1 : number
>     : ^^^^^^
>0 : 0
>  : ^
>arg2 : number
>     : ^^^^^^
>1 : 1
>  : ^
>16 : 16
>   : ^^

(arg1?: number, arg2?: number) => 17;
>(arg1?: number, arg2?: number) => 17 : (arg1?: number, arg2?: number) => number
<<<<<<< HEAD
>arg1 : number | undefined
>arg2 : number | undefined
=======
>                                     : ^^^^^^^^      ^^^^^^^^^      ^^^^^^^^^^^
>arg1 : number
>     : ^^^^^^
>arg2 : number
>     : ^^^^^^
>>>>>>> 12402f26
>17 : 17
>   : ^^

(arg1, ...arg2: number[]) => 18;
>(arg1, ...arg2: number[]) => 18 : (arg1: any, ...arg2: number[]) => number
>                                : ^^^^^^^^^^^^^^^^^^^^^        ^^^^^^^^^^^
>arg1 : any
>     : ^^^
>arg2 : number[]
>     : ^^^^^^^^
>18 : 18
>   : ^^

(arg1, arg2?: number) => 19;
>(arg1, arg2?: number) => 19 : (arg1: any, arg2?: number) => number
>                            : ^^^^^^^^^^^^^^^^^^^      ^^^^^^^^^^^
>arg1 : any
<<<<<<< HEAD
>arg2 : number | undefined
=======
>     : ^^^
>arg2 : number
>     : ^^^^^^
>>>>>>> 12402f26
>19 : 19
>   : ^^

// in paren
(() => 21);
>(() => 21) : () => number
>           : ^^^^^^^^^^^^
>() => 21 : () => number
>         : ^^^^^^^^^^^^
>21 : 21
>   : ^^

((arg) => 22);
>((arg) => 22) : (arg: any) => number
>              : ^^^^^^^^^^^^^^^^^^^^
>(arg) => 22 : (arg: any) => number
>            : ^^^^^^^^^^^^^^^^^^^^
>arg : any
>    : ^^^
>22 : 22
>   : ^^

((arg = 1) => 23);
>((arg = 1) => 23) : (arg?: number) => number
>                  : ^^^^^^^^^^^^^^^^^^^^^^^^
>(arg = 1) => 23 : (arg?: number) => number
>                : ^^^^^^^^^^^^^^^^^^^^^^^^
>arg : number
>    : ^^^^^^
>1 : 1
>  : ^
>23 : 23
>   : ^^

((arg?) => 24);
>((arg?) => 24) : (arg?: any) => number
>               : ^^^^^^^^^^^^^^^^^^^^^
>(arg?) => 24 : (arg?: any) => number
>             : ^^^^^^^^^^^^^^^^^^^^^
>arg : any
>    : ^^^
>24 : 24
>   : ^^

((arg: number) => 25);
>((arg: number) => 25) : (arg: number) => number
>                      : ^^^^^^      ^^^^^^^^^^^
>(arg: number) => 25 : (arg: number) => number
>                    : ^^^^^^      ^^^^^^^^^^^
>arg : number
>    : ^^^^^^
>25 : 25
>   : ^^

((arg: number = 0) => 26);
>((arg: number = 0) => 26) : (arg?: number) => number
>                          : ^^^^^^^      ^^^^^^^^^^^
>(arg: number = 0) => 26 : (arg?: number) => number
>                        : ^^^^^^^      ^^^^^^^^^^^
>arg : number
>    : ^^^^^^
>0 : 0
>  : ^
>26 : 26
>   : ^^

((arg?: number) => 27);
>((arg?: number) => 27) : (arg?: number) => number
>                       : ^^^^^^^      ^^^^^^^^^^^
>(arg?: number) => 27 : (arg?: number) => number
<<<<<<< HEAD
>arg : number | undefined
=======
>                     : ^^^^^^^      ^^^^^^^^^^^
>arg : number
>    : ^^^^^^
>>>>>>> 12402f26
>27 : 27
>   : ^^

((...arg: number[]) => 28);
>((...arg: number[]) => 28) : (...arg: number[]) => number
>                           : ^^^^^^^^^        ^^^^^^^^^^^
>(...arg: number[]) => 28 : (...arg: number[]) => number
>                         : ^^^^^^^^^        ^^^^^^^^^^^
>arg : number[]
>    : ^^^^^^^^
>28 : 28
>   : ^^

// in multiple paren
(((((arg) => { return 32; }))));
>(((((arg) => { return 32; })))) : (arg: any) => number
>                                : ^^^^^^^^^^^^^^^^^^^^
>((((arg) => { return 32; }))) : (arg: any) => number
>                              : ^^^^^^^^^^^^^^^^^^^^
>(((arg) => { return 32; })) : (arg: any) => number
>                            : ^^^^^^^^^^^^^^^^^^^^
>((arg) => { return 32; }) : (arg: any) => number
>                          : ^^^^^^^^^^^^^^^^^^^^
>(arg) => { return 32; } : (arg: any) => number
>                        : ^^^^^^^^^^^^^^^^^^^^
>arg : any
>    : ^^^
>32 : 32
>   : ^^

// in ternary exression
false ? () => 41 : null;
<<<<<<< HEAD
>false ? () => 41 : null : (() => number) | null
=======
>false ? () => 41 : null : () => number
>                        : ^^^^^^^^^^^^
>>>>>>> 12402f26
>false : false
>      : ^^^^^
>() => 41 : () => number
>         : ^^^^^^^^^^^^
>41 : 41
>   : ^^

false ? (arg) => 42 : null;
<<<<<<< HEAD
>false ? (arg) => 42 : null : ((arg: any) => number) | null
=======
>false ? (arg) => 42 : null : (arg: any) => number
>                           : ^^^^^^^^^^^^^^^^^^^^
>>>>>>> 12402f26
>false : false
>      : ^^^^^
>(arg) => 42 : (arg: any) => number
>            : ^^^^^^^^^^^^^^^^^^^^
>arg : any
>    : ^^^
>42 : 42
>   : ^^

false ? (arg = 1) => 43 : null;
<<<<<<< HEAD
>false ? (arg = 1) => 43 : null : ((arg?: number) => number) | null
=======
>false ? (arg = 1) => 43 : null : (arg?: number) => number
>                               : ^^^^^^^^^^^^^^^^^^^^^^^^
>>>>>>> 12402f26
>false : false
>      : ^^^^^
>(arg = 1) => 43 : (arg?: number) => number
>                : ^^^^^^^^^^^^^^^^^^^^^^^^
>arg : number
>    : ^^^^^^
>1 : 1
>  : ^
>43 : 43
>   : ^^

false ? (arg?) => 44 : null;
<<<<<<< HEAD
>false ? (arg?) => 44 : null : ((arg?: any) => number) | null
=======
>false ? (arg?) => 44 : null : (arg?: any) => number
>                            : ^^^^^^^^^^^^^^^^^^^^^
>>>>>>> 12402f26
>false : false
>      : ^^^^^
>(arg?) => 44 : (arg?: any) => number
>             : ^^^^^^^^^^^^^^^^^^^^^
>arg : any
>    : ^^^
>44 : 44
>   : ^^

false ? (arg: number) => 45 : null;
<<<<<<< HEAD
>false ? (arg: number) => 45 : null : ((arg: number) => number) | null
=======
>false ? (arg: number) => 45 : null : (arg: number) => number
>                                   : ^^^^^^      ^^^^^^^^^^^
>>>>>>> 12402f26
>false : false
>      : ^^^^^
>(arg: number) => 45 : (arg: number) => number
>                    : ^^^^^^      ^^^^^^^^^^^
>arg : number
>    : ^^^^^^
>45 : 45
>   : ^^

false ? (arg?: number) => 46 : null;
<<<<<<< HEAD
>false ? (arg?: number) => 46 : null : ((arg?: number) => number) | null
=======
>false ? (arg?: number) => 46 : null : (arg?: number) => number
>                                    : ^^^^^^^      ^^^^^^^^^^^
>>>>>>> 12402f26
>false : false
>      : ^^^^^
>(arg?: number) => 46 : (arg?: number) => number
<<<<<<< HEAD
>arg : number | undefined
=======
>                     : ^^^^^^^      ^^^^^^^^^^^
>arg : number
>    : ^^^^^^
>>>>>>> 12402f26
>46 : 46
>   : ^^

false ? (arg?: number = 0) => 47 : null;
<<<<<<< HEAD
>false ? (arg?: number = 0) => 47 : null : ((arg?: number) => number) | null
=======
>false ? (arg?: number = 0) => 47 : null : (arg?: number) => number
>                                        : ^^^^^^^      ^^^^^^^^^^^
>>>>>>> 12402f26
>false : false
>      : ^^^^^
>(arg?: number = 0) => 47 : (arg?: number) => number
<<<<<<< HEAD
>arg : number | undefined
=======
>                         : ^^^^^^^      ^^^^^^^^^^^
>arg : number
>    : ^^^^^^
>>>>>>> 12402f26
>0 : 0
>  : ^
>47 : 47
>   : ^^

false ? (...arg: number[]) => 48 : null;
<<<<<<< HEAD
>false ? (...arg: number[]) => 48 : null : ((...arg: number[]) => number) | null
=======
>false ? (...arg: number[]) => 48 : null : (...arg: number[]) => number
>                                        : ^^^^^^^^^        ^^^^^^^^^^^
>>>>>>> 12402f26
>false : false
>      : ^^^^^
>(...arg: number[]) => 48 : (...arg: number[]) => number
>                         : ^^^^^^^^^        ^^^^^^^^^^^
>arg : number[]
>    : ^^^^^^^^
>48 : 48
>   : ^^

// in ternary exression within paren
false ? (() => 51) : null;
<<<<<<< HEAD
>false ? (() => 51) : null : (() => number) | null
=======
>false ? (() => 51) : null : () => number
>                          : ^^^^^^^^^^^^
>>>>>>> 12402f26
>false : false
>      : ^^^^^
>(() => 51) : () => number
>           : ^^^^^^^^^^^^
>() => 51 : () => number
>         : ^^^^^^^^^^^^
>51 : 51
>   : ^^

false ? ((arg) => 52) : null;
<<<<<<< HEAD
>false ? ((arg) => 52) : null : ((arg: any) => number) | null
=======
>false ? ((arg) => 52) : null : (arg: any) => number
>                             : ^^^^^^^^^^^^^^^^^^^^
>>>>>>> 12402f26
>false : false
>      : ^^^^^
>((arg) => 52) : (arg: any) => number
>              : ^^^^^^^^^^^^^^^^^^^^
>(arg) => 52 : (arg: any) => number
>            : ^^^^^^^^^^^^^^^^^^^^
>arg : any
>    : ^^^
>52 : 52
>   : ^^

false ? ((arg = 1) => 53) : null;
<<<<<<< HEAD
>false ? ((arg = 1) => 53) : null : ((arg?: number) => number) | null
=======
>false ? ((arg = 1) => 53) : null : (arg?: number) => number
>                                 : ^^^^^^^^^^^^^^^^^^^^^^^^
>>>>>>> 12402f26
>false : false
>      : ^^^^^
>((arg = 1) => 53) : (arg?: number) => number
>                  : ^^^^^^^^^^^^^^^^^^^^^^^^
>(arg = 1) => 53 : (arg?: number) => number
>                : ^^^^^^^^^^^^^^^^^^^^^^^^
>arg : number
>    : ^^^^^^
>1 : 1
>  : ^
>53 : 53
>   : ^^

false ? ((arg?) => 54) : null;
<<<<<<< HEAD
>false ? ((arg?) => 54) : null : ((arg?: any) => number) | null
=======
>false ? ((arg?) => 54) : null : (arg?: any) => number
>                              : ^^^^^^^^^^^^^^^^^^^^^
>>>>>>> 12402f26
>false : false
>      : ^^^^^
>((arg?) => 54) : (arg?: any) => number
>               : ^^^^^^^^^^^^^^^^^^^^^
>(arg?) => 54 : (arg?: any) => number
>             : ^^^^^^^^^^^^^^^^^^^^^
>arg : any
>    : ^^^
>54 : 54
>   : ^^

false ? ((arg: number) => 55) : null;
<<<<<<< HEAD
>false ? ((arg: number) => 55) : null : ((arg: number) => number) | null
=======
>false ? ((arg: number) => 55) : null : (arg: number) => number
>                                     : ^^^^^^      ^^^^^^^^^^^
>>>>>>> 12402f26
>false : false
>      : ^^^^^
>((arg: number) => 55) : (arg: number) => number
>                      : ^^^^^^      ^^^^^^^^^^^
>(arg: number) => 55 : (arg: number) => number
>                    : ^^^^^^      ^^^^^^^^^^^
>arg : number
>    : ^^^^^^
>55 : 55
>   : ^^

false ? ((arg?: number) => 56) : null;
<<<<<<< HEAD
>false ? ((arg?: number) => 56) : null : ((arg?: number) => number) | null
=======
>false ? ((arg?: number) => 56) : null : (arg?: number) => number
>                                      : ^^^^^^^      ^^^^^^^^^^^
>>>>>>> 12402f26
>false : false
>      : ^^^^^
>((arg?: number) => 56) : (arg?: number) => number
>                       : ^^^^^^^      ^^^^^^^^^^^
>(arg?: number) => 56 : (arg?: number) => number
<<<<<<< HEAD
>arg : number | undefined
=======
>                     : ^^^^^^^      ^^^^^^^^^^^
>arg : number
>    : ^^^^^^
>>>>>>> 12402f26
>56 : 56
>   : ^^

false ? ((arg?: number = 0) => 57) : null;
<<<<<<< HEAD
>false ? ((arg?: number = 0) => 57) : null : ((arg?: number) => number) | null
=======
>false ? ((arg?: number = 0) => 57) : null : (arg?: number) => number
>                                          : ^^^^^^^      ^^^^^^^^^^^
>>>>>>> 12402f26
>false : false
>      : ^^^^^
>((arg?: number = 0) => 57) : (arg?: number) => number
>                           : ^^^^^^^      ^^^^^^^^^^^
>(arg?: number = 0) => 57 : (arg?: number) => number
<<<<<<< HEAD
>arg : number | undefined
=======
>                         : ^^^^^^^      ^^^^^^^^^^^
>arg : number
>    : ^^^^^^
>>>>>>> 12402f26
>0 : 0
>  : ^
>57 : 57
>   : ^^

false ? ((...arg: number[]) => 58) : null;
<<<<<<< HEAD
>false ? ((...arg: number[]) => 58) : null : ((...arg: number[]) => number) | null
=======
>false ? ((...arg: number[]) => 58) : null : (...arg: number[]) => number
>                                          : ^^^^^^^^^        ^^^^^^^^^^^
>>>>>>> 12402f26
>false : false
>      : ^^^^^
>((...arg: number[]) => 58) : (...arg: number[]) => number
>                           : ^^^^^^^^^        ^^^^^^^^^^^
>(...arg: number[]) => 58 : (...arg: number[]) => number
>                         : ^^^^^^^^^        ^^^^^^^^^^^
>arg : number[]
>    : ^^^^^^^^
>58 : 58
>   : ^^

// ternary exression's else clause
false ? null : () => 61;
<<<<<<< HEAD
>false ? null : () => 61 : (() => number) | null
=======
>false ? null : () => 61 : () => number
>                        : ^^^^^^^^^^^^
>>>>>>> 12402f26
>false : false
>      : ^^^^^
>() => 61 : () => number
>         : ^^^^^^^^^^^^
>61 : 61
>   : ^^

false ? null : (arg) => 62;
<<<<<<< HEAD
>false ? null : (arg) => 62 : ((arg: any) => number) | null
=======
>false ? null : (arg) => 62 : (arg: any) => number
>                           : ^^^^^^^^^^^^^^^^^^^^
>>>>>>> 12402f26
>false : false
>      : ^^^^^
>(arg) => 62 : (arg: any) => number
>            : ^^^^^^^^^^^^^^^^^^^^
>arg : any
>    : ^^^
>62 : 62
>   : ^^

false ? null : (arg = 1) => 63;
<<<<<<< HEAD
>false ? null : (arg = 1) => 63 : ((arg?: number) => number) | null
=======
>false ? null : (arg = 1) => 63 : (arg?: number) => number
>                               : ^^^^^^^^^^^^^^^^^^^^^^^^
>>>>>>> 12402f26
>false : false
>      : ^^^^^
>(arg = 1) => 63 : (arg?: number) => number
>                : ^^^^^^^^^^^^^^^^^^^^^^^^
>arg : number
>    : ^^^^^^
>1 : 1
>  : ^
>63 : 63
>   : ^^

false ? null : (arg?) => 64;
<<<<<<< HEAD
>false ? null : (arg?) => 64 : ((arg?: any) => number) | null
=======
>false ? null : (arg?) => 64 : (arg?: any) => number
>                            : ^^^^^^^^^^^^^^^^^^^^^
>>>>>>> 12402f26
>false : false
>      : ^^^^^
>(arg?) => 64 : (arg?: any) => number
>             : ^^^^^^^^^^^^^^^^^^^^^
>arg : any
>    : ^^^
>64 : 64
>   : ^^

false ? null : (arg: number) => 65;
<<<<<<< HEAD
>false ? null : (arg: number) => 65 : ((arg: number) => number) | null
=======
>false ? null : (arg: number) => 65 : (arg: number) => number
>                                   : ^^^^^^      ^^^^^^^^^^^
>>>>>>> 12402f26
>false : false
>      : ^^^^^
>(arg: number) => 65 : (arg: number) => number
>                    : ^^^^^^      ^^^^^^^^^^^
>arg : number
>    : ^^^^^^
>65 : 65
>   : ^^

false ? null : (arg?: number) => 66;
<<<<<<< HEAD
>false ? null : (arg?: number) => 66 : ((arg?: number) => number) | null
=======
>false ? null : (arg?: number) => 66 : (arg?: number) => number
>                                    : ^^^^^^^      ^^^^^^^^^^^
>>>>>>> 12402f26
>false : false
>      : ^^^^^
>(arg?: number) => 66 : (arg?: number) => number
<<<<<<< HEAD
>arg : number | undefined
=======
>                     : ^^^^^^^      ^^^^^^^^^^^
>arg : number
>    : ^^^^^^
>>>>>>> 12402f26
>66 : 66
>   : ^^

false ? null : (arg?: number = 0) => 67;
<<<<<<< HEAD
>false ? null : (arg?: number = 0) => 67 : ((arg?: number) => number) | null
=======
>false ? null : (arg?: number = 0) => 67 : (arg?: number) => number
>                                        : ^^^^^^^      ^^^^^^^^^^^
>>>>>>> 12402f26
>false : false
>      : ^^^^^
>(arg?: number = 0) => 67 : (arg?: number) => number
<<<<<<< HEAD
>arg : number | undefined
=======
>                         : ^^^^^^^      ^^^^^^^^^^^
>arg : number
>    : ^^^^^^
>>>>>>> 12402f26
>0 : 0
>  : ^
>67 : 67
>   : ^^

false ? null : (...arg: number[]) => 68;
<<<<<<< HEAD
>false ? null : (...arg: number[]) => 68 : ((...arg: number[]) => number) | null
=======
>false ? null : (...arg: number[]) => 68 : (...arg: number[]) => number
>                                        : ^^^^^^^^^        ^^^^^^^^^^^
>>>>>>> 12402f26
>false : false
>      : ^^^^^
>(...arg: number[]) => 68 : (...arg: number[]) => number
>                         : ^^^^^^^^^        ^^^^^^^^^^^
>arg : number[]
>    : ^^^^^^^^
>68 : 68
>   : ^^


// nested ternary expressions
((a?) => { return a; }) ? (b? ) => { return b; } : (c? ) => { return c; };
>((a?) => { return a; }) ? (b? ) => { return b; } : (c? ) => { return c; } : (b?: any) => any
>                                                                          : ^^^^^^^^^^^^^^^^
>((a?) => { return a; }) : (a?: any) => any
>                        : ^^^^^^^^^^^^^^^^
>(a?) => { return a; } : (a?: any) => any
>                      : ^^^^^^^^^^^^^^^^
>a : any
>  : ^^^
>a : any
>  : ^^^
>(b? ) => { return b; } : (b?: any) => any
>                       : ^^^^^^^^^^^^^^^^
>b : any
>  : ^^^
>b : any
>  : ^^^
>(c? ) => { return c; } : (c?: any) => any
>                       : ^^^^^^^^^^^^^^^^
>c : any
>  : ^^^
>c : any
>  : ^^^

//multiple levels
(a?) => { return a; } ? (b)=>(c)=>81 : (c)=>(d)=>82;
>(a?) => { return a; } : (a?: any) => any
>                      : ^^^^^^^^^^^^^^^^
>a : any
>  : ^^^
>a : any
>  : ^^^
>(b)=>(c)=>81 : (b: any) => (c: any) => number
>             : ^^^^^^^^^^^^^^^^^^^^^^^^^^^^^^
>b : any
>  : ^^^
>(c)=>81 : (c: any) => number
>        : ^^^^^^^^^^^^^^^^^^
>c : any
>  : ^^^
>81 : 81
>   : ^^
>(c)=>(d)=>82 : (c: any) => (d: any) => number
>             : ^^^^^^^^^^^^^^^^^^^^^^^^^^^^^^
>c : any
>  : ^^^
>(d)=>82 : (d: any) => number
>        : ^^^^^^^^^^^^^^^^^^
>d : any
>  : ^^^
>82 : 82
>   : ^^


// In Expressions
((arg) => 90) instanceof Function;
>((arg) => 90) instanceof Function : boolean
>                                  : ^^^^^^^
>((arg) => 90) : (arg: any) => number
>              : ^^^^^^^^^^^^^^^^^^^^
>(arg) => 90 : (arg: any) => number
>            : ^^^^^^^^^^^^^^^^^^^^
>arg : any
>    : ^^^
>90 : 90
>   : ^^
>Function : FunctionConstructor
>         : ^^^^^^^^^^^^^^^^^^^

((arg = 1) => 91) instanceof Function;
>((arg = 1) => 91) instanceof Function : boolean
>                                      : ^^^^^^^
>((arg = 1) => 91) : (arg?: number) => number
>                  : ^^^^^^^^^^^^^^^^^^^^^^^^
>(arg = 1) => 91 : (arg?: number) => number
>                : ^^^^^^^^^^^^^^^^^^^^^^^^
>arg : number
>    : ^^^^^^
>1 : 1
>  : ^
>91 : 91
>   : ^^
>Function : FunctionConstructor
>         : ^^^^^^^^^^^^^^^^^^^

((arg? ) => 92) instanceof Function;
>((arg? ) => 92) instanceof Function : boolean
>                                    : ^^^^^^^
>((arg? ) => 92) : (arg?: any) => number
>                : ^^^^^^^^^^^^^^^^^^^^^
>(arg? ) => 92 : (arg?: any) => number
>              : ^^^^^^^^^^^^^^^^^^^^^
>arg : any
>    : ^^^
>92 : 92
>   : ^^
>Function : FunctionConstructor
>         : ^^^^^^^^^^^^^^^^^^^

((arg: number) => 93) instanceof Function;
>((arg: number) => 93) instanceof Function : boolean
>                                          : ^^^^^^^
>((arg: number) => 93) : (arg: number) => number
>                      : ^^^^^^      ^^^^^^^^^^^
>(arg: number) => 93 : (arg: number) => number
>                    : ^^^^^^      ^^^^^^^^^^^
>arg : number
>    : ^^^^^^
>93 : 93
>   : ^^
>Function : FunctionConstructor
>         : ^^^^^^^^^^^^^^^^^^^

((arg: number = 1) => 94) instanceof Function;
>((arg: number = 1) => 94) instanceof Function : boolean
>                                              : ^^^^^^^
>((arg: number = 1) => 94) : (arg?: number) => number
>                          : ^^^^^^^      ^^^^^^^^^^^
>(arg: number = 1) => 94 : (arg?: number) => number
>                        : ^^^^^^^      ^^^^^^^^^^^
>arg : number
>    : ^^^^^^
>1 : 1
>  : ^
>94 : 94
>   : ^^
>Function : FunctionConstructor
>         : ^^^^^^^^^^^^^^^^^^^

((arg?: number) => 95) instanceof Function;
>((arg?: number) => 95) instanceof Function : boolean
>                                           : ^^^^^^^
>((arg?: number) => 95) : (arg?: number) => number
>                       : ^^^^^^^      ^^^^^^^^^^^
>(arg?: number) => 95 : (arg?: number) => number
<<<<<<< HEAD
>arg : number | undefined
=======
>                     : ^^^^^^^      ^^^^^^^^^^^
>arg : number
>    : ^^^^^^
>>>>>>> 12402f26
>95 : 95
>   : ^^
>Function : FunctionConstructor
>         : ^^^^^^^^^^^^^^^^^^^

((...arg: number[]) => 96) instanceof Function;
>((...arg: number[]) => 96) instanceof Function : boolean
>                                               : ^^^^^^^
>((...arg: number[]) => 96) : (...arg: number[]) => number
>                           : ^^^^^^^^^        ^^^^^^^^^^^
>(...arg: number[]) => 96 : (...arg: number[]) => number
>                         : ^^^^^^^^^        ^^^^^^^^^^^
>arg : number[]
>    : ^^^^^^^^
>96 : 96
>   : ^^
>Function : FunctionConstructor
>         : ^^^^^^^^^^^^^^^^^^^

'' + ((arg) => 100);
>'' + ((arg) => 100) : string
>                    : ^^^^^^
>'' : ""
>   : ^^
>((arg) => 100) : (arg: any) => number
>               : ^^^^^^^^^^^^^^^^^^^^
>(arg) => 100 : (arg: any) => number
>             : ^^^^^^^^^^^^^^^^^^^^
>arg : any
>    : ^^^
>100 : 100
>    : ^^^

((arg) => 0) + '' + ((arg) => 101);
>((arg) => 0) + '' + ((arg) => 101) : string
>                                   : ^^^^^^
>((arg) => 0) + '' : string
>                  : ^^^^^^
>((arg) => 0) : (arg: any) => number
>             : ^^^^^^^^^^^^^^^^^^^^
>(arg) => 0 : (arg: any) => number
>           : ^^^^^^^^^^^^^^^^^^^^
>arg : any
>    : ^^^
>0 : 0
>  : ^
>'' : ""
>   : ^^
>((arg) => 101) : (arg: any) => number
>               : ^^^^^^^^^^^^^^^^^^^^
>(arg) => 101 : (arg: any) => number
>             : ^^^^^^^^^^^^^^^^^^^^
>arg : any
>    : ^^^
>101 : 101
>    : ^^^

((arg = 1) => 0) + '' + ((arg = 2) => 102);
>((arg = 1) => 0) + '' + ((arg = 2) => 102) : string
>                                           : ^^^^^^
>((arg = 1) => 0) + '' : string
>                      : ^^^^^^
>((arg = 1) => 0) : (arg?: number) => number
>                 : ^^^^^^^^^^^^^^^^^^^^^^^^
>(arg = 1) => 0 : (arg?: number) => number
>               : ^^^^^^^^^^^^^^^^^^^^^^^^
>arg : number
>    : ^^^^^^
>1 : 1
>  : ^
>0 : 0
>  : ^
>'' : ""
>   : ^^
>((arg = 2) => 102) : (arg?: number) => number
>                   : ^^^^^^^^^^^^^^^^^^^^^^^^
>(arg = 2) => 102 : (arg?: number) => number
>                 : ^^^^^^^^^^^^^^^^^^^^^^^^
>arg : number
>    : ^^^^^^
>2 : 2
>  : ^
>102 : 102
>    : ^^^

((arg?) => 0) + '' + ((arg?) => 103);
>((arg?) => 0) + '' + ((arg?) => 103) : string
>                                     : ^^^^^^
>((arg?) => 0) + '' : string
>                   : ^^^^^^
>((arg?) => 0) : (arg?: any) => number
>              : ^^^^^^^^^^^^^^^^^^^^^
>(arg?) => 0 : (arg?: any) => number
>            : ^^^^^^^^^^^^^^^^^^^^^
>arg : any
>    : ^^^
>0 : 0
>  : ^
>'' : ""
>   : ^^
>((arg?) => 103) : (arg?: any) => number
>                : ^^^^^^^^^^^^^^^^^^^^^
>(arg?) => 103 : (arg?: any) => number
>              : ^^^^^^^^^^^^^^^^^^^^^
>arg : any
>    : ^^^
>103 : 103
>    : ^^^

((arg:number) => 0) + '' + ((arg:number) => 104);
>((arg:number) => 0) + '' + ((arg:number) => 104) : string
>                                                 : ^^^^^^
>((arg:number) => 0) + '' : string
>                         : ^^^^^^
>((arg:number) => 0) : (arg: number) => number
>                    : ^^^^^^      ^^^^^^^^^^^
>(arg:number) => 0 : (arg: number) => number
>                  : ^^^^^^      ^^^^^^^^^^^
>arg : number
>    : ^^^^^^
>0 : 0
>  : ^
>'' : ""
>   : ^^
>((arg:number) => 104) : (arg: number) => number
>                      : ^^^^^^      ^^^^^^^^^^^
>(arg:number) => 104 : (arg: number) => number
>                    : ^^^^^^      ^^^^^^^^^^^
>arg : number
>    : ^^^^^^
>104 : 104
>    : ^^^

((arg:number = 1) => 0) + '' + ((arg:number = 2) => 105);
>((arg:number = 1) => 0) + '' + ((arg:number = 2) => 105) : string
>                                                         : ^^^^^^
>((arg:number = 1) => 0) + '' : string
>                             : ^^^^^^
>((arg:number = 1) => 0) : (arg?: number) => number
>                        : ^^^^^^^      ^^^^^^^^^^^
>(arg:number = 1) => 0 : (arg?: number) => number
>                      : ^^^^^^^      ^^^^^^^^^^^
>arg : number
>    : ^^^^^^
>1 : 1
>  : ^
>0 : 0
>  : ^
>'' : ""
>   : ^^
>((arg:number = 2) => 105) : (arg?: number) => number
>                          : ^^^^^^^      ^^^^^^^^^^^
>(arg:number = 2) => 105 : (arg?: number) => number
>                        : ^^^^^^^      ^^^^^^^^^^^
>arg : number
>    : ^^^^^^
>2 : 2
>  : ^
>105 : 105
>    : ^^^

((arg?:number = 1) => 0) + '' + ((arg?:number = 2) => 106);
>((arg?:number = 1) => 0) + '' + ((arg?:number = 2) => 106) : string
>                                                           : ^^^^^^
>((arg?:number = 1) => 0) + '' : string
>                              : ^^^^^^
>((arg?:number = 1) => 0) : (arg?: number) => number
>                         : ^^^^^^^      ^^^^^^^^^^^
>(arg?:number = 1) => 0 : (arg?: number) => number
<<<<<<< HEAD
>arg : number | undefined
=======
>                       : ^^^^^^^      ^^^^^^^^^^^
>arg : number
>    : ^^^^^^
>>>>>>> 12402f26
>1 : 1
>  : ^
>0 : 0
>  : ^
>'' : ""
>   : ^^
>((arg?:number = 2) => 106) : (arg?: number) => number
>                           : ^^^^^^^      ^^^^^^^^^^^
>(arg?:number = 2) => 106 : (arg?: number) => number
<<<<<<< HEAD
>arg : number | undefined
=======
>                         : ^^^^^^^      ^^^^^^^^^^^
>arg : number
>    : ^^^^^^
>>>>>>> 12402f26
>2 : 2
>  : ^
>106 : 106
>    : ^^^

((...arg:number[]) => 0) + '' + ((...arg:number[]) => 107);
>((...arg:number[]) => 0) + '' + ((...arg:number[]) => 107) : string
>                                                           : ^^^^^^
>((...arg:number[]) => 0) + '' : string
>                              : ^^^^^^
>((...arg:number[]) => 0) : (...arg: number[]) => number
>                         : ^^^^^^^^^        ^^^^^^^^^^^
>(...arg:number[]) => 0 : (...arg: number[]) => number
>                       : ^^^^^^^^^        ^^^^^^^^^^^
>arg : number[]
>    : ^^^^^^^^
>0 : 0
>  : ^
>'' : ""
>   : ^^
>((...arg:number[]) => 107) : (...arg: number[]) => number
>                           : ^^^^^^^^^        ^^^^^^^^^^^
>(...arg:number[]) => 107 : (...arg: number[]) => number
>                         : ^^^^^^^^^        ^^^^^^^^^^^
>arg : number[]
>    : ^^^^^^^^
>107 : 107
>    : ^^^

((arg1, arg2?) => 0) + '' + ((arg1,arg2?) => 108);
>((arg1, arg2?) => 0) + '' + ((arg1,arg2?) => 108) : string
>                                                  : ^^^^^^
>((arg1, arg2?) => 0) + '' : string
>                          : ^^^^^^
>((arg1, arg2?) => 0) : (arg1: any, arg2?: any) => number
>                     : ^^^^^^^^^^^^^^^^^^^^^^^^^^^^^^^^^
>(arg1, arg2?) => 0 : (arg1: any, arg2?: any) => number
>                   : ^^^^^^^^^^^^^^^^^^^^^^^^^^^^^^^^^
>arg1 : any
>     : ^^^
>arg2 : any
>     : ^^^
>0 : 0
>  : ^
>'' : ""
>   : ^^
>((arg1,arg2?) => 108) : (arg1: any, arg2?: any) => number
>                      : ^^^^^^^^^^^^^^^^^^^^^^^^^^^^^^^^^
>(arg1,arg2?) => 108 : (arg1: any, arg2?: any) => number
>                    : ^^^^^^^^^^^^^^^^^^^^^^^^^^^^^^^^^
>arg1 : any
>     : ^^^
>arg2 : any
>     : ^^^
>108 : 108
>    : ^^^

((arg1, ...arg2:number[]) => 0) + '' + ((arg1, ...arg2:number[]) => 108);
>((arg1, ...arg2:number[]) => 0) + '' + ((arg1, ...arg2:number[]) => 108) : string
>                                                                         : ^^^^^^
>((arg1, ...arg2:number[]) => 0) + '' : string
>                                     : ^^^^^^
>((arg1, ...arg2:number[]) => 0) : (arg1: any, ...arg2: number[]) => number
>                                : ^^^^^^^^^^^^^^^^^^^^^        ^^^^^^^^^^^
>(arg1, ...arg2:number[]) => 0 : (arg1: any, ...arg2: number[]) => number
>                              : ^^^^^^^^^^^^^^^^^^^^^        ^^^^^^^^^^^
>arg1 : any
>     : ^^^
>arg2 : number[]
>     : ^^^^^^^^
>0 : 0
>  : ^
>'' : ""
>   : ^^
>((arg1, ...arg2:number[]) => 108) : (arg1: any, ...arg2: number[]) => number
>                                  : ^^^^^^^^^^^^^^^^^^^^^        ^^^^^^^^^^^
>(arg1, ...arg2:number[]) => 108 : (arg1: any, ...arg2: number[]) => number
>                                : ^^^^^^^^^^^^^^^^^^^^^        ^^^^^^^^^^^
>arg1 : any
>     : ^^^
>arg2 : number[]
>     : ^^^^^^^^
>108 : 108
>    : ^^^


// Function Parameters
function foo(...arg: any[]) { }
>foo : (...arg: any[]) => void
>    : ^^^^^^^^^     ^^^^^^^^^
>arg : any[]
>    : ^^^^^

foo(
>foo(    (a) => 110,     ((a) => 111),     (a) => {        return 112;    },    (a? ) => 113,     (a, b? ) => 114,     (a: number) => 115,     (a: number = 0) => 116,     (a = 0) => 117,     (a?: number = 0) => 118,     (...a: number[]) => 119,     (a, b? = 0, ...c: number[]) => 120,    (a) => (b) => (c) => 121,    false? (a) => 0 : (b) => 122) : void
>                                                                                                                                                                                                                                                                                                                                                          : ^^^^
>foo : (...arg: any[]) => void
>    : ^^^^^^^^^^^^^^^^^^^^^^^

    (a) => 110, 
>(a) => 110 : (a: any) => number
>           : ^^^^^^^^^^^^^^^^^^
>a : any
>  : ^^^
>110 : 110
>    : ^^^

    ((a) => 111), 
>((a) => 111) : (a: any) => number
>             : ^^^^^^^^^^^^^^^^^^
>(a) => 111 : (a: any) => number
>           : ^^^^^^^^^^^^^^^^^^
>a : any
>  : ^^^
>111 : 111
>    : ^^^

    (a) => {
>(a) => {        return 112;    } : (a: any) => number
>                                 : ^^^^^^^^^^^^^^^^^^
>a : any
>  : ^^^

        return 112;
>112 : 112
>    : ^^^

    },
    (a? ) => 113, 
>(a? ) => 113 : (a?: any) => number
>             : ^^^^^^^^^^^^^^^^^^^
>a : any
>  : ^^^
>113 : 113
>    : ^^^

    (a, b? ) => 114, 
>(a, b? ) => 114 : (a: any, b?: any) => number
>                : ^^^^^^^^^^^^^^^^^^^^^^^^^^^
>a : any
>  : ^^^
>b : any
>  : ^^^
>114 : 114
>    : ^^^

    (a: number) => 115, 
>(a: number) => 115 : (a: number) => number
>                   : ^^^^      ^^^^^^^^^^^
>a : number
>  : ^^^^^^
>115 : 115
>    : ^^^

    (a: number = 0) => 116, 
>(a: number = 0) => 116 : (a?: number) => number
>                       : ^^^^^      ^^^^^^^^^^^
>a : number
>  : ^^^^^^
>0 : 0
>  : ^
>116 : 116
>    : ^^^

    (a = 0) => 117, 
>(a = 0) => 117 : (a?: number) => number
>               : ^^^^^^^^^^^^^^^^^^^^^^
>a : number
>  : ^^^^^^
>0 : 0
>  : ^
>117 : 117
>    : ^^^

    (a?: number = 0) => 118, 
>(a?: number = 0) => 118 : (a?: number) => number
<<<<<<< HEAD
>a : number | undefined
=======
>                        : ^^^^^      ^^^^^^^^^^^
>a : number
>  : ^^^^^^
>>>>>>> 12402f26
>0 : 0
>  : ^
>118 : 118
>    : ^^^

    (...a: number[]) => 119, 
>(...a: number[]) => 119 : (...a: number[]) => number
>                        : ^^^^^^^        ^^^^^^^^^^^
>a : number[]
>  : ^^^^^^^^
>119 : 119
>    : ^^^

    (a, b? = 0, ...c: number[]) => 120,
<<<<<<< HEAD
>(a, b? = 0, ...c: number[]) => 120 : (a: any, b?: number | undefined, ...c: number[]) => number
>a : any
>b : number | undefined
=======
>(a, b? = 0, ...c: number[]) => 120 : (a: any, b?: number, ...c: number[]) => number
>                                   : ^^^^^^^^^^^^^^^^^^^^^^^^^^^        ^^^^^^^^^^^
>a : any
>  : ^^^
>b : number
>  : ^^^^^^
>>>>>>> 12402f26
>0 : 0
>  : ^
>c : number[]
>  : ^^^^^^^^
>120 : 120
>    : ^^^

    (a) => (b) => (c) => 121,
>(a) => (b) => (c) => 121 : (a: any) => (b: any) => (c: any) => number
>                         : ^^^^^^^^^^^^^^^^^^^^^^^^^^^^^^^^^^^^^^^^^^
>a : any
>  : ^^^
>(b) => (c) => 121 : (b: any) => (c: any) => number
>                  : ^^^^^^^^^^^^^^^^^^^^^^^^^^^^^^
>b : any
>  : ^^^
>(c) => 121 : (c: any) => number
>           : ^^^^^^^^^^^^^^^^^^
>c : any
>  : ^^^
>121 : 121
>    : ^^^

    false? (a) => 0 : (b) => 122
>false? (a) => 0 : (b) => 122 : (a: any) => number
>                             : ^^^^^^^^^^^^^^^^^^
>false : false
>      : ^^^^^
>(a) => 0 : (a: any) => number
>         : ^^^^^^^^^^^^^^^^^^
>a : any
>  : ^^^
>0 : 0
>  : ^
>(b) => 122 : (b: any) => number
>           : ^^^^^^^^^^^^^^^^^^
>b : any
>  : ^^^
>122 : 122
>    : ^^^

);
<|MERGE_RESOLUTION|>--- conflicted
+++ resolved
@@ -1,1314 +1,1155 @@
-//// [tests/cases/compiler/fatarrowfunctionsOptionalArgs.ts] ////
-
-=== fatarrowfunctionsOptionalArgs.ts ===
-// valid
-
-// no params
-() => 1;
->() => 1 : () => number
->        : ^^^^^^^^^^^^
->1 : 1
->  : ^
-
-// one param, no type
-(arg) => 2;
->(arg) => 2 : (arg: any) => number
->           : ^^^^^^^^^^^^^^^^^^^^
->arg : any
->    : ^^^
->2 : 2
->  : ^
-
-// one param, no type
-arg => 2;
->arg => 2 : (arg: any) => number
->         : ^^^^^^^^^^^^^^^^^^^^
->arg : any
->    : ^^^
->2 : 2
->  : ^
-
-// one param, no type with default value
-(arg = 1) => 3;
->(arg = 1) => 3 : (arg?: number) => number
->               : ^^^^^^^^^^^^^^^^^^^^^^^^
->arg : number
->    : ^^^^^^
->1 : 1
->  : ^
->3 : 3
->  : ^
-
-// one param, no type, optional
-(arg?) => 4;
->(arg?) => 4 : (arg?: any) => number
->            : ^^^^^^^^^^^^^^^^^^^^^
->arg : any
->    : ^^^
->4 : 4
->  : ^
-
-// typed param
-(arg: number) => 5;
->(arg: number) => 5 : (arg: number) => number
->                   : ^^^^^^      ^^^^^^^^^^^
->arg : number
->    : ^^^^^^
->5 : 5
->  : ^
-
-// typed param with default value
-(arg: number = 0) => 6;
->(arg: number = 0) => 6 : (arg?: number) => number
->                       : ^^^^^^^      ^^^^^^^^^^^
->arg : number
->    : ^^^^^^
->0 : 0
->  : ^
->6 : 6
->  : ^
-
-// optional param
-(arg?: number) => 7;
->(arg?: number) => 7 : (arg?: number) => number
-<<<<<<< HEAD
->arg : number | undefined
-=======
->                    : ^^^^^^^      ^^^^^^^^^^^
->arg : number
->    : ^^^^^^
->>>>>>> 12402f26
->7 : 7
->  : ^
-
-// var arg param
-(...arg: number[]) => 8;
->(...arg: number[]) => 8 : (...arg: number[]) => number
->                        : ^^^^^^^^^        ^^^^^^^^^^^
->arg : number[]
->    : ^^^^^^^^
->8 : 8
->  : ^
-
-// multiple arguments
-(arg1, arg2) => 12;
->(arg1, arg2) => 12 : (arg1: any, arg2: any) => number
->                   : ^^^^^^^^^^^^^^^^^^^^^^^^^^^^^^^^
->arg1 : any
->     : ^^^
->arg2 : any
->     : ^^^
->12 : 12
->   : ^^
-
-(arg1 = 1, arg2 =3) => 13;
->(arg1 = 1, arg2 =3) => 13 : (arg1?: number, arg2?: number) => number
->                          : ^^^^^^^^^^^^^^^^^^^^^^^^^^^^^^^^^^^^^^^^
->arg1 : number
->     : ^^^^^^
->1 : 1
->  : ^
->arg2 : number
->     : ^^^^^^
->3 : 3
->  : ^
->13 : 13
->   : ^^
-
-(arg1?, arg2?) => 14;
->(arg1?, arg2?) => 14 : (arg1?: any, arg2?: any) => number
->                     : ^^^^^^^^^^^^^^^^^^^^^^^^^^^^^^^^^^
->arg1 : any
->     : ^^^
->arg2 : any
->     : ^^^
->14 : 14
->   : ^^
-
-(arg1: number, arg2: number) => 15;
->(arg1: number, arg2: number) => 15 : (arg1: number, arg2: number) => number
->                                   : ^^^^^^^      ^^^^^^^^      ^^^^^^^^^^^
->arg1 : number
->     : ^^^^^^
->arg2 : number
->     : ^^^^^^
->15 : 15
->   : ^^
-
-(arg1: number = 0, arg2: number = 1) => 16;
->(arg1: number = 0, arg2: number = 1) => 16 : (arg1?: number, arg2?: number) => number
->                                           : ^^^^^^^^      ^^^^^^^^^      ^^^^^^^^^^^
->arg1 : number
->     : ^^^^^^
->0 : 0
->  : ^
->arg2 : number
->     : ^^^^^^
->1 : 1
->  : ^
->16 : 16
->   : ^^
-
-(arg1?: number, arg2?: number) => 17;
->(arg1?: number, arg2?: number) => 17 : (arg1?: number, arg2?: number) => number
-<<<<<<< HEAD
->arg1 : number | undefined
->arg2 : number | undefined
-=======
->                                     : ^^^^^^^^      ^^^^^^^^^      ^^^^^^^^^^^
->arg1 : number
->     : ^^^^^^
->arg2 : number
->     : ^^^^^^
->>>>>>> 12402f26
->17 : 17
->   : ^^
-
-(arg1, ...arg2: number[]) => 18;
->(arg1, ...arg2: number[]) => 18 : (arg1: any, ...arg2: number[]) => number
->                                : ^^^^^^^^^^^^^^^^^^^^^        ^^^^^^^^^^^
->arg1 : any
->     : ^^^
->arg2 : number[]
->     : ^^^^^^^^
->18 : 18
->   : ^^
-
-(arg1, arg2?: number) => 19;
->(arg1, arg2?: number) => 19 : (arg1: any, arg2?: number) => number
->                            : ^^^^^^^^^^^^^^^^^^^      ^^^^^^^^^^^
->arg1 : any
-<<<<<<< HEAD
->arg2 : number | undefined
-=======
->     : ^^^
->arg2 : number
->     : ^^^^^^
->>>>>>> 12402f26
->19 : 19
->   : ^^
-
-// in paren
-(() => 21);
->(() => 21) : () => number
->           : ^^^^^^^^^^^^
->() => 21 : () => number
->         : ^^^^^^^^^^^^
->21 : 21
->   : ^^
-
-((arg) => 22);
->((arg) => 22) : (arg: any) => number
->              : ^^^^^^^^^^^^^^^^^^^^
->(arg) => 22 : (arg: any) => number
->            : ^^^^^^^^^^^^^^^^^^^^
->arg : any
->    : ^^^
->22 : 22
->   : ^^
-
-((arg = 1) => 23);
->((arg = 1) => 23) : (arg?: number) => number
->                  : ^^^^^^^^^^^^^^^^^^^^^^^^
->(arg = 1) => 23 : (arg?: number) => number
->                : ^^^^^^^^^^^^^^^^^^^^^^^^
->arg : number
->    : ^^^^^^
->1 : 1
->  : ^
->23 : 23
->   : ^^
-
-((arg?) => 24);
->((arg?) => 24) : (arg?: any) => number
->               : ^^^^^^^^^^^^^^^^^^^^^
->(arg?) => 24 : (arg?: any) => number
->             : ^^^^^^^^^^^^^^^^^^^^^
->arg : any
->    : ^^^
->24 : 24
->   : ^^
-
-((arg: number) => 25);
->((arg: number) => 25) : (arg: number) => number
->                      : ^^^^^^      ^^^^^^^^^^^
->(arg: number) => 25 : (arg: number) => number
->                    : ^^^^^^      ^^^^^^^^^^^
->arg : number
->    : ^^^^^^
->25 : 25
->   : ^^
-
-((arg: number = 0) => 26);
->((arg: number = 0) => 26) : (arg?: number) => number
->                          : ^^^^^^^      ^^^^^^^^^^^
->(arg: number = 0) => 26 : (arg?: number) => number
->                        : ^^^^^^^      ^^^^^^^^^^^
->arg : number
->    : ^^^^^^
->0 : 0
->  : ^
->26 : 26
->   : ^^
-
-((arg?: number) => 27);
->((arg?: number) => 27) : (arg?: number) => number
->                       : ^^^^^^^      ^^^^^^^^^^^
->(arg?: number) => 27 : (arg?: number) => number
-<<<<<<< HEAD
->arg : number | undefined
-=======
->                     : ^^^^^^^      ^^^^^^^^^^^
->arg : number
->    : ^^^^^^
->>>>>>> 12402f26
->27 : 27
->   : ^^
-
-((...arg: number[]) => 28);
->((...arg: number[]) => 28) : (...arg: number[]) => number
->                           : ^^^^^^^^^        ^^^^^^^^^^^
->(...arg: number[]) => 28 : (...arg: number[]) => number
->                         : ^^^^^^^^^        ^^^^^^^^^^^
->arg : number[]
->    : ^^^^^^^^
->28 : 28
->   : ^^
-
-// in multiple paren
-(((((arg) => { return 32; }))));
->(((((arg) => { return 32; })))) : (arg: any) => number
->                                : ^^^^^^^^^^^^^^^^^^^^
->((((arg) => { return 32; }))) : (arg: any) => number
->                              : ^^^^^^^^^^^^^^^^^^^^
->(((arg) => { return 32; })) : (arg: any) => number
->                            : ^^^^^^^^^^^^^^^^^^^^
->((arg) => { return 32; }) : (arg: any) => number
->                          : ^^^^^^^^^^^^^^^^^^^^
->(arg) => { return 32; } : (arg: any) => number
->                        : ^^^^^^^^^^^^^^^^^^^^
->arg : any
->    : ^^^
->32 : 32
->   : ^^
-
-// in ternary exression
-false ? () => 41 : null;
-<<<<<<< HEAD
->false ? () => 41 : null : (() => number) | null
-=======
->false ? () => 41 : null : () => number
->                        : ^^^^^^^^^^^^
->>>>>>> 12402f26
->false : false
->      : ^^^^^
->() => 41 : () => number
->         : ^^^^^^^^^^^^
->41 : 41
->   : ^^
-
-false ? (arg) => 42 : null;
-<<<<<<< HEAD
->false ? (arg) => 42 : null : ((arg: any) => number) | null
-=======
->false ? (arg) => 42 : null : (arg: any) => number
->                           : ^^^^^^^^^^^^^^^^^^^^
->>>>>>> 12402f26
->false : false
->      : ^^^^^
->(arg) => 42 : (arg: any) => number
->            : ^^^^^^^^^^^^^^^^^^^^
->arg : any
->    : ^^^
->42 : 42
->   : ^^
-
-false ? (arg = 1) => 43 : null;
-<<<<<<< HEAD
->false ? (arg = 1) => 43 : null : ((arg?: number) => number) | null
-=======
->false ? (arg = 1) => 43 : null : (arg?: number) => number
->                               : ^^^^^^^^^^^^^^^^^^^^^^^^
->>>>>>> 12402f26
->false : false
->      : ^^^^^
->(arg = 1) => 43 : (arg?: number) => number
->                : ^^^^^^^^^^^^^^^^^^^^^^^^
->arg : number
->    : ^^^^^^
->1 : 1
->  : ^
->43 : 43
->   : ^^
-
-false ? (arg?) => 44 : null;
-<<<<<<< HEAD
->false ? (arg?) => 44 : null : ((arg?: any) => number) | null
-=======
->false ? (arg?) => 44 : null : (arg?: any) => number
->                            : ^^^^^^^^^^^^^^^^^^^^^
->>>>>>> 12402f26
->false : false
->      : ^^^^^
->(arg?) => 44 : (arg?: any) => number
->             : ^^^^^^^^^^^^^^^^^^^^^
->arg : any
->    : ^^^
->44 : 44
->   : ^^
-
-false ? (arg: number) => 45 : null;
-<<<<<<< HEAD
->false ? (arg: number) => 45 : null : ((arg: number) => number) | null
-=======
->false ? (arg: number) => 45 : null : (arg: number) => number
->                                   : ^^^^^^      ^^^^^^^^^^^
->>>>>>> 12402f26
->false : false
->      : ^^^^^
->(arg: number) => 45 : (arg: number) => number
->                    : ^^^^^^      ^^^^^^^^^^^
->arg : number
->    : ^^^^^^
->45 : 45
->   : ^^
-
-false ? (arg?: number) => 46 : null;
-<<<<<<< HEAD
->false ? (arg?: number) => 46 : null : ((arg?: number) => number) | null
-=======
->false ? (arg?: number) => 46 : null : (arg?: number) => number
->                                    : ^^^^^^^      ^^^^^^^^^^^
->>>>>>> 12402f26
->false : false
->      : ^^^^^
->(arg?: number) => 46 : (arg?: number) => number
-<<<<<<< HEAD
->arg : number | undefined
-=======
->                     : ^^^^^^^      ^^^^^^^^^^^
->arg : number
->    : ^^^^^^
->>>>>>> 12402f26
->46 : 46
->   : ^^
-
-false ? (arg?: number = 0) => 47 : null;
-<<<<<<< HEAD
->false ? (arg?: number = 0) => 47 : null : ((arg?: number) => number) | null
-=======
->false ? (arg?: number = 0) => 47 : null : (arg?: number) => number
->                                        : ^^^^^^^      ^^^^^^^^^^^
->>>>>>> 12402f26
->false : false
->      : ^^^^^
->(arg?: number = 0) => 47 : (arg?: number) => number
-<<<<<<< HEAD
->arg : number | undefined
-=======
->                         : ^^^^^^^      ^^^^^^^^^^^
->arg : number
->    : ^^^^^^
->>>>>>> 12402f26
->0 : 0
->  : ^
->47 : 47
->   : ^^
-
-false ? (...arg: number[]) => 48 : null;
-<<<<<<< HEAD
->false ? (...arg: number[]) => 48 : null : ((...arg: number[]) => number) | null
-=======
->false ? (...arg: number[]) => 48 : null : (...arg: number[]) => number
->                                        : ^^^^^^^^^        ^^^^^^^^^^^
->>>>>>> 12402f26
->false : false
->      : ^^^^^
->(...arg: number[]) => 48 : (...arg: number[]) => number
->                         : ^^^^^^^^^        ^^^^^^^^^^^
->arg : number[]
->    : ^^^^^^^^
->48 : 48
->   : ^^
-
-// in ternary exression within paren
-false ? (() => 51) : null;
-<<<<<<< HEAD
->false ? (() => 51) : null : (() => number) | null
-=======
->false ? (() => 51) : null : () => number
->                          : ^^^^^^^^^^^^
->>>>>>> 12402f26
->false : false
->      : ^^^^^
->(() => 51) : () => number
->           : ^^^^^^^^^^^^
->() => 51 : () => number
->         : ^^^^^^^^^^^^
->51 : 51
->   : ^^
-
-false ? ((arg) => 52) : null;
-<<<<<<< HEAD
->false ? ((arg) => 52) : null : ((arg: any) => number) | null
-=======
->false ? ((arg) => 52) : null : (arg: any) => number
->                             : ^^^^^^^^^^^^^^^^^^^^
->>>>>>> 12402f26
->false : false
->      : ^^^^^
->((arg) => 52) : (arg: any) => number
->              : ^^^^^^^^^^^^^^^^^^^^
->(arg) => 52 : (arg: any) => number
->            : ^^^^^^^^^^^^^^^^^^^^
->arg : any
->    : ^^^
->52 : 52
->   : ^^
-
-false ? ((arg = 1) => 53) : null;
-<<<<<<< HEAD
->false ? ((arg = 1) => 53) : null : ((arg?: number) => number) | null
-=======
->false ? ((arg = 1) => 53) : null : (arg?: number) => number
->                                 : ^^^^^^^^^^^^^^^^^^^^^^^^
->>>>>>> 12402f26
->false : false
->      : ^^^^^
->((arg = 1) => 53) : (arg?: number) => number
->                  : ^^^^^^^^^^^^^^^^^^^^^^^^
->(arg = 1) => 53 : (arg?: number) => number
->                : ^^^^^^^^^^^^^^^^^^^^^^^^
->arg : number
->    : ^^^^^^
->1 : 1
->  : ^
->53 : 53
->   : ^^
-
-false ? ((arg?) => 54) : null;
-<<<<<<< HEAD
->false ? ((arg?) => 54) : null : ((arg?: any) => number) | null
-=======
->false ? ((arg?) => 54) : null : (arg?: any) => number
->                              : ^^^^^^^^^^^^^^^^^^^^^
->>>>>>> 12402f26
->false : false
->      : ^^^^^
->((arg?) => 54) : (arg?: any) => number
->               : ^^^^^^^^^^^^^^^^^^^^^
->(arg?) => 54 : (arg?: any) => number
->             : ^^^^^^^^^^^^^^^^^^^^^
->arg : any
->    : ^^^
->54 : 54
->   : ^^
-
-false ? ((arg: number) => 55) : null;
-<<<<<<< HEAD
->false ? ((arg: number) => 55) : null : ((arg: number) => number) | null
-=======
->false ? ((arg: number) => 55) : null : (arg: number) => number
->                                     : ^^^^^^      ^^^^^^^^^^^
->>>>>>> 12402f26
->false : false
->      : ^^^^^
->((arg: number) => 55) : (arg: number) => number
->                      : ^^^^^^      ^^^^^^^^^^^
->(arg: number) => 55 : (arg: number) => number
->                    : ^^^^^^      ^^^^^^^^^^^
->arg : number
->    : ^^^^^^
->55 : 55
->   : ^^
-
-false ? ((arg?: number) => 56) : null;
-<<<<<<< HEAD
->false ? ((arg?: number) => 56) : null : ((arg?: number) => number) | null
-=======
->false ? ((arg?: number) => 56) : null : (arg?: number) => number
->                                      : ^^^^^^^      ^^^^^^^^^^^
->>>>>>> 12402f26
->false : false
->      : ^^^^^
->((arg?: number) => 56) : (arg?: number) => number
->                       : ^^^^^^^      ^^^^^^^^^^^
->(arg?: number) => 56 : (arg?: number) => number
-<<<<<<< HEAD
->arg : number | undefined
-=======
->                     : ^^^^^^^      ^^^^^^^^^^^
->arg : number
->    : ^^^^^^
->>>>>>> 12402f26
->56 : 56
->   : ^^
-
-false ? ((arg?: number = 0) => 57) : null;
-<<<<<<< HEAD
->false ? ((arg?: number = 0) => 57) : null : ((arg?: number) => number) | null
-=======
->false ? ((arg?: number = 0) => 57) : null : (arg?: number) => number
->                                          : ^^^^^^^      ^^^^^^^^^^^
->>>>>>> 12402f26
->false : false
->      : ^^^^^
->((arg?: number = 0) => 57) : (arg?: number) => number
->                           : ^^^^^^^      ^^^^^^^^^^^
->(arg?: number = 0) => 57 : (arg?: number) => number
-<<<<<<< HEAD
->arg : number | undefined
-=======
->                         : ^^^^^^^      ^^^^^^^^^^^
->arg : number
->    : ^^^^^^
->>>>>>> 12402f26
->0 : 0
->  : ^
->57 : 57
->   : ^^
-
-false ? ((...arg: number[]) => 58) : null;
-<<<<<<< HEAD
->false ? ((...arg: number[]) => 58) : null : ((...arg: number[]) => number) | null
-=======
->false ? ((...arg: number[]) => 58) : null : (...arg: number[]) => number
->                                          : ^^^^^^^^^        ^^^^^^^^^^^
->>>>>>> 12402f26
->false : false
->      : ^^^^^
->((...arg: number[]) => 58) : (...arg: number[]) => number
->                           : ^^^^^^^^^        ^^^^^^^^^^^
->(...arg: number[]) => 58 : (...arg: number[]) => number
->                         : ^^^^^^^^^        ^^^^^^^^^^^
->arg : number[]
->    : ^^^^^^^^
->58 : 58
->   : ^^
-
-// ternary exression's else clause
-false ? null : () => 61;
-<<<<<<< HEAD
->false ? null : () => 61 : (() => number) | null
-=======
->false ? null : () => 61 : () => number
->                        : ^^^^^^^^^^^^
->>>>>>> 12402f26
->false : false
->      : ^^^^^
->() => 61 : () => number
->         : ^^^^^^^^^^^^
->61 : 61
->   : ^^
-
-false ? null : (arg) => 62;
-<<<<<<< HEAD
->false ? null : (arg) => 62 : ((arg: any) => number) | null
-=======
->false ? null : (arg) => 62 : (arg: any) => number
->                           : ^^^^^^^^^^^^^^^^^^^^
->>>>>>> 12402f26
->false : false
->      : ^^^^^
->(arg) => 62 : (arg: any) => number
->            : ^^^^^^^^^^^^^^^^^^^^
->arg : any
->    : ^^^
->62 : 62
->   : ^^
-
-false ? null : (arg = 1) => 63;
-<<<<<<< HEAD
->false ? null : (arg = 1) => 63 : ((arg?: number) => number) | null
-=======
->false ? null : (arg = 1) => 63 : (arg?: number) => number
->                               : ^^^^^^^^^^^^^^^^^^^^^^^^
->>>>>>> 12402f26
->false : false
->      : ^^^^^
->(arg = 1) => 63 : (arg?: number) => number
->                : ^^^^^^^^^^^^^^^^^^^^^^^^
->arg : number
->    : ^^^^^^
->1 : 1
->  : ^
->63 : 63
->   : ^^
-
-false ? null : (arg?) => 64;
-<<<<<<< HEAD
->false ? null : (arg?) => 64 : ((arg?: any) => number) | null
-=======
->false ? null : (arg?) => 64 : (arg?: any) => number
->                            : ^^^^^^^^^^^^^^^^^^^^^
->>>>>>> 12402f26
->false : false
->      : ^^^^^
->(arg?) => 64 : (arg?: any) => number
->             : ^^^^^^^^^^^^^^^^^^^^^
->arg : any
->    : ^^^
->64 : 64
->   : ^^
-
-false ? null : (arg: number) => 65;
-<<<<<<< HEAD
->false ? null : (arg: number) => 65 : ((arg: number) => number) | null
-=======
->false ? null : (arg: number) => 65 : (arg: number) => number
->                                   : ^^^^^^      ^^^^^^^^^^^
->>>>>>> 12402f26
->false : false
->      : ^^^^^
->(arg: number) => 65 : (arg: number) => number
->                    : ^^^^^^      ^^^^^^^^^^^
->arg : number
->    : ^^^^^^
->65 : 65
->   : ^^
-
-false ? null : (arg?: number) => 66;
-<<<<<<< HEAD
->false ? null : (arg?: number) => 66 : ((arg?: number) => number) | null
-=======
->false ? null : (arg?: number) => 66 : (arg?: number) => number
->                                    : ^^^^^^^      ^^^^^^^^^^^
->>>>>>> 12402f26
->false : false
->      : ^^^^^
->(arg?: number) => 66 : (arg?: number) => number
-<<<<<<< HEAD
->arg : number | undefined
-=======
->                     : ^^^^^^^      ^^^^^^^^^^^
->arg : number
->    : ^^^^^^
->>>>>>> 12402f26
->66 : 66
->   : ^^
-
-false ? null : (arg?: number = 0) => 67;
-<<<<<<< HEAD
->false ? null : (arg?: number = 0) => 67 : ((arg?: number) => number) | null
-=======
->false ? null : (arg?: number = 0) => 67 : (arg?: number) => number
->                                        : ^^^^^^^      ^^^^^^^^^^^
->>>>>>> 12402f26
->false : false
->      : ^^^^^
->(arg?: number = 0) => 67 : (arg?: number) => number
-<<<<<<< HEAD
->arg : number | undefined
-=======
->                         : ^^^^^^^      ^^^^^^^^^^^
->arg : number
->    : ^^^^^^
->>>>>>> 12402f26
->0 : 0
->  : ^
->67 : 67
->   : ^^
-
-false ? null : (...arg: number[]) => 68;
-<<<<<<< HEAD
->false ? null : (...arg: number[]) => 68 : ((...arg: number[]) => number) | null
-=======
->false ? null : (...arg: number[]) => 68 : (...arg: number[]) => number
->                                        : ^^^^^^^^^        ^^^^^^^^^^^
->>>>>>> 12402f26
->false : false
->      : ^^^^^
->(...arg: number[]) => 68 : (...arg: number[]) => number
->                         : ^^^^^^^^^        ^^^^^^^^^^^
->arg : number[]
->    : ^^^^^^^^
->68 : 68
->   : ^^
-
-
-// nested ternary expressions
-((a?) => { return a; }) ? (b? ) => { return b; } : (c? ) => { return c; };
->((a?) => { return a; }) ? (b? ) => { return b; } : (c? ) => { return c; } : (b?: any) => any
->                                                                          : ^^^^^^^^^^^^^^^^
->((a?) => { return a; }) : (a?: any) => any
->                        : ^^^^^^^^^^^^^^^^
->(a?) => { return a; } : (a?: any) => any
->                      : ^^^^^^^^^^^^^^^^
->a : any
->  : ^^^
->a : any
->  : ^^^
->(b? ) => { return b; } : (b?: any) => any
->                       : ^^^^^^^^^^^^^^^^
->b : any
->  : ^^^
->b : any
->  : ^^^
->(c? ) => { return c; } : (c?: any) => any
->                       : ^^^^^^^^^^^^^^^^
->c : any
->  : ^^^
->c : any
->  : ^^^
-
-//multiple levels
-(a?) => { return a; } ? (b)=>(c)=>81 : (c)=>(d)=>82;
->(a?) => { return a; } : (a?: any) => any
->                      : ^^^^^^^^^^^^^^^^
->a : any
->  : ^^^
->a : any
->  : ^^^
->(b)=>(c)=>81 : (b: any) => (c: any) => number
->             : ^^^^^^^^^^^^^^^^^^^^^^^^^^^^^^
->b : any
->  : ^^^
->(c)=>81 : (c: any) => number
->        : ^^^^^^^^^^^^^^^^^^
->c : any
->  : ^^^
->81 : 81
->   : ^^
->(c)=>(d)=>82 : (c: any) => (d: any) => number
->             : ^^^^^^^^^^^^^^^^^^^^^^^^^^^^^^
->c : any
->  : ^^^
->(d)=>82 : (d: any) => number
->        : ^^^^^^^^^^^^^^^^^^
->d : any
->  : ^^^
->82 : 82
->   : ^^
-
-
-// In Expressions
-((arg) => 90) instanceof Function;
->((arg) => 90) instanceof Function : boolean
->                                  : ^^^^^^^
->((arg) => 90) : (arg: any) => number
->              : ^^^^^^^^^^^^^^^^^^^^
->(arg) => 90 : (arg: any) => number
->            : ^^^^^^^^^^^^^^^^^^^^
->arg : any
->    : ^^^
->90 : 90
->   : ^^
->Function : FunctionConstructor
->         : ^^^^^^^^^^^^^^^^^^^
-
-((arg = 1) => 91) instanceof Function;
->((arg = 1) => 91) instanceof Function : boolean
->                                      : ^^^^^^^
->((arg = 1) => 91) : (arg?: number) => number
->                  : ^^^^^^^^^^^^^^^^^^^^^^^^
->(arg = 1) => 91 : (arg?: number) => number
->                : ^^^^^^^^^^^^^^^^^^^^^^^^
->arg : number
->    : ^^^^^^
->1 : 1
->  : ^
->91 : 91
->   : ^^
->Function : FunctionConstructor
->         : ^^^^^^^^^^^^^^^^^^^
-
-((arg? ) => 92) instanceof Function;
->((arg? ) => 92) instanceof Function : boolean
->                                    : ^^^^^^^
->((arg? ) => 92) : (arg?: any) => number
->                : ^^^^^^^^^^^^^^^^^^^^^
->(arg? ) => 92 : (arg?: any) => number
->              : ^^^^^^^^^^^^^^^^^^^^^
->arg : any
->    : ^^^
->92 : 92
->   : ^^
->Function : FunctionConstructor
->         : ^^^^^^^^^^^^^^^^^^^
-
-((arg: number) => 93) instanceof Function;
->((arg: number) => 93) instanceof Function : boolean
->                                          : ^^^^^^^
->((arg: number) => 93) : (arg: number) => number
->                      : ^^^^^^      ^^^^^^^^^^^
->(arg: number) => 93 : (arg: number) => number
->                    : ^^^^^^      ^^^^^^^^^^^
->arg : number
->    : ^^^^^^
->93 : 93
->   : ^^
->Function : FunctionConstructor
->         : ^^^^^^^^^^^^^^^^^^^
-
-((arg: number = 1) => 94) instanceof Function;
->((arg: number = 1) => 94) instanceof Function : boolean
->                                              : ^^^^^^^
->((arg: number = 1) => 94) : (arg?: number) => number
->                          : ^^^^^^^      ^^^^^^^^^^^
->(arg: number = 1) => 94 : (arg?: number) => number
->                        : ^^^^^^^      ^^^^^^^^^^^
->arg : number
->    : ^^^^^^
->1 : 1
->  : ^
->94 : 94
->   : ^^
->Function : FunctionConstructor
->         : ^^^^^^^^^^^^^^^^^^^
-
-((arg?: number) => 95) instanceof Function;
->((arg?: number) => 95) instanceof Function : boolean
->                                           : ^^^^^^^
->((arg?: number) => 95) : (arg?: number) => number
->                       : ^^^^^^^      ^^^^^^^^^^^
->(arg?: number) => 95 : (arg?: number) => number
-<<<<<<< HEAD
->arg : number | undefined
-=======
->                     : ^^^^^^^      ^^^^^^^^^^^
->arg : number
->    : ^^^^^^
->>>>>>> 12402f26
->95 : 95
->   : ^^
->Function : FunctionConstructor
->         : ^^^^^^^^^^^^^^^^^^^
-
-((...arg: number[]) => 96) instanceof Function;
->((...arg: number[]) => 96) instanceof Function : boolean
->                                               : ^^^^^^^
->((...arg: number[]) => 96) : (...arg: number[]) => number
->                           : ^^^^^^^^^        ^^^^^^^^^^^
->(...arg: number[]) => 96 : (...arg: number[]) => number
->                         : ^^^^^^^^^        ^^^^^^^^^^^
->arg : number[]
->    : ^^^^^^^^
->96 : 96
->   : ^^
->Function : FunctionConstructor
->         : ^^^^^^^^^^^^^^^^^^^
-
-'' + ((arg) => 100);
->'' + ((arg) => 100) : string
->                    : ^^^^^^
->'' : ""
->   : ^^
->((arg) => 100) : (arg: any) => number
->               : ^^^^^^^^^^^^^^^^^^^^
->(arg) => 100 : (arg: any) => number
->             : ^^^^^^^^^^^^^^^^^^^^
->arg : any
->    : ^^^
->100 : 100
->    : ^^^
-
-((arg) => 0) + '' + ((arg) => 101);
->((arg) => 0) + '' + ((arg) => 101) : string
->                                   : ^^^^^^
->((arg) => 0) + '' : string
->                  : ^^^^^^
->((arg) => 0) : (arg: any) => number
->             : ^^^^^^^^^^^^^^^^^^^^
->(arg) => 0 : (arg: any) => number
->           : ^^^^^^^^^^^^^^^^^^^^
->arg : any
->    : ^^^
->0 : 0
->  : ^
->'' : ""
->   : ^^
->((arg) => 101) : (arg: any) => number
->               : ^^^^^^^^^^^^^^^^^^^^
->(arg) => 101 : (arg: any) => number
->             : ^^^^^^^^^^^^^^^^^^^^
->arg : any
->    : ^^^
->101 : 101
->    : ^^^
-
-((arg = 1) => 0) + '' + ((arg = 2) => 102);
->((arg = 1) => 0) + '' + ((arg = 2) => 102) : string
->                                           : ^^^^^^
->((arg = 1) => 0) + '' : string
->                      : ^^^^^^
->((arg = 1) => 0) : (arg?: number) => number
->                 : ^^^^^^^^^^^^^^^^^^^^^^^^
->(arg = 1) => 0 : (arg?: number) => number
->               : ^^^^^^^^^^^^^^^^^^^^^^^^
->arg : number
->    : ^^^^^^
->1 : 1
->  : ^
->0 : 0
->  : ^
->'' : ""
->   : ^^
->((arg = 2) => 102) : (arg?: number) => number
->                   : ^^^^^^^^^^^^^^^^^^^^^^^^
->(arg = 2) => 102 : (arg?: number) => number
->                 : ^^^^^^^^^^^^^^^^^^^^^^^^
->arg : number
->    : ^^^^^^
->2 : 2
->  : ^
->102 : 102
->    : ^^^
-
-((arg?) => 0) + '' + ((arg?) => 103);
->((arg?) => 0) + '' + ((arg?) => 103) : string
->                                     : ^^^^^^
->((arg?) => 0) + '' : string
->                   : ^^^^^^
->((arg?) => 0) : (arg?: any) => number
->              : ^^^^^^^^^^^^^^^^^^^^^
->(arg?) => 0 : (arg?: any) => number
->            : ^^^^^^^^^^^^^^^^^^^^^
->arg : any
->    : ^^^
->0 : 0
->  : ^
->'' : ""
->   : ^^
->((arg?) => 103) : (arg?: any) => number
->                : ^^^^^^^^^^^^^^^^^^^^^
->(arg?) => 103 : (arg?: any) => number
->              : ^^^^^^^^^^^^^^^^^^^^^
->arg : any
->    : ^^^
->103 : 103
->    : ^^^
-
-((arg:number) => 0) + '' + ((arg:number) => 104);
->((arg:number) => 0) + '' + ((arg:number) => 104) : string
->                                                 : ^^^^^^
->((arg:number) => 0) + '' : string
->                         : ^^^^^^
->((arg:number) => 0) : (arg: number) => number
->                    : ^^^^^^      ^^^^^^^^^^^
->(arg:number) => 0 : (arg: number) => number
->                  : ^^^^^^      ^^^^^^^^^^^
->arg : number
->    : ^^^^^^
->0 : 0
->  : ^
->'' : ""
->   : ^^
->((arg:number) => 104) : (arg: number) => number
->                      : ^^^^^^      ^^^^^^^^^^^
->(arg:number) => 104 : (arg: number) => number
->                    : ^^^^^^      ^^^^^^^^^^^
->arg : number
->    : ^^^^^^
->104 : 104
->    : ^^^
-
-((arg:number = 1) => 0) + '' + ((arg:number = 2) => 105);
->((arg:number = 1) => 0) + '' + ((arg:number = 2) => 105) : string
->                                                         : ^^^^^^
->((arg:number = 1) => 0) + '' : string
->                             : ^^^^^^
->((arg:number = 1) => 0) : (arg?: number) => number
->                        : ^^^^^^^      ^^^^^^^^^^^
->(arg:number = 1) => 0 : (arg?: number) => number
->                      : ^^^^^^^      ^^^^^^^^^^^
->arg : number
->    : ^^^^^^
->1 : 1
->  : ^
->0 : 0
->  : ^
->'' : ""
->   : ^^
->((arg:number = 2) => 105) : (arg?: number) => number
->                          : ^^^^^^^      ^^^^^^^^^^^
->(arg:number = 2) => 105 : (arg?: number) => number
->                        : ^^^^^^^      ^^^^^^^^^^^
->arg : number
->    : ^^^^^^
->2 : 2
->  : ^
->105 : 105
->    : ^^^
-
-((arg?:number = 1) => 0) + '' + ((arg?:number = 2) => 106);
->((arg?:number = 1) => 0) + '' + ((arg?:number = 2) => 106) : string
->                                                           : ^^^^^^
->((arg?:number = 1) => 0) + '' : string
->                              : ^^^^^^
->((arg?:number = 1) => 0) : (arg?: number) => number
->                         : ^^^^^^^      ^^^^^^^^^^^
->(arg?:number = 1) => 0 : (arg?: number) => number
-<<<<<<< HEAD
->arg : number | undefined
-=======
->                       : ^^^^^^^      ^^^^^^^^^^^
->arg : number
->    : ^^^^^^
->>>>>>> 12402f26
->1 : 1
->  : ^
->0 : 0
->  : ^
->'' : ""
->   : ^^
->((arg?:number = 2) => 106) : (arg?: number) => number
->                           : ^^^^^^^      ^^^^^^^^^^^
->(arg?:number = 2) => 106 : (arg?: number) => number
-<<<<<<< HEAD
->arg : number | undefined
-=======
->                         : ^^^^^^^      ^^^^^^^^^^^
->arg : number
->    : ^^^^^^
->>>>>>> 12402f26
->2 : 2
->  : ^
->106 : 106
->    : ^^^
-
-((...arg:number[]) => 0) + '' + ((...arg:number[]) => 107);
->((...arg:number[]) => 0) + '' + ((...arg:number[]) => 107) : string
->                                                           : ^^^^^^
->((...arg:number[]) => 0) + '' : string
->                              : ^^^^^^
->((...arg:number[]) => 0) : (...arg: number[]) => number
->                         : ^^^^^^^^^        ^^^^^^^^^^^
->(...arg:number[]) => 0 : (...arg: number[]) => number
->                       : ^^^^^^^^^        ^^^^^^^^^^^
->arg : number[]
->    : ^^^^^^^^
->0 : 0
->  : ^
->'' : ""
->   : ^^
->((...arg:number[]) => 107) : (...arg: number[]) => number
->                           : ^^^^^^^^^        ^^^^^^^^^^^
->(...arg:number[]) => 107 : (...arg: number[]) => number
->                         : ^^^^^^^^^        ^^^^^^^^^^^
->arg : number[]
->    : ^^^^^^^^
->107 : 107
->    : ^^^
-
-((arg1, arg2?) => 0) + '' + ((arg1,arg2?) => 108);
->((arg1, arg2?) => 0) + '' + ((arg1,arg2?) => 108) : string
->                                                  : ^^^^^^
->((arg1, arg2?) => 0) + '' : string
->                          : ^^^^^^
->((arg1, arg2?) => 0) : (arg1: any, arg2?: any) => number
->                     : ^^^^^^^^^^^^^^^^^^^^^^^^^^^^^^^^^
->(arg1, arg2?) => 0 : (arg1: any, arg2?: any) => number
->                   : ^^^^^^^^^^^^^^^^^^^^^^^^^^^^^^^^^
->arg1 : any
->     : ^^^
->arg2 : any
->     : ^^^
->0 : 0
->  : ^
->'' : ""
->   : ^^
->((arg1,arg2?) => 108) : (arg1: any, arg2?: any) => number
->                      : ^^^^^^^^^^^^^^^^^^^^^^^^^^^^^^^^^
->(arg1,arg2?) => 108 : (arg1: any, arg2?: any) => number
->                    : ^^^^^^^^^^^^^^^^^^^^^^^^^^^^^^^^^
->arg1 : any
->     : ^^^
->arg2 : any
->     : ^^^
->108 : 108
->    : ^^^
-
-((arg1, ...arg2:number[]) => 0) + '' + ((arg1, ...arg2:number[]) => 108);
->((arg1, ...arg2:number[]) => 0) + '' + ((arg1, ...arg2:number[]) => 108) : string
->                                                                         : ^^^^^^
->((arg1, ...arg2:number[]) => 0) + '' : string
->                                     : ^^^^^^
->((arg1, ...arg2:number[]) => 0) : (arg1: any, ...arg2: number[]) => number
->                                : ^^^^^^^^^^^^^^^^^^^^^        ^^^^^^^^^^^
->(arg1, ...arg2:number[]) => 0 : (arg1: any, ...arg2: number[]) => number
->                              : ^^^^^^^^^^^^^^^^^^^^^        ^^^^^^^^^^^
->arg1 : any
->     : ^^^
->arg2 : number[]
->     : ^^^^^^^^
->0 : 0
->  : ^
->'' : ""
->   : ^^
->((arg1, ...arg2:number[]) => 108) : (arg1: any, ...arg2: number[]) => number
->                                  : ^^^^^^^^^^^^^^^^^^^^^        ^^^^^^^^^^^
->(arg1, ...arg2:number[]) => 108 : (arg1: any, ...arg2: number[]) => number
->                                : ^^^^^^^^^^^^^^^^^^^^^        ^^^^^^^^^^^
->arg1 : any
->     : ^^^
->arg2 : number[]
->     : ^^^^^^^^
->108 : 108
->    : ^^^
-
-
-// Function Parameters
-function foo(...arg: any[]) { }
->foo : (...arg: any[]) => void
->    : ^^^^^^^^^     ^^^^^^^^^
->arg : any[]
->    : ^^^^^
-
-foo(
->foo(    (a) => 110,     ((a) => 111),     (a) => {        return 112;    },    (a? ) => 113,     (a, b? ) => 114,     (a: number) => 115,     (a: number = 0) => 116,     (a = 0) => 117,     (a?: number = 0) => 118,     (...a: number[]) => 119,     (a, b? = 0, ...c: number[]) => 120,    (a) => (b) => (c) => 121,    false? (a) => 0 : (b) => 122) : void
->                                                                                                                                                                                                                                                                                                                                                          : ^^^^
->foo : (...arg: any[]) => void
->    : ^^^^^^^^^^^^^^^^^^^^^^^
-
-    (a) => 110, 
->(a) => 110 : (a: any) => number
->           : ^^^^^^^^^^^^^^^^^^
->a : any
->  : ^^^
->110 : 110
->    : ^^^
-
-    ((a) => 111), 
->((a) => 111) : (a: any) => number
->             : ^^^^^^^^^^^^^^^^^^
->(a) => 111 : (a: any) => number
->           : ^^^^^^^^^^^^^^^^^^
->a : any
->  : ^^^
->111 : 111
->    : ^^^
-
-    (a) => {
->(a) => {        return 112;    } : (a: any) => number
->                                 : ^^^^^^^^^^^^^^^^^^
->a : any
->  : ^^^
-
-        return 112;
->112 : 112
->    : ^^^
-
-    },
-    (a? ) => 113, 
->(a? ) => 113 : (a?: any) => number
->             : ^^^^^^^^^^^^^^^^^^^
->a : any
->  : ^^^
->113 : 113
->    : ^^^
-
-    (a, b? ) => 114, 
->(a, b? ) => 114 : (a: any, b?: any) => number
->                : ^^^^^^^^^^^^^^^^^^^^^^^^^^^
->a : any
->  : ^^^
->b : any
->  : ^^^
->114 : 114
->    : ^^^
-
-    (a: number) => 115, 
->(a: number) => 115 : (a: number) => number
->                   : ^^^^      ^^^^^^^^^^^
->a : number
->  : ^^^^^^
->115 : 115
->    : ^^^
-
-    (a: number = 0) => 116, 
->(a: number = 0) => 116 : (a?: number) => number
->                       : ^^^^^      ^^^^^^^^^^^
->a : number
->  : ^^^^^^
->0 : 0
->  : ^
->116 : 116
->    : ^^^
-
-    (a = 0) => 117, 
->(a = 0) => 117 : (a?: number) => number
->               : ^^^^^^^^^^^^^^^^^^^^^^
->a : number
->  : ^^^^^^
->0 : 0
->  : ^
->117 : 117
->    : ^^^
-
-    (a?: number = 0) => 118, 
->(a?: number = 0) => 118 : (a?: number) => number
-<<<<<<< HEAD
->a : number | undefined
-=======
->                        : ^^^^^      ^^^^^^^^^^^
->a : number
->  : ^^^^^^
->>>>>>> 12402f26
->0 : 0
->  : ^
->118 : 118
->    : ^^^
-
-    (...a: number[]) => 119, 
->(...a: number[]) => 119 : (...a: number[]) => number
->                        : ^^^^^^^        ^^^^^^^^^^^
->a : number[]
->  : ^^^^^^^^
->119 : 119
->    : ^^^
-
-    (a, b? = 0, ...c: number[]) => 120,
-<<<<<<< HEAD
->(a, b? = 0, ...c: number[]) => 120 : (a: any, b?: number | undefined, ...c: number[]) => number
->a : any
->b : number | undefined
-=======
->(a, b? = 0, ...c: number[]) => 120 : (a: any, b?: number, ...c: number[]) => number
->                                   : ^^^^^^^^^^^^^^^^^^^^^^^^^^^        ^^^^^^^^^^^
->a : any
->  : ^^^
->b : number
->  : ^^^^^^
->>>>>>> 12402f26
->0 : 0
->  : ^
->c : number[]
->  : ^^^^^^^^
->120 : 120
->    : ^^^
-
-    (a) => (b) => (c) => 121,
->(a) => (b) => (c) => 121 : (a: any) => (b: any) => (c: any) => number
->                         : ^^^^^^^^^^^^^^^^^^^^^^^^^^^^^^^^^^^^^^^^^^
->a : any
->  : ^^^
->(b) => (c) => 121 : (b: any) => (c: any) => number
->                  : ^^^^^^^^^^^^^^^^^^^^^^^^^^^^^^
->b : any
->  : ^^^
->(c) => 121 : (c: any) => number
->           : ^^^^^^^^^^^^^^^^^^
->c : any
->  : ^^^
->121 : 121
->    : ^^^
-
-    false? (a) => 0 : (b) => 122
->false? (a) => 0 : (b) => 122 : (a: any) => number
->                             : ^^^^^^^^^^^^^^^^^^
->false : false
->      : ^^^^^
->(a) => 0 : (a: any) => number
->         : ^^^^^^^^^^^^^^^^^^
->a : any
->  : ^^^
->0 : 0
->  : ^
->(b) => 122 : (b: any) => number
->           : ^^^^^^^^^^^^^^^^^^
->b : any
->  : ^^^
->122 : 122
->    : ^^^
-
-);
+//// [tests/cases/compiler/fatarrowfunctionsOptionalArgs.ts] ////
+
+=== fatarrowfunctionsOptionalArgs.ts ===
+// valid
+
+// no params
+() => 1;
+>() => 1 : () => number
+>        : ^^^^^^^^^^^^
+>1 : 1
+>  : ^
+
+// one param, no type
+(arg) => 2;
+>(arg) => 2 : (arg: any) => number
+>           : ^^^^^^^^^^^^^^^^^^^^
+>arg : any
+>    : ^^^
+>2 : 2
+>  : ^
+
+// one param, no type
+arg => 2;
+>arg => 2 : (arg: any) => number
+>         : ^^^^^^^^^^^^^^^^^^^^
+>arg : any
+>    : ^^^
+>2 : 2
+>  : ^
+
+// one param, no type with default value
+(arg = 1) => 3;
+>(arg = 1) => 3 : (arg?: number) => number
+>               : ^^^^^^^^^^^^^^^^^^^^^^^^
+>arg : number
+>    : ^^^^^^
+>1 : 1
+>  : ^
+>3 : 3
+>  : ^
+
+// one param, no type, optional
+(arg?) => 4;
+>(arg?) => 4 : (arg?: any) => number
+>            : ^^^^^^^^^^^^^^^^^^^^^
+>arg : any
+>    : ^^^
+>4 : 4
+>  : ^
+
+// typed param
+(arg: number) => 5;
+>(arg: number) => 5 : (arg: number) => number
+>                   : ^^^^^^      ^^^^^^^^^^^
+>arg : number
+>    : ^^^^^^
+>5 : 5
+>  : ^
+
+// typed param with default value
+(arg: number = 0) => 6;
+>(arg: number = 0) => 6 : (arg?: number) => number
+>                       : ^^^^^^^      ^^^^^^^^^^^
+>arg : number
+>    : ^^^^^^
+>0 : 0
+>  : ^
+>6 : 6
+>  : ^
+
+// optional param
+(arg?: number) => 7;
+>(arg?: number) => 7 : (arg?: number) => number
+>                    : ^^^^^^^      ^^^^^^^^^^^
+>arg : number | undefined
+>    : ^^^^^^^^^^^^^^^^^^
+>7 : 7
+>  : ^
+
+// var arg param
+(...arg: number[]) => 8;
+>(...arg: number[]) => 8 : (...arg: number[]) => number
+>                        : ^^^^^^^^^        ^^^^^^^^^^^
+>arg : number[]
+>    : ^^^^^^^^
+>8 : 8
+>  : ^
+
+// multiple arguments
+(arg1, arg2) => 12;
+>(arg1, arg2) => 12 : (arg1: any, arg2: any) => number
+>                   : ^^^^^^^^^^^^^^^^^^^^^^^^^^^^^^^^
+>arg1 : any
+>     : ^^^
+>arg2 : any
+>     : ^^^
+>12 : 12
+>   : ^^
+
+(arg1 = 1, arg2 =3) => 13;
+>(arg1 = 1, arg2 =3) => 13 : (arg1?: number, arg2?: number) => number
+>                          : ^^^^^^^^^^^^^^^^^^^^^^^^^^^^^^^^^^^^^^^^
+>arg1 : number
+>     : ^^^^^^
+>1 : 1
+>  : ^
+>arg2 : number
+>     : ^^^^^^
+>3 : 3
+>  : ^
+>13 : 13
+>   : ^^
+
+(arg1?, arg2?) => 14;
+>(arg1?, arg2?) => 14 : (arg1?: any, arg2?: any) => number
+>                     : ^^^^^^^^^^^^^^^^^^^^^^^^^^^^^^^^^^
+>arg1 : any
+>     : ^^^
+>arg2 : any
+>     : ^^^
+>14 : 14
+>   : ^^
+
+(arg1: number, arg2: number) => 15;
+>(arg1: number, arg2: number) => 15 : (arg1: number, arg2: number) => number
+>                                   : ^^^^^^^      ^^^^^^^^      ^^^^^^^^^^^
+>arg1 : number
+>     : ^^^^^^
+>arg2 : number
+>     : ^^^^^^
+>15 : 15
+>   : ^^
+
+(arg1: number = 0, arg2: number = 1) => 16;
+>(arg1: number = 0, arg2: number = 1) => 16 : (arg1?: number, arg2?: number) => number
+>                                           : ^^^^^^^^      ^^^^^^^^^      ^^^^^^^^^^^
+>arg1 : number
+>     : ^^^^^^
+>0 : 0
+>  : ^
+>arg2 : number
+>     : ^^^^^^
+>1 : 1
+>  : ^
+>16 : 16
+>   : ^^
+
+(arg1?: number, arg2?: number) => 17;
+>(arg1?: number, arg2?: number) => 17 : (arg1?: number, arg2?: number) => number
+>                                     : ^^^^^^^^      ^^^^^^^^^      ^^^^^^^^^^^
+>arg1 : number | undefined
+>     : ^^^^^^^^^^^^^^^^^^
+>arg2 : number | undefined
+>     : ^^^^^^^^^^^^^^^^^^
+>17 : 17
+>   : ^^
+
+(arg1, ...arg2: number[]) => 18;
+>(arg1, ...arg2: number[]) => 18 : (arg1: any, ...arg2: number[]) => number
+>                                : ^^^^^^^^^^^^^^^^^^^^^        ^^^^^^^^^^^
+>arg1 : any
+>     : ^^^
+>arg2 : number[]
+>     : ^^^^^^^^
+>18 : 18
+>   : ^^
+
+(arg1, arg2?: number) => 19;
+>(arg1, arg2?: number) => 19 : (arg1: any, arg2?: number) => number
+>                            : ^^^^^^^^^^^^^^^^^^^      ^^^^^^^^^^^
+>arg1 : any
+>     : ^^^
+>arg2 : number | undefined
+>     : ^^^^^^^^^^^^^^^^^^
+>19 : 19
+>   : ^^
+
+// in paren
+(() => 21);
+>(() => 21) : () => number
+>           : ^^^^^^^^^^^^
+>() => 21 : () => number
+>         : ^^^^^^^^^^^^
+>21 : 21
+>   : ^^
+
+((arg) => 22);
+>((arg) => 22) : (arg: any) => number
+>              : ^^^^^^^^^^^^^^^^^^^^
+>(arg) => 22 : (arg: any) => number
+>            : ^^^^^^^^^^^^^^^^^^^^
+>arg : any
+>    : ^^^
+>22 : 22
+>   : ^^
+
+((arg = 1) => 23);
+>((arg = 1) => 23) : (arg?: number) => number
+>                  : ^^^^^^^^^^^^^^^^^^^^^^^^
+>(arg = 1) => 23 : (arg?: number) => number
+>                : ^^^^^^^^^^^^^^^^^^^^^^^^
+>arg : number
+>    : ^^^^^^
+>1 : 1
+>  : ^
+>23 : 23
+>   : ^^
+
+((arg?) => 24);
+>((arg?) => 24) : (arg?: any) => number
+>               : ^^^^^^^^^^^^^^^^^^^^^
+>(arg?) => 24 : (arg?: any) => number
+>             : ^^^^^^^^^^^^^^^^^^^^^
+>arg : any
+>    : ^^^
+>24 : 24
+>   : ^^
+
+((arg: number) => 25);
+>((arg: number) => 25) : (arg: number) => number
+>                      : ^^^^^^      ^^^^^^^^^^^
+>(arg: number) => 25 : (arg: number) => number
+>                    : ^^^^^^      ^^^^^^^^^^^
+>arg : number
+>    : ^^^^^^
+>25 : 25
+>   : ^^
+
+((arg: number = 0) => 26);
+>((arg: number = 0) => 26) : (arg?: number) => number
+>                          : ^^^^^^^      ^^^^^^^^^^^
+>(arg: number = 0) => 26 : (arg?: number) => number
+>                        : ^^^^^^^      ^^^^^^^^^^^
+>arg : number
+>    : ^^^^^^
+>0 : 0
+>  : ^
+>26 : 26
+>   : ^^
+
+((arg?: number) => 27);
+>((arg?: number) => 27) : (arg?: number) => number
+>                       : ^^^^^^^      ^^^^^^^^^^^
+>(arg?: number) => 27 : (arg?: number) => number
+>                     : ^^^^^^^      ^^^^^^^^^^^
+>arg : number | undefined
+>    : ^^^^^^^^^^^^^^^^^^
+>27 : 27
+>   : ^^
+
+((...arg: number[]) => 28);
+>((...arg: number[]) => 28) : (...arg: number[]) => number
+>                           : ^^^^^^^^^        ^^^^^^^^^^^
+>(...arg: number[]) => 28 : (...arg: number[]) => number
+>                         : ^^^^^^^^^        ^^^^^^^^^^^
+>arg : number[]
+>    : ^^^^^^^^
+>28 : 28
+>   : ^^
+
+// in multiple paren
+(((((arg) => { return 32; }))));
+>(((((arg) => { return 32; })))) : (arg: any) => number
+>                                : ^^^^^^^^^^^^^^^^^^^^
+>((((arg) => { return 32; }))) : (arg: any) => number
+>                              : ^^^^^^^^^^^^^^^^^^^^
+>(((arg) => { return 32; })) : (arg: any) => number
+>                            : ^^^^^^^^^^^^^^^^^^^^
+>((arg) => { return 32; }) : (arg: any) => number
+>                          : ^^^^^^^^^^^^^^^^^^^^
+>(arg) => { return 32; } : (arg: any) => number
+>                        : ^^^^^^^^^^^^^^^^^^^^
+>arg : any
+>    : ^^^
+>32 : 32
+>   : ^^
+
+// in ternary exression
+false ? () => 41 : null;
+>false ? () => 41 : null : (() => number) | null
+>                        : ^^^^^^^^^^^^^^^^^^^^^
+>false : false
+>      : ^^^^^
+>() => 41 : () => number
+>         : ^^^^^^^^^^^^
+>41 : 41
+>   : ^^
+
+false ? (arg) => 42 : null;
+>false ? (arg) => 42 : null : ((arg: any) => number) | null
+>                           : ^^^^^^^^^^^^^^^^^^^^^^^^^^^^^
+>false : false
+>      : ^^^^^
+>(arg) => 42 : (arg: any) => number
+>            : ^^^^^^^^^^^^^^^^^^^^
+>arg : any
+>    : ^^^
+>42 : 42
+>   : ^^
+
+false ? (arg = 1) => 43 : null;
+>false ? (arg = 1) => 43 : null : ((arg?: number) => number) | null
+>                               : ^^^^^^^^^^^^^^^^^^^^^^^^^^^^^^^^^
+>false : false
+>      : ^^^^^
+>(arg = 1) => 43 : (arg?: number) => number
+>                : ^^^^^^^^^^^^^^^^^^^^^^^^
+>arg : number
+>    : ^^^^^^
+>1 : 1
+>  : ^
+>43 : 43
+>   : ^^
+
+false ? (arg?) => 44 : null;
+>false ? (arg?) => 44 : null : ((arg?: any) => number) | null
+>                            : ^^^^^^^^^^^^^^^^^^^^^^^^^^^^^^
+>false : false
+>      : ^^^^^
+>(arg?) => 44 : (arg?: any) => number
+>             : ^^^^^^^^^^^^^^^^^^^^^
+>arg : any
+>    : ^^^
+>44 : 44
+>   : ^^
+
+false ? (arg: number) => 45 : null;
+>false ? (arg: number) => 45 : null : ((arg: number) => number) | null
+>                                   : ^^^^^^^      ^^^^^^^^^^^^^^^^^^^
+>false : false
+>      : ^^^^^
+>(arg: number) => 45 : (arg: number) => number
+>                    : ^^^^^^      ^^^^^^^^^^^
+>arg : number
+>    : ^^^^^^
+>45 : 45
+>   : ^^
+
+false ? (arg?: number) => 46 : null;
+>false ? (arg?: number) => 46 : null : ((arg?: number) => number) | null
+>                                    : ^^^^^^^^      ^^^^^^^^^^^^^^^^^^^
+>false : false
+>      : ^^^^^
+>(arg?: number) => 46 : (arg?: number) => number
+>                     : ^^^^^^^      ^^^^^^^^^^^
+>arg : number | undefined
+>    : ^^^^^^^^^^^^^^^^^^
+>46 : 46
+>   : ^^
+
+false ? (arg?: number = 0) => 47 : null;
+>false ? (arg?: number = 0) => 47 : null : ((arg?: number) => number) | null
+>                                        : ^^^^^^^^      ^^^^^^^^^^^^^^^^^^^
+>false : false
+>      : ^^^^^
+>(arg?: number = 0) => 47 : (arg?: number) => number
+>                         : ^^^^^^^      ^^^^^^^^^^^
+>arg : number | undefined
+>    : ^^^^^^^^^^^^^^^^^^
+>0 : 0
+>  : ^
+>47 : 47
+>   : ^^
+
+false ? (...arg: number[]) => 48 : null;
+>false ? (...arg: number[]) => 48 : null : ((...arg: number[]) => number) | null
+>                                        : ^^^^^^^^^^        ^^^^^^^^^^^^^^^^^^^
+>false : false
+>      : ^^^^^
+>(...arg: number[]) => 48 : (...arg: number[]) => number
+>                         : ^^^^^^^^^        ^^^^^^^^^^^
+>arg : number[]
+>    : ^^^^^^^^
+>48 : 48
+>   : ^^
+
+// in ternary exression within paren
+false ? (() => 51) : null;
+>false ? (() => 51) : null : (() => number) | null
+>                          : ^^^^^^^^^^^^^^^^^^^^^
+>false : false
+>      : ^^^^^
+>(() => 51) : () => number
+>           : ^^^^^^^^^^^^
+>() => 51 : () => number
+>         : ^^^^^^^^^^^^
+>51 : 51
+>   : ^^
+
+false ? ((arg) => 52) : null;
+>false ? ((arg) => 52) : null : ((arg: any) => number) | null
+>                             : ^^^^^^^^^^^^^^^^^^^^^^^^^^^^^
+>false : false
+>      : ^^^^^
+>((arg) => 52) : (arg: any) => number
+>              : ^^^^^^^^^^^^^^^^^^^^
+>(arg) => 52 : (arg: any) => number
+>            : ^^^^^^^^^^^^^^^^^^^^
+>arg : any
+>    : ^^^
+>52 : 52
+>   : ^^
+
+false ? ((arg = 1) => 53) : null;
+>false ? ((arg = 1) => 53) : null : ((arg?: number) => number) | null
+>                                 : ^^^^^^^^^^^^^^^^^^^^^^^^^^^^^^^^^
+>false : false
+>      : ^^^^^
+>((arg = 1) => 53) : (arg?: number) => number
+>                  : ^^^^^^^^^^^^^^^^^^^^^^^^
+>(arg = 1) => 53 : (arg?: number) => number
+>                : ^^^^^^^^^^^^^^^^^^^^^^^^
+>arg : number
+>    : ^^^^^^
+>1 : 1
+>  : ^
+>53 : 53
+>   : ^^
+
+false ? ((arg?) => 54) : null;
+>false ? ((arg?) => 54) : null : ((arg?: any) => number) | null
+>                              : ^^^^^^^^^^^^^^^^^^^^^^^^^^^^^^
+>false : false
+>      : ^^^^^
+>((arg?) => 54) : (arg?: any) => number
+>               : ^^^^^^^^^^^^^^^^^^^^^
+>(arg?) => 54 : (arg?: any) => number
+>             : ^^^^^^^^^^^^^^^^^^^^^
+>arg : any
+>    : ^^^
+>54 : 54
+>   : ^^
+
+false ? ((arg: number) => 55) : null;
+>false ? ((arg: number) => 55) : null : ((arg: number) => number) | null
+>                                     : ^^^^^^^      ^^^^^^^^^^^^^^^^^^^
+>false : false
+>      : ^^^^^
+>((arg: number) => 55) : (arg: number) => number
+>                      : ^^^^^^      ^^^^^^^^^^^
+>(arg: number) => 55 : (arg: number) => number
+>                    : ^^^^^^      ^^^^^^^^^^^
+>arg : number
+>    : ^^^^^^
+>55 : 55
+>   : ^^
+
+false ? ((arg?: number) => 56) : null;
+>false ? ((arg?: number) => 56) : null : ((arg?: number) => number) | null
+>                                      : ^^^^^^^^      ^^^^^^^^^^^^^^^^^^^
+>false : false
+>      : ^^^^^
+>((arg?: number) => 56) : (arg?: number) => number
+>                       : ^^^^^^^      ^^^^^^^^^^^
+>(arg?: number) => 56 : (arg?: number) => number
+>                     : ^^^^^^^      ^^^^^^^^^^^
+>arg : number | undefined
+>    : ^^^^^^^^^^^^^^^^^^
+>56 : 56
+>   : ^^
+
+false ? ((arg?: number = 0) => 57) : null;
+>false ? ((arg?: number = 0) => 57) : null : ((arg?: number) => number) | null
+>                                          : ^^^^^^^^      ^^^^^^^^^^^^^^^^^^^
+>false : false
+>      : ^^^^^
+>((arg?: number = 0) => 57) : (arg?: number) => number
+>                           : ^^^^^^^      ^^^^^^^^^^^
+>(arg?: number = 0) => 57 : (arg?: number) => number
+>                         : ^^^^^^^      ^^^^^^^^^^^
+>arg : number | undefined
+>    : ^^^^^^^^^^^^^^^^^^
+>0 : 0
+>  : ^
+>57 : 57
+>   : ^^
+
+false ? ((...arg: number[]) => 58) : null;
+>false ? ((...arg: number[]) => 58) : null : ((...arg: number[]) => number) | null
+>                                          : ^^^^^^^^^^        ^^^^^^^^^^^^^^^^^^^
+>false : false
+>      : ^^^^^
+>((...arg: number[]) => 58) : (...arg: number[]) => number
+>                           : ^^^^^^^^^        ^^^^^^^^^^^
+>(...arg: number[]) => 58 : (...arg: number[]) => number
+>                         : ^^^^^^^^^        ^^^^^^^^^^^
+>arg : number[]
+>    : ^^^^^^^^
+>58 : 58
+>   : ^^
+
+// ternary exression's else clause
+false ? null : () => 61;
+>false ? null : () => 61 : (() => number) | null
+>                        : ^^^^^^^^^^^^^^^^^^^^^
+>false : false
+>      : ^^^^^
+>() => 61 : () => number
+>         : ^^^^^^^^^^^^
+>61 : 61
+>   : ^^
+
+false ? null : (arg) => 62;
+>false ? null : (arg) => 62 : ((arg: any) => number) | null
+>                           : ^^^^^^^^^^^^^^^^^^^^^^^^^^^^^
+>false : false
+>      : ^^^^^
+>(arg) => 62 : (arg: any) => number
+>            : ^^^^^^^^^^^^^^^^^^^^
+>arg : any
+>    : ^^^
+>62 : 62
+>   : ^^
+
+false ? null : (arg = 1) => 63;
+>false ? null : (arg = 1) => 63 : ((arg?: number) => number) | null
+>                               : ^^^^^^^^^^^^^^^^^^^^^^^^^^^^^^^^^
+>false : false
+>      : ^^^^^
+>(arg = 1) => 63 : (arg?: number) => number
+>                : ^^^^^^^^^^^^^^^^^^^^^^^^
+>arg : number
+>    : ^^^^^^
+>1 : 1
+>  : ^
+>63 : 63
+>   : ^^
+
+false ? null : (arg?) => 64;
+>false ? null : (arg?) => 64 : ((arg?: any) => number) | null
+>                            : ^^^^^^^^^^^^^^^^^^^^^^^^^^^^^^
+>false : false
+>      : ^^^^^
+>(arg?) => 64 : (arg?: any) => number
+>             : ^^^^^^^^^^^^^^^^^^^^^
+>arg : any
+>    : ^^^
+>64 : 64
+>   : ^^
+
+false ? null : (arg: number) => 65;
+>false ? null : (arg: number) => 65 : ((arg: number) => number) | null
+>                                   : ^^^^^^^      ^^^^^^^^^^^^^^^^^^^
+>false : false
+>      : ^^^^^
+>(arg: number) => 65 : (arg: number) => number
+>                    : ^^^^^^      ^^^^^^^^^^^
+>arg : number
+>    : ^^^^^^
+>65 : 65
+>   : ^^
+
+false ? null : (arg?: number) => 66;
+>false ? null : (arg?: number) => 66 : ((arg?: number) => number) | null
+>                                    : ^^^^^^^^      ^^^^^^^^^^^^^^^^^^^
+>false : false
+>      : ^^^^^
+>(arg?: number) => 66 : (arg?: number) => number
+>                     : ^^^^^^^      ^^^^^^^^^^^
+>arg : number | undefined
+>    : ^^^^^^^^^^^^^^^^^^
+>66 : 66
+>   : ^^
+
+false ? null : (arg?: number = 0) => 67;
+>false ? null : (arg?: number = 0) => 67 : ((arg?: number) => number) | null
+>                                        : ^^^^^^^^      ^^^^^^^^^^^^^^^^^^^
+>false : false
+>      : ^^^^^
+>(arg?: number = 0) => 67 : (arg?: number) => number
+>                         : ^^^^^^^      ^^^^^^^^^^^
+>arg : number | undefined
+>    : ^^^^^^^^^^^^^^^^^^
+>0 : 0
+>  : ^
+>67 : 67
+>   : ^^
+
+false ? null : (...arg: number[]) => 68;
+>false ? null : (...arg: number[]) => 68 : ((...arg: number[]) => number) | null
+>                                        : ^^^^^^^^^^        ^^^^^^^^^^^^^^^^^^^
+>false : false
+>      : ^^^^^
+>(...arg: number[]) => 68 : (...arg: number[]) => number
+>                         : ^^^^^^^^^        ^^^^^^^^^^^
+>arg : number[]
+>    : ^^^^^^^^
+>68 : 68
+>   : ^^
+
+
+// nested ternary expressions
+((a?) => { return a; }) ? (b? ) => { return b; } : (c? ) => { return c; };
+>((a?) => { return a; }) ? (b? ) => { return b; } : (c? ) => { return c; } : (b?: any) => any
+>                                                                          : ^^^^^^^^^^^^^^^^
+>((a?) => { return a; }) : (a?: any) => any
+>                        : ^^^^^^^^^^^^^^^^
+>(a?) => { return a; } : (a?: any) => any
+>                      : ^^^^^^^^^^^^^^^^
+>a : any
+>  : ^^^
+>a : any
+>  : ^^^
+>(b? ) => { return b; } : (b?: any) => any
+>                       : ^^^^^^^^^^^^^^^^
+>b : any
+>  : ^^^
+>b : any
+>  : ^^^
+>(c? ) => { return c; } : (c?: any) => any
+>                       : ^^^^^^^^^^^^^^^^
+>c : any
+>  : ^^^
+>c : any
+>  : ^^^
+
+//multiple levels
+(a?) => { return a; } ? (b)=>(c)=>81 : (c)=>(d)=>82;
+>(a?) => { return a; } : (a?: any) => any
+>                      : ^^^^^^^^^^^^^^^^
+>a : any
+>  : ^^^
+>a : any
+>  : ^^^
+>(b)=>(c)=>81 : (b: any) => (c: any) => number
+>             : ^^^^^^^^^^^^^^^^^^^^^^^^^^^^^^
+>b : any
+>  : ^^^
+>(c)=>81 : (c: any) => number
+>        : ^^^^^^^^^^^^^^^^^^
+>c : any
+>  : ^^^
+>81 : 81
+>   : ^^
+>(c)=>(d)=>82 : (c: any) => (d: any) => number
+>             : ^^^^^^^^^^^^^^^^^^^^^^^^^^^^^^
+>c : any
+>  : ^^^
+>(d)=>82 : (d: any) => number
+>        : ^^^^^^^^^^^^^^^^^^
+>d : any
+>  : ^^^
+>82 : 82
+>   : ^^
+
+
+// In Expressions
+((arg) => 90) instanceof Function;
+>((arg) => 90) instanceof Function : boolean
+>                                  : ^^^^^^^
+>((arg) => 90) : (arg: any) => number
+>              : ^^^^^^^^^^^^^^^^^^^^
+>(arg) => 90 : (arg: any) => number
+>            : ^^^^^^^^^^^^^^^^^^^^
+>arg : any
+>    : ^^^
+>90 : 90
+>   : ^^
+>Function : FunctionConstructor
+>         : ^^^^^^^^^^^^^^^^^^^
+
+((arg = 1) => 91) instanceof Function;
+>((arg = 1) => 91) instanceof Function : boolean
+>                                      : ^^^^^^^
+>((arg = 1) => 91) : (arg?: number) => number
+>                  : ^^^^^^^^^^^^^^^^^^^^^^^^
+>(arg = 1) => 91 : (arg?: number) => number
+>                : ^^^^^^^^^^^^^^^^^^^^^^^^
+>arg : number
+>    : ^^^^^^
+>1 : 1
+>  : ^
+>91 : 91
+>   : ^^
+>Function : FunctionConstructor
+>         : ^^^^^^^^^^^^^^^^^^^
+
+((arg? ) => 92) instanceof Function;
+>((arg? ) => 92) instanceof Function : boolean
+>                                    : ^^^^^^^
+>((arg? ) => 92) : (arg?: any) => number
+>                : ^^^^^^^^^^^^^^^^^^^^^
+>(arg? ) => 92 : (arg?: any) => number
+>              : ^^^^^^^^^^^^^^^^^^^^^
+>arg : any
+>    : ^^^
+>92 : 92
+>   : ^^
+>Function : FunctionConstructor
+>         : ^^^^^^^^^^^^^^^^^^^
+
+((arg: number) => 93) instanceof Function;
+>((arg: number) => 93) instanceof Function : boolean
+>                                          : ^^^^^^^
+>((arg: number) => 93) : (arg: number) => number
+>                      : ^^^^^^      ^^^^^^^^^^^
+>(arg: number) => 93 : (arg: number) => number
+>                    : ^^^^^^      ^^^^^^^^^^^
+>arg : number
+>    : ^^^^^^
+>93 : 93
+>   : ^^
+>Function : FunctionConstructor
+>         : ^^^^^^^^^^^^^^^^^^^
+
+((arg: number = 1) => 94) instanceof Function;
+>((arg: number = 1) => 94) instanceof Function : boolean
+>                                              : ^^^^^^^
+>((arg: number = 1) => 94) : (arg?: number) => number
+>                          : ^^^^^^^      ^^^^^^^^^^^
+>(arg: number = 1) => 94 : (arg?: number) => number
+>                        : ^^^^^^^      ^^^^^^^^^^^
+>arg : number
+>    : ^^^^^^
+>1 : 1
+>  : ^
+>94 : 94
+>   : ^^
+>Function : FunctionConstructor
+>         : ^^^^^^^^^^^^^^^^^^^
+
+((arg?: number) => 95) instanceof Function;
+>((arg?: number) => 95) instanceof Function : boolean
+>                                           : ^^^^^^^
+>((arg?: number) => 95) : (arg?: number) => number
+>                       : ^^^^^^^      ^^^^^^^^^^^
+>(arg?: number) => 95 : (arg?: number) => number
+>                     : ^^^^^^^      ^^^^^^^^^^^
+>arg : number | undefined
+>    : ^^^^^^^^^^^^^^^^^^
+>95 : 95
+>   : ^^
+>Function : FunctionConstructor
+>         : ^^^^^^^^^^^^^^^^^^^
+
+((...arg: number[]) => 96) instanceof Function;
+>((...arg: number[]) => 96) instanceof Function : boolean
+>                                               : ^^^^^^^
+>((...arg: number[]) => 96) : (...arg: number[]) => number
+>                           : ^^^^^^^^^        ^^^^^^^^^^^
+>(...arg: number[]) => 96 : (...arg: number[]) => number
+>                         : ^^^^^^^^^        ^^^^^^^^^^^
+>arg : number[]
+>    : ^^^^^^^^
+>96 : 96
+>   : ^^
+>Function : FunctionConstructor
+>         : ^^^^^^^^^^^^^^^^^^^
+
+'' + ((arg) => 100);
+>'' + ((arg) => 100) : string
+>                    : ^^^^^^
+>'' : ""
+>   : ^^
+>((arg) => 100) : (arg: any) => number
+>               : ^^^^^^^^^^^^^^^^^^^^
+>(arg) => 100 : (arg: any) => number
+>             : ^^^^^^^^^^^^^^^^^^^^
+>arg : any
+>    : ^^^
+>100 : 100
+>    : ^^^
+
+((arg) => 0) + '' + ((arg) => 101);
+>((arg) => 0) + '' + ((arg) => 101) : string
+>                                   : ^^^^^^
+>((arg) => 0) + '' : string
+>                  : ^^^^^^
+>((arg) => 0) : (arg: any) => number
+>             : ^^^^^^^^^^^^^^^^^^^^
+>(arg) => 0 : (arg: any) => number
+>           : ^^^^^^^^^^^^^^^^^^^^
+>arg : any
+>    : ^^^
+>0 : 0
+>  : ^
+>'' : ""
+>   : ^^
+>((arg) => 101) : (arg: any) => number
+>               : ^^^^^^^^^^^^^^^^^^^^
+>(arg) => 101 : (arg: any) => number
+>             : ^^^^^^^^^^^^^^^^^^^^
+>arg : any
+>    : ^^^
+>101 : 101
+>    : ^^^
+
+((arg = 1) => 0) + '' + ((arg = 2) => 102);
+>((arg = 1) => 0) + '' + ((arg = 2) => 102) : string
+>                                           : ^^^^^^
+>((arg = 1) => 0) + '' : string
+>                      : ^^^^^^
+>((arg = 1) => 0) : (arg?: number) => number
+>                 : ^^^^^^^^^^^^^^^^^^^^^^^^
+>(arg = 1) => 0 : (arg?: number) => number
+>               : ^^^^^^^^^^^^^^^^^^^^^^^^
+>arg : number
+>    : ^^^^^^
+>1 : 1
+>  : ^
+>0 : 0
+>  : ^
+>'' : ""
+>   : ^^
+>((arg = 2) => 102) : (arg?: number) => number
+>                   : ^^^^^^^^^^^^^^^^^^^^^^^^
+>(arg = 2) => 102 : (arg?: number) => number
+>                 : ^^^^^^^^^^^^^^^^^^^^^^^^
+>arg : number
+>    : ^^^^^^
+>2 : 2
+>  : ^
+>102 : 102
+>    : ^^^
+
+((arg?) => 0) + '' + ((arg?) => 103);
+>((arg?) => 0) + '' + ((arg?) => 103) : string
+>                                     : ^^^^^^
+>((arg?) => 0) + '' : string
+>                   : ^^^^^^
+>((arg?) => 0) : (arg?: any) => number
+>              : ^^^^^^^^^^^^^^^^^^^^^
+>(arg?) => 0 : (arg?: any) => number
+>            : ^^^^^^^^^^^^^^^^^^^^^
+>arg : any
+>    : ^^^
+>0 : 0
+>  : ^
+>'' : ""
+>   : ^^
+>((arg?) => 103) : (arg?: any) => number
+>                : ^^^^^^^^^^^^^^^^^^^^^
+>(arg?) => 103 : (arg?: any) => number
+>              : ^^^^^^^^^^^^^^^^^^^^^
+>arg : any
+>    : ^^^
+>103 : 103
+>    : ^^^
+
+((arg:number) => 0) + '' + ((arg:number) => 104);
+>((arg:number) => 0) + '' + ((arg:number) => 104) : string
+>                                                 : ^^^^^^
+>((arg:number) => 0) + '' : string
+>                         : ^^^^^^
+>((arg:number) => 0) : (arg: number) => number
+>                    : ^^^^^^      ^^^^^^^^^^^
+>(arg:number) => 0 : (arg: number) => number
+>                  : ^^^^^^      ^^^^^^^^^^^
+>arg : number
+>    : ^^^^^^
+>0 : 0
+>  : ^
+>'' : ""
+>   : ^^
+>((arg:number) => 104) : (arg: number) => number
+>                      : ^^^^^^      ^^^^^^^^^^^
+>(arg:number) => 104 : (arg: number) => number
+>                    : ^^^^^^      ^^^^^^^^^^^
+>arg : number
+>    : ^^^^^^
+>104 : 104
+>    : ^^^
+
+((arg:number = 1) => 0) + '' + ((arg:number = 2) => 105);
+>((arg:number = 1) => 0) + '' + ((arg:number = 2) => 105) : string
+>                                                         : ^^^^^^
+>((arg:number = 1) => 0) + '' : string
+>                             : ^^^^^^
+>((arg:number = 1) => 0) : (arg?: number) => number
+>                        : ^^^^^^^      ^^^^^^^^^^^
+>(arg:number = 1) => 0 : (arg?: number) => number
+>                      : ^^^^^^^      ^^^^^^^^^^^
+>arg : number
+>    : ^^^^^^
+>1 : 1
+>  : ^
+>0 : 0
+>  : ^
+>'' : ""
+>   : ^^
+>((arg:number = 2) => 105) : (arg?: number) => number
+>                          : ^^^^^^^      ^^^^^^^^^^^
+>(arg:number = 2) => 105 : (arg?: number) => number
+>                        : ^^^^^^^      ^^^^^^^^^^^
+>arg : number
+>    : ^^^^^^
+>2 : 2
+>  : ^
+>105 : 105
+>    : ^^^
+
+((arg?:number = 1) => 0) + '' + ((arg?:number = 2) => 106);
+>((arg?:number = 1) => 0) + '' + ((arg?:number = 2) => 106) : string
+>                                                           : ^^^^^^
+>((arg?:number = 1) => 0) + '' : string
+>                              : ^^^^^^
+>((arg?:number = 1) => 0) : (arg?: number) => number
+>                         : ^^^^^^^      ^^^^^^^^^^^
+>(arg?:number = 1) => 0 : (arg?: number) => number
+>                       : ^^^^^^^      ^^^^^^^^^^^
+>arg : number | undefined
+>    : ^^^^^^^^^^^^^^^^^^
+>1 : 1
+>  : ^
+>0 : 0
+>  : ^
+>'' : ""
+>   : ^^
+>((arg?:number = 2) => 106) : (arg?: number) => number
+>                           : ^^^^^^^      ^^^^^^^^^^^
+>(arg?:number = 2) => 106 : (arg?: number) => number
+>                         : ^^^^^^^      ^^^^^^^^^^^
+>arg : number | undefined
+>    : ^^^^^^^^^^^^^^^^^^
+>2 : 2
+>  : ^
+>106 : 106
+>    : ^^^
+
+((...arg:number[]) => 0) + '' + ((...arg:number[]) => 107);
+>((...arg:number[]) => 0) + '' + ((...arg:number[]) => 107) : string
+>                                                           : ^^^^^^
+>((...arg:number[]) => 0) + '' : string
+>                              : ^^^^^^
+>((...arg:number[]) => 0) : (...arg: number[]) => number
+>                         : ^^^^^^^^^        ^^^^^^^^^^^
+>(...arg:number[]) => 0 : (...arg: number[]) => number
+>                       : ^^^^^^^^^        ^^^^^^^^^^^
+>arg : number[]
+>    : ^^^^^^^^
+>0 : 0
+>  : ^
+>'' : ""
+>   : ^^
+>((...arg:number[]) => 107) : (...arg: number[]) => number
+>                           : ^^^^^^^^^        ^^^^^^^^^^^
+>(...arg:number[]) => 107 : (...arg: number[]) => number
+>                         : ^^^^^^^^^        ^^^^^^^^^^^
+>arg : number[]
+>    : ^^^^^^^^
+>107 : 107
+>    : ^^^
+
+((arg1, arg2?) => 0) + '' + ((arg1,arg2?) => 108);
+>((arg1, arg2?) => 0) + '' + ((arg1,arg2?) => 108) : string
+>                                                  : ^^^^^^
+>((arg1, arg2?) => 0) + '' : string
+>                          : ^^^^^^
+>((arg1, arg2?) => 0) : (arg1: any, arg2?: any) => number
+>                     : ^^^^^^^^^^^^^^^^^^^^^^^^^^^^^^^^^
+>(arg1, arg2?) => 0 : (arg1: any, arg2?: any) => number
+>                   : ^^^^^^^^^^^^^^^^^^^^^^^^^^^^^^^^^
+>arg1 : any
+>     : ^^^
+>arg2 : any
+>     : ^^^
+>0 : 0
+>  : ^
+>'' : ""
+>   : ^^
+>((arg1,arg2?) => 108) : (arg1: any, arg2?: any) => number
+>                      : ^^^^^^^^^^^^^^^^^^^^^^^^^^^^^^^^^
+>(arg1,arg2?) => 108 : (arg1: any, arg2?: any) => number
+>                    : ^^^^^^^^^^^^^^^^^^^^^^^^^^^^^^^^^
+>arg1 : any
+>     : ^^^
+>arg2 : any
+>     : ^^^
+>108 : 108
+>    : ^^^
+
+((arg1, ...arg2:number[]) => 0) + '' + ((arg1, ...arg2:number[]) => 108);
+>((arg1, ...arg2:number[]) => 0) + '' + ((arg1, ...arg2:number[]) => 108) : string
+>                                                                         : ^^^^^^
+>((arg1, ...arg2:number[]) => 0) + '' : string
+>                                     : ^^^^^^
+>((arg1, ...arg2:number[]) => 0) : (arg1: any, ...arg2: number[]) => number
+>                                : ^^^^^^^^^^^^^^^^^^^^^        ^^^^^^^^^^^
+>(arg1, ...arg2:number[]) => 0 : (arg1: any, ...arg2: number[]) => number
+>                              : ^^^^^^^^^^^^^^^^^^^^^        ^^^^^^^^^^^
+>arg1 : any
+>     : ^^^
+>arg2 : number[]
+>     : ^^^^^^^^
+>0 : 0
+>  : ^
+>'' : ""
+>   : ^^
+>((arg1, ...arg2:number[]) => 108) : (arg1: any, ...arg2: number[]) => number
+>                                  : ^^^^^^^^^^^^^^^^^^^^^        ^^^^^^^^^^^
+>(arg1, ...arg2:number[]) => 108 : (arg1: any, ...arg2: number[]) => number
+>                                : ^^^^^^^^^^^^^^^^^^^^^        ^^^^^^^^^^^
+>arg1 : any
+>     : ^^^
+>arg2 : number[]
+>     : ^^^^^^^^
+>108 : 108
+>    : ^^^
+
+
+// Function Parameters
+function foo(...arg: any[]) { }
+>foo : (...arg: any[]) => void
+>    : ^^^^^^^^^     ^^^^^^^^^
+>arg : any[]
+>    : ^^^^^
+
+foo(
+>foo(    (a) => 110,     ((a) => 111),     (a) => {        return 112;    },    (a? ) => 113,     (a, b? ) => 114,     (a: number) => 115,     (a: number = 0) => 116,     (a = 0) => 117,     (a?: number = 0) => 118,     (...a: number[]) => 119,     (a, b? = 0, ...c: number[]) => 120,    (a) => (b) => (c) => 121,    false? (a) => 0 : (b) => 122) : void
+>                                                                                                                                                                                                                                                                                                                                                          : ^^^^
+>foo : (...arg: any[]) => void
+>    : ^^^^^^^^^^^^^^^^^^^^^^^
+
+    (a) => 110, 
+>(a) => 110 : (a: any) => number
+>           : ^^^^^^^^^^^^^^^^^^
+>a : any
+>  : ^^^
+>110 : 110
+>    : ^^^
+
+    ((a) => 111), 
+>((a) => 111) : (a: any) => number
+>             : ^^^^^^^^^^^^^^^^^^
+>(a) => 111 : (a: any) => number
+>           : ^^^^^^^^^^^^^^^^^^
+>a : any
+>  : ^^^
+>111 : 111
+>    : ^^^
+
+    (a) => {
+>(a) => {        return 112;    } : (a: any) => number
+>                                 : ^^^^^^^^^^^^^^^^^^
+>a : any
+>  : ^^^
+
+        return 112;
+>112 : 112
+>    : ^^^
+
+    },
+    (a? ) => 113, 
+>(a? ) => 113 : (a?: any) => number
+>             : ^^^^^^^^^^^^^^^^^^^
+>a : any
+>  : ^^^
+>113 : 113
+>    : ^^^
+
+    (a, b? ) => 114, 
+>(a, b? ) => 114 : (a: any, b?: any) => number
+>                : ^^^^^^^^^^^^^^^^^^^^^^^^^^^
+>a : any
+>  : ^^^
+>b : any
+>  : ^^^
+>114 : 114
+>    : ^^^
+
+    (a: number) => 115, 
+>(a: number) => 115 : (a: number) => number
+>                   : ^^^^      ^^^^^^^^^^^
+>a : number
+>  : ^^^^^^
+>115 : 115
+>    : ^^^
+
+    (a: number = 0) => 116, 
+>(a: number = 0) => 116 : (a?: number) => number
+>                       : ^^^^^      ^^^^^^^^^^^
+>a : number
+>  : ^^^^^^
+>0 : 0
+>  : ^
+>116 : 116
+>    : ^^^
+
+    (a = 0) => 117, 
+>(a = 0) => 117 : (a?: number) => number
+>               : ^^^^^^^^^^^^^^^^^^^^^^
+>a : number
+>  : ^^^^^^
+>0 : 0
+>  : ^
+>117 : 117
+>    : ^^^
+
+    (a?: number = 0) => 118, 
+>(a?: number = 0) => 118 : (a?: number) => number
+>                        : ^^^^^      ^^^^^^^^^^^
+>a : number | undefined
+>  : ^^^^^^^^^^^^^^^^^^
+>0 : 0
+>  : ^
+>118 : 118
+>    : ^^^
+
+    (...a: number[]) => 119, 
+>(...a: number[]) => 119 : (...a: number[]) => number
+>                        : ^^^^^^^        ^^^^^^^^^^^
+>a : number[]
+>  : ^^^^^^^^
+>119 : 119
+>    : ^^^
+
+    (a, b? = 0, ...c: number[]) => 120,
+>(a, b? = 0, ...c: number[]) => 120 : (a: any, b?: number | undefined, ...c: number[]) => number
+>                                   : ^^^^^^^^^^^^^^^^^^^^^^^^^^^^^^^^^^^^^^^        ^^^^^^^^^^^
+>a : any
+>  : ^^^
+>b : number | undefined
+>  : ^^^^^^^^^^^^^^^^^^
+>0 : 0
+>  : ^
+>c : number[]
+>  : ^^^^^^^^
+>120 : 120
+>    : ^^^
+
+    (a) => (b) => (c) => 121,
+>(a) => (b) => (c) => 121 : (a: any) => (b: any) => (c: any) => number
+>                         : ^^^^^^^^^^^^^^^^^^^^^^^^^^^^^^^^^^^^^^^^^^
+>a : any
+>  : ^^^
+>(b) => (c) => 121 : (b: any) => (c: any) => number
+>                  : ^^^^^^^^^^^^^^^^^^^^^^^^^^^^^^
+>b : any
+>  : ^^^
+>(c) => 121 : (c: any) => number
+>           : ^^^^^^^^^^^^^^^^^^
+>c : any
+>  : ^^^
+>121 : 121
+>    : ^^^
+
+    false? (a) => 0 : (b) => 122
+>false? (a) => 0 : (b) => 122 : (a: any) => number
+>                             : ^^^^^^^^^^^^^^^^^^
+>false : false
+>      : ^^^^^
+>(a) => 0 : (a: any) => number
+>         : ^^^^^^^^^^^^^^^^^^
+>a : any
+>  : ^^^
+>0 : 0
+>  : ^
+>(b) => 122 : (b: any) => number
+>           : ^^^^^^^^^^^^^^^^^^
+>b : any
+>  : ^^^
+>122 : 122
+>    : ^^^
+
+);