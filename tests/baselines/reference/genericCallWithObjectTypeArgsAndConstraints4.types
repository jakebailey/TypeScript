//// [tests/cases/conformance/types/typeRelationships/typeInference/genericCallWithObjectTypeArgsAndConstraints4.ts] ////

=== genericCallWithObjectTypeArgsAndConstraints4.ts ===
// Generic call with constraints infering type parameter from object member properties

class C {
>C : C
>  : ^

    x: string;
>x : string
>  : ^^^^^^
}

class D {
>D : D
>  : ^

    x: string;
>x : string
>  : ^^^^^^

    y: string;
>y : string
>  : ^^^^^^
}

function foo<T, U extends T>(t: T, t2: U) {
>foo : <T, U extends T>(t: T, t2: U) => (x: T) => U
>    : ^ ^^ ^^^^^^^^^^^^^^^ ^^^^^^ ^^^^^^^^^ ^^^^^^
>t : T
>  : ^
>t2 : U
>   : ^

    return (x: T) => t2;
>(x: T) => t2 : (x: T) => U
>             : ^^^^ ^^^^^^
>x : T
>  : ^
>t2 : U
>   : ^
}

var c: C;
>c : C
>  : ^

var d: D;
>d : D
>  : ^

var r = foo(c, d);
>r : (x: C) => D
>  : ^^^^^^^^^^^
>foo(c, d) : (x: C) => D
>          : ^^^^^^^^^^^
>foo : <T, U extends T>(t: T, t2: U) => (x: T) => U
>    : ^^^^^^^^^^^^^^^^^^^^^^^^^^^^^^^^^^^^^^^^^^^^
>c : C
>  : ^
>d : D
>  : ^

var r2 = foo(d, c); // error because C does not extend D
>r2 : (x: D) => D
>   : ^^^^^^^^^^^
>foo(d, c) : (x: D) => D
>          : ^^^^^^^^^^^
>foo : <T, U extends T>(t: T, t2: U) => (x: T) => U
>    : ^^^^^^^^^^^^^^^^^^^^^^^^^^^^^^^^^^^^^^^^^^^^
>d : D
>  : ^
>c : C
>  : ^

var r3 = foo(c, { x: '', foo: c });
>r3 : (x: C) => { x: string; foo: C; }
>   : ^^^^^^^^^^^^^^^^^^^^^^^^^^^^^^^^
>foo(c, { x: '', foo: c }) : (x: C) => { x: string; foo: C; }
>                          : ^^^^^^^^^^^^^^^^^^^^^^^^^^^^^^^^
>foo : <T, U extends T>(t: T, t2: U) => (x: T) => U
>    : ^^^^^^^^^^^^^^^^^^^^^^^^^^^^^^^^^^^^^^^^^^^^
>c : C
>  : ^
>{ x: '', foo: c } : { x: string; foo: C; }
>                  : ^^^^^^^^^^^^^^^^^^^^^^
>x : string
>  : ^^^^^^
>'' : ""
>   : ^^
>foo : C
>    : ^
>c : C
>  : ^

var r4 = foo(null, null);
<<<<<<< HEAD
>r4 : (x: null) => null
>foo(null, null) : (x: null) => null
=======
>r4 : (x: any) => any
>   : ^^^^^^^^^^^^^^^
>foo(null, null) : (x: any) => any
>                : ^^^^^^^^^^^^^^^
>>>>>>> 12402f26
>foo : <T, U extends T>(t: T, t2: U) => (x: T) => U
>    : ^^^^^^^^^^^^^^^^^^^^^^^^^^^^^^^^^^^^^^^^^^^^

var r5 = foo({}, null);
<<<<<<< HEAD
>r5 : (x: {}) => {}
>foo({}, null) : (x: {}) => {}
=======
>r5 : (x: {}) => any
>   : ^^^^^^^^^^^^^^
>foo({}, null) : (x: {}) => any
>              : ^^^^^^^^^^^^^^
>>>>>>> 12402f26
>foo : <T, U extends T>(t: T, t2: U) => (x: T) => U
>    : ^^^^^^^^^^^^^^^^^^^^^^^^^^^^^^^^^^^^^^^^^^^^
>{} : {}
>   : ^^

var r6 = foo(null, {});
<<<<<<< HEAD
>r6 : (x: null) => null
>foo(null, {}) : (x: null) => null
=======
>r6 : (x: any) => {}
>   : ^^^^^^^^^^^^^^
>foo(null, {}) : (x: any) => {}
>              : ^^^^^^^^^^^^^^
>>>>>>> 12402f26
>foo : <T, U extends T>(t: T, t2: U) => (x: T) => U
>    : ^^^^^^^^^^^^^^^^^^^^^^^^^^^^^^^^^^^^^^^^^^^^
>{} : {}
>   : ^^

var r7 = foo({}, {});
>r7 : (x: {}) => {}
>   : ^^^^^^^^^^^^^
>foo({}, {}) : (x: {}) => {}
>            : ^^^^^^^^^^^^^
>foo : <T, U extends T>(t: T, t2: U) => (x: T) => U
>    : ^^^^^^^^^^^^^^^^^^^^^^^^^^^^^^^^^^^^^^^^^^^^
>{} : {}
>   : ^^
>{} : {}
>   : ^^

var r8 = foo(() => { }, () => { });
>r8 : (x: () => void) => () => void
>   : ^^^^^^^^^^^^^^^^^^^^^^^^^^^^^
>foo(() => { }, () => { }) : (x: () => void) => () => void
>                          : ^^^^^^^^^^^^^^^^^^^^^^^^^^^^^
>foo : <T, U extends T>(t: T, t2: U) => (x: T) => U
>    : ^^^^^^^^^^^^^^^^^^^^^^^^^^^^^^^^^^^^^^^^^^^^
>() => { } : () => void
>          : ^^^^^^^^^^
>() => { } : () => void
>          : ^^^^^^^^^^

var r9 = foo(() => { }, () => 1);
>r9 : (x: () => void) => () => number
>   : ^^^^^^^^^^^^^^^^^^^^^^^^^^^^^^^
>foo(() => { }, () => 1) : (x: () => void) => () => number
>                        : ^^^^^^^^^^^^^^^^^^^^^^^^^^^^^^^
>foo : <T, U extends T>(t: T, t2: U) => (x: T) => U
>    : ^^^^^^^^^^^^^^^^^^^^^^^^^^^^^^^^^^^^^^^^^^^^
>() => { } : () => void
>          : ^^^^^^^^^^
>() => 1 : () => number
>        : ^^^^^^^^^^^^
>1 : 1
>  : ^

function other<T, U extends T>() {
>other : <T, U extends T>() => void
>      : ^^^^^^^^^^^^^^^^^^^^^^^^^^

    var r4 = foo(c, d);
>r4 : (x: C) => D
>   : ^^^^^^^^^^^
>foo(c, d) : (x: C) => D
>          : ^^^^^^^^^^^
>foo : <T_1, U_1 extends T_1>(t: T_1, t2: U_1) => (x: T_1) => U_1
>    : ^^^^^^^^^^^^^^^^^^^^^^^^^^^^^^^^^^^^^^^^^^^^^^^^^^^^^^^^^^
>c : C
>  : ^
>d : D
>  : ^

    var r5 = foo<T, U>(c, d); // error
>r5 : (x: T) => U
>   : ^^^^^^^^^^^
>foo<T, U>(c, d) : (x: T) => U
>                : ^^^^^^^^^^^
>foo : <T_1, U_1 extends T_1>(t: T_1, t2: U_1) => (x: T_1) => U_1
>    : ^^^^^^^^^^^^^^^^^^^^^^^^^^^^^^^^^^^^^^^^^^^^^^^^^^^^^^^^^^
>c : C
>  : ^
>d : D
>  : ^
}


<|MERGE_RESOLUTION|>--- conflicted
+++ resolved
@@ -1,207 +1,192 @@
-//// [tests/cases/conformance/types/typeRelationships/typeInference/genericCallWithObjectTypeArgsAndConstraints4.ts] ////
-
-=== genericCallWithObjectTypeArgsAndConstraints4.ts ===
-// Generic call with constraints infering type parameter from object member properties
-
-class C {
->C : C
->  : ^
-
-    x: string;
->x : string
->  : ^^^^^^
-}
-
-class D {
->D : D
->  : ^
-
-    x: string;
->x : string
->  : ^^^^^^
-
-    y: string;
->y : string
->  : ^^^^^^
-}
-
-function foo<T, U extends T>(t: T, t2: U) {
->foo : <T, U extends T>(t: T, t2: U) => (x: T) => U
->    : ^ ^^ ^^^^^^^^^^^^^^^ ^^^^^^ ^^^^^^^^^ ^^^^^^
->t : T
->  : ^
->t2 : U
->   : ^
-
-    return (x: T) => t2;
->(x: T) => t2 : (x: T) => U
->             : ^^^^ ^^^^^^
->x : T
->  : ^
->t2 : U
->   : ^
-}
-
-var c: C;
->c : C
->  : ^
-
-var d: D;
->d : D
->  : ^
-
-var r = foo(c, d);
->r : (x: C) => D
->  : ^^^^^^^^^^^
->foo(c, d) : (x: C) => D
->          : ^^^^^^^^^^^
->foo : <T, U extends T>(t: T, t2: U) => (x: T) => U
->    : ^^^^^^^^^^^^^^^^^^^^^^^^^^^^^^^^^^^^^^^^^^^^
->c : C
->  : ^
->d : D
->  : ^
-
-var r2 = foo(d, c); // error because C does not extend D
->r2 : (x: D) => D
->   : ^^^^^^^^^^^
->foo(d, c) : (x: D) => D
->          : ^^^^^^^^^^^
->foo : <T, U extends T>(t: T, t2: U) => (x: T) => U
->    : ^^^^^^^^^^^^^^^^^^^^^^^^^^^^^^^^^^^^^^^^^^^^
->d : D
->  : ^
->c : C
->  : ^
-
-var r3 = foo(c, { x: '', foo: c });
->r3 : (x: C) => { x: string; foo: C; }
->   : ^^^^^^^^^^^^^^^^^^^^^^^^^^^^^^^^
->foo(c, { x: '', foo: c }) : (x: C) => { x: string; foo: C; }
->                          : ^^^^^^^^^^^^^^^^^^^^^^^^^^^^^^^^
->foo : <T, U extends T>(t: T, t2: U) => (x: T) => U
->    : ^^^^^^^^^^^^^^^^^^^^^^^^^^^^^^^^^^^^^^^^^^^^
->c : C
->  : ^
->{ x: '', foo: c } : { x: string; foo: C; }
->                  : ^^^^^^^^^^^^^^^^^^^^^^
->x : string
->  : ^^^^^^
->'' : ""
->   : ^^
->foo : C
->    : ^
->c : C
->  : ^
-
-var r4 = foo(null, null);
-<<<<<<< HEAD
->r4 : (x: null) => null
->foo(null, null) : (x: null) => null
-=======
->r4 : (x: any) => any
->   : ^^^^^^^^^^^^^^^
->foo(null, null) : (x: any) => any
->                : ^^^^^^^^^^^^^^^
->>>>>>> 12402f26
->foo : <T, U extends T>(t: T, t2: U) => (x: T) => U
->    : ^^^^^^^^^^^^^^^^^^^^^^^^^^^^^^^^^^^^^^^^^^^^
-
-var r5 = foo({}, null);
-<<<<<<< HEAD
->r5 : (x: {}) => {}
->foo({}, null) : (x: {}) => {}
-=======
->r5 : (x: {}) => any
->   : ^^^^^^^^^^^^^^
->foo({}, null) : (x: {}) => any
->              : ^^^^^^^^^^^^^^
->>>>>>> 12402f26
->foo : <T, U extends T>(t: T, t2: U) => (x: T) => U
->    : ^^^^^^^^^^^^^^^^^^^^^^^^^^^^^^^^^^^^^^^^^^^^
->{} : {}
->   : ^^
-
-var r6 = foo(null, {});
-<<<<<<< HEAD
->r6 : (x: null) => null
->foo(null, {}) : (x: null) => null
-=======
->r6 : (x: any) => {}
->   : ^^^^^^^^^^^^^^
->foo(null, {}) : (x: any) => {}
->              : ^^^^^^^^^^^^^^
->>>>>>> 12402f26
->foo : <T, U extends T>(t: T, t2: U) => (x: T) => U
->    : ^^^^^^^^^^^^^^^^^^^^^^^^^^^^^^^^^^^^^^^^^^^^
->{} : {}
->   : ^^
-
-var r7 = foo({}, {});
->r7 : (x: {}) => {}
->   : ^^^^^^^^^^^^^
->foo({}, {}) : (x: {}) => {}
->            : ^^^^^^^^^^^^^
->foo : <T, U extends T>(t: T, t2: U) => (x: T) => U
->    : ^^^^^^^^^^^^^^^^^^^^^^^^^^^^^^^^^^^^^^^^^^^^
->{} : {}
->   : ^^
->{} : {}
->   : ^^
-
-var r8 = foo(() => { }, () => { });
->r8 : (x: () => void) => () => void
->   : ^^^^^^^^^^^^^^^^^^^^^^^^^^^^^
->foo(() => { }, () => { }) : (x: () => void) => () => void
->                          : ^^^^^^^^^^^^^^^^^^^^^^^^^^^^^
->foo : <T, U extends T>(t: T, t2: U) => (x: T) => U
->    : ^^^^^^^^^^^^^^^^^^^^^^^^^^^^^^^^^^^^^^^^^^^^
->() => { } : () => void
->          : ^^^^^^^^^^
->() => { } : () => void
->          : ^^^^^^^^^^
-
-var r9 = foo(() => { }, () => 1);
->r9 : (x: () => void) => () => number
->   : ^^^^^^^^^^^^^^^^^^^^^^^^^^^^^^^
->foo(() => { }, () => 1) : (x: () => void) => () => number
->                        : ^^^^^^^^^^^^^^^^^^^^^^^^^^^^^^^
->foo : <T, U extends T>(t: T, t2: U) => (x: T) => U
->    : ^^^^^^^^^^^^^^^^^^^^^^^^^^^^^^^^^^^^^^^^^^^^
->() => { } : () => void
->          : ^^^^^^^^^^
->() => 1 : () => number
->        : ^^^^^^^^^^^^
->1 : 1
->  : ^
-
-function other<T, U extends T>() {
->other : <T, U extends T>() => void
->      : ^^^^^^^^^^^^^^^^^^^^^^^^^^
-
-    var r4 = foo(c, d);
->r4 : (x: C) => D
->   : ^^^^^^^^^^^
->foo(c, d) : (x: C) => D
->          : ^^^^^^^^^^^
->foo : <T_1, U_1 extends T_1>(t: T_1, t2: U_1) => (x: T_1) => U_1
->    : ^^^^^^^^^^^^^^^^^^^^^^^^^^^^^^^^^^^^^^^^^^^^^^^^^^^^^^^^^^
->c : C
->  : ^
->d : D
->  : ^
-
-    var r5 = foo<T, U>(c, d); // error
->r5 : (x: T) => U
->   : ^^^^^^^^^^^
->foo<T, U>(c, d) : (x: T) => U
->                : ^^^^^^^^^^^
->foo : <T_1, U_1 extends T_1>(t: T_1, t2: U_1) => (x: T_1) => U_1
->    : ^^^^^^^^^^^^^^^^^^^^^^^^^^^^^^^^^^^^^^^^^^^^^^^^^^^^^^^^^^
->c : C
->  : ^
->d : D
->  : ^
-}
-
-
+//// [tests/cases/conformance/types/typeRelationships/typeInference/genericCallWithObjectTypeArgsAndConstraints4.ts] ////
+
+=== genericCallWithObjectTypeArgsAndConstraints4.ts ===
+// Generic call with constraints infering type parameter from object member properties
+
+class C {
+>C : C
+>  : ^
+
+    x: string;
+>x : string
+>  : ^^^^^^
+}
+
+class D {
+>D : D
+>  : ^
+
+    x: string;
+>x : string
+>  : ^^^^^^
+
+    y: string;
+>y : string
+>  : ^^^^^^
+}
+
+function foo<T, U extends T>(t: T, t2: U) {
+>foo : <T, U extends T>(t: T, t2: U) => (x: T) => U
+>    : ^ ^^ ^^^^^^^^^^^^^^^ ^^^^^^ ^^^^^^^^^ ^^^^^^
+>t : T
+>  : ^
+>t2 : U
+>   : ^
+
+    return (x: T) => t2;
+>(x: T) => t2 : (x: T) => U
+>             : ^^^^ ^^^^^^
+>x : T
+>  : ^
+>t2 : U
+>   : ^
+}
+
+var c: C;
+>c : C
+>  : ^
+
+var d: D;
+>d : D
+>  : ^
+
+var r = foo(c, d);
+>r : (x: C) => D
+>  : ^^^^^^^^^^^
+>foo(c, d) : (x: C) => D
+>          : ^^^^^^^^^^^
+>foo : <T, U extends T>(t: T, t2: U) => (x: T) => U
+>    : ^^^^^^^^^^^^^^^^^^^^^^^^^^^^^^^^^^^^^^^^^^^^
+>c : C
+>  : ^
+>d : D
+>  : ^
+
+var r2 = foo(d, c); // error because C does not extend D
+>r2 : (x: D) => D
+>   : ^^^^^^^^^^^
+>foo(d, c) : (x: D) => D
+>          : ^^^^^^^^^^^
+>foo : <T, U extends T>(t: T, t2: U) => (x: T) => U
+>    : ^^^^^^^^^^^^^^^^^^^^^^^^^^^^^^^^^^^^^^^^^^^^
+>d : D
+>  : ^
+>c : C
+>  : ^
+
+var r3 = foo(c, { x: '', foo: c });
+>r3 : (x: C) => { x: string; foo: C; }
+>   : ^^^^^^^^^^^^^^^^^^^^^^^^^^^^^^^^
+>foo(c, { x: '', foo: c }) : (x: C) => { x: string; foo: C; }
+>                          : ^^^^^^^^^^^^^^^^^^^^^^^^^^^^^^^^
+>foo : <T, U extends T>(t: T, t2: U) => (x: T) => U
+>    : ^^^^^^^^^^^^^^^^^^^^^^^^^^^^^^^^^^^^^^^^^^^^
+>c : C
+>  : ^
+>{ x: '', foo: c } : { x: string; foo: C; }
+>                  : ^^^^^^^^^^^^^^^^^^^^^^
+>x : string
+>  : ^^^^^^
+>'' : ""
+>   : ^^
+>foo : C
+>    : ^
+>c : C
+>  : ^
+
+var r4 = foo(null, null);
+>r4 : (x: null) => null
+>   : ^^^^^^^^^^^^^^^^^
+>foo(null, null) : (x: null) => null
+>                : ^^^^^^^^^^^^^^^^^
+>foo : <T, U extends T>(t: T, t2: U) => (x: T) => U
+>    : ^^^^^^^^^^^^^^^^^^^^^^^^^^^^^^^^^^^^^^^^^^^^
+
+var r5 = foo({}, null);
+>r5 : (x: {}) => {}
+>   : ^^^^^^^^^^^^^
+>foo({}, null) : (x: {}) => {}
+>              : ^^^^^^^^^^^^^
+>foo : <T, U extends T>(t: T, t2: U) => (x: T) => U
+>    : ^^^^^^^^^^^^^^^^^^^^^^^^^^^^^^^^^^^^^^^^^^^^
+>{} : {}
+>   : ^^
+
+var r6 = foo(null, {});
+>r6 : (x: null) => null
+>   : ^^^^^^^^^^^^^^^^^
+>foo(null, {}) : (x: null) => null
+>              : ^^^^^^^^^^^^^^^^^
+>foo : <T, U extends T>(t: T, t2: U) => (x: T) => U
+>    : ^^^^^^^^^^^^^^^^^^^^^^^^^^^^^^^^^^^^^^^^^^^^
+>{} : {}
+>   : ^^
+
+var r7 = foo({}, {});
+>r7 : (x: {}) => {}
+>   : ^^^^^^^^^^^^^
+>foo({}, {}) : (x: {}) => {}
+>            : ^^^^^^^^^^^^^
+>foo : <T, U extends T>(t: T, t2: U) => (x: T) => U
+>    : ^^^^^^^^^^^^^^^^^^^^^^^^^^^^^^^^^^^^^^^^^^^^
+>{} : {}
+>   : ^^
+>{} : {}
+>   : ^^
+
+var r8 = foo(() => { }, () => { });
+>r8 : (x: () => void) => () => void
+>   : ^^^^^^^^^^^^^^^^^^^^^^^^^^^^^
+>foo(() => { }, () => { }) : (x: () => void) => () => void
+>                          : ^^^^^^^^^^^^^^^^^^^^^^^^^^^^^
+>foo : <T, U extends T>(t: T, t2: U) => (x: T) => U
+>    : ^^^^^^^^^^^^^^^^^^^^^^^^^^^^^^^^^^^^^^^^^^^^
+>() => { } : () => void
+>          : ^^^^^^^^^^
+>() => { } : () => void
+>          : ^^^^^^^^^^
+
+var r9 = foo(() => { }, () => 1);
+>r9 : (x: () => void) => () => number
+>   : ^^^^^^^^^^^^^^^^^^^^^^^^^^^^^^^
+>foo(() => { }, () => 1) : (x: () => void) => () => number
+>                        : ^^^^^^^^^^^^^^^^^^^^^^^^^^^^^^^
+>foo : <T, U extends T>(t: T, t2: U) => (x: T) => U
+>    : ^^^^^^^^^^^^^^^^^^^^^^^^^^^^^^^^^^^^^^^^^^^^
+>() => { } : () => void
+>          : ^^^^^^^^^^
+>() => 1 : () => number
+>        : ^^^^^^^^^^^^
+>1 : 1
+>  : ^
+
+function other<T, U extends T>() {
+>other : <T, U extends T>() => void
+>      : ^^^^^^^^^^^^^^^^^^^^^^^^^^
+
+    var r4 = foo(c, d);
+>r4 : (x: C) => D
+>   : ^^^^^^^^^^^
+>foo(c, d) : (x: C) => D
+>          : ^^^^^^^^^^^
+>foo : <T_1, U_1 extends T_1>(t: T_1, t2: U_1) => (x: T_1) => U_1
+>    : ^^^^^^^^^^^^^^^^^^^^^^^^^^^^^^^^^^^^^^^^^^^^^^^^^^^^^^^^^^
+>c : C
+>  : ^
+>d : D
+>  : ^
+
+    var r5 = foo<T, U>(c, d); // error
+>r5 : (x: T) => U
+>   : ^^^^^^^^^^^
+>foo<T, U>(c, d) : (x: T) => U
+>                : ^^^^^^^^^^^
+>foo : <T_1, U_1 extends T_1>(t: T_1, t2: U_1) => (x: T_1) => U_1
+>    : ^^^^^^^^^^^^^^^^^^^^^^^^^^^^^^^^^^^^^^^^^^^^^^^^^^^^^^^^^^
+>c : C
+>  : ^
+>d : D
+>  : ^
+}
+
+