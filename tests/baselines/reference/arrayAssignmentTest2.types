--- conflicted
+++ resolved
@@ -1,284 +1,246 @@
-//// [tests/cases/compiler/arrayAssignmentTest2.ts] ////
-
-=== arrayAssignmentTest2.ts ===
-interface I1 {
-	IM1():void[];
->IM1 : () => void[]
->    : ^^^^^^      
-}
-
-class C1 implements I1 { 
->C1 : C1
->   : ^^
-
-	IM1():void[] {return null;}
->IM1 : () => void[]
->    : ^^^^^^      
-
-	C1M1():C1[] {return null;}
->C1M1 : () => C1[]
->     : ^^^^^^    
- }
-class C2 extends C1 {
->C2 : C2
->   : ^^
->C1 : C1
->   : ^^
-
-	C2M1():C2[] { return null;}
->C2M1 : () => C2[]
->     : ^^^^^^    
-}
-
-class C3 {
->C3 : C3
->   : ^^
-
-	CM3M1() { return 3;}
->CM3M1 : () => number
->      : ^^^^^^^^^^^^
->3 : 3
->  : ^
-}
-
-
-/*
-
-This behaves unexpectedly with the following types:
-
-Type 1 of any[]:
-
-* Type 2 of the following throws an error but shouldn't: () => void[], SomeClass[], and {one: 1}[].
-
-* Type 2 of the following doesn't throw an error but should: {one: 1}, new() => SomeClass, SomeClass.
-
-*/
-var a1 : any = null;
->a1 : any
->   : ^^^
-
-var c1 : C1 = new C1();
->c1 : C1
->   : ^^
->new C1() : C1
->         : ^^
->C1 : typeof C1
->   : ^^^^^^^^^
-
-var i1 : I1 = c1;
->i1 : I1
->   : ^^
->c1 : C1
->   : ^^
-
-var c2 : C2 = new C2();
->c2 : C2
->   : ^^
->new C2() : C2
->         : ^^
->C2 : typeof C2
->   : ^^^^^^^^^
-
-var c3 : C3 = new C3();
->c3 : C3
->   : ^^
->new C3() : C3
->         : ^^
->C3 : typeof C3
->   : ^^^^^^^^^
-
-var o1 = {one : 1};
->o1 : { one: number; }
->   : ^^^^^^^^^^^^^^^^
->{one : 1} : { one: number; }
->          : ^^^^^^^^^^^^^^^^
->one : number
->    : ^^^^^^
->1 : 1
->  : ^
-
-var f1 = function () { return new C1();}
->f1 : () => C1
->   : ^^^^^^^^
->function () { return new C1();} : () => C1
->                                : ^^^^^^^^
->new C1() : C1
->         : ^^
->C1 : typeof C1
->   : ^^^^^^^^^
-
-var arr_any: any[] = [];
->arr_any : any[]
-<<<<<<< HEAD
->[] : never[]
-
-var arr_i1: I1[] = [];
->arr_i1 : I1[]
->[] : never[]
-
-var arr_c1: C1[] = [];
->arr_c1 : C1[]
->[] : never[]
-
-var arr_c2: C2[] = [];
->arr_c2 : C2[]
->[] : never[]
-
-var arr_i1_2: I1[] = [];
->arr_i1_2 : I1[]
->[] : never[]
-
-var arr_c1_2: C1[] = [];
->arr_c1_2 : C1[]
->[] : never[]
-
-var arr_c2_2: C2[] = [];
->arr_c2_2 : C2[]
->[] : never[]
-
-var arr_c3: C3[] = [];
->arr_c3 : C3[]
->[] : never[]
-=======
->        : ^^^^^
->[] : undefined[]
->   : ^^^^^^^^^^^
-
-var arr_i1: I1[] = [];
->arr_i1 : I1[]
->       : ^^^^
->[] : undefined[]
->   : ^^^^^^^^^^^
-
-var arr_c1: C1[] = [];
->arr_c1 : C1[]
->       : ^^^^
->[] : undefined[]
->   : ^^^^^^^^^^^
-
-var arr_c2: C2[] = [];
->arr_c2 : C2[]
->       : ^^^^
->[] : undefined[]
->   : ^^^^^^^^^^^
-
-var arr_i1_2: I1[] = [];
->arr_i1_2 : I1[]
->         : ^^^^
->[] : undefined[]
->   : ^^^^^^^^^^^
-
-var arr_c1_2: C1[] = [];
->arr_c1_2 : C1[]
->         : ^^^^
->[] : undefined[]
->   : ^^^^^^^^^^^
-
-var arr_c2_2: C2[] = [];
->arr_c2_2 : C2[]
->         : ^^^^
->[] : undefined[]
->   : ^^^^^^^^^^^
-
-var arr_c3: C3[] = [];
->arr_c3 : C3[]
->       : ^^^^
->[] : undefined[]
->   : ^^^^^^^^^^^
->>>>>>> 12402f26
-
-// "clean up error" occurs at this point
-arr_c3 = arr_c2_2; // should be an error - is
->arr_c3 = arr_c2_2 : C2[]
->                  : ^^^^
->arr_c3 : C3[]
->       : ^^^^
->arr_c2_2 : C2[]
->         : ^^^^
-
-arr_c3 = arr_c1_2; // should be an error - is
->arr_c3 = arr_c1_2 : C1[]
->                  : ^^^^
->arr_c3 : C3[]
->       : ^^^^
->arr_c1_2 : C1[]
->         : ^^^^
-
-arr_c3 = arr_i1_2; // should be an error - is
->arr_c3 = arr_i1_2 : I1[]
->                  : ^^^^
->arr_c3 : C3[]
->       : ^^^^
->arr_i1_2 : I1[]
->         : ^^^^
-
-arr_any = f1; // should be an error - is
->arr_any = f1 : () => C1
->             : ^^^^^^^^
->arr_any : any[]
->        : ^^^^^
->f1 : () => C1
->   : ^^^^^^^^
-
-arr_any = function () { return null;} // should be an error - is
-<<<<<<< HEAD
->arr_any = function () { return null;} : () => null
->arr_any : any[]
->function () { return null;} : () => null
-=======
->arr_any = function () { return null;} : () => any
->                                      : ^^^^^^^^^
->arr_any : any[]
->        : ^^^^^
->function () { return null;} : () => any
->                            : ^^^^^^^^^
->>>>>>> 12402f26
-
-arr_any = o1; // should be an error - is
->arr_any = o1 : { one: number; }
->             : ^^^^^^^^^^^^^^^^
->arr_any : any[]
->        : ^^^^^
->o1 : { one: number; }
->   : ^^^^^^^^^^^^^^^^
-
-arr_any = a1; // should be ok - is
->arr_any = a1 : any
->             : ^^^
->arr_any : any[]
->        : ^^^^^
->a1 : any
->   : ^^^
-
-arr_any = c1; // should be an error - is
->arr_any = c1 : C1
->             : ^^
->arr_any : any[]
->        : ^^^^^
->c1 : C1
->   : ^^
-
-arr_any = c2; // should be an error - is
->arr_any = c2 : C2
->             : ^^
->arr_any : any[]
->        : ^^^^^
->c2 : C2
->   : ^^
-
-arr_any = c3; // should be an error - is
->arr_any = c3 : C3
->             : ^^
->arr_any : any[]
->        : ^^^^^
->c3 : C3
->   : ^^
-
-arr_any = i1; // should be an error - is
->arr_any = i1 : I1
->             : ^^
->arr_any : any[]
->        : ^^^^^
->i1 : I1
->   : ^^
-
+//// [tests/cases/compiler/arrayAssignmentTest2.ts] ////
+
+=== arrayAssignmentTest2.ts ===
+interface I1 {
+	IM1():void[];
+>IM1 : () => void[]
+>    : ^^^^^^      
+}
+
+class C1 implements I1 { 
+>C1 : C1
+>   : ^^
+
+	IM1():void[] {return null;}
+>IM1 : () => void[]
+>    : ^^^^^^      
+
+	C1M1():C1[] {return null;}
+>C1M1 : () => C1[]
+>     : ^^^^^^    
+ }
+class C2 extends C1 {
+>C2 : C2
+>   : ^^
+>C1 : C1
+>   : ^^
+
+	C2M1():C2[] { return null;}
+>C2M1 : () => C2[]
+>     : ^^^^^^    
+}
+
+class C3 {
+>C3 : C3
+>   : ^^
+
+	CM3M1() { return 3;}
+>CM3M1 : () => number
+>      : ^^^^^^^^^^^^
+>3 : 3
+>  : ^
+}
+
+
+/*
+
+This behaves unexpectedly with the following types:
+
+Type 1 of any[]:
+
+* Type 2 of the following throws an error but shouldn't: () => void[], SomeClass[], and {one: 1}[].
+
+* Type 2 of the following doesn't throw an error but should: {one: 1}, new() => SomeClass, SomeClass.
+
+*/
+var a1 : any = null;
+>a1 : any
+>   : ^^^
+
+var c1 : C1 = new C1();
+>c1 : C1
+>   : ^^
+>new C1() : C1
+>         : ^^
+>C1 : typeof C1
+>   : ^^^^^^^^^
+
+var i1 : I1 = c1;
+>i1 : I1
+>   : ^^
+>c1 : C1
+>   : ^^
+
+var c2 : C2 = new C2();
+>c2 : C2
+>   : ^^
+>new C2() : C2
+>         : ^^
+>C2 : typeof C2
+>   : ^^^^^^^^^
+
+var c3 : C3 = new C3();
+>c3 : C3
+>   : ^^
+>new C3() : C3
+>         : ^^
+>C3 : typeof C3
+>   : ^^^^^^^^^
+
+var o1 = {one : 1};
+>o1 : { one: number; }
+>   : ^^^^^^^^^^^^^^^^
+>{one : 1} : { one: number; }
+>          : ^^^^^^^^^^^^^^^^
+>one : number
+>    : ^^^^^^
+>1 : 1
+>  : ^
+
+var f1 = function () { return new C1();}
+>f1 : () => C1
+>   : ^^^^^^^^
+>function () { return new C1();} : () => C1
+>                                : ^^^^^^^^
+>new C1() : C1
+>         : ^^
+>C1 : typeof C1
+>   : ^^^^^^^^^
+
+var arr_any: any[] = [];
+>arr_any : any[]
+>        : ^^^^^
+>[] : never[]
+>   : ^^^^^^^
+
+var arr_i1: I1[] = [];
+>arr_i1 : I1[]
+>       : ^^^^
+>[] : never[]
+>   : ^^^^^^^
+
+var arr_c1: C1[] = [];
+>arr_c1 : C1[]
+>       : ^^^^
+>[] : never[]
+>   : ^^^^^^^
+
+var arr_c2: C2[] = [];
+>arr_c2 : C2[]
+>       : ^^^^
+>[] : never[]
+>   : ^^^^^^^
+
+var arr_i1_2: I1[] = [];
+>arr_i1_2 : I1[]
+>         : ^^^^
+>[] : never[]
+>   : ^^^^^^^
+
+var arr_c1_2: C1[] = [];
+>arr_c1_2 : C1[]
+>         : ^^^^
+>[] : never[]
+>   : ^^^^^^^
+
+var arr_c2_2: C2[] = [];
+>arr_c2_2 : C2[]
+>         : ^^^^
+>[] : never[]
+>   : ^^^^^^^
+
+var arr_c3: C3[] = [];
+>arr_c3 : C3[]
+>       : ^^^^
+>[] : never[]
+>   : ^^^^^^^
+
+// "clean up error" occurs at this point
+arr_c3 = arr_c2_2; // should be an error - is
+>arr_c3 = arr_c2_2 : C2[]
+>                  : ^^^^
+>arr_c3 : C3[]
+>       : ^^^^
+>arr_c2_2 : C2[]
+>         : ^^^^
+
+arr_c3 = arr_c1_2; // should be an error - is
+>arr_c3 = arr_c1_2 : C1[]
+>                  : ^^^^
+>arr_c3 : C3[]
+>       : ^^^^
+>arr_c1_2 : C1[]
+>         : ^^^^
+
+arr_c3 = arr_i1_2; // should be an error - is
+>arr_c3 = arr_i1_2 : I1[]
+>                  : ^^^^
+>arr_c3 : C3[]
+>       : ^^^^
+>arr_i1_2 : I1[]
+>         : ^^^^
+
+arr_any = f1; // should be an error - is
+>arr_any = f1 : () => C1
+>             : ^^^^^^^^
+>arr_any : any[]
+>        : ^^^^^
+>f1 : () => C1
+>   : ^^^^^^^^
+
+arr_any = function () { return null;} // should be an error - is
+>arr_any = function () { return null;} : () => null
+>                                      : ^^^^^^^^^^
+>arr_any : any[]
+>        : ^^^^^
+>function () { return null;} : () => null
+>                            : ^^^^^^^^^^
+
+arr_any = o1; // should be an error - is
+>arr_any = o1 : { one: number; }
+>             : ^^^^^^^^^^^^^^^^
+>arr_any : any[]
+>        : ^^^^^
+>o1 : { one: number; }
+>   : ^^^^^^^^^^^^^^^^
+
+arr_any = a1; // should be ok - is
+>arr_any = a1 : any
+>             : ^^^
+>arr_any : any[]
+>        : ^^^^^
+>a1 : any
+>   : ^^^
+
+arr_any = c1; // should be an error - is
+>arr_any = c1 : C1
+>             : ^^
+>arr_any : any[]
+>        : ^^^^^
+>c1 : C1
+>   : ^^
+
+arr_any = c2; // should be an error - is
+>arr_any = c2 : C2
+>             : ^^
+>arr_any : any[]
+>        : ^^^^^
+>c2 : C2
+>   : ^^
+
+arr_any = c3; // should be an error - is
+>arr_any = c3 : C3
+>             : ^^
+>arr_any : any[]
+>        : ^^^^^
+>c3 : C3
+>   : ^^
+
+arr_any = i1; // should be an error - is
+>arr_any = i1 : I1
+>             : ^^
+>arr_any : any[]
+>        : ^^^^^
+>i1 : I1
+>   : ^^
+