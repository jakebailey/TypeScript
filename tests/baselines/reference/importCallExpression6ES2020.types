--- conflicted
+++ resolved
@@ -1,95 +1,82 @@
-//// [tests/cases/conformance/dynamicImport/importCallExpression6ES2020.ts] ////
-
-=== 0.ts ===
-export class B {
->B : B
->  : ^
-
-    print() { return "I am B"}
->print : () => string
->      : ^^^^^^^^^^^^
->"I am B" : "I am B"
->         : ^^^^^^^^
-}
-
-export function foo() { return "foo" }
->foo : () => string
->    : ^^^^^^^^^^^^
->"foo" : "foo"
->      : ^^^^^
-
-=== 1.ts ===
-export function backup() { return "backup"; }
->backup : () => string
->       : ^^^^^^^^^^^^
->"backup" : "backup"
->         : ^^^^^^^^
-
-=== 2.ts ===
-declare function bar(): boolean;
->bar : () => boolean
->    : ^^^^^^       
-
-const specify = bar() ? "./0" : undefined;
-<<<<<<< HEAD
->specify : "./0" | undefined
->bar() ? "./0" : undefined : "./0" | undefined
-=======
->specify : "./0"
->        : ^^^^^
->bar() ? "./0" : undefined : "./0"
->                          : ^^^^^
->>>>>>> 12402f26
->bar() : boolean
->      : ^^^^^^^
->bar : () => boolean
->    : ^^^^^^^^^^^^^
->"./0" : "./0"
->      : ^^^^^
->undefined : undefined
->          : ^^^^^^^^^
-
-let myModule = import(specify);
->myModule : Promise<any>
->         : ^^^^^^^^^^^^
->import(specify) : Promise<any>
-<<<<<<< HEAD
->specify : "./0" | undefined
-=======
->                : ^^^^^^^^^^^^
->specify : "./0"
->        : ^^^^^
->>>>>>> 12402f26
-
-let myModule1 = import(undefined);
->myModule1 : Promise<any>
->          : ^^^^^^^^^^^^
->import(undefined) : Promise<any>
->                  : ^^^^^^^^^^^^
->undefined : undefined
->          : ^^^^^^^^^
-
-let myModule2 = import(bar() ? "./1" : null);
->myModule2 : Promise<any>
->          : ^^^^^^^^^^^^
->import(bar() ? "./1" : null) : Promise<any>
-<<<<<<< HEAD
->bar() ? "./1" : null : "./1" | null
-=======
->                             : ^^^^^^^^^^^^
->bar() ? "./1" : null : "./1"
->                     : ^^^^^
->>>>>>> 12402f26
->bar() : boolean
->      : ^^^^^^^
->bar : () => boolean
->    : ^^^^^^^^^^^^^
->"./1" : "./1"
->      : ^^^^^
-
-let myModule3 = import(null);
->myModule3 : Promise<any>
->          : ^^^^^^^^^^^^
->import(null) : Promise<any>
->             : ^^^^^^^^^^^^
-
+//// [tests/cases/conformance/dynamicImport/importCallExpression6ES2020.ts] ////
+
+=== 0.ts ===
+export class B {
+>B : B
+>  : ^
+
+    print() { return "I am B"}
+>print : () => string
+>      : ^^^^^^^^^^^^
+>"I am B" : "I am B"
+>         : ^^^^^^^^
+}
+
+export function foo() { return "foo" }
+>foo : () => string
+>    : ^^^^^^^^^^^^
+>"foo" : "foo"
+>      : ^^^^^
+
+=== 1.ts ===
+export function backup() { return "backup"; }
+>backup : () => string
+>       : ^^^^^^^^^^^^
+>"backup" : "backup"
+>         : ^^^^^^^^
+
+=== 2.ts ===
+declare function bar(): boolean;
+>bar : () => boolean
+>    : ^^^^^^       
+
+const specify = bar() ? "./0" : undefined;
+>specify : "./0" | undefined
+>        : ^^^^^^^^^^^^^^^^^
+>bar() ? "./0" : undefined : "./0" | undefined
+>                          : ^^^^^^^^^^^^^^^^^
+>bar() : boolean
+>      : ^^^^^^^
+>bar : () => boolean
+>    : ^^^^^^^^^^^^^
+>"./0" : "./0"
+>      : ^^^^^
+>undefined : undefined
+>          : ^^^^^^^^^
+
+let myModule = import(specify);
+>myModule : Promise<any>
+>         : ^^^^^^^^^^^^
+>import(specify) : Promise<any>
+>                : ^^^^^^^^^^^^
+>specify : "./0" | undefined
+>        : ^^^^^^^^^^^^^^^^^
+
+let myModule1 = import(undefined);
+>myModule1 : Promise<any>
+>          : ^^^^^^^^^^^^
+>import(undefined) : Promise<any>
+>                  : ^^^^^^^^^^^^
+>undefined : undefined
+>          : ^^^^^^^^^
+
+let myModule2 = import(bar() ? "./1" : null);
+>myModule2 : Promise<any>
+>          : ^^^^^^^^^^^^
+>import(bar() ? "./1" : null) : Promise<any>
+>                             : ^^^^^^^^^^^^
+>bar() ? "./1" : null : "./1" | null
+>                     : ^^^^^^^^^^^^
+>bar() : boolean
+>      : ^^^^^^^
+>bar : () => boolean
+>    : ^^^^^^^^^^^^^
+>"./1" : "./1"
+>      : ^^^^^
+
+let myModule3 = import(null);
+>myModule3 : Promise<any>
+>          : ^^^^^^^^^^^^
+>import(null) : Promise<any>
+>             : ^^^^^^^^^^^^
+