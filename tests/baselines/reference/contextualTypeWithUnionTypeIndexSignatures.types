//// [tests/cases/conformance/types/union/contextualTypeWithUnionTypeIndexSignatures.ts] ////

=== contextualTypeWithUnionTypeIndexSignatures.ts ===
//When used as a contextual type, a union type U has those members that are present in any of 
// its constituent types, with types that are unions of the respective members in the constituent types. 
interface SomeType {
    (a: number): number;
>a : number
>  : ^^^^^^
}
interface SomeType2 {
    (a: number): string;
>a : number
>  : ^^^^^^
}

interface IWithNoStringIndexSignature {
    foo: string;
>foo : string
>    : ^^^^^^
}
interface IWithNoNumberIndexSignature {
    0: string;
>0 : string
>  : ^^^^^^
}
interface IWithStringIndexSignature1 {
    [a: string]: SomeType;
>a : string
>  : ^^^^^^
}
interface IWithStringIndexSignature2 {
    [a: string]: SomeType2;
>a : string
>  : ^^^^^^
}
interface IWithNumberIndexSignature1 {
    [a: number]: SomeType;
>a : number
>  : ^^^^^^
}
interface IWithNumberIndexSignature2 {
    [a: number]: SomeType2;
>a : number
>  : ^^^^^^
}

// When an object literal is contextually typed by a type that includes a string index signature, 
// the resulting type of the object literal includes a string index signature with the union type of 
// the types of the properties declared in the object literal, or the Undefined type if the object literal 
// is empty.Likewise, when an object literal is contextually typed by a type that includes a numeric index 
// signature, the resulting type of the object literal includes a numeric index signature with the union type
// of the types of the numerically named properties(section 3.7.4) declared in the object literal, 
// or the Undefined type if the object literal declares no numerically named properties.

// Let S be the set of types in U that has a string index signature.
// If S is not empty, U has a string index signature of a union type of 
// the types of the string index signatures from each type in S.
var x: IWithNoStringIndexSignature | IWithStringIndexSignature1 = { z: a => a }; // a should be number
>x : IWithNoStringIndexSignature | IWithStringIndexSignature1
>  : ^^^^^^^^^^^^^^^^^^^^^^^^^^^^^^^^^^^^^^^^^^^^^^^^^^^^^^^^
>{ z: a => a } : { z: (a: number) => number; }
>              : ^^^^^^^^^^^^^^^^^^^^^^^^^^^^^
>z : (a: number) => number
>  : ^^^^^^^^^^^^^^^^^^^^^
>a => a : (a: number) => number
>       : ^^^^^^^^^^^^^^^^^^^^^
>a : number
>  : ^^^^^^
>a : number
>  : ^^^^^^

var x: IWithNoStringIndexSignature | IWithStringIndexSignature1 = { foo: a => a }; // a should be number (because of index signature of IWithStringIndexSignature1)
>x : IWithNoStringIndexSignature | IWithStringIndexSignature1
>  : ^^^^^^^^^^^^^^^^^^^^^^^^^^^^^^^^^^^^^^^^^^^^^^^^^^^^^^^^
>{ foo: a => a } : { foo: (a: number) => number; }
>                : ^^^^^^^^^^^^^^^^^^^^^^^^^^^^^^^
>foo : (a: number) => number
>    : ^^^^^^^^^^^^^^^^^^^^^
>a => a : (a: number) => number
>       : ^^^^^^^^^^^^^^^^^^^^^
>a : number
>  : ^^^^^^
>a : number
>  : ^^^^^^

var x: IWithNoStringIndexSignature | IWithStringIndexSignature1 = { foo: "hello" }; 
>x : IWithNoStringIndexSignature | IWithStringIndexSignature1
>  : ^^^^^^^^^^^^^^^^^^^^^^^^^^^^^^^^^^^^^^^^^^^^^^^^^^^^^^^^
>{ foo: "hello" } : { foo: string; }
>                 : ^^^^^^^^^^^^^^^^
>foo : string
>    : ^^^^^^
>"hello" : "hello"
>        : ^^^^^^^

var x2: IWithStringIndexSignature1 | IWithStringIndexSignature2 = { z: a => a.toString() }; // a should be number
>x2 : IWithStringIndexSignature1 | IWithStringIndexSignature2
>   : ^^^^^^^^^^^^^^^^^^^^^^^^^^^^^^^^^^^^^^^^^^^^^^^^^^^^^^^
>{ z: a => a.toString() } : { z: (a: number) => string; }
>                         : ^^^^^^^^^^^^^^^^^^^^^^^^^^^^^
>z : (a: number) => string
>  : ^^^^^^^^^^^^^^^^^^^^^
>a => a.toString() : (a: number) => string
>                  : ^^^^^^^^^^^^^^^^^^^^^
>a : number
>  : ^^^^^^
>a.toString() : string
<<<<<<< HEAD
>a.toString : (radix?: number | undefined) => string
>a : number
>toString : (radix?: number | undefined) => string
=======
>             : ^^^^^^
>a.toString : (radix?: number) => string
>           : ^^^^^^^^^^^^^^^^^^^^^^^^^^
>a : number
>  : ^^^^^^
>toString : (radix?: number) => string
>         : ^^^^^^^^^^^^^^^^^^^^^^^^^^
>>>>>>> 12402f26

var x2: IWithStringIndexSignature1 | IWithStringIndexSignature2 = { z: a => a }; // a should be number
>x2 : IWithStringIndexSignature1 | IWithStringIndexSignature2
>   : ^^^^^^^^^^^^^^^^^^^^^^^^^^^^^^^^^^^^^^^^^^^^^^^^^^^^^^^
>{ z: a => a } : { z: (a: number) => number; }
>              : ^^^^^^^^^^^^^^^^^^^^^^^^^^^^^
>z : (a: number) => number
>  : ^^^^^^^^^^^^^^^^^^^^^
>a => a : (a: number) => number
>       : ^^^^^^^^^^^^^^^^^^^^^
>a : number
>  : ^^^^^^
>a : number
>  : ^^^^^^


// Let S be the set of types in U that has a numeric index signature.
// If S is not empty, U has a numeric index signature of a union type of 
// the types of the numeric index signatures from each type in S.
var x3: IWithNoNumberIndexSignature | IWithNumberIndexSignature1 = { 1: a => a }; // a should be number
>x3 : IWithNoNumberIndexSignature | IWithNumberIndexSignature1
>   : ^^^^^^^^^^^^^^^^^^^^^^^^^^^^^^^^^^^^^^^^^^^^^^^^^^^^^^^^
>{ 1: a => a } : { 1: (a: number) => number; }
>              : ^^^^^^^^^^^^^^^^^^^^^^^^^^^^^
>1 : (a: number) => number
>  : ^^^^^^^^^^^^^^^^^^^^^
>a => a : (a: number) => number
>       : ^^^^^^^^^^^^^^^^^^^^^
>a : number
>  : ^^^^^^
>a : number
>  : ^^^^^^

var x3: IWithNoNumberIndexSignature | IWithNumberIndexSignature1 = { 0: a => a }; // a should be number (because of index signature of IWithNumberIndexSignature1)
>x3 : IWithNoNumberIndexSignature | IWithNumberIndexSignature1
>   : ^^^^^^^^^^^^^^^^^^^^^^^^^^^^^^^^^^^^^^^^^^^^^^^^^^^^^^^^
>{ 0: a => a } : { 0: (a: number) => number; }
>              : ^^^^^^^^^^^^^^^^^^^^^^^^^^^^^
>0 : (a: number) => number
>  : ^^^^^^^^^^^^^^^^^^^^^
>a => a : (a: number) => number
>       : ^^^^^^^^^^^^^^^^^^^^^
>a : number
>  : ^^^^^^
>a : number
>  : ^^^^^^

var x3: IWithNoNumberIndexSignature | IWithNumberIndexSignature1 = { 0: "hello" };
>x3 : IWithNoNumberIndexSignature | IWithNumberIndexSignature1
>   : ^^^^^^^^^^^^^^^^^^^^^^^^^^^^^^^^^^^^^^^^^^^^^^^^^^^^^^^^
>{ 0: "hello" } : { 0: string; }
>               : ^^^^^^^^^^^^^^
>0 : string
>  : ^^^^^^
>"hello" : "hello"
>        : ^^^^^^^

var x4: IWithNumberIndexSignature1 | IWithNumberIndexSignature2 = { 1: a => a.toString() }; // a should be number
>x4 : IWithNumberIndexSignature1 | IWithNumberIndexSignature2
>   : ^^^^^^^^^^^^^^^^^^^^^^^^^^^^^^^^^^^^^^^^^^^^^^^^^^^^^^^
>{ 1: a => a.toString() } : { 1: (a: number) => string; }
>                         : ^^^^^^^^^^^^^^^^^^^^^^^^^^^^^
>1 : (a: number) => string
>  : ^^^^^^^^^^^^^^^^^^^^^
>a => a.toString() : (a: number) => string
>                  : ^^^^^^^^^^^^^^^^^^^^^
>a : number
>  : ^^^^^^
>a.toString() : string
<<<<<<< HEAD
>a.toString : (radix?: number | undefined) => string
>a : number
>toString : (radix?: number | undefined) => string
=======
>             : ^^^^^^
>a.toString : (radix?: number) => string
>           : ^^^^^^^^^^^^^^^^^^^^^^^^^^
>a : number
>  : ^^^^^^
>toString : (radix?: number) => string
>         : ^^^^^^^^^^^^^^^^^^^^^^^^^^
>>>>>>> 12402f26

var x4: IWithNumberIndexSignature1 | IWithNumberIndexSignature2 = { 1: a => a }; // a should be number
>x4 : IWithNumberIndexSignature1 | IWithNumberIndexSignature2
>   : ^^^^^^^^^^^^^^^^^^^^^^^^^^^^^^^^^^^^^^^^^^^^^^^^^^^^^^^
>{ 1: a => a } : { 1: (a: number) => number; }
>              : ^^^^^^^^^^^^^^^^^^^^^^^^^^^^^
>1 : (a: number) => number
>  : ^^^^^^^^^^^^^^^^^^^^^
>a => a : (a: number) => number
>       : ^^^^^^^^^^^^^^^^^^^^^
>a : number
>  : ^^^^^^
>a : number
>  : ^^^^^^

<|MERGE_RESOLUTION|>--- conflicted
+++ resolved
@@ -1,218 +1,206 @@
-//// [tests/cases/conformance/types/union/contextualTypeWithUnionTypeIndexSignatures.ts] ////
-
-=== contextualTypeWithUnionTypeIndexSignatures.ts ===
-//When used as a contextual type, a union type U has those members that are present in any of 
-// its constituent types, with types that are unions of the respective members in the constituent types. 
-interface SomeType {
-    (a: number): number;
->a : number
->  : ^^^^^^
-}
-interface SomeType2 {
-    (a: number): string;
->a : number
->  : ^^^^^^
-}
-
-interface IWithNoStringIndexSignature {
-    foo: string;
->foo : string
->    : ^^^^^^
-}
-interface IWithNoNumberIndexSignature {
-    0: string;
->0 : string
->  : ^^^^^^
-}
-interface IWithStringIndexSignature1 {
-    [a: string]: SomeType;
->a : string
->  : ^^^^^^
-}
-interface IWithStringIndexSignature2 {
-    [a: string]: SomeType2;
->a : string
->  : ^^^^^^
-}
-interface IWithNumberIndexSignature1 {
-    [a: number]: SomeType;
->a : number
->  : ^^^^^^
-}
-interface IWithNumberIndexSignature2 {
-    [a: number]: SomeType2;
->a : number
->  : ^^^^^^
-}
-
-// When an object literal is contextually typed by a type that includes a string index signature, 
-// the resulting type of the object literal includes a string index signature with the union type of 
-// the types of the properties declared in the object literal, or the Undefined type if the object literal 
-// is empty.Likewise, when an object literal is contextually typed by a type that includes a numeric index 
-// signature, the resulting type of the object literal includes a numeric index signature with the union type
-// of the types of the numerically named properties(section 3.7.4) declared in the object literal, 
-// or the Undefined type if the object literal declares no numerically named properties.
-
-// Let S be the set of types in U that has a string index signature.
-// If S is not empty, U has a string index signature of a union type of 
-// the types of the string index signatures from each type in S.
-var x: IWithNoStringIndexSignature | IWithStringIndexSignature1 = { z: a => a }; // a should be number
->x : IWithNoStringIndexSignature | IWithStringIndexSignature1
->  : ^^^^^^^^^^^^^^^^^^^^^^^^^^^^^^^^^^^^^^^^^^^^^^^^^^^^^^^^
->{ z: a => a } : { z: (a: number) => number; }
->              : ^^^^^^^^^^^^^^^^^^^^^^^^^^^^^
->z : (a: number) => number
->  : ^^^^^^^^^^^^^^^^^^^^^
->a => a : (a: number) => number
->       : ^^^^^^^^^^^^^^^^^^^^^
->a : number
->  : ^^^^^^
->a : number
->  : ^^^^^^
-
-var x: IWithNoStringIndexSignature | IWithStringIndexSignature1 = { foo: a => a }; // a should be number (because of index signature of IWithStringIndexSignature1)
->x : IWithNoStringIndexSignature | IWithStringIndexSignature1
->  : ^^^^^^^^^^^^^^^^^^^^^^^^^^^^^^^^^^^^^^^^^^^^^^^^^^^^^^^^
->{ foo: a => a } : { foo: (a: number) => number; }
->                : ^^^^^^^^^^^^^^^^^^^^^^^^^^^^^^^
->foo : (a: number) => number
->    : ^^^^^^^^^^^^^^^^^^^^^
->a => a : (a: number) => number
->       : ^^^^^^^^^^^^^^^^^^^^^
->a : number
->  : ^^^^^^
->a : number
->  : ^^^^^^
-
-var x: IWithNoStringIndexSignature | IWithStringIndexSignature1 = { foo: "hello" }; 
->x : IWithNoStringIndexSignature | IWithStringIndexSignature1
->  : ^^^^^^^^^^^^^^^^^^^^^^^^^^^^^^^^^^^^^^^^^^^^^^^^^^^^^^^^
->{ foo: "hello" } : { foo: string; }
->                 : ^^^^^^^^^^^^^^^^
->foo : string
->    : ^^^^^^
->"hello" : "hello"
->        : ^^^^^^^
-
-var x2: IWithStringIndexSignature1 | IWithStringIndexSignature2 = { z: a => a.toString() }; // a should be number
->x2 : IWithStringIndexSignature1 | IWithStringIndexSignature2
->   : ^^^^^^^^^^^^^^^^^^^^^^^^^^^^^^^^^^^^^^^^^^^^^^^^^^^^^^^
->{ z: a => a.toString() } : { z: (a: number) => string; }
->                         : ^^^^^^^^^^^^^^^^^^^^^^^^^^^^^
->z : (a: number) => string
->  : ^^^^^^^^^^^^^^^^^^^^^
->a => a.toString() : (a: number) => string
->                  : ^^^^^^^^^^^^^^^^^^^^^
->a : number
->  : ^^^^^^
->a.toString() : string
-<<<<<<< HEAD
->a.toString : (radix?: number | undefined) => string
->a : number
->toString : (radix?: number | undefined) => string
-=======
->             : ^^^^^^
->a.toString : (radix?: number) => string
->           : ^^^^^^^^^^^^^^^^^^^^^^^^^^
->a : number
->  : ^^^^^^
->toString : (radix?: number) => string
->         : ^^^^^^^^^^^^^^^^^^^^^^^^^^
->>>>>>> 12402f26
-
-var x2: IWithStringIndexSignature1 | IWithStringIndexSignature2 = { z: a => a }; // a should be number
->x2 : IWithStringIndexSignature1 | IWithStringIndexSignature2
->   : ^^^^^^^^^^^^^^^^^^^^^^^^^^^^^^^^^^^^^^^^^^^^^^^^^^^^^^^
->{ z: a => a } : { z: (a: number) => number; }
->              : ^^^^^^^^^^^^^^^^^^^^^^^^^^^^^
->z : (a: number) => number
->  : ^^^^^^^^^^^^^^^^^^^^^
->a => a : (a: number) => number
->       : ^^^^^^^^^^^^^^^^^^^^^
->a : number
->  : ^^^^^^
->a : number
->  : ^^^^^^
-
-
-// Let S be the set of types in U that has a numeric index signature.
-// If S is not empty, U has a numeric index signature of a union type of 
-// the types of the numeric index signatures from each type in S.
-var x3: IWithNoNumberIndexSignature | IWithNumberIndexSignature1 = { 1: a => a }; // a should be number
->x3 : IWithNoNumberIndexSignature | IWithNumberIndexSignature1
->   : ^^^^^^^^^^^^^^^^^^^^^^^^^^^^^^^^^^^^^^^^^^^^^^^^^^^^^^^^
->{ 1: a => a } : { 1: (a: number) => number; }
->              : ^^^^^^^^^^^^^^^^^^^^^^^^^^^^^
->1 : (a: number) => number
->  : ^^^^^^^^^^^^^^^^^^^^^
->a => a : (a: number) => number
->       : ^^^^^^^^^^^^^^^^^^^^^
->a : number
->  : ^^^^^^
->a : number
->  : ^^^^^^
-
-var x3: IWithNoNumberIndexSignature | IWithNumberIndexSignature1 = { 0: a => a }; // a should be number (because of index signature of IWithNumberIndexSignature1)
->x3 : IWithNoNumberIndexSignature | IWithNumberIndexSignature1
->   : ^^^^^^^^^^^^^^^^^^^^^^^^^^^^^^^^^^^^^^^^^^^^^^^^^^^^^^^^
->{ 0: a => a } : { 0: (a: number) => number; }
->              : ^^^^^^^^^^^^^^^^^^^^^^^^^^^^^
->0 : (a: number) => number
->  : ^^^^^^^^^^^^^^^^^^^^^
->a => a : (a: number) => number
->       : ^^^^^^^^^^^^^^^^^^^^^
->a : number
->  : ^^^^^^
->a : number
->  : ^^^^^^
-
-var x3: IWithNoNumberIndexSignature | IWithNumberIndexSignature1 = { 0: "hello" };
->x3 : IWithNoNumberIndexSignature | IWithNumberIndexSignature1
->   : ^^^^^^^^^^^^^^^^^^^^^^^^^^^^^^^^^^^^^^^^^^^^^^^^^^^^^^^^
->{ 0: "hello" } : { 0: string; }
->               : ^^^^^^^^^^^^^^
->0 : string
->  : ^^^^^^
->"hello" : "hello"
->        : ^^^^^^^
-
-var x4: IWithNumberIndexSignature1 | IWithNumberIndexSignature2 = { 1: a => a.toString() }; // a should be number
->x4 : IWithNumberIndexSignature1 | IWithNumberIndexSignature2
->   : ^^^^^^^^^^^^^^^^^^^^^^^^^^^^^^^^^^^^^^^^^^^^^^^^^^^^^^^
->{ 1: a => a.toString() } : { 1: (a: number) => string; }
->                         : ^^^^^^^^^^^^^^^^^^^^^^^^^^^^^
->1 : (a: number) => string
->  : ^^^^^^^^^^^^^^^^^^^^^
->a => a.toString() : (a: number) => string
->                  : ^^^^^^^^^^^^^^^^^^^^^
->a : number
->  : ^^^^^^
->a.toString() : string
-<<<<<<< HEAD
->a.toString : (radix?: number | undefined) => string
->a : number
->toString : (radix?: number | undefined) => string
-=======
->             : ^^^^^^
->a.toString : (radix?: number) => string
->           : ^^^^^^^^^^^^^^^^^^^^^^^^^^
->a : number
->  : ^^^^^^
->toString : (radix?: number) => string
->         : ^^^^^^^^^^^^^^^^^^^^^^^^^^
->>>>>>> 12402f26
-
-var x4: IWithNumberIndexSignature1 | IWithNumberIndexSignature2 = { 1: a => a }; // a should be number
->x4 : IWithNumberIndexSignature1 | IWithNumberIndexSignature2
->   : ^^^^^^^^^^^^^^^^^^^^^^^^^^^^^^^^^^^^^^^^^^^^^^^^^^^^^^^
->{ 1: a => a } : { 1: (a: number) => number; }
->              : ^^^^^^^^^^^^^^^^^^^^^^^^^^^^^
->1 : (a: number) => number
->  : ^^^^^^^^^^^^^^^^^^^^^
->a => a : (a: number) => number
->       : ^^^^^^^^^^^^^^^^^^^^^
->a : number
->  : ^^^^^^
->a : number
->  : ^^^^^^
-
+//// [tests/cases/conformance/types/union/contextualTypeWithUnionTypeIndexSignatures.ts] ////
+
+=== contextualTypeWithUnionTypeIndexSignatures.ts ===
+//When used as a contextual type, a union type U has those members that are present in any of 
+// its constituent types, with types that are unions of the respective members in the constituent types. 
+interface SomeType {
+    (a: number): number;
+>a : number
+>  : ^^^^^^
+}
+interface SomeType2 {
+    (a: number): string;
+>a : number
+>  : ^^^^^^
+}
+
+interface IWithNoStringIndexSignature {
+    foo: string;
+>foo : string
+>    : ^^^^^^
+}
+interface IWithNoNumberIndexSignature {
+    0: string;
+>0 : string
+>  : ^^^^^^
+}
+interface IWithStringIndexSignature1 {
+    [a: string]: SomeType;
+>a : string
+>  : ^^^^^^
+}
+interface IWithStringIndexSignature2 {
+    [a: string]: SomeType2;
+>a : string
+>  : ^^^^^^
+}
+interface IWithNumberIndexSignature1 {
+    [a: number]: SomeType;
+>a : number
+>  : ^^^^^^
+}
+interface IWithNumberIndexSignature2 {
+    [a: number]: SomeType2;
+>a : number
+>  : ^^^^^^
+}
+
+// When an object literal is contextually typed by a type that includes a string index signature, 
+// the resulting type of the object literal includes a string index signature with the union type of 
+// the types of the properties declared in the object literal, or the Undefined type if the object literal 
+// is empty.Likewise, when an object literal is contextually typed by a type that includes a numeric index 
+// signature, the resulting type of the object literal includes a numeric index signature with the union type
+// of the types of the numerically named properties(section 3.7.4) declared in the object literal, 
+// or the Undefined type if the object literal declares no numerically named properties.
+
+// Let S be the set of types in U that has a string index signature.
+// If S is not empty, U has a string index signature of a union type of 
+// the types of the string index signatures from each type in S.
+var x: IWithNoStringIndexSignature | IWithStringIndexSignature1 = { z: a => a }; // a should be number
+>x : IWithNoStringIndexSignature | IWithStringIndexSignature1
+>  : ^^^^^^^^^^^^^^^^^^^^^^^^^^^^^^^^^^^^^^^^^^^^^^^^^^^^^^^^
+>{ z: a => a } : { z: (a: number) => number; }
+>              : ^^^^^^^^^^^^^^^^^^^^^^^^^^^^^
+>z : (a: number) => number
+>  : ^^^^^^^^^^^^^^^^^^^^^
+>a => a : (a: number) => number
+>       : ^^^^^^^^^^^^^^^^^^^^^
+>a : number
+>  : ^^^^^^
+>a : number
+>  : ^^^^^^
+
+var x: IWithNoStringIndexSignature | IWithStringIndexSignature1 = { foo: a => a }; // a should be number (because of index signature of IWithStringIndexSignature1)
+>x : IWithNoStringIndexSignature | IWithStringIndexSignature1
+>  : ^^^^^^^^^^^^^^^^^^^^^^^^^^^^^^^^^^^^^^^^^^^^^^^^^^^^^^^^
+>{ foo: a => a } : { foo: (a: number) => number; }
+>                : ^^^^^^^^^^^^^^^^^^^^^^^^^^^^^^^
+>foo : (a: number) => number
+>    : ^^^^^^^^^^^^^^^^^^^^^
+>a => a : (a: number) => number
+>       : ^^^^^^^^^^^^^^^^^^^^^
+>a : number
+>  : ^^^^^^
+>a : number
+>  : ^^^^^^
+
+var x: IWithNoStringIndexSignature | IWithStringIndexSignature1 = { foo: "hello" }; 
+>x : IWithNoStringIndexSignature | IWithStringIndexSignature1
+>  : ^^^^^^^^^^^^^^^^^^^^^^^^^^^^^^^^^^^^^^^^^^^^^^^^^^^^^^^^
+>{ foo: "hello" } : { foo: string; }
+>                 : ^^^^^^^^^^^^^^^^
+>foo : string
+>    : ^^^^^^
+>"hello" : "hello"
+>        : ^^^^^^^
+
+var x2: IWithStringIndexSignature1 | IWithStringIndexSignature2 = { z: a => a.toString() }; // a should be number
+>x2 : IWithStringIndexSignature1 | IWithStringIndexSignature2
+>   : ^^^^^^^^^^^^^^^^^^^^^^^^^^^^^^^^^^^^^^^^^^^^^^^^^^^^^^^
+>{ z: a => a.toString() } : { z: (a: number) => string; }
+>                         : ^^^^^^^^^^^^^^^^^^^^^^^^^^^^^
+>z : (a: number) => string
+>  : ^^^^^^^^^^^^^^^^^^^^^
+>a => a.toString() : (a: number) => string
+>                  : ^^^^^^^^^^^^^^^^^^^^^
+>a : number
+>  : ^^^^^^
+>a.toString() : string
+>             : ^^^^^^
+>a.toString : (radix?: number | undefined) => string
+>           : ^^^^^^^^^^^^^^^^^^^^^^^^^^^^^^^^^^^^^^
+>a : number
+>  : ^^^^^^
+>toString : (radix?: number | undefined) => string
+>         : ^^^^^^^^^^^^^^^^^^^^^^^^^^^^^^^^^^^^^^
+
+var x2: IWithStringIndexSignature1 | IWithStringIndexSignature2 = { z: a => a }; // a should be number
+>x2 : IWithStringIndexSignature1 | IWithStringIndexSignature2
+>   : ^^^^^^^^^^^^^^^^^^^^^^^^^^^^^^^^^^^^^^^^^^^^^^^^^^^^^^^
+>{ z: a => a } : { z: (a: number) => number; }
+>              : ^^^^^^^^^^^^^^^^^^^^^^^^^^^^^
+>z : (a: number) => number
+>  : ^^^^^^^^^^^^^^^^^^^^^
+>a => a : (a: number) => number
+>       : ^^^^^^^^^^^^^^^^^^^^^
+>a : number
+>  : ^^^^^^
+>a : number
+>  : ^^^^^^
+
+
+// Let S be the set of types in U that has a numeric index signature.
+// If S is not empty, U has a numeric index signature of a union type of 
+// the types of the numeric index signatures from each type in S.
+var x3: IWithNoNumberIndexSignature | IWithNumberIndexSignature1 = { 1: a => a }; // a should be number
+>x3 : IWithNoNumberIndexSignature | IWithNumberIndexSignature1
+>   : ^^^^^^^^^^^^^^^^^^^^^^^^^^^^^^^^^^^^^^^^^^^^^^^^^^^^^^^^
+>{ 1: a => a } : { 1: (a: number) => number; }
+>              : ^^^^^^^^^^^^^^^^^^^^^^^^^^^^^
+>1 : (a: number) => number
+>  : ^^^^^^^^^^^^^^^^^^^^^
+>a => a : (a: number) => number
+>       : ^^^^^^^^^^^^^^^^^^^^^
+>a : number
+>  : ^^^^^^
+>a : number
+>  : ^^^^^^
+
+var x3: IWithNoNumberIndexSignature | IWithNumberIndexSignature1 = { 0: a => a }; // a should be number (because of index signature of IWithNumberIndexSignature1)
+>x3 : IWithNoNumberIndexSignature | IWithNumberIndexSignature1
+>   : ^^^^^^^^^^^^^^^^^^^^^^^^^^^^^^^^^^^^^^^^^^^^^^^^^^^^^^^^
+>{ 0: a => a } : { 0: (a: number) => number; }
+>              : ^^^^^^^^^^^^^^^^^^^^^^^^^^^^^
+>0 : (a: number) => number
+>  : ^^^^^^^^^^^^^^^^^^^^^
+>a => a : (a: number) => number
+>       : ^^^^^^^^^^^^^^^^^^^^^
+>a : number
+>  : ^^^^^^
+>a : number
+>  : ^^^^^^
+
+var x3: IWithNoNumberIndexSignature | IWithNumberIndexSignature1 = { 0: "hello" };
+>x3 : IWithNoNumberIndexSignature | IWithNumberIndexSignature1
+>   : ^^^^^^^^^^^^^^^^^^^^^^^^^^^^^^^^^^^^^^^^^^^^^^^^^^^^^^^^
+>{ 0: "hello" } : { 0: string; }
+>               : ^^^^^^^^^^^^^^
+>0 : string
+>  : ^^^^^^
+>"hello" : "hello"
+>        : ^^^^^^^
+
+var x4: IWithNumberIndexSignature1 | IWithNumberIndexSignature2 = { 1: a => a.toString() }; // a should be number
+>x4 : IWithNumberIndexSignature1 | IWithNumberIndexSignature2
+>   : ^^^^^^^^^^^^^^^^^^^^^^^^^^^^^^^^^^^^^^^^^^^^^^^^^^^^^^^
+>{ 1: a => a.toString() } : { 1: (a: number) => string; }
+>                         : ^^^^^^^^^^^^^^^^^^^^^^^^^^^^^
+>1 : (a: number) => string
+>  : ^^^^^^^^^^^^^^^^^^^^^
+>a => a.toString() : (a: number) => string
+>                  : ^^^^^^^^^^^^^^^^^^^^^
+>a : number
+>  : ^^^^^^
+>a.toString() : string
+>             : ^^^^^^
+>a.toString : (radix?: number | undefined) => string
+>           : ^^^^^^^^^^^^^^^^^^^^^^^^^^^^^^^^^^^^^^
+>a : number
+>  : ^^^^^^
+>toString : (radix?: number | undefined) => string
+>         : ^^^^^^^^^^^^^^^^^^^^^^^^^^^^^^^^^^^^^^
+
+var x4: IWithNumberIndexSignature1 | IWithNumberIndexSignature2 = { 1: a => a }; // a should be number
+>x4 : IWithNumberIndexSignature1 | IWithNumberIndexSignature2
+>   : ^^^^^^^^^^^^^^^^^^^^^^^^^^^^^^^^^^^^^^^^^^^^^^^^^^^^^^^
+>{ 1: a => a } : { 1: (a: number) => number; }
+>              : ^^^^^^^^^^^^^^^^^^^^^^^^^^^^^
+>1 : (a: number) => number
+>  : ^^^^^^^^^^^^^^^^^^^^^
+>a => a : (a: number) => number
+>       : ^^^^^^^^^^^^^^^^^^^^^
+>a : number
+>  : ^^^^^^
+>a : number
+>  : ^^^^^^
+