//// [tests/cases/compiler/argumentsObjectIterator01_ES5.ts] ////

=== argumentsObjectIterator01_ES5.ts ===
function doubleAndReturnAsArray(x: number, y: number, z: number): [number, number, number] {
>doubleAndReturnAsArray : (x: number, y: number, z: number) => [number, number, number]
>                       : ^^^^      ^^^^^      ^^^^^      ^^^^^                        
>x : number
>  : ^^^^^^
>y : number
>  : ^^^^^^
>z : number
>  : ^^^^^^

    let result = [];
<<<<<<< HEAD
>result : never[]
>[] : never[]
=======
>result : any[]
>       : ^^^^^
>[] : undefined[]
>   : ^^^^^^^^^^^
>>>>>>> 12402f26

    for (let arg of arguments) {
>arg : any
>    : ^^^
>arguments : IArguments
>          : ^^^^^^^^^^

        result.push(arg + arg);
>result.push(arg + arg) : number
<<<<<<< HEAD
>result.push : (...items: never[]) => number
>result : never[]
>push : (...items: never[]) => number
=======
>                       : ^^^^^^
>result.push : (...items: any[]) => number
>            : ^^^^^^^^^^^^^^^^^^^^^^^^^^^
>result : any[]
>       : ^^^^^
>push : (...items: any[]) => number
>     : ^^^^^^^^^^^^^^^^^^^^^^^^^^^
>>>>>>> 12402f26
>arg + arg : any
>          : ^^^
>arg : any
>    : ^^^
>arg : any
>    : ^^^
    }
    return <[any, any, any]>result;
><[any, any, any]>result : [any, any, any]
<<<<<<< HEAD
>result : never[]
=======
>                        : ^^^^^^^^^^^^^^^
>result : any[]
>       : ^^^^^
>>>>>>> 12402f26
}
<|MERGE_RESOLUTION|>--- conflicted
+++ resolved
@@ -1,62 +1,47 @@
-//// [tests/cases/compiler/argumentsObjectIterator01_ES5.ts] ////
-
-=== argumentsObjectIterator01_ES5.ts ===
-function doubleAndReturnAsArray(x: number, y: number, z: number): [number, number, number] {
->doubleAndReturnAsArray : (x: number, y: number, z: number) => [number, number, number]
->                       : ^^^^      ^^^^^      ^^^^^      ^^^^^                        
->x : number
->  : ^^^^^^
->y : number
->  : ^^^^^^
->z : number
->  : ^^^^^^
-
-    let result = [];
-<<<<<<< HEAD
->result : never[]
->[] : never[]
-=======
->result : any[]
->       : ^^^^^
->[] : undefined[]
->   : ^^^^^^^^^^^
->>>>>>> 12402f26
-
-    for (let arg of arguments) {
->arg : any
->    : ^^^
->arguments : IArguments
->          : ^^^^^^^^^^
-
-        result.push(arg + arg);
->result.push(arg + arg) : number
-<<<<<<< HEAD
->result.push : (...items: never[]) => number
->result : never[]
->push : (...items: never[]) => number
-=======
->                       : ^^^^^^
->result.push : (...items: any[]) => number
->            : ^^^^^^^^^^^^^^^^^^^^^^^^^^^
->result : any[]
->       : ^^^^^
->push : (...items: any[]) => number
->     : ^^^^^^^^^^^^^^^^^^^^^^^^^^^
->>>>>>> 12402f26
->arg + arg : any
->          : ^^^
->arg : any
->    : ^^^
->arg : any
->    : ^^^
-    }
-    return <[any, any, any]>result;
-><[any, any, any]>result : [any, any, any]
-<<<<<<< HEAD
->result : never[]
-=======
->                        : ^^^^^^^^^^^^^^^
->result : any[]
->       : ^^^^^
->>>>>>> 12402f26
-}
+//// [tests/cases/compiler/argumentsObjectIterator01_ES5.ts] ////
+
+=== argumentsObjectIterator01_ES5.ts ===
+function doubleAndReturnAsArray(x: number, y: number, z: number): [number, number, number] {
+>doubleAndReturnAsArray : (x: number, y: number, z: number) => [number, number, number]
+>                       : ^^^^      ^^^^^      ^^^^^      ^^^^^                        
+>x : number
+>  : ^^^^^^
+>y : number
+>  : ^^^^^^
+>z : number
+>  : ^^^^^^
+
+    let result = [];
+>result : never[]
+>       : ^^^^^^^
+>[] : never[]
+>   : ^^^^^^^
+
+    for (let arg of arguments) {
+>arg : any
+>    : ^^^
+>arguments : IArguments
+>          : ^^^^^^^^^^
+
+        result.push(arg + arg);
+>result.push(arg + arg) : number
+>                       : ^^^^^^
+>result.push : (...items: never[]) => number
+>            : ^^^^^^^^^^^^^^^^^^^^^^^^^^^^^
+>result : never[]
+>       : ^^^^^^^
+>push : (...items: never[]) => number
+>     : ^^^^^^^^^^^^^^^^^^^^^^^^^^^^^
+>arg + arg : any
+>          : ^^^
+>arg : any
+>    : ^^^
+>arg : any
+>    : ^^^
+    }
+    return <[any, any, any]>result;
+><[any, any, any]>result : [any, any, any]
+>                        : ^^^^^^^^^^^^^^^
+>result : never[]
+>       : ^^^^^^^
+}