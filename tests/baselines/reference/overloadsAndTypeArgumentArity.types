--- conflicted
+++ resolved
@@ -1,67 +1,42 @@
-//// [tests/cases/compiler/overloadsAndTypeArgumentArity.ts] ////
-
-=== overloadsAndTypeArgumentArity.ts ===
-declare function Callbacks(flags?: string): void;
-<<<<<<< HEAD
->Callbacks : { (flags?: string): void; <T>(flags?: string | undefined): void; <T1, T2>(flags?: string | undefined): void; <T1, T2, T3>(flags?: string | undefined): void; }
->flags : string | undefined
-
-declare function Callbacks<T>(flags?: string): void;
->Callbacks : { (flags?: string | undefined): void; <T>(flags?: string): void; <T1, T2>(flags?: string | undefined): void; <T1, T2, T3>(flags?: string | undefined): void; }
->flags : string | undefined
-
-declare function Callbacks<T1, T2>(flags?: string): void;
->Callbacks : { (flags?: string | undefined): void; <T>(flags?: string | undefined): void; <T1, T2>(flags?: string): void; <T1, T2, T3>(flags?: string | undefined): void; }
->flags : string | undefined
-
-declare function Callbacks<T1, T2, T3>(flags?: string): void;
->Callbacks : { (flags?: string | undefined): void; <T>(flags?: string | undefined): void; <T1, T2>(flags?: string | undefined): void; <T1, T2, T3>(flags?: string): void; }
->flags : string | undefined
-
-Callbacks<number, string, boolean>('s'); // no error
->Callbacks<number, string, boolean>('s') : void
->Callbacks : { (flags?: string | undefined): void; <T>(flags?: string | undefined): void; <T1, T2>(flags?: string | undefined): void; <T1, T2, T3>(flags?: string | undefined): void; }
-=======
->Callbacks : { (flags?: string): void; <T>(flags?: string): void; <T1, T2>(flags?: string): void; <T1_1, T2_1, T3>(flags?: string): void; }
->          : ^^^^^^^^^^^      ^^^    ^^^^^^^^^^^^^^^^^^^^^^^^^^^^^^^^^^^^^^^^^^^^^^^^^^^^^^^^^^^^^^^^^^^^^^^^^^^^^^^^^^^^^^^^^^^^^^^^^^^^^^
->flags : string
->      : ^^^^^^
-
-declare function Callbacks<T>(flags?: string): void;
->Callbacks : { (flags?: string): void; <T>(flags?: string): void; <T1, T2>(flags?: string): void; <T1_1, T2_1, T3>(flags?: string): void; }
->          : ^^^^^^^^^^^^^^^^^^^^^^^^^^^^^^^^^^^^^^      ^^^    ^^^^^^^^^^^^^^^^^^^^^^^^^^^^^^^^^^^^^^^^^^^^^^^^^^^^^^^^^^^^^^^^^^^^^^^^^^^
->flags : string
->      : ^^^^^^
-
-declare function Callbacks<T1, T2>(flags?: string): void;
->Callbacks : { (flags?: string): void; <T>(flags?: string): void; <T1, T2>(flags?: string): void; <T1_1, T2_1, T3>(flags?: string): void; }
->          : ^^^^^^^^^^^^^^^^^^^^^^^^^^^^^^^^^^^^^^^^^^^^^^^^^^^^^^^^^^^^^^^^^^^^^^      ^^^    ^^^^^^^^^^^^^^^^^^^^^^^^^^^^^^^^^^^^^^^^^^^
->flags : string
->      : ^^^^^^
-
-declare function Callbacks<T1, T2, T3>(flags?: string): void;
->Callbacks : { (flags?: string): void; <T>(flags?: string): void; <T1_1, T2_1>(flags?: string): void; <T1, T2, T3>(flags?: string): void; }
->          : ^^^^^^^^^^^^^^^^^^^^^^^^^^^^^^^^^^^^^^^^^^^^^^^^^^^^^^^^^^^^^^^^^^^^^^^^^^^^^^^^^^^^^^^^^^^^^^^^^^^^^^^^^^^^^^      ^^^    ^^^
->flags : string
->      : ^^^^^^
-
-Callbacks<number, string, boolean>('s'); // no error
->Callbacks<number, string, boolean>('s') : void
->                                        : ^^^^
->Callbacks : { (flags?: string): void; <T>(flags?: string): void; <T1, T2>(flags?: string): void; <T1_1, T2_1, T3>(flags?: string): void; }
->          : ^^^^^^^^^^^^^^^^^^^^^^^^^^^^^^^^^^^^^^^^^^^^^^^^^^^^^^^^^^^^^^^^^^^^^^^^^^^^^^^^^^^^^^^^^^^^^^^^^^^^^^^^^^^^^^^^^^^^^^^^^^^^^^
->>>>>>> 12402f26
->'s' : "s"
->    : ^^^
-
-new Callbacks<number, string, boolean>('s'); // no error
->new Callbacks<number, string, boolean>('s') : any
-<<<<<<< HEAD
->Callbacks : { (flags?: string | undefined): void; <T>(flags?: string | undefined): void; <T1, T2>(flags?: string | undefined): void; <T1, T2, T3>(flags?: string | undefined): void; }
-=======
->Callbacks : { (flags?: string): void; <T>(flags?: string): void; <T1, T2>(flags?: string): void; <T1_1, T2_1, T3>(flags?: string): void; }
->          : ^^^^^^^^^^^^^^^^^^^^^^^^^^^^^^^^^^^^^^^^^^^^^^^^^^^^^^^^^^^^^^^^^^^^^^^^^^^^^^^^^^^^^^^^^^^^^^^^^^^^^^^^^^^^^^^^^^^^^^^^^^^^^^
->>>>>>> 12402f26
->'s' : "s"
->    : ^^^
-
+//// [tests/cases/compiler/overloadsAndTypeArgumentArity.ts] ////
+
+=== overloadsAndTypeArgumentArity.ts ===
+declare function Callbacks(flags?: string): void;
+>Callbacks : { (flags?: string): void; <T>(flags?: string | undefined): void; <T1, T2>(flags?: string | undefined): void; <T1_1, T2_1, T3>(flags?: string | undefined): void; }
+>          : ^^^^^^^^^^^      ^^^    ^^^^^^^^^^^^^^^^^^^^^^^^^^^^^^^^^^^^^^^^^^^^^^^^^^^^^^^^^^^^^^^^^^^^^^^^^^^^^^^^^^^^^^^^^^^^^^^^^^^^^^^^^^^^^^^^^^^^^^^^^^^^^^^^^^^^^^^^^^
+>flags : string | undefined
+>      : ^^^^^^^^^^^^^^^^^^
+
+declare function Callbacks<T>(flags?: string): void;
+>Callbacks : { (flags?: string | undefined): void; <T>(flags?: string): void; <T1, T2>(flags?: string | undefined): void; <T1_1, T2_1, T3>(flags?: string | undefined): void; }
+>          : ^^^^^^^^^^^^^^^^^^^^^^^^^^^^^^^^^^^^^^^^^^^^^^^^^^      ^^^    ^^^^^^^^^^^^^^^^^^^^^^^^^^^^^^^^^^^^^^^^^^^^^^^^^^^^^^^^^^^^^^^^^^^^^^^^^^^^^^^^^^^^^^^^^^^^^^^^^^^
+>flags : string | undefined
+>      : ^^^^^^^^^^^^^^^^^^
+
+declare function Callbacks<T1, T2>(flags?: string): void;
+>Callbacks : { (flags?: string | undefined): void; <T>(flags?: string | undefined): void; <T1, T2>(flags?: string): void; <T1_1, T2_1, T3>(flags?: string | undefined): void; }
+>          : ^^^^^^^^^^^^^^^^^^^^^^^^^^^^^^^^^^^^^^^^^^^^^^^^^^^^^^^^^^^^^^^^^^^^^^^^^^^^^^^^^^^^^^^^^^^^^^      ^^^    ^^^^^^^^^^^^^^^^^^^^^^^^^^^^^^^^^^^^^^^^^^^^^^^^^^^^^^^
+>flags : string | undefined
+>      : ^^^^^^^^^^^^^^^^^^
+
+declare function Callbacks<T1, T2, T3>(flags?: string): void;
+>Callbacks : { (flags?: string | undefined): void; <T>(flags?: string | undefined): void; <T1_1, T2_1>(flags?: string | undefined): void; <T1, T2, T3>(flags?: string): void; }
+>          : ^^^^^^^^^^^^^^^^^^^^^^^^^^^^^^^^^^^^^^^^^^^^^^^^^^^^^^^^^^^^^^^^^^^^^^^^^^^^^^^^^^^^^^^^^^^^^^^^^^^^^^^^^^^^^^^^^^^^^^^^^^^^^^^^^^^^^^^^^^^^^^^^^^      ^^^    ^^^
+>flags : string | undefined
+>      : ^^^^^^^^^^^^^^^^^^
+
+Callbacks<number, string, boolean>('s'); // no error
+>Callbacks<number, string, boolean>('s') : void
+>                                        : ^^^^
+>Callbacks : { (flags?: string | undefined): void; <T>(flags?: string | undefined): void; <T1, T2>(flags?: string | undefined): void; <T1_1, T2_1, T3>(flags?: string | undefined): void; }
+>          : ^^^^^^^^^^^^^^^^^^^^^^^^^^^^^^^^^^^^^^^^^^^^^^^^^^^^^^^^^^^^^^^^^^^^^^^^^^^^^^^^^^^^^^^^^^^^^^^^^^^^^^^^^^^^^^^^^^^^^^^^^^^^^^^^^^^^^^^^^^^^^^^^^^^^^^^^^^^^^^^^^^^^^^^^^^^^^^
+>'s' : "s"
+>    : ^^^
+
+new Callbacks<number, string, boolean>('s'); // no error
+>new Callbacks<number, string, boolean>('s') : any
+>Callbacks : { (flags?: string | undefined): void; <T>(flags?: string | undefined): void; <T1, T2>(flags?: string | undefined): void; <T1_1, T2_1, T3>(flags?: string | undefined): void; }
+>          : ^^^^^^^^^^^^^^^^^^^^^^^^^^^^^^^^^^^^^^^^^^^^^^^^^^^^^^^^^^^^^^^^^^^^^^^^^^^^^^^^^^^^^^^^^^^^^^^^^^^^^^^^^^^^^^^^^^^^^^^^^^^^^^^^^^^^^^^^^^^^^^^^^^^^^^^^^^^^^^^^^^^^^^^^^^^^^^
+>'s' : "s"
+>    : ^^^
+