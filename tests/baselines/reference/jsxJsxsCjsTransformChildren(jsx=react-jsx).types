--- conflicted
+++ resolved
@@ -1,27 +1,22 @@
-//// [tests/cases/conformance/jsx/jsxs/jsxJsxsCjsTransformChildren.tsx] ////
-
+//// [tests/cases/conformance/jsx/jsxs/jsxJsxsCjsTransformChildren.tsx] ////
+
 === Performance Stats ===
 Assignability cache: 2,500
-<<<<<<< HEAD
 Type Count: 5,000
-Instantiation count: 100,000
-=======
-Type Count: 10,000
 Instantiation count: 50,000
->>>>>>> c63de15a
 Symbol count: 50,000
 
-=== jsxJsxsCjsTransformChildren.tsx ===
-/// <reference path="react16.d.ts" />
-const a = <div>text</div>;
->a : JSX.Element
->  : ^^^^^^^^^^^
-><div>text</div> : JSX.Element
->                : ^^^^^^^^^^^
->div : any
->    : ^^^
->div : any
->    : ^^^
-
-export {};
-
+=== jsxJsxsCjsTransformChildren.tsx ===
+/// <reference path="react16.d.ts" />
+const a = <div>text</div>;
+>a : JSX.Element
+>  : ^^^^^^^^^^^
+><div>text</div> : JSX.Element
+>                : ^^^^^^^^^^^
+>div : any
+>    : ^^^
+>div : any
+>    : ^^^
+
+export {};
+