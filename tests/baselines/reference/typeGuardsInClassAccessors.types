--- conflicted
+++ resolved
@@ -1,701 +1,581 @@
-//// [tests/cases/conformance/expressions/typeGuards/typeGuardsInClassAccessors.ts] ////
-
-=== typeGuardsInClassAccessors.ts ===
-// Note that type guards affect types of variables and parameters only and 
-// have no effect on members of objects such as properties. 
-
-// variables in global
-var num: number;
->num : number
->    : ^^^^^^
-
-var strOrNum: string | number;
->strOrNum : string | number
->         : ^^^^^^^^^^^^^^^
-
-var var1: string | number;
->var1 : string | number
->     : ^^^^^^^^^^^^^^^
-
-class ClassWithAccessors {
->ClassWithAccessors : ClassWithAccessors
->                   : ^^^^^^^^^^^^^^^^^^
-
-    // Inside public accessor getter
-    get p1() {
->p1 : string | number
->   : ^^^^^^^^^^^^^^^
-
-        // global vars in function declaration
-        num = typeof var1 === "string" && var1.length; // string
-<<<<<<< HEAD
->num = typeof var1 === "string" && var1.length : number | false
->num : number
->typeof var1 === "string" && var1.length : number | false
-=======
->num = typeof var1 === "string" && var1.length : number
->                                              : ^^^^^^
->num : number
->    : ^^^^^^
->typeof var1 === "string" && var1.length : number
->                                        : ^^^^^^
->>>>>>> 12402f26
->typeof var1 === "string" : boolean
->                         : ^^^^^^^
->typeof var1 : "string" | "number" | "bigint" | "boolean" | "symbol" | "undefined" | "object" | "function"
->            : ^^^^^^^^^^^^^^^^^^^^^^^^^^^^^^^^^^^^^^^^^^^^^^^^^^^^^^^^^^^^^^^^^^^^^^^^^^^^^^^^^^^^^^^^^^^
->var1 : string | number
->     : ^^^^^^^^^^^^^^^
->"string" : "string"
->         : ^^^^^^^^
->var1.length : number
->            : ^^^^^^
->var1 : string
->     : ^^^^^^
->length : number
->       : ^^^^^^
-
-        // variables in function declaration
-        var var2: string | number;
->var2 : string | number
->     : ^^^^^^^^^^^^^^^
-
-        num = typeof var2 === "string" && var2.length; // string
-<<<<<<< HEAD
->num = typeof var2 === "string" && var2.length : number | false
->num : number
->typeof var2 === "string" && var2.length : number | false
-=======
->num = typeof var2 === "string" && var2.length : number
->                                              : ^^^^^^
->num : number
->    : ^^^^^^
->typeof var2 === "string" && var2.length : number
->                                        : ^^^^^^
->>>>>>> 12402f26
->typeof var2 === "string" : boolean
->                         : ^^^^^^^
->typeof var2 : "string" | "number" | "bigint" | "boolean" | "symbol" | "undefined" | "object" | "function"
->            : ^^^^^^^^^^^^^^^^^^^^^^^^^^^^^^^^^^^^^^^^^^^^^^^^^^^^^^^^^^^^^^^^^^^^^^^^^^^^^^^^^^^^^^^^^^^
->var2 : string | number
->     : ^^^^^^^^^^^^^^^
->"string" : "string"
->         : ^^^^^^^^
->var2.length : number
->            : ^^^^^^
->var2 : string
->     : ^^^^^^
->length : number
->       : ^^^^^^
-
-        return strOrNum;
->strOrNum : string | number
->         : ^^^^^^^^^^^^^^^
-    }
-    // Inside public accessor setter
-    set p1(param: string | number) {
->p1 : string | number
->   : ^^^^^^^^^^^^^^^
->param : string | number
->      : ^^^^^^^^^^^^^^^
-
-        // global vars in function declaration
-        num = typeof var1 === "string" && var1.length; // string
-<<<<<<< HEAD
->num = typeof var1 === "string" && var1.length : number | false
->num : number
->typeof var1 === "string" && var1.length : number | false
-=======
->num = typeof var1 === "string" && var1.length : number
->                                              : ^^^^^^
->num : number
->    : ^^^^^^
->typeof var1 === "string" && var1.length : number
->                                        : ^^^^^^
->>>>>>> 12402f26
->typeof var1 === "string" : boolean
->                         : ^^^^^^^
->typeof var1 : "string" | "number" | "bigint" | "boolean" | "symbol" | "undefined" | "object" | "function"
->            : ^^^^^^^^^^^^^^^^^^^^^^^^^^^^^^^^^^^^^^^^^^^^^^^^^^^^^^^^^^^^^^^^^^^^^^^^^^^^^^^^^^^^^^^^^^^
->var1 : string | number
->     : ^^^^^^^^^^^^^^^
->"string" : "string"
->         : ^^^^^^^^
->var1.length : number
->            : ^^^^^^
->var1 : string
->     : ^^^^^^
->length : number
->       : ^^^^^^
-
-        // parameter of function declaration
-        num = typeof param === "string" && param.length; // string
-<<<<<<< HEAD
->num = typeof param === "string" && param.length : number | false
->num : number
->typeof param === "string" && param.length : number | false
-=======
->num = typeof param === "string" && param.length : number
->                                                : ^^^^^^
->num : number
->    : ^^^^^^
->typeof param === "string" && param.length : number
->                                          : ^^^^^^
->>>>>>> 12402f26
->typeof param === "string" : boolean
->                          : ^^^^^^^
->typeof param : "string" | "number" | "bigint" | "boolean" | "symbol" | "undefined" | "object" | "function"
->             : ^^^^^^^^^^^^^^^^^^^^^^^^^^^^^^^^^^^^^^^^^^^^^^^^^^^^^^^^^^^^^^^^^^^^^^^^^^^^^^^^^^^^^^^^^^^
->param : string | number
->      : ^^^^^^^^^^^^^^^
->"string" : "string"
->         : ^^^^^^^^
->param.length : number
->             : ^^^^^^
->param : string
->      : ^^^^^^
->length : number
->       : ^^^^^^
-
-        // variables in function declaration
-        var var2: string | number;
->var2 : string | number
->     : ^^^^^^^^^^^^^^^
-
-        num = typeof var2 === "string" && var2.length; // string
-<<<<<<< HEAD
->num = typeof var2 === "string" && var2.length : number | false
->num : number
->typeof var2 === "string" && var2.length : number | false
-=======
->num = typeof var2 === "string" && var2.length : number
->                                              : ^^^^^^
->num : number
->    : ^^^^^^
->typeof var2 === "string" && var2.length : number
->                                        : ^^^^^^
->>>>>>> 12402f26
->typeof var2 === "string" : boolean
->                         : ^^^^^^^
->typeof var2 : "string" | "number" | "bigint" | "boolean" | "symbol" | "undefined" | "object" | "function"
->            : ^^^^^^^^^^^^^^^^^^^^^^^^^^^^^^^^^^^^^^^^^^^^^^^^^^^^^^^^^^^^^^^^^^^^^^^^^^^^^^^^^^^^^^^^^^^
->var2 : string | number
->     : ^^^^^^^^^^^^^^^
->"string" : "string"
->         : ^^^^^^^^
->var2.length : number
->            : ^^^^^^
->var2 : string
->     : ^^^^^^
->length : number
->       : ^^^^^^
-    }
-    // Inside private accessor getter
-    private get pp1() {
->pp1 : string | number
->    : ^^^^^^^^^^^^^^^
-
-        // global vars in function declaration
-        num = typeof var1 === "string" && var1.length; // string
-<<<<<<< HEAD
->num = typeof var1 === "string" && var1.length : number | false
->num : number
->typeof var1 === "string" && var1.length : number | false
-=======
->num = typeof var1 === "string" && var1.length : number
->                                              : ^^^^^^
->num : number
->    : ^^^^^^
->typeof var1 === "string" && var1.length : number
->                                        : ^^^^^^
->>>>>>> 12402f26
->typeof var1 === "string" : boolean
->                         : ^^^^^^^
->typeof var1 : "string" | "number" | "bigint" | "boolean" | "symbol" | "undefined" | "object" | "function"
->            : ^^^^^^^^^^^^^^^^^^^^^^^^^^^^^^^^^^^^^^^^^^^^^^^^^^^^^^^^^^^^^^^^^^^^^^^^^^^^^^^^^^^^^^^^^^^
->var1 : string | number
->     : ^^^^^^^^^^^^^^^
->"string" : "string"
->         : ^^^^^^^^
->var1.length : number
->            : ^^^^^^
->var1 : string
->     : ^^^^^^
->length : number
->       : ^^^^^^
-
-        // variables in function declaration
-        var var2: string | number;
->var2 : string | number
->     : ^^^^^^^^^^^^^^^
-
-        num = typeof var2 === "string" && var2.length; // string
-<<<<<<< HEAD
->num = typeof var2 === "string" && var2.length : number | false
->num : number
->typeof var2 === "string" && var2.length : number | false
-=======
->num = typeof var2 === "string" && var2.length : number
->                                              : ^^^^^^
->num : number
->    : ^^^^^^
->typeof var2 === "string" && var2.length : number
->                                        : ^^^^^^
->>>>>>> 12402f26
->typeof var2 === "string" : boolean
->                         : ^^^^^^^
->typeof var2 : "string" | "number" | "bigint" | "boolean" | "symbol" | "undefined" | "object" | "function"
->            : ^^^^^^^^^^^^^^^^^^^^^^^^^^^^^^^^^^^^^^^^^^^^^^^^^^^^^^^^^^^^^^^^^^^^^^^^^^^^^^^^^^^^^^^^^^^
->var2 : string | number
->     : ^^^^^^^^^^^^^^^
->"string" : "string"
->         : ^^^^^^^^
->var2.length : number
->            : ^^^^^^
->var2 : string
->     : ^^^^^^
->length : number
->       : ^^^^^^
-
-        return strOrNum;
->strOrNum : string | number
->         : ^^^^^^^^^^^^^^^
-    }
-    // Inside private accessor setter
-    private set pp1(param: string | number) {
->pp1 : string | number
->    : ^^^^^^^^^^^^^^^
->param : string | number
->      : ^^^^^^^^^^^^^^^
-
-        // global vars in function declaration
-        num = typeof var1 === "string" && var1.length; // string
-<<<<<<< HEAD
->num = typeof var1 === "string" && var1.length : number | false
->num : number
->typeof var1 === "string" && var1.length : number | false
-=======
->num = typeof var1 === "string" && var1.length : number
->                                              : ^^^^^^
->num : number
->    : ^^^^^^
->typeof var1 === "string" && var1.length : number
->                                        : ^^^^^^
->>>>>>> 12402f26
->typeof var1 === "string" : boolean
->                         : ^^^^^^^
->typeof var1 : "string" | "number" | "bigint" | "boolean" | "symbol" | "undefined" | "object" | "function"
->            : ^^^^^^^^^^^^^^^^^^^^^^^^^^^^^^^^^^^^^^^^^^^^^^^^^^^^^^^^^^^^^^^^^^^^^^^^^^^^^^^^^^^^^^^^^^^
->var1 : string | number
->     : ^^^^^^^^^^^^^^^
->"string" : "string"
->         : ^^^^^^^^
->var1.length : number
->            : ^^^^^^
->var1 : string
->     : ^^^^^^
->length : number
->       : ^^^^^^
-
-        // parameter of function declaration
-        num = typeof param === "string" && param.length; // string
-<<<<<<< HEAD
->num = typeof param === "string" && param.length : number | false
->num : number
->typeof param === "string" && param.length : number | false
-=======
->num = typeof param === "string" && param.length : number
->                                                : ^^^^^^
->num : number
->    : ^^^^^^
->typeof param === "string" && param.length : number
->                                          : ^^^^^^
->>>>>>> 12402f26
->typeof param === "string" : boolean
->                          : ^^^^^^^
->typeof param : "string" | "number" | "bigint" | "boolean" | "symbol" | "undefined" | "object" | "function"
->             : ^^^^^^^^^^^^^^^^^^^^^^^^^^^^^^^^^^^^^^^^^^^^^^^^^^^^^^^^^^^^^^^^^^^^^^^^^^^^^^^^^^^^^^^^^^^
->param : string | number
->      : ^^^^^^^^^^^^^^^
->"string" : "string"
->         : ^^^^^^^^
->param.length : number
->             : ^^^^^^
->param : string
->      : ^^^^^^
->length : number
->       : ^^^^^^
-
-        // variables in function declaration
-        var var2: string | number;
->var2 : string | number
->     : ^^^^^^^^^^^^^^^
-
-        num = typeof var2 === "string" && var2.length; // string
-<<<<<<< HEAD
->num = typeof var2 === "string" && var2.length : number | false
->num : number
->typeof var2 === "string" && var2.length : number | false
-=======
->num = typeof var2 === "string" && var2.length : number
->                                              : ^^^^^^
->num : number
->    : ^^^^^^
->typeof var2 === "string" && var2.length : number
->                                        : ^^^^^^
->>>>>>> 12402f26
->typeof var2 === "string" : boolean
->                         : ^^^^^^^
->typeof var2 : "string" | "number" | "bigint" | "boolean" | "symbol" | "undefined" | "object" | "function"
->            : ^^^^^^^^^^^^^^^^^^^^^^^^^^^^^^^^^^^^^^^^^^^^^^^^^^^^^^^^^^^^^^^^^^^^^^^^^^^^^^^^^^^^^^^^^^^
->var2 : string | number
->     : ^^^^^^^^^^^^^^^
->"string" : "string"
->         : ^^^^^^^^
->var2.length : number
->            : ^^^^^^
->var2 : string
->     : ^^^^^^
->length : number
->       : ^^^^^^
-    }
-    // Inside static accessor getter
-    static get s1() {
->s1 : string | number
->   : ^^^^^^^^^^^^^^^
-
-        // global vars in function declaration
-        num = typeof var1 === "string" && var1.length; // string
-<<<<<<< HEAD
->num = typeof var1 === "string" && var1.length : number | false
->num : number
->typeof var1 === "string" && var1.length : number | false
-=======
->num = typeof var1 === "string" && var1.length : number
->                                              : ^^^^^^
->num : number
->    : ^^^^^^
->typeof var1 === "string" && var1.length : number
->                                        : ^^^^^^
->>>>>>> 12402f26
->typeof var1 === "string" : boolean
->                         : ^^^^^^^
->typeof var1 : "string" | "number" | "bigint" | "boolean" | "symbol" | "undefined" | "object" | "function"
->            : ^^^^^^^^^^^^^^^^^^^^^^^^^^^^^^^^^^^^^^^^^^^^^^^^^^^^^^^^^^^^^^^^^^^^^^^^^^^^^^^^^^^^^^^^^^^
->var1 : string | number
->     : ^^^^^^^^^^^^^^^
->"string" : "string"
->         : ^^^^^^^^
->var1.length : number
->            : ^^^^^^
->var1 : string
->     : ^^^^^^
->length : number
->       : ^^^^^^
-
-        // variables in function declaration
-        var var2: string | number;
->var2 : string | number
->     : ^^^^^^^^^^^^^^^
-
-        num = typeof var2 === "string" && var2.length; // string
-<<<<<<< HEAD
->num = typeof var2 === "string" && var2.length : number | false
->num : number
->typeof var2 === "string" && var2.length : number | false
-=======
->num = typeof var2 === "string" && var2.length : number
->                                              : ^^^^^^
->num : number
->    : ^^^^^^
->typeof var2 === "string" && var2.length : number
->                                        : ^^^^^^
->>>>>>> 12402f26
->typeof var2 === "string" : boolean
->                         : ^^^^^^^
->typeof var2 : "string" | "number" | "bigint" | "boolean" | "symbol" | "undefined" | "object" | "function"
->            : ^^^^^^^^^^^^^^^^^^^^^^^^^^^^^^^^^^^^^^^^^^^^^^^^^^^^^^^^^^^^^^^^^^^^^^^^^^^^^^^^^^^^^^^^^^^
->var2 : string | number
->     : ^^^^^^^^^^^^^^^
->"string" : "string"
->         : ^^^^^^^^
->var2.length : number
->            : ^^^^^^
->var2 : string
->     : ^^^^^^
->length : number
->       : ^^^^^^
-
-        return strOrNum;
->strOrNum : string | number
->         : ^^^^^^^^^^^^^^^
-    }
-    // Inside static accessor setter
-    static set s1(param: string | number) {
->s1 : string | number
->   : ^^^^^^^^^^^^^^^
->param : string | number
->      : ^^^^^^^^^^^^^^^
-
-        // global vars in function declaration
-        num = typeof var1 === "string" && var1.length; // string
-<<<<<<< HEAD
->num = typeof var1 === "string" && var1.length : number | false
->num : number
->typeof var1 === "string" && var1.length : number | false
-=======
->num = typeof var1 === "string" && var1.length : number
->                                              : ^^^^^^
->num : number
->    : ^^^^^^
->typeof var1 === "string" && var1.length : number
->                                        : ^^^^^^
->>>>>>> 12402f26
->typeof var1 === "string" : boolean
->                         : ^^^^^^^
->typeof var1 : "string" | "number" | "bigint" | "boolean" | "symbol" | "undefined" | "object" | "function"
->            : ^^^^^^^^^^^^^^^^^^^^^^^^^^^^^^^^^^^^^^^^^^^^^^^^^^^^^^^^^^^^^^^^^^^^^^^^^^^^^^^^^^^^^^^^^^^
->var1 : string | number
->     : ^^^^^^^^^^^^^^^
->"string" : "string"
->         : ^^^^^^^^
->var1.length : number
->            : ^^^^^^
->var1 : string
->     : ^^^^^^
->length : number
->       : ^^^^^^
-
-        // parameter of function declaration
-        num = typeof param === "string" && param.length; // string
-<<<<<<< HEAD
->num = typeof param === "string" && param.length : number | false
->num : number
->typeof param === "string" && param.length : number | false
-=======
->num = typeof param === "string" && param.length : number
->                                                : ^^^^^^
->num : number
->    : ^^^^^^
->typeof param === "string" && param.length : number
->                                          : ^^^^^^
->>>>>>> 12402f26
->typeof param === "string" : boolean
->                          : ^^^^^^^
->typeof param : "string" | "number" | "bigint" | "boolean" | "symbol" | "undefined" | "object" | "function"
->             : ^^^^^^^^^^^^^^^^^^^^^^^^^^^^^^^^^^^^^^^^^^^^^^^^^^^^^^^^^^^^^^^^^^^^^^^^^^^^^^^^^^^^^^^^^^^
->param : string | number
->      : ^^^^^^^^^^^^^^^
->"string" : "string"
->         : ^^^^^^^^
->param.length : number
->             : ^^^^^^
->param : string
->      : ^^^^^^
->length : number
->       : ^^^^^^
-
-        // variables in function declaration
-        var var2: string | number;
->var2 : string | number
->     : ^^^^^^^^^^^^^^^
-
-        num = typeof var2 === "string" && var2.length; // string
-<<<<<<< HEAD
->num = typeof var2 === "string" && var2.length : number | false
->num : number
->typeof var2 === "string" && var2.length : number | false
-=======
->num = typeof var2 === "string" && var2.length : number
->                                              : ^^^^^^
->num : number
->    : ^^^^^^
->typeof var2 === "string" && var2.length : number
->                                        : ^^^^^^
->>>>>>> 12402f26
->typeof var2 === "string" : boolean
->                         : ^^^^^^^
->typeof var2 : "string" | "number" | "bigint" | "boolean" | "symbol" | "undefined" | "object" | "function"
->            : ^^^^^^^^^^^^^^^^^^^^^^^^^^^^^^^^^^^^^^^^^^^^^^^^^^^^^^^^^^^^^^^^^^^^^^^^^^^^^^^^^^^^^^^^^^^
->var2 : string | number
->     : ^^^^^^^^^^^^^^^
->"string" : "string"
->         : ^^^^^^^^
->var2.length : number
->            : ^^^^^^
->var2 : string
->     : ^^^^^^
->length : number
->       : ^^^^^^
-    }
-    // Inside private static accessor getter
-    private static get ss1() {
->ss1 : string | number
->    : ^^^^^^^^^^^^^^^
-
-        // global vars in function declaration
-        num = typeof var1 === "string" && var1.length; // string
-<<<<<<< HEAD
->num = typeof var1 === "string" && var1.length : number | false
->num : number
->typeof var1 === "string" && var1.length : number | false
-=======
->num = typeof var1 === "string" && var1.length : number
->                                              : ^^^^^^
->num : number
->    : ^^^^^^
->typeof var1 === "string" && var1.length : number
->                                        : ^^^^^^
->>>>>>> 12402f26
->typeof var1 === "string" : boolean
->                         : ^^^^^^^
->typeof var1 : "string" | "number" | "bigint" | "boolean" | "symbol" | "undefined" | "object" | "function"
->            : ^^^^^^^^^^^^^^^^^^^^^^^^^^^^^^^^^^^^^^^^^^^^^^^^^^^^^^^^^^^^^^^^^^^^^^^^^^^^^^^^^^^^^^^^^^^
->var1 : string | number
->     : ^^^^^^^^^^^^^^^
->"string" : "string"
->         : ^^^^^^^^
->var1.length : number
->            : ^^^^^^
->var1 : string
->     : ^^^^^^
->length : number
->       : ^^^^^^
-
-        // variables in function declaration
-        var var2: string | number;
->var2 : string | number
->     : ^^^^^^^^^^^^^^^
-
-        num = typeof var2 === "string" && var2.length; // string
-<<<<<<< HEAD
->num = typeof var2 === "string" && var2.length : number | false
->num : number
->typeof var2 === "string" && var2.length : number | false
-=======
->num = typeof var2 === "string" && var2.length : number
->                                              : ^^^^^^
->num : number
->    : ^^^^^^
->typeof var2 === "string" && var2.length : number
->                                        : ^^^^^^
->>>>>>> 12402f26
->typeof var2 === "string" : boolean
->                         : ^^^^^^^
->typeof var2 : "string" | "number" | "bigint" | "boolean" | "symbol" | "undefined" | "object" | "function"
->            : ^^^^^^^^^^^^^^^^^^^^^^^^^^^^^^^^^^^^^^^^^^^^^^^^^^^^^^^^^^^^^^^^^^^^^^^^^^^^^^^^^^^^^^^^^^^
->var2 : string | number
->     : ^^^^^^^^^^^^^^^
->"string" : "string"
->         : ^^^^^^^^
->var2.length : number
->            : ^^^^^^
->var2 : string
->     : ^^^^^^
->length : number
->       : ^^^^^^
-
-        return strOrNum;
->strOrNum : string | number
->         : ^^^^^^^^^^^^^^^
-    }
-    // Inside private static accessor setter
-    private static set ss1(param: string | number) {
->ss1 : string | number
->    : ^^^^^^^^^^^^^^^
->param : string | number
->      : ^^^^^^^^^^^^^^^
-
-        // global vars in function declaration
-        num = typeof var1 === "string" && var1.length; // string
-<<<<<<< HEAD
->num = typeof var1 === "string" && var1.length : number | false
->num : number
->typeof var1 === "string" && var1.length : number | false
-=======
->num = typeof var1 === "string" && var1.length : number
->                                              : ^^^^^^
->num : number
->    : ^^^^^^
->typeof var1 === "string" && var1.length : number
->                                        : ^^^^^^
->>>>>>> 12402f26
->typeof var1 === "string" : boolean
->                         : ^^^^^^^
->typeof var1 : "string" | "number" | "bigint" | "boolean" | "symbol" | "undefined" | "object" | "function"
->            : ^^^^^^^^^^^^^^^^^^^^^^^^^^^^^^^^^^^^^^^^^^^^^^^^^^^^^^^^^^^^^^^^^^^^^^^^^^^^^^^^^^^^^^^^^^^
->var1 : string | number
->     : ^^^^^^^^^^^^^^^
->"string" : "string"
->         : ^^^^^^^^
->var1.length : number
->            : ^^^^^^
->var1 : string
->     : ^^^^^^
->length : number
->       : ^^^^^^
-
-        // parameter of function declaration
-        num = typeof param === "string" && param.length; // string
-<<<<<<< HEAD
->num = typeof param === "string" && param.length : number | false
->num : number
->typeof param === "string" && param.length : number | false
-=======
->num = typeof param === "string" && param.length : number
->                                                : ^^^^^^
->num : number
->    : ^^^^^^
->typeof param === "string" && param.length : number
->                                          : ^^^^^^
->>>>>>> 12402f26
->typeof param === "string" : boolean
->                          : ^^^^^^^
->typeof param : "string" | "number" | "bigint" | "boolean" | "symbol" | "undefined" | "object" | "function"
->             : ^^^^^^^^^^^^^^^^^^^^^^^^^^^^^^^^^^^^^^^^^^^^^^^^^^^^^^^^^^^^^^^^^^^^^^^^^^^^^^^^^^^^^^^^^^^
->param : string | number
->      : ^^^^^^^^^^^^^^^
->"string" : "string"
->         : ^^^^^^^^
->param.length : number
->             : ^^^^^^
->param : string
->      : ^^^^^^
->length : number
->       : ^^^^^^
-
-        // variables in function declaration
-        var var2: string | number;
->var2 : string | number
->     : ^^^^^^^^^^^^^^^
-
-        num = typeof var2 === "string" && var2.length; // string
-<<<<<<< HEAD
->num = typeof var2 === "string" && var2.length : number | false
->num : number
->typeof var2 === "string" && var2.length : number | false
-=======
->num = typeof var2 === "string" && var2.length : number
->                                              : ^^^^^^
->num : number
->    : ^^^^^^
->typeof var2 === "string" && var2.length : number
->                                        : ^^^^^^
->>>>>>> 12402f26
->typeof var2 === "string" : boolean
->                         : ^^^^^^^
->typeof var2 : "string" | "number" | "bigint" | "boolean" | "symbol" | "undefined" | "object" | "function"
->            : ^^^^^^^^^^^^^^^^^^^^^^^^^^^^^^^^^^^^^^^^^^^^^^^^^^^^^^^^^^^^^^^^^^^^^^^^^^^^^^^^^^^^^^^^^^^
->var2 : string | number
->     : ^^^^^^^^^^^^^^^
->"string" : "string"
->         : ^^^^^^^^
->var2.length : number
->            : ^^^^^^
->var2 : string
->     : ^^^^^^
->length : number
->       : ^^^^^^
-    }
-}
-
+//// [tests/cases/conformance/expressions/typeGuards/typeGuardsInClassAccessors.ts] ////
+
+=== typeGuardsInClassAccessors.ts ===
+// Note that type guards affect types of variables and parameters only and 
+// have no effect on members of objects such as properties. 
+
+// variables in global
+var num: number;
+>num : number
+>    : ^^^^^^
+
+var strOrNum: string | number;
+>strOrNum : string | number
+>         : ^^^^^^^^^^^^^^^
+
+var var1: string | number;
+>var1 : string | number
+>     : ^^^^^^^^^^^^^^^
+
+class ClassWithAccessors {
+>ClassWithAccessors : ClassWithAccessors
+>                   : ^^^^^^^^^^^^^^^^^^
+
+    // Inside public accessor getter
+    get p1() {
+>p1 : string | number
+>   : ^^^^^^^^^^^^^^^
+
+        // global vars in function declaration
+        num = typeof var1 === "string" && var1.length; // string
+>num = typeof var1 === "string" && var1.length : number | false
+>                                              : ^^^^^^^^^^^^^^
+>num : number
+>    : ^^^^^^
+>typeof var1 === "string" && var1.length : number | false
+>                                        : ^^^^^^^^^^^^^^
+>typeof var1 === "string" : boolean
+>                         : ^^^^^^^
+>typeof var1 : "string" | "number" | "bigint" | "boolean" | "symbol" | "undefined" | "object" | "function"
+>            : ^^^^^^^^^^^^^^^^^^^^^^^^^^^^^^^^^^^^^^^^^^^^^^^^^^^^^^^^^^^^^^^^^^^^^^^^^^^^^^^^^^^^^^^^^^^
+>var1 : string | number
+>     : ^^^^^^^^^^^^^^^
+>"string" : "string"
+>         : ^^^^^^^^
+>var1.length : number
+>            : ^^^^^^
+>var1 : string
+>     : ^^^^^^
+>length : number
+>       : ^^^^^^
+
+        // variables in function declaration
+        var var2: string | number;
+>var2 : string | number
+>     : ^^^^^^^^^^^^^^^
+
+        num = typeof var2 === "string" && var2.length; // string
+>num = typeof var2 === "string" && var2.length : number | false
+>                                              : ^^^^^^^^^^^^^^
+>num : number
+>    : ^^^^^^
+>typeof var2 === "string" && var2.length : number | false
+>                                        : ^^^^^^^^^^^^^^
+>typeof var2 === "string" : boolean
+>                         : ^^^^^^^
+>typeof var2 : "string" | "number" | "bigint" | "boolean" | "symbol" | "undefined" | "object" | "function"
+>            : ^^^^^^^^^^^^^^^^^^^^^^^^^^^^^^^^^^^^^^^^^^^^^^^^^^^^^^^^^^^^^^^^^^^^^^^^^^^^^^^^^^^^^^^^^^^
+>var2 : string | number
+>     : ^^^^^^^^^^^^^^^
+>"string" : "string"
+>         : ^^^^^^^^
+>var2.length : number
+>            : ^^^^^^
+>var2 : string
+>     : ^^^^^^
+>length : number
+>       : ^^^^^^
+
+        return strOrNum;
+>strOrNum : string | number
+>         : ^^^^^^^^^^^^^^^
+    }
+    // Inside public accessor setter
+    set p1(param: string | number) {
+>p1 : string | number
+>   : ^^^^^^^^^^^^^^^
+>param : string | number
+>      : ^^^^^^^^^^^^^^^
+
+        // global vars in function declaration
+        num = typeof var1 === "string" && var1.length; // string
+>num = typeof var1 === "string" && var1.length : number | false
+>                                              : ^^^^^^^^^^^^^^
+>num : number
+>    : ^^^^^^
+>typeof var1 === "string" && var1.length : number | false
+>                                        : ^^^^^^^^^^^^^^
+>typeof var1 === "string" : boolean
+>                         : ^^^^^^^
+>typeof var1 : "string" | "number" | "bigint" | "boolean" | "symbol" | "undefined" | "object" | "function"
+>            : ^^^^^^^^^^^^^^^^^^^^^^^^^^^^^^^^^^^^^^^^^^^^^^^^^^^^^^^^^^^^^^^^^^^^^^^^^^^^^^^^^^^^^^^^^^^
+>var1 : string | number
+>     : ^^^^^^^^^^^^^^^
+>"string" : "string"
+>         : ^^^^^^^^
+>var1.length : number
+>            : ^^^^^^
+>var1 : string
+>     : ^^^^^^
+>length : number
+>       : ^^^^^^
+
+        // parameter of function declaration
+        num = typeof param === "string" && param.length; // string
+>num = typeof param === "string" && param.length : number | false
+>                                                : ^^^^^^^^^^^^^^
+>num : number
+>    : ^^^^^^
+>typeof param === "string" && param.length : number | false
+>                                          : ^^^^^^^^^^^^^^
+>typeof param === "string" : boolean
+>                          : ^^^^^^^
+>typeof param : "string" | "number" | "bigint" | "boolean" | "symbol" | "undefined" | "object" | "function"
+>             : ^^^^^^^^^^^^^^^^^^^^^^^^^^^^^^^^^^^^^^^^^^^^^^^^^^^^^^^^^^^^^^^^^^^^^^^^^^^^^^^^^^^^^^^^^^^
+>param : string | number
+>      : ^^^^^^^^^^^^^^^
+>"string" : "string"
+>         : ^^^^^^^^
+>param.length : number
+>             : ^^^^^^
+>param : string
+>      : ^^^^^^
+>length : number
+>       : ^^^^^^
+
+        // variables in function declaration
+        var var2: string | number;
+>var2 : string | number
+>     : ^^^^^^^^^^^^^^^
+
+        num = typeof var2 === "string" && var2.length; // string
+>num = typeof var2 === "string" && var2.length : number | false
+>                                              : ^^^^^^^^^^^^^^
+>num : number
+>    : ^^^^^^
+>typeof var2 === "string" && var2.length : number | false
+>                                        : ^^^^^^^^^^^^^^
+>typeof var2 === "string" : boolean
+>                         : ^^^^^^^
+>typeof var2 : "string" | "number" | "bigint" | "boolean" | "symbol" | "undefined" | "object" | "function"
+>            : ^^^^^^^^^^^^^^^^^^^^^^^^^^^^^^^^^^^^^^^^^^^^^^^^^^^^^^^^^^^^^^^^^^^^^^^^^^^^^^^^^^^^^^^^^^^
+>var2 : string | number
+>     : ^^^^^^^^^^^^^^^
+>"string" : "string"
+>         : ^^^^^^^^
+>var2.length : number
+>            : ^^^^^^
+>var2 : string
+>     : ^^^^^^
+>length : number
+>       : ^^^^^^
+    }
+    // Inside private accessor getter
+    private get pp1() {
+>pp1 : string | number
+>    : ^^^^^^^^^^^^^^^
+
+        // global vars in function declaration
+        num = typeof var1 === "string" && var1.length; // string
+>num = typeof var1 === "string" && var1.length : number | false
+>                                              : ^^^^^^^^^^^^^^
+>num : number
+>    : ^^^^^^
+>typeof var1 === "string" && var1.length : number | false
+>                                        : ^^^^^^^^^^^^^^
+>typeof var1 === "string" : boolean
+>                         : ^^^^^^^
+>typeof var1 : "string" | "number" | "bigint" | "boolean" | "symbol" | "undefined" | "object" | "function"
+>            : ^^^^^^^^^^^^^^^^^^^^^^^^^^^^^^^^^^^^^^^^^^^^^^^^^^^^^^^^^^^^^^^^^^^^^^^^^^^^^^^^^^^^^^^^^^^
+>var1 : string | number
+>     : ^^^^^^^^^^^^^^^
+>"string" : "string"
+>         : ^^^^^^^^
+>var1.length : number
+>            : ^^^^^^
+>var1 : string
+>     : ^^^^^^
+>length : number
+>       : ^^^^^^
+
+        // variables in function declaration
+        var var2: string | number;
+>var2 : string | number
+>     : ^^^^^^^^^^^^^^^
+
+        num = typeof var2 === "string" && var2.length; // string
+>num = typeof var2 === "string" && var2.length : number | false
+>                                              : ^^^^^^^^^^^^^^
+>num : number
+>    : ^^^^^^
+>typeof var2 === "string" && var2.length : number | false
+>                                        : ^^^^^^^^^^^^^^
+>typeof var2 === "string" : boolean
+>                         : ^^^^^^^
+>typeof var2 : "string" | "number" | "bigint" | "boolean" | "symbol" | "undefined" | "object" | "function"
+>            : ^^^^^^^^^^^^^^^^^^^^^^^^^^^^^^^^^^^^^^^^^^^^^^^^^^^^^^^^^^^^^^^^^^^^^^^^^^^^^^^^^^^^^^^^^^^
+>var2 : string | number
+>     : ^^^^^^^^^^^^^^^
+>"string" : "string"
+>         : ^^^^^^^^
+>var2.length : number
+>            : ^^^^^^
+>var2 : string
+>     : ^^^^^^
+>length : number
+>       : ^^^^^^
+
+        return strOrNum;
+>strOrNum : string | number
+>         : ^^^^^^^^^^^^^^^
+    }
+    // Inside private accessor setter
+    private set pp1(param: string | number) {
+>pp1 : string | number
+>    : ^^^^^^^^^^^^^^^
+>param : string | number
+>      : ^^^^^^^^^^^^^^^
+
+        // global vars in function declaration
+        num = typeof var1 === "string" && var1.length; // string
+>num = typeof var1 === "string" && var1.length : number | false
+>                                              : ^^^^^^^^^^^^^^
+>num : number
+>    : ^^^^^^
+>typeof var1 === "string" && var1.length : number | false
+>                                        : ^^^^^^^^^^^^^^
+>typeof var1 === "string" : boolean
+>                         : ^^^^^^^
+>typeof var1 : "string" | "number" | "bigint" | "boolean" | "symbol" | "undefined" | "object" | "function"
+>            : ^^^^^^^^^^^^^^^^^^^^^^^^^^^^^^^^^^^^^^^^^^^^^^^^^^^^^^^^^^^^^^^^^^^^^^^^^^^^^^^^^^^^^^^^^^^
+>var1 : string | number
+>     : ^^^^^^^^^^^^^^^
+>"string" : "string"
+>         : ^^^^^^^^
+>var1.length : number
+>            : ^^^^^^
+>var1 : string
+>     : ^^^^^^
+>length : number
+>       : ^^^^^^
+
+        // parameter of function declaration
+        num = typeof param === "string" && param.length; // string
+>num = typeof param === "string" && param.length : number | false
+>                                                : ^^^^^^^^^^^^^^
+>num : number
+>    : ^^^^^^
+>typeof param === "string" && param.length : number | false
+>                                          : ^^^^^^^^^^^^^^
+>typeof param === "string" : boolean
+>                          : ^^^^^^^
+>typeof param : "string" | "number" | "bigint" | "boolean" | "symbol" | "undefined" | "object" | "function"
+>             : ^^^^^^^^^^^^^^^^^^^^^^^^^^^^^^^^^^^^^^^^^^^^^^^^^^^^^^^^^^^^^^^^^^^^^^^^^^^^^^^^^^^^^^^^^^^
+>param : string | number
+>      : ^^^^^^^^^^^^^^^
+>"string" : "string"
+>         : ^^^^^^^^
+>param.length : number
+>             : ^^^^^^
+>param : string
+>      : ^^^^^^
+>length : number
+>       : ^^^^^^
+
+        // variables in function declaration
+        var var2: string | number;
+>var2 : string | number
+>     : ^^^^^^^^^^^^^^^
+
+        num = typeof var2 === "string" && var2.length; // string
+>num = typeof var2 === "string" && var2.length : number | false
+>                                              : ^^^^^^^^^^^^^^
+>num : number
+>    : ^^^^^^
+>typeof var2 === "string" && var2.length : number | false
+>                                        : ^^^^^^^^^^^^^^
+>typeof var2 === "string" : boolean
+>                         : ^^^^^^^
+>typeof var2 : "string" | "number" | "bigint" | "boolean" | "symbol" | "undefined" | "object" | "function"
+>            : ^^^^^^^^^^^^^^^^^^^^^^^^^^^^^^^^^^^^^^^^^^^^^^^^^^^^^^^^^^^^^^^^^^^^^^^^^^^^^^^^^^^^^^^^^^^
+>var2 : string | number
+>     : ^^^^^^^^^^^^^^^
+>"string" : "string"
+>         : ^^^^^^^^
+>var2.length : number
+>            : ^^^^^^
+>var2 : string
+>     : ^^^^^^
+>length : number
+>       : ^^^^^^
+    }
+    // Inside static accessor getter
+    static get s1() {
+>s1 : string | number
+>   : ^^^^^^^^^^^^^^^
+
+        // global vars in function declaration
+        num = typeof var1 === "string" && var1.length; // string
+>num = typeof var1 === "string" && var1.length : number | false
+>                                              : ^^^^^^^^^^^^^^
+>num : number
+>    : ^^^^^^
+>typeof var1 === "string" && var1.length : number | false
+>                                        : ^^^^^^^^^^^^^^
+>typeof var1 === "string" : boolean
+>                         : ^^^^^^^
+>typeof var1 : "string" | "number" | "bigint" | "boolean" | "symbol" | "undefined" | "object" | "function"
+>            : ^^^^^^^^^^^^^^^^^^^^^^^^^^^^^^^^^^^^^^^^^^^^^^^^^^^^^^^^^^^^^^^^^^^^^^^^^^^^^^^^^^^^^^^^^^^
+>var1 : string | number
+>     : ^^^^^^^^^^^^^^^
+>"string" : "string"
+>         : ^^^^^^^^
+>var1.length : number
+>            : ^^^^^^
+>var1 : string
+>     : ^^^^^^
+>length : number
+>       : ^^^^^^
+
+        // variables in function declaration
+        var var2: string | number;
+>var2 : string | number
+>     : ^^^^^^^^^^^^^^^
+
+        num = typeof var2 === "string" && var2.length; // string
+>num = typeof var2 === "string" && var2.length : number | false
+>                                              : ^^^^^^^^^^^^^^
+>num : number
+>    : ^^^^^^
+>typeof var2 === "string" && var2.length : number | false
+>                                        : ^^^^^^^^^^^^^^
+>typeof var2 === "string" : boolean
+>                         : ^^^^^^^
+>typeof var2 : "string" | "number" | "bigint" | "boolean" | "symbol" | "undefined" | "object" | "function"
+>            : ^^^^^^^^^^^^^^^^^^^^^^^^^^^^^^^^^^^^^^^^^^^^^^^^^^^^^^^^^^^^^^^^^^^^^^^^^^^^^^^^^^^^^^^^^^^
+>var2 : string | number
+>     : ^^^^^^^^^^^^^^^
+>"string" : "string"
+>         : ^^^^^^^^
+>var2.length : number
+>            : ^^^^^^
+>var2 : string
+>     : ^^^^^^
+>length : number
+>       : ^^^^^^
+
+        return strOrNum;
+>strOrNum : string | number
+>         : ^^^^^^^^^^^^^^^
+    }
+    // Inside static accessor setter
+    static set s1(param: string | number) {
+>s1 : string | number
+>   : ^^^^^^^^^^^^^^^
+>param : string | number
+>      : ^^^^^^^^^^^^^^^
+
+        // global vars in function declaration
+        num = typeof var1 === "string" && var1.length; // string
+>num = typeof var1 === "string" && var1.length : number | false
+>                                              : ^^^^^^^^^^^^^^
+>num : number
+>    : ^^^^^^
+>typeof var1 === "string" && var1.length : number | false
+>                                        : ^^^^^^^^^^^^^^
+>typeof var1 === "string" : boolean
+>                         : ^^^^^^^
+>typeof var1 : "string" | "number" | "bigint" | "boolean" | "symbol" | "undefined" | "object" | "function"
+>            : ^^^^^^^^^^^^^^^^^^^^^^^^^^^^^^^^^^^^^^^^^^^^^^^^^^^^^^^^^^^^^^^^^^^^^^^^^^^^^^^^^^^^^^^^^^^
+>var1 : string | number
+>     : ^^^^^^^^^^^^^^^
+>"string" : "string"
+>         : ^^^^^^^^
+>var1.length : number
+>            : ^^^^^^
+>var1 : string
+>     : ^^^^^^
+>length : number
+>       : ^^^^^^
+
+        // parameter of function declaration
+        num = typeof param === "string" && param.length; // string
+>num = typeof param === "string" && param.length : number | false
+>                                                : ^^^^^^^^^^^^^^
+>num : number
+>    : ^^^^^^
+>typeof param === "string" && param.length : number | false
+>                                          : ^^^^^^^^^^^^^^
+>typeof param === "string" : boolean
+>                          : ^^^^^^^
+>typeof param : "string" | "number" | "bigint" | "boolean" | "symbol" | "undefined" | "object" | "function"
+>             : ^^^^^^^^^^^^^^^^^^^^^^^^^^^^^^^^^^^^^^^^^^^^^^^^^^^^^^^^^^^^^^^^^^^^^^^^^^^^^^^^^^^^^^^^^^^
+>param : string | number
+>      : ^^^^^^^^^^^^^^^
+>"string" : "string"
+>         : ^^^^^^^^
+>param.length : number
+>             : ^^^^^^
+>param : string
+>      : ^^^^^^
+>length : number
+>       : ^^^^^^
+
+        // variables in function declaration
+        var var2: string | number;
+>var2 : string | number
+>     : ^^^^^^^^^^^^^^^
+
+        num = typeof var2 === "string" && var2.length; // string
+>num = typeof var2 === "string" && var2.length : number | false
+>                                              : ^^^^^^^^^^^^^^
+>num : number
+>    : ^^^^^^
+>typeof var2 === "string" && var2.length : number | false
+>                                        : ^^^^^^^^^^^^^^
+>typeof var2 === "string" : boolean
+>                         : ^^^^^^^
+>typeof var2 : "string" | "number" | "bigint" | "boolean" | "symbol" | "undefined" | "object" | "function"
+>            : ^^^^^^^^^^^^^^^^^^^^^^^^^^^^^^^^^^^^^^^^^^^^^^^^^^^^^^^^^^^^^^^^^^^^^^^^^^^^^^^^^^^^^^^^^^^
+>var2 : string | number
+>     : ^^^^^^^^^^^^^^^
+>"string" : "string"
+>         : ^^^^^^^^
+>var2.length : number
+>            : ^^^^^^
+>var2 : string
+>     : ^^^^^^
+>length : number
+>       : ^^^^^^
+    }
+    // Inside private static accessor getter
+    private static get ss1() {
+>ss1 : string | number
+>    : ^^^^^^^^^^^^^^^
+
+        // global vars in function declaration
+        num = typeof var1 === "string" && var1.length; // string
+>num = typeof var1 === "string" && var1.length : number | false
+>                                              : ^^^^^^^^^^^^^^
+>num : number
+>    : ^^^^^^
+>typeof var1 === "string" && var1.length : number | false
+>                                        : ^^^^^^^^^^^^^^
+>typeof var1 === "string" : boolean
+>                         : ^^^^^^^
+>typeof var1 : "string" | "number" | "bigint" | "boolean" | "symbol" | "undefined" | "object" | "function"
+>            : ^^^^^^^^^^^^^^^^^^^^^^^^^^^^^^^^^^^^^^^^^^^^^^^^^^^^^^^^^^^^^^^^^^^^^^^^^^^^^^^^^^^^^^^^^^^
+>var1 : string | number
+>     : ^^^^^^^^^^^^^^^
+>"string" : "string"
+>         : ^^^^^^^^
+>var1.length : number
+>            : ^^^^^^
+>var1 : string
+>     : ^^^^^^
+>length : number
+>       : ^^^^^^
+
+        // variables in function declaration
+        var var2: string | number;
+>var2 : string | number
+>     : ^^^^^^^^^^^^^^^
+
+        num = typeof var2 === "string" && var2.length; // string
+>num = typeof var2 === "string" && var2.length : number | false
+>                                              : ^^^^^^^^^^^^^^
+>num : number
+>    : ^^^^^^
+>typeof var2 === "string" && var2.length : number | false
+>                                        : ^^^^^^^^^^^^^^
+>typeof var2 === "string" : boolean
+>                         : ^^^^^^^
+>typeof var2 : "string" | "number" | "bigint" | "boolean" | "symbol" | "undefined" | "object" | "function"
+>            : ^^^^^^^^^^^^^^^^^^^^^^^^^^^^^^^^^^^^^^^^^^^^^^^^^^^^^^^^^^^^^^^^^^^^^^^^^^^^^^^^^^^^^^^^^^^
+>var2 : string | number
+>     : ^^^^^^^^^^^^^^^
+>"string" : "string"
+>         : ^^^^^^^^
+>var2.length : number
+>            : ^^^^^^
+>var2 : string
+>     : ^^^^^^
+>length : number
+>       : ^^^^^^
+
+        return strOrNum;
+>strOrNum : string | number
+>         : ^^^^^^^^^^^^^^^
+    }
+    // Inside private static accessor setter
+    private static set ss1(param: string | number) {
+>ss1 : string | number
+>    : ^^^^^^^^^^^^^^^
+>param : string | number
+>      : ^^^^^^^^^^^^^^^
+
+        // global vars in function declaration
+        num = typeof var1 === "string" && var1.length; // string
+>num = typeof var1 === "string" && var1.length : number | false
+>                                              : ^^^^^^^^^^^^^^
+>num : number
+>    : ^^^^^^
+>typeof var1 === "string" && var1.length : number | false
+>                                        : ^^^^^^^^^^^^^^
+>typeof var1 === "string" : boolean
+>                         : ^^^^^^^
+>typeof var1 : "string" | "number" | "bigint" | "boolean" | "symbol" | "undefined" | "object" | "function"
+>            : ^^^^^^^^^^^^^^^^^^^^^^^^^^^^^^^^^^^^^^^^^^^^^^^^^^^^^^^^^^^^^^^^^^^^^^^^^^^^^^^^^^^^^^^^^^^
+>var1 : string | number
+>     : ^^^^^^^^^^^^^^^
+>"string" : "string"
+>         : ^^^^^^^^
+>var1.length : number
+>            : ^^^^^^
+>var1 : string
+>     : ^^^^^^
+>length : number
+>       : ^^^^^^
+
+        // parameter of function declaration
+        num = typeof param === "string" && param.length; // string
+>num = typeof param === "string" && param.length : number | false
+>                                                : ^^^^^^^^^^^^^^
+>num : number
+>    : ^^^^^^
+>typeof param === "string" && param.length : number | false
+>                                          : ^^^^^^^^^^^^^^
+>typeof param === "string" : boolean
+>                          : ^^^^^^^
+>typeof param : "string" | "number" | "bigint" | "boolean" | "symbol" | "undefined" | "object" | "function"
+>             : ^^^^^^^^^^^^^^^^^^^^^^^^^^^^^^^^^^^^^^^^^^^^^^^^^^^^^^^^^^^^^^^^^^^^^^^^^^^^^^^^^^^^^^^^^^^
+>param : string | number
+>      : ^^^^^^^^^^^^^^^
+>"string" : "string"
+>         : ^^^^^^^^
+>param.length : number
+>             : ^^^^^^
+>param : string
+>      : ^^^^^^
+>length : number
+>       : ^^^^^^
+
+        // variables in function declaration
+        var var2: string | number;
+>var2 : string | number
+>     : ^^^^^^^^^^^^^^^
+
+        num = typeof var2 === "string" && var2.length; // string
+>num = typeof var2 === "string" && var2.length : number | false
+>                                              : ^^^^^^^^^^^^^^
+>num : number
+>    : ^^^^^^
+>typeof var2 === "string" && var2.length : number | false
+>                                        : ^^^^^^^^^^^^^^
+>typeof var2 === "string" : boolean
+>                         : ^^^^^^^
+>typeof var2 : "string" | "number" | "bigint" | "boolean" | "symbol" | "undefined" | "object" | "function"
+>            : ^^^^^^^^^^^^^^^^^^^^^^^^^^^^^^^^^^^^^^^^^^^^^^^^^^^^^^^^^^^^^^^^^^^^^^^^^^^^^^^^^^^^^^^^^^^
+>var2 : string | number
+>     : ^^^^^^^^^^^^^^^
+>"string" : "string"
+>         : ^^^^^^^^
+>var2.length : number
+>            : ^^^^^^
+>var2 : string
+>     : ^^^^^^
+>length : number
+>       : ^^^^^^
+    }
+}
+