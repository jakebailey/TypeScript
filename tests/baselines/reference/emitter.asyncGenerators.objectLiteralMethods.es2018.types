//// [tests/cases/conformance/emitter/es2018/asyncGenerators/emitter.asyncGenerators.objectLiteralMethods.es2018.ts] ////

=== O1.ts ===
const o1 = {
>o1 : { f(): AsyncGenerator<never, void, unknown>; }
>   : ^^^^^^^^^^^^^^^^^^^^^^^^^^^^^^^^^^^^^^^^^^^^^^
>{    async * f() {    }} : { f(): AsyncGenerator<never, void, unknown>; }
>                         : ^^^^^^^^^^^^^^^^^^^^^^^^^^^^^^^^^^^^^^^^^^^^^^

    async * f() {
>f : () => AsyncGenerator<never, void, unknown>
>  : ^^^^^^^^^^^^^^^^^^^^^^^^^^^^^^^^^^^^^^^^^^
    }
}
=== O2.ts ===
const o2 = {
<<<<<<< HEAD
>o2 : { f(): AsyncGenerator<undefined, void, unknown>; }
>{    async * f() {        const x = yield;    }} : { f(): AsyncGenerator<undefined, void, unknown>; }

    async * f() {
>f : () => AsyncGenerator<undefined, void, unknown>
=======
>o2 : { f(): AsyncGenerator<any, void, unknown>; }
>   : ^^^^^^^^^^^^^^^^^^^^^^^^^^^^^^^^^^^^^^^^^^^^
>{    async * f() {        const x = yield;    }} : { f(): AsyncGenerator<any, void, unknown>; }
>                                                 : ^^^^^^^^^^^^^^^^^^^^^^^^^^^^^^^^^^^^^^^^^^^^

    async * f() {
>f : () => AsyncGenerator<any, void, unknown>
>  : ^^^^^^^^^^^^^^^^^^^^^^^^^^^^^^^^^^^^^^^^
>>>>>>> 12402f26

        const x = yield;
>x : any
>yield : any
    }
}
=== O3.ts ===
const o3 = {
>o3 : { f(): AsyncGenerator<number, void, unknown>; }
>   : ^^^^^^^^^^^^^^^^^^^^^^^^^^^^^^^^^^^^^^^^^^^^^^^
>{    async * f() {        const x = yield 1;    }} : { f(): AsyncGenerator<number, void, unknown>; }
>                                                   : ^^^^^^^^^^^^^^^^^^^^^^^^^^^^^^^^^^^^^^^^^^^^^^^

    async * f() {
>f : () => AsyncGenerator<number, void, unknown>
>  : ^^^^^^^^^^^^^^^^^^^^^^^^^^^^^^^^^^^^^^^^^^^

        const x = yield 1;
>x : any
>yield 1 : any
>1 : 1
>  : ^
    }
}
=== O4.ts ===
const o4 = {
>o4 : { f(): AsyncGenerator<number, void, undefined>; }
>   : ^^^^^^^^^^^^^^^^^^^^^^^^^^^^^^^^^^^^^^^^^^^^^^^^^
>{    async * f() {        const x = yield* [1];    }} : { f(): AsyncGenerator<number, void, undefined>; }
>                                                      : ^^^^^^^^^^^^^^^^^^^^^^^^^^^^^^^^^^^^^^^^^^^^^^^^^

    async * f() {
>f : () => AsyncGenerator<number, void, undefined>
>  : ^^^^^^^^^^^^^^^^^^^^^^^^^^^^^^^^^^^^^^^^^^^^^

        const x = yield* [1];
>x : any
>yield* [1] : any
>[1] : number[]
>    : ^^^^^^^^
>1 : 1
>  : ^
    }
}
=== O5.ts ===
const o5 = {
>o5 : { f(): AsyncGenerator<number, void, unknown>; }
>   : ^^^^^^^^^^^^^^^^^^^^^^^^^^^^^^^^^^^^^^^^^^^^^^^
>{    async * f() {        const x = yield* (async function*() { yield 1; })();    }} : { f(): AsyncGenerator<number, void, unknown>; }
>                                                                                     : ^^^^^^^^^^^^^^^^^^^^^^^^^^^^^^^^^^^^^^^^^^^^^^^

    async * f() {
>f : () => AsyncGenerator<number, void, unknown>
>  : ^^^^^^^^^^^^^^^^^^^^^^^^^^^^^^^^^^^^^^^^^^^

        const x = yield* (async function*() { yield 1; })();
>x : void
>  : ^^^^
>yield* (async function*() { yield 1; })() : void
>                                          : ^^^^
>(async function*() { yield 1; })() : AsyncGenerator<number, void, unknown>
>                                   : ^^^^^^^^^^^^^^^^^^^^^^^^^^^^^^^^^^^^^
>(async function*() { yield 1; }) : () => AsyncGenerator<number, void, unknown>
>                                 : ^^^^^^^^^^^^^^^^^^^^^^^^^^^^^^^^^^^^^^^^^^^
>async function*() { yield 1; } : () => AsyncGenerator<number, void, unknown>
>                               : ^^^^^^^^^^^^^^^^^^^^^^^^^^^^^^^^^^^^^^^^^^^
>yield 1 : any
>1 : 1
>  : ^
    }
}
=== O6.ts ===
const o6 = {
>o6 : { f(): AsyncGenerator<never, void, unknown>; }
>   : ^^^^^^^^^^^^^^^^^^^^^^^^^^^^^^^^^^^^^^^^^^^^^^
>{    async * f() {        const x = await 1;    }} : { f(): AsyncGenerator<never, void, unknown>; }
>                                                   : ^^^^^^^^^^^^^^^^^^^^^^^^^^^^^^^^^^^^^^^^^^^^^^

    async * f() {
>f : () => AsyncGenerator<never, void, unknown>
>  : ^^^^^^^^^^^^^^^^^^^^^^^^^^^^^^^^^^^^^^^^^^

        const x = await 1;
>x : 1
>  : ^
>await 1 : 1
>        : ^
>1 : 1
>  : ^
    }
}
=== O7.ts ===
const o7 = {
>o7 : { f(): AsyncGenerator<never, number, unknown>; }
>   : ^^^^^^^^^^^^^^^^^^^^^^^^^^^^^^^^^^^^^^^^^^^^^^^^
>{    async * f() {        return 1;    }} : { f(): AsyncGenerator<never, number, unknown>; }
>                                          : ^^^^^^^^^^^^^^^^^^^^^^^^^^^^^^^^^^^^^^^^^^^^^^^^

    async * f() {
>f : () => AsyncGenerator<never, number, unknown>
>  : ^^^^^^^^^^^^^^^^^^^^^^^^^^^^^^^^^^^^^^^^^^^^

        return 1;
>1 : 1
>  : ^
    }
}

<|MERGE_RESOLUTION|>--- conflicted
+++ resolved
@@ -1,140 +1,132 @@
-//// [tests/cases/conformance/emitter/es2018/asyncGenerators/emitter.asyncGenerators.objectLiteralMethods.es2018.ts] ////
-
-=== O1.ts ===
-const o1 = {
->o1 : { f(): AsyncGenerator<never, void, unknown>; }
->   : ^^^^^^^^^^^^^^^^^^^^^^^^^^^^^^^^^^^^^^^^^^^^^^
->{    async * f() {    }} : { f(): AsyncGenerator<never, void, unknown>; }
->                         : ^^^^^^^^^^^^^^^^^^^^^^^^^^^^^^^^^^^^^^^^^^^^^^
-
-    async * f() {
->f : () => AsyncGenerator<never, void, unknown>
->  : ^^^^^^^^^^^^^^^^^^^^^^^^^^^^^^^^^^^^^^^^^^
-    }
-}
-=== O2.ts ===
-const o2 = {
-<<<<<<< HEAD
->o2 : { f(): AsyncGenerator<undefined, void, unknown>; }
->{    async * f() {        const x = yield;    }} : { f(): AsyncGenerator<undefined, void, unknown>; }
-
-    async * f() {
->f : () => AsyncGenerator<undefined, void, unknown>
-=======
->o2 : { f(): AsyncGenerator<any, void, unknown>; }
->   : ^^^^^^^^^^^^^^^^^^^^^^^^^^^^^^^^^^^^^^^^^^^^
->{    async * f() {        const x = yield;    }} : { f(): AsyncGenerator<any, void, unknown>; }
->                                                 : ^^^^^^^^^^^^^^^^^^^^^^^^^^^^^^^^^^^^^^^^^^^^
-
-    async * f() {
->f : () => AsyncGenerator<any, void, unknown>
->  : ^^^^^^^^^^^^^^^^^^^^^^^^^^^^^^^^^^^^^^^^
->>>>>>> 12402f26
-
-        const x = yield;
->x : any
->yield : any
-    }
-}
-=== O3.ts ===
-const o3 = {
->o3 : { f(): AsyncGenerator<number, void, unknown>; }
->   : ^^^^^^^^^^^^^^^^^^^^^^^^^^^^^^^^^^^^^^^^^^^^^^^
->{    async * f() {        const x = yield 1;    }} : { f(): AsyncGenerator<number, void, unknown>; }
->                                                   : ^^^^^^^^^^^^^^^^^^^^^^^^^^^^^^^^^^^^^^^^^^^^^^^
-
-    async * f() {
->f : () => AsyncGenerator<number, void, unknown>
->  : ^^^^^^^^^^^^^^^^^^^^^^^^^^^^^^^^^^^^^^^^^^^
-
-        const x = yield 1;
->x : any
->yield 1 : any
->1 : 1
->  : ^
-    }
-}
-=== O4.ts ===
-const o4 = {
->o4 : { f(): AsyncGenerator<number, void, undefined>; }
->   : ^^^^^^^^^^^^^^^^^^^^^^^^^^^^^^^^^^^^^^^^^^^^^^^^^
->{    async * f() {        const x = yield* [1];    }} : { f(): AsyncGenerator<number, void, undefined>; }
->                                                      : ^^^^^^^^^^^^^^^^^^^^^^^^^^^^^^^^^^^^^^^^^^^^^^^^^
-
-    async * f() {
->f : () => AsyncGenerator<number, void, undefined>
->  : ^^^^^^^^^^^^^^^^^^^^^^^^^^^^^^^^^^^^^^^^^^^^^
-
-        const x = yield* [1];
->x : any
->yield* [1] : any
->[1] : number[]
->    : ^^^^^^^^
->1 : 1
->  : ^
-    }
-}
-=== O5.ts ===
-const o5 = {
->o5 : { f(): AsyncGenerator<number, void, unknown>; }
->   : ^^^^^^^^^^^^^^^^^^^^^^^^^^^^^^^^^^^^^^^^^^^^^^^
->{    async * f() {        const x = yield* (async function*() { yield 1; })();    }} : { f(): AsyncGenerator<number, void, unknown>; }
->                                                                                     : ^^^^^^^^^^^^^^^^^^^^^^^^^^^^^^^^^^^^^^^^^^^^^^^
-
-    async * f() {
->f : () => AsyncGenerator<number, void, unknown>
->  : ^^^^^^^^^^^^^^^^^^^^^^^^^^^^^^^^^^^^^^^^^^^
-
-        const x = yield* (async function*() { yield 1; })();
->x : void
->  : ^^^^
->yield* (async function*() { yield 1; })() : void
->                                          : ^^^^
->(async function*() { yield 1; })() : AsyncGenerator<number, void, unknown>
->                                   : ^^^^^^^^^^^^^^^^^^^^^^^^^^^^^^^^^^^^^
->(async function*() { yield 1; }) : () => AsyncGenerator<number, void, unknown>
->                                 : ^^^^^^^^^^^^^^^^^^^^^^^^^^^^^^^^^^^^^^^^^^^
->async function*() { yield 1; } : () => AsyncGenerator<number, void, unknown>
->                               : ^^^^^^^^^^^^^^^^^^^^^^^^^^^^^^^^^^^^^^^^^^^
->yield 1 : any
->1 : 1
->  : ^
-    }
-}
-=== O6.ts ===
-const o6 = {
->o6 : { f(): AsyncGenerator<never, void, unknown>; }
->   : ^^^^^^^^^^^^^^^^^^^^^^^^^^^^^^^^^^^^^^^^^^^^^^
->{    async * f() {        const x = await 1;    }} : { f(): AsyncGenerator<never, void, unknown>; }
->                                                   : ^^^^^^^^^^^^^^^^^^^^^^^^^^^^^^^^^^^^^^^^^^^^^^
-
-    async * f() {
->f : () => AsyncGenerator<never, void, unknown>
->  : ^^^^^^^^^^^^^^^^^^^^^^^^^^^^^^^^^^^^^^^^^^
-
-        const x = await 1;
->x : 1
->  : ^
->await 1 : 1
->        : ^
->1 : 1
->  : ^
-    }
-}
-=== O7.ts ===
-const o7 = {
->o7 : { f(): AsyncGenerator<never, number, unknown>; }
->   : ^^^^^^^^^^^^^^^^^^^^^^^^^^^^^^^^^^^^^^^^^^^^^^^^
->{    async * f() {        return 1;    }} : { f(): AsyncGenerator<never, number, unknown>; }
->                                          : ^^^^^^^^^^^^^^^^^^^^^^^^^^^^^^^^^^^^^^^^^^^^^^^^
-
-    async * f() {
->f : () => AsyncGenerator<never, number, unknown>
->  : ^^^^^^^^^^^^^^^^^^^^^^^^^^^^^^^^^^^^^^^^^^^^
-
-        return 1;
->1 : 1
->  : ^
-    }
-}
-
+//// [tests/cases/conformance/emitter/es2018/asyncGenerators/emitter.asyncGenerators.objectLiteralMethods.es2018.ts] ////
+
+=== O1.ts ===
+const o1 = {
+>o1 : { f(): AsyncGenerator<never, void, unknown>; }
+>   : ^^^^^^^^^^^^^^^^^^^^^^^^^^^^^^^^^^^^^^^^^^^^^^
+>{    async * f() {    }} : { f(): AsyncGenerator<never, void, unknown>; }
+>                         : ^^^^^^^^^^^^^^^^^^^^^^^^^^^^^^^^^^^^^^^^^^^^^^
+
+    async * f() {
+>f : () => AsyncGenerator<never, void, unknown>
+>  : ^^^^^^^^^^^^^^^^^^^^^^^^^^^^^^^^^^^^^^^^^^
+    }
+}
+=== O2.ts ===
+const o2 = {
+>o2 : { f(): AsyncGenerator<undefined, void, unknown>; }
+>   : ^^^^^^^^^^^^^^^^^^^^^^^^^^^^^^^^^^^^^^^^^^^^^^^^^^
+>{    async * f() {        const x = yield;    }} : { f(): AsyncGenerator<undefined, void, unknown>; }
+>                                                 : ^^^^^^^^^^^^^^^^^^^^^^^^^^^^^^^^^^^^^^^^^^^^^^^^^^
+
+    async * f() {
+>f : () => AsyncGenerator<undefined, void, unknown>
+>  : ^^^^^^^^^^^^^^^^^^^^^^^^^^^^^^^^^^^^^^^^^^^^^^
+
+        const x = yield;
+>x : any
+>yield : any
+    }
+}
+=== O3.ts ===
+const o3 = {
+>o3 : { f(): AsyncGenerator<number, void, unknown>; }
+>   : ^^^^^^^^^^^^^^^^^^^^^^^^^^^^^^^^^^^^^^^^^^^^^^^
+>{    async * f() {        const x = yield 1;    }} : { f(): AsyncGenerator<number, void, unknown>; }
+>                                                   : ^^^^^^^^^^^^^^^^^^^^^^^^^^^^^^^^^^^^^^^^^^^^^^^
+
+    async * f() {
+>f : () => AsyncGenerator<number, void, unknown>
+>  : ^^^^^^^^^^^^^^^^^^^^^^^^^^^^^^^^^^^^^^^^^^^
+
+        const x = yield 1;
+>x : any
+>yield 1 : any
+>1 : 1
+>  : ^
+    }
+}
+=== O4.ts ===
+const o4 = {
+>o4 : { f(): AsyncGenerator<number, void, undefined>; }
+>   : ^^^^^^^^^^^^^^^^^^^^^^^^^^^^^^^^^^^^^^^^^^^^^^^^^
+>{    async * f() {        const x = yield* [1];    }} : { f(): AsyncGenerator<number, void, undefined>; }
+>                                                      : ^^^^^^^^^^^^^^^^^^^^^^^^^^^^^^^^^^^^^^^^^^^^^^^^^
+
+    async * f() {
+>f : () => AsyncGenerator<number, void, undefined>
+>  : ^^^^^^^^^^^^^^^^^^^^^^^^^^^^^^^^^^^^^^^^^^^^^
+
+        const x = yield* [1];
+>x : any
+>yield* [1] : any
+>[1] : number[]
+>    : ^^^^^^^^
+>1 : 1
+>  : ^
+    }
+}
+=== O5.ts ===
+const o5 = {
+>o5 : { f(): AsyncGenerator<number, void, unknown>; }
+>   : ^^^^^^^^^^^^^^^^^^^^^^^^^^^^^^^^^^^^^^^^^^^^^^^
+>{    async * f() {        const x = yield* (async function*() { yield 1; })();    }} : { f(): AsyncGenerator<number, void, unknown>; }
+>                                                                                     : ^^^^^^^^^^^^^^^^^^^^^^^^^^^^^^^^^^^^^^^^^^^^^^^
+
+    async * f() {
+>f : () => AsyncGenerator<number, void, unknown>
+>  : ^^^^^^^^^^^^^^^^^^^^^^^^^^^^^^^^^^^^^^^^^^^
+
+        const x = yield* (async function*() { yield 1; })();
+>x : void
+>  : ^^^^
+>yield* (async function*() { yield 1; })() : void
+>                                          : ^^^^
+>(async function*() { yield 1; })() : AsyncGenerator<number, void, unknown>
+>                                   : ^^^^^^^^^^^^^^^^^^^^^^^^^^^^^^^^^^^^^
+>(async function*() { yield 1; }) : () => AsyncGenerator<number, void, unknown>
+>                                 : ^^^^^^^^^^^^^^^^^^^^^^^^^^^^^^^^^^^^^^^^^^^
+>async function*() { yield 1; } : () => AsyncGenerator<number, void, unknown>
+>                               : ^^^^^^^^^^^^^^^^^^^^^^^^^^^^^^^^^^^^^^^^^^^
+>yield 1 : any
+>1 : 1
+>  : ^
+    }
+}
+=== O6.ts ===
+const o6 = {
+>o6 : { f(): AsyncGenerator<never, void, unknown>; }
+>   : ^^^^^^^^^^^^^^^^^^^^^^^^^^^^^^^^^^^^^^^^^^^^^^
+>{    async * f() {        const x = await 1;    }} : { f(): AsyncGenerator<never, void, unknown>; }
+>                                                   : ^^^^^^^^^^^^^^^^^^^^^^^^^^^^^^^^^^^^^^^^^^^^^^
+
+    async * f() {
+>f : () => AsyncGenerator<never, void, unknown>
+>  : ^^^^^^^^^^^^^^^^^^^^^^^^^^^^^^^^^^^^^^^^^^
+
+        const x = await 1;
+>x : 1
+>  : ^
+>await 1 : 1
+>        : ^
+>1 : 1
+>  : ^
+    }
+}
+=== O7.ts ===
+const o7 = {
+>o7 : { f(): AsyncGenerator<never, number, unknown>; }
+>   : ^^^^^^^^^^^^^^^^^^^^^^^^^^^^^^^^^^^^^^^^^^^^^^^^
+>{    async * f() {        return 1;    }} : { f(): AsyncGenerator<never, number, unknown>; }
+>                                          : ^^^^^^^^^^^^^^^^^^^^^^^^^^^^^^^^^^^^^^^^^^^^^^^^
+
+    async * f() {
+>f : () => AsyncGenerator<never, number, unknown>
+>  : ^^^^^^^^^^^^^^^^^^^^^^^^^^^^^^^^^^^^^^^^^^^^
+
+        return 1;
+>1 : 1
+>  : ^
+    }
+}
+