//// [tests/cases/conformance/jsdoc/checkJsdocReturnTag2.ts] ////

=== returns.js ===
// @ts-check
/**
 * @returns {string} This comment is not currently exposed
 */
function f() {
>f : () => string
>  : ^^^^^^      

    return 5;
>5 : 5
>  : ^
}

/**
 * @returns {string | number} This comment is not currently exposed
 */
function f1() {
>f1 : () => string | number
>   : ^^^^^^               

    return 5 || true;
<<<<<<< HEAD
>5 || true : 5
=======
>5 || true : true | 5
>          : ^^^^^^^^
>>>>>>> 12402f26
>5 : 5
>  : ^
>true : true
>     : ^^^^
}

<|MERGE_RESOLUTION|>--- conflicted
+++ resolved
@@ -1,36 +1,32 @@
-//// [tests/cases/conformance/jsdoc/checkJsdocReturnTag2.ts] ////
-
-=== returns.js ===
-// @ts-check
-/**
- * @returns {string} This comment is not currently exposed
- */
-function f() {
->f : () => string
->  : ^^^^^^      
-
-    return 5;
->5 : 5
->  : ^
-}
-
-/**
- * @returns {string | number} This comment is not currently exposed
- */
-function f1() {
->f1 : () => string | number
->   : ^^^^^^               
-
-    return 5 || true;
-<<<<<<< HEAD
->5 || true : 5
-=======
->5 || true : true | 5
->          : ^^^^^^^^
->>>>>>> 12402f26
->5 : 5
->  : ^
->true : true
->     : ^^^^
-}
-
+//// [tests/cases/conformance/jsdoc/checkJsdocReturnTag2.ts] ////
+
+=== returns.js ===
+// @ts-check
+/**
+ * @returns {string} This comment is not currently exposed
+ */
+function f() {
+>f : () => string
+>  : ^^^^^^      
+
+    return 5;
+>5 : 5
+>  : ^
+}
+
+/**
+ * @returns {string | number} This comment is not currently exposed
+ */
+function f1() {
+>f1 : () => string | number
+>   : ^^^^^^               
+
+    return 5 || true;
+>5 || true : 5
+>          : ^
+>5 : 5
+>  : ^
+>true : true
+>     : ^^^^
+}
+