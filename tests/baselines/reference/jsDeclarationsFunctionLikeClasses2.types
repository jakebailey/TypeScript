//// [tests/cases/conformance/jsdoc/declarations/jsDeclarationsFunctionLikeClasses2.ts] ////

=== source.js ===
/**
 * @param {number} len
 */
export function Vec(len) {
>Vec : typeof Vec
>    : ^^^^^^^^^^
>len : number
>    : ^^^^^^

    /**
     * @type {number[]}
     */
    this.storage = new Array(len);
>this.storage = new Array(len) : any[]
>                              : ^^^^^
>this.storage : number[]
>             : ^^^^^^^^
>this : this
>     : ^^^^
>storage : number[]
>        : ^^^^^^^^
>new Array(len) : any[]
>               : ^^^^^
>Array : ArrayConstructor
>      : ^^^^^^^^^^^^^^^^
>len : number
>    : ^^^^^^
}

Vec.prototype = {
>Vec.prototype = {    /**     * @param {Vec} other     */    dot(other) {        if (other.storage.length !== this.storage.length) {            throw new Error(`Dot product only applicable for vectors of equal length`);        }        let sum = 0;        for (let i = 0; i < this.storage.length; i++) {            sum += (this.storage[i] * other.storage[i]);        }        return sum;    },    magnitude() {        let sum = 0;        for (let i = 0; i < this.storage.length; i++) {            sum += (this.storage[i] ** 2);        }        return Math.sqrt(sum);    }} : { dot(other: Vec): number; magnitude(): number; }
>                                                                                                                                                                                                                                                                                                                                                                                                                                                                                                                                                                                            : ^^^^^^     ^^   ^^^^^^^^^^^^^^^^^^^^^^^^^^^^^^^^^
>Vec.prototype : { dot(other: Vec): number; magnitude(): number; }
>              : ^^^^^^     ^^   ^^^^^^^^^^^^^^^^^^^^^^^^^^^^^^^^^
>Vec : typeof Vec
>    : ^^^^^^^^^^
>prototype : { dot(other: Vec): number; magnitude(): number; }
>          : ^^^^^^     ^^   ^^^^^^^^^^^^^^^^^^^^^^^^^^^^^^^^^
>{    /**     * @param {Vec} other     */    dot(other) {        if (other.storage.length !== this.storage.length) {            throw new Error(`Dot product only applicable for vectors of equal length`);        }        let sum = 0;        for (let i = 0; i < this.storage.length; i++) {            sum += (this.storage[i] * other.storage[i]);        }        return sum;    },    magnitude() {        let sum = 0;        for (let i = 0; i < this.storage.length; i++) {            sum += (this.storage[i] ** 2);        }        return Math.sqrt(sum);    }} : { dot(other: Vec): number; magnitude(): number; }
>                                                                                                                                                                                                                                                                                                                                                                                                                                                                                                                                                                            : ^^^^^^     ^^   ^^^^^^^^^^^^^^^^^^^^^^^^^^^^^^^^^

    /**
     * @param {Vec} other
     */
    dot(other) {
>dot : (other: Vec) => number
>    : ^     ^^   ^^^^^^^^^^^
>other : Vec
>      : ^^^

        if (other.storage.length !== this.storage.length) {
>other.storage.length !== this.storage.length : boolean
>                                             : ^^^^^^^
>other.storage.length : number
>                     : ^^^^^^
>other.storage : number[]
>              : ^^^^^^^^
>other : Vec
>      : ^^^
>storage : number[]
>        : ^^^^^^^^
>length : number
>       : ^^^^^^
>this.storage.length : number
>                    : ^^^^^^
>this.storage : number[]
>             : ^^^^^^^^
>this : this
>     : ^^^^
>storage : number[]
>        : ^^^^^^^^
>length : number
>       : ^^^^^^

            throw new Error(`Dot product only applicable for vectors of equal length`);
>new Error(`Dot product only applicable for vectors of equal length`) : Error
>                                                                     : ^^^^^
>Error : ErrorConstructor
>      : ^^^^^^^^^^^^^^^^
>`Dot product only applicable for vectors of equal length` : "Dot product only applicable for vectors of equal length"
>                                                          : ^^^^^^^^^^^^^^^^^^^^^^^^^^^^^^^^^^^^^^^^^^^^^^^^^^^^^^^^^
        }
        let sum = 0;
>sum : number
>    : ^^^^^^
>0 : 0
>  : ^

        for (let i = 0; i < this.storage.length; i++) {
>i : number
>  : ^^^^^^
>0 : 0
>  : ^
>i < this.storage.length : boolean
>                        : ^^^^^^^
>i : number
>  : ^^^^^^
>this.storage.length : number
>                    : ^^^^^^
>this.storage : number[]
>             : ^^^^^^^^
>this : this
>     : ^^^^
>storage : number[]
>        : ^^^^^^^^
>length : number
>       : ^^^^^^
>i++ : number
>    : ^^^^^^
>i : number
>  : ^^^^^^

            sum += (this.storage[i] * other.storage[i]);
>sum += (this.storage[i] * other.storage[i]) : number
>                                            : ^^^^^^
>sum : number
>    : ^^^^^^
>(this.storage[i] * other.storage[i]) : number
>                                     : ^^^^^^
>this.storage[i] * other.storage[i] : number
>                                   : ^^^^^^
>this.storage[i] : number
>                : ^^^^^^
>this.storage : number[]
>             : ^^^^^^^^
>this : this
>     : ^^^^
>storage : number[]
>        : ^^^^^^^^
>i : number
>  : ^^^^^^
>other.storage[i] : number
>                 : ^^^^^^
>other.storage : number[]
>              : ^^^^^^^^
>other : Vec
>      : ^^^
>storage : number[]
>        : ^^^^^^^^
>i : number
>  : ^^^^^^
        }
        return sum;
>sum : number
>    : ^^^^^^

    },
    magnitude() {
>magnitude : () => number
>          : ^^^^^^^^^^^^

        let sum = 0;
>sum : number
>    : ^^^^^^
>0 : 0
>  : ^

        for (let i = 0; i < this.storage.length; i++) {
>i : number
>  : ^^^^^^
>0 : 0
>  : ^
>i < this.storage.length : boolean
>                        : ^^^^^^^
>i : number
>  : ^^^^^^
>this.storage.length : number
>                    : ^^^^^^
>this.storage : number[]
>             : ^^^^^^^^
>this : this
>     : ^^^^
>storage : number[]
>        : ^^^^^^^^
>length : number
>       : ^^^^^^
>i++ : number
>    : ^^^^^^
>i : number
>  : ^^^^^^

            sum += (this.storage[i] ** 2);
>sum += (this.storage[i] ** 2) : number
>                              : ^^^^^^
>sum : number
>    : ^^^^^^
>(this.storage[i] ** 2) : number
>                       : ^^^^^^
>this.storage[i] ** 2 : number
>                     : ^^^^^^
>this.storage[i] : number
>                : ^^^^^^
>this.storage : number[]
>             : ^^^^^^^^
>this : this
>     : ^^^^
>storage : number[]
>        : ^^^^^^^^
>i : number
>  : ^^^^^^
>2 : 2
>  : ^
        }
        return Math.sqrt(sum);
>Math.sqrt(sum) : number
>               : ^^^^^^
>Math.sqrt : (x: number) => number
>          : ^ ^^      ^^^^^      
>Math : Math
>     : ^^^^
>sqrt : (x: number) => number
>     : ^ ^^      ^^^^^      
>sum : number
>    : ^^^^^^
    }
}

/**
 * @param {number} x
 * @param {number} y
 */
export function Point2D(x, y) {
>Point2D : typeof Point2D
>        : ^^^^^^^^^^^^^^
>x : number
>  : ^^^^^^
>y : number
>  : ^^^^^^

    if (!(this instanceof Point2D)) {
>!(this instanceof Point2D) : boolean
>                           : ^^^^^^^
>(this instanceof Point2D) : boolean
>                          : ^^^^^^^
>this instanceof Point2D : boolean
>                        : ^^^^^^^
>this : this
>     : ^^^^
>Point2D : typeof Point2D
>        : ^^^^^^^^^^^^^^

        return new Point2D(x, y);
>new Point2D(x, y) : Point2D
>                  : ^^^^^^^
>Point2D : typeof Point2D
>        : ^^^^^^^^^^^^^^
>x : number
>  : ^^^^^^
>y : number
>  : ^^^^^^
    }
    Vec.call(this, 2);
>Vec.call(this, 2) : any
>Vec.call : (this: Function, thisArg: any, ...argArray: any[]) => any
>         : ^    ^^        ^^       ^^   ^^^^^        ^^     ^^^^^   
>Vec : typeof Vec
>    : ^^^^^^^^^^
>call : (this: Function, thisArg: any, ...argArray: any[]) => any
>     : ^    ^^        ^^       ^^   ^^^^^        ^^     ^^^^^   
>this : this
>     : ^^^^
>2 : 2
>  : ^

    this.x = x;
>this.x = x : number
>           : ^^^^^^
>this.x : number
>       : ^^^^^^
>this : this
>     : ^^^^
>x : number
>  : ^^^^^^
>x : number
>  : ^^^^^^

    this.y = y;
>this.y = y : number
>           : ^^^^^^
>this.y : number
>       : ^^^^^^
>this : this
>     : ^^^^
>y : number
>  : ^^^^^^
>y : number
>  : ^^^^^^
}

Point2D.prototype = {
<<<<<<< HEAD
>Point2D.prototype = {    __proto__: Vec,    get x() {        return this.storage[0];    },    /**     * @param {number} x     */    set x(x) {        this.storage[0] = x;    },    get y() {        return this.storage[1];    },    /**     * @param {number} y     */    set y(y) {        this.storage[1] = y;    }} : { x: number; y: number; __proto__: typeof Vec; }
>                                                                                                                                                                                                                                                                                                                         : ^^^^^^^^^^^^^^^^^^^^^^^^^^^^^^^^^^^^^^^^^^^^^^^^
>Point2D.prototype : { x: number; y: number; __proto__: typeof Vec; }
>                  : ^^^^^^^^^^^^^^^^^^^^^^^^^^^^^^^^^^^^^^^^^^^^^^^^
>Point2D : typeof Point2D
>        : ^^^^^^^^^^^^^^
>prototype : { x: number; y: number; __proto__: typeof Vec; }
>          : ^^^^^^^^^^^^^^^^^^^^^^^^^^^^^^^^^^^^^^^^^^^^^^^^
>{    __proto__: Vec,    get x() {        return this.storage[0];    },    /**     * @param {number} x     */    set x(x) {        this.storage[0] = x;    },    get y() {        return this.storage[1];    },    /**     * @param {number} y     */    set y(y) {        this.storage[1] = y;    }} : { x: number; y: number; __proto__: typeof Vec; }
>                                                                                                                                                                                                                                                                                                     : ^^^^^^^^^^^^^^^^^^^^^^^^^^^^^^^^^^^^^^^^^^^^^^^^
=======
>Point2D.prototype = {    __proto__: Vec,    get x() {        return this.storage[0];    },    /**     * @param {number} x     */    set x(x) {        this.storage[0] = x;    },    get y() {        return this.storage[1];    },    /**     * @param {number} y     */    set y(y) {        this.storage[1] = y;    }} : { __proto__: typeof Vec; x: number; y: number; }
>                                                                                                                                                                                                                                                                                                                         : ^^^^^^^^^^^^^^^^^^^^^^^^^^^^      ^^^^^      ^^^
>Point2D.prototype : { __proto__: typeof Vec; x: number; y: number; }
>                  : ^^^^^^^^^^^^^^^^^^^^^^^^^^^^      ^^^^^      ^^^
>Point2D : typeof Point2D
>        : ^^^^^^^^^^^^^^
>prototype : { __proto__: typeof Vec; x: number; y: number; }
>          : ^^^^^^^^^^^^^^^^^^^^^^^^^^^^      ^^^^^      ^^^
>{    __proto__: Vec,    get x() {        return this.storage[0];    },    /**     * @param {number} x     */    set x(x) {        this.storage[0] = x;    },    get y() {        return this.storage[1];    },    /**     * @param {number} y     */    set y(y) {        this.storage[1] = y;    }} : { __proto__: typeof Vec; x: number; y: number; }
>                                                                                                                                                                                                                                                                                                     : ^^^^^^^^^^^^^^^^^^^^^^^^^^^^      ^^^^^      ^^^
>>>>>>> 68cead18

    __proto__: Vec,
>__proto__ : typeof Vec
>          : ^^^^^^^^^^
>Vec : typeof Vec
>    : ^^^^^^^^^^

    get x() {
>x : number
>  : ^^^^^^

        return this.storage[0];
>this.storage[0] : any
>this.storage : any
<<<<<<< HEAD
>this : { x: number; y: number; __proto__: typeof Vec; }
>     : ^^^^^^^^^^^^^^^^^^^^^^^^^^^^^^^^^^^^^^^^^^^^^^^^
=======
>this : { __proto__: typeof Vec; x: number; y: number; }
>     : ^^^^^^^^^^^^^^^^^^^^^^^^^^^^      ^^^^^      ^^^
>>>>>>> 68cead18
>storage : any
>        : ^^^
>0 : 0
>  : ^

    },
    /**
     * @param {number} x
     */
    set x(x) {
>x : number
>  : ^^^^^^
>x : number
>  : ^^^^^^

        this.storage[0] = x;
>this.storage[0] = x : number
>                    : ^^^^^^
>this.storage[0] : any
>this.storage : any
<<<<<<< HEAD
>this : { x: number; y: number; __proto__: typeof Vec; }
>     : ^^^^^^^^^^^^^^^^^^^^^^^^^^^^^^^^^^^^^^^^^^^^^^^^
=======
>this : { __proto__: typeof Vec; x: number; y: number; }
>     : ^^^^^^^^^^^^^^^^^^^^^^^^^^^^      ^^^^^      ^^^
>>>>>>> 68cead18
>storage : any
>        : ^^^
>0 : 0
>  : ^
>x : number
>  : ^^^^^^

    },
    get y() {
>y : number
>  : ^^^^^^

        return this.storage[1];
>this.storage[1] : any
>this.storage : any
<<<<<<< HEAD
>this : { x: number; y: number; __proto__: typeof Vec; }
>     : ^^^^^^^^^^^^^^^^^^^^^^^^^^^^^^^^^^^^^^^^^^^^^^^^
=======
>this : { __proto__: typeof Vec; x: number; y: number; }
>     : ^^^^^^^^^^^^^^^^^^^^^^^^^^^^      ^^^^^      ^^^
>>>>>>> 68cead18
>storage : any
>        : ^^^
>1 : 1
>  : ^

    },
    /**
     * @param {number} y
     */
    set y(y) {
>y : number
>  : ^^^^^^
>y : number
>  : ^^^^^^

        this.storage[1] = y;
>this.storage[1] = y : number
>                    : ^^^^^^
>this.storage[1] : any
>this.storage : any
<<<<<<< HEAD
>this : { x: number; y: number; __proto__: typeof Vec; }
>     : ^^^^^^^^^^^^^^^^^^^^^^^^^^^^^^^^^^^^^^^^^^^^^^^^
=======
>this : { __proto__: typeof Vec; x: number; y: number; }
>     : ^^^^^^^^^^^^^^^^^^^^^^^^^^^^      ^^^^^      ^^^
>>>>>>> 68cead18
>storage : any
>        : ^^^
>1 : 1
>  : ^
>y : number
>  : ^^^^^^
    }
};

=== referencer.js ===
import {Point2D} from "./source";
>Point2D : typeof Point2D
>        : ^^^^^^^^^^^^^^

export const origin = new Point2D(0, 0);
>origin : Point2D
>       : ^^^^^^^
>new Point2D(0, 0) : Point2D
>                  : ^^^^^^^
>Point2D : typeof Point2D
>        : ^^^^^^^^^^^^^^
>0 : 0
>  : ^
>0 : 0
>  : ^

// export const res = Point2D(2, 3).dot(origin); // TODO: when __proto__ works, validate this

<|MERGE_RESOLUTION|>--- conflicted
+++ resolved
@@ -1,441 +1,408 @@
-//// [tests/cases/conformance/jsdoc/declarations/jsDeclarationsFunctionLikeClasses2.ts] ////
-
-=== source.js ===
-/**
- * @param {number} len
- */
-export function Vec(len) {
->Vec : typeof Vec
->    : ^^^^^^^^^^
->len : number
->    : ^^^^^^
-
-    /**
-     * @type {number[]}
-     */
-    this.storage = new Array(len);
->this.storage = new Array(len) : any[]
->                              : ^^^^^
->this.storage : number[]
->             : ^^^^^^^^
->this : this
->     : ^^^^
->storage : number[]
->        : ^^^^^^^^
->new Array(len) : any[]
->               : ^^^^^
->Array : ArrayConstructor
->      : ^^^^^^^^^^^^^^^^
->len : number
->    : ^^^^^^
-}
-
-Vec.prototype = {
->Vec.prototype = {    /**     * @param {Vec} other     */    dot(other) {        if (other.storage.length !== this.storage.length) {            throw new Error(`Dot product only applicable for vectors of equal length`);        }        let sum = 0;        for (let i = 0; i < this.storage.length; i++) {            sum += (this.storage[i] * other.storage[i]);        }        return sum;    },    magnitude() {        let sum = 0;        for (let i = 0; i < this.storage.length; i++) {            sum += (this.storage[i] ** 2);        }        return Math.sqrt(sum);    }} : { dot(other: Vec): number; magnitude(): number; }
->                                                                                                                                                                                                                                                                                                                                                                                                                                                                                                                                                                                            : ^^^^^^     ^^   ^^^^^^^^^^^^^^^^^^^^^^^^^^^^^^^^^
->Vec.prototype : { dot(other: Vec): number; magnitude(): number; }
->              : ^^^^^^     ^^   ^^^^^^^^^^^^^^^^^^^^^^^^^^^^^^^^^
->Vec : typeof Vec
->    : ^^^^^^^^^^
->prototype : { dot(other: Vec): number; magnitude(): number; }
->          : ^^^^^^     ^^   ^^^^^^^^^^^^^^^^^^^^^^^^^^^^^^^^^
->{    /**     * @param {Vec} other     */    dot(other) {        if (other.storage.length !== this.storage.length) {            throw new Error(`Dot product only applicable for vectors of equal length`);        }        let sum = 0;        for (let i = 0; i < this.storage.length; i++) {            sum += (this.storage[i] * other.storage[i]);        }        return sum;    },    magnitude() {        let sum = 0;        for (let i = 0; i < this.storage.length; i++) {            sum += (this.storage[i] ** 2);        }        return Math.sqrt(sum);    }} : { dot(other: Vec): number; magnitude(): number; }
->                                                                                                                                                                                                                                                                                                                                                                                                                                                                                                                                                                            : ^^^^^^     ^^   ^^^^^^^^^^^^^^^^^^^^^^^^^^^^^^^^^
-
-    /**
-     * @param {Vec} other
-     */
-    dot(other) {
->dot : (other: Vec) => number
->    : ^     ^^   ^^^^^^^^^^^
->other : Vec
->      : ^^^
-
-        if (other.storage.length !== this.storage.length) {
->other.storage.length !== this.storage.length : boolean
->                                             : ^^^^^^^
->other.storage.length : number
->                     : ^^^^^^
->other.storage : number[]
->              : ^^^^^^^^
->other : Vec
->      : ^^^
->storage : number[]
->        : ^^^^^^^^
->length : number
->       : ^^^^^^
->this.storage.length : number
->                    : ^^^^^^
->this.storage : number[]
->             : ^^^^^^^^
->this : this
->     : ^^^^
->storage : number[]
->        : ^^^^^^^^
->length : number
->       : ^^^^^^
-
-            throw new Error(`Dot product only applicable for vectors of equal length`);
->new Error(`Dot product only applicable for vectors of equal length`) : Error
->                                                                     : ^^^^^
->Error : ErrorConstructor
->      : ^^^^^^^^^^^^^^^^
->`Dot product only applicable for vectors of equal length` : "Dot product only applicable for vectors of equal length"
->                                                          : ^^^^^^^^^^^^^^^^^^^^^^^^^^^^^^^^^^^^^^^^^^^^^^^^^^^^^^^^^
-        }
-        let sum = 0;
->sum : number
->    : ^^^^^^
->0 : 0
->  : ^
-
-        for (let i = 0; i < this.storage.length; i++) {
->i : number
->  : ^^^^^^
->0 : 0
->  : ^
->i < this.storage.length : boolean
->                        : ^^^^^^^
->i : number
->  : ^^^^^^
->this.storage.length : number
->                    : ^^^^^^
->this.storage : number[]
->             : ^^^^^^^^
->this : this
->     : ^^^^
->storage : number[]
->        : ^^^^^^^^
->length : number
->       : ^^^^^^
->i++ : number
->    : ^^^^^^
->i : number
->  : ^^^^^^
-
-            sum += (this.storage[i] * other.storage[i]);
->sum += (this.storage[i] * other.storage[i]) : number
->                                            : ^^^^^^
->sum : number
->    : ^^^^^^
->(this.storage[i] * other.storage[i]) : number
->                                     : ^^^^^^
->this.storage[i] * other.storage[i] : number
->                                   : ^^^^^^
->this.storage[i] : number
->                : ^^^^^^
->this.storage : number[]
->             : ^^^^^^^^
->this : this
->     : ^^^^
->storage : number[]
->        : ^^^^^^^^
->i : number
->  : ^^^^^^
->other.storage[i] : number
->                 : ^^^^^^
->other.storage : number[]
->              : ^^^^^^^^
->other : Vec
->      : ^^^
->storage : number[]
->        : ^^^^^^^^
->i : number
->  : ^^^^^^
-        }
-        return sum;
->sum : number
->    : ^^^^^^
-
-    },
-    magnitude() {
->magnitude : () => number
->          : ^^^^^^^^^^^^
-
-        let sum = 0;
->sum : number
->    : ^^^^^^
->0 : 0
->  : ^
-
-        for (let i = 0; i < this.storage.length; i++) {
->i : number
->  : ^^^^^^
->0 : 0
->  : ^
->i < this.storage.length : boolean
->                        : ^^^^^^^
->i : number
->  : ^^^^^^
->this.storage.length : number
->                    : ^^^^^^
->this.storage : number[]
->             : ^^^^^^^^
->this : this
->     : ^^^^
->storage : number[]
->        : ^^^^^^^^
->length : number
->       : ^^^^^^
->i++ : number
->    : ^^^^^^
->i : number
->  : ^^^^^^
-
-            sum += (this.storage[i] ** 2);
->sum += (this.storage[i] ** 2) : number
->                              : ^^^^^^
->sum : number
->    : ^^^^^^
->(this.storage[i] ** 2) : number
->                       : ^^^^^^
->this.storage[i] ** 2 : number
->                     : ^^^^^^
->this.storage[i] : number
->                : ^^^^^^
->this.storage : number[]
->             : ^^^^^^^^
->this : this
->     : ^^^^
->storage : number[]
->        : ^^^^^^^^
->i : number
->  : ^^^^^^
->2 : 2
->  : ^
-        }
-        return Math.sqrt(sum);
->Math.sqrt(sum) : number
->               : ^^^^^^
->Math.sqrt : (x: number) => number
->          : ^ ^^      ^^^^^      
->Math : Math
->     : ^^^^
->sqrt : (x: number) => number
->     : ^ ^^      ^^^^^      
->sum : number
->    : ^^^^^^
-    }
-}
-
-/**
- * @param {number} x
- * @param {number} y
- */
-export function Point2D(x, y) {
->Point2D : typeof Point2D
->        : ^^^^^^^^^^^^^^
->x : number
->  : ^^^^^^
->y : number
->  : ^^^^^^
-
-    if (!(this instanceof Point2D)) {
->!(this instanceof Point2D) : boolean
->                           : ^^^^^^^
->(this instanceof Point2D) : boolean
->                          : ^^^^^^^
->this instanceof Point2D : boolean
->                        : ^^^^^^^
->this : this
->     : ^^^^
->Point2D : typeof Point2D
->        : ^^^^^^^^^^^^^^
-
-        return new Point2D(x, y);
->new Point2D(x, y) : Point2D
->                  : ^^^^^^^
->Point2D : typeof Point2D
->        : ^^^^^^^^^^^^^^
->x : number
->  : ^^^^^^
->y : number
->  : ^^^^^^
-    }
-    Vec.call(this, 2);
->Vec.call(this, 2) : any
->Vec.call : (this: Function, thisArg: any, ...argArray: any[]) => any
->         : ^    ^^        ^^       ^^   ^^^^^        ^^     ^^^^^   
->Vec : typeof Vec
->    : ^^^^^^^^^^
->call : (this: Function, thisArg: any, ...argArray: any[]) => any
->     : ^    ^^        ^^       ^^   ^^^^^        ^^     ^^^^^   
->this : this
->     : ^^^^
->2 : 2
->  : ^
-
-    this.x = x;
->this.x = x : number
->           : ^^^^^^
->this.x : number
->       : ^^^^^^
->this : this
->     : ^^^^
->x : number
->  : ^^^^^^
->x : number
->  : ^^^^^^
-
-    this.y = y;
->this.y = y : number
->           : ^^^^^^
->this.y : number
->       : ^^^^^^
->this : this
->     : ^^^^
->y : number
->  : ^^^^^^
->y : number
->  : ^^^^^^
-}
-
-Point2D.prototype = {
-<<<<<<< HEAD
->Point2D.prototype = {    __proto__: Vec,    get x() {        return this.storage[0];    },    /**     * @param {number} x     */    set x(x) {        this.storage[0] = x;    },    get y() {        return this.storage[1];    },    /**     * @param {number} y     */    set y(y) {        this.storage[1] = y;    }} : { x: number; y: number; __proto__: typeof Vec; }
->                                                                                                                                                                                                                                                                                                                         : ^^^^^^^^^^^^^^^^^^^^^^^^^^^^^^^^^^^^^^^^^^^^^^^^
->Point2D.prototype : { x: number; y: number; __proto__: typeof Vec; }
->                  : ^^^^^^^^^^^^^^^^^^^^^^^^^^^^^^^^^^^^^^^^^^^^^^^^
->Point2D : typeof Point2D
->        : ^^^^^^^^^^^^^^
->prototype : { x: number; y: number; __proto__: typeof Vec; }
->          : ^^^^^^^^^^^^^^^^^^^^^^^^^^^^^^^^^^^^^^^^^^^^^^^^
->{    __proto__: Vec,    get x() {        return this.storage[0];    },    /**     * @param {number} x     */    set x(x) {        this.storage[0] = x;    },    get y() {        return this.storage[1];    },    /**     * @param {number} y     */    set y(y) {        this.storage[1] = y;    }} : { x: number; y: number; __proto__: typeof Vec; }
->                                                                                                                                                                                                                                                                                                     : ^^^^^^^^^^^^^^^^^^^^^^^^^^^^^^^^^^^^^^^^^^^^^^^^
-=======
->Point2D.prototype = {    __proto__: Vec,    get x() {        return this.storage[0];    },    /**     * @param {number} x     */    set x(x) {        this.storage[0] = x;    },    get y() {        return this.storage[1];    },    /**     * @param {number} y     */    set y(y) {        this.storage[1] = y;    }} : { __proto__: typeof Vec; x: number; y: number; }
->                                                                                                                                                                                                                                                                                                                         : ^^^^^^^^^^^^^^^^^^^^^^^^^^^^      ^^^^^      ^^^
->Point2D.prototype : { __proto__: typeof Vec; x: number; y: number; }
->                  : ^^^^^^^^^^^^^^^^^^^^^^^^^^^^      ^^^^^      ^^^
->Point2D : typeof Point2D
->        : ^^^^^^^^^^^^^^
->prototype : { __proto__: typeof Vec; x: number; y: number; }
->          : ^^^^^^^^^^^^^^^^^^^^^^^^^^^^      ^^^^^      ^^^
->{    __proto__: Vec,    get x() {        return this.storage[0];    },    /**     * @param {number} x     */    set x(x) {        this.storage[0] = x;    },    get y() {        return this.storage[1];    },    /**     * @param {number} y     */    set y(y) {        this.storage[1] = y;    }} : { __proto__: typeof Vec; x: number; y: number; }
->                                                                                                                                                                                                                                                                                                     : ^^^^^^^^^^^^^^^^^^^^^^^^^^^^      ^^^^^      ^^^
->>>>>>> 68cead18
-
-    __proto__: Vec,
->__proto__ : typeof Vec
->          : ^^^^^^^^^^
->Vec : typeof Vec
->    : ^^^^^^^^^^
-
-    get x() {
->x : number
->  : ^^^^^^
-
-        return this.storage[0];
->this.storage[0] : any
->this.storage : any
-<<<<<<< HEAD
->this : { x: number; y: number; __proto__: typeof Vec; }
->     : ^^^^^^^^^^^^^^^^^^^^^^^^^^^^^^^^^^^^^^^^^^^^^^^^
-=======
->this : { __proto__: typeof Vec; x: number; y: number; }
->     : ^^^^^^^^^^^^^^^^^^^^^^^^^^^^      ^^^^^      ^^^
->>>>>>> 68cead18
->storage : any
->        : ^^^
->0 : 0
->  : ^
-
-    },
-    /**
-     * @param {number} x
-     */
-    set x(x) {
->x : number
->  : ^^^^^^
->x : number
->  : ^^^^^^
-
-        this.storage[0] = x;
->this.storage[0] = x : number
->                    : ^^^^^^
->this.storage[0] : any
->this.storage : any
-<<<<<<< HEAD
->this : { x: number; y: number; __proto__: typeof Vec; }
->     : ^^^^^^^^^^^^^^^^^^^^^^^^^^^^^^^^^^^^^^^^^^^^^^^^
-=======
->this : { __proto__: typeof Vec; x: number; y: number; }
->     : ^^^^^^^^^^^^^^^^^^^^^^^^^^^^      ^^^^^      ^^^
->>>>>>> 68cead18
->storage : any
->        : ^^^
->0 : 0
->  : ^
->x : number
->  : ^^^^^^
-
-    },
-    get y() {
->y : number
->  : ^^^^^^
-
-        return this.storage[1];
->this.storage[1] : any
->this.storage : any
-<<<<<<< HEAD
->this : { x: number; y: number; __proto__: typeof Vec; }
->     : ^^^^^^^^^^^^^^^^^^^^^^^^^^^^^^^^^^^^^^^^^^^^^^^^
-=======
->this : { __proto__: typeof Vec; x: number; y: number; }
->     : ^^^^^^^^^^^^^^^^^^^^^^^^^^^^      ^^^^^      ^^^
->>>>>>> 68cead18
->storage : any
->        : ^^^
->1 : 1
->  : ^
-
-    },
-    /**
-     * @param {number} y
-     */
-    set y(y) {
->y : number
->  : ^^^^^^
->y : number
->  : ^^^^^^
-
-        this.storage[1] = y;
->this.storage[1] = y : number
->                    : ^^^^^^
->this.storage[1] : any
->this.storage : any
-<<<<<<< HEAD
->this : { x: number; y: number; __proto__: typeof Vec; }
->     : ^^^^^^^^^^^^^^^^^^^^^^^^^^^^^^^^^^^^^^^^^^^^^^^^
-=======
->this : { __proto__: typeof Vec; x: number; y: number; }
->     : ^^^^^^^^^^^^^^^^^^^^^^^^^^^^      ^^^^^      ^^^
->>>>>>> 68cead18
->storage : any
->        : ^^^
->1 : 1
->  : ^
->y : number
->  : ^^^^^^
-    }
-};
-
-=== referencer.js ===
-import {Point2D} from "./source";
->Point2D : typeof Point2D
->        : ^^^^^^^^^^^^^^
-
-export const origin = new Point2D(0, 0);
->origin : Point2D
->       : ^^^^^^^
->new Point2D(0, 0) : Point2D
->                  : ^^^^^^^
->Point2D : typeof Point2D
->        : ^^^^^^^^^^^^^^
->0 : 0
->  : ^
->0 : 0
->  : ^
-
-// export const res = Point2D(2, 3).dot(origin); // TODO: when __proto__ works, validate this
-
+//// [tests/cases/conformance/jsdoc/declarations/jsDeclarationsFunctionLikeClasses2.ts] ////
+
+=== source.js ===
+/**
+ * @param {number} len
+ */
+export function Vec(len) {
+>Vec : typeof Vec
+>    : ^^^^^^^^^^
+>len : number
+>    : ^^^^^^
+
+    /**
+     * @type {number[]}
+     */
+    this.storage = new Array(len);
+>this.storage = new Array(len) : any[]
+>                              : ^^^^^
+>this.storage : number[]
+>             : ^^^^^^^^
+>this : this
+>     : ^^^^
+>storage : number[]
+>        : ^^^^^^^^
+>new Array(len) : any[]
+>               : ^^^^^
+>Array : ArrayConstructor
+>      : ^^^^^^^^^^^^^^^^
+>len : number
+>    : ^^^^^^
+}
+
+Vec.prototype = {
+>Vec.prototype = {    /**     * @param {Vec} other     */    dot(other) {        if (other.storage.length !== this.storage.length) {            throw new Error(`Dot product only applicable for vectors of equal length`);        }        let sum = 0;        for (let i = 0; i < this.storage.length; i++) {            sum += (this.storage[i] * other.storage[i]);        }        return sum;    },    magnitude() {        let sum = 0;        for (let i = 0; i < this.storage.length; i++) {            sum += (this.storage[i] ** 2);        }        return Math.sqrt(sum);    }} : { dot(other: Vec): number; magnitude(): number; }
+>                                                                                                                                                                                                                                                                                                                                                                                                                                                                                                                                                                                            : ^^^^^^     ^^   ^^^^^^^^^^^^^^^^^^^^^^^^^^^^^^^^^
+>Vec.prototype : { dot(other: Vec): number; magnitude(): number; }
+>              : ^^^^^^     ^^   ^^^^^^^^^^^^^^^^^^^^^^^^^^^^^^^^^
+>Vec : typeof Vec
+>    : ^^^^^^^^^^
+>prototype : { dot(other: Vec): number; magnitude(): number; }
+>          : ^^^^^^     ^^   ^^^^^^^^^^^^^^^^^^^^^^^^^^^^^^^^^
+>{    /**     * @param {Vec} other     */    dot(other) {        if (other.storage.length !== this.storage.length) {            throw new Error(`Dot product only applicable for vectors of equal length`);        }        let sum = 0;        for (let i = 0; i < this.storage.length; i++) {            sum += (this.storage[i] * other.storage[i]);        }        return sum;    },    magnitude() {        let sum = 0;        for (let i = 0; i < this.storage.length; i++) {            sum += (this.storage[i] ** 2);        }        return Math.sqrt(sum);    }} : { dot(other: Vec): number; magnitude(): number; }
+>                                                                                                                                                                                                                                                                                                                                                                                                                                                                                                                                                                            : ^^^^^^     ^^   ^^^^^^^^^^^^^^^^^^^^^^^^^^^^^^^^^
+
+    /**
+     * @param {Vec} other
+     */
+    dot(other) {
+>dot : (other: Vec) => number
+>    : ^     ^^   ^^^^^^^^^^^
+>other : Vec
+>      : ^^^
+
+        if (other.storage.length !== this.storage.length) {
+>other.storage.length !== this.storage.length : boolean
+>                                             : ^^^^^^^
+>other.storage.length : number
+>                     : ^^^^^^
+>other.storage : number[]
+>              : ^^^^^^^^
+>other : Vec
+>      : ^^^
+>storage : number[]
+>        : ^^^^^^^^
+>length : number
+>       : ^^^^^^
+>this.storage.length : number
+>                    : ^^^^^^
+>this.storage : number[]
+>             : ^^^^^^^^
+>this : this
+>     : ^^^^
+>storage : number[]
+>        : ^^^^^^^^
+>length : number
+>       : ^^^^^^
+
+            throw new Error(`Dot product only applicable for vectors of equal length`);
+>new Error(`Dot product only applicable for vectors of equal length`) : Error
+>                                                                     : ^^^^^
+>Error : ErrorConstructor
+>      : ^^^^^^^^^^^^^^^^
+>`Dot product only applicable for vectors of equal length` : "Dot product only applicable for vectors of equal length"
+>                                                          : ^^^^^^^^^^^^^^^^^^^^^^^^^^^^^^^^^^^^^^^^^^^^^^^^^^^^^^^^^
+        }
+        let sum = 0;
+>sum : number
+>    : ^^^^^^
+>0 : 0
+>  : ^
+
+        for (let i = 0; i < this.storage.length; i++) {
+>i : number
+>  : ^^^^^^
+>0 : 0
+>  : ^
+>i < this.storage.length : boolean
+>                        : ^^^^^^^
+>i : number
+>  : ^^^^^^
+>this.storage.length : number
+>                    : ^^^^^^
+>this.storage : number[]
+>             : ^^^^^^^^
+>this : this
+>     : ^^^^
+>storage : number[]
+>        : ^^^^^^^^
+>length : number
+>       : ^^^^^^
+>i++ : number
+>    : ^^^^^^
+>i : number
+>  : ^^^^^^
+
+            sum += (this.storage[i] * other.storage[i]);
+>sum += (this.storage[i] * other.storage[i]) : number
+>                                            : ^^^^^^
+>sum : number
+>    : ^^^^^^
+>(this.storage[i] * other.storage[i]) : number
+>                                     : ^^^^^^
+>this.storage[i] * other.storage[i] : number
+>                                   : ^^^^^^
+>this.storage[i] : number
+>                : ^^^^^^
+>this.storage : number[]
+>             : ^^^^^^^^
+>this : this
+>     : ^^^^
+>storage : number[]
+>        : ^^^^^^^^
+>i : number
+>  : ^^^^^^
+>other.storage[i] : number
+>                 : ^^^^^^
+>other.storage : number[]
+>              : ^^^^^^^^
+>other : Vec
+>      : ^^^
+>storage : number[]
+>        : ^^^^^^^^
+>i : number
+>  : ^^^^^^
+        }
+        return sum;
+>sum : number
+>    : ^^^^^^
+
+    },
+    magnitude() {
+>magnitude : () => number
+>          : ^^^^^^^^^^^^
+
+        let sum = 0;
+>sum : number
+>    : ^^^^^^
+>0 : 0
+>  : ^
+
+        for (let i = 0; i < this.storage.length; i++) {
+>i : number
+>  : ^^^^^^
+>0 : 0
+>  : ^
+>i < this.storage.length : boolean
+>                        : ^^^^^^^
+>i : number
+>  : ^^^^^^
+>this.storage.length : number
+>                    : ^^^^^^
+>this.storage : number[]
+>             : ^^^^^^^^
+>this : this
+>     : ^^^^
+>storage : number[]
+>        : ^^^^^^^^
+>length : number
+>       : ^^^^^^
+>i++ : number
+>    : ^^^^^^
+>i : number
+>  : ^^^^^^
+
+            sum += (this.storage[i] ** 2);
+>sum += (this.storage[i] ** 2) : number
+>                              : ^^^^^^
+>sum : number
+>    : ^^^^^^
+>(this.storage[i] ** 2) : number
+>                       : ^^^^^^
+>this.storage[i] ** 2 : number
+>                     : ^^^^^^
+>this.storage[i] : number
+>                : ^^^^^^
+>this.storage : number[]
+>             : ^^^^^^^^
+>this : this
+>     : ^^^^
+>storage : number[]
+>        : ^^^^^^^^
+>i : number
+>  : ^^^^^^
+>2 : 2
+>  : ^
+        }
+        return Math.sqrt(sum);
+>Math.sqrt(sum) : number
+>               : ^^^^^^
+>Math.sqrt : (x: number) => number
+>          : ^ ^^      ^^^^^      
+>Math : Math
+>     : ^^^^
+>sqrt : (x: number) => number
+>     : ^ ^^      ^^^^^      
+>sum : number
+>    : ^^^^^^
+    }
+}
+
+/**
+ * @param {number} x
+ * @param {number} y
+ */
+export function Point2D(x, y) {
+>Point2D : typeof Point2D
+>        : ^^^^^^^^^^^^^^
+>x : number
+>  : ^^^^^^
+>y : number
+>  : ^^^^^^
+
+    if (!(this instanceof Point2D)) {
+>!(this instanceof Point2D) : boolean
+>                           : ^^^^^^^
+>(this instanceof Point2D) : boolean
+>                          : ^^^^^^^
+>this instanceof Point2D : boolean
+>                        : ^^^^^^^
+>this : this
+>     : ^^^^
+>Point2D : typeof Point2D
+>        : ^^^^^^^^^^^^^^
+
+        return new Point2D(x, y);
+>new Point2D(x, y) : Point2D
+>                  : ^^^^^^^
+>Point2D : typeof Point2D
+>        : ^^^^^^^^^^^^^^
+>x : number
+>  : ^^^^^^
+>y : number
+>  : ^^^^^^
+    }
+    Vec.call(this, 2);
+>Vec.call(this, 2) : any
+>Vec.call : (this: Function, thisArg: any, ...argArray: any[]) => any
+>         : ^    ^^        ^^       ^^   ^^^^^        ^^     ^^^^^   
+>Vec : typeof Vec
+>    : ^^^^^^^^^^
+>call : (this: Function, thisArg: any, ...argArray: any[]) => any
+>     : ^    ^^        ^^       ^^   ^^^^^        ^^     ^^^^^   
+>this : this
+>     : ^^^^
+>2 : 2
+>  : ^
+
+    this.x = x;
+>this.x = x : number
+>           : ^^^^^^
+>this.x : number
+>       : ^^^^^^
+>this : this
+>     : ^^^^
+>x : number
+>  : ^^^^^^
+>x : number
+>  : ^^^^^^
+
+    this.y = y;
+>this.y = y : number
+>           : ^^^^^^
+>this.y : number
+>       : ^^^^^^
+>this : this
+>     : ^^^^
+>y : number
+>  : ^^^^^^
+>y : number
+>  : ^^^^^^
+}
+
+Point2D.prototype = {
+>Point2D.prototype = {    __proto__: Vec,    get x() {        return this.storage[0];    },    /**     * @param {number} x     */    set x(x) {        this.storage[0] = x;    },    get y() {        return this.storage[1];    },    /**     * @param {number} y     */    set y(y) {        this.storage[1] = y;    }} : { x: number; y: number; __proto__: typeof Vec; }
+>                                                                                                                                                                                                                                                                                                                         : ^^^^^      ^^^^^      ^^^^^^^^^^^^^^^^^^^^^^^^^^
+>Point2D.prototype : { x: number; y: number; __proto__: typeof Vec; }
+>                  : ^^^^^      ^^^^^      ^^^^^^^^^^^^^^^^^^^^^^^^^^
+>Point2D : typeof Point2D
+>        : ^^^^^^^^^^^^^^
+>prototype : { x: number; y: number; __proto__: typeof Vec; }
+>          : ^^^^^      ^^^^^      ^^^^^^^^^^^^^^^^^^^^^^^^^^
+>{    __proto__: Vec,    get x() {        return this.storage[0];    },    /**     * @param {number} x     */    set x(x) {        this.storage[0] = x;    },    get y() {        return this.storage[1];    },    /**     * @param {number} y     */    set y(y) {        this.storage[1] = y;    }} : { x: number; y: number; __proto__: typeof Vec; }
+>                                                                                                                                                                                                                                                                                                     : ^^^^^      ^^^^^      ^^^^^^^^^^^^^^^^^^^^^^^^^^
+
+    __proto__: Vec,
+>__proto__ : typeof Vec
+>          : ^^^^^^^^^^
+>Vec : typeof Vec
+>    : ^^^^^^^^^^
+
+    get x() {
+>x : number
+>  : ^^^^^^
+
+        return this.storage[0];
+>this.storage[0] : any
+>this.storage : any
+>this : { x: number; y: number; __proto__: typeof Vec; }
+>     : ^^^^^      ^^^^^      ^^^^^^^^^^^^^^^^^^^^^^^^^^
+>storage : any
+>        : ^^^
+>0 : 0
+>  : ^
+
+    },
+    /**
+     * @param {number} x
+     */
+    set x(x) {
+>x : number
+>  : ^^^^^^
+>x : number
+>  : ^^^^^^
+
+        this.storage[0] = x;
+>this.storage[0] = x : number
+>                    : ^^^^^^
+>this.storage[0] : any
+>this.storage : any
+>this : { x: number; y: number; __proto__: typeof Vec; }
+>     : ^^^^^      ^^^^^      ^^^^^^^^^^^^^^^^^^^^^^^^^^
+>storage : any
+>        : ^^^
+>0 : 0
+>  : ^
+>x : number
+>  : ^^^^^^
+
+    },
+    get y() {
+>y : number
+>  : ^^^^^^
+
+        return this.storage[1];
+>this.storage[1] : any
+>this.storage : any
+>this : { x: number; y: number; __proto__: typeof Vec; }
+>     : ^^^^^      ^^^^^      ^^^^^^^^^^^^^^^^^^^^^^^^^^
+>storage : any
+>        : ^^^
+>1 : 1
+>  : ^
+
+    },
+    /**
+     * @param {number} y
+     */
+    set y(y) {
+>y : number
+>  : ^^^^^^
+>y : number
+>  : ^^^^^^
+
+        this.storage[1] = y;
+>this.storage[1] = y : number
+>                    : ^^^^^^
+>this.storage[1] : any
+>this.storage : any
+>this : { x: number; y: number; __proto__: typeof Vec; }
+>     : ^^^^^      ^^^^^      ^^^^^^^^^^^^^^^^^^^^^^^^^^
+>storage : any
+>        : ^^^
+>1 : 1
+>  : ^
+>y : number
+>  : ^^^^^^
+    }
+};
+
+=== referencer.js ===
+import {Point2D} from "./source";
+>Point2D : typeof Point2D
+>        : ^^^^^^^^^^^^^^
+
+export const origin = new Point2D(0, 0);
+>origin : Point2D
+>       : ^^^^^^^
+>new Point2D(0, 0) : Point2D
+>                  : ^^^^^^^
+>Point2D : typeof Point2D
+>        : ^^^^^^^^^^^^^^
+>0 : 0
+>  : ^
+>0 : 0
+>  : ^
+
+// export const res = Point2D(2, 3).dot(origin); // TODO: when __proto__ works, validate this
+