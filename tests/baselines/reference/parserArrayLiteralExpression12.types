--- conflicted
+++ resolved
@@ -1,22 +1,17 @@
-//// [tests/cases/conformance/parser/ecmascript5/ArrayLiteralExpressions/parserArrayLiteralExpression12.ts] ////
-
-=== parserArrayLiteralExpression12.ts ===
-var v = [1,,,1];
-<<<<<<< HEAD
->v : (number | undefined)[]
->[1,,,1] : (number | undefined)[]
-=======
->v : number[]
->  : ^^^^^^^^
->[1,,,1] : number[]
->        : ^^^^^^^^
->>>>>>> 12402f26
->1 : 1
->  : ^
-> : undefined
-> : ^^^^^^^^^
-> : undefined
-> : ^^^^^^^^^
->1 : 1
->  : ^
-
+//// [tests/cases/conformance/parser/ecmascript5/ArrayLiteralExpressions/parserArrayLiteralExpression12.ts] ////
+
+=== parserArrayLiteralExpression12.ts ===
+var v = [1,,,1];
+>v : (number | undefined)[]
+>  : ^^^^^^^^^^^^^^^^^^^^^^
+>[1,,,1] : (number | undefined)[]
+>        : ^^^^^^^^^^^^^^^^^^^^^^
+>1 : 1
+>  : ^
+> : undefined
+> : ^^^^^^^^^
+> : undefined
+> : ^^^^^^^^^
+>1 : 1
+>  : ^
+