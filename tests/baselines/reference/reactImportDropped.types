//// [tests/cases/compiler/reactImportDropped.ts] ////

=== react.d.ts ===
export = React;
>React : typeof React
>      : ^^^^^^^^^^^^

export as namespace React;
>React : typeof React
>      : ^^^^^^^^^^^^

declare namespace React {
>React : typeof React
>      : ^^^^^^^^^^^^

    function createClass(spec: any): ClassicComponentClass;
>createClass : (spec: any) => ClassicComponentClass
>            : ^^^^^^^   ^^^^^                     
>spec : any

    interface ClassicComponentClass {
        new (props?: any): ClassicComponentClass;
>props : any
    }
}

declare global {
>global : any
>       : ^^^

    namespace JSX {
        interface ElementAttributesProperty { }
    }
}


=== src/components/TabBar.js ===
export default React.createClass({
>React.createClass({  render() {    return (      null    );  }}) : import("react").ClassicComponentClass
>                                                                 : ^^^^^^^^^^^^^^^^^^^^^^^^^^^^^^^^^^^^^
>React.createClass : (spec: any) => import("react").ClassicComponentClass
>                  : ^^^^^^^^^^^^^^^^^^^^^^^^^^^^^^^^^^^^^^^^^^^^^^^^^^^^
>React : typeof import("react")
>      : ^^^^^^^^^^^^^^^^^^^^^^
>createClass : (spec: any) => import("react").ClassicComponentClass
<<<<<<< HEAD
>{  render() {    return (      null    );  }} : { render(): null; }

  render() {
>render : () => null
=======
>            : ^^^^^^^^^^^^^^^^^^^^^^^^^^^^^^^^^^^^^^^^^^^^^^^^^^^^
>{  render() {    return (      null    );  }} : { render(): any; }
>                                              : ^^^^^^^^^^^^^^^^^^

  render() {
>render : () => any
>       : ^^^^^^^^^
>>>>>>> 12402f26

    return (
>(      null    ) : null
>                 : ^^^^

      null
    );
  }
});

=== src/modules/navigation/NavigationView.js ===
import TabBar from '../../components/TabBar';
>TabBar : import("react").ClassicComponentClass
>       : ^^^^^^^^^^^^^^^^^^^^^^^^^^^^^^^^^^^^^

import {layout} from '../../utils/theme'; // <- DO NOT DROP this import
>layout : any
>       : ^^^

const x = <TabBar height={layout.footerHeight} />;
>x : error
><TabBar height={layout.footerHeight} /> : error
>TabBar : import("react").ClassicComponentClass
>       : ^^^^^^^^^^^^^^^^^^^^^^^^^^^^^^^^^^^^^
>height : error
>layout.footerHeight : error
>layout : any
>       : ^^^
>footerHeight : any
>             : ^^^

<|MERGE_RESOLUTION|>--- conflicted
+++ resolved
@@ -1,90 +1,83 @@
-//// [tests/cases/compiler/reactImportDropped.ts] ////
-
-=== react.d.ts ===
-export = React;
->React : typeof React
->      : ^^^^^^^^^^^^
-
-export as namespace React;
->React : typeof React
->      : ^^^^^^^^^^^^
-
-declare namespace React {
->React : typeof React
->      : ^^^^^^^^^^^^
-
-    function createClass(spec: any): ClassicComponentClass;
->createClass : (spec: any) => ClassicComponentClass
->            : ^^^^^^^   ^^^^^                     
->spec : any
-
-    interface ClassicComponentClass {
-        new (props?: any): ClassicComponentClass;
->props : any
-    }
-}
-
-declare global {
->global : any
->       : ^^^
-
-    namespace JSX {
-        interface ElementAttributesProperty { }
-    }
-}
-
-
-=== src/components/TabBar.js ===
-export default React.createClass({
->React.createClass({  render() {    return (      null    );  }}) : import("react").ClassicComponentClass
->                                                                 : ^^^^^^^^^^^^^^^^^^^^^^^^^^^^^^^^^^^^^
->React.createClass : (spec: any) => import("react").ClassicComponentClass
->                  : ^^^^^^^^^^^^^^^^^^^^^^^^^^^^^^^^^^^^^^^^^^^^^^^^^^^^
->React : typeof import("react")
->      : ^^^^^^^^^^^^^^^^^^^^^^
->createClass : (spec: any) => import("react").ClassicComponentClass
-<<<<<<< HEAD
->{  render() {    return (      null    );  }} : { render(): null; }
-
-  render() {
->render : () => null
-=======
->            : ^^^^^^^^^^^^^^^^^^^^^^^^^^^^^^^^^^^^^^^^^^^^^^^^^^^^
->{  render() {    return (      null    );  }} : { render(): any; }
->                                              : ^^^^^^^^^^^^^^^^^^
-
-  render() {
->render : () => any
->       : ^^^^^^^^^
->>>>>>> 12402f26
-
-    return (
->(      null    ) : null
->                 : ^^^^
-
-      null
-    );
-  }
-});
-
-=== src/modules/navigation/NavigationView.js ===
-import TabBar from '../../components/TabBar';
->TabBar : import("react").ClassicComponentClass
->       : ^^^^^^^^^^^^^^^^^^^^^^^^^^^^^^^^^^^^^
-
-import {layout} from '../../utils/theme'; // <- DO NOT DROP this import
->layout : any
->       : ^^^
-
-const x = <TabBar height={layout.footerHeight} />;
->x : error
-><TabBar height={layout.footerHeight} /> : error
->TabBar : import("react").ClassicComponentClass
->       : ^^^^^^^^^^^^^^^^^^^^^^^^^^^^^^^^^^^^^
->height : error
->layout.footerHeight : error
->layout : any
->       : ^^^
->footerHeight : any
->             : ^^^
-
+//// [tests/cases/compiler/reactImportDropped.ts] ////
+
+=== react.d.ts ===
+export = React;
+>React : typeof React
+>      : ^^^^^^^^^^^^
+
+export as namespace React;
+>React : typeof React
+>      : ^^^^^^^^^^^^
+
+declare namespace React {
+>React : typeof React
+>      : ^^^^^^^^^^^^
+
+    function createClass(spec: any): ClassicComponentClass;
+>createClass : (spec: any) => ClassicComponentClass
+>            : ^^^^^^^   ^^^^^                     
+>spec : any
+
+    interface ClassicComponentClass {
+        new (props?: any): ClassicComponentClass;
+>props : any
+    }
+}
+
+declare global {
+>global : any
+>       : ^^^
+
+    namespace JSX {
+        interface ElementAttributesProperty { }
+    }
+}
+
+
+=== src/components/TabBar.js ===
+export default React.createClass({
+>React.createClass({  render() {    return (      null    );  }}) : import("react").ClassicComponentClass
+>                                                                 : ^^^^^^^^^^^^^^^^^^^^^^^^^^^^^^^^^^^^^
+>React.createClass : (spec: any) => import("react").ClassicComponentClass
+>                  : ^^^^^^^^^^^^^^^^^^^^^^^^^^^^^^^^^^^^^^^^^^^^^^^^^^^^
+>React : typeof import("react")
+>      : ^^^^^^^^^^^^^^^^^^^^^^
+>createClass : (spec: any) => import("react").ClassicComponentClass
+>            : ^^^^^^^^^^^^^^^^^^^^^^^^^^^^^^^^^^^^^^^^^^^^^^^^^^^^
+>{  render() {    return (      null    );  }} : { render(): null; }
+>                                              : ^^^^^^^^^^^^^^^^^^^
+
+  render() {
+>render : () => null
+>       : ^^^^^^^^^^
+
+    return (
+>(      null    ) : null
+>                 : ^^^^
+
+      null
+    );
+  }
+});
+
+=== src/modules/navigation/NavigationView.js ===
+import TabBar from '../../components/TabBar';
+>TabBar : import("react").ClassicComponentClass
+>       : ^^^^^^^^^^^^^^^^^^^^^^^^^^^^^^^^^^^^^
+
+import {layout} from '../../utils/theme'; // <- DO NOT DROP this import
+>layout : any
+>       : ^^^
+
+const x = <TabBar height={layout.footerHeight} />;
+>x : error
+><TabBar height={layout.footerHeight} /> : error
+>TabBar : import("react").ClassicComponentClass
+>       : ^^^^^^^^^^^^^^^^^^^^^^^^^^^^^^^^^^^^^
+>height : error
+>layout.footerHeight : error
+>layout : any
+>       : ^^^
+>footerHeight : any
+>             : ^^^
+