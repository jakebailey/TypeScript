//// [tests/cases/compiler/declarationEmitBindingPatterns.ts] ////

=== declarationEmitBindingPatterns.ts ===
const k = ({x: z = 'y'}) => { }
<<<<<<< HEAD
>k : ({ x: z }: { x?: string | undefined; }) => void
>({x: z = 'y'}) => { } : ({ x: z }: { x?: string | undefined; }) => void
=======
>k : ({ x: z }: { x?: string; }) => void
>  : ^^^^^^^^^^^^^^^^^^^^^^^^^^^^^^^^^^^
>({x: z = 'y'}) => { } : ({ x: z }: { x?: string; }) => void
>                      : ^^^^^^^^^^^^^^^^^^^^^^^^^^^^^^^^^^^
>>>>>>> 12402f26
>x : any
>  : ^^^
>z : string
>  : ^^^^^^
>'y' : "y"
>    : ^^^

var a;
>a : any

function f({} = a, [] = a, { p: {} = a} = a) {
>f : ({}?: any, []?: any, { p: {} }?: any) => void
>  : ^^^^^^^^^^^^^^^^^^^^^^^^^^^^^^^^^^^^^^^^^^^^^
>a : any
>a : any
>p : any
>  : ^^^
>a : any
>  : ^^^
>a : any
}
<|MERGE_RESOLUTION|>--- conflicted
+++ resolved
@@ -1,34 +1,29 @@
-//// [tests/cases/compiler/declarationEmitBindingPatterns.ts] ////
-
-=== declarationEmitBindingPatterns.ts ===
-const k = ({x: z = 'y'}) => { }
-<<<<<<< HEAD
->k : ({ x: z }: { x?: string | undefined; }) => void
->({x: z = 'y'}) => { } : ({ x: z }: { x?: string | undefined; }) => void
-=======
->k : ({ x: z }: { x?: string; }) => void
->  : ^^^^^^^^^^^^^^^^^^^^^^^^^^^^^^^^^^^
->({x: z = 'y'}) => { } : ({ x: z }: { x?: string; }) => void
->                      : ^^^^^^^^^^^^^^^^^^^^^^^^^^^^^^^^^^^
->>>>>>> 12402f26
->x : any
->  : ^^^
->z : string
->  : ^^^^^^
->'y' : "y"
->    : ^^^
-
-var a;
->a : any
-
-function f({} = a, [] = a, { p: {} = a} = a) {
->f : ({}?: any, []?: any, { p: {} }?: any) => void
->  : ^^^^^^^^^^^^^^^^^^^^^^^^^^^^^^^^^^^^^^^^^^^^^
->a : any
->a : any
->p : any
->  : ^^^
->a : any
->  : ^^^
->a : any
-}
+//// [tests/cases/compiler/declarationEmitBindingPatterns.ts] ////
+
+=== declarationEmitBindingPatterns.ts ===
+const k = ({x: z = 'y'}) => { }
+>k : ({ x: z }: { x?: string | undefined; }) => void
+>  : ^^^^^^^^^^^^^^^^^^^^^^^^^^^^^^^^^^^^^^^^^^^^^^^
+>({x: z = 'y'}) => { } : ({ x: z }: { x?: string | undefined; }) => void
+>                      : ^^^^^^^^^^^^^^^^^^^^^^^^^^^^^^^^^^^^^^^^^^^^^^^
+>x : any
+>  : ^^^
+>z : string
+>  : ^^^^^^
+>'y' : "y"
+>    : ^^^
+
+var a;
+>a : any
+
+function f({} = a, [] = a, { p: {} = a} = a) {
+>f : ({}?: any, []?: any, { p: {} }?: any) => void
+>  : ^^^^^^^^^^^^^^^^^^^^^^^^^^^^^^^^^^^^^^^^^^^^^
+>a : any
+>a : any
+>p : any
+>  : ^^^
+>a : any
+>  : ^^^
+>a : any
+}