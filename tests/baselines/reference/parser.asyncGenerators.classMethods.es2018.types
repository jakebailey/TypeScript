--- conflicted
+++ resolved
@@ -1,387 +1,371 @@
-//// [tests/cases/conformance/parser/ecmascript2018/asyncGenerators/parser.asyncGenerators.classMethods.es2018.ts] ////
-
-=== methodIsOk.ts ===
-class C1 {
->C1 : C1
->   : ^^
-
-    async * f() {
->f : () => AsyncGenerator<never, void, unknown>
->  : ^^^^^^^^^^^^^^^^^^^^^^^^^^^^^^^^^^^^^^^^^^
-    }
-}
-=== awaitMethodNameIsOk.ts ===
-class C2 {
->C2 : C2
->   : ^^
-
-    async * await() {
->await : () => AsyncGenerator<never, void, unknown>
->      : ^^^^^^^^^^^^^^^^^^^^^^^^^^^^^^^^^^^^^^^^^^
-    }
-}
-=== yieldMethodNameIsOk.ts ===
-class C3 {
->C3 : C3
->   : ^^
-
-    async * yield() {
->yield : () => AsyncGenerator<never, void, unknown>
->      : ^^^^^^^^^^^^^^^^^^^^^^^^^^^^^^^^^^^^^^^^^^
-    }
-}
-=== awaitParameterIsError.ts ===
-class C4 {
->C4 : C4
->   : ^^
-
-    async * f(await) {
->f : (await: any) => AsyncGenerator<never, void, unknown>
->  : ^^^^^^^^^^^^^^^^^^^^^^^^^^^^^^^^^^^^^^^^^^^^^^^^^^^^
->await : any
->      : ^^^
-    }
-}
-=== yieldParameterIsError.ts ===
-class C5 {
->C5 : C5
->   : ^^
-
-    async * f(yield) {
->f : (yield: any) => AsyncGenerator<never, void, unknown>
->  : ^^^^^^^^^^^^^^^^^^^^^^^^^^^^^^^^^^^^^^^^^^^^^^^^^^^^
->yield : any
->      : ^^^
-    }
-}
-=== awaitInParameterInitializerIsError.ts ===
-class C6 {
->C6 : C6
->   : ^^
-
-    async * f(a = await 1) {
->f : (a?: number) => AsyncGenerator<never, void, unknown>
->  : ^^^^^^^^^^^^^^^^^^^^^^^^^^^^^^^^^^^^^^^^^^^^^^^^^^^^
->a : number
->  : ^^^^^^
->await 1 : 1
->        : ^
->1 : 1
->  : ^
-    }
-}
-=== yieldInParameterInitializerIsError.ts ===
-class C7 {
->C7 : C7
->   : ^^
-
-    async * f(a = yield) {
->f : (a?: any) => AsyncGenerator<never, void, unknown>
->  : ^^^^^^^^^^^^^^^^^^^^^^^^^^^^^^^^^^^^^^^^^^^^^^^^^
->a : any
->  : ^^^
->yield : any
->      : ^^^
-    }
-}
-=== nestedAsyncGeneratorIsOk.ts ===
-class C8 {
->C8 : C8
->   : ^^
-
-    async * f() {
->f : () => AsyncGenerator<never, void, unknown>
->  : ^^^^^^^^^^^^^^^^^^^^^^^^^^^^^^^^^^^^^^^^^^
-
-        async function * g() {
->g : () => AsyncGenerator<never, void, unknown>
->  : ^^^^^^^^^^^^^^^^^^^^^^^^^^^^^^^^^^^^^^^^^^
-        }
-    }
-}
-=== nestedFunctionDeclarationNamedYieldIsError.ts ===
-class C9 {
->C9 : C9
->   : ^^
-
-    async * f() {
->f : () => AsyncGenerator<never, void, unknown>
->  : ^^^^^^^^^^^^^^^^^^^^^^^^^^^^^^^^^^^^^^^^^^
-
-        function yield() {
->yield : () => void
->      : ^^^^^^^^^^
-        }
-    }
-}
-=== nestedFunctionExpressionNamedYieldIsError.ts ===
-class C10 {
->C10 : C10
->    : ^^^
-
-    async * f() {
->f : () => AsyncGenerator<never, void, unknown>
->  : ^^^^^^^^^^^^^^^^^^^^^^^^^^^^^^^^^^^^^^^^^^
-
-        const x = function yield() {
->x : () => void
->  : ^^^^^^^^^^
->function yield() {        } : () => void
->                            : ^^^^^^^^^^
->yield : () => void
->      : ^^^^^^^^^^
-
-        };
-    }
-}
-=== nestedFunctionDeclarationNamedAwaitIsError.ts ===
-class C11 {
->C11 : C11
->    : ^^^
-
-    async * f() {
->f : () => AsyncGenerator<never, void, unknown>
->  : ^^^^^^^^^^^^^^^^^^^^^^^^^^^^^^^^^^^^^^^^^^
-
-        function await() {
->await : () => void
->      : ^^^^^^^^^^
-        }
-    }
-}
-=== nestedFunctionExpressionNamedAwaitIsError.ts ===
-class C12 {
->C12 : C12
->    : ^^^
-
-    async * f() {
->f : () => AsyncGenerator<never, void, unknown>
->  : ^^^^^^^^^^^^^^^^^^^^^^^^^^^^^^^^^^^^^^^^^^
-
-        const x = function await() {
->x : () => void
->  : ^^^^^^^^^^
->function await() {        } : () => void
->                            : ^^^^^^^^^^
->await : () => void
->      : ^^^^^^^^^^
-
-        };
-    }
-}
-=== yieldIsOk.ts ===
-class C13 {
->C13 : C13
->    : ^^^
-
-    async * f() {
-<<<<<<< HEAD
->f : () => AsyncGenerator<undefined, void, unknown>
-=======
->f : () => AsyncGenerator<any, void, unknown>
->  : ^^^^^^^^^^^^^^^^^^^^^^^^^^^^^^^^^^^^^^^^
->>>>>>> 12402f26
-
-        yield;
->yield : any
->      : ^^^
-    }
-}
-=== yieldWithValueIsOk.ts ===
-class C14 {
->C14 : C14
->    : ^^^
-
-    async * f() {
->f : () => AsyncGenerator<number, void, unknown>
->  : ^^^^^^^^^^^^^^^^^^^^^^^^^^^^^^^^^^^^^^^^^^^
-
-        yield 1;
->yield 1 : any
->        : ^^^
->1 : 1
->  : ^
-    }
-}
-=== yieldStarMissingValueIsError.ts ===
-class C15 {
->C15 : C15
->    : ^^^
-
-    async * f() {
->f : () => AsyncGenerator<any, void, any>
->  : ^^^^^^^^^^^^^^^^^^^^^^^^^^^^^^^^^^^^
-
-        yield *;
->yield * : any
->        : ^^^
-> : any
-> : ^^^
-    }
-}
-=== yieldStarWithValueIsOk.ts ===
-class C16 {
->C16 : C16
->    : ^^^
-
-    async * f() {
-<<<<<<< HEAD
->f : () => AsyncGenerator<never, void, undefined>
-
-        yield * [];
->yield * [] : any
->[] : never[]
-=======
->f : () => AsyncGenerator<any, void, undefined>
->  : ^^^^^^^^^^^^^^^^^^^^^^^^^^^^^^^^^^^^^^^^^^
-
-        yield * [];
->yield * [] : any
->           : ^^^
->[] : undefined[]
->   : ^^^^^^^^^^^
->>>>>>> 12402f26
-    }
-}
-=== awaitWithValueIsOk.ts ===
-class C17 {
->C17 : C17
->    : ^^^
-
-    async * f() {
->f : () => AsyncGenerator<never, void, unknown>
->  : ^^^^^^^^^^^^^^^^^^^^^^^^^^^^^^^^^^^^^^^^^^
-
-        await 1;
->await 1 : 1
->        : ^
->1 : 1
->  : ^
-    }
-}
-=== awaitMissingValueIsError.ts ===
-class C18 {
->C18 : C18
->    : ^^^
-
-    async * f() {
->f : () => AsyncGenerator<never, void, unknown>
->  : ^^^^^^^^^^^^^^^^^^^^^^^^^^^^^^^^^^^^^^^^^^
-
-        await;
->await : any
->      : ^^^
-> : any
-> : ^^^
-    }
-}
-=== awaitAsTypeIsOk.ts ===
-interface await {}
-class C19 {
->C19 : C19
->    : ^^^
-
-    async * f() {
->f : () => AsyncGenerator<never, void, unknown>
->  : ^^^^^^^^^^^^^^^^^^^^^^^^^^^^^^^^^^^^^^^^^^
-
-        let x: await;
->x : await
->  : ^^^^^
-    }
-}
-=== yieldAsTypeIsStrictError.ts ===
-interface yield {}
-class C20 {
->C20 : C20
->    : ^^^
-
-    async * f() {
->f : () => AsyncGenerator<never, void, unknown>
->  : ^^^^^^^^^^^^^^^^^^^^^^^^^^^^^^^^^^^^^^^^^^
-
-        let x: yield;
->x : yield
->  : ^^^^^
-    }
-}
-=== yieldInClassComputedPropertyIsError.ts ===
-class C21 {
->C21 : C21
->    : ^^^
-
-    async * [yield]() {
->[yield] : () => AsyncGenerator<never, void, unknown>
->        : ^^^^^^^^^^^^^^^^^^^^^^^^^^^^^^^^^^^^^^^^^^
->yield : any
->      : ^^^
-    }
-}
-=== yieldInNestedComputedPropertyIsOk.ts ===
-class C22 {
->C22 : C22
->    : ^^^
-
-    async * f() {
-<<<<<<< HEAD
->f : () => AsyncGenerator<undefined, void, unknown>
-=======
->f : () => AsyncGenerator<any, void, unknown>
->  : ^^^^^^^^^^^^^^^^^^^^^^^^^^^^^^^^^^^^^^^^
->>>>>>> 12402f26
-
-        const x = { [yield]: 1 };
->x : { [x: number]: number; }
->  : ^^^^^^^^^^^^^^^^^^^^^^^^
->{ [yield]: 1 } : { [x: number]: number; }
->               : ^^^^^^^^^^^^^^^^^^^^^^^^
->[yield] : number
->        : ^^^^^^
->yield : any
->      : ^^^
->1 : 1
->  : ^
-    }
-}
-=== asyncGeneratorGetAccessorIsError.ts ===
-class C23 {
->C23 : C23
->    : ^^^
-
-    async * get x() {
->get : () => any
->    : ^^^^^^^^^
->x : () => number
->  : ^^^^^^^^^^^^
-
-        return 1;
->1 : 1
->  : ^
-    }
-}
-=== asyncGeneratorSetAccessorIsError.ts ===
-class C24 {
->C24 : C24
->    : ^^^
-
-    async * set x(value: number) {
->set : () => any
->    : ^^^^^^^^^
->x : (value: number) => void
->  : ^^^^^^^^      ^^^^^^^^^
->value : number
->      : ^^^^^^
-    }
-}
-=== asyncGeneratorPropertyIsError.ts ===
-class C25 {
->C25 : C25
->    : ^^^
-
-    async * x = 1;
->x : () => any
->  : ^^^^^^^^^
->1 : any
->  : ^^^
-}
-
+//// [tests/cases/conformance/parser/ecmascript2018/asyncGenerators/parser.asyncGenerators.classMethods.es2018.ts] ////
+
+=== methodIsOk.ts ===
+class C1 {
+>C1 : C1
+>   : ^^
+
+    async * f() {
+>f : () => AsyncGenerator<never, void, unknown>
+>  : ^^^^^^^^^^^^^^^^^^^^^^^^^^^^^^^^^^^^^^^^^^
+    }
+}
+=== awaitMethodNameIsOk.ts ===
+class C2 {
+>C2 : C2
+>   : ^^
+
+    async * await() {
+>await : () => AsyncGenerator<never, void, unknown>
+>      : ^^^^^^^^^^^^^^^^^^^^^^^^^^^^^^^^^^^^^^^^^^
+    }
+}
+=== yieldMethodNameIsOk.ts ===
+class C3 {
+>C3 : C3
+>   : ^^
+
+    async * yield() {
+>yield : () => AsyncGenerator<never, void, unknown>
+>      : ^^^^^^^^^^^^^^^^^^^^^^^^^^^^^^^^^^^^^^^^^^
+    }
+}
+=== awaitParameterIsError.ts ===
+class C4 {
+>C4 : C4
+>   : ^^
+
+    async * f(await) {
+>f : (await: any) => AsyncGenerator<never, void, unknown>
+>  : ^^^^^^^^^^^^^^^^^^^^^^^^^^^^^^^^^^^^^^^^^^^^^^^^^^^^
+>await : any
+>      : ^^^
+    }
+}
+=== yieldParameterIsError.ts ===
+class C5 {
+>C5 : C5
+>   : ^^
+
+    async * f(yield) {
+>f : (yield: any) => AsyncGenerator<never, void, unknown>
+>  : ^^^^^^^^^^^^^^^^^^^^^^^^^^^^^^^^^^^^^^^^^^^^^^^^^^^^
+>yield : any
+>      : ^^^
+    }
+}
+=== awaitInParameterInitializerIsError.ts ===
+class C6 {
+>C6 : C6
+>   : ^^
+
+    async * f(a = await 1) {
+>f : (a?: number) => AsyncGenerator<never, void, unknown>
+>  : ^^^^^^^^^^^^^^^^^^^^^^^^^^^^^^^^^^^^^^^^^^^^^^^^^^^^
+>a : number
+>  : ^^^^^^
+>await 1 : 1
+>        : ^
+>1 : 1
+>  : ^
+    }
+}
+=== yieldInParameterInitializerIsError.ts ===
+class C7 {
+>C7 : C7
+>   : ^^
+
+    async * f(a = yield) {
+>f : (a?: any) => AsyncGenerator<never, void, unknown>
+>  : ^^^^^^^^^^^^^^^^^^^^^^^^^^^^^^^^^^^^^^^^^^^^^^^^^
+>a : any
+>  : ^^^
+>yield : any
+>      : ^^^
+    }
+}
+=== nestedAsyncGeneratorIsOk.ts ===
+class C8 {
+>C8 : C8
+>   : ^^
+
+    async * f() {
+>f : () => AsyncGenerator<never, void, unknown>
+>  : ^^^^^^^^^^^^^^^^^^^^^^^^^^^^^^^^^^^^^^^^^^
+
+        async function * g() {
+>g : () => AsyncGenerator<never, void, unknown>
+>  : ^^^^^^^^^^^^^^^^^^^^^^^^^^^^^^^^^^^^^^^^^^
+        }
+    }
+}
+=== nestedFunctionDeclarationNamedYieldIsError.ts ===
+class C9 {
+>C9 : C9
+>   : ^^
+
+    async * f() {
+>f : () => AsyncGenerator<never, void, unknown>
+>  : ^^^^^^^^^^^^^^^^^^^^^^^^^^^^^^^^^^^^^^^^^^
+
+        function yield() {
+>yield : () => void
+>      : ^^^^^^^^^^
+        }
+    }
+}
+=== nestedFunctionExpressionNamedYieldIsError.ts ===
+class C10 {
+>C10 : C10
+>    : ^^^
+
+    async * f() {
+>f : () => AsyncGenerator<never, void, unknown>
+>  : ^^^^^^^^^^^^^^^^^^^^^^^^^^^^^^^^^^^^^^^^^^
+
+        const x = function yield() {
+>x : () => void
+>  : ^^^^^^^^^^
+>function yield() {        } : () => void
+>                            : ^^^^^^^^^^
+>yield : () => void
+>      : ^^^^^^^^^^
+
+        };
+    }
+}
+=== nestedFunctionDeclarationNamedAwaitIsError.ts ===
+class C11 {
+>C11 : C11
+>    : ^^^
+
+    async * f() {
+>f : () => AsyncGenerator<never, void, unknown>
+>  : ^^^^^^^^^^^^^^^^^^^^^^^^^^^^^^^^^^^^^^^^^^
+
+        function await() {
+>await : () => void
+>      : ^^^^^^^^^^
+        }
+    }
+}
+=== nestedFunctionExpressionNamedAwaitIsError.ts ===
+class C12 {
+>C12 : C12
+>    : ^^^
+
+    async * f() {
+>f : () => AsyncGenerator<never, void, unknown>
+>  : ^^^^^^^^^^^^^^^^^^^^^^^^^^^^^^^^^^^^^^^^^^
+
+        const x = function await() {
+>x : () => void
+>  : ^^^^^^^^^^
+>function await() {        } : () => void
+>                            : ^^^^^^^^^^
+>await : () => void
+>      : ^^^^^^^^^^
+
+        };
+    }
+}
+=== yieldIsOk.ts ===
+class C13 {
+>C13 : C13
+>    : ^^^
+
+    async * f() {
+>f : () => AsyncGenerator<undefined, void, unknown>
+>  : ^^^^^^^^^^^^^^^^^^^^^^^^^^^^^^^^^^^^^^^^^^^^^^
+
+        yield;
+>yield : any
+>      : ^^^
+    }
+}
+=== yieldWithValueIsOk.ts ===
+class C14 {
+>C14 : C14
+>    : ^^^
+
+    async * f() {
+>f : () => AsyncGenerator<number, void, unknown>
+>  : ^^^^^^^^^^^^^^^^^^^^^^^^^^^^^^^^^^^^^^^^^^^
+
+        yield 1;
+>yield 1 : any
+>        : ^^^
+>1 : 1
+>  : ^
+    }
+}
+=== yieldStarMissingValueIsError.ts ===
+class C15 {
+>C15 : C15
+>    : ^^^
+
+    async * f() {
+>f : () => AsyncGenerator<any, void, any>
+>  : ^^^^^^^^^^^^^^^^^^^^^^^^^^^^^^^^^^^^
+
+        yield *;
+>yield * : any
+>        : ^^^
+> : any
+> : ^^^
+    }
+}
+=== yieldStarWithValueIsOk.ts ===
+class C16 {
+>C16 : C16
+>    : ^^^
+
+    async * f() {
+>f : () => AsyncGenerator<never, void, undefined>
+>  : ^^^^^^^^^^^^^^^^^^^^^^^^^^^^^^^^^^^^^^^^^^^^
+
+        yield * [];
+>yield * [] : any
+>           : ^^^
+>[] : never[]
+>   : ^^^^^^^
+    }
+}
+=== awaitWithValueIsOk.ts ===
+class C17 {
+>C17 : C17
+>    : ^^^
+
+    async * f() {
+>f : () => AsyncGenerator<never, void, unknown>
+>  : ^^^^^^^^^^^^^^^^^^^^^^^^^^^^^^^^^^^^^^^^^^
+
+        await 1;
+>await 1 : 1
+>        : ^
+>1 : 1
+>  : ^
+    }
+}
+=== awaitMissingValueIsError.ts ===
+class C18 {
+>C18 : C18
+>    : ^^^
+
+    async * f() {
+>f : () => AsyncGenerator<never, void, unknown>
+>  : ^^^^^^^^^^^^^^^^^^^^^^^^^^^^^^^^^^^^^^^^^^
+
+        await;
+>await : any
+>      : ^^^
+> : any
+> : ^^^
+    }
+}
+=== awaitAsTypeIsOk.ts ===
+interface await {}
+class C19 {
+>C19 : C19
+>    : ^^^
+
+    async * f() {
+>f : () => AsyncGenerator<never, void, unknown>
+>  : ^^^^^^^^^^^^^^^^^^^^^^^^^^^^^^^^^^^^^^^^^^
+
+        let x: await;
+>x : await
+>  : ^^^^^
+    }
+}
+=== yieldAsTypeIsStrictError.ts ===
+interface yield {}
+class C20 {
+>C20 : C20
+>    : ^^^
+
+    async * f() {
+>f : () => AsyncGenerator<never, void, unknown>
+>  : ^^^^^^^^^^^^^^^^^^^^^^^^^^^^^^^^^^^^^^^^^^
+
+        let x: yield;
+>x : yield
+>  : ^^^^^
+    }
+}
+=== yieldInClassComputedPropertyIsError.ts ===
+class C21 {
+>C21 : C21
+>    : ^^^
+
+    async * [yield]() {
+>[yield] : () => AsyncGenerator<never, void, unknown>
+>        : ^^^^^^^^^^^^^^^^^^^^^^^^^^^^^^^^^^^^^^^^^^
+>yield : any
+>      : ^^^
+    }
+}
+=== yieldInNestedComputedPropertyIsOk.ts ===
+class C22 {
+>C22 : C22
+>    : ^^^
+
+    async * f() {
+>f : () => AsyncGenerator<undefined, void, unknown>
+>  : ^^^^^^^^^^^^^^^^^^^^^^^^^^^^^^^^^^^^^^^^^^^^^^
+
+        const x = { [yield]: 1 };
+>x : { [x: number]: number; }
+>  : ^^^^^^^^^^^^^^^^^^^^^^^^
+>{ [yield]: 1 } : { [x: number]: number; }
+>               : ^^^^^^^^^^^^^^^^^^^^^^^^
+>[yield] : number
+>        : ^^^^^^
+>yield : any
+>      : ^^^
+>1 : 1
+>  : ^
+    }
+}
+=== asyncGeneratorGetAccessorIsError.ts ===
+class C23 {
+>C23 : C23
+>    : ^^^
+
+    async * get x() {
+>get : () => any
+>    : ^^^^^^^^^
+>x : () => number
+>  : ^^^^^^^^^^^^
+
+        return 1;
+>1 : 1
+>  : ^
+    }
+}
+=== asyncGeneratorSetAccessorIsError.ts ===
+class C24 {
+>C24 : C24
+>    : ^^^
+
+    async * set x(value: number) {
+>set : () => any
+>    : ^^^^^^^^^
+>x : (value: number) => void
+>  : ^^^^^^^^      ^^^^^^^^^
+>value : number
+>      : ^^^^^^
+    }
+}
+=== asyncGeneratorPropertyIsError.ts ===
+class C25 {
+>C25 : C25
+>    : ^^^
+
+    async * x = 1;
+>x : () => any
+>  : ^^^^^^^^^
+>1 : any
+>  : ^^^
+}
+