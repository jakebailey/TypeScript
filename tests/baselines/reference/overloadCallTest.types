//// [tests/cases/compiler/overloadCallTest.ts] ////

=== overloadCallTest.ts ===
class foo {
>foo : foo
>    : ^^^

    constructor() {
        function bar(): string;
>bar : { (): string; (s: string): any; }
>    : ^^^^^^      ^^^^^^^^^^^^^^^^^^^^^

        function bar(s:string);
>bar : { (): string; (s: string): any; }
>    : ^^^^^^^^^^^^^^^^^^      ^^^^^^^^^
>s : string
>  : ^^^^^^

        function bar(foo?: string) { return "foo" };
>bar : { (): string; (s: string): any; }
<<<<<<< HEAD
>foo : string | undefined
=======
>    : ^^^^^^^^^^^^^^^^^^^^^^^^^^^^^^^^^
>foo : string
>    : ^^^^^^
>>>>>>> 12402f26
>"foo" : "foo"
>      : ^^^^^

        var test = bar("test");
>test : any
>bar("test") : any
>bar : { (): string; (s: string): any; }
>    : ^^^^^^^^^^^^^^^^^^^^^^^^^^^^^^^^^
>"test" : "test"
>       : ^^^^^^

        var goo = bar();
>goo : string
>    : ^^^^^^
>bar() : string
>      : ^^^^^^
>bar : { (): string; (s: string): any; }
>    : ^^^^^^^^^^^^^^^^^^^^^^^^^^^^^^^^^

        goo = bar("test");
>goo = bar("test") : any
>goo : string
>    : ^^^^^^
>bar("test") : any
>bar : { (): string; (s: string): any; }
>    : ^^^^^^^^^^^^^^^^^^^^^^^^^^^^^^^^^
>"test" : "test"
>       : ^^^^^^
    }
 
}


<|MERGE_RESOLUTION|>--- conflicted
+++ resolved
@@ -1,60 +1,56 @@
-//// [tests/cases/compiler/overloadCallTest.ts] ////
-
-=== overloadCallTest.ts ===
-class foo {
->foo : foo
->    : ^^^
-
-    constructor() {
-        function bar(): string;
->bar : { (): string; (s: string): any; }
->    : ^^^^^^      ^^^^^^^^^^^^^^^^^^^^^
-
-        function bar(s:string);
->bar : { (): string; (s: string): any; }
->    : ^^^^^^^^^^^^^^^^^^      ^^^^^^^^^
->s : string
->  : ^^^^^^
-
-        function bar(foo?: string) { return "foo" };
->bar : { (): string; (s: string): any; }
-<<<<<<< HEAD
->foo : string | undefined
-=======
->    : ^^^^^^^^^^^^^^^^^^^^^^^^^^^^^^^^^
->foo : string
->    : ^^^^^^
->>>>>>> 12402f26
->"foo" : "foo"
->      : ^^^^^
-
-        var test = bar("test");
->test : any
->bar("test") : any
->bar : { (): string; (s: string): any; }
->    : ^^^^^^^^^^^^^^^^^^^^^^^^^^^^^^^^^
->"test" : "test"
->       : ^^^^^^
-
-        var goo = bar();
->goo : string
->    : ^^^^^^
->bar() : string
->      : ^^^^^^
->bar : { (): string; (s: string): any; }
->    : ^^^^^^^^^^^^^^^^^^^^^^^^^^^^^^^^^
-
-        goo = bar("test");
->goo = bar("test") : any
->goo : string
->    : ^^^^^^
->bar("test") : any
->bar : { (): string; (s: string): any; }
->    : ^^^^^^^^^^^^^^^^^^^^^^^^^^^^^^^^^
->"test" : "test"
->       : ^^^^^^
-    }
- 
-}
-
-
+//// [tests/cases/compiler/overloadCallTest.ts] ////
+
+=== overloadCallTest.ts ===
+class foo {
+>foo : foo
+>    : ^^^
+
+    constructor() {
+        function bar(): string;
+>bar : { (): string; (s: string): any; }
+>    : ^^^^^^      ^^^^^^^^^^^^^^^^^^^^^
+
+        function bar(s:string);
+>bar : { (): string; (s: string): any; }
+>    : ^^^^^^^^^^^^^^^^^^      ^^^^^^^^^
+>s : string
+>  : ^^^^^^
+
+        function bar(foo?: string) { return "foo" };
+>bar : { (): string; (s: string): any; }
+>    : ^^^^^^^^^^^^^^^^^^^^^^^^^^^^^^^^^
+>foo : string | undefined
+>    : ^^^^^^^^^^^^^^^^^^
+>"foo" : "foo"
+>      : ^^^^^
+
+        var test = bar("test");
+>test : any
+>bar("test") : any
+>bar : { (): string; (s: string): any; }
+>    : ^^^^^^^^^^^^^^^^^^^^^^^^^^^^^^^^^
+>"test" : "test"
+>       : ^^^^^^
+
+        var goo = bar();
+>goo : string
+>    : ^^^^^^
+>bar() : string
+>      : ^^^^^^
+>bar : { (): string; (s: string): any; }
+>    : ^^^^^^^^^^^^^^^^^^^^^^^^^^^^^^^^^
+
+        goo = bar("test");
+>goo = bar("test") : any
+>goo : string
+>    : ^^^^^^
+>bar("test") : any
+>bar : { (): string; (s: string): any; }
+>    : ^^^^^^^^^^^^^^^^^^^^^^^^^^^^^^^^^
+>"test" : "test"
+>       : ^^^^^^
+    }
+ 
+}
+
+