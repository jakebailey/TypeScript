//// [tests/cases/conformance/jsdoc/jsdocParseBackquotedParamName.ts] ////

=== a.js ===
/**
 * @param {string=} `args`
 * @param `bwarg` {?number?}
 */
function f(args, bwarg) {
<<<<<<< HEAD
>f : (args?: string | undefined, bwarg: number | null | null) => void
>  : ^^^^^^^^      ^^^^^^^^^^^^^^^^^^^^^      ^^^^^^^^^^^^^^^^^^^^^^^
=======
>f : (args?: string | undefined, bwarg: (number | null) | null) => void
>  : ^    ^^^         ^^^^^^^^^^^     ^^^         ^^^^^   ^^^^^^^^^^^^^
>>>>>>> 3163fe7e
>args : string | undefined
>     : ^^^^^^^^^^^^^^^^^^
>bwarg : number | null
>      : ^^^^^^^^^^^^^
}

=== ts.ts ===
/**
 * @param `arg` - this is fine
 */
function g(arg: string) {
>g : (arg: string) => void
>  : ^   ^^      ^^^^^^^^^
>arg : string
>    : ^^^^^^
}

<|MERGE_RESOLUTION|>--- conflicted
+++ resolved
@@ -1,32 +1,27 @@
-//// [tests/cases/conformance/jsdoc/jsdocParseBackquotedParamName.ts] ////
-
-=== a.js ===
-/**
- * @param {string=} `args`
- * @param `bwarg` {?number?}
- */
-function f(args, bwarg) {
-<<<<<<< HEAD
->f : (args?: string | undefined, bwarg: number | null | null) => void
->  : ^^^^^^^^      ^^^^^^^^^^^^^^^^^^^^^      ^^^^^^^^^^^^^^^^^^^^^^^
-=======
->f : (args?: string | undefined, bwarg: (number | null) | null) => void
->  : ^    ^^^         ^^^^^^^^^^^     ^^^         ^^^^^   ^^^^^^^^^^^^^
->>>>>>> 3163fe7e
->args : string | undefined
->     : ^^^^^^^^^^^^^^^^^^
->bwarg : number | null
->      : ^^^^^^^^^^^^^
-}
-
-=== ts.ts ===
-/**
- * @param `arg` - this is fine
- */
-function g(arg: string) {
->g : (arg: string) => void
->  : ^   ^^      ^^^^^^^^^
->arg : string
->    : ^^^^^^
-}
-
+//// [tests/cases/conformance/jsdoc/jsdocParseBackquotedParamName.ts] ////
+
+=== a.js ===
+/**
+ * @param {string=} `args`
+ * @param `bwarg` {?number?}
+ */
+function f(args, bwarg) {
+>f : (args?: string | undefined, bwarg: number | null | null) => void
+>  : ^    ^^^         ^^^^^^^^^^^     ^^         ^^^^   ^^^^^^^^^^^^^
+>args : string | undefined
+>     : ^^^^^^^^^^^^^^^^^^
+>bwarg : number | null
+>      : ^^^^^^^^^^^^^
+}
+
+=== ts.ts ===
+/**
+ * @param `arg` - this is fine
+ */
+function g(arg: string) {
+>g : (arg: string) => void
+>  : ^   ^^      ^^^^^^^^^
+>arg : string
+>    : ^^^^^^
+}
+