--- conflicted
+++ resolved
@@ -1,69 +1,65 @@
-//// [tests/cases/compiler/assignmentCompatability22.ts] ////
-
-=== assignmentCompatability22.ts ===
-module __test1__ {
->__test1__ : typeof __test1__
->          : ^^^^^^^^^^^^^^^^
-
-    export interface interfaceWithPublicAndOptional<T,U> { one: T; two?: U; };  var obj4: interfaceWithPublicAndOptional<number,string> = { one: 1 };;
->one : T
-<<<<<<< HEAD
->two : U | undefined
-=======
->    : ^
->two : U
->    : ^
->>>>>>> 12402f26
->obj4 : interfaceWithPublicAndOptional<number, string>
->     : ^^^^^^^^^^^^^^^^^^^^^^^^^^^^^^^^^^^^^^^^^^^^^^
->{ one: 1 } : { one: number; }
->           : ^^^^^^^^^^^^^^^^
->one : number
->    : ^^^^^^
->1 : 1
->  : ^
-
-    export var __val__obj4 = obj4;
->__val__obj4 : interfaceWithPublicAndOptional<number, string>
->            : ^^^^^^^^^^^^^^^^^^^^^^^^^^^^^^^^^^^^^^^^^^^^^^
->obj4 : interfaceWithPublicAndOptional<number, string>
->     : ^^^^^^^^^^^^^^^^^^^^^^^^^^^^^^^^^^^^^^^^^^^^^^
-}
-module __test2__ {
->__test2__ : typeof __test2__
->          : ^^^^^^^^^^^^^^^^
-
-    export var obj = {one: [true]};
->obj : { one: boolean[]; }
->    : ^^^^^^^^^^^^^^^^^^^
->{one: [true]} : { one: boolean[]; }
->              : ^^^^^^^^^^^^^^^^^^^
->one : boolean[]
->    : ^^^^^^^^^
->[true] : boolean[]
->       : ^^^^^^^^^
->true : true
->     : ^^^^
-
-    export var __val__obj = obj;
->__val__obj : { one: boolean[]; }
->           : ^^^^^^^^^^^^^^^^^^^
->obj : { one: boolean[]; }
->    : ^^^^^^^^^^^^^^^^^^^
-}
-__test2__.__val__obj = __test1__.__val__obj4
->__test2__.__val__obj = __test1__.__val__obj4 : __test1__.interfaceWithPublicAndOptional<number, string>
->                                             : ^^^^^^^^^^^^^^^^^^^^^^^^^^^^^^^^^^^^^^^^^^^^^^^^^^^^^^^^
->__test2__.__val__obj : { one: boolean[]; }
->                     : ^^^^^^^^^^^^^^^^^^^
->__test2__ : typeof __test2__
->          : ^^^^^^^^^^^^^^^^
->__val__obj : { one: boolean[]; }
->           : ^^^^^^^^^^^^^^^^^^^
->__test1__.__val__obj4 : __test1__.interfaceWithPublicAndOptional<number, string>
->                      : ^^^^^^^^^^^^^^^^^^^^^^^^^^^^^^^^^^^^^^^^^^^^^^^^^^^^^^^^
->__test1__ : typeof __test1__
->          : ^^^^^^^^^^^^^^^^
->__val__obj4 : __test1__.interfaceWithPublicAndOptional<number, string>
->            : ^^^^^^^^^^^^^^^^^^^^^^^^^^^^^^^^^^^^^^^^^^^^^^^^^^^^^^^^
-
+//// [tests/cases/compiler/assignmentCompatability22.ts] ////
+
+=== assignmentCompatability22.ts ===
+module __test1__ {
+>__test1__ : typeof __test1__
+>          : ^^^^^^^^^^^^^^^^
+
+    export interface interfaceWithPublicAndOptional<T,U> { one: T; two?: U; };  var obj4: interfaceWithPublicAndOptional<number,string> = { one: 1 };;
+>one : T
+>    : ^
+>two : U | undefined
+>    : ^^^^^^^^^^^^^
+>obj4 : interfaceWithPublicAndOptional<number, string>
+>     : ^^^^^^^^^^^^^^^^^^^^^^^^^^^^^^^^^^^^^^^^^^^^^^
+>{ one: 1 } : { one: number; }
+>           : ^^^^^^^^^^^^^^^^
+>one : number
+>    : ^^^^^^
+>1 : 1
+>  : ^
+
+    export var __val__obj4 = obj4;
+>__val__obj4 : interfaceWithPublicAndOptional<number, string>
+>            : ^^^^^^^^^^^^^^^^^^^^^^^^^^^^^^^^^^^^^^^^^^^^^^
+>obj4 : interfaceWithPublicAndOptional<number, string>
+>     : ^^^^^^^^^^^^^^^^^^^^^^^^^^^^^^^^^^^^^^^^^^^^^^
+}
+module __test2__ {
+>__test2__ : typeof __test2__
+>          : ^^^^^^^^^^^^^^^^
+
+    export var obj = {one: [true]};
+>obj : { one: boolean[]; }
+>    : ^^^^^^^^^^^^^^^^^^^
+>{one: [true]} : { one: boolean[]; }
+>              : ^^^^^^^^^^^^^^^^^^^
+>one : boolean[]
+>    : ^^^^^^^^^
+>[true] : boolean[]
+>       : ^^^^^^^^^
+>true : true
+>     : ^^^^
+
+    export var __val__obj = obj;
+>__val__obj : { one: boolean[]; }
+>           : ^^^^^^^^^^^^^^^^^^^
+>obj : { one: boolean[]; }
+>    : ^^^^^^^^^^^^^^^^^^^
+}
+__test2__.__val__obj = __test1__.__val__obj4
+>__test2__.__val__obj = __test1__.__val__obj4 : __test1__.interfaceWithPublicAndOptional<number, string>
+>                                             : ^^^^^^^^^^^^^^^^^^^^^^^^^^^^^^^^^^^^^^^^^^^^^^^^^^^^^^^^
+>__test2__.__val__obj : { one: boolean[]; }
+>                     : ^^^^^^^^^^^^^^^^^^^
+>__test2__ : typeof __test2__
+>          : ^^^^^^^^^^^^^^^^
+>__val__obj : { one: boolean[]; }
+>           : ^^^^^^^^^^^^^^^^^^^
+>__test1__.__val__obj4 : __test1__.interfaceWithPublicAndOptional<number, string>
+>                      : ^^^^^^^^^^^^^^^^^^^^^^^^^^^^^^^^^^^^^^^^^^^^^^^^^^^^^^^^
+>__test1__ : typeof __test1__
+>          : ^^^^^^^^^^^^^^^^
+>__val__obj4 : __test1__.interfaceWithPublicAndOptional<number, string>
+>            : ^^^^^^^^^^^^^^^^^^^^^^^^^^^^^^^^^^^^^^^^^^^^^^^^^^^^^^^^
+