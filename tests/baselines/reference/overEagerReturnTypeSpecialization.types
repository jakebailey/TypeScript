--- conflicted
+++ resolved
@@ -1,116 +1,104 @@
-//// [tests/cases/compiler/overEagerReturnTypeSpecialization.ts] ////
-
-=== overEagerReturnTypeSpecialization.ts ===
-//Note: Below simpler repro
-
-interface I1<T> {
-    func<U>(callback: (value: T) => U): I1<U>;
->func : <U>(callback: (value: T) => U) => I1<U>
->     : ^ ^^^^^^^^^^^^               ^^^^^     
->callback : (value: T) => U
->         : ^^^^^^^^ ^^^^^ 
->value : T
->      : ^
-}
- 
-declare var v1: I1<number>;
->v1 : I1<number>
->   : ^^^^^^^^^^
-
-var r1: I1<string> = v1.func(num => num.toString()) // Correctly returns an I1<string>
->r1 : I1<string>
->   : ^^^^^^^^^^
->v1.func(num => num.toString()) // Correctly returns an I1<string>           .func(str => str.length) : I1<number>
->                                                                                                     : ^^^^^^^^^^
->v1.func(num => num.toString()) // Correctly returns an I1<string>           .func : <U>(callback: (value: string) => U) => I1<U>
->                                                                                  : ^^^^^^^^^^^^^^^^^^^^^^^^^^^^^^^^^^^^^^^^^^^^
->v1.func(num => num.toString()) : I1<string>
->                               : ^^^^^^^^^^
->v1.func : <U>(callback: (value: number) => U) => I1<U>
->        : ^^^^^^^^^^^^^^^^^^^^^^^^^^^^^^^^^^^^^^^^^^^^
->v1 : I1<number>
->   : ^^^^^^^^^^
->func : <U>(callback: (value: number) => U) => I1<U>
->     : ^^^^^^^^^^^^^^^^^^^^^^^^^^^^^^^^^^^^^^^^^^^^
->num => num.toString() : (num: number) => string
->                      : ^^^^^^^^^^^^^^^^^^^^^^^
->num : number
->    : ^^^^^^
->num.toString() : string
-<<<<<<< HEAD
->num.toString : (radix?: number | undefined) => string
->num : number
->toString : (radix?: number | undefined) => string
-=======
->               : ^^^^^^
->num.toString : (radix?: number) => string
->             : ^^^^^^^^^^^^^^^^^^^^^^^^^^
->num : number
->    : ^^^^^^
->toString : (radix?: number) => string
->         : ^^^^^^^^^^^^^^^^^^^^^^^^^^
->>>>>>> 12402f26
-
-           .func(str => str.length);    // should error
->func : <U>(callback: (value: string) => U) => I1<U>
->     : ^^^^^^^^^^^^^^^^^^^^^^^^^^^^^^^^^^^^^^^^^^^^
->str => str.length : (str: string) => number
->                  : ^^^^^^^^^^^^^^^^^^^^^^^
->str : string
->    : ^^^^^^
->str.length : number
->           : ^^^^^^
->str : string
->    : ^^^^^^
->length : number
->       : ^^^^^^
-
-var r2: I1<number> = v1.func(num => num.toString()) // Correctly returns an I1<string>
->r2 : I1<number>
->   : ^^^^^^^^^^
->v1.func(num => num.toString()) // Correctly returns an I1<string>           .func(str => str.length) : I1<number>
->                                                                                                     : ^^^^^^^^^^
->v1.func(num => num.toString()) // Correctly returns an I1<string>           .func : <U>(callback: (value: string) => U) => I1<U>
->                                                                                  : ^^^^^^^^^^^^^^^^^^^^^^^^^^^^^^^^^^^^^^^^^^^^
->v1.func(num => num.toString()) : I1<string>
->                               : ^^^^^^^^^^
->v1.func : <U>(callback: (value: number) => U) => I1<U>
->        : ^^^^^^^^^^^^^^^^^^^^^^^^^^^^^^^^^^^^^^^^^^^^
->v1 : I1<number>
->   : ^^^^^^^^^^
->func : <U>(callback: (value: number) => U) => I1<U>
->     : ^^^^^^^^^^^^^^^^^^^^^^^^^^^^^^^^^^^^^^^^^^^^
->num => num.toString() : (num: number) => string
->                      : ^^^^^^^^^^^^^^^^^^^^^^^
->num : number
->    : ^^^^^^
->num.toString() : string
-<<<<<<< HEAD
->num.toString : (radix?: number | undefined) => string
->num : number
->toString : (radix?: number | undefined) => string
-=======
->               : ^^^^^^
->num.toString : (radix?: number) => string
->             : ^^^^^^^^^^^^^^^^^^^^^^^^^^
->num : number
->    : ^^^^^^
->toString : (radix?: number) => string
->         : ^^^^^^^^^^^^^^^^^^^^^^^^^^
->>>>>>> 12402f26
-
-           .func(str => str.length);    // should be ok 
->func : <U>(callback: (value: string) => U) => I1<U>
->     : ^^^^^^^^^^^^^^^^^^^^^^^^^^^^^^^^^^^^^^^^^^^^
->str => str.length : (str: string) => number
->                  : ^^^^^^^^^^^^^^^^^^^^^^^
->str : string
->    : ^^^^^^
->str.length : number
->           : ^^^^^^
->str : string
->    : ^^^^^^
->length : number
->       : ^^^^^^
- 
- 
+//// [tests/cases/compiler/overEagerReturnTypeSpecialization.ts] ////
+
+=== overEagerReturnTypeSpecialization.ts ===
+//Note: Below simpler repro
+
+interface I1<T> {
+    func<U>(callback: (value: T) => U): I1<U>;
+>func : <U>(callback: (value: T) => U) => I1<U>
+>     : ^ ^^^^^^^^^^^^               ^^^^^     
+>callback : (value: T) => U
+>         : ^^^^^^^^ ^^^^^ 
+>value : T
+>      : ^
+}
+ 
+declare var v1: I1<number>;
+>v1 : I1<number>
+>   : ^^^^^^^^^^
+
+var r1: I1<string> = v1.func(num => num.toString()) // Correctly returns an I1<string>
+>r1 : I1<string>
+>   : ^^^^^^^^^^
+>v1.func(num => num.toString()) // Correctly returns an I1<string>           .func(str => str.length) : I1<number>
+>                                                                                                     : ^^^^^^^^^^
+>v1.func(num => num.toString()) // Correctly returns an I1<string>           .func : <U>(callback: (value: string) => U) => I1<U>
+>                                                                                  : ^^^^^^^^^^^^^^^^^^^^^^^^^^^^^^^^^^^^^^^^^^^^
+>v1.func(num => num.toString()) : I1<string>
+>                               : ^^^^^^^^^^
+>v1.func : <U>(callback: (value: number) => U) => I1<U>
+>        : ^^^^^^^^^^^^^^^^^^^^^^^^^^^^^^^^^^^^^^^^^^^^
+>v1 : I1<number>
+>   : ^^^^^^^^^^
+>func : <U>(callback: (value: number) => U) => I1<U>
+>     : ^^^^^^^^^^^^^^^^^^^^^^^^^^^^^^^^^^^^^^^^^^^^
+>num => num.toString() : (num: number) => string
+>                      : ^^^^^^^^^^^^^^^^^^^^^^^
+>num : number
+>    : ^^^^^^
+>num.toString() : string
+>               : ^^^^^^
+>num.toString : (radix?: number | undefined) => string
+>             : ^^^^^^^^^^^^^^^^^^^^^^^^^^^^^^^^^^^^^^
+>num : number
+>    : ^^^^^^
+>toString : (radix?: number | undefined) => string
+>         : ^^^^^^^^^^^^^^^^^^^^^^^^^^^^^^^^^^^^^^
+
+           .func(str => str.length);    // should error
+>func : <U>(callback: (value: string) => U) => I1<U>
+>     : ^^^^^^^^^^^^^^^^^^^^^^^^^^^^^^^^^^^^^^^^^^^^
+>str => str.length : (str: string) => number
+>                  : ^^^^^^^^^^^^^^^^^^^^^^^
+>str : string
+>    : ^^^^^^
+>str.length : number
+>           : ^^^^^^
+>str : string
+>    : ^^^^^^
+>length : number
+>       : ^^^^^^
+
+var r2: I1<number> = v1.func(num => num.toString()) // Correctly returns an I1<string>
+>r2 : I1<number>
+>   : ^^^^^^^^^^
+>v1.func(num => num.toString()) // Correctly returns an I1<string>           .func(str => str.length) : I1<number>
+>                                                                                                     : ^^^^^^^^^^
+>v1.func(num => num.toString()) // Correctly returns an I1<string>           .func : <U>(callback: (value: string) => U) => I1<U>
+>                                                                                  : ^^^^^^^^^^^^^^^^^^^^^^^^^^^^^^^^^^^^^^^^^^^^
+>v1.func(num => num.toString()) : I1<string>
+>                               : ^^^^^^^^^^
+>v1.func : <U>(callback: (value: number) => U) => I1<U>
+>        : ^^^^^^^^^^^^^^^^^^^^^^^^^^^^^^^^^^^^^^^^^^^^
+>v1 : I1<number>
+>   : ^^^^^^^^^^
+>func : <U>(callback: (value: number) => U) => I1<U>
+>     : ^^^^^^^^^^^^^^^^^^^^^^^^^^^^^^^^^^^^^^^^^^^^
+>num => num.toString() : (num: number) => string
+>                      : ^^^^^^^^^^^^^^^^^^^^^^^
+>num : number
+>    : ^^^^^^
+>num.toString() : string
+>               : ^^^^^^
+>num.toString : (radix?: number | undefined) => string
+>             : ^^^^^^^^^^^^^^^^^^^^^^^^^^^^^^^^^^^^^^
+>num : number
+>    : ^^^^^^
+>toString : (radix?: number | undefined) => string
+>         : ^^^^^^^^^^^^^^^^^^^^^^^^^^^^^^^^^^^^^^
+
+           .func(str => str.length);    // should be ok 
+>func : <U>(callback: (value: string) => U) => I1<U>
+>     : ^^^^^^^^^^^^^^^^^^^^^^^^^^^^^^^^^^^^^^^^^^^^
+>str => str.length : (str: string) => number
+>                  : ^^^^^^^^^^^^^^^^^^^^^^^
+>str : string
+>    : ^^^^^^
+>str.length : number
+>           : ^^^^^^
+>str : string
+>    : ^^^^^^
+>length : number
+>       : ^^^^^^
+ 
+ 