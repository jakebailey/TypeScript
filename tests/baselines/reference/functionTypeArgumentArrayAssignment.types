--- conflicted
+++ resolved
@@ -1,33 +1,29 @@
-//// [tests/cases/compiler/functionTypeArgumentArrayAssignment.ts] ////
-
-=== functionTypeArgumentArrayAssignment.ts ===
-module test {
->test : typeof test
->     : ^^^^^^^^^^^
-
-    interface Array<T> {
-        foo: T;
->foo : T
->    : ^
-
-        length: number;
->length : number
->       : ^^^^^^
-    }
-
-    function map<U>() {
->map : <U>() => void
->    : ^^^^^^^^^^^^^
-
-        var ys: U[] = [];
->ys : U[]
-<<<<<<< HEAD
->[] : never[]
-=======
->   : ^^^
->[] : undefined[]
->   : ^^^^^^^^^^^
->>>>>>> 12402f26
-    }
-}
-
+//// [tests/cases/compiler/functionTypeArgumentArrayAssignment.ts] ////
+
+=== functionTypeArgumentArrayAssignment.ts ===
+module test {
+>test : typeof test
+>     : ^^^^^^^^^^^
+
+    interface Array<T> {
+        foo: T;
+>foo : T
+>    : ^
+
+        length: number;
+>length : number
+>       : ^^^^^^
+    }
+
+    function map<U>() {
+>map : <U>() => void
+>    : ^^^^^^^^^^^^^
+
+        var ys: U[] = [];
+>ys : U[]
+>   : ^^^
+>[] : never[]
+>   : ^^^^^^^
+    }
+}
+