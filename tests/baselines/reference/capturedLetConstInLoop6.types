//// [tests/cases/compiler/capturedLetConstInLoop6.ts] ////

=== capturedLetConstInLoop6.ts ===
// ====let
for (let x of []) {
<<<<<<< HEAD
>x : never
>[] : never[]

    (function() { return x});
>(function() { return x}) : () => never
>function() { return x} : () => never
>x : never

    (() => x);
>(() => x) : () => never
>() => x : () => never
>x : never

    if (x == 1) {
>x == 1 : boolean
>x : never
=======
>x : any
>  : ^^^
>[] : undefined[]
>   : ^^^^^^^^^^^

    (function() { return x});
>(function() { return x}) : () => any
>                         : ^^^^^^^^^
>function() { return x} : () => any
>                       : ^^^^^^^^^
>x : any
>  : ^^^

    (() => x);
>(() => x) : () => any
>          : ^^^^^^^^^
>() => x : () => any
>        : ^^^^^^^^^
>x : any
>  : ^^^

    if (x == 1) {
>x == 1 : boolean
>       : ^^^^^^^
>x : any
>  : ^^^
>>>>>>> 12402f26
>1 : 1
>  : ^

        break;
    }
    if (x == 2) {
>x == 2 : boolean
<<<<<<< HEAD
>x : never
=======
>       : ^^^^^^^
>x : any
>  : ^^^
>>>>>>> 12402f26
>2 : 2
>  : ^

        continue;
    }
}

for (let x in []) {
>x : string
<<<<<<< HEAD
>[] : never[]
=======
>  : ^^^^^^
>[] : undefined[]
>   : ^^^^^^^^^^^
>>>>>>> 12402f26

    (function() { return x});
>(function() { return x}) : () => string
>                         : ^^^^^^^^^^^^
>function() { return x} : () => string
>                       : ^^^^^^^^^^^^
>x : string
>  : ^^^^^^

    (() => x);
>(() => x) : () => string
>          : ^^^^^^^^^^^^
>() => x : () => string
>        : ^^^^^^^^^^^^
>x : string
>  : ^^^^^^

    if (x == "1") {
>x == "1" : boolean
>         : ^^^^^^^
>x : string
>  : ^^^^^^
>"1" : "1"
>    : ^^^

        break;
    }
    if (x == "2") {
>x == "2" : boolean
>         : ^^^^^^^
>x : string
>  : ^^^^^^
>"2" : "2"
>    : ^^^

        continue;
    }
}


for (let x = 0; x < 1; ++x) {
>x : number
>  : ^^^^^^
>0 : 0
>  : ^
>x < 1 : boolean
>      : ^^^^^^^
>x : number
>  : ^^^^^^
>1 : 1
>  : ^
>++x : number
>    : ^^^^^^
>x : number
>  : ^^^^^^

    (function() { return x});
>(function() { return x}) : () => number
>                         : ^^^^^^^^^^^^
>function() { return x} : () => number
>                       : ^^^^^^^^^^^^
>x : number
>  : ^^^^^^

    (() => x);
>(() => x) : () => number
>          : ^^^^^^^^^^^^
>() => x : () => number
>        : ^^^^^^^^^^^^
>x : number
>  : ^^^^^^

    if (x == 1) {
>x == 1 : boolean
>       : ^^^^^^^
>x : number
>  : ^^^^^^
>1 : 1
>  : ^

        break;
    }
    if (x == 2) {
>x == 2 : boolean
>       : ^^^^^^^
>x : number
>  : ^^^^^^
>2 : 2
>  : ^

        continue;
    }
}

while (1 === 1) {
>1 === 1 : boolean
>        : ^^^^^^^
>1 : 1
>  : ^
>1 : 1
>  : ^

    let x;
>x : any
>  : ^^^

    (function() { return x});
>(function() { return x}) : () => any
>                         : ^^^^^^^^^
>function() { return x} : () => any
>                       : ^^^^^^^^^
>x : any
>  : ^^^

    (() => x);
>(() => x) : () => any
>          : ^^^^^^^^^
>() => x : () => any
>        : ^^^^^^^^^
>x : any
>  : ^^^

    if (x == 1) {
>x == 1 : boolean
>       : ^^^^^^^
>x : any
>  : ^^^
>1 : 1
>  : ^

        break;
    }
    if (x == 2) {
>x == 2 : boolean
>       : ^^^^^^^
>x : any
>  : ^^^
>2 : 2
>  : ^

        continue;
    }
}

do {
    let x;
>x : any
>  : ^^^

    (function() { return x});
>(function() { return x}) : () => any
>                         : ^^^^^^^^^
>function() { return x} : () => any
>                       : ^^^^^^^^^
>x : any
>  : ^^^

    (() => x);
>(() => x) : () => any
>          : ^^^^^^^^^
>() => x : () => any
>        : ^^^^^^^^^
>x : any
>  : ^^^

    if (x == 1) {
>x == 1 : boolean
>       : ^^^^^^^
>x : any
>  : ^^^
>1 : 1
>  : ^

        break;
    }
    if (x == 2) {
>x == 2 : boolean
>       : ^^^^^^^
>x : any
>  : ^^^
>2 : 2
>  : ^

        continue;
    }
} while (1 === 1)
>1 === 1 : boolean
>        : ^^^^^^^
>1 : 1
>  : ^
>1 : 1
>  : ^

for (let y = 0; y < 1; ++y) {
>y : number
>  : ^^^^^^
>0 : 0
>  : ^
>y < 1 : boolean
>      : ^^^^^^^
>y : number
>  : ^^^^^^
>1 : 1
>  : ^
>++y : number
>    : ^^^^^^
>y : number
>  : ^^^^^^

    let x = 1;
>x : number
>  : ^^^^^^
>1 : 1
>  : ^

    (function() { return x});
>(function() { return x}) : () => number
>                         : ^^^^^^^^^^^^
>function() { return x} : () => number
>                       : ^^^^^^^^^^^^
>x : number
>  : ^^^^^^

    (() => x);
>(() => x) : () => number
>          : ^^^^^^^^^^^^
>() => x : () => number
>        : ^^^^^^^^^^^^
>x : number
>  : ^^^^^^

    if (x == 1) {
>x == 1 : boolean
>       : ^^^^^^^
>x : number
>  : ^^^^^^
>1 : 1
>  : ^

        break;
    }
    if (x == 2) {
>x == 2 : boolean
>       : ^^^^^^^
>x : number
>  : ^^^^^^
>2 : 2
>  : ^

        continue;
    }
}

for (let x = 0, y = 1; x < 1; ++x) {
>x : number
>  : ^^^^^^
>0 : 0
>  : ^
>y : number
>  : ^^^^^^
>1 : 1
>  : ^
>x < 1 : boolean
>      : ^^^^^^^
>x : number
>  : ^^^^^^
>1 : 1
>  : ^
>++x : number
>    : ^^^^^^
>x : number
>  : ^^^^^^

    (function() { return x + y});
>(function() { return x + y}) : () => number
>                             : ^^^^^^^^^^^^
>function() { return x + y} : () => number
>                           : ^^^^^^^^^^^^
>x + y : number
>      : ^^^^^^
>x : number
>  : ^^^^^^
>y : number
>  : ^^^^^^

    (() => x + y);
>(() => x + y) : () => number
>              : ^^^^^^^^^^^^
>() => x + y : () => number
>            : ^^^^^^^^^^^^
>x + y : number
>      : ^^^^^^
>x : number
>  : ^^^^^^
>y : number
>  : ^^^^^^

    if (x == 1) {
>x == 1 : boolean
>       : ^^^^^^^
>x : number
>  : ^^^^^^
>1 : 1
>  : ^

        break;
    }
    if (x == 2) {
>x == 2 : boolean
>       : ^^^^^^^
>x : number
>  : ^^^^^^
>2 : 2
>  : ^

        continue;
    }
}

while (1 === 1) {
>1 === 1 : boolean
>        : ^^^^^^^
>1 : 1
>  : ^
>1 : 1
>  : ^

    let x, y;
>x : any
>  : ^^^
>y : any
>  : ^^^

    (function() { return x + y});
>(function() { return x + y}) : () => any
>                             : ^^^^^^^^^
>function() { return x + y} : () => any
>                           : ^^^^^^^^^
>x + y : any
>      : ^^^
>x : any
>  : ^^^
>y : any
>  : ^^^

    (() => x + y);
>(() => x + y) : () => any
>              : ^^^^^^^^^
>() => x + y : () => any
>            : ^^^^^^^^^
>x + y : any
>      : ^^^
>x : any
>  : ^^^
>y : any
>  : ^^^

    if (x == 1) {
>x == 1 : boolean
>       : ^^^^^^^
>x : any
>  : ^^^
>1 : 1
>  : ^

        break;
    }
    if (x == 2) {
>x == 2 : boolean
>       : ^^^^^^^
>x : any
>  : ^^^
>2 : 2
>  : ^

        continue;
    }
}

do {
    let x, y;
>x : any
>  : ^^^
>y : any
>  : ^^^

    (function() { return x + y});
>(function() { return x + y}) : () => any
>                             : ^^^^^^^^^
>function() { return x + y} : () => any
>                           : ^^^^^^^^^
>x + y : any
>      : ^^^
>x : any
>  : ^^^
>y : any
>  : ^^^

    (() => x + y);
>(() => x + y) : () => any
>              : ^^^^^^^^^
>() => x + y : () => any
>            : ^^^^^^^^^
>x + y : any
>      : ^^^
>x : any
>  : ^^^
>y : any
>  : ^^^

    if (x == 1) {
>x == 1 : boolean
>       : ^^^^^^^
>x : any
>  : ^^^
>1 : 1
>  : ^

        break;
    }
    if (x == 2) {
>x == 2 : boolean
>       : ^^^^^^^
>x : any
>  : ^^^
>2 : 2
>  : ^

        continue;
    }
} while (1 === 1)
>1 === 1 : boolean
>        : ^^^^^^^
>1 : 1
>  : ^
>1 : 1
>  : ^

for (let y = 0; y < 1; ++y) {
>y : number
>  : ^^^^^^
>0 : 0
>  : ^
>y < 1 : boolean
>      : ^^^^^^^
>y : number
>  : ^^^^^^
>1 : 1
>  : ^
>++y : number
>    : ^^^^^^
>y : number
>  : ^^^^^^

    let x = 1;
>x : number
>  : ^^^^^^
>1 : 1
>  : ^

    (function() { return x + y});
>(function() { return x + y}) : () => number
>                             : ^^^^^^^^^^^^
>function() { return x + y} : () => number
>                           : ^^^^^^^^^^^^
>x + y : number
>      : ^^^^^^
>x : number
>  : ^^^^^^
>y : number
>  : ^^^^^^

    (() => x + y);
>(() => x + y) : () => number
>              : ^^^^^^^^^^^^
>() => x + y : () => number
>            : ^^^^^^^^^^^^
>x + y : number
>      : ^^^^^^
>x : number
>  : ^^^^^^
>y : number
>  : ^^^^^^

    if (x == 1) {
>x == 1 : boolean
>       : ^^^^^^^
>x : number
>  : ^^^^^^
>1 : 1
>  : ^

        break;
    }
    if (x == 2) {
>x == 2 : boolean
>       : ^^^^^^^
>x : number
>  : ^^^^^^
>2 : 2
>  : ^

        continue;
    }
}

// ====const

for (const x of []) {
<<<<<<< HEAD
>x : never
>[] : never[]

    (function() { return x});
>(function() { return x}) : () => never
>function() { return x} : () => never
>x : never

    (() => x);
>(() => x) : () => never
>() => x : () => never
>x : never

    if (x == 1) {
>x == 1 : boolean
>x : never
=======
>x : any
>  : ^^^
>[] : undefined[]
>   : ^^^^^^^^^^^

    (function() { return x});
>(function() { return x}) : () => any
>                         : ^^^^^^^^^
>function() { return x} : () => any
>                       : ^^^^^^^^^
>x : any
>  : ^^^

    (() => x);
>(() => x) : () => any
>          : ^^^^^^^^^
>() => x : () => any
>        : ^^^^^^^^^
>x : any
>  : ^^^

    if (x == 1) {
>x == 1 : boolean
>       : ^^^^^^^
>x : any
>  : ^^^
>>>>>>> 12402f26
>1 : 1
>  : ^

        break;
    }
    if (x == 2) {
>x == 2 : boolean
<<<<<<< HEAD
>x : never
=======
>       : ^^^^^^^
>x : any
>  : ^^^
>>>>>>> 12402f26
>2 : 2
>  : ^

        continue;
    }
}

for (const x in []) {
>x : string
<<<<<<< HEAD
>[] : never[]
=======
>  : ^^^^^^
>[] : undefined[]
>   : ^^^^^^^^^^^
>>>>>>> 12402f26

    (function() { return x});
>(function() { return x}) : () => string
>                         : ^^^^^^^^^^^^
>function() { return x} : () => string
>                       : ^^^^^^^^^^^^
>x : string
>  : ^^^^^^

    (() => x);
>(() => x) : () => string
>          : ^^^^^^^^^^^^
>() => x : () => string
>        : ^^^^^^^^^^^^
>x : string
>  : ^^^^^^

    if (x == "1") {
>x == "1" : boolean
>         : ^^^^^^^
>x : string
>  : ^^^^^^
>"1" : "1"
>    : ^^^

        break;
    }
    if (x == "2") {
>x == "2" : boolean
>         : ^^^^^^^
>x : string
>  : ^^^^^^
>"2" : "2"
>    : ^^^

        continue;
    }
}


for (const x = 0; x < 1;) {
>x : 0
>  : ^
>0 : 0
>  : ^
>x < 1 : boolean
>      : ^^^^^^^
>x : 0
>  : ^
>1 : 1
>  : ^

    (function() { return x});
>(function() { return x}) : () => number
>                         : ^^^^^^^^^^^^
>function() { return x} : () => number
>                       : ^^^^^^^^^^^^
>x : 0
>  : ^

    (() => x);
>(() => x) : () => number
>          : ^^^^^^^^^^^^
>() => x : () => number
>        : ^^^^^^^^^^^^
>x : 0
>  : ^

    if (x == 1) {
>x == 1 : boolean
>       : ^^^^^^^
>x : 0
>  : ^
>1 : 1
>  : ^

        break;
    }
    if (x == 2) {
>x == 2 : boolean
>       : ^^^^^^^
>x : 0
>  : ^
>2 : 2
>  : ^

        continue;
    }
}

while (1 === 1) {
>1 === 1 : boolean
>        : ^^^^^^^
>1 : 1
>  : ^
>1 : 1
>  : ^

    const x = 1;
>x : 1
>  : ^
>1 : 1
>  : ^

    (function() { return x});
>(function() { return x}) : () => number
>                         : ^^^^^^^^^^^^
>function() { return x} : () => number
>                       : ^^^^^^^^^^^^
>x : 1
>  : ^

    (() => x);
>(() => x) : () => number
>          : ^^^^^^^^^^^^
>() => x : () => number
>        : ^^^^^^^^^^^^
>x : 1
>  : ^

    if (x == 1) {
>x == 1 : boolean
>       : ^^^^^^^
>x : 1
>  : ^
>1 : 1
>  : ^

        break;
    }
    if (x == 2) {
>x == 2 : boolean
>       : ^^^^^^^
>x : never
>  : ^^^^^
>2 : 2
>  : ^

        continue;
    }
}

do {
    const x = 1;
>x : 1
>  : ^
>1 : 1
>  : ^

    (function() { return x});
>(function() { return x}) : () => number
>                         : ^^^^^^^^^^^^
>function() { return x} : () => number
>                       : ^^^^^^^^^^^^
>x : 1
>  : ^

    (() => x);
>(() => x) : () => number
>          : ^^^^^^^^^^^^
>() => x : () => number
>        : ^^^^^^^^^^^^
>x : 1
>  : ^

    if (x == 1) {
>x == 1 : boolean
>       : ^^^^^^^
>x : 1
>  : ^
>1 : 1
>  : ^

        break;
    }
    if (x == 2) {
>x == 2 : boolean
>       : ^^^^^^^
>x : never
>  : ^^^^^
>2 : 2
>  : ^

        continue;
    }
} while (1 === 1)
>1 === 1 : boolean
>        : ^^^^^^^
>1 : 1
>  : ^
>1 : 1
>  : ^

for (const y = 0; y < 1;) {
>y : 0
>  : ^
>0 : 0
>  : ^
>y < 1 : boolean
>      : ^^^^^^^
>y : 0
>  : ^
>1 : 1
>  : ^

    const x = 1;
>x : 1
>  : ^
>1 : 1
>  : ^

    (function() { return x});
>(function() { return x}) : () => number
>                         : ^^^^^^^^^^^^
>function() { return x} : () => number
>                       : ^^^^^^^^^^^^
>x : 1
>  : ^

    (() => x);
>(() => x) : () => number
>          : ^^^^^^^^^^^^
>() => x : () => number
>        : ^^^^^^^^^^^^
>x : 1
>  : ^

    if (x == 1) {
>x == 1 : boolean
>       : ^^^^^^^
>x : 1
>  : ^
>1 : 1
>  : ^

        break;
    }
    if (x == 2) {
>x == 2 : boolean
>       : ^^^^^^^
>x : never
>  : ^^^^^
>2 : 2
>  : ^

        continue;
    }
}

for (const x = 0, y = 1; x < 1;) {
>x : 0
>  : ^
>0 : 0
>  : ^
>y : 1
>  : ^
>1 : 1
>  : ^
>x < 1 : boolean
>      : ^^^^^^^
>x : 0
>  : ^
>1 : 1
>  : ^

    (function() { return x + y});
>(function() { return x + y}) : () => number
>                             : ^^^^^^^^^^^^
>function() { return x + y} : () => number
>                           : ^^^^^^^^^^^^
>x + y : number
>      : ^^^^^^
>x : 0
>  : ^
>y : 1
>  : ^

    (() => x + y);
>(() => x + y) : () => number
>              : ^^^^^^^^^^^^
>() => x + y : () => number
>            : ^^^^^^^^^^^^
>x + y : number
>      : ^^^^^^
>x : 0
>  : ^
>y : 1
>  : ^

    if (x == 1) {
>x == 1 : boolean
>       : ^^^^^^^
>x : 0
>  : ^
>1 : 1
>  : ^

        break;
    }
    if (x == 2) {
>x == 2 : boolean
>       : ^^^^^^^
>x : 0
>  : ^
>2 : 2
>  : ^

        continue;
    }
}

while (1 === 1) {
>1 === 1 : boolean
>        : ^^^^^^^
>1 : 1
>  : ^
>1 : 1
>  : ^

    const x = 1, y = 1;
>x : 1
>  : ^
>1 : 1
>  : ^
>y : 1
>  : ^
>1 : 1
>  : ^

    (function() { return x + y});
>(function() { return x + y}) : () => number
>                             : ^^^^^^^^^^^^
>function() { return x + y} : () => number
>                           : ^^^^^^^^^^^^
>x + y : number
>      : ^^^^^^
>x : 1
>  : ^
>y : 1
>  : ^

    (() => x + y);
>(() => x + y) : () => number
>              : ^^^^^^^^^^^^
>() => x + y : () => number
>            : ^^^^^^^^^^^^
>x + y : number
>      : ^^^^^^
>x : 1
>  : ^
>y : 1
>  : ^

    if (x == 1) {
>x == 1 : boolean
>       : ^^^^^^^
>x : 1
>  : ^
>1 : 1
>  : ^

        break;
    }
    if (x == 2) {
>x == 2 : boolean
>       : ^^^^^^^
>x : never
>  : ^^^^^
>2 : 2
>  : ^

        continue;
    }
}

do {
    const x = 1, y = 1;
>x : 1
>  : ^
>1 : 1
>  : ^
>y : 1
>  : ^
>1 : 1
>  : ^

    (function() { return x + y});
>(function() { return x + y}) : () => number
>                             : ^^^^^^^^^^^^
>function() { return x + y} : () => number
>                           : ^^^^^^^^^^^^
>x + y : number
>      : ^^^^^^
>x : 1
>  : ^
>y : 1
>  : ^

    (() => x + y);
>(() => x + y) : () => number
>              : ^^^^^^^^^^^^
>() => x + y : () => number
>            : ^^^^^^^^^^^^
>x + y : number
>      : ^^^^^^
>x : 1
>  : ^
>y : 1
>  : ^

    if (x == 1) {
>x == 1 : boolean
>       : ^^^^^^^
>x : 1
>  : ^
>1 : 1
>  : ^

        break;
    }
    if (x == 2) {
>x == 2 : boolean
>       : ^^^^^^^
>x : never
>  : ^^^^^
>2 : 2
>  : ^

        continue;
    }
} while (1 === 1)
>1 === 1 : boolean
>        : ^^^^^^^
>1 : 1
>  : ^
>1 : 1
>  : ^

for (const y = 0; y < 1;) {
>y : 0
>  : ^
>0 : 0
>  : ^
>y < 1 : boolean
>      : ^^^^^^^
>y : 0
>  : ^
>1 : 1
>  : ^

    const x = 1;
>x : 1
>  : ^
>1 : 1
>  : ^

    (function() { return x + y});
>(function() { return x + y}) : () => number
>                             : ^^^^^^^^^^^^
>function() { return x + y} : () => number
>                           : ^^^^^^^^^^^^
>x + y : number
>      : ^^^^^^
>x : 1
>  : ^
>y : 0
>  : ^

    (() => x + y);
>(() => x + y) : () => number
>              : ^^^^^^^^^^^^
>() => x + y : () => number
>            : ^^^^^^^^^^^^
>x + y : number
>      : ^^^^^^
>x : 1
>  : ^
>y : 0
>  : ^

    if (x == 1) {
>x == 1 : boolean
>       : ^^^^^^^
>x : 1
>  : ^
>1 : 1
>  : ^

        break;
    }
    if (x == 2) {
>x == 2 : boolean
>       : ^^^^^^^
>x : never
>  : ^^^^^
>2 : 2
>  : ^

        continue;
    }
}


<|MERGE_RESOLUTION|>--- conflicted
+++ resolved
@@ -1,1167 +1,1113 @@
-//// [tests/cases/compiler/capturedLetConstInLoop6.ts] ////
-
-=== capturedLetConstInLoop6.ts ===
-// ====let
-for (let x of []) {
-<<<<<<< HEAD
->x : never
->[] : never[]
-
-    (function() { return x});
->(function() { return x}) : () => never
->function() { return x} : () => never
->x : never
-
-    (() => x);
->(() => x) : () => never
->() => x : () => never
->x : never
-
-    if (x == 1) {
->x == 1 : boolean
->x : never
-=======
->x : any
->  : ^^^
->[] : undefined[]
->   : ^^^^^^^^^^^
-
-    (function() { return x});
->(function() { return x}) : () => any
->                         : ^^^^^^^^^
->function() { return x} : () => any
->                       : ^^^^^^^^^
->x : any
->  : ^^^
-
-    (() => x);
->(() => x) : () => any
->          : ^^^^^^^^^
->() => x : () => any
->        : ^^^^^^^^^
->x : any
->  : ^^^
-
-    if (x == 1) {
->x == 1 : boolean
->       : ^^^^^^^
->x : any
->  : ^^^
->>>>>>> 12402f26
->1 : 1
->  : ^
-
-        break;
-    }
-    if (x == 2) {
->x == 2 : boolean
-<<<<<<< HEAD
->x : never
-=======
->       : ^^^^^^^
->x : any
->  : ^^^
->>>>>>> 12402f26
->2 : 2
->  : ^
-
-        continue;
-    }
-}
-
-for (let x in []) {
->x : string
-<<<<<<< HEAD
->[] : never[]
-=======
->  : ^^^^^^
->[] : undefined[]
->   : ^^^^^^^^^^^
->>>>>>> 12402f26
-
-    (function() { return x});
->(function() { return x}) : () => string
->                         : ^^^^^^^^^^^^
->function() { return x} : () => string
->                       : ^^^^^^^^^^^^
->x : string
->  : ^^^^^^
-
-    (() => x);
->(() => x) : () => string
->          : ^^^^^^^^^^^^
->() => x : () => string
->        : ^^^^^^^^^^^^
->x : string
->  : ^^^^^^
-
-    if (x == "1") {
->x == "1" : boolean
->         : ^^^^^^^
->x : string
->  : ^^^^^^
->"1" : "1"
->    : ^^^
-
-        break;
-    }
-    if (x == "2") {
->x == "2" : boolean
->         : ^^^^^^^
->x : string
->  : ^^^^^^
->"2" : "2"
->    : ^^^
-
-        continue;
-    }
-}
-
-
-for (let x = 0; x < 1; ++x) {
->x : number
->  : ^^^^^^
->0 : 0
->  : ^
->x < 1 : boolean
->      : ^^^^^^^
->x : number
->  : ^^^^^^
->1 : 1
->  : ^
->++x : number
->    : ^^^^^^
->x : number
->  : ^^^^^^
-
-    (function() { return x});
->(function() { return x}) : () => number
->                         : ^^^^^^^^^^^^
->function() { return x} : () => number
->                       : ^^^^^^^^^^^^
->x : number
->  : ^^^^^^
-
-    (() => x);
->(() => x) : () => number
->          : ^^^^^^^^^^^^
->() => x : () => number
->        : ^^^^^^^^^^^^
->x : number
->  : ^^^^^^
-
-    if (x == 1) {
->x == 1 : boolean
->       : ^^^^^^^
->x : number
->  : ^^^^^^
->1 : 1
->  : ^
-
-        break;
-    }
-    if (x == 2) {
->x == 2 : boolean
->       : ^^^^^^^
->x : number
->  : ^^^^^^
->2 : 2
->  : ^
-
-        continue;
-    }
-}
-
-while (1 === 1) {
->1 === 1 : boolean
->        : ^^^^^^^
->1 : 1
->  : ^
->1 : 1
->  : ^
-
-    let x;
->x : any
->  : ^^^
-
-    (function() { return x});
->(function() { return x}) : () => any
->                         : ^^^^^^^^^
->function() { return x} : () => any
->                       : ^^^^^^^^^
->x : any
->  : ^^^
-
-    (() => x);
->(() => x) : () => any
->          : ^^^^^^^^^
->() => x : () => any
->        : ^^^^^^^^^
->x : any
->  : ^^^
-
-    if (x == 1) {
->x == 1 : boolean
->       : ^^^^^^^
->x : any
->  : ^^^
->1 : 1
->  : ^
-
-        break;
-    }
-    if (x == 2) {
->x == 2 : boolean
->       : ^^^^^^^
->x : any
->  : ^^^
->2 : 2
->  : ^
-
-        continue;
-    }
-}
-
-do {
-    let x;
->x : any
->  : ^^^
-
-    (function() { return x});
->(function() { return x}) : () => any
->                         : ^^^^^^^^^
->function() { return x} : () => any
->                       : ^^^^^^^^^
->x : any
->  : ^^^
-
-    (() => x);
->(() => x) : () => any
->          : ^^^^^^^^^
->() => x : () => any
->        : ^^^^^^^^^
->x : any
->  : ^^^
-
-    if (x == 1) {
->x == 1 : boolean
->       : ^^^^^^^
->x : any
->  : ^^^
->1 : 1
->  : ^
-
-        break;
-    }
-    if (x == 2) {
->x == 2 : boolean
->       : ^^^^^^^
->x : any
->  : ^^^
->2 : 2
->  : ^
-
-        continue;
-    }
-} while (1 === 1)
->1 === 1 : boolean
->        : ^^^^^^^
->1 : 1
->  : ^
->1 : 1
->  : ^
-
-for (let y = 0; y < 1; ++y) {
->y : number
->  : ^^^^^^
->0 : 0
->  : ^
->y < 1 : boolean
->      : ^^^^^^^
->y : number
->  : ^^^^^^
->1 : 1
->  : ^
->++y : number
->    : ^^^^^^
->y : number
->  : ^^^^^^
-
-    let x = 1;
->x : number
->  : ^^^^^^
->1 : 1
->  : ^
-
-    (function() { return x});
->(function() { return x}) : () => number
->                         : ^^^^^^^^^^^^
->function() { return x} : () => number
->                       : ^^^^^^^^^^^^
->x : number
->  : ^^^^^^
-
-    (() => x);
->(() => x) : () => number
->          : ^^^^^^^^^^^^
->() => x : () => number
->        : ^^^^^^^^^^^^
->x : number
->  : ^^^^^^
-
-    if (x == 1) {
->x == 1 : boolean
->       : ^^^^^^^
->x : number
->  : ^^^^^^
->1 : 1
->  : ^
-
-        break;
-    }
-    if (x == 2) {
->x == 2 : boolean
->       : ^^^^^^^
->x : number
->  : ^^^^^^
->2 : 2
->  : ^
-
-        continue;
-    }
-}
-
-for (let x = 0, y = 1; x < 1; ++x) {
->x : number
->  : ^^^^^^
->0 : 0
->  : ^
->y : number
->  : ^^^^^^
->1 : 1
->  : ^
->x < 1 : boolean
->      : ^^^^^^^
->x : number
->  : ^^^^^^
->1 : 1
->  : ^
->++x : number
->    : ^^^^^^
->x : number
->  : ^^^^^^
-
-    (function() { return x + y});
->(function() { return x + y}) : () => number
->                             : ^^^^^^^^^^^^
->function() { return x + y} : () => number
->                           : ^^^^^^^^^^^^
->x + y : number
->      : ^^^^^^
->x : number
->  : ^^^^^^
->y : number
->  : ^^^^^^
-
-    (() => x + y);
->(() => x + y) : () => number
->              : ^^^^^^^^^^^^
->() => x + y : () => number
->            : ^^^^^^^^^^^^
->x + y : number
->      : ^^^^^^
->x : number
->  : ^^^^^^
->y : number
->  : ^^^^^^
-
-    if (x == 1) {
->x == 1 : boolean
->       : ^^^^^^^
->x : number
->  : ^^^^^^
->1 : 1
->  : ^
-
-        break;
-    }
-    if (x == 2) {
->x == 2 : boolean
->       : ^^^^^^^
->x : number
->  : ^^^^^^
->2 : 2
->  : ^
-
-        continue;
-    }
-}
-
-while (1 === 1) {
->1 === 1 : boolean
->        : ^^^^^^^
->1 : 1
->  : ^
->1 : 1
->  : ^
-
-    let x, y;
->x : any
->  : ^^^
->y : any
->  : ^^^
-
-    (function() { return x + y});
->(function() { return x + y}) : () => any
->                             : ^^^^^^^^^
->function() { return x + y} : () => any
->                           : ^^^^^^^^^
->x + y : any
->      : ^^^
->x : any
->  : ^^^
->y : any
->  : ^^^
-
-    (() => x + y);
->(() => x + y) : () => any
->              : ^^^^^^^^^
->() => x + y : () => any
->            : ^^^^^^^^^
->x + y : any
->      : ^^^
->x : any
->  : ^^^
->y : any
->  : ^^^
-
-    if (x == 1) {
->x == 1 : boolean
->       : ^^^^^^^
->x : any
->  : ^^^
->1 : 1
->  : ^
-
-        break;
-    }
-    if (x == 2) {
->x == 2 : boolean
->       : ^^^^^^^
->x : any
->  : ^^^
->2 : 2
->  : ^
-
-        continue;
-    }
-}
-
-do {
-    let x, y;
->x : any
->  : ^^^
->y : any
->  : ^^^
-
-    (function() { return x + y});
->(function() { return x + y}) : () => any
->                             : ^^^^^^^^^
->function() { return x + y} : () => any
->                           : ^^^^^^^^^
->x + y : any
->      : ^^^
->x : any
->  : ^^^
->y : any
->  : ^^^
-
-    (() => x + y);
->(() => x + y) : () => any
->              : ^^^^^^^^^
->() => x + y : () => any
->            : ^^^^^^^^^
->x + y : any
->      : ^^^
->x : any
->  : ^^^
->y : any
->  : ^^^
-
-    if (x == 1) {
->x == 1 : boolean
->       : ^^^^^^^
->x : any
->  : ^^^
->1 : 1
->  : ^
-
-        break;
-    }
-    if (x == 2) {
->x == 2 : boolean
->       : ^^^^^^^
->x : any
->  : ^^^
->2 : 2
->  : ^
-
-        continue;
-    }
-} while (1 === 1)
->1 === 1 : boolean
->        : ^^^^^^^
->1 : 1
->  : ^
->1 : 1
->  : ^
-
-for (let y = 0; y < 1; ++y) {
->y : number
->  : ^^^^^^
->0 : 0
->  : ^
->y < 1 : boolean
->      : ^^^^^^^
->y : number
->  : ^^^^^^
->1 : 1
->  : ^
->++y : number
->    : ^^^^^^
->y : number
->  : ^^^^^^
-
-    let x = 1;
->x : number
->  : ^^^^^^
->1 : 1
->  : ^
-
-    (function() { return x + y});
->(function() { return x + y}) : () => number
->                             : ^^^^^^^^^^^^
->function() { return x + y} : () => number
->                           : ^^^^^^^^^^^^
->x + y : number
->      : ^^^^^^
->x : number
->  : ^^^^^^
->y : number
->  : ^^^^^^
-
-    (() => x + y);
->(() => x + y) : () => number
->              : ^^^^^^^^^^^^
->() => x + y : () => number
->            : ^^^^^^^^^^^^
->x + y : number
->      : ^^^^^^
->x : number
->  : ^^^^^^
->y : number
->  : ^^^^^^
-
-    if (x == 1) {
->x == 1 : boolean
->       : ^^^^^^^
->x : number
->  : ^^^^^^
->1 : 1
->  : ^
-
-        break;
-    }
-    if (x == 2) {
->x == 2 : boolean
->       : ^^^^^^^
->x : number
->  : ^^^^^^
->2 : 2
->  : ^
-
-        continue;
-    }
-}
-
-// ====const
-
-for (const x of []) {
-<<<<<<< HEAD
->x : never
->[] : never[]
-
-    (function() { return x});
->(function() { return x}) : () => never
->function() { return x} : () => never
->x : never
-
-    (() => x);
->(() => x) : () => never
->() => x : () => never
->x : never
-
-    if (x == 1) {
->x == 1 : boolean
->x : never
-=======
->x : any
->  : ^^^
->[] : undefined[]
->   : ^^^^^^^^^^^
-
-    (function() { return x});
->(function() { return x}) : () => any
->                         : ^^^^^^^^^
->function() { return x} : () => any
->                       : ^^^^^^^^^
->x : any
->  : ^^^
-
-    (() => x);
->(() => x) : () => any
->          : ^^^^^^^^^
->() => x : () => any
->        : ^^^^^^^^^
->x : any
->  : ^^^
-
-    if (x == 1) {
->x == 1 : boolean
->       : ^^^^^^^
->x : any
->  : ^^^
->>>>>>> 12402f26
->1 : 1
->  : ^
-
-        break;
-    }
-    if (x == 2) {
->x == 2 : boolean
-<<<<<<< HEAD
->x : never
-=======
->       : ^^^^^^^
->x : any
->  : ^^^
->>>>>>> 12402f26
->2 : 2
->  : ^
-
-        continue;
-    }
-}
-
-for (const x in []) {
->x : string
-<<<<<<< HEAD
->[] : never[]
-=======
->  : ^^^^^^
->[] : undefined[]
->   : ^^^^^^^^^^^
->>>>>>> 12402f26
-
-    (function() { return x});
->(function() { return x}) : () => string
->                         : ^^^^^^^^^^^^
->function() { return x} : () => string
->                       : ^^^^^^^^^^^^
->x : string
->  : ^^^^^^
-
-    (() => x);
->(() => x) : () => string
->          : ^^^^^^^^^^^^
->() => x : () => string
->        : ^^^^^^^^^^^^
->x : string
->  : ^^^^^^
-
-    if (x == "1") {
->x == "1" : boolean
->         : ^^^^^^^
->x : string
->  : ^^^^^^
->"1" : "1"
->    : ^^^
-
-        break;
-    }
-    if (x == "2") {
->x == "2" : boolean
->         : ^^^^^^^
->x : string
->  : ^^^^^^
->"2" : "2"
->    : ^^^
-
-        continue;
-    }
-}
-
-
-for (const x = 0; x < 1;) {
->x : 0
->  : ^
->0 : 0
->  : ^
->x < 1 : boolean
->      : ^^^^^^^
->x : 0
->  : ^
->1 : 1
->  : ^
-
-    (function() { return x});
->(function() { return x}) : () => number
->                         : ^^^^^^^^^^^^
->function() { return x} : () => number
->                       : ^^^^^^^^^^^^
->x : 0
->  : ^
-
-    (() => x);
->(() => x) : () => number
->          : ^^^^^^^^^^^^
->() => x : () => number
->        : ^^^^^^^^^^^^
->x : 0
->  : ^
-
-    if (x == 1) {
->x == 1 : boolean
->       : ^^^^^^^
->x : 0
->  : ^
->1 : 1
->  : ^
-
-        break;
-    }
-    if (x == 2) {
->x == 2 : boolean
->       : ^^^^^^^
->x : 0
->  : ^
->2 : 2
->  : ^
-
-        continue;
-    }
-}
-
-while (1 === 1) {
->1 === 1 : boolean
->        : ^^^^^^^
->1 : 1
->  : ^
->1 : 1
->  : ^
-
-    const x = 1;
->x : 1
->  : ^
->1 : 1
->  : ^
-
-    (function() { return x});
->(function() { return x}) : () => number
->                         : ^^^^^^^^^^^^
->function() { return x} : () => number
->                       : ^^^^^^^^^^^^
->x : 1
->  : ^
-
-    (() => x);
->(() => x) : () => number
->          : ^^^^^^^^^^^^
->() => x : () => number
->        : ^^^^^^^^^^^^
->x : 1
->  : ^
-
-    if (x == 1) {
->x == 1 : boolean
->       : ^^^^^^^
->x : 1
->  : ^
->1 : 1
->  : ^
-
-        break;
-    }
-    if (x == 2) {
->x == 2 : boolean
->       : ^^^^^^^
->x : never
->  : ^^^^^
->2 : 2
->  : ^
-
-        continue;
-    }
-}
-
-do {
-    const x = 1;
->x : 1
->  : ^
->1 : 1
->  : ^
-
-    (function() { return x});
->(function() { return x}) : () => number
->                         : ^^^^^^^^^^^^
->function() { return x} : () => number
->                       : ^^^^^^^^^^^^
->x : 1
->  : ^
-
-    (() => x);
->(() => x) : () => number
->          : ^^^^^^^^^^^^
->() => x : () => number
->        : ^^^^^^^^^^^^
->x : 1
->  : ^
-
-    if (x == 1) {
->x == 1 : boolean
->       : ^^^^^^^
->x : 1
->  : ^
->1 : 1
->  : ^
-
-        break;
-    }
-    if (x == 2) {
->x == 2 : boolean
->       : ^^^^^^^
->x : never
->  : ^^^^^
->2 : 2
->  : ^
-
-        continue;
-    }
-} while (1 === 1)
->1 === 1 : boolean
->        : ^^^^^^^
->1 : 1
->  : ^
->1 : 1
->  : ^
-
-for (const y = 0; y < 1;) {
->y : 0
->  : ^
->0 : 0
->  : ^
->y < 1 : boolean
->      : ^^^^^^^
->y : 0
->  : ^
->1 : 1
->  : ^
-
-    const x = 1;
->x : 1
->  : ^
->1 : 1
->  : ^
-
-    (function() { return x});
->(function() { return x}) : () => number
->                         : ^^^^^^^^^^^^
->function() { return x} : () => number
->                       : ^^^^^^^^^^^^
->x : 1
->  : ^
-
-    (() => x);
->(() => x) : () => number
->          : ^^^^^^^^^^^^
->() => x : () => number
->        : ^^^^^^^^^^^^
->x : 1
->  : ^
-
-    if (x == 1) {
->x == 1 : boolean
->       : ^^^^^^^
->x : 1
->  : ^
->1 : 1
->  : ^
-
-        break;
-    }
-    if (x == 2) {
->x == 2 : boolean
->       : ^^^^^^^
->x : never
->  : ^^^^^
->2 : 2
->  : ^
-
-        continue;
-    }
-}
-
-for (const x = 0, y = 1; x < 1;) {
->x : 0
->  : ^
->0 : 0
->  : ^
->y : 1
->  : ^
->1 : 1
->  : ^
->x < 1 : boolean
->      : ^^^^^^^
->x : 0
->  : ^
->1 : 1
->  : ^
-
-    (function() { return x + y});
->(function() { return x + y}) : () => number
->                             : ^^^^^^^^^^^^
->function() { return x + y} : () => number
->                           : ^^^^^^^^^^^^
->x + y : number
->      : ^^^^^^
->x : 0
->  : ^
->y : 1
->  : ^
-
-    (() => x + y);
->(() => x + y) : () => number
->              : ^^^^^^^^^^^^
->() => x + y : () => number
->            : ^^^^^^^^^^^^
->x + y : number
->      : ^^^^^^
->x : 0
->  : ^
->y : 1
->  : ^
-
-    if (x == 1) {
->x == 1 : boolean
->       : ^^^^^^^
->x : 0
->  : ^
->1 : 1
->  : ^
-
-        break;
-    }
-    if (x == 2) {
->x == 2 : boolean
->       : ^^^^^^^
->x : 0
->  : ^
->2 : 2
->  : ^
-
-        continue;
-    }
-}
-
-while (1 === 1) {
->1 === 1 : boolean
->        : ^^^^^^^
->1 : 1
->  : ^
->1 : 1
->  : ^
-
-    const x = 1, y = 1;
->x : 1
->  : ^
->1 : 1
->  : ^
->y : 1
->  : ^
->1 : 1
->  : ^
-
-    (function() { return x + y});
->(function() { return x + y}) : () => number
->                             : ^^^^^^^^^^^^
->function() { return x + y} : () => number
->                           : ^^^^^^^^^^^^
->x + y : number
->      : ^^^^^^
->x : 1
->  : ^
->y : 1
->  : ^
-
-    (() => x + y);
->(() => x + y) : () => number
->              : ^^^^^^^^^^^^
->() => x + y : () => number
->            : ^^^^^^^^^^^^
->x + y : number
->      : ^^^^^^
->x : 1
->  : ^
->y : 1
->  : ^
-
-    if (x == 1) {
->x == 1 : boolean
->       : ^^^^^^^
->x : 1
->  : ^
->1 : 1
->  : ^
-
-        break;
-    }
-    if (x == 2) {
->x == 2 : boolean
->       : ^^^^^^^
->x : never
->  : ^^^^^
->2 : 2
->  : ^
-
-        continue;
-    }
-}
-
-do {
-    const x = 1, y = 1;
->x : 1
->  : ^
->1 : 1
->  : ^
->y : 1
->  : ^
->1 : 1
->  : ^
-
-    (function() { return x + y});
->(function() { return x + y}) : () => number
->                             : ^^^^^^^^^^^^
->function() { return x + y} : () => number
->                           : ^^^^^^^^^^^^
->x + y : number
->      : ^^^^^^
->x : 1
->  : ^
->y : 1
->  : ^
-
-    (() => x + y);
->(() => x + y) : () => number
->              : ^^^^^^^^^^^^
->() => x + y : () => number
->            : ^^^^^^^^^^^^
->x + y : number
->      : ^^^^^^
->x : 1
->  : ^
->y : 1
->  : ^
-
-    if (x == 1) {
->x == 1 : boolean
->       : ^^^^^^^
->x : 1
->  : ^
->1 : 1
->  : ^
-
-        break;
-    }
-    if (x == 2) {
->x == 2 : boolean
->       : ^^^^^^^
->x : never
->  : ^^^^^
->2 : 2
->  : ^
-
-        continue;
-    }
-} while (1 === 1)
->1 === 1 : boolean
->        : ^^^^^^^
->1 : 1
->  : ^
->1 : 1
->  : ^
-
-for (const y = 0; y < 1;) {
->y : 0
->  : ^
->0 : 0
->  : ^
->y < 1 : boolean
->      : ^^^^^^^
->y : 0
->  : ^
->1 : 1
->  : ^
-
-    const x = 1;
->x : 1
->  : ^
->1 : 1
->  : ^
-
-    (function() { return x + y});
->(function() { return x + y}) : () => number
->                             : ^^^^^^^^^^^^
->function() { return x + y} : () => number
->                           : ^^^^^^^^^^^^
->x + y : number
->      : ^^^^^^
->x : 1
->  : ^
->y : 0
->  : ^
-
-    (() => x + y);
->(() => x + y) : () => number
->              : ^^^^^^^^^^^^
->() => x + y : () => number
->            : ^^^^^^^^^^^^
->x + y : number
->      : ^^^^^^
->x : 1
->  : ^
->y : 0
->  : ^
-
-    if (x == 1) {
->x == 1 : boolean
->       : ^^^^^^^
->x : 1
->  : ^
->1 : 1
->  : ^
-
-        break;
-    }
-    if (x == 2) {
->x == 2 : boolean
->       : ^^^^^^^
->x : never
->  : ^^^^^
->2 : 2
->  : ^
-
-        continue;
-    }
-}
-
-
+//// [tests/cases/compiler/capturedLetConstInLoop6.ts] ////
+
+=== capturedLetConstInLoop6.ts ===
+// ====let
+for (let x of []) {
+>x : never
+>  : ^^^^^
+>[] : never[]
+>   : ^^^^^^^
+
+    (function() { return x});
+>(function() { return x}) : () => never
+>                         : ^^^^^^^^^^^
+>function() { return x} : () => never
+>                       : ^^^^^^^^^^^
+>x : never
+>  : ^^^^^
+
+    (() => x);
+>(() => x) : () => never
+>          : ^^^^^^^^^^^
+>() => x : () => never
+>        : ^^^^^^^^^^^
+>x : never
+>  : ^^^^^
+
+    if (x == 1) {
+>x == 1 : boolean
+>       : ^^^^^^^
+>x : never
+>  : ^^^^^
+>1 : 1
+>  : ^
+
+        break;
+    }
+    if (x == 2) {
+>x == 2 : boolean
+>       : ^^^^^^^
+>x : never
+>  : ^^^^^
+>2 : 2
+>  : ^
+
+        continue;
+    }
+}
+
+for (let x in []) {
+>x : string
+>  : ^^^^^^
+>[] : never[]
+>   : ^^^^^^^
+
+    (function() { return x});
+>(function() { return x}) : () => string
+>                         : ^^^^^^^^^^^^
+>function() { return x} : () => string
+>                       : ^^^^^^^^^^^^
+>x : string
+>  : ^^^^^^
+
+    (() => x);
+>(() => x) : () => string
+>          : ^^^^^^^^^^^^
+>() => x : () => string
+>        : ^^^^^^^^^^^^
+>x : string
+>  : ^^^^^^
+
+    if (x == "1") {
+>x == "1" : boolean
+>         : ^^^^^^^
+>x : string
+>  : ^^^^^^
+>"1" : "1"
+>    : ^^^
+
+        break;
+    }
+    if (x == "2") {
+>x == "2" : boolean
+>         : ^^^^^^^
+>x : string
+>  : ^^^^^^
+>"2" : "2"
+>    : ^^^
+
+        continue;
+    }
+}
+
+
+for (let x = 0; x < 1; ++x) {
+>x : number
+>  : ^^^^^^
+>0 : 0
+>  : ^
+>x < 1 : boolean
+>      : ^^^^^^^
+>x : number
+>  : ^^^^^^
+>1 : 1
+>  : ^
+>++x : number
+>    : ^^^^^^
+>x : number
+>  : ^^^^^^
+
+    (function() { return x});
+>(function() { return x}) : () => number
+>                         : ^^^^^^^^^^^^
+>function() { return x} : () => number
+>                       : ^^^^^^^^^^^^
+>x : number
+>  : ^^^^^^
+
+    (() => x);
+>(() => x) : () => number
+>          : ^^^^^^^^^^^^
+>() => x : () => number
+>        : ^^^^^^^^^^^^
+>x : number
+>  : ^^^^^^
+
+    if (x == 1) {
+>x == 1 : boolean
+>       : ^^^^^^^
+>x : number
+>  : ^^^^^^
+>1 : 1
+>  : ^
+
+        break;
+    }
+    if (x == 2) {
+>x == 2 : boolean
+>       : ^^^^^^^
+>x : number
+>  : ^^^^^^
+>2 : 2
+>  : ^
+
+        continue;
+    }
+}
+
+while (1 === 1) {
+>1 === 1 : boolean
+>        : ^^^^^^^
+>1 : 1
+>  : ^
+>1 : 1
+>  : ^
+
+    let x;
+>x : any
+>  : ^^^
+
+    (function() { return x});
+>(function() { return x}) : () => any
+>                         : ^^^^^^^^^
+>function() { return x} : () => any
+>                       : ^^^^^^^^^
+>x : any
+>  : ^^^
+
+    (() => x);
+>(() => x) : () => any
+>          : ^^^^^^^^^
+>() => x : () => any
+>        : ^^^^^^^^^
+>x : any
+>  : ^^^
+
+    if (x == 1) {
+>x == 1 : boolean
+>       : ^^^^^^^
+>x : any
+>  : ^^^
+>1 : 1
+>  : ^
+
+        break;
+    }
+    if (x == 2) {
+>x == 2 : boolean
+>       : ^^^^^^^
+>x : any
+>  : ^^^
+>2 : 2
+>  : ^
+
+        continue;
+    }
+}
+
+do {
+    let x;
+>x : any
+>  : ^^^
+
+    (function() { return x});
+>(function() { return x}) : () => any
+>                         : ^^^^^^^^^
+>function() { return x} : () => any
+>                       : ^^^^^^^^^
+>x : any
+>  : ^^^
+
+    (() => x);
+>(() => x) : () => any
+>          : ^^^^^^^^^
+>() => x : () => any
+>        : ^^^^^^^^^
+>x : any
+>  : ^^^
+
+    if (x == 1) {
+>x == 1 : boolean
+>       : ^^^^^^^
+>x : any
+>  : ^^^
+>1 : 1
+>  : ^
+
+        break;
+    }
+    if (x == 2) {
+>x == 2 : boolean
+>       : ^^^^^^^
+>x : any
+>  : ^^^
+>2 : 2
+>  : ^
+
+        continue;
+    }
+} while (1 === 1)
+>1 === 1 : boolean
+>        : ^^^^^^^
+>1 : 1
+>  : ^
+>1 : 1
+>  : ^
+
+for (let y = 0; y < 1; ++y) {
+>y : number
+>  : ^^^^^^
+>0 : 0
+>  : ^
+>y < 1 : boolean
+>      : ^^^^^^^
+>y : number
+>  : ^^^^^^
+>1 : 1
+>  : ^
+>++y : number
+>    : ^^^^^^
+>y : number
+>  : ^^^^^^
+
+    let x = 1;
+>x : number
+>  : ^^^^^^
+>1 : 1
+>  : ^
+
+    (function() { return x});
+>(function() { return x}) : () => number
+>                         : ^^^^^^^^^^^^
+>function() { return x} : () => number
+>                       : ^^^^^^^^^^^^
+>x : number
+>  : ^^^^^^
+
+    (() => x);
+>(() => x) : () => number
+>          : ^^^^^^^^^^^^
+>() => x : () => number
+>        : ^^^^^^^^^^^^
+>x : number
+>  : ^^^^^^
+
+    if (x == 1) {
+>x == 1 : boolean
+>       : ^^^^^^^
+>x : number
+>  : ^^^^^^
+>1 : 1
+>  : ^
+
+        break;
+    }
+    if (x == 2) {
+>x == 2 : boolean
+>       : ^^^^^^^
+>x : number
+>  : ^^^^^^
+>2 : 2
+>  : ^
+
+        continue;
+    }
+}
+
+for (let x = 0, y = 1; x < 1; ++x) {
+>x : number
+>  : ^^^^^^
+>0 : 0
+>  : ^
+>y : number
+>  : ^^^^^^
+>1 : 1
+>  : ^
+>x < 1 : boolean
+>      : ^^^^^^^
+>x : number
+>  : ^^^^^^
+>1 : 1
+>  : ^
+>++x : number
+>    : ^^^^^^
+>x : number
+>  : ^^^^^^
+
+    (function() { return x + y});
+>(function() { return x + y}) : () => number
+>                             : ^^^^^^^^^^^^
+>function() { return x + y} : () => number
+>                           : ^^^^^^^^^^^^
+>x + y : number
+>      : ^^^^^^
+>x : number
+>  : ^^^^^^
+>y : number
+>  : ^^^^^^
+
+    (() => x + y);
+>(() => x + y) : () => number
+>              : ^^^^^^^^^^^^
+>() => x + y : () => number
+>            : ^^^^^^^^^^^^
+>x + y : number
+>      : ^^^^^^
+>x : number
+>  : ^^^^^^
+>y : number
+>  : ^^^^^^
+
+    if (x == 1) {
+>x == 1 : boolean
+>       : ^^^^^^^
+>x : number
+>  : ^^^^^^
+>1 : 1
+>  : ^
+
+        break;
+    }
+    if (x == 2) {
+>x == 2 : boolean
+>       : ^^^^^^^
+>x : number
+>  : ^^^^^^
+>2 : 2
+>  : ^
+
+        continue;
+    }
+}
+
+while (1 === 1) {
+>1 === 1 : boolean
+>        : ^^^^^^^
+>1 : 1
+>  : ^
+>1 : 1
+>  : ^
+
+    let x, y;
+>x : any
+>  : ^^^
+>y : any
+>  : ^^^
+
+    (function() { return x + y});
+>(function() { return x + y}) : () => any
+>                             : ^^^^^^^^^
+>function() { return x + y} : () => any
+>                           : ^^^^^^^^^
+>x + y : any
+>      : ^^^
+>x : any
+>  : ^^^
+>y : any
+>  : ^^^
+
+    (() => x + y);
+>(() => x + y) : () => any
+>              : ^^^^^^^^^
+>() => x + y : () => any
+>            : ^^^^^^^^^
+>x + y : any
+>      : ^^^
+>x : any
+>  : ^^^
+>y : any
+>  : ^^^
+
+    if (x == 1) {
+>x == 1 : boolean
+>       : ^^^^^^^
+>x : any
+>  : ^^^
+>1 : 1
+>  : ^
+
+        break;
+    }
+    if (x == 2) {
+>x == 2 : boolean
+>       : ^^^^^^^
+>x : any
+>  : ^^^
+>2 : 2
+>  : ^
+
+        continue;
+    }
+}
+
+do {
+    let x, y;
+>x : any
+>  : ^^^
+>y : any
+>  : ^^^
+
+    (function() { return x + y});
+>(function() { return x + y}) : () => any
+>                             : ^^^^^^^^^
+>function() { return x + y} : () => any
+>                           : ^^^^^^^^^
+>x + y : any
+>      : ^^^
+>x : any
+>  : ^^^
+>y : any
+>  : ^^^
+
+    (() => x + y);
+>(() => x + y) : () => any
+>              : ^^^^^^^^^
+>() => x + y : () => any
+>            : ^^^^^^^^^
+>x + y : any
+>      : ^^^
+>x : any
+>  : ^^^
+>y : any
+>  : ^^^
+
+    if (x == 1) {
+>x == 1 : boolean
+>       : ^^^^^^^
+>x : any
+>  : ^^^
+>1 : 1
+>  : ^
+
+        break;
+    }
+    if (x == 2) {
+>x == 2 : boolean
+>       : ^^^^^^^
+>x : any
+>  : ^^^
+>2 : 2
+>  : ^
+
+        continue;
+    }
+} while (1 === 1)
+>1 === 1 : boolean
+>        : ^^^^^^^
+>1 : 1
+>  : ^
+>1 : 1
+>  : ^
+
+for (let y = 0; y < 1; ++y) {
+>y : number
+>  : ^^^^^^
+>0 : 0
+>  : ^
+>y < 1 : boolean
+>      : ^^^^^^^
+>y : number
+>  : ^^^^^^
+>1 : 1
+>  : ^
+>++y : number
+>    : ^^^^^^
+>y : number
+>  : ^^^^^^
+
+    let x = 1;
+>x : number
+>  : ^^^^^^
+>1 : 1
+>  : ^
+
+    (function() { return x + y});
+>(function() { return x + y}) : () => number
+>                             : ^^^^^^^^^^^^
+>function() { return x + y} : () => number
+>                           : ^^^^^^^^^^^^
+>x + y : number
+>      : ^^^^^^
+>x : number
+>  : ^^^^^^
+>y : number
+>  : ^^^^^^
+
+    (() => x + y);
+>(() => x + y) : () => number
+>              : ^^^^^^^^^^^^
+>() => x + y : () => number
+>            : ^^^^^^^^^^^^
+>x + y : number
+>      : ^^^^^^
+>x : number
+>  : ^^^^^^
+>y : number
+>  : ^^^^^^
+
+    if (x == 1) {
+>x == 1 : boolean
+>       : ^^^^^^^
+>x : number
+>  : ^^^^^^
+>1 : 1
+>  : ^
+
+        break;
+    }
+    if (x == 2) {
+>x == 2 : boolean
+>       : ^^^^^^^
+>x : number
+>  : ^^^^^^
+>2 : 2
+>  : ^
+
+        continue;
+    }
+}
+
+// ====const
+
+for (const x of []) {
+>x : never
+>  : ^^^^^
+>[] : never[]
+>   : ^^^^^^^
+
+    (function() { return x});
+>(function() { return x}) : () => never
+>                         : ^^^^^^^^^^^
+>function() { return x} : () => never
+>                       : ^^^^^^^^^^^
+>x : never
+>  : ^^^^^
+
+    (() => x);
+>(() => x) : () => never
+>          : ^^^^^^^^^^^
+>() => x : () => never
+>        : ^^^^^^^^^^^
+>x : never
+>  : ^^^^^
+
+    if (x == 1) {
+>x == 1 : boolean
+>       : ^^^^^^^
+>x : never
+>  : ^^^^^
+>1 : 1
+>  : ^
+
+        break;
+    }
+    if (x == 2) {
+>x == 2 : boolean
+>       : ^^^^^^^
+>x : never
+>  : ^^^^^
+>2 : 2
+>  : ^
+
+        continue;
+    }
+}
+
+for (const x in []) {
+>x : string
+>  : ^^^^^^
+>[] : never[]
+>   : ^^^^^^^
+
+    (function() { return x});
+>(function() { return x}) : () => string
+>                         : ^^^^^^^^^^^^
+>function() { return x} : () => string
+>                       : ^^^^^^^^^^^^
+>x : string
+>  : ^^^^^^
+
+    (() => x);
+>(() => x) : () => string
+>          : ^^^^^^^^^^^^
+>() => x : () => string
+>        : ^^^^^^^^^^^^
+>x : string
+>  : ^^^^^^
+
+    if (x == "1") {
+>x == "1" : boolean
+>         : ^^^^^^^
+>x : string
+>  : ^^^^^^
+>"1" : "1"
+>    : ^^^
+
+        break;
+    }
+    if (x == "2") {
+>x == "2" : boolean
+>         : ^^^^^^^
+>x : string
+>  : ^^^^^^
+>"2" : "2"
+>    : ^^^
+
+        continue;
+    }
+}
+
+
+for (const x = 0; x < 1;) {
+>x : 0
+>  : ^
+>0 : 0
+>  : ^
+>x < 1 : boolean
+>      : ^^^^^^^
+>x : 0
+>  : ^
+>1 : 1
+>  : ^
+
+    (function() { return x});
+>(function() { return x}) : () => number
+>                         : ^^^^^^^^^^^^
+>function() { return x} : () => number
+>                       : ^^^^^^^^^^^^
+>x : 0
+>  : ^
+
+    (() => x);
+>(() => x) : () => number
+>          : ^^^^^^^^^^^^
+>() => x : () => number
+>        : ^^^^^^^^^^^^
+>x : 0
+>  : ^
+
+    if (x == 1) {
+>x == 1 : boolean
+>       : ^^^^^^^
+>x : 0
+>  : ^
+>1 : 1
+>  : ^
+
+        break;
+    }
+    if (x == 2) {
+>x == 2 : boolean
+>       : ^^^^^^^
+>x : 0
+>  : ^
+>2 : 2
+>  : ^
+
+        continue;
+    }
+}
+
+while (1 === 1) {
+>1 === 1 : boolean
+>        : ^^^^^^^
+>1 : 1
+>  : ^
+>1 : 1
+>  : ^
+
+    const x = 1;
+>x : 1
+>  : ^
+>1 : 1
+>  : ^
+
+    (function() { return x});
+>(function() { return x}) : () => number
+>                         : ^^^^^^^^^^^^
+>function() { return x} : () => number
+>                       : ^^^^^^^^^^^^
+>x : 1
+>  : ^
+
+    (() => x);
+>(() => x) : () => number
+>          : ^^^^^^^^^^^^
+>() => x : () => number
+>        : ^^^^^^^^^^^^
+>x : 1
+>  : ^
+
+    if (x == 1) {
+>x == 1 : boolean
+>       : ^^^^^^^
+>x : 1
+>  : ^
+>1 : 1
+>  : ^
+
+        break;
+    }
+    if (x == 2) {
+>x == 2 : boolean
+>       : ^^^^^^^
+>x : never
+>  : ^^^^^
+>2 : 2
+>  : ^
+
+        continue;
+    }
+}
+
+do {
+    const x = 1;
+>x : 1
+>  : ^
+>1 : 1
+>  : ^
+
+    (function() { return x});
+>(function() { return x}) : () => number
+>                         : ^^^^^^^^^^^^
+>function() { return x} : () => number
+>                       : ^^^^^^^^^^^^
+>x : 1
+>  : ^
+
+    (() => x);
+>(() => x) : () => number
+>          : ^^^^^^^^^^^^
+>() => x : () => number
+>        : ^^^^^^^^^^^^
+>x : 1
+>  : ^
+
+    if (x == 1) {
+>x == 1 : boolean
+>       : ^^^^^^^
+>x : 1
+>  : ^
+>1 : 1
+>  : ^
+
+        break;
+    }
+    if (x == 2) {
+>x == 2 : boolean
+>       : ^^^^^^^
+>x : never
+>  : ^^^^^
+>2 : 2
+>  : ^
+
+        continue;
+    }
+} while (1 === 1)
+>1 === 1 : boolean
+>        : ^^^^^^^
+>1 : 1
+>  : ^
+>1 : 1
+>  : ^
+
+for (const y = 0; y < 1;) {
+>y : 0
+>  : ^
+>0 : 0
+>  : ^
+>y < 1 : boolean
+>      : ^^^^^^^
+>y : 0
+>  : ^
+>1 : 1
+>  : ^
+
+    const x = 1;
+>x : 1
+>  : ^
+>1 : 1
+>  : ^
+
+    (function() { return x});
+>(function() { return x}) : () => number
+>                         : ^^^^^^^^^^^^
+>function() { return x} : () => number
+>                       : ^^^^^^^^^^^^
+>x : 1
+>  : ^
+
+    (() => x);
+>(() => x) : () => number
+>          : ^^^^^^^^^^^^
+>() => x : () => number
+>        : ^^^^^^^^^^^^
+>x : 1
+>  : ^
+
+    if (x == 1) {
+>x == 1 : boolean
+>       : ^^^^^^^
+>x : 1
+>  : ^
+>1 : 1
+>  : ^
+
+        break;
+    }
+    if (x == 2) {
+>x == 2 : boolean
+>       : ^^^^^^^
+>x : never
+>  : ^^^^^
+>2 : 2
+>  : ^
+
+        continue;
+    }
+}
+
+for (const x = 0, y = 1; x < 1;) {
+>x : 0
+>  : ^
+>0 : 0
+>  : ^
+>y : 1
+>  : ^
+>1 : 1
+>  : ^
+>x < 1 : boolean
+>      : ^^^^^^^
+>x : 0
+>  : ^
+>1 : 1
+>  : ^
+
+    (function() { return x + y});
+>(function() { return x + y}) : () => number
+>                             : ^^^^^^^^^^^^
+>function() { return x + y} : () => number
+>                           : ^^^^^^^^^^^^
+>x + y : number
+>      : ^^^^^^
+>x : 0
+>  : ^
+>y : 1
+>  : ^
+
+    (() => x + y);
+>(() => x + y) : () => number
+>              : ^^^^^^^^^^^^
+>() => x + y : () => number
+>            : ^^^^^^^^^^^^
+>x + y : number
+>      : ^^^^^^
+>x : 0
+>  : ^
+>y : 1
+>  : ^
+
+    if (x == 1) {
+>x == 1 : boolean
+>       : ^^^^^^^
+>x : 0
+>  : ^
+>1 : 1
+>  : ^
+
+        break;
+    }
+    if (x == 2) {
+>x == 2 : boolean
+>       : ^^^^^^^
+>x : 0
+>  : ^
+>2 : 2
+>  : ^
+
+        continue;
+    }
+}
+
+while (1 === 1) {
+>1 === 1 : boolean
+>        : ^^^^^^^
+>1 : 1
+>  : ^
+>1 : 1
+>  : ^
+
+    const x = 1, y = 1;
+>x : 1
+>  : ^
+>1 : 1
+>  : ^
+>y : 1
+>  : ^
+>1 : 1
+>  : ^
+
+    (function() { return x + y});
+>(function() { return x + y}) : () => number
+>                             : ^^^^^^^^^^^^
+>function() { return x + y} : () => number
+>                           : ^^^^^^^^^^^^
+>x + y : number
+>      : ^^^^^^
+>x : 1
+>  : ^
+>y : 1
+>  : ^
+
+    (() => x + y);
+>(() => x + y) : () => number
+>              : ^^^^^^^^^^^^
+>() => x + y : () => number
+>            : ^^^^^^^^^^^^
+>x + y : number
+>      : ^^^^^^
+>x : 1
+>  : ^
+>y : 1
+>  : ^
+
+    if (x == 1) {
+>x == 1 : boolean
+>       : ^^^^^^^
+>x : 1
+>  : ^
+>1 : 1
+>  : ^
+
+        break;
+    }
+    if (x == 2) {
+>x == 2 : boolean
+>       : ^^^^^^^
+>x : never
+>  : ^^^^^
+>2 : 2
+>  : ^
+
+        continue;
+    }
+}
+
+do {
+    const x = 1, y = 1;
+>x : 1
+>  : ^
+>1 : 1
+>  : ^
+>y : 1
+>  : ^
+>1 : 1
+>  : ^
+
+    (function() { return x + y});
+>(function() { return x + y}) : () => number
+>                             : ^^^^^^^^^^^^
+>function() { return x + y} : () => number
+>                           : ^^^^^^^^^^^^
+>x + y : number
+>      : ^^^^^^
+>x : 1
+>  : ^
+>y : 1
+>  : ^
+
+    (() => x + y);
+>(() => x + y) : () => number
+>              : ^^^^^^^^^^^^
+>() => x + y : () => number
+>            : ^^^^^^^^^^^^
+>x + y : number
+>      : ^^^^^^
+>x : 1
+>  : ^
+>y : 1
+>  : ^
+
+    if (x == 1) {
+>x == 1 : boolean
+>       : ^^^^^^^
+>x : 1
+>  : ^
+>1 : 1
+>  : ^
+
+        break;
+    }
+    if (x == 2) {
+>x == 2 : boolean
+>       : ^^^^^^^
+>x : never
+>  : ^^^^^
+>2 : 2
+>  : ^
+
+        continue;
+    }
+} while (1 === 1)
+>1 === 1 : boolean
+>        : ^^^^^^^
+>1 : 1
+>  : ^
+>1 : 1
+>  : ^
+
+for (const y = 0; y < 1;) {
+>y : 0
+>  : ^
+>0 : 0
+>  : ^
+>y < 1 : boolean
+>      : ^^^^^^^
+>y : 0
+>  : ^
+>1 : 1
+>  : ^
+
+    const x = 1;
+>x : 1
+>  : ^
+>1 : 1
+>  : ^
+
+    (function() { return x + y});
+>(function() { return x + y}) : () => number
+>                             : ^^^^^^^^^^^^
+>function() { return x + y} : () => number
+>                           : ^^^^^^^^^^^^
+>x + y : number
+>      : ^^^^^^
+>x : 1
+>  : ^
+>y : 0
+>  : ^
+
+    (() => x + y);
+>(() => x + y) : () => number
+>              : ^^^^^^^^^^^^
+>() => x + y : () => number
+>            : ^^^^^^^^^^^^
+>x + y : number
+>      : ^^^^^^
+>x : 1
+>  : ^
+>y : 0
+>  : ^
+
+    if (x == 1) {
+>x == 1 : boolean
+>       : ^^^^^^^
+>x : 1
+>  : ^
+>1 : 1
+>  : ^
+
+        break;
+    }
+    if (x == 2) {
+>x == 2 : boolean
+>       : ^^^^^^^
+>x : never
+>  : ^^^^^
+>2 : 2
+>  : ^
+
+        continue;
+    }
+}
+
+