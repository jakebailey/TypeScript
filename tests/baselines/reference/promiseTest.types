--- conflicted
+++ resolved
@@ -1,71 +1,62 @@
-//// [tests/cases/compiler/promiseTest.ts] ////
-
-=== promiseTest.ts ===
-interface Promise<T> {
-    then<A>(success?: (value: T) => Promise<A>): Promise<A>;
->then : { <TResult1 = T, TResult2 = never>(deferred onfulfilled?: ((value: T) => TResult1 | PromiseLike<TResult1>) | undefined | null, deferred onrejected?: ((reason: any) => TResult2 | PromiseLike<TResult2>) | undefined | null): Promise<TResult1 | TResult2>; <A>(success?: (value: T) => Promise<A>): Promise<A>; <B>(success?: (value: T) => B): Promise<B>; }
->     : ^^^        ^^^^^^        ^^^^^^^^^^        ^           ^^^                                                                   ^^        ^          ^^^                                                                      ^^^                            ^^^ ^^       ^^^                        ^^^          ^^^ ^^       ^^^               ^^^          ^^^
->success : (value: T) => Promise<A>
->        : ^     ^^ ^^^^^          
->value : T
->      : ^
-
-    then<B>(success?: (value: T) => B): Promise<B>;
->then : { <TResult1 = T, TResult2 = never>(deferred onfulfilled?: ((value: T) => TResult1 | PromiseLike<TResult1>) | undefined | null, deferred onrejected?: ((reason: any) => TResult2 | PromiseLike<TResult2>) | undefined | null): Promise<TResult1 | TResult2>; <A>(success?: (value: T) => Promise<A>): Promise<A>; <B>(success?: (value: T) => B): Promise<B>; }
->     : ^^^        ^^^^^^        ^^^^^^^^^^        ^           ^^^                                                                   ^^        ^          ^^^                                                                      ^^^                            ^^^ ^^       ^^^                        ^^^          ^^^ ^^       ^^^               ^^^          ^^^
->success : (value: T) => B
->        : ^     ^^ ^^^^^ 
->value : T
->      : ^
-
-    data: T;
->data : T
->     : ^
-}
-
-var p: Promise<number> = null;
->p : Promise<number>
->  : ^^^^^^^^^^^^^^^
-
-var p2 = p.then(function (x) {
->p2 : Promise<number>
->   : ^^^^^^^^^^^^^^^
->p.then(function (x) {    return p;} ) : Promise<number>
->                                      : ^^^^^^^^^^^^^^^
-<<<<<<< HEAD
->p.then : { <TResult1 = number, TResult2 = never>(deferred onfulfilled?: (value: number) => TResult1 | PromiseLike<TResult1>, deferred onrejected?: (reason: any) => TResult2 | PromiseLike<TResult2>): Promise<TResult1 | TResult2>; <A>(success?: (value: number) => Promise<A>): Promise<A>; <B>(success?: (value: number) => B): Promise<B>; }
->       : ^^^^^^^^^^^^^^^^^^^^^^^^^^^^^^^^^^^^^^^^        ^           ^^^^     ^^^^^^^^^^^^^^^^^^^^^               ^^^^^^^^ ^^        ^          ^^^^      ^^   ^^^^^^^^^^^^^               ^^^^^^^^ ^^^        ^^^^^^^^   ^^^^^^^^ ^^^^^^       ^^^^     ^^^^^^^^^^^^^        ^ ^^^        ^ ^^^^^^       ^^^^     ^^^^^^^^^^^^^^^^^        ^ ^^^
->p : Promise<number>
->  : ^^^^^^^^^^^^^^^
->then : { <TResult1 = number, TResult2 = never>(deferred onfulfilled?: (value: number) => TResult1 | PromiseLike<TResult1>, deferred onrejected?: (reason: any) => TResult2 | PromiseLike<TResult2>): Promise<TResult1 | TResult2>; <A>(success?: (value: number) => Promise<A>): Promise<A>; <B>(success?: (value: number) => B): Promise<B>; }
->     : ^^^^^^^^^^^^^^^^^^^^^^^^^^^^^^^^^^^^^^^^        ^           ^^^^     ^^^^^^^^^^^^^^^^^^^^^               ^^^^^^^^ ^^        ^          ^^^^      ^^   ^^^^^^^^^^^^^               ^^^^^^^^ ^^^        ^^^^^^^^   ^^^^^^^^ ^^^^^^       ^^^^     ^^^^^^^^^^^^^        ^ ^^^        ^ ^^^^^^       ^^^^     ^^^^^^^^^^^^^^^^^        ^ ^^^
-=======
->p.then : { <TResult1 = number, TResult2 = never>(onfulfilled?: (value: number) => TResult1 | PromiseLike<TResult1>, onrejected?: (reason: any) => TResult2 | PromiseLike<TResult2>): Promise<TResult1 | TResult2>; <A>(success?: (value: number) => Promise<A>): Promise<A>; <B>(success?: (value: number) => B): Promise<B>; }
->       : ^^^        ^^^^^^^^^^^        ^^^^^^^^^^           ^^^^     ^^^^^^^^^^^^^^^^^^^^^               ^^^^^^^^ ^^          ^^^^      ^^   ^^^^^^^^^^^^^               ^^^^^^^^ ^^^        ^^^^^^^^   ^^^^^^^^ ^^^ ^^       ^^^^     ^^^^^^^^^^^^^        ^ ^^^        ^ ^^^ ^^       ^^^^     ^^^^^^^^^^^^^^^^^        ^ ^^^
->p : Promise<number>
->  : ^^^^^^^^^^^^^^^
->then : { <TResult1 = number, TResult2 = never>(onfulfilled?: (value: number) => TResult1 | PromiseLike<TResult1>, onrejected?: (reason: any) => TResult2 | PromiseLike<TResult2>): Promise<TResult1 | TResult2>; <A>(success?: (value: number) => Promise<A>): Promise<A>; <B>(success?: (value: number) => B): Promise<B>; }
->     : ^^^        ^^^^^^^^^^^        ^^^^^^^^^^           ^^^^     ^^^^^^^^^^^^^^^^^^^^^               ^^^^^^^^ ^^          ^^^^      ^^   ^^^^^^^^^^^^^               ^^^^^^^^ ^^^        ^^^^^^^^   ^^^^^^^^ ^^^ ^^       ^^^^     ^^^^^^^^^^^^^        ^ ^^^        ^ ^^^ ^^       ^^^^     ^^^^^^^^^^^^^^^^^        ^ ^^^
->>>>>>> aa249c09
->function (x) {    return p;} : (x: number) => Promise<number>
->                             : ^ ^^^^^^^^^^^^^^^^^^^^^^^^^^^^
->x : number
->  : ^^^^^^
-
-    return p;
->p : Promise<number>
->  : ^^^^^^^^^^^^^^^
-
-} );
-
-var x = p2.data; // number
->x : number
->  : ^^^^^^
->p2.data : number
->        : ^^^^^^
->p2 : Promise<number>
->   : ^^^^^^^^^^^^^^^
->data : number
->     : ^^^^^^
-
-
+//// [tests/cases/compiler/promiseTest.ts] ////
+
+=== promiseTest.ts ===
+interface Promise<T> {
+    then<A>(success?: (value: T) => Promise<A>): Promise<A>;
+>then : { <TResult1 = T, TResult2 = never>(deferred onfulfilled?: ((value: T) => TResult1 | PromiseLike<TResult1>) | undefined | null, deferred onrejected?: ((reason: any) => TResult2 | PromiseLike<TResult2>) | undefined | null): Promise<TResult1 | TResult2>; <A>(success?: (value: T) => Promise<A>): Promise<A>; <B>(success?: (value: T) => B): Promise<B>; }
+>     : ^^^        ^^^^^^        ^^^^^^^^^^        ^           ^^^                                                                   ^^        ^          ^^^                                                                      ^^^                            ^^^ ^^       ^^^                        ^^^          ^^^ ^^       ^^^               ^^^          ^^^
+>success : (value: T) => Promise<A>
+>        : ^     ^^ ^^^^^          
+>value : T
+>      : ^
+
+    then<B>(success?: (value: T) => B): Promise<B>;
+>then : { <TResult1 = T, TResult2 = never>(deferred onfulfilled?: ((value: T) => TResult1 | PromiseLike<TResult1>) | undefined | null, deferred onrejected?: ((reason: any) => TResult2 | PromiseLike<TResult2>) | undefined | null): Promise<TResult1 | TResult2>; <A>(success?: (value: T) => Promise<A>): Promise<A>; <B>(success?: (value: T) => B): Promise<B>; }
+>     : ^^^        ^^^^^^        ^^^^^^^^^^        ^           ^^^                                                                   ^^        ^          ^^^                                                                      ^^^                            ^^^ ^^       ^^^                        ^^^          ^^^ ^^       ^^^               ^^^          ^^^
+>success : (value: T) => B
+>        : ^     ^^ ^^^^^ 
+>value : T
+>      : ^
+
+    data: T;
+>data : T
+>     : ^
+}
+
+var p: Promise<number> = null;
+>p : Promise<number>
+>  : ^^^^^^^^^^^^^^^
+
+var p2 = p.then(function (x) {
+>p2 : Promise<number>
+>   : ^^^^^^^^^^^^^^^
+>p.then(function (x) {    return p;} ) : Promise<number>
+>                                      : ^^^^^^^^^^^^^^^
+>p.then : { <TResult1 = number, TResult2 = never>(deferred onfulfilled?: (value: number) => TResult1 | PromiseLike<TResult1>, deferred onrejected?: (reason: any) => TResult2 | PromiseLike<TResult2>): Promise<TResult1 | TResult2>; <A>(success?: (value: number) => Promise<A>): Promise<A>; <B>(success?: (value: number) => B): Promise<B>; }
+>       : ^^^        ^^^^^^^^^^^        ^^^^^^^^^^        ^           ^^^^     ^^^^^^^^^^^^^^^^^^^^^               ^^^^^^^^ ^^        ^          ^^^^      ^^   ^^^^^^^^^^^^^               ^^^^^^^^ ^^^        ^^^^^^^^   ^^^^^^^^ ^^^ ^^       ^^^^     ^^^^^^^^^^^^^        ^ ^^^        ^ ^^^ ^^       ^^^^     ^^^^^^^^^^^^^^^^^        ^ ^^^
+>p : Promise<number>
+>  : ^^^^^^^^^^^^^^^
+>then : { <TResult1 = number, TResult2 = never>(deferred onfulfilled?: (value: number) => TResult1 | PromiseLike<TResult1>, deferred onrejected?: (reason: any) => TResult2 | PromiseLike<TResult2>): Promise<TResult1 | TResult2>; <A>(success?: (value: number) => Promise<A>): Promise<A>; <B>(success?: (value: number) => B): Promise<B>; }
+>     : ^^^        ^^^^^^^^^^^        ^^^^^^^^^^        ^           ^^^^     ^^^^^^^^^^^^^^^^^^^^^               ^^^^^^^^ ^^        ^          ^^^^      ^^   ^^^^^^^^^^^^^               ^^^^^^^^ ^^^        ^^^^^^^^   ^^^^^^^^ ^^^ ^^       ^^^^     ^^^^^^^^^^^^^        ^ ^^^        ^ ^^^ ^^       ^^^^     ^^^^^^^^^^^^^^^^^        ^ ^^^
+>function (x) {    return p;} : (x: number) => Promise<number>
+>                             : ^ ^^^^^^^^^^^^^^^^^^^^^^^^^^^^
+>x : number
+>  : ^^^^^^
+
+    return p;
+>p : Promise<number>
+>  : ^^^^^^^^^^^^^^^
+
+} );
+
+var x = p2.data; // number
+>x : number
+>  : ^^^^^^
+>p2.data : number
+>        : ^^^^^^
+>p2 : Promise<number>
+>   : ^^^^^^^^^^^^^^^
+>data : number
+>     : ^^^^^^
+
+