//// [tests/cases/compiler/sliceResultCast.ts] ////

=== sliceResultCast.ts ===
declare var x: [number, string] | [number, string, string];
>x : [number, string] | [number, string, string]
>  : ^^^^^^^^^^^^^^^^^^^^^^^^^^^^^^^^^^^^^^^^^^^

x.slice(1) as readonly string[];
>x.slice(1) as readonly string[] : readonly string[]
>                                : ^^^^^^^^^^^^^^^^^
>x.slice(1) : (string | number)[]
<<<<<<< HEAD
>x.slice : ((start?: number | undefined, end?: number | undefined) => (string | number)[]) | ((start?: number | undefined, end?: number | undefined) => (string | number)[])
>x : [number, string] | [number, string, string]
>slice : ((start?: number | undefined, end?: number | undefined) => (string | number)[]) | ((start?: number | undefined, end?: number | undefined) => (string | number)[])
=======
>           : ^^^^^^^^^^^^^^^^^^^
>x.slice : ((start?: number, end?: number) => (string | number)[]) | ((start?: number, end?: number) => (string | number)[])
>        : ^^^^^^^^^^^^^^^^^^^^^^^^^^^^^^^^^^^^^^^^^^^^^^^^^^^^^^^^^^^^^^^^^^^^^^^^^^^^^^^^^^^^^^^^^^^^^^^^^^^^^^^^^^^^^^^^^
>x : [number, string] | [number, string, string]
>  : ^^^^^^^^^^^^^^^^^^^^^^^^^^^^^^^^^^^^^^^^^^^
>slice : ((start?: number, end?: number) => (string | number)[]) | ((start?: number, end?: number) => (string | number)[])
>      : ^^^^^^^^^^^^^^^^^^^^^^^^^^^^^^^^^^^^^^^^^^^^^^^^^^^^^^^^^^^^^^^^^^^^^^^^^^^^^^^^^^^^^^^^^^^^^^^^^^^^^^^^^^^^^^^^^
>>>>>>> 12402f26
>1 : 1
>  : ^

<|MERGE_RESOLUTION|>--- conflicted
+++ resolved
@@ -1,27 +1,21 @@
-//// [tests/cases/compiler/sliceResultCast.ts] ////
-
-=== sliceResultCast.ts ===
-declare var x: [number, string] | [number, string, string];
->x : [number, string] | [number, string, string]
->  : ^^^^^^^^^^^^^^^^^^^^^^^^^^^^^^^^^^^^^^^^^^^
-
-x.slice(1) as readonly string[];
->x.slice(1) as readonly string[] : readonly string[]
->                                : ^^^^^^^^^^^^^^^^^
->x.slice(1) : (string | number)[]
-<<<<<<< HEAD
->x.slice : ((start?: number | undefined, end?: number | undefined) => (string | number)[]) | ((start?: number | undefined, end?: number | undefined) => (string | number)[])
->x : [number, string] | [number, string, string]
->slice : ((start?: number | undefined, end?: number | undefined) => (string | number)[]) | ((start?: number | undefined, end?: number | undefined) => (string | number)[])
-=======
->           : ^^^^^^^^^^^^^^^^^^^
->x.slice : ((start?: number, end?: number) => (string | number)[]) | ((start?: number, end?: number) => (string | number)[])
->        : ^^^^^^^^^^^^^^^^^^^^^^^^^^^^^^^^^^^^^^^^^^^^^^^^^^^^^^^^^^^^^^^^^^^^^^^^^^^^^^^^^^^^^^^^^^^^^^^^^^^^^^^^^^^^^^^^^
->x : [number, string] | [number, string, string]
->  : ^^^^^^^^^^^^^^^^^^^^^^^^^^^^^^^^^^^^^^^^^^^
->slice : ((start?: number, end?: number) => (string | number)[]) | ((start?: number, end?: number) => (string | number)[])
->      : ^^^^^^^^^^^^^^^^^^^^^^^^^^^^^^^^^^^^^^^^^^^^^^^^^^^^^^^^^^^^^^^^^^^^^^^^^^^^^^^^^^^^^^^^^^^^^^^^^^^^^^^^^^^^^^^^^
->>>>>>> 12402f26
->1 : 1
->  : ^
-
+//// [tests/cases/compiler/sliceResultCast.ts] ////
+
+=== sliceResultCast.ts ===
+declare var x: [number, string] | [number, string, string];
+>x : [number, string] | [number, string, string]
+>  : ^^^^^^^^^^^^^^^^^^^^^^^^^^^^^^^^^^^^^^^^^^^
+
+x.slice(1) as readonly string[];
+>x.slice(1) as readonly string[] : readonly string[]
+>                                : ^^^^^^^^^^^^^^^^^
+>x.slice(1) : (string | number)[]
+>           : ^^^^^^^^^^^^^^^^^^^
+>x.slice : ((start?: number | undefined, end?: number | undefined) => (string | number)[]) | ((start?: number | undefined, end?: number | undefined) => (string | number)[])
+>        : ^^^^^^^^^^^^^^^^^^^^^^^^^^^^^^^^^^^^^^^^^^^^^^^^^^^^^^^^^^^^^^^^^^^^^^^^^^^^^^^^^^^^^^^^^^^^^^^^^^^^^^^^^^^^^^^^^^^^^^^^^^^^^^^^^^^^^^^^^^^^^^^^^^^^^^^^^^^^^^^^^
+>x : [number, string] | [number, string, string]
+>  : ^^^^^^^^^^^^^^^^^^^^^^^^^^^^^^^^^^^^^^^^^^^
+>slice : ((start?: number | undefined, end?: number | undefined) => (string | number)[]) | ((start?: number | undefined, end?: number | undefined) => (string | number)[])
+>      : ^^^^^^^^^^^^^^^^^^^^^^^^^^^^^^^^^^^^^^^^^^^^^^^^^^^^^^^^^^^^^^^^^^^^^^^^^^^^^^^^^^^^^^^^^^^^^^^^^^^^^^^^^^^^^^^^^^^^^^^^^^^^^^^^^^^^^^^^^^^^^^^^^^^^^^^^^^^^^^^^^
+>1 : 1
+>  : ^
+