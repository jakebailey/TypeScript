--- conflicted
+++ resolved
@@ -1,41 +1,36 @@
-//// [tests/cases/compiler/inferentiallyTypingAnEmptyArray.ts] ////
-
-=== inferentiallyTypingAnEmptyArray.ts ===
-// April 2014, Section 4.6:
-//      In the absence of a contextual type, the type of an array literal is C[], where C is the
-//      Undefined type(section 3.2.6) if the array literal is empty, or the best common type of
-//      the element expressions if the array literal is not empty.
-//      When an array literal is contextually typed(section 4.19) by an object type containing a
-//      numeric index signature of type T, each element expression is contextually typed by T and
-//      the type of the array literal is the best common type of T and the types of the element
-//      expressions.
-//
-// While the spec does not say it, an inferential type causes an empty array literal to have
-// the undefined[] type. In other words, the first clause from the excerpt above applies even
-// though there is a "contextual type" present. This is the intention, even though the spec
-// seems to imply the contrary.
-// Therefore, the following access to bar should not cause an error because we infer
-// the undefined[] type.
-declare function foo<T>(arr: T[]): T;
->foo : <T>(arr: T[]) => T
->    : ^ ^^^^^^^   ^^^^^ 
->arr : T[]
->    : ^^^
-
-foo([]).bar;
->foo([]).bar : any
-<<<<<<< HEAD
->foo([]) : never
->foo : <T>(arr: T[]) => T
->[] : never[]
-=======
->foo([]) : any
->        : ^^^
->foo : <T>(arr: T[]) => T
->    : ^^^^^^^^^^^^^^^^^^
->[] : undefined[]
->   : ^^^^^^^^^^^
->>>>>>> 12402f26
->bar : any
->    : ^^^
-
+//// [tests/cases/compiler/inferentiallyTypingAnEmptyArray.ts] ////
+
+=== inferentiallyTypingAnEmptyArray.ts ===
+// April 2014, Section 4.6:
+//      In the absence of a contextual type, the type of an array literal is C[], where C is the
+//      Undefined type(section 3.2.6) if the array literal is empty, or the best common type of
+//      the element expressions if the array literal is not empty.
+//      When an array literal is contextually typed(section 4.19) by an object type containing a
+//      numeric index signature of type T, each element expression is contextually typed by T and
+//      the type of the array literal is the best common type of T and the types of the element
+//      expressions.
+//
+// While the spec does not say it, an inferential type causes an empty array literal to have
+// the undefined[] type. In other words, the first clause from the excerpt above applies even
+// though there is a "contextual type" present. This is the intention, even though the spec
+// seems to imply the contrary.
+// Therefore, the following access to bar should not cause an error because we infer
+// the undefined[] type.
+declare function foo<T>(arr: T[]): T;
+>foo : <T>(arr: T[]) => T
+>    : ^ ^^^^^^^   ^^^^^ 
+>arr : T[]
+>    : ^^^
+
+foo([]).bar;
+>foo([]).bar : any
+>            : ^^^
+>foo([]) : never
+>        : ^^^^^
+>foo : <T>(arr: T[]) => T
+>    : ^^^^^^^^^^^^^^^^^^
+>[] : never[]
+>   : ^^^^^^^
+>bar : any
+>    : ^^^
+