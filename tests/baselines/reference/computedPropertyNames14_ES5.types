//// [tests/cases/conformance/es6/computedProperties/computedPropertyNames14_ES5.ts] ////

=== computedPropertyNames14_ES5.ts ===
var b: boolean;
>b : boolean
>  : ^^^^^^^

class C {
>C : C
>  : ^

    [b]() {}
>[b] : () => void
>    : ^^^^^^^^^^
>b : boolean
>  : ^^^^^^^

    static [true]() { }
>[true] : () => void
>       : ^^^^^^^^^^
>true : true
>     : ^^^^

    [[]]() { }
>[[]] : () => void
<<<<<<< HEAD
>[] : never[]
=======
>     : ^^^^^^^^^^
>[] : undefined[]
>   : ^^^^^^^^^^^
>>>>>>> 12402f26

    static [{}]() { }
>[{}] : () => void
>     : ^^^^^^^^^^
>{} : {}
>   : ^^

    [undefined]() { }
>[undefined] : () => void
>            : ^^^^^^^^^^
>undefined : undefined
>          : ^^^^^^^^^

    static [null]() { }
>[null] : () => void
>       : ^^^^^^^^^^
}
<|MERGE_RESOLUTION|>--- conflicted
+++ resolved
@@ -1,49 +1,45 @@
-//// [tests/cases/conformance/es6/computedProperties/computedPropertyNames14_ES5.ts] ////
-
-=== computedPropertyNames14_ES5.ts ===
-var b: boolean;
->b : boolean
->  : ^^^^^^^
-
-class C {
->C : C
->  : ^
-
-    [b]() {}
->[b] : () => void
->    : ^^^^^^^^^^
->b : boolean
->  : ^^^^^^^
-
-    static [true]() { }
->[true] : () => void
->       : ^^^^^^^^^^
->true : true
->     : ^^^^
-
-    [[]]() { }
->[[]] : () => void
-<<<<<<< HEAD
->[] : never[]
-=======
->     : ^^^^^^^^^^
->[] : undefined[]
->   : ^^^^^^^^^^^
->>>>>>> 12402f26
-
-    static [{}]() { }
->[{}] : () => void
->     : ^^^^^^^^^^
->{} : {}
->   : ^^
-
-    [undefined]() { }
->[undefined] : () => void
->            : ^^^^^^^^^^
->undefined : undefined
->          : ^^^^^^^^^
-
-    static [null]() { }
->[null] : () => void
->       : ^^^^^^^^^^
-}
+//// [tests/cases/conformance/es6/computedProperties/computedPropertyNames14_ES5.ts] ////
+
+=== computedPropertyNames14_ES5.ts ===
+var b: boolean;
+>b : boolean
+>  : ^^^^^^^
+
+class C {
+>C : C
+>  : ^
+
+    [b]() {}
+>[b] : () => void
+>    : ^^^^^^^^^^
+>b : boolean
+>  : ^^^^^^^
+
+    static [true]() { }
+>[true] : () => void
+>       : ^^^^^^^^^^
+>true : true
+>     : ^^^^
+
+    [[]]() { }
+>[[]] : () => void
+>     : ^^^^^^^^^^
+>[] : never[]
+>   : ^^^^^^^
+
+    static [{}]() { }
+>[{}] : () => void
+>     : ^^^^^^^^^^
+>{} : {}
+>   : ^^
+
+    [undefined]() { }
+>[undefined] : () => void
+>            : ^^^^^^^^^^
+>undefined : undefined
+>          : ^^^^^^^^^
+
+    static [null]() { }
+>[null] : () => void
+>       : ^^^^^^^^^^
+}