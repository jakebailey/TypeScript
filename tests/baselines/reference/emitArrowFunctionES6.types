//// [tests/cases/conformance/es6/arrowFunction/emitArrowFunctionES6.ts] ////

=== emitArrowFunctionES6.ts ===
var f1 = () => { }
>f1 : () => void
>   : ^^^^^^^^^^
>() => { } : () => void
>          : ^^^^^^^^^^

var f2 = (x: string, y: string) => { }
>f2 : (x: string, y: string) => void
>   : ^^^^      ^^^^^      ^^^^^^^^^
>(x: string, y: string) => { } : (x: string, y: string) => void
>                              : ^^^^      ^^^^^      ^^^^^^^^^
>x : string
>  : ^^^^^^
>y : string
>  : ^^^^^^

var f3 = (x: string, y: number, ...rest) => { }
>f3 : (x: string, y: number, ...rest: any[]) => void
>   : ^^^^      ^^^^^      ^^^^^^^^^^^^^^^^^^^^^^^^^
>(x: string, y: number, ...rest) => { } : (x: string, y: number, ...rest: any[]) => void
>                                       : ^^^^      ^^^^^      ^^^^^^^^^^^^^^^^^^^^^^^^^
>x : string
>  : ^^^^^^
>y : number
>  : ^^^^^^
>rest : any[]
>     : ^^^^^

var f4 = (x: string, y: number, z=10) => { }
>f4 : (x: string, y: number, z?: number) => void
>   : ^^^^      ^^^^^      ^^^^^^^^^^^^^^^^^^^^^
>(x: string, y: number, z=10) => { } : (x: string, y: number, z?: number) => void
>                                    : ^^^^      ^^^^^      ^^^^^^^^^^^^^^^^^^^^^
>x : string
>  : ^^^^^^
>y : number
>  : ^^^^^^
>z : number
>  : ^^^^^^
>10 : 10
>   : ^^

function foo(func: () => boolean) { }
>foo : (func: () => boolean) => void
>    : ^^^^^^^             ^^^^^^^^^
>func : () => boolean
>     : ^^^^^^       

foo(() => true);
>foo(() => true) : void
>                : ^^^^
>foo : (func: () => boolean) => void
>    : ^^^^^^^^^^^^^^^^^^^^^^^^^^^^^
>() => true : () => true
>           : ^^^^^^^^^^
>true : true
>     : ^^^^

foo(() => { return false; });
>foo(() => { return false; }) : void
>                             : ^^^^
>foo : (func: () => boolean) => void
>    : ^^^^^^^^^^^^^^^^^^^^^^^^^^^^^
>() => { return false; } : () => false
>                        : ^^^^^^^^^^^
>false : false
>      : ^^^^^

// Binding patterns in arrow functions
var p1 = ([a]) => { };
>p1 : ([a]: [any]) => void
>   : ^^^^^^^^^^^^^^^^^^^^
>([a]) => { } : ([a]: [any]) => void
>             : ^^^^^^^^^^^^^^^^^^^^
>a : any
>  : ^^^

var p2 = ([...a]) => { };
>p2 : ([...a]: Iterable<any>) => void
>   : ^^^^^^^^^^^^^^^^^^^^^^^^^^^^^^^
>([...a]) => { } : ([...a]: Iterable<any>) => void
>                : ^^^^^^^^^^^^^^^^^^^^^^^^^^^^^^^
>a : any[]
>  : ^^^^^

var p3 = ([, a]) => { };
>p3 : ([, a]: [any, any]) => void
>   : ^^^^^^^^^^^^^^^^^^^^^^^^^^^
>([, a]) => { } : ([, a]: [any, any]) => void
>               : ^^^^^^^^^^^^^^^^^^^^^^^^^^^
> : undefined
> : ^^^^^^^^^
>a : any
>  : ^^^

var p4 = ([, ...a]) => { };
>p4 : ([, ...a]: [any?, ...any[]]) => void
>   : ^^^^^^^^^^^^^^^^^^^^^^^^^^^^^^^^^^^^
>([, ...a]) => { } : ([, ...a]: [any?, ...any[]]) => void
>                  : ^^^^^^^^^^^^^^^^^^^^^^^^^^^^^^^^^^^^
> : undefined
> : ^^^^^^^^^
>a : any[]
>  : ^^^^^

var p5 = ([a = 1]) => { };
<<<<<<< HEAD
>p5 : ([a]: [(number | undefined)?]) => void
>([a = 1]) => { } : ([a]: [(number | undefined)?]) => void
=======
>p5 : ([a]: [number?]) => void
>   : ^^^^^^^^^^^^^^^^^^^^^^^^
>([a = 1]) => { } : ([a]: [number?]) => void
>                 : ^^^^^^^^^^^^^^^^^^^^^^^^
>>>>>>> 12402f26
>a : number
>  : ^^^^^^
>1 : 1
>  : ^

var p6 = ({ a }) => { };
>p6 : ({ a }: { a: any; }) => void
>   : ^^^^^^^^^^^^^^^^^^^^^^^^^^^^
>({ a }) => { } : ({ a }: { a: any; }) => void
>               : ^^^^^^^^^^^^^^^^^^^^^^^^^^^^
>a : any
>  : ^^^

var p7 = ({ a: { b } }) => { };
>p7 : ({ a: { b } }: { a: { b: any; }; }) => void
>   : ^^^^^^^^^^^^^^^^^^^^^^^^^^^^^^^^^^^^^^^^^^^
>({ a: { b } }) => { } : ({ a: { b } }: { a: { b: any; }; }) => void
>                      : ^^^^^^^^^^^^^^^^^^^^^^^^^^^^^^^^^^^^^^^^^^^
>a : any
>  : ^^^
>b : any
>  : ^^^

var p8 = ({ a = 1 }) => { };
<<<<<<< HEAD
>p8 : ({ a }: { a?: number | undefined; }) => void
>({ a = 1 }) => { } : ({ a }: { a?: number | undefined; }) => void
=======
>p8 : ({ a }: { a?: number; }) => void
>   : ^^^^^^^^^^^^^^^^^^^^^^^^^^^^^^^^
>({ a = 1 }) => { } : ({ a }: { a?: number; }) => void
>                   : ^^^^^^^^^^^^^^^^^^^^^^^^^^^^^^^^
>>>>>>> 12402f26
>a : number
>  : ^^^^^^
>1 : 1
>  : ^

var p9 = ({ a: { b = 1 } = { b: 1 } }) => { };
<<<<<<< HEAD
>p9 : ({ a: { b } }: { a?: { b?: number; } | undefined; }) => void
>({ a: { b = 1 } = { b: 1 } }) => { } : ({ a: { b } }: { a?: { b?: number; } | undefined; }) => void
=======
>p9 : ({ a: { b } }: { a?: { b?: number; }; }) => void
>   : ^^^^^^^^^^^^^^^^^^^^^^^^^^^^^^^^^^^^^^^^^^^^^^^^
>({ a: { b = 1 } = { b: 1 } }) => { } : ({ a: { b } }: { a?: { b?: number; }; }) => void
>                                     : ^^^^^^^^^^^^^^^^^^^^^^^^^^^^^^^^^^^^^^^^^^^^^^^^
>>>>>>> 12402f26
>a : any
>  : ^^^
>b : number
>  : ^^^^^^
>1 : 1
>  : ^
>{ b: 1 } : { b?: number; }
>         : ^^^^^^^^^^^^^^^
>b : number
>  : ^^^^^^
>1 : 1
>  : ^

var p10 = ([{ value, done }]) => { };
>p10 : ([{ value, done }]: [{ value: any; done: any; }]) => void
>    : ^^^^^^^^^^^^^^^^^^^^^^^^^^^^^^^^^^^^^^^^^^^^^^^^^^^^^^^^^
>([{ value, done }]) => { } : ([{ value, done }]: [{ value: any; done: any; }]) => void
>                           : ^^^^^^^^^^^^^^^^^^^^^^^^^^^^^^^^^^^^^^^^^^^^^^^^^^^^^^^^^
>value : any
>      : ^^^
>done : any
>     : ^^^

<|MERGE_RESOLUTION|>--- conflicted
+++ resolved
@@ -1,189 +1,174 @@
-//// [tests/cases/conformance/es6/arrowFunction/emitArrowFunctionES6.ts] ////
-
-=== emitArrowFunctionES6.ts ===
-var f1 = () => { }
->f1 : () => void
->   : ^^^^^^^^^^
->() => { } : () => void
->          : ^^^^^^^^^^
-
-var f2 = (x: string, y: string) => { }
->f2 : (x: string, y: string) => void
->   : ^^^^      ^^^^^      ^^^^^^^^^
->(x: string, y: string) => { } : (x: string, y: string) => void
->                              : ^^^^      ^^^^^      ^^^^^^^^^
->x : string
->  : ^^^^^^
->y : string
->  : ^^^^^^
-
-var f3 = (x: string, y: number, ...rest) => { }
->f3 : (x: string, y: number, ...rest: any[]) => void
->   : ^^^^      ^^^^^      ^^^^^^^^^^^^^^^^^^^^^^^^^
->(x: string, y: number, ...rest) => { } : (x: string, y: number, ...rest: any[]) => void
->                                       : ^^^^      ^^^^^      ^^^^^^^^^^^^^^^^^^^^^^^^^
->x : string
->  : ^^^^^^
->y : number
->  : ^^^^^^
->rest : any[]
->     : ^^^^^
-
-var f4 = (x: string, y: number, z=10) => { }
->f4 : (x: string, y: number, z?: number) => void
->   : ^^^^      ^^^^^      ^^^^^^^^^^^^^^^^^^^^^
->(x: string, y: number, z=10) => { } : (x: string, y: number, z?: number) => void
->                                    : ^^^^      ^^^^^      ^^^^^^^^^^^^^^^^^^^^^
->x : string
->  : ^^^^^^
->y : number
->  : ^^^^^^
->z : number
->  : ^^^^^^
->10 : 10
->   : ^^
-
-function foo(func: () => boolean) { }
->foo : (func: () => boolean) => void
->    : ^^^^^^^             ^^^^^^^^^
->func : () => boolean
->     : ^^^^^^       
-
-foo(() => true);
->foo(() => true) : void
->                : ^^^^
->foo : (func: () => boolean) => void
->    : ^^^^^^^^^^^^^^^^^^^^^^^^^^^^^
->() => true : () => true
->           : ^^^^^^^^^^
->true : true
->     : ^^^^
-
-foo(() => { return false; });
->foo(() => { return false; }) : void
->                             : ^^^^
->foo : (func: () => boolean) => void
->    : ^^^^^^^^^^^^^^^^^^^^^^^^^^^^^
->() => { return false; } : () => false
->                        : ^^^^^^^^^^^
->false : false
->      : ^^^^^
-
-// Binding patterns in arrow functions
-var p1 = ([a]) => { };
->p1 : ([a]: [any]) => void
->   : ^^^^^^^^^^^^^^^^^^^^
->([a]) => { } : ([a]: [any]) => void
->             : ^^^^^^^^^^^^^^^^^^^^
->a : any
->  : ^^^
-
-var p2 = ([...a]) => { };
->p2 : ([...a]: Iterable<any>) => void
->   : ^^^^^^^^^^^^^^^^^^^^^^^^^^^^^^^
->([...a]) => { } : ([...a]: Iterable<any>) => void
->                : ^^^^^^^^^^^^^^^^^^^^^^^^^^^^^^^
->a : any[]
->  : ^^^^^
-
-var p3 = ([, a]) => { };
->p3 : ([, a]: [any, any]) => void
->   : ^^^^^^^^^^^^^^^^^^^^^^^^^^^
->([, a]) => { } : ([, a]: [any, any]) => void
->               : ^^^^^^^^^^^^^^^^^^^^^^^^^^^
-> : undefined
-> : ^^^^^^^^^
->a : any
->  : ^^^
-
-var p4 = ([, ...a]) => { };
->p4 : ([, ...a]: [any?, ...any[]]) => void
->   : ^^^^^^^^^^^^^^^^^^^^^^^^^^^^^^^^^^^^
->([, ...a]) => { } : ([, ...a]: [any?, ...any[]]) => void
->                  : ^^^^^^^^^^^^^^^^^^^^^^^^^^^^^^^^^^^^
-> : undefined
-> : ^^^^^^^^^
->a : any[]
->  : ^^^^^
-
-var p5 = ([a = 1]) => { };
-<<<<<<< HEAD
->p5 : ([a]: [(number | undefined)?]) => void
->([a = 1]) => { } : ([a]: [(number | undefined)?]) => void
-=======
->p5 : ([a]: [number?]) => void
->   : ^^^^^^^^^^^^^^^^^^^^^^^^
->([a = 1]) => { } : ([a]: [number?]) => void
->                 : ^^^^^^^^^^^^^^^^^^^^^^^^
->>>>>>> 12402f26
->a : number
->  : ^^^^^^
->1 : 1
->  : ^
-
-var p6 = ({ a }) => { };
->p6 : ({ a }: { a: any; }) => void
->   : ^^^^^^^^^^^^^^^^^^^^^^^^^^^^
->({ a }) => { } : ({ a }: { a: any; }) => void
->               : ^^^^^^^^^^^^^^^^^^^^^^^^^^^^
->a : any
->  : ^^^
-
-var p7 = ({ a: { b } }) => { };
->p7 : ({ a: { b } }: { a: { b: any; }; }) => void
->   : ^^^^^^^^^^^^^^^^^^^^^^^^^^^^^^^^^^^^^^^^^^^
->({ a: { b } }) => { } : ({ a: { b } }: { a: { b: any; }; }) => void
->                      : ^^^^^^^^^^^^^^^^^^^^^^^^^^^^^^^^^^^^^^^^^^^
->a : any
->  : ^^^
->b : any
->  : ^^^
-
-var p8 = ({ a = 1 }) => { };
-<<<<<<< HEAD
->p8 : ({ a }: { a?: number | undefined; }) => void
->({ a = 1 }) => { } : ({ a }: { a?: number | undefined; }) => void
-=======
->p8 : ({ a }: { a?: number; }) => void
->   : ^^^^^^^^^^^^^^^^^^^^^^^^^^^^^^^^
->({ a = 1 }) => { } : ({ a }: { a?: number; }) => void
->                   : ^^^^^^^^^^^^^^^^^^^^^^^^^^^^^^^^
->>>>>>> 12402f26
->a : number
->  : ^^^^^^
->1 : 1
->  : ^
-
-var p9 = ({ a: { b = 1 } = { b: 1 } }) => { };
-<<<<<<< HEAD
->p9 : ({ a: { b } }: { a?: { b?: number; } | undefined; }) => void
->({ a: { b = 1 } = { b: 1 } }) => { } : ({ a: { b } }: { a?: { b?: number; } | undefined; }) => void
-=======
->p9 : ({ a: { b } }: { a?: { b?: number; }; }) => void
->   : ^^^^^^^^^^^^^^^^^^^^^^^^^^^^^^^^^^^^^^^^^^^^^^^^
->({ a: { b = 1 } = { b: 1 } }) => { } : ({ a: { b } }: { a?: { b?: number; }; }) => void
->                                     : ^^^^^^^^^^^^^^^^^^^^^^^^^^^^^^^^^^^^^^^^^^^^^^^^
->>>>>>> 12402f26
->a : any
->  : ^^^
->b : number
->  : ^^^^^^
->1 : 1
->  : ^
->{ b: 1 } : { b?: number; }
->         : ^^^^^^^^^^^^^^^
->b : number
->  : ^^^^^^
->1 : 1
->  : ^
-
-var p10 = ([{ value, done }]) => { };
->p10 : ([{ value, done }]: [{ value: any; done: any; }]) => void
->    : ^^^^^^^^^^^^^^^^^^^^^^^^^^^^^^^^^^^^^^^^^^^^^^^^^^^^^^^^^
->([{ value, done }]) => { } : ([{ value, done }]: [{ value: any; done: any; }]) => void
->                           : ^^^^^^^^^^^^^^^^^^^^^^^^^^^^^^^^^^^^^^^^^^^^^^^^^^^^^^^^^
->value : any
->      : ^^^
->done : any
->     : ^^^
-
+//// [tests/cases/conformance/es6/arrowFunction/emitArrowFunctionES6.ts] ////
+
+=== emitArrowFunctionES6.ts ===
+var f1 = () => { }
+>f1 : () => void
+>   : ^^^^^^^^^^
+>() => { } : () => void
+>          : ^^^^^^^^^^
+
+var f2 = (x: string, y: string) => { }
+>f2 : (x: string, y: string) => void
+>   : ^^^^      ^^^^^      ^^^^^^^^^
+>(x: string, y: string) => { } : (x: string, y: string) => void
+>                              : ^^^^      ^^^^^      ^^^^^^^^^
+>x : string
+>  : ^^^^^^
+>y : string
+>  : ^^^^^^
+
+var f3 = (x: string, y: number, ...rest) => { }
+>f3 : (x: string, y: number, ...rest: any[]) => void
+>   : ^^^^      ^^^^^      ^^^^^^^^^^^^^^^^^^^^^^^^^
+>(x: string, y: number, ...rest) => { } : (x: string, y: number, ...rest: any[]) => void
+>                                       : ^^^^      ^^^^^      ^^^^^^^^^^^^^^^^^^^^^^^^^
+>x : string
+>  : ^^^^^^
+>y : number
+>  : ^^^^^^
+>rest : any[]
+>     : ^^^^^
+
+var f4 = (x: string, y: number, z=10) => { }
+>f4 : (x: string, y: number, z?: number) => void
+>   : ^^^^      ^^^^^      ^^^^^^^^^^^^^^^^^^^^^
+>(x: string, y: number, z=10) => { } : (x: string, y: number, z?: number) => void
+>                                    : ^^^^      ^^^^^      ^^^^^^^^^^^^^^^^^^^^^
+>x : string
+>  : ^^^^^^
+>y : number
+>  : ^^^^^^
+>z : number
+>  : ^^^^^^
+>10 : 10
+>   : ^^
+
+function foo(func: () => boolean) { }
+>foo : (func: () => boolean) => void
+>    : ^^^^^^^             ^^^^^^^^^
+>func : () => boolean
+>     : ^^^^^^       
+
+foo(() => true);
+>foo(() => true) : void
+>                : ^^^^
+>foo : (func: () => boolean) => void
+>    : ^^^^^^^^^^^^^^^^^^^^^^^^^^^^^
+>() => true : () => true
+>           : ^^^^^^^^^^
+>true : true
+>     : ^^^^
+
+foo(() => { return false; });
+>foo(() => { return false; }) : void
+>                             : ^^^^
+>foo : (func: () => boolean) => void
+>    : ^^^^^^^^^^^^^^^^^^^^^^^^^^^^^
+>() => { return false; } : () => false
+>                        : ^^^^^^^^^^^
+>false : false
+>      : ^^^^^
+
+// Binding patterns in arrow functions
+var p1 = ([a]) => { };
+>p1 : ([a]: [any]) => void
+>   : ^^^^^^^^^^^^^^^^^^^^
+>([a]) => { } : ([a]: [any]) => void
+>             : ^^^^^^^^^^^^^^^^^^^^
+>a : any
+>  : ^^^
+
+var p2 = ([...a]) => { };
+>p2 : ([...a]: Iterable<any>) => void
+>   : ^^^^^^^^^^^^^^^^^^^^^^^^^^^^^^^
+>([...a]) => { } : ([...a]: Iterable<any>) => void
+>                : ^^^^^^^^^^^^^^^^^^^^^^^^^^^^^^^
+>a : any[]
+>  : ^^^^^
+
+var p3 = ([, a]) => { };
+>p3 : ([, a]: [any, any]) => void
+>   : ^^^^^^^^^^^^^^^^^^^^^^^^^^^
+>([, a]) => { } : ([, a]: [any, any]) => void
+>               : ^^^^^^^^^^^^^^^^^^^^^^^^^^^
+> : undefined
+> : ^^^^^^^^^
+>a : any
+>  : ^^^
+
+var p4 = ([, ...a]) => { };
+>p4 : ([, ...a]: [any?, ...any[]]) => void
+>   : ^^^^^^^^^^^^^^^^^^^^^^^^^^^^^^^^^^^^
+>([, ...a]) => { } : ([, ...a]: [any?, ...any[]]) => void
+>                  : ^^^^^^^^^^^^^^^^^^^^^^^^^^^^^^^^^^^^
+> : undefined
+> : ^^^^^^^^^
+>a : any[]
+>  : ^^^^^
+
+var p5 = ([a = 1]) => { };
+>p5 : ([a]: [(number | undefined)?]) => void
+>   : ^^^^^^^^^^^^^^^^^^^^^^^^^^^^^^^^^^^^^^
+>([a = 1]) => { } : ([a]: [(number | undefined)?]) => void
+>                 : ^^^^^^^^^^^^^^^^^^^^^^^^^^^^^^^^^^^^^^
+>a : number
+>  : ^^^^^^
+>1 : 1
+>  : ^
+
+var p6 = ({ a }) => { };
+>p6 : ({ a }: { a: any; }) => void
+>   : ^^^^^^^^^^^^^^^^^^^^^^^^^^^^
+>({ a }) => { } : ({ a }: { a: any; }) => void
+>               : ^^^^^^^^^^^^^^^^^^^^^^^^^^^^
+>a : any
+>  : ^^^
+
+var p7 = ({ a: { b } }) => { };
+>p7 : ({ a: { b } }: { a: { b: any; }; }) => void
+>   : ^^^^^^^^^^^^^^^^^^^^^^^^^^^^^^^^^^^^^^^^^^^
+>({ a: { b } }) => { } : ({ a: { b } }: { a: { b: any; }; }) => void
+>                      : ^^^^^^^^^^^^^^^^^^^^^^^^^^^^^^^^^^^^^^^^^^^
+>a : any
+>  : ^^^
+>b : any
+>  : ^^^
+
+var p8 = ({ a = 1 }) => { };
+>p8 : ({ a }: { a?: number | undefined; }) => void
+>   : ^^^^^^^^^^^^^^^^^^^^^^^^^^^^^^^^^^^^^^^^^^^^
+>({ a = 1 }) => { } : ({ a }: { a?: number | undefined; }) => void
+>                   : ^^^^^^^^^^^^^^^^^^^^^^^^^^^^^^^^^^^^^^^^^^^^
+>a : number
+>  : ^^^^^^
+>1 : 1
+>  : ^
+
+var p9 = ({ a: { b = 1 } = { b: 1 } }) => { };
+>p9 : ({ a: { b } }: { a?: { b?: number; } | undefined; }) => void
+>   : ^^^^^^^^^^^^^^^^^^^^^^^^^^^^^^^^^^^^^^^^^^^^^^^^^^^^^^^^^^^^
+>({ a: { b = 1 } = { b: 1 } }) => { } : ({ a: { b } }: { a?: { b?: number; } | undefined; }) => void
+>                                     : ^^^^^^^^^^^^^^^^^^^^^^^^^^^^^^^^^^^^^^^^^^^^^^^^^^^^^^^^^^^^
+>a : any
+>  : ^^^
+>b : number
+>  : ^^^^^^
+>1 : 1
+>  : ^
+>{ b: 1 } : { b?: number; }
+>         : ^^^^^^^^^^^^^^^
+>b : number
+>  : ^^^^^^
+>1 : 1
+>  : ^
+
+var p10 = ([{ value, done }]) => { };
+>p10 : ([{ value, done }]: [{ value: any; done: any; }]) => void
+>    : ^^^^^^^^^^^^^^^^^^^^^^^^^^^^^^^^^^^^^^^^^^^^^^^^^^^^^^^^^
+>([{ value, done }]) => { } : ([{ value, done }]: [{ value: any; done: any; }]) => void
+>                           : ^^^^^^^^^^^^^^^^^^^^^^^^^^^^^^^^^^^^^^^^^^^^^^^^^^^^^^^^^
+>value : any
+>      : ^^^
+>done : any
+>     : ^^^
+