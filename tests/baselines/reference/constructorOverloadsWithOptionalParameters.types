//// [tests/cases/conformance/classes/constructorDeclarations/constructorParameters/constructorOverloadsWithOptionalParameters.ts] ////

=== constructorOverloadsWithOptionalParameters.ts ===
class C {
>C : C
>  : ^

    foo: string;
>foo : string
>    : ^^^^^^

    constructor(x?, y?: any[]); 
>x : any
<<<<<<< HEAD
>y : any[] | undefined
=======
>y : any[]
>  : ^^^^^
>>>>>>> 12402f26

    constructor() {
    }
}

class D<T> {
>D : D<T>
>  : ^^^^

    foo: string;
>foo : string
>    : ^^^^^^

    constructor(x?, y?: any[]); 
>x : any
<<<<<<< HEAD
>y : any[] | undefined
=======
>y : any[]
>  : ^^^^^
>>>>>>> 12402f26

    constructor() {
    }
}
<|MERGE_RESOLUTION|>--- conflicted
+++ resolved
@@ -1,44 +1,36 @@
-//// [tests/cases/conformance/classes/constructorDeclarations/constructorParameters/constructorOverloadsWithOptionalParameters.ts] ////
-
-=== constructorOverloadsWithOptionalParameters.ts ===
-class C {
->C : C
->  : ^
-
-    foo: string;
->foo : string
->    : ^^^^^^
-
-    constructor(x?, y?: any[]); 
->x : any
-<<<<<<< HEAD
->y : any[] | undefined
-=======
->y : any[]
->  : ^^^^^
->>>>>>> 12402f26
-
-    constructor() {
-    }
-}
-
-class D<T> {
->D : D<T>
->  : ^^^^
-
-    foo: string;
->foo : string
->    : ^^^^^^
-
-    constructor(x?, y?: any[]); 
->x : any
-<<<<<<< HEAD
->y : any[] | undefined
-=======
->y : any[]
->  : ^^^^^
->>>>>>> 12402f26
-
-    constructor() {
-    }
-}
+//// [tests/cases/conformance/classes/constructorDeclarations/constructorParameters/constructorOverloadsWithOptionalParameters.ts] ////
+
+=== constructorOverloadsWithOptionalParameters.ts ===
+class C {
+>C : C
+>  : ^
+
+    foo: string;
+>foo : string
+>    : ^^^^^^
+
+    constructor(x?, y?: any[]); 
+>x : any
+>y : any[] | undefined
+>  : ^^^^^^^^^^^^^^^^^
+
+    constructor() {
+    }
+}
+
+class D<T> {
+>D : D<T>
+>  : ^^^^
+
+    foo: string;
+>foo : string
+>    : ^^^^^^
+
+    constructor(x?, y?: any[]); 
+>x : any
+>y : any[] | undefined
+>  : ^^^^^^^^^^^^^^^^^
+
+    constructor() {
+    }
+}