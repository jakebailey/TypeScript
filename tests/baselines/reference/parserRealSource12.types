--- conflicted
+++ resolved
@@ -1,6429 +1,6282 @@
-//// [tests/cases/conformance/parser/ecmascript5/parserRealSource12.ts] ////
-
-=== parserRealSource12.ts ===
-// Copyright (c) Microsoft. All rights reserved. Licensed under the Apache License, Version 2.0. 
-// See LICENSE.txt in the project root for complete license information.
-
-///<reference path='typescript.ts' />
-
-module TypeScript {
->TypeScript : typeof TypeScript
->           : ^^^^^^^^^^^^^^^^^
-
-    export interface IAstWalker {
-        walk(ast: AST, parent: AST): AST;
->walk : (ast: AST, parent: AST) => AST
->     : ^^^^^^^^^^^^^^^^^^^^^^^^^^^^^^
->ast : AST
->    : ^^^
->parent : AST
->       : ^^^
-
-        options: AstWalkOptions;
->options : AstWalkOptions
->        : ^^^^^^^^^^^^^^
-
-        state: any; // user state object
->state : any
->      : ^^^
-    }
-
-    export class AstWalkOptions {
->AstWalkOptions : AstWalkOptions
->               : ^^^^^^^^^^^^^^
-
-        public goChildren = true;
->goChildren : boolean
->           : ^^^^^^^
->true : true
->     : ^^^^
-
-        public goNextSibling = true;
->goNextSibling : boolean
->              : ^^^^^^^
->true : true
->     : ^^^^
-
-        public reverseSiblings = false; // visit siblings in reverse execution order
->reverseSiblings : boolean
->                : ^^^^^^^
->false : false
->      : ^^^^^
-
-        public stopWalk(stop:boolean = true) {
->stopWalk : (stop?: boolean) => void
->         : ^^^^^^^^       ^^^^^^^^^
->stop : boolean
->     : ^^^^^^^
->true : true
->     : ^^^^
-
-            this.goChildren = !stop;
->this.goChildren = !stop : boolean
->                        : ^^^^^^^
->this.goChildren : boolean
->                : ^^^^^^^
->this : this
->     : ^^^^
->goChildren : boolean
->           : ^^^^^^^
->!stop : boolean
->      : ^^^^^^^
->stop : boolean
->     : ^^^^^^^
-
-            this.goNextSibling = !stop;
->this.goNextSibling = !stop : boolean
->                           : ^^^^^^^
->this.goNextSibling : boolean
->                   : ^^^^^^^
->this : this
->     : ^^^^
->goNextSibling : boolean
->              : ^^^^^^^
->!stop : boolean
->      : ^^^^^^^
->stop : boolean
->     : ^^^^^^^
-        }
-    }
-
-    export interface IAstWalkCallback {
-        (ast: AST, parent: AST, walker: IAstWalker): AST;
->ast : AST
->    : ^^^
->parent : AST
->       : ^^^
->walker : IAstWalker
->       : ^^^^^^^^^^
-    }
-
-    export interface IAstWalkChildren {
-        (preAst: AST, parent: AST, walker: IAstWalker): void;
->preAst : AST
->       : ^^^
->parent : AST
->       : ^^^
->walker : IAstWalker
->       : ^^^^^^^^^^
-    }
-
-    class AstWalker implements IAstWalker {
->AstWalker : AstWalker
->          : ^^^^^^^^^
-
-        constructor (
-            private childrenWalkers: IAstWalkChildren[],
->childrenWalkers : IAstWalkChildren[]
->                : ^^^^^^^^^^^^^^^^^^
-
-            private pre: IAstWalkCallback,
->pre : IAstWalkCallback
->    : ^^^^^^^^^^^^^^^^
-
-            private post: IAstWalkCallback,
->post : IAstWalkCallback
->     : ^^^^^^^^^^^^^^^^
-
-            public options: AstWalkOptions,
->options : AstWalkOptions
->        : ^^^^^^^^^^^^^^
-
-            public state: any) {
->state : any
->      : ^^^
-        }
-
-        public walk(ast: AST, parent: AST): AST {
->walk : (ast: AST, parent: AST) => AST
->     : ^^^^^^^^^^^^^^^^^^^^^^^^^^^^^^
->ast : AST
->    : ^^^
->parent : AST
->       : ^^^
-
-            var preAst = this.pre(ast, parent, this);
->preAst : AST
->       : ^^^
->this.pre(ast, parent, this) : AST
->                            : ^^^
->this.pre : IAstWalkCallback
->         : ^^^^^^^^^^^^^^^^
->this : this
->     : ^^^^
->pre : IAstWalkCallback
->    : ^^^^^^^^^^^^^^^^
->ast : AST
->    : ^^^
->parent : AST
->       : ^^^
->this : this
->     : ^^^^
-
-            if (preAst === undefined) {
->preAst === undefined : boolean
->                     : ^^^^^^^
->preAst : AST
->       : ^^^
->undefined : undefined
->          : ^^^^^^^^^
-
-                preAst = ast;
->preAst = ast : AST
->             : ^^^
->preAst : AST
->       : ^^^
->ast : AST
->    : ^^^
-            }
-            if (this.options.goChildren) {
->this.options.goChildren : boolean
->                        : ^^^^^^^
->this.options : AstWalkOptions
->             : ^^^^^^^^^^^^^^
->this : this
->     : ^^^^
->options : AstWalkOptions
->        : ^^^^^^^^^^^^^^
->goChildren : boolean
->           : ^^^^^^^
-
-                var svGoSib = this.options.goNextSibling;
->svGoSib : boolean
->        : ^^^^^^^
->this.options.goNextSibling : boolean
->                           : ^^^^^^^
->this.options : AstWalkOptions
->             : ^^^^^^^^^^^^^^
->this : this
->     : ^^^^
->options : AstWalkOptions
->        : ^^^^^^^^^^^^^^
->goNextSibling : boolean
->              : ^^^^^^^
-
-                this.options.goNextSibling = true;
->this.options.goNextSibling = true : true
->                                  : ^^^^
->this.options.goNextSibling : boolean
->                           : ^^^^^^^
->this.options : AstWalkOptions
->             : ^^^^^^^^^^^^^^
->this : this
->     : ^^^^
->options : AstWalkOptions
->        : ^^^^^^^^^^^^^^
->goNextSibling : boolean
->              : ^^^^^^^
->true : true
->     : ^^^^
-
-                // Call the "walkChildren" function corresponding to "nodeType".
-                this.childrenWalkers[ast.nodeType](ast, parent, this);
->this.childrenWalkers[ast.nodeType](ast, parent, this) : void
->                                                      : ^^^^
->this.childrenWalkers[ast.nodeType] : IAstWalkChildren
->                                   : ^^^^^^^^^^^^^^^^
->this.childrenWalkers : IAstWalkChildren[]
->                     : ^^^^^^^^^^^^^^^^^^
->this : this
->     : ^^^^
->childrenWalkers : IAstWalkChildren[]
->                : ^^^^^^^^^^^^^^^^^^
->ast.nodeType : any
->             : ^^^
->ast : AST
->    : ^^^
->nodeType : any
->         : ^^^
->ast : AST
->    : ^^^
->parent : AST
->       : ^^^
->this : this
->     : ^^^^
-
-                this.options.goNextSibling = svGoSib;
->this.options.goNextSibling = svGoSib : boolean
->                                     : ^^^^^^^
->this.options.goNextSibling : boolean
->                           : ^^^^^^^
->this.options : AstWalkOptions
->             : ^^^^^^^^^^^^^^
->this : this
->     : ^^^^
->options : AstWalkOptions
->        : ^^^^^^^^^^^^^^
->goNextSibling : boolean
->              : ^^^^^^^
->svGoSib : boolean
->        : ^^^^^^^
-            }
-            else {
-                // no go only applies to children of node issuing it
-                this.options.goChildren = true;
->this.options.goChildren = true : true
->                               : ^^^^
->this.options.goChildren : boolean
->                        : ^^^^^^^
->this.options : AstWalkOptions
->             : ^^^^^^^^^^^^^^
->this : this
->     : ^^^^
->options : AstWalkOptions
->        : ^^^^^^^^^^^^^^
->goChildren : boolean
->           : ^^^^^^^
->true : true
->     : ^^^^
-            }
-            if (this.post) {
->this.post : IAstWalkCallback
->          : ^^^^^^^^^^^^^^^^
->this : this
->     : ^^^^
->post : IAstWalkCallback
->     : ^^^^^^^^^^^^^^^^
-
-                var postAst = this.post(preAst, parent, this);
->postAst : AST
->        : ^^^
->this.post(preAst, parent, this) : AST
->                                : ^^^
->this.post : IAstWalkCallback
->          : ^^^^^^^^^^^^^^^^
->this : this
->     : ^^^^
->post : IAstWalkCallback
->     : ^^^^^^^^^^^^^^^^
->preAst : AST
->       : ^^^
->parent : AST
->       : ^^^
->this : this
->     : ^^^^
-
-                if (postAst === undefined) {
->postAst === undefined : boolean
->                      : ^^^^^^^
->postAst : AST
->        : ^^^
->undefined : undefined
->          : ^^^^^^^^^
-
-                    postAst = preAst;
->postAst = preAst : AST
->                 : ^^^
->postAst : AST
->        : ^^^
->preAst : AST
->       : ^^^
-                }
-                return postAst;
->postAst : AST
->        : ^^^
-            }
-            else {
-                return preAst;
->preAst : AST
->       : ^^^
-            }
-        }
-    }
-
-    export class AstWalkerFactory {
->AstWalkerFactory : AstWalkerFactory
->                 : ^^^^^^^^^^^^^^^^
-
-        private childrenWalkers: IAstWalkChildren[] = [];
->childrenWalkers : IAstWalkChildren[]
-<<<<<<< HEAD
->[] : never[]
-=======
->                : ^^^^^^^^^^^^^^^^^^
->[] : undefined[]
->   : ^^^^^^^^^^^
->>>>>>> 12402f26
-
-        constructor () {
-            this.initChildrenWalkers();
->this.initChildrenWalkers() : void
->                           : ^^^^
->this.initChildrenWalkers : () => void
->                         : ^^^^^^^^^^
->this : this
->     : ^^^^
->initChildrenWalkers : () => void
->                    : ^^^^^^^^^^
-        }
-
-        public walk(ast: AST, pre: IAstWalkCallback, post?: IAstWalkCallback, options?: AstWalkOptions, state?: any): AST {
->walk : (ast: AST, pre: IAstWalkCallback, post?: IAstWalkCallback, options?: AstWalkOptions, state?: any) => AST
->     : ^^^^^^^^^^^^^^^^                ^^^^^^^^^                ^^^^^^^^^^^^              ^^^^^^^^^^   ^^^^^^^^
->ast : AST
->    : ^^^
->pre : IAstWalkCallback
-<<<<<<< HEAD
->post : IAstWalkCallback | undefined
->options : AstWalkOptions | undefined
-=======
->    : ^^^^^^^^^^^^^^^^
->post : IAstWalkCallback
->     : ^^^^^^^^^^^^^^^^
->options : AstWalkOptions
->        : ^^^^^^^^^^^^^^
->>>>>>> 12402f26
->state : any
->      : ^^^
-
-            return this.getWalker(pre, post, options, state).walk(ast, null)
->this.getWalker(pre, post, options, state).walk(ast, null) : AST
->                                                          : ^^^
->this.getWalker(pre, post, options, state).walk : (ast: AST, parent: AST) => AST
->                                               : ^^^^^^^^^^^^^^^^^^^^^^^^^^^^^^
->this.getWalker(pre, post, options, state) : IAstWalker
-<<<<<<< HEAD
->this.getWalker : (pre: IAstWalkCallback, post?: IAstWalkCallback | undefined, options?: AstWalkOptions | undefined, state?: any) => IAstWalker
->this : this
->getWalker : (pre: IAstWalkCallback, post?: IAstWalkCallback | undefined, options?: AstWalkOptions | undefined, state?: any) => IAstWalker
->pre : IAstWalkCallback
->post : IAstWalkCallback | undefined
->options : AstWalkOptions | undefined
-=======
->                                          : ^^^^^^^^^^
->this.getWalker : (pre: IAstWalkCallback, post?: IAstWalkCallback, options?: AstWalkOptions, state?: any) => IAstWalker
->               : ^^^^^^^^^^^^^^^^^^^^^^^^^^^^^^^^^^^^^^^^^^^^^^^^^^^^^^^^^^^^^^^^^^^^^^^^^^^^^^^^^^^^^^^^^^^^^^^^^^^^^
->this : this
->     : ^^^^
->getWalker : (pre: IAstWalkCallback, post?: IAstWalkCallback, options?: AstWalkOptions, state?: any) => IAstWalker
->          : ^^^^^^^^^^^^^^^^^^^^^^^^^^^^^^^^^^^^^^^^^^^^^^^^^^^^^^^^^^^^^^^^^^^^^^^^^^^^^^^^^^^^^^^^^^^^^^^^^^^^^
->pre : IAstWalkCallback
->    : ^^^^^^^^^^^^^^^^
->post : IAstWalkCallback
->     : ^^^^^^^^^^^^^^^^
->options : AstWalkOptions
->        : ^^^^^^^^^^^^^^
->>>>>>> 12402f26
->state : any
->      : ^^^
->walk : (ast: AST, parent: AST) => AST
->     : ^^^^^^^^^^^^^^^^^^^^^^^^^^^^^^
->ast : AST
->    : ^^^
-        }
-
-        public getWalker(pre: IAstWalkCallback, post?: IAstWalkCallback, options?: AstWalkOptions, state?: any): IAstWalker {
->getWalker : (pre: IAstWalkCallback, post?: IAstWalkCallback, options?: AstWalkOptions, state?: any) => IAstWalker
->          : ^^^^^^                ^^^^^^^^^                ^^^^^^^^^^^^              ^^^^^^^^^^   ^^^^^          
->pre : IAstWalkCallback
-<<<<<<< HEAD
->post : IAstWalkCallback | undefined
->options : AstWalkOptions | undefined
-=======
->    : ^^^^^^^^^^^^^^^^
->post : IAstWalkCallback
->     : ^^^^^^^^^^^^^^^^
->options : AstWalkOptions
->        : ^^^^^^^^^^^^^^
->>>>>>> 12402f26
->state : any
->      : ^^^
-
-            return this.getSlowWalker(pre, post, options, state);
->this.getSlowWalker(pre, post, options, state) : IAstWalker
-<<<<<<< HEAD
->this.getSlowWalker : (pre: IAstWalkCallback, post?: IAstWalkCallback | undefined, options?: AstWalkOptions | undefined, state?: any) => IAstWalker
->this : this
->getSlowWalker : (pre: IAstWalkCallback, post?: IAstWalkCallback | undefined, options?: AstWalkOptions | undefined, state?: any) => IAstWalker
->pre : IAstWalkCallback
->post : IAstWalkCallback | undefined
->options : AstWalkOptions | undefined
-=======
->                                              : ^^^^^^^^^^
->this.getSlowWalker : (pre: IAstWalkCallback, post?: IAstWalkCallback, options?: AstWalkOptions, state?: any) => IAstWalker
->                   : ^^^^^^^^^^^^^^^^^^^^^^^^^^^^^^^^^^^^^^^^^^^^^^^^^^^^^^^^^^^^^^^^^^^^^^^^^^^^^^^^^^^^^^^^^^^^^^^^^^^^^
->this : this
->     : ^^^^
->getSlowWalker : (pre: IAstWalkCallback, post?: IAstWalkCallback, options?: AstWalkOptions, state?: any) => IAstWalker
->              : ^^^^^^^^^^^^^^^^^^^^^^^^^^^^^^^^^^^^^^^^^^^^^^^^^^^^^^^^^^^^^^^^^^^^^^^^^^^^^^^^^^^^^^^^^^^^^^^^^^^^^
->pre : IAstWalkCallback
->    : ^^^^^^^^^^^^^^^^
->post : IAstWalkCallback
->     : ^^^^^^^^^^^^^^^^
->options : AstWalkOptions
->        : ^^^^^^^^^^^^^^
->>>>>>> 12402f26
->state : any
->      : ^^^
-        }
-
-        private getSlowWalker(pre: IAstWalkCallback, post?: IAstWalkCallback, options?: AstWalkOptions, state?: any): IAstWalker {
->getSlowWalker : (pre: IAstWalkCallback, post?: IAstWalkCallback, options?: AstWalkOptions, state?: any) => IAstWalker
->              : ^^^^^^                ^^^^^^^^^                ^^^^^^^^^^^^              ^^^^^^^^^^   ^^^^^          
->pre : IAstWalkCallback
-<<<<<<< HEAD
->post : IAstWalkCallback | undefined
->options : AstWalkOptions | undefined
-=======
->    : ^^^^^^^^^^^^^^^^
->post : IAstWalkCallback
->     : ^^^^^^^^^^^^^^^^
->options : AstWalkOptions
->        : ^^^^^^^^^^^^^^
->>>>>>> 12402f26
->state : any
->      : ^^^
-
-            if (!options) {
->!options : boolean
-<<<<<<< HEAD
->options : AstWalkOptions | undefined
-
-                options = new AstWalkOptions();
->options = new AstWalkOptions() : AstWalkOptions
->options : AstWalkOptions | undefined
-=======
->         : ^^^^^^^
->options : AstWalkOptions
->        : ^^^^^^^^^^^^^^
-
-                options = new AstWalkOptions();
->options = new AstWalkOptions() : AstWalkOptions
->                               : ^^^^^^^^^^^^^^
->options : AstWalkOptions
->        : ^^^^^^^^^^^^^^
->>>>>>> 12402f26
->new AstWalkOptions() : AstWalkOptions
->                     : ^^^^^^^^^^^^^^
->AstWalkOptions : typeof AstWalkOptions
->               : ^^^^^^^^^^^^^^^^^^^^^
-            }
-
-            return new AstWalker(this.childrenWalkers, pre, post, options, state);
->new AstWalker(this.childrenWalkers, pre, post, options, state) : AstWalker
->                                                               : ^^^^^^^^^
->AstWalker : typeof AstWalker
->          : ^^^^^^^^^^^^^^^^
->this.childrenWalkers : IAstWalkChildren[]
->                     : ^^^^^^^^^^^^^^^^^^
->this : this
->     : ^^^^
->childrenWalkers : IAstWalkChildren[]
->                : ^^^^^^^^^^^^^^^^^^
->pre : IAstWalkCallback
-<<<<<<< HEAD
->post : IAstWalkCallback | undefined
-=======
->    : ^^^^^^^^^^^^^^^^
->post : IAstWalkCallback
->     : ^^^^^^^^^^^^^^^^
->>>>>>> 12402f26
->options : AstWalkOptions
->        : ^^^^^^^^^^^^^^
->state : any
->      : ^^^
-        }
-
-        private initChildrenWalkers(): void {
->initChildrenWalkers : () => void
->                    : ^^^^^^    
-
-            this.childrenWalkers[NodeType.None] = ChildrenWalkers.walkNone;
->this.childrenWalkers[NodeType.None] = ChildrenWalkers.walkNone : (preAst: ASTList, parent: AST, walker: IAstWalker) => void
->                                                               : ^^^^^^^^^^^^^^^^^^^^^^^^^^^^^^^^^^^^^^^^^^^^^^^^^^^^^^^^^^
->this.childrenWalkers[NodeType.None] : IAstWalkChildren
->                                    : ^^^^^^^^^^^^^^^^
->this.childrenWalkers : IAstWalkChildren[]
->                     : ^^^^^^^^^^^^^^^^^^
->this : this
->     : ^^^^
->childrenWalkers : IAstWalkChildren[]
->                : ^^^^^^^^^^^^^^^^^^
->NodeType.None : any
->              : ^^^
->NodeType : any
->         : ^^^
->None : any
->     : ^^^
->ChildrenWalkers.walkNone : (preAst: ASTList, parent: AST, walker: IAstWalker) => void
->                         : ^^^^^^^^^^^^^^^^^^^^^^^^^^^^^^^^^^^^^^^^^^^^^^^^^^^^^^^^^^
->ChildrenWalkers : typeof ChildrenWalkers
->                : ^^^^^^^^^^^^^^^^^^^^^^
->walkNone : (preAst: ASTList, parent: AST, walker: IAstWalker) => void
->         : ^^^^^^^^^^^^^^^^^^^^^^^^^^^^^^^^^^^^^^^^^^^^^^^^^^^^^^^^^^
-
-            this.childrenWalkers[NodeType.Empty] = ChildrenWalkers.walkNone;
->this.childrenWalkers[NodeType.Empty] = ChildrenWalkers.walkNone : (preAst: ASTList, parent: AST, walker: IAstWalker) => void
->                                                                : ^^^^^^^^^^^^^^^^^^^^^^^^^^^^^^^^^^^^^^^^^^^^^^^^^^^^^^^^^^
->this.childrenWalkers[NodeType.Empty] : IAstWalkChildren
->                                     : ^^^^^^^^^^^^^^^^
->this.childrenWalkers : IAstWalkChildren[]
->                     : ^^^^^^^^^^^^^^^^^^
->this : this
->     : ^^^^
->childrenWalkers : IAstWalkChildren[]
->                : ^^^^^^^^^^^^^^^^^^
->NodeType.Empty : any
->               : ^^^
->NodeType : any
->         : ^^^
->Empty : any
->      : ^^^
->ChildrenWalkers.walkNone : (preAst: ASTList, parent: AST, walker: IAstWalker) => void
->                         : ^^^^^^^^^^^^^^^^^^^^^^^^^^^^^^^^^^^^^^^^^^^^^^^^^^^^^^^^^^
->ChildrenWalkers : typeof ChildrenWalkers
->                : ^^^^^^^^^^^^^^^^^^^^^^
->walkNone : (preAst: ASTList, parent: AST, walker: IAstWalker) => void
->         : ^^^^^^^^^^^^^^^^^^^^^^^^^^^^^^^^^^^^^^^^^^^^^^^^^^^^^^^^^^
-
-            this.childrenWalkers[NodeType.EmptyExpr] = ChildrenWalkers.walkNone;
->this.childrenWalkers[NodeType.EmptyExpr] = ChildrenWalkers.walkNone : (preAst: ASTList, parent: AST, walker: IAstWalker) => void
->                                                                    : ^^^^^^^^^^^^^^^^^^^^^^^^^^^^^^^^^^^^^^^^^^^^^^^^^^^^^^^^^^
->this.childrenWalkers[NodeType.EmptyExpr] : IAstWalkChildren
->                                         : ^^^^^^^^^^^^^^^^
->this.childrenWalkers : IAstWalkChildren[]
->                     : ^^^^^^^^^^^^^^^^^^
->this : this
->     : ^^^^
->childrenWalkers : IAstWalkChildren[]
->                : ^^^^^^^^^^^^^^^^^^
->NodeType.EmptyExpr : any
->                   : ^^^
->NodeType : any
->         : ^^^
->EmptyExpr : any
->          : ^^^
->ChildrenWalkers.walkNone : (preAst: ASTList, parent: AST, walker: IAstWalker) => void
->                         : ^^^^^^^^^^^^^^^^^^^^^^^^^^^^^^^^^^^^^^^^^^^^^^^^^^^^^^^^^^
->ChildrenWalkers : typeof ChildrenWalkers
->                : ^^^^^^^^^^^^^^^^^^^^^^
->walkNone : (preAst: ASTList, parent: AST, walker: IAstWalker) => void
->         : ^^^^^^^^^^^^^^^^^^^^^^^^^^^^^^^^^^^^^^^^^^^^^^^^^^^^^^^^^^
-
-            this.childrenWalkers[NodeType.True] = ChildrenWalkers.walkNone;
->this.childrenWalkers[NodeType.True] = ChildrenWalkers.walkNone : (preAst: ASTList, parent: AST, walker: IAstWalker) => void
->                                                               : ^^^^^^^^^^^^^^^^^^^^^^^^^^^^^^^^^^^^^^^^^^^^^^^^^^^^^^^^^^
->this.childrenWalkers[NodeType.True] : IAstWalkChildren
->                                    : ^^^^^^^^^^^^^^^^
->this.childrenWalkers : IAstWalkChildren[]
->                     : ^^^^^^^^^^^^^^^^^^
->this : this
->     : ^^^^
->childrenWalkers : IAstWalkChildren[]
->                : ^^^^^^^^^^^^^^^^^^
->NodeType.True : any
->              : ^^^
->NodeType : any
->         : ^^^
->True : any
->     : ^^^
->ChildrenWalkers.walkNone : (preAst: ASTList, parent: AST, walker: IAstWalker) => void
->                         : ^^^^^^^^^^^^^^^^^^^^^^^^^^^^^^^^^^^^^^^^^^^^^^^^^^^^^^^^^^
->ChildrenWalkers : typeof ChildrenWalkers
->                : ^^^^^^^^^^^^^^^^^^^^^^
->walkNone : (preAst: ASTList, parent: AST, walker: IAstWalker) => void
->         : ^^^^^^^^^^^^^^^^^^^^^^^^^^^^^^^^^^^^^^^^^^^^^^^^^^^^^^^^^^
-
-            this.childrenWalkers[NodeType.False] = ChildrenWalkers.walkNone;
->this.childrenWalkers[NodeType.False] = ChildrenWalkers.walkNone : (preAst: ASTList, parent: AST, walker: IAstWalker) => void
->                                                                : ^^^^^^^^^^^^^^^^^^^^^^^^^^^^^^^^^^^^^^^^^^^^^^^^^^^^^^^^^^
->this.childrenWalkers[NodeType.False] : IAstWalkChildren
->                                     : ^^^^^^^^^^^^^^^^
->this.childrenWalkers : IAstWalkChildren[]
->                     : ^^^^^^^^^^^^^^^^^^
->this : this
->     : ^^^^
->childrenWalkers : IAstWalkChildren[]
->                : ^^^^^^^^^^^^^^^^^^
->NodeType.False : any
->               : ^^^
->NodeType : any
->         : ^^^
->False : any
->      : ^^^
->ChildrenWalkers.walkNone : (preAst: ASTList, parent: AST, walker: IAstWalker) => void
->                         : ^^^^^^^^^^^^^^^^^^^^^^^^^^^^^^^^^^^^^^^^^^^^^^^^^^^^^^^^^^
->ChildrenWalkers : typeof ChildrenWalkers
->                : ^^^^^^^^^^^^^^^^^^^^^^
->walkNone : (preAst: ASTList, parent: AST, walker: IAstWalker) => void
->         : ^^^^^^^^^^^^^^^^^^^^^^^^^^^^^^^^^^^^^^^^^^^^^^^^^^^^^^^^^^
-
-            this.childrenWalkers[NodeType.This] = ChildrenWalkers.walkNone;
->this.childrenWalkers[NodeType.This] = ChildrenWalkers.walkNone : (preAst: ASTList, parent: AST, walker: IAstWalker) => void
->                                                               : ^^^^^^^^^^^^^^^^^^^^^^^^^^^^^^^^^^^^^^^^^^^^^^^^^^^^^^^^^^
->this.childrenWalkers[NodeType.This] : IAstWalkChildren
->                                    : ^^^^^^^^^^^^^^^^
->this.childrenWalkers : IAstWalkChildren[]
->                     : ^^^^^^^^^^^^^^^^^^
->this : this
->     : ^^^^
->childrenWalkers : IAstWalkChildren[]
->                : ^^^^^^^^^^^^^^^^^^
->NodeType.This : any
->              : ^^^
->NodeType : any
->         : ^^^
->This : any
->     : ^^^
->ChildrenWalkers.walkNone : (preAst: ASTList, parent: AST, walker: IAstWalker) => void
->                         : ^^^^^^^^^^^^^^^^^^^^^^^^^^^^^^^^^^^^^^^^^^^^^^^^^^^^^^^^^^
->ChildrenWalkers : typeof ChildrenWalkers
->                : ^^^^^^^^^^^^^^^^^^^^^^
->walkNone : (preAst: ASTList, parent: AST, walker: IAstWalker) => void
->         : ^^^^^^^^^^^^^^^^^^^^^^^^^^^^^^^^^^^^^^^^^^^^^^^^^^^^^^^^^^
-
-            this.childrenWalkers[NodeType.Super] = ChildrenWalkers.walkNone;
->this.childrenWalkers[NodeType.Super] = ChildrenWalkers.walkNone : (preAst: ASTList, parent: AST, walker: IAstWalker) => void
->                                                                : ^^^^^^^^^^^^^^^^^^^^^^^^^^^^^^^^^^^^^^^^^^^^^^^^^^^^^^^^^^
->this.childrenWalkers[NodeType.Super] : IAstWalkChildren
->                                     : ^^^^^^^^^^^^^^^^
->this.childrenWalkers : IAstWalkChildren[]
->                     : ^^^^^^^^^^^^^^^^^^
->this : this
->     : ^^^^
->childrenWalkers : IAstWalkChildren[]
->                : ^^^^^^^^^^^^^^^^^^
->NodeType.Super : any
->               : ^^^
->NodeType : any
->         : ^^^
->Super : any
->      : ^^^
->ChildrenWalkers.walkNone : (preAst: ASTList, parent: AST, walker: IAstWalker) => void
->                         : ^^^^^^^^^^^^^^^^^^^^^^^^^^^^^^^^^^^^^^^^^^^^^^^^^^^^^^^^^^
->ChildrenWalkers : typeof ChildrenWalkers
->                : ^^^^^^^^^^^^^^^^^^^^^^
->walkNone : (preAst: ASTList, parent: AST, walker: IAstWalker) => void
->         : ^^^^^^^^^^^^^^^^^^^^^^^^^^^^^^^^^^^^^^^^^^^^^^^^^^^^^^^^^^
-
-            this.childrenWalkers[NodeType.QString] = ChildrenWalkers.walkNone;
->this.childrenWalkers[NodeType.QString] = ChildrenWalkers.walkNone : (preAst: ASTList, parent: AST, walker: IAstWalker) => void
->                                                                  : ^^^^^^^^^^^^^^^^^^^^^^^^^^^^^^^^^^^^^^^^^^^^^^^^^^^^^^^^^^
->this.childrenWalkers[NodeType.QString] : IAstWalkChildren
->                                       : ^^^^^^^^^^^^^^^^
->this.childrenWalkers : IAstWalkChildren[]
->                     : ^^^^^^^^^^^^^^^^^^
->this : this
->     : ^^^^
->childrenWalkers : IAstWalkChildren[]
->                : ^^^^^^^^^^^^^^^^^^
->NodeType.QString : any
->                 : ^^^
->NodeType : any
->         : ^^^
->QString : any
->        : ^^^
->ChildrenWalkers.walkNone : (preAst: ASTList, parent: AST, walker: IAstWalker) => void
->                         : ^^^^^^^^^^^^^^^^^^^^^^^^^^^^^^^^^^^^^^^^^^^^^^^^^^^^^^^^^^
->ChildrenWalkers : typeof ChildrenWalkers
->                : ^^^^^^^^^^^^^^^^^^^^^^
->walkNone : (preAst: ASTList, parent: AST, walker: IAstWalker) => void
->         : ^^^^^^^^^^^^^^^^^^^^^^^^^^^^^^^^^^^^^^^^^^^^^^^^^^^^^^^^^^
-
-            this.childrenWalkers[NodeType.Regex] = ChildrenWalkers.walkNone;
->this.childrenWalkers[NodeType.Regex] = ChildrenWalkers.walkNone : (preAst: ASTList, parent: AST, walker: IAstWalker) => void
->                                                                : ^^^^^^^^^^^^^^^^^^^^^^^^^^^^^^^^^^^^^^^^^^^^^^^^^^^^^^^^^^
->this.childrenWalkers[NodeType.Regex] : IAstWalkChildren
->                                     : ^^^^^^^^^^^^^^^^
->this.childrenWalkers : IAstWalkChildren[]
->                     : ^^^^^^^^^^^^^^^^^^
->this : this
->     : ^^^^
->childrenWalkers : IAstWalkChildren[]
->                : ^^^^^^^^^^^^^^^^^^
->NodeType.Regex : any
->               : ^^^
->NodeType : any
->         : ^^^
->Regex : any
->      : ^^^
->ChildrenWalkers.walkNone : (preAst: ASTList, parent: AST, walker: IAstWalker) => void
->                         : ^^^^^^^^^^^^^^^^^^^^^^^^^^^^^^^^^^^^^^^^^^^^^^^^^^^^^^^^^^
->ChildrenWalkers : typeof ChildrenWalkers
->                : ^^^^^^^^^^^^^^^^^^^^^^
->walkNone : (preAst: ASTList, parent: AST, walker: IAstWalker) => void
->         : ^^^^^^^^^^^^^^^^^^^^^^^^^^^^^^^^^^^^^^^^^^^^^^^^^^^^^^^^^^
-
-            this.childrenWalkers[NodeType.Null] = ChildrenWalkers.walkNone;
->this.childrenWalkers[NodeType.Null] = ChildrenWalkers.walkNone : (preAst: ASTList, parent: AST, walker: IAstWalker) => void
->                                                               : ^^^^^^^^^^^^^^^^^^^^^^^^^^^^^^^^^^^^^^^^^^^^^^^^^^^^^^^^^^
->this.childrenWalkers[NodeType.Null] : IAstWalkChildren
->                                    : ^^^^^^^^^^^^^^^^
->this.childrenWalkers : IAstWalkChildren[]
->                     : ^^^^^^^^^^^^^^^^^^
->this : this
->     : ^^^^
->childrenWalkers : IAstWalkChildren[]
->                : ^^^^^^^^^^^^^^^^^^
->NodeType.Null : any
->              : ^^^
->NodeType : any
->         : ^^^
->Null : any
->     : ^^^
->ChildrenWalkers.walkNone : (preAst: ASTList, parent: AST, walker: IAstWalker) => void
->                         : ^^^^^^^^^^^^^^^^^^^^^^^^^^^^^^^^^^^^^^^^^^^^^^^^^^^^^^^^^^
->ChildrenWalkers : typeof ChildrenWalkers
->                : ^^^^^^^^^^^^^^^^^^^^^^
->walkNone : (preAst: ASTList, parent: AST, walker: IAstWalker) => void
->         : ^^^^^^^^^^^^^^^^^^^^^^^^^^^^^^^^^^^^^^^^^^^^^^^^^^^^^^^^^^
-
-            this.childrenWalkers[NodeType.ArrayLit] = ChildrenWalkers.walkUnaryExpressionChildren;
->this.childrenWalkers[NodeType.ArrayLit] = ChildrenWalkers.walkUnaryExpressionChildren : (preAst: UnaryExpression, parent: AST, walker: IAstWalker) => void
->                                                                                      : ^^^^^^^^^^^^^^^^^^^^^^^^^^^^^^^^^^^^^^^^^^^^^^^^^^^^^^^^^^^^^^^^^^
->this.childrenWalkers[NodeType.ArrayLit] : IAstWalkChildren
->                                        : ^^^^^^^^^^^^^^^^
->this.childrenWalkers : IAstWalkChildren[]
->                     : ^^^^^^^^^^^^^^^^^^
->this : this
->     : ^^^^
->childrenWalkers : IAstWalkChildren[]
->                : ^^^^^^^^^^^^^^^^^^
->NodeType.ArrayLit : any
->                  : ^^^
->NodeType : any
->         : ^^^
->ArrayLit : any
->         : ^^^
->ChildrenWalkers.walkUnaryExpressionChildren : (preAst: UnaryExpression, parent: AST, walker: IAstWalker) => void
->                                            : ^^^^^^^^^^^^^^^^^^^^^^^^^^^^^^^^^^^^^^^^^^^^^^^^^^^^^^^^^^^^^^^^^^
->ChildrenWalkers : typeof ChildrenWalkers
->                : ^^^^^^^^^^^^^^^^^^^^^^
->walkUnaryExpressionChildren : (preAst: UnaryExpression, parent: AST, walker: IAstWalker) => void
->                            : ^^^^^^^^^^^^^^^^^^^^^^^^^^^^^^^^^^^^^^^^^^^^^^^^^^^^^^^^^^^^^^^^^^
-
-            this.childrenWalkers[NodeType.ObjectLit] = ChildrenWalkers.walkUnaryExpressionChildren;
->this.childrenWalkers[NodeType.ObjectLit] = ChildrenWalkers.walkUnaryExpressionChildren : (preAst: UnaryExpression, parent: AST, walker: IAstWalker) => void
->                                                                                       : ^^^^^^^^^^^^^^^^^^^^^^^^^^^^^^^^^^^^^^^^^^^^^^^^^^^^^^^^^^^^^^^^^^
->this.childrenWalkers[NodeType.ObjectLit] : IAstWalkChildren
->                                         : ^^^^^^^^^^^^^^^^
->this.childrenWalkers : IAstWalkChildren[]
->                     : ^^^^^^^^^^^^^^^^^^
->this : this
->     : ^^^^
->childrenWalkers : IAstWalkChildren[]
->                : ^^^^^^^^^^^^^^^^^^
->NodeType.ObjectLit : any
->                   : ^^^
->NodeType : any
->         : ^^^
->ObjectLit : any
->          : ^^^
->ChildrenWalkers.walkUnaryExpressionChildren : (preAst: UnaryExpression, parent: AST, walker: IAstWalker) => void
->                                            : ^^^^^^^^^^^^^^^^^^^^^^^^^^^^^^^^^^^^^^^^^^^^^^^^^^^^^^^^^^^^^^^^^^
->ChildrenWalkers : typeof ChildrenWalkers
->                : ^^^^^^^^^^^^^^^^^^^^^^
->walkUnaryExpressionChildren : (preAst: UnaryExpression, parent: AST, walker: IAstWalker) => void
->                            : ^^^^^^^^^^^^^^^^^^^^^^^^^^^^^^^^^^^^^^^^^^^^^^^^^^^^^^^^^^^^^^^^^^
-
-            this.childrenWalkers[NodeType.Void] = ChildrenWalkers.walkUnaryExpressionChildren;
->this.childrenWalkers[NodeType.Void] = ChildrenWalkers.walkUnaryExpressionChildren : (preAst: UnaryExpression, parent: AST, walker: IAstWalker) => void
->                                                                                  : ^^^^^^^^^^^^^^^^^^^^^^^^^^^^^^^^^^^^^^^^^^^^^^^^^^^^^^^^^^^^^^^^^^
->this.childrenWalkers[NodeType.Void] : IAstWalkChildren
->                                    : ^^^^^^^^^^^^^^^^
->this.childrenWalkers : IAstWalkChildren[]
->                     : ^^^^^^^^^^^^^^^^^^
->this : this
->     : ^^^^
->childrenWalkers : IAstWalkChildren[]
->                : ^^^^^^^^^^^^^^^^^^
->NodeType.Void : any
->              : ^^^
->NodeType : any
->         : ^^^
->Void : any
->     : ^^^
->ChildrenWalkers.walkUnaryExpressionChildren : (preAst: UnaryExpression, parent: AST, walker: IAstWalker) => void
->                                            : ^^^^^^^^^^^^^^^^^^^^^^^^^^^^^^^^^^^^^^^^^^^^^^^^^^^^^^^^^^^^^^^^^^
->ChildrenWalkers : typeof ChildrenWalkers
->                : ^^^^^^^^^^^^^^^^^^^^^^
->walkUnaryExpressionChildren : (preAst: UnaryExpression, parent: AST, walker: IAstWalker) => void
->                            : ^^^^^^^^^^^^^^^^^^^^^^^^^^^^^^^^^^^^^^^^^^^^^^^^^^^^^^^^^^^^^^^^^^
-
-            this.childrenWalkers[NodeType.Comma] = ChildrenWalkers.walkBinaryExpressionChildren;
->this.childrenWalkers[NodeType.Comma] = ChildrenWalkers.walkBinaryExpressionChildren : (preAst: BinaryExpression, parent: AST, walker: IAstWalker) => void
->                                                                                    : ^^^^^^^^^^^^^^^^^^^^^^^^^^^^^^^^^^^^^^^^^^^^^^^^^^^^^^^^^^^^^^^^^^^
->this.childrenWalkers[NodeType.Comma] : IAstWalkChildren
->                                     : ^^^^^^^^^^^^^^^^
->this.childrenWalkers : IAstWalkChildren[]
->                     : ^^^^^^^^^^^^^^^^^^
->this : this
->     : ^^^^
->childrenWalkers : IAstWalkChildren[]
->                : ^^^^^^^^^^^^^^^^^^
->NodeType.Comma : any
->               : ^^^
->NodeType : any
->         : ^^^
->Comma : any
->      : ^^^
->ChildrenWalkers.walkBinaryExpressionChildren : (preAst: BinaryExpression, parent: AST, walker: IAstWalker) => void
->                                             : ^^^^^^^^^^^^^^^^^^^^^^^^^^^^^^^^^^^^^^^^^^^^^^^^^^^^^^^^^^^^^^^^^^^
->ChildrenWalkers : typeof ChildrenWalkers
->                : ^^^^^^^^^^^^^^^^^^^^^^
->walkBinaryExpressionChildren : (preAst: BinaryExpression, parent: AST, walker: IAstWalker) => void
->                             : ^^^^^^^^^^^^^^^^^^^^^^^^^^^^^^^^^^^^^^^^^^^^^^^^^^^^^^^^^^^^^^^^^^^
-
-            this.childrenWalkers[NodeType.Pos] = ChildrenWalkers.walkUnaryExpressionChildren;
->this.childrenWalkers[NodeType.Pos] = ChildrenWalkers.walkUnaryExpressionChildren : (preAst: UnaryExpression, parent: AST, walker: IAstWalker) => void
->                                                                                 : ^^^^^^^^^^^^^^^^^^^^^^^^^^^^^^^^^^^^^^^^^^^^^^^^^^^^^^^^^^^^^^^^^^
->this.childrenWalkers[NodeType.Pos] : IAstWalkChildren
->                                   : ^^^^^^^^^^^^^^^^
->this.childrenWalkers : IAstWalkChildren[]
->                     : ^^^^^^^^^^^^^^^^^^
->this : this
->     : ^^^^
->childrenWalkers : IAstWalkChildren[]
->                : ^^^^^^^^^^^^^^^^^^
->NodeType.Pos : any
->             : ^^^
->NodeType : any
->         : ^^^
->Pos : any
->    : ^^^
->ChildrenWalkers.walkUnaryExpressionChildren : (preAst: UnaryExpression, parent: AST, walker: IAstWalker) => void
->                                            : ^^^^^^^^^^^^^^^^^^^^^^^^^^^^^^^^^^^^^^^^^^^^^^^^^^^^^^^^^^^^^^^^^^
->ChildrenWalkers : typeof ChildrenWalkers
->                : ^^^^^^^^^^^^^^^^^^^^^^
->walkUnaryExpressionChildren : (preAst: UnaryExpression, parent: AST, walker: IAstWalker) => void
->                            : ^^^^^^^^^^^^^^^^^^^^^^^^^^^^^^^^^^^^^^^^^^^^^^^^^^^^^^^^^^^^^^^^^^
-
-            this.childrenWalkers[NodeType.Neg] = ChildrenWalkers.walkUnaryExpressionChildren;
->this.childrenWalkers[NodeType.Neg] = ChildrenWalkers.walkUnaryExpressionChildren : (preAst: UnaryExpression, parent: AST, walker: IAstWalker) => void
->                                                                                 : ^^^^^^^^^^^^^^^^^^^^^^^^^^^^^^^^^^^^^^^^^^^^^^^^^^^^^^^^^^^^^^^^^^
->this.childrenWalkers[NodeType.Neg] : IAstWalkChildren
->                                   : ^^^^^^^^^^^^^^^^
->this.childrenWalkers : IAstWalkChildren[]
->                     : ^^^^^^^^^^^^^^^^^^
->this : this
->     : ^^^^
->childrenWalkers : IAstWalkChildren[]
->                : ^^^^^^^^^^^^^^^^^^
->NodeType.Neg : any
->             : ^^^
->NodeType : any
->         : ^^^
->Neg : any
->    : ^^^
->ChildrenWalkers.walkUnaryExpressionChildren : (preAst: UnaryExpression, parent: AST, walker: IAstWalker) => void
->                                            : ^^^^^^^^^^^^^^^^^^^^^^^^^^^^^^^^^^^^^^^^^^^^^^^^^^^^^^^^^^^^^^^^^^
->ChildrenWalkers : typeof ChildrenWalkers
->                : ^^^^^^^^^^^^^^^^^^^^^^
->walkUnaryExpressionChildren : (preAst: UnaryExpression, parent: AST, walker: IAstWalker) => void
->                            : ^^^^^^^^^^^^^^^^^^^^^^^^^^^^^^^^^^^^^^^^^^^^^^^^^^^^^^^^^^^^^^^^^^
-
-            this.childrenWalkers[NodeType.Delete] = ChildrenWalkers.walkUnaryExpressionChildren;
->this.childrenWalkers[NodeType.Delete] = ChildrenWalkers.walkUnaryExpressionChildren : (preAst: UnaryExpression, parent: AST, walker: IAstWalker) => void
->                                                                                    : ^^^^^^^^^^^^^^^^^^^^^^^^^^^^^^^^^^^^^^^^^^^^^^^^^^^^^^^^^^^^^^^^^^
->this.childrenWalkers[NodeType.Delete] : IAstWalkChildren
->                                      : ^^^^^^^^^^^^^^^^
->this.childrenWalkers : IAstWalkChildren[]
->                     : ^^^^^^^^^^^^^^^^^^
->this : this
->     : ^^^^
->childrenWalkers : IAstWalkChildren[]
->                : ^^^^^^^^^^^^^^^^^^
->NodeType.Delete : any
->                : ^^^
->NodeType : any
->         : ^^^
->Delete : any
->       : ^^^
->ChildrenWalkers.walkUnaryExpressionChildren : (preAst: UnaryExpression, parent: AST, walker: IAstWalker) => void
->                                            : ^^^^^^^^^^^^^^^^^^^^^^^^^^^^^^^^^^^^^^^^^^^^^^^^^^^^^^^^^^^^^^^^^^
->ChildrenWalkers : typeof ChildrenWalkers
->                : ^^^^^^^^^^^^^^^^^^^^^^
->walkUnaryExpressionChildren : (preAst: UnaryExpression, parent: AST, walker: IAstWalker) => void
->                            : ^^^^^^^^^^^^^^^^^^^^^^^^^^^^^^^^^^^^^^^^^^^^^^^^^^^^^^^^^^^^^^^^^^
-
-            this.childrenWalkers[NodeType.Await] = ChildrenWalkers.walkUnaryExpressionChildren;
->this.childrenWalkers[NodeType.Await] = ChildrenWalkers.walkUnaryExpressionChildren : (preAst: UnaryExpression, parent: AST, walker: IAstWalker) => void
->                                                                                   : ^^^^^^^^^^^^^^^^^^^^^^^^^^^^^^^^^^^^^^^^^^^^^^^^^^^^^^^^^^^^^^^^^^
->this.childrenWalkers[NodeType.Await] : IAstWalkChildren
->                                     : ^^^^^^^^^^^^^^^^
->this.childrenWalkers : IAstWalkChildren[]
->                     : ^^^^^^^^^^^^^^^^^^
->this : this
->     : ^^^^
->childrenWalkers : IAstWalkChildren[]
->                : ^^^^^^^^^^^^^^^^^^
->NodeType.Await : any
->               : ^^^
->NodeType : any
->         : ^^^
->Await : any
->      : ^^^
->ChildrenWalkers.walkUnaryExpressionChildren : (preAst: UnaryExpression, parent: AST, walker: IAstWalker) => void
->                                            : ^^^^^^^^^^^^^^^^^^^^^^^^^^^^^^^^^^^^^^^^^^^^^^^^^^^^^^^^^^^^^^^^^^
->ChildrenWalkers : typeof ChildrenWalkers
->                : ^^^^^^^^^^^^^^^^^^^^^^
->walkUnaryExpressionChildren : (preAst: UnaryExpression, parent: AST, walker: IAstWalker) => void
->                            : ^^^^^^^^^^^^^^^^^^^^^^^^^^^^^^^^^^^^^^^^^^^^^^^^^^^^^^^^^^^^^^^^^^
-
-            this.childrenWalkers[NodeType.In] = ChildrenWalkers.walkBinaryExpressionChildren;
->this.childrenWalkers[NodeType.In] = ChildrenWalkers.walkBinaryExpressionChildren : (preAst: BinaryExpression, parent: AST, walker: IAstWalker) => void
->                                                                                 : ^^^^^^^^^^^^^^^^^^^^^^^^^^^^^^^^^^^^^^^^^^^^^^^^^^^^^^^^^^^^^^^^^^^
->this.childrenWalkers[NodeType.In] : IAstWalkChildren
->                                  : ^^^^^^^^^^^^^^^^
->this.childrenWalkers : IAstWalkChildren[]
->                     : ^^^^^^^^^^^^^^^^^^
->this : this
->     : ^^^^
->childrenWalkers : IAstWalkChildren[]
->                : ^^^^^^^^^^^^^^^^^^
->NodeType.In : any
->            : ^^^
->NodeType : any
->         : ^^^
->In : any
->   : ^^^
->ChildrenWalkers.walkBinaryExpressionChildren : (preAst: BinaryExpression, parent: AST, walker: IAstWalker) => void
->                                             : ^^^^^^^^^^^^^^^^^^^^^^^^^^^^^^^^^^^^^^^^^^^^^^^^^^^^^^^^^^^^^^^^^^^
->ChildrenWalkers : typeof ChildrenWalkers
->                : ^^^^^^^^^^^^^^^^^^^^^^
->walkBinaryExpressionChildren : (preAst: BinaryExpression, parent: AST, walker: IAstWalker) => void
->                             : ^^^^^^^^^^^^^^^^^^^^^^^^^^^^^^^^^^^^^^^^^^^^^^^^^^^^^^^^^^^^^^^^^^^
-
-            this.childrenWalkers[NodeType.Dot] = ChildrenWalkers.walkBinaryExpressionChildren;
->this.childrenWalkers[NodeType.Dot] = ChildrenWalkers.walkBinaryExpressionChildren : (preAst: BinaryExpression, parent: AST, walker: IAstWalker) => void
->                                                                                  : ^^^^^^^^^^^^^^^^^^^^^^^^^^^^^^^^^^^^^^^^^^^^^^^^^^^^^^^^^^^^^^^^^^^
->this.childrenWalkers[NodeType.Dot] : IAstWalkChildren
->                                   : ^^^^^^^^^^^^^^^^
->this.childrenWalkers : IAstWalkChildren[]
->                     : ^^^^^^^^^^^^^^^^^^
->this : this
->     : ^^^^
->childrenWalkers : IAstWalkChildren[]
->                : ^^^^^^^^^^^^^^^^^^
->NodeType.Dot : any
->             : ^^^
->NodeType : any
->         : ^^^
->Dot : any
->    : ^^^
->ChildrenWalkers.walkBinaryExpressionChildren : (preAst: BinaryExpression, parent: AST, walker: IAstWalker) => void
->                                             : ^^^^^^^^^^^^^^^^^^^^^^^^^^^^^^^^^^^^^^^^^^^^^^^^^^^^^^^^^^^^^^^^^^^
->ChildrenWalkers : typeof ChildrenWalkers
->                : ^^^^^^^^^^^^^^^^^^^^^^
->walkBinaryExpressionChildren : (preAst: BinaryExpression, parent: AST, walker: IAstWalker) => void
->                             : ^^^^^^^^^^^^^^^^^^^^^^^^^^^^^^^^^^^^^^^^^^^^^^^^^^^^^^^^^^^^^^^^^^^
-
-            this.childrenWalkers[NodeType.From] = ChildrenWalkers.walkBinaryExpressionChildren;
->this.childrenWalkers[NodeType.From] = ChildrenWalkers.walkBinaryExpressionChildren : (preAst: BinaryExpression, parent: AST, walker: IAstWalker) => void
->                                                                                   : ^^^^^^^^^^^^^^^^^^^^^^^^^^^^^^^^^^^^^^^^^^^^^^^^^^^^^^^^^^^^^^^^^^^
->this.childrenWalkers[NodeType.From] : IAstWalkChildren
->                                    : ^^^^^^^^^^^^^^^^
->this.childrenWalkers : IAstWalkChildren[]
->                     : ^^^^^^^^^^^^^^^^^^
->this : this
->     : ^^^^
->childrenWalkers : IAstWalkChildren[]
->                : ^^^^^^^^^^^^^^^^^^
->NodeType.From : any
->              : ^^^
->NodeType : any
->         : ^^^
->From : any
->     : ^^^
->ChildrenWalkers.walkBinaryExpressionChildren : (preAst: BinaryExpression, parent: AST, walker: IAstWalker) => void
->                                             : ^^^^^^^^^^^^^^^^^^^^^^^^^^^^^^^^^^^^^^^^^^^^^^^^^^^^^^^^^^^^^^^^^^^
->ChildrenWalkers : typeof ChildrenWalkers
->                : ^^^^^^^^^^^^^^^^^^^^^^
->walkBinaryExpressionChildren : (preAst: BinaryExpression, parent: AST, walker: IAstWalker) => void
->                             : ^^^^^^^^^^^^^^^^^^^^^^^^^^^^^^^^^^^^^^^^^^^^^^^^^^^^^^^^^^^^^^^^^^^
-
-            this.childrenWalkers[NodeType.Is] = ChildrenWalkers.walkBinaryExpressionChildren;
->this.childrenWalkers[NodeType.Is] = ChildrenWalkers.walkBinaryExpressionChildren : (preAst: BinaryExpression, parent: AST, walker: IAstWalker) => void
->                                                                                 : ^^^^^^^^^^^^^^^^^^^^^^^^^^^^^^^^^^^^^^^^^^^^^^^^^^^^^^^^^^^^^^^^^^^
->this.childrenWalkers[NodeType.Is] : IAstWalkChildren
->                                  : ^^^^^^^^^^^^^^^^
->this.childrenWalkers : IAstWalkChildren[]
->                     : ^^^^^^^^^^^^^^^^^^
->this : this
->     : ^^^^
->childrenWalkers : IAstWalkChildren[]
->                : ^^^^^^^^^^^^^^^^^^
->NodeType.Is : any
->            : ^^^
->NodeType : any
->         : ^^^
->Is : any
->   : ^^^
->ChildrenWalkers.walkBinaryExpressionChildren : (preAst: BinaryExpression, parent: AST, walker: IAstWalker) => void
->                                             : ^^^^^^^^^^^^^^^^^^^^^^^^^^^^^^^^^^^^^^^^^^^^^^^^^^^^^^^^^^^^^^^^^^^
->ChildrenWalkers : typeof ChildrenWalkers
->                : ^^^^^^^^^^^^^^^^^^^^^^
->walkBinaryExpressionChildren : (preAst: BinaryExpression, parent: AST, walker: IAstWalker) => void
->                             : ^^^^^^^^^^^^^^^^^^^^^^^^^^^^^^^^^^^^^^^^^^^^^^^^^^^^^^^^^^^^^^^^^^^
-
-            this.childrenWalkers[NodeType.InstOf] = ChildrenWalkers.walkBinaryExpressionChildren;
->this.childrenWalkers[NodeType.InstOf] = ChildrenWalkers.walkBinaryExpressionChildren : (preAst: BinaryExpression, parent: AST, walker: IAstWalker) => void
->                                                                                     : ^^^^^^^^^^^^^^^^^^^^^^^^^^^^^^^^^^^^^^^^^^^^^^^^^^^^^^^^^^^^^^^^^^^
->this.childrenWalkers[NodeType.InstOf] : IAstWalkChildren
->                                      : ^^^^^^^^^^^^^^^^
->this.childrenWalkers : IAstWalkChildren[]
->                     : ^^^^^^^^^^^^^^^^^^
->this : this
->     : ^^^^
->childrenWalkers : IAstWalkChildren[]
->                : ^^^^^^^^^^^^^^^^^^
->NodeType.InstOf : any
->                : ^^^
->NodeType : any
->         : ^^^
->InstOf : any
->       : ^^^
->ChildrenWalkers.walkBinaryExpressionChildren : (preAst: BinaryExpression, parent: AST, walker: IAstWalker) => void
->                                             : ^^^^^^^^^^^^^^^^^^^^^^^^^^^^^^^^^^^^^^^^^^^^^^^^^^^^^^^^^^^^^^^^^^^
->ChildrenWalkers : typeof ChildrenWalkers
->                : ^^^^^^^^^^^^^^^^^^^^^^
->walkBinaryExpressionChildren : (preAst: BinaryExpression, parent: AST, walker: IAstWalker) => void
->                             : ^^^^^^^^^^^^^^^^^^^^^^^^^^^^^^^^^^^^^^^^^^^^^^^^^^^^^^^^^^^^^^^^^^^
-
-            this.childrenWalkers[NodeType.Typeof] = ChildrenWalkers.walkUnaryExpressionChildren;
->this.childrenWalkers[NodeType.Typeof] = ChildrenWalkers.walkUnaryExpressionChildren : (preAst: UnaryExpression, parent: AST, walker: IAstWalker) => void
->                                                                                    : ^^^^^^^^^^^^^^^^^^^^^^^^^^^^^^^^^^^^^^^^^^^^^^^^^^^^^^^^^^^^^^^^^^
->this.childrenWalkers[NodeType.Typeof] : IAstWalkChildren
->                                      : ^^^^^^^^^^^^^^^^
->this.childrenWalkers : IAstWalkChildren[]
->                     : ^^^^^^^^^^^^^^^^^^
->this : this
->     : ^^^^
->childrenWalkers : IAstWalkChildren[]
->                : ^^^^^^^^^^^^^^^^^^
->NodeType.Typeof : any
->                : ^^^
->NodeType : any
->         : ^^^
->Typeof : any
->       : ^^^
->ChildrenWalkers.walkUnaryExpressionChildren : (preAst: UnaryExpression, parent: AST, walker: IAstWalker) => void
->                                            : ^^^^^^^^^^^^^^^^^^^^^^^^^^^^^^^^^^^^^^^^^^^^^^^^^^^^^^^^^^^^^^^^^^
->ChildrenWalkers : typeof ChildrenWalkers
->                : ^^^^^^^^^^^^^^^^^^^^^^
->walkUnaryExpressionChildren : (preAst: UnaryExpression, parent: AST, walker: IAstWalker) => void
->                            : ^^^^^^^^^^^^^^^^^^^^^^^^^^^^^^^^^^^^^^^^^^^^^^^^^^^^^^^^^^^^^^^^^^
-
-            this.childrenWalkers[NodeType.NumberLit] = ChildrenWalkers.walkNone;
->this.childrenWalkers[NodeType.NumberLit] = ChildrenWalkers.walkNone : (preAst: ASTList, parent: AST, walker: IAstWalker) => void
->                                                                    : ^^^^^^^^^^^^^^^^^^^^^^^^^^^^^^^^^^^^^^^^^^^^^^^^^^^^^^^^^^
->this.childrenWalkers[NodeType.NumberLit] : IAstWalkChildren
->                                         : ^^^^^^^^^^^^^^^^
->this.childrenWalkers : IAstWalkChildren[]
->                     : ^^^^^^^^^^^^^^^^^^
->this : this
->     : ^^^^
->childrenWalkers : IAstWalkChildren[]
->                : ^^^^^^^^^^^^^^^^^^
->NodeType.NumberLit : any
->                   : ^^^
->NodeType : any
->         : ^^^
->NumberLit : any
->          : ^^^
->ChildrenWalkers.walkNone : (preAst: ASTList, parent: AST, walker: IAstWalker) => void
->                         : ^^^^^^^^^^^^^^^^^^^^^^^^^^^^^^^^^^^^^^^^^^^^^^^^^^^^^^^^^^
->ChildrenWalkers : typeof ChildrenWalkers
->                : ^^^^^^^^^^^^^^^^^^^^^^
->walkNone : (preAst: ASTList, parent: AST, walker: IAstWalker) => void
->         : ^^^^^^^^^^^^^^^^^^^^^^^^^^^^^^^^^^^^^^^^^^^^^^^^^^^^^^^^^^
-
-            this.childrenWalkers[NodeType.Name] = ChildrenWalkers.walkNone;
->this.childrenWalkers[NodeType.Name] = ChildrenWalkers.walkNone : (preAst: ASTList, parent: AST, walker: IAstWalker) => void
->                                                               : ^^^^^^^^^^^^^^^^^^^^^^^^^^^^^^^^^^^^^^^^^^^^^^^^^^^^^^^^^^
->this.childrenWalkers[NodeType.Name] : IAstWalkChildren
->                                    : ^^^^^^^^^^^^^^^^
->this.childrenWalkers : IAstWalkChildren[]
->                     : ^^^^^^^^^^^^^^^^^^
->this : this
->     : ^^^^
->childrenWalkers : IAstWalkChildren[]
->                : ^^^^^^^^^^^^^^^^^^
->NodeType.Name : any
->              : ^^^
->NodeType : any
->         : ^^^
->Name : any
->     : ^^^
->ChildrenWalkers.walkNone : (preAst: ASTList, parent: AST, walker: IAstWalker) => void
->                         : ^^^^^^^^^^^^^^^^^^^^^^^^^^^^^^^^^^^^^^^^^^^^^^^^^^^^^^^^^^
->ChildrenWalkers : typeof ChildrenWalkers
->                : ^^^^^^^^^^^^^^^^^^^^^^
->walkNone : (preAst: ASTList, parent: AST, walker: IAstWalker) => void
->         : ^^^^^^^^^^^^^^^^^^^^^^^^^^^^^^^^^^^^^^^^^^^^^^^^^^^^^^^^^^
-
-            this.childrenWalkers[NodeType.TypeRef] = ChildrenWalkers.walkTypeReferenceChildren;
->this.childrenWalkers[NodeType.TypeRef] = ChildrenWalkers.walkTypeReferenceChildren : (preAst: TypeReference, parent: AST, walker: IAstWalker) => void
->                                                                                   : ^^^^^^^^^^^^^^^^^^^^^^^^^^^^^^^^^^^^^^^^^^^^^^^^^^^^^^^^^^^^^^^^
->this.childrenWalkers[NodeType.TypeRef] : IAstWalkChildren
->                                       : ^^^^^^^^^^^^^^^^
->this.childrenWalkers : IAstWalkChildren[]
->                     : ^^^^^^^^^^^^^^^^^^
->this : this
->     : ^^^^
->childrenWalkers : IAstWalkChildren[]
->                : ^^^^^^^^^^^^^^^^^^
->NodeType.TypeRef : any
->                 : ^^^
->NodeType : any
->         : ^^^
->TypeRef : any
->        : ^^^
->ChildrenWalkers.walkTypeReferenceChildren : (preAst: TypeReference, parent: AST, walker: IAstWalker) => void
->                                          : ^^^^^^^^^^^^^^^^^^^^^^^^^^^^^^^^^^^^^^^^^^^^^^^^^^^^^^^^^^^^^^^^
->ChildrenWalkers : typeof ChildrenWalkers
->                : ^^^^^^^^^^^^^^^^^^^^^^
->walkTypeReferenceChildren : (preAst: TypeReference, parent: AST, walker: IAstWalker) => void
->                          : ^^^^^^^^^^^^^^^^^^^^^^^^^^^^^^^^^^^^^^^^^^^^^^^^^^^^^^^^^^^^^^^^
-
-            this.childrenWalkers[NodeType.Index] = ChildrenWalkers.walkBinaryExpressionChildren;
->this.childrenWalkers[NodeType.Index] = ChildrenWalkers.walkBinaryExpressionChildren : (preAst: BinaryExpression, parent: AST, walker: IAstWalker) => void
->                                                                                    : ^^^^^^^^^^^^^^^^^^^^^^^^^^^^^^^^^^^^^^^^^^^^^^^^^^^^^^^^^^^^^^^^^^^
->this.childrenWalkers[NodeType.Index] : IAstWalkChildren
->                                     : ^^^^^^^^^^^^^^^^
->this.childrenWalkers : IAstWalkChildren[]
->                     : ^^^^^^^^^^^^^^^^^^
->this : this
->     : ^^^^
->childrenWalkers : IAstWalkChildren[]
->                : ^^^^^^^^^^^^^^^^^^
->NodeType.Index : any
->               : ^^^
->NodeType : any
->         : ^^^
->Index : any
->      : ^^^
->ChildrenWalkers.walkBinaryExpressionChildren : (preAst: BinaryExpression, parent: AST, walker: IAstWalker) => void
->                                             : ^^^^^^^^^^^^^^^^^^^^^^^^^^^^^^^^^^^^^^^^^^^^^^^^^^^^^^^^^^^^^^^^^^^
->ChildrenWalkers : typeof ChildrenWalkers
->                : ^^^^^^^^^^^^^^^^^^^^^^
->walkBinaryExpressionChildren : (preAst: BinaryExpression, parent: AST, walker: IAstWalker) => void
->                             : ^^^^^^^^^^^^^^^^^^^^^^^^^^^^^^^^^^^^^^^^^^^^^^^^^^^^^^^^^^^^^^^^^^^
-
-            this.childrenWalkers[NodeType.Call] = ChildrenWalkers.walkCallExpressionChildren;
->this.childrenWalkers[NodeType.Call] = ChildrenWalkers.walkCallExpressionChildren : (preAst: CallExpression, parent: AST, walker: IAstWalker) => void
->                                                                                 : ^^^^^^^^^^^^^^^^^^^^^^^^^^^^^^^^^^^^^^^^^^^^^^^^^^^^^^^^^^^^^^^^^
->this.childrenWalkers[NodeType.Call] : IAstWalkChildren
->                                    : ^^^^^^^^^^^^^^^^
->this.childrenWalkers : IAstWalkChildren[]
->                     : ^^^^^^^^^^^^^^^^^^
->this : this
->     : ^^^^
->childrenWalkers : IAstWalkChildren[]
->                : ^^^^^^^^^^^^^^^^^^
->NodeType.Call : any
->              : ^^^
->NodeType : any
->         : ^^^
->Call : any
->     : ^^^
->ChildrenWalkers.walkCallExpressionChildren : (preAst: CallExpression, parent: AST, walker: IAstWalker) => void
->                                           : ^^^^^^^^^^^^^^^^^^^^^^^^^^^^^^^^^^^^^^^^^^^^^^^^^^^^^^^^^^^^^^^^^
->ChildrenWalkers : typeof ChildrenWalkers
->                : ^^^^^^^^^^^^^^^^^^^^^^
->walkCallExpressionChildren : (preAst: CallExpression, parent: AST, walker: IAstWalker) => void
->                           : ^^^^^^^^^^^^^^^^^^^^^^^^^^^^^^^^^^^^^^^^^^^^^^^^^^^^^^^^^^^^^^^^^
-
-            this.childrenWalkers[NodeType.New] = ChildrenWalkers.walkCallExpressionChildren;
->this.childrenWalkers[NodeType.New] = ChildrenWalkers.walkCallExpressionChildren : (preAst: CallExpression, parent: AST, walker: IAstWalker) => void
->                                                                                : ^^^^^^^^^^^^^^^^^^^^^^^^^^^^^^^^^^^^^^^^^^^^^^^^^^^^^^^^^^^^^^^^^
->this.childrenWalkers[NodeType.New] : IAstWalkChildren
->                                   : ^^^^^^^^^^^^^^^^
->this.childrenWalkers : IAstWalkChildren[]
->                     : ^^^^^^^^^^^^^^^^^^
->this : this
->     : ^^^^
->childrenWalkers : IAstWalkChildren[]
->                : ^^^^^^^^^^^^^^^^^^
->NodeType.New : any
->             : ^^^
->NodeType : any
->         : ^^^
->New : any
->    : ^^^
->ChildrenWalkers.walkCallExpressionChildren : (preAst: CallExpression, parent: AST, walker: IAstWalker) => void
->                                           : ^^^^^^^^^^^^^^^^^^^^^^^^^^^^^^^^^^^^^^^^^^^^^^^^^^^^^^^^^^^^^^^^^
->ChildrenWalkers : typeof ChildrenWalkers
->                : ^^^^^^^^^^^^^^^^^^^^^^
->walkCallExpressionChildren : (preAst: CallExpression, parent: AST, walker: IAstWalker) => void
->                           : ^^^^^^^^^^^^^^^^^^^^^^^^^^^^^^^^^^^^^^^^^^^^^^^^^^^^^^^^^^^^^^^^^
-
-            this.childrenWalkers[NodeType.Asg] = ChildrenWalkers.walkBinaryExpressionChildren;
->this.childrenWalkers[NodeType.Asg] = ChildrenWalkers.walkBinaryExpressionChildren : (preAst: BinaryExpression, parent: AST, walker: IAstWalker) => void
->                                                                                  : ^^^^^^^^^^^^^^^^^^^^^^^^^^^^^^^^^^^^^^^^^^^^^^^^^^^^^^^^^^^^^^^^^^^
->this.childrenWalkers[NodeType.Asg] : IAstWalkChildren
->                                   : ^^^^^^^^^^^^^^^^
->this.childrenWalkers : IAstWalkChildren[]
->                     : ^^^^^^^^^^^^^^^^^^
->this : this
->     : ^^^^
->childrenWalkers : IAstWalkChildren[]
->                : ^^^^^^^^^^^^^^^^^^
->NodeType.Asg : any
->             : ^^^
->NodeType : any
->         : ^^^
->Asg : any
->    : ^^^
->ChildrenWalkers.walkBinaryExpressionChildren : (preAst: BinaryExpression, parent: AST, walker: IAstWalker) => void
->                                             : ^^^^^^^^^^^^^^^^^^^^^^^^^^^^^^^^^^^^^^^^^^^^^^^^^^^^^^^^^^^^^^^^^^^
->ChildrenWalkers : typeof ChildrenWalkers
->                : ^^^^^^^^^^^^^^^^^^^^^^
->walkBinaryExpressionChildren : (preAst: BinaryExpression, parent: AST, walker: IAstWalker) => void
->                             : ^^^^^^^^^^^^^^^^^^^^^^^^^^^^^^^^^^^^^^^^^^^^^^^^^^^^^^^^^^^^^^^^^^^
-
-            this.childrenWalkers[NodeType.AsgAdd] = ChildrenWalkers.walkBinaryExpressionChildren;
->this.childrenWalkers[NodeType.AsgAdd] = ChildrenWalkers.walkBinaryExpressionChildren : (preAst: BinaryExpression, parent: AST, walker: IAstWalker) => void
->                                                                                     : ^^^^^^^^^^^^^^^^^^^^^^^^^^^^^^^^^^^^^^^^^^^^^^^^^^^^^^^^^^^^^^^^^^^
->this.childrenWalkers[NodeType.AsgAdd] : IAstWalkChildren
->                                      : ^^^^^^^^^^^^^^^^
->this.childrenWalkers : IAstWalkChildren[]
->                     : ^^^^^^^^^^^^^^^^^^
->this : this
->     : ^^^^
->childrenWalkers : IAstWalkChildren[]
->                : ^^^^^^^^^^^^^^^^^^
->NodeType.AsgAdd : any
->                : ^^^
->NodeType : any
->         : ^^^
->AsgAdd : any
->       : ^^^
->ChildrenWalkers.walkBinaryExpressionChildren : (preAst: BinaryExpression, parent: AST, walker: IAstWalker) => void
->                                             : ^^^^^^^^^^^^^^^^^^^^^^^^^^^^^^^^^^^^^^^^^^^^^^^^^^^^^^^^^^^^^^^^^^^
->ChildrenWalkers : typeof ChildrenWalkers
->                : ^^^^^^^^^^^^^^^^^^^^^^
->walkBinaryExpressionChildren : (preAst: BinaryExpression, parent: AST, walker: IAstWalker) => void
->                             : ^^^^^^^^^^^^^^^^^^^^^^^^^^^^^^^^^^^^^^^^^^^^^^^^^^^^^^^^^^^^^^^^^^^
-
-            this.childrenWalkers[NodeType.AsgSub] = ChildrenWalkers.walkBinaryExpressionChildren;
->this.childrenWalkers[NodeType.AsgSub] = ChildrenWalkers.walkBinaryExpressionChildren : (preAst: BinaryExpression, parent: AST, walker: IAstWalker) => void
->                                                                                     : ^^^^^^^^^^^^^^^^^^^^^^^^^^^^^^^^^^^^^^^^^^^^^^^^^^^^^^^^^^^^^^^^^^^
->this.childrenWalkers[NodeType.AsgSub] : IAstWalkChildren
->                                      : ^^^^^^^^^^^^^^^^
->this.childrenWalkers : IAstWalkChildren[]
->                     : ^^^^^^^^^^^^^^^^^^
->this : this
->     : ^^^^
->childrenWalkers : IAstWalkChildren[]
->                : ^^^^^^^^^^^^^^^^^^
->NodeType.AsgSub : any
->                : ^^^
->NodeType : any
->         : ^^^
->AsgSub : any
->       : ^^^
->ChildrenWalkers.walkBinaryExpressionChildren : (preAst: BinaryExpression, parent: AST, walker: IAstWalker) => void
->                                             : ^^^^^^^^^^^^^^^^^^^^^^^^^^^^^^^^^^^^^^^^^^^^^^^^^^^^^^^^^^^^^^^^^^^
->ChildrenWalkers : typeof ChildrenWalkers
->                : ^^^^^^^^^^^^^^^^^^^^^^
->walkBinaryExpressionChildren : (preAst: BinaryExpression, parent: AST, walker: IAstWalker) => void
->                             : ^^^^^^^^^^^^^^^^^^^^^^^^^^^^^^^^^^^^^^^^^^^^^^^^^^^^^^^^^^^^^^^^^^^
-
-            this.childrenWalkers[NodeType.AsgDiv] = ChildrenWalkers.walkBinaryExpressionChildren;
->this.childrenWalkers[NodeType.AsgDiv] = ChildrenWalkers.walkBinaryExpressionChildren : (preAst: BinaryExpression, parent: AST, walker: IAstWalker) => void
->                                                                                     : ^^^^^^^^^^^^^^^^^^^^^^^^^^^^^^^^^^^^^^^^^^^^^^^^^^^^^^^^^^^^^^^^^^^
->this.childrenWalkers[NodeType.AsgDiv] : IAstWalkChildren
->                                      : ^^^^^^^^^^^^^^^^
->this.childrenWalkers : IAstWalkChildren[]
->                     : ^^^^^^^^^^^^^^^^^^
->this : this
->     : ^^^^
->childrenWalkers : IAstWalkChildren[]
->                : ^^^^^^^^^^^^^^^^^^
->NodeType.AsgDiv : any
->                : ^^^
->NodeType : any
->         : ^^^
->AsgDiv : any
->       : ^^^
->ChildrenWalkers.walkBinaryExpressionChildren : (preAst: BinaryExpression, parent: AST, walker: IAstWalker) => void
->                                             : ^^^^^^^^^^^^^^^^^^^^^^^^^^^^^^^^^^^^^^^^^^^^^^^^^^^^^^^^^^^^^^^^^^^
->ChildrenWalkers : typeof ChildrenWalkers
->                : ^^^^^^^^^^^^^^^^^^^^^^
->walkBinaryExpressionChildren : (preAst: BinaryExpression, parent: AST, walker: IAstWalker) => void
->                             : ^^^^^^^^^^^^^^^^^^^^^^^^^^^^^^^^^^^^^^^^^^^^^^^^^^^^^^^^^^^^^^^^^^^
-
-            this.childrenWalkers[NodeType.AsgMul] = ChildrenWalkers.walkBinaryExpressionChildren;
->this.childrenWalkers[NodeType.AsgMul] = ChildrenWalkers.walkBinaryExpressionChildren : (preAst: BinaryExpression, parent: AST, walker: IAstWalker) => void
->                                                                                     : ^^^^^^^^^^^^^^^^^^^^^^^^^^^^^^^^^^^^^^^^^^^^^^^^^^^^^^^^^^^^^^^^^^^
->this.childrenWalkers[NodeType.AsgMul] : IAstWalkChildren
->                                      : ^^^^^^^^^^^^^^^^
->this.childrenWalkers : IAstWalkChildren[]
->                     : ^^^^^^^^^^^^^^^^^^
->this : this
->     : ^^^^
->childrenWalkers : IAstWalkChildren[]
->                : ^^^^^^^^^^^^^^^^^^
->NodeType.AsgMul : any
->                : ^^^
->NodeType : any
->         : ^^^
->AsgMul : any
->       : ^^^
->ChildrenWalkers.walkBinaryExpressionChildren : (preAst: BinaryExpression, parent: AST, walker: IAstWalker) => void
->                                             : ^^^^^^^^^^^^^^^^^^^^^^^^^^^^^^^^^^^^^^^^^^^^^^^^^^^^^^^^^^^^^^^^^^^
->ChildrenWalkers : typeof ChildrenWalkers
->                : ^^^^^^^^^^^^^^^^^^^^^^
->walkBinaryExpressionChildren : (preAst: BinaryExpression, parent: AST, walker: IAstWalker) => void
->                             : ^^^^^^^^^^^^^^^^^^^^^^^^^^^^^^^^^^^^^^^^^^^^^^^^^^^^^^^^^^^^^^^^^^^
-
-            this.childrenWalkers[NodeType.AsgMod] = ChildrenWalkers.walkBinaryExpressionChildren;
->this.childrenWalkers[NodeType.AsgMod] = ChildrenWalkers.walkBinaryExpressionChildren : (preAst: BinaryExpression, parent: AST, walker: IAstWalker) => void
->                                                                                     : ^^^^^^^^^^^^^^^^^^^^^^^^^^^^^^^^^^^^^^^^^^^^^^^^^^^^^^^^^^^^^^^^^^^
->this.childrenWalkers[NodeType.AsgMod] : IAstWalkChildren
->                                      : ^^^^^^^^^^^^^^^^
->this.childrenWalkers : IAstWalkChildren[]
->                     : ^^^^^^^^^^^^^^^^^^
->this : this
->     : ^^^^
->childrenWalkers : IAstWalkChildren[]
->                : ^^^^^^^^^^^^^^^^^^
->NodeType.AsgMod : any
->                : ^^^
->NodeType : any
->         : ^^^
->AsgMod : any
->       : ^^^
->ChildrenWalkers.walkBinaryExpressionChildren : (preAst: BinaryExpression, parent: AST, walker: IAstWalker) => void
->                                             : ^^^^^^^^^^^^^^^^^^^^^^^^^^^^^^^^^^^^^^^^^^^^^^^^^^^^^^^^^^^^^^^^^^^
->ChildrenWalkers : typeof ChildrenWalkers
->                : ^^^^^^^^^^^^^^^^^^^^^^
->walkBinaryExpressionChildren : (preAst: BinaryExpression, parent: AST, walker: IAstWalker) => void
->                             : ^^^^^^^^^^^^^^^^^^^^^^^^^^^^^^^^^^^^^^^^^^^^^^^^^^^^^^^^^^^^^^^^^^^
-
-            this.childrenWalkers[NodeType.AsgAnd] = ChildrenWalkers.walkBinaryExpressionChildren;
->this.childrenWalkers[NodeType.AsgAnd] = ChildrenWalkers.walkBinaryExpressionChildren : (preAst: BinaryExpression, parent: AST, walker: IAstWalker) => void
->                                                                                     : ^^^^^^^^^^^^^^^^^^^^^^^^^^^^^^^^^^^^^^^^^^^^^^^^^^^^^^^^^^^^^^^^^^^
->this.childrenWalkers[NodeType.AsgAnd] : IAstWalkChildren
->                                      : ^^^^^^^^^^^^^^^^
->this.childrenWalkers : IAstWalkChildren[]
->                     : ^^^^^^^^^^^^^^^^^^
->this : this
->     : ^^^^
->childrenWalkers : IAstWalkChildren[]
->                : ^^^^^^^^^^^^^^^^^^
->NodeType.AsgAnd : any
->                : ^^^
->NodeType : any
->         : ^^^
->AsgAnd : any
->       : ^^^
->ChildrenWalkers.walkBinaryExpressionChildren : (preAst: BinaryExpression, parent: AST, walker: IAstWalker) => void
->                                             : ^^^^^^^^^^^^^^^^^^^^^^^^^^^^^^^^^^^^^^^^^^^^^^^^^^^^^^^^^^^^^^^^^^^
->ChildrenWalkers : typeof ChildrenWalkers
->                : ^^^^^^^^^^^^^^^^^^^^^^
->walkBinaryExpressionChildren : (preAst: BinaryExpression, parent: AST, walker: IAstWalker) => void
->                             : ^^^^^^^^^^^^^^^^^^^^^^^^^^^^^^^^^^^^^^^^^^^^^^^^^^^^^^^^^^^^^^^^^^^
-
-            this.childrenWalkers[NodeType.AsgXor] = ChildrenWalkers.walkBinaryExpressionChildren;
->this.childrenWalkers[NodeType.AsgXor] = ChildrenWalkers.walkBinaryExpressionChildren : (preAst: BinaryExpression, parent: AST, walker: IAstWalker) => void
->                                                                                     : ^^^^^^^^^^^^^^^^^^^^^^^^^^^^^^^^^^^^^^^^^^^^^^^^^^^^^^^^^^^^^^^^^^^
->this.childrenWalkers[NodeType.AsgXor] : IAstWalkChildren
->                                      : ^^^^^^^^^^^^^^^^
->this.childrenWalkers : IAstWalkChildren[]
->                     : ^^^^^^^^^^^^^^^^^^
->this : this
->     : ^^^^
->childrenWalkers : IAstWalkChildren[]
->                : ^^^^^^^^^^^^^^^^^^
->NodeType.AsgXor : any
->                : ^^^
->NodeType : any
->         : ^^^
->AsgXor : any
->       : ^^^
->ChildrenWalkers.walkBinaryExpressionChildren : (preAst: BinaryExpression, parent: AST, walker: IAstWalker) => void
->                                             : ^^^^^^^^^^^^^^^^^^^^^^^^^^^^^^^^^^^^^^^^^^^^^^^^^^^^^^^^^^^^^^^^^^^
->ChildrenWalkers : typeof ChildrenWalkers
->                : ^^^^^^^^^^^^^^^^^^^^^^
->walkBinaryExpressionChildren : (preAst: BinaryExpression, parent: AST, walker: IAstWalker) => void
->                             : ^^^^^^^^^^^^^^^^^^^^^^^^^^^^^^^^^^^^^^^^^^^^^^^^^^^^^^^^^^^^^^^^^^^
-
-            this.childrenWalkers[NodeType.AsgOr] = ChildrenWalkers.walkBinaryExpressionChildren;
->this.childrenWalkers[NodeType.AsgOr] = ChildrenWalkers.walkBinaryExpressionChildren : (preAst: BinaryExpression, parent: AST, walker: IAstWalker) => void
->                                                                                    : ^^^^^^^^^^^^^^^^^^^^^^^^^^^^^^^^^^^^^^^^^^^^^^^^^^^^^^^^^^^^^^^^^^^
->this.childrenWalkers[NodeType.AsgOr] : IAstWalkChildren
->                                     : ^^^^^^^^^^^^^^^^
->this.childrenWalkers : IAstWalkChildren[]
->                     : ^^^^^^^^^^^^^^^^^^
->this : this
->     : ^^^^
->childrenWalkers : IAstWalkChildren[]
->                : ^^^^^^^^^^^^^^^^^^
->NodeType.AsgOr : any
->               : ^^^
->NodeType : any
->         : ^^^
->AsgOr : any
->      : ^^^
->ChildrenWalkers.walkBinaryExpressionChildren : (preAst: BinaryExpression, parent: AST, walker: IAstWalker) => void
->                                             : ^^^^^^^^^^^^^^^^^^^^^^^^^^^^^^^^^^^^^^^^^^^^^^^^^^^^^^^^^^^^^^^^^^^
->ChildrenWalkers : typeof ChildrenWalkers
->                : ^^^^^^^^^^^^^^^^^^^^^^
->walkBinaryExpressionChildren : (preAst: BinaryExpression, parent: AST, walker: IAstWalker) => void
->                             : ^^^^^^^^^^^^^^^^^^^^^^^^^^^^^^^^^^^^^^^^^^^^^^^^^^^^^^^^^^^^^^^^^^^
-
-            this.childrenWalkers[NodeType.AsgLsh] = ChildrenWalkers.walkBinaryExpressionChildren;
->this.childrenWalkers[NodeType.AsgLsh] = ChildrenWalkers.walkBinaryExpressionChildren : (preAst: BinaryExpression, parent: AST, walker: IAstWalker) => void
->                                                                                     : ^^^^^^^^^^^^^^^^^^^^^^^^^^^^^^^^^^^^^^^^^^^^^^^^^^^^^^^^^^^^^^^^^^^
->this.childrenWalkers[NodeType.AsgLsh] : IAstWalkChildren
->                                      : ^^^^^^^^^^^^^^^^
->this.childrenWalkers : IAstWalkChildren[]
->                     : ^^^^^^^^^^^^^^^^^^
->this : this
->     : ^^^^
->childrenWalkers : IAstWalkChildren[]
->                : ^^^^^^^^^^^^^^^^^^
->NodeType.AsgLsh : any
->                : ^^^
->NodeType : any
->         : ^^^
->AsgLsh : any
->       : ^^^
->ChildrenWalkers.walkBinaryExpressionChildren : (preAst: BinaryExpression, parent: AST, walker: IAstWalker) => void
->                                             : ^^^^^^^^^^^^^^^^^^^^^^^^^^^^^^^^^^^^^^^^^^^^^^^^^^^^^^^^^^^^^^^^^^^
->ChildrenWalkers : typeof ChildrenWalkers
->                : ^^^^^^^^^^^^^^^^^^^^^^
->walkBinaryExpressionChildren : (preAst: BinaryExpression, parent: AST, walker: IAstWalker) => void
->                             : ^^^^^^^^^^^^^^^^^^^^^^^^^^^^^^^^^^^^^^^^^^^^^^^^^^^^^^^^^^^^^^^^^^^
-
-            this.childrenWalkers[NodeType.AsgRsh] = ChildrenWalkers.walkBinaryExpressionChildren;
->this.childrenWalkers[NodeType.AsgRsh] = ChildrenWalkers.walkBinaryExpressionChildren : (preAst: BinaryExpression, parent: AST, walker: IAstWalker) => void
->                                                                                     : ^^^^^^^^^^^^^^^^^^^^^^^^^^^^^^^^^^^^^^^^^^^^^^^^^^^^^^^^^^^^^^^^^^^
->this.childrenWalkers[NodeType.AsgRsh] : IAstWalkChildren
->                                      : ^^^^^^^^^^^^^^^^
->this.childrenWalkers : IAstWalkChildren[]
->                     : ^^^^^^^^^^^^^^^^^^
->this : this
->     : ^^^^
->childrenWalkers : IAstWalkChildren[]
->                : ^^^^^^^^^^^^^^^^^^
->NodeType.AsgRsh : any
->                : ^^^
->NodeType : any
->         : ^^^
->AsgRsh : any
->       : ^^^
->ChildrenWalkers.walkBinaryExpressionChildren : (preAst: BinaryExpression, parent: AST, walker: IAstWalker) => void
->                                             : ^^^^^^^^^^^^^^^^^^^^^^^^^^^^^^^^^^^^^^^^^^^^^^^^^^^^^^^^^^^^^^^^^^^
->ChildrenWalkers : typeof ChildrenWalkers
->                : ^^^^^^^^^^^^^^^^^^^^^^
->walkBinaryExpressionChildren : (preAst: BinaryExpression, parent: AST, walker: IAstWalker) => void
->                             : ^^^^^^^^^^^^^^^^^^^^^^^^^^^^^^^^^^^^^^^^^^^^^^^^^^^^^^^^^^^^^^^^^^^
-
-            this.childrenWalkers[NodeType.AsgRs2] = ChildrenWalkers.walkBinaryExpressionChildren;
->this.childrenWalkers[NodeType.AsgRs2] = ChildrenWalkers.walkBinaryExpressionChildren : (preAst: BinaryExpression, parent: AST, walker: IAstWalker) => void
->                                                                                     : ^^^^^^^^^^^^^^^^^^^^^^^^^^^^^^^^^^^^^^^^^^^^^^^^^^^^^^^^^^^^^^^^^^^
->this.childrenWalkers[NodeType.AsgRs2] : IAstWalkChildren
->                                      : ^^^^^^^^^^^^^^^^
->this.childrenWalkers : IAstWalkChildren[]
->                     : ^^^^^^^^^^^^^^^^^^
->this : this
->     : ^^^^
->childrenWalkers : IAstWalkChildren[]
->                : ^^^^^^^^^^^^^^^^^^
->NodeType.AsgRs2 : any
->                : ^^^
->NodeType : any
->         : ^^^
->AsgRs2 : any
->       : ^^^
->ChildrenWalkers.walkBinaryExpressionChildren : (preAst: BinaryExpression, parent: AST, walker: IAstWalker) => void
->                                             : ^^^^^^^^^^^^^^^^^^^^^^^^^^^^^^^^^^^^^^^^^^^^^^^^^^^^^^^^^^^^^^^^^^^
->ChildrenWalkers : typeof ChildrenWalkers
->                : ^^^^^^^^^^^^^^^^^^^^^^
->walkBinaryExpressionChildren : (preAst: BinaryExpression, parent: AST, walker: IAstWalker) => void
->                             : ^^^^^^^^^^^^^^^^^^^^^^^^^^^^^^^^^^^^^^^^^^^^^^^^^^^^^^^^^^^^^^^^^^^
-
-            this.childrenWalkers[NodeType.ConditionalExpression] = ChildrenWalkers.walkTrinaryExpressionChildren;
->this.childrenWalkers[NodeType.ConditionalExpression] = ChildrenWalkers.walkTrinaryExpressionChildren : (preAst: ConditionalExpression, parent: AST, walker: IAstWalker) => void
->                                                                                                     : ^^^^^^^^^^^^^^^^^^^^^^^^^^^^^^^^^^^^^^^^^^^^^^^^^^^^^^^^^^^^^^^^^^^^^^^^
->this.childrenWalkers[NodeType.ConditionalExpression] : IAstWalkChildren
->                                                     : ^^^^^^^^^^^^^^^^
->this.childrenWalkers : IAstWalkChildren[]
->                     : ^^^^^^^^^^^^^^^^^^
->this : this
->     : ^^^^
->childrenWalkers : IAstWalkChildren[]
->                : ^^^^^^^^^^^^^^^^^^
->NodeType.ConditionalExpression : any
->                               : ^^^
->NodeType : any
->         : ^^^
->ConditionalExpression : any
->                      : ^^^
->ChildrenWalkers.walkTrinaryExpressionChildren : (preAst: ConditionalExpression, parent: AST, walker: IAstWalker) => void
->                                              : ^^^^^^^^^^^^^^^^^^^^^^^^^^^^^^^^^^^^^^^^^^^^^^^^^^^^^^^^^^^^^^^^^^^^^^^^
->ChildrenWalkers : typeof ChildrenWalkers
->                : ^^^^^^^^^^^^^^^^^^^^^^
->walkTrinaryExpressionChildren : (preAst: ConditionalExpression, parent: AST, walker: IAstWalker) => void
->                              : ^^^^^^^^^^^^^^^^^^^^^^^^^^^^^^^^^^^^^^^^^^^^^^^^^^^^^^^^^^^^^^^^^^^^^^^^
-
-            this.childrenWalkers[NodeType.LogOr] = ChildrenWalkers.walkBinaryExpressionChildren;
->this.childrenWalkers[NodeType.LogOr] = ChildrenWalkers.walkBinaryExpressionChildren : (preAst: BinaryExpression, parent: AST, walker: IAstWalker) => void
->                                                                                    : ^^^^^^^^^^^^^^^^^^^^^^^^^^^^^^^^^^^^^^^^^^^^^^^^^^^^^^^^^^^^^^^^^^^
->this.childrenWalkers[NodeType.LogOr] : IAstWalkChildren
->                                     : ^^^^^^^^^^^^^^^^
->this.childrenWalkers : IAstWalkChildren[]
->                     : ^^^^^^^^^^^^^^^^^^
->this : this
->     : ^^^^
->childrenWalkers : IAstWalkChildren[]
->                : ^^^^^^^^^^^^^^^^^^
->NodeType.LogOr : any
->               : ^^^
->NodeType : any
->         : ^^^
->LogOr : any
->      : ^^^
->ChildrenWalkers.walkBinaryExpressionChildren : (preAst: BinaryExpression, parent: AST, walker: IAstWalker) => void
->                                             : ^^^^^^^^^^^^^^^^^^^^^^^^^^^^^^^^^^^^^^^^^^^^^^^^^^^^^^^^^^^^^^^^^^^
->ChildrenWalkers : typeof ChildrenWalkers
->                : ^^^^^^^^^^^^^^^^^^^^^^
->walkBinaryExpressionChildren : (preAst: BinaryExpression, parent: AST, walker: IAstWalker) => void
->                             : ^^^^^^^^^^^^^^^^^^^^^^^^^^^^^^^^^^^^^^^^^^^^^^^^^^^^^^^^^^^^^^^^^^^
-
-            this.childrenWalkers[NodeType.LogAnd] = ChildrenWalkers.walkBinaryExpressionChildren;
->this.childrenWalkers[NodeType.LogAnd] = ChildrenWalkers.walkBinaryExpressionChildren : (preAst: BinaryExpression, parent: AST, walker: IAstWalker) => void
->                                                                                     : ^^^^^^^^^^^^^^^^^^^^^^^^^^^^^^^^^^^^^^^^^^^^^^^^^^^^^^^^^^^^^^^^^^^
->this.childrenWalkers[NodeType.LogAnd] : IAstWalkChildren
->                                      : ^^^^^^^^^^^^^^^^
->this.childrenWalkers : IAstWalkChildren[]
->                     : ^^^^^^^^^^^^^^^^^^
->this : this
->     : ^^^^
->childrenWalkers : IAstWalkChildren[]
->                : ^^^^^^^^^^^^^^^^^^
->NodeType.LogAnd : any
->                : ^^^
->NodeType : any
->         : ^^^
->LogAnd : any
->       : ^^^
->ChildrenWalkers.walkBinaryExpressionChildren : (preAst: BinaryExpression, parent: AST, walker: IAstWalker) => void
->                                             : ^^^^^^^^^^^^^^^^^^^^^^^^^^^^^^^^^^^^^^^^^^^^^^^^^^^^^^^^^^^^^^^^^^^
->ChildrenWalkers : typeof ChildrenWalkers
->                : ^^^^^^^^^^^^^^^^^^^^^^
->walkBinaryExpressionChildren : (preAst: BinaryExpression, parent: AST, walker: IAstWalker) => void
->                             : ^^^^^^^^^^^^^^^^^^^^^^^^^^^^^^^^^^^^^^^^^^^^^^^^^^^^^^^^^^^^^^^^^^^
-
-            this.childrenWalkers[NodeType.Or] = ChildrenWalkers.walkBinaryExpressionChildren;
->this.childrenWalkers[NodeType.Or] = ChildrenWalkers.walkBinaryExpressionChildren : (preAst: BinaryExpression, parent: AST, walker: IAstWalker) => void
->                                                                                 : ^^^^^^^^^^^^^^^^^^^^^^^^^^^^^^^^^^^^^^^^^^^^^^^^^^^^^^^^^^^^^^^^^^^
->this.childrenWalkers[NodeType.Or] : IAstWalkChildren
->                                  : ^^^^^^^^^^^^^^^^
->this.childrenWalkers : IAstWalkChildren[]
->                     : ^^^^^^^^^^^^^^^^^^
->this : this
->     : ^^^^
->childrenWalkers : IAstWalkChildren[]
->                : ^^^^^^^^^^^^^^^^^^
->NodeType.Or : any
->            : ^^^
->NodeType : any
->         : ^^^
->Or : any
->   : ^^^
->ChildrenWalkers.walkBinaryExpressionChildren : (preAst: BinaryExpression, parent: AST, walker: IAstWalker) => void
->                                             : ^^^^^^^^^^^^^^^^^^^^^^^^^^^^^^^^^^^^^^^^^^^^^^^^^^^^^^^^^^^^^^^^^^^
->ChildrenWalkers : typeof ChildrenWalkers
->                : ^^^^^^^^^^^^^^^^^^^^^^
->walkBinaryExpressionChildren : (preAst: BinaryExpression, parent: AST, walker: IAstWalker) => void
->                             : ^^^^^^^^^^^^^^^^^^^^^^^^^^^^^^^^^^^^^^^^^^^^^^^^^^^^^^^^^^^^^^^^^^^
-
-            this.childrenWalkers[NodeType.Xor] = ChildrenWalkers.walkBinaryExpressionChildren;
->this.childrenWalkers[NodeType.Xor] = ChildrenWalkers.walkBinaryExpressionChildren : (preAst: BinaryExpression, parent: AST, walker: IAstWalker) => void
->                                                                                  : ^^^^^^^^^^^^^^^^^^^^^^^^^^^^^^^^^^^^^^^^^^^^^^^^^^^^^^^^^^^^^^^^^^^
->this.childrenWalkers[NodeType.Xor] : IAstWalkChildren
->                                   : ^^^^^^^^^^^^^^^^
->this.childrenWalkers : IAstWalkChildren[]
->                     : ^^^^^^^^^^^^^^^^^^
->this : this
->     : ^^^^
->childrenWalkers : IAstWalkChildren[]
->                : ^^^^^^^^^^^^^^^^^^
->NodeType.Xor : any
->             : ^^^
->NodeType : any
->         : ^^^
->Xor : any
->    : ^^^
->ChildrenWalkers.walkBinaryExpressionChildren : (preAst: BinaryExpression, parent: AST, walker: IAstWalker) => void
->                                             : ^^^^^^^^^^^^^^^^^^^^^^^^^^^^^^^^^^^^^^^^^^^^^^^^^^^^^^^^^^^^^^^^^^^
->ChildrenWalkers : typeof ChildrenWalkers
->                : ^^^^^^^^^^^^^^^^^^^^^^
->walkBinaryExpressionChildren : (preAst: BinaryExpression, parent: AST, walker: IAstWalker) => void
->                             : ^^^^^^^^^^^^^^^^^^^^^^^^^^^^^^^^^^^^^^^^^^^^^^^^^^^^^^^^^^^^^^^^^^^
-
-            this.childrenWalkers[NodeType.And] = ChildrenWalkers.walkBinaryExpressionChildren;
->this.childrenWalkers[NodeType.And] = ChildrenWalkers.walkBinaryExpressionChildren : (preAst: BinaryExpression, parent: AST, walker: IAstWalker) => void
->                                                                                  : ^^^^^^^^^^^^^^^^^^^^^^^^^^^^^^^^^^^^^^^^^^^^^^^^^^^^^^^^^^^^^^^^^^^
->this.childrenWalkers[NodeType.And] : IAstWalkChildren
->                                   : ^^^^^^^^^^^^^^^^
->this.childrenWalkers : IAstWalkChildren[]
->                     : ^^^^^^^^^^^^^^^^^^
->this : this
->     : ^^^^
->childrenWalkers : IAstWalkChildren[]
->                : ^^^^^^^^^^^^^^^^^^
->NodeType.And : any
->             : ^^^
->NodeType : any
->         : ^^^
->And : any
->    : ^^^
->ChildrenWalkers.walkBinaryExpressionChildren : (preAst: BinaryExpression, parent: AST, walker: IAstWalker) => void
->                                             : ^^^^^^^^^^^^^^^^^^^^^^^^^^^^^^^^^^^^^^^^^^^^^^^^^^^^^^^^^^^^^^^^^^^
->ChildrenWalkers : typeof ChildrenWalkers
->                : ^^^^^^^^^^^^^^^^^^^^^^
->walkBinaryExpressionChildren : (preAst: BinaryExpression, parent: AST, walker: IAstWalker) => void
->                             : ^^^^^^^^^^^^^^^^^^^^^^^^^^^^^^^^^^^^^^^^^^^^^^^^^^^^^^^^^^^^^^^^^^^
-
-            this.childrenWalkers[NodeType.Eq] = ChildrenWalkers.walkBinaryExpressionChildren;
->this.childrenWalkers[NodeType.Eq] = ChildrenWalkers.walkBinaryExpressionChildren : (preAst: BinaryExpression, parent: AST, walker: IAstWalker) => void
->                                                                                 : ^^^^^^^^^^^^^^^^^^^^^^^^^^^^^^^^^^^^^^^^^^^^^^^^^^^^^^^^^^^^^^^^^^^
->this.childrenWalkers[NodeType.Eq] : IAstWalkChildren
->                                  : ^^^^^^^^^^^^^^^^
->this.childrenWalkers : IAstWalkChildren[]
->                     : ^^^^^^^^^^^^^^^^^^
->this : this
->     : ^^^^
->childrenWalkers : IAstWalkChildren[]
->                : ^^^^^^^^^^^^^^^^^^
->NodeType.Eq : any
->            : ^^^
->NodeType : any
->         : ^^^
->Eq : any
->   : ^^^
->ChildrenWalkers.walkBinaryExpressionChildren : (preAst: BinaryExpression, parent: AST, walker: IAstWalker) => void
->                                             : ^^^^^^^^^^^^^^^^^^^^^^^^^^^^^^^^^^^^^^^^^^^^^^^^^^^^^^^^^^^^^^^^^^^
->ChildrenWalkers : typeof ChildrenWalkers
->                : ^^^^^^^^^^^^^^^^^^^^^^
->walkBinaryExpressionChildren : (preAst: BinaryExpression, parent: AST, walker: IAstWalker) => void
->                             : ^^^^^^^^^^^^^^^^^^^^^^^^^^^^^^^^^^^^^^^^^^^^^^^^^^^^^^^^^^^^^^^^^^^
-
-            this.childrenWalkers[NodeType.Ne] = ChildrenWalkers.walkBinaryExpressionChildren;
->this.childrenWalkers[NodeType.Ne] = ChildrenWalkers.walkBinaryExpressionChildren : (preAst: BinaryExpression, parent: AST, walker: IAstWalker) => void
->                                                                                 : ^^^^^^^^^^^^^^^^^^^^^^^^^^^^^^^^^^^^^^^^^^^^^^^^^^^^^^^^^^^^^^^^^^^
->this.childrenWalkers[NodeType.Ne] : IAstWalkChildren
->                                  : ^^^^^^^^^^^^^^^^
->this.childrenWalkers : IAstWalkChildren[]
->                     : ^^^^^^^^^^^^^^^^^^
->this : this
->     : ^^^^
->childrenWalkers : IAstWalkChildren[]
->                : ^^^^^^^^^^^^^^^^^^
->NodeType.Ne : any
->            : ^^^
->NodeType : any
->         : ^^^
->Ne : any
->   : ^^^
->ChildrenWalkers.walkBinaryExpressionChildren : (preAst: BinaryExpression, parent: AST, walker: IAstWalker) => void
->                                             : ^^^^^^^^^^^^^^^^^^^^^^^^^^^^^^^^^^^^^^^^^^^^^^^^^^^^^^^^^^^^^^^^^^^
->ChildrenWalkers : typeof ChildrenWalkers
->                : ^^^^^^^^^^^^^^^^^^^^^^
->walkBinaryExpressionChildren : (preAst: BinaryExpression, parent: AST, walker: IAstWalker) => void
->                             : ^^^^^^^^^^^^^^^^^^^^^^^^^^^^^^^^^^^^^^^^^^^^^^^^^^^^^^^^^^^^^^^^^^^
-
-            this.childrenWalkers[NodeType.Eqv] = ChildrenWalkers.walkBinaryExpressionChildren;
->this.childrenWalkers[NodeType.Eqv] = ChildrenWalkers.walkBinaryExpressionChildren : (preAst: BinaryExpression, parent: AST, walker: IAstWalker) => void
->                                                                                  : ^^^^^^^^^^^^^^^^^^^^^^^^^^^^^^^^^^^^^^^^^^^^^^^^^^^^^^^^^^^^^^^^^^^
->this.childrenWalkers[NodeType.Eqv] : IAstWalkChildren
->                                   : ^^^^^^^^^^^^^^^^
->this.childrenWalkers : IAstWalkChildren[]
->                     : ^^^^^^^^^^^^^^^^^^
->this : this
->     : ^^^^
->childrenWalkers : IAstWalkChildren[]
->                : ^^^^^^^^^^^^^^^^^^
->NodeType.Eqv : any
->             : ^^^
->NodeType : any
->         : ^^^
->Eqv : any
->    : ^^^
->ChildrenWalkers.walkBinaryExpressionChildren : (preAst: BinaryExpression, parent: AST, walker: IAstWalker) => void
->                                             : ^^^^^^^^^^^^^^^^^^^^^^^^^^^^^^^^^^^^^^^^^^^^^^^^^^^^^^^^^^^^^^^^^^^
->ChildrenWalkers : typeof ChildrenWalkers
->                : ^^^^^^^^^^^^^^^^^^^^^^
->walkBinaryExpressionChildren : (preAst: BinaryExpression, parent: AST, walker: IAstWalker) => void
->                             : ^^^^^^^^^^^^^^^^^^^^^^^^^^^^^^^^^^^^^^^^^^^^^^^^^^^^^^^^^^^^^^^^^^^
-
-            this.childrenWalkers[NodeType.NEqv] = ChildrenWalkers.walkBinaryExpressionChildren;
->this.childrenWalkers[NodeType.NEqv] = ChildrenWalkers.walkBinaryExpressionChildren : (preAst: BinaryExpression, parent: AST, walker: IAstWalker) => void
->                                                                                   : ^^^^^^^^^^^^^^^^^^^^^^^^^^^^^^^^^^^^^^^^^^^^^^^^^^^^^^^^^^^^^^^^^^^
->this.childrenWalkers[NodeType.NEqv] : IAstWalkChildren
->                                    : ^^^^^^^^^^^^^^^^
->this.childrenWalkers : IAstWalkChildren[]
->                     : ^^^^^^^^^^^^^^^^^^
->this : this
->     : ^^^^
->childrenWalkers : IAstWalkChildren[]
->                : ^^^^^^^^^^^^^^^^^^
->NodeType.NEqv : any
->              : ^^^
->NodeType : any
->         : ^^^
->NEqv : any
->     : ^^^
->ChildrenWalkers.walkBinaryExpressionChildren : (preAst: BinaryExpression, parent: AST, walker: IAstWalker) => void
->                                             : ^^^^^^^^^^^^^^^^^^^^^^^^^^^^^^^^^^^^^^^^^^^^^^^^^^^^^^^^^^^^^^^^^^^
->ChildrenWalkers : typeof ChildrenWalkers
->                : ^^^^^^^^^^^^^^^^^^^^^^
->walkBinaryExpressionChildren : (preAst: BinaryExpression, parent: AST, walker: IAstWalker) => void
->                             : ^^^^^^^^^^^^^^^^^^^^^^^^^^^^^^^^^^^^^^^^^^^^^^^^^^^^^^^^^^^^^^^^^^^
-
-            this.childrenWalkers[NodeType.Lt] = ChildrenWalkers.walkBinaryExpressionChildren;
->this.childrenWalkers[NodeType.Lt] = ChildrenWalkers.walkBinaryExpressionChildren : (preAst: BinaryExpression, parent: AST, walker: IAstWalker) => void
->                                                                                 : ^^^^^^^^^^^^^^^^^^^^^^^^^^^^^^^^^^^^^^^^^^^^^^^^^^^^^^^^^^^^^^^^^^^
->this.childrenWalkers[NodeType.Lt] : IAstWalkChildren
->                                  : ^^^^^^^^^^^^^^^^
->this.childrenWalkers : IAstWalkChildren[]
->                     : ^^^^^^^^^^^^^^^^^^
->this : this
->     : ^^^^
->childrenWalkers : IAstWalkChildren[]
->                : ^^^^^^^^^^^^^^^^^^
->NodeType.Lt : any
->            : ^^^
->NodeType : any
->         : ^^^
->Lt : any
->   : ^^^
->ChildrenWalkers.walkBinaryExpressionChildren : (preAst: BinaryExpression, parent: AST, walker: IAstWalker) => void
->                                             : ^^^^^^^^^^^^^^^^^^^^^^^^^^^^^^^^^^^^^^^^^^^^^^^^^^^^^^^^^^^^^^^^^^^
->ChildrenWalkers : typeof ChildrenWalkers
->                : ^^^^^^^^^^^^^^^^^^^^^^
->walkBinaryExpressionChildren : (preAst: BinaryExpression, parent: AST, walker: IAstWalker) => void
->                             : ^^^^^^^^^^^^^^^^^^^^^^^^^^^^^^^^^^^^^^^^^^^^^^^^^^^^^^^^^^^^^^^^^^^
-
-            this.childrenWalkers[NodeType.Le] = ChildrenWalkers.walkBinaryExpressionChildren;
->this.childrenWalkers[NodeType.Le] = ChildrenWalkers.walkBinaryExpressionChildren : (preAst: BinaryExpression, parent: AST, walker: IAstWalker) => void
->                                                                                 : ^^^^^^^^^^^^^^^^^^^^^^^^^^^^^^^^^^^^^^^^^^^^^^^^^^^^^^^^^^^^^^^^^^^
->this.childrenWalkers[NodeType.Le] : IAstWalkChildren
->                                  : ^^^^^^^^^^^^^^^^
->this.childrenWalkers : IAstWalkChildren[]
->                     : ^^^^^^^^^^^^^^^^^^
->this : this
->     : ^^^^
->childrenWalkers : IAstWalkChildren[]
->                : ^^^^^^^^^^^^^^^^^^
->NodeType.Le : any
->            : ^^^
->NodeType : any
->         : ^^^
->Le : any
->   : ^^^
->ChildrenWalkers.walkBinaryExpressionChildren : (preAst: BinaryExpression, parent: AST, walker: IAstWalker) => void
->                                             : ^^^^^^^^^^^^^^^^^^^^^^^^^^^^^^^^^^^^^^^^^^^^^^^^^^^^^^^^^^^^^^^^^^^
->ChildrenWalkers : typeof ChildrenWalkers
->                : ^^^^^^^^^^^^^^^^^^^^^^
->walkBinaryExpressionChildren : (preAst: BinaryExpression, parent: AST, walker: IAstWalker) => void
->                             : ^^^^^^^^^^^^^^^^^^^^^^^^^^^^^^^^^^^^^^^^^^^^^^^^^^^^^^^^^^^^^^^^^^^
-
-            this.childrenWalkers[NodeType.Gt] = ChildrenWalkers.walkBinaryExpressionChildren;
->this.childrenWalkers[NodeType.Gt] = ChildrenWalkers.walkBinaryExpressionChildren : (preAst: BinaryExpression, parent: AST, walker: IAstWalker) => void
->                                                                                 : ^^^^^^^^^^^^^^^^^^^^^^^^^^^^^^^^^^^^^^^^^^^^^^^^^^^^^^^^^^^^^^^^^^^
->this.childrenWalkers[NodeType.Gt] : IAstWalkChildren
->                                  : ^^^^^^^^^^^^^^^^
->this.childrenWalkers : IAstWalkChildren[]
->                     : ^^^^^^^^^^^^^^^^^^
->this : this
->     : ^^^^
->childrenWalkers : IAstWalkChildren[]
->                : ^^^^^^^^^^^^^^^^^^
->NodeType.Gt : any
->            : ^^^
->NodeType : any
->         : ^^^
->Gt : any
->   : ^^^
->ChildrenWalkers.walkBinaryExpressionChildren : (preAst: BinaryExpression, parent: AST, walker: IAstWalker) => void
->                                             : ^^^^^^^^^^^^^^^^^^^^^^^^^^^^^^^^^^^^^^^^^^^^^^^^^^^^^^^^^^^^^^^^^^^
->ChildrenWalkers : typeof ChildrenWalkers
->                : ^^^^^^^^^^^^^^^^^^^^^^
->walkBinaryExpressionChildren : (preAst: BinaryExpression, parent: AST, walker: IAstWalker) => void
->                             : ^^^^^^^^^^^^^^^^^^^^^^^^^^^^^^^^^^^^^^^^^^^^^^^^^^^^^^^^^^^^^^^^^^^
-
-            this.childrenWalkers[NodeType.Ge] = ChildrenWalkers.walkBinaryExpressionChildren;
->this.childrenWalkers[NodeType.Ge] = ChildrenWalkers.walkBinaryExpressionChildren : (preAst: BinaryExpression, parent: AST, walker: IAstWalker) => void
->                                                                                 : ^^^^^^^^^^^^^^^^^^^^^^^^^^^^^^^^^^^^^^^^^^^^^^^^^^^^^^^^^^^^^^^^^^^
->this.childrenWalkers[NodeType.Ge] : IAstWalkChildren
->                                  : ^^^^^^^^^^^^^^^^
->this.childrenWalkers : IAstWalkChildren[]
->                     : ^^^^^^^^^^^^^^^^^^
->this : this
->     : ^^^^
->childrenWalkers : IAstWalkChildren[]
->                : ^^^^^^^^^^^^^^^^^^
->NodeType.Ge : any
->            : ^^^
->NodeType : any
->         : ^^^
->Ge : any
->   : ^^^
->ChildrenWalkers.walkBinaryExpressionChildren : (preAst: BinaryExpression, parent: AST, walker: IAstWalker) => void
->                                             : ^^^^^^^^^^^^^^^^^^^^^^^^^^^^^^^^^^^^^^^^^^^^^^^^^^^^^^^^^^^^^^^^^^^
->ChildrenWalkers : typeof ChildrenWalkers
->                : ^^^^^^^^^^^^^^^^^^^^^^
->walkBinaryExpressionChildren : (preAst: BinaryExpression, parent: AST, walker: IAstWalker) => void
->                             : ^^^^^^^^^^^^^^^^^^^^^^^^^^^^^^^^^^^^^^^^^^^^^^^^^^^^^^^^^^^^^^^^^^^
-
-            this.childrenWalkers[NodeType.Add] = ChildrenWalkers.walkBinaryExpressionChildren;
->this.childrenWalkers[NodeType.Add] = ChildrenWalkers.walkBinaryExpressionChildren : (preAst: BinaryExpression, parent: AST, walker: IAstWalker) => void
->                                                                                  : ^^^^^^^^^^^^^^^^^^^^^^^^^^^^^^^^^^^^^^^^^^^^^^^^^^^^^^^^^^^^^^^^^^^
->this.childrenWalkers[NodeType.Add] : IAstWalkChildren
->                                   : ^^^^^^^^^^^^^^^^
->this.childrenWalkers : IAstWalkChildren[]
->                     : ^^^^^^^^^^^^^^^^^^
->this : this
->     : ^^^^
->childrenWalkers : IAstWalkChildren[]
->                : ^^^^^^^^^^^^^^^^^^
->NodeType.Add : any
->             : ^^^
->NodeType : any
->         : ^^^
->Add : any
->    : ^^^
->ChildrenWalkers.walkBinaryExpressionChildren : (preAst: BinaryExpression, parent: AST, walker: IAstWalker) => void
->                                             : ^^^^^^^^^^^^^^^^^^^^^^^^^^^^^^^^^^^^^^^^^^^^^^^^^^^^^^^^^^^^^^^^^^^
->ChildrenWalkers : typeof ChildrenWalkers
->                : ^^^^^^^^^^^^^^^^^^^^^^
->walkBinaryExpressionChildren : (preAst: BinaryExpression, parent: AST, walker: IAstWalker) => void
->                             : ^^^^^^^^^^^^^^^^^^^^^^^^^^^^^^^^^^^^^^^^^^^^^^^^^^^^^^^^^^^^^^^^^^^
-
-            this.childrenWalkers[NodeType.Sub] = ChildrenWalkers.walkBinaryExpressionChildren;
->this.childrenWalkers[NodeType.Sub] = ChildrenWalkers.walkBinaryExpressionChildren : (preAst: BinaryExpression, parent: AST, walker: IAstWalker) => void
->                                                                                  : ^^^^^^^^^^^^^^^^^^^^^^^^^^^^^^^^^^^^^^^^^^^^^^^^^^^^^^^^^^^^^^^^^^^
->this.childrenWalkers[NodeType.Sub] : IAstWalkChildren
->                                   : ^^^^^^^^^^^^^^^^
->this.childrenWalkers : IAstWalkChildren[]
->                     : ^^^^^^^^^^^^^^^^^^
->this : this
->     : ^^^^
->childrenWalkers : IAstWalkChildren[]
->                : ^^^^^^^^^^^^^^^^^^
->NodeType.Sub : any
->             : ^^^
->NodeType : any
->         : ^^^
->Sub : any
->    : ^^^
->ChildrenWalkers.walkBinaryExpressionChildren : (preAst: BinaryExpression, parent: AST, walker: IAstWalker) => void
->                                             : ^^^^^^^^^^^^^^^^^^^^^^^^^^^^^^^^^^^^^^^^^^^^^^^^^^^^^^^^^^^^^^^^^^^
->ChildrenWalkers : typeof ChildrenWalkers
->                : ^^^^^^^^^^^^^^^^^^^^^^
->walkBinaryExpressionChildren : (preAst: BinaryExpression, parent: AST, walker: IAstWalker) => void
->                             : ^^^^^^^^^^^^^^^^^^^^^^^^^^^^^^^^^^^^^^^^^^^^^^^^^^^^^^^^^^^^^^^^^^^
-
-            this.childrenWalkers[NodeType.Mul] = ChildrenWalkers.walkBinaryExpressionChildren;
->this.childrenWalkers[NodeType.Mul] = ChildrenWalkers.walkBinaryExpressionChildren : (preAst: BinaryExpression, parent: AST, walker: IAstWalker) => void
->                                                                                  : ^^^^^^^^^^^^^^^^^^^^^^^^^^^^^^^^^^^^^^^^^^^^^^^^^^^^^^^^^^^^^^^^^^^
->this.childrenWalkers[NodeType.Mul] : IAstWalkChildren
->                                   : ^^^^^^^^^^^^^^^^
->this.childrenWalkers : IAstWalkChildren[]
->                     : ^^^^^^^^^^^^^^^^^^
->this : this
->     : ^^^^
->childrenWalkers : IAstWalkChildren[]
->                : ^^^^^^^^^^^^^^^^^^
->NodeType.Mul : any
->             : ^^^
->NodeType : any
->         : ^^^
->Mul : any
->    : ^^^
->ChildrenWalkers.walkBinaryExpressionChildren : (preAst: BinaryExpression, parent: AST, walker: IAstWalker) => void
->                                             : ^^^^^^^^^^^^^^^^^^^^^^^^^^^^^^^^^^^^^^^^^^^^^^^^^^^^^^^^^^^^^^^^^^^
->ChildrenWalkers : typeof ChildrenWalkers
->                : ^^^^^^^^^^^^^^^^^^^^^^
->walkBinaryExpressionChildren : (preAst: BinaryExpression, parent: AST, walker: IAstWalker) => void
->                             : ^^^^^^^^^^^^^^^^^^^^^^^^^^^^^^^^^^^^^^^^^^^^^^^^^^^^^^^^^^^^^^^^^^^
-
-            this.childrenWalkers[NodeType.Div] = ChildrenWalkers.walkBinaryExpressionChildren;
->this.childrenWalkers[NodeType.Div] = ChildrenWalkers.walkBinaryExpressionChildren : (preAst: BinaryExpression, parent: AST, walker: IAstWalker) => void
->                                                                                  : ^^^^^^^^^^^^^^^^^^^^^^^^^^^^^^^^^^^^^^^^^^^^^^^^^^^^^^^^^^^^^^^^^^^
->this.childrenWalkers[NodeType.Div] : IAstWalkChildren
->                                   : ^^^^^^^^^^^^^^^^
->this.childrenWalkers : IAstWalkChildren[]
->                     : ^^^^^^^^^^^^^^^^^^
->this : this
->     : ^^^^
->childrenWalkers : IAstWalkChildren[]
->                : ^^^^^^^^^^^^^^^^^^
->NodeType.Div : any
->             : ^^^
->NodeType : any
->         : ^^^
->Div : any
->    : ^^^
->ChildrenWalkers.walkBinaryExpressionChildren : (preAst: BinaryExpression, parent: AST, walker: IAstWalker) => void
->                                             : ^^^^^^^^^^^^^^^^^^^^^^^^^^^^^^^^^^^^^^^^^^^^^^^^^^^^^^^^^^^^^^^^^^^
->ChildrenWalkers : typeof ChildrenWalkers
->                : ^^^^^^^^^^^^^^^^^^^^^^
->walkBinaryExpressionChildren : (preAst: BinaryExpression, parent: AST, walker: IAstWalker) => void
->                             : ^^^^^^^^^^^^^^^^^^^^^^^^^^^^^^^^^^^^^^^^^^^^^^^^^^^^^^^^^^^^^^^^^^^
-
-            this.childrenWalkers[NodeType.Mod] = ChildrenWalkers.walkBinaryExpressionChildren;
->this.childrenWalkers[NodeType.Mod] = ChildrenWalkers.walkBinaryExpressionChildren : (preAst: BinaryExpression, parent: AST, walker: IAstWalker) => void
->                                                                                  : ^^^^^^^^^^^^^^^^^^^^^^^^^^^^^^^^^^^^^^^^^^^^^^^^^^^^^^^^^^^^^^^^^^^
->this.childrenWalkers[NodeType.Mod] : IAstWalkChildren
->                                   : ^^^^^^^^^^^^^^^^
->this.childrenWalkers : IAstWalkChildren[]
->                     : ^^^^^^^^^^^^^^^^^^
->this : this
->     : ^^^^
->childrenWalkers : IAstWalkChildren[]
->                : ^^^^^^^^^^^^^^^^^^
->NodeType.Mod : any
->             : ^^^
->NodeType : any
->         : ^^^
->Mod : any
->    : ^^^
->ChildrenWalkers.walkBinaryExpressionChildren : (preAst: BinaryExpression, parent: AST, walker: IAstWalker) => void
->                                             : ^^^^^^^^^^^^^^^^^^^^^^^^^^^^^^^^^^^^^^^^^^^^^^^^^^^^^^^^^^^^^^^^^^^
->ChildrenWalkers : typeof ChildrenWalkers
->                : ^^^^^^^^^^^^^^^^^^^^^^
->walkBinaryExpressionChildren : (preAst: BinaryExpression, parent: AST, walker: IAstWalker) => void
->                             : ^^^^^^^^^^^^^^^^^^^^^^^^^^^^^^^^^^^^^^^^^^^^^^^^^^^^^^^^^^^^^^^^^^^
-
-            this.childrenWalkers[NodeType.Lsh] = ChildrenWalkers.walkBinaryExpressionChildren;
->this.childrenWalkers[NodeType.Lsh] = ChildrenWalkers.walkBinaryExpressionChildren : (preAst: BinaryExpression, parent: AST, walker: IAstWalker) => void
->                                                                                  : ^^^^^^^^^^^^^^^^^^^^^^^^^^^^^^^^^^^^^^^^^^^^^^^^^^^^^^^^^^^^^^^^^^^
->this.childrenWalkers[NodeType.Lsh] : IAstWalkChildren
->                                   : ^^^^^^^^^^^^^^^^
->this.childrenWalkers : IAstWalkChildren[]
->                     : ^^^^^^^^^^^^^^^^^^
->this : this
->     : ^^^^
->childrenWalkers : IAstWalkChildren[]
->                : ^^^^^^^^^^^^^^^^^^
->NodeType.Lsh : any
->             : ^^^
->NodeType : any
->         : ^^^
->Lsh : any
->    : ^^^
->ChildrenWalkers.walkBinaryExpressionChildren : (preAst: BinaryExpression, parent: AST, walker: IAstWalker) => void
->                                             : ^^^^^^^^^^^^^^^^^^^^^^^^^^^^^^^^^^^^^^^^^^^^^^^^^^^^^^^^^^^^^^^^^^^
->ChildrenWalkers : typeof ChildrenWalkers
->                : ^^^^^^^^^^^^^^^^^^^^^^
->walkBinaryExpressionChildren : (preAst: BinaryExpression, parent: AST, walker: IAstWalker) => void
->                             : ^^^^^^^^^^^^^^^^^^^^^^^^^^^^^^^^^^^^^^^^^^^^^^^^^^^^^^^^^^^^^^^^^^^
-
-            this.childrenWalkers[NodeType.Rsh] = ChildrenWalkers.walkBinaryExpressionChildren;
->this.childrenWalkers[NodeType.Rsh] = ChildrenWalkers.walkBinaryExpressionChildren : (preAst: BinaryExpression, parent: AST, walker: IAstWalker) => void
->                                                                                  : ^^^^^^^^^^^^^^^^^^^^^^^^^^^^^^^^^^^^^^^^^^^^^^^^^^^^^^^^^^^^^^^^^^^
->this.childrenWalkers[NodeType.Rsh] : IAstWalkChildren
->                                   : ^^^^^^^^^^^^^^^^
->this.childrenWalkers : IAstWalkChildren[]
->                     : ^^^^^^^^^^^^^^^^^^
->this : this
->     : ^^^^
->childrenWalkers : IAstWalkChildren[]
->                : ^^^^^^^^^^^^^^^^^^
->NodeType.Rsh : any
->             : ^^^
->NodeType : any
->         : ^^^
->Rsh : any
->    : ^^^
->ChildrenWalkers.walkBinaryExpressionChildren : (preAst: BinaryExpression, parent: AST, walker: IAstWalker) => void
->                                             : ^^^^^^^^^^^^^^^^^^^^^^^^^^^^^^^^^^^^^^^^^^^^^^^^^^^^^^^^^^^^^^^^^^^
->ChildrenWalkers : typeof ChildrenWalkers
->                : ^^^^^^^^^^^^^^^^^^^^^^
->walkBinaryExpressionChildren : (preAst: BinaryExpression, parent: AST, walker: IAstWalker) => void
->                             : ^^^^^^^^^^^^^^^^^^^^^^^^^^^^^^^^^^^^^^^^^^^^^^^^^^^^^^^^^^^^^^^^^^^
-
-            this.childrenWalkers[NodeType.Rs2] = ChildrenWalkers.walkBinaryExpressionChildren;
->this.childrenWalkers[NodeType.Rs2] = ChildrenWalkers.walkBinaryExpressionChildren : (preAst: BinaryExpression, parent: AST, walker: IAstWalker) => void
->                                                                                  : ^^^^^^^^^^^^^^^^^^^^^^^^^^^^^^^^^^^^^^^^^^^^^^^^^^^^^^^^^^^^^^^^^^^
->this.childrenWalkers[NodeType.Rs2] : IAstWalkChildren
->                                   : ^^^^^^^^^^^^^^^^
->this.childrenWalkers : IAstWalkChildren[]
->                     : ^^^^^^^^^^^^^^^^^^
->this : this
->     : ^^^^
->childrenWalkers : IAstWalkChildren[]
->                : ^^^^^^^^^^^^^^^^^^
->NodeType.Rs2 : any
->             : ^^^
->NodeType : any
->         : ^^^
->Rs2 : any
->    : ^^^
->ChildrenWalkers.walkBinaryExpressionChildren : (preAst: BinaryExpression, parent: AST, walker: IAstWalker) => void
->                                             : ^^^^^^^^^^^^^^^^^^^^^^^^^^^^^^^^^^^^^^^^^^^^^^^^^^^^^^^^^^^^^^^^^^^
->ChildrenWalkers : typeof ChildrenWalkers
->                : ^^^^^^^^^^^^^^^^^^^^^^
->walkBinaryExpressionChildren : (preAst: BinaryExpression, parent: AST, walker: IAstWalker) => void
->                             : ^^^^^^^^^^^^^^^^^^^^^^^^^^^^^^^^^^^^^^^^^^^^^^^^^^^^^^^^^^^^^^^^^^^
-
-            this.childrenWalkers[NodeType.Not] = ChildrenWalkers.walkUnaryExpressionChildren;
->this.childrenWalkers[NodeType.Not] = ChildrenWalkers.walkUnaryExpressionChildren : (preAst: UnaryExpression, parent: AST, walker: IAstWalker) => void
->                                                                                 : ^^^^^^^^^^^^^^^^^^^^^^^^^^^^^^^^^^^^^^^^^^^^^^^^^^^^^^^^^^^^^^^^^^
->this.childrenWalkers[NodeType.Not] : IAstWalkChildren
->                                   : ^^^^^^^^^^^^^^^^
->this.childrenWalkers : IAstWalkChildren[]
->                     : ^^^^^^^^^^^^^^^^^^
->this : this
->     : ^^^^
->childrenWalkers : IAstWalkChildren[]
->                : ^^^^^^^^^^^^^^^^^^
->NodeType.Not : any
->             : ^^^
->NodeType : any
->         : ^^^
->Not : any
->    : ^^^
->ChildrenWalkers.walkUnaryExpressionChildren : (preAst: UnaryExpression, parent: AST, walker: IAstWalker) => void
->                                            : ^^^^^^^^^^^^^^^^^^^^^^^^^^^^^^^^^^^^^^^^^^^^^^^^^^^^^^^^^^^^^^^^^^
->ChildrenWalkers : typeof ChildrenWalkers
->                : ^^^^^^^^^^^^^^^^^^^^^^
->walkUnaryExpressionChildren : (preAst: UnaryExpression, parent: AST, walker: IAstWalker) => void
->                            : ^^^^^^^^^^^^^^^^^^^^^^^^^^^^^^^^^^^^^^^^^^^^^^^^^^^^^^^^^^^^^^^^^^
-
-            this.childrenWalkers[NodeType.LogNot] = ChildrenWalkers.walkUnaryExpressionChildren;
->this.childrenWalkers[NodeType.LogNot] = ChildrenWalkers.walkUnaryExpressionChildren : (preAst: UnaryExpression, parent: AST, walker: IAstWalker) => void
->                                                                                    : ^^^^^^^^^^^^^^^^^^^^^^^^^^^^^^^^^^^^^^^^^^^^^^^^^^^^^^^^^^^^^^^^^^
->this.childrenWalkers[NodeType.LogNot] : IAstWalkChildren
->                                      : ^^^^^^^^^^^^^^^^
->this.childrenWalkers : IAstWalkChildren[]
->                     : ^^^^^^^^^^^^^^^^^^
->this : this
->     : ^^^^
->childrenWalkers : IAstWalkChildren[]
->                : ^^^^^^^^^^^^^^^^^^
->NodeType.LogNot : any
->                : ^^^
->NodeType : any
->         : ^^^
->LogNot : any
->       : ^^^
->ChildrenWalkers.walkUnaryExpressionChildren : (preAst: UnaryExpression, parent: AST, walker: IAstWalker) => void
->                                            : ^^^^^^^^^^^^^^^^^^^^^^^^^^^^^^^^^^^^^^^^^^^^^^^^^^^^^^^^^^^^^^^^^^
->ChildrenWalkers : typeof ChildrenWalkers
->                : ^^^^^^^^^^^^^^^^^^^^^^
->walkUnaryExpressionChildren : (preAst: UnaryExpression, parent: AST, walker: IAstWalker) => void
->                            : ^^^^^^^^^^^^^^^^^^^^^^^^^^^^^^^^^^^^^^^^^^^^^^^^^^^^^^^^^^^^^^^^^^
-
-            this.childrenWalkers[NodeType.IncPre] = ChildrenWalkers.walkUnaryExpressionChildren;
->this.childrenWalkers[NodeType.IncPre] = ChildrenWalkers.walkUnaryExpressionChildren : (preAst: UnaryExpression, parent: AST, walker: IAstWalker) => void
->                                                                                    : ^^^^^^^^^^^^^^^^^^^^^^^^^^^^^^^^^^^^^^^^^^^^^^^^^^^^^^^^^^^^^^^^^^
->this.childrenWalkers[NodeType.IncPre] : IAstWalkChildren
->                                      : ^^^^^^^^^^^^^^^^
->this.childrenWalkers : IAstWalkChildren[]
->                     : ^^^^^^^^^^^^^^^^^^
->this : this
->     : ^^^^
->childrenWalkers : IAstWalkChildren[]
->                : ^^^^^^^^^^^^^^^^^^
->NodeType.IncPre : any
->                : ^^^
->NodeType : any
->         : ^^^
->IncPre : any
->       : ^^^
->ChildrenWalkers.walkUnaryExpressionChildren : (preAst: UnaryExpression, parent: AST, walker: IAstWalker) => void
->                                            : ^^^^^^^^^^^^^^^^^^^^^^^^^^^^^^^^^^^^^^^^^^^^^^^^^^^^^^^^^^^^^^^^^^
->ChildrenWalkers : typeof ChildrenWalkers
->                : ^^^^^^^^^^^^^^^^^^^^^^
->walkUnaryExpressionChildren : (preAst: UnaryExpression, parent: AST, walker: IAstWalker) => void
->                            : ^^^^^^^^^^^^^^^^^^^^^^^^^^^^^^^^^^^^^^^^^^^^^^^^^^^^^^^^^^^^^^^^^^
-
-            this.childrenWalkers[NodeType.DecPre] = ChildrenWalkers.walkUnaryExpressionChildren;
->this.childrenWalkers[NodeType.DecPre] = ChildrenWalkers.walkUnaryExpressionChildren : (preAst: UnaryExpression, parent: AST, walker: IAstWalker) => void
->                                                                                    : ^^^^^^^^^^^^^^^^^^^^^^^^^^^^^^^^^^^^^^^^^^^^^^^^^^^^^^^^^^^^^^^^^^
->this.childrenWalkers[NodeType.DecPre] : IAstWalkChildren
->                                      : ^^^^^^^^^^^^^^^^
->this.childrenWalkers : IAstWalkChildren[]
->                     : ^^^^^^^^^^^^^^^^^^
->this : this
->     : ^^^^
->childrenWalkers : IAstWalkChildren[]
->                : ^^^^^^^^^^^^^^^^^^
->NodeType.DecPre : any
->                : ^^^
->NodeType : any
->         : ^^^
->DecPre : any
->       : ^^^
->ChildrenWalkers.walkUnaryExpressionChildren : (preAst: UnaryExpression, parent: AST, walker: IAstWalker) => void
->                                            : ^^^^^^^^^^^^^^^^^^^^^^^^^^^^^^^^^^^^^^^^^^^^^^^^^^^^^^^^^^^^^^^^^^
->ChildrenWalkers : typeof ChildrenWalkers
->                : ^^^^^^^^^^^^^^^^^^^^^^
->walkUnaryExpressionChildren : (preAst: UnaryExpression, parent: AST, walker: IAstWalker) => void
->                            : ^^^^^^^^^^^^^^^^^^^^^^^^^^^^^^^^^^^^^^^^^^^^^^^^^^^^^^^^^^^^^^^^^^
-
-            this.childrenWalkers[NodeType.IncPost] = ChildrenWalkers.walkUnaryExpressionChildren;
->this.childrenWalkers[NodeType.IncPost] = ChildrenWalkers.walkUnaryExpressionChildren : (preAst: UnaryExpression, parent: AST, walker: IAstWalker) => void
->                                                                                     : ^^^^^^^^^^^^^^^^^^^^^^^^^^^^^^^^^^^^^^^^^^^^^^^^^^^^^^^^^^^^^^^^^^
->this.childrenWalkers[NodeType.IncPost] : IAstWalkChildren
->                                       : ^^^^^^^^^^^^^^^^
->this.childrenWalkers : IAstWalkChildren[]
->                     : ^^^^^^^^^^^^^^^^^^
->this : this
->     : ^^^^
->childrenWalkers : IAstWalkChildren[]
->                : ^^^^^^^^^^^^^^^^^^
->NodeType.IncPost : any
->                 : ^^^
->NodeType : any
->         : ^^^
->IncPost : any
->        : ^^^
->ChildrenWalkers.walkUnaryExpressionChildren : (preAst: UnaryExpression, parent: AST, walker: IAstWalker) => void
->                                            : ^^^^^^^^^^^^^^^^^^^^^^^^^^^^^^^^^^^^^^^^^^^^^^^^^^^^^^^^^^^^^^^^^^
->ChildrenWalkers : typeof ChildrenWalkers
->                : ^^^^^^^^^^^^^^^^^^^^^^
->walkUnaryExpressionChildren : (preAst: UnaryExpression, parent: AST, walker: IAstWalker) => void
->                            : ^^^^^^^^^^^^^^^^^^^^^^^^^^^^^^^^^^^^^^^^^^^^^^^^^^^^^^^^^^^^^^^^^^
-
-            this.childrenWalkers[NodeType.DecPost] = ChildrenWalkers.walkUnaryExpressionChildren;
->this.childrenWalkers[NodeType.DecPost] = ChildrenWalkers.walkUnaryExpressionChildren : (preAst: UnaryExpression, parent: AST, walker: IAstWalker) => void
->                                                                                     : ^^^^^^^^^^^^^^^^^^^^^^^^^^^^^^^^^^^^^^^^^^^^^^^^^^^^^^^^^^^^^^^^^^
->this.childrenWalkers[NodeType.DecPost] : IAstWalkChildren
->                                       : ^^^^^^^^^^^^^^^^
->this.childrenWalkers : IAstWalkChildren[]
->                     : ^^^^^^^^^^^^^^^^^^
->this : this
->     : ^^^^
->childrenWalkers : IAstWalkChildren[]
->                : ^^^^^^^^^^^^^^^^^^
->NodeType.DecPost : any
->                 : ^^^
->NodeType : any
->         : ^^^
->DecPost : any
->        : ^^^
->ChildrenWalkers.walkUnaryExpressionChildren : (preAst: UnaryExpression, parent: AST, walker: IAstWalker) => void
->                                            : ^^^^^^^^^^^^^^^^^^^^^^^^^^^^^^^^^^^^^^^^^^^^^^^^^^^^^^^^^^^^^^^^^^
->ChildrenWalkers : typeof ChildrenWalkers
->                : ^^^^^^^^^^^^^^^^^^^^^^
->walkUnaryExpressionChildren : (preAst: UnaryExpression, parent: AST, walker: IAstWalker) => void
->                            : ^^^^^^^^^^^^^^^^^^^^^^^^^^^^^^^^^^^^^^^^^^^^^^^^^^^^^^^^^^^^^^^^^^
-
-            this.childrenWalkers[NodeType.TypeAssertion] = ChildrenWalkers.walkUnaryExpressionChildren;
->this.childrenWalkers[NodeType.TypeAssertion] = ChildrenWalkers.walkUnaryExpressionChildren : (preAst: UnaryExpression, parent: AST, walker: IAstWalker) => void
->                                                                                           : ^^^^^^^^^^^^^^^^^^^^^^^^^^^^^^^^^^^^^^^^^^^^^^^^^^^^^^^^^^^^^^^^^^
->this.childrenWalkers[NodeType.TypeAssertion] : IAstWalkChildren
->                                             : ^^^^^^^^^^^^^^^^
->this.childrenWalkers : IAstWalkChildren[]
->                     : ^^^^^^^^^^^^^^^^^^
->this : this
->     : ^^^^
->childrenWalkers : IAstWalkChildren[]
->                : ^^^^^^^^^^^^^^^^^^
->NodeType.TypeAssertion : any
->                       : ^^^
->NodeType : any
->         : ^^^
->TypeAssertion : any
->              : ^^^
->ChildrenWalkers.walkUnaryExpressionChildren : (preAst: UnaryExpression, parent: AST, walker: IAstWalker) => void
->                                            : ^^^^^^^^^^^^^^^^^^^^^^^^^^^^^^^^^^^^^^^^^^^^^^^^^^^^^^^^^^^^^^^^^^
->ChildrenWalkers : typeof ChildrenWalkers
->                : ^^^^^^^^^^^^^^^^^^^^^^
->walkUnaryExpressionChildren : (preAst: UnaryExpression, parent: AST, walker: IAstWalker) => void
->                            : ^^^^^^^^^^^^^^^^^^^^^^^^^^^^^^^^^^^^^^^^^^^^^^^^^^^^^^^^^^^^^^^^^^
-
-            this.childrenWalkers[NodeType.FuncDecl] = ChildrenWalkers.walkFuncDeclChildren;
->this.childrenWalkers[NodeType.FuncDecl] = ChildrenWalkers.walkFuncDeclChildren : (preAst: FuncDecl, parent: AST, walker: IAstWalker) => void
->                                                                               : ^^^^^^^^^^^^^^^^^^^^^^^^^^^^^^^^^^^^^^^^^^^^^^^^^^^^^^^^^^^
->this.childrenWalkers[NodeType.FuncDecl] : IAstWalkChildren
->                                        : ^^^^^^^^^^^^^^^^
->this.childrenWalkers : IAstWalkChildren[]
->                     : ^^^^^^^^^^^^^^^^^^
->this : this
->     : ^^^^
->childrenWalkers : IAstWalkChildren[]
->                : ^^^^^^^^^^^^^^^^^^
->NodeType.FuncDecl : any
->                  : ^^^
->NodeType : any
->         : ^^^
->FuncDecl : any
->         : ^^^
->ChildrenWalkers.walkFuncDeclChildren : (preAst: FuncDecl, parent: AST, walker: IAstWalker) => void
->                                     : ^^^^^^^^^^^^^^^^^^^^^^^^^^^^^^^^^^^^^^^^^^^^^^^^^^^^^^^^^^^
->ChildrenWalkers : typeof ChildrenWalkers
->                : ^^^^^^^^^^^^^^^^^^^^^^
->walkFuncDeclChildren : (preAst: FuncDecl, parent: AST, walker: IAstWalker) => void
->                     : ^^^^^^^^^^^^^^^^^^^^^^^^^^^^^^^^^^^^^^^^^^^^^^^^^^^^^^^^^^^
-
-            this.childrenWalkers[NodeType.Member] = ChildrenWalkers.walkBinaryExpressionChildren;
->this.childrenWalkers[NodeType.Member] = ChildrenWalkers.walkBinaryExpressionChildren : (preAst: BinaryExpression, parent: AST, walker: IAstWalker) => void
->                                                                                     : ^^^^^^^^^^^^^^^^^^^^^^^^^^^^^^^^^^^^^^^^^^^^^^^^^^^^^^^^^^^^^^^^^^^
->this.childrenWalkers[NodeType.Member] : IAstWalkChildren
->                                      : ^^^^^^^^^^^^^^^^
->this.childrenWalkers : IAstWalkChildren[]
->                     : ^^^^^^^^^^^^^^^^^^
->this : this
->     : ^^^^
->childrenWalkers : IAstWalkChildren[]
->                : ^^^^^^^^^^^^^^^^^^
->NodeType.Member : any
->                : ^^^
->NodeType : any
->         : ^^^
->Member : any
->       : ^^^
->ChildrenWalkers.walkBinaryExpressionChildren : (preAst: BinaryExpression, parent: AST, walker: IAstWalker) => void
->                                             : ^^^^^^^^^^^^^^^^^^^^^^^^^^^^^^^^^^^^^^^^^^^^^^^^^^^^^^^^^^^^^^^^^^^
->ChildrenWalkers : typeof ChildrenWalkers
->                : ^^^^^^^^^^^^^^^^^^^^^^
->walkBinaryExpressionChildren : (preAst: BinaryExpression, parent: AST, walker: IAstWalker) => void
->                             : ^^^^^^^^^^^^^^^^^^^^^^^^^^^^^^^^^^^^^^^^^^^^^^^^^^^^^^^^^^^^^^^^^^^
-
-            this.childrenWalkers[NodeType.VarDecl] = ChildrenWalkers.walkBoundDeclChildren;
->this.childrenWalkers[NodeType.VarDecl] = ChildrenWalkers.walkBoundDeclChildren : (preAst: BoundDecl, parent: AST, walker: IAstWalker) => void
->                                                                               : ^^^^^^^^^^^^^^^^^^^^^^^^^^^^^^^^^^^^^^^^^^^^^^^^^^^^^^^^^^^^
->this.childrenWalkers[NodeType.VarDecl] : IAstWalkChildren
->                                       : ^^^^^^^^^^^^^^^^
->this.childrenWalkers : IAstWalkChildren[]
->                     : ^^^^^^^^^^^^^^^^^^
->this : this
->     : ^^^^
->childrenWalkers : IAstWalkChildren[]
->                : ^^^^^^^^^^^^^^^^^^
->NodeType.VarDecl : any
->                 : ^^^
->NodeType : any
->         : ^^^
->VarDecl : any
->        : ^^^
->ChildrenWalkers.walkBoundDeclChildren : (preAst: BoundDecl, parent: AST, walker: IAstWalker) => void
->                                      : ^^^^^^^^^^^^^^^^^^^^^^^^^^^^^^^^^^^^^^^^^^^^^^^^^^^^^^^^^^^^
->ChildrenWalkers : typeof ChildrenWalkers
->                : ^^^^^^^^^^^^^^^^^^^^^^
->walkBoundDeclChildren : (preAst: BoundDecl, parent: AST, walker: IAstWalker) => void
->                      : ^^^^^^^^^^^^^^^^^^^^^^^^^^^^^^^^^^^^^^^^^^^^^^^^^^^^^^^^^^^^
-
-            this.childrenWalkers[NodeType.ArgDecl] = ChildrenWalkers.walkBoundDeclChildren;
->this.childrenWalkers[NodeType.ArgDecl] = ChildrenWalkers.walkBoundDeclChildren : (preAst: BoundDecl, parent: AST, walker: IAstWalker) => void
->                                                                               : ^^^^^^^^^^^^^^^^^^^^^^^^^^^^^^^^^^^^^^^^^^^^^^^^^^^^^^^^^^^^
->this.childrenWalkers[NodeType.ArgDecl] : IAstWalkChildren
->                                       : ^^^^^^^^^^^^^^^^
->this.childrenWalkers : IAstWalkChildren[]
->                     : ^^^^^^^^^^^^^^^^^^
->this : this
->     : ^^^^
->childrenWalkers : IAstWalkChildren[]
->                : ^^^^^^^^^^^^^^^^^^
->NodeType.ArgDecl : any
->                 : ^^^
->NodeType : any
->         : ^^^
->ArgDecl : any
->        : ^^^
->ChildrenWalkers.walkBoundDeclChildren : (preAst: BoundDecl, parent: AST, walker: IAstWalker) => void
->                                      : ^^^^^^^^^^^^^^^^^^^^^^^^^^^^^^^^^^^^^^^^^^^^^^^^^^^^^^^^^^^^
->ChildrenWalkers : typeof ChildrenWalkers
->                : ^^^^^^^^^^^^^^^^^^^^^^
->walkBoundDeclChildren : (preAst: BoundDecl, parent: AST, walker: IAstWalker) => void
->                      : ^^^^^^^^^^^^^^^^^^^^^^^^^^^^^^^^^^^^^^^^^^^^^^^^^^^^^^^^^^^^
-
-            this.childrenWalkers[NodeType.Return] = ChildrenWalkers.walkReturnStatementChildren;
->this.childrenWalkers[NodeType.Return] = ChildrenWalkers.walkReturnStatementChildren : (preAst: ReturnStatement, parent: AST, walker: IAstWalker) => void
->                                                                                    : ^^^^^^^^^^^^^^^^^^^^^^^^^^^^^^^^^^^^^^^^^^^^^^^^^^^^^^^^^^^^^^^^^^
->this.childrenWalkers[NodeType.Return] : IAstWalkChildren
->                                      : ^^^^^^^^^^^^^^^^
->this.childrenWalkers : IAstWalkChildren[]
->                     : ^^^^^^^^^^^^^^^^^^
->this : this
->     : ^^^^
->childrenWalkers : IAstWalkChildren[]
->                : ^^^^^^^^^^^^^^^^^^
->NodeType.Return : any
->                : ^^^
->NodeType : any
->         : ^^^
->Return : any
->       : ^^^
->ChildrenWalkers.walkReturnStatementChildren : (preAst: ReturnStatement, parent: AST, walker: IAstWalker) => void
->                                            : ^^^^^^^^^^^^^^^^^^^^^^^^^^^^^^^^^^^^^^^^^^^^^^^^^^^^^^^^^^^^^^^^^^
->ChildrenWalkers : typeof ChildrenWalkers
->                : ^^^^^^^^^^^^^^^^^^^^^^
->walkReturnStatementChildren : (preAst: ReturnStatement, parent: AST, walker: IAstWalker) => void
->                            : ^^^^^^^^^^^^^^^^^^^^^^^^^^^^^^^^^^^^^^^^^^^^^^^^^^^^^^^^^^^^^^^^^^
-
-            this.childrenWalkers[NodeType.Break] = ChildrenWalkers.walkNone;
->this.childrenWalkers[NodeType.Break] = ChildrenWalkers.walkNone : (preAst: ASTList, parent: AST, walker: IAstWalker) => void
->                                                                : ^^^^^^^^^^^^^^^^^^^^^^^^^^^^^^^^^^^^^^^^^^^^^^^^^^^^^^^^^^
->this.childrenWalkers[NodeType.Break] : IAstWalkChildren
->                                     : ^^^^^^^^^^^^^^^^
->this.childrenWalkers : IAstWalkChildren[]
->                     : ^^^^^^^^^^^^^^^^^^
->this : this
->     : ^^^^
->childrenWalkers : IAstWalkChildren[]
->                : ^^^^^^^^^^^^^^^^^^
->NodeType.Break : any
->               : ^^^
->NodeType : any
->         : ^^^
->Break : any
->      : ^^^
->ChildrenWalkers.walkNone : (preAst: ASTList, parent: AST, walker: IAstWalker) => void
->                         : ^^^^^^^^^^^^^^^^^^^^^^^^^^^^^^^^^^^^^^^^^^^^^^^^^^^^^^^^^^
->ChildrenWalkers : typeof ChildrenWalkers
->                : ^^^^^^^^^^^^^^^^^^^^^^
->walkNone : (preAst: ASTList, parent: AST, walker: IAstWalker) => void
->         : ^^^^^^^^^^^^^^^^^^^^^^^^^^^^^^^^^^^^^^^^^^^^^^^^^^^^^^^^^^
-
-            this.childrenWalkers[NodeType.Continue] = ChildrenWalkers.walkNone;
->this.childrenWalkers[NodeType.Continue] = ChildrenWalkers.walkNone : (preAst: ASTList, parent: AST, walker: IAstWalker) => void
->                                                                   : ^^^^^^^^^^^^^^^^^^^^^^^^^^^^^^^^^^^^^^^^^^^^^^^^^^^^^^^^^^
->this.childrenWalkers[NodeType.Continue] : IAstWalkChildren
->                                        : ^^^^^^^^^^^^^^^^
->this.childrenWalkers : IAstWalkChildren[]
->                     : ^^^^^^^^^^^^^^^^^^
->this : this
->     : ^^^^
->childrenWalkers : IAstWalkChildren[]
->                : ^^^^^^^^^^^^^^^^^^
->NodeType.Continue : any
->                  : ^^^
->NodeType : any
->         : ^^^
->Continue : any
->         : ^^^
->ChildrenWalkers.walkNone : (preAst: ASTList, parent: AST, walker: IAstWalker) => void
->                         : ^^^^^^^^^^^^^^^^^^^^^^^^^^^^^^^^^^^^^^^^^^^^^^^^^^^^^^^^^^
->ChildrenWalkers : typeof ChildrenWalkers
->                : ^^^^^^^^^^^^^^^^^^^^^^
->walkNone : (preAst: ASTList, parent: AST, walker: IAstWalker) => void
->         : ^^^^^^^^^^^^^^^^^^^^^^^^^^^^^^^^^^^^^^^^^^^^^^^^^^^^^^^^^^
-
-            this.childrenWalkers[NodeType.Throw] = ChildrenWalkers.walkUnaryExpressionChildren;
->this.childrenWalkers[NodeType.Throw] = ChildrenWalkers.walkUnaryExpressionChildren : (preAst: UnaryExpression, parent: AST, walker: IAstWalker) => void
->                                                                                   : ^^^^^^^^^^^^^^^^^^^^^^^^^^^^^^^^^^^^^^^^^^^^^^^^^^^^^^^^^^^^^^^^^^
->this.childrenWalkers[NodeType.Throw] : IAstWalkChildren
->                                     : ^^^^^^^^^^^^^^^^
->this.childrenWalkers : IAstWalkChildren[]
->                     : ^^^^^^^^^^^^^^^^^^
->this : this
->     : ^^^^
->childrenWalkers : IAstWalkChildren[]
->                : ^^^^^^^^^^^^^^^^^^
->NodeType.Throw : any
->               : ^^^
->NodeType : any
->         : ^^^
->Throw : any
->      : ^^^
->ChildrenWalkers.walkUnaryExpressionChildren : (preAst: UnaryExpression, parent: AST, walker: IAstWalker) => void
->                                            : ^^^^^^^^^^^^^^^^^^^^^^^^^^^^^^^^^^^^^^^^^^^^^^^^^^^^^^^^^^^^^^^^^^
->ChildrenWalkers : typeof ChildrenWalkers
->                : ^^^^^^^^^^^^^^^^^^^^^^
->walkUnaryExpressionChildren : (preAst: UnaryExpression, parent: AST, walker: IAstWalker) => void
->                            : ^^^^^^^^^^^^^^^^^^^^^^^^^^^^^^^^^^^^^^^^^^^^^^^^^^^^^^^^^^^^^^^^^^
-
-            this.childrenWalkers[NodeType.For] = ChildrenWalkers.walkForStatementChildren;
->this.childrenWalkers[NodeType.For] = ChildrenWalkers.walkForStatementChildren : (preAst: ForStatement, parent: AST, walker: IAstWalker) => void
->                                                                              : ^^^^^^^^^^^^^^^^^^^^^^^^^^^^^^^^^^^^^^^^^^^^^^^^^^^^^^^^^^^^^^^
->this.childrenWalkers[NodeType.For] : IAstWalkChildren
->                                   : ^^^^^^^^^^^^^^^^
->this.childrenWalkers : IAstWalkChildren[]
->                     : ^^^^^^^^^^^^^^^^^^
->this : this
->     : ^^^^
->childrenWalkers : IAstWalkChildren[]
->                : ^^^^^^^^^^^^^^^^^^
->NodeType.For : any
->             : ^^^
->NodeType : any
->         : ^^^
->For : any
->    : ^^^
->ChildrenWalkers.walkForStatementChildren : (preAst: ForStatement, parent: AST, walker: IAstWalker) => void
->                                         : ^^^^^^^^^^^^^^^^^^^^^^^^^^^^^^^^^^^^^^^^^^^^^^^^^^^^^^^^^^^^^^^
->ChildrenWalkers : typeof ChildrenWalkers
->                : ^^^^^^^^^^^^^^^^^^^^^^
->walkForStatementChildren : (preAst: ForStatement, parent: AST, walker: IAstWalker) => void
->                         : ^^^^^^^^^^^^^^^^^^^^^^^^^^^^^^^^^^^^^^^^^^^^^^^^^^^^^^^^^^^^^^^
-
-            this.childrenWalkers[NodeType.ForIn] = ChildrenWalkers.walkForInStatementChildren;
->this.childrenWalkers[NodeType.ForIn] = ChildrenWalkers.walkForInStatementChildren : (preAst: ForInStatement, parent: AST, walker: IAstWalker) => void
->                                                                                  : ^^^^^^^^^^^^^^^^^^^^^^^^^^^^^^^^^^^^^^^^^^^^^^^^^^^^^^^^^^^^^^^^^
->this.childrenWalkers[NodeType.ForIn] : IAstWalkChildren
->                                     : ^^^^^^^^^^^^^^^^
->this.childrenWalkers : IAstWalkChildren[]
->                     : ^^^^^^^^^^^^^^^^^^
->this : this
->     : ^^^^
->childrenWalkers : IAstWalkChildren[]
->                : ^^^^^^^^^^^^^^^^^^
->NodeType.ForIn : any
->               : ^^^
->NodeType : any
->         : ^^^
->ForIn : any
->      : ^^^
->ChildrenWalkers.walkForInStatementChildren : (preAst: ForInStatement, parent: AST, walker: IAstWalker) => void
->                                           : ^^^^^^^^^^^^^^^^^^^^^^^^^^^^^^^^^^^^^^^^^^^^^^^^^^^^^^^^^^^^^^^^^
->ChildrenWalkers : typeof ChildrenWalkers
->                : ^^^^^^^^^^^^^^^^^^^^^^
->walkForInStatementChildren : (preAst: ForInStatement, parent: AST, walker: IAstWalker) => void
->                           : ^^^^^^^^^^^^^^^^^^^^^^^^^^^^^^^^^^^^^^^^^^^^^^^^^^^^^^^^^^^^^^^^^
-
-            this.childrenWalkers[NodeType.If] = ChildrenWalkers.walkIfStatementChildren;
->this.childrenWalkers[NodeType.If] = ChildrenWalkers.walkIfStatementChildren : (preAst: IfStatement, parent: AST, walker: IAstWalker) => void
->                                                                            : ^^^^^^^^^^^^^^^^^^^^^^^^^^^^^^^^^^^^^^^^^^^^^^^^^^^^^^^^^^^^^^
->this.childrenWalkers[NodeType.If] : IAstWalkChildren
->                                  : ^^^^^^^^^^^^^^^^
->this.childrenWalkers : IAstWalkChildren[]
->                     : ^^^^^^^^^^^^^^^^^^
->this : this
->     : ^^^^
->childrenWalkers : IAstWalkChildren[]
->                : ^^^^^^^^^^^^^^^^^^
->NodeType.If : any
->            : ^^^
->NodeType : any
->         : ^^^
->If : any
->   : ^^^
->ChildrenWalkers.walkIfStatementChildren : (preAst: IfStatement, parent: AST, walker: IAstWalker) => void
->                                        : ^^^^^^^^^^^^^^^^^^^^^^^^^^^^^^^^^^^^^^^^^^^^^^^^^^^^^^^^^^^^^^
->ChildrenWalkers : typeof ChildrenWalkers
->                : ^^^^^^^^^^^^^^^^^^^^^^
->walkIfStatementChildren : (preAst: IfStatement, parent: AST, walker: IAstWalker) => void
->                        : ^^^^^^^^^^^^^^^^^^^^^^^^^^^^^^^^^^^^^^^^^^^^^^^^^^^^^^^^^^^^^^
-
-            this.childrenWalkers[NodeType.While] = ChildrenWalkers.walkWhileStatementChildren;
->this.childrenWalkers[NodeType.While] = ChildrenWalkers.walkWhileStatementChildren : (preAst: WhileStatement, parent: AST, walker: IAstWalker) => void
->                                                                                  : ^^^^^^^^^^^^^^^^^^^^^^^^^^^^^^^^^^^^^^^^^^^^^^^^^^^^^^^^^^^^^^^^^
->this.childrenWalkers[NodeType.While] : IAstWalkChildren
->                                     : ^^^^^^^^^^^^^^^^
->this.childrenWalkers : IAstWalkChildren[]
->                     : ^^^^^^^^^^^^^^^^^^
->this : this
->     : ^^^^
->childrenWalkers : IAstWalkChildren[]
->                : ^^^^^^^^^^^^^^^^^^
->NodeType.While : any
->               : ^^^
->NodeType : any
->         : ^^^
->While : any
->      : ^^^
->ChildrenWalkers.walkWhileStatementChildren : (preAst: WhileStatement, parent: AST, walker: IAstWalker) => void
->                                           : ^^^^^^^^^^^^^^^^^^^^^^^^^^^^^^^^^^^^^^^^^^^^^^^^^^^^^^^^^^^^^^^^^
->ChildrenWalkers : typeof ChildrenWalkers
->                : ^^^^^^^^^^^^^^^^^^^^^^
->walkWhileStatementChildren : (preAst: WhileStatement, parent: AST, walker: IAstWalker) => void
->                           : ^^^^^^^^^^^^^^^^^^^^^^^^^^^^^^^^^^^^^^^^^^^^^^^^^^^^^^^^^^^^^^^^^
-
-            this.childrenWalkers[NodeType.DoWhile] = ChildrenWalkers.walkDoWhileStatementChildren;
->this.childrenWalkers[NodeType.DoWhile] = ChildrenWalkers.walkDoWhileStatementChildren : (preAst: DoWhileStatement, parent: AST, walker: IAstWalker) => void
->                                                                                      : ^^^^^^^^^^^^^^^^^^^^^^^^^^^^^^^^^^^^^^^^^^^^^^^^^^^^^^^^^^^^^^^^^^^
->this.childrenWalkers[NodeType.DoWhile] : IAstWalkChildren
->                                       : ^^^^^^^^^^^^^^^^
->this.childrenWalkers : IAstWalkChildren[]
->                     : ^^^^^^^^^^^^^^^^^^
->this : this
->     : ^^^^
->childrenWalkers : IAstWalkChildren[]
->                : ^^^^^^^^^^^^^^^^^^
->NodeType.DoWhile : any
->                 : ^^^
->NodeType : any
->         : ^^^
->DoWhile : any
->        : ^^^
->ChildrenWalkers.walkDoWhileStatementChildren : (preAst: DoWhileStatement, parent: AST, walker: IAstWalker) => void
->                                             : ^^^^^^^^^^^^^^^^^^^^^^^^^^^^^^^^^^^^^^^^^^^^^^^^^^^^^^^^^^^^^^^^^^^
->ChildrenWalkers : typeof ChildrenWalkers
->                : ^^^^^^^^^^^^^^^^^^^^^^
->walkDoWhileStatementChildren : (preAst: DoWhileStatement, parent: AST, walker: IAstWalker) => void
->                             : ^^^^^^^^^^^^^^^^^^^^^^^^^^^^^^^^^^^^^^^^^^^^^^^^^^^^^^^^^^^^^^^^^^^
-
-            this.childrenWalkers[NodeType.Block] = ChildrenWalkers.walkBlockChildren;
->this.childrenWalkers[NodeType.Block] = ChildrenWalkers.walkBlockChildren : (preAst: Block, parent: AST, walker: IAstWalker) => void
->                                                                         : ^^^^^^^^^^^^^^^^^^^^^^^^^^^^^^^^^^^^^^^^^^^^^^^^^^^^^^^^
->this.childrenWalkers[NodeType.Block] : IAstWalkChildren
->                                     : ^^^^^^^^^^^^^^^^
->this.childrenWalkers : IAstWalkChildren[]
->                     : ^^^^^^^^^^^^^^^^^^
->this : this
->     : ^^^^
->childrenWalkers : IAstWalkChildren[]
->                : ^^^^^^^^^^^^^^^^^^
->NodeType.Block : any
->               : ^^^
->NodeType : any
->         : ^^^
->Block : any
->      : ^^^
->ChildrenWalkers.walkBlockChildren : (preAst: Block, parent: AST, walker: IAstWalker) => void
->                                  : ^^^^^^^^^^^^^^^^^^^^^^^^^^^^^^^^^^^^^^^^^^^^^^^^^^^^^^^^
->ChildrenWalkers : typeof ChildrenWalkers
->                : ^^^^^^^^^^^^^^^^^^^^^^
->walkBlockChildren : (preAst: Block, parent: AST, walker: IAstWalker) => void
->                  : ^^^^^^^^^^^^^^^^^^^^^^^^^^^^^^^^^^^^^^^^^^^^^^^^^^^^^^^^
-
-            this.childrenWalkers[NodeType.Case] = ChildrenWalkers.walkCaseStatementChildren;
->this.childrenWalkers[NodeType.Case] = ChildrenWalkers.walkCaseStatementChildren : (preAst: CaseStatement, parent: AST, walker: IAstWalker) => void
->                                                                                : ^^^^^^^^^^^^^^^^^^^^^^^^^^^^^^^^^^^^^^^^^^^^^^^^^^^^^^^^^^^^^^^^
->this.childrenWalkers[NodeType.Case] : IAstWalkChildren
->                                    : ^^^^^^^^^^^^^^^^
->this.childrenWalkers : IAstWalkChildren[]
->                     : ^^^^^^^^^^^^^^^^^^
->this : this
->     : ^^^^
->childrenWalkers : IAstWalkChildren[]
->                : ^^^^^^^^^^^^^^^^^^
->NodeType.Case : any
->              : ^^^
->NodeType : any
->         : ^^^
->Case : any
->     : ^^^
->ChildrenWalkers.walkCaseStatementChildren : (preAst: CaseStatement, parent: AST, walker: IAstWalker) => void
->                                          : ^^^^^^^^^^^^^^^^^^^^^^^^^^^^^^^^^^^^^^^^^^^^^^^^^^^^^^^^^^^^^^^^
->ChildrenWalkers : typeof ChildrenWalkers
->                : ^^^^^^^^^^^^^^^^^^^^^^
->walkCaseStatementChildren : (preAst: CaseStatement, parent: AST, walker: IAstWalker) => void
->                          : ^^^^^^^^^^^^^^^^^^^^^^^^^^^^^^^^^^^^^^^^^^^^^^^^^^^^^^^^^^^^^^^^
-
-            this.childrenWalkers[NodeType.Switch] = ChildrenWalkers.walkSwitchStatementChildren;
->this.childrenWalkers[NodeType.Switch] = ChildrenWalkers.walkSwitchStatementChildren : (preAst: SwitchStatement, parent: AST, walker: IAstWalker) => void
->                                                                                    : ^^^^^^^^^^^^^^^^^^^^^^^^^^^^^^^^^^^^^^^^^^^^^^^^^^^^^^^^^^^^^^^^^^
->this.childrenWalkers[NodeType.Switch] : IAstWalkChildren
->                                      : ^^^^^^^^^^^^^^^^
->this.childrenWalkers : IAstWalkChildren[]
->                     : ^^^^^^^^^^^^^^^^^^
->this : this
->     : ^^^^
->childrenWalkers : IAstWalkChildren[]
->                : ^^^^^^^^^^^^^^^^^^
->NodeType.Switch : any
->                : ^^^
->NodeType : any
->         : ^^^
->Switch : any
->       : ^^^
->ChildrenWalkers.walkSwitchStatementChildren : (preAst: SwitchStatement, parent: AST, walker: IAstWalker) => void
->                                            : ^^^^^^^^^^^^^^^^^^^^^^^^^^^^^^^^^^^^^^^^^^^^^^^^^^^^^^^^^^^^^^^^^^
->ChildrenWalkers : typeof ChildrenWalkers
->                : ^^^^^^^^^^^^^^^^^^^^^^
->walkSwitchStatementChildren : (preAst: SwitchStatement, parent: AST, walker: IAstWalker) => void
->                            : ^^^^^^^^^^^^^^^^^^^^^^^^^^^^^^^^^^^^^^^^^^^^^^^^^^^^^^^^^^^^^^^^^^
-
-            this.childrenWalkers[NodeType.Try] = ChildrenWalkers.walkTryChildren;
->this.childrenWalkers[NodeType.Try] = ChildrenWalkers.walkTryChildren : (preAst: Try, parent: AST, walker: IAstWalker) => void
->                                                                     : ^^^^^^^^^^^^^^^^^^^^^^^^^^^^^^^^^^^^^^^^^^^^^^^^^^^^^^
->this.childrenWalkers[NodeType.Try] : IAstWalkChildren
->                                   : ^^^^^^^^^^^^^^^^
->this.childrenWalkers : IAstWalkChildren[]
->                     : ^^^^^^^^^^^^^^^^^^
->this : this
->     : ^^^^
->childrenWalkers : IAstWalkChildren[]
->                : ^^^^^^^^^^^^^^^^^^
->NodeType.Try : any
->             : ^^^
->NodeType : any
->         : ^^^
->Try : any
->    : ^^^
->ChildrenWalkers.walkTryChildren : (preAst: Try, parent: AST, walker: IAstWalker) => void
->                                : ^^^^^^^^^^^^^^^^^^^^^^^^^^^^^^^^^^^^^^^^^^^^^^^^^^^^^^
->ChildrenWalkers : typeof ChildrenWalkers
->                : ^^^^^^^^^^^^^^^^^^^^^^
->walkTryChildren : (preAst: Try, parent: AST, walker: IAstWalker) => void
->                : ^^^^^^^^^^^^^^^^^^^^^^^^^^^^^^^^^^^^^^^^^^^^^^^^^^^^^^
-
-            this.childrenWalkers[NodeType.TryCatch] = ChildrenWalkers.walkTryCatchChildren;
->this.childrenWalkers[NodeType.TryCatch] = ChildrenWalkers.walkTryCatchChildren : (preAst: TryCatch, parent: AST, walker: IAstWalker) => void
->                                                                               : ^^^^^^^^^^^^^^^^^^^^^^^^^^^^^^^^^^^^^^^^^^^^^^^^^^^^^^^^^^^
->this.childrenWalkers[NodeType.TryCatch] : IAstWalkChildren
->                                        : ^^^^^^^^^^^^^^^^
->this.childrenWalkers : IAstWalkChildren[]
->                     : ^^^^^^^^^^^^^^^^^^
->this : this
->     : ^^^^
->childrenWalkers : IAstWalkChildren[]
->                : ^^^^^^^^^^^^^^^^^^
->NodeType.TryCatch : any
->                  : ^^^
->NodeType : any
->         : ^^^
->TryCatch : any
->         : ^^^
->ChildrenWalkers.walkTryCatchChildren : (preAst: TryCatch, parent: AST, walker: IAstWalker) => void
->                                     : ^^^^^^^^^^^^^^^^^^^^^^^^^^^^^^^^^^^^^^^^^^^^^^^^^^^^^^^^^^^
->ChildrenWalkers : typeof ChildrenWalkers
->                : ^^^^^^^^^^^^^^^^^^^^^^
->walkTryCatchChildren : (preAst: TryCatch, parent: AST, walker: IAstWalker) => void
->                     : ^^^^^^^^^^^^^^^^^^^^^^^^^^^^^^^^^^^^^^^^^^^^^^^^^^^^^^^^^^^
-
-            this.childrenWalkers[NodeType.TryFinally] = ChildrenWalkers.walkTryFinallyChildren;
->this.childrenWalkers[NodeType.TryFinally] = ChildrenWalkers.walkTryFinallyChildren : (preAst: TryFinally, parent: AST, walker: IAstWalker) => void
->                                                                                   : ^^^^^^^^^^^^^^^^^^^^^^^^^^^^^^^^^^^^^^^^^^^^^^^^^^^^^^^^^^^^^
->this.childrenWalkers[NodeType.TryFinally] : IAstWalkChildren
->                                          : ^^^^^^^^^^^^^^^^
->this.childrenWalkers : IAstWalkChildren[]
->                     : ^^^^^^^^^^^^^^^^^^
->this : this
->     : ^^^^
->childrenWalkers : IAstWalkChildren[]
->                : ^^^^^^^^^^^^^^^^^^
->NodeType.TryFinally : any
->                    : ^^^
->NodeType : any
->         : ^^^
->TryFinally : any
->           : ^^^
->ChildrenWalkers.walkTryFinallyChildren : (preAst: TryFinally, parent: AST, walker: IAstWalker) => void
->                                       : ^^^^^^^^^^^^^^^^^^^^^^^^^^^^^^^^^^^^^^^^^^^^^^^^^^^^^^^^^^^^^
->ChildrenWalkers : typeof ChildrenWalkers
->                : ^^^^^^^^^^^^^^^^^^^^^^
->walkTryFinallyChildren : (preAst: TryFinally, parent: AST, walker: IAstWalker) => void
->                       : ^^^^^^^^^^^^^^^^^^^^^^^^^^^^^^^^^^^^^^^^^^^^^^^^^^^^^^^^^^^^^
-
-            this.childrenWalkers[NodeType.Finally] = ChildrenWalkers.walkFinallyChildren;
->this.childrenWalkers[NodeType.Finally] = ChildrenWalkers.walkFinallyChildren : (preAst: Finally, parent: AST, walker: IAstWalker) => void
->                                                                             : ^^^^^^^^^^^^^^^^^^^^^^^^^^^^^^^^^^^^^^^^^^^^^^^^^^^^^^^^^^
->this.childrenWalkers[NodeType.Finally] : IAstWalkChildren
->                                       : ^^^^^^^^^^^^^^^^
->this.childrenWalkers : IAstWalkChildren[]
->                     : ^^^^^^^^^^^^^^^^^^
->this : this
->     : ^^^^
->childrenWalkers : IAstWalkChildren[]
->                : ^^^^^^^^^^^^^^^^^^
->NodeType.Finally : any
->                 : ^^^
->NodeType : any
->         : ^^^
->Finally : any
->        : ^^^
->ChildrenWalkers.walkFinallyChildren : (preAst: Finally, parent: AST, walker: IAstWalker) => void
->                                    : ^^^^^^^^^^^^^^^^^^^^^^^^^^^^^^^^^^^^^^^^^^^^^^^^^^^^^^^^^^
->ChildrenWalkers : typeof ChildrenWalkers
->                : ^^^^^^^^^^^^^^^^^^^^^^
->walkFinallyChildren : (preAst: Finally, parent: AST, walker: IAstWalker) => void
->                    : ^^^^^^^^^^^^^^^^^^^^^^^^^^^^^^^^^^^^^^^^^^^^^^^^^^^^^^^^^^
-
-            this.childrenWalkers[NodeType.Catch] = ChildrenWalkers.walkCatchChildren;
->this.childrenWalkers[NodeType.Catch] = ChildrenWalkers.walkCatchChildren : (preAst: Catch, parent: AST, walker: IAstWalker) => void
->                                                                         : ^^^^^^^^^^^^^^^^^^^^^^^^^^^^^^^^^^^^^^^^^^^^^^^^^^^^^^^^
->this.childrenWalkers[NodeType.Catch] : IAstWalkChildren
->                                     : ^^^^^^^^^^^^^^^^
->this.childrenWalkers : IAstWalkChildren[]
->                     : ^^^^^^^^^^^^^^^^^^
->this : this
->     : ^^^^
->childrenWalkers : IAstWalkChildren[]
->                : ^^^^^^^^^^^^^^^^^^
->NodeType.Catch : any
->               : ^^^
->NodeType : any
->         : ^^^
->Catch : any
->      : ^^^
->ChildrenWalkers.walkCatchChildren : (preAst: Catch, parent: AST, walker: IAstWalker) => void
->                                  : ^^^^^^^^^^^^^^^^^^^^^^^^^^^^^^^^^^^^^^^^^^^^^^^^^^^^^^^^
->ChildrenWalkers : typeof ChildrenWalkers
->                : ^^^^^^^^^^^^^^^^^^^^^^
->walkCatchChildren : (preAst: Catch, parent: AST, walker: IAstWalker) => void
->                  : ^^^^^^^^^^^^^^^^^^^^^^^^^^^^^^^^^^^^^^^^^^^^^^^^^^^^^^^^
-
-            this.childrenWalkers[NodeType.List] = ChildrenWalkers.walkListChildren;
->this.childrenWalkers[NodeType.List] = ChildrenWalkers.walkListChildren : (preAst: ASTList, parent: AST, walker: IAstWalker) => void
->                                                                       : ^^^^^^^^^^^^^^^^^^^^^^^^^^^^^^^^^^^^^^^^^^^^^^^^^^^^^^^^^^
->this.childrenWalkers[NodeType.List] : IAstWalkChildren
->                                    : ^^^^^^^^^^^^^^^^
->this.childrenWalkers : IAstWalkChildren[]
->                     : ^^^^^^^^^^^^^^^^^^
->this : this
->     : ^^^^
->childrenWalkers : IAstWalkChildren[]
->                : ^^^^^^^^^^^^^^^^^^
->NodeType.List : any
->              : ^^^
->NodeType : any
->         : ^^^
->List : any
->     : ^^^
->ChildrenWalkers.walkListChildren : (preAst: ASTList, parent: AST, walker: IAstWalker) => void
->                                 : ^^^^^^^^^^^^^^^^^^^^^^^^^^^^^^^^^^^^^^^^^^^^^^^^^^^^^^^^^^
->ChildrenWalkers : typeof ChildrenWalkers
->                : ^^^^^^^^^^^^^^^^^^^^^^
->walkListChildren : (preAst: ASTList, parent: AST, walker: IAstWalker) => void
->                 : ^^^^^^^^^^^^^^^^^^^^^^^^^^^^^^^^^^^^^^^^^^^^^^^^^^^^^^^^^^
-
-            this.childrenWalkers[NodeType.Script] = ChildrenWalkers.walkScriptChildren;
->this.childrenWalkers[NodeType.Script] = ChildrenWalkers.walkScriptChildren : (preAst: Script, parent: AST, walker: IAstWalker) => void
->                                                                           : ^^^^^^^^^^^^^^^^^^^^^^^^^^^^^^^^^^^^^^^^^^^^^^^^^^^^^^^^^
->this.childrenWalkers[NodeType.Script] : IAstWalkChildren
->                                      : ^^^^^^^^^^^^^^^^
->this.childrenWalkers : IAstWalkChildren[]
->                     : ^^^^^^^^^^^^^^^^^^
->this : this
->     : ^^^^
->childrenWalkers : IAstWalkChildren[]
->                : ^^^^^^^^^^^^^^^^^^
->NodeType.Script : any
->                : ^^^
->NodeType : any
->         : ^^^
->Script : any
->       : ^^^
->ChildrenWalkers.walkScriptChildren : (preAst: Script, parent: AST, walker: IAstWalker) => void
->                                   : ^^^^^^^^^^^^^^^^^^^^^^^^^^^^^^^^^^^^^^^^^^^^^^^^^^^^^^^^^
->ChildrenWalkers : typeof ChildrenWalkers
->                : ^^^^^^^^^^^^^^^^^^^^^^
->walkScriptChildren : (preAst: Script, parent: AST, walker: IAstWalker) => void
->                   : ^^^^^^^^^^^^^^^^^^^^^^^^^^^^^^^^^^^^^^^^^^^^^^^^^^^^^^^^^
-
-            this.childrenWalkers[NodeType.ClassDeclaration] = ChildrenWalkers.walkClassDeclChildren;
->this.childrenWalkers[NodeType.ClassDeclaration] = ChildrenWalkers.walkClassDeclChildren : (preAst: ClassDeclaration, parent: AST, walker: IAstWalker) => void
->                                                                                        : ^^^^^^^^^^^^^^^^^^^^^^^^^^^^^^^^^^^^^^^^^^^^^^^^^^^^^^^^^^^^^^^^^^^
->this.childrenWalkers[NodeType.ClassDeclaration] : IAstWalkChildren
->                                                : ^^^^^^^^^^^^^^^^
->this.childrenWalkers : IAstWalkChildren[]
->                     : ^^^^^^^^^^^^^^^^^^
->this : this
->     : ^^^^
->childrenWalkers : IAstWalkChildren[]
->                : ^^^^^^^^^^^^^^^^^^
->NodeType.ClassDeclaration : any
->                          : ^^^
->NodeType : any
->         : ^^^
->ClassDeclaration : any
->                 : ^^^
->ChildrenWalkers.walkClassDeclChildren : (preAst: ClassDeclaration, parent: AST, walker: IAstWalker) => void
->                                      : ^^^^^^^^^^^^^^^^^^^^^^^^^^^^^^^^^^^^^^^^^^^^^^^^^^^^^^^^^^^^^^^^^^^
->ChildrenWalkers : typeof ChildrenWalkers
->                : ^^^^^^^^^^^^^^^^^^^^^^
->walkClassDeclChildren : (preAst: ClassDeclaration, parent: AST, walker: IAstWalker) => void
->                      : ^^^^^^^^^^^^^^^^^^^^^^^^^^^^^^^^^^^^^^^^^^^^^^^^^^^^^^^^^^^^^^^^^^^
-
-            this.childrenWalkers[NodeType.InterfaceDeclaration] = ChildrenWalkers.walkTypeDeclChildren;
->this.childrenWalkers[NodeType.InterfaceDeclaration] = ChildrenWalkers.walkTypeDeclChildren : (preAst: InterfaceDeclaration, parent: AST, walker: IAstWalker) => void
->                                                                                           : ^^^^^^^^^^^^^^^^^^^^^^^^^^^^^^^^^^^^^^^^^^^^^^^^^^^^^^^^^^^^^^^^^^^^^^^
->this.childrenWalkers[NodeType.InterfaceDeclaration] : IAstWalkChildren
->                                                    : ^^^^^^^^^^^^^^^^
->this.childrenWalkers : IAstWalkChildren[]
->                     : ^^^^^^^^^^^^^^^^^^
->this : this
->     : ^^^^
->childrenWalkers : IAstWalkChildren[]
->                : ^^^^^^^^^^^^^^^^^^
->NodeType.InterfaceDeclaration : any
->                              : ^^^
->NodeType : any
->         : ^^^
->InterfaceDeclaration : any
->                     : ^^^
->ChildrenWalkers.walkTypeDeclChildren : (preAst: InterfaceDeclaration, parent: AST, walker: IAstWalker) => void
->                                     : ^^^^^^^^^^^^^^^^^^^^^^^^^^^^^^^^^^^^^^^^^^^^^^^^^^^^^^^^^^^^^^^^^^^^^^^
->ChildrenWalkers : typeof ChildrenWalkers
->                : ^^^^^^^^^^^^^^^^^^^^^^
->walkTypeDeclChildren : (preAst: InterfaceDeclaration, parent: AST, walker: IAstWalker) => void
->                     : ^^^^^^^^^^^^^^^^^^^^^^^^^^^^^^^^^^^^^^^^^^^^^^^^^^^^^^^^^^^^^^^^^^^^^^^
-
-            this.childrenWalkers[NodeType.ModuleDeclaration] = ChildrenWalkers.walkModuleDeclChildren;
->this.childrenWalkers[NodeType.ModuleDeclaration] = ChildrenWalkers.walkModuleDeclChildren : (preAst: ModuleDeclaration, parent: AST, walker: IAstWalker) => void
->                                                                                          : ^^^^^^^^^^^^^^^^^^^^^^^^^^^^^^^^^^^^^^^^^^^^^^^^^^^^^^^^^^^^^^^^^^^^
->this.childrenWalkers[NodeType.ModuleDeclaration] : IAstWalkChildren
->                                                 : ^^^^^^^^^^^^^^^^
->this.childrenWalkers : IAstWalkChildren[]
->                     : ^^^^^^^^^^^^^^^^^^
->this : this
->     : ^^^^
->childrenWalkers : IAstWalkChildren[]
->                : ^^^^^^^^^^^^^^^^^^
->NodeType.ModuleDeclaration : any
->                           : ^^^
->NodeType : any
->         : ^^^
->ModuleDeclaration : any
->                  : ^^^
->ChildrenWalkers.walkModuleDeclChildren : (preAst: ModuleDeclaration, parent: AST, walker: IAstWalker) => void
->                                       : ^^^^^^^^^^^^^^^^^^^^^^^^^^^^^^^^^^^^^^^^^^^^^^^^^^^^^^^^^^^^^^^^^^^^
->ChildrenWalkers : typeof ChildrenWalkers
->                : ^^^^^^^^^^^^^^^^^^^^^^
->walkModuleDeclChildren : (preAst: ModuleDeclaration, parent: AST, walker: IAstWalker) => void
->                       : ^^^^^^^^^^^^^^^^^^^^^^^^^^^^^^^^^^^^^^^^^^^^^^^^^^^^^^^^^^^^^^^^^^^^
-
-            this.childrenWalkers[NodeType.ImportDeclaration] = ChildrenWalkers.walkImportDeclChildren;
->this.childrenWalkers[NodeType.ImportDeclaration] = ChildrenWalkers.walkImportDeclChildren : (preAst: ImportDeclaration, parent: AST, walker: IAstWalker) => void
->                                                                                          : ^^^^^^^^^^^^^^^^^^^^^^^^^^^^^^^^^^^^^^^^^^^^^^^^^^^^^^^^^^^^^^^^^^^^
->this.childrenWalkers[NodeType.ImportDeclaration] : IAstWalkChildren
->                                                 : ^^^^^^^^^^^^^^^^
->this.childrenWalkers : IAstWalkChildren[]
->                     : ^^^^^^^^^^^^^^^^^^
->this : this
->     : ^^^^
->childrenWalkers : IAstWalkChildren[]
->                : ^^^^^^^^^^^^^^^^^^
->NodeType.ImportDeclaration : any
->                           : ^^^
->NodeType : any
->         : ^^^
->ImportDeclaration : any
->                  : ^^^
->ChildrenWalkers.walkImportDeclChildren : (preAst: ImportDeclaration, parent: AST, walker: IAstWalker) => void
->                                       : ^^^^^^^^^^^^^^^^^^^^^^^^^^^^^^^^^^^^^^^^^^^^^^^^^^^^^^^^^^^^^^^^^^^^
->ChildrenWalkers : typeof ChildrenWalkers
->                : ^^^^^^^^^^^^^^^^^^^^^^
->walkImportDeclChildren : (preAst: ImportDeclaration, parent: AST, walker: IAstWalker) => void
->                       : ^^^^^^^^^^^^^^^^^^^^^^^^^^^^^^^^^^^^^^^^^^^^^^^^^^^^^^^^^^^^^^^^^^^^
-
-            this.childrenWalkers[NodeType.With] = ChildrenWalkers.walkWithStatementChildren;
->this.childrenWalkers[NodeType.With] = ChildrenWalkers.walkWithStatementChildren : (preAst: WithStatement, parent: AST, walker: IAstWalker) => void
->                                                                                : ^^^^^^^^^^^^^^^^^^^^^^^^^^^^^^^^^^^^^^^^^^^^^^^^^^^^^^^^^^^^^^^^
->this.childrenWalkers[NodeType.With] : IAstWalkChildren
->                                    : ^^^^^^^^^^^^^^^^
->this.childrenWalkers : IAstWalkChildren[]
->                     : ^^^^^^^^^^^^^^^^^^
->this : this
->     : ^^^^
->childrenWalkers : IAstWalkChildren[]
->                : ^^^^^^^^^^^^^^^^^^
->NodeType.With : any
->              : ^^^
->NodeType : any
->         : ^^^
->With : any
->     : ^^^
->ChildrenWalkers.walkWithStatementChildren : (preAst: WithStatement, parent: AST, walker: IAstWalker) => void
->                                          : ^^^^^^^^^^^^^^^^^^^^^^^^^^^^^^^^^^^^^^^^^^^^^^^^^^^^^^^^^^^^^^^^
->ChildrenWalkers : typeof ChildrenWalkers
->                : ^^^^^^^^^^^^^^^^^^^^^^
->walkWithStatementChildren : (preAst: WithStatement, parent: AST, walker: IAstWalker) => void
->                          : ^^^^^^^^^^^^^^^^^^^^^^^^^^^^^^^^^^^^^^^^^^^^^^^^^^^^^^^^^^^^^^^^
-
-            this.childrenWalkers[NodeType.Label] = ChildrenWalkers.walkLabelChildren;
->this.childrenWalkers[NodeType.Label] = ChildrenWalkers.walkLabelChildren : (preAst: Label, parent: AST, walker: IAstWalker) => void
->                                                                         : ^^^^^^^^^^^^^^^^^^^^^^^^^^^^^^^^^^^^^^^^^^^^^^^^^^^^^^^^
->this.childrenWalkers[NodeType.Label] : IAstWalkChildren
->                                     : ^^^^^^^^^^^^^^^^
->this.childrenWalkers : IAstWalkChildren[]
->                     : ^^^^^^^^^^^^^^^^^^
->this : this
->     : ^^^^
->childrenWalkers : IAstWalkChildren[]
->                : ^^^^^^^^^^^^^^^^^^
->NodeType.Label : any
->               : ^^^
->NodeType : any
->         : ^^^
->Label : any
->      : ^^^
->ChildrenWalkers.walkLabelChildren : (preAst: Label, parent: AST, walker: IAstWalker) => void
->                                  : ^^^^^^^^^^^^^^^^^^^^^^^^^^^^^^^^^^^^^^^^^^^^^^^^^^^^^^^^
->ChildrenWalkers : typeof ChildrenWalkers
->                : ^^^^^^^^^^^^^^^^^^^^^^
->walkLabelChildren : (preAst: Label, parent: AST, walker: IAstWalker) => void
->                  : ^^^^^^^^^^^^^^^^^^^^^^^^^^^^^^^^^^^^^^^^^^^^^^^^^^^^^^^^
-
-            this.childrenWalkers[NodeType.LabeledStatement] = ChildrenWalkers.walkLabeledStatementChildren;
->this.childrenWalkers[NodeType.LabeledStatement] = ChildrenWalkers.walkLabeledStatementChildren : (preAst: LabeledStatement, parent: AST, walker: IAstWalker) => void
->                                                                                               : ^^^^^^^^^^^^^^^^^^^^^^^^^^^^^^^^^^^^^^^^^^^^^^^^^^^^^^^^^^^^^^^^^^^
->this.childrenWalkers[NodeType.LabeledStatement] : IAstWalkChildren
->                                                : ^^^^^^^^^^^^^^^^
->this.childrenWalkers : IAstWalkChildren[]
->                     : ^^^^^^^^^^^^^^^^^^
->this : this
->     : ^^^^
->childrenWalkers : IAstWalkChildren[]
->                : ^^^^^^^^^^^^^^^^^^
->NodeType.LabeledStatement : any
->                          : ^^^
->NodeType : any
->         : ^^^
->LabeledStatement : any
->                 : ^^^
->ChildrenWalkers.walkLabeledStatementChildren : (preAst: LabeledStatement, parent: AST, walker: IAstWalker) => void
->                                             : ^^^^^^^^^^^^^^^^^^^^^^^^^^^^^^^^^^^^^^^^^^^^^^^^^^^^^^^^^^^^^^^^^^^
->ChildrenWalkers : typeof ChildrenWalkers
->                : ^^^^^^^^^^^^^^^^^^^^^^
->walkLabeledStatementChildren : (preAst: LabeledStatement, parent: AST, walker: IAstWalker) => void
->                             : ^^^^^^^^^^^^^^^^^^^^^^^^^^^^^^^^^^^^^^^^^^^^^^^^^^^^^^^^^^^^^^^^^^^
-
-            this.childrenWalkers[NodeType.EBStart] = ChildrenWalkers.walkNone;
->this.childrenWalkers[NodeType.EBStart] = ChildrenWalkers.walkNone : (preAst: ASTList, parent: AST, walker: IAstWalker) => void
->                                                                  : ^^^^^^^^^^^^^^^^^^^^^^^^^^^^^^^^^^^^^^^^^^^^^^^^^^^^^^^^^^
->this.childrenWalkers[NodeType.EBStart] : IAstWalkChildren
->                                       : ^^^^^^^^^^^^^^^^
->this.childrenWalkers : IAstWalkChildren[]
->                     : ^^^^^^^^^^^^^^^^^^
->this : this
->     : ^^^^
->childrenWalkers : IAstWalkChildren[]
->                : ^^^^^^^^^^^^^^^^^^
->NodeType.EBStart : any
->                 : ^^^
->NodeType : any
->         : ^^^
->EBStart : any
->        : ^^^
->ChildrenWalkers.walkNone : (preAst: ASTList, parent: AST, walker: IAstWalker) => void
->                         : ^^^^^^^^^^^^^^^^^^^^^^^^^^^^^^^^^^^^^^^^^^^^^^^^^^^^^^^^^^
->ChildrenWalkers : typeof ChildrenWalkers
->                : ^^^^^^^^^^^^^^^^^^^^^^
->walkNone : (preAst: ASTList, parent: AST, walker: IAstWalker) => void
->         : ^^^^^^^^^^^^^^^^^^^^^^^^^^^^^^^^^^^^^^^^^^^^^^^^^^^^^^^^^^
-
-            this.childrenWalkers[NodeType.GotoEB] = ChildrenWalkers.walkNone;
->this.childrenWalkers[NodeType.GotoEB] = ChildrenWalkers.walkNone : (preAst: ASTList, parent: AST, walker: IAstWalker) => void
->                                                                 : ^^^^^^^^^^^^^^^^^^^^^^^^^^^^^^^^^^^^^^^^^^^^^^^^^^^^^^^^^^
->this.childrenWalkers[NodeType.GotoEB] : IAstWalkChildren
->                                      : ^^^^^^^^^^^^^^^^
->this.childrenWalkers : IAstWalkChildren[]
->                     : ^^^^^^^^^^^^^^^^^^
->this : this
->     : ^^^^
->childrenWalkers : IAstWalkChildren[]
->                : ^^^^^^^^^^^^^^^^^^
->NodeType.GotoEB : any
->                : ^^^
->NodeType : any
->         : ^^^
->GotoEB : any
->       : ^^^
->ChildrenWalkers.walkNone : (preAst: ASTList, parent: AST, walker: IAstWalker) => void
->                         : ^^^^^^^^^^^^^^^^^^^^^^^^^^^^^^^^^^^^^^^^^^^^^^^^^^^^^^^^^^
->ChildrenWalkers : typeof ChildrenWalkers
->                : ^^^^^^^^^^^^^^^^^^^^^^
->walkNone : (preAst: ASTList, parent: AST, walker: IAstWalker) => void
->         : ^^^^^^^^^^^^^^^^^^^^^^^^^^^^^^^^^^^^^^^^^^^^^^^^^^^^^^^^^^
-
-            this.childrenWalkers[NodeType.EndCode] = ChildrenWalkers.walkNone;
->this.childrenWalkers[NodeType.EndCode] = ChildrenWalkers.walkNone : (preAst: ASTList, parent: AST, walker: IAstWalker) => void
->                                                                  : ^^^^^^^^^^^^^^^^^^^^^^^^^^^^^^^^^^^^^^^^^^^^^^^^^^^^^^^^^^
->this.childrenWalkers[NodeType.EndCode] : IAstWalkChildren
->                                       : ^^^^^^^^^^^^^^^^
->this.childrenWalkers : IAstWalkChildren[]
->                     : ^^^^^^^^^^^^^^^^^^
->this : this
->     : ^^^^
->childrenWalkers : IAstWalkChildren[]
->                : ^^^^^^^^^^^^^^^^^^
->NodeType.EndCode : any
->                 : ^^^
->NodeType : any
->         : ^^^
->EndCode : any
->        : ^^^
->ChildrenWalkers.walkNone : (preAst: ASTList, parent: AST, walker: IAstWalker) => void
->                         : ^^^^^^^^^^^^^^^^^^^^^^^^^^^^^^^^^^^^^^^^^^^^^^^^^^^^^^^^^^
->ChildrenWalkers : typeof ChildrenWalkers
->                : ^^^^^^^^^^^^^^^^^^^^^^
->walkNone : (preAst: ASTList, parent: AST, walker: IAstWalker) => void
->         : ^^^^^^^^^^^^^^^^^^^^^^^^^^^^^^^^^^^^^^^^^^^^^^^^^^^^^^^^^^
-
-            this.childrenWalkers[NodeType.Error] = ChildrenWalkers.walkNone;
->this.childrenWalkers[NodeType.Error] = ChildrenWalkers.walkNone : (preAst: ASTList, parent: AST, walker: IAstWalker) => void
->                                                                : ^^^^^^^^^^^^^^^^^^^^^^^^^^^^^^^^^^^^^^^^^^^^^^^^^^^^^^^^^^
->this.childrenWalkers[NodeType.Error] : IAstWalkChildren
->                                     : ^^^^^^^^^^^^^^^^
->this.childrenWalkers : IAstWalkChildren[]
->                     : ^^^^^^^^^^^^^^^^^^
->this : this
->     : ^^^^
->childrenWalkers : IAstWalkChildren[]
->                : ^^^^^^^^^^^^^^^^^^
->NodeType.Error : any
->               : ^^^
->NodeType : any
->         : ^^^
->Error : any
->      : ^^^
->ChildrenWalkers.walkNone : (preAst: ASTList, parent: AST, walker: IAstWalker) => void
->                         : ^^^^^^^^^^^^^^^^^^^^^^^^^^^^^^^^^^^^^^^^^^^^^^^^^^^^^^^^^^
->ChildrenWalkers : typeof ChildrenWalkers
->                : ^^^^^^^^^^^^^^^^^^^^^^
->walkNone : (preAst: ASTList, parent: AST, walker: IAstWalker) => void
->         : ^^^^^^^^^^^^^^^^^^^^^^^^^^^^^^^^^^^^^^^^^^^^^^^^^^^^^^^^^^
-
-            this.childrenWalkers[NodeType.Comment] = ChildrenWalkers.walkNone;
->this.childrenWalkers[NodeType.Comment] = ChildrenWalkers.walkNone : (preAst: ASTList, parent: AST, walker: IAstWalker) => void
->                                                                  : ^^^^^^^^^^^^^^^^^^^^^^^^^^^^^^^^^^^^^^^^^^^^^^^^^^^^^^^^^^
->this.childrenWalkers[NodeType.Comment] : IAstWalkChildren
->                                       : ^^^^^^^^^^^^^^^^
->this.childrenWalkers : IAstWalkChildren[]
->                     : ^^^^^^^^^^^^^^^^^^
->this : this
->     : ^^^^
->childrenWalkers : IAstWalkChildren[]
->                : ^^^^^^^^^^^^^^^^^^
->NodeType.Comment : any
->                 : ^^^
->NodeType : any
->         : ^^^
->Comment : any
->        : ^^^
->ChildrenWalkers.walkNone : (preAst: ASTList, parent: AST, walker: IAstWalker) => void
->                         : ^^^^^^^^^^^^^^^^^^^^^^^^^^^^^^^^^^^^^^^^^^^^^^^^^^^^^^^^^^
->ChildrenWalkers : typeof ChildrenWalkers
->                : ^^^^^^^^^^^^^^^^^^^^^^
->walkNone : (preAst: ASTList, parent: AST, walker: IAstWalker) => void
->         : ^^^^^^^^^^^^^^^^^^^^^^^^^^^^^^^^^^^^^^^^^^^^^^^^^^^^^^^^^^
-
-            this.childrenWalkers[NodeType.Debugger] = ChildrenWalkers.walkNone;
->this.childrenWalkers[NodeType.Debugger] = ChildrenWalkers.walkNone : (preAst: ASTList, parent: AST, walker: IAstWalker) => void
->                                                                   : ^^^^^^^^^^^^^^^^^^^^^^^^^^^^^^^^^^^^^^^^^^^^^^^^^^^^^^^^^^
->this.childrenWalkers[NodeType.Debugger] : IAstWalkChildren
->                                        : ^^^^^^^^^^^^^^^^
->this.childrenWalkers : IAstWalkChildren[]
->                     : ^^^^^^^^^^^^^^^^^^
->this : this
->     : ^^^^
->childrenWalkers : IAstWalkChildren[]
->                : ^^^^^^^^^^^^^^^^^^
->NodeType.Debugger : any
->                  : ^^^
->NodeType : any
->         : ^^^
->Debugger : any
->         : ^^^
->ChildrenWalkers.walkNone : (preAst: ASTList, parent: AST, walker: IAstWalker) => void
->                         : ^^^^^^^^^^^^^^^^^^^^^^^^^^^^^^^^^^^^^^^^^^^^^^^^^^^^^^^^^^
->ChildrenWalkers : typeof ChildrenWalkers
->                : ^^^^^^^^^^^^^^^^^^^^^^
->walkNone : (preAst: ASTList, parent: AST, walker: IAstWalker) => void
->         : ^^^^^^^^^^^^^^^^^^^^^^^^^^^^^^^^^^^^^^^^^^^^^^^^^^^^^^^^^^
-
-            // Verify the code is up to date with the enum
-            for (var e in (<any>NodeType)._map) {
->e : string
->  : ^^^^^^
->(<any>NodeType)._map : any
->                     : ^^^
->(<any>NodeType) : any
->                : ^^^
-><any>NodeType : any
->              : ^^^
->NodeType : any
->         : ^^^
->_map : any
->     : ^^^
-
-                if ((<any>this.childrenWalkers)[e] === undefined) {
->(<any>this.childrenWalkers)[e] === undefined : boolean
->                                             : ^^^^^^^
->(<any>this.childrenWalkers)[e] : any
->                               : ^^^
->(<any>this.childrenWalkers) : any
->                            : ^^^
-><any>this.childrenWalkers : any
->                          : ^^^
->this.childrenWalkers : IAstWalkChildren[]
->                     : ^^^^^^^^^^^^^^^^^^
->this : this
->     : ^^^^
->childrenWalkers : IAstWalkChildren[]
->                : ^^^^^^^^^^^^^^^^^^
->e : string
->  : ^^^^^^
->undefined : undefined
->          : ^^^^^^^^^
-
-                    throw new Error("initWalkers function is not up to date with enum content!");
->new Error("initWalkers function is not up to date with enum content!") : Error
->                                                                       : ^^^^^
->Error : ErrorConstructor
->      : ^^^^^^^^^^^^^^^^
->"initWalkers function is not up to date with enum content!" : "initWalkers function is not up to date with enum content!"
->                                                            : ^^^^^^^^^^^^^^^^^^^^^^^^^^^^^^^^^^^^^^^^^^^^^^^^^^^^^^^^^^^
-                }
-            }
-        }
-    }
-
-    var globalAstWalkerFactory: AstWalkerFactory;
->globalAstWalkerFactory : AstWalkerFactory
->                       : ^^^^^^^^^^^^^^^^
-
-    export function getAstWalkerFactory(): AstWalkerFactory {
->getAstWalkerFactory : () => AstWalkerFactory
->                    : ^^^^^^                
-
-        if (!globalAstWalkerFactory) {
-<<<<<<< HEAD
->!globalAstWalkerFactory : false
-=======
->!globalAstWalkerFactory : boolean
->                        : ^^^^^^^
->>>>>>> 12402f26
->globalAstWalkerFactory : AstWalkerFactory
->                       : ^^^^^^^^^^^^^^^^
-
-            globalAstWalkerFactory = new AstWalkerFactory();
->globalAstWalkerFactory = new AstWalkerFactory() : AstWalkerFactory
->                                                : ^^^^^^^^^^^^^^^^
->globalAstWalkerFactory : AstWalkerFactory
->                       : ^^^^^^^^^^^^^^^^
->new AstWalkerFactory() : AstWalkerFactory
->                       : ^^^^^^^^^^^^^^^^
->AstWalkerFactory : typeof AstWalkerFactory
->                 : ^^^^^^^^^^^^^^^^^^^^^^^
-        }
-        return globalAstWalkerFactory;
->globalAstWalkerFactory : AstWalkerFactory
->                       : ^^^^^^^^^^^^^^^^
-    }
-
-    module ChildrenWalkers {
->ChildrenWalkers : typeof ChildrenWalkers
->                : ^^^^^^^^^^^^^^^^^^^^^^
-
-        export function walkNone(preAst: ASTList, parent: AST, walker: IAstWalker): void {
->walkNone : (preAst: ASTList, parent: AST, walker: IAstWalker) => void
->         : ^^^^^^^^^^^^^^^^^^^^^^^^^^^^^^^^^^^^^^^          ^^^^^    
->preAst : ASTList
->       : ^^^^^^^
->parent : AST
->       : ^^^
->walker : IAstWalker
->       : ^^^^^^^^^^
-
-            // Nothing to do
-        }
-
-        export function walkListChildren(preAst: ASTList, parent: AST, walker: IAstWalker): void {
->walkListChildren : (preAst: ASTList, parent: AST, walker: IAstWalker) => void
->                 : ^^^^^^^^^^^^^^^^^^^^^^^^^^^^^^^^^^^^^^^          ^^^^^    
->preAst : ASTList
->       : ^^^^^^^
->parent : AST
->       : ^^^
->walker : IAstWalker
->       : ^^^^^^^^^^
-
-            var len = preAst.members.length;
->len : any
->    : ^^^
->preAst.members.length : any
->                      : ^^^
->preAst.members : any
->               : ^^^
->preAst : ASTList
->       : ^^^^^^^
->members : any
->        : ^^^
->length : any
->       : ^^^
-
-            if (walker.options.reverseSiblings) {
->walker.options.reverseSiblings : boolean
->                               : ^^^^^^^
->walker.options : AstWalkOptions
->               : ^^^^^^^^^^^^^^
->walker : IAstWalker
->       : ^^^^^^^^^^
->options : AstWalkOptions
->        : ^^^^^^^^^^^^^^
->reverseSiblings : boolean
->                : ^^^^^^^
-
-                for (var i = len - 1; i >= 0; i--) {
->i : number
->  : ^^^^^^
->len - 1 : number
->        : ^^^^^^
->len : any
->    : ^^^
->1 : 1
->  : ^
->i >= 0 : boolean
->       : ^^^^^^^
->i : number
->  : ^^^^^^
->0 : 0
->  : ^
->i-- : number
->    : ^^^^^^
->i : number
->  : ^^^^^^
-
-                    if (walker.options.goNextSibling) {
->walker.options.goNextSibling : boolean
->                             : ^^^^^^^
->walker.options : AstWalkOptions
->               : ^^^^^^^^^^^^^^
->walker : IAstWalker
->       : ^^^^^^^^^^
->options : AstWalkOptions
->        : ^^^^^^^^^^^^^^
->goNextSibling : boolean
->              : ^^^^^^^
-
-                        preAst.members[i] = walker.walk(preAst.members[i], preAst);
->preAst.members[i] = walker.walk(preAst.members[i], preAst) : AST
->                                                           : ^^^
->preAst.members[i] : any
->                  : ^^^
->preAst.members : any
->               : ^^^
->preAst : ASTList
->       : ^^^^^^^
->members : any
->        : ^^^
->i : number
->  : ^^^^^^
->walker.walk(preAst.members[i], preAst) : AST
->                                       : ^^^
->walker.walk : (ast: AST, parent: AST) => AST
->            : ^^^^^^^^^^^^^^^^^^^^^^^^^^^^^^
->walker : IAstWalker
->       : ^^^^^^^^^^
->walk : (ast: AST, parent: AST) => AST
->     : ^^^^^^^^^^^^^^^^^^^^^^^^^^^^^^
->preAst.members[i] : any
->                  : ^^^
->preAst.members : any
->               : ^^^
->preAst : ASTList
->       : ^^^^^^^
->members : any
->        : ^^^
->i : number
->  : ^^^^^^
->preAst : ASTList
->       : ^^^^^^^
-                    }
-                }
-            }
-            else {
-                for (var i = 0; i < len; i++) {
->i : number
->  : ^^^^^^
->0 : 0
->  : ^
->i < len : boolean
->        : ^^^^^^^
->i : number
->  : ^^^^^^
->len : any
->    : ^^^
->i++ : number
->    : ^^^^^^
->i : number
->  : ^^^^^^
-
-                    if (walker.options.goNextSibling) {
->walker.options.goNextSibling : boolean
->                             : ^^^^^^^
->walker.options : AstWalkOptions
->               : ^^^^^^^^^^^^^^
->walker : IAstWalker
->       : ^^^^^^^^^^
->options : AstWalkOptions
->        : ^^^^^^^^^^^^^^
->goNextSibling : boolean
->              : ^^^^^^^
-
-                        preAst.members[i] = walker.walk(preAst.members[i], preAst);
->preAst.members[i] = walker.walk(preAst.members[i], preAst) : AST
->                                                           : ^^^
->preAst.members[i] : any
->                  : ^^^
->preAst.members : any
->               : ^^^
->preAst : ASTList
->       : ^^^^^^^
->members : any
->        : ^^^
->i : number
->  : ^^^^^^
->walker.walk(preAst.members[i], preAst) : AST
->                                       : ^^^
->walker.walk : (ast: AST, parent: AST) => AST
->            : ^^^^^^^^^^^^^^^^^^^^^^^^^^^^^^
->walker : IAstWalker
->       : ^^^^^^^^^^
->walk : (ast: AST, parent: AST) => AST
->     : ^^^^^^^^^^^^^^^^^^^^^^^^^^^^^^
->preAst.members[i] : any
->                  : ^^^
->preAst.members : any
->               : ^^^
->preAst : ASTList
->       : ^^^^^^^
->members : any
->        : ^^^
->i : number
->  : ^^^^^^
->preAst : ASTList
->       : ^^^^^^^
-                    }
-                }
-            }
-        }
-
-        export function walkUnaryExpressionChildren(preAst: UnaryExpression, parent: AST, walker: IAstWalker): void {
->walkUnaryExpressionChildren : (preAst: UnaryExpression, parent: AST, walker: IAstWalker) => void
->                            : ^^^^^^^^^^^^^^^^^^^^^^^^^^^^^^^^^^^^^^^^^^^^^^^          ^^^^^    
->preAst : UnaryExpression
->       : ^^^^^^^^^^^^^^^
->parent : AST
->       : ^^^
->walker : IAstWalker
->       : ^^^^^^^^^^
-
-            if (preAst.castTerm) {
->preAst.castTerm : any
->                : ^^^
->preAst : UnaryExpression
->       : ^^^^^^^^^^^^^^^
->castTerm : any
->         : ^^^
-
-                preAst.castTerm = walker.walk(preAst.castTerm, preAst);
->preAst.castTerm = walker.walk(preAst.castTerm, preAst) : AST
->                                                       : ^^^
->preAst.castTerm : any
->                : ^^^
->preAst : UnaryExpression
->       : ^^^^^^^^^^^^^^^
->castTerm : any
->         : ^^^
->walker.walk(preAst.castTerm, preAst) : AST
->                                     : ^^^
->walker.walk : (ast: AST, parent: AST) => AST
->            : ^^^^^^^^^^^^^^^^^^^^^^^^^^^^^^
->walker : IAstWalker
->       : ^^^^^^^^^^
->walk : (ast: AST, parent: AST) => AST
->     : ^^^^^^^^^^^^^^^^^^^^^^^^^^^^^^
->preAst.castTerm : any
->                : ^^^
->preAst : UnaryExpression
->       : ^^^^^^^^^^^^^^^
->castTerm : any
->         : ^^^
->preAst : UnaryExpression
->       : ^^^^^^^^^^^^^^^
-            }
-            if (preAst.operand) {
->preAst.operand : any
->               : ^^^
->preAst : UnaryExpression
->       : ^^^^^^^^^^^^^^^
->operand : any
->        : ^^^
-
-                preAst.operand = walker.walk(preAst.operand, preAst);
->preAst.operand = walker.walk(preAst.operand, preAst) : AST
->                                                     : ^^^
->preAst.operand : any
->               : ^^^
->preAst : UnaryExpression
->       : ^^^^^^^^^^^^^^^
->operand : any
->        : ^^^
->walker.walk(preAst.operand, preAst) : AST
->                                    : ^^^
->walker.walk : (ast: AST, parent: AST) => AST
->            : ^^^^^^^^^^^^^^^^^^^^^^^^^^^^^^
->walker : IAstWalker
->       : ^^^^^^^^^^
->walk : (ast: AST, parent: AST) => AST
->     : ^^^^^^^^^^^^^^^^^^^^^^^^^^^^^^
->preAst.operand : any
->               : ^^^
->preAst : UnaryExpression
->       : ^^^^^^^^^^^^^^^
->operand : any
->        : ^^^
->preAst : UnaryExpression
->       : ^^^^^^^^^^^^^^^
-            }
-        }
-
-        export function walkBinaryExpressionChildren(preAst: BinaryExpression, parent: AST, walker: IAstWalker): void {
->walkBinaryExpressionChildren : (preAst: BinaryExpression, parent: AST, walker: IAstWalker) => void
->                             : ^^^^^^^^^^^^^^^^^^^^^^^^^^^^^^^^^^^^^^^^^^^^^^^^          ^^^^^    
->preAst : BinaryExpression
->       : ^^^^^^^^^^^^^^^^
->parent : AST
->       : ^^^
->walker : IAstWalker
->       : ^^^^^^^^^^
-
-            if (walker.options.reverseSiblings) {
->walker.options.reverseSiblings : boolean
->                               : ^^^^^^^
->walker.options : AstWalkOptions
->               : ^^^^^^^^^^^^^^
->walker : IAstWalker
->       : ^^^^^^^^^^
->options : AstWalkOptions
->        : ^^^^^^^^^^^^^^
->reverseSiblings : boolean
->                : ^^^^^^^
-
-                if (preAst.operand2) {
->preAst.operand2 : any
->                : ^^^
->preAst : BinaryExpression
->       : ^^^^^^^^^^^^^^^^
->operand2 : any
->         : ^^^
-
-                    preAst.operand2 = walker.walk(preAst.operand2, preAst);
->preAst.operand2 = walker.walk(preAst.operand2, preAst) : AST
->                                                       : ^^^
->preAst.operand2 : any
->                : ^^^
->preAst : BinaryExpression
->       : ^^^^^^^^^^^^^^^^
->operand2 : any
->         : ^^^
->walker.walk(preAst.operand2, preAst) : AST
->                                     : ^^^
->walker.walk : (ast: AST, parent: AST) => AST
->            : ^^^^^^^^^^^^^^^^^^^^^^^^^^^^^^
->walker : IAstWalker
->       : ^^^^^^^^^^
->walk : (ast: AST, parent: AST) => AST
->     : ^^^^^^^^^^^^^^^^^^^^^^^^^^^^^^
->preAst.operand2 : any
->                : ^^^
->preAst : BinaryExpression
->       : ^^^^^^^^^^^^^^^^
->operand2 : any
->         : ^^^
->preAst : BinaryExpression
->       : ^^^^^^^^^^^^^^^^
-                }
-                if ((preAst.operand1) && (walker.options.goNextSibling)) {
-<<<<<<< HEAD
->(preAst.operand1) && (walker.options.goNextSibling) : any
-=======
->(preAst.operand1) && (walker.options.goNextSibling) : boolean
->                                                    : ^^^^^^^
->>>>>>> 12402f26
->(preAst.operand1) : any
->                  : ^^^
->preAst.operand1 : any
->                : ^^^
->preAst : BinaryExpression
->       : ^^^^^^^^^^^^^^^^
->operand1 : any
->         : ^^^
->(walker.options.goNextSibling) : boolean
->                               : ^^^^^^^
->walker.options.goNextSibling : boolean
->                             : ^^^^^^^
->walker.options : AstWalkOptions
->               : ^^^^^^^^^^^^^^
->walker : IAstWalker
->       : ^^^^^^^^^^
->options : AstWalkOptions
->        : ^^^^^^^^^^^^^^
->goNextSibling : boolean
->              : ^^^^^^^
-
-                    preAst.operand1 = walker.walk(preAst.operand1, preAst);
->preAst.operand1 = walker.walk(preAst.operand1, preAst) : AST
->                                                       : ^^^
->preAst.operand1 : any
->                : ^^^
->preAst : BinaryExpression
->       : ^^^^^^^^^^^^^^^^
->operand1 : any
->         : ^^^
->walker.walk(preAst.operand1, preAst) : AST
->                                     : ^^^
->walker.walk : (ast: AST, parent: AST) => AST
->            : ^^^^^^^^^^^^^^^^^^^^^^^^^^^^^^
->walker : IAstWalker
->       : ^^^^^^^^^^
->walk : (ast: AST, parent: AST) => AST
->     : ^^^^^^^^^^^^^^^^^^^^^^^^^^^^^^
->preAst.operand1 : any
->                : ^^^
->preAst : BinaryExpression
->       : ^^^^^^^^^^^^^^^^
->operand1 : any
->         : ^^^
->preAst : BinaryExpression
->       : ^^^^^^^^^^^^^^^^
-                }
-            } else {
-                if (preAst.operand1) {
->preAst.operand1 : any
->                : ^^^
->preAst : BinaryExpression
->       : ^^^^^^^^^^^^^^^^
->operand1 : any
->         : ^^^
-
-                    preAst.operand1 = walker.walk(preAst.operand1, preAst);
->preAst.operand1 = walker.walk(preAst.operand1, preAst) : AST
->                                                       : ^^^
->preAst.operand1 : any
->                : ^^^
->preAst : BinaryExpression
->       : ^^^^^^^^^^^^^^^^
->operand1 : any
->         : ^^^
->walker.walk(preAst.operand1, preAst) : AST
->                                     : ^^^
->walker.walk : (ast: AST, parent: AST) => AST
->            : ^^^^^^^^^^^^^^^^^^^^^^^^^^^^^^
->walker : IAstWalker
->       : ^^^^^^^^^^
->walk : (ast: AST, parent: AST) => AST
->     : ^^^^^^^^^^^^^^^^^^^^^^^^^^^^^^
->preAst.operand1 : any
->                : ^^^
->preAst : BinaryExpression
->       : ^^^^^^^^^^^^^^^^
->operand1 : any
->         : ^^^
->preAst : BinaryExpression
->       : ^^^^^^^^^^^^^^^^
-                }
-                if ((preAst.operand2) && (walker.options.goNextSibling)) {
-<<<<<<< HEAD
->(preAst.operand2) && (walker.options.goNextSibling) : any
-=======
->(preAst.operand2) && (walker.options.goNextSibling) : boolean
->                                                    : ^^^^^^^
->>>>>>> 12402f26
->(preAst.operand2) : any
->                  : ^^^
->preAst.operand2 : any
->                : ^^^
->preAst : BinaryExpression
->       : ^^^^^^^^^^^^^^^^
->operand2 : any
->         : ^^^
->(walker.options.goNextSibling) : boolean
->                               : ^^^^^^^
->walker.options.goNextSibling : boolean
->                             : ^^^^^^^
->walker.options : AstWalkOptions
->               : ^^^^^^^^^^^^^^
->walker : IAstWalker
->       : ^^^^^^^^^^
->options : AstWalkOptions
->        : ^^^^^^^^^^^^^^
->goNextSibling : boolean
->              : ^^^^^^^
-
-                    preAst.operand2 = walker.walk(preAst.operand2, preAst);
->preAst.operand2 = walker.walk(preAst.operand2, preAst) : AST
->                                                       : ^^^
->preAst.operand2 : any
->                : ^^^
->preAst : BinaryExpression
->       : ^^^^^^^^^^^^^^^^
->operand2 : any
->         : ^^^
->walker.walk(preAst.operand2, preAst) : AST
->                                     : ^^^
->walker.walk : (ast: AST, parent: AST) => AST
->            : ^^^^^^^^^^^^^^^^^^^^^^^^^^^^^^
->walker : IAstWalker
->       : ^^^^^^^^^^
->walk : (ast: AST, parent: AST) => AST
->     : ^^^^^^^^^^^^^^^^^^^^^^^^^^^^^^
->preAst.operand2 : any
->                : ^^^
->preAst : BinaryExpression
->       : ^^^^^^^^^^^^^^^^
->operand2 : any
->         : ^^^
->preAst : BinaryExpression
->       : ^^^^^^^^^^^^^^^^
-                }
-            }
-        }
-
-        export function walkTypeReferenceChildren(preAst: TypeReference, parent: AST, walker: IAstWalker): void {
->walkTypeReferenceChildren : (preAst: TypeReference, parent: AST, walker: IAstWalker) => void
->                          : ^^^^^^^^^^^^^^^^^^^^^^^^^^^^^^^^^^^^^^^^^^^^^          ^^^^^    
->preAst : TypeReference
->       : ^^^^^^^^^^^^^
->parent : AST
->       : ^^^
->walker : IAstWalker
->       : ^^^^^^^^^^
-
-            if (preAst.term) {
->preAst.term : any
->            : ^^^
->preAst : TypeReference
->       : ^^^^^^^^^^^^^
->term : any
->     : ^^^
-
-                preAst.term = walker.walk(preAst.term, preAst);
->preAst.term = walker.walk(preAst.term, preAst) : AST
->                                               : ^^^
->preAst.term : any
->            : ^^^
->preAst : TypeReference
->       : ^^^^^^^^^^^^^
->term : any
->     : ^^^
->walker.walk(preAst.term, preAst) : AST
->                                 : ^^^
->walker.walk : (ast: AST, parent: AST) => AST
->            : ^^^^^^^^^^^^^^^^^^^^^^^^^^^^^^
->walker : IAstWalker
->       : ^^^^^^^^^^
->walk : (ast: AST, parent: AST) => AST
->     : ^^^^^^^^^^^^^^^^^^^^^^^^^^^^^^
->preAst.term : any
->            : ^^^
->preAst : TypeReference
->       : ^^^^^^^^^^^^^
->term : any
->     : ^^^
->preAst : TypeReference
->       : ^^^^^^^^^^^^^
-            }
-        }
-
-        export function walkCallExpressionChildren(preAst: CallExpression, parent: AST, walker: IAstWalker): void {
->walkCallExpressionChildren : (preAst: CallExpression, parent: AST, walker: IAstWalker) => void
->                           : ^^^^^^^^^^^^^^^^^^^^^^^^^^^^^^^^^^^^^^^^^^^^^^          ^^^^^    
->preAst : CallExpression
->       : ^^^^^^^^^^^^^^
->parent : AST
->       : ^^^
->walker : IAstWalker
->       : ^^^^^^^^^^
-
-            if (!walker.options.reverseSiblings) {
->!walker.options.reverseSiblings : boolean
->                                : ^^^^^^^
->walker.options.reverseSiblings : boolean
->                               : ^^^^^^^
->walker.options : AstWalkOptions
->               : ^^^^^^^^^^^^^^
->walker : IAstWalker
->       : ^^^^^^^^^^
->options : AstWalkOptions
->        : ^^^^^^^^^^^^^^
->reverseSiblings : boolean
->                : ^^^^^^^
-
-                preAst.target = walker.walk(preAst.target, preAst);
->preAst.target = walker.walk(preAst.target, preAst) : AST
->                                                   : ^^^
->preAst.target : any
->              : ^^^
->preAst : CallExpression
->       : ^^^^^^^^^^^^^^
->target : any
->       : ^^^
->walker.walk(preAst.target, preAst) : AST
->                                   : ^^^
->walker.walk : (ast: AST, parent: AST) => AST
->            : ^^^^^^^^^^^^^^^^^^^^^^^^^^^^^^
->walker : IAstWalker
->       : ^^^^^^^^^^
->walk : (ast: AST, parent: AST) => AST
->     : ^^^^^^^^^^^^^^^^^^^^^^^^^^^^^^
->preAst.target : any
->              : ^^^
->preAst : CallExpression
->       : ^^^^^^^^^^^^^^
->target : any
->       : ^^^
->preAst : CallExpression
->       : ^^^^^^^^^^^^^^
-            }
-            if (preAst.arguments && (walker.options.goNextSibling)) {
-<<<<<<< HEAD
->preAst.arguments && (walker.options.goNextSibling) : any
-=======
->preAst.arguments && (walker.options.goNextSibling) : boolean
->                                                   : ^^^^^^^
->>>>>>> 12402f26
->preAst.arguments : any
->                 : ^^^
->preAst : CallExpression
->       : ^^^^^^^^^^^^^^
->arguments : any
->          : ^^^
->(walker.options.goNextSibling) : boolean
->                               : ^^^^^^^
->walker.options.goNextSibling : boolean
->                             : ^^^^^^^
->walker.options : AstWalkOptions
->               : ^^^^^^^^^^^^^^
->walker : IAstWalker
->       : ^^^^^^^^^^
->options : AstWalkOptions
->        : ^^^^^^^^^^^^^^
->goNextSibling : boolean
->              : ^^^^^^^
-
-                preAst.arguments = <ASTList> walker.walk(preAst.arguments, preAst);
->preAst.arguments = <ASTList> walker.walk(preAst.arguments, preAst) : ASTList
->                                                                   : ^^^^^^^
->preAst.arguments : any
->                 : ^^^
->preAst : CallExpression
->       : ^^^^^^^^^^^^^^
->arguments : any
->          : ^^^
-><ASTList> walker.walk(preAst.arguments, preAst) : ASTList
->                                                : ^^^^^^^
->walker.walk(preAst.arguments, preAst) : AST
->                                      : ^^^
->walker.walk : (ast: AST, parent: AST) => AST
->            : ^^^^^^^^^^^^^^^^^^^^^^^^^^^^^^
->walker : IAstWalker
->       : ^^^^^^^^^^
->walk : (ast: AST, parent: AST) => AST
->     : ^^^^^^^^^^^^^^^^^^^^^^^^^^^^^^
->preAst.arguments : any
->                 : ^^^
->preAst : CallExpression
->       : ^^^^^^^^^^^^^^
->arguments : any
->          : ^^^
->preAst : CallExpression
->       : ^^^^^^^^^^^^^^
-            }
-            if ((walker.options.reverseSiblings) && (walker.options.goNextSibling)) {
->(walker.options.reverseSiblings) && (walker.options.goNextSibling) : boolean
->                                                                   : ^^^^^^^
->(walker.options.reverseSiblings) : boolean
->                                 : ^^^^^^^
->walker.options.reverseSiblings : boolean
->                               : ^^^^^^^
->walker.options : AstWalkOptions
->               : ^^^^^^^^^^^^^^
->walker : IAstWalker
->       : ^^^^^^^^^^
->options : AstWalkOptions
->        : ^^^^^^^^^^^^^^
->reverseSiblings : boolean
->                : ^^^^^^^
->(walker.options.goNextSibling) : boolean
->                               : ^^^^^^^
->walker.options.goNextSibling : boolean
->                             : ^^^^^^^
->walker.options : AstWalkOptions
->               : ^^^^^^^^^^^^^^
->walker : IAstWalker
->       : ^^^^^^^^^^
->options : AstWalkOptions
->        : ^^^^^^^^^^^^^^
->goNextSibling : boolean
->              : ^^^^^^^
-
-                preAst.target = walker.walk(preAst.target, preAst);
->preAst.target = walker.walk(preAst.target, preAst) : AST
->                                                   : ^^^
->preAst.target : any
->              : ^^^
->preAst : CallExpression
->       : ^^^^^^^^^^^^^^
->target : any
->       : ^^^
->walker.walk(preAst.target, preAst) : AST
->                                   : ^^^
->walker.walk : (ast: AST, parent: AST) => AST
->            : ^^^^^^^^^^^^^^^^^^^^^^^^^^^^^^
->walker : IAstWalker
->       : ^^^^^^^^^^
->walk : (ast: AST, parent: AST) => AST
->     : ^^^^^^^^^^^^^^^^^^^^^^^^^^^^^^
->preAst.target : any
->              : ^^^
->preAst : CallExpression
->       : ^^^^^^^^^^^^^^
->target : any
->       : ^^^
->preAst : CallExpression
->       : ^^^^^^^^^^^^^^
-            }
-        }
-
-        export function walkTrinaryExpressionChildren(preAst: ConditionalExpression, parent: AST, walker: IAstWalker): void {
->walkTrinaryExpressionChildren : (preAst: ConditionalExpression, parent: AST, walker: IAstWalker) => void
->                              : ^^^^^^^^^^^^^^^^^^^^^^^^^^^^^^^^^^^^^^^^^^^^^^^^^^^^^          ^^^^^    
->preAst : ConditionalExpression
->       : ^^^^^^^^^^^^^^^^^^^^^
->parent : AST
->       : ^^^
->walker : IAstWalker
->       : ^^^^^^^^^^
-
-            if (preAst.operand1) {
->preAst.operand1 : any
->                : ^^^
->preAst : ConditionalExpression
->       : ^^^^^^^^^^^^^^^^^^^^^
->operand1 : any
->         : ^^^
-
-                preAst.operand1 = walker.walk(preAst.operand1, preAst);
->preAst.operand1 = walker.walk(preAst.operand1, preAst) : AST
->                                                       : ^^^
->preAst.operand1 : any
->                : ^^^
->preAst : ConditionalExpression
->       : ^^^^^^^^^^^^^^^^^^^^^
->operand1 : any
->         : ^^^
->walker.walk(preAst.operand1, preAst) : AST
->                                     : ^^^
->walker.walk : (ast: AST, parent: AST) => AST
->            : ^^^^^^^^^^^^^^^^^^^^^^^^^^^^^^
->walker : IAstWalker
->       : ^^^^^^^^^^
->walk : (ast: AST, parent: AST) => AST
->     : ^^^^^^^^^^^^^^^^^^^^^^^^^^^^^^
->preAst.operand1 : any
->                : ^^^
->preAst : ConditionalExpression
->       : ^^^^^^^^^^^^^^^^^^^^^
->operand1 : any
->         : ^^^
->preAst : ConditionalExpression
->       : ^^^^^^^^^^^^^^^^^^^^^
-            }
-            if (preAst.operand2 && (walker.options.goNextSibling)) {
-<<<<<<< HEAD
->preAst.operand2 && (walker.options.goNextSibling) : any
-=======
->preAst.operand2 && (walker.options.goNextSibling) : boolean
->                                                  : ^^^^^^^
->>>>>>> 12402f26
->preAst.operand2 : any
->                : ^^^
->preAst : ConditionalExpression
->       : ^^^^^^^^^^^^^^^^^^^^^
->operand2 : any
->         : ^^^
->(walker.options.goNextSibling) : boolean
->                               : ^^^^^^^
->walker.options.goNextSibling : boolean
->                             : ^^^^^^^
->walker.options : AstWalkOptions
->               : ^^^^^^^^^^^^^^
->walker : IAstWalker
->       : ^^^^^^^^^^
->options : AstWalkOptions
->        : ^^^^^^^^^^^^^^
->goNextSibling : boolean
->              : ^^^^^^^
-
-                preAst.operand2 = walker.walk(preAst.operand2, preAst);
->preAst.operand2 = walker.walk(preAst.operand2, preAst) : AST
->                                                       : ^^^
->preAst.operand2 : any
->                : ^^^
->preAst : ConditionalExpression
->       : ^^^^^^^^^^^^^^^^^^^^^
->operand2 : any
->         : ^^^
->walker.walk(preAst.operand2, preAst) : AST
->                                     : ^^^
->walker.walk : (ast: AST, parent: AST) => AST
->            : ^^^^^^^^^^^^^^^^^^^^^^^^^^^^^^
->walker : IAstWalker
->       : ^^^^^^^^^^
->walk : (ast: AST, parent: AST) => AST
->     : ^^^^^^^^^^^^^^^^^^^^^^^^^^^^^^
->preAst.operand2 : any
->                : ^^^
->preAst : ConditionalExpression
->       : ^^^^^^^^^^^^^^^^^^^^^
->operand2 : any
->         : ^^^
->preAst : ConditionalExpression
->       : ^^^^^^^^^^^^^^^^^^^^^
-            }
-            if (preAst.operand3 && (walker.options.goNextSibling)) {
-<<<<<<< HEAD
->preAst.operand3 && (walker.options.goNextSibling) : any
-=======
->preAst.operand3 && (walker.options.goNextSibling) : boolean
->                                                  : ^^^^^^^
->>>>>>> 12402f26
->preAst.operand3 : any
->                : ^^^
->preAst : ConditionalExpression
->       : ^^^^^^^^^^^^^^^^^^^^^
->operand3 : any
->         : ^^^
->(walker.options.goNextSibling) : boolean
->                               : ^^^^^^^
->walker.options.goNextSibling : boolean
->                             : ^^^^^^^
->walker.options : AstWalkOptions
->               : ^^^^^^^^^^^^^^
->walker : IAstWalker
->       : ^^^^^^^^^^
->options : AstWalkOptions
->        : ^^^^^^^^^^^^^^
->goNextSibling : boolean
->              : ^^^^^^^
-
-                preAst.operand3 = walker.walk(preAst.operand3, preAst);
->preAst.operand3 = walker.walk(preAst.operand3, preAst) : AST
->                                                       : ^^^
->preAst.operand3 : any
->                : ^^^
->preAst : ConditionalExpression
->       : ^^^^^^^^^^^^^^^^^^^^^
->operand3 : any
->         : ^^^
->walker.walk(preAst.operand3, preAst) : AST
->                                     : ^^^
->walker.walk : (ast: AST, parent: AST) => AST
->            : ^^^^^^^^^^^^^^^^^^^^^^^^^^^^^^
->walker : IAstWalker
->       : ^^^^^^^^^^
->walk : (ast: AST, parent: AST) => AST
->     : ^^^^^^^^^^^^^^^^^^^^^^^^^^^^^^
->preAst.operand3 : any
->                : ^^^
->preAst : ConditionalExpression
->       : ^^^^^^^^^^^^^^^^^^^^^
->operand3 : any
->         : ^^^
->preAst : ConditionalExpression
->       : ^^^^^^^^^^^^^^^^^^^^^
-            }
-        }
-
-        export function walkFuncDeclChildren(preAst: FuncDecl, parent: AST, walker: IAstWalker): void {
->walkFuncDeclChildren : (preAst: FuncDecl, parent: AST, walker: IAstWalker) => void
->                     : ^^^^^^^^^^^^^^^^^^^^^^^^^^^^^^^^^^^^^^^^          ^^^^^    
->preAst : FuncDecl
->       : ^^^^^^^^
->parent : AST
->       : ^^^
->walker : IAstWalker
->       : ^^^^^^^^^^
-
-            if (preAst.name) {
->preAst.name : any
->            : ^^^
->preAst : FuncDecl
->       : ^^^^^^^^
->name : any
->     : ^^^
-
-                preAst.name = <Identifier>walker.walk(preAst.name, preAst);
->preAst.name = <Identifier>walker.walk(preAst.name, preAst) : Identifier
->                                                           : ^^^^^^^^^^
->preAst.name : any
->            : ^^^
->preAst : FuncDecl
->       : ^^^^^^^^
->name : any
->     : ^^^
-><Identifier>walker.walk(preAst.name, preAst) : Identifier
->                                             : ^^^^^^^^^^
->walker.walk(preAst.name, preAst) : AST
->                                 : ^^^
->walker.walk : (ast: AST, parent: AST) => AST
->            : ^^^^^^^^^^^^^^^^^^^^^^^^^^^^^^
->walker : IAstWalker
->       : ^^^^^^^^^^
->walk : (ast: AST, parent: AST) => AST
->     : ^^^^^^^^^^^^^^^^^^^^^^^^^^^^^^
->preAst.name : any
->            : ^^^
->preAst : FuncDecl
->       : ^^^^^^^^
->name : any
->     : ^^^
->preAst : FuncDecl
->       : ^^^^^^^^
-            }
-            if (preAst.arguments && (preAst.arguments.members.length > 0) && (walker.options.goNextSibling)) {
-<<<<<<< HEAD
->preAst.arguments && (preAst.arguments.members.length > 0) && (walker.options.goNextSibling) : any
->preAst.arguments && (preAst.arguments.members.length > 0) : any
-=======
->preAst.arguments && (preAst.arguments.members.length > 0) && (walker.options.goNextSibling) : boolean
->                                                                                            : ^^^^^^^
->preAst.arguments && (preAst.arguments.members.length > 0) : boolean
->                                                          : ^^^^^^^
->>>>>>> 12402f26
->preAst.arguments : any
->                 : ^^^
->preAst : FuncDecl
->       : ^^^^^^^^
->arguments : any
->          : ^^^
->(preAst.arguments.members.length > 0) : boolean
->                                      : ^^^^^^^
->preAst.arguments.members.length > 0 : boolean
->                                    : ^^^^^^^
->preAst.arguments.members.length : any
->                                : ^^^
->preAst.arguments.members : any
->                         : ^^^
->preAst.arguments : any
->                 : ^^^
->preAst : FuncDecl
->       : ^^^^^^^^
->arguments : any
->          : ^^^
->members : any
->        : ^^^
->length : any
->       : ^^^
->0 : 0
->  : ^
->(walker.options.goNextSibling) : boolean
->                               : ^^^^^^^
->walker.options.goNextSibling : boolean
->                             : ^^^^^^^
->walker.options : AstWalkOptions
->               : ^^^^^^^^^^^^^^
->walker : IAstWalker
->       : ^^^^^^^^^^
->options : AstWalkOptions
->        : ^^^^^^^^^^^^^^
->goNextSibling : boolean
->              : ^^^^^^^
-
-                preAst.arguments = <ASTList>walker.walk(preAst.arguments, preAst);
->preAst.arguments = <ASTList>walker.walk(preAst.arguments, preAst) : ASTList
->                                                                  : ^^^^^^^
->preAst.arguments : any
->                 : ^^^
->preAst : FuncDecl
->       : ^^^^^^^^
->arguments : any
->          : ^^^
-><ASTList>walker.walk(preAst.arguments, preAst) : ASTList
->                                               : ^^^^^^^
->walker.walk(preAst.arguments, preAst) : AST
->                                      : ^^^
->walker.walk : (ast: AST, parent: AST) => AST
->            : ^^^^^^^^^^^^^^^^^^^^^^^^^^^^^^
->walker : IAstWalker
->       : ^^^^^^^^^^
->walk : (ast: AST, parent: AST) => AST
->     : ^^^^^^^^^^^^^^^^^^^^^^^^^^^^^^
->preAst.arguments : any
->                 : ^^^
->preAst : FuncDecl
->       : ^^^^^^^^
->arguments : any
->          : ^^^
->preAst : FuncDecl
->       : ^^^^^^^^
-            }
-            if (preAst.returnTypeAnnotation && (walker.options.goNextSibling)) {
-<<<<<<< HEAD
->preAst.returnTypeAnnotation && (walker.options.goNextSibling) : any
-=======
->preAst.returnTypeAnnotation && (walker.options.goNextSibling) : boolean
->                                                              : ^^^^^^^
->>>>>>> 12402f26
->preAst.returnTypeAnnotation : any
->                            : ^^^
->preAst : FuncDecl
->       : ^^^^^^^^
->returnTypeAnnotation : any
->                     : ^^^
->(walker.options.goNextSibling) : boolean
->                               : ^^^^^^^
->walker.options.goNextSibling : boolean
->                             : ^^^^^^^
->walker.options : AstWalkOptions
->               : ^^^^^^^^^^^^^^
->walker : IAstWalker
->       : ^^^^^^^^^^
->options : AstWalkOptions
->        : ^^^^^^^^^^^^^^
->goNextSibling : boolean
->              : ^^^^^^^
-
-                preAst.returnTypeAnnotation = walker.walk(preAst.returnTypeAnnotation, preAst);
->preAst.returnTypeAnnotation = walker.walk(preAst.returnTypeAnnotation, preAst) : AST
->                                                                               : ^^^
->preAst.returnTypeAnnotation : any
->                            : ^^^
->preAst : FuncDecl
->       : ^^^^^^^^
->returnTypeAnnotation : any
->                     : ^^^
->walker.walk(preAst.returnTypeAnnotation, preAst) : AST
->                                                 : ^^^
->walker.walk : (ast: AST, parent: AST) => AST
->            : ^^^^^^^^^^^^^^^^^^^^^^^^^^^^^^
->walker : IAstWalker
->       : ^^^^^^^^^^
->walk : (ast: AST, parent: AST) => AST
->     : ^^^^^^^^^^^^^^^^^^^^^^^^^^^^^^
->preAst.returnTypeAnnotation : any
->                            : ^^^
->preAst : FuncDecl
->       : ^^^^^^^^
->returnTypeAnnotation : any
->                     : ^^^
->preAst : FuncDecl
->       : ^^^^^^^^
-            }
-            if (preAst.bod && (preAst.bod.members.length > 0) && (walker.options.goNextSibling)) {
-<<<<<<< HEAD
->preAst.bod && (preAst.bod.members.length > 0) && (walker.options.goNextSibling) : any
->preAst.bod && (preAst.bod.members.length > 0) : any
-=======
->preAst.bod && (preAst.bod.members.length > 0) && (walker.options.goNextSibling) : boolean
->                                                                                : ^^^^^^^
->preAst.bod && (preAst.bod.members.length > 0) : boolean
->                                              : ^^^^^^^
->>>>>>> 12402f26
->preAst.bod : any
->           : ^^^
->preAst : FuncDecl
->       : ^^^^^^^^
->bod : any
->    : ^^^
->(preAst.bod.members.length > 0) : boolean
->                                : ^^^^^^^
->preAst.bod.members.length > 0 : boolean
->                              : ^^^^^^^
->preAst.bod.members.length : any
->                          : ^^^
->preAst.bod.members : any
->                   : ^^^
->preAst.bod : any
->           : ^^^
->preAst : FuncDecl
->       : ^^^^^^^^
->bod : any
->    : ^^^
->members : any
->        : ^^^
->length : any
->       : ^^^
->0 : 0
->  : ^
->(walker.options.goNextSibling) : boolean
->                               : ^^^^^^^
->walker.options.goNextSibling : boolean
->                             : ^^^^^^^
->walker.options : AstWalkOptions
->               : ^^^^^^^^^^^^^^
->walker : IAstWalker
->       : ^^^^^^^^^^
->options : AstWalkOptions
->        : ^^^^^^^^^^^^^^
->goNextSibling : boolean
->              : ^^^^^^^
-
-                preAst.bod = <ASTList>walker.walk(preAst.bod, preAst);
->preAst.bod = <ASTList>walker.walk(preAst.bod, preAst) : ASTList
->                                                      : ^^^^^^^
->preAst.bod : any
->           : ^^^
->preAst : FuncDecl
->       : ^^^^^^^^
->bod : any
->    : ^^^
-><ASTList>walker.walk(preAst.bod, preAst) : ASTList
->                                         : ^^^^^^^
->walker.walk(preAst.bod, preAst) : AST
->                                : ^^^
->walker.walk : (ast: AST, parent: AST) => AST
->            : ^^^^^^^^^^^^^^^^^^^^^^^^^^^^^^
->walker : IAstWalker
->       : ^^^^^^^^^^
->walk : (ast: AST, parent: AST) => AST
->     : ^^^^^^^^^^^^^^^^^^^^^^^^^^^^^^
->preAst.bod : any
->           : ^^^
->preAst : FuncDecl
->       : ^^^^^^^^
->bod : any
->    : ^^^
->preAst : FuncDecl
->       : ^^^^^^^^
-            }
-        }
-
-        export function walkBoundDeclChildren(preAst: BoundDecl, parent: AST, walker: IAstWalker): void {
->walkBoundDeclChildren : (preAst: BoundDecl, parent: AST, walker: IAstWalker) => void
->                      : ^^^^^^^^^^^^^^^^^^^^^^^^^^^^^^^^^^^^^^^^^          ^^^^^    
->preAst : BoundDecl
->       : ^^^^^^^^^
->parent : AST
->       : ^^^
->walker : IAstWalker
->       : ^^^^^^^^^^
-
-            if (preAst.id) {
->preAst.id : any
->          : ^^^
->preAst : BoundDecl
->       : ^^^^^^^^^
->id : any
->   : ^^^
-
-                preAst.id = <Identifier>walker.walk(preAst.id, preAst);
->preAst.id = <Identifier>walker.walk(preAst.id, preAst) : Identifier
->                                                       : ^^^^^^^^^^
->preAst.id : any
->          : ^^^
->preAst : BoundDecl
->       : ^^^^^^^^^
->id : any
->   : ^^^
-><Identifier>walker.walk(preAst.id, preAst) : Identifier
->                                           : ^^^^^^^^^^
->walker.walk(preAst.id, preAst) : AST
->                               : ^^^
->walker.walk : (ast: AST, parent: AST) => AST
->            : ^^^^^^^^^^^^^^^^^^^^^^^^^^^^^^
->walker : IAstWalker
->       : ^^^^^^^^^^
->walk : (ast: AST, parent: AST) => AST
->     : ^^^^^^^^^^^^^^^^^^^^^^^^^^^^^^
->preAst.id : any
->          : ^^^
->preAst : BoundDecl
->       : ^^^^^^^^^
->id : any
->   : ^^^
->preAst : BoundDecl
->       : ^^^^^^^^^
-            }
-            if (preAst.init) {
->preAst.init : any
->            : ^^^
->preAst : BoundDecl
->       : ^^^^^^^^^
->init : any
->     : ^^^
-
-                preAst.init = walker.walk(preAst.init, preAst);
->preAst.init = walker.walk(preAst.init, preAst) : AST
->                                               : ^^^
->preAst.init : any
->            : ^^^
->preAst : BoundDecl
->       : ^^^^^^^^^
->init : any
->     : ^^^
->walker.walk(preAst.init, preAst) : AST
->                                 : ^^^
->walker.walk : (ast: AST, parent: AST) => AST
->            : ^^^^^^^^^^^^^^^^^^^^^^^^^^^^^^
->walker : IAstWalker
->       : ^^^^^^^^^^
->walk : (ast: AST, parent: AST) => AST
->     : ^^^^^^^^^^^^^^^^^^^^^^^^^^^^^^
->preAst.init : any
->            : ^^^
->preAst : BoundDecl
->       : ^^^^^^^^^
->init : any
->     : ^^^
->preAst : BoundDecl
->       : ^^^^^^^^^
-            }
-            if ((preAst.typeExpr) && (walker.options.goNextSibling)) {
-<<<<<<< HEAD
->(preAst.typeExpr) && (walker.options.goNextSibling) : any
-=======
->(preAst.typeExpr) && (walker.options.goNextSibling) : boolean
->                                                    : ^^^^^^^
->>>>>>> 12402f26
->(preAst.typeExpr) : any
->                  : ^^^
->preAst.typeExpr : any
->                : ^^^
->preAst : BoundDecl
->       : ^^^^^^^^^
->typeExpr : any
->         : ^^^
->(walker.options.goNextSibling) : boolean
->                               : ^^^^^^^
->walker.options.goNextSibling : boolean
->                             : ^^^^^^^
->walker.options : AstWalkOptions
->               : ^^^^^^^^^^^^^^
->walker : IAstWalker
->       : ^^^^^^^^^^
->options : AstWalkOptions
->        : ^^^^^^^^^^^^^^
->goNextSibling : boolean
->              : ^^^^^^^
-
-                preAst.typeExpr = walker.walk(preAst.typeExpr, preAst);
->preAst.typeExpr = walker.walk(preAst.typeExpr, preAst) : AST
->                                                       : ^^^
->preAst.typeExpr : any
->                : ^^^
->preAst : BoundDecl
->       : ^^^^^^^^^
->typeExpr : any
->         : ^^^
->walker.walk(preAst.typeExpr, preAst) : AST
->                                     : ^^^
->walker.walk : (ast: AST, parent: AST) => AST
->            : ^^^^^^^^^^^^^^^^^^^^^^^^^^^^^^
->walker : IAstWalker
->       : ^^^^^^^^^^
->walk : (ast: AST, parent: AST) => AST
->     : ^^^^^^^^^^^^^^^^^^^^^^^^^^^^^^
->preAst.typeExpr : any
->                : ^^^
->preAst : BoundDecl
->       : ^^^^^^^^^
->typeExpr : any
->         : ^^^
->preAst : BoundDecl
->       : ^^^^^^^^^
-            }
-        }
-
-        export function walkReturnStatementChildren(preAst: ReturnStatement, parent: AST, walker: IAstWalker): void {
->walkReturnStatementChildren : (preAst: ReturnStatement, parent: AST, walker: IAstWalker) => void
->                            : ^^^^^^^^^^^^^^^^^^^^^^^^^^^^^^^^^^^^^^^^^^^^^^^          ^^^^^    
->preAst : ReturnStatement
->       : ^^^^^^^^^^^^^^^
->parent : AST
->       : ^^^
->walker : IAstWalker
->       : ^^^^^^^^^^
-
-            if (preAst.returnExpression) {
->preAst.returnExpression : any
->                        : ^^^
->preAst : ReturnStatement
->       : ^^^^^^^^^^^^^^^
->returnExpression : any
->                 : ^^^
-
-                preAst.returnExpression = walker.walk(preAst.returnExpression, preAst);
->preAst.returnExpression = walker.walk(preAst.returnExpression, preAst) : AST
->                                                                       : ^^^
->preAst.returnExpression : any
->                        : ^^^
->preAst : ReturnStatement
->       : ^^^^^^^^^^^^^^^
->returnExpression : any
->                 : ^^^
->walker.walk(preAst.returnExpression, preAst) : AST
->                                             : ^^^
->walker.walk : (ast: AST, parent: AST) => AST
->            : ^^^^^^^^^^^^^^^^^^^^^^^^^^^^^^
->walker : IAstWalker
->       : ^^^^^^^^^^
->walk : (ast: AST, parent: AST) => AST
->     : ^^^^^^^^^^^^^^^^^^^^^^^^^^^^^^
->preAst.returnExpression : any
->                        : ^^^
->preAst : ReturnStatement
->       : ^^^^^^^^^^^^^^^
->returnExpression : any
->                 : ^^^
->preAst : ReturnStatement
->       : ^^^^^^^^^^^^^^^
-            }
-        }
-
-        export function walkForStatementChildren(preAst: ForStatement, parent: AST, walker: IAstWalker): void {
->walkForStatementChildren : (preAst: ForStatement, parent: AST, walker: IAstWalker) => void
->                         : ^^^^^^^^^^^^^^^^^^^^^^^^^^^^^^^^^^^^^^^^^^^^          ^^^^^    
->preAst : ForStatement
->       : ^^^^^^^^^^^^
->parent : AST
->       : ^^^
->walker : IAstWalker
->       : ^^^^^^^^^^
-
-            if (preAst.init) {
->preAst.init : any
->            : ^^^
->preAst : ForStatement
->       : ^^^^^^^^^^^^
->init : any
->     : ^^^
-
-                preAst.init = walker.walk(preAst.init, preAst);
->preAst.init = walker.walk(preAst.init, preAst) : AST
->                                               : ^^^
->preAst.init : any
->            : ^^^
->preAst : ForStatement
->       : ^^^^^^^^^^^^
->init : any
->     : ^^^
->walker.walk(preAst.init, preAst) : AST
->                                 : ^^^
->walker.walk : (ast: AST, parent: AST) => AST
->            : ^^^^^^^^^^^^^^^^^^^^^^^^^^^^^^
->walker : IAstWalker
->       : ^^^^^^^^^^
->walk : (ast: AST, parent: AST) => AST
->     : ^^^^^^^^^^^^^^^^^^^^^^^^^^^^^^
->preAst.init : any
->            : ^^^
->preAst : ForStatement
->       : ^^^^^^^^^^^^
->init : any
->     : ^^^
->preAst : ForStatement
->       : ^^^^^^^^^^^^
-            }
-
-            if (preAst.cond && walker.options.goNextSibling) {
-<<<<<<< HEAD
->preAst.cond && walker.options.goNextSibling : any
-=======
->preAst.cond && walker.options.goNextSibling : boolean
->                                            : ^^^^^^^
->>>>>>> 12402f26
->preAst.cond : any
->            : ^^^
->preAst : ForStatement
->       : ^^^^^^^^^^^^
->cond : any
->     : ^^^
->walker.options.goNextSibling : boolean
->                             : ^^^^^^^
->walker.options : AstWalkOptions
->               : ^^^^^^^^^^^^^^
->walker : IAstWalker
->       : ^^^^^^^^^^
->options : AstWalkOptions
->        : ^^^^^^^^^^^^^^
->goNextSibling : boolean
->              : ^^^^^^^
-
-                preAst.cond = walker.walk(preAst.cond, preAst);
->preAst.cond = walker.walk(preAst.cond, preAst) : AST
->                                               : ^^^
->preAst.cond : any
->            : ^^^
->preAst : ForStatement
->       : ^^^^^^^^^^^^
->cond : any
->     : ^^^
->walker.walk(preAst.cond, preAst) : AST
->                                 : ^^^
->walker.walk : (ast: AST, parent: AST) => AST
->            : ^^^^^^^^^^^^^^^^^^^^^^^^^^^^^^
->walker : IAstWalker
->       : ^^^^^^^^^^
->walk : (ast: AST, parent: AST) => AST
->     : ^^^^^^^^^^^^^^^^^^^^^^^^^^^^^^
->preAst.cond : any
->            : ^^^
->preAst : ForStatement
->       : ^^^^^^^^^^^^
->cond : any
->     : ^^^
->preAst : ForStatement
->       : ^^^^^^^^^^^^
-            }
-
-            if (preAst.incr && walker.options.goNextSibling) {
-<<<<<<< HEAD
->preAst.incr && walker.options.goNextSibling : any
-=======
->preAst.incr && walker.options.goNextSibling : boolean
->                                            : ^^^^^^^
->>>>>>> 12402f26
->preAst.incr : any
->            : ^^^
->preAst : ForStatement
->       : ^^^^^^^^^^^^
->incr : any
->     : ^^^
->walker.options.goNextSibling : boolean
->                             : ^^^^^^^
->walker.options : AstWalkOptions
->               : ^^^^^^^^^^^^^^
->walker : IAstWalker
->       : ^^^^^^^^^^
->options : AstWalkOptions
->        : ^^^^^^^^^^^^^^
->goNextSibling : boolean
->              : ^^^^^^^
-
-                preAst.incr = walker.walk(preAst.incr, preAst);
->preAst.incr = walker.walk(preAst.incr, preAst) : AST
->                                               : ^^^
->preAst.incr : any
->            : ^^^
->preAst : ForStatement
->       : ^^^^^^^^^^^^
->incr : any
->     : ^^^
->walker.walk(preAst.incr, preAst) : AST
->                                 : ^^^
->walker.walk : (ast: AST, parent: AST) => AST
->            : ^^^^^^^^^^^^^^^^^^^^^^^^^^^^^^
->walker : IAstWalker
->       : ^^^^^^^^^^
->walk : (ast: AST, parent: AST) => AST
->     : ^^^^^^^^^^^^^^^^^^^^^^^^^^^^^^
->preAst.incr : any
->            : ^^^
->preAst : ForStatement
->       : ^^^^^^^^^^^^
->incr : any
->     : ^^^
->preAst : ForStatement
->       : ^^^^^^^^^^^^
-            }
-
-            if (preAst.body && walker.options.goNextSibling) {
-<<<<<<< HEAD
->preAst.body && walker.options.goNextSibling : any
-=======
->preAst.body && walker.options.goNextSibling : boolean
->                                            : ^^^^^^^
->>>>>>> 12402f26
->preAst.body : any
->            : ^^^
->preAst : ForStatement
->       : ^^^^^^^^^^^^
->body : any
->     : ^^^
->walker.options.goNextSibling : boolean
->                             : ^^^^^^^
->walker.options : AstWalkOptions
->               : ^^^^^^^^^^^^^^
->walker : IAstWalker
->       : ^^^^^^^^^^
->options : AstWalkOptions
->        : ^^^^^^^^^^^^^^
->goNextSibling : boolean
->              : ^^^^^^^
-
-                preAst.body = walker.walk(preAst.body, preAst);
->preAst.body = walker.walk(preAst.body, preAst) : AST
->                                               : ^^^
->preAst.body : any
->            : ^^^
->preAst : ForStatement
->       : ^^^^^^^^^^^^
->body : any
->     : ^^^
->walker.walk(preAst.body, preAst) : AST
->                                 : ^^^
->walker.walk : (ast: AST, parent: AST) => AST
->            : ^^^^^^^^^^^^^^^^^^^^^^^^^^^^^^
->walker : IAstWalker
->       : ^^^^^^^^^^
->walk : (ast: AST, parent: AST) => AST
->     : ^^^^^^^^^^^^^^^^^^^^^^^^^^^^^^
->preAst.body : any
->            : ^^^
->preAst : ForStatement
->       : ^^^^^^^^^^^^
->body : any
->     : ^^^
->preAst : ForStatement
->       : ^^^^^^^^^^^^
-            }
-        }
-
-        export function walkForInStatementChildren(preAst: ForInStatement, parent: AST, walker: IAstWalker): void {
->walkForInStatementChildren : (preAst: ForInStatement, parent: AST, walker: IAstWalker) => void
->                           : ^^^^^^^^^^^^^^^^^^^^^^^^^^^^^^^^^^^^^^^^^^^^^^          ^^^^^    
->preAst : ForInStatement
->       : ^^^^^^^^^^^^^^
->parent : AST
->       : ^^^
->walker : IAstWalker
->       : ^^^^^^^^^^
-
-            preAst.lval = walker.walk(preAst.lval, preAst);
->preAst.lval = walker.walk(preAst.lval, preAst) : AST
->                                               : ^^^
->preAst.lval : any
->            : ^^^
->preAst : ForInStatement
->       : ^^^^^^^^^^^^^^
->lval : any
->     : ^^^
->walker.walk(preAst.lval, preAst) : AST
->                                 : ^^^
->walker.walk : (ast: AST, parent: AST) => AST
->            : ^^^^^^^^^^^^^^^^^^^^^^^^^^^^^^
->walker : IAstWalker
->       : ^^^^^^^^^^
->walk : (ast: AST, parent: AST) => AST
->     : ^^^^^^^^^^^^^^^^^^^^^^^^^^^^^^
->preAst.lval : any
->            : ^^^
->preAst : ForInStatement
->       : ^^^^^^^^^^^^^^
->lval : any
->     : ^^^
->preAst : ForInStatement
->       : ^^^^^^^^^^^^^^
-
-            if (walker.options.goNextSibling) {
->walker.options.goNextSibling : boolean
->                             : ^^^^^^^
->walker.options : AstWalkOptions
->               : ^^^^^^^^^^^^^^
->walker : IAstWalker
->       : ^^^^^^^^^^
->options : AstWalkOptions
->        : ^^^^^^^^^^^^^^
->goNextSibling : boolean
->              : ^^^^^^^
-
-                preAst.obj = walker.walk(preAst.obj, preAst);
->preAst.obj = walker.walk(preAst.obj, preAst) : AST
->                                             : ^^^
->preAst.obj : any
->           : ^^^
->preAst : ForInStatement
->       : ^^^^^^^^^^^^^^
->obj : any
->    : ^^^
->walker.walk(preAst.obj, preAst) : AST
->                                : ^^^
->walker.walk : (ast: AST, parent: AST) => AST
->            : ^^^^^^^^^^^^^^^^^^^^^^^^^^^^^^
->walker : IAstWalker
->       : ^^^^^^^^^^
->walk : (ast: AST, parent: AST) => AST
->     : ^^^^^^^^^^^^^^^^^^^^^^^^^^^^^^
->preAst.obj : any
->           : ^^^
->preAst : ForInStatement
->       : ^^^^^^^^^^^^^^
->obj : any
->    : ^^^
->preAst : ForInStatement
->       : ^^^^^^^^^^^^^^
-            }
-            if (preAst.body && (walker.options.goNextSibling)) {
-<<<<<<< HEAD
->preAst.body && (walker.options.goNextSibling) : any
-=======
->preAst.body && (walker.options.goNextSibling) : boolean
->                                              : ^^^^^^^
->>>>>>> 12402f26
->preAst.body : any
->            : ^^^
->preAst : ForInStatement
->       : ^^^^^^^^^^^^^^
->body : any
->     : ^^^
->(walker.options.goNextSibling) : boolean
->                               : ^^^^^^^
->walker.options.goNextSibling : boolean
->                             : ^^^^^^^
->walker.options : AstWalkOptions
->               : ^^^^^^^^^^^^^^
->walker : IAstWalker
->       : ^^^^^^^^^^
->options : AstWalkOptions
->        : ^^^^^^^^^^^^^^
->goNextSibling : boolean
->              : ^^^^^^^
-
-                preAst.body = walker.walk(preAst.body, preAst);
->preAst.body = walker.walk(preAst.body, preAst) : AST
->                                               : ^^^
->preAst.body : any
->            : ^^^
->preAst : ForInStatement
->       : ^^^^^^^^^^^^^^
->body : any
->     : ^^^
->walker.walk(preAst.body, preAst) : AST
->                                 : ^^^
->walker.walk : (ast: AST, parent: AST) => AST
->            : ^^^^^^^^^^^^^^^^^^^^^^^^^^^^^^
->walker : IAstWalker
->       : ^^^^^^^^^^
->walk : (ast: AST, parent: AST) => AST
->     : ^^^^^^^^^^^^^^^^^^^^^^^^^^^^^^
->preAst.body : any
->            : ^^^
->preAst : ForInStatement
->       : ^^^^^^^^^^^^^^
->body : any
->     : ^^^
->preAst : ForInStatement
->       : ^^^^^^^^^^^^^^
-            }
-        }
-
-        export function walkIfStatementChildren(preAst: IfStatement, parent: AST, walker: IAstWalker): void {
->walkIfStatementChildren : (preAst: IfStatement, parent: AST, walker: IAstWalker) => void
->                        : ^^^^^^^^^^^^^^^^^^^^^^^^^^^^^^^^^^^^^^^^^^^          ^^^^^    
->preAst : IfStatement
->       : ^^^^^^^^^^^
->parent : AST
->       : ^^^
->walker : IAstWalker
->       : ^^^^^^^^^^
-
-            preAst.cond = walker.walk(preAst.cond, preAst);
->preAst.cond = walker.walk(preAst.cond, preAst) : AST
->                                               : ^^^
->preAst.cond : any
->            : ^^^
->preAst : IfStatement
->       : ^^^^^^^^^^^
->cond : any
->     : ^^^
->walker.walk(preAst.cond, preAst) : AST
->                                 : ^^^
->walker.walk : (ast: AST, parent: AST) => AST
->            : ^^^^^^^^^^^^^^^^^^^^^^^^^^^^^^
->walker : IAstWalker
->       : ^^^^^^^^^^
->walk : (ast: AST, parent: AST) => AST
->     : ^^^^^^^^^^^^^^^^^^^^^^^^^^^^^^
->preAst.cond : any
->            : ^^^
->preAst : IfStatement
->       : ^^^^^^^^^^^
->cond : any
->     : ^^^
->preAst : IfStatement
->       : ^^^^^^^^^^^
-
-            if (preAst.thenBod && (walker.options.goNextSibling)) {
-<<<<<<< HEAD
->preAst.thenBod && (walker.options.goNextSibling) : any
-=======
->preAst.thenBod && (walker.options.goNextSibling) : boolean
->                                                 : ^^^^^^^
->>>>>>> 12402f26
->preAst.thenBod : any
->               : ^^^
->preAst : IfStatement
->       : ^^^^^^^^^^^
->thenBod : any
->        : ^^^
->(walker.options.goNextSibling) : boolean
->                               : ^^^^^^^
->walker.options.goNextSibling : boolean
->                             : ^^^^^^^
->walker.options : AstWalkOptions
->               : ^^^^^^^^^^^^^^
->walker : IAstWalker
->       : ^^^^^^^^^^
->options : AstWalkOptions
->        : ^^^^^^^^^^^^^^
->goNextSibling : boolean
->              : ^^^^^^^
-
-                preAst.thenBod = walker.walk(preAst.thenBod, preAst);
->preAst.thenBod = walker.walk(preAst.thenBod, preAst) : AST
->                                                     : ^^^
->preAst.thenBod : any
->               : ^^^
->preAst : IfStatement
->       : ^^^^^^^^^^^
->thenBod : any
->        : ^^^
->walker.walk(preAst.thenBod, preAst) : AST
->                                    : ^^^
->walker.walk : (ast: AST, parent: AST) => AST
->            : ^^^^^^^^^^^^^^^^^^^^^^^^^^^^^^
->walker : IAstWalker
->       : ^^^^^^^^^^
->walk : (ast: AST, parent: AST) => AST
->     : ^^^^^^^^^^^^^^^^^^^^^^^^^^^^^^
->preAst.thenBod : any
->               : ^^^
->preAst : IfStatement
->       : ^^^^^^^^^^^
->thenBod : any
->        : ^^^
->preAst : IfStatement
->       : ^^^^^^^^^^^
-            }
-            if (preAst.elseBod && (walker.options.goNextSibling)) {
-<<<<<<< HEAD
->preAst.elseBod && (walker.options.goNextSibling) : any
-=======
->preAst.elseBod && (walker.options.goNextSibling) : boolean
->                                                 : ^^^^^^^
->>>>>>> 12402f26
->preAst.elseBod : any
->               : ^^^
->preAst : IfStatement
->       : ^^^^^^^^^^^
->elseBod : any
->        : ^^^
->(walker.options.goNextSibling) : boolean
->                               : ^^^^^^^
->walker.options.goNextSibling : boolean
->                             : ^^^^^^^
->walker.options : AstWalkOptions
->               : ^^^^^^^^^^^^^^
->walker : IAstWalker
->       : ^^^^^^^^^^
->options : AstWalkOptions
->        : ^^^^^^^^^^^^^^
->goNextSibling : boolean
->              : ^^^^^^^
-
-                preAst.elseBod = walker.walk(preAst.elseBod, preAst);
->preAst.elseBod = walker.walk(preAst.elseBod, preAst) : AST
->                                                     : ^^^
->preAst.elseBod : any
->               : ^^^
->preAst : IfStatement
->       : ^^^^^^^^^^^
->elseBod : any
->        : ^^^
->walker.walk(preAst.elseBod, preAst) : AST
->                                    : ^^^
->walker.walk : (ast: AST, parent: AST) => AST
->            : ^^^^^^^^^^^^^^^^^^^^^^^^^^^^^^
->walker : IAstWalker
->       : ^^^^^^^^^^
->walk : (ast: AST, parent: AST) => AST
->     : ^^^^^^^^^^^^^^^^^^^^^^^^^^^^^^
->preAst.elseBod : any
->               : ^^^
->preAst : IfStatement
->       : ^^^^^^^^^^^
->elseBod : any
->        : ^^^
->preAst : IfStatement
->       : ^^^^^^^^^^^
-            }
-        }
-
-        export function walkWhileStatementChildren(preAst: WhileStatement, parent: AST, walker: IAstWalker): void {
->walkWhileStatementChildren : (preAst: WhileStatement, parent: AST, walker: IAstWalker) => void
->                           : ^^^^^^^^^^^^^^^^^^^^^^^^^^^^^^^^^^^^^^^^^^^^^^          ^^^^^    
->preAst : WhileStatement
->       : ^^^^^^^^^^^^^^
->parent : AST
->       : ^^^
->walker : IAstWalker
->       : ^^^^^^^^^^
-
-            preAst.cond = walker.walk(preAst.cond, preAst);
->preAst.cond = walker.walk(preAst.cond, preAst) : AST
->                                               : ^^^
->preAst.cond : any
->            : ^^^
->preAst : WhileStatement
->       : ^^^^^^^^^^^^^^
->cond : any
->     : ^^^
->walker.walk(preAst.cond, preAst) : AST
->                                 : ^^^
->walker.walk : (ast: AST, parent: AST) => AST
->            : ^^^^^^^^^^^^^^^^^^^^^^^^^^^^^^
->walker : IAstWalker
->       : ^^^^^^^^^^
->walk : (ast: AST, parent: AST) => AST
->     : ^^^^^^^^^^^^^^^^^^^^^^^^^^^^^^
->preAst.cond : any
->            : ^^^
->preAst : WhileStatement
->       : ^^^^^^^^^^^^^^
->cond : any
->     : ^^^
->preAst : WhileStatement
->       : ^^^^^^^^^^^^^^
-
-            if (preAst.body && (walker.options.goNextSibling)) {
-<<<<<<< HEAD
->preAst.body && (walker.options.goNextSibling) : any
-=======
->preAst.body && (walker.options.goNextSibling) : boolean
->                                              : ^^^^^^^
->>>>>>> 12402f26
->preAst.body : any
->            : ^^^
->preAst : WhileStatement
->       : ^^^^^^^^^^^^^^
->body : any
->     : ^^^
->(walker.options.goNextSibling) : boolean
->                               : ^^^^^^^
->walker.options.goNextSibling : boolean
->                             : ^^^^^^^
->walker.options : AstWalkOptions
->               : ^^^^^^^^^^^^^^
->walker : IAstWalker
->       : ^^^^^^^^^^
->options : AstWalkOptions
->        : ^^^^^^^^^^^^^^
->goNextSibling : boolean
->              : ^^^^^^^
-
-                preAst.body = walker.walk(preAst.body, preAst);
->preAst.body = walker.walk(preAst.body, preAst) : AST
->                                               : ^^^
->preAst.body : any
->            : ^^^
->preAst : WhileStatement
->       : ^^^^^^^^^^^^^^
->body : any
->     : ^^^
->walker.walk(preAst.body, preAst) : AST
->                                 : ^^^
->walker.walk : (ast: AST, parent: AST) => AST
->            : ^^^^^^^^^^^^^^^^^^^^^^^^^^^^^^
->walker : IAstWalker
->       : ^^^^^^^^^^
->walk : (ast: AST, parent: AST) => AST
->     : ^^^^^^^^^^^^^^^^^^^^^^^^^^^^^^
->preAst.body : any
->            : ^^^
->preAst : WhileStatement
->       : ^^^^^^^^^^^^^^
->body : any
->     : ^^^
->preAst : WhileStatement
->       : ^^^^^^^^^^^^^^
-            }
-        }
-
-        export function walkDoWhileStatementChildren(preAst: DoWhileStatement, parent: AST, walker: IAstWalker): void {
->walkDoWhileStatementChildren : (preAst: DoWhileStatement, parent: AST, walker: IAstWalker) => void
->                             : ^^^^^^^^^^^^^^^^^^^^^^^^^^^^^^^^^^^^^^^^^^^^^^^^          ^^^^^    
->preAst : DoWhileStatement
->       : ^^^^^^^^^^^^^^^^
->parent : AST
->       : ^^^
->walker : IAstWalker
->       : ^^^^^^^^^^
-
-            preAst.cond = walker.walk(preAst.cond, preAst);
->preAst.cond = walker.walk(preAst.cond, preAst) : AST
->                                               : ^^^
->preAst.cond : any
->            : ^^^
->preAst : DoWhileStatement
->       : ^^^^^^^^^^^^^^^^
->cond : any
->     : ^^^
->walker.walk(preAst.cond, preAst) : AST
->                                 : ^^^
->walker.walk : (ast: AST, parent: AST) => AST
->            : ^^^^^^^^^^^^^^^^^^^^^^^^^^^^^^
->walker : IAstWalker
->       : ^^^^^^^^^^
->walk : (ast: AST, parent: AST) => AST
->     : ^^^^^^^^^^^^^^^^^^^^^^^^^^^^^^
->preAst.cond : any
->            : ^^^
->preAst : DoWhileStatement
->       : ^^^^^^^^^^^^^^^^
->cond : any
->     : ^^^
->preAst : DoWhileStatement
->       : ^^^^^^^^^^^^^^^^
-
-            if (preAst.body && (walker.options.goNextSibling)) {
-<<<<<<< HEAD
->preAst.body && (walker.options.goNextSibling) : any
-=======
->preAst.body && (walker.options.goNextSibling) : boolean
->                                              : ^^^^^^^
->>>>>>> 12402f26
->preAst.body : any
->            : ^^^
->preAst : DoWhileStatement
->       : ^^^^^^^^^^^^^^^^
->body : any
->     : ^^^
->(walker.options.goNextSibling) : boolean
->                               : ^^^^^^^
->walker.options.goNextSibling : boolean
->                             : ^^^^^^^
->walker.options : AstWalkOptions
->               : ^^^^^^^^^^^^^^
->walker : IAstWalker
->       : ^^^^^^^^^^
->options : AstWalkOptions
->        : ^^^^^^^^^^^^^^
->goNextSibling : boolean
->              : ^^^^^^^
-
-                preAst.body = walker.walk(preAst.body, preAst);
->preAst.body = walker.walk(preAst.body, preAst) : AST
->                                               : ^^^
->preAst.body : any
->            : ^^^
->preAst : DoWhileStatement
->       : ^^^^^^^^^^^^^^^^
->body : any
->     : ^^^
->walker.walk(preAst.body, preAst) : AST
->                                 : ^^^
->walker.walk : (ast: AST, parent: AST) => AST
->            : ^^^^^^^^^^^^^^^^^^^^^^^^^^^^^^
->walker : IAstWalker
->       : ^^^^^^^^^^
->walk : (ast: AST, parent: AST) => AST
->     : ^^^^^^^^^^^^^^^^^^^^^^^^^^^^^^
->preAst.body : any
->            : ^^^
->preAst : DoWhileStatement
->       : ^^^^^^^^^^^^^^^^
->body : any
->     : ^^^
->preAst : DoWhileStatement
->       : ^^^^^^^^^^^^^^^^
-            }
-        }
-
-        export function walkBlockChildren(preAst: Block, parent: AST, walker: IAstWalker): void {
->walkBlockChildren : (preAst: Block, parent: AST, walker: IAstWalker) => void
->                  : ^^^^^^^^^^^^^^^^^^^^^^^^^^^^^^^^^^^^^          ^^^^^    
->preAst : Block
->       : ^^^^^
->parent : AST
->       : ^^^
->walker : IAstWalker
->       : ^^^^^^^^^^
-
-            if (preAst.statements) {
->preAst.statements : any
->                  : ^^^
->preAst : Block
->       : ^^^^^
->statements : any
->           : ^^^
-
-                preAst.statements = <ASTList>walker.walk(preAst.statements, preAst);
->preAst.statements = <ASTList>walker.walk(preAst.statements, preAst) : ASTList
->                                                                    : ^^^^^^^
->preAst.statements : any
->                  : ^^^
->preAst : Block
->       : ^^^^^
->statements : any
->           : ^^^
-><ASTList>walker.walk(preAst.statements, preAst) : ASTList
->                                                : ^^^^^^^
->walker.walk(preAst.statements, preAst) : AST
->                                       : ^^^
->walker.walk : (ast: AST, parent: AST) => AST
->            : ^^^^^^^^^^^^^^^^^^^^^^^^^^^^^^
->walker : IAstWalker
->       : ^^^^^^^^^^
->walk : (ast: AST, parent: AST) => AST
->     : ^^^^^^^^^^^^^^^^^^^^^^^^^^^^^^
->preAst.statements : any
->                  : ^^^
->preAst : Block
->       : ^^^^^
->statements : any
->           : ^^^
->preAst : Block
->       : ^^^^^
-            }
-        }
-
-        export function walkCaseStatementChildren(preAst: CaseStatement, parent: AST, walker: IAstWalker): void {
->walkCaseStatementChildren : (preAst: CaseStatement, parent: AST, walker: IAstWalker) => void
->                          : ^^^^^^^^^^^^^^^^^^^^^^^^^^^^^^^^^^^^^^^^^^^^^          ^^^^^    
->preAst : CaseStatement
->       : ^^^^^^^^^^^^^
->parent : AST
->       : ^^^
->walker : IAstWalker
->       : ^^^^^^^^^^
-
-            if (preAst.expr) {
->preAst.expr : any
->            : ^^^
->preAst : CaseStatement
->       : ^^^^^^^^^^^^^
->expr : any
->     : ^^^
-
-                preAst.expr = walker.walk(preAst.expr, preAst);
->preAst.expr = walker.walk(preAst.expr, preAst) : AST
->                                               : ^^^
->preAst.expr : any
->            : ^^^
->preAst : CaseStatement
->       : ^^^^^^^^^^^^^
->expr : any
->     : ^^^
->walker.walk(preAst.expr, preAst) : AST
->                                 : ^^^
->walker.walk : (ast: AST, parent: AST) => AST
->            : ^^^^^^^^^^^^^^^^^^^^^^^^^^^^^^
->walker : IAstWalker
->       : ^^^^^^^^^^
->walk : (ast: AST, parent: AST) => AST
->     : ^^^^^^^^^^^^^^^^^^^^^^^^^^^^^^
->preAst.expr : any
->            : ^^^
->preAst : CaseStatement
->       : ^^^^^^^^^^^^^
->expr : any
->     : ^^^
->preAst : CaseStatement
->       : ^^^^^^^^^^^^^
-            }
-
-            if (preAst.body && walker.options.goNextSibling) {
-<<<<<<< HEAD
->preAst.body && walker.options.goNextSibling : any
-=======
->preAst.body && walker.options.goNextSibling : boolean
->                                            : ^^^^^^^
->>>>>>> 12402f26
->preAst.body : any
->            : ^^^
->preAst : CaseStatement
->       : ^^^^^^^^^^^^^
->body : any
->     : ^^^
->walker.options.goNextSibling : boolean
->                             : ^^^^^^^
->walker.options : AstWalkOptions
->               : ^^^^^^^^^^^^^^
->walker : IAstWalker
->       : ^^^^^^^^^^
->options : AstWalkOptions
->        : ^^^^^^^^^^^^^^
->goNextSibling : boolean
->              : ^^^^^^^
-
-                preAst.body = <ASTList>walker.walk(preAst.body, preAst);
->preAst.body = <ASTList>walker.walk(preAst.body, preAst) : ASTList
->                                                        : ^^^^^^^
->preAst.body : any
->            : ^^^
->preAst : CaseStatement
->       : ^^^^^^^^^^^^^
->body : any
->     : ^^^
-><ASTList>walker.walk(preAst.body, preAst) : ASTList
->                                          : ^^^^^^^
->walker.walk(preAst.body, preAst) : AST
->                                 : ^^^
->walker.walk : (ast: AST, parent: AST) => AST
->            : ^^^^^^^^^^^^^^^^^^^^^^^^^^^^^^
->walker : IAstWalker
->       : ^^^^^^^^^^
->walk : (ast: AST, parent: AST) => AST
->     : ^^^^^^^^^^^^^^^^^^^^^^^^^^^^^^
->preAst.body : any
->            : ^^^
->preAst : CaseStatement
->       : ^^^^^^^^^^^^^
->body : any
->     : ^^^
->preAst : CaseStatement
->       : ^^^^^^^^^^^^^
-            }
-        }
-
-        export function walkSwitchStatementChildren(preAst: SwitchStatement, parent: AST, walker: IAstWalker): void {
->walkSwitchStatementChildren : (preAst: SwitchStatement, parent: AST, walker: IAstWalker) => void
->                            : ^^^^^^^^^^^^^^^^^^^^^^^^^^^^^^^^^^^^^^^^^^^^^^^          ^^^^^    
->preAst : SwitchStatement
->       : ^^^^^^^^^^^^^^^
->parent : AST
->       : ^^^
->walker : IAstWalker
->       : ^^^^^^^^^^
-
-            if (preAst.val) {
->preAst.val : any
->           : ^^^
->preAst : SwitchStatement
->       : ^^^^^^^^^^^^^^^
->val : any
->    : ^^^
-
-                preAst.val = walker.walk(preAst.val, preAst);
->preAst.val = walker.walk(preAst.val, preAst) : AST
->                                             : ^^^
->preAst.val : any
->           : ^^^
->preAst : SwitchStatement
->       : ^^^^^^^^^^^^^^^
->val : any
->    : ^^^
->walker.walk(preAst.val, preAst) : AST
->                                : ^^^
->walker.walk : (ast: AST, parent: AST) => AST
->            : ^^^^^^^^^^^^^^^^^^^^^^^^^^^^^^
->walker : IAstWalker
->       : ^^^^^^^^^^
->walk : (ast: AST, parent: AST) => AST
->     : ^^^^^^^^^^^^^^^^^^^^^^^^^^^^^^
->preAst.val : any
->           : ^^^
->preAst : SwitchStatement
->       : ^^^^^^^^^^^^^^^
->val : any
->    : ^^^
->preAst : SwitchStatement
->       : ^^^^^^^^^^^^^^^
-            }
-
-            if ((preAst.caseList) && walker.options.goNextSibling) {
-<<<<<<< HEAD
->(preAst.caseList) && walker.options.goNextSibling : any
-=======
->(preAst.caseList) && walker.options.goNextSibling : boolean
->                                                  : ^^^^^^^
->>>>>>> 12402f26
->(preAst.caseList) : any
->                  : ^^^
->preAst.caseList : any
->                : ^^^
->preAst : SwitchStatement
->       : ^^^^^^^^^^^^^^^
->caseList : any
->         : ^^^
->walker.options.goNextSibling : boolean
->                             : ^^^^^^^
->walker.options : AstWalkOptions
->               : ^^^^^^^^^^^^^^
->walker : IAstWalker
->       : ^^^^^^^^^^
->options : AstWalkOptions
->        : ^^^^^^^^^^^^^^
->goNextSibling : boolean
->              : ^^^^^^^
-
-                preAst.caseList = <ASTList>walker.walk(preAst.caseList, preAst);
->preAst.caseList = <ASTList>walker.walk(preAst.caseList, preAst) : ASTList
->                                                                : ^^^^^^^
->preAst.caseList : any
->                : ^^^
->preAst : SwitchStatement
->       : ^^^^^^^^^^^^^^^
->caseList : any
->         : ^^^
-><ASTList>walker.walk(preAst.caseList, preAst) : ASTList
->                                              : ^^^^^^^
->walker.walk(preAst.caseList, preAst) : AST
->                                     : ^^^
->walker.walk : (ast: AST, parent: AST) => AST
->            : ^^^^^^^^^^^^^^^^^^^^^^^^^^^^^^
->walker : IAstWalker
->       : ^^^^^^^^^^
->walk : (ast: AST, parent: AST) => AST
->     : ^^^^^^^^^^^^^^^^^^^^^^^^^^^^^^
->preAst.caseList : any
->                : ^^^
->preAst : SwitchStatement
->       : ^^^^^^^^^^^^^^^
->caseList : any
->         : ^^^
->preAst : SwitchStatement
->       : ^^^^^^^^^^^^^^^
-            }
-        }
-
-        export function walkTryChildren(preAst: Try, parent: AST, walker: IAstWalker): void {
->walkTryChildren : (preAst: Try, parent: AST, walker: IAstWalker) => void
->                : ^^^^^^^^^^^^^^^^^^^^^^^^^^^^^^^^^^^          ^^^^^    
->preAst : Try
->       : ^^^
->parent : AST
->       : ^^^
->walker : IAstWalker
->       : ^^^^^^^^^^
-
-            if (preAst.body) {
->preAst.body : any
->            : ^^^
->preAst : Try
->       : ^^^
->body : any
->     : ^^^
-
-                preAst.body = walker.walk(preAst.body, preAst);
->preAst.body = walker.walk(preAst.body, preAst) : AST
->                                               : ^^^
->preAst.body : any
->            : ^^^
->preAst : Try
->       : ^^^
->body : any
->     : ^^^
->walker.walk(preAst.body, preAst) : AST
->                                 : ^^^
->walker.walk : (ast: AST, parent: AST) => AST
->            : ^^^^^^^^^^^^^^^^^^^^^^^^^^^^^^
->walker : IAstWalker
->       : ^^^^^^^^^^
->walk : (ast: AST, parent: AST) => AST
->     : ^^^^^^^^^^^^^^^^^^^^^^^^^^^^^^
->preAst.body : any
->            : ^^^
->preAst : Try
->       : ^^^
->body : any
->     : ^^^
->preAst : Try
->       : ^^^
-            }
-        }
-
-        export function walkTryCatchChildren(preAst: TryCatch, parent: AST, walker: IAstWalker): void {
->walkTryCatchChildren : (preAst: TryCatch, parent: AST, walker: IAstWalker) => void
->                     : ^^^^^^^^^^^^^^^^^^^^^^^^^^^^^^^^^^^^^^^^          ^^^^^    
->preAst : TryCatch
->       : ^^^^^^^^
->parent : AST
->       : ^^^
->walker : IAstWalker
->       : ^^^^^^^^^^
-
-            if (preAst.tryNode) {
->preAst.tryNode : any
->               : ^^^
->preAst : TryCatch
->       : ^^^^^^^^
->tryNode : any
->        : ^^^
-
-                preAst.tryNode = <Try>walker.walk(preAst.tryNode, preAst);
->preAst.tryNode = <Try>walker.walk(preAst.tryNode, preAst) : Try
->                                                          : ^^^
->preAst.tryNode : any
->               : ^^^
->preAst : TryCatch
->       : ^^^^^^^^
->tryNode : any
->        : ^^^
-><Try>walker.walk(preAst.tryNode, preAst) : Try
->                                         : ^^^
->walker.walk(preAst.tryNode, preAst) : AST
->                                    : ^^^
->walker.walk : (ast: AST, parent: AST) => AST
->            : ^^^^^^^^^^^^^^^^^^^^^^^^^^^^^^
->walker : IAstWalker
->       : ^^^^^^^^^^
->walk : (ast: AST, parent: AST) => AST
->     : ^^^^^^^^^^^^^^^^^^^^^^^^^^^^^^
->preAst.tryNode : any
->               : ^^^
->preAst : TryCatch
->       : ^^^^^^^^
->tryNode : any
->        : ^^^
->preAst : TryCatch
->       : ^^^^^^^^
-            }
-
-            if ((preAst.catchNode) && walker.options.goNextSibling) {
-<<<<<<< HEAD
->(preAst.catchNode) && walker.options.goNextSibling : any
-=======
->(preAst.catchNode) && walker.options.goNextSibling : boolean
->                                                   : ^^^^^^^
->>>>>>> 12402f26
->(preAst.catchNode) : any
->                   : ^^^
->preAst.catchNode : any
->                 : ^^^
->preAst : TryCatch
->       : ^^^^^^^^
->catchNode : any
->          : ^^^
->walker.options.goNextSibling : boolean
->                             : ^^^^^^^
->walker.options : AstWalkOptions
->               : ^^^^^^^^^^^^^^
->walker : IAstWalker
->       : ^^^^^^^^^^
->options : AstWalkOptions
->        : ^^^^^^^^^^^^^^
->goNextSibling : boolean
->              : ^^^^^^^
-
-                preAst.catchNode = <Catch>walker.walk(preAst.catchNode, preAst);
->preAst.catchNode = <Catch>walker.walk(preAst.catchNode, preAst) : Catch
->                                                                : ^^^^^
->preAst.catchNode : any
->                 : ^^^
->preAst : TryCatch
->       : ^^^^^^^^
->catchNode : any
->          : ^^^
-><Catch>walker.walk(preAst.catchNode, preAst) : Catch
->                                             : ^^^^^
->walker.walk(preAst.catchNode, preAst) : AST
->                                      : ^^^
->walker.walk : (ast: AST, parent: AST) => AST
->            : ^^^^^^^^^^^^^^^^^^^^^^^^^^^^^^
->walker : IAstWalker
->       : ^^^^^^^^^^
->walk : (ast: AST, parent: AST) => AST
->     : ^^^^^^^^^^^^^^^^^^^^^^^^^^^^^^
->preAst.catchNode : any
->                 : ^^^
->preAst : TryCatch
->       : ^^^^^^^^
->catchNode : any
->          : ^^^
->preAst : TryCatch
->       : ^^^^^^^^
-            }
-        }
-
-        export function walkTryFinallyChildren(preAst: TryFinally, parent: AST, walker: IAstWalker): void {
->walkTryFinallyChildren : (preAst: TryFinally, parent: AST, walker: IAstWalker) => void
->                       : ^^^^^^^^^^^^^^^^^^^^^^^^^^^^^^^^^^^^^^^^^^          ^^^^^    
->preAst : TryFinally
->       : ^^^^^^^^^^
->parent : AST
->       : ^^^
->walker : IAstWalker
->       : ^^^^^^^^^^
-
-            if (preAst.tryNode) {
->preAst.tryNode : any
->               : ^^^
->preAst : TryFinally
->       : ^^^^^^^^^^
->tryNode : any
->        : ^^^
-
-                preAst.tryNode = walker.walk(preAst.tryNode, preAst);
->preAst.tryNode = walker.walk(preAst.tryNode, preAst) : AST
->                                                     : ^^^
->preAst.tryNode : any
->               : ^^^
->preAst : TryFinally
->       : ^^^^^^^^^^
->tryNode : any
->        : ^^^
->walker.walk(preAst.tryNode, preAst) : AST
->                                    : ^^^
->walker.walk : (ast: AST, parent: AST) => AST
->            : ^^^^^^^^^^^^^^^^^^^^^^^^^^^^^^
->walker : IAstWalker
->       : ^^^^^^^^^^
->walk : (ast: AST, parent: AST) => AST
->     : ^^^^^^^^^^^^^^^^^^^^^^^^^^^^^^
->preAst.tryNode : any
->               : ^^^
->preAst : TryFinally
->       : ^^^^^^^^^^
->tryNode : any
->        : ^^^
->preAst : TryFinally
->       : ^^^^^^^^^^
-            }
-
-            if (preAst.finallyNode && walker.options.goNextSibling) {
-<<<<<<< HEAD
->preAst.finallyNode && walker.options.goNextSibling : any
-=======
->preAst.finallyNode && walker.options.goNextSibling : boolean
->                                                   : ^^^^^^^
->>>>>>> 12402f26
->preAst.finallyNode : any
->                   : ^^^
->preAst : TryFinally
->       : ^^^^^^^^^^
->finallyNode : any
->            : ^^^
->walker.options.goNextSibling : boolean
->                             : ^^^^^^^
->walker.options : AstWalkOptions
->               : ^^^^^^^^^^^^^^
->walker : IAstWalker
->       : ^^^^^^^^^^
->options : AstWalkOptions
->        : ^^^^^^^^^^^^^^
->goNextSibling : boolean
->              : ^^^^^^^
-
-                preAst.finallyNode = <Finally>walker.walk(preAst.finallyNode, preAst);
->preAst.finallyNode = <Finally>walker.walk(preAst.finallyNode, preAst) : Finally
->                                                                      : ^^^^^^^
->preAst.finallyNode : any
->                   : ^^^
->preAst : TryFinally
->       : ^^^^^^^^^^
->finallyNode : any
->            : ^^^
-><Finally>walker.walk(preAst.finallyNode, preAst) : Finally
->                                                 : ^^^^^^^
->walker.walk(preAst.finallyNode, preAst) : AST
->                                        : ^^^
->walker.walk : (ast: AST, parent: AST) => AST
->            : ^^^^^^^^^^^^^^^^^^^^^^^^^^^^^^
->walker : IAstWalker
->       : ^^^^^^^^^^
->walk : (ast: AST, parent: AST) => AST
->     : ^^^^^^^^^^^^^^^^^^^^^^^^^^^^^^
->preAst.finallyNode : any
->                   : ^^^
->preAst : TryFinally
->       : ^^^^^^^^^^
->finallyNode : any
->            : ^^^
->preAst : TryFinally
->       : ^^^^^^^^^^
-            }
-        }
-
-        export function walkFinallyChildren(preAst: Finally, parent: AST, walker: IAstWalker): void {
->walkFinallyChildren : (preAst: Finally, parent: AST, walker: IAstWalker) => void
->                    : ^^^^^^^^^^^^^^^^^^^^^^^^^^^^^^^^^^^^^^^          ^^^^^    
->preAst : Finally
->       : ^^^^^^^
->parent : AST
->       : ^^^
->walker : IAstWalker
->       : ^^^^^^^^^^
-
-            if (preAst.body) {
->preAst.body : any
->            : ^^^
->preAst : Finally
->       : ^^^^^^^
->body : any
->     : ^^^
-
-                preAst.body = walker.walk(preAst.body, preAst);
->preAst.body = walker.walk(preAst.body, preAst) : AST
->                                               : ^^^
->preAst.body : any
->            : ^^^
->preAst : Finally
->       : ^^^^^^^
->body : any
->     : ^^^
->walker.walk(preAst.body, preAst) : AST
->                                 : ^^^
->walker.walk : (ast: AST, parent: AST) => AST
->            : ^^^^^^^^^^^^^^^^^^^^^^^^^^^^^^
->walker : IAstWalker
->       : ^^^^^^^^^^
->walk : (ast: AST, parent: AST) => AST
->     : ^^^^^^^^^^^^^^^^^^^^^^^^^^^^^^
->preAst.body : any
->            : ^^^
->preAst : Finally
->       : ^^^^^^^
->body : any
->     : ^^^
->preAst : Finally
->       : ^^^^^^^
-            }
-        }
-
-        export function walkCatchChildren(preAst: Catch, parent: AST, walker: IAstWalker): void {
->walkCatchChildren : (preAst: Catch, parent: AST, walker: IAstWalker) => void
->                  : ^^^^^^^^^^^^^^^^^^^^^^^^^^^^^^^^^^^^^          ^^^^^    
->preAst : Catch
->       : ^^^^^
->parent : AST
->       : ^^^
->walker : IAstWalker
->       : ^^^^^^^^^^
-
-            if (preAst.param) {
->preAst.param : any
->             : ^^^
->preAst : Catch
->       : ^^^^^
->param : any
->      : ^^^
-
-                preAst.param = <VarDecl>walker.walk(preAst.param, preAst);
->preAst.param = <VarDecl>walker.walk(preAst.param, preAst) : VarDecl
->                                                          : ^^^^^^^
->preAst.param : any
->             : ^^^
->preAst : Catch
->       : ^^^^^
->param : any
->      : ^^^
-><VarDecl>walker.walk(preAst.param, preAst) : VarDecl
->                                           : ^^^^^^^
->walker.walk(preAst.param, preAst) : AST
->                                  : ^^^
->walker.walk : (ast: AST, parent: AST) => AST
->            : ^^^^^^^^^^^^^^^^^^^^^^^^^^^^^^
->walker : IAstWalker
->       : ^^^^^^^^^^
->walk : (ast: AST, parent: AST) => AST
->     : ^^^^^^^^^^^^^^^^^^^^^^^^^^^^^^
->preAst.param : any
->             : ^^^
->preAst : Catch
->       : ^^^^^
->param : any
->      : ^^^
->preAst : Catch
->       : ^^^^^
-            }
-
-            if ((preAst.body) && walker.options.goNextSibling) {
-<<<<<<< HEAD
->(preAst.body) && walker.options.goNextSibling : any
-=======
->(preAst.body) && walker.options.goNextSibling : boolean
->                                              : ^^^^^^^
->>>>>>> 12402f26
->(preAst.body) : any
->              : ^^^
->preAst.body : any
->            : ^^^
->preAst : Catch
->       : ^^^^^
->body : any
->     : ^^^
->walker.options.goNextSibling : boolean
->                             : ^^^^^^^
->walker.options : AstWalkOptions
->               : ^^^^^^^^^^^^^^
->walker : IAstWalker
->       : ^^^^^^^^^^
->options : AstWalkOptions
->        : ^^^^^^^^^^^^^^
->goNextSibling : boolean
->              : ^^^^^^^
-
-                preAst.body = walker.walk(preAst.body, preAst);
->preAst.body = walker.walk(preAst.body, preAst) : AST
->                                               : ^^^
->preAst.body : any
->            : ^^^
->preAst : Catch
->       : ^^^^^
->body : any
->     : ^^^
->walker.walk(preAst.body, preAst) : AST
->                                 : ^^^
->walker.walk : (ast: AST, parent: AST) => AST
->            : ^^^^^^^^^^^^^^^^^^^^^^^^^^^^^^
->walker : IAstWalker
->       : ^^^^^^^^^^
->walk : (ast: AST, parent: AST) => AST
->     : ^^^^^^^^^^^^^^^^^^^^^^^^^^^^^^
->preAst.body : any
->            : ^^^
->preAst : Catch
->       : ^^^^^
->body : any
->     : ^^^
->preAst : Catch
->       : ^^^^^
-            }
-        }
-
-        export function walkRecordChildren(preAst: NamedDeclaration, parent: AST, walker: IAstWalker): void {
->walkRecordChildren : (preAst: NamedDeclaration, parent: AST, walker: IAstWalker) => void
->                   : ^^^^^^^^^^^^^^^^^^^^^^^^^^^^^^^^^^^^^^^^^^^^^^^^          ^^^^^    
->preAst : NamedDeclaration
->       : ^^^^^^^^^^^^^^^^
->parent : AST
->       : ^^^
->walker : IAstWalker
->       : ^^^^^^^^^^
-
-            preAst.name = <Identifier>walker.walk(preAst.name, preAst);
->preAst.name = <Identifier>walker.walk(preAst.name, preAst) : Identifier
->                                                           : ^^^^^^^^^^
->preAst.name : any
->            : ^^^
->preAst : NamedDeclaration
->       : ^^^^^^^^^^^^^^^^
->name : any
->     : ^^^
-><Identifier>walker.walk(preAst.name, preAst) : Identifier
->                                             : ^^^^^^^^^^
->walker.walk(preAst.name, preAst) : AST
->                                 : ^^^
->walker.walk : (ast: AST, parent: AST) => AST
->            : ^^^^^^^^^^^^^^^^^^^^^^^^^^^^^^
->walker : IAstWalker
->       : ^^^^^^^^^^
->walk : (ast: AST, parent: AST) => AST
->     : ^^^^^^^^^^^^^^^^^^^^^^^^^^^^^^
->preAst.name : any
->            : ^^^
->preAst : NamedDeclaration
->       : ^^^^^^^^^^^^^^^^
->name : any
->     : ^^^
->preAst : NamedDeclaration
->       : ^^^^^^^^^^^^^^^^
-
-            if (walker.options.goNextSibling && preAst.members) {
->walker.options.goNextSibling && preAst.members : any
->                                               : ^^^
->walker.options.goNextSibling : boolean
->                             : ^^^^^^^
->walker.options : AstWalkOptions
->               : ^^^^^^^^^^^^^^
->walker : IAstWalker
->       : ^^^^^^^^^^
->options : AstWalkOptions
->        : ^^^^^^^^^^^^^^
->goNextSibling : boolean
->              : ^^^^^^^
->preAst.members : any
->               : ^^^
->preAst : NamedDeclaration
->       : ^^^^^^^^^^^^^^^^
->members : any
->        : ^^^
-
-                preAst.members = <ASTList>walker.walk(preAst.members, preAst);
->preAst.members = <ASTList>walker.walk(preAst.members, preAst) : ASTList
->                                                              : ^^^^^^^
->preAst.members : any
->               : ^^^
->preAst : NamedDeclaration
->       : ^^^^^^^^^^^^^^^^
->members : any
->        : ^^^
-><ASTList>walker.walk(preAst.members, preAst) : ASTList
->                                             : ^^^^^^^
->walker.walk(preAst.members, preAst) : AST
->                                    : ^^^
->walker.walk : (ast: AST, parent: AST) => AST
->            : ^^^^^^^^^^^^^^^^^^^^^^^^^^^^^^
->walker : IAstWalker
->       : ^^^^^^^^^^
->walk : (ast: AST, parent: AST) => AST
->     : ^^^^^^^^^^^^^^^^^^^^^^^^^^^^^^
->preAst.members : any
->               : ^^^
->preAst : NamedDeclaration
->       : ^^^^^^^^^^^^^^^^
->members : any
->        : ^^^
->preAst : NamedDeclaration
->       : ^^^^^^^^^^^^^^^^
-            }
-
-        }
-
-        export function walkNamedTypeChildren(preAst: TypeDeclaration, parent: AST, walker: IAstWalker): void {
->walkNamedTypeChildren : (preAst: TypeDeclaration, parent: AST, walker: IAstWalker) => void
->                      : ^^^^^^^^^^^^^^^^^^^^^^^^^^^^^^^^^^^^^^^^^^^^^^^          ^^^^^    
->preAst : TypeDeclaration
->       : ^^^^^^^^^^^^^^^
->parent : AST
->       : ^^^
->walker : IAstWalker
->       : ^^^^^^^^^^
-
-            walkRecordChildren(preAst, parent, walker);
->walkRecordChildren(preAst, parent, walker) : void
->                                           : ^^^^
->walkRecordChildren : (preAst: NamedDeclaration, parent: AST, walker: IAstWalker) => void
->                   : ^^^^^^^^^^^^^^^^^^^^^^^^^^^^^^^^^^^^^^^^^^^^^^^^^^^^^^^^^^^^^^^^^^^
->preAst : TypeDeclaration
->       : ^^^^^^^^^^^^^^^
->parent : AST
->       : ^^^
->walker : IAstWalker
->       : ^^^^^^^^^^
-        }
-
-        export function walkClassDeclChildren(preAst: ClassDeclaration, parent: AST, walker: IAstWalker): void {
->walkClassDeclChildren : (preAst: ClassDeclaration, parent: AST, walker: IAstWalker) => void
->                      : ^^^^^^^^^^^^^^^^^^^^^^^^^^^^^^^^^^^^^^^^^^^^^^^^          ^^^^^    
->preAst : ClassDeclaration
->       : ^^^^^^^^^^^^^^^^
->parent : AST
->       : ^^^
->walker : IAstWalker
->       : ^^^^^^^^^^
-
-            walkNamedTypeChildren(preAst, parent, walker);
->walkNamedTypeChildren(preAst, parent, walker) : void
->                                              : ^^^^
->walkNamedTypeChildren : (preAst: TypeDeclaration, parent: AST, walker: IAstWalker) => void
->                      : ^^^^^^^^^^^^^^^^^^^^^^^^^^^^^^^^^^^^^^^^^^^^^^^^^^^^^^^^^^^^^^^^^^
->preAst : ClassDeclaration
->       : ^^^^^^^^^^^^^^^^
->parent : AST
->       : ^^^
->walker : IAstWalker
->       : ^^^^^^^^^^
-
-            if (walker.options.goNextSibling && preAst.extendsList) {
->walker.options.goNextSibling && preAst.extendsList : any
->                                                   : ^^^
->walker.options.goNextSibling : boolean
->                             : ^^^^^^^
->walker.options : AstWalkOptions
->               : ^^^^^^^^^^^^^^
->walker : IAstWalker
->       : ^^^^^^^^^^
->options : AstWalkOptions
->        : ^^^^^^^^^^^^^^
->goNextSibling : boolean
->              : ^^^^^^^
->preAst.extendsList : any
->                   : ^^^
->preAst : ClassDeclaration
->       : ^^^^^^^^^^^^^^^^
->extendsList : any
->            : ^^^
-
-                preAst.extendsList = <ASTList>walker.walk(preAst.extendsList, preAst);
->preAst.extendsList = <ASTList>walker.walk(preAst.extendsList, preAst) : ASTList
->                                                                      : ^^^^^^^
->preAst.extendsList : any
->                   : ^^^
->preAst : ClassDeclaration
->       : ^^^^^^^^^^^^^^^^
->extendsList : any
->            : ^^^
-><ASTList>walker.walk(preAst.extendsList, preAst) : ASTList
->                                                 : ^^^^^^^
->walker.walk(preAst.extendsList, preAst) : AST
->                                        : ^^^
->walker.walk : (ast: AST, parent: AST) => AST
->            : ^^^^^^^^^^^^^^^^^^^^^^^^^^^^^^
->walker : IAstWalker
->       : ^^^^^^^^^^
->walk : (ast: AST, parent: AST) => AST
->     : ^^^^^^^^^^^^^^^^^^^^^^^^^^^^^^
->preAst.extendsList : any
->                   : ^^^
->preAst : ClassDeclaration
->       : ^^^^^^^^^^^^^^^^
->extendsList : any
->            : ^^^
->preAst : ClassDeclaration
->       : ^^^^^^^^^^^^^^^^
-            }
-
-            if (walker.options.goNextSibling && preAst.implementsList) {
->walker.options.goNextSibling && preAst.implementsList : any
->                                                      : ^^^
->walker.options.goNextSibling : boolean
->                             : ^^^^^^^
->walker.options : AstWalkOptions
->               : ^^^^^^^^^^^^^^
->walker : IAstWalker
->       : ^^^^^^^^^^
->options : AstWalkOptions
->        : ^^^^^^^^^^^^^^
->goNextSibling : boolean
->              : ^^^^^^^
->preAst.implementsList : any
->                      : ^^^
->preAst : ClassDeclaration
->       : ^^^^^^^^^^^^^^^^
->implementsList : any
->               : ^^^
-
-                preAst.implementsList = <ASTList>walker.walk(preAst.implementsList, preAst);
->preAst.implementsList = <ASTList>walker.walk(preAst.implementsList, preAst) : ASTList
->                                                                            : ^^^^^^^
->preAst.implementsList : any
->                      : ^^^
->preAst : ClassDeclaration
->       : ^^^^^^^^^^^^^^^^
->implementsList : any
->               : ^^^
-><ASTList>walker.walk(preAst.implementsList, preAst) : ASTList
->                                                    : ^^^^^^^
->walker.walk(preAst.implementsList, preAst) : AST
->                                           : ^^^
->walker.walk : (ast: AST, parent: AST) => AST
->            : ^^^^^^^^^^^^^^^^^^^^^^^^^^^^^^
->walker : IAstWalker
->       : ^^^^^^^^^^
->walk : (ast: AST, parent: AST) => AST
->     : ^^^^^^^^^^^^^^^^^^^^^^^^^^^^^^
->preAst.implementsList : any
->                      : ^^^
->preAst : ClassDeclaration
->       : ^^^^^^^^^^^^^^^^
->implementsList : any
->               : ^^^
->preAst : ClassDeclaration
->       : ^^^^^^^^^^^^^^^^
-            }
-        }
-
-        export function walkScriptChildren(preAst: Script, parent: AST, walker: IAstWalker): void {
->walkScriptChildren : (preAst: Script, parent: AST, walker: IAstWalker) => void
->                   : ^^^^^^^^^^^^^^^^^^^^^^^^^^^^^^^^^^^^^^          ^^^^^    
->preAst : Script
->       : ^^^^^^
->parent : AST
->       : ^^^
->walker : IAstWalker
->       : ^^^^^^^^^^
-
-            if (preAst.bod) {
->preAst.bod : any
->           : ^^^
->preAst : Script
->       : ^^^^^^
->bod : any
->    : ^^^
-
-                preAst.bod = <ASTList>walker.walk(preAst.bod, preAst);
->preAst.bod = <ASTList>walker.walk(preAst.bod, preAst) : ASTList
->                                                      : ^^^^^^^
->preAst.bod : any
->           : ^^^
->preAst : Script
->       : ^^^^^^
->bod : any
->    : ^^^
-><ASTList>walker.walk(preAst.bod, preAst) : ASTList
->                                         : ^^^^^^^
->walker.walk(preAst.bod, preAst) : AST
->                                : ^^^
->walker.walk : (ast: AST, parent: AST) => AST
->            : ^^^^^^^^^^^^^^^^^^^^^^^^^^^^^^
->walker : IAstWalker
->       : ^^^^^^^^^^
->walk : (ast: AST, parent: AST) => AST
->     : ^^^^^^^^^^^^^^^^^^^^^^^^^^^^^^
->preAst.bod : any
->           : ^^^
->preAst : Script
->       : ^^^^^^
->bod : any
->    : ^^^
->preAst : Script
->       : ^^^^^^
-            }
-        }
-
-        export function walkTypeDeclChildren(preAst: InterfaceDeclaration, parent: AST, walker: IAstWalker): void {
->walkTypeDeclChildren : (preAst: InterfaceDeclaration, parent: AST, walker: IAstWalker) => void
->                     : ^^^^^^^^^^^^^^^^^^^^^^^^^^^^^^^^^^^^^^^^^^^^^^^^^^^^          ^^^^^    
->preAst : InterfaceDeclaration
->       : ^^^^^^^^^^^^^^^^^^^^
->parent : AST
->       : ^^^
->walker : IAstWalker
->       : ^^^^^^^^^^
-
-            walkNamedTypeChildren(preAst, parent, walker);
->walkNamedTypeChildren(preAst, parent, walker) : void
->                                              : ^^^^
->walkNamedTypeChildren : (preAst: TypeDeclaration, parent: AST, walker: IAstWalker) => void
->                      : ^^^^^^^^^^^^^^^^^^^^^^^^^^^^^^^^^^^^^^^^^^^^^^^^^^^^^^^^^^^^^^^^^^
->preAst : InterfaceDeclaration
->       : ^^^^^^^^^^^^^^^^^^^^
->parent : AST
->       : ^^^
->walker : IAstWalker
->       : ^^^^^^^^^^
-
-            // walked arguments as part of members
-            if (walker.options.goNextSibling && preAst.extendsList) {
->walker.options.goNextSibling && preAst.extendsList : any
->                                                   : ^^^
->walker.options.goNextSibling : boolean
->                             : ^^^^^^^
->walker.options : AstWalkOptions
->               : ^^^^^^^^^^^^^^
->walker : IAstWalker
->       : ^^^^^^^^^^
->options : AstWalkOptions
->        : ^^^^^^^^^^^^^^
->goNextSibling : boolean
->              : ^^^^^^^
->preAst.extendsList : any
->                   : ^^^
->preAst : InterfaceDeclaration
->       : ^^^^^^^^^^^^^^^^^^^^
->extendsList : any
->            : ^^^
-
-                preAst.extendsList = <ASTList>walker.walk(preAst.extendsList, preAst);
->preAst.extendsList = <ASTList>walker.walk(preAst.extendsList, preAst) : ASTList
->                                                                      : ^^^^^^^
->preAst.extendsList : any
->                   : ^^^
->preAst : InterfaceDeclaration
->       : ^^^^^^^^^^^^^^^^^^^^
->extendsList : any
->            : ^^^
-><ASTList>walker.walk(preAst.extendsList, preAst) : ASTList
->                                                 : ^^^^^^^
->walker.walk(preAst.extendsList, preAst) : AST
->                                        : ^^^
->walker.walk : (ast: AST, parent: AST) => AST
->            : ^^^^^^^^^^^^^^^^^^^^^^^^^^^^^^
->walker : IAstWalker
->       : ^^^^^^^^^^
->walk : (ast: AST, parent: AST) => AST
->     : ^^^^^^^^^^^^^^^^^^^^^^^^^^^^^^
->preAst.extendsList : any
->                   : ^^^
->preAst : InterfaceDeclaration
->       : ^^^^^^^^^^^^^^^^^^^^
->extendsList : any
->            : ^^^
->preAst : InterfaceDeclaration
->       : ^^^^^^^^^^^^^^^^^^^^
-            }
-
-            if (walker.options.goNextSibling && preAst.implementsList) {
->walker.options.goNextSibling && preAst.implementsList : any
->                                                      : ^^^
->walker.options.goNextSibling : boolean
->                             : ^^^^^^^
->walker.options : AstWalkOptions
->               : ^^^^^^^^^^^^^^
->walker : IAstWalker
->       : ^^^^^^^^^^
->options : AstWalkOptions
->        : ^^^^^^^^^^^^^^
->goNextSibling : boolean
->              : ^^^^^^^
->preAst.implementsList : any
->                      : ^^^
->preAst : InterfaceDeclaration
->       : ^^^^^^^^^^^^^^^^^^^^
->implementsList : any
->               : ^^^
-
-                preAst.implementsList = <ASTList>walker.walk(preAst.implementsList, preAst);
->preAst.implementsList = <ASTList>walker.walk(preAst.implementsList, preAst) : ASTList
->                                                                            : ^^^^^^^
->preAst.implementsList : any
->                      : ^^^
->preAst : InterfaceDeclaration
->       : ^^^^^^^^^^^^^^^^^^^^
->implementsList : any
->               : ^^^
-><ASTList>walker.walk(preAst.implementsList, preAst) : ASTList
->                                                    : ^^^^^^^
->walker.walk(preAst.implementsList, preAst) : AST
->                                           : ^^^
->walker.walk : (ast: AST, parent: AST) => AST
->            : ^^^^^^^^^^^^^^^^^^^^^^^^^^^^^^
->walker : IAstWalker
->       : ^^^^^^^^^^
->walk : (ast: AST, parent: AST) => AST
->     : ^^^^^^^^^^^^^^^^^^^^^^^^^^^^^^
->preAst.implementsList : any
->                      : ^^^
->preAst : InterfaceDeclaration
->       : ^^^^^^^^^^^^^^^^^^^^
->implementsList : any
->               : ^^^
->preAst : InterfaceDeclaration
->       : ^^^^^^^^^^^^^^^^^^^^
-            }
-        }
-
-        export function walkModuleDeclChildren(preAst: ModuleDeclaration, parent: AST, walker: IAstWalker): void {
->walkModuleDeclChildren : (preAst: ModuleDeclaration, parent: AST, walker: IAstWalker) => void
->                       : ^^^^^^^^^^^^^^^^^^^^^^^^^^^^^^^^^^^^^^^^^^^^^^^^^          ^^^^^    
->preAst : ModuleDeclaration
->       : ^^^^^^^^^^^^^^^^^
->parent : AST
->       : ^^^
->walker : IAstWalker
->       : ^^^^^^^^^^
-
-            walkRecordChildren(preAst, parent, walker);
->walkRecordChildren(preAst, parent, walker) : void
->                                           : ^^^^
->walkRecordChildren : (preAst: NamedDeclaration, parent: AST, walker: IAstWalker) => void
->                   : ^^^^^^^^^^^^^^^^^^^^^^^^^^^^^^^^^^^^^^^^^^^^^^^^^^^^^^^^^^^^^^^^^^^
->preAst : ModuleDeclaration
->       : ^^^^^^^^^^^^^^^^^
->parent : AST
->       : ^^^
->walker : IAstWalker
->       : ^^^^^^^^^^
-        }
-
-        export function walkImportDeclChildren(preAst: ImportDeclaration, parent: AST, walker: IAstWalker): void {
->walkImportDeclChildren : (preAst: ImportDeclaration, parent: AST, walker: IAstWalker) => void
->                       : ^^^^^^^^^^^^^^^^^^^^^^^^^^^^^^^^^^^^^^^^^^^^^^^^^          ^^^^^    
->preAst : ImportDeclaration
->       : ^^^^^^^^^^^^^^^^^
->parent : AST
->       : ^^^
->walker : IAstWalker
->       : ^^^^^^^^^^
-
-            if (preAst.id) {
->preAst.id : any
->          : ^^^
->preAst : ImportDeclaration
->       : ^^^^^^^^^^^^^^^^^
->id : any
->   : ^^^
-
-                preAst.id = <Identifier>walker.walk(preAst.id, preAst);
->preAst.id = <Identifier>walker.walk(preAst.id, preAst) : Identifier
->                                                       : ^^^^^^^^^^
->preAst.id : any
->          : ^^^
->preAst : ImportDeclaration
->       : ^^^^^^^^^^^^^^^^^
->id : any
->   : ^^^
-><Identifier>walker.walk(preAst.id, preAst) : Identifier
->                                           : ^^^^^^^^^^
->walker.walk(preAst.id, preAst) : AST
->                               : ^^^
->walker.walk : (ast: AST, parent: AST) => AST
->            : ^^^^^^^^^^^^^^^^^^^^^^^^^^^^^^
->walker : IAstWalker
->       : ^^^^^^^^^^
->walk : (ast: AST, parent: AST) => AST
->     : ^^^^^^^^^^^^^^^^^^^^^^^^^^^^^^
->preAst.id : any
->          : ^^^
->preAst : ImportDeclaration
->       : ^^^^^^^^^^^^^^^^^
->id : any
->   : ^^^
->preAst : ImportDeclaration
->       : ^^^^^^^^^^^^^^^^^
-            }
-            if (preAst.alias) {
->preAst.alias : any
->             : ^^^
->preAst : ImportDeclaration
->       : ^^^^^^^^^^^^^^^^^
->alias : any
->      : ^^^
-
-                preAst.alias = walker.walk(preAst.alias, preAst);
->preAst.alias = walker.walk(preAst.alias, preAst) : AST
->                                                 : ^^^
->preAst.alias : any
->             : ^^^
->preAst : ImportDeclaration
->       : ^^^^^^^^^^^^^^^^^
->alias : any
->      : ^^^
->walker.walk(preAst.alias, preAst) : AST
->                                  : ^^^
->walker.walk : (ast: AST, parent: AST) => AST
->            : ^^^^^^^^^^^^^^^^^^^^^^^^^^^^^^
->walker : IAstWalker
->       : ^^^^^^^^^^
->walk : (ast: AST, parent: AST) => AST
->     : ^^^^^^^^^^^^^^^^^^^^^^^^^^^^^^
->preAst.alias : any
->             : ^^^
->preAst : ImportDeclaration
->       : ^^^^^^^^^^^^^^^^^
->alias : any
->      : ^^^
->preAst : ImportDeclaration
->       : ^^^^^^^^^^^^^^^^^
-            }
-        }
-
-        export function walkWithStatementChildren(preAst: WithStatement, parent: AST, walker: IAstWalker): void {
->walkWithStatementChildren : (preAst: WithStatement, parent: AST, walker: IAstWalker) => void
->                          : ^^^^^^^^^^^^^^^^^^^^^^^^^^^^^^^^^^^^^^^^^^^^^          ^^^^^    
->preAst : WithStatement
->       : ^^^^^^^^^^^^^
->parent : AST
->       : ^^^
->walker : IAstWalker
->       : ^^^^^^^^^^
-
-            if (preAst.expr) {
->preAst.expr : any
->            : ^^^
->preAst : WithStatement
->       : ^^^^^^^^^^^^^
->expr : any
->     : ^^^
-
-                preAst.expr = walker.walk(preAst.expr, preAst);
->preAst.expr = walker.walk(preAst.expr, preAst) : AST
->                                               : ^^^
->preAst.expr : any
->            : ^^^
->preAst : WithStatement
->       : ^^^^^^^^^^^^^
->expr : any
->     : ^^^
->walker.walk(preAst.expr, preAst) : AST
->                                 : ^^^
->walker.walk : (ast: AST, parent: AST) => AST
->            : ^^^^^^^^^^^^^^^^^^^^^^^^^^^^^^
->walker : IAstWalker
->       : ^^^^^^^^^^
->walk : (ast: AST, parent: AST) => AST
->     : ^^^^^^^^^^^^^^^^^^^^^^^^^^^^^^
->preAst.expr : any
->            : ^^^
->preAst : WithStatement
->       : ^^^^^^^^^^^^^
->expr : any
->     : ^^^
->preAst : WithStatement
->       : ^^^^^^^^^^^^^
-            }
-
-            if (preAst.body && walker.options.goNextSibling) {
-<<<<<<< HEAD
->preAst.body && walker.options.goNextSibling : any
-=======
->preAst.body && walker.options.goNextSibling : boolean
->                                            : ^^^^^^^
->>>>>>> 12402f26
->preAst.body : any
->            : ^^^
->preAst : WithStatement
->       : ^^^^^^^^^^^^^
->body : any
->     : ^^^
->walker.options.goNextSibling : boolean
->                             : ^^^^^^^
->walker.options : AstWalkOptions
->               : ^^^^^^^^^^^^^^
->walker : IAstWalker
->       : ^^^^^^^^^^
->options : AstWalkOptions
->        : ^^^^^^^^^^^^^^
->goNextSibling : boolean
->              : ^^^^^^^
-
-                preAst.body = walker.walk(preAst.body, preAst);
->preAst.body = walker.walk(preAst.body, preAst) : AST
->                                               : ^^^
->preAst.body : any
->            : ^^^
->preAst : WithStatement
->       : ^^^^^^^^^^^^^
->body : any
->     : ^^^
->walker.walk(preAst.body, preAst) : AST
->                                 : ^^^
->walker.walk : (ast: AST, parent: AST) => AST
->            : ^^^^^^^^^^^^^^^^^^^^^^^^^^^^^^
->walker : IAstWalker
->       : ^^^^^^^^^^
->walk : (ast: AST, parent: AST) => AST
->     : ^^^^^^^^^^^^^^^^^^^^^^^^^^^^^^
->preAst.body : any
->            : ^^^
->preAst : WithStatement
->       : ^^^^^^^^^^^^^
->body : any
->     : ^^^
->preAst : WithStatement
->       : ^^^^^^^^^^^^^
-            }
-        }
-
-        export function walkLabelChildren(preAst: Label, parent: AST, walker: IAstWalker): void {
->walkLabelChildren : (preAst: Label, parent: AST, walker: IAstWalker) => void
->                  : ^^^^^^^^^^^^^^^^^^^^^^^^^^^^^^^^^^^^^          ^^^^^    
->preAst : Label
->       : ^^^^^
->parent : AST
->       : ^^^
->walker : IAstWalker
->       : ^^^^^^^^^^
-
-            //TODO: Walk "id"?
-        }
-
-        export function walkLabeledStatementChildren(preAst: LabeledStatement, parent: AST, walker: IAstWalker): void {
->walkLabeledStatementChildren : (preAst: LabeledStatement, parent: AST, walker: IAstWalker) => void
->                             : ^^^^^^^^^^^^^^^^^^^^^^^^^^^^^^^^^^^^^^^^^^^^^^^^          ^^^^^    
->preAst : LabeledStatement
->       : ^^^^^^^^^^^^^^^^
->parent : AST
->       : ^^^
->walker : IAstWalker
->       : ^^^^^^^^^^
-
-            preAst.labels = <ASTList>walker.walk(preAst.labels, preAst);
->preAst.labels = <ASTList>walker.walk(preAst.labels, preAst) : ASTList
->                                                            : ^^^^^^^
->preAst.labels : any
->              : ^^^
->preAst : LabeledStatement
->       : ^^^^^^^^^^^^^^^^
->labels : any
->       : ^^^
-><ASTList>walker.walk(preAst.labels, preAst) : ASTList
->                                            : ^^^^^^^
->walker.walk(preAst.labels, preAst) : AST
->                                   : ^^^
->walker.walk : (ast: AST, parent: AST) => AST
->            : ^^^^^^^^^^^^^^^^^^^^^^^^^^^^^^
->walker : IAstWalker
->       : ^^^^^^^^^^
->walk : (ast: AST, parent: AST) => AST
->     : ^^^^^^^^^^^^^^^^^^^^^^^^^^^^^^
->preAst.labels : any
->              : ^^^
->preAst : LabeledStatement
->       : ^^^^^^^^^^^^^^^^
->labels : any
->       : ^^^
->preAst : LabeledStatement
->       : ^^^^^^^^^^^^^^^^
-
-            if (walker.options.goNextSibling) {
->walker.options.goNextSibling : boolean
->                             : ^^^^^^^
->walker.options : AstWalkOptions
->               : ^^^^^^^^^^^^^^
->walker : IAstWalker
->       : ^^^^^^^^^^
->options : AstWalkOptions
->        : ^^^^^^^^^^^^^^
->goNextSibling : boolean
->              : ^^^^^^^
-
-                preAst.stmt = walker.walk(preAst.stmt, preAst);
->preAst.stmt = walker.walk(preAst.stmt, preAst) : AST
->                                               : ^^^
->preAst.stmt : any
->            : ^^^
->preAst : LabeledStatement
->       : ^^^^^^^^^^^^^^^^
->stmt : any
->     : ^^^
->walker.walk(preAst.stmt, preAst) : AST
->                                 : ^^^
->walker.walk : (ast: AST, parent: AST) => AST
->            : ^^^^^^^^^^^^^^^^^^^^^^^^^^^^^^
->walker : IAstWalker
->       : ^^^^^^^^^^
->walk : (ast: AST, parent: AST) => AST
->     : ^^^^^^^^^^^^^^^^^^^^^^^^^^^^^^
->preAst.stmt : any
->            : ^^^
->preAst : LabeledStatement
->       : ^^^^^^^^^^^^^^^^
->stmt : any
->     : ^^^
->preAst : LabeledStatement
->       : ^^^^^^^^^^^^^^^^
-            }
-        }
-    }
-}
+//// [tests/cases/conformance/parser/ecmascript5/parserRealSource12.ts] ////
+
+=== parserRealSource12.ts ===
+// Copyright (c) Microsoft. All rights reserved. Licensed under the Apache License, Version 2.0. 
+// See LICENSE.txt in the project root for complete license information.
+
+///<reference path='typescript.ts' />
+
+module TypeScript {
+>TypeScript : typeof TypeScript
+>           : ^^^^^^^^^^^^^^^^^
+
+    export interface IAstWalker {
+        walk(ast: AST, parent: AST): AST;
+>walk : (ast: AST, parent: AST) => AST
+>     : ^^^^^^^^^^^^^^^^^^^^^^^^^^^^^^
+>ast : AST
+>    : ^^^
+>parent : AST
+>       : ^^^
+
+        options: AstWalkOptions;
+>options : AstWalkOptions
+>        : ^^^^^^^^^^^^^^
+
+        state: any; // user state object
+>state : any
+>      : ^^^
+    }
+
+    export class AstWalkOptions {
+>AstWalkOptions : AstWalkOptions
+>               : ^^^^^^^^^^^^^^
+
+        public goChildren = true;
+>goChildren : boolean
+>           : ^^^^^^^
+>true : true
+>     : ^^^^
+
+        public goNextSibling = true;
+>goNextSibling : boolean
+>              : ^^^^^^^
+>true : true
+>     : ^^^^
+
+        public reverseSiblings = false; // visit siblings in reverse execution order
+>reverseSiblings : boolean
+>                : ^^^^^^^
+>false : false
+>      : ^^^^^
+
+        public stopWalk(stop:boolean = true) {
+>stopWalk : (stop?: boolean) => void
+>         : ^^^^^^^^       ^^^^^^^^^
+>stop : boolean
+>     : ^^^^^^^
+>true : true
+>     : ^^^^
+
+            this.goChildren = !stop;
+>this.goChildren = !stop : boolean
+>                        : ^^^^^^^
+>this.goChildren : boolean
+>                : ^^^^^^^
+>this : this
+>     : ^^^^
+>goChildren : boolean
+>           : ^^^^^^^
+>!stop : boolean
+>      : ^^^^^^^
+>stop : boolean
+>     : ^^^^^^^
+
+            this.goNextSibling = !stop;
+>this.goNextSibling = !stop : boolean
+>                           : ^^^^^^^
+>this.goNextSibling : boolean
+>                   : ^^^^^^^
+>this : this
+>     : ^^^^
+>goNextSibling : boolean
+>              : ^^^^^^^
+>!stop : boolean
+>      : ^^^^^^^
+>stop : boolean
+>     : ^^^^^^^
+        }
+    }
+
+    export interface IAstWalkCallback {
+        (ast: AST, parent: AST, walker: IAstWalker): AST;
+>ast : AST
+>    : ^^^
+>parent : AST
+>       : ^^^
+>walker : IAstWalker
+>       : ^^^^^^^^^^
+    }
+
+    export interface IAstWalkChildren {
+        (preAst: AST, parent: AST, walker: IAstWalker): void;
+>preAst : AST
+>       : ^^^
+>parent : AST
+>       : ^^^
+>walker : IAstWalker
+>       : ^^^^^^^^^^
+    }
+
+    class AstWalker implements IAstWalker {
+>AstWalker : AstWalker
+>          : ^^^^^^^^^
+
+        constructor (
+            private childrenWalkers: IAstWalkChildren[],
+>childrenWalkers : IAstWalkChildren[]
+>                : ^^^^^^^^^^^^^^^^^^
+
+            private pre: IAstWalkCallback,
+>pre : IAstWalkCallback
+>    : ^^^^^^^^^^^^^^^^
+
+            private post: IAstWalkCallback,
+>post : IAstWalkCallback
+>     : ^^^^^^^^^^^^^^^^
+
+            public options: AstWalkOptions,
+>options : AstWalkOptions
+>        : ^^^^^^^^^^^^^^
+
+            public state: any) {
+>state : any
+>      : ^^^
+        }
+
+        public walk(ast: AST, parent: AST): AST {
+>walk : (ast: AST, parent: AST) => AST
+>     : ^^^^^^^^^^^^^^^^^^^^^^^^^^^^^^
+>ast : AST
+>    : ^^^
+>parent : AST
+>       : ^^^
+
+            var preAst = this.pre(ast, parent, this);
+>preAst : AST
+>       : ^^^
+>this.pre(ast, parent, this) : AST
+>                            : ^^^
+>this.pre : IAstWalkCallback
+>         : ^^^^^^^^^^^^^^^^
+>this : this
+>     : ^^^^
+>pre : IAstWalkCallback
+>    : ^^^^^^^^^^^^^^^^
+>ast : AST
+>    : ^^^
+>parent : AST
+>       : ^^^
+>this : this
+>     : ^^^^
+
+            if (preAst === undefined) {
+>preAst === undefined : boolean
+>                     : ^^^^^^^
+>preAst : AST
+>       : ^^^
+>undefined : undefined
+>          : ^^^^^^^^^
+
+                preAst = ast;
+>preAst = ast : AST
+>             : ^^^
+>preAst : AST
+>       : ^^^
+>ast : AST
+>    : ^^^
+            }
+            if (this.options.goChildren) {
+>this.options.goChildren : boolean
+>                        : ^^^^^^^
+>this.options : AstWalkOptions
+>             : ^^^^^^^^^^^^^^
+>this : this
+>     : ^^^^
+>options : AstWalkOptions
+>        : ^^^^^^^^^^^^^^
+>goChildren : boolean
+>           : ^^^^^^^
+
+                var svGoSib = this.options.goNextSibling;
+>svGoSib : boolean
+>        : ^^^^^^^
+>this.options.goNextSibling : boolean
+>                           : ^^^^^^^
+>this.options : AstWalkOptions
+>             : ^^^^^^^^^^^^^^
+>this : this
+>     : ^^^^
+>options : AstWalkOptions
+>        : ^^^^^^^^^^^^^^
+>goNextSibling : boolean
+>              : ^^^^^^^
+
+                this.options.goNextSibling = true;
+>this.options.goNextSibling = true : true
+>                                  : ^^^^
+>this.options.goNextSibling : boolean
+>                           : ^^^^^^^
+>this.options : AstWalkOptions
+>             : ^^^^^^^^^^^^^^
+>this : this
+>     : ^^^^
+>options : AstWalkOptions
+>        : ^^^^^^^^^^^^^^
+>goNextSibling : boolean
+>              : ^^^^^^^
+>true : true
+>     : ^^^^
+
+                // Call the "walkChildren" function corresponding to "nodeType".
+                this.childrenWalkers[ast.nodeType](ast, parent, this);
+>this.childrenWalkers[ast.nodeType](ast, parent, this) : void
+>                                                      : ^^^^
+>this.childrenWalkers[ast.nodeType] : IAstWalkChildren
+>                                   : ^^^^^^^^^^^^^^^^
+>this.childrenWalkers : IAstWalkChildren[]
+>                     : ^^^^^^^^^^^^^^^^^^
+>this : this
+>     : ^^^^
+>childrenWalkers : IAstWalkChildren[]
+>                : ^^^^^^^^^^^^^^^^^^
+>ast.nodeType : any
+>             : ^^^
+>ast : AST
+>    : ^^^
+>nodeType : any
+>         : ^^^
+>ast : AST
+>    : ^^^
+>parent : AST
+>       : ^^^
+>this : this
+>     : ^^^^
+
+                this.options.goNextSibling = svGoSib;
+>this.options.goNextSibling = svGoSib : boolean
+>                                     : ^^^^^^^
+>this.options.goNextSibling : boolean
+>                           : ^^^^^^^
+>this.options : AstWalkOptions
+>             : ^^^^^^^^^^^^^^
+>this : this
+>     : ^^^^
+>options : AstWalkOptions
+>        : ^^^^^^^^^^^^^^
+>goNextSibling : boolean
+>              : ^^^^^^^
+>svGoSib : boolean
+>        : ^^^^^^^
+            }
+            else {
+                // no go only applies to children of node issuing it
+                this.options.goChildren = true;
+>this.options.goChildren = true : true
+>                               : ^^^^
+>this.options.goChildren : boolean
+>                        : ^^^^^^^
+>this.options : AstWalkOptions
+>             : ^^^^^^^^^^^^^^
+>this : this
+>     : ^^^^
+>options : AstWalkOptions
+>        : ^^^^^^^^^^^^^^
+>goChildren : boolean
+>           : ^^^^^^^
+>true : true
+>     : ^^^^
+            }
+            if (this.post) {
+>this.post : IAstWalkCallback
+>          : ^^^^^^^^^^^^^^^^
+>this : this
+>     : ^^^^
+>post : IAstWalkCallback
+>     : ^^^^^^^^^^^^^^^^
+
+                var postAst = this.post(preAst, parent, this);
+>postAst : AST
+>        : ^^^
+>this.post(preAst, parent, this) : AST
+>                                : ^^^
+>this.post : IAstWalkCallback
+>          : ^^^^^^^^^^^^^^^^
+>this : this
+>     : ^^^^
+>post : IAstWalkCallback
+>     : ^^^^^^^^^^^^^^^^
+>preAst : AST
+>       : ^^^
+>parent : AST
+>       : ^^^
+>this : this
+>     : ^^^^
+
+                if (postAst === undefined) {
+>postAst === undefined : boolean
+>                      : ^^^^^^^
+>postAst : AST
+>        : ^^^
+>undefined : undefined
+>          : ^^^^^^^^^
+
+                    postAst = preAst;
+>postAst = preAst : AST
+>                 : ^^^
+>postAst : AST
+>        : ^^^
+>preAst : AST
+>       : ^^^
+                }
+                return postAst;
+>postAst : AST
+>        : ^^^
+            }
+            else {
+                return preAst;
+>preAst : AST
+>       : ^^^
+            }
+        }
+    }
+
+    export class AstWalkerFactory {
+>AstWalkerFactory : AstWalkerFactory
+>                 : ^^^^^^^^^^^^^^^^
+
+        private childrenWalkers: IAstWalkChildren[] = [];
+>childrenWalkers : IAstWalkChildren[]
+>                : ^^^^^^^^^^^^^^^^^^
+>[] : never[]
+>   : ^^^^^^^
+
+        constructor () {
+            this.initChildrenWalkers();
+>this.initChildrenWalkers() : void
+>                           : ^^^^
+>this.initChildrenWalkers : () => void
+>                         : ^^^^^^^^^^
+>this : this
+>     : ^^^^
+>initChildrenWalkers : () => void
+>                    : ^^^^^^^^^^
+        }
+
+        public walk(ast: AST, pre: IAstWalkCallback, post?: IAstWalkCallback, options?: AstWalkOptions, state?: any): AST {
+>walk : (ast: AST, pre: IAstWalkCallback, post?: IAstWalkCallback, options?: AstWalkOptions, state?: any) => AST
+>     : ^^^^^^^^^^^^^^^^                ^^^^^^^^^                ^^^^^^^^^^^^              ^^^^^^^^^^   ^^^^^^^^
+>ast : AST
+>    : ^^^
+>pre : IAstWalkCallback
+>    : ^^^^^^^^^^^^^^^^
+>post : IAstWalkCallback | undefined
+>     : ^^^^^^^^^^^^^^^^^^^^^^^^^^^^
+>options : AstWalkOptions | undefined
+>        : ^^^^^^^^^^^^^^^^^^^^^^^^^^
+>state : any
+>      : ^^^
+
+            return this.getWalker(pre, post, options, state).walk(ast, null)
+>this.getWalker(pre, post, options, state).walk(ast, null) : AST
+>                                                          : ^^^
+>this.getWalker(pre, post, options, state).walk : (ast: AST, parent: AST) => AST
+>                                               : ^^^^^^^^^^^^^^^^^^^^^^^^^^^^^^
+>this.getWalker(pre, post, options, state) : IAstWalker
+>                                          : ^^^^^^^^^^
+>this.getWalker : (pre: IAstWalkCallback, post?: IAstWalkCallback | undefined, options?: AstWalkOptions | undefined, state?: any) => IAstWalker
+>               : ^^^^^^^^^^^^^^^^^^^^^^^^^^^^^^^^^^^^^^^^^^^^^^^^^^^^^^^^^^^^^^^^^^^^^^^^^^^^^^^^^^^^^^^^^^^^^^^^^^^^^^^^^^^^^^^^^^^^^^^^^^^^^
+>this : this
+>     : ^^^^
+>getWalker : (pre: IAstWalkCallback, post?: IAstWalkCallback | undefined, options?: AstWalkOptions | undefined, state?: any) => IAstWalker
+>          : ^^^^^^^^^^^^^^^^^^^^^^^^^^^^^^^^^^^^^^^^^^^^^^^^^^^^^^^^^^^^^^^^^^^^^^^^^^^^^^^^^^^^^^^^^^^^^^^^^^^^^^^^^^^^^^^^^^^^^^^^^^^^^
+>pre : IAstWalkCallback
+>    : ^^^^^^^^^^^^^^^^
+>post : IAstWalkCallback | undefined
+>     : ^^^^^^^^^^^^^^^^^^^^^^^^^^^^
+>options : AstWalkOptions | undefined
+>        : ^^^^^^^^^^^^^^^^^^^^^^^^^^
+>state : any
+>      : ^^^
+>walk : (ast: AST, parent: AST) => AST
+>     : ^^^^^^^^^^^^^^^^^^^^^^^^^^^^^^
+>ast : AST
+>    : ^^^
+        }
+
+        public getWalker(pre: IAstWalkCallback, post?: IAstWalkCallback, options?: AstWalkOptions, state?: any): IAstWalker {
+>getWalker : (pre: IAstWalkCallback, post?: IAstWalkCallback, options?: AstWalkOptions, state?: any) => IAstWalker
+>          : ^^^^^^                ^^^^^^^^^                ^^^^^^^^^^^^              ^^^^^^^^^^   ^^^^^          
+>pre : IAstWalkCallback
+>    : ^^^^^^^^^^^^^^^^
+>post : IAstWalkCallback | undefined
+>     : ^^^^^^^^^^^^^^^^^^^^^^^^^^^^
+>options : AstWalkOptions | undefined
+>        : ^^^^^^^^^^^^^^^^^^^^^^^^^^
+>state : any
+>      : ^^^
+
+            return this.getSlowWalker(pre, post, options, state);
+>this.getSlowWalker(pre, post, options, state) : IAstWalker
+>                                              : ^^^^^^^^^^
+>this.getSlowWalker : (pre: IAstWalkCallback, post?: IAstWalkCallback | undefined, options?: AstWalkOptions | undefined, state?: any) => IAstWalker
+>                   : ^^^^^^^^^^^^^^^^^^^^^^^^^^^^^^^^^^^^^^^^^^^^^^^^^^^^^^^^^^^^^^^^^^^^^^^^^^^^^^^^^^^^^^^^^^^^^^^^^^^^^^^^^^^^^^^^^^^^^^^^^^^^^
+>this : this
+>     : ^^^^
+>getSlowWalker : (pre: IAstWalkCallback, post?: IAstWalkCallback | undefined, options?: AstWalkOptions | undefined, state?: any) => IAstWalker
+>              : ^^^^^^^^^^^^^^^^^^^^^^^^^^^^^^^^^^^^^^^^^^^^^^^^^^^^^^^^^^^^^^^^^^^^^^^^^^^^^^^^^^^^^^^^^^^^^^^^^^^^^^^^^^^^^^^^^^^^^^^^^^^^^
+>pre : IAstWalkCallback
+>    : ^^^^^^^^^^^^^^^^
+>post : IAstWalkCallback | undefined
+>     : ^^^^^^^^^^^^^^^^^^^^^^^^^^^^
+>options : AstWalkOptions | undefined
+>        : ^^^^^^^^^^^^^^^^^^^^^^^^^^
+>state : any
+>      : ^^^
+        }
+
+        private getSlowWalker(pre: IAstWalkCallback, post?: IAstWalkCallback, options?: AstWalkOptions, state?: any): IAstWalker {
+>getSlowWalker : (pre: IAstWalkCallback, post?: IAstWalkCallback, options?: AstWalkOptions, state?: any) => IAstWalker
+>              : ^^^^^^                ^^^^^^^^^                ^^^^^^^^^^^^              ^^^^^^^^^^   ^^^^^          
+>pre : IAstWalkCallback
+>    : ^^^^^^^^^^^^^^^^
+>post : IAstWalkCallback | undefined
+>     : ^^^^^^^^^^^^^^^^^^^^^^^^^^^^
+>options : AstWalkOptions | undefined
+>        : ^^^^^^^^^^^^^^^^^^^^^^^^^^
+>state : any
+>      : ^^^
+
+            if (!options) {
+>!options : boolean
+>         : ^^^^^^^
+>options : AstWalkOptions | undefined
+>        : ^^^^^^^^^^^^^^^^^^^^^^^^^^
+
+                options = new AstWalkOptions();
+>options = new AstWalkOptions() : AstWalkOptions
+>                               : ^^^^^^^^^^^^^^
+>options : AstWalkOptions | undefined
+>        : ^^^^^^^^^^^^^^^^^^^^^^^^^^
+>new AstWalkOptions() : AstWalkOptions
+>                     : ^^^^^^^^^^^^^^
+>AstWalkOptions : typeof AstWalkOptions
+>               : ^^^^^^^^^^^^^^^^^^^^^
+            }
+
+            return new AstWalker(this.childrenWalkers, pre, post, options, state);
+>new AstWalker(this.childrenWalkers, pre, post, options, state) : AstWalker
+>                                                               : ^^^^^^^^^
+>AstWalker : typeof AstWalker
+>          : ^^^^^^^^^^^^^^^^
+>this.childrenWalkers : IAstWalkChildren[]
+>                     : ^^^^^^^^^^^^^^^^^^
+>this : this
+>     : ^^^^
+>childrenWalkers : IAstWalkChildren[]
+>                : ^^^^^^^^^^^^^^^^^^
+>pre : IAstWalkCallback
+>    : ^^^^^^^^^^^^^^^^
+>post : IAstWalkCallback | undefined
+>     : ^^^^^^^^^^^^^^^^^^^^^^^^^^^^
+>options : AstWalkOptions
+>        : ^^^^^^^^^^^^^^
+>state : any
+>      : ^^^
+        }
+
+        private initChildrenWalkers(): void {
+>initChildrenWalkers : () => void
+>                    : ^^^^^^    
+
+            this.childrenWalkers[NodeType.None] = ChildrenWalkers.walkNone;
+>this.childrenWalkers[NodeType.None] = ChildrenWalkers.walkNone : (preAst: ASTList, parent: AST, walker: IAstWalker) => void
+>                                                               : ^^^^^^^^^^^^^^^^^^^^^^^^^^^^^^^^^^^^^^^^^^^^^^^^^^^^^^^^^^
+>this.childrenWalkers[NodeType.None] : IAstWalkChildren
+>                                    : ^^^^^^^^^^^^^^^^
+>this.childrenWalkers : IAstWalkChildren[]
+>                     : ^^^^^^^^^^^^^^^^^^
+>this : this
+>     : ^^^^
+>childrenWalkers : IAstWalkChildren[]
+>                : ^^^^^^^^^^^^^^^^^^
+>NodeType.None : any
+>              : ^^^
+>NodeType : any
+>         : ^^^
+>None : any
+>     : ^^^
+>ChildrenWalkers.walkNone : (preAst: ASTList, parent: AST, walker: IAstWalker) => void
+>                         : ^^^^^^^^^^^^^^^^^^^^^^^^^^^^^^^^^^^^^^^^^^^^^^^^^^^^^^^^^^
+>ChildrenWalkers : typeof ChildrenWalkers
+>                : ^^^^^^^^^^^^^^^^^^^^^^
+>walkNone : (preAst: ASTList, parent: AST, walker: IAstWalker) => void
+>         : ^^^^^^^^^^^^^^^^^^^^^^^^^^^^^^^^^^^^^^^^^^^^^^^^^^^^^^^^^^
+
+            this.childrenWalkers[NodeType.Empty] = ChildrenWalkers.walkNone;
+>this.childrenWalkers[NodeType.Empty] = ChildrenWalkers.walkNone : (preAst: ASTList, parent: AST, walker: IAstWalker) => void
+>                                                                : ^^^^^^^^^^^^^^^^^^^^^^^^^^^^^^^^^^^^^^^^^^^^^^^^^^^^^^^^^^
+>this.childrenWalkers[NodeType.Empty] : IAstWalkChildren
+>                                     : ^^^^^^^^^^^^^^^^
+>this.childrenWalkers : IAstWalkChildren[]
+>                     : ^^^^^^^^^^^^^^^^^^
+>this : this
+>     : ^^^^
+>childrenWalkers : IAstWalkChildren[]
+>                : ^^^^^^^^^^^^^^^^^^
+>NodeType.Empty : any
+>               : ^^^
+>NodeType : any
+>         : ^^^
+>Empty : any
+>      : ^^^
+>ChildrenWalkers.walkNone : (preAst: ASTList, parent: AST, walker: IAstWalker) => void
+>                         : ^^^^^^^^^^^^^^^^^^^^^^^^^^^^^^^^^^^^^^^^^^^^^^^^^^^^^^^^^^
+>ChildrenWalkers : typeof ChildrenWalkers
+>                : ^^^^^^^^^^^^^^^^^^^^^^
+>walkNone : (preAst: ASTList, parent: AST, walker: IAstWalker) => void
+>         : ^^^^^^^^^^^^^^^^^^^^^^^^^^^^^^^^^^^^^^^^^^^^^^^^^^^^^^^^^^
+
+            this.childrenWalkers[NodeType.EmptyExpr] = ChildrenWalkers.walkNone;
+>this.childrenWalkers[NodeType.EmptyExpr] = ChildrenWalkers.walkNone : (preAst: ASTList, parent: AST, walker: IAstWalker) => void
+>                                                                    : ^^^^^^^^^^^^^^^^^^^^^^^^^^^^^^^^^^^^^^^^^^^^^^^^^^^^^^^^^^
+>this.childrenWalkers[NodeType.EmptyExpr] : IAstWalkChildren
+>                                         : ^^^^^^^^^^^^^^^^
+>this.childrenWalkers : IAstWalkChildren[]
+>                     : ^^^^^^^^^^^^^^^^^^
+>this : this
+>     : ^^^^
+>childrenWalkers : IAstWalkChildren[]
+>                : ^^^^^^^^^^^^^^^^^^
+>NodeType.EmptyExpr : any
+>                   : ^^^
+>NodeType : any
+>         : ^^^
+>EmptyExpr : any
+>          : ^^^
+>ChildrenWalkers.walkNone : (preAst: ASTList, parent: AST, walker: IAstWalker) => void
+>                         : ^^^^^^^^^^^^^^^^^^^^^^^^^^^^^^^^^^^^^^^^^^^^^^^^^^^^^^^^^^
+>ChildrenWalkers : typeof ChildrenWalkers
+>                : ^^^^^^^^^^^^^^^^^^^^^^
+>walkNone : (preAst: ASTList, parent: AST, walker: IAstWalker) => void
+>         : ^^^^^^^^^^^^^^^^^^^^^^^^^^^^^^^^^^^^^^^^^^^^^^^^^^^^^^^^^^
+
+            this.childrenWalkers[NodeType.True] = ChildrenWalkers.walkNone;
+>this.childrenWalkers[NodeType.True] = ChildrenWalkers.walkNone : (preAst: ASTList, parent: AST, walker: IAstWalker) => void
+>                                                               : ^^^^^^^^^^^^^^^^^^^^^^^^^^^^^^^^^^^^^^^^^^^^^^^^^^^^^^^^^^
+>this.childrenWalkers[NodeType.True] : IAstWalkChildren
+>                                    : ^^^^^^^^^^^^^^^^
+>this.childrenWalkers : IAstWalkChildren[]
+>                     : ^^^^^^^^^^^^^^^^^^
+>this : this
+>     : ^^^^
+>childrenWalkers : IAstWalkChildren[]
+>                : ^^^^^^^^^^^^^^^^^^
+>NodeType.True : any
+>              : ^^^
+>NodeType : any
+>         : ^^^
+>True : any
+>     : ^^^
+>ChildrenWalkers.walkNone : (preAst: ASTList, parent: AST, walker: IAstWalker) => void
+>                         : ^^^^^^^^^^^^^^^^^^^^^^^^^^^^^^^^^^^^^^^^^^^^^^^^^^^^^^^^^^
+>ChildrenWalkers : typeof ChildrenWalkers
+>                : ^^^^^^^^^^^^^^^^^^^^^^
+>walkNone : (preAst: ASTList, parent: AST, walker: IAstWalker) => void
+>         : ^^^^^^^^^^^^^^^^^^^^^^^^^^^^^^^^^^^^^^^^^^^^^^^^^^^^^^^^^^
+
+            this.childrenWalkers[NodeType.False] = ChildrenWalkers.walkNone;
+>this.childrenWalkers[NodeType.False] = ChildrenWalkers.walkNone : (preAst: ASTList, parent: AST, walker: IAstWalker) => void
+>                                                                : ^^^^^^^^^^^^^^^^^^^^^^^^^^^^^^^^^^^^^^^^^^^^^^^^^^^^^^^^^^
+>this.childrenWalkers[NodeType.False] : IAstWalkChildren
+>                                     : ^^^^^^^^^^^^^^^^
+>this.childrenWalkers : IAstWalkChildren[]
+>                     : ^^^^^^^^^^^^^^^^^^
+>this : this
+>     : ^^^^
+>childrenWalkers : IAstWalkChildren[]
+>                : ^^^^^^^^^^^^^^^^^^
+>NodeType.False : any
+>               : ^^^
+>NodeType : any
+>         : ^^^
+>False : any
+>      : ^^^
+>ChildrenWalkers.walkNone : (preAst: ASTList, parent: AST, walker: IAstWalker) => void
+>                         : ^^^^^^^^^^^^^^^^^^^^^^^^^^^^^^^^^^^^^^^^^^^^^^^^^^^^^^^^^^
+>ChildrenWalkers : typeof ChildrenWalkers
+>                : ^^^^^^^^^^^^^^^^^^^^^^
+>walkNone : (preAst: ASTList, parent: AST, walker: IAstWalker) => void
+>         : ^^^^^^^^^^^^^^^^^^^^^^^^^^^^^^^^^^^^^^^^^^^^^^^^^^^^^^^^^^
+
+            this.childrenWalkers[NodeType.This] = ChildrenWalkers.walkNone;
+>this.childrenWalkers[NodeType.This] = ChildrenWalkers.walkNone : (preAst: ASTList, parent: AST, walker: IAstWalker) => void
+>                                                               : ^^^^^^^^^^^^^^^^^^^^^^^^^^^^^^^^^^^^^^^^^^^^^^^^^^^^^^^^^^
+>this.childrenWalkers[NodeType.This] : IAstWalkChildren
+>                                    : ^^^^^^^^^^^^^^^^
+>this.childrenWalkers : IAstWalkChildren[]
+>                     : ^^^^^^^^^^^^^^^^^^
+>this : this
+>     : ^^^^
+>childrenWalkers : IAstWalkChildren[]
+>                : ^^^^^^^^^^^^^^^^^^
+>NodeType.This : any
+>              : ^^^
+>NodeType : any
+>         : ^^^
+>This : any
+>     : ^^^
+>ChildrenWalkers.walkNone : (preAst: ASTList, parent: AST, walker: IAstWalker) => void
+>                         : ^^^^^^^^^^^^^^^^^^^^^^^^^^^^^^^^^^^^^^^^^^^^^^^^^^^^^^^^^^
+>ChildrenWalkers : typeof ChildrenWalkers
+>                : ^^^^^^^^^^^^^^^^^^^^^^
+>walkNone : (preAst: ASTList, parent: AST, walker: IAstWalker) => void
+>         : ^^^^^^^^^^^^^^^^^^^^^^^^^^^^^^^^^^^^^^^^^^^^^^^^^^^^^^^^^^
+
+            this.childrenWalkers[NodeType.Super] = ChildrenWalkers.walkNone;
+>this.childrenWalkers[NodeType.Super] = ChildrenWalkers.walkNone : (preAst: ASTList, parent: AST, walker: IAstWalker) => void
+>                                                                : ^^^^^^^^^^^^^^^^^^^^^^^^^^^^^^^^^^^^^^^^^^^^^^^^^^^^^^^^^^
+>this.childrenWalkers[NodeType.Super] : IAstWalkChildren
+>                                     : ^^^^^^^^^^^^^^^^
+>this.childrenWalkers : IAstWalkChildren[]
+>                     : ^^^^^^^^^^^^^^^^^^
+>this : this
+>     : ^^^^
+>childrenWalkers : IAstWalkChildren[]
+>                : ^^^^^^^^^^^^^^^^^^
+>NodeType.Super : any
+>               : ^^^
+>NodeType : any
+>         : ^^^
+>Super : any
+>      : ^^^
+>ChildrenWalkers.walkNone : (preAst: ASTList, parent: AST, walker: IAstWalker) => void
+>                         : ^^^^^^^^^^^^^^^^^^^^^^^^^^^^^^^^^^^^^^^^^^^^^^^^^^^^^^^^^^
+>ChildrenWalkers : typeof ChildrenWalkers
+>                : ^^^^^^^^^^^^^^^^^^^^^^
+>walkNone : (preAst: ASTList, parent: AST, walker: IAstWalker) => void
+>         : ^^^^^^^^^^^^^^^^^^^^^^^^^^^^^^^^^^^^^^^^^^^^^^^^^^^^^^^^^^
+
+            this.childrenWalkers[NodeType.QString] = ChildrenWalkers.walkNone;
+>this.childrenWalkers[NodeType.QString] = ChildrenWalkers.walkNone : (preAst: ASTList, parent: AST, walker: IAstWalker) => void
+>                                                                  : ^^^^^^^^^^^^^^^^^^^^^^^^^^^^^^^^^^^^^^^^^^^^^^^^^^^^^^^^^^
+>this.childrenWalkers[NodeType.QString] : IAstWalkChildren
+>                                       : ^^^^^^^^^^^^^^^^
+>this.childrenWalkers : IAstWalkChildren[]
+>                     : ^^^^^^^^^^^^^^^^^^
+>this : this
+>     : ^^^^
+>childrenWalkers : IAstWalkChildren[]
+>                : ^^^^^^^^^^^^^^^^^^
+>NodeType.QString : any
+>                 : ^^^
+>NodeType : any
+>         : ^^^
+>QString : any
+>        : ^^^
+>ChildrenWalkers.walkNone : (preAst: ASTList, parent: AST, walker: IAstWalker) => void
+>                         : ^^^^^^^^^^^^^^^^^^^^^^^^^^^^^^^^^^^^^^^^^^^^^^^^^^^^^^^^^^
+>ChildrenWalkers : typeof ChildrenWalkers
+>                : ^^^^^^^^^^^^^^^^^^^^^^
+>walkNone : (preAst: ASTList, parent: AST, walker: IAstWalker) => void
+>         : ^^^^^^^^^^^^^^^^^^^^^^^^^^^^^^^^^^^^^^^^^^^^^^^^^^^^^^^^^^
+
+            this.childrenWalkers[NodeType.Regex] = ChildrenWalkers.walkNone;
+>this.childrenWalkers[NodeType.Regex] = ChildrenWalkers.walkNone : (preAst: ASTList, parent: AST, walker: IAstWalker) => void
+>                                                                : ^^^^^^^^^^^^^^^^^^^^^^^^^^^^^^^^^^^^^^^^^^^^^^^^^^^^^^^^^^
+>this.childrenWalkers[NodeType.Regex] : IAstWalkChildren
+>                                     : ^^^^^^^^^^^^^^^^
+>this.childrenWalkers : IAstWalkChildren[]
+>                     : ^^^^^^^^^^^^^^^^^^
+>this : this
+>     : ^^^^
+>childrenWalkers : IAstWalkChildren[]
+>                : ^^^^^^^^^^^^^^^^^^
+>NodeType.Regex : any
+>               : ^^^
+>NodeType : any
+>         : ^^^
+>Regex : any
+>      : ^^^
+>ChildrenWalkers.walkNone : (preAst: ASTList, parent: AST, walker: IAstWalker) => void
+>                         : ^^^^^^^^^^^^^^^^^^^^^^^^^^^^^^^^^^^^^^^^^^^^^^^^^^^^^^^^^^
+>ChildrenWalkers : typeof ChildrenWalkers
+>                : ^^^^^^^^^^^^^^^^^^^^^^
+>walkNone : (preAst: ASTList, parent: AST, walker: IAstWalker) => void
+>         : ^^^^^^^^^^^^^^^^^^^^^^^^^^^^^^^^^^^^^^^^^^^^^^^^^^^^^^^^^^
+
+            this.childrenWalkers[NodeType.Null] = ChildrenWalkers.walkNone;
+>this.childrenWalkers[NodeType.Null] = ChildrenWalkers.walkNone : (preAst: ASTList, parent: AST, walker: IAstWalker) => void
+>                                                               : ^^^^^^^^^^^^^^^^^^^^^^^^^^^^^^^^^^^^^^^^^^^^^^^^^^^^^^^^^^
+>this.childrenWalkers[NodeType.Null] : IAstWalkChildren
+>                                    : ^^^^^^^^^^^^^^^^
+>this.childrenWalkers : IAstWalkChildren[]
+>                     : ^^^^^^^^^^^^^^^^^^
+>this : this
+>     : ^^^^
+>childrenWalkers : IAstWalkChildren[]
+>                : ^^^^^^^^^^^^^^^^^^
+>NodeType.Null : any
+>              : ^^^
+>NodeType : any
+>         : ^^^
+>Null : any
+>     : ^^^
+>ChildrenWalkers.walkNone : (preAst: ASTList, parent: AST, walker: IAstWalker) => void
+>                         : ^^^^^^^^^^^^^^^^^^^^^^^^^^^^^^^^^^^^^^^^^^^^^^^^^^^^^^^^^^
+>ChildrenWalkers : typeof ChildrenWalkers
+>                : ^^^^^^^^^^^^^^^^^^^^^^
+>walkNone : (preAst: ASTList, parent: AST, walker: IAstWalker) => void
+>         : ^^^^^^^^^^^^^^^^^^^^^^^^^^^^^^^^^^^^^^^^^^^^^^^^^^^^^^^^^^
+
+            this.childrenWalkers[NodeType.ArrayLit] = ChildrenWalkers.walkUnaryExpressionChildren;
+>this.childrenWalkers[NodeType.ArrayLit] = ChildrenWalkers.walkUnaryExpressionChildren : (preAst: UnaryExpression, parent: AST, walker: IAstWalker) => void
+>                                                                                      : ^^^^^^^^^^^^^^^^^^^^^^^^^^^^^^^^^^^^^^^^^^^^^^^^^^^^^^^^^^^^^^^^^^
+>this.childrenWalkers[NodeType.ArrayLit] : IAstWalkChildren
+>                                        : ^^^^^^^^^^^^^^^^
+>this.childrenWalkers : IAstWalkChildren[]
+>                     : ^^^^^^^^^^^^^^^^^^
+>this : this
+>     : ^^^^
+>childrenWalkers : IAstWalkChildren[]
+>                : ^^^^^^^^^^^^^^^^^^
+>NodeType.ArrayLit : any
+>                  : ^^^
+>NodeType : any
+>         : ^^^
+>ArrayLit : any
+>         : ^^^
+>ChildrenWalkers.walkUnaryExpressionChildren : (preAst: UnaryExpression, parent: AST, walker: IAstWalker) => void
+>                                            : ^^^^^^^^^^^^^^^^^^^^^^^^^^^^^^^^^^^^^^^^^^^^^^^^^^^^^^^^^^^^^^^^^^
+>ChildrenWalkers : typeof ChildrenWalkers
+>                : ^^^^^^^^^^^^^^^^^^^^^^
+>walkUnaryExpressionChildren : (preAst: UnaryExpression, parent: AST, walker: IAstWalker) => void
+>                            : ^^^^^^^^^^^^^^^^^^^^^^^^^^^^^^^^^^^^^^^^^^^^^^^^^^^^^^^^^^^^^^^^^^
+
+            this.childrenWalkers[NodeType.ObjectLit] = ChildrenWalkers.walkUnaryExpressionChildren;
+>this.childrenWalkers[NodeType.ObjectLit] = ChildrenWalkers.walkUnaryExpressionChildren : (preAst: UnaryExpression, parent: AST, walker: IAstWalker) => void
+>                                                                                       : ^^^^^^^^^^^^^^^^^^^^^^^^^^^^^^^^^^^^^^^^^^^^^^^^^^^^^^^^^^^^^^^^^^
+>this.childrenWalkers[NodeType.ObjectLit] : IAstWalkChildren
+>                                         : ^^^^^^^^^^^^^^^^
+>this.childrenWalkers : IAstWalkChildren[]
+>                     : ^^^^^^^^^^^^^^^^^^
+>this : this
+>     : ^^^^
+>childrenWalkers : IAstWalkChildren[]
+>                : ^^^^^^^^^^^^^^^^^^
+>NodeType.ObjectLit : any
+>                   : ^^^
+>NodeType : any
+>         : ^^^
+>ObjectLit : any
+>          : ^^^
+>ChildrenWalkers.walkUnaryExpressionChildren : (preAst: UnaryExpression, parent: AST, walker: IAstWalker) => void
+>                                            : ^^^^^^^^^^^^^^^^^^^^^^^^^^^^^^^^^^^^^^^^^^^^^^^^^^^^^^^^^^^^^^^^^^
+>ChildrenWalkers : typeof ChildrenWalkers
+>                : ^^^^^^^^^^^^^^^^^^^^^^
+>walkUnaryExpressionChildren : (preAst: UnaryExpression, parent: AST, walker: IAstWalker) => void
+>                            : ^^^^^^^^^^^^^^^^^^^^^^^^^^^^^^^^^^^^^^^^^^^^^^^^^^^^^^^^^^^^^^^^^^
+
+            this.childrenWalkers[NodeType.Void] = ChildrenWalkers.walkUnaryExpressionChildren;
+>this.childrenWalkers[NodeType.Void] = ChildrenWalkers.walkUnaryExpressionChildren : (preAst: UnaryExpression, parent: AST, walker: IAstWalker) => void
+>                                                                                  : ^^^^^^^^^^^^^^^^^^^^^^^^^^^^^^^^^^^^^^^^^^^^^^^^^^^^^^^^^^^^^^^^^^
+>this.childrenWalkers[NodeType.Void] : IAstWalkChildren
+>                                    : ^^^^^^^^^^^^^^^^
+>this.childrenWalkers : IAstWalkChildren[]
+>                     : ^^^^^^^^^^^^^^^^^^
+>this : this
+>     : ^^^^
+>childrenWalkers : IAstWalkChildren[]
+>                : ^^^^^^^^^^^^^^^^^^
+>NodeType.Void : any
+>              : ^^^
+>NodeType : any
+>         : ^^^
+>Void : any
+>     : ^^^
+>ChildrenWalkers.walkUnaryExpressionChildren : (preAst: UnaryExpression, parent: AST, walker: IAstWalker) => void
+>                                            : ^^^^^^^^^^^^^^^^^^^^^^^^^^^^^^^^^^^^^^^^^^^^^^^^^^^^^^^^^^^^^^^^^^
+>ChildrenWalkers : typeof ChildrenWalkers
+>                : ^^^^^^^^^^^^^^^^^^^^^^
+>walkUnaryExpressionChildren : (preAst: UnaryExpression, parent: AST, walker: IAstWalker) => void
+>                            : ^^^^^^^^^^^^^^^^^^^^^^^^^^^^^^^^^^^^^^^^^^^^^^^^^^^^^^^^^^^^^^^^^^
+
+            this.childrenWalkers[NodeType.Comma] = ChildrenWalkers.walkBinaryExpressionChildren;
+>this.childrenWalkers[NodeType.Comma] = ChildrenWalkers.walkBinaryExpressionChildren : (preAst: BinaryExpression, parent: AST, walker: IAstWalker) => void
+>                                                                                    : ^^^^^^^^^^^^^^^^^^^^^^^^^^^^^^^^^^^^^^^^^^^^^^^^^^^^^^^^^^^^^^^^^^^
+>this.childrenWalkers[NodeType.Comma] : IAstWalkChildren
+>                                     : ^^^^^^^^^^^^^^^^
+>this.childrenWalkers : IAstWalkChildren[]
+>                     : ^^^^^^^^^^^^^^^^^^
+>this : this
+>     : ^^^^
+>childrenWalkers : IAstWalkChildren[]
+>                : ^^^^^^^^^^^^^^^^^^
+>NodeType.Comma : any
+>               : ^^^
+>NodeType : any
+>         : ^^^
+>Comma : any
+>      : ^^^
+>ChildrenWalkers.walkBinaryExpressionChildren : (preAst: BinaryExpression, parent: AST, walker: IAstWalker) => void
+>                                             : ^^^^^^^^^^^^^^^^^^^^^^^^^^^^^^^^^^^^^^^^^^^^^^^^^^^^^^^^^^^^^^^^^^^
+>ChildrenWalkers : typeof ChildrenWalkers
+>                : ^^^^^^^^^^^^^^^^^^^^^^
+>walkBinaryExpressionChildren : (preAst: BinaryExpression, parent: AST, walker: IAstWalker) => void
+>                             : ^^^^^^^^^^^^^^^^^^^^^^^^^^^^^^^^^^^^^^^^^^^^^^^^^^^^^^^^^^^^^^^^^^^
+
+            this.childrenWalkers[NodeType.Pos] = ChildrenWalkers.walkUnaryExpressionChildren;
+>this.childrenWalkers[NodeType.Pos] = ChildrenWalkers.walkUnaryExpressionChildren : (preAst: UnaryExpression, parent: AST, walker: IAstWalker) => void
+>                                                                                 : ^^^^^^^^^^^^^^^^^^^^^^^^^^^^^^^^^^^^^^^^^^^^^^^^^^^^^^^^^^^^^^^^^^
+>this.childrenWalkers[NodeType.Pos] : IAstWalkChildren
+>                                   : ^^^^^^^^^^^^^^^^
+>this.childrenWalkers : IAstWalkChildren[]
+>                     : ^^^^^^^^^^^^^^^^^^
+>this : this
+>     : ^^^^
+>childrenWalkers : IAstWalkChildren[]
+>                : ^^^^^^^^^^^^^^^^^^
+>NodeType.Pos : any
+>             : ^^^
+>NodeType : any
+>         : ^^^
+>Pos : any
+>    : ^^^
+>ChildrenWalkers.walkUnaryExpressionChildren : (preAst: UnaryExpression, parent: AST, walker: IAstWalker) => void
+>                                            : ^^^^^^^^^^^^^^^^^^^^^^^^^^^^^^^^^^^^^^^^^^^^^^^^^^^^^^^^^^^^^^^^^^
+>ChildrenWalkers : typeof ChildrenWalkers
+>                : ^^^^^^^^^^^^^^^^^^^^^^
+>walkUnaryExpressionChildren : (preAst: UnaryExpression, parent: AST, walker: IAstWalker) => void
+>                            : ^^^^^^^^^^^^^^^^^^^^^^^^^^^^^^^^^^^^^^^^^^^^^^^^^^^^^^^^^^^^^^^^^^
+
+            this.childrenWalkers[NodeType.Neg] = ChildrenWalkers.walkUnaryExpressionChildren;
+>this.childrenWalkers[NodeType.Neg] = ChildrenWalkers.walkUnaryExpressionChildren : (preAst: UnaryExpression, parent: AST, walker: IAstWalker) => void
+>                                                                                 : ^^^^^^^^^^^^^^^^^^^^^^^^^^^^^^^^^^^^^^^^^^^^^^^^^^^^^^^^^^^^^^^^^^
+>this.childrenWalkers[NodeType.Neg] : IAstWalkChildren
+>                                   : ^^^^^^^^^^^^^^^^
+>this.childrenWalkers : IAstWalkChildren[]
+>                     : ^^^^^^^^^^^^^^^^^^
+>this : this
+>     : ^^^^
+>childrenWalkers : IAstWalkChildren[]
+>                : ^^^^^^^^^^^^^^^^^^
+>NodeType.Neg : any
+>             : ^^^
+>NodeType : any
+>         : ^^^
+>Neg : any
+>    : ^^^
+>ChildrenWalkers.walkUnaryExpressionChildren : (preAst: UnaryExpression, parent: AST, walker: IAstWalker) => void
+>                                            : ^^^^^^^^^^^^^^^^^^^^^^^^^^^^^^^^^^^^^^^^^^^^^^^^^^^^^^^^^^^^^^^^^^
+>ChildrenWalkers : typeof ChildrenWalkers
+>                : ^^^^^^^^^^^^^^^^^^^^^^
+>walkUnaryExpressionChildren : (preAst: UnaryExpression, parent: AST, walker: IAstWalker) => void
+>                            : ^^^^^^^^^^^^^^^^^^^^^^^^^^^^^^^^^^^^^^^^^^^^^^^^^^^^^^^^^^^^^^^^^^
+
+            this.childrenWalkers[NodeType.Delete] = ChildrenWalkers.walkUnaryExpressionChildren;
+>this.childrenWalkers[NodeType.Delete] = ChildrenWalkers.walkUnaryExpressionChildren : (preAst: UnaryExpression, parent: AST, walker: IAstWalker) => void
+>                                                                                    : ^^^^^^^^^^^^^^^^^^^^^^^^^^^^^^^^^^^^^^^^^^^^^^^^^^^^^^^^^^^^^^^^^^
+>this.childrenWalkers[NodeType.Delete] : IAstWalkChildren
+>                                      : ^^^^^^^^^^^^^^^^
+>this.childrenWalkers : IAstWalkChildren[]
+>                     : ^^^^^^^^^^^^^^^^^^
+>this : this
+>     : ^^^^
+>childrenWalkers : IAstWalkChildren[]
+>                : ^^^^^^^^^^^^^^^^^^
+>NodeType.Delete : any
+>                : ^^^
+>NodeType : any
+>         : ^^^
+>Delete : any
+>       : ^^^
+>ChildrenWalkers.walkUnaryExpressionChildren : (preAst: UnaryExpression, parent: AST, walker: IAstWalker) => void
+>                                            : ^^^^^^^^^^^^^^^^^^^^^^^^^^^^^^^^^^^^^^^^^^^^^^^^^^^^^^^^^^^^^^^^^^
+>ChildrenWalkers : typeof ChildrenWalkers
+>                : ^^^^^^^^^^^^^^^^^^^^^^
+>walkUnaryExpressionChildren : (preAst: UnaryExpression, parent: AST, walker: IAstWalker) => void
+>                            : ^^^^^^^^^^^^^^^^^^^^^^^^^^^^^^^^^^^^^^^^^^^^^^^^^^^^^^^^^^^^^^^^^^
+
+            this.childrenWalkers[NodeType.Await] = ChildrenWalkers.walkUnaryExpressionChildren;
+>this.childrenWalkers[NodeType.Await] = ChildrenWalkers.walkUnaryExpressionChildren : (preAst: UnaryExpression, parent: AST, walker: IAstWalker) => void
+>                                                                                   : ^^^^^^^^^^^^^^^^^^^^^^^^^^^^^^^^^^^^^^^^^^^^^^^^^^^^^^^^^^^^^^^^^^
+>this.childrenWalkers[NodeType.Await] : IAstWalkChildren
+>                                     : ^^^^^^^^^^^^^^^^
+>this.childrenWalkers : IAstWalkChildren[]
+>                     : ^^^^^^^^^^^^^^^^^^
+>this : this
+>     : ^^^^
+>childrenWalkers : IAstWalkChildren[]
+>                : ^^^^^^^^^^^^^^^^^^
+>NodeType.Await : any
+>               : ^^^
+>NodeType : any
+>         : ^^^
+>Await : any
+>      : ^^^
+>ChildrenWalkers.walkUnaryExpressionChildren : (preAst: UnaryExpression, parent: AST, walker: IAstWalker) => void
+>                                            : ^^^^^^^^^^^^^^^^^^^^^^^^^^^^^^^^^^^^^^^^^^^^^^^^^^^^^^^^^^^^^^^^^^
+>ChildrenWalkers : typeof ChildrenWalkers
+>                : ^^^^^^^^^^^^^^^^^^^^^^
+>walkUnaryExpressionChildren : (preAst: UnaryExpression, parent: AST, walker: IAstWalker) => void
+>                            : ^^^^^^^^^^^^^^^^^^^^^^^^^^^^^^^^^^^^^^^^^^^^^^^^^^^^^^^^^^^^^^^^^^
+
+            this.childrenWalkers[NodeType.In] = ChildrenWalkers.walkBinaryExpressionChildren;
+>this.childrenWalkers[NodeType.In] = ChildrenWalkers.walkBinaryExpressionChildren : (preAst: BinaryExpression, parent: AST, walker: IAstWalker) => void
+>                                                                                 : ^^^^^^^^^^^^^^^^^^^^^^^^^^^^^^^^^^^^^^^^^^^^^^^^^^^^^^^^^^^^^^^^^^^
+>this.childrenWalkers[NodeType.In] : IAstWalkChildren
+>                                  : ^^^^^^^^^^^^^^^^
+>this.childrenWalkers : IAstWalkChildren[]
+>                     : ^^^^^^^^^^^^^^^^^^
+>this : this
+>     : ^^^^
+>childrenWalkers : IAstWalkChildren[]
+>                : ^^^^^^^^^^^^^^^^^^
+>NodeType.In : any
+>            : ^^^
+>NodeType : any
+>         : ^^^
+>In : any
+>   : ^^^
+>ChildrenWalkers.walkBinaryExpressionChildren : (preAst: BinaryExpression, parent: AST, walker: IAstWalker) => void
+>                                             : ^^^^^^^^^^^^^^^^^^^^^^^^^^^^^^^^^^^^^^^^^^^^^^^^^^^^^^^^^^^^^^^^^^^
+>ChildrenWalkers : typeof ChildrenWalkers
+>                : ^^^^^^^^^^^^^^^^^^^^^^
+>walkBinaryExpressionChildren : (preAst: BinaryExpression, parent: AST, walker: IAstWalker) => void
+>                             : ^^^^^^^^^^^^^^^^^^^^^^^^^^^^^^^^^^^^^^^^^^^^^^^^^^^^^^^^^^^^^^^^^^^
+
+            this.childrenWalkers[NodeType.Dot] = ChildrenWalkers.walkBinaryExpressionChildren;
+>this.childrenWalkers[NodeType.Dot] = ChildrenWalkers.walkBinaryExpressionChildren : (preAst: BinaryExpression, parent: AST, walker: IAstWalker) => void
+>                                                                                  : ^^^^^^^^^^^^^^^^^^^^^^^^^^^^^^^^^^^^^^^^^^^^^^^^^^^^^^^^^^^^^^^^^^^
+>this.childrenWalkers[NodeType.Dot] : IAstWalkChildren
+>                                   : ^^^^^^^^^^^^^^^^
+>this.childrenWalkers : IAstWalkChildren[]
+>                     : ^^^^^^^^^^^^^^^^^^
+>this : this
+>     : ^^^^
+>childrenWalkers : IAstWalkChildren[]
+>                : ^^^^^^^^^^^^^^^^^^
+>NodeType.Dot : any
+>             : ^^^
+>NodeType : any
+>         : ^^^
+>Dot : any
+>    : ^^^
+>ChildrenWalkers.walkBinaryExpressionChildren : (preAst: BinaryExpression, parent: AST, walker: IAstWalker) => void
+>                                             : ^^^^^^^^^^^^^^^^^^^^^^^^^^^^^^^^^^^^^^^^^^^^^^^^^^^^^^^^^^^^^^^^^^^
+>ChildrenWalkers : typeof ChildrenWalkers
+>                : ^^^^^^^^^^^^^^^^^^^^^^
+>walkBinaryExpressionChildren : (preAst: BinaryExpression, parent: AST, walker: IAstWalker) => void
+>                             : ^^^^^^^^^^^^^^^^^^^^^^^^^^^^^^^^^^^^^^^^^^^^^^^^^^^^^^^^^^^^^^^^^^^
+
+            this.childrenWalkers[NodeType.From] = ChildrenWalkers.walkBinaryExpressionChildren;
+>this.childrenWalkers[NodeType.From] = ChildrenWalkers.walkBinaryExpressionChildren : (preAst: BinaryExpression, parent: AST, walker: IAstWalker) => void
+>                                                                                   : ^^^^^^^^^^^^^^^^^^^^^^^^^^^^^^^^^^^^^^^^^^^^^^^^^^^^^^^^^^^^^^^^^^^
+>this.childrenWalkers[NodeType.From] : IAstWalkChildren
+>                                    : ^^^^^^^^^^^^^^^^
+>this.childrenWalkers : IAstWalkChildren[]
+>                     : ^^^^^^^^^^^^^^^^^^
+>this : this
+>     : ^^^^
+>childrenWalkers : IAstWalkChildren[]
+>                : ^^^^^^^^^^^^^^^^^^
+>NodeType.From : any
+>              : ^^^
+>NodeType : any
+>         : ^^^
+>From : any
+>     : ^^^
+>ChildrenWalkers.walkBinaryExpressionChildren : (preAst: BinaryExpression, parent: AST, walker: IAstWalker) => void
+>                                             : ^^^^^^^^^^^^^^^^^^^^^^^^^^^^^^^^^^^^^^^^^^^^^^^^^^^^^^^^^^^^^^^^^^^
+>ChildrenWalkers : typeof ChildrenWalkers
+>                : ^^^^^^^^^^^^^^^^^^^^^^
+>walkBinaryExpressionChildren : (preAst: BinaryExpression, parent: AST, walker: IAstWalker) => void
+>                             : ^^^^^^^^^^^^^^^^^^^^^^^^^^^^^^^^^^^^^^^^^^^^^^^^^^^^^^^^^^^^^^^^^^^
+
+            this.childrenWalkers[NodeType.Is] = ChildrenWalkers.walkBinaryExpressionChildren;
+>this.childrenWalkers[NodeType.Is] = ChildrenWalkers.walkBinaryExpressionChildren : (preAst: BinaryExpression, parent: AST, walker: IAstWalker) => void
+>                                                                                 : ^^^^^^^^^^^^^^^^^^^^^^^^^^^^^^^^^^^^^^^^^^^^^^^^^^^^^^^^^^^^^^^^^^^
+>this.childrenWalkers[NodeType.Is] : IAstWalkChildren
+>                                  : ^^^^^^^^^^^^^^^^
+>this.childrenWalkers : IAstWalkChildren[]
+>                     : ^^^^^^^^^^^^^^^^^^
+>this : this
+>     : ^^^^
+>childrenWalkers : IAstWalkChildren[]
+>                : ^^^^^^^^^^^^^^^^^^
+>NodeType.Is : any
+>            : ^^^
+>NodeType : any
+>         : ^^^
+>Is : any
+>   : ^^^
+>ChildrenWalkers.walkBinaryExpressionChildren : (preAst: BinaryExpression, parent: AST, walker: IAstWalker) => void
+>                                             : ^^^^^^^^^^^^^^^^^^^^^^^^^^^^^^^^^^^^^^^^^^^^^^^^^^^^^^^^^^^^^^^^^^^
+>ChildrenWalkers : typeof ChildrenWalkers
+>                : ^^^^^^^^^^^^^^^^^^^^^^
+>walkBinaryExpressionChildren : (preAst: BinaryExpression, parent: AST, walker: IAstWalker) => void
+>                             : ^^^^^^^^^^^^^^^^^^^^^^^^^^^^^^^^^^^^^^^^^^^^^^^^^^^^^^^^^^^^^^^^^^^
+
+            this.childrenWalkers[NodeType.InstOf] = ChildrenWalkers.walkBinaryExpressionChildren;
+>this.childrenWalkers[NodeType.InstOf] = ChildrenWalkers.walkBinaryExpressionChildren : (preAst: BinaryExpression, parent: AST, walker: IAstWalker) => void
+>                                                                                     : ^^^^^^^^^^^^^^^^^^^^^^^^^^^^^^^^^^^^^^^^^^^^^^^^^^^^^^^^^^^^^^^^^^^
+>this.childrenWalkers[NodeType.InstOf] : IAstWalkChildren
+>                                      : ^^^^^^^^^^^^^^^^
+>this.childrenWalkers : IAstWalkChildren[]
+>                     : ^^^^^^^^^^^^^^^^^^
+>this : this
+>     : ^^^^
+>childrenWalkers : IAstWalkChildren[]
+>                : ^^^^^^^^^^^^^^^^^^
+>NodeType.InstOf : any
+>                : ^^^
+>NodeType : any
+>         : ^^^
+>InstOf : any
+>       : ^^^
+>ChildrenWalkers.walkBinaryExpressionChildren : (preAst: BinaryExpression, parent: AST, walker: IAstWalker) => void
+>                                             : ^^^^^^^^^^^^^^^^^^^^^^^^^^^^^^^^^^^^^^^^^^^^^^^^^^^^^^^^^^^^^^^^^^^
+>ChildrenWalkers : typeof ChildrenWalkers
+>                : ^^^^^^^^^^^^^^^^^^^^^^
+>walkBinaryExpressionChildren : (preAst: BinaryExpression, parent: AST, walker: IAstWalker) => void
+>                             : ^^^^^^^^^^^^^^^^^^^^^^^^^^^^^^^^^^^^^^^^^^^^^^^^^^^^^^^^^^^^^^^^^^^
+
+            this.childrenWalkers[NodeType.Typeof] = ChildrenWalkers.walkUnaryExpressionChildren;
+>this.childrenWalkers[NodeType.Typeof] = ChildrenWalkers.walkUnaryExpressionChildren : (preAst: UnaryExpression, parent: AST, walker: IAstWalker) => void
+>                                                                                    : ^^^^^^^^^^^^^^^^^^^^^^^^^^^^^^^^^^^^^^^^^^^^^^^^^^^^^^^^^^^^^^^^^^
+>this.childrenWalkers[NodeType.Typeof] : IAstWalkChildren
+>                                      : ^^^^^^^^^^^^^^^^
+>this.childrenWalkers : IAstWalkChildren[]
+>                     : ^^^^^^^^^^^^^^^^^^
+>this : this
+>     : ^^^^
+>childrenWalkers : IAstWalkChildren[]
+>                : ^^^^^^^^^^^^^^^^^^
+>NodeType.Typeof : any
+>                : ^^^
+>NodeType : any
+>         : ^^^
+>Typeof : any
+>       : ^^^
+>ChildrenWalkers.walkUnaryExpressionChildren : (preAst: UnaryExpression, parent: AST, walker: IAstWalker) => void
+>                                            : ^^^^^^^^^^^^^^^^^^^^^^^^^^^^^^^^^^^^^^^^^^^^^^^^^^^^^^^^^^^^^^^^^^
+>ChildrenWalkers : typeof ChildrenWalkers
+>                : ^^^^^^^^^^^^^^^^^^^^^^
+>walkUnaryExpressionChildren : (preAst: UnaryExpression, parent: AST, walker: IAstWalker) => void
+>                            : ^^^^^^^^^^^^^^^^^^^^^^^^^^^^^^^^^^^^^^^^^^^^^^^^^^^^^^^^^^^^^^^^^^
+
+            this.childrenWalkers[NodeType.NumberLit] = ChildrenWalkers.walkNone;
+>this.childrenWalkers[NodeType.NumberLit] = ChildrenWalkers.walkNone : (preAst: ASTList, parent: AST, walker: IAstWalker) => void
+>                                                                    : ^^^^^^^^^^^^^^^^^^^^^^^^^^^^^^^^^^^^^^^^^^^^^^^^^^^^^^^^^^
+>this.childrenWalkers[NodeType.NumberLit] : IAstWalkChildren
+>                                         : ^^^^^^^^^^^^^^^^
+>this.childrenWalkers : IAstWalkChildren[]
+>                     : ^^^^^^^^^^^^^^^^^^
+>this : this
+>     : ^^^^
+>childrenWalkers : IAstWalkChildren[]
+>                : ^^^^^^^^^^^^^^^^^^
+>NodeType.NumberLit : any
+>                   : ^^^
+>NodeType : any
+>         : ^^^
+>NumberLit : any
+>          : ^^^
+>ChildrenWalkers.walkNone : (preAst: ASTList, parent: AST, walker: IAstWalker) => void
+>                         : ^^^^^^^^^^^^^^^^^^^^^^^^^^^^^^^^^^^^^^^^^^^^^^^^^^^^^^^^^^
+>ChildrenWalkers : typeof ChildrenWalkers
+>                : ^^^^^^^^^^^^^^^^^^^^^^
+>walkNone : (preAst: ASTList, parent: AST, walker: IAstWalker) => void
+>         : ^^^^^^^^^^^^^^^^^^^^^^^^^^^^^^^^^^^^^^^^^^^^^^^^^^^^^^^^^^
+
+            this.childrenWalkers[NodeType.Name] = ChildrenWalkers.walkNone;
+>this.childrenWalkers[NodeType.Name] = ChildrenWalkers.walkNone : (preAst: ASTList, parent: AST, walker: IAstWalker) => void
+>                                                               : ^^^^^^^^^^^^^^^^^^^^^^^^^^^^^^^^^^^^^^^^^^^^^^^^^^^^^^^^^^
+>this.childrenWalkers[NodeType.Name] : IAstWalkChildren
+>                                    : ^^^^^^^^^^^^^^^^
+>this.childrenWalkers : IAstWalkChildren[]
+>                     : ^^^^^^^^^^^^^^^^^^
+>this : this
+>     : ^^^^
+>childrenWalkers : IAstWalkChildren[]
+>                : ^^^^^^^^^^^^^^^^^^
+>NodeType.Name : any
+>              : ^^^
+>NodeType : any
+>         : ^^^
+>Name : any
+>     : ^^^
+>ChildrenWalkers.walkNone : (preAst: ASTList, parent: AST, walker: IAstWalker) => void
+>                         : ^^^^^^^^^^^^^^^^^^^^^^^^^^^^^^^^^^^^^^^^^^^^^^^^^^^^^^^^^^
+>ChildrenWalkers : typeof ChildrenWalkers
+>                : ^^^^^^^^^^^^^^^^^^^^^^
+>walkNone : (preAst: ASTList, parent: AST, walker: IAstWalker) => void
+>         : ^^^^^^^^^^^^^^^^^^^^^^^^^^^^^^^^^^^^^^^^^^^^^^^^^^^^^^^^^^
+
+            this.childrenWalkers[NodeType.TypeRef] = ChildrenWalkers.walkTypeReferenceChildren;
+>this.childrenWalkers[NodeType.TypeRef] = ChildrenWalkers.walkTypeReferenceChildren : (preAst: TypeReference, parent: AST, walker: IAstWalker) => void
+>                                                                                   : ^^^^^^^^^^^^^^^^^^^^^^^^^^^^^^^^^^^^^^^^^^^^^^^^^^^^^^^^^^^^^^^^
+>this.childrenWalkers[NodeType.TypeRef] : IAstWalkChildren
+>                                       : ^^^^^^^^^^^^^^^^
+>this.childrenWalkers : IAstWalkChildren[]
+>                     : ^^^^^^^^^^^^^^^^^^
+>this : this
+>     : ^^^^
+>childrenWalkers : IAstWalkChildren[]
+>                : ^^^^^^^^^^^^^^^^^^
+>NodeType.TypeRef : any
+>                 : ^^^
+>NodeType : any
+>         : ^^^
+>TypeRef : any
+>        : ^^^
+>ChildrenWalkers.walkTypeReferenceChildren : (preAst: TypeReference, parent: AST, walker: IAstWalker) => void
+>                                          : ^^^^^^^^^^^^^^^^^^^^^^^^^^^^^^^^^^^^^^^^^^^^^^^^^^^^^^^^^^^^^^^^
+>ChildrenWalkers : typeof ChildrenWalkers
+>                : ^^^^^^^^^^^^^^^^^^^^^^
+>walkTypeReferenceChildren : (preAst: TypeReference, parent: AST, walker: IAstWalker) => void
+>                          : ^^^^^^^^^^^^^^^^^^^^^^^^^^^^^^^^^^^^^^^^^^^^^^^^^^^^^^^^^^^^^^^^
+
+            this.childrenWalkers[NodeType.Index] = ChildrenWalkers.walkBinaryExpressionChildren;
+>this.childrenWalkers[NodeType.Index] = ChildrenWalkers.walkBinaryExpressionChildren : (preAst: BinaryExpression, parent: AST, walker: IAstWalker) => void
+>                                                                                    : ^^^^^^^^^^^^^^^^^^^^^^^^^^^^^^^^^^^^^^^^^^^^^^^^^^^^^^^^^^^^^^^^^^^
+>this.childrenWalkers[NodeType.Index] : IAstWalkChildren
+>                                     : ^^^^^^^^^^^^^^^^
+>this.childrenWalkers : IAstWalkChildren[]
+>                     : ^^^^^^^^^^^^^^^^^^
+>this : this
+>     : ^^^^
+>childrenWalkers : IAstWalkChildren[]
+>                : ^^^^^^^^^^^^^^^^^^
+>NodeType.Index : any
+>               : ^^^
+>NodeType : any
+>         : ^^^
+>Index : any
+>      : ^^^
+>ChildrenWalkers.walkBinaryExpressionChildren : (preAst: BinaryExpression, parent: AST, walker: IAstWalker) => void
+>                                             : ^^^^^^^^^^^^^^^^^^^^^^^^^^^^^^^^^^^^^^^^^^^^^^^^^^^^^^^^^^^^^^^^^^^
+>ChildrenWalkers : typeof ChildrenWalkers
+>                : ^^^^^^^^^^^^^^^^^^^^^^
+>walkBinaryExpressionChildren : (preAst: BinaryExpression, parent: AST, walker: IAstWalker) => void
+>                             : ^^^^^^^^^^^^^^^^^^^^^^^^^^^^^^^^^^^^^^^^^^^^^^^^^^^^^^^^^^^^^^^^^^^
+
+            this.childrenWalkers[NodeType.Call] = ChildrenWalkers.walkCallExpressionChildren;
+>this.childrenWalkers[NodeType.Call] = ChildrenWalkers.walkCallExpressionChildren : (preAst: CallExpression, parent: AST, walker: IAstWalker) => void
+>                                                                                 : ^^^^^^^^^^^^^^^^^^^^^^^^^^^^^^^^^^^^^^^^^^^^^^^^^^^^^^^^^^^^^^^^^
+>this.childrenWalkers[NodeType.Call] : IAstWalkChildren
+>                                    : ^^^^^^^^^^^^^^^^
+>this.childrenWalkers : IAstWalkChildren[]
+>                     : ^^^^^^^^^^^^^^^^^^
+>this : this
+>     : ^^^^
+>childrenWalkers : IAstWalkChildren[]
+>                : ^^^^^^^^^^^^^^^^^^
+>NodeType.Call : any
+>              : ^^^
+>NodeType : any
+>         : ^^^
+>Call : any
+>     : ^^^
+>ChildrenWalkers.walkCallExpressionChildren : (preAst: CallExpression, parent: AST, walker: IAstWalker) => void
+>                                           : ^^^^^^^^^^^^^^^^^^^^^^^^^^^^^^^^^^^^^^^^^^^^^^^^^^^^^^^^^^^^^^^^^
+>ChildrenWalkers : typeof ChildrenWalkers
+>                : ^^^^^^^^^^^^^^^^^^^^^^
+>walkCallExpressionChildren : (preAst: CallExpression, parent: AST, walker: IAstWalker) => void
+>                           : ^^^^^^^^^^^^^^^^^^^^^^^^^^^^^^^^^^^^^^^^^^^^^^^^^^^^^^^^^^^^^^^^^
+
+            this.childrenWalkers[NodeType.New] = ChildrenWalkers.walkCallExpressionChildren;
+>this.childrenWalkers[NodeType.New] = ChildrenWalkers.walkCallExpressionChildren : (preAst: CallExpression, parent: AST, walker: IAstWalker) => void
+>                                                                                : ^^^^^^^^^^^^^^^^^^^^^^^^^^^^^^^^^^^^^^^^^^^^^^^^^^^^^^^^^^^^^^^^^
+>this.childrenWalkers[NodeType.New] : IAstWalkChildren
+>                                   : ^^^^^^^^^^^^^^^^
+>this.childrenWalkers : IAstWalkChildren[]
+>                     : ^^^^^^^^^^^^^^^^^^
+>this : this
+>     : ^^^^
+>childrenWalkers : IAstWalkChildren[]
+>                : ^^^^^^^^^^^^^^^^^^
+>NodeType.New : any
+>             : ^^^
+>NodeType : any
+>         : ^^^
+>New : any
+>    : ^^^
+>ChildrenWalkers.walkCallExpressionChildren : (preAst: CallExpression, parent: AST, walker: IAstWalker) => void
+>                                           : ^^^^^^^^^^^^^^^^^^^^^^^^^^^^^^^^^^^^^^^^^^^^^^^^^^^^^^^^^^^^^^^^^
+>ChildrenWalkers : typeof ChildrenWalkers
+>                : ^^^^^^^^^^^^^^^^^^^^^^
+>walkCallExpressionChildren : (preAst: CallExpression, parent: AST, walker: IAstWalker) => void
+>                           : ^^^^^^^^^^^^^^^^^^^^^^^^^^^^^^^^^^^^^^^^^^^^^^^^^^^^^^^^^^^^^^^^^
+
+            this.childrenWalkers[NodeType.Asg] = ChildrenWalkers.walkBinaryExpressionChildren;
+>this.childrenWalkers[NodeType.Asg] = ChildrenWalkers.walkBinaryExpressionChildren : (preAst: BinaryExpression, parent: AST, walker: IAstWalker) => void
+>                                                                                  : ^^^^^^^^^^^^^^^^^^^^^^^^^^^^^^^^^^^^^^^^^^^^^^^^^^^^^^^^^^^^^^^^^^^
+>this.childrenWalkers[NodeType.Asg] : IAstWalkChildren
+>                                   : ^^^^^^^^^^^^^^^^
+>this.childrenWalkers : IAstWalkChildren[]
+>                     : ^^^^^^^^^^^^^^^^^^
+>this : this
+>     : ^^^^
+>childrenWalkers : IAstWalkChildren[]
+>                : ^^^^^^^^^^^^^^^^^^
+>NodeType.Asg : any
+>             : ^^^
+>NodeType : any
+>         : ^^^
+>Asg : any
+>    : ^^^
+>ChildrenWalkers.walkBinaryExpressionChildren : (preAst: BinaryExpression, parent: AST, walker: IAstWalker) => void
+>                                             : ^^^^^^^^^^^^^^^^^^^^^^^^^^^^^^^^^^^^^^^^^^^^^^^^^^^^^^^^^^^^^^^^^^^
+>ChildrenWalkers : typeof ChildrenWalkers
+>                : ^^^^^^^^^^^^^^^^^^^^^^
+>walkBinaryExpressionChildren : (preAst: BinaryExpression, parent: AST, walker: IAstWalker) => void
+>                             : ^^^^^^^^^^^^^^^^^^^^^^^^^^^^^^^^^^^^^^^^^^^^^^^^^^^^^^^^^^^^^^^^^^^
+
+            this.childrenWalkers[NodeType.AsgAdd] = ChildrenWalkers.walkBinaryExpressionChildren;
+>this.childrenWalkers[NodeType.AsgAdd] = ChildrenWalkers.walkBinaryExpressionChildren : (preAst: BinaryExpression, parent: AST, walker: IAstWalker) => void
+>                                                                                     : ^^^^^^^^^^^^^^^^^^^^^^^^^^^^^^^^^^^^^^^^^^^^^^^^^^^^^^^^^^^^^^^^^^^
+>this.childrenWalkers[NodeType.AsgAdd] : IAstWalkChildren
+>                                      : ^^^^^^^^^^^^^^^^
+>this.childrenWalkers : IAstWalkChildren[]
+>                     : ^^^^^^^^^^^^^^^^^^
+>this : this
+>     : ^^^^
+>childrenWalkers : IAstWalkChildren[]
+>                : ^^^^^^^^^^^^^^^^^^
+>NodeType.AsgAdd : any
+>                : ^^^
+>NodeType : any
+>         : ^^^
+>AsgAdd : any
+>       : ^^^
+>ChildrenWalkers.walkBinaryExpressionChildren : (preAst: BinaryExpression, parent: AST, walker: IAstWalker) => void
+>                                             : ^^^^^^^^^^^^^^^^^^^^^^^^^^^^^^^^^^^^^^^^^^^^^^^^^^^^^^^^^^^^^^^^^^^
+>ChildrenWalkers : typeof ChildrenWalkers
+>                : ^^^^^^^^^^^^^^^^^^^^^^
+>walkBinaryExpressionChildren : (preAst: BinaryExpression, parent: AST, walker: IAstWalker) => void
+>                             : ^^^^^^^^^^^^^^^^^^^^^^^^^^^^^^^^^^^^^^^^^^^^^^^^^^^^^^^^^^^^^^^^^^^
+
+            this.childrenWalkers[NodeType.AsgSub] = ChildrenWalkers.walkBinaryExpressionChildren;
+>this.childrenWalkers[NodeType.AsgSub] = ChildrenWalkers.walkBinaryExpressionChildren : (preAst: BinaryExpression, parent: AST, walker: IAstWalker) => void
+>                                                                                     : ^^^^^^^^^^^^^^^^^^^^^^^^^^^^^^^^^^^^^^^^^^^^^^^^^^^^^^^^^^^^^^^^^^^
+>this.childrenWalkers[NodeType.AsgSub] : IAstWalkChildren
+>                                      : ^^^^^^^^^^^^^^^^
+>this.childrenWalkers : IAstWalkChildren[]
+>                     : ^^^^^^^^^^^^^^^^^^
+>this : this
+>     : ^^^^
+>childrenWalkers : IAstWalkChildren[]
+>                : ^^^^^^^^^^^^^^^^^^
+>NodeType.AsgSub : any
+>                : ^^^
+>NodeType : any
+>         : ^^^
+>AsgSub : any
+>       : ^^^
+>ChildrenWalkers.walkBinaryExpressionChildren : (preAst: BinaryExpression, parent: AST, walker: IAstWalker) => void
+>                                             : ^^^^^^^^^^^^^^^^^^^^^^^^^^^^^^^^^^^^^^^^^^^^^^^^^^^^^^^^^^^^^^^^^^^
+>ChildrenWalkers : typeof ChildrenWalkers
+>                : ^^^^^^^^^^^^^^^^^^^^^^
+>walkBinaryExpressionChildren : (preAst: BinaryExpression, parent: AST, walker: IAstWalker) => void
+>                             : ^^^^^^^^^^^^^^^^^^^^^^^^^^^^^^^^^^^^^^^^^^^^^^^^^^^^^^^^^^^^^^^^^^^
+
+            this.childrenWalkers[NodeType.AsgDiv] = ChildrenWalkers.walkBinaryExpressionChildren;
+>this.childrenWalkers[NodeType.AsgDiv] = ChildrenWalkers.walkBinaryExpressionChildren : (preAst: BinaryExpression, parent: AST, walker: IAstWalker) => void
+>                                                                                     : ^^^^^^^^^^^^^^^^^^^^^^^^^^^^^^^^^^^^^^^^^^^^^^^^^^^^^^^^^^^^^^^^^^^
+>this.childrenWalkers[NodeType.AsgDiv] : IAstWalkChildren
+>                                      : ^^^^^^^^^^^^^^^^
+>this.childrenWalkers : IAstWalkChildren[]
+>                     : ^^^^^^^^^^^^^^^^^^
+>this : this
+>     : ^^^^
+>childrenWalkers : IAstWalkChildren[]
+>                : ^^^^^^^^^^^^^^^^^^
+>NodeType.AsgDiv : any
+>                : ^^^
+>NodeType : any
+>         : ^^^
+>AsgDiv : any
+>       : ^^^
+>ChildrenWalkers.walkBinaryExpressionChildren : (preAst: BinaryExpression, parent: AST, walker: IAstWalker) => void
+>                                             : ^^^^^^^^^^^^^^^^^^^^^^^^^^^^^^^^^^^^^^^^^^^^^^^^^^^^^^^^^^^^^^^^^^^
+>ChildrenWalkers : typeof ChildrenWalkers
+>                : ^^^^^^^^^^^^^^^^^^^^^^
+>walkBinaryExpressionChildren : (preAst: BinaryExpression, parent: AST, walker: IAstWalker) => void
+>                             : ^^^^^^^^^^^^^^^^^^^^^^^^^^^^^^^^^^^^^^^^^^^^^^^^^^^^^^^^^^^^^^^^^^^
+
+            this.childrenWalkers[NodeType.AsgMul] = ChildrenWalkers.walkBinaryExpressionChildren;
+>this.childrenWalkers[NodeType.AsgMul] = ChildrenWalkers.walkBinaryExpressionChildren : (preAst: BinaryExpression, parent: AST, walker: IAstWalker) => void
+>                                                                                     : ^^^^^^^^^^^^^^^^^^^^^^^^^^^^^^^^^^^^^^^^^^^^^^^^^^^^^^^^^^^^^^^^^^^
+>this.childrenWalkers[NodeType.AsgMul] : IAstWalkChildren
+>                                      : ^^^^^^^^^^^^^^^^
+>this.childrenWalkers : IAstWalkChildren[]
+>                     : ^^^^^^^^^^^^^^^^^^
+>this : this
+>     : ^^^^
+>childrenWalkers : IAstWalkChildren[]
+>                : ^^^^^^^^^^^^^^^^^^
+>NodeType.AsgMul : any
+>                : ^^^
+>NodeType : any
+>         : ^^^
+>AsgMul : any
+>       : ^^^
+>ChildrenWalkers.walkBinaryExpressionChildren : (preAst: BinaryExpression, parent: AST, walker: IAstWalker) => void
+>                                             : ^^^^^^^^^^^^^^^^^^^^^^^^^^^^^^^^^^^^^^^^^^^^^^^^^^^^^^^^^^^^^^^^^^^
+>ChildrenWalkers : typeof ChildrenWalkers
+>                : ^^^^^^^^^^^^^^^^^^^^^^
+>walkBinaryExpressionChildren : (preAst: BinaryExpression, parent: AST, walker: IAstWalker) => void
+>                             : ^^^^^^^^^^^^^^^^^^^^^^^^^^^^^^^^^^^^^^^^^^^^^^^^^^^^^^^^^^^^^^^^^^^
+
+            this.childrenWalkers[NodeType.AsgMod] = ChildrenWalkers.walkBinaryExpressionChildren;
+>this.childrenWalkers[NodeType.AsgMod] = ChildrenWalkers.walkBinaryExpressionChildren : (preAst: BinaryExpression, parent: AST, walker: IAstWalker) => void
+>                                                                                     : ^^^^^^^^^^^^^^^^^^^^^^^^^^^^^^^^^^^^^^^^^^^^^^^^^^^^^^^^^^^^^^^^^^^
+>this.childrenWalkers[NodeType.AsgMod] : IAstWalkChildren
+>                                      : ^^^^^^^^^^^^^^^^
+>this.childrenWalkers : IAstWalkChildren[]
+>                     : ^^^^^^^^^^^^^^^^^^
+>this : this
+>     : ^^^^
+>childrenWalkers : IAstWalkChildren[]
+>                : ^^^^^^^^^^^^^^^^^^
+>NodeType.AsgMod : any
+>                : ^^^
+>NodeType : any
+>         : ^^^
+>AsgMod : any
+>       : ^^^
+>ChildrenWalkers.walkBinaryExpressionChildren : (preAst: BinaryExpression, parent: AST, walker: IAstWalker) => void
+>                                             : ^^^^^^^^^^^^^^^^^^^^^^^^^^^^^^^^^^^^^^^^^^^^^^^^^^^^^^^^^^^^^^^^^^^
+>ChildrenWalkers : typeof ChildrenWalkers
+>                : ^^^^^^^^^^^^^^^^^^^^^^
+>walkBinaryExpressionChildren : (preAst: BinaryExpression, parent: AST, walker: IAstWalker) => void
+>                             : ^^^^^^^^^^^^^^^^^^^^^^^^^^^^^^^^^^^^^^^^^^^^^^^^^^^^^^^^^^^^^^^^^^^
+
+            this.childrenWalkers[NodeType.AsgAnd] = ChildrenWalkers.walkBinaryExpressionChildren;
+>this.childrenWalkers[NodeType.AsgAnd] = ChildrenWalkers.walkBinaryExpressionChildren : (preAst: BinaryExpression, parent: AST, walker: IAstWalker) => void
+>                                                                                     : ^^^^^^^^^^^^^^^^^^^^^^^^^^^^^^^^^^^^^^^^^^^^^^^^^^^^^^^^^^^^^^^^^^^
+>this.childrenWalkers[NodeType.AsgAnd] : IAstWalkChildren
+>                                      : ^^^^^^^^^^^^^^^^
+>this.childrenWalkers : IAstWalkChildren[]
+>                     : ^^^^^^^^^^^^^^^^^^
+>this : this
+>     : ^^^^
+>childrenWalkers : IAstWalkChildren[]
+>                : ^^^^^^^^^^^^^^^^^^
+>NodeType.AsgAnd : any
+>                : ^^^
+>NodeType : any
+>         : ^^^
+>AsgAnd : any
+>       : ^^^
+>ChildrenWalkers.walkBinaryExpressionChildren : (preAst: BinaryExpression, parent: AST, walker: IAstWalker) => void
+>                                             : ^^^^^^^^^^^^^^^^^^^^^^^^^^^^^^^^^^^^^^^^^^^^^^^^^^^^^^^^^^^^^^^^^^^
+>ChildrenWalkers : typeof ChildrenWalkers
+>                : ^^^^^^^^^^^^^^^^^^^^^^
+>walkBinaryExpressionChildren : (preAst: BinaryExpression, parent: AST, walker: IAstWalker) => void
+>                             : ^^^^^^^^^^^^^^^^^^^^^^^^^^^^^^^^^^^^^^^^^^^^^^^^^^^^^^^^^^^^^^^^^^^
+
+            this.childrenWalkers[NodeType.AsgXor] = ChildrenWalkers.walkBinaryExpressionChildren;
+>this.childrenWalkers[NodeType.AsgXor] = ChildrenWalkers.walkBinaryExpressionChildren : (preAst: BinaryExpression, parent: AST, walker: IAstWalker) => void
+>                                                                                     : ^^^^^^^^^^^^^^^^^^^^^^^^^^^^^^^^^^^^^^^^^^^^^^^^^^^^^^^^^^^^^^^^^^^
+>this.childrenWalkers[NodeType.AsgXor] : IAstWalkChildren
+>                                      : ^^^^^^^^^^^^^^^^
+>this.childrenWalkers : IAstWalkChildren[]
+>                     : ^^^^^^^^^^^^^^^^^^
+>this : this
+>     : ^^^^
+>childrenWalkers : IAstWalkChildren[]
+>                : ^^^^^^^^^^^^^^^^^^
+>NodeType.AsgXor : any
+>                : ^^^
+>NodeType : any
+>         : ^^^
+>AsgXor : any
+>       : ^^^
+>ChildrenWalkers.walkBinaryExpressionChildren : (preAst: BinaryExpression, parent: AST, walker: IAstWalker) => void
+>                                             : ^^^^^^^^^^^^^^^^^^^^^^^^^^^^^^^^^^^^^^^^^^^^^^^^^^^^^^^^^^^^^^^^^^^
+>ChildrenWalkers : typeof ChildrenWalkers
+>                : ^^^^^^^^^^^^^^^^^^^^^^
+>walkBinaryExpressionChildren : (preAst: BinaryExpression, parent: AST, walker: IAstWalker) => void
+>                             : ^^^^^^^^^^^^^^^^^^^^^^^^^^^^^^^^^^^^^^^^^^^^^^^^^^^^^^^^^^^^^^^^^^^
+
+            this.childrenWalkers[NodeType.AsgOr] = ChildrenWalkers.walkBinaryExpressionChildren;
+>this.childrenWalkers[NodeType.AsgOr] = ChildrenWalkers.walkBinaryExpressionChildren : (preAst: BinaryExpression, parent: AST, walker: IAstWalker) => void
+>                                                                                    : ^^^^^^^^^^^^^^^^^^^^^^^^^^^^^^^^^^^^^^^^^^^^^^^^^^^^^^^^^^^^^^^^^^^
+>this.childrenWalkers[NodeType.AsgOr] : IAstWalkChildren
+>                                     : ^^^^^^^^^^^^^^^^
+>this.childrenWalkers : IAstWalkChildren[]
+>                     : ^^^^^^^^^^^^^^^^^^
+>this : this
+>     : ^^^^
+>childrenWalkers : IAstWalkChildren[]
+>                : ^^^^^^^^^^^^^^^^^^
+>NodeType.AsgOr : any
+>               : ^^^
+>NodeType : any
+>         : ^^^
+>AsgOr : any
+>      : ^^^
+>ChildrenWalkers.walkBinaryExpressionChildren : (preAst: BinaryExpression, parent: AST, walker: IAstWalker) => void
+>                                             : ^^^^^^^^^^^^^^^^^^^^^^^^^^^^^^^^^^^^^^^^^^^^^^^^^^^^^^^^^^^^^^^^^^^
+>ChildrenWalkers : typeof ChildrenWalkers
+>                : ^^^^^^^^^^^^^^^^^^^^^^
+>walkBinaryExpressionChildren : (preAst: BinaryExpression, parent: AST, walker: IAstWalker) => void
+>                             : ^^^^^^^^^^^^^^^^^^^^^^^^^^^^^^^^^^^^^^^^^^^^^^^^^^^^^^^^^^^^^^^^^^^
+
+            this.childrenWalkers[NodeType.AsgLsh] = ChildrenWalkers.walkBinaryExpressionChildren;
+>this.childrenWalkers[NodeType.AsgLsh] = ChildrenWalkers.walkBinaryExpressionChildren : (preAst: BinaryExpression, parent: AST, walker: IAstWalker) => void
+>                                                                                     : ^^^^^^^^^^^^^^^^^^^^^^^^^^^^^^^^^^^^^^^^^^^^^^^^^^^^^^^^^^^^^^^^^^^
+>this.childrenWalkers[NodeType.AsgLsh] : IAstWalkChildren
+>                                      : ^^^^^^^^^^^^^^^^
+>this.childrenWalkers : IAstWalkChildren[]
+>                     : ^^^^^^^^^^^^^^^^^^
+>this : this
+>     : ^^^^
+>childrenWalkers : IAstWalkChildren[]
+>                : ^^^^^^^^^^^^^^^^^^
+>NodeType.AsgLsh : any
+>                : ^^^
+>NodeType : any
+>         : ^^^
+>AsgLsh : any
+>       : ^^^
+>ChildrenWalkers.walkBinaryExpressionChildren : (preAst: BinaryExpression, parent: AST, walker: IAstWalker) => void
+>                                             : ^^^^^^^^^^^^^^^^^^^^^^^^^^^^^^^^^^^^^^^^^^^^^^^^^^^^^^^^^^^^^^^^^^^
+>ChildrenWalkers : typeof ChildrenWalkers
+>                : ^^^^^^^^^^^^^^^^^^^^^^
+>walkBinaryExpressionChildren : (preAst: BinaryExpression, parent: AST, walker: IAstWalker) => void
+>                             : ^^^^^^^^^^^^^^^^^^^^^^^^^^^^^^^^^^^^^^^^^^^^^^^^^^^^^^^^^^^^^^^^^^^
+
+            this.childrenWalkers[NodeType.AsgRsh] = ChildrenWalkers.walkBinaryExpressionChildren;
+>this.childrenWalkers[NodeType.AsgRsh] = ChildrenWalkers.walkBinaryExpressionChildren : (preAst: BinaryExpression, parent: AST, walker: IAstWalker) => void
+>                                                                                     : ^^^^^^^^^^^^^^^^^^^^^^^^^^^^^^^^^^^^^^^^^^^^^^^^^^^^^^^^^^^^^^^^^^^
+>this.childrenWalkers[NodeType.AsgRsh] : IAstWalkChildren
+>                                      : ^^^^^^^^^^^^^^^^
+>this.childrenWalkers : IAstWalkChildren[]
+>                     : ^^^^^^^^^^^^^^^^^^
+>this : this
+>     : ^^^^
+>childrenWalkers : IAstWalkChildren[]
+>                : ^^^^^^^^^^^^^^^^^^
+>NodeType.AsgRsh : any
+>                : ^^^
+>NodeType : any
+>         : ^^^
+>AsgRsh : any
+>       : ^^^
+>ChildrenWalkers.walkBinaryExpressionChildren : (preAst: BinaryExpression, parent: AST, walker: IAstWalker) => void
+>                                             : ^^^^^^^^^^^^^^^^^^^^^^^^^^^^^^^^^^^^^^^^^^^^^^^^^^^^^^^^^^^^^^^^^^^
+>ChildrenWalkers : typeof ChildrenWalkers
+>                : ^^^^^^^^^^^^^^^^^^^^^^
+>walkBinaryExpressionChildren : (preAst: BinaryExpression, parent: AST, walker: IAstWalker) => void
+>                             : ^^^^^^^^^^^^^^^^^^^^^^^^^^^^^^^^^^^^^^^^^^^^^^^^^^^^^^^^^^^^^^^^^^^
+
+            this.childrenWalkers[NodeType.AsgRs2] = ChildrenWalkers.walkBinaryExpressionChildren;
+>this.childrenWalkers[NodeType.AsgRs2] = ChildrenWalkers.walkBinaryExpressionChildren : (preAst: BinaryExpression, parent: AST, walker: IAstWalker) => void
+>                                                                                     : ^^^^^^^^^^^^^^^^^^^^^^^^^^^^^^^^^^^^^^^^^^^^^^^^^^^^^^^^^^^^^^^^^^^
+>this.childrenWalkers[NodeType.AsgRs2] : IAstWalkChildren
+>                                      : ^^^^^^^^^^^^^^^^
+>this.childrenWalkers : IAstWalkChildren[]
+>                     : ^^^^^^^^^^^^^^^^^^
+>this : this
+>     : ^^^^
+>childrenWalkers : IAstWalkChildren[]
+>                : ^^^^^^^^^^^^^^^^^^
+>NodeType.AsgRs2 : any
+>                : ^^^
+>NodeType : any
+>         : ^^^
+>AsgRs2 : any
+>       : ^^^
+>ChildrenWalkers.walkBinaryExpressionChildren : (preAst: BinaryExpression, parent: AST, walker: IAstWalker) => void
+>                                             : ^^^^^^^^^^^^^^^^^^^^^^^^^^^^^^^^^^^^^^^^^^^^^^^^^^^^^^^^^^^^^^^^^^^
+>ChildrenWalkers : typeof ChildrenWalkers
+>                : ^^^^^^^^^^^^^^^^^^^^^^
+>walkBinaryExpressionChildren : (preAst: BinaryExpression, parent: AST, walker: IAstWalker) => void
+>                             : ^^^^^^^^^^^^^^^^^^^^^^^^^^^^^^^^^^^^^^^^^^^^^^^^^^^^^^^^^^^^^^^^^^^
+
+            this.childrenWalkers[NodeType.ConditionalExpression] = ChildrenWalkers.walkTrinaryExpressionChildren;
+>this.childrenWalkers[NodeType.ConditionalExpression] = ChildrenWalkers.walkTrinaryExpressionChildren : (preAst: ConditionalExpression, parent: AST, walker: IAstWalker) => void
+>                                                                                                     : ^^^^^^^^^^^^^^^^^^^^^^^^^^^^^^^^^^^^^^^^^^^^^^^^^^^^^^^^^^^^^^^^^^^^^^^^
+>this.childrenWalkers[NodeType.ConditionalExpression] : IAstWalkChildren
+>                                                     : ^^^^^^^^^^^^^^^^
+>this.childrenWalkers : IAstWalkChildren[]
+>                     : ^^^^^^^^^^^^^^^^^^
+>this : this
+>     : ^^^^
+>childrenWalkers : IAstWalkChildren[]
+>                : ^^^^^^^^^^^^^^^^^^
+>NodeType.ConditionalExpression : any
+>                               : ^^^
+>NodeType : any
+>         : ^^^
+>ConditionalExpression : any
+>                      : ^^^
+>ChildrenWalkers.walkTrinaryExpressionChildren : (preAst: ConditionalExpression, parent: AST, walker: IAstWalker) => void
+>                                              : ^^^^^^^^^^^^^^^^^^^^^^^^^^^^^^^^^^^^^^^^^^^^^^^^^^^^^^^^^^^^^^^^^^^^^^^^
+>ChildrenWalkers : typeof ChildrenWalkers
+>                : ^^^^^^^^^^^^^^^^^^^^^^
+>walkTrinaryExpressionChildren : (preAst: ConditionalExpression, parent: AST, walker: IAstWalker) => void
+>                              : ^^^^^^^^^^^^^^^^^^^^^^^^^^^^^^^^^^^^^^^^^^^^^^^^^^^^^^^^^^^^^^^^^^^^^^^^
+
+            this.childrenWalkers[NodeType.LogOr] = ChildrenWalkers.walkBinaryExpressionChildren;
+>this.childrenWalkers[NodeType.LogOr] = ChildrenWalkers.walkBinaryExpressionChildren : (preAst: BinaryExpression, parent: AST, walker: IAstWalker) => void
+>                                                                                    : ^^^^^^^^^^^^^^^^^^^^^^^^^^^^^^^^^^^^^^^^^^^^^^^^^^^^^^^^^^^^^^^^^^^
+>this.childrenWalkers[NodeType.LogOr] : IAstWalkChildren
+>                                     : ^^^^^^^^^^^^^^^^
+>this.childrenWalkers : IAstWalkChildren[]
+>                     : ^^^^^^^^^^^^^^^^^^
+>this : this
+>     : ^^^^
+>childrenWalkers : IAstWalkChildren[]
+>                : ^^^^^^^^^^^^^^^^^^
+>NodeType.LogOr : any
+>               : ^^^
+>NodeType : any
+>         : ^^^
+>LogOr : any
+>      : ^^^
+>ChildrenWalkers.walkBinaryExpressionChildren : (preAst: BinaryExpression, parent: AST, walker: IAstWalker) => void
+>                                             : ^^^^^^^^^^^^^^^^^^^^^^^^^^^^^^^^^^^^^^^^^^^^^^^^^^^^^^^^^^^^^^^^^^^
+>ChildrenWalkers : typeof ChildrenWalkers
+>                : ^^^^^^^^^^^^^^^^^^^^^^
+>walkBinaryExpressionChildren : (preAst: BinaryExpression, parent: AST, walker: IAstWalker) => void
+>                             : ^^^^^^^^^^^^^^^^^^^^^^^^^^^^^^^^^^^^^^^^^^^^^^^^^^^^^^^^^^^^^^^^^^^
+
+            this.childrenWalkers[NodeType.LogAnd] = ChildrenWalkers.walkBinaryExpressionChildren;
+>this.childrenWalkers[NodeType.LogAnd] = ChildrenWalkers.walkBinaryExpressionChildren : (preAst: BinaryExpression, parent: AST, walker: IAstWalker) => void
+>                                                                                     : ^^^^^^^^^^^^^^^^^^^^^^^^^^^^^^^^^^^^^^^^^^^^^^^^^^^^^^^^^^^^^^^^^^^
+>this.childrenWalkers[NodeType.LogAnd] : IAstWalkChildren
+>                                      : ^^^^^^^^^^^^^^^^
+>this.childrenWalkers : IAstWalkChildren[]
+>                     : ^^^^^^^^^^^^^^^^^^
+>this : this
+>     : ^^^^
+>childrenWalkers : IAstWalkChildren[]
+>                : ^^^^^^^^^^^^^^^^^^
+>NodeType.LogAnd : any
+>                : ^^^
+>NodeType : any
+>         : ^^^
+>LogAnd : any
+>       : ^^^
+>ChildrenWalkers.walkBinaryExpressionChildren : (preAst: BinaryExpression, parent: AST, walker: IAstWalker) => void
+>                                             : ^^^^^^^^^^^^^^^^^^^^^^^^^^^^^^^^^^^^^^^^^^^^^^^^^^^^^^^^^^^^^^^^^^^
+>ChildrenWalkers : typeof ChildrenWalkers
+>                : ^^^^^^^^^^^^^^^^^^^^^^
+>walkBinaryExpressionChildren : (preAst: BinaryExpression, parent: AST, walker: IAstWalker) => void
+>                             : ^^^^^^^^^^^^^^^^^^^^^^^^^^^^^^^^^^^^^^^^^^^^^^^^^^^^^^^^^^^^^^^^^^^
+
+            this.childrenWalkers[NodeType.Or] = ChildrenWalkers.walkBinaryExpressionChildren;
+>this.childrenWalkers[NodeType.Or] = ChildrenWalkers.walkBinaryExpressionChildren : (preAst: BinaryExpression, parent: AST, walker: IAstWalker) => void
+>                                                                                 : ^^^^^^^^^^^^^^^^^^^^^^^^^^^^^^^^^^^^^^^^^^^^^^^^^^^^^^^^^^^^^^^^^^^
+>this.childrenWalkers[NodeType.Or] : IAstWalkChildren
+>                                  : ^^^^^^^^^^^^^^^^
+>this.childrenWalkers : IAstWalkChildren[]
+>                     : ^^^^^^^^^^^^^^^^^^
+>this : this
+>     : ^^^^
+>childrenWalkers : IAstWalkChildren[]
+>                : ^^^^^^^^^^^^^^^^^^
+>NodeType.Or : any
+>            : ^^^
+>NodeType : any
+>         : ^^^
+>Or : any
+>   : ^^^
+>ChildrenWalkers.walkBinaryExpressionChildren : (preAst: BinaryExpression, parent: AST, walker: IAstWalker) => void
+>                                             : ^^^^^^^^^^^^^^^^^^^^^^^^^^^^^^^^^^^^^^^^^^^^^^^^^^^^^^^^^^^^^^^^^^^
+>ChildrenWalkers : typeof ChildrenWalkers
+>                : ^^^^^^^^^^^^^^^^^^^^^^
+>walkBinaryExpressionChildren : (preAst: BinaryExpression, parent: AST, walker: IAstWalker) => void
+>                             : ^^^^^^^^^^^^^^^^^^^^^^^^^^^^^^^^^^^^^^^^^^^^^^^^^^^^^^^^^^^^^^^^^^^
+
+            this.childrenWalkers[NodeType.Xor] = ChildrenWalkers.walkBinaryExpressionChildren;
+>this.childrenWalkers[NodeType.Xor] = ChildrenWalkers.walkBinaryExpressionChildren : (preAst: BinaryExpression, parent: AST, walker: IAstWalker) => void
+>                                                                                  : ^^^^^^^^^^^^^^^^^^^^^^^^^^^^^^^^^^^^^^^^^^^^^^^^^^^^^^^^^^^^^^^^^^^
+>this.childrenWalkers[NodeType.Xor] : IAstWalkChildren
+>                                   : ^^^^^^^^^^^^^^^^
+>this.childrenWalkers : IAstWalkChildren[]
+>                     : ^^^^^^^^^^^^^^^^^^
+>this : this
+>     : ^^^^
+>childrenWalkers : IAstWalkChildren[]
+>                : ^^^^^^^^^^^^^^^^^^
+>NodeType.Xor : any
+>             : ^^^
+>NodeType : any
+>         : ^^^
+>Xor : any
+>    : ^^^
+>ChildrenWalkers.walkBinaryExpressionChildren : (preAst: BinaryExpression, parent: AST, walker: IAstWalker) => void
+>                                             : ^^^^^^^^^^^^^^^^^^^^^^^^^^^^^^^^^^^^^^^^^^^^^^^^^^^^^^^^^^^^^^^^^^^
+>ChildrenWalkers : typeof ChildrenWalkers
+>                : ^^^^^^^^^^^^^^^^^^^^^^
+>walkBinaryExpressionChildren : (preAst: BinaryExpression, parent: AST, walker: IAstWalker) => void
+>                             : ^^^^^^^^^^^^^^^^^^^^^^^^^^^^^^^^^^^^^^^^^^^^^^^^^^^^^^^^^^^^^^^^^^^
+
+            this.childrenWalkers[NodeType.And] = ChildrenWalkers.walkBinaryExpressionChildren;
+>this.childrenWalkers[NodeType.And] = ChildrenWalkers.walkBinaryExpressionChildren : (preAst: BinaryExpression, parent: AST, walker: IAstWalker) => void
+>                                                                                  : ^^^^^^^^^^^^^^^^^^^^^^^^^^^^^^^^^^^^^^^^^^^^^^^^^^^^^^^^^^^^^^^^^^^
+>this.childrenWalkers[NodeType.And] : IAstWalkChildren
+>                                   : ^^^^^^^^^^^^^^^^
+>this.childrenWalkers : IAstWalkChildren[]
+>                     : ^^^^^^^^^^^^^^^^^^
+>this : this
+>     : ^^^^
+>childrenWalkers : IAstWalkChildren[]
+>                : ^^^^^^^^^^^^^^^^^^
+>NodeType.And : any
+>             : ^^^
+>NodeType : any
+>         : ^^^
+>And : any
+>    : ^^^
+>ChildrenWalkers.walkBinaryExpressionChildren : (preAst: BinaryExpression, parent: AST, walker: IAstWalker) => void
+>                                             : ^^^^^^^^^^^^^^^^^^^^^^^^^^^^^^^^^^^^^^^^^^^^^^^^^^^^^^^^^^^^^^^^^^^
+>ChildrenWalkers : typeof ChildrenWalkers
+>                : ^^^^^^^^^^^^^^^^^^^^^^
+>walkBinaryExpressionChildren : (preAst: BinaryExpression, parent: AST, walker: IAstWalker) => void
+>                             : ^^^^^^^^^^^^^^^^^^^^^^^^^^^^^^^^^^^^^^^^^^^^^^^^^^^^^^^^^^^^^^^^^^^
+
+            this.childrenWalkers[NodeType.Eq] = ChildrenWalkers.walkBinaryExpressionChildren;
+>this.childrenWalkers[NodeType.Eq] = ChildrenWalkers.walkBinaryExpressionChildren : (preAst: BinaryExpression, parent: AST, walker: IAstWalker) => void
+>                                                                                 : ^^^^^^^^^^^^^^^^^^^^^^^^^^^^^^^^^^^^^^^^^^^^^^^^^^^^^^^^^^^^^^^^^^^
+>this.childrenWalkers[NodeType.Eq] : IAstWalkChildren
+>                                  : ^^^^^^^^^^^^^^^^
+>this.childrenWalkers : IAstWalkChildren[]
+>                     : ^^^^^^^^^^^^^^^^^^
+>this : this
+>     : ^^^^
+>childrenWalkers : IAstWalkChildren[]
+>                : ^^^^^^^^^^^^^^^^^^
+>NodeType.Eq : any
+>            : ^^^
+>NodeType : any
+>         : ^^^
+>Eq : any
+>   : ^^^
+>ChildrenWalkers.walkBinaryExpressionChildren : (preAst: BinaryExpression, parent: AST, walker: IAstWalker) => void
+>                                             : ^^^^^^^^^^^^^^^^^^^^^^^^^^^^^^^^^^^^^^^^^^^^^^^^^^^^^^^^^^^^^^^^^^^
+>ChildrenWalkers : typeof ChildrenWalkers
+>                : ^^^^^^^^^^^^^^^^^^^^^^
+>walkBinaryExpressionChildren : (preAst: BinaryExpression, parent: AST, walker: IAstWalker) => void
+>                             : ^^^^^^^^^^^^^^^^^^^^^^^^^^^^^^^^^^^^^^^^^^^^^^^^^^^^^^^^^^^^^^^^^^^
+
+            this.childrenWalkers[NodeType.Ne] = ChildrenWalkers.walkBinaryExpressionChildren;
+>this.childrenWalkers[NodeType.Ne] = ChildrenWalkers.walkBinaryExpressionChildren : (preAst: BinaryExpression, parent: AST, walker: IAstWalker) => void
+>                                                                                 : ^^^^^^^^^^^^^^^^^^^^^^^^^^^^^^^^^^^^^^^^^^^^^^^^^^^^^^^^^^^^^^^^^^^
+>this.childrenWalkers[NodeType.Ne] : IAstWalkChildren
+>                                  : ^^^^^^^^^^^^^^^^
+>this.childrenWalkers : IAstWalkChildren[]
+>                     : ^^^^^^^^^^^^^^^^^^
+>this : this
+>     : ^^^^
+>childrenWalkers : IAstWalkChildren[]
+>                : ^^^^^^^^^^^^^^^^^^
+>NodeType.Ne : any
+>            : ^^^
+>NodeType : any
+>         : ^^^
+>Ne : any
+>   : ^^^
+>ChildrenWalkers.walkBinaryExpressionChildren : (preAst: BinaryExpression, parent: AST, walker: IAstWalker) => void
+>                                             : ^^^^^^^^^^^^^^^^^^^^^^^^^^^^^^^^^^^^^^^^^^^^^^^^^^^^^^^^^^^^^^^^^^^
+>ChildrenWalkers : typeof ChildrenWalkers
+>                : ^^^^^^^^^^^^^^^^^^^^^^
+>walkBinaryExpressionChildren : (preAst: BinaryExpression, parent: AST, walker: IAstWalker) => void
+>                             : ^^^^^^^^^^^^^^^^^^^^^^^^^^^^^^^^^^^^^^^^^^^^^^^^^^^^^^^^^^^^^^^^^^^
+
+            this.childrenWalkers[NodeType.Eqv] = ChildrenWalkers.walkBinaryExpressionChildren;
+>this.childrenWalkers[NodeType.Eqv] = ChildrenWalkers.walkBinaryExpressionChildren : (preAst: BinaryExpression, parent: AST, walker: IAstWalker) => void
+>                                                                                  : ^^^^^^^^^^^^^^^^^^^^^^^^^^^^^^^^^^^^^^^^^^^^^^^^^^^^^^^^^^^^^^^^^^^
+>this.childrenWalkers[NodeType.Eqv] : IAstWalkChildren
+>                                   : ^^^^^^^^^^^^^^^^
+>this.childrenWalkers : IAstWalkChildren[]
+>                     : ^^^^^^^^^^^^^^^^^^
+>this : this
+>     : ^^^^
+>childrenWalkers : IAstWalkChildren[]
+>                : ^^^^^^^^^^^^^^^^^^
+>NodeType.Eqv : any
+>             : ^^^
+>NodeType : any
+>         : ^^^
+>Eqv : any
+>    : ^^^
+>ChildrenWalkers.walkBinaryExpressionChildren : (preAst: BinaryExpression, parent: AST, walker: IAstWalker) => void
+>                                             : ^^^^^^^^^^^^^^^^^^^^^^^^^^^^^^^^^^^^^^^^^^^^^^^^^^^^^^^^^^^^^^^^^^^
+>ChildrenWalkers : typeof ChildrenWalkers
+>                : ^^^^^^^^^^^^^^^^^^^^^^
+>walkBinaryExpressionChildren : (preAst: BinaryExpression, parent: AST, walker: IAstWalker) => void
+>                             : ^^^^^^^^^^^^^^^^^^^^^^^^^^^^^^^^^^^^^^^^^^^^^^^^^^^^^^^^^^^^^^^^^^^
+
+            this.childrenWalkers[NodeType.NEqv] = ChildrenWalkers.walkBinaryExpressionChildren;
+>this.childrenWalkers[NodeType.NEqv] = ChildrenWalkers.walkBinaryExpressionChildren : (preAst: BinaryExpression, parent: AST, walker: IAstWalker) => void
+>                                                                                   : ^^^^^^^^^^^^^^^^^^^^^^^^^^^^^^^^^^^^^^^^^^^^^^^^^^^^^^^^^^^^^^^^^^^
+>this.childrenWalkers[NodeType.NEqv] : IAstWalkChildren
+>                                    : ^^^^^^^^^^^^^^^^
+>this.childrenWalkers : IAstWalkChildren[]
+>                     : ^^^^^^^^^^^^^^^^^^
+>this : this
+>     : ^^^^
+>childrenWalkers : IAstWalkChildren[]
+>                : ^^^^^^^^^^^^^^^^^^
+>NodeType.NEqv : any
+>              : ^^^
+>NodeType : any
+>         : ^^^
+>NEqv : any
+>     : ^^^
+>ChildrenWalkers.walkBinaryExpressionChildren : (preAst: BinaryExpression, parent: AST, walker: IAstWalker) => void
+>                                             : ^^^^^^^^^^^^^^^^^^^^^^^^^^^^^^^^^^^^^^^^^^^^^^^^^^^^^^^^^^^^^^^^^^^
+>ChildrenWalkers : typeof ChildrenWalkers
+>                : ^^^^^^^^^^^^^^^^^^^^^^
+>walkBinaryExpressionChildren : (preAst: BinaryExpression, parent: AST, walker: IAstWalker) => void
+>                             : ^^^^^^^^^^^^^^^^^^^^^^^^^^^^^^^^^^^^^^^^^^^^^^^^^^^^^^^^^^^^^^^^^^^
+
+            this.childrenWalkers[NodeType.Lt] = ChildrenWalkers.walkBinaryExpressionChildren;
+>this.childrenWalkers[NodeType.Lt] = ChildrenWalkers.walkBinaryExpressionChildren : (preAst: BinaryExpression, parent: AST, walker: IAstWalker) => void
+>                                                                                 : ^^^^^^^^^^^^^^^^^^^^^^^^^^^^^^^^^^^^^^^^^^^^^^^^^^^^^^^^^^^^^^^^^^^
+>this.childrenWalkers[NodeType.Lt] : IAstWalkChildren
+>                                  : ^^^^^^^^^^^^^^^^
+>this.childrenWalkers : IAstWalkChildren[]
+>                     : ^^^^^^^^^^^^^^^^^^
+>this : this
+>     : ^^^^
+>childrenWalkers : IAstWalkChildren[]
+>                : ^^^^^^^^^^^^^^^^^^
+>NodeType.Lt : any
+>            : ^^^
+>NodeType : any
+>         : ^^^
+>Lt : any
+>   : ^^^
+>ChildrenWalkers.walkBinaryExpressionChildren : (preAst: BinaryExpression, parent: AST, walker: IAstWalker) => void
+>                                             : ^^^^^^^^^^^^^^^^^^^^^^^^^^^^^^^^^^^^^^^^^^^^^^^^^^^^^^^^^^^^^^^^^^^
+>ChildrenWalkers : typeof ChildrenWalkers
+>                : ^^^^^^^^^^^^^^^^^^^^^^
+>walkBinaryExpressionChildren : (preAst: BinaryExpression, parent: AST, walker: IAstWalker) => void
+>                             : ^^^^^^^^^^^^^^^^^^^^^^^^^^^^^^^^^^^^^^^^^^^^^^^^^^^^^^^^^^^^^^^^^^^
+
+            this.childrenWalkers[NodeType.Le] = ChildrenWalkers.walkBinaryExpressionChildren;
+>this.childrenWalkers[NodeType.Le] = ChildrenWalkers.walkBinaryExpressionChildren : (preAst: BinaryExpression, parent: AST, walker: IAstWalker) => void
+>                                                                                 : ^^^^^^^^^^^^^^^^^^^^^^^^^^^^^^^^^^^^^^^^^^^^^^^^^^^^^^^^^^^^^^^^^^^
+>this.childrenWalkers[NodeType.Le] : IAstWalkChildren
+>                                  : ^^^^^^^^^^^^^^^^
+>this.childrenWalkers : IAstWalkChildren[]
+>                     : ^^^^^^^^^^^^^^^^^^
+>this : this
+>     : ^^^^
+>childrenWalkers : IAstWalkChildren[]
+>                : ^^^^^^^^^^^^^^^^^^
+>NodeType.Le : any
+>            : ^^^
+>NodeType : any
+>         : ^^^
+>Le : any
+>   : ^^^
+>ChildrenWalkers.walkBinaryExpressionChildren : (preAst: BinaryExpression, parent: AST, walker: IAstWalker) => void
+>                                             : ^^^^^^^^^^^^^^^^^^^^^^^^^^^^^^^^^^^^^^^^^^^^^^^^^^^^^^^^^^^^^^^^^^^
+>ChildrenWalkers : typeof ChildrenWalkers
+>                : ^^^^^^^^^^^^^^^^^^^^^^
+>walkBinaryExpressionChildren : (preAst: BinaryExpression, parent: AST, walker: IAstWalker) => void
+>                             : ^^^^^^^^^^^^^^^^^^^^^^^^^^^^^^^^^^^^^^^^^^^^^^^^^^^^^^^^^^^^^^^^^^^
+
+            this.childrenWalkers[NodeType.Gt] = ChildrenWalkers.walkBinaryExpressionChildren;
+>this.childrenWalkers[NodeType.Gt] = ChildrenWalkers.walkBinaryExpressionChildren : (preAst: BinaryExpression, parent: AST, walker: IAstWalker) => void
+>                                                                                 : ^^^^^^^^^^^^^^^^^^^^^^^^^^^^^^^^^^^^^^^^^^^^^^^^^^^^^^^^^^^^^^^^^^^
+>this.childrenWalkers[NodeType.Gt] : IAstWalkChildren
+>                                  : ^^^^^^^^^^^^^^^^
+>this.childrenWalkers : IAstWalkChildren[]
+>                     : ^^^^^^^^^^^^^^^^^^
+>this : this
+>     : ^^^^
+>childrenWalkers : IAstWalkChildren[]
+>                : ^^^^^^^^^^^^^^^^^^
+>NodeType.Gt : any
+>            : ^^^
+>NodeType : any
+>         : ^^^
+>Gt : any
+>   : ^^^
+>ChildrenWalkers.walkBinaryExpressionChildren : (preAst: BinaryExpression, parent: AST, walker: IAstWalker) => void
+>                                             : ^^^^^^^^^^^^^^^^^^^^^^^^^^^^^^^^^^^^^^^^^^^^^^^^^^^^^^^^^^^^^^^^^^^
+>ChildrenWalkers : typeof ChildrenWalkers
+>                : ^^^^^^^^^^^^^^^^^^^^^^
+>walkBinaryExpressionChildren : (preAst: BinaryExpression, parent: AST, walker: IAstWalker) => void
+>                             : ^^^^^^^^^^^^^^^^^^^^^^^^^^^^^^^^^^^^^^^^^^^^^^^^^^^^^^^^^^^^^^^^^^^
+
+            this.childrenWalkers[NodeType.Ge] = ChildrenWalkers.walkBinaryExpressionChildren;
+>this.childrenWalkers[NodeType.Ge] = ChildrenWalkers.walkBinaryExpressionChildren : (preAst: BinaryExpression, parent: AST, walker: IAstWalker) => void
+>                                                                                 : ^^^^^^^^^^^^^^^^^^^^^^^^^^^^^^^^^^^^^^^^^^^^^^^^^^^^^^^^^^^^^^^^^^^
+>this.childrenWalkers[NodeType.Ge] : IAstWalkChildren
+>                                  : ^^^^^^^^^^^^^^^^
+>this.childrenWalkers : IAstWalkChildren[]
+>                     : ^^^^^^^^^^^^^^^^^^
+>this : this
+>     : ^^^^
+>childrenWalkers : IAstWalkChildren[]
+>                : ^^^^^^^^^^^^^^^^^^
+>NodeType.Ge : any
+>            : ^^^
+>NodeType : any
+>         : ^^^
+>Ge : any
+>   : ^^^
+>ChildrenWalkers.walkBinaryExpressionChildren : (preAst: BinaryExpression, parent: AST, walker: IAstWalker) => void
+>                                             : ^^^^^^^^^^^^^^^^^^^^^^^^^^^^^^^^^^^^^^^^^^^^^^^^^^^^^^^^^^^^^^^^^^^
+>ChildrenWalkers : typeof ChildrenWalkers
+>                : ^^^^^^^^^^^^^^^^^^^^^^
+>walkBinaryExpressionChildren : (preAst: BinaryExpression, parent: AST, walker: IAstWalker) => void
+>                             : ^^^^^^^^^^^^^^^^^^^^^^^^^^^^^^^^^^^^^^^^^^^^^^^^^^^^^^^^^^^^^^^^^^^
+
+            this.childrenWalkers[NodeType.Add] = ChildrenWalkers.walkBinaryExpressionChildren;
+>this.childrenWalkers[NodeType.Add] = ChildrenWalkers.walkBinaryExpressionChildren : (preAst: BinaryExpression, parent: AST, walker: IAstWalker) => void
+>                                                                                  : ^^^^^^^^^^^^^^^^^^^^^^^^^^^^^^^^^^^^^^^^^^^^^^^^^^^^^^^^^^^^^^^^^^^
+>this.childrenWalkers[NodeType.Add] : IAstWalkChildren
+>                                   : ^^^^^^^^^^^^^^^^
+>this.childrenWalkers : IAstWalkChildren[]
+>                     : ^^^^^^^^^^^^^^^^^^
+>this : this
+>     : ^^^^
+>childrenWalkers : IAstWalkChildren[]
+>                : ^^^^^^^^^^^^^^^^^^
+>NodeType.Add : any
+>             : ^^^
+>NodeType : any
+>         : ^^^
+>Add : any
+>    : ^^^
+>ChildrenWalkers.walkBinaryExpressionChildren : (preAst: BinaryExpression, parent: AST, walker: IAstWalker) => void
+>                                             : ^^^^^^^^^^^^^^^^^^^^^^^^^^^^^^^^^^^^^^^^^^^^^^^^^^^^^^^^^^^^^^^^^^^
+>ChildrenWalkers : typeof ChildrenWalkers
+>                : ^^^^^^^^^^^^^^^^^^^^^^
+>walkBinaryExpressionChildren : (preAst: BinaryExpression, parent: AST, walker: IAstWalker) => void
+>                             : ^^^^^^^^^^^^^^^^^^^^^^^^^^^^^^^^^^^^^^^^^^^^^^^^^^^^^^^^^^^^^^^^^^^
+
+            this.childrenWalkers[NodeType.Sub] = ChildrenWalkers.walkBinaryExpressionChildren;
+>this.childrenWalkers[NodeType.Sub] = ChildrenWalkers.walkBinaryExpressionChildren : (preAst: BinaryExpression, parent: AST, walker: IAstWalker) => void
+>                                                                                  : ^^^^^^^^^^^^^^^^^^^^^^^^^^^^^^^^^^^^^^^^^^^^^^^^^^^^^^^^^^^^^^^^^^^
+>this.childrenWalkers[NodeType.Sub] : IAstWalkChildren
+>                                   : ^^^^^^^^^^^^^^^^
+>this.childrenWalkers : IAstWalkChildren[]
+>                     : ^^^^^^^^^^^^^^^^^^
+>this : this
+>     : ^^^^
+>childrenWalkers : IAstWalkChildren[]
+>                : ^^^^^^^^^^^^^^^^^^
+>NodeType.Sub : any
+>             : ^^^
+>NodeType : any
+>         : ^^^
+>Sub : any
+>    : ^^^
+>ChildrenWalkers.walkBinaryExpressionChildren : (preAst: BinaryExpression, parent: AST, walker: IAstWalker) => void
+>                                             : ^^^^^^^^^^^^^^^^^^^^^^^^^^^^^^^^^^^^^^^^^^^^^^^^^^^^^^^^^^^^^^^^^^^
+>ChildrenWalkers : typeof ChildrenWalkers
+>                : ^^^^^^^^^^^^^^^^^^^^^^
+>walkBinaryExpressionChildren : (preAst: BinaryExpression, parent: AST, walker: IAstWalker) => void
+>                             : ^^^^^^^^^^^^^^^^^^^^^^^^^^^^^^^^^^^^^^^^^^^^^^^^^^^^^^^^^^^^^^^^^^^
+
+            this.childrenWalkers[NodeType.Mul] = ChildrenWalkers.walkBinaryExpressionChildren;
+>this.childrenWalkers[NodeType.Mul] = ChildrenWalkers.walkBinaryExpressionChildren : (preAst: BinaryExpression, parent: AST, walker: IAstWalker) => void
+>                                                                                  : ^^^^^^^^^^^^^^^^^^^^^^^^^^^^^^^^^^^^^^^^^^^^^^^^^^^^^^^^^^^^^^^^^^^
+>this.childrenWalkers[NodeType.Mul] : IAstWalkChildren
+>                                   : ^^^^^^^^^^^^^^^^
+>this.childrenWalkers : IAstWalkChildren[]
+>                     : ^^^^^^^^^^^^^^^^^^
+>this : this
+>     : ^^^^
+>childrenWalkers : IAstWalkChildren[]
+>                : ^^^^^^^^^^^^^^^^^^
+>NodeType.Mul : any
+>             : ^^^
+>NodeType : any
+>         : ^^^
+>Mul : any
+>    : ^^^
+>ChildrenWalkers.walkBinaryExpressionChildren : (preAst: BinaryExpression, parent: AST, walker: IAstWalker) => void
+>                                             : ^^^^^^^^^^^^^^^^^^^^^^^^^^^^^^^^^^^^^^^^^^^^^^^^^^^^^^^^^^^^^^^^^^^
+>ChildrenWalkers : typeof ChildrenWalkers
+>                : ^^^^^^^^^^^^^^^^^^^^^^
+>walkBinaryExpressionChildren : (preAst: BinaryExpression, parent: AST, walker: IAstWalker) => void
+>                             : ^^^^^^^^^^^^^^^^^^^^^^^^^^^^^^^^^^^^^^^^^^^^^^^^^^^^^^^^^^^^^^^^^^^
+
+            this.childrenWalkers[NodeType.Div] = ChildrenWalkers.walkBinaryExpressionChildren;
+>this.childrenWalkers[NodeType.Div] = ChildrenWalkers.walkBinaryExpressionChildren : (preAst: BinaryExpression, parent: AST, walker: IAstWalker) => void
+>                                                                                  : ^^^^^^^^^^^^^^^^^^^^^^^^^^^^^^^^^^^^^^^^^^^^^^^^^^^^^^^^^^^^^^^^^^^
+>this.childrenWalkers[NodeType.Div] : IAstWalkChildren
+>                                   : ^^^^^^^^^^^^^^^^
+>this.childrenWalkers : IAstWalkChildren[]
+>                     : ^^^^^^^^^^^^^^^^^^
+>this : this
+>     : ^^^^
+>childrenWalkers : IAstWalkChildren[]
+>                : ^^^^^^^^^^^^^^^^^^
+>NodeType.Div : any
+>             : ^^^
+>NodeType : any
+>         : ^^^
+>Div : any
+>    : ^^^
+>ChildrenWalkers.walkBinaryExpressionChildren : (preAst: BinaryExpression, parent: AST, walker: IAstWalker) => void
+>                                             : ^^^^^^^^^^^^^^^^^^^^^^^^^^^^^^^^^^^^^^^^^^^^^^^^^^^^^^^^^^^^^^^^^^^
+>ChildrenWalkers : typeof ChildrenWalkers
+>                : ^^^^^^^^^^^^^^^^^^^^^^
+>walkBinaryExpressionChildren : (preAst: BinaryExpression, parent: AST, walker: IAstWalker) => void
+>                             : ^^^^^^^^^^^^^^^^^^^^^^^^^^^^^^^^^^^^^^^^^^^^^^^^^^^^^^^^^^^^^^^^^^^
+
+            this.childrenWalkers[NodeType.Mod] = ChildrenWalkers.walkBinaryExpressionChildren;
+>this.childrenWalkers[NodeType.Mod] = ChildrenWalkers.walkBinaryExpressionChildren : (preAst: BinaryExpression, parent: AST, walker: IAstWalker) => void
+>                                                                                  : ^^^^^^^^^^^^^^^^^^^^^^^^^^^^^^^^^^^^^^^^^^^^^^^^^^^^^^^^^^^^^^^^^^^
+>this.childrenWalkers[NodeType.Mod] : IAstWalkChildren
+>                                   : ^^^^^^^^^^^^^^^^
+>this.childrenWalkers : IAstWalkChildren[]
+>                     : ^^^^^^^^^^^^^^^^^^
+>this : this
+>     : ^^^^
+>childrenWalkers : IAstWalkChildren[]
+>                : ^^^^^^^^^^^^^^^^^^
+>NodeType.Mod : any
+>             : ^^^
+>NodeType : any
+>         : ^^^
+>Mod : any
+>    : ^^^
+>ChildrenWalkers.walkBinaryExpressionChildren : (preAst: BinaryExpression, parent: AST, walker: IAstWalker) => void
+>                                             : ^^^^^^^^^^^^^^^^^^^^^^^^^^^^^^^^^^^^^^^^^^^^^^^^^^^^^^^^^^^^^^^^^^^
+>ChildrenWalkers : typeof ChildrenWalkers
+>                : ^^^^^^^^^^^^^^^^^^^^^^
+>walkBinaryExpressionChildren : (preAst: BinaryExpression, parent: AST, walker: IAstWalker) => void
+>                             : ^^^^^^^^^^^^^^^^^^^^^^^^^^^^^^^^^^^^^^^^^^^^^^^^^^^^^^^^^^^^^^^^^^^
+
+            this.childrenWalkers[NodeType.Lsh] = ChildrenWalkers.walkBinaryExpressionChildren;
+>this.childrenWalkers[NodeType.Lsh] = ChildrenWalkers.walkBinaryExpressionChildren : (preAst: BinaryExpression, parent: AST, walker: IAstWalker) => void
+>                                                                                  : ^^^^^^^^^^^^^^^^^^^^^^^^^^^^^^^^^^^^^^^^^^^^^^^^^^^^^^^^^^^^^^^^^^^
+>this.childrenWalkers[NodeType.Lsh] : IAstWalkChildren
+>                                   : ^^^^^^^^^^^^^^^^
+>this.childrenWalkers : IAstWalkChildren[]
+>                     : ^^^^^^^^^^^^^^^^^^
+>this : this
+>     : ^^^^
+>childrenWalkers : IAstWalkChildren[]
+>                : ^^^^^^^^^^^^^^^^^^
+>NodeType.Lsh : any
+>             : ^^^
+>NodeType : any
+>         : ^^^
+>Lsh : any
+>    : ^^^
+>ChildrenWalkers.walkBinaryExpressionChildren : (preAst: BinaryExpression, parent: AST, walker: IAstWalker) => void
+>                                             : ^^^^^^^^^^^^^^^^^^^^^^^^^^^^^^^^^^^^^^^^^^^^^^^^^^^^^^^^^^^^^^^^^^^
+>ChildrenWalkers : typeof ChildrenWalkers
+>                : ^^^^^^^^^^^^^^^^^^^^^^
+>walkBinaryExpressionChildren : (preAst: BinaryExpression, parent: AST, walker: IAstWalker) => void
+>                             : ^^^^^^^^^^^^^^^^^^^^^^^^^^^^^^^^^^^^^^^^^^^^^^^^^^^^^^^^^^^^^^^^^^^
+
+            this.childrenWalkers[NodeType.Rsh] = ChildrenWalkers.walkBinaryExpressionChildren;
+>this.childrenWalkers[NodeType.Rsh] = ChildrenWalkers.walkBinaryExpressionChildren : (preAst: BinaryExpression, parent: AST, walker: IAstWalker) => void
+>                                                                                  : ^^^^^^^^^^^^^^^^^^^^^^^^^^^^^^^^^^^^^^^^^^^^^^^^^^^^^^^^^^^^^^^^^^^
+>this.childrenWalkers[NodeType.Rsh] : IAstWalkChildren
+>                                   : ^^^^^^^^^^^^^^^^
+>this.childrenWalkers : IAstWalkChildren[]
+>                     : ^^^^^^^^^^^^^^^^^^
+>this : this
+>     : ^^^^
+>childrenWalkers : IAstWalkChildren[]
+>                : ^^^^^^^^^^^^^^^^^^
+>NodeType.Rsh : any
+>             : ^^^
+>NodeType : any
+>         : ^^^
+>Rsh : any
+>    : ^^^
+>ChildrenWalkers.walkBinaryExpressionChildren : (preAst: BinaryExpression, parent: AST, walker: IAstWalker) => void
+>                                             : ^^^^^^^^^^^^^^^^^^^^^^^^^^^^^^^^^^^^^^^^^^^^^^^^^^^^^^^^^^^^^^^^^^^
+>ChildrenWalkers : typeof ChildrenWalkers
+>                : ^^^^^^^^^^^^^^^^^^^^^^
+>walkBinaryExpressionChildren : (preAst: BinaryExpression, parent: AST, walker: IAstWalker) => void
+>                             : ^^^^^^^^^^^^^^^^^^^^^^^^^^^^^^^^^^^^^^^^^^^^^^^^^^^^^^^^^^^^^^^^^^^
+
+            this.childrenWalkers[NodeType.Rs2] = ChildrenWalkers.walkBinaryExpressionChildren;
+>this.childrenWalkers[NodeType.Rs2] = ChildrenWalkers.walkBinaryExpressionChildren : (preAst: BinaryExpression, parent: AST, walker: IAstWalker) => void
+>                                                                                  : ^^^^^^^^^^^^^^^^^^^^^^^^^^^^^^^^^^^^^^^^^^^^^^^^^^^^^^^^^^^^^^^^^^^
+>this.childrenWalkers[NodeType.Rs2] : IAstWalkChildren
+>                                   : ^^^^^^^^^^^^^^^^
+>this.childrenWalkers : IAstWalkChildren[]
+>                     : ^^^^^^^^^^^^^^^^^^
+>this : this
+>     : ^^^^
+>childrenWalkers : IAstWalkChildren[]
+>                : ^^^^^^^^^^^^^^^^^^
+>NodeType.Rs2 : any
+>             : ^^^
+>NodeType : any
+>         : ^^^
+>Rs2 : any
+>    : ^^^
+>ChildrenWalkers.walkBinaryExpressionChildren : (preAst: BinaryExpression, parent: AST, walker: IAstWalker) => void
+>                                             : ^^^^^^^^^^^^^^^^^^^^^^^^^^^^^^^^^^^^^^^^^^^^^^^^^^^^^^^^^^^^^^^^^^^
+>ChildrenWalkers : typeof ChildrenWalkers
+>                : ^^^^^^^^^^^^^^^^^^^^^^
+>walkBinaryExpressionChildren : (preAst: BinaryExpression, parent: AST, walker: IAstWalker) => void
+>                             : ^^^^^^^^^^^^^^^^^^^^^^^^^^^^^^^^^^^^^^^^^^^^^^^^^^^^^^^^^^^^^^^^^^^
+
+            this.childrenWalkers[NodeType.Not] = ChildrenWalkers.walkUnaryExpressionChildren;
+>this.childrenWalkers[NodeType.Not] = ChildrenWalkers.walkUnaryExpressionChildren : (preAst: UnaryExpression, parent: AST, walker: IAstWalker) => void
+>                                                                                 : ^^^^^^^^^^^^^^^^^^^^^^^^^^^^^^^^^^^^^^^^^^^^^^^^^^^^^^^^^^^^^^^^^^
+>this.childrenWalkers[NodeType.Not] : IAstWalkChildren
+>                                   : ^^^^^^^^^^^^^^^^
+>this.childrenWalkers : IAstWalkChildren[]
+>                     : ^^^^^^^^^^^^^^^^^^
+>this : this
+>     : ^^^^
+>childrenWalkers : IAstWalkChildren[]
+>                : ^^^^^^^^^^^^^^^^^^
+>NodeType.Not : any
+>             : ^^^
+>NodeType : any
+>         : ^^^
+>Not : any
+>    : ^^^
+>ChildrenWalkers.walkUnaryExpressionChildren : (preAst: UnaryExpression, parent: AST, walker: IAstWalker) => void
+>                                            : ^^^^^^^^^^^^^^^^^^^^^^^^^^^^^^^^^^^^^^^^^^^^^^^^^^^^^^^^^^^^^^^^^^
+>ChildrenWalkers : typeof ChildrenWalkers
+>                : ^^^^^^^^^^^^^^^^^^^^^^
+>walkUnaryExpressionChildren : (preAst: UnaryExpression, parent: AST, walker: IAstWalker) => void
+>                            : ^^^^^^^^^^^^^^^^^^^^^^^^^^^^^^^^^^^^^^^^^^^^^^^^^^^^^^^^^^^^^^^^^^
+
+            this.childrenWalkers[NodeType.LogNot] = ChildrenWalkers.walkUnaryExpressionChildren;
+>this.childrenWalkers[NodeType.LogNot] = ChildrenWalkers.walkUnaryExpressionChildren : (preAst: UnaryExpression, parent: AST, walker: IAstWalker) => void
+>                                                                                    : ^^^^^^^^^^^^^^^^^^^^^^^^^^^^^^^^^^^^^^^^^^^^^^^^^^^^^^^^^^^^^^^^^^
+>this.childrenWalkers[NodeType.LogNot] : IAstWalkChildren
+>                                      : ^^^^^^^^^^^^^^^^
+>this.childrenWalkers : IAstWalkChildren[]
+>                     : ^^^^^^^^^^^^^^^^^^
+>this : this
+>     : ^^^^
+>childrenWalkers : IAstWalkChildren[]
+>                : ^^^^^^^^^^^^^^^^^^
+>NodeType.LogNot : any
+>                : ^^^
+>NodeType : any
+>         : ^^^
+>LogNot : any
+>       : ^^^
+>ChildrenWalkers.walkUnaryExpressionChildren : (preAst: UnaryExpression, parent: AST, walker: IAstWalker) => void
+>                                            : ^^^^^^^^^^^^^^^^^^^^^^^^^^^^^^^^^^^^^^^^^^^^^^^^^^^^^^^^^^^^^^^^^^
+>ChildrenWalkers : typeof ChildrenWalkers
+>                : ^^^^^^^^^^^^^^^^^^^^^^
+>walkUnaryExpressionChildren : (preAst: UnaryExpression, parent: AST, walker: IAstWalker) => void
+>                            : ^^^^^^^^^^^^^^^^^^^^^^^^^^^^^^^^^^^^^^^^^^^^^^^^^^^^^^^^^^^^^^^^^^
+
+            this.childrenWalkers[NodeType.IncPre] = ChildrenWalkers.walkUnaryExpressionChildren;
+>this.childrenWalkers[NodeType.IncPre] = ChildrenWalkers.walkUnaryExpressionChildren : (preAst: UnaryExpression, parent: AST, walker: IAstWalker) => void
+>                                                                                    : ^^^^^^^^^^^^^^^^^^^^^^^^^^^^^^^^^^^^^^^^^^^^^^^^^^^^^^^^^^^^^^^^^^
+>this.childrenWalkers[NodeType.IncPre] : IAstWalkChildren
+>                                      : ^^^^^^^^^^^^^^^^
+>this.childrenWalkers : IAstWalkChildren[]
+>                     : ^^^^^^^^^^^^^^^^^^
+>this : this
+>     : ^^^^
+>childrenWalkers : IAstWalkChildren[]
+>                : ^^^^^^^^^^^^^^^^^^
+>NodeType.IncPre : any
+>                : ^^^
+>NodeType : any
+>         : ^^^
+>IncPre : any
+>       : ^^^
+>ChildrenWalkers.walkUnaryExpressionChildren : (preAst: UnaryExpression, parent: AST, walker: IAstWalker) => void
+>                                            : ^^^^^^^^^^^^^^^^^^^^^^^^^^^^^^^^^^^^^^^^^^^^^^^^^^^^^^^^^^^^^^^^^^
+>ChildrenWalkers : typeof ChildrenWalkers
+>                : ^^^^^^^^^^^^^^^^^^^^^^
+>walkUnaryExpressionChildren : (preAst: UnaryExpression, parent: AST, walker: IAstWalker) => void
+>                            : ^^^^^^^^^^^^^^^^^^^^^^^^^^^^^^^^^^^^^^^^^^^^^^^^^^^^^^^^^^^^^^^^^^
+
+            this.childrenWalkers[NodeType.DecPre] = ChildrenWalkers.walkUnaryExpressionChildren;
+>this.childrenWalkers[NodeType.DecPre] = ChildrenWalkers.walkUnaryExpressionChildren : (preAst: UnaryExpression, parent: AST, walker: IAstWalker) => void
+>                                                                                    : ^^^^^^^^^^^^^^^^^^^^^^^^^^^^^^^^^^^^^^^^^^^^^^^^^^^^^^^^^^^^^^^^^^
+>this.childrenWalkers[NodeType.DecPre] : IAstWalkChildren
+>                                      : ^^^^^^^^^^^^^^^^
+>this.childrenWalkers : IAstWalkChildren[]
+>                     : ^^^^^^^^^^^^^^^^^^
+>this : this
+>     : ^^^^
+>childrenWalkers : IAstWalkChildren[]
+>                : ^^^^^^^^^^^^^^^^^^
+>NodeType.DecPre : any
+>                : ^^^
+>NodeType : any
+>         : ^^^
+>DecPre : any
+>       : ^^^
+>ChildrenWalkers.walkUnaryExpressionChildren : (preAst: UnaryExpression, parent: AST, walker: IAstWalker) => void
+>                                            : ^^^^^^^^^^^^^^^^^^^^^^^^^^^^^^^^^^^^^^^^^^^^^^^^^^^^^^^^^^^^^^^^^^
+>ChildrenWalkers : typeof ChildrenWalkers
+>                : ^^^^^^^^^^^^^^^^^^^^^^
+>walkUnaryExpressionChildren : (preAst: UnaryExpression, parent: AST, walker: IAstWalker) => void
+>                            : ^^^^^^^^^^^^^^^^^^^^^^^^^^^^^^^^^^^^^^^^^^^^^^^^^^^^^^^^^^^^^^^^^^
+
+            this.childrenWalkers[NodeType.IncPost] = ChildrenWalkers.walkUnaryExpressionChildren;
+>this.childrenWalkers[NodeType.IncPost] = ChildrenWalkers.walkUnaryExpressionChildren : (preAst: UnaryExpression, parent: AST, walker: IAstWalker) => void
+>                                                                                     : ^^^^^^^^^^^^^^^^^^^^^^^^^^^^^^^^^^^^^^^^^^^^^^^^^^^^^^^^^^^^^^^^^^
+>this.childrenWalkers[NodeType.IncPost] : IAstWalkChildren
+>                                       : ^^^^^^^^^^^^^^^^
+>this.childrenWalkers : IAstWalkChildren[]
+>                     : ^^^^^^^^^^^^^^^^^^
+>this : this
+>     : ^^^^
+>childrenWalkers : IAstWalkChildren[]
+>                : ^^^^^^^^^^^^^^^^^^
+>NodeType.IncPost : any
+>                 : ^^^
+>NodeType : any
+>         : ^^^
+>IncPost : any
+>        : ^^^
+>ChildrenWalkers.walkUnaryExpressionChildren : (preAst: UnaryExpression, parent: AST, walker: IAstWalker) => void
+>                                            : ^^^^^^^^^^^^^^^^^^^^^^^^^^^^^^^^^^^^^^^^^^^^^^^^^^^^^^^^^^^^^^^^^^
+>ChildrenWalkers : typeof ChildrenWalkers
+>                : ^^^^^^^^^^^^^^^^^^^^^^
+>walkUnaryExpressionChildren : (preAst: UnaryExpression, parent: AST, walker: IAstWalker) => void
+>                            : ^^^^^^^^^^^^^^^^^^^^^^^^^^^^^^^^^^^^^^^^^^^^^^^^^^^^^^^^^^^^^^^^^^
+
+            this.childrenWalkers[NodeType.DecPost] = ChildrenWalkers.walkUnaryExpressionChildren;
+>this.childrenWalkers[NodeType.DecPost] = ChildrenWalkers.walkUnaryExpressionChildren : (preAst: UnaryExpression, parent: AST, walker: IAstWalker) => void
+>                                                                                     : ^^^^^^^^^^^^^^^^^^^^^^^^^^^^^^^^^^^^^^^^^^^^^^^^^^^^^^^^^^^^^^^^^^
+>this.childrenWalkers[NodeType.DecPost] : IAstWalkChildren
+>                                       : ^^^^^^^^^^^^^^^^
+>this.childrenWalkers : IAstWalkChildren[]
+>                     : ^^^^^^^^^^^^^^^^^^
+>this : this
+>     : ^^^^
+>childrenWalkers : IAstWalkChildren[]
+>                : ^^^^^^^^^^^^^^^^^^
+>NodeType.DecPost : any
+>                 : ^^^
+>NodeType : any
+>         : ^^^
+>DecPost : any
+>        : ^^^
+>ChildrenWalkers.walkUnaryExpressionChildren : (preAst: UnaryExpression, parent: AST, walker: IAstWalker) => void
+>                                            : ^^^^^^^^^^^^^^^^^^^^^^^^^^^^^^^^^^^^^^^^^^^^^^^^^^^^^^^^^^^^^^^^^^
+>ChildrenWalkers : typeof ChildrenWalkers
+>                : ^^^^^^^^^^^^^^^^^^^^^^
+>walkUnaryExpressionChildren : (preAst: UnaryExpression, parent: AST, walker: IAstWalker) => void
+>                            : ^^^^^^^^^^^^^^^^^^^^^^^^^^^^^^^^^^^^^^^^^^^^^^^^^^^^^^^^^^^^^^^^^^
+
+            this.childrenWalkers[NodeType.TypeAssertion] = ChildrenWalkers.walkUnaryExpressionChildren;
+>this.childrenWalkers[NodeType.TypeAssertion] = ChildrenWalkers.walkUnaryExpressionChildren : (preAst: UnaryExpression, parent: AST, walker: IAstWalker) => void
+>                                                                                           : ^^^^^^^^^^^^^^^^^^^^^^^^^^^^^^^^^^^^^^^^^^^^^^^^^^^^^^^^^^^^^^^^^^
+>this.childrenWalkers[NodeType.TypeAssertion] : IAstWalkChildren
+>                                             : ^^^^^^^^^^^^^^^^
+>this.childrenWalkers : IAstWalkChildren[]
+>                     : ^^^^^^^^^^^^^^^^^^
+>this : this
+>     : ^^^^
+>childrenWalkers : IAstWalkChildren[]
+>                : ^^^^^^^^^^^^^^^^^^
+>NodeType.TypeAssertion : any
+>                       : ^^^
+>NodeType : any
+>         : ^^^
+>TypeAssertion : any
+>              : ^^^
+>ChildrenWalkers.walkUnaryExpressionChildren : (preAst: UnaryExpression, parent: AST, walker: IAstWalker) => void
+>                                            : ^^^^^^^^^^^^^^^^^^^^^^^^^^^^^^^^^^^^^^^^^^^^^^^^^^^^^^^^^^^^^^^^^^
+>ChildrenWalkers : typeof ChildrenWalkers
+>                : ^^^^^^^^^^^^^^^^^^^^^^
+>walkUnaryExpressionChildren : (preAst: UnaryExpression, parent: AST, walker: IAstWalker) => void
+>                            : ^^^^^^^^^^^^^^^^^^^^^^^^^^^^^^^^^^^^^^^^^^^^^^^^^^^^^^^^^^^^^^^^^^
+
+            this.childrenWalkers[NodeType.FuncDecl] = ChildrenWalkers.walkFuncDeclChildren;
+>this.childrenWalkers[NodeType.FuncDecl] = ChildrenWalkers.walkFuncDeclChildren : (preAst: FuncDecl, parent: AST, walker: IAstWalker) => void
+>                                                                               : ^^^^^^^^^^^^^^^^^^^^^^^^^^^^^^^^^^^^^^^^^^^^^^^^^^^^^^^^^^^
+>this.childrenWalkers[NodeType.FuncDecl] : IAstWalkChildren
+>                                        : ^^^^^^^^^^^^^^^^
+>this.childrenWalkers : IAstWalkChildren[]
+>                     : ^^^^^^^^^^^^^^^^^^
+>this : this
+>     : ^^^^
+>childrenWalkers : IAstWalkChildren[]
+>                : ^^^^^^^^^^^^^^^^^^
+>NodeType.FuncDecl : any
+>                  : ^^^
+>NodeType : any
+>         : ^^^
+>FuncDecl : any
+>         : ^^^
+>ChildrenWalkers.walkFuncDeclChildren : (preAst: FuncDecl, parent: AST, walker: IAstWalker) => void
+>                                     : ^^^^^^^^^^^^^^^^^^^^^^^^^^^^^^^^^^^^^^^^^^^^^^^^^^^^^^^^^^^
+>ChildrenWalkers : typeof ChildrenWalkers
+>                : ^^^^^^^^^^^^^^^^^^^^^^
+>walkFuncDeclChildren : (preAst: FuncDecl, parent: AST, walker: IAstWalker) => void
+>                     : ^^^^^^^^^^^^^^^^^^^^^^^^^^^^^^^^^^^^^^^^^^^^^^^^^^^^^^^^^^^
+
+            this.childrenWalkers[NodeType.Member] = ChildrenWalkers.walkBinaryExpressionChildren;
+>this.childrenWalkers[NodeType.Member] = ChildrenWalkers.walkBinaryExpressionChildren : (preAst: BinaryExpression, parent: AST, walker: IAstWalker) => void
+>                                                                                     : ^^^^^^^^^^^^^^^^^^^^^^^^^^^^^^^^^^^^^^^^^^^^^^^^^^^^^^^^^^^^^^^^^^^
+>this.childrenWalkers[NodeType.Member] : IAstWalkChildren
+>                                      : ^^^^^^^^^^^^^^^^
+>this.childrenWalkers : IAstWalkChildren[]
+>                     : ^^^^^^^^^^^^^^^^^^
+>this : this
+>     : ^^^^
+>childrenWalkers : IAstWalkChildren[]
+>                : ^^^^^^^^^^^^^^^^^^
+>NodeType.Member : any
+>                : ^^^
+>NodeType : any
+>         : ^^^
+>Member : any
+>       : ^^^
+>ChildrenWalkers.walkBinaryExpressionChildren : (preAst: BinaryExpression, parent: AST, walker: IAstWalker) => void
+>                                             : ^^^^^^^^^^^^^^^^^^^^^^^^^^^^^^^^^^^^^^^^^^^^^^^^^^^^^^^^^^^^^^^^^^^
+>ChildrenWalkers : typeof ChildrenWalkers
+>                : ^^^^^^^^^^^^^^^^^^^^^^
+>walkBinaryExpressionChildren : (preAst: BinaryExpression, parent: AST, walker: IAstWalker) => void
+>                             : ^^^^^^^^^^^^^^^^^^^^^^^^^^^^^^^^^^^^^^^^^^^^^^^^^^^^^^^^^^^^^^^^^^^
+
+            this.childrenWalkers[NodeType.VarDecl] = ChildrenWalkers.walkBoundDeclChildren;
+>this.childrenWalkers[NodeType.VarDecl] = ChildrenWalkers.walkBoundDeclChildren : (preAst: BoundDecl, parent: AST, walker: IAstWalker) => void
+>                                                                               : ^^^^^^^^^^^^^^^^^^^^^^^^^^^^^^^^^^^^^^^^^^^^^^^^^^^^^^^^^^^^
+>this.childrenWalkers[NodeType.VarDecl] : IAstWalkChildren
+>                                       : ^^^^^^^^^^^^^^^^
+>this.childrenWalkers : IAstWalkChildren[]
+>                     : ^^^^^^^^^^^^^^^^^^
+>this : this
+>     : ^^^^
+>childrenWalkers : IAstWalkChildren[]
+>                : ^^^^^^^^^^^^^^^^^^
+>NodeType.VarDecl : any
+>                 : ^^^
+>NodeType : any
+>         : ^^^
+>VarDecl : any
+>        : ^^^
+>ChildrenWalkers.walkBoundDeclChildren : (preAst: BoundDecl, parent: AST, walker: IAstWalker) => void
+>                                      : ^^^^^^^^^^^^^^^^^^^^^^^^^^^^^^^^^^^^^^^^^^^^^^^^^^^^^^^^^^^^
+>ChildrenWalkers : typeof ChildrenWalkers
+>                : ^^^^^^^^^^^^^^^^^^^^^^
+>walkBoundDeclChildren : (preAst: BoundDecl, parent: AST, walker: IAstWalker) => void
+>                      : ^^^^^^^^^^^^^^^^^^^^^^^^^^^^^^^^^^^^^^^^^^^^^^^^^^^^^^^^^^^^
+
+            this.childrenWalkers[NodeType.ArgDecl] = ChildrenWalkers.walkBoundDeclChildren;
+>this.childrenWalkers[NodeType.ArgDecl] = ChildrenWalkers.walkBoundDeclChildren : (preAst: BoundDecl, parent: AST, walker: IAstWalker) => void
+>                                                                               : ^^^^^^^^^^^^^^^^^^^^^^^^^^^^^^^^^^^^^^^^^^^^^^^^^^^^^^^^^^^^
+>this.childrenWalkers[NodeType.ArgDecl] : IAstWalkChildren
+>                                       : ^^^^^^^^^^^^^^^^
+>this.childrenWalkers : IAstWalkChildren[]
+>                     : ^^^^^^^^^^^^^^^^^^
+>this : this
+>     : ^^^^
+>childrenWalkers : IAstWalkChildren[]
+>                : ^^^^^^^^^^^^^^^^^^
+>NodeType.ArgDecl : any
+>                 : ^^^
+>NodeType : any
+>         : ^^^
+>ArgDecl : any
+>        : ^^^
+>ChildrenWalkers.walkBoundDeclChildren : (preAst: BoundDecl, parent: AST, walker: IAstWalker) => void
+>                                      : ^^^^^^^^^^^^^^^^^^^^^^^^^^^^^^^^^^^^^^^^^^^^^^^^^^^^^^^^^^^^
+>ChildrenWalkers : typeof ChildrenWalkers
+>                : ^^^^^^^^^^^^^^^^^^^^^^
+>walkBoundDeclChildren : (preAst: BoundDecl, parent: AST, walker: IAstWalker) => void
+>                      : ^^^^^^^^^^^^^^^^^^^^^^^^^^^^^^^^^^^^^^^^^^^^^^^^^^^^^^^^^^^^
+
+            this.childrenWalkers[NodeType.Return] = ChildrenWalkers.walkReturnStatementChildren;
+>this.childrenWalkers[NodeType.Return] = ChildrenWalkers.walkReturnStatementChildren : (preAst: ReturnStatement, parent: AST, walker: IAstWalker) => void
+>                                                                                    : ^^^^^^^^^^^^^^^^^^^^^^^^^^^^^^^^^^^^^^^^^^^^^^^^^^^^^^^^^^^^^^^^^^
+>this.childrenWalkers[NodeType.Return] : IAstWalkChildren
+>                                      : ^^^^^^^^^^^^^^^^
+>this.childrenWalkers : IAstWalkChildren[]
+>                     : ^^^^^^^^^^^^^^^^^^
+>this : this
+>     : ^^^^
+>childrenWalkers : IAstWalkChildren[]
+>                : ^^^^^^^^^^^^^^^^^^
+>NodeType.Return : any
+>                : ^^^
+>NodeType : any
+>         : ^^^
+>Return : any
+>       : ^^^
+>ChildrenWalkers.walkReturnStatementChildren : (preAst: ReturnStatement, parent: AST, walker: IAstWalker) => void
+>                                            : ^^^^^^^^^^^^^^^^^^^^^^^^^^^^^^^^^^^^^^^^^^^^^^^^^^^^^^^^^^^^^^^^^^
+>ChildrenWalkers : typeof ChildrenWalkers
+>                : ^^^^^^^^^^^^^^^^^^^^^^
+>walkReturnStatementChildren : (preAst: ReturnStatement, parent: AST, walker: IAstWalker) => void
+>                            : ^^^^^^^^^^^^^^^^^^^^^^^^^^^^^^^^^^^^^^^^^^^^^^^^^^^^^^^^^^^^^^^^^^
+
+            this.childrenWalkers[NodeType.Break] = ChildrenWalkers.walkNone;
+>this.childrenWalkers[NodeType.Break] = ChildrenWalkers.walkNone : (preAst: ASTList, parent: AST, walker: IAstWalker) => void
+>                                                                : ^^^^^^^^^^^^^^^^^^^^^^^^^^^^^^^^^^^^^^^^^^^^^^^^^^^^^^^^^^
+>this.childrenWalkers[NodeType.Break] : IAstWalkChildren
+>                                     : ^^^^^^^^^^^^^^^^
+>this.childrenWalkers : IAstWalkChildren[]
+>                     : ^^^^^^^^^^^^^^^^^^
+>this : this
+>     : ^^^^
+>childrenWalkers : IAstWalkChildren[]
+>                : ^^^^^^^^^^^^^^^^^^
+>NodeType.Break : any
+>               : ^^^
+>NodeType : any
+>         : ^^^
+>Break : any
+>      : ^^^
+>ChildrenWalkers.walkNone : (preAst: ASTList, parent: AST, walker: IAstWalker) => void
+>                         : ^^^^^^^^^^^^^^^^^^^^^^^^^^^^^^^^^^^^^^^^^^^^^^^^^^^^^^^^^^
+>ChildrenWalkers : typeof ChildrenWalkers
+>                : ^^^^^^^^^^^^^^^^^^^^^^
+>walkNone : (preAst: ASTList, parent: AST, walker: IAstWalker) => void
+>         : ^^^^^^^^^^^^^^^^^^^^^^^^^^^^^^^^^^^^^^^^^^^^^^^^^^^^^^^^^^
+
+            this.childrenWalkers[NodeType.Continue] = ChildrenWalkers.walkNone;
+>this.childrenWalkers[NodeType.Continue] = ChildrenWalkers.walkNone : (preAst: ASTList, parent: AST, walker: IAstWalker) => void
+>                                                                   : ^^^^^^^^^^^^^^^^^^^^^^^^^^^^^^^^^^^^^^^^^^^^^^^^^^^^^^^^^^
+>this.childrenWalkers[NodeType.Continue] : IAstWalkChildren
+>                                        : ^^^^^^^^^^^^^^^^
+>this.childrenWalkers : IAstWalkChildren[]
+>                     : ^^^^^^^^^^^^^^^^^^
+>this : this
+>     : ^^^^
+>childrenWalkers : IAstWalkChildren[]
+>                : ^^^^^^^^^^^^^^^^^^
+>NodeType.Continue : any
+>                  : ^^^
+>NodeType : any
+>         : ^^^
+>Continue : any
+>         : ^^^
+>ChildrenWalkers.walkNone : (preAst: ASTList, parent: AST, walker: IAstWalker) => void
+>                         : ^^^^^^^^^^^^^^^^^^^^^^^^^^^^^^^^^^^^^^^^^^^^^^^^^^^^^^^^^^
+>ChildrenWalkers : typeof ChildrenWalkers
+>                : ^^^^^^^^^^^^^^^^^^^^^^
+>walkNone : (preAst: ASTList, parent: AST, walker: IAstWalker) => void
+>         : ^^^^^^^^^^^^^^^^^^^^^^^^^^^^^^^^^^^^^^^^^^^^^^^^^^^^^^^^^^
+
+            this.childrenWalkers[NodeType.Throw] = ChildrenWalkers.walkUnaryExpressionChildren;
+>this.childrenWalkers[NodeType.Throw] = ChildrenWalkers.walkUnaryExpressionChildren : (preAst: UnaryExpression, parent: AST, walker: IAstWalker) => void
+>                                                                                   : ^^^^^^^^^^^^^^^^^^^^^^^^^^^^^^^^^^^^^^^^^^^^^^^^^^^^^^^^^^^^^^^^^^
+>this.childrenWalkers[NodeType.Throw] : IAstWalkChildren
+>                                     : ^^^^^^^^^^^^^^^^
+>this.childrenWalkers : IAstWalkChildren[]
+>                     : ^^^^^^^^^^^^^^^^^^
+>this : this
+>     : ^^^^
+>childrenWalkers : IAstWalkChildren[]
+>                : ^^^^^^^^^^^^^^^^^^
+>NodeType.Throw : any
+>               : ^^^
+>NodeType : any
+>         : ^^^
+>Throw : any
+>      : ^^^
+>ChildrenWalkers.walkUnaryExpressionChildren : (preAst: UnaryExpression, parent: AST, walker: IAstWalker) => void
+>                                            : ^^^^^^^^^^^^^^^^^^^^^^^^^^^^^^^^^^^^^^^^^^^^^^^^^^^^^^^^^^^^^^^^^^
+>ChildrenWalkers : typeof ChildrenWalkers
+>                : ^^^^^^^^^^^^^^^^^^^^^^
+>walkUnaryExpressionChildren : (preAst: UnaryExpression, parent: AST, walker: IAstWalker) => void
+>                            : ^^^^^^^^^^^^^^^^^^^^^^^^^^^^^^^^^^^^^^^^^^^^^^^^^^^^^^^^^^^^^^^^^^
+
+            this.childrenWalkers[NodeType.For] = ChildrenWalkers.walkForStatementChildren;
+>this.childrenWalkers[NodeType.For] = ChildrenWalkers.walkForStatementChildren : (preAst: ForStatement, parent: AST, walker: IAstWalker) => void
+>                                                                              : ^^^^^^^^^^^^^^^^^^^^^^^^^^^^^^^^^^^^^^^^^^^^^^^^^^^^^^^^^^^^^^^
+>this.childrenWalkers[NodeType.For] : IAstWalkChildren
+>                                   : ^^^^^^^^^^^^^^^^
+>this.childrenWalkers : IAstWalkChildren[]
+>                     : ^^^^^^^^^^^^^^^^^^
+>this : this
+>     : ^^^^
+>childrenWalkers : IAstWalkChildren[]
+>                : ^^^^^^^^^^^^^^^^^^
+>NodeType.For : any
+>             : ^^^
+>NodeType : any
+>         : ^^^
+>For : any
+>    : ^^^
+>ChildrenWalkers.walkForStatementChildren : (preAst: ForStatement, parent: AST, walker: IAstWalker) => void
+>                                         : ^^^^^^^^^^^^^^^^^^^^^^^^^^^^^^^^^^^^^^^^^^^^^^^^^^^^^^^^^^^^^^^
+>ChildrenWalkers : typeof ChildrenWalkers
+>                : ^^^^^^^^^^^^^^^^^^^^^^
+>walkForStatementChildren : (preAst: ForStatement, parent: AST, walker: IAstWalker) => void
+>                         : ^^^^^^^^^^^^^^^^^^^^^^^^^^^^^^^^^^^^^^^^^^^^^^^^^^^^^^^^^^^^^^^
+
+            this.childrenWalkers[NodeType.ForIn] = ChildrenWalkers.walkForInStatementChildren;
+>this.childrenWalkers[NodeType.ForIn] = ChildrenWalkers.walkForInStatementChildren : (preAst: ForInStatement, parent: AST, walker: IAstWalker) => void
+>                                                                                  : ^^^^^^^^^^^^^^^^^^^^^^^^^^^^^^^^^^^^^^^^^^^^^^^^^^^^^^^^^^^^^^^^^
+>this.childrenWalkers[NodeType.ForIn] : IAstWalkChildren
+>                                     : ^^^^^^^^^^^^^^^^
+>this.childrenWalkers : IAstWalkChildren[]
+>                     : ^^^^^^^^^^^^^^^^^^
+>this : this
+>     : ^^^^
+>childrenWalkers : IAstWalkChildren[]
+>                : ^^^^^^^^^^^^^^^^^^
+>NodeType.ForIn : any
+>               : ^^^
+>NodeType : any
+>         : ^^^
+>ForIn : any
+>      : ^^^
+>ChildrenWalkers.walkForInStatementChildren : (preAst: ForInStatement, parent: AST, walker: IAstWalker) => void
+>                                           : ^^^^^^^^^^^^^^^^^^^^^^^^^^^^^^^^^^^^^^^^^^^^^^^^^^^^^^^^^^^^^^^^^
+>ChildrenWalkers : typeof ChildrenWalkers
+>                : ^^^^^^^^^^^^^^^^^^^^^^
+>walkForInStatementChildren : (preAst: ForInStatement, parent: AST, walker: IAstWalker) => void
+>                           : ^^^^^^^^^^^^^^^^^^^^^^^^^^^^^^^^^^^^^^^^^^^^^^^^^^^^^^^^^^^^^^^^^
+
+            this.childrenWalkers[NodeType.If] = ChildrenWalkers.walkIfStatementChildren;
+>this.childrenWalkers[NodeType.If] = ChildrenWalkers.walkIfStatementChildren : (preAst: IfStatement, parent: AST, walker: IAstWalker) => void
+>                                                                            : ^^^^^^^^^^^^^^^^^^^^^^^^^^^^^^^^^^^^^^^^^^^^^^^^^^^^^^^^^^^^^^
+>this.childrenWalkers[NodeType.If] : IAstWalkChildren
+>                                  : ^^^^^^^^^^^^^^^^
+>this.childrenWalkers : IAstWalkChildren[]
+>                     : ^^^^^^^^^^^^^^^^^^
+>this : this
+>     : ^^^^
+>childrenWalkers : IAstWalkChildren[]
+>                : ^^^^^^^^^^^^^^^^^^
+>NodeType.If : any
+>            : ^^^
+>NodeType : any
+>         : ^^^
+>If : any
+>   : ^^^
+>ChildrenWalkers.walkIfStatementChildren : (preAst: IfStatement, parent: AST, walker: IAstWalker) => void
+>                                        : ^^^^^^^^^^^^^^^^^^^^^^^^^^^^^^^^^^^^^^^^^^^^^^^^^^^^^^^^^^^^^^
+>ChildrenWalkers : typeof ChildrenWalkers
+>                : ^^^^^^^^^^^^^^^^^^^^^^
+>walkIfStatementChildren : (preAst: IfStatement, parent: AST, walker: IAstWalker) => void
+>                        : ^^^^^^^^^^^^^^^^^^^^^^^^^^^^^^^^^^^^^^^^^^^^^^^^^^^^^^^^^^^^^^
+
+            this.childrenWalkers[NodeType.While] = ChildrenWalkers.walkWhileStatementChildren;
+>this.childrenWalkers[NodeType.While] = ChildrenWalkers.walkWhileStatementChildren : (preAst: WhileStatement, parent: AST, walker: IAstWalker) => void
+>                                                                                  : ^^^^^^^^^^^^^^^^^^^^^^^^^^^^^^^^^^^^^^^^^^^^^^^^^^^^^^^^^^^^^^^^^
+>this.childrenWalkers[NodeType.While] : IAstWalkChildren
+>                                     : ^^^^^^^^^^^^^^^^
+>this.childrenWalkers : IAstWalkChildren[]
+>                     : ^^^^^^^^^^^^^^^^^^
+>this : this
+>     : ^^^^
+>childrenWalkers : IAstWalkChildren[]
+>                : ^^^^^^^^^^^^^^^^^^
+>NodeType.While : any
+>               : ^^^
+>NodeType : any
+>         : ^^^
+>While : any
+>      : ^^^
+>ChildrenWalkers.walkWhileStatementChildren : (preAst: WhileStatement, parent: AST, walker: IAstWalker) => void
+>                                           : ^^^^^^^^^^^^^^^^^^^^^^^^^^^^^^^^^^^^^^^^^^^^^^^^^^^^^^^^^^^^^^^^^
+>ChildrenWalkers : typeof ChildrenWalkers
+>                : ^^^^^^^^^^^^^^^^^^^^^^
+>walkWhileStatementChildren : (preAst: WhileStatement, parent: AST, walker: IAstWalker) => void
+>                           : ^^^^^^^^^^^^^^^^^^^^^^^^^^^^^^^^^^^^^^^^^^^^^^^^^^^^^^^^^^^^^^^^^
+
+            this.childrenWalkers[NodeType.DoWhile] = ChildrenWalkers.walkDoWhileStatementChildren;
+>this.childrenWalkers[NodeType.DoWhile] = ChildrenWalkers.walkDoWhileStatementChildren : (preAst: DoWhileStatement, parent: AST, walker: IAstWalker) => void
+>                                                                                      : ^^^^^^^^^^^^^^^^^^^^^^^^^^^^^^^^^^^^^^^^^^^^^^^^^^^^^^^^^^^^^^^^^^^
+>this.childrenWalkers[NodeType.DoWhile] : IAstWalkChildren
+>                                       : ^^^^^^^^^^^^^^^^
+>this.childrenWalkers : IAstWalkChildren[]
+>                     : ^^^^^^^^^^^^^^^^^^
+>this : this
+>     : ^^^^
+>childrenWalkers : IAstWalkChildren[]
+>                : ^^^^^^^^^^^^^^^^^^
+>NodeType.DoWhile : any
+>                 : ^^^
+>NodeType : any
+>         : ^^^
+>DoWhile : any
+>        : ^^^
+>ChildrenWalkers.walkDoWhileStatementChildren : (preAst: DoWhileStatement, parent: AST, walker: IAstWalker) => void
+>                                             : ^^^^^^^^^^^^^^^^^^^^^^^^^^^^^^^^^^^^^^^^^^^^^^^^^^^^^^^^^^^^^^^^^^^
+>ChildrenWalkers : typeof ChildrenWalkers
+>                : ^^^^^^^^^^^^^^^^^^^^^^
+>walkDoWhileStatementChildren : (preAst: DoWhileStatement, parent: AST, walker: IAstWalker) => void
+>                             : ^^^^^^^^^^^^^^^^^^^^^^^^^^^^^^^^^^^^^^^^^^^^^^^^^^^^^^^^^^^^^^^^^^^
+
+            this.childrenWalkers[NodeType.Block] = ChildrenWalkers.walkBlockChildren;
+>this.childrenWalkers[NodeType.Block] = ChildrenWalkers.walkBlockChildren : (preAst: Block, parent: AST, walker: IAstWalker) => void
+>                                                                         : ^^^^^^^^^^^^^^^^^^^^^^^^^^^^^^^^^^^^^^^^^^^^^^^^^^^^^^^^
+>this.childrenWalkers[NodeType.Block] : IAstWalkChildren
+>                                     : ^^^^^^^^^^^^^^^^
+>this.childrenWalkers : IAstWalkChildren[]
+>                     : ^^^^^^^^^^^^^^^^^^
+>this : this
+>     : ^^^^
+>childrenWalkers : IAstWalkChildren[]
+>                : ^^^^^^^^^^^^^^^^^^
+>NodeType.Block : any
+>               : ^^^
+>NodeType : any
+>         : ^^^
+>Block : any
+>      : ^^^
+>ChildrenWalkers.walkBlockChildren : (preAst: Block, parent: AST, walker: IAstWalker) => void
+>                                  : ^^^^^^^^^^^^^^^^^^^^^^^^^^^^^^^^^^^^^^^^^^^^^^^^^^^^^^^^
+>ChildrenWalkers : typeof ChildrenWalkers
+>                : ^^^^^^^^^^^^^^^^^^^^^^
+>walkBlockChildren : (preAst: Block, parent: AST, walker: IAstWalker) => void
+>                  : ^^^^^^^^^^^^^^^^^^^^^^^^^^^^^^^^^^^^^^^^^^^^^^^^^^^^^^^^
+
+            this.childrenWalkers[NodeType.Case] = ChildrenWalkers.walkCaseStatementChildren;
+>this.childrenWalkers[NodeType.Case] = ChildrenWalkers.walkCaseStatementChildren : (preAst: CaseStatement, parent: AST, walker: IAstWalker) => void
+>                                                                                : ^^^^^^^^^^^^^^^^^^^^^^^^^^^^^^^^^^^^^^^^^^^^^^^^^^^^^^^^^^^^^^^^
+>this.childrenWalkers[NodeType.Case] : IAstWalkChildren
+>                                    : ^^^^^^^^^^^^^^^^
+>this.childrenWalkers : IAstWalkChildren[]
+>                     : ^^^^^^^^^^^^^^^^^^
+>this : this
+>     : ^^^^
+>childrenWalkers : IAstWalkChildren[]
+>                : ^^^^^^^^^^^^^^^^^^
+>NodeType.Case : any
+>              : ^^^
+>NodeType : any
+>         : ^^^
+>Case : any
+>     : ^^^
+>ChildrenWalkers.walkCaseStatementChildren : (preAst: CaseStatement, parent: AST, walker: IAstWalker) => void
+>                                          : ^^^^^^^^^^^^^^^^^^^^^^^^^^^^^^^^^^^^^^^^^^^^^^^^^^^^^^^^^^^^^^^^
+>ChildrenWalkers : typeof ChildrenWalkers
+>                : ^^^^^^^^^^^^^^^^^^^^^^
+>walkCaseStatementChildren : (preAst: CaseStatement, parent: AST, walker: IAstWalker) => void
+>                          : ^^^^^^^^^^^^^^^^^^^^^^^^^^^^^^^^^^^^^^^^^^^^^^^^^^^^^^^^^^^^^^^^
+
+            this.childrenWalkers[NodeType.Switch] = ChildrenWalkers.walkSwitchStatementChildren;
+>this.childrenWalkers[NodeType.Switch] = ChildrenWalkers.walkSwitchStatementChildren : (preAst: SwitchStatement, parent: AST, walker: IAstWalker) => void
+>                                                                                    : ^^^^^^^^^^^^^^^^^^^^^^^^^^^^^^^^^^^^^^^^^^^^^^^^^^^^^^^^^^^^^^^^^^
+>this.childrenWalkers[NodeType.Switch] : IAstWalkChildren
+>                                      : ^^^^^^^^^^^^^^^^
+>this.childrenWalkers : IAstWalkChildren[]
+>                     : ^^^^^^^^^^^^^^^^^^
+>this : this
+>     : ^^^^
+>childrenWalkers : IAstWalkChildren[]
+>                : ^^^^^^^^^^^^^^^^^^
+>NodeType.Switch : any
+>                : ^^^
+>NodeType : any
+>         : ^^^
+>Switch : any
+>       : ^^^
+>ChildrenWalkers.walkSwitchStatementChildren : (preAst: SwitchStatement, parent: AST, walker: IAstWalker) => void
+>                                            : ^^^^^^^^^^^^^^^^^^^^^^^^^^^^^^^^^^^^^^^^^^^^^^^^^^^^^^^^^^^^^^^^^^
+>ChildrenWalkers : typeof ChildrenWalkers
+>                : ^^^^^^^^^^^^^^^^^^^^^^
+>walkSwitchStatementChildren : (preAst: SwitchStatement, parent: AST, walker: IAstWalker) => void
+>                            : ^^^^^^^^^^^^^^^^^^^^^^^^^^^^^^^^^^^^^^^^^^^^^^^^^^^^^^^^^^^^^^^^^^
+
+            this.childrenWalkers[NodeType.Try] = ChildrenWalkers.walkTryChildren;
+>this.childrenWalkers[NodeType.Try] = ChildrenWalkers.walkTryChildren : (preAst: Try, parent: AST, walker: IAstWalker) => void
+>                                                                     : ^^^^^^^^^^^^^^^^^^^^^^^^^^^^^^^^^^^^^^^^^^^^^^^^^^^^^^
+>this.childrenWalkers[NodeType.Try] : IAstWalkChildren
+>                                   : ^^^^^^^^^^^^^^^^
+>this.childrenWalkers : IAstWalkChildren[]
+>                     : ^^^^^^^^^^^^^^^^^^
+>this : this
+>     : ^^^^
+>childrenWalkers : IAstWalkChildren[]
+>                : ^^^^^^^^^^^^^^^^^^
+>NodeType.Try : any
+>             : ^^^
+>NodeType : any
+>         : ^^^
+>Try : any
+>    : ^^^
+>ChildrenWalkers.walkTryChildren : (preAst: Try, parent: AST, walker: IAstWalker) => void
+>                                : ^^^^^^^^^^^^^^^^^^^^^^^^^^^^^^^^^^^^^^^^^^^^^^^^^^^^^^
+>ChildrenWalkers : typeof ChildrenWalkers
+>                : ^^^^^^^^^^^^^^^^^^^^^^
+>walkTryChildren : (preAst: Try, parent: AST, walker: IAstWalker) => void
+>                : ^^^^^^^^^^^^^^^^^^^^^^^^^^^^^^^^^^^^^^^^^^^^^^^^^^^^^^
+
+            this.childrenWalkers[NodeType.TryCatch] = ChildrenWalkers.walkTryCatchChildren;
+>this.childrenWalkers[NodeType.TryCatch] = ChildrenWalkers.walkTryCatchChildren : (preAst: TryCatch, parent: AST, walker: IAstWalker) => void
+>                                                                               : ^^^^^^^^^^^^^^^^^^^^^^^^^^^^^^^^^^^^^^^^^^^^^^^^^^^^^^^^^^^
+>this.childrenWalkers[NodeType.TryCatch] : IAstWalkChildren
+>                                        : ^^^^^^^^^^^^^^^^
+>this.childrenWalkers : IAstWalkChildren[]
+>                     : ^^^^^^^^^^^^^^^^^^
+>this : this
+>     : ^^^^
+>childrenWalkers : IAstWalkChildren[]
+>                : ^^^^^^^^^^^^^^^^^^
+>NodeType.TryCatch : any
+>                  : ^^^
+>NodeType : any
+>         : ^^^
+>TryCatch : any
+>         : ^^^
+>ChildrenWalkers.walkTryCatchChildren : (preAst: TryCatch, parent: AST, walker: IAstWalker) => void
+>                                     : ^^^^^^^^^^^^^^^^^^^^^^^^^^^^^^^^^^^^^^^^^^^^^^^^^^^^^^^^^^^
+>ChildrenWalkers : typeof ChildrenWalkers
+>                : ^^^^^^^^^^^^^^^^^^^^^^
+>walkTryCatchChildren : (preAst: TryCatch, parent: AST, walker: IAstWalker) => void
+>                     : ^^^^^^^^^^^^^^^^^^^^^^^^^^^^^^^^^^^^^^^^^^^^^^^^^^^^^^^^^^^
+
+            this.childrenWalkers[NodeType.TryFinally] = ChildrenWalkers.walkTryFinallyChildren;
+>this.childrenWalkers[NodeType.TryFinally] = ChildrenWalkers.walkTryFinallyChildren : (preAst: TryFinally, parent: AST, walker: IAstWalker) => void
+>                                                                                   : ^^^^^^^^^^^^^^^^^^^^^^^^^^^^^^^^^^^^^^^^^^^^^^^^^^^^^^^^^^^^^
+>this.childrenWalkers[NodeType.TryFinally] : IAstWalkChildren
+>                                          : ^^^^^^^^^^^^^^^^
+>this.childrenWalkers : IAstWalkChildren[]
+>                     : ^^^^^^^^^^^^^^^^^^
+>this : this
+>     : ^^^^
+>childrenWalkers : IAstWalkChildren[]
+>                : ^^^^^^^^^^^^^^^^^^
+>NodeType.TryFinally : any
+>                    : ^^^
+>NodeType : any
+>         : ^^^
+>TryFinally : any
+>           : ^^^
+>ChildrenWalkers.walkTryFinallyChildren : (preAst: TryFinally, parent: AST, walker: IAstWalker) => void
+>                                       : ^^^^^^^^^^^^^^^^^^^^^^^^^^^^^^^^^^^^^^^^^^^^^^^^^^^^^^^^^^^^^
+>ChildrenWalkers : typeof ChildrenWalkers
+>                : ^^^^^^^^^^^^^^^^^^^^^^
+>walkTryFinallyChildren : (preAst: TryFinally, parent: AST, walker: IAstWalker) => void
+>                       : ^^^^^^^^^^^^^^^^^^^^^^^^^^^^^^^^^^^^^^^^^^^^^^^^^^^^^^^^^^^^^
+
+            this.childrenWalkers[NodeType.Finally] = ChildrenWalkers.walkFinallyChildren;
+>this.childrenWalkers[NodeType.Finally] = ChildrenWalkers.walkFinallyChildren : (preAst: Finally, parent: AST, walker: IAstWalker) => void
+>                                                                             : ^^^^^^^^^^^^^^^^^^^^^^^^^^^^^^^^^^^^^^^^^^^^^^^^^^^^^^^^^^
+>this.childrenWalkers[NodeType.Finally] : IAstWalkChildren
+>                                       : ^^^^^^^^^^^^^^^^
+>this.childrenWalkers : IAstWalkChildren[]
+>                     : ^^^^^^^^^^^^^^^^^^
+>this : this
+>     : ^^^^
+>childrenWalkers : IAstWalkChildren[]
+>                : ^^^^^^^^^^^^^^^^^^
+>NodeType.Finally : any
+>                 : ^^^
+>NodeType : any
+>         : ^^^
+>Finally : any
+>        : ^^^
+>ChildrenWalkers.walkFinallyChildren : (preAst: Finally, parent: AST, walker: IAstWalker) => void
+>                                    : ^^^^^^^^^^^^^^^^^^^^^^^^^^^^^^^^^^^^^^^^^^^^^^^^^^^^^^^^^^
+>ChildrenWalkers : typeof ChildrenWalkers
+>                : ^^^^^^^^^^^^^^^^^^^^^^
+>walkFinallyChildren : (preAst: Finally, parent: AST, walker: IAstWalker) => void
+>                    : ^^^^^^^^^^^^^^^^^^^^^^^^^^^^^^^^^^^^^^^^^^^^^^^^^^^^^^^^^^
+
+            this.childrenWalkers[NodeType.Catch] = ChildrenWalkers.walkCatchChildren;
+>this.childrenWalkers[NodeType.Catch] = ChildrenWalkers.walkCatchChildren : (preAst: Catch, parent: AST, walker: IAstWalker) => void
+>                                                                         : ^^^^^^^^^^^^^^^^^^^^^^^^^^^^^^^^^^^^^^^^^^^^^^^^^^^^^^^^
+>this.childrenWalkers[NodeType.Catch] : IAstWalkChildren
+>                                     : ^^^^^^^^^^^^^^^^
+>this.childrenWalkers : IAstWalkChildren[]
+>                     : ^^^^^^^^^^^^^^^^^^
+>this : this
+>     : ^^^^
+>childrenWalkers : IAstWalkChildren[]
+>                : ^^^^^^^^^^^^^^^^^^
+>NodeType.Catch : any
+>               : ^^^
+>NodeType : any
+>         : ^^^
+>Catch : any
+>      : ^^^
+>ChildrenWalkers.walkCatchChildren : (preAst: Catch, parent: AST, walker: IAstWalker) => void
+>                                  : ^^^^^^^^^^^^^^^^^^^^^^^^^^^^^^^^^^^^^^^^^^^^^^^^^^^^^^^^
+>ChildrenWalkers : typeof ChildrenWalkers
+>                : ^^^^^^^^^^^^^^^^^^^^^^
+>walkCatchChildren : (preAst: Catch, parent: AST, walker: IAstWalker) => void
+>                  : ^^^^^^^^^^^^^^^^^^^^^^^^^^^^^^^^^^^^^^^^^^^^^^^^^^^^^^^^
+
+            this.childrenWalkers[NodeType.List] = ChildrenWalkers.walkListChildren;
+>this.childrenWalkers[NodeType.List] = ChildrenWalkers.walkListChildren : (preAst: ASTList, parent: AST, walker: IAstWalker) => void
+>                                                                       : ^^^^^^^^^^^^^^^^^^^^^^^^^^^^^^^^^^^^^^^^^^^^^^^^^^^^^^^^^^
+>this.childrenWalkers[NodeType.List] : IAstWalkChildren
+>                                    : ^^^^^^^^^^^^^^^^
+>this.childrenWalkers : IAstWalkChildren[]
+>                     : ^^^^^^^^^^^^^^^^^^
+>this : this
+>     : ^^^^
+>childrenWalkers : IAstWalkChildren[]
+>                : ^^^^^^^^^^^^^^^^^^
+>NodeType.List : any
+>              : ^^^
+>NodeType : any
+>         : ^^^
+>List : any
+>     : ^^^
+>ChildrenWalkers.walkListChildren : (preAst: ASTList, parent: AST, walker: IAstWalker) => void
+>                                 : ^^^^^^^^^^^^^^^^^^^^^^^^^^^^^^^^^^^^^^^^^^^^^^^^^^^^^^^^^^
+>ChildrenWalkers : typeof ChildrenWalkers
+>                : ^^^^^^^^^^^^^^^^^^^^^^
+>walkListChildren : (preAst: ASTList, parent: AST, walker: IAstWalker) => void
+>                 : ^^^^^^^^^^^^^^^^^^^^^^^^^^^^^^^^^^^^^^^^^^^^^^^^^^^^^^^^^^
+
+            this.childrenWalkers[NodeType.Script] = ChildrenWalkers.walkScriptChildren;
+>this.childrenWalkers[NodeType.Script] = ChildrenWalkers.walkScriptChildren : (preAst: Script, parent: AST, walker: IAstWalker) => void
+>                                                                           : ^^^^^^^^^^^^^^^^^^^^^^^^^^^^^^^^^^^^^^^^^^^^^^^^^^^^^^^^^
+>this.childrenWalkers[NodeType.Script] : IAstWalkChildren
+>                                      : ^^^^^^^^^^^^^^^^
+>this.childrenWalkers : IAstWalkChildren[]
+>                     : ^^^^^^^^^^^^^^^^^^
+>this : this
+>     : ^^^^
+>childrenWalkers : IAstWalkChildren[]
+>                : ^^^^^^^^^^^^^^^^^^
+>NodeType.Script : any
+>                : ^^^
+>NodeType : any
+>         : ^^^
+>Script : any
+>       : ^^^
+>ChildrenWalkers.walkScriptChildren : (preAst: Script, parent: AST, walker: IAstWalker) => void
+>                                   : ^^^^^^^^^^^^^^^^^^^^^^^^^^^^^^^^^^^^^^^^^^^^^^^^^^^^^^^^^
+>ChildrenWalkers : typeof ChildrenWalkers
+>                : ^^^^^^^^^^^^^^^^^^^^^^
+>walkScriptChildren : (preAst: Script, parent: AST, walker: IAstWalker) => void
+>                   : ^^^^^^^^^^^^^^^^^^^^^^^^^^^^^^^^^^^^^^^^^^^^^^^^^^^^^^^^^
+
+            this.childrenWalkers[NodeType.ClassDeclaration] = ChildrenWalkers.walkClassDeclChildren;
+>this.childrenWalkers[NodeType.ClassDeclaration] = ChildrenWalkers.walkClassDeclChildren : (preAst: ClassDeclaration, parent: AST, walker: IAstWalker) => void
+>                                                                                        : ^^^^^^^^^^^^^^^^^^^^^^^^^^^^^^^^^^^^^^^^^^^^^^^^^^^^^^^^^^^^^^^^^^^
+>this.childrenWalkers[NodeType.ClassDeclaration] : IAstWalkChildren
+>                                                : ^^^^^^^^^^^^^^^^
+>this.childrenWalkers : IAstWalkChildren[]
+>                     : ^^^^^^^^^^^^^^^^^^
+>this : this
+>     : ^^^^
+>childrenWalkers : IAstWalkChildren[]
+>                : ^^^^^^^^^^^^^^^^^^
+>NodeType.ClassDeclaration : any
+>                          : ^^^
+>NodeType : any
+>         : ^^^
+>ClassDeclaration : any
+>                 : ^^^
+>ChildrenWalkers.walkClassDeclChildren : (preAst: ClassDeclaration, parent: AST, walker: IAstWalker) => void
+>                                      : ^^^^^^^^^^^^^^^^^^^^^^^^^^^^^^^^^^^^^^^^^^^^^^^^^^^^^^^^^^^^^^^^^^^
+>ChildrenWalkers : typeof ChildrenWalkers
+>                : ^^^^^^^^^^^^^^^^^^^^^^
+>walkClassDeclChildren : (preAst: ClassDeclaration, parent: AST, walker: IAstWalker) => void
+>                      : ^^^^^^^^^^^^^^^^^^^^^^^^^^^^^^^^^^^^^^^^^^^^^^^^^^^^^^^^^^^^^^^^^^^
+
+            this.childrenWalkers[NodeType.InterfaceDeclaration] = ChildrenWalkers.walkTypeDeclChildren;
+>this.childrenWalkers[NodeType.InterfaceDeclaration] = ChildrenWalkers.walkTypeDeclChildren : (preAst: InterfaceDeclaration, parent: AST, walker: IAstWalker) => void
+>                                                                                           : ^^^^^^^^^^^^^^^^^^^^^^^^^^^^^^^^^^^^^^^^^^^^^^^^^^^^^^^^^^^^^^^^^^^^^^^
+>this.childrenWalkers[NodeType.InterfaceDeclaration] : IAstWalkChildren
+>                                                    : ^^^^^^^^^^^^^^^^
+>this.childrenWalkers : IAstWalkChildren[]
+>                     : ^^^^^^^^^^^^^^^^^^
+>this : this
+>     : ^^^^
+>childrenWalkers : IAstWalkChildren[]
+>                : ^^^^^^^^^^^^^^^^^^
+>NodeType.InterfaceDeclaration : any
+>                              : ^^^
+>NodeType : any
+>         : ^^^
+>InterfaceDeclaration : any
+>                     : ^^^
+>ChildrenWalkers.walkTypeDeclChildren : (preAst: InterfaceDeclaration, parent: AST, walker: IAstWalker) => void
+>                                     : ^^^^^^^^^^^^^^^^^^^^^^^^^^^^^^^^^^^^^^^^^^^^^^^^^^^^^^^^^^^^^^^^^^^^^^^
+>ChildrenWalkers : typeof ChildrenWalkers
+>                : ^^^^^^^^^^^^^^^^^^^^^^
+>walkTypeDeclChildren : (preAst: InterfaceDeclaration, parent: AST, walker: IAstWalker) => void
+>                     : ^^^^^^^^^^^^^^^^^^^^^^^^^^^^^^^^^^^^^^^^^^^^^^^^^^^^^^^^^^^^^^^^^^^^^^^
+
+            this.childrenWalkers[NodeType.ModuleDeclaration] = ChildrenWalkers.walkModuleDeclChildren;
+>this.childrenWalkers[NodeType.ModuleDeclaration] = ChildrenWalkers.walkModuleDeclChildren : (preAst: ModuleDeclaration, parent: AST, walker: IAstWalker) => void
+>                                                                                          : ^^^^^^^^^^^^^^^^^^^^^^^^^^^^^^^^^^^^^^^^^^^^^^^^^^^^^^^^^^^^^^^^^^^^
+>this.childrenWalkers[NodeType.ModuleDeclaration] : IAstWalkChildren
+>                                                 : ^^^^^^^^^^^^^^^^
+>this.childrenWalkers : IAstWalkChildren[]
+>                     : ^^^^^^^^^^^^^^^^^^
+>this : this
+>     : ^^^^
+>childrenWalkers : IAstWalkChildren[]
+>                : ^^^^^^^^^^^^^^^^^^
+>NodeType.ModuleDeclaration : any
+>                           : ^^^
+>NodeType : any
+>         : ^^^
+>ModuleDeclaration : any
+>                  : ^^^
+>ChildrenWalkers.walkModuleDeclChildren : (preAst: ModuleDeclaration, parent: AST, walker: IAstWalker) => void
+>                                       : ^^^^^^^^^^^^^^^^^^^^^^^^^^^^^^^^^^^^^^^^^^^^^^^^^^^^^^^^^^^^^^^^^^^^
+>ChildrenWalkers : typeof ChildrenWalkers
+>                : ^^^^^^^^^^^^^^^^^^^^^^
+>walkModuleDeclChildren : (preAst: ModuleDeclaration, parent: AST, walker: IAstWalker) => void
+>                       : ^^^^^^^^^^^^^^^^^^^^^^^^^^^^^^^^^^^^^^^^^^^^^^^^^^^^^^^^^^^^^^^^^^^^
+
+            this.childrenWalkers[NodeType.ImportDeclaration] = ChildrenWalkers.walkImportDeclChildren;
+>this.childrenWalkers[NodeType.ImportDeclaration] = ChildrenWalkers.walkImportDeclChildren : (preAst: ImportDeclaration, parent: AST, walker: IAstWalker) => void
+>                                                                                          : ^^^^^^^^^^^^^^^^^^^^^^^^^^^^^^^^^^^^^^^^^^^^^^^^^^^^^^^^^^^^^^^^^^^^
+>this.childrenWalkers[NodeType.ImportDeclaration] : IAstWalkChildren
+>                                                 : ^^^^^^^^^^^^^^^^
+>this.childrenWalkers : IAstWalkChildren[]
+>                     : ^^^^^^^^^^^^^^^^^^
+>this : this
+>     : ^^^^
+>childrenWalkers : IAstWalkChildren[]
+>                : ^^^^^^^^^^^^^^^^^^
+>NodeType.ImportDeclaration : any
+>                           : ^^^
+>NodeType : any
+>         : ^^^
+>ImportDeclaration : any
+>                  : ^^^
+>ChildrenWalkers.walkImportDeclChildren : (preAst: ImportDeclaration, parent: AST, walker: IAstWalker) => void
+>                                       : ^^^^^^^^^^^^^^^^^^^^^^^^^^^^^^^^^^^^^^^^^^^^^^^^^^^^^^^^^^^^^^^^^^^^
+>ChildrenWalkers : typeof ChildrenWalkers
+>                : ^^^^^^^^^^^^^^^^^^^^^^
+>walkImportDeclChildren : (preAst: ImportDeclaration, parent: AST, walker: IAstWalker) => void
+>                       : ^^^^^^^^^^^^^^^^^^^^^^^^^^^^^^^^^^^^^^^^^^^^^^^^^^^^^^^^^^^^^^^^^^^^
+
+            this.childrenWalkers[NodeType.With] = ChildrenWalkers.walkWithStatementChildren;
+>this.childrenWalkers[NodeType.With] = ChildrenWalkers.walkWithStatementChildren : (preAst: WithStatement, parent: AST, walker: IAstWalker) => void
+>                                                                                : ^^^^^^^^^^^^^^^^^^^^^^^^^^^^^^^^^^^^^^^^^^^^^^^^^^^^^^^^^^^^^^^^
+>this.childrenWalkers[NodeType.With] : IAstWalkChildren
+>                                    : ^^^^^^^^^^^^^^^^
+>this.childrenWalkers : IAstWalkChildren[]
+>                     : ^^^^^^^^^^^^^^^^^^
+>this : this
+>     : ^^^^
+>childrenWalkers : IAstWalkChildren[]
+>                : ^^^^^^^^^^^^^^^^^^
+>NodeType.With : any
+>              : ^^^
+>NodeType : any
+>         : ^^^
+>With : any
+>     : ^^^
+>ChildrenWalkers.walkWithStatementChildren : (preAst: WithStatement, parent: AST, walker: IAstWalker) => void
+>                                          : ^^^^^^^^^^^^^^^^^^^^^^^^^^^^^^^^^^^^^^^^^^^^^^^^^^^^^^^^^^^^^^^^
+>ChildrenWalkers : typeof ChildrenWalkers
+>                : ^^^^^^^^^^^^^^^^^^^^^^
+>walkWithStatementChildren : (preAst: WithStatement, parent: AST, walker: IAstWalker) => void
+>                          : ^^^^^^^^^^^^^^^^^^^^^^^^^^^^^^^^^^^^^^^^^^^^^^^^^^^^^^^^^^^^^^^^
+
+            this.childrenWalkers[NodeType.Label] = ChildrenWalkers.walkLabelChildren;
+>this.childrenWalkers[NodeType.Label] = ChildrenWalkers.walkLabelChildren : (preAst: Label, parent: AST, walker: IAstWalker) => void
+>                                                                         : ^^^^^^^^^^^^^^^^^^^^^^^^^^^^^^^^^^^^^^^^^^^^^^^^^^^^^^^^
+>this.childrenWalkers[NodeType.Label] : IAstWalkChildren
+>                                     : ^^^^^^^^^^^^^^^^
+>this.childrenWalkers : IAstWalkChildren[]
+>                     : ^^^^^^^^^^^^^^^^^^
+>this : this
+>     : ^^^^
+>childrenWalkers : IAstWalkChildren[]
+>                : ^^^^^^^^^^^^^^^^^^
+>NodeType.Label : any
+>               : ^^^
+>NodeType : any
+>         : ^^^
+>Label : any
+>      : ^^^
+>ChildrenWalkers.walkLabelChildren : (preAst: Label, parent: AST, walker: IAstWalker) => void
+>                                  : ^^^^^^^^^^^^^^^^^^^^^^^^^^^^^^^^^^^^^^^^^^^^^^^^^^^^^^^^
+>ChildrenWalkers : typeof ChildrenWalkers
+>                : ^^^^^^^^^^^^^^^^^^^^^^
+>walkLabelChildren : (preAst: Label, parent: AST, walker: IAstWalker) => void
+>                  : ^^^^^^^^^^^^^^^^^^^^^^^^^^^^^^^^^^^^^^^^^^^^^^^^^^^^^^^^
+
+            this.childrenWalkers[NodeType.LabeledStatement] = ChildrenWalkers.walkLabeledStatementChildren;
+>this.childrenWalkers[NodeType.LabeledStatement] = ChildrenWalkers.walkLabeledStatementChildren : (preAst: LabeledStatement, parent: AST, walker: IAstWalker) => void
+>                                                                                               : ^^^^^^^^^^^^^^^^^^^^^^^^^^^^^^^^^^^^^^^^^^^^^^^^^^^^^^^^^^^^^^^^^^^
+>this.childrenWalkers[NodeType.LabeledStatement] : IAstWalkChildren
+>                                                : ^^^^^^^^^^^^^^^^
+>this.childrenWalkers : IAstWalkChildren[]
+>                     : ^^^^^^^^^^^^^^^^^^
+>this : this
+>     : ^^^^
+>childrenWalkers : IAstWalkChildren[]
+>                : ^^^^^^^^^^^^^^^^^^
+>NodeType.LabeledStatement : any
+>                          : ^^^
+>NodeType : any
+>         : ^^^
+>LabeledStatement : any
+>                 : ^^^
+>ChildrenWalkers.walkLabeledStatementChildren : (preAst: LabeledStatement, parent: AST, walker: IAstWalker) => void
+>                                             : ^^^^^^^^^^^^^^^^^^^^^^^^^^^^^^^^^^^^^^^^^^^^^^^^^^^^^^^^^^^^^^^^^^^
+>ChildrenWalkers : typeof ChildrenWalkers
+>                : ^^^^^^^^^^^^^^^^^^^^^^
+>walkLabeledStatementChildren : (preAst: LabeledStatement, parent: AST, walker: IAstWalker) => void
+>                             : ^^^^^^^^^^^^^^^^^^^^^^^^^^^^^^^^^^^^^^^^^^^^^^^^^^^^^^^^^^^^^^^^^^^
+
+            this.childrenWalkers[NodeType.EBStart] = ChildrenWalkers.walkNone;
+>this.childrenWalkers[NodeType.EBStart] = ChildrenWalkers.walkNone : (preAst: ASTList, parent: AST, walker: IAstWalker) => void
+>                                                                  : ^^^^^^^^^^^^^^^^^^^^^^^^^^^^^^^^^^^^^^^^^^^^^^^^^^^^^^^^^^
+>this.childrenWalkers[NodeType.EBStart] : IAstWalkChildren
+>                                       : ^^^^^^^^^^^^^^^^
+>this.childrenWalkers : IAstWalkChildren[]
+>                     : ^^^^^^^^^^^^^^^^^^
+>this : this
+>     : ^^^^
+>childrenWalkers : IAstWalkChildren[]
+>                : ^^^^^^^^^^^^^^^^^^
+>NodeType.EBStart : any
+>                 : ^^^
+>NodeType : any
+>         : ^^^
+>EBStart : any
+>        : ^^^
+>ChildrenWalkers.walkNone : (preAst: ASTList, parent: AST, walker: IAstWalker) => void
+>                         : ^^^^^^^^^^^^^^^^^^^^^^^^^^^^^^^^^^^^^^^^^^^^^^^^^^^^^^^^^^
+>ChildrenWalkers : typeof ChildrenWalkers
+>                : ^^^^^^^^^^^^^^^^^^^^^^
+>walkNone : (preAst: ASTList, parent: AST, walker: IAstWalker) => void
+>         : ^^^^^^^^^^^^^^^^^^^^^^^^^^^^^^^^^^^^^^^^^^^^^^^^^^^^^^^^^^
+
+            this.childrenWalkers[NodeType.GotoEB] = ChildrenWalkers.walkNone;
+>this.childrenWalkers[NodeType.GotoEB] = ChildrenWalkers.walkNone : (preAst: ASTList, parent: AST, walker: IAstWalker) => void
+>                                                                 : ^^^^^^^^^^^^^^^^^^^^^^^^^^^^^^^^^^^^^^^^^^^^^^^^^^^^^^^^^^
+>this.childrenWalkers[NodeType.GotoEB] : IAstWalkChildren
+>                                      : ^^^^^^^^^^^^^^^^
+>this.childrenWalkers : IAstWalkChildren[]
+>                     : ^^^^^^^^^^^^^^^^^^
+>this : this
+>     : ^^^^
+>childrenWalkers : IAstWalkChildren[]
+>                : ^^^^^^^^^^^^^^^^^^
+>NodeType.GotoEB : any
+>                : ^^^
+>NodeType : any
+>         : ^^^
+>GotoEB : any
+>       : ^^^
+>ChildrenWalkers.walkNone : (preAst: ASTList, parent: AST, walker: IAstWalker) => void
+>                         : ^^^^^^^^^^^^^^^^^^^^^^^^^^^^^^^^^^^^^^^^^^^^^^^^^^^^^^^^^^
+>ChildrenWalkers : typeof ChildrenWalkers
+>                : ^^^^^^^^^^^^^^^^^^^^^^
+>walkNone : (preAst: ASTList, parent: AST, walker: IAstWalker) => void
+>         : ^^^^^^^^^^^^^^^^^^^^^^^^^^^^^^^^^^^^^^^^^^^^^^^^^^^^^^^^^^
+
+            this.childrenWalkers[NodeType.EndCode] = ChildrenWalkers.walkNone;
+>this.childrenWalkers[NodeType.EndCode] = ChildrenWalkers.walkNone : (preAst: ASTList, parent: AST, walker: IAstWalker) => void
+>                                                                  : ^^^^^^^^^^^^^^^^^^^^^^^^^^^^^^^^^^^^^^^^^^^^^^^^^^^^^^^^^^
+>this.childrenWalkers[NodeType.EndCode] : IAstWalkChildren
+>                                       : ^^^^^^^^^^^^^^^^
+>this.childrenWalkers : IAstWalkChildren[]
+>                     : ^^^^^^^^^^^^^^^^^^
+>this : this
+>     : ^^^^
+>childrenWalkers : IAstWalkChildren[]
+>                : ^^^^^^^^^^^^^^^^^^
+>NodeType.EndCode : any
+>                 : ^^^
+>NodeType : any
+>         : ^^^
+>EndCode : any
+>        : ^^^
+>ChildrenWalkers.walkNone : (preAst: ASTList, parent: AST, walker: IAstWalker) => void
+>                         : ^^^^^^^^^^^^^^^^^^^^^^^^^^^^^^^^^^^^^^^^^^^^^^^^^^^^^^^^^^
+>ChildrenWalkers : typeof ChildrenWalkers
+>                : ^^^^^^^^^^^^^^^^^^^^^^
+>walkNone : (preAst: ASTList, parent: AST, walker: IAstWalker) => void
+>         : ^^^^^^^^^^^^^^^^^^^^^^^^^^^^^^^^^^^^^^^^^^^^^^^^^^^^^^^^^^
+
+            this.childrenWalkers[NodeType.Error] = ChildrenWalkers.walkNone;
+>this.childrenWalkers[NodeType.Error] = ChildrenWalkers.walkNone : (preAst: ASTList, parent: AST, walker: IAstWalker) => void
+>                                                                : ^^^^^^^^^^^^^^^^^^^^^^^^^^^^^^^^^^^^^^^^^^^^^^^^^^^^^^^^^^
+>this.childrenWalkers[NodeType.Error] : IAstWalkChildren
+>                                     : ^^^^^^^^^^^^^^^^
+>this.childrenWalkers : IAstWalkChildren[]
+>                     : ^^^^^^^^^^^^^^^^^^
+>this : this
+>     : ^^^^
+>childrenWalkers : IAstWalkChildren[]
+>                : ^^^^^^^^^^^^^^^^^^
+>NodeType.Error : any
+>               : ^^^
+>NodeType : any
+>         : ^^^
+>Error : any
+>      : ^^^
+>ChildrenWalkers.walkNone : (preAst: ASTList, parent: AST, walker: IAstWalker) => void
+>                         : ^^^^^^^^^^^^^^^^^^^^^^^^^^^^^^^^^^^^^^^^^^^^^^^^^^^^^^^^^^
+>ChildrenWalkers : typeof ChildrenWalkers
+>                : ^^^^^^^^^^^^^^^^^^^^^^
+>walkNone : (preAst: ASTList, parent: AST, walker: IAstWalker) => void
+>         : ^^^^^^^^^^^^^^^^^^^^^^^^^^^^^^^^^^^^^^^^^^^^^^^^^^^^^^^^^^
+
+            this.childrenWalkers[NodeType.Comment] = ChildrenWalkers.walkNone;
+>this.childrenWalkers[NodeType.Comment] = ChildrenWalkers.walkNone : (preAst: ASTList, parent: AST, walker: IAstWalker) => void
+>                                                                  : ^^^^^^^^^^^^^^^^^^^^^^^^^^^^^^^^^^^^^^^^^^^^^^^^^^^^^^^^^^
+>this.childrenWalkers[NodeType.Comment] : IAstWalkChildren
+>                                       : ^^^^^^^^^^^^^^^^
+>this.childrenWalkers : IAstWalkChildren[]
+>                     : ^^^^^^^^^^^^^^^^^^
+>this : this
+>     : ^^^^
+>childrenWalkers : IAstWalkChildren[]
+>                : ^^^^^^^^^^^^^^^^^^
+>NodeType.Comment : any
+>                 : ^^^
+>NodeType : any
+>         : ^^^
+>Comment : any
+>        : ^^^
+>ChildrenWalkers.walkNone : (preAst: ASTList, parent: AST, walker: IAstWalker) => void
+>                         : ^^^^^^^^^^^^^^^^^^^^^^^^^^^^^^^^^^^^^^^^^^^^^^^^^^^^^^^^^^
+>ChildrenWalkers : typeof ChildrenWalkers
+>                : ^^^^^^^^^^^^^^^^^^^^^^
+>walkNone : (preAst: ASTList, parent: AST, walker: IAstWalker) => void
+>         : ^^^^^^^^^^^^^^^^^^^^^^^^^^^^^^^^^^^^^^^^^^^^^^^^^^^^^^^^^^
+
+            this.childrenWalkers[NodeType.Debugger] = ChildrenWalkers.walkNone;
+>this.childrenWalkers[NodeType.Debugger] = ChildrenWalkers.walkNone : (preAst: ASTList, parent: AST, walker: IAstWalker) => void
+>                                                                   : ^^^^^^^^^^^^^^^^^^^^^^^^^^^^^^^^^^^^^^^^^^^^^^^^^^^^^^^^^^
+>this.childrenWalkers[NodeType.Debugger] : IAstWalkChildren
+>                                        : ^^^^^^^^^^^^^^^^
+>this.childrenWalkers : IAstWalkChildren[]
+>                     : ^^^^^^^^^^^^^^^^^^
+>this : this
+>     : ^^^^
+>childrenWalkers : IAstWalkChildren[]
+>                : ^^^^^^^^^^^^^^^^^^
+>NodeType.Debugger : any
+>                  : ^^^
+>NodeType : any
+>         : ^^^
+>Debugger : any
+>         : ^^^
+>ChildrenWalkers.walkNone : (preAst: ASTList, parent: AST, walker: IAstWalker) => void
+>                         : ^^^^^^^^^^^^^^^^^^^^^^^^^^^^^^^^^^^^^^^^^^^^^^^^^^^^^^^^^^
+>ChildrenWalkers : typeof ChildrenWalkers
+>                : ^^^^^^^^^^^^^^^^^^^^^^
+>walkNone : (preAst: ASTList, parent: AST, walker: IAstWalker) => void
+>         : ^^^^^^^^^^^^^^^^^^^^^^^^^^^^^^^^^^^^^^^^^^^^^^^^^^^^^^^^^^
+
+            // Verify the code is up to date with the enum
+            for (var e in (<any>NodeType)._map) {
+>e : string
+>  : ^^^^^^
+>(<any>NodeType)._map : any
+>                     : ^^^
+>(<any>NodeType) : any
+>                : ^^^
+><any>NodeType : any
+>              : ^^^
+>NodeType : any
+>         : ^^^
+>_map : any
+>     : ^^^
+
+                if ((<any>this.childrenWalkers)[e] === undefined) {
+>(<any>this.childrenWalkers)[e] === undefined : boolean
+>                                             : ^^^^^^^
+>(<any>this.childrenWalkers)[e] : any
+>                               : ^^^
+>(<any>this.childrenWalkers) : any
+>                            : ^^^
+><any>this.childrenWalkers : any
+>                          : ^^^
+>this.childrenWalkers : IAstWalkChildren[]
+>                     : ^^^^^^^^^^^^^^^^^^
+>this : this
+>     : ^^^^
+>childrenWalkers : IAstWalkChildren[]
+>                : ^^^^^^^^^^^^^^^^^^
+>e : string
+>  : ^^^^^^
+>undefined : undefined
+>          : ^^^^^^^^^
+
+                    throw new Error("initWalkers function is not up to date with enum content!");
+>new Error("initWalkers function is not up to date with enum content!") : Error
+>                                                                       : ^^^^^
+>Error : ErrorConstructor
+>      : ^^^^^^^^^^^^^^^^
+>"initWalkers function is not up to date with enum content!" : "initWalkers function is not up to date with enum content!"
+>                                                            : ^^^^^^^^^^^^^^^^^^^^^^^^^^^^^^^^^^^^^^^^^^^^^^^^^^^^^^^^^^^
+                }
+            }
+        }
+    }
+
+    var globalAstWalkerFactory: AstWalkerFactory;
+>globalAstWalkerFactory : AstWalkerFactory
+>                       : ^^^^^^^^^^^^^^^^
+
+    export function getAstWalkerFactory(): AstWalkerFactory {
+>getAstWalkerFactory : () => AstWalkerFactory
+>                    : ^^^^^^                
+
+        if (!globalAstWalkerFactory) {
+>!globalAstWalkerFactory : false
+>                        : ^^^^^
+>globalAstWalkerFactory : AstWalkerFactory
+>                       : ^^^^^^^^^^^^^^^^
+
+            globalAstWalkerFactory = new AstWalkerFactory();
+>globalAstWalkerFactory = new AstWalkerFactory() : AstWalkerFactory
+>                                                : ^^^^^^^^^^^^^^^^
+>globalAstWalkerFactory : AstWalkerFactory
+>                       : ^^^^^^^^^^^^^^^^
+>new AstWalkerFactory() : AstWalkerFactory
+>                       : ^^^^^^^^^^^^^^^^
+>AstWalkerFactory : typeof AstWalkerFactory
+>                 : ^^^^^^^^^^^^^^^^^^^^^^^
+        }
+        return globalAstWalkerFactory;
+>globalAstWalkerFactory : AstWalkerFactory
+>                       : ^^^^^^^^^^^^^^^^
+    }
+
+    module ChildrenWalkers {
+>ChildrenWalkers : typeof ChildrenWalkers
+>                : ^^^^^^^^^^^^^^^^^^^^^^
+
+        export function walkNone(preAst: ASTList, parent: AST, walker: IAstWalker): void {
+>walkNone : (preAst: ASTList, parent: AST, walker: IAstWalker) => void
+>         : ^^^^^^^^^^^^^^^^^^^^^^^^^^^^^^^^^^^^^^^          ^^^^^    
+>preAst : ASTList
+>       : ^^^^^^^
+>parent : AST
+>       : ^^^
+>walker : IAstWalker
+>       : ^^^^^^^^^^
+
+            // Nothing to do
+        }
+
+        export function walkListChildren(preAst: ASTList, parent: AST, walker: IAstWalker): void {
+>walkListChildren : (preAst: ASTList, parent: AST, walker: IAstWalker) => void
+>                 : ^^^^^^^^^^^^^^^^^^^^^^^^^^^^^^^^^^^^^^^          ^^^^^    
+>preAst : ASTList
+>       : ^^^^^^^
+>parent : AST
+>       : ^^^
+>walker : IAstWalker
+>       : ^^^^^^^^^^
+
+            var len = preAst.members.length;
+>len : any
+>    : ^^^
+>preAst.members.length : any
+>                      : ^^^
+>preAst.members : any
+>               : ^^^
+>preAst : ASTList
+>       : ^^^^^^^
+>members : any
+>        : ^^^
+>length : any
+>       : ^^^
+
+            if (walker.options.reverseSiblings) {
+>walker.options.reverseSiblings : boolean
+>                               : ^^^^^^^
+>walker.options : AstWalkOptions
+>               : ^^^^^^^^^^^^^^
+>walker : IAstWalker
+>       : ^^^^^^^^^^
+>options : AstWalkOptions
+>        : ^^^^^^^^^^^^^^
+>reverseSiblings : boolean
+>                : ^^^^^^^
+
+                for (var i = len - 1; i >= 0; i--) {
+>i : number
+>  : ^^^^^^
+>len - 1 : number
+>        : ^^^^^^
+>len : any
+>    : ^^^
+>1 : 1
+>  : ^
+>i >= 0 : boolean
+>       : ^^^^^^^
+>i : number
+>  : ^^^^^^
+>0 : 0
+>  : ^
+>i-- : number
+>    : ^^^^^^
+>i : number
+>  : ^^^^^^
+
+                    if (walker.options.goNextSibling) {
+>walker.options.goNextSibling : boolean
+>                             : ^^^^^^^
+>walker.options : AstWalkOptions
+>               : ^^^^^^^^^^^^^^
+>walker : IAstWalker
+>       : ^^^^^^^^^^
+>options : AstWalkOptions
+>        : ^^^^^^^^^^^^^^
+>goNextSibling : boolean
+>              : ^^^^^^^
+
+                        preAst.members[i] = walker.walk(preAst.members[i], preAst);
+>preAst.members[i] = walker.walk(preAst.members[i], preAst) : AST
+>                                                           : ^^^
+>preAst.members[i] : any
+>                  : ^^^
+>preAst.members : any
+>               : ^^^
+>preAst : ASTList
+>       : ^^^^^^^
+>members : any
+>        : ^^^
+>i : number
+>  : ^^^^^^
+>walker.walk(preAst.members[i], preAst) : AST
+>                                       : ^^^
+>walker.walk : (ast: AST, parent: AST) => AST
+>            : ^^^^^^^^^^^^^^^^^^^^^^^^^^^^^^
+>walker : IAstWalker
+>       : ^^^^^^^^^^
+>walk : (ast: AST, parent: AST) => AST
+>     : ^^^^^^^^^^^^^^^^^^^^^^^^^^^^^^
+>preAst.members[i] : any
+>                  : ^^^
+>preAst.members : any
+>               : ^^^
+>preAst : ASTList
+>       : ^^^^^^^
+>members : any
+>        : ^^^
+>i : number
+>  : ^^^^^^
+>preAst : ASTList
+>       : ^^^^^^^
+                    }
+                }
+            }
+            else {
+                for (var i = 0; i < len; i++) {
+>i : number
+>  : ^^^^^^
+>0 : 0
+>  : ^
+>i < len : boolean
+>        : ^^^^^^^
+>i : number
+>  : ^^^^^^
+>len : any
+>    : ^^^
+>i++ : number
+>    : ^^^^^^
+>i : number
+>  : ^^^^^^
+
+                    if (walker.options.goNextSibling) {
+>walker.options.goNextSibling : boolean
+>                             : ^^^^^^^
+>walker.options : AstWalkOptions
+>               : ^^^^^^^^^^^^^^
+>walker : IAstWalker
+>       : ^^^^^^^^^^
+>options : AstWalkOptions
+>        : ^^^^^^^^^^^^^^
+>goNextSibling : boolean
+>              : ^^^^^^^
+
+                        preAst.members[i] = walker.walk(preAst.members[i], preAst);
+>preAst.members[i] = walker.walk(preAst.members[i], preAst) : AST
+>                                                           : ^^^
+>preAst.members[i] : any
+>                  : ^^^
+>preAst.members : any
+>               : ^^^
+>preAst : ASTList
+>       : ^^^^^^^
+>members : any
+>        : ^^^
+>i : number
+>  : ^^^^^^
+>walker.walk(preAst.members[i], preAst) : AST
+>                                       : ^^^
+>walker.walk : (ast: AST, parent: AST) => AST
+>            : ^^^^^^^^^^^^^^^^^^^^^^^^^^^^^^
+>walker : IAstWalker
+>       : ^^^^^^^^^^
+>walk : (ast: AST, parent: AST) => AST
+>     : ^^^^^^^^^^^^^^^^^^^^^^^^^^^^^^
+>preAst.members[i] : any
+>                  : ^^^
+>preAst.members : any
+>               : ^^^
+>preAst : ASTList
+>       : ^^^^^^^
+>members : any
+>        : ^^^
+>i : number
+>  : ^^^^^^
+>preAst : ASTList
+>       : ^^^^^^^
+                    }
+                }
+            }
+        }
+
+        export function walkUnaryExpressionChildren(preAst: UnaryExpression, parent: AST, walker: IAstWalker): void {
+>walkUnaryExpressionChildren : (preAst: UnaryExpression, parent: AST, walker: IAstWalker) => void
+>                            : ^^^^^^^^^^^^^^^^^^^^^^^^^^^^^^^^^^^^^^^^^^^^^^^          ^^^^^    
+>preAst : UnaryExpression
+>       : ^^^^^^^^^^^^^^^
+>parent : AST
+>       : ^^^
+>walker : IAstWalker
+>       : ^^^^^^^^^^
+
+            if (preAst.castTerm) {
+>preAst.castTerm : any
+>                : ^^^
+>preAst : UnaryExpression
+>       : ^^^^^^^^^^^^^^^
+>castTerm : any
+>         : ^^^
+
+                preAst.castTerm = walker.walk(preAst.castTerm, preAst);
+>preAst.castTerm = walker.walk(preAst.castTerm, preAst) : AST
+>                                                       : ^^^
+>preAst.castTerm : any
+>                : ^^^
+>preAst : UnaryExpression
+>       : ^^^^^^^^^^^^^^^
+>castTerm : any
+>         : ^^^
+>walker.walk(preAst.castTerm, preAst) : AST
+>                                     : ^^^
+>walker.walk : (ast: AST, parent: AST) => AST
+>            : ^^^^^^^^^^^^^^^^^^^^^^^^^^^^^^
+>walker : IAstWalker
+>       : ^^^^^^^^^^
+>walk : (ast: AST, parent: AST) => AST
+>     : ^^^^^^^^^^^^^^^^^^^^^^^^^^^^^^
+>preAst.castTerm : any
+>                : ^^^
+>preAst : UnaryExpression
+>       : ^^^^^^^^^^^^^^^
+>castTerm : any
+>         : ^^^
+>preAst : UnaryExpression
+>       : ^^^^^^^^^^^^^^^
+            }
+            if (preAst.operand) {
+>preAst.operand : any
+>               : ^^^
+>preAst : UnaryExpression
+>       : ^^^^^^^^^^^^^^^
+>operand : any
+>        : ^^^
+
+                preAst.operand = walker.walk(preAst.operand, preAst);
+>preAst.operand = walker.walk(preAst.operand, preAst) : AST
+>                                                     : ^^^
+>preAst.operand : any
+>               : ^^^
+>preAst : UnaryExpression
+>       : ^^^^^^^^^^^^^^^
+>operand : any
+>        : ^^^
+>walker.walk(preAst.operand, preAst) : AST
+>                                    : ^^^
+>walker.walk : (ast: AST, parent: AST) => AST
+>            : ^^^^^^^^^^^^^^^^^^^^^^^^^^^^^^
+>walker : IAstWalker
+>       : ^^^^^^^^^^
+>walk : (ast: AST, parent: AST) => AST
+>     : ^^^^^^^^^^^^^^^^^^^^^^^^^^^^^^
+>preAst.operand : any
+>               : ^^^
+>preAst : UnaryExpression
+>       : ^^^^^^^^^^^^^^^
+>operand : any
+>        : ^^^
+>preAst : UnaryExpression
+>       : ^^^^^^^^^^^^^^^
+            }
+        }
+
+        export function walkBinaryExpressionChildren(preAst: BinaryExpression, parent: AST, walker: IAstWalker): void {
+>walkBinaryExpressionChildren : (preAst: BinaryExpression, parent: AST, walker: IAstWalker) => void
+>                             : ^^^^^^^^^^^^^^^^^^^^^^^^^^^^^^^^^^^^^^^^^^^^^^^^          ^^^^^    
+>preAst : BinaryExpression
+>       : ^^^^^^^^^^^^^^^^
+>parent : AST
+>       : ^^^
+>walker : IAstWalker
+>       : ^^^^^^^^^^
+
+            if (walker.options.reverseSiblings) {
+>walker.options.reverseSiblings : boolean
+>                               : ^^^^^^^
+>walker.options : AstWalkOptions
+>               : ^^^^^^^^^^^^^^
+>walker : IAstWalker
+>       : ^^^^^^^^^^
+>options : AstWalkOptions
+>        : ^^^^^^^^^^^^^^
+>reverseSiblings : boolean
+>                : ^^^^^^^
+
+                if (preAst.operand2) {
+>preAst.operand2 : any
+>                : ^^^
+>preAst : BinaryExpression
+>       : ^^^^^^^^^^^^^^^^
+>operand2 : any
+>         : ^^^
+
+                    preAst.operand2 = walker.walk(preAst.operand2, preAst);
+>preAst.operand2 = walker.walk(preAst.operand2, preAst) : AST
+>                                                       : ^^^
+>preAst.operand2 : any
+>                : ^^^
+>preAst : BinaryExpression
+>       : ^^^^^^^^^^^^^^^^
+>operand2 : any
+>         : ^^^
+>walker.walk(preAst.operand2, preAst) : AST
+>                                     : ^^^
+>walker.walk : (ast: AST, parent: AST) => AST
+>            : ^^^^^^^^^^^^^^^^^^^^^^^^^^^^^^
+>walker : IAstWalker
+>       : ^^^^^^^^^^
+>walk : (ast: AST, parent: AST) => AST
+>     : ^^^^^^^^^^^^^^^^^^^^^^^^^^^^^^
+>preAst.operand2 : any
+>                : ^^^
+>preAst : BinaryExpression
+>       : ^^^^^^^^^^^^^^^^
+>operand2 : any
+>         : ^^^
+>preAst : BinaryExpression
+>       : ^^^^^^^^^^^^^^^^
+                }
+                if ((preAst.operand1) && (walker.options.goNextSibling)) {
+>(preAst.operand1) && (walker.options.goNextSibling) : any
+>                                                    : ^^^
+>(preAst.operand1) : any
+>                  : ^^^
+>preAst.operand1 : any
+>                : ^^^
+>preAst : BinaryExpression
+>       : ^^^^^^^^^^^^^^^^
+>operand1 : any
+>         : ^^^
+>(walker.options.goNextSibling) : boolean
+>                               : ^^^^^^^
+>walker.options.goNextSibling : boolean
+>                             : ^^^^^^^
+>walker.options : AstWalkOptions
+>               : ^^^^^^^^^^^^^^
+>walker : IAstWalker
+>       : ^^^^^^^^^^
+>options : AstWalkOptions
+>        : ^^^^^^^^^^^^^^
+>goNextSibling : boolean
+>              : ^^^^^^^
+
+                    preAst.operand1 = walker.walk(preAst.operand1, preAst);
+>preAst.operand1 = walker.walk(preAst.operand1, preAst) : AST
+>                                                       : ^^^
+>preAst.operand1 : any
+>                : ^^^
+>preAst : BinaryExpression
+>       : ^^^^^^^^^^^^^^^^
+>operand1 : any
+>         : ^^^
+>walker.walk(preAst.operand1, preAst) : AST
+>                                     : ^^^
+>walker.walk : (ast: AST, parent: AST) => AST
+>            : ^^^^^^^^^^^^^^^^^^^^^^^^^^^^^^
+>walker : IAstWalker
+>       : ^^^^^^^^^^
+>walk : (ast: AST, parent: AST) => AST
+>     : ^^^^^^^^^^^^^^^^^^^^^^^^^^^^^^
+>preAst.operand1 : any
+>                : ^^^
+>preAst : BinaryExpression
+>       : ^^^^^^^^^^^^^^^^
+>operand1 : any
+>         : ^^^
+>preAst : BinaryExpression
+>       : ^^^^^^^^^^^^^^^^
+                }
+            } else {
+                if (preAst.operand1) {
+>preAst.operand1 : any
+>                : ^^^
+>preAst : BinaryExpression
+>       : ^^^^^^^^^^^^^^^^
+>operand1 : any
+>         : ^^^
+
+                    preAst.operand1 = walker.walk(preAst.operand1, preAst);
+>preAst.operand1 = walker.walk(preAst.operand1, preAst) : AST
+>                                                       : ^^^
+>preAst.operand1 : any
+>                : ^^^
+>preAst : BinaryExpression
+>       : ^^^^^^^^^^^^^^^^
+>operand1 : any
+>         : ^^^
+>walker.walk(preAst.operand1, preAst) : AST
+>                                     : ^^^
+>walker.walk : (ast: AST, parent: AST) => AST
+>            : ^^^^^^^^^^^^^^^^^^^^^^^^^^^^^^
+>walker : IAstWalker
+>       : ^^^^^^^^^^
+>walk : (ast: AST, parent: AST) => AST
+>     : ^^^^^^^^^^^^^^^^^^^^^^^^^^^^^^
+>preAst.operand1 : any
+>                : ^^^
+>preAst : BinaryExpression
+>       : ^^^^^^^^^^^^^^^^
+>operand1 : any
+>         : ^^^
+>preAst : BinaryExpression
+>       : ^^^^^^^^^^^^^^^^
+                }
+                if ((preAst.operand2) && (walker.options.goNextSibling)) {
+>(preAst.operand2) && (walker.options.goNextSibling) : any
+>                                                    : ^^^
+>(preAst.operand2) : any
+>                  : ^^^
+>preAst.operand2 : any
+>                : ^^^
+>preAst : BinaryExpression
+>       : ^^^^^^^^^^^^^^^^
+>operand2 : any
+>         : ^^^
+>(walker.options.goNextSibling) : boolean
+>                               : ^^^^^^^
+>walker.options.goNextSibling : boolean
+>                             : ^^^^^^^
+>walker.options : AstWalkOptions
+>               : ^^^^^^^^^^^^^^
+>walker : IAstWalker
+>       : ^^^^^^^^^^
+>options : AstWalkOptions
+>        : ^^^^^^^^^^^^^^
+>goNextSibling : boolean
+>              : ^^^^^^^
+
+                    preAst.operand2 = walker.walk(preAst.operand2, preAst);
+>preAst.operand2 = walker.walk(preAst.operand2, preAst) : AST
+>                                                       : ^^^
+>preAst.operand2 : any
+>                : ^^^
+>preAst : BinaryExpression
+>       : ^^^^^^^^^^^^^^^^
+>operand2 : any
+>         : ^^^
+>walker.walk(preAst.operand2, preAst) : AST
+>                                     : ^^^
+>walker.walk : (ast: AST, parent: AST) => AST
+>            : ^^^^^^^^^^^^^^^^^^^^^^^^^^^^^^
+>walker : IAstWalker
+>       : ^^^^^^^^^^
+>walk : (ast: AST, parent: AST) => AST
+>     : ^^^^^^^^^^^^^^^^^^^^^^^^^^^^^^
+>preAst.operand2 : any
+>                : ^^^
+>preAst : BinaryExpression
+>       : ^^^^^^^^^^^^^^^^
+>operand2 : any
+>         : ^^^
+>preAst : BinaryExpression
+>       : ^^^^^^^^^^^^^^^^
+                }
+            }
+        }
+
+        export function walkTypeReferenceChildren(preAst: TypeReference, parent: AST, walker: IAstWalker): void {
+>walkTypeReferenceChildren : (preAst: TypeReference, parent: AST, walker: IAstWalker) => void
+>                          : ^^^^^^^^^^^^^^^^^^^^^^^^^^^^^^^^^^^^^^^^^^^^^          ^^^^^    
+>preAst : TypeReference
+>       : ^^^^^^^^^^^^^
+>parent : AST
+>       : ^^^
+>walker : IAstWalker
+>       : ^^^^^^^^^^
+
+            if (preAst.term) {
+>preAst.term : any
+>            : ^^^
+>preAst : TypeReference
+>       : ^^^^^^^^^^^^^
+>term : any
+>     : ^^^
+
+                preAst.term = walker.walk(preAst.term, preAst);
+>preAst.term = walker.walk(preAst.term, preAst) : AST
+>                                               : ^^^
+>preAst.term : any
+>            : ^^^
+>preAst : TypeReference
+>       : ^^^^^^^^^^^^^
+>term : any
+>     : ^^^
+>walker.walk(preAst.term, preAst) : AST
+>                                 : ^^^
+>walker.walk : (ast: AST, parent: AST) => AST
+>            : ^^^^^^^^^^^^^^^^^^^^^^^^^^^^^^
+>walker : IAstWalker
+>       : ^^^^^^^^^^
+>walk : (ast: AST, parent: AST) => AST
+>     : ^^^^^^^^^^^^^^^^^^^^^^^^^^^^^^
+>preAst.term : any
+>            : ^^^
+>preAst : TypeReference
+>       : ^^^^^^^^^^^^^
+>term : any
+>     : ^^^
+>preAst : TypeReference
+>       : ^^^^^^^^^^^^^
+            }
+        }
+
+        export function walkCallExpressionChildren(preAst: CallExpression, parent: AST, walker: IAstWalker): void {
+>walkCallExpressionChildren : (preAst: CallExpression, parent: AST, walker: IAstWalker) => void
+>                           : ^^^^^^^^^^^^^^^^^^^^^^^^^^^^^^^^^^^^^^^^^^^^^^          ^^^^^    
+>preAst : CallExpression
+>       : ^^^^^^^^^^^^^^
+>parent : AST
+>       : ^^^
+>walker : IAstWalker
+>       : ^^^^^^^^^^
+
+            if (!walker.options.reverseSiblings) {
+>!walker.options.reverseSiblings : boolean
+>                                : ^^^^^^^
+>walker.options.reverseSiblings : boolean
+>                               : ^^^^^^^
+>walker.options : AstWalkOptions
+>               : ^^^^^^^^^^^^^^
+>walker : IAstWalker
+>       : ^^^^^^^^^^
+>options : AstWalkOptions
+>        : ^^^^^^^^^^^^^^
+>reverseSiblings : boolean
+>                : ^^^^^^^
+
+                preAst.target = walker.walk(preAst.target, preAst);
+>preAst.target = walker.walk(preAst.target, preAst) : AST
+>                                                   : ^^^
+>preAst.target : any
+>              : ^^^
+>preAst : CallExpression
+>       : ^^^^^^^^^^^^^^
+>target : any
+>       : ^^^
+>walker.walk(preAst.target, preAst) : AST
+>                                   : ^^^
+>walker.walk : (ast: AST, parent: AST) => AST
+>            : ^^^^^^^^^^^^^^^^^^^^^^^^^^^^^^
+>walker : IAstWalker
+>       : ^^^^^^^^^^
+>walk : (ast: AST, parent: AST) => AST
+>     : ^^^^^^^^^^^^^^^^^^^^^^^^^^^^^^
+>preAst.target : any
+>              : ^^^
+>preAst : CallExpression
+>       : ^^^^^^^^^^^^^^
+>target : any
+>       : ^^^
+>preAst : CallExpression
+>       : ^^^^^^^^^^^^^^
+            }
+            if (preAst.arguments && (walker.options.goNextSibling)) {
+>preAst.arguments && (walker.options.goNextSibling) : any
+>                                                   : ^^^
+>preAst.arguments : any
+>                 : ^^^
+>preAst : CallExpression
+>       : ^^^^^^^^^^^^^^
+>arguments : any
+>          : ^^^
+>(walker.options.goNextSibling) : boolean
+>                               : ^^^^^^^
+>walker.options.goNextSibling : boolean
+>                             : ^^^^^^^
+>walker.options : AstWalkOptions
+>               : ^^^^^^^^^^^^^^
+>walker : IAstWalker
+>       : ^^^^^^^^^^
+>options : AstWalkOptions
+>        : ^^^^^^^^^^^^^^
+>goNextSibling : boolean
+>              : ^^^^^^^
+
+                preAst.arguments = <ASTList> walker.walk(preAst.arguments, preAst);
+>preAst.arguments = <ASTList> walker.walk(preAst.arguments, preAst) : ASTList
+>                                                                   : ^^^^^^^
+>preAst.arguments : any
+>                 : ^^^
+>preAst : CallExpression
+>       : ^^^^^^^^^^^^^^
+>arguments : any
+>          : ^^^
+><ASTList> walker.walk(preAst.arguments, preAst) : ASTList
+>                                                : ^^^^^^^
+>walker.walk(preAst.arguments, preAst) : AST
+>                                      : ^^^
+>walker.walk : (ast: AST, parent: AST) => AST
+>            : ^^^^^^^^^^^^^^^^^^^^^^^^^^^^^^
+>walker : IAstWalker
+>       : ^^^^^^^^^^
+>walk : (ast: AST, parent: AST) => AST
+>     : ^^^^^^^^^^^^^^^^^^^^^^^^^^^^^^
+>preAst.arguments : any
+>                 : ^^^
+>preAst : CallExpression
+>       : ^^^^^^^^^^^^^^
+>arguments : any
+>          : ^^^
+>preAst : CallExpression
+>       : ^^^^^^^^^^^^^^
+            }
+            if ((walker.options.reverseSiblings) && (walker.options.goNextSibling)) {
+>(walker.options.reverseSiblings) && (walker.options.goNextSibling) : boolean
+>                                                                   : ^^^^^^^
+>(walker.options.reverseSiblings) : boolean
+>                                 : ^^^^^^^
+>walker.options.reverseSiblings : boolean
+>                               : ^^^^^^^
+>walker.options : AstWalkOptions
+>               : ^^^^^^^^^^^^^^
+>walker : IAstWalker
+>       : ^^^^^^^^^^
+>options : AstWalkOptions
+>        : ^^^^^^^^^^^^^^
+>reverseSiblings : boolean
+>                : ^^^^^^^
+>(walker.options.goNextSibling) : boolean
+>                               : ^^^^^^^
+>walker.options.goNextSibling : boolean
+>                             : ^^^^^^^
+>walker.options : AstWalkOptions
+>               : ^^^^^^^^^^^^^^
+>walker : IAstWalker
+>       : ^^^^^^^^^^
+>options : AstWalkOptions
+>        : ^^^^^^^^^^^^^^
+>goNextSibling : boolean
+>              : ^^^^^^^
+
+                preAst.target = walker.walk(preAst.target, preAst);
+>preAst.target = walker.walk(preAst.target, preAst) : AST
+>                                                   : ^^^
+>preAst.target : any
+>              : ^^^
+>preAst : CallExpression
+>       : ^^^^^^^^^^^^^^
+>target : any
+>       : ^^^
+>walker.walk(preAst.target, preAst) : AST
+>                                   : ^^^
+>walker.walk : (ast: AST, parent: AST) => AST
+>            : ^^^^^^^^^^^^^^^^^^^^^^^^^^^^^^
+>walker : IAstWalker
+>       : ^^^^^^^^^^
+>walk : (ast: AST, parent: AST) => AST
+>     : ^^^^^^^^^^^^^^^^^^^^^^^^^^^^^^
+>preAst.target : any
+>              : ^^^
+>preAst : CallExpression
+>       : ^^^^^^^^^^^^^^
+>target : any
+>       : ^^^
+>preAst : CallExpression
+>       : ^^^^^^^^^^^^^^
+            }
+        }
+
+        export function walkTrinaryExpressionChildren(preAst: ConditionalExpression, parent: AST, walker: IAstWalker): void {
+>walkTrinaryExpressionChildren : (preAst: ConditionalExpression, parent: AST, walker: IAstWalker) => void
+>                              : ^^^^^^^^^^^^^^^^^^^^^^^^^^^^^^^^^^^^^^^^^^^^^^^^^^^^^          ^^^^^    
+>preAst : ConditionalExpression
+>       : ^^^^^^^^^^^^^^^^^^^^^
+>parent : AST
+>       : ^^^
+>walker : IAstWalker
+>       : ^^^^^^^^^^
+
+            if (preAst.operand1) {
+>preAst.operand1 : any
+>                : ^^^
+>preAst : ConditionalExpression
+>       : ^^^^^^^^^^^^^^^^^^^^^
+>operand1 : any
+>         : ^^^
+
+                preAst.operand1 = walker.walk(preAst.operand1, preAst);
+>preAst.operand1 = walker.walk(preAst.operand1, preAst) : AST
+>                                                       : ^^^
+>preAst.operand1 : any
+>                : ^^^
+>preAst : ConditionalExpression
+>       : ^^^^^^^^^^^^^^^^^^^^^
+>operand1 : any
+>         : ^^^
+>walker.walk(preAst.operand1, preAst) : AST
+>                                     : ^^^
+>walker.walk : (ast: AST, parent: AST) => AST
+>            : ^^^^^^^^^^^^^^^^^^^^^^^^^^^^^^
+>walker : IAstWalker
+>       : ^^^^^^^^^^
+>walk : (ast: AST, parent: AST) => AST
+>     : ^^^^^^^^^^^^^^^^^^^^^^^^^^^^^^
+>preAst.operand1 : any
+>                : ^^^
+>preAst : ConditionalExpression
+>       : ^^^^^^^^^^^^^^^^^^^^^
+>operand1 : any
+>         : ^^^
+>preAst : ConditionalExpression
+>       : ^^^^^^^^^^^^^^^^^^^^^
+            }
+            if (preAst.operand2 && (walker.options.goNextSibling)) {
+>preAst.operand2 && (walker.options.goNextSibling) : any
+>                                                  : ^^^
+>preAst.operand2 : any
+>                : ^^^
+>preAst : ConditionalExpression
+>       : ^^^^^^^^^^^^^^^^^^^^^
+>operand2 : any
+>         : ^^^
+>(walker.options.goNextSibling) : boolean
+>                               : ^^^^^^^
+>walker.options.goNextSibling : boolean
+>                             : ^^^^^^^
+>walker.options : AstWalkOptions
+>               : ^^^^^^^^^^^^^^
+>walker : IAstWalker
+>       : ^^^^^^^^^^
+>options : AstWalkOptions
+>        : ^^^^^^^^^^^^^^
+>goNextSibling : boolean
+>              : ^^^^^^^
+
+                preAst.operand2 = walker.walk(preAst.operand2, preAst);
+>preAst.operand2 = walker.walk(preAst.operand2, preAst) : AST
+>                                                       : ^^^
+>preAst.operand2 : any
+>                : ^^^
+>preAst : ConditionalExpression
+>       : ^^^^^^^^^^^^^^^^^^^^^
+>operand2 : any
+>         : ^^^
+>walker.walk(preAst.operand2, preAst) : AST
+>                                     : ^^^
+>walker.walk : (ast: AST, parent: AST) => AST
+>            : ^^^^^^^^^^^^^^^^^^^^^^^^^^^^^^
+>walker : IAstWalker
+>       : ^^^^^^^^^^
+>walk : (ast: AST, parent: AST) => AST
+>     : ^^^^^^^^^^^^^^^^^^^^^^^^^^^^^^
+>preAst.operand2 : any
+>                : ^^^
+>preAst : ConditionalExpression
+>       : ^^^^^^^^^^^^^^^^^^^^^
+>operand2 : any
+>         : ^^^
+>preAst : ConditionalExpression
+>       : ^^^^^^^^^^^^^^^^^^^^^
+            }
+            if (preAst.operand3 && (walker.options.goNextSibling)) {
+>preAst.operand3 && (walker.options.goNextSibling) : any
+>                                                  : ^^^
+>preAst.operand3 : any
+>                : ^^^
+>preAst : ConditionalExpression
+>       : ^^^^^^^^^^^^^^^^^^^^^
+>operand3 : any
+>         : ^^^
+>(walker.options.goNextSibling) : boolean
+>                               : ^^^^^^^
+>walker.options.goNextSibling : boolean
+>                             : ^^^^^^^
+>walker.options : AstWalkOptions
+>               : ^^^^^^^^^^^^^^
+>walker : IAstWalker
+>       : ^^^^^^^^^^
+>options : AstWalkOptions
+>        : ^^^^^^^^^^^^^^
+>goNextSibling : boolean
+>              : ^^^^^^^
+
+                preAst.operand3 = walker.walk(preAst.operand3, preAst);
+>preAst.operand3 = walker.walk(preAst.operand3, preAst) : AST
+>                                                       : ^^^
+>preAst.operand3 : any
+>                : ^^^
+>preAst : ConditionalExpression
+>       : ^^^^^^^^^^^^^^^^^^^^^
+>operand3 : any
+>         : ^^^
+>walker.walk(preAst.operand3, preAst) : AST
+>                                     : ^^^
+>walker.walk : (ast: AST, parent: AST) => AST
+>            : ^^^^^^^^^^^^^^^^^^^^^^^^^^^^^^
+>walker : IAstWalker
+>       : ^^^^^^^^^^
+>walk : (ast: AST, parent: AST) => AST
+>     : ^^^^^^^^^^^^^^^^^^^^^^^^^^^^^^
+>preAst.operand3 : any
+>                : ^^^
+>preAst : ConditionalExpression
+>       : ^^^^^^^^^^^^^^^^^^^^^
+>operand3 : any
+>         : ^^^
+>preAst : ConditionalExpression
+>       : ^^^^^^^^^^^^^^^^^^^^^
+            }
+        }
+
+        export function walkFuncDeclChildren(preAst: FuncDecl, parent: AST, walker: IAstWalker): void {
+>walkFuncDeclChildren : (preAst: FuncDecl, parent: AST, walker: IAstWalker) => void
+>                     : ^^^^^^^^^^^^^^^^^^^^^^^^^^^^^^^^^^^^^^^^          ^^^^^    
+>preAst : FuncDecl
+>       : ^^^^^^^^
+>parent : AST
+>       : ^^^
+>walker : IAstWalker
+>       : ^^^^^^^^^^
+
+            if (preAst.name) {
+>preAst.name : any
+>            : ^^^
+>preAst : FuncDecl
+>       : ^^^^^^^^
+>name : any
+>     : ^^^
+
+                preAst.name = <Identifier>walker.walk(preAst.name, preAst);
+>preAst.name = <Identifier>walker.walk(preAst.name, preAst) : Identifier
+>                                                           : ^^^^^^^^^^
+>preAst.name : any
+>            : ^^^
+>preAst : FuncDecl
+>       : ^^^^^^^^
+>name : any
+>     : ^^^
+><Identifier>walker.walk(preAst.name, preAst) : Identifier
+>                                             : ^^^^^^^^^^
+>walker.walk(preAst.name, preAst) : AST
+>                                 : ^^^
+>walker.walk : (ast: AST, parent: AST) => AST
+>            : ^^^^^^^^^^^^^^^^^^^^^^^^^^^^^^
+>walker : IAstWalker
+>       : ^^^^^^^^^^
+>walk : (ast: AST, parent: AST) => AST
+>     : ^^^^^^^^^^^^^^^^^^^^^^^^^^^^^^
+>preAst.name : any
+>            : ^^^
+>preAst : FuncDecl
+>       : ^^^^^^^^
+>name : any
+>     : ^^^
+>preAst : FuncDecl
+>       : ^^^^^^^^
+            }
+            if (preAst.arguments && (preAst.arguments.members.length > 0) && (walker.options.goNextSibling)) {
+>preAst.arguments && (preAst.arguments.members.length > 0) && (walker.options.goNextSibling) : any
+>                                                                                            : ^^^
+>preAst.arguments && (preAst.arguments.members.length > 0) : any
+>                                                          : ^^^
+>preAst.arguments : any
+>                 : ^^^
+>preAst : FuncDecl
+>       : ^^^^^^^^
+>arguments : any
+>          : ^^^
+>(preAst.arguments.members.length > 0) : boolean
+>                                      : ^^^^^^^
+>preAst.arguments.members.length > 0 : boolean
+>                                    : ^^^^^^^
+>preAst.arguments.members.length : any
+>                                : ^^^
+>preAst.arguments.members : any
+>                         : ^^^
+>preAst.arguments : any
+>                 : ^^^
+>preAst : FuncDecl
+>       : ^^^^^^^^
+>arguments : any
+>          : ^^^
+>members : any
+>        : ^^^
+>length : any
+>       : ^^^
+>0 : 0
+>  : ^
+>(walker.options.goNextSibling) : boolean
+>                               : ^^^^^^^
+>walker.options.goNextSibling : boolean
+>                             : ^^^^^^^
+>walker.options : AstWalkOptions
+>               : ^^^^^^^^^^^^^^
+>walker : IAstWalker
+>       : ^^^^^^^^^^
+>options : AstWalkOptions
+>        : ^^^^^^^^^^^^^^
+>goNextSibling : boolean
+>              : ^^^^^^^
+
+                preAst.arguments = <ASTList>walker.walk(preAst.arguments, preAst);
+>preAst.arguments = <ASTList>walker.walk(preAst.arguments, preAst) : ASTList
+>                                                                  : ^^^^^^^
+>preAst.arguments : any
+>                 : ^^^
+>preAst : FuncDecl
+>       : ^^^^^^^^
+>arguments : any
+>          : ^^^
+><ASTList>walker.walk(preAst.arguments, preAst) : ASTList
+>                                               : ^^^^^^^
+>walker.walk(preAst.arguments, preAst) : AST
+>                                      : ^^^
+>walker.walk : (ast: AST, parent: AST) => AST
+>            : ^^^^^^^^^^^^^^^^^^^^^^^^^^^^^^
+>walker : IAstWalker
+>       : ^^^^^^^^^^
+>walk : (ast: AST, parent: AST) => AST
+>     : ^^^^^^^^^^^^^^^^^^^^^^^^^^^^^^
+>preAst.arguments : any
+>                 : ^^^
+>preAst : FuncDecl
+>       : ^^^^^^^^
+>arguments : any
+>          : ^^^
+>preAst : FuncDecl
+>       : ^^^^^^^^
+            }
+            if (preAst.returnTypeAnnotation && (walker.options.goNextSibling)) {
+>preAst.returnTypeAnnotation && (walker.options.goNextSibling) : any
+>                                                              : ^^^
+>preAst.returnTypeAnnotation : any
+>                            : ^^^
+>preAst : FuncDecl
+>       : ^^^^^^^^
+>returnTypeAnnotation : any
+>                     : ^^^
+>(walker.options.goNextSibling) : boolean
+>                               : ^^^^^^^
+>walker.options.goNextSibling : boolean
+>                             : ^^^^^^^
+>walker.options : AstWalkOptions
+>               : ^^^^^^^^^^^^^^
+>walker : IAstWalker
+>       : ^^^^^^^^^^
+>options : AstWalkOptions
+>        : ^^^^^^^^^^^^^^
+>goNextSibling : boolean
+>              : ^^^^^^^
+
+                preAst.returnTypeAnnotation = walker.walk(preAst.returnTypeAnnotation, preAst);
+>preAst.returnTypeAnnotation = walker.walk(preAst.returnTypeAnnotation, preAst) : AST
+>                                                                               : ^^^
+>preAst.returnTypeAnnotation : any
+>                            : ^^^
+>preAst : FuncDecl
+>       : ^^^^^^^^
+>returnTypeAnnotation : any
+>                     : ^^^
+>walker.walk(preAst.returnTypeAnnotation, preAst) : AST
+>                                                 : ^^^
+>walker.walk : (ast: AST, parent: AST) => AST
+>            : ^^^^^^^^^^^^^^^^^^^^^^^^^^^^^^
+>walker : IAstWalker
+>       : ^^^^^^^^^^
+>walk : (ast: AST, parent: AST) => AST
+>     : ^^^^^^^^^^^^^^^^^^^^^^^^^^^^^^
+>preAst.returnTypeAnnotation : any
+>                            : ^^^
+>preAst : FuncDecl
+>       : ^^^^^^^^
+>returnTypeAnnotation : any
+>                     : ^^^
+>preAst : FuncDecl
+>       : ^^^^^^^^
+            }
+            if (preAst.bod && (preAst.bod.members.length > 0) && (walker.options.goNextSibling)) {
+>preAst.bod && (preAst.bod.members.length > 0) && (walker.options.goNextSibling) : any
+>                                                                                : ^^^
+>preAst.bod && (preAst.bod.members.length > 0) : any
+>                                              : ^^^
+>preAst.bod : any
+>           : ^^^
+>preAst : FuncDecl
+>       : ^^^^^^^^
+>bod : any
+>    : ^^^
+>(preAst.bod.members.length > 0) : boolean
+>                                : ^^^^^^^
+>preAst.bod.members.length > 0 : boolean
+>                              : ^^^^^^^
+>preAst.bod.members.length : any
+>                          : ^^^
+>preAst.bod.members : any
+>                   : ^^^
+>preAst.bod : any
+>           : ^^^
+>preAst : FuncDecl
+>       : ^^^^^^^^
+>bod : any
+>    : ^^^
+>members : any
+>        : ^^^
+>length : any
+>       : ^^^
+>0 : 0
+>  : ^
+>(walker.options.goNextSibling) : boolean
+>                               : ^^^^^^^
+>walker.options.goNextSibling : boolean
+>                             : ^^^^^^^
+>walker.options : AstWalkOptions
+>               : ^^^^^^^^^^^^^^
+>walker : IAstWalker
+>       : ^^^^^^^^^^
+>options : AstWalkOptions
+>        : ^^^^^^^^^^^^^^
+>goNextSibling : boolean
+>              : ^^^^^^^
+
+                preAst.bod = <ASTList>walker.walk(preAst.bod, preAst);
+>preAst.bod = <ASTList>walker.walk(preAst.bod, preAst) : ASTList
+>                                                      : ^^^^^^^
+>preAst.bod : any
+>           : ^^^
+>preAst : FuncDecl
+>       : ^^^^^^^^
+>bod : any
+>    : ^^^
+><ASTList>walker.walk(preAst.bod, preAst) : ASTList
+>                                         : ^^^^^^^
+>walker.walk(preAst.bod, preAst) : AST
+>                                : ^^^
+>walker.walk : (ast: AST, parent: AST) => AST
+>            : ^^^^^^^^^^^^^^^^^^^^^^^^^^^^^^
+>walker : IAstWalker
+>       : ^^^^^^^^^^
+>walk : (ast: AST, parent: AST) => AST
+>     : ^^^^^^^^^^^^^^^^^^^^^^^^^^^^^^
+>preAst.bod : any
+>           : ^^^
+>preAst : FuncDecl
+>       : ^^^^^^^^
+>bod : any
+>    : ^^^
+>preAst : FuncDecl
+>       : ^^^^^^^^
+            }
+        }
+
+        export function walkBoundDeclChildren(preAst: BoundDecl, parent: AST, walker: IAstWalker): void {
+>walkBoundDeclChildren : (preAst: BoundDecl, parent: AST, walker: IAstWalker) => void
+>                      : ^^^^^^^^^^^^^^^^^^^^^^^^^^^^^^^^^^^^^^^^^          ^^^^^    
+>preAst : BoundDecl
+>       : ^^^^^^^^^
+>parent : AST
+>       : ^^^
+>walker : IAstWalker
+>       : ^^^^^^^^^^
+
+            if (preAst.id) {
+>preAst.id : any
+>          : ^^^
+>preAst : BoundDecl
+>       : ^^^^^^^^^
+>id : any
+>   : ^^^
+
+                preAst.id = <Identifier>walker.walk(preAst.id, preAst);
+>preAst.id = <Identifier>walker.walk(preAst.id, preAst) : Identifier
+>                                                       : ^^^^^^^^^^
+>preAst.id : any
+>          : ^^^
+>preAst : BoundDecl
+>       : ^^^^^^^^^
+>id : any
+>   : ^^^
+><Identifier>walker.walk(preAst.id, preAst) : Identifier
+>                                           : ^^^^^^^^^^
+>walker.walk(preAst.id, preAst) : AST
+>                               : ^^^
+>walker.walk : (ast: AST, parent: AST) => AST
+>            : ^^^^^^^^^^^^^^^^^^^^^^^^^^^^^^
+>walker : IAstWalker
+>       : ^^^^^^^^^^
+>walk : (ast: AST, parent: AST) => AST
+>     : ^^^^^^^^^^^^^^^^^^^^^^^^^^^^^^
+>preAst.id : any
+>          : ^^^
+>preAst : BoundDecl
+>       : ^^^^^^^^^
+>id : any
+>   : ^^^
+>preAst : BoundDecl
+>       : ^^^^^^^^^
+            }
+            if (preAst.init) {
+>preAst.init : any
+>            : ^^^
+>preAst : BoundDecl
+>       : ^^^^^^^^^
+>init : any
+>     : ^^^
+
+                preAst.init = walker.walk(preAst.init, preAst);
+>preAst.init = walker.walk(preAst.init, preAst) : AST
+>                                               : ^^^
+>preAst.init : any
+>            : ^^^
+>preAst : BoundDecl
+>       : ^^^^^^^^^
+>init : any
+>     : ^^^
+>walker.walk(preAst.init, preAst) : AST
+>                                 : ^^^
+>walker.walk : (ast: AST, parent: AST) => AST
+>            : ^^^^^^^^^^^^^^^^^^^^^^^^^^^^^^
+>walker : IAstWalker
+>       : ^^^^^^^^^^
+>walk : (ast: AST, parent: AST) => AST
+>     : ^^^^^^^^^^^^^^^^^^^^^^^^^^^^^^
+>preAst.init : any
+>            : ^^^
+>preAst : BoundDecl
+>       : ^^^^^^^^^
+>init : any
+>     : ^^^
+>preAst : BoundDecl
+>       : ^^^^^^^^^
+            }
+            if ((preAst.typeExpr) && (walker.options.goNextSibling)) {
+>(preAst.typeExpr) && (walker.options.goNextSibling) : any
+>                                                    : ^^^
+>(preAst.typeExpr) : any
+>                  : ^^^
+>preAst.typeExpr : any
+>                : ^^^
+>preAst : BoundDecl
+>       : ^^^^^^^^^
+>typeExpr : any
+>         : ^^^
+>(walker.options.goNextSibling) : boolean
+>                               : ^^^^^^^
+>walker.options.goNextSibling : boolean
+>                             : ^^^^^^^
+>walker.options : AstWalkOptions
+>               : ^^^^^^^^^^^^^^
+>walker : IAstWalker
+>       : ^^^^^^^^^^
+>options : AstWalkOptions
+>        : ^^^^^^^^^^^^^^
+>goNextSibling : boolean
+>              : ^^^^^^^
+
+                preAst.typeExpr = walker.walk(preAst.typeExpr, preAst);
+>preAst.typeExpr = walker.walk(preAst.typeExpr, preAst) : AST
+>                                                       : ^^^
+>preAst.typeExpr : any
+>                : ^^^
+>preAst : BoundDecl
+>       : ^^^^^^^^^
+>typeExpr : any
+>         : ^^^
+>walker.walk(preAst.typeExpr, preAst) : AST
+>                                     : ^^^
+>walker.walk : (ast: AST, parent: AST) => AST
+>            : ^^^^^^^^^^^^^^^^^^^^^^^^^^^^^^
+>walker : IAstWalker
+>       : ^^^^^^^^^^
+>walk : (ast: AST, parent: AST) => AST
+>     : ^^^^^^^^^^^^^^^^^^^^^^^^^^^^^^
+>preAst.typeExpr : any
+>                : ^^^
+>preAst : BoundDecl
+>       : ^^^^^^^^^
+>typeExpr : any
+>         : ^^^
+>preAst : BoundDecl
+>       : ^^^^^^^^^
+            }
+        }
+
+        export function walkReturnStatementChildren(preAst: ReturnStatement, parent: AST, walker: IAstWalker): void {
+>walkReturnStatementChildren : (preAst: ReturnStatement, parent: AST, walker: IAstWalker) => void
+>                            : ^^^^^^^^^^^^^^^^^^^^^^^^^^^^^^^^^^^^^^^^^^^^^^^          ^^^^^    
+>preAst : ReturnStatement
+>       : ^^^^^^^^^^^^^^^
+>parent : AST
+>       : ^^^
+>walker : IAstWalker
+>       : ^^^^^^^^^^
+
+            if (preAst.returnExpression) {
+>preAst.returnExpression : any
+>                        : ^^^
+>preAst : ReturnStatement
+>       : ^^^^^^^^^^^^^^^
+>returnExpression : any
+>                 : ^^^
+
+                preAst.returnExpression = walker.walk(preAst.returnExpression, preAst);
+>preAst.returnExpression = walker.walk(preAst.returnExpression, preAst) : AST
+>                                                                       : ^^^
+>preAst.returnExpression : any
+>                        : ^^^
+>preAst : ReturnStatement
+>       : ^^^^^^^^^^^^^^^
+>returnExpression : any
+>                 : ^^^
+>walker.walk(preAst.returnExpression, preAst) : AST
+>                                             : ^^^
+>walker.walk : (ast: AST, parent: AST) => AST
+>            : ^^^^^^^^^^^^^^^^^^^^^^^^^^^^^^
+>walker : IAstWalker
+>       : ^^^^^^^^^^
+>walk : (ast: AST, parent: AST) => AST
+>     : ^^^^^^^^^^^^^^^^^^^^^^^^^^^^^^
+>preAst.returnExpression : any
+>                        : ^^^
+>preAst : ReturnStatement
+>       : ^^^^^^^^^^^^^^^
+>returnExpression : any
+>                 : ^^^
+>preAst : ReturnStatement
+>       : ^^^^^^^^^^^^^^^
+            }
+        }
+
+        export function walkForStatementChildren(preAst: ForStatement, parent: AST, walker: IAstWalker): void {
+>walkForStatementChildren : (preAst: ForStatement, parent: AST, walker: IAstWalker) => void
+>                         : ^^^^^^^^^^^^^^^^^^^^^^^^^^^^^^^^^^^^^^^^^^^^          ^^^^^    
+>preAst : ForStatement
+>       : ^^^^^^^^^^^^
+>parent : AST
+>       : ^^^
+>walker : IAstWalker
+>       : ^^^^^^^^^^
+
+            if (preAst.init) {
+>preAst.init : any
+>            : ^^^
+>preAst : ForStatement
+>       : ^^^^^^^^^^^^
+>init : any
+>     : ^^^
+
+                preAst.init = walker.walk(preAst.init, preAst);
+>preAst.init = walker.walk(preAst.init, preAst) : AST
+>                                               : ^^^
+>preAst.init : any
+>            : ^^^
+>preAst : ForStatement
+>       : ^^^^^^^^^^^^
+>init : any
+>     : ^^^
+>walker.walk(preAst.init, preAst) : AST
+>                                 : ^^^
+>walker.walk : (ast: AST, parent: AST) => AST
+>            : ^^^^^^^^^^^^^^^^^^^^^^^^^^^^^^
+>walker : IAstWalker
+>       : ^^^^^^^^^^
+>walk : (ast: AST, parent: AST) => AST
+>     : ^^^^^^^^^^^^^^^^^^^^^^^^^^^^^^
+>preAst.init : any
+>            : ^^^
+>preAst : ForStatement
+>       : ^^^^^^^^^^^^
+>init : any
+>     : ^^^
+>preAst : ForStatement
+>       : ^^^^^^^^^^^^
+            }
+
+            if (preAst.cond && walker.options.goNextSibling) {
+>preAst.cond && walker.options.goNextSibling : any
+>                                            : ^^^
+>preAst.cond : any
+>            : ^^^
+>preAst : ForStatement
+>       : ^^^^^^^^^^^^
+>cond : any
+>     : ^^^
+>walker.options.goNextSibling : boolean
+>                             : ^^^^^^^
+>walker.options : AstWalkOptions
+>               : ^^^^^^^^^^^^^^
+>walker : IAstWalker
+>       : ^^^^^^^^^^
+>options : AstWalkOptions
+>        : ^^^^^^^^^^^^^^
+>goNextSibling : boolean
+>              : ^^^^^^^
+
+                preAst.cond = walker.walk(preAst.cond, preAst);
+>preAst.cond = walker.walk(preAst.cond, preAst) : AST
+>                                               : ^^^
+>preAst.cond : any
+>            : ^^^
+>preAst : ForStatement
+>       : ^^^^^^^^^^^^
+>cond : any
+>     : ^^^
+>walker.walk(preAst.cond, preAst) : AST
+>                                 : ^^^
+>walker.walk : (ast: AST, parent: AST) => AST
+>            : ^^^^^^^^^^^^^^^^^^^^^^^^^^^^^^
+>walker : IAstWalker
+>       : ^^^^^^^^^^
+>walk : (ast: AST, parent: AST) => AST
+>     : ^^^^^^^^^^^^^^^^^^^^^^^^^^^^^^
+>preAst.cond : any
+>            : ^^^
+>preAst : ForStatement
+>       : ^^^^^^^^^^^^
+>cond : any
+>     : ^^^
+>preAst : ForStatement
+>       : ^^^^^^^^^^^^
+            }
+
+            if (preAst.incr && walker.options.goNextSibling) {
+>preAst.incr && walker.options.goNextSibling : any
+>                                            : ^^^
+>preAst.incr : any
+>            : ^^^
+>preAst : ForStatement
+>       : ^^^^^^^^^^^^
+>incr : any
+>     : ^^^
+>walker.options.goNextSibling : boolean
+>                             : ^^^^^^^
+>walker.options : AstWalkOptions
+>               : ^^^^^^^^^^^^^^
+>walker : IAstWalker
+>       : ^^^^^^^^^^
+>options : AstWalkOptions
+>        : ^^^^^^^^^^^^^^
+>goNextSibling : boolean
+>              : ^^^^^^^
+
+                preAst.incr = walker.walk(preAst.incr, preAst);
+>preAst.incr = walker.walk(preAst.incr, preAst) : AST
+>                                               : ^^^
+>preAst.incr : any
+>            : ^^^
+>preAst : ForStatement
+>       : ^^^^^^^^^^^^
+>incr : any
+>     : ^^^
+>walker.walk(preAst.incr, preAst) : AST
+>                                 : ^^^
+>walker.walk : (ast: AST, parent: AST) => AST
+>            : ^^^^^^^^^^^^^^^^^^^^^^^^^^^^^^
+>walker : IAstWalker
+>       : ^^^^^^^^^^
+>walk : (ast: AST, parent: AST) => AST
+>     : ^^^^^^^^^^^^^^^^^^^^^^^^^^^^^^
+>preAst.incr : any
+>            : ^^^
+>preAst : ForStatement
+>       : ^^^^^^^^^^^^
+>incr : any
+>     : ^^^
+>preAst : ForStatement
+>       : ^^^^^^^^^^^^
+            }
+
+            if (preAst.body && walker.options.goNextSibling) {
+>preAst.body && walker.options.goNextSibling : any
+>                                            : ^^^
+>preAst.body : any
+>            : ^^^
+>preAst : ForStatement
+>       : ^^^^^^^^^^^^
+>body : any
+>     : ^^^
+>walker.options.goNextSibling : boolean
+>                             : ^^^^^^^
+>walker.options : AstWalkOptions
+>               : ^^^^^^^^^^^^^^
+>walker : IAstWalker
+>       : ^^^^^^^^^^
+>options : AstWalkOptions
+>        : ^^^^^^^^^^^^^^
+>goNextSibling : boolean
+>              : ^^^^^^^
+
+                preAst.body = walker.walk(preAst.body, preAst);
+>preAst.body = walker.walk(preAst.body, preAst) : AST
+>                                               : ^^^
+>preAst.body : any
+>            : ^^^
+>preAst : ForStatement
+>       : ^^^^^^^^^^^^
+>body : any
+>     : ^^^
+>walker.walk(preAst.body, preAst) : AST
+>                                 : ^^^
+>walker.walk : (ast: AST, parent: AST) => AST
+>            : ^^^^^^^^^^^^^^^^^^^^^^^^^^^^^^
+>walker : IAstWalker
+>       : ^^^^^^^^^^
+>walk : (ast: AST, parent: AST) => AST
+>     : ^^^^^^^^^^^^^^^^^^^^^^^^^^^^^^
+>preAst.body : any
+>            : ^^^
+>preAst : ForStatement
+>       : ^^^^^^^^^^^^
+>body : any
+>     : ^^^
+>preAst : ForStatement
+>       : ^^^^^^^^^^^^
+            }
+        }
+
+        export function walkForInStatementChildren(preAst: ForInStatement, parent: AST, walker: IAstWalker): void {
+>walkForInStatementChildren : (preAst: ForInStatement, parent: AST, walker: IAstWalker) => void
+>                           : ^^^^^^^^^^^^^^^^^^^^^^^^^^^^^^^^^^^^^^^^^^^^^^          ^^^^^    
+>preAst : ForInStatement
+>       : ^^^^^^^^^^^^^^
+>parent : AST
+>       : ^^^
+>walker : IAstWalker
+>       : ^^^^^^^^^^
+
+            preAst.lval = walker.walk(preAst.lval, preAst);
+>preAst.lval = walker.walk(preAst.lval, preAst) : AST
+>                                               : ^^^
+>preAst.lval : any
+>            : ^^^
+>preAst : ForInStatement
+>       : ^^^^^^^^^^^^^^
+>lval : any
+>     : ^^^
+>walker.walk(preAst.lval, preAst) : AST
+>                                 : ^^^
+>walker.walk : (ast: AST, parent: AST) => AST
+>            : ^^^^^^^^^^^^^^^^^^^^^^^^^^^^^^
+>walker : IAstWalker
+>       : ^^^^^^^^^^
+>walk : (ast: AST, parent: AST) => AST
+>     : ^^^^^^^^^^^^^^^^^^^^^^^^^^^^^^
+>preAst.lval : any
+>            : ^^^
+>preAst : ForInStatement
+>       : ^^^^^^^^^^^^^^
+>lval : any
+>     : ^^^
+>preAst : ForInStatement
+>       : ^^^^^^^^^^^^^^
+
+            if (walker.options.goNextSibling) {
+>walker.options.goNextSibling : boolean
+>                             : ^^^^^^^
+>walker.options : AstWalkOptions
+>               : ^^^^^^^^^^^^^^
+>walker : IAstWalker
+>       : ^^^^^^^^^^
+>options : AstWalkOptions
+>        : ^^^^^^^^^^^^^^
+>goNextSibling : boolean
+>              : ^^^^^^^
+
+                preAst.obj = walker.walk(preAst.obj, preAst);
+>preAst.obj = walker.walk(preAst.obj, preAst) : AST
+>                                             : ^^^
+>preAst.obj : any
+>           : ^^^
+>preAst : ForInStatement
+>       : ^^^^^^^^^^^^^^
+>obj : any
+>    : ^^^
+>walker.walk(preAst.obj, preAst) : AST
+>                                : ^^^
+>walker.walk : (ast: AST, parent: AST) => AST
+>            : ^^^^^^^^^^^^^^^^^^^^^^^^^^^^^^
+>walker : IAstWalker
+>       : ^^^^^^^^^^
+>walk : (ast: AST, parent: AST) => AST
+>     : ^^^^^^^^^^^^^^^^^^^^^^^^^^^^^^
+>preAst.obj : any
+>           : ^^^
+>preAst : ForInStatement
+>       : ^^^^^^^^^^^^^^
+>obj : any
+>    : ^^^
+>preAst : ForInStatement
+>       : ^^^^^^^^^^^^^^
+            }
+            if (preAst.body && (walker.options.goNextSibling)) {
+>preAst.body && (walker.options.goNextSibling) : any
+>                                              : ^^^
+>preAst.body : any
+>            : ^^^
+>preAst : ForInStatement
+>       : ^^^^^^^^^^^^^^
+>body : any
+>     : ^^^
+>(walker.options.goNextSibling) : boolean
+>                               : ^^^^^^^
+>walker.options.goNextSibling : boolean
+>                             : ^^^^^^^
+>walker.options : AstWalkOptions
+>               : ^^^^^^^^^^^^^^
+>walker : IAstWalker
+>       : ^^^^^^^^^^
+>options : AstWalkOptions
+>        : ^^^^^^^^^^^^^^
+>goNextSibling : boolean
+>              : ^^^^^^^
+
+                preAst.body = walker.walk(preAst.body, preAst);
+>preAst.body = walker.walk(preAst.body, preAst) : AST
+>                                               : ^^^
+>preAst.body : any
+>            : ^^^
+>preAst : ForInStatement
+>       : ^^^^^^^^^^^^^^
+>body : any
+>     : ^^^
+>walker.walk(preAst.body, preAst) : AST
+>                                 : ^^^
+>walker.walk : (ast: AST, parent: AST) => AST
+>            : ^^^^^^^^^^^^^^^^^^^^^^^^^^^^^^
+>walker : IAstWalker
+>       : ^^^^^^^^^^
+>walk : (ast: AST, parent: AST) => AST
+>     : ^^^^^^^^^^^^^^^^^^^^^^^^^^^^^^
+>preAst.body : any
+>            : ^^^
+>preAst : ForInStatement
+>       : ^^^^^^^^^^^^^^
+>body : any
+>     : ^^^
+>preAst : ForInStatement
+>       : ^^^^^^^^^^^^^^
+            }
+        }
+
+        export function walkIfStatementChildren(preAst: IfStatement, parent: AST, walker: IAstWalker): void {
+>walkIfStatementChildren : (preAst: IfStatement, parent: AST, walker: IAstWalker) => void
+>                        : ^^^^^^^^^^^^^^^^^^^^^^^^^^^^^^^^^^^^^^^^^^^          ^^^^^    
+>preAst : IfStatement
+>       : ^^^^^^^^^^^
+>parent : AST
+>       : ^^^
+>walker : IAstWalker
+>       : ^^^^^^^^^^
+
+            preAst.cond = walker.walk(preAst.cond, preAst);
+>preAst.cond = walker.walk(preAst.cond, preAst) : AST
+>                                               : ^^^
+>preAst.cond : any
+>            : ^^^
+>preAst : IfStatement
+>       : ^^^^^^^^^^^
+>cond : any
+>     : ^^^
+>walker.walk(preAst.cond, preAst) : AST
+>                                 : ^^^
+>walker.walk : (ast: AST, parent: AST) => AST
+>            : ^^^^^^^^^^^^^^^^^^^^^^^^^^^^^^
+>walker : IAstWalker
+>       : ^^^^^^^^^^
+>walk : (ast: AST, parent: AST) => AST
+>     : ^^^^^^^^^^^^^^^^^^^^^^^^^^^^^^
+>preAst.cond : any
+>            : ^^^
+>preAst : IfStatement
+>       : ^^^^^^^^^^^
+>cond : any
+>     : ^^^
+>preAst : IfStatement
+>       : ^^^^^^^^^^^
+
+            if (preAst.thenBod && (walker.options.goNextSibling)) {
+>preAst.thenBod && (walker.options.goNextSibling) : any
+>                                                 : ^^^
+>preAst.thenBod : any
+>               : ^^^
+>preAst : IfStatement
+>       : ^^^^^^^^^^^
+>thenBod : any
+>        : ^^^
+>(walker.options.goNextSibling) : boolean
+>                               : ^^^^^^^
+>walker.options.goNextSibling : boolean
+>                             : ^^^^^^^
+>walker.options : AstWalkOptions
+>               : ^^^^^^^^^^^^^^
+>walker : IAstWalker
+>       : ^^^^^^^^^^
+>options : AstWalkOptions
+>        : ^^^^^^^^^^^^^^
+>goNextSibling : boolean
+>              : ^^^^^^^
+
+                preAst.thenBod = walker.walk(preAst.thenBod, preAst);
+>preAst.thenBod = walker.walk(preAst.thenBod, preAst) : AST
+>                                                     : ^^^
+>preAst.thenBod : any
+>               : ^^^
+>preAst : IfStatement
+>       : ^^^^^^^^^^^
+>thenBod : any
+>        : ^^^
+>walker.walk(preAst.thenBod, preAst) : AST
+>                                    : ^^^
+>walker.walk : (ast: AST, parent: AST) => AST
+>            : ^^^^^^^^^^^^^^^^^^^^^^^^^^^^^^
+>walker : IAstWalker
+>       : ^^^^^^^^^^
+>walk : (ast: AST, parent: AST) => AST
+>     : ^^^^^^^^^^^^^^^^^^^^^^^^^^^^^^
+>preAst.thenBod : any
+>               : ^^^
+>preAst : IfStatement
+>       : ^^^^^^^^^^^
+>thenBod : any
+>        : ^^^
+>preAst : IfStatement
+>       : ^^^^^^^^^^^
+            }
+            if (preAst.elseBod && (walker.options.goNextSibling)) {
+>preAst.elseBod && (walker.options.goNextSibling) : any
+>                                                 : ^^^
+>preAst.elseBod : any
+>               : ^^^
+>preAst : IfStatement
+>       : ^^^^^^^^^^^
+>elseBod : any
+>        : ^^^
+>(walker.options.goNextSibling) : boolean
+>                               : ^^^^^^^
+>walker.options.goNextSibling : boolean
+>                             : ^^^^^^^
+>walker.options : AstWalkOptions
+>               : ^^^^^^^^^^^^^^
+>walker : IAstWalker
+>       : ^^^^^^^^^^
+>options : AstWalkOptions
+>        : ^^^^^^^^^^^^^^
+>goNextSibling : boolean
+>              : ^^^^^^^
+
+                preAst.elseBod = walker.walk(preAst.elseBod, preAst);
+>preAst.elseBod = walker.walk(preAst.elseBod, preAst) : AST
+>                                                     : ^^^
+>preAst.elseBod : any
+>               : ^^^
+>preAst : IfStatement
+>       : ^^^^^^^^^^^
+>elseBod : any
+>        : ^^^
+>walker.walk(preAst.elseBod, preAst) : AST
+>                                    : ^^^
+>walker.walk : (ast: AST, parent: AST) => AST
+>            : ^^^^^^^^^^^^^^^^^^^^^^^^^^^^^^
+>walker : IAstWalker
+>       : ^^^^^^^^^^
+>walk : (ast: AST, parent: AST) => AST
+>     : ^^^^^^^^^^^^^^^^^^^^^^^^^^^^^^
+>preAst.elseBod : any
+>               : ^^^
+>preAst : IfStatement
+>       : ^^^^^^^^^^^
+>elseBod : any
+>        : ^^^
+>preAst : IfStatement
+>       : ^^^^^^^^^^^
+            }
+        }
+
+        export function walkWhileStatementChildren(preAst: WhileStatement, parent: AST, walker: IAstWalker): void {
+>walkWhileStatementChildren : (preAst: WhileStatement, parent: AST, walker: IAstWalker) => void
+>                           : ^^^^^^^^^^^^^^^^^^^^^^^^^^^^^^^^^^^^^^^^^^^^^^          ^^^^^    
+>preAst : WhileStatement
+>       : ^^^^^^^^^^^^^^
+>parent : AST
+>       : ^^^
+>walker : IAstWalker
+>       : ^^^^^^^^^^
+
+            preAst.cond = walker.walk(preAst.cond, preAst);
+>preAst.cond = walker.walk(preAst.cond, preAst) : AST
+>                                               : ^^^
+>preAst.cond : any
+>            : ^^^
+>preAst : WhileStatement
+>       : ^^^^^^^^^^^^^^
+>cond : any
+>     : ^^^
+>walker.walk(preAst.cond, preAst) : AST
+>                                 : ^^^
+>walker.walk : (ast: AST, parent: AST) => AST
+>            : ^^^^^^^^^^^^^^^^^^^^^^^^^^^^^^
+>walker : IAstWalker
+>       : ^^^^^^^^^^
+>walk : (ast: AST, parent: AST) => AST
+>     : ^^^^^^^^^^^^^^^^^^^^^^^^^^^^^^
+>preAst.cond : any
+>            : ^^^
+>preAst : WhileStatement
+>       : ^^^^^^^^^^^^^^
+>cond : any
+>     : ^^^
+>preAst : WhileStatement
+>       : ^^^^^^^^^^^^^^
+
+            if (preAst.body && (walker.options.goNextSibling)) {
+>preAst.body && (walker.options.goNextSibling) : any
+>                                              : ^^^
+>preAst.body : any
+>            : ^^^
+>preAst : WhileStatement
+>       : ^^^^^^^^^^^^^^
+>body : any
+>     : ^^^
+>(walker.options.goNextSibling) : boolean
+>                               : ^^^^^^^
+>walker.options.goNextSibling : boolean
+>                             : ^^^^^^^
+>walker.options : AstWalkOptions
+>               : ^^^^^^^^^^^^^^
+>walker : IAstWalker
+>       : ^^^^^^^^^^
+>options : AstWalkOptions
+>        : ^^^^^^^^^^^^^^
+>goNextSibling : boolean
+>              : ^^^^^^^
+
+                preAst.body = walker.walk(preAst.body, preAst);
+>preAst.body = walker.walk(preAst.body, preAst) : AST
+>                                               : ^^^
+>preAst.body : any
+>            : ^^^
+>preAst : WhileStatement
+>       : ^^^^^^^^^^^^^^
+>body : any
+>     : ^^^
+>walker.walk(preAst.body, preAst) : AST
+>                                 : ^^^
+>walker.walk : (ast: AST, parent: AST) => AST
+>            : ^^^^^^^^^^^^^^^^^^^^^^^^^^^^^^
+>walker : IAstWalker
+>       : ^^^^^^^^^^
+>walk : (ast: AST, parent: AST) => AST
+>     : ^^^^^^^^^^^^^^^^^^^^^^^^^^^^^^
+>preAst.body : any
+>            : ^^^
+>preAst : WhileStatement
+>       : ^^^^^^^^^^^^^^
+>body : any
+>     : ^^^
+>preAst : WhileStatement
+>       : ^^^^^^^^^^^^^^
+            }
+        }
+
+        export function walkDoWhileStatementChildren(preAst: DoWhileStatement, parent: AST, walker: IAstWalker): void {
+>walkDoWhileStatementChildren : (preAst: DoWhileStatement, parent: AST, walker: IAstWalker) => void
+>                             : ^^^^^^^^^^^^^^^^^^^^^^^^^^^^^^^^^^^^^^^^^^^^^^^^          ^^^^^    
+>preAst : DoWhileStatement
+>       : ^^^^^^^^^^^^^^^^
+>parent : AST
+>       : ^^^
+>walker : IAstWalker
+>       : ^^^^^^^^^^
+
+            preAst.cond = walker.walk(preAst.cond, preAst);
+>preAst.cond = walker.walk(preAst.cond, preAst) : AST
+>                                               : ^^^
+>preAst.cond : any
+>            : ^^^
+>preAst : DoWhileStatement
+>       : ^^^^^^^^^^^^^^^^
+>cond : any
+>     : ^^^
+>walker.walk(preAst.cond, preAst) : AST
+>                                 : ^^^
+>walker.walk : (ast: AST, parent: AST) => AST
+>            : ^^^^^^^^^^^^^^^^^^^^^^^^^^^^^^
+>walker : IAstWalker
+>       : ^^^^^^^^^^
+>walk : (ast: AST, parent: AST) => AST
+>     : ^^^^^^^^^^^^^^^^^^^^^^^^^^^^^^
+>preAst.cond : any
+>            : ^^^
+>preAst : DoWhileStatement
+>       : ^^^^^^^^^^^^^^^^
+>cond : any
+>     : ^^^
+>preAst : DoWhileStatement
+>       : ^^^^^^^^^^^^^^^^
+
+            if (preAst.body && (walker.options.goNextSibling)) {
+>preAst.body && (walker.options.goNextSibling) : any
+>                                              : ^^^
+>preAst.body : any
+>            : ^^^
+>preAst : DoWhileStatement
+>       : ^^^^^^^^^^^^^^^^
+>body : any
+>     : ^^^
+>(walker.options.goNextSibling) : boolean
+>                               : ^^^^^^^
+>walker.options.goNextSibling : boolean
+>                             : ^^^^^^^
+>walker.options : AstWalkOptions
+>               : ^^^^^^^^^^^^^^
+>walker : IAstWalker
+>       : ^^^^^^^^^^
+>options : AstWalkOptions
+>        : ^^^^^^^^^^^^^^
+>goNextSibling : boolean
+>              : ^^^^^^^
+
+                preAst.body = walker.walk(preAst.body, preAst);
+>preAst.body = walker.walk(preAst.body, preAst) : AST
+>                                               : ^^^
+>preAst.body : any
+>            : ^^^
+>preAst : DoWhileStatement
+>       : ^^^^^^^^^^^^^^^^
+>body : any
+>     : ^^^
+>walker.walk(preAst.body, preAst) : AST
+>                                 : ^^^
+>walker.walk : (ast: AST, parent: AST) => AST
+>            : ^^^^^^^^^^^^^^^^^^^^^^^^^^^^^^
+>walker : IAstWalker
+>       : ^^^^^^^^^^
+>walk : (ast: AST, parent: AST) => AST
+>     : ^^^^^^^^^^^^^^^^^^^^^^^^^^^^^^
+>preAst.body : any
+>            : ^^^
+>preAst : DoWhileStatement
+>       : ^^^^^^^^^^^^^^^^
+>body : any
+>     : ^^^
+>preAst : DoWhileStatement
+>       : ^^^^^^^^^^^^^^^^
+            }
+        }
+
+        export function walkBlockChildren(preAst: Block, parent: AST, walker: IAstWalker): void {
+>walkBlockChildren : (preAst: Block, parent: AST, walker: IAstWalker) => void
+>                  : ^^^^^^^^^^^^^^^^^^^^^^^^^^^^^^^^^^^^^          ^^^^^    
+>preAst : Block
+>       : ^^^^^
+>parent : AST
+>       : ^^^
+>walker : IAstWalker
+>       : ^^^^^^^^^^
+
+            if (preAst.statements) {
+>preAst.statements : any
+>                  : ^^^
+>preAst : Block
+>       : ^^^^^
+>statements : any
+>           : ^^^
+
+                preAst.statements = <ASTList>walker.walk(preAst.statements, preAst);
+>preAst.statements = <ASTList>walker.walk(preAst.statements, preAst) : ASTList
+>                                                                    : ^^^^^^^
+>preAst.statements : any
+>                  : ^^^
+>preAst : Block
+>       : ^^^^^
+>statements : any
+>           : ^^^
+><ASTList>walker.walk(preAst.statements, preAst) : ASTList
+>                                                : ^^^^^^^
+>walker.walk(preAst.statements, preAst) : AST
+>                                       : ^^^
+>walker.walk : (ast: AST, parent: AST) => AST
+>            : ^^^^^^^^^^^^^^^^^^^^^^^^^^^^^^
+>walker : IAstWalker
+>       : ^^^^^^^^^^
+>walk : (ast: AST, parent: AST) => AST
+>     : ^^^^^^^^^^^^^^^^^^^^^^^^^^^^^^
+>preAst.statements : any
+>                  : ^^^
+>preAst : Block
+>       : ^^^^^
+>statements : any
+>           : ^^^
+>preAst : Block
+>       : ^^^^^
+            }
+        }
+
+        export function walkCaseStatementChildren(preAst: CaseStatement, parent: AST, walker: IAstWalker): void {
+>walkCaseStatementChildren : (preAst: CaseStatement, parent: AST, walker: IAstWalker) => void
+>                          : ^^^^^^^^^^^^^^^^^^^^^^^^^^^^^^^^^^^^^^^^^^^^^          ^^^^^    
+>preAst : CaseStatement
+>       : ^^^^^^^^^^^^^
+>parent : AST
+>       : ^^^
+>walker : IAstWalker
+>       : ^^^^^^^^^^
+
+            if (preAst.expr) {
+>preAst.expr : any
+>            : ^^^
+>preAst : CaseStatement
+>       : ^^^^^^^^^^^^^
+>expr : any
+>     : ^^^
+
+                preAst.expr = walker.walk(preAst.expr, preAst);
+>preAst.expr = walker.walk(preAst.expr, preAst) : AST
+>                                               : ^^^
+>preAst.expr : any
+>            : ^^^
+>preAst : CaseStatement
+>       : ^^^^^^^^^^^^^
+>expr : any
+>     : ^^^
+>walker.walk(preAst.expr, preAst) : AST
+>                                 : ^^^
+>walker.walk : (ast: AST, parent: AST) => AST
+>            : ^^^^^^^^^^^^^^^^^^^^^^^^^^^^^^
+>walker : IAstWalker
+>       : ^^^^^^^^^^
+>walk : (ast: AST, parent: AST) => AST
+>     : ^^^^^^^^^^^^^^^^^^^^^^^^^^^^^^
+>preAst.expr : any
+>            : ^^^
+>preAst : CaseStatement
+>       : ^^^^^^^^^^^^^
+>expr : any
+>     : ^^^
+>preAst : CaseStatement
+>       : ^^^^^^^^^^^^^
+            }
+
+            if (preAst.body && walker.options.goNextSibling) {
+>preAst.body && walker.options.goNextSibling : any
+>                                            : ^^^
+>preAst.body : any
+>            : ^^^
+>preAst : CaseStatement
+>       : ^^^^^^^^^^^^^
+>body : any
+>     : ^^^
+>walker.options.goNextSibling : boolean
+>                             : ^^^^^^^
+>walker.options : AstWalkOptions
+>               : ^^^^^^^^^^^^^^
+>walker : IAstWalker
+>       : ^^^^^^^^^^
+>options : AstWalkOptions
+>        : ^^^^^^^^^^^^^^
+>goNextSibling : boolean
+>              : ^^^^^^^
+
+                preAst.body = <ASTList>walker.walk(preAst.body, preAst);
+>preAst.body = <ASTList>walker.walk(preAst.body, preAst) : ASTList
+>                                                        : ^^^^^^^
+>preAst.body : any
+>            : ^^^
+>preAst : CaseStatement
+>       : ^^^^^^^^^^^^^
+>body : any
+>     : ^^^
+><ASTList>walker.walk(preAst.body, preAst) : ASTList
+>                                          : ^^^^^^^
+>walker.walk(preAst.body, preAst) : AST
+>                                 : ^^^
+>walker.walk : (ast: AST, parent: AST) => AST
+>            : ^^^^^^^^^^^^^^^^^^^^^^^^^^^^^^
+>walker : IAstWalker
+>       : ^^^^^^^^^^
+>walk : (ast: AST, parent: AST) => AST
+>     : ^^^^^^^^^^^^^^^^^^^^^^^^^^^^^^
+>preAst.body : any
+>            : ^^^
+>preAst : CaseStatement
+>       : ^^^^^^^^^^^^^
+>body : any
+>     : ^^^
+>preAst : CaseStatement
+>       : ^^^^^^^^^^^^^
+            }
+        }
+
+        export function walkSwitchStatementChildren(preAst: SwitchStatement, parent: AST, walker: IAstWalker): void {
+>walkSwitchStatementChildren : (preAst: SwitchStatement, parent: AST, walker: IAstWalker) => void
+>                            : ^^^^^^^^^^^^^^^^^^^^^^^^^^^^^^^^^^^^^^^^^^^^^^^          ^^^^^    
+>preAst : SwitchStatement
+>       : ^^^^^^^^^^^^^^^
+>parent : AST
+>       : ^^^
+>walker : IAstWalker
+>       : ^^^^^^^^^^
+
+            if (preAst.val) {
+>preAst.val : any
+>           : ^^^
+>preAst : SwitchStatement
+>       : ^^^^^^^^^^^^^^^
+>val : any
+>    : ^^^
+
+                preAst.val = walker.walk(preAst.val, preAst);
+>preAst.val = walker.walk(preAst.val, preAst) : AST
+>                                             : ^^^
+>preAst.val : any
+>           : ^^^
+>preAst : SwitchStatement
+>       : ^^^^^^^^^^^^^^^
+>val : any
+>    : ^^^
+>walker.walk(preAst.val, preAst) : AST
+>                                : ^^^
+>walker.walk : (ast: AST, parent: AST) => AST
+>            : ^^^^^^^^^^^^^^^^^^^^^^^^^^^^^^
+>walker : IAstWalker
+>       : ^^^^^^^^^^
+>walk : (ast: AST, parent: AST) => AST
+>     : ^^^^^^^^^^^^^^^^^^^^^^^^^^^^^^
+>preAst.val : any
+>           : ^^^
+>preAst : SwitchStatement
+>       : ^^^^^^^^^^^^^^^
+>val : any
+>    : ^^^
+>preAst : SwitchStatement
+>       : ^^^^^^^^^^^^^^^
+            }
+
+            if ((preAst.caseList) && walker.options.goNextSibling) {
+>(preAst.caseList) && walker.options.goNextSibling : any
+>                                                  : ^^^
+>(preAst.caseList) : any
+>                  : ^^^
+>preAst.caseList : any
+>                : ^^^
+>preAst : SwitchStatement
+>       : ^^^^^^^^^^^^^^^
+>caseList : any
+>         : ^^^
+>walker.options.goNextSibling : boolean
+>                             : ^^^^^^^
+>walker.options : AstWalkOptions
+>               : ^^^^^^^^^^^^^^
+>walker : IAstWalker
+>       : ^^^^^^^^^^
+>options : AstWalkOptions
+>        : ^^^^^^^^^^^^^^
+>goNextSibling : boolean
+>              : ^^^^^^^
+
+                preAst.caseList = <ASTList>walker.walk(preAst.caseList, preAst);
+>preAst.caseList = <ASTList>walker.walk(preAst.caseList, preAst) : ASTList
+>                                                                : ^^^^^^^
+>preAst.caseList : any
+>                : ^^^
+>preAst : SwitchStatement
+>       : ^^^^^^^^^^^^^^^
+>caseList : any
+>         : ^^^
+><ASTList>walker.walk(preAst.caseList, preAst) : ASTList
+>                                              : ^^^^^^^
+>walker.walk(preAst.caseList, preAst) : AST
+>                                     : ^^^
+>walker.walk : (ast: AST, parent: AST) => AST
+>            : ^^^^^^^^^^^^^^^^^^^^^^^^^^^^^^
+>walker : IAstWalker
+>       : ^^^^^^^^^^
+>walk : (ast: AST, parent: AST) => AST
+>     : ^^^^^^^^^^^^^^^^^^^^^^^^^^^^^^
+>preAst.caseList : any
+>                : ^^^
+>preAst : SwitchStatement
+>       : ^^^^^^^^^^^^^^^
+>caseList : any
+>         : ^^^
+>preAst : SwitchStatement
+>       : ^^^^^^^^^^^^^^^
+            }
+        }
+
+        export function walkTryChildren(preAst: Try, parent: AST, walker: IAstWalker): void {
+>walkTryChildren : (preAst: Try, parent: AST, walker: IAstWalker) => void
+>                : ^^^^^^^^^^^^^^^^^^^^^^^^^^^^^^^^^^^          ^^^^^    
+>preAst : Try
+>       : ^^^
+>parent : AST
+>       : ^^^
+>walker : IAstWalker
+>       : ^^^^^^^^^^
+
+            if (preAst.body) {
+>preAst.body : any
+>            : ^^^
+>preAst : Try
+>       : ^^^
+>body : any
+>     : ^^^
+
+                preAst.body = walker.walk(preAst.body, preAst);
+>preAst.body = walker.walk(preAst.body, preAst) : AST
+>                                               : ^^^
+>preAst.body : any
+>            : ^^^
+>preAst : Try
+>       : ^^^
+>body : any
+>     : ^^^
+>walker.walk(preAst.body, preAst) : AST
+>                                 : ^^^
+>walker.walk : (ast: AST, parent: AST) => AST
+>            : ^^^^^^^^^^^^^^^^^^^^^^^^^^^^^^
+>walker : IAstWalker
+>       : ^^^^^^^^^^
+>walk : (ast: AST, parent: AST) => AST
+>     : ^^^^^^^^^^^^^^^^^^^^^^^^^^^^^^
+>preAst.body : any
+>            : ^^^
+>preAst : Try
+>       : ^^^
+>body : any
+>     : ^^^
+>preAst : Try
+>       : ^^^
+            }
+        }
+
+        export function walkTryCatchChildren(preAst: TryCatch, parent: AST, walker: IAstWalker): void {
+>walkTryCatchChildren : (preAst: TryCatch, parent: AST, walker: IAstWalker) => void
+>                     : ^^^^^^^^^^^^^^^^^^^^^^^^^^^^^^^^^^^^^^^^          ^^^^^    
+>preAst : TryCatch
+>       : ^^^^^^^^
+>parent : AST
+>       : ^^^
+>walker : IAstWalker
+>       : ^^^^^^^^^^
+
+            if (preAst.tryNode) {
+>preAst.tryNode : any
+>               : ^^^
+>preAst : TryCatch
+>       : ^^^^^^^^
+>tryNode : any
+>        : ^^^
+
+                preAst.tryNode = <Try>walker.walk(preAst.tryNode, preAst);
+>preAst.tryNode = <Try>walker.walk(preAst.tryNode, preAst) : Try
+>                                                          : ^^^
+>preAst.tryNode : any
+>               : ^^^
+>preAst : TryCatch
+>       : ^^^^^^^^
+>tryNode : any
+>        : ^^^
+><Try>walker.walk(preAst.tryNode, preAst) : Try
+>                                         : ^^^
+>walker.walk(preAst.tryNode, preAst) : AST
+>                                    : ^^^
+>walker.walk : (ast: AST, parent: AST) => AST
+>            : ^^^^^^^^^^^^^^^^^^^^^^^^^^^^^^
+>walker : IAstWalker
+>       : ^^^^^^^^^^
+>walk : (ast: AST, parent: AST) => AST
+>     : ^^^^^^^^^^^^^^^^^^^^^^^^^^^^^^
+>preAst.tryNode : any
+>               : ^^^
+>preAst : TryCatch
+>       : ^^^^^^^^
+>tryNode : any
+>        : ^^^
+>preAst : TryCatch
+>       : ^^^^^^^^
+            }
+
+            if ((preAst.catchNode) && walker.options.goNextSibling) {
+>(preAst.catchNode) && walker.options.goNextSibling : any
+>                                                   : ^^^
+>(preAst.catchNode) : any
+>                   : ^^^
+>preAst.catchNode : any
+>                 : ^^^
+>preAst : TryCatch
+>       : ^^^^^^^^
+>catchNode : any
+>          : ^^^
+>walker.options.goNextSibling : boolean
+>                             : ^^^^^^^
+>walker.options : AstWalkOptions
+>               : ^^^^^^^^^^^^^^
+>walker : IAstWalker
+>       : ^^^^^^^^^^
+>options : AstWalkOptions
+>        : ^^^^^^^^^^^^^^
+>goNextSibling : boolean
+>              : ^^^^^^^
+
+                preAst.catchNode = <Catch>walker.walk(preAst.catchNode, preAst);
+>preAst.catchNode = <Catch>walker.walk(preAst.catchNode, preAst) : Catch
+>                                                                : ^^^^^
+>preAst.catchNode : any
+>                 : ^^^
+>preAst : TryCatch
+>       : ^^^^^^^^
+>catchNode : any
+>          : ^^^
+><Catch>walker.walk(preAst.catchNode, preAst) : Catch
+>                                             : ^^^^^
+>walker.walk(preAst.catchNode, preAst) : AST
+>                                      : ^^^
+>walker.walk : (ast: AST, parent: AST) => AST
+>            : ^^^^^^^^^^^^^^^^^^^^^^^^^^^^^^
+>walker : IAstWalker
+>       : ^^^^^^^^^^
+>walk : (ast: AST, parent: AST) => AST
+>     : ^^^^^^^^^^^^^^^^^^^^^^^^^^^^^^
+>preAst.catchNode : any
+>                 : ^^^
+>preAst : TryCatch
+>       : ^^^^^^^^
+>catchNode : any
+>          : ^^^
+>preAst : TryCatch
+>       : ^^^^^^^^
+            }
+        }
+
+        export function walkTryFinallyChildren(preAst: TryFinally, parent: AST, walker: IAstWalker): void {
+>walkTryFinallyChildren : (preAst: TryFinally, parent: AST, walker: IAstWalker) => void
+>                       : ^^^^^^^^^^^^^^^^^^^^^^^^^^^^^^^^^^^^^^^^^^          ^^^^^    
+>preAst : TryFinally
+>       : ^^^^^^^^^^
+>parent : AST
+>       : ^^^
+>walker : IAstWalker
+>       : ^^^^^^^^^^
+
+            if (preAst.tryNode) {
+>preAst.tryNode : any
+>               : ^^^
+>preAst : TryFinally
+>       : ^^^^^^^^^^
+>tryNode : any
+>        : ^^^
+
+                preAst.tryNode = walker.walk(preAst.tryNode, preAst);
+>preAst.tryNode = walker.walk(preAst.tryNode, preAst) : AST
+>                                                     : ^^^
+>preAst.tryNode : any
+>               : ^^^
+>preAst : TryFinally
+>       : ^^^^^^^^^^
+>tryNode : any
+>        : ^^^
+>walker.walk(preAst.tryNode, preAst) : AST
+>                                    : ^^^
+>walker.walk : (ast: AST, parent: AST) => AST
+>            : ^^^^^^^^^^^^^^^^^^^^^^^^^^^^^^
+>walker : IAstWalker
+>       : ^^^^^^^^^^
+>walk : (ast: AST, parent: AST) => AST
+>     : ^^^^^^^^^^^^^^^^^^^^^^^^^^^^^^
+>preAst.tryNode : any
+>               : ^^^
+>preAst : TryFinally
+>       : ^^^^^^^^^^
+>tryNode : any
+>        : ^^^
+>preAst : TryFinally
+>       : ^^^^^^^^^^
+            }
+
+            if (preAst.finallyNode && walker.options.goNextSibling) {
+>preAst.finallyNode && walker.options.goNextSibling : any
+>                                                   : ^^^
+>preAst.finallyNode : any
+>                   : ^^^
+>preAst : TryFinally
+>       : ^^^^^^^^^^
+>finallyNode : any
+>            : ^^^
+>walker.options.goNextSibling : boolean
+>                             : ^^^^^^^
+>walker.options : AstWalkOptions
+>               : ^^^^^^^^^^^^^^
+>walker : IAstWalker
+>       : ^^^^^^^^^^
+>options : AstWalkOptions
+>        : ^^^^^^^^^^^^^^
+>goNextSibling : boolean
+>              : ^^^^^^^
+
+                preAst.finallyNode = <Finally>walker.walk(preAst.finallyNode, preAst);
+>preAst.finallyNode = <Finally>walker.walk(preAst.finallyNode, preAst) : Finally
+>                                                                      : ^^^^^^^
+>preAst.finallyNode : any
+>                   : ^^^
+>preAst : TryFinally
+>       : ^^^^^^^^^^
+>finallyNode : any
+>            : ^^^
+><Finally>walker.walk(preAst.finallyNode, preAst) : Finally
+>                                                 : ^^^^^^^
+>walker.walk(preAst.finallyNode, preAst) : AST
+>                                        : ^^^
+>walker.walk : (ast: AST, parent: AST) => AST
+>            : ^^^^^^^^^^^^^^^^^^^^^^^^^^^^^^
+>walker : IAstWalker
+>       : ^^^^^^^^^^
+>walk : (ast: AST, parent: AST) => AST
+>     : ^^^^^^^^^^^^^^^^^^^^^^^^^^^^^^
+>preAst.finallyNode : any
+>                   : ^^^
+>preAst : TryFinally
+>       : ^^^^^^^^^^
+>finallyNode : any
+>            : ^^^
+>preAst : TryFinally
+>       : ^^^^^^^^^^
+            }
+        }
+
+        export function walkFinallyChildren(preAst: Finally, parent: AST, walker: IAstWalker): void {
+>walkFinallyChildren : (preAst: Finally, parent: AST, walker: IAstWalker) => void
+>                    : ^^^^^^^^^^^^^^^^^^^^^^^^^^^^^^^^^^^^^^^          ^^^^^    
+>preAst : Finally
+>       : ^^^^^^^
+>parent : AST
+>       : ^^^
+>walker : IAstWalker
+>       : ^^^^^^^^^^
+
+            if (preAst.body) {
+>preAst.body : any
+>            : ^^^
+>preAst : Finally
+>       : ^^^^^^^
+>body : any
+>     : ^^^
+
+                preAst.body = walker.walk(preAst.body, preAst);
+>preAst.body = walker.walk(preAst.body, preAst) : AST
+>                                               : ^^^
+>preAst.body : any
+>            : ^^^
+>preAst : Finally
+>       : ^^^^^^^
+>body : any
+>     : ^^^
+>walker.walk(preAst.body, preAst) : AST
+>                                 : ^^^
+>walker.walk : (ast: AST, parent: AST) => AST
+>            : ^^^^^^^^^^^^^^^^^^^^^^^^^^^^^^
+>walker : IAstWalker
+>       : ^^^^^^^^^^
+>walk : (ast: AST, parent: AST) => AST
+>     : ^^^^^^^^^^^^^^^^^^^^^^^^^^^^^^
+>preAst.body : any
+>            : ^^^
+>preAst : Finally
+>       : ^^^^^^^
+>body : any
+>     : ^^^
+>preAst : Finally
+>       : ^^^^^^^
+            }
+        }
+
+        export function walkCatchChildren(preAst: Catch, parent: AST, walker: IAstWalker): void {
+>walkCatchChildren : (preAst: Catch, parent: AST, walker: IAstWalker) => void
+>                  : ^^^^^^^^^^^^^^^^^^^^^^^^^^^^^^^^^^^^^          ^^^^^    
+>preAst : Catch
+>       : ^^^^^
+>parent : AST
+>       : ^^^
+>walker : IAstWalker
+>       : ^^^^^^^^^^
+
+            if (preAst.param) {
+>preAst.param : any
+>             : ^^^
+>preAst : Catch
+>       : ^^^^^
+>param : any
+>      : ^^^
+
+                preAst.param = <VarDecl>walker.walk(preAst.param, preAst);
+>preAst.param = <VarDecl>walker.walk(preAst.param, preAst) : VarDecl
+>                                                          : ^^^^^^^
+>preAst.param : any
+>             : ^^^
+>preAst : Catch
+>       : ^^^^^
+>param : any
+>      : ^^^
+><VarDecl>walker.walk(preAst.param, preAst) : VarDecl
+>                                           : ^^^^^^^
+>walker.walk(preAst.param, preAst) : AST
+>                                  : ^^^
+>walker.walk : (ast: AST, parent: AST) => AST
+>            : ^^^^^^^^^^^^^^^^^^^^^^^^^^^^^^
+>walker : IAstWalker
+>       : ^^^^^^^^^^
+>walk : (ast: AST, parent: AST) => AST
+>     : ^^^^^^^^^^^^^^^^^^^^^^^^^^^^^^
+>preAst.param : any
+>             : ^^^
+>preAst : Catch
+>       : ^^^^^
+>param : any
+>      : ^^^
+>preAst : Catch
+>       : ^^^^^
+            }
+
+            if ((preAst.body) && walker.options.goNextSibling) {
+>(preAst.body) && walker.options.goNextSibling : any
+>                                              : ^^^
+>(preAst.body) : any
+>              : ^^^
+>preAst.body : any
+>            : ^^^
+>preAst : Catch
+>       : ^^^^^
+>body : any
+>     : ^^^
+>walker.options.goNextSibling : boolean
+>                             : ^^^^^^^
+>walker.options : AstWalkOptions
+>               : ^^^^^^^^^^^^^^
+>walker : IAstWalker
+>       : ^^^^^^^^^^
+>options : AstWalkOptions
+>        : ^^^^^^^^^^^^^^
+>goNextSibling : boolean
+>              : ^^^^^^^
+
+                preAst.body = walker.walk(preAst.body, preAst);
+>preAst.body = walker.walk(preAst.body, preAst) : AST
+>                                               : ^^^
+>preAst.body : any
+>            : ^^^
+>preAst : Catch
+>       : ^^^^^
+>body : any
+>     : ^^^
+>walker.walk(preAst.body, preAst) : AST
+>                                 : ^^^
+>walker.walk : (ast: AST, parent: AST) => AST
+>            : ^^^^^^^^^^^^^^^^^^^^^^^^^^^^^^
+>walker : IAstWalker
+>       : ^^^^^^^^^^
+>walk : (ast: AST, parent: AST) => AST
+>     : ^^^^^^^^^^^^^^^^^^^^^^^^^^^^^^
+>preAst.body : any
+>            : ^^^
+>preAst : Catch
+>       : ^^^^^
+>body : any
+>     : ^^^
+>preAst : Catch
+>       : ^^^^^
+            }
+        }
+
+        export function walkRecordChildren(preAst: NamedDeclaration, parent: AST, walker: IAstWalker): void {
+>walkRecordChildren : (preAst: NamedDeclaration, parent: AST, walker: IAstWalker) => void
+>                   : ^^^^^^^^^^^^^^^^^^^^^^^^^^^^^^^^^^^^^^^^^^^^^^^^          ^^^^^    
+>preAst : NamedDeclaration
+>       : ^^^^^^^^^^^^^^^^
+>parent : AST
+>       : ^^^
+>walker : IAstWalker
+>       : ^^^^^^^^^^
+
+            preAst.name = <Identifier>walker.walk(preAst.name, preAst);
+>preAst.name = <Identifier>walker.walk(preAst.name, preAst) : Identifier
+>                                                           : ^^^^^^^^^^
+>preAst.name : any
+>            : ^^^
+>preAst : NamedDeclaration
+>       : ^^^^^^^^^^^^^^^^
+>name : any
+>     : ^^^
+><Identifier>walker.walk(preAst.name, preAst) : Identifier
+>                                             : ^^^^^^^^^^
+>walker.walk(preAst.name, preAst) : AST
+>                                 : ^^^
+>walker.walk : (ast: AST, parent: AST) => AST
+>            : ^^^^^^^^^^^^^^^^^^^^^^^^^^^^^^
+>walker : IAstWalker
+>       : ^^^^^^^^^^
+>walk : (ast: AST, parent: AST) => AST
+>     : ^^^^^^^^^^^^^^^^^^^^^^^^^^^^^^
+>preAst.name : any
+>            : ^^^
+>preAst : NamedDeclaration
+>       : ^^^^^^^^^^^^^^^^
+>name : any
+>     : ^^^
+>preAst : NamedDeclaration
+>       : ^^^^^^^^^^^^^^^^
+
+            if (walker.options.goNextSibling && preAst.members) {
+>walker.options.goNextSibling && preAst.members : any
+>                                               : ^^^
+>walker.options.goNextSibling : boolean
+>                             : ^^^^^^^
+>walker.options : AstWalkOptions
+>               : ^^^^^^^^^^^^^^
+>walker : IAstWalker
+>       : ^^^^^^^^^^
+>options : AstWalkOptions
+>        : ^^^^^^^^^^^^^^
+>goNextSibling : boolean
+>              : ^^^^^^^
+>preAst.members : any
+>               : ^^^
+>preAst : NamedDeclaration
+>       : ^^^^^^^^^^^^^^^^
+>members : any
+>        : ^^^
+
+                preAst.members = <ASTList>walker.walk(preAst.members, preAst);
+>preAst.members = <ASTList>walker.walk(preAst.members, preAst) : ASTList
+>                                                              : ^^^^^^^
+>preAst.members : any
+>               : ^^^
+>preAst : NamedDeclaration
+>       : ^^^^^^^^^^^^^^^^
+>members : any
+>        : ^^^
+><ASTList>walker.walk(preAst.members, preAst) : ASTList
+>                                             : ^^^^^^^
+>walker.walk(preAst.members, preAst) : AST
+>                                    : ^^^
+>walker.walk : (ast: AST, parent: AST) => AST
+>            : ^^^^^^^^^^^^^^^^^^^^^^^^^^^^^^
+>walker : IAstWalker
+>       : ^^^^^^^^^^
+>walk : (ast: AST, parent: AST) => AST
+>     : ^^^^^^^^^^^^^^^^^^^^^^^^^^^^^^
+>preAst.members : any
+>               : ^^^
+>preAst : NamedDeclaration
+>       : ^^^^^^^^^^^^^^^^
+>members : any
+>        : ^^^
+>preAst : NamedDeclaration
+>       : ^^^^^^^^^^^^^^^^
+            }
+
+        }
+
+        export function walkNamedTypeChildren(preAst: TypeDeclaration, parent: AST, walker: IAstWalker): void {
+>walkNamedTypeChildren : (preAst: TypeDeclaration, parent: AST, walker: IAstWalker) => void
+>                      : ^^^^^^^^^^^^^^^^^^^^^^^^^^^^^^^^^^^^^^^^^^^^^^^          ^^^^^    
+>preAst : TypeDeclaration
+>       : ^^^^^^^^^^^^^^^
+>parent : AST
+>       : ^^^
+>walker : IAstWalker
+>       : ^^^^^^^^^^
+
+            walkRecordChildren(preAst, parent, walker);
+>walkRecordChildren(preAst, parent, walker) : void
+>                                           : ^^^^
+>walkRecordChildren : (preAst: NamedDeclaration, parent: AST, walker: IAstWalker) => void
+>                   : ^^^^^^^^^^^^^^^^^^^^^^^^^^^^^^^^^^^^^^^^^^^^^^^^^^^^^^^^^^^^^^^^^^^
+>preAst : TypeDeclaration
+>       : ^^^^^^^^^^^^^^^
+>parent : AST
+>       : ^^^
+>walker : IAstWalker
+>       : ^^^^^^^^^^
+        }
+
+        export function walkClassDeclChildren(preAst: ClassDeclaration, parent: AST, walker: IAstWalker): void {
+>walkClassDeclChildren : (preAst: ClassDeclaration, parent: AST, walker: IAstWalker) => void
+>                      : ^^^^^^^^^^^^^^^^^^^^^^^^^^^^^^^^^^^^^^^^^^^^^^^^          ^^^^^    
+>preAst : ClassDeclaration
+>       : ^^^^^^^^^^^^^^^^
+>parent : AST
+>       : ^^^
+>walker : IAstWalker
+>       : ^^^^^^^^^^
+
+            walkNamedTypeChildren(preAst, parent, walker);
+>walkNamedTypeChildren(preAst, parent, walker) : void
+>                                              : ^^^^
+>walkNamedTypeChildren : (preAst: TypeDeclaration, parent: AST, walker: IAstWalker) => void
+>                      : ^^^^^^^^^^^^^^^^^^^^^^^^^^^^^^^^^^^^^^^^^^^^^^^^^^^^^^^^^^^^^^^^^^
+>preAst : ClassDeclaration
+>       : ^^^^^^^^^^^^^^^^
+>parent : AST
+>       : ^^^
+>walker : IAstWalker
+>       : ^^^^^^^^^^
+
+            if (walker.options.goNextSibling && preAst.extendsList) {
+>walker.options.goNextSibling && preAst.extendsList : any
+>                                                   : ^^^
+>walker.options.goNextSibling : boolean
+>                             : ^^^^^^^
+>walker.options : AstWalkOptions
+>               : ^^^^^^^^^^^^^^
+>walker : IAstWalker
+>       : ^^^^^^^^^^
+>options : AstWalkOptions
+>        : ^^^^^^^^^^^^^^
+>goNextSibling : boolean
+>              : ^^^^^^^
+>preAst.extendsList : any
+>                   : ^^^
+>preAst : ClassDeclaration
+>       : ^^^^^^^^^^^^^^^^
+>extendsList : any
+>            : ^^^
+
+                preAst.extendsList = <ASTList>walker.walk(preAst.extendsList, preAst);
+>preAst.extendsList = <ASTList>walker.walk(preAst.extendsList, preAst) : ASTList
+>                                                                      : ^^^^^^^
+>preAst.extendsList : any
+>                   : ^^^
+>preAst : ClassDeclaration
+>       : ^^^^^^^^^^^^^^^^
+>extendsList : any
+>            : ^^^
+><ASTList>walker.walk(preAst.extendsList, preAst) : ASTList
+>                                                 : ^^^^^^^
+>walker.walk(preAst.extendsList, preAst) : AST
+>                                        : ^^^
+>walker.walk : (ast: AST, parent: AST) => AST
+>            : ^^^^^^^^^^^^^^^^^^^^^^^^^^^^^^
+>walker : IAstWalker
+>       : ^^^^^^^^^^
+>walk : (ast: AST, parent: AST) => AST
+>     : ^^^^^^^^^^^^^^^^^^^^^^^^^^^^^^
+>preAst.extendsList : any
+>                   : ^^^
+>preAst : ClassDeclaration
+>       : ^^^^^^^^^^^^^^^^
+>extendsList : any
+>            : ^^^
+>preAst : ClassDeclaration
+>       : ^^^^^^^^^^^^^^^^
+            }
+
+            if (walker.options.goNextSibling && preAst.implementsList) {
+>walker.options.goNextSibling && preAst.implementsList : any
+>                                                      : ^^^
+>walker.options.goNextSibling : boolean
+>                             : ^^^^^^^
+>walker.options : AstWalkOptions
+>               : ^^^^^^^^^^^^^^
+>walker : IAstWalker
+>       : ^^^^^^^^^^
+>options : AstWalkOptions
+>        : ^^^^^^^^^^^^^^
+>goNextSibling : boolean
+>              : ^^^^^^^
+>preAst.implementsList : any
+>                      : ^^^
+>preAst : ClassDeclaration
+>       : ^^^^^^^^^^^^^^^^
+>implementsList : any
+>               : ^^^
+
+                preAst.implementsList = <ASTList>walker.walk(preAst.implementsList, preAst);
+>preAst.implementsList = <ASTList>walker.walk(preAst.implementsList, preAst) : ASTList
+>                                                                            : ^^^^^^^
+>preAst.implementsList : any
+>                      : ^^^
+>preAst : ClassDeclaration
+>       : ^^^^^^^^^^^^^^^^
+>implementsList : any
+>               : ^^^
+><ASTList>walker.walk(preAst.implementsList, preAst) : ASTList
+>                                                    : ^^^^^^^
+>walker.walk(preAst.implementsList, preAst) : AST
+>                                           : ^^^
+>walker.walk : (ast: AST, parent: AST) => AST
+>            : ^^^^^^^^^^^^^^^^^^^^^^^^^^^^^^
+>walker : IAstWalker
+>       : ^^^^^^^^^^
+>walk : (ast: AST, parent: AST) => AST
+>     : ^^^^^^^^^^^^^^^^^^^^^^^^^^^^^^
+>preAst.implementsList : any
+>                      : ^^^
+>preAst : ClassDeclaration
+>       : ^^^^^^^^^^^^^^^^
+>implementsList : any
+>               : ^^^
+>preAst : ClassDeclaration
+>       : ^^^^^^^^^^^^^^^^
+            }
+        }
+
+        export function walkScriptChildren(preAst: Script, parent: AST, walker: IAstWalker): void {
+>walkScriptChildren : (preAst: Script, parent: AST, walker: IAstWalker) => void
+>                   : ^^^^^^^^^^^^^^^^^^^^^^^^^^^^^^^^^^^^^^          ^^^^^    
+>preAst : Script
+>       : ^^^^^^
+>parent : AST
+>       : ^^^
+>walker : IAstWalker
+>       : ^^^^^^^^^^
+
+            if (preAst.bod) {
+>preAst.bod : any
+>           : ^^^
+>preAst : Script
+>       : ^^^^^^
+>bod : any
+>    : ^^^
+
+                preAst.bod = <ASTList>walker.walk(preAst.bod, preAst);
+>preAst.bod = <ASTList>walker.walk(preAst.bod, preAst) : ASTList
+>                                                      : ^^^^^^^
+>preAst.bod : any
+>           : ^^^
+>preAst : Script
+>       : ^^^^^^
+>bod : any
+>    : ^^^
+><ASTList>walker.walk(preAst.bod, preAst) : ASTList
+>                                         : ^^^^^^^
+>walker.walk(preAst.bod, preAst) : AST
+>                                : ^^^
+>walker.walk : (ast: AST, parent: AST) => AST
+>            : ^^^^^^^^^^^^^^^^^^^^^^^^^^^^^^
+>walker : IAstWalker
+>       : ^^^^^^^^^^
+>walk : (ast: AST, parent: AST) => AST
+>     : ^^^^^^^^^^^^^^^^^^^^^^^^^^^^^^
+>preAst.bod : any
+>           : ^^^
+>preAst : Script
+>       : ^^^^^^
+>bod : any
+>    : ^^^
+>preAst : Script
+>       : ^^^^^^
+            }
+        }
+
+        export function walkTypeDeclChildren(preAst: InterfaceDeclaration, parent: AST, walker: IAstWalker): void {
+>walkTypeDeclChildren : (preAst: InterfaceDeclaration, parent: AST, walker: IAstWalker) => void
+>                     : ^^^^^^^^^^^^^^^^^^^^^^^^^^^^^^^^^^^^^^^^^^^^^^^^^^^^          ^^^^^    
+>preAst : InterfaceDeclaration
+>       : ^^^^^^^^^^^^^^^^^^^^
+>parent : AST
+>       : ^^^
+>walker : IAstWalker
+>       : ^^^^^^^^^^
+
+            walkNamedTypeChildren(preAst, parent, walker);
+>walkNamedTypeChildren(preAst, parent, walker) : void
+>                                              : ^^^^
+>walkNamedTypeChildren : (preAst: TypeDeclaration, parent: AST, walker: IAstWalker) => void
+>                      : ^^^^^^^^^^^^^^^^^^^^^^^^^^^^^^^^^^^^^^^^^^^^^^^^^^^^^^^^^^^^^^^^^^
+>preAst : InterfaceDeclaration
+>       : ^^^^^^^^^^^^^^^^^^^^
+>parent : AST
+>       : ^^^
+>walker : IAstWalker
+>       : ^^^^^^^^^^
+
+            // walked arguments as part of members
+            if (walker.options.goNextSibling && preAst.extendsList) {
+>walker.options.goNextSibling && preAst.extendsList : any
+>                                                   : ^^^
+>walker.options.goNextSibling : boolean
+>                             : ^^^^^^^
+>walker.options : AstWalkOptions
+>               : ^^^^^^^^^^^^^^
+>walker : IAstWalker
+>       : ^^^^^^^^^^
+>options : AstWalkOptions
+>        : ^^^^^^^^^^^^^^
+>goNextSibling : boolean
+>              : ^^^^^^^
+>preAst.extendsList : any
+>                   : ^^^
+>preAst : InterfaceDeclaration
+>       : ^^^^^^^^^^^^^^^^^^^^
+>extendsList : any
+>            : ^^^
+
+                preAst.extendsList = <ASTList>walker.walk(preAst.extendsList, preAst);
+>preAst.extendsList = <ASTList>walker.walk(preAst.extendsList, preAst) : ASTList
+>                                                                      : ^^^^^^^
+>preAst.extendsList : any
+>                   : ^^^
+>preAst : InterfaceDeclaration
+>       : ^^^^^^^^^^^^^^^^^^^^
+>extendsList : any
+>            : ^^^
+><ASTList>walker.walk(preAst.extendsList, preAst) : ASTList
+>                                                 : ^^^^^^^
+>walker.walk(preAst.extendsList, preAst) : AST
+>                                        : ^^^
+>walker.walk : (ast: AST, parent: AST) => AST
+>            : ^^^^^^^^^^^^^^^^^^^^^^^^^^^^^^
+>walker : IAstWalker
+>       : ^^^^^^^^^^
+>walk : (ast: AST, parent: AST) => AST
+>     : ^^^^^^^^^^^^^^^^^^^^^^^^^^^^^^
+>preAst.extendsList : any
+>                   : ^^^
+>preAst : InterfaceDeclaration
+>       : ^^^^^^^^^^^^^^^^^^^^
+>extendsList : any
+>            : ^^^
+>preAst : InterfaceDeclaration
+>       : ^^^^^^^^^^^^^^^^^^^^
+            }
+
+            if (walker.options.goNextSibling && preAst.implementsList) {
+>walker.options.goNextSibling && preAst.implementsList : any
+>                                                      : ^^^
+>walker.options.goNextSibling : boolean
+>                             : ^^^^^^^
+>walker.options : AstWalkOptions
+>               : ^^^^^^^^^^^^^^
+>walker : IAstWalker
+>       : ^^^^^^^^^^
+>options : AstWalkOptions
+>        : ^^^^^^^^^^^^^^
+>goNextSibling : boolean
+>              : ^^^^^^^
+>preAst.implementsList : any
+>                      : ^^^
+>preAst : InterfaceDeclaration
+>       : ^^^^^^^^^^^^^^^^^^^^
+>implementsList : any
+>               : ^^^
+
+                preAst.implementsList = <ASTList>walker.walk(preAst.implementsList, preAst);
+>preAst.implementsList = <ASTList>walker.walk(preAst.implementsList, preAst) : ASTList
+>                                                                            : ^^^^^^^
+>preAst.implementsList : any
+>                      : ^^^
+>preAst : InterfaceDeclaration
+>       : ^^^^^^^^^^^^^^^^^^^^
+>implementsList : any
+>               : ^^^
+><ASTList>walker.walk(preAst.implementsList, preAst) : ASTList
+>                                                    : ^^^^^^^
+>walker.walk(preAst.implementsList, preAst) : AST
+>                                           : ^^^
+>walker.walk : (ast: AST, parent: AST) => AST
+>            : ^^^^^^^^^^^^^^^^^^^^^^^^^^^^^^
+>walker : IAstWalker
+>       : ^^^^^^^^^^
+>walk : (ast: AST, parent: AST) => AST
+>     : ^^^^^^^^^^^^^^^^^^^^^^^^^^^^^^
+>preAst.implementsList : any
+>                      : ^^^
+>preAst : InterfaceDeclaration
+>       : ^^^^^^^^^^^^^^^^^^^^
+>implementsList : any
+>               : ^^^
+>preAst : InterfaceDeclaration
+>       : ^^^^^^^^^^^^^^^^^^^^
+            }
+        }
+
+        export function walkModuleDeclChildren(preAst: ModuleDeclaration, parent: AST, walker: IAstWalker): void {
+>walkModuleDeclChildren : (preAst: ModuleDeclaration, parent: AST, walker: IAstWalker) => void
+>                       : ^^^^^^^^^^^^^^^^^^^^^^^^^^^^^^^^^^^^^^^^^^^^^^^^^          ^^^^^    
+>preAst : ModuleDeclaration
+>       : ^^^^^^^^^^^^^^^^^
+>parent : AST
+>       : ^^^
+>walker : IAstWalker
+>       : ^^^^^^^^^^
+
+            walkRecordChildren(preAst, parent, walker);
+>walkRecordChildren(preAst, parent, walker) : void
+>                                           : ^^^^
+>walkRecordChildren : (preAst: NamedDeclaration, parent: AST, walker: IAstWalker) => void
+>                   : ^^^^^^^^^^^^^^^^^^^^^^^^^^^^^^^^^^^^^^^^^^^^^^^^^^^^^^^^^^^^^^^^^^^
+>preAst : ModuleDeclaration
+>       : ^^^^^^^^^^^^^^^^^
+>parent : AST
+>       : ^^^
+>walker : IAstWalker
+>       : ^^^^^^^^^^
+        }
+
+        export function walkImportDeclChildren(preAst: ImportDeclaration, parent: AST, walker: IAstWalker): void {
+>walkImportDeclChildren : (preAst: ImportDeclaration, parent: AST, walker: IAstWalker) => void
+>                       : ^^^^^^^^^^^^^^^^^^^^^^^^^^^^^^^^^^^^^^^^^^^^^^^^^          ^^^^^    
+>preAst : ImportDeclaration
+>       : ^^^^^^^^^^^^^^^^^
+>parent : AST
+>       : ^^^
+>walker : IAstWalker
+>       : ^^^^^^^^^^
+
+            if (preAst.id) {
+>preAst.id : any
+>          : ^^^
+>preAst : ImportDeclaration
+>       : ^^^^^^^^^^^^^^^^^
+>id : any
+>   : ^^^
+
+                preAst.id = <Identifier>walker.walk(preAst.id, preAst);
+>preAst.id = <Identifier>walker.walk(preAst.id, preAst) : Identifier
+>                                                       : ^^^^^^^^^^
+>preAst.id : any
+>          : ^^^
+>preAst : ImportDeclaration
+>       : ^^^^^^^^^^^^^^^^^
+>id : any
+>   : ^^^
+><Identifier>walker.walk(preAst.id, preAst) : Identifier
+>                                           : ^^^^^^^^^^
+>walker.walk(preAst.id, preAst) : AST
+>                               : ^^^
+>walker.walk : (ast: AST, parent: AST) => AST
+>            : ^^^^^^^^^^^^^^^^^^^^^^^^^^^^^^
+>walker : IAstWalker
+>       : ^^^^^^^^^^
+>walk : (ast: AST, parent: AST) => AST
+>     : ^^^^^^^^^^^^^^^^^^^^^^^^^^^^^^
+>preAst.id : any
+>          : ^^^
+>preAst : ImportDeclaration
+>       : ^^^^^^^^^^^^^^^^^
+>id : any
+>   : ^^^
+>preAst : ImportDeclaration
+>       : ^^^^^^^^^^^^^^^^^
+            }
+            if (preAst.alias) {
+>preAst.alias : any
+>             : ^^^
+>preAst : ImportDeclaration
+>       : ^^^^^^^^^^^^^^^^^
+>alias : any
+>      : ^^^
+
+                preAst.alias = walker.walk(preAst.alias, preAst);
+>preAst.alias = walker.walk(preAst.alias, preAst) : AST
+>                                                 : ^^^
+>preAst.alias : any
+>             : ^^^
+>preAst : ImportDeclaration
+>       : ^^^^^^^^^^^^^^^^^
+>alias : any
+>      : ^^^
+>walker.walk(preAst.alias, preAst) : AST
+>                                  : ^^^
+>walker.walk : (ast: AST, parent: AST) => AST
+>            : ^^^^^^^^^^^^^^^^^^^^^^^^^^^^^^
+>walker : IAstWalker
+>       : ^^^^^^^^^^
+>walk : (ast: AST, parent: AST) => AST
+>     : ^^^^^^^^^^^^^^^^^^^^^^^^^^^^^^
+>preAst.alias : any
+>             : ^^^
+>preAst : ImportDeclaration
+>       : ^^^^^^^^^^^^^^^^^
+>alias : any
+>      : ^^^
+>preAst : ImportDeclaration
+>       : ^^^^^^^^^^^^^^^^^
+            }
+        }
+
+        export function walkWithStatementChildren(preAst: WithStatement, parent: AST, walker: IAstWalker): void {
+>walkWithStatementChildren : (preAst: WithStatement, parent: AST, walker: IAstWalker) => void
+>                          : ^^^^^^^^^^^^^^^^^^^^^^^^^^^^^^^^^^^^^^^^^^^^^          ^^^^^    
+>preAst : WithStatement
+>       : ^^^^^^^^^^^^^
+>parent : AST
+>       : ^^^
+>walker : IAstWalker
+>       : ^^^^^^^^^^
+
+            if (preAst.expr) {
+>preAst.expr : any
+>            : ^^^
+>preAst : WithStatement
+>       : ^^^^^^^^^^^^^
+>expr : any
+>     : ^^^
+
+                preAst.expr = walker.walk(preAst.expr, preAst);
+>preAst.expr = walker.walk(preAst.expr, preAst) : AST
+>                                               : ^^^
+>preAst.expr : any
+>            : ^^^
+>preAst : WithStatement
+>       : ^^^^^^^^^^^^^
+>expr : any
+>     : ^^^
+>walker.walk(preAst.expr, preAst) : AST
+>                                 : ^^^
+>walker.walk : (ast: AST, parent: AST) => AST
+>            : ^^^^^^^^^^^^^^^^^^^^^^^^^^^^^^
+>walker : IAstWalker
+>       : ^^^^^^^^^^
+>walk : (ast: AST, parent: AST) => AST
+>     : ^^^^^^^^^^^^^^^^^^^^^^^^^^^^^^
+>preAst.expr : any
+>            : ^^^
+>preAst : WithStatement
+>       : ^^^^^^^^^^^^^
+>expr : any
+>     : ^^^
+>preAst : WithStatement
+>       : ^^^^^^^^^^^^^
+            }
+
+            if (preAst.body && walker.options.goNextSibling) {
+>preAst.body && walker.options.goNextSibling : any
+>                                            : ^^^
+>preAst.body : any
+>            : ^^^
+>preAst : WithStatement
+>       : ^^^^^^^^^^^^^
+>body : any
+>     : ^^^
+>walker.options.goNextSibling : boolean
+>                             : ^^^^^^^
+>walker.options : AstWalkOptions
+>               : ^^^^^^^^^^^^^^
+>walker : IAstWalker
+>       : ^^^^^^^^^^
+>options : AstWalkOptions
+>        : ^^^^^^^^^^^^^^
+>goNextSibling : boolean
+>              : ^^^^^^^
+
+                preAst.body = walker.walk(preAst.body, preAst);
+>preAst.body = walker.walk(preAst.body, preAst) : AST
+>                                               : ^^^
+>preAst.body : any
+>            : ^^^
+>preAst : WithStatement
+>       : ^^^^^^^^^^^^^
+>body : any
+>     : ^^^
+>walker.walk(preAst.body, preAst) : AST
+>                                 : ^^^
+>walker.walk : (ast: AST, parent: AST) => AST
+>            : ^^^^^^^^^^^^^^^^^^^^^^^^^^^^^^
+>walker : IAstWalker
+>       : ^^^^^^^^^^
+>walk : (ast: AST, parent: AST) => AST
+>     : ^^^^^^^^^^^^^^^^^^^^^^^^^^^^^^
+>preAst.body : any
+>            : ^^^
+>preAst : WithStatement
+>       : ^^^^^^^^^^^^^
+>body : any
+>     : ^^^
+>preAst : WithStatement
+>       : ^^^^^^^^^^^^^
+            }
+        }
+
+        export function walkLabelChildren(preAst: Label, parent: AST, walker: IAstWalker): void {
+>walkLabelChildren : (preAst: Label, parent: AST, walker: IAstWalker) => void
+>                  : ^^^^^^^^^^^^^^^^^^^^^^^^^^^^^^^^^^^^^          ^^^^^    
+>preAst : Label
+>       : ^^^^^
+>parent : AST
+>       : ^^^
+>walker : IAstWalker
+>       : ^^^^^^^^^^
+
+            //TODO: Walk "id"?
+        }
+
+        export function walkLabeledStatementChildren(preAst: LabeledStatement, parent: AST, walker: IAstWalker): void {
+>walkLabeledStatementChildren : (preAst: LabeledStatement, parent: AST, walker: IAstWalker) => void
+>                             : ^^^^^^^^^^^^^^^^^^^^^^^^^^^^^^^^^^^^^^^^^^^^^^^^          ^^^^^    
+>preAst : LabeledStatement
+>       : ^^^^^^^^^^^^^^^^
+>parent : AST
+>       : ^^^
+>walker : IAstWalker
+>       : ^^^^^^^^^^
+
+            preAst.labels = <ASTList>walker.walk(preAst.labels, preAst);
+>preAst.labels = <ASTList>walker.walk(preAst.labels, preAst) : ASTList
+>                                                            : ^^^^^^^
+>preAst.labels : any
+>              : ^^^
+>preAst : LabeledStatement
+>       : ^^^^^^^^^^^^^^^^
+>labels : any
+>       : ^^^
+><ASTList>walker.walk(preAst.labels, preAst) : ASTList
+>                                            : ^^^^^^^
+>walker.walk(preAst.labels, preAst) : AST
+>                                   : ^^^
+>walker.walk : (ast: AST, parent: AST) => AST
+>            : ^^^^^^^^^^^^^^^^^^^^^^^^^^^^^^
+>walker : IAstWalker
+>       : ^^^^^^^^^^
+>walk : (ast: AST, parent: AST) => AST
+>     : ^^^^^^^^^^^^^^^^^^^^^^^^^^^^^^
+>preAst.labels : any
+>              : ^^^
+>preAst : LabeledStatement
+>       : ^^^^^^^^^^^^^^^^
+>labels : any
+>       : ^^^
+>preAst : LabeledStatement
+>       : ^^^^^^^^^^^^^^^^
+
+            if (walker.options.goNextSibling) {
+>walker.options.goNextSibling : boolean
+>                             : ^^^^^^^
+>walker.options : AstWalkOptions
+>               : ^^^^^^^^^^^^^^
+>walker : IAstWalker
+>       : ^^^^^^^^^^
+>options : AstWalkOptions
+>        : ^^^^^^^^^^^^^^
+>goNextSibling : boolean
+>              : ^^^^^^^
+
+                preAst.stmt = walker.walk(preAst.stmt, preAst);
+>preAst.stmt = walker.walk(preAst.stmt, preAst) : AST
+>                                               : ^^^
+>preAst.stmt : any
+>            : ^^^
+>preAst : LabeledStatement
+>       : ^^^^^^^^^^^^^^^^
+>stmt : any
+>     : ^^^
+>walker.walk(preAst.stmt, preAst) : AST
+>                                 : ^^^
+>walker.walk : (ast: AST, parent: AST) => AST
+>            : ^^^^^^^^^^^^^^^^^^^^^^^^^^^^^^
+>walker : IAstWalker
+>       : ^^^^^^^^^^
+>walk : (ast: AST, parent: AST) => AST
+>     : ^^^^^^^^^^^^^^^^^^^^^^^^^^^^^^
+>preAst.stmt : any
+>            : ^^^
+>preAst : LabeledStatement
+>       : ^^^^^^^^^^^^^^^^
+>stmt : any
+>     : ^^^
+>preAst : LabeledStatement
+>       : ^^^^^^^^^^^^^^^^
+            }
+        }
+    }
+}