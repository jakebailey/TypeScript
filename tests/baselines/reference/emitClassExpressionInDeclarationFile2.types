//// [tests/cases/compiler/emitClassExpressionInDeclarationFile2.ts] ////

=== emitClassExpressionInDeclarationFile2.ts ===
export var noPrivates = class {
>noPrivates : typeof noPrivates
>           : ^^^^^^^^^^^^^^^^^
>class {    static getTags() { }    tags() { }    private static ps = -1    private p = 12} : typeof noPrivates
>                                                                                           : ^^^^^^^^^^^^^^^^^

    static getTags() { }
>getTags : () => void
>        : ^^^^^^^^^^

    tags() { }
>tags : () => void
>     : ^^^^^^^^^^

    private static ps = -1
>ps : number
>   : ^^^^^^
>-1 : -1
>   : ^^
>1 : 1
>  : ^

    private p = 12
>p : number
>  : ^^^^^^
>12 : 12
>   : ^^
}

// altered repro from #15066 to add private property
export class FooItem {
>FooItem : FooItem
>        : ^^^^^^^

    foo(): void { }
>foo : () => void
>    : ^^^^^^    

    name?: string;
<<<<<<< HEAD
>name : string | undefined
=======
>name : string
>     : ^^^^^^
>>>>>>> 12402f26

    private property = "capitalism"
>property : string
>         : ^^^^^^
>"capitalism" : "capitalism"
>             : ^^^^^^^^^^^^
}

export type Constructor<T> = new(...args: any[]) => T;
>Constructor : Constructor<T>
>            : ^^^^^^^^^^^^^^
>args : any[]
>     : ^^^^^

export function WithTags<T extends Constructor<FooItem>>(Base: T) {
>WithTags : <T extends Constructor<FooItem>>(Base: T) => { new (...args: any[]): (Anonymous class); prototype: WithTags<any>.(Anonymous class); getTags(): void; } & T
>         : ^ ^^^^^^^^^^^^^^^^^^^^^^^^^^^^^^^^^^^^^ ^^^^^^^^^^^^^^^^^^^^^^^^^^^^^^^^^^^^^^^^^^^^^^^^^^^^^^^^^^^^^^^^^^^^^^^^^^^^^^^^^^^^^^^^^^^^^^^^^^^^^^^    ^^^^^^^
>Base : T
>     : ^

    return class extends Base {
>class extends Base {        static getTags(): void { }        tags(): void { }    } : { new (...args: any[]): (Anonymous class); prototype: WithTags<any>.(Anonymous class); getTags(): void; } & T
>                                                                                    : ^^^^^^^^^^^^^^^^^^^^^^^^^^^^^^^^^^^^^^^^^^^^^^^^^^^^^^^^^^^^^^^^^^^^^^^^^^^^^^^^^^^^^^^^^^^^^^^^^^    ^^^^^^^
>Base : FooItem
>     : ^^^^^^^

        static getTags(): void { }
>getTags : () => void
>        : ^^^^^^    

        tags(): void { }
>tags : () => void
>     : ^^^^^^    
    }
}

export class Test extends WithTags(FooItem) {}
>Test : Test
>     : ^^^^
>WithTags(FooItem) : WithTags<typeof FooItem>.(Anonymous class) & FooItem
>                  : ^^^^^^^^^^^^^^^^^^^^^^^^^^^^^^^^^^^^^^^^^^^^^^^^^^^^
>WithTags : <T extends Constructor<FooItem>>(Base: T) => { new (...args: any[]): (Anonymous class); prototype: WithTags<any>.(Anonymous class); getTags(): void; } & T
>         : ^^^^^^^^^^^^^^^^^^^^^^^^^^^^^^^^^^^^^^^^^^^^^^^^^^^^^^^^^^^^^^^^^^^^^^^^^^^^^^^^^^^^^^^^^^^^^^^^^^^^^^^^^^^^^^^^^^^^^^^^^^^^^^^^^^^^^^^^^^^^^^^^^^^^^^^^^^
>FooItem : typeof FooItem
>        : ^^^^^^^^^^^^^^

const test = new Test();
>test : Test
>     : ^^^^
>new Test() : Test
>           : ^^^^
>Test : typeof Test
>     : ^^^^^^^^^^^

Test.getTags()
>Test.getTags() : void
>               : ^^^^
>Test.getTags : () => void
>             : ^^^^^^^^^^
>Test : typeof Test
>     : ^^^^^^^^^^^
>getTags : () => void
>        : ^^^^^^^^^^

test.tags();
>test.tags() : void
>            : ^^^^
>test.tags : () => void
>          : ^^^^^^^^^^
>test : Test
>     : ^^^^
>tags : () => void
>     : ^^^^^^^^^^

<|MERGE_RESOLUTION|>--- conflicted
+++ resolved
@@ -1,122 +1,118 @@
-//// [tests/cases/compiler/emitClassExpressionInDeclarationFile2.ts] ////
-
-=== emitClassExpressionInDeclarationFile2.ts ===
-export var noPrivates = class {
->noPrivates : typeof noPrivates
->           : ^^^^^^^^^^^^^^^^^
->class {    static getTags() { }    tags() { }    private static ps = -1    private p = 12} : typeof noPrivates
->                                                                                           : ^^^^^^^^^^^^^^^^^
-
-    static getTags() { }
->getTags : () => void
->        : ^^^^^^^^^^
-
-    tags() { }
->tags : () => void
->     : ^^^^^^^^^^
-
-    private static ps = -1
->ps : number
->   : ^^^^^^
->-1 : -1
->   : ^^
->1 : 1
->  : ^
-
-    private p = 12
->p : number
->  : ^^^^^^
->12 : 12
->   : ^^
-}
-
-// altered repro from #15066 to add private property
-export class FooItem {
->FooItem : FooItem
->        : ^^^^^^^
-
-    foo(): void { }
->foo : () => void
->    : ^^^^^^    
-
-    name?: string;
-<<<<<<< HEAD
->name : string | undefined
-=======
->name : string
->     : ^^^^^^
->>>>>>> 12402f26
-
-    private property = "capitalism"
->property : string
->         : ^^^^^^
->"capitalism" : "capitalism"
->             : ^^^^^^^^^^^^
-}
-
-export type Constructor<T> = new(...args: any[]) => T;
->Constructor : Constructor<T>
->            : ^^^^^^^^^^^^^^
->args : any[]
->     : ^^^^^
-
-export function WithTags<T extends Constructor<FooItem>>(Base: T) {
->WithTags : <T extends Constructor<FooItem>>(Base: T) => { new (...args: any[]): (Anonymous class); prototype: WithTags<any>.(Anonymous class); getTags(): void; } & T
->         : ^ ^^^^^^^^^^^^^^^^^^^^^^^^^^^^^^^^^^^^^ ^^^^^^^^^^^^^^^^^^^^^^^^^^^^^^^^^^^^^^^^^^^^^^^^^^^^^^^^^^^^^^^^^^^^^^^^^^^^^^^^^^^^^^^^^^^^^^^^^^^^^^^    ^^^^^^^
->Base : T
->     : ^
-
-    return class extends Base {
->class extends Base {        static getTags(): void { }        tags(): void { }    } : { new (...args: any[]): (Anonymous class); prototype: WithTags<any>.(Anonymous class); getTags(): void; } & T
->                                                                                    : ^^^^^^^^^^^^^^^^^^^^^^^^^^^^^^^^^^^^^^^^^^^^^^^^^^^^^^^^^^^^^^^^^^^^^^^^^^^^^^^^^^^^^^^^^^^^^^^^^^    ^^^^^^^
->Base : FooItem
->     : ^^^^^^^
-
-        static getTags(): void { }
->getTags : () => void
->        : ^^^^^^    
-
-        tags(): void { }
->tags : () => void
->     : ^^^^^^    
-    }
-}
-
-export class Test extends WithTags(FooItem) {}
->Test : Test
->     : ^^^^
->WithTags(FooItem) : WithTags<typeof FooItem>.(Anonymous class) & FooItem
->                  : ^^^^^^^^^^^^^^^^^^^^^^^^^^^^^^^^^^^^^^^^^^^^^^^^^^^^
->WithTags : <T extends Constructor<FooItem>>(Base: T) => { new (...args: any[]): (Anonymous class); prototype: WithTags<any>.(Anonymous class); getTags(): void; } & T
->         : ^^^^^^^^^^^^^^^^^^^^^^^^^^^^^^^^^^^^^^^^^^^^^^^^^^^^^^^^^^^^^^^^^^^^^^^^^^^^^^^^^^^^^^^^^^^^^^^^^^^^^^^^^^^^^^^^^^^^^^^^^^^^^^^^^^^^^^^^^^^^^^^^^^^^^^^^^^
->FooItem : typeof FooItem
->        : ^^^^^^^^^^^^^^
-
-const test = new Test();
->test : Test
->     : ^^^^
->new Test() : Test
->           : ^^^^
->Test : typeof Test
->     : ^^^^^^^^^^^
-
-Test.getTags()
->Test.getTags() : void
->               : ^^^^
->Test.getTags : () => void
->             : ^^^^^^^^^^
->Test : typeof Test
->     : ^^^^^^^^^^^
->getTags : () => void
->        : ^^^^^^^^^^
-
-test.tags();
->test.tags() : void
->            : ^^^^
->test.tags : () => void
->          : ^^^^^^^^^^
->test : Test
->     : ^^^^
->tags : () => void
->     : ^^^^^^^^^^
-
+//// [tests/cases/compiler/emitClassExpressionInDeclarationFile2.ts] ////
+
+=== emitClassExpressionInDeclarationFile2.ts ===
+export var noPrivates = class {
+>noPrivates : typeof noPrivates
+>           : ^^^^^^^^^^^^^^^^^
+>class {    static getTags() { }    tags() { }    private static ps = -1    private p = 12} : typeof noPrivates
+>                                                                                           : ^^^^^^^^^^^^^^^^^
+
+    static getTags() { }
+>getTags : () => void
+>        : ^^^^^^^^^^
+
+    tags() { }
+>tags : () => void
+>     : ^^^^^^^^^^
+
+    private static ps = -1
+>ps : number
+>   : ^^^^^^
+>-1 : -1
+>   : ^^
+>1 : 1
+>  : ^
+
+    private p = 12
+>p : number
+>  : ^^^^^^
+>12 : 12
+>   : ^^
+}
+
+// altered repro from #15066 to add private property
+export class FooItem {
+>FooItem : FooItem
+>        : ^^^^^^^
+
+    foo(): void { }
+>foo : () => void
+>    : ^^^^^^    
+
+    name?: string;
+>name : string | undefined
+>     : ^^^^^^^^^^^^^^^^^^
+
+    private property = "capitalism"
+>property : string
+>         : ^^^^^^
+>"capitalism" : "capitalism"
+>             : ^^^^^^^^^^^^
+}
+
+export type Constructor<T> = new(...args: any[]) => T;
+>Constructor : Constructor<T>
+>            : ^^^^^^^^^^^^^^
+>args : any[]
+>     : ^^^^^
+
+export function WithTags<T extends Constructor<FooItem>>(Base: T) {
+>WithTags : <T extends Constructor<FooItem>>(Base: T) => { new (...args: any[]): (Anonymous class); prototype: WithTags<any>.(Anonymous class); getTags(): void; } & T
+>         : ^ ^^^^^^^^^^^^^^^^^^^^^^^^^^^^^^^^^^^^^ ^^^^^^^^^^^^^^^^^^^^^^^^^^^^^^^^^^^^^^^^^^^^^^^^^^^^^^^^^^^^^^^^^^^^^^^^^^^^^^^^^^^^^^^^^^^^^^^^^^^^^^^    ^^^^^^^
+>Base : T
+>     : ^
+
+    return class extends Base {
+>class extends Base {        static getTags(): void { }        tags(): void { }    } : { new (...args: any[]): (Anonymous class); prototype: WithTags<any>.(Anonymous class); getTags(): void; } & T
+>                                                                                    : ^^^^^^^^^^^^^^^^^^^^^^^^^^^^^^^^^^^^^^^^^^^^^^^^^^^^^^^^^^^^^^^^^^^^^^^^^^^^^^^^^^^^^^^^^^^^^^^^^^    ^^^^^^^
+>Base : FooItem
+>     : ^^^^^^^
+
+        static getTags(): void { }
+>getTags : () => void
+>        : ^^^^^^    
+
+        tags(): void { }
+>tags : () => void
+>     : ^^^^^^    
+    }
+}
+
+export class Test extends WithTags(FooItem) {}
+>Test : Test
+>     : ^^^^
+>WithTags(FooItem) : WithTags<typeof FooItem>.(Anonymous class) & FooItem
+>                  : ^^^^^^^^^^^^^^^^^^^^^^^^^^^^^^^^^^^^^^^^^^^^^^^^^^^^
+>WithTags : <T extends Constructor<FooItem>>(Base: T) => { new (...args: any[]): (Anonymous class); prototype: WithTags<any>.(Anonymous class); getTags(): void; } & T
+>         : ^^^^^^^^^^^^^^^^^^^^^^^^^^^^^^^^^^^^^^^^^^^^^^^^^^^^^^^^^^^^^^^^^^^^^^^^^^^^^^^^^^^^^^^^^^^^^^^^^^^^^^^^^^^^^^^^^^^^^^^^^^^^^^^^^^^^^^^^^^^^^^^^^^^^^^^^^^
+>FooItem : typeof FooItem
+>        : ^^^^^^^^^^^^^^
+
+const test = new Test();
+>test : Test
+>     : ^^^^
+>new Test() : Test
+>           : ^^^^
+>Test : typeof Test
+>     : ^^^^^^^^^^^
+
+Test.getTags()
+>Test.getTags() : void
+>               : ^^^^
+>Test.getTags : () => void
+>             : ^^^^^^^^^^
+>Test : typeof Test
+>     : ^^^^^^^^^^^
+>getTags : () => void
+>        : ^^^^^^^^^^
+
+test.tags();
+>test.tags() : void
+>            : ^^^^
+>test.tags : () => void
+>          : ^^^^^^^^^^
+>test : Test
+>     : ^^^^
+>tags : () => void
+>     : ^^^^^^^^^^
+