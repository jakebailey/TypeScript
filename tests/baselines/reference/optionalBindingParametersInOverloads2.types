//// [tests/cases/conformance/es6/destructuring/optionalBindingParametersInOverloads2.ts] ////

=== optionalBindingParametersInOverloads2.ts ===
function foo({ x, y, z }?: { x: string; y: number; z: boolean });
>foo : ({ x, y, z }?: { x: string; y: number; z: boolean; }) => any
>    : ^^^^^^^^^^^^^^^                                     ^^^^^^^^
>x : string
>  : ^^^^^^
>y : number
>  : ^^^^^^
>z : boolean
>  : ^^^^^^^
>x : string
>  : ^^^^^^
>y : number
>  : ^^^^^^
>z : boolean
>  : ^^^^^^^

function foo(...rest: any[]) {
<<<<<<< HEAD
>foo : ({ x, y, z }?: { x: string; y: number; z: boolean; } | undefined) => any
=======
>foo : ({ x, y, z }?: { x: string; y: number; z: boolean; }) => any
>    : ^^^^^^^^^^^^^^^^^^^^^^^^^^^^^^^^^^^^^^^^^^^^^^^^^^^^^^^^^^^^
>>>>>>> 12402f26
>rest : any[]
>     : ^^^^^

}

foo({ x: "", y: 0, z: false });
>foo({ x: "", y: 0, z: false }) : any
<<<<<<< HEAD
>foo : ({ x, y, z }?: { x: string; y: number; z: boolean; } | undefined) => any
=======
>                               : ^^^
>foo : ({ x, y, z }?: { x: string; y: number; z: boolean; }) => any
>    : ^^^^^^^^^^^^^^^^^^^^^^^^^^^^^^^^^^^^^^^^^^^^^^^^^^^^^^^^^^^^
>>>>>>> 12402f26
>{ x: "", y: 0, z: false } : { x: string; y: number; z: false; }
>                          : ^^^^^^^^^^^^^^^^^^^^^^^^^^^^^^^^^^^
>x : string
>  : ^^^^^^
>"" : ""
>   : ^^
>y : number
>  : ^^^^^^
>0 : 0
>  : ^
>z : false
>  : ^^^^^
>false : false
>      : ^^^^^

foo({ x: false, y: 0, z: "" });
>foo({ x: false, y: 0, z: "" }) : any
<<<<<<< HEAD
>foo : ({ x, y, z }?: { x: string; y: number; z: boolean; } | undefined) => any
=======
>                               : ^^^
>foo : ({ x, y, z }?: { x: string; y: number; z: boolean; }) => any
>    : ^^^^^^^^^^^^^^^^^^^^^^^^^^^^^^^^^^^^^^^^^^^^^^^^^^^^^^^^^^^^
>>>>>>> 12402f26
>{ x: false, y: 0, z: "" } : { x: boolean; y: number; z: string; }
>                          : ^^^^^^^^^^^^^^^^^^^^^^^^^^^^^^^^^^^^^
>x : boolean
>  : ^^^^^^^
>false : false
>      : ^^^^^
>y : number
>  : ^^^^^^
>0 : 0
>  : ^
>z : string
>  : ^^^^^^
>"" : ""
>   : ^^

<|MERGE_RESOLUTION|>--- conflicted
+++ resolved
@@ -1,79 +1,67 @@
-//// [tests/cases/conformance/es6/destructuring/optionalBindingParametersInOverloads2.ts] ////
-
-=== optionalBindingParametersInOverloads2.ts ===
-function foo({ x, y, z }?: { x: string; y: number; z: boolean });
->foo : ({ x, y, z }?: { x: string; y: number; z: boolean; }) => any
->    : ^^^^^^^^^^^^^^^                                     ^^^^^^^^
->x : string
->  : ^^^^^^
->y : number
->  : ^^^^^^
->z : boolean
->  : ^^^^^^^
->x : string
->  : ^^^^^^
->y : number
->  : ^^^^^^
->z : boolean
->  : ^^^^^^^
-
-function foo(...rest: any[]) {
-<<<<<<< HEAD
->foo : ({ x, y, z }?: { x: string; y: number; z: boolean; } | undefined) => any
-=======
->foo : ({ x, y, z }?: { x: string; y: number; z: boolean; }) => any
->    : ^^^^^^^^^^^^^^^^^^^^^^^^^^^^^^^^^^^^^^^^^^^^^^^^^^^^^^^^^^^^
->>>>>>> 12402f26
->rest : any[]
->     : ^^^^^
-
-}
-
-foo({ x: "", y: 0, z: false });
->foo({ x: "", y: 0, z: false }) : any
-<<<<<<< HEAD
->foo : ({ x, y, z }?: { x: string; y: number; z: boolean; } | undefined) => any
-=======
->                               : ^^^
->foo : ({ x, y, z }?: { x: string; y: number; z: boolean; }) => any
->    : ^^^^^^^^^^^^^^^^^^^^^^^^^^^^^^^^^^^^^^^^^^^^^^^^^^^^^^^^^^^^
->>>>>>> 12402f26
->{ x: "", y: 0, z: false } : { x: string; y: number; z: false; }
->                          : ^^^^^^^^^^^^^^^^^^^^^^^^^^^^^^^^^^^
->x : string
->  : ^^^^^^
->"" : ""
->   : ^^
->y : number
->  : ^^^^^^
->0 : 0
->  : ^
->z : false
->  : ^^^^^
->false : false
->      : ^^^^^
-
-foo({ x: false, y: 0, z: "" });
->foo({ x: false, y: 0, z: "" }) : any
-<<<<<<< HEAD
->foo : ({ x, y, z }?: { x: string; y: number; z: boolean; } | undefined) => any
-=======
->                               : ^^^
->foo : ({ x, y, z }?: { x: string; y: number; z: boolean; }) => any
->    : ^^^^^^^^^^^^^^^^^^^^^^^^^^^^^^^^^^^^^^^^^^^^^^^^^^^^^^^^^^^^
->>>>>>> 12402f26
->{ x: false, y: 0, z: "" } : { x: boolean; y: number; z: string; }
->                          : ^^^^^^^^^^^^^^^^^^^^^^^^^^^^^^^^^^^^^
->x : boolean
->  : ^^^^^^^
->false : false
->      : ^^^^^
->y : number
->  : ^^^^^^
->0 : 0
->  : ^
->z : string
->  : ^^^^^^
->"" : ""
->   : ^^
-
+//// [tests/cases/conformance/es6/destructuring/optionalBindingParametersInOverloads2.ts] ////
+
+=== optionalBindingParametersInOverloads2.ts ===
+function foo({ x, y, z }?: { x: string; y: number; z: boolean });
+>foo : ({ x, y, z }?: { x: string; y: number; z: boolean; }) => any
+>    : ^^^^^^^^^^^^^^^                                     ^^^^^^^^
+>x : string
+>  : ^^^^^^
+>y : number
+>  : ^^^^^^
+>z : boolean
+>  : ^^^^^^^
+>x : string
+>  : ^^^^^^
+>y : number
+>  : ^^^^^^
+>z : boolean
+>  : ^^^^^^^
+
+function foo(...rest: any[]) {
+>foo : ({ x, y, z }?: { x: string; y: number; z: boolean; } | undefined) => any
+>    : ^^^^^^^^^^^^^^^^^^^^^^^^^^^^^^^^^^^^^^^^^^^^^^^^^^^^^^^^^^^^^^^^^^^^^^^^
+>rest : any[]
+>     : ^^^^^
+
+}
+
+foo({ x: "", y: 0, z: false });
+>foo({ x: "", y: 0, z: false }) : any
+>                               : ^^^
+>foo : ({ x, y, z }?: { x: string; y: number; z: boolean; } | undefined) => any
+>    : ^^^^^^^^^^^^^^^^^^^^^^^^^^^^^^^^^^^^^^^^^^^^^^^^^^^^^^^^^^^^^^^^^^^^^^^^
+>{ x: "", y: 0, z: false } : { x: string; y: number; z: false; }
+>                          : ^^^^^^^^^^^^^^^^^^^^^^^^^^^^^^^^^^^
+>x : string
+>  : ^^^^^^
+>"" : ""
+>   : ^^
+>y : number
+>  : ^^^^^^
+>0 : 0
+>  : ^
+>z : false
+>  : ^^^^^
+>false : false
+>      : ^^^^^
+
+foo({ x: false, y: 0, z: "" });
+>foo({ x: false, y: 0, z: "" }) : any
+>                               : ^^^
+>foo : ({ x, y, z }?: { x: string; y: number; z: boolean; } | undefined) => any
+>    : ^^^^^^^^^^^^^^^^^^^^^^^^^^^^^^^^^^^^^^^^^^^^^^^^^^^^^^^^^^^^^^^^^^^^^^^^
+>{ x: false, y: 0, z: "" } : { x: boolean; y: number; z: string; }
+>                          : ^^^^^^^^^^^^^^^^^^^^^^^^^^^^^^^^^^^^^
+>x : boolean
+>  : ^^^^^^^
+>false : false
+>      : ^^^^^
+>y : number
+>  : ^^^^^^
+>0 : 0
+>  : ^
+>z : string
+>  : ^^^^^^
+>"" : ""
+>   : ^^
+