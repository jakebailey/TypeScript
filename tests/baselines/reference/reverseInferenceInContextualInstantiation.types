//// [tests/cases/compiler/reverseInferenceInContextualInstantiation.ts] ////

=== reverseInferenceInContextualInstantiation.ts ===
function compare<T>(a: T, b: T): number { return 0; }
>compare : <T>(a: T, b: T) => number
>        : ^ ^^^^^ ^^^^^ ^^^^^      
>a : T
>  : ^
>b : T
>  : ^
>0 : 0
>  : ^

var x: number[];
>x : number[]
>  : ^^^^^^^^

x.sort(compare); // Error, but shouldn't be
>x.sort(compare) : number[]
<<<<<<< HEAD
>x.sort : (compareFn?: ((a: number, b: number) => number) | undefined) => number[]
>x : number[]
>sort : (compareFn?: ((a: number, b: number) => number) | undefined) => number[]
=======
>                : ^^^^^^^^
>x.sort : (compareFn?: (a: number, b: number) => number) => number[]
>       : ^^^^^^^^^^^^^^^^^^^^^^^^^^^^^^^^^^^^^^^^^^^^^^^^^^^^^^^^^^
>x : number[]
>  : ^^^^^^^^
>sort : (compareFn?: (a: number, b: number) => number) => number[]
>     : ^^^^^^^^^^^^^^^^^^^^^^^^^^^^^^^^^^^^^^^^^^^^^^^^^^^^^^^^^^
>>>>>>> 12402f26
>compare : <T>(a: T, b: T) => number
>        : ^^^^^^^^^^^^^^^^^^^^^^^^^

<|MERGE_RESOLUTION|>--- conflicted
+++ resolved
@@ -1,35 +1,29 @@
-//// [tests/cases/compiler/reverseInferenceInContextualInstantiation.ts] ////
-
-=== reverseInferenceInContextualInstantiation.ts ===
-function compare<T>(a: T, b: T): number { return 0; }
->compare : <T>(a: T, b: T) => number
->        : ^ ^^^^^ ^^^^^ ^^^^^      
->a : T
->  : ^
->b : T
->  : ^
->0 : 0
->  : ^
-
-var x: number[];
->x : number[]
->  : ^^^^^^^^
-
-x.sort(compare); // Error, but shouldn't be
->x.sort(compare) : number[]
-<<<<<<< HEAD
->x.sort : (compareFn?: ((a: number, b: number) => number) | undefined) => number[]
->x : number[]
->sort : (compareFn?: ((a: number, b: number) => number) | undefined) => number[]
-=======
->                : ^^^^^^^^
->x.sort : (compareFn?: (a: number, b: number) => number) => number[]
->       : ^^^^^^^^^^^^^^^^^^^^^^^^^^^^^^^^^^^^^^^^^^^^^^^^^^^^^^^^^^
->x : number[]
->  : ^^^^^^^^
->sort : (compareFn?: (a: number, b: number) => number) => number[]
->     : ^^^^^^^^^^^^^^^^^^^^^^^^^^^^^^^^^^^^^^^^^^^^^^^^^^^^^^^^^^
->>>>>>> 12402f26
->compare : <T>(a: T, b: T) => number
->        : ^^^^^^^^^^^^^^^^^^^^^^^^^
-
+//// [tests/cases/compiler/reverseInferenceInContextualInstantiation.ts] ////
+
+=== reverseInferenceInContextualInstantiation.ts ===
+function compare<T>(a: T, b: T): number { return 0; }
+>compare : <T>(a: T, b: T) => number
+>        : ^ ^^^^^ ^^^^^ ^^^^^      
+>a : T
+>  : ^
+>b : T
+>  : ^
+>0 : 0
+>  : ^
+
+var x: number[];
+>x : number[]
+>  : ^^^^^^^^
+
+x.sort(compare); // Error, but shouldn't be
+>x.sort(compare) : number[]
+>                : ^^^^^^^^
+>x.sort : (compareFn?: ((a: number, b: number) => number) | undefined) => number[]
+>       : ^^^^^^^^^^^^^^^^^^^^^^^^^^^^^^^^^^^^^^^^^^^^^^^^^^^^^^^^^^^^^^^^^^^^^^^^
+>x : number[]
+>  : ^^^^^^^^
+>sort : (compareFn?: ((a: number, b: number) => number) | undefined) => number[]
+>     : ^^^^^^^^^^^^^^^^^^^^^^^^^^^^^^^^^^^^^^^^^^^^^^^^^^^^^^^^^^^^^^^^^^^^^^^^
+>compare : <T>(a: T, b: T) => number
+>        : ^^^^^^^^^^^^^^^^^^^^^^^^^
+