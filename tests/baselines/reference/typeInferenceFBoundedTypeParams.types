//// [tests/cases/compiler/typeInferenceFBoundedTypeParams.ts] ////

=== typeInferenceFBoundedTypeParams.ts ===
// Example from #6037

function fold<a, r>(values: a[], result: r, fold: (result: r, value: a) => r): r {
>fold : <a, r>(values: a[], result: r, fold: (result: r, value: a) => r) => r
>     : ^ ^^ ^^^^^^^^^^   ^^^^^^^^^^ ^^^^^^^^                          ^^^^^ 
>values : a[]
>       : ^^^
>result : r
>       : ^
>fold : (result: r, value: a) => r
>     : ^^^^^^^^^ ^^^^^^^^^ ^^^^^ 
>result : r
>       : ^
>value : a
>      : ^

    for (let value of values) {
>value : a
>      : ^
>values : a[]
>       : ^^^

        result = fold(result, value);
>result = fold(result, value) : r
>                             : ^
>result : r
>       : ^
>fold(result, value) : r
>                    : ^
>fold : (result: r, value: a) => r
>     : ^^^^^^^^^^^^^^^^^^^^^^^^^^
>result : r
>       : ^
>value : a
>      : ^
    }
    return result;
>result : r
>       : ^
}

function append<a, b extends a>(values: a[], value: b): a[] {
>append : <a, b extends a>(values: a[], value: b) => a[]
>       : ^ ^^ ^^^^^^^^^^^^^^^^^^^^   ^^^^^^^^^ ^^^^^   
>values : a[]
>       : ^^^
>value : b
>      : ^

    values.push(value);
>values.push(value) : number
>                   : ^^^^^^
>values.push : (...items: a[]) => number
>            : ^^^^^^^^^^^^^^^^^^^^^^^^^
>values : a[]
>       : ^^^
>push : (...items: a[]) => number
>     : ^^^^^^^^^^^^^^^^^^^^^^^^^
>value : b
>      : ^

    return values;
>values : a[]
>       : ^^^
}

fold(
>fold(    [1, 2, 3],    [] as [string, string][],    (result, value) => append(        result,        ["", ""]    )) : [string, string][]
>                                                                                                                    : ^^^^^^^^^^^^^^^^^^
>fold : <a, r>(values: a[], result: r, fold: (result: r, value: a) => r) => r
>     : ^^^^^^^^^^^^^^^^^^^^^^^^^^^^^^^^^^^^^^^^^^^^^^^^^^^^^^^^^^^^^^^^^^^^^

    [1, 2, 3],
>[1, 2, 3] : number[]
>          : ^^^^^^^^
>1 : 1
>  : ^
>2 : 2
>  : ^
>3 : 3
>  : ^

    [] as [string, string][],
>[] as [string, string][] : [string, string][]
<<<<<<< HEAD
>[] : never[]
=======
>                         : ^^^^^^^^^^^^^^^^^^
>[] : undefined[]
>   : ^^^^^^^^^^^
>>>>>>> 12402f26

    (result, value) => append(
>(result, value) => append(        result,        ["", ""]    ) : (result: [string, string][], value: number) => [string, string][]
>                                                               : ^^^^^^^^^^^^^^^^^^^^^^^^^^^^^^^^^^^^^^^^^^^^^^^^^^^^^^^^^^^^^^^^^
>result : [string, string][]
>       : ^^^^^^^^^^^^^^^^^^
>value : number
>      : ^^^^^^
>append(        result,        ["", ""]    ) : [string, string][]
>                                            : ^^^^^^^^^^^^^^^^^^
>append : <a, b extends a>(values: a[], value: b) => a[]
>       : ^^^^^^^^^^^^^^^^^^^^^^^^^^^^^^^^^^^^^^^^^^^^^^

        result,
>result : [string, string][]
>       : ^^^^^^^^^^^^^^^^^^

        ["", ""]
>["", ""] : [string, string]
>         : ^^^^^^^^^^^^^^^^
>"" : ""
>   : ^^
>"" : ""
>   : ^^

    )
);

<|MERGE_RESOLUTION|>--- conflicted
+++ resolved
@@ -1,122 +1,118 @@
-//// [tests/cases/compiler/typeInferenceFBoundedTypeParams.ts] ////
-
-=== typeInferenceFBoundedTypeParams.ts ===
-// Example from #6037
-
-function fold<a, r>(values: a[], result: r, fold: (result: r, value: a) => r): r {
->fold : <a, r>(values: a[], result: r, fold: (result: r, value: a) => r) => r
->     : ^ ^^ ^^^^^^^^^^   ^^^^^^^^^^ ^^^^^^^^                          ^^^^^ 
->values : a[]
->       : ^^^
->result : r
->       : ^
->fold : (result: r, value: a) => r
->     : ^^^^^^^^^ ^^^^^^^^^ ^^^^^ 
->result : r
->       : ^
->value : a
->      : ^
-
-    for (let value of values) {
->value : a
->      : ^
->values : a[]
->       : ^^^
-
-        result = fold(result, value);
->result = fold(result, value) : r
->                             : ^
->result : r
->       : ^
->fold(result, value) : r
->                    : ^
->fold : (result: r, value: a) => r
->     : ^^^^^^^^^^^^^^^^^^^^^^^^^^
->result : r
->       : ^
->value : a
->      : ^
-    }
-    return result;
->result : r
->       : ^
-}
-
-function append<a, b extends a>(values: a[], value: b): a[] {
->append : <a, b extends a>(values: a[], value: b) => a[]
->       : ^ ^^ ^^^^^^^^^^^^^^^^^^^^   ^^^^^^^^^ ^^^^^   
->values : a[]
->       : ^^^
->value : b
->      : ^
-
-    values.push(value);
->values.push(value) : number
->                   : ^^^^^^
->values.push : (...items: a[]) => number
->            : ^^^^^^^^^^^^^^^^^^^^^^^^^
->values : a[]
->       : ^^^
->push : (...items: a[]) => number
->     : ^^^^^^^^^^^^^^^^^^^^^^^^^
->value : b
->      : ^
-
-    return values;
->values : a[]
->       : ^^^
-}
-
-fold(
->fold(    [1, 2, 3],    [] as [string, string][],    (result, value) => append(        result,        ["", ""]    )) : [string, string][]
->                                                                                                                    : ^^^^^^^^^^^^^^^^^^
->fold : <a, r>(values: a[], result: r, fold: (result: r, value: a) => r) => r
->     : ^^^^^^^^^^^^^^^^^^^^^^^^^^^^^^^^^^^^^^^^^^^^^^^^^^^^^^^^^^^^^^^^^^^^^
-
-    [1, 2, 3],
->[1, 2, 3] : number[]
->          : ^^^^^^^^
->1 : 1
->  : ^
->2 : 2
->  : ^
->3 : 3
->  : ^
-
-    [] as [string, string][],
->[] as [string, string][] : [string, string][]
-<<<<<<< HEAD
->[] : never[]
-=======
->                         : ^^^^^^^^^^^^^^^^^^
->[] : undefined[]
->   : ^^^^^^^^^^^
->>>>>>> 12402f26
-
-    (result, value) => append(
->(result, value) => append(        result,        ["", ""]    ) : (result: [string, string][], value: number) => [string, string][]
->                                                               : ^^^^^^^^^^^^^^^^^^^^^^^^^^^^^^^^^^^^^^^^^^^^^^^^^^^^^^^^^^^^^^^^^
->result : [string, string][]
->       : ^^^^^^^^^^^^^^^^^^
->value : number
->      : ^^^^^^
->append(        result,        ["", ""]    ) : [string, string][]
->                                            : ^^^^^^^^^^^^^^^^^^
->append : <a, b extends a>(values: a[], value: b) => a[]
->       : ^^^^^^^^^^^^^^^^^^^^^^^^^^^^^^^^^^^^^^^^^^^^^^
-
-        result,
->result : [string, string][]
->       : ^^^^^^^^^^^^^^^^^^
-
-        ["", ""]
->["", ""] : [string, string]
->         : ^^^^^^^^^^^^^^^^
->"" : ""
->   : ^^
->"" : ""
->   : ^^
-
-    )
-);
-
+//// [tests/cases/compiler/typeInferenceFBoundedTypeParams.ts] ////
+
+=== typeInferenceFBoundedTypeParams.ts ===
+// Example from #6037
+
+function fold<a, r>(values: a[], result: r, fold: (result: r, value: a) => r): r {
+>fold : <a, r>(values: a[], result: r, fold: (result: r, value: a) => r) => r
+>     : ^ ^^ ^^^^^^^^^^   ^^^^^^^^^^ ^^^^^^^^                          ^^^^^ 
+>values : a[]
+>       : ^^^
+>result : r
+>       : ^
+>fold : (result: r, value: a) => r
+>     : ^^^^^^^^^ ^^^^^^^^^ ^^^^^ 
+>result : r
+>       : ^
+>value : a
+>      : ^
+
+    for (let value of values) {
+>value : a
+>      : ^
+>values : a[]
+>       : ^^^
+
+        result = fold(result, value);
+>result = fold(result, value) : r
+>                             : ^
+>result : r
+>       : ^
+>fold(result, value) : r
+>                    : ^
+>fold : (result: r, value: a) => r
+>     : ^^^^^^^^^^^^^^^^^^^^^^^^^^
+>result : r
+>       : ^
+>value : a
+>      : ^
+    }
+    return result;
+>result : r
+>       : ^
+}
+
+function append<a, b extends a>(values: a[], value: b): a[] {
+>append : <a, b extends a>(values: a[], value: b) => a[]
+>       : ^ ^^ ^^^^^^^^^^^^^^^^^^^^   ^^^^^^^^^ ^^^^^   
+>values : a[]
+>       : ^^^
+>value : b
+>      : ^
+
+    values.push(value);
+>values.push(value) : number
+>                   : ^^^^^^
+>values.push : (...items: a[]) => number
+>            : ^^^^^^^^^^^^^^^^^^^^^^^^^
+>values : a[]
+>       : ^^^
+>push : (...items: a[]) => number
+>     : ^^^^^^^^^^^^^^^^^^^^^^^^^
+>value : b
+>      : ^
+
+    return values;
+>values : a[]
+>       : ^^^
+}
+
+fold(
+>fold(    [1, 2, 3],    [] as [string, string][],    (result, value) => append(        result,        ["", ""]    )) : [string, string][]
+>                                                                                                                    : ^^^^^^^^^^^^^^^^^^
+>fold : <a, r>(values: a[], result: r, fold: (result: r, value: a) => r) => r
+>     : ^^^^^^^^^^^^^^^^^^^^^^^^^^^^^^^^^^^^^^^^^^^^^^^^^^^^^^^^^^^^^^^^^^^^^
+
+    [1, 2, 3],
+>[1, 2, 3] : number[]
+>          : ^^^^^^^^
+>1 : 1
+>  : ^
+>2 : 2
+>  : ^
+>3 : 3
+>  : ^
+
+    [] as [string, string][],
+>[] as [string, string][] : [string, string][]
+>                         : ^^^^^^^^^^^^^^^^^^
+>[] : never[]
+>   : ^^^^^^^
+
+    (result, value) => append(
+>(result, value) => append(        result,        ["", ""]    ) : (result: [string, string][], value: number) => [string, string][]
+>                                                               : ^^^^^^^^^^^^^^^^^^^^^^^^^^^^^^^^^^^^^^^^^^^^^^^^^^^^^^^^^^^^^^^^^
+>result : [string, string][]
+>       : ^^^^^^^^^^^^^^^^^^
+>value : number
+>      : ^^^^^^
+>append(        result,        ["", ""]    ) : [string, string][]
+>                                            : ^^^^^^^^^^^^^^^^^^
+>append : <a, b extends a>(values: a[], value: b) => a[]
+>       : ^^^^^^^^^^^^^^^^^^^^^^^^^^^^^^^^^^^^^^^^^^^^^^
+
+        result,
+>result : [string, string][]
+>       : ^^^^^^^^^^^^^^^^^^
+
+        ["", ""]
+>["", ""] : [string, string]
+>         : ^^^^^^^^^^^^^^^^
+>"" : ""
+>   : ^^
+>"" : ""
+>   : ^^
+
+    )
+);
+