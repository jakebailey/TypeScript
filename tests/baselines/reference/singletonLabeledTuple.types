--- conflicted
+++ resolved
@@ -1,74 +1,70 @@
-//// [tests/cases/compiler/singletonLabeledTuple.ts] ////
-
-=== singletonLabeledTuple.ts ===
-type AliasOptional = [p?: number]
-<<<<<<< HEAD
->AliasOptional : [p?: number | undefined]
-=======
->AliasOptional : AliasOptional
->              : ^^^^^^^^^^^^^
->>>>>>> 12402f26
-
-// literal type vs type alias
-type Literal = [p?: number] extends [unknown] ? true : false // Expect `Literal` to be `false`
->Literal : false
->        : ^^^^^
->true : true
->     : ^^^^
->false : false
->      : ^^^^^
-
-type Alias = AliasOptional extends [unknown] ? true : false     // Expect `Alias` to be `false`
->Alias : false
->      : ^^^^^
->true : true
->     : ^^^^
->false : false
->      : ^^^^^
-
-// labeled tuple vs normal tuple
-type Labeled = [p?: number] extends [unknown] ? true : false   // Expect `Labeled` to be `false`
->Labeled : false
->        : ^^^^^
->true : true
->     : ^^^^
->false : false
->      : ^^^^^
-
-type Normal = [number?] extends [unknown] ? true : false       // Expect `Normal` to be `false`
->Normal : false
->       : ^^^^^
->true : true
->     : ^^^^
->false : false
->      : ^^^^^
-
-
-type AliasRest = [...p: number[]];
->AliasRest : AliasRest
->          : ^^^^^^^^^
-
-type LiteralRest = [...p: number[]] extends [unknown] ? true : false; // Expect `LiteralRest` to be `false`
->LiteralRest : false
->            : ^^^^^
->true : true
->     : ^^^^
->false : false
->      : ^^^^^
-
-type AliasedRest = AliasRest extends [unknown] ? true : false; // Expect `AliasedRest` to be `false`
->AliasedRest : false
->            : ^^^^^
->true : true
->     : ^^^^
->false : false
->      : ^^^^^
-
-type NormalRest = [...number[]] extends [unknown] ? true : false; // Expect `NormalRest` to be `false`
->NormalRest : false
->           : ^^^^^
->true : true
->     : ^^^^
->false : false
->      : ^^^^^
-
+//// [tests/cases/compiler/singletonLabeledTuple.ts] ////
+
+=== singletonLabeledTuple.ts ===
+type AliasOptional = [p?: number]
+>AliasOptional : AliasOptional
+>              : ^^^^^^^^^^^^^
+
+// literal type vs type alias
+type Literal = [p?: number] extends [unknown] ? true : false // Expect `Literal` to be `false`
+>Literal : false
+>        : ^^^^^
+>true : true
+>     : ^^^^
+>false : false
+>      : ^^^^^
+
+type Alias = AliasOptional extends [unknown] ? true : false     // Expect `Alias` to be `false`
+>Alias : false
+>      : ^^^^^
+>true : true
+>     : ^^^^
+>false : false
+>      : ^^^^^
+
+// labeled tuple vs normal tuple
+type Labeled = [p?: number] extends [unknown] ? true : false   // Expect `Labeled` to be `false`
+>Labeled : false
+>        : ^^^^^
+>true : true
+>     : ^^^^
+>false : false
+>      : ^^^^^
+
+type Normal = [number?] extends [unknown] ? true : false       // Expect `Normal` to be `false`
+>Normal : false
+>       : ^^^^^
+>true : true
+>     : ^^^^
+>false : false
+>      : ^^^^^
+
+
+type AliasRest = [...p: number[]];
+>AliasRest : AliasRest
+>          : ^^^^^^^^^
+
+type LiteralRest = [...p: number[]] extends [unknown] ? true : false; // Expect `LiteralRest` to be `false`
+>LiteralRest : false
+>            : ^^^^^
+>true : true
+>     : ^^^^
+>false : false
+>      : ^^^^^
+
+type AliasedRest = AliasRest extends [unknown] ? true : false; // Expect `AliasedRest` to be `false`
+>AliasedRest : false
+>            : ^^^^^
+>true : true
+>     : ^^^^
+>false : false
+>      : ^^^^^
+
+type NormalRest = [...number[]] extends [unknown] ? true : false; // Expect `NormalRest` to be `false`
+>NormalRest : false
+>           : ^^^^^
+>true : true
+>     : ^^^^
+>false : false
+>      : ^^^^^
+