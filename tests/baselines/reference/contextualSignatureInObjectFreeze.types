//// [tests/cases/compiler/contextualSignatureInObjectFreeze.ts] ////

=== contextualSignatureInObjectFreeze.ts ===
// #49101

Object.freeze({
>Object.freeze({    f: function () { }}) : Readonly<{ f: () => void; }>
<<<<<<< HEAD
>Object.freeze : { <T extends Function>(f: T): T; <T extends { [idx: string]: object | U | null | undefined; }, U extends string | number | bigint | boolean | symbol>(o: T): Readonly<T>; <T>(o: T): Readonly<T>; }
>Object : ObjectConstructor
>freeze : { <T extends Function>(f: T): T; <T extends { [idx: string]: object | U | null | undefined; }, U extends string | number | bigint | boolean | symbol>(o: T): Readonly<T>; <T>(o: T): Readonly<T>; }
=======
>                                        : ^^^^^^^^^^^^^^^^^^^^^^^^^^^^
>Object.freeze : { <T extends Function>(f: T): T; <T_1 extends { [idx: string]: object | U; }, U extends string | number | bigint | boolean | symbol>(o: T_1): Readonly<T_1>; <T_2>(o: T_2): Readonly<T_2>; }
>              : ^^^^^^^^^^^^^^^^^^^^^^^^^^^^^^^^^^^^^^^^^^^^^^^^^^^^^^^^^^^^^^^^^^^^^^^^^^^^^^^^^^^^^^^^^^^^^^^^^^^^^^^^^^^^^^^^^^^^^^^^^^^^^^^^^^^^^^^^^^^^^^^^^^^^^^^^^^^^^^^^^^^^^^^^^^^^^^^^^^^^^^^^^^^^
>Object : ObjectConstructor
>       : ^^^^^^^^^^^^^^^^^
>freeze : { <T extends Function>(f: T): T; <T_1 extends { [idx: string]: object | U; }, U extends string | number | bigint | boolean | symbol>(o: T_1): Readonly<T_1>; <T_2>(o: T_2): Readonly<T_2>; }
>       : ^^^^^^^^^^^^^^^^^^^^^^^^^^^^^^^^^^^^^^^^^^^^^^^^^^^^^^^^^^^^^^^^^^^^^^^^^^^^^^^^^^^^^^^^^^^^^^^^^^^^^^^^^^^^^^^^^^^^^^^^^^^^^^^^^^^^^^^^^^^^^^^^^^^^^^^^^^^^^^^^^^^^^^^^^^^^^^^^^^^^^^^^^^^^
>>>>>>> 12402f26
>{    f: function () { }} : { f: () => void; }
>                         : ^^^^^^^^^^^^^^^^^^

    f: function () { }
>f : () => void
>  : ^^^^^^^^^^
>function () { } : () => void
>                : ^^^^^^^^^^

})

<|MERGE_RESOLUTION|>--- conflicted
+++ resolved
@@ -1,31 +1,25 @@
-//// [tests/cases/compiler/contextualSignatureInObjectFreeze.ts] ////
-
-=== contextualSignatureInObjectFreeze.ts ===
-// #49101
-
-Object.freeze({
->Object.freeze({    f: function () { }}) : Readonly<{ f: () => void; }>
-<<<<<<< HEAD
->Object.freeze : { <T extends Function>(f: T): T; <T extends { [idx: string]: object | U | null | undefined; }, U extends string | number | bigint | boolean | symbol>(o: T): Readonly<T>; <T>(o: T): Readonly<T>; }
->Object : ObjectConstructor
->freeze : { <T extends Function>(f: T): T; <T extends { [idx: string]: object | U | null | undefined; }, U extends string | number | bigint | boolean | symbol>(o: T): Readonly<T>; <T>(o: T): Readonly<T>; }
-=======
->                                        : ^^^^^^^^^^^^^^^^^^^^^^^^^^^^
->Object.freeze : { <T extends Function>(f: T): T; <T_1 extends { [idx: string]: object | U; }, U extends string | number | bigint | boolean | symbol>(o: T_1): Readonly<T_1>; <T_2>(o: T_2): Readonly<T_2>; }
->              : ^^^^^^^^^^^^^^^^^^^^^^^^^^^^^^^^^^^^^^^^^^^^^^^^^^^^^^^^^^^^^^^^^^^^^^^^^^^^^^^^^^^^^^^^^^^^^^^^^^^^^^^^^^^^^^^^^^^^^^^^^^^^^^^^^^^^^^^^^^^^^^^^^^^^^^^^^^^^^^^^^^^^^^^^^^^^^^^^^^^^^^^^^^^^
->Object : ObjectConstructor
->       : ^^^^^^^^^^^^^^^^^
->freeze : { <T extends Function>(f: T): T; <T_1 extends { [idx: string]: object | U; }, U extends string | number | bigint | boolean | symbol>(o: T_1): Readonly<T_1>; <T_2>(o: T_2): Readonly<T_2>; }
->       : ^^^^^^^^^^^^^^^^^^^^^^^^^^^^^^^^^^^^^^^^^^^^^^^^^^^^^^^^^^^^^^^^^^^^^^^^^^^^^^^^^^^^^^^^^^^^^^^^^^^^^^^^^^^^^^^^^^^^^^^^^^^^^^^^^^^^^^^^^^^^^^^^^^^^^^^^^^^^^^^^^^^^^^^^^^^^^^^^^^^^^^^^^^^^
->>>>>>> 12402f26
->{    f: function () { }} : { f: () => void; }
->                         : ^^^^^^^^^^^^^^^^^^
-
-    f: function () { }
->f : () => void
->  : ^^^^^^^^^^
->function () { } : () => void
->                : ^^^^^^^^^^
-
-})
-
+//// [tests/cases/compiler/contextualSignatureInObjectFreeze.ts] ////
+
+=== contextualSignatureInObjectFreeze.ts ===
+// #49101
+
+Object.freeze({
+>Object.freeze({    f: function () { }}) : Readonly<{ f: () => void; }>
+>                                        : ^^^^^^^^^^^^^^^^^^^^^^^^^^^^
+>Object.freeze : { <T extends Function>(f: T): T; <T_1 extends { [idx: string]: object | U | null | undefined; }, U extends string | number | bigint | boolean | symbol>(o: T_1): Readonly<T_1>; <T_2>(o: T_2): Readonly<T_2>; }
+>              : ^^^^^^^^^^^^^^^^^^^^^^^^^^^^^^^^^^^^^^^^^^^^^^^^^^^^^^^^^^^^^^^^^^^^^^^^^^^^^^^^^^^^^^^^^^^^^^^^^^^^^^^^^^^^^^^^^^^^^^^^^^^^^^^^^^^^^^^^^^^^^^^^^^^^^^^^^^^^^^^^^^^^^^^^^^^^^^^^^^^^^^^^^^^^^^^^^^^^^^^^^^^^^^^
+>Object : ObjectConstructor
+>       : ^^^^^^^^^^^^^^^^^
+>freeze : { <T extends Function>(f: T): T; <T_1 extends { [idx: string]: object | U | null | undefined; }, U extends string | number | bigint | boolean | symbol>(o: T_1): Readonly<T_1>; <T_2>(o: T_2): Readonly<T_2>; }
+>       : ^^^^^^^^^^^^^^^^^^^^^^^^^^^^^^^^^^^^^^^^^^^^^^^^^^^^^^^^^^^^^^^^^^^^^^^^^^^^^^^^^^^^^^^^^^^^^^^^^^^^^^^^^^^^^^^^^^^^^^^^^^^^^^^^^^^^^^^^^^^^^^^^^^^^^^^^^^^^^^^^^^^^^^^^^^^^^^^^^^^^^^^^^^^^^^^^^^^^^^^^^^^^^^^
+>{    f: function () { }} : { f: () => void; }
+>                         : ^^^^^^^^^^^^^^^^^^
+
+    f: function () { }
+>f : () => void
+>  : ^^^^^^^^^^
+>function () { } : () => void
+>                : ^^^^^^^^^^
+
+})
+