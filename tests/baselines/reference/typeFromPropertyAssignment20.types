--- conflicted
+++ resolved
@@ -1,79 +1,75 @@
-//// [tests/cases/conformance/salsa/typeFromPropertyAssignment20.ts] ////
-
-=== bluebird.js ===
-!function outer (f) { return f }(
-<<<<<<< HEAD
->!function outer (f) { return f }(    function inner () {        function Async() {            this._trampolineEnabled = true;        }        Async.prototype.disableTrampolineIfNecessary = function dtin(b) {            if (b) {                this._trampolineEnabled = false;            }        };    }) : false
-=======
->!function outer (f) { return f }(    function inner () {        function Async() {            this._trampolineEnabled = true;        }        Async.prototype.disableTrampolineIfNecessary = function dtin(b) {            if (b) {                this._trampolineEnabled = false;            }        };    }) : boolean
->                                                                                                                                                                                                                                                                                                                 : ^^^^^^^
->>>>>>> 12402f26
->function outer (f) { return f }(    function inner () {        function Async() {            this._trampolineEnabled = true;        }        Async.prototype.disableTrampolineIfNecessary = function dtin(b) {            if (b) {                this._trampolineEnabled = false;            }        };    }) : () => void
->                                                                                                                                                                                                                                                                                                                : ^^^^^^^^^^
->function outer (f) { return f } : (f: () => void) => () => void
->                                : ^^^^^^^^^^^^^^^^^^^^^^^^^^^^^
->outer : (f: () => void) => () => void
->      : ^^^^^^^^^^^^^^^^^^^^^^^^^^^^^
->f : () => void
->  : ^^^^^^^^^^
->f : () => void
->  : ^^^^^^^^^^
-
-    function inner () {
->function inner () {        function Async() {            this._trampolineEnabled = true;        }        Async.prototype.disableTrampolineIfNecessary = function dtin(b) {            if (b) {                this._trampolineEnabled = false;            }        };    } : () => void
->                                                                                                                                                                                                                                                                           : ^^^^^^^^^^
->inner : () => void
->      : ^^^^^^^^^^
-
-        function Async() {
->Async : typeof Async
->      : ^^^^^^^^^^^^
-
-            this._trampolineEnabled = true;
->this._trampolineEnabled = true : true
->                               : ^^^^
->this._trampolineEnabled : any
->this : this
->     : ^^^^
->_trampolineEnabled : any
->                   : ^^^
->true : true
->     : ^^^^
-        }
-
-        Async.prototype.disableTrampolineIfNecessary = function dtin(b) {
->Async.prototype.disableTrampolineIfNecessary = function dtin(b) {            if (b) {                this._trampolineEnabled = false;            }        } : (b: any) => void
->                                                                                                                                                            : ^^^^^^^^^^^^^^^^
->Async.prototype.disableTrampolineIfNecessary : any
->Async.prototype : any
->                : ^^^
->Async : typeof Async
->      : ^^^^^^^^^^^^
->prototype : any
->          : ^^^
->disableTrampolineIfNecessary : any
->                             : ^^^
->function dtin(b) {            if (b) {                this._trampolineEnabled = false;            }        } : (b: any) => void
->                                                                                                             : ^^^^^^^^^^^^^^^^
->dtin : (b: any) => void
->     : ^^^^^^^^^^^^^^^^
->b : any
-
-            if (b) {
->b : any
-
-                this._trampolineEnabled = false;
->this._trampolineEnabled = false : false
->                                : ^^^^^
->this._trampolineEnabled : boolean
->                        : ^^^^^^^
->this : this
->     : ^^^^
->_trampolineEnabled : boolean
->                   : ^^^^^^^
->false : false
->      : ^^^^^
-            }
-        };
-    })
-
+//// [tests/cases/conformance/salsa/typeFromPropertyAssignment20.ts] ////
+
+=== bluebird.js ===
+!function outer (f) { return f }(
+>!function outer (f) { return f }(    function inner () {        function Async() {            this._trampolineEnabled = true;        }        Async.prototype.disableTrampolineIfNecessary = function dtin(b) {            if (b) {                this._trampolineEnabled = false;            }        };    }) : false
+>                                                                                                                                                                                                                                                                                                                 : ^^^^^
+>function outer (f) { return f }(    function inner () {        function Async() {            this._trampolineEnabled = true;        }        Async.prototype.disableTrampolineIfNecessary = function dtin(b) {            if (b) {                this._trampolineEnabled = false;            }        };    }) : () => void
+>                                                                                                                                                                                                                                                                                                                : ^^^^^^^^^^
+>function outer (f) { return f } : (f: () => void) => () => void
+>                                : ^^^^^^^^^^^^^^^^^^^^^^^^^^^^^
+>outer : (f: () => void) => () => void
+>      : ^^^^^^^^^^^^^^^^^^^^^^^^^^^^^
+>f : () => void
+>  : ^^^^^^^^^^
+>f : () => void
+>  : ^^^^^^^^^^
+
+    function inner () {
+>function inner () {        function Async() {            this._trampolineEnabled = true;        }        Async.prototype.disableTrampolineIfNecessary = function dtin(b) {            if (b) {                this._trampolineEnabled = false;            }        };    } : () => void
+>                                                                                                                                                                                                                                                                           : ^^^^^^^^^^
+>inner : () => void
+>      : ^^^^^^^^^^
+
+        function Async() {
+>Async : typeof Async
+>      : ^^^^^^^^^^^^
+
+            this._trampolineEnabled = true;
+>this._trampolineEnabled = true : true
+>                               : ^^^^
+>this._trampolineEnabled : any
+>this : this
+>     : ^^^^
+>_trampolineEnabled : any
+>                   : ^^^
+>true : true
+>     : ^^^^
+        }
+
+        Async.prototype.disableTrampolineIfNecessary = function dtin(b) {
+>Async.prototype.disableTrampolineIfNecessary = function dtin(b) {            if (b) {                this._trampolineEnabled = false;            }        } : (b: any) => void
+>                                                                                                                                                            : ^^^^^^^^^^^^^^^^
+>Async.prototype.disableTrampolineIfNecessary : any
+>Async.prototype : any
+>                : ^^^
+>Async : typeof Async
+>      : ^^^^^^^^^^^^
+>prototype : any
+>          : ^^^
+>disableTrampolineIfNecessary : any
+>                             : ^^^
+>function dtin(b) {            if (b) {                this._trampolineEnabled = false;            }        } : (b: any) => void
+>                                                                                                             : ^^^^^^^^^^^^^^^^
+>dtin : (b: any) => void
+>     : ^^^^^^^^^^^^^^^^
+>b : any
+
+            if (b) {
+>b : any
+
+                this._trampolineEnabled = false;
+>this._trampolineEnabled = false : false
+>                                : ^^^^^
+>this._trampolineEnabled : boolean
+>                        : ^^^^^^^
+>this : this
+>     : ^^^^
+>_trampolineEnabled : boolean
+>                   : ^^^^^^^
+>false : false
+>      : ^^^^^
+            }
+        };
+    })
+