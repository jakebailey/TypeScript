//// [tests/cases/conformance/parser/ecmascript5/parserRealSource14.ts] ////

=== parserRealSource14.ts ===
// Copyright (c) Microsoft. All rights reserved. Licensed under the Apache License, Version 2.0. 
// See LICENSE.txt in the project root for complete license information.

///<reference path='typescript.ts' />

module TypeScript {
>TypeScript : typeof TypeScript
>           : ^^^^^^^^^^^^^^^^^

    export function lastOf(items: any[]): any {
>lastOf : (items: any[]) => any
>       : ^^^^^^^^     ^^^^^   
>items : any[]
>      : ^^^^^

        return (items === null || items.length === 0) ? null : items[items.length - 1];
>(items === null || items.length === 0) ? null : items[items.length - 1] : any
>                                                                        : ^^^
>(items === null || items.length === 0) : boolean
>                                       : ^^^^^^^
>items === null || items.length === 0 : boolean
>                                     : ^^^^^^^
>items === null : boolean
>               : ^^^^^^^
>items : any[]
>      : ^^^^^
>items.length === 0 : boolean
>                   : ^^^^^^^
>items.length : number
>             : ^^^^^^
>items : any[]
>      : ^^^^^
>length : number
>       : ^^^^^^
>0 : 0
>  : ^
>items[items.length - 1] : any
>                        : ^^^
>items : any[]
>      : ^^^^^
>items.length - 1 : number
>                 : ^^^^^^
>items.length : number
>             : ^^^^^^
>items : any[]
>      : ^^^^^
>length : number
>       : ^^^^^^
>1 : 1
>  : ^
    }

    export function max(a: number, b: number): number {
>max : (a: number, b: number) => number
>    : ^^^^      ^^^^^      ^^^^^      
>a : number
>  : ^^^^^^
>b : number
>  : ^^^^^^

        return a >= b ? a : b;
>a >= b ? a : b : number
>               : ^^^^^^
>a >= b : boolean
>       : ^^^^^^^
>a : number
>  : ^^^^^^
>b : number
>  : ^^^^^^
>a : number
>  : ^^^^^^
>b : number
>  : ^^^^^^
    }

    export function min(a: number, b: number): number {
>min : (a: number, b: number) => number
>    : ^^^^      ^^^^^      ^^^^^      
>a : number
>  : ^^^^^^
>b : number
>  : ^^^^^^

        return a <= b ? a : b;
>a <= b ? a : b : number
>               : ^^^^^^
>a <= b : boolean
>       : ^^^^^^^
>a : number
>  : ^^^^^^
>b : number
>  : ^^^^^^
>a : number
>  : ^^^^^^
>b : number
>  : ^^^^^^
    }

    //
    // Helper class representing a path from a root ast node to a (grand)child ast node.
    // This is helpful as our tree don't have parents.
    //
    export class AstPath {
>AstPath : AstPath
>        : ^^^^^^^

        public asts: TypeScript.AST[] = [];
>asts : TypeScript.AST[]
>     : ^^^^^^^^^^^^^^^^
>TypeScript : any
<<<<<<< HEAD
>[] : never[]
=======
>           : ^^^
>[] : undefined[]
>   : ^^^^^^^^^^^
>>>>>>> 12402f26

        public top: number = -1;
>top : number
>    : ^^^^^^
>-1 : -1
>   : ^^
>1 : 1
>  : ^

        static reverseIndexOf(items: any[], index: number): any {
>reverseIndexOf : (items: any[], index: number) => any
>               : ^^^^^^^^     ^^^^^^^^^      ^^^^^   
>items : any[]
>      : ^^^^^
>index : number
>      : ^^^^^^

            return (items === null || items.length <= index) ? null : items[items.length - index - 1];
>(items === null || items.length <= index) ? null : items[items.length - index - 1] : any
>                                                                                   : ^^^
>(items === null || items.length <= index) : boolean
>                                          : ^^^^^^^
>items === null || items.length <= index : boolean
>                                        : ^^^^^^^
>items === null : boolean
>               : ^^^^^^^
>items : any[]
>      : ^^^^^
>items.length <= index : boolean
>                      : ^^^^^^^
>items.length : number
>             : ^^^^^^
>items : any[]
>      : ^^^^^
>length : number
>       : ^^^^^^
>index : number
>      : ^^^^^^
>items[items.length - index - 1] : any
>                                : ^^^
>items : any[]
>      : ^^^^^
>items.length - index - 1 : number
>                         : ^^^^^^
>items.length - index : number
>                     : ^^^^^^
>items.length : number
>             : ^^^^^^
>items : any[]
>      : ^^^^^
>length : number
>       : ^^^^^^
>index : number
>      : ^^^^^^
>1 : 1
>  : ^
        }

        public clone(): AstPath {
>clone : () => AstPath
>      : ^^^^^^       

            var clone = new AstPath();
>clone : AstPath
>      : ^^^^^^^
>new AstPath() : AstPath
>              : ^^^^^^^
>AstPath : typeof AstPath
>        : ^^^^^^^^^^^^^^

            clone.asts = this.asts.map((value) => { return value; });
>clone.asts = this.asts.map((value) => { return value; }) : TypeScript.AST[]
>                                                         : ^^^^^^^^^^^^^^^^
>clone.asts : TypeScript.AST[]
>           : ^^^^^^^^^^^^^^^^
>clone : AstPath
>      : ^^^^^^^
>asts : TypeScript.AST[]
>     : ^^^^^^^^^^^^^^^^
>this.asts.map((value) => { return value; }) : TypeScript.AST[]
>                                            : ^^^^^^^^^^^^^^^^
>this.asts.map : <U>(callbackfn: (value: TypeScript.AST, index: number, array: TypeScript.AST[]) => U, thisArg?: any) => U[]
>              : ^^^^^^^^^^^^^^^^^^^^^^^^^^^^^^^^^^^^^^^^^^^^^^^^^^^^^^^^^^^^^^^^^^^^^^^^^^^^^^^^^^^^^^^^^^^^^^^^^^^^^^^^^^^
>this.asts : TypeScript.AST[]
>          : ^^^^^^^^^^^^^^^^
>this : this
>     : ^^^^
>asts : TypeScript.AST[]
>     : ^^^^^^^^^^^^^^^^
>map : <U>(callbackfn: (value: TypeScript.AST, index: number, array: TypeScript.AST[]) => U, thisArg?: any) => U[]
>    : ^^^^^^^^^^^^^^^^^^^^^^^^^^^^^^^^^^^^^^^^^^^^^^^^^^^^^^^^^^^^^^^^^^^^^^^^^^^^^^^^^^^^^^^^^^^^^^^^^^^^^^^^^^^
>(value) => { return value; } : (value: TypeScript.AST) => TypeScript.AST
>                             : ^^^^^^^^^^^^^^^^^^^^^^^^^^^^^^^^^^^^^^^^^
>value : TypeScript.AST
>      : ^^^^^^^^^^^^^^
>value : TypeScript.AST
>      : ^^^^^^^^^^^^^^

            clone.top = this.top;
>clone.top = this.top : number
>                     : ^^^^^^
>clone.top : number
>          : ^^^^^^
>clone : AstPath
>      : ^^^^^^^
>top : number
>    : ^^^^^^
>this.top : number
>         : ^^^^^^
>this : this
>     : ^^^^
>top : number
>    : ^^^^^^

            return clone;
>clone : AstPath
>      : ^^^^^^^
        }

        public pop(): TypeScript.AST {
>pop : () => TypeScript.AST
>    : ^^^^^^^^^^^^^^^^^^^^
>TypeScript : any
>           : ^^^

            var head = this.ast();
>head : TypeScript.AST
>     : ^^^^^^^^^^^^^^
>this.ast() : TypeScript.AST
>           : ^^^^^^^^^^^^^^
>this.ast : () => TypeScript.AST
>         : ^^^^^^^^^^^^^^^^^^^^
>this : this
>     : ^^^^
>ast : () => TypeScript.AST
>    : ^^^^^^^^^^^^^^^^^^^^

            this.up();
>this.up() : void
>          : ^^^^
>this.up : () => void
>        : ^^^^^^^^^^
>this : this
>     : ^^^^
>up : () => void
>   : ^^^^^^^^^^

            while (this.asts.length > this.count()) {
>this.asts.length > this.count() : boolean
>                                : ^^^^^^^
>this.asts.length : number
>                 : ^^^^^^
>this.asts : TypeScript.AST[]
>          : ^^^^^^^^^^^^^^^^
>this : this
>     : ^^^^
>asts : TypeScript.AST[]
>     : ^^^^^^^^^^^^^^^^
>length : number
>       : ^^^^^^
>this.count() : number
>             : ^^^^^^
>this.count : () => number
>           : ^^^^^^^^^^^^
>this : this
>     : ^^^^
>count : () => number
>      : ^^^^^^^^^^^^

                this.asts.pop();
<<<<<<< HEAD
>this.asts.pop() : any
>this.asts.pop : () => any
=======
>this.asts.pop() : TypeScript.AST
>                : ^^^^^^^^^^^^^^
>this.asts.pop : () => TypeScript.AST
>              : ^^^^^^^^^^^^^^^^^^^^
>>>>>>> 12402f26
>this.asts : TypeScript.AST[]
>          : ^^^^^^^^^^^^^^^^
>this : this
>     : ^^^^
>asts : TypeScript.AST[]
<<<<<<< HEAD
>pop : () => any
=======
>     : ^^^^^^^^^^^^^^^^
>pop : () => TypeScript.AST
>    : ^^^^^^^^^^^^^^^^^^^^
>>>>>>> 12402f26
            }
            return head;
>head : TypeScript.AST
>     : ^^^^^^^^^^^^^^
        }

        public push(ast: TypeScript.AST) {
>push : (ast: TypeScript.AST) => void
>     : ^^^^^^^^^^^^^^^^^^^^^^^^^^^^^
>ast : TypeScript.AST
>    : ^^^^^^^^^^^^^^
>TypeScript : any
>           : ^^^

            while (this.asts.length > this.count()) {
>this.asts.length > this.count() : boolean
>                                : ^^^^^^^
>this.asts.length : number
>                 : ^^^^^^
>this.asts : TypeScript.AST[]
>          : ^^^^^^^^^^^^^^^^
>this : this
>     : ^^^^
>asts : TypeScript.AST[]
>     : ^^^^^^^^^^^^^^^^
>length : number
>       : ^^^^^^
>this.count() : number
>             : ^^^^^^
>this.count : () => number
>           : ^^^^^^^^^^^^
>this : this
>     : ^^^^
>count : () => number
>      : ^^^^^^^^^^^^

                this.asts.pop();
<<<<<<< HEAD
>this.asts.pop() : any
>this.asts.pop : () => any
=======
>this.asts.pop() : TypeScript.AST
>                : ^^^^^^^^^^^^^^
>this.asts.pop : () => TypeScript.AST
>              : ^^^^^^^^^^^^^^^^^^^^
>>>>>>> 12402f26
>this.asts : TypeScript.AST[]
>          : ^^^^^^^^^^^^^^^^
>this : this
>     : ^^^^
>asts : TypeScript.AST[]
<<<<<<< HEAD
>pop : () => any
=======
>     : ^^^^^^^^^^^^^^^^
>pop : () => TypeScript.AST
>    : ^^^^^^^^^^^^^^^^^^^^
>>>>>>> 12402f26
            }
            this.top = this.asts.length;
>this.top = this.asts.length : number
>                            : ^^^^^^
>this.top : number
>         : ^^^^^^
>this : this
>     : ^^^^
>top : number
>    : ^^^^^^
>this.asts.length : number
>                 : ^^^^^^
>this.asts : TypeScript.AST[]
>          : ^^^^^^^^^^^^^^^^
>this : this
>     : ^^^^
>asts : TypeScript.AST[]
>     : ^^^^^^^^^^^^^^^^
>length : number
>       : ^^^^^^

            this.asts.push(ast);
>this.asts.push(ast) : number
>                    : ^^^^^^
>this.asts.push : (...items: TypeScript.AST[]) => number
>               : ^^^^^^^^^^^^^^^^^^^^^^^^^^^^^^^^^^^^^^
>this.asts : TypeScript.AST[]
>          : ^^^^^^^^^^^^^^^^
>this : this
>     : ^^^^
>asts : TypeScript.AST[]
>     : ^^^^^^^^^^^^^^^^
>push : (...items: TypeScript.AST[]) => number
>     : ^^^^^^^^^^^^^^^^^^^^^^^^^^^^^^^^^^^^^^
>ast : TypeScript.AST
>    : ^^^^^^^^^^^^^^
        }

        public up() {
>up : () => void
>   : ^^^^^^^^^^

            if (this.top <= -1)
>this.top <= -1 : boolean
>               : ^^^^^^^
>this.top : number
>         : ^^^^^^
>this : this
>     : ^^^^
>top : number
>    : ^^^^^^
>-1 : -1
>   : ^^
>1 : 1
>  : ^

                throw new Error("Invalid call to 'up'");
>new Error("Invalid call to 'up'") : Error
>                                  : ^^^^^
>Error : ErrorConstructor
>      : ^^^^^^^^^^^^^^^^
>"Invalid call to 'up'" : "Invalid call to 'up'"
>                       : ^^^^^^^^^^^^^^^^^^^^^^

            this.top--;
>this.top-- : number
>           : ^^^^^^
>this.top : number
>         : ^^^^^^
>this : this
>     : ^^^^
>top : number
>    : ^^^^^^
        }

        public down() {
>down : () => void
>     : ^^^^^^^^^^

            if (this.top == this.ast.length - 1)
>this.top == this.ast.length - 1 : boolean
>                                : ^^^^^^^
>this.top : number
>         : ^^^^^^
>this : this
>     : ^^^^
>top : number
>    : ^^^^^^
>this.ast.length - 1 : number
>                    : ^^^^^^
>this.ast.length : number
>                : ^^^^^^
>this.ast : () => TypeScript.AST
>         : ^^^^^^^^^^^^^^^^^^^^
>this : this
>     : ^^^^
>ast : () => TypeScript.AST
>    : ^^^^^^^^^^^^^^^^^^^^
>length : number
>       : ^^^^^^
>1 : 1
>  : ^

                throw new Error("Invalid call to 'down'");
>new Error("Invalid call to 'down'") : Error
>                                    : ^^^^^
>Error : ErrorConstructor
>      : ^^^^^^^^^^^^^^^^
>"Invalid call to 'down'" : "Invalid call to 'down'"
>                         : ^^^^^^^^^^^^^^^^^^^^^^^^

            this.top++;
>this.top++ : number
>           : ^^^^^^
>this.top : number
>         : ^^^^^^
>this : this
>     : ^^^^
>top : number
>    : ^^^^^^
        }

        public nodeType(): TypeScript.NodeType {
>nodeType : () => TypeScript.NodeType
>         : ^^^^^^^^^^^^^^^^^^^^^^^^^
>TypeScript : any
>           : ^^^

            if (this.ast() == null)
>this.ast() == null : boolean
>                   : ^^^^^^^
>this.ast() : TypeScript.AST
>           : ^^^^^^^^^^^^^^
>this.ast : () => TypeScript.AST
>         : ^^^^^^^^^^^^^^^^^^^^
>this : this
>     : ^^^^
>ast : () => TypeScript.AST
>    : ^^^^^^^^^^^^^^^^^^^^

                return TypeScript.NodeType.None;
>TypeScript.NodeType.None : any
>                         : ^^^
>TypeScript.NodeType : any
>                    : ^^^
>TypeScript : typeof TypeScript
>           : ^^^^^^^^^^^^^^^^^
>NodeType : any
>         : ^^^
>None : any
>     : ^^^

            return this.ast().nodeType;
>this.ast().nodeType : any
>                    : ^^^
>this.ast() : TypeScript.AST
>           : ^^^^^^^^^^^^^^
>this.ast : () => TypeScript.AST
>         : ^^^^^^^^^^^^^^^^^^^^
>this : this
>     : ^^^^
>ast : () => TypeScript.AST
>    : ^^^^^^^^^^^^^^^^^^^^
>nodeType : any
>         : ^^^
        }

        public ast() {
>ast : () => TypeScript.AST
>    : ^^^^^^^^^^^^^^^^^^^^

            return <TypeScript.AST>AstPath.reverseIndexOf(this.asts, this.asts.length - (this.top + 1));
><TypeScript.AST>AstPath.reverseIndexOf(this.asts, this.asts.length - (this.top + 1)) : TypeScript.AST
>                                                                                     : ^^^^^^^^^^^^^^
>TypeScript : any
>           : ^^^
>AstPath.reverseIndexOf(this.asts, this.asts.length - (this.top + 1)) : any
>                                                                     : ^^^
>AstPath.reverseIndexOf : (items: any[], index: number) => any
>                       : ^^^^^^^^^^^^^^^^^^^^^^^^^^^^^^^^^^^^
>AstPath : typeof AstPath
>        : ^^^^^^^^^^^^^^
>reverseIndexOf : (items: any[], index: number) => any
>               : ^^^^^^^^^^^^^^^^^^^^^^^^^^^^^^^^^^^^
>this.asts : TypeScript.AST[]
>          : ^^^^^^^^^^^^^^^^
>this : this
>     : ^^^^
>asts : TypeScript.AST[]
>     : ^^^^^^^^^^^^^^^^
>this.asts.length - (this.top + 1) : number
>                                  : ^^^^^^
>this.asts.length : number
>                 : ^^^^^^
>this.asts : TypeScript.AST[]
>          : ^^^^^^^^^^^^^^^^
>this : this
>     : ^^^^
>asts : TypeScript.AST[]
>     : ^^^^^^^^^^^^^^^^
>length : number
>       : ^^^^^^
>(this.top + 1) : number
>               : ^^^^^^
>this.top + 1 : number
>             : ^^^^^^
>this.top : number
>         : ^^^^^^
>this : this
>     : ^^^^
>top : number
>    : ^^^^^^
>1 : 1
>  : ^
        }

        public parent() {
>parent : () => TypeScript.AST
>       : ^^^^^^^^^^^^^^^^^^^^

            return <TypeScript.AST>AstPath.reverseIndexOf(this.asts, this.asts.length - this.top);
><TypeScript.AST>AstPath.reverseIndexOf(this.asts, this.asts.length - this.top) : TypeScript.AST
>                                                                               : ^^^^^^^^^^^^^^
>TypeScript : any
>           : ^^^
>AstPath.reverseIndexOf(this.asts, this.asts.length - this.top) : any
>                                                               : ^^^
>AstPath.reverseIndexOf : (items: any[], index: number) => any
>                       : ^^^^^^^^^^^^^^^^^^^^^^^^^^^^^^^^^^^^
>AstPath : typeof AstPath
>        : ^^^^^^^^^^^^^^
>reverseIndexOf : (items: any[], index: number) => any
>               : ^^^^^^^^^^^^^^^^^^^^^^^^^^^^^^^^^^^^
>this.asts : TypeScript.AST[]
>          : ^^^^^^^^^^^^^^^^
>this : this
>     : ^^^^
>asts : TypeScript.AST[]
>     : ^^^^^^^^^^^^^^^^
>this.asts.length - this.top : number
>                            : ^^^^^^
>this.asts.length : number
>                 : ^^^^^^
>this.asts : TypeScript.AST[]
>          : ^^^^^^^^^^^^^^^^
>this : this
>     : ^^^^
>asts : TypeScript.AST[]
>     : ^^^^^^^^^^^^^^^^
>length : number
>       : ^^^^^^
>this.top : number
>         : ^^^^^^
>this : this
>     : ^^^^
>top : number
>    : ^^^^^^
        }

        public count() {
>count : () => number
>      : ^^^^^^^^^^^^

            return this.top + 1;
>this.top + 1 : number
>             : ^^^^^^
>this.top : number
>         : ^^^^^^
>this : this
>     : ^^^^
>top : number
>    : ^^^^^^
>1 : 1
>  : ^
        }

        public get(index: number): TypeScript.AST {
>get : (index: number) => TypeScript.AST
>    : ^^^^^^^^      ^^^^^^^^^^^^^^^^^^^
>index : number
>      : ^^^^^^
>TypeScript : any
>           : ^^^

            return this.asts[index];
>this.asts[index] : TypeScript.AST
>                 : ^^^^^^^^^^^^^^
>this.asts : TypeScript.AST[]
>          : ^^^^^^^^^^^^^^^^
>this : this
>     : ^^^^
>asts : TypeScript.AST[]
>     : ^^^^^^^^^^^^^^^^
>index : number
>      : ^^^^^^
        }

        public isNameOfClass(): boolean {
>isNameOfClass : () => boolean
>              : ^^^^^^       

            if (this.ast() === null || this.parent() === null)
>this.ast() === null || this.parent() === null : boolean
>                                              : ^^^^^^^
>this.ast() === null : boolean
>                    : ^^^^^^^
>this.ast() : TypeScript.AST
>           : ^^^^^^^^^^^^^^
>this.ast : () => TypeScript.AST
>         : ^^^^^^^^^^^^^^^^^^^^
>this : this
>     : ^^^^
>ast : () => TypeScript.AST
>    : ^^^^^^^^^^^^^^^^^^^^
>this.parent() === null : boolean
>                       : ^^^^^^^
>this.parent() : TypeScript.AST
>              : ^^^^^^^^^^^^^^
>this.parent : () => TypeScript.AST
>            : ^^^^^^^^^^^^^^^^^^^^
>this : this
>     : ^^^^
>parent : () => TypeScript.AST
>       : ^^^^^^^^^^^^^^^^^^^^

                return false;
>false : false
>      : ^^^^^

            return (this.ast().nodeType === TypeScript.NodeType.Name) &&
>(this.ast().nodeType === TypeScript.NodeType.Name) &&                (this.parent().nodeType === TypeScript.NodeType.ClassDeclaration) &&                ((<TypeScript.InterfaceDeclaration>this.parent()).name === this.ast()) : boolean
>                                                                                                                                                                                                                                : ^^^^^^^
>(this.ast().nodeType === TypeScript.NodeType.Name) &&                (this.parent().nodeType === TypeScript.NodeType.ClassDeclaration) : boolean
>                                                                                                                                       : ^^^^^^^
>(this.ast().nodeType === TypeScript.NodeType.Name) : boolean
>                                                   : ^^^^^^^
>this.ast().nodeType === TypeScript.NodeType.Name : boolean
>                                                 : ^^^^^^^
>this.ast().nodeType : any
>                    : ^^^
>this.ast() : TypeScript.AST
>           : ^^^^^^^^^^^^^^
>this.ast : () => TypeScript.AST
>         : ^^^^^^^^^^^^^^^^^^^^
>this : this
>     : ^^^^
>ast : () => TypeScript.AST
>    : ^^^^^^^^^^^^^^^^^^^^
>nodeType : any
>         : ^^^
>TypeScript.NodeType.Name : any
>                         : ^^^
>TypeScript.NodeType : any
>                    : ^^^
>TypeScript : typeof TypeScript
>           : ^^^^^^^^^^^^^^^^^
>NodeType : any
>         : ^^^
>Name : any
>     : ^^^

                (this.parent().nodeType === TypeScript.NodeType.ClassDeclaration) &&
>(this.parent().nodeType === TypeScript.NodeType.ClassDeclaration) : boolean
>                                                                  : ^^^^^^^
>this.parent().nodeType === TypeScript.NodeType.ClassDeclaration : boolean
>                                                                : ^^^^^^^
>this.parent().nodeType : any
>                       : ^^^
>this.parent() : TypeScript.AST
>              : ^^^^^^^^^^^^^^
>this.parent : () => TypeScript.AST
>            : ^^^^^^^^^^^^^^^^^^^^
>this : this
>     : ^^^^
>parent : () => TypeScript.AST
>       : ^^^^^^^^^^^^^^^^^^^^
>nodeType : any
>         : ^^^
>TypeScript.NodeType.ClassDeclaration : any
>                                     : ^^^
>TypeScript.NodeType : any
>                    : ^^^
>TypeScript : typeof TypeScript
>           : ^^^^^^^^^^^^^^^^^
>NodeType : any
>         : ^^^
>ClassDeclaration : any
>                 : ^^^

                ((<TypeScript.InterfaceDeclaration>this.parent()).name === this.ast());
>((<TypeScript.InterfaceDeclaration>this.parent()).name === this.ast()) : boolean
>                                                                       : ^^^^^^^
>(<TypeScript.InterfaceDeclaration>this.parent()).name === this.ast() : boolean
>                                                                     : ^^^^^^^
>(<TypeScript.InterfaceDeclaration>this.parent()).name : any
>                                                      : ^^^
>(<TypeScript.InterfaceDeclaration>this.parent()) : TypeScript.InterfaceDeclaration
>                                                 : ^^^^^^^^^^^^^^^^^^^^^^^^^^^^^^^
><TypeScript.InterfaceDeclaration>this.parent() : TypeScript.InterfaceDeclaration
>                                               : ^^^^^^^^^^^^^^^^^^^^^^^^^^^^^^^
>TypeScript : any
>           : ^^^
>this.parent() : TypeScript.AST
>              : ^^^^^^^^^^^^^^
>this.parent : () => TypeScript.AST
>            : ^^^^^^^^^^^^^^^^^^^^
>this : this
>     : ^^^^
>parent : () => TypeScript.AST
>       : ^^^^^^^^^^^^^^^^^^^^
>name : any
>     : ^^^
>this.ast() : TypeScript.AST
>           : ^^^^^^^^^^^^^^
>this.ast : () => TypeScript.AST
>         : ^^^^^^^^^^^^^^^^^^^^
>this : this
>     : ^^^^
>ast : () => TypeScript.AST
>    : ^^^^^^^^^^^^^^^^^^^^
        }

        public isNameOfInterface(): boolean {
>isNameOfInterface : () => boolean
>                  : ^^^^^^       

            if (this.ast() === null || this.parent() === null)
>this.ast() === null || this.parent() === null : boolean
>                                              : ^^^^^^^
>this.ast() === null : boolean
>                    : ^^^^^^^
>this.ast() : TypeScript.AST
>           : ^^^^^^^^^^^^^^
>this.ast : () => TypeScript.AST
>         : ^^^^^^^^^^^^^^^^^^^^
>this : this
>     : ^^^^
>ast : () => TypeScript.AST
>    : ^^^^^^^^^^^^^^^^^^^^
>this.parent() === null : boolean
>                       : ^^^^^^^
>this.parent() : TypeScript.AST
>              : ^^^^^^^^^^^^^^
>this.parent : () => TypeScript.AST
>            : ^^^^^^^^^^^^^^^^^^^^
>this : this
>     : ^^^^
>parent : () => TypeScript.AST
>       : ^^^^^^^^^^^^^^^^^^^^

                return false;
>false : false
>      : ^^^^^

            return (this.ast().nodeType === TypeScript.NodeType.Name) &&
>(this.ast().nodeType === TypeScript.NodeType.Name) &&                (this.parent().nodeType === TypeScript.NodeType.InterfaceDeclaration) &&                ((<TypeScript.InterfaceDeclaration>this.parent()).name === this.ast()) : boolean
>                                                                                                                                                                                                                                    : ^^^^^^^
>(this.ast().nodeType === TypeScript.NodeType.Name) &&                (this.parent().nodeType === TypeScript.NodeType.InterfaceDeclaration) : boolean
>                                                                                                                                           : ^^^^^^^
>(this.ast().nodeType === TypeScript.NodeType.Name) : boolean
>                                                   : ^^^^^^^
>this.ast().nodeType === TypeScript.NodeType.Name : boolean
>                                                 : ^^^^^^^
>this.ast().nodeType : any
>                    : ^^^
>this.ast() : TypeScript.AST
>           : ^^^^^^^^^^^^^^
>this.ast : () => TypeScript.AST
>         : ^^^^^^^^^^^^^^^^^^^^
>this : this
>     : ^^^^
>ast : () => TypeScript.AST
>    : ^^^^^^^^^^^^^^^^^^^^
>nodeType : any
>         : ^^^
>TypeScript.NodeType.Name : any
>                         : ^^^
>TypeScript.NodeType : any
>                    : ^^^
>TypeScript : typeof TypeScript
>           : ^^^^^^^^^^^^^^^^^
>NodeType : any
>         : ^^^
>Name : any
>     : ^^^

                (this.parent().nodeType === TypeScript.NodeType.InterfaceDeclaration) &&
>(this.parent().nodeType === TypeScript.NodeType.InterfaceDeclaration) : boolean
>                                                                      : ^^^^^^^
>this.parent().nodeType === TypeScript.NodeType.InterfaceDeclaration : boolean
>                                                                    : ^^^^^^^
>this.parent().nodeType : any
>                       : ^^^
>this.parent() : TypeScript.AST
>              : ^^^^^^^^^^^^^^
>this.parent : () => TypeScript.AST
>            : ^^^^^^^^^^^^^^^^^^^^
>this : this
>     : ^^^^
>parent : () => TypeScript.AST
>       : ^^^^^^^^^^^^^^^^^^^^
>nodeType : any
>         : ^^^
>TypeScript.NodeType.InterfaceDeclaration : any
>                                         : ^^^
>TypeScript.NodeType : any
>                    : ^^^
>TypeScript : typeof TypeScript
>           : ^^^^^^^^^^^^^^^^^
>NodeType : any
>         : ^^^
>InterfaceDeclaration : any
>                     : ^^^

                ((<TypeScript.InterfaceDeclaration>this.parent()).name === this.ast());
>((<TypeScript.InterfaceDeclaration>this.parent()).name === this.ast()) : boolean
>                                                                       : ^^^^^^^
>(<TypeScript.InterfaceDeclaration>this.parent()).name === this.ast() : boolean
>                                                                     : ^^^^^^^
>(<TypeScript.InterfaceDeclaration>this.parent()).name : any
>                                                      : ^^^
>(<TypeScript.InterfaceDeclaration>this.parent()) : TypeScript.InterfaceDeclaration
>                                                 : ^^^^^^^^^^^^^^^^^^^^^^^^^^^^^^^
><TypeScript.InterfaceDeclaration>this.parent() : TypeScript.InterfaceDeclaration
>                                               : ^^^^^^^^^^^^^^^^^^^^^^^^^^^^^^^
>TypeScript : any
>           : ^^^
>this.parent() : TypeScript.AST
>              : ^^^^^^^^^^^^^^
>this.parent : () => TypeScript.AST
>            : ^^^^^^^^^^^^^^^^^^^^
>this : this
>     : ^^^^
>parent : () => TypeScript.AST
>       : ^^^^^^^^^^^^^^^^^^^^
>name : any
>     : ^^^
>this.ast() : TypeScript.AST
>           : ^^^^^^^^^^^^^^
>this.ast : () => TypeScript.AST
>         : ^^^^^^^^^^^^^^^^^^^^
>this : this
>     : ^^^^
>ast : () => TypeScript.AST
>    : ^^^^^^^^^^^^^^^^^^^^
        }

        public isNameOfArgument(): boolean {
>isNameOfArgument : () => boolean
>                 : ^^^^^^       

            if (this.ast() === null || this.parent() === null)
>this.ast() === null || this.parent() === null : boolean
>                                              : ^^^^^^^
>this.ast() === null : boolean
>                    : ^^^^^^^
>this.ast() : TypeScript.AST
>           : ^^^^^^^^^^^^^^
>this.ast : () => TypeScript.AST
>         : ^^^^^^^^^^^^^^^^^^^^
>this : this
>     : ^^^^
>ast : () => TypeScript.AST
>    : ^^^^^^^^^^^^^^^^^^^^
>this.parent() === null : boolean
>                       : ^^^^^^^
>this.parent() : TypeScript.AST
>              : ^^^^^^^^^^^^^^
>this.parent : () => TypeScript.AST
>            : ^^^^^^^^^^^^^^^^^^^^
>this : this
>     : ^^^^
>parent : () => TypeScript.AST
>       : ^^^^^^^^^^^^^^^^^^^^

                return false;
>false : false
>      : ^^^^^

            return (this.ast().nodeType === TypeScript.NodeType.Name) &&
>(this.ast().nodeType === TypeScript.NodeType.Name) &&                (this.parent().nodeType === TypeScript.NodeType.ArgDecl) &&                ((<TypeScript.ArgDecl>this.parent()).id === this.ast()) : boolean
>                                                                                                                                                                                                        : ^^^^^^^
>(this.ast().nodeType === TypeScript.NodeType.Name) &&                (this.parent().nodeType === TypeScript.NodeType.ArgDecl) : boolean
>                                                                                                                              : ^^^^^^^
>(this.ast().nodeType === TypeScript.NodeType.Name) : boolean
>                                                   : ^^^^^^^
>this.ast().nodeType === TypeScript.NodeType.Name : boolean
>                                                 : ^^^^^^^
>this.ast().nodeType : any
>                    : ^^^
>this.ast() : TypeScript.AST
>           : ^^^^^^^^^^^^^^
>this.ast : () => TypeScript.AST
>         : ^^^^^^^^^^^^^^^^^^^^
>this : this
>     : ^^^^
>ast : () => TypeScript.AST
>    : ^^^^^^^^^^^^^^^^^^^^
>nodeType : any
>         : ^^^
>TypeScript.NodeType.Name : any
>                         : ^^^
>TypeScript.NodeType : any
>                    : ^^^
>TypeScript : typeof TypeScript
>           : ^^^^^^^^^^^^^^^^^
>NodeType : any
>         : ^^^
>Name : any
>     : ^^^

                (this.parent().nodeType === TypeScript.NodeType.ArgDecl) &&
>(this.parent().nodeType === TypeScript.NodeType.ArgDecl) : boolean
>                                                         : ^^^^^^^
>this.parent().nodeType === TypeScript.NodeType.ArgDecl : boolean
>                                                       : ^^^^^^^
>this.parent().nodeType : any
>                       : ^^^
>this.parent() : TypeScript.AST
>              : ^^^^^^^^^^^^^^
>this.parent : () => TypeScript.AST
>            : ^^^^^^^^^^^^^^^^^^^^
>this : this
>     : ^^^^
>parent : () => TypeScript.AST
>       : ^^^^^^^^^^^^^^^^^^^^
>nodeType : any
>         : ^^^
>TypeScript.NodeType.ArgDecl : any
>                            : ^^^
>TypeScript.NodeType : any
>                    : ^^^
>TypeScript : typeof TypeScript
>           : ^^^^^^^^^^^^^^^^^
>NodeType : any
>         : ^^^
>ArgDecl : any
>        : ^^^

                ((<TypeScript.ArgDecl>this.parent()).id === this.ast());
>((<TypeScript.ArgDecl>this.parent()).id === this.ast()) : boolean
>                                                        : ^^^^^^^
>(<TypeScript.ArgDecl>this.parent()).id === this.ast() : boolean
>                                                      : ^^^^^^^
>(<TypeScript.ArgDecl>this.parent()).id : any
>                                       : ^^^
>(<TypeScript.ArgDecl>this.parent()) : TypeScript.ArgDecl
>                                    : ^^^^^^^^^^^^^^^^^^
><TypeScript.ArgDecl>this.parent() : TypeScript.ArgDecl
>                                  : ^^^^^^^^^^^^^^^^^^
>TypeScript : any
>           : ^^^
>this.parent() : TypeScript.AST
>              : ^^^^^^^^^^^^^^
>this.parent : () => TypeScript.AST
>            : ^^^^^^^^^^^^^^^^^^^^
>this : this
>     : ^^^^
>parent : () => TypeScript.AST
>       : ^^^^^^^^^^^^^^^^^^^^
>id : any
>   : ^^^
>this.ast() : TypeScript.AST
>           : ^^^^^^^^^^^^^^
>this.ast : () => TypeScript.AST
>         : ^^^^^^^^^^^^^^^^^^^^
>this : this
>     : ^^^^
>ast : () => TypeScript.AST
>    : ^^^^^^^^^^^^^^^^^^^^
        }

        public isNameOfVariable(): boolean {
>isNameOfVariable : () => boolean
>                 : ^^^^^^       

            if (this.ast() === null || this.parent() === null)
>this.ast() === null || this.parent() === null : boolean
>                                              : ^^^^^^^
>this.ast() === null : boolean
>                    : ^^^^^^^
>this.ast() : TypeScript.AST
>           : ^^^^^^^^^^^^^^
>this.ast : () => TypeScript.AST
>         : ^^^^^^^^^^^^^^^^^^^^
>this : this
>     : ^^^^
>ast : () => TypeScript.AST
>    : ^^^^^^^^^^^^^^^^^^^^
>this.parent() === null : boolean
>                       : ^^^^^^^
>this.parent() : TypeScript.AST
>              : ^^^^^^^^^^^^^^
>this.parent : () => TypeScript.AST
>            : ^^^^^^^^^^^^^^^^^^^^
>this : this
>     : ^^^^
>parent : () => TypeScript.AST
>       : ^^^^^^^^^^^^^^^^^^^^

                return false;
>false : false
>      : ^^^^^

            return (this.ast().nodeType === TypeScript.NodeType.Name) &&
>(this.ast().nodeType === TypeScript.NodeType.Name) &&                (this.parent().nodeType === TypeScript.NodeType.VarDecl) &&                ((<TypeScript.VarDecl>this.parent()).id === this.ast()) : boolean
>                                                                                                                                                                                                        : ^^^^^^^
>(this.ast().nodeType === TypeScript.NodeType.Name) &&                (this.parent().nodeType === TypeScript.NodeType.VarDecl) : boolean
>                                                                                                                              : ^^^^^^^
>(this.ast().nodeType === TypeScript.NodeType.Name) : boolean
>                                                   : ^^^^^^^
>this.ast().nodeType === TypeScript.NodeType.Name : boolean
>                                                 : ^^^^^^^
>this.ast().nodeType : any
>                    : ^^^
>this.ast() : TypeScript.AST
>           : ^^^^^^^^^^^^^^
>this.ast : () => TypeScript.AST
>         : ^^^^^^^^^^^^^^^^^^^^
>this : this
>     : ^^^^
>ast : () => TypeScript.AST
>    : ^^^^^^^^^^^^^^^^^^^^
>nodeType : any
>         : ^^^
>TypeScript.NodeType.Name : any
>                         : ^^^
>TypeScript.NodeType : any
>                    : ^^^
>TypeScript : typeof TypeScript
>           : ^^^^^^^^^^^^^^^^^
>NodeType : any
>         : ^^^
>Name : any
>     : ^^^

                (this.parent().nodeType === TypeScript.NodeType.VarDecl) &&
>(this.parent().nodeType === TypeScript.NodeType.VarDecl) : boolean
>                                                         : ^^^^^^^
>this.parent().nodeType === TypeScript.NodeType.VarDecl : boolean
>                                                       : ^^^^^^^
>this.parent().nodeType : any
>                       : ^^^
>this.parent() : TypeScript.AST
>              : ^^^^^^^^^^^^^^
>this.parent : () => TypeScript.AST
>            : ^^^^^^^^^^^^^^^^^^^^
>this : this
>     : ^^^^
>parent : () => TypeScript.AST
>       : ^^^^^^^^^^^^^^^^^^^^
>nodeType : any
>         : ^^^
>TypeScript.NodeType.VarDecl : any
>                            : ^^^
>TypeScript.NodeType : any
>                    : ^^^
>TypeScript : typeof TypeScript
>           : ^^^^^^^^^^^^^^^^^
>NodeType : any
>         : ^^^
>VarDecl : any
>        : ^^^

                ((<TypeScript.VarDecl>this.parent()).id === this.ast());
>((<TypeScript.VarDecl>this.parent()).id === this.ast()) : boolean
>                                                        : ^^^^^^^
>(<TypeScript.VarDecl>this.parent()).id === this.ast() : boolean
>                                                      : ^^^^^^^
>(<TypeScript.VarDecl>this.parent()).id : any
>                                       : ^^^
>(<TypeScript.VarDecl>this.parent()) : TypeScript.VarDecl
>                                    : ^^^^^^^^^^^^^^^^^^
><TypeScript.VarDecl>this.parent() : TypeScript.VarDecl
>                                  : ^^^^^^^^^^^^^^^^^^
>TypeScript : any
>           : ^^^
>this.parent() : TypeScript.AST
>              : ^^^^^^^^^^^^^^
>this.parent : () => TypeScript.AST
>            : ^^^^^^^^^^^^^^^^^^^^
>this : this
>     : ^^^^
>parent : () => TypeScript.AST
>       : ^^^^^^^^^^^^^^^^^^^^
>id : any
>   : ^^^
>this.ast() : TypeScript.AST
>           : ^^^^^^^^^^^^^^
>this.ast : () => TypeScript.AST
>         : ^^^^^^^^^^^^^^^^^^^^
>this : this
>     : ^^^^
>ast : () => TypeScript.AST
>    : ^^^^^^^^^^^^^^^^^^^^
        }

        public isNameOfModule(): boolean {
>isNameOfModule : () => boolean
>               : ^^^^^^       

            if (this.ast() === null || this.parent() === null)
>this.ast() === null || this.parent() === null : boolean
>                                              : ^^^^^^^
>this.ast() === null : boolean
>                    : ^^^^^^^
>this.ast() : TypeScript.AST
>           : ^^^^^^^^^^^^^^
>this.ast : () => TypeScript.AST
>         : ^^^^^^^^^^^^^^^^^^^^
>this : this
>     : ^^^^
>ast : () => TypeScript.AST
>    : ^^^^^^^^^^^^^^^^^^^^
>this.parent() === null : boolean
>                       : ^^^^^^^
>this.parent() : TypeScript.AST
>              : ^^^^^^^^^^^^^^
>this.parent : () => TypeScript.AST
>            : ^^^^^^^^^^^^^^^^^^^^
>this : this
>     : ^^^^
>parent : () => TypeScript.AST
>       : ^^^^^^^^^^^^^^^^^^^^

                return false;
>false : false
>      : ^^^^^

            return (this.ast().nodeType === TypeScript.NodeType.Name) &&
>(this.ast().nodeType === TypeScript.NodeType.Name) &&                (this.parent().nodeType === TypeScript.NodeType.ModuleDeclaration) &&                ((<TypeScript.ModuleDeclaration>this.parent()).name === this.ast()) : boolean
>                                                                                                                                                                                                                              : ^^^^^^^
>(this.ast().nodeType === TypeScript.NodeType.Name) &&                (this.parent().nodeType === TypeScript.NodeType.ModuleDeclaration) : boolean
>                                                                                                                                        : ^^^^^^^
>(this.ast().nodeType === TypeScript.NodeType.Name) : boolean
>                                                   : ^^^^^^^
>this.ast().nodeType === TypeScript.NodeType.Name : boolean
>                                                 : ^^^^^^^
>this.ast().nodeType : any
>                    : ^^^
>this.ast() : TypeScript.AST
>           : ^^^^^^^^^^^^^^
>this.ast : () => TypeScript.AST
>         : ^^^^^^^^^^^^^^^^^^^^
>this : this
>     : ^^^^
>ast : () => TypeScript.AST
>    : ^^^^^^^^^^^^^^^^^^^^
>nodeType : any
>         : ^^^
>TypeScript.NodeType.Name : any
>                         : ^^^
>TypeScript.NodeType : any
>                    : ^^^
>TypeScript : typeof TypeScript
>           : ^^^^^^^^^^^^^^^^^
>NodeType : any
>         : ^^^
>Name : any
>     : ^^^

                (this.parent().nodeType === TypeScript.NodeType.ModuleDeclaration) &&
>(this.parent().nodeType === TypeScript.NodeType.ModuleDeclaration) : boolean
>                                                                   : ^^^^^^^
>this.parent().nodeType === TypeScript.NodeType.ModuleDeclaration : boolean
>                                                                 : ^^^^^^^
>this.parent().nodeType : any
>                       : ^^^
>this.parent() : TypeScript.AST
>              : ^^^^^^^^^^^^^^
>this.parent : () => TypeScript.AST
>            : ^^^^^^^^^^^^^^^^^^^^
>this : this
>     : ^^^^
>parent : () => TypeScript.AST
>       : ^^^^^^^^^^^^^^^^^^^^
>nodeType : any
>         : ^^^
>TypeScript.NodeType.ModuleDeclaration : any
>                                      : ^^^
>TypeScript.NodeType : any
>                    : ^^^
>TypeScript : typeof TypeScript
>           : ^^^^^^^^^^^^^^^^^
>NodeType : any
>         : ^^^
>ModuleDeclaration : any
>                  : ^^^

                ((<TypeScript.ModuleDeclaration>this.parent()).name === this.ast());
>((<TypeScript.ModuleDeclaration>this.parent()).name === this.ast()) : boolean
>                                                                    : ^^^^^^^
>(<TypeScript.ModuleDeclaration>this.parent()).name === this.ast() : boolean
>                                                                  : ^^^^^^^
>(<TypeScript.ModuleDeclaration>this.parent()).name : any
>                                                   : ^^^
>(<TypeScript.ModuleDeclaration>this.parent()) : TypeScript.ModuleDeclaration
>                                              : ^^^^^^^^^^^^^^^^^^^^^^^^^^^^
><TypeScript.ModuleDeclaration>this.parent() : TypeScript.ModuleDeclaration
>                                            : ^^^^^^^^^^^^^^^^^^^^^^^^^^^^
>TypeScript : any
>           : ^^^
>this.parent() : TypeScript.AST
>              : ^^^^^^^^^^^^^^
>this.parent : () => TypeScript.AST
>            : ^^^^^^^^^^^^^^^^^^^^
>this : this
>     : ^^^^
>parent : () => TypeScript.AST
>       : ^^^^^^^^^^^^^^^^^^^^
>name : any
>     : ^^^
>this.ast() : TypeScript.AST
>           : ^^^^^^^^^^^^^^
>this.ast : () => TypeScript.AST
>         : ^^^^^^^^^^^^^^^^^^^^
>this : this
>     : ^^^^
>ast : () => TypeScript.AST
>    : ^^^^^^^^^^^^^^^^^^^^
        }

        public isNameOfFunction(): boolean {
>isNameOfFunction : () => boolean
>                 : ^^^^^^       

            if (this.ast() === null || this.parent() === null)
>this.ast() === null || this.parent() === null : boolean
>                                              : ^^^^^^^
>this.ast() === null : boolean
>                    : ^^^^^^^
>this.ast() : TypeScript.AST
>           : ^^^^^^^^^^^^^^
>this.ast : () => TypeScript.AST
>         : ^^^^^^^^^^^^^^^^^^^^
>this : this
>     : ^^^^
>ast : () => TypeScript.AST
>    : ^^^^^^^^^^^^^^^^^^^^
>this.parent() === null : boolean
>                       : ^^^^^^^
>this.parent() : TypeScript.AST
>              : ^^^^^^^^^^^^^^
>this.parent : () => TypeScript.AST
>            : ^^^^^^^^^^^^^^^^^^^^
>this : this
>     : ^^^^
>parent : () => TypeScript.AST
>       : ^^^^^^^^^^^^^^^^^^^^

                return false;
>false : false
>      : ^^^^^

            return (this.ast().nodeType === TypeScript.NodeType.Name) &&
>(this.ast().nodeType === TypeScript.NodeType.Name) &&                (this.parent().nodeType === TypeScript.NodeType.FuncDecl) &&                ((<TypeScript.FuncDecl>this.parent()).name === this.ast()) : boolean
>                                                                                                                                                                                                            : ^^^^^^^
>(this.ast().nodeType === TypeScript.NodeType.Name) &&                (this.parent().nodeType === TypeScript.NodeType.FuncDecl) : boolean
>                                                                                                                               : ^^^^^^^
>(this.ast().nodeType === TypeScript.NodeType.Name) : boolean
>                                                   : ^^^^^^^
>this.ast().nodeType === TypeScript.NodeType.Name : boolean
>                                                 : ^^^^^^^
>this.ast().nodeType : any
>                    : ^^^
>this.ast() : TypeScript.AST
>           : ^^^^^^^^^^^^^^
>this.ast : () => TypeScript.AST
>         : ^^^^^^^^^^^^^^^^^^^^
>this : this
>     : ^^^^
>ast : () => TypeScript.AST
>    : ^^^^^^^^^^^^^^^^^^^^
>nodeType : any
>         : ^^^
>TypeScript.NodeType.Name : any
>                         : ^^^
>TypeScript.NodeType : any
>                    : ^^^
>TypeScript : typeof TypeScript
>           : ^^^^^^^^^^^^^^^^^
>NodeType : any
>         : ^^^
>Name : any
>     : ^^^

                (this.parent().nodeType === TypeScript.NodeType.FuncDecl) &&
>(this.parent().nodeType === TypeScript.NodeType.FuncDecl) : boolean
>                                                          : ^^^^^^^
>this.parent().nodeType === TypeScript.NodeType.FuncDecl : boolean
>                                                        : ^^^^^^^
>this.parent().nodeType : any
>                       : ^^^
>this.parent() : TypeScript.AST
>              : ^^^^^^^^^^^^^^
>this.parent : () => TypeScript.AST
>            : ^^^^^^^^^^^^^^^^^^^^
>this : this
>     : ^^^^
>parent : () => TypeScript.AST
>       : ^^^^^^^^^^^^^^^^^^^^
>nodeType : any
>         : ^^^
>TypeScript.NodeType.FuncDecl : any
>                             : ^^^
>TypeScript.NodeType : any
>                    : ^^^
>TypeScript : typeof TypeScript
>           : ^^^^^^^^^^^^^^^^^
>NodeType : any
>         : ^^^
>FuncDecl : any
>         : ^^^

                ((<TypeScript.FuncDecl>this.parent()).name === this.ast());
>((<TypeScript.FuncDecl>this.parent()).name === this.ast()) : boolean
>                                                           : ^^^^^^^
>(<TypeScript.FuncDecl>this.parent()).name === this.ast() : boolean
>                                                         : ^^^^^^^
>(<TypeScript.FuncDecl>this.parent()).name : any
>                                          : ^^^
>(<TypeScript.FuncDecl>this.parent()) : TypeScript.FuncDecl
>                                     : ^^^^^^^^^^^^^^^^^^^
><TypeScript.FuncDecl>this.parent() : TypeScript.FuncDecl
>                                   : ^^^^^^^^^^^^^^^^^^^
>TypeScript : any
>           : ^^^
>this.parent() : TypeScript.AST
>              : ^^^^^^^^^^^^^^
>this.parent : () => TypeScript.AST
>            : ^^^^^^^^^^^^^^^^^^^^
>this : this
>     : ^^^^
>parent : () => TypeScript.AST
>       : ^^^^^^^^^^^^^^^^^^^^
>name : any
>     : ^^^
>this.ast() : TypeScript.AST
>           : ^^^^^^^^^^^^^^
>this.ast : () => TypeScript.AST
>         : ^^^^^^^^^^^^^^^^^^^^
>this : this
>     : ^^^^
>ast : () => TypeScript.AST
>    : ^^^^^^^^^^^^^^^^^^^^
        }

        public isChildOfScript(): boolean {
>isChildOfScript : () => boolean
>                : ^^^^^^       

            var ast = lastOf(this.asts);
>ast : any
>    : ^^^
>lastOf(this.asts) : any
>                  : ^^^
>lastOf : (items: any[]) => any
>       : ^^^^^^^^^^^^^^^^^^^^^
>this.asts : TypeScript.AST[]
>          : ^^^^^^^^^^^^^^^^
>this : this
>     : ^^^^
>asts : TypeScript.AST[]
>     : ^^^^^^^^^^^^^^^^

            return this.count() >= 3 &&
>this.count() >= 3 &&                this.asts[this.top] === ast &&                this.asts[this.top - 1].nodeType === TypeScript.NodeType.List &&                this.asts[this.top - 2].nodeType === TypeScript.NodeType.Script : boolean
>                                                                                                                                                                                                                                  : ^^^^^^^
>this.count() >= 3 &&                this.asts[this.top] === ast &&                this.asts[this.top - 1].nodeType === TypeScript.NodeType.List : boolean
>                                                                                                                                                : ^^^^^^^
>this.count() >= 3 &&                this.asts[this.top] === ast : boolean
>                                                                : ^^^^^^^
>this.count() >= 3 : boolean
>                  : ^^^^^^^
>this.count() : number
>             : ^^^^^^
>this.count : () => number
>           : ^^^^^^^^^^^^
>this : this
>     : ^^^^
>count : () => number
>      : ^^^^^^^^^^^^
>3 : 3
>  : ^

                this.asts[this.top] === ast &&
>this.asts[this.top] === ast : boolean
>                            : ^^^^^^^
>this.asts[this.top] : TypeScript.AST
>                    : ^^^^^^^^^^^^^^
>this.asts : TypeScript.AST[]
>          : ^^^^^^^^^^^^^^^^
>this : this
>     : ^^^^
>asts : TypeScript.AST[]
>     : ^^^^^^^^^^^^^^^^
>this.top : number
>         : ^^^^^^
>this : this
>     : ^^^^
>top : number
>    : ^^^^^^
>ast : any
>    : ^^^

                this.asts[this.top - 1].nodeType === TypeScript.NodeType.List &&
>this.asts[this.top - 1].nodeType === TypeScript.NodeType.List : boolean
>                                                              : ^^^^^^^
>this.asts[this.top - 1].nodeType : any
>                                 : ^^^
>this.asts[this.top - 1] : TypeScript.AST
>                        : ^^^^^^^^^^^^^^
>this.asts : TypeScript.AST[]
>          : ^^^^^^^^^^^^^^^^
>this : this
>     : ^^^^
>asts : TypeScript.AST[]
>     : ^^^^^^^^^^^^^^^^
>this.top - 1 : number
>             : ^^^^^^
>this.top : number
>         : ^^^^^^
>this : this
>     : ^^^^
>top : number
>    : ^^^^^^
>1 : 1
>  : ^
>nodeType : any
>         : ^^^
>TypeScript.NodeType.List : any
>                         : ^^^
>TypeScript.NodeType : any
>                    : ^^^
>TypeScript : typeof TypeScript
>           : ^^^^^^^^^^^^^^^^^
>NodeType : any
>         : ^^^
>List : any
>     : ^^^

                this.asts[this.top - 2].nodeType === TypeScript.NodeType.Script;
>this.asts[this.top - 2].nodeType === TypeScript.NodeType.Script : boolean
>                                                                : ^^^^^^^
>this.asts[this.top - 2].nodeType : any
>                                 : ^^^
>this.asts[this.top - 2] : TypeScript.AST
>                        : ^^^^^^^^^^^^^^
>this.asts : TypeScript.AST[]
>          : ^^^^^^^^^^^^^^^^
>this : this
>     : ^^^^
>asts : TypeScript.AST[]
>     : ^^^^^^^^^^^^^^^^
>this.top - 2 : number
>             : ^^^^^^
>this.top : number
>         : ^^^^^^
>this : this
>     : ^^^^
>top : number
>    : ^^^^^^
>2 : 2
>  : ^
>nodeType : any
>         : ^^^
>TypeScript.NodeType.Script : any
>                           : ^^^
>TypeScript.NodeType : any
>                    : ^^^
>TypeScript : typeof TypeScript
>           : ^^^^^^^^^^^^^^^^^
>NodeType : any
>         : ^^^
>Script : any
>       : ^^^
        }

        public isChildOfModule(): boolean {
>isChildOfModule : () => boolean
>                : ^^^^^^       

            var ast = lastOf(this.asts);
>ast : any
>    : ^^^
>lastOf(this.asts) : any
>                  : ^^^
>lastOf : (items: any[]) => any
>       : ^^^^^^^^^^^^^^^^^^^^^
>this.asts : TypeScript.AST[]
>          : ^^^^^^^^^^^^^^^^
>this : this
>     : ^^^^
>asts : TypeScript.AST[]
>     : ^^^^^^^^^^^^^^^^

            return this.count() >= 3 &&
>this.count() >= 3 &&                this.asts[this.top] === ast &&                this.asts[this.top - 1].nodeType === TypeScript.NodeType.List &&                this.asts[this.top - 2].nodeType === TypeScript.NodeType.ModuleDeclaration : boolean
>                                                                                                                                                                                                                                             : ^^^^^^^
>this.count() >= 3 &&                this.asts[this.top] === ast &&                this.asts[this.top - 1].nodeType === TypeScript.NodeType.List : boolean
>                                                                                                                                                : ^^^^^^^
>this.count() >= 3 &&                this.asts[this.top] === ast : boolean
>                                                                : ^^^^^^^
>this.count() >= 3 : boolean
>                  : ^^^^^^^
>this.count() : number
>             : ^^^^^^
>this.count : () => number
>           : ^^^^^^^^^^^^
>this : this
>     : ^^^^
>count : () => number
>      : ^^^^^^^^^^^^
>3 : 3
>  : ^

                this.asts[this.top] === ast &&
>this.asts[this.top] === ast : boolean
>                            : ^^^^^^^
>this.asts[this.top] : TypeScript.AST
>                    : ^^^^^^^^^^^^^^
>this.asts : TypeScript.AST[]
>          : ^^^^^^^^^^^^^^^^
>this : this
>     : ^^^^
>asts : TypeScript.AST[]
>     : ^^^^^^^^^^^^^^^^
>this.top : number
>         : ^^^^^^
>this : this
>     : ^^^^
>top : number
>    : ^^^^^^
>ast : any
>    : ^^^

                this.asts[this.top - 1].nodeType === TypeScript.NodeType.List &&
>this.asts[this.top - 1].nodeType === TypeScript.NodeType.List : boolean
>                                                              : ^^^^^^^
>this.asts[this.top - 1].nodeType : any
>                                 : ^^^
>this.asts[this.top - 1] : TypeScript.AST
>                        : ^^^^^^^^^^^^^^
>this.asts : TypeScript.AST[]
>          : ^^^^^^^^^^^^^^^^
>this : this
>     : ^^^^
>asts : TypeScript.AST[]
>     : ^^^^^^^^^^^^^^^^
>this.top - 1 : number
>             : ^^^^^^
>this.top : number
>         : ^^^^^^
>this : this
>     : ^^^^
>top : number
>    : ^^^^^^
>1 : 1
>  : ^
>nodeType : any
>         : ^^^
>TypeScript.NodeType.List : any
>                         : ^^^
>TypeScript.NodeType : any
>                    : ^^^
>TypeScript : typeof TypeScript
>           : ^^^^^^^^^^^^^^^^^
>NodeType : any
>         : ^^^
>List : any
>     : ^^^

                this.asts[this.top - 2].nodeType === TypeScript.NodeType.ModuleDeclaration;
>this.asts[this.top - 2].nodeType === TypeScript.NodeType.ModuleDeclaration : boolean
>                                                                           : ^^^^^^^
>this.asts[this.top - 2].nodeType : any
>                                 : ^^^
>this.asts[this.top - 2] : TypeScript.AST
>                        : ^^^^^^^^^^^^^^
>this.asts : TypeScript.AST[]
>          : ^^^^^^^^^^^^^^^^
>this : this
>     : ^^^^
>asts : TypeScript.AST[]
>     : ^^^^^^^^^^^^^^^^
>this.top - 2 : number
>             : ^^^^^^
>this.top : number
>         : ^^^^^^
>this : this
>     : ^^^^
>top : number
>    : ^^^^^^
>2 : 2
>  : ^
>nodeType : any
>         : ^^^
>TypeScript.NodeType.ModuleDeclaration : any
>                                      : ^^^
>TypeScript.NodeType : any
>                    : ^^^
>TypeScript : typeof TypeScript
>           : ^^^^^^^^^^^^^^^^^
>NodeType : any
>         : ^^^
>ModuleDeclaration : any
>                  : ^^^
        }

        public isChildOfClass(): boolean {
>isChildOfClass : () => boolean
>               : ^^^^^^       

            var ast = lastOf(this.asts);
>ast : any
>    : ^^^
>lastOf(this.asts) : any
>                  : ^^^
>lastOf : (items: any[]) => any
>       : ^^^^^^^^^^^^^^^^^^^^^
>this.asts : TypeScript.AST[]
>          : ^^^^^^^^^^^^^^^^
>this : this
>     : ^^^^
>asts : TypeScript.AST[]
>     : ^^^^^^^^^^^^^^^^

            return this.count() >= 3 &&
>this.count() >= 3 &&                this.asts[this.top] === ast &&                this.asts[this.top - 1].nodeType === TypeScript.NodeType.List &&                this.asts[this.top - 2].nodeType === TypeScript.NodeType.ClassDeclaration : boolean
>                                                                                                                                                                                                                                            : ^^^^^^^
>this.count() >= 3 &&                this.asts[this.top] === ast &&                this.asts[this.top - 1].nodeType === TypeScript.NodeType.List : boolean
>                                                                                                                                                : ^^^^^^^
>this.count() >= 3 &&                this.asts[this.top] === ast : boolean
>                                                                : ^^^^^^^
>this.count() >= 3 : boolean
>                  : ^^^^^^^
>this.count() : number
>             : ^^^^^^
>this.count : () => number
>           : ^^^^^^^^^^^^
>this : this
>     : ^^^^
>count : () => number
>      : ^^^^^^^^^^^^
>3 : 3
>  : ^

                this.asts[this.top] === ast &&
>this.asts[this.top] === ast : boolean
>                            : ^^^^^^^
>this.asts[this.top] : TypeScript.AST
>                    : ^^^^^^^^^^^^^^
>this.asts : TypeScript.AST[]
>          : ^^^^^^^^^^^^^^^^
>this : this
>     : ^^^^
>asts : TypeScript.AST[]
>     : ^^^^^^^^^^^^^^^^
>this.top : number
>         : ^^^^^^
>this : this
>     : ^^^^
>top : number
>    : ^^^^^^
>ast : any
>    : ^^^

                this.asts[this.top - 1].nodeType === TypeScript.NodeType.List &&
>this.asts[this.top - 1].nodeType === TypeScript.NodeType.List : boolean
>                                                              : ^^^^^^^
>this.asts[this.top - 1].nodeType : any
>                                 : ^^^
>this.asts[this.top - 1] : TypeScript.AST
>                        : ^^^^^^^^^^^^^^
>this.asts : TypeScript.AST[]
>          : ^^^^^^^^^^^^^^^^
>this : this
>     : ^^^^
>asts : TypeScript.AST[]
>     : ^^^^^^^^^^^^^^^^
>this.top - 1 : number
>             : ^^^^^^
>this.top : number
>         : ^^^^^^
>this : this
>     : ^^^^
>top : number
>    : ^^^^^^
>1 : 1
>  : ^
>nodeType : any
>         : ^^^
>TypeScript.NodeType.List : any
>                         : ^^^
>TypeScript.NodeType : any
>                    : ^^^
>TypeScript : typeof TypeScript
>           : ^^^^^^^^^^^^^^^^^
>NodeType : any
>         : ^^^
>List : any
>     : ^^^

                this.asts[this.top - 2].nodeType === TypeScript.NodeType.ClassDeclaration;
>this.asts[this.top - 2].nodeType === TypeScript.NodeType.ClassDeclaration : boolean
>                                                                          : ^^^^^^^
>this.asts[this.top - 2].nodeType : any
>                                 : ^^^
>this.asts[this.top - 2] : TypeScript.AST
>                        : ^^^^^^^^^^^^^^
>this.asts : TypeScript.AST[]
>          : ^^^^^^^^^^^^^^^^
>this : this
>     : ^^^^
>asts : TypeScript.AST[]
>     : ^^^^^^^^^^^^^^^^
>this.top - 2 : number
>             : ^^^^^^
>this.top : number
>         : ^^^^^^
>this : this
>     : ^^^^
>top : number
>    : ^^^^^^
>2 : 2
>  : ^
>nodeType : any
>         : ^^^
>TypeScript.NodeType.ClassDeclaration : any
>                                     : ^^^
>TypeScript.NodeType : any
>                    : ^^^
>TypeScript : typeof TypeScript
>           : ^^^^^^^^^^^^^^^^^
>NodeType : any
>         : ^^^
>ClassDeclaration : any
>                 : ^^^
        }

        public isArgumentOfClassConstructor(): boolean {
>isArgumentOfClassConstructor : () => boolean
>                             : ^^^^^^       

            var ast = lastOf(this.asts);
>ast : any
>    : ^^^
>lastOf(this.asts) : any
>                  : ^^^
>lastOf : (items: any[]) => any
>       : ^^^^^^^^^^^^^^^^^^^^^
>this.asts : TypeScript.AST[]
>          : ^^^^^^^^^^^^^^^^
>this : this
>     : ^^^^
>asts : TypeScript.AST[]
>     : ^^^^^^^^^^^^^^^^

            return this.count() >= 5 &&
<<<<<<< HEAD
>this.count() >= 5 &&                this.asts[this.top] === ast &&                this.asts[this.top - 1].nodeType === TypeScript.NodeType.List &&                this.asts[this.top - 2].nodeType === TypeScript.NodeType.FuncDecl &&                this.asts[this.top - 3].nodeType === TypeScript.NodeType.List &&                this.asts[this.top - 4].nodeType === TypeScript.NodeType.ClassDeclaration &&                ((<TypeScript.FuncDecl>this.asts[this.top - 2]).isConstructor) &&                ((<TypeScript.FuncDecl>this.asts[this.top - 2]).arguments === this.asts[this.top - 1]) &&                ((<TypeScript.ClassDeclaration>this.asts[this.top - 4]).constructorDecl === this.asts[this.top - 2]) : any
>this.count() >= 5 &&                this.asts[this.top] === ast &&                this.asts[this.top - 1].nodeType === TypeScript.NodeType.List &&                this.asts[this.top - 2].nodeType === TypeScript.NodeType.FuncDecl &&                this.asts[this.top - 3].nodeType === TypeScript.NodeType.List &&                this.asts[this.top - 4].nodeType === TypeScript.NodeType.ClassDeclaration &&                ((<TypeScript.FuncDecl>this.asts[this.top - 2]).isConstructor) &&                ((<TypeScript.FuncDecl>this.asts[this.top - 2]).arguments === this.asts[this.top - 1]) : any
=======
>this.count() >= 5 &&                this.asts[this.top] === ast &&                this.asts[this.top - 1].nodeType === TypeScript.NodeType.List &&                this.asts[this.top - 2].nodeType === TypeScript.NodeType.FuncDecl &&                this.asts[this.top - 3].nodeType === TypeScript.NodeType.List &&                this.asts[this.top - 4].nodeType === TypeScript.NodeType.ClassDeclaration &&                ((<TypeScript.FuncDecl>this.asts[this.top - 2]).isConstructor) &&                ((<TypeScript.FuncDecl>this.asts[this.top - 2]).arguments === this.asts[this.top - 1]) &&                ((<TypeScript.ClassDeclaration>this.asts[this.top - 4]).constructorDecl === this.asts[this.top - 2]) : boolean
>                                                                                                                                                                                                                                                                                                                                                                                                                                                                                                                                                                                                                                                                                                                                 : ^^^^^^^
>this.count() >= 5 &&                this.asts[this.top] === ast &&                this.asts[this.top - 1].nodeType === TypeScript.NodeType.List &&                this.asts[this.top - 2].nodeType === TypeScript.NodeType.FuncDecl &&                this.asts[this.top - 3].nodeType === TypeScript.NodeType.List &&                this.asts[this.top - 4].nodeType === TypeScript.NodeType.ClassDeclaration &&                ((<TypeScript.FuncDecl>this.asts[this.top - 2]).isConstructor) &&                ((<TypeScript.FuncDecl>this.asts[this.top - 2]).arguments === this.asts[this.top - 1]) : boolean
>                                                                                                                                                                                                                                                                                                                                                                                                                                                                                                                                                                                                          : ^^^^^^^
>>>>>>> 12402f26
>this.count() >= 5 &&                this.asts[this.top] === ast &&                this.asts[this.top - 1].nodeType === TypeScript.NodeType.List &&                this.asts[this.top - 2].nodeType === TypeScript.NodeType.FuncDecl &&                this.asts[this.top - 3].nodeType === TypeScript.NodeType.List &&                this.asts[this.top - 4].nodeType === TypeScript.NodeType.ClassDeclaration &&                ((<TypeScript.FuncDecl>this.asts[this.top - 2]).isConstructor) : any
>                                                                                                                                                                                                                                                                                                                                                                                                                                                                                                 : ^^^
>this.count() >= 5 &&                this.asts[this.top] === ast &&                this.asts[this.top - 1].nodeType === TypeScript.NodeType.List &&                this.asts[this.top - 2].nodeType === TypeScript.NodeType.FuncDecl &&                this.asts[this.top - 3].nodeType === TypeScript.NodeType.List &&                this.asts[this.top - 4].nodeType === TypeScript.NodeType.ClassDeclaration : boolean
>                                                                                                                                                                                                                                                                                                                                                                                                                : ^^^^^^^
>this.count() >= 5 &&                this.asts[this.top] === ast &&                this.asts[this.top - 1].nodeType === TypeScript.NodeType.List &&                this.asts[this.top - 2].nodeType === TypeScript.NodeType.FuncDecl &&                this.asts[this.top - 3].nodeType === TypeScript.NodeType.List : boolean
>                                                                                                                                                                                                                                                                                                                    : ^^^^^^^
>this.count() >= 5 &&                this.asts[this.top] === ast &&                this.asts[this.top - 1].nodeType === TypeScript.NodeType.List &&                this.asts[this.top - 2].nodeType === TypeScript.NodeType.FuncDecl : boolean
>                                                                                                                                                                                                                                    : ^^^^^^^
>this.count() >= 5 &&                this.asts[this.top] === ast &&                this.asts[this.top - 1].nodeType === TypeScript.NodeType.List : boolean
>                                                                                                                                                : ^^^^^^^
>this.count() >= 5 &&                this.asts[this.top] === ast : boolean
>                                                                : ^^^^^^^
>this.count() >= 5 : boolean
>                  : ^^^^^^^
>this.count() : number
>             : ^^^^^^
>this.count : () => number
>           : ^^^^^^^^^^^^
>this : this
>     : ^^^^
>count : () => number
>      : ^^^^^^^^^^^^
>5 : 5
>  : ^

                this.asts[this.top] === ast &&
>this.asts[this.top] === ast : boolean
>                            : ^^^^^^^
>this.asts[this.top] : TypeScript.AST
>                    : ^^^^^^^^^^^^^^
>this.asts : TypeScript.AST[]
>          : ^^^^^^^^^^^^^^^^
>this : this
>     : ^^^^
>asts : TypeScript.AST[]
>     : ^^^^^^^^^^^^^^^^
>this.top : number
>         : ^^^^^^
>this : this
>     : ^^^^
>top : number
>    : ^^^^^^
>ast : any
>    : ^^^

                this.asts[this.top - 1].nodeType === TypeScript.NodeType.List &&
>this.asts[this.top - 1].nodeType === TypeScript.NodeType.List : boolean
>                                                              : ^^^^^^^
>this.asts[this.top - 1].nodeType : any
>                                 : ^^^
>this.asts[this.top - 1] : TypeScript.AST
>                        : ^^^^^^^^^^^^^^
>this.asts : TypeScript.AST[]
>          : ^^^^^^^^^^^^^^^^
>this : this
>     : ^^^^
>asts : TypeScript.AST[]
>     : ^^^^^^^^^^^^^^^^
>this.top - 1 : number
>             : ^^^^^^
>this.top : number
>         : ^^^^^^
>this : this
>     : ^^^^
>top : number
>    : ^^^^^^
>1 : 1
>  : ^
>nodeType : any
>         : ^^^
>TypeScript.NodeType.List : any
>                         : ^^^
>TypeScript.NodeType : any
>                    : ^^^
>TypeScript : typeof TypeScript
>           : ^^^^^^^^^^^^^^^^^
>NodeType : any
>         : ^^^
>List : any
>     : ^^^

                this.asts[this.top - 2].nodeType === TypeScript.NodeType.FuncDecl &&
>this.asts[this.top - 2].nodeType === TypeScript.NodeType.FuncDecl : boolean
>                                                                  : ^^^^^^^
>this.asts[this.top - 2].nodeType : any
>                                 : ^^^
>this.asts[this.top - 2] : TypeScript.AST
>                        : ^^^^^^^^^^^^^^
>this.asts : TypeScript.AST[]
>          : ^^^^^^^^^^^^^^^^
>this : this
>     : ^^^^
>asts : TypeScript.AST[]
>     : ^^^^^^^^^^^^^^^^
>this.top - 2 : number
>             : ^^^^^^
>this.top : number
>         : ^^^^^^
>this : this
>     : ^^^^
>top : number
>    : ^^^^^^
>2 : 2
>  : ^
>nodeType : any
>         : ^^^
>TypeScript.NodeType.FuncDecl : any
>                             : ^^^
>TypeScript.NodeType : any
>                    : ^^^
>TypeScript : typeof TypeScript
>           : ^^^^^^^^^^^^^^^^^
>NodeType : any
>         : ^^^
>FuncDecl : any
>         : ^^^

                this.asts[this.top - 3].nodeType === TypeScript.NodeType.List &&
>this.asts[this.top - 3].nodeType === TypeScript.NodeType.List : boolean
>                                                              : ^^^^^^^
>this.asts[this.top - 3].nodeType : any
>                                 : ^^^
>this.asts[this.top - 3] : TypeScript.AST
>                        : ^^^^^^^^^^^^^^
>this.asts : TypeScript.AST[]
>          : ^^^^^^^^^^^^^^^^
>this : this
>     : ^^^^
>asts : TypeScript.AST[]
>     : ^^^^^^^^^^^^^^^^
>this.top - 3 : number
>             : ^^^^^^
>this.top : number
>         : ^^^^^^
>this : this
>     : ^^^^
>top : number
>    : ^^^^^^
>3 : 3
>  : ^
>nodeType : any
>         : ^^^
>TypeScript.NodeType.List : any
>                         : ^^^
>TypeScript.NodeType : any
>                    : ^^^
>TypeScript : typeof TypeScript
>           : ^^^^^^^^^^^^^^^^^
>NodeType : any
>         : ^^^
>List : any
>     : ^^^

                this.asts[this.top - 4].nodeType === TypeScript.NodeType.ClassDeclaration &&
>this.asts[this.top - 4].nodeType === TypeScript.NodeType.ClassDeclaration : boolean
>                                                                          : ^^^^^^^
>this.asts[this.top - 4].nodeType : any
>                                 : ^^^
>this.asts[this.top - 4] : TypeScript.AST
>                        : ^^^^^^^^^^^^^^
>this.asts : TypeScript.AST[]
>          : ^^^^^^^^^^^^^^^^
>this : this
>     : ^^^^
>asts : TypeScript.AST[]
>     : ^^^^^^^^^^^^^^^^
>this.top - 4 : number
>             : ^^^^^^
>this.top : number
>         : ^^^^^^
>this : this
>     : ^^^^
>top : number
>    : ^^^^^^
>4 : 4
>  : ^
>nodeType : any
>         : ^^^
>TypeScript.NodeType.ClassDeclaration : any
>                                     : ^^^
>TypeScript.NodeType : any
>                    : ^^^
>TypeScript : typeof TypeScript
>           : ^^^^^^^^^^^^^^^^^
>NodeType : any
>         : ^^^
>ClassDeclaration : any
>                 : ^^^

                ((<TypeScript.FuncDecl>this.asts[this.top - 2]).isConstructor) &&
>((<TypeScript.FuncDecl>this.asts[this.top - 2]).isConstructor) : any
>                                                               : ^^^
>(<TypeScript.FuncDecl>this.asts[this.top - 2]).isConstructor : any
>                                                             : ^^^
>(<TypeScript.FuncDecl>this.asts[this.top - 2]) : TypeScript.FuncDecl
>                                               : ^^^^^^^^^^^^^^^^^^^
><TypeScript.FuncDecl>this.asts[this.top - 2] : TypeScript.FuncDecl
>                                             : ^^^^^^^^^^^^^^^^^^^
>TypeScript : any
>           : ^^^
>this.asts[this.top - 2] : TypeScript.AST
>                        : ^^^^^^^^^^^^^^
>this.asts : TypeScript.AST[]
>          : ^^^^^^^^^^^^^^^^
>this : this
>     : ^^^^
>asts : TypeScript.AST[]
>     : ^^^^^^^^^^^^^^^^
>this.top - 2 : number
>             : ^^^^^^
>this.top : number
>         : ^^^^^^
>this : this
>     : ^^^^
>top : number
>    : ^^^^^^
>2 : 2
>  : ^
>isConstructor : any
>              : ^^^

                ((<TypeScript.FuncDecl>this.asts[this.top - 2]).arguments === this.asts[this.top - 1]) &&
>((<TypeScript.FuncDecl>this.asts[this.top - 2]).arguments === this.asts[this.top - 1]) : boolean
>                                                                                       : ^^^^^^^
>(<TypeScript.FuncDecl>this.asts[this.top - 2]).arguments === this.asts[this.top - 1] : boolean
>                                                                                     : ^^^^^^^
>(<TypeScript.FuncDecl>this.asts[this.top - 2]).arguments : any
>                                                         : ^^^
>(<TypeScript.FuncDecl>this.asts[this.top - 2]) : TypeScript.FuncDecl
>                                               : ^^^^^^^^^^^^^^^^^^^
><TypeScript.FuncDecl>this.asts[this.top - 2] : TypeScript.FuncDecl
>                                             : ^^^^^^^^^^^^^^^^^^^
>TypeScript : any
>           : ^^^
>this.asts[this.top - 2] : TypeScript.AST
>                        : ^^^^^^^^^^^^^^
>this.asts : TypeScript.AST[]
>          : ^^^^^^^^^^^^^^^^
>this : this
>     : ^^^^
>asts : TypeScript.AST[]
>     : ^^^^^^^^^^^^^^^^
>this.top - 2 : number
>             : ^^^^^^
>this.top : number
>         : ^^^^^^
>this : this
>     : ^^^^
>top : number
>    : ^^^^^^
>2 : 2
>  : ^
>arguments : any
>          : ^^^
>this.asts[this.top - 1] : TypeScript.AST
>                        : ^^^^^^^^^^^^^^
>this.asts : TypeScript.AST[]
>          : ^^^^^^^^^^^^^^^^
>this : this
>     : ^^^^
>asts : TypeScript.AST[]
>     : ^^^^^^^^^^^^^^^^
>this.top - 1 : number
>             : ^^^^^^
>this.top : number
>         : ^^^^^^
>this : this
>     : ^^^^
>top : number
>    : ^^^^^^
>1 : 1
>  : ^

                ((<TypeScript.ClassDeclaration>this.asts[this.top - 4]).constructorDecl === this.asts[this.top - 2]);
>((<TypeScript.ClassDeclaration>this.asts[this.top - 4]).constructorDecl === this.asts[this.top - 2]) : boolean
>                                                                                                     : ^^^^^^^
>(<TypeScript.ClassDeclaration>this.asts[this.top - 4]).constructorDecl === this.asts[this.top - 2] : boolean
>                                                                                                   : ^^^^^^^
>(<TypeScript.ClassDeclaration>this.asts[this.top - 4]).constructorDecl : any
>                                                                       : ^^^
>(<TypeScript.ClassDeclaration>this.asts[this.top - 4]) : TypeScript.ClassDeclaration
>                                                       : ^^^^^^^^^^^^^^^^^^^^^^^^^^^
><TypeScript.ClassDeclaration>this.asts[this.top - 4] : TypeScript.ClassDeclaration
>                                                     : ^^^^^^^^^^^^^^^^^^^^^^^^^^^
>TypeScript : any
>           : ^^^
>this.asts[this.top - 4] : TypeScript.AST
>                        : ^^^^^^^^^^^^^^
>this.asts : TypeScript.AST[]
>          : ^^^^^^^^^^^^^^^^
>this : this
>     : ^^^^
>asts : TypeScript.AST[]
>     : ^^^^^^^^^^^^^^^^
>this.top - 4 : number
>             : ^^^^^^
>this.top : number
>         : ^^^^^^
>this : this
>     : ^^^^
>top : number
>    : ^^^^^^
>4 : 4
>  : ^
>constructorDecl : any
>                : ^^^
>this.asts[this.top - 2] : TypeScript.AST
>                        : ^^^^^^^^^^^^^^
>this.asts : TypeScript.AST[]
>          : ^^^^^^^^^^^^^^^^
>this : this
>     : ^^^^
>asts : TypeScript.AST[]
>     : ^^^^^^^^^^^^^^^^
>this.top - 2 : number
>             : ^^^^^^
>this.top : number
>         : ^^^^^^
>this : this
>     : ^^^^
>top : number
>    : ^^^^^^
>2 : 2
>  : ^
        }

        public isChildOfInterface(): boolean {
>isChildOfInterface : () => boolean
>                   : ^^^^^^       

            var ast = lastOf(this.asts);
>ast : any
>    : ^^^
>lastOf(this.asts) : any
>                  : ^^^
>lastOf : (items: any[]) => any
>       : ^^^^^^^^^^^^^^^^^^^^^
>this.asts : TypeScript.AST[]
>          : ^^^^^^^^^^^^^^^^
>this : this
>     : ^^^^
>asts : TypeScript.AST[]
>     : ^^^^^^^^^^^^^^^^

            return this.count() >= 3 &&
>this.count() >= 3 &&                this.asts[this.top] === ast &&                this.asts[this.top - 1].nodeType === TypeScript.NodeType.List &&                this.asts[this.top - 2].nodeType === TypeScript.NodeType.InterfaceDeclaration : boolean
>                                                                                                                                                                                                                                                : ^^^^^^^
>this.count() >= 3 &&                this.asts[this.top] === ast &&                this.asts[this.top - 1].nodeType === TypeScript.NodeType.List : boolean
>                                                                                                                                                : ^^^^^^^
>this.count() >= 3 &&                this.asts[this.top] === ast : boolean
>                                                                : ^^^^^^^
>this.count() >= 3 : boolean
>                  : ^^^^^^^
>this.count() : number
>             : ^^^^^^
>this.count : () => number
>           : ^^^^^^^^^^^^
>this : this
>     : ^^^^
>count : () => number
>      : ^^^^^^^^^^^^
>3 : 3
>  : ^

                this.asts[this.top] === ast &&
>this.asts[this.top] === ast : boolean
>                            : ^^^^^^^
>this.asts[this.top] : TypeScript.AST
>                    : ^^^^^^^^^^^^^^
>this.asts : TypeScript.AST[]
>          : ^^^^^^^^^^^^^^^^
>this : this
>     : ^^^^
>asts : TypeScript.AST[]
>     : ^^^^^^^^^^^^^^^^
>this.top : number
>         : ^^^^^^
>this : this
>     : ^^^^
>top : number
>    : ^^^^^^
>ast : any
>    : ^^^

                this.asts[this.top - 1].nodeType === TypeScript.NodeType.List &&
>this.asts[this.top - 1].nodeType === TypeScript.NodeType.List : boolean
>                                                              : ^^^^^^^
>this.asts[this.top - 1].nodeType : any
>                                 : ^^^
>this.asts[this.top - 1] : TypeScript.AST
>                        : ^^^^^^^^^^^^^^
>this.asts : TypeScript.AST[]
>          : ^^^^^^^^^^^^^^^^
>this : this
>     : ^^^^
>asts : TypeScript.AST[]
>     : ^^^^^^^^^^^^^^^^
>this.top - 1 : number
>             : ^^^^^^
>this.top : number
>         : ^^^^^^
>this : this
>     : ^^^^
>top : number
>    : ^^^^^^
>1 : 1
>  : ^
>nodeType : any
>         : ^^^
>TypeScript.NodeType.List : any
>                         : ^^^
>TypeScript.NodeType : any
>                    : ^^^
>TypeScript : typeof TypeScript
>           : ^^^^^^^^^^^^^^^^^
>NodeType : any
>         : ^^^
>List : any
>     : ^^^

                this.asts[this.top - 2].nodeType === TypeScript.NodeType.InterfaceDeclaration;
>this.asts[this.top - 2].nodeType === TypeScript.NodeType.InterfaceDeclaration : boolean
>                                                                              : ^^^^^^^
>this.asts[this.top - 2].nodeType : any
>                                 : ^^^
>this.asts[this.top - 2] : TypeScript.AST
>                        : ^^^^^^^^^^^^^^
>this.asts : TypeScript.AST[]
>          : ^^^^^^^^^^^^^^^^
>this : this
>     : ^^^^
>asts : TypeScript.AST[]
>     : ^^^^^^^^^^^^^^^^
>this.top - 2 : number
>             : ^^^^^^
>this.top : number
>         : ^^^^^^
>this : this
>     : ^^^^
>top : number
>    : ^^^^^^
>2 : 2
>  : ^
>nodeType : any
>         : ^^^
>TypeScript.NodeType.InterfaceDeclaration : any
>                                         : ^^^
>TypeScript.NodeType : any
>                    : ^^^
>TypeScript : typeof TypeScript
>           : ^^^^^^^^^^^^^^^^^
>NodeType : any
>         : ^^^
>InterfaceDeclaration : any
>                     : ^^^
        }

        public isTopLevelImplicitModule() {
>isTopLevelImplicitModule : () => any
>                         : ^^^^^^^^^

            return this.count() >= 1 &&
>this.count() >= 1 &&                this.asts[this.top].nodeType === TypeScript.NodeType.ModuleDeclaration &&                TypeScript.hasFlag((<TypeScript.ModuleDeclaration>this.asts[this.top]).modFlags, TypeScript.ModuleFlags.IsWholeFile) : any
>                                                                                                                                                                                                                                                  : ^^^
>this.count() >= 1 &&                this.asts[this.top].nodeType === TypeScript.NodeType.ModuleDeclaration : boolean
>                                                                                                           : ^^^^^^^
>this.count() >= 1 : boolean
>                  : ^^^^^^^
>this.count() : number
>             : ^^^^^^
>this.count : () => number
>           : ^^^^^^^^^^^^
>this : this
>     : ^^^^
>count : () => number
>      : ^^^^^^^^^^^^
>1 : 1
>  : ^

                this.asts[this.top].nodeType === TypeScript.NodeType.ModuleDeclaration &&
>this.asts[this.top].nodeType === TypeScript.NodeType.ModuleDeclaration : boolean
>                                                                       : ^^^^^^^
>this.asts[this.top].nodeType : any
>                             : ^^^
>this.asts[this.top] : TypeScript.AST
>                    : ^^^^^^^^^^^^^^
>this.asts : TypeScript.AST[]
>          : ^^^^^^^^^^^^^^^^
>this : this
>     : ^^^^
>asts : TypeScript.AST[]
>     : ^^^^^^^^^^^^^^^^
>this.top : number
>         : ^^^^^^
>this : this
>     : ^^^^
>top : number
>    : ^^^^^^
>nodeType : any
>         : ^^^
>TypeScript.NodeType.ModuleDeclaration : any
>                                      : ^^^
>TypeScript.NodeType : any
>                    : ^^^
>TypeScript : typeof TypeScript
>           : ^^^^^^^^^^^^^^^^^
>NodeType : any
>         : ^^^
>ModuleDeclaration : any
>                  : ^^^

                TypeScript.hasFlag((<TypeScript.ModuleDeclaration>this.asts[this.top]).modFlags, TypeScript.ModuleFlags.IsWholeFile);
>TypeScript.hasFlag((<TypeScript.ModuleDeclaration>this.asts[this.top]).modFlags, TypeScript.ModuleFlags.IsWholeFile) : any
>                                                                                                                     : ^^^
>TypeScript.hasFlag : any
>                   : ^^^
>TypeScript : typeof TypeScript
>           : ^^^^^^^^^^^^^^^^^
>hasFlag : any
>        : ^^^
>(<TypeScript.ModuleDeclaration>this.asts[this.top]).modFlags : any
>                                                             : ^^^
>(<TypeScript.ModuleDeclaration>this.asts[this.top]) : TypeScript.ModuleDeclaration
>                                                    : ^^^^^^^^^^^^^^^^^^^^^^^^^^^^
><TypeScript.ModuleDeclaration>this.asts[this.top] : TypeScript.ModuleDeclaration
>                                                  : ^^^^^^^^^^^^^^^^^^^^^^^^^^^^
>TypeScript : any
>           : ^^^
>this.asts[this.top] : TypeScript.AST
>                    : ^^^^^^^^^^^^^^
>this.asts : TypeScript.AST[]
>          : ^^^^^^^^^^^^^^^^
>this : this
>     : ^^^^
>asts : TypeScript.AST[]
>     : ^^^^^^^^^^^^^^^^
>this.top : number
>         : ^^^^^^
>this : this
>     : ^^^^
>top : number
>    : ^^^^^^
>modFlags : any
>         : ^^^
>TypeScript.ModuleFlags.IsWholeFile : any
>                                   : ^^^
>TypeScript.ModuleFlags : any
>                       : ^^^
>TypeScript : typeof TypeScript
>           : ^^^^^^^^^^^^^^^^^
>ModuleFlags : any
>            : ^^^
>IsWholeFile : any
>            : ^^^
        }

        public isBodyOfTopLevelImplicitModule() {
>isBodyOfTopLevelImplicitModule : () => any
>                               : ^^^^^^^^^

            return this.count() >= 2 &&
>this.count() >= 2 &&                this.asts[this.top - 0].nodeType === TypeScript.NodeType.List &&                this.asts[this.top - 1].nodeType === TypeScript.NodeType.ModuleDeclaration &&                 (<TypeScript.ModuleDeclaration>this.asts[this.top - 1]).members == this.asts[this.top - 0] &&                TypeScript.hasFlag((<TypeScript.ModuleDeclaration>this.asts[this.top - 1]).modFlags, TypeScript.ModuleFlags.IsWholeFile) : any
>                                                                                                                                                                                                                                                                                                                                                                                                                                                        : ^^^
>this.count() >= 2 &&                this.asts[this.top - 0].nodeType === TypeScript.NodeType.List &&                this.asts[this.top - 1].nodeType === TypeScript.NodeType.ModuleDeclaration &&                 (<TypeScript.ModuleDeclaration>this.asts[this.top - 1]).members == this.asts[this.top - 0] : boolean
>                                                                                                                                                                                                                                                                                                             : ^^^^^^^
>this.count() >= 2 &&                this.asts[this.top - 0].nodeType === TypeScript.NodeType.List &&                this.asts[this.top - 1].nodeType === TypeScript.NodeType.ModuleDeclaration : boolean
>                                                                                                                                                                                               : ^^^^^^^
>this.count() >= 2 &&                this.asts[this.top - 0].nodeType === TypeScript.NodeType.List : boolean
>                                                                                                  : ^^^^^^^
>this.count() >= 2 : boolean
>                  : ^^^^^^^
>this.count() : number
>             : ^^^^^^
>this.count : () => number
>           : ^^^^^^^^^^^^
>this : this
>     : ^^^^
>count : () => number
>      : ^^^^^^^^^^^^
>2 : 2
>  : ^

                this.asts[this.top - 0].nodeType === TypeScript.NodeType.List &&
>this.asts[this.top - 0].nodeType === TypeScript.NodeType.List : boolean
>                                                              : ^^^^^^^
>this.asts[this.top - 0].nodeType : any
>                                 : ^^^
>this.asts[this.top - 0] : TypeScript.AST
>                        : ^^^^^^^^^^^^^^
>this.asts : TypeScript.AST[]
>          : ^^^^^^^^^^^^^^^^
>this : this
>     : ^^^^
>asts : TypeScript.AST[]
>     : ^^^^^^^^^^^^^^^^
>this.top - 0 : number
>             : ^^^^^^
>this.top : number
>         : ^^^^^^
>this : this
>     : ^^^^
>top : number
>    : ^^^^^^
>0 : 0
>  : ^
>nodeType : any
>         : ^^^
>TypeScript.NodeType.List : any
>                         : ^^^
>TypeScript.NodeType : any
>                    : ^^^
>TypeScript : typeof TypeScript
>           : ^^^^^^^^^^^^^^^^^
>NodeType : any
>         : ^^^
>List : any
>     : ^^^

                this.asts[this.top - 1].nodeType === TypeScript.NodeType.ModuleDeclaration &&
>this.asts[this.top - 1].nodeType === TypeScript.NodeType.ModuleDeclaration : boolean
>                                                                           : ^^^^^^^
>this.asts[this.top - 1].nodeType : any
>                                 : ^^^
>this.asts[this.top - 1] : TypeScript.AST
>                        : ^^^^^^^^^^^^^^
>this.asts : TypeScript.AST[]
>          : ^^^^^^^^^^^^^^^^
>this : this
>     : ^^^^
>asts : TypeScript.AST[]
>     : ^^^^^^^^^^^^^^^^
>this.top - 1 : number
>             : ^^^^^^
>this.top : number
>         : ^^^^^^
>this : this
>     : ^^^^
>top : number
>    : ^^^^^^
>1 : 1
>  : ^
>nodeType : any
>         : ^^^
>TypeScript.NodeType.ModuleDeclaration : any
>                                      : ^^^
>TypeScript.NodeType : any
>                    : ^^^
>TypeScript : typeof TypeScript
>           : ^^^^^^^^^^^^^^^^^
>NodeType : any
>         : ^^^
>ModuleDeclaration : any
>                  : ^^^

                 (<TypeScript.ModuleDeclaration>this.asts[this.top - 1]).members == this.asts[this.top - 0] &&
>(<TypeScript.ModuleDeclaration>this.asts[this.top - 1]).members == this.asts[this.top - 0] : boolean
>                                                                                           : ^^^^^^^
>(<TypeScript.ModuleDeclaration>this.asts[this.top - 1]).members : any
>                                                                : ^^^
>(<TypeScript.ModuleDeclaration>this.asts[this.top - 1]) : TypeScript.ModuleDeclaration
>                                                        : ^^^^^^^^^^^^^^^^^^^^^^^^^^^^
><TypeScript.ModuleDeclaration>this.asts[this.top - 1] : TypeScript.ModuleDeclaration
>                                                      : ^^^^^^^^^^^^^^^^^^^^^^^^^^^^
>TypeScript : any
>           : ^^^
>this.asts[this.top - 1] : TypeScript.AST
>                        : ^^^^^^^^^^^^^^
>this.asts : TypeScript.AST[]
>          : ^^^^^^^^^^^^^^^^
>this : this
>     : ^^^^
>asts : TypeScript.AST[]
>     : ^^^^^^^^^^^^^^^^
>this.top - 1 : number
>             : ^^^^^^
>this.top : number
>         : ^^^^^^
>this : this
>     : ^^^^
>top : number
>    : ^^^^^^
>1 : 1
>  : ^
>members : any
>        : ^^^
>this.asts[this.top - 0] : TypeScript.AST
>                        : ^^^^^^^^^^^^^^
>this.asts : TypeScript.AST[]
>          : ^^^^^^^^^^^^^^^^
>this : this
>     : ^^^^
>asts : TypeScript.AST[]
>     : ^^^^^^^^^^^^^^^^
>this.top - 0 : number
>             : ^^^^^^
>this.top : number
>         : ^^^^^^
>this : this
>     : ^^^^
>top : number
>    : ^^^^^^
>0 : 0
>  : ^

                TypeScript.hasFlag((<TypeScript.ModuleDeclaration>this.asts[this.top - 1]).modFlags, TypeScript.ModuleFlags.IsWholeFile);
>TypeScript.hasFlag((<TypeScript.ModuleDeclaration>this.asts[this.top - 1]).modFlags, TypeScript.ModuleFlags.IsWholeFile) : any
>                                                                                                                         : ^^^
>TypeScript.hasFlag : any
>                   : ^^^
>TypeScript : typeof TypeScript
>           : ^^^^^^^^^^^^^^^^^
>hasFlag : any
>        : ^^^
>(<TypeScript.ModuleDeclaration>this.asts[this.top - 1]).modFlags : any
>                                                                 : ^^^
>(<TypeScript.ModuleDeclaration>this.asts[this.top - 1]) : TypeScript.ModuleDeclaration
>                                                        : ^^^^^^^^^^^^^^^^^^^^^^^^^^^^
><TypeScript.ModuleDeclaration>this.asts[this.top - 1] : TypeScript.ModuleDeclaration
>                                                      : ^^^^^^^^^^^^^^^^^^^^^^^^^^^^
>TypeScript : any
>           : ^^^
>this.asts[this.top - 1] : TypeScript.AST
>                        : ^^^^^^^^^^^^^^
>this.asts : TypeScript.AST[]
>          : ^^^^^^^^^^^^^^^^
>this : this
>     : ^^^^
>asts : TypeScript.AST[]
>     : ^^^^^^^^^^^^^^^^
>this.top - 1 : number
>             : ^^^^^^
>this.top : number
>         : ^^^^^^
>this : this
>     : ^^^^
>top : number
>    : ^^^^^^
>1 : 1
>  : ^
>modFlags : any
>         : ^^^
>TypeScript.ModuleFlags.IsWholeFile : any
>                                   : ^^^
>TypeScript.ModuleFlags : any
>                       : ^^^
>TypeScript : typeof TypeScript
>           : ^^^^^^^^^^^^^^^^^
>ModuleFlags : any
>            : ^^^
>IsWholeFile : any
>            : ^^^
        }

        public isBodyOfScript(): boolean {
>isBodyOfScript : () => boolean
>               : ^^^^^^       

            return this.count() >= 2 &&
>this.count() >= 2 &&                this.asts[this.top - 1].nodeType === TypeScript.NodeType.Script &&                 (<TypeScript.Script>this.asts[this.top - 1]).bod == this.asts[this.top - 0] : boolean
>                                                                                                                                                                                                   : ^^^^^^^
>this.count() >= 2 &&                this.asts[this.top - 1].nodeType === TypeScript.NodeType.Script : boolean
>                                                                                                    : ^^^^^^^
>this.count() >= 2 : boolean
>                  : ^^^^^^^
>this.count() : number
>             : ^^^^^^
>this.count : () => number
>           : ^^^^^^^^^^^^
>this : this
>     : ^^^^
>count : () => number
>      : ^^^^^^^^^^^^
>2 : 2
>  : ^

                this.asts[this.top - 1].nodeType === TypeScript.NodeType.Script &&
>this.asts[this.top - 1].nodeType === TypeScript.NodeType.Script : boolean
>                                                                : ^^^^^^^
>this.asts[this.top - 1].nodeType : any
>                                 : ^^^
>this.asts[this.top - 1] : TypeScript.AST
>                        : ^^^^^^^^^^^^^^
>this.asts : TypeScript.AST[]
>          : ^^^^^^^^^^^^^^^^
>this : this
>     : ^^^^
>asts : TypeScript.AST[]
>     : ^^^^^^^^^^^^^^^^
>this.top - 1 : number
>             : ^^^^^^
>this.top : number
>         : ^^^^^^
>this : this
>     : ^^^^
>top : number
>    : ^^^^^^
>1 : 1
>  : ^
>nodeType : any
>         : ^^^
>TypeScript.NodeType.Script : any
>                           : ^^^
>TypeScript.NodeType : any
>                    : ^^^
>TypeScript : typeof TypeScript
>           : ^^^^^^^^^^^^^^^^^
>NodeType : any
>         : ^^^
>Script : any
>       : ^^^

                 (<TypeScript.Script>this.asts[this.top - 1]).bod == this.asts[this.top - 0];
>(<TypeScript.Script>this.asts[this.top - 1]).bod == this.asts[this.top - 0] : boolean
>                                                                            : ^^^^^^^
>(<TypeScript.Script>this.asts[this.top - 1]).bod : any
>                                                 : ^^^
>(<TypeScript.Script>this.asts[this.top - 1]) : TypeScript.Script
>                                             : ^^^^^^^^^^^^^^^^^
><TypeScript.Script>this.asts[this.top - 1] : TypeScript.Script
>                                           : ^^^^^^^^^^^^^^^^^
>TypeScript : any
>           : ^^^
>this.asts[this.top - 1] : TypeScript.AST
>                        : ^^^^^^^^^^^^^^
>this.asts : TypeScript.AST[]
>          : ^^^^^^^^^^^^^^^^
>this : this
>     : ^^^^
>asts : TypeScript.AST[]
>     : ^^^^^^^^^^^^^^^^
>this.top - 1 : number
>             : ^^^^^^
>this.top : number
>         : ^^^^^^
>this : this
>     : ^^^^
>top : number
>    : ^^^^^^
>1 : 1
>  : ^
>bod : any
>    : ^^^
>this.asts[this.top - 0] : TypeScript.AST
>                        : ^^^^^^^^^^^^^^
>this.asts : TypeScript.AST[]
>          : ^^^^^^^^^^^^^^^^
>this : this
>     : ^^^^
>asts : TypeScript.AST[]
>     : ^^^^^^^^^^^^^^^^
>this.top - 0 : number
>             : ^^^^^^
>this.top : number
>         : ^^^^^^
>this : this
>     : ^^^^
>top : number
>    : ^^^^^^
>0 : 0
>  : ^
        }

        public isBodyOfSwitch(): boolean {
>isBodyOfSwitch : () => boolean
>               : ^^^^^^       

            return this.count() >= 2 &&
>this.count() >= 2 &&                this.asts[this.top - 1].nodeType === TypeScript.NodeType.Switch &&                 (<TypeScript.SwitchStatement>this.asts[this.top - 1]).caseList == this.asts[this.top - 0] : boolean
>                                                                                                                                                                                                                 : ^^^^^^^
>this.count() >= 2 &&                this.asts[this.top - 1].nodeType === TypeScript.NodeType.Switch : boolean
>                                                                                                    : ^^^^^^^
>this.count() >= 2 : boolean
>                  : ^^^^^^^
>this.count() : number
>             : ^^^^^^
>this.count : () => number
>           : ^^^^^^^^^^^^
>this : this
>     : ^^^^
>count : () => number
>      : ^^^^^^^^^^^^
>2 : 2
>  : ^

                this.asts[this.top - 1].nodeType === TypeScript.NodeType.Switch &&
>this.asts[this.top - 1].nodeType === TypeScript.NodeType.Switch : boolean
>                                                                : ^^^^^^^
>this.asts[this.top - 1].nodeType : any
>                                 : ^^^
>this.asts[this.top - 1] : TypeScript.AST
>                        : ^^^^^^^^^^^^^^
>this.asts : TypeScript.AST[]
>          : ^^^^^^^^^^^^^^^^
>this : this
>     : ^^^^
>asts : TypeScript.AST[]
>     : ^^^^^^^^^^^^^^^^
>this.top - 1 : number
>             : ^^^^^^
>this.top : number
>         : ^^^^^^
>this : this
>     : ^^^^
>top : number
>    : ^^^^^^
>1 : 1
>  : ^
>nodeType : any
>         : ^^^
>TypeScript.NodeType.Switch : any
>                           : ^^^
>TypeScript.NodeType : any
>                    : ^^^
>TypeScript : typeof TypeScript
>           : ^^^^^^^^^^^^^^^^^
>NodeType : any
>         : ^^^
>Switch : any
>       : ^^^

                 (<TypeScript.SwitchStatement>this.asts[this.top - 1]).caseList == this.asts[this.top - 0];
>(<TypeScript.SwitchStatement>this.asts[this.top - 1]).caseList == this.asts[this.top - 0] : boolean
>                                                                                          : ^^^^^^^
>(<TypeScript.SwitchStatement>this.asts[this.top - 1]).caseList : any
>                                                               : ^^^
>(<TypeScript.SwitchStatement>this.asts[this.top - 1]) : TypeScript.SwitchStatement
>                                                      : ^^^^^^^^^^^^^^^^^^^^^^^^^^
><TypeScript.SwitchStatement>this.asts[this.top - 1] : TypeScript.SwitchStatement
>                                                    : ^^^^^^^^^^^^^^^^^^^^^^^^^^
>TypeScript : any
>           : ^^^
>this.asts[this.top - 1] : TypeScript.AST
>                        : ^^^^^^^^^^^^^^
>this.asts : TypeScript.AST[]
>          : ^^^^^^^^^^^^^^^^
>this : this
>     : ^^^^
>asts : TypeScript.AST[]
>     : ^^^^^^^^^^^^^^^^
>this.top - 1 : number
>             : ^^^^^^
>this.top : number
>         : ^^^^^^
>this : this
>     : ^^^^
>top : number
>    : ^^^^^^
>1 : 1
>  : ^
>caseList : any
>         : ^^^
>this.asts[this.top - 0] : TypeScript.AST
>                        : ^^^^^^^^^^^^^^
>this.asts : TypeScript.AST[]
>          : ^^^^^^^^^^^^^^^^
>this : this
>     : ^^^^
>asts : TypeScript.AST[]
>     : ^^^^^^^^^^^^^^^^
>this.top - 0 : number
>             : ^^^^^^
>this.top : number
>         : ^^^^^^
>this : this
>     : ^^^^
>top : number
>    : ^^^^^^
>0 : 0
>  : ^
        }

        public isBodyOfModule(): boolean {
>isBodyOfModule : () => boolean
>               : ^^^^^^       

            return this.count() >= 2 &&
>this.count() >= 2 &&                this.asts[this.top - 1].nodeType === TypeScript.NodeType.ModuleDeclaration &&                 (<TypeScript.ModuleDeclaration>this.asts[this.top - 1]).members == this.asts[this.top - 0] : boolean
>                                                                                                                                                                                                                             : ^^^^^^^
>this.count() >= 2 &&                this.asts[this.top - 1].nodeType === TypeScript.NodeType.ModuleDeclaration : boolean
>                                                                                                               : ^^^^^^^
>this.count() >= 2 : boolean
>                  : ^^^^^^^
>this.count() : number
>             : ^^^^^^
>this.count : () => number
>           : ^^^^^^^^^^^^
>this : this
>     : ^^^^
>count : () => number
>      : ^^^^^^^^^^^^
>2 : 2
>  : ^

                this.asts[this.top - 1].nodeType === TypeScript.NodeType.ModuleDeclaration &&
>this.asts[this.top - 1].nodeType === TypeScript.NodeType.ModuleDeclaration : boolean
>                                                                           : ^^^^^^^
>this.asts[this.top - 1].nodeType : any
>                                 : ^^^
>this.asts[this.top - 1] : TypeScript.AST
>                        : ^^^^^^^^^^^^^^
>this.asts : TypeScript.AST[]
>          : ^^^^^^^^^^^^^^^^
>this : this
>     : ^^^^
>asts : TypeScript.AST[]
>     : ^^^^^^^^^^^^^^^^
>this.top - 1 : number
>             : ^^^^^^
>this.top : number
>         : ^^^^^^
>this : this
>     : ^^^^
>top : number
>    : ^^^^^^
>1 : 1
>  : ^
>nodeType : any
>         : ^^^
>TypeScript.NodeType.ModuleDeclaration : any
>                                      : ^^^
>TypeScript.NodeType : any
>                    : ^^^
>TypeScript : typeof TypeScript
>           : ^^^^^^^^^^^^^^^^^
>NodeType : any
>         : ^^^
>ModuleDeclaration : any
>                  : ^^^

                 (<TypeScript.ModuleDeclaration>this.asts[this.top - 1]).members == this.asts[this.top - 0];
>(<TypeScript.ModuleDeclaration>this.asts[this.top - 1]).members == this.asts[this.top - 0] : boolean
>                                                                                           : ^^^^^^^
>(<TypeScript.ModuleDeclaration>this.asts[this.top - 1]).members : any
>                                                                : ^^^
>(<TypeScript.ModuleDeclaration>this.asts[this.top - 1]) : TypeScript.ModuleDeclaration
>                                                        : ^^^^^^^^^^^^^^^^^^^^^^^^^^^^
><TypeScript.ModuleDeclaration>this.asts[this.top - 1] : TypeScript.ModuleDeclaration
>                                                      : ^^^^^^^^^^^^^^^^^^^^^^^^^^^^
>TypeScript : any
>           : ^^^
>this.asts[this.top - 1] : TypeScript.AST
>                        : ^^^^^^^^^^^^^^
>this.asts : TypeScript.AST[]
>          : ^^^^^^^^^^^^^^^^
>this : this
>     : ^^^^
>asts : TypeScript.AST[]
>     : ^^^^^^^^^^^^^^^^
>this.top - 1 : number
>             : ^^^^^^
>this.top : number
>         : ^^^^^^
>this : this
>     : ^^^^
>top : number
>    : ^^^^^^
>1 : 1
>  : ^
>members : any
>        : ^^^
>this.asts[this.top - 0] : TypeScript.AST
>                        : ^^^^^^^^^^^^^^
>this.asts : TypeScript.AST[]
>          : ^^^^^^^^^^^^^^^^
>this : this
>     : ^^^^
>asts : TypeScript.AST[]
>     : ^^^^^^^^^^^^^^^^
>this.top - 0 : number
>             : ^^^^^^
>this.top : number
>         : ^^^^^^
>this : this
>     : ^^^^
>top : number
>    : ^^^^^^
>0 : 0
>  : ^
        }

        public isBodyOfClass(): boolean {
>isBodyOfClass : () => boolean
>              : ^^^^^^       

            return this.count() >= 2 &&
>this.count() >= 2 &&                this.asts[this.top - 1].nodeType === TypeScript.NodeType.ClassDeclaration &&                 (<TypeScript.ClassDeclaration>this.asts[this.top - 1]).members == this.asts[this.top - 0] : boolean
>                                                                                                                                                                                                                           : ^^^^^^^
>this.count() >= 2 &&                this.asts[this.top - 1].nodeType === TypeScript.NodeType.ClassDeclaration : boolean
>                                                                                                              : ^^^^^^^
>this.count() >= 2 : boolean
>                  : ^^^^^^^
>this.count() : number
>             : ^^^^^^
>this.count : () => number
>           : ^^^^^^^^^^^^
>this : this
>     : ^^^^
>count : () => number
>      : ^^^^^^^^^^^^
>2 : 2
>  : ^

                this.asts[this.top - 1].nodeType === TypeScript.NodeType.ClassDeclaration &&
>this.asts[this.top - 1].nodeType === TypeScript.NodeType.ClassDeclaration : boolean
>                                                                          : ^^^^^^^
>this.asts[this.top - 1].nodeType : any
>                                 : ^^^
>this.asts[this.top - 1] : TypeScript.AST
>                        : ^^^^^^^^^^^^^^
>this.asts : TypeScript.AST[]
>          : ^^^^^^^^^^^^^^^^
>this : this
>     : ^^^^
>asts : TypeScript.AST[]
>     : ^^^^^^^^^^^^^^^^
>this.top - 1 : number
>             : ^^^^^^
>this.top : number
>         : ^^^^^^
>this : this
>     : ^^^^
>top : number
>    : ^^^^^^
>1 : 1
>  : ^
>nodeType : any
>         : ^^^
>TypeScript.NodeType.ClassDeclaration : any
>                                     : ^^^
>TypeScript.NodeType : any
>                    : ^^^
>TypeScript : typeof TypeScript
>           : ^^^^^^^^^^^^^^^^^
>NodeType : any
>         : ^^^
>ClassDeclaration : any
>                 : ^^^

                 (<TypeScript.ClassDeclaration>this.asts[this.top - 1]).members == this.asts[this.top - 0];
>(<TypeScript.ClassDeclaration>this.asts[this.top - 1]).members == this.asts[this.top - 0] : boolean
>                                                                                          : ^^^^^^^
>(<TypeScript.ClassDeclaration>this.asts[this.top - 1]).members : any
>                                                               : ^^^
>(<TypeScript.ClassDeclaration>this.asts[this.top - 1]) : TypeScript.ClassDeclaration
>                                                       : ^^^^^^^^^^^^^^^^^^^^^^^^^^^
><TypeScript.ClassDeclaration>this.asts[this.top - 1] : TypeScript.ClassDeclaration
>                                                     : ^^^^^^^^^^^^^^^^^^^^^^^^^^^
>TypeScript : any
>           : ^^^
>this.asts[this.top - 1] : TypeScript.AST
>                        : ^^^^^^^^^^^^^^
>this.asts : TypeScript.AST[]
>          : ^^^^^^^^^^^^^^^^
>this : this
>     : ^^^^
>asts : TypeScript.AST[]
>     : ^^^^^^^^^^^^^^^^
>this.top - 1 : number
>             : ^^^^^^
>this.top : number
>         : ^^^^^^
>this : this
>     : ^^^^
>top : number
>    : ^^^^^^
>1 : 1
>  : ^
>members : any
>        : ^^^
>this.asts[this.top - 0] : TypeScript.AST
>                        : ^^^^^^^^^^^^^^
>this.asts : TypeScript.AST[]
>          : ^^^^^^^^^^^^^^^^
>this : this
>     : ^^^^
>asts : TypeScript.AST[]
>     : ^^^^^^^^^^^^^^^^
>this.top - 0 : number
>             : ^^^^^^
>this.top : number
>         : ^^^^^^
>this : this
>     : ^^^^
>top : number
>    : ^^^^^^
>0 : 0
>  : ^
        }

        public isBodyOfFunction(): boolean {
>isBodyOfFunction : () => boolean
>                 : ^^^^^^       

            return this.count() >= 2 &&
>this.count() >= 2 &&                this.asts[this.top - 1].nodeType === TypeScript.NodeType.FuncDecl &&                 (<TypeScript.FuncDecl>this.asts[this.top - 1]).bod == this.asts[this.top - 0] : boolean
>                                                                                                                                                                                                       : ^^^^^^^
>this.count() >= 2 &&                this.asts[this.top - 1].nodeType === TypeScript.NodeType.FuncDecl : boolean
>                                                                                                      : ^^^^^^^
>this.count() >= 2 : boolean
>                  : ^^^^^^^
>this.count() : number
>             : ^^^^^^
>this.count : () => number
>           : ^^^^^^^^^^^^
>this : this
>     : ^^^^
>count : () => number
>      : ^^^^^^^^^^^^
>2 : 2
>  : ^

                this.asts[this.top - 1].nodeType === TypeScript.NodeType.FuncDecl &&
>this.asts[this.top - 1].nodeType === TypeScript.NodeType.FuncDecl : boolean
>                                                                  : ^^^^^^^
>this.asts[this.top - 1].nodeType : any
>                                 : ^^^
>this.asts[this.top - 1] : TypeScript.AST
>                        : ^^^^^^^^^^^^^^
>this.asts : TypeScript.AST[]
>          : ^^^^^^^^^^^^^^^^
>this : this
>     : ^^^^
>asts : TypeScript.AST[]
>     : ^^^^^^^^^^^^^^^^
>this.top - 1 : number
>             : ^^^^^^
>this.top : number
>         : ^^^^^^
>this : this
>     : ^^^^
>top : number
>    : ^^^^^^
>1 : 1
>  : ^
>nodeType : any
>         : ^^^
>TypeScript.NodeType.FuncDecl : any
>                             : ^^^
>TypeScript.NodeType : any
>                    : ^^^
>TypeScript : typeof TypeScript
>           : ^^^^^^^^^^^^^^^^^
>NodeType : any
>         : ^^^
>FuncDecl : any
>         : ^^^

                 (<TypeScript.FuncDecl>this.asts[this.top - 1]).bod == this.asts[this.top - 0];
>(<TypeScript.FuncDecl>this.asts[this.top - 1]).bod == this.asts[this.top - 0] : boolean
>                                                                              : ^^^^^^^
>(<TypeScript.FuncDecl>this.asts[this.top - 1]).bod : any
>                                                   : ^^^
>(<TypeScript.FuncDecl>this.asts[this.top - 1]) : TypeScript.FuncDecl
>                                               : ^^^^^^^^^^^^^^^^^^^
><TypeScript.FuncDecl>this.asts[this.top - 1] : TypeScript.FuncDecl
>                                             : ^^^^^^^^^^^^^^^^^^^
>TypeScript : any
>           : ^^^
>this.asts[this.top - 1] : TypeScript.AST
>                        : ^^^^^^^^^^^^^^
>this.asts : TypeScript.AST[]
>          : ^^^^^^^^^^^^^^^^
>this : this
>     : ^^^^
>asts : TypeScript.AST[]
>     : ^^^^^^^^^^^^^^^^
>this.top - 1 : number
>             : ^^^^^^
>this.top : number
>         : ^^^^^^
>this : this
>     : ^^^^
>top : number
>    : ^^^^^^
>1 : 1
>  : ^
>bod : any
>    : ^^^
>this.asts[this.top - 0] : TypeScript.AST
>                        : ^^^^^^^^^^^^^^
>this.asts : TypeScript.AST[]
>          : ^^^^^^^^^^^^^^^^
>this : this
>     : ^^^^
>asts : TypeScript.AST[]
>     : ^^^^^^^^^^^^^^^^
>this.top - 0 : number
>             : ^^^^^^
>this.top : number
>         : ^^^^^^
>this : this
>     : ^^^^
>top : number
>    : ^^^^^^
>0 : 0
>  : ^
        }

        public isBodyOfInterface(): boolean {
>isBodyOfInterface : () => boolean
>                  : ^^^^^^       

            return this.count() >= 2 &&
>this.count() >= 2 &&                this.asts[this.top - 1].nodeType === TypeScript.NodeType.InterfaceDeclaration &&                 (<TypeScript.InterfaceDeclaration>this.asts[this.top - 1]).members == this.asts[this.top - 0] : boolean
>                                                                                                                                                                                                                                   : ^^^^^^^
>this.count() >= 2 &&                this.asts[this.top - 1].nodeType === TypeScript.NodeType.InterfaceDeclaration : boolean
>                                                                                                                  : ^^^^^^^
>this.count() >= 2 : boolean
>                  : ^^^^^^^
>this.count() : number
>             : ^^^^^^
>this.count : () => number
>           : ^^^^^^^^^^^^
>this : this
>     : ^^^^
>count : () => number
>      : ^^^^^^^^^^^^
>2 : 2
>  : ^

                this.asts[this.top - 1].nodeType === TypeScript.NodeType.InterfaceDeclaration &&
>this.asts[this.top - 1].nodeType === TypeScript.NodeType.InterfaceDeclaration : boolean
>                                                                              : ^^^^^^^
>this.asts[this.top - 1].nodeType : any
>                                 : ^^^
>this.asts[this.top - 1] : TypeScript.AST
>                        : ^^^^^^^^^^^^^^
>this.asts : TypeScript.AST[]
>          : ^^^^^^^^^^^^^^^^
>this : this
>     : ^^^^
>asts : TypeScript.AST[]
>     : ^^^^^^^^^^^^^^^^
>this.top - 1 : number
>             : ^^^^^^
>this.top : number
>         : ^^^^^^
>this : this
>     : ^^^^
>top : number
>    : ^^^^^^
>1 : 1
>  : ^
>nodeType : any
>         : ^^^
>TypeScript.NodeType.InterfaceDeclaration : any
>                                         : ^^^
>TypeScript.NodeType : any
>                    : ^^^
>TypeScript : typeof TypeScript
>           : ^^^^^^^^^^^^^^^^^
>NodeType : any
>         : ^^^
>InterfaceDeclaration : any
>                     : ^^^

                 (<TypeScript.InterfaceDeclaration>this.asts[this.top - 1]).members == this.asts[this.top - 0];
>(<TypeScript.InterfaceDeclaration>this.asts[this.top - 1]).members == this.asts[this.top - 0] : boolean
>                                                                                              : ^^^^^^^
>(<TypeScript.InterfaceDeclaration>this.asts[this.top - 1]).members : any
>                                                                   : ^^^
>(<TypeScript.InterfaceDeclaration>this.asts[this.top - 1]) : TypeScript.InterfaceDeclaration
>                                                           : ^^^^^^^^^^^^^^^^^^^^^^^^^^^^^^^
><TypeScript.InterfaceDeclaration>this.asts[this.top - 1] : TypeScript.InterfaceDeclaration
>                                                         : ^^^^^^^^^^^^^^^^^^^^^^^^^^^^^^^
>TypeScript : any
>           : ^^^
>this.asts[this.top - 1] : TypeScript.AST
>                        : ^^^^^^^^^^^^^^
>this.asts : TypeScript.AST[]
>          : ^^^^^^^^^^^^^^^^
>this : this
>     : ^^^^
>asts : TypeScript.AST[]
>     : ^^^^^^^^^^^^^^^^
>this.top - 1 : number
>             : ^^^^^^
>this.top : number
>         : ^^^^^^
>this : this
>     : ^^^^
>top : number
>    : ^^^^^^
>1 : 1
>  : ^
>members : any
>        : ^^^
>this.asts[this.top - 0] : TypeScript.AST
>                        : ^^^^^^^^^^^^^^
>this.asts : TypeScript.AST[]
>          : ^^^^^^^^^^^^^^^^
>this : this
>     : ^^^^
>asts : TypeScript.AST[]
>     : ^^^^^^^^^^^^^^^^
>this.top - 0 : number
>             : ^^^^^^
>this.top : number
>         : ^^^^^^
>this : this
>     : ^^^^
>top : number
>    : ^^^^^^
>0 : 0
>  : ^
        }

        public isBodyOfBlock(): boolean {
>isBodyOfBlock : () => boolean
>              : ^^^^^^       

            return this.count() >= 2 &&
>this.count() >= 2 &&                this.asts[this.top - 1].nodeType === TypeScript.NodeType.Block &&                (<TypeScript.Block>this.asts[this.top - 1]).statements == this.asts[this.top - 0] : boolean
>                                                                                                                                                                                                       : ^^^^^^^
>this.count() >= 2 &&                this.asts[this.top - 1].nodeType === TypeScript.NodeType.Block : boolean
>                                                                                                   : ^^^^^^^
>this.count() >= 2 : boolean
>                  : ^^^^^^^
>this.count() : number
>             : ^^^^^^
>this.count : () => number
>           : ^^^^^^^^^^^^
>this : this
>     : ^^^^
>count : () => number
>      : ^^^^^^^^^^^^
>2 : 2
>  : ^

                this.asts[this.top - 1].nodeType === TypeScript.NodeType.Block &&
>this.asts[this.top - 1].nodeType === TypeScript.NodeType.Block : boolean
>                                                               : ^^^^^^^
>this.asts[this.top - 1].nodeType : any
>                                 : ^^^
>this.asts[this.top - 1] : TypeScript.AST
>                        : ^^^^^^^^^^^^^^
>this.asts : TypeScript.AST[]
>          : ^^^^^^^^^^^^^^^^
>this : this
>     : ^^^^
>asts : TypeScript.AST[]
>     : ^^^^^^^^^^^^^^^^
>this.top - 1 : number
>             : ^^^^^^
>this.top : number
>         : ^^^^^^
>this : this
>     : ^^^^
>top : number
>    : ^^^^^^
>1 : 1
>  : ^
>nodeType : any
>         : ^^^
>TypeScript.NodeType.Block : any
>                          : ^^^
>TypeScript.NodeType : any
>                    : ^^^
>TypeScript : typeof TypeScript
>           : ^^^^^^^^^^^^^^^^^
>NodeType : any
>         : ^^^
>Block : any
>      : ^^^

                (<TypeScript.Block>this.asts[this.top - 1]).statements == this.asts[this.top - 0];
>(<TypeScript.Block>this.asts[this.top - 1]).statements == this.asts[this.top - 0] : boolean
>                                                                                  : ^^^^^^^
>(<TypeScript.Block>this.asts[this.top - 1]).statements : any
>                                                       : ^^^
>(<TypeScript.Block>this.asts[this.top - 1]) : TypeScript.Block
>                                            : ^^^^^^^^^^^^^^^^
><TypeScript.Block>this.asts[this.top - 1] : TypeScript.Block
>                                          : ^^^^^^^^^^^^^^^^
>TypeScript : any
>           : ^^^
>this.asts[this.top - 1] : TypeScript.AST
>                        : ^^^^^^^^^^^^^^
>this.asts : TypeScript.AST[]
>          : ^^^^^^^^^^^^^^^^
>this : this
>     : ^^^^
>asts : TypeScript.AST[]
>     : ^^^^^^^^^^^^^^^^
>this.top - 1 : number
>             : ^^^^^^
>this.top : number
>         : ^^^^^^
>this : this
>     : ^^^^
>top : number
>    : ^^^^^^
>1 : 1
>  : ^
>statements : any
>           : ^^^
>this.asts[this.top - 0] : TypeScript.AST
>                        : ^^^^^^^^^^^^^^
>this.asts : TypeScript.AST[]
>          : ^^^^^^^^^^^^^^^^
>this : this
>     : ^^^^
>asts : TypeScript.AST[]
>     : ^^^^^^^^^^^^^^^^
>this.top - 0 : number
>             : ^^^^^^
>this.top : number
>         : ^^^^^^
>this : this
>     : ^^^^
>top : number
>    : ^^^^^^
>0 : 0
>  : ^
        }

        public isBodyOfFor(): boolean {
>isBodyOfFor : () => boolean
>            : ^^^^^^       

            return this.count() >= 2 &&
>this.count() >= 2 &&                this.asts[this.top - 1].nodeType === TypeScript.NodeType.For &&                (<TypeScript.ForStatement>this.asts[this.top - 1]).body == this.asts[this.top - 0] : boolean
>                                                                                                                                                                                                      : ^^^^^^^
>this.count() >= 2 &&                this.asts[this.top - 1].nodeType === TypeScript.NodeType.For : boolean
>                                                                                                 : ^^^^^^^
>this.count() >= 2 : boolean
>                  : ^^^^^^^
>this.count() : number
>             : ^^^^^^
>this.count : () => number
>           : ^^^^^^^^^^^^
>this : this
>     : ^^^^
>count : () => number
>      : ^^^^^^^^^^^^
>2 : 2
>  : ^

                this.asts[this.top - 1].nodeType === TypeScript.NodeType.For &&
>this.asts[this.top - 1].nodeType === TypeScript.NodeType.For : boolean
>                                                             : ^^^^^^^
>this.asts[this.top - 1].nodeType : any
>                                 : ^^^
>this.asts[this.top - 1] : TypeScript.AST
>                        : ^^^^^^^^^^^^^^
>this.asts : TypeScript.AST[]
>          : ^^^^^^^^^^^^^^^^
>this : this
>     : ^^^^
>asts : TypeScript.AST[]
>     : ^^^^^^^^^^^^^^^^
>this.top - 1 : number
>             : ^^^^^^
>this.top : number
>         : ^^^^^^
>this : this
>     : ^^^^
>top : number
>    : ^^^^^^
>1 : 1
>  : ^
>nodeType : any
>         : ^^^
>TypeScript.NodeType.For : any
>                        : ^^^
>TypeScript.NodeType : any
>                    : ^^^
>TypeScript : typeof TypeScript
>           : ^^^^^^^^^^^^^^^^^
>NodeType : any
>         : ^^^
>For : any
>    : ^^^

                (<TypeScript.ForStatement>this.asts[this.top - 1]).body == this.asts[this.top - 0];
>(<TypeScript.ForStatement>this.asts[this.top - 1]).body == this.asts[this.top - 0] : boolean
>                                                                                   : ^^^^^^^
>(<TypeScript.ForStatement>this.asts[this.top - 1]).body : any
>                                                        : ^^^
>(<TypeScript.ForStatement>this.asts[this.top - 1]) : TypeScript.ForStatement
>                                                   : ^^^^^^^^^^^^^^^^^^^^^^^
><TypeScript.ForStatement>this.asts[this.top - 1] : TypeScript.ForStatement
>                                                 : ^^^^^^^^^^^^^^^^^^^^^^^
>TypeScript : any
>           : ^^^
>this.asts[this.top - 1] : TypeScript.AST
>                        : ^^^^^^^^^^^^^^
>this.asts : TypeScript.AST[]
>          : ^^^^^^^^^^^^^^^^
>this : this
>     : ^^^^
>asts : TypeScript.AST[]
>     : ^^^^^^^^^^^^^^^^
>this.top - 1 : number
>             : ^^^^^^
>this.top : number
>         : ^^^^^^
>this : this
>     : ^^^^
>top : number
>    : ^^^^^^
>1 : 1
>  : ^
>body : any
>     : ^^^
>this.asts[this.top - 0] : TypeScript.AST
>                        : ^^^^^^^^^^^^^^
>this.asts : TypeScript.AST[]
>          : ^^^^^^^^^^^^^^^^
>this : this
>     : ^^^^
>asts : TypeScript.AST[]
>     : ^^^^^^^^^^^^^^^^
>this.top - 0 : number
>             : ^^^^^^
>this.top : number
>         : ^^^^^^
>this : this
>     : ^^^^
>top : number
>    : ^^^^^^
>0 : 0
>  : ^
        }

        public isBodyOfCase(): boolean {
>isBodyOfCase : () => boolean
>             : ^^^^^^       

            return this.count() >= 2 &&
>this.count() >= 2 &&                this.asts[this.top - 1].nodeType === TypeScript.NodeType.Case &&                (<TypeScript.CaseStatement>this.asts[this.top - 1]).body == this.asts[this.top - 0] : boolean
>                                                                                                                                                                                                        : ^^^^^^^
>this.count() >= 2 &&                this.asts[this.top - 1].nodeType === TypeScript.NodeType.Case : boolean
>                                                                                                  : ^^^^^^^
>this.count() >= 2 : boolean
>                  : ^^^^^^^
>this.count() : number
>             : ^^^^^^
>this.count : () => number
>           : ^^^^^^^^^^^^
>this : this
>     : ^^^^
>count : () => number
>      : ^^^^^^^^^^^^
>2 : 2
>  : ^

                this.asts[this.top - 1].nodeType === TypeScript.NodeType.Case &&
>this.asts[this.top - 1].nodeType === TypeScript.NodeType.Case : boolean
>                                                              : ^^^^^^^
>this.asts[this.top - 1].nodeType : any
>                                 : ^^^
>this.asts[this.top - 1] : TypeScript.AST
>                        : ^^^^^^^^^^^^^^
>this.asts : TypeScript.AST[]
>          : ^^^^^^^^^^^^^^^^
>this : this
>     : ^^^^
>asts : TypeScript.AST[]
>     : ^^^^^^^^^^^^^^^^
>this.top - 1 : number
>             : ^^^^^^
>this.top : number
>         : ^^^^^^
>this : this
>     : ^^^^
>top : number
>    : ^^^^^^
>1 : 1
>  : ^
>nodeType : any
>         : ^^^
>TypeScript.NodeType.Case : any
>                         : ^^^
>TypeScript.NodeType : any
>                    : ^^^
>TypeScript : typeof TypeScript
>           : ^^^^^^^^^^^^^^^^^
>NodeType : any
>         : ^^^
>Case : any
>     : ^^^

                (<TypeScript.CaseStatement>this.asts[this.top - 1]).body == this.asts[this.top - 0];
>(<TypeScript.CaseStatement>this.asts[this.top - 1]).body == this.asts[this.top - 0] : boolean
>                                                                                    : ^^^^^^^
>(<TypeScript.CaseStatement>this.asts[this.top - 1]).body : any
>                                                         : ^^^
>(<TypeScript.CaseStatement>this.asts[this.top - 1]) : TypeScript.CaseStatement
>                                                    : ^^^^^^^^^^^^^^^^^^^^^^^^
><TypeScript.CaseStatement>this.asts[this.top - 1] : TypeScript.CaseStatement
>                                                  : ^^^^^^^^^^^^^^^^^^^^^^^^
>TypeScript : any
>           : ^^^
>this.asts[this.top - 1] : TypeScript.AST
>                        : ^^^^^^^^^^^^^^
>this.asts : TypeScript.AST[]
>          : ^^^^^^^^^^^^^^^^
>this : this
>     : ^^^^
>asts : TypeScript.AST[]
>     : ^^^^^^^^^^^^^^^^
>this.top - 1 : number
>             : ^^^^^^
>this.top : number
>         : ^^^^^^
>this : this
>     : ^^^^
>top : number
>    : ^^^^^^
>1 : 1
>  : ^
>body : any
>     : ^^^
>this.asts[this.top - 0] : TypeScript.AST
>                        : ^^^^^^^^^^^^^^
>this.asts : TypeScript.AST[]
>          : ^^^^^^^^^^^^^^^^
>this : this
>     : ^^^^
>asts : TypeScript.AST[]
>     : ^^^^^^^^^^^^^^^^
>this.top - 0 : number
>             : ^^^^^^
>this.top : number
>         : ^^^^^^
>this : this
>     : ^^^^
>top : number
>    : ^^^^^^
>0 : 0
>  : ^
        }

        public isBodyOfTry(): boolean {
>isBodyOfTry : () => boolean
>            : ^^^^^^       

            return this.count() >= 2 &&
>this.count() >= 2 &&                this.asts[this.top - 1].nodeType === TypeScript.NodeType.Try &&                (<TypeScript.Try>this.asts[this.top - 1]).body == this.asts[this.top - 0] : boolean
>                                                                                                                                                                                             : ^^^^^^^
>this.count() >= 2 &&                this.asts[this.top - 1].nodeType === TypeScript.NodeType.Try : boolean
>                                                                                                 : ^^^^^^^
>this.count() >= 2 : boolean
>                  : ^^^^^^^
>this.count() : number
>             : ^^^^^^
>this.count : () => number
>           : ^^^^^^^^^^^^
>this : this
>     : ^^^^
>count : () => number
>      : ^^^^^^^^^^^^
>2 : 2
>  : ^

                this.asts[this.top - 1].nodeType === TypeScript.NodeType.Try &&
>this.asts[this.top - 1].nodeType === TypeScript.NodeType.Try : boolean
>                                                             : ^^^^^^^
>this.asts[this.top - 1].nodeType : any
>                                 : ^^^
>this.asts[this.top - 1] : TypeScript.AST
>                        : ^^^^^^^^^^^^^^
>this.asts : TypeScript.AST[]
>          : ^^^^^^^^^^^^^^^^
>this : this
>     : ^^^^
>asts : TypeScript.AST[]
>     : ^^^^^^^^^^^^^^^^
>this.top - 1 : number
>             : ^^^^^^
>this.top : number
>         : ^^^^^^
>this : this
>     : ^^^^
>top : number
>    : ^^^^^^
>1 : 1
>  : ^
>nodeType : any
>         : ^^^
>TypeScript.NodeType.Try : any
>                        : ^^^
>TypeScript.NodeType : any
>                    : ^^^
>TypeScript : typeof TypeScript
>           : ^^^^^^^^^^^^^^^^^
>NodeType : any
>         : ^^^
>Try : any
>    : ^^^

                (<TypeScript.Try>this.asts[this.top - 1]).body == this.asts[this.top - 0];
>(<TypeScript.Try>this.asts[this.top - 1]).body == this.asts[this.top - 0] : boolean
>                                                                          : ^^^^^^^
>(<TypeScript.Try>this.asts[this.top - 1]).body : any
>                                               : ^^^
>(<TypeScript.Try>this.asts[this.top - 1]) : TypeScript.Try
>                                          : ^^^^^^^^^^^^^^
><TypeScript.Try>this.asts[this.top - 1] : TypeScript.Try
>                                        : ^^^^^^^^^^^^^^
>TypeScript : any
>           : ^^^
>this.asts[this.top - 1] : TypeScript.AST
>                        : ^^^^^^^^^^^^^^
>this.asts : TypeScript.AST[]
>          : ^^^^^^^^^^^^^^^^
>this : this
>     : ^^^^
>asts : TypeScript.AST[]
>     : ^^^^^^^^^^^^^^^^
>this.top - 1 : number
>             : ^^^^^^
>this.top : number
>         : ^^^^^^
>this : this
>     : ^^^^
>top : number
>    : ^^^^^^
>1 : 1
>  : ^
>body : any
>     : ^^^
>this.asts[this.top - 0] : TypeScript.AST
>                        : ^^^^^^^^^^^^^^
>this.asts : TypeScript.AST[]
>          : ^^^^^^^^^^^^^^^^
>this : this
>     : ^^^^
>asts : TypeScript.AST[]
>     : ^^^^^^^^^^^^^^^^
>this.top - 0 : number
>             : ^^^^^^
>this.top : number
>         : ^^^^^^
>this : this
>     : ^^^^
>top : number
>    : ^^^^^^
>0 : 0
>  : ^
        }

        public isBodyOfCatch(): boolean {
>isBodyOfCatch : () => boolean
>              : ^^^^^^       

            return this.count() >= 2 &&
>this.count() >= 2 &&                this.asts[this.top - 1].nodeType === TypeScript.NodeType.Catch &&                (<TypeScript.Catch>this.asts[this.top - 1]).body == this.asts[this.top - 0] : boolean
>                                                                                                                                                                                                 : ^^^^^^^
>this.count() >= 2 &&                this.asts[this.top - 1].nodeType === TypeScript.NodeType.Catch : boolean
>                                                                                                   : ^^^^^^^
>this.count() >= 2 : boolean
>                  : ^^^^^^^
>this.count() : number
>             : ^^^^^^
>this.count : () => number
>           : ^^^^^^^^^^^^
>this : this
>     : ^^^^
>count : () => number
>      : ^^^^^^^^^^^^
>2 : 2
>  : ^

                this.asts[this.top - 1].nodeType === TypeScript.NodeType.Catch &&
>this.asts[this.top - 1].nodeType === TypeScript.NodeType.Catch : boolean
>                                                               : ^^^^^^^
>this.asts[this.top - 1].nodeType : any
>                                 : ^^^
>this.asts[this.top - 1] : TypeScript.AST
>                        : ^^^^^^^^^^^^^^
>this.asts : TypeScript.AST[]
>          : ^^^^^^^^^^^^^^^^
>this : this
>     : ^^^^
>asts : TypeScript.AST[]
>     : ^^^^^^^^^^^^^^^^
>this.top - 1 : number
>             : ^^^^^^
>this.top : number
>         : ^^^^^^
>this : this
>     : ^^^^
>top : number
>    : ^^^^^^
>1 : 1
>  : ^
>nodeType : any
>         : ^^^
>TypeScript.NodeType.Catch : any
>                          : ^^^
>TypeScript.NodeType : any
>                    : ^^^
>TypeScript : typeof TypeScript
>           : ^^^^^^^^^^^^^^^^^
>NodeType : any
>         : ^^^
>Catch : any
>      : ^^^

                (<TypeScript.Catch>this.asts[this.top - 1]).body == this.asts[this.top - 0];
>(<TypeScript.Catch>this.asts[this.top - 1]).body == this.asts[this.top - 0] : boolean
>                                                                            : ^^^^^^^
>(<TypeScript.Catch>this.asts[this.top - 1]).body : any
>                                                 : ^^^
>(<TypeScript.Catch>this.asts[this.top - 1]) : TypeScript.Catch
>                                            : ^^^^^^^^^^^^^^^^
><TypeScript.Catch>this.asts[this.top - 1] : TypeScript.Catch
>                                          : ^^^^^^^^^^^^^^^^
>TypeScript : any
>           : ^^^
>this.asts[this.top - 1] : TypeScript.AST
>                        : ^^^^^^^^^^^^^^
>this.asts : TypeScript.AST[]
>          : ^^^^^^^^^^^^^^^^
>this : this
>     : ^^^^
>asts : TypeScript.AST[]
>     : ^^^^^^^^^^^^^^^^
>this.top - 1 : number
>             : ^^^^^^
>this.top : number
>         : ^^^^^^
>this : this
>     : ^^^^
>top : number
>    : ^^^^^^
>1 : 1
>  : ^
>body : any
>     : ^^^
>this.asts[this.top - 0] : TypeScript.AST
>                        : ^^^^^^^^^^^^^^
>this.asts : TypeScript.AST[]
>          : ^^^^^^^^^^^^^^^^
>this : this
>     : ^^^^
>asts : TypeScript.AST[]
>     : ^^^^^^^^^^^^^^^^
>this.top - 0 : number
>             : ^^^^^^
>this.top : number
>         : ^^^^^^
>this : this
>     : ^^^^
>top : number
>    : ^^^^^^
>0 : 0
>  : ^
        }

        public isBodyOfDoWhile(): boolean {
>isBodyOfDoWhile : () => boolean
>                : ^^^^^^       

            return this.count() >= 2 &&
>this.count() >= 2 &&                this.asts[this.top - 1].nodeType === TypeScript.NodeType.DoWhile &&                (<TypeScript.DoWhileStatement>this.asts[this.top - 1]).body == this.asts[this.top - 0] : boolean
>                                                                                                                                                                                                              : ^^^^^^^
>this.count() >= 2 &&                this.asts[this.top - 1].nodeType === TypeScript.NodeType.DoWhile : boolean
>                                                                                                     : ^^^^^^^
>this.count() >= 2 : boolean
>                  : ^^^^^^^
>this.count() : number
>             : ^^^^^^
>this.count : () => number
>           : ^^^^^^^^^^^^
>this : this
>     : ^^^^
>count : () => number
>      : ^^^^^^^^^^^^
>2 : 2
>  : ^

                this.asts[this.top - 1].nodeType === TypeScript.NodeType.DoWhile &&
>this.asts[this.top - 1].nodeType === TypeScript.NodeType.DoWhile : boolean
>                                                                 : ^^^^^^^
>this.asts[this.top - 1].nodeType : any
>                                 : ^^^
>this.asts[this.top - 1] : TypeScript.AST
>                        : ^^^^^^^^^^^^^^
>this.asts : TypeScript.AST[]
>          : ^^^^^^^^^^^^^^^^
>this : this
>     : ^^^^
>asts : TypeScript.AST[]
>     : ^^^^^^^^^^^^^^^^
>this.top - 1 : number
>             : ^^^^^^
>this.top : number
>         : ^^^^^^
>this : this
>     : ^^^^
>top : number
>    : ^^^^^^
>1 : 1
>  : ^
>nodeType : any
>         : ^^^
>TypeScript.NodeType.DoWhile : any
>                            : ^^^
>TypeScript.NodeType : any
>                    : ^^^
>TypeScript : typeof TypeScript
>           : ^^^^^^^^^^^^^^^^^
>NodeType : any
>         : ^^^
>DoWhile : any
>        : ^^^

                (<TypeScript.DoWhileStatement>this.asts[this.top - 1]).body == this.asts[this.top - 0];
>(<TypeScript.DoWhileStatement>this.asts[this.top - 1]).body == this.asts[this.top - 0] : boolean
>                                                                                       : ^^^^^^^
>(<TypeScript.DoWhileStatement>this.asts[this.top - 1]).body : any
>                                                            : ^^^
>(<TypeScript.DoWhileStatement>this.asts[this.top - 1]) : TypeScript.DoWhileStatement
>                                                       : ^^^^^^^^^^^^^^^^^^^^^^^^^^^
><TypeScript.DoWhileStatement>this.asts[this.top - 1] : TypeScript.DoWhileStatement
>                                                     : ^^^^^^^^^^^^^^^^^^^^^^^^^^^
>TypeScript : any
>           : ^^^
>this.asts[this.top - 1] : TypeScript.AST
>                        : ^^^^^^^^^^^^^^
>this.asts : TypeScript.AST[]
>          : ^^^^^^^^^^^^^^^^
>this : this
>     : ^^^^
>asts : TypeScript.AST[]
>     : ^^^^^^^^^^^^^^^^
>this.top - 1 : number
>             : ^^^^^^
>this.top : number
>         : ^^^^^^
>this : this
>     : ^^^^
>top : number
>    : ^^^^^^
>1 : 1
>  : ^
>body : any
>     : ^^^
>this.asts[this.top - 0] : TypeScript.AST
>                        : ^^^^^^^^^^^^^^
>this.asts : TypeScript.AST[]
>          : ^^^^^^^^^^^^^^^^
>this : this
>     : ^^^^
>asts : TypeScript.AST[]
>     : ^^^^^^^^^^^^^^^^
>this.top - 0 : number
>             : ^^^^^^
>this.top : number
>         : ^^^^^^
>this : this
>     : ^^^^
>top : number
>    : ^^^^^^
>0 : 0
>  : ^
        }

        public isBodyOfWhile(): boolean {
>isBodyOfWhile : () => boolean
>              : ^^^^^^       

            return this.count() >= 2 &&
>this.count() >= 2 &&                this.asts[this.top - 1].nodeType === TypeScript.NodeType.While &&                (<TypeScript.WhileStatement>this.asts[this.top - 1]).body == this.asts[this.top - 0] : boolean
>                                                                                                                                                                                                          : ^^^^^^^
>this.count() >= 2 &&                this.asts[this.top - 1].nodeType === TypeScript.NodeType.While : boolean
>                                                                                                   : ^^^^^^^
>this.count() >= 2 : boolean
>                  : ^^^^^^^
>this.count() : number
>             : ^^^^^^
>this.count : () => number
>           : ^^^^^^^^^^^^
>this : this
>     : ^^^^
>count : () => number
>      : ^^^^^^^^^^^^
>2 : 2
>  : ^

                this.asts[this.top - 1].nodeType === TypeScript.NodeType.While &&
>this.asts[this.top - 1].nodeType === TypeScript.NodeType.While : boolean
>                                                               : ^^^^^^^
>this.asts[this.top - 1].nodeType : any
>                                 : ^^^
>this.asts[this.top - 1] : TypeScript.AST
>                        : ^^^^^^^^^^^^^^
>this.asts : TypeScript.AST[]
>          : ^^^^^^^^^^^^^^^^
>this : this
>     : ^^^^
>asts : TypeScript.AST[]
>     : ^^^^^^^^^^^^^^^^
>this.top - 1 : number
>             : ^^^^^^
>this.top : number
>         : ^^^^^^
>this : this
>     : ^^^^
>top : number
>    : ^^^^^^
>1 : 1
>  : ^
>nodeType : any
>         : ^^^
>TypeScript.NodeType.While : any
>                          : ^^^
>TypeScript.NodeType : any
>                    : ^^^
>TypeScript : typeof TypeScript
>           : ^^^^^^^^^^^^^^^^^
>NodeType : any
>         : ^^^
>While : any
>      : ^^^

                (<TypeScript.WhileStatement>this.asts[this.top - 1]).body == this.asts[this.top - 0];
>(<TypeScript.WhileStatement>this.asts[this.top - 1]).body == this.asts[this.top - 0] : boolean
>                                                                                     : ^^^^^^^
>(<TypeScript.WhileStatement>this.asts[this.top - 1]).body : any
>                                                          : ^^^
>(<TypeScript.WhileStatement>this.asts[this.top - 1]) : TypeScript.WhileStatement
>                                                     : ^^^^^^^^^^^^^^^^^^^^^^^^^
><TypeScript.WhileStatement>this.asts[this.top - 1] : TypeScript.WhileStatement
>                                                   : ^^^^^^^^^^^^^^^^^^^^^^^^^
>TypeScript : any
>           : ^^^
>this.asts[this.top - 1] : TypeScript.AST
>                        : ^^^^^^^^^^^^^^
>this.asts : TypeScript.AST[]
>          : ^^^^^^^^^^^^^^^^
>this : this
>     : ^^^^
>asts : TypeScript.AST[]
>     : ^^^^^^^^^^^^^^^^
>this.top - 1 : number
>             : ^^^^^^
>this.top : number
>         : ^^^^^^
>this : this
>     : ^^^^
>top : number
>    : ^^^^^^
>1 : 1
>  : ^
>body : any
>     : ^^^
>this.asts[this.top - 0] : TypeScript.AST
>                        : ^^^^^^^^^^^^^^
>this.asts : TypeScript.AST[]
>          : ^^^^^^^^^^^^^^^^
>this : this
>     : ^^^^
>asts : TypeScript.AST[]
>     : ^^^^^^^^^^^^^^^^
>this.top - 0 : number
>             : ^^^^^^
>this.top : number
>         : ^^^^^^
>this : this
>     : ^^^^
>top : number
>    : ^^^^^^
>0 : 0
>  : ^
        }

        public isBodyOfForIn(): boolean {
>isBodyOfForIn : () => boolean
>              : ^^^^^^       

            return this.count() >= 2 &&
>this.count() >= 2 &&                this.asts[this.top - 1].nodeType === TypeScript.NodeType.ForIn &&                (<TypeScript.ForInStatement>this.asts[this.top - 1]).body == this.asts[this.top - 0] : boolean
>                                                                                                                                                                                                          : ^^^^^^^
>this.count() >= 2 &&                this.asts[this.top - 1].nodeType === TypeScript.NodeType.ForIn : boolean
>                                                                                                   : ^^^^^^^
>this.count() >= 2 : boolean
>                  : ^^^^^^^
>this.count() : number
>             : ^^^^^^
>this.count : () => number
>           : ^^^^^^^^^^^^
>this : this
>     : ^^^^
>count : () => number
>      : ^^^^^^^^^^^^
>2 : 2
>  : ^

                this.asts[this.top - 1].nodeType === TypeScript.NodeType.ForIn &&
>this.asts[this.top - 1].nodeType === TypeScript.NodeType.ForIn : boolean
>                                                               : ^^^^^^^
>this.asts[this.top - 1].nodeType : any
>                                 : ^^^
>this.asts[this.top - 1] : TypeScript.AST
>                        : ^^^^^^^^^^^^^^
>this.asts : TypeScript.AST[]
>          : ^^^^^^^^^^^^^^^^
>this : this
>     : ^^^^
>asts : TypeScript.AST[]
>     : ^^^^^^^^^^^^^^^^
>this.top - 1 : number
>             : ^^^^^^
>this.top : number
>         : ^^^^^^
>this : this
>     : ^^^^
>top : number
>    : ^^^^^^
>1 : 1
>  : ^
>nodeType : any
>         : ^^^
>TypeScript.NodeType.ForIn : any
>                          : ^^^
>TypeScript.NodeType : any
>                    : ^^^
>TypeScript : typeof TypeScript
>           : ^^^^^^^^^^^^^^^^^
>NodeType : any
>         : ^^^
>ForIn : any
>      : ^^^

                (<TypeScript.ForInStatement>this.asts[this.top - 1]).body == this.asts[this.top - 0];
>(<TypeScript.ForInStatement>this.asts[this.top - 1]).body == this.asts[this.top - 0] : boolean
>                                                                                     : ^^^^^^^
>(<TypeScript.ForInStatement>this.asts[this.top - 1]).body : any
>                                                          : ^^^
>(<TypeScript.ForInStatement>this.asts[this.top - 1]) : TypeScript.ForInStatement
>                                                     : ^^^^^^^^^^^^^^^^^^^^^^^^^
><TypeScript.ForInStatement>this.asts[this.top - 1] : TypeScript.ForInStatement
>                                                   : ^^^^^^^^^^^^^^^^^^^^^^^^^
>TypeScript : any
>           : ^^^
>this.asts[this.top - 1] : TypeScript.AST
>                        : ^^^^^^^^^^^^^^
>this.asts : TypeScript.AST[]
>          : ^^^^^^^^^^^^^^^^
>this : this
>     : ^^^^
>asts : TypeScript.AST[]
>     : ^^^^^^^^^^^^^^^^
>this.top - 1 : number
>             : ^^^^^^
>this.top : number
>         : ^^^^^^
>this : this
>     : ^^^^
>top : number
>    : ^^^^^^
>1 : 1
>  : ^
>body : any
>     : ^^^
>this.asts[this.top - 0] : TypeScript.AST
>                        : ^^^^^^^^^^^^^^
>this.asts : TypeScript.AST[]
>          : ^^^^^^^^^^^^^^^^
>this : this
>     : ^^^^
>asts : TypeScript.AST[]
>     : ^^^^^^^^^^^^^^^^
>this.top - 0 : number
>             : ^^^^^^
>this.top : number
>         : ^^^^^^
>this : this
>     : ^^^^
>top : number
>    : ^^^^^^
>0 : 0
>  : ^
        }

        public isBodyOfWith(): boolean {
>isBodyOfWith : () => boolean
>             : ^^^^^^       

            return this.count() >= 2 &&
>this.count() >= 2 &&                this.asts[this.top - 1].nodeType === TypeScript.NodeType.With &&                (<TypeScript.WithStatement>this.asts[this.top - 1]).body == this.asts[this.top - 0] : boolean
>                                                                                                                                                                                                        : ^^^^^^^
>this.count() >= 2 &&                this.asts[this.top - 1].nodeType === TypeScript.NodeType.With : boolean
>                                                                                                  : ^^^^^^^
>this.count() >= 2 : boolean
>                  : ^^^^^^^
>this.count() : number
>             : ^^^^^^
>this.count : () => number
>           : ^^^^^^^^^^^^
>this : this
>     : ^^^^
>count : () => number
>      : ^^^^^^^^^^^^
>2 : 2
>  : ^

                this.asts[this.top - 1].nodeType === TypeScript.NodeType.With &&
>this.asts[this.top - 1].nodeType === TypeScript.NodeType.With : boolean
>                                                              : ^^^^^^^
>this.asts[this.top - 1].nodeType : any
>                                 : ^^^
>this.asts[this.top - 1] : TypeScript.AST
>                        : ^^^^^^^^^^^^^^
>this.asts : TypeScript.AST[]
>          : ^^^^^^^^^^^^^^^^
>this : this
>     : ^^^^
>asts : TypeScript.AST[]
>     : ^^^^^^^^^^^^^^^^
>this.top - 1 : number
>             : ^^^^^^
>this.top : number
>         : ^^^^^^
>this : this
>     : ^^^^
>top : number
>    : ^^^^^^
>1 : 1
>  : ^
>nodeType : any
>         : ^^^
>TypeScript.NodeType.With : any
>                         : ^^^
>TypeScript.NodeType : any
>                    : ^^^
>TypeScript : typeof TypeScript
>           : ^^^^^^^^^^^^^^^^^
>NodeType : any
>         : ^^^
>With : any
>     : ^^^

                (<TypeScript.WithStatement>this.asts[this.top - 1]).body == this.asts[this.top - 0];
>(<TypeScript.WithStatement>this.asts[this.top - 1]).body == this.asts[this.top - 0] : boolean
>                                                                                    : ^^^^^^^
>(<TypeScript.WithStatement>this.asts[this.top - 1]).body : any
>                                                         : ^^^
>(<TypeScript.WithStatement>this.asts[this.top - 1]) : TypeScript.WithStatement
>                                                    : ^^^^^^^^^^^^^^^^^^^^^^^^
><TypeScript.WithStatement>this.asts[this.top - 1] : TypeScript.WithStatement
>                                                  : ^^^^^^^^^^^^^^^^^^^^^^^^
>TypeScript : any
>           : ^^^
>this.asts[this.top - 1] : TypeScript.AST
>                        : ^^^^^^^^^^^^^^
>this.asts : TypeScript.AST[]
>          : ^^^^^^^^^^^^^^^^
>this : this
>     : ^^^^
>asts : TypeScript.AST[]
>     : ^^^^^^^^^^^^^^^^
>this.top - 1 : number
>             : ^^^^^^
>this.top : number
>         : ^^^^^^
>this : this
>     : ^^^^
>top : number
>    : ^^^^^^
>1 : 1
>  : ^
>body : any
>     : ^^^
>this.asts[this.top - 0] : TypeScript.AST
>                        : ^^^^^^^^^^^^^^
>this.asts : TypeScript.AST[]
>          : ^^^^^^^^^^^^^^^^
>this : this
>     : ^^^^
>asts : TypeScript.AST[]
>     : ^^^^^^^^^^^^^^^^
>this.top - 0 : number
>             : ^^^^^^
>this.top : number
>         : ^^^^^^
>this : this
>     : ^^^^
>top : number
>    : ^^^^^^
>0 : 0
>  : ^
        }

        public isBodyOfFinally(): boolean {
>isBodyOfFinally : () => boolean
>                : ^^^^^^       

            return this.count() >= 2 &&
>this.count() >= 2 &&                this.asts[this.top - 1].nodeType === TypeScript.NodeType.Finally &&                (<TypeScript.Finally>this.asts[this.top - 1]).body == this.asts[this.top - 0] : boolean
>                                                                                                                                                                                                     : ^^^^^^^
>this.count() >= 2 &&                this.asts[this.top - 1].nodeType === TypeScript.NodeType.Finally : boolean
>                                                                                                     : ^^^^^^^
>this.count() >= 2 : boolean
>                  : ^^^^^^^
>this.count() : number
>             : ^^^^^^
>this.count : () => number
>           : ^^^^^^^^^^^^
>this : this
>     : ^^^^
>count : () => number
>      : ^^^^^^^^^^^^
>2 : 2
>  : ^

                this.asts[this.top - 1].nodeType === TypeScript.NodeType.Finally &&
>this.asts[this.top - 1].nodeType === TypeScript.NodeType.Finally : boolean
>                                                                 : ^^^^^^^
>this.asts[this.top - 1].nodeType : any
>                                 : ^^^
>this.asts[this.top - 1] : TypeScript.AST
>                        : ^^^^^^^^^^^^^^
>this.asts : TypeScript.AST[]
>          : ^^^^^^^^^^^^^^^^
>this : this
>     : ^^^^
>asts : TypeScript.AST[]
>     : ^^^^^^^^^^^^^^^^
>this.top - 1 : number
>             : ^^^^^^
>this.top : number
>         : ^^^^^^
>this : this
>     : ^^^^
>top : number
>    : ^^^^^^
>1 : 1
>  : ^
>nodeType : any
>         : ^^^
>TypeScript.NodeType.Finally : any
>                            : ^^^
>TypeScript.NodeType : any
>                    : ^^^
>TypeScript : typeof TypeScript
>           : ^^^^^^^^^^^^^^^^^
>NodeType : any
>         : ^^^
>Finally : any
>        : ^^^

                (<TypeScript.Finally>this.asts[this.top - 1]).body == this.asts[this.top - 0];
>(<TypeScript.Finally>this.asts[this.top - 1]).body == this.asts[this.top - 0] : boolean
>                                                                              : ^^^^^^^
>(<TypeScript.Finally>this.asts[this.top - 1]).body : any
>                                                   : ^^^
>(<TypeScript.Finally>this.asts[this.top - 1]) : TypeScript.Finally
>                                              : ^^^^^^^^^^^^^^^^^^
><TypeScript.Finally>this.asts[this.top - 1] : TypeScript.Finally
>                                            : ^^^^^^^^^^^^^^^^^^
>TypeScript : any
>           : ^^^
>this.asts[this.top - 1] : TypeScript.AST
>                        : ^^^^^^^^^^^^^^
>this.asts : TypeScript.AST[]
>          : ^^^^^^^^^^^^^^^^
>this : this
>     : ^^^^
>asts : TypeScript.AST[]
>     : ^^^^^^^^^^^^^^^^
>this.top - 1 : number
>             : ^^^^^^
>this.top : number
>         : ^^^^^^
>this : this
>     : ^^^^
>top : number
>    : ^^^^^^
>1 : 1
>  : ^
>body : any
>     : ^^^
>this.asts[this.top - 0] : TypeScript.AST
>                        : ^^^^^^^^^^^^^^
>this.asts : TypeScript.AST[]
>          : ^^^^^^^^^^^^^^^^
>this : this
>     : ^^^^
>asts : TypeScript.AST[]
>     : ^^^^^^^^^^^^^^^^
>this.top - 0 : number
>             : ^^^^^^
>this.top : number
>         : ^^^^^^
>this : this
>     : ^^^^
>top : number
>    : ^^^^^^
>0 : 0
>  : ^
        }

        public isCaseOfSwitch(): boolean {
>isCaseOfSwitch : () => boolean
>               : ^^^^^^       

            return this.count() >= 3 &&
>this.count() >= 3 &&                this.asts[this.top - 2].nodeType === TypeScript.NodeType.Switch &&                this.asts[this.top - 1].nodeType === TypeScript.NodeType.List &&                (<TypeScript.SwitchStatement>this.asts[this.top - 2]).caseList == this.asts[this.top - 1] : boolean
>                                                                                                                                                                                                                                                                                                : ^^^^^^^
>this.count() >= 3 &&                this.asts[this.top - 2].nodeType === TypeScript.NodeType.Switch &&                this.asts[this.top - 1].nodeType === TypeScript.NodeType.List : boolean
>                                                                                                                                                                                    : ^^^^^^^
>this.count() >= 3 &&                this.asts[this.top - 2].nodeType === TypeScript.NodeType.Switch : boolean
>                                                                                                    : ^^^^^^^
>this.count() >= 3 : boolean
>                  : ^^^^^^^
>this.count() : number
>             : ^^^^^^
>this.count : () => number
>           : ^^^^^^^^^^^^
>this : this
>     : ^^^^
>count : () => number
>      : ^^^^^^^^^^^^
>3 : 3
>  : ^

                this.asts[this.top - 2].nodeType === TypeScript.NodeType.Switch &&
>this.asts[this.top - 2].nodeType === TypeScript.NodeType.Switch : boolean
>                                                                : ^^^^^^^
>this.asts[this.top - 2].nodeType : any
>                                 : ^^^
>this.asts[this.top - 2] : TypeScript.AST
>                        : ^^^^^^^^^^^^^^
>this.asts : TypeScript.AST[]
>          : ^^^^^^^^^^^^^^^^
>this : this
>     : ^^^^
>asts : TypeScript.AST[]
>     : ^^^^^^^^^^^^^^^^
>this.top - 2 : number
>             : ^^^^^^
>this.top : number
>         : ^^^^^^
>this : this
>     : ^^^^
>top : number
>    : ^^^^^^
>2 : 2
>  : ^
>nodeType : any
>         : ^^^
>TypeScript.NodeType.Switch : any
>                           : ^^^
>TypeScript.NodeType : any
>                    : ^^^
>TypeScript : typeof TypeScript
>           : ^^^^^^^^^^^^^^^^^
>NodeType : any
>         : ^^^
>Switch : any
>       : ^^^

                this.asts[this.top - 1].nodeType === TypeScript.NodeType.List &&
>this.asts[this.top - 1].nodeType === TypeScript.NodeType.List : boolean
>                                                              : ^^^^^^^
>this.asts[this.top - 1].nodeType : any
>                                 : ^^^
>this.asts[this.top - 1] : TypeScript.AST
>                        : ^^^^^^^^^^^^^^
>this.asts : TypeScript.AST[]
>          : ^^^^^^^^^^^^^^^^
>this : this
>     : ^^^^
>asts : TypeScript.AST[]
>     : ^^^^^^^^^^^^^^^^
>this.top - 1 : number
>             : ^^^^^^
>this.top : number
>         : ^^^^^^
>this : this
>     : ^^^^
>top : number
>    : ^^^^^^
>1 : 1
>  : ^
>nodeType : any
>         : ^^^
>TypeScript.NodeType.List : any
>                         : ^^^
>TypeScript.NodeType : any
>                    : ^^^
>TypeScript : typeof TypeScript
>           : ^^^^^^^^^^^^^^^^^
>NodeType : any
>         : ^^^
>List : any
>     : ^^^

                (<TypeScript.SwitchStatement>this.asts[this.top - 2]).caseList == this.asts[this.top - 1];
>(<TypeScript.SwitchStatement>this.asts[this.top - 2]).caseList == this.asts[this.top - 1] : boolean
>                                                                                          : ^^^^^^^
>(<TypeScript.SwitchStatement>this.asts[this.top - 2]).caseList : any
>                                                               : ^^^
>(<TypeScript.SwitchStatement>this.asts[this.top - 2]) : TypeScript.SwitchStatement
>                                                      : ^^^^^^^^^^^^^^^^^^^^^^^^^^
><TypeScript.SwitchStatement>this.asts[this.top - 2] : TypeScript.SwitchStatement
>                                                    : ^^^^^^^^^^^^^^^^^^^^^^^^^^
>TypeScript : any
>           : ^^^
>this.asts[this.top - 2] : TypeScript.AST
>                        : ^^^^^^^^^^^^^^
>this.asts : TypeScript.AST[]
>          : ^^^^^^^^^^^^^^^^
>this : this
>     : ^^^^
>asts : TypeScript.AST[]
>     : ^^^^^^^^^^^^^^^^
>this.top - 2 : number
>             : ^^^^^^
>this.top : number
>         : ^^^^^^
>this : this
>     : ^^^^
>top : number
>    : ^^^^^^
>2 : 2
>  : ^
>caseList : any
>         : ^^^
>this.asts[this.top - 1] : TypeScript.AST
>                        : ^^^^^^^^^^^^^^
>this.asts : TypeScript.AST[]
>          : ^^^^^^^^^^^^^^^^
>this : this
>     : ^^^^
>asts : TypeScript.AST[]
>     : ^^^^^^^^^^^^^^^^
>this.top - 1 : number
>             : ^^^^^^
>this.top : number
>         : ^^^^^^
>this : this
>     : ^^^^
>top : number
>    : ^^^^^^
>1 : 1
>  : ^
        }

        public isDefaultCaseOfSwitch(): boolean {
>isDefaultCaseOfSwitch : () => boolean
>                      : ^^^^^^       

            return this.count() >= 3 &&
>this.count() >= 3 &&                this.asts[this.top - 2].nodeType === TypeScript.NodeType.Switch &&                this.asts[this.top - 1].nodeType === TypeScript.NodeType.List &&                (<TypeScript.SwitchStatement>this.asts[this.top - 2]).caseList == this.asts[this.top - 1] &&                (<TypeScript.SwitchStatement>this.asts[this.top - 2]).defaultCase == this.asts[this.top - 0] : boolean
>                                                                                                                                                                                                                                                                                                                                                                                                               : ^^^^^^^
>this.count() >= 3 &&                this.asts[this.top - 2].nodeType === TypeScript.NodeType.Switch &&                this.asts[this.top - 1].nodeType === TypeScript.NodeType.List &&                (<TypeScript.SwitchStatement>this.asts[this.top - 2]).caseList == this.asts[this.top - 1] : boolean
>                                                                                                                                                                                                                                                                                                : ^^^^^^^
>this.count() >= 3 &&                this.asts[this.top - 2].nodeType === TypeScript.NodeType.Switch &&                this.asts[this.top - 1].nodeType === TypeScript.NodeType.List : boolean
>                                                                                                                                                                                    : ^^^^^^^
>this.count() >= 3 &&                this.asts[this.top - 2].nodeType === TypeScript.NodeType.Switch : boolean
>                                                                                                    : ^^^^^^^
>this.count() >= 3 : boolean
>                  : ^^^^^^^
>this.count() : number
>             : ^^^^^^
>this.count : () => number
>           : ^^^^^^^^^^^^
>this : this
>     : ^^^^
>count : () => number
>      : ^^^^^^^^^^^^
>3 : 3
>  : ^

                this.asts[this.top - 2].nodeType === TypeScript.NodeType.Switch &&
>this.asts[this.top - 2].nodeType === TypeScript.NodeType.Switch : boolean
>                                                                : ^^^^^^^
>this.asts[this.top - 2].nodeType : any
>                                 : ^^^
>this.asts[this.top - 2] : TypeScript.AST
>                        : ^^^^^^^^^^^^^^
>this.asts : TypeScript.AST[]
>          : ^^^^^^^^^^^^^^^^
>this : this
>     : ^^^^
>asts : TypeScript.AST[]
>     : ^^^^^^^^^^^^^^^^
>this.top - 2 : number
>             : ^^^^^^
>this.top : number
>         : ^^^^^^
>this : this
>     : ^^^^
>top : number
>    : ^^^^^^
>2 : 2
>  : ^
>nodeType : any
>         : ^^^
>TypeScript.NodeType.Switch : any
>                           : ^^^
>TypeScript.NodeType : any
>                    : ^^^
>TypeScript : typeof TypeScript
>           : ^^^^^^^^^^^^^^^^^
>NodeType : any
>         : ^^^
>Switch : any
>       : ^^^

                this.asts[this.top - 1].nodeType === TypeScript.NodeType.List &&
>this.asts[this.top - 1].nodeType === TypeScript.NodeType.List : boolean
>                                                              : ^^^^^^^
>this.asts[this.top - 1].nodeType : any
>                                 : ^^^
>this.asts[this.top - 1] : TypeScript.AST
>                        : ^^^^^^^^^^^^^^
>this.asts : TypeScript.AST[]
>          : ^^^^^^^^^^^^^^^^
>this : this
>     : ^^^^
>asts : TypeScript.AST[]
>     : ^^^^^^^^^^^^^^^^
>this.top - 1 : number
>             : ^^^^^^
>this.top : number
>         : ^^^^^^
>this : this
>     : ^^^^
>top : number
>    : ^^^^^^
>1 : 1
>  : ^
>nodeType : any
>         : ^^^
>TypeScript.NodeType.List : any
>                         : ^^^
>TypeScript.NodeType : any
>                    : ^^^
>TypeScript : typeof TypeScript
>           : ^^^^^^^^^^^^^^^^^
>NodeType : any
>         : ^^^
>List : any
>     : ^^^

                (<TypeScript.SwitchStatement>this.asts[this.top - 2]).caseList == this.asts[this.top - 1] &&
>(<TypeScript.SwitchStatement>this.asts[this.top - 2]).caseList == this.asts[this.top - 1] : boolean
>                                                                                          : ^^^^^^^
>(<TypeScript.SwitchStatement>this.asts[this.top - 2]).caseList : any
>                                                               : ^^^
>(<TypeScript.SwitchStatement>this.asts[this.top - 2]) : TypeScript.SwitchStatement
>                                                      : ^^^^^^^^^^^^^^^^^^^^^^^^^^
><TypeScript.SwitchStatement>this.asts[this.top - 2] : TypeScript.SwitchStatement
>                                                    : ^^^^^^^^^^^^^^^^^^^^^^^^^^
>TypeScript : any
>           : ^^^
>this.asts[this.top - 2] : TypeScript.AST
>                        : ^^^^^^^^^^^^^^
>this.asts : TypeScript.AST[]
>          : ^^^^^^^^^^^^^^^^
>this : this
>     : ^^^^
>asts : TypeScript.AST[]
>     : ^^^^^^^^^^^^^^^^
>this.top - 2 : number
>             : ^^^^^^
>this.top : number
>         : ^^^^^^
>this : this
>     : ^^^^
>top : number
>    : ^^^^^^
>2 : 2
>  : ^
>caseList : any
>         : ^^^
>this.asts[this.top - 1] : TypeScript.AST
>                        : ^^^^^^^^^^^^^^
>this.asts : TypeScript.AST[]
>          : ^^^^^^^^^^^^^^^^
>this : this
>     : ^^^^
>asts : TypeScript.AST[]
>     : ^^^^^^^^^^^^^^^^
>this.top - 1 : number
>             : ^^^^^^
>this.top : number
>         : ^^^^^^
>this : this
>     : ^^^^
>top : number
>    : ^^^^^^
>1 : 1
>  : ^

                (<TypeScript.SwitchStatement>this.asts[this.top - 2]).defaultCase == this.asts[this.top - 0];
>(<TypeScript.SwitchStatement>this.asts[this.top - 2]).defaultCase == this.asts[this.top - 0] : boolean
>                                                                                             : ^^^^^^^
>(<TypeScript.SwitchStatement>this.asts[this.top - 2]).defaultCase : any
>                                                                  : ^^^
>(<TypeScript.SwitchStatement>this.asts[this.top - 2]) : TypeScript.SwitchStatement
>                                                      : ^^^^^^^^^^^^^^^^^^^^^^^^^^
><TypeScript.SwitchStatement>this.asts[this.top - 2] : TypeScript.SwitchStatement
>                                                    : ^^^^^^^^^^^^^^^^^^^^^^^^^^
>TypeScript : any
>           : ^^^
>this.asts[this.top - 2] : TypeScript.AST
>                        : ^^^^^^^^^^^^^^
>this.asts : TypeScript.AST[]
>          : ^^^^^^^^^^^^^^^^
>this : this
>     : ^^^^
>asts : TypeScript.AST[]
>     : ^^^^^^^^^^^^^^^^
>this.top - 2 : number
>             : ^^^^^^
>this.top : number
>         : ^^^^^^
>this : this
>     : ^^^^
>top : number
>    : ^^^^^^
>2 : 2
>  : ^
>defaultCase : any
>            : ^^^
>this.asts[this.top - 0] : TypeScript.AST
>                        : ^^^^^^^^^^^^^^
>this.asts : TypeScript.AST[]
>          : ^^^^^^^^^^^^^^^^
>this : this
>     : ^^^^
>asts : TypeScript.AST[]
>     : ^^^^^^^^^^^^^^^^
>this.top - 0 : number
>             : ^^^^^^
>this.top : number
>         : ^^^^^^
>this : this
>     : ^^^^
>top : number
>    : ^^^^^^
>0 : 0
>  : ^
        }

        public isListOfObjectLit(): boolean {
>isListOfObjectLit : () => boolean
>                  : ^^^^^^       

            return this.count() >= 2 &&
>this.count() >= 2 &&                this.asts[this.top - 1].nodeType === TypeScript.NodeType.ObjectLit &&                this.asts[this.top - 0].nodeType === TypeScript.NodeType.List &&                (<TypeScript.UnaryExpression>this.asts[this.top - 1]).operand == this.asts[this.top - 0] : boolean
>                                                                                                                                                                                                                                                                                                  : ^^^^^^^
>this.count() >= 2 &&                this.asts[this.top - 1].nodeType === TypeScript.NodeType.ObjectLit &&                this.asts[this.top - 0].nodeType === TypeScript.NodeType.List : boolean
>                                                                                                                                                                                       : ^^^^^^^
>this.count() >= 2 &&                this.asts[this.top - 1].nodeType === TypeScript.NodeType.ObjectLit : boolean
>                                                                                                       : ^^^^^^^
>this.count() >= 2 : boolean
>                  : ^^^^^^^
>this.count() : number
>             : ^^^^^^
>this.count : () => number
>           : ^^^^^^^^^^^^
>this : this
>     : ^^^^
>count : () => number
>      : ^^^^^^^^^^^^
>2 : 2
>  : ^

                this.asts[this.top - 1].nodeType === TypeScript.NodeType.ObjectLit &&
>this.asts[this.top - 1].nodeType === TypeScript.NodeType.ObjectLit : boolean
>                                                                   : ^^^^^^^
>this.asts[this.top - 1].nodeType : any
>                                 : ^^^
>this.asts[this.top - 1] : TypeScript.AST
>                        : ^^^^^^^^^^^^^^
>this.asts : TypeScript.AST[]
>          : ^^^^^^^^^^^^^^^^
>this : this
>     : ^^^^
>asts : TypeScript.AST[]
>     : ^^^^^^^^^^^^^^^^
>this.top - 1 : number
>             : ^^^^^^
>this.top : number
>         : ^^^^^^
>this : this
>     : ^^^^
>top : number
>    : ^^^^^^
>1 : 1
>  : ^
>nodeType : any
>         : ^^^
>TypeScript.NodeType.ObjectLit : any
>                              : ^^^
>TypeScript.NodeType : any
>                    : ^^^
>TypeScript : typeof TypeScript
>           : ^^^^^^^^^^^^^^^^^
>NodeType : any
>         : ^^^
>ObjectLit : any
>          : ^^^

                this.asts[this.top - 0].nodeType === TypeScript.NodeType.List &&
>this.asts[this.top - 0].nodeType === TypeScript.NodeType.List : boolean
>                                                              : ^^^^^^^
>this.asts[this.top - 0].nodeType : any
>                                 : ^^^
>this.asts[this.top - 0] : TypeScript.AST
>                        : ^^^^^^^^^^^^^^
>this.asts : TypeScript.AST[]
>          : ^^^^^^^^^^^^^^^^
>this : this
>     : ^^^^
>asts : TypeScript.AST[]
>     : ^^^^^^^^^^^^^^^^
>this.top - 0 : number
>             : ^^^^^^
>this.top : number
>         : ^^^^^^
>this : this
>     : ^^^^
>top : number
>    : ^^^^^^
>0 : 0
>  : ^
>nodeType : any
>         : ^^^
>TypeScript.NodeType.List : any
>                         : ^^^
>TypeScript.NodeType : any
>                    : ^^^
>TypeScript : typeof TypeScript
>           : ^^^^^^^^^^^^^^^^^
>NodeType : any
>         : ^^^
>List : any
>     : ^^^

                (<TypeScript.UnaryExpression>this.asts[this.top - 1]).operand == this.asts[this.top - 0];
>(<TypeScript.UnaryExpression>this.asts[this.top - 1]).operand == this.asts[this.top - 0] : boolean
>                                                                                         : ^^^^^^^
>(<TypeScript.UnaryExpression>this.asts[this.top - 1]).operand : any
>                                                              : ^^^
>(<TypeScript.UnaryExpression>this.asts[this.top - 1]) : TypeScript.UnaryExpression
>                                                      : ^^^^^^^^^^^^^^^^^^^^^^^^^^
><TypeScript.UnaryExpression>this.asts[this.top - 1] : TypeScript.UnaryExpression
>                                                    : ^^^^^^^^^^^^^^^^^^^^^^^^^^
>TypeScript : any
>           : ^^^
>this.asts[this.top - 1] : TypeScript.AST
>                        : ^^^^^^^^^^^^^^
>this.asts : TypeScript.AST[]
>          : ^^^^^^^^^^^^^^^^
>this : this
>     : ^^^^
>asts : TypeScript.AST[]
>     : ^^^^^^^^^^^^^^^^
>this.top - 1 : number
>             : ^^^^^^
>this.top : number
>         : ^^^^^^
>this : this
>     : ^^^^
>top : number
>    : ^^^^^^
>1 : 1
>  : ^
>operand : any
>        : ^^^
>this.asts[this.top - 0] : TypeScript.AST
>                        : ^^^^^^^^^^^^^^
>this.asts : TypeScript.AST[]
>          : ^^^^^^^^^^^^^^^^
>this : this
>     : ^^^^
>asts : TypeScript.AST[]
>     : ^^^^^^^^^^^^^^^^
>this.top - 0 : number
>             : ^^^^^^
>this.top : number
>         : ^^^^^^
>this : this
>     : ^^^^
>top : number
>    : ^^^^^^
>0 : 0
>  : ^
        }

        public isBodyOfObjectLit(): boolean {
>isBodyOfObjectLit : () => boolean
>                  : ^^^^^^       

            return this.isListOfObjectLit();
>this.isListOfObjectLit() : boolean
>                         : ^^^^^^^
>this.isListOfObjectLit : () => boolean
>                       : ^^^^^^^^^^^^^
>this : this
>     : ^^^^
>isListOfObjectLit : () => boolean
>                  : ^^^^^^^^^^^^^
        }

        public isEmptyListOfObjectLit(): boolean {
>isEmptyListOfObjectLit : () => boolean
>                       : ^^^^^^       

            return this.count() >= 2 &&
>this.count() >= 2 &&                this.asts[this.top - 1].nodeType === TypeScript.NodeType.ObjectLit &&                this.asts[this.top - 0].nodeType === TypeScript.NodeType.List &&                (<TypeScript.UnaryExpression>this.asts[this.top - 1]).operand == this.asts[this.top - 0] &&                (<TypeScript.ASTList>this.asts[this.top - 0]).members.length == 0 : boolean
>                                                                                                                                                                                                                                                                                                                                                                                      : ^^^^^^^
>this.count() >= 2 &&                this.asts[this.top - 1].nodeType === TypeScript.NodeType.ObjectLit &&                this.asts[this.top - 0].nodeType === TypeScript.NodeType.List &&                (<TypeScript.UnaryExpression>this.asts[this.top - 1]).operand == this.asts[this.top - 0] : boolean
>                                                                                                                                                                                                                                                                                                  : ^^^^^^^
>this.count() >= 2 &&                this.asts[this.top - 1].nodeType === TypeScript.NodeType.ObjectLit &&                this.asts[this.top - 0].nodeType === TypeScript.NodeType.List : boolean
>                                                                                                                                                                                       : ^^^^^^^
>this.count() >= 2 &&                this.asts[this.top - 1].nodeType === TypeScript.NodeType.ObjectLit : boolean
>                                                                                                       : ^^^^^^^
>this.count() >= 2 : boolean
>                  : ^^^^^^^
>this.count() : number
>             : ^^^^^^
>this.count : () => number
>           : ^^^^^^^^^^^^
>this : this
>     : ^^^^
>count : () => number
>      : ^^^^^^^^^^^^
>2 : 2
>  : ^

                this.asts[this.top - 1].nodeType === TypeScript.NodeType.ObjectLit &&
>this.asts[this.top - 1].nodeType === TypeScript.NodeType.ObjectLit : boolean
>                                                                   : ^^^^^^^
>this.asts[this.top - 1].nodeType : any
>                                 : ^^^
>this.asts[this.top - 1] : TypeScript.AST
>                        : ^^^^^^^^^^^^^^
>this.asts : TypeScript.AST[]
>          : ^^^^^^^^^^^^^^^^
>this : this
>     : ^^^^
>asts : TypeScript.AST[]
>     : ^^^^^^^^^^^^^^^^
>this.top - 1 : number
>             : ^^^^^^
>this.top : number
>         : ^^^^^^
>this : this
>     : ^^^^
>top : number
>    : ^^^^^^
>1 : 1
>  : ^
>nodeType : any
>         : ^^^
>TypeScript.NodeType.ObjectLit : any
>                              : ^^^
>TypeScript.NodeType : any
>                    : ^^^
>TypeScript : typeof TypeScript
>           : ^^^^^^^^^^^^^^^^^
>NodeType : any
>         : ^^^
>ObjectLit : any
>          : ^^^

                this.asts[this.top - 0].nodeType === TypeScript.NodeType.List &&
>this.asts[this.top - 0].nodeType === TypeScript.NodeType.List : boolean
>                                                              : ^^^^^^^
>this.asts[this.top - 0].nodeType : any
>                                 : ^^^
>this.asts[this.top - 0] : TypeScript.AST
>                        : ^^^^^^^^^^^^^^
>this.asts : TypeScript.AST[]
>          : ^^^^^^^^^^^^^^^^
>this : this
>     : ^^^^
>asts : TypeScript.AST[]
>     : ^^^^^^^^^^^^^^^^
>this.top - 0 : number
>             : ^^^^^^
>this.top : number
>         : ^^^^^^
>this : this
>     : ^^^^
>top : number
>    : ^^^^^^
>0 : 0
>  : ^
>nodeType : any
>         : ^^^
>TypeScript.NodeType.List : any
>                         : ^^^
>TypeScript.NodeType : any
>                    : ^^^
>TypeScript : typeof TypeScript
>           : ^^^^^^^^^^^^^^^^^
>NodeType : any
>         : ^^^
>List : any
>     : ^^^

                (<TypeScript.UnaryExpression>this.asts[this.top - 1]).operand == this.asts[this.top - 0] &&
>(<TypeScript.UnaryExpression>this.asts[this.top - 1]).operand == this.asts[this.top - 0] : boolean
>                                                                                         : ^^^^^^^
>(<TypeScript.UnaryExpression>this.asts[this.top - 1]).operand : any
>                                                              : ^^^
>(<TypeScript.UnaryExpression>this.asts[this.top - 1]) : TypeScript.UnaryExpression
>                                                      : ^^^^^^^^^^^^^^^^^^^^^^^^^^
><TypeScript.UnaryExpression>this.asts[this.top - 1] : TypeScript.UnaryExpression
>                                                    : ^^^^^^^^^^^^^^^^^^^^^^^^^^
>TypeScript : any
>           : ^^^
>this.asts[this.top - 1] : TypeScript.AST
>                        : ^^^^^^^^^^^^^^
>this.asts : TypeScript.AST[]
>          : ^^^^^^^^^^^^^^^^
>this : this
>     : ^^^^
>asts : TypeScript.AST[]
>     : ^^^^^^^^^^^^^^^^
>this.top - 1 : number
>             : ^^^^^^
>this.top : number
>         : ^^^^^^
>this : this
>     : ^^^^
>top : number
>    : ^^^^^^
>1 : 1
>  : ^
>operand : any
>        : ^^^
>this.asts[this.top - 0] : TypeScript.AST
>                        : ^^^^^^^^^^^^^^
>this.asts : TypeScript.AST[]
>          : ^^^^^^^^^^^^^^^^
>this : this
>     : ^^^^
>asts : TypeScript.AST[]
>     : ^^^^^^^^^^^^^^^^
>this.top - 0 : number
>             : ^^^^^^
>this.top : number
>         : ^^^^^^
>this : this
>     : ^^^^
>top : number
>    : ^^^^^^
>0 : 0
>  : ^

                (<TypeScript.ASTList>this.asts[this.top - 0]).members.length == 0;
>(<TypeScript.ASTList>this.asts[this.top - 0]).members.length == 0 : boolean
>                                                                  : ^^^^^^^
>(<TypeScript.ASTList>this.asts[this.top - 0]).members.length : any
>                                                             : ^^^
>(<TypeScript.ASTList>this.asts[this.top - 0]).members : any
>                                                      : ^^^
>(<TypeScript.ASTList>this.asts[this.top - 0]) : TypeScript.ASTList
>                                              : ^^^^^^^^^^^^^^^^^^
><TypeScript.ASTList>this.asts[this.top - 0] : TypeScript.ASTList
>                                            : ^^^^^^^^^^^^^^^^^^
>TypeScript : any
>           : ^^^
>this.asts[this.top - 0] : TypeScript.AST
>                        : ^^^^^^^^^^^^^^
>this.asts : TypeScript.AST[]
>          : ^^^^^^^^^^^^^^^^
>this : this
>     : ^^^^
>asts : TypeScript.AST[]
>     : ^^^^^^^^^^^^^^^^
>this.top - 0 : number
>             : ^^^^^^
>this.top : number
>         : ^^^^^^
>this : this
>     : ^^^^
>top : number
>    : ^^^^^^
>0 : 0
>  : ^
>members : any
>        : ^^^
>length : any
>       : ^^^
>0 : 0
>  : ^
        }

        public isMemberOfObjectLit(): boolean {
>isMemberOfObjectLit : () => boolean
>                    : ^^^^^^       

            return this.count() >= 3 &&
>this.count() >= 3 &&                this.asts[this.top - 2].nodeType === TypeScript.NodeType.ObjectLit &&                this.asts[this.top - 1].nodeType === TypeScript.NodeType.List &&                this.asts[this.top - 0].nodeType === TypeScript.NodeType.Member &&                (<TypeScript.UnaryExpression>this.asts[this.top - 2]).operand == this.asts[this.top - 1] : boolean
>                                                                                                                                                                                                                                                                                                                                                                                    : ^^^^^^^
>this.count() >= 3 &&                this.asts[this.top - 2].nodeType === TypeScript.NodeType.ObjectLit &&                this.asts[this.top - 1].nodeType === TypeScript.NodeType.List &&                this.asts[this.top - 0].nodeType === TypeScript.NodeType.Member : boolean
>                                                                                                                                                                                                                                                                         : ^^^^^^^
>this.count() >= 3 &&                this.asts[this.top - 2].nodeType === TypeScript.NodeType.ObjectLit &&                this.asts[this.top - 1].nodeType === TypeScript.NodeType.List : boolean
>                                                                                                                                                                                       : ^^^^^^^
>this.count() >= 3 &&                this.asts[this.top - 2].nodeType === TypeScript.NodeType.ObjectLit : boolean
>                                                                                                       : ^^^^^^^
>this.count() >= 3 : boolean
>                  : ^^^^^^^
>this.count() : number
>             : ^^^^^^
>this.count : () => number
>           : ^^^^^^^^^^^^
>this : this
>     : ^^^^
>count : () => number
>      : ^^^^^^^^^^^^
>3 : 3
>  : ^

                this.asts[this.top - 2].nodeType === TypeScript.NodeType.ObjectLit &&
>this.asts[this.top - 2].nodeType === TypeScript.NodeType.ObjectLit : boolean
>                                                                   : ^^^^^^^
>this.asts[this.top - 2].nodeType : any
>                                 : ^^^
>this.asts[this.top - 2] : TypeScript.AST
>                        : ^^^^^^^^^^^^^^
>this.asts : TypeScript.AST[]
>          : ^^^^^^^^^^^^^^^^
>this : this
>     : ^^^^
>asts : TypeScript.AST[]
>     : ^^^^^^^^^^^^^^^^
>this.top - 2 : number
>             : ^^^^^^
>this.top : number
>         : ^^^^^^
>this : this
>     : ^^^^
>top : number
>    : ^^^^^^
>2 : 2
>  : ^
>nodeType : any
>         : ^^^
>TypeScript.NodeType.ObjectLit : any
>                              : ^^^
>TypeScript.NodeType : any
>                    : ^^^
>TypeScript : typeof TypeScript
>           : ^^^^^^^^^^^^^^^^^
>NodeType : any
>         : ^^^
>ObjectLit : any
>          : ^^^

                this.asts[this.top - 1].nodeType === TypeScript.NodeType.List &&
>this.asts[this.top - 1].nodeType === TypeScript.NodeType.List : boolean
>                                                              : ^^^^^^^
>this.asts[this.top - 1].nodeType : any
>                                 : ^^^
>this.asts[this.top - 1] : TypeScript.AST
>                        : ^^^^^^^^^^^^^^
>this.asts : TypeScript.AST[]
>          : ^^^^^^^^^^^^^^^^
>this : this
>     : ^^^^
>asts : TypeScript.AST[]
>     : ^^^^^^^^^^^^^^^^
>this.top - 1 : number
>             : ^^^^^^
>this.top : number
>         : ^^^^^^
>this : this
>     : ^^^^
>top : number
>    : ^^^^^^
>1 : 1
>  : ^
>nodeType : any
>         : ^^^
>TypeScript.NodeType.List : any
>                         : ^^^
>TypeScript.NodeType : any
>                    : ^^^
>TypeScript : typeof TypeScript
>           : ^^^^^^^^^^^^^^^^^
>NodeType : any
>         : ^^^
>List : any
>     : ^^^

                this.asts[this.top - 0].nodeType === TypeScript.NodeType.Member &&
>this.asts[this.top - 0].nodeType === TypeScript.NodeType.Member : boolean
>                                                                : ^^^^^^^
>this.asts[this.top - 0].nodeType : any
>                                 : ^^^
>this.asts[this.top - 0] : TypeScript.AST
>                        : ^^^^^^^^^^^^^^
>this.asts : TypeScript.AST[]
>          : ^^^^^^^^^^^^^^^^
>this : this
>     : ^^^^
>asts : TypeScript.AST[]
>     : ^^^^^^^^^^^^^^^^
>this.top - 0 : number
>             : ^^^^^^
>this.top : number
>         : ^^^^^^
>this : this
>     : ^^^^
>top : number
>    : ^^^^^^
>0 : 0
>  : ^
>nodeType : any
>         : ^^^
>TypeScript.NodeType.Member : any
>                           : ^^^
>TypeScript.NodeType : any
>                    : ^^^
>TypeScript : typeof TypeScript
>           : ^^^^^^^^^^^^^^^^^
>NodeType : any
>         : ^^^
>Member : any
>       : ^^^

                (<TypeScript.UnaryExpression>this.asts[this.top - 2]).operand == this.asts[this.top - 1];
>(<TypeScript.UnaryExpression>this.asts[this.top - 2]).operand == this.asts[this.top - 1] : boolean
>                                                                                         : ^^^^^^^
>(<TypeScript.UnaryExpression>this.asts[this.top - 2]).operand : any
>                                                              : ^^^
>(<TypeScript.UnaryExpression>this.asts[this.top - 2]) : TypeScript.UnaryExpression
>                                                      : ^^^^^^^^^^^^^^^^^^^^^^^^^^
><TypeScript.UnaryExpression>this.asts[this.top - 2] : TypeScript.UnaryExpression
>                                                    : ^^^^^^^^^^^^^^^^^^^^^^^^^^
>TypeScript : any
>           : ^^^
>this.asts[this.top - 2] : TypeScript.AST
>                        : ^^^^^^^^^^^^^^
>this.asts : TypeScript.AST[]
>          : ^^^^^^^^^^^^^^^^
>this : this
>     : ^^^^
>asts : TypeScript.AST[]
>     : ^^^^^^^^^^^^^^^^
>this.top - 2 : number
>             : ^^^^^^
>this.top : number
>         : ^^^^^^
>this : this
>     : ^^^^
>top : number
>    : ^^^^^^
>2 : 2
>  : ^
>operand : any
>        : ^^^
>this.asts[this.top - 1] : TypeScript.AST
>                        : ^^^^^^^^^^^^^^
>this.asts : TypeScript.AST[]
>          : ^^^^^^^^^^^^^^^^
>this : this
>     : ^^^^
>asts : TypeScript.AST[]
>     : ^^^^^^^^^^^^^^^^
>this.top - 1 : number
>             : ^^^^^^
>this.top : number
>         : ^^^^^^
>this : this
>     : ^^^^
>top : number
>    : ^^^^^^
>1 : 1
>  : ^
        }

        public isNameOfMemberOfObjectLit(): boolean {
>isNameOfMemberOfObjectLit : () => boolean
>                          : ^^^^^^       

            return this.count() >= 4 &&
>this.count() >= 4 &&                this.asts[this.top - 3].nodeType === TypeScript.NodeType.ObjectLit &&                this.asts[this.top - 2].nodeType === TypeScript.NodeType.List &&                this.asts[this.top - 1].nodeType === TypeScript.NodeType.Member &&                this.asts[this.top - 0].nodeType === TypeScript.NodeType.Name &&                (<TypeScript.UnaryExpression>this.asts[this.top - 3]).operand == this.asts[this.top - 2] : boolean
>                                                                                                                                                                                                                                                                                                                                                                                                                                                                    : ^^^^^^^
>this.count() >= 4 &&                this.asts[this.top - 3].nodeType === TypeScript.NodeType.ObjectLit &&                this.asts[this.top - 2].nodeType === TypeScript.NodeType.List &&                this.asts[this.top - 1].nodeType === TypeScript.NodeType.Member &&                this.asts[this.top - 0].nodeType === TypeScript.NodeType.Name : boolean
>                                                                                                                                                                                                                                                                                                                                                         : ^^^^^^^
>this.count() >= 4 &&                this.asts[this.top - 3].nodeType === TypeScript.NodeType.ObjectLit &&                this.asts[this.top - 2].nodeType === TypeScript.NodeType.List &&                this.asts[this.top - 1].nodeType === TypeScript.NodeType.Member : boolean
>                                                                                                                                                                                                                                                                         : ^^^^^^^
>this.count() >= 4 &&                this.asts[this.top - 3].nodeType === TypeScript.NodeType.ObjectLit &&                this.asts[this.top - 2].nodeType === TypeScript.NodeType.List : boolean
>                                                                                                                                                                                       : ^^^^^^^
>this.count() >= 4 &&                this.asts[this.top - 3].nodeType === TypeScript.NodeType.ObjectLit : boolean
>                                                                                                       : ^^^^^^^
>this.count() >= 4 : boolean
>                  : ^^^^^^^
>this.count() : number
>             : ^^^^^^
>this.count : () => number
>           : ^^^^^^^^^^^^
>this : this
>     : ^^^^
>count : () => number
>      : ^^^^^^^^^^^^
>4 : 4
>  : ^

                this.asts[this.top - 3].nodeType === TypeScript.NodeType.ObjectLit &&
>this.asts[this.top - 3].nodeType === TypeScript.NodeType.ObjectLit : boolean
>                                                                   : ^^^^^^^
>this.asts[this.top - 3].nodeType : any
>                                 : ^^^
>this.asts[this.top - 3] : TypeScript.AST
>                        : ^^^^^^^^^^^^^^
>this.asts : TypeScript.AST[]
>          : ^^^^^^^^^^^^^^^^
>this : this
>     : ^^^^
>asts : TypeScript.AST[]
>     : ^^^^^^^^^^^^^^^^
>this.top - 3 : number
>             : ^^^^^^
>this.top : number
>         : ^^^^^^
>this : this
>     : ^^^^
>top : number
>    : ^^^^^^
>3 : 3
>  : ^
>nodeType : any
>         : ^^^
>TypeScript.NodeType.ObjectLit : any
>                              : ^^^
>TypeScript.NodeType : any
>                    : ^^^
>TypeScript : typeof TypeScript
>           : ^^^^^^^^^^^^^^^^^
>NodeType : any
>         : ^^^
>ObjectLit : any
>          : ^^^

                this.asts[this.top - 2].nodeType === TypeScript.NodeType.List &&
>this.asts[this.top - 2].nodeType === TypeScript.NodeType.List : boolean
>                                                              : ^^^^^^^
>this.asts[this.top - 2].nodeType : any
>                                 : ^^^
>this.asts[this.top - 2] : TypeScript.AST
>                        : ^^^^^^^^^^^^^^
>this.asts : TypeScript.AST[]
>          : ^^^^^^^^^^^^^^^^
>this : this
>     : ^^^^
>asts : TypeScript.AST[]
>     : ^^^^^^^^^^^^^^^^
>this.top - 2 : number
>             : ^^^^^^
>this.top : number
>         : ^^^^^^
>this : this
>     : ^^^^
>top : number
>    : ^^^^^^
>2 : 2
>  : ^
>nodeType : any
>         : ^^^
>TypeScript.NodeType.List : any
>                         : ^^^
>TypeScript.NodeType : any
>                    : ^^^
>TypeScript : typeof TypeScript
>           : ^^^^^^^^^^^^^^^^^
>NodeType : any
>         : ^^^
>List : any
>     : ^^^

                this.asts[this.top - 1].nodeType === TypeScript.NodeType.Member &&
>this.asts[this.top - 1].nodeType === TypeScript.NodeType.Member : boolean
>                                                                : ^^^^^^^
>this.asts[this.top - 1].nodeType : any
>                                 : ^^^
>this.asts[this.top - 1] : TypeScript.AST
>                        : ^^^^^^^^^^^^^^
>this.asts : TypeScript.AST[]
>          : ^^^^^^^^^^^^^^^^
>this : this
>     : ^^^^
>asts : TypeScript.AST[]
>     : ^^^^^^^^^^^^^^^^
>this.top - 1 : number
>             : ^^^^^^
>this.top : number
>         : ^^^^^^
>this : this
>     : ^^^^
>top : number
>    : ^^^^^^
>1 : 1
>  : ^
>nodeType : any
>         : ^^^
>TypeScript.NodeType.Member : any
>                           : ^^^
>TypeScript.NodeType : any
>                    : ^^^
>TypeScript : typeof TypeScript
>           : ^^^^^^^^^^^^^^^^^
>NodeType : any
>         : ^^^
>Member : any
>       : ^^^

                this.asts[this.top - 0].nodeType === TypeScript.NodeType.Name &&
>this.asts[this.top - 0].nodeType === TypeScript.NodeType.Name : boolean
>                                                              : ^^^^^^^
>this.asts[this.top - 0].nodeType : any
>                                 : ^^^
>this.asts[this.top - 0] : TypeScript.AST
>                        : ^^^^^^^^^^^^^^
>this.asts : TypeScript.AST[]
>          : ^^^^^^^^^^^^^^^^
>this : this
>     : ^^^^
>asts : TypeScript.AST[]
>     : ^^^^^^^^^^^^^^^^
>this.top - 0 : number
>             : ^^^^^^
>this.top : number
>         : ^^^^^^
>this : this
>     : ^^^^
>top : number
>    : ^^^^^^
>0 : 0
>  : ^
>nodeType : any
>         : ^^^
>TypeScript.NodeType.Name : any
>                         : ^^^
>TypeScript.NodeType : any
>                    : ^^^
>TypeScript : typeof TypeScript
>           : ^^^^^^^^^^^^^^^^^
>NodeType : any
>         : ^^^
>Name : any
>     : ^^^

                (<TypeScript.UnaryExpression>this.asts[this.top - 3]).operand == this.asts[this.top - 2];
>(<TypeScript.UnaryExpression>this.asts[this.top - 3]).operand == this.asts[this.top - 2] : boolean
>                                                                                         : ^^^^^^^
>(<TypeScript.UnaryExpression>this.asts[this.top - 3]).operand : any
>                                                              : ^^^
>(<TypeScript.UnaryExpression>this.asts[this.top - 3]) : TypeScript.UnaryExpression
>                                                      : ^^^^^^^^^^^^^^^^^^^^^^^^^^
><TypeScript.UnaryExpression>this.asts[this.top - 3] : TypeScript.UnaryExpression
>                                                    : ^^^^^^^^^^^^^^^^^^^^^^^^^^
>TypeScript : any
>           : ^^^
>this.asts[this.top - 3] : TypeScript.AST
>                        : ^^^^^^^^^^^^^^
>this.asts : TypeScript.AST[]
>          : ^^^^^^^^^^^^^^^^
>this : this
>     : ^^^^
>asts : TypeScript.AST[]
>     : ^^^^^^^^^^^^^^^^
>this.top - 3 : number
>             : ^^^^^^
>this.top : number
>         : ^^^^^^
>this : this
>     : ^^^^
>top : number
>    : ^^^^^^
>3 : 3
>  : ^
>operand : any
>        : ^^^
>this.asts[this.top - 2] : TypeScript.AST
>                        : ^^^^^^^^^^^^^^
>this.asts : TypeScript.AST[]
>          : ^^^^^^^^^^^^^^^^
>this : this
>     : ^^^^
>asts : TypeScript.AST[]
>     : ^^^^^^^^^^^^^^^^
>this.top - 2 : number
>             : ^^^^^^
>this.top : number
>         : ^^^^^^
>this : this
>     : ^^^^
>top : number
>    : ^^^^^^
>2 : 2
>  : ^
        }

        public isListOfArrayLit(): boolean {
>isListOfArrayLit : () => boolean
>                 : ^^^^^^       

            return this.count() >= 2 &&
>this.count() >= 2 &&                this.asts[this.top - 1].nodeType === TypeScript.NodeType.ArrayLit &&                this.asts[this.top - 0].nodeType === TypeScript.NodeType.List &&                (<TypeScript.UnaryExpression>this.asts[this.top - 1]).operand == this.asts[this.top - 0] : boolean
>                                                                                                                                                                                                                                                                                                 : ^^^^^^^
>this.count() >= 2 &&                this.asts[this.top - 1].nodeType === TypeScript.NodeType.ArrayLit &&                this.asts[this.top - 0].nodeType === TypeScript.NodeType.List : boolean
>                                                                                                                                                                                      : ^^^^^^^
>this.count() >= 2 &&                this.asts[this.top - 1].nodeType === TypeScript.NodeType.ArrayLit : boolean
>                                                                                                      : ^^^^^^^
>this.count() >= 2 : boolean
>                  : ^^^^^^^
>this.count() : number
>             : ^^^^^^
>this.count : () => number
>           : ^^^^^^^^^^^^
>this : this
>     : ^^^^
>count : () => number
>      : ^^^^^^^^^^^^
>2 : 2
>  : ^

                this.asts[this.top - 1].nodeType === TypeScript.NodeType.ArrayLit &&
>this.asts[this.top - 1].nodeType === TypeScript.NodeType.ArrayLit : boolean
>                                                                  : ^^^^^^^
>this.asts[this.top - 1].nodeType : any
>                                 : ^^^
>this.asts[this.top - 1] : TypeScript.AST
>                        : ^^^^^^^^^^^^^^
>this.asts : TypeScript.AST[]
>          : ^^^^^^^^^^^^^^^^
>this : this
>     : ^^^^
>asts : TypeScript.AST[]
>     : ^^^^^^^^^^^^^^^^
>this.top - 1 : number
>             : ^^^^^^
>this.top : number
>         : ^^^^^^
>this : this
>     : ^^^^
>top : number
>    : ^^^^^^
>1 : 1
>  : ^
>nodeType : any
>         : ^^^
>TypeScript.NodeType.ArrayLit : any
>                             : ^^^
>TypeScript.NodeType : any
>                    : ^^^
>TypeScript : typeof TypeScript
>           : ^^^^^^^^^^^^^^^^^
>NodeType : any
>         : ^^^
>ArrayLit : any
>         : ^^^

                this.asts[this.top - 0].nodeType === TypeScript.NodeType.List &&
>this.asts[this.top - 0].nodeType === TypeScript.NodeType.List : boolean
>                                                              : ^^^^^^^
>this.asts[this.top - 0].nodeType : any
>                                 : ^^^
>this.asts[this.top - 0] : TypeScript.AST
>                        : ^^^^^^^^^^^^^^
>this.asts : TypeScript.AST[]
>          : ^^^^^^^^^^^^^^^^
>this : this
>     : ^^^^
>asts : TypeScript.AST[]
>     : ^^^^^^^^^^^^^^^^
>this.top - 0 : number
>             : ^^^^^^
>this.top : number
>         : ^^^^^^
>this : this
>     : ^^^^
>top : number
>    : ^^^^^^
>0 : 0
>  : ^
>nodeType : any
>         : ^^^
>TypeScript.NodeType.List : any
>                         : ^^^
>TypeScript.NodeType : any
>                    : ^^^
>TypeScript : typeof TypeScript
>           : ^^^^^^^^^^^^^^^^^
>NodeType : any
>         : ^^^
>List : any
>     : ^^^

                (<TypeScript.UnaryExpression>this.asts[this.top - 1]).operand == this.asts[this.top - 0];
>(<TypeScript.UnaryExpression>this.asts[this.top - 1]).operand == this.asts[this.top - 0] : boolean
>                                                                                         : ^^^^^^^
>(<TypeScript.UnaryExpression>this.asts[this.top - 1]).operand : any
>                                                              : ^^^
>(<TypeScript.UnaryExpression>this.asts[this.top - 1]) : TypeScript.UnaryExpression
>                                                      : ^^^^^^^^^^^^^^^^^^^^^^^^^^
><TypeScript.UnaryExpression>this.asts[this.top - 1] : TypeScript.UnaryExpression
>                                                    : ^^^^^^^^^^^^^^^^^^^^^^^^^^
>TypeScript : any
>           : ^^^
>this.asts[this.top - 1] : TypeScript.AST
>                        : ^^^^^^^^^^^^^^
>this.asts : TypeScript.AST[]
>          : ^^^^^^^^^^^^^^^^
>this : this
>     : ^^^^
>asts : TypeScript.AST[]
>     : ^^^^^^^^^^^^^^^^
>this.top - 1 : number
>             : ^^^^^^
>this.top : number
>         : ^^^^^^
>this : this
>     : ^^^^
>top : number
>    : ^^^^^^
>1 : 1
>  : ^
>operand : any
>        : ^^^
>this.asts[this.top - 0] : TypeScript.AST
>                        : ^^^^^^^^^^^^^^
>this.asts : TypeScript.AST[]
>          : ^^^^^^^^^^^^^^^^
>this : this
>     : ^^^^
>asts : TypeScript.AST[]
>     : ^^^^^^^^^^^^^^^^
>this.top - 0 : number
>             : ^^^^^^
>this.top : number
>         : ^^^^^^
>this : this
>     : ^^^^
>top : number
>    : ^^^^^^
>0 : 0
>  : ^
        }

        public isTargetOfMember(): boolean {
>isTargetOfMember : () => boolean
>                 : ^^^^^^       

            return this.count() >= 2 &&
>this.count() >= 2 &&                this.asts[this.top - 1].nodeType === TypeScript.NodeType.Member &&                (<TypeScript.BinaryExpression>this.asts[this.top - 1]).operand1 === this.asts[this.top - 0] : boolean
>                                                                                                                                                                                                                  : ^^^^^^^
>this.count() >= 2 &&                this.asts[this.top - 1].nodeType === TypeScript.NodeType.Member : boolean
>                                                                                                    : ^^^^^^^
>this.count() >= 2 : boolean
>                  : ^^^^^^^
>this.count() : number
>             : ^^^^^^
>this.count : () => number
>           : ^^^^^^^^^^^^
>this : this
>     : ^^^^
>count : () => number
>      : ^^^^^^^^^^^^
>2 : 2
>  : ^

                this.asts[this.top - 1].nodeType === TypeScript.NodeType.Member &&
>this.asts[this.top - 1].nodeType === TypeScript.NodeType.Member : boolean
>                                                                : ^^^^^^^
>this.asts[this.top - 1].nodeType : any
>                                 : ^^^
>this.asts[this.top - 1] : TypeScript.AST
>                        : ^^^^^^^^^^^^^^
>this.asts : TypeScript.AST[]
>          : ^^^^^^^^^^^^^^^^
>this : this
>     : ^^^^
>asts : TypeScript.AST[]
>     : ^^^^^^^^^^^^^^^^
>this.top - 1 : number
>             : ^^^^^^
>this.top : number
>         : ^^^^^^
>this : this
>     : ^^^^
>top : number
>    : ^^^^^^
>1 : 1
>  : ^
>nodeType : any
>         : ^^^
>TypeScript.NodeType.Member : any
>                           : ^^^
>TypeScript.NodeType : any
>                    : ^^^
>TypeScript : typeof TypeScript
>           : ^^^^^^^^^^^^^^^^^
>NodeType : any
>         : ^^^
>Member : any
>       : ^^^

                (<TypeScript.BinaryExpression>this.asts[this.top - 1]).operand1 === this.asts[this.top - 0];
>(<TypeScript.BinaryExpression>this.asts[this.top - 1]).operand1 === this.asts[this.top - 0] : boolean
>                                                                                            : ^^^^^^^
>(<TypeScript.BinaryExpression>this.asts[this.top - 1]).operand1 : any
>                                                                : ^^^
>(<TypeScript.BinaryExpression>this.asts[this.top - 1]) : TypeScript.BinaryExpression
>                                                       : ^^^^^^^^^^^^^^^^^^^^^^^^^^^
><TypeScript.BinaryExpression>this.asts[this.top - 1] : TypeScript.BinaryExpression
>                                                     : ^^^^^^^^^^^^^^^^^^^^^^^^^^^
>TypeScript : any
>           : ^^^
>this.asts[this.top - 1] : TypeScript.AST
>                        : ^^^^^^^^^^^^^^
>this.asts : TypeScript.AST[]
>          : ^^^^^^^^^^^^^^^^
>this : this
>     : ^^^^
>asts : TypeScript.AST[]
>     : ^^^^^^^^^^^^^^^^
>this.top - 1 : number
>             : ^^^^^^
>this.top : number
>         : ^^^^^^
>this : this
>     : ^^^^
>top : number
>    : ^^^^^^
>1 : 1
>  : ^
>operand1 : any
>         : ^^^
>this.asts[this.top - 0] : TypeScript.AST
>                        : ^^^^^^^^^^^^^^
>this.asts : TypeScript.AST[]
>          : ^^^^^^^^^^^^^^^^
>this : this
>     : ^^^^
>asts : TypeScript.AST[]
>     : ^^^^^^^^^^^^^^^^
>this.top - 0 : number
>             : ^^^^^^
>this.top : number
>         : ^^^^^^
>this : this
>     : ^^^^
>top : number
>    : ^^^^^^
>0 : 0
>  : ^
        }

        public isMemberOfMember(): boolean {
>isMemberOfMember : () => boolean
>                 : ^^^^^^       

            return this.count() >= 2 &&
>this.count() >= 2 &&                this.asts[this.top - 1].nodeType === TypeScript.NodeType.Member &&                (<TypeScript.BinaryExpression>this.asts[this.top - 1]).operand2 === this.asts[this.top - 0] : boolean
>                                                                                                                                                                                                                  : ^^^^^^^
>this.count() >= 2 &&                this.asts[this.top - 1].nodeType === TypeScript.NodeType.Member : boolean
>                                                                                                    : ^^^^^^^
>this.count() >= 2 : boolean
>                  : ^^^^^^^
>this.count() : number
>             : ^^^^^^
>this.count : () => number
>           : ^^^^^^^^^^^^
>this : this
>     : ^^^^
>count : () => number
>      : ^^^^^^^^^^^^
>2 : 2
>  : ^

                this.asts[this.top - 1].nodeType === TypeScript.NodeType.Member &&
>this.asts[this.top - 1].nodeType === TypeScript.NodeType.Member : boolean
>                                                                : ^^^^^^^
>this.asts[this.top - 1].nodeType : any
>                                 : ^^^
>this.asts[this.top - 1] : TypeScript.AST
>                        : ^^^^^^^^^^^^^^
>this.asts : TypeScript.AST[]
>          : ^^^^^^^^^^^^^^^^
>this : this
>     : ^^^^
>asts : TypeScript.AST[]
>     : ^^^^^^^^^^^^^^^^
>this.top - 1 : number
>             : ^^^^^^
>this.top : number
>         : ^^^^^^
>this : this
>     : ^^^^
>top : number
>    : ^^^^^^
>1 : 1
>  : ^
>nodeType : any
>         : ^^^
>TypeScript.NodeType.Member : any
>                           : ^^^
>TypeScript.NodeType : any
>                    : ^^^
>TypeScript : typeof TypeScript
>           : ^^^^^^^^^^^^^^^^^
>NodeType : any
>         : ^^^
>Member : any
>       : ^^^

                (<TypeScript.BinaryExpression>this.asts[this.top - 1]).operand2 === this.asts[this.top - 0];
>(<TypeScript.BinaryExpression>this.asts[this.top - 1]).operand2 === this.asts[this.top - 0] : boolean
>                                                                                            : ^^^^^^^
>(<TypeScript.BinaryExpression>this.asts[this.top - 1]).operand2 : any
>                                                                : ^^^
>(<TypeScript.BinaryExpression>this.asts[this.top - 1]) : TypeScript.BinaryExpression
>                                                       : ^^^^^^^^^^^^^^^^^^^^^^^^^^^
><TypeScript.BinaryExpression>this.asts[this.top - 1] : TypeScript.BinaryExpression
>                                                     : ^^^^^^^^^^^^^^^^^^^^^^^^^^^
>TypeScript : any
>           : ^^^
>this.asts[this.top - 1] : TypeScript.AST
>                        : ^^^^^^^^^^^^^^
>this.asts : TypeScript.AST[]
>          : ^^^^^^^^^^^^^^^^
>this : this
>     : ^^^^
>asts : TypeScript.AST[]
>     : ^^^^^^^^^^^^^^^^
>this.top - 1 : number
>             : ^^^^^^
>this.top : number
>         : ^^^^^^
>this : this
>     : ^^^^
>top : number
>    : ^^^^^^
>1 : 1
>  : ^
>operand2 : any
>         : ^^^
>this.asts[this.top - 0] : TypeScript.AST
>                        : ^^^^^^^^^^^^^^
>this.asts : TypeScript.AST[]
>          : ^^^^^^^^^^^^^^^^
>this : this
>     : ^^^^
>asts : TypeScript.AST[]
>     : ^^^^^^^^^^^^^^^^
>this.top - 0 : number
>             : ^^^^^^
>this.top : number
>         : ^^^^^^
>this : this
>     : ^^^^
>top : number
>    : ^^^^^^
>0 : 0
>  : ^
        }

        public isItemOfList(): boolean {
>isItemOfList : () => boolean
>             : ^^^^^^       

            return this.count() >= 2 &&
>this.count() >= 2 &&                this.asts[this.top - 1].nodeType === TypeScript.NodeType.List : boolean
>                                                                                                  : ^^^^^^^
>this.count() >= 2 : boolean
>                  : ^^^^^^^
>this.count() : number
>             : ^^^^^^
>this.count : () => number
>           : ^^^^^^^^^^^^
>this : this
>     : ^^^^
>count : () => number
>      : ^^^^^^^^^^^^
>2 : 2
>  : ^

                this.asts[this.top - 1].nodeType === TypeScript.NodeType.List;
>this.asts[this.top - 1].nodeType === TypeScript.NodeType.List : boolean
>                                                              : ^^^^^^^
>this.asts[this.top - 1].nodeType : any
>                                 : ^^^
>this.asts[this.top - 1] : TypeScript.AST
>                        : ^^^^^^^^^^^^^^
>this.asts : TypeScript.AST[]
>          : ^^^^^^^^^^^^^^^^
>this : this
>     : ^^^^
>asts : TypeScript.AST[]
>     : ^^^^^^^^^^^^^^^^
>this.top - 1 : number
>             : ^^^^^^
>this.top : number
>         : ^^^^^^
>this : this
>     : ^^^^
>top : number
>    : ^^^^^^
>1 : 1
>  : ^
>nodeType : any
>         : ^^^
>TypeScript.NodeType.List : any
>                         : ^^^
>TypeScript.NodeType : any
>                    : ^^^
>TypeScript : typeof TypeScript
>           : ^^^^^^^^^^^^^^^^^
>NodeType : any
>         : ^^^
>List : any
>     : ^^^

            //(<Tools.ASTList>this.asts[this.top - 1]).operand2 === this.asts[this.top - 0];
        }

        public isThenOfIf(): boolean {
>isThenOfIf : () => boolean
>           : ^^^^^^       

            return this.count() >= 2 &&
>this.count() >= 2 &&                this.asts[this.top - 1].nodeType === TypeScript.NodeType.If &&                (<TypeScript.IfStatement>this.asts[this.top - 1]).thenBod == this.asts[this.top - 0] : boolean
>                                                                                                                                                                                                       : ^^^^^^^
>this.count() >= 2 &&                this.asts[this.top - 1].nodeType === TypeScript.NodeType.If : boolean
>                                                                                                : ^^^^^^^
>this.count() >= 2 : boolean
>                  : ^^^^^^^
>this.count() : number
>             : ^^^^^^
>this.count : () => number
>           : ^^^^^^^^^^^^
>this : this
>     : ^^^^
>count : () => number
>      : ^^^^^^^^^^^^
>2 : 2
>  : ^

                this.asts[this.top - 1].nodeType === TypeScript.NodeType.If &&
>this.asts[this.top - 1].nodeType === TypeScript.NodeType.If : boolean
>                                                            : ^^^^^^^
>this.asts[this.top - 1].nodeType : any
>                                 : ^^^
>this.asts[this.top - 1] : TypeScript.AST
>                        : ^^^^^^^^^^^^^^
>this.asts : TypeScript.AST[]
>          : ^^^^^^^^^^^^^^^^
>this : this
>     : ^^^^
>asts : TypeScript.AST[]
>     : ^^^^^^^^^^^^^^^^
>this.top - 1 : number
>             : ^^^^^^
>this.top : number
>         : ^^^^^^
>this : this
>     : ^^^^
>top : number
>    : ^^^^^^
>1 : 1
>  : ^
>nodeType : any
>         : ^^^
>TypeScript.NodeType.If : any
>                       : ^^^
>TypeScript.NodeType : any
>                    : ^^^
>TypeScript : typeof TypeScript
>           : ^^^^^^^^^^^^^^^^^
>NodeType : any
>         : ^^^
>If : any
>   : ^^^

                (<TypeScript.IfStatement>this.asts[this.top - 1]).thenBod == this.asts[this.top - 0];
>(<TypeScript.IfStatement>this.asts[this.top - 1]).thenBod == this.asts[this.top - 0] : boolean
>                                                                                     : ^^^^^^^
>(<TypeScript.IfStatement>this.asts[this.top - 1]).thenBod : any
>                                                          : ^^^
>(<TypeScript.IfStatement>this.asts[this.top - 1]) : TypeScript.IfStatement
>                                                  : ^^^^^^^^^^^^^^^^^^^^^^
><TypeScript.IfStatement>this.asts[this.top - 1] : TypeScript.IfStatement
>                                                : ^^^^^^^^^^^^^^^^^^^^^^
>TypeScript : any
>           : ^^^
>this.asts[this.top - 1] : TypeScript.AST
>                        : ^^^^^^^^^^^^^^
>this.asts : TypeScript.AST[]
>          : ^^^^^^^^^^^^^^^^
>this : this
>     : ^^^^
>asts : TypeScript.AST[]
>     : ^^^^^^^^^^^^^^^^
>this.top - 1 : number
>             : ^^^^^^
>this.top : number
>         : ^^^^^^
>this : this
>     : ^^^^
>top : number
>    : ^^^^^^
>1 : 1
>  : ^
>thenBod : any
>        : ^^^
>this.asts[this.top - 0] : TypeScript.AST
>                        : ^^^^^^^^^^^^^^
>this.asts : TypeScript.AST[]
>          : ^^^^^^^^^^^^^^^^
>this : this
>     : ^^^^
>asts : TypeScript.AST[]
>     : ^^^^^^^^^^^^^^^^
>this.top - 0 : number
>             : ^^^^^^
>this.top : number
>         : ^^^^^^
>this : this
>     : ^^^^
>top : number
>    : ^^^^^^
>0 : 0
>  : ^
        }

        public isElseOfIf(): boolean {
>isElseOfIf : () => boolean
>           : ^^^^^^       

            return this.count() >= 2 &&
>this.count() >= 2 &&                this.asts[this.top - 1].nodeType === TypeScript.NodeType.If &&                (<TypeScript.IfStatement>this.asts[this.top - 1]).elseBod == this.asts[this.top - 0] : boolean
>                                                                                                                                                                                                       : ^^^^^^^
>this.count() >= 2 &&                this.asts[this.top - 1].nodeType === TypeScript.NodeType.If : boolean
>                                                                                                : ^^^^^^^
>this.count() >= 2 : boolean
>                  : ^^^^^^^
>this.count() : number
>             : ^^^^^^
>this.count : () => number
>           : ^^^^^^^^^^^^
>this : this
>     : ^^^^
>count : () => number
>      : ^^^^^^^^^^^^
>2 : 2
>  : ^

                this.asts[this.top - 1].nodeType === TypeScript.NodeType.If &&
>this.asts[this.top - 1].nodeType === TypeScript.NodeType.If : boolean
>                                                            : ^^^^^^^
>this.asts[this.top - 1].nodeType : any
>                                 : ^^^
>this.asts[this.top - 1] : TypeScript.AST
>                        : ^^^^^^^^^^^^^^
>this.asts : TypeScript.AST[]
>          : ^^^^^^^^^^^^^^^^
>this : this
>     : ^^^^
>asts : TypeScript.AST[]
>     : ^^^^^^^^^^^^^^^^
>this.top - 1 : number
>             : ^^^^^^
>this.top : number
>         : ^^^^^^
>this : this
>     : ^^^^
>top : number
>    : ^^^^^^
>1 : 1
>  : ^
>nodeType : any
>         : ^^^
>TypeScript.NodeType.If : any
>                       : ^^^
>TypeScript.NodeType : any
>                    : ^^^
>TypeScript : typeof TypeScript
>           : ^^^^^^^^^^^^^^^^^
>NodeType : any
>         : ^^^
>If : any
>   : ^^^

                (<TypeScript.IfStatement>this.asts[this.top - 1]).elseBod == this.asts[this.top - 0];
>(<TypeScript.IfStatement>this.asts[this.top - 1]).elseBod == this.asts[this.top - 0] : boolean
>                                                                                     : ^^^^^^^
>(<TypeScript.IfStatement>this.asts[this.top - 1]).elseBod : any
>                                                          : ^^^
>(<TypeScript.IfStatement>this.asts[this.top - 1]) : TypeScript.IfStatement
>                                                  : ^^^^^^^^^^^^^^^^^^^^^^
><TypeScript.IfStatement>this.asts[this.top - 1] : TypeScript.IfStatement
>                                                : ^^^^^^^^^^^^^^^^^^^^^^
>TypeScript : any
>           : ^^^
>this.asts[this.top - 1] : TypeScript.AST
>                        : ^^^^^^^^^^^^^^
>this.asts : TypeScript.AST[]
>          : ^^^^^^^^^^^^^^^^
>this : this
>     : ^^^^
>asts : TypeScript.AST[]
>     : ^^^^^^^^^^^^^^^^
>this.top - 1 : number
>             : ^^^^^^
>this.top : number
>         : ^^^^^^
>this : this
>     : ^^^^
>top : number
>    : ^^^^^^
>1 : 1
>  : ^
>elseBod : any
>        : ^^^
>this.asts[this.top - 0] : TypeScript.AST
>                        : ^^^^^^^^^^^^^^
>this.asts : TypeScript.AST[]
>          : ^^^^^^^^^^^^^^^^
>this : this
>     : ^^^^
>asts : TypeScript.AST[]
>     : ^^^^^^^^^^^^^^^^
>this.top - 0 : number
>             : ^^^^^^
>this.top : number
>         : ^^^^^^
>this : this
>     : ^^^^
>top : number
>    : ^^^^^^
>0 : 0
>  : ^
        }

        public isBodyOfDefaultCase(): boolean {
>isBodyOfDefaultCase : () => boolean
>                    : ^^^^^^       

            return this.isBodyOfCase();
>this.isBodyOfCase() : boolean
>                    : ^^^^^^^
>this.isBodyOfCase : () => boolean
>                  : ^^^^^^^^^^^^^
>this : this
>     : ^^^^
>isBodyOfCase : () => boolean
>             : ^^^^^^^^^^^^^
        }

        public isSingleStatementList(): boolean {
>isSingleStatementList : () => boolean
>                      : ^^^^^^       

            return this.count() >= 1 &&
>this.count() >= 1 &&                this.asts[this.top].nodeType === TypeScript.NodeType.List &&                (<TypeScript.ASTList>this.asts[this.top]).members.length === 1 : boolean
>                                                                                                                                                                               : ^^^^^^^
>this.count() >= 1 &&                this.asts[this.top].nodeType === TypeScript.NodeType.List : boolean
>                                                                                              : ^^^^^^^
>this.count() >= 1 : boolean
>                  : ^^^^^^^
>this.count() : number
>             : ^^^^^^
>this.count : () => number
>           : ^^^^^^^^^^^^
>this : this
>     : ^^^^
>count : () => number
>      : ^^^^^^^^^^^^
>1 : 1
>  : ^

                this.asts[this.top].nodeType === TypeScript.NodeType.List &&
>this.asts[this.top].nodeType === TypeScript.NodeType.List : boolean
>                                                          : ^^^^^^^
>this.asts[this.top].nodeType : any
>                             : ^^^
>this.asts[this.top] : TypeScript.AST
>                    : ^^^^^^^^^^^^^^
>this.asts : TypeScript.AST[]
>          : ^^^^^^^^^^^^^^^^
>this : this
>     : ^^^^
>asts : TypeScript.AST[]
>     : ^^^^^^^^^^^^^^^^
>this.top : number
>         : ^^^^^^
>this : this
>     : ^^^^
>top : number
>    : ^^^^^^
>nodeType : any
>         : ^^^
>TypeScript.NodeType.List : any
>                         : ^^^
>TypeScript.NodeType : any
>                    : ^^^
>TypeScript : typeof TypeScript
>           : ^^^^^^^^^^^^^^^^^
>NodeType : any
>         : ^^^
>List : any
>     : ^^^

                (<TypeScript.ASTList>this.asts[this.top]).members.length === 1;
>(<TypeScript.ASTList>this.asts[this.top]).members.length === 1 : boolean
>                                                               : ^^^^^^^
>(<TypeScript.ASTList>this.asts[this.top]).members.length : any
>                                                         : ^^^
>(<TypeScript.ASTList>this.asts[this.top]).members : any
>                                                  : ^^^
>(<TypeScript.ASTList>this.asts[this.top]) : TypeScript.ASTList
>                                          : ^^^^^^^^^^^^^^^^^^
><TypeScript.ASTList>this.asts[this.top] : TypeScript.ASTList
>                                        : ^^^^^^^^^^^^^^^^^^
>TypeScript : any
>           : ^^^
>this.asts[this.top] : TypeScript.AST
>                    : ^^^^^^^^^^^^^^
>this.asts : TypeScript.AST[]
>          : ^^^^^^^^^^^^^^^^
>this : this
>     : ^^^^
>asts : TypeScript.AST[]
>     : ^^^^^^^^^^^^^^^^
>this.top : number
>         : ^^^^^^
>this : this
>     : ^^^^
>top : number
>    : ^^^^^^
>members : any
>        : ^^^
>length : any
>       : ^^^
>1 : 1
>  : ^
        }

        public isArgumentListOfFunction(): boolean {
>isArgumentListOfFunction : () => boolean
>                         : ^^^^^^       

            return this.count() >= 2 &&
>this.count() >= 2 &&                this.asts[this.top - 0].nodeType === TypeScript.NodeType.List &&                this.asts[this.top - 1].nodeType === TypeScript.NodeType.FuncDecl &&                (<TypeScript.FuncDecl>this.asts[this.top - 1]).arguments === this.asts[this.top - 0] : boolean
>                                                                                                                                                                                                                                                                                             : ^^^^^^^
>this.count() >= 2 &&                this.asts[this.top - 0].nodeType === TypeScript.NodeType.List &&                this.asts[this.top - 1].nodeType === TypeScript.NodeType.FuncDecl : boolean
>                                                                                                                                                                                      : ^^^^^^^
>this.count() >= 2 &&                this.asts[this.top - 0].nodeType === TypeScript.NodeType.List : boolean
>                                                                                                  : ^^^^^^^
>this.count() >= 2 : boolean
>                  : ^^^^^^^
>this.count() : number
>             : ^^^^^^
>this.count : () => number
>           : ^^^^^^^^^^^^
>this : this
>     : ^^^^
>count : () => number
>      : ^^^^^^^^^^^^
>2 : 2
>  : ^

                this.asts[this.top - 0].nodeType === TypeScript.NodeType.List &&
>this.asts[this.top - 0].nodeType === TypeScript.NodeType.List : boolean
>                                                              : ^^^^^^^
>this.asts[this.top - 0].nodeType : any
>                                 : ^^^
>this.asts[this.top - 0] : TypeScript.AST
>                        : ^^^^^^^^^^^^^^
>this.asts : TypeScript.AST[]
>          : ^^^^^^^^^^^^^^^^
>this : this
>     : ^^^^
>asts : TypeScript.AST[]
>     : ^^^^^^^^^^^^^^^^
>this.top - 0 : number
>             : ^^^^^^
>this.top : number
>         : ^^^^^^
>this : this
>     : ^^^^
>top : number
>    : ^^^^^^
>0 : 0
>  : ^
>nodeType : any
>         : ^^^
>TypeScript.NodeType.List : any
>                         : ^^^
>TypeScript.NodeType : any
>                    : ^^^
>TypeScript : typeof TypeScript
>           : ^^^^^^^^^^^^^^^^^
>NodeType : any
>         : ^^^
>List : any
>     : ^^^

                this.asts[this.top - 1].nodeType === TypeScript.NodeType.FuncDecl &&
>this.asts[this.top - 1].nodeType === TypeScript.NodeType.FuncDecl : boolean
>                                                                  : ^^^^^^^
>this.asts[this.top - 1].nodeType : any
>                                 : ^^^
>this.asts[this.top - 1] : TypeScript.AST
>                        : ^^^^^^^^^^^^^^
>this.asts : TypeScript.AST[]
>          : ^^^^^^^^^^^^^^^^
>this : this
>     : ^^^^
>asts : TypeScript.AST[]
>     : ^^^^^^^^^^^^^^^^
>this.top - 1 : number
>             : ^^^^^^
>this.top : number
>         : ^^^^^^
>this : this
>     : ^^^^
>top : number
>    : ^^^^^^
>1 : 1
>  : ^
>nodeType : any
>         : ^^^
>TypeScript.NodeType.FuncDecl : any
>                             : ^^^
>TypeScript.NodeType : any
>                    : ^^^
>TypeScript : typeof TypeScript
>           : ^^^^^^^^^^^^^^^^^
>NodeType : any
>         : ^^^
>FuncDecl : any
>         : ^^^

                (<TypeScript.FuncDecl>this.asts[this.top - 1]).arguments === this.asts[this.top - 0];
>(<TypeScript.FuncDecl>this.asts[this.top - 1]).arguments === this.asts[this.top - 0] : boolean
>                                                                                     : ^^^^^^^
>(<TypeScript.FuncDecl>this.asts[this.top - 1]).arguments : any
>                                                         : ^^^
>(<TypeScript.FuncDecl>this.asts[this.top - 1]) : TypeScript.FuncDecl
>                                               : ^^^^^^^^^^^^^^^^^^^
><TypeScript.FuncDecl>this.asts[this.top - 1] : TypeScript.FuncDecl
>                                             : ^^^^^^^^^^^^^^^^^^^
>TypeScript : any
>           : ^^^
>this.asts[this.top - 1] : TypeScript.AST
>                        : ^^^^^^^^^^^^^^
>this.asts : TypeScript.AST[]
>          : ^^^^^^^^^^^^^^^^
>this : this
>     : ^^^^
>asts : TypeScript.AST[]
>     : ^^^^^^^^^^^^^^^^
>this.top - 1 : number
>             : ^^^^^^
>this.top : number
>         : ^^^^^^
>this : this
>     : ^^^^
>top : number
>    : ^^^^^^
>1 : 1
>  : ^
>arguments : any
>          : ^^^
>this.asts[this.top - 0] : TypeScript.AST
>                        : ^^^^^^^^^^^^^^
>this.asts : TypeScript.AST[]
>          : ^^^^^^^^^^^^^^^^
>this : this
>     : ^^^^
>asts : TypeScript.AST[]
>     : ^^^^^^^^^^^^^^^^
>this.top - 0 : number
>             : ^^^^^^
>this.top : number
>         : ^^^^^^
>this : this
>     : ^^^^
>top : number
>    : ^^^^^^
>0 : 0
>  : ^
        }

        public isArgumentOfFunction(): boolean {
>isArgumentOfFunction : () => boolean
>                     : ^^^^^^       

            return this.count() >= 3 &&
>this.count() >= 3 &&                this.asts[this.top - 1].nodeType === TypeScript.NodeType.List &&                this.asts[this.top - 2].nodeType === TypeScript.NodeType.FuncDecl &&                (<TypeScript.FuncDecl>this.asts[this.top - 2]).arguments === this.asts[this.top - 1] : boolean
>                                                                                                                                                                                                                                                                                             : ^^^^^^^
>this.count() >= 3 &&                this.asts[this.top - 1].nodeType === TypeScript.NodeType.List &&                this.asts[this.top - 2].nodeType === TypeScript.NodeType.FuncDecl : boolean
>                                                                                                                                                                                      : ^^^^^^^
>this.count() >= 3 &&                this.asts[this.top - 1].nodeType === TypeScript.NodeType.List : boolean
>                                                                                                  : ^^^^^^^
>this.count() >= 3 : boolean
>                  : ^^^^^^^
>this.count() : number
>             : ^^^^^^
>this.count : () => number
>           : ^^^^^^^^^^^^
>this : this
>     : ^^^^
>count : () => number
>      : ^^^^^^^^^^^^
>3 : 3
>  : ^

                this.asts[this.top - 1].nodeType === TypeScript.NodeType.List &&
>this.asts[this.top - 1].nodeType === TypeScript.NodeType.List : boolean
>                                                              : ^^^^^^^
>this.asts[this.top - 1].nodeType : any
>                                 : ^^^
>this.asts[this.top - 1] : TypeScript.AST
>                        : ^^^^^^^^^^^^^^
>this.asts : TypeScript.AST[]
>          : ^^^^^^^^^^^^^^^^
>this : this
>     : ^^^^
>asts : TypeScript.AST[]
>     : ^^^^^^^^^^^^^^^^
>this.top - 1 : number
>             : ^^^^^^
>this.top : number
>         : ^^^^^^
>this : this
>     : ^^^^
>top : number
>    : ^^^^^^
>1 : 1
>  : ^
>nodeType : any
>         : ^^^
>TypeScript.NodeType.List : any
>                         : ^^^
>TypeScript.NodeType : any
>                    : ^^^
>TypeScript : typeof TypeScript
>           : ^^^^^^^^^^^^^^^^^
>NodeType : any
>         : ^^^
>List : any
>     : ^^^

                this.asts[this.top - 2].nodeType === TypeScript.NodeType.FuncDecl &&
>this.asts[this.top - 2].nodeType === TypeScript.NodeType.FuncDecl : boolean
>                                                                  : ^^^^^^^
>this.asts[this.top - 2].nodeType : any
>                                 : ^^^
>this.asts[this.top - 2] : TypeScript.AST
>                        : ^^^^^^^^^^^^^^
>this.asts : TypeScript.AST[]
>          : ^^^^^^^^^^^^^^^^
>this : this
>     : ^^^^
>asts : TypeScript.AST[]
>     : ^^^^^^^^^^^^^^^^
>this.top - 2 : number
>             : ^^^^^^
>this.top : number
>         : ^^^^^^
>this : this
>     : ^^^^
>top : number
>    : ^^^^^^
>2 : 2
>  : ^
>nodeType : any
>         : ^^^
>TypeScript.NodeType.FuncDecl : any
>                             : ^^^
>TypeScript.NodeType : any
>                    : ^^^
>TypeScript : typeof TypeScript
>           : ^^^^^^^^^^^^^^^^^
>NodeType : any
>         : ^^^
>FuncDecl : any
>         : ^^^

                (<TypeScript.FuncDecl>this.asts[this.top - 2]).arguments === this.asts[this.top - 1];
>(<TypeScript.FuncDecl>this.asts[this.top - 2]).arguments === this.asts[this.top - 1] : boolean
>                                                                                     : ^^^^^^^
>(<TypeScript.FuncDecl>this.asts[this.top - 2]).arguments : any
>                                                         : ^^^
>(<TypeScript.FuncDecl>this.asts[this.top - 2]) : TypeScript.FuncDecl
>                                               : ^^^^^^^^^^^^^^^^^^^
><TypeScript.FuncDecl>this.asts[this.top - 2] : TypeScript.FuncDecl
>                                             : ^^^^^^^^^^^^^^^^^^^
>TypeScript : any
>           : ^^^
>this.asts[this.top - 2] : TypeScript.AST
>                        : ^^^^^^^^^^^^^^
>this.asts : TypeScript.AST[]
>          : ^^^^^^^^^^^^^^^^
>this : this
>     : ^^^^
>asts : TypeScript.AST[]
>     : ^^^^^^^^^^^^^^^^
>this.top - 2 : number
>             : ^^^^^^
>this.top : number
>         : ^^^^^^
>this : this
>     : ^^^^
>top : number
>    : ^^^^^^
>2 : 2
>  : ^
>arguments : any
>          : ^^^
>this.asts[this.top - 1] : TypeScript.AST
>                        : ^^^^^^^^^^^^^^
>this.asts : TypeScript.AST[]
>          : ^^^^^^^^^^^^^^^^
>this : this
>     : ^^^^
>asts : TypeScript.AST[]
>     : ^^^^^^^^^^^^^^^^
>this.top - 1 : number
>             : ^^^^^^
>this.top : number
>         : ^^^^^^
>this : this
>     : ^^^^
>top : number
>    : ^^^^^^
>1 : 1
>  : ^
        }

        public isArgumentListOfCall(): boolean {
>isArgumentListOfCall : () => boolean
>                     : ^^^^^^       

            return this.count() >= 2 &&
>this.count() >= 2 &&                this.asts[this.top - 0].nodeType === TypeScript.NodeType.List &&                this.asts[this.top - 1].nodeType === TypeScript.NodeType.Call &&                (<TypeScript.CallExpression>this.asts[this.top - 1]).arguments === this.asts[this.top - 0] : boolean
>                                                                                                                                                                                                                                                                                               : ^^^^^^^
>this.count() >= 2 &&                this.asts[this.top - 0].nodeType === TypeScript.NodeType.List &&                this.asts[this.top - 1].nodeType === TypeScript.NodeType.Call : boolean
>                                                                                                                                                                                  : ^^^^^^^
>this.count() >= 2 &&                this.asts[this.top - 0].nodeType === TypeScript.NodeType.List : boolean
>                                                                                                  : ^^^^^^^
>this.count() >= 2 : boolean
>                  : ^^^^^^^
>this.count() : number
>             : ^^^^^^
>this.count : () => number
>           : ^^^^^^^^^^^^
>this : this
>     : ^^^^
>count : () => number
>      : ^^^^^^^^^^^^
>2 : 2
>  : ^

                this.asts[this.top - 0].nodeType === TypeScript.NodeType.List &&
>this.asts[this.top - 0].nodeType === TypeScript.NodeType.List : boolean
>                                                              : ^^^^^^^
>this.asts[this.top - 0].nodeType : any
>                                 : ^^^
>this.asts[this.top - 0] : TypeScript.AST
>                        : ^^^^^^^^^^^^^^
>this.asts : TypeScript.AST[]
>          : ^^^^^^^^^^^^^^^^
>this : this
>     : ^^^^
>asts : TypeScript.AST[]
>     : ^^^^^^^^^^^^^^^^
>this.top - 0 : number
>             : ^^^^^^
>this.top : number
>         : ^^^^^^
>this : this
>     : ^^^^
>top : number
>    : ^^^^^^
>0 : 0
>  : ^
>nodeType : any
>         : ^^^
>TypeScript.NodeType.List : any
>                         : ^^^
>TypeScript.NodeType : any
>                    : ^^^
>TypeScript : typeof TypeScript
>           : ^^^^^^^^^^^^^^^^^
>NodeType : any
>         : ^^^
>List : any
>     : ^^^

                this.asts[this.top - 1].nodeType === TypeScript.NodeType.Call &&
>this.asts[this.top - 1].nodeType === TypeScript.NodeType.Call : boolean
>                                                              : ^^^^^^^
>this.asts[this.top - 1].nodeType : any
>                                 : ^^^
>this.asts[this.top - 1] : TypeScript.AST
>                        : ^^^^^^^^^^^^^^
>this.asts : TypeScript.AST[]
>          : ^^^^^^^^^^^^^^^^
>this : this
>     : ^^^^
>asts : TypeScript.AST[]
>     : ^^^^^^^^^^^^^^^^
>this.top - 1 : number
>             : ^^^^^^
>this.top : number
>         : ^^^^^^
>this : this
>     : ^^^^
>top : number
>    : ^^^^^^
>1 : 1
>  : ^
>nodeType : any
>         : ^^^
>TypeScript.NodeType.Call : any
>                         : ^^^
>TypeScript.NodeType : any
>                    : ^^^
>TypeScript : typeof TypeScript
>           : ^^^^^^^^^^^^^^^^^
>NodeType : any
>         : ^^^
>Call : any
>     : ^^^

                (<TypeScript.CallExpression>this.asts[this.top - 1]).arguments === this.asts[this.top - 0];
>(<TypeScript.CallExpression>this.asts[this.top - 1]).arguments === this.asts[this.top - 0] : boolean
>                                                                                           : ^^^^^^^
>(<TypeScript.CallExpression>this.asts[this.top - 1]).arguments : any
>                                                               : ^^^
>(<TypeScript.CallExpression>this.asts[this.top - 1]) : TypeScript.CallExpression
>                                                     : ^^^^^^^^^^^^^^^^^^^^^^^^^
><TypeScript.CallExpression>this.asts[this.top - 1] : TypeScript.CallExpression
>                                                   : ^^^^^^^^^^^^^^^^^^^^^^^^^
>TypeScript : any
>           : ^^^
>this.asts[this.top - 1] : TypeScript.AST
>                        : ^^^^^^^^^^^^^^
>this.asts : TypeScript.AST[]
>          : ^^^^^^^^^^^^^^^^
>this : this
>     : ^^^^
>asts : TypeScript.AST[]
>     : ^^^^^^^^^^^^^^^^
>this.top - 1 : number
>             : ^^^^^^
>this.top : number
>         : ^^^^^^
>this : this
>     : ^^^^
>top : number
>    : ^^^^^^
>1 : 1
>  : ^
>arguments : any
>          : ^^^
>this.asts[this.top - 0] : TypeScript.AST
>                        : ^^^^^^^^^^^^^^
>this.asts : TypeScript.AST[]
>          : ^^^^^^^^^^^^^^^^
>this : this
>     : ^^^^
>asts : TypeScript.AST[]
>     : ^^^^^^^^^^^^^^^^
>this.top - 0 : number
>             : ^^^^^^
>this.top : number
>         : ^^^^^^
>this : this
>     : ^^^^
>top : number
>    : ^^^^^^
>0 : 0
>  : ^
        }

        public isArgumentListOfNew(): boolean {
>isArgumentListOfNew : () => boolean
>                    : ^^^^^^       

            return this.count() >= 2 &&
>this.count() >= 2 &&                this.asts[this.top - 0].nodeType === TypeScript.NodeType.List &&                this.asts[this.top - 1].nodeType === TypeScript.NodeType.New &&                (<TypeScript.CallExpression>this.asts[this.top - 1]).arguments === this.asts[this.top - 0] : boolean
>                                                                                                                                                                                                                                                                                              : ^^^^^^^
>this.count() >= 2 &&                this.asts[this.top - 0].nodeType === TypeScript.NodeType.List &&                this.asts[this.top - 1].nodeType === TypeScript.NodeType.New : boolean
>                                                                                                                                                                                 : ^^^^^^^
>this.count() >= 2 &&                this.asts[this.top - 0].nodeType === TypeScript.NodeType.List : boolean
>                                                                                                  : ^^^^^^^
>this.count() >= 2 : boolean
>                  : ^^^^^^^
>this.count() : number
>             : ^^^^^^
>this.count : () => number
>           : ^^^^^^^^^^^^
>this : this
>     : ^^^^
>count : () => number
>      : ^^^^^^^^^^^^
>2 : 2
>  : ^

                this.asts[this.top - 0].nodeType === TypeScript.NodeType.List &&
>this.asts[this.top - 0].nodeType === TypeScript.NodeType.List : boolean
>                                                              : ^^^^^^^
>this.asts[this.top - 0].nodeType : any
>                                 : ^^^
>this.asts[this.top - 0] : TypeScript.AST
>                        : ^^^^^^^^^^^^^^
>this.asts : TypeScript.AST[]
>          : ^^^^^^^^^^^^^^^^
>this : this
>     : ^^^^
>asts : TypeScript.AST[]
>     : ^^^^^^^^^^^^^^^^
>this.top - 0 : number
>             : ^^^^^^
>this.top : number
>         : ^^^^^^
>this : this
>     : ^^^^
>top : number
>    : ^^^^^^
>0 : 0
>  : ^
>nodeType : any
>         : ^^^
>TypeScript.NodeType.List : any
>                         : ^^^
>TypeScript.NodeType : any
>                    : ^^^
>TypeScript : typeof TypeScript
>           : ^^^^^^^^^^^^^^^^^
>NodeType : any
>         : ^^^
>List : any
>     : ^^^

                this.asts[this.top - 1].nodeType === TypeScript.NodeType.New &&
>this.asts[this.top - 1].nodeType === TypeScript.NodeType.New : boolean
>                                                             : ^^^^^^^
>this.asts[this.top - 1].nodeType : any
>                                 : ^^^
>this.asts[this.top - 1] : TypeScript.AST
>                        : ^^^^^^^^^^^^^^
>this.asts : TypeScript.AST[]
>          : ^^^^^^^^^^^^^^^^
>this : this
>     : ^^^^
>asts : TypeScript.AST[]
>     : ^^^^^^^^^^^^^^^^
>this.top - 1 : number
>             : ^^^^^^
>this.top : number
>         : ^^^^^^
>this : this
>     : ^^^^
>top : number
>    : ^^^^^^
>1 : 1
>  : ^
>nodeType : any
>         : ^^^
>TypeScript.NodeType.New : any
>                        : ^^^
>TypeScript.NodeType : any
>                    : ^^^
>TypeScript : typeof TypeScript
>           : ^^^^^^^^^^^^^^^^^
>NodeType : any
>         : ^^^
>New : any
>    : ^^^

                (<TypeScript.CallExpression>this.asts[this.top - 1]).arguments === this.asts[this.top - 0];
>(<TypeScript.CallExpression>this.asts[this.top - 1]).arguments === this.asts[this.top - 0] : boolean
>                                                                                           : ^^^^^^^
>(<TypeScript.CallExpression>this.asts[this.top - 1]).arguments : any
>                                                               : ^^^
>(<TypeScript.CallExpression>this.asts[this.top - 1]) : TypeScript.CallExpression
>                                                     : ^^^^^^^^^^^^^^^^^^^^^^^^^
><TypeScript.CallExpression>this.asts[this.top - 1] : TypeScript.CallExpression
>                                                   : ^^^^^^^^^^^^^^^^^^^^^^^^^
>TypeScript : any
>           : ^^^
>this.asts[this.top - 1] : TypeScript.AST
>                        : ^^^^^^^^^^^^^^
>this.asts : TypeScript.AST[]
>          : ^^^^^^^^^^^^^^^^
>this : this
>     : ^^^^
>asts : TypeScript.AST[]
>     : ^^^^^^^^^^^^^^^^
>this.top - 1 : number
>             : ^^^^^^
>this.top : number
>         : ^^^^^^
>this : this
>     : ^^^^
>top : number
>    : ^^^^^^
>1 : 1
>  : ^
>arguments : any
>          : ^^^
>this.asts[this.top - 0] : TypeScript.AST
>                        : ^^^^^^^^^^^^^^
>this.asts : TypeScript.AST[]
>          : ^^^^^^^^^^^^^^^^
>this : this
>     : ^^^^
>asts : TypeScript.AST[]
>     : ^^^^^^^^^^^^^^^^
>this.top - 0 : number
>             : ^^^^^^
>this.top : number
>         : ^^^^^^
>this : this
>     : ^^^^
>top : number
>    : ^^^^^^
>0 : 0
>  : ^
        }

        public isSynthesizedBlock(): boolean {
>isSynthesizedBlock : () => boolean
>                   : ^^^^^^       

            return this.count() >= 1 &&
>this.count() >= 1 &&                this.asts[this.top - 0].nodeType === TypeScript.NodeType.Block &&                (<TypeScript.Block>this.asts[this.top - 0]).isStatementBlock === false : boolean
>                                                                                                                                                                                            : ^^^^^^^
>this.count() >= 1 &&                this.asts[this.top - 0].nodeType === TypeScript.NodeType.Block : boolean
>                                                                                                   : ^^^^^^^
>this.count() >= 1 : boolean
>                  : ^^^^^^^
>this.count() : number
>             : ^^^^^^
>this.count : () => number
>           : ^^^^^^^^^^^^
>this : this
>     : ^^^^
>count : () => number
>      : ^^^^^^^^^^^^
>1 : 1
>  : ^

                this.asts[this.top - 0].nodeType === TypeScript.NodeType.Block &&
>this.asts[this.top - 0].nodeType === TypeScript.NodeType.Block : boolean
>                                                               : ^^^^^^^
>this.asts[this.top - 0].nodeType : any
>                                 : ^^^
>this.asts[this.top - 0] : TypeScript.AST
>                        : ^^^^^^^^^^^^^^
>this.asts : TypeScript.AST[]
>          : ^^^^^^^^^^^^^^^^
>this : this
>     : ^^^^
>asts : TypeScript.AST[]
>     : ^^^^^^^^^^^^^^^^
>this.top - 0 : number
>             : ^^^^^^
>this.top : number
>         : ^^^^^^
>this : this
>     : ^^^^
>top : number
>    : ^^^^^^
>0 : 0
>  : ^
>nodeType : any
>         : ^^^
>TypeScript.NodeType.Block : any
>                          : ^^^
>TypeScript.NodeType : any
>                    : ^^^
>TypeScript : typeof TypeScript
>           : ^^^^^^^^^^^^^^^^^
>NodeType : any
>         : ^^^
>Block : any
>      : ^^^

                (<TypeScript.Block>this.asts[this.top - 0]).isStatementBlock === false;
>(<TypeScript.Block>this.asts[this.top - 0]).isStatementBlock === false : boolean
>                                                                       : ^^^^^^^
>(<TypeScript.Block>this.asts[this.top - 0]).isStatementBlock : any
>                                                             : ^^^
>(<TypeScript.Block>this.asts[this.top - 0]) : TypeScript.Block
>                                            : ^^^^^^^^^^^^^^^^
><TypeScript.Block>this.asts[this.top - 0] : TypeScript.Block
>                                          : ^^^^^^^^^^^^^^^^
>TypeScript : any
>           : ^^^
>this.asts[this.top - 0] : TypeScript.AST
>                        : ^^^^^^^^^^^^^^
>this.asts : TypeScript.AST[]
>          : ^^^^^^^^^^^^^^^^
>this : this
>     : ^^^^
>asts : TypeScript.AST[]
>     : ^^^^^^^^^^^^^^^^
>this.top - 0 : number
>             : ^^^^^^
>this.top : number
>         : ^^^^^^
>this : this
>     : ^^^^
>top : number
>    : ^^^^^^
>0 : 0
>  : ^
>isStatementBlock : any
>                 : ^^^
>false : false
>      : ^^^^^
        }
    }

    export function isValidAstNode(ast: TypeScript.ASTSpan): boolean {
>isValidAstNode : (ast: TypeScript.ASTSpan) => boolean
>               : ^^^^^^^^^^^^^^^^^^^^^^^^^^^^^       
>ast : TypeScript.ASTSpan
>    : ^^^^^^^^^^^^^^^^^^
>TypeScript : any
>           : ^^^

        if (ast === null)
>ast === null : boolean
>             : ^^^^^^^
>ast : TypeScript.ASTSpan
>    : ^^^^^^^^^^^^^^^^^^

            return false;
>false : false
>      : ^^^^^

        if (ast.minChar === -1 || ast.limChar === -1)
>ast.minChar === -1 || ast.limChar === -1 : boolean
>                                         : ^^^^^^^
>ast.minChar === -1 : boolean
>                   : ^^^^^^^
>ast.minChar : any
>            : ^^^
>ast : TypeScript.ASTSpan
>    : ^^^^^^^^^^^^^^^^^^
>minChar : any
>        : ^^^
>-1 : -1
>   : ^^
>1 : 1
>  : ^
>ast.limChar === -1 : boolean
>                   : ^^^^^^^
>ast.limChar : any
>            : ^^^
>ast : TypeScript.ASTSpan
>    : ^^^^^^^^^^^^^^^^^^
>limChar : any
>        : ^^^
>-1 : -1
>   : ^^
>1 : 1
>  : ^

            return false;
>false : false
>      : ^^^^^

        return true;
>true : true
>     : ^^^^
    }

    export class AstPathContext {
>AstPathContext : AstPathContext
>               : ^^^^^^^^^^^^^^

        public path = new TypeScript.AstPath();
>path : AstPath
>     : ^^^^^^^
>new TypeScript.AstPath() : AstPath
>                         : ^^^^^^^
>TypeScript.AstPath : typeof AstPath
>                   : ^^^^^^^^^^^^^^
>TypeScript : typeof TypeScript
>           : ^^^^^^^^^^^^^^^^^
>AstPath : typeof AstPath
>        : ^^^^^^^^^^^^^^
    }

    export enum GetAstPathOptions {
>GetAstPathOptions : GetAstPathOptions
>                  : ^^^^^^^^^^^^^^^^^

        Default = 0,
>Default : GetAstPathOptions.Default
>        : ^^^^^^^^^^^^^^^^^^^^^^^^^
>0 : 0
>  : ^

        EdgeInclusive = 1,
>EdgeInclusive : GetAstPathOptions.EdgeInclusive
>              : ^^^^^^^^^^^^^^^^^^^^^^^^^^^^^^^
>1 : 1
>  : ^

        //We need this options dealing with an AST coming from an incomplete AST. For example:
        //     class foo { // r
        // If we ask for the AST at the position after the "r" character, we won't see we are 
        // inside a comment, because the "class" AST node has a limChar corresponding to the position of 
        // the "{" character, meaning we don't traverse the tree down to the stmt list of the class, meaning
        // we don't find the "precomment" attached to the errorneous empty stmt.
        //TODO: It would be nice to be able to get rid of this.
        DontPruneSearchBasedOnPosition = 1 << 1,
>DontPruneSearchBasedOnPosition : GetAstPathOptions.DontPruneSearchBasedOnPosition
>                               : ^^^^^^^^^^^^^^^^^^^^^^^^^^^^^^^^^^^^^^^^^^^^^^^^
>1 << 1 : number
>       : ^^^^^^
>1 : 1
>  : ^
>1 : 1
>  : ^
    }

    ///
    /// Return the stack of AST nodes containing "position"
    ///
    export function getAstPathToPosition(script: TypeScript.AST, pos: number, options = GetAstPathOptions.Default): TypeScript.AstPath {
>getAstPathToPosition : (script: TypeScript.AST, pos: number, options?: GetAstPathOptions) => TypeScript.AstPath
>                     : ^^^^^^^^^^^^^^^^^^^^^^^^^^^^^^      ^^^^^^^^^^^^^^^^^^^^^^^^^^^^^^^^^^                  
>script : TypeScript.AST
>       : ^^^^^^^^^^^^^^
>TypeScript : any
>           : ^^^
>pos : number
>    : ^^^^^^
>options : GetAstPathOptions
>        : ^^^^^^^^^^^^^^^^^
>GetAstPathOptions.Default : GetAstPathOptions.Default
>                          : ^^^^^^^^^^^^^^^^^^^^^^^^^
>GetAstPathOptions : typeof GetAstPathOptions
>                  : ^^^^^^^^^^^^^^^^^^^^^^^^
>Default : GetAstPathOptions.Default
>        : ^^^^^^^^^^^^^^^^^^^^^^^^^
>TypeScript : any
>           : ^^^

        var lookInComments = (comments: TypeScript.Comment[]) => {
>lookInComments : (comments: TypeScript.Comment[]) => void
>               : ^^^^^^^^^^^                    ^^^^^^^^^
>(comments: TypeScript.Comment[]) => {            if (comments && comments.length > 0) {                for (var i = 0; i < comments.length; i++) {                    var minChar = comments[i].minChar;                    var limChar = comments[i].limChar;                    if (!comments[i].isBlockComment) {                        limChar++; // For single line comments, include 1 more character (for the newline)                    }                    if (pos >= minChar && pos < limChar) {                        ctx.path.push(comments[i]);                    }                }            }        } : (comments: TypeScript.Comment[]) => void
>                                                                                                                                                                                                                                                                                                                                                                                                                                                                                                                                                                                                                             : ^^^^^^^^^^^                    ^^^^^^^^^
>comments : TypeScript.Comment[]
>         : ^^^^^^^^^^^^^^^^^^^^
>TypeScript : any
>           : ^^^

            if (comments && comments.length > 0) {
>comments && comments.length > 0 : boolean
>                                : ^^^^^^^
>comments : TypeScript.Comment[]
>         : ^^^^^^^^^^^^^^^^^^^^
>comments.length > 0 : boolean
>                    : ^^^^^^^
>comments.length : number
>                : ^^^^^^
>comments : TypeScript.Comment[]
>         : ^^^^^^^^^^^^^^^^^^^^
>length : number
>       : ^^^^^^
>0 : 0
>  : ^

                for (var i = 0; i < comments.length; i++) {
>i : number
>  : ^^^^^^
>0 : 0
>  : ^
>i < comments.length : boolean
>                    : ^^^^^^^
>i : number
>  : ^^^^^^
>comments.length : number
>                : ^^^^^^
>comments : TypeScript.Comment[]
>         : ^^^^^^^^^^^^^^^^^^^^
>length : number
>       : ^^^^^^
>i++ : number
>    : ^^^^^^
>i : number
>  : ^^^^^^

                    var minChar = comments[i].minChar;
>minChar : any
>        : ^^^
>comments[i].minChar : any
>                    : ^^^
>comments[i] : TypeScript.Comment
>            : ^^^^^^^^^^^^^^^^^^
>comments : TypeScript.Comment[]
>         : ^^^^^^^^^^^^^^^^^^^^
>i : number
>  : ^^^^^^
>minChar : any
>        : ^^^

                    var limChar = comments[i].limChar;
>limChar : any
>        : ^^^
>comments[i].limChar : any
>                    : ^^^
>comments[i] : TypeScript.Comment
>            : ^^^^^^^^^^^^^^^^^^
>comments : TypeScript.Comment[]
>         : ^^^^^^^^^^^^^^^^^^^^
>i : number
>  : ^^^^^^
>limChar : any
>        : ^^^

                    if (!comments[i].isBlockComment) {
>!comments[i].isBlockComment : boolean
>                            : ^^^^^^^
>comments[i].isBlockComment : any
>                           : ^^^
>comments[i] : TypeScript.Comment
>            : ^^^^^^^^^^^^^^^^^^
>comments : TypeScript.Comment[]
>         : ^^^^^^^^^^^^^^^^^^^^
>i : number
>  : ^^^^^^
>isBlockComment : any
>               : ^^^

                        limChar++; // For single line comments, include 1 more character (for the newline)
>limChar++ : number
>          : ^^^^^^
>limChar : any
>        : ^^^
                    }
                    if (pos >= minChar && pos < limChar) {
>pos >= minChar && pos < limChar : boolean
>                                : ^^^^^^^
>pos >= minChar : boolean
>               : ^^^^^^^
>pos : number
>    : ^^^^^^
>minChar : any
>        : ^^^
>pos < limChar : boolean
>              : ^^^^^^^
>pos : number
>    : ^^^^^^
>limChar : any
>        : ^^^

                        ctx.path.push(comments[i]);
>ctx.path.push(comments[i]) : void
>                           : ^^^^
>ctx.path.push : (ast: TypeScript.AST) => void
>              : ^^^^^^^^^^^^^^^^^^^^^^^^^^^^^
>ctx.path : AstPath
>         : ^^^^^^^
>ctx : AstPathContext
>    : ^^^^^^^^^^^^^^
>path : AstPath
>     : ^^^^^^^
>push : (ast: TypeScript.AST) => void
>     : ^^^^^^^^^^^^^^^^^^^^^^^^^^^^^
>comments[i] : TypeScript.Comment
>            : ^^^^^^^^^^^^^^^^^^
>comments : TypeScript.Comment[]
>         : ^^^^^^^^^^^^^^^^^^^^
>i : number
>  : ^^^^^^
                    }
                }
            }
        }

        var pre = function (cur: TypeScript.AST, parent: TypeScript.AST, walker: IAstWalker) {
>pre : (cur: TypeScript.AST, parent: TypeScript.AST, walker: IAstWalker) => TypeScript.AST
>    : ^^^^^^^^^^^^^^^^^^^^^^^^^^^^^^^^^^^^^^^^^^^^^^^^^^^^^^^^^^^^^^^^^^^^^^^^^^^^^^^^^^^
>function (cur: TypeScript.AST, parent: TypeScript.AST, walker: IAstWalker) {            if (isValidAstNode(cur)) {                // Add "cur" to the stack if it contains our position                // For "identifier" nodes, we need a special case: A position equal to "limChar" is                // valid, since the position corresponds to a caret position (in between characters)                // For example:                //  bar                //  0123                // If "position == 3", the caret is at the "right" of the "r" character, which should be considered valid                var inclusive =                    hasFlag(options, GetAstPathOptions.EdgeInclusive) ||                    cur.nodeType === TypeScript.NodeType.Name ||                    pos === script.limChar; // Special "EOF" case                var minChar = cur.minChar;                var limChar = cur.limChar + (inclusive ? 1 : 0)                if (pos >= minChar && pos < limChar) {                    // TODO: Since AST is sometimes not correct wrt to position, only add "cur" if it's better                    //       than top of the stack.                    var previous = ctx.path.ast();                    if (previous == null || (cur.minChar >= previous.minChar && cur.limChar <= previous.limChar)) {                        ctx.path.push(cur);                    }                    else {                        //logger.log("TODO: Ignoring node because minChar, limChar not better than previous node in stack");                    }                }                // The AST walker skips comments, but we might be in one, so check the pre/post comments for this node manually                if (pos < limChar) {                    lookInComments(cur.preComments);                }                if (pos >= minChar) {                    lookInComments(cur.postComments);                }                if (!hasFlag(options, GetAstPathOptions.DontPruneSearchBasedOnPosition)) {                    // Don't go further down the tree if pos is outside of [minChar, limChar]                    walker.options.goChildren = (minChar <= pos && pos <= limChar);                }            }            return cur;        } : (cur: TypeScript.AST, parent: TypeScript.AST, walker: IAstWalker) => TypeScript.AST
>                                                                                                                                                                                                                                                                                                                                                                                                                                                                                                                                                                                                                                                                                                                                                                                                                                                                                                                                                                                                                                                                                                                                                                                                                                                                                                                                                                                                                                                                                                                                                                                                                                                                                                                                                                                                                                                                                                                                                                                                                                                                                                                                                                                                                                                                                                          : ^^^^^^^^^^^^^^^^^^^^^^^^^^^^^^^^^^^^^^^^^^^^^^^^^^^^^^^^^^^^^^^^^^^^^^^^^^^^^^^^^^^
>cur : TypeScript.AST
>    : ^^^^^^^^^^^^^^
>TypeScript : any
>           : ^^^
>parent : TypeScript.AST
>       : ^^^^^^^^^^^^^^
>TypeScript : any
>           : ^^^
>walker : IAstWalker
>       : ^^^^^^^^^^

            if (isValidAstNode(cur)) {
>isValidAstNode(cur) : boolean
>                    : ^^^^^^^
>isValidAstNode : (ast: TypeScript.ASTSpan) => boolean
>               : ^^^^^^^^^^^^^^^^^^^^^^^^^^^^^^^^^^^^
>cur : TypeScript.AST
>    : ^^^^^^^^^^^^^^

                // Add "cur" to the stack if it contains our position
                // For "identifier" nodes, we need a special case: A position equal to "limChar" is
                // valid, since the position corresponds to a caret position (in between characters)
                // For example:
                //  bar
                //  0123
                // If "position == 3", the caret is at the "right" of the "r" character, which should be considered valid
                var inclusive =
>inclusive : any
>          : ^^^

                    hasFlag(options, GetAstPathOptions.EdgeInclusive) ||
>hasFlag(options, GetAstPathOptions.EdgeInclusive) ||                    cur.nodeType === TypeScript.NodeType.Name ||                    pos === script.limChar : any
>                                                                                                                                                               : ^^^
>hasFlag(options, GetAstPathOptions.EdgeInclusive) ||                    cur.nodeType === TypeScript.NodeType.Name : any
>                                                                                                                  : ^^^
>hasFlag(options, GetAstPathOptions.EdgeInclusive) : any
>                                                  : ^^^
>hasFlag : any
>        : ^^^
>options : GetAstPathOptions
>        : ^^^^^^^^^^^^^^^^^
>GetAstPathOptions.EdgeInclusive : GetAstPathOptions.EdgeInclusive
>                                : ^^^^^^^^^^^^^^^^^^^^^^^^^^^^^^^
>GetAstPathOptions : typeof GetAstPathOptions
>                  : ^^^^^^^^^^^^^^^^^^^^^^^^
>EdgeInclusive : GetAstPathOptions.EdgeInclusive
>              : ^^^^^^^^^^^^^^^^^^^^^^^^^^^^^^^

                    cur.nodeType === TypeScript.NodeType.Name ||
>cur.nodeType === TypeScript.NodeType.Name : boolean
>                                          : ^^^^^^^
>cur.nodeType : any
>             : ^^^
>cur : TypeScript.AST
>    : ^^^^^^^^^^^^^^
>nodeType : any
>         : ^^^
>TypeScript.NodeType.Name : any
>                         : ^^^
>TypeScript.NodeType : any
>                    : ^^^
>TypeScript : typeof TypeScript
>           : ^^^^^^^^^^^^^^^^^
>NodeType : any
>         : ^^^
>Name : any
>     : ^^^

                    pos === script.limChar; // Special "EOF" case
>pos === script.limChar : boolean
>                       : ^^^^^^^
>pos : number
>    : ^^^^^^
>script.limChar : any
>               : ^^^
>script : TypeScript.AST
>       : ^^^^^^^^^^^^^^
>limChar : any
>        : ^^^

                var minChar = cur.minChar;
>minChar : any
>        : ^^^
>cur.minChar : any
>            : ^^^
>cur : TypeScript.AST
>    : ^^^^^^^^^^^^^^
>minChar : any
>        : ^^^

                var limChar = cur.limChar + (inclusive ? 1 : 0)
>limChar : any
>        : ^^^
>cur.limChar + (inclusive ? 1 : 0) : any
>                                  : ^^^
>cur.limChar : any
>            : ^^^
>cur : TypeScript.AST
>    : ^^^^^^^^^^^^^^
>limChar : any
>        : ^^^
>(inclusive ? 1 : 0) : 0 | 1
>                    : ^^^^^
>inclusive ? 1 : 0 : 0 | 1
>                  : ^^^^^
>inclusive : any
>          : ^^^
>1 : 1
>  : ^
>0 : 0
>  : ^

                if (pos >= minChar && pos < limChar) {
>pos >= minChar && pos < limChar : boolean
>                                : ^^^^^^^
>pos >= minChar : boolean
>               : ^^^^^^^
>pos : number
>    : ^^^^^^
>minChar : any
>        : ^^^
>pos < limChar : boolean
>              : ^^^^^^^
>pos : number
>    : ^^^^^^
>limChar : any
>        : ^^^

                    // TODO: Since AST is sometimes not correct wrt to position, only add "cur" if it's better
                    //       than top of the stack.
                    var previous = ctx.path.ast();
>previous : TypeScript.AST
>         : ^^^^^^^^^^^^^^
>ctx.path.ast() : TypeScript.AST
>               : ^^^^^^^^^^^^^^
>ctx.path.ast : () => TypeScript.AST
>             : ^^^^^^^^^^^^^^^^^^^^
>ctx.path : AstPath
>         : ^^^^^^^
>ctx : AstPathContext
>    : ^^^^^^^^^^^^^^
>path : AstPath
>     : ^^^^^^^
>ast : () => TypeScript.AST
>    : ^^^^^^^^^^^^^^^^^^^^

                    if (previous == null || (cur.minChar >= previous.minChar && cur.limChar <= previous.limChar)) {
>previous == null || (cur.minChar >= previous.minChar && cur.limChar <= previous.limChar) : boolean
>                                                                                         : ^^^^^^^
>previous == null : boolean
>                 : ^^^^^^^
>previous : TypeScript.AST
>         : ^^^^^^^^^^^^^^
>(cur.minChar >= previous.minChar && cur.limChar <= previous.limChar) : boolean
>                                                                     : ^^^^^^^
>cur.minChar >= previous.minChar && cur.limChar <= previous.limChar : boolean
>                                                                   : ^^^^^^^
>cur.minChar >= previous.minChar : boolean
>                                : ^^^^^^^
>cur.minChar : any
>            : ^^^
>cur : TypeScript.AST
>    : ^^^^^^^^^^^^^^
>minChar : any
>        : ^^^
>previous.minChar : any
>                 : ^^^
>previous : TypeScript.AST
>         : ^^^^^^^^^^^^^^
>minChar : any
>        : ^^^
>cur.limChar <= previous.limChar : boolean
>                                : ^^^^^^^
>cur.limChar : any
>            : ^^^
>cur : TypeScript.AST
>    : ^^^^^^^^^^^^^^
>limChar : any
>        : ^^^
>previous.limChar : any
>                 : ^^^
>previous : TypeScript.AST
>         : ^^^^^^^^^^^^^^
>limChar : any
>        : ^^^

                        ctx.path.push(cur);
>ctx.path.push(cur) : void
>                   : ^^^^
>ctx.path.push : (ast: TypeScript.AST) => void
>              : ^^^^^^^^^^^^^^^^^^^^^^^^^^^^^
>ctx.path : AstPath
>         : ^^^^^^^
>ctx : AstPathContext
>    : ^^^^^^^^^^^^^^
>path : AstPath
>     : ^^^^^^^
>push : (ast: TypeScript.AST) => void
>     : ^^^^^^^^^^^^^^^^^^^^^^^^^^^^^
>cur : TypeScript.AST
>    : ^^^^^^^^^^^^^^
                    }
                    else {
                        //logger.log("TODO: Ignoring node because minChar, limChar not better than previous node in stack");
                    }
                }

                // The AST walker skips comments, but we might be in one, so check the pre/post comments for this node manually
                if (pos < limChar) {
>pos < limChar : boolean
>              : ^^^^^^^
>pos : number
>    : ^^^^^^
>limChar : any
>        : ^^^

                    lookInComments(cur.preComments);
>lookInComments(cur.preComments) : void
>                                : ^^^^
>lookInComments : (comments: TypeScript.Comment[]) => void
>               : ^^^^^^^^^^^^^^^^^^^^^^^^^^^^^^^^^^^^^^^^
>cur.preComments : any
>                : ^^^
>cur : TypeScript.AST
>    : ^^^^^^^^^^^^^^
>preComments : any
>            : ^^^
                }
                if (pos >= minChar) {
>pos >= minChar : boolean
>               : ^^^^^^^
>pos : number
>    : ^^^^^^
>minChar : any
>        : ^^^

                    lookInComments(cur.postComments);
>lookInComments(cur.postComments) : void
>                                 : ^^^^
>lookInComments : (comments: TypeScript.Comment[]) => void
>               : ^^^^^^^^^^^^^^^^^^^^^^^^^^^^^^^^^^^^^^^^
>cur.postComments : any
>                 : ^^^
>cur : TypeScript.AST
>    : ^^^^^^^^^^^^^^
>postComments : any
>             : ^^^
                }

                if (!hasFlag(options, GetAstPathOptions.DontPruneSearchBasedOnPosition)) {
>!hasFlag(options, GetAstPathOptions.DontPruneSearchBasedOnPosition) : boolean
>                                                                    : ^^^^^^^
>hasFlag(options, GetAstPathOptions.DontPruneSearchBasedOnPosition) : any
>                                                                   : ^^^
>hasFlag : any
>        : ^^^
>options : GetAstPathOptions
>        : ^^^^^^^^^^^^^^^^^
>GetAstPathOptions.DontPruneSearchBasedOnPosition : GetAstPathOptions.DontPruneSearchBasedOnPosition
>                                                 : ^^^^^^^^^^^^^^^^^^^^^^^^^^^^^^^^^^^^^^^^^^^^^^^^
>GetAstPathOptions : typeof GetAstPathOptions
>                  : ^^^^^^^^^^^^^^^^^^^^^^^^
>DontPruneSearchBasedOnPosition : GetAstPathOptions.DontPruneSearchBasedOnPosition
>                               : ^^^^^^^^^^^^^^^^^^^^^^^^^^^^^^^^^^^^^^^^^^^^^^^^

                    // Don't go further down the tree if pos is outside of [minChar, limChar]
                    walker.options.goChildren = (minChar <= pos && pos <= limChar);
>walker.options.goChildren = (minChar <= pos && pos <= limChar) : boolean
>                                                               : ^^^^^^^
>walker.options.goChildren : any
>                          : ^^^
>walker.options : any
>               : ^^^
>walker : IAstWalker
>       : ^^^^^^^^^^
>options : any
>        : ^^^
>goChildren : any
>           : ^^^
>(minChar <= pos && pos <= limChar) : boolean
>                                   : ^^^^^^^
>minChar <= pos && pos <= limChar : boolean
>                                 : ^^^^^^^
>minChar <= pos : boolean
>               : ^^^^^^^
>minChar : any
>        : ^^^
>pos : number
>    : ^^^^^^
>pos <= limChar : boolean
>               : ^^^^^^^
>pos : number
>    : ^^^^^^
>limChar : any
>        : ^^^
                }
            }
            return cur;
>cur : TypeScript.AST
>    : ^^^^^^^^^^^^^^
        }

        var ctx = new AstPathContext();
>ctx : AstPathContext
>    : ^^^^^^^^^^^^^^
>new AstPathContext() : AstPathContext
>                     : ^^^^^^^^^^^^^^
>AstPathContext : typeof AstPathContext
>               : ^^^^^^^^^^^^^^^^^^^^^

        TypeScript.getAstWalkerFactory().walk(script, pre, null, null, ctx);
>TypeScript.getAstWalkerFactory().walk(script, pre, null, null, ctx) : any
>                                                                    : ^^^
>TypeScript.getAstWalkerFactory().walk : any
>                                      : ^^^
>TypeScript.getAstWalkerFactory() : any
>                                 : ^^^
>TypeScript.getAstWalkerFactory : any
>                               : ^^^
>TypeScript : typeof TypeScript
>           : ^^^^^^^^^^^^^^^^^
>getAstWalkerFactory : any
>                    : ^^^
>walk : any
>     : ^^^
>script : TypeScript.AST
>       : ^^^^^^^^^^^^^^
>pre : (cur: TypeScript.AST, parent: TypeScript.AST, walker: IAstWalker) => TypeScript.AST
>    : ^^^^^^^^^^^^^^^^^^^^^^^^^^^^^^^^^^^^^^^^^^^^^^^^^^^^^^^^^^^^^^^^^^^^^^^^^^^^^^^^^^^
>ctx : AstPathContext
>    : ^^^^^^^^^^^^^^

        return ctx.path;
>ctx.path : AstPath
>         : ^^^^^^^
>ctx : AstPathContext
>    : ^^^^^^^^^^^^^^
>path : AstPath
>     : ^^^^^^^
    }

    //
    // Find a source text offset that is safe for lexing tokens at the given position.
    // This is used when "position" might be inside a comment or string, etc.
    //
    export function getTokenizationOffset(script: TypeScript.Script, position: number): number {
>getTokenizationOffset : (script: TypeScript.Script, position: number) => number
>                      : ^^^^^^^^^^^^^^^^^^^^^^^^^^^^^^^^^^^^^^      ^^^^^      
>script : TypeScript.Script
>       : ^^^^^^^^^^^^^^^^^
>TypeScript : any
>           : ^^^
>position : number
>         : ^^^^^^

        var bestOffset = 0;
>bestOffset : number
>           : ^^^^^^
>0 : 0
>  : ^

        var pre = (cur: TypeScript.AST, parent: TypeScript.AST, walker: TypeScript.IAstWalker): TypeScript.AST => {
>pre : (cur: TypeScript.AST, parent: TypeScript.AST, walker: TypeScript.IAstWalker) => TypeScript.AST
>    : ^^^^^^^^^^^^^^^^^^^^^^^^^^^^^^^^^^^^^^^^^^^^^^^^^^^^^^^^^^^^^^^^^^^^^^^^^^^^^^^^^^^^^^^^^^^^^^
>(cur: TypeScript.AST, parent: TypeScript.AST, walker: TypeScript.IAstWalker): TypeScript.AST => {            if (TypeScript.isValidAstNode(cur)) {                // Did we find a closer offset?                if (cur.minChar <= position) {                    bestOffset = max(bestOffset, cur.minChar);                }                // Stop the walk if this node is not related to "minChar"                if (cur.minChar > position || cur.limChar < bestOffset) {                    walker.options.goChildren = false;                }            }            return cur;        } : (cur: TypeScript.AST, parent: TypeScript.AST, walker: TypeScript.IAstWalker) => TypeScript.AST
>                                                                                                                                                                                                                                                                                                                                                                                                                                                                                                                                                                                                     : ^^^^^^^^^^^^^^^^^^^^^^^^^^^^^^^^^^^^^^^^^^^^^^^^^^^^^^^^^^^^^^^^^^^^^^^^^^^^^^^^^^^^^^^^^^^^^^
>cur : TypeScript.AST
>    : ^^^^^^^^^^^^^^
>TypeScript : any
>           : ^^^
>parent : TypeScript.AST
>       : ^^^^^^^^^^^^^^
>TypeScript : any
>           : ^^^
>walker : TypeScript.IAstWalker
>       : ^^^^^^^^^^^^^^^^^^^^^
>TypeScript : any
>           : ^^^
>TypeScript : any
>           : ^^^

            if (TypeScript.isValidAstNode(cur)) {
>TypeScript.isValidAstNode(cur) : boolean
>                               : ^^^^^^^
>TypeScript.isValidAstNode : (ast: TypeScript.ASTSpan) => boolean
>                          : ^^^^^^^^^^^^^^^^^^^^^^^^^^^^^^^^^^^^
>TypeScript : typeof TypeScript
>           : ^^^^^^^^^^^^^^^^^
>isValidAstNode : (ast: TypeScript.ASTSpan) => boolean
>               : ^^^^^^^^^^^^^^^^^^^^^^^^^^^^^^^^^^^^
>cur : TypeScript.AST
>    : ^^^^^^^^^^^^^^

                // Did we find a closer offset?
                if (cur.minChar <= position) {
>cur.minChar <= position : boolean
>                        : ^^^^^^^
>cur.minChar : any
>            : ^^^
>cur : TypeScript.AST
>    : ^^^^^^^^^^^^^^
>minChar : any
>        : ^^^
>position : number
>         : ^^^^^^

                    bestOffset = max(bestOffset, cur.minChar);
>bestOffset = max(bestOffset, cur.minChar) : number
>                                          : ^^^^^^
>bestOffset : number
>           : ^^^^^^
>max(bestOffset, cur.minChar) : number
>                             : ^^^^^^
>max : (a: number, b: number) => number
>    : ^^^^^^^^^^^^^^^^^^^^^^^^^^^^^^^^
>bestOffset : number
>           : ^^^^^^
>cur.minChar : any
>            : ^^^
>cur : TypeScript.AST
>    : ^^^^^^^^^^^^^^
>minChar : any
>        : ^^^
                }

                // Stop the walk if this node is not related to "minChar"
                if (cur.minChar > position || cur.limChar < bestOffset) {
>cur.minChar > position || cur.limChar < bestOffset : boolean
>                                                   : ^^^^^^^
>cur.minChar > position : boolean
>                       : ^^^^^^^
>cur.minChar : any
>            : ^^^
>cur : TypeScript.AST
>    : ^^^^^^^^^^^^^^
>minChar : any
>        : ^^^
>position : number
>         : ^^^^^^
>cur.limChar < bestOffset : boolean
>                         : ^^^^^^^
>cur.limChar : any
>            : ^^^
>cur : TypeScript.AST
>    : ^^^^^^^^^^^^^^
>limChar : any
>        : ^^^
>bestOffset : number
>           : ^^^^^^

                    walker.options.goChildren = false;
>walker.options.goChildren = false : false
>                                  : ^^^^^
>walker.options.goChildren : any
>                          : ^^^
>walker.options : any
>               : ^^^
>walker : TypeScript.IAstWalker
>       : ^^^^^^^^^^^^^^^^^^^^^
>options : any
>        : ^^^
>goChildren : any
>           : ^^^
>false : false
>      : ^^^^^
                }
            }

            return cur;
>cur : TypeScript.AST
>    : ^^^^^^^^^^^^^^
        }

        TypeScript.getAstWalkerFactory().walk(script, pre);
>TypeScript.getAstWalkerFactory().walk(script, pre) : any
>                                                   : ^^^
>TypeScript.getAstWalkerFactory().walk : any
>                                      : ^^^
>TypeScript.getAstWalkerFactory() : any
>                                 : ^^^
>TypeScript.getAstWalkerFactory : any
>                               : ^^^
>TypeScript : typeof TypeScript
>           : ^^^^^^^^^^^^^^^^^
>getAstWalkerFactory : any
>                    : ^^^
>walk : any
>     : ^^^
>script : TypeScript.Script
>       : ^^^^^^^^^^^^^^^^^
>pre : (cur: TypeScript.AST, parent: TypeScript.AST, walker: TypeScript.IAstWalker) => TypeScript.AST
>    : ^^^^^^^^^^^^^^^^^^^^^^^^^^^^^^^^^^^^^^^^^^^^^^^^^^^^^^^^^^^^^^^^^^^^^^^^^^^^^^^^^^^^^^^^^^^^^^

        return bestOffset;
>bestOffset : number
>           : ^^^^^^
    }

    ///
    /// Simple function to Walk an AST using a simple callback function.
    ///
    export function walkAST(ast: TypeScript.AST, callback: (path: AstPath, walker: TypeScript.IAstWalker) => void ): void {
>walkAST : (ast: TypeScript.AST, callback: (path: AstPath, walker: TypeScript.IAstWalker) => void) => void
>        : ^^^^^^^^^^^^^^^^^^^^^^^^^^^^^^^^                                                      ^^^^^    
>ast : TypeScript.AST
>    : ^^^^^^^^^^^^^^
>TypeScript : any
>           : ^^^
>callback : (path: AstPath, walker: TypeScript.IAstWalker) => void
>         : ^^^^^^^       ^^^^^^^^^^^^^^^^^^^^^^^^^^^^^^^^^^^^    
>path : AstPath
>     : ^^^^^^^
>walker : TypeScript.IAstWalker
>       : ^^^^^^^^^^^^^^^^^^^^^
>TypeScript : any
>           : ^^^

        var pre = function (cur: TypeScript.AST, parent: TypeScript.AST, walker: TypeScript.IAstWalker) {
>pre : (cur: TypeScript.AST, parent: TypeScript.AST, walker: TypeScript.IAstWalker) => TypeScript.AST
>    : ^^^^^^^^^^^^^^^^^^^^^^^^^^^^^^^^^^^^^^^^^^^^^^^^^^^^^^^^^^^^^^^^^^^^^^^^^^^^^^^^^^^^^^^^^^^^^^
>function (cur: TypeScript.AST, parent: TypeScript.AST, walker: TypeScript.IAstWalker) {            var path: TypeScript.AstPath = walker.state;            path.push(cur);            callback(path, walker);            return cur;        } : (cur: TypeScript.AST, parent: TypeScript.AST, walker: TypeScript.IAstWalker) => TypeScript.AST
>                                                                                                                                                                                                                                              : ^^^^^^^^^^^^^^^^^^^^^^^^^^^^^^^^^^^^^^^^^^^^^^^^^^^^^^^^^^^^^^^^^^^^^^^^^^^^^^^^^^^^^^^^^^^^^^
>cur : TypeScript.AST
>    : ^^^^^^^^^^^^^^
>TypeScript : any
>           : ^^^
>parent : TypeScript.AST
>       : ^^^^^^^^^^^^^^
>TypeScript : any
>           : ^^^
>walker : TypeScript.IAstWalker
>       : ^^^^^^^^^^^^^^^^^^^^^
>TypeScript : any
>           : ^^^

            var path: TypeScript.AstPath = walker.state;
>path : AstPath
>     : ^^^^^^^
>TypeScript : any
>           : ^^^
>walker.state : any
>             : ^^^
>walker : TypeScript.IAstWalker
>       : ^^^^^^^^^^^^^^^^^^^^^
>state : any
>      : ^^^

            path.push(cur);
>path.push(cur) : void
>               : ^^^^
>path.push : (ast: TypeScript.AST) => void
>          : ^^^^^^^^^^^^^^^^^^^^^^^^^^^^^
>path : AstPath
>     : ^^^^^^^
>push : (ast: TypeScript.AST) => void
>     : ^^^^^^^^^^^^^^^^^^^^^^^^^^^^^
>cur : TypeScript.AST
>    : ^^^^^^^^^^^^^^

            callback(path, walker);
>callback(path, walker) : void
>                       : ^^^^
>callback : (path: AstPath, walker: TypeScript.IAstWalker) => void
>         : ^^^^^^^^^^^^^^^^^^^^^^^^^^^^^^^^^^^^^^^^^^^^^^^^^^^^^^
>path : AstPath
>     : ^^^^^^^
>walker : TypeScript.IAstWalker
>       : ^^^^^^^^^^^^^^^^^^^^^

            return cur;
>cur : TypeScript.AST
>    : ^^^^^^^^^^^^^^
        }
        var post = function (cur: TypeScript.AST, parent: TypeScript.AST, walker: TypeScript.IAstWalker) {
>post : (cur: TypeScript.AST, parent: TypeScript.AST, walker: TypeScript.IAstWalker) => TypeScript.AST
>     : ^^^^^^^^^^^^^^^^^^^^^^^^^^^^^^^^^^^^^^^^^^^^^^^^^^^^^^^^^^^^^^^^^^^^^^^^^^^^^^^^^^^^^^^^^^^^^^
>function (cur: TypeScript.AST, parent: TypeScript.AST, walker: TypeScript.IAstWalker) {            var path: TypeScript.AstPath = walker.state;            path.pop();            return cur;        } : (cur: TypeScript.AST, parent: TypeScript.AST, walker: TypeScript.IAstWalker) => TypeScript.AST
>                                                                                                                                                                                                       : ^^^^^^^^^^^^^^^^^^^^^^^^^^^^^^^^^^^^^^^^^^^^^^^^^^^^^^^^^^^^^^^^^^^^^^^^^^^^^^^^^^^^^^^^^^^^^^
>cur : TypeScript.AST
>    : ^^^^^^^^^^^^^^
>TypeScript : any
>           : ^^^
>parent : TypeScript.AST
>       : ^^^^^^^^^^^^^^
>TypeScript : any
>           : ^^^
>walker : TypeScript.IAstWalker
>       : ^^^^^^^^^^^^^^^^^^^^^
>TypeScript : any
>           : ^^^

            var path: TypeScript.AstPath = walker.state;
>path : AstPath
>     : ^^^^^^^
>TypeScript : any
>           : ^^^
>walker.state : any
>             : ^^^
>walker : TypeScript.IAstWalker
>       : ^^^^^^^^^^^^^^^^^^^^^
>state : any
>      : ^^^

            path.pop();
>path.pop() : TypeScript.AST
>           : ^^^^^^^^^^^^^^
>path.pop : () => TypeScript.AST
>         : ^^^^^^^^^^^^^^^^^^^^
>path : AstPath
>     : ^^^^^^^
>pop : () => TypeScript.AST
>    : ^^^^^^^^^^^^^^^^^^^^

            return cur;
>cur : TypeScript.AST
>    : ^^^^^^^^^^^^^^
        }

        var path = new AstPath();
>path : AstPath
>     : ^^^^^^^
>new AstPath() : AstPath
>              : ^^^^^^^
>AstPath : typeof AstPath
>        : ^^^^^^^^^^^^^^

        TypeScript.getAstWalkerFactory().walk(ast, pre, post, null, path);
>TypeScript.getAstWalkerFactory().walk(ast, pre, post, null, path) : any
>                                                                  : ^^^
>TypeScript.getAstWalkerFactory().walk : any
>                                      : ^^^
>TypeScript.getAstWalkerFactory() : any
>                                 : ^^^
>TypeScript.getAstWalkerFactory : any
>                               : ^^^
>TypeScript : typeof TypeScript
>           : ^^^^^^^^^^^^^^^^^
>getAstWalkerFactory : any
>                    : ^^^
>walk : any
>     : ^^^
>ast : TypeScript.AST
>    : ^^^^^^^^^^^^^^
>pre : (cur: TypeScript.AST, parent: TypeScript.AST, walker: TypeScript.IAstWalker) => TypeScript.AST
>    : ^^^^^^^^^^^^^^^^^^^^^^^^^^^^^^^^^^^^^^^^^^^^^^^^^^^^^^^^^^^^^^^^^^^^^^^^^^^^^^^^^^^^^^^^^^^^^^
>post : (cur: TypeScript.AST, parent: TypeScript.AST, walker: TypeScript.IAstWalker) => TypeScript.AST
>     : ^^^^^^^^^^^^^^^^^^^^^^^^^^^^^^^^^^^^^^^^^^^^^^^^^^^^^^^^^^^^^^^^^^^^^^^^^^^^^^^^^^^^^^^^^^^^^^
>path : AstPath
>     : ^^^^^^^
    }
}

<|MERGE_RESOLUTION|>--- conflicted
+++ resolved
@@ -1,7785 +1,7758 @@
-//// [tests/cases/conformance/parser/ecmascript5/parserRealSource14.ts] ////
-
-=== parserRealSource14.ts ===
-// Copyright (c) Microsoft. All rights reserved. Licensed under the Apache License, Version 2.0. 
-// See LICENSE.txt in the project root for complete license information.
-
-///<reference path='typescript.ts' />
-
-module TypeScript {
->TypeScript : typeof TypeScript
->           : ^^^^^^^^^^^^^^^^^
-
-    export function lastOf(items: any[]): any {
->lastOf : (items: any[]) => any
->       : ^^^^^^^^     ^^^^^   
->items : any[]
->      : ^^^^^
-
-        return (items === null || items.length === 0) ? null : items[items.length - 1];
->(items === null || items.length === 0) ? null : items[items.length - 1] : any
->                                                                        : ^^^
->(items === null || items.length === 0) : boolean
->                                       : ^^^^^^^
->items === null || items.length === 0 : boolean
->                                     : ^^^^^^^
->items === null : boolean
->               : ^^^^^^^
->items : any[]
->      : ^^^^^
->items.length === 0 : boolean
->                   : ^^^^^^^
->items.length : number
->             : ^^^^^^
->items : any[]
->      : ^^^^^
->length : number
->       : ^^^^^^
->0 : 0
->  : ^
->items[items.length - 1] : any
->                        : ^^^
->items : any[]
->      : ^^^^^
->items.length - 1 : number
->                 : ^^^^^^
->items.length : number
->             : ^^^^^^
->items : any[]
->      : ^^^^^
->length : number
->       : ^^^^^^
->1 : 1
->  : ^
-    }
-
-    export function max(a: number, b: number): number {
->max : (a: number, b: number) => number
->    : ^^^^      ^^^^^      ^^^^^      
->a : number
->  : ^^^^^^
->b : number
->  : ^^^^^^
-
-        return a >= b ? a : b;
->a >= b ? a : b : number
->               : ^^^^^^
->a >= b : boolean
->       : ^^^^^^^
->a : number
->  : ^^^^^^
->b : number
->  : ^^^^^^
->a : number
->  : ^^^^^^
->b : number
->  : ^^^^^^
-    }
-
-    export function min(a: number, b: number): number {
->min : (a: number, b: number) => number
->    : ^^^^      ^^^^^      ^^^^^      
->a : number
->  : ^^^^^^
->b : number
->  : ^^^^^^
-
-        return a <= b ? a : b;
->a <= b ? a : b : number
->               : ^^^^^^
->a <= b : boolean
->       : ^^^^^^^
->a : number
->  : ^^^^^^
->b : number
->  : ^^^^^^
->a : number
->  : ^^^^^^
->b : number
->  : ^^^^^^
-    }
-
-    //
-    // Helper class representing a path from a root ast node to a (grand)child ast node.
-    // This is helpful as our tree don't have parents.
-    //
-    export class AstPath {
->AstPath : AstPath
->        : ^^^^^^^
-
-        public asts: TypeScript.AST[] = [];
->asts : TypeScript.AST[]
->     : ^^^^^^^^^^^^^^^^
->TypeScript : any
-<<<<<<< HEAD
->[] : never[]
-=======
->           : ^^^
->[] : undefined[]
->   : ^^^^^^^^^^^
->>>>>>> 12402f26
-
-        public top: number = -1;
->top : number
->    : ^^^^^^
->-1 : -1
->   : ^^
->1 : 1
->  : ^
-
-        static reverseIndexOf(items: any[], index: number): any {
->reverseIndexOf : (items: any[], index: number) => any
->               : ^^^^^^^^     ^^^^^^^^^      ^^^^^   
->items : any[]
->      : ^^^^^
->index : number
->      : ^^^^^^
-
-            return (items === null || items.length <= index) ? null : items[items.length - index - 1];
->(items === null || items.length <= index) ? null : items[items.length - index - 1] : any
->                                                                                   : ^^^
->(items === null || items.length <= index) : boolean
->                                          : ^^^^^^^
->items === null || items.length <= index : boolean
->                                        : ^^^^^^^
->items === null : boolean
->               : ^^^^^^^
->items : any[]
->      : ^^^^^
->items.length <= index : boolean
->                      : ^^^^^^^
->items.length : number
->             : ^^^^^^
->items : any[]
->      : ^^^^^
->length : number
->       : ^^^^^^
->index : number
->      : ^^^^^^
->items[items.length - index - 1] : any
->                                : ^^^
->items : any[]
->      : ^^^^^
->items.length - index - 1 : number
->                         : ^^^^^^
->items.length - index : number
->                     : ^^^^^^
->items.length : number
->             : ^^^^^^
->items : any[]
->      : ^^^^^
->length : number
->       : ^^^^^^
->index : number
->      : ^^^^^^
->1 : 1
->  : ^
-        }
-
-        public clone(): AstPath {
->clone : () => AstPath
->      : ^^^^^^       
-
-            var clone = new AstPath();
->clone : AstPath
->      : ^^^^^^^
->new AstPath() : AstPath
->              : ^^^^^^^
->AstPath : typeof AstPath
->        : ^^^^^^^^^^^^^^
-
-            clone.asts = this.asts.map((value) => { return value; });
->clone.asts = this.asts.map((value) => { return value; }) : TypeScript.AST[]
->                                                         : ^^^^^^^^^^^^^^^^
->clone.asts : TypeScript.AST[]
->           : ^^^^^^^^^^^^^^^^
->clone : AstPath
->      : ^^^^^^^
->asts : TypeScript.AST[]
->     : ^^^^^^^^^^^^^^^^
->this.asts.map((value) => { return value; }) : TypeScript.AST[]
->                                            : ^^^^^^^^^^^^^^^^
->this.asts.map : <U>(callbackfn: (value: TypeScript.AST, index: number, array: TypeScript.AST[]) => U, thisArg?: any) => U[]
->              : ^^^^^^^^^^^^^^^^^^^^^^^^^^^^^^^^^^^^^^^^^^^^^^^^^^^^^^^^^^^^^^^^^^^^^^^^^^^^^^^^^^^^^^^^^^^^^^^^^^^^^^^^^^^
->this.asts : TypeScript.AST[]
->          : ^^^^^^^^^^^^^^^^
->this : this
->     : ^^^^
->asts : TypeScript.AST[]
->     : ^^^^^^^^^^^^^^^^
->map : <U>(callbackfn: (value: TypeScript.AST, index: number, array: TypeScript.AST[]) => U, thisArg?: any) => U[]
->    : ^^^^^^^^^^^^^^^^^^^^^^^^^^^^^^^^^^^^^^^^^^^^^^^^^^^^^^^^^^^^^^^^^^^^^^^^^^^^^^^^^^^^^^^^^^^^^^^^^^^^^^^^^^^
->(value) => { return value; } : (value: TypeScript.AST) => TypeScript.AST
->                             : ^^^^^^^^^^^^^^^^^^^^^^^^^^^^^^^^^^^^^^^^^
->value : TypeScript.AST
->      : ^^^^^^^^^^^^^^
->value : TypeScript.AST
->      : ^^^^^^^^^^^^^^
-
-            clone.top = this.top;
->clone.top = this.top : number
->                     : ^^^^^^
->clone.top : number
->          : ^^^^^^
->clone : AstPath
->      : ^^^^^^^
->top : number
->    : ^^^^^^
->this.top : number
->         : ^^^^^^
->this : this
->     : ^^^^
->top : number
->    : ^^^^^^
-
-            return clone;
->clone : AstPath
->      : ^^^^^^^
-        }
-
-        public pop(): TypeScript.AST {
->pop : () => TypeScript.AST
->    : ^^^^^^^^^^^^^^^^^^^^
->TypeScript : any
->           : ^^^
-
-            var head = this.ast();
->head : TypeScript.AST
->     : ^^^^^^^^^^^^^^
->this.ast() : TypeScript.AST
->           : ^^^^^^^^^^^^^^
->this.ast : () => TypeScript.AST
->         : ^^^^^^^^^^^^^^^^^^^^
->this : this
->     : ^^^^
->ast : () => TypeScript.AST
->    : ^^^^^^^^^^^^^^^^^^^^
-
-            this.up();
->this.up() : void
->          : ^^^^
->this.up : () => void
->        : ^^^^^^^^^^
->this : this
->     : ^^^^
->up : () => void
->   : ^^^^^^^^^^
-
-            while (this.asts.length > this.count()) {
->this.asts.length > this.count() : boolean
->                                : ^^^^^^^
->this.asts.length : number
->                 : ^^^^^^
->this.asts : TypeScript.AST[]
->          : ^^^^^^^^^^^^^^^^
->this : this
->     : ^^^^
->asts : TypeScript.AST[]
->     : ^^^^^^^^^^^^^^^^
->length : number
->       : ^^^^^^
->this.count() : number
->             : ^^^^^^
->this.count : () => number
->           : ^^^^^^^^^^^^
->this : this
->     : ^^^^
->count : () => number
->      : ^^^^^^^^^^^^
-
-                this.asts.pop();
-<<<<<<< HEAD
->this.asts.pop() : any
->this.asts.pop : () => any
-=======
->this.asts.pop() : TypeScript.AST
->                : ^^^^^^^^^^^^^^
->this.asts.pop : () => TypeScript.AST
->              : ^^^^^^^^^^^^^^^^^^^^
->>>>>>> 12402f26
->this.asts : TypeScript.AST[]
->          : ^^^^^^^^^^^^^^^^
->this : this
->     : ^^^^
->asts : TypeScript.AST[]
-<<<<<<< HEAD
->pop : () => any
-=======
->     : ^^^^^^^^^^^^^^^^
->pop : () => TypeScript.AST
->    : ^^^^^^^^^^^^^^^^^^^^
->>>>>>> 12402f26
-            }
-            return head;
->head : TypeScript.AST
->     : ^^^^^^^^^^^^^^
-        }
-
-        public push(ast: TypeScript.AST) {
->push : (ast: TypeScript.AST) => void
->     : ^^^^^^^^^^^^^^^^^^^^^^^^^^^^^
->ast : TypeScript.AST
->    : ^^^^^^^^^^^^^^
->TypeScript : any
->           : ^^^
-
-            while (this.asts.length > this.count()) {
->this.asts.length > this.count() : boolean
->                                : ^^^^^^^
->this.asts.length : number
->                 : ^^^^^^
->this.asts : TypeScript.AST[]
->          : ^^^^^^^^^^^^^^^^
->this : this
->     : ^^^^
->asts : TypeScript.AST[]
->     : ^^^^^^^^^^^^^^^^
->length : number
->       : ^^^^^^
->this.count() : number
->             : ^^^^^^
->this.count : () => number
->           : ^^^^^^^^^^^^
->this : this
->     : ^^^^
->count : () => number
->      : ^^^^^^^^^^^^
-
-                this.asts.pop();
-<<<<<<< HEAD
->this.asts.pop() : any
->this.asts.pop : () => any
-=======
->this.asts.pop() : TypeScript.AST
->                : ^^^^^^^^^^^^^^
->this.asts.pop : () => TypeScript.AST
->              : ^^^^^^^^^^^^^^^^^^^^
->>>>>>> 12402f26
->this.asts : TypeScript.AST[]
->          : ^^^^^^^^^^^^^^^^
->this : this
->     : ^^^^
->asts : TypeScript.AST[]
-<<<<<<< HEAD
->pop : () => any
-=======
->     : ^^^^^^^^^^^^^^^^
->pop : () => TypeScript.AST
->    : ^^^^^^^^^^^^^^^^^^^^
->>>>>>> 12402f26
-            }
-            this.top = this.asts.length;
->this.top = this.asts.length : number
->                            : ^^^^^^
->this.top : number
->         : ^^^^^^
->this : this
->     : ^^^^
->top : number
->    : ^^^^^^
->this.asts.length : number
->                 : ^^^^^^
->this.asts : TypeScript.AST[]
->          : ^^^^^^^^^^^^^^^^
->this : this
->     : ^^^^
->asts : TypeScript.AST[]
->     : ^^^^^^^^^^^^^^^^
->length : number
->       : ^^^^^^
-
-            this.asts.push(ast);
->this.asts.push(ast) : number
->                    : ^^^^^^
->this.asts.push : (...items: TypeScript.AST[]) => number
->               : ^^^^^^^^^^^^^^^^^^^^^^^^^^^^^^^^^^^^^^
->this.asts : TypeScript.AST[]
->          : ^^^^^^^^^^^^^^^^
->this : this
->     : ^^^^
->asts : TypeScript.AST[]
->     : ^^^^^^^^^^^^^^^^
->push : (...items: TypeScript.AST[]) => number
->     : ^^^^^^^^^^^^^^^^^^^^^^^^^^^^^^^^^^^^^^
->ast : TypeScript.AST
->    : ^^^^^^^^^^^^^^
-        }
-
-        public up() {
->up : () => void
->   : ^^^^^^^^^^
-
-            if (this.top <= -1)
->this.top <= -1 : boolean
->               : ^^^^^^^
->this.top : number
->         : ^^^^^^
->this : this
->     : ^^^^
->top : number
->    : ^^^^^^
->-1 : -1
->   : ^^
->1 : 1
->  : ^
-
-                throw new Error("Invalid call to 'up'");
->new Error("Invalid call to 'up'") : Error
->                                  : ^^^^^
->Error : ErrorConstructor
->      : ^^^^^^^^^^^^^^^^
->"Invalid call to 'up'" : "Invalid call to 'up'"
->                       : ^^^^^^^^^^^^^^^^^^^^^^
-
-            this.top--;
->this.top-- : number
->           : ^^^^^^
->this.top : number
->         : ^^^^^^
->this : this
->     : ^^^^
->top : number
->    : ^^^^^^
-        }
-
-        public down() {
->down : () => void
->     : ^^^^^^^^^^
-
-            if (this.top == this.ast.length - 1)
->this.top == this.ast.length - 1 : boolean
->                                : ^^^^^^^
->this.top : number
->         : ^^^^^^
->this : this
->     : ^^^^
->top : number
->    : ^^^^^^
->this.ast.length - 1 : number
->                    : ^^^^^^
->this.ast.length : number
->                : ^^^^^^
->this.ast : () => TypeScript.AST
->         : ^^^^^^^^^^^^^^^^^^^^
->this : this
->     : ^^^^
->ast : () => TypeScript.AST
->    : ^^^^^^^^^^^^^^^^^^^^
->length : number
->       : ^^^^^^
->1 : 1
->  : ^
-
-                throw new Error("Invalid call to 'down'");
->new Error("Invalid call to 'down'") : Error
->                                    : ^^^^^
->Error : ErrorConstructor
->      : ^^^^^^^^^^^^^^^^
->"Invalid call to 'down'" : "Invalid call to 'down'"
->                         : ^^^^^^^^^^^^^^^^^^^^^^^^
-
-            this.top++;
->this.top++ : number
->           : ^^^^^^
->this.top : number
->         : ^^^^^^
->this : this
->     : ^^^^
->top : number
->    : ^^^^^^
-        }
-
-        public nodeType(): TypeScript.NodeType {
->nodeType : () => TypeScript.NodeType
->         : ^^^^^^^^^^^^^^^^^^^^^^^^^
->TypeScript : any
->           : ^^^
-
-            if (this.ast() == null)
->this.ast() == null : boolean
->                   : ^^^^^^^
->this.ast() : TypeScript.AST
->           : ^^^^^^^^^^^^^^
->this.ast : () => TypeScript.AST
->         : ^^^^^^^^^^^^^^^^^^^^
->this : this
->     : ^^^^
->ast : () => TypeScript.AST
->    : ^^^^^^^^^^^^^^^^^^^^
-
-                return TypeScript.NodeType.None;
->TypeScript.NodeType.None : any
->                         : ^^^
->TypeScript.NodeType : any
->                    : ^^^
->TypeScript : typeof TypeScript
->           : ^^^^^^^^^^^^^^^^^
->NodeType : any
->         : ^^^
->None : any
->     : ^^^
-
-            return this.ast().nodeType;
->this.ast().nodeType : any
->                    : ^^^
->this.ast() : TypeScript.AST
->           : ^^^^^^^^^^^^^^
->this.ast : () => TypeScript.AST
->         : ^^^^^^^^^^^^^^^^^^^^
->this : this
->     : ^^^^
->ast : () => TypeScript.AST
->    : ^^^^^^^^^^^^^^^^^^^^
->nodeType : any
->         : ^^^
-        }
-
-        public ast() {
->ast : () => TypeScript.AST
->    : ^^^^^^^^^^^^^^^^^^^^
-
-            return <TypeScript.AST>AstPath.reverseIndexOf(this.asts, this.asts.length - (this.top + 1));
-><TypeScript.AST>AstPath.reverseIndexOf(this.asts, this.asts.length - (this.top + 1)) : TypeScript.AST
->                                                                                     : ^^^^^^^^^^^^^^
->TypeScript : any
->           : ^^^
->AstPath.reverseIndexOf(this.asts, this.asts.length - (this.top + 1)) : any
->                                                                     : ^^^
->AstPath.reverseIndexOf : (items: any[], index: number) => any
->                       : ^^^^^^^^^^^^^^^^^^^^^^^^^^^^^^^^^^^^
->AstPath : typeof AstPath
->        : ^^^^^^^^^^^^^^
->reverseIndexOf : (items: any[], index: number) => any
->               : ^^^^^^^^^^^^^^^^^^^^^^^^^^^^^^^^^^^^
->this.asts : TypeScript.AST[]
->          : ^^^^^^^^^^^^^^^^
->this : this
->     : ^^^^
->asts : TypeScript.AST[]
->     : ^^^^^^^^^^^^^^^^
->this.asts.length - (this.top + 1) : number
->                                  : ^^^^^^
->this.asts.length : number
->                 : ^^^^^^
->this.asts : TypeScript.AST[]
->          : ^^^^^^^^^^^^^^^^
->this : this
->     : ^^^^
->asts : TypeScript.AST[]
->     : ^^^^^^^^^^^^^^^^
->length : number
->       : ^^^^^^
->(this.top + 1) : number
->               : ^^^^^^
->this.top + 1 : number
->             : ^^^^^^
->this.top : number
->         : ^^^^^^
->this : this
->     : ^^^^
->top : number
->    : ^^^^^^
->1 : 1
->  : ^
-        }
-
-        public parent() {
->parent : () => TypeScript.AST
->       : ^^^^^^^^^^^^^^^^^^^^
-
-            return <TypeScript.AST>AstPath.reverseIndexOf(this.asts, this.asts.length - this.top);
-><TypeScript.AST>AstPath.reverseIndexOf(this.asts, this.asts.length - this.top) : TypeScript.AST
->                                                                               : ^^^^^^^^^^^^^^
->TypeScript : any
->           : ^^^
->AstPath.reverseIndexOf(this.asts, this.asts.length - this.top) : any
->                                                               : ^^^
->AstPath.reverseIndexOf : (items: any[], index: number) => any
->                       : ^^^^^^^^^^^^^^^^^^^^^^^^^^^^^^^^^^^^
->AstPath : typeof AstPath
->        : ^^^^^^^^^^^^^^
->reverseIndexOf : (items: any[], index: number) => any
->               : ^^^^^^^^^^^^^^^^^^^^^^^^^^^^^^^^^^^^
->this.asts : TypeScript.AST[]
->          : ^^^^^^^^^^^^^^^^
->this : this
->     : ^^^^
->asts : TypeScript.AST[]
->     : ^^^^^^^^^^^^^^^^
->this.asts.length - this.top : number
->                            : ^^^^^^
->this.asts.length : number
->                 : ^^^^^^
->this.asts : TypeScript.AST[]
->          : ^^^^^^^^^^^^^^^^
->this : this
->     : ^^^^
->asts : TypeScript.AST[]
->     : ^^^^^^^^^^^^^^^^
->length : number
->       : ^^^^^^
->this.top : number
->         : ^^^^^^
->this : this
->     : ^^^^
->top : number
->    : ^^^^^^
-        }
-
-        public count() {
->count : () => number
->      : ^^^^^^^^^^^^
-
-            return this.top + 1;
->this.top + 1 : number
->             : ^^^^^^
->this.top : number
->         : ^^^^^^
->this : this
->     : ^^^^
->top : number
->    : ^^^^^^
->1 : 1
->  : ^
-        }
-
-        public get(index: number): TypeScript.AST {
->get : (index: number) => TypeScript.AST
->    : ^^^^^^^^      ^^^^^^^^^^^^^^^^^^^
->index : number
->      : ^^^^^^
->TypeScript : any
->           : ^^^
-
-            return this.asts[index];
->this.asts[index] : TypeScript.AST
->                 : ^^^^^^^^^^^^^^
->this.asts : TypeScript.AST[]
->          : ^^^^^^^^^^^^^^^^
->this : this
->     : ^^^^
->asts : TypeScript.AST[]
->     : ^^^^^^^^^^^^^^^^
->index : number
->      : ^^^^^^
-        }
-
-        public isNameOfClass(): boolean {
->isNameOfClass : () => boolean
->              : ^^^^^^       
-
-            if (this.ast() === null || this.parent() === null)
->this.ast() === null || this.parent() === null : boolean
->                                              : ^^^^^^^
->this.ast() === null : boolean
->                    : ^^^^^^^
->this.ast() : TypeScript.AST
->           : ^^^^^^^^^^^^^^
->this.ast : () => TypeScript.AST
->         : ^^^^^^^^^^^^^^^^^^^^
->this : this
->     : ^^^^
->ast : () => TypeScript.AST
->    : ^^^^^^^^^^^^^^^^^^^^
->this.parent() === null : boolean
->                       : ^^^^^^^
->this.parent() : TypeScript.AST
->              : ^^^^^^^^^^^^^^
->this.parent : () => TypeScript.AST
->            : ^^^^^^^^^^^^^^^^^^^^
->this : this
->     : ^^^^
->parent : () => TypeScript.AST
->       : ^^^^^^^^^^^^^^^^^^^^
-
-                return false;
->false : false
->      : ^^^^^
-
-            return (this.ast().nodeType === TypeScript.NodeType.Name) &&
->(this.ast().nodeType === TypeScript.NodeType.Name) &&                (this.parent().nodeType === TypeScript.NodeType.ClassDeclaration) &&                ((<TypeScript.InterfaceDeclaration>this.parent()).name === this.ast()) : boolean
->                                                                                                                                                                                                                                : ^^^^^^^
->(this.ast().nodeType === TypeScript.NodeType.Name) &&                (this.parent().nodeType === TypeScript.NodeType.ClassDeclaration) : boolean
->                                                                                                                                       : ^^^^^^^
->(this.ast().nodeType === TypeScript.NodeType.Name) : boolean
->                                                   : ^^^^^^^
->this.ast().nodeType === TypeScript.NodeType.Name : boolean
->                                                 : ^^^^^^^
->this.ast().nodeType : any
->                    : ^^^
->this.ast() : TypeScript.AST
->           : ^^^^^^^^^^^^^^
->this.ast : () => TypeScript.AST
->         : ^^^^^^^^^^^^^^^^^^^^
->this : this
->     : ^^^^
->ast : () => TypeScript.AST
->    : ^^^^^^^^^^^^^^^^^^^^
->nodeType : any
->         : ^^^
->TypeScript.NodeType.Name : any
->                         : ^^^
->TypeScript.NodeType : any
->                    : ^^^
->TypeScript : typeof TypeScript
->           : ^^^^^^^^^^^^^^^^^
->NodeType : any
->         : ^^^
->Name : any
->     : ^^^
-
-                (this.parent().nodeType === TypeScript.NodeType.ClassDeclaration) &&
->(this.parent().nodeType === TypeScript.NodeType.ClassDeclaration) : boolean
->                                                                  : ^^^^^^^
->this.parent().nodeType === TypeScript.NodeType.ClassDeclaration : boolean
->                                                                : ^^^^^^^
->this.parent().nodeType : any
->                       : ^^^
->this.parent() : TypeScript.AST
->              : ^^^^^^^^^^^^^^
->this.parent : () => TypeScript.AST
->            : ^^^^^^^^^^^^^^^^^^^^
->this : this
->     : ^^^^
->parent : () => TypeScript.AST
->       : ^^^^^^^^^^^^^^^^^^^^
->nodeType : any
->         : ^^^
->TypeScript.NodeType.ClassDeclaration : any
->                                     : ^^^
->TypeScript.NodeType : any
->                    : ^^^
->TypeScript : typeof TypeScript
->           : ^^^^^^^^^^^^^^^^^
->NodeType : any
->         : ^^^
->ClassDeclaration : any
->                 : ^^^
-
-                ((<TypeScript.InterfaceDeclaration>this.parent()).name === this.ast());
->((<TypeScript.InterfaceDeclaration>this.parent()).name === this.ast()) : boolean
->                                                                       : ^^^^^^^
->(<TypeScript.InterfaceDeclaration>this.parent()).name === this.ast() : boolean
->                                                                     : ^^^^^^^
->(<TypeScript.InterfaceDeclaration>this.parent()).name : any
->                                                      : ^^^
->(<TypeScript.InterfaceDeclaration>this.parent()) : TypeScript.InterfaceDeclaration
->                                                 : ^^^^^^^^^^^^^^^^^^^^^^^^^^^^^^^
-><TypeScript.InterfaceDeclaration>this.parent() : TypeScript.InterfaceDeclaration
->                                               : ^^^^^^^^^^^^^^^^^^^^^^^^^^^^^^^
->TypeScript : any
->           : ^^^
->this.parent() : TypeScript.AST
->              : ^^^^^^^^^^^^^^
->this.parent : () => TypeScript.AST
->            : ^^^^^^^^^^^^^^^^^^^^
->this : this
->     : ^^^^
->parent : () => TypeScript.AST
->       : ^^^^^^^^^^^^^^^^^^^^
->name : any
->     : ^^^
->this.ast() : TypeScript.AST
->           : ^^^^^^^^^^^^^^
->this.ast : () => TypeScript.AST
->         : ^^^^^^^^^^^^^^^^^^^^
->this : this
->     : ^^^^
->ast : () => TypeScript.AST
->    : ^^^^^^^^^^^^^^^^^^^^
-        }
-
-        public isNameOfInterface(): boolean {
->isNameOfInterface : () => boolean
->                  : ^^^^^^       
-
-            if (this.ast() === null || this.parent() === null)
->this.ast() === null || this.parent() === null : boolean
->                                              : ^^^^^^^
->this.ast() === null : boolean
->                    : ^^^^^^^
->this.ast() : TypeScript.AST
->           : ^^^^^^^^^^^^^^
->this.ast : () => TypeScript.AST
->         : ^^^^^^^^^^^^^^^^^^^^
->this : this
->     : ^^^^
->ast : () => TypeScript.AST
->    : ^^^^^^^^^^^^^^^^^^^^
->this.parent() === null : boolean
->                       : ^^^^^^^
->this.parent() : TypeScript.AST
->              : ^^^^^^^^^^^^^^
->this.parent : () => TypeScript.AST
->            : ^^^^^^^^^^^^^^^^^^^^
->this : this
->     : ^^^^
->parent : () => TypeScript.AST
->       : ^^^^^^^^^^^^^^^^^^^^
-
-                return false;
->false : false
->      : ^^^^^
-
-            return (this.ast().nodeType === TypeScript.NodeType.Name) &&
->(this.ast().nodeType === TypeScript.NodeType.Name) &&                (this.parent().nodeType === TypeScript.NodeType.InterfaceDeclaration) &&                ((<TypeScript.InterfaceDeclaration>this.parent()).name === this.ast()) : boolean
->                                                                                                                                                                                                                                    : ^^^^^^^
->(this.ast().nodeType === TypeScript.NodeType.Name) &&                (this.parent().nodeType === TypeScript.NodeType.InterfaceDeclaration) : boolean
->                                                                                                                                           : ^^^^^^^
->(this.ast().nodeType === TypeScript.NodeType.Name) : boolean
->                                                   : ^^^^^^^
->this.ast().nodeType === TypeScript.NodeType.Name : boolean
->                                                 : ^^^^^^^
->this.ast().nodeType : any
->                    : ^^^
->this.ast() : TypeScript.AST
->           : ^^^^^^^^^^^^^^
->this.ast : () => TypeScript.AST
->         : ^^^^^^^^^^^^^^^^^^^^
->this : this
->     : ^^^^
->ast : () => TypeScript.AST
->    : ^^^^^^^^^^^^^^^^^^^^
->nodeType : any
->         : ^^^
->TypeScript.NodeType.Name : any
->                         : ^^^
->TypeScript.NodeType : any
->                    : ^^^
->TypeScript : typeof TypeScript
->           : ^^^^^^^^^^^^^^^^^
->NodeType : any
->         : ^^^
->Name : any
->     : ^^^
-
-                (this.parent().nodeType === TypeScript.NodeType.InterfaceDeclaration) &&
->(this.parent().nodeType === TypeScript.NodeType.InterfaceDeclaration) : boolean
->                                                                      : ^^^^^^^
->this.parent().nodeType === TypeScript.NodeType.InterfaceDeclaration : boolean
->                                                                    : ^^^^^^^
->this.parent().nodeType : any
->                       : ^^^
->this.parent() : TypeScript.AST
->              : ^^^^^^^^^^^^^^
->this.parent : () => TypeScript.AST
->            : ^^^^^^^^^^^^^^^^^^^^
->this : this
->     : ^^^^
->parent : () => TypeScript.AST
->       : ^^^^^^^^^^^^^^^^^^^^
->nodeType : any
->         : ^^^
->TypeScript.NodeType.InterfaceDeclaration : any
->                                         : ^^^
->TypeScript.NodeType : any
->                    : ^^^
->TypeScript : typeof TypeScript
->           : ^^^^^^^^^^^^^^^^^
->NodeType : any
->         : ^^^
->InterfaceDeclaration : any
->                     : ^^^
-
-                ((<TypeScript.InterfaceDeclaration>this.parent()).name === this.ast());
->((<TypeScript.InterfaceDeclaration>this.parent()).name === this.ast()) : boolean
->                                                                       : ^^^^^^^
->(<TypeScript.InterfaceDeclaration>this.parent()).name === this.ast() : boolean
->                                                                     : ^^^^^^^
->(<TypeScript.InterfaceDeclaration>this.parent()).name : any
->                                                      : ^^^
->(<TypeScript.InterfaceDeclaration>this.parent()) : TypeScript.InterfaceDeclaration
->                                                 : ^^^^^^^^^^^^^^^^^^^^^^^^^^^^^^^
-><TypeScript.InterfaceDeclaration>this.parent() : TypeScript.InterfaceDeclaration
->                                               : ^^^^^^^^^^^^^^^^^^^^^^^^^^^^^^^
->TypeScript : any
->           : ^^^
->this.parent() : TypeScript.AST
->              : ^^^^^^^^^^^^^^
->this.parent : () => TypeScript.AST
->            : ^^^^^^^^^^^^^^^^^^^^
->this : this
->     : ^^^^
->parent : () => TypeScript.AST
->       : ^^^^^^^^^^^^^^^^^^^^
->name : any
->     : ^^^
->this.ast() : TypeScript.AST
->           : ^^^^^^^^^^^^^^
->this.ast : () => TypeScript.AST
->         : ^^^^^^^^^^^^^^^^^^^^
->this : this
->     : ^^^^
->ast : () => TypeScript.AST
->    : ^^^^^^^^^^^^^^^^^^^^
-        }
-
-        public isNameOfArgument(): boolean {
->isNameOfArgument : () => boolean
->                 : ^^^^^^       
-
-            if (this.ast() === null || this.parent() === null)
->this.ast() === null || this.parent() === null : boolean
->                                              : ^^^^^^^
->this.ast() === null : boolean
->                    : ^^^^^^^
->this.ast() : TypeScript.AST
->           : ^^^^^^^^^^^^^^
->this.ast : () => TypeScript.AST
->         : ^^^^^^^^^^^^^^^^^^^^
->this : this
->     : ^^^^
->ast : () => TypeScript.AST
->    : ^^^^^^^^^^^^^^^^^^^^
->this.parent() === null : boolean
->                       : ^^^^^^^
->this.parent() : TypeScript.AST
->              : ^^^^^^^^^^^^^^
->this.parent : () => TypeScript.AST
->            : ^^^^^^^^^^^^^^^^^^^^
->this : this
->     : ^^^^
->parent : () => TypeScript.AST
->       : ^^^^^^^^^^^^^^^^^^^^
-
-                return false;
->false : false
->      : ^^^^^
-
-            return (this.ast().nodeType === TypeScript.NodeType.Name) &&
->(this.ast().nodeType === TypeScript.NodeType.Name) &&                (this.parent().nodeType === TypeScript.NodeType.ArgDecl) &&                ((<TypeScript.ArgDecl>this.parent()).id === this.ast()) : boolean
->                                                                                                                                                                                                        : ^^^^^^^
->(this.ast().nodeType === TypeScript.NodeType.Name) &&                (this.parent().nodeType === TypeScript.NodeType.ArgDecl) : boolean
->                                                                                                                              : ^^^^^^^
->(this.ast().nodeType === TypeScript.NodeType.Name) : boolean
->                                                   : ^^^^^^^
->this.ast().nodeType === TypeScript.NodeType.Name : boolean
->                                                 : ^^^^^^^
->this.ast().nodeType : any
->                    : ^^^
->this.ast() : TypeScript.AST
->           : ^^^^^^^^^^^^^^
->this.ast : () => TypeScript.AST
->         : ^^^^^^^^^^^^^^^^^^^^
->this : this
->     : ^^^^
->ast : () => TypeScript.AST
->    : ^^^^^^^^^^^^^^^^^^^^
->nodeType : any
->         : ^^^
->TypeScript.NodeType.Name : any
->                         : ^^^
->TypeScript.NodeType : any
->                    : ^^^
->TypeScript : typeof TypeScript
->           : ^^^^^^^^^^^^^^^^^
->NodeType : any
->         : ^^^
->Name : any
->     : ^^^
-
-                (this.parent().nodeType === TypeScript.NodeType.ArgDecl) &&
->(this.parent().nodeType === TypeScript.NodeType.ArgDecl) : boolean
->                                                         : ^^^^^^^
->this.parent().nodeType === TypeScript.NodeType.ArgDecl : boolean
->                                                       : ^^^^^^^
->this.parent().nodeType : any
->                       : ^^^
->this.parent() : TypeScript.AST
->              : ^^^^^^^^^^^^^^
->this.parent : () => TypeScript.AST
->            : ^^^^^^^^^^^^^^^^^^^^
->this : this
->     : ^^^^
->parent : () => TypeScript.AST
->       : ^^^^^^^^^^^^^^^^^^^^
->nodeType : any
->         : ^^^
->TypeScript.NodeType.ArgDecl : any
->                            : ^^^
->TypeScript.NodeType : any
->                    : ^^^
->TypeScript : typeof TypeScript
->           : ^^^^^^^^^^^^^^^^^
->NodeType : any
->         : ^^^
->ArgDecl : any
->        : ^^^
-
-                ((<TypeScript.ArgDecl>this.parent()).id === this.ast());
->((<TypeScript.ArgDecl>this.parent()).id === this.ast()) : boolean
->                                                        : ^^^^^^^
->(<TypeScript.ArgDecl>this.parent()).id === this.ast() : boolean
->                                                      : ^^^^^^^
->(<TypeScript.ArgDecl>this.parent()).id : any
->                                       : ^^^
->(<TypeScript.ArgDecl>this.parent()) : TypeScript.ArgDecl
->                                    : ^^^^^^^^^^^^^^^^^^
-><TypeScript.ArgDecl>this.parent() : TypeScript.ArgDecl
->                                  : ^^^^^^^^^^^^^^^^^^
->TypeScript : any
->           : ^^^
->this.parent() : TypeScript.AST
->              : ^^^^^^^^^^^^^^
->this.parent : () => TypeScript.AST
->            : ^^^^^^^^^^^^^^^^^^^^
->this : this
->     : ^^^^
->parent : () => TypeScript.AST
->       : ^^^^^^^^^^^^^^^^^^^^
->id : any
->   : ^^^
->this.ast() : TypeScript.AST
->           : ^^^^^^^^^^^^^^
->this.ast : () => TypeScript.AST
->         : ^^^^^^^^^^^^^^^^^^^^
->this : this
->     : ^^^^
->ast : () => TypeScript.AST
->    : ^^^^^^^^^^^^^^^^^^^^
-        }
-
-        public isNameOfVariable(): boolean {
->isNameOfVariable : () => boolean
->                 : ^^^^^^       
-
-            if (this.ast() === null || this.parent() === null)
->this.ast() === null || this.parent() === null : boolean
->                                              : ^^^^^^^
->this.ast() === null : boolean
->                    : ^^^^^^^
->this.ast() : TypeScript.AST
->           : ^^^^^^^^^^^^^^
->this.ast : () => TypeScript.AST
->         : ^^^^^^^^^^^^^^^^^^^^
->this : this
->     : ^^^^
->ast : () => TypeScript.AST
->    : ^^^^^^^^^^^^^^^^^^^^
->this.parent() === null : boolean
->                       : ^^^^^^^
->this.parent() : TypeScript.AST
->              : ^^^^^^^^^^^^^^
->this.parent : () => TypeScript.AST
->            : ^^^^^^^^^^^^^^^^^^^^
->this : this
->     : ^^^^
->parent : () => TypeScript.AST
->       : ^^^^^^^^^^^^^^^^^^^^
-
-                return false;
->false : false
->      : ^^^^^
-
-            return (this.ast().nodeType === TypeScript.NodeType.Name) &&
->(this.ast().nodeType === TypeScript.NodeType.Name) &&                (this.parent().nodeType === TypeScript.NodeType.VarDecl) &&                ((<TypeScript.VarDecl>this.parent()).id === this.ast()) : boolean
->                                                                                                                                                                                                        : ^^^^^^^
->(this.ast().nodeType === TypeScript.NodeType.Name) &&                (this.parent().nodeType === TypeScript.NodeType.VarDecl) : boolean
->                                                                                                                              : ^^^^^^^
->(this.ast().nodeType === TypeScript.NodeType.Name) : boolean
->                                                   : ^^^^^^^
->this.ast().nodeType === TypeScript.NodeType.Name : boolean
->                                                 : ^^^^^^^
->this.ast().nodeType : any
->                    : ^^^
->this.ast() : TypeScript.AST
->           : ^^^^^^^^^^^^^^
->this.ast : () => TypeScript.AST
->         : ^^^^^^^^^^^^^^^^^^^^
->this : this
->     : ^^^^
->ast : () => TypeScript.AST
->    : ^^^^^^^^^^^^^^^^^^^^
->nodeType : any
->         : ^^^
->TypeScript.NodeType.Name : any
->                         : ^^^
->TypeScript.NodeType : any
->                    : ^^^
->TypeScript : typeof TypeScript
->           : ^^^^^^^^^^^^^^^^^
->NodeType : any
->         : ^^^
->Name : any
->     : ^^^
-
-                (this.parent().nodeType === TypeScript.NodeType.VarDecl) &&
->(this.parent().nodeType === TypeScript.NodeType.VarDecl) : boolean
->                                                         : ^^^^^^^
->this.parent().nodeType === TypeScript.NodeType.VarDecl : boolean
->                                                       : ^^^^^^^
->this.parent().nodeType : any
->                       : ^^^
->this.parent() : TypeScript.AST
->              : ^^^^^^^^^^^^^^
->this.parent : () => TypeScript.AST
->            : ^^^^^^^^^^^^^^^^^^^^
->this : this
->     : ^^^^
->parent : () => TypeScript.AST
->       : ^^^^^^^^^^^^^^^^^^^^
->nodeType : any
->         : ^^^
->TypeScript.NodeType.VarDecl : any
->                            : ^^^
->TypeScript.NodeType : any
->                    : ^^^
->TypeScript : typeof TypeScript
->           : ^^^^^^^^^^^^^^^^^
->NodeType : any
->         : ^^^
->VarDecl : any
->        : ^^^
-
-                ((<TypeScript.VarDecl>this.parent()).id === this.ast());
->((<TypeScript.VarDecl>this.parent()).id === this.ast()) : boolean
->                                                        : ^^^^^^^
->(<TypeScript.VarDecl>this.parent()).id === this.ast() : boolean
->                                                      : ^^^^^^^
->(<TypeScript.VarDecl>this.parent()).id : any
->                                       : ^^^
->(<TypeScript.VarDecl>this.parent()) : TypeScript.VarDecl
->                                    : ^^^^^^^^^^^^^^^^^^
-><TypeScript.VarDecl>this.parent() : TypeScript.VarDecl
->                                  : ^^^^^^^^^^^^^^^^^^
->TypeScript : any
->           : ^^^
->this.parent() : TypeScript.AST
->              : ^^^^^^^^^^^^^^
->this.parent : () => TypeScript.AST
->            : ^^^^^^^^^^^^^^^^^^^^
->this : this
->     : ^^^^
->parent : () => TypeScript.AST
->       : ^^^^^^^^^^^^^^^^^^^^
->id : any
->   : ^^^
->this.ast() : TypeScript.AST
->           : ^^^^^^^^^^^^^^
->this.ast : () => TypeScript.AST
->         : ^^^^^^^^^^^^^^^^^^^^
->this : this
->     : ^^^^
->ast : () => TypeScript.AST
->    : ^^^^^^^^^^^^^^^^^^^^
-        }
-
-        public isNameOfModule(): boolean {
->isNameOfModule : () => boolean
->               : ^^^^^^       
-
-            if (this.ast() === null || this.parent() === null)
->this.ast() === null || this.parent() === null : boolean
->                                              : ^^^^^^^
->this.ast() === null : boolean
->                    : ^^^^^^^
->this.ast() : TypeScript.AST
->           : ^^^^^^^^^^^^^^
->this.ast : () => TypeScript.AST
->         : ^^^^^^^^^^^^^^^^^^^^
->this : this
->     : ^^^^
->ast : () => TypeScript.AST
->    : ^^^^^^^^^^^^^^^^^^^^
->this.parent() === null : boolean
->                       : ^^^^^^^
->this.parent() : TypeScript.AST
->              : ^^^^^^^^^^^^^^
->this.parent : () => TypeScript.AST
->            : ^^^^^^^^^^^^^^^^^^^^
->this : this
->     : ^^^^
->parent : () => TypeScript.AST
->       : ^^^^^^^^^^^^^^^^^^^^
-
-                return false;
->false : false
->      : ^^^^^
-
-            return (this.ast().nodeType === TypeScript.NodeType.Name) &&
->(this.ast().nodeType === TypeScript.NodeType.Name) &&                (this.parent().nodeType === TypeScript.NodeType.ModuleDeclaration) &&                ((<TypeScript.ModuleDeclaration>this.parent()).name === this.ast()) : boolean
->                                                                                                                                                                                                                              : ^^^^^^^
->(this.ast().nodeType === TypeScript.NodeType.Name) &&                (this.parent().nodeType === TypeScript.NodeType.ModuleDeclaration) : boolean
->                                                                                                                                        : ^^^^^^^
->(this.ast().nodeType === TypeScript.NodeType.Name) : boolean
->                                                   : ^^^^^^^
->this.ast().nodeType === TypeScript.NodeType.Name : boolean
->                                                 : ^^^^^^^
->this.ast().nodeType : any
->                    : ^^^
->this.ast() : TypeScript.AST
->           : ^^^^^^^^^^^^^^
->this.ast : () => TypeScript.AST
->         : ^^^^^^^^^^^^^^^^^^^^
->this : this
->     : ^^^^
->ast : () => TypeScript.AST
->    : ^^^^^^^^^^^^^^^^^^^^
->nodeType : any
->         : ^^^
->TypeScript.NodeType.Name : any
->                         : ^^^
->TypeScript.NodeType : any
->                    : ^^^
->TypeScript : typeof TypeScript
->           : ^^^^^^^^^^^^^^^^^
->NodeType : any
->         : ^^^
->Name : any
->     : ^^^
-
-                (this.parent().nodeType === TypeScript.NodeType.ModuleDeclaration) &&
->(this.parent().nodeType === TypeScript.NodeType.ModuleDeclaration) : boolean
->                                                                   : ^^^^^^^
->this.parent().nodeType === TypeScript.NodeType.ModuleDeclaration : boolean
->                                                                 : ^^^^^^^
->this.parent().nodeType : any
->                       : ^^^
->this.parent() : TypeScript.AST
->              : ^^^^^^^^^^^^^^
->this.parent : () => TypeScript.AST
->            : ^^^^^^^^^^^^^^^^^^^^
->this : this
->     : ^^^^
->parent : () => TypeScript.AST
->       : ^^^^^^^^^^^^^^^^^^^^
->nodeType : any
->         : ^^^
->TypeScript.NodeType.ModuleDeclaration : any
->                                      : ^^^
->TypeScript.NodeType : any
->                    : ^^^
->TypeScript : typeof TypeScript
->           : ^^^^^^^^^^^^^^^^^
->NodeType : any
->         : ^^^
->ModuleDeclaration : any
->                  : ^^^
-
-                ((<TypeScript.ModuleDeclaration>this.parent()).name === this.ast());
->((<TypeScript.ModuleDeclaration>this.parent()).name === this.ast()) : boolean
->                                                                    : ^^^^^^^
->(<TypeScript.ModuleDeclaration>this.parent()).name === this.ast() : boolean
->                                                                  : ^^^^^^^
->(<TypeScript.ModuleDeclaration>this.parent()).name : any
->                                                   : ^^^
->(<TypeScript.ModuleDeclaration>this.parent()) : TypeScript.ModuleDeclaration
->                                              : ^^^^^^^^^^^^^^^^^^^^^^^^^^^^
-><TypeScript.ModuleDeclaration>this.parent() : TypeScript.ModuleDeclaration
->                                            : ^^^^^^^^^^^^^^^^^^^^^^^^^^^^
->TypeScript : any
->           : ^^^
->this.parent() : TypeScript.AST
->              : ^^^^^^^^^^^^^^
->this.parent : () => TypeScript.AST
->            : ^^^^^^^^^^^^^^^^^^^^
->this : this
->     : ^^^^
->parent : () => TypeScript.AST
->       : ^^^^^^^^^^^^^^^^^^^^
->name : any
->     : ^^^
->this.ast() : TypeScript.AST
->           : ^^^^^^^^^^^^^^
->this.ast : () => TypeScript.AST
->         : ^^^^^^^^^^^^^^^^^^^^
->this : this
->     : ^^^^
->ast : () => TypeScript.AST
->    : ^^^^^^^^^^^^^^^^^^^^
-        }
-
-        public isNameOfFunction(): boolean {
->isNameOfFunction : () => boolean
->                 : ^^^^^^       
-
-            if (this.ast() === null || this.parent() === null)
->this.ast() === null || this.parent() === null : boolean
->                                              : ^^^^^^^
->this.ast() === null : boolean
->                    : ^^^^^^^
->this.ast() : TypeScript.AST
->           : ^^^^^^^^^^^^^^
->this.ast : () => TypeScript.AST
->         : ^^^^^^^^^^^^^^^^^^^^
->this : this
->     : ^^^^
->ast : () => TypeScript.AST
->    : ^^^^^^^^^^^^^^^^^^^^
->this.parent() === null : boolean
->                       : ^^^^^^^
->this.parent() : TypeScript.AST
->              : ^^^^^^^^^^^^^^
->this.parent : () => TypeScript.AST
->            : ^^^^^^^^^^^^^^^^^^^^
->this : this
->     : ^^^^
->parent : () => TypeScript.AST
->       : ^^^^^^^^^^^^^^^^^^^^
-
-                return false;
->false : false
->      : ^^^^^
-
-            return (this.ast().nodeType === TypeScript.NodeType.Name) &&
->(this.ast().nodeType === TypeScript.NodeType.Name) &&                (this.parent().nodeType === TypeScript.NodeType.FuncDecl) &&                ((<TypeScript.FuncDecl>this.parent()).name === this.ast()) : boolean
->                                                                                                                                                                                                            : ^^^^^^^
->(this.ast().nodeType === TypeScript.NodeType.Name) &&                (this.parent().nodeType === TypeScript.NodeType.FuncDecl) : boolean
->                                                                                                                               : ^^^^^^^
->(this.ast().nodeType === TypeScript.NodeType.Name) : boolean
->                                                   : ^^^^^^^
->this.ast().nodeType === TypeScript.NodeType.Name : boolean
->                                                 : ^^^^^^^
->this.ast().nodeType : any
->                    : ^^^
->this.ast() : TypeScript.AST
->           : ^^^^^^^^^^^^^^
->this.ast : () => TypeScript.AST
->         : ^^^^^^^^^^^^^^^^^^^^
->this : this
->     : ^^^^
->ast : () => TypeScript.AST
->    : ^^^^^^^^^^^^^^^^^^^^
->nodeType : any
->         : ^^^
->TypeScript.NodeType.Name : any
->                         : ^^^
->TypeScript.NodeType : any
->                    : ^^^
->TypeScript : typeof TypeScript
->           : ^^^^^^^^^^^^^^^^^
->NodeType : any
->         : ^^^
->Name : any
->     : ^^^
-
-                (this.parent().nodeType === TypeScript.NodeType.FuncDecl) &&
->(this.parent().nodeType === TypeScript.NodeType.FuncDecl) : boolean
->                                                          : ^^^^^^^
->this.parent().nodeType === TypeScript.NodeType.FuncDecl : boolean
->                                                        : ^^^^^^^
->this.parent().nodeType : any
->                       : ^^^
->this.parent() : TypeScript.AST
->              : ^^^^^^^^^^^^^^
->this.parent : () => TypeScript.AST
->            : ^^^^^^^^^^^^^^^^^^^^
->this : this
->     : ^^^^
->parent : () => TypeScript.AST
->       : ^^^^^^^^^^^^^^^^^^^^
->nodeType : any
->         : ^^^
->TypeScript.NodeType.FuncDecl : any
->                             : ^^^
->TypeScript.NodeType : any
->                    : ^^^
->TypeScript : typeof TypeScript
->           : ^^^^^^^^^^^^^^^^^
->NodeType : any
->         : ^^^
->FuncDecl : any
->         : ^^^
-
-                ((<TypeScript.FuncDecl>this.parent()).name === this.ast());
->((<TypeScript.FuncDecl>this.parent()).name === this.ast()) : boolean
->                                                           : ^^^^^^^
->(<TypeScript.FuncDecl>this.parent()).name === this.ast() : boolean
->                                                         : ^^^^^^^
->(<TypeScript.FuncDecl>this.parent()).name : any
->                                          : ^^^
->(<TypeScript.FuncDecl>this.parent()) : TypeScript.FuncDecl
->                                     : ^^^^^^^^^^^^^^^^^^^
-><TypeScript.FuncDecl>this.parent() : TypeScript.FuncDecl
->                                   : ^^^^^^^^^^^^^^^^^^^
->TypeScript : any
->           : ^^^
->this.parent() : TypeScript.AST
->              : ^^^^^^^^^^^^^^
->this.parent : () => TypeScript.AST
->            : ^^^^^^^^^^^^^^^^^^^^
->this : this
->     : ^^^^
->parent : () => TypeScript.AST
->       : ^^^^^^^^^^^^^^^^^^^^
->name : any
->     : ^^^
->this.ast() : TypeScript.AST
->           : ^^^^^^^^^^^^^^
->this.ast : () => TypeScript.AST
->         : ^^^^^^^^^^^^^^^^^^^^
->this : this
->     : ^^^^
->ast : () => TypeScript.AST
->    : ^^^^^^^^^^^^^^^^^^^^
-        }
-
-        public isChildOfScript(): boolean {
->isChildOfScript : () => boolean
->                : ^^^^^^       
-
-            var ast = lastOf(this.asts);
->ast : any
->    : ^^^
->lastOf(this.asts) : any
->                  : ^^^
->lastOf : (items: any[]) => any
->       : ^^^^^^^^^^^^^^^^^^^^^
->this.asts : TypeScript.AST[]
->          : ^^^^^^^^^^^^^^^^
->this : this
->     : ^^^^
->asts : TypeScript.AST[]
->     : ^^^^^^^^^^^^^^^^
-
-            return this.count() >= 3 &&
->this.count() >= 3 &&                this.asts[this.top] === ast &&                this.asts[this.top - 1].nodeType === TypeScript.NodeType.List &&                this.asts[this.top - 2].nodeType === TypeScript.NodeType.Script : boolean
->                                                                                                                                                                                                                                  : ^^^^^^^
->this.count() >= 3 &&                this.asts[this.top] === ast &&                this.asts[this.top - 1].nodeType === TypeScript.NodeType.List : boolean
->                                                                                                                                                : ^^^^^^^
->this.count() >= 3 &&                this.asts[this.top] === ast : boolean
->                                                                : ^^^^^^^
->this.count() >= 3 : boolean
->                  : ^^^^^^^
->this.count() : number
->             : ^^^^^^
->this.count : () => number
->           : ^^^^^^^^^^^^
->this : this
->     : ^^^^
->count : () => number
->      : ^^^^^^^^^^^^
->3 : 3
->  : ^
-
-                this.asts[this.top] === ast &&
->this.asts[this.top] === ast : boolean
->                            : ^^^^^^^
->this.asts[this.top] : TypeScript.AST
->                    : ^^^^^^^^^^^^^^
->this.asts : TypeScript.AST[]
->          : ^^^^^^^^^^^^^^^^
->this : this
->     : ^^^^
->asts : TypeScript.AST[]
->     : ^^^^^^^^^^^^^^^^
->this.top : number
->         : ^^^^^^
->this : this
->     : ^^^^
->top : number
->    : ^^^^^^
->ast : any
->    : ^^^
-
-                this.asts[this.top - 1].nodeType === TypeScript.NodeType.List &&
->this.asts[this.top - 1].nodeType === TypeScript.NodeType.List : boolean
->                                                              : ^^^^^^^
->this.asts[this.top - 1].nodeType : any
->                                 : ^^^
->this.asts[this.top - 1] : TypeScript.AST
->                        : ^^^^^^^^^^^^^^
->this.asts : TypeScript.AST[]
->          : ^^^^^^^^^^^^^^^^
->this : this
->     : ^^^^
->asts : TypeScript.AST[]
->     : ^^^^^^^^^^^^^^^^
->this.top - 1 : number
->             : ^^^^^^
->this.top : number
->         : ^^^^^^
->this : this
->     : ^^^^
->top : number
->    : ^^^^^^
->1 : 1
->  : ^
->nodeType : any
->         : ^^^
->TypeScript.NodeType.List : any
->                         : ^^^
->TypeScript.NodeType : any
->                    : ^^^
->TypeScript : typeof TypeScript
->           : ^^^^^^^^^^^^^^^^^
->NodeType : any
->         : ^^^
->List : any
->     : ^^^
-
-                this.asts[this.top - 2].nodeType === TypeScript.NodeType.Script;
->this.asts[this.top - 2].nodeType === TypeScript.NodeType.Script : boolean
->                                                                : ^^^^^^^
->this.asts[this.top - 2].nodeType : any
->                                 : ^^^
->this.asts[this.top - 2] : TypeScript.AST
->                        : ^^^^^^^^^^^^^^
->this.asts : TypeScript.AST[]
->          : ^^^^^^^^^^^^^^^^
->this : this
->     : ^^^^
->asts : TypeScript.AST[]
->     : ^^^^^^^^^^^^^^^^
->this.top - 2 : number
->             : ^^^^^^
->this.top : number
->         : ^^^^^^
->this : this
->     : ^^^^
->top : number
->    : ^^^^^^
->2 : 2
->  : ^
->nodeType : any
->         : ^^^
->TypeScript.NodeType.Script : any
->                           : ^^^
->TypeScript.NodeType : any
->                    : ^^^
->TypeScript : typeof TypeScript
->           : ^^^^^^^^^^^^^^^^^
->NodeType : any
->         : ^^^
->Script : any
->       : ^^^
-        }
-
-        public isChildOfModule(): boolean {
->isChildOfModule : () => boolean
->                : ^^^^^^       
-
-            var ast = lastOf(this.asts);
->ast : any
->    : ^^^
->lastOf(this.asts) : any
->                  : ^^^
->lastOf : (items: any[]) => any
->       : ^^^^^^^^^^^^^^^^^^^^^
->this.asts : TypeScript.AST[]
->          : ^^^^^^^^^^^^^^^^
->this : this
->     : ^^^^
->asts : TypeScript.AST[]
->     : ^^^^^^^^^^^^^^^^
-
-            return this.count() >= 3 &&
->this.count() >= 3 &&                this.asts[this.top] === ast &&                this.asts[this.top - 1].nodeType === TypeScript.NodeType.List &&                this.asts[this.top - 2].nodeType === TypeScript.NodeType.ModuleDeclaration : boolean
->                                                                                                                                                                                                                                             : ^^^^^^^
->this.count() >= 3 &&                this.asts[this.top] === ast &&                this.asts[this.top - 1].nodeType === TypeScript.NodeType.List : boolean
->                                                                                                                                                : ^^^^^^^
->this.count() >= 3 &&                this.asts[this.top] === ast : boolean
->                                                                : ^^^^^^^
->this.count() >= 3 : boolean
->                  : ^^^^^^^
->this.count() : number
->             : ^^^^^^
->this.count : () => number
->           : ^^^^^^^^^^^^
->this : this
->     : ^^^^
->count : () => number
->      : ^^^^^^^^^^^^
->3 : 3
->  : ^
-
-                this.asts[this.top] === ast &&
->this.asts[this.top] === ast : boolean
->                            : ^^^^^^^
->this.asts[this.top] : TypeScript.AST
->                    : ^^^^^^^^^^^^^^
->this.asts : TypeScript.AST[]
->          : ^^^^^^^^^^^^^^^^
->this : this
->     : ^^^^
->asts : TypeScript.AST[]
->     : ^^^^^^^^^^^^^^^^
->this.top : number
->         : ^^^^^^
->this : this
->     : ^^^^
->top : number
->    : ^^^^^^
->ast : any
->    : ^^^
-
-                this.asts[this.top - 1].nodeType === TypeScript.NodeType.List &&
->this.asts[this.top - 1].nodeType === TypeScript.NodeType.List : boolean
->                                                              : ^^^^^^^
->this.asts[this.top - 1].nodeType : any
->                                 : ^^^
->this.asts[this.top - 1] : TypeScript.AST
->                        : ^^^^^^^^^^^^^^
->this.asts : TypeScript.AST[]
->          : ^^^^^^^^^^^^^^^^
->this : this
->     : ^^^^
->asts : TypeScript.AST[]
->     : ^^^^^^^^^^^^^^^^
->this.top - 1 : number
->             : ^^^^^^
->this.top : number
->         : ^^^^^^
->this : this
->     : ^^^^
->top : number
->    : ^^^^^^
->1 : 1
->  : ^
->nodeType : any
->         : ^^^
->TypeScript.NodeType.List : any
->                         : ^^^
->TypeScript.NodeType : any
->                    : ^^^
->TypeScript : typeof TypeScript
->           : ^^^^^^^^^^^^^^^^^
->NodeType : any
->         : ^^^
->List : any
->     : ^^^
-
-                this.asts[this.top - 2].nodeType === TypeScript.NodeType.ModuleDeclaration;
->this.asts[this.top - 2].nodeType === TypeScript.NodeType.ModuleDeclaration : boolean
->                                                                           : ^^^^^^^
->this.asts[this.top - 2].nodeType : any
->                                 : ^^^
->this.asts[this.top - 2] : TypeScript.AST
->                        : ^^^^^^^^^^^^^^
->this.asts : TypeScript.AST[]
->          : ^^^^^^^^^^^^^^^^
->this : this
->     : ^^^^
->asts : TypeScript.AST[]
->     : ^^^^^^^^^^^^^^^^
->this.top - 2 : number
->             : ^^^^^^
->this.top : number
->         : ^^^^^^
->this : this
->     : ^^^^
->top : number
->    : ^^^^^^
->2 : 2
->  : ^
->nodeType : any
->         : ^^^
->TypeScript.NodeType.ModuleDeclaration : any
->                                      : ^^^
->TypeScript.NodeType : any
->                    : ^^^
->TypeScript : typeof TypeScript
->           : ^^^^^^^^^^^^^^^^^
->NodeType : any
->         : ^^^
->ModuleDeclaration : any
->                  : ^^^
-        }
-
-        public isChildOfClass(): boolean {
->isChildOfClass : () => boolean
->               : ^^^^^^       
-
-            var ast = lastOf(this.asts);
->ast : any
->    : ^^^
->lastOf(this.asts) : any
->                  : ^^^
->lastOf : (items: any[]) => any
->       : ^^^^^^^^^^^^^^^^^^^^^
->this.asts : TypeScript.AST[]
->          : ^^^^^^^^^^^^^^^^
->this : this
->     : ^^^^
->asts : TypeScript.AST[]
->     : ^^^^^^^^^^^^^^^^
-
-            return this.count() >= 3 &&
->this.count() >= 3 &&                this.asts[this.top] === ast &&                this.asts[this.top - 1].nodeType === TypeScript.NodeType.List &&                this.asts[this.top - 2].nodeType === TypeScript.NodeType.ClassDeclaration : boolean
->                                                                                                                                                                                                                                            : ^^^^^^^
->this.count() >= 3 &&                this.asts[this.top] === ast &&                this.asts[this.top - 1].nodeType === TypeScript.NodeType.List : boolean
->                                                                                                                                                : ^^^^^^^
->this.count() >= 3 &&                this.asts[this.top] === ast : boolean
->                                                                : ^^^^^^^
->this.count() >= 3 : boolean
->                  : ^^^^^^^
->this.count() : number
->             : ^^^^^^
->this.count : () => number
->           : ^^^^^^^^^^^^
->this : this
->     : ^^^^
->count : () => number
->      : ^^^^^^^^^^^^
->3 : 3
->  : ^
-
-                this.asts[this.top] === ast &&
->this.asts[this.top] === ast : boolean
->                            : ^^^^^^^
->this.asts[this.top] : TypeScript.AST
->                    : ^^^^^^^^^^^^^^
->this.asts : TypeScript.AST[]
->          : ^^^^^^^^^^^^^^^^
->this : this
->     : ^^^^
->asts : TypeScript.AST[]
->     : ^^^^^^^^^^^^^^^^
->this.top : number
->         : ^^^^^^
->this : this
->     : ^^^^
->top : number
->    : ^^^^^^
->ast : any
->    : ^^^
-
-                this.asts[this.top - 1].nodeType === TypeScript.NodeType.List &&
->this.asts[this.top - 1].nodeType === TypeScript.NodeType.List : boolean
->                                                              : ^^^^^^^
->this.asts[this.top - 1].nodeType : any
->                                 : ^^^
->this.asts[this.top - 1] : TypeScript.AST
->                        : ^^^^^^^^^^^^^^
->this.asts : TypeScript.AST[]
->          : ^^^^^^^^^^^^^^^^
->this : this
->     : ^^^^
->asts : TypeScript.AST[]
->     : ^^^^^^^^^^^^^^^^
->this.top - 1 : number
->             : ^^^^^^
->this.top : number
->         : ^^^^^^
->this : this
->     : ^^^^
->top : number
->    : ^^^^^^
->1 : 1
->  : ^
->nodeType : any
->         : ^^^
->TypeScript.NodeType.List : any
->                         : ^^^
->TypeScript.NodeType : any
->                    : ^^^
->TypeScript : typeof TypeScript
->           : ^^^^^^^^^^^^^^^^^
->NodeType : any
->         : ^^^
->List : any
->     : ^^^
-
-                this.asts[this.top - 2].nodeType === TypeScript.NodeType.ClassDeclaration;
->this.asts[this.top - 2].nodeType === TypeScript.NodeType.ClassDeclaration : boolean
->                                                                          : ^^^^^^^
->this.asts[this.top - 2].nodeType : any
->                                 : ^^^
->this.asts[this.top - 2] : TypeScript.AST
->                        : ^^^^^^^^^^^^^^
->this.asts : TypeScript.AST[]
->          : ^^^^^^^^^^^^^^^^
->this : this
->     : ^^^^
->asts : TypeScript.AST[]
->     : ^^^^^^^^^^^^^^^^
->this.top - 2 : number
->             : ^^^^^^
->this.top : number
->         : ^^^^^^
->this : this
->     : ^^^^
->top : number
->    : ^^^^^^
->2 : 2
->  : ^
->nodeType : any
->         : ^^^
->TypeScript.NodeType.ClassDeclaration : any
->                                     : ^^^
->TypeScript.NodeType : any
->                    : ^^^
->TypeScript : typeof TypeScript
->           : ^^^^^^^^^^^^^^^^^
->NodeType : any
->         : ^^^
->ClassDeclaration : any
->                 : ^^^
-        }
-
-        public isArgumentOfClassConstructor(): boolean {
->isArgumentOfClassConstructor : () => boolean
->                             : ^^^^^^       
-
-            var ast = lastOf(this.asts);
->ast : any
->    : ^^^
->lastOf(this.asts) : any
->                  : ^^^
->lastOf : (items: any[]) => any
->       : ^^^^^^^^^^^^^^^^^^^^^
->this.asts : TypeScript.AST[]
->          : ^^^^^^^^^^^^^^^^
->this : this
->     : ^^^^
->asts : TypeScript.AST[]
->     : ^^^^^^^^^^^^^^^^
-
-            return this.count() >= 5 &&
-<<<<<<< HEAD
->this.count() >= 5 &&                this.asts[this.top] === ast &&                this.asts[this.top - 1].nodeType === TypeScript.NodeType.List &&                this.asts[this.top - 2].nodeType === TypeScript.NodeType.FuncDecl &&                this.asts[this.top - 3].nodeType === TypeScript.NodeType.List &&                this.asts[this.top - 4].nodeType === TypeScript.NodeType.ClassDeclaration &&                ((<TypeScript.FuncDecl>this.asts[this.top - 2]).isConstructor) &&                ((<TypeScript.FuncDecl>this.asts[this.top - 2]).arguments === this.asts[this.top - 1]) &&                ((<TypeScript.ClassDeclaration>this.asts[this.top - 4]).constructorDecl === this.asts[this.top - 2]) : any
->this.count() >= 5 &&                this.asts[this.top] === ast &&                this.asts[this.top - 1].nodeType === TypeScript.NodeType.List &&                this.asts[this.top - 2].nodeType === TypeScript.NodeType.FuncDecl &&                this.asts[this.top - 3].nodeType === TypeScript.NodeType.List &&                this.asts[this.top - 4].nodeType === TypeScript.NodeType.ClassDeclaration &&                ((<TypeScript.FuncDecl>this.asts[this.top - 2]).isConstructor) &&                ((<TypeScript.FuncDecl>this.asts[this.top - 2]).arguments === this.asts[this.top - 1]) : any
-=======
->this.count() >= 5 &&                this.asts[this.top] === ast &&                this.asts[this.top - 1].nodeType === TypeScript.NodeType.List &&                this.asts[this.top - 2].nodeType === TypeScript.NodeType.FuncDecl &&                this.asts[this.top - 3].nodeType === TypeScript.NodeType.List &&                this.asts[this.top - 4].nodeType === TypeScript.NodeType.ClassDeclaration &&                ((<TypeScript.FuncDecl>this.asts[this.top - 2]).isConstructor) &&                ((<TypeScript.FuncDecl>this.asts[this.top - 2]).arguments === this.asts[this.top - 1]) &&                ((<TypeScript.ClassDeclaration>this.asts[this.top - 4]).constructorDecl === this.asts[this.top - 2]) : boolean
->                                                                                                                                                                                                                                                                                                                                                                                                                                                                                                                                                                                                                                                                                                                                 : ^^^^^^^
->this.count() >= 5 &&                this.asts[this.top] === ast &&                this.asts[this.top - 1].nodeType === TypeScript.NodeType.List &&                this.asts[this.top - 2].nodeType === TypeScript.NodeType.FuncDecl &&                this.asts[this.top - 3].nodeType === TypeScript.NodeType.List &&                this.asts[this.top - 4].nodeType === TypeScript.NodeType.ClassDeclaration &&                ((<TypeScript.FuncDecl>this.asts[this.top - 2]).isConstructor) &&                ((<TypeScript.FuncDecl>this.asts[this.top - 2]).arguments === this.asts[this.top - 1]) : boolean
->                                                                                                                                                                                                                                                                                                                                                                                                                                                                                                                                                                                                          : ^^^^^^^
->>>>>>> 12402f26
->this.count() >= 5 &&                this.asts[this.top] === ast &&                this.asts[this.top - 1].nodeType === TypeScript.NodeType.List &&                this.asts[this.top - 2].nodeType === TypeScript.NodeType.FuncDecl &&                this.asts[this.top - 3].nodeType === TypeScript.NodeType.List &&                this.asts[this.top - 4].nodeType === TypeScript.NodeType.ClassDeclaration &&                ((<TypeScript.FuncDecl>this.asts[this.top - 2]).isConstructor) : any
->                                                                                                                                                                                                                                                                                                                                                                                                                                                                                                 : ^^^
->this.count() >= 5 &&                this.asts[this.top] === ast &&                this.asts[this.top - 1].nodeType === TypeScript.NodeType.List &&                this.asts[this.top - 2].nodeType === TypeScript.NodeType.FuncDecl &&                this.asts[this.top - 3].nodeType === TypeScript.NodeType.List &&                this.asts[this.top - 4].nodeType === TypeScript.NodeType.ClassDeclaration : boolean
->                                                                                                                                                                                                                                                                                                                                                                                                                : ^^^^^^^
->this.count() >= 5 &&                this.asts[this.top] === ast &&                this.asts[this.top - 1].nodeType === TypeScript.NodeType.List &&                this.asts[this.top - 2].nodeType === TypeScript.NodeType.FuncDecl &&                this.asts[this.top - 3].nodeType === TypeScript.NodeType.List : boolean
->                                                                                                                                                                                                                                                                                                                    : ^^^^^^^
->this.count() >= 5 &&                this.asts[this.top] === ast &&                this.asts[this.top - 1].nodeType === TypeScript.NodeType.List &&                this.asts[this.top - 2].nodeType === TypeScript.NodeType.FuncDecl : boolean
->                                                                                                                                                                                                                                    : ^^^^^^^
->this.count() >= 5 &&                this.asts[this.top] === ast &&                this.asts[this.top - 1].nodeType === TypeScript.NodeType.List : boolean
->                                                                                                                                                : ^^^^^^^
->this.count() >= 5 &&                this.asts[this.top] === ast : boolean
->                                                                : ^^^^^^^
->this.count() >= 5 : boolean
->                  : ^^^^^^^
->this.count() : number
->             : ^^^^^^
->this.count : () => number
->           : ^^^^^^^^^^^^
->this : this
->     : ^^^^
->count : () => number
->      : ^^^^^^^^^^^^
->5 : 5
->  : ^
-
-                this.asts[this.top] === ast &&
->this.asts[this.top] === ast : boolean
->                            : ^^^^^^^
->this.asts[this.top] : TypeScript.AST
->                    : ^^^^^^^^^^^^^^
->this.asts : TypeScript.AST[]
->          : ^^^^^^^^^^^^^^^^
->this : this
->     : ^^^^
->asts : TypeScript.AST[]
->     : ^^^^^^^^^^^^^^^^
->this.top : number
->         : ^^^^^^
->this : this
->     : ^^^^
->top : number
->    : ^^^^^^
->ast : any
->    : ^^^
-
-                this.asts[this.top - 1].nodeType === TypeScript.NodeType.List &&
->this.asts[this.top - 1].nodeType === TypeScript.NodeType.List : boolean
->                                                              : ^^^^^^^
->this.asts[this.top - 1].nodeType : any
->                                 : ^^^
->this.asts[this.top - 1] : TypeScript.AST
->                        : ^^^^^^^^^^^^^^
->this.asts : TypeScript.AST[]
->          : ^^^^^^^^^^^^^^^^
->this : this
->     : ^^^^
->asts : TypeScript.AST[]
->     : ^^^^^^^^^^^^^^^^
->this.top - 1 : number
->             : ^^^^^^
->this.top : number
->         : ^^^^^^
->this : this
->     : ^^^^
->top : number
->    : ^^^^^^
->1 : 1
->  : ^
->nodeType : any
->         : ^^^
->TypeScript.NodeType.List : any
->                         : ^^^
->TypeScript.NodeType : any
->                    : ^^^
->TypeScript : typeof TypeScript
->           : ^^^^^^^^^^^^^^^^^
->NodeType : any
->         : ^^^
->List : any
->     : ^^^
-
-                this.asts[this.top - 2].nodeType === TypeScript.NodeType.FuncDecl &&
->this.asts[this.top - 2].nodeType === TypeScript.NodeType.FuncDecl : boolean
->                                                                  : ^^^^^^^
->this.asts[this.top - 2].nodeType : any
->                                 : ^^^
->this.asts[this.top - 2] : TypeScript.AST
->                        : ^^^^^^^^^^^^^^
->this.asts : TypeScript.AST[]
->          : ^^^^^^^^^^^^^^^^
->this : this
->     : ^^^^
->asts : TypeScript.AST[]
->     : ^^^^^^^^^^^^^^^^
->this.top - 2 : number
->             : ^^^^^^
->this.top : number
->         : ^^^^^^
->this : this
->     : ^^^^
->top : number
->    : ^^^^^^
->2 : 2
->  : ^
->nodeType : any
->         : ^^^
->TypeScript.NodeType.FuncDecl : any
->                             : ^^^
->TypeScript.NodeType : any
->                    : ^^^
->TypeScript : typeof TypeScript
->           : ^^^^^^^^^^^^^^^^^
->NodeType : any
->         : ^^^
->FuncDecl : any
->         : ^^^
-
-                this.asts[this.top - 3].nodeType === TypeScript.NodeType.List &&
->this.asts[this.top - 3].nodeType === TypeScript.NodeType.List : boolean
->                                                              : ^^^^^^^
->this.asts[this.top - 3].nodeType : any
->                                 : ^^^
->this.asts[this.top - 3] : TypeScript.AST
->                        : ^^^^^^^^^^^^^^
->this.asts : TypeScript.AST[]
->          : ^^^^^^^^^^^^^^^^
->this : this
->     : ^^^^
->asts : TypeScript.AST[]
->     : ^^^^^^^^^^^^^^^^
->this.top - 3 : number
->             : ^^^^^^
->this.top : number
->         : ^^^^^^
->this : this
->     : ^^^^
->top : number
->    : ^^^^^^
->3 : 3
->  : ^
->nodeType : any
->         : ^^^
->TypeScript.NodeType.List : any
->                         : ^^^
->TypeScript.NodeType : any
->                    : ^^^
->TypeScript : typeof TypeScript
->           : ^^^^^^^^^^^^^^^^^
->NodeType : any
->         : ^^^
->List : any
->     : ^^^
-
-                this.asts[this.top - 4].nodeType === TypeScript.NodeType.ClassDeclaration &&
->this.asts[this.top - 4].nodeType === TypeScript.NodeType.ClassDeclaration : boolean
->                                                                          : ^^^^^^^
->this.asts[this.top - 4].nodeType : any
->                                 : ^^^
->this.asts[this.top - 4] : TypeScript.AST
->                        : ^^^^^^^^^^^^^^
->this.asts : TypeScript.AST[]
->          : ^^^^^^^^^^^^^^^^
->this : this
->     : ^^^^
->asts : TypeScript.AST[]
->     : ^^^^^^^^^^^^^^^^
->this.top - 4 : number
->             : ^^^^^^
->this.top : number
->         : ^^^^^^
->this : this
->     : ^^^^
->top : number
->    : ^^^^^^
->4 : 4
->  : ^
->nodeType : any
->         : ^^^
->TypeScript.NodeType.ClassDeclaration : any
->                                     : ^^^
->TypeScript.NodeType : any
->                    : ^^^
->TypeScript : typeof TypeScript
->           : ^^^^^^^^^^^^^^^^^
->NodeType : any
->         : ^^^
->ClassDeclaration : any
->                 : ^^^
-
-                ((<TypeScript.FuncDecl>this.asts[this.top - 2]).isConstructor) &&
->((<TypeScript.FuncDecl>this.asts[this.top - 2]).isConstructor) : any
->                                                               : ^^^
->(<TypeScript.FuncDecl>this.asts[this.top - 2]).isConstructor : any
->                                                             : ^^^
->(<TypeScript.FuncDecl>this.asts[this.top - 2]) : TypeScript.FuncDecl
->                                               : ^^^^^^^^^^^^^^^^^^^
-><TypeScript.FuncDecl>this.asts[this.top - 2] : TypeScript.FuncDecl
->                                             : ^^^^^^^^^^^^^^^^^^^
->TypeScript : any
->           : ^^^
->this.asts[this.top - 2] : TypeScript.AST
->                        : ^^^^^^^^^^^^^^
->this.asts : TypeScript.AST[]
->          : ^^^^^^^^^^^^^^^^
->this : this
->     : ^^^^
->asts : TypeScript.AST[]
->     : ^^^^^^^^^^^^^^^^
->this.top - 2 : number
->             : ^^^^^^
->this.top : number
->         : ^^^^^^
->this : this
->     : ^^^^
->top : number
->    : ^^^^^^
->2 : 2
->  : ^
->isConstructor : any
->              : ^^^
-
-                ((<TypeScript.FuncDecl>this.asts[this.top - 2]).arguments === this.asts[this.top - 1]) &&
->((<TypeScript.FuncDecl>this.asts[this.top - 2]).arguments === this.asts[this.top - 1]) : boolean
->                                                                                       : ^^^^^^^
->(<TypeScript.FuncDecl>this.asts[this.top - 2]).arguments === this.asts[this.top - 1] : boolean
->                                                                                     : ^^^^^^^
->(<TypeScript.FuncDecl>this.asts[this.top - 2]).arguments : any
->                                                         : ^^^
->(<TypeScript.FuncDecl>this.asts[this.top - 2]) : TypeScript.FuncDecl
->                                               : ^^^^^^^^^^^^^^^^^^^
-><TypeScript.FuncDecl>this.asts[this.top - 2] : TypeScript.FuncDecl
->                                             : ^^^^^^^^^^^^^^^^^^^
->TypeScript : any
->           : ^^^
->this.asts[this.top - 2] : TypeScript.AST
->                        : ^^^^^^^^^^^^^^
->this.asts : TypeScript.AST[]
->          : ^^^^^^^^^^^^^^^^
->this : this
->     : ^^^^
->asts : TypeScript.AST[]
->     : ^^^^^^^^^^^^^^^^
->this.top - 2 : number
->             : ^^^^^^
->this.top : number
->         : ^^^^^^
->this : this
->     : ^^^^
->top : number
->    : ^^^^^^
->2 : 2
->  : ^
->arguments : any
->          : ^^^
->this.asts[this.top - 1] : TypeScript.AST
->                        : ^^^^^^^^^^^^^^
->this.asts : TypeScript.AST[]
->          : ^^^^^^^^^^^^^^^^
->this : this
->     : ^^^^
->asts : TypeScript.AST[]
->     : ^^^^^^^^^^^^^^^^
->this.top - 1 : number
->             : ^^^^^^
->this.top : number
->         : ^^^^^^
->this : this
->     : ^^^^
->top : number
->    : ^^^^^^
->1 : 1
->  : ^
-
-                ((<TypeScript.ClassDeclaration>this.asts[this.top - 4]).constructorDecl === this.asts[this.top - 2]);
->((<TypeScript.ClassDeclaration>this.asts[this.top - 4]).constructorDecl === this.asts[this.top - 2]) : boolean
->                                                                                                     : ^^^^^^^
->(<TypeScript.ClassDeclaration>this.asts[this.top - 4]).constructorDecl === this.asts[this.top - 2] : boolean
->                                                                                                   : ^^^^^^^
->(<TypeScript.ClassDeclaration>this.asts[this.top - 4]).constructorDecl : any
->                                                                       : ^^^
->(<TypeScript.ClassDeclaration>this.asts[this.top - 4]) : TypeScript.ClassDeclaration
->                                                       : ^^^^^^^^^^^^^^^^^^^^^^^^^^^
-><TypeScript.ClassDeclaration>this.asts[this.top - 4] : TypeScript.ClassDeclaration
->                                                     : ^^^^^^^^^^^^^^^^^^^^^^^^^^^
->TypeScript : any
->           : ^^^
->this.asts[this.top - 4] : TypeScript.AST
->                        : ^^^^^^^^^^^^^^
->this.asts : TypeScript.AST[]
->          : ^^^^^^^^^^^^^^^^
->this : this
->     : ^^^^
->asts : TypeScript.AST[]
->     : ^^^^^^^^^^^^^^^^
->this.top - 4 : number
->             : ^^^^^^
->this.top : number
->         : ^^^^^^
->this : this
->     : ^^^^
->top : number
->    : ^^^^^^
->4 : 4
->  : ^
->constructorDecl : any
->                : ^^^
->this.asts[this.top - 2] : TypeScript.AST
->                        : ^^^^^^^^^^^^^^
->this.asts : TypeScript.AST[]
->          : ^^^^^^^^^^^^^^^^
->this : this
->     : ^^^^
->asts : TypeScript.AST[]
->     : ^^^^^^^^^^^^^^^^
->this.top - 2 : number
->             : ^^^^^^
->this.top : number
->         : ^^^^^^
->this : this
->     : ^^^^
->top : number
->    : ^^^^^^
->2 : 2
->  : ^
-        }
-
-        public isChildOfInterface(): boolean {
->isChildOfInterface : () => boolean
->                   : ^^^^^^       
-
-            var ast = lastOf(this.asts);
->ast : any
->    : ^^^
->lastOf(this.asts) : any
->                  : ^^^
->lastOf : (items: any[]) => any
->       : ^^^^^^^^^^^^^^^^^^^^^
->this.asts : TypeScript.AST[]
->          : ^^^^^^^^^^^^^^^^
->this : this
->     : ^^^^
->asts : TypeScript.AST[]
->     : ^^^^^^^^^^^^^^^^
-
-            return this.count() >= 3 &&
->this.count() >= 3 &&                this.asts[this.top] === ast &&                this.asts[this.top - 1].nodeType === TypeScript.NodeType.List &&                this.asts[this.top - 2].nodeType === TypeScript.NodeType.InterfaceDeclaration : boolean
->                                                                                                                                                                                                                                                : ^^^^^^^
->this.count() >= 3 &&                this.asts[this.top] === ast &&                this.asts[this.top - 1].nodeType === TypeScript.NodeType.List : boolean
->                                                                                                                                                : ^^^^^^^
->this.count() >= 3 &&                this.asts[this.top] === ast : boolean
->                                                                : ^^^^^^^
->this.count() >= 3 : boolean
->                  : ^^^^^^^
->this.count() : number
->             : ^^^^^^
->this.count : () => number
->           : ^^^^^^^^^^^^
->this : this
->     : ^^^^
->count : () => number
->      : ^^^^^^^^^^^^
->3 : 3
->  : ^
-
-                this.asts[this.top] === ast &&
->this.asts[this.top] === ast : boolean
->                            : ^^^^^^^
->this.asts[this.top] : TypeScript.AST
->                    : ^^^^^^^^^^^^^^
->this.asts : TypeScript.AST[]
->          : ^^^^^^^^^^^^^^^^
->this : this
->     : ^^^^
->asts : TypeScript.AST[]
->     : ^^^^^^^^^^^^^^^^
->this.top : number
->         : ^^^^^^
->this : this
->     : ^^^^
->top : number
->    : ^^^^^^
->ast : any
->    : ^^^
-
-                this.asts[this.top - 1].nodeType === TypeScript.NodeType.List &&
->this.asts[this.top - 1].nodeType === TypeScript.NodeType.List : boolean
->                                                              : ^^^^^^^
->this.asts[this.top - 1].nodeType : any
->                                 : ^^^
->this.asts[this.top - 1] : TypeScript.AST
->                        : ^^^^^^^^^^^^^^
->this.asts : TypeScript.AST[]
->          : ^^^^^^^^^^^^^^^^
->this : this
->     : ^^^^
->asts : TypeScript.AST[]
->     : ^^^^^^^^^^^^^^^^
->this.top - 1 : number
->             : ^^^^^^
->this.top : number
->         : ^^^^^^
->this : this
->     : ^^^^
->top : number
->    : ^^^^^^
->1 : 1
->  : ^
->nodeType : any
->         : ^^^
->TypeScript.NodeType.List : any
->                         : ^^^
->TypeScript.NodeType : any
->                    : ^^^
->TypeScript : typeof TypeScript
->           : ^^^^^^^^^^^^^^^^^
->NodeType : any
->         : ^^^
->List : any
->     : ^^^
-
-                this.asts[this.top - 2].nodeType === TypeScript.NodeType.InterfaceDeclaration;
->this.asts[this.top - 2].nodeType === TypeScript.NodeType.InterfaceDeclaration : boolean
->                                                                              : ^^^^^^^
->this.asts[this.top - 2].nodeType : any
->                                 : ^^^
->this.asts[this.top - 2] : TypeScript.AST
->                        : ^^^^^^^^^^^^^^
->this.asts : TypeScript.AST[]
->          : ^^^^^^^^^^^^^^^^
->this : this
->     : ^^^^
->asts : TypeScript.AST[]
->     : ^^^^^^^^^^^^^^^^
->this.top - 2 : number
->             : ^^^^^^
->this.top : number
->         : ^^^^^^
->this : this
->     : ^^^^
->top : number
->    : ^^^^^^
->2 : 2
->  : ^
->nodeType : any
->         : ^^^
->TypeScript.NodeType.InterfaceDeclaration : any
->                                         : ^^^
->TypeScript.NodeType : any
->                    : ^^^
->TypeScript : typeof TypeScript
->           : ^^^^^^^^^^^^^^^^^
->NodeType : any
->         : ^^^
->InterfaceDeclaration : any
->                     : ^^^
-        }
-
-        public isTopLevelImplicitModule() {
->isTopLevelImplicitModule : () => any
->                         : ^^^^^^^^^
-
-            return this.count() >= 1 &&
->this.count() >= 1 &&                this.asts[this.top].nodeType === TypeScript.NodeType.ModuleDeclaration &&                TypeScript.hasFlag((<TypeScript.ModuleDeclaration>this.asts[this.top]).modFlags, TypeScript.ModuleFlags.IsWholeFile) : any
->                                                                                                                                                                                                                                                  : ^^^
->this.count() >= 1 &&                this.asts[this.top].nodeType === TypeScript.NodeType.ModuleDeclaration : boolean
->                                                                                                           : ^^^^^^^
->this.count() >= 1 : boolean
->                  : ^^^^^^^
->this.count() : number
->             : ^^^^^^
->this.count : () => number
->           : ^^^^^^^^^^^^
->this : this
->     : ^^^^
->count : () => number
->      : ^^^^^^^^^^^^
->1 : 1
->  : ^
-
-                this.asts[this.top].nodeType === TypeScript.NodeType.ModuleDeclaration &&
->this.asts[this.top].nodeType === TypeScript.NodeType.ModuleDeclaration : boolean
->                                                                       : ^^^^^^^
->this.asts[this.top].nodeType : any
->                             : ^^^
->this.asts[this.top] : TypeScript.AST
->                    : ^^^^^^^^^^^^^^
->this.asts : TypeScript.AST[]
->          : ^^^^^^^^^^^^^^^^
->this : this
->     : ^^^^
->asts : TypeScript.AST[]
->     : ^^^^^^^^^^^^^^^^
->this.top : number
->         : ^^^^^^
->this : this
->     : ^^^^
->top : number
->    : ^^^^^^
->nodeType : any
->         : ^^^
->TypeScript.NodeType.ModuleDeclaration : any
->                                      : ^^^
->TypeScript.NodeType : any
->                    : ^^^
->TypeScript : typeof TypeScript
->           : ^^^^^^^^^^^^^^^^^
->NodeType : any
->         : ^^^
->ModuleDeclaration : any
->                  : ^^^
-
-                TypeScript.hasFlag((<TypeScript.ModuleDeclaration>this.asts[this.top]).modFlags, TypeScript.ModuleFlags.IsWholeFile);
->TypeScript.hasFlag((<TypeScript.ModuleDeclaration>this.asts[this.top]).modFlags, TypeScript.ModuleFlags.IsWholeFile) : any
->                                                                                                                     : ^^^
->TypeScript.hasFlag : any
->                   : ^^^
->TypeScript : typeof TypeScript
->           : ^^^^^^^^^^^^^^^^^
->hasFlag : any
->        : ^^^
->(<TypeScript.ModuleDeclaration>this.asts[this.top]).modFlags : any
->                                                             : ^^^
->(<TypeScript.ModuleDeclaration>this.asts[this.top]) : TypeScript.ModuleDeclaration
->                                                    : ^^^^^^^^^^^^^^^^^^^^^^^^^^^^
-><TypeScript.ModuleDeclaration>this.asts[this.top] : TypeScript.ModuleDeclaration
->                                                  : ^^^^^^^^^^^^^^^^^^^^^^^^^^^^
->TypeScript : any
->           : ^^^
->this.asts[this.top] : TypeScript.AST
->                    : ^^^^^^^^^^^^^^
->this.asts : TypeScript.AST[]
->          : ^^^^^^^^^^^^^^^^
->this : this
->     : ^^^^
->asts : TypeScript.AST[]
->     : ^^^^^^^^^^^^^^^^
->this.top : number
->         : ^^^^^^
->this : this
->     : ^^^^
->top : number
->    : ^^^^^^
->modFlags : any
->         : ^^^
->TypeScript.ModuleFlags.IsWholeFile : any
->                                   : ^^^
->TypeScript.ModuleFlags : any
->                       : ^^^
->TypeScript : typeof TypeScript
->           : ^^^^^^^^^^^^^^^^^
->ModuleFlags : any
->            : ^^^
->IsWholeFile : any
->            : ^^^
-        }
-
-        public isBodyOfTopLevelImplicitModule() {
->isBodyOfTopLevelImplicitModule : () => any
->                               : ^^^^^^^^^
-
-            return this.count() >= 2 &&
->this.count() >= 2 &&                this.asts[this.top - 0].nodeType === TypeScript.NodeType.List &&                this.asts[this.top - 1].nodeType === TypeScript.NodeType.ModuleDeclaration &&                 (<TypeScript.ModuleDeclaration>this.asts[this.top - 1]).members == this.asts[this.top - 0] &&                TypeScript.hasFlag((<TypeScript.ModuleDeclaration>this.asts[this.top - 1]).modFlags, TypeScript.ModuleFlags.IsWholeFile) : any
->                                                                                                                                                                                                                                                                                                                                                                                                                                                        : ^^^
->this.count() >= 2 &&                this.asts[this.top - 0].nodeType === TypeScript.NodeType.List &&                this.asts[this.top - 1].nodeType === TypeScript.NodeType.ModuleDeclaration &&                 (<TypeScript.ModuleDeclaration>this.asts[this.top - 1]).members == this.asts[this.top - 0] : boolean
->                                                                                                                                                                                                                                                                                                             : ^^^^^^^
->this.count() >= 2 &&                this.asts[this.top - 0].nodeType === TypeScript.NodeType.List &&                this.asts[this.top - 1].nodeType === TypeScript.NodeType.ModuleDeclaration : boolean
->                                                                                                                                                                                               : ^^^^^^^
->this.count() >= 2 &&                this.asts[this.top - 0].nodeType === TypeScript.NodeType.List : boolean
->                                                                                                  : ^^^^^^^
->this.count() >= 2 : boolean
->                  : ^^^^^^^
->this.count() : number
->             : ^^^^^^
->this.count : () => number
->           : ^^^^^^^^^^^^
->this : this
->     : ^^^^
->count : () => number
->      : ^^^^^^^^^^^^
->2 : 2
->  : ^
-
-                this.asts[this.top - 0].nodeType === TypeScript.NodeType.List &&
->this.asts[this.top - 0].nodeType === TypeScript.NodeType.List : boolean
->                                                              : ^^^^^^^
->this.asts[this.top - 0].nodeType : any
->                                 : ^^^
->this.asts[this.top - 0] : TypeScript.AST
->                        : ^^^^^^^^^^^^^^
->this.asts : TypeScript.AST[]
->          : ^^^^^^^^^^^^^^^^
->this : this
->     : ^^^^
->asts : TypeScript.AST[]
->     : ^^^^^^^^^^^^^^^^
->this.top - 0 : number
->             : ^^^^^^
->this.top : number
->         : ^^^^^^
->this : this
->     : ^^^^
->top : number
->    : ^^^^^^
->0 : 0
->  : ^
->nodeType : any
->         : ^^^
->TypeScript.NodeType.List : any
->                         : ^^^
->TypeScript.NodeType : any
->                    : ^^^
->TypeScript : typeof TypeScript
->           : ^^^^^^^^^^^^^^^^^
->NodeType : any
->         : ^^^
->List : any
->     : ^^^
-
-                this.asts[this.top - 1].nodeType === TypeScript.NodeType.ModuleDeclaration &&
->this.asts[this.top - 1].nodeType === TypeScript.NodeType.ModuleDeclaration : boolean
->                                                                           : ^^^^^^^
->this.asts[this.top - 1].nodeType : any
->                                 : ^^^
->this.asts[this.top - 1] : TypeScript.AST
->                        : ^^^^^^^^^^^^^^
->this.asts : TypeScript.AST[]
->          : ^^^^^^^^^^^^^^^^
->this : this
->     : ^^^^
->asts : TypeScript.AST[]
->     : ^^^^^^^^^^^^^^^^
->this.top - 1 : number
->             : ^^^^^^
->this.top : number
->         : ^^^^^^
->this : this
->     : ^^^^
->top : number
->    : ^^^^^^
->1 : 1
->  : ^
->nodeType : any
->         : ^^^
->TypeScript.NodeType.ModuleDeclaration : any
->                                      : ^^^
->TypeScript.NodeType : any
->                    : ^^^
->TypeScript : typeof TypeScript
->           : ^^^^^^^^^^^^^^^^^
->NodeType : any
->         : ^^^
->ModuleDeclaration : any
->                  : ^^^
-
-                 (<TypeScript.ModuleDeclaration>this.asts[this.top - 1]).members == this.asts[this.top - 0] &&
->(<TypeScript.ModuleDeclaration>this.asts[this.top - 1]).members == this.asts[this.top - 0] : boolean
->                                                                                           : ^^^^^^^
->(<TypeScript.ModuleDeclaration>this.asts[this.top - 1]).members : any
->                                                                : ^^^
->(<TypeScript.ModuleDeclaration>this.asts[this.top - 1]) : TypeScript.ModuleDeclaration
->                                                        : ^^^^^^^^^^^^^^^^^^^^^^^^^^^^
-><TypeScript.ModuleDeclaration>this.asts[this.top - 1] : TypeScript.ModuleDeclaration
->                                                      : ^^^^^^^^^^^^^^^^^^^^^^^^^^^^
->TypeScript : any
->           : ^^^
->this.asts[this.top - 1] : TypeScript.AST
->                        : ^^^^^^^^^^^^^^
->this.asts : TypeScript.AST[]
->          : ^^^^^^^^^^^^^^^^
->this : this
->     : ^^^^
->asts : TypeScript.AST[]
->     : ^^^^^^^^^^^^^^^^
->this.top - 1 : number
->             : ^^^^^^
->this.top : number
->         : ^^^^^^
->this : this
->     : ^^^^
->top : number
->    : ^^^^^^
->1 : 1
->  : ^
->members : any
->        : ^^^
->this.asts[this.top - 0] : TypeScript.AST
->                        : ^^^^^^^^^^^^^^
->this.asts : TypeScript.AST[]
->          : ^^^^^^^^^^^^^^^^
->this : this
->     : ^^^^
->asts : TypeScript.AST[]
->     : ^^^^^^^^^^^^^^^^
->this.top - 0 : number
->             : ^^^^^^
->this.top : number
->         : ^^^^^^
->this : this
->     : ^^^^
->top : number
->    : ^^^^^^
->0 : 0
->  : ^
-
-                TypeScript.hasFlag((<TypeScript.ModuleDeclaration>this.asts[this.top - 1]).modFlags, TypeScript.ModuleFlags.IsWholeFile);
->TypeScript.hasFlag((<TypeScript.ModuleDeclaration>this.asts[this.top - 1]).modFlags, TypeScript.ModuleFlags.IsWholeFile) : any
->                                                                                                                         : ^^^
->TypeScript.hasFlag : any
->                   : ^^^
->TypeScript : typeof TypeScript
->           : ^^^^^^^^^^^^^^^^^
->hasFlag : any
->        : ^^^
->(<TypeScript.ModuleDeclaration>this.asts[this.top - 1]).modFlags : any
->                                                                 : ^^^
->(<TypeScript.ModuleDeclaration>this.asts[this.top - 1]) : TypeScript.ModuleDeclaration
->                                                        : ^^^^^^^^^^^^^^^^^^^^^^^^^^^^
-><TypeScript.ModuleDeclaration>this.asts[this.top - 1] : TypeScript.ModuleDeclaration
->                                                      : ^^^^^^^^^^^^^^^^^^^^^^^^^^^^
->TypeScript : any
->           : ^^^
->this.asts[this.top - 1] : TypeScript.AST
->                        : ^^^^^^^^^^^^^^
->this.asts : TypeScript.AST[]
->          : ^^^^^^^^^^^^^^^^
->this : this
->     : ^^^^
->asts : TypeScript.AST[]
->     : ^^^^^^^^^^^^^^^^
->this.top - 1 : number
->             : ^^^^^^
->this.top : number
->         : ^^^^^^
->this : this
->     : ^^^^
->top : number
->    : ^^^^^^
->1 : 1
->  : ^
->modFlags : any
->         : ^^^
->TypeScript.ModuleFlags.IsWholeFile : any
->                                   : ^^^
->TypeScript.ModuleFlags : any
->                       : ^^^
->TypeScript : typeof TypeScript
->           : ^^^^^^^^^^^^^^^^^
->ModuleFlags : any
->            : ^^^
->IsWholeFile : any
->            : ^^^
-        }
-
-        public isBodyOfScript(): boolean {
->isBodyOfScript : () => boolean
->               : ^^^^^^       
-
-            return this.count() >= 2 &&
->this.count() >= 2 &&                this.asts[this.top - 1].nodeType === TypeScript.NodeType.Script &&                 (<TypeScript.Script>this.asts[this.top - 1]).bod == this.asts[this.top - 0] : boolean
->                                                                                                                                                                                                   : ^^^^^^^
->this.count() >= 2 &&                this.asts[this.top - 1].nodeType === TypeScript.NodeType.Script : boolean
->                                                                                                    : ^^^^^^^
->this.count() >= 2 : boolean
->                  : ^^^^^^^
->this.count() : number
->             : ^^^^^^
->this.count : () => number
->           : ^^^^^^^^^^^^
->this : this
->     : ^^^^
->count : () => number
->      : ^^^^^^^^^^^^
->2 : 2
->  : ^
-
-                this.asts[this.top - 1].nodeType === TypeScript.NodeType.Script &&
->this.asts[this.top - 1].nodeType === TypeScript.NodeType.Script : boolean
->                                                                : ^^^^^^^
->this.asts[this.top - 1].nodeType : any
->                                 : ^^^
->this.asts[this.top - 1] : TypeScript.AST
->                        : ^^^^^^^^^^^^^^
->this.asts : TypeScript.AST[]
->          : ^^^^^^^^^^^^^^^^
->this : this
->     : ^^^^
->asts : TypeScript.AST[]
->     : ^^^^^^^^^^^^^^^^
->this.top - 1 : number
->             : ^^^^^^
->this.top : number
->         : ^^^^^^
->this : this
->     : ^^^^
->top : number
->    : ^^^^^^
->1 : 1
->  : ^
->nodeType : any
->         : ^^^
->TypeScript.NodeType.Script : any
->                           : ^^^
->TypeScript.NodeType : any
->                    : ^^^
->TypeScript : typeof TypeScript
->           : ^^^^^^^^^^^^^^^^^
->NodeType : any
->         : ^^^
->Script : any
->       : ^^^
-
-                 (<TypeScript.Script>this.asts[this.top - 1]).bod == this.asts[this.top - 0];
->(<TypeScript.Script>this.asts[this.top - 1]).bod == this.asts[this.top - 0] : boolean
->                                                                            : ^^^^^^^
->(<TypeScript.Script>this.asts[this.top - 1]).bod : any
->                                                 : ^^^
->(<TypeScript.Script>this.asts[this.top - 1]) : TypeScript.Script
->                                             : ^^^^^^^^^^^^^^^^^
-><TypeScript.Script>this.asts[this.top - 1] : TypeScript.Script
->                                           : ^^^^^^^^^^^^^^^^^
->TypeScript : any
->           : ^^^
->this.asts[this.top - 1] : TypeScript.AST
->                        : ^^^^^^^^^^^^^^
->this.asts : TypeScript.AST[]
->          : ^^^^^^^^^^^^^^^^
->this : this
->     : ^^^^
->asts : TypeScript.AST[]
->     : ^^^^^^^^^^^^^^^^
->this.top - 1 : number
->             : ^^^^^^
->this.top : number
->         : ^^^^^^
->this : this
->     : ^^^^
->top : number
->    : ^^^^^^
->1 : 1
->  : ^
->bod : any
->    : ^^^
->this.asts[this.top - 0] : TypeScript.AST
->                        : ^^^^^^^^^^^^^^
->this.asts : TypeScript.AST[]
->          : ^^^^^^^^^^^^^^^^
->this : this
->     : ^^^^
->asts : TypeScript.AST[]
->     : ^^^^^^^^^^^^^^^^
->this.top - 0 : number
->             : ^^^^^^
->this.top : number
->         : ^^^^^^
->this : this
->     : ^^^^
->top : number
->    : ^^^^^^
->0 : 0
->  : ^
-        }
-
-        public isBodyOfSwitch(): boolean {
->isBodyOfSwitch : () => boolean
->               : ^^^^^^       
-
-            return this.count() >= 2 &&
->this.count() >= 2 &&                this.asts[this.top - 1].nodeType === TypeScript.NodeType.Switch &&                 (<TypeScript.SwitchStatement>this.asts[this.top - 1]).caseList == this.asts[this.top - 0] : boolean
->                                                                                                                                                                                                                 : ^^^^^^^
->this.count() >= 2 &&                this.asts[this.top - 1].nodeType === TypeScript.NodeType.Switch : boolean
->                                                                                                    : ^^^^^^^
->this.count() >= 2 : boolean
->                  : ^^^^^^^
->this.count() : number
->             : ^^^^^^
->this.count : () => number
->           : ^^^^^^^^^^^^
->this : this
->     : ^^^^
->count : () => number
->      : ^^^^^^^^^^^^
->2 : 2
->  : ^
-
-                this.asts[this.top - 1].nodeType === TypeScript.NodeType.Switch &&
->this.asts[this.top - 1].nodeType === TypeScript.NodeType.Switch : boolean
->                                                                : ^^^^^^^
->this.asts[this.top - 1].nodeType : any
->                                 : ^^^
->this.asts[this.top - 1] : TypeScript.AST
->                        : ^^^^^^^^^^^^^^
->this.asts : TypeScript.AST[]
->          : ^^^^^^^^^^^^^^^^
->this : this
->     : ^^^^
->asts : TypeScript.AST[]
->     : ^^^^^^^^^^^^^^^^
->this.top - 1 : number
->             : ^^^^^^
->this.top : number
->         : ^^^^^^
->this : this
->     : ^^^^
->top : number
->    : ^^^^^^
->1 : 1
->  : ^
->nodeType : any
->         : ^^^
->TypeScript.NodeType.Switch : any
->                           : ^^^
->TypeScript.NodeType : any
->                    : ^^^
->TypeScript : typeof TypeScript
->           : ^^^^^^^^^^^^^^^^^
->NodeType : any
->         : ^^^
->Switch : any
->       : ^^^
-
-                 (<TypeScript.SwitchStatement>this.asts[this.top - 1]).caseList == this.asts[this.top - 0];
->(<TypeScript.SwitchStatement>this.asts[this.top - 1]).caseList == this.asts[this.top - 0] : boolean
->                                                                                          : ^^^^^^^
->(<TypeScript.SwitchStatement>this.asts[this.top - 1]).caseList : any
->                                                               : ^^^
->(<TypeScript.SwitchStatement>this.asts[this.top - 1]) : TypeScript.SwitchStatement
->                                                      : ^^^^^^^^^^^^^^^^^^^^^^^^^^
-><TypeScript.SwitchStatement>this.asts[this.top - 1] : TypeScript.SwitchStatement
->                                                    : ^^^^^^^^^^^^^^^^^^^^^^^^^^
->TypeScript : any
->           : ^^^
->this.asts[this.top - 1] : TypeScript.AST
->                        : ^^^^^^^^^^^^^^
->this.asts : TypeScript.AST[]
->          : ^^^^^^^^^^^^^^^^
->this : this
->     : ^^^^
->asts : TypeScript.AST[]
->     : ^^^^^^^^^^^^^^^^
->this.top - 1 : number
->             : ^^^^^^
->this.top : number
->         : ^^^^^^
->this : this
->     : ^^^^
->top : number
->    : ^^^^^^
->1 : 1
->  : ^
->caseList : any
->         : ^^^
->this.asts[this.top - 0] : TypeScript.AST
->                        : ^^^^^^^^^^^^^^
->this.asts : TypeScript.AST[]
->          : ^^^^^^^^^^^^^^^^
->this : this
->     : ^^^^
->asts : TypeScript.AST[]
->     : ^^^^^^^^^^^^^^^^
->this.top - 0 : number
->             : ^^^^^^
->this.top : number
->         : ^^^^^^
->this : this
->     : ^^^^
->top : number
->    : ^^^^^^
->0 : 0
->  : ^
-        }
-
-        public isBodyOfModule(): boolean {
->isBodyOfModule : () => boolean
->               : ^^^^^^       
-
-            return this.count() >= 2 &&
->this.count() >= 2 &&                this.asts[this.top - 1].nodeType === TypeScript.NodeType.ModuleDeclaration &&                 (<TypeScript.ModuleDeclaration>this.asts[this.top - 1]).members == this.asts[this.top - 0] : boolean
->                                                                                                                                                                                                                             : ^^^^^^^
->this.count() >= 2 &&                this.asts[this.top - 1].nodeType === TypeScript.NodeType.ModuleDeclaration : boolean
->                                                                                                               : ^^^^^^^
->this.count() >= 2 : boolean
->                  : ^^^^^^^
->this.count() : number
->             : ^^^^^^
->this.count : () => number
->           : ^^^^^^^^^^^^
->this : this
->     : ^^^^
->count : () => number
->      : ^^^^^^^^^^^^
->2 : 2
->  : ^
-
-                this.asts[this.top - 1].nodeType === TypeScript.NodeType.ModuleDeclaration &&
->this.asts[this.top - 1].nodeType === TypeScript.NodeType.ModuleDeclaration : boolean
->                                                                           : ^^^^^^^
->this.asts[this.top - 1].nodeType : any
->                                 : ^^^
->this.asts[this.top - 1] : TypeScript.AST
->                        : ^^^^^^^^^^^^^^
->this.asts : TypeScript.AST[]
->          : ^^^^^^^^^^^^^^^^
->this : this
->     : ^^^^
->asts : TypeScript.AST[]
->     : ^^^^^^^^^^^^^^^^
->this.top - 1 : number
->             : ^^^^^^
->this.top : number
->         : ^^^^^^
->this : this
->     : ^^^^
->top : number
->    : ^^^^^^
->1 : 1
->  : ^
->nodeType : any
->         : ^^^
->TypeScript.NodeType.ModuleDeclaration : any
->                                      : ^^^
->TypeScript.NodeType : any
->                    : ^^^
->TypeScript : typeof TypeScript
->           : ^^^^^^^^^^^^^^^^^
->NodeType : any
->         : ^^^
->ModuleDeclaration : any
->                  : ^^^
-
-                 (<TypeScript.ModuleDeclaration>this.asts[this.top - 1]).members == this.asts[this.top - 0];
->(<TypeScript.ModuleDeclaration>this.asts[this.top - 1]).members == this.asts[this.top - 0] : boolean
->                                                                                           : ^^^^^^^
->(<TypeScript.ModuleDeclaration>this.asts[this.top - 1]).members : any
->                                                                : ^^^
->(<TypeScript.ModuleDeclaration>this.asts[this.top - 1]) : TypeScript.ModuleDeclaration
->                                                        : ^^^^^^^^^^^^^^^^^^^^^^^^^^^^
-><TypeScript.ModuleDeclaration>this.asts[this.top - 1] : TypeScript.ModuleDeclaration
->                                                      : ^^^^^^^^^^^^^^^^^^^^^^^^^^^^
->TypeScript : any
->           : ^^^
->this.asts[this.top - 1] : TypeScript.AST
->                        : ^^^^^^^^^^^^^^
->this.asts : TypeScript.AST[]
->          : ^^^^^^^^^^^^^^^^
->this : this
->     : ^^^^
->asts : TypeScript.AST[]
->     : ^^^^^^^^^^^^^^^^
->this.top - 1 : number
->             : ^^^^^^
->this.top : number
->         : ^^^^^^
->this : this
->     : ^^^^
->top : number
->    : ^^^^^^
->1 : 1
->  : ^
->members : any
->        : ^^^
->this.asts[this.top - 0] : TypeScript.AST
->                        : ^^^^^^^^^^^^^^
->this.asts : TypeScript.AST[]
->          : ^^^^^^^^^^^^^^^^
->this : this
->     : ^^^^
->asts : TypeScript.AST[]
->     : ^^^^^^^^^^^^^^^^
->this.top - 0 : number
->             : ^^^^^^
->this.top : number
->         : ^^^^^^
->this : this
->     : ^^^^
->top : number
->    : ^^^^^^
->0 : 0
->  : ^
-        }
-
-        public isBodyOfClass(): boolean {
->isBodyOfClass : () => boolean
->              : ^^^^^^       
-
-            return this.count() >= 2 &&
->this.count() >= 2 &&                this.asts[this.top - 1].nodeType === TypeScript.NodeType.ClassDeclaration &&                 (<TypeScript.ClassDeclaration>this.asts[this.top - 1]).members == this.asts[this.top - 0] : boolean
->                                                                                                                                                                                                                           : ^^^^^^^
->this.count() >= 2 &&                this.asts[this.top - 1].nodeType === TypeScript.NodeType.ClassDeclaration : boolean
->                                                                                                              : ^^^^^^^
->this.count() >= 2 : boolean
->                  : ^^^^^^^
->this.count() : number
->             : ^^^^^^
->this.count : () => number
->           : ^^^^^^^^^^^^
->this : this
->     : ^^^^
->count : () => number
->      : ^^^^^^^^^^^^
->2 : 2
->  : ^
-
-                this.asts[this.top - 1].nodeType === TypeScript.NodeType.ClassDeclaration &&
->this.asts[this.top - 1].nodeType === TypeScript.NodeType.ClassDeclaration : boolean
->                                                                          : ^^^^^^^
->this.asts[this.top - 1].nodeType : any
->                                 : ^^^
->this.asts[this.top - 1] : TypeScript.AST
->                        : ^^^^^^^^^^^^^^
->this.asts : TypeScript.AST[]
->          : ^^^^^^^^^^^^^^^^
->this : this
->     : ^^^^
->asts : TypeScript.AST[]
->     : ^^^^^^^^^^^^^^^^
->this.top - 1 : number
->             : ^^^^^^
->this.top : number
->         : ^^^^^^
->this : this
->     : ^^^^
->top : number
->    : ^^^^^^
->1 : 1
->  : ^
->nodeType : any
->         : ^^^
->TypeScript.NodeType.ClassDeclaration : any
->                                     : ^^^
->TypeScript.NodeType : any
->                    : ^^^
->TypeScript : typeof TypeScript
->           : ^^^^^^^^^^^^^^^^^
->NodeType : any
->         : ^^^
->ClassDeclaration : any
->                 : ^^^
-
-                 (<TypeScript.ClassDeclaration>this.asts[this.top - 1]).members == this.asts[this.top - 0];
->(<TypeScript.ClassDeclaration>this.asts[this.top - 1]).members == this.asts[this.top - 0] : boolean
->                                                                                          : ^^^^^^^
->(<TypeScript.ClassDeclaration>this.asts[this.top - 1]).members : any
->                                                               : ^^^
->(<TypeScript.ClassDeclaration>this.asts[this.top - 1]) : TypeScript.ClassDeclaration
->                                                       : ^^^^^^^^^^^^^^^^^^^^^^^^^^^
-><TypeScript.ClassDeclaration>this.asts[this.top - 1] : TypeScript.ClassDeclaration
->                                                     : ^^^^^^^^^^^^^^^^^^^^^^^^^^^
->TypeScript : any
->           : ^^^
->this.asts[this.top - 1] : TypeScript.AST
->                        : ^^^^^^^^^^^^^^
->this.asts : TypeScript.AST[]
->          : ^^^^^^^^^^^^^^^^
->this : this
->     : ^^^^
->asts : TypeScript.AST[]
->     : ^^^^^^^^^^^^^^^^
->this.top - 1 : number
->             : ^^^^^^
->this.top : number
->         : ^^^^^^
->this : this
->     : ^^^^
->top : number
->    : ^^^^^^
->1 : 1
->  : ^
->members : any
->        : ^^^
->this.asts[this.top - 0] : TypeScript.AST
->                        : ^^^^^^^^^^^^^^
->this.asts : TypeScript.AST[]
->          : ^^^^^^^^^^^^^^^^
->this : this
->     : ^^^^
->asts : TypeScript.AST[]
->     : ^^^^^^^^^^^^^^^^
->this.top - 0 : number
->             : ^^^^^^
->this.top : number
->         : ^^^^^^
->this : this
->     : ^^^^
->top : number
->    : ^^^^^^
->0 : 0
->  : ^
-        }
-
-        public isBodyOfFunction(): boolean {
->isBodyOfFunction : () => boolean
->                 : ^^^^^^       
-
-            return this.count() >= 2 &&
->this.count() >= 2 &&                this.asts[this.top - 1].nodeType === TypeScript.NodeType.FuncDecl &&                 (<TypeScript.FuncDecl>this.asts[this.top - 1]).bod == this.asts[this.top - 0] : boolean
->                                                                                                                                                                                                       : ^^^^^^^
->this.count() >= 2 &&                this.asts[this.top - 1].nodeType === TypeScript.NodeType.FuncDecl : boolean
->                                                                                                      : ^^^^^^^
->this.count() >= 2 : boolean
->                  : ^^^^^^^
->this.count() : number
->             : ^^^^^^
->this.count : () => number
->           : ^^^^^^^^^^^^
->this : this
->     : ^^^^
->count : () => number
->      : ^^^^^^^^^^^^
->2 : 2
->  : ^
-
-                this.asts[this.top - 1].nodeType === TypeScript.NodeType.FuncDecl &&
->this.asts[this.top - 1].nodeType === TypeScript.NodeType.FuncDecl : boolean
->                                                                  : ^^^^^^^
->this.asts[this.top - 1].nodeType : any
->                                 : ^^^
->this.asts[this.top - 1] : TypeScript.AST
->                        : ^^^^^^^^^^^^^^
->this.asts : TypeScript.AST[]
->          : ^^^^^^^^^^^^^^^^
->this : this
->     : ^^^^
->asts : TypeScript.AST[]
->     : ^^^^^^^^^^^^^^^^
->this.top - 1 : number
->             : ^^^^^^
->this.top : number
->         : ^^^^^^
->this : this
->     : ^^^^
->top : number
->    : ^^^^^^
->1 : 1
->  : ^
->nodeType : any
->         : ^^^
->TypeScript.NodeType.FuncDecl : any
->                             : ^^^
->TypeScript.NodeType : any
->                    : ^^^
->TypeScript : typeof TypeScript
->           : ^^^^^^^^^^^^^^^^^
->NodeType : any
->         : ^^^
->FuncDecl : any
->         : ^^^
-
-                 (<TypeScript.FuncDecl>this.asts[this.top - 1]).bod == this.asts[this.top - 0];
->(<TypeScript.FuncDecl>this.asts[this.top - 1]).bod == this.asts[this.top - 0] : boolean
->                                                                              : ^^^^^^^
->(<TypeScript.FuncDecl>this.asts[this.top - 1]).bod : any
->                                                   : ^^^
->(<TypeScript.FuncDecl>this.asts[this.top - 1]) : TypeScript.FuncDecl
->                                               : ^^^^^^^^^^^^^^^^^^^
-><TypeScript.FuncDecl>this.asts[this.top - 1] : TypeScript.FuncDecl
->                                             : ^^^^^^^^^^^^^^^^^^^
->TypeScript : any
->           : ^^^
->this.asts[this.top - 1] : TypeScript.AST
->                        : ^^^^^^^^^^^^^^
->this.asts : TypeScript.AST[]
->          : ^^^^^^^^^^^^^^^^
->this : this
->     : ^^^^
->asts : TypeScript.AST[]
->     : ^^^^^^^^^^^^^^^^
->this.top - 1 : number
->             : ^^^^^^
->this.top : number
->         : ^^^^^^
->this : this
->     : ^^^^
->top : number
->    : ^^^^^^
->1 : 1
->  : ^
->bod : any
->    : ^^^
->this.asts[this.top - 0] : TypeScript.AST
->                        : ^^^^^^^^^^^^^^
->this.asts : TypeScript.AST[]
->          : ^^^^^^^^^^^^^^^^
->this : this
->     : ^^^^
->asts : TypeScript.AST[]
->     : ^^^^^^^^^^^^^^^^
->this.top - 0 : number
->             : ^^^^^^
->this.top : number
->         : ^^^^^^
->this : this
->     : ^^^^
->top : number
->    : ^^^^^^
->0 : 0
->  : ^
-        }
-
-        public isBodyOfInterface(): boolean {
->isBodyOfInterface : () => boolean
->                  : ^^^^^^       
-
-            return this.count() >= 2 &&
->this.count() >= 2 &&                this.asts[this.top - 1].nodeType === TypeScript.NodeType.InterfaceDeclaration &&                 (<TypeScript.InterfaceDeclaration>this.asts[this.top - 1]).members == this.asts[this.top - 0] : boolean
->                                                                                                                                                                                                                                   : ^^^^^^^
->this.count() >= 2 &&                this.asts[this.top - 1].nodeType === TypeScript.NodeType.InterfaceDeclaration : boolean
->                                                                                                                  : ^^^^^^^
->this.count() >= 2 : boolean
->                  : ^^^^^^^
->this.count() : number
->             : ^^^^^^
->this.count : () => number
->           : ^^^^^^^^^^^^
->this : this
->     : ^^^^
->count : () => number
->      : ^^^^^^^^^^^^
->2 : 2
->  : ^
-
-                this.asts[this.top - 1].nodeType === TypeScript.NodeType.InterfaceDeclaration &&
->this.asts[this.top - 1].nodeType === TypeScript.NodeType.InterfaceDeclaration : boolean
->                                                                              : ^^^^^^^
->this.asts[this.top - 1].nodeType : any
->                                 : ^^^
->this.asts[this.top - 1] : TypeScript.AST
->                        : ^^^^^^^^^^^^^^
->this.asts : TypeScript.AST[]
->          : ^^^^^^^^^^^^^^^^
->this : this
->     : ^^^^
->asts : TypeScript.AST[]
->     : ^^^^^^^^^^^^^^^^
->this.top - 1 : number
->             : ^^^^^^
->this.top : number
->         : ^^^^^^
->this : this
->     : ^^^^
->top : number
->    : ^^^^^^
->1 : 1
->  : ^
->nodeType : any
->         : ^^^
->TypeScript.NodeType.InterfaceDeclaration : any
->                                         : ^^^
->TypeScript.NodeType : any
->                    : ^^^
->TypeScript : typeof TypeScript
->           : ^^^^^^^^^^^^^^^^^
->NodeType : any
->         : ^^^
->InterfaceDeclaration : any
->                     : ^^^
-
-                 (<TypeScript.InterfaceDeclaration>this.asts[this.top - 1]).members == this.asts[this.top - 0];
->(<TypeScript.InterfaceDeclaration>this.asts[this.top - 1]).members == this.asts[this.top - 0] : boolean
->                                                                                              : ^^^^^^^
->(<TypeScript.InterfaceDeclaration>this.asts[this.top - 1]).members : any
->                                                                   : ^^^
->(<TypeScript.InterfaceDeclaration>this.asts[this.top - 1]) : TypeScript.InterfaceDeclaration
->                                                           : ^^^^^^^^^^^^^^^^^^^^^^^^^^^^^^^
-><TypeScript.InterfaceDeclaration>this.asts[this.top - 1] : TypeScript.InterfaceDeclaration
->                                                         : ^^^^^^^^^^^^^^^^^^^^^^^^^^^^^^^
->TypeScript : any
->           : ^^^
->this.asts[this.top - 1] : TypeScript.AST
->                        : ^^^^^^^^^^^^^^
->this.asts : TypeScript.AST[]
->          : ^^^^^^^^^^^^^^^^
->this : this
->     : ^^^^
->asts : TypeScript.AST[]
->     : ^^^^^^^^^^^^^^^^
->this.top - 1 : number
->             : ^^^^^^
->this.top : number
->         : ^^^^^^
->this : this
->     : ^^^^
->top : number
->    : ^^^^^^
->1 : 1
->  : ^
->members : any
->        : ^^^
->this.asts[this.top - 0] : TypeScript.AST
->                        : ^^^^^^^^^^^^^^
->this.asts : TypeScript.AST[]
->          : ^^^^^^^^^^^^^^^^
->this : this
->     : ^^^^
->asts : TypeScript.AST[]
->     : ^^^^^^^^^^^^^^^^
->this.top - 0 : number
->             : ^^^^^^
->this.top : number
->         : ^^^^^^
->this : this
->     : ^^^^
->top : number
->    : ^^^^^^
->0 : 0
->  : ^
-        }
-
-        public isBodyOfBlock(): boolean {
->isBodyOfBlock : () => boolean
->              : ^^^^^^       
-
-            return this.count() >= 2 &&
->this.count() >= 2 &&                this.asts[this.top - 1].nodeType === TypeScript.NodeType.Block &&                (<TypeScript.Block>this.asts[this.top - 1]).statements == this.asts[this.top - 0] : boolean
->                                                                                                                                                                                                       : ^^^^^^^
->this.count() >= 2 &&                this.asts[this.top - 1].nodeType === TypeScript.NodeType.Block : boolean
->                                                                                                   : ^^^^^^^
->this.count() >= 2 : boolean
->                  : ^^^^^^^
->this.count() : number
->             : ^^^^^^
->this.count : () => number
->           : ^^^^^^^^^^^^
->this : this
->     : ^^^^
->count : () => number
->      : ^^^^^^^^^^^^
->2 : 2
->  : ^
-
-                this.asts[this.top - 1].nodeType === TypeScript.NodeType.Block &&
->this.asts[this.top - 1].nodeType === TypeScript.NodeType.Block : boolean
->                                                               : ^^^^^^^
->this.asts[this.top - 1].nodeType : any
->                                 : ^^^
->this.asts[this.top - 1] : TypeScript.AST
->                        : ^^^^^^^^^^^^^^
->this.asts : TypeScript.AST[]
->          : ^^^^^^^^^^^^^^^^
->this : this
->     : ^^^^
->asts : TypeScript.AST[]
->     : ^^^^^^^^^^^^^^^^
->this.top - 1 : number
->             : ^^^^^^
->this.top : number
->         : ^^^^^^
->this : this
->     : ^^^^
->top : number
->    : ^^^^^^
->1 : 1
->  : ^
->nodeType : any
->         : ^^^
->TypeScript.NodeType.Block : any
->                          : ^^^
->TypeScript.NodeType : any
->                    : ^^^
->TypeScript : typeof TypeScript
->           : ^^^^^^^^^^^^^^^^^
->NodeType : any
->         : ^^^
->Block : any
->      : ^^^
-
-                (<TypeScript.Block>this.asts[this.top - 1]).statements == this.asts[this.top - 0];
->(<TypeScript.Block>this.asts[this.top - 1]).statements == this.asts[this.top - 0] : boolean
->                                                                                  : ^^^^^^^
->(<TypeScript.Block>this.asts[this.top - 1]).statements : any
->                                                       : ^^^
->(<TypeScript.Block>this.asts[this.top - 1]) : TypeScript.Block
->                                            : ^^^^^^^^^^^^^^^^
-><TypeScript.Block>this.asts[this.top - 1] : TypeScript.Block
->                                          : ^^^^^^^^^^^^^^^^
->TypeScript : any
->           : ^^^
->this.asts[this.top - 1] : TypeScript.AST
->                        : ^^^^^^^^^^^^^^
->this.asts : TypeScript.AST[]
->          : ^^^^^^^^^^^^^^^^
->this : this
->     : ^^^^
->asts : TypeScript.AST[]
->     : ^^^^^^^^^^^^^^^^
->this.top - 1 : number
->             : ^^^^^^
->this.top : number
->         : ^^^^^^
->this : this
->     : ^^^^
->top : number
->    : ^^^^^^
->1 : 1
->  : ^
->statements : any
->           : ^^^
->this.asts[this.top - 0] : TypeScript.AST
->                        : ^^^^^^^^^^^^^^
->this.asts : TypeScript.AST[]
->          : ^^^^^^^^^^^^^^^^
->this : this
->     : ^^^^
->asts : TypeScript.AST[]
->     : ^^^^^^^^^^^^^^^^
->this.top - 0 : number
->             : ^^^^^^
->this.top : number
->         : ^^^^^^
->this : this
->     : ^^^^
->top : number
->    : ^^^^^^
->0 : 0
->  : ^
-        }
-
-        public isBodyOfFor(): boolean {
->isBodyOfFor : () => boolean
->            : ^^^^^^       
-
-            return this.count() >= 2 &&
->this.count() >= 2 &&                this.asts[this.top - 1].nodeType === TypeScript.NodeType.For &&                (<TypeScript.ForStatement>this.asts[this.top - 1]).body == this.asts[this.top - 0] : boolean
->                                                                                                                                                                                                      : ^^^^^^^
->this.count() >= 2 &&                this.asts[this.top - 1].nodeType === TypeScript.NodeType.For : boolean
->                                                                                                 : ^^^^^^^
->this.count() >= 2 : boolean
->                  : ^^^^^^^
->this.count() : number
->             : ^^^^^^
->this.count : () => number
->           : ^^^^^^^^^^^^
->this : this
->     : ^^^^
->count : () => number
->      : ^^^^^^^^^^^^
->2 : 2
->  : ^
-
-                this.asts[this.top - 1].nodeType === TypeScript.NodeType.For &&
->this.asts[this.top - 1].nodeType === TypeScript.NodeType.For : boolean
->                                                             : ^^^^^^^
->this.asts[this.top - 1].nodeType : any
->                                 : ^^^
->this.asts[this.top - 1] : TypeScript.AST
->                        : ^^^^^^^^^^^^^^
->this.asts : TypeScript.AST[]
->          : ^^^^^^^^^^^^^^^^
->this : this
->     : ^^^^
->asts : TypeScript.AST[]
->     : ^^^^^^^^^^^^^^^^
->this.top - 1 : number
->             : ^^^^^^
->this.top : number
->         : ^^^^^^
->this : this
->     : ^^^^
->top : number
->    : ^^^^^^
->1 : 1
->  : ^
->nodeType : any
->         : ^^^
->TypeScript.NodeType.For : any
->                        : ^^^
->TypeScript.NodeType : any
->                    : ^^^
->TypeScript : typeof TypeScript
->           : ^^^^^^^^^^^^^^^^^
->NodeType : any
->         : ^^^
->For : any
->    : ^^^
-
-                (<TypeScript.ForStatement>this.asts[this.top - 1]).body == this.asts[this.top - 0];
->(<TypeScript.ForStatement>this.asts[this.top - 1]).body == this.asts[this.top - 0] : boolean
->                                                                                   : ^^^^^^^
->(<TypeScript.ForStatement>this.asts[this.top - 1]).body : any
->                                                        : ^^^
->(<TypeScript.ForStatement>this.asts[this.top - 1]) : TypeScript.ForStatement
->                                                   : ^^^^^^^^^^^^^^^^^^^^^^^
-><TypeScript.ForStatement>this.asts[this.top - 1] : TypeScript.ForStatement
->                                                 : ^^^^^^^^^^^^^^^^^^^^^^^
->TypeScript : any
->           : ^^^
->this.asts[this.top - 1] : TypeScript.AST
->                        : ^^^^^^^^^^^^^^
->this.asts : TypeScript.AST[]
->          : ^^^^^^^^^^^^^^^^
->this : this
->     : ^^^^
->asts : TypeScript.AST[]
->     : ^^^^^^^^^^^^^^^^
->this.top - 1 : number
->             : ^^^^^^
->this.top : number
->         : ^^^^^^
->this : this
->     : ^^^^
->top : number
->    : ^^^^^^
->1 : 1
->  : ^
->body : any
->     : ^^^
->this.asts[this.top - 0] : TypeScript.AST
->                        : ^^^^^^^^^^^^^^
->this.asts : TypeScript.AST[]
->          : ^^^^^^^^^^^^^^^^
->this : this
->     : ^^^^
->asts : TypeScript.AST[]
->     : ^^^^^^^^^^^^^^^^
->this.top - 0 : number
->             : ^^^^^^
->this.top : number
->         : ^^^^^^
->this : this
->     : ^^^^
->top : number
->    : ^^^^^^
->0 : 0
->  : ^
-        }
-
-        public isBodyOfCase(): boolean {
->isBodyOfCase : () => boolean
->             : ^^^^^^       
-
-            return this.count() >= 2 &&
->this.count() >= 2 &&                this.asts[this.top - 1].nodeType === TypeScript.NodeType.Case &&                (<TypeScript.CaseStatement>this.asts[this.top - 1]).body == this.asts[this.top - 0] : boolean
->                                                                                                                                                                                                        : ^^^^^^^
->this.count() >= 2 &&                this.asts[this.top - 1].nodeType === TypeScript.NodeType.Case : boolean
->                                                                                                  : ^^^^^^^
->this.count() >= 2 : boolean
->                  : ^^^^^^^
->this.count() : number
->             : ^^^^^^
->this.count : () => number
->           : ^^^^^^^^^^^^
->this : this
->     : ^^^^
->count : () => number
->      : ^^^^^^^^^^^^
->2 : 2
->  : ^
-
-                this.asts[this.top - 1].nodeType === TypeScript.NodeType.Case &&
->this.asts[this.top - 1].nodeType === TypeScript.NodeType.Case : boolean
->                                                              : ^^^^^^^
->this.asts[this.top - 1].nodeType : any
->                                 : ^^^
->this.asts[this.top - 1] : TypeScript.AST
->                        : ^^^^^^^^^^^^^^
->this.asts : TypeScript.AST[]
->          : ^^^^^^^^^^^^^^^^
->this : this
->     : ^^^^
->asts : TypeScript.AST[]
->     : ^^^^^^^^^^^^^^^^
->this.top - 1 : number
->             : ^^^^^^
->this.top : number
->         : ^^^^^^
->this : this
->     : ^^^^
->top : number
->    : ^^^^^^
->1 : 1
->  : ^
->nodeType : any
->         : ^^^
->TypeScript.NodeType.Case : any
->                         : ^^^
->TypeScript.NodeType : any
->                    : ^^^
->TypeScript : typeof TypeScript
->           : ^^^^^^^^^^^^^^^^^
->NodeType : any
->         : ^^^
->Case : any
->     : ^^^
-
-                (<TypeScript.CaseStatement>this.asts[this.top - 1]).body == this.asts[this.top - 0];
->(<TypeScript.CaseStatement>this.asts[this.top - 1]).body == this.asts[this.top - 0] : boolean
->                                                                                    : ^^^^^^^
->(<TypeScript.CaseStatement>this.asts[this.top - 1]).body : any
->                                                         : ^^^
->(<TypeScript.CaseStatement>this.asts[this.top - 1]) : TypeScript.CaseStatement
->                                                    : ^^^^^^^^^^^^^^^^^^^^^^^^
-><TypeScript.CaseStatement>this.asts[this.top - 1] : TypeScript.CaseStatement
->                                                  : ^^^^^^^^^^^^^^^^^^^^^^^^
->TypeScript : any
->           : ^^^
->this.asts[this.top - 1] : TypeScript.AST
->                        : ^^^^^^^^^^^^^^
->this.asts : TypeScript.AST[]
->          : ^^^^^^^^^^^^^^^^
->this : this
->     : ^^^^
->asts : TypeScript.AST[]
->     : ^^^^^^^^^^^^^^^^
->this.top - 1 : number
->             : ^^^^^^
->this.top : number
->         : ^^^^^^
->this : this
->     : ^^^^
->top : number
->    : ^^^^^^
->1 : 1
->  : ^
->body : any
->     : ^^^
->this.asts[this.top - 0] : TypeScript.AST
->                        : ^^^^^^^^^^^^^^
->this.asts : TypeScript.AST[]
->          : ^^^^^^^^^^^^^^^^
->this : this
->     : ^^^^
->asts : TypeScript.AST[]
->     : ^^^^^^^^^^^^^^^^
->this.top - 0 : number
->             : ^^^^^^
->this.top : number
->         : ^^^^^^
->this : this
->     : ^^^^
->top : number
->    : ^^^^^^
->0 : 0
->  : ^
-        }
-
-        public isBodyOfTry(): boolean {
->isBodyOfTry : () => boolean
->            : ^^^^^^       
-
-            return this.count() >= 2 &&
->this.count() >= 2 &&                this.asts[this.top - 1].nodeType === TypeScript.NodeType.Try &&                (<TypeScript.Try>this.asts[this.top - 1]).body == this.asts[this.top - 0] : boolean
->                                                                                                                                                                                             : ^^^^^^^
->this.count() >= 2 &&                this.asts[this.top - 1].nodeType === TypeScript.NodeType.Try : boolean
->                                                                                                 : ^^^^^^^
->this.count() >= 2 : boolean
->                  : ^^^^^^^
->this.count() : number
->             : ^^^^^^
->this.count : () => number
->           : ^^^^^^^^^^^^
->this : this
->     : ^^^^
->count : () => number
->      : ^^^^^^^^^^^^
->2 : 2
->  : ^
-
-                this.asts[this.top - 1].nodeType === TypeScript.NodeType.Try &&
->this.asts[this.top - 1].nodeType === TypeScript.NodeType.Try : boolean
->                                                             : ^^^^^^^
->this.asts[this.top - 1].nodeType : any
->                                 : ^^^
->this.asts[this.top - 1] : TypeScript.AST
->                        : ^^^^^^^^^^^^^^
->this.asts : TypeScript.AST[]
->          : ^^^^^^^^^^^^^^^^
->this : this
->     : ^^^^
->asts : TypeScript.AST[]
->     : ^^^^^^^^^^^^^^^^
->this.top - 1 : number
->             : ^^^^^^
->this.top : number
->         : ^^^^^^
->this : this
->     : ^^^^
->top : number
->    : ^^^^^^
->1 : 1
->  : ^
->nodeType : any
->         : ^^^
->TypeScript.NodeType.Try : any
->                        : ^^^
->TypeScript.NodeType : any
->                    : ^^^
->TypeScript : typeof TypeScript
->           : ^^^^^^^^^^^^^^^^^
->NodeType : any
->         : ^^^
->Try : any
->    : ^^^
-
-                (<TypeScript.Try>this.asts[this.top - 1]).body == this.asts[this.top - 0];
->(<TypeScript.Try>this.asts[this.top - 1]).body == this.asts[this.top - 0] : boolean
->                                                                          : ^^^^^^^
->(<TypeScript.Try>this.asts[this.top - 1]).body : any
->                                               : ^^^
->(<TypeScript.Try>this.asts[this.top - 1]) : TypeScript.Try
->                                          : ^^^^^^^^^^^^^^
-><TypeScript.Try>this.asts[this.top - 1] : TypeScript.Try
->                                        : ^^^^^^^^^^^^^^
->TypeScript : any
->           : ^^^
->this.asts[this.top - 1] : TypeScript.AST
->                        : ^^^^^^^^^^^^^^
->this.asts : TypeScript.AST[]
->          : ^^^^^^^^^^^^^^^^
->this : this
->     : ^^^^
->asts : TypeScript.AST[]
->     : ^^^^^^^^^^^^^^^^
->this.top - 1 : number
->             : ^^^^^^
->this.top : number
->         : ^^^^^^
->this : this
->     : ^^^^
->top : number
->    : ^^^^^^
->1 : 1
->  : ^
->body : any
->     : ^^^
->this.asts[this.top - 0] : TypeScript.AST
->                        : ^^^^^^^^^^^^^^
->this.asts : TypeScript.AST[]
->          : ^^^^^^^^^^^^^^^^
->this : this
->     : ^^^^
->asts : TypeScript.AST[]
->     : ^^^^^^^^^^^^^^^^
->this.top - 0 : number
->             : ^^^^^^
->this.top : number
->         : ^^^^^^
->this : this
->     : ^^^^
->top : number
->    : ^^^^^^
->0 : 0
->  : ^
-        }
-
-        public isBodyOfCatch(): boolean {
->isBodyOfCatch : () => boolean
->              : ^^^^^^       
-
-            return this.count() >= 2 &&
->this.count() >= 2 &&                this.asts[this.top - 1].nodeType === TypeScript.NodeType.Catch &&                (<TypeScript.Catch>this.asts[this.top - 1]).body == this.asts[this.top - 0] : boolean
->                                                                                                                                                                                                 : ^^^^^^^
->this.count() >= 2 &&                this.asts[this.top - 1].nodeType === TypeScript.NodeType.Catch : boolean
->                                                                                                   : ^^^^^^^
->this.count() >= 2 : boolean
->                  : ^^^^^^^
->this.count() : number
->             : ^^^^^^
->this.count : () => number
->           : ^^^^^^^^^^^^
->this : this
->     : ^^^^
->count : () => number
->      : ^^^^^^^^^^^^
->2 : 2
->  : ^
-
-                this.asts[this.top - 1].nodeType === TypeScript.NodeType.Catch &&
->this.asts[this.top - 1].nodeType === TypeScript.NodeType.Catch : boolean
->                                                               : ^^^^^^^
->this.asts[this.top - 1].nodeType : any
->                                 : ^^^
->this.asts[this.top - 1] : TypeScript.AST
->                        : ^^^^^^^^^^^^^^
->this.asts : TypeScript.AST[]
->          : ^^^^^^^^^^^^^^^^
->this : this
->     : ^^^^
->asts : TypeScript.AST[]
->     : ^^^^^^^^^^^^^^^^
->this.top - 1 : number
->             : ^^^^^^
->this.top : number
->         : ^^^^^^
->this : this
->     : ^^^^
->top : number
->    : ^^^^^^
->1 : 1
->  : ^
->nodeType : any
->         : ^^^
->TypeScript.NodeType.Catch : any
->                          : ^^^
->TypeScript.NodeType : any
->                    : ^^^
->TypeScript : typeof TypeScript
->           : ^^^^^^^^^^^^^^^^^
->NodeType : any
->         : ^^^
->Catch : any
->      : ^^^
-
-                (<TypeScript.Catch>this.asts[this.top - 1]).body == this.asts[this.top - 0];
->(<TypeScript.Catch>this.asts[this.top - 1]).body == this.asts[this.top - 0] : boolean
->                                                                            : ^^^^^^^
->(<TypeScript.Catch>this.asts[this.top - 1]).body : any
->                                                 : ^^^
->(<TypeScript.Catch>this.asts[this.top - 1]) : TypeScript.Catch
->                                            : ^^^^^^^^^^^^^^^^
-><TypeScript.Catch>this.asts[this.top - 1] : TypeScript.Catch
->                                          : ^^^^^^^^^^^^^^^^
->TypeScript : any
->           : ^^^
->this.asts[this.top - 1] : TypeScript.AST
->                        : ^^^^^^^^^^^^^^
->this.asts : TypeScript.AST[]
->          : ^^^^^^^^^^^^^^^^
->this : this
->     : ^^^^
->asts : TypeScript.AST[]
->     : ^^^^^^^^^^^^^^^^
->this.top - 1 : number
->             : ^^^^^^
->this.top : number
->         : ^^^^^^
->this : this
->     : ^^^^
->top : number
->    : ^^^^^^
->1 : 1
->  : ^
->body : any
->     : ^^^
->this.asts[this.top - 0] : TypeScript.AST
->                        : ^^^^^^^^^^^^^^
->this.asts : TypeScript.AST[]
->          : ^^^^^^^^^^^^^^^^
->this : this
->     : ^^^^
->asts : TypeScript.AST[]
->     : ^^^^^^^^^^^^^^^^
->this.top - 0 : number
->             : ^^^^^^
->this.top : number
->         : ^^^^^^
->this : this
->     : ^^^^
->top : number
->    : ^^^^^^
->0 : 0
->  : ^
-        }
-
-        public isBodyOfDoWhile(): boolean {
->isBodyOfDoWhile : () => boolean
->                : ^^^^^^       
-
-            return this.count() >= 2 &&
->this.count() >= 2 &&                this.asts[this.top - 1].nodeType === TypeScript.NodeType.DoWhile &&                (<TypeScript.DoWhileStatement>this.asts[this.top - 1]).body == this.asts[this.top - 0] : boolean
->                                                                                                                                                                                                              : ^^^^^^^
->this.count() >= 2 &&                this.asts[this.top - 1].nodeType === TypeScript.NodeType.DoWhile : boolean
->                                                                                                     : ^^^^^^^
->this.count() >= 2 : boolean
->                  : ^^^^^^^
->this.count() : number
->             : ^^^^^^
->this.count : () => number
->           : ^^^^^^^^^^^^
->this : this
->     : ^^^^
->count : () => number
->      : ^^^^^^^^^^^^
->2 : 2
->  : ^
-
-                this.asts[this.top - 1].nodeType === TypeScript.NodeType.DoWhile &&
->this.asts[this.top - 1].nodeType === TypeScript.NodeType.DoWhile : boolean
->                                                                 : ^^^^^^^
->this.asts[this.top - 1].nodeType : any
->                                 : ^^^
->this.asts[this.top - 1] : TypeScript.AST
->                        : ^^^^^^^^^^^^^^
->this.asts : TypeScript.AST[]
->          : ^^^^^^^^^^^^^^^^
->this : this
->     : ^^^^
->asts : TypeScript.AST[]
->     : ^^^^^^^^^^^^^^^^
->this.top - 1 : number
->             : ^^^^^^
->this.top : number
->         : ^^^^^^
->this : this
->     : ^^^^
->top : number
->    : ^^^^^^
->1 : 1
->  : ^
->nodeType : any
->         : ^^^
->TypeScript.NodeType.DoWhile : any
->                            : ^^^
->TypeScript.NodeType : any
->                    : ^^^
->TypeScript : typeof TypeScript
->           : ^^^^^^^^^^^^^^^^^
->NodeType : any
->         : ^^^
->DoWhile : any
->        : ^^^
-
-                (<TypeScript.DoWhileStatement>this.asts[this.top - 1]).body == this.asts[this.top - 0];
->(<TypeScript.DoWhileStatement>this.asts[this.top - 1]).body == this.asts[this.top - 0] : boolean
->                                                                                       : ^^^^^^^
->(<TypeScript.DoWhileStatement>this.asts[this.top - 1]).body : any
->                                                            : ^^^
->(<TypeScript.DoWhileStatement>this.asts[this.top - 1]) : TypeScript.DoWhileStatement
->                                                       : ^^^^^^^^^^^^^^^^^^^^^^^^^^^
-><TypeScript.DoWhileStatement>this.asts[this.top - 1] : TypeScript.DoWhileStatement
->                                                     : ^^^^^^^^^^^^^^^^^^^^^^^^^^^
->TypeScript : any
->           : ^^^
->this.asts[this.top - 1] : TypeScript.AST
->                        : ^^^^^^^^^^^^^^
->this.asts : TypeScript.AST[]
->          : ^^^^^^^^^^^^^^^^
->this : this
->     : ^^^^
->asts : TypeScript.AST[]
->     : ^^^^^^^^^^^^^^^^
->this.top - 1 : number
->             : ^^^^^^
->this.top : number
->         : ^^^^^^
->this : this
->     : ^^^^
->top : number
->    : ^^^^^^
->1 : 1
->  : ^
->body : any
->     : ^^^
->this.asts[this.top - 0] : TypeScript.AST
->                        : ^^^^^^^^^^^^^^
->this.asts : TypeScript.AST[]
->          : ^^^^^^^^^^^^^^^^
->this : this
->     : ^^^^
->asts : TypeScript.AST[]
->     : ^^^^^^^^^^^^^^^^
->this.top - 0 : number
->             : ^^^^^^
->this.top : number
->         : ^^^^^^
->this : this
->     : ^^^^
->top : number
->    : ^^^^^^
->0 : 0
->  : ^
-        }
-
-        public isBodyOfWhile(): boolean {
->isBodyOfWhile : () => boolean
->              : ^^^^^^       
-
-            return this.count() >= 2 &&
->this.count() >= 2 &&                this.asts[this.top - 1].nodeType === TypeScript.NodeType.While &&                (<TypeScript.WhileStatement>this.asts[this.top - 1]).body == this.asts[this.top - 0] : boolean
->                                                                                                                                                                                                          : ^^^^^^^
->this.count() >= 2 &&                this.asts[this.top - 1].nodeType === TypeScript.NodeType.While : boolean
->                                                                                                   : ^^^^^^^
->this.count() >= 2 : boolean
->                  : ^^^^^^^
->this.count() : number
->             : ^^^^^^
->this.count : () => number
->           : ^^^^^^^^^^^^
->this : this
->     : ^^^^
->count : () => number
->      : ^^^^^^^^^^^^
->2 : 2
->  : ^
-
-                this.asts[this.top - 1].nodeType === TypeScript.NodeType.While &&
->this.asts[this.top - 1].nodeType === TypeScript.NodeType.While : boolean
->                                                               : ^^^^^^^
->this.asts[this.top - 1].nodeType : any
->                                 : ^^^
->this.asts[this.top - 1] : TypeScript.AST
->                        : ^^^^^^^^^^^^^^
->this.asts : TypeScript.AST[]
->          : ^^^^^^^^^^^^^^^^
->this : this
->     : ^^^^
->asts : TypeScript.AST[]
->     : ^^^^^^^^^^^^^^^^
->this.top - 1 : number
->             : ^^^^^^
->this.top : number
->         : ^^^^^^
->this : this
->     : ^^^^
->top : number
->    : ^^^^^^
->1 : 1
->  : ^
->nodeType : any
->         : ^^^
->TypeScript.NodeType.While : any
->                          : ^^^
->TypeScript.NodeType : any
->                    : ^^^
->TypeScript : typeof TypeScript
->           : ^^^^^^^^^^^^^^^^^
->NodeType : any
->         : ^^^
->While : any
->      : ^^^
-
-                (<TypeScript.WhileStatement>this.asts[this.top - 1]).body == this.asts[this.top - 0];
->(<TypeScript.WhileStatement>this.asts[this.top - 1]).body == this.asts[this.top - 0] : boolean
->                                                                                     : ^^^^^^^
->(<TypeScript.WhileStatement>this.asts[this.top - 1]).body : any
->                                                          : ^^^
->(<TypeScript.WhileStatement>this.asts[this.top - 1]) : TypeScript.WhileStatement
->                                                     : ^^^^^^^^^^^^^^^^^^^^^^^^^
-><TypeScript.WhileStatement>this.asts[this.top - 1] : TypeScript.WhileStatement
->                                                   : ^^^^^^^^^^^^^^^^^^^^^^^^^
->TypeScript : any
->           : ^^^
->this.asts[this.top - 1] : TypeScript.AST
->                        : ^^^^^^^^^^^^^^
->this.asts : TypeScript.AST[]
->          : ^^^^^^^^^^^^^^^^
->this : this
->     : ^^^^
->asts : TypeScript.AST[]
->     : ^^^^^^^^^^^^^^^^
->this.top - 1 : number
->             : ^^^^^^
->this.top : number
->         : ^^^^^^
->this : this
->     : ^^^^
->top : number
->    : ^^^^^^
->1 : 1
->  : ^
->body : any
->     : ^^^
->this.asts[this.top - 0] : TypeScript.AST
->                        : ^^^^^^^^^^^^^^
->this.asts : TypeScript.AST[]
->          : ^^^^^^^^^^^^^^^^
->this : this
->     : ^^^^
->asts : TypeScript.AST[]
->     : ^^^^^^^^^^^^^^^^
->this.top - 0 : number
->             : ^^^^^^
->this.top : number
->         : ^^^^^^
->this : this
->     : ^^^^
->top : number
->    : ^^^^^^
->0 : 0
->  : ^
-        }
-
-        public isBodyOfForIn(): boolean {
->isBodyOfForIn : () => boolean
->              : ^^^^^^       
-
-            return this.count() >= 2 &&
->this.count() >= 2 &&                this.asts[this.top - 1].nodeType === TypeScript.NodeType.ForIn &&                (<TypeScript.ForInStatement>this.asts[this.top - 1]).body == this.asts[this.top - 0] : boolean
->                                                                                                                                                                                                          : ^^^^^^^
->this.count() >= 2 &&                this.asts[this.top - 1].nodeType === TypeScript.NodeType.ForIn : boolean
->                                                                                                   : ^^^^^^^
->this.count() >= 2 : boolean
->                  : ^^^^^^^
->this.count() : number
->             : ^^^^^^
->this.count : () => number
->           : ^^^^^^^^^^^^
->this : this
->     : ^^^^
->count : () => number
->      : ^^^^^^^^^^^^
->2 : 2
->  : ^
-
-                this.asts[this.top - 1].nodeType === TypeScript.NodeType.ForIn &&
->this.asts[this.top - 1].nodeType === TypeScript.NodeType.ForIn : boolean
->                                                               : ^^^^^^^
->this.asts[this.top - 1].nodeType : any
->                                 : ^^^
->this.asts[this.top - 1] : TypeScript.AST
->                        : ^^^^^^^^^^^^^^
->this.asts : TypeScript.AST[]
->          : ^^^^^^^^^^^^^^^^
->this : this
->     : ^^^^
->asts : TypeScript.AST[]
->     : ^^^^^^^^^^^^^^^^
->this.top - 1 : number
->             : ^^^^^^
->this.top : number
->         : ^^^^^^
->this : this
->     : ^^^^
->top : number
->    : ^^^^^^
->1 : 1
->  : ^
->nodeType : any
->         : ^^^
->TypeScript.NodeType.ForIn : any
->                          : ^^^
->TypeScript.NodeType : any
->                    : ^^^
->TypeScript : typeof TypeScript
->           : ^^^^^^^^^^^^^^^^^
->NodeType : any
->         : ^^^
->ForIn : any
->      : ^^^
-
-                (<TypeScript.ForInStatement>this.asts[this.top - 1]).body == this.asts[this.top - 0];
->(<TypeScript.ForInStatement>this.asts[this.top - 1]).body == this.asts[this.top - 0] : boolean
->                                                                                     : ^^^^^^^
->(<TypeScript.ForInStatement>this.asts[this.top - 1]).body : any
->                                                          : ^^^
->(<TypeScript.ForInStatement>this.asts[this.top - 1]) : TypeScript.ForInStatement
->                                                     : ^^^^^^^^^^^^^^^^^^^^^^^^^
-><TypeScript.ForInStatement>this.asts[this.top - 1] : TypeScript.ForInStatement
->                                                   : ^^^^^^^^^^^^^^^^^^^^^^^^^
->TypeScript : any
->           : ^^^
->this.asts[this.top - 1] : TypeScript.AST
->                        : ^^^^^^^^^^^^^^
->this.asts : TypeScript.AST[]
->          : ^^^^^^^^^^^^^^^^
->this : this
->     : ^^^^
->asts : TypeScript.AST[]
->     : ^^^^^^^^^^^^^^^^
->this.top - 1 : number
->             : ^^^^^^
->this.top : number
->         : ^^^^^^
->this : this
->     : ^^^^
->top : number
->    : ^^^^^^
->1 : 1
->  : ^
->body : any
->     : ^^^
->this.asts[this.top - 0] : TypeScript.AST
->                        : ^^^^^^^^^^^^^^
->this.asts : TypeScript.AST[]
->          : ^^^^^^^^^^^^^^^^
->this : this
->     : ^^^^
->asts : TypeScript.AST[]
->     : ^^^^^^^^^^^^^^^^
->this.top - 0 : number
->             : ^^^^^^
->this.top : number
->         : ^^^^^^
->this : this
->     : ^^^^
->top : number
->    : ^^^^^^
->0 : 0
->  : ^
-        }
-
-        public isBodyOfWith(): boolean {
->isBodyOfWith : () => boolean
->             : ^^^^^^       
-
-            return this.count() >= 2 &&
->this.count() >= 2 &&                this.asts[this.top - 1].nodeType === TypeScript.NodeType.With &&                (<TypeScript.WithStatement>this.asts[this.top - 1]).body == this.asts[this.top - 0] : boolean
->                                                                                                                                                                                                        : ^^^^^^^
->this.count() >= 2 &&                this.asts[this.top - 1].nodeType === TypeScript.NodeType.With : boolean
->                                                                                                  : ^^^^^^^
->this.count() >= 2 : boolean
->                  : ^^^^^^^
->this.count() : number
->             : ^^^^^^
->this.count : () => number
->           : ^^^^^^^^^^^^
->this : this
->     : ^^^^
->count : () => number
->      : ^^^^^^^^^^^^
->2 : 2
->  : ^
-
-                this.asts[this.top - 1].nodeType === TypeScript.NodeType.With &&
->this.asts[this.top - 1].nodeType === TypeScript.NodeType.With : boolean
->                                                              : ^^^^^^^
->this.asts[this.top - 1].nodeType : any
->                                 : ^^^
->this.asts[this.top - 1] : TypeScript.AST
->                        : ^^^^^^^^^^^^^^
->this.asts : TypeScript.AST[]
->          : ^^^^^^^^^^^^^^^^
->this : this
->     : ^^^^
->asts : TypeScript.AST[]
->     : ^^^^^^^^^^^^^^^^
->this.top - 1 : number
->             : ^^^^^^
->this.top : number
->         : ^^^^^^
->this : this
->     : ^^^^
->top : number
->    : ^^^^^^
->1 : 1
->  : ^
->nodeType : any
->         : ^^^
->TypeScript.NodeType.With : any
->                         : ^^^
->TypeScript.NodeType : any
->                    : ^^^
->TypeScript : typeof TypeScript
->           : ^^^^^^^^^^^^^^^^^
->NodeType : any
->         : ^^^
->With : any
->     : ^^^
-
-                (<TypeScript.WithStatement>this.asts[this.top - 1]).body == this.asts[this.top - 0];
->(<TypeScript.WithStatement>this.asts[this.top - 1]).body == this.asts[this.top - 0] : boolean
->                                                                                    : ^^^^^^^
->(<TypeScript.WithStatement>this.asts[this.top - 1]).body : any
->                                                         : ^^^
->(<TypeScript.WithStatement>this.asts[this.top - 1]) : TypeScript.WithStatement
->                                                    : ^^^^^^^^^^^^^^^^^^^^^^^^
-><TypeScript.WithStatement>this.asts[this.top - 1] : TypeScript.WithStatement
->                                                  : ^^^^^^^^^^^^^^^^^^^^^^^^
->TypeScript : any
->           : ^^^
->this.asts[this.top - 1] : TypeScript.AST
->                        : ^^^^^^^^^^^^^^
->this.asts : TypeScript.AST[]
->          : ^^^^^^^^^^^^^^^^
->this : this
->     : ^^^^
->asts : TypeScript.AST[]
->     : ^^^^^^^^^^^^^^^^
->this.top - 1 : number
->             : ^^^^^^
->this.top : number
->         : ^^^^^^
->this : this
->     : ^^^^
->top : number
->    : ^^^^^^
->1 : 1
->  : ^
->body : any
->     : ^^^
->this.asts[this.top - 0] : TypeScript.AST
->                        : ^^^^^^^^^^^^^^
->this.asts : TypeScript.AST[]
->          : ^^^^^^^^^^^^^^^^
->this : this
->     : ^^^^
->asts : TypeScript.AST[]
->     : ^^^^^^^^^^^^^^^^
->this.top - 0 : number
->             : ^^^^^^
->this.top : number
->         : ^^^^^^
->this : this
->     : ^^^^
->top : number
->    : ^^^^^^
->0 : 0
->  : ^
-        }
-
-        public isBodyOfFinally(): boolean {
->isBodyOfFinally : () => boolean
->                : ^^^^^^       
-
-            return this.count() >= 2 &&
->this.count() >= 2 &&                this.asts[this.top - 1].nodeType === TypeScript.NodeType.Finally &&                (<TypeScript.Finally>this.asts[this.top - 1]).body == this.asts[this.top - 0] : boolean
->                                                                                                                                                                                                     : ^^^^^^^
->this.count() >= 2 &&                this.asts[this.top - 1].nodeType === TypeScript.NodeType.Finally : boolean
->                                                                                                     : ^^^^^^^
->this.count() >= 2 : boolean
->                  : ^^^^^^^
->this.count() : number
->             : ^^^^^^
->this.count : () => number
->           : ^^^^^^^^^^^^
->this : this
->     : ^^^^
->count : () => number
->      : ^^^^^^^^^^^^
->2 : 2
->  : ^
-
-                this.asts[this.top - 1].nodeType === TypeScript.NodeType.Finally &&
->this.asts[this.top - 1].nodeType === TypeScript.NodeType.Finally : boolean
->                                                                 : ^^^^^^^
->this.asts[this.top - 1].nodeType : any
->                                 : ^^^
->this.asts[this.top - 1] : TypeScript.AST
->                        : ^^^^^^^^^^^^^^
->this.asts : TypeScript.AST[]
->          : ^^^^^^^^^^^^^^^^
->this : this
->     : ^^^^
->asts : TypeScript.AST[]
->     : ^^^^^^^^^^^^^^^^
->this.top - 1 : number
->             : ^^^^^^
->this.top : number
->         : ^^^^^^
->this : this
->     : ^^^^
->top : number
->    : ^^^^^^
->1 : 1
->  : ^
->nodeType : any
->         : ^^^
->TypeScript.NodeType.Finally : any
->                            : ^^^
->TypeScript.NodeType : any
->                    : ^^^
->TypeScript : typeof TypeScript
->           : ^^^^^^^^^^^^^^^^^
->NodeType : any
->         : ^^^
->Finally : any
->        : ^^^
-
-                (<TypeScript.Finally>this.asts[this.top - 1]).body == this.asts[this.top - 0];
->(<TypeScript.Finally>this.asts[this.top - 1]).body == this.asts[this.top - 0] : boolean
->                                                                              : ^^^^^^^
->(<TypeScript.Finally>this.asts[this.top - 1]).body : any
->                                                   : ^^^
->(<TypeScript.Finally>this.asts[this.top - 1]) : TypeScript.Finally
->                                              : ^^^^^^^^^^^^^^^^^^
-><TypeScript.Finally>this.asts[this.top - 1] : TypeScript.Finally
->                                            : ^^^^^^^^^^^^^^^^^^
->TypeScript : any
->           : ^^^
->this.asts[this.top - 1] : TypeScript.AST
->                        : ^^^^^^^^^^^^^^
->this.asts : TypeScript.AST[]
->          : ^^^^^^^^^^^^^^^^
->this : this
->     : ^^^^
->asts : TypeScript.AST[]
->     : ^^^^^^^^^^^^^^^^
->this.top - 1 : number
->             : ^^^^^^
->this.top : number
->         : ^^^^^^
->this : this
->     : ^^^^
->top : number
->    : ^^^^^^
->1 : 1
->  : ^
->body : any
->     : ^^^
->this.asts[this.top - 0] : TypeScript.AST
->                        : ^^^^^^^^^^^^^^
->this.asts : TypeScript.AST[]
->          : ^^^^^^^^^^^^^^^^
->this : this
->     : ^^^^
->asts : TypeScript.AST[]
->     : ^^^^^^^^^^^^^^^^
->this.top - 0 : number
->             : ^^^^^^
->this.top : number
->         : ^^^^^^
->this : this
->     : ^^^^
->top : number
->    : ^^^^^^
->0 : 0
->  : ^
-        }
-
-        public isCaseOfSwitch(): boolean {
->isCaseOfSwitch : () => boolean
->               : ^^^^^^       
-
-            return this.count() >= 3 &&
->this.count() >= 3 &&                this.asts[this.top - 2].nodeType === TypeScript.NodeType.Switch &&                this.asts[this.top - 1].nodeType === TypeScript.NodeType.List &&                (<TypeScript.SwitchStatement>this.asts[this.top - 2]).caseList == this.asts[this.top - 1] : boolean
->                                                                                                                                                                                                                                                                                                : ^^^^^^^
->this.count() >= 3 &&                this.asts[this.top - 2].nodeType === TypeScript.NodeType.Switch &&                this.asts[this.top - 1].nodeType === TypeScript.NodeType.List : boolean
->                                                                                                                                                                                    : ^^^^^^^
->this.count() >= 3 &&                this.asts[this.top - 2].nodeType === TypeScript.NodeType.Switch : boolean
->                                                                                                    : ^^^^^^^
->this.count() >= 3 : boolean
->                  : ^^^^^^^
->this.count() : number
->             : ^^^^^^
->this.count : () => number
->           : ^^^^^^^^^^^^
->this : this
->     : ^^^^
->count : () => number
->      : ^^^^^^^^^^^^
->3 : 3
->  : ^
-
-                this.asts[this.top - 2].nodeType === TypeScript.NodeType.Switch &&
->this.asts[this.top - 2].nodeType === TypeScript.NodeType.Switch : boolean
->                                                                : ^^^^^^^
->this.asts[this.top - 2].nodeType : any
->                                 : ^^^
->this.asts[this.top - 2] : TypeScript.AST
->                        : ^^^^^^^^^^^^^^
->this.asts : TypeScript.AST[]
->          : ^^^^^^^^^^^^^^^^
->this : this
->     : ^^^^
->asts : TypeScript.AST[]
->     : ^^^^^^^^^^^^^^^^
->this.top - 2 : number
->             : ^^^^^^
->this.top : number
->         : ^^^^^^
->this : this
->     : ^^^^
->top : number
->    : ^^^^^^
->2 : 2
->  : ^
->nodeType : any
->         : ^^^
->TypeScript.NodeType.Switch : any
->                           : ^^^
->TypeScript.NodeType : any
->                    : ^^^
->TypeScript : typeof TypeScript
->           : ^^^^^^^^^^^^^^^^^
->NodeType : any
->         : ^^^
->Switch : any
->       : ^^^
-
-                this.asts[this.top - 1].nodeType === TypeScript.NodeType.List &&
->this.asts[this.top - 1].nodeType === TypeScript.NodeType.List : boolean
->                                                              : ^^^^^^^
->this.asts[this.top - 1].nodeType : any
->                                 : ^^^
->this.asts[this.top - 1] : TypeScript.AST
->                        : ^^^^^^^^^^^^^^
->this.asts : TypeScript.AST[]
->          : ^^^^^^^^^^^^^^^^
->this : this
->     : ^^^^
->asts : TypeScript.AST[]
->     : ^^^^^^^^^^^^^^^^
->this.top - 1 : number
->             : ^^^^^^
->this.top : number
->         : ^^^^^^
->this : this
->     : ^^^^
->top : number
->    : ^^^^^^
->1 : 1
->  : ^
->nodeType : any
->         : ^^^
->TypeScript.NodeType.List : any
->                         : ^^^
->TypeScript.NodeType : any
->                    : ^^^
->TypeScript : typeof TypeScript
->           : ^^^^^^^^^^^^^^^^^
->NodeType : any
->         : ^^^
->List : any
->     : ^^^
-
-                (<TypeScript.SwitchStatement>this.asts[this.top - 2]).caseList == this.asts[this.top - 1];
->(<TypeScript.SwitchStatement>this.asts[this.top - 2]).caseList == this.asts[this.top - 1] : boolean
->                                                                                          : ^^^^^^^
->(<TypeScript.SwitchStatement>this.asts[this.top - 2]).caseList : any
->                                                               : ^^^
->(<TypeScript.SwitchStatement>this.asts[this.top - 2]) : TypeScript.SwitchStatement
->                                                      : ^^^^^^^^^^^^^^^^^^^^^^^^^^
-><TypeScript.SwitchStatement>this.asts[this.top - 2] : TypeScript.SwitchStatement
->                                                    : ^^^^^^^^^^^^^^^^^^^^^^^^^^
->TypeScript : any
->           : ^^^
->this.asts[this.top - 2] : TypeScript.AST
->                        : ^^^^^^^^^^^^^^
->this.asts : TypeScript.AST[]
->          : ^^^^^^^^^^^^^^^^
->this : this
->     : ^^^^
->asts : TypeScript.AST[]
->     : ^^^^^^^^^^^^^^^^
->this.top - 2 : number
->             : ^^^^^^
->this.top : number
->         : ^^^^^^
->this : this
->     : ^^^^
->top : number
->    : ^^^^^^
->2 : 2
->  : ^
->caseList : any
->         : ^^^
->this.asts[this.top - 1] : TypeScript.AST
->                        : ^^^^^^^^^^^^^^
->this.asts : TypeScript.AST[]
->          : ^^^^^^^^^^^^^^^^
->this : this
->     : ^^^^
->asts : TypeScript.AST[]
->     : ^^^^^^^^^^^^^^^^
->this.top - 1 : number
->             : ^^^^^^
->this.top : number
->         : ^^^^^^
->this : this
->     : ^^^^
->top : number
->    : ^^^^^^
->1 : 1
->  : ^
-        }
-
-        public isDefaultCaseOfSwitch(): boolean {
->isDefaultCaseOfSwitch : () => boolean
->                      : ^^^^^^       
-
-            return this.count() >= 3 &&
->this.count() >= 3 &&                this.asts[this.top - 2].nodeType === TypeScript.NodeType.Switch &&                this.asts[this.top - 1].nodeType === TypeScript.NodeType.List &&                (<TypeScript.SwitchStatement>this.asts[this.top - 2]).caseList == this.asts[this.top - 1] &&                (<TypeScript.SwitchStatement>this.asts[this.top - 2]).defaultCase == this.asts[this.top - 0] : boolean
->                                                                                                                                                                                                                                                                                                                                                                                                               : ^^^^^^^
->this.count() >= 3 &&                this.asts[this.top - 2].nodeType === TypeScript.NodeType.Switch &&                this.asts[this.top - 1].nodeType === TypeScript.NodeType.List &&                (<TypeScript.SwitchStatement>this.asts[this.top - 2]).caseList == this.asts[this.top - 1] : boolean
->                                                                                                                                                                                                                                                                                                : ^^^^^^^
->this.count() >= 3 &&                this.asts[this.top - 2].nodeType === TypeScript.NodeType.Switch &&                this.asts[this.top - 1].nodeType === TypeScript.NodeType.List : boolean
->                                                                                                                                                                                    : ^^^^^^^
->this.count() >= 3 &&                this.asts[this.top - 2].nodeType === TypeScript.NodeType.Switch : boolean
->                                                                                                    : ^^^^^^^
->this.count() >= 3 : boolean
->                  : ^^^^^^^
->this.count() : number
->             : ^^^^^^
->this.count : () => number
->           : ^^^^^^^^^^^^
->this : this
->     : ^^^^
->count : () => number
->      : ^^^^^^^^^^^^
->3 : 3
->  : ^
-
-                this.asts[this.top - 2].nodeType === TypeScript.NodeType.Switch &&
->this.asts[this.top - 2].nodeType === TypeScript.NodeType.Switch : boolean
->                                                                : ^^^^^^^
->this.asts[this.top - 2].nodeType : any
->                                 : ^^^
->this.asts[this.top - 2] : TypeScript.AST
->                        : ^^^^^^^^^^^^^^
->this.asts : TypeScript.AST[]
->          : ^^^^^^^^^^^^^^^^
->this : this
->     : ^^^^
->asts : TypeScript.AST[]
->     : ^^^^^^^^^^^^^^^^
->this.top - 2 : number
->             : ^^^^^^
->this.top : number
->         : ^^^^^^
->this : this
->     : ^^^^
->top : number
->    : ^^^^^^
->2 : 2
->  : ^
->nodeType : any
->         : ^^^
->TypeScript.NodeType.Switch : any
->                           : ^^^
->TypeScript.NodeType : any
->                    : ^^^
->TypeScript : typeof TypeScript
->           : ^^^^^^^^^^^^^^^^^
->NodeType : any
->         : ^^^
->Switch : any
->       : ^^^
-
-                this.asts[this.top - 1].nodeType === TypeScript.NodeType.List &&
->this.asts[this.top - 1].nodeType === TypeScript.NodeType.List : boolean
->                                                              : ^^^^^^^
->this.asts[this.top - 1].nodeType : any
->                                 : ^^^
->this.asts[this.top - 1] : TypeScript.AST
->                        : ^^^^^^^^^^^^^^
->this.asts : TypeScript.AST[]
->          : ^^^^^^^^^^^^^^^^
->this : this
->     : ^^^^
->asts : TypeScript.AST[]
->     : ^^^^^^^^^^^^^^^^
->this.top - 1 : number
->             : ^^^^^^
->this.top : number
->         : ^^^^^^
->this : this
->     : ^^^^
->top : number
->    : ^^^^^^
->1 : 1
->  : ^
->nodeType : any
->         : ^^^
->TypeScript.NodeType.List : any
->                         : ^^^
->TypeScript.NodeType : any
->                    : ^^^
->TypeScript : typeof TypeScript
->           : ^^^^^^^^^^^^^^^^^
->NodeType : any
->         : ^^^
->List : any
->     : ^^^
-
-                (<TypeScript.SwitchStatement>this.asts[this.top - 2]).caseList == this.asts[this.top - 1] &&
->(<TypeScript.SwitchStatement>this.asts[this.top - 2]).caseList == this.asts[this.top - 1] : boolean
->                                                                                          : ^^^^^^^
->(<TypeScript.SwitchStatement>this.asts[this.top - 2]).caseList : any
->                                                               : ^^^
->(<TypeScript.SwitchStatement>this.asts[this.top - 2]) : TypeScript.SwitchStatement
->                                                      : ^^^^^^^^^^^^^^^^^^^^^^^^^^
-><TypeScript.SwitchStatement>this.asts[this.top - 2] : TypeScript.SwitchStatement
->                                                    : ^^^^^^^^^^^^^^^^^^^^^^^^^^
->TypeScript : any
->           : ^^^
->this.asts[this.top - 2] : TypeScript.AST
->                        : ^^^^^^^^^^^^^^
->this.asts : TypeScript.AST[]
->          : ^^^^^^^^^^^^^^^^
->this : this
->     : ^^^^
->asts : TypeScript.AST[]
->     : ^^^^^^^^^^^^^^^^
->this.top - 2 : number
->             : ^^^^^^
->this.top : number
->         : ^^^^^^
->this : this
->     : ^^^^
->top : number
->    : ^^^^^^
->2 : 2
->  : ^
->caseList : any
->         : ^^^
->this.asts[this.top - 1] : TypeScript.AST
->                        : ^^^^^^^^^^^^^^
->this.asts : TypeScript.AST[]
->          : ^^^^^^^^^^^^^^^^
->this : this
->     : ^^^^
->asts : TypeScript.AST[]
->     : ^^^^^^^^^^^^^^^^
->this.top - 1 : number
->             : ^^^^^^
->this.top : number
->         : ^^^^^^
->this : this
->     : ^^^^
->top : number
->    : ^^^^^^
->1 : 1
->  : ^
-
-                (<TypeScript.SwitchStatement>this.asts[this.top - 2]).defaultCase == this.asts[this.top - 0];
->(<TypeScript.SwitchStatement>this.asts[this.top - 2]).defaultCase == this.asts[this.top - 0] : boolean
->                                                                                             : ^^^^^^^
->(<TypeScript.SwitchStatement>this.asts[this.top - 2]).defaultCase : any
->                                                                  : ^^^
->(<TypeScript.SwitchStatement>this.asts[this.top - 2]) : TypeScript.SwitchStatement
->                                                      : ^^^^^^^^^^^^^^^^^^^^^^^^^^
-><TypeScript.SwitchStatement>this.asts[this.top - 2] : TypeScript.SwitchStatement
->                                                    : ^^^^^^^^^^^^^^^^^^^^^^^^^^
->TypeScript : any
->           : ^^^
->this.asts[this.top - 2] : TypeScript.AST
->                        : ^^^^^^^^^^^^^^
->this.asts : TypeScript.AST[]
->          : ^^^^^^^^^^^^^^^^
->this : this
->     : ^^^^
->asts : TypeScript.AST[]
->     : ^^^^^^^^^^^^^^^^
->this.top - 2 : number
->             : ^^^^^^
->this.top : number
->         : ^^^^^^
->this : this
->     : ^^^^
->top : number
->    : ^^^^^^
->2 : 2
->  : ^
->defaultCase : any
->            : ^^^
->this.asts[this.top - 0] : TypeScript.AST
->                        : ^^^^^^^^^^^^^^
->this.asts : TypeScript.AST[]
->          : ^^^^^^^^^^^^^^^^
->this : this
->     : ^^^^
->asts : TypeScript.AST[]
->     : ^^^^^^^^^^^^^^^^
->this.top - 0 : number
->             : ^^^^^^
->this.top : number
->         : ^^^^^^
->this : this
->     : ^^^^
->top : number
->    : ^^^^^^
->0 : 0
->  : ^
-        }
-
-        public isListOfObjectLit(): boolean {
->isListOfObjectLit : () => boolean
->                  : ^^^^^^       
-
-            return this.count() >= 2 &&
->this.count() >= 2 &&                this.asts[this.top - 1].nodeType === TypeScript.NodeType.ObjectLit &&                this.asts[this.top - 0].nodeType === TypeScript.NodeType.List &&                (<TypeScript.UnaryExpression>this.asts[this.top - 1]).operand == this.asts[this.top - 0] : boolean
->                                                                                                                                                                                                                                                                                                  : ^^^^^^^
->this.count() >= 2 &&                this.asts[this.top - 1].nodeType === TypeScript.NodeType.ObjectLit &&                this.asts[this.top - 0].nodeType === TypeScript.NodeType.List : boolean
->                                                                                                                                                                                       : ^^^^^^^
->this.count() >= 2 &&                this.asts[this.top - 1].nodeType === TypeScript.NodeType.ObjectLit : boolean
->                                                                                                       : ^^^^^^^
->this.count() >= 2 : boolean
->                  : ^^^^^^^
->this.count() : number
->             : ^^^^^^
->this.count : () => number
->           : ^^^^^^^^^^^^
->this : this
->     : ^^^^
->count : () => number
->      : ^^^^^^^^^^^^
->2 : 2
->  : ^
-
-                this.asts[this.top - 1].nodeType === TypeScript.NodeType.ObjectLit &&
->this.asts[this.top - 1].nodeType === TypeScript.NodeType.ObjectLit : boolean
->                                                                   : ^^^^^^^
->this.asts[this.top - 1].nodeType : any
->                                 : ^^^
->this.asts[this.top - 1] : TypeScript.AST
->                        : ^^^^^^^^^^^^^^
->this.asts : TypeScript.AST[]
->          : ^^^^^^^^^^^^^^^^
->this : this
->     : ^^^^
->asts : TypeScript.AST[]
->     : ^^^^^^^^^^^^^^^^
->this.top - 1 : number
->             : ^^^^^^
->this.top : number
->         : ^^^^^^
->this : this
->     : ^^^^
->top : number
->    : ^^^^^^
->1 : 1
->  : ^
->nodeType : any
->         : ^^^
->TypeScript.NodeType.ObjectLit : any
->                              : ^^^
->TypeScript.NodeType : any
->                    : ^^^
->TypeScript : typeof TypeScript
->           : ^^^^^^^^^^^^^^^^^
->NodeType : any
->         : ^^^
->ObjectLit : any
->          : ^^^
-
-                this.asts[this.top - 0].nodeType === TypeScript.NodeType.List &&
->this.asts[this.top - 0].nodeType === TypeScript.NodeType.List : boolean
->                                                              : ^^^^^^^
->this.asts[this.top - 0].nodeType : any
->                                 : ^^^
->this.asts[this.top - 0] : TypeScript.AST
->                        : ^^^^^^^^^^^^^^
->this.asts : TypeScript.AST[]
->          : ^^^^^^^^^^^^^^^^
->this : this
->     : ^^^^
->asts : TypeScript.AST[]
->     : ^^^^^^^^^^^^^^^^
->this.top - 0 : number
->             : ^^^^^^
->this.top : number
->         : ^^^^^^
->this : this
->     : ^^^^
->top : number
->    : ^^^^^^
->0 : 0
->  : ^
->nodeType : any
->         : ^^^
->TypeScript.NodeType.List : any
->                         : ^^^
->TypeScript.NodeType : any
->                    : ^^^
->TypeScript : typeof TypeScript
->           : ^^^^^^^^^^^^^^^^^
->NodeType : any
->         : ^^^
->List : any
->     : ^^^
-
-                (<TypeScript.UnaryExpression>this.asts[this.top - 1]).operand == this.asts[this.top - 0];
->(<TypeScript.UnaryExpression>this.asts[this.top - 1]).operand == this.asts[this.top - 0] : boolean
->                                                                                         : ^^^^^^^
->(<TypeScript.UnaryExpression>this.asts[this.top - 1]).operand : any
->                                                              : ^^^
->(<TypeScript.UnaryExpression>this.asts[this.top - 1]) : TypeScript.UnaryExpression
->                                                      : ^^^^^^^^^^^^^^^^^^^^^^^^^^
-><TypeScript.UnaryExpression>this.asts[this.top - 1] : TypeScript.UnaryExpression
->                                                    : ^^^^^^^^^^^^^^^^^^^^^^^^^^
->TypeScript : any
->           : ^^^
->this.asts[this.top - 1] : TypeScript.AST
->                        : ^^^^^^^^^^^^^^
->this.asts : TypeScript.AST[]
->          : ^^^^^^^^^^^^^^^^
->this : this
->     : ^^^^
->asts : TypeScript.AST[]
->     : ^^^^^^^^^^^^^^^^
->this.top - 1 : number
->             : ^^^^^^
->this.top : number
->         : ^^^^^^
->this : this
->     : ^^^^
->top : number
->    : ^^^^^^
->1 : 1
->  : ^
->operand : any
->        : ^^^
->this.asts[this.top - 0] : TypeScript.AST
->                        : ^^^^^^^^^^^^^^
->this.asts : TypeScript.AST[]
->          : ^^^^^^^^^^^^^^^^
->this : this
->     : ^^^^
->asts : TypeScript.AST[]
->     : ^^^^^^^^^^^^^^^^
->this.top - 0 : number
->             : ^^^^^^
->this.top : number
->         : ^^^^^^
->this : this
->     : ^^^^
->top : number
->    : ^^^^^^
->0 : 0
->  : ^
-        }
-
-        public isBodyOfObjectLit(): boolean {
->isBodyOfObjectLit : () => boolean
->                  : ^^^^^^       
-
-            return this.isListOfObjectLit();
->this.isListOfObjectLit() : boolean
->                         : ^^^^^^^
->this.isListOfObjectLit : () => boolean
->                       : ^^^^^^^^^^^^^
->this : this
->     : ^^^^
->isListOfObjectLit : () => boolean
->                  : ^^^^^^^^^^^^^
-        }
-
-        public isEmptyListOfObjectLit(): boolean {
->isEmptyListOfObjectLit : () => boolean
->                       : ^^^^^^       
-
-            return this.count() >= 2 &&
->this.count() >= 2 &&                this.asts[this.top - 1].nodeType === TypeScript.NodeType.ObjectLit &&                this.asts[this.top - 0].nodeType === TypeScript.NodeType.List &&                (<TypeScript.UnaryExpression>this.asts[this.top - 1]).operand == this.asts[this.top - 0] &&                (<TypeScript.ASTList>this.asts[this.top - 0]).members.length == 0 : boolean
->                                                                                                                                                                                                                                                                                                                                                                                      : ^^^^^^^
->this.count() >= 2 &&                this.asts[this.top - 1].nodeType === TypeScript.NodeType.ObjectLit &&                this.asts[this.top - 0].nodeType === TypeScript.NodeType.List &&                (<TypeScript.UnaryExpression>this.asts[this.top - 1]).operand == this.asts[this.top - 0] : boolean
->                                                                                                                                                                                                                                                                                                  : ^^^^^^^
->this.count() >= 2 &&                this.asts[this.top - 1].nodeType === TypeScript.NodeType.ObjectLit &&                this.asts[this.top - 0].nodeType === TypeScript.NodeType.List : boolean
->                                                                                                                                                                                       : ^^^^^^^
->this.count() >= 2 &&                this.asts[this.top - 1].nodeType === TypeScript.NodeType.ObjectLit : boolean
->                                                                                                       : ^^^^^^^
->this.count() >= 2 : boolean
->                  : ^^^^^^^
->this.count() : number
->             : ^^^^^^
->this.count : () => number
->           : ^^^^^^^^^^^^
->this : this
->     : ^^^^
->count : () => number
->      : ^^^^^^^^^^^^
->2 : 2
->  : ^
-
-                this.asts[this.top - 1].nodeType === TypeScript.NodeType.ObjectLit &&
->this.asts[this.top - 1].nodeType === TypeScript.NodeType.ObjectLit : boolean
->                                                                   : ^^^^^^^
->this.asts[this.top - 1].nodeType : any
->                                 : ^^^
->this.asts[this.top - 1] : TypeScript.AST
->                        : ^^^^^^^^^^^^^^
->this.asts : TypeScript.AST[]
->          : ^^^^^^^^^^^^^^^^
->this : this
->     : ^^^^
->asts : TypeScript.AST[]
->     : ^^^^^^^^^^^^^^^^
->this.top - 1 : number
->             : ^^^^^^
->this.top : number
->         : ^^^^^^
->this : this
->     : ^^^^
->top : number
->    : ^^^^^^
->1 : 1
->  : ^
->nodeType : any
->         : ^^^
->TypeScript.NodeType.ObjectLit : any
->                              : ^^^
->TypeScript.NodeType : any
->                    : ^^^
->TypeScript : typeof TypeScript
->           : ^^^^^^^^^^^^^^^^^
->NodeType : any
->         : ^^^
->ObjectLit : any
->          : ^^^
-
-                this.asts[this.top - 0].nodeType === TypeScript.NodeType.List &&
->this.asts[this.top - 0].nodeType === TypeScript.NodeType.List : boolean
->                                                              : ^^^^^^^
->this.asts[this.top - 0].nodeType : any
->                                 : ^^^
->this.asts[this.top - 0] : TypeScript.AST
->                        : ^^^^^^^^^^^^^^
->this.asts : TypeScript.AST[]
->          : ^^^^^^^^^^^^^^^^
->this : this
->     : ^^^^
->asts : TypeScript.AST[]
->     : ^^^^^^^^^^^^^^^^
->this.top - 0 : number
->             : ^^^^^^
->this.top : number
->         : ^^^^^^
->this : this
->     : ^^^^
->top : number
->    : ^^^^^^
->0 : 0
->  : ^
->nodeType : any
->         : ^^^
->TypeScript.NodeType.List : any
->                         : ^^^
->TypeScript.NodeType : any
->                    : ^^^
->TypeScript : typeof TypeScript
->           : ^^^^^^^^^^^^^^^^^
->NodeType : any
->         : ^^^
->List : any
->     : ^^^
-
-                (<TypeScript.UnaryExpression>this.asts[this.top - 1]).operand == this.asts[this.top - 0] &&
->(<TypeScript.UnaryExpression>this.asts[this.top - 1]).operand == this.asts[this.top - 0] : boolean
->                                                                                         : ^^^^^^^
->(<TypeScript.UnaryExpression>this.asts[this.top - 1]).operand : any
->                                                              : ^^^
->(<TypeScript.UnaryExpression>this.asts[this.top - 1]) : TypeScript.UnaryExpression
->                                                      : ^^^^^^^^^^^^^^^^^^^^^^^^^^
-><TypeScript.UnaryExpression>this.asts[this.top - 1] : TypeScript.UnaryExpression
->                                                    : ^^^^^^^^^^^^^^^^^^^^^^^^^^
->TypeScript : any
->           : ^^^
->this.asts[this.top - 1] : TypeScript.AST
->                        : ^^^^^^^^^^^^^^
->this.asts : TypeScript.AST[]
->          : ^^^^^^^^^^^^^^^^
->this : this
->     : ^^^^
->asts : TypeScript.AST[]
->     : ^^^^^^^^^^^^^^^^
->this.top - 1 : number
->             : ^^^^^^
->this.top : number
->         : ^^^^^^
->this : this
->     : ^^^^
->top : number
->    : ^^^^^^
->1 : 1
->  : ^
->operand : any
->        : ^^^
->this.asts[this.top - 0] : TypeScript.AST
->                        : ^^^^^^^^^^^^^^
->this.asts : TypeScript.AST[]
->          : ^^^^^^^^^^^^^^^^
->this : this
->     : ^^^^
->asts : TypeScript.AST[]
->     : ^^^^^^^^^^^^^^^^
->this.top - 0 : number
->             : ^^^^^^
->this.top : number
->         : ^^^^^^
->this : this
->     : ^^^^
->top : number
->    : ^^^^^^
->0 : 0
->  : ^
-
-                (<TypeScript.ASTList>this.asts[this.top - 0]).members.length == 0;
->(<TypeScript.ASTList>this.asts[this.top - 0]).members.length == 0 : boolean
->                                                                  : ^^^^^^^
->(<TypeScript.ASTList>this.asts[this.top - 0]).members.length : any
->                                                             : ^^^
->(<TypeScript.ASTList>this.asts[this.top - 0]).members : any
->                                                      : ^^^
->(<TypeScript.ASTList>this.asts[this.top - 0]) : TypeScript.ASTList
->                                              : ^^^^^^^^^^^^^^^^^^
-><TypeScript.ASTList>this.asts[this.top - 0] : TypeScript.ASTList
->                                            : ^^^^^^^^^^^^^^^^^^
->TypeScript : any
->           : ^^^
->this.asts[this.top - 0] : TypeScript.AST
->                        : ^^^^^^^^^^^^^^
->this.asts : TypeScript.AST[]
->          : ^^^^^^^^^^^^^^^^
->this : this
->     : ^^^^
->asts : TypeScript.AST[]
->     : ^^^^^^^^^^^^^^^^
->this.top - 0 : number
->             : ^^^^^^
->this.top : number
->         : ^^^^^^
->this : this
->     : ^^^^
->top : number
->    : ^^^^^^
->0 : 0
->  : ^
->members : any
->        : ^^^
->length : any
->       : ^^^
->0 : 0
->  : ^
-        }
-
-        public isMemberOfObjectLit(): boolean {
->isMemberOfObjectLit : () => boolean
->                    : ^^^^^^       
-
-            return this.count() >= 3 &&
->this.count() >= 3 &&                this.asts[this.top - 2].nodeType === TypeScript.NodeType.ObjectLit &&                this.asts[this.top - 1].nodeType === TypeScript.NodeType.List &&                this.asts[this.top - 0].nodeType === TypeScript.NodeType.Member &&                (<TypeScript.UnaryExpression>this.asts[this.top - 2]).operand == this.asts[this.top - 1] : boolean
->                                                                                                                                                                                                                                                                                                                                                                                    : ^^^^^^^
->this.count() >= 3 &&                this.asts[this.top - 2].nodeType === TypeScript.NodeType.ObjectLit &&                this.asts[this.top - 1].nodeType === TypeScript.NodeType.List &&                this.asts[this.top - 0].nodeType === TypeScript.NodeType.Member : boolean
->                                                                                                                                                                                                                                                                         : ^^^^^^^
->this.count() >= 3 &&                this.asts[this.top - 2].nodeType === TypeScript.NodeType.ObjectLit &&                this.asts[this.top - 1].nodeType === TypeScript.NodeType.List : boolean
->                                                                                                                                                                                       : ^^^^^^^
->this.count() >= 3 &&                this.asts[this.top - 2].nodeType === TypeScript.NodeType.ObjectLit : boolean
->                                                                                                       : ^^^^^^^
->this.count() >= 3 : boolean
->                  : ^^^^^^^
->this.count() : number
->             : ^^^^^^
->this.count : () => number
->           : ^^^^^^^^^^^^
->this : this
->     : ^^^^
->count : () => number
->      : ^^^^^^^^^^^^
->3 : 3
->  : ^
-
-                this.asts[this.top - 2].nodeType === TypeScript.NodeType.ObjectLit &&
->this.asts[this.top - 2].nodeType === TypeScript.NodeType.ObjectLit : boolean
->                                                                   : ^^^^^^^
->this.asts[this.top - 2].nodeType : any
->                                 : ^^^
->this.asts[this.top - 2] : TypeScript.AST
->                        : ^^^^^^^^^^^^^^
->this.asts : TypeScript.AST[]
->          : ^^^^^^^^^^^^^^^^
->this : this
->     : ^^^^
->asts : TypeScript.AST[]
->     : ^^^^^^^^^^^^^^^^
->this.top - 2 : number
->             : ^^^^^^
->this.top : number
->         : ^^^^^^
->this : this
->     : ^^^^
->top : number
->    : ^^^^^^
->2 : 2
->  : ^
->nodeType : any
->         : ^^^
->TypeScript.NodeType.ObjectLit : any
->                              : ^^^
->TypeScript.NodeType : any
->                    : ^^^
->TypeScript : typeof TypeScript
->           : ^^^^^^^^^^^^^^^^^
->NodeType : any
->         : ^^^
->ObjectLit : any
->          : ^^^
-
-                this.asts[this.top - 1].nodeType === TypeScript.NodeType.List &&
->this.asts[this.top - 1].nodeType === TypeScript.NodeType.List : boolean
->                                                              : ^^^^^^^
->this.asts[this.top - 1].nodeType : any
->                                 : ^^^
->this.asts[this.top - 1] : TypeScript.AST
->                        : ^^^^^^^^^^^^^^
->this.asts : TypeScript.AST[]
->          : ^^^^^^^^^^^^^^^^
->this : this
->     : ^^^^
->asts : TypeScript.AST[]
->     : ^^^^^^^^^^^^^^^^
->this.top - 1 : number
->             : ^^^^^^
->this.top : number
->         : ^^^^^^
->this : this
->     : ^^^^
->top : number
->    : ^^^^^^
->1 : 1
->  : ^
->nodeType : any
->         : ^^^
->TypeScript.NodeType.List : any
->                         : ^^^
->TypeScript.NodeType : any
->                    : ^^^
->TypeScript : typeof TypeScript
->           : ^^^^^^^^^^^^^^^^^
->NodeType : any
->         : ^^^
->List : any
->     : ^^^
-
-                this.asts[this.top - 0].nodeType === TypeScript.NodeType.Member &&
->this.asts[this.top - 0].nodeType === TypeScript.NodeType.Member : boolean
->                                                                : ^^^^^^^
->this.asts[this.top - 0].nodeType : any
->                                 : ^^^
->this.asts[this.top - 0] : TypeScript.AST
->                        : ^^^^^^^^^^^^^^
->this.asts : TypeScript.AST[]
->          : ^^^^^^^^^^^^^^^^
->this : this
->     : ^^^^
->asts : TypeScript.AST[]
->     : ^^^^^^^^^^^^^^^^
->this.top - 0 : number
->             : ^^^^^^
->this.top : number
->         : ^^^^^^
->this : this
->     : ^^^^
->top : number
->    : ^^^^^^
->0 : 0
->  : ^
->nodeType : any
->         : ^^^
->TypeScript.NodeType.Member : any
->                           : ^^^
->TypeScript.NodeType : any
->                    : ^^^
->TypeScript : typeof TypeScript
->           : ^^^^^^^^^^^^^^^^^
->NodeType : any
->         : ^^^
->Member : any
->       : ^^^
-
-                (<TypeScript.UnaryExpression>this.asts[this.top - 2]).operand == this.asts[this.top - 1];
->(<TypeScript.UnaryExpression>this.asts[this.top - 2]).operand == this.asts[this.top - 1] : boolean
->                                                                                         : ^^^^^^^
->(<TypeScript.UnaryExpression>this.asts[this.top - 2]).operand : any
->                                                              : ^^^
->(<TypeScript.UnaryExpression>this.asts[this.top - 2]) : TypeScript.UnaryExpression
->                                                      : ^^^^^^^^^^^^^^^^^^^^^^^^^^
-><TypeScript.UnaryExpression>this.asts[this.top - 2] : TypeScript.UnaryExpression
->                                                    : ^^^^^^^^^^^^^^^^^^^^^^^^^^
->TypeScript : any
->           : ^^^
->this.asts[this.top - 2] : TypeScript.AST
->                        : ^^^^^^^^^^^^^^
->this.asts : TypeScript.AST[]
->          : ^^^^^^^^^^^^^^^^
->this : this
->     : ^^^^
->asts : TypeScript.AST[]
->     : ^^^^^^^^^^^^^^^^
->this.top - 2 : number
->             : ^^^^^^
->this.top : number
->         : ^^^^^^
->this : this
->     : ^^^^
->top : number
->    : ^^^^^^
->2 : 2
->  : ^
->operand : any
->        : ^^^
->this.asts[this.top - 1] : TypeScript.AST
->                        : ^^^^^^^^^^^^^^
->this.asts : TypeScript.AST[]
->          : ^^^^^^^^^^^^^^^^
->this : this
->     : ^^^^
->asts : TypeScript.AST[]
->     : ^^^^^^^^^^^^^^^^
->this.top - 1 : number
->             : ^^^^^^
->this.top : number
->         : ^^^^^^
->this : this
->     : ^^^^
->top : number
->    : ^^^^^^
->1 : 1
->  : ^
-        }
-
-        public isNameOfMemberOfObjectLit(): boolean {
->isNameOfMemberOfObjectLit : () => boolean
->                          : ^^^^^^       
-
-            return this.count() >= 4 &&
->this.count() >= 4 &&                this.asts[this.top - 3].nodeType === TypeScript.NodeType.ObjectLit &&                this.asts[this.top - 2].nodeType === TypeScript.NodeType.List &&                this.asts[this.top - 1].nodeType === TypeScript.NodeType.Member &&                this.asts[this.top - 0].nodeType === TypeScript.NodeType.Name &&                (<TypeScript.UnaryExpression>this.asts[this.top - 3]).operand == this.asts[this.top - 2] : boolean
->                                                                                                                                                                                                                                                                                                                                                                                                                                                                    : ^^^^^^^
->this.count() >= 4 &&                this.asts[this.top - 3].nodeType === TypeScript.NodeType.ObjectLit &&                this.asts[this.top - 2].nodeType === TypeScript.NodeType.List &&                this.asts[this.top - 1].nodeType === TypeScript.NodeType.Member &&                this.asts[this.top - 0].nodeType === TypeScript.NodeType.Name : boolean
->                                                                                                                                                                                                                                                                                                                                                         : ^^^^^^^
->this.count() >= 4 &&                this.asts[this.top - 3].nodeType === TypeScript.NodeType.ObjectLit &&                this.asts[this.top - 2].nodeType === TypeScript.NodeType.List &&                this.asts[this.top - 1].nodeType === TypeScript.NodeType.Member : boolean
->                                                                                                                                                                                                                                                                         : ^^^^^^^
->this.count() >= 4 &&                this.asts[this.top - 3].nodeType === TypeScript.NodeType.ObjectLit &&                this.asts[this.top - 2].nodeType === TypeScript.NodeType.List : boolean
->                                                                                                                                                                                       : ^^^^^^^
->this.count() >= 4 &&                this.asts[this.top - 3].nodeType === TypeScript.NodeType.ObjectLit : boolean
->                                                                                                       : ^^^^^^^
->this.count() >= 4 : boolean
->                  : ^^^^^^^
->this.count() : number
->             : ^^^^^^
->this.count : () => number
->           : ^^^^^^^^^^^^
->this : this
->     : ^^^^
->count : () => number
->      : ^^^^^^^^^^^^
->4 : 4
->  : ^
-
-                this.asts[this.top - 3].nodeType === TypeScript.NodeType.ObjectLit &&
->this.asts[this.top - 3].nodeType === TypeScript.NodeType.ObjectLit : boolean
->                                                                   : ^^^^^^^
->this.asts[this.top - 3].nodeType : any
->                                 : ^^^
->this.asts[this.top - 3] : TypeScript.AST
->                        : ^^^^^^^^^^^^^^
->this.asts : TypeScript.AST[]
->          : ^^^^^^^^^^^^^^^^
->this : this
->     : ^^^^
->asts : TypeScript.AST[]
->     : ^^^^^^^^^^^^^^^^
->this.top - 3 : number
->             : ^^^^^^
->this.top : number
->         : ^^^^^^
->this : this
->     : ^^^^
->top : number
->    : ^^^^^^
->3 : 3
->  : ^
->nodeType : any
->         : ^^^
->TypeScript.NodeType.ObjectLit : any
->                              : ^^^
->TypeScript.NodeType : any
->                    : ^^^
->TypeScript : typeof TypeScript
->           : ^^^^^^^^^^^^^^^^^
->NodeType : any
->         : ^^^
->ObjectLit : any
->          : ^^^
-
-                this.asts[this.top - 2].nodeType === TypeScript.NodeType.List &&
->this.asts[this.top - 2].nodeType === TypeScript.NodeType.List : boolean
->                                                              : ^^^^^^^
->this.asts[this.top - 2].nodeType : any
->                                 : ^^^
->this.asts[this.top - 2] : TypeScript.AST
->                        : ^^^^^^^^^^^^^^
->this.asts : TypeScript.AST[]
->          : ^^^^^^^^^^^^^^^^
->this : this
->     : ^^^^
->asts : TypeScript.AST[]
->     : ^^^^^^^^^^^^^^^^
->this.top - 2 : number
->             : ^^^^^^
->this.top : number
->         : ^^^^^^
->this : this
->     : ^^^^
->top : number
->    : ^^^^^^
->2 : 2
->  : ^
->nodeType : any
->         : ^^^
->TypeScript.NodeType.List : any
->                         : ^^^
->TypeScript.NodeType : any
->                    : ^^^
->TypeScript : typeof TypeScript
->           : ^^^^^^^^^^^^^^^^^
->NodeType : any
->         : ^^^
->List : any
->     : ^^^
-
-                this.asts[this.top - 1].nodeType === TypeScript.NodeType.Member &&
->this.asts[this.top - 1].nodeType === TypeScript.NodeType.Member : boolean
->                                                                : ^^^^^^^
->this.asts[this.top - 1].nodeType : any
->                                 : ^^^
->this.asts[this.top - 1] : TypeScript.AST
->                        : ^^^^^^^^^^^^^^
->this.asts : TypeScript.AST[]
->          : ^^^^^^^^^^^^^^^^
->this : this
->     : ^^^^
->asts : TypeScript.AST[]
->     : ^^^^^^^^^^^^^^^^
->this.top - 1 : number
->             : ^^^^^^
->this.top : number
->         : ^^^^^^
->this : this
->     : ^^^^
->top : number
->    : ^^^^^^
->1 : 1
->  : ^
->nodeType : any
->         : ^^^
->TypeScript.NodeType.Member : any
->                           : ^^^
->TypeScript.NodeType : any
->                    : ^^^
->TypeScript : typeof TypeScript
->           : ^^^^^^^^^^^^^^^^^
->NodeType : any
->         : ^^^
->Member : any
->       : ^^^
-
-                this.asts[this.top - 0].nodeType === TypeScript.NodeType.Name &&
->this.asts[this.top - 0].nodeType === TypeScript.NodeType.Name : boolean
->                                                              : ^^^^^^^
->this.asts[this.top - 0].nodeType : any
->                                 : ^^^
->this.asts[this.top - 0] : TypeScript.AST
->                        : ^^^^^^^^^^^^^^
->this.asts : TypeScript.AST[]
->          : ^^^^^^^^^^^^^^^^
->this : this
->     : ^^^^
->asts : TypeScript.AST[]
->     : ^^^^^^^^^^^^^^^^
->this.top - 0 : number
->             : ^^^^^^
->this.top : number
->         : ^^^^^^
->this : this
->     : ^^^^
->top : number
->    : ^^^^^^
->0 : 0
->  : ^
->nodeType : any
->         : ^^^
->TypeScript.NodeType.Name : any
->                         : ^^^
->TypeScript.NodeType : any
->                    : ^^^
->TypeScript : typeof TypeScript
->           : ^^^^^^^^^^^^^^^^^
->NodeType : any
->         : ^^^
->Name : any
->     : ^^^
-
-                (<TypeScript.UnaryExpression>this.asts[this.top - 3]).operand == this.asts[this.top - 2];
->(<TypeScript.UnaryExpression>this.asts[this.top - 3]).operand == this.asts[this.top - 2] : boolean
->                                                                                         : ^^^^^^^
->(<TypeScript.UnaryExpression>this.asts[this.top - 3]).operand : any
->                                                              : ^^^
->(<TypeScript.UnaryExpression>this.asts[this.top - 3]) : TypeScript.UnaryExpression
->                                                      : ^^^^^^^^^^^^^^^^^^^^^^^^^^
-><TypeScript.UnaryExpression>this.asts[this.top - 3] : TypeScript.UnaryExpression
->                                                    : ^^^^^^^^^^^^^^^^^^^^^^^^^^
->TypeScript : any
->           : ^^^
->this.asts[this.top - 3] : TypeScript.AST
->                        : ^^^^^^^^^^^^^^
->this.asts : TypeScript.AST[]
->          : ^^^^^^^^^^^^^^^^
->this : this
->     : ^^^^
->asts : TypeScript.AST[]
->     : ^^^^^^^^^^^^^^^^
->this.top - 3 : number
->             : ^^^^^^
->this.top : number
->         : ^^^^^^
->this : this
->     : ^^^^
->top : number
->    : ^^^^^^
->3 : 3
->  : ^
->operand : any
->        : ^^^
->this.asts[this.top - 2] : TypeScript.AST
->                        : ^^^^^^^^^^^^^^
->this.asts : TypeScript.AST[]
->          : ^^^^^^^^^^^^^^^^
->this : this
->     : ^^^^
->asts : TypeScript.AST[]
->     : ^^^^^^^^^^^^^^^^
->this.top - 2 : number
->             : ^^^^^^
->this.top : number
->         : ^^^^^^
->this : this
->     : ^^^^
->top : number
->    : ^^^^^^
->2 : 2
->  : ^
-        }
-
-        public isListOfArrayLit(): boolean {
->isListOfArrayLit : () => boolean
->                 : ^^^^^^       
-
-            return this.count() >= 2 &&
->this.count() >= 2 &&                this.asts[this.top - 1].nodeType === TypeScript.NodeType.ArrayLit &&                this.asts[this.top - 0].nodeType === TypeScript.NodeType.List &&                (<TypeScript.UnaryExpression>this.asts[this.top - 1]).operand == this.asts[this.top - 0] : boolean
->                                                                                                                                                                                                                                                                                                 : ^^^^^^^
->this.count() >= 2 &&                this.asts[this.top - 1].nodeType === TypeScript.NodeType.ArrayLit &&                this.asts[this.top - 0].nodeType === TypeScript.NodeType.List : boolean
->                                                                                                                                                                                      : ^^^^^^^
->this.count() >= 2 &&                this.asts[this.top - 1].nodeType === TypeScript.NodeType.ArrayLit : boolean
->                                                                                                      : ^^^^^^^
->this.count() >= 2 : boolean
->                  : ^^^^^^^
->this.count() : number
->             : ^^^^^^
->this.count : () => number
->           : ^^^^^^^^^^^^
->this : this
->     : ^^^^
->count : () => number
->      : ^^^^^^^^^^^^
->2 : 2
->  : ^
-
-                this.asts[this.top - 1].nodeType === TypeScript.NodeType.ArrayLit &&
->this.asts[this.top - 1].nodeType === TypeScript.NodeType.ArrayLit : boolean
->                                                                  : ^^^^^^^
->this.asts[this.top - 1].nodeType : any
->                                 : ^^^
->this.asts[this.top - 1] : TypeScript.AST
->                        : ^^^^^^^^^^^^^^
->this.asts : TypeScript.AST[]
->          : ^^^^^^^^^^^^^^^^
->this : this
->     : ^^^^
->asts : TypeScript.AST[]
->     : ^^^^^^^^^^^^^^^^
->this.top - 1 : number
->             : ^^^^^^
->this.top : number
->         : ^^^^^^
->this : this
->     : ^^^^
->top : number
->    : ^^^^^^
->1 : 1
->  : ^
->nodeType : any
->         : ^^^
->TypeScript.NodeType.ArrayLit : any
->                             : ^^^
->TypeScript.NodeType : any
->                    : ^^^
->TypeScript : typeof TypeScript
->           : ^^^^^^^^^^^^^^^^^
->NodeType : any
->         : ^^^
->ArrayLit : any
->         : ^^^
-
-                this.asts[this.top - 0].nodeType === TypeScript.NodeType.List &&
->this.asts[this.top - 0].nodeType === TypeScript.NodeType.List : boolean
->                                                              : ^^^^^^^
->this.asts[this.top - 0].nodeType : any
->                                 : ^^^
->this.asts[this.top - 0] : TypeScript.AST
->                        : ^^^^^^^^^^^^^^
->this.asts : TypeScript.AST[]
->          : ^^^^^^^^^^^^^^^^
->this : this
->     : ^^^^
->asts : TypeScript.AST[]
->     : ^^^^^^^^^^^^^^^^
->this.top - 0 : number
->             : ^^^^^^
->this.top : number
->         : ^^^^^^
->this : this
->     : ^^^^
->top : number
->    : ^^^^^^
->0 : 0
->  : ^
->nodeType : any
->         : ^^^
->TypeScript.NodeType.List : any
->                         : ^^^
->TypeScript.NodeType : any
->                    : ^^^
->TypeScript : typeof TypeScript
->           : ^^^^^^^^^^^^^^^^^
->NodeType : any
->         : ^^^
->List : any
->     : ^^^
-
-                (<TypeScript.UnaryExpression>this.asts[this.top - 1]).operand == this.asts[this.top - 0];
->(<TypeScript.UnaryExpression>this.asts[this.top - 1]).operand == this.asts[this.top - 0] : boolean
->                                                                                         : ^^^^^^^
->(<TypeScript.UnaryExpression>this.asts[this.top - 1]).operand : any
->                                                              : ^^^
->(<TypeScript.UnaryExpression>this.asts[this.top - 1]) : TypeScript.UnaryExpression
->                                                      : ^^^^^^^^^^^^^^^^^^^^^^^^^^
-><TypeScript.UnaryExpression>this.asts[this.top - 1] : TypeScript.UnaryExpression
->                                                    : ^^^^^^^^^^^^^^^^^^^^^^^^^^
->TypeScript : any
->           : ^^^
->this.asts[this.top - 1] : TypeScript.AST
->                        : ^^^^^^^^^^^^^^
->this.asts : TypeScript.AST[]
->          : ^^^^^^^^^^^^^^^^
->this : this
->     : ^^^^
->asts : TypeScript.AST[]
->     : ^^^^^^^^^^^^^^^^
->this.top - 1 : number
->             : ^^^^^^
->this.top : number
->         : ^^^^^^
->this : this
->     : ^^^^
->top : number
->    : ^^^^^^
->1 : 1
->  : ^
->operand : any
->        : ^^^
->this.asts[this.top - 0] : TypeScript.AST
->                        : ^^^^^^^^^^^^^^
->this.asts : TypeScript.AST[]
->          : ^^^^^^^^^^^^^^^^
->this : this
->     : ^^^^
->asts : TypeScript.AST[]
->     : ^^^^^^^^^^^^^^^^
->this.top - 0 : number
->             : ^^^^^^
->this.top : number
->         : ^^^^^^
->this : this
->     : ^^^^
->top : number
->    : ^^^^^^
->0 : 0
->  : ^
-        }
-
-        public isTargetOfMember(): boolean {
->isTargetOfMember : () => boolean
->                 : ^^^^^^       
-
-            return this.count() >= 2 &&
->this.count() >= 2 &&                this.asts[this.top - 1].nodeType === TypeScript.NodeType.Member &&                (<TypeScript.BinaryExpression>this.asts[this.top - 1]).operand1 === this.asts[this.top - 0] : boolean
->                                                                                                                                                                                                                  : ^^^^^^^
->this.count() >= 2 &&                this.asts[this.top - 1].nodeType === TypeScript.NodeType.Member : boolean
->                                                                                                    : ^^^^^^^
->this.count() >= 2 : boolean
->                  : ^^^^^^^
->this.count() : number
->             : ^^^^^^
->this.count : () => number
->           : ^^^^^^^^^^^^
->this : this
->     : ^^^^
->count : () => number
->      : ^^^^^^^^^^^^
->2 : 2
->  : ^
-
-                this.asts[this.top - 1].nodeType === TypeScript.NodeType.Member &&
->this.asts[this.top - 1].nodeType === TypeScript.NodeType.Member : boolean
->                                                                : ^^^^^^^
->this.asts[this.top - 1].nodeType : any
->                                 : ^^^
->this.asts[this.top - 1] : TypeScript.AST
->                        : ^^^^^^^^^^^^^^
->this.asts : TypeScript.AST[]
->          : ^^^^^^^^^^^^^^^^
->this : this
->     : ^^^^
->asts : TypeScript.AST[]
->     : ^^^^^^^^^^^^^^^^
->this.top - 1 : number
->             : ^^^^^^
->this.top : number
->         : ^^^^^^
->this : this
->     : ^^^^
->top : number
->    : ^^^^^^
->1 : 1
->  : ^
->nodeType : any
->         : ^^^
->TypeScript.NodeType.Member : any
->                           : ^^^
->TypeScript.NodeType : any
->                    : ^^^
->TypeScript : typeof TypeScript
->           : ^^^^^^^^^^^^^^^^^
->NodeType : any
->         : ^^^
->Member : any
->       : ^^^
-
-                (<TypeScript.BinaryExpression>this.asts[this.top - 1]).operand1 === this.asts[this.top - 0];
->(<TypeScript.BinaryExpression>this.asts[this.top - 1]).operand1 === this.asts[this.top - 0] : boolean
->                                                                                            : ^^^^^^^
->(<TypeScript.BinaryExpression>this.asts[this.top - 1]).operand1 : any
->                                                                : ^^^
->(<TypeScript.BinaryExpression>this.asts[this.top - 1]) : TypeScript.BinaryExpression
->                                                       : ^^^^^^^^^^^^^^^^^^^^^^^^^^^
-><TypeScript.BinaryExpression>this.asts[this.top - 1] : TypeScript.BinaryExpression
->                                                     : ^^^^^^^^^^^^^^^^^^^^^^^^^^^
->TypeScript : any
->           : ^^^
->this.asts[this.top - 1] : TypeScript.AST
->                        : ^^^^^^^^^^^^^^
->this.asts : TypeScript.AST[]
->          : ^^^^^^^^^^^^^^^^
->this : this
->     : ^^^^
->asts : TypeScript.AST[]
->     : ^^^^^^^^^^^^^^^^
->this.top - 1 : number
->             : ^^^^^^
->this.top : number
->         : ^^^^^^
->this : this
->     : ^^^^
->top : number
->    : ^^^^^^
->1 : 1
->  : ^
->operand1 : any
->         : ^^^
->this.asts[this.top - 0] : TypeScript.AST
->                        : ^^^^^^^^^^^^^^
->this.asts : TypeScript.AST[]
->          : ^^^^^^^^^^^^^^^^
->this : this
->     : ^^^^
->asts : TypeScript.AST[]
->     : ^^^^^^^^^^^^^^^^
->this.top - 0 : number
->             : ^^^^^^
->this.top : number
->         : ^^^^^^
->this : this
->     : ^^^^
->top : number
->    : ^^^^^^
->0 : 0
->  : ^
-        }
-
-        public isMemberOfMember(): boolean {
->isMemberOfMember : () => boolean
->                 : ^^^^^^       
-
-            return this.count() >= 2 &&
->this.count() >= 2 &&                this.asts[this.top - 1].nodeType === TypeScript.NodeType.Member &&                (<TypeScript.BinaryExpression>this.asts[this.top - 1]).operand2 === this.asts[this.top - 0] : boolean
->                                                                                                                                                                                                                  : ^^^^^^^
->this.count() >= 2 &&                this.asts[this.top - 1].nodeType === TypeScript.NodeType.Member : boolean
->                                                                                                    : ^^^^^^^
->this.count() >= 2 : boolean
->                  : ^^^^^^^
->this.count() : number
->             : ^^^^^^
->this.count : () => number
->           : ^^^^^^^^^^^^
->this : this
->     : ^^^^
->count : () => number
->      : ^^^^^^^^^^^^
->2 : 2
->  : ^
-
-                this.asts[this.top - 1].nodeType === TypeScript.NodeType.Member &&
->this.asts[this.top - 1].nodeType === TypeScript.NodeType.Member : boolean
->                                                                : ^^^^^^^
->this.asts[this.top - 1].nodeType : any
->                                 : ^^^
->this.asts[this.top - 1] : TypeScript.AST
->                        : ^^^^^^^^^^^^^^
->this.asts : TypeScript.AST[]
->          : ^^^^^^^^^^^^^^^^
->this : this
->     : ^^^^
->asts : TypeScript.AST[]
->     : ^^^^^^^^^^^^^^^^
->this.top - 1 : number
->             : ^^^^^^
->this.top : number
->         : ^^^^^^
->this : this
->     : ^^^^
->top : number
->    : ^^^^^^
->1 : 1
->  : ^
->nodeType : any
->         : ^^^
->TypeScript.NodeType.Member : any
->                           : ^^^
->TypeScript.NodeType : any
->                    : ^^^
->TypeScript : typeof TypeScript
->           : ^^^^^^^^^^^^^^^^^
->NodeType : any
->         : ^^^
->Member : any
->       : ^^^
-
-                (<TypeScript.BinaryExpression>this.asts[this.top - 1]).operand2 === this.asts[this.top - 0];
->(<TypeScript.BinaryExpression>this.asts[this.top - 1]).operand2 === this.asts[this.top - 0] : boolean
->                                                                                            : ^^^^^^^
->(<TypeScript.BinaryExpression>this.asts[this.top - 1]).operand2 : any
->                                                                : ^^^
->(<TypeScript.BinaryExpression>this.asts[this.top - 1]) : TypeScript.BinaryExpression
->                                                       : ^^^^^^^^^^^^^^^^^^^^^^^^^^^
-><TypeScript.BinaryExpression>this.asts[this.top - 1] : TypeScript.BinaryExpression
->                                                     : ^^^^^^^^^^^^^^^^^^^^^^^^^^^
->TypeScript : any
->           : ^^^
->this.asts[this.top - 1] : TypeScript.AST
->                        : ^^^^^^^^^^^^^^
->this.asts : TypeScript.AST[]
->          : ^^^^^^^^^^^^^^^^
->this : this
->     : ^^^^
->asts : TypeScript.AST[]
->     : ^^^^^^^^^^^^^^^^
->this.top - 1 : number
->             : ^^^^^^
->this.top : number
->         : ^^^^^^
->this : this
->     : ^^^^
->top : number
->    : ^^^^^^
->1 : 1
->  : ^
->operand2 : any
->         : ^^^
->this.asts[this.top - 0] : TypeScript.AST
->                        : ^^^^^^^^^^^^^^
->this.asts : TypeScript.AST[]
->          : ^^^^^^^^^^^^^^^^
->this : this
->     : ^^^^
->asts : TypeScript.AST[]
->     : ^^^^^^^^^^^^^^^^
->this.top - 0 : number
->             : ^^^^^^
->this.top : number
->         : ^^^^^^
->this : this
->     : ^^^^
->top : number
->    : ^^^^^^
->0 : 0
->  : ^
-        }
-
-        public isItemOfList(): boolean {
->isItemOfList : () => boolean
->             : ^^^^^^       
-
-            return this.count() >= 2 &&
->this.count() >= 2 &&                this.asts[this.top - 1].nodeType === TypeScript.NodeType.List : boolean
->                                                                                                  : ^^^^^^^
->this.count() >= 2 : boolean
->                  : ^^^^^^^
->this.count() : number
->             : ^^^^^^
->this.count : () => number
->           : ^^^^^^^^^^^^
->this : this
->     : ^^^^
->count : () => number
->      : ^^^^^^^^^^^^
->2 : 2
->  : ^
-
-                this.asts[this.top - 1].nodeType === TypeScript.NodeType.List;
->this.asts[this.top - 1].nodeType === TypeScript.NodeType.List : boolean
->                                                              : ^^^^^^^
->this.asts[this.top - 1].nodeType : any
->                                 : ^^^
->this.asts[this.top - 1] : TypeScript.AST
->                        : ^^^^^^^^^^^^^^
->this.asts : TypeScript.AST[]
->          : ^^^^^^^^^^^^^^^^
->this : this
->     : ^^^^
->asts : TypeScript.AST[]
->     : ^^^^^^^^^^^^^^^^
->this.top - 1 : number
->             : ^^^^^^
->this.top : number
->         : ^^^^^^
->this : this
->     : ^^^^
->top : number
->    : ^^^^^^
->1 : 1
->  : ^
->nodeType : any
->         : ^^^
->TypeScript.NodeType.List : any
->                         : ^^^
->TypeScript.NodeType : any
->                    : ^^^
->TypeScript : typeof TypeScript
->           : ^^^^^^^^^^^^^^^^^
->NodeType : any
->         : ^^^
->List : any
->     : ^^^
-
-            //(<Tools.ASTList>this.asts[this.top - 1]).operand2 === this.asts[this.top - 0];
-        }
-
-        public isThenOfIf(): boolean {
->isThenOfIf : () => boolean
->           : ^^^^^^       
-
-            return this.count() >= 2 &&
->this.count() >= 2 &&                this.asts[this.top - 1].nodeType === TypeScript.NodeType.If &&                (<TypeScript.IfStatement>this.asts[this.top - 1]).thenBod == this.asts[this.top - 0] : boolean
->                                                                                                                                                                                                       : ^^^^^^^
->this.count() >= 2 &&                this.asts[this.top - 1].nodeType === TypeScript.NodeType.If : boolean
->                                                                                                : ^^^^^^^
->this.count() >= 2 : boolean
->                  : ^^^^^^^
->this.count() : number
->             : ^^^^^^
->this.count : () => number
->           : ^^^^^^^^^^^^
->this : this
->     : ^^^^
->count : () => number
->      : ^^^^^^^^^^^^
->2 : 2
->  : ^
-
-                this.asts[this.top - 1].nodeType === TypeScript.NodeType.If &&
->this.asts[this.top - 1].nodeType === TypeScript.NodeType.If : boolean
->                                                            : ^^^^^^^
->this.asts[this.top - 1].nodeType : any
->                                 : ^^^
->this.asts[this.top - 1] : TypeScript.AST
->                        : ^^^^^^^^^^^^^^
->this.asts : TypeScript.AST[]
->          : ^^^^^^^^^^^^^^^^
->this : this
->     : ^^^^
->asts : TypeScript.AST[]
->     : ^^^^^^^^^^^^^^^^
->this.top - 1 : number
->             : ^^^^^^
->this.top : number
->         : ^^^^^^
->this : this
->     : ^^^^
->top : number
->    : ^^^^^^
->1 : 1
->  : ^
->nodeType : any
->         : ^^^
->TypeScript.NodeType.If : any
->                       : ^^^
->TypeScript.NodeType : any
->                    : ^^^
->TypeScript : typeof TypeScript
->           : ^^^^^^^^^^^^^^^^^
->NodeType : any
->         : ^^^
->If : any
->   : ^^^
-
-                (<TypeScript.IfStatement>this.asts[this.top - 1]).thenBod == this.asts[this.top - 0];
->(<TypeScript.IfStatement>this.asts[this.top - 1]).thenBod == this.asts[this.top - 0] : boolean
->                                                                                     : ^^^^^^^
->(<TypeScript.IfStatement>this.asts[this.top - 1]).thenBod : any
->                                                          : ^^^
->(<TypeScript.IfStatement>this.asts[this.top - 1]) : TypeScript.IfStatement
->                                                  : ^^^^^^^^^^^^^^^^^^^^^^
-><TypeScript.IfStatement>this.asts[this.top - 1] : TypeScript.IfStatement
->                                                : ^^^^^^^^^^^^^^^^^^^^^^
->TypeScript : any
->           : ^^^
->this.asts[this.top - 1] : TypeScript.AST
->                        : ^^^^^^^^^^^^^^
->this.asts : TypeScript.AST[]
->          : ^^^^^^^^^^^^^^^^
->this : this
->     : ^^^^
->asts : TypeScript.AST[]
->     : ^^^^^^^^^^^^^^^^
->this.top - 1 : number
->             : ^^^^^^
->this.top : number
->         : ^^^^^^
->this : this
->     : ^^^^
->top : number
->    : ^^^^^^
->1 : 1
->  : ^
->thenBod : any
->        : ^^^
->this.asts[this.top - 0] : TypeScript.AST
->                        : ^^^^^^^^^^^^^^
->this.asts : TypeScript.AST[]
->          : ^^^^^^^^^^^^^^^^
->this : this
->     : ^^^^
->asts : TypeScript.AST[]
->     : ^^^^^^^^^^^^^^^^
->this.top - 0 : number
->             : ^^^^^^
->this.top : number
->         : ^^^^^^
->this : this
->     : ^^^^
->top : number
->    : ^^^^^^
->0 : 0
->  : ^
-        }
-
-        public isElseOfIf(): boolean {
->isElseOfIf : () => boolean
->           : ^^^^^^       
-
-            return this.count() >= 2 &&
->this.count() >= 2 &&                this.asts[this.top - 1].nodeType === TypeScript.NodeType.If &&                (<TypeScript.IfStatement>this.asts[this.top - 1]).elseBod == this.asts[this.top - 0] : boolean
->                                                                                                                                                                                                       : ^^^^^^^
->this.count() >= 2 &&                this.asts[this.top - 1].nodeType === TypeScript.NodeType.If : boolean
->                                                                                                : ^^^^^^^
->this.count() >= 2 : boolean
->                  : ^^^^^^^
->this.count() : number
->             : ^^^^^^
->this.count : () => number
->           : ^^^^^^^^^^^^
->this : this
->     : ^^^^
->count : () => number
->      : ^^^^^^^^^^^^
->2 : 2
->  : ^
-
-                this.asts[this.top - 1].nodeType === TypeScript.NodeType.If &&
->this.asts[this.top - 1].nodeType === TypeScript.NodeType.If : boolean
->                                                            : ^^^^^^^
->this.asts[this.top - 1].nodeType : any
->                                 : ^^^
->this.asts[this.top - 1] : TypeScript.AST
->                        : ^^^^^^^^^^^^^^
->this.asts : TypeScript.AST[]
->          : ^^^^^^^^^^^^^^^^
->this : this
->     : ^^^^
->asts : TypeScript.AST[]
->     : ^^^^^^^^^^^^^^^^
->this.top - 1 : number
->             : ^^^^^^
->this.top : number
->         : ^^^^^^
->this : this
->     : ^^^^
->top : number
->    : ^^^^^^
->1 : 1
->  : ^
->nodeType : any
->         : ^^^
->TypeScript.NodeType.If : any
->                       : ^^^
->TypeScript.NodeType : any
->                    : ^^^
->TypeScript : typeof TypeScript
->           : ^^^^^^^^^^^^^^^^^
->NodeType : any
->         : ^^^
->If : any
->   : ^^^
-
-                (<TypeScript.IfStatement>this.asts[this.top - 1]).elseBod == this.asts[this.top - 0];
->(<TypeScript.IfStatement>this.asts[this.top - 1]).elseBod == this.asts[this.top - 0] : boolean
->                                                                                     : ^^^^^^^
->(<TypeScript.IfStatement>this.asts[this.top - 1]).elseBod : any
->                                                          : ^^^
->(<TypeScript.IfStatement>this.asts[this.top - 1]) : TypeScript.IfStatement
->                                                  : ^^^^^^^^^^^^^^^^^^^^^^
-><TypeScript.IfStatement>this.asts[this.top - 1] : TypeScript.IfStatement
->                                                : ^^^^^^^^^^^^^^^^^^^^^^
->TypeScript : any
->           : ^^^
->this.asts[this.top - 1] : TypeScript.AST
->                        : ^^^^^^^^^^^^^^
->this.asts : TypeScript.AST[]
->          : ^^^^^^^^^^^^^^^^
->this : this
->     : ^^^^
->asts : TypeScript.AST[]
->     : ^^^^^^^^^^^^^^^^
->this.top - 1 : number
->             : ^^^^^^
->this.top : number
->         : ^^^^^^
->this : this
->     : ^^^^
->top : number
->    : ^^^^^^
->1 : 1
->  : ^
->elseBod : any
->        : ^^^
->this.asts[this.top - 0] : TypeScript.AST
->                        : ^^^^^^^^^^^^^^
->this.asts : TypeScript.AST[]
->          : ^^^^^^^^^^^^^^^^
->this : this
->     : ^^^^
->asts : TypeScript.AST[]
->     : ^^^^^^^^^^^^^^^^
->this.top - 0 : number
->             : ^^^^^^
->this.top : number
->         : ^^^^^^
->this : this
->     : ^^^^
->top : number
->    : ^^^^^^
->0 : 0
->  : ^
-        }
-
-        public isBodyOfDefaultCase(): boolean {
->isBodyOfDefaultCase : () => boolean
->                    : ^^^^^^       
-
-            return this.isBodyOfCase();
->this.isBodyOfCase() : boolean
->                    : ^^^^^^^
->this.isBodyOfCase : () => boolean
->                  : ^^^^^^^^^^^^^
->this : this
->     : ^^^^
->isBodyOfCase : () => boolean
->             : ^^^^^^^^^^^^^
-        }
-
-        public isSingleStatementList(): boolean {
->isSingleStatementList : () => boolean
->                      : ^^^^^^       
-
-            return this.count() >= 1 &&
->this.count() >= 1 &&                this.asts[this.top].nodeType === TypeScript.NodeType.List &&                (<TypeScript.ASTList>this.asts[this.top]).members.length === 1 : boolean
->                                                                                                                                                                               : ^^^^^^^
->this.count() >= 1 &&                this.asts[this.top].nodeType === TypeScript.NodeType.List : boolean
->                                                                                              : ^^^^^^^
->this.count() >= 1 : boolean
->                  : ^^^^^^^
->this.count() : number
->             : ^^^^^^
->this.count : () => number
->           : ^^^^^^^^^^^^
->this : this
->     : ^^^^
->count : () => number
->      : ^^^^^^^^^^^^
->1 : 1
->  : ^
-
-                this.asts[this.top].nodeType === TypeScript.NodeType.List &&
->this.asts[this.top].nodeType === TypeScript.NodeType.List : boolean
->                                                          : ^^^^^^^
->this.asts[this.top].nodeType : any
->                             : ^^^
->this.asts[this.top] : TypeScript.AST
->                    : ^^^^^^^^^^^^^^
->this.asts : TypeScript.AST[]
->          : ^^^^^^^^^^^^^^^^
->this : this
->     : ^^^^
->asts : TypeScript.AST[]
->     : ^^^^^^^^^^^^^^^^
->this.top : number
->         : ^^^^^^
->this : this
->     : ^^^^
->top : number
->    : ^^^^^^
->nodeType : any
->         : ^^^
->TypeScript.NodeType.List : any
->                         : ^^^
->TypeScript.NodeType : any
->                    : ^^^
->TypeScript : typeof TypeScript
->           : ^^^^^^^^^^^^^^^^^
->NodeType : any
->         : ^^^
->List : any
->     : ^^^
-
-                (<TypeScript.ASTList>this.asts[this.top]).members.length === 1;
->(<TypeScript.ASTList>this.asts[this.top]).members.length === 1 : boolean
->                                                               : ^^^^^^^
->(<TypeScript.ASTList>this.asts[this.top]).members.length : any
->                                                         : ^^^
->(<TypeScript.ASTList>this.asts[this.top]).members : any
->                                                  : ^^^
->(<TypeScript.ASTList>this.asts[this.top]) : TypeScript.ASTList
->                                          : ^^^^^^^^^^^^^^^^^^
-><TypeScript.ASTList>this.asts[this.top] : TypeScript.ASTList
->                                        : ^^^^^^^^^^^^^^^^^^
->TypeScript : any
->           : ^^^
->this.asts[this.top] : TypeScript.AST
->                    : ^^^^^^^^^^^^^^
->this.asts : TypeScript.AST[]
->          : ^^^^^^^^^^^^^^^^
->this : this
->     : ^^^^
->asts : TypeScript.AST[]
->     : ^^^^^^^^^^^^^^^^
->this.top : number
->         : ^^^^^^
->this : this
->     : ^^^^
->top : number
->    : ^^^^^^
->members : any
->        : ^^^
->length : any
->       : ^^^
->1 : 1
->  : ^
-        }
-
-        public isArgumentListOfFunction(): boolean {
->isArgumentListOfFunction : () => boolean
->                         : ^^^^^^       
-
-            return this.count() >= 2 &&
->this.count() >= 2 &&                this.asts[this.top - 0].nodeType === TypeScript.NodeType.List &&                this.asts[this.top - 1].nodeType === TypeScript.NodeType.FuncDecl &&                (<TypeScript.FuncDecl>this.asts[this.top - 1]).arguments === this.asts[this.top - 0] : boolean
->                                                                                                                                                                                                                                                                                             : ^^^^^^^
->this.count() >= 2 &&                this.asts[this.top - 0].nodeType === TypeScript.NodeType.List &&                this.asts[this.top - 1].nodeType === TypeScript.NodeType.FuncDecl : boolean
->                                                                                                                                                                                      : ^^^^^^^
->this.count() >= 2 &&                this.asts[this.top - 0].nodeType === TypeScript.NodeType.List : boolean
->                                                                                                  : ^^^^^^^
->this.count() >= 2 : boolean
->                  : ^^^^^^^
->this.count() : number
->             : ^^^^^^
->this.count : () => number
->           : ^^^^^^^^^^^^
->this : this
->     : ^^^^
->count : () => number
->      : ^^^^^^^^^^^^
->2 : 2
->  : ^
-
-                this.asts[this.top - 0].nodeType === TypeScript.NodeType.List &&
->this.asts[this.top - 0].nodeType === TypeScript.NodeType.List : boolean
->                                                              : ^^^^^^^
->this.asts[this.top - 0].nodeType : any
->                                 : ^^^
->this.asts[this.top - 0] : TypeScript.AST
->                        : ^^^^^^^^^^^^^^
->this.asts : TypeScript.AST[]
->          : ^^^^^^^^^^^^^^^^
->this : this
->     : ^^^^
->asts : TypeScript.AST[]
->     : ^^^^^^^^^^^^^^^^
->this.top - 0 : number
->             : ^^^^^^
->this.top : number
->         : ^^^^^^
->this : this
->     : ^^^^
->top : number
->    : ^^^^^^
->0 : 0
->  : ^
->nodeType : any
->         : ^^^
->TypeScript.NodeType.List : any
->                         : ^^^
->TypeScript.NodeType : any
->                    : ^^^
->TypeScript : typeof TypeScript
->           : ^^^^^^^^^^^^^^^^^
->NodeType : any
->         : ^^^
->List : any
->     : ^^^
-
-                this.asts[this.top - 1].nodeType === TypeScript.NodeType.FuncDecl &&
->this.asts[this.top - 1].nodeType === TypeScript.NodeType.FuncDecl : boolean
->                                                                  : ^^^^^^^
->this.asts[this.top - 1].nodeType : any
->                                 : ^^^
->this.asts[this.top - 1] : TypeScript.AST
->                        : ^^^^^^^^^^^^^^
->this.asts : TypeScript.AST[]
->          : ^^^^^^^^^^^^^^^^
->this : this
->     : ^^^^
->asts : TypeScript.AST[]
->     : ^^^^^^^^^^^^^^^^
->this.top - 1 : number
->             : ^^^^^^
->this.top : number
->         : ^^^^^^
->this : this
->     : ^^^^
->top : number
->    : ^^^^^^
->1 : 1
->  : ^
->nodeType : any
->         : ^^^
->TypeScript.NodeType.FuncDecl : any
->                             : ^^^
->TypeScript.NodeType : any
->                    : ^^^
->TypeScript : typeof TypeScript
->           : ^^^^^^^^^^^^^^^^^
->NodeType : any
->         : ^^^
->FuncDecl : any
->         : ^^^
-
-                (<TypeScript.FuncDecl>this.asts[this.top - 1]).arguments === this.asts[this.top - 0];
->(<TypeScript.FuncDecl>this.asts[this.top - 1]).arguments === this.asts[this.top - 0] : boolean
->                                                                                     : ^^^^^^^
->(<TypeScript.FuncDecl>this.asts[this.top - 1]).arguments : any
->                                                         : ^^^
->(<TypeScript.FuncDecl>this.asts[this.top - 1]) : TypeScript.FuncDecl
->                                               : ^^^^^^^^^^^^^^^^^^^
-><TypeScript.FuncDecl>this.asts[this.top - 1] : TypeScript.FuncDecl
->                                             : ^^^^^^^^^^^^^^^^^^^
->TypeScript : any
->           : ^^^
->this.asts[this.top - 1] : TypeScript.AST
->                        : ^^^^^^^^^^^^^^
->this.asts : TypeScript.AST[]
->          : ^^^^^^^^^^^^^^^^
->this : this
->     : ^^^^
->asts : TypeScript.AST[]
->     : ^^^^^^^^^^^^^^^^
->this.top - 1 : number
->             : ^^^^^^
->this.top : number
->         : ^^^^^^
->this : this
->     : ^^^^
->top : number
->    : ^^^^^^
->1 : 1
->  : ^
->arguments : any
->          : ^^^
->this.asts[this.top - 0] : TypeScript.AST
->                        : ^^^^^^^^^^^^^^
->this.asts : TypeScript.AST[]
->          : ^^^^^^^^^^^^^^^^
->this : this
->     : ^^^^
->asts : TypeScript.AST[]
->     : ^^^^^^^^^^^^^^^^
->this.top - 0 : number
->             : ^^^^^^
->this.top : number
->         : ^^^^^^
->this : this
->     : ^^^^
->top : number
->    : ^^^^^^
->0 : 0
->  : ^
-        }
-
-        public isArgumentOfFunction(): boolean {
->isArgumentOfFunction : () => boolean
->                     : ^^^^^^       
-
-            return this.count() >= 3 &&
->this.count() >= 3 &&                this.asts[this.top - 1].nodeType === TypeScript.NodeType.List &&                this.asts[this.top - 2].nodeType === TypeScript.NodeType.FuncDecl &&                (<TypeScript.FuncDecl>this.asts[this.top - 2]).arguments === this.asts[this.top - 1] : boolean
->                                                                                                                                                                                                                                                                                             : ^^^^^^^
->this.count() >= 3 &&                this.asts[this.top - 1].nodeType === TypeScript.NodeType.List &&                this.asts[this.top - 2].nodeType === TypeScript.NodeType.FuncDecl : boolean
->                                                                                                                                                                                      : ^^^^^^^
->this.count() >= 3 &&                this.asts[this.top - 1].nodeType === TypeScript.NodeType.List : boolean
->                                                                                                  : ^^^^^^^
->this.count() >= 3 : boolean
->                  : ^^^^^^^
->this.count() : number
->             : ^^^^^^
->this.count : () => number
->           : ^^^^^^^^^^^^
->this : this
->     : ^^^^
->count : () => number
->      : ^^^^^^^^^^^^
->3 : 3
->  : ^
-
-                this.asts[this.top - 1].nodeType === TypeScript.NodeType.List &&
->this.asts[this.top - 1].nodeType === TypeScript.NodeType.List : boolean
->                                                              : ^^^^^^^
->this.asts[this.top - 1].nodeType : any
->                                 : ^^^
->this.asts[this.top - 1] : TypeScript.AST
->                        : ^^^^^^^^^^^^^^
->this.asts : TypeScript.AST[]
->          : ^^^^^^^^^^^^^^^^
->this : this
->     : ^^^^
->asts : TypeScript.AST[]
->     : ^^^^^^^^^^^^^^^^
->this.top - 1 : number
->             : ^^^^^^
->this.top : number
->         : ^^^^^^
->this : this
->     : ^^^^
->top : number
->    : ^^^^^^
->1 : 1
->  : ^
->nodeType : any
->         : ^^^
->TypeScript.NodeType.List : any
->                         : ^^^
->TypeScript.NodeType : any
->                    : ^^^
->TypeScript : typeof TypeScript
->           : ^^^^^^^^^^^^^^^^^
->NodeType : any
->         : ^^^
->List : any
->     : ^^^
-
-                this.asts[this.top - 2].nodeType === TypeScript.NodeType.FuncDecl &&
->this.asts[this.top - 2].nodeType === TypeScript.NodeType.FuncDecl : boolean
->                                                                  : ^^^^^^^
->this.asts[this.top - 2].nodeType : any
->                                 : ^^^
->this.asts[this.top - 2] : TypeScript.AST
->                        : ^^^^^^^^^^^^^^
->this.asts : TypeScript.AST[]
->          : ^^^^^^^^^^^^^^^^
->this : this
->     : ^^^^
->asts : TypeScript.AST[]
->     : ^^^^^^^^^^^^^^^^
->this.top - 2 : number
->             : ^^^^^^
->this.top : number
->         : ^^^^^^
->this : this
->     : ^^^^
->top : number
->    : ^^^^^^
->2 : 2
->  : ^
->nodeType : any
->         : ^^^
->TypeScript.NodeType.FuncDecl : any
->                             : ^^^
->TypeScript.NodeType : any
->                    : ^^^
->TypeScript : typeof TypeScript
->           : ^^^^^^^^^^^^^^^^^
->NodeType : any
->         : ^^^
->FuncDecl : any
->         : ^^^
-
-                (<TypeScript.FuncDecl>this.asts[this.top - 2]).arguments === this.asts[this.top - 1];
->(<TypeScript.FuncDecl>this.asts[this.top - 2]).arguments === this.asts[this.top - 1] : boolean
->                                                                                     : ^^^^^^^
->(<TypeScript.FuncDecl>this.asts[this.top - 2]).arguments : any
->                                                         : ^^^
->(<TypeScript.FuncDecl>this.asts[this.top - 2]) : TypeScript.FuncDecl
->                                               : ^^^^^^^^^^^^^^^^^^^
-><TypeScript.FuncDecl>this.asts[this.top - 2] : TypeScript.FuncDecl
->                                             : ^^^^^^^^^^^^^^^^^^^
->TypeScript : any
->           : ^^^
->this.asts[this.top - 2] : TypeScript.AST
->                        : ^^^^^^^^^^^^^^
->this.asts : TypeScript.AST[]
->          : ^^^^^^^^^^^^^^^^
->this : this
->     : ^^^^
->asts : TypeScript.AST[]
->     : ^^^^^^^^^^^^^^^^
->this.top - 2 : number
->             : ^^^^^^
->this.top : number
->         : ^^^^^^
->this : this
->     : ^^^^
->top : number
->    : ^^^^^^
->2 : 2
->  : ^
->arguments : any
->          : ^^^
->this.asts[this.top - 1] : TypeScript.AST
->                        : ^^^^^^^^^^^^^^
->this.asts : TypeScript.AST[]
->          : ^^^^^^^^^^^^^^^^
->this : this
->     : ^^^^
->asts : TypeScript.AST[]
->     : ^^^^^^^^^^^^^^^^
->this.top - 1 : number
->             : ^^^^^^
->this.top : number
->         : ^^^^^^
->this : this
->     : ^^^^
->top : number
->    : ^^^^^^
->1 : 1
->  : ^
-        }
-
-        public isArgumentListOfCall(): boolean {
->isArgumentListOfCall : () => boolean
->                     : ^^^^^^       
-
-            return this.count() >= 2 &&
->this.count() >= 2 &&                this.asts[this.top - 0].nodeType === TypeScript.NodeType.List &&                this.asts[this.top - 1].nodeType === TypeScript.NodeType.Call &&                (<TypeScript.CallExpression>this.asts[this.top - 1]).arguments === this.asts[this.top - 0] : boolean
->                                                                                                                                                                                                                                                                                               : ^^^^^^^
->this.count() >= 2 &&                this.asts[this.top - 0].nodeType === TypeScript.NodeType.List &&                this.asts[this.top - 1].nodeType === TypeScript.NodeType.Call : boolean
->                                                                                                                                                                                  : ^^^^^^^
->this.count() >= 2 &&                this.asts[this.top - 0].nodeType === TypeScript.NodeType.List : boolean
->                                                                                                  : ^^^^^^^
->this.count() >= 2 : boolean
->                  : ^^^^^^^
->this.count() : number
->             : ^^^^^^
->this.count : () => number
->           : ^^^^^^^^^^^^
->this : this
->     : ^^^^
->count : () => number
->      : ^^^^^^^^^^^^
->2 : 2
->  : ^
-
-                this.asts[this.top - 0].nodeType === TypeScript.NodeType.List &&
->this.asts[this.top - 0].nodeType === TypeScript.NodeType.List : boolean
->                                                              : ^^^^^^^
->this.asts[this.top - 0].nodeType : any
->                                 : ^^^
->this.asts[this.top - 0] : TypeScript.AST
->                        : ^^^^^^^^^^^^^^
->this.asts : TypeScript.AST[]
->          : ^^^^^^^^^^^^^^^^
->this : this
->     : ^^^^
->asts : TypeScript.AST[]
->     : ^^^^^^^^^^^^^^^^
->this.top - 0 : number
->             : ^^^^^^
->this.top : number
->         : ^^^^^^
->this : this
->     : ^^^^
->top : number
->    : ^^^^^^
->0 : 0
->  : ^
->nodeType : any
->         : ^^^
->TypeScript.NodeType.List : any
->                         : ^^^
->TypeScript.NodeType : any
->                    : ^^^
->TypeScript : typeof TypeScript
->           : ^^^^^^^^^^^^^^^^^
->NodeType : any
->         : ^^^
->List : any
->     : ^^^
-
-                this.asts[this.top - 1].nodeType === TypeScript.NodeType.Call &&
->this.asts[this.top - 1].nodeType === TypeScript.NodeType.Call : boolean
->                                                              : ^^^^^^^
->this.asts[this.top - 1].nodeType : any
->                                 : ^^^
->this.asts[this.top - 1] : TypeScript.AST
->                        : ^^^^^^^^^^^^^^
->this.asts : TypeScript.AST[]
->          : ^^^^^^^^^^^^^^^^
->this : this
->     : ^^^^
->asts : TypeScript.AST[]
->     : ^^^^^^^^^^^^^^^^
->this.top - 1 : number
->             : ^^^^^^
->this.top : number
->         : ^^^^^^
->this : this
->     : ^^^^
->top : number
->    : ^^^^^^
->1 : 1
->  : ^
->nodeType : any
->         : ^^^
->TypeScript.NodeType.Call : any
->                         : ^^^
->TypeScript.NodeType : any
->                    : ^^^
->TypeScript : typeof TypeScript
->           : ^^^^^^^^^^^^^^^^^
->NodeType : any
->         : ^^^
->Call : any
->     : ^^^
-
-                (<TypeScript.CallExpression>this.asts[this.top - 1]).arguments === this.asts[this.top - 0];
->(<TypeScript.CallExpression>this.asts[this.top - 1]).arguments === this.asts[this.top - 0] : boolean
->                                                                                           : ^^^^^^^
->(<TypeScript.CallExpression>this.asts[this.top - 1]).arguments : any
->                                                               : ^^^
->(<TypeScript.CallExpression>this.asts[this.top - 1]) : TypeScript.CallExpression
->                                                     : ^^^^^^^^^^^^^^^^^^^^^^^^^
-><TypeScript.CallExpression>this.asts[this.top - 1] : TypeScript.CallExpression
->                                                   : ^^^^^^^^^^^^^^^^^^^^^^^^^
->TypeScript : any
->           : ^^^
->this.asts[this.top - 1] : TypeScript.AST
->                        : ^^^^^^^^^^^^^^
->this.asts : TypeScript.AST[]
->          : ^^^^^^^^^^^^^^^^
->this : this
->     : ^^^^
->asts : TypeScript.AST[]
->     : ^^^^^^^^^^^^^^^^
->this.top - 1 : number
->             : ^^^^^^
->this.top : number
->         : ^^^^^^
->this : this
->     : ^^^^
->top : number
->    : ^^^^^^
->1 : 1
->  : ^
->arguments : any
->          : ^^^
->this.asts[this.top - 0] : TypeScript.AST
->                        : ^^^^^^^^^^^^^^
->this.asts : TypeScript.AST[]
->          : ^^^^^^^^^^^^^^^^
->this : this
->     : ^^^^
->asts : TypeScript.AST[]
->     : ^^^^^^^^^^^^^^^^
->this.top - 0 : number
->             : ^^^^^^
->this.top : number
->         : ^^^^^^
->this : this
->     : ^^^^
->top : number
->    : ^^^^^^
->0 : 0
->  : ^
-        }
-
-        public isArgumentListOfNew(): boolean {
->isArgumentListOfNew : () => boolean
->                    : ^^^^^^       
-
-            return this.count() >= 2 &&
->this.count() >= 2 &&                this.asts[this.top - 0].nodeType === TypeScript.NodeType.List &&                this.asts[this.top - 1].nodeType === TypeScript.NodeType.New &&                (<TypeScript.CallExpression>this.asts[this.top - 1]).arguments === this.asts[this.top - 0] : boolean
->                                                                                                                                                                                                                                                                                              : ^^^^^^^
->this.count() >= 2 &&                this.asts[this.top - 0].nodeType === TypeScript.NodeType.List &&                this.asts[this.top - 1].nodeType === TypeScript.NodeType.New : boolean
->                                                                                                                                                                                 : ^^^^^^^
->this.count() >= 2 &&                this.asts[this.top - 0].nodeType === TypeScript.NodeType.List : boolean
->                                                                                                  : ^^^^^^^
->this.count() >= 2 : boolean
->                  : ^^^^^^^
->this.count() : number
->             : ^^^^^^
->this.count : () => number
->           : ^^^^^^^^^^^^
->this : this
->     : ^^^^
->count : () => number
->      : ^^^^^^^^^^^^
->2 : 2
->  : ^
-
-                this.asts[this.top - 0].nodeType === TypeScript.NodeType.List &&
->this.asts[this.top - 0].nodeType === TypeScript.NodeType.List : boolean
->                                                              : ^^^^^^^
->this.asts[this.top - 0].nodeType : any
->                                 : ^^^
->this.asts[this.top - 0] : TypeScript.AST
->                        : ^^^^^^^^^^^^^^
->this.asts : TypeScript.AST[]
->          : ^^^^^^^^^^^^^^^^
->this : this
->     : ^^^^
->asts : TypeScript.AST[]
->     : ^^^^^^^^^^^^^^^^
->this.top - 0 : number
->             : ^^^^^^
->this.top : number
->         : ^^^^^^
->this : this
->     : ^^^^
->top : number
->    : ^^^^^^
->0 : 0
->  : ^
->nodeType : any
->         : ^^^
->TypeScript.NodeType.List : any
->                         : ^^^
->TypeScript.NodeType : any
->                    : ^^^
->TypeScript : typeof TypeScript
->           : ^^^^^^^^^^^^^^^^^
->NodeType : any
->         : ^^^
->List : any
->     : ^^^
-
-                this.asts[this.top - 1].nodeType === TypeScript.NodeType.New &&
->this.asts[this.top - 1].nodeType === TypeScript.NodeType.New : boolean
->                                                             : ^^^^^^^
->this.asts[this.top - 1].nodeType : any
->                                 : ^^^
->this.asts[this.top - 1] : TypeScript.AST
->                        : ^^^^^^^^^^^^^^
->this.asts : TypeScript.AST[]
->          : ^^^^^^^^^^^^^^^^
->this : this
->     : ^^^^
->asts : TypeScript.AST[]
->     : ^^^^^^^^^^^^^^^^
->this.top - 1 : number
->             : ^^^^^^
->this.top : number
->         : ^^^^^^
->this : this
->     : ^^^^
->top : number
->    : ^^^^^^
->1 : 1
->  : ^
->nodeType : any
->         : ^^^
->TypeScript.NodeType.New : any
->                        : ^^^
->TypeScript.NodeType : any
->                    : ^^^
->TypeScript : typeof TypeScript
->           : ^^^^^^^^^^^^^^^^^
->NodeType : any
->         : ^^^
->New : any
->    : ^^^
-
-                (<TypeScript.CallExpression>this.asts[this.top - 1]).arguments === this.asts[this.top - 0];
->(<TypeScript.CallExpression>this.asts[this.top - 1]).arguments === this.asts[this.top - 0] : boolean
->                                                                                           : ^^^^^^^
->(<TypeScript.CallExpression>this.asts[this.top - 1]).arguments : any
->                                                               : ^^^
->(<TypeScript.CallExpression>this.asts[this.top - 1]) : TypeScript.CallExpression
->                                                     : ^^^^^^^^^^^^^^^^^^^^^^^^^
-><TypeScript.CallExpression>this.asts[this.top - 1] : TypeScript.CallExpression
->                                                   : ^^^^^^^^^^^^^^^^^^^^^^^^^
->TypeScript : any
->           : ^^^
->this.asts[this.top - 1] : TypeScript.AST
->                        : ^^^^^^^^^^^^^^
->this.asts : TypeScript.AST[]
->          : ^^^^^^^^^^^^^^^^
->this : this
->     : ^^^^
->asts : TypeScript.AST[]
->     : ^^^^^^^^^^^^^^^^
->this.top - 1 : number
->             : ^^^^^^
->this.top : number
->         : ^^^^^^
->this : this
->     : ^^^^
->top : number
->    : ^^^^^^
->1 : 1
->  : ^
->arguments : any
->          : ^^^
->this.asts[this.top - 0] : TypeScript.AST
->                        : ^^^^^^^^^^^^^^
->this.asts : TypeScript.AST[]
->          : ^^^^^^^^^^^^^^^^
->this : this
->     : ^^^^
->asts : TypeScript.AST[]
->     : ^^^^^^^^^^^^^^^^
->this.top - 0 : number
->             : ^^^^^^
->this.top : number
->         : ^^^^^^
->this : this
->     : ^^^^
->top : number
->    : ^^^^^^
->0 : 0
->  : ^
-        }
-
-        public isSynthesizedBlock(): boolean {
->isSynthesizedBlock : () => boolean
->                   : ^^^^^^       
-
-            return this.count() >= 1 &&
->this.count() >= 1 &&                this.asts[this.top - 0].nodeType === TypeScript.NodeType.Block &&                (<TypeScript.Block>this.asts[this.top - 0]).isStatementBlock === false : boolean
->                                                                                                                                                                                            : ^^^^^^^
->this.count() >= 1 &&                this.asts[this.top - 0].nodeType === TypeScript.NodeType.Block : boolean
->                                                                                                   : ^^^^^^^
->this.count() >= 1 : boolean
->                  : ^^^^^^^
->this.count() : number
->             : ^^^^^^
->this.count : () => number
->           : ^^^^^^^^^^^^
->this : this
->     : ^^^^
->count : () => number
->      : ^^^^^^^^^^^^
->1 : 1
->  : ^
-
-                this.asts[this.top - 0].nodeType === TypeScript.NodeType.Block &&
->this.asts[this.top - 0].nodeType === TypeScript.NodeType.Block : boolean
->                                                               : ^^^^^^^
->this.asts[this.top - 0].nodeType : any
->                                 : ^^^
->this.asts[this.top - 0] : TypeScript.AST
->                        : ^^^^^^^^^^^^^^
->this.asts : TypeScript.AST[]
->          : ^^^^^^^^^^^^^^^^
->this : this
->     : ^^^^
->asts : TypeScript.AST[]
->     : ^^^^^^^^^^^^^^^^
->this.top - 0 : number
->             : ^^^^^^
->this.top : number
->         : ^^^^^^
->this : this
->     : ^^^^
->top : number
->    : ^^^^^^
->0 : 0
->  : ^
->nodeType : any
->         : ^^^
->TypeScript.NodeType.Block : any
->                          : ^^^
->TypeScript.NodeType : any
->                    : ^^^
->TypeScript : typeof TypeScript
->           : ^^^^^^^^^^^^^^^^^
->NodeType : any
->         : ^^^
->Block : any
->      : ^^^
-
-                (<TypeScript.Block>this.asts[this.top - 0]).isStatementBlock === false;
->(<TypeScript.Block>this.asts[this.top - 0]).isStatementBlock === false : boolean
->                                                                       : ^^^^^^^
->(<TypeScript.Block>this.asts[this.top - 0]).isStatementBlock : any
->                                                             : ^^^
->(<TypeScript.Block>this.asts[this.top - 0]) : TypeScript.Block
->                                            : ^^^^^^^^^^^^^^^^
-><TypeScript.Block>this.asts[this.top - 0] : TypeScript.Block
->                                          : ^^^^^^^^^^^^^^^^
->TypeScript : any
->           : ^^^
->this.asts[this.top - 0] : TypeScript.AST
->                        : ^^^^^^^^^^^^^^
->this.asts : TypeScript.AST[]
->          : ^^^^^^^^^^^^^^^^
->this : this
->     : ^^^^
->asts : TypeScript.AST[]
->     : ^^^^^^^^^^^^^^^^
->this.top - 0 : number
->             : ^^^^^^
->this.top : number
->         : ^^^^^^
->this : this
->     : ^^^^
->top : number
->    : ^^^^^^
->0 : 0
->  : ^
->isStatementBlock : any
->                 : ^^^
->false : false
->      : ^^^^^
-        }
-    }
-
-    export function isValidAstNode(ast: TypeScript.ASTSpan): boolean {
->isValidAstNode : (ast: TypeScript.ASTSpan) => boolean
->               : ^^^^^^^^^^^^^^^^^^^^^^^^^^^^^       
->ast : TypeScript.ASTSpan
->    : ^^^^^^^^^^^^^^^^^^
->TypeScript : any
->           : ^^^
-
-        if (ast === null)
->ast === null : boolean
->             : ^^^^^^^
->ast : TypeScript.ASTSpan
->    : ^^^^^^^^^^^^^^^^^^
-
-            return false;
->false : false
->      : ^^^^^
-
-        if (ast.minChar === -1 || ast.limChar === -1)
->ast.minChar === -1 || ast.limChar === -1 : boolean
->                                         : ^^^^^^^
->ast.minChar === -1 : boolean
->                   : ^^^^^^^
->ast.minChar : any
->            : ^^^
->ast : TypeScript.ASTSpan
->    : ^^^^^^^^^^^^^^^^^^
->minChar : any
->        : ^^^
->-1 : -1
->   : ^^
->1 : 1
->  : ^
->ast.limChar === -1 : boolean
->                   : ^^^^^^^
->ast.limChar : any
->            : ^^^
->ast : TypeScript.ASTSpan
->    : ^^^^^^^^^^^^^^^^^^
->limChar : any
->        : ^^^
->-1 : -1
->   : ^^
->1 : 1
->  : ^
-
-            return false;
->false : false
->      : ^^^^^
-
-        return true;
->true : true
->     : ^^^^
-    }
-
-    export class AstPathContext {
->AstPathContext : AstPathContext
->               : ^^^^^^^^^^^^^^
-
-        public path = new TypeScript.AstPath();
->path : AstPath
->     : ^^^^^^^
->new TypeScript.AstPath() : AstPath
->                         : ^^^^^^^
->TypeScript.AstPath : typeof AstPath
->                   : ^^^^^^^^^^^^^^
->TypeScript : typeof TypeScript
->           : ^^^^^^^^^^^^^^^^^
->AstPath : typeof AstPath
->        : ^^^^^^^^^^^^^^
-    }
-
-    export enum GetAstPathOptions {
->GetAstPathOptions : GetAstPathOptions
->                  : ^^^^^^^^^^^^^^^^^
-
-        Default = 0,
->Default : GetAstPathOptions.Default
->        : ^^^^^^^^^^^^^^^^^^^^^^^^^
->0 : 0
->  : ^
-
-        EdgeInclusive = 1,
->EdgeInclusive : GetAstPathOptions.EdgeInclusive
->              : ^^^^^^^^^^^^^^^^^^^^^^^^^^^^^^^
->1 : 1
->  : ^
-
-        //We need this options dealing with an AST coming from an incomplete AST. For example:
-        //     class foo { // r
-        // If we ask for the AST at the position after the "r" character, we won't see we are 
-        // inside a comment, because the "class" AST node has a limChar corresponding to the position of 
-        // the "{" character, meaning we don't traverse the tree down to the stmt list of the class, meaning
-        // we don't find the "precomment" attached to the errorneous empty stmt.
-        //TODO: It would be nice to be able to get rid of this.
-        DontPruneSearchBasedOnPosition = 1 << 1,
->DontPruneSearchBasedOnPosition : GetAstPathOptions.DontPruneSearchBasedOnPosition
->                               : ^^^^^^^^^^^^^^^^^^^^^^^^^^^^^^^^^^^^^^^^^^^^^^^^
->1 << 1 : number
->       : ^^^^^^
->1 : 1
->  : ^
->1 : 1
->  : ^
-    }
-
-    ///
-    /// Return the stack of AST nodes containing "position"
-    ///
-    export function getAstPathToPosition(script: TypeScript.AST, pos: number, options = GetAstPathOptions.Default): TypeScript.AstPath {
->getAstPathToPosition : (script: TypeScript.AST, pos: number, options?: GetAstPathOptions) => TypeScript.AstPath
->                     : ^^^^^^^^^^^^^^^^^^^^^^^^^^^^^^      ^^^^^^^^^^^^^^^^^^^^^^^^^^^^^^^^^^                  
->script : TypeScript.AST
->       : ^^^^^^^^^^^^^^
->TypeScript : any
->           : ^^^
->pos : number
->    : ^^^^^^
->options : GetAstPathOptions
->        : ^^^^^^^^^^^^^^^^^
->GetAstPathOptions.Default : GetAstPathOptions.Default
->                          : ^^^^^^^^^^^^^^^^^^^^^^^^^
->GetAstPathOptions : typeof GetAstPathOptions
->                  : ^^^^^^^^^^^^^^^^^^^^^^^^
->Default : GetAstPathOptions.Default
->        : ^^^^^^^^^^^^^^^^^^^^^^^^^
->TypeScript : any
->           : ^^^
-
-        var lookInComments = (comments: TypeScript.Comment[]) => {
->lookInComments : (comments: TypeScript.Comment[]) => void
->               : ^^^^^^^^^^^                    ^^^^^^^^^
->(comments: TypeScript.Comment[]) => {            if (comments && comments.length > 0) {                for (var i = 0; i < comments.length; i++) {                    var minChar = comments[i].minChar;                    var limChar = comments[i].limChar;                    if (!comments[i].isBlockComment) {                        limChar++; // For single line comments, include 1 more character (for the newline)                    }                    if (pos >= minChar && pos < limChar) {                        ctx.path.push(comments[i]);                    }                }            }        } : (comments: TypeScript.Comment[]) => void
->                                                                                                                                                                                                                                                                                                                                                                                                                                                                                                                                                                                                                             : ^^^^^^^^^^^                    ^^^^^^^^^
->comments : TypeScript.Comment[]
->         : ^^^^^^^^^^^^^^^^^^^^
->TypeScript : any
->           : ^^^
-
-            if (comments && comments.length > 0) {
->comments && comments.length > 0 : boolean
->                                : ^^^^^^^
->comments : TypeScript.Comment[]
->         : ^^^^^^^^^^^^^^^^^^^^
->comments.length > 0 : boolean
->                    : ^^^^^^^
->comments.length : number
->                : ^^^^^^
->comments : TypeScript.Comment[]
->         : ^^^^^^^^^^^^^^^^^^^^
->length : number
->       : ^^^^^^
->0 : 0
->  : ^
-
-                for (var i = 0; i < comments.length; i++) {
->i : number
->  : ^^^^^^
->0 : 0
->  : ^
->i < comments.length : boolean
->                    : ^^^^^^^
->i : number
->  : ^^^^^^
->comments.length : number
->                : ^^^^^^
->comments : TypeScript.Comment[]
->         : ^^^^^^^^^^^^^^^^^^^^
->length : number
->       : ^^^^^^
->i++ : number
->    : ^^^^^^
->i : number
->  : ^^^^^^
-
-                    var minChar = comments[i].minChar;
->minChar : any
->        : ^^^
->comments[i].minChar : any
->                    : ^^^
->comments[i] : TypeScript.Comment
->            : ^^^^^^^^^^^^^^^^^^
->comments : TypeScript.Comment[]
->         : ^^^^^^^^^^^^^^^^^^^^
->i : number
->  : ^^^^^^
->minChar : any
->        : ^^^
-
-                    var limChar = comments[i].limChar;
->limChar : any
->        : ^^^
->comments[i].limChar : any
->                    : ^^^
->comments[i] : TypeScript.Comment
->            : ^^^^^^^^^^^^^^^^^^
->comments : TypeScript.Comment[]
->         : ^^^^^^^^^^^^^^^^^^^^
->i : number
->  : ^^^^^^
->limChar : any
->        : ^^^
-
-                    if (!comments[i].isBlockComment) {
->!comments[i].isBlockComment : boolean
->                            : ^^^^^^^
->comments[i].isBlockComment : any
->                           : ^^^
->comments[i] : TypeScript.Comment
->            : ^^^^^^^^^^^^^^^^^^
->comments : TypeScript.Comment[]
->         : ^^^^^^^^^^^^^^^^^^^^
->i : number
->  : ^^^^^^
->isBlockComment : any
->               : ^^^
-
-                        limChar++; // For single line comments, include 1 more character (for the newline)
->limChar++ : number
->          : ^^^^^^
->limChar : any
->        : ^^^
-                    }
-                    if (pos >= minChar && pos < limChar) {
->pos >= minChar && pos < limChar : boolean
->                                : ^^^^^^^
->pos >= minChar : boolean
->               : ^^^^^^^
->pos : number
->    : ^^^^^^
->minChar : any
->        : ^^^
->pos < limChar : boolean
->              : ^^^^^^^
->pos : number
->    : ^^^^^^
->limChar : any
->        : ^^^
-
-                        ctx.path.push(comments[i]);
->ctx.path.push(comments[i]) : void
->                           : ^^^^
->ctx.path.push : (ast: TypeScript.AST) => void
->              : ^^^^^^^^^^^^^^^^^^^^^^^^^^^^^
->ctx.path : AstPath
->         : ^^^^^^^
->ctx : AstPathContext
->    : ^^^^^^^^^^^^^^
->path : AstPath
->     : ^^^^^^^
->push : (ast: TypeScript.AST) => void
->     : ^^^^^^^^^^^^^^^^^^^^^^^^^^^^^
->comments[i] : TypeScript.Comment
->            : ^^^^^^^^^^^^^^^^^^
->comments : TypeScript.Comment[]
->         : ^^^^^^^^^^^^^^^^^^^^
->i : number
->  : ^^^^^^
-                    }
-                }
-            }
-        }
-
-        var pre = function (cur: TypeScript.AST, parent: TypeScript.AST, walker: IAstWalker) {
->pre : (cur: TypeScript.AST, parent: TypeScript.AST, walker: IAstWalker) => TypeScript.AST
->    : ^^^^^^^^^^^^^^^^^^^^^^^^^^^^^^^^^^^^^^^^^^^^^^^^^^^^^^^^^^^^^^^^^^^^^^^^^^^^^^^^^^^
->function (cur: TypeScript.AST, parent: TypeScript.AST, walker: IAstWalker) {            if (isValidAstNode(cur)) {                // Add "cur" to the stack if it contains our position                // For "identifier" nodes, we need a special case: A position equal to "limChar" is                // valid, since the position corresponds to a caret position (in between characters)                // For example:                //  bar                //  0123                // If "position == 3", the caret is at the "right" of the "r" character, which should be considered valid                var inclusive =                    hasFlag(options, GetAstPathOptions.EdgeInclusive) ||                    cur.nodeType === TypeScript.NodeType.Name ||                    pos === script.limChar; // Special "EOF" case                var minChar = cur.minChar;                var limChar = cur.limChar + (inclusive ? 1 : 0)                if (pos >= minChar && pos < limChar) {                    // TODO: Since AST is sometimes not correct wrt to position, only add "cur" if it's better                    //       than top of the stack.                    var previous = ctx.path.ast();                    if (previous == null || (cur.minChar >= previous.minChar && cur.limChar <= previous.limChar)) {                        ctx.path.push(cur);                    }                    else {                        //logger.log("TODO: Ignoring node because minChar, limChar not better than previous node in stack");                    }                }                // The AST walker skips comments, but we might be in one, so check the pre/post comments for this node manually                if (pos < limChar) {                    lookInComments(cur.preComments);                }                if (pos >= minChar) {                    lookInComments(cur.postComments);                }                if (!hasFlag(options, GetAstPathOptions.DontPruneSearchBasedOnPosition)) {                    // Don't go further down the tree if pos is outside of [minChar, limChar]                    walker.options.goChildren = (minChar <= pos && pos <= limChar);                }            }            return cur;        } : (cur: TypeScript.AST, parent: TypeScript.AST, walker: IAstWalker) => TypeScript.AST
->                                                                                                                                                                                                                                                                                                                                                                                                                                                                                                                                                                                                                                                                                                                                                                                                                                                                                                                                                                                                                                                                                                                                                                                                                                                                                                                                                                                                                                                                                                                                                                                                                                                                                                                                                                                                                                                                                                                                                                                                                                                                                                                                                                                                                                                                                                          : ^^^^^^^^^^^^^^^^^^^^^^^^^^^^^^^^^^^^^^^^^^^^^^^^^^^^^^^^^^^^^^^^^^^^^^^^^^^^^^^^^^^
->cur : TypeScript.AST
->    : ^^^^^^^^^^^^^^
->TypeScript : any
->           : ^^^
->parent : TypeScript.AST
->       : ^^^^^^^^^^^^^^
->TypeScript : any
->           : ^^^
->walker : IAstWalker
->       : ^^^^^^^^^^
-
-            if (isValidAstNode(cur)) {
->isValidAstNode(cur) : boolean
->                    : ^^^^^^^
->isValidAstNode : (ast: TypeScript.ASTSpan) => boolean
->               : ^^^^^^^^^^^^^^^^^^^^^^^^^^^^^^^^^^^^
->cur : TypeScript.AST
->    : ^^^^^^^^^^^^^^
-
-                // Add "cur" to the stack if it contains our position
-                // For "identifier" nodes, we need a special case: A position equal to "limChar" is
-                // valid, since the position corresponds to a caret position (in between characters)
-                // For example:
-                //  bar
-                //  0123
-                // If "position == 3", the caret is at the "right" of the "r" character, which should be considered valid
-                var inclusive =
->inclusive : any
->          : ^^^
-
-                    hasFlag(options, GetAstPathOptions.EdgeInclusive) ||
->hasFlag(options, GetAstPathOptions.EdgeInclusive) ||                    cur.nodeType === TypeScript.NodeType.Name ||                    pos === script.limChar : any
->                                                                                                                                                               : ^^^
->hasFlag(options, GetAstPathOptions.EdgeInclusive) ||                    cur.nodeType === TypeScript.NodeType.Name : any
->                                                                                                                  : ^^^
->hasFlag(options, GetAstPathOptions.EdgeInclusive) : any
->                                                  : ^^^
->hasFlag : any
->        : ^^^
->options : GetAstPathOptions
->        : ^^^^^^^^^^^^^^^^^
->GetAstPathOptions.EdgeInclusive : GetAstPathOptions.EdgeInclusive
->                                : ^^^^^^^^^^^^^^^^^^^^^^^^^^^^^^^
->GetAstPathOptions : typeof GetAstPathOptions
->                  : ^^^^^^^^^^^^^^^^^^^^^^^^
->EdgeInclusive : GetAstPathOptions.EdgeInclusive
->              : ^^^^^^^^^^^^^^^^^^^^^^^^^^^^^^^
-
-                    cur.nodeType === TypeScript.NodeType.Name ||
->cur.nodeType === TypeScript.NodeType.Name : boolean
->                                          : ^^^^^^^
->cur.nodeType : any
->             : ^^^
->cur : TypeScript.AST
->    : ^^^^^^^^^^^^^^
->nodeType : any
->         : ^^^
->TypeScript.NodeType.Name : any
->                         : ^^^
->TypeScript.NodeType : any
->                    : ^^^
->TypeScript : typeof TypeScript
->           : ^^^^^^^^^^^^^^^^^
->NodeType : any
->         : ^^^
->Name : any
->     : ^^^
-
-                    pos === script.limChar; // Special "EOF" case
->pos === script.limChar : boolean
->                       : ^^^^^^^
->pos : number
->    : ^^^^^^
->script.limChar : any
->               : ^^^
->script : TypeScript.AST
->       : ^^^^^^^^^^^^^^
->limChar : any
->        : ^^^
-
-                var minChar = cur.minChar;
->minChar : any
->        : ^^^
->cur.minChar : any
->            : ^^^
->cur : TypeScript.AST
->    : ^^^^^^^^^^^^^^
->minChar : any
->        : ^^^
-
-                var limChar = cur.limChar + (inclusive ? 1 : 0)
->limChar : any
->        : ^^^
->cur.limChar + (inclusive ? 1 : 0) : any
->                                  : ^^^
->cur.limChar : any
->            : ^^^
->cur : TypeScript.AST
->    : ^^^^^^^^^^^^^^
->limChar : any
->        : ^^^
->(inclusive ? 1 : 0) : 0 | 1
->                    : ^^^^^
->inclusive ? 1 : 0 : 0 | 1
->                  : ^^^^^
->inclusive : any
->          : ^^^
->1 : 1
->  : ^
->0 : 0
->  : ^
-
-                if (pos >= minChar && pos < limChar) {
->pos >= minChar && pos < limChar : boolean
->                                : ^^^^^^^
->pos >= minChar : boolean
->               : ^^^^^^^
->pos : number
->    : ^^^^^^
->minChar : any
->        : ^^^
->pos < limChar : boolean
->              : ^^^^^^^
->pos : number
->    : ^^^^^^
->limChar : any
->        : ^^^
-
-                    // TODO: Since AST is sometimes not correct wrt to position, only add "cur" if it's better
-                    //       than top of the stack.
-                    var previous = ctx.path.ast();
->previous : TypeScript.AST
->         : ^^^^^^^^^^^^^^
->ctx.path.ast() : TypeScript.AST
->               : ^^^^^^^^^^^^^^
->ctx.path.ast : () => TypeScript.AST
->             : ^^^^^^^^^^^^^^^^^^^^
->ctx.path : AstPath
->         : ^^^^^^^
->ctx : AstPathContext
->    : ^^^^^^^^^^^^^^
->path : AstPath
->     : ^^^^^^^
->ast : () => TypeScript.AST
->    : ^^^^^^^^^^^^^^^^^^^^
-
-                    if (previous == null || (cur.minChar >= previous.minChar && cur.limChar <= previous.limChar)) {
->previous == null || (cur.minChar >= previous.minChar && cur.limChar <= previous.limChar) : boolean
->                                                                                         : ^^^^^^^
->previous == null : boolean
->                 : ^^^^^^^
->previous : TypeScript.AST
->         : ^^^^^^^^^^^^^^
->(cur.minChar >= previous.minChar && cur.limChar <= previous.limChar) : boolean
->                                                                     : ^^^^^^^
->cur.minChar >= previous.minChar && cur.limChar <= previous.limChar : boolean
->                                                                   : ^^^^^^^
->cur.minChar >= previous.minChar : boolean
->                                : ^^^^^^^
->cur.minChar : any
->            : ^^^
->cur : TypeScript.AST
->    : ^^^^^^^^^^^^^^
->minChar : any
->        : ^^^
->previous.minChar : any
->                 : ^^^
->previous : TypeScript.AST
->         : ^^^^^^^^^^^^^^
->minChar : any
->        : ^^^
->cur.limChar <= previous.limChar : boolean
->                                : ^^^^^^^
->cur.limChar : any
->            : ^^^
->cur : TypeScript.AST
->    : ^^^^^^^^^^^^^^
->limChar : any
->        : ^^^
->previous.limChar : any
->                 : ^^^
->previous : TypeScript.AST
->         : ^^^^^^^^^^^^^^
->limChar : any
->        : ^^^
-
-                        ctx.path.push(cur);
->ctx.path.push(cur) : void
->                   : ^^^^
->ctx.path.push : (ast: TypeScript.AST) => void
->              : ^^^^^^^^^^^^^^^^^^^^^^^^^^^^^
->ctx.path : AstPath
->         : ^^^^^^^
->ctx : AstPathContext
->    : ^^^^^^^^^^^^^^
->path : AstPath
->     : ^^^^^^^
->push : (ast: TypeScript.AST) => void
->     : ^^^^^^^^^^^^^^^^^^^^^^^^^^^^^
->cur : TypeScript.AST
->    : ^^^^^^^^^^^^^^
-                    }
-                    else {
-                        //logger.log("TODO: Ignoring node because minChar, limChar not better than previous node in stack");
-                    }
-                }
-
-                // The AST walker skips comments, but we might be in one, so check the pre/post comments for this node manually
-                if (pos < limChar) {
->pos < limChar : boolean
->              : ^^^^^^^
->pos : number
->    : ^^^^^^
->limChar : any
->        : ^^^
-
-                    lookInComments(cur.preComments);
->lookInComments(cur.preComments) : void
->                                : ^^^^
->lookInComments : (comments: TypeScript.Comment[]) => void
->               : ^^^^^^^^^^^^^^^^^^^^^^^^^^^^^^^^^^^^^^^^
->cur.preComments : any
->                : ^^^
->cur : TypeScript.AST
->    : ^^^^^^^^^^^^^^
->preComments : any
->            : ^^^
-                }
-                if (pos >= minChar) {
->pos >= minChar : boolean
->               : ^^^^^^^
->pos : number
->    : ^^^^^^
->minChar : any
->        : ^^^
-
-                    lookInComments(cur.postComments);
->lookInComments(cur.postComments) : void
->                                 : ^^^^
->lookInComments : (comments: TypeScript.Comment[]) => void
->               : ^^^^^^^^^^^^^^^^^^^^^^^^^^^^^^^^^^^^^^^^
->cur.postComments : any
->                 : ^^^
->cur : TypeScript.AST
->    : ^^^^^^^^^^^^^^
->postComments : any
->             : ^^^
-                }
-
-                if (!hasFlag(options, GetAstPathOptions.DontPruneSearchBasedOnPosition)) {
->!hasFlag(options, GetAstPathOptions.DontPruneSearchBasedOnPosition) : boolean
->                                                                    : ^^^^^^^
->hasFlag(options, GetAstPathOptions.DontPruneSearchBasedOnPosition) : any
->                                                                   : ^^^
->hasFlag : any
->        : ^^^
->options : GetAstPathOptions
->        : ^^^^^^^^^^^^^^^^^
->GetAstPathOptions.DontPruneSearchBasedOnPosition : GetAstPathOptions.DontPruneSearchBasedOnPosition
->                                                 : ^^^^^^^^^^^^^^^^^^^^^^^^^^^^^^^^^^^^^^^^^^^^^^^^
->GetAstPathOptions : typeof GetAstPathOptions
->                  : ^^^^^^^^^^^^^^^^^^^^^^^^
->DontPruneSearchBasedOnPosition : GetAstPathOptions.DontPruneSearchBasedOnPosition
->                               : ^^^^^^^^^^^^^^^^^^^^^^^^^^^^^^^^^^^^^^^^^^^^^^^^
-
-                    // Don't go further down the tree if pos is outside of [minChar, limChar]
-                    walker.options.goChildren = (minChar <= pos && pos <= limChar);
->walker.options.goChildren = (minChar <= pos && pos <= limChar) : boolean
->                                                               : ^^^^^^^
->walker.options.goChildren : any
->                          : ^^^
->walker.options : any
->               : ^^^
->walker : IAstWalker
->       : ^^^^^^^^^^
->options : any
->        : ^^^
->goChildren : any
->           : ^^^
->(minChar <= pos && pos <= limChar) : boolean
->                                   : ^^^^^^^
->minChar <= pos && pos <= limChar : boolean
->                                 : ^^^^^^^
->minChar <= pos : boolean
->               : ^^^^^^^
->minChar : any
->        : ^^^
->pos : number
->    : ^^^^^^
->pos <= limChar : boolean
->               : ^^^^^^^
->pos : number
->    : ^^^^^^
->limChar : any
->        : ^^^
-                }
-            }
-            return cur;
->cur : TypeScript.AST
->    : ^^^^^^^^^^^^^^
-        }
-
-        var ctx = new AstPathContext();
->ctx : AstPathContext
->    : ^^^^^^^^^^^^^^
->new AstPathContext() : AstPathContext
->                     : ^^^^^^^^^^^^^^
->AstPathContext : typeof AstPathContext
->               : ^^^^^^^^^^^^^^^^^^^^^
-
-        TypeScript.getAstWalkerFactory().walk(script, pre, null, null, ctx);
->TypeScript.getAstWalkerFactory().walk(script, pre, null, null, ctx) : any
->                                                                    : ^^^
->TypeScript.getAstWalkerFactory().walk : any
->                                      : ^^^
->TypeScript.getAstWalkerFactory() : any
->                                 : ^^^
->TypeScript.getAstWalkerFactory : any
->                               : ^^^
->TypeScript : typeof TypeScript
->           : ^^^^^^^^^^^^^^^^^
->getAstWalkerFactory : any
->                    : ^^^
->walk : any
->     : ^^^
->script : TypeScript.AST
->       : ^^^^^^^^^^^^^^
->pre : (cur: TypeScript.AST, parent: TypeScript.AST, walker: IAstWalker) => TypeScript.AST
->    : ^^^^^^^^^^^^^^^^^^^^^^^^^^^^^^^^^^^^^^^^^^^^^^^^^^^^^^^^^^^^^^^^^^^^^^^^^^^^^^^^^^^
->ctx : AstPathContext
->    : ^^^^^^^^^^^^^^
-
-        return ctx.path;
->ctx.path : AstPath
->         : ^^^^^^^
->ctx : AstPathContext
->    : ^^^^^^^^^^^^^^
->path : AstPath
->     : ^^^^^^^
-    }
-
-    //
-    // Find a source text offset that is safe for lexing tokens at the given position.
-    // This is used when "position" might be inside a comment or string, etc.
-    //
-    export function getTokenizationOffset(script: TypeScript.Script, position: number): number {
->getTokenizationOffset : (script: TypeScript.Script, position: number) => number
->                      : ^^^^^^^^^^^^^^^^^^^^^^^^^^^^^^^^^^^^^^      ^^^^^      
->script : TypeScript.Script
->       : ^^^^^^^^^^^^^^^^^
->TypeScript : any
->           : ^^^
->position : number
->         : ^^^^^^
-
-        var bestOffset = 0;
->bestOffset : number
->           : ^^^^^^
->0 : 0
->  : ^
-
-        var pre = (cur: TypeScript.AST, parent: TypeScript.AST, walker: TypeScript.IAstWalker): TypeScript.AST => {
->pre : (cur: TypeScript.AST, parent: TypeScript.AST, walker: TypeScript.IAstWalker) => TypeScript.AST
->    : ^^^^^^^^^^^^^^^^^^^^^^^^^^^^^^^^^^^^^^^^^^^^^^^^^^^^^^^^^^^^^^^^^^^^^^^^^^^^^^^^^^^^^^^^^^^^^^
->(cur: TypeScript.AST, parent: TypeScript.AST, walker: TypeScript.IAstWalker): TypeScript.AST => {            if (TypeScript.isValidAstNode(cur)) {                // Did we find a closer offset?                if (cur.minChar <= position) {                    bestOffset = max(bestOffset, cur.minChar);                }                // Stop the walk if this node is not related to "minChar"                if (cur.minChar > position || cur.limChar < bestOffset) {                    walker.options.goChildren = false;                }            }            return cur;        } : (cur: TypeScript.AST, parent: TypeScript.AST, walker: TypeScript.IAstWalker) => TypeScript.AST
->                                                                                                                                                                                                                                                                                                                                                                                                                                                                                                                                                                                                     : ^^^^^^^^^^^^^^^^^^^^^^^^^^^^^^^^^^^^^^^^^^^^^^^^^^^^^^^^^^^^^^^^^^^^^^^^^^^^^^^^^^^^^^^^^^^^^^
->cur : TypeScript.AST
->    : ^^^^^^^^^^^^^^
->TypeScript : any
->           : ^^^
->parent : TypeScript.AST
->       : ^^^^^^^^^^^^^^
->TypeScript : any
->           : ^^^
->walker : TypeScript.IAstWalker
->       : ^^^^^^^^^^^^^^^^^^^^^
->TypeScript : any
->           : ^^^
->TypeScript : any
->           : ^^^
-
-            if (TypeScript.isValidAstNode(cur)) {
->TypeScript.isValidAstNode(cur) : boolean
->                               : ^^^^^^^
->TypeScript.isValidAstNode : (ast: TypeScript.ASTSpan) => boolean
->                          : ^^^^^^^^^^^^^^^^^^^^^^^^^^^^^^^^^^^^
->TypeScript : typeof TypeScript
->           : ^^^^^^^^^^^^^^^^^
->isValidAstNode : (ast: TypeScript.ASTSpan) => boolean
->               : ^^^^^^^^^^^^^^^^^^^^^^^^^^^^^^^^^^^^
->cur : TypeScript.AST
->    : ^^^^^^^^^^^^^^
-
-                // Did we find a closer offset?
-                if (cur.minChar <= position) {
->cur.minChar <= position : boolean
->                        : ^^^^^^^
->cur.minChar : any
->            : ^^^
->cur : TypeScript.AST
->    : ^^^^^^^^^^^^^^
->minChar : any
->        : ^^^
->position : number
->         : ^^^^^^
-
-                    bestOffset = max(bestOffset, cur.minChar);
->bestOffset = max(bestOffset, cur.minChar) : number
->                                          : ^^^^^^
->bestOffset : number
->           : ^^^^^^
->max(bestOffset, cur.minChar) : number
->                             : ^^^^^^
->max : (a: number, b: number) => number
->    : ^^^^^^^^^^^^^^^^^^^^^^^^^^^^^^^^
->bestOffset : number
->           : ^^^^^^
->cur.minChar : any
->            : ^^^
->cur : TypeScript.AST
->    : ^^^^^^^^^^^^^^
->minChar : any
->        : ^^^
-                }
-
-                // Stop the walk if this node is not related to "minChar"
-                if (cur.minChar > position || cur.limChar < bestOffset) {
->cur.minChar > position || cur.limChar < bestOffset : boolean
->                                                   : ^^^^^^^
->cur.minChar > position : boolean
->                       : ^^^^^^^
->cur.minChar : any
->            : ^^^
->cur : TypeScript.AST
->    : ^^^^^^^^^^^^^^
->minChar : any
->        : ^^^
->position : number
->         : ^^^^^^
->cur.limChar < bestOffset : boolean
->                         : ^^^^^^^
->cur.limChar : any
->            : ^^^
->cur : TypeScript.AST
->    : ^^^^^^^^^^^^^^
->limChar : any
->        : ^^^
->bestOffset : number
->           : ^^^^^^
-
-                    walker.options.goChildren = false;
->walker.options.goChildren = false : false
->                                  : ^^^^^
->walker.options.goChildren : any
->                          : ^^^
->walker.options : any
->               : ^^^
->walker : TypeScript.IAstWalker
->       : ^^^^^^^^^^^^^^^^^^^^^
->options : any
->        : ^^^
->goChildren : any
->           : ^^^
->false : false
->      : ^^^^^
-                }
-            }
-
-            return cur;
->cur : TypeScript.AST
->    : ^^^^^^^^^^^^^^
-        }
-
-        TypeScript.getAstWalkerFactory().walk(script, pre);
->TypeScript.getAstWalkerFactory().walk(script, pre) : any
->                                                   : ^^^
->TypeScript.getAstWalkerFactory().walk : any
->                                      : ^^^
->TypeScript.getAstWalkerFactory() : any
->                                 : ^^^
->TypeScript.getAstWalkerFactory : any
->                               : ^^^
->TypeScript : typeof TypeScript
->           : ^^^^^^^^^^^^^^^^^
->getAstWalkerFactory : any
->                    : ^^^
->walk : any
->     : ^^^
->script : TypeScript.Script
->       : ^^^^^^^^^^^^^^^^^
->pre : (cur: TypeScript.AST, parent: TypeScript.AST, walker: TypeScript.IAstWalker) => TypeScript.AST
->    : ^^^^^^^^^^^^^^^^^^^^^^^^^^^^^^^^^^^^^^^^^^^^^^^^^^^^^^^^^^^^^^^^^^^^^^^^^^^^^^^^^^^^^^^^^^^^^^
-
-        return bestOffset;
->bestOffset : number
->           : ^^^^^^
-    }
-
-    ///
-    /// Simple function to Walk an AST using a simple callback function.
-    ///
-    export function walkAST(ast: TypeScript.AST, callback: (path: AstPath, walker: TypeScript.IAstWalker) => void ): void {
->walkAST : (ast: TypeScript.AST, callback: (path: AstPath, walker: TypeScript.IAstWalker) => void) => void
->        : ^^^^^^^^^^^^^^^^^^^^^^^^^^^^^^^^                                                      ^^^^^    
->ast : TypeScript.AST
->    : ^^^^^^^^^^^^^^
->TypeScript : any
->           : ^^^
->callback : (path: AstPath, walker: TypeScript.IAstWalker) => void
->         : ^^^^^^^       ^^^^^^^^^^^^^^^^^^^^^^^^^^^^^^^^^^^^    
->path : AstPath
->     : ^^^^^^^
->walker : TypeScript.IAstWalker
->       : ^^^^^^^^^^^^^^^^^^^^^
->TypeScript : any
->           : ^^^
-
-        var pre = function (cur: TypeScript.AST, parent: TypeScript.AST, walker: TypeScript.IAstWalker) {
->pre : (cur: TypeScript.AST, parent: TypeScript.AST, walker: TypeScript.IAstWalker) => TypeScript.AST
->    : ^^^^^^^^^^^^^^^^^^^^^^^^^^^^^^^^^^^^^^^^^^^^^^^^^^^^^^^^^^^^^^^^^^^^^^^^^^^^^^^^^^^^^^^^^^^^^^
->function (cur: TypeScript.AST, parent: TypeScript.AST, walker: TypeScript.IAstWalker) {            var path: TypeScript.AstPath = walker.state;            path.push(cur);            callback(path, walker);            return cur;        } : (cur: TypeScript.AST, parent: TypeScript.AST, walker: TypeScript.IAstWalker) => TypeScript.AST
->                                                                                                                                                                                                                                              : ^^^^^^^^^^^^^^^^^^^^^^^^^^^^^^^^^^^^^^^^^^^^^^^^^^^^^^^^^^^^^^^^^^^^^^^^^^^^^^^^^^^^^^^^^^^^^^
->cur : TypeScript.AST
->    : ^^^^^^^^^^^^^^
->TypeScript : any
->           : ^^^
->parent : TypeScript.AST
->       : ^^^^^^^^^^^^^^
->TypeScript : any
->           : ^^^
->walker : TypeScript.IAstWalker
->       : ^^^^^^^^^^^^^^^^^^^^^
->TypeScript : any
->           : ^^^
-
-            var path: TypeScript.AstPath = walker.state;
->path : AstPath
->     : ^^^^^^^
->TypeScript : any
->           : ^^^
->walker.state : any
->             : ^^^
->walker : TypeScript.IAstWalker
->       : ^^^^^^^^^^^^^^^^^^^^^
->state : any
->      : ^^^
-
-            path.push(cur);
->path.push(cur) : void
->               : ^^^^
->path.push : (ast: TypeScript.AST) => void
->          : ^^^^^^^^^^^^^^^^^^^^^^^^^^^^^
->path : AstPath
->     : ^^^^^^^
->push : (ast: TypeScript.AST) => void
->     : ^^^^^^^^^^^^^^^^^^^^^^^^^^^^^
->cur : TypeScript.AST
->    : ^^^^^^^^^^^^^^
-
-            callback(path, walker);
->callback(path, walker) : void
->                       : ^^^^
->callback : (path: AstPath, walker: TypeScript.IAstWalker) => void
->         : ^^^^^^^^^^^^^^^^^^^^^^^^^^^^^^^^^^^^^^^^^^^^^^^^^^^^^^
->path : AstPath
->     : ^^^^^^^
->walker : TypeScript.IAstWalker
->       : ^^^^^^^^^^^^^^^^^^^^^
-
-            return cur;
->cur : TypeScript.AST
->    : ^^^^^^^^^^^^^^
-        }
-        var post = function (cur: TypeScript.AST, parent: TypeScript.AST, walker: TypeScript.IAstWalker) {
->post : (cur: TypeScript.AST, parent: TypeScript.AST, walker: TypeScript.IAstWalker) => TypeScript.AST
->     : ^^^^^^^^^^^^^^^^^^^^^^^^^^^^^^^^^^^^^^^^^^^^^^^^^^^^^^^^^^^^^^^^^^^^^^^^^^^^^^^^^^^^^^^^^^^^^^
->function (cur: TypeScript.AST, parent: TypeScript.AST, walker: TypeScript.IAstWalker) {            var path: TypeScript.AstPath = walker.state;            path.pop();            return cur;        } : (cur: TypeScript.AST, parent: TypeScript.AST, walker: TypeScript.IAstWalker) => TypeScript.AST
->                                                                                                                                                                                                       : ^^^^^^^^^^^^^^^^^^^^^^^^^^^^^^^^^^^^^^^^^^^^^^^^^^^^^^^^^^^^^^^^^^^^^^^^^^^^^^^^^^^^^^^^^^^^^^
->cur : TypeScript.AST
->    : ^^^^^^^^^^^^^^
->TypeScript : any
->           : ^^^
->parent : TypeScript.AST
->       : ^^^^^^^^^^^^^^
->TypeScript : any
->           : ^^^
->walker : TypeScript.IAstWalker
->       : ^^^^^^^^^^^^^^^^^^^^^
->TypeScript : any
->           : ^^^
-
-            var path: TypeScript.AstPath = walker.state;
->path : AstPath
->     : ^^^^^^^
->TypeScript : any
->           : ^^^
->walker.state : any
->             : ^^^
->walker : TypeScript.IAstWalker
->       : ^^^^^^^^^^^^^^^^^^^^^
->state : any
->      : ^^^
-
-            path.pop();
->path.pop() : TypeScript.AST
->           : ^^^^^^^^^^^^^^
->path.pop : () => TypeScript.AST
->         : ^^^^^^^^^^^^^^^^^^^^
->path : AstPath
->     : ^^^^^^^
->pop : () => TypeScript.AST
->    : ^^^^^^^^^^^^^^^^^^^^
-
-            return cur;
->cur : TypeScript.AST
->    : ^^^^^^^^^^^^^^
-        }
-
-        var path = new AstPath();
->path : AstPath
->     : ^^^^^^^
->new AstPath() : AstPath
->              : ^^^^^^^
->AstPath : typeof AstPath
->        : ^^^^^^^^^^^^^^
-
-        TypeScript.getAstWalkerFactory().walk(ast, pre, post, null, path);
->TypeScript.getAstWalkerFactory().walk(ast, pre, post, null, path) : any
->                                                                  : ^^^
->TypeScript.getAstWalkerFactory().walk : any
->                                      : ^^^
->TypeScript.getAstWalkerFactory() : any
->                                 : ^^^
->TypeScript.getAstWalkerFactory : any
->                               : ^^^
->TypeScript : typeof TypeScript
->           : ^^^^^^^^^^^^^^^^^
->getAstWalkerFactory : any
->                    : ^^^
->walk : any
->     : ^^^
->ast : TypeScript.AST
->    : ^^^^^^^^^^^^^^
->pre : (cur: TypeScript.AST, parent: TypeScript.AST, walker: TypeScript.IAstWalker) => TypeScript.AST
->    : ^^^^^^^^^^^^^^^^^^^^^^^^^^^^^^^^^^^^^^^^^^^^^^^^^^^^^^^^^^^^^^^^^^^^^^^^^^^^^^^^^^^^^^^^^^^^^^
->post : (cur: TypeScript.AST, parent: TypeScript.AST, walker: TypeScript.IAstWalker) => TypeScript.AST
->     : ^^^^^^^^^^^^^^^^^^^^^^^^^^^^^^^^^^^^^^^^^^^^^^^^^^^^^^^^^^^^^^^^^^^^^^^^^^^^^^^^^^^^^^^^^^^^^^
->path : AstPath
->     : ^^^^^^^
-    }
-}
-
+//// [tests/cases/conformance/parser/ecmascript5/parserRealSource14.ts] ////
+
+=== parserRealSource14.ts ===
+// Copyright (c) Microsoft. All rights reserved. Licensed under the Apache License, Version 2.0. 
+// See LICENSE.txt in the project root for complete license information.
+
+///<reference path='typescript.ts' />
+
+module TypeScript {
+>TypeScript : typeof TypeScript
+>           : ^^^^^^^^^^^^^^^^^
+
+    export function lastOf(items: any[]): any {
+>lastOf : (items: any[]) => any
+>       : ^^^^^^^^     ^^^^^   
+>items : any[]
+>      : ^^^^^
+
+        return (items === null || items.length === 0) ? null : items[items.length - 1];
+>(items === null || items.length === 0) ? null : items[items.length - 1] : any
+>                                                                        : ^^^
+>(items === null || items.length === 0) : boolean
+>                                       : ^^^^^^^
+>items === null || items.length === 0 : boolean
+>                                     : ^^^^^^^
+>items === null : boolean
+>               : ^^^^^^^
+>items : any[]
+>      : ^^^^^
+>items.length === 0 : boolean
+>                   : ^^^^^^^
+>items.length : number
+>             : ^^^^^^
+>items : any[]
+>      : ^^^^^
+>length : number
+>       : ^^^^^^
+>0 : 0
+>  : ^
+>items[items.length - 1] : any
+>                        : ^^^
+>items : any[]
+>      : ^^^^^
+>items.length - 1 : number
+>                 : ^^^^^^
+>items.length : number
+>             : ^^^^^^
+>items : any[]
+>      : ^^^^^
+>length : number
+>       : ^^^^^^
+>1 : 1
+>  : ^
+    }
+
+    export function max(a: number, b: number): number {
+>max : (a: number, b: number) => number
+>    : ^^^^      ^^^^^      ^^^^^      
+>a : number
+>  : ^^^^^^
+>b : number
+>  : ^^^^^^
+
+        return a >= b ? a : b;
+>a >= b ? a : b : number
+>               : ^^^^^^
+>a >= b : boolean
+>       : ^^^^^^^
+>a : number
+>  : ^^^^^^
+>b : number
+>  : ^^^^^^
+>a : number
+>  : ^^^^^^
+>b : number
+>  : ^^^^^^
+    }
+
+    export function min(a: number, b: number): number {
+>min : (a: number, b: number) => number
+>    : ^^^^      ^^^^^      ^^^^^      
+>a : number
+>  : ^^^^^^
+>b : number
+>  : ^^^^^^
+
+        return a <= b ? a : b;
+>a <= b ? a : b : number
+>               : ^^^^^^
+>a <= b : boolean
+>       : ^^^^^^^
+>a : number
+>  : ^^^^^^
+>b : number
+>  : ^^^^^^
+>a : number
+>  : ^^^^^^
+>b : number
+>  : ^^^^^^
+    }
+
+    //
+    // Helper class representing a path from a root ast node to a (grand)child ast node.
+    // This is helpful as our tree don't have parents.
+    //
+    export class AstPath {
+>AstPath : AstPath
+>        : ^^^^^^^
+
+        public asts: TypeScript.AST[] = [];
+>asts : TypeScript.AST[]
+>     : ^^^^^^^^^^^^^^^^
+>TypeScript : any
+>           : ^^^
+>[] : never[]
+>   : ^^^^^^^
+
+        public top: number = -1;
+>top : number
+>    : ^^^^^^
+>-1 : -1
+>   : ^^
+>1 : 1
+>  : ^
+
+        static reverseIndexOf(items: any[], index: number): any {
+>reverseIndexOf : (items: any[], index: number) => any
+>               : ^^^^^^^^     ^^^^^^^^^      ^^^^^   
+>items : any[]
+>      : ^^^^^
+>index : number
+>      : ^^^^^^
+
+            return (items === null || items.length <= index) ? null : items[items.length - index - 1];
+>(items === null || items.length <= index) ? null : items[items.length - index - 1] : any
+>                                                                                   : ^^^
+>(items === null || items.length <= index) : boolean
+>                                          : ^^^^^^^
+>items === null || items.length <= index : boolean
+>                                        : ^^^^^^^
+>items === null : boolean
+>               : ^^^^^^^
+>items : any[]
+>      : ^^^^^
+>items.length <= index : boolean
+>                      : ^^^^^^^
+>items.length : number
+>             : ^^^^^^
+>items : any[]
+>      : ^^^^^
+>length : number
+>       : ^^^^^^
+>index : number
+>      : ^^^^^^
+>items[items.length - index - 1] : any
+>                                : ^^^
+>items : any[]
+>      : ^^^^^
+>items.length - index - 1 : number
+>                         : ^^^^^^
+>items.length - index : number
+>                     : ^^^^^^
+>items.length : number
+>             : ^^^^^^
+>items : any[]
+>      : ^^^^^
+>length : number
+>       : ^^^^^^
+>index : number
+>      : ^^^^^^
+>1 : 1
+>  : ^
+        }
+
+        public clone(): AstPath {
+>clone : () => AstPath
+>      : ^^^^^^       
+
+            var clone = new AstPath();
+>clone : AstPath
+>      : ^^^^^^^
+>new AstPath() : AstPath
+>              : ^^^^^^^
+>AstPath : typeof AstPath
+>        : ^^^^^^^^^^^^^^
+
+            clone.asts = this.asts.map((value) => { return value; });
+>clone.asts = this.asts.map((value) => { return value; }) : TypeScript.AST[]
+>                                                         : ^^^^^^^^^^^^^^^^
+>clone.asts : TypeScript.AST[]
+>           : ^^^^^^^^^^^^^^^^
+>clone : AstPath
+>      : ^^^^^^^
+>asts : TypeScript.AST[]
+>     : ^^^^^^^^^^^^^^^^
+>this.asts.map((value) => { return value; }) : TypeScript.AST[]
+>                                            : ^^^^^^^^^^^^^^^^
+>this.asts.map : <U>(callbackfn: (value: TypeScript.AST, index: number, array: TypeScript.AST[]) => U, thisArg?: any) => U[]
+>              : ^^^^^^^^^^^^^^^^^^^^^^^^^^^^^^^^^^^^^^^^^^^^^^^^^^^^^^^^^^^^^^^^^^^^^^^^^^^^^^^^^^^^^^^^^^^^^^^^^^^^^^^^^^^
+>this.asts : TypeScript.AST[]
+>          : ^^^^^^^^^^^^^^^^
+>this : this
+>     : ^^^^
+>asts : TypeScript.AST[]
+>     : ^^^^^^^^^^^^^^^^
+>map : <U>(callbackfn: (value: TypeScript.AST, index: number, array: TypeScript.AST[]) => U, thisArg?: any) => U[]
+>    : ^^^^^^^^^^^^^^^^^^^^^^^^^^^^^^^^^^^^^^^^^^^^^^^^^^^^^^^^^^^^^^^^^^^^^^^^^^^^^^^^^^^^^^^^^^^^^^^^^^^^^^^^^^^
+>(value) => { return value; } : (value: TypeScript.AST) => TypeScript.AST
+>                             : ^^^^^^^^^^^^^^^^^^^^^^^^^^^^^^^^^^^^^^^^^
+>value : TypeScript.AST
+>      : ^^^^^^^^^^^^^^
+>value : TypeScript.AST
+>      : ^^^^^^^^^^^^^^
+
+            clone.top = this.top;
+>clone.top = this.top : number
+>                     : ^^^^^^
+>clone.top : number
+>          : ^^^^^^
+>clone : AstPath
+>      : ^^^^^^^
+>top : number
+>    : ^^^^^^
+>this.top : number
+>         : ^^^^^^
+>this : this
+>     : ^^^^
+>top : number
+>    : ^^^^^^
+
+            return clone;
+>clone : AstPath
+>      : ^^^^^^^
+        }
+
+        public pop(): TypeScript.AST {
+>pop : () => TypeScript.AST
+>    : ^^^^^^^^^^^^^^^^^^^^
+>TypeScript : any
+>           : ^^^
+
+            var head = this.ast();
+>head : TypeScript.AST
+>     : ^^^^^^^^^^^^^^
+>this.ast() : TypeScript.AST
+>           : ^^^^^^^^^^^^^^
+>this.ast : () => TypeScript.AST
+>         : ^^^^^^^^^^^^^^^^^^^^
+>this : this
+>     : ^^^^
+>ast : () => TypeScript.AST
+>    : ^^^^^^^^^^^^^^^^^^^^
+
+            this.up();
+>this.up() : void
+>          : ^^^^
+>this.up : () => void
+>        : ^^^^^^^^^^
+>this : this
+>     : ^^^^
+>up : () => void
+>   : ^^^^^^^^^^
+
+            while (this.asts.length > this.count()) {
+>this.asts.length > this.count() : boolean
+>                                : ^^^^^^^
+>this.asts.length : number
+>                 : ^^^^^^
+>this.asts : TypeScript.AST[]
+>          : ^^^^^^^^^^^^^^^^
+>this : this
+>     : ^^^^
+>asts : TypeScript.AST[]
+>     : ^^^^^^^^^^^^^^^^
+>length : number
+>       : ^^^^^^
+>this.count() : number
+>             : ^^^^^^
+>this.count : () => number
+>           : ^^^^^^^^^^^^
+>this : this
+>     : ^^^^
+>count : () => number
+>      : ^^^^^^^^^^^^
+
+                this.asts.pop();
+>this.asts.pop() : any
+>                : ^^^
+>this.asts.pop : () => any
+>              : ^^^^^^^^^
+>this.asts : TypeScript.AST[]
+>          : ^^^^^^^^^^^^^^^^
+>this : this
+>     : ^^^^
+>asts : TypeScript.AST[]
+>     : ^^^^^^^^^^^^^^^^
+>pop : () => any
+>    : ^^^^^^^^^
+            }
+            return head;
+>head : TypeScript.AST
+>     : ^^^^^^^^^^^^^^
+        }
+
+        public push(ast: TypeScript.AST) {
+>push : (ast: TypeScript.AST) => void
+>     : ^^^^^^^^^^^^^^^^^^^^^^^^^^^^^
+>ast : TypeScript.AST
+>    : ^^^^^^^^^^^^^^
+>TypeScript : any
+>           : ^^^
+
+            while (this.asts.length > this.count()) {
+>this.asts.length > this.count() : boolean
+>                                : ^^^^^^^
+>this.asts.length : number
+>                 : ^^^^^^
+>this.asts : TypeScript.AST[]
+>          : ^^^^^^^^^^^^^^^^
+>this : this
+>     : ^^^^
+>asts : TypeScript.AST[]
+>     : ^^^^^^^^^^^^^^^^
+>length : number
+>       : ^^^^^^
+>this.count() : number
+>             : ^^^^^^
+>this.count : () => number
+>           : ^^^^^^^^^^^^
+>this : this
+>     : ^^^^
+>count : () => number
+>      : ^^^^^^^^^^^^
+
+                this.asts.pop();
+>this.asts.pop() : any
+>                : ^^^
+>this.asts.pop : () => any
+>              : ^^^^^^^^^
+>this.asts : TypeScript.AST[]
+>          : ^^^^^^^^^^^^^^^^
+>this : this
+>     : ^^^^
+>asts : TypeScript.AST[]
+>     : ^^^^^^^^^^^^^^^^
+>pop : () => any
+>    : ^^^^^^^^^
+            }
+            this.top = this.asts.length;
+>this.top = this.asts.length : number
+>                            : ^^^^^^
+>this.top : number
+>         : ^^^^^^
+>this : this
+>     : ^^^^
+>top : number
+>    : ^^^^^^
+>this.asts.length : number
+>                 : ^^^^^^
+>this.asts : TypeScript.AST[]
+>          : ^^^^^^^^^^^^^^^^
+>this : this
+>     : ^^^^
+>asts : TypeScript.AST[]
+>     : ^^^^^^^^^^^^^^^^
+>length : number
+>       : ^^^^^^
+
+            this.asts.push(ast);
+>this.asts.push(ast) : number
+>                    : ^^^^^^
+>this.asts.push : (...items: TypeScript.AST[]) => number
+>               : ^^^^^^^^^^^^^^^^^^^^^^^^^^^^^^^^^^^^^^
+>this.asts : TypeScript.AST[]
+>          : ^^^^^^^^^^^^^^^^
+>this : this
+>     : ^^^^
+>asts : TypeScript.AST[]
+>     : ^^^^^^^^^^^^^^^^
+>push : (...items: TypeScript.AST[]) => number
+>     : ^^^^^^^^^^^^^^^^^^^^^^^^^^^^^^^^^^^^^^
+>ast : TypeScript.AST
+>    : ^^^^^^^^^^^^^^
+        }
+
+        public up() {
+>up : () => void
+>   : ^^^^^^^^^^
+
+            if (this.top <= -1)
+>this.top <= -1 : boolean
+>               : ^^^^^^^
+>this.top : number
+>         : ^^^^^^
+>this : this
+>     : ^^^^
+>top : number
+>    : ^^^^^^
+>-1 : -1
+>   : ^^
+>1 : 1
+>  : ^
+
+                throw new Error("Invalid call to 'up'");
+>new Error("Invalid call to 'up'") : Error
+>                                  : ^^^^^
+>Error : ErrorConstructor
+>      : ^^^^^^^^^^^^^^^^
+>"Invalid call to 'up'" : "Invalid call to 'up'"
+>                       : ^^^^^^^^^^^^^^^^^^^^^^
+
+            this.top--;
+>this.top-- : number
+>           : ^^^^^^
+>this.top : number
+>         : ^^^^^^
+>this : this
+>     : ^^^^
+>top : number
+>    : ^^^^^^
+        }
+
+        public down() {
+>down : () => void
+>     : ^^^^^^^^^^
+
+            if (this.top == this.ast.length - 1)
+>this.top == this.ast.length - 1 : boolean
+>                                : ^^^^^^^
+>this.top : number
+>         : ^^^^^^
+>this : this
+>     : ^^^^
+>top : number
+>    : ^^^^^^
+>this.ast.length - 1 : number
+>                    : ^^^^^^
+>this.ast.length : number
+>                : ^^^^^^
+>this.ast : () => TypeScript.AST
+>         : ^^^^^^^^^^^^^^^^^^^^
+>this : this
+>     : ^^^^
+>ast : () => TypeScript.AST
+>    : ^^^^^^^^^^^^^^^^^^^^
+>length : number
+>       : ^^^^^^
+>1 : 1
+>  : ^
+
+                throw new Error("Invalid call to 'down'");
+>new Error("Invalid call to 'down'") : Error
+>                                    : ^^^^^
+>Error : ErrorConstructor
+>      : ^^^^^^^^^^^^^^^^
+>"Invalid call to 'down'" : "Invalid call to 'down'"
+>                         : ^^^^^^^^^^^^^^^^^^^^^^^^
+
+            this.top++;
+>this.top++ : number
+>           : ^^^^^^
+>this.top : number
+>         : ^^^^^^
+>this : this
+>     : ^^^^
+>top : number
+>    : ^^^^^^
+        }
+
+        public nodeType(): TypeScript.NodeType {
+>nodeType : () => TypeScript.NodeType
+>         : ^^^^^^^^^^^^^^^^^^^^^^^^^
+>TypeScript : any
+>           : ^^^
+
+            if (this.ast() == null)
+>this.ast() == null : boolean
+>                   : ^^^^^^^
+>this.ast() : TypeScript.AST
+>           : ^^^^^^^^^^^^^^
+>this.ast : () => TypeScript.AST
+>         : ^^^^^^^^^^^^^^^^^^^^
+>this : this
+>     : ^^^^
+>ast : () => TypeScript.AST
+>    : ^^^^^^^^^^^^^^^^^^^^
+
+                return TypeScript.NodeType.None;
+>TypeScript.NodeType.None : any
+>                         : ^^^
+>TypeScript.NodeType : any
+>                    : ^^^
+>TypeScript : typeof TypeScript
+>           : ^^^^^^^^^^^^^^^^^
+>NodeType : any
+>         : ^^^
+>None : any
+>     : ^^^
+
+            return this.ast().nodeType;
+>this.ast().nodeType : any
+>                    : ^^^
+>this.ast() : TypeScript.AST
+>           : ^^^^^^^^^^^^^^
+>this.ast : () => TypeScript.AST
+>         : ^^^^^^^^^^^^^^^^^^^^
+>this : this
+>     : ^^^^
+>ast : () => TypeScript.AST
+>    : ^^^^^^^^^^^^^^^^^^^^
+>nodeType : any
+>         : ^^^
+        }
+
+        public ast() {
+>ast : () => TypeScript.AST
+>    : ^^^^^^^^^^^^^^^^^^^^
+
+            return <TypeScript.AST>AstPath.reverseIndexOf(this.asts, this.asts.length - (this.top + 1));
+><TypeScript.AST>AstPath.reverseIndexOf(this.asts, this.asts.length - (this.top + 1)) : TypeScript.AST
+>                                                                                     : ^^^^^^^^^^^^^^
+>TypeScript : any
+>           : ^^^
+>AstPath.reverseIndexOf(this.asts, this.asts.length - (this.top + 1)) : any
+>                                                                     : ^^^
+>AstPath.reverseIndexOf : (items: any[], index: number) => any
+>                       : ^^^^^^^^^^^^^^^^^^^^^^^^^^^^^^^^^^^^
+>AstPath : typeof AstPath
+>        : ^^^^^^^^^^^^^^
+>reverseIndexOf : (items: any[], index: number) => any
+>               : ^^^^^^^^^^^^^^^^^^^^^^^^^^^^^^^^^^^^
+>this.asts : TypeScript.AST[]
+>          : ^^^^^^^^^^^^^^^^
+>this : this
+>     : ^^^^
+>asts : TypeScript.AST[]
+>     : ^^^^^^^^^^^^^^^^
+>this.asts.length - (this.top + 1) : number
+>                                  : ^^^^^^
+>this.asts.length : number
+>                 : ^^^^^^
+>this.asts : TypeScript.AST[]
+>          : ^^^^^^^^^^^^^^^^
+>this : this
+>     : ^^^^
+>asts : TypeScript.AST[]
+>     : ^^^^^^^^^^^^^^^^
+>length : number
+>       : ^^^^^^
+>(this.top + 1) : number
+>               : ^^^^^^
+>this.top + 1 : number
+>             : ^^^^^^
+>this.top : number
+>         : ^^^^^^
+>this : this
+>     : ^^^^
+>top : number
+>    : ^^^^^^
+>1 : 1
+>  : ^
+        }
+
+        public parent() {
+>parent : () => TypeScript.AST
+>       : ^^^^^^^^^^^^^^^^^^^^
+
+            return <TypeScript.AST>AstPath.reverseIndexOf(this.asts, this.asts.length - this.top);
+><TypeScript.AST>AstPath.reverseIndexOf(this.asts, this.asts.length - this.top) : TypeScript.AST
+>                                                                               : ^^^^^^^^^^^^^^
+>TypeScript : any
+>           : ^^^
+>AstPath.reverseIndexOf(this.asts, this.asts.length - this.top) : any
+>                                                               : ^^^
+>AstPath.reverseIndexOf : (items: any[], index: number) => any
+>                       : ^^^^^^^^^^^^^^^^^^^^^^^^^^^^^^^^^^^^
+>AstPath : typeof AstPath
+>        : ^^^^^^^^^^^^^^
+>reverseIndexOf : (items: any[], index: number) => any
+>               : ^^^^^^^^^^^^^^^^^^^^^^^^^^^^^^^^^^^^
+>this.asts : TypeScript.AST[]
+>          : ^^^^^^^^^^^^^^^^
+>this : this
+>     : ^^^^
+>asts : TypeScript.AST[]
+>     : ^^^^^^^^^^^^^^^^
+>this.asts.length - this.top : number
+>                            : ^^^^^^
+>this.asts.length : number
+>                 : ^^^^^^
+>this.asts : TypeScript.AST[]
+>          : ^^^^^^^^^^^^^^^^
+>this : this
+>     : ^^^^
+>asts : TypeScript.AST[]
+>     : ^^^^^^^^^^^^^^^^
+>length : number
+>       : ^^^^^^
+>this.top : number
+>         : ^^^^^^
+>this : this
+>     : ^^^^
+>top : number
+>    : ^^^^^^
+        }
+
+        public count() {
+>count : () => number
+>      : ^^^^^^^^^^^^
+
+            return this.top + 1;
+>this.top + 1 : number
+>             : ^^^^^^
+>this.top : number
+>         : ^^^^^^
+>this : this
+>     : ^^^^
+>top : number
+>    : ^^^^^^
+>1 : 1
+>  : ^
+        }
+
+        public get(index: number): TypeScript.AST {
+>get : (index: number) => TypeScript.AST
+>    : ^^^^^^^^      ^^^^^^^^^^^^^^^^^^^
+>index : number
+>      : ^^^^^^
+>TypeScript : any
+>           : ^^^
+
+            return this.asts[index];
+>this.asts[index] : TypeScript.AST
+>                 : ^^^^^^^^^^^^^^
+>this.asts : TypeScript.AST[]
+>          : ^^^^^^^^^^^^^^^^
+>this : this
+>     : ^^^^
+>asts : TypeScript.AST[]
+>     : ^^^^^^^^^^^^^^^^
+>index : number
+>      : ^^^^^^
+        }
+
+        public isNameOfClass(): boolean {
+>isNameOfClass : () => boolean
+>              : ^^^^^^       
+
+            if (this.ast() === null || this.parent() === null)
+>this.ast() === null || this.parent() === null : boolean
+>                                              : ^^^^^^^
+>this.ast() === null : boolean
+>                    : ^^^^^^^
+>this.ast() : TypeScript.AST
+>           : ^^^^^^^^^^^^^^
+>this.ast : () => TypeScript.AST
+>         : ^^^^^^^^^^^^^^^^^^^^
+>this : this
+>     : ^^^^
+>ast : () => TypeScript.AST
+>    : ^^^^^^^^^^^^^^^^^^^^
+>this.parent() === null : boolean
+>                       : ^^^^^^^
+>this.parent() : TypeScript.AST
+>              : ^^^^^^^^^^^^^^
+>this.parent : () => TypeScript.AST
+>            : ^^^^^^^^^^^^^^^^^^^^
+>this : this
+>     : ^^^^
+>parent : () => TypeScript.AST
+>       : ^^^^^^^^^^^^^^^^^^^^
+
+                return false;
+>false : false
+>      : ^^^^^
+
+            return (this.ast().nodeType === TypeScript.NodeType.Name) &&
+>(this.ast().nodeType === TypeScript.NodeType.Name) &&                (this.parent().nodeType === TypeScript.NodeType.ClassDeclaration) &&                ((<TypeScript.InterfaceDeclaration>this.parent()).name === this.ast()) : boolean
+>                                                                                                                                                                                                                                : ^^^^^^^
+>(this.ast().nodeType === TypeScript.NodeType.Name) &&                (this.parent().nodeType === TypeScript.NodeType.ClassDeclaration) : boolean
+>                                                                                                                                       : ^^^^^^^
+>(this.ast().nodeType === TypeScript.NodeType.Name) : boolean
+>                                                   : ^^^^^^^
+>this.ast().nodeType === TypeScript.NodeType.Name : boolean
+>                                                 : ^^^^^^^
+>this.ast().nodeType : any
+>                    : ^^^
+>this.ast() : TypeScript.AST
+>           : ^^^^^^^^^^^^^^
+>this.ast : () => TypeScript.AST
+>         : ^^^^^^^^^^^^^^^^^^^^
+>this : this
+>     : ^^^^
+>ast : () => TypeScript.AST
+>    : ^^^^^^^^^^^^^^^^^^^^
+>nodeType : any
+>         : ^^^
+>TypeScript.NodeType.Name : any
+>                         : ^^^
+>TypeScript.NodeType : any
+>                    : ^^^
+>TypeScript : typeof TypeScript
+>           : ^^^^^^^^^^^^^^^^^
+>NodeType : any
+>         : ^^^
+>Name : any
+>     : ^^^
+
+                (this.parent().nodeType === TypeScript.NodeType.ClassDeclaration) &&
+>(this.parent().nodeType === TypeScript.NodeType.ClassDeclaration) : boolean
+>                                                                  : ^^^^^^^
+>this.parent().nodeType === TypeScript.NodeType.ClassDeclaration : boolean
+>                                                                : ^^^^^^^
+>this.parent().nodeType : any
+>                       : ^^^
+>this.parent() : TypeScript.AST
+>              : ^^^^^^^^^^^^^^
+>this.parent : () => TypeScript.AST
+>            : ^^^^^^^^^^^^^^^^^^^^
+>this : this
+>     : ^^^^
+>parent : () => TypeScript.AST
+>       : ^^^^^^^^^^^^^^^^^^^^
+>nodeType : any
+>         : ^^^
+>TypeScript.NodeType.ClassDeclaration : any
+>                                     : ^^^
+>TypeScript.NodeType : any
+>                    : ^^^
+>TypeScript : typeof TypeScript
+>           : ^^^^^^^^^^^^^^^^^
+>NodeType : any
+>         : ^^^
+>ClassDeclaration : any
+>                 : ^^^
+
+                ((<TypeScript.InterfaceDeclaration>this.parent()).name === this.ast());
+>((<TypeScript.InterfaceDeclaration>this.parent()).name === this.ast()) : boolean
+>                                                                       : ^^^^^^^
+>(<TypeScript.InterfaceDeclaration>this.parent()).name === this.ast() : boolean
+>                                                                     : ^^^^^^^
+>(<TypeScript.InterfaceDeclaration>this.parent()).name : any
+>                                                      : ^^^
+>(<TypeScript.InterfaceDeclaration>this.parent()) : TypeScript.InterfaceDeclaration
+>                                                 : ^^^^^^^^^^^^^^^^^^^^^^^^^^^^^^^
+><TypeScript.InterfaceDeclaration>this.parent() : TypeScript.InterfaceDeclaration
+>                                               : ^^^^^^^^^^^^^^^^^^^^^^^^^^^^^^^
+>TypeScript : any
+>           : ^^^
+>this.parent() : TypeScript.AST
+>              : ^^^^^^^^^^^^^^
+>this.parent : () => TypeScript.AST
+>            : ^^^^^^^^^^^^^^^^^^^^
+>this : this
+>     : ^^^^
+>parent : () => TypeScript.AST
+>       : ^^^^^^^^^^^^^^^^^^^^
+>name : any
+>     : ^^^
+>this.ast() : TypeScript.AST
+>           : ^^^^^^^^^^^^^^
+>this.ast : () => TypeScript.AST
+>         : ^^^^^^^^^^^^^^^^^^^^
+>this : this
+>     : ^^^^
+>ast : () => TypeScript.AST
+>    : ^^^^^^^^^^^^^^^^^^^^
+        }
+
+        public isNameOfInterface(): boolean {
+>isNameOfInterface : () => boolean
+>                  : ^^^^^^       
+
+            if (this.ast() === null || this.parent() === null)
+>this.ast() === null || this.parent() === null : boolean
+>                                              : ^^^^^^^
+>this.ast() === null : boolean
+>                    : ^^^^^^^
+>this.ast() : TypeScript.AST
+>           : ^^^^^^^^^^^^^^
+>this.ast : () => TypeScript.AST
+>         : ^^^^^^^^^^^^^^^^^^^^
+>this : this
+>     : ^^^^
+>ast : () => TypeScript.AST
+>    : ^^^^^^^^^^^^^^^^^^^^
+>this.parent() === null : boolean
+>                       : ^^^^^^^
+>this.parent() : TypeScript.AST
+>              : ^^^^^^^^^^^^^^
+>this.parent : () => TypeScript.AST
+>            : ^^^^^^^^^^^^^^^^^^^^
+>this : this
+>     : ^^^^
+>parent : () => TypeScript.AST
+>       : ^^^^^^^^^^^^^^^^^^^^
+
+                return false;
+>false : false
+>      : ^^^^^
+
+            return (this.ast().nodeType === TypeScript.NodeType.Name) &&
+>(this.ast().nodeType === TypeScript.NodeType.Name) &&                (this.parent().nodeType === TypeScript.NodeType.InterfaceDeclaration) &&                ((<TypeScript.InterfaceDeclaration>this.parent()).name === this.ast()) : boolean
+>                                                                                                                                                                                                                                    : ^^^^^^^
+>(this.ast().nodeType === TypeScript.NodeType.Name) &&                (this.parent().nodeType === TypeScript.NodeType.InterfaceDeclaration) : boolean
+>                                                                                                                                           : ^^^^^^^
+>(this.ast().nodeType === TypeScript.NodeType.Name) : boolean
+>                                                   : ^^^^^^^
+>this.ast().nodeType === TypeScript.NodeType.Name : boolean
+>                                                 : ^^^^^^^
+>this.ast().nodeType : any
+>                    : ^^^
+>this.ast() : TypeScript.AST
+>           : ^^^^^^^^^^^^^^
+>this.ast : () => TypeScript.AST
+>         : ^^^^^^^^^^^^^^^^^^^^
+>this : this
+>     : ^^^^
+>ast : () => TypeScript.AST
+>    : ^^^^^^^^^^^^^^^^^^^^
+>nodeType : any
+>         : ^^^
+>TypeScript.NodeType.Name : any
+>                         : ^^^
+>TypeScript.NodeType : any
+>                    : ^^^
+>TypeScript : typeof TypeScript
+>           : ^^^^^^^^^^^^^^^^^
+>NodeType : any
+>         : ^^^
+>Name : any
+>     : ^^^
+
+                (this.parent().nodeType === TypeScript.NodeType.InterfaceDeclaration) &&
+>(this.parent().nodeType === TypeScript.NodeType.InterfaceDeclaration) : boolean
+>                                                                      : ^^^^^^^
+>this.parent().nodeType === TypeScript.NodeType.InterfaceDeclaration : boolean
+>                                                                    : ^^^^^^^
+>this.parent().nodeType : any
+>                       : ^^^
+>this.parent() : TypeScript.AST
+>              : ^^^^^^^^^^^^^^
+>this.parent : () => TypeScript.AST
+>            : ^^^^^^^^^^^^^^^^^^^^
+>this : this
+>     : ^^^^
+>parent : () => TypeScript.AST
+>       : ^^^^^^^^^^^^^^^^^^^^
+>nodeType : any
+>         : ^^^
+>TypeScript.NodeType.InterfaceDeclaration : any
+>                                         : ^^^
+>TypeScript.NodeType : any
+>                    : ^^^
+>TypeScript : typeof TypeScript
+>           : ^^^^^^^^^^^^^^^^^
+>NodeType : any
+>         : ^^^
+>InterfaceDeclaration : any
+>                     : ^^^
+
+                ((<TypeScript.InterfaceDeclaration>this.parent()).name === this.ast());
+>((<TypeScript.InterfaceDeclaration>this.parent()).name === this.ast()) : boolean
+>                                                                       : ^^^^^^^
+>(<TypeScript.InterfaceDeclaration>this.parent()).name === this.ast() : boolean
+>                                                                     : ^^^^^^^
+>(<TypeScript.InterfaceDeclaration>this.parent()).name : any
+>                                                      : ^^^
+>(<TypeScript.InterfaceDeclaration>this.parent()) : TypeScript.InterfaceDeclaration
+>                                                 : ^^^^^^^^^^^^^^^^^^^^^^^^^^^^^^^
+><TypeScript.InterfaceDeclaration>this.parent() : TypeScript.InterfaceDeclaration
+>                                               : ^^^^^^^^^^^^^^^^^^^^^^^^^^^^^^^
+>TypeScript : any
+>           : ^^^
+>this.parent() : TypeScript.AST
+>              : ^^^^^^^^^^^^^^
+>this.parent : () => TypeScript.AST
+>            : ^^^^^^^^^^^^^^^^^^^^
+>this : this
+>     : ^^^^
+>parent : () => TypeScript.AST
+>       : ^^^^^^^^^^^^^^^^^^^^
+>name : any
+>     : ^^^
+>this.ast() : TypeScript.AST
+>           : ^^^^^^^^^^^^^^
+>this.ast : () => TypeScript.AST
+>         : ^^^^^^^^^^^^^^^^^^^^
+>this : this
+>     : ^^^^
+>ast : () => TypeScript.AST
+>    : ^^^^^^^^^^^^^^^^^^^^
+        }
+
+        public isNameOfArgument(): boolean {
+>isNameOfArgument : () => boolean
+>                 : ^^^^^^       
+
+            if (this.ast() === null || this.parent() === null)
+>this.ast() === null || this.parent() === null : boolean
+>                                              : ^^^^^^^
+>this.ast() === null : boolean
+>                    : ^^^^^^^
+>this.ast() : TypeScript.AST
+>           : ^^^^^^^^^^^^^^
+>this.ast : () => TypeScript.AST
+>         : ^^^^^^^^^^^^^^^^^^^^
+>this : this
+>     : ^^^^
+>ast : () => TypeScript.AST
+>    : ^^^^^^^^^^^^^^^^^^^^
+>this.parent() === null : boolean
+>                       : ^^^^^^^
+>this.parent() : TypeScript.AST
+>              : ^^^^^^^^^^^^^^
+>this.parent : () => TypeScript.AST
+>            : ^^^^^^^^^^^^^^^^^^^^
+>this : this
+>     : ^^^^
+>parent : () => TypeScript.AST
+>       : ^^^^^^^^^^^^^^^^^^^^
+
+                return false;
+>false : false
+>      : ^^^^^
+
+            return (this.ast().nodeType === TypeScript.NodeType.Name) &&
+>(this.ast().nodeType === TypeScript.NodeType.Name) &&                (this.parent().nodeType === TypeScript.NodeType.ArgDecl) &&                ((<TypeScript.ArgDecl>this.parent()).id === this.ast()) : boolean
+>                                                                                                                                                                                                        : ^^^^^^^
+>(this.ast().nodeType === TypeScript.NodeType.Name) &&                (this.parent().nodeType === TypeScript.NodeType.ArgDecl) : boolean
+>                                                                                                                              : ^^^^^^^
+>(this.ast().nodeType === TypeScript.NodeType.Name) : boolean
+>                                                   : ^^^^^^^
+>this.ast().nodeType === TypeScript.NodeType.Name : boolean
+>                                                 : ^^^^^^^
+>this.ast().nodeType : any
+>                    : ^^^
+>this.ast() : TypeScript.AST
+>           : ^^^^^^^^^^^^^^
+>this.ast : () => TypeScript.AST
+>         : ^^^^^^^^^^^^^^^^^^^^
+>this : this
+>     : ^^^^
+>ast : () => TypeScript.AST
+>    : ^^^^^^^^^^^^^^^^^^^^
+>nodeType : any
+>         : ^^^
+>TypeScript.NodeType.Name : any
+>                         : ^^^
+>TypeScript.NodeType : any
+>                    : ^^^
+>TypeScript : typeof TypeScript
+>           : ^^^^^^^^^^^^^^^^^
+>NodeType : any
+>         : ^^^
+>Name : any
+>     : ^^^
+
+                (this.parent().nodeType === TypeScript.NodeType.ArgDecl) &&
+>(this.parent().nodeType === TypeScript.NodeType.ArgDecl) : boolean
+>                                                         : ^^^^^^^
+>this.parent().nodeType === TypeScript.NodeType.ArgDecl : boolean
+>                                                       : ^^^^^^^
+>this.parent().nodeType : any
+>                       : ^^^
+>this.parent() : TypeScript.AST
+>              : ^^^^^^^^^^^^^^
+>this.parent : () => TypeScript.AST
+>            : ^^^^^^^^^^^^^^^^^^^^
+>this : this
+>     : ^^^^
+>parent : () => TypeScript.AST
+>       : ^^^^^^^^^^^^^^^^^^^^
+>nodeType : any
+>         : ^^^
+>TypeScript.NodeType.ArgDecl : any
+>                            : ^^^
+>TypeScript.NodeType : any
+>                    : ^^^
+>TypeScript : typeof TypeScript
+>           : ^^^^^^^^^^^^^^^^^
+>NodeType : any
+>         : ^^^
+>ArgDecl : any
+>        : ^^^
+
+                ((<TypeScript.ArgDecl>this.parent()).id === this.ast());
+>((<TypeScript.ArgDecl>this.parent()).id === this.ast()) : boolean
+>                                                        : ^^^^^^^
+>(<TypeScript.ArgDecl>this.parent()).id === this.ast() : boolean
+>                                                      : ^^^^^^^
+>(<TypeScript.ArgDecl>this.parent()).id : any
+>                                       : ^^^
+>(<TypeScript.ArgDecl>this.parent()) : TypeScript.ArgDecl
+>                                    : ^^^^^^^^^^^^^^^^^^
+><TypeScript.ArgDecl>this.parent() : TypeScript.ArgDecl
+>                                  : ^^^^^^^^^^^^^^^^^^
+>TypeScript : any
+>           : ^^^
+>this.parent() : TypeScript.AST
+>              : ^^^^^^^^^^^^^^
+>this.parent : () => TypeScript.AST
+>            : ^^^^^^^^^^^^^^^^^^^^
+>this : this
+>     : ^^^^
+>parent : () => TypeScript.AST
+>       : ^^^^^^^^^^^^^^^^^^^^
+>id : any
+>   : ^^^
+>this.ast() : TypeScript.AST
+>           : ^^^^^^^^^^^^^^
+>this.ast : () => TypeScript.AST
+>         : ^^^^^^^^^^^^^^^^^^^^
+>this : this
+>     : ^^^^
+>ast : () => TypeScript.AST
+>    : ^^^^^^^^^^^^^^^^^^^^
+        }
+
+        public isNameOfVariable(): boolean {
+>isNameOfVariable : () => boolean
+>                 : ^^^^^^       
+
+            if (this.ast() === null || this.parent() === null)
+>this.ast() === null || this.parent() === null : boolean
+>                                              : ^^^^^^^
+>this.ast() === null : boolean
+>                    : ^^^^^^^
+>this.ast() : TypeScript.AST
+>           : ^^^^^^^^^^^^^^
+>this.ast : () => TypeScript.AST
+>         : ^^^^^^^^^^^^^^^^^^^^
+>this : this
+>     : ^^^^
+>ast : () => TypeScript.AST
+>    : ^^^^^^^^^^^^^^^^^^^^
+>this.parent() === null : boolean
+>                       : ^^^^^^^
+>this.parent() : TypeScript.AST
+>              : ^^^^^^^^^^^^^^
+>this.parent : () => TypeScript.AST
+>            : ^^^^^^^^^^^^^^^^^^^^
+>this : this
+>     : ^^^^
+>parent : () => TypeScript.AST
+>       : ^^^^^^^^^^^^^^^^^^^^
+
+                return false;
+>false : false
+>      : ^^^^^
+
+            return (this.ast().nodeType === TypeScript.NodeType.Name) &&
+>(this.ast().nodeType === TypeScript.NodeType.Name) &&                (this.parent().nodeType === TypeScript.NodeType.VarDecl) &&                ((<TypeScript.VarDecl>this.parent()).id === this.ast()) : boolean
+>                                                                                                                                                                                                        : ^^^^^^^
+>(this.ast().nodeType === TypeScript.NodeType.Name) &&                (this.parent().nodeType === TypeScript.NodeType.VarDecl) : boolean
+>                                                                                                                              : ^^^^^^^
+>(this.ast().nodeType === TypeScript.NodeType.Name) : boolean
+>                                                   : ^^^^^^^
+>this.ast().nodeType === TypeScript.NodeType.Name : boolean
+>                                                 : ^^^^^^^
+>this.ast().nodeType : any
+>                    : ^^^
+>this.ast() : TypeScript.AST
+>           : ^^^^^^^^^^^^^^
+>this.ast : () => TypeScript.AST
+>         : ^^^^^^^^^^^^^^^^^^^^
+>this : this
+>     : ^^^^
+>ast : () => TypeScript.AST
+>    : ^^^^^^^^^^^^^^^^^^^^
+>nodeType : any
+>         : ^^^
+>TypeScript.NodeType.Name : any
+>                         : ^^^
+>TypeScript.NodeType : any
+>                    : ^^^
+>TypeScript : typeof TypeScript
+>           : ^^^^^^^^^^^^^^^^^
+>NodeType : any
+>         : ^^^
+>Name : any
+>     : ^^^
+
+                (this.parent().nodeType === TypeScript.NodeType.VarDecl) &&
+>(this.parent().nodeType === TypeScript.NodeType.VarDecl) : boolean
+>                                                         : ^^^^^^^
+>this.parent().nodeType === TypeScript.NodeType.VarDecl : boolean
+>                                                       : ^^^^^^^
+>this.parent().nodeType : any
+>                       : ^^^
+>this.parent() : TypeScript.AST
+>              : ^^^^^^^^^^^^^^
+>this.parent : () => TypeScript.AST
+>            : ^^^^^^^^^^^^^^^^^^^^
+>this : this
+>     : ^^^^
+>parent : () => TypeScript.AST
+>       : ^^^^^^^^^^^^^^^^^^^^
+>nodeType : any
+>         : ^^^
+>TypeScript.NodeType.VarDecl : any
+>                            : ^^^
+>TypeScript.NodeType : any
+>                    : ^^^
+>TypeScript : typeof TypeScript
+>           : ^^^^^^^^^^^^^^^^^
+>NodeType : any
+>         : ^^^
+>VarDecl : any
+>        : ^^^
+
+                ((<TypeScript.VarDecl>this.parent()).id === this.ast());
+>((<TypeScript.VarDecl>this.parent()).id === this.ast()) : boolean
+>                                                        : ^^^^^^^
+>(<TypeScript.VarDecl>this.parent()).id === this.ast() : boolean
+>                                                      : ^^^^^^^
+>(<TypeScript.VarDecl>this.parent()).id : any
+>                                       : ^^^
+>(<TypeScript.VarDecl>this.parent()) : TypeScript.VarDecl
+>                                    : ^^^^^^^^^^^^^^^^^^
+><TypeScript.VarDecl>this.parent() : TypeScript.VarDecl
+>                                  : ^^^^^^^^^^^^^^^^^^
+>TypeScript : any
+>           : ^^^
+>this.parent() : TypeScript.AST
+>              : ^^^^^^^^^^^^^^
+>this.parent : () => TypeScript.AST
+>            : ^^^^^^^^^^^^^^^^^^^^
+>this : this
+>     : ^^^^
+>parent : () => TypeScript.AST
+>       : ^^^^^^^^^^^^^^^^^^^^
+>id : any
+>   : ^^^
+>this.ast() : TypeScript.AST
+>           : ^^^^^^^^^^^^^^
+>this.ast : () => TypeScript.AST
+>         : ^^^^^^^^^^^^^^^^^^^^
+>this : this
+>     : ^^^^
+>ast : () => TypeScript.AST
+>    : ^^^^^^^^^^^^^^^^^^^^
+        }
+
+        public isNameOfModule(): boolean {
+>isNameOfModule : () => boolean
+>               : ^^^^^^       
+
+            if (this.ast() === null || this.parent() === null)
+>this.ast() === null || this.parent() === null : boolean
+>                                              : ^^^^^^^
+>this.ast() === null : boolean
+>                    : ^^^^^^^
+>this.ast() : TypeScript.AST
+>           : ^^^^^^^^^^^^^^
+>this.ast : () => TypeScript.AST
+>         : ^^^^^^^^^^^^^^^^^^^^
+>this : this
+>     : ^^^^
+>ast : () => TypeScript.AST
+>    : ^^^^^^^^^^^^^^^^^^^^
+>this.parent() === null : boolean
+>                       : ^^^^^^^
+>this.parent() : TypeScript.AST
+>              : ^^^^^^^^^^^^^^
+>this.parent : () => TypeScript.AST
+>            : ^^^^^^^^^^^^^^^^^^^^
+>this : this
+>     : ^^^^
+>parent : () => TypeScript.AST
+>       : ^^^^^^^^^^^^^^^^^^^^
+
+                return false;
+>false : false
+>      : ^^^^^
+
+            return (this.ast().nodeType === TypeScript.NodeType.Name) &&
+>(this.ast().nodeType === TypeScript.NodeType.Name) &&                (this.parent().nodeType === TypeScript.NodeType.ModuleDeclaration) &&                ((<TypeScript.ModuleDeclaration>this.parent()).name === this.ast()) : boolean
+>                                                                                                                                                                                                                              : ^^^^^^^
+>(this.ast().nodeType === TypeScript.NodeType.Name) &&                (this.parent().nodeType === TypeScript.NodeType.ModuleDeclaration) : boolean
+>                                                                                                                                        : ^^^^^^^
+>(this.ast().nodeType === TypeScript.NodeType.Name) : boolean
+>                                                   : ^^^^^^^
+>this.ast().nodeType === TypeScript.NodeType.Name : boolean
+>                                                 : ^^^^^^^
+>this.ast().nodeType : any
+>                    : ^^^
+>this.ast() : TypeScript.AST
+>           : ^^^^^^^^^^^^^^
+>this.ast : () => TypeScript.AST
+>         : ^^^^^^^^^^^^^^^^^^^^
+>this : this
+>     : ^^^^
+>ast : () => TypeScript.AST
+>    : ^^^^^^^^^^^^^^^^^^^^
+>nodeType : any
+>         : ^^^
+>TypeScript.NodeType.Name : any
+>                         : ^^^
+>TypeScript.NodeType : any
+>                    : ^^^
+>TypeScript : typeof TypeScript
+>           : ^^^^^^^^^^^^^^^^^
+>NodeType : any
+>         : ^^^
+>Name : any
+>     : ^^^
+
+                (this.parent().nodeType === TypeScript.NodeType.ModuleDeclaration) &&
+>(this.parent().nodeType === TypeScript.NodeType.ModuleDeclaration) : boolean
+>                                                                   : ^^^^^^^
+>this.parent().nodeType === TypeScript.NodeType.ModuleDeclaration : boolean
+>                                                                 : ^^^^^^^
+>this.parent().nodeType : any
+>                       : ^^^
+>this.parent() : TypeScript.AST
+>              : ^^^^^^^^^^^^^^
+>this.parent : () => TypeScript.AST
+>            : ^^^^^^^^^^^^^^^^^^^^
+>this : this
+>     : ^^^^
+>parent : () => TypeScript.AST
+>       : ^^^^^^^^^^^^^^^^^^^^
+>nodeType : any
+>         : ^^^
+>TypeScript.NodeType.ModuleDeclaration : any
+>                                      : ^^^
+>TypeScript.NodeType : any
+>                    : ^^^
+>TypeScript : typeof TypeScript
+>           : ^^^^^^^^^^^^^^^^^
+>NodeType : any
+>         : ^^^
+>ModuleDeclaration : any
+>                  : ^^^
+
+                ((<TypeScript.ModuleDeclaration>this.parent()).name === this.ast());
+>((<TypeScript.ModuleDeclaration>this.parent()).name === this.ast()) : boolean
+>                                                                    : ^^^^^^^
+>(<TypeScript.ModuleDeclaration>this.parent()).name === this.ast() : boolean
+>                                                                  : ^^^^^^^
+>(<TypeScript.ModuleDeclaration>this.parent()).name : any
+>                                                   : ^^^
+>(<TypeScript.ModuleDeclaration>this.parent()) : TypeScript.ModuleDeclaration
+>                                              : ^^^^^^^^^^^^^^^^^^^^^^^^^^^^
+><TypeScript.ModuleDeclaration>this.parent() : TypeScript.ModuleDeclaration
+>                                            : ^^^^^^^^^^^^^^^^^^^^^^^^^^^^
+>TypeScript : any
+>           : ^^^
+>this.parent() : TypeScript.AST
+>              : ^^^^^^^^^^^^^^
+>this.parent : () => TypeScript.AST
+>            : ^^^^^^^^^^^^^^^^^^^^
+>this : this
+>     : ^^^^
+>parent : () => TypeScript.AST
+>       : ^^^^^^^^^^^^^^^^^^^^
+>name : any
+>     : ^^^
+>this.ast() : TypeScript.AST
+>           : ^^^^^^^^^^^^^^
+>this.ast : () => TypeScript.AST
+>         : ^^^^^^^^^^^^^^^^^^^^
+>this : this
+>     : ^^^^
+>ast : () => TypeScript.AST
+>    : ^^^^^^^^^^^^^^^^^^^^
+        }
+
+        public isNameOfFunction(): boolean {
+>isNameOfFunction : () => boolean
+>                 : ^^^^^^       
+
+            if (this.ast() === null || this.parent() === null)
+>this.ast() === null || this.parent() === null : boolean
+>                                              : ^^^^^^^
+>this.ast() === null : boolean
+>                    : ^^^^^^^
+>this.ast() : TypeScript.AST
+>           : ^^^^^^^^^^^^^^
+>this.ast : () => TypeScript.AST
+>         : ^^^^^^^^^^^^^^^^^^^^
+>this : this
+>     : ^^^^
+>ast : () => TypeScript.AST
+>    : ^^^^^^^^^^^^^^^^^^^^
+>this.parent() === null : boolean
+>                       : ^^^^^^^
+>this.parent() : TypeScript.AST
+>              : ^^^^^^^^^^^^^^
+>this.parent : () => TypeScript.AST
+>            : ^^^^^^^^^^^^^^^^^^^^
+>this : this
+>     : ^^^^
+>parent : () => TypeScript.AST
+>       : ^^^^^^^^^^^^^^^^^^^^
+
+                return false;
+>false : false
+>      : ^^^^^
+
+            return (this.ast().nodeType === TypeScript.NodeType.Name) &&
+>(this.ast().nodeType === TypeScript.NodeType.Name) &&                (this.parent().nodeType === TypeScript.NodeType.FuncDecl) &&                ((<TypeScript.FuncDecl>this.parent()).name === this.ast()) : boolean
+>                                                                                                                                                                                                            : ^^^^^^^
+>(this.ast().nodeType === TypeScript.NodeType.Name) &&                (this.parent().nodeType === TypeScript.NodeType.FuncDecl) : boolean
+>                                                                                                                               : ^^^^^^^
+>(this.ast().nodeType === TypeScript.NodeType.Name) : boolean
+>                                                   : ^^^^^^^
+>this.ast().nodeType === TypeScript.NodeType.Name : boolean
+>                                                 : ^^^^^^^
+>this.ast().nodeType : any
+>                    : ^^^
+>this.ast() : TypeScript.AST
+>           : ^^^^^^^^^^^^^^
+>this.ast : () => TypeScript.AST
+>         : ^^^^^^^^^^^^^^^^^^^^
+>this : this
+>     : ^^^^
+>ast : () => TypeScript.AST
+>    : ^^^^^^^^^^^^^^^^^^^^
+>nodeType : any
+>         : ^^^
+>TypeScript.NodeType.Name : any
+>                         : ^^^
+>TypeScript.NodeType : any
+>                    : ^^^
+>TypeScript : typeof TypeScript
+>           : ^^^^^^^^^^^^^^^^^
+>NodeType : any
+>         : ^^^
+>Name : any
+>     : ^^^
+
+                (this.parent().nodeType === TypeScript.NodeType.FuncDecl) &&
+>(this.parent().nodeType === TypeScript.NodeType.FuncDecl) : boolean
+>                                                          : ^^^^^^^
+>this.parent().nodeType === TypeScript.NodeType.FuncDecl : boolean
+>                                                        : ^^^^^^^
+>this.parent().nodeType : any
+>                       : ^^^
+>this.parent() : TypeScript.AST
+>              : ^^^^^^^^^^^^^^
+>this.parent : () => TypeScript.AST
+>            : ^^^^^^^^^^^^^^^^^^^^
+>this : this
+>     : ^^^^
+>parent : () => TypeScript.AST
+>       : ^^^^^^^^^^^^^^^^^^^^
+>nodeType : any
+>         : ^^^
+>TypeScript.NodeType.FuncDecl : any
+>                             : ^^^
+>TypeScript.NodeType : any
+>                    : ^^^
+>TypeScript : typeof TypeScript
+>           : ^^^^^^^^^^^^^^^^^
+>NodeType : any
+>         : ^^^
+>FuncDecl : any
+>         : ^^^
+
+                ((<TypeScript.FuncDecl>this.parent()).name === this.ast());
+>((<TypeScript.FuncDecl>this.parent()).name === this.ast()) : boolean
+>                                                           : ^^^^^^^
+>(<TypeScript.FuncDecl>this.parent()).name === this.ast() : boolean
+>                                                         : ^^^^^^^
+>(<TypeScript.FuncDecl>this.parent()).name : any
+>                                          : ^^^
+>(<TypeScript.FuncDecl>this.parent()) : TypeScript.FuncDecl
+>                                     : ^^^^^^^^^^^^^^^^^^^
+><TypeScript.FuncDecl>this.parent() : TypeScript.FuncDecl
+>                                   : ^^^^^^^^^^^^^^^^^^^
+>TypeScript : any
+>           : ^^^
+>this.parent() : TypeScript.AST
+>              : ^^^^^^^^^^^^^^
+>this.parent : () => TypeScript.AST
+>            : ^^^^^^^^^^^^^^^^^^^^
+>this : this
+>     : ^^^^
+>parent : () => TypeScript.AST
+>       : ^^^^^^^^^^^^^^^^^^^^
+>name : any
+>     : ^^^
+>this.ast() : TypeScript.AST
+>           : ^^^^^^^^^^^^^^
+>this.ast : () => TypeScript.AST
+>         : ^^^^^^^^^^^^^^^^^^^^
+>this : this
+>     : ^^^^
+>ast : () => TypeScript.AST
+>    : ^^^^^^^^^^^^^^^^^^^^
+        }
+
+        public isChildOfScript(): boolean {
+>isChildOfScript : () => boolean
+>                : ^^^^^^       
+
+            var ast = lastOf(this.asts);
+>ast : any
+>    : ^^^
+>lastOf(this.asts) : any
+>                  : ^^^
+>lastOf : (items: any[]) => any
+>       : ^^^^^^^^^^^^^^^^^^^^^
+>this.asts : TypeScript.AST[]
+>          : ^^^^^^^^^^^^^^^^
+>this : this
+>     : ^^^^
+>asts : TypeScript.AST[]
+>     : ^^^^^^^^^^^^^^^^
+
+            return this.count() >= 3 &&
+>this.count() >= 3 &&                this.asts[this.top] === ast &&                this.asts[this.top - 1].nodeType === TypeScript.NodeType.List &&                this.asts[this.top - 2].nodeType === TypeScript.NodeType.Script : boolean
+>                                                                                                                                                                                                                                  : ^^^^^^^
+>this.count() >= 3 &&                this.asts[this.top] === ast &&                this.asts[this.top - 1].nodeType === TypeScript.NodeType.List : boolean
+>                                                                                                                                                : ^^^^^^^
+>this.count() >= 3 &&                this.asts[this.top] === ast : boolean
+>                                                                : ^^^^^^^
+>this.count() >= 3 : boolean
+>                  : ^^^^^^^
+>this.count() : number
+>             : ^^^^^^
+>this.count : () => number
+>           : ^^^^^^^^^^^^
+>this : this
+>     : ^^^^
+>count : () => number
+>      : ^^^^^^^^^^^^
+>3 : 3
+>  : ^
+
+                this.asts[this.top] === ast &&
+>this.asts[this.top] === ast : boolean
+>                            : ^^^^^^^
+>this.asts[this.top] : TypeScript.AST
+>                    : ^^^^^^^^^^^^^^
+>this.asts : TypeScript.AST[]
+>          : ^^^^^^^^^^^^^^^^
+>this : this
+>     : ^^^^
+>asts : TypeScript.AST[]
+>     : ^^^^^^^^^^^^^^^^
+>this.top : number
+>         : ^^^^^^
+>this : this
+>     : ^^^^
+>top : number
+>    : ^^^^^^
+>ast : any
+>    : ^^^
+
+                this.asts[this.top - 1].nodeType === TypeScript.NodeType.List &&
+>this.asts[this.top - 1].nodeType === TypeScript.NodeType.List : boolean
+>                                                              : ^^^^^^^
+>this.asts[this.top - 1].nodeType : any
+>                                 : ^^^
+>this.asts[this.top - 1] : TypeScript.AST
+>                        : ^^^^^^^^^^^^^^
+>this.asts : TypeScript.AST[]
+>          : ^^^^^^^^^^^^^^^^
+>this : this
+>     : ^^^^
+>asts : TypeScript.AST[]
+>     : ^^^^^^^^^^^^^^^^
+>this.top - 1 : number
+>             : ^^^^^^
+>this.top : number
+>         : ^^^^^^
+>this : this
+>     : ^^^^
+>top : number
+>    : ^^^^^^
+>1 : 1
+>  : ^
+>nodeType : any
+>         : ^^^
+>TypeScript.NodeType.List : any
+>                         : ^^^
+>TypeScript.NodeType : any
+>                    : ^^^
+>TypeScript : typeof TypeScript
+>           : ^^^^^^^^^^^^^^^^^
+>NodeType : any
+>         : ^^^
+>List : any
+>     : ^^^
+
+                this.asts[this.top - 2].nodeType === TypeScript.NodeType.Script;
+>this.asts[this.top - 2].nodeType === TypeScript.NodeType.Script : boolean
+>                                                                : ^^^^^^^
+>this.asts[this.top - 2].nodeType : any
+>                                 : ^^^
+>this.asts[this.top - 2] : TypeScript.AST
+>                        : ^^^^^^^^^^^^^^
+>this.asts : TypeScript.AST[]
+>          : ^^^^^^^^^^^^^^^^
+>this : this
+>     : ^^^^
+>asts : TypeScript.AST[]
+>     : ^^^^^^^^^^^^^^^^
+>this.top - 2 : number
+>             : ^^^^^^
+>this.top : number
+>         : ^^^^^^
+>this : this
+>     : ^^^^
+>top : number
+>    : ^^^^^^
+>2 : 2
+>  : ^
+>nodeType : any
+>         : ^^^
+>TypeScript.NodeType.Script : any
+>                           : ^^^
+>TypeScript.NodeType : any
+>                    : ^^^
+>TypeScript : typeof TypeScript
+>           : ^^^^^^^^^^^^^^^^^
+>NodeType : any
+>         : ^^^
+>Script : any
+>       : ^^^
+        }
+
+        public isChildOfModule(): boolean {
+>isChildOfModule : () => boolean
+>                : ^^^^^^       
+
+            var ast = lastOf(this.asts);
+>ast : any
+>    : ^^^
+>lastOf(this.asts) : any
+>                  : ^^^
+>lastOf : (items: any[]) => any
+>       : ^^^^^^^^^^^^^^^^^^^^^
+>this.asts : TypeScript.AST[]
+>          : ^^^^^^^^^^^^^^^^
+>this : this
+>     : ^^^^
+>asts : TypeScript.AST[]
+>     : ^^^^^^^^^^^^^^^^
+
+            return this.count() >= 3 &&
+>this.count() >= 3 &&                this.asts[this.top] === ast &&                this.asts[this.top - 1].nodeType === TypeScript.NodeType.List &&                this.asts[this.top - 2].nodeType === TypeScript.NodeType.ModuleDeclaration : boolean
+>                                                                                                                                                                                                                                             : ^^^^^^^
+>this.count() >= 3 &&                this.asts[this.top] === ast &&                this.asts[this.top - 1].nodeType === TypeScript.NodeType.List : boolean
+>                                                                                                                                                : ^^^^^^^
+>this.count() >= 3 &&                this.asts[this.top] === ast : boolean
+>                                                                : ^^^^^^^
+>this.count() >= 3 : boolean
+>                  : ^^^^^^^
+>this.count() : number
+>             : ^^^^^^
+>this.count : () => number
+>           : ^^^^^^^^^^^^
+>this : this
+>     : ^^^^
+>count : () => number
+>      : ^^^^^^^^^^^^
+>3 : 3
+>  : ^
+
+                this.asts[this.top] === ast &&
+>this.asts[this.top] === ast : boolean
+>                            : ^^^^^^^
+>this.asts[this.top] : TypeScript.AST
+>                    : ^^^^^^^^^^^^^^
+>this.asts : TypeScript.AST[]
+>          : ^^^^^^^^^^^^^^^^
+>this : this
+>     : ^^^^
+>asts : TypeScript.AST[]
+>     : ^^^^^^^^^^^^^^^^
+>this.top : number
+>         : ^^^^^^
+>this : this
+>     : ^^^^
+>top : number
+>    : ^^^^^^
+>ast : any
+>    : ^^^
+
+                this.asts[this.top - 1].nodeType === TypeScript.NodeType.List &&
+>this.asts[this.top - 1].nodeType === TypeScript.NodeType.List : boolean
+>                                                              : ^^^^^^^
+>this.asts[this.top - 1].nodeType : any
+>                                 : ^^^
+>this.asts[this.top - 1] : TypeScript.AST
+>                        : ^^^^^^^^^^^^^^
+>this.asts : TypeScript.AST[]
+>          : ^^^^^^^^^^^^^^^^
+>this : this
+>     : ^^^^
+>asts : TypeScript.AST[]
+>     : ^^^^^^^^^^^^^^^^
+>this.top - 1 : number
+>             : ^^^^^^
+>this.top : number
+>         : ^^^^^^
+>this : this
+>     : ^^^^
+>top : number
+>    : ^^^^^^
+>1 : 1
+>  : ^
+>nodeType : any
+>         : ^^^
+>TypeScript.NodeType.List : any
+>                         : ^^^
+>TypeScript.NodeType : any
+>                    : ^^^
+>TypeScript : typeof TypeScript
+>           : ^^^^^^^^^^^^^^^^^
+>NodeType : any
+>         : ^^^
+>List : any
+>     : ^^^
+
+                this.asts[this.top - 2].nodeType === TypeScript.NodeType.ModuleDeclaration;
+>this.asts[this.top - 2].nodeType === TypeScript.NodeType.ModuleDeclaration : boolean
+>                                                                           : ^^^^^^^
+>this.asts[this.top - 2].nodeType : any
+>                                 : ^^^
+>this.asts[this.top - 2] : TypeScript.AST
+>                        : ^^^^^^^^^^^^^^
+>this.asts : TypeScript.AST[]
+>          : ^^^^^^^^^^^^^^^^
+>this : this
+>     : ^^^^
+>asts : TypeScript.AST[]
+>     : ^^^^^^^^^^^^^^^^
+>this.top - 2 : number
+>             : ^^^^^^
+>this.top : number
+>         : ^^^^^^
+>this : this
+>     : ^^^^
+>top : number
+>    : ^^^^^^
+>2 : 2
+>  : ^
+>nodeType : any
+>         : ^^^
+>TypeScript.NodeType.ModuleDeclaration : any
+>                                      : ^^^
+>TypeScript.NodeType : any
+>                    : ^^^
+>TypeScript : typeof TypeScript
+>           : ^^^^^^^^^^^^^^^^^
+>NodeType : any
+>         : ^^^
+>ModuleDeclaration : any
+>                  : ^^^
+        }
+
+        public isChildOfClass(): boolean {
+>isChildOfClass : () => boolean
+>               : ^^^^^^       
+
+            var ast = lastOf(this.asts);
+>ast : any
+>    : ^^^
+>lastOf(this.asts) : any
+>                  : ^^^
+>lastOf : (items: any[]) => any
+>       : ^^^^^^^^^^^^^^^^^^^^^
+>this.asts : TypeScript.AST[]
+>          : ^^^^^^^^^^^^^^^^
+>this : this
+>     : ^^^^
+>asts : TypeScript.AST[]
+>     : ^^^^^^^^^^^^^^^^
+
+            return this.count() >= 3 &&
+>this.count() >= 3 &&                this.asts[this.top] === ast &&                this.asts[this.top - 1].nodeType === TypeScript.NodeType.List &&                this.asts[this.top - 2].nodeType === TypeScript.NodeType.ClassDeclaration : boolean
+>                                                                                                                                                                                                                                            : ^^^^^^^
+>this.count() >= 3 &&                this.asts[this.top] === ast &&                this.asts[this.top - 1].nodeType === TypeScript.NodeType.List : boolean
+>                                                                                                                                                : ^^^^^^^
+>this.count() >= 3 &&                this.asts[this.top] === ast : boolean
+>                                                                : ^^^^^^^
+>this.count() >= 3 : boolean
+>                  : ^^^^^^^
+>this.count() : number
+>             : ^^^^^^
+>this.count : () => number
+>           : ^^^^^^^^^^^^
+>this : this
+>     : ^^^^
+>count : () => number
+>      : ^^^^^^^^^^^^
+>3 : 3
+>  : ^
+
+                this.asts[this.top] === ast &&
+>this.asts[this.top] === ast : boolean
+>                            : ^^^^^^^
+>this.asts[this.top] : TypeScript.AST
+>                    : ^^^^^^^^^^^^^^
+>this.asts : TypeScript.AST[]
+>          : ^^^^^^^^^^^^^^^^
+>this : this
+>     : ^^^^
+>asts : TypeScript.AST[]
+>     : ^^^^^^^^^^^^^^^^
+>this.top : number
+>         : ^^^^^^
+>this : this
+>     : ^^^^
+>top : number
+>    : ^^^^^^
+>ast : any
+>    : ^^^
+
+                this.asts[this.top - 1].nodeType === TypeScript.NodeType.List &&
+>this.asts[this.top - 1].nodeType === TypeScript.NodeType.List : boolean
+>                                                              : ^^^^^^^
+>this.asts[this.top - 1].nodeType : any
+>                                 : ^^^
+>this.asts[this.top - 1] : TypeScript.AST
+>                        : ^^^^^^^^^^^^^^
+>this.asts : TypeScript.AST[]
+>          : ^^^^^^^^^^^^^^^^
+>this : this
+>     : ^^^^
+>asts : TypeScript.AST[]
+>     : ^^^^^^^^^^^^^^^^
+>this.top - 1 : number
+>             : ^^^^^^
+>this.top : number
+>         : ^^^^^^
+>this : this
+>     : ^^^^
+>top : number
+>    : ^^^^^^
+>1 : 1
+>  : ^
+>nodeType : any
+>         : ^^^
+>TypeScript.NodeType.List : any
+>                         : ^^^
+>TypeScript.NodeType : any
+>                    : ^^^
+>TypeScript : typeof TypeScript
+>           : ^^^^^^^^^^^^^^^^^
+>NodeType : any
+>         : ^^^
+>List : any
+>     : ^^^
+
+                this.asts[this.top - 2].nodeType === TypeScript.NodeType.ClassDeclaration;
+>this.asts[this.top - 2].nodeType === TypeScript.NodeType.ClassDeclaration : boolean
+>                                                                          : ^^^^^^^
+>this.asts[this.top - 2].nodeType : any
+>                                 : ^^^
+>this.asts[this.top - 2] : TypeScript.AST
+>                        : ^^^^^^^^^^^^^^
+>this.asts : TypeScript.AST[]
+>          : ^^^^^^^^^^^^^^^^
+>this : this
+>     : ^^^^
+>asts : TypeScript.AST[]
+>     : ^^^^^^^^^^^^^^^^
+>this.top - 2 : number
+>             : ^^^^^^
+>this.top : number
+>         : ^^^^^^
+>this : this
+>     : ^^^^
+>top : number
+>    : ^^^^^^
+>2 : 2
+>  : ^
+>nodeType : any
+>         : ^^^
+>TypeScript.NodeType.ClassDeclaration : any
+>                                     : ^^^
+>TypeScript.NodeType : any
+>                    : ^^^
+>TypeScript : typeof TypeScript
+>           : ^^^^^^^^^^^^^^^^^
+>NodeType : any
+>         : ^^^
+>ClassDeclaration : any
+>                 : ^^^
+        }
+
+        public isArgumentOfClassConstructor(): boolean {
+>isArgumentOfClassConstructor : () => boolean
+>                             : ^^^^^^       
+
+            var ast = lastOf(this.asts);
+>ast : any
+>    : ^^^
+>lastOf(this.asts) : any
+>                  : ^^^
+>lastOf : (items: any[]) => any
+>       : ^^^^^^^^^^^^^^^^^^^^^
+>this.asts : TypeScript.AST[]
+>          : ^^^^^^^^^^^^^^^^
+>this : this
+>     : ^^^^
+>asts : TypeScript.AST[]
+>     : ^^^^^^^^^^^^^^^^
+
+            return this.count() >= 5 &&
+>this.count() >= 5 &&                this.asts[this.top] === ast &&                this.asts[this.top - 1].nodeType === TypeScript.NodeType.List &&                this.asts[this.top - 2].nodeType === TypeScript.NodeType.FuncDecl &&                this.asts[this.top - 3].nodeType === TypeScript.NodeType.List &&                this.asts[this.top - 4].nodeType === TypeScript.NodeType.ClassDeclaration &&                ((<TypeScript.FuncDecl>this.asts[this.top - 2]).isConstructor) &&                ((<TypeScript.FuncDecl>this.asts[this.top - 2]).arguments === this.asts[this.top - 1]) &&                ((<TypeScript.ClassDeclaration>this.asts[this.top - 4]).constructorDecl === this.asts[this.top - 2]) : any
+>                                                                                                                                                                                                                                                                                                                                                                                                                                                                                                                                                                                                                                                                                                                                 : ^^^
+>this.count() >= 5 &&                this.asts[this.top] === ast &&                this.asts[this.top - 1].nodeType === TypeScript.NodeType.List &&                this.asts[this.top - 2].nodeType === TypeScript.NodeType.FuncDecl &&                this.asts[this.top - 3].nodeType === TypeScript.NodeType.List &&                this.asts[this.top - 4].nodeType === TypeScript.NodeType.ClassDeclaration &&                ((<TypeScript.FuncDecl>this.asts[this.top - 2]).isConstructor) &&                ((<TypeScript.FuncDecl>this.asts[this.top - 2]).arguments === this.asts[this.top - 1]) : any
+>                                                                                                                                                                                                                                                                                                                                                                                                                                                                                                                                                                                                          : ^^^
+>this.count() >= 5 &&                this.asts[this.top] === ast &&                this.asts[this.top - 1].nodeType === TypeScript.NodeType.List &&                this.asts[this.top - 2].nodeType === TypeScript.NodeType.FuncDecl &&                this.asts[this.top - 3].nodeType === TypeScript.NodeType.List &&                this.asts[this.top - 4].nodeType === TypeScript.NodeType.ClassDeclaration &&                ((<TypeScript.FuncDecl>this.asts[this.top - 2]).isConstructor) : any
+>                                                                                                                                                                                                                                                                                                                                                                                                                                                                                                 : ^^^
+>this.count() >= 5 &&                this.asts[this.top] === ast &&                this.asts[this.top - 1].nodeType === TypeScript.NodeType.List &&                this.asts[this.top - 2].nodeType === TypeScript.NodeType.FuncDecl &&                this.asts[this.top - 3].nodeType === TypeScript.NodeType.List &&                this.asts[this.top - 4].nodeType === TypeScript.NodeType.ClassDeclaration : boolean
+>                                                                                                                                                                                                                                                                                                                                                                                                                : ^^^^^^^
+>this.count() >= 5 &&                this.asts[this.top] === ast &&                this.asts[this.top - 1].nodeType === TypeScript.NodeType.List &&                this.asts[this.top - 2].nodeType === TypeScript.NodeType.FuncDecl &&                this.asts[this.top - 3].nodeType === TypeScript.NodeType.List : boolean
+>                                                                                                                                                                                                                                                                                                                    : ^^^^^^^
+>this.count() >= 5 &&                this.asts[this.top] === ast &&                this.asts[this.top - 1].nodeType === TypeScript.NodeType.List &&                this.asts[this.top - 2].nodeType === TypeScript.NodeType.FuncDecl : boolean
+>                                                                                                                                                                                                                                    : ^^^^^^^
+>this.count() >= 5 &&                this.asts[this.top] === ast &&                this.asts[this.top - 1].nodeType === TypeScript.NodeType.List : boolean
+>                                                                                                                                                : ^^^^^^^
+>this.count() >= 5 &&                this.asts[this.top] === ast : boolean
+>                                                                : ^^^^^^^
+>this.count() >= 5 : boolean
+>                  : ^^^^^^^
+>this.count() : number
+>             : ^^^^^^
+>this.count : () => number
+>           : ^^^^^^^^^^^^
+>this : this
+>     : ^^^^
+>count : () => number
+>      : ^^^^^^^^^^^^
+>5 : 5
+>  : ^
+
+                this.asts[this.top] === ast &&
+>this.asts[this.top] === ast : boolean
+>                            : ^^^^^^^
+>this.asts[this.top] : TypeScript.AST
+>                    : ^^^^^^^^^^^^^^
+>this.asts : TypeScript.AST[]
+>          : ^^^^^^^^^^^^^^^^
+>this : this
+>     : ^^^^
+>asts : TypeScript.AST[]
+>     : ^^^^^^^^^^^^^^^^
+>this.top : number
+>         : ^^^^^^
+>this : this
+>     : ^^^^
+>top : number
+>    : ^^^^^^
+>ast : any
+>    : ^^^
+
+                this.asts[this.top - 1].nodeType === TypeScript.NodeType.List &&
+>this.asts[this.top - 1].nodeType === TypeScript.NodeType.List : boolean
+>                                                              : ^^^^^^^
+>this.asts[this.top - 1].nodeType : any
+>                                 : ^^^
+>this.asts[this.top - 1] : TypeScript.AST
+>                        : ^^^^^^^^^^^^^^
+>this.asts : TypeScript.AST[]
+>          : ^^^^^^^^^^^^^^^^
+>this : this
+>     : ^^^^
+>asts : TypeScript.AST[]
+>     : ^^^^^^^^^^^^^^^^
+>this.top - 1 : number
+>             : ^^^^^^
+>this.top : number
+>         : ^^^^^^
+>this : this
+>     : ^^^^
+>top : number
+>    : ^^^^^^
+>1 : 1
+>  : ^
+>nodeType : any
+>         : ^^^
+>TypeScript.NodeType.List : any
+>                         : ^^^
+>TypeScript.NodeType : any
+>                    : ^^^
+>TypeScript : typeof TypeScript
+>           : ^^^^^^^^^^^^^^^^^
+>NodeType : any
+>         : ^^^
+>List : any
+>     : ^^^
+
+                this.asts[this.top - 2].nodeType === TypeScript.NodeType.FuncDecl &&
+>this.asts[this.top - 2].nodeType === TypeScript.NodeType.FuncDecl : boolean
+>                                                                  : ^^^^^^^
+>this.asts[this.top - 2].nodeType : any
+>                                 : ^^^
+>this.asts[this.top - 2] : TypeScript.AST
+>                        : ^^^^^^^^^^^^^^
+>this.asts : TypeScript.AST[]
+>          : ^^^^^^^^^^^^^^^^
+>this : this
+>     : ^^^^
+>asts : TypeScript.AST[]
+>     : ^^^^^^^^^^^^^^^^
+>this.top - 2 : number
+>             : ^^^^^^
+>this.top : number
+>         : ^^^^^^
+>this : this
+>     : ^^^^
+>top : number
+>    : ^^^^^^
+>2 : 2
+>  : ^
+>nodeType : any
+>         : ^^^
+>TypeScript.NodeType.FuncDecl : any
+>                             : ^^^
+>TypeScript.NodeType : any
+>                    : ^^^
+>TypeScript : typeof TypeScript
+>           : ^^^^^^^^^^^^^^^^^
+>NodeType : any
+>         : ^^^
+>FuncDecl : any
+>         : ^^^
+
+                this.asts[this.top - 3].nodeType === TypeScript.NodeType.List &&
+>this.asts[this.top - 3].nodeType === TypeScript.NodeType.List : boolean
+>                                                              : ^^^^^^^
+>this.asts[this.top - 3].nodeType : any
+>                                 : ^^^
+>this.asts[this.top - 3] : TypeScript.AST
+>                        : ^^^^^^^^^^^^^^
+>this.asts : TypeScript.AST[]
+>          : ^^^^^^^^^^^^^^^^
+>this : this
+>     : ^^^^
+>asts : TypeScript.AST[]
+>     : ^^^^^^^^^^^^^^^^
+>this.top - 3 : number
+>             : ^^^^^^
+>this.top : number
+>         : ^^^^^^
+>this : this
+>     : ^^^^
+>top : number
+>    : ^^^^^^
+>3 : 3
+>  : ^
+>nodeType : any
+>         : ^^^
+>TypeScript.NodeType.List : any
+>                         : ^^^
+>TypeScript.NodeType : any
+>                    : ^^^
+>TypeScript : typeof TypeScript
+>           : ^^^^^^^^^^^^^^^^^
+>NodeType : any
+>         : ^^^
+>List : any
+>     : ^^^
+
+                this.asts[this.top - 4].nodeType === TypeScript.NodeType.ClassDeclaration &&
+>this.asts[this.top - 4].nodeType === TypeScript.NodeType.ClassDeclaration : boolean
+>                                                                          : ^^^^^^^
+>this.asts[this.top - 4].nodeType : any
+>                                 : ^^^
+>this.asts[this.top - 4] : TypeScript.AST
+>                        : ^^^^^^^^^^^^^^
+>this.asts : TypeScript.AST[]
+>          : ^^^^^^^^^^^^^^^^
+>this : this
+>     : ^^^^
+>asts : TypeScript.AST[]
+>     : ^^^^^^^^^^^^^^^^
+>this.top - 4 : number
+>             : ^^^^^^
+>this.top : number
+>         : ^^^^^^
+>this : this
+>     : ^^^^
+>top : number
+>    : ^^^^^^
+>4 : 4
+>  : ^
+>nodeType : any
+>         : ^^^
+>TypeScript.NodeType.ClassDeclaration : any
+>                                     : ^^^
+>TypeScript.NodeType : any
+>                    : ^^^
+>TypeScript : typeof TypeScript
+>           : ^^^^^^^^^^^^^^^^^
+>NodeType : any
+>         : ^^^
+>ClassDeclaration : any
+>                 : ^^^
+
+                ((<TypeScript.FuncDecl>this.asts[this.top - 2]).isConstructor) &&
+>((<TypeScript.FuncDecl>this.asts[this.top - 2]).isConstructor) : any
+>                                                               : ^^^
+>(<TypeScript.FuncDecl>this.asts[this.top - 2]).isConstructor : any
+>                                                             : ^^^
+>(<TypeScript.FuncDecl>this.asts[this.top - 2]) : TypeScript.FuncDecl
+>                                               : ^^^^^^^^^^^^^^^^^^^
+><TypeScript.FuncDecl>this.asts[this.top - 2] : TypeScript.FuncDecl
+>                                             : ^^^^^^^^^^^^^^^^^^^
+>TypeScript : any
+>           : ^^^
+>this.asts[this.top - 2] : TypeScript.AST
+>                        : ^^^^^^^^^^^^^^
+>this.asts : TypeScript.AST[]
+>          : ^^^^^^^^^^^^^^^^
+>this : this
+>     : ^^^^
+>asts : TypeScript.AST[]
+>     : ^^^^^^^^^^^^^^^^
+>this.top - 2 : number
+>             : ^^^^^^
+>this.top : number
+>         : ^^^^^^
+>this : this
+>     : ^^^^
+>top : number
+>    : ^^^^^^
+>2 : 2
+>  : ^
+>isConstructor : any
+>              : ^^^
+
+                ((<TypeScript.FuncDecl>this.asts[this.top - 2]).arguments === this.asts[this.top - 1]) &&
+>((<TypeScript.FuncDecl>this.asts[this.top - 2]).arguments === this.asts[this.top - 1]) : boolean
+>                                                                                       : ^^^^^^^
+>(<TypeScript.FuncDecl>this.asts[this.top - 2]).arguments === this.asts[this.top - 1] : boolean
+>                                                                                     : ^^^^^^^
+>(<TypeScript.FuncDecl>this.asts[this.top - 2]).arguments : any
+>                                                         : ^^^
+>(<TypeScript.FuncDecl>this.asts[this.top - 2]) : TypeScript.FuncDecl
+>                                               : ^^^^^^^^^^^^^^^^^^^
+><TypeScript.FuncDecl>this.asts[this.top - 2] : TypeScript.FuncDecl
+>                                             : ^^^^^^^^^^^^^^^^^^^
+>TypeScript : any
+>           : ^^^
+>this.asts[this.top - 2] : TypeScript.AST
+>                        : ^^^^^^^^^^^^^^
+>this.asts : TypeScript.AST[]
+>          : ^^^^^^^^^^^^^^^^
+>this : this
+>     : ^^^^
+>asts : TypeScript.AST[]
+>     : ^^^^^^^^^^^^^^^^
+>this.top - 2 : number
+>             : ^^^^^^
+>this.top : number
+>         : ^^^^^^
+>this : this
+>     : ^^^^
+>top : number
+>    : ^^^^^^
+>2 : 2
+>  : ^
+>arguments : any
+>          : ^^^
+>this.asts[this.top - 1] : TypeScript.AST
+>                        : ^^^^^^^^^^^^^^
+>this.asts : TypeScript.AST[]
+>          : ^^^^^^^^^^^^^^^^
+>this : this
+>     : ^^^^
+>asts : TypeScript.AST[]
+>     : ^^^^^^^^^^^^^^^^
+>this.top - 1 : number
+>             : ^^^^^^
+>this.top : number
+>         : ^^^^^^
+>this : this
+>     : ^^^^
+>top : number
+>    : ^^^^^^
+>1 : 1
+>  : ^
+
+                ((<TypeScript.ClassDeclaration>this.asts[this.top - 4]).constructorDecl === this.asts[this.top - 2]);
+>((<TypeScript.ClassDeclaration>this.asts[this.top - 4]).constructorDecl === this.asts[this.top - 2]) : boolean
+>                                                                                                     : ^^^^^^^
+>(<TypeScript.ClassDeclaration>this.asts[this.top - 4]).constructorDecl === this.asts[this.top - 2] : boolean
+>                                                                                                   : ^^^^^^^
+>(<TypeScript.ClassDeclaration>this.asts[this.top - 4]).constructorDecl : any
+>                                                                       : ^^^
+>(<TypeScript.ClassDeclaration>this.asts[this.top - 4]) : TypeScript.ClassDeclaration
+>                                                       : ^^^^^^^^^^^^^^^^^^^^^^^^^^^
+><TypeScript.ClassDeclaration>this.asts[this.top - 4] : TypeScript.ClassDeclaration
+>                                                     : ^^^^^^^^^^^^^^^^^^^^^^^^^^^
+>TypeScript : any
+>           : ^^^
+>this.asts[this.top - 4] : TypeScript.AST
+>                        : ^^^^^^^^^^^^^^
+>this.asts : TypeScript.AST[]
+>          : ^^^^^^^^^^^^^^^^
+>this : this
+>     : ^^^^
+>asts : TypeScript.AST[]
+>     : ^^^^^^^^^^^^^^^^
+>this.top - 4 : number
+>             : ^^^^^^
+>this.top : number
+>         : ^^^^^^
+>this : this
+>     : ^^^^
+>top : number
+>    : ^^^^^^
+>4 : 4
+>  : ^
+>constructorDecl : any
+>                : ^^^
+>this.asts[this.top - 2] : TypeScript.AST
+>                        : ^^^^^^^^^^^^^^
+>this.asts : TypeScript.AST[]
+>          : ^^^^^^^^^^^^^^^^
+>this : this
+>     : ^^^^
+>asts : TypeScript.AST[]
+>     : ^^^^^^^^^^^^^^^^
+>this.top - 2 : number
+>             : ^^^^^^
+>this.top : number
+>         : ^^^^^^
+>this : this
+>     : ^^^^
+>top : number
+>    : ^^^^^^
+>2 : 2
+>  : ^
+        }
+
+        public isChildOfInterface(): boolean {
+>isChildOfInterface : () => boolean
+>                   : ^^^^^^       
+
+            var ast = lastOf(this.asts);
+>ast : any
+>    : ^^^
+>lastOf(this.asts) : any
+>                  : ^^^
+>lastOf : (items: any[]) => any
+>       : ^^^^^^^^^^^^^^^^^^^^^
+>this.asts : TypeScript.AST[]
+>          : ^^^^^^^^^^^^^^^^
+>this : this
+>     : ^^^^
+>asts : TypeScript.AST[]
+>     : ^^^^^^^^^^^^^^^^
+
+            return this.count() >= 3 &&
+>this.count() >= 3 &&                this.asts[this.top] === ast &&                this.asts[this.top - 1].nodeType === TypeScript.NodeType.List &&                this.asts[this.top - 2].nodeType === TypeScript.NodeType.InterfaceDeclaration : boolean
+>                                                                                                                                                                                                                                                : ^^^^^^^
+>this.count() >= 3 &&                this.asts[this.top] === ast &&                this.asts[this.top - 1].nodeType === TypeScript.NodeType.List : boolean
+>                                                                                                                                                : ^^^^^^^
+>this.count() >= 3 &&                this.asts[this.top] === ast : boolean
+>                                                                : ^^^^^^^
+>this.count() >= 3 : boolean
+>                  : ^^^^^^^
+>this.count() : number
+>             : ^^^^^^
+>this.count : () => number
+>           : ^^^^^^^^^^^^
+>this : this
+>     : ^^^^
+>count : () => number
+>      : ^^^^^^^^^^^^
+>3 : 3
+>  : ^
+
+                this.asts[this.top] === ast &&
+>this.asts[this.top] === ast : boolean
+>                            : ^^^^^^^
+>this.asts[this.top] : TypeScript.AST
+>                    : ^^^^^^^^^^^^^^
+>this.asts : TypeScript.AST[]
+>          : ^^^^^^^^^^^^^^^^
+>this : this
+>     : ^^^^
+>asts : TypeScript.AST[]
+>     : ^^^^^^^^^^^^^^^^
+>this.top : number
+>         : ^^^^^^
+>this : this
+>     : ^^^^
+>top : number
+>    : ^^^^^^
+>ast : any
+>    : ^^^
+
+                this.asts[this.top - 1].nodeType === TypeScript.NodeType.List &&
+>this.asts[this.top - 1].nodeType === TypeScript.NodeType.List : boolean
+>                                                              : ^^^^^^^
+>this.asts[this.top - 1].nodeType : any
+>                                 : ^^^
+>this.asts[this.top - 1] : TypeScript.AST
+>                        : ^^^^^^^^^^^^^^
+>this.asts : TypeScript.AST[]
+>          : ^^^^^^^^^^^^^^^^
+>this : this
+>     : ^^^^
+>asts : TypeScript.AST[]
+>     : ^^^^^^^^^^^^^^^^
+>this.top - 1 : number
+>             : ^^^^^^
+>this.top : number
+>         : ^^^^^^
+>this : this
+>     : ^^^^
+>top : number
+>    : ^^^^^^
+>1 : 1
+>  : ^
+>nodeType : any
+>         : ^^^
+>TypeScript.NodeType.List : any
+>                         : ^^^
+>TypeScript.NodeType : any
+>                    : ^^^
+>TypeScript : typeof TypeScript
+>           : ^^^^^^^^^^^^^^^^^
+>NodeType : any
+>         : ^^^
+>List : any
+>     : ^^^
+
+                this.asts[this.top - 2].nodeType === TypeScript.NodeType.InterfaceDeclaration;
+>this.asts[this.top - 2].nodeType === TypeScript.NodeType.InterfaceDeclaration : boolean
+>                                                                              : ^^^^^^^
+>this.asts[this.top - 2].nodeType : any
+>                                 : ^^^
+>this.asts[this.top - 2] : TypeScript.AST
+>                        : ^^^^^^^^^^^^^^
+>this.asts : TypeScript.AST[]
+>          : ^^^^^^^^^^^^^^^^
+>this : this
+>     : ^^^^
+>asts : TypeScript.AST[]
+>     : ^^^^^^^^^^^^^^^^
+>this.top - 2 : number
+>             : ^^^^^^
+>this.top : number
+>         : ^^^^^^
+>this : this
+>     : ^^^^
+>top : number
+>    : ^^^^^^
+>2 : 2
+>  : ^
+>nodeType : any
+>         : ^^^
+>TypeScript.NodeType.InterfaceDeclaration : any
+>                                         : ^^^
+>TypeScript.NodeType : any
+>                    : ^^^
+>TypeScript : typeof TypeScript
+>           : ^^^^^^^^^^^^^^^^^
+>NodeType : any
+>         : ^^^
+>InterfaceDeclaration : any
+>                     : ^^^
+        }
+
+        public isTopLevelImplicitModule() {
+>isTopLevelImplicitModule : () => any
+>                         : ^^^^^^^^^
+
+            return this.count() >= 1 &&
+>this.count() >= 1 &&                this.asts[this.top].nodeType === TypeScript.NodeType.ModuleDeclaration &&                TypeScript.hasFlag((<TypeScript.ModuleDeclaration>this.asts[this.top]).modFlags, TypeScript.ModuleFlags.IsWholeFile) : any
+>                                                                                                                                                                                                                                                  : ^^^
+>this.count() >= 1 &&                this.asts[this.top].nodeType === TypeScript.NodeType.ModuleDeclaration : boolean
+>                                                                                                           : ^^^^^^^
+>this.count() >= 1 : boolean
+>                  : ^^^^^^^
+>this.count() : number
+>             : ^^^^^^
+>this.count : () => number
+>           : ^^^^^^^^^^^^
+>this : this
+>     : ^^^^
+>count : () => number
+>      : ^^^^^^^^^^^^
+>1 : 1
+>  : ^
+
+                this.asts[this.top].nodeType === TypeScript.NodeType.ModuleDeclaration &&
+>this.asts[this.top].nodeType === TypeScript.NodeType.ModuleDeclaration : boolean
+>                                                                       : ^^^^^^^
+>this.asts[this.top].nodeType : any
+>                             : ^^^
+>this.asts[this.top] : TypeScript.AST
+>                    : ^^^^^^^^^^^^^^
+>this.asts : TypeScript.AST[]
+>          : ^^^^^^^^^^^^^^^^
+>this : this
+>     : ^^^^
+>asts : TypeScript.AST[]
+>     : ^^^^^^^^^^^^^^^^
+>this.top : number
+>         : ^^^^^^
+>this : this
+>     : ^^^^
+>top : number
+>    : ^^^^^^
+>nodeType : any
+>         : ^^^
+>TypeScript.NodeType.ModuleDeclaration : any
+>                                      : ^^^
+>TypeScript.NodeType : any
+>                    : ^^^
+>TypeScript : typeof TypeScript
+>           : ^^^^^^^^^^^^^^^^^
+>NodeType : any
+>         : ^^^
+>ModuleDeclaration : any
+>                  : ^^^
+
+                TypeScript.hasFlag((<TypeScript.ModuleDeclaration>this.asts[this.top]).modFlags, TypeScript.ModuleFlags.IsWholeFile);
+>TypeScript.hasFlag((<TypeScript.ModuleDeclaration>this.asts[this.top]).modFlags, TypeScript.ModuleFlags.IsWholeFile) : any
+>                                                                                                                     : ^^^
+>TypeScript.hasFlag : any
+>                   : ^^^
+>TypeScript : typeof TypeScript
+>           : ^^^^^^^^^^^^^^^^^
+>hasFlag : any
+>        : ^^^
+>(<TypeScript.ModuleDeclaration>this.asts[this.top]).modFlags : any
+>                                                             : ^^^
+>(<TypeScript.ModuleDeclaration>this.asts[this.top]) : TypeScript.ModuleDeclaration
+>                                                    : ^^^^^^^^^^^^^^^^^^^^^^^^^^^^
+><TypeScript.ModuleDeclaration>this.asts[this.top] : TypeScript.ModuleDeclaration
+>                                                  : ^^^^^^^^^^^^^^^^^^^^^^^^^^^^
+>TypeScript : any
+>           : ^^^
+>this.asts[this.top] : TypeScript.AST
+>                    : ^^^^^^^^^^^^^^
+>this.asts : TypeScript.AST[]
+>          : ^^^^^^^^^^^^^^^^
+>this : this
+>     : ^^^^
+>asts : TypeScript.AST[]
+>     : ^^^^^^^^^^^^^^^^
+>this.top : number
+>         : ^^^^^^
+>this : this
+>     : ^^^^
+>top : number
+>    : ^^^^^^
+>modFlags : any
+>         : ^^^
+>TypeScript.ModuleFlags.IsWholeFile : any
+>                                   : ^^^
+>TypeScript.ModuleFlags : any
+>                       : ^^^
+>TypeScript : typeof TypeScript
+>           : ^^^^^^^^^^^^^^^^^
+>ModuleFlags : any
+>            : ^^^
+>IsWholeFile : any
+>            : ^^^
+        }
+
+        public isBodyOfTopLevelImplicitModule() {
+>isBodyOfTopLevelImplicitModule : () => any
+>                               : ^^^^^^^^^
+
+            return this.count() >= 2 &&
+>this.count() >= 2 &&                this.asts[this.top - 0].nodeType === TypeScript.NodeType.List &&                this.asts[this.top - 1].nodeType === TypeScript.NodeType.ModuleDeclaration &&                 (<TypeScript.ModuleDeclaration>this.asts[this.top - 1]).members == this.asts[this.top - 0] &&                TypeScript.hasFlag((<TypeScript.ModuleDeclaration>this.asts[this.top - 1]).modFlags, TypeScript.ModuleFlags.IsWholeFile) : any
+>                                                                                                                                                                                                                                                                                                                                                                                                                                                        : ^^^
+>this.count() >= 2 &&                this.asts[this.top - 0].nodeType === TypeScript.NodeType.List &&                this.asts[this.top - 1].nodeType === TypeScript.NodeType.ModuleDeclaration &&                 (<TypeScript.ModuleDeclaration>this.asts[this.top - 1]).members == this.asts[this.top - 0] : boolean
+>                                                                                                                                                                                                                                                                                                             : ^^^^^^^
+>this.count() >= 2 &&                this.asts[this.top - 0].nodeType === TypeScript.NodeType.List &&                this.asts[this.top - 1].nodeType === TypeScript.NodeType.ModuleDeclaration : boolean
+>                                                                                                                                                                                               : ^^^^^^^
+>this.count() >= 2 &&                this.asts[this.top - 0].nodeType === TypeScript.NodeType.List : boolean
+>                                                                                                  : ^^^^^^^
+>this.count() >= 2 : boolean
+>                  : ^^^^^^^
+>this.count() : number
+>             : ^^^^^^
+>this.count : () => number
+>           : ^^^^^^^^^^^^
+>this : this
+>     : ^^^^
+>count : () => number
+>      : ^^^^^^^^^^^^
+>2 : 2
+>  : ^
+
+                this.asts[this.top - 0].nodeType === TypeScript.NodeType.List &&
+>this.asts[this.top - 0].nodeType === TypeScript.NodeType.List : boolean
+>                                                              : ^^^^^^^
+>this.asts[this.top - 0].nodeType : any
+>                                 : ^^^
+>this.asts[this.top - 0] : TypeScript.AST
+>                        : ^^^^^^^^^^^^^^
+>this.asts : TypeScript.AST[]
+>          : ^^^^^^^^^^^^^^^^
+>this : this
+>     : ^^^^
+>asts : TypeScript.AST[]
+>     : ^^^^^^^^^^^^^^^^
+>this.top - 0 : number
+>             : ^^^^^^
+>this.top : number
+>         : ^^^^^^
+>this : this
+>     : ^^^^
+>top : number
+>    : ^^^^^^
+>0 : 0
+>  : ^
+>nodeType : any
+>         : ^^^
+>TypeScript.NodeType.List : any
+>                         : ^^^
+>TypeScript.NodeType : any
+>                    : ^^^
+>TypeScript : typeof TypeScript
+>           : ^^^^^^^^^^^^^^^^^
+>NodeType : any
+>         : ^^^
+>List : any
+>     : ^^^
+
+                this.asts[this.top - 1].nodeType === TypeScript.NodeType.ModuleDeclaration &&
+>this.asts[this.top - 1].nodeType === TypeScript.NodeType.ModuleDeclaration : boolean
+>                                                                           : ^^^^^^^
+>this.asts[this.top - 1].nodeType : any
+>                                 : ^^^
+>this.asts[this.top - 1] : TypeScript.AST
+>                        : ^^^^^^^^^^^^^^
+>this.asts : TypeScript.AST[]
+>          : ^^^^^^^^^^^^^^^^
+>this : this
+>     : ^^^^
+>asts : TypeScript.AST[]
+>     : ^^^^^^^^^^^^^^^^
+>this.top - 1 : number
+>             : ^^^^^^
+>this.top : number
+>         : ^^^^^^
+>this : this
+>     : ^^^^
+>top : number
+>    : ^^^^^^
+>1 : 1
+>  : ^
+>nodeType : any
+>         : ^^^
+>TypeScript.NodeType.ModuleDeclaration : any
+>                                      : ^^^
+>TypeScript.NodeType : any
+>                    : ^^^
+>TypeScript : typeof TypeScript
+>           : ^^^^^^^^^^^^^^^^^
+>NodeType : any
+>         : ^^^
+>ModuleDeclaration : any
+>                  : ^^^
+
+                 (<TypeScript.ModuleDeclaration>this.asts[this.top - 1]).members == this.asts[this.top - 0] &&
+>(<TypeScript.ModuleDeclaration>this.asts[this.top - 1]).members == this.asts[this.top - 0] : boolean
+>                                                                                           : ^^^^^^^
+>(<TypeScript.ModuleDeclaration>this.asts[this.top - 1]).members : any
+>                                                                : ^^^
+>(<TypeScript.ModuleDeclaration>this.asts[this.top - 1]) : TypeScript.ModuleDeclaration
+>                                                        : ^^^^^^^^^^^^^^^^^^^^^^^^^^^^
+><TypeScript.ModuleDeclaration>this.asts[this.top - 1] : TypeScript.ModuleDeclaration
+>                                                      : ^^^^^^^^^^^^^^^^^^^^^^^^^^^^
+>TypeScript : any
+>           : ^^^
+>this.asts[this.top - 1] : TypeScript.AST
+>                        : ^^^^^^^^^^^^^^
+>this.asts : TypeScript.AST[]
+>          : ^^^^^^^^^^^^^^^^
+>this : this
+>     : ^^^^
+>asts : TypeScript.AST[]
+>     : ^^^^^^^^^^^^^^^^
+>this.top - 1 : number
+>             : ^^^^^^
+>this.top : number
+>         : ^^^^^^
+>this : this
+>     : ^^^^
+>top : number
+>    : ^^^^^^
+>1 : 1
+>  : ^
+>members : any
+>        : ^^^
+>this.asts[this.top - 0] : TypeScript.AST
+>                        : ^^^^^^^^^^^^^^
+>this.asts : TypeScript.AST[]
+>          : ^^^^^^^^^^^^^^^^
+>this : this
+>     : ^^^^
+>asts : TypeScript.AST[]
+>     : ^^^^^^^^^^^^^^^^
+>this.top - 0 : number
+>             : ^^^^^^
+>this.top : number
+>         : ^^^^^^
+>this : this
+>     : ^^^^
+>top : number
+>    : ^^^^^^
+>0 : 0
+>  : ^
+
+                TypeScript.hasFlag((<TypeScript.ModuleDeclaration>this.asts[this.top - 1]).modFlags, TypeScript.ModuleFlags.IsWholeFile);
+>TypeScript.hasFlag((<TypeScript.ModuleDeclaration>this.asts[this.top - 1]).modFlags, TypeScript.ModuleFlags.IsWholeFile) : any
+>                                                                                                                         : ^^^
+>TypeScript.hasFlag : any
+>                   : ^^^
+>TypeScript : typeof TypeScript
+>           : ^^^^^^^^^^^^^^^^^
+>hasFlag : any
+>        : ^^^
+>(<TypeScript.ModuleDeclaration>this.asts[this.top - 1]).modFlags : any
+>                                                                 : ^^^
+>(<TypeScript.ModuleDeclaration>this.asts[this.top - 1]) : TypeScript.ModuleDeclaration
+>                                                        : ^^^^^^^^^^^^^^^^^^^^^^^^^^^^
+><TypeScript.ModuleDeclaration>this.asts[this.top - 1] : TypeScript.ModuleDeclaration
+>                                                      : ^^^^^^^^^^^^^^^^^^^^^^^^^^^^
+>TypeScript : any
+>           : ^^^
+>this.asts[this.top - 1] : TypeScript.AST
+>                        : ^^^^^^^^^^^^^^
+>this.asts : TypeScript.AST[]
+>          : ^^^^^^^^^^^^^^^^
+>this : this
+>     : ^^^^
+>asts : TypeScript.AST[]
+>     : ^^^^^^^^^^^^^^^^
+>this.top - 1 : number
+>             : ^^^^^^
+>this.top : number
+>         : ^^^^^^
+>this : this
+>     : ^^^^
+>top : number
+>    : ^^^^^^
+>1 : 1
+>  : ^
+>modFlags : any
+>         : ^^^
+>TypeScript.ModuleFlags.IsWholeFile : any
+>                                   : ^^^
+>TypeScript.ModuleFlags : any
+>                       : ^^^
+>TypeScript : typeof TypeScript
+>           : ^^^^^^^^^^^^^^^^^
+>ModuleFlags : any
+>            : ^^^
+>IsWholeFile : any
+>            : ^^^
+        }
+
+        public isBodyOfScript(): boolean {
+>isBodyOfScript : () => boolean
+>               : ^^^^^^       
+
+            return this.count() >= 2 &&
+>this.count() >= 2 &&                this.asts[this.top - 1].nodeType === TypeScript.NodeType.Script &&                 (<TypeScript.Script>this.asts[this.top - 1]).bod == this.asts[this.top - 0] : boolean
+>                                                                                                                                                                                                   : ^^^^^^^
+>this.count() >= 2 &&                this.asts[this.top - 1].nodeType === TypeScript.NodeType.Script : boolean
+>                                                                                                    : ^^^^^^^
+>this.count() >= 2 : boolean
+>                  : ^^^^^^^
+>this.count() : number
+>             : ^^^^^^
+>this.count : () => number
+>           : ^^^^^^^^^^^^
+>this : this
+>     : ^^^^
+>count : () => number
+>      : ^^^^^^^^^^^^
+>2 : 2
+>  : ^
+
+                this.asts[this.top - 1].nodeType === TypeScript.NodeType.Script &&
+>this.asts[this.top - 1].nodeType === TypeScript.NodeType.Script : boolean
+>                                                                : ^^^^^^^
+>this.asts[this.top - 1].nodeType : any
+>                                 : ^^^
+>this.asts[this.top - 1] : TypeScript.AST
+>                        : ^^^^^^^^^^^^^^
+>this.asts : TypeScript.AST[]
+>          : ^^^^^^^^^^^^^^^^
+>this : this
+>     : ^^^^
+>asts : TypeScript.AST[]
+>     : ^^^^^^^^^^^^^^^^
+>this.top - 1 : number
+>             : ^^^^^^
+>this.top : number
+>         : ^^^^^^
+>this : this
+>     : ^^^^
+>top : number
+>    : ^^^^^^
+>1 : 1
+>  : ^
+>nodeType : any
+>         : ^^^
+>TypeScript.NodeType.Script : any
+>                           : ^^^
+>TypeScript.NodeType : any
+>                    : ^^^
+>TypeScript : typeof TypeScript
+>           : ^^^^^^^^^^^^^^^^^
+>NodeType : any
+>         : ^^^
+>Script : any
+>       : ^^^
+
+                 (<TypeScript.Script>this.asts[this.top - 1]).bod == this.asts[this.top - 0];
+>(<TypeScript.Script>this.asts[this.top - 1]).bod == this.asts[this.top - 0] : boolean
+>                                                                            : ^^^^^^^
+>(<TypeScript.Script>this.asts[this.top - 1]).bod : any
+>                                                 : ^^^
+>(<TypeScript.Script>this.asts[this.top - 1]) : TypeScript.Script
+>                                             : ^^^^^^^^^^^^^^^^^
+><TypeScript.Script>this.asts[this.top - 1] : TypeScript.Script
+>                                           : ^^^^^^^^^^^^^^^^^
+>TypeScript : any
+>           : ^^^
+>this.asts[this.top - 1] : TypeScript.AST
+>                        : ^^^^^^^^^^^^^^
+>this.asts : TypeScript.AST[]
+>          : ^^^^^^^^^^^^^^^^
+>this : this
+>     : ^^^^
+>asts : TypeScript.AST[]
+>     : ^^^^^^^^^^^^^^^^
+>this.top - 1 : number
+>             : ^^^^^^
+>this.top : number
+>         : ^^^^^^
+>this : this
+>     : ^^^^
+>top : number
+>    : ^^^^^^
+>1 : 1
+>  : ^
+>bod : any
+>    : ^^^
+>this.asts[this.top - 0] : TypeScript.AST
+>                        : ^^^^^^^^^^^^^^
+>this.asts : TypeScript.AST[]
+>          : ^^^^^^^^^^^^^^^^
+>this : this
+>     : ^^^^
+>asts : TypeScript.AST[]
+>     : ^^^^^^^^^^^^^^^^
+>this.top - 0 : number
+>             : ^^^^^^
+>this.top : number
+>         : ^^^^^^
+>this : this
+>     : ^^^^
+>top : number
+>    : ^^^^^^
+>0 : 0
+>  : ^
+        }
+
+        public isBodyOfSwitch(): boolean {
+>isBodyOfSwitch : () => boolean
+>               : ^^^^^^       
+
+            return this.count() >= 2 &&
+>this.count() >= 2 &&                this.asts[this.top - 1].nodeType === TypeScript.NodeType.Switch &&                 (<TypeScript.SwitchStatement>this.asts[this.top - 1]).caseList == this.asts[this.top - 0] : boolean
+>                                                                                                                                                                                                                 : ^^^^^^^
+>this.count() >= 2 &&                this.asts[this.top - 1].nodeType === TypeScript.NodeType.Switch : boolean
+>                                                                                                    : ^^^^^^^
+>this.count() >= 2 : boolean
+>                  : ^^^^^^^
+>this.count() : number
+>             : ^^^^^^
+>this.count : () => number
+>           : ^^^^^^^^^^^^
+>this : this
+>     : ^^^^
+>count : () => number
+>      : ^^^^^^^^^^^^
+>2 : 2
+>  : ^
+
+                this.asts[this.top - 1].nodeType === TypeScript.NodeType.Switch &&
+>this.asts[this.top - 1].nodeType === TypeScript.NodeType.Switch : boolean
+>                                                                : ^^^^^^^
+>this.asts[this.top - 1].nodeType : any
+>                                 : ^^^
+>this.asts[this.top - 1] : TypeScript.AST
+>                        : ^^^^^^^^^^^^^^
+>this.asts : TypeScript.AST[]
+>          : ^^^^^^^^^^^^^^^^
+>this : this
+>     : ^^^^
+>asts : TypeScript.AST[]
+>     : ^^^^^^^^^^^^^^^^
+>this.top - 1 : number
+>             : ^^^^^^
+>this.top : number
+>         : ^^^^^^
+>this : this
+>     : ^^^^
+>top : number
+>    : ^^^^^^
+>1 : 1
+>  : ^
+>nodeType : any
+>         : ^^^
+>TypeScript.NodeType.Switch : any
+>                           : ^^^
+>TypeScript.NodeType : any
+>                    : ^^^
+>TypeScript : typeof TypeScript
+>           : ^^^^^^^^^^^^^^^^^
+>NodeType : any
+>         : ^^^
+>Switch : any
+>       : ^^^
+
+                 (<TypeScript.SwitchStatement>this.asts[this.top - 1]).caseList == this.asts[this.top - 0];
+>(<TypeScript.SwitchStatement>this.asts[this.top - 1]).caseList == this.asts[this.top - 0] : boolean
+>                                                                                          : ^^^^^^^
+>(<TypeScript.SwitchStatement>this.asts[this.top - 1]).caseList : any
+>                                                               : ^^^
+>(<TypeScript.SwitchStatement>this.asts[this.top - 1]) : TypeScript.SwitchStatement
+>                                                      : ^^^^^^^^^^^^^^^^^^^^^^^^^^
+><TypeScript.SwitchStatement>this.asts[this.top - 1] : TypeScript.SwitchStatement
+>                                                    : ^^^^^^^^^^^^^^^^^^^^^^^^^^
+>TypeScript : any
+>           : ^^^
+>this.asts[this.top - 1] : TypeScript.AST
+>                        : ^^^^^^^^^^^^^^
+>this.asts : TypeScript.AST[]
+>          : ^^^^^^^^^^^^^^^^
+>this : this
+>     : ^^^^
+>asts : TypeScript.AST[]
+>     : ^^^^^^^^^^^^^^^^
+>this.top - 1 : number
+>             : ^^^^^^
+>this.top : number
+>         : ^^^^^^
+>this : this
+>     : ^^^^
+>top : number
+>    : ^^^^^^
+>1 : 1
+>  : ^
+>caseList : any
+>         : ^^^
+>this.asts[this.top - 0] : TypeScript.AST
+>                        : ^^^^^^^^^^^^^^
+>this.asts : TypeScript.AST[]
+>          : ^^^^^^^^^^^^^^^^
+>this : this
+>     : ^^^^
+>asts : TypeScript.AST[]
+>     : ^^^^^^^^^^^^^^^^
+>this.top - 0 : number
+>             : ^^^^^^
+>this.top : number
+>         : ^^^^^^
+>this : this
+>     : ^^^^
+>top : number
+>    : ^^^^^^
+>0 : 0
+>  : ^
+        }
+
+        public isBodyOfModule(): boolean {
+>isBodyOfModule : () => boolean
+>               : ^^^^^^       
+
+            return this.count() >= 2 &&
+>this.count() >= 2 &&                this.asts[this.top - 1].nodeType === TypeScript.NodeType.ModuleDeclaration &&                 (<TypeScript.ModuleDeclaration>this.asts[this.top - 1]).members == this.asts[this.top - 0] : boolean
+>                                                                                                                                                                                                                             : ^^^^^^^
+>this.count() >= 2 &&                this.asts[this.top - 1].nodeType === TypeScript.NodeType.ModuleDeclaration : boolean
+>                                                                                                               : ^^^^^^^
+>this.count() >= 2 : boolean
+>                  : ^^^^^^^
+>this.count() : number
+>             : ^^^^^^
+>this.count : () => number
+>           : ^^^^^^^^^^^^
+>this : this
+>     : ^^^^
+>count : () => number
+>      : ^^^^^^^^^^^^
+>2 : 2
+>  : ^
+
+                this.asts[this.top - 1].nodeType === TypeScript.NodeType.ModuleDeclaration &&
+>this.asts[this.top - 1].nodeType === TypeScript.NodeType.ModuleDeclaration : boolean
+>                                                                           : ^^^^^^^
+>this.asts[this.top - 1].nodeType : any
+>                                 : ^^^
+>this.asts[this.top - 1] : TypeScript.AST
+>                        : ^^^^^^^^^^^^^^
+>this.asts : TypeScript.AST[]
+>          : ^^^^^^^^^^^^^^^^
+>this : this
+>     : ^^^^
+>asts : TypeScript.AST[]
+>     : ^^^^^^^^^^^^^^^^
+>this.top - 1 : number
+>             : ^^^^^^
+>this.top : number
+>         : ^^^^^^
+>this : this
+>     : ^^^^
+>top : number
+>    : ^^^^^^
+>1 : 1
+>  : ^
+>nodeType : any
+>         : ^^^
+>TypeScript.NodeType.ModuleDeclaration : any
+>                                      : ^^^
+>TypeScript.NodeType : any
+>                    : ^^^
+>TypeScript : typeof TypeScript
+>           : ^^^^^^^^^^^^^^^^^
+>NodeType : any
+>         : ^^^
+>ModuleDeclaration : any
+>                  : ^^^
+
+                 (<TypeScript.ModuleDeclaration>this.asts[this.top - 1]).members == this.asts[this.top - 0];
+>(<TypeScript.ModuleDeclaration>this.asts[this.top - 1]).members == this.asts[this.top - 0] : boolean
+>                                                                                           : ^^^^^^^
+>(<TypeScript.ModuleDeclaration>this.asts[this.top - 1]).members : any
+>                                                                : ^^^
+>(<TypeScript.ModuleDeclaration>this.asts[this.top - 1]) : TypeScript.ModuleDeclaration
+>                                                        : ^^^^^^^^^^^^^^^^^^^^^^^^^^^^
+><TypeScript.ModuleDeclaration>this.asts[this.top - 1] : TypeScript.ModuleDeclaration
+>                                                      : ^^^^^^^^^^^^^^^^^^^^^^^^^^^^
+>TypeScript : any
+>           : ^^^
+>this.asts[this.top - 1] : TypeScript.AST
+>                        : ^^^^^^^^^^^^^^
+>this.asts : TypeScript.AST[]
+>          : ^^^^^^^^^^^^^^^^
+>this : this
+>     : ^^^^
+>asts : TypeScript.AST[]
+>     : ^^^^^^^^^^^^^^^^
+>this.top - 1 : number
+>             : ^^^^^^
+>this.top : number
+>         : ^^^^^^
+>this : this
+>     : ^^^^
+>top : number
+>    : ^^^^^^
+>1 : 1
+>  : ^
+>members : any
+>        : ^^^
+>this.asts[this.top - 0] : TypeScript.AST
+>                        : ^^^^^^^^^^^^^^
+>this.asts : TypeScript.AST[]
+>          : ^^^^^^^^^^^^^^^^
+>this : this
+>     : ^^^^
+>asts : TypeScript.AST[]
+>     : ^^^^^^^^^^^^^^^^
+>this.top - 0 : number
+>             : ^^^^^^
+>this.top : number
+>         : ^^^^^^
+>this : this
+>     : ^^^^
+>top : number
+>    : ^^^^^^
+>0 : 0
+>  : ^
+        }
+
+        public isBodyOfClass(): boolean {
+>isBodyOfClass : () => boolean
+>              : ^^^^^^       
+
+            return this.count() >= 2 &&
+>this.count() >= 2 &&                this.asts[this.top - 1].nodeType === TypeScript.NodeType.ClassDeclaration &&                 (<TypeScript.ClassDeclaration>this.asts[this.top - 1]).members == this.asts[this.top - 0] : boolean
+>                                                                                                                                                                                                                           : ^^^^^^^
+>this.count() >= 2 &&                this.asts[this.top - 1].nodeType === TypeScript.NodeType.ClassDeclaration : boolean
+>                                                                                                              : ^^^^^^^
+>this.count() >= 2 : boolean
+>                  : ^^^^^^^
+>this.count() : number
+>             : ^^^^^^
+>this.count : () => number
+>           : ^^^^^^^^^^^^
+>this : this
+>     : ^^^^
+>count : () => number
+>      : ^^^^^^^^^^^^
+>2 : 2
+>  : ^
+
+                this.asts[this.top - 1].nodeType === TypeScript.NodeType.ClassDeclaration &&
+>this.asts[this.top - 1].nodeType === TypeScript.NodeType.ClassDeclaration : boolean
+>                                                                          : ^^^^^^^
+>this.asts[this.top - 1].nodeType : any
+>                                 : ^^^
+>this.asts[this.top - 1] : TypeScript.AST
+>                        : ^^^^^^^^^^^^^^
+>this.asts : TypeScript.AST[]
+>          : ^^^^^^^^^^^^^^^^
+>this : this
+>     : ^^^^
+>asts : TypeScript.AST[]
+>     : ^^^^^^^^^^^^^^^^
+>this.top - 1 : number
+>             : ^^^^^^
+>this.top : number
+>         : ^^^^^^
+>this : this
+>     : ^^^^
+>top : number
+>    : ^^^^^^
+>1 : 1
+>  : ^
+>nodeType : any
+>         : ^^^
+>TypeScript.NodeType.ClassDeclaration : any
+>                                     : ^^^
+>TypeScript.NodeType : any
+>                    : ^^^
+>TypeScript : typeof TypeScript
+>           : ^^^^^^^^^^^^^^^^^
+>NodeType : any
+>         : ^^^
+>ClassDeclaration : any
+>                 : ^^^
+
+                 (<TypeScript.ClassDeclaration>this.asts[this.top - 1]).members == this.asts[this.top - 0];
+>(<TypeScript.ClassDeclaration>this.asts[this.top - 1]).members == this.asts[this.top - 0] : boolean
+>                                                                                          : ^^^^^^^
+>(<TypeScript.ClassDeclaration>this.asts[this.top - 1]).members : any
+>                                                               : ^^^
+>(<TypeScript.ClassDeclaration>this.asts[this.top - 1]) : TypeScript.ClassDeclaration
+>                                                       : ^^^^^^^^^^^^^^^^^^^^^^^^^^^
+><TypeScript.ClassDeclaration>this.asts[this.top - 1] : TypeScript.ClassDeclaration
+>                                                     : ^^^^^^^^^^^^^^^^^^^^^^^^^^^
+>TypeScript : any
+>           : ^^^
+>this.asts[this.top - 1] : TypeScript.AST
+>                        : ^^^^^^^^^^^^^^
+>this.asts : TypeScript.AST[]
+>          : ^^^^^^^^^^^^^^^^
+>this : this
+>     : ^^^^
+>asts : TypeScript.AST[]
+>     : ^^^^^^^^^^^^^^^^
+>this.top - 1 : number
+>             : ^^^^^^
+>this.top : number
+>         : ^^^^^^
+>this : this
+>     : ^^^^
+>top : number
+>    : ^^^^^^
+>1 : 1
+>  : ^
+>members : any
+>        : ^^^
+>this.asts[this.top - 0] : TypeScript.AST
+>                        : ^^^^^^^^^^^^^^
+>this.asts : TypeScript.AST[]
+>          : ^^^^^^^^^^^^^^^^
+>this : this
+>     : ^^^^
+>asts : TypeScript.AST[]
+>     : ^^^^^^^^^^^^^^^^
+>this.top - 0 : number
+>             : ^^^^^^
+>this.top : number
+>         : ^^^^^^
+>this : this
+>     : ^^^^
+>top : number
+>    : ^^^^^^
+>0 : 0
+>  : ^
+        }
+
+        public isBodyOfFunction(): boolean {
+>isBodyOfFunction : () => boolean
+>                 : ^^^^^^       
+
+            return this.count() >= 2 &&
+>this.count() >= 2 &&                this.asts[this.top - 1].nodeType === TypeScript.NodeType.FuncDecl &&                 (<TypeScript.FuncDecl>this.asts[this.top - 1]).bod == this.asts[this.top - 0] : boolean
+>                                                                                                                                                                                                       : ^^^^^^^
+>this.count() >= 2 &&                this.asts[this.top - 1].nodeType === TypeScript.NodeType.FuncDecl : boolean
+>                                                                                                      : ^^^^^^^
+>this.count() >= 2 : boolean
+>                  : ^^^^^^^
+>this.count() : number
+>             : ^^^^^^
+>this.count : () => number
+>           : ^^^^^^^^^^^^
+>this : this
+>     : ^^^^
+>count : () => number
+>      : ^^^^^^^^^^^^
+>2 : 2
+>  : ^
+
+                this.asts[this.top - 1].nodeType === TypeScript.NodeType.FuncDecl &&
+>this.asts[this.top - 1].nodeType === TypeScript.NodeType.FuncDecl : boolean
+>                                                                  : ^^^^^^^
+>this.asts[this.top - 1].nodeType : any
+>                                 : ^^^
+>this.asts[this.top - 1] : TypeScript.AST
+>                        : ^^^^^^^^^^^^^^
+>this.asts : TypeScript.AST[]
+>          : ^^^^^^^^^^^^^^^^
+>this : this
+>     : ^^^^
+>asts : TypeScript.AST[]
+>     : ^^^^^^^^^^^^^^^^
+>this.top - 1 : number
+>             : ^^^^^^
+>this.top : number
+>         : ^^^^^^
+>this : this
+>     : ^^^^
+>top : number
+>    : ^^^^^^
+>1 : 1
+>  : ^
+>nodeType : any
+>         : ^^^
+>TypeScript.NodeType.FuncDecl : any
+>                             : ^^^
+>TypeScript.NodeType : any
+>                    : ^^^
+>TypeScript : typeof TypeScript
+>           : ^^^^^^^^^^^^^^^^^
+>NodeType : any
+>         : ^^^
+>FuncDecl : any
+>         : ^^^
+
+                 (<TypeScript.FuncDecl>this.asts[this.top - 1]).bod == this.asts[this.top - 0];
+>(<TypeScript.FuncDecl>this.asts[this.top - 1]).bod == this.asts[this.top - 0] : boolean
+>                                                                              : ^^^^^^^
+>(<TypeScript.FuncDecl>this.asts[this.top - 1]).bod : any
+>                                                   : ^^^
+>(<TypeScript.FuncDecl>this.asts[this.top - 1]) : TypeScript.FuncDecl
+>                                               : ^^^^^^^^^^^^^^^^^^^
+><TypeScript.FuncDecl>this.asts[this.top - 1] : TypeScript.FuncDecl
+>                                             : ^^^^^^^^^^^^^^^^^^^
+>TypeScript : any
+>           : ^^^
+>this.asts[this.top - 1] : TypeScript.AST
+>                        : ^^^^^^^^^^^^^^
+>this.asts : TypeScript.AST[]
+>          : ^^^^^^^^^^^^^^^^
+>this : this
+>     : ^^^^
+>asts : TypeScript.AST[]
+>     : ^^^^^^^^^^^^^^^^
+>this.top - 1 : number
+>             : ^^^^^^
+>this.top : number
+>         : ^^^^^^
+>this : this
+>     : ^^^^
+>top : number
+>    : ^^^^^^
+>1 : 1
+>  : ^
+>bod : any
+>    : ^^^
+>this.asts[this.top - 0] : TypeScript.AST
+>                        : ^^^^^^^^^^^^^^
+>this.asts : TypeScript.AST[]
+>          : ^^^^^^^^^^^^^^^^
+>this : this
+>     : ^^^^
+>asts : TypeScript.AST[]
+>     : ^^^^^^^^^^^^^^^^
+>this.top - 0 : number
+>             : ^^^^^^
+>this.top : number
+>         : ^^^^^^
+>this : this
+>     : ^^^^
+>top : number
+>    : ^^^^^^
+>0 : 0
+>  : ^
+        }
+
+        public isBodyOfInterface(): boolean {
+>isBodyOfInterface : () => boolean
+>                  : ^^^^^^       
+
+            return this.count() >= 2 &&
+>this.count() >= 2 &&                this.asts[this.top - 1].nodeType === TypeScript.NodeType.InterfaceDeclaration &&                 (<TypeScript.InterfaceDeclaration>this.asts[this.top - 1]).members == this.asts[this.top - 0] : boolean
+>                                                                                                                                                                                                                                   : ^^^^^^^
+>this.count() >= 2 &&                this.asts[this.top - 1].nodeType === TypeScript.NodeType.InterfaceDeclaration : boolean
+>                                                                                                                  : ^^^^^^^
+>this.count() >= 2 : boolean
+>                  : ^^^^^^^
+>this.count() : number
+>             : ^^^^^^
+>this.count : () => number
+>           : ^^^^^^^^^^^^
+>this : this
+>     : ^^^^
+>count : () => number
+>      : ^^^^^^^^^^^^
+>2 : 2
+>  : ^
+
+                this.asts[this.top - 1].nodeType === TypeScript.NodeType.InterfaceDeclaration &&
+>this.asts[this.top - 1].nodeType === TypeScript.NodeType.InterfaceDeclaration : boolean
+>                                                                              : ^^^^^^^
+>this.asts[this.top - 1].nodeType : any
+>                                 : ^^^
+>this.asts[this.top - 1] : TypeScript.AST
+>                        : ^^^^^^^^^^^^^^
+>this.asts : TypeScript.AST[]
+>          : ^^^^^^^^^^^^^^^^
+>this : this
+>     : ^^^^
+>asts : TypeScript.AST[]
+>     : ^^^^^^^^^^^^^^^^
+>this.top - 1 : number
+>             : ^^^^^^
+>this.top : number
+>         : ^^^^^^
+>this : this
+>     : ^^^^
+>top : number
+>    : ^^^^^^
+>1 : 1
+>  : ^
+>nodeType : any
+>         : ^^^
+>TypeScript.NodeType.InterfaceDeclaration : any
+>                                         : ^^^
+>TypeScript.NodeType : any
+>                    : ^^^
+>TypeScript : typeof TypeScript
+>           : ^^^^^^^^^^^^^^^^^
+>NodeType : any
+>         : ^^^
+>InterfaceDeclaration : any
+>                     : ^^^
+
+                 (<TypeScript.InterfaceDeclaration>this.asts[this.top - 1]).members == this.asts[this.top - 0];
+>(<TypeScript.InterfaceDeclaration>this.asts[this.top - 1]).members == this.asts[this.top - 0] : boolean
+>                                                                                              : ^^^^^^^
+>(<TypeScript.InterfaceDeclaration>this.asts[this.top - 1]).members : any
+>                                                                   : ^^^
+>(<TypeScript.InterfaceDeclaration>this.asts[this.top - 1]) : TypeScript.InterfaceDeclaration
+>                                                           : ^^^^^^^^^^^^^^^^^^^^^^^^^^^^^^^
+><TypeScript.InterfaceDeclaration>this.asts[this.top - 1] : TypeScript.InterfaceDeclaration
+>                                                         : ^^^^^^^^^^^^^^^^^^^^^^^^^^^^^^^
+>TypeScript : any
+>           : ^^^
+>this.asts[this.top - 1] : TypeScript.AST
+>                        : ^^^^^^^^^^^^^^
+>this.asts : TypeScript.AST[]
+>          : ^^^^^^^^^^^^^^^^
+>this : this
+>     : ^^^^
+>asts : TypeScript.AST[]
+>     : ^^^^^^^^^^^^^^^^
+>this.top - 1 : number
+>             : ^^^^^^
+>this.top : number
+>         : ^^^^^^
+>this : this
+>     : ^^^^
+>top : number
+>    : ^^^^^^
+>1 : 1
+>  : ^
+>members : any
+>        : ^^^
+>this.asts[this.top - 0] : TypeScript.AST
+>                        : ^^^^^^^^^^^^^^
+>this.asts : TypeScript.AST[]
+>          : ^^^^^^^^^^^^^^^^
+>this : this
+>     : ^^^^
+>asts : TypeScript.AST[]
+>     : ^^^^^^^^^^^^^^^^
+>this.top - 0 : number
+>             : ^^^^^^
+>this.top : number
+>         : ^^^^^^
+>this : this
+>     : ^^^^
+>top : number
+>    : ^^^^^^
+>0 : 0
+>  : ^
+        }
+
+        public isBodyOfBlock(): boolean {
+>isBodyOfBlock : () => boolean
+>              : ^^^^^^       
+
+            return this.count() >= 2 &&
+>this.count() >= 2 &&                this.asts[this.top - 1].nodeType === TypeScript.NodeType.Block &&                (<TypeScript.Block>this.asts[this.top - 1]).statements == this.asts[this.top - 0] : boolean
+>                                                                                                                                                                                                       : ^^^^^^^
+>this.count() >= 2 &&                this.asts[this.top - 1].nodeType === TypeScript.NodeType.Block : boolean
+>                                                                                                   : ^^^^^^^
+>this.count() >= 2 : boolean
+>                  : ^^^^^^^
+>this.count() : number
+>             : ^^^^^^
+>this.count : () => number
+>           : ^^^^^^^^^^^^
+>this : this
+>     : ^^^^
+>count : () => number
+>      : ^^^^^^^^^^^^
+>2 : 2
+>  : ^
+
+                this.asts[this.top - 1].nodeType === TypeScript.NodeType.Block &&
+>this.asts[this.top - 1].nodeType === TypeScript.NodeType.Block : boolean
+>                                                               : ^^^^^^^
+>this.asts[this.top - 1].nodeType : any
+>                                 : ^^^
+>this.asts[this.top - 1] : TypeScript.AST
+>                        : ^^^^^^^^^^^^^^
+>this.asts : TypeScript.AST[]
+>          : ^^^^^^^^^^^^^^^^
+>this : this
+>     : ^^^^
+>asts : TypeScript.AST[]
+>     : ^^^^^^^^^^^^^^^^
+>this.top - 1 : number
+>             : ^^^^^^
+>this.top : number
+>         : ^^^^^^
+>this : this
+>     : ^^^^
+>top : number
+>    : ^^^^^^
+>1 : 1
+>  : ^
+>nodeType : any
+>         : ^^^
+>TypeScript.NodeType.Block : any
+>                          : ^^^
+>TypeScript.NodeType : any
+>                    : ^^^
+>TypeScript : typeof TypeScript
+>           : ^^^^^^^^^^^^^^^^^
+>NodeType : any
+>         : ^^^
+>Block : any
+>      : ^^^
+
+                (<TypeScript.Block>this.asts[this.top - 1]).statements == this.asts[this.top - 0];
+>(<TypeScript.Block>this.asts[this.top - 1]).statements == this.asts[this.top - 0] : boolean
+>                                                                                  : ^^^^^^^
+>(<TypeScript.Block>this.asts[this.top - 1]).statements : any
+>                                                       : ^^^
+>(<TypeScript.Block>this.asts[this.top - 1]) : TypeScript.Block
+>                                            : ^^^^^^^^^^^^^^^^
+><TypeScript.Block>this.asts[this.top - 1] : TypeScript.Block
+>                                          : ^^^^^^^^^^^^^^^^
+>TypeScript : any
+>           : ^^^
+>this.asts[this.top - 1] : TypeScript.AST
+>                        : ^^^^^^^^^^^^^^
+>this.asts : TypeScript.AST[]
+>          : ^^^^^^^^^^^^^^^^
+>this : this
+>     : ^^^^
+>asts : TypeScript.AST[]
+>     : ^^^^^^^^^^^^^^^^
+>this.top - 1 : number
+>             : ^^^^^^
+>this.top : number
+>         : ^^^^^^
+>this : this
+>     : ^^^^
+>top : number
+>    : ^^^^^^
+>1 : 1
+>  : ^
+>statements : any
+>           : ^^^
+>this.asts[this.top - 0] : TypeScript.AST
+>                        : ^^^^^^^^^^^^^^
+>this.asts : TypeScript.AST[]
+>          : ^^^^^^^^^^^^^^^^
+>this : this
+>     : ^^^^
+>asts : TypeScript.AST[]
+>     : ^^^^^^^^^^^^^^^^
+>this.top - 0 : number
+>             : ^^^^^^
+>this.top : number
+>         : ^^^^^^
+>this : this
+>     : ^^^^
+>top : number
+>    : ^^^^^^
+>0 : 0
+>  : ^
+        }
+
+        public isBodyOfFor(): boolean {
+>isBodyOfFor : () => boolean
+>            : ^^^^^^       
+
+            return this.count() >= 2 &&
+>this.count() >= 2 &&                this.asts[this.top - 1].nodeType === TypeScript.NodeType.For &&                (<TypeScript.ForStatement>this.asts[this.top - 1]).body == this.asts[this.top - 0] : boolean
+>                                                                                                                                                                                                      : ^^^^^^^
+>this.count() >= 2 &&                this.asts[this.top - 1].nodeType === TypeScript.NodeType.For : boolean
+>                                                                                                 : ^^^^^^^
+>this.count() >= 2 : boolean
+>                  : ^^^^^^^
+>this.count() : number
+>             : ^^^^^^
+>this.count : () => number
+>           : ^^^^^^^^^^^^
+>this : this
+>     : ^^^^
+>count : () => number
+>      : ^^^^^^^^^^^^
+>2 : 2
+>  : ^
+
+                this.asts[this.top - 1].nodeType === TypeScript.NodeType.For &&
+>this.asts[this.top - 1].nodeType === TypeScript.NodeType.For : boolean
+>                                                             : ^^^^^^^
+>this.asts[this.top - 1].nodeType : any
+>                                 : ^^^
+>this.asts[this.top - 1] : TypeScript.AST
+>                        : ^^^^^^^^^^^^^^
+>this.asts : TypeScript.AST[]
+>          : ^^^^^^^^^^^^^^^^
+>this : this
+>     : ^^^^
+>asts : TypeScript.AST[]
+>     : ^^^^^^^^^^^^^^^^
+>this.top - 1 : number
+>             : ^^^^^^
+>this.top : number
+>         : ^^^^^^
+>this : this
+>     : ^^^^
+>top : number
+>    : ^^^^^^
+>1 : 1
+>  : ^
+>nodeType : any
+>         : ^^^
+>TypeScript.NodeType.For : any
+>                        : ^^^
+>TypeScript.NodeType : any
+>                    : ^^^
+>TypeScript : typeof TypeScript
+>           : ^^^^^^^^^^^^^^^^^
+>NodeType : any
+>         : ^^^
+>For : any
+>    : ^^^
+
+                (<TypeScript.ForStatement>this.asts[this.top - 1]).body == this.asts[this.top - 0];
+>(<TypeScript.ForStatement>this.asts[this.top - 1]).body == this.asts[this.top - 0] : boolean
+>                                                                                   : ^^^^^^^
+>(<TypeScript.ForStatement>this.asts[this.top - 1]).body : any
+>                                                        : ^^^
+>(<TypeScript.ForStatement>this.asts[this.top - 1]) : TypeScript.ForStatement
+>                                                   : ^^^^^^^^^^^^^^^^^^^^^^^
+><TypeScript.ForStatement>this.asts[this.top - 1] : TypeScript.ForStatement
+>                                                 : ^^^^^^^^^^^^^^^^^^^^^^^
+>TypeScript : any
+>           : ^^^
+>this.asts[this.top - 1] : TypeScript.AST
+>                        : ^^^^^^^^^^^^^^
+>this.asts : TypeScript.AST[]
+>          : ^^^^^^^^^^^^^^^^
+>this : this
+>     : ^^^^
+>asts : TypeScript.AST[]
+>     : ^^^^^^^^^^^^^^^^
+>this.top - 1 : number
+>             : ^^^^^^
+>this.top : number
+>         : ^^^^^^
+>this : this
+>     : ^^^^
+>top : number
+>    : ^^^^^^
+>1 : 1
+>  : ^
+>body : any
+>     : ^^^
+>this.asts[this.top - 0] : TypeScript.AST
+>                        : ^^^^^^^^^^^^^^
+>this.asts : TypeScript.AST[]
+>          : ^^^^^^^^^^^^^^^^
+>this : this
+>     : ^^^^
+>asts : TypeScript.AST[]
+>     : ^^^^^^^^^^^^^^^^
+>this.top - 0 : number
+>             : ^^^^^^
+>this.top : number
+>         : ^^^^^^
+>this : this
+>     : ^^^^
+>top : number
+>    : ^^^^^^
+>0 : 0
+>  : ^
+        }
+
+        public isBodyOfCase(): boolean {
+>isBodyOfCase : () => boolean
+>             : ^^^^^^       
+
+            return this.count() >= 2 &&
+>this.count() >= 2 &&                this.asts[this.top - 1].nodeType === TypeScript.NodeType.Case &&                (<TypeScript.CaseStatement>this.asts[this.top - 1]).body == this.asts[this.top - 0] : boolean
+>                                                                                                                                                                                                        : ^^^^^^^
+>this.count() >= 2 &&                this.asts[this.top - 1].nodeType === TypeScript.NodeType.Case : boolean
+>                                                                                                  : ^^^^^^^
+>this.count() >= 2 : boolean
+>                  : ^^^^^^^
+>this.count() : number
+>             : ^^^^^^
+>this.count : () => number
+>           : ^^^^^^^^^^^^
+>this : this
+>     : ^^^^
+>count : () => number
+>      : ^^^^^^^^^^^^
+>2 : 2
+>  : ^
+
+                this.asts[this.top - 1].nodeType === TypeScript.NodeType.Case &&
+>this.asts[this.top - 1].nodeType === TypeScript.NodeType.Case : boolean
+>                                                              : ^^^^^^^
+>this.asts[this.top - 1].nodeType : any
+>                                 : ^^^
+>this.asts[this.top - 1] : TypeScript.AST
+>                        : ^^^^^^^^^^^^^^
+>this.asts : TypeScript.AST[]
+>          : ^^^^^^^^^^^^^^^^
+>this : this
+>     : ^^^^
+>asts : TypeScript.AST[]
+>     : ^^^^^^^^^^^^^^^^
+>this.top - 1 : number
+>             : ^^^^^^
+>this.top : number
+>         : ^^^^^^
+>this : this
+>     : ^^^^
+>top : number
+>    : ^^^^^^
+>1 : 1
+>  : ^
+>nodeType : any
+>         : ^^^
+>TypeScript.NodeType.Case : any
+>                         : ^^^
+>TypeScript.NodeType : any
+>                    : ^^^
+>TypeScript : typeof TypeScript
+>           : ^^^^^^^^^^^^^^^^^
+>NodeType : any
+>         : ^^^
+>Case : any
+>     : ^^^
+
+                (<TypeScript.CaseStatement>this.asts[this.top - 1]).body == this.asts[this.top - 0];
+>(<TypeScript.CaseStatement>this.asts[this.top - 1]).body == this.asts[this.top - 0] : boolean
+>                                                                                    : ^^^^^^^
+>(<TypeScript.CaseStatement>this.asts[this.top - 1]).body : any
+>                                                         : ^^^
+>(<TypeScript.CaseStatement>this.asts[this.top - 1]) : TypeScript.CaseStatement
+>                                                    : ^^^^^^^^^^^^^^^^^^^^^^^^
+><TypeScript.CaseStatement>this.asts[this.top - 1] : TypeScript.CaseStatement
+>                                                  : ^^^^^^^^^^^^^^^^^^^^^^^^
+>TypeScript : any
+>           : ^^^
+>this.asts[this.top - 1] : TypeScript.AST
+>                        : ^^^^^^^^^^^^^^
+>this.asts : TypeScript.AST[]
+>          : ^^^^^^^^^^^^^^^^
+>this : this
+>     : ^^^^
+>asts : TypeScript.AST[]
+>     : ^^^^^^^^^^^^^^^^
+>this.top - 1 : number
+>             : ^^^^^^
+>this.top : number
+>         : ^^^^^^
+>this : this
+>     : ^^^^
+>top : number
+>    : ^^^^^^
+>1 : 1
+>  : ^
+>body : any
+>     : ^^^
+>this.asts[this.top - 0] : TypeScript.AST
+>                        : ^^^^^^^^^^^^^^
+>this.asts : TypeScript.AST[]
+>          : ^^^^^^^^^^^^^^^^
+>this : this
+>     : ^^^^
+>asts : TypeScript.AST[]
+>     : ^^^^^^^^^^^^^^^^
+>this.top - 0 : number
+>             : ^^^^^^
+>this.top : number
+>         : ^^^^^^
+>this : this
+>     : ^^^^
+>top : number
+>    : ^^^^^^
+>0 : 0
+>  : ^
+        }
+
+        public isBodyOfTry(): boolean {
+>isBodyOfTry : () => boolean
+>            : ^^^^^^       
+
+            return this.count() >= 2 &&
+>this.count() >= 2 &&                this.asts[this.top - 1].nodeType === TypeScript.NodeType.Try &&                (<TypeScript.Try>this.asts[this.top - 1]).body == this.asts[this.top - 0] : boolean
+>                                                                                                                                                                                             : ^^^^^^^
+>this.count() >= 2 &&                this.asts[this.top - 1].nodeType === TypeScript.NodeType.Try : boolean
+>                                                                                                 : ^^^^^^^
+>this.count() >= 2 : boolean
+>                  : ^^^^^^^
+>this.count() : number
+>             : ^^^^^^
+>this.count : () => number
+>           : ^^^^^^^^^^^^
+>this : this
+>     : ^^^^
+>count : () => number
+>      : ^^^^^^^^^^^^
+>2 : 2
+>  : ^
+
+                this.asts[this.top - 1].nodeType === TypeScript.NodeType.Try &&
+>this.asts[this.top - 1].nodeType === TypeScript.NodeType.Try : boolean
+>                                                             : ^^^^^^^
+>this.asts[this.top - 1].nodeType : any
+>                                 : ^^^
+>this.asts[this.top - 1] : TypeScript.AST
+>                        : ^^^^^^^^^^^^^^
+>this.asts : TypeScript.AST[]
+>          : ^^^^^^^^^^^^^^^^
+>this : this
+>     : ^^^^
+>asts : TypeScript.AST[]
+>     : ^^^^^^^^^^^^^^^^
+>this.top - 1 : number
+>             : ^^^^^^
+>this.top : number
+>         : ^^^^^^
+>this : this
+>     : ^^^^
+>top : number
+>    : ^^^^^^
+>1 : 1
+>  : ^
+>nodeType : any
+>         : ^^^
+>TypeScript.NodeType.Try : any
+>                        : ^^^
+>TypeScript.NodeType : any
+>                    : ^^^
+>TypeScript : typeof TypeScript
+>           : ^^^^^^^^^^^^^^^^^
+>NodeType : any
+>         : ^^^
+>Try : any
+>    : ^^^
+
+                (<TypeScript.Try>this.asts[this.top - 1]).body == this.asts[this.top - 0];
+>(<TypeScript.Try>this.asts[this.top - 1]).body == this.asts[this.top - 0] : boolean
+>                                                                          : ^^^^^^^
+>(<TypeScript.Try>this.asts[this.top - 1]).body : any
+>                                               : ^^^
+>(<TypeScript.Try>this.asts[this.top - 1]) : TypeScript.Try
+>                                          : ^^^^^^^^^^^^^^
+><TypeScript.Try>this.asts[this.top - 1] : TypeScript.Try
+>                                        : ^^^^^^^^^^^^^^
+>TypeScript : any
+>           : ^^^
+>this.asts[this.top - 1] : TypeScript.AST
+>                        : ^^^^^^^^^^^^^^
+>this.asts : TypeScript.AST[]
+>          : ^^^^^^^^^^^^^^^^
+>this : this
+>     : ^^^^
+>asts : TypeScript.AST[]
+>     : ^^^^^^^^^^^^^^^^
+>this.top - 1 : number
+>             : ^^^^^^
+>this.top : number
+>         : ^^^^^^
+>this : this
+>     : ^^^^
+>top : number
+>    : ^^^^^^
+>1 : 1
+>  : ^
+>body : any
+>     : ^^^
+>this.asts[this.top - 0] : TypeScript.AST
+>                        : ^^^^^^^^^^^^^^
+>this.asts : TypeScript.AST[]
+>          : ^^^^^^^^^^^^^^^^
+>this : this
+>     : ^^^^
+>asts : TypeScript.AST[]
+>     : ^^^^^^^^^^^^^^^^
+>this.top - 0 : number
+>             : ^^^^^^
+>this.top : number
+>         : ^^^^^^
+>this : this
+>     : ^^^^
+>top : number
+>    : ^^^^^^
+>0 : 0
+>  : ^
+        }
+
+        public isBodyOfCatch(): boolean {
+>isBodyOfCatch : () => boolean
+>              : ^^^^^^       
+
+            return this.count() >= 2 &&
+>this.count() >= 2 &&                this.asts[this.top - 1].nodeType === TypeScript.NodeType.Catch &&                (<TypeScript.Catch>this.asts[this.top - 1]).body == this.asts[this.top - 0] : boolean
+>                                                                                                                                                                                                 : ^^^^^^^
+>this.count() >= 2 &&                this.asts[this.top - 1].nodeType === TypeScript.NodeType.Catch : boolean
+>                                                                                                   : ^^^^^^^
+>this.count() >= 2 : boolean
+>                  : ^^^^^^^
+>this.count() : number
+>             : ^^^^^^
+>this.count : () => number
+>           : ^^^^^^^^^^^^
+>this : this
+>     : ^^^^
+>count : () => number
+>      : ^^^^^^^^^^^^
+>2 : 2
+>  : ^
+
+                this.asts[this.top - 1].nodeType === TypeScript.NodeType.Catch &&
+>this.asts[this.top - 1].nodeType === TypeScript.NodeType.Catch : boolean
+>                                                               : ^^^^^^^
+>this.asts[this.top - 1].nodeType : any
+>                                 : ^^^
+>this.asts[this.top - 1] : TypeScript.AST
+>                        : ^^^^^^^^^^^^^^
+>this.asts : TypeScript.AST[]
+>          : ^^^^^^^^^^^^^^^^
+>this : this
+>     : ^^^^
+>asts : TypeScript.AST[]
+>     : ^^^^^^^^^^^^^^^^
+>this.top - 1 : number
+>             : ^^^^^^
+>this.top : number
+>         : ^^^^^^
+>this : this
+>     : ^^^^
+>top : number
+>    : ^^^^^^
+>1 : 1
+>  : ^
+>nodeType : any
+>         : ^^^
+>TypeScript.NodeType.Catch : any
+>                          : ^^^
+>TypeScript.NodeType : any
+>                    : ^^^
+>TypeScript : typeof TypeScript
+>           : ^^^^^^^^^^^^^^^^^
+>NodeType : any
+>         : ^^^
+>Catch : any
+>      : ^^^
+
+                (<TypeScript.Catch>this.asts[this.top - 1]).body == this.asts[this.top - 0];
+>(<TypeScript.Catch>this.asts[this.top - 1]).body == this.asts[this.top - 0] : boolean
+>                                                                            : ^^^^^^^
+>(<TypeScript.Catch>this.asts[this.top - 1]).body : any
+>                                                 : ^^^
+>(<TypeScript.Catch>this.asts[this.top - 1]) : TypeScript.Catch
+>                                            : ^^^^^^^^^^^^^^^^
+><TypeScript.Catch>this.asts[this.top - 1] : TypeScript.Catch
+>                                          : ^^^^^^^^^^^^^^^^
+>TypeScript : any
+>           : ^^^
+>this.asts[this.top - 1] : TypeScript.AST
+>                        : ^^^^^^^^^^^^^^
+>this.asts : TypeScript.AST[]
+>          : ^^^^^^^^^^^^^^^^
+>this : this
+>     : ^^^^
+>asts : TypeScript.AST[]
+>     : ^^^^^^^^^^^^^^^^
+>this.top - 1 : number
+>             : ^^^^^^
+>this.top : number
+>         : ^^^^^^
+>this : this
+>     : ^^^^
+>top : number
+>    : ^^^^^^
+>1 : 1
+>  : ^
+>body : any
+>     : ^^^
+>this.asts[this.top - 0] : TypeScript.AST
+>                        : ^^^^^^^^^^^^^^
+>this.asts : TypeScript.AST[]
+>          : ^^^^^^^^^^^^^^^^
+>this : this
+>     : ^^^^
+>asts : TypeScript.AST[]
+>     : ^^^^^^^^^^^^^^^^
+>this.top - 0 : number
+>             : ^^^^^^
+>this.top : number
+>         : ^^^^^^
+>this : this
+>     : ^^^^
+>top : number
+>    : ^^^^^^
+>0 : 0
+>  : ^
+        }
+
+        public isBodyOfDoWhile(): boolean {
+>isBodyOfDoWhile : () => boolean
+>                : ^^^^^^       
+
+            return this.count() >= 2 &&
+>this.count() >= 2 &&                this.asts[this.top - 1].nodeType === TypeScript.NodeType.DoWhile &&                (<TypeScript.DoWhileStatement>this.asts[this.top - 1]).body == this.asts[this.top - 0] : boolean
+>                                                                                                                                                                                                              : ^^^^^^^
+>this.count() >= 2 &&                this.asts[this.top - 1].nodeType === TypeScript.NodeType.DoWhile : boolean
+>                                                                                                     : ^^^^^^^
+>this.count() >= 2 : boolean
+>                  : ^^^^^^^
+>this.count() : number
+>             : ^^^^^^
+>this.count : () => number
+>           : ^^^^^^^^^^^^
+>this : this
+>     : ^^^^
+>count : () => number
+>      : ^^^^^^^^^^^^
+>2 : 2
+>  : ^
+
+                this.asts[this.top - 1].nodeType === TypeScript.NodeType.DoWhile &&
+>this.asts[this.top - 1].nodeType === TypeScript.NodeType.DoWhile : boolean
+>                                                                 : ^^^^^^^
+>this.asts[this.top - 1].nodeType : any
+>                                 : ^^^
+>this.asts[this.top - 1] : TypeScript.AST
+>                        : ^^^^^^^^^^^^^^
+>this.asts : TypeScript.AST[]
+>          : ^^^^^^^^^^^^^^^^
+>this : this
+>     : ^^^^
+>asts : TypeScript.AST[]
+>     : ^^^^^^^^^^^^^^^^
+>this.top - 1 : number
+>             : ^^^^^^
+>this.top : number
+>         : ^^^^^^
+>this : this
+>     : ^^^^
+>top : number
+>    : ^^^^^^
+>1 : 1
+>  : ^
+>nodeType : any
+>         : ^^^
+>TypeScript.NodeType.DoWhile : any
+>                            : ^^^
+>TypeScript.NodeType : any
+>                    : ^^^
+>TypeScript : typeof TypeScript
+>           : ^^^^^^^^^^^^^^^^^
+>NodeType : any
+>         : ^^^
+>DoWhile : any
+>        : ^^^
+
+                (<TypeScript.DoWhileStatement>this.asts[this.top - 1]).body == this.asts[this.top - 0];
+>(<TypeScript.DoWhileStatement>this.asts[this.top - 1]).body == this.asts[this.top - 0] : boolean
+>                                                                                       : ^^^^^^^
+>(<TypeScript.DoWhileStatement>this.asts[this.top - 1]).body : any
+>                                                            : ^^^
+>(<TypeScript.DoWhileStatement>this.asts[this.top - 1]) : TypeScript.DoWhileStatement
+>                                                       : ^^^^^^^^^^^^^^^^^^^^^^^^^^^
+><TypeScript.DoWhileStatement>this.asts[this.top - 1] : TypeScript.DoWhileStatement
+>                                                     : ^^^^^^^^^^^^^^^^^^^^^^^^^^^
+>TypeScript : any
+>           : ^^^
+>this.asts[this.top - 1] : TypeScript.AST
+>                        : ^^^^^^^^^^^^^^
+>this.asts : TypeScript.AST[]
+>          : ^^^^^^^^^^^^^^^^
+>this : this
+>     : ^^^^
+>asts : TypeScript.AST[]
+>     : ^^^^^^^^^^^^^^^^
+>this.top - 1 : number
+>             : ^^^^^^
+>this.top : number
+>         : ^^^^^^
+>this : this
+>     : ^^^^
+>top : number
+>    : ^^^^^^
+>1 : 1
+>  : ^
+>body : any
+>     : ^^^
+>this.asts[this.top - 0] : TypeScript.AST
+>                        : ^^^^^^^^^^^^^^
+>this.asts : TypeScript.AST[]
+>          : ^^^^^^^^^^^^^^^^
+>this : this
+>     : ^^^^
+>asts : TypeScript.AST[]
+>     : ^^^^^^^^^^^^^^^^
+>this.top - 0 : number
+>             : ^^^^^^
+>this.top : number
+>         : ^^^^^^
+>this : this
+>     : ^^^^
+>top : number
+>    : ^^^^^^
+>0 : 0
+>  : ^
+        }
+
+        public isBodyOfWhile(): boolean {
+>isBodyOfWhile : () => boolean
+>              : ^^^^^^       
+
+            return this.count() >= 2 &&
+>this.count() >= 2 &&                this.asts[this.top - 1].nodeType === TypeScript.NodeType.While &&                (<TypeScript.WhileStatement>this.asts[this.top - 1]).body == this.asts[this.top - 0] : boolean
+>                                                                                                                                                                                                          : ^^^^^^^
+>this.count() >= 2 &&                this.asts[this.top - 1].nodeType === TypeScript.NodeType.While : boolean
+>                                                                                                   : ^^^^^^^
+>this.count() >= 2 : boolean
+>                  : ^^^^^^^
+>this.count() : number
+>             : ^^^^^^
+>this.count : () => number
+>           : ^^^^^^^^^^^^
+>this : this
+>     : ^^^^
+>count : () => number
+>      : ^^^^^^^^^^^^
+>2 : 2
+>  : ^
+
+                this.asts[this.top - 1].nodeType === TypeScript.NodeType.While &&
+>this.asts[this.top - 1].nodeType === TypeScript.NodeType.While : boolean
+>                                                               : ^^^^^^^
+>this.asts[this.top - 1].nodeType : any
+>                                 : ^^^
+>this.asts[this.top - 1] : TypeScript.AST
+>                        : ^^^^^^^^^^^^^^
+>this.asts : TypeScript.AST[]
+>          : ^^^^^^^^^^^^^^^^
+>this : this
+>     : ^^^^
+>asts : TypeScript.AST[]
+>     : ^^^^^^^^^^^^^^^^
+>this.top - 1 : number
+>             : ^^^^^^
+>this.top : number
+>         : ^^^^^^
+>this : this
+>     : ^^^^
+>top : number
+>    : ^^^^^^
+>1 : 1
+>  : ^
+>nodeType : any
+>         : ^^^
+>TypeScript.NodeType.While : any
+>                          : ^^^
+>TypeScript.NodeType : any
+>                    : ^^^
+>TypeScript : typeof TypeScript
+>           : ^^^^^^^^^^^^^^^^^
+>NodeType : any
+>         : ^^^
+>While : any
+>      : ^^^
+
+                (<TypeScript.WhileStatement>this.asts[this.top - 1]).body == this.asts[this.top - 0];
+>(<TypeScript.WhileStatement>this.asts[this.top - 1]).body == this.asts[this.top - 0] : boolean
+>                                                                                     : ^^^^^^^
+>(<TypeScript.WhileStatement>this.asts[this.top - 1]).body : any
+>                                                          : ^^^
+>(<TypeScript.WhileStatement>this.asts[this.top - 1]) : TypeScript.WhileStatement
+>                                                     : ^^^^^^^^^^^^^^^^^^^^^^^^^
+><TypeScript.WhileStatement>this.asts[this.top - 1] : TypeScript.WhileStatement
+>                                                   : ^^^^^^^^^^^^^^^^^^^^^^^^^
+>TypeScript : any
+>           : ^^^
+>this.asts[this.top - 1] : TypeScript.AST
+>                        : ^^^^^^^^^^^^^^
+>this.asts : TypeScript.AST[]
+>          : ^^^^^^^^^^^^^^^^
+>this : this
+>     : ^^^^
+>asts : TypeScript.AST[]
+>     : ^^^^^^^^^^^^^^^^
+>this.top - 1 : number
+>             : ^^^^^^
+>this.top : number
+>         : ^^^^^^
+>this : this
+>     : ^^^^
+>top : number
+>    : ^^^^^^
+>1 : 1
+>  : ^
+>body : any
+>     : ^^^
+>this.asts[this.top - 0] : TypeScript.AST
+>                        : ^^^^^^^^^^^^^^
+>this.asts : TypeScript.AST[]
+>          : ^^^^^^^^^^^^^^^^
+>this : this
+>     : ^^^^
+>asts : TypeScript.AST[]
+>     : ^^^^^^^^^^^^^^^^
+>this.top - 0 : number
+>             : ^^^^^^
+>this.top : number
+>         : ^^^^^^
+>this : this
+>     : ^^^^
+>top : number
+>    : ^^^^^^
+>0 : 0
+>  : ^
+        }
+
+        public isBodyOfForIn(): boolean {
+>isBodyOfForIn : () => boolean
+>              : ^^^^^^       
+
+            return this.count() >= 2 &&
+>this.count() >= 2 &&                this.asts[this.top - 1].nodeType === TypeScript.NodeType.ForIn &&                (<TypeScript.ForInStatement>this.asts[this.top - 1]).body == this.asts[this.top - 0] : boolean
+>                                                                                                                                                                                                          : ^^^^^^^
+>this.count() >= 2 &&                this.asts[this.top - 1].nodeType === TypeScript.NodeType.ForIn : boolean
+>                                                                                                   : ^^^^^^^
+>this.count() >= 2 : boolean
+>                  : ^^^^^^^
+>this.count() : number
+>             : ^^^^^^
+>this.count : () => number
+>           : ^^^^^^^^^^^^
+>this : this
+>     : ^^^^
+>count : () => number
+>      : ^^^^^^^^^^^^
+>2 : 2
+>  : ^
+
+                this.asts[this.top - 1].nodeType === TypeScript.NodeType.ForIn &&
+>this.asts[this.top - 1].nodeType === TypeScript.NodeType.ForIn : boolean
+>                                                               : ^^^^^^^
+>this.asts[this.top - 1].nodeType : any
+>                                 : ^^^
+>this.asts[this.top - 1] : TypeScript.AST
+>                        : ^^^^^^^^^^^^^^
+>this.asts : TypeScript.AST[]
+>          : ^^^^^^^^^^^^^^^^
+>this : this
+>     : ^^^^
+>asts : TypeScript.AST[]
+>     : ^^^^^^^^^^^^^^^^
+>this.top - 1 : number
+>             : ^^^^^^
+>this.top : number
+>         : ^^^^^^
+>this : this
+>     : ^^^^
+>top : number
+>    : ^^^^^^
+>1 : 1
+>  : ^
+>nodeType : any
+>         : ^^^
+>TypeScript.NodeType.ForIn : any
+>                          : ^^^
+>TypeScript.NodeType : any
+>                    : ^^^
+>TypeScript : typeof TypeScript
+>           : ^^^^^^^^^^^^^^^^^
+>NodeType : any
+>         : ^^^
+>ForIn : any
+>      : ^^^
+
+                (<TypeScript.ForInStatement>this.asts[this.top - 1]).body == this.asts[this.top - 0];
+>(<TypeScript.ForInStatement>this.asts[this.top - 1]).body == this.asts[this.top - 0] : boolean
+>                                                                                     : ^^^^^^^
+>(<TypeScript.ForInStatement>this.asts[this.top - 1]).body : any
+>                                                          : ^^^
+>(<TypeScript.ForInStatement>this.asts[this.top - 1]) : TypeScript.ForInStatement
+>                                                     : ^^^^^^^^^^^^^^^^^^^^^^^^^
+><TypeScript.ForInStatement>this.asts[this.top - 1] : TypeScript.ForInStatement
+>                                                   : ^^^^^^^^^^^^^^^^^^^^^^^^^
+>TypeScript : any
+>           : ^^^
+>this.asts[this.top - 1] : TypeScript.AST
+>                        : ^^^^^^^^^^^^^^
+>this.asts : TypeScript.AST[]
+>          : ^^^^^^^^^^^^^^^^
+>this : this
+>     : ^^^^
+>asts : TypeScript.AST[]
+>     : ^^^^^^^^^^^^^^^^
+>this.top - 1 : number
+>             : ^^^^^^
+>this.top : number
+>         : ^^^^^^
+>this : this
+>     : ^^^^
+>top : number
+>    : ^^^^^^
+>1 : 1
+>  : ^
+>body : any
+>     : ^^^
+>this.asts[this.top - 0] : TypeScript.AST
+>                        : ^^^^^^^^^^^^^^
+>this.asts : TypeScript.AST[]
+>          : ^^^^^^^^^^^^^^^^
+>this : this
+>     : ^^^^
+>asts : TypeScript.AST[]
+>     : ^^^^^^^^^^^^^^^^
+>this.top - 0 : number
+>             : ^^^^^^
+>this.top : number
+>         : ^^^^^^
+>this : this
+>     : ^^^^
+>top : number
+>    : ^^^^^^
+>0 : 0
+>  : ^
+        }
+
+        public isBodyOfWith(): boolean {
+>isBodyOfWith : () => boolean
+>             : ^^^^^^       
+
+            return this.count() >= 2 &&
+>this.count() >= 2 &&                this.asts[this.top - 1].nodeType === TypeScript.NodeType.With &&                (<TypeScript.WithStatement>this.asts[this.top - 1]).body == this.asts[this.top - 0] : boolean
+>                                                                                                                                                                                                        : ^^^^^^^
+>this.count() >= 2 &&                this.asts[this.top - 1].nodeType === TypeScript.NodeType.With : boolean
+>                                                                                                  : ^^^^^^^
+>this.count() >= 2 : boolean
+>                  : ^^^^^^^
+>this.count() : number
+>             : ^^^^^^
+>this.count : () => number
+>           : ^^^^^^^^^^^^
+>this : this
+>     : ^^^^
+>count : () => number
+>      : ^^^^^^^^^^^^
+>2 : 2
+>  : ^
+
+                this.asts[this.top - 1].nodeType === TypeScript.NodeType.With &&
+>this.asts[this.top - 1].nodeType === TypeScript.NodeType.With : boolean
+>                                                              : ^^^^^^^
+>this.asts[this.top - 1].nodeType : any
+>                                 : ^^^
+>this.asts[this.top - 1] : TypeScript.AST
+>                        : ^^^^^^^^^^^^^^
+>this.asts : TypeScript.AST[]
+>          : ^^^^^^^^^^^^^^^^
+>this : this
+>     : ^^^^
+>asts : TypeScript.AST[]
+>     : ^^^^^^^^^^^^^^^^
+>this.top - 1 : number
+>             : ^^^^^^
+>this.top : number
+>         : ^^^^^^
+>this : this
+>     : ^^^^
+>top : number
+>    : ^^^^^^
+>1 : 1
+>  : ^
+>nodeType : any
+>         : ^^^
+>TypeScript.NodeType.With : any
+>                         : ^^^
+>TypeScript.NodeType : any
+>                    : ^^^
+>TypeScript : typeof TypeScript
+>           : ^^^^^^^^^^^^^^^^^
+>NodeType : any
+>         : ^^^
+>With : any
+>     : ^^^
+
+                (<TypeScript.WithStatement>this.asts[this.top - 1]).body == this.asts[this.top - 0];
+>(<TypeScript.WithStatement>this.asts[this.top - 1]).body == this.asts[this.top - 0] : boolean
+>                                                                                    : ^^^^^^^
+>(<TypeScript.WithStatement>this.asts[this.top - 1]).body : any
+>                                                         : ^^^
+>(<TypeScript.WithStatement>this.asts[this.top - 1]) : TypeScript.WithStatement
+>                                                    : ^^^^^^^^^^^^^^^^^^^^^^^^
+><TypeScript.WithStatement>this.asts[this.top - 1] : TypeScript.WithStatement
+>                                                  : ^^^^^^^^^^^^^^^^^^^^^^^^
+>TypeScript : any
+>           : ^^^
+>this.asts[this.top - 1] : TypeScript.AST
+>                        : ^^^^^^^^^^^^^^
+>this.asts : TypeScript.AST[]
+>          : ^^^^^^^^^^^^^^^^
+>this : this
+>     : ^^^^
+>asts : TypeScript.AST[]
+>     : ^^^^^^^^^^^^^^^^
+>this.top - 1 : number
+>             : ^^^^^^
+>this.top : number
+>         : ^^^^^^
+>this : this
+>     : ^^^^
+>top : number
+>    : ^^^^^^
+>1 : 1
+>  : ^
+>body : any
+>     : ^^^
+>this.asts[this.top - 0] : TypeScript.AST
+>                        : ^^^^^^^^^^^^^^
+>this.asts : TypeScript.AST[]
+>          : ^^^^^^^^^^^^^^^^
+>this : this
+>     : ^^^^
+>asts : TypeScript.AST[]
+>     : ^^^^^^^^^^^^^^^^
+>this.top - 0 : number
+>             : ^^^^^^
+>this.top : number
+>         : ^^^^^^
+>this : this
+>     : ^^^^
+>top : number
+>    : ^^^^^^
+>0 : 0
+>  : ^
+        }
+
+        public isBodyOfFinally(): boolean {
+>isBodyOfFinally : () => boolean
+>                : ^^^^^^       
+
+            return this.count() >= 2 &&
+>this.count() >= 2 &&                this.asts[this.top - 1].nodeType === TypeScript.NodeType.Finally &&                (<TypeScript.Finally>this.asts[this.top - 1]).body == this.asts[this.top - 0] : boolean
+>                                                                                                                                                                                                     : ^^^^^^^
+>this.count() >= 2 &&                this.asts[this.top - 1].nodeType === TypeScript.NodeType.Finally : boolean
+>                                                                                                     : ^^^^^^^
+>this.count() >= 2 : boolean
+>                  : ^^^^^^^
+>this.count() : number
+>             : ^^^^^^
+>this.count : () => number
+>           : ^^^^^^^^^^^^
+>this : this
+>     : ^^^^
+>count : () => number
+>      : ^^^^^^^^^^^^
+>2 : 2
+>  : ^
+
+                this.asts[this.top - 1].nodeType === TypeScript.NodeType.Finally &&
+>this.asts[this.top - 1].nodeType === TypeScript.NodeType.Finally : boolean
+>                                                                 : ^^^^^^^
+>this.asts[this.top - 1].nodeType : any
+>                                 : ^^^
+>this.asts[this.top - 1] : TypeScript.AST
+>                        : ^^^^^^^^^^^^^^
+>this.asts : TypeScript.AST[]
+>          : ^^^^^^^^^^^^^^^^
+>this : this
+>     : ^^^^
+>asts : TypeScript.AST[]
+>     : ^^^^^^^^^^^^^^^^
+>this.top - 1 : number
+>             : ^^^^^^
+>this.top : number
+>         : ^^^^^^
+>this : this
+>     : ^^^^
+>top : number
+>    : ^^^^^^
+>1 : 1
+>  : ^
+>nodeType : any
+>         : ^^^
+>TypeScript.NodeType.Finally : any
+>                            : ^^^
+>TypeScript.NodeType : any
+>                    : ^^^
+>TypeScript : typeof TypeScript
+>           : ^^^^^^^^^^^^^^^^^
+>NodeType : any
+>         : ^^^
+>Finally : any
+>        : ^^^
+
+                (<TypeScript.Finally>this.asts[this.top - 1]).body == this.asts[this.top - 0];
+>(<TypeScript.Finally>this.asts[this.top - 1]).body == this.asts[this.top - 0] : boolean
+>                                                                              : ^^^^^^^
+>(<TypeScript.Finally>this.asts[this.top - 1]).body : any
+>                                                   : ^^^
+>(<TypeScript.Finally>this.asts[this.top - 1]) : TypeScript.Finally
+>                                              : ^^^^^^^^^^^^^^^^^^
+><TypeScript.Finally>this.asts[this.top - 1] : TypeScript.Finally
+>                                            : ^^^^^^^^^^^^^^^^^^
+>TypeScript : any
+>           : ^^^
+>this.asts[this.top - 1] : TypeScript.AST
+>                        : ^^^^^^^^^^^^^^
+>this.asts : TypeScript.AST[]
+>          : ^^^^^^^^^^^^^^^^
+>this : this
+>     : ^^^^
+>asts : TypeScript.AST[]
+>     : ^^^^^^^^^^^^^^^^
+>this.top - 1 : number
+>             : ^^^^^^
+>this.top : number
+>         : ^^^^^^
+>this : this
+>     : ^^^^
+>top : number
+>    : ^^^^^^
+>1 : 1
+>  : ^
+>body : any
+>     : ^^^
+>this.asts[this.top - 0] : TypeScript.AST
+>                        : ^^^^^^^^^^^^^^
+>this.asts : TypeScript.AST[]
+>          : ^^^^^^^^^^^^^^^^
+>this : this
+>     : ^^^^
+>asts : TypeScript.AST[]
+>     : ^^^^^^^^^^^^^^^^
+>this.top - 0 : number
+>             : ^^^^^^
+>this.top : number
+>         : ^^^^^^
+>this : this
+>     : ^^^^
+>top : number
+>    : ^^^^^^
+>0 : 0
+>  : ^
+        }
+
+        public isCaseOfSwitch(): boolean {
+>isCaseOfSwitch : () => boolean
+>               : ^^^^^^       
+
+            return this.count() >= 3 &&
+>this.count() >= 3 &&                this.asts[this.top - 2].nodeType === TypeScript.NodeType.Switch &&                this.asts[this.top - 1].nodeType === TypeScript.NodeType.List &&                (<TypeScript.SwitchStatement>this.asts[this.top - 2]).caseList == this.asts[this.top - 1] : boolean
+>                                                                                                                                                                                                                                                                                                : ^^^^^^^
+>this.count() >= 3 &&                this.asts[this.top - 2].nodeType === TypeScript.NodeType.Switch &&                this.asts[this.top - 1].nodeType === TypeScript.NodeType.List : boolean
+>                                                                                                                                                                                    : ^^^^^^^
+>this.count() >= 3 &&                this.asts[this.top - 2].nodeType === TypeScript.NodeType.Switch : boolean
+>                                                                                                    : ^^^^^^^
+>this.count() >= 3 : boolean
+>                  : ^^^^^^^
+>this.count() : number
+>             : ^^^^^^
+>this.count : () => number
+>           : ^^^^^^^^^^^^
+>this : this
+>     : ^^^^
+>count : () => number
+>      : ^^^^^^^^^^^^
+>3 : 3
+>  : ^
+
+                this.asts[this.top - 2].nodeType === TypeScript.NodeType.Switch &&
+>this.asts[this.top - 2].nodeType === TypeScript.NodeType.Switch : boolean
+>                                                                : ^^^^^^^
+>this.asts[this.top - 2].nodeType : any
+>                                 : ^^^
+>this.asts[this.top - 2] : TypeScript.AST
+>                        : ^^^^^^^^^^^^^^
+>this.asts : TypeScript.AST[]
+>          : ^^^^^^^^^^^^^^^^
+>this : this
+>     : ^^^^
+>asts : TypeScript.AST[]
+>     : ^^^^^^^^^^^^^^^^
+>this.top - 2 : number
+>             : ^^^^^^
+>this.top : number
+>         : ^^^^^^
+>this : this
+>     : ^^^^
+>top : number
+>    : ^^^^^^
+>2 : 2
+>  : ^
+>nodeType : any
+>         : ^^^
+>TypeScript.NodeType.Switch : any
+>                           : ^^^
+>TypeScript.NodeType : any
+>                    : ^^^
+>TypeScript : typeof TypeScript
+>           : ^^^^^^^^^^^^^^^^^
+>NodeType : any
+>         : ^^^
+>Switch : any
+>       : ^^^
+
+                this.asts[this.top - 1].nodeType === TypeScript.NodeType.List &&
+>this.asts[this.top - 1].nodeType === TypeScript.NodeType.List : boolean
+>                                                              : ^^^^^^^
+>this.asts[this.top - 1].nodeType : any
+>                                 : ^^^
+>this.asts[this.top - 1] : TypeScript.AST
+>                        : ^^^^^^^^^^^^^^
+>this.asts : TypeScript.AST[]
+>          : ^^^^^^^^^^^^^^^^
+>this : this
+>     : ^^^^
+>asts : TypeScript.AST[]
+>     : ^^^^^^^^^^^^^^^^
+>this.top - 1 : number
+>             : ^^^^^^
+>this.top : number
+>         : ^^^^^^
+>this : this
+>     : ^^^^
+>top : number
+>    : ^^^^^^
+>1 : 1
+>  : ^
+>nodeType : any
+>         : ^^^
+>TypeScript.NodeType.List : any
+>                         : ^^^
+>TypeScript.NodeType : any
+>                    : ^^^
+>TypeScript : typeof TypeScript
+>           : ^^^^^^^^^^^^^^^^^
+>NodeType : any
+>         : ^^^
+>List : any
+>     : ^^^
+
+                (<TypeScript.SwitchStatement>this.asts[this.top - 2]).caseList == this.asts[this.top - 1];
+>(<TypeScript.SwitchStatement>this.asts[this.top - 2]).caseList == this.asts[this.top - 1] : boolean
+>                                                                                          : ^^^^^^^
+>(<TypeScript.SwitchStatement>this.asts[this.top - 2]).caseList : any
+>                                                               : ^^^
+>(<TypeScript.SwitchStatement>this.asts[this.top - 2]) : TypeScript.SwitchStatement
+>                                                      : ^^^^^^^^^^^^^^^^^^^^^^^^^^
+><TypeScript.SwitchStatement>this.asts[this.top - 2] : TypeScript.SwitchStatement
+>                                                    : ^^^^^^^^^^^^^^^^^^^^^^^^^^
+>TypeScript : any
+>           : ^^^
+>this.asts[this.top - 2] : TypeScript.AST
+>                        : ^^^^^^^^^^^^^^
+>this.asts : TypeScript.AST[]
+>          : ^^^^^^^^^^^^^^^^
+>this : this
+>     : ^^^^
+>asts : TypeScript.AST[]
+>     : ^^^^^^^^^^^^^^^^
+>this.top - 2 : number
+>             : ^^^^^^
+>this.top : number
+>         : ^^^^^^
+>this : this
+>     : ^^^^
+>top : number
+>    : ^^^^^^
+>2 : 2
+>  : ^
+>caseList : any
+>         : ^^^
+>this.asts[this.top - 1] : TypeScript.AST
+>                        : ^^^^^^^^^^^^^^
+>this.asts : TypeScript.AST[]
+>          : ^^^^^^^^^^^^^^^^
+>this : this
+>     : ^^^^
+>asts : TypeScript.AST[]
+>     : ^^^^^^^^^^^^^^^^
+>this.top - 1 : number
+>             : ^^^^^^
+>this.top : number
+>         : ^^^^^^
+>this : this
+>     : ^^^^
+>top : number
+>    : ^^^^^^
+>1 : 1
+>  : ^
+        }
+
+        public isDefaultCaseOfSwitch(): boolean {
+>isDefaultCaseOfSwitch : () => boolean
+>                      : ^^^^^^       
+
+            return this.count() >= 3 &&
+>this.count() >= 3 &&                this.asts[this.top - 2].nodeType === TypeScript.NodeType.Switch &&                this.asts[this.top - 1].nodeType === TypeScript.NodeType.List &&                (<TypeScript.SwitchStatement>this.asts[this.top - 2]).caseList == this.asts[this.top - 1] &&                (<TypeScript.SwitchStatement>this.asts[this.top - 2]).defaultCase == this.asts[this.top - 0] : boolean
+>                                                                                                                                                                                                                                                                                                                                                                                                               : ^^^^^^^
+>this.count() >= 3 &&                this.asts[this.top - 2].nodeType === TypeScript.NodeType.Switch &&                this.asts[this.top - 1].nodeType === TypeScript.NodeType.List &&                (<TypeScript.SwitchStatement>this.asts[this.top - 2]).caseList == this.asts[this.top - 1] : boolean
+>                                                                                                                                                                                                                                                                                                : ^^^^^^^
+>this.count() >= 3 &&                this.asts[this.top - 2].nodeType === TypeScript.NodeType.Switch &&                this.asts[this.top - 1].nodeType === TypeScript.NodeType.List : boolean
+>                                                                                                                                                                                    : ^^^^^^^
+>this.count() >= 3 &&                this.asts[this.top - 2].nodeType === TypeScript.NodeType.Switch : boolean
+>                                                                                                    : ^^^^^^^
+>this.count() >= 3 : boolean
+>                  : ^^^^^^^
+>this.count() : number
+>             : ^^^^^^
+>this.count : () => number
+>           : ^^^^^^^^^^^^
+>this : this
+>     : ^^^^
+>count : () => number
+>      : ^^^^^^^^^^^^
+>3 : 3
+>  : ^
+
+                this.asts[this.top - 2].nodeType === TypeScript.NodeType.Switch &&
+>this.asts[this.top - 2].nodeType === TypeScript.NodeType.Switch : boolean
+>                                                                : ^^^^^^^
+>this.asts[this.top - 2].nodeType : any
+>                                 : ^^^
+>this.asts[this.top - 2] : TypeScript.AST
+>                        : ^^^^^^^^^^^^^^
+>this.asts : TypeScript.AST[]
+>          : ^^^^^^^^^^^^^^^^
+>this : this
+>     : ^^^^
+>asts : TypeScript.AST[]
+>     : ^^^^^^^^^^^^^^^^
+>this.top - 2 : number
+>             : ^^^^^^
+>this.top : number
+>         : ^^^^^^
+>this : this
+>     : ^^^^
+>top : number
+>    : ^^^^^^
+>2 : 2
+>  : ^
+>nodeType : any
+>         : ^^^
+>TypeScript.NodeType.Switch : any
+>                           : ^^^
+>TypeScript.NodeType : any
+>                    : ^^^
+>TypeScript : typeof TypeScript
+>           : ^^^^^^^^^^^^^^^^^
+>NodeType : any
+>         : ^^^
+>Switch : any
+>       : ^^^
+
+                this.asts[this.top - 1].nodeType === TypeScript.NodeType.List &&
+>this.asts[this.top - 1].nodeType === TypeScript.NodeType.List : boolean
+>                                                              : ^^^^^^^
+>this.asts[this.top - 1].nodeType : any
+>                                 : ^^^
+>this.asts[this.top - 1] : TypeScript.AST
+>                        : ^^^^^^^^^^^^^^
+>this.asts : TypeScript.AST[]
+>          : ^^^^^^^^^^^^^^^^
+>this : this
+>     : ^^^^
+>asts : TypeScript.AST[]
+>     : ^^^^^^^^^^^^^^^^
+>this.top - 1 : number
+>             : ^^^^^^
+>this.top : number
+>         : ^^^^^^
+>this : this
+>     : ^^^^
+>top : number
+>    : ^^^^^^
+>1 : 1
+>  : ^
+>nodeType : any
+>         : ^^^
+>TypeScript.NodeType.List : any
+>                         : ^^^
+>TypeScript.NodeType : any
+>                    : ^^^
+>TypeScript : typeof TypeScript
+>           : ^^^^^^^^^^^^^^^^^
+>NodeType : any
+>         : ^^^
+>List : any
+>     : ^^^
+
+                (<TypeScript.SwitchStatement>this.asts[this.top - 2]).caseList == this.asts[this.top - 1] &&
+>(<TypeScript.SwitchStatement>this.asts[this.top - 2]).caseList == this.asts[this.top - 1] : boolean
+>                                                                                          : ^^^^^^^
+>(<TypeScript.SwitchStatement>this.asts[this.top - 2]).caseList : any
+>                                                               : ^^^
+>(<TypeScript.SwitchStatement>this.asts[this.top - 2]) : TypeScript.SwitchStatement
+>                                                      : ^^^^^^^^^^^^^^^^^^^^^^^^^^
+><TypeScript.SwitchStatement>this.asts[this.top - 2] : TypeScript.SwitchStatement
+>                                                    : ^^^^^^^^^^^^^^^^^^^^^^^^^^
+>TypeScript : any
+>           : ^^^
+>this.asts[this.top - 2] : TypeScript.AST
+>                        : ^^^^^^^^^^^^^^
+>this.asts : TypeScript.AST[]
+>          : ^^^^^^^^^^^^^^^^
+>this : this
+>     : ^^^^
+>asts : TypeScript.AST[]
+>     : ^^^^^^^^^^^^^^^^
+>this.top - 2 : number
+>             : ^^^^^^
+>this.top : number
+>         : ^^^^^^
+>this : this
+>     : ^^^^
+>top : number
+>    : ^^^^^^
+>2 : 2
+>  : ^
+>caseList : any
+>         : ^^^
+>this.asts[this.top - 1] : TypeScript.AST
+>                        : ^^^^^^^^^^^^^^
+>this.asts : TypeScript.AST[]
+>          : ^^^^^^^^^^^^^^^^
+>this : this
+>     : ^^^^
+>asts : TypeScript.AST[]
+>     : ^^^^^^^^^^^^^^^^
+>this.top - 1 : number
+>             : ^^^^^^
+>this.top : number
+>         : ^^^^^^
+>this : this
+>     : ^^^^
+>top : number
+>    : ^^^^^^
+>1 : 1
+>  : ^
+
+                (<TypeScript.SwitchStatement>this.asts[this.top - 2]).defaultCase == this.asts[this.top - 0];
+>(<TypeScript.SwitchStatement>this.asts[this.top - 2]).defaultCase == this.asts[this.top - 0] : boolean
+>                                                                                             : ^^^^^^^
+>(<TypeScript.SwitchStatement>this.asts[this.top - 2]).defaultCase : any
+>                                                                  : ^^^
+>(<TypeScript.SwitchStatement>this.asts[this.top - 2]) : TypeScript.SwitchStatement
+>                                                      : ^^^^^^^^^^^^^^^^^^^^^^^^^^
+><TypeScript.SwitchStatement>this.asts[this.top - 2] : TypeScript.SwitchStatement
+>                                                    : ^^^^^^^^^^^^^^^^^^^^^^^^^^
+>TypeScript : any
+>           : ^^^
+>this.asts[this.top - 2] : TypeScript.AST
+>                        : ^^^^^^^^^^^^^^
+>this.asts : TypeScript.AST[]
+>          : ^^^^^^^^^^^^^^^^
+>this : this
+>     : ^^^^
+>asts : TypeScript.AST[]
+>     : ^^^^^^^^^^^^^^^^
+>this.top - 2 : number
+>             : ^^^^^^
+>this.top : number
+>         : ^^^^^^
+>this : this
+>     : ^^^^
+>top : number
+>    : ^^^^^^
+>2 : 2
+>  : ^
+>defaultCase : any
+>            : ^^^
+>this.asts[this.top - 0] : TypeScript.AST
+>                        : ^^^^^^^^^^^^^^
+>this.asts : TypeScript.AST[]
+>          : ^^^^^^^^^^^^^^^^
+>this : this
+>     : ^^^^
+>asts : TypeScript.AST[]
+>     : ^^^^^^^^^^^^^^^^
+>this.top - 0 : number
+>             : ^^^^^^
+>this.top : number
+>         : ^^^^^^
+>this : this
+>     : ^^^^
+>top : number
+>    : ^^^^^^
+>0 : 0
+>  : ^
+        }
+
+        public isListOfObjectLit(): boolean {
+>isListOfObjectLit : () => boolean
+>                  : ^^^^^^       
+
+            return this.count() >= 2 &&
+>this.count() >= 2 &&                this.asts[this.top - 1].nodeType === TypeScript.NodeType.ObjectLit &&                this.asts[this.top - 0].nodeType === TypeScript.NodeType.List &&                (<TypeScript.UnaryExpression>this.asts[this.top - 1]).operand == this.asts[this.top - 0] : boolean
+>                                                                                                                                                                                                                                                                                                  : ^^^^^^^
+>this.count() >= 2 &&                this.asts[this.top - 1].nodeType === TypeScript.NodeType.ObjectLit &&                this.asts[this.top - 0].nodeType === TypeScript.NodeType.List : boolean
+>                                                                                                                                                                                       : ^^^^^^^
+>this.count() >= 2 &&                this.asts[this.top - 1].nodeType === TypeScript.NodeType.ObjectLit : boolean
+>                                                                                                       : ^^^^^^^
+>this.count() >= 2 : boolean
+>                  : ^^^^^^^
+>this.count() : number
+>             : ^^^^^^
+>this.count : () => number
+>           : ^^^^^^^^^^^^
+>this : this
+>     : ^^^^
+>count : () => number
+>      : ^^^^^^^^^^^^
+>2 : 2
+>  : ^
+
+                this.asts[this.top - 1].nodeType === TypeScript.NodeType.ObjectLit &&
+>this.asts[this.top - 1].nodeType === TypeScript.NodeType.ObjectLit : boolean
+>                                                                   : ^^^^^^^
+>this.asts[this.top - 1].nodeType : any
+>                                 : ^^^
+>this.asts[this.top - 1] : TypeScript.AST
+>                        : ^^^^^^^^^^^^^^
+>this.asts : TypeScript.AST[]
+>          : ^^^^^^^^^^^^^^^^
+>this : this
+>     : ^^^^
+>asts : TypeScript.AST[]
+>     : ^^^^^^^^^^^^^^^^
+>this.top - 1 : number
+>             : ^^^^^^
+>this.top : number
+>         : ^^^^^^
+>this : this
+>     : ^^^^
+>top : number
+>    : ^^^^^^
+>1 : 1
+>  : ^
+>nodeType : any
+>         : ^^^
+>TypeScript.NodeType.ObjectLit : any
+>                              : ^^^
+>TypeScript.NodeType : any
+>                    : ^^^
+>TypeScript : typeof TypeScript
+>           : ^^^^^^^^^^^^^^^^^
+>NodeType : any
+>         : ^^^
+>ObjectLit : any
+>          : ^^^
+
+                this.asts[this.top - 0].nodeType === TypeScript.NodeType.List &&
+>this.asts[this.top - 0].nodeType === TypeScript.NodeType.List : boolean
+>                                                              : ^^^^^^^
+>this.asts[this.top - 0].nodeType : any
+>                                 : ^^^
+>this.asts[this.top - 0] : TypeScript.AST
+>                        : ^^^^^^^^^^^^^^
+>this.asts : TypeScript.AST[]
+>          : ^^^^^^^^^^^^^^^^
+>this : this
+>     : ^^^^
+>asts : TypeScript.AST[]
+>     : ^^^^^^^^^^^^^^^^
+>this.top - 0 : number
+>             : ^^^^^^
+>this.top : number
+>         : ^^^^^^
+>this : this
+>     : ^^^^
+>top : number
+>    : ^^^^^^
+>0 : 0
+>  : ^
+>nodeType : any
+>         : ^^^
+>TypeScript.NodeType.List : any
+>                         : ^^^
+>TypeScript.NodeType : any
+>                    : ^^^
+>TypeScript : typeof TypeScript
+>           : ^^^^^^^^^^^^^^^^^
+>NodeType : any
+>         : ^^^
+>List : any
+>     : ^^^
+
+                (<TypeScript.UnaryExpression>this.asts[this.top - 1]).operand == this.asts[this.top - 0];
+>(<TypeScript.UnaryExpression>this.asts[this.top - 1]).operand == this.asts[this.top - 0] : boolean
+>                                                                                         : ^^^^^^^
+>(<TypeScript.UnaryExpression>this.asts[this.top - 1]).operand : any
+>                                                              : ^^^
+>(<TypeScript.UnaryExpression>this.asts[this.top - 1]) : TypeScript.UnaryExpression
+>                                                      : ^^^^^^^^^^^^^^^^^^^^^^^^^^
+><TypeScript.UnaryExpression>this.asts[this.top - 1] : TypeScript.UnaryExpression
+>                                                    : ^^^^^^^^^^^^^^^^^^^^^^^^^^
+>TypeScript : any
+>           : ^^^
+>this.asts[this.top - 1] : TypeScript.AST
+>                        : ^^^^^^^^^^^^^^
+>this.asts : TypeScript.AST[]
+>          : ^^^^^^^^^^^^^^^^
+>this : this
+>     : ^^^^
+>asts : TypeScript.AST[]
+>     : ^^^^^^^^^^^^^^^^
+>this.top - 1 : number
+>             : ^^^^^^
+>this.top : number
+>         : ^^^^^^
+>this : this
+>     : ^^^^
+>top : number
+>    : ^^^^^^
+>1 : 1
+>  : ^
+>operand : any
+>        : ^^^
+>this.asts[this.top - 0] : TypeScript.AST
+>                        : ^^^^^^^^^^^^^^
+>this.asts : TypeScript.AST[]
+>          : ^^^^^^^^^^^^^^^^
+>this : this
+>     : ^^^^
+>asts : TypeScript.AST[]
+>     : ^^^^^^^^^^^^^^^^
+>this.top - 0 : number
+>             : ^^^^^^
+>this.top : number
+>         : ^^^^^^
+>this : this
+>     : ^^^^
+>top : number
+>    : ^^^^^^
+>0 : 0
+>  : ^
+        }
+
+        public isBodyOfObjectLit(): boolean {
+>isBodyOfObjectLit : () => boolean
+>                  : ^^^^^^       
+
+            return this.isListOfObjectLit();
+>this.isListOfObjectLit() : boolean
+>                         : ^^^^^^^
+>this.isListOfObjectLit : () => boolean
+>                       : ^^^^^^^^^^^^^
+>this : this
+>     : ^^^^
+>isListOfObjectLit : () => boolean
+>                  : ^^^^^^^^^^^^^
+        }
+
+        public isEmptyListOfObjectLit(): boolean {
+>isEmptyListOfObjectLit : () => boolean
+>                       : ^^^^^^       
+
+            return this.count() >= 2 &&
+>this.count() >= 2 &&                this.asts[this.top - 1].nodeType === TypeScript.NodeType.ObjectLit &&                this.asts[this.top - 0].nodeType === TypeScript.NodeType.List &&                (<TypeScript.UnaryExpression>this.asts[this.top - 1]).operand == this.asts[this.top - 0] &&                (<TypeScript.ASTList>this.asts[this.top - 0]).members.length == 0 : boolean
+>                                                                                                                                                                                                                                                                                                                                                                                      : ^^^^^^^
+>this.count() >= 2 &&                this.asts[this.top - 1].nodeType === TypeScript.NodeType.ObjectLit &&                this.asts[this.top - 0].nodeType === TypeScript.NodeType.List &&                (<TypeScript.UnaryExpression>this.asts[this.top - 1]).operand == this.asts[this.top - 0] : boolean
+>                                                                                                                                                                                                                                                                                                  : ^^^^^^^
+>this.count() >= 2 &&                this.asts[this.top - 1].nodeType === TypeScript.NodeType.ObjectLit &&                this.asts[this.top - 0].nodeType === TypeScript.NodeType.List : boolean
+>                                                                                                                                                                                       : ^^^^^^^
+>this.count() >= 2 &&                this.asts[this.top - 1].nodeType === TypeScript.NodeType.ObjectLit : boolean
+>                                                                                                       : ^^^^^^^
+>this.count() >= 2 : boolean
+>                  : ^^^^^^^
+>this.count() : number
+>             : ^^^^^^
+>this.count : () => number
+>           : ^^^^^^^^^^^^
+>this : this
+>     : ^^^^
+>count : () => number
+>      : ^^^^^^^^^^^^
+>2 : 2
+>  : ^
+
+                this.asts[this.top - 1].nodeType === TypeScript.NodeType.ObjectLit &&
+>this.asts[this.top - 1].nodeType === TypeScript.NodeType.ObjectLit : boolean
+>                                                                   : ^^^^^^^
+>this.asts[this.top - 1].nodeType : any
+>                                 : ^^^
+>this.asts[this.top - 1] : TypeScript.AST
+>                        : ^^^^^^^^^^^^^^
+>this.asts : TypeScript.AST[]
+>          : ^^^^^^^^^^^^^^^^
+>this : this
+>     : ^^^^
+>asts : TypeScript.AST[]
+>     : ^^^^^^^^^^^^^^^^
+>this.top - 1 : number
+>             : ^^^^^^
+>this.top : number
+>         : ^^^^^^
+>this : this
+>     : ^^^^
+>top : number
+>    : ^^^^^^
+>1 : 1
+>  : ^
+>nodeType : any
+>         : ^^^
+>TypeScript.NodeType.ObjectLit : any
+>                              : ^^^
+>TypeScript.NodeType : any
+>                    : ^^^
+>TypeScript : typeof TypeScript
+>           : ^^^^^^^^^^^^^^^^^
+>NodeType : any
+>         : ^^^
+>ObjectLit : any
+>          : ^^^
+
+                this.asts[this.top - 0].nodeType === TypeScript.NodeType.List &&
+>this.asts[this.top - 0].nodeType === TypeScript.NodeType.List : boolean
+>                                                              : ^^^^^^^
+>this.asts[this.top - 0].nodeType : any
+>                                 : ^^^
+>this.asts[this.top - 0] : TypeScript.AST
+>                        : ^^^^^^^^^^^^^^
+>this.asts : TypeScript.AST[]
+>          : ^^^^^^^^^^^^^^^^
+>this : this
+>     : ^^^^
+>asts : TypeScript.AST[]
+>     : ^^^^^^^^^^^^^^^^
+>this.top - 0 : number
+>             : ^^^^^^
+>this.top : number
+>         : ^^^^^^
+>this : this
+>     : ^^^^
+>top : number
+>    : ^^^^^^
+>0 : 0
+>  : ^
+>nodeType : any
+>         : ^^^
+>TypeScript.NodeType.List : any
+>                         : ^^^
+>TypeScript.NodeType : any
+>                    : ^^^
+>TypeScript : typeof TypeScript
+>           : ^^^^^^^^^^^^^^^^^
+>NodeType : any
+>         : ^^^
+>List : any
+>     : ^^^
+
+                (<TypeScript.UnaryExpression>this.asts[this.top - 1]).operand == this.asts[this.top - 0] &&
+>(<TypeScript.UnaryExpression>this.asts[this.top - 1]).operand == this.asts[this.top - 0] : boolean
+>                                                                                         : ^^^^^^^
+>(<TypeScript.UnaryExpression>this.asts[this.top - 1]).operand : any
+>                                                              : ^^^
+>(<TypeScript.UnaryExpression>this.asts[this.top - 1]) : TypeScript.UnaryExpression
+>                                                      : ^^^^^^^^^^^^^^^^^^^^^^^^^^
+><TypeScript.UnaryExpression>this.asts[this.top - 1] : TypeScript.UnaryExpression
+>                                                    : ^^^^^^^^^^^^^^^^^^^^^^^^^^
+>TypeScript : any
+>           : ^^^
+>this.asts[this.top - 1] : TypeScript.AST
+>                        : ^^^^^^^^^^^^^^
+>this.asts : TypeScript.AST[]
+>          : ^^^^^^^^^^^^^^^^
+>this : this
+>     : ^^^^
+>asts : TypeScript.AST[]
+>     : ^^^^^^^^^^^^^^^^
+>this.top - 1 : number
+>             : ^^^^^^
+>this.top : number
+>         : ^^^^^^
+>this : this
+>     : ^^^^
+>top : number
+>    : ^^^^^^
+>1 : 1
+>  : ^
+>operand : any
+>        : ^^^
+>this.asts[this.top - 0] : TypeScript.AST
+>                        : ^^^^^^^^^^^^^^
+>this.asts : TypeScript.AST[]
+>          : ^^^^^^^^^^^^^^^^
+>this : this
+>     : ^^^^
+>asts : TypeScript.AST[]
+>     : ^^^^^^^^^^^^^^^^
+>this.top - 0 : number
+>             : ^^^^^^
+>this.top : number
+>         : ^^^^^^
+>this : this
+>     : ^^^^
+>top : number
+>    : ^^^^^^
+>0 : 0
+>  : ^
+
+                (<TypeScript.ASTList>this.asts[this.top - 0]).members.length == 0;
+>(<TypeScript.ASTList>this.asts[this.top - 0]).members.length == 0 : boolean
+>                                                                  : ^^^^^^^
+>(<TypeScript.ASTList>this.asts[this.top - 0]).members.length : any
+>                                                             : ^^^
+>(<TypeScript.ASTList>this.asts[this.top - 0]).members : any
+>                                                      : ^^^
+>(<TypeScript.ASTList>this.asts[this.top - 0]) : TypeScript.ASTList
+>                                              : ^^^^^^^^^^^^^^^^^^
+><TypeScript.ASTList>this.asts[this.top - 0] : TypeScript.ASTList
+>                                            : ^^^^^^^^^^^^^^^^^^
+>TypeScript : any
+>           : ^^^
+>this.asts[this.top - 0] : TypeScript.AST
+>                        : ^^^^^^^^^^^^^^
+>this.asts : TypeScript.AST[]
+>          : ^^^^^^^^^^^^^^^^
+>this : this
+>     : ^^^^
+>asts : TypeScript.AST[]
+>     : ^^^^^^^^^^^^^^^^
+>this.top - 0 : number
+>             : ^^^^^^
+>this.top : number
+>         : ^^^^^^
+>this : this
+>     : ^^^^
+>top : number
+>    : ^^^^^^
+>0 : 0
+>  : ^
+>members : any
+>        : ^^^
+>length : any
+>       : ^^^
+>0 : 0
+>  : ^
+        }
+
+        public isMemberOfObjectLit(): boolean {
+>isMemberOfObjectLit : () => boolean
+>                    : ^^^^^^       
+
+            return this.count() >= 3 &&
+>this.count() >= 3 &&                this.asts[this.top - 2].nodeType === TypeScript.NodeType.ObjectLit &&                this.asts[this.top - 1].nodeType === TypeScript.NodeType.List &&                this.asts[this.top - 0].nodeType === TypeScript.NodeType.Member &&                (<TypeScript.UnaryExpression>this.asts[this.top - 2]).operand == this.asts[this.top - 1] : boolean
+>                                                                                                                                                                                                                                                                                                                                                                                    : ^^^^^^^
+>this.count() >= 3 &&                this.asts[this.top - 2].nodeType === TypeScript.NodeType.ObjectLit &&                this.asts[this.top - 1].nodeType === TypeScript.NodeType.List &&                this.asts[this.top - 0].nodeType === TypeScript.NodeType.Member : boolean
+>                                                                                                                                                                                                                                                                         : ^^^^^^^
+>this.count() >= 3 &&                this.asts[this.top - 2].nodeType === TypeScript.NodeType.ObjectLit &&                this.asts[this.top - 1].nodeType === TypeScript.NodeType.List : boolean
+>                                                                                                                                                                                       : ^^^^^^^
+>this.count() >= 3 &&                this.asts[this.top - 2].nodeType === TypeScript.NodeType.ObjectLit : boolean
+>                                                                                                       : ^^^^^^^
+>this.count() >= 3 : boolean
+>                  : ^^^^^^^
+>this.count() : number
+>             : ^^^^^^
+>this.count : () => number
+>           : ^^^^^^^^^^^^
+>this : this
+>     : ^^^^
+>count : () => number
+>      : ^^^^^^^^^^^^
+>3 : 3
+>  : ^
+
+                this.asts[this.top - 2].nodeType === TypeScript.NodeType.ObjectLit &&
+>this.asts[this.top - 2].nodeType === TypeScript.NodeType.ObjectLit : boolean
+>                                                                   : ^^^^^^^
+>this.asts[this.top - 2].nodeType : any
+>                                 : ^^^
+>this.asts[this.top - 2] : TypeScript.AST
+>                        : ^^^^^^^^^^^^^^
+>this.asts : TypeScript.AST[]
+>          : ^^^^^^^^^^^^^^^^
+>this : this
+>     : ^^^^
+>asts : TypeScript.AST[]
+>     : ^^^^^^^^^^^^^^^^
+>this.top - 2 : number
+>             : ^^^^^^
+>this.top : number
+>         : ^^^^^^
+>this : this
+>     : ^^^^
+>top : number
+>    : ^^^^^^
+>2 : 2
+>  : ^
+>nodeType : any
+>         : ^^^
+>TypeScript.NodeType.ObjectLit : any
+>                              : ^^^
+>TypeScript.NodeType : any
+>                    : ^^^
+>TypeScript : typeof TypeScript
+>           : ^^^^^^^^^^^^^^^^^
+>NodeType : any
+>         : ^^^
+>ObjectLit : any
+>          : ^^^
+
+                this.asts[this.top - 1].nodeType === TypeScript.NodeType.List &&
+>this.asts[this.top - 1].nodeType === TypeScript.NodeType.List : boolean
+>                                                              : ^^^^^^^
+>this.asts[this.top - 1].nodeType : any
+>                                 : ^^^
+>this.asts[this.top - 1] : TypeScript.AST
+>                        : ^^^^^^^^^^^^^^
+>this.asts : TypeScript.AST[]
+>          : ^^^^^^^^^^^^^^^^
+>this : this
+>     : ^^^^
+>asts : TypeScript.AST[]
+>     : ^^^^^^^^^^^^^^^^
+>this.top - 1 : number
+>             : ^^^^^^
+>this.top : number
+>         : ^^^^^^
+>this : this
+>     : ^^^^
+>top : number
+>    : ^^^^^^
+>1 : 1
+>  : ^
+>nodeType : any
+>         : ^^^
+>TypeScript.NodeType.List : any
+>                         : ^^^
+>TypeScript.NodeType : any
+>                    : ^^^
+>TypeScript : typeof TypeScript
+>           : ^^^^^^^^^^^^^^^^^
+>NodeType : any
+>         : ^^^
+>List : any
+>     : ^^^
+
+                this.asts[this.top - 0].nodeType === TypeScript.NodeType.Member &&
+>this.asts[this.top - 0].nodeType === TypeScript.NodeType.Member : boolean
+>                                                                : ^^^^^^^
+>this.asts[this.top - 0].nodeType : any
+>                                 : ^^^
+>this.asts[this.top - 0] : TypeScript.AST
+>                        : ^^^^^^^^^^^^^^
+>this.asts : TypeScript.AST[]
+>          : ^^^^^^^^^^^^^^^^
+>this : this
+>     : ^^^^
+>asts : TypeScript.AST[]
+>     : ^^^^^^^^^^^^^^^^
+>this.top - 0 : number
+>             : ^^^^^^
+>this.top : number
+>         : ^^^^^^
+>this : this
+>     : ^^^^
+>top : number
+>    : ^^^^^^
+>0 : 0
+>  : ^
+>nodeType : any
+>         : ^^^
+>TypeScript.NodeType.Member : any
+>                           : ^^^
+>TypeScript.NodeType : any
+>                    : ^^^
+>TypeScript : typeof TypeScript
+>           : ^^^^^^^^^^^^^^^^^
+>NodeType : any
+>         : ^^^
+>Member : any
+>       : ^^^
+
+                (<TypeScript.UnaryExpression>this.asts[this.top - 2]).operand == this.asts[this.top - 1];
+>(<TypeScript.UnaryExpression>this.asts[this.top - 2]).operand == this.asts[this.top - 1] : boolean
+>                                                                                         : ^^^^^^^
+>(<TypeScript.UnaryExpression>this.asts[this.top - 2]).operand : any
+>                                                              : ^^^
+>(<TypeScript.UnaryExpression>this.asts[this.top - 2]) : TypeScript.UnaryExpression
+>                                                      : ^^^^^^^^^^^^^^^^^^^^^^^^^^
+><TypeScript.UnaryExpression>this.asts[this.top - 2] : TypeScript.UnaryExpression
+>                                                    : ^^^^^^^^^^^^^^^^^^^^^^^^^^
+>TypeScript : any
+>           : ^^^
+>this.asts[this.top - 2] : TypeScript.AST
+>                        : ^^^^^^^^^^^^^^
+>this.asts : TypeScript.AST[]
+>          : ^^^^^^^^^^^^^^^^
+>this : this
+>     : ^^^^
+>asts : TypeScript.AST[]
+>     : ^^^^^^^^^^^^^^^^
+>this.top - 2 : number
+>             : ^^^^^^
+>this.top : number
+>         : ^^^^^^
+>this : this
+>     : ^^^^
+>top : number
+>    : ^^^^^^
+>2 : 2
+>  : ^
+>operand : any
+>        : ^^^
+>this.asts[this.top - 1] : TypeScript.AST
+>                        : ^^^^^^^^^^^^^^
+>this.asts : TypeScript.AST[]
+>          : ^^^^^^^^^^^^^^^^
+>this : this
+>     : ^^^^
+>asts : TypeScript.AST[]
+>     : ^^^^^^^^^^^^^^^^
+>this.top - 1 : number
+>             : ^^^^^^
+>this.top : number
+>         : ^^^^^^
+>this : this
+>     : ^^^^
+>top : number
+>    : ^^^^^^
+>1 : 1
+>  : ^
+        }
+
+        public isNameOfMemberOfObjectLit(): boolean {
+>isNameOfMemberOfObjectLit : () => boolean
+>                          : ^^^^^^       
+
+            return this.count() >= 4 &&
+>this.count() >= 4 &&                this.asts[this.top - 3].nodeType === TypeScript.NodeType.ObjectLit &&                this.asts[this.top - 2].nodeType === TypeScript.NodeType.List &&                this.asts[this.top - 1].nodeType === TypeScript.NodeType.Member &&                this.asts[this.top - 0].nodeType === TypeScript.NodeType.Name &&                (<TypeScript.UnaryExpression>this.asts[this.top - 3]).operand == this.asts[this.top - 2] : boolean
+>                                                                                                                                                                                                                                                                                                                                                                                                                                                                    : ^^^^^^^
+>this.count() >= 4 &&                this.asts[this.top - 3].nodeType === TypeScript.NodeType.ObjectLit &&                this.asts[this.top - 2].nodeType === TypeScript.NodeType.List &&                this.asts[this.top - 1].nodeType === TypeScript.NodeType.Member &&                this.asts[this.top - 0].nodeType === TypeScript.NodeType.Name : boolean
+>                                                                                                                                                                                                                                                                                                                                                         : ^^^^^^^
+>this.count() >= 4 &&                this.asts[this.top - 3].nodeType === TypeScript.NodeType.ObjectLit &&                this.asts[this.top - 2].nodeType === TypeScript.NodeType.List &&                this.asts[this.top - 1].nodeType === TypeScript.NodeType.Member : boolean
+>                                                                                                                                                                                                                                                                         : ^^^^^^^
+>this.count() >= 4 &&                this.asts[this.top - 3].nodeType === TypeScript.NodeType.ObjectLit &&                this.asts[this.top - 2].nodeType === TypeScript.NodeType.List : boolean
+>                                                                                                                                                                                       : ^^^^^^^
+>this.count() >= 4 &&                this.asts[this.top - 3].nodeType === TypeScript.NodeType.ObjectLit : boolean
+>                                                                                                       : ^^^^^^^
+>this.count() >= 4 : boolean
+>                  : ^^^^^^^
+>this.count() : number
+>             : ^^^^^^
+>this.count : () => number
+>           : ^^^^^^^^^^^^
+>this : this
+>     : ^^^^
+>count : () => number
+>      : ^^^^^^^^^^^^
+>4 : 4
+>  : ^
+
+                this.asts[this.top - 3].nodeType === TypeScript.NodeType.ObjectLit &&
+>this.asts[this.top - 3].nodeType === TypeScript.NodeType.ObjectLit : boolean
+>                                                                   : ^^^^^^^
+>this.asts[this.top - 3].nodeType : any
+>                                 : ^^^
+>this.asts[this.top - 3] : TypeScript.AST
+>                        : ^^^^^^^^^^^^^^
+>this.asts : TypeScript.AST[]
+>          : ^^^^^^^^^^^^^^^^
+>this : this
+>     : ^^^^
+>asts : TypeScript.AST[]
+>     : ^^^^^^^^^^^^^^^^
+>this.top - 3 : number
+>             : ^^^^^^
+>this.top : number
+>         : ^^^^^^
+>this : this
+>     : ^^^^
+>top : number
+>    : ^^^^^^
+>3 : 3
+>  : ^
+>nodeType : any
+>         : ^^^
+>TypeScript.NodeType.ObjectLit : any
+>                              : ^^^
+>TypeScript.NodeType : any
+>                    : ^^^
+>TypeScript : typeof TypeScript
+>           : ^^^^^^^^^^^^^^^^^
+>NodeType : any
+>         : ^^^
+>ObjectLit : any
+>          : ^^^
+
+                this.asts[this.top - 2].nodeType === TypeScript.NodeType.List &&
+>this.asts[this.top - 2].nodeType === TypeScript.NodeType.List : boolean
+>                                                              : ^^^^^^^
+>this.asts[this.top - 2].nodeType : any
+>                                 : ^^^
+>this.asts[this.top - 2] : TypeScript.AST
+>                        : ^^^^^^^^^^^^^^
+>this.asts : TypeScript.AST[]
+>          : ^^^^^^^^^^^^^^^^
+>this : this
+>     : ^^^^
+>asts : TypeScript.AST[]
+>     : ^^^^^^^^^^^^^^^^
+>this.top - 2 : number
+>             : ^^^^^^
+>this.top : number
+>         : ^^^^^^
+>this : this
+>     : ^^^^
+>top : number
+>    : ^^^^^^
+>2 : 2
+>  : ^
+>nodeType : any
+>         : ^^^
+>TypeScript.NodeType.List : any
+>                         : ^^^
+>TypeScript.NodeType : any
+>                    : ^^^
+>TypeScript : typeof TypeScript
+>           : ^^^^^^^^^^^^^^^^^
+>NodeType : any
+>         : ^^^
+>List : any
+>     : ^^^
+
+                this.asts[this.top - 1].nodeType === TypeScript.NodeType.Member &&
+>this.asts[this.top - 1].nodeType === TypeScript.NodeType.Member : boolean
+>                                                                : ^^^^^^^
+>this.asts[this.top - 1].nodeType : any
+>                                 : ^^^
+>this.asts[this.top - 1] : TypeScript.AST
+>                        : ^^^^^^^^^^^^^^
+>this.asts : TypeScript.AST[]
+>          : ^^^^^^^^^^^^^^^^
+>this : this
+>     : ^^^^
+>asts : TypeScript.AST[]
+>     : ^^^^^^^^^^^^^^^^
+>this.top - 1 : number
+>             : ^^^^^^
+>this.top : number
+>         : ^^^^^^
+>this : this
+>     : ^^^^
+>top : number
+>    : ^^^^^^
+>1 : 1
+>  : ^
+>nodeType : any
+>         : ^^^
+>TypeScript.NodeType.Member : any
+>                           : ^^^
+>TypeScript.NodeType : any
+>                    : ^^^
+>TypeScript : typeof TypeScript
+>           : ^^^^^^^^^^^^^^^^^
+>NodeType : any
+>         : ^^^
+>Member : any
+>       : ^^^
+
+                this.asts[this.top - 0].nodeType === TypeScript.NodeType.Name &&
+>this.asts[this.top - 0].nodeType === TypeScript.NodeType.Name : boolean
+>                                                              : ^^^^^^^
+>this.asts[this.top - 0].nodeType : any
+>                                 : ^^^
+>this.asts[this.top - 0] : TypeScript.AST
+>                        : ^^^^^^^^^^^^^^
+>this.asts : TypeScript.AST[]
+>          : ^^^^^^^^^^^^^^^^
+>this : this
+>     : ^^^^
+>asts : TypeScript.AST[]
+>     : ^^^^^^^^^^^^^^^^
+>this.top - 0 : number
+>             : ^^^^^^
+>this.top : number
+>         : ^^^^^^
+>this : this
+>     : ^^^^
+>top : number
+>    : ^^^^^^
+>0 : 0
+>  : ^
+>nodeType : any
+>         : ^^^
+>TypeScript.NodeType.Name : any
+>                         : ^^^
+>TypeScript.NodeType : any
+>                    : ^^^
+>TypeScript : typeof TypeScript
+>           : ^^^^^^^^^^^^^^^^^
+>NodeType : any
+>         : ^^^
+>Name : any
+>     : ^^^
+
+                (<TypeScript.UnaryExpression>this.asts[this.top - 3]).operand == this.asts[this.top - 2];
+>(<TypeScript.UnaryExpression>this.asts[this.top - 3]).operand == this.asts[this.top - 2] : boolean
+>                                                                                         : ^^^^^^^
+>(<TypeScript.UnaryExpression>this.asts[this.top - 3]).operand : any
+>                                                              : ^^^
+>(<TypeScript.UnaryExpression>this.asts[this.top - 3]) : TypeScript.UnaryExpression
+>                                                      : ^^^^^^^^^^^^^^^^^^^^^^^^^^
+><TypeScript.UnaryExpression>this.asts[this.top - 3] : TypeScript.UnaryExpression
+>                                                    : ^^^^^^^^^^^^^^^^^^^^^^^^^^
+>TypeScript : any
+>           : ^^^
+>this.asts[this.top - 3] : TypeScript.AST
+>                        : ^^^^^^^^^^^^^^
+>this.asts : TypeScript.AST[]
+>          : ^^^^^^^^^^^^^^^^
+>this : this
+>     : ^^^^
+>asts : TypeScript.AST[]
+>     : ^^^^^^^^^^^^^^^^
+>this.top - 3 : number
+>             : ^^^^^^
+>this.top : number
+>         : ^^^^^^
+>this : this
+>     : ^^^^
+>top : number
+>    : ^^^^^^
+>3 : 3
+>  : ^
+>operand : any
+>        : ^^^
+>this.asts[this.top - 2] : TypeScript.AST
+>                        : ^^^^^^^^^^^^^^
+>this.asts : TypeScript.AST[]
+>          : ^^^^^^^^^^^^^^^^
+>this : this
+>     : ^^^^
+>asts : TypeScript.AST[]
+>     : ^^^^^^^^^^^^^^^^
+>this.top - 2 : number
+>             : ^^^^^^
+>this.top : number
+>         : ^^^^^^
+>this : this
+>     : ^^^^
+>top : number
+>    : ^^^^^^
+>2 : 2
+>  : ^
+        }
+
+        public isListOfArrayLit(): boolean {
+>isListOfArrayLit : () => boolean
+>                 : ^^^^^^       
+
+            return this.count() >= 2 &&
+>this.count() >= 2 &&                this.asts[this.top - 1].nodeType === TypeScript.NodeType.ArrayLit &&                this.asts[this.top - 0].nodeType === TypeScript.NodeType.List &&                (<TypeScript.UnaryExpression>this.asts[this.top - 1]).operand == this.asts[this.top - 0] : boolean
+>                                                                                                                                                                                                                                                                                                 : ^^^^^^^
+>this.count() >= 2 &&                this.asts[this.top - 1].nodeType === TypeScript.NodeType.ArrayLit &&                this.asts[this.top - 0].nodeType === TypeScript.NodeType.List : boolean
+>                                                                                                                                                                                      : ^^^^^^^
+>this.count() >= 2 &&                this.asts[this.top - 1].nodeType === TypeScript.NodeType.ArrayLit : boolean
+>                                                                                                      : ^^^^^^^
+>this.count() >= 2 : boolean
+>                  : ^^^^^^^
+>this.count() : number
+>             : ^^^^^^
+>this.count : () => number
+>           : ^^^^^^^^^^^^
+>this : this
+>     : ^^^^
+>count : () => number
+>      : ^^^^^^^^^^^^
+>2 : 2
+>  : ^
+
+                this.asts[this.top - 1].nodeType === TypeScript.NodeType.ArrayLit &&
+>this.asts[this.top - 1].nodeType === TypeScript.NodeType.ArrayLit : boolean
+>                                                                  : ^^^^^^^
+>this.asts[this.top - 1].nodeType : any
+>                                 : ^^^
+>this.asts[this.top - 1] : TypeScript.AST
+>                        : ^^^^^^^^^^^^^^
+>this.asts : TypeScript.AST[]
+>          : ^^^^^^^^^^^^^^^^
+>this : this
+>     : ^^^^
+>asts : TypeScript.AST[]
+>     : ^^^^^^^^^^^^^^^^
+>this.top - 1 : number
+>             : ^^^^^^
+>this.top : number
+>         : ^^^^^^
+>this : this
+>     : ^^^^
+>top : number
+>    : ^^^^^^
+>1 : 1
+>  : ^
+>nodeType : any
+>         : ^^^
+>TypeScript.NodeType.ArrayLit : any
+>                             : ^^^
+>TypeScript.NodeType : any
+>                    : ^^^
+>TypeScript : typeof TypeScript
+>           : ^^^^^^^^^^^^^^^^^
+>NodeType : any
+>         : ^^^
+>ArrayLit : any
+>         : ^^^
+
+                this.asts[this.top - 0].nodeType === TypeScript.NodeType.List &&
+>this.asts[this.top - 0].nodeType === TypeScript.NodeType.List : boolean
+>                                                              : ^^^^^^^
+>this.asts[this.top - 0].nodeType : any
+>                                 : ^^^
+>this.asts[this.top - 0] : TypeScript.AST
+>                        : ^^^^^^^^^^^^^^
+>this.asts : TypeScript.AST[]
+>          : ^^^^^^^^^^^^^^^^
+>this : this
+>     : ^^^^
+>asts : TypeScript.AST[]
+>     : ^^^^^^^^^^^^^^^^
+>this.top - 0 : number
+>             : ^^^^^^
+>this.top : number
+>         : ^^^^^^
+>this : this
+>     : ^^^^
+>top : number
+>    : ^^^^^^
+>0 : 0
+>  : ^
+>nodeType : any
+>         : ^^^
+>TypeScript.NodeType.List : any
+>                         : ^^^
+>TypeScript.NodeType : any
+>                    : ^^^
+>TypeScript : typeof TypeScript
+>           : ^^^^^^^^^^^^^^^^^
+>NodeType : any
+>         : ^^^
+>List : any
+>     : ^^^
+
+                (<TypeScript.UnaryExpression>this.asts[this.top - 1]).operand == this.asts[this.top - 0];
+>(<TypeScript.UnaryExpression>this.asts[this.top - 1]).operand == this.asts[this.top - 0] : boolean
+>                                                                                         : ^^^^^^^
+>(<TypeScript.UnaryExpression>this.asts[this.top - 1]).operand : any
+>                                                              : ^^^
+>(<TypeScript.UnaryExpression>this.asts[this.top - 1]) : TypeScript.UnaryExpression
+>                                                      : ^^^^^^^^^^^^^^^^^^^^^^^^^^
+><TypeScript.UnaryExpression>this.asts[this.top - 1] : TypeScript.UnaryExpression
+>                                                    : ^^^^^^^^^^^^^^^^^^^^^^^^^^
+>TypeScript : any
+>           : ^^^
+>this.asts[this.top - 1] : TypeScript.AST
+>                        : ^^^^^^^^^^^^^^
+>this.asts : TypeScript.AST[]
+>          : ^^^^^^^^^^^^^^^^
+>this : this
+>     : ^^^^
+>asts : TypeScript.AST[]
+>     : ^^^^^^^^^^^^^^^^
+>this.top - 1 : number
+>             : ^^^^^^
+>this.top : number
+>         : ^^^^^^
+>this : this
+>     : ^^^^
+>top : number
+>    : ^^^^^^
+>1 : 1
+>  : ^
+>operand : any
+>        : ^^^
+>this.asts[this.top - 0] : TypeScript.AST
+>                        : ^^^^^^^^^^^^^^
+>this.asts : TypeScript.AST[]
+>          : ^^^^^^^^^^^^^^^^
+>this : this
+>     : ^^^^
+>asts : TypeScript.AST[]
+>     : ^^^^^^^^^^^^^^^^
+>this.top - 0 : number
+>             : ^^^^^^
+>this.top : number
+>         : ^^^^^^
+>this : this
+>     : ^^^^
+>top : number
+>    : ^^^^^^
+>0 : 0
+>  : ^
+        }
+
+        public isTargetOfMember(): boolean {
+>isTargetOfMember : () => boolean
+>                 : ^^^^^^       
+
+            return this.count() >= 2 &&
+>this.count() >= 2 &&                this.asts[this.top - 1].nodeType === TypeScript.NodeType.Member &&                (<TypeScript.BinaryExpression>this.asts[this.top - 1]).operand1 === this.asts[this.top - 0] : boolean
+>                                                                                                                                                                                                                  : ^^^^^^^
+>this.count() >= 2 &&                this.asts[this.top - 1].nodeType === TypeScript.NodeType.Member : boolean
+>                                                                                                    : ^^^^^^^
+>this.count() >= 2 : boolean
+>                  : ^^^^^^^
+>this.count() : number
+>             : ^^^^^^
+>this.count : () => number
+>           : ^^^^^^^^^^^^
+>this : this
+>     : ^^^^
+>count : () => number
+>      : ^^^^^^^^^^^^
+>2 : 2
+>  : ^
+
+                this.asts[this.top - 1].nodeType === TypeScript.NodeType.Member &&
+>this.asts[this.top - 1].nodeType === TypeScript.NodeType.Member : boolean
+>                                                                : ^^^^^^^
+>this.asts[this.top - 1].nodeType : any
+>                                 : ^^^
+>this.asts[this.top - 1] : TypeScript.AST
+>                        : ^^^^^^^^^^^^^^
+>this.asts : TypeScript.AST[]
+>          : ^^^^^^^^^^^^^^^^
+>this : this
+>     : ^^^^
+>asts : TypeScript.AST[]
+>     : ^^^^^^^^^^^^^^^^
+>this.top - 1 : number
+>             : ^^^^^^
+>this.top : number
+>         : ^^^^^^
+>this : this
+>     : ^^^^
+>top : number
+>    : ^^^^^^
+>1 : 1
+>  : ^
+>nodeType : any
+>         : ^^^
+>TypeScript.NodeType.Member : any
+>                           : ^^^
+>TypeScript.NodeType : any
+>                    : ^^^
+>TypeScript : typeof TypeScript
+>           : ^^^^^^^^^^^^^^^^^
+>NodeType : any
+>         : ^^^
+>Member : any
+>       : ^^^
+
+                (<TypeScript.BinaryExpression>this.asts[this.top - 1]).operand1 === this.asts[this.top - 0];
+>(<TypeScript.BinaryExpression>this.asts[this.top - 1]).operand1 === this.asts[this.top - 0] : boolean
+>                                                                                            : ^^^^^^^
+>(<TypeScript.BinaryExpression>this.asts[this.top - 1]).operand1 : any
+>                                                                : ^^^
+>(<TypeScript.BinaryExpression>this.asts[this.top - 1]) : TypeScript.BinaryExpression
+>                                                       : ^^^^^^^^^^^^^^^^^^^^^^^^^^^
+><TypeScript.BinaryExpression>this.asts[this.top - 1] : TypeScript.BinaryExpression
+>                                                     : ^^^^^^^^^^^^^^^^^^^^^^^^^^^
+>TypeScript : any
+>           : ^^^
+>this.asts[this.top - 1] : TypeScript.AST
+>                        : ^^^^^^^^^^^^^^
+>this.asts : TypeScript.AST[]
+>          : ^^^^^^^^^^^^^^^^
+>this : this
+>     : ^^^^
+>asts : TypeScript.AST[]
+>     : ^^^^^^^^^^^^^^^^
+>this.top - 1 : number
+>             : ^^^^^^
+>this.top : number
+>         : ^^^^^^
+>this : this
+>     : ^^^^
+>top : number
+>    : ^^^^^^
+>1 : 1
+>  : ^
+>operand1 : any
+>         : ^^^
+>this.asts[this.top - 0] : TypeScript.AST
+>                        : ^^^^^^^^^^^^^^
+>this.asts : TypeScript.AST[]
+>          : ^^^^^^^^^^^^^^^^
+>this : this
+>     : ^^^^
+>asts : TypeScript.AST[]
+>     : ^^^^^^^^^^^^^^^^
+>this.top - 0 : number
+>             : ^^^^^^
+>this.top : number
+>         : ^^^^^^
+>this : this
+>     : ^^^^
+>top : number
+>    : ^^^^^^
+>0 : 0
+>  : ^
+        }
+
+        public isMemberOfMember(): boolean {
+>isMemberOfMember : () => boolean
+>                 : ^^^^^^       
+
+            return this.count() >= 2 &&
+>this.count() >= 2 &&                this.asts[this.top - 1].nodeType === TypeScript.NodeType.Member &&                (<TypeScript.BinaryExpression>this.asts[this.top - 1]).operand2 === this.asts[this.top - 0] : boolean
+>                                                                                                                                                                                                                  : ^^^^^^^
+>this.count() >= 2 &&                this.asts[this.top - 1].nodeType === TypeScript.NodeType.Member : boolean
+>                                                                                                    : ^^^^^^^
+>this.count() >= 2 : boolean
+>                  : ^^^^^^^
+>this.count() : number
+>             : ^^^^^^
+>this.count : () => number
+>           : ^^^^^^^^^^^^
+>this : this
+>     : ^^^^
+>count : () => number
+>      : ^^^^^^^^^^^^
+>2 : 2
+>  : ^
+
+                this.asts[this.top - 1].nodeType === TypeScript.NodeType.Member &&
+>this.asts[this.top - 1].nodeType === TypeScript.NodeType.Member : boolean
+>                                                                : ^^^^^^^
+>this.asts[this.top - 1].nodeType : any
+>                                 : ^^^
+>this.asts[this.top - 1] : TypeScript.AST
+>                        : ^^^^^^^^^^^^^^
+>this.asts : TypeScript.AST[]
+>          : ^^^^^^^^^^^^^^^^
+>this : this
+>     : ^^^^
+>asts : TypeScript.AST[]
+>     : ^^^^^^^^^^^^^^^^
+>this.top - 1 : number
+>             : ^^^^^^
+>this.top : number
+>         : ^^^^^^
+>this : this
+>     : ^^^^
+>top : number
+>    : ^^^^^^
+>1 : 1
+>  : ^
+>nodeType : any
+>         : ^^^
+>TypeScript.NodeType.Member : any
+>                           : ^^^
+>TypeScript.NodeType : any
+>                    : ^^^
+>TypeScript : typeof TypeScript
+>           : ^^^^^^^^^^^^^^^^^
+>NodeType : any
+>         : ^^^
+>Member : any
+>       : ^^^
+
+                (<TypeScript.BinaryExpression>this.asts[this.top - 1]).operand2 === this.asts[this.top - 0];
+>(<TypeScript.BinaryExpression>this.asts[this.top - 1]).operand2 === this.asts[this.top - 0] : boolean
+>                                                                                            : ^^^^^^^
+>(<TypeScript.BinaryExpression>this.asts[this.top - 1]).operand2 : any
+>                                                                : ^^^
+>(<TypeScript.BinaryExpression>this.asts[this.top - 1]) : TypeScript.BinaryExpression
+>                                                       : ^^^^^^^^^^^^^^^^^^^^^^^^^^^
+><TypeScript.BinaryExpression>this.asts[this.top - 1] : TypeScript.BinaryExpression
+>                                                     : ^^^^^^^^^^^^^^^^^^^^^^^^^^^
+>TypeScript : any
+>           : ^^^
+>this.asts[this.top - 1] : TypeScript.AST
+>                        : ^^^^^^^^^^^^^^
+>this.asts : TypeScript.AST[]
+>          : ^^^^^^^^^^^^^^^^
+>this : this
+>     : ^^^^
+>asts : TypeScript.AST[]
+>     : ^^^^^^^^^^^^^^^^
+>this.top - 1 : number
+>             : ^^^^^^
+>this.top : number
+>         : ^^^^^^
+>this : this
+>     : ^^^^
+>top : number
+>    : ^^^^^^
+>1 : 1
+>  : ^
+>operand2 : any
+>         : ^^^
+>this.asts[this.top - 0] : TypeScript.AST
+>                        : ^^^^^^^^^^^^^^
+>this.asts : TypeScript.AST[]
+>          : ^^^^^^^^^^^^^^^^
+>this : this
+>     : ^^^^
+>asts : TypeScript.AST[]
+>     : ^^^^^^^^^^^^^^^^
+>this.top - 0 : number
+>             : ^^^^^^
+>this.top : number
+>         : ^^^^^^
+>this : this
+>     : ^^^^
+>top : number
+>    : ^^^^^^
+>0 : 0
+>  : ^
+        }
+
+        public isItemOfList(): boolean {
+>isItemOfList : () => boolean
+>             : ^^^^^^       
+
+            return this.count() >= 2 &&
+>this.count() >= 2 &&                this.asts[this.top - 1].nodeType === TypeScript.NodeType.List : boolean
+>                                                                                                  : ^^^^^^^
+>this.count() >= 2 : boolean
+>                  : ^^^^^^^
+>this.count() : number
+>             : ^^^^^^
+>this.count : () => number
+>           : ^^^^^^^^^^^^
+>this : this
+>     : ^^^^
+>count : () => number
+>      : ^^^^^^^^^^^^
+>2 : 2
+>  : ^
+
+                this.asts[this.top - 1].nodeType === TypeScript.NodeType.List;
+>this.asts[this.top - 1].nodeType === TypeScript.NodeType.List : boolean
+>                                                              : ^^^^^^^
+>this.asts[this.top - 1].nodeType : any
+>                                 : ^^^
+>this.asts[this.top - 1] : TypeScript.AST
+>                        : ^^^^^^^^^^^^^^
+>this.asts : TypeScript.AST[]
+>          : ^^^^^^^^^^^^^^^^
+>this : this
+>     : ^^^^
+>asts : TypeScript.AST[]
+>     : ^^^^^^^^^^^^^^^^
+>this.top - 1 : number
+>             : ^^^^^^
+>this.top : number
+>         : ^^^^^^
+>this : this
+>     : ^^^^
+>top : number
+>    : ^^^^^^
+>1 : 1
+>  : ^
+>nodeType : any
+>         : ^^^
+>TypeScript.NodeType.List : any
+>                         : ^^^
+>TypeScript.NodeType : any
+>                    : ^^^
+>TypeScript : typeof TypeScript
+>           : ^^^^^^^^^^^^^^^^^
+>NodeType : any
+>         : ^^^
+>List : any
+>     : ^^^
+
+            //(<Tools.ASTList>this.asts[this.top - 1]).operand2 === this.asts[this.top - 0];
+        }
+
+        public isThenOfIf(): boolean {
+>isThenOfIf : () => boolean
+>           : ^^^^^^       
+
+            return this.count() >= 2 &&
+>this.count() >= 2 &&                this.asts[this.top - 1].nodeType === TypeScript.NodeType.If &&                (<TypeScript.IfStatement>this.asts[this.top - 1]).thenBod == this.asts[this.top - 0] : boolean
+>                                                                                                                                                                                                       : ^^^^^^^
+>this.count() >= 2 &&                this.asts[this.top - 1].nodeType === TypeScript.NodeType.If : boolean
+>                                                                                                : ^^^^^^^
+>this.count() >= 2 : boolean
+>                  : ^^^^^^^
+>this.count() : number
+>             : ^^^^^^
+>this.count : () => number
+>           : ^^^^^^^^^^^^
+>this : this
+>     : ^^^^
+>count : () => number
+>      : ^^^^^^^^^^^^
+>2 : 2
+>  : ^
+
+                this.asts[this.top - 1].nodeType === TypeScript.NodeType.If &&
+>this.asts[this.top - 1].nodeType === TypeScript.NodeType.If : boolean
+>                                                            : ^^^^^^^
+>this.asts[this.top - 1].nodeType : any
+>                                 : ^^^
+>this.asts[this.top - 1] : TypeScript.AST
+>                        : ^^^^^^^^^^^^^^
+>this.asts : TypeScript.AST[]
+>          : ^^^^^^^^^^^^^^^^
+>this : this
+>     : ^^^^
+>asts : TypeScript.AST[]
+>     : ^^^^^^^^^^^^^^^^
+>this.top - 1 : number
+>             : ^^^^^^
+>this.top : number
+>         : ^^^^^^
+>this : this
+>     : ^^^^
+>top : number
+>    : ^^^^^^
+>1 : 1
+>  : ^
+>nodeType : any
+>         : ^^^
+>TypeScript.NodeType.If : any
+>                       : ^^^
+>TypeScript.NodeType : any
+>                    : ^^^
+>TypeScript : typeof TypeScript
+>           : ^^^^^^^^^^^^^^^^^
+>NodeType : any
+>         : ^^^
+>If : any
+>   : ^^^
+
+                (<TypeScript.IfStatement>this.asts[this.top - 1]).thenBod == this.asts[this.top - 0];
+>(<TypeScript.IfStatement>this.asts[this.top - 1]).thenBod == this.asts[this.top - 0] : boolean
+>                                                                                     : ^^^^^^^
+>(<TypeScript.IfStatement>this.asts[this.top - 1]).thenBod : any
+>                                                          : ^^^
+>(<TypeScript.IfStatement>this.asts[this.top - 1]) : TypeScript.IfStatement
+>                                                  : ^^^^^^^^^^^^^^^^^^^^^^
+><TypeScript.IfStatement>this.asts[this.top - 1] : TypeScript.IfStatement
+>                                                : ^^^^^^^^^^^^^^^^^^^^^^
+>TypeScript : any
+>           : ^^^
+>this.asts[this.top - 1] : TypeScript.AST
+>                        : ^^^^^^^^^^^^^^
+>this.asts : TypeScript.AST[]
+>          : ^^^^^^^^^^^^^^^^
+>this : this
+>     : ^^^^
+>asts : TypeScript.AST[]
+>     : ^^^^^^^^^^^^^^^^
+>this.top - 1 : number
+>             : ^^^^^^
+>this.top : number
+>         : ^^^^^^
+>this : this
+>     : ^^^^
+>top : number
+>    : ^^^^^^
+>1 : 1
+>  : ^
+>thenBod : any
+>        : ^^^
+>this.asts[this.top - 0] : TypeScript.AST
+>                        : ^^^^^^^^^^^^^^
+>this.asts : TypeScript.AST[]
+>          : ^^^^^^^^^^^^^^^^
+>this : this
+>     : ^^^^
+>asts : TypeScript.AST[]
+>     : ^^^^^^^^^^^^^^^^
+>this.top - 0 : number
+>             : ^^^^^^
+>this.top : number
+>         : ^^^^^^
+>this : this
+>     : ^^^^
+>top : number
+>    : ^^^^^^
+>0 : 0
+>  : ^
+        }
+
+        public isElseOfIf(): boolean {
+>isElseOfIf : () => boolean
+>           : ^^^^^^       
+
+            return this.count() >= 2 &&
+>this.count() >= 2 &&                this.asts[this.top - 1].nodeType === TypeScript.NodeType.If &&                (<TypeScript.IfStatement>this.asts[this.top - 1]).elseBod == this.asts[this.top - 0] : boolean
+>                                                                                                                                                                                                       : ^^^^^^^
+>this.count() >= 2 &&                this.asts[this.top - 1].nodeType === TypeScript.NodeType.If : boolean
+>                                                                                                : ^^^^^^^
+>this.count() >= 2 : boolean
+>                  : ^^^^^^^
+>this.count() : number
+>             : ^^^^^^
+>this.count : () => number
+>           : ^^^^^^^^^^^^
+>this : this
+>     : ^^^^
+>count : () => number
+>      : ^^^^^^^^^^^^
+>2 : 2
+>  : ^
+
+                this.asts[this.top - 1].nodeType === TypeScript.NodeType.If &&
+>this.asts[this.top - 1].nodeType === TypeScript.NodeType.If : boolean
+>                                                            : ^^^^^^^
+>this.asts[this.top - 1].nodeType : any
+>                                 : ^^^
+>this.asts[this.top - 1] : TypeScript.AST
+>                        : ^^^^^^^^^^^^^^
+>this.asts : TypeScript.AST[]
+>          : ^^^^^^^^^^^^^^^^
+>this : this
+>     : ^^^^
+>asts : TypeScript.AST[]
+>     : ^^^^^^^^^^^^^^^^
+>this.top - 1 : number
+>             : ^^^^^^
+>this.top : number
+>         : ^^^^^^
+>this : this
+>     : ^^^^
+>top : number
+>    : ^^^^^^
+>1 : 1
+>  : ^
+>nodeType : any
+>         : ^^^
+>TypeScript.NodeType.If : any
+>                       : ^^^
+>TypeScript.NodeType : any
+>                    : ^^^
+>TypeScript : typeof TypeScript
+>           : ^^^^^^^^^^^^^^^^^
+>NodeType : any
+>         : ^^^
+>If : any
+>   : ^^^
+
+                (<TypeScript.IfStatement>this.asts[this.top - 1]).elseBod == this.asts[this.top - 0];
+>(<TypeScript.IfStatement>this.asts[this.top - 1]).elseBod == this.asts[this.top - 0] : boolean
+>                                                                                     : ^^^^^^^
+>(<TypeScript.IfStatement>this.asts[this.top - 1]).elseBod : any
+>                                                          : ^^^
+>(<TypeScript.IfStatement>this.asts[this.top - 1]) : TypeScript.IfStatement
+>                                                  : ^^^^^^^^^^^^^^^^^^^^^^
+><TypeScript.IfStatement>this.asts[this.top - 1] : TypeScript.IfStatement
+>                                                : ^^^^^^^^^^^^^^^^^^^^^^
+>TypeScript : any
+>           : ^^^
+>this.asts[this.top - 1] : TypeScript.AST
+>                        : ^^^^^^^^^^^^^^
+>this.asts : TypeScript.AST[]
+>          : ^^^^^^^^^^^^^^^^
+>this : this
+>     : ^^^^
+>asts : TypeScript.AST[]
+>     : ^^^^^^^^^^^^^^^^
+>this.top - 1 : number
+>             : ^^^^^^
+>this.top : number
+>         : ^^^^^^
+>this : this
+>     : ^^^^
+>top : number
+>    : ^^^^^^
+>1 : 1
+>  : ^
+>elseBod : any
+>        : ^^^
+>this.asts[this.top - 0] : TypeScript.AST
+>                        : ^^^^^^^^^^^^^^
+>this.asts : TypeScript.AST[]
+>          : ^^^^^^^^^^^^^^^^
+>this : this
+>     : ^^^^
+>asts : TypeScript.AST[]
+>     : ^^^^^^^^^^^^^^^^
+>this.top - 0 : number
+>             : ^^^^^^
+>this.top : number
+>         : ^^^^^^
+>this : this
+>     : ^^^^
+>top : number
+>    : ^^^^^^
+>0 : 0
+>  : ^
+        }
+
+        public isBodyOfDefaultCase(): boolean {
+>isBodyOfDefaultCase : () => boolean
+>                    : ^^^^^^       
+
+            return this.isBodyOfCase();
+>this.isBodyOfCase() : boolean
+>                    : ^^^^^^^
+>this.isBodyOfCase : () => boolean
+>                  : ^^^^^^^^^^^^^
+>this : this
+>     : ^^^^
+>isBodyOfCase : () => boolean
+>             : ^^^^^^^^^^^^^
+        }
+
+        public isSingleStatementList(): boolean {
+>isSingleStatementList : () => boolean
+>                      : ^^^^^^       
+
+            return this.count() >= 1 &&
+>this.count() >= 1 &&                this.asts[this.top].nodeType === TypeScript.NodeType.List &&                (<TypeScript.ASTList>this.asts[this.top]).members.length === 1 : boolean
+>                                                                                                                                                                               : ^^^^^^^
+>this.count() >= 1 &&                this.asts[this.top].nodeType === TypeScript.NodeType.List : boolean
+>                                                                                              : ^^^^^^^
+>this.count() >= 1 : boolean
+>                  : ^^^^^^^
+>this.count() : number
+>             : ^^^^^^
+>this.count : () => number
+>           : ^^^^^^^^^^^^
+>this : this
+>     : ^^^^
+>count : () => number
+>      : ^^^^^^^^^^^^
+>1 : 1
+>  : ^
+
+                this.asts[this.top].nodeType === TypeScript.NodeType.List &&
+>this.asts[this.top].nodeType === TypeScript.NodeType.List : boolean
+>                                                          : ^^^^^^^
+>this.asts[this.top].nodeType : any
+>                             : ^^^
+>this.asts[this.top] : TypeScript.AST
+>                    : ^^^^^^^^^^^^^^
+>this.asts : TypeScript.AST[]
+>          : ^^^^^^^^^^^^^^^^
+>this : this
+>     : ^^^^
+>asts : TypeScript.AST[]
+>     : ^^^^^^^^^^^^^^^^
+>this.top : number
+>         : ^^^^^^
+>this : this
+>     : ^^^^
+>top : number
+>    : ^^^^^^
+>nodeType : any
+>         : ^^^
+>TypeScript.NodeType.List : any
+>                         : ^^^
+>TypeScript.NodeType : any
+>                    : ^^^
+>TypeScript : typeof TypeScript
+>           : ^^^^^^^^^^^^^^^^^
+>NodeType : any
+>         : ^^^
+>List : any
+>     : ^^^
+
+                (<TypeScript.ASTList>this.asts[this.top]).members.length === 1;
+>(<TypeScript.ASTList>this.asts[this.top]).members.length === 1 : boolean
+>                                                               : ^^^^^^^
+>(<TypeScript.ASTList>this.asts[this.top]).members.length : any
+>                                                         : ^^^
+>(<TypeScript.ASTList>this.asts[this.top]).members : any
+>                                                  : ^^^
+>(<TypeScript.ASTList>this.asts[this.top]) : TypeScript.ASTList
+>                                          : ^^^^^^^^^^^^^^^^^^
+><TypeScript.ASTList>this.asts[this.top] : TypeScript.ASTList
+>                                        : ^^^^^^^^^^^^^^^^^^
+>TypeScript : any
+>           : ^^^
+>this.asts[this.top] : TypeScript.AST
+>                    : ^^^^^^^^^^^^^^
+>this.asts : TypeScript.AST[]
+>          : ^^^^^^^^^^^^^^^^
+>this : this
+>     : ^^^^
+>asts : TypeScript.AST[]
+>     : ^^^^^^^^^^^^^^^^
+>this.top : number
+>         : ^^^^^^
+>this : this
+>     : ^^^^
+>top : number
+>    : ^^^^^^
+>members : any
+>        : ^^^
+>length : any
+>       : ^^^
+>1 : 1
+>  : ^
+        }
+
+        public isArgumentListOfFunction(): boolean {
+>isArgumentListOfFunction : () => boolean
+>                         : ^^^^^^       
+
+            return this.count() >= 2 &&
+>this.count() >= 2 &&                this.asts[this.top - 0].nodeType === TypeScript.NodeType.List &&                this.asts[this.top - 1].nodeType === TypeScript.NodeType.FuncDecl &&                (<TypeScript.FuncDecl>this.asts[this.top - 1]).arguments === this.asts[this.top - 0] : boolean
+>                                                                                                                                                                                                                                                                                             : ^^^^^^^
+>this.count() >= 2 &&                this.asts[this.top - 0].nodeType === TypeScript.NodeType.List &&                this.asts[this.top - 1].nodeType === TypeScript.NodeType.FuncDecl : boolean
+>                                                                                                                                                                                      : ^^^^^^^
+>this.count() >= 2 &&                this.asts[this.top - 0].nodeType === TypeScript.NodeType.List : boolean
+>                                                                                                  : ^^^^^^^
+>this.count() >= 2 : boolean
+>                  : ^^^^^^^
+>this.count() : number
+>             : ^^^^^^
+>this.count : () => number
+>           : ^^^^^^^^^^^^
+>this : this
+>     : ^^^^
+>count : () => number
+>      : ^^^^^^^^^^^^
+>2 : 2
+>  : ^
+
+                this.asts[this.top - 0].nodeType === TypeScript.NodeType.List &&
+>this.asts[this.top - 0].nodeType === TypeScript.NodeType.List : boolean
+>                                                              : ^^^^^^^
+>this.asts[this.top - 0].nodeType : any
+>                                 : ^^^
+>this.asts[this.top - 0] : TypeScript.AST
+>                        : ^^^^^^^^^^^^^^
+>this.asts : TypeScript.AST[]
+>          : ^^^^^^^^^^^^^^^^
+>this : this
+>     : ^^^^
+>asts : TypeScript.AST[]
+>     : ^^^^^^^^^^^^^^^^
+>this.top - 0 : number
+>             : ^^^^^^
+>this.top : number
+>         : ^^^^^^
+>this : this
+>     : ^^^^
+>top : number
+>    : ^^^^^^
+>0 : 0
+>  : ^
+>nodeType : any
+>         : ^^^
+>TypeScript.NodeType.List : any
+>                         : ^^^
+>TypeScript.NodeType : any
+>                    : ^^^
+>TypeScript : typeof TypeScript
+>           : ^^^^^^^^^^^^^^^^^
+>NodeType : any
+>         : ^^^
+>List : any
+>     : ^^^
+
+                this.asts[this.top - 1].nodeType === TypeScript.NodeType.FuncDecl &&
+>this.asts[this.top - 1].nodeType === TypeScript.NodeType.FuncDecl : boolean
+>                                                                  : ^^^^^^^
+>this.asts[this.top - 1].nodeType : any
+>                                 : ^^^
+>this.asts[this.top - 1] : TypeScript.AST
+>                        : ^^^^^^^^^^^^^^
+>this.asts : TypeScript.AST[]
+>          : ^^^^^^^^^^^^^^^^
+>this : this
+>     : ^^^^
+>asts : TypeScript.AST[]
+>     : ^^^^^^^^^^^^^^^^
+>this.top - 1 : number
+>             : ^^^^^^
+>this.top : number
+>         : ^^^^^^
+>this : this
+>     : ^^^^
+>top : number
+>    : ^^^^^^
+>1 : 1
+>  : ^
+>nodeType : any
+>         : ^^^
+>TypeScript.NodeType.FuncDecl : any
+>                             : ^^^
+>TypeScript.NodeType : any
+>                    : ^^^
+>TypeScript : typeof TypeScript
+>           : ^^^^^^^^^^^^^^^^^
+>NodeType : any
+>         : ^^^
+>FuncDecl : any
+>         : ^^^
+
+                (<TypeScript.FuncDecl>this.asts[this.top - 1]).arguments === this.asts[this.top - 0];
+>(<TypeScript.FuncDecl>this.asts[this.top - 1]).arguments === this.asts[this.top - 0] : boolean
+>                                                                                     : ^^^^^^^
+>(<TypeScript.FuncDecl>this.asts[this.top - 1]).arguments : any
+>                                                         : ^^^
+>(<TypeScript.FuncDecl>this.asts[this.top - 1]) : TypeScript.FuncDecl
+>                                               : ^^^^^^^^^^^^^^^^^^^
+><TypeScript.FuncDecl>this.asts[this.top - 1] : TypeScript.FuncDecl
+>                                             : ^^^^^^^^^^^^^^^^^^^
+>TypeScript : any
+>           : ^^^
+>this.asts[this.top - 1] : TypeScript.AST
+>                        : ^^^^^^^^^^^^^^
+>this.asts : TypeScript.AST[]
+>          : ^^^^^^^^^^^^^^^^
+>this : this
+>     : ^^^^
+>asts : TypeScript.AST[]
+>     : ^^^^^^^^^^^^^^^^
+>this.top - 1 : number
+>             : ^^^^^^
+>this.top : number
+>         : ^^^^^^
+>this : this
+>     : ^^^^
+>top : number
+>    : ^^^^^^
+>1 : 1
+>  : ^
+>arguments : any
+>          : ^^^
+>this.asts[this.top - 0] : TypeScript.AST
+>                        : ^^^^^^^^^^^^^^
+>this.asts : TypeScript.AST[]
+>          : ^^^^^^^^^^^^^^^^
+>this : this
+>     : ^^^^
+>asts : TypeScript.AST[]
+>     : ^^^^^^^^^^^^^^^^
+>this.top - 0 : number
+>             : ^^^^^^
+>this.top : number
+>         : ^^^^^^
+>this : this
+>     : ^^^^
+>top : number
+>    : ^^^^^^
+>0 : 0
+>  : ^
+        }
+
+        public isArgumentOfFunction(): boolean {
+>isArgumentOfFunction : () => boolean
+>                     : ^^^^^^       
+
+            return this.count() >= 3 &&
+>this.count() >= 3 &&                this.asts[this.top - 1].nodeType === TypeScript.NodeType.List &&                this.asts[this.top - 2].nodeType === TypeScript.NodeType.FuncDecl &&                (<TypeScript.FuncDecl>this.asts[this.top - 2]).arguments === this.asts[this.top - 1] : boolean
+>                                                                                                                                                                                                                                                                                             : ^^^^^^^
+>this.count() >= 3 &&                this.asts[this.top - 1].nodeType === TypeScript.NodeType.List &&                this.asts[this.top - 2].nodeType === TypeScript.NodeType.FuncDecl : boolean
+>                                                                                                                                                                                      : ^^^^^^^
+>this.count() >= 3 &&                this.asts[this.top - 1].nodeType === TypeScript.NodeType.List : boolean
+>                                                                                                  : ^^^^^^^
+>this.count() >= 3 : boolean
+>                  : ^^^^^^^
+>this.count() : number
+>             : ^^^^^^
+>this.count : () => number
+>           : ^^^^^^^^^^^^
+>this : this
+>     : ^^^^
+>count : () => number
+>      : ^^^^^^^^^^^^
+>3 : 3
+>  : ^
+
+                this.asts[this.top - 1].nodeType === TypeScript.NodeType.List &&
+>this.asts[this.top - 1].nodeType === TypeScript.NodeType.List : boolean
+>                                                              : ^^^^^^^
+>this.asts[this.top - 1].nodeType : any
+>                                 : ^^^
+>this.asts[this.top - 1] : TypeScript.AST
+>                        : ^^^^^^^^^^^^^^
+>this.asts : TypeScript.AST[]
+>          : ^^^^^^^^^^^^^^^^
+>this : this
+>     : ^^^^
+>asts : TypeScript.AST[]
+>     : ^^^^^^^^^^^^^^^^
+>this.top - 1 : number
+>             : ^^^^^^
+>this.top : number
+>         : ^^^^^^
+>this : this
+>     : ^^^^
+>top : number
+>    : ^^^^^^
+>1 : 1
+>  : ^
+>nodeType : any
+>         : ^^^
+>TypeScript.NodeType.List : any
+>                         : ^^^
+>TypeScript.NodeType : any
+>                    : ^^^
+>TypeScript : typeof TypeScript
+>           : ^^^^^^^^^^^^^^^^^
+>NodeType : any
+>         : ^^^
+>List : any
+>     : ^^^
+
+                this.asts[this.top - 2].nodeType === TypeScript.NodeType.FuncDecl &&
+>this.asts[this.top - 2].nodeType === TypeScript.NodeType.FuncDecl : boolean
+>                                                                  : ^^^^^^^
+>this.asts[this.top - 2].nodeType : any
+>                                 : ^^^
+>this.asts[this.top - 2] : TypeScript.AST
+>                        : ^^^^^^^^^^^^^^
+>this.asts : TypeScript.AST[]
+>          : ^^^^^^^^^^^^^^^^
+>this : this
+>     : ^^^^
+>asts : TypeScript.AST[]
+>     : ^^^^^^^^^^^^^^^^
+>this.top - 2 : number
+>             : ^^^^^^
+>this.top : number
+>         : ^^^^^^
+>this : this
+>     : ^^^^
+>top : number
+>    : ^^^^^^
+>2 : 2
+>  : ^
+>nodeType : any
+>         : ^^^
+>TypeScript.NodeType.FuncDecl : any
+>                             : ^^^
+>TypeScript.NodeType : any
+>                    : ^^^
+>TypeScript : typeof TypeScript
+>           : ^^^^^^^^^^^^^^^^^
+>NodeType : any
+>         : ^^^
+>FuncDecl : any
+>         : ^^^
+
+                (<TypeScript.FuncDecl>this.asts[this.top - 2]).arguments === this.asts[this.top - 1];
+>(<TypeScript.FuncDecl>this.asts[this.top - 2]).arguments === this.asts[this.top - 1] : boolean
+>                                                                                     : ^^^^^^^
+>(<TypeScript.FuncDecl>this.asts[this.top - 2]).arguments : any
+>                                                         : ^^^
+>(<TypeScript.FuncDecl>this.asts[this.top - 2]) : TypeScript.FuncDecl
+>                                               : ^^^^^^^^^^^^^^^^^^^
+><TypeScript.FuncDecl>this.asts[this.top - 2] : TypeScript.FuncDecl
+>                                             : ^^^^^^^^^^^^^^^^^^^
+>TypeScript : any
+>           : ^^^
+>this.asts[this.top - 2] : TypeScript.AST
+>                        : ^^^^^^^^^^^^^^
+>this.asts : TypeScript.AST[]
+>          : ^^^^^^^^^^^^^^^^
+>this : this
+>     : ^^^^
+>asts : TypeScript.AST[]
+>     : ^^^^^^^^^^^^^^^^
+>this.top - 2 : number
+>             : ^^^^^^
+>this.top : number
+>         : ^^^^^^
+>this : this
+>     : ^^^^
+>top : number
+>    : ^^^^^^
+>2 : 2
+>  : ^
+>arguments : any
+>          : ^^^
+>this.asts[this.top - 1] : TypeScript.AST
+>                        : ^^^^^^^^^^^^^^
+>this.asts : TypeScript.AST[]
+>          : ^^^^^^^^^^^^^^^^
+>this : this
+>     : ^^^^
+>asts : TypeScript.AST[]
+>     : ^^^^^^^^^^^^^^^^
+>this.top - 1 : number
+>             : ^^^^^^
+>this.top : number
+>         : ^^^^^^
+>this : this
+>     : ^^^^
+>top : number
+>    : ^^^^^^
+>1 : 1
+>  : ^
+        }
+
+        public isArgumentListOfCall(): boolean {
+>isArgumentListOfCall : () => boolean
+>                     : ^^^^^^       
+
+            return this.count() >= 2 &&
+>this.count() >= 2 &&                this.asts[this.top - 0].nodeType === TypeScript.NodeType.List &&                this.asts[this.top - 1].nodeType === TypeScript.NodeType.Call &&                (<TypeScript.CallExpression>this.asts[this.top - 1]).arguments === this.asts[this.top - 0] : boolean
+>                                                                                                                                                                                                                                                                                               : ^^^^^^^
+>this.count() >= 2 &&                this.asts[this.top - 0].nodeType === TypeScript.NodeType.List &&                this.asts[this.top - 1].nodeType === TypeScript.NodeType.Call : boolean
+>                                                                                                                                                                                  : ^^^^^^^
+>this.count() >= 2 &&                this.asts[this.top - 0].nodeType === TypeScript.NodeType.List : boolean
+>                                                                                                  : ^^^^^^^
+>this.count() >= 2 : boolean
+>                  : ^^^^^^^
+>this.count() : number
+>             : ^^^^^^
+>this.count : () => number
+>           : ^^^^^^^^^^^^
+>this : this
+>     : ^^^^
+>count : () => number
+>      : ^^^^^^^^^^^^
+>2 : 2
+>  : ^
+
+                this.asts[this.top - 0].nodeType === TypeScript.NodeType.List &&
+>this.asts[this.top - 0].nodeType === TypeScript.NodeType.List : boolean
+>                                                              : ^^^^^^^
+>this.asts[this.top - 0].nodeType : any
+>                                 : ^^^
+>this.asts[this.top - 0] : TypeScript.AST
+>                        : ^^^^^^^^^^^^^^
+>this.asts : TypeScript.AST[]
+>          : ^^^^^^^^^^^^^^^^
+>this : this
+>     : ^^^^
+>asts : TypeScript.AST[]
+>     : ^^^^^^^^^^^^^^^^
+>this.top - 0 : number
+>             : ^^^^^^
+>this.top : number
+>         : ^^^^^^
+>this : this
+>     : ^^^^
+>top : number
+>    : ^^^^^^
+>0 : 0
+>  : ^
+>nodeType : any
+>         : ^^^
+>TypeScript.NodeType.List : any
+>                         : ^^^
+>TypeScript.NodeType : any
+>                    : ^^^
+>TypeScript : typeof TypeScript
+>           : ^^^^^^^^^^^^^^^^^
+>NodeType : any
+>         : ^^^
+>List : any
+>     : ^^^
+
+                this.asts[this.top - 1].nodeType === TypeScript.NodeType.Call &&
+>this.asts[this.top - 1].nodeType === TypeScript.NodeType.Call : boolean
+>                                                              : ^^^^^^^
+>this.asts[this.top - 1].nodeType : any
+>                                 : ^^^
+>this.asts[this.top - 1] : TypeScript.AST
+>                        : ^^^^^^^^^^^^^^
+>this.asts : TypeScript.AST[]
+>          : ^^^^^^^^^^^^^^^^
+>this : this
+>     : ^^^^
+>asts : TypeScript.AST[]
+>     : ^^^^^^^^^^^^^^^^
+>this.top - 1 : number
+>             : ^^^^^^
+>this.top : number
+>         : ^^^^^^
+>this : this
+>     : ^^^^
+>top : number
+>    : ^^^^^^
+>1 : 1
+>  : ^
+>nodeType : any
+>         : ^^^
+>TypeScript.NodeType.Call : any
+>                         : ^^^
+>TypeScript.NodeType : any
+>                    : ^^^
+>TypeScript : typeof TypeScript
+>           : ^^^^^^^^^^^^^^^^^
+>NodeType : any
+>         : ^^^
+>Call : any
+>     : ^^^
+
+                (<TypeScript.CallExpression>this.asts[this.top - 1]).arguments === this.asts[this.top - 0];
+>(<TypeScript.CallExpression>this.asts[this.top - 1]).arguments === this.asts[this.top - 0] : boolean
+>                                                                                           : ^^^^^^^
+>(<TypeScript.CallExpression>this.asts[this.top - 1]).arguments : any
+>                                                               : ^^^
+>(<TypeScript.CallExpression>this.asts[this.top - 1]) : TypeScript.CallExpression
+>                                                     : ^^^^^^^^^^^^^^^^^^^^^^^^^
+><TypeScript.CallExpression>this.asts[this.top - 1] : TypeScript.CallExpression
+>                                                   : ^^^^^^^^^^^^^^^^^^^^^^^^^
+>TypeScript : any
+>           : ^^^
+>this.asts[this.top - 1] : TypeScript.AST
+>                        : ^^^^^^^^^^^^^^
+>this.asts : TypeScript.AST[]
+>          : ^^^^^^^^^^^^^^^^
+>this : this
+>     : ^^^^
+>asts : TypeScript.AST[]
+>     : ^^^^^^^^^^^^^^^^
+>this.top - 1 : number
+>             : ^^^^^^
+>this.top : number
+>         : ^^^^^^
+>this : this
+>     : ^^^^
+>top : number
+>    : ^^^^^^
+>1 : 1
+>  : ^
+>arguments : any
+>          : ^^^
+>this.asts[this.top - 0] : TypeScript.AST
+>                        : ^^^^^^^^^^^^^^
+>this.asts : TypeScript.AST[]
+>          : ^^^^^^^^^^^^^^^^
+>this : this
+>     : ^^^^
+>asts : TypeScript.AST[]
+>     : ^^^^^^^^^^^^^^^^
+>this.top - 0 : number
+>             : ^^^^^^
+>this.top : number
+>         : ^^^^^^
+>this : this
+>     : ^^^^
+>top : number
+>    : ^^^^^^
+>0 : 0
+>  : ^
+        }
+
+        public isArgumentListOfNew(): boolean {
+>isArgumentListOfNew : () => boolean
+>                    : ^^^^^^       
+
+            return this.count() >= 2 &&
+>this.count() >= 2 &&                this.asts[this.top - 0].nodeType === TypeScript.NodeType.List &&                this.asts[this.top - 1].nodeType === TypeScript.NodeType.New &&                (<TypeScript.CallExpression>this.asts[this.top - 1]).arguments === this.asts[this.top - 0] : boolean
+>                                                                                                                                                                                                                                                                                              : ^^^^^^^
+>this.count() >= 2 &&                this.asts[this.top - 0].nodeType === TypeScript.NodeType.List &&                this.asts[this.top - 1].nodeType === TypeScript.NodeType.New : boolean
+>                                                                                                                                                                                 : ^^^^^^^
+>this.count() >= 2 &&                this.asts[this.top - 0].nodeType === TypeScript.NodeType.List : boolean
+>                                                                                                  : ^^^^^^^
+>this.count() >= 2 : boolean
+>                  : ^^^^^^^
+>this.count() : number
+>             : ^^^^^^
+>this.count : () => number
+>           : ^^^^^^^^^^^^
+>this : this
+>     : ^^^^
+>count : () => number
+>      : ^^^^^^^^^^^^
+>2 : 2
+>  : ^
+
+                this.asts[this.top - 0].nodeType === TypeScript.NodeType.List &&
+>this.asts[this.top - 0].nodeType === TypeScript.NodeType.List : boolean
+>                                                              : ^^^^^^^
+>this.asts[this.top - 0].nodeType : any
+>                                 : ^^^
+>this.asts[this.top - 0] : TypeScript.AST
+>                        : ^^^^^^^^^^^^^^
+>this.asts : TypeScript.AST[]
+>          : ^^^^^^^^^^^^^^^^
+>this : this
+>     : ^^^^
+>asts : TypeScript.AST[]
+>     : ^^^^^^^^^^^^^^^^
+>this.top - 0 : number
+>             : ^^^^^^
+>this.top : number
+>         : ^^^^^^
+>this : this
+>     : ^^^^
+>top : number
+>    : ^^^^^^
+>0 : 0
+>  : ^
+>nodeType : any
+>         : ^^^
+>TypeScript.NodeType.List : any
+>                         : ^^^
+>TypeScript.NodeType : any
+>                    : ^^^
+>TypeScript : typeof TypeScript
+>           : ^^^^^^^^^^^^^^^^^
+>NodeType : any
+>         : ^^^
+>List : any
+>     : ^^^
+
+                this.asts[this.top - 1].nodeType === TypeScript.NodeType.New &&
+>this.asts[this.top - 1].nodeType === TypeScript.NodeType.New : boolean
+>                                                             : ^^^^^^^
+>this.asts[this.top - 1].nodeType : any
+>                                 : ^^^
+>this.asts[this.top - 1] : TypeScript.AST
+>                        : ^^^^^^^^^^^^^^
+>this.asts : TypeScript.AST[]
+>          : ^^^^^^^^^^^^^^^^
+>this : this
+>     : ^^^^
+>asts : TypeScript.AST[]
+>     : ^^^^^^^^^^^^^^^^
+>this.top - 1 : number
+>             : ^^^^^^
+>this.top : number
+>         : ^^^^^^
+>this : this
+>     : ^^^^
+>top : number
+>    : ^^^^^^
+>1 : 1
+>  : ^
+>nodeType : any
+>         : ^^^
+>TypeScript.NodeType.New : any
+>                        : ^^^
+>TypeScript.NodeType : any
+>                    : ^^^
+>TypeScript : typeof TypeScript
+>           : ^^^^^^^^^^^^^^^^^
+>NodeType : any
+>         : ^^^
+>New : any
+>    : ^^^
+
+                (<TypeScript.CallExpression>this.asts[this.top - 1]).arguments === this.asts[this.top - 0];
+>(<TypeScript.CallExpression>this.asts[this.top - 1]).arguments === this.asts[this.top - 0] : boolean
+>                                                                                           : ^^^^^^^
+>(<TypeScript.CallExpression>this.asts[this.top - 1]).arguments : any
+>                                                               : ^^^
+>(<TypeScript.CallExpression>this.asts[this.top - 1]) : TypeScript.CallExpression
+>                                                     : ^^^^^^^^^^^^^^^^^^^^^^^^^
+><TypeScript.CallExpression>this.asts[this.top - 1] : TypeScript.CallExpression
+>                                                   : ^^^^^^^^^^^^^^^^^^^^^^^^^
+>TypeScript : any
+>           : ^^^
+>this.asts[this.top - 1] : TypeScript.AST
+>                        : ^^^^^^^^^^^^^^
+>this.asts : TypeScript.AST[]
+>          : ^^^^^^^^^^^^^^^^
+>this : this
+>     : ^^^^
+>asts : TypeScript.AST[]
+>     : ^^^^^^^^^^^^^^^^
+>this.top - 1 : number
+>             : ^^^^^^
+>this.top : number
+>         : ^^^^^^
+>this : this
+>     : ^^^^
+>top : number
+>    : ^^^^^^
+>1 : 1
+>  : ^
+>arguments : any
+>          : ^^^
+>this.asts[this.top - 0] : TypeScript.AST
+>                        : ^^^^^^^^^^^^^^
+>this.asts : TypeScript.AST[]
+>          : ^^^^^^^^^^^^^^^^
+>this : this
+>     : ^^^^
+>asts : TypeScript.AST[]
+>     : ^^^^^^^^^^^^^^^^
+>this.top - 0 : number
+>             : ^^^^^^
+>this.top : number
+>         : ^^^^^^
+>this : this
+>     : ^^^^
+>top : number
+>    : ^^^^^^
+>0 : 0
+>  : ^
+        }
+
+        public isSynthesizedBlock(): boolean {
+>isSynthesizedBlock : () => boolean
+>                   : ^^^^^^       
+
+            return this.count() >= 1 &&
+>this.count() >= 1 &&                this.asts[this.top - 0].nodeType === TypeScript.NodeType.Block &&                (<TypeScript.Block>this.asts[this.top - 0]).isStatementBlock === false : boolean
+>                                                                                                                                                                                            : ^^^^^^^
+>this.count() >= 1 &&                this.asts[this.top - 0].nodeType === TypeScript.NodeType.Block : boolean
+>                                                                                                   : ^^^^^^^
+>this.count() >= 1 : boolean
+>                  : ^^^^^^^
+>this.count() : number
+>             : ^^^^^^
+>this.count : () => number
+>           : ^^^^^^^^^^^^
+>this : this
+>     : ^^^^
+>count : () => number
+>      : ^^^^^^^^^^^^
+>1 : 1
+>  : ^
+
+                this.asts[this.top - 0].nodeType === TypeScript.NodeType.Block &&
+>this.asts[this.top - 0].nodeType === TypeScript.NodeType.Block : boolean
+>                                                               : ^^^^^^^
+>this.asts[this.top - 0].nodeType : any
+>                                 : ^^^
+>this.asts[this.top - 0] : TypeScript.AST
+>                        : ^^^^^^^^^^^^^^
+>this.asts : TypeScript.AST[]
+>          : ^^^^^^^^^^^^^^^^
+>this : this
+>     : ^^^^
+>asts : TypeScript.AST[]
+>     : ^^^^^^^^^^^^^^^^
+>this.top - 0 : number
+>             : ^^^^^^
+>this.top : number
+>         : ^^^^^^
+>this : this
+>     : ^^^^
+>top : number
+>    : ^^^^^^
+>0 : 0
+>  : ^
+>nodeType : any
+>         : ^^^
+>TypeScript.NodeType.Block : any
+>                          : ^^^
+>TypeScript.NodeType : any
+>                    : ^^^
+>TypeScript : typeof TypeScript
+>           : ^^^^^^^^^^^^^^^^^
+>NodeType : any
+>         : ^^^
+>Block : any
+>      : ^^^
+
+                (<TypeScript.Block>this.asts[this.top - 0]).isStatementBlock === false;
+>(<TypeScript.Block>this.asts[this.top - 0]).isStatementBlock === false : boolean
+>                                                                       : ^^^^^^^
+>(<TypeScript.Block>this.asts[this.top - 0]).isStatementBlock : any
+>                                                             : ^^^
+>(<TypeScript.Block>this.asts[this.top - 0]) : TypeScript.Block
+>                                            : ^^^^^^^^^^^^^^^^
+><TypeScript.Block>this.asts[this.top - 0] : TypeScript.Block
+>                                          : ^^^^^^^^^^^^^^^^
+>TypeScript : any
+>           : ^^^
+>this.asts[this.top - 0] : TypeScript.AST
+>                        : ^^^^^^^^^^^^^^
+>this.asts : TypeScript.AST[]
+>          : ^^^^^^^^^^^^^^^^
+>this : this
+>     : ^^^^
+>asts : TypeScript.AST[]
+>     : ^^^^^^^^^^^^^^^^
+>this.top - 0 : number
+>             : ^^^^^^
+>this.top : number
+>         : ^^^^^^
+>this : this
+>     : ^^^^
+>top : number
+>    : ^^^^^^
+>0 : 0
+>  : ^
+>isStatementBlock : any
+>                 : ^^^
+>false : false
+>      : ^^^^^
+        }
+    }
+
+    export function isValidAstNode(ast: TypeScript.ASTSpan): boolean {
+>isValidAstNode : (ast: TypeScript.ASTSpan) => boolean
+>               : ^^^^^^^^^^^^^^^^^^^^^^^^^^^^^       
+>ast : TypeScript.ASTSpan
+>    : ^^^^^^^^^^^^^^^^^^
+>TypeScript : any
+>           : ^^^
+
+        if (ast === null)
+>ast === null : boolean
+>             : ^^^^^^^
+>ast : TypeScript.ASTSpan
+>    : ^^^^^^^^^^^^^^^^^^
+
+            return false;
+>false : false
+>      : ^^^^^
+
+        if (ast.minChar === -1 || ast.limChar === -1)
+>ast.minChar === -1 || ast.limChar === -1 : boolean
+>                                         : ^^^^^^^
+>ast.minChar === -1 : boolean
+>                   : ^^^^^^^
+>ast.minChar : any
+>            : ^^^
+>ast : TypeScript.ASTSpan
+>    : ^^^^^^^^^^^^^^^^^^
+>minChar : any
+>        : ^^^
+>-1 : -1
+>   : ^^
+>1 : 1
+>  : ^
+>ast.limChar === -1 : boolean
+>                   : ^^^^^^^
+>ast.limChar : any
+>            : ^^^
+>ast : TypeScript.ASTSpan
+>    : ^^^^^^^^^^^^^^^^^^
+>limChar : any
+>        : ^^^
+>-1 : -1
+>   : ^^
+>1 : 1
+>  : ^
+
+            return false;
+>false : false
+>      : ^^^^^
+
+        return true;
+>true : true
+>     : ^^^^
+    }
+
+    export class AstPathContext {
+>AstPathContext : AstPathContext
+>               : ^^^^^^^^^^^^^^
+
+        public path = new TypeScript.AstPath();
+>path : AstPath
+>     : ^^^^^^^
+>new TypeScript.AstPath() : AstPath
+>                         : ^^^^^^^
+>TypeScript.AstPath : typeof AstPath
+>                   : ^^^^^^^^^^^^^^
+>TypeScript : typeof TypeScript
+>           : ^^^^^^^^^^^^^^^^^
+>AstPath : typeof AstPath
+>        : ^^^^^^^^^^^^^^
+    }
+
+    export enum GetAstPathOptions {
+>GetAstPathOptions : GetAstPathOptions
+>                  : ^^^^^^^^^^^^^^^^^
+
+        Default = 0,
+>Default : GetAstPathOptions.Default
+>        : ^^^^^^^^^^^^^^^^^^^^^^^^^
+>0 : 0
+>  : ^
+
+        EdgeInclusive = 1,
+>EdgeInclusive : GetAstPathOptions.EdgeInclusive
+>              : ^^^^^^^^^^^^^^^^^^^^^^^^^^^^^^^
+>1 : 1
+>  : ^
+
+        //We need this options dealing with an AST coming from an incomplete AST. For example:
+        //     class foo { // r
+        // If we ask for the AST at the position after the "r" character, we won't see we are 
+        // inside a comment, because the "class" AST node has a limChar corresponding to the position of 
+        // the "{" character, meaning we don't traverse the tree down to the stmt list of the class, meaning
+        // we don't find the "precomment" attached to the errorneous empty stmt.
+        //TODO: It would be nice to be able to get rid of this.
+        DontPruneSearchBasedOnPosition = 1 << 1,
+>DontPruneSearchBasedOnPosition : GetAstPathOptions.DontPruneSearchBasedOnPosition
+>                               : ^^^^^^^^^^^^^^^^^^^^^^^^^^^^^^^^^^^^^^^^^^^^^^^^
+>1 << 1 : number
+>       : ^^^^^^
+>1 : 1
+>  : ^
+>1 : 1
+>  : ^
+    }
+
+    ///
+    /// Return the stack of AST nodes containing "position"
+    ///
+    export function getAstPathToPosition(script: TypeScript.AST, pos: number, options = GetAstPathOptions.Default): TypeScript.AstPath {
+>getAstPathToPosition : (script: TypeScript.AST, pos: number, options?: GetAstPathOptions) => TypeScript.AstPath
+>                     : ^^^^^^^^^^^^^^^^^^^^^^^^^^^^^^      ^^^^^^^^^^^^^^^^^^^^^^^^^^^^^^^^^^                  
+>script : TypeScript.AST
+>       : ^^^^^^^^^^^^^^
+>TypeScript : any
+>           : ^^^
+>pos : number
+>    : ^^^^^^
+>options : GetAstPathOptions
+>        : ^^^^^^^^^^^^^^^^^
+>GetAstPathOptions.Default : GetAstPathOptions.Default
+>                          : ^^^^^^^^^^^^^^^^^^^^^^^^^
+>GetAstPathOptions : typeof GetAstPathOptions
+>                  : ^^^^^^^^^^^^^^^^^^^^^^^^
+>Default : GetAstPathOptions.Default
+>        : ^^^^^^^^^^^^^^^^^^^^^^^^^
+>TypeScript : any
+>           : ^^^
+
+        var lookInComments = (comments: TypeScript.Comment[]) => {
+>lookInComments : (comments: TypeScript.Comment[]) => void
+>               : ^^^^^^^^^^^                    ^^^^^^^^^
+>(comments: TypeScript.Comment[]) => {            if (comments && comments.length > 0) {                for (var i = 0; i < comments.length; i++) {                    var minChar = comments[i].minChar;                    var limChar = comments[i].limChar;                    if (!comments[i].isBlockComment) {                        limChar++; // For single line comments, include 1 more character (for the newline)                    }                    if (pos >= minChar && pos < limChar) {                        ctx.path.push(comments[i]);                    }                }            }        } : (comments: TypeScript.Comment[]) => void
+>                                                                                                                                                                                                                                                                                                                                                                                                                                                                                                                                                                                                                             : ^^^^^^^^^^^                    ^^^^^^^^^
+>comments : TypeScript.Comment[]
+>         : ^^^^^^^^^^^^^^^^^^^^
+>TypeScript : any
+>           : ^^^
+
+            if (comments && comments.length > 0) {
+>comments && comments.length > 0 : boolean
+>                                : ^^^^^^^
+>comments : TypeScript.Comment[]
+>         : ^^^^^^^^^^^^^^^^^^^^
+>comments.length > 0 : boolean
+>                    : ^^^^^^^
+>comments.length : number
+>                : ^^^^^^
+>comments : TypeScript.Comment[]
+>         : ^^^^^^^^^^^^^^^^^^^^
+>length : number
+>       : ^^^^^^
+>0 : 0
+>  : ^
+
+                for (var i = 0; i < comments.length; i++) {
+>i : number
+>  : ^^^^^^
+>0 : 0
+>  : ^
+>i < comments.length : boolean
+>                    : ^^^^^^^
+>i : number
+>  : ^^^^^^
+>comments.length : number
+>                : ^^^^^^
+>comments : TypeScript.Comment[]
+>         : ^^^^^^^^^^^^^^^^^^^^
+>length : number
+>       : ^^^^^^
+>i++ : number
+>    : ^^^^^^
+>i : number
+>  : ^^^^^^
+
+                    var minChar = comments[i].minChar;
+>minChar : any
+>        : ^^^
+>comments[i].minChar : any
+>                    : ^^^
+>comments[i] : TypeScript.Comment
+>            : ^^^^^^^^^^^^^^^^^^
+>comments : TypeScript.Comment[]
+>         : ^^^^^^^^^^^^^^^^^^^^
+>i : number
+>  : ^^^^^^
+>minChar : any
+>        : ^^^
+
+                    var limChar = comments[i].limChar;
+>limChar : any
+>        : ^^^
+>comments[i].limChar : any
+>                    : ^^^
+>comments[i] : TypeScript.Comment
+>            : ^^^^^^^^^^^^^^^^^^
+>comments : TypeScript.Comment[]
+>         : ^^^^^^^^^^^^^^^^^^^^
+>i : number
+>  : ^^^^^^
+>limChar : any
+>        : ^^^
+
+                    if (!comments[i].isBlockComment) {
+>!comments[i].isBlockComment : boolean
+>                            : ^^^^^^^
+>comments[i].isBlockComment : any
+>                           : ^^^
+>comments[i] : TypeScript.Comment
+>            : ^^^^^^^^^^^^^^^^^^
+>comments : TypeScript.Comment[]
+>         : ^^^^^^^^^^^^^^^^^^^^
+>i : number
+>  : ^^^^^^
+>isBlockComment : any
+>               : ^^^
+
+                        limChar++; // For single line comments, include 1 more character (for the newline)
+>limChar++ : number
+>          : ^^^^^^
+>limChar : any
+>        : ^^^
+                    }
+                    if (pos >= minChar && pos < limChar) {
+>pos >= minChar && pos < limChar : boolean
+>                                : ^^^^^^^
+>pos >= minChar : boolean
+>               : ^^^^^^^
+>pos : number
+>    : ^^^^^^
+>minChar : any
+>        : ^^^
+>pos < limChar : boolean
+>              : ^^^^^^^
+>pos : number
+>    : ^^^^^^
+>limChar : any
+>        : ^^^
+
+                        ctx.path.push(comments[i]);
+>ctx.path.push(comments[i]) : void
+>                           : ^^^^
+>ctx.path.push : (ast: TypeScript.AST) => void
+>              : ^^^^^^^^^^^^^^^^^^^^^^^^^^^^^
+>ctx.path : AstPath
+>         : ^^^^^^^
+>ctx : AstPathContext
+>    : ^^^^^^^^^^^^^^
+>path : AstPath
+>     : ^^^^^^^
+>push : (ast: TypeScript.AST) => void
+>     : ^^^^^^^^^^^^^^^^^^^^^^^^^^^^^
+>comments[i] : TypeScript.Comment
+>            : ^^^^^^^^^^^^^^^^^^
+>comments : TypeScript.Comment[]
+>         : ^^^^^^^^^^^^^^^^^^^^
+>i : number
+>  : ^^^^^^
+                    }
+                }
+            }
+        }
+
+        var pre = function (cur: TypeScript.AST, parent: TypeScript.AST, walker: IAstWalker) {
+>pre : (cur: TypeScript.AST, parent: TypeScript.AST, walker: IAstWalker) => TypeScript.AST
+>    : ^^^^^^^^^^^^^^^^^^^^^^^^^^^^^^^^^^^^^^^^^^^^^^^^^^^^^^^^^^^^^^^^^^^^^^^^^^^^^^^^^^^
+>function (cur: TypeScript.AST, parent: TypeScript.AST, walker: IAstWalker) {            if (isValidAstNode(cur)) {                // Add "cur" to the stack if it contains our position                // For "identifier" nodes, we need a special case: A position equal to "limChar" is                // valid, since the position corresponds to a caret position (in between characters)                // For example:                //  bar                //  0123                // If "position == 3", the caret is at the "right" of the "r" character, which should be considered valid                var inclusive =                    hasFlag(options, GetAstPathOptions.EdgeInclusive) ||                    cur.nodeType === TypeScript.NodeType.Name ||                    pos === script.limChar; // Special "EOF" case                var minChar = cur.minChar;                var limChar = cur.limChar + (inclusive ? 1 : 0)                if (pos >= minChar && pos < limChar) {                    // TODO: Since AST is sometimes not correct wrt to position, only add "cur" if it's better                    //       than top of the stack.                    var previous = ctx.path.ast();                    if (previous == null || (cur.minChar >= previous.minChar && cur.limChar <= previous.limChar)) {                        ctx.path.push(cur);                    }                    else {                        //logger.log("TODO: Ignoring node because minChar, limChar not better than previous node in stack");                    }                }                // The AST walker skips comments, but we might be in one, so check the pre/post comments for this node manually                if (pos < limChar) {                    lookInComments(cur.preComments);                }                if (pos >= minChar) {                    lookInComments(cur.postComments);                }                if (!hasFlag(options, GetAstPathOptions.DontPruneSearchBasedOnPosition)) {                    // Don't go further down the tree if pos is outside of [minChar, limChar]                    walker.options.goChildren = (minChar <= pos && pos <= limChar);                }            }            return cur;        } : (cur: TypeScript.AST, parent: TypeScript.AST, walker: IAstWalker) => TypeScript.AST
+>                                                                                                                                                                                                                                                                                                                                                                                                                                                                                                                                                                                                                                                                                                                                                                                                                                                                                                                                                                                                                                                                                                                                                                                                                                                                                                                                                                                                                                                                                                                                                                                                                                                                                                                                                                                                                                                                                                                                                                                                                                                                                                                                                                                                                                                                                                          : ^^^^^^^^^^^^^^^^^^^^^^^^^^^^^^^^^^^^^^^^^^^^^^^^^^^^^^^^^^^^^^^^^^^^^^^^^^^^^^^^^^^
+>cur : TypeScript.AST
+>    : ^^^^^^^^^^^^^^
+>TypeScript : any
+>           : ^^^
+>parent : TypeScript.AST
+>       : ^^^^^^^^^^^^^^
+>TypeScript : any
+>           : ^^^
+>walker : IAstWalker
+>       : ^^^^^^^^^^
+
+            if (isValidAstNode(cur)) {
+>isValidAstNode(cur) : boolean
+>                    : ^^^^^^^
+>isValidAstNode : (ast: TypeScript.ASTSpan) => boolean
+>               : ^^^^^^^^^^^^^^^^^^^^^^^^^^^^^^^^^^^^
+>cur : TypeScript.AST
+>    : ^^^^^^^^^^^^^^
+
+                // Add "cur" to the stack if it contains our position
+                // For "identifier" nodes, we need a special case: A position equal to "limChar" is
+                // valid, since the position corresponds to a caret position (in between characters)
+                // For example:
+                //  bar
+                //  0123
+                // If "position == 3", the caret is at the "right" of the "r" character, which should be considered valid
+                var inclusive =
+>inclusive : any
+>          : ^^^
+
+                    hasFlag(options, GetAstPathOptions.EdgeInclusive) ||
+>hasFlag(options, GetAstPathOptions.EdgeInclusive) ||                    cur.nodeType === TypeScript.NodeType.Name ||                    pos === script.limChar : any
+>                                                                                                                                                               : ^^^
+>hasFlag(options, GetAstPathOptions.EdgeInclusive) ||                    cur.nodeType === TypeScript.NodeType.Name : any
+>                                                                                                                  : ^^^
+>hasFlag(options, GetAstPathOptions.EdgeInclusive) : any
+>                                                  : ^^^
+>hasFlag : any
+>        : ^^^
+>options : GetAstPathOptions
+>        : ^^^^^^^^^^^^^^^^^
+>GetAstPathOptions.EdgeInclusive : GetAstPathOptions.EdgeInclusive
+>                                : ^^^^^^^^^^^^^^^^^^^^^^^^^^^^^^^
+>GetAstPathOptions : typeof GetAstPathOptions
+>                  : ^^^^^^^^^^^^^^^^^^^^^^^^
+>EdgeInclusive : GetAstPathOptions.EdgeInclusive
+>              : ^^^^^^^^^^^^^^^^^^^^^^^^^^^^^^^
+
+                    cur.nodeType === TypeScript.NodeType.Name ||
+>cur.nodeType === TypeScript.NodeType.Name : boolean
+>                                          : ^^^^^^^
+>cur.nodeType : any
+>             : ^^^
+>cur : TypeScript.AST
+>    : ^^^^^^^^^^^^^^
+>nodeType : any
+>         : ^^^
+>TypeScript.NodeType.Name : any
+>                         : ^^^
+>TypeScript.NodeType : any
+>                    : ^^^
+>TypeScript : typeof TypeScript
+>           : ^^^^^^^^^^^^^^^^^
+>NodeType : any
+>         : ^^^
+>Name : any
+>     : ^^^
+
+                    pos === script.limChar; // Special "EOF" case
+>pos === script.limChar : boolean
+>                       : ^^^^^^^
+>pos : number
+>    : ^^^^^^
+>script.limChar : any
+>               : ^^^
+>script : TypeScript.AST
+>       : ^^^^^^^^^^^^^^
+>limChar : any
+>        : ^^^
+
+                var minChar = cur.minChar;
+>minChar : any
+>        : ^^^
+>cur.minChar : any
+>            : ^^^
+>cur : TypeScript.AST
+>    : ^^^^^^^^^^^^^^
+>minChar : any
+>        : ^^^
+
+                var limChar = cur.limChar + (inclusive ? 1 : 0)
+>limChar : any
+>        : ^^^
+>cur.limChar + (inclusive ? 1 : 0) : any
+>                                  : ^^^
+>cur.limChar : any
+>            : ^^^
+>cur : TypeScript.AST
+>    : ^^^^^^^^^^^^^^
+>limChar : any
+>        : ^^^
+>(inclusive ? 1 : 0) : 0 | 1
+>                    : ^^^^^
+>inclusive ? 1 : 0 : 0 | 1
+>                  : ^^^^^
+>inclusive : any
+>          : ^^^
+>1 : 1
+>  : ^
+>0 : 0
+>  : ^
+
+                if (pos >= minChar && pos < limChar) {
+>pos >= minChar && pos < limChar : boolean
+>                                : ^^^^^^^
+>pos >= minChar : boolean
+>               : ^^^^^^^
+>pos : number
+>    : ^^^^^^
+>minChar : any
+>        : ^^^
+>pos < limChar : boolean
+>              : ^^^^^^^
+>pos : number
+>    : ^^^^^^
+>limChar : any
+>        : ^^^
+
+                    // TODO: Since AST is sometimes not correct wrt to position, only add "cur" if it's better
+                    //       than top of the stack.
+                    var previous = ctx.path.ast();
+>previous : TypeScript.AST
+>         : ^^^^^^^^^^^^^^
+>ctx.path.ast() : TypeScript.AST
+>               : ^^^^^^^^^^^^^^
+>ctx.path.ast : () => TypeScript.AST
+>             : ^^^^^^^^^^^^^^^^^^^^
+>ctx.path : AstPath
+>         : ^^^^^^^
+>ctx : AstPathContext
+>    : ^^^^^^^^^^^^^^
+>path : AstPath
+>     : ^^^^^^^
+>ast : () => TypeScript.AST
+>    : ^^^^^^^^^^^^^^^^^^^^
+
+                    if (previous == null || (cur.minChar >= previous.minChar && cur.limChar <= previous.limChar)) {
+>previous == null || (cur.minChar >= previous.minChar && cur.limChar <= previous.limChar) : boolean
+>                                                                                         : ^^^^^^^
+>previous == null : boolean
+>                 : ^^^^^^^
+>previous : TypeScript.AST
+>         : ^^^^^^^^^^^^^^
+>(cur.minChar >= previous.minChar && cur.limChar <= previous.limChar) : boolean
+>                                                                     : ^^^^^^^
+>cur.minChar >= previous.minChar && cur.limChar <= previous.limChar : boolean
+>                                                                   : ^^^^^^^
+>cur.minChar >= previous.minChar : boolean
+>                                : ^^^^^^^
+>cur.minChar : any
+>            : ^^^
+>cur : TypeScript.AST
+>    : ^^^^^^^^^^^^^^
+>minChar : any
+>        : ^^^
+>previous.minChar : any
+>                 : ^^^
+>previous : TypeScript.AST
+>         : ^^^^^^^^^^^^^^
+>minChar : any
+>        : ^^^
+>cur.limChar <= previous.limChar : boolean
+>                                : ^^^^^^^
+>cur.limChar : any
+>            : ^^^
+>cur : TypeScript.AST
+>    : ^^^^^^^^^^^^^^
+>limChar : any
+>        : ^^^
+>previous.limChar : any
+>                 : ^^^
+>previous : TypeScript.AST
+>         : ^^^^^^^^^^^^^^
+>limChar : any
+>        : ^^^
+
+                        ctx.path.push(cur);
+>ctx.path.push(cur) : void
+>                   : ^^^^
+>ctx.path.push : (ast: TypeScript.AST) => void
+>              : ^^^^^^^^^^^^^^^^^^^^^^^^^^^^^
+>ctx.path : AstPath
+>         : ^^^^^^^
+>ctx : AstPathContext
+>    : ^^^^^^^^^^^^^^
+>path : AstPath
+>     : ^^^^^^^
+>push : (ast: TypeScript.AST) => void
+>     : ^^^^^^^^^^^^^^^^^^^^^^^^^^^^^
+>cur : TypeScript.AST
+>    : ^^^^^^^^^^^^^^
+                    }
+                    else {
+                        //logger.log("TODO: Ignoring node because minChar, limChar not better than previous node in stack");
+                    }
+                }
+
+                // The AST walker skips comments, but we might be in one, so check the pre/post comments for this node manually
+                if (pos < limChar) {
+>pos < limChar : boolean
+>              : ^^^^^^^
+>pos : number
+>    : ^^^^^^
+>limChar : any
+>        : ^^^
+
+                    lookInComments(cur.preComments);
+>lookInComments(cur.preComments) : void
+>                                : ^^^^
+>lookInComments : (comments: TypeScript.Comment[]) => void
+>               : ^^^^^^^^^^^^^^^^^^^^^^^^^^^^^^^^^^^^^^^^
+>cur.preComments : any
+>                : ^^^
+>cur : TypeScript.AST
+>    : ^^^^^^^^^^^^^^
+>preComments : any
+>            : ^^^
+                }
+                if (pos >= minChar) {
+>pos >= minChar : boolean
+>               : ^^^^^^^
+>pos : number
+>    : ^^^^^^
+>minChar : any
+>        : ^^^
+
+                    lookInComments(cur.postComments);
+>lookInComments(cur.postComments) : void
+>                                 : ^^^^
+>lookInComments : (comments: TypeScript.Comment[]) => void
+>               : ^^^^^^^^^^^^^^^^^^^^^^^^^^^^^^^^^^^^^^^^
+>cur.postComments : any
+>                 : ^^^
+>cur : TypeScript.AST
+>    : ^^^^^^^^^^^^^^
+>postComments : any
+>             : ^^^
+                }
+
+                if (!hasFlag(options, GetAstPathOptions.DontPruneSearchBasedOnPosition)) {
+>!hasFlag(options, GetAstPathOptions.DontPruneSearchBasedOnPosition) : boolean
+>                                                                    : ^^^^^^^
+>hasFlag(options, GetAstPathOptions.DontPruneSearchBasedOnPosition) : any
+>                                                                   : ^^^
+>hasFlag : any
+>        : ^^^
+>options : GetAstPathOptions
+>        : ^^^^^^^^^^^^^^^^^
+>GetAstPathOptions.DontPruneSearchBasedOnPosition : GetAstPathOptions.DontPruneSearchBasedOnPosition
+>                                                 : ^^^^^^^^^^^^^^^^^^^^^^^^^^^^^^^^^^^^^^^^^^^^^^^^
+>GetAstPathOptions : typeof GetAstPathOptions
+>                  : ^^^^^^^^^^^^^^^^^^^^^^^^
+>DontPruneSearchBasedOnPosition : GetAstPathOptions.DontPruneSearchBasedOnPosition
+>                               : ^^^^^^^^^^^^^^^^^^^^^^^^^^^^^^^^^^^^^^^^^^^^^^^^
+
+                    // Don't go further down the tree if pos is outside of [minChar, limChar]
+                    walker.options.goChildren = (minChar <= pos && pos <= limChar);
+>walker.options.goChildren = (minChar <= pos && pos <= limChar) : boolean
+>                                                               : ^^^^^^^
+>walker.options.goChildren : any
+>                          : ^^^
+>walker.options : any
+>               : ^^^
+>walker : IAstWalker
+>       : ^^^^^^^^^^
+>options : any
+>        : ^^^
+>goChildren : any
+>           : ^^^
+>(minChar <= pos && pos <= limChar) : boolean
+>                                   : ^^^^^^^
+>minChar <= pos && pos <= limChar : boolean
+>                                 : ^^^^^^^
+>minChar <= pos : boolean
+>               : ^^^^^^^
+>minChar : any
+>        : ^^^
+>pos : number
+>    : ^^^^^^
+>pos <= limChar : boolean
+>               : ^^^^^^^
+>pos : number
+>    : ^^^^^^
+>limChar : any
+>        : ^^^
+                }
+            }
+            return cur;
+>cur : TypeScript.AST
+>    : ^^^^^^^^^^^^^^
+        }
+
+        var ctx = new AstPathContext();
+>ctx : AstPathContext
+>    : ^^^^^^^^^^^^^^
+>new AstPathContext() : AstPathContext
+>                     : ^^^^^^^^^^^^^^
+>AstPathContext : typeof AstPathContext
+>               : ^^^^^^^^^^^^^^^^^^^^^
+
+        TypeScript.getAstWalkerFactory().walk(script, pre, null, null, ctx);
+>TypeScript.getAstWalkerFactory().walk(script, pre, null, null, ctx) : any
+>                                                                    : ^^^
+>TypeScript.getAstWalkerFactory().walk : any
+>                                      : ^^^
+>TypeScript.getAstWalkerFactory() : any
+>                                 : ^^^
+>TypeScript.getAstWalkerFactory : any
+>                               : ^^^
+>TypeScript : typeof TypeScript
+>           : ^^^^^^^^^^^^^^^^^
+>getAstWalkerFactory : any
+>                    : ^^^
+>walk : any
+>     : ^^^
+>script : TypeScript.AST
+>       : ^^^^^^^^^^^^^^
+>pre : (cur: TypeScript.AST, parent: TypeScript.AST, walker: IAstWalker) => TypeScript.AST
+>    : ^^^^^^^^^^^^^^^^^^^^^^^^^^^^^^^^^^^^^^^^^^^^^^^^^^^^^^^^^^^^^^^^^^^^^^^^^^^^^^^^^^^
+>ctx : AstPathContext
+>    : ^^^^^^^^^^^^^^
+
+        return ctx.path;
+>ctx.path : AstPath
+>         : ^^^^^^^
+>ctx : AstPathContext
+>    : ^^^^^^^^^^^^^^
+>path : AstPath
+>     : ^^^^^^^
+    }
+
+    //
+    // Find a source text offset that is safe for lexing tokens at the given position.
+    // This is used when "position" might be inside a comment or string, etc.
+    //
+    export function getTokenizationOffset(script: TypeScript.Script, position: number): number {
+>getTokenizationOffset : (script: TypeScript.Script, position: number) => number
+>                      : ^^^^^^^^^^^^^^^^^^^^^^^^^^^^^^^^^^^^^^      ^^^^^      
+>script : TypeScript.Script
+>       : ^^^^^^^^^^^^^^^^^
+>TypeScript : any
+>           : ^^^
+>position : number
+>         : ^^^^^^
+
+        var bestOffset = 0;
+>bestOffset : number
+>           : ^^^^^^
+>0 : 0
+>  : ^
+
+        var pre = (cur: TypeScript.AST, parent: TypeScript.AST, walker: TypeScript.IAstWalker): TypeScript.AST => {
+>pre : (cur: TypeScript.AST, parent: TypeScript.AST, walker: TypeScript.IAstWalker) => TypeScript.AST
+>    : ^^^^^^^^^^^^^^^^^^^^^^^^^^^^^^^^^^^^^^^^^^^^^^^^^^^^^^^^^^^^^^^^^^^^^^^^^^^^^^^^^^^^^^^^^^^^^^
+>(cur: TypeScript.AST, parent: TypeScript.AST, walker: TypeScript.IAstWalker): TypeScript.AST => {            if (TypeScript.isValidAstNode(cur)) {                // Did we find a closer offset?                if (cur.minChar <= position) {                    bestOffset = max(bestOffset, cur.minChar);                }                // Stop the walk if this node is not related to "minChar"                if (cur.minChar > position || cur.limChar < bestOffset) {                    walker.options.goChildren = false;                }            }            return cur;        } : (cur: TypeScript.AST, parent: TypeScript.AST, walker: TypeScript.IAstWalker) => TypeScript.AST
+>                                                                                                                                                                                                                                                                                                                                                                                                                                                                                                                                                                                                     : ^^^^^^^^^^^^^^^^^^^^^^^^^^^^^^^^^^^^^^^^^^^^^^^^^^^^^^^^^^^^^^^^^^^^^^^^^^^^^^^^^^^^^^^^^^^^^^
+>cur : TypeScript.AST
+>    : ^^^^^^^^^^^^^^
+>TypeScript : any
+>           : ^^^
+>parent : TypeScript.AST
+>       : ^^^^^^^^^^^^^^
+>TypeScript : any
+>           : ^^^
+>walker : TypeScript.IAstWalker
+>       : ^^^^^^^^^^^^^^^^^^^^^
+>TypeScript : any
+>           : ^^^
+>TypeScript : any
+>           : ^^^
+
+            if (TypeScript.isValidAstNode(cur)) {
+>TypeScript.isValidAstNode(cur) : boolean
+>                               : ^^^^^^^
+>TypeScript.isValidAstNode : (ast: TypeScript.ASTSpan) => boolean
+>                          : ^^^^^^^^^^^^^^^^^^^^^^^^^^^^^^^^^^^^
+>TypeScript : typeof TypeScript
+>           : ^^^^^^^^^^^^^^^^^
+>isValidAstNode : (ast: TypeScript.ASTSpan) => boolean
+>               : ^^^^^^^^^^^^^^^^^^^^^^^^^^^^^^^^^^^^
+>cur : TypeScript.AST
+>    : ^^^^^^^^^^^^^^
+
+                // Did we find a closer offset?
+                if (cur.minChar <= position) {
+>cur.minChar <= position : boolean
+>                        : ^^^^^^^
+>cur.minChar : any
+>            : ^^^
+>cur : TypeScript.AST
+>    : ^^^^^^^^^^^^^^
+>minChar : any
+>        : ^^^
+>position : number
+>         : ^^^^^^
+
+                    bestOffset = max(bestOffset, cur.minChar);
+>bestOffset = max(bestOffset, cur.minChar) : number
+>                                          : ^^^^^^
+>bestOffset : number
+>           : ^^^^^^
+>max(bestOffset, cur.minChar) : number
+>                             : ^^^^^^
+>max : (a: number, b: number) => number
+>    : ^^^^^^^^^^^^^^^^^^^^^^^^^^^^^^^^
+>bestOffset : number
+>           : ^^^^^^
+>cur.minChar : any
+>            : ^^^
+>cur : TypeScript.AST
+>    : ^^^^^^^^^^^^^^
+>minChar : any
+>        : ^^^
+                }
+
+                // Stop the walk if this node is not related to "minChar"
+                if (cur.minChar > position || cur.limChar < bestOffset) {
+>cur.minChar > position || cur.limChar < bestOffset : boolean
+>                                                   : ^^^^^^^
+>cur.minChar > position : boolean
+>                       : ^^^^^^^
+>cur.minChar : any
+>            : ^^^
+>cur : TypeScript.AST
+>    : ^^^^^^^^^^^^^^
+>minChar : any
+>        : ^^^
+>position : number
+>         : ^^^^^^
+>cur.limChar < bestOffset : boolean
+>                         : ^^^^^^^
+>cur.limChar : any
+>            : ^^^
+>cur : TypeScript.AST
+>    : ^^^^^^^^^^^^^^
+>limChar : any
+>        : ^^^
+>bestOffset : number
+>           : ^^^^^^
+
+                    walker.options.goChildren = false;
+>walker.options.goChildren = false : false
+>                                  : ^^^^^
+>walker.options.goChildren : any
+>                          : ^^^
+>walker.options : any
+>               : ^^^
+>walker : TypeScript.IAstWalker
+>       : ^^^^^^^^^^^^^^^^^^^^^
+>options : any
+>        : ^^^
+>goChildren : any
+>           : ^^^
+>false : false
+>      : ^^^^^
+                }
+            }
+
+            return cur;
+>cur : TypeScript.AST
+>    : ^^^^^^^^^^^^^^
+        }
+
+        TypeScript.getAstWalkerFactory().walk(script, pre);
+>TypeScript.getAstWalkerFactory().walk(script, pre) : any
+>                                                   : ^^^
+>TypeScript.getAstWalkerFactory().walk : any
+>                                      : ^^^
+>TypeScript.getAstWalkerFactory() : any
+>                                 : ^^^
+>TypeScript.getAstWalkerFactory : any
+>                               : ^^^
+>TypeScript : typeof TypeScript
+>           : ^^^^^^^^^^^^^^^^^
+>getAstWalkerFactory : any
+>                    : ^^^
+>walk : any
+>     : ^^^
+>script : TypeScript.Script
+>       : ^^^^^^^^^^^^^^^^^
+>pre : (cur: TypeScript.AST, parent: TypeScript.AST, walker: TypeScript.IAstWalker) => TypeScript.AST
+>    : ^^^^^^^^^^^^^^^^^^^^^^^^^^^^^^^^^^^^^^^^^^^^^^^^^^^^^^^^^^^^^^^^^^^^^^^^^^^^^^^^^^^^^^^^^^^^^^
+
+        return bestOffset;
+>bestOffset : number
+>           : ^^^^^^
+    }
+
+    ///
+    /// Simple function to Walk an AST using a simple callback function.
+    ///
+    export function walkAST(ast: TypeScript.AST, callback: (path: AstPath, walker: TypeScript.IAstWalker) => void ): void {
+>walkAST : (ast: TypeScript.AST, callback: (path: AstPath, walker: TypeScript.IAstWalker) => void) => void
+>        : ^^^^^^^^^^^^^^^^^^^^^^^^^^^^^^^^                                                      ^^^^^    
+>ast : TypeScript.AST
+>    : ^^^^^^^^^^^^^^
+>TypeScript : any
+>           : ^^^
+>callback : (path: AstPath, walker: TypeScript.IAstWalker) => void
+>         : ^^^^^^^       ^^^^^^^^^^^^^^^^^^^^^^^^^^^^^^^^^^^^    
+>path : AstPath
+>     : ^^^^^^^
+>walker : TypeScript.IAstWalker
+>       : ^^^^^^^^^^^^^^^^^^^^^
+>TypeScript : any
+>           : ^^^
+
+        var pre = function (cur: TypeScript.AST, parent: TypeScript.AST, walker: TypeScript.IAstWalker) {
+>pre : (cur: TypeScript.AST, parent: TypeScript.AST, walker: TypeScript.IAstWalker) => TypeScript.AST
+>    : ^^^^^^^^^^^^^^^^^^^^^^^^^^^^^^^^^^^^^^^^^^^^^^^^^^^^^^^^^^^^^^^^^^^^^^^^^^^^^^^^^^^^^^^^^^^^^^
+>function (cur: TypeScript.AST, parent: TypeScript.AST, walker: TypeScript.IAstWalker) {            var path: TypeScript.AstPath = walker.state;            path.push(cur);            callback(path, walker);            return cur;        } : (cur: TypeScript.AST, parent: TypeScript.AST, walker: TypeScript.IAstWalker) => TypeScript.AST
+>                                                                                                                                                                                                                                              : ^^^^^^^^^^^^^^^^^^^^^^^^^^^^^^^^^^^^^^^^^^^^^^^^^^^^^^^^^^^^^^^^^^^^^^^^^^^^^^^^^^^^^^^^^^^^^^
+>cur : TypeScript.AST
+>    : ^^^^^^^^^^^^^^
+>TypeScript : any
+>           : ^^^
+>parent : TypeScript.AST
+>       : ^^^^^^^^^^^^^^
+>TypeScript : any
+>           : ^^^
+>walker : TypeScript.IAstWalker
+>       : ^^^^^^^^^^^^^^^^^^^^^
+>TypeScript : any
+>           : ^^^
+
+            var path: TypeScript.AstPath = walker.state;
+>path : AstPath
+>     : ^^^^^^^
+>TypeScript : any
+>           : ^^^
+>walker.state : any
+>             : ^^^
+>walker : TypeScript.IAstWalker
+>       : ^^^^^^^^^^^^^^^^^^^^^
+>state : any
+>      : ^^^
+
+            path.push(cur);
+>path.push(cur) : void
+>               : ^^^^
+>path.push : (ast: TypeScript.AST) => void
+>          : ^^^^^^^^^^^^^^^^^^^^^^^^^^^^^
+>path : AstPath
+>     : ^^^^^^^
+>push : (ast: TypeScript.AST) => void
+>     : ^^^^^^^^^^^^^^^^^^^^^^^^^^^^^
+>cur : TypeScript.AST
+>    : ^^^^^^^^^^^^^^
+
+            callback(path, walker);
+>callback(path, walker) : void
+>                       : ^^^^
+>callback : (path: AstPath, walker: TypeScript.IAstWalker) => void
+>         : ^^^^^^^^^^^^^^^^^^^^^^^^^^^^^^^^^^^^^^^^^^^^^^^^^^^^^^
+>path : AstPath
+>     : ^^^^^^^
+>walker : TypeScript.IAstWalker
+>       : ^^^^^^^^^^^^^^^^^^^^^
+
+            return cur;
+>cur : TypeScript.AST
+>    : ^^^^^^^^^^^^^^
+        }
+        var post = function (cur: TypeScript.AST, parent: TypeScript.AST, walker: TypeScript.IAstWalker) {
+>post : (cur: TypeScript.AST, parent: TypeScript.AST, walker: TypeScript.IAstWalker) => TypeScript.AST
+>     : ^^^^^^^^^^^^^^^^^^^^^^^^^^^^^^^^^^^^^^^^^^^^^^^^^^^^^^^^^^^^^^^^^^^^^^^^^^^^^^^^^^^^^^^^^^^^^^
+>function (cur: TypeScript.AST, parent: TypeScript.AST, walker: TypeScript.IAstWalker) {            var path: TypeScript.AstPath = walker.state;            path.pop();            return cur;        } : (cur: TypeScript.AST, parent: TypeScript.AST, walker: TypeScript.IAstWalker) => TypeScript.AST
+>                                                                                                                                                                                                       : ^^^^^^^^^^^^^^^^^^^^^^^^^^^^^^^^^^^^^^^^^^^^^^^^^^^^^^^^^^^^^^^^^^^^^^^^^^^^^^^^^^^^^^^^^^^^^^
+>cur : TypeScript.AST
+>    : ^^^^^^^^^^^^^^
+>TypeScript : any
+>           : ^^^
+>parent : TypeScript.AST
+>       : ^^^^^^^^^^^^^^
+>TypeScript : any
+>           : ^^^
+>walker : TypeScript.IAstWalker
+>       : ^^^^^^^^^^^^^^^^^^^^^
+>TypeScript : any
+>           : ^^^
+
+            var path: TypeScript.AstPath = walker.state;
+>path : AstPath
+>     : ^^^^^^^
+>TypeScript : any
+>           : ^^^
+>walker.state : any
+>             : ^^^
+>walker : TypeScript.IAstWalker
+>       : ^^^^^^^^^^^^^^^^^^^^^
+>state : any
+>      : ^^^
+
+            path.pop();
+>path.pop() : TypeScript.AST
+>           : ^^^^^^^^^^^^^^
+>path.pop : () => TypeScript.AST
+>         : ^^^^^^^^^^^^^^^^^^^^
+>path : AstPath
+>     : ^^^^^^^
+>pop : () => TypeScript.AST
+>    : ^^^^^^^^^^^^^^^^^^^^
+
+            return cur;
+>cur : TypeScript.AST
+>    : ^^^^^^^^^^^^^^
+        }
+
+        var path = new AstPath();
+>path : AstPath
+>     : ^^^^^^^
+>new AstPath() : AstPath
+>              : ^^^^^^^
+>AstPath : typeof AstPath
+>        : ^^^^^^^^^^^^^^
+
+        TypeScript.getAstWalkerFactory().walk(ast, pre, post, null, path);
+>TypeScript.getAstWalkerFactory().walk(ast, pre, post, null, path) : any
+>                                                                  : ^^^
+>TypeScript.getAstWalkerFactory().walk : any
+>                                      : ^^^
+>TypeScript.getAstWalkerFactory() : any
+>                                 : ^^^
+>TypeScript.getAstWalkerFactory : any
+>                               : ^^^
+>TypeScript : typeof TypeScript
+>           : ^^^^^^^^^^^^^^^^^
+>getAstWalkerFactory : any
+>                    : ^^^
+>walk : any
+>     : ^^^
+>ast : TypeScript.AST
+>    : ^^^^^^^^^^^^^^
+>pre : (cur: TypeScript.AST, parent: TypeScript.AST, walker: TypeScript.IAstWalker) => TypeScript.AST
+>    : ^^^^^^^^^^^^^^^^^^^^^^^^^^^^^^^^^^^^^^^^^^^^^^^^^^^^^^^^^^^^^^^^^^^^^^^^^^^^^^^^^^^^^^^^^^^^^^
+>post : (cur: TypeScript.AST, parent: TypeScript.AST, walker: TypeScript.IAstWalker) => TypeScript.AST
+>     : ^^^^^^^^^^^^^^^^^^^^^^^^^^^^^^^^^^^^^^^^^^^^^^^^^^^^^^^^^^^^^^^^^^^^^^^^^^^^^^^^^^^^^^^^^^^^^^
+>path : AstPath
+>     : ^^^^^^^
+    }
+}
+