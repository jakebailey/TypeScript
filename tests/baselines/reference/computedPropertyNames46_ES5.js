--- conflicted
+++ resolved
@@ -1,15 +1,10 @@
-//// [computedPropertyNames46_ES5.ts]
+//// [computedPropertyNames46_ES5.ts]
 var o = {
     ["" || 0]: 0
-};
-
-//// [computedPropertyNames46_ES5.js]
-<<<<<<< HEAD
-var o = (_a = {}, _a["" || 0] =
-    0, _a);
-=======
-var o = (_a = {},
-    _a["" || 0] = 0,
-    _a);
->>>>>>> 7b22880b
-var _a;
+};
+
+//// [computedPropertyNames46_ES5.js]
+var o = (_a = {},
+    _a["" || 0] = 0,
+    _a);
+var _a;