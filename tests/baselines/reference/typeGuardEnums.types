--- conflicted
+++ resolved
@@ -1,63 +1,55 @@
-//// [tests/cases/conformance/expressions/typeGuards/typeGuardEnums.ts] ////
-
-=== typeGuardEnums.ts ===
-enum E {}
->E : E
->  : ^
-
-enum V {}
->V : V
->  : ^
-
-let x: number|string|E|V;
->x : string | number | E | V
->  : ^^^^^^^^^^^^^^^^^^^^^^^
-
-if (typeof x === "number") {
->typeof x === "number" : boolean
->                      : ^^^^^^^
->typeof x : "string" | "number" | "bigint" | "boolean" | "symbol" | "undefined" | "object" | "function"
->         : ^^^^^^^^^^^^^^^^^^^^^^^^^^^^^^^^^^^^^^^^^^^^^^^^^^^^^^^^^^^^^^^^^^^^^^^^^^^^^^^^^^^^^^^^^^^
->x : string | number | E | V
->  : ^^^^^^^^^^^^^^^^^^^^^^^
->"number" : "number"
->         : ^^^^^^^^
-
-    x; // number|E|V
->x : number | E | V
->  : ^^^^^^^^^^^^^^
-}
-else {
-    x; // string
-<<<<<<< HEAD
->x : string | number | E | V
-=======
->x : string
->  : ^^^^^^
->>>>>>> 12402f26
-}
-
-if (typeof x !== "number") {
->typeof x !== "number" : boolean
->                      : ^^^^^^^
->typeof x : "string" | "number" | "bigint" | "boolean" | "symbol" | "undefined" | "object" | "function"
->         : ^^^^^^^^^^^^^^^^^^^^^^^^^^^^^^^^^^^^^^^^^^^^^^^^^^^^^^^^^^^^^^^^^^^^^^^^^^^^^^^^^^^^^^^^^^^
->x : string | number | E | V
->  : ^^^^^^^^^^^^^^^^^^^^^^^
->"number" : "number"
->         : ^^^^^^^^
-
-    x; // string
-<<<<<<< HEAD
->x : string | number | E | V
-=======
->x : string
->  : ^^^^^^
->>>>>>> 12402f26
-}
-else {
-    x; // number|E|V
->x : number | E | V
->  : ^^^^^^^^^^^^^^
-}
-
+//// [tests/cases/conformance/expressions/typeGuards/typeGuardEnums.ts] ////
+
+=== typeGuardEnums.ts ===
+enum E {}
+>E : E
+>  : ^
+
+enum V {}
+>V : V
+>  : ^
+
+let x: number|string|E|V;
+>x : string | number | E | V
+>  : ^^^^^^^^^^^^^^^^^^^^^^^
+
+if (typeof x === "number") {
+>typeof x === "number" : boolean
+>                      : ^^^^^^^
+>typeof x : "string" | "number" | "bigint" | "boolean" | "symbol" | "undefined" | "object" | "function"
+>         : ^^^^^^^^^^^^^^^^^^^^^^^^^^^^^^^^^^^^^^^^^^^^^^^^^^^^^^^^^^^^^^^^^^^^^^^^^^^^^^^^^^^^^^^^^^^
+>x : string | number | E | V
+>  : ^^^^^^^^^^^^^^^^^^^^^^^
+>"number" : "number"
+>         : ^^^^^^^^
+
+    x; // number|E|V
+>x : number | E | V
+>  : ^^^^^^^^^^^^^^
+}
+else {
+    x; // string
+>x : string | number | E | V
+>  : ^^^^^^^^^^^^^^^^^^^^^^^
+}
+
+if (typeof x !== "number") {
+>typeof x !== "number" : boolean
+>                      : ^^^^^^^
+>typeof x : "string" | "number" | "bigint" | "boolean" | "symbol" | "undefined" | "object" | "function"
+>         : ^^^^^^^^^^^^^^^^^^^^^^^^^^^^^^^^^^^^^^^^^^^^^^^^^^^^^^^^^^^^^^^^^^^^^^^^^^^^^^^^^^^^^^^^^^^
+>x : string | number | E | V
+>  : ^^^^^^^^^^^^^^^^^^^^^^^
+>"number" : "number"
+>         : ^^^^^^^^
+
+    x; // string
+>x : string | number | E | V
+>  : ^^^^^^^^^^^^^^^^^^^^^^^
+}
+else {
+    x; // number|E|V
+>x : number | E | V
+>  : ^^^^^^^^^^^^^^
+}
+