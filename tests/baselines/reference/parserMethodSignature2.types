--- conflicted
+++ resolved
@@ -1,12 +1,8 @@
-//// [tests/cases/conformance/parser/ecmascript5/MethodSignatures/parserMethodSignature2.ts] ////
-
-=== parserMethodSignature2.ts ===
-interface I {
-  B?();
-<<<<<<< HEAD
->B : (() => any) | undefined
-=======
->B : () => any
->  : ^^^^^^^^^
->>>>>>> 12402f26
-}
+//// [tests/cases/conformance/parser/ecmascript5/MethodSignatures/parserMethodSignature2.ts] ////
+
+=== parserMethodSignature2.ts ===
+interface I {
+  B?();
+>B : (() => any) | undefined
+>  : ^^^^^^^^^^^^^^^^^^^^^^^
+}