--- conflicted
+++ resolved
@@ -1,42 +1,36 @@
-//// [tests/cases/compiler/pathMappingBasedModuleResolution6_classic.ts] ////
-
-=== c:/root/src/file1.ts ===
-import {x} from "./project/file3";
->x : number
->  : ^^^^^^
-
-declare function use(x: string);
->use : (x: string) => any
->    : ^^^^      ^^^^^^^^
->x : string
->  : ^^^^^^
-
-use(x.toExponential());
->use(x.toExponential()) : any
->use : (x: string) => any
->    : ^^^^^^^^^^^^^^^^^^
->x.toExponential() : string
-<<<<<<< HEAD
->x.toExponential : (fractionDigits?: number | undefined) => string
->x : number
->toExponential : (fractionDigits?: number | undefined) => string
-=======
->                  : ^^^^^^
->x.toExponential : (fractionDigits?: number) => string
->                : ^^^^^^^^^^^^^^^^^^^^^^^^^^^^^^^^^^^
->x : number
->  : ^^^^^^
->toExponential : (fractionDigits?: number) => string
->              : ^^^^^^^^^^^^^^^^^^^^^^^^^^^^^^^^^^^
->>>>>>> 12402f26
-
-=== c:/root/src/file2.d.ts ===
-export let x: number;
->x : number
->  : ^^^^^^
-
-=== c:/root/generated/src/project/file3.ts ===
-export {x} from "../file2";
->x : number
->  : ^^^^^^
-
+//// [tests/cases/compiler/pathMappingBasedModuleResolution6_classic.ts] ////
+
+=== c:/root/src/file1.ts ===
+import {x} from "./project/file3";
+>x : number
+>  : ^^^^^^
+
+declare function use(x: string);
+>use : (x: string) => any
+>    : ^^^^      ^^^^^^^^
+>x : string
+>  : ^^^^^^
+
+use(x.toExponential());
+>use(x.toExponential()) : any
+>use : (x: string) => any
+>    : ^^^^^^^^^^^^^^^^^^
+>x.toExponential() : string
+>                  : ^^^^^^
+>x.toExponential : (fractionDigits?: number | undefined) => string
+>                : ^^^^^^^^^^^^^^^^^^^^^^^^^^^^^^^^^^^^^^^^^^^^^^^
+>x : number
+>  : ^^^^^^
+>toExponential : (fractionDigits?: number | undefined) => string
+>              : ^^^^^^^^^^^^^^^^^^^^^^^^^^^^^^^^^^^^^^^^^^^^^^^
+
+=== c:/root/src/file2.d.ts ===
+export let x: number;
+>x : number
+>  : ^^^^^^
+
+=== c:/root/generated/src/project/file3.ts ===
+export {x} from "../file2";
+>x : number
+>  : ^^^^^^
+