--- conflicted
+++ resolved
@@ -1,21 +1,17 @@
-//// [tests/cases/compiler/commentOnArrayElement12.ts] ////
-
-=== commentOnArrayElement12.ts ===
-const array = [
-<<<<<<< HEAD
->array : undefined[]
-=======
->array : any[]
->      : ^^^^^
->>>>>>> 12402f26
->[    ,, /* comment */] : undefined[]
->                       : ^^^^^^^^^^^
-
-    ,, /* comment */
-> : undefined
-> : ^^^^^^^^^
-> : undefined
-> : ^^^^^^^^^
-
-];
-
+//// [tests/cases/compiler/commentOnArrayElement12.ts] ////
+
+=== commentOnArrayElement12.ts ===
+const array = [
+>array : undefined[]
+>      : ^^^^^^^^^^^
+>[    ,, /* comment */] : undefined[]
+>                       : ^^^^^^^^^^^
+
+    ,, /* comment */
+> : undefined
+> : ^^^^^^^^^
+> : undefined
+> : ^^^^^^^^^
+
+];
+