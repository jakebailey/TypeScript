--- conflicted
+++ resolved
@@ -1,135 +1,117 @@
-//// [tests/cases/conformance/types/union/contextualTypeWithUnionTypeCallSignatures.ts] ////
-
-=== contextualTypeWithUnionTypeCallSignatures.ts ===
-//When used as a contextual type, a union type U has those members that are present in any of 
-// its constituent types, with types that are unions of the respective members in the constituent types. 
-
-// Let S be the set of types in U that have call signatures.
-// If S is not empty and the sets of call signatures of the types in S are identical ignoring return types,
-// U has the same set of call signatures, but with return types that are unions of the return types of the respective call signatures from each type in S.
-
-interface IWithNoCallSignatures {
-    foo: string;
->foo : string
->    : ^^^^^^
-}
-interface IWithCallSignatures {
-    (a: number): string;
->a : number
->  : ^^^^^^
-}
-interface IWithCallSignatures2 {
-    (a: number): number;
->a : number
->  : ^^^^^^
-}
-interface IWithCallSignatures3 {
-    (b: string): number;
->b : string
->  : ^^^^^^
-}
-interface IWithCallSignatures4 {
-    (a: number): string;
->a : number
->  : ^^^^^^
-
-    (a: string, b: number): number;
->a : string
->  : ^^^^^^
->b : number
->  : ^^^^^^
-}
-
-// With no call signature | callSignatures
-var x: IWithNoCallSignatures | IWithCallSignatures = a => a.toString();
->x : IWithNoCallSignatures | IWithCallSignatures
->  : ^^^^^^^^^^^^^^^^^^^^^^^^^^^^^^^^^^^^^^^^^^^
->a => a.toString() : (a: number) => string
->                  : ^^^^^^^^^^^^^^^^^^^^^
->a : number
->  : ^^^^^^
->a.toString() : string
-<<<<<<< HEAD
->a.toString : (radix?: number | undefined) => string
->a : number
->toString : (radix?: number | undefined) => string
-=======
->             : ^^^^^^
->a.toString : (radix?: number) => string
->           : ^^^^^^^^^^^^^^^^^^^^^^^^^^
->a : number
->  : ^^^^^^
->toString : (radix?: number) => string
->         : ^^^^^^^^^^^^^^^^^^^^^^^^^^
->>>>>>> 12402f26
-
-// With call signatures with different return type
-var x2: IWithCallSignatures | IWithCallSignatures2 = a => a.toString(); // Like iWithCallSignatures
->x2 : IWithCallSignatures | IWithCallSignatures2
->   : ^^^^^^^^^^^^^^^^^^^^^^^^^^^^^^^^^^^^^^^^^^
->a => a.toString() : (a: number) => string
->                  : ^^^^^^^^^^^^^^^^^^^^^
->a : number
->  : ^^^^^^
->a.toString() : string
-<<<<<<< HEAD
->a.toString : (radix?: number | undefined) => string
->a : number
->toString : (radix?: number | undefined) => string
-=======
->             : ^^^^^^
->a.toString : (radix?: number) => string
->           : ^^^^^^^^^^^^^^^^^^^^^^^^^^
->a : number
->  : ^^^^^^
->toString : (radix?: number) => string
->         : ^^^^^^^^^^^^^^^^^^^^^^^^^^
->>>>>>> 12402f26
-
-var x2: IWithCallSignatures | IWithCallSignatures2 = a => a; // Like iWithCallSignatures2
->x2 : IWithCallSignatures | IWithCallSignatures2
->   : ^^^^^^^^^^^^^^^^^^^^^^^^^^^^^^^^^^^^^^^^^^
->a => a : (a: number) => number
->       : ^^^^^^^^^^^^^^^^^^^^^
->a : number
->  : ^^^^^^
->a : number
->  : ^^^^^^
-
-// With call signatures of mismatching parameter type
-var x3: IWithCallSignatures | IWithCallSignatures3 = a => /*here a should be any*/ a.toString();
->x3 : IWithCallSignatures | IWithCallSignatures3
->   : ^^^^^^^^^^^^^^^^^^^^^^^^^^^^^^^^^^^^^^^^^^
->a => /*here a should be any*/ a.toString() : (a: any) => any
->                                           : ^^^^^^^^^^^^^^^
->a : any
->a.toString() : any
->a.toString : any
->a : any
->  : ^^^
->toString : any
->         : ^^^
-
-// With call signature count mismatch
-var x4: IWithCallSignatures | IWithCallSignatures4 = a => /*here a should be any*/ a.toString();
->x4 : IWithCallSignatures | IWithCallSignatures4
->   : ^^^^^^^^^^^^^^^^^^^^^^^^^^^^^^^^^^^^^^^^^^
->a => /*here a should be any*/ a.toString() : (a: number) => string
->                                           : ^^^^^^^^^^^^^^^^^^^^^
->a : number
->  : ^^^^^^
->a.toString() : string
-<<<<<<< HEAD
->a.toString : (radix?: number | undefined) => string
->a : number
->toString : (radix?: number | undefined) => string
-=======
->             : ^^^^^^
->a.toString : (radix?: number) => string
->           : ^^^^^^^^^^^^^^^^^^^^^^^^^^
->a : number
->  : ^^^^^^
->toString : (radix?: number) => string
->         : ^^^^^^^^^^^^^^^^^^^^^^^^^^
->>>>>>> 12402f26
-
+//// [tests/cases/conformance/types/union/contextualTypeWithUnionTypeCallSignatures.ts] ////
+
+=== contextualTypeWithUnionTypeCallSignatures.ts ===
+//When used as a contextual type, a union type U has those members that are present in any of 
+// its constituent types, with types that are unions of the respective members in the constituent types. 
+
+// Let S be the set of types in U that have call signatures.
+// If S is not empty and the sets of call signatures of the types in S are identical ignoring return types,
+// U has the same set of call signatures, but with return types that are unions of the return types of the respective call signatures from each type in S.
+
+interface IWithNoCallSignatures {
+    foo: string;
+>foo : string
+>    : ^^^^^^
+}
+interface IWithCallSignatures {
+    (a: number): string;
+>a : number
+>  : ^^^^^^
+}
+interface IWithCallSignatures2 {
+    (a: number): number;
+>a : number
+>  : ^^^^^^
+}
+interface IWithCallSignatures3 {
+    (b: string): number;
+>b : string
+>  : ^^^^^^
+}
+interface IWithCallSignatures4 {
+    (a: number): string;
+>a : number
+>  : ^^^^^^
+
+    (a: string, b: number): number;
+>a : string
+>  : ^^^^^^
+>b : number
+>  : ^^^^^^
+}
+
+// With no call signature | callSignatures
+var x: IWithNoCallSignatures | IWithCallSignatures = a => a.toString();
+>x : IWithNoCallSignatures | IWithCallSignatures
+>  : ^^^^^^^^^^^^^^^^^^^^^^^^^^^^^^^^^^^^^^^^^^^
+>a => a.toString() : (a: number) => string
+>                  : ^^^^^^^^^^^^^^^^^^^^^
+>a : number
+>  : ^^^^^^
+>a.toString() : string
+>             : ^^^^^^
+>a.toString : (radix?: number | undefined) => string
+>           : ^^^^^^^^^^^^^^^^^^^^^^^^^^^^^^^^^^^^^^
+>a : number
+>  : ^^^^^^
+>toString : (radix?: number | undefined) => string
+>         : ^^^^^^^^^^^^^^^^^^^^^^^^^^^^^^^^^^^^^^
+
+// With call signatures with different return type
+var x2: IWithCallSignatures | IWithCallSignatures2 = a => a.toString(); // Like iWithCallSignatures
+>x2 : IWithCallSignatures | IWithCallSignatures2
+>   : ^^^^^^^^^^^^^^^^^^^^^^^^^^^^^^^^^^^^^^^^^^
+>a => a.toString() : (a: number) => string
+>                  : ^^^^^^^^^^^^^^^^^^^^^
+>a : number
+>  : ^^^^^^
+>a.toString() : string
+>             : ^^^^^^
+>a.toString : (radix?: number | undefined) => string
+>           : ^^^^^^^^^^^^^^^^^^^^^^^^^^^^^^^^^^^^^^
+>a : number
+>  : ^^^^^^
+>toString : (radix?: number | undefined) => string
+>         : ^^^^^^^^^^^^^^^^^^^^^^^^^^^^^^^^^^^^^^
+
+var x2: IWithCallSignatures | IWithCallSignatures2 = a => a; // Like iWithCallSignatures2
+>x2 : IWithCallSignatures | IWithCallSignatures2
+>   : ^^^^^^^^^^^^^^^^^^^^^^^^^^^^^^^^^^^^^^^^^^
+>a => a : (a: number) => number
+>       : ^^^^^^^^^^^^^^^^^^^^^
+>a : number
+>  : ^^^^^^
+>a : number
+>  : ^^^^^^
+
+// With call signatures of mismatching parameter type
+var x3: IWithCallSignatures | IWithCallSignatures3 = a => /*here a should be any*/ a.toString();
+>x3 : IWithCallSignatures | IWithCallSignatures3
+>   : ^^^^^^^^^^^^^^^^^^^^^^^^^^^^^^^^^^^^^^^^^^
+>a => /*here a should be any*/ a.toString() : (a: any) => any
+>                                           : ^^^^^^^^^^^^^^^
+>a : any
+>a.toString() : any
+>a.toString : any
+>a : any
+>  : ^^^
+>toString : any
+>         : ^^^
+
+// With call signature count mismatch
+var x4: IWithCallSignatures | IWithCallSignatures4 = a => /*here a should be any*/ a.toString();
+>x4 : IWithCallSignatures | IWithCallSignatures4
+>   : ^^^^^^^^^^^^^^^^^^^^^^^^^^^^^^^^^^^^^^^^^^
+>a => /*here a should be any*/ a.toString() : (a: number) => string
+>                                           : ^^^^^^^^^^^^^^^^^^^^^
+>a : number
+>  : ^^^^^^
+>a.toString() : string
+>             : ^^^^^^
+>a.toString : (radix?: number | undefined) => string
+>           : ^^^^^^^^^^^^^^^^^^^^^^^^^^^^^^^^^^^^^^
+>a : number
+>  : ^^^^^^
+>toString : (radix?: number | undefined) => string
+>         : ^^^^^^^^^^^^^^^^^^^^^^^^^^^^^^^^^^^^^^
+