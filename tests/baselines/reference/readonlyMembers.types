//// [tests/cases/compiler/readonlyMembers.ts] ////

=== readonlyMembers.ts ===
interface X {
    readonly a: number;
>a : number
>  : ^^^^^^

    readonly b?: number;
<<<<<<< HEAD
>b : number | undefined
=======
>b : number
>  : ^^^^^^
>>>>>>> 12402f26
}
var x: X = { a: 0 };
>x : X
>  : ^
>{ a: 0 } : { a: number; }
>         : ^^^^^^^^^^^^^^
>a : number
>  : ^^^^^^
>0 : 0
>  : ^

x.a = 1;  // Error
>x.a = 1 : 1
>        : ^
>x.a : any
>    : ^^^
>x : X
>  : ^
>a : any
>  : ^^^
>1 : 1
>  : ^

x.b = 1;  // Error
>x.b = 1 : 1
>        : ^
>x.b : any
>    : ^^^
>x : X
>  : ^
>b : any
>  : ^^^
>1 : 1
>  : ^

class C {
>C : C
>  : ^

    readonly a: number;
>a : number
>  : ^^^^^^

    readonly b = 1;
>b : 1
>  : ^
>1 : 1
>  : ^

    get c() { return 1 }
>c : number
>  : ^^^^^^
>1 : 1
>  : ^

    constructor() {
        this.a = 1;  // Ok
>this.a = 1 : 1
>           : ^
>this.a : number
>       : ^^^^^^
>this : this
>     : ^^^^
>a : number
>  : ^^^^^^
>1 : 1
>  : ^

        this.b = 1;  // Ok
>this.b = 1 : 1
>           : ^
>this.b : 1
>       : ^
>this : this
>     : ^^^^
>b : 1
>  : ^
>1 : 1
>  : ^

        this.c = 1;  // Error
>this.c = 1 : 1
>           : ^
>this.c : any
>       : ^^^
>this : this
>     : ^^^^
>c : any
>  : ^^^
>1 : 1
>  : ^

        const f = () => {
>f : () => void
>  : ^^^^^^^^^^
>() => {            this.a = 1;  // Error            this.b = 1;  // Error            this.c = 1;  // Error        } : () => void
>                                                                                                                    : ^^^^^^^^^^

            this.a = 1;  // Error
>this.a = 1 : 1
>           : ^
>this.a : any
>       : ^^^
>this : this
>     : ^^^^
>a : any
>  : ^^^
>1 : 1
>  : ^

            this.b = 1;  // Error
>this.b = 1 : 1
>           : ^
>this.b : any
>       : ^^^
>this : this
>     : ^^^^
>b : any
>  : ^^^
>1 : 1
>  : ^

            this.c = 1;  // Error
>this.c = 1 : 1
>           : ^
>this.c : any
>       : ^^^
>this : this
>     : ^^^^
>c : any
>  : ^^^
>1 : 1
>  : ^
        }
    }
    foo() {
>foo : () => void
>    : ^^^^^^^^^^

        this.a = 1;  // Error
>this.a = 1 : 1
>           : ^
>this.a : any
>       : ^^^
>this : this
>     : ^^^^
>a : any
>  : ^^^
>1 : 1
>  : ^

        this.b = 1;  // Error
>this.b = 1 : 1
>           : ^
>this.b : any
>       : ^^^
>this : this
>     : ^^^^
>b : any
>  : ^^^
>1 : 1
>  : ^

        this.c = 1;  // Error
>this.c = 1 : 1
>           : ^
>this.c : any
>       : ^^^
>this : this
>     : ^^^^
>c : any
>  : ^^^
>1 : 1
>  : ^
    }
}

var o = {
>o : { readonly a: number; b: number; }
>  : ^^^^^^^^^^^^^^^^^^^^^^^^^^^^^^^^^^
>{    get a() { return 1 },    get b() { return 1 },    set b(value) { }} : { readonly a: number; b: number; }
>                                                                         : ^^^^^^^^^^^^^^^^^^^^^^^^^^^^^^^^^^

    get a() { return 1 },
>a : number
>  : ^^^^^^
>1 : 1
>  : ^

    get b() { return 1 },
>b : number
>  : ^^^^^^
>1 : 1
>  : ^

    set b(value) { }
>b : number
>  : ^^^^^^
>value : number
>      : ^^^^^^

};
o.a = 1;  // Error
>o.a = 1 : 1
>        : ^
>o.a : any
>    : ^^^
>o : { readonly a: number; b: number; }
>  : ^^^^^^^^^^^^^^^^^^^^^^^^^^^^^^^^^^
>a : any
>  : ^^^
>1 : 1
>  : ^

o.b = 1;
>o.b = 1 : 1
>        : ^
>o.b : number
>    : ^^^^^^
>o : { readonly a: number; b: number; }
>  : ^^^^^^^^^^^^^^^^^^^^^^^^^^^^^^^^^^
>b : number
>  : ^^^^^^
>1 : 1
>  : ^

var p: { readonly a: number, b: number } = { a: 1, b: 1 };
>p : { readonly a: number; b: number; }
>  : ^^^^^^^^^^^^^^      ^^^^^      ^^^
>a : number
>  : ^^^^^^
>b : number
>  : ^^^^^^
>{ a: 1, b: 1 } : { a: number; b: number; }
>               : ^^^^^^^^^^^^^^^^^^^^^^^^^
>a : number
>  : ^^^^^^
>1 : 1
>  : ^
>b : number
>  : ^^^^^^
>1 : 1
>  : ^

p.a = 1;  // Error
>p.a = 1 : 1
>        : ^
>p.a : any
>    : ^^^
>p : { readonly a: number; b: number; }
>  : ^^^^^^^^^^^^^^^^^^^^^^^^^^^^^^^^^^
>a : any
>  : ^^^
>1 : 1
>  : ^

p.b = 1;
>p.b = 1 : 1
>        : ^
>p.b : number
>    : ^^^^^^
>p : { readonly a: number; b: number; }
>  : ^^^^^^^^^^^^^^^^^^^^^^^^^^^^^^^^^^
>b : number
>  : ^^^^^^
>1 : 1
>  : ^

var q: { a: number, b: number } = p;
>q : { a: number; b: number; }
>  : ^^^^^      ^^^^^      ^^^
>a : number
>  : ^^^^^^
>b : number
>  : ^^^^^^
>p : { readonly a: number; b: number; }
>  : ^^^^^^^^^^^^^^^^^^^^^^^^^^^^^^^^^^

q.a = 1;
>q.a = 1 : 1
>        : ^
>q.a : number
>    : ^^^^^^
>q : { a: number; b: number; }
>  : ^^^^^^^^^^^^^^^^^^^^^^^^^
>a : number
>  : ^^^^^^
>1 : 1
>  : ^

q.b = 1;
>q.b = 1 : 1
>        : ^
>q.b : number
>    : ^^^^^^
>q : { a: number; b: number; }
>  : ^^^^^^^^^^^^^^^^^^^^^^^^^
>b : number
>  : ^^^^^^
>1 : 1
>  : ^

enum E {
>E : E
>  : ^

    A, B, C
>A : E.A
>  : ^^^
>B : E.B
>  : ^^^
>C : E.C
>  : ^^^
}
E.A = 1;  // Error
>E.A = 1 : 1
>        : ^
>E.A : any
>    : ^^^
>E : typeof E
>  : ^^^^^^^^
>A : any
>  : ^^^
>1 : 1
>  : ^

namespace N {
>N : typeof N
>  : ^^^^^^^^

    export const a = 1;
>a : 1
>  : ^
>1 : 1
>  : ^

    export let b = 1;
>b : number
>  : ^^^^^^
>1 : 1
>  : ^

    export var c = 1;
>c : number
>  : ^^^^^^
>1 : 1
>  : ^
}
N.a = 1;  // Error
>N.a = 1 : 1
>        : ^
>N.a : any
>    : ^^^
>N : typeof N
>  : ^^^^^^^^
>a : any
>  : ^^^
>1 : 1
>  : ^

N.b = 1;
>N.b = 1 : 1
>        : ^
>N.b : number
>    : ^^^^^^
>N : typeof N
>  : ^^^^^^^^
>b : number
>  : ^^^^^^
>1 : 1
>  : ^

N.c = 1;
>N.c = 1 : 1
>        : ^
>N.c : number
>    : ^^^^^^
>N : typeof N
>  : ^^^^^^^^
>c : number
>  : ^^^^^^
>1 : 1
>  : ^

let xx: { readonly [x: string]: string };
>xx : { readonly [x: string]: string; }
>   : ^^^^^^^^^^^^^^^^^^^^^^^^^^^^^^^^^
>x : string
>  : ^^^^^^

let s = xx["foo"];
>s : string
>  : ^^^^^^
>xx["foo"] : string
>          : ^^^^^^
>xx : { readonly [x: string]: string; }
>   : ^^^^^^^^^^^^^^^^^^^^^^^^^^^^^^^^^
>"foo" : "foo"
>      : ^^^^^

xx["foo"] = "abc";  // Error
>xx["foo"] = "abc" : "abc"
>                  : ^^^^^
>xx["foo"] : string
>          : ^^^^^^
>xx : { readonly [x: string]: string; }
>   : ^^^^^^^^^^^^^^^^^^^^^^^^^^^^^^^^^
>"foo" : "foo"
>      : ^^^^^
>"abc" : "abc"
>      : ^^^^^

let yy: { readonly [x: number]: string, [x: string]: string };
>yy : { readonly [x: number]: string; [x: string]: string; }
>   : ^^^^^^^^^^^^^^^^^^^^^^^^^^^^^^^^^^^^^^^^^^^^^^^^^^^^^^
>x : number
>  : ^^^^^^
>x : string
>  : ^^^^^^

yy[1] = "abc";  // Error
>yy[1] = "abc" : "abc"
>              : ^^^^^
>yy[1] : string
>      : ^^^^^^
>yy : { readonly [x: number]: string; [x: string]: string; }
>   : ^^^^^^^^^^^^^^^^^^^^^^^^^^^^^^^^^^^^^^^^^^^^^^^^^^^^^^
>1 : 1
>  : ^
>"abc" : "abc"
>      : ^^^^^

yy["foo"] = "abc";
>yy["foo"] = "abc" : "abc"
>                  : ^^^^^
>yy["foo"] : string
>          : ^^^^^^
>yy : { readonly [x: number]: string; [x: string]: string; }
>   : ^^^^^^^^^^^^^^^^^^^^^^^^^^^^^^^^^^^^^^^^^^^^^^^^^^^^^^
>"foo" : "foo"
>      : ^^^^^
>"abc" : "abc"
>      : ^^^^^

<|MERGE_RESOLUTION|>--- conflicted
+++ resolved
@@ -1,459 +1,455 @@
-//// [tests/cases/compiler/readonlyMembers.ts] ////
-
-=== readonlyMembers.ts ===
-interface X {
-    readonly a: number;
->a : number
->  : ^^^^^^
-
-    readonly b?: number;
-<<<<<<< HEAD
->b : number | undefined
-=======
->b : number
->  : ^^^^^^
->>>>>>> 12402f26
-}
-var x: X = { a: 0 };
->x : X
->  : ^
->{ a: 0 } : { a: number; }
->         : ^^^^^^^^^^^^^^
->a : number
->  : ^^^^^^
->0 : 0
->  : ^
-
-x.a = 1;  // Error
->x.a = 1 : 1
->        : ^
->x.a : any
->    : ^^^
->x : X
->  : ^
->a : any
->  : ^^^
->1 : 1
->  : ^
-
-x.b = 1;  // Error
->x.b = 1 : 1
->        : ^
->x.b : any
->    : ^^^
->x : X
->  : ^
->b : any
->  : ^^^
->1 : 1
->  : ^
-
-class C {
->C : C
->  : ^
-
-    readonly a: number;
->a : number
->  : ^^^^^^
-
-    readonly b = 1;
->b : 1
->  : ^
->1 : 1
->  : ^
-
-    get c() { return 1 }
->c : number
->  : ^^^^^^
->1 : 1
->  : ^
-
-    constructor() {
-        this.a = 1;  // Ok
->this.a = 1 : 1
->           : ^
->this.a : number
->       : ^^^^^^
->this : this
->     : ^^^^
->a : number
->  : ^^^^^^
->1 : 1
->  : ^
-
-        this.b = 1;  // Ok
->this.b = 1 : 1
->           : ^
->this.b : 1
->       : ^
->this : this
->     : ^^^^
->b : 1
->  : ^
->1 : 1
->  : ^
-
-        this.c = 1;  // Error
->this.c = 1 : 1
->           : ^
->this.c : any
->       : ^^^
->this : this
->     : ^^^^
->c : any
->  : ^^^
->1 : 1
->  : ^
-
-        const f = () => {
->f : () => void
->  : ^^^^^^^^^^
->() => {            this.a = 1;  // Error            this.b = 1;  // Error            this.c = 1;  // Error        } : () => void
->                                                                                                                    : ^^^^^^^^^^
-
-            this.a = 1;  // Error
->this.a = 1 : 1
->           : ^
->this.a : any
->       : ^^^
->this : this
->     : ^^^^
->a : any
->  : ^^^
->1 : 1
->  : ^
-
-            this.b = 1;  // Error
->this.b = 1 : 1
->           : ^
->this.b : any
->       : ^^^
->this : this
->     : ^^^^
->b : any
->  : ^^^
->1 : 1
->  : ^
-
-            this.c = 1;  // Error
->this.c = 1 : 1
->           : ^
->this.c : any
->       : ^^^
->this : this
->     : ^^^^
->c : any
->  : ^^^
->1 : 1
->  : ^
-        }
-    }
-    foo() {
->foo : () => void
->    : ^^^^^^^^^^
-
-        this.a = 1;  // Error
->this.a = 1 : 1
->           : ^
->this.a : any
->       : ^^^
->this : this
->     : ^^^^
->a : any
->  : ^^^
->1 : 1
->  : ^
-
-        this.b = 1;  // Error
->this.b = 1 : 1
->           : ^
->this.b : any
->       : ^^^
->this : this
->     : ^^^^
->b : any
->  : ^^^
->1 : 1
->  : ^
-
-        this.c = 1;  // Error
->this.c = 1 : 1
->           : ^
->this.c : any
->       : ^^^
->this : this
->     : ^^^^
->c : any
->  : ^^^
->1 : 1
->  : ^
-    }
-}
-
-var o = {
->o : { readonly a: number; b: number; }
->  : ^^^^^^^^^^^^^^^^^^^^^^^^^^^^^^^^^^
->{    get a() { return 1 },    get b() { return 1 },    set b(value) { }} : { readonly a: number; b: number; }
->                                                                         : ^^^^^^^^^^^^^^^^^^^^^^^^^^^^^^^^^^
-
-    get a() { return 1 },
->a : number
->  : ^^^^^^
->1 : 1
->  : ^
-
-    get b() { return 1 },
->b : number
->  : ^^^^^^
->1 : 1
->  : ^
-
-    set b(value) { }
->b : number
->  : ^^^^^^
->value : number
->      : ^^^^^^
-
-};
-o.a = 1;  // Error
->o.a = 1 : 1
->        : ^
->o.a : any
->    : ^^^
->o : { readonly a: number; b: number; }
->  : ^^^^^^^^^^^^^^^^^^^^^^^^^^^^^^^^^^
->a : any
->  : ^^^
->1 : 1
->  : ^
-
-o.b = 1;
->o.b = 1 : 1
->        : ^
->o.b : number
->    : ^^^^^^
->o : { readonly a: number; b: number; }
->  : ^^^^^^^^^^^^^^^^^^^^^^^^^^^^^^^^^^
->b : number
->  : ^^^^^^
->1 : 1
->  : ^
-
-var p: { readonly a: number, b: number } = { a: 1, b: 1 };
->p : { readonly a: number; b: number; }
->  : ^^^^^^^^^^^^^^      ^^^^^      ^^^
->a : number
->  : ^^^^^^
->b : number
->  : ^^^^^^
->{ a: 1, b: 1 } : { a: number; b: number; }
->               : ^^^^^^^^^^^^^^^^^^^^^^^^^
->a : number
->  : ^^^^^^
->1 : 1
->  : ^
->b : number
->  : ^^^^^^
->1 : 1
->  : ^
-
-p.a = 1;  // Error
->p.a = 1 : 1
->        : ^
->p.a : any
->    : ^^^
->p : { readonly a: number; b: number; }
->  : ^^^^^^^^^^^^^^^^^^^^^^^^^^^^^^^^^^
->a : any
->  : ^^^
->1 : 1
->  : ^
-
-p.b = 1;
->p.b = 1 : 1
->        : ^
->p.b : number
->    : ^^^^^^
->p : { readonly a: number; b: number; }
->  : ^^^^^^^^^^^^^^^^^^^^^^^^^^^^^^^^^^
->b : number
->  : ^^^^^^
->1 : 1
->  : ^
-
-var q: { a: number, b: number } = p;
->q : { a: number; b: number; }
->  : ^^^^^      ^^^^^      ^^^
->a : number
->  : ^^^^^^
->b : number
->  : ^^^^^^
->p : { readonly a: number; b: number; }
->  : ^^^^^^^^^^^^^^^^^^^^^^^^^^^^^^^^^^
-
-q.a = 1;
->q.a = 1 : 1
->        : ^
->q.a : number
->    : ^^^^^^
->q : { a: number; b: number; }
->  : ^^^^^^^^^^^^^^^^^^^^^^^^^
->a : number
->  : ^^^^^^
->1 : 1
->  : ^
-
-q.b = 1;
->q.b = 1 : 1
->        : ^
->q.b : number
->    : ^^^^^^
->q : { a: number; b: number; }
->  : ^^^^^^^^^^^^^^^^^^^^^^^^^
->b : number
->  : ^^^^^^
->1 : 1
->  : ^
-
-enum E {
->E : E
->  : ^
-
-    A, B, C
->A : E.A
->  : ^^^
->B : E.B
->  : ^^^
->C : E.C
->  : ^^^
-}
-E.A = 1;  // Error
->E.A = 1 : 1
->        : ^
->E.A : any
->    : ^^^
->E : typeof E
->  : ^^^^^^^^
->A : any
->  : ^^^
->1 : 1
->  : ^
-
-namespace N {
->N : typeof N
->  : ^^^^^^^^
-
-    export const a = 1;
->a : 1
->  : ^
->1 : 1
->  : ^
-
-    export let b = 1;
->b : number
->  : ^^^^^^
->1 : 1
->  : ^
-
-    export var c = 1;
->c : number
->  : ^^^^^^
->1 : 1
->  : ^
-}
-N.a = 1;  // Error
->N.a = 1 : 1
->        : ^
->N.a : any
->    : ^^^
->N : typeof N
->  : ^^^^^^^^
->a : any
->  : ^^^
->1 : 1
->  : ^
-
-N.b = 1;
->N.b = 1 : 1
->        : ^
->N.b : number
->    : ^^^^^^
->N : typeof N
->  : ^^^^^^^^
->b : number
->  : ^^^^^^
->1 : 1
->  : ^
-
-N.c = 1;
->N.c = 1 : 1
->        : ^
->N.c : number
->    : ^^^^^^
->N : typeof N
->  : ^^^^^^^^
->c : number
->  : ^^^^^^
->1 : 1
->  : ^
-
-let xx: { readonly [x: string]: string };
->xx : { readonly [x: string]: string; }
->   : ^^^^^^^^^^^^^^^^^^^^^^^^^^^^^^^^^
->x : string
->  : ^^^^^^
-
-let s = xx["foo"];
->s : string
->  : ^^^^^^
->xx["foo"] : string
->          : ^^^^^^
->xx : { readonly [x: string]: string; }
->   : ^^^^^^^^^^^^^^^^^^^^^^^^^^^^^^^^^
->"foo" : "foo"
->      : ^^^^^
-
-xx["foo"] = "abc";  // Error
->xx["foo"] = "abc" : "abc"
->                  : ^^^^^
->xx["foo"] : string
->          : ^^^^^^
->xx : { readonly [x: string]: string; }
->   : ^^^^^^^^^^^^^^^^^^^^^^^^^^^^^^^^^
->"foo" : "foo"
->      : ^^^^^
->"abc" : "abc"
->      : ^^^^^
-
-let yy: { readonly [x: number]: string, [x: string]: string };
->yy : { readonly [x: number]: string; [x: string]: string; }
->   : ^^^^^^^^^^^^^^^^^^^^^^^^^^^^^^^^^^^^^^^^^^^^^^^^^^^^^^
->x : number
->  : ^^^^^^
->x : string
->  : ^^^^^^
-
-yy[1] = "abc";  // Error
->yy[1] = "abc" : "abc"
->              : ^^^^^
->yy[1] : string
->      : ^^^^^^
->yy : { readonly [x: number]: string; [x: string]: string; }
->   : ^^^^^^^^^^^^^^^^^^^^^^^^^^^^^^^^^^^^^^^^^^^^^^^^^^^^^^
->1 : 1
->  : ^
->"abc" : "abc"
->      : ^^^^^
-
-yy["foo"] = "abc";
->yy["foo"] = "abc" : "abc"
->                  : ^^^^^
->yy["foo"] : string
->          : ^^^^^^
->yy : { readonly [x: number]: string; [x: string]: string; }
->   : ^^^^^^^^^^^^^^^^^^^^^^^^^^^^^^^^^^^^^^^^^^^^^^^^^^^^^^
->"foo" : "foo"
->      : ^^^^^
->"abc" : "abc"
->      : ^^^^^
-
+//// [tests/cases/compiler/readonlyMembers.ts] ////
+
+=== readonlyMembers.ts ===
+interface X {
+    readonly a: number;
+>a : number
+>  : ^^^^^^
+
+    readonly b?: number;
+>b : number | undefined
+>  : ^^^^^^^^^^^^^^^^^^
+}
+var x: X = { a: 0 };
+>x : X
+>  : ^
+>{ a: 0 } : { a: number; }
+>         : ^^^^^^^^^^^^^^
+>a : number
+>  : ^^^^^^
+>0 : 0
+>  : ^
+
+x.a = 1;  // Error
+>x.a = 1 : 1
+>        : ^
+>x.a : any
+>    : ^^^
+>x : X
+>  : ^
+>a : any
+>  : ^^^
+>1 : 1
+>  : ^
+
+x.b = 1;  // Error
+>x.b = 1 : 1
+>        : ^
+>x.b : any
+>    : ^^^
+>x : X
+>  : ^
+>b : any
+>  : ^^^
+>1 : 1
+>  : ^
+
+class C {
+>C : C
+>  : ^
+
+    readonly a: number;
+>a : number
+>  : ^^^^^^
+
+    readonly b = 1;
+>b : 1
+>  : ^
+>1 : 1
+>  : ^
+
+    get c() { return 1 }
+>c : number
+>  : ^^^^^^
+>1 : 1
+>  : ^
+
+    constructor() {
+        this.a = 1;  // Ok
+>this.a = 1 : 1
+>           : ^
+>this.a : number
+>       : ^^^^^^
+>this : this
+>     : ^^^^
+>a : number
+>  : ^^^^^^
+>1 : 1
+>  : ^
+
+        this.b = 1;  // Ok
+>this.b = 1 : 1
+>           : ^
+>this.b : 1
+>       : ^
+>this : this
+>     : ^^^^
+>b : 1
+>  : ^
+>1 : 1
+>  : ^
+
+        this.c = 1;  // Error
+>this.c = 1 : 1
+>           : ^
+>this.c : any
+>       : ^^^
+>this : this
+>     : ^^^^
+>c : any
+>  : ^^^
+>1 : 1
+>  : ^
+
+        const f = () => {
+>f : () => void
+>  : ^^^^^^^^^^
+>() => {            this.a = 1;  // Error            this.b = 1;  // Error            this.c = 1;  // Error        } : () => void
+>                                                                                                                    : ^^^^^^^^^^
+
+            this.a = 1;  // Error
+>this.a = 1 : 1
+>           : ^
+>this.a : any
+>       : ^^^
+>this : this
+>     : ^^^^
+>a : any
+>  : ^^^
+>1 : 1
+>  : ^
+
+            this.b = 1;  // Error
+>this.b = 1 : 1
+>           : ^
+>this.b : any
+>       : ^^^
+>this : this
+>     : ^^^^
+>b : any
+>  : ^^^
+>1 : 1
+>  : ^
+
+            this.c = 1;  // Error
+>this.c = 1 : 1
+>           : ^
+>this.c : any
+>       : ^^^
+>this : this
+>     : ^^^^
+>c : any
+>  : ^^^
+>1 : 1
+>  : ^
+        }
+    }
+    foo() {
+>foo : () => void
+>    : ^^^^^^^^^^
+
+        this.a = 1;  // Error
+>this.a = 1 : 1
+>           : ^
+>this.a : any
+>       : ^^^
+>this : this
+>     : ^^^^
+>a : any
+>  : ^^^
+>1 : 1
+>  : ^
+
+        this.b = 1;  // Error
+>this.b = 1 : 1
+>           : ^
+>this.b : any
+>       : ^^^
+>this : this
+>     : ^^^^
+>b : any
+>  : ^^^
+>1 : 1
+>  : ^
+
+        this.c = 1;  // Error
+>this.c = 1 : 1
+>           : ^
+>this.c : any
+>       : ^^^
+>this : this
+>     : ^^^^
+>c : any
+>  : ^^^
+>1 : 1
+>  : ^
+    }
+}
+
+var o = {
+>o : { readonly a: number; b: number; }
+>  : ^^^^^^^^^^^^^^^^^^^^^^^^^^^^^^^^^^
+>{    get a() { return 1 },    get b() { return 1 },    set b(value) { }} : { readonly a: number; b: number; }
+>                                                                         : ^^^^^^^^^^^^^^^^^^^^^^^^^^^^^^^^^^
+
+    get a() { return 1 },
+>a : number
+>  : ^^^^^^
+>1 : 1
+>  : ^
+
+    get b() { return 1 },
+>b : number
+>  : ^^^^^^
+>1 : 1
+>  : ^
+
+    set b(value) { }
+>b : number
+>  : ^^^^^^
+>value : number
+>      : ^^^^^^
+
+};
+o.a = 1;  // Error
+>o.a = 1 : 1
+>        : ^
+>o.a : any
+>    : ^^^
+>o : { readonly a: number; b: number; }
+>  : ^^^^^^^^^^^^^^^^^^^^^^^^^^^^^^^^^^
+>a : any
+>  : ^^^
+>1 : 1
+>  : ^
+
+o.b = 1;
+>o.b = 1 : 1
+>        : ^
+>o.b : number
+>    : ^^^^^^
+>o : { readonly a: number; b: number; }
+>  : ^^^^^^^^^^^^^^^^^^^^^^^^^^^^^^^^^^
+>b : number
+>  : ^^^^^^
+>1 : 1
+>  : ^
+
+var p: { readonly a: number, b: number } = { a: 1, b: 1 };
+>p : { readonly a: number; b: number; }
+>  : ^^^^^^^^^^^^^^      ^^^^^      ^^^
+>a : number
+>  : ^^^^^^
+>b : number
+>  : ^^^^^^
+>{ a: 1, b: 1 } : { a: number; b: number; }
+>               : ^^^^^^^^^^^^^^^^^^^^^^^^^
+>a : number
+>  : ^^^^^^
+>1 : 1
+>  : ^
+>b : number
+>  : ^^^^^^
+>1 : 1
+>  : ^
+
+p.a = 1;  // Error
+>p.a = 1 : 1
+>        : ^
+>p.a : any
+>    : ^^^
+>p : { readonly a: number; b: number; }
+>  : ^^^^^^^^^^^^^^^^^^^^^^^^^^^^^^^^^^
+>a : any
+>  : ^^^
+>1 : 1
+>  : ^
+
+p.b = 1;
+>p.b = 1 : 1
+>        : ^
+>p.b : number
+>    : ^^^^^^
+>p : { readonly a: number; b: number; }
+>  : ^^^^^^^^^^^^^^^^^^^^^^^^^^^^^^^^^^
+>b : number
+>  : ^^^^^^
+>1 : 1
+>  : ^
+
+var q: { a: number, b: number } = p;
+>q : { a: number; b: number; }
+>  : ^^^^^      ^^^^^      ^^^
+>a : number
+>  : ^^^^^^
+>b : number
+>  : ^^^^^^
+>p : { readonly a: number; b: number; }
+>  : ^^^^^^^^^^^^^^^^^^^^^^^^^^^^^^^^^^
+
+q.a = 1;
+>q.a = 1 : 1
+>        : ^
+>q.a : number
+>    : ^^^^^^
+>q : { a: number; b: number; }
+>  : ^^^^^^^^^^^^^^^^^^^^^^^^^
+>a : number
+>  : ^^^^^^
+>1 : 1
+>  : ^
+
+q.b = 1;
+>q.b = 1 : 1
+>        : ^
+>q.b : number
+>    : ^^^^^^
+>q : { a: number; b: number; }
+>  : ^^^^^^^^^^^^^^^^^^^^^^^^^
+>b : number
+>  : ^^^^^^
+>1 : 1
+>  : ^
+
+enum E {
+>E : E
+>  : ^
+
+    A, B, C
+>A : E.A
+>  : ^^^
+>B : E.B
+>  : ^^^
+>C : E.C
+>  : ^^^
+}
+E.A = 1;  // Error
+>E.A = 1 : 1
+>        : ^
+>E.A : any
+>    : ^^^
+>E : typeof E
+>  : ^^^^^^^^
+>A : any
+>  : ^^^
+>1 : 1
+>  : ^
+
+namespace N {
+>N : typeof N
+>  : ^^^^^^^^
+
+    export const a = 1;
+>a : 1
+>  : ^
+>1 : 1
+>  : ^
+
+    export let b = 1;
+>b : number
+>  : ^^^^^^
+>1 : 1
+>  : ^
+
+    export var c = 1;
+>c : number
+>  : ^^^^^^
+>1 : 1
+>  : ^
+}
+N.a = 1;  // Error
+>N.a = 1 : 1
+>        : ^
+>N.a : any
+>    : ^^^
+>N : typeof N
+>  : ^^^^^^^^
+>a : any
+>  : ^^^
+>1 : 1
+>  : ^
+
+N.b = 1;
+>N.b = 1 : 1
+>        : ^
+>N.b : number
+>    : ^^^^^^
+>N : typeof N
+>  : ^^^^^^^^
+>b : number
+>  : ^^^^^^
+>1 : 1
+>  : ^
+
+N.c = 1;
+>N.c = 1 : 1
+>        : ^
+>N.c : number
+>    : ^^^^^^
+>N : typeof N
+>  : ^^^^^^^^
+>c : number
+>  : ^^^^^^
+>1 : 1
+>  : ^
+
+let xx: { readonly [x: string]: string };
+>xx : { readonly [x: string]: string; }
+>   : ^^^^^^^^^^^^^^^^^^^^^^^^^^^^^^^^^
+>x : string
+>  : ^^^^^^
+
+let s = xx["foo"];
+>s : string
+>  : ^^^^^^
+>xx["foo"] : string
+>          : ^^^^^^
+>xx : { readonly [x: string]: string; }
+>   : ^^^^^^^^^^^^^^^^^^^^^^^^^^^^^^^^^
+>"foo" : "foo"
+>      : ^^^^^
+
+xx["foo"] = "abc";  // Error
+>xx["foo"] = "abc" : "abc"
+>                  : ^^^^^
+>xx["foo"] : string
+>          : ^^^^^^
+>xx : { readonly [x: string]: string; }
+>   : ^^^^^^^^^^^^^^^^^^^^^^^^^^^^^^^^^
+>"foo" : "foo"
+>      : ^^^^^
+>"abc" : "abc"
+>      : ^^^^^
+
+let yy: { readonly [x: number]: string, [x: string]: string };
+>yy : { readonly [x: number]: string; [x: string]: string; }
+>   : ^^^^^^^^^^^^^^^^^^^^^^^^^^^^^^^^^^^^^^^^^^^^^^^^^^^^^^
+>x : number
+>  : ^^^^^^
+>x : string
+>  : ^^^^^^
+
+yy[1] = "abc";  // Error
+>yy[1] = "abc" : "abc"
+>              : ^^^^^
+>yy[1] : string
+>      : ^^^^^^
+>yy : { readonly [x: number]: string; [x: string]: string; }
+>   : ^^^^^^^^^^^^^^^^^^^^^^^^^^^^^^^^^^^^^^^^^^^^^^^^^^^^^^
+>1 : 1
+>  : ^
+>"abc" : "abc"
+>      : ^^^^^
+
+yy["foo"] = "abc";
+>yy["foo"] = "abc" : "abc"
+>                  : ^^^^^
+>yy["foo"] : string
+>          : ^^^^^^
+>yy : { readonly [x: number]: string; [x: string]: string; }
+>   : ^^^^^^^^^^^^^^^^^^^^^^^^^^^^^^^^^^^^^^^^^^^^^^^^^^^^^^
+>"foo" : "foo"
+>      : ^^^^^
+>"abc" : "abc"
+>      : ^^^^^
+