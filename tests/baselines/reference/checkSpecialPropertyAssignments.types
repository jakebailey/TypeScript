--- conflicted
+++ resolved
@@ -1,51 +1,47 @@
-//// [tests/cases/conformance/salsa/checkSpecialPropertyAssignments.ts] ////
-
-=== bug24252.js ===
-var A = {};
->A : typeof A
->  : ^^^^^^^^
->{} : {}
->   : ^^
-
-A.B = class {
->A.B = class {    m() {        /** @type {string[]} */        var x = [];        /** @type {number[]} */        var y;        y = x;    }} : typeof B
->                                                                                                                                          : ^^^^^^^^
->A.B : typeof B
->    : ^^^^^^^^
->A : typeof A
->  : ^^^^^^^^
->B : typeof B
->  : ^^^^^^^^
->class {    m() {        /** @type {string[]} */        var x = [];        /** @type {number[]} */        var y;        y = x;    }} : typeof B
->                                                                                                                                    : ^^^^^^^^
-
-    m() {
->m : () => void
->  : ^^^^^^^^^^
-
-        /** @type {string[]} */
-        var x = [];
->x : string[]
-<<<<<<< HEAD
->[] : never[]
-=======
->  : ^^^^^^^^
->[] : undefined[]
->   : ^^^^^^^^^^^
->>>>>>> 12402f26
-
-        /** @type {number[]} */
-        var y;
->y : number[]
->  : ^^^^^^^^
-
-        y = x;
->y = x : string[]
->      : ^^^^^^^^
->y : number[]
->  : ^^^^^^^^
->x : string[]
->  : ^^^^^^^^
-    }
-};
-
+//// [tests/cases/conformance/salsa/checkSpecialPropertyAssignments.ts] ////
+
+=== bug24252.js ===
+var A = {};
+>A : typeof A
+>  : ^^^^^^^^
+>{} : {}
+>   : ^^
+
+A.B = class {
+>A.B = class {    m() {        /** @type {string[]} */        var x = [];        /** @type {number[]} */        var y;        y = x;    }} : typeof B
+>                                                                                                                                          : ^^^^^^^^
+>A.B : typeof B
+>    : ^^^^^^^^
+>A : typeof A
+>  : ^^^^^^^^
+>B : typeof B
+>  : ^^^^^^^^
+>class {    m() {        /** @type {string[]} */        var x = [];        /** @type {number[]} */        var y;        y = x;    }} : typeof B
+>                                                                                                                                    : ^^^^^^^^
+
+    m() {
+>m : () => void
+>  : ^^^^^^^^^^
+
+        /** @type {string[]} */
+        var x = [];
+>x : string[]
+>  : ^^^^^^^^
+>[] : never[]
+>   : ^^^^^^^
+
+        /** @type {number[]} */
+        var y;
+>y : number[]
+>  : ^^^^^^^^
+
+        y = x;
+>y = x : string[]
+>      : ^^^^^^^^
+>y : number[]
+>  : ^^^^^^^^
+>x : string[]
+>  : ^^^^^^^^
+    }
+};
+