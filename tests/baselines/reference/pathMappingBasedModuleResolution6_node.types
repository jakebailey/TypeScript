--- conflicted
+++ resolved
@@ -1,42 +1,36 @@
-//// [tests/cases/compiler/pathMappingBasedModuleResolution6_node.ts] ////
-
-=== c:/root/src/file1.ts ===
-import {x} from "./project/file3";
->x : number
->  : ^^^^^^
-
-declare function use(x: string);
->use : (x: string) => any
->    : ^^^^      ^^^^^^^^
->x : string
->  : ^^^^^^
-
-use(x.toFixed());
->use(x.toFixed()) : any
->use : (x: string) => any
->    : ^^^^^^^^^^^^^^^^^^
->x.toFixed() : string
-<<<<<<< HEAD
->x.toFixed : (fractionDigits?: number | undefined) => string
->x : number
->toFixed : (fractionDigits?: number | undefined) => string
-=======
->            : ^^^^^^
->x.toFixed : (fractionDigits?: number) => string
->          : ^^^^^^^^^^^^^^^^^^^^^^^^^^^^^^^^^^^
->x : number
->  : ^^^^^^
->toFixed : (fractionDigits?: number) => string
->        : ^^^^^^^^^^^^^^^^^^^^^^^^^^^^^^^^^^^
->>>>>>> 12402f26
-
-=== c:/root/src/file2/index.d.ts ===
-export let x: number;
->x : number
->  : ^^^^^^
-
-=== c:/root/generated/src/project/file3.ts ===
-export {x} from "../file2";
->x : number
->  : ^^^^^^
-
+//// [tests/cases/compiler/pathMappingBasedModuleResolution6_node.ts] ////
+
+=== c:/root/src/file1.ts ===
+import {x} from "./project/file3";
+>x : number
+>  : ^^^^^^
+
+declare function use(x: string);
+>use : (x: string) => any
+>    : ^^^^      ^^^^^^^^
+>x : string
+>  : ^^^^^^
+
+use(x.toFixed());
+>use(x.toFixed()) : any
+>use : (x: string) => any
+>    : ^^^^^^^^^^^^^^^^^^
+>x.toFixed() : string
+>            : ^^^^^^
+>x.toFixed : (fractionDigits?: number | undefined) => string
+>          : ^^^^^^^^^^^^^^^^^^^^^^^^^^^^^^^^^^^^^^^^^^^^^^^
+>x : number
+>  : ^^^^^^
+>toFixed : (fractionDigits?: number | undefined) => string
+>        : ^^^^^^^^^^^^^^^^^^^^^^^^^^^^^^^^^^^^^^^^^^^^^^^
+
+=== c:/root/src/file2/index.d.ts ===
+export let x: number;
+>x : number
+>  : ^^^^^^
+
+=== c:/root/generated/src/project/file3.ts ===
+export {x} from "../file2";
+>x : number
+>  : ^^^^^^
+