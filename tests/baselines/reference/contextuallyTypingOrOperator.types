--- conflicted
+++ resolved
@@ -1,112 +1,105 @@
-//// [tests/cases/compiler/contextuallyTypingOrOperator.ts] ////
-
-=== contextuallyTypingOrOperator.ts ===
-var v: { a: (_: string) => number } = { a: s => s.length } || { a: s => 1 };
->v : { a: (_: string) => number; }
->  : ^^^^^                     ^^^
->a : (_: string) => number
->  : ^^^^      ^^^^^      
->_ : string
->  : ^^^^^^
->{ a: s => s.length } || { a: s => 1 } : { a: (s: string) => number; }
->                                      : ^^^^^^^^^^^^^^^^^^^^^^^^^^^^^
->{ a: s => s.length } : { a: (s: string) => number; }
->                     : ^^^^^^^^^^^^^^^^^^^^^^^^^^^^^
->a : (s: string) => number
->  : ^^^^^^^^^^^^^^^^^^^^^
->s => s.length : (s: string) => number
->              : ^^^^^^^^^^^^^^^^^^^^^
->s : string
->  : ^^^^^^
->s.length : number
->         : ^^^^^^
->s : string
->  : ^^^^^^
->length : number
->       : ^^^^^^
->{ a: s => 1 } : { a: (s: string) => number; }
->              : ^^^^^^^^^^^^^^^^^^^^^^^^^^^^^
->a : (s: string) => number
->  : ^^^^^^^^^^^^^^^^^^^^^
->s => 1 : (s: string) => number
->       : ^^^^^^^^^^^^^^^^^^^^^
->s : string
->  : ^^^^^^
->1 : 1
->  : ^
-
-var v2 = (s: string) => s.length || function (s) { s.length };
->v2 : (s: string) => number | ((s: any) => void)
->   : ^^^^      ^^^^^^^^^^^^^^^^^^^^^^^^^^^^^^^^
->(s: string) => s.length || function (s) { s.length } : (s: string) => number | ((s: any) => void)
->                                                     : ^^^^      ^^^^^^^^^^^^^^^^^^^^^^^^^^^^^^^^
->s : string
->  : ^^^^^^
->s.length || function (s) { s.length } : number | ((s: any) => void)
->                                      : ^^^^^^^^^^^^^^^^^^^^^^^^^^^
->s.length : number
->         : ^^^^^^
->s : string
->  : ^^^^^^
->length : number
->       : ^^^^^^
->function (s) { s.length } : (s: any) => void
->                          : ^^^^^^^^^^^^^^^^
->s : any
->s.length : any
->s : any
->  : ^^^
->length : any
->       : ^^^
-
-var v3 = (s: string) => s.length || function (s: number) { return 1 };
->v3 : (s: string) => number | ((s: number) => number)
->   : ^^^^      ^^^^^^^^^^^^^^^^^^^      ^^^^^^^^^^^^
->(s: string) => s.length || function (s: number) { return 1 } : (s: string) => number | ((s: number) => number)
->                                                             : ^^^^      ^^^^^^^^^^^^^^^^^^^      ^^^^^^^^^^^^
->s : string
->  : ^^^^^^
->s.length || function (s: number) { return 1 } : number | ((s: number) => number)
->                                              : ^^^^^^^^^^^^^^      ^^^^^^^^^^^^
->s.length : number
->         : ^^^^^^
->s : string
->  : ^^^^^^
->length : number
->       : ^^^^^^
->function (s: number) { return 1 } : (s: number) => number
->                                  : ^^^^      ^^^^^^^^^^^
->s : number
->  : ^^^^^^
->1 : 1
->  : ^
-
-var v4 = (s: number) => 1 || function (s: string) { return s.length };
-<<<<<<< HEAD
->v4 : (s: number) => number
->(s: number) => 1 || function (s: string) { return s.length } : (s: number) => number
->s : number
->1 || function (s: string) { return s.length } : 1
-=======
->v4 : (s: number) => 1 | ((s: string) => number)
->   : ^^^^      ^^^^^^^^^^^^^^      ^^^^^^^^^^^^
->(s: number) => 1 || function (s: string) { return s.length } : (s: number) => 1 | ((s: string) => number)
->                                                             : ^^^^      ^^^^^^^^^^^^^^      ^^^^^^^^^^^^
->s : number
->  : ^^^^^^
->1 || function (s: string) { return s.length } : 1 | ((s: string) => number)
->                                              : ^^^^^^^^^      ^^^^^^^^^^^^
->>>>>>> 12402f26
->1 : 1
->  : ^
->function (s: string) { return s.length } : (s: string) => number
->                                         : ^^^^      ^^^^^^^^^^^
->s : string
->  : ^^^^^^
->s.length : number
->         : ^^^^^^
->s : string
->  : ^^^^^^
->length : number
->       : ^^^^^^
-
+//// [tests/cases/compiler/contextuallyTypingOrOperator.ts] ////
+
+=== contextuallyTypingOrOperator.ts ===
+var v: { a: (_: string) => number } = { a: s => s.length } || { a: s => 1 };
+>v : { a: (_: string) => number; }
+>  : ^^^^^                     ^^^
+>a : (_: string) => number
+>  : ^^^^      ^^^^^      
+>_ : string
+>  : ^^^^^^
+>{ a: s => s.length } || { a: s => 1 } : { a: (s: string) => number; }
+>                                      : ^^^^^^^^^^^^^^^^^^^^^^^^^^^^^
+>{ a: s => s.length } : { a: (s: string) => number; }
+>                     : ^^^^^^^^^^^^^^^^^^^^^^^^^^^^^
+>a : (s: string) => number
+>  : ^^^^^^^^^^^^^^^^^^^^^
+>s => s.length : (s: string) => number
+>              : ^^^^^^^^^^^^^^^^^^^^^
+>s : string
+>  : ^^^^^^
+>s.length : number
+>         : ^^^^^^
+>s : string
+>  : ^^^^^^
+>length : number
+>       : ^^^^^^
+>{ a: s => 1 } : { a: (s: string) => number; }
+>              : ^^^^^^^^^^^^^^^^^^^^^^^^^^^^^
+>a : (s: string) => number
+>  : ^^^^^^^^^^^^^^^^^^^^^
+>s => 1 : (s: string) => number
+>       : ^^^^^^^^^^^^^^^^^^^^^
+>s : string
+>  : ^^^^^^
+>1 : 1
+>  : ^
+
+var v2 = (s: string) => s.length || function (s) { s.length };
+>v2 : (s: string) => number | ((s: any) => void)
+>   : ^^^^      ^^^^^^^^^^^^^^^^^^^^^^^^^^^^^^^^
+>(s: string) => s.length || function (s) { s.length } : (s: string) => number | ((s: any) => void)
+>                                                     : ^^^^      ^^^^^^^^^^^^^^^^^^^^^^^^^^^^^^^^
+>s : string
+>  : ^^^^^^
+>s.length || function (s) { s.length } : number | ((s: any) => void)
+>                                      : ^^^^^^^^^^^^^^^^^^^^^^^^^^^
+>s.length : number
+>         : ^^^^^^
+>s : string
+>  : ^^^^^^
+>length : number
+>       : ^^^^^^
+>function (s) { s.length } : (s: any) => void
+>                          : ^^^^^^^^^^^^^^^^
+>s : any
+>s.length : any
+>s : any
+>  : ^^^
+>length : any
+>       : ^^^
+
+var v3 = (s: string) => s.length || function (s: number) { return 1 };
+>v3 : (s: string) => number | ((s: number) => number)
+>   : ^^^^      ^^^^^^^^^^^^^^^^^^^      ^^^^^^^^^^^^
+>(s: string) => s.length || function (s: number) { return 1 } : (s: string) => number | ((s: number) => number)
+>                                                             : ^^^^      ^^^^^^^^^^^^^^^^^^^      ^^^^^^^^^^^^
+>s : string
+>  : ^^^^^^
+>s.length || function (s: number) { return 1 } : number | ((s: number) => number)
+>                                              : ^^^^^^^^^^^^^^      ^^^^^^^^^^^^
+>s.length : number
+>         : ^^^^^^
+>s : string
+>  : ^^^^^^
+>length : number
+>       : ^^^^^^
+>function (s: number) { return 1 } : (s: number) => number
+>                                  : ^^^^      ^^^^^^^^^^^
+>s : number
+>  : ^^^^^^
+>1 : 1
+>  : ^
+
+var v4 = (s: number) => 1 || function (s: string) { return s.length };
+>v4 : (s: number) => number
+>   : ^^^^      ^^^^^^^^^^^
+>(s: number) => 1 || function (s: string) { return s.length } : (s: number) => number
+>                                                             : ^^^^      ^^^^^^^^^^^
+>s : number
+>  : ^^^^^^
+>1 || function (s: string) { return s.length } : 1
+>                                              : ^
+>1 : 1
+>  : ^
+>function (s: string) { return s.length } : (s: string) => number
+>                                         : ^^^^      ^^^^^^^^^^^
+>s : string
+>  : ^^^^^^
+>s.length : number
+>         : ^^^^^^
+>s : string
+>  : ^^^^^^
+>length : number
+>       : ^^^^^^
+