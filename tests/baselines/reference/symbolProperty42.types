--- conflicted
+++ resolved
@@ -1,56 +1,48 @@
-//// [tests/cases/conformance/es6/Symbols/symbolProperty42.ts] ////
-
-=== symbolProperty42.ts ===
-class C {
->C : C
->  : ^
-
-    [Symbol.iterator](x: string): string;
-<<<<<<< HEAD
->[Symbol.iterator] : { (x: string): string; (x: any): undefined; }
-=======
->[Symbol.iterator] : { (x: string): string; (x: any): any; }
->                  : ^^^^^^      ^^^      ^^^^^^^^^^^^^^^^^^
->>>>>>> 12402f26
->Symbol.iterator : unique symbol
->                : ^^^^^^^^^^^^^
->Symbol : SymbolConstructor
->       : ^^^^^^^^^^^^^^^^^
->iterator : unique symbol
->         : ^^^^^^^^^^^^^
->x : string
->  : ^^^^^^
-
-    static [Symbol.iterator](x: number): number;
->[Symbol.iterator] : (x: number) => number
->                  : ^^^^      ^^^^^      
->Symbol.iterator : unique symbol
->                : ^^^^^^^^^^^^^
->Symbol : SymbolConstructor
->       : ^^^^^^^^^^^^^^^^^
->iterator : unique symbol
->         : ^^^^^^^^^^^^^
->x : number
->  : ^^^^^^
-
-    [Symbol.iterator](x: any) {
-<<<<<<< HEAD
->[Symbol.iterator] : { (x: string): string; (x: any): undefined; }
-=======
->[Symbol.iterator] : { (x: string): string; (x: any): any; }
->                  : ^^^^^^^^^^^^^^^^^^^^^^^^^^^   ^^^^^^^^^
->>>>>>> 12402f26
->Symbol.iterator : unique symbol
->                : ^^^^^^^^^^^^^
->Symbol : SymbolConstructor
->       : ^^^^^^^^^^^^^^^^^
->iterator : unique symbol
->         : ^^^^^^^^^^^^^
->x : any
->  : ^^^
-
-        return undefined;
->undefined : undefined
->          : ^^^^^^^^^
-    }
-}
+//// [tests/cases/conformance/es6/Symbols/symbolProperty42.ts] ////
+
+=== symbolProperty42.ts ===
+class C {
+>C : C
+>  : ^
+
+    [Symbol.iterator](x: string): string;
+>[Symbol.iterator] : { (x: string): string; (x: any): undefined; }
+>                  : ^^^^^^      ^^^      ^^^^^^^^^^^^^^^^^^^^^^^^
+>Symbol.iterator : unique symbol
+>                : ^^^^^^^^^^^^^
+>Symbol : SymbolConstructor
+>       : ^^^^^^^^^^^^^^^^^
+>iterator : unique symbol
+>         : ^^^^^^^^^^^^^
+>x : string
+>  : ^^^^^^
+
+    static [Symbol.iterator](x: number): number;
+>[Symbol.iterator] : (x: number) => number
+>                  : ^^^^      ^^^^^      
+>Symbol.iterator : unique symbol
+>                : ^^^^^^^^^^^^^
+>Symbol : SymbolConstructor
+>       : ^^^^^^^^^^^^^^^^^
+>iterator : unique symbol
+>         : ^^^^^^^^^^^^^
+>x : number
+>  : ^^^^^^
+
+    [Symbol.iterator](x: any) {
+>[Symbol.iterator] : { (x: string): string; (x: any): undefined; }
+>                  : ^^^^^^^^^^^^^^^^^^^^^^^^^^^   ^^^^^^^^^^^^^^^
+>Symbol.iterator : unique symbol
+>                : ^^^^^^^^^^^^^
+>Symbol : SymbolConstructor
+>       : ^^^^^^^^^^^^^^^^^
+>iterator : unique symbol
+>         : ^^^^^^^^^^^^^
+>x : any
+>  : ^^^
+
+        return undefined;
+>undefined : undefined
+>          : ^^^^^^^^^
+    }
+}