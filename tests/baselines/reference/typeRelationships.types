//// [tests/cases/conformance/types/thisType/typeRelationships.ts] ////

=== typeRelationships.ts ===
class C {
>C : C
>  : ^

    self = this;
>self : this
>     : ^^^^
>this : this
>     : ^^^^

    c = new C();
>c : C
>  : ^
>new C() : C
>        : ^
>C : typeof C
>  : ^^^^^^^^

    foo() {
>foo : () => this
>    : ^^^^^^^^^^

        return this;
>this : this
>     : ^^^^
    }
    f1() {
>f1 : () => void
>   : ^^^^^^^^^^

        this.c = this.self;
>this.c = this.self : this
>                   : ^^^^
>this.c : C
>       : ^
>this : this
>     : ^^^^
>c : C
>  : ^
>this.self : this
>          : ^^^^
>this : this
>     : ^^^^
>self : this
>     : ^^^^

        this.self = this.c;  // Error
>this.self = this.c : C
>                   : ^
>this.self : this
>          : ^^^^
>this : this
>     : ^^^^
>self : this
>     : ^^^^
>this.c : C
>       : ^
>this : this
>     : ^^^^
>c : C
>  : ^
    }
    f2() {
>f2 : () => void
>   : ^^^^^^^^^^

        var a: C[];
>a : C[]
>  : ^^^

        var a = [this, this.c];  // C[] since this is subtype of C
>a : C[]
>  : ^^^
>[this, this.c] : C[]
>               : ^^^
>this : this
>     : ^^^^
>this.c : C
>       : ^
>this : this
>     : ^^^^
>c : C
>  : ^

        var b: this[];
>b : this[]
>  : ^^^^^^

        var b = [this, this.self, null, undefined];
>b : this[]
<<<<<<< HEAD
>[this, this.self, null, undefined] : (this | null | undefined)[]
=======
>  : ^^^^^^
>[this, this.self, null, undefined] : this[]
>                                   : ^^^^^^
>>>>>>> 12402f26
>this : this
>     : ^^^^
>this.self : this
>          : ^^^^
>this : this
>     : ^^^^
>self : this
>     : ^^^^
>undefined : undefined
>          : ^^^^^^^^^
    }
    f3(b: boolean) {
>f3 : (b: boolean) => C
>   : ^^^^       ^^^^^^
>b : boolean
>  : ^^^^^^^

        return b ? this.c : this.self;  // Should be C
>b ? this.c : this.self : C
>                       : ^
>b : boolean
>  : ^^^^^^^
>this.c : C
>       : ^
>this : this
>     : ^^^^
>c : C
>  : ^
>this.self : this
>          : ^^^^
>this : this
>     : ^^^^
>self : this
>     : ^^^^
    }
}

class D extends C {
>D : D
>  : ^
>C : C
>  : ^

    self1 = this;
>self1 : this
>      : ^^^^
>this : this
>     : ^^^^

    self2 = this.self;
>self2 : this
>      : ^^^^
>this.self : this
>          : ^^^^
>this : this
>     : ^^^^
>self : this
>     : ^^^^

    self3 = this.foo();
>self3 : this
>      : ^^^^
>this.foo() : this
>           : ^^^^
>this.foo : () => this
>         : ^^^^^^^^^^
>this : this
>     : ^^^^
>foo : () => this
>    : ^^^^^^^^^^

    d = new D();
>d : D
>  : ^
>new D() : D
>        : ^
>D : typeof D
>  : ^^^^^^^^

    bar() {
>bar : () => void
>    : ^^^^^^^^^^

        this.self = this.self1;
>this.self = this.self1 : this
>                       : ^^^^
>this.self : this
>          : ^^^^
>this : this
>     : ^^^^
>self : this
>     : ^^^^
>this.self1 : this
>           : ^^^^
>this : this
>     : ^^^^
>self1 : this
>      : ^^^^

        this.self = this.self2;
>this.self = this.self2 : this
>                       : ^^^^
>this.self : this
>          : ^^^^
>this : this
>     : ^^^^
>self : this
>     : ^^^^
>this.self2 : this
>           : ^^^^
>this : this
>     : ^^^^
>self2 : this
>      : ^^^^

        this.self = this.self3;
>this.self = this.self3 : this
>                       : ^^^^
>this.self : this
>          : ^^^^
>this : this
>     : ^^^^
>self : this
>     : ^^^^
>this.self3 : this
>           : ^^^^
>this : this
>     : ^^^^
>self3 : this
>      : ^^^^

        this.self1 = this.self;
>this.self1 = this.self : this
>                       : ^^^^
>this.self1 : this
>           : ^^^^
>this : this
>     : ^^^^
>self1 : this
>      : ^^^^
>this.self : this
>          : ^^^^
>this : this
>     : ^^^^
>self : this
>     : ^^^^

        this.self2 = this.self;
>this.self2 = this.self : this
>                       : ^^^^
>this.self2 : this
>           : ^^^^
>this : this
>     : ^^^^
>self2 : this
>      : ^^^^
>this.self : this
>          : ^^^^
>this : this
>     : ^^^^
>self : this
>     : ^^^^

        this.self3 = this.self;
>this.self3 = this.self : this
>                       : ^^^^
>this.self3 : this
>           : ^^^^
>this : this
>     : ^^^^
>self3 : this
>      : ^^^^
>this.self : this
>          : ^^^^
>this : this
>     : ^^^^
>self : this
>     : ^^^^

        this.d = this.self;
>this.d = this.self : this
>                   : ^^^^
>this.d : D
>       : ^
>this : this
>     : ^^^^
>d : D
>  : ^
>this.self : this
>          : ^^^^
>this : this
>     : ^^^^
>self : this
>     : ^^^^

        this.d = this.c;  // Error
>this.d = this.c : C
>                : ^
>this.d : D
>       : ^
>this : this
>     : ^^^^
>d : D
>  : ^
>this.c : C
>       : ^
>this : this
>     : ^^^^
>c : C
>  : ^

        this.self = this.d;  // Error
>this.self = this.d : D
>                   : ^
>this.self : this
>          : ^^^^
>this : this
>     : ^^^^
>self : this
>     : ^^^^
>this.d : D
>       : ^
>this : this
>     : ^^^^
>d : D
>  : ^

        this.c = this.d;
>this.c = this.d : D
>                : ^
>this.c : C
>       : ^
>this : this
>     : ^^^^
>c : C
>  : ^
>this.d : D
>       : ^
>this : this
>     : ^^^^
>d : D
>  : ^
    }
}

<|MERGE_RESOLUTION|>--- conflicted
+++ resolved
@@ -1,345 +1,341 @@
-//// [tests/cases/conformance/types/thisType/typeRelationships.ts] ////
-
-=== typeRelationships.ts ===
-class C {
->C : C
->  : ^
-
-    self = this;
->self : this
->     : ^^^^
->this : this
->     : ^^^^
-
-    c = new C();
->c : C
->  : ^
->new C() : C
->        : ^
->C : typeof C
->  : ^^^^^^^^
-
-    foo() {
->foo : () => this
->    : ^^^^^^^^^^
-
-        return this;
->this : this
->     : ^^^^
-    }
-    f1() {
->f1 : () => void
->   : ^^^^^^^^^^
-
-        this.c = this.self;
->this.c = this.self : this
->                   : ^^^^
->this.c : C
->       : ^
->this : this
->     : ^^^^
->c : C
->  : ^
->this.self : this
->          : ^^^^
->this : this
->     : ^^^^
->self : this
->     : ^^^^
-
-        this.self = this.c;  // Error
->this.self = this.c : C
->                   : ^
->this.self : this
->          : ^^^^
->this : this
->     : ^^^^
->self : this
->     : ^^^^
->this.c : C
->       : ^
->this : this
->     : ^^^^
->c : C
->  : ^
-    }
-    f2() {
->f2 : () => void
->   : ^^^^^^^^^^
-
-        var a: C[];
->a : C[]
->  : ^^^
-
-        var a = [this, this.c];  // C[] since this is subtype of C
->a : C[]
->  : ^^^
->[this, this.c] : C[]
->               : ^^^
->this : this
->     : ^^^^
->this.c : C
->       : ^
->this : this
->     : ^^^^
->c : C
->  : ^
-
-        var b: this[];
->b : this[]
->  : ^^^^^^
-
-        var b = [this, this.self, null, undefined];
->b : this[]
-<<<<<<< HEAD
->[this, this.self, null, undefined] : (this | null | undefined)[]
-=======
->  : ^^^^^^
->[this, this.self, null, undefined] : this[]
->                                   : ^^^^^^
->>>>>>> 12402f26
->this : this
->     : ^^^^
->this.self : this
->          : ^^^^
->this : this
->     : ^^^^
->self : this
->     : ^^^^
->undefined : undefined
->          : ^^^^^^^^^
-    }
-    f3(b: boolean) {
->f3 : (b: boolean) => C
->   : ^^^^       ^^^^^^
->b : boolean
->  : ^^^^^^^
-
-        return b ? this.c : this.self;  // Should be C
->b ? this.c : this.self : C
->                       : ^
->b : boolean
->  : ^^^^^^^
->this.c : C
->       : ^
->this : this
->     : ^^^^
->c : C
->  : ^
->this.self : this
->          : ^^^^
->this : this
->     : ^^^^
->self : this
->     : ^^^^
-    }
-}
-
-class D extends C {
->D : D
->  : ^
->C : C
->  : ^
-
-    self1 = this;
->self1 : this
->      : ^^^^
->this : this
->     : ^^^^
-
-    self2 = this.self;
->self2 : this
->      : ^^^^
->this.self : this
->          : ^^^^
->this : this
->     : ^^^^
->self : this
->     : ^^^^
-
-    self3 = this.foo();
->self3 : this
->      : ^^^^
->this.foo() : this
->           : ^^^^
->this.foo : () => this
->         : ^^^^^^^^^^
->this : this
->     : ^^^^
->foo : () => this
->    : ^^^^^^^^^^
-
-    d = new D();
->d : D
->  : ^
->new D() : D
->        : ^
->D : typeof D
->  : ^^^^^^^^
-
-    bar() {
->bar : () => void
->    : ^^^^^^^^^^
-
-        this.self = this.self1;
->this.self = this.self1 : this
->                       : ^^^^
->this.self : this
->          : ^^^^
->this : this
->     : ^^^^
->self : this
->     : ^^^^
->this.self1 : this
->           : ^^^^
->this : this
->     : ^^^^
->self1 : this
->      : ^^^^
-
-        this.self = this.self2;
->this.self = this.self2 : this
->                       : ^^^^
->this.self : this
->          : ^^^^
->this : this
->     : ^^^^
->self : this
->     : ^^^^
->this.self2 : this
->           : ^^^^
->this : this
->     : ^^^^
->self2 : this
->      : ^^^^
-
-        this.self = this.self3;
->this.self = this.self3 : this
->                       : ^^^^
->this.self : this
->          : ^^^^
->this : this
->     : ^^^^
->self : this
->     : ^^^^
->this.self3 : this
->           : ^^^^
->this : this
->     : ^^^^
->self3 : this
->      : ^^^^
-
-        this.self1 = this.self;
->this.self1 = this.self : this
->                       : ^^^^
->this.self1 : this
->           : ^^^^
->this : this
->     : ^^^^
->self1 : this
->      : ^^^^
->this.self : this
->          : ^^^^
->this : this
->     : ^^^^
->self : this
->     : ^^^^
-
-        this.self2 = this.self;
->this.self2 = this.self : this
->                       : ^^^^
->this.self2 : this
->           : ^^^^
->this : this
->     : ^^^^
->self2 : this
->      : ^^^^
->this.self : this
->          : ^^^^
->this : this
->     : ^^^^
->self : this
->     : ^^^^
-
-        this.self3 = this.self;
->this.self3 = this.self : this
->                       : ^^^^
->this.self3 : this
->           : ^^^^
->this : this
->     : ^^^^
->self3 : this
->      : ^^^^
->this.self : this
->          : ^^^^
->this : this
->     : ^^^^
->self : this
->     : ^^^^
-
-        this.d = this.self;
->this.d = this.self : this
->                   : ^^^^
->this.d : D
->       : ^
->this : this
->     : ^^^^
->d : D
->  : ^
->this.self : this
->          : ^^^^
->this : this
->     : ^^^^
->self : this
->     : ^^^^
-
-        this.d = this.c;  // Error
->this.d = this.c : C
->                : ^
->this.d : D
->       : ^
->this : this
->     : ^^^^
->d : D
->  : ^
->this.c : C
->       : ^
->this : this
->     : ^^^^
->c : C
->  : ^
-
-        this.self = this.d;  // Error
->this.self = this.d : D
->                   : ^
->this.self : this
->          : ^^^^
->this : this
->     : ^^^^
->self : this
->     : ^^^^
->this.d : D
->       : ^
->this : this
->     : ^^^^
->d : D
->  : ^
-
-        this.c = this.d;
->this.c = this.d : D
->                : ^
->this.c : C
->       : ^
->this : this
->     : ^^^^
->c : C
->  : ^
->this.d : D
->       : ^
->this : this
->     : ^^^^
->d : D
->  : ^
-    }
-}
-
+//// [tests/cases/conformance/types/thisType/typeRelationships.ts] ////
+
+=== typeRelationships.ts ===
+class C {
+>C : C
+>  : ^
+
+    self = this;
+>self : this
+>     : ^^^^
+>this : this
+>     : ^^^^
+
+    c = new C();
+>c : C
+>  : ^
+>new C() : C
+>        : ^
+>C : typeof C
+>  : ^^^^^^^^
+
+    foo() {
+>foo : () => this
+>    : ^^^^^^^^^^
+
+        return this;
+>this : this
+>     : ^^^^
+    }
+    f1() {
+>f1 : () => void
+>   : ^^^^^^^^^^
+
+        this.c = this.self;
+>this.c = this.self : this
+>                   : ^^^^
+>this.c : C
+>       : ^
+>this : this
+>     : ^^^^
+>c : C
+>  : ^
+>this.self : this
+>          : ^^^^
+>this : this
+>     : ^^^^
+>self : this
+>     : ^^^^
+
+        this.self = this.c;  // Error
+>this.self = this.c : C
+>                   : ^
+>this.self : this
+>          : ^^^^
+>this : this
+>     : ^^^^
+>self : this
+>     : ^^^^
+>this.c : C
+>       : ^
+>this : this
+>     : ^^^^
+>c : C
+>  : ^
+    }
+    f2() {
+>f2 : () => void
+>   : ^^^^^^^^^^
+
+        var a: C[];
+>a : C[]
+>  : ^^^
+
+        var a = [this, this.c];  // C[] since this is subtype of C
+>a : C[]
+>  : ^^^
+>[this, this.c] : C[]
+>               : ^^^
+>this : this
+>     : ^^^^
+>this.c : C
+>       : ^
+>this : this
+>     : ^^^^
+>c : C
+>  : ^
+
+        var b: this[];
+>b : this[]
+>  : ^^^^^^
+
+        var b = [this, this.self, null, undefined];
+>b : this[]
+>  : ^^^^^^
+>[this, this.self, null, undefined] : (this | null | undefined)[]
+>                                   : ^^^^^^^^^^^^^^^^^^^^^^^^^^^
+>this : this
+>     : ^^^^
+>this.self : this
+>          : ^^^^
+>this : this
+>     : ^^^^
+>self : this
+>     : ^^^^
+>undefined : undefined
+>          : ^^^^^^^^^
+    }
+    f3(b: boolean) {
+>f3 : (b: boolean) => C
+>   : ^^^^       ^^^^^^
+>b : boolean
+>  : ^^^^^^^
+
+        return b ? this.c : this.self;  // Should be C
+>b ? this.c : this.self : C
+>                       : ^
+>b : boolean
+>  : ^^^^^^^
+>this.c : C
+>       : ^
+>this : this
+>     : ^^^^
+>c : C
+>  : ^
+>this.self : this
+>          : ^^^^
+>this : this
+>     : ^^^^
+>self : this
+>     : ^^^^
+    }
+}
+
+class D extends C {
+>D : D
+>  : ^
+>C : C
+>  : ^
+
+    self1 = this;
+>self1 : this
+>      : ^^^^
+>this : this
+>     : ^^^^
+
+    self2 = this.self;
+>self2 : this
+>      : ^^^^
+>this.self : this
+>          : ^^^^
+>this : this
+>     : ^^^^
+>self : this
+>     : ^^^^
+
+    self3 = this.foo();
+>self3 : this
+>      : ^^^^
+>this.foo() : this
+>           : ^^^^
+>this.foo : () => this
+>         : ^^^^^^^^^^
+>this : this
+>     : ^^^^
+>foo : () => this
+>    : ^^^^^^^^^^
+
+    d = new D();
+>d : D
+>  : ^
+>new D() : D
+>        : ^
+>D : typeof D
+>  : ^^^^^^^^
+
+    bar() {
+>bar : () => void
+>    : ^^^^^^^^^^
+
+        this.self = this.self1;
+>this.self = this.self1 : this
+>                       : ^^^^
+>this.self : this
+>          : ^^^^
+>this : this
+>     : ^^^^
+>self : this
+>     : ^^^^
+>this.self1 : this
+>           : ^^^^
+>this : this
+>     : ^^^^
+>self1 : this
+>      : ^^^^
+
+        this.self = this.self2;
+>this.self = this.self2 : this
+>                       : ^^^^
+>this.self : this
+>          : ^^^^
+>this : this
+>     : ^^^^
+>self : this
+>     : ^^^^
+>this.self2 : this
+>           : ^^^^
+>this : this
+>     : ^^^^
+>self2 : this
+>      : ^^^^
+
+        this.self = this.self3;
+>this.self = this.self3 : this
+>                       : ^^^^
+>this.self : this
+>          : ^^^^
+>this : this
+>     : ^^^^
+>self : this
+>     : ^^^^
+>this.self3 : this
+>           : ^^^^
+>this : this
+>     : ^^^^
+>self3 : this
+>      : ^^^^
+
+        this.self1 = this.self;
+>this.self1 = this.self : this
+>                       : ^^^^
+>this.self1 : this
+>           : ^^^^
+>this : this
+>     : ^^^^
+>self1 : this
+>      : ^^^^
+>this.self : this
+>          : ^^^^
+>this : this
+>     : ^^^^
+>self : this
+>     : ^^^^
+
+        this.self2 = this.self;
+>this.self2 = this.self : this
+>                       : ^^^^
+>this.self2 : this
+>           : ^^^^
+>this : this
+>     : ^^^^
+>self2 : this
+>      : ^^^^
+>this.self : this
+>          : ^^^^
+>this : this
+>     : ^^^^
+>self : this
+>     : ^^^^
+
+        this.self3 = this.self;
+>this.self3 = this.self : this
+>                       : ^^^^
+>this.self3 : this
+>           : ^^^^
+>this : this
+>     : ^^^^
+>self3 : this
+>      : ^^^^
+>this.self : this
+>          : ^^^^
+>this : this
+>     : ^^^^
+>self : this
+>     : ^^^^
+
+        this.d = this.self;
+>this.d = this.self : this
+>                   : ^^^^
+>this.d : D
+>       : ^
+>this : this
+>     : ^^^^
+>d : D
+>  : ^
+>this.self : this
+>          : ^^^^
+>this : this
+>     : ^^^^
+>self : this
+>     : ^^^^
+
+        this.d = this.c;  // Error
+>this.d = this.c : C
+>                : ^
+>this.d : D
+>       : ^
+>this : this
+>     : ^^^^
+>d : D
+>  : ^
+>this.c : C
+>       : ^
+>this : this
+>     : ^^^^
+>c : C
+>  : ^
+
+        this.self = this.d;  // Error
+>this.self = this.d : D
+>                   : ^
+>this.self : this
+>          : ^^^^
+>this : this
+>     : ^^^^
+>self : this
+>     : ^^^^
+>this.d : D
+>       : ^
+>this : this
+>     : ^^^^
+>d : D
+>  : ^
+
+        this.c = this.d;
+>this.c = this.d : D
+>                : ^
+>this.c : C
+>       : ^
+>this : this
+>     : ^^^^
+>c : C
+>  : ^
+>this.d : D
+>       : ^
+>this : this
+>     : ^^^^
+>d : D
+>  : ^
+    }
+}
+