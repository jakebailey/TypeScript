--- conflicted
+++ resolved
@@ -1,85 +1,64 @@
-//// [tests/cases/compiler/tsxUnionMemberChecksFilterDataProps.tsx] ////
-
+//// [tests/cases/compiler/tsxUnionMemberChecksFilterDataProps.tsx] ////
+
 === Performance Stats ===
 Assignability cache: 2,100 / 2,100 (nearest 100)
-Type Count: 6,700 / 6,700 (nearest 100)
-Instantiation count: 73,000 / 73,000 (nearest 500)
+Type Count: 7,600 / 7,600 (nearest 100)
+Instantiation count: 89,500 / 89,500 (nearest 500)
 Symbol count: 66,000 / 66,000 (nearest 500)
 
-=== tsxUnionMemberChecksFilterDataProps.tsx ===
-/// <reference path="react16.d.ts" />
-import React, { ReactElement } from "react";
->React : typeof React
->      : ^^^^^^^^^^^^
->ReactElement : any
->             : ^^^
-
-declare function NotHappy(props: ({ fixed?: boolean } | { value?: number })): ReactElement<any>;
-<<<<<<< HEAD
->NotHappy : (props: ({    fixed?: boolean;} | {    value?: number;})) => ReactElement<any>
->props : { fixed?: boolean | undefined; } | { value?: number | undefined; }
->fixed : boolean | undefined
->value : number | undefined
-
-declare function Happy(props: { fixed?: boolean, value?: number }): ReactElement<any>;
->Happy : (props: {    fixed?: boolean;    value?: number;}) => ReactElement<any>
->props : { fixed?: boolean | undefined; value?: number | undefined; }
->fixed : boolean | undefined
->value : number | undefined
-=======
->NotHappy : (props: ({ fixed?: boolean; } | { value?: number; })) => ReactElement<any>
->         : ^^^^^^^^                                            ^^^^^                 
->props : { fixed?: boolean; } | { value?: number; }
->      : ^^^^^^^^^^       ^^^^^^^^^^^^^^^^      ^^^
->fixed : boolean
->      : ^^^^^^^
->value : number
->      : ^^^^^^
-
-declare function Happy(props: { fixed?: boolean, value?: number }): ReactElement<any>;
->Happy : (props: { fixed?: boolean; value?: number; }) => ReactElement<any>
->      : ^^^^^^^^                                    ^^^^^                 
->props : { fixed?: boolean; value?: number; }
->      : ^^^^^^^^^^       ^^^^^^^^^^      ^^^
->fixed : boolean
->      : ^^^^^^^
->value : number
->      : ^^^^^^
->>>>>>> 12402f26
-
-const RootNotHappy = () => (<NotHappy data-testid="my-test-id" />);
->RootNotHappy : () => JSX.Element
->             : ^^^^^^^^^^^^^^^^^
->() => (<NotHappy data-testid="my-test-id" />) : () => JSX.Element
->                                              : ^^^^^^^^^^^^^^^^^
->(<NotHappy data-testid="my-test-id" />) : JSX.Element
->                                        : ^^^^^^^^^^^
-><NotHappy data-testid="my-test-id" /> : JSX.Element
-<<<<<<< HEAD
->NotHappy : (props: { fixed?: boolean | undefined; } | { value?: number | undefined; }) => React.ReactElement<any>
-=======
->                                      : ^^^^^^^^^^^
->NotHappy : (props: { fixed?: boolean; } | { value?: number; }) => React.ReactElement<any>
->         : ^^^^^^^^^^^^^^^^^^^^^^^^^^^^^^^^^^^^^^^^^^^^^^^^^^^^^^^^^^^^^^^^^^^^^^^^^^^^^^
->>>>>>> 12402f26
->data-testid : string
->            : ^^^^^^
-
-const RootHappy = () => (<Happy data-testid="my-test-id" />);
->RootHappy : () => JSX.Element
->          : ^^^^^^^^^^^^^^^^^
->() => (<Happy data-testid="my-test-id" />) : () => JSX.Element
->                                           : ^^^^^^^^^^^^^^^^^
->(<Happy data-testid="my-test-id" />) : JSX.Element
->                                     : ^^^^^^^^^^^
-><Happy data-testid="my-test-id" /> : JSX.Element
-<<<<<<< HEAD
->Happy : (props: { fixed?: boolean | undefined; value?: number | undefined; }) => React.ReactElement<any>
-=======
->                                   : ^^^^^^^^^^^
->Happy : (props: { fixed?: boolean; value?: number; }) => React.ReactElement<any>
->      : ^^^^^^^^^^^^^^^^^^^^^^^^^^^^^^^^^^^^^^^^^^^^^^^^^^^^^^^^^^^^^^^^^^^^^^^^
->>>>>>> 12402f26
->data-testid : string
->            : ^^^^^^
-
+=== tsxUnionMemberChecksFilterDataProps.tsx ===
+/// <reference path="react16.d.ts" />
+import React, { ReactElement } from "react";
+>React : typeof React
+>      : ^^^^^^^^^^^^
+>ReactElement : any
+>             : ^^^
+
+declare function NotHappy(props: ({ fixed?: boolean } | { value?: number })): ReactElement<any>;
+>NotHappy : (props: ({ fixed?: boolean; } | { value?: number; })) => ReactElement<any>
+>         : ^^^^^^^^                                            ^^^^^                 
+>props : { fixed?: boolean | undefined; } | { value?: number | undefined; }
+>      : ^^^^^^^^^^^^^^^^^^^^^^^^^^^^^^^^^^^^^^^^^^^^^^^^^^^^^^^^^^^^^^^^^^
+>fixed : boolean | undefined
+>      : ^^^^^^^^^^^^^^^^^^^
+>value : number | undefined
+>      : ^^^^^^^^^^^^^^^^^^
+
+declare function Happy(props: { fixed?: boolean, value?: number }): ReactElement<any>;
+>Happy : (props: { fixed?: boolean; value?: number; }) => ReactElement<any>
+>      : ^^^^^^^^                                    ^^^^^                 
+>props : { fixed?: boolean | undefined; value?: number | undefined; }
+>      : ^^^^^^^^^^^^^^^^^^^^^^^^^^^^^^^^^^^^^^^^^^^^^^^^^^^^^^^^^^^^
+>fixed : boolean | undefined
+>      : ^^^^^^^^^^^^^^^^^^^
+>value : number | undefined
+>      : ^^^^^^^^^^^^^^^^^^
+
+const RootNotHappy = () => (<NotHappy data-testid="my-test-id" />);
+>RootNotHappy : () => JSX.Element
+>             : ^^^^^^^^^^^^^^^^^
+>() => (<NotHappy data-testid="my-test-id" />) : () => JSX.Element
+>                                              : ^^^^^^^^^^^^^^^^^
+>(<NotHappy data-testid="my-test-id" />) : JSX.Element
+>                                        : ^^^^^^^^^^^
+><NotHappy data-testid="my-test-id" /> : JSX.Element
+>                                      : ^^^^^^^^^^^
+>NotHappy : (props: { fixed?: boolean | undefined; } | { value?: number | undefined; }) => React.ReactElement<any>
+>         : ^^^^^^^^^^^^^^^^^^^^^^^^^^^^^^^^^^^^^^^^^^^^^^^^^^^^^^^^^^^^^^^^^^^^^^^^^^^^^^^^^^^^^^^^^^^^^^^^^^^^^^
+>data-testid : string
+>            : ^^^^^^
+
+const RootHappy = () => (<Happy data-testid="my-test-id" />);
+>RootHappy : () => JSX.Element
+>          : ^^^^^^^^^^^^^^^^^
+>() => (<Happy data-testid="my-test-id" />) : () => JSX.Element
+>                                           : ^^^^^^^^^^^^^^^^^
+>(<Happy data-testid="my-test-id" />) : JSX.Element
+>                                     : ^^^^^^^^^^^
+><Happy data-testid="my-test-id" /> : JSX.Element
+>                                   : ^^^^^^^^^^^
+>Happy : (props: { fixed?: boolean | undefined; value?: number | undefined; }) => React.ReactElement<any>
+>      : ^^^^^^^^^^^^^^^^^^^^^^^^^^^^^^^^^^^^^^^^^^^^^^^^^^^^^^^^^^^^^^^^^^^^^^^^^^^^^^^^^^^^^^^^^^^^^^^^
+>data-testid : string
+>            : ^^^^^^
+