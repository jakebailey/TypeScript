--- conflicted
+++ resolved
@@ -1,317 +1,309 @@
-typeGuardsWithInstanceOfByConstructorSignature.ts(10,5): error TS2454: Variable 'obj1' is used before being assigned.
-typeGuardsWithInstanceOfByConstructorSignature.ts(12,10): error TS2339: Property 'bar' does not exist on type 'A'.
-typeGuardsWithInstanceOfByConstructorSignature.ts(18,10): error TS2339: Property 'bar' does not exist on type 'A'.
-typeGuardsWithInstanceOfByConstructorSignature.ts(31,5): error TS2454: Variable 'obj3' is used before being assigned.
-typeGuardsWithInstanceOfByConstructorSignature.ts(33,5): error TS2322: Type 'string' is not assignable to type 'number'.
-typeGuardsWithInstanceOfByConstructorSignature.ts(34,10): error TS2339: Property 'bar' does not exist on type 'B<number>'.
-typeGuardsWithInstanceOfByConstructorSignature.ts(41,10): error TS2339: Property 'bar' does not exist on type 'B<any>'.
-typeGuardsWithInstanceOfByConstructorSignature.ts(62,5): error TS2454: Variable 'obj5' is used before being assigned.
-typeGuardsWithInstanceOfByConstructorSignature.ts(66,10): error TS2339: Property 'bar2' does not exist on type 'C1'.
-typeGuardsWithInstanceOfByConstructorSignature.ts(72,10): error TS2339: Property 'bar1' does not exist on type 'C1 | C2'.
-  Property 'bar1' does not exist on type 'C2'.
-typeGuardsWithInstanceOfByConstructorSignature.ts(73,10): error TS2339: Property 'bar2' does not exist on type 'C1 | C2'.
-  Property 'bar2' does not exist on type 'C1'.
-typeGuardsWithInstanceOfByConstructorSignature.ts(83,5): error TS2454: Variable 'obj7' is used before being assigned.
-typeGuardsWithInstanceOfByConstructorSignature.ts(85,10): error TS2339: Property 'bar' does not exist on type 'D'.
-typeGuardsWithInstanceOfByConstructorSignature.ts(91,10): error TS2339: Property 'bar' does not exist on type 'D'.
-typeGuardsWithInstanceOfByConstructorSignature.ts(109,5): error TS2454: Variable 'obj9' is used before being assigned.
-typeGuardsWithInstanceOfByConstructorSignature.ts(112,10): error TS2339: Property 'bar2' does not exist on type 'E1'.
-typeGuardsWithInstanceOfByConstructorSignature.ts(118,11): error TS2339: Property 'bar1' does not exist on type 'E1 | E2'.
-  Property 'bar1' does not exist on type 'E2'.
-typeGuardsWithInstanceOfByConstructorSignature.ts(119,11): error TS2339: Property 'bar2' does not exist on type 'E1 | E2'.
-  Property 'bar2' does not exist on type 'E1'.
-typeGuardsWithInstanceOfByConstructorSignature.ts(133,5): error TS2454: Variable 'obj11' is used before being assigned.
-typeGuardsWithInstanceOfByConstructorSignature.ts(134,5): error TS2454: Variable 'obj11' is used before being assigned.
-typeGuardsWithInstanceOfByConstructorSignature.ts(134,11): error TS2339: Property 'foo' does not exist on type 'string | F'.
-  Property 'foo' does not exist on type 'string'.
-typeGuardsWithInstanceOfByConstructorSignature.ts(135,5): error TS2454: Variable 'obj11' is used before being assigned.
-typeGuardsWithInstanceOfByConstructorSignature.ts(135,11): error TS2339: Property 'bar' does not exist on type 'string | F'.
-  Property 'bar' does not exist on type 'string'.
-typeGuardsWithInstanceOfByConstructorSignature.ts(158,5): error TS2454: Variable 'obj13' is used before being assigned.
-typeGuardsWithInstanceOfByConstructorSignature.ts(160,11): error TS2339: Property 'foo2' does not exist on type 'G1'.
-typeGuardsWithInstanceOfByConstructorSignature.ts(166,11): error TS2339: Property 'foo2' does not exist on type 'G1'.
-typeGuardsWithInstanceOfByConstructorSignature.ts(180,5): error TS2454: Variable 'obj15' is used before being assigned.
-typeGuardsWithInstanceOfByConstructorSignature.ts(182,11): error TS2339: Property 'bar' does not exist on type 'H'.
-typeGuardsWithInstanceOfByConstructorSignature.ts(187,11): error TS2551: Property 'foo1' does not exist on type 'H'. Did you mean 'foo'?
-typeGuardsWithInstanceOfByConstructorSignature.ts(188,11): error TS2551: Property 'foo2' does not exist on type 'H'. Did you mean 'foo'?
-
-
-==== typeGuardsWithInstanceOfByConstructorSignature.ts (30 errors) ====
-    interface AConstructor {
-        new (): A;
-    }
-    interface A {
-        foo: string;
-    }
-    declare var A: AConstructor;
-    
-    var obj1: A | string;
-    if (obj1 instanceof A) { // narrowed to A.
-        ~~~~
-!!! error TS2454: Variable 'obj1' is used before being assigned.
-        obj1.foo;
-        obj1.bar;
-             ~~~
-!!! error TS2339: Property 'bar' does not exist on type 'A'.
-    }
-    
-    var obj2: any;
-    if (obj2 instanceof A) {
-        obj2.foo;
-        obj2.bar;
-             ~~~
-!!! error TS2339: Property 'bar' does not exist on type 'A'.
-    }
-    
-    // a construct signature with generics
-    interface BConstructor {
-        new <T>(): B<T>;
-    }
-    interface B<T> {
-        foo: T;
-    }
-    declare var B: BConstructor;
-    
-    var obj3: B<number> | string;
-    if (obj3 instanceof B) { // narrowed to B<number>.
-        ~~~~
-!!! error TS2454: Variable 'obj3' is used before being assigned.
-        obj3.foo = 1;
-        obj3.foo = "str";
-        ~~~~~~~~
-!!! error TS2322: Type 'string' is not assignable to type 'number'.
-        obj3.bar = "str";
-             ~~~
-!!! error TS2339: Property 'bar' does not exist on type 'B<number>'.
-    }
-    
-    var obj4: any;
-    if (obj4 instanceof B) {
-        obj4.foo = "str";
-        obj4.foo = 1;
-        obj4.bar = "str";
-             ~~~
-!!! error TS2339: Property 'bar' does not exist on type 'B<any>'.
-    }
-    
-    // has multiple construct signature
-    interface CConstructor {
-        new (value: string): C1;
-        new (value: number): C2;
-    }
-    interface C1 {
-        foo: string;
-        c: string;
-        bar1: number;
-    }
-    interface C2 {
-        foo: string;
-        c: string;
-        bar2: number;
-    }
-    declare var C: CConstructor;
-    
-    var obj5: C1 | A;
-<<<<<<< HEAD
-    if (obj5 instanceof C) { // narrowed to C1|C2.
-        ~~~~
-!!! error TS2454: Variable 'obj5' is used before being assigned.
-=======
-    if (obj5 instanceof C) { // narrowed to C1.
->>>>>>> 12402f26
-        obj5.foo;
-        obj5.c;
-        obj5.bar1;
-        obj5.bar2;
-             ~~~~
-!!! error TS2339: Property 'bar2' does not exist on type 'C1'.
-    }
-    
-    var obj6: any;
-    if (obj6 instanceof C) {
-        obj6.foo;
-        obj6.bar1;
-             ~~~~
-!!! error TS2339: Property 'bar1' does not exist on type 'C1 | C2'.
-!!! error TS2339:   Property 'bar1' does not exist on type 'C2'.
-        obj6.bar2;
-             ~~~~
-!!! error TS2339: Property 'bar2' does not exist on type 'C1 | C2'.
-!!! error TS2339:   Property 'bar2' does not exist on type 'C1'.
-    }
-    
-    // with object type literal
-    interface D {
-        foo: string;
-    }
-    declare var D: { new (): D; };
-    
-    var obj7: D | string;
-    if (obj7 instanceof D) { // narrowed to D.
-        ~~~~
-!!! error TS2454: Variable 'obj7' is used before being assigned.
-        obj7.foo;
-        obj7.bar;
-             ~~~
-!!! error TS2339: Property 'bar' does not exist on type 'D'.
-    }
-    
-    var obj8: any;
-    if (obj8 instanceof D) {
-        obj8.foo;
-        obj8.bar;
-             ~~~
-!!! error TS2339: Property 'bar' does not exist on type 'D'.
-    }
-    
-    // a construct signature that returns a union type
-    interface EConstructor {
-        new (): E1 | E2;
-    }
-    interface E1 {
-        foo: string;
-        bar1: number;
-    }
-    interface E2 {
-        foo: string;
-        bar2: number;
-    }
-    declare var E: EConstructor;
-    
-    var obj9: E1 | A;
-<<<<<<< HEAD
-    if (obj9 instanceof E) { // narrowed to E1 | E2
-        ~~~~
-!!! error TS2454: Variable 'obj9' is used before being assigned.
-=======
-    if (obj9 instanceof E) { // narrowed to E1
->>>>>>> 12402f26
-        obj9.foo;
-        obj9.bar1;
-        obj9.bar2;
-             ~~~~
-!!! error TS2339: Property 'bar2' does not exist on type 'E1'.
-    }
-    
-    var obj10: any;
-    if (obj10 instanceof E) {
-        obj10.foo;
-        obj10.bar1;
-              ~~~~
-!!! error TS2339: Property 'bar1' does not exist on type 'E1 | E2'.
-!!! error TS2339:   Property 'bar1' does not exist on type 'E2'.
-        obj10.bar2;
-              ~~~~
-!!! error TS2339: Property 'bar2' does not exist on type 'E1 | E2'.
-!!! error TS2339:   Property 'bar2' does not exist on type 'E1'.
-    }
-    
-    // a construct signature that returns any
-    interface FConstructor {
-        new (): any;
-    }
-    interface F {
-        foo: string;
-        bar: number;
-    }
-    declare var F: FConstructor;
-    
-    var obj11: F | string;
-    if (obj11 instanceof F) { // can't type narrowing, construct signature returns any.
-        ~~~~~
-!!! error TS2454: Variable 'obj11' is used before being assigned.
-        obj11.foo;
-        ~~~~~
-!!! error TS2454: Variable 'obj11' is used before being assigned.
-              ~~~
-!!! error TS2339: Property 'foo' does not exist on type 'string | F'.
-!!! error TS2339:   Property 'foo' does not exist on type 'string'.
-        obj11.bar;
-        ~~~~~
-!!! error TS2454: Variable 'obj11' is used before being assigned.
-              ~~~
-!!! error TS2339: Property 'bar' does not exist on type 'string | F'.
-!!! error TS2339:   Property 'bar' does not exist on type 'string'.
-    }
-    
-    var obj12: any;
-    if (obj12 instanceof F) {
-        obj12.foo;
-        obj12.bar;
-    }
-    
-    // a type with a prototype, it overrides the construct signature
-    interface GConstructor {
-        prototype: G1; // high priority
-        new (): G2;    // low priority
-    }
-    interface G1 {
-        foo1: number;
-    }
-    interface G2 {
-        foo2: boolean;
-    }
-    declare var G: GConstructor;
-    
-    var obj13: G1 | G2;
-    if (obj13 instanceof G) { // narrowed to G1. G1 is return type of prototype property.
-        ~~~~~
-!!! error TS2454: Variable 'obj13' is used before being assigned.
-        obj13.foo1;
-        obj13.foo2;
-              ~~~~
-!!! error TS2339: Property 'foo2' does not exist on type 'G1'.
-    }
-    
-    var obj14: any;
-    if (obj14 instanceof G) {
-        obj14.foo1;
-        obj14.foo2;
-              ~~~~
-!!! error TS2339: Property 'foo2' does not exist on type 'G1'.
-    }
-    
-    // a type with a prototype that has any type
-    interface HConstructor {
-        prototype: any; // high priority, but any type is ignored. interface has implicit `prototype: any`.
-        new (): H;      // low priority
-    }
-    interface H {
-        foo: number;
-    }
-    declare var H: HConstructor;
-    
-    var obj15: H | string;
-    if (obj15 instanceof H) { // narrowed to H.
-        ~~~~~
-!!! error TS2454: Variable 'obj15' is used before being assigned.
-        obj15.foo;
-        obj15.bar;
-              ~~~
-!!! error TS2339: Property 'bar' does not exist on type 'H'.
-    }
-    
-    var obj16: any;
-    if (obj16 instanceof H) {
-        obj16.foo1;
-              ~~~~
-!!! error TS2551: Property 'foo1' does not exist on type 'H'. Did you mean 'foo'?
-!!! related TS2728 typeGuardsWithInstanceOfByConstructorSignature.ts:175:5: 'foo' is declared here.
-        obj16.foo2;
-              ~~~~
-!!! error TS2551: Property 'foo2' does not exist on type 'H'. Did you mean 'foo'?
-!!! related TS2728 typeGuardsWithInstanceOfByConstructorSignature.ts:175:5: 'foo' is declared here.
-    }
-    
-    var obj17: any;
-    if (obj17 instanceof Object) { // can't narrow type from 'any' to 'Object'
-        obj17.foo1;
-        obj17.foo2;
-    }
-    
-    var obj18: any;
-    if (obj18 instanceof Function) { // can't narrow type from 'any' to 'Function'
-        obj18.foo1;
-        obj18.foo2;
-    }
+typeGuardsWithInstanceOfByConstructorSignature.ts(10,5): error TS2454: Variable 'obj1' is used before being assigned.
+typeGuardsWithInstanceOfByConstructorSignature.ts(12,10): error TS2339: Property 'bar' does not exist on type 'A'.
+typeGuardsWithInstanceOfByConstructorSignature.ts(18,10): error TS2339: Property 'bar' does not exist on type 'A'.
+typeGuardsWithInstanceOfByConstructorSignature.ts(31,5): error TS2454: Variable 'obj3' is used before being assigned.
+typeGuardsWithInstanceOfByConstructorSignature.ts(33,5): error TS2322: Type 'string' is not assignable to type 'number'.
+typeGuardsWithInstanceOfByConstructorSignature.ts(34,10): error TS2339: Property 'bar' does not exist on type 'B<number>'.
+typeGuardsWithInstanceOfByConstructorSignature.ts(41,10): error TS2339: Property 'bar' does not exist on type 'B<any>'.
+typeGuardsWithInstanceOfByConstructorSignature.ts(62,5): error TS2454: Variable 'obj5' is used before being assigned.
+typeGuardsWithInstanceOfByConstructorSignature.ts(66,10): error TS2339: Property 'bar2' does not exist on type 'C1'.
+typeGuardsWithInstanceOfByConstructorSignature.ts(72,10): error TS2339: Property 'bar1' does not exist on type 'C1 | C2'.
+  Property 'bar1' does not exist on type 'C2'.
+typeGuardsWithInstanceOfByConstructorSignature.ts(73,10): error TS2339: Property 'bar2' does not exist on type 'C1 | C2'.
+  Property 'bar2' does not exist on type 'C1'.
+typeGuardsWithInstanceOfByConstructorSignature.ts(83,5): error TS2454: Variable 'obj7' is used before being assigned.
+typeGuardsWithInstanceOfByConstructorSignature.ts(85,10): error TS2339: Property 'bar' does not exist on type 'D'.
+typeGuardsWithInstanceOfByConstructorSignature.ts(91,10): error TS2339: Property 'bar' does not exist on type 'D'.
+typeGuardsWithInstanceOfByConstructorSignature.ts(109,5): error TS2454: Variable 'obj9' is used before being assigned.
+typeGuardsWithInstanceOfByConstructorSignature.ts(112,10): error TS2339: Property 'bar2' does not exist on type 'E1'.
+typeGuardsWithInstanceOfByConstructorSignature.ts(118,11): error TS2339: Property 'bar1' does not exist on type 'E1 | E2'.
+  Property 'bar1' does not exist on type 'E2'.
+typeGuardsWithInstanceOfByConstructorSignature.ts(119,11): error TS2339: Property 'bar2' does not exist on type 'E1 | E2'.
+  Property 'bar2' does not exist on type 'E1'.
+typeGuardsWithInstanceOfByConstructorSignature.ts(133,5): error TS2454: Variable 'obj11' is used before being assigned.
+typeGuardsWithInstanceOfByConstructorSignature.ts(134,5): error TS2454: Variable 'obj11' is used before being assigned.
+typeGuardsWithInstanceOfByConstructorSignature.ts(134,11): error TS2339: Property 'foo' does not exist on type 'string | F'.
+  Property 'foo' does not exist on type 'string'.
+typeGuardsWithInstanceOfByConstructorSignature.ts(135,5): error TS2454: Variable 'obj11' is used before being assigned.
+typeGuardsWithInstanceOfByConstructorSignature.ts(135,11): error TS2339: Property 'bar' does not exist on type 'string | F'.
+  Property 'bar' does not exist on type 'string'.
+typeGuardsWithInstanceOfByConstructorSignature.ts(158,5): error TS2454: Variable 'obj13' is used before being assigned.
+typeGuardsWithInstanceOfByConstructorSignature.ts(160,11): error TS2339: Property 'foo2' does not exist on type 'G1'.
+typeGuardsWithInstanceOfByConstructorSignature.ts(166,11): error TS2339: Property 'foo2' does not exist on type 'G1'.
+typeGuardsWithInstanceOfByConstructorSignature.ts(180,5): error TS2454: Variable 'obj15' is used before being assigned.
+typeGuardsWithInstanceOfByConstructorSignature.ts(182,11): error TS2339: Property 'bar' does not exist on type 'H'.
+typeGuardsWithInstanceOfByConstructorSignature.ts(187,11): error TS2551: Property 'foo1' does not exist on type 'H'. Did you mean 'foo'?
+typeGuardsWithInstanceOfByConstructorSignature.ts(188,11): error TS2551: Property 'foo2' does not exist on type 'H'. Did you mean 'foo'?
+
+
+==== typeGuardsWithInstanceOfByConstructorSignature.ts (30 errors) ====
+    interface AConstructor {
+        new (): A;
+    }
+    interface A {
+        foo: string;
+    }
+    declare var A: AConstructor;
+    
+    var obj1: A | string;
+    if (obj1 instanceof A) { // narrowed to A.
+        ~~~~
+!!! error TS2454: Variable 'obj1' is used before being assigned.
+        obj1.foo;
+        obj1.bar;
+             ~~~
+!!! error TS2339: Property 'bar' does not exist on type 'A'.
+    }
+    
+    var obj2: any;
+    if (obj2 instanceof A) {
+        obj2.foo;
+        obj2.bar;
+             ~~~
+!!! error TS2339: Property 'bar' does not exist on type 'A'.
+    }
+    
+    // a construct signature with generics
+    interface BConstructor {
+        new <T>(): B<T>;
+    }
+    interface B<T> {
+        foo: T;
+    }
+    declare var B: BConstructor;
+    
+    var obj3: B<number> | string;
+    if (obj3 instanceof B) { // narrowed to B<number>.
+        ~~~~
+!!! error TS2454: Variable 'obj3' is used before being assigned.
+        obj3.foo = 1;
+        obj3.foo = "str";
+        ~~~~~~~~
+!!! error TS2322: Type 'string' is not assignable to type 'number'.
+        obj3.bar = "str";
+             ~~~
+!!! error TS2339: Property 'bar' does not exist on type 'B<number>'.
+    }
+    
+    var obj4: any;
+    if (obj4 instanceof B) {
+        obj4.foo = "str";
+        obj4.foo = 1;
+        obj4.bar = "str";
+             ~~~
+!!! error TS2339: Property 'bar' does not exist on type 'B<any>'.
+    }
+    
+    // has multiple construct signature
+    interface CConstructor {
+        new (value: string): C1;
+        new (value: number): C2;
+    }
+    interface C1 {
+        foo: string;
+        c: string;
+        bar1: number;
+    }
+    interface C2 {
+        foo: string;
+        c: string;
+        bar2: number;
+    }
+    declare var C: CConstructor;
+    
+    var obj5: C1 | A;
+    if (obj5 instanceof C) { // narrowed to C1.
+        ~~~~
+!!! error TS2454: Variable 'obj5' is used before being assigned.
+        obj5.foo;
+        obj5.c;
+        obj5.bar1;
+        obj5.bar2;
+             ~~~~
+!!! error TS2339: Property 'bar2' does not exist on type 'C1'.
+    }
+    
+    var obj6: any;
+    if (obj6 instanceof C) {
+        obj6.foo;
+        obj6.bar1;
+             ~~~~
+!!! error TS2339: Property 'bar1' does not exist on type 'C1 | C2'.
+!!! error TS2339:   Property 'bar1' does not exist on type 'C2'.
+        obj6.bar2;
+             ~~~~
+!!! error TS2339: Property 'bar2' does not exist on type 'C1 | C2'.
+!!! error TS2339:   Property 'bar2' does not exist on type 'C1'.
+    }
+    
+    // with object type literal
+    interface D {
+        foo: string;
+    }
+    declare var D: { new (): D; };
+    
+    var obj7: D | string;
+    if (obj7 instanceof D) { // narrowed to D.
+        ~~~~
+!!! error TS2454: Variable 'obj7' is used before being assigned.
+        obj7.foo;
+        obj7.bar;
+             ~~~
+!!! error TS2339: Property 'bar' does not exist on type 'D'.
+    }
+    
+    var obj8: any;
+    if (obj8 instanceof D) {
+        obj8.foo;
+        obj8.bar;
+             ~~~
+!!! error TS2339: Property 'bar' does not exist on type 'D'.
+    }
+    
+    // a construct signature that returns a union type
+    interface EConstructor {
+        new (): E1 | E2;
+    }
+    interface E1 {
+        foo: string;
+        bar1: number;
+    }
+    interface E2 {
+        foo: string;
+        bar2: number;
+    }
+    declare var E: EConstructor;
+    
+    var obj9: E1 | A;
+    if (obj9 instanceof E) { // narrowed to E1
+        ~~~~
+!!! error TS2454: Variable 'obj9' is used before being assigned.
+        obj9.foo;
+        obj9.bar1;
+        obj9.bar2;
+             ~~~~
+!!! error TS2339: Property 'bar2' does not exist on type 'E1'.
+    }
+    
+    var obj10: any;
+    if (obj10 instanceof E) {
+        obj10.foo;
+        obj10.bar1;
+              ~~~~
+!!! error TS2339: Property 'bar1' does not exist on type 'E1 | E2'.
+!!! error TS2339:   Property 'bar1' does not exist on type 'E2'.
+        obj10.bar2;
+              ~~~~
+!!! error TS2339: Property 'bar2' does not exist on type 'E1 | E2'.
+!!! error TS2339:   Property 'bar2' does not exist on type 'E1'.
+    }
+    
+    // a construct signature that returns any
+    interface FConstructor {
+        new (): any;
+    }
+    interface F {
+        foo: string;
+        bar: number;
+    }
+    declare var F: FConstructor;
+    
+    var obj11: F | string;
+    if (obj11 instanceof F) { // can't type narrowing, construct signature returns any.
+        ~~~~~
+!!! error TS2454: Variable 'obj11' is used before being assigned.
+        obj11.foo;
+        ~~~~~
+!!! error TS2454: Variable 'obj11' is used before being assigned.
+              ~~~
+!!! error TS2339: Property 'foo' does not exist on type 'string | F'.
+!!! error TS2339:   Property 'foo' does not exist on type 'string'.
+        obj11.bar;
+        ~~~~~
+!!! error TS2454: Variable 'obj11' is used before being assigned.
+              ~~~
+!!! error TS2339: Property 'bar' does not exist on type 'string | F'.
+!!! error TS2339:   Property 'bar' does not exist on type 'string'.
+    }
+    
+    var obj12: any;
+    if (obj12 instanceof F) {
+        obj12.foo;
+        obj12.bar;
+    }
+    
+    // a type with a prototype, it overrides the construct signature
+    interface GConstructor {
+        prototype: G1; // high priority
+        new (): G2;    // low priority
+    }
+    interface G1 {
+        foo1: number;
+    }
+    interface G2 {
+        foo2: boolean;
+    }
+    declare var G: GConstructor;
+    
+    var obj13: G1 | G2;
+    if (obj13 instanceof G) { // narrowed to G1. G1 is return type of prototype property.
+        ~~~~~
+!!! error TS2454: Variable 'obj13' is used before being assigned.
+        obj13.foo1;
+        obj13.foo2;
+              ~~~~
+!!! error TS2339: Property 'foo2' does not exist on type 'G1'.
+    }
+    
+    var obj14: any;
+    if (obj14 instanceof G) {
+        obj14.foo1;
+        obj14.foo2;
+              ~~~~
+!!! error TS2339: Property 'foo2' does not exist on type 'G1'.
+    }
+    
+    // a type with a prototype that has any type
+    interface HConstructor {
+        prototype: any; // high priority, but any type is ignored. interface has implicit `prototype: any`.
+        new (): H;      // low priority
+    }
+    interface H {
+        foo: number;
+    }
+    declare var H: HConstructor;
+    
+    var obj15: H | string;
+    if (obj15 instanceof H) { // narrowed to H.
+        ~~~~~
+!!! error TS2454: Variable 'obj15' is used before being assigned.
+        obj15.foo;
+        obj15.bar;
+              ~~~
+!!! error TS2339: Property 'bar' does not exist on type 'H'.
+    }
+    
+    var obj16: any;
+    if (obj16 instanceof H) {
+        obj16.foo1;
+              ~~~~
+!!! error TS2551: Property 'foo1' does not exist on type 'H'. Did you mean 'foo'?
+!!! related TS2728 typeGuardsWithInstanceOfByConstructorSignature.ts:175:5: 'foo' is declared here.
+        obj16.foo2;
+              ~~~~
+!!! error TS2551: Property 'foo2' does not exist on type 'H'. Did you mean 'foo'?
+!!! related TS2728 typeGuardsWithInstanceOfByConstructorSignature.ts:175:5: 'foo' is declared here.
+    }
+    
+    var obj17: any;
+    if (obj17 instanceof Object) { // can't narrow type from 'any' to 'Object'
+        obj17.foo1;
+        obj17.foo2;
+    }
+    
+    var obj18: any;
+    if (obj18 instanceof Function) { // can't narrow type from 'any' to 'Function'
+        obj18.foo1;
+        obj18.foo2;
+    }
     