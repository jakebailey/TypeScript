--- conflicted
+++ resolved
@@ -1,64 +1,60 @@
-//// [tests/cases/conformance/es6/computedProperties/computedPropertyNames52.ts] ////
-
-=== computedPropertyNames52.js ===
-const array = [];
->array : any[]
-<<<<<<< HEAD
->[] : never[]
-=======
->      : ^^^^^
->[] : undefined[]
->   : ^^^^^^^^^^^
->>>>>>> 12402f26
-
-for (let i = 0; i < 10; ++i) {
->i : number
->  : ^^^^^^
->0 : 0
->  : ^
->i < 10 : boolean
->       : ^^^^^^^
->i : number
->  : ^^^^^^
->10 : 10
->   : ^^
->++i : number
->    : ^^^^^^
->i : number
->  : ^^^^^^
-
-    array.push(class C {
->array.push(class C {        [i] = () => C;        static [i] = 100;    }) : number
->                                                                          : ^^^^^^
->array.push : (...items: any[]) => number
->           : ^^^^^^^^^^^^^^^^^^^^^^^^^^^
->array : any[]
->      : ^^^^^
->push : (...items: any[]) => number
->     : ^^^^^^^^^^^^^^^^^^^^^^^^^^^
->class C {        [i] = () => C;        static [i] = 100;    } : typeof C
->                                                              : ^^^^^^^^
->C : typeof C
->  : ^^^^^^^^
-
-        [i] = () => C;
->[i] : () => typeof C
->    : ^^^^^^^^^^^^^^
->i : number
->  : ^^^^^^
->() => C : () => typeof C
->        : ^^^^^^^^^^^^^^
->C : typeof C
->  : ^^^^^^^^
-
-        static [i] = 100;
->[i] : number
->    : ^^^^^^
->i : number
->  : ^^^^^^
->100 : 100
->    : ^^^
-
-    })
-}
-
+//// [tests/cases/conformance/es6/computedProperties/computedPropertyNames52.ts] ////
+
+=== computedPropertyNames52.js ===
+const array = [];
+>array : any[]
+>      : ^^^^^
+>[] : never[]
+>   : ^^^^^^^
+
+for (let i = 0; i < 10; ++i) {
+>i : number
+>  : ^^^^^^
+>0 : 0
+>  : ^
+>i < 10 : boolean
+>       : ^^^^^^^
+>i : number
+>  : ^^^^^^
+>10 : 10
+>   : ^^
+>++i : number
+>    : ^^^^^^
+>i : number
+>  : ^^^^^^
+
+    array.push(class C {
+>array.push(class C {        [i] = () => C;        static [i] = 100;    }) : number
+>                                                                          : ^^^^^^
+>array.push : (...items: any[]) => number
+>           : ^^^^^^^^^^^^^^^^^^^^^^^^^^^
+>array : any[]
+>      : ^^^^^
+>push : (...items: any[]) => number
+>     : ^^^^^^^^^^^^^^^^^^^^^^^^^^^
+>class C {        [i] = () => C;        static [i] = 100;    } : typeof C
+>                                                              : ^^^^^^^^
+>C : typeof C
+>  : ^^^^^^^^
+
+        [i] = () => C;
+>[i] : () => typeof C
+>    : ^^^^^^^^^^^^^^
+>i : number
+>  : ^^^^^^
+>() => C : () => typeof C
+>        : ^^^^^^^^^^^^^^
+>C : typeof C
+>  : ^^^^^^^^
+
+        static [i] = 100;
+>[i] : number
+>    : ^^^^^^
+>i : number
+>  : ^^^^^^
+>100 : 100
+>    : ^^^
+
+    })
+}
+