--- conflicted
+++ resolved
@@ -1,2069 +1,1929 @@
-//// [tests/cases/conformance/parser/ecmascript5/parserRealSource4.ts] ////
-
-=== parserRealSource4.ts ===
-// Copyright (c) Microsoft. All rights reserved. Licensed under the Apache License, Version 2.0. 
-// See LICENSE.txt in the project root for complete license information.
-
-///<reference path='typescript.ts' />
-
-module TypeScript {
->TypeScript : typeof TypeScript
->           : ^^^^^^^^^^^^^^^^^
-
-    export class BlockIntrinsics {
->BlockIntrinsics : BlockIntrinsics
->                : ^^^^^^^^^^^^^^^
-
-        public prototype = undefined;
-<<<<<<< HEAD
->prototype : undefined
-=======
->prototype : any
->          : ^^^
->>>>>>> 12402f26
->undefined : undefined
->          : ^^^^^^^^^
-
-        public toString = undefined;
-<<<<<<< HEAD
->toString : undefined
-=======
->toString : any
->         : ^^^
->>>>>>> 12402f26
->undefined : undefined
->          : ^^^^^^^^^
-
-        public toLocaleString = undefined;
-<<<<<<< HEAD
->toLocaleString : undefined
-=======
->toLocaleString : any
->               : ^^^
->>>>>>> 12402f26
->undefined : undefined
->          : ^^^^^^^^^
-
-        public valueOf = undefined;
-<<<<<<< HEAD
->valueOf : undefined
-=======
->valueOf : any
->        : ^^^
->>>>>>> 12402f26
->undefined : undefined
->          : ^^^^^^^^^
-
-        public hasOwnProperty = undefined;
-<<<<<<< HEAD
->hasOwnProperty : undefined
-=======
->hasOwnProperty : any
->               : ^^^
->>>>>>> 12402f26
->undefined : undefined
->          : ^^^^^^^^^
-
-        public propertyIsEnumerable = undefined;
-<<<<<<< HEAD
->propertyIsEnumerable : undefined
-=======
->propertyIsEnumerable : any
->                     : ^^^
->>>>>>> 12402f26
->undefined : undefined
->          : ^^^^^^^^^
-
-        public isPrototypeOf = undefined;
-<<<<<<< HEAD
->isPrototypeOf : undefined
-=======
->isPrototypeOf : any
->              : ^^^
->>>>>>> 12402f26
->undefined : undefined
->          : ^^^^^^^^^
-
-        constructor () {
-            // initialize the 'constructor' field
-            this["constructor"] = undefined;
->this["constructor"] = undefined : undefined
->                                : ^^^^^^^^^
->this["constructor"] : Function
->                    : ^^^^^^^^
->this : this
->     : ^^^^
->"constructor" : "constructor"
->              : ^^^^^^^^^^^^^
->undefined : undefined
->          : ^^^^^^^^^
-        }
-    }
-
-    export interface IHashTable {
-        getAllKeys(): string[];
->getAllKeys : () => string[]
->           : ^^^^^^        
-
-        add(key: string, data): boolean;
->add : (key: string, data: any) => boolean
->    : ^^^^^^      ^^^^^^^^^^^^^^^^       
->key : string
->    : ^^^^^^
->data : any
->     : ^^^
-
-        addOrUpdate(key: string, data): boolean;
->addOrUpdate : (key: string, data: any) => boolean
->            : ^^^^^^      ^^^^^^^^^^^^^^^^       
->key : string
->    : ^^^^^^
->data : any
->     : ^^^
-
-        map(fn: (k: string, v, c) => void , context): void;
->map : (fn: (k: string, v: any, c: any) => void, context: any) => void
->    : ^^^^^               ^^^     ^^^         ^^^^^^^^^^^^^^^^^^^    
->fn : (k: string, v: any, c: any) => void
->   : ^^^^      ^^^^^^^^^^^^^^^^^^^^^    
->k : string
->  : ^^^^^^
->v : any
->  : ^^^
->c : any
->  : ^^^
->context : any
->        : ^^^
-
-        every(fn: (k: string, v, c) => boolean, context): boolean;
->every : (fn: (k: string, v: any, c: any) => boolean, context: any) => boolean
->      : ^^^^^               ^^^     ^^^            ^^^^^^^^^^^^^^^^^^^       
->fn : (k: string, v: any, c: any) => boolean
->   : ^^^^      ^^^^^^^^^^^^^^^^^^^^^       
->k : string
->  : ^^^^^^
->v : any
->  : ^^^
->c : any
->  : ^^^
->context : any
->        : ^^^
-
-        some(fn: (k: string, v, c) => boolean, context): boolean;
->some : (fn: (k: string, v: any, c: any) => boolean, context: any) => boolean
->     : ^^^^^               ^^^     ^^^            ^^^^^^^^^^^^^^^^^^^       
->fn : (k: string, v: any, c: any) => boolean
->   : ^^^^      ^^^^^^^^^^^^^^^^^^^^^       
->k : string
->  : ^^^^^^
->v : any
->  : ^^^
->c : any
->  : ^^^
->context : any
->        : ^^^
-
-        count(): number;
->count : () => number
->      : ^^^^^^      
-
-        lookup(key: string): any;
->lookup : (key: string) => any
->       : ^^^^^^      ^^^^^   
->key : string
->    : ^^^^^^
-    }
-
-    export class StringHashTable implements IHashTable {
->StringHashTable : StringHashTable
->                : ^^^^^^^^^^^^^^^
-
-        public itemCount = 0;
->itemCount : number
->          : ^^^^^^
->0 : 0
->  : ^
-
-        public table = <any>(<any> new BlockIntrinsics());
->table : any
->      : ^^^
-><any>(<any> new BlockIntrinsics()) : any
->                                   : ^^^
->(<any> new BlockIntrinsics()) : any
->                              : ^^^
-><any> new BlockIntrinsics() : any
->                            : ^^^
->new BlockIntrinsics() : BlockIntrinsics
->                      : ^^^^^^^^^^^^^^^
->BlockIntrinsics : typeof BlockIntrinsics
->                : ^^^^^^^^^^^^^^^^^^^^^^
-
-        public getAllKeys(): string[]{
->getAllKeys : () => string[]
->           : ^^^^^^        
-
-            var result: string[] = [];
->result : string[]
-<<<<<<< HEAD
->[] : never[]
-=======
->       : ^^^^^^^^
->[] : undefined[]
->   : ^^^^^^^^^^^
->>>>>>> 12402f26
-
-            for (var k in this.table) {
->k : string
->  : ^^^^^^
->this.table : any
->           : ^^^
->this : this
->     : ^^^^
->table : any
->      : ^^^
-
-                if (this.table[k] != undefined) {
->this.table[k] != undefined : boolean
->                           : ^^^^^^^
->this.table[k] : any
->              : ^^^
->this.table : any
->           : ^^^
->this : this
->     : ^^^^
->table : any
->      : ^^^
->k : string
->  : ^^^^^^
->undefined : undefined
->          : ^^^^^^^^^
-
-                    result[result.length] = k;
->result[result.length] = k : string
->                          : ^^^^^^
->result[result.length] : string
->                      : ^^^^^^
->result : string[]
->       : ^^^^^^^^
->result.length : number
->              : ^^^^^^
->result : string[]
->       : ^^^^^^^^
->length : number
->       : ^^^^^^
->k : string
->  : ^^^^^^
-                }
-            }
-            return result;
->result : string[]
->       : ^^^^^^^^
-        }
-
-        public add(key: string, data): boolean {
->add : (key: string, data: any) => boolean
->    : ^^^^^^      ^^^^^^^^^^^^^^^^       
->key : string
->    : ^^^^^^
->data : any
->     : ^^^
-
-            if (this.table[key] != undefined) {
->this.table[key] != undefined : boolean
->                             : ^^^^^^^
->this.table[key] : any
->                : ^^^
->this.table : any
->           : ^^^
->this : this
->     : ^^^^
->table : any
->      : ^^^
->key : string
->    : ^^^^^^
->undefined : undefined
->          : ^^^^^^^^^
-
-                return false;
->false : false
->      : ^^^^^
-            }
-            this.table[key] = data;
->this.table[key] = data : any
->                       : ^^^
->this.table[key] : any
->                : ^^^
->this.table : any
->           : ^^^
->this : this
->     : ^^^^
->table : any
->      : ^^^
->key : string
->    : ^^^^^^
->data : any
->     : ^^^
-
-            this.itemCount++;
->this.itemCount++ : number
->                 : ^^^^^^
->this.itemCount : number
->               : ^^^^^^
->this : this
->     : ^^^^
->itemCount : number
->          : ^^^^^^
-
-            return true;
->true : true
->     : ^^^^
-        }
-
-        public addOrUpdate(key: string, data): boolean {
->addOrUpdate : (key: string, data: any) => boolean
->            : ^^^^^^      ^^^^^^^^^^^^^^^^       
->key : string
->    : ^^^^^^
->data : any
->     : ^^^
-
-            if (this.table[key] != undefined) {
->this.table[key] != undefined : boolean
->                             : ^^^^^^^
->this.table[key] : any
->                : ^^^
->this.table : any
->           : ^^^
->this : this
->     : ^^^^
->table : any
->      : ^^^
->key : string
->    : ^^^^^^
->undefined : undefined
->          : ^^^^^^^^^
-
-                this.table[key] = data;
->this.table[key] = data : any
->                       : ^^^
->this.table[key] : any
->                : ^^^
->this.table : any
->           : ^^^
->this : this
->     : ^^^^
->table : any
->      : ^^^
->key : string
->    : ^^^^^^
->data : any
->     : ^^^
-
-                return false;
->false : false
->      : ^^^^^
-            }
-            this.table[key] = data;
->this.table[key] = data : any
->                       : ^^^
->this.table[key] : any
->                : ^^^
->this.table : any
->           : ^^^
->this : this
->     : ^^^^
->table : any
->      : ^^^
->key : string
->    : ^^^^^^
->data : any
->     : ^^^
-
-            this.itemCount++;
->this.itemCount++ : number
->                 : ^^^^^^
->this.itemCount : number
->               : ^^^^^^
->this : this
->     : ^^^^
->itemCount : number
->          : ^^^^^^
-
-            return true;
->true : true
->     : ^^^^
-        }
-
-        public map(fn: (k: string, v, c) => void , context) {
->map : (fn: (k: string, v: any, c: any) => void, context: any) => void
->    : ^^^^^               ^^^     ^^^         ^^^^^^^^^^^^^^^^^^^^^^^
->fn : (k: string, v: any, c: any) => void
->   : ^^^^      ^^^^^^^^^^^^^^^^^^^^^    
->k : string
->  : ^^^^^^
->v : any
->  : ^^^
->c : any
->  : ^^^
->context : any
->        : ^^^
-
-            for (var k in this.table) {
->k : string
->  : ^^^^^^
->this.table : any
->           : ^^^
->this : this
->     : ^^^^
->table : any
->      : ^^^
-
-                var data = this.table[k];
->data : any
->     : ^^^
->this.table[k] : any
->              : ^^^
->this.table : any
->           : ^^^
->this : this
->     : ^^^^
->table : any
->      : ^^^
->k : string
->  : ^^^^^^
-
-                if (data != undefined) {
->data != undefined : boolean
->                  : ^^^^^^^
->data : any
->     : ^^^
->undefined : undefined
->          : ^^^^^^^^^
-
-                    fn(k, this.table[k], context);
->fn(k, this.table[k], context) : void
->                              : ^^^^
->fn : (k: string, v: any, c: any) => void
->   : ^^^^^^^^^^^^^^^^^^^^^^^^^^^^^^^^^^^
->k : string
->  : ^^^^^^
->this.table[k] : any
->              : ^^^
->this.table : any
->           : ^^^
->this : this
->     : ^^^^
->table : any
->      : ^^^
->k : string
->  : ^^^^^^
->context : any
->        : ^^^
-                }
-            }
-        }
-
-        public every(fn: (k: string, v, c) => boolean, context) {
->every : (fn: (k: string, v: any, c: any) => boolean, context: any) => boolean
->      : ^^^^^               ^^^     ^^^            ^^^^^^^^^^^^^^^^^^^^^^^^^^
->fn : (k: string, v: any, c: any) => boolean
->   : ^^^^      ^^^^^^^^^^^^^^^^^^^^^       
->k : string
->  : ^^^^^^
->v : any
->  : ^^^
->c : any
->  : ^^^
->context : any
->        : ^^^
-
-            for (var k in this.table) {
->k : string
->  : ^^^^^^
->this.table : any
->           : ^^^
->this : this
->     : ^^^^
->table : any
->      : ^^^
-
-                var data = this.table[k];
->data : any
->     : ^^^
->this.table[k] : any
->              : ^^^
->this.table : any
->           : ^^^
->this : this
->     : ^^^^
->table : any
->      : ^^^
->k : string
->  : ^^^^^^
-
-                if (data != undefined) {
->data != undefined : boolean
->                  : ^^^^^^^
->data : any
->     : ^^^
->undefined : undefined
->          : ^^^^^^^^^
-
-                    if (!fn(k, this.table[k], context)) {
->!fn(k, this.table[k], context) : boolean
->                               : ^^^^^^^
->fn(k, this.table[k], context) : boolean
->                              : ^^^^^^^
->fn : (k: string, v: any, c: any) => boolean
->   : ^^^^^^^^^^^^^^^^^^^^^^^^^^^^^^^^^^^^^^
->k : string
->  : ^^^^^^
->this.table[k] : any
->              : ^^^
->this.table : any
->           : ^^^
->this : this
->     : ^^^^
->table : any
->      : ^^^
->k : string
->  : ^^^^^^
->context : any
->        : ^^^
-
-                        return false;
->false : false
->      : ^^^^^
-                    }
-                }
-            }
-            return true;
->true : true
->     : ^^^^
-        }
-
-        public some(fn: (k: string, v, c) => boolean, context) {
->some : (fn: (k: string, v: any, c: any) => boolean, context: any) => boolean
->     : ^^^^^               ^^^     ^^^            ^^^^^^^^^^^^^^^^^^^^^^^^^^
->fn : (k: string, v: any, c: any) => boolean
->   : ^^^^      ^^^^^^^^^^^^^^^^^^^^^       
->k : string
->  : ^^^^^^
->v : any
->  : ^^^
->c : any
->  : ^^^
->context : any
->        : ^^^
-
-            for (var k in this.table) {
->k : string
->  : ^^^^^^
->this.table : any
->           : ^^^
->this : this
->     : ^^^^
->table : any
->      : ^^^
-
-                var data = this.table[k];
->data : any
->     : ^^^
->this.table[k] : any
->              : ^^^
->this.table : any
->           : ^^^
->this : this
->     : ^^^^
->table : any
->      : ^^^
->k : string
->  : ^^^^^^
-
-                if (data != undefined) {
->data != undefined : boolean
->                  : ^^^^^^^
->data : any
->     : ^^^
->undefined : undefined
->          : ^^^^^^^^^
-
-                    if (fn(k, this.table[k], context)) {
->fn(k, this.table[k], context) : boolean
->                              : ^^^^^^^
->fn : (k: string, v: any, c: any) => boolean
->   : ^^^^^^^^^^^^^^^^^^^^^^^^^^^^^^^^^^^^^^
->k : string
->  : ^^^^^^
->this.table[k] : any
->              : ^^^
->this.table : any
->           : ^^^
->this : this
->     : ^^^^
->table : any
->      : ^^^
->k : string
->  : ^^^^^^
->context : any
->        : ^^^
-
-                        return true;
->true : true
->     : ^^^^
-                    }
-                }
-            }
-            return false;
->false : false
->      : ^^^^^
-        }
-
-        public count(): number { return this.itemCount; }
->count : () => number
->      : ^^^^^^      
->this.itemCount : number
->               : ^^^^^^
->this : this
->     : ^^^^
->itemCount : number
->          : ^^^^^^
-
-        public lookup(key: string) {
->lookup : (key: string) => any
->       : ^^^^^^      ^^^^^^^^
->key : string
->    : ^^^^^^
-
-            var data = this.table[key];
->data : any
->     : ^^^
->this.table[key] : any
->                : ^^^
->this.table : any
->           : ^^^
->this : this
->     : ^^^^
->table : any
->      : ^^^
->key : string
->    : ^^^^^^
-
-            if (data != undefined) {
->data != undefined : boolean
->                  : ^^^^^^^
->data : any
->     : ^^^
->undefined : undefined
->          : ^^^^^^^^^
-
-                return data;
->data : any
->     : ^^^
-            }
-            else {
-                return (null);
->(null) : null
->       : ^^^^
-            }
-        }
-    }
-
-    // The resident table is expected to reference the same table object, whereas the 
-    // transientTable may reference different objects over time
-    // REVIEW:  WARNING:  For performance reasons, neither the primary nor secondary table may be null
-    export class DualStringHashTable implements IHashTable {
->DualStringHashTable : DualStringHashTable
->                    : ^^^^^^^^^^^^^^^^^^^
-
-        public insertPrimary = true;
->insertPrimary : boolean
->              : ^^^^^^^
->true : true
->     : ^^^^
-
-        constructor (public primaryTable: IHashTable,
->primaryTable : IHashTable
->             : ^^^^^^^^^^
-
-                                        public secondaryTable: IHashTable) { }
->secondaryTable : IHashTable
->               : ^^^^^^^^^^
-
-        public getAllKeys(): string[]{
->getAllKeys : () => string[]
->           : ^^^^^^        
-
-            return this.primaryTable.getAllKeys().concat(this.secondaryTable.getAllKeys());
->this.primaryTable.getAllKeys().concat(this.secondaryTable.getAllKeys()) : string[]
->                                                                        : ^^^^^^^^
->this.primaryTable.getAllKeys().concat : { (...items: ConcatArray<string>[]): string[]; (...items: (string | ConcatArray<string>)[]): string[]; }
->                                      : ^^^^^^^^^^^^^^^^^^^^^^^^^^^^^^^^^^^^^^^^^^^^^^^^^^^^^^^^^^^^^^^^^^^^^^^^^^^^^^^^^^^^^^^^^^^^^^^^^^^^^^^^
->this.primaryTable.getAllKeys() : string[]
->                               : ^^^^^^^^
->this.primaryTable.getAllKeys : () => string[]
->                             : ^^^^^^^^^^^^^^
->this.primaryTable : IHashTable
->                  : ^^^^^^^^^^
->this : this
->     : ^^^^
->primaryTable : IHashTable
->             : ^^^^^^^^^^
->getAllKeys : () => string[]
->           : ^^^^^^^^^^^^^^
->concat : { (...items: ConcatArray<string>[]): string[]; (...items: (string | ConcatArray<string>)[]): string[]; }
->       : ^^^^^^^^^^^^^^^^^^^^^^^^^^^^^^^^^^^^^^^^^^^^^^^^^^^^^^^^^^^^^^^^^^^^^^^^^^^^^^^^^^^^^^^^^^^^^^^^^^^^^^^^
->this.secondaryTable.getAllKeys() : string[]
->                                 : ^^^^^^^^
->this.secondaryTable.getAllKeys : () => string[]
->                               : ^^^^^^^^^^^^^^
->this.secondaryTable : IHashTable
->                    : ^^^^^^^^^^
->this : this
->     : ^^^^
->secondaryTable : IHashTable
->               : ^^^^^^^^^^
->getAllKeys : () => string[]
->           : ^^^^^^^^^^^^^^
-        }
-
-        public add(key: string, data): boolean {
->add : (key: string, data: any) => boolean
->    : ^^^^^^      ^^^^^^^^^^^^^^^^       
->key : string
->    : ^^^^^^
->data : any
->     : ^^^
-
-            if (this.insertPrimary) {
->this.insertPrimary : boolean
->                   : ^^^^^^^
->this : this
->     : ^^^^
->insertPrimary : boolean
->              : ^^^^^^^
-
-                return this.primaryTable.add(key, data);
->this.primaryTable.add(key, data) : boolean
->                                 : ^^^^^^^
->this.primaryTable.add : (key: string, data: any) => boolean
->                      : ^^^^^^^^^^^^^^^^^^^^^^^^^^^^^^^^^^^
->this.primaryTable : IHashTable
->                  : ^^^^^^^^^^
->this : this
->     : ^^^^
->primaryTable : IHashTable
->             : ^^^^^^^^^^
->add : (key: string, data: any) => boolean
->    : ^^^^^^^^^^^^^^^^^^^^^^^^^^^^^^^^^^^
->key : string
->    : ^^^^^^
->data : any
->     : ^^^
-            }
-            else {
-                return this.secondaryTable.add(key, data);
->this.secondaryTable.add(key, data) : boolean
->                                   : ^^^^^^^
->this.secondaryTable.add : (key: string, data: any) => boolean
->                        : ^^^^^^^^^^^^^^^^^^^^^^^^^^^^^^^^^^^
->this.secondaryTable : IHashTable
->                    : ^^^^^^^^^^
->this : this
->     : ^^^^
->secondaryTable : IHashTable
->               : ^^^^^^^^^^
->add : (key: string, data: any) => boolean
->    : ^^^^^^^^^^^^^^^^^^^^^^^^^^^^^^^^^^^
->key : string
->    : ^^^^^^
->data : any
->     : ^^^
-            }
-        }
-
-        public addOrUpdate(key: string, data): boolean {
->addOrUpdate : (key: string, data: any) => boolean
->            : ^^^^^^      ^^^^^^^^^^^^^^^^       
->key : string
->    : ^^^^^^
->data : any
->     : ^^^
-
-            if (this.insertPrimary) {
->this.insertPrimary : boolean
->                   : ^^^^^^^
->this : this
->     : ^^^^
->insertPrimary : boolean
->              : ^^^^^^^
-
-                return this.primaryTable.addOrUpdate(key, data);
->this.primaryTable.addOrUpdate(key, data) : boolean
->                                         : ^^^^^^^
->this.primaryTable.addOrUpdate : (key: string, data: any) => boolean
->                              : ^^^^^^^^^^^^^^^^^^^^^^^^^^^^^^^^^^^
->this.primaryTable : IHashTable
->                  : ^^^^^^^^^^
->this : this
->     : ^^^^
->primaryTable : IHashTable
->             : ^^^^^^^^^^
->addOrUpdate : (key: string, data: any) => boolean
->            : ^^^^^^^^^^^^^^^^^^^^^^^^^^^^^^^^^^^
->key : string
->    : ^^^^^^
->data : any
->     : ^^^
-            }
-            else {
-                return this.secondaryTable.addOrUpdate(key, data);
->this.secondaryTable.addOrUpdate(key, data) : boolean
->                                           : ^^^^^^^
->this.secondaryTable.addOrUpdate : (key: string, data: any) => boolean
->                                : ^^^^^^^^^^^^^^^^^^^^^^^^^^^^^^^^^^^
->this.secondaryTable : IHashTable
->                    : ^^^^^^^^^^
->this : this
->     : ^^^^
->secondaryTable : IHashTable
->               : ^^^^^^^^^^
->addOrUpdate : (key: string, data: any) => boolean
->            : ^^^^^^^^^^^^^^^^^^^^^^^^^^^^^^^^^^^
->key : string
->    : ^^^^^^
->data : any
->     : ^^^
-            }
-        }
-
-        public map(fn: (k: string, v, c) => void , context) {
->map : (fn: (k: string, v: any, c: any) => void, context: any) => void
->    : ^^^^^               ^^^     ^^^         ^^^^^^^^^^^^^^^^^^^^^^^
->fn : (k: string, v: any, c: any) => void
->   : ^^^^      ^^^^^^^^^^^^^^^^^^^^^    
->k : string
->  : ^^^^^^
->v : any
->  : ^^^
->c : any
->  : ^^^
->context : any
->        : ^^^
-
-            this.primaryTable.map(fn, context);
->this.primaryTable.map(fn, context) : void
->                                   : ^^^^
->this.primaryTable.map : (fn: (k: string, v: any, c: any) => void, context: any) => void
->                      : ^^^^^^^^^^^^^^^^^^^^^^^^^^^^^^^^^^^^^^^^^^^^^^^^^^^^^^^^^^^^^^^
->this.primaryTable : IHashTable
->                  : ^^^^^^^^^^
->this : this
->     : ^^^^
->primaryTable : IHashTable
->             : ^^^^^^^^^^
->map : (fn: (k: string, v: any, c: any) => void, context: any) => void
->    : ^^^^^^^^^^^^^^^^^^^^^^^^^^^^^^^^^^^^^^^^^^^^^^^^^^^^^^^^^^^^^^^
->fn : (k: string, v: any, c: any) => void
->   : ^^^^^^^^^^^^^^^^^^^^^^^^^^^^^^^^^^^
->context : any
->        : ^^^
-
-            this.secondaryTable.map(fn, context);
->this.secondaryTable.map(fn, context) : void
->                                     : ^^^^
->this.secondaryTable.map : (fn: (k: string, v: any, c: any) => void, context: any) => void
->                        : ^^^^^^^^^^^^^^^^^^^^^^^^^^^^^^^^^^^^^^^^^^^^^^^^^^^^^^^^^^^^^^^
->this.secondaryTable : IHashTable
->                    : ^^^^^^^^^^
->this : this
->     : ^^^^
->secondaryTable : IHashTable
->               : ^^^^^^^^^^
->map : (fn: (k: string, v: any, c: any) => void, context: any) => void
->    : ^^^^^^^^^^^^^^^^^^^^^^^^^^^^^^^^^^^^^^^^^^^^^^^^^^^^^^^^^^^^^^^
->fn : (k: string, v: any, c: any) => void
->   : ^^^^^^^^^^^^^^^^^^^^^^^^^^^^^^^^^^^
->context : any
->        : ^^^
-        }
-
-        public every(fn: (k: string, v, c) => boolean, context) {
->every : (fn: (k: string, v: any, c: any) => boolean, context: any) => boolean
->      : ^^^^^               ^^^     ^^^            ^^^^^^^^^^^^^^^^^^^^^^^^^^
->fn : (k: string, v: any, c: any) => boolean
->   : ^^^^      ^^^^^^^^^^^^^^^^^^^^^       
->k : string
->  : ^^^^^^
->v : any
->  : ^^^
->c : any
->  : ^^^
->context : any
->        : ^^^
-
-            return this.primaryTable.every(fn, context) && this.secondaryTable.every(fn, context);
->this.primaryTable.every(fn, context) && this.secondaryTable.every(fn, context) : boolean
->                                                                               : ^^^^^^^
->this.primaryTable.every(fn, context) : boolean
->                                     : ^^^^^^^
->this.primaryTable.every : (fn: (k: string, v: any, c: any) => boolean, context: any) => boolean
->                        : ^^^^^^^^^^^^^^^^^^^^^^^^^^^^^^^^^^^^^^^^^^^^^^^^^^^^^^^^^^^^^^^^^^^^^
->this.primaryTable : IHashTable
->                  : ^^^^^^^^^^
->this : this
->     : ^^^^
->primaryTable : IHashTable
->             : ^^^^^^^^^^
->every : (fn: (k: string, v: any, c: any) => boolean, context: any) => boolean
->      : ^^^^^^^^^^^^^^^^^^^^^^^^^^^^^^^^^^^^^^^^^^^^^^^^^^^^^^^^^^^^^^^^^^^^^
->fn : (k: string, v: any, c: any) => boolean
->   : ^^^^^^^^^^^^^^^^^^^^^^^^^^^^^^^^^^^^^^
->context : any
->        : ^^^
->this.secondaryTable.every(fn, context) : boolean
->                                       : ^^^^^^^
->this.secondaryTable.every : (fn: (k: string, v: any, c: any) => boolean, context: any) => boolean
->                          : ^^^^^^^^^^^^^^^^^^^^^^^^^^^^^^^^^^^^^^^^^^^^^^^^^^^^^^^^^^^^^^^^^^^^^
->this.secondaryTable : IHashTable
->                    : ^^^^^^^^^^
->this : this
->     : ^^^^
->secondaryTable : IHashTable
->               : ^^^^^^^^^^
->every : (fn: (k: string, v: any, c: any) => boolean, context: any) => boolean
->      : ^^^^^^^^^^^^^^^^^^^^^^^^^^^^^^^^^^^^^^^^^^^^^^^^^^^^^^^^^^^^^^^^^^^^^
->fn : (k: string, v: any, c: any) => boolean
->   : ^^^^^^^^^^^^^^^^^^^^^^^^^^^^^^^^^^^^^^
->context : any
->        : ^^^
-        }
-
-        public some(fn: (k: string, v, c) => boolean, context) {
->some : (fn: (k: string, v: any, c: any) => boolean, context: any) => boolean
->     : ^^^^^               ^^^     ^^^            ^^^^^^^^^^^^^^^^^^^^^^^^^^
->fn : (k: string, v: any, c: any) => boolean
->   : ^^^^      ^^^^^^^^^^^^^^^^^^^^^       
->k : string
->  : ^^^^^^
->v : any
->  : ^^^
->c : any
->  : ^^^
->context : any
->        : ^^^
-
-            return this.primaryTable.some(fn, context) || this.secondaryTable.some(fn, context);
->this.primaryTable.some(fn, context) || this.secondaryTable.some(fn, context) : boolean
->                                                                             : ^^^^^^^
->this.primaryTable.some(fn, context) : boolean
->                                    : ^^^^^^^
->this.primaryTable.some : (fn: (k: string, v: any, c: any) => boolean, context: any) => boolean
->                       : ^^^^^^^^^^^^^^^^^^^^^^^^^^^^^^^^^^^^^^^^^^^^^^^^^^^^^^^^^^^^^^^^^^^^^
->this.primaryTable : IHashTable
->                  : ^^^^^^^^^^
->this : this
->     : ^^^^
->primaryTable : IHashTable
->             : ^^^^^^^^^^
->some : (fn: (k: string, v: any, c: any) => boolean, context: any) => boolean
->     : ^^^^^^^^^^^^^^^^^^^^^^^^^^^^^^^^^^^^^^^^^^^^^^^^^^^^^^^^^^^^^^^^^^^^^
->fn : (k: string, v: any, c: any) => boolean
->   : ^^^^^^^^^^^^^^^^^^^^^^^^^^^^^^^^^^^^^^
->context : any
->        : ^^^
->this.secondaryTable.some(fn, context) : boolean
->                                      : ^^^^^^^
->this.secondaryTable.some : (fn: (k: string, v: any, c: any) => boolean, context: any) => boolean
->                         : ^^^^^^^^^^^^^^^^^^^^^^^^^^^^^^^^^^^^^^^^^^^^^^^^^^^^^^^^^^^^^^^^^^^^^
->this.secondaryTable : IHashTable
->                    : ^^^^^^^^^^
->this : this
->     : ^^^^
->secondaryTable : IHashTable
->               : ^^^^^^^^^^
->some : (fn: (k: string, v: any, c: any) => boolean, context: any) => boolean
->     : ^^^^^^^^^^^^^^^^^^^^^^^^^^^^^^^^^^^^^^^^^^^^^^^^^^^^^^^^^^^^^^^^^^^^^
->fn : (k: string, v: any, c: any) => boolean
->   : ^^^^^^^^^^^^^^^^^^^^^^^^^^^^^^^^^^^^^^
->context : any
->        : ^^^
-        }
-
-        public count() {
->count : () => number
->      : ^^^^^^^^^^^^
-
-            return this.primaryTable.count() + this.secondaryTable.count();
->this.primaryTable.count() + this.secondaryTable.count() : number
->                                                        : ^^^^^^
->this.primaryTable.count() : number
->                          : ^^^^^^
->this.primaryTable.count : () => number
->                        : ^^^^^^^^^^^^
->this.primaryTable : IHashTable
->                  : ^^^^^^^^^^
->this : this
->     : ^^^^
->primaryTable : IHashTable
->             : ^^^^^^^^^^
->count : () => number
->      : ^^^^^^^^^^^^
->this.secondaryTable.count() : number
->                            : ^^^^^^
->this.secondaryTable.count : () => number
->                          : ^^^^^^^^^^^^
->this.secondaryTable : IHashTable
->                    : ^^^^^^^^^^
->this : this
->     : ^^^^
->secondaryTable : IHashTable
->               : ^^^^^^^^^^
->count : () => number
->      : ^^^^^^^^^^^^
-        }
-
-        public lookup(key: string) {
->lookup : (key: string) => any
->       : ^^^^^^      ^^^^^^^^
->key : string
->    : ^^^^^^
-
-            var data = this.primaryTable.lookup(key);
->data : any
->     : ^^^
->this.primaryTable.lookup(key) : any
->                              : ^^^
->this.primaryTable.lookup : (key: string) => any
->                         : ^^^^^^^^^^^^^^^^^^^^
->this.primaryTable : IHashTable
->                  : ^^^^^^^^^^
->this : this
->     : ^^^^
->primaryTable : IHashTable
->             : ^^^^^^^^^^
->lookup : (key: string) => any
->       : ^^^^^^^^^^^^^^^^^^^^
->key : string
->    : ^^^^^^
-
-            if (data != undefined) {
->data != undefined : boolean
->                  : ^^^^^^^
->data : any
->     : ^^^
->undefined : undefined
->          : ^^^^^^^^^
-
-                return data;
->data : any
->     : ^^^
-            }
-            else {
-                return this.secondaryTable.lookup(key);
->this.secondaryTable.lookup(key) : any
->                                : ^^^
->this.secondaryTable.lookup : (key: string) => any
->                           : ^^^^^^^^^^^^^^^^^^^^
->this.secondaryTable : IHashTable
->                    : ^^^^^^^^^^
->this : this
->     : ^^^^
->secondaryTable : IHashTable
->               : ^^^^^^^^^^
->lookup : (key: string) => any
->       : ^^^^^^^^^^^^^^^^^^^^
->key : string
->    : ^^^^^^
-            }
-        }
-    }
-
-    export function numberHashFn(key: number): number {
->numberHashFn : (key: number) => number
->             : ^^^^^^      ^^^^^      
->key : number
->    : ^^^^^^
-
-        var c2 = 0x27d4eb2d; // a prime or an odd constant
->c2 : number
->   : ^^^^^^
->0x27d4eb2d : 668265261
->           : ^^^^^^^^^
-
-        key = (key ^ 61) ^ (key >>> 16);
->key = (key ^ 61) ^ (key >>> 16) : number
->                                : ^^^^^^
->key : number
->    : ^^^^^^
->(key ^ 61) ^ (key >>> 16) : number
->                          : ^^^^^^
->(key ^ 61) : number
->           : ^^^^^^
->key ^ 61 : number
->         : ^^^^^^
->key : number
->    : ^^^^^^
->61 : 61
->   : ^^
->(key >>> 16) : number
->             : ^^^^^^
->key >>> 16 : number
->           : ^^^^^^
->key : number
->    : ^^^^^^
->16 : 16
->   : ^^
-
-        key = key + (key << 3);
->key = key + (key << 3) : number
->                       : ^^^^^^
->key : number
->    : ^^^^^^
->key + (key << 3) : number
->                 : ^^^^^^
->key : number
->    : ^^^^^^
->(key << 3) : number
->           : ^^^^^^
->key << 3 : number
->         : ^^^^^^
->key : number
->    : ^^^^^^
->3 : 3
->  : ^
-
-        key = key ^ (key >>> 4);
->key = key ^ (key >>> 4) : number
->                        : ^^^^^^
->key : number
->    : ^^^^^^
->key ^ (key >>> 4) : number
->                  : ^^^^^^
->key : number
->    : ^^^^^^
->(key >>> 4) : number
->            : ^^^^^^
->key >>> 4 : number
->          : ^^^^^^
->key : number
->    : ^^^^^^
->4 : 4
->  : ^
-
-        key = key * c2;
->key = key * c2 : number
->               : ^^^^^^
->key : number
->    : ^^^^^^
->key * c2 : number
->         : ^^^^^^
->key : number
->    : ^^^^^^
->c2 : number
->   : ^^^^^^
-
-        key = key ^ (key >>> 15);
->key = key ^ (key >>> 15) : number
->                         : ^^^^^^
->key : number
->    : ^^^^^^
->key ^ (key >>> 15) : number
->                   : ^^^^^^
->key : number
->    : ^^^^^^
->(key >>> 15) : number
->             : ^^^^^^
->key >>> 15 : number
->           : ^^^^^^
->key : number
->    : ^^^^^^
->15 : 15
->   : ^^
-
-        return key;
->key : number
->    : ^^^^^^
-    }
-
-    export function combineHashes(key1: number, key2: number) {
->combineHashes : (key1: number, key2: number) => number
->              : ^^^^^^^      ^^^^^^^^      ^^^^^^^^^^^
->key1 : number
->     : ^^^^^^
->key2 : number
->     : ^^^^^^
-
-        return key2 ^ ((key1 >> 5) + key1);
->key2 ^ ((key1 >> 5) + key1) : number
->                            : ^^^^^^
->key2 : number
->     : ^^^^^^
->((key1 >> 5) + key1) : number
->                     : ^^^^^^
->(key1 >> 5) + key1 : number
->                   : ^^^^^^
->(key1 >> 5) : number
->            : ^^^^^^
->key1 >> 5 : number
->          : ^^^^^^
->key1 : number
->     : ^^^^^^
->5 : 5
->  : ^
->key1 : number
->     : ^^^^^^
-    }
-
-    export class HashEntry {
->HashEntry : HashEntry
->          : ^^^^^^^^^
-
-        public next: HashEntry;
->next : HashEntry
->     : ^^^^^^^^^
-
-        constructor (public key, public data) { }
->key : any
->    : ^^^
->data : any
->     : ^^^
-    }
-
-    export class HashTable {
->HashTable : HashTable
->          : ^^^^^^^^^
-
-        public itemCount: number = 0;
->itemCount : number
->          : ^^^^^^
->0 : 0
->  : ^
-
-        public table = new HashEntry[];
->table : any
->      : ^^^
->new HashEntry[] : any
->                : ^^^
->HashEntry[] : any
->            : ^^^
->HashEntry : typeof HashEntry
->          : ^^^^^^^^^^^^^^^^
-> : any
-> : ^^^
-
-        constructor (public size: number, public hashFn: (key) =>number,
->size : number
->     : ^^^^^^
->hashFn : (key: any) => number
->       : ^^^^^^^^^^^^^^      
->key : any
->    : ^^^
-
-                    public equalsFn: (key1, key2) =>boolean) {
->equalsFn : (key1: any, key2: any) => boolean
->         : ^^^^^^^^^^^^^^^^^^^^^^^^^^       
->key1 : any
->     : ^^^
->key2 : any
->     : ^^^
-
-            for (var i: number = 0; i < this.size; i++) {
->i : number
->  : ^^^^^^
->0 : 0
->  : ^
->i < this.size : boolean
->              : ^^^^^^^
->i : number
->  : ^^^^^^
->this.size : number
->          : ^^^^^^
->this : this
->     : ^^^^
->size : number
->     : ^^^^^^
->i++ : number
->    : ^^^^^^
->i : number
->  : ^^^^^^
-
-                this.table[i] = null;
->this.table[i] = null : null
->                     : ^^^^
->this.table[i] : any
->              : ^^^
->this.table : any
->           : ^^^
->this : this
->     : ^^^^
->table : any
->      : ^^^
->i : number
->  : ^^^^^^
-            }
-        }
-
-        public add(key, data): boolean {
->add : (key: any, data: any) => boolean
->    : ^^^^^^^^^^^^^^^^^^^^^^^^^       
->key : any
->    : ^^^
->data : any
->     : ^^^
-
-            var current: HashEntry;
->current : HashEntry
->        : ^^^^^^^^^
-
-            var entry: HashEntry = new HashEntry(key, data);
->entry : HashEntry
->      : ^^^^^^^^^
->new HashEntry(key, data) : HashEntry
->                         : ^^^^^^^^^
->HashEntry : typeof HashEntry
->          : ^^^^^^^^^^^^^^^^
->key : any
->    : ^^^
->data : any
->     : ^^^
-
-            var val: number = this.hashFn(key);
->val : number
->    : ^^^^^^
->this.hashFn(key) : number
->                 : ^^^^^^
->this.hashFn : (key: any) => number
->            : ^^^^^^^^^^^^^^^^^^^^
->this : this
->     : ^^^^
->hashFn : (key: any) => number
->       : ^^^^^^^^^^^^^^^^^^^^
->key : any
->    : ^^^
-
-            val = val % this.size;
->val = val % this.size : number
->                      : ^^^^^^
->val : number
->    : ^^^^^^
->val % this.size : number
->                : ^^^^^^
->val : number
->    : ^^^^^^
->this.size : number
->          : ^^^^^^
->this : this
->     : ^^^^
->size : number
->     : ^^^^^^
-
-            for (current = this.table[val]; current != null ; current = current.next) {
->current = this.table[val] : any
->                          : ^^^
->current : HashEntry
->        : ^^^^^^^^^
->this.table[val] : any
->                : ^^^
->this.table : any
->           : ^^^
->this : this
->     : ^^^^
->table : any
->      : ^^^
->val : number
->    : ^^^^^^
->current != null : boolean
->                : ^^^^^^^
->current : HashEntry
->        : ^^^^^^^^^
->current = current.next : HashEntry
->                       : ^^^^^^^^^
->current : HashEntry
->        : ^^^^^^^^^
->current.next : HashEntry
->             : ^^^^^^^^^
->current : HashEntry
->        : ^^^^^^^^^
->next : HashEntry
->     : ^^^^^^^^^
-
-                if (this.equalsFn(key, current.key)) {
->this.equalsFn(key, current.key) : boolean
->                                : ^^^^^^^
->this.equalsFn : (key1: any, key2: any) => boolean
->              : ^^^^^^^^^^^^^^^^^^^^^^^^^^^^^^^^^
->this : this
->     : ^^^^
->equalsFn : (key1: any, key2: any) => boolean
->         : ^^^^^^^^^^^^^^^^^^^^^^^^^^^^^^^^^
->key : any
->    : ^^^
->current.key : any
->            : ^^^
->current : HashEntry
->        : ^^^^^^^^^
->key : any
->    : ^^^
-
-                    return false;
->false : false
->      : ^^^^^
-                }
-            }
-            entry.next = this.table[val];
->entry.next = this.table[val] : any
->                             : ^^^
->entry.next : HashEntry
->           : ^^^^^^^^^
->entry : HashEntry
->      : ^^^^^^^^^
->next : HashEntry
->     : ^^^^^^^^^
->this.table[val] : any
->                : ^^^
->this.table : any
->           : ^^^
->this : this
->     : ^^^^
->table : any
->      : ^^^
->val : number
->    : ^^^^^^
-
-            this.table[val] = entry;
->this.table[val] = entry : HashEntry
->                        : ^^^^^^^^^
->this.table[val] : any
->                : ^^^
->this.table : any
->           : ^^^
->this : this
->     : ^^^^
->table : any
->      : ^^^
->val : number
->    : ^^^^^^
->entry : HashEntry
->      : ^^^^^^^^^
-
-            this.itemCount++;
->this.itemCount++ : number
->                 : ^^^^^^
->this.itemCount : number
->               : ^^^^^^
->this : this
->     : ^^^^
->itemCount : number
->          : ^^^^^^
-
-            return true;
->true : true
->     : ^^^^
-        }
-
-        public remove(key) {
-<<<<<<< HEAD
->remove : (key: any) => null
-=======
->remove : (key: any) => any
->       : ^^^^^^^^^^^^^^^^^
->>>>>>> 12402f26
->key : any
->    : ^^^
-
-            var current: HashEntry;
->current : HashEntry
->        : ^^^^^^^^^
-
-            var val: number = this.hashFn(key);
->val : number
->    : ^^^^^^
->this.hashFn(key) : number
->                 : ^^^^^^
->this.hashFn : (key: any) => number
->            : ^^^^^^^^^^^^^^^^^^^^
->this : this
->     : ^^^^
->hashFn : (key: any) => number
->       : ^^^^^^^^^^^^^^^^^^^^
->key : any
->    : ^^^
-
-            val = val % this.size;
->val = val % this.size : number
->                      : ^^^^^^
->val : number
->    : ^^^^^^
->val % this.size : number
->                : ^^^^^^
->val : number
->    : ^^^^^^
->this.size : number
->          : ^^^^^^
->this : this
->     : ^^^^
->size : number
->     : ^^^^^^
-
-            var result = null;
-<<<<<<< HEAD
->result : null
-=======
->result : any
->       : ^^^
->>>>>>> 12402f26
-
-            var prevEntry: HashEntry = null;
->prevEntry : HashEntry
->          : ^^^^^^^^^
-
-            for (current = this.table[val]; current != null ; current = current.next) {
->current = this.table[val] : any
->                          : ^^^
->current : HashEntry
->        : ^^^^^^^^^
->this.table[val] : any
->                : ^^^
->this.table : any
->           : ^^^
->this : this
->     : ^^^^
->table : any
->      : ^^^
->val : number
->    : ^^^^^^
->current != null : boolean
->                : ^^^^^^^
->current : HashEntry
->        : ^^^^^^^^^
->current = current.next : HashEntry
->                       : ^^^^^^^^^
->current : HashEntry
->        : ^^^^^^^^^
->current.next : HashEntry
->             : ^^^^^^^^^
->current : HashEntry
->        : ^^^^^^^^^
->next : HashEntry
->     : ^^^^^^^^^
-
-                if (this.equalsFn(key, current.key)) {
->this.equalsFn(key, current.key) : boolean
->                                : ^^^^^^^
->this.equalsFn : (key1: any, key2: any) => boolean
->              : ^^^^^^^^^^^^^^^^^^^^^^^^^^^^^^^^^
->this : this
->     : ^^^^
->equalsFn : (key1: any, key2: any) => boolean
->         : ^^^^^^^^^^^^^^^^^^^^^^^^^^^^^^^^^
->key : any
->    : ^^^
->current.key : any
->            : ^^^
->current : HashEntry
->        : ^^^^^^^^^
->key : any
->    : ^^^
-
-                    result = current.data;
->result = current.data : any
-<<<<<<< HEAD
->result : null
-=======
->                      : ^^^
->result : any
->       : ^^^
->>>>>>> 12402f26
->current.data : any
->             : ^^^
->current : HashEntry
->        : ^^^^^^^^^
->data : any
->     : ^^^
-
-                    this.itemCount--;
->this.itemCount-- : number
->                 : ^^^^^^
->this.itemCount : number
->               : ^^^^^^
->this : this
->     : ^^^^
->itemCount : number
->          : ^^^^^^
-
-                    if (prevEntry) {
->prevEntry : HashEntry
->          : ^^^^^^^^^
-
-                        prevEntry.next = current.next;
->prevEntry.next = current.next : HashEntry
->                              : ^^^^^^^^^
->prevEntry.next : HashEntry
->               : ^^^^^^^^^
->prevEntry : HashEntry
->          : ^^^^^^^^^
->next : HashEntry
->     : ^^^^^^^^^
->current.next : HashEntry
->             : ^^^^^^^^^
->current : HashEntry
->        : ^^^^^^^^^
->next : HashEntry
->     : ^^^^^^^^^
-                    }
-                    else {
-                        this.table[val] = current.next;
->this.table[val] = current.next : HashEntry
->                               : ^^^^^^^^^
->this.table[val] : any
->                : ^^^
->this.table : any
->           : ^^^
->this : this
->     : ^^^^
->table : any
->      : ^^^
->val : number
->    : ^^^^^^
->current.next : HashEntry
->             : ^^^^^^^^^
->current : HashEntry
->        : ^^^^^^^^^
->next : HashEntry
->     : ^^^^^^^^^
-                    }
-                    break;
-                }
-                prevEntry = current;
->prevEntry = current : HashEntry
->                    : ^^^^^^^^^
->prevEntry : HashEntry
->          : ^^^^^^^^^
->current : HashEntry
->        : ^^^^^^^^^
-            }
-            return result;
-<<<<<<< HEAD
->result : null
-=======
->result : any
->       : ^^^
->>>>>>> 12402f26
-        }
-
-        public count(): number { return this.itemCount; }
->count : () => number
->      : ^^^^^^      
->this.itemCount : number
->               : ^^^^^^
->this : this
->     : ^^^^
->itemCount : number
->          : ^^^^^^
-
-        public lookup(key) {
->lookup : (key: any) => any
->       : ^^^^^^^^^^^^^^^^^
->key : any
->    : ^^^
-
-            var current: HashEntry;
->current : HashEntry
->        : ^^^^^^^^^
-
-            var val: number = this.hashFn(key);
->val : number
->    : ^^^^^^
->this.hashFn(key) : number
->                 : ^^^^^^
->this.hashFn : (key: any) => number
->            : ^^^^^^^^^^^^^^^^^^^^
->this : this
->     : ^^^^
->hashFn : (key: any) => number
->       : ^^^^^^^^^^^^^^^^^^^^
->key : any
->    : ^^^
-
-            val = val % this.size;
->val = val % this.size : number
->                      : ^^^^^^
->val : number
->    : ^^^^^^
->val % this.size : number
->                : ^^^^^^
->val : number
->    : ^^^^^^
->this.size : number
->          : ^^^^^^
->this : this
->     : ^^^^
->size : number
->     : ^^^^^^
-
-            for (current = this.table[val]; current != null ; current = current.next) {
->current = this.table[val] : any
->                          : ^^^
->current : HashEntry
->        : ^^^^^^^^^
->this.table[val] : any
->                : ^^^
->this.table : any
->           : ^^^
->this : this
->     : ^^^^
->table : any
->      : ^^^
->val : number
->    : ^^^^^^
->current != null : boolean
->                : ^^^^^^^
->current : HashEntry
->        : ^^^^^^^^^
->current = current.next : HashEntry
->                       : ^^^^^^^^^
->current : HashEntry
->        : ^^^^^^^^^
->current.next : HashEntry
->             : ^^^^^^^^^
->current : HashEntry
->        : ^^^^^^^^^
->next : HashEntry
->     : ^^^^^^^^^
-
-                if (this.equalsFn(key, current.key)) {
->this.equalsFn(key, current.key) : boolean
->                                : ^^^^^^^
->this.equalsFn : (key1: any, key2: any) => boolean
->              : ^^^^^^^^^^^^^^^^^^^^^^^^^^^^^^^^^
->this : this
->     : ^^^^
->equalsFn : (key1: any, key2: any) => boolean
->         : ^^^^^^^^^^^^^^^^^^^^^^^^^^^^^^^^^
->key : any
->    : ^^^
->current.key : any
->            : ^^^
->current : HashEntry
->        : ^^^^^^^^^
->key : any
->    : ^^^
-
-                    return (current.data);
->(current.data) : any
->               : ^^^
->current.data : any
->             : ^^^
->current : HashEntry
->        : ^^^^^^^^^
->data : any
->     : ^^^
-                }
-            }
-            return (null);
->(null) : null
->       : ^^^^
-        }
-    }
-
-    // Simple Hash table with list of keys and values matching each other at the given index
-    export class SimpleHashTable {
->SimpleHashTable : SimpleHashTable
->                : ^^^^^^^^^^^^^^^
-
-        private keys = [];
-<<<<<<< HEAD
->keys : never[]
->[] : never[]
-
-        private values = [];
->values : never[]
->[] : never[]
-
-        public lookup(key, findValue?: boolean) {
->lookup : (key: any, findValue?: boolean) => { key: never; data: never; } | null
->key : any
->findValue : boolean | undefined
-
-            var searchArray = this.keys;
->searchArray : never[]
->this.keys : never[]
->this : this
->keys : never[]
-
-            if (findValue) {
->findValue : boolean | undefined
-
-                searchArray = this.values;
->searchArray = this.values : never[]
->searchArray : never[]
->this.values : never[]
->this : this
->values : never[]
-=======
->keys : any[]
->     : ^^^^^
->[] : undefined[]
->   : ^^^^^^^^^^^
-
-        private values = [];
->values : any[]
->       : ^^^^^
->[] : undefined[]
->   : ^^^^^^^^^^^
-
-        public lookup(key, findValue?: boolean) {
->lookup : (key: any, findValue?: boolean) => { key: any; data: any; }
->       : ^^^^^^^^^^^^^^^^^^^^^^^       ^^^^^^^^^^^^^^^^^^^^^^^^^^^^^
->key : any
->    : ^^^
->findValue : boolean
->          : ^^^^^^^
-
-            var searchArray = this.keys;
->searchArray : any[]
->            : ^^^^^
->this.keys : any[]
->          : ^^^^^
->this : this
->     : ^^^^
->keys : any[]
->     : ^^^^^
-
-            if (findValue) {
->findValue : boolean
->          : ^^^^^^^
-
-                searchArray = this.values;
->searchArray = this.values : any[]
->                          : ^^^^^
->searchArray : any[]
->            : ^^^^^
->this.values : any[]
->            : ^^^^^
->this : this
->     : ^^^^
->values : any[]
->       : ^^^^^
->>>>>>> 12402f26
-            }
-
-            for (var i = 0; i < searchArray.length; i++) {
->i : number
->  : ^^^^^^
->0 : 0
->  : ^
->i < searchArray.length : boolean
->                       : ^^^^^^^
->i : number
->  : ^^^^^^
->searchArray.length : number
-<<<<<<< HEAD
->searchArray : never[]
-=======
->                   : ^^^^^^
->searchArray : any[]
->            : ^^^^^
->>>>>>> 12402f26
->length : number
->       : ^^^^^^
->i++ : number
->    : ^^^^^^
->i : number
->  : ^^^^^^
-
-                if (searchArray[i] == key) {
->searchArray[i] == key : boolean
-<<<<<<< HEAD
->searchArray[i] : never
->searchArray : never[]
-=======
->                      : ^^^^^^^
->searchArray[i] : any
->               : ^^^
->searchArray : any[]
->            : ^^^^^
->>>>>>> 12402f26
->i : number
->  : ^^^^^^
->key : any
->    : ^^^
-
-                    return {
-<<<<<<< HEAD
->{                        key: this.keys[i],                        data: this.values[i],                    } : { key: never; data: never; }
-
-                        key: this.keys[i],
->key : never
->this.keys[i] : never
->this.keys : never[]
->this : this
->keys : never[]
-=======
->{                        key: this.keys[i],                        data: this.values[i],                    } : { key: any; data: any; }
->                                                                                                              : ^^^^^^^^^^^^^^^^^^^^^^^^
-
-                        key: this.keys[i],
->key : any
->    : ^^^
->this.keys[i] : any
->             : ^^^
->this.keys : any[]
->          : ^^^^^
->this : this
->     : ^^^^
->keys : any[]
->     : ^^^^^
->>>>>>> 12402f26
->i : number
->  : ^^^^^^
-
-                        data: this.values[i],
-<<<<<<< HEAD
->data : never
->this.values[i] : never
->this.values : never[]
->this : this
->values : never[]
-=======
->data : any
->     : ^^^
->this.values[i] : any
->               : ^^^
->this.values : any[]
->            : ^^^^^
->this : this
->     : ^^^^
->values : any[]
->       : ^^^^^
->>>>>>> 12402f26
->i : number
->  : ^^^^^^
-
-                    };
-                }
-            }
-            return null;
-        }
-
-        public add(key, data): boolean {
->add : (key: any, data: any) => boolean
->    : ^^^^^^^^^^^^^^^^^^^^^^^^^       
->key : any
->    : ^^^
->data : any
->     : ^^^
-
-            var lookupData = this.lookup(key);
-<<<<<<< HEAD
->lookupData : { key: never; data: never; } | null
->this.lookup(key) : { key: never; data: never; } | null
->this.lookup : (key: any, findValue?: boolean | undefined) => { key: never; data: never; } | null
->this : this
->lookup : (key: any, findValue?: boolean | undefined) => { key: never; data: never; } | null
-=======
->lookupData : { key: any; data: any; }
->           : ^^^^^^^^^^^^^^^^^^^^^^^^
->this.lookup(key) : { key: any; data: any; }
->                 : ^^^^^^^^^^^^^^^^^^^^^^^^
->this.lookup : (key: any, findValue?: boolean) => { key: any; data: any; }
->            : ^^^^^^^^^^^^^^^^^^^^^^^^^^^^^^^^^^^^^^^^^^^^^^^^^^^^^^^^^^^
->this : this
->     : ^^^^
->lookup : (key: any, findValue?: boolean) => { key: any; data: any; }
->       : ^^^^^^^^^^^^^^^^^^^^^^^^^^^^^^^^^^^^^^^^^^^^^^^^^^^^^^^^^^^
->>>>>>> 12402f26
->key : any
->    : ^^^
-
-            if (lookupData) {
-<<<<<<< HEAD
->lookupData : { key: never; data: never; } | null
-=======
->lookupData : { key: any; data: any; }
->           : ^^^^^^^^^^^^^^^^^^^^^^^^
->>>>>>> 12402f26
-
-                return false;
->false : false
->      : ^^^^^
-            }
-
-            this.keys[this.keys.length] = key;
->this.keys[this.keys.length] = key : any
-<<<<<<< HEAD
->this.keys[this.keys.length] : never
->this.keys : never[]
->this : this
->keys : never[]
->this.keys.length : number
->this.keys : never[]
->this : this
->keys : never[]
-=======
->                                  : ^^^
->this.keys[this.keys.length] : any
->                            : ^^^
->this.keys : any[]
->          : ^^^^^
->this : this
->     : ^^^^
->keys : any[]
->     : ^^^^^
->this.keys.length : number
->                 : ^^^^^^
->this.keys : any[]
->          : ^^^^^
->this : this
->     : ^^^^
->keys : any[]
->     : ^^^^^
->>>>>>> 12402f26
->length : number
->       : ^^^^^^
->key : any
->    : ^^^
-
-            this.values[this.values.length] = data;
->this.values[this.values.length] = data : any
-<<<<<<< HEAD
->this.values[this.values.length] : never
->this.values : never[]
->this : this
->values : never[]
->this.values.length : number
->this.values : never[]
->this : this
->values : never[]
-=======
->                                       : ^^^
->this.values[this.values.length] : any
->                                : ^^^
->this.values : any[]
->            : ^^^^^
->this : this
->     : ^^^^
->values : any[]
->       : ^^^^^
->this.values.length : number
->                   : ^^^^^^
->this.values : any[]
->            : ^^^^^
->this : this
->     : ^^^^
->values : any[]
->       : ^^^^^
->>>>>>> 12402f26
->length : number
->       : ^^^^^^
->data : any
->     : ^^^
-
-            return true;
->true : true
->     : ^^^^
-        }
-    }
-
-}
+//// [tests/cases/conformance/parser/ecmascript5/parserRealSource4.ts] ////
+
+=== parserRealSource4.ts ===
+// Copyright (c) Microsoft. All rights reserved. Licensed under the Apache License, Version 2.0. 
+// See LICENSE.txt in the project root for complete license information.
+
+///<reference path='typescript.ts' />
+
+module TypeScript {
+>TypeScript : typeof TypeScript
+>           : ^^^^^^^^^^^^^^^^^
+
+    export class BlockIntrinsics {
+>BlockIntrinsics : BlockIntrinsics
+>                : ^^^^^^^^^^^^^^^
+
+        public prototype = undefined;
+>prototype : undefined
+>          : ^^^^^^^^^
+>undefined : undefined
+>          : ^^^^^^^^^
+
+        public toString = undefined;
+>toString : undefined
+>         : ^^^^^^^^^
+>undefined : undefined
+>          : ^^^^^^^^^
+
+        public toLocaleString = undefined;
+>toLocaleString : undefined
+>               : ^^^^^^^^^
+>undefined : undefined
+>          : ^^^^^^^^^
+
+        public valueOf = undefined;
+>valueOf : undefined
+>        : ^^^^^^^^^
+>undefined : undefined
+>          : ^^^^^^^^^
+
+        public hasOwnProperty = undefined;
+>hasOwnProperty : undefined
+>               : ^^^^^^^^^
+>undefined : undefined
+>          : ^^^^^^^^^
+
+        public propertyIsEnumerable = undefined;
+>propertyIsEnumerable : undefined
+>                     : ^^^^^^^^^
+>undefined : undefined
+>          : ^^^^^^^^^
+
+        public isPrototypeOf = undefined;
+>isPrototypeOf : undefined
+>              : ^^^^^^^^^
+>undefined : undefined
+>          : ^^^^^^^^^
+
+        constructor () {
+            // initialize the 'constructor' field
+            this["constructor"] = undefined;
+>this["constructor"] = undefined : undefined
+>                                : ^^^^^^^^^
+>this["constructor"] : Function
+>                    : ^^^^^^^^
+>this : this
+>     : ^^^^
+>"constructor" : "constructor"
+>              : ^^^^^^^^^^^^^
+>undefined : undefined
+>          : ^^^^^^^^^
+        }
+    }
+
+    export interface IHashTable {
+        getAllKeys(): string[];
+>getAllKeys : () => string[]
+>           : ^^^^^^        
+
+        add(key: string, data): boolean;
+>add : (key: string, data: any) => boolean
+>    : ^^^^^^      ^^^^^^^^^^^^^^^^       
+>key : string
+>    : ^^^^^^
+>data : any
+>     : ^^^
+
+        addOrUpdate(key: string, data): boolean;
+>addOrUpdate : (key: string, data: any) => boolean
+>            : ^^^^^^      ^^^^^^^^^^^^^^^^       
+>key : string
+>    : ^^^^^^
+>data : any
+>     : ^^^
+
+        map(fn: (k: string, v, c) => void , context): void;
+>map : (fn: (k: string, v: any, c: any) => void, context: any) => void
+>    : ^^^^^               ^^^     ^^^         ^^^^^^^^^^^^^^^^^^^    
+>fn : (k: string, v: any, c: any) => void
+>   : ^^^^      ^^^^^^^^^^^^^^^^^^^^^    
+>k : string
+>  : ^^^^^^
+>v : any
+>  : ^^^
+>c : any
+>  : ^^^
+>context : any
+>        : ^^^
+
+        every(fn: (k: string, v, c) => boolean, context): boolean;
+>every : (fn: (k: string, v: any, c: any) => boolean, context: any) => boolean
+>      : ^^^^^               ^^^     ^^^            ^^^^^^^^^^^^^^^^^^^       
+>fn : (k: string, v: any, c: any) => boolean
+>   : ^^^^      ^^^^^^^^^^^^^^^^^^^^^       
+>k : string
+>  : ^^^^^^
+>v : any
+>  : ^^^
+>c : any
+>  : ^^^
+>context : any
+>        : ^^^
+
+        some(fn: (k: string, v, c) => boolean, context): boolean;
+>some : (fn: (k: string, v: any, c: any) => boolean, context: any) => boolean
+>     : ^^^^^               ^^^     ^^^            ^^^^^^^^^^^^^^^^^^^       
+>fn : (k: string, v: any, c: any) => boolean
+>   : ^^^^      ^^^^^^^^^^^^^^^^^^^^^       
+>k : string
+>  : ^^^^^^
+>v : any
+>  : ^^^
+>c : any
+>  : ^^^
+>context : any
+>        : ^^^
+
+        count(): number;
+>count : () => number
+>      : ^^^^^^      
+
+        lookup(key: string): any;
+>lookup : (key: string) => any
+>       : ^^^^^^      ^^^^^   
+>key : string
+>    : ^^^^^^
+    }
+
+    export class StringHashTable implements IHashTable {
+>StringHashTable : StringHashTable
+>                : ^^^^^^^^^^^^^^^
+
+        public itemCount = 0;
+>itemCount : number
+>          : ^^^^^^
+>0 : 0
+>  : ^
+
+        public table = <any>(<any> new BlockIntrinsics());
+>table : any
+>      : ^^^
+><any>(<any> new BlockIntrinsics()) : any
+>                                   : ^^^
+>(<any> new BlockIntrinsics()) : any
+>                              : ^^^
+><any> new BlockIntrinsics() : any
+>                            : ^^^
+>new BlockIntrinsics() : BlockIntrinsics
+>                      : ^^^^^^^^^^^^^^^
+>BlockIntrinsics : typeof BlockIntrinsics
+>                : ^^^^^^^^^^^^^^^^^^^^^^
+
+        public getAllKeys(): string[]{
+>getAllKeys : () => string[]
+>           : ^^^^^^        
+
+            var result: string[] = [];
+>result : string[]
+>       : ^^^^^^^^
+>[] : never[]
+>   : ^^^^^^^
+
+            for (var k in this.table) {
+>k : string
+>  : ^^^^^^
+>this.table : any
+>           : ^^^
+>this : this
+>     : ^^^^
+>table : any
+>      : ^^^
+
+                if (this.table[k] != undefined) {
+>this.table[k] != undefined : boolean
+>                           : ^^^^^^^
+>this.table[k] : any
+>              : ^^^
+>this.table : any
+>           : ^^^
+>this : this
+>     : ^^^^
+>table : any
+>      : ^^^
+>k : string
+>  : ^^^^^^
+>undefined : undefined
+>          : ^^^^^^^^^
+
+                    result[result.length] = k;
+>result[result.length] = k : string
+>                          : ^^^^^^
+>result[result.length] : string
+>                      : ^^^^^^
+>result : string[]
+>       : ^^^^^^^^
+>result.length : number
+>              : ^^^^^^
+>result : string[]
+>       : ^^^^^^^^
+>length : number
+>       : ^^^^^^
+>k : string
+>  : ^^^^^^
+                }
+            }
+            return result;
+>result : string[]
+>       : ^^^^^^^^
+        }
+
+        public add(key: string, data): boolean {
+>add : (key: string, data: any) => boolean
+>    : ^^^^^^      ^^^^^^^^^^^^^^^^       
+>key : string
+>    : ^^^^^^
+>data : any
+>     : ^^^
+
+            if (this.table[key] != undefined) {
+>this.table[key] != undefined : boolean
+>                             : ^^^^^^^
+>this.table[key] : any
+>                : ^^^
+>this.table : any
+>           : ^^^
+>this : this
+>     : ^^^^
+>table : any
+>      : ^^^
+>key : string
+>    : ^^^^^^
+>undefined : undefined
+>          : ^^^^^^^^^
+
+                return false;
+>false : false
+>      : ^^^^^
+            }
+            this.table[key] = data;
+>this.table[key] = data : any
+>                       : ^^^
+>this.table[key] : any
+>                : ^^^
+>this.table : any
+>           : ^^^
+>this : this
+>     : ^^^^
+>table : any
+>      : ^^^
+>key : string
+>    : ^^^^^^
+>data : any
+>     : ^^^
+
+            this.itemCount++;
+>this.itemCount++ : number
+>                 : ^^^^^^
+>this.itemCount : number
+>               : ^^^^^^
+>this : this
+>     : ^^^^
+>itemCount : number
+>          : ^^^^^^
+
+            return true;
+>true : true
+>     : ^^^^
+        }
+
+        public addOrUpdate(key: string, data): boolean {
+>addOrUpdate : (key: string, data: any) => boolean
+>            : ^^^^^^      ^^^^^^^^^^^^^^^^       
+>key : string
+>    : ^^^^^^
+>data : any
+>     : ^^^
+
+            if (this.table[key] != undefined) {
+>this.table[key] != undefined : boolean
+>                             : ^^^^^^^
+>this.table[key] : any
+>                : ^^^
+>this.table : any
+>           : ^^^
+>this : this
+>     : ^^^^
+>table : any
+>      : ^^^
+>key : string
+>    : ^^^^^^
+>undefined : undefined
+>          : ^^^^^^^^^
+
+                this.table[key] = data;
+>this.table[key] = data : any
+>                       : ^^^
+>this.table[key] : any
+>                : ^^^
+>this.table : any
+>           : ^^^
+>this : this
+>     : ^^^^
+>table : any
+>      : ^^^
+>key : string
+>    : ^^^^^^
+>data : any
+>     : ^^^
+
+                return false;
+>false : false
+>      : ^^^^^
+            }
+            this.table[key] = data;
+>this.table[key] = data : any
+>                       : ^^^
+>this.table[key] : any
+>                : ^^^
+>this.table : any
+>           : ^^^
+>this : this
+>     : ^^^^
+>table : any
+>      : ^^^
+>key : string
+>    : ^^^^^^
+>data : any
+>     : ^^^
+
+            this.itemCount++;
+>this.itemCount++ : number
+>                 : ^^^^^^
+>this.itemCount : number
+>               : ^^^^^^
+>this : this
+>     : ^^^^
+>itemCount : number
+>          : ^^^^^^
+
+            return true;
+>true : true
+>     : ^^^^
+        }
+
+        public map(fn: (k: string, v, c) => void , context) {
+>map : (fn: (k: string, v: any, c: any) => void, context: any) => void
+>    : ^^^^^               ^^^     ^^^         ^^^^^^^^^^^^^^^^^^^^^^^
+>fn : (k: string, v: any, c: any) => void
+>   : ^^^^      ^^^^^^^^^^^^^^^^^^^^^    
+>k : string
+>  : ^^^^^^
+>v : any
+>  : ^^^
+>c : any
+>  : ^^^
+>context : any
+>        : ^^^
+
+            for (var k in this.table) {
+>k : string
+>  : ^^^^^^
+>this.table : any
+>           : ^^^
+>this : this
+>     : ^^^^
+>table : any
+>      : ^^^
+
+                var data = this.table[k];
+>data : any
+>     : ^^^
+>this.table[k] : any
+>              : ^^^
+>this.table : any
+>           : ^^^
+>this : this
+>     : ^^^^
+>table : any
+>      : ^^^
+>k : string
+>  : ^^^^^^
+
+                if (data != undefined) {
+>data != undefined : boolean
+>                  : ^^^^^^^
+>data : any
+>     : ^^^
+>undefined : undefined
+>          : ^^^^^^^^^
+
+                    fn(k, this.table[k], context);
+>fn(k, this.table[k], context) : void
+>                              : ^^^^
+>fn : (k: string, v: any, c: any) => void
+>   : ^^^^^^^^^^^^^^^^^^^^^^^^^^^^^^^^^^^
+>k : string
+>  : ^^^^^^
+>this.table[k] : any
+>              : ^^^
+>this.table : any
+>           : ^^^
+>this : this
+>     : ^^^^
+>table : any
+>      : ^^^
+>k : string
+>  : ^^^^^^
+>context : any
+>        : ^^^
+                }
+            }
+        }
+
+        public every(fn: (k: string, v, c) => boolean, context) {
+>every : (fn: (k: string, v: any, c: any) => boolean, context: any) => boolean
+>      : ^^^^^               ^^^     ^^^            ^^^^^^^^^^^^^^^^^^^^^^^^^^
+>fn : (k: string, v: any, c: any) => boolean
+>   : ^^^^      ^^^^^^^^^^^^^^^^^^^^^       
+>k : string
+>  : ^^^^^^
+>v : any
+>  : ^^^
+>c : any
+>  : ^^^
+>context : any
+>        : ^^^
+
+            for (var k in this.table) {
+>k : string
+>  : ^^^^^^
+>this.table : any
+>           : ^^^
+>this : this
+>     : ^^^^
+>table : any
+>      : ^^^
+
+                var data = this.table[k];
+>data : any
+>     : ^^^
+>this.table[k] : any
+>              : ^^^
+>this.table : any
+>           : ^^^
+>this : this
+>     : ^^^^
+>table : any
+>      : ^^^
+>k : string
+>  : ^^^^^^
+
+                if (data != undefined) {
+>data != undefined : boolean
+>                  : ^^^^^^^
+>data : any
+>     : ^^^
+>undefined : undefined
+>          : ^^^^^^^^^
+
+                    if (!fn(k, this.table[k], context)) {
+>!fn(k, this.table[k], context) : boolean
+>                               : ^^^^^^^
+>fn(k, this.table[k], context) : boolean
+>                              : ^^^^^^^
+>fn : (k: string, v: any, c: any) => boolean
+>   : ^^^^^^^^^^^^^^^^^^^^^^^^^^^^^^^^^^^^^^
+>k : string
+>  : ^^^^^^
+>this.table[k] : any
+>              : ^^^
+>this.table : any
+>           : ^^^
+>this : this
+>     : ^^^^
+>table : any
+>      : ^^^
+>k : string
+>  : ^^^^^^
+>context : any
+>        : ^^^
+
+                        return false;
+>false : false
+>      : ^^^^^
+                    }
+                }
+            }
+            return true;
+>true : true
+>     : ^^^^
+        }
+
+        public some(fn: (k: string, v, c) => boolean, context) {
+>some : (fn: (k: string, v: any, c: any) => boolean, context: any) => boolean
+>     : ^^^^^               ^^^     ^^^            ^^^^^^^^^^^^^^^^^^^^^^^^^^
+>fn : (k: string, v: any, c: any) => boolean
+>   : ^^^^      ^^^^^^^^^^^^^^^^^^^^^       
+>k : string
+>  : ^^^^^^
+>v : any
+>  : ^^^
+>c : any
+>  : ^^^
+>context : any
+>        : ^^^
+
+            for (var k in this.table) {
+>k : string
+>  : ^^^^^^
+>this.table : any
+>           : ^^^
+>this : this
+>     : ^^^^
+>table : any
+>      : ^^^
+
+                var data = this.table[k];
+>data : any
+>     : ^^^
+>this.table[k] : any
+>              : ^^^
+>this.table : any
+>           : ^^^
+>this : this
+>     : ^^^^
+>table : any
+>      : ^^^
+>k : string
+>  : ^^^^^^
+
+                if (data != undefined) {
+>data != undefined : boolean
+>                  : ^^^^^^^
+>data : any
+>     : ^^^
+>undefined : undefined
+>          : ^^^^^^^^^
+
+                    if (fn(k, this.table[k], context)) {
+>fn(k, this.table[k], context) : boolean
+>                              : ^^^^^^^
+>fn : (k: string, v: any, c: any) => boolean
+>   : ^^^^^^^^^^^^^^^^^^^^^^^^^^^^^^^^^^^^^^
+>k : string
+>  : ^^^^^^
+>this.table[k] : any
+>              : ^^^
+>this.table : any
+>           : ^^^
+>this : this
+>     : ^^^^
+>table : any
+>      : ^^^
+>k : string
+>  : ^^^^^^
+>context : any
+>        : ^^^
+
+                        return true;
+>true : true
+>     : ^^^^
+                    }
+                }
+            }
+            return false;
+>false : false
+>      : ^^^^^
+        }
+
+        public count(): number { return this.itemCount; }
+>count : () => number
+>      : ^^^^^^      
+>this.itemCount : number
+>               : ^^^^^^
+>this : this
+>     : ^^^^
+>itemCount : number
+>          : ^^^^^^
+
+        public lookup(key: string) {
+>lookup : (key: string) => any
+>       : ^^^^^^      ^^^^^^^^
+>key : string
+>    : ^^^^^^
+
+            var data = this.table[key];
+>data : any
+>     : ^^^
+>this.table[key] : any
+>                : ^^^
+>this.table : any
+>           : ^^^
+>this : this
+>     : ^^^^
+>table : any
+>      : ^^^
+>key : string
+>    : ^^^^^^
+
+            if (data != undefined) {
+>data != undefined : boolean
+>                  : ^^^^^^^
+>data : any
+>     : ^^^
+>undefined : undefined
+>          : ^^^^^^^^^
+
+                return data;
+>data : any
+>     : ^^^
+            }
+            else {
+                return (null);
+>(null) : null
+>       : ^^^^
+            }
+        }
+    }
+
+    // The resident table is expected to reference the same table object, whereas the 
+    // transientTable may reference different objects over time
+    // REVIEW:  WARNING:  For performance reasons, neither the primary nor secondary table may be null
+    export class DualStringHashTable implements IHashTable {
+>DualStringHashTable : DualStringHashTable
+>                    : ^^^^^^^^^^^^^^^^^^^
+
+        public insertPrimary = true;
+>insertPrimary : boolean
+>              : ^^^^^^^
+>true : true
+>     : ^^^^
+
+        constructor (public primaryTable: IHashTable,
+>primaryTable : IHashTable
+>             : ^^^^^^^^^^
+
+                                        public secondaryTable: IHashTable) { }
+>secondaryTable : IHashTable
+>               : ^^^^^^^^^^
+
+        public getAllKeys(): string[]{
+>getAllKeys : () => string[]
+>           : ^^^^^^        
+
+            return this.primaryTable.getAllKeys().concat(this.secondaryTable.getAllKeys());
+>this.primaryTable.getAllKeys().concat(this.secondaryTable.getAllKeys()) : string[]
+>                                                                        : ^^^^^^^^
+>this.primaryTable.getAllKeys().concat : { (...items: ConcatArray<string>[]): string[]; (...items: (string | ConcatArray<string>)[]): string[]; }
+>                                      : ^^^^^^^^^^^^^^^^^^^^^^^^^^^^^^^^^^^^^^^^^^^^^^^^^^^^^^^^^^^^^^^^^^^^^^^^^^^^^^^^^^^^^^^^^^^^^^^^^^^^^^^^
+>this.primaryTable.getAllKeys() : string[]
+>                               : ^^^^^^^^
+>this.primaryTable.getAllKeys : () => string[]
+>                             : ^^^^^^^^^^^^^^
+>this.primaryTable : IHashTable
+>                  : ^^^^^^^^^^
+>this : this
+>     : ^^^^
+>primaryTable : IHashTable
+>             : ^^^^^^^^^^
+>getAllKeys : () => string[]
+>           : ^^^^^^^^^^^^^^
+>concat : { (...items: ConcatArray<string>[]): string[]; (...items: (string | ConcatArray<string>)[]): string[]; }
+>       : ^^^^^^^^^^^^^^^^^^^^^^^^^^^^^^^^^^^^^^^^^^^^^^^^^^^^^^^^^^^^^^^^^^^^^^^^^^^^^^^^^^^^^^^^^^^^^^^^^^^^^^^^
+>this.secondaryTable.getAllKeys() : string[]
+>                                 : ^^^^^^^^
+>this.secondaryTable.getAllKeys : () => string[]
+>                               : ^^^^^^^^^^^^^^
+>this.secondaryTable : IHashTable
+>                    : ^^^^^^^^^^
+>this : this
+>     : ^^^^
+>secondaryTable : IHashTable
+>               : ^^^^^^^^^^
+>getAllKeys : () => string[]
+>           : ^^^^^^^^^^^^^^
+        }
+
+        public add(key: string, data): boolean {
+>add : (key: string, data: any) => boolean
+>    : ^^^^^^      ^^^^^^^^^^^^^^^^       
+>key : string
+>    : ^^^^^^
+>data : any
+>     : ^^^
+
+            if (this.insertPrimary) {
+>this.insertPrimary : boolean
+>                   : ^^^^^^^
+>this : this
+>     : ^^^^
+>insertPrimary : boolean
+>              : ^^^^^^^
+
+                return this.primaryTable.add(key, data);
+>this.primaryTable.add(key, data) : boolean
+>                                 : ^^^^^^^
+>this.primaryTable.add : (key: string, data: any) => boolean
+>                      : ^^^^^^^^^^^^^^^^^^^^^^^^^^^^^^^^^^^
+>this.primaryTable : IHashTable
+>                  : ^^^^^^^^^^
+>this : this
+>     : ^^^^
+>primaryTable : IHashTable
+>             : ^^^^^^^^^^
+>add : (key: string, data: any) => boolean
+>    : ^^^^^^^^^^^^^^^^^^^^^^^^^^^^^^^^^^^
+>key : string
+>    : ^^^^^^
+>data : any
+>     : ^^^
+            }
+            else {
+                return this.secondaryTable.add(key, data);
+>this.secondaryTable.add(key, data) : boolean
+>                                   : ^^^^^^^
+>this.secondaryTable.add : (key: string, data: any) => boolean
+>                        : ^^^^^^^^^^^^^^^^^^^^^^^^^^^^^^^^^^^
+>this.secondaryTable : IHashTable
+>                    : ^^^^^^^^^^
+>this : this
+>     : ^^^^
+>secondaryTable : IHashTable
+>               : ^^^^^^^^^^
+>add : (key: string, data: any) => boolean
+>    : ^^^^^^^^^^^^^^^^^^^^^^^^^^^^^^^^^^^
+>key : string
+>    : ^^^^^^
+>data : any
+>     : ^^^
+            }
+        }
+
+        public addOrUpdate(key: string, data): boolean {
+>addOrUpdate : (key: string, data: any) => boolean
+>            : ^^^^^^      ^^^^^^^^^^^^^^^^       
+>key : string
+>    : ^^^^^^
+>data : any
+>     : ^^^
+
+            if (this.insertPrimary) {
+>this.insertPrimary : boolean
+>                   : ^^^^^^^
+>this : this
+>     : ^^^^
+>insertPrimary : boolean
+>              : ^^^^^^^
+
+                return this.primaryTable.addOrUpdate(key, data);
+>this.primaryTable.addOrUpdate(key, data) : boolean
+>                                         : ^^^^^^^
+>this.primaryTable.addOrUpdate : (key: string, data: any) => boolean
+>                              : ^^^^^^^^^^^^^^^^^^^^^^^^^^^^^^^^^^^
+>this.primaryTable : IHashTable
+>                  : ^^^^^^^^^^
+>this : this
+>     : ^^^^
+>primaryTable : IHashTable
+>             : ^^^^^^^^^^
+>addOrUpdate : (key: string, data: any) => boolean
+>            : ^^^^^^^^^^^^^^^^^^^^^^^^^^^^^^^^^^^
+>key : string
+>    : ^^^^^^
+>data : any
+>     : ^^^
+            }
+            else {
+                return this.secondaryTable.addOrUpdate(key, data);
+>this.secondaryTable.addOrUpdate(key, data) : boolean
+>                                           : ^^^^^^^
+>this.secondaryTable.addOrUpdate : (key: string, data: any) => boolean
+>                                : ^^^^^^^^^^^^^^^^^^^^^^^^^^^^^^^^^^^
+>this.secondaryTable : IHashTable
+>                    : ^^^^^^^^^^
+>this : this
+>     : ^^^^
+>secondaryTable : IHashTable
+>               : ^^^^^^^^^^
+>addOrUpdate : (key: string, data: any) => boolean
+>            : ^^^^^^^^^^^^^^^^^^^^^^^^^^^^^^^^^^^
+>key : string
+>    : ^^^^^^
+>data : any
+>     : ^^^
+            }
+        }
+
+        public map(fn: (k: string, v, c) => void , context) {
+>map : (fn: (k: string, v: any, c: any) => void, context: any) => void
+>    : ^^^^^               ^^^     ^^^         ^^^^^^^^^^^^^^^^^^^^^^^
+>fn : (k: string, v: any, c: any) => void
+>   : ^^^^      ^^^^^^^^^^^^^^^^^^^^^    
+>k : string
+>  : ^^^^^^
+>v : any
+>  : ^^^
+>c : any
+>  : ^^^
+>context : any
+>        : ^^^
+
+            this.primaryTable.map(fn, context);
+>this.primaryTable.map(fn, context) : void
+>                                   : ^^^^
+>this.primaryTable.map : (fn: (k: string, v: any, c: any) => void, context: any) => void
+>                      : ^^^^^^^^^^^^^^^^^^^^^^^^^^^^^^^^^^^^^^^^^^^^^^^^^^^^^^^^^^^^^^^
+>this.primaryTable : IHashTable
+>                  : ^^^^^^^^^^
+>this : this
+>     : ^^^^
+>primaryTable : IHashTable
+>             : ^^^^^^^^^^
+>map : (fn: (k: string, v: any, c: any) => void, context: any) => void
+>    : ^^^^^^^^^^^^^^^^^^^^^^^^^^^^^^^^^^^^^^^^^^^^^^^^^^^^^^^^^^^^^^^
+>fn : (k: string, v: any, c: any) => void
+>   : ^^^^^^^^^^^^^^^^^^^^^^^^^^^^^^^^^^^
+>context : any
+>        : ^^^
+
+            this.secondaryTable.map(fn, context);
+>this.secondaryTable.map(fn, context) : void
+>                                     : ^^^^
+>this.secondaryTable.map : (fn: (k: string, v: any, c: any) => void, context: any) => void
+>                        : ^^^^^^^^^^^^^^^^^^^^^^^^^^^^^^^^^^^^^^^^^^^^^^^^^^^^^^^^^^^^^^^
+>this.secondaryTable : IHashTable
+>                    : ^^^^^^^^^^
+>this : this
+>     : ^^^^
+>secondaryTable : IHashTable
+>               : ^^^^^^^^^^
+>map : (fn: (k: string, v: any, c: any) => void, context: any) => void
+>    : ^^^^^^^^^^^^^^^^^^^^^^^^^^^^^^^^^^^^^^^^^^^^^^^^^^^^^^^^^^^^^^^
+>fn : (k: string, v: any, c: any) => void
+>   : ^^^^^^^^^^^^^^^^^^^^^^^^^^^^^^^^^^^
+>context : any
+>        : ^^^
+        }
+
+        public every(fn: (k: string, v, c) => boolean, context) {
+>every : (fn: (k: string, v: any, c: any) => boolean, context: any) => boolean
+>      : ^^^^^               ^^^     ^^^            ^^^^^^^^^^^^^^^^^^^^^^^^^^
+>fn : (k: string, v: any, c: any) => boolean
+>   : ^^^^      ^^^^^^^^^^^^^^^^^^^^^       
+>k : string
+>  : ^^^^^^
+>v : any
+>  : ^^^
+>c : any
+>  : ^^^
+>context : any
+>        : ^^^
+
+            return this.primaryTable.every(fn, context) && this.secondaryTable.every(fn, context);
+>this.primaryTable.every(fn, context) && this.secondaryTable.every(fn, context) : boolean
+>                                                                               : ^^^^^^^
+>this.primaryTable.every(fn, context) : boolean
+>                                     : ^^^^^^^
+>this.primaryTable.every : (fn: (k: string, v: any, c: any) => boolean, context: any) => boolean
+>                        : ^^^^^^^^^^^^^^^^^^^^^^^^^^^^^^^^^^^^^^^^^^^^^^^^^^^^^^^^^^^^^^^^^^^^^
+>this.primaryTable : IHashTable
+>                  : ^^^^^^^^^^
+>this : this
+>     : ^^^^
+>primaryTable : IHashTable
+>             : ^^^^^^^^^^
+>every : (fn: (k: string, v: any, c: any) => boolean, context: any) => boolean
+>      : ^^^^^^^^^^^^^^^^^^^^^^^^^^^^^^^^^^^^^^^^^^^^^^^^^^^^^^^^^^^^^^^^^^^^^
+>fn : (k: string, v: any, c: any) => boolean
+>   : ^^^^^^^^^^^^^^^^^^^^^^^^^^^^^^^^^^^^^^
+>context : any
+>        : ^^^
+>this.secondaryTable.every(fn, context) : boolean
+>                                       : ^^^^^^^
+>this.secondaryTable.every : (fn: (k: string, v: any, c: any) => boolean, context: any) => boolean
+>                          : ^^^^^^^^^^^^^^^^^^^^^^^^^^^^^^^^^^^^^^^^^^^^^^^^^^^^^^^^^^^^^^^^^^^^^
+>this.secondaryTable : IHashTable
+>                    : ^^^^^^^^^^
+>this : this
+>     : ^^^^
+>secondaryTable : IHashTable
+>               : ^^^^^^^^^^
+>every : (fn: (k: string, v: any, c: any) => boolean, context: any) => boolean
+>      : ^^^^^^^^^^^^^^^^^^^^^^^^^^^^^^^^^^^^^^^^^^^^^^^^^^^^^^^^^^^^^^^^^^^^^
+>fn : (k: string, v: any, c: any) => boolean
+>   : ^^^^^^^^^^^^^^^^^^^^^^^^^^^^^^^^^^^^^^
+>context : any
+>        : ^^^
+        }
+
+        public some(fn: (k: string, v, c) => boolean, context) {
+>some : (fn: (k: string, v: any, c: any) => boolean, context: any) => boolean
+>     : ^^^^^               ^^^     ^^^            ^^^^^^^^^^^^^^^^^^^^^^^^^^
+>fn : (k: string, v: any, c: any) => boolean
+>   : ^^^^      ^^^^^^^^^^^^^^^^^^^^^       
+>k : string
+>  : ^^^^^^
+>v : any
+>  : ^^^
+>c : any
+>  : ^^^
+>context : any
+>        : ^^^
+
+            return this.primaryTable.some(fn, context) || this.secondaryTable.some(fn, context);
+>this.primaryTable.some(fn, context) || this.secondaryTable.some(fn, context) : boolean
+>                                                                             : ^^^^^^^
+>this.primaryTable.some(fn, context) : boolean
+>                                    : ^^^^^^^
+>this.primaryTable.some : (fn: (k: string, v: any, c: any) => boolean, context: any) => boolean
+>                       : ^^^^^^^^^^^^^^^^^^^^^^^^^^^^^^^^^^^^^^^^^^^^^^^^^^^^^^^^^^^^^^^^^^^^^
+>this.primaryTable : IHashTable
+>                  : ^^^^^^^^^^
+>this : this
+>     : ^^^^
+>primaryTable : IHashTable
+>             : ^^^^^^^^^^
+>some : (fn: (k: string, v: any, c: any) => boolean, context: any) => boolean
+>     : ^^^^^^^^^^^^^^^^^^^^^^^^^^^^^^^^^^^^^^^^^^^^^^^^^^^^^^^^^^^^^^^^^^^^^
+>fn : (k: string, v: any, c: any) => boolean
+>   : ^^^^^^^^^^^^^^^^^^^^^^^^^^^^^^^^^^^^^^
+>context : any
+>        : ^^^
+>this.secondaryTable.some(fn, context) : boolean
+>                                      : ^^^^^^^
+>this.secondaryTable.some : (fn: (k: string, v: any, c: any) => boolean, context: any) => boolean
+>                         : ^^^^^^^^^^^^^^^^^^^^^^^^^^^^^^^^^^^^^^^^^^^^^^^^^^^^^^^^^^^^^^^^^^^^^
+>this.secondaryTable : IHashTable
+>                    : ^^^^^^^^^^
+>this : this
+>     : ^^^^
+>secondaryTable : IHashTable
+>               : ^^^^^^^^^^
+>some : (fn: (k: string, v: any, c: any) => boolean, context: any) => boolean
+>     : ^^^^^^^^^^^^^^^^^^^^^^^^^^^^^^^^^^^^^^^^^^^^^^^^^^^^^^^^^^^^^^^^^^^^^
+>fn : (k: string, v: any, c: any) => boolean
+>   : ^^^^^^^^^^^^^^^^^^^^^^^^^^^^^^^^^^^^^^
+>context : any
+>        : ^^^
+        }
+
+        public count() {
+>count : () => number
+>      : ^^^^^^^^^^^^
+
+            return this.primaryTable.count() + this.secondaryTable.count();
+>this.primaryTable.count() + this.secondaryTable.count() : number
+>                                                        : ^^^^^^
+>this.primaryTable.count() : number
+>                          : ^^^^^^
+>this.primaryTable.count : () => number
+>                        : ^^^^^^^^^^^^
+>this.primaryTable : IHashTable
+>                  : ^^^^^^^^^^
+>this : this
+>     : ^^^^
+>primaryTable : IHashTable
+>             : ^^^^^^^^^^
+>count : () => number
+>      : ^^^^^^^^^^^^
+>this.secondaryTable.count() : number
+>                            : ^^^^^^
+>this.secondaryTable.count : () => number
+>                          : ^^^^^^^^^^^^
+>this.secondaryTable : IHashTable
+>                    : ^^^^^^^^^^
+>this : this
+>     : ^^^^
+>secondaryTable : IHashTable
+>               : ^^^^^^^^^^
+>count : () => number
+>      : ^^^^^^^^^^^^
+        }
+
+        public lookup(key: string) {
+>lookup : (key: string) => any
+>       : ^^^^^^      ^^^^^^^^
+>key : string
+>    : ^^^^^^
+
+            var data = this.primaryTable.lookup(key);
+>data : any
+>     : ^^^
+>this.primaryTable.lookup(key) : any
+>                              : ^^^
+>this.primaryTable.lookup : (key: string) => any
+>                         : ^^^^^^^^^^^^^^^^^^^^
+>this.primaryTable : IHashTable
+>                  : ^^^^^^^^^^
+>this : this
+>     : ^^^^
+>primaryTable : IHashTable
+>             : ^^^^^^^^^^
+>lookup : (key: string) => any
+>       : ^^^^^^^^^^^^^^^^^^^^
+>key : string
+>    : ^^^^^^
+
+            if (data != undefined) {
+>data != undefined : boolean
+>                  : ^^^^^^^
+>data : any
+>     : ^^^
+>undefined : undefined
+>          : ^^^^^^^^^
+
+                return data;
+>data : any
+>     : ^^^
+            }
+            else {
+                return this.secondaryTable.lookup(key);
+>this.secondaryTable.lookup(key) : any
+>                                : ^^^
+>this.secondaryTable.lookup : (key: string) => any
+>                           : ^^^^^^^^^^^^^^^^^^^^
+>this.secondaryTable : IHashTable
+>                    : ^^^^^^^^^^
+>this : this
+>     : ^^^^
+>secondaryTable : IHashTable
+>               : ^^^^^^^^^^
+>lookup : (key: string) => any
+>       : ^^^^^^^^^^^^^^^^^^^^
+>key : string
+>    : ^^^^^^
+            }
+        }
+    }
+
+    export function numberHashFn(key: number): number {
+>numberHashFn : (key: number) => number
+>             : ^^^^^^      ^^^^^      
+>key : number
+>    : ^^^^^^
+
+        var c2 = 0x27d4eb2d; // a prime or an odd constant
+>c2 : number
+>   : ^^^^^^
+>0x27d4eb2d : 668265261
+>           : ^^^^^^^^^
+
+        key = (key ^ 61) ^ (key >>> 16);
+>key = (key ^ 61) ^ (key >>> 16) : number
+>                                : ^^^^^^
+>key : number
+>    : ^^^^^^
+>(key ^ 61) ^ (key >>> 16) : number
+>                          : ^^^^^^
+>(key ^ 61) : number
+>           : ^^^^^^
+>key ^ 61 : number
+>         : ^^^^^^
+>key : number
+>    : ^^^^^^
+>61 : 61
+>   : ^^
+>(key >>> 16) : number
+>             : ^^^^^^
+>key >>> 16 : number
+>           : ^^^^^^
+>key : number
+>    : ^^^^^^
+>16 : 16
+>   : ^^
+
+        key = key + (key << 3);
+>key = key + (key << 3) : number
+>                       : ^^^^^^
+>key : number
+>    : ^^^^^^
+>key + (key << 3) : number
+>                 : ^^^^^^
+>key : number
+>    : ^^^^^^
+>(key << 3) : number
+>           : ^^^^^^
+>key << 3 : number
+>         : ^^^^^^
+>key : number
+>    : ^^^^^^
+>3 : 3
+>  : ^
+
+        key = key ^ (key >>> 4);
+>key = key ^ (key >>> 4) : number
+>                        : ^^^^^^
+>key : number
+>    : ^^^^^^
+>key ^ (key >>> 4) : number
+>                  : ^^^^^^
+>key : number
+>    : ^^^^^^
+>(key >>> 4) : number
+>            : ^^^^^^
+>key >>> 4 : number
+>          : ^^^^^^
+>key : number
+>    : ^^^^^^
+>4 : 4
+>  : ^
+
+        key = key * c2;
+>key = key * c2 : number
+>               : ^^^^^^
+>key : number
+>    : ^^^^^^
+>key * c2 : number
+>         : ^^^^^^
+>key : number
+>    : ^^^^^^
+>c2 : number
+>   : ^^^^^^
+
+        key = key ^ (key >>> 15);
+>key = key ^ (key >>> 15) : number
+>                         : ^^^^^^
+>key : number
+>    : ^^^^^^
+>key ^ (key >>> 15) : number
+>                   : ^^^^^^
+>key : number
+>    : ^^^^^^
+>(key >>> 15) : number
+>             : ^^^^^^
+>key >>> 15 : number
+>           : ^^^^^^
+>key : number
+>    : ^^^^^^
+>15 : 15
+>   : ^^
+
+        return key;
+>key : number
+>    : ^^^^^^
+    }
+
+    export function combineHashes(key1: number, key2: number) {
+>combineHashes : (key1: number, key2: number) => number
+>              : ^^^^^^^      ^^^^^^^^      ^^^^^^^^^^^
+>key1 : number
+>     : ^^^^^^
+>key2 : number
+>     : ^^^^^^
+
+        return key2 ^ ((key1 >> 5) + key1);
+>key2 ^ ((key1 >> 5) + key1) : number
+>                            : ^^^^^^
+>key2 : number
+>     : ^^^^^^
+>((key1 >> 5) + key1) : number
+>                     : ^^^^^^
+>(key1 >> 5) + key1 : number
+>                   : ^^^^^^
+>(key1 >> 5) : number
+>            : ^^^^^^
+>key1 >> 5 : number
+>          : ^^^^^^
+>key1 : number
+>     : ^^^^^^
+>5 : 5
+>  : ^
+>key1 : number
+>     : ^^^^^^
+    }
+
+    export class HashEntry {
+>HashEntry : HashEntry
+>          : ^^^^^^^^^
+
+        public next: HashEntry;
+>next : HashEntry
+>     : ^^^^^^^^^
+
+        constructor (public key, public data) { }
+>key : any
+>    : ^^^
+>data : any
+>     : ^^^
+    }
+
+    export class HashTable {
+>HashTable : HashTable
+>          : ^^^^^^^^^
+
+        public itemCount: number = 0;
+>itemCount : number
+>          : ^^^^^^
+>0 : 0
+>  : ^
+
+        public table = new HashEntry[];
+>table : any
+>      : ^^^
+>new HashEntry[] : any
+>                : ^^^
+>HashEntry[] : any
+>            : ^^^
+>HashEntry : typeof HashEntry
+>          : ^^^^^^^^^^^^^^^^
+> : any
+> : ^^^
+
+        constructor (public size: number, public hashFn: (key) =>number,
+>size : number
+>     : ^^^^^^
+>hashFn : (key: any) => number
+>       : ^^^^^^^^^^^^^^      
+>key : any
+>    : ^^^
+
+                    public equalsFn: (key1, key2) =>boolean) {
+>equalsFn : (key1: any, key2: any) => boolean
+>         : ^^^^^^^^^^^^^^^^^^^^^^^^^^       
+>key1 : any
+>     : ^^^
+>key2 : any
+>     : ^^^
+
+            for (var i: number = 0; i < this.size; i++) {
+>i : number
+>  : ^^^^^^
+>0 : 0
+>  : ^
+>i < this.size : boolean
+>              : ^^^^^^^
+>i : number
+>  : ^^^^^^
+>this.size : number
+>          : ^^^^^^
+>this : this
+>     : ^^^^
+>size : number
+>     : ^^^^^^
+>i++ : number
+>    : ^^^^^^
+>i : number
+>  : ^^^^^^
+
+                this.table[i] = null;
+>this.table[i] = null : null
+>                     : ^^^^
+>this.table[i] : any
+>              : ^^^
+>this.table : any
+>           : ^^^
+>this : this
+>     : ^^^^
+>table : any
+>      : ^^^
+>i : number
+>  : ^^^^^^
+            }
+        }
+
+        public add(key, data): boolean {
+>add : (key: any, data: any) => boolean
+>    : ^^^^^^^^^^^^^^^^^^^^^^^^^       
+>key : any
+>    : ^^^
+>data : any
+>     : ^^^
+
+            var current: HashEntry;
+>current : HashEntry
+>        : ^^^^^^^^^
+
+            var entry: HashEntry = new HashEntry(key, data);
+>entry : HashEntry
+>      : ^^^^^^^^^
+>new HashEntry(key, data) : HashEntry
+>                         : ^^^^^^^^^
+>HashEntry : typeof HashEntry
+>          : ^^^^^^^^^^^^^^^^
+>key : any
+>    : ^^^
+>data : any
+>     : ^^^
+
+            var val: number = this.hashFn(key);
+>val : number
+>    : ^^^^^^
+>this.hashFn(key) : number
+>                 : ^^^^^^
+>this.hashFn : (key: any) => number
+>            : ^^^^^^^^^^^^^^^^^^^^
+>this : this
+>     : ^^^^
+>hashFn : (key: any) => number
+>       : ^^^^^^^^^^^^^^^^^^^^
+>key : any
+>    : ^^^
+
+            val = val % this.size;
+>val = val % this.size : number
+>                      : ^^^^^^
+>val : number
+>    : ^^^^^^
+>val % this.size : number
+>                : ^^^^^^
+>val : number
+>    : ^^^^^^
+>this.size : number
+>          : ^^^^^^
+>this : this
+>     : ^^^^
+>size : number
+>     : ^^^^^^
+
+            for (current = this.table[val]; current != null ; current = current.next) {
+>current = this.table[val] : any
+>                          : ^^^
+>current : HashEntry
+>        : ^^^^^^^^^
+>this.table[val] : any
+>                : ^^^
+>this.table : any
+>           : ^^^
+>this : this
+>     : ^^^^
+>table : any
+>      : ^^^
+>val : number
+>    : ^^^^^^
+>current != null : boolean
+>                : ^^^^^^^
+>current : HashEntry
+>        : ^^^^^^^^^
+>current = current.next : HashEntry
+>                       : ^^^^^^^^^
+>current : HashEntry
+>        : ^^^^^^^^^
+>current.next : HashEntry
+>             : ^^^^^^^^^
+>current : HashEntry
+>        : ^^^^^^^^^
+>next : HashEntry
+>     : ^^^^^^^^^
+
+                if (this.equalsFn(key, current.key)) {
+>this.equalsFn(key, current.key) : boolean
+>                                : ^^^^^^^
+>this.equalsFn : (key1: any, key2: any) => boolean
+>              : ^^^^^^^^^^^^^^^^^^^^^^^^^^^^^^^^^
+>this : this
+>     : ^^^^
+>equalsFn : (key1: any, key2: any) => boolean
+>         : ^^^^^^^^^^^^^^^^^^^^^^^^^^^^^^^^^
+>key : any
+>    : ^^^
+>current.key : any
+>            : ^^^
+>current : HashEntry
+>        : ^^^^^^^^^
+>key : any
+>    : ^^^
+
+                    return false;
+>false : false
+>      : ^^^^^
+                }
+            }
+            entry.next = this.table[val];
+>entry.next = this.table[val] : any
+>                             : ^^^
+>entry.next : HashEntry
+>           : ^^^^^^^^^
+>entry : HashEntry
+>      : ^^^^^^^^^
+>next : HashEntry
+>     : ^^^^^^^^^
+>this.table[val] : any
+>                : ^^^
+>this.table : any
+>           : ^^^
+>this : this
+>     : ^^^^
+>table : any
+>      : ^^^
+>val : number
+>    : ^^^^^^
+
+            this.table[val] = entry;
+>this.table[val] = entry : HashEntry
+>                        : ^^^^^^^^^
+>this.table[val] : any
+>                : ^^^
+>this.table : any
+>           : ^^^
+>this : this
+>     : ^^^^
+>table : any
+>      : ^^^
+>val : number
+>    : ^^^^^^
+>entry : HashEntry
+>      : ^^^^^^^^^
+
+            this.itemCount++;
+>this.itemCount++ : number
+>                 : ^^^^^^
+>this.itemCount : number
+>               : ^^^^^^
+>this : this
+>     : ^^^^
+>itemCount : number
+>          : ^^^^^^
+
+            return true;
+>true : true
+>     : ^^^^
+        }
+
+        public remove(key) {
+>remove : (key: any) => null
+>       : ^^^^^^^^^^^^^^^^^^
+>key : any
+>    : ^^^
+
+            var current: HashEntry;
+>current : HashEntry
+>        : ^^^^^^^^^
+
+            var val: number = this.hashFn(key);
+>val : number
+>    : ^^^^^^
+>this.hashFn(key) : number
+>                 : ^^^^^^
+>this.hashFn : (key: any) => number
+>            : ^^^^^^^^^^^^^^^^^^^^
+>this : this
+>     : ^^^^
+>hashFn : (key: any) => number
+>       : ^^^^^^^^^^^^^^^^^^^^
+>key : any
+>    : ^^^
+
+            val = val % this.size;
+>val = val % this.size : number
+>                      : ^^^^^^
+>val : number
+>    : ^^^^^^
+>val % this.size : number
+>                : ^^^^^^
+>val : number
+>    : ^^^^^^
+>this.size : number
+>          : ^^^^^^
+>this : this
+>     : ^^^^
+>size : number
+>     : ^^^^^^
+
+            var result = null;
+>result : null
+>       : ^^^^
+
+            var prevEntry: HashEntry = null;
+>prevEntry : HashEntry
+>          : ^^^^^^^^^
+
+            for (current = this.table[val]; current != null ; current = current.next) {
+>current = this.table[val] : any
+>                          : ^^^
+>current : HashEntry
+>        : ^^^^^^^^^
+>this.table[val] : any
+>                : ^^^
+>this.table : any
+>           : ^^^
+>this : this
+>     : ^^^^
+>table : any
+>      : ^^^
+>val : number
+>    : ^^^^^^
+>current != null : boolean
+>                : ^^^^^^^
+>current : HashEntry
+>        : ^^^^^^^^^
+>current = current.next : HashEntry
+>                       : ^^^^^^^^^
+>current : HashEntry
+>        : ^^^^^^^^^
+>current.next : HashEntry
+>             : ^^^^^^^^^
+>current : HashEntry
+>        : ^^^^^^^^^
+>next : HashEntry
+>     : ^^^^^^^^^
+
+                if (this.equalsFn(key, current.key)) {
+>this.equalsFn(key, current.key) : boolean
+>                                : ^^^^^^^
+>this.equalsFn : (key1: any, key2: any) => boolean
+>              : ^^^^^^^^^^^^^^^^^^^^^^^^^^^^^^^^^
+>this : this
+>     : ^^^^
+>equalsFn : (key1: any, key2: any) => boolean
+>         : ^^^^^^^^^^^^^^^^^^^^^^^^^^^^^^^^^
+>key : any
+>    : ^^^
+>current.key : any
+>            : ^^^
+>current : HashEntry
+>        : ^^^^^^^^^
+>key : any
+>    : ^^^
+
+                    result = current.data;
+>result = current.data : any
+>                      : ^^^
+>result : null
+>       : ^^^^
+>current.data : any
+>             : ^^^
+>current : HashEntry
+>        : ^^^^^^^^^
+>data : any
+>     : ^^^
+
+                    this.itemCount--;
+>this.itemCount-- : number
+>                 : ^^^^^^
+>this.itemCount : number
+>               : ^^^^^^
+>this : this
+>     : ^^^^
+>itemCount : number
+>          : ^^^^^^
+
+                    if (prevEntry) {
+>prevEntry : HashEntry
+>          : ^^^^^^^^^
+
+                        prevEntry.next = current.next;
+>prevEntry.next = current.next : HashEntry
+>                              : ^^^^^^^^^
+>prevEntry.next : HashEntry
+>               : ^^^^^^^^^
+>prevEntry : HashEntry
+>          : ^^^^^^^^^
+>next : HashEntry
+>     : ^^^^^^^^^
+>current.next : HashEntry
+>             : ^^^^^^^^^
+>current : HashEntry
+>        : ^^^^^^^^^
+>next : HashEntry
+>     : ^^^^^^^^^
+                    }
+                    else {
+                        this.table[val] = current.next;
+>this.table[val] = current.next : HashEntry
+>                               : ^^^^^^^^^
+>this.table[val] : any
+>                : ^^^
+>this.table : any
+>           : ^^^
+>this : this
+>     : ^^^^
+>table : any
+>      : ^^^
+>val : number
+>    : ^^^^^^
+>current.next : HashEntry
+>             : ^^^^^^^^^
+>current : HashEntry
+>        : ^^^^^^^^^
+>next : HashEntry
+>     : ^^^^^^^^^
+                    }
+                    break;
+                }
+                prevEntry = current;
+>prevEntry = current : HashEntry
+>                    : ^^^^^^^^^
+>prevEntry : HashEntry
+>          : ^^^^^^^^^
+>current : HashEntry
+>        : ^^^^^^^^^
+            }
+            return result;
+>result : null
+>       : ^^^^
+        }
+
+        public count(): number { return this.itemCount; }
+>count : () => number
+>      : ^^^^^^      
+>this.itemCount : number
+>               : ^^^^^^
+>this : this
+>     : ^^^^
+>itemCount : number
+>          : ^^^^^^
+
+        public lookup(key) {
+>lookup : (key: any) => any
+>       : ^^^^^^^^^^^^^^^^^
+>key : any
+>    : ^^^
+
+            var current: HashEntry;
+>current : HashEntry
+>        : ^^^^^^^^^
+
+            var val: number = this.hashFn(key);
+>val : number
+>    : ^^^^^^
+>this.hashFn(key) : number
+>                 : ^^^^^^
+>this.hashFn : (key: any) => number
+>            : ^^^^^^^^^^^^^^^^^^^^
+>this : this
+>     : ^^^^
+>hashFn : (key: any) => number
+>       : ^^^^^^^^^^^^^^^^^^^^
+>key : any
+>    : ^^^
+
+            val = val % this.size;
+>val = val % this.size : number
+>                      : ^^^^^^
+>val : number
+>    : ^^^^^^
+>val % this.size : number
+>                : ^^^^^^
+>val : number
+>    : ^^^^^^
+>this.size : number
+>          : ^^^^^^
+>this : this
+>     : ^^^^
+>size : number
+>     : ^^^^^^
+
+            for (current = this.table[val]; current != null ; current = current.next) {
+>current = this.table[val] : any
+>                          : ^^^
+>current : HashEntry
+>        : ^^^^^^^^^
+>this.table[val] : any
+>                : ^^^
+>this.table : any
+>           : ^^^
+>this : this
+>     : ^^^^
+>table : any
+>      : ^^^
+>val : number
+>    : ^^^^^^
+>current != null : boolean
+>                : ^^^^^^^
+>current : HashEntry
+>        : ^^^^^^^^^
+>current = current.next : HashEntry
+>                       : ^^^^^^^^^
+>current : HashEntry
+>        : ^^^^^^^^^
+>current.next : HashEntry
+>             : ^^^^^^^^^
+>current : HashEntry
+>        : ^^^^^^^^^
+>next : HashEntry
+>     : ^^^^^^^^^
+
+                if (this.equalsFn(key, current.key)) {
+>this.equalsFn(key, current.key) : boolean
+>                                : ^^^^^^^
+>this.equalsFn : (key1: any, key2: any) => boolean
+>              : ^^^^^^^^^^^^^^^^^^^^^^^^^^^^^^^^^
+>this : this
+>     : ^^^^
+>equalsFn : (key1: any, key2: any) => boolean
+>         : ^^^^^^^^^^^^^^^^^^^^^^^^^^^^^^^^^
+>key : any
+>    : ^^^
+>current.key : any
+>            : ^^^
+>current : HashEntry
+>        : ^^^^^^^^^
+>key : any
+>    : ^^^
+
+                    return (current.data);
+>(current.data) : any
+>               : ^^^
+>current.data : any
+>             : ^^^
+>current : HashEntry
+>        : ^^^^^^^^^
+>data : any
+>     : ^^^
+                }
+            }
+            return (null);
+>(null) : null
+>       : ^^^^
+        }
+    }
+
+    // Simple Hash table with list of keys and values matching each other at the given index
+    export class SimpleHashTable {
+>SimpleHashTable : SimpleHashTable
+>                : ^^^^^^^^^^^^^^^
+
+        private keys = [];
+>keys : never[]
+>     : ^^^^^^^
+>[] : never[]
+>   : ^^^^^^^
+
+        private values = [];
+>values : never[]
+>       : ^^^^^^^
+>[] : never[]
+>   : ^^^^^^^
+
+        public lookup(key, findValue?: boolean) {
+>lookup : (key: any, findValue?: boolean) => { key: never; data: never; } | null
+>       : ^^^^^^^^^^^^^^^^^^^^^^^       ^^^^^^^^^^^^^^^^^^^^^^^^^^^^^^^^^^^^^^^^
+>key : any
+>    : ^^^
+>findValue : boolean | undefined
+>          : ^^^^^^^^^^^^^^^^^^^
+
+            var searchArray = this.keys;
+>searchArray : never[]
+>            : ^^^^^^^
+>this.keys : never[]
+>          : ^^^^^^^
+>this : this
+>     : ^^^^
+>keys : never[]
+>     : ^^^^^^^
+
+            if (findValue) {
+>findValue : boolean | undefined
+>          : ^^^^^^^^^^^^^^^^^^^
+
+                searchArray = this.values;
+>searchArray = this.values : never[]
+>                          : ^^^^^^^
+>searchArray : never[]
+>            : ^^^^^^^
+>this.values : never[]
+>            : ^^^^^^^
+>this : this
+>     : ^^^^
+>values : never[]
+>       : ^^^^^^^
+            }
+
+            for (var i = 0; i < searchArray.length; i++) {
+>i : number
+>  : ^^^^^^
+>0 : 0
+>  : ^
+>i < searchArray.length : boolean
+>                       : ^^^^^^^
+>i : number
+>  : ^^^^^^
+>searchArray.length : number
+>                   : ^^^^^^
+>searchArray : never[]
+>            : ^^^^^^^
+>length : number
+>       : ^^^^^^
+>i++ : number
+>    : ^^^^^^
+>i : number
+>  : ^^^^^^
+
+                if (searchArray[i] == key) {
+>searchArray[i] == key : boolean
+>                      : ^^^^^^^
+>searchArray[i] : never
+>               : ^^^^^
+>searchArray : never[]
+>            : ^^^^^^^
+>i : number
+>  : ^^^^^^
+>key : any
+>    : ^^^
+
+                    return {
+>{                        key: this.keys[i],                        data: this.values[i],                    } : { key: never; data: never; }
+>                                                                                                              : ^^^^^^^^^^^^^^^^^^^^^^^^^^^^
+
+                        key: this.keys[i],
+>key : never
+>    : ^^^^^
+>this.keys[i] : never
+>             : ^^^^^
+>this.keys : never[]
+>          : ^^^^^^^
+>this : this
+>     : ^^^^
+>keys : never[]
+>     : ^^^^^^^
+>i : number
+>  : ^^^^^^
+
+                        data: this.values[i],
+>data : never
+>     : ^^^^^
+>this.values[i] : never
+>               : ^^^^^
+>this.values : never[]
+>            : ^^^^^^^
+>this : this
+>     : ^^^^
+>values : never[]
+>       : ^^^^^^^
+>i : number
+>  : ^^^^^^
+
+                    };
+                }
+            }
+            return null;
+        }
+
+        public add(key, data): boolean {
+>add : (key: any, data: any) => boolean
+>    : ^^^^^^^^^^^^^^^^^^^^^^^^^       
+>key : any
+>    : ^^^
+>data : any
+>     : ^^^
+
+            var lookupData = this.lookup(key);
+>lookupData : { key: never; data: never; } | null
+>           : ^^^^^^^^^^^^^^^^^^^^^^^^^^^^^^^^^^^
+>this.lookup(key) : { key: never; data: never; } | null
+>                 : ^^^^^^^^^^^^^^^^^^^^^^^^^^^^^^^^^^^
+>this.lookup : (key: any, findValue?: boolean | undefined) => { key: never; data: never; } | null
+>            : ^^^^^^^^^^^^^^^^^^^^^^^^^^^^^^^^^^^^^^^^^^^^^^^^^^^^^^^^^^^^^^^^^^^^^^^^^^^^^^^^^^
+>this : this
+>     : ^^^^
+>lookup : (key: any, findValue?: boolean | undefined) => { key: never; data: never; } | null
+>       : ^^^^^^^^^^^^^^^^^^^^^^^^^^^^^^^^^^^^^^^^^^^^^^^^^^^^^^^^^^^^^^^^^^^^^^^^^^^^^^^^^^
+>key : any
+>    : ^^^
+
+            if (lookupData) {
+>lookupData : { key: never; data: never; } | null
+>           : ^^^^^^^^^^^^^^^^^^^^^^^^^^^^^^^^^^^
+
+                return false;
+>false : false
+>      : ^^^^^
+            }
+
+            this.keys[this.keys.length] = key;
+>this.keys[this.keys.length] = key : any
+>                                  : ^^^
+>this.keys[this.keys.length] : never
+>                            : ^^^^^
+>this.keys : never[]
+>          : ^^^^^^^
+>this : this
+>     : ^^^^
+>keys : never[]
+>     : ^^^^^^^
+>this.keys.length : number
+>                 : ^^^^^^
+>this.keys : never[]
+>          : ^^^^^^^
+>this : this
+>     : ^^^^
+>keys : never[]
+>     : ^^^^^^^
+>length : number
+>       : ^^^^^^
+>key : any
+>    : ^^^
+
+            this.values[this.values.length] = data;
+>this.values[this.values.length] = data : any
+>                                       : ^^^
+>this.values[this.values.length] : never
+>                                : ^^^^^
+>this.values : never[]
+>            : ^^^^^^^
+>this : this
+>     : ^^^^
+>values : never[]
+>       : ^^^^^^^
+>this.values.length : number
+>                   : ^^^^^^
+>this.values : never[]
+>            : ^^^^^^^
+>this : this
+>     : ^^^^
+>values : never[]
+>       : ^^^^^^^
+>length : number
+>       : ^^^^^^
+>data : any
+>     : ^^^
+
+            return true;
+>true : true
+>     : ^^^^
+        }
+    }
+
+}