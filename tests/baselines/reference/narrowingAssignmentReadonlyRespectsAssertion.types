//// [tests/cases/compiler/narrowingAssignmentReadonlyRespectsAssertion.ts] ////

=== narrowingAssignmentReadonlyRespectsAssertion.ts ===
// https://github.com/microsoft/TypeScript/issues/41984

interface TestCase<T extends string | number> {
  readonly val1: T | ReadonlyArray<T>;
>val1 : T | readonly T[]
>     : ^^^^^^^^^^^^^^^^

  readonly val2: ReadonlyArray<T>;
>val2 : readonly T[]
>     : ^^^^^^^^^^^^
}

interface MultiCaseFixture<T> {
  cases: T[];
>cases : T[]
>      : ^^^
}

function subDataFunc(): TestCase<string | number>[] {
>subDataFunc : () => TestCase<string | number>[]
>            : ^^^^^^                           

  return [
>[      { val1: "a", val2: ["a", "b", "c"] },      { val1: 2, val2: [1, 2, 3] },      { val1: ["a", "z"], val2: ["x", "y", "z"] },      { val1: [5, 10], val2: [10, 100, 1000] },  ] : ({ val1: string; val2: string[]; } | { val1: number; val2: number[]; } | { val1: string[]; val2: string[]; } | { val1: number[]; val2: number[]; })[]
>                                                                                                                                                                                    : ^^^^^^^^^^^^^^^^^^^^^^^^^^^^^^^^^^^^^^^^^^^^^^^^^^^^^^^^^^^^^^^^^^^^^^^^^^^^^^^^^^^^^^^^^^^^^^^^^^^^^^^^^^^^^^^^^^^^^^^^^^^^^^^^^^^^^^^^^^^^^^^^^^^^^

      { val1: "a", val2: ["a", "b", "c"] },
>{ val1: "a", val2: ["a", "b", "c"] } : { val1: string; val2: string[]; }
>                                     : ^^^^^^^^^^^^^^^^^^^^^^^^^^^^^^^^^
>val1 : string
>     : ^^^^^^
>"a" : "a"
>    : ^^^
>val2 : string[]
>     : ^^^^^^^^
>["a", "b", "c"] : string[]
>                : ^^^^^^^^
>"a" : "a"
>    : ^^^
>"b" : "b"
>    : ^^^
>"c" : "c"
>    : ^^^

      { val1: 2, val2: [1, 2, 3] },
>{ val1: 2, val2: [1, 2, 3] } : { val1: number; val2: number[]; }
>                             : ^^^^^^^^^^^^^^^^^^^^^^^^^^^^^^^^^
>val1 : number
>     : ^^^^^^
>2 : 2
>  : ^
>val2 : number[]
>     : ^^^^^^^^
>[1, 2, 3] : number[]
>          : ^^^^^^^^
>1 : 1
>  : ^
>2 : 2
>  : ^
>3 : 3
>  : ^

      { val1: ["a", "z"], val2: ["x", "y", "z"] },
>{ val1: ["a", "z"], val2: ["x", "y", "z"] } : { val1: string[]; val2: string[]; }
>                                            : ^^^^^^^^^^^^^^^^^^^^^^^^^^^^^^^^^^^
>val1 : string[]
>     : ^^^^^^^^
>["a", "z"] : string[]
>           : ^^^^^^^^
>"a" : "a"
>    : ^^^
>"z" : "z"
>    : ^^^
>val2 : string[]
>     : ^^^^^^^^
>["x", "y", "z"] : string[]
>                : ^^^^^^^^
>"x" : "x"
>    : ^^^
>"y" : "y"
>    : ^^^
>"z" : "z"
>    : ^^^

      { val1: [5, 10], val2: [10, 100, 1000] },
>{ val1: [5, 10], val2: [10, 100, 1000] } : { val1: number[]; val2: number[]; }
>                                         : ^^^^^^^^^^^^^^^^^^^^^^^^^^^^^^^^^^^
>val1 : number[]
>     : ^^^^^^^^
>[5, 10] : number[]
>        : ^^^^^^^^
>5 : 5
>  : ^
>10 : 10
>   : ^^
>val2 : number[]
>     : ^^^^^^^^
>[10, 100, 1000] : number[]
>                : ^^^^^^^^
>10 : 10
>   : ^^
>100 : 100
>    : ^^^
>1000 : 1000
>     : ^^^^

  ];
}

function dataFunc<T>(subFunc: () => T[]): MultiCaseFixture<T> {
>dataFunc : <T>(subFunc: () => T[]) => MultiCaseFixture<T>
>         : ^ ^^^^^^^^^^^         ^^^^^                   
>subFunc : () => T[]
>        : ^^^^^^   

  return { cases: subFunc() };
>{ cases: subFunc() } : { cases: T[]; }
>                     : ^^^^^^^^^^^^^^^
>cases : T[]
>      : ^^^
>subFunc() : T[]
>          : ^^^
>subFunc : () => T[]
>        : ^^^^^^^^^
}

function testFunc() {
>testFunc : () => void
>         : ^^^^^^^^^^

  const fixture = dataFunc<TestCase<string | number>>(subDataFunc);
>fixture : MultiCaseFixture<TestCase<string | number>>
>        : ^^^^^^^^^^^^^^^^^^^^^^^^^^^^^^^^^^^^^^^^^^^
>dataFunc<TestCase<string | number>>(subDataFunc) : MultiCaseFixture<TestCase<string | number>>
>                                                 : ^^^^^^^^^^^^^^^^^^^^^^^^^^^^^^^^^^^^^^^^^^^
>dataFunc : <T>(subFunc: () => T[]) => MultiCaseFixture<T>
>         : ^^^^^^^^^^^^^^^^^^^^^^^^^^^^^^^^^^^^^^^^^^^^^^
>subDataFunc : () => TestCase<string | number>[]
>            : ^^^^^^^^^^^^^^^^^^^^^^^^^^^^^^^^^

  fixture.cases.forEach(({ val1, val2 }) => {
>fixture.cases.forEach(({ val1, val2 }) => {      if (Array.isArray(val1)) {          // This should retain val1 as being an array          const reversedVal1 = val1.slice().reverse();          console.log(reversedVal1);      } else {          console.log(val1);      }      console.log(val2);  }) : void
>                                                                                                                                                                                                                                                                                                         : ^^^^
>fixture.cases.forEach : (callbackfn: (value: TestCase<string | number>, index: number, array: TestCase<string | number>[]) => void, thisArg?: any) => void
>                      : ^^^^^^^^^^^^^^^^^^^^^^^^^^^^^^^^^^^^^^^^^^^^^^^^^^^^^^^^^^^^^^^^^^^^^^^^^^^^^^^^^^^^^^^^^^^^^^^^^^^^^^^^^^^^^^^^^^^^^^^^^^^^^^^^^^
>fixture.cases : TestCase<string | number>[]
>              : ^^^^^^^^^^^^^^^^^^^^^^^^^^^
>fixture : MultiCaseFixture<TestCase<string | number>>
>        : ^^^^^^^^^^^^^^^^^^^^^^^^^^^^^^^^^^^^^^^^^^^
>cases : TestCase<string | number>[]
>      : ^^^^^^^^^^^^^^^^^^^^^^^^^^^
>forEach : (callbackfn: (value: TestCase<string | number>, index: number, array: TestCase<string | number>[]) => void, thisArg?: any) => void
>        : ^^^^^^^^^^^^^^^^^^^^^^^^^^^^^^^^^^^^^^^^^^^^^^^^^^^^^^^^^^^^^^^^^^^^^^^^^^^^^^^^^^^^^^^^^^^^^^^^^^^^^^^^^^^^^^^^^^^^^^^^^^^^^^^^^^
>({ val1, val2 }) => {      if (Array.isArray(val1)) {          // This should retain val1 as being an array          const reversedVal1 = val1.slice().reverse();          console.log(reversedVal1);      } else {          console.log(val1);      }      console.log(val2);  } : ({ val1, val2 }: TestCase<string | number>) => void
>                                                                                                                                                                                                                                                                                  : ^^^^^^^^^^^^^^^^^^^^^^^^^^^^^^^^^^^^^^^^^^^^^^^^^^^
>val1 : string | number | readonly (string | number)[]
>     : ^^^^^^^^^^^^^^^^^^^^^^^^^^^^^^^^^^^^^^^^^^^^^^
>val2 : readonly (string | number)[]
>     : ^^^^^^^^^^^^^^^^^^^^^^^^^^^^

      if (Array.isArray(val1)) {
>Array.isArray(val1) : boolean
>                    : ^^^^^^^
>Array.isArray : (arg: any) => arg is any[]
>              : ^^^^^^^^^^^^^^^^^^^^^^^^^^
>Array : ArrayConstructor
>      : ^^^^^^^^^^^^^^^^
>isArray : (arg: any) => arg is any[]
>        : ^^^^^^^^^^^^^^^^^^^^^^^^^^
>val1 : string | number | readonly (string | number)[]
>     : ^^^^^^^^^^^^^^^^^^^^^^^^^^^^^^^^^^^^^^^^^^^^^^

          // This should retain val1 as being an array
          const reversedVal1 = val1.slice().reverse();
>reversedVal1 : any[]
>             : ^^^^^
>val1.slice().reverse() : any[]
>                       : ^^^^^
>val1.slice().reverse : () => any[]
>                     : ^^^^^^^^^^^
>val1.slice() : any[]
<<<<<<< HEAD
>val1.slice : (start?: number | undefined, end?: number | undefined) => any[]
>val1 : any[]
>slice : (start?: number | undefined, end?: number | undefined) => any[]
=======
>             : ^^^^^
>val1.slice : (start?: number, end?: number) => any[]
>           : ^^^^^^^^^^^^^^^^^^^^^^^^^^^^^^^^^^^^^^^
>val1 : any[]
>     : ^^^^^
>slice : (start?: number, end?: number) => any[]
>      : ^^^^^^^^^^^^^^^^^^^^^^^^^^^^^^^^^^^^^^^
>>>>>>> 12402f26
>reverse : () => any[]
>        : ^^^^^^^^^^^

          console.log(reversedVal1);
>console.log(reversedVal1) : void
>                          : ^^^^
>console.log : (...data: any[]) => void
>            : ^^^^^^^^^^^^^^^^^^^^^^^^
>console : Console
>        : ^^^^^^^
>log : (...data: any[]) => void
>    : ^^^^^^^^^^^^^^^^^^^^^^^^
>reversedVal1 : any[]
>             : ^^^^^

      } else {
          console.log(val1);
>console.log(val1) : void
>                  : ^^^^
>console.log : (...data: any[]) => void
>            : ^^^^^^^^^^^^^^^^^^^^^^^^
>console : Console
>        : ^^^^^^^
>log : (...data: any[]) => void
>    : ^^^^^^^^^^^^^^^^^^^^^^^^
>val1 : string | number | readonly (string | number)[]
>     : ^^^^^^^^^^^^^^^^^^^^^^^^^^^^^^^^^^^^^^^^^^^^^^
      }
      console.log(val2);
>console.log(val2) : void
>                  : ^^^^
>console.log : (...data: any[]) => void
>            : ^^^^^^^^^^^^^^^^^^^^^^^^
>console : Console
>        : ^^^^^^^
>log : (...data: any[]) => void
>    : ^^^^^^^^^^^^^^^^^^^^^^^^
>val2 : readonly (string | number)[]
>     : ^^^^^^^^^^^^^^^^^^^^^^^^^^^^

  });
}

testFunc();
>testFunc() : void
>           : ^^^^
>testFunc : () => void
>         : ^^^^^^^^^^

<|MERGE_RESOLUTION|>--- conflicted
+++ resolved
@@ -1,246 +1,240 @@
-//// [tests/cases/compiler/narrowingAssignmentReadonlyRespectsAssertion.ts] ////
-
-=== narrowingAssignmentReadonlyRespectsAssertion.ts ===
-// https://github.com/microsoft/TypeScript/issues/41984
-
-interface TestCase<T extends string | number> {
-  readonly val1: T | ReadonlyArray<T>;
->val1 : T | readonly T[]
->     : ^^^^^^^^^^^^^^^^
-
-  readonly val2: ReadonlyArray<T>;
->val2 : readonly T[]
->     : ^^^^^^^^^^^^
-}
-
-interface MultiCaseFixture<T> {
-  cases: T[];
->cases : T[]
->      : ^^^
-}
-
-function subDataFunc(): TestCase<string | number>[] {
->subDataFunc : () => TestCase<string | number>[]
->            : ^^^^^^                           
-
-  return [
->[      { val1: "a", val2: ["a", "b", "c"] },      { val1: 2, val2: [1, 2, 3] },      { val1: ["a", "z"], val2: ["x", "y", "z"] },      { val1: [5, 10], val2: [10, 100, 1000] },  ] : ({ val1: string; val2: string[]; } | { val1: number; val2: number[]; } | { val1: string[]; val2: string[]; } | { val1: number[]; val2: number[]; })[]
->                                                                                                                                                                                    : ^^^^^^^^^^^^^^^^^^^^^^^^^^^^^^^^^^^^^^^^^^^^^^^^^^^^^^^^^^^^^^^^^^^^^^^^^^^^^^^^^^^^^^^^^^^^^^^^^^^^^^^^^^^^^^^^^^^^^^^^^^^^^^^^^^^^^^^^^^^^^^^^^^^^^
-
-      { val1: "a", val2: ["a", "b", "c"] },
->{ val1: "a", val2: ["a", "b", "c"] } : { val1: string; val2: string[]; }
->                                     : ^^^^^^^^^^^^^^^^^^^^^^^^^^^^^^^^^
->val1 : string
->     : ^^^^^^
->"a" : "a"
->    : ^^^
->val2 : string[]
->     : ^^^^^^^^
->["a", "b", "c"] : string[]
->                : ^^^^^^^^
->"a" : "a"
->    : ^^^
->"b" : "b"
->    : ^^^
->"c" : "c"
->    : ^^^
-
-      { val1: 2, val2: [1, 2, 3] },
->{ val1: 2, val2: [1, 2, 3] } : { val1: number; val2: number[]; }
->                             : ^^^^^^^^^^^^^^^^^^^^^^^^^^^^^^^^^
->val1 : number
->     : ^^^^^^
->2 : 2
->  : ^
->val2 : number[]
->     : ^^^^^^^^
->[1, 2, 3] : number[]
->          : ^^^^^^^^
->1 : 1
->  : ^
->2 : 2
->  : ^
->3 : 3
->  : ^
-
-      { val1: ["a", "z"], val2: ["x", "y", "z"] },
->{ val1: ["a", "z"], val2: ["x", "y", "z"] } : { val1: string[]; val2: string[]; }
->                                            : ^^^^^^^^^^^^^^^^^^^^^^^^^^^^^^^^^^^
->val1 : string[]
->     : ^^^^^^^^
->["a", "z"] : string[]
->           : ^^^^^^^^
->"a" : "a"
->    : ^^^
->"z" : "z"
->    : ^^^
->val2 : string[]
->     : ^^^^^^^^
->["x", "y", "z"] : string[]
->                : ^^^^^^^^
->"x" : "x"
->    : ^^^
->"y" : "y"
->    : ^^^
->"z" : "z"
->    : ^^^
-
-      { val1: [5, 10], val2: [10, 100, 1000] },
->{ val1: [5, 10], val2: [10, 100, 1000] } : { val1: number[]; val2: number[]; }
->                                         : ^^^^^^^^^^^^^^^^^^^^^^^^^^^^^^^^^^^
->val1 : number[]
->     : ^^^^^^^^
->[5, 10] : number[]
->        : ^^^^^^^^
->5 : 5
->  : ^
->10 : 10
->   : ^^
->val2 : number[]
->     : ^^^^^^^^
->[10, 100, 1000] : number[]
->                : ^^^^^^^^
->10 : 10
->   : ^^
->100 : 100
->    : ^^^
->1000 : 1000
->     : ^^^^
-
-  ];
-}
-
-function dataFunc<T>(subFunc: () => T[]): MultiCaseFixture<T> {
->dataFunc : <T>(subFunc: () => T[]) => MultiCaseFixture<T>
->         : ^ ^^^^^^^^^^^         ^^^^^                   
->subFunc : () => T[]
->        : ^^^^^^   
-
-  return { cases: subFunc() };
->{ cases: subFunc() } : { cases: T[]; }
->                     : ^^^^^^^^^^^^^^^
->cases : T[]
->      : ^^^
->subFunc() : T[]
->          : ^^^
->subFunc : () => T[]
->        : ^^^^^^^^^
-}
-
-function testFunc() {
->testFunc : () => void
->         : ^^^^^^^^^^
-
-  const fixture = dataFunc<TestCase<string | number>>(subDataFunc);
->fixture : MultiCaseFixture<TestCase<string | number>>
->        : ^^^^^^^^^^^^^^^^^^^^^^^^^^^^^^^^^^^^^^^^^^^
->dataFunc<TestCase<string | number>>(subDataFunc) : MultiCaseFixture<TestCase<string | number>>
->                                                 : ^^^^^^^^^^^^^^^^^^^^^^^^^^^^^^^^^^^^^^^^^^^
->dataFunc : <T>(subFunc: () => T[]) => MultiCaseFixture<T>
->         : ^^^^^^^^^^^^^^^^^^^^^^^^^^^^^^^^^^^^^^^^^^^^^^
->subDataFunc : () => TestCase<string | number>[]
->            : ^^^^^^^^^^^^^^^^^^^^^^^^^^^^^^^^^
-
-  fixture.cases.forEach(({ val1, val2 }) => {
->fixture.cases.forEach(({ val1, val2 }) => {      if (Array.isArray(val1)) {          // This should retain val1 as being an array          const reversedVal1 = val1.slice().reverse();          console.log(reversedVal1);      } else {          console.log(val1);      }      console.log(val2);  }) : void
->                                                                                                                                                                                                                                                                                                         : ^^^^
->fixture.cases.forEach : (callbackfn: (value: TestCase<string | number>, index: number, array: TestCase<string | number>[]) => void, thisArg?: any) => void
->                      : ^^^^^^^^^^^^^^^^^^^^^^^^^^^^^^^^^^^^^^^^^^^^^^^^^^^^^^^^^^^^^^^^^^^^^^^^^^^^^^^^^^^^^^^^^^^^^^^^^^^^^^^^^^^^^^^^^^^^^^^^^^^^^^^^^^
->fixture.cases : TestCase<string | number>[]
->              : ^^^^^^^^^^^^^^^^^^^^^^^^^^^
->fixture : MultiCaseFixture<TestCase<string | number>>
->        : ^^^^^^^^^^^^^^^^^^^^^^^^^^^^^^^^^^^^^^^^^^^
->cases : TestCase<string | number>[]
->      : ^^^^^^^^^^^^^^^^^^^^^^^^^^^
->forEach : (callbackfn: (value: TestCase<string | number>, index: number, array: TestCase<string | number>[]) => void, thisArg?: any) => void
->        : ^^^^^^^^^^^^^^^^^^^^^^^^^^^^^^^^^^^^^^^^^^^^^^^^^^^^^^^^^^^^^^^^^^^^^^^^^^^^^^^^^^^^^^^^^^^^^^^^^^^^^^^^^^^^^^^^^^^^^^^^^^^^^^^^^^
->({ val1, val2 }) => {      if (Array.isArray(val1)) {          // This should retain val1 as being an array          const reversedVal1 = val1.slice().reverse();          console.log(reversedVal1);      } else {          console.log(val1);      }      console.log(val2);  } : ({ val1, val2 }: TestCase<string | number>) => void
->                                                                                                                                                                                                                                                                                  : ^^^^^^^^^^^^^^^^^^^^^^^^^^^^^^^^^^^^^^^^^^^^^^^^^^^
->val1 : string | number | readonly (string | number)[]
->     : ^^^^^^^^^^^^^^^^^^^^^^^^^^^^^^^^^^^^^^^^^^^^^^
->val2 : readonly (string | number)[]
->     : ^^^^^^^^^^^^^^^^^^^^^^^^^^^^
-
-      if (Array.isArray(val1)) {
->Array.isArray(val1) : boolean
->                    : ^^^^^^^
->Array.isArray : (arg: any) => arg is any[]
->              : ^^^^^^^^^^^^^^^^^^^^^^^^^^
->Array : ArrayConstructor
->      : ^^^^^^^^^^^^^^^^
->isArray : (arg: any) => arg is any[]
->        : ^^^^^^^^^^^^^^^^^^^^^^^^^^
->val1 : string | number | readonly (string | number)[]
->     : ^^^^^^^^^^^^^^^^^^^^^^^^^^^^^^^^^^^^^^^^^^^^^^
-
-          // This should retain val1 as being an array
-          const reversedVal1 = val1.slice().reverse();
->reversedVal1 : any[]
->             : ^^^^^
->val1.slice().reverse() : any[]
->                       : ^^^^^
->val1.slice().reverse : () => any[]
->                     : ^^^^^^^^^^^
->val1.slice() : any[]
-<<<<<<< HEAD
->val1.slice : (start?: number | undefined, end?: number | undefined) => any[]
->val1 : any[]
->slice : (start?: number | undefined, end?: number | undefined) => any[]
-=======
->             : ^^^^^
->val1.slice : (start?: number, end?: number) => any[]
->           : ^^^^^^^^^^^^^^^^^^^^^^^^^^^^^^^^^^^^^^^
->val1 : any[]
->     : ^^^^^
->slice : (start?: number, end?: number) => any[]
->      : ^^^^^^^^^^^^^^^^^^^^^^^^^^^^^^^^^^^^^^^
->>>>>>> 12402f26
->reverse : () => any[]
->        : ^^^^^^^^^^^
-
-          console.log(reversedVal1);
->console.log(reversedVal1) : void
->                          : ^^^^
->console.log : (...data: any[]) => void
->            : ^^^^^^^^^^^^^^^^^^^^^^^^
->console : Console
->        : ^^^^^^^
->log : (...data: any[]) => void
->    : ^^^^^^^^^^^^^^^^^^^^^^^^
->reversedVal1 : any[]
->             : ^^^^^
-
-      } else {
-          console.log(val1);
->console.log(val1) : void
->                  : ^^^^
->console.log : (...data: any[]) => void
->            : ^^^^^^^^^^^^^^^^^^^^^^^^
->console : Console
->        : ^^^^^^^
->log : (...data: any[]) => void
->    : ^^^^^^^^^^^^^^^^^^^^^^^^
->val1 : string | number | readonly (string | number)[]
->     : ^^^^^^^^^^^^^^^^^^^^^^^^^^^^^^^^^^^^^^^^^^^^^^
-      }
-      console.log(val2);
->console.log(val2) : void
->                  : ^^^^
->console.log : (...data: any[]) => void
->            : ^^^^^^^^^^^^^^^^^^^^^^^^
->console : Console
->        : ^^^^^^^
->log : (...data: any[]) => void
->    : ^^^^^^^^^^^^^^^^^^^^^^^^
->val2 : readonly (string | number)[]
->     : ^^^^^^^^^^^^^^^^^^^^^^^^^^^^
-
-  });
-}
-
-testFunc();
->testFunc() : void
->           : ^^^^
->testFunc : () => void
->         : ^^^^^^^^^^
-
+//// [tests/cases/compiler/narrowingAssignmentReadonlyRespectsAssertion.ts] ////
+
+=== narrowingAssignmentReadonlyRespectsAssertion.ts ===
+// https://github.com/microsoft/TypeScript/issues/41984
+
+interface TestCase<T extends string | number> {
+  readonly val1: T | ReadonlyArray<T>;
+>val1 : T | readonly T[]
+>     : ^^^^^^^^^^^^^^^^
+
+  readonly val2: ReadonlyArray<T>;
+>val2 : readonly T[]
+>     : ^^^^^^^^^^^^
+}
+
+interface MultiCaseFixture<T> {
+  cases: T[];
+>cases : T[]
+>      : ^^^
+}
+
+function subDataFunc(): TestCase<string | number>[] {
+>subDataFunc : () => TestCase<string | number>[]
+>            : ^^^^^^                           
+
+  return [
+>[      { val1: "a", val2: ["a", "b", "c"] },      { val1: 2, val2: [1, 2, 3] },      { val1: ["a", "z"], val2: ["x", "y", "z"] },      { val1: [5, 10], val2: [10, 100, 1000] },  ] : ({ val1: string; val2: string[]; } | { val1: number; val2: number[]; } | { val1: string[]; val2: string[]; } | { val1: number[]; val2: number[]; })[]
+>                                                                                                                                                                                    : ^^^^^^^^^^^^^^^^^^^^^^^^^^^^^^^^^^^^^^^^^^^^^^^^^^^^^^^^^^^^^^^^^^^^^^^^^^^^^^^^^^^^^^^^^^^^^^^^^^^^^^^^^^^^^^^^^^^^^^^^^^^^^^^^^^^^^^^^^^^^^^^^^^^^^
+
+      { val1: "a", val2: ["a", "b", "c"] },
+>{ val1: "a", val2: ["a", "b", "c"] } : { val1: string; val2: string[]; }
+>                                     : ^^^^^^^^^^^^^^^^^^^^^^^^^^^^^^^^^
+>val1 : string
+>     : ^^^^^^
+>"a" : "a"
+>    : ^^^
+>val2 : string[]
+>     : ^^^^^^^^
+>["a", "b", "c"] : string[]
+>                : ^^^^^^^^
+>"a" : "a"
+>    : ^^^
+>"b" : "b"
+>    : ^^^
+>"c" : "c"
+>    : ^^^
+
+      { val1: 2, val2: [1, 2, 3] },
+>{ val1: 2, val2: [1, 2, 3] } : { val1: number; val2: number[]; }
+>                             : ^^^^^^^^^^^^^^^^^^^^^^^^^^^^^^^^^
+>val1 : number
+>     : ^^^^^^
+>2 : 2
+>  : ^
+>val2 : number[]
+>     : ^^^^^^^^
+>[1, 2, 3] : number[]
+>          : ^^^^^^^^
+>1 : 1
+>  : ^
+>2 : 2
+>  : ^
+>3 : 3
+>  : ^
+
+      { val1: ["a", "z"], val2: ["x", "y", "z"] },
+>{ val1: ["a", "z"], val2: ["x", "y", "z"] } : { val1: string[]; val2: string[]; }
+>                                            : ^^^^^^^^^^^^^^^^^^^^^^^^^^^^^^^^^^^
+>val1 : string[]
+>     : ^^^^^^^^
+>["a", "z"] : string[]
+>           : ^^^^^^^^
+>"a" : "a"
+>    : ^^^
+>"z" : "z"
+>    : ^^^
+>val2 : string[]
+>     : ^^^^^^^^
+>["x", "y", "z"] : string[]
+>                : ^^^^^^^^
+>"x" : "x"
+>    : ^^^
+>"y" : "y"
+>    : ^^^
+>"z" : "z"
+>    : ^^^
+
+      { val1: [5, 10], val2: [10, 100, 1000] },
+>{ val1: [5, 10], val2: [10, 100, 1000] } : { val1: number[]; val2: number[]; }
+>                                         : ^^^^^^^^^^^^^^^^^^^^^^^^^^^^^^^^^^^
+>val1 : number[]
+>     : ^^^^^^^^
+>[5, 10] : number[]
+>        : ^^^^^^^^
+>5 : 5
+>  : ^
+>10 : 10
+>   : ^^
+>val2 : number[]
+>     : ^^^^^^^^
+>[10, 100, 1000] : number[]
+>                : ^^^^^^^^
+>10 : 10
+>   : ^^
+>100 : 100
+>    : ^^^
+>1000 : 1000
+>     : ^^^^
+
+  ];
+}
+
+function dataFunc<T>(subFunc: () => T[]): MultiCaseFixture<T> {
+>dataFunc : <T>(subFunc: () => T[]) => MultiCaseFixture<T>
+>         : ^ ^^^^^^^^^^^         ^^^^^                   
+>subFunc : () => T[]
+>        : ^^^^^^   
+
+  return { cases: subFunc() };
+>{ cases: subFunc() } : { cases: T[]; }
+>                     : ^^^^^^^^^^^^^^^
+>cases : T[]
+>      : ^^^
+>subFunc() : T[]
+>          : ^^^
+>subFunc : () => T[]
+>        : ^^^^^^^^^
+}
+
+function testFunc() {
+>testFunc : () => void
+>         : ^^^^^^^^^^
+
+  const fixture = dataFunc<TestCase<string | number>>(subDataFunc);
+>fixture : MultiCaseFixture<TestCase<string | number>>
+>        : ^^^^^^^^^^^^^^^^^^^^^^^^^^^^^^^^^^^^^^^^^^^
+>dataFunc<TestCase<string | number>>(subDataFunc) : MultiCaseFixture<TestCase<string | number>>
+>                                                 : ^^^^^^^^^^^^^^^^^^^^^^^^^^^^^^^^^^^^^^^^^^^
+>dataFunc : <T>(subFunc: () => T[]) => MultiCaseFixture<T>
+>         : ^^^^^^^^^^^^^^^^^^^^^^^^^^^^^^^^^^^^^^^^^^^^^^
+>subDataFunc : () => TestCase<string | number>[]
+>            : ^^^^^^^^^^^^^^^^^^^^^^^^^^^^^^^^^
+
+  fixture.cases.forEach(({ val1, val2 }) => {
+>fixture.cases.forEach(({ val1, val2 }) => {      if (Array.isArray(val1)) {          // This should retain val1 as being an array          const reversedVal1 = val1.slice().reverse();          console.log(reversedVal1);      } else {          console.log(val1);      }      console.log(val2);  }) : void
+>                                                                                                                                                                                                                                                                                                         : ^^^^
+>fixture.cases.forEach : (callbackfn: (value: TestCase<string | number>, index: number, array: TestCase<string | number>[]) => void, thisArg?: any) => void
+>                      : ^^^^^^^^^^^^^^^^^^^^^^^^^^^^^^^^^^^^^^^^^^^^^^^^^^^^^^^^^^^^^^^^^^^^^^^^^^^^^^^^^^^^^^^^^^^^^^^^^^^^^^^^^^^^^^^^^^^^^^^^^^^^^^^^^^
+>fixture.cases : TestCase<string | number>[]
+>              : ^^^^^^^^^^^^^^^^^^^^^^^^^^^
+>fixture : MultiCaseFixture<TestCase<string | number>>
+>        : ^^^^^^^^^^^^^^^^^^^^^^^^^^^^^^^^^^^^^^^^^^^
+>cases : TestCase<string | number>[]
+>      : ^^^^^^^^^^^^^^^^^^^^^^^^^^^
+>forEach : (callbackfn: (value: TestCase<string | number>, index: number, array: TestCase<string | number>[]) => void, thisArg?: any) => void
+>        : ^^^^^^^^^^^^^^^^^^^^^^^^^^^^^^^^^^^^^^^^^^^^^^^^^^^^^^^^^^^^^^^^^^^^^^^^^^^^^^^^^^^^^^^^^^^^^^^^^^^^^^^^^^^^^^^^^^^^^^^^^^^^^^^^^^
+>({ val1, val2 }) => {      if (Array.isArray(val1)) {          // This should retain val1 as being an array          const reversedVal1 = val1.slice().reverse();          console.log(reversedVal1);      } else {          console.log(val1);      }      console.log(val2);  } : ({ val1, val2 }: TestCase<string | number>) => void
+>                                                                                                                                                                                                                                                                                  : ^^^^^^^^^^^^^^^^^^^^^^^^^^^^^^^^^^^^^^^^^^^^^^^^^^^
+>val1 : string | number | readonly (string | number)[]
+>     : ^^^^^^^^^^^^^^^^^^^^^^^^^^^^^^^^^^^^^^^^^^^^^^
+>val2 : readonly (string | number)[]
+>     : ^^^^^^^^^^^^^^^^^^^^^^^^^^^^
+
+      if (Array.isArray(val1)) {
+>Array.isArray(val1) : boolean
+>                    : ^^^^^^^
+>Array.isArray : (arg: any) => arg is any[]
+>              : ^^^^^^^^^^^^^^^^^^^^^^^^^^
+>Array : ArrayConstructor
+>      : ^^^^^^^^^^^^^^^^
+>isArray : (arg: any) => arg is any[]
+>        : ^^^^^^^^^^^^^^^^^^^^^^^^^^
+>val1 : string | number | readonly (string | number)[]
+>     : ^^^^^^^^^^^^^^^^^^^^^^^^^^^^^^^^^^^^^^^^^^^^^^
+
+          // This should retain val1 as being an array
+          const reversedVal1 = val1.slice().reverse();
+>reversedVal1 : any[]
+>             : ^^^^^
+>val1.slice().reverse() : any[]
+>                       : ^^^^^
+>val1.slice().reverse : () => any[]
+>                     : ^^^^^^^^^^^
+>val1.slice() : any[]
+>             : ^^^^^
+>val1.slice : (start?: number | undefined, end?: number | undefined) => any[]
+>           : ^^^^^^^^^^^^^^^^^^^^^^^^^^^^^^^^^^^^^^^^^^^^^^^^^^^^^^^^^^^^^^^
+>val1 : any[]
+>     : ^^^^^
+>slice : (start?: number | undefined, end?: number | undefined) => any[]
+>      : ^^^^^^^^^^^^^^^^^^^^^^^^^^^^^^^^^^^^^^^^^^^^^^^^^^^^^^^^^^^^^^^
+>reverse : () => any[]
+>        : ^^^^^^^^^^^
+
+          console.log(reversedVal1);
+>console.log(reversedVal1) : void
+>                          : ^^^^
+>console.log : (...data: any[]) => void
+>            : ^^^^^^^^^^^^^^^^^^^^^^^^
+>console : Console
+>        : ^^^^^^^
+>log : (...data: any[]) => void
+>    : ^^^^^^^^^^^^^^^^^^^^^^^^
+>reversedVal1 : any[]
+>             : ^^^^^
+
+      } else {
+          console.log(val1);
+>console.log(val1) : void
+>                  : ^^^^
+>console.log : (...data: any[]) => void
+>            : ^^^^^^^^^^^^^^^^^^^^^^^^
+>console : Console
+>        : ^^^^^^^
+>log : (...data: any[]) => void
+>    : ^^^^^^^^^^^^^^^^^^^^^^^^
+>val1 : string | number | readonly (string | number)[]
+>     : ^^^^^^^^^^^^^^^^^^^^^^^^^^^^^^^^^^^^^^^^^^^^^^
+      }
+      console.log(val2);
+>console.log(val2) : void
+>                  : ^^^^
+>console.log : (...data: any[]) => void
+>            : ^^^^^^^^^^^^^^^^^^^^^^^^
+>console : Console
+>        : ^^^^^^^
+>log : (...data: any[]) => void
+>    : ^^^^^^^^^^^^^^^^^^^^^^^^
+>val2 : readonly (string | number)[]
+>     : ^^^^^^^^^^^^^^^^^^^^^^^^^^^^
+
+  });
+}
+
+testFunc();
+>testFunc() : void
+>           : ^^^^
+>testFunc : () => void
+>         : ^^^^^^^^^^
+