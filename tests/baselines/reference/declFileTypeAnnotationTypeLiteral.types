//// [tests/cases/compiler/declFileTypeAnnotationTypeLiteral.ts] ////

=== declFileTypeAnnotationTypeLiteral.ts ===
class c {
>c : c
>  : ^
}
class g<T> {
>g : g<T>
>  : ^^^^
}
module m {
>m : typeof m
>  : ^^^^^^^^

    export class c {
>c : c
>  : ^
    }
}

// Object literal with everything
var x: {
>x : { (a: number): c; (a: string): g<string>; new (a: number): c; new (a: string): m.c; [n: number]: c; [n: string]: c; a: c; b: g<string>; m1(): g<number>; m2(a: string, b?: number, ...c: c[]): string; }
>  : ^^^^^^      ^^^ ^^^^^^      ^^^         ^^^^^^^^^^      ^^^ ^^^^^^^^^^      ^^^   ^^^^^^^^^^^^^^^^^^^^^^^^^^^^^^^^^^^^^ ^^^^^         ^^^^^^^^         ^^^^^^^^      ^^^^^^      ^^^^^^^^   ^^^      ^^^

    // Call signatures
    (a: number): c;
>a : number
>  : ^^^^^^

    (a: string): g<string>;
>a : string
>  : ^^^^^^

    // Construct signatures
    new (a: number): c;
>a : number
>  : ^^^^^^

    new (a: string): m.c;
>a : string
>  : ^^^^^^
>m : any
>  : ^^^

    // Indexers
    [n: number]: c;
>n : number
>  : ^^^^^^

    [n: string]: c;
>n : string
>  : ^^^^^^

    // Properties
    a: c;
>a : c
>  : ^

    b: g<string>;
>b : g<string>
>  : ^^^^^^^^^

    // methods
    m1(): g<number>;
>m1 : () => g<number>
>   : ^^^^^^         

    m2(a: string, b?: number, ...c: c[]): string;
>m2 : (a: string, b?: number, ...c: c[]) => string
>   : ^^^^      ^^^^^^      ^^^^^^^^   ^^^^^      
>a : string
<<<<<<< HEAD
>b : number | undefined
=======
>  : ^^^^^^
>b : number
>  : ^^^^^^
>>>>>>> 12402f26
>c : c[]
>  : ^^^

};


// Function type
var y: (a: string) => string;
>y : (a: string) => string
>  : ^^^^      ^^^^^      
>a : string
>  : ^^^^^^

// constructor type
var z: new (a: string) => m.c;
>z : new (a: string) => m.c
>  : ^^^^^^^^      ^^^^^   
>a : string
>  : ^^^^^^
>m : any
>  : ^^^

<|MERGE_RESOLUTION|>--- conflicted
+++ resolved
@@ -1,102 +1,98 @@
-//// [tests/cases/compiler/declFileTypeAnnotationTypeLiteral.ts] ////
-
-=== declFileTypeAnnotationTypeLiteral.ts ===
-class c {
->c : c
->  : ^
-}
-class g<T> {
->g : g<T>
->  : ^^^^
-}
-module m {
->m : typeof m
->  : ^^^^^^^^
-
-    export class c {
->c : c
->  : ^
-    }
-}
-
-// Object literal with everything
-var x: {
->x : { (a: number): c; (a: string): g<string>; new (a: number): c; new (a: string): m.c; [n: number]: c; [n: string]: c; a: c; b: g<string>; m1(): g<number>; m2(a: string, b?: number, ...c: c[]): string; }
->  : ^^^^^^      ^^^ ^^^^^^      ^^^         ^^^^^^^^^^      ^^^ ^^^^^^^^^^      ^^^   ^^^^^^^^^^^^^^^^^^^^^^^^^^^^^^^^^^^^^ ^^^^^         ^^^^^^^^         ^^^^^^^^      ^^^^^^      ^^^^^^^^   ^^^      ^^^
-
-    // Call signatures
-    (a: number): c;
->a : number
->  : ^^^^^^
-
-    (a: string): g<string>;
->a : string
->  : ^^^^^^
-
-    // Construct signatures
-    new (a: number): c;
->a : number
->  : ^^^^^^
-
-    new (a: string): m.c;
->a : string
->  : ^^^^^^
->m : any
->  : ^^^
-
-    // Indexers
-    [n: number]: c;
->n : number
->  : ^^^^^^
-
-    [n: string]: c;
->n : string
->  : ^^^^^^
-
-    // Properties
-    a: c;
->a : c
->  : ^
-
-    b: g<string>;
->b : g<string>
->  : ^^^^^^^^^
-
-    // methods
-    m1(): g<number>;
->m1 : () => g<number>
->   : ^^^^^^         
-
-    m2(a: string, b?: number, ...c: c[]): string;
->m2 : (a: string, b?: number, ...c: c[]) => string
->   : ^^^^      ^^^^^^      ^^^^^^^^   ^^^^^      
->a : string
-<<<<<<< HEAD
->b : number | undefined
-=======
->  : ^^^^^^
->b : number
->  : ^^^^^^
->>>>>>> 12402f26
->c : c[]
->  : ^^^
-
-};
-
-
-// Function type
-var y: (a: string) => string;
->y : (a: string) => string
->  : ^^^^      ^^^^^      
->a : string
->  : ^^^^^^
-
-// constructor type
-var z: new (a: string) => m.c;
->z : new (a: string) => m.c
->  : ^^^^^^^^      ^^^^^   
->a : string
->  : ^^^^^^
->m : any
->  : ^^^
-
+//// [tests/cases/compiler/declFileTypeAnnotationTypeLiteral.ts] ////
+
+=== declFileTypeAnnotationTypeLiteral.ts ===
+class c {
+>c : c
+>  : ^
+}
+class g<T> {
+>g : g<T>
+>  : ^^^^
+}
+module m {
+>m : typeof m
+>  : ^^^^^^^^
+
+    export class c {
+>c : c
+>  : ^
+    }
+}
+
+// Object literal with everything
+var x: {
+>x : { (a: number): c; (a: string): g<string>; new (a: number): c; new (a: string): m.c; [n: number]: c; [n: string]: c; a: c; b: g<string>; m1(): g<number>; m2(a: string, b?: number, ...c: c[]): string; }
+>  : ^^^^^^      ^^^ ^^^^^^      ^^^         ^^^^^^^^^^      ^^^ ^^^^^^^^^^      ^^^   ^^^^^^^^^^^^^^^^^^^^^^^^^^^^^^^^^^^^^ ^^^^^         ^^^^^^^^         ^^^^^^^^      ^^^^^^      ^^^^^^^^   ^^^      ^^^
+
+    // Call signatures
+    (a: number): c;
+>a : number
+>  : ^^^^^^
+
+    (a: string): g<string>;
+>a : string
+>  : ^^^^^^
+
+    // Construct signatures
+    new (a: number): c;
+>a : number
+>  : ^^^^^^
+
+    new (a: string): m.c;
+>a : string
+>  : ^^^^^^
+>m : any
+>  : ^^^
+
+    // Indexers
+    [n: number]: c;
+>n : number
+>  : ^^^^^^
+
+    [n: string]: c;
+>n : string
+>  : ^^^^^^
+
+    // Properties
+    a: c;
+>a : c
+>  : ^
+
+    b: g<string>;
+>b : g<string>
+>  : ^^^^^^^^^
+
+    // methods
+    m1(): g<number>;
+>m1 : () => g<number>
+>   : ^^^^^^         
+
+    m2(a: string, b?: number, ...c: c[]): string;
+>m2 : (a: string, b?: number, ...c: c[]) => string
+>   : ^^^^      ^^^^^^      ^^^^^^^^   ^^^^^      
+>a : string
+>  : ^^^^^^
+>b : number | undefined
+>  : ^^^^^^^^^^^^^^^^^^
+>c : c[]
+>  : ^^^
+
+};
+
+
+// Function type
+var y: (a: string) => string;
+>y : (a: string) => string
+>  : ^^^^      ^^^^^      
+>a : string
+>  : ^^^^^^
+
+// constructor type
+var z: new (a: string) => m.c;
+>z : new (a: string) => m.c
+>  : ^^^^^^^^      ^^^^^   
+>a : string
+>  : ^^^^^^
+>m : any
+>  : ^^^
+