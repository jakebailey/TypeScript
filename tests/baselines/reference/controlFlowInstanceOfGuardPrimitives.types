--- conflicted
+++ resolved
@@ -1,128 +1,122 @@
-//// [tests/cases/conformance/controlFlow/controlFlowInstanceOfGuardPrimitives.ts] ////
-
-=== controlFlowInstanceOfGuardPrimitives.ts ===
-function distinguish(thing: string | number | Date) {
->distinguish : (thing: string | number | Date) => void
->            : ^^^^^^^^                      ^^^^^^^^^
->thing : string | number | Date
->      : ^^^^^^^^^^^^^^^^^^^^^^
-
-    if (thing instanceof Object) {
->thing instanceof Object : boolean
->                        : ^^^^^^^
->thing : string | number | Date
->      : ^^^^^^^^^^^^^^^^^^^^^^
->Object : ObjectConstructor
->       : ^^^^^^^^^^^^^^^^^
-
-        console.log("Aha!! It's a Date in " + thing.getFullYear());
->console.log("Aha!! It's a Date in " + thing.getFullYear()) : void
->                                                           : ^^^^
->console.log : (...data: any[]) => void
->            : ^^^^^^^^^^^^^^^^^^^^^^^^
->console : Console
->        : ^^^^^^^
->log : (...data: any[]) => void
->    : ^^^^^^^^^^^^^^^^^^^^^^^^
->"Aha!! It's a Date in " + thing.getFullYear() : string
->                                              : ^^^^^^
->"Aha!! It's a Date in " : "Aha!! It's a Date in "
->                        : ^^^^^^^^^^^^^^^^^^^^^^^
->thing.getFullYear() : number
->                    : ^^^^^^
->thing.getFullYear : () => number
->                  : ^^^^^^^^^^^^
->thing : Date
->      : ^^^^
->getFullYear : () => number
->            : ^^^^^^^^^^^^
-
-    } else if (typeof thing === 'string') {
->typeof thing === 'string' : boolean
->                          : ^^^^^^^
->typeof thing : "string" | "number" | "bigint" | "boolean" | "symbol" | "undefined" | "object" | "function"
->             : ^^^^^^^^^^^^^^^^^^^^^^^^^^^^^^^^^^^^^^^^^^^^^^^^^^^^^^^^^^^^^^^^^^^^^^^^^^^^^^^^^^^^^^^^^^^
->thing : string | number
->      : ^^^^^^^^^^^^^^^
->'string' : "string"
->         : ^^^^^^^^
-
-        console.log("Aha!! It's a string of length " + thing.length);
->console.log("Aha!! It's a string of length " + thing.length) : void
->                                                             : ^^^^
->console.log : (...data: any[]) => void
->            : ^^^^^^^^^^^^^^^^^^^^^^^^
->console : Console
->        : ^^^^^^^
->log : (...data: any[]) => void
->    : ^^^^^^^^^^^^^^^^^^^^^^^^
->"Aha!! It's a string of length " + thing.length : string
->                                                : ^^^^^^
->"Aha!! It's a string of length " : "Aha!! It's a string of length "
->                                 : ^^^^^^^^^^^^^^^^^^^^^^^^^^^^^^^^
->thing.length : number
->             : ^^^^^^
->thing : string
->      : ^^^^^^
->length : number
->       : ^^^^^^
-
-    } else {
-        console.log("Aha!! It's the number " + thing.toPrecision(3));
->console.log("Aha!! It's the number " + thing.toPrecision(3)) : void
->                                                             : ^^^^
->console.log : (...data: any[]) => void
->            : ^^^^^^^^^^^^^^^^^^^^^^^^
->console : Console
->        : ^^^^^^^
->log : (...data: any[]) => void
->    : ^^^^^^^^^^^^^^^^^^^^^^^^
->"Aha!! It's the number " + thing.toPrecision(3) : string
->                                                : ^^^^^^
->"Aha!! It's the number " : "Aha!! It's the number "
->                         : ^^^^^^^^^^^^^^^^^^^^^^^^
->thing.toPrecision(3) : string
-<<<<<<< HEAD
->thing.toPrecision : (precision?: number | undefined) => string
->thing : number
->toPrecision : (precision?: number | undefined) => string
-=======
->                     : ^^^^^^
->thing.toPrecision : (precision?: number) => string
->                  : ^^^^^^^^^^^^^^^^^^^^^^^^^^^^^^
->thing : number
->      : ^^^^^^
->toPrecision : (precision?: number) => string
->            : ^^^^^^^^^^^^^^^^^^^^^^^^^^^^^^
->>>>>>> 12402f26
->3 : 3
->  : ^
-    }
-}
-
-distinguish(new Date());
->distinguish(new Date()) : void
->                        : ^^^^
->distinguish : (thing: string | number | Date) => void
->            : ^^^^^^^^^^^^^^^^^^^^^^^^^^^^^^^^^^^^^^^
->new Date() : Date
->           : ^^^^
->Date : DateConstructor
->     : ^^^^^^^^^^^^^^^
-
-distinguish("beef");
->distinguish("beef") : void
->                    : ^^^^
->distinguish : (thing: string | number | Date) => void
->            : ^^^^^^^^^^^^^^^^^^^^^^^^^^^^^^^^^^^^^^^
->"beef" : "beef"
->       : ^^^^^^
-
-distinguish(3.14159265);
->distinguish(3.14159265) : void
->                        : ^^^^
->distinguish : (thing: string | number | Date) => void
->            : ^^^^^^^^^^^^^^^^^^^^^^^^^^^^^^^^^^^^^^^
->3.14159265 : 3.14159265
->           : ^^^^^^^^^^
-
+//// [tests/cases/conformance/controlFlow/controlFlowInstanceOfGuardPrimitives.ts] ////
+
+=== controlFlowInstanceOfGuardPrimitives.ts ===
+function distinguish(thing: string | number | Date) {
+>distinguish : (thing: string | number | Date) => void
+>            : ^^^^^^^^                      ^^^^^^^^^
+>thing : string | number | Date
+>      : ^^^^^^^^^^^^^^^^^^^^^^
+
+    if (thing instanceof Object) {
+>thing instanceof Object : boolean
+>                        : ^^^^^^^
+>thing : string | number | Date
+>      : ^^^^^^^^^^^^^^^^^^^^^^
+>Object : ObjectConstructor
+>       : ^^^^^^^^^^^^^^^^^
+
+        console.log("Aha!! It's a Date in " + thing.getFullYear());
+>console.log("Aha!! It's a Date in " + thing.getFullYear()) : void
+>                                                           : ^^^^
+>console.log : (...data: any[]) => void
+>            : ^^^^^^^^^^^^^^^^^^^^^^^^
+>console : Console
+>        : ^^^^^^^
+>log : (...data: any[]) => void
+>    : ^^^^^^^^^^^^^^^^^^^^^^^^
+>"Aha!! It's a Date in " + thing.getFullYear() : string
+>                                              : ^^^^^^
+>"Aha!! It's a Date in " : "Aha!! It's a Date in "
+>                        : ^^^^^^^^^^^^^^^^^^^^^^^
+>thing.getFullYear() : number
+>                    : ^^^^^^
+>thing.getFullYear : () => number
+>                  : ^^^^^^^^^^^^
+>thing : Date
+>      : ^^^^
+>getFullYear : () => number
+>            : ^^^^^^^^^^^^
+
+    } else if (typeof thing === 'string') {
+>typeof thing === 'string' : boolean
+>                          : ^^^^^^^
+>typeof thing : "string" | "number" | "bigint" | "boolean" | "symbol" | "undefined" | "object" | "function"
+>             : ^^^^^^^^^^^^^^^^^^^^^^^^^^^^^^^^^^^^^^^^^^^^^^^^^^^^^^^^^^^^^^^^^^^^^^^^^^^^^^^^^^^^^^^^^^^
+>thing : string | number
+>      : ^^^^^^^^^^^^^^^
+>'string' : "string"
+>         : ^^^^^^^^
+
+        console.log("Aha!! It's a string of length " + thing.length);
+>console.log("Aha!! It's a string of length " + thing.length) : void
+>                                                             : ^^^^
+>console.log : (...data: any[]) => void
+>            : ^^^^^^^^^^^^^^^^^^^^^^^^
+>console : Console
+>        : ^^^^^^^
+>log : (...data: any[]) => void
+>    : ^^^^^^^^^^^^^^^^^^^^^^^^
+>"Aha!! It's a string of length " + thing.length : string
+>                                                : ^^^^^^
+>"Aha!! It's a string of length " : "Aha!! It's a string of length "
+>                                 : ^^^^^^^^^^^^^^^^^^^^^^^^^^^^^^^^
+>thing.length : number
+>             : ^^^^^^
+>thing : string
+>      : ^^^^^^
+>length : number
+>       : ^^^^^^
+
+    } else {
+        console.log("Aha!! It's the number " + thing.toPrecision(3));
+>console.log("Aha!! It's the number " + thing.toPrecision(3)) : void
+>                                                             : ^^^^
+>console.log : (...data: any[]) => void
+>            : ^^^^^^^^^^^^^^^^^^^^^^^^
+>console : Console
+>        : ^^^^^^^
+>log : (...data: any[]) => void
+>    : ^^^^^^^^^^^^^^^^^^^^^^^^
+>"Aha!! It's the number " + thing.toPrecision(3) : string
+>                                                : ^^^^^^
+>"Aha!! It's the number " : "Aha!! It's the number "
+>                         : ^^^^^^^^^^^^^^^^^^^^^^^^
+>thing.toPrecision(3) : string
+>                     : ^^^^^^
+>thing.toPrecision : (precision?: number | undefined) => string
+>                  : ^^^^^^^^^^^^^^^^^^^^^^^^^^^^^^^^^^^^^^^^^^
+>thing : number
+>      : ^^^^^^
+>toPrecision : (precision?: number | undefined) => string
+>            : ^^^^^^^^^^^^^^^^^^^^^^^^^^^^^^^^^^^^^^^^^^
+>3 : 3
+>  : ^
+    }
+}
+
+distinguish(new Date());
+>distinguish(new Date()) : void
+>                        : ^^^^
+>distinguish : (thing: string | number | Date) => void
+>            : ^^^^^^^^^^^^^^^^^^^^^^^^^^^^^^^^^^^^^^^
+>new Date() : Date
+>           : ^^^^
+>Date : DateConstructor
+>     : ^^^^^^^^^^^^^^^
+
+distinguish("beef");
+>distinguish("beef") : void
+>                    : ^^^^
+>distinguish : (thing: string | number | Date) => void
+>            : ^^^^^^^^^^^^^^^^^^^^^^^^^^^^^^^^^^^^^^^
+>"beef" : "beef"
+>       : ^^^^^^
+
+distinguish(3.14159265);
+>distinguish(3.14159265) : void
+>                        : ^^^^
+>distinguish : (thing: string | number | Date) => void
+>            : ^^^^^^^^^^^^^^^^^^^^^^^^^^^^^^^^^^^^^^^
+>3.14159265 : 3.14159265
+>           : ^^^^^^^^^^
+