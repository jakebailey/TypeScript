//// [tests/cases/compiler/inDoesNotOperateOnPrimitiveTypes.ts] ////

=== inDoesNotOperateOnPrimitiveTypes.ts ===
const validHasKey = <T extends object>(
>validHasKey : <T extends object>(thing: T, key: string) => boolean
>            : ^ ^^^^^^^^^^^^^^^^^^^^^^^^ ^^^^^^^      ^^^^^       
><T extends object>(  thing: T,  key: string,): boolean => {  return key in thing; // Ok} : <T extends object>(thing: T, key: string) => boolean
>                                                                                         : ^ ^^^^^^^^^^^^^^^^^^^^^^^^ ^^^^^^^      ^^^^^       

  thing: T,
>thing : T
>      : ^

  key: string,
>key : string
>    : ^^^^^^

): boolean => {
  return key in thing; // Ok
>key in thing : boolean
>             : ^^^^^^^
>key : string
>    : ^^^^^^
>thing : T
>      : ^

};

const alsoValidHasKey = <T>(
>alsoValidHasKey : <T>(thing: T, key: string) => boolean
>                : ^ ^^^^^^^^^ ^^^^^^^      ^^^^^       
><T>(  thing: T,  key: string,): boolean => {  return key in thing; // Ok (as T may be instantiated with a valid type)} : <T>(thing: T, key: string) => boolean
>                                                                                                                       : ^ ^^^^^^^^^ ^^^^^^^      ^^^^^       

  thing: T,
>thing : T
>      : ^

  key: string,
>key : string
>    : ^^^^^^

): boolean => {
  return key in thing; // Ok (as T may be instantiated with a valid type)
>key in thing : boolean
>             : ^^^^^^^
>key : string
>    : ^^^^^^
>thing : T
>      : ^

};

function invalidHasKey<T extends string | number>(
>invalidHasKey : <T extends string | number>(thing: T, key: string) => boolean
>              : ^ ^^^^^^^^^^^^^^^^^^^^^^^^^^^^^^^^^ ^^^^^^^      ^^^^^       

  thing: T,
>thing : T
>      : ^

  key: string,
>key : string
>    : ^^^^^^

): boolean {
  return key in thing; // Error (because all possible instantiations are errors)
>key in thing : boolean
>             : ^^^^^^^
>key : string
>    : ^^^^^^
>thing : T
>      : ^
}

function union1<T extends string | number, U extends boolean>(thing: T | U) {
>union1 : <T extends string | number, U extends boolean>(thing: T | U) => void
>       : ^ ^^^^^^^^^^^^^^^^^^^^^^^^^^ ^^^^^^^^^^^^^^^^^^^^^^^^^     ^^^^^^^^^
>thing : T | U
>      : ^^^^^

  "key" in thing; // Error (because all possible instantiations are errors)
>"key" in thing : boolean
>               : ^^^^^^^
>"key" : "key"
>      : ^^^^^
>thing : T | U
>      : ^^^^^
}

function union2<T extends object, U extends string | number>(thing: T | U) {
>union2 : <T extends object, U extends string | number>(thing: T | U) => void
>       : ^ ^^^^^^^^^^^^^^^^^ ^^^^^^^^^^^^^^^^^^^^^^^^^^^^^^^^^     ^^^^^^^^^
>thing : T | U
>      : ^^^^^

  "key" in thing; // Error (because narrowing is possible)
>"key" in thing : boolean
>               : ^^^^^^^
>"key" : "key"
>      : ^^^^^
>thing : T | U
>      : ^^^^^

  if (typeof thing === "object") {
>typeof thing === "object" : boolean
>                          : ^^^^^^^
>typeof thing : "string" | "number" | "bigint" | "boolean" | "symbol" | "undefined" | "object" | "function"
>             : ^^^^^^^^^^^^^^^^^^^^^^^^^^^^^^^^^^^^^^^^^^^^^^^^^^^^^^^^^^^^^^^^^^^^^^^^^^^^^^^^^^^^^^^^^^^
>thing : T | U
>      : ^^^^^
>"object" : "object"
>         : ^^^^^^^^

    "key" in thing; // Ok
>"key" in thing : boolean
>               : ^^^^^^^
>"key" : "key"
>      : ^^^^^
>thing : T
>      : ^
  }
}

function union3<T>(thing: T | string | number) {
>union3 : <T>(thing: T | string | number) => void
>       : ^ ^^^^^^^^^                   ^^^^^^^^^
>thing : string | number | T
>      : ^^^^^^^^^^^^^^^^^^^

  "key" in thing; // Error (because narrowing is possible)
>"key" in thing : boolean
>               : ^^^^^^^
>"key" : "key"
>      : ^^^^^
>thing : string | number | T
>      : ^^^^^^^^^^^^^^^^^^^

  if (typeof thing !== "string" && typeof thing !== "number") {
>typeof thing !== "string" && typeof thing !== "number" : boolean
>                                                       : ^^^^^^^
>typeof thing !== "string" : boolean
>                          : ^^^^^^^
>typeof thing : "string" | "number" | "bigint" | "boolean" | "symbol" | "undefined" | "object" | "function"
>             : ^^^^^^^^^^^^^^^^^^^^^^^^^^^^^^^^^^^^^^^^^^^^^^^^^^^^^^^^^^^^^^^^^^^^^^^^^^^^^^^^^^^^^^^^^^^
>thing : string | number | T
>      : ^^^^^^^^^^^^^^^^^^^
>"string" : "string"
>         : ^^^^^^^^
>typeof thing !== "number" : boolean
>                          : ^^^^^^^
>typeof thing : "string" | "number" | "bigint" | "boolean" | "symbol" | "undefined" | "object" | "function"
>             : ^^^^^^^^^^^^^^^^^^^^^^^^^^^^^^^^^^^^^^^^^^^^^^^^^^^^^^^^^^^^^^^^^^^^^^^^^^^^^^^^^^^^^^^^^^^
>thing : number | T
>      : ^^^^^^^^^^
>"number" : "number"
>         : ^^^^^^^^

    "key" in thing; // Ok (because further narrowing is impossible)
>"key" in thing : boolean
>               : ^^^^^^^
>"key" : "key"
>      : ^^^^^
>thing : T
>      : ^
  }
}

function union4<T extends object | "hello">(thing: T) {
>union4 : <T extends object | "hello">(thing: T) => void
>       : ^ ^^^^^^^^^^^^^^^^^^^^^^^^^^^^^^^^^^ ^^^^^^^^^
>thing : T
>      : ^

  "key" in thing; // Ok (because narrowing is impossible)
>"key" in thing : boolean
>               : ^^^^^^^
>"key" : "key"
>      : ^^^^^
>thing : T
>      : ^
}

function union5<T extends object | string, U extends object | number>(p: T | U) {
>union5 : <T extends string | object, U extends number | object>(p: T | U) => void
>       : ^ ^^^^^^^^^^^^^^^^^^^^^^^^^^ ^^^^^^^^^^^^^^^^^^^^^^^^^^^^^     ^^^^^^^^^
>p : T | U
>  : ^^^^^

    // For consistency, this should probably not be an error, because useful
    // narrowing is impossible. However, this is exceptionally strange input,
    // and it adds a lot of complexity to distinguish between a `T | U` where
    // one constraint is non-primitive and the other is primitive and a `T | U`
    // like this where both constraints have primitive and non-primitive
    // constitutents. Also, the strictly sound behavior would be to error
    // here, which is what's happening, so "fixing" this by suppressing the
    // error seems very low-value.
    "key" in p;
>"key" in p : boolean
>           : ^^^^^^^
>"key" : "key"
>      : ^^^^^
>p : T | U
>  : ^^^^^

    if (typeof p === "object") {
>typeof p === "object" : boolean
>                      : ^^^^^^^
>typeof p : "string" | "number" | "bigint" | "boolean" | "symbol" | "undefined" | "object" | "function"
>         : ^^^^^^^^^^^^^^^^^^^^^^^^^^^^^^^^^^^^^^^^^^^^^^^^^^^^^^^^^^^^^^^^^^^^^^^^^^^^^^^^^^^^^^^^^^^
>p : T | U
>  : ^^^^^
>"object" : "object"
>         : ^^^^^^^^

        "key" in p;
>"key" in p : boolean
>           : ^^^^^^^
>"key" : "key"
<<<<<<< HEAD
>p : T & object | U & object
=======
>      : ^^^^^
>p : (T & object) | (U & object)
>  : ^^^^^^^^^^^^^^^^^^^^^^^^^^^
>>>>>>> 8e114483
    }
}

function intersection1<T extends number, U extends 0 | 1 | 2>(thing: T & U) {
>intersection1 : <T extends number, U extends 0 | 1 | 2>(thing: T & U) => void
>              : ^ ^^^^^^^^^^^^^^^^^ ^^^^^^^^^^^^^^^^^^^^^^^^^^^     ^^^^^^^^^
>thing : T & U
>      : ^^^^^

  "key" in thing; // Error (because all possible instantiations are errors)
>"key" in thing : boolean
>               : ^^^^^^^
>"key" : "key"
>      : ^^^^^
>thing : T & U
>      : ^^^^^
}

function intersection2<T>(thing: T & (0 | 1 | 2)) {
>intersection2 : <T>(thing: T & (0 | 1 | 2)) => void
>              : ^ ^^^^^^^^^               ^^^^^^^^^
>thing : T & (0 | 1 | 2)
>      : ^^^^^^^^^^^^^^^

  "key" in thing; // Error (because all possible instantations are errors)
>"key" in thing : boolean
>               : ^^^^^^^
>"key" : "key"
>      : ^^^^^
>thing : T & (0 | 1 | 2)
>      : ^^^^^^^^^^^^^^^
}

<|MERGE_RESOLUTION|>--- conflicted
+++ resolved
@@ -1,259 +1,255 @@
-//// [tests/cases/compiler/inDoesNotOperateOnPrimitiveTypes.ts] ////
-
-=== inDoesNotOperateOnPrimitiveTypes.ts ===
-const validHasKey = <T extends object>(
->validHasKey : <T extends object>(thing: T, key: string) => boolean
->            : ^ ^^^^^^^^^^^^^^^^^^^^^^^^ ^^^^^^^      ^^^^^       
-><T extends object>(  thing: T,  key: string,): boolean => {  return key in thing; // Ok} : <T extends object>(thing: T, key: string) => boolean
->                                                                                         : ^ ^^^^^^^^^^^^^^^^^^^^^^^^ ^^^^^^^      ^^^^^       
-
-  thing: T,
->thing : T
->      : ^
-
-  key: string,
->key : string
->    : ^^^^^^
-
-): boolean => {
-  return key in thing; // Ok
->key in thing : boolean
->             : ^^^^^^^
->key : string
->    : ^^^^^^
->thing : T
->      : ^
-
-};
-
-const alsoValidHasKey = <T>(
->alsoValidHasKey : <T>(thing: T, key: string) => boolean
->                : ^ ^^^^^^^^^ ^^^^^^^      ^^^^^       
-><T>(  thing: T,  key: string,): boolean => {  return key in thing; // Ok (as T may be instantiated with a valid type)} : <T>(thing: T, key: string) => boolean
->                                                                                                                       : ^ ^^^^^^^^^ ^^^^^^^      ^^^^^       
-
-  thing: T,
->thing : T
->      : ^
-
-  key: string,
->key : string
->    : ^^^^^^
-
-): boolean => {
-  return key in thing; // Ok (as T may be instantiated with a valid type)
->key in thing : boolean
->             : ^^^^^^^
->key : string
->    : ^^^^^^
->thing : T
->      : ^
-
-};
-
-function invalidHasKey<T extends string | number>(
->invalidHasKey : <T extends string | number>(thing: T, key: string) => boolean
->              : ^ ^^^^^^^^^^^^^^^^^^^^^^^^^^^^^^^^^ ^^^^^^^      ^^^^^       
-
-  thing: T,
->thing : T
->      : ^
-
-  key: string,
->key : string
->    : ^^^^^^
-
-): boolean {
-  return key in thing; // Error (because all possible instantiations are errors)
->key in thing : boolean
->             : ^^^^^^^
->key : string
->    : ^^^^^^
->thing : T
->      : ^
-}
-
-function union1<T extends string | number, U extends boolean>(thing: T | U) {
->union1 : <T extends string | number, U extends boolean>(thing: T | U) => void
->       : ^ ^^^^^^^^^^^^^^^^^^^^^^^^^^ ^^^^^^^^^^^^^^^^^^^^^^^^^     ^^^^^^^^^
->thing : T | U
->      : ^^^^^
-
-  "key" in thing; // Error (because all possible instantiations are errors)
->"key" in thing : boolean
->               : ^^^^^^^
->"key" : "key"
->      : ^^^^^
->thing : T | U
->      : ^^^^^
-}
-
-function union2<T extends object, U extends string | number>(thing: T | U) {
->union2 : <T extends object, U extends string | number>(thing: T | U) => void
->       : ^ ^^^^^^^^^^^^^^^^^ ^^^^^^^^^^^^^^^^^^^^^^^^^^^^^^^^^     ^^^^^^^^^
->thing : T | U
->      : ^^^^^
-
-  "key" in thing; // Error (because narrowing is possible)
->"key" in thing : boolean
->               : ^^^^^^^
->"key" : "key"
->      : ^^^^^
->thing : T | U
->      : ^^^^^
-
-  if (typeof thing === "object") {
->typeof thing === "object" : boolean
->                          : ^^^^^^^
->typeof thing : "string" | "number" | "bigint" | "boolean" | "symbol" | "undefined" | "object" | "function"
->             : ^^^^^^^^^^^^^^^^^^^^^^^^^^^^^^^^^^^^^^^^^^^^^^^^^^^^^^^^^^^^^^^^^^^^^^^^^^^^^^^^^^^^^^^^^^^
->thing : T | U
->      : ^^^^^
->"object" : "object"
->         : ^^^^^^^^
-
-    "key" in thing; // Ok
->"key" in thing : boolean
->               : ^^^^^^^
->"key" : "key"
->      : ^^^^^
->thing : T
->      : ^
-  }
-}
-
-function union3<T>(thing: T | string | number) {
->union3 : <T>(thing: T | string | number) => void
->       : ^ ^^^^^^^^^                   ^^^^^^^^^
->thing : string | number | T
->      : ^^^^^^^^^^^^^^^^^^^
-
-  "key" in thing; // Error (because narrowing is possible)
->"key" in thing : boolean
->               : ^^^^^^^
->"key" : "key"
->      : ^^^^^
->thing : string | number | T
->      : ^^^^^^^^^^^^^^^^^^^
-
-  if (typeof thing !== "string" && typeof thing !== "number") {
->typeof thing !== "string" && typeof thing !== "number" : boolean
->                                                       : ^^^^^^^
->typeof thing !== "string" : boolean
->                          : ^^^^^^^
->typeof thing : "string" | "number" | "bigint" | "boolean" | "symbol" | "undefined" | "object" | "function"
->             : ^^^^^^^^^^^^^^^^^^^^^^^^^^^^^^^^^^^^^^^^^^^^^^^^^^^^^^^^^^^^^^^^^^^^^^^^^^^^^^^^^^^^^^^^^^^
->thing : string | number | T
->      : ^^^^^^^^^^^^^^^^^^^
->"string" : "string"
->         : ^^^^^^^^
->typeof thing !== "number" : boolean
->                          : ^^^^^^^
->typeof thing : "string" | "number" | "bigint" | "boolean" | "symbol" | "undefined" | "object" | "function"
->             : ^^^^^^^^^^^^^^^^^^^^^^^^^^^^^^^^^^^^^^^^^^^^^^^^^^^^^^^^^^^^^^^^^^^^^^^^^^^^^^^^^^^^^^^^^^^
->thing : number | T
->      : ^^^^^^^^^^
->"number" : "number"
->         : ^^^^^^^^
-
-    "key" in thing; // Ok (because further narrowing is impossible)
->"key" in thing : boolean
->               : ^^^^^^^
->"key" : "key"
->      : ^^^^^
->thing : T
->      : ^
-  }
-}
-
-function union4<T extends object | "hello">(thing: T) {
->union4 : <T extends object | "hello">(thing: T) => void
->       : ^ ^^^^^^^^^^^^^^^^^^^^^^^^^^^^^^^^^^ ^^^^^^^^^
->thing : T
->      : ^
-
-  "key" in thing; // Ok (because narrowing is impossible)
->"key" in thing : boolean
->               : ^^^^^^^
->"key" : "key"
->      : ^^^^^
->thing : T
->      : ^
-}
-
-function union5<T extends object | string, U extends object | number>(p: T | U) {
->union5 : <T extends string | object, U extends number | object>(p: T | U) => void
->       : ^ ^^^^^^^^^^^^^^^^^^^^^^^^^^ ^^^^^^^^^^^^^^^^^^^^^^^^^^^^^     ^^^^^^^^^
->p : T | U
->  : ^^^^^
-
-    // For consistency, this should probably not be an error, because useful
-    // narrowing is impossible. However, this is exceptionally strange input,
-    // and it adds a lot of complexity to distinguish between a `T | U` where
-    // one constraint is non-primitive and the other is primitive and a `T | U`
-    // like this where both constraints have primitive and non-primitive
-    // constitutents. Also, the strictly sound behavior would be to error
-    // here, which is what's happening, so "fixing" this by suppressing the
-    // error seems very low-value.
-    "key" in p;
->"key" in p : boolean
->           : ^^^^^^^
->"key" : "key"
->      : ^^^^^
->p : T | U
->  : ^^^^^
-
-    if (typeof p === "object") {
->typeof p === "object" : boolean
->                      : ^^^^^^^
->typeof p : "string" | "number" | "bigint" | "boolean" | "symbol" | "undefined" | "object" | "function"
->         : ^^^^^^^^^^^^^^^^^^^^^^^^^^^^^^^^^^^^^^^^^^^^^^^^^^^^^^^^^^^^^^^^^^^^^^^^^^^^^^^^^^^^^^^^^^^
->p : T | U
->  : ^^^^^
->"object" : "object"
->         : ^^^^^^^^
-
-        "key" in p;
->"key" in p : boolean
->           : ^^^^^^^
->"key" : "key"
-<<<<<<< HEAD
->p : T & object | U & object
-=======
->      : ^^^^^
->p : (T & object) | (U & object)
->  : ^^^^^^^^^^^^^^^^^^^^^^^^^^^
->>>>>>> 8e114483
-    }
-}
-
-function intersection1<T extends number, U extends 0 | 1 | 2>(thing: T & U) {
->intersection1 : <T extends number, U extends 0 | 1 | 2>(thing: T & U) => void
->              : ^ ^^^^^^^^^^^^^^^^^ ^^^^^^^^^^^^^^^^^^^^^^^^^^^     ^^^^^^^^^
->thing : T & U
->      : ^^^^^
-
-  "key" in thing; // Error (because all possible instantiations are errors)
->"key" in thing : boolean
->               : ^^^^^^^
->"key" : "key"
->      : ^^^^^
->thing : T & U
->      : ^^^^^
-}
-
-function intersection2<T>(thing: T & (0 | 1 | 2)) {
->intersection2 : <T>(thing: T & (0 | 1 | 2)) => void
->              : ^ ^^^^^^^^^               ^^^^^^^^^
->thing : T & (0 | 1 | 2)
->      : ^^^^^^^^^^^^^^^
-
-  "key" in thing; // Error (because all possible instantations are errors)
->"key" in thing : boolean
->               : ^^^^^^^
->"key" : "key"
->      : ^^^^^
->thing : T & (0 | 1 | 2)
->      : ^^^^^^^^^^^^^^^
-}
-
+//// [tests/cases/compiler/inDoesNotOperateOnPrimitiveTypes.ts] ////
+
+=== inDoesNotOperateOnPrimitiveTypes.ts ===
+const validHasKey = <T extends object>(
+>validHasKey : <T extends object>(thing: T, key: string) => boolean
+>            : ^ ^^^^^^^^^^^^^^^^^^^^^^^^ ^^^^^^^      ^^^^^       
+><T extends object>(  thing: T,  key: string,): boolean => {  return key in thing; // Ok} : <T extends object>(thing: T, key: string) => boolean
+>                                                                                         : ^ ^^^^^^^^^^^^^^^^^^^^^^^^ ^^^^^^^      ^^^^^       
+
+  thing: T,
+>thing : T
+>      : ^
+
+  key: string,
+>key : string
+>    : ^^^^^^
+
+): boolean => {
+  return key in thing; // Ok
+>key in thing : boolean
+>             : ^^^^^^^
+>key : string
+>    : ^^^^^^
+>thing : T
+>      : ^
+
+};
+
+const alsoValidHasKey = <T>(
+>alsoValidHasKey : <T>(thing: T, key: string) => boolean
+>                : ^ ^^^^^^^^^ ^^^^^^^      ^^^^^       
+><T>(  thing: T,  key: string,): boolean => {  return key in thing; // Ok (as T may be instantiated with a valid type)} : <T>(thing: T, key: string) => boolean
+>                                                                                                                       : ^ ^^^^^^^^^ ^^^^^^^      ^^^^^       
+
+  thing: T,
+>thing : T
+>      : ^
+
+  key: string,
+>key : string
+>    : ^^^^^^
+
+): boolean => {
+  return key in thing; // Ok (as T may be instantiated with a valid type)
+>key in thing : boolean
+>             : ^^^^^^^
+>key : string
+>    : ^^^^^^
+>thing : T
+>      : ^
+
+};
+
+function invalidHasKey<T extends string | number>(
+>invalidHasKey : <T extends string | number>(thing: T, key: string) => boolean
+>              : ^ ^^^^^^^^^^^^^^^^^^^^^^^^^^^^^^^^^ ^^^^^^^      ^^^^^       
+
+  thing: T,
+>thing : T
+>      : ^
+
+  key: string,
+>key : string
+>    : ^^^^^^
+
+): boolean {
+  return key in thing; // Error (because all possible instantiations are errors)
+>key in thing : boolean
+>             : ^^^^^^^
+>key : string
+>    : ^^^^^^
+>thing : T
+>      : ^
+}
+
+function union1<T extends string | number, U extends boolean>(thing: T | U) {
+>union1 : <T extends string | number, U extends boolean>(thing: T | U) => void
+>       : ^ ^^^^^^^^^^^^^^^^^^^^^^^^^^ ^^^^^^^^^^^^^^^^^^^^^^^^^     ^^^^^^^^^
+>thing : T | U
+>      : ^^^^^
+
+  "key" in thing; // Error (because all possible instantiations are errors)
+>"key" in thing : boolean
+>               : ^^^^^^^
+>"key" : "key"
+>      : ^^^^^
+>thing : T | U
+>      : ^^^^^
+}
+
+function union2<T extends object, U extends string | number>(thing: T | U) {
+>union2 : <T extends object, U extends string | number>(thing: T | U) => void
+>       : ^ ^^^^^^^^^^^^^^^^^ ^^^^^^^^^^^^^^^^^^^^^^^^^^^^^^^^^     ^^^^^^^^^
+>thing : T | U
+>      : ^^^^^
+
+  "key" in thing; // Error (because narrowing is possible)
+>"key" in thing : boolean
+>               : ^^^^^^^
+>"key" : "key"
+>      : ^^^^^
+>thing : T | U
+>      : ^^^^^
+
+  if (typeof thing === "object") {
+>typeof thing === "object" : boolean
+>                          : ^^^^^^^
+>typeof thing : "string" | "number" | "bigint" | "boolean" | "symbol" | "undefined" | "object" | "function"
+>             : ^^^^^^^^^^^^^^^^^^^^^^^^^^^^^^^^^^^^^^^^^^^^^^^^^^^^^^^^^^^^^^^^^^^^^^^^^^^^^^^^^^^^^^^^^^^
+>thing : T | U
+>      : ^^^^^
+>"object" : "object"
+>         : ^^^^^^^^
+
+    "key" in thing; // Ok
+>"key" in thing : boolean
+>               : ^^^^^^^
+>"key" : "key"
+>      : ^^^^^
+>thing : T
+>      : ^
+  }
+}
+
+function union3<T>(thing: T | string | number) {
+>union3 : <T>(thing: T | string | number) => void
+>       : ^ ^^^^^^^^^                   ^^^^^^^^^
+>thing : string | number | T
+>      : ^^^^^^^^^^^^^^^^^^^
+
+  "key" in thing; // Error (because narrowing is possible)
+>"key" in thing : boolean
+>               : ^^^^^^^
+>"key" : "key"
+>      : ^^^^^
+>thing : string | number | T
+>      : ^^^^^^^^^^^^^^^^^^^
+
+  if (typeof thing !== "string" && typeof thing !== "number") {
+>typeof thing !== "string" && typeof thing !== "number" : boolean
+>                                                       : ^^^^^^^
+>typeof thing !== "string" : boolean
+>                          : ^^^^^^^
+>typeof thing : "string" | "number" | "bigint" | "boolean" | "symbol" | "undefined" | "object" | "function"
+>             : ^^^^^^^^^^^^^^^^^^^^^^^^^^^^^^^^^^^^^^^^^^^^^^^^^^^^^^^^^^^^^^^^^^^^^^^^^^^^^^^^^^^^^^^^^^^
+>thing : string | number | T
+>      : ^^^^^^^^^^^^^^^^^^^
+>"string" : "string"
+>         : ^^^^^^^^
+>typeof thing !== "number" : boolean
+>                          : ^^^^^^^
+>typeof thing : "string" | "number" | "bigint" | "boolean" | "symbol" | "undefined" | "object" | "function"
+>             : ^^^^^^^^^^^^^^^^^^^^^^^^^^^^^^^^^^^^^^^^^^^^^^^^^^^^^^^^^^^^^^^^^^^^^^^^^^^^^^^^^^^^^^^^^^^
+>thing : number | T
+>      : ^^^^^^^^^^
+>"number" : "number"
+>         : ^^^^^^^^
+
+    "key" in thing; // Ok (because further narrowing is impossible)
+>"key" in thing : boolean
+>               : ^^^^^^^
+>"key" : "key"
+>      : ^^^^^
+>thing : T
+>      : ^
+  }
+}
+
+function union4<T extends object | "hello">(thing: T) {
+>union4 : <T extends object | "hello">(thing: T) => void
+>       : ^ ^^^^^^^^^^^^^^^^^^^^^^^^^^^^^^^^^^ ^^^^^^^^^
+>thing : T
+>      : ^
+
+  "key" in thing; // Ok (because narrowing is impossible)
+>"key" in thing : boolean
+>               : ^^^^^^^
+>"key" : "key"
+>      : ^^^^^
+>thing : T
+>      : ^
+}
+
+function union5<T extends object | string, U extends object | number>(p: T | U) {
+>union5 : <T extends string | object, U extends number | object>(p: T | U) => void
+>       : ^ ^^^^^^^^^^^^^^^^^^^^^^^^^^ ^^^^^^^^^^^^^^^^^^^^^^^^^^^^^     ^^^^^^^^^
+>p : T | U
+>  : ^^^^^
+
+    // For consistency, this should probably not be an error, because useful
+    // narrowing is impossible. However, this is exceptionally strange input,
+    // and it adds a lot of complexity to distinguish between a `T | U` where
+    // one constraint is non-primitive and the other is primitive and a `T | U`
+    // like this where both constraints have primitive and non-primitive
+    // constitutents. Also, the strictly sound behavior would be to error
+    // here, which is what's happening, so "fixing" this by suppressing the
+    // error seems very low-value.
+    "key" in p;
+>"key" in p : boolean
+>           : ^^^^^^^
+>"key" : "key"
+>      : ^^^^^
+>p : T | U
+>  : ^^^^^
+
+    if (typeof p === "object") {
+>typeof p === "object" : boolean
+>                      : ^^^^^^^
+>typeof p : "string" | "number" | "bigint" | "boolean" | "symbol" | "undefined" | "object" | "function"
+>         : ^^^^^^^^^^^^^^^^^^^^^^^^^^^^^^^^^^^^^^^^^^^^^^^^^^^^^^^^^^^^^^^^^^^^^^^^^^^^^^^^^^^^^^^^^^^
+>p : T | U
+>  : ^^^^^
+>"object" : "object"
+>         : ^^^^^^^^
+
+        "key" in p;
+>"key" in p : boolean
+>           : ^^^^^^^
+>"key" : "key"
+>      : ^^^^^
+>p : T & object | U & object
+>  : ^^^^^^^^^^^^^^^^^^^^^^^
+    }
+}
+
+function intersection1<T extends number, U extends 0 | 1 | 2>(thing: T & U) {
+>intersection1 : <T extends number, U extends 0 | 1 | 2>(thing: T & U) => void
+>              : ^ ^^^^^^^^^^^^^^^^^ ^^^^^^^^^^^^^^^^^^^^^^^^^^^     ^^^^^^^^^
+>thing : T & U
+>      : ^^^^^
+
+  "key" in thing; // Error (because all possible instantiations are errors)
+>"key" in thing : boolean
+>               : ^^^^^^^
+>"key" : "key"
+>      : ^^^^^
+>thing : T & U
+>      : ^^^^^
+}
+
+function intersection2<T>(thing: T & (0 | 1 | 2)) {
+>intersection2 : <T>(thing: T & (0 | 1 | 2)) => void
+>              : ^ ^^^^^^^^^               ^^^^^^^^^
+>thing : T & (0 | 1 | 2)
+>      : ^^^^^^^^^^^^^^^
+
+  "key" in thing; // Error (because all possible instantations are errors)
+>"key" in thing : boolean
+>               : ^^^^^^^
+>"key" : "key"
+>      : ^^^^^
+>thing : T & (0 | 1 | 2)
+>      : ^^^^^^^^^^^^^^^
+}
+