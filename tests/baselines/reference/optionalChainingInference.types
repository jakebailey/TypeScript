//// [tests/cases/conformance/expressions/optionalChaining/optionalChainingInference.ts] ////

=== optionalChainingInference.ts ===
// https://github.com/microsoft/TypeScript/issues/34579
declare function unbox<T>(box: { value: T | undefined }): T;
>unbox : <T>(box: { value: T | undefined; }) => T
>      : ^ ^^^^^^^                         ^^^^^ 
>box : { value: T | undefined; }
<<<<<<< HEAD
>value : T | undefined

declare const su: string | undefined;
>su : string | undefined

declare const fnu: (() => number) | undefined;
>fnu : (() => number) | undefined

declare const osu: { prop: string } | undefined;
>osu : { prop: string; } | undefined
=======
>    : ^^^^^^^^^             ^^^
>value : T
>      : ^

declare const su: string | undefined;
>su : string
>   : ^^^^^^

declare const fnu: (() => number) | undefined;
>fnu : () => number
>    : ^^^^^^      

declare const osu: { prop: string } | undefined;
>osu : { prop: string; }
>    : ^^^^^^^^      ^^^
>>>>>>> 12402f26
>prop : string
>     : ^^^^^^

declare const ofnu: { prop: () => number } | undefined;
<<<<<<< HEAD
>ofnu : { prop: () => number; } | undefined
=======
>ofnu : { prop: () => number; }
>     : ^^^^^^^^            ^^^
>>>>>>> 12402f26
>prop : () => number
>     : ^^^^^^      

const b1 = { value: su?.length };
<<<<<<< HEAD
>b1 : { value: number | undefined; }
>{ value: su?.length } : { value: number | undefined; }
>value : number | undefined
>su?.length : number | undefined
>su : string | undefined
>length : number | undefined
=======
>b1 : { value: number; }
>   : ^^^^^^^^^^^^^^^^^^
>{ value: su?.length } : { value: number; }
>                      : ^^^^^^^^^^^^^^^^^^
>value : number
>      : ^^^^^^
>su?.length : number
>           : ^^^^^^
>su : string
>   : ^^^^^^
>length : number
>       : ^^^^^^
>>>>>>> 12402f26

const v1: number = unbox(b1);
>v1 : number
>   : ^^^^^^
>unbox(b1) : number
<<<<<<< HEAD
>unbox : <T>(box: { value: T | undefined; }) => T
>b1 : { value: number | undefined; }

const b2 = { value: su?.length as number | undefined };
>b2 : { value: number | undefined; }
>{ value: su?.length as number | undefined } : { value: number | undefined; }
>value : number | undefined
>su?.length as number | undefined : number | undefined
>su?.length : number | undefined
>su : string | undefined
>length : number | undefined
=======
>          : ^^^^^^
>unbox : <T>(box: { value: T; }) => T
>      : ^^^^^^^^^^^^^^^^^^^^^^^^^^^^
>b1 : { value: number; }
>   : ^^^^^^^^^^^^^^^^^^

const b2 = { value: su?.length as number | undefined };
>b2 : { value: number | undefined; }
>   : ^^^^^^^^^                  ^^^
>{ value: su?.length as number | undefined } : { value: number | undefined; }
>                                            : ^^^^^^^^^                  ^^^
>value : number
>      : ^^^^^^
>su?.length as number | undefined : number
>                                 : ^^^^^^
>su?.length : number
>           : ^^^^^^
>su : string
>   : ^^^^^^
>length : number
>       : ^^^^^^
>>>>>>> 12402f26

const v2: number = unbox(b2);
>v2 : number
>   : ^^^^^^
>unbox(b2) : number
<<<<<<< HEAD
>unbox : <T>(box: { value: T | undefined; }) => T
>b2 : { value: number | undefined; }

const b3: { value: number | undefined } = { value: su?.length };
>b3 : { value: number | undefined; }
>value : number | undefined
>{ value: su?.length } : { value: number | undefined; }
>value : number | undefined
>su?.length : number | undefined
>su : string | undefined
>length : number | undefined
=======
>          : ^^^^^^
>unbox : <T>(box: { value: T; }) => T
>      : ^^^^^^^^^^^^^^^^^^^^^^^^^^^^
>b2 : { value: number | undefined; }
>   : ^^^^^^^^^                  ^^^

const b3: { value: number | undefined } = { value: su?.length };
>b3 : { value: number | undefined; }
>   : ^^^^^^^^^                  ^^^
>value : number
>      : ^^^^^^
>{ value: su?.length } : { value: number; }
>                      : ^^^^^^^^^^^^^^^^^^
>value : number
>      : ^^^^^^
>su?.length : number
>           : ^^^^^^
>su : string
>   : ^^^^^^
>length : number
>       : ^^^^^^
>>>>>>> 12402f26

const v3: number = unbox(b3);
>v3 : number
>   : ^^^^^^
>unbox(b3) : number
<<<<<<< HEAD
>unbox : <T>(box: { value: T | undefined; }) => T
>b3 : { value: number | undefined; }

const b4 = { value: fnu?.() };
>b4 : { value: number | undefined; }
>{ value: fnu?.() } : { value: number | undefined; }
>value : number | undefined
>fnu?.() : number | undefined
>fnu : (() => number) | undefined
=======
>          : ^^^^^^
>unbox : <T>(box: { value: T; }) => T
>      : ^^^^^^^^^^^^^^^^^^^^^^^^^^^^
>b3 : { value: number; }
>   : ^^^^^^^^^^^^^^^^^^

const b4 = { value: fnu?.() };
>b4 : { value: number; }
>   : ^^^^^^^^^^^^^^^^^^
>{ value: fnu?.() } : { value: number; }
>                   : ^^^^^^^^^^^^^^^^^^
>value : number
>      : ^^^^^^
>fnu?.() : number
>        : ^^^^^^
>fnu : () => number
>    : ^^^^^^^^^^^^
>>>>>>> 12402f26

const v4: number = unbox(b4);
>v4 : number
>   : ^^^^^^
>unbox(b4) : number
<<<<<<< HEAD
>unbox : <T>(box: { value: T | undefined; }) => T
>b4 : { value: number | undefined; }

const b5 = { value: su?.["length"] };
>b5 : { value: number | undefined; }
>{ value: su?.["length"] } : { value: number | undefined; }
>value : number | undefined
>su?.["length"] : number | undefined
>su : string | undefined
=======
>          : ^^^^^^
>unbox : <T>(box: { value: T; }) => T
>      : ^^^^^^^^^^^^^^^^^^^^^^^^^^^^
>b4 : { value: number; }
>   : ^^^^^^^^^^^^^^^^^^

const b5 = { value: su?.["length"] };
>b5 : { value: number; }
>   : ^^^^^^^^^^^^^^^^^^
>{ value: su?.["length"] } : { value: number; }
>                          : ^^^^^^^^^^^^^^^^^^
>value : number
>      : ^^^^^^
>su?.["length"] : number
>               : ^^^^^^
>su : string
>   : ^^^^^^
>>>>>>> 12402f26
>"length" : "length"
>         : ^^^^^^^^

const v5: number = unbox(b5);
>v5 : number
>   : ^^^^^^
>unbox(b5) : number
<<<<<<< HEAD
>unbox : <T>(box: { value: T | undefined; }) => T
>b5 : { value: number | undefined; }

const b6 = { value: osu?.prop.length };
>b6 : { value: number | undefined; }
>{ value: osu?.prop.length } : { value: number | undefined; }
>value : number | undefined
>osu?.prop.length : number | undefined
>osu?.prop : string | undefined
>osu : { prop: string; } | undefined
>prop : string | undefined
>length : number | undefined
=======
>          : ^^^^^^
>unbox : <T>(box: { value: T; }) => T
>      : ^^^^^^^^^^^^^^^^^^^^^^^^^^^^
>b5 : { value: number; }
>   : ^^^^^^^^^^^^^^^^^^

const b6 = { value: osu?.prop.length };
>b6 : { value: number; }
>   : ^^^^^^^^^^^^^^^^^^
>{ value: osu?.prop.length } : { value: number; }
>                            : ^^^^^^^^^^^^^^^^^^
>value : number
>      : ^^^^^^
>osu?.prop.length : number
>                 : ^^^^^^
>osu?.prop : string
>          : ^^^^^^
>osu : { prop: string; }
>    : ^^^^^^^^^^^^^^^^^
>prop : string
>     : ^^^^^^
>length : number
>       : ^^^^^^
>>>>>>> 12402f26

const v6: number = unbox(b6);
>v6 : number
>   : ^^^^^^
>unbox(b6) : number
<<<<<<< HEAD
>unbox : <T>(box: { value: T | undefined; }) => T
>b6 : { value: number | undefined; }

const b7 = { value: osu?.prop["length"] };
>b7 : { value: number | undefined; }
>{ value: osu?.prop["length"] } : { value: number | undefined; }
>value : number | undefined
>osu?.prop["length"] : number | undefined
>osu?.prop : string | undefined
>osu : { prop: string; } | undefined
>prop : string | undefined
=======
>          : ^^^^^^
>unbox : <T>(box: { value: T; }) => T
>      : ^^^^^^^^^^^^^^^^^^^^^^^^^^^^
>b6 : { value: number; }
>   : ^^^^^^^^^^^^^^^^^^

const b7 = { value: osu?.prop["length"] };
>b7 : { value: number; }
>   : ^^^^^^^^^^^^^^^^^^
>{ value: osu?.prop["length"] } : { value: number; }
>                               : ^^^^^^^^^^^^^^^^^^
>value : number
>      : ^^^^^^
>osu?.prop["length"] : number
>                    : ^^^^^^
>osu?.prop : string
>          : ^^^^^^
>osu : { prop: string; }
>    : ^^^^^^^^^^^^^^^^^
>prop : string
>     : ^^^^^^
>>>>>>> 12402f26
>"length" : "length"
>         : ^^^^^^^^

const v7: number = unbox(b7);
>v7 : number
>   : ^^^^^^
>unbox(b7) : number
<<<<<<< HEAD
>unbox : <T>(box: { value: T | undefined; }) => T
>b7 : { value: number | undefined; }

const b8 = { value: ofnu?.prop() };
>b8 : { value: number | undefined; }
>{ value: ofnu?.prop() } : { value: number | undefined; }
>value : number | undefined
>ofnu?.prop() : number | undefined
>ofnu?.prop : (() => number) | undefined
>ofnu : { prop: () => number; } | undefined
>prop : (() => number) | undefined
=======
>          : ^^^^^^
>unbox : <T>(box: { value: T; }) => T
>      : ^^^^^^^^^^^^^^^^^^^^^^^^^^^^
>b7 : { value: number; }
>   : ^^^^^^^^^^^^^^^^^^

const b8 = { value: ofnu?.prop() };
>b8 : { value: number; }
>   : ^^^^^^^^^^^^^^^^^^
>{ value: ofnu?.prop() } : { value: number; }
>                        : ^^^^^^^^^^^^^^^^^^
>value : number
>      : ^^^^^^
>ofnu?.prop() : number
>             : ^^^^^^
>ofnu?.prop : () => number
>           : ^^^^^^^^^^^^
>ofnu : { prop: () => number; }
>     : ^^^^^^^^^^^^^^^^^^^^^^^
>prop : () => number
>     : ^^^^^^^^^^^^
>>>>>>> 12402f26

const v8: number = unbox(b8);
>v8 : number
>   : ^^^^^^
>unbox(b8) : number
<<<<<<< HEAD
>unbox : <T>(box: { value: T | undefined; }) => T
>b8 : { value: number | undefined; }
=======
>          : ^^^^^^
>unbox : <T>(box: { value: T; }) => T
>      : ^^^^^^^^^^^^^^^^^^^^^^^^^^^^
>b8 : { value: number; }
>   : ^^^^^^^^^^^^^^^^^^
>>>>>>> 12402f26


<|MERGE_RESOLUTION|>--- conflicted
+++ resolved
@@ -1,363 +1,237 @@
-//// [tests/cases/conformance/expressions/optionalChaining/optionalChainingInference.ts] ////
-
-=== optionalChainingInference.ts ===
-// https://github.com/microsoft/TypeScript/issues/34579
-declare function unbox<T>(box: { value: T | undefined }): T;
->unbox : <T>(box: { value: T | undefined; }) => T
->      : ^ ^^^^^^^                         ^^^^^ 
->box : { value: T | undefined; }
-<<<<<<< HEAD
->value : T | undefined
-
-declare const su: string | undefined;
->su : string | undefined
-
-declare const fnu: (() => number) | undefined;
->fnu : (() => number) | undefined
-
-declare const osu: { prop: string } | undefined;
->osu : { prop: string; } | undefined
-=======
->    : ^^^^^^^^^             ^^^
->value : T
->      : ^
-
-declare const su: string | undefined;
->su : string
->   : ^^^^^^
-
-declare const fnu: (() => number) | undefined;
->fnu : () => number
->    : ^^^^^^      
-
-declare const osu: { prop: string } | undefined;
->osu : { prop: string; }
->    : ^^^^^^^^      ^^^
->>>>>>> 12402f26
->prop : string
->     : ^^^^^^
-
-declare const ofnu: { prop: () => number } | undefined;
-<<<<<<< HEAD
->ofnu : { prop: () => number; } | undefined
-=======
->ofnu : { prop: () => number; }
->     : ^^^^^^^^            ^^^
->>>>>>> 12402f26
->prop : () => number
->     : ^^^^^^      
-
-const b1 = { value: su?.length };
-<<<<<<< HEAD
->b1 : { value: number | undefined; }
->{ value: su?.length } : { value: number | undefined; }
->value : number | undefined
->su?.length : number | undefined
->su : string | undefined
->length : number | undefined
-=======
->b1 : { value: number; }
->   : ^^^^^^^^^^^^^^^^^^
->{ value: su?.length } : { value: number; }
->                      : ^^^^^^^^^^^^^^^^^^
->value : number
->      : ^^^^^^
->su?.length : number
->           : ^^^^^^
->su : string
->   : ^^^^^^
->length : number
->       : ^^^^^^
->>>>>>> 12402f26
-
-const v1: number = unbox(b1);
->v1 : number
->   : ^^^^^^
->unbox(b1) : number
-<<<<<<< HEAD
->unbox : <T>(box: { value: T | undefined; }) => T
->b1 : { value: number | undefined; }
-
-const b2 = { value: su?.length as number | undefined };
->b2 : { value: number | undefined; }
->{ value: su?.length as number | undefined } : { value: number | undefined; }
->value : number | undefined
->su?.length as number | undefined : number | undefined
->su?.length : number | undefined
->su : string | undefined
->length : number | undefined
-=======
->          : ^^^^^^
->unbox : <T>(box: { value: T; }) => T
->      : ^^^^^^^^^^^^^^^^^^^^^^^^^^^^
->b1 : { value: number; }
->   : ^^^^^^^^^^^^^^^^^^
-
-const b2 = { value: su?.length as number | undefined };
->b2 : { value: number | undefined; }
->   : ^^^^^^^^^                  ^^^
->{ value: su?.length as number | undefined } : { value: number | undefined; }
->                                            : ^^^^^^^^^                  ^^^
->value : number
->      : ^^^^^^
->su?.length as number | undefined : number
->                                 : ^^^^^^
->su?.length : number
->           : ^^^^^^
->su : string
->   : ^^^^^^
->length : number
->       : ^^^^^^
->>>>>>> 12402f26
-
-const v2: number = unbox(b2);
->v2 : number
->   : ^^^^^^
->unbox(b2) : number
-<<<<<<< HEAD
->unbox : <T>(box: { value: T | undefined; }) => T
->b2 : { value: number | undefined; }
-
-const b3: { value: number | undefined } = { value: su?.length };
->b3 : { value: number | undefined; }
->value : number | undefined
->{ value: su?.length } : { value: number | undefined; }
->value : number | undefined
->su?.length : number | undefined
->su : string | undefined
->length : number | undefined
-=======
->          : ^^^^^^
->unbox : <T>(box: { value: T; }) => T
->      : ^^^^^^^^^^^^^^^^^^^^^^^^^^^^
->b2 : { value: number | undefined; }
->   : ^^^^^^^^^                  ^^^
-
-const b3: { value: number | undefined } = { value: su?.length };
->b3 : { value: number | undefined; }
->   : ^^^^^^^^^                  ^^^
->value : number
->      : ^^^^^^
->{ value: su?.length } : { value: number; }
->                      : ^^^^^^^^^^^^^^^^^^
->value : number
->      : ^^^^^^
->su?.length : number
->           : ^^^^^^
->su : string
->   : ^^^^^^
->length : number
->       : ^^^^^^
->>>>>>> 12402f26
-
-const v3: number = unbox(b3);
->v3 : number
->   : ^^^^^^
->unbox(b3) : number
-<<<<<<< HEAD
->unbox : <T>(box: { value: T | undefined; }) => T
->b3 : { value: number | undefined; }
-
-const b4 = { value: fnu?.() };
->b4 : { value: number | undefined; }
->{ value: fnu?.() } : { value: number | undefined; }
->value : number | undefined
->fnu?.() : number | undefined
->fnu : (() => number) | undefined
-=======
->          : ^^^^^^
->unbox : <T>(box: { value: T; }) => T
->      : ^^^^^^^^^^^^^^^^^^^^^^^^^^^^
->b3 : { value: number; }
->   : ^^^^^^^^^^^^^^^^^^
-
-const b4 = { value: fnu?.() };
->b4 : { value: number; }
->   : ^^^^^^^^^^^^^^^^^^
->{ value: fnu?.() } : { value: number; }
->                   : ^^^^^^^^^^^^^^^^^^
->value : number
->      : ^^^^^^
->fnu?.() : number
->        : ^^^^^^
->fnu : () => number
->    : ^^^^^^^^^^^^
->>>>>>> 12402f26
-
-const v4: number = unbox(b4);
->v4 : number
->   : ^^^^^^
->unbox(b4) : number
-<<<<<<< HEAD
->unbox : <T>(box: { value: T | undefined; }) => T
->b4 : { value: number | undefined; }
-
-const b5 = { value: su?.["length"] };
->b5 : { value: number | undefined; }
->{ value: su?.["length"] } : { value: number | undefined; }
->value : number | undefined
->su?.["length"] : number | undefined
->su : string | undefined
-=======
->          : ^^^^^^
->unbox : <T>(box: { value: T; }) => T
->      : ^^^^^^^^^^^^^^^^^^^^^^^^^^^^
->b4 : { value: number; }
->   : ^^^^^^^^^^^^^^^^^^
-
-const b5 = { value: su?.["length"] };
->b5 : { value: number; }
->   : ^^^^^^^^^^^^^^^^^^
->{ value: su?.["length"] } : { value: number; }
->                          : ^^^^^^^^^^^^^^^^^^
->value : number
->      : ^^^^^^
->su?.["length"] : number
->               : ^^^^^^
->su : string
->   : ^^^^^^
->>>>>>> 12402f26
->"length" : "length"
->         : ^^^^^^^^
-
-const v5: number = unbox(b5);
->v5 : number
->   : ^^^^^^
->unbox(b5) : number
-<<<<<<< HEAD
->unbox : <T>(box: { value: T | undefined; }) => T
->b5 : { value: number | undefined; }
-
-const b6 = { value: osu?.prop.length };
->b6 : { value: number | undefined; }
->{ value: osu?.prop.length } : { value: number | undefined; }
->value : number | undefined
->osu?.prop.length : number | undefined
->osu?.prop : string | undefined
->osu : { prop: string; } | undefined
->prop : string | undefined
->length : number | undefined
-=======
->          : ^^^^^^
->unbox : <T>(box: { value: T; }) => T
->      : ^^^^^^^^^^^^^^^^^^^^^^^^^^^^
->b5 : { value: number; }
->   : ^^^^^^^^^^^^^^^^^^
-
-const b6 = { value: osu?.prop.length };
->b6 : { value: number; }
->   : ^^^^^^^^^^^^^^^^^^
->{ value: osu?.prop.length } : { value: number; }
->                            : ^^^^^^^^^^^^^^^^^^
->value : number
->      : ^^^^^^
->osu?.prop.length : number
->                 : ^^^^^^
->osu?.prop : string
->          : ^^^^^^
->osu : { prop: string; }
->    : ^^^^^^^^^^^^^^^^^
->prop : string
->     : ^^^^^^
->length : number
->       : ^^^^^^
->>>>>>> 12402f26
-
-const v6: number = unbox(b6);
->v6 : number
->   : ^^^^^^
->unbox(b6) : number
-<<<<<<< HEAD
->unbox : <T>(box: { value: T | undefined; }) => T
->b6 : { value: number | undefined; }
-
-const b7 = { value: osu?.prop["length"] };
->b7 : { value: number | undefined; }
->{ value: osu?.prop["length"] } : { value: number | undefined; }
->value : number | undefined
->osu?.prop["length"] : number | undefined
->osu?.prop : string | undefined
->osu : { prop: string; } | undefined
->prop : string | undefined
-=======
->          : ^^^^^^
->unbox : <T>(box: { value: T; }) => T
->      : ^^^^^^^^^^^^^^^^^^^^^^^^^^^^
->b6 : { value: number; }
->   : ^^^^^^^^^^^^^^^^^^
-
-const b7 = { value: osu?.prop["length"] };
->b7 : { value: number; }
->   : ^^^^^^^^^^^^^^^^^^
->{ value: osu?.prop["length"] } : { value: number; }
->                               : ^^^^^^^^^^^^^^^^^^
->value : number
->      : ^^^^^^
->osu?.prop["length"] : number
->                    : ^^^^^^
->osu?.prop : string
->          : ^^^^^^
->osu : { prop: string; }
->    : ^^^^^^^^^^^^^^^^^
->prop : string
->     : ^^^^^^
->>>>>>> 12402f26
->"length" : "length"
->         : ^^^^^^^^
-
-const v7: number = unbox(b7);
->v7 : number
->   : ^^^^^^
->unbox(b7) : number
-<<<<<<< HEAD
->unbox : <T>(box: { value: T | undefined; }) => T
->b7 : { value: number | undefined; }
-
-const b8 = { value: ofnu?.prop() };
->b8 : { value: number | undefined; }
->{ value: ofnu?.prop() } : { value: number | undefined; }
->value : number | undefined
->ofnu?.prop() : number | undefined
->ofnu?.prop : (() => number) | undefined
->ofnu : { prop: () => number; } | undefined
->prop : (() => number) | undefined
-=======
->          : ^^^^^^
->unbox : <T>(box: { value: T; }) => T
->      : ^^^^^^^^^^^^^^^^^^^^^^^^^^^^
->b7 : { value: number; }
->   : ^^^^^^^^^^^^^^^^^^
-
-const b8 = { value: ofnu?.prop() };
->b8 : { value: number; }
->   : ^^^^^^^^^^^^^^^^^^
->{ value: ofnu?.prop() } : { value: number; }
->                        : ^^^^^^^^^^^^^^^^^^
->value : number
->      : ^^^^^^
->ofnu?.prop() : number
->             : ^^^^^^
->ofnu?.prop : () => number
->           : ^^^^^^^^^^^^
->ofnu : { prop: () => number; }
->     : ^^^^^^^^^^^^^^^^^^^^^^^
->prop : () => number
->     : ^^^^^^^^^^^^
->>>>>>> 12402f26
-
-const v8: number = unbox(b8);
->v8 : number
->   : ^^^^^^
->unbox(b8) : number
-<<<<<<< HEAD
->unbox : <T>(box: { value: T | undefined; }) => T
->b8 : { value: number | undefined; }
-=======
->          : ^^^^^^
->unbox : <T>(box: { value: T; }) => T
->      : ^^^^^^^^^^^^^^^^^^^^^^^^^^^^
->b8 : { value: number; }
->   : ^^^^^^^^^^^^^^^^^^
->>>>>>> 12402f26
-
-
+//// [tests/cases/conformance/expressions/optionalChaining/optionalChainingInference.ts] ////
+
+=== optionalChainingInference.ts ===
+// https://github.com/microsoft/TypeScript/issues/34579
+declare function unbox<T>(box: { value: T | undefined }): T;
+>unbox : <T>(box: { value: T | undefined; }) => T
+>      : ^ ^^^^^^^                         ^^^^^ 
+>box : { value: T | undefined; }
+>    : ^^^^^^^^^             ^^^
+>value : T | undefined
+>      : ^^^^^^^^^^^^^
+
+declare const su: string | undefined;
+>su : string | undefined
+>   : ^^^^^^^^^^^^^^^^^^
+
+declare const fnu: (() => number) | undefined;
+>fnu : (() => number) | undefined
+>    : ^^^^^^^      ^^^^^^^^^^^^^
+
+declare const osu: { prop: string } | undefined;
+>osu : { prop: string; } | undefined
+>    : ^^^^^^^^      ^^^^^^^^^^^^^^^
+>prop : string
+>     : ^^^^^^
+
+declare const ofnu: { prop: () => number } | undefined;
+>ofnu : { prop: () => number; } | undefined
+>     : ^^^^^^^^            ^^^^^^^^^^^^^^^
+>prop : () => number
+>     : ^^^^^^      
+
+const b1 = { value: su?.length };
+>b1 : { value: number | undefined; }
+>   : ^^^^^^^^^^^^^^^^^^^^^^^^^^^^^^
+>{ value: su?.length } : { value: number | undefined; }
+>                      : ^^^^^^^^^^^^^^^^^^^^^^^^^^^^^^
+>value : number | undefined
+>      : ^^^^^^^^^^^^^^^^^^
+>su?.length : number | undefined
+>           : ^^^^^^^^^^^^^^^^^^
+>su : string | undefined
+>   : ^^^^^^^^^^^^^^^^^^
+>length : number | undefined
+>       : ^^^^^^^^^^^^^^^^^^
+
+const v1: number = unbox(b1);
+>v1 : number
+>   : ^^^^^^
+>unbox(b1) : number
+>          : ^^^^^^
+>unbox : <T>(box: { value: T | undefined; }) => T
+>      : ^^^^^^^^^^^^^^^^^^^^^^^^^^^^^^^^^^^^^^^^
+>b1 : { value: number | undefined; }
+>   : ^^^^^^^^^^^^^^^^^^^^^^^^^^^^^^
+
+const b2 = { value: su?.length as number | undefined };
+>b2 : { value: number | undefined; }
+>   : ^^^^^^^^^                  ^^^
+>{ value: su?.length as number | undefined } : { value: number | undefined; }
+>                                            : ^^^^^^^^^                  ^^^
+>value : number | undefined
+>      : ^^^^^^^^^^^^^^^^^^
+>su?.length as number | undefined : number | undefined
+>                                 : ^^^^^^^^^^^^^^^^^^
+>su?.length : number | undefined
+>           : ^^^^^^^^^^^^^^^^^^
+>su : string | undefined
+>   : ^^^^^^^^^^^^^^^^^^
+>length : number | undefined
+>       : ^^^^^^^^^^^^^^^^^^
+
+const v2: number = unbox(b2);
+>v2 : number
+>   : ^^^^^^
+>unbox(b2) : number
+>          : ^^^^^^
+>unbox : <T>(box: { value: T | undefined; }) => T
+>      : ^^^^^^^^^^^^^^^^^^^^^^^^^^^^^^^^^^^^^^^^
+>b2 : { value: number | undefined; }
+>   : ^^^^^^^^^                  ^^^
+
+const b3: { value: number | undefined } = { value: su?.length };
+>b3 : { value: number | undefined; }
+>   : ^^^^^^^^^                  ^^^
+>value : number | undefined
+>      : ^^^^^^^^^^^^^^^^^^
+>{ value: su?.length } : { value: number | undefined; }
+>                      : ^^^^^^^^^^^^^^^^^^^^^^^^^^^^^^
+>value : number | undefined
+>      : ^^^^^^^^^^^^^^^^^^
+>su?.length : number | undefined
+>           : ^^^^^^^^^^^^^^^^^^
+>su : string | undefined
+>   : ^^^^^^^^^^^^^^^^^^
+>length : number | undefined
+>       : ^^^^^^^^^^^^^^^^^^
+
+const v3: number = unbox(b3);
+>v3 : number
+>   : ^^^^^^
+>unbox(b3) : number
+>          : ^^^^^^
+>unbox : <T>(box: { value: T | undefined; }) => T
+>      : ^^^^^^^^^^^^^^^^^^^^^^^^^^^^^^^^^^^^^^^^
+>b3 : { value: number | undefined; }
+>   : ^^^^^^^^^^^^^^^^^^^^^^^^^^^^^^
+
+const b4 = { value: fnu?.() };
+>b4 : { value: number | undefined; }
+>   : ^^^^^^^^^^^^^^^^^^^^^^^^^^^^^^
+>{ value: fnu?.() } : { value: number | undefined; }
+>                   : ^^^^^^^^^^^^^^^^^^^^^^^^^^^^^^
+>value : number | undefined
+>      : ^^^^^^^^^^^^^^^^^^
+>fnu?.() : number | undefined
+>        : ^^^^^^^^^^^^^^^^^^
+>fnu : (() => number) | undefined
+>    : ^^^^^^^^^^^^^^^^^^^^^^^^^^
+
+const v4: number = unbox(b4);
+>v4 : number
+>   : ^^^^^^
+>unbox(b4) : number
+>          : ^^^^^^
+>unbox : <T>(box: { value: T | undefined; }) => T
+>      : ^^^^^^^^^^^^^^^^^^^^^^^^^^^^^^^^^^^^^^^^
+>b4 : { value: number | undefined; }
+>   : ^^^^^^^^^^^^^^^^^^^^^^^^^^^^^^
+
+const b5 = { value: su?.["length"] };
+>b5 : { value: number | undefined; }
+>   : ^^^^^^^^^^^^^^^^^^^^^^^^^^^^^^
+>{ value: su?.["length"] } : { value: number | undefined; }
+>                          : ^^^^^^^^^^^^^^^^^^^^^^^^^^^^^^
+>value : number | undefined
+>      : ^^^^^^^^^^^^^^^^^^
+>su?.["length"] : number | undefined
+>               : ^^^^^^^^^^^^^^^^^^
+>su : string | undefined
+>   : ^^^^^^^^^^^^^^^^^^
+>"length" : "length"
+>         : ^^^^^^^^
+
+const v5: number = unbox(b5);
+>v5 : number
+>   : ^^^^^^
+>unbox(b5) : number
+>          : ^^^^^^
+>unbox : <T>(box: { value: T | undefined; }) => T
+>      : ^^^^^^^^^^^^^^^^^^^^^^^^^^^^^^^^^^^^^^^^
+>b5 : { value: number | undefined; }
+>   : ^^^^^^^^^^^^^^^^^^^^^^^^^^^^^^
+
+const b6 = { value: osu?.prop.length };
+>b6 : { value: number | undefined; }
+>   : ^^^^^^^^^^^^^^^^^^^^^^^^^^^^^^
+>{ value: osu?.prop.length } : { value: number | undefined; }
+>                            : ^^^^^^^^^^^^^^^^^^^^^^^^^^^^^^
+>value : number | undefined
+>      : ^^^^^^^^^^^^^^^^^^
+>osu?.prop.length : number | undefined
+>                 : ^^^^^^^^^^^^^^^^^^
+>osu?.prop : string | undefined
+>          : ^^^^^^^^^^^^^^^^^^
+>osu : { prop: string; } | undefined
+>    : ^^^^^^^^^^^^^^^^^^^^^^^^^^^^^
+>prop : string | undefined
+>     : ^^^^^^^^^^^^^^^^^^
+>length : number | undefined
+>       : ^^^^^^^^^^^^^^^^^^
+
+const v6: number = unbox(b6);
+>v6 : number
+>   : ^^^^^^
+>unbox(b6) : number
+>          : ^^^^^^
+>unbox : <T>(box: { value: T | undefined; }) => T
+>      : ^^^^^^^^^^^^^^^^^^^^^^^^^^^^^^^^^^^^^^^^
+>b6 : { value: number | undefined; }
+>   : ^^^^^^^^^^^^^^^^^^^^^^^^^^^^^^
+
+const b7 = { value: osu?.prop["length"] };
+>b7 : { value: number | undefined; }
+>   : ^^^^^^^^^^^^^^^^^^^^^^^^^^^^^^
+>{ value: osu?.prop["length"] } : { value: number | undefined; }
+>                               : ^^^^^^^^^^^^^^^^^^^^^^^^^^^^^^
+>value : number | undefined
+>      : ^^^^^^^^^^^^^^^^^^
+>osu?.prop["length"] : number | undefined
+>                    : ^^^^^^^^^^^^^^^^^^
+>osu?.prop : string | undefined
+>          : ^^^^^^^^^^^^^^^^^^
+>osu : { prop: string; } | undefined
+>    : ^^^^^^^^^^^^^^^^^^^^^^^^^^^^^
+>prop : string | undefined
+>     : ^^^^^^^^^^^^^^^^^^
+>"length" : "length"
+>         : ^^^^^^^^
+
+const v7: number = unbox(b7);
+>v7 : number
+>   : ^^^^^^
+>unbox(b7) : number
+>          : ^^^^^^
+>unbox : <T>(box: { value: T | undefined; }) => T
+>      : ^^^^^^^^^^^^^^^^^^^^^^^^^^^^^^^^^^^^^^^^
+>b7 : { value: number | undefined; }
+>   : ^^^^^^^^^^^^^^^^^^^^^^^^^^^^^^
+
+const b8 = { value: ofnu?.prop() };
+>b8 : { value: number | undefined; }
+>   : ^^^^^^^^^^^^^^^^^^^^^^^^^^^^^^
+>{ value: ofnu?.prop() } : { value: number | undefined; }
+>                        : ^^^^^^^^^^^^^^^^^^^^^^^^^^^^^^
+>value : number | undefined
+>      : ^^^^^^^^^^^^^^^^^^
+>ofnu?.prop() : number | undefined
+>             : ^^^^^^^^^^^^^^^^^^
+>ofnu?.prop : (() => number) | undefined
+>           : ^^^^^^^^^^^^^^^^^^^^^^^^^^
+>ofnu : { prop: () => number; } | undefined
+>     : ^^^^^^^^^^^^^^^^^^^^^^^^^^^^^^^^^^^
+>prop : (() => number) | undefined
+>     : ^^^^^^^^^^^^^^^^^^^^^^^^^^
+
+const v8: number = unbox(b8);
+>v8 : number
+>   : ^^^^^^
+>unbox(b8) : number
+>          : ^^^^^^
+>unbox : <T>(box: { value: T | undefined; }) => T
+>      : ^^^^^^^^^^^^^^^^^^^^^^^^^^^^^^^^^^^^^^^^
+>b8 : { value: number | undefined; }
+>   : ^^^^^^^^^^^^^^^^^^^^^^^^^^^^^^
+
+