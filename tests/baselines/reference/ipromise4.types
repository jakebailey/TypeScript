--- conflicted
+++ resolved
@@ -1,207 +1,154 @@
-//// [tests/cases/compiler/ipromise4.ts] ////
-
-=== ipromise4.ts ===
-declare module Windows.Foundation {
-    export interface IPromise<T> {
-        then<U>(success?: (value: T) => IPromise<U>, error?: (error: any) => IPromise<U>, progress?: (progress: any) => void ): Windows.Foundation.IPromise<U>;
-<<<<<<< HEAD
->then : { <U>(success?: ((value: T) => IPromise<U>) | undefined, error?: ((error: any) => IPromise<U>) | undefined, progress?: ((progress: any) => void) | undefined): Windows.Foundation.IPromise<U>; <U>(success?: ((value: T) => IPromise<U>) | undefined, error?: ((error: any) => U) | undefined, progress?: ((progress: any) => void) | undefined): IPromise<U>; <U>(success?: ((value: T) => U) | undefined, error?: ((error: any) => IPromise<U>) | undefined, progress?: ((progress: any) => void) | undefined): IPromise<U>; <U>(success?: ((value: T) => U) | undefined, error?: ((error: any) => U) | undefined, progress?: ((progress: any) => void) | undefined): IPromise<U>; }
->success : ((value: T) => IPromise<U>) | undefined
->value : T
->error : ((error: any) => IPromise<U>) | undefined
->error : any
->progress : ((progress: any) => void) | undefined
-=======
->then : { <U>(success?: (value: T) => IPromise<U>, error?: (error: any) => IPromise<U>, progress?: (progress: any) => void): Windows.Foundation.IPromise<U>; <U_1>(success?: (value: T) => IPromise<U_1>, error?: (error: any) => U_1, progress?: (progress: any) => void): IPromise<U_1>; <U_2>(success?: (value: T) => U_2, error?: (error: any) => IPromise<U_2>, progress?: (progress: any) => void): IPromise<U_2>; <U_3>(success?: (value: T) => U_3, error?: (error: any) => U_3, progress?: (progress: any) => void): IPromise<U_3>; }
->     : ^^^ ^^^^^^^^^^^^                         ^^^^^^^^^^                           ^^^^^^^^^^^^^                       ^^^                              ^^^^^^^^^^^^^^^^^^^^^^^^^^^^^^^^^^^^^^^^^^^^^^^^^^^^^^^^^^^^^^^^^^^^^^^^^^^^^^^^^^^^^^^^^^^^^^^^^^^^^^^^^^^^^^^^^^^^^^^^^^^^^^^^^^^^^^^^^^^^^^^^^^^^^^^^^^^^^^^^^^^^^^^^^^^^^^^^^^^^^^^^^^^^^^^^^^^^^^^^^^^^^^^^^^^^^^^^^^^^^^^^^^^^^^^^^^^^^^^^^^^^^^^^^^^^^^^^^^^^^^^^^^^^^^^^^^^^^^^^^^^^^^^^^^^^^^^^^^^^^^^^^^^^^^^^^^^^^^^^^^^^^^^^^^^^^^^^^^^^^^^^^^^^^^^^^^^^^^^^^^^^^^^^^^^
->success : (value: T) => IPromise<U>
->        : ^^^^^^^^ ^^^^^           
->value : T
->      : ^
->error : (error: any) => IPromise<U>
->      : ^^^^^^^^   ^^^^^           
->error : any
->progress : (progress: any) => void
->         : ^^^^^^^^^^^   ^^^^^    
->>>>>>> 12402f26
->progress : any
->Windows : any
->        : ^^^
->Foundation : any
->           : ^^^
-
-        then<U>(success?: (value: T) => IPromise<U>, error?: (error: any) => U, progress?: (progress: any) => void ): Windows.Foundation.IPromise<U>;
-<<<<<<< HEAD
->then : { <U>(success?: ((value: T) => IPromise<U>) | undefined, error?: ((error: any) => IPromise<U>) | undefined, progress?: ((progress: any) => void) | undefined): IPromise<U>; <U>(success?: ((value: T) => IPromise<U>) | undefined, error?: ((error: any) => U) | undefined, progress?: ((progress: any) => void) | undefined): Windows.Foundation.IPromise<U>; <U>(success?: ((value: T) => U) | undefined, error?: ((error: any) => IPromise<U>) | undefined, progress?: ((progress: any) => void) | undefined): IPromise<U>; <U>(success?: ((value: T) => U) | undefined, error?: ((error: any) => U) | undefined, progress?: ((progress: any) => void) | undefined): IPromise<U>; }
->success : ((value: T) => IPromise<U>) | undefined
->value : T
->error : ((error: any) => U) | undefined
->error : any
->progress : ((progress: any) => void) | undefined
-=======
->then : { <U_1>(success?: (value: T) => IPromise<U_1>, error?: (error: any) => IPromise<U_1>, progress?: (progress: any) => void): IPromise<U_1>; <U>(success?: (value: T) => IPromise<U>, error?: (error: any) => U, progress?: (progress: any) => void): Windows.Foundation.IPromise<U>; <U_2>(success?: (value: T) => U_2, error?: (error: any) => IPromise<U_2>, progress?: (progress: any) => void): IPromise<U_2>; <U_3>(success?: (value: T) => U_3, error?: (error: any) => U_3, progress?: (progress: any) => void): IPromise<U_3>; }
->     : ^^^^^^^^^^^^^^^^^^^^^^^^^^^^^^^^^^^^^^^^^^^^^^^^^^^^^^^^^^^^^^^^^^^^^^^^^^^^^^^^^^^^^^^^^^^^^^^^^^^^^^^^^^^^^^^^^^^^^^^^^^^^^^^^^^^^^^^^^^^ ^^^^^^^^^^^^                         ^^^^^^^^^^                 ^^^^^^^^^^^^^                       ^^^                              ^^^^^^^^^^^^^^^^^^^^^^^^^^^^^^^^^^^^^^^^^^^^^^^^^^^^^^^^^^^^^^^^^^^^^^^^^^^^^^^^^^^^^^^^^^^^^^^^^^^^^^^^^^^^^^^^^^^^^^^^^^^^^^^^^^^^^^^^^^^^^^^^^^^^^^^^^^^^^^^^^^^^^^^^^^^^^^^^^^^^^^^^^^^^^^^^^^^^^^^^^^^^^^^^^^^^^^^^^^^^^^^^^^^^^^^^^^^^^^^^^^^^^
->success : (value: T) => IPromise<U>
->        : ^^^^^^^^ ^^^^^           
->value : T
->      : ^
->error : (error: any) => U
->      : ^^^^^^^^   ^^^^^ 
->error : any
->progress : (progress: any) => void
->         : ^^^^^^^^^^^   ^^^^^    
->>>>>>> 12402f26
->progress : any
->Windows : any
->        : ^^^
->Foundation : any
->           : ^^^
-
-        then<U>(success?: (value: T) => U, error?: (error: any) => IPromise<U>, progress?: (progress: any) => void ): Windows.Foundation.IPromise<U>;
-<<<<<<< HEAD
->then : { <U>(success?: ((value: T) => IPromise<U>) | undefined, error?: ((error: any) => IPromise<U>) | undefined, progress?: ((progress: any) => void) | undefined): IPromise<U>; <U>(success?: ((value: T) => IPromise<U>) | undefined, error?: ((error: any) => U) | undefined, progress?: ((progress: any) => void) | undefined): IPromise<U>; <U>(success?: ((value: T) => U) | undefined, error?: ((error: any) => IPromise<U>) | undefined, progress?: ((progress: any) => void) | undefined): Windows.Foundation.IPromise<U>; <U>(success?: ((value: T) => U) | undefined, error?: ((error: any) => U) | undefined, progress?: ((progress: any) => void) | undefined): IPromise<U>; }
->success : ((value: T) => U) | undefined
->value : T
->error : ((error: any) => IPromise<U>) | undefined
->error : any
->progress : ((progress: any) => void) | undefined
-=======
->then : { <U_1>(success?: (value: T) => IPromise<U_1>, error?: (error: any) => IPromise<U_1>, progress?: (progress: any) => void): IPromise<U_1>; <U_2>(success?: (value: T) => IPromise<U_2>, error?: (error: any) => U_2, progress?: (progress: any) => void): IPromise<U_2>; <U>(success?: (value: T) => U, error?: (error: any) => IPromise<U>, progress?: (progress: any) => void): Windows.Foundation.IPromise<U>; <U_3>(success?: (value: T) => U_3, error?: (error: any) => U_3, progress?: (progress: any) => void): IPromise<U_3>; }
->     : ^^^^^^^^^^^^^^^^^^^^^^^^^^^^^^^^^^^^^^^^^^^^^^^^^^^^^^^^^^^^^^^^^^^^^^^^^^^^^^^^^^^^^^^^^^^^^^^^^^^^^^^^^^^^^^^^^^^^^^^^^^^^^^^^^^^^^^^^^^^^^^^^^^^^^^^^^^^^^^^^^^^^^^^^^^^^^^^^^^^^^^^^^^^^^^^^^^^^^^^^^^^^^^^^^^^^^^^^^^^^^^^^^^^^^^^^^^^^^^^^^^^^^^^^^^^^^^^^^^^^^^^^^ ^^^^^^^^^^^^               ^^^^^^^^^^                           ^^^^^^^^^^^^^                       ^^^                              ^^^^^^^^^^^^^^^^^^^^^^^^^^^^^^^^^^^^^^^^^^^^^^^^^^^^^^^^^^^^^^^^^^^^^^^^^^^^^^^^^^^^^^^^^^^^^^^^^^^^^^^^^^^^^^^^^^^^^^^
->success : (value: T) => U
->        : ^^^^^^^^ ^^^^^ 
->value : T
->      : ^
->error : (error: any) => IPromise<U>
->      : ^^^^^^^^   ^^^^^           
->error : any
->progress : (progress: any) => void
->         : ^^^^^^^^^^^   ^^^^^    
->>>>>>> 12402f26
->progress : any
->Windows : any
->        : ^^^
->Foundation : any
->           : ^^^
-
-        then<U>(success?: (value: T) => U, error?: (error: any) => U, progress?: (progress: any) => void ): Windows.Foundation.IPromise<U>;
-<<<<<<< HEAD
->then : { <U>(success?: ((value: T) => IPromise<U>) | undefined, error?: ((error: any) => IPromise<U>) | undefined, progress?: ((progress: any) => void) | undefined): IPromise<U>; <U>(success?: ((value: T) => IPromise<U>) | undefined, error?: ((error: any) => U) | undefined, progress?: ((progress: any) => void) | undefined): IPromise<U>; <U>(success?: ((value: T) => U) | undefined, error?: ((error: any) => IPromise<U>) | undefined, progress?: ((progress: any) => void) | undefined): IPromise<U>; <U>(success?: ((value: T) => U) | undefined, error?: ((error: any) => U) | undefined, progress?: ((progress: any) => void) | undefined): Windows.Foundation.IPromise<U>; }
->success : ((value: T) => U) | undefined
->value : T
->error : ((error: any) => U) | undefined
->error : any
->progress : ((progress: any) => void) | undefined
-=======
->then : { <U_1>(success?: (value: T) => IPromise<U_1>, error?: (error: any) => IPromise<U_1>, progress?: (progress: any) => void): IPromise<U_1>; <U_2>(success?: (value: T) => IPromise<U_2>, error?: (error: any) => U_2, progress?: (progress: any) => void): IPromise<U_2>; <U_3>(success?: (value: T) => U_3, error?: (error: any) => IPromise<U_3>, progress?: (progress: any) => void): IPromise<U_3>; <U>(success?: (value: T) => U, error?: (error: any) => U, progress?: (progress: any) => void): Windows.Foundation.IPromise<U>; }
->     : ^^^^^^^^^^^^^^^^^^^^^^^^^^^^^^^^^^^^^^^^^^^^^^^^^^^^^^^^^^^^^^^^^^^^^^^^^^^^^^^^^^^^^^^^^^^^^^^^^^^^^^^^^^^^^^^^^^^^^^^^^^^^^^^^^^^^^^^^^^^^^^^^^^^^^^^^^^^^^^^^^^^^^^^^^^^^^^^^^^^^^^^^^^^^^^^^^^^^^^^^^^^^^^^^^^^^^^^^^^^^^^^^^^^^^^^^^^^^^^^^^^^^^^^^^^^^^^^^^^^^^^^^^^^^^^^^^^^^^^^^^^^^^^^^^^^^^^^^^^^^^^^^^^^^^^^^^^^^^^^^^^^^^^^^^^^^^^^^^^^^^^^^^^^^^^^^^^^^^^^^^^^^^^^^^^^^^^^^^^^^^^^^^^^^^^^ ^^^^^^^^^^^^               ^^^^^^^^^^                 ^^^^^^^^^^^^^                       ^^^                              ^^^
->success : (value: T) => U
->        : ^^^^^^^^ ^^^^^ 
->value : T
->      : ^
->error : (error: any) => U
->      : ^^^^^^^^   ^^^^^ 
->error : any
->progress : (progress: any) => void
->         : ^^^^^^^^^^^   ^^^^^    
->>>>>>> 12402f26
->progress : any
->Windows : any
->        : ^^^
->Foundation : any
->           : ^^^
-
-        done? <U>(success?: (value: T) => any, error?: (error: any) => any, progress?: (progress: any) => void ): void;
-<<<<<<< HEAD
->done : (<U>(success?: ((value: T) => any) | undefined, error?: ((error: any) => any) | undefined, progress?: ((progress: any) => void) | undefined) => void) | undefined
->success : ((value: T) => any) | undefined
->value : T
->error : ((error: any) => any) | undefined
->error : any
->progress : ((progress: any) => void) | undefined
-=======
->done : <U>(success?: (value: T) => any, error?: (error: any) => any, progress?: (progress: any) => void) => void
->     : ^^^^^^^^^^^^^^                 ^^^^^^^^^^                   ^^^^^^^^^^^^^                       ^^^^^    
->success : (value: T) => any
->        : ^^^^^^^^ ^^^^^   
->value : T
->      : ^
->error : (error: any) => any
->      : ^^^^^^^^   ^^^^^   
->error : any
->progress : (progress: any) => void
->         : ^^^^^^^^^^^   ^^^^^    
->>>>>>> 12402f26
->progress : any
-    }
-}
- 
-var p: Windows.Foundation.IPromise<number> = null;
->p : Windows.Foundation.IPromise<number>
->  : ^^^^^^^^^^^^^^^^^^^^^^^^^^^^^^^^^^^
->Windows : any
->        : ^^^
->Foundation : any
->           : ^^^
- 
-p.then(function (x) { } ); // should not error
->p.then(function (x) { } ) : Windows.Foundation.IPromise<void>
-<<<<<<< HEAD
->p.then : { <U>(success?: ((value: number) => Windows.Foundation.IPromise<U>) | undefined, error?: ((error: any) => Windows.Foundation.IPromise<U>) | undefined, progress?: ((progress: any) => void) | undefined): Windows.Foundation.IPromise<U>; <U>(success?: ((value: number) => Windows.Foundation.IPromise<U>) | undefined, error?: ((error: any) => U) | undefined, progress?: ((progress: any) => void) | undefined): Windows.Foundation.IPromise<U>; <U>(success?: ((value: number) => U) | undefined, error?: ((error: any) => Windows.Foundation.IPromise<U>) | undefined, progress?: ((progress: any) => void) | undefined): Windows.Foundation.IPromise<U>; <U>(success?: ((value: number) => U) | undefined, error?: ((error: any) => U) | undefined, progress?: ((progress: any) => void) | undefined): Windows.Foundation.IPromise<U>; }
->p : Windows.Foundation.IPromise<number>
->then : { <U>(success?: ((value: number) => Windows.Foundation.IPromise<U>) | undefined, error?: ((error: any) => Windows.Foundation.IPromise<U>) | undefined, progress?: ((progress: any) => void) | undefined): Windows.Foundation.IPromise<U>; <U>(success?: ((value: number) => Windows.Foundation.IPromise<U>) | undefined, error?: ((error: any) => U) | undefined, progress?: ((progress: any) => void) | undefined): Windows.Foundation.IPromise<U>; <U>(success?: ((value: number) => U) | undefined, error?: ((error: any) => Windows.Foundation.IPromise<U>) | undefined, progress?: ((progress: any) => void) | undefined): Windows.Foundation.IPromise<U>; <U>(success?: ((value: number) => U) | undefined, error?: ((error: any) => U) | undefined, progress?: ((progress: any) => void) | undefined): Windows.Foundation.IPromise<U>; }
-=======
->                          : ^^^^^^^^^^^^^^^^^^^^^^^^^^^^^^^^^
->p.then : { <U>(success?: (value: number) => Windows.Foundation.IPromise<U>, error?: (error: any) => Windows.Foundation.IPromise<U>, progress?: (progress: any) => void): Windows.Foundation.IPromise<U>; <U_1>(success?: (value: number) => Windows.Foundation.IPromise<U_1>, error?: (error: any) => U_1, progress?: (progress: any) => void): Windows.Foundation.IPromise<U_1>; <U_2>(success?: (value: number) => U_2, error?: (error: any) => Windows.Foundation.IPromise<U_2>, progress?: (progress: any) => void): Windows.Foundation.IPromise<U_2>; <U_3>(success?: (value: number) => U_3, error?: (error: any) => U_3, progress?: (progress: any) => void): Windows.Foundation.IPromise<U_3>; }
->       : ^^^^^^^^^^^^^^^^^^^^^^^^^^^^^^^^^^^^^^^^^^^^^^^^^^^^^^^^^^^^^^^^^^^^^^^^^^^^^^^^^^^^^^^^^^^^^^^^^^^^^^^^^^^^^^^^^^^^^^^^^^^^^^^^^^^^^^^^^^^^^^^^^^^^^^^^^^^^^^^^^^^^^^^^^^^^^^^^^^^^^^^^^^^^^^^^^^^^^^^^^^^^^^^^^^^^^^^^^^^^^^^^^^^^^^^^^^^^^^^^^^^^^^^^^^^^^^^^^^^^^^^^^^^^^^^^^^^^^^^^^^^^^^^^^^^^^^^^^^^^^^^^^^^^^^^^^^^^^^^^^^^^^^^^^^^^^^^^^^^^^^^^^^^^^^^^^^^^^^^^^^^^^^^^^^^^^^^^^^^^^^^^^^^^^^^^^^^^^^^^^^^^^^^^^^^^^^^^^^^^^^^^^^^^^^^^^^^^^^^^^^^^^^^^^^^^^^^^^^^^^^^^^^^^^^^^^^^^^^^^^^^^^^^^^^^^^^^^^^^^^^^^^^^^^^^^^^^^^^^^^^^^^^^^^^^^^^^^^^^^^^^^^^^^^^^^^^^^^^^^^^^^^^^^^^^^^^^^^^^^^^^^^^^^^^^^^^^^^^^^^^^^^^^^^^^^^^^^^^^^^^^^^^^^^^^^^^^^^^^^^^^^^^^^^^^^^^^^^^^^^^^^^^^^^^^
->p : Windows.Foundation.IPromise<number>
->  : ^^^^^^^^^^^^^^^^^^^^^^^^^^^^^^^^^^^
->then : { <U>(success?: (value: number) => Windows.Foundation.IPromise<U>, error?: (error: any) => Windows.Foundation.IPromise<U>, progress?: (progress: any) => void): Windows.Foundation.IPromise<U>; <U_1>(success?: (value: number) => Windows.Foundation.IPromise<U_1>, error?: (error: any) => U_1, progress?: (progress: any) => void): Windows.Foundation.IPromise<U_1>; <U_2>(success?: (value: number) => U_2, error?: (error: any) => Windows.Foundation.IPromise<U_2>, progress?: (progress: any) => void): Windows.Foundation.IPromise<U_2>; <U_3>(success?: (value: number) => U_3, error?: (error: any) => U_3, progress?: (progress: any) => void): Windows.Foundation.IPromise<U_3>; }
->     : ^^^^^^^^^^^^^^^^^^^^^^^^^^^^^^^^^^^^^^^^^^^^^^^^^^^^^^^^^^^^^^^^^^^^^^^^^^^^^^^^^^^^^^^^^^^^^^^^^^^^^^^^^^^^^^^^^^^^^^^^^^^^^^^^^^^^^^^^^^^^^^^^^^^^^^^^^^^^^^^^^^^^^^^^^^^^^^^^^^^^^^^^^^^^^^^^^^^^^^^^^^^^^^^^^^^^^^^^^^^^^^^^^^^^^^^^^^^^^^^^^^^^^^^^^^^^^^^^^^^^^^^^^^^^^^^^^^^^^^^^^^^^^^^^^^^^^^^^^^^^^^^^^^^^^^^^^^^^^^^^^^^^^^^^^^^^^^^^^^^^^^^^^^^^^^^^^^^^^^^^^^^^^^^^^^^^^^^^^^^^^^^^^^^^^^^^^^^^^^^^^^^^^^^^^^^^^^^^^^^^^^^^^^^^^^^^^^^^^^^^^^^^^^^^^^^^^^^^^^^^^^^^^^^^^^^^^^^^^^^^^^^^^^^^^^^^^^^^^^^^^^^^^^^^^^^^^^^^^^^^^^^^^^^^^^^^^^^^^^^^^^^^^^^^^^^^^^^^^^^^^^^^^^^^^^^^^^^^^^^^^^^^^^^^^^^^^^^^^^^^^^^^^^^^^^^^^^^^^^^^^^^^^^^^^^^^^^^^^^^^^^^^^^^^^^^^^^^^^^^^^^^^^^^^^^^
->>>>>>> 12402f26
->function (x) { } : (x: number) => void
->                 : ^^^^^^^^^^^^^^^^^^^
->x : number
->  : ^^^^^^
-
-p.then(function (x) { return "hello"; } ).then(function (x) { return x } ); // should not error
->p.then(function (x) { return "hello"; } ).then(function (x) { return x } ) : Windows.Foundation.IPromise<string>
-<<<<<<< HEAD
->p.then(function (x) { return "hello"; } ).then : { <U>(success?: ((value: string) => Windows.Foundation.IPromise<U>) | undefined, error?: ((error: any) => Windows.Foundation.IPromise<U>) | undefined, progress?: ((progress: any) => void) | undefined): Windows.Foundation.IPromise<U>; <U>(success?: ((value: string) => Windows.Foundation.IPromise<U>) | undefined, error?: ((error: any) => U) | undefined, progress?: ((progress: any) => void) | undefined): Windows.Foundation.IPromise<U>; <U>(success?: ((value: string) => U) | undefined, error?: ((error: any) => Windows.Foundation.IPromise<U>) | undefined, progress?: ((progress: any) => void) | undefined): Windows.Foundation.IPromise<U>; <U>(success?: ((value: string) => U) | undefined, error?: ((error: any) => U) | undefined, progress?: ((progress: any) => void) | undefined): Windows.Foundation.IPromise<U>; }
->p.then(function (x) { return "hello"; } ) : Windows.Foundation.IPromise<string>
->p.then : { <U>(success?: ((value: number) => Windows.Foundation.IPromise<U>) | undefined, error?: ((error: any) => Windows.Foundation.IPromise<U>) | undefined, progress?: ((progress: any) => void) | undefined): Windows.Foundation.IPromise<U>; <U>(success?: ((value: number) => Windows.Foundation.IPromise<U>) | undefined, error?: ((error: any) => U) | undefined, progress?: ((progress: any) => void) | undefined): Windows.Foundation.IPromise<U>; <U>(success?: ((value: number) => U) | undefined, error?: ((error: any) => Windows.Foundation.IPromise<U>) | undefined, progress?: ((progress: any) => void) | undefined): Windows.Foundation.IPromise<U>; <U>(success?: ((value: number) => U) | undefined, error?: ((error: any) => U) | undefined, progress?: ((progress: any) => void) | undefined): Windows.Foundation.IPromise<U>; }
->p : Windows.Foundation.IPromise<number>
->then : { <U>(success?: ((value: number) => Windows.Foundation.IPromise<U>) | undefined, error?: ((error: any) => Windows.Foundation.IPromise<U>) | undefined, progress?: ((progress: any) => void) | undefined): Windows.Foundation.IPromise<U>; <U>(success?: ((value: number) => Windows.Foundation.IPromise<U>) | undefined, error?: ((error: any) => U) | undefined, progress?: ((progress: any) => void) | undefined): Windows.Foundation.IPromise<U>; <U>(success?: ((value: number) => U) | undefined, error?: ((error: any) => Windows.Foundation.IPromise<U>) | undefined, progress?: ((progress: any) => void) | undefined): Windows.Foundation.IPromise<U>; <U>(success?: ((value: number) => U) | undefined, error?: ((error: any) => U) | undefined, progress?: ((progress: any) => void) | undefined): Windows.Foundation.IPromise<U>; }
-=======
->                                                                           : ^^^^^^^^^^^^^^^^^^^^^^^^^^^^^^^^^^^
->p.then(function (x) { return "hello"; } ).then : { <U>(success?: (value: string) => Windows.Foundation.IPromise<U>, error?: (error: any) => Windows.Foundation.IPromise<U>, progress?: (progress: any) => void): Windows.Foundation.IPromise<U>; <U_1>(success?: (value: string) => Windows.Foundation.IPromise<U_1>, error?: (error: any) => U_1, progress?: (progress: any) => void): Windows.Foundation.IPromise<U_1>; <U_2>(success?: (value: string) => U_2, error?: (error: any) => Windows.Foundation.IPromise<U_2>, progress?: (progress: any) => void): Windows.Foundation.IPromise<U_2>; <U_3>(success?: (value: string) => U_3, error?: (error: any) => U_3, progress?: (progress: any) => void): Windows.Foundation.IPromise<U_3>; }
->                                               : ^^^^^^^^^^^^^^^^^^^^^^^^^^^^^^^^^^^^^^^^^^^^^^^^^^^^^^^^^^^^^^^^^^^^^^^^^^^^^^^^^^^^^^^^^^^^^^^^^^^^^^^^^^^^^^^^^^^^^^^^^^^^^^^^^^^^^^^^^^^^^^^^^^^^^^^^^^^^^^^^^^^^^^^^^^^^^^^^^^^^^^^^^^^^^^^^^^^^^^^^^^^^^^^^^^^^^^^^^^^^^^^^^^^^^^^^^^^^^^^^^^^^^^^^^^^^^^^^^^^^^^^^^^^^^^^^^^^^^^^^^^^^^^^^^^^^^^^^^^^^^^^^^^^^^^^^^^^^^^^^^^^^^^^^^^^^^^^^^^^^^^^^^^^^^^^^^^^^^^^^^^^^^^^^^^^^^^^^^^^^^^^^^^^^^^^^^^^^^^^^^^^^^^^^^^^^^^^^^^^^^^^^^^^^^^^^^^^^^^^^^^^^^^^^^^^^^^^^^^^^^^^^^^^^^^^^^^^^^^^^^^^^^^^^^^^^^^^^^^^^^^^^^^^^^^^^^^^^^^^^^^^^^^^^^^^^^^^^^^^^^^^^^^^^^^^^^^^^^^^^^^^^^^^^^^^^^^^^^^^^^^^^^^^^^^^^^^^^^^^^^^^^^^^^^^^^^^^^^^^^^^^^^^^^^^^^^^^^^^^^^^^^^^^^^^^^^^^^^^^^^^^^^^^^^^^
->p.then(function (x) { return "hello"; } ) : Windows.Foundation.IPromise<string>
->                                          : ^^^^^^^^^^^^^^^^^^^^^^^^^^^^^^^^^^^
->p.then : { <U>(success?: (value: number) => Windows.Foundation.IPromise<U>, error?: (error: any) => Windows.Foundation.IPromise<U>, progress?: (progress: any) => void): Windows.Foundation.IPromise<U>; <U_1>(success?: (value: number) => Windows.Foundation.IPromise<U_1>, error?: (error: any) => U_1, progress?: (progress: any) => void): Windows.Foundation.IPromise<U_1>; <U_2>(success?: (value: number) => U_2, error?: (error: any) => Windows.Foundation.IPromise<U_2>, progress?: (progress: any) => void): Windows.Foundation.IPromise<U_2>; <U_3>(success?: (value: number) => U_3, error?: (error: any) => U_3, progress?: (progress: any) => void): Windows.Foundation.IPromise<U_3>; }
->       : ^^^^^^^^^^^^^^^^^^^^^^^^^^^^^^^^^^^^^^^^^^^^^^^^^^^^^^^^^^^^^^^^^^^^^^^^^^^^^^^^^^^^^^^^^^^^^^^^^^^^^^^^^^^^^^^^^^^^^^^^^^^^^^^^^^^^^^^^^^^^^^^^^^^^^^^^^^^^^^^^^^^^^^^^^^^^^^^^^^^^^^^^^^^^^^^^^^^^^^^^^^^^^^^^^^^^^^^^^^^^^^^^^^^^^^^^^^^^^^^^^^^^^^^^^^^^^^^^^^^^^^^^^^^^^^^^^^^^^^^^^^^^^^^^^^^^^^^^^^^^^^^^^^^^^^^^^^^^^^^^^^^^^^^^^^^^^^^^^^^^^^^^^^^^^^^^^^^^^^^^^^^^^^^^^^^^^^^^^^^^^^^^^^^^^^^^^^^^^^^^^^^^^^^^^^^^^^^^^^^^^^^^^^^^^^^^^^^^^^^^^^^^^^^^^^^^^^^^^^^^^^^^^^^^^^^^^^^^^^^^^^^^^^^^^^^^^^^^^^^^^^^^^^^^^^^^^^^^^^^^^^^^^^^^^^^^^^^^^^^^^^^^^^^^^^^^^^^^^^^^^^^^^^^^^^^^^^^^^^^^^^^^^^^^^^^^^^^^^^^^^^^^^^^^^^^^^^^^^^^^^^^^^^^^^^^^^^^^^^^^^^^^^^^^^^^^^^^^^^^^^^^^^^^^^^^
->p : Windows.Foundation.IPromise<number>
->  : ^^^^^^^^^^^^^^^^^^^^^^^^^^^^^^^^^^^
->then : { <U>(success?: (value: number) => Windows.Foundation.IPromise<U>, error?: (error: any) => Windows.Foundation.IPromise<U>, progress?: (progress: any) => void): Windows.Foundation.IPromise<U>; <U_1>(success?: (value: number) => Windows.Foundation.IPromise<U_1>, error?: (error: any) => U_1, progress?: (progress: any) => void): Windows.Foundation.IPromise<U_1>; <U_2>(success?: (value: number) => U_2, error?: (error: any) => Windows.Foundation.IPromise<U_2>, progress?: (progress: any) => void): Windows.Foundation.IPromise<U_2>; <U_3>(success?: (value: number) => U_3, error?: (error: any) => U_3, progress?: (progress: any) => void): Windows.Foundation.IPromise<U_3>; }
->     : ^^^^^^^^^^^^^^^^^^^^^^^^^^^^^^^^^^^^^^^^^^^^^^^^^^^^^^^^^^^^^^^^^^^^^^^^^^^^^^^^^^^^^^^^^^^^^^^^^^^^^^^^^^^^^^^^^^^^^^^^^^^^^^^^^^^^^^^^^^^^^^^^^^^^^^^^^^^^^^^^^^^^^^^^^^^^^^^^^^^^^^^^^^^^^^^^^^^^^^^^^^^^^^^^^^^^^^^^^^^^^^^^^^^^^^^^^^^^^^^^^^^^^^^^^^^^^^^^^^^^^^^^^^^^^^^^^^^^^^^^^^^^^^^^^^^^^^^^^^^^^^^^^^^^^^^^^^^^^^^^^^^^^^^^^^^^^^^^^^^^^^^^^^^^^^^^^^^^^^^^^^^^^^^^^^^^^^^^^^^^^^^^^^^^^^^^^^^^^^^^^^^^^^^^^^^^^^^^^^^^^^^^^^^^^^^^^^^^^^^^^^^^^^^^^^^^^^^^^^^^^^^^^^^^^^^^^^^^^^^^^^^^^^^^^^^^^^^^^^^^^^^^^^^^^^^^^^^^^^^^^^^^^^^^^^^^^^^^^^^^^^^^^^^^^^^^^^^^^^^^^^^^^^^^^^^^^^^^^^^^^^^^^^^^^^^^^^^^^^^^^^^^^^^^^^^^^^^^^^^^^^^^^^^^^^^^^^^^^^^^^^^^^^^^^^^^^^^^^^^^^^^^^^^^^^^
->>>>>>> 12402f26
->function (x) { return "hello"; } : (x: number) => string
->                                 : ^^^^^^^^^^^^^^^^^^^^^
->x : number
->  : ^^^^^^
->"hello" : "hello"
-<<<<<<< HEAD
->then : { <U>(success?: ((value: string) => Windows.Foundation.IPromise<U>) | undefined, error?: ((error: any) => Windows.Foundation.IPromise<U>) | undefined, progress?: ((progress: any) => void) | undefined): Windows.Foundation.IPromise<U>; <U>(success?: ((value: string) => Windows.Foundation.IPromise<U>) | undefined, error?: ((error: any) => U) | undefined, progress?: ((progress: any) => void) | undefined): Windows.Foundation.IPromise<U>; <U>(success?: ((value: string) => U) | undefined, error?: ((error: any) => Windows.Foundation.IPromise<U>) | undefined, progress?: ((progress: any) => void) | undefined): Windows.Foundation.IPromise<U>; <U>(success?: ((value: string) => U) | undefined, error?: ((error: any) => U) | undefined, progress?: ((progress: any) => void) | undefined): Windows.Foundation.IPromise<U>; }
-=======
->        : ^^^^^^^
->then : { <U>(success?: (value: string) => Windows.Foundation.IPromise<U>, error?: (error: any) => Windows.Foundation.IPromise<U>, progress?: (progress: any) => void): Windows.Foundation.IPromise<U>; <U_1>(success?: (value: string) => Windows.Foundation.IPromise<U_1>, error?: (error: any) => U_1, progress?: (progress: any) => void): Windows.Foundation.IPromise<U_1>; <U_2>(success?: (value: string) => U_2, error?: (error: any) => Windows.Foundation.IPromise<U_2>, progress?: (progress: any) => void): Windows.Foundation.IPromise<U_2>; <U_3>(success?: (value: string) => U_3, error?: (error: any) => U_3, progress?: (progress: any) => void): Windows.Foundation.IPromise<U_3>; }
->     : ^^^^^^^^^^^^^^^^^^^^^^^^^^^^^^^^^^^^^^^^^^^^^^^^^^^^^^^^^^^^^^^^^^^^^^^^^^^^^^^^^^^^^^^^^^^^^^^^^^^^^^^^^^^^^^^^^^^^^^^^^^^^^^^^^^^^^^^^^^^^^^^^^^^^^^^^^^^^^^^^^^^^^^^^^^^^^^^^^^^^^^^^^^^^^^^^^^^^^^^^^^^^^^^^^^^^^^^^^^^^^^^^^^^^^^^^^^^^^^^^^^^^^^^^^^^^^^^^^^^^^^^^^^^^^^^^^^^^^^^^^^^^^^^^^^^^^^^^^^^^^^^^^^^^^^^^^^^^^^^^^^^^^^^^^^^^^^^^^^^^^^^^^^^^^^^^^^^^^^^^^^^^^^^^^^^^^^^^^^^^^^^^^^^^^^^^^^^^^^^^^^^^^^^^^^^^^^^^^^^^^^^^^^^^^^^^^^^^^^^^^^^^^^^^^^^^^^^^^^^^^^^^^^^^^^^^^^^^^^^^^^^^^^^^^^^^^^^^^^^^^^^^^^^^^^^^^^^^^^^^^^^^^^^^^^^^^^^^^^^^^^^^^^^^^^^^^^^^^^^^^^^^^^^^^^^^^^^^^^^^^^^^^^^^^^^^^^^^^^^^^^^^^^^^^^^^^^^^^^^^^^^^^^^^^^^^^^^^^^^^^^^^^^^^^^^^^^^^^^^^^^^^^^^^^^^
->>>>>>> 12402f26
->function (x) { return x } : (x: string) => string
->                          : ^^^^^^^^^^^^^^^^^^^^^
->x : string
->  : ^^^^^^
->x : string
->  : ^^^^^^
- 
-
+//// [tests/cases/compiler/ipromise4.ts] ////
+
+=== ipromise4.ts ===
+declare module Windows.Foundation {
+    export interface IPromise<T> {
+        then<U>(success?: (value: T) => IPromise<U>, error?: (error: any) => IPromise<U>, progress?: (progress: any) => void ): Windows.Foundation.IPromise<U>;
+>then : { <U>(success?: (value: T) => IPromise<U>, error?: (error: any) => IPromise<U>, progress?: (progress: any) => void): Windows.Foundation.IPromise<U>; <U_1>(success?: ((value: T) => IPromise<U_1>) | undefined, error?: ((error: any) => U_1) | undefined, progress?: ((progress: any) => void) | undefined): IPromise<U_1>; <U_2>(success?: ((value: T) => U_2) | undefined, error?: ((error: any) => IPromise<U_2>) | undefined, progress?: ((progress: any) => void) | undefined): IPromise<U_2>; <U_3>(success?: ((value: T) => U_3) | undefined, error?: ((error: any) => U_3) | undefined, progress?: ((progress: any) => void) | undefined): IPromise<U_3>; }
+>     : ^^^ ^^^^^^^^^^^^                         ^^^^^^^^^^                           ^^^^^^^^^^^^^                       ^^^                              ^^^^^^^^^^^^^^^^^^^^^^^^^^^^^^^^^^^^^^^^^^^^^^^^^^^^^^^^^^^^^^^^^^^^^^^^^^^^^^^^^^^^^^^^^^^^^^^^^^^^^^^^^^^^^^^^^^^^^^^^^^^^^^^^^^^^^^^^^^^^^^^^^^^^^^^^^^^^^^^^^^^^^^^^^^^^^^^^^^^^^^^^^^^^^^^^^^^^^^^^^^^^^^^^^^^^^^^^^^^^^^^^^^^^^^^^^^^^^^^^^^^^^^^^^^^^^^^^^^^^^^^^^^^^^^^^^^^^^^^^^^^^^^^^^^^^^^^^^^^^^^^^^^^^^^^^^^^^^^^^^^^^^^^^^^^^^^^^^^^^^^^^^^^^^^^^^^^^^^^^^^^^^^^^^^^^^^^^^^^^^^^^^^^^^^^^^^^^^^^^^^^^^^^^^^^^^^^^^^^^^^^^^^^^^^^^^^^^^^^^^^^^^^^^^^^^^^^^^^^^^^^^^^^^^^^^^^^^^^^^^^^^^^^^^^^^^^^^^
+>success : ((value: T) => IPromise<U>) | undefined
+>        : ^^^^^^^^^ ^^^^^           ^^^^^^^^^^^^^
+>value : T
+>      : ^
+>error : ((error: any) => IPromise<U>) | undefined
+>      : ^^^^^^^^^   ^^^^^           ^^^^^^^^^^^^^
+>error : any
+>      : ^^^
+>progress : ((progress: any) => void) | undefined
+>         : ^^^^^^^^^^^^   ^^^^^    ^^^^^^^^^^^^^
+>progress : any
+>         : ^^^
+>Windows : any
+>        : ^^^
+>Foundation : any
+>           : ^^^
+
+        then<U>(success?: (value: T) => IPromise<U>, error?: (error: any) => U, progress?: (progress: any) => void ): Windows.Foundation.IPromise<U>;
+>then : { <U_1>(success?: ((value: T) => IPromise<U_1>) | undefined, error?: ((error: any) => IPromise<U_1>) | undefined, progress?: ((progress: any) => void) | undefined): IPromise<U_1>; <U>(success?: (value: T) => IPromise<U>, error?: (error: any) => U, progress?: (progress: any) => void): Windows.Foundation.IPromise<U>; <U_2>(success?: ((value: T) => U_2) | undefined, error?: ((error: any) => IPromise<U_2>) | undefined, progress?: ((progress: any) => void) | undefined): IPromise<U_2>; <U_3>(success?: ((value: T) => U_3) | undefined, error?: ((error: any) => U_3) | undefined, progress?: ((progress: any) => void) | undefined): IPromise<U_3>; }
+>     : ^^^^^^^^^^^^^^^^^^^^^^^^^^^^^^^^^^^^^^^^^^^^^^^^^^^^^^^^^^^^^^^^^^^^^^^^^^^^^^^^^^^^^^^^^^^^^^^^^^^^^^^^^^^^^^^^^^^^^^^^^^^^^^^^^^^^^^^^^^^^^^^^^^^^^^^^^^^^^^^^^^^^^^^^^^^^^^^^^^^^^ ^^^^^^^^^^^^                         ^^^^^^^^^^                 ^^^^^^^^^^^^^                       ^^^                              ^^^^^^^^^^^^^^^^^^^^^^^^^^^^^^^^^^^^^^^^^^^^^^^^^^^^^^^^^^^^^^^^^^^^^^^^^^^^^^^^^^^^^^^^^^^^^^^^^^^^^^^^^^^^^^^^^^^^^^^^^^^^^^^^^^^^^^^^^^^^^^^^^^^^^^^^^^^^^^^^^^^^^^^^^^^^^^^^^^^^^^^^^^^^^^^^^^^^^^^^^^^^^^^^^^^^^^^^^^^^^^^^^^^^^^^^^^^^^^^^^^^^^^^^^^^^^^^^^^^^^^^^^^^^^^^^^^^^^^^^^^^^^^^^^^^^^^^^^^^^^^^^^^^^^^^^^^^^^^^^^^^^^^^^^
+>success : ((value: T) => IPromise<U>) | undefined
+>        : ^^^^^^^^^ ^^^^^           ^^^^^^^^^^^^^
+>value : T
+>      : ^
+>error : ((error: any) => U) | undefined
+>      : ^^^^^^^^^   ^^^^^ ^^^^^^^^^^^^^
+>error : any
+>      : ^^^
+>progress : ((progress: any) => void) | undefined
+>         : ^^^^^^^^^^^^   ^^^^^    ^^^^^^^^^^^^^
+>progress : any
+>         : ^^^
+>Windows : any
+>        : ^^^
+>Foundation : any
+>           : ^^^
+
+        then<U>(success?: (value: T) => U, error?: (error: any) => IPromise<U>, progress?: (progress: any) => void ): Windows.Foundation.IPromise<U>;
+>then : { <U_1>(success?: ((value: T) => IPromise<U_1>) | undefined, error?: ((error: any) => IPromise<U_1>) | undefined, progress?: ((progress: any) => void) | undefined): IPromise<U_1>; <U_2>(success?: ((value: T) => IPromise<U_2>) | undefined, error?: ((error: any) => U_2) | undefined, progress?: ((progress: any) => void) | undefined): IPromise<U_2>; <U>(success?: (value: T) => U, error?: (error: any) => IPromise<U>, progress?: (progress: any) => void): Windows.Foundation.IPromise<U>; <U_3>(success?: ((value: T) => U_3) | undefined, error?: ((error: any) => U_3) | undefined, progress?: ((progress: any) => void) | undefined): IPromise<U_3>; }
+>     : ^^^^^^^^^^^^^^^^^^^^^^^^^^^^^^^^^^^^^^^^^^^^^^^^^^^^^^^^^^^^^^^^^^^^^^^^^^^^^^^^^^^^^^^^^^^^^^^^^^^^^^^^^^^^^^^^^^^^^^^^^^^^^^^^^^^^^^^^^^^^^^^^^^^^^^^^^^^^^^^^^^^^^^^^^^^^^^^^^^^^^^^^^^^^^^^^^^^^^^^^^^^^^^^^^^^^^^^^^^^^^^^^^^^^^^^^^^^^^^^^^^^^^^^^^^^^^^^^^^^^^^^^^^^^^^^^^^^^^^^^^^^^^^^^^^^^^^^^^^^^^^^^^^^^^^^^^^^^^^^^^^^^^^^^^^^^^^^^^^^^^^^^^^^^^ ^^^^^^^^^^^^               ^^^^^^^^^^                           ^^^^^^^^^^^^^                       ^^^                              ^^^^^^^^^^^^^^^^^^^^^^^^^^^^^^^^^^^^^^^^^^^^^^^^^^^^^^^^^^^^^^^^^^^^^^^^^^^^^^^^^^^^^^^^^^^^^^^^^^^^^^^^^^^^^^^^^^^^^^^^^^^^^^^^^^^^^^^^^^^^^^^^^^^^^^^^^^^^^^^^^
+>success : ((value: T) => U) | undefined
+>        : ^^^^^^^^^ ^^^^^ ^^^^^^^^^^^^^
+>value : T
+>      : ^
+>error : ((error: any) => IPromise<U>) | undefined
+>      : ^^^^^^^^^   ^^^^^           ^^^^^^^^^^^^^
+>error : any
+>      : ^^^
+>progress : ((progress: any) => void) | undefined
+>         : ^^^^^^^^^^^^   ^^^^^    ^^^^^^^^^^^^^
+>progress : any
+>         : ^^^
+>Windows : any
+>        : ^^^
+>Foundation : any
+>           : ^^^
+
+        then<U>(success?: (value: T) => U, error?: (error: any) => U, progress?: (progress: any) => void ): Windows.Foundation.IPromise<U>;
+>then : { <U_1>(success?: ((value: T) => IPromise<U_1>) | undefined, error?: ((error: any) => IPromise<U_1>) | undefined, progress?: ((progress: any) => void) | undefined): IPromise<U_1>; <U_2>(success?: ((value: T) => IPromise<U_2>) | undefined, error?: ((error: any) => U_2) | undefined, progress?: ((progress: any) => void) | undefined): IPromise<U_2>; <U_3>(success?: ((value: T) => U_3) | undefined, error?: ((error: any) => IPromise<U_3>) | undefined, progress?: ((progress: any) => void) | undefined): IPromise<U_3>; <U>(success?: (value: T) => U, error?: (error: any) => U, progress?: (progress: any) => void): Windows.Foundation.IPromise<U>; }
+>     : ^^^^^^^^^^^^^^^^^^^^^^^^^^^^^^^^^^^^^^^^^^^^^^^^^^^^^^^^^^^^^^^^^^^^^^^^^^^^^^^^^^^^^^^^^^^^^^^^^^^^^^^^^^^^^^^^^^^^^^^^^^^^^^^^^^^^^^^^^^^^^^^^^^^^^^^^^^^^^^^^^^^^^^^^^^^^^^^^^^^^^^^^^^^^^^^^^^^^^^^^^^^^^^^^^^^^^^^^^^^^^^^^^^^^^^^^^^^^^^^^^^^^^^^^^^^^^^^^^^^^^^^^^^^^^^^^^^^^^^^^^^^^^^^^^^^^^^^^^^^^^^^^^^^^^^^^^^^^^^^^^^^^^^^^^^^^^^^^^^^^^^^^^^^^^^^^^^^^^^^^^^^^^^^^^^^^^^^^^^^^^^^^^^^^^^^^^^^^^^^^^^^^^^^^^^^^^^^^^^^^^^^^^^^^^^^^^^^^^^^^^^^^^^^^^^^^^^^^^^^^^^^^^^^^^^^^^^^^^^^^^^^^^^^^^^^^^^^^^^^^^^^^^^^^^^^^^^^^^ ^^^^^^^^^^^^               ^^^^^^^^^^                 ^^^^^^^^^^^^^                       ^^^                              ^^^
+>success : ((value: T) => U) | undefined
+>        : ^^^^^^^^^ ^^^^^ ^^^^^^^^^^^^^
+>value : T
+>      : ^
+>error : ((error: any) => U) | undefined
+>      : ^^^^^^^^^   ^^^^^ ^^^^^^^^^^^^^
+>error : any
+>      : ^^^
+>progress : ((progress: any) => void) | undefined
+>         : ^^^^^^^^^^^^   ^^^^^    ^^^^^^^^^^^^^
+>progress : any
+>         : ^^^
+>Windows : any
+>        : ^^^
+>Foundation : any
+>           : ^^^
+
+        done? <U>(success?: (value: T) => any, error?: (error: any) => any, progress?: (progress: any) => void ): void;
+>done : (<U>(success?: (value: T) => any, error?: (error: any) => any, progress?: (progress: any) => void) => void) | undefined
+>     : ^^^^^^^^^^^^^^^                 ^^^^^^^^^^                   ^^^^^^^^^^^^^                       ^^^^^    ^^^^^^^^^^^^^
+>success : ((value: T) => any) | undefined
+>        : ^^^^^^^^^ ^^^^^   ^^^^^^^^^^^^^
+>value : T
+>      : ^
+>error : ((error: any) => any) | undefined
+>      : ^^^^^^^^^   ^^^^^   ^^^^^^^^^^^^^
+>error : any
+>      : ^^^
+>progress : ((progress: any) => void) | undefined
+>         : ^^^^^^^^^^^^   ^^^^^    ^^^^^^^^^^^^^
+>progress : any
+>         : ^^^
+    }
+}
+ 
+var p: Windows.Foundation.IPromise<number> = null;
+>p : Windows.Foundation.IPromise<number>
+>  : ^^^^^^^^^^^^^^^^^^^^^^^^^^^^^^^^^^^
+>Windows : any
+>        : ^^^
+>Foundation : any
+>           : ^^^
+ 
+p.then(function (x) { } ); // should not error
+>p.then(function (x) { } ) : Windows.Foundation.IPromise<void>
+>                          : ^^^^^^^^^^^^^^^^^^^^^^^^^^^^^^^^^
+>p.then : { <U>(success?: ((value: number) => Windows.Foundation.IPromise<U>) | undefined, error?: ((error: any) => Windows.Foundation.IPromise<U>) | undefined, progress?: ((progress: any) => void) | undefined): Windows.Foundation.IPromise<U>; <U_1>(success?: ((value: number) => Windows.Foundation.IPromise<U_1>) | undefined, error?: ((error: any) => U_1) | undefined, progress?: ((progress: any) => void) | undefined): Windows.Foundation.IPromise<U_1>; <U_2>(success?: ((value: number) => U_2) | undefined, error?: ((error: any) => Windows.Foundation.IPromise<U_2>) | undefined, progress?: ((progress: any) => void) | undefined): Windows.Foundation.IPromise<U_2>; <U_3>(success?: ((value: number) => U_3) | undefined, error?: ((error: any) => U_3) | undefined, progress?: ((progress: any) => void) | undefined): Windows.Foundation.IPromise<U_3>; }
+>       : ^^^^^^^^^^^^^^^^^^^^^^^^^^^^^^^^^^^^^^^^^^^^^^^^^^^^^^^^^^^^^^^^^^^^^^^^^^^^^^^^^^^^^^^^^^^^^^^^^^^^^^^^^^^^^^^^^^^^^^^^^^^^^^^^^^^^^^^^^^^^^^^^^^^^^^^^^^^^^^^^^^^^^^^^^^^^^^^^^^^^^^^^^^^^^^^^^^^^^^^^^^^^^^^^^^^^^^^^^^^^^^^^^^^^^^^^^^^^^^^^^^^^^^^^^^^^^^^^^^^^^^^^^^^^^^^^^^^^^^^^^^^^^^^^^^^^^^^^^^^^^^^^^^^^^^^^^^^^^^^^^^^^^^^^^^^^^^^^^^^^^^^^^^^^^^^^^^^^^^^^^^^^^^^^^^^^^^^^^^^^^^^^^^^^^^^^^^^^^^^^^^^^^^^^^^^^^^^^^^^^^^^^^^^^^^^^^^^^^^^^^^^^^^^^^^^^^^^^^^^^^^^^^^^^^^^^^^^^^^^^^^^^^^^^^^^^^^^^^^^^^^^^^^^^^^^^^^^^^^^^^^^^^^^^^^^^^^^^^^^^^^^^^^^^^^^^^^^^^^^^^^^^^^^^^^^^^^^^^^^^^^^^^^^^^^^^^^^^^^^^^^^^^^^^^^^^^^^^^^^^^^^^^^^^^^^^^^^^^^^^^^^^^^^^^^^^^^^^^^^^^^^^^^^^^^^^^^^^^^^^^^^^^^^^^^^^^^^^^^^^^^^^^^^^^^^^^^^^^^^^^^^^^^^^^^^^^^^^^^^^^^^^^^^^^^^^^^^^^^^^^^^^^^^^^^^^^^^^^^^^^^^^^^^^^^^^^^^^^^^^^^^^^^^^^^^^^^^^^^^^^^^^^^^^^^^^^^^^^^^
+>p : Windows.Foundation.IPromise<number>
+>  : ^^^^^^^^^^^^^^^^^^^^^^^^^^^^^^^^^^^
+>then : { <U>(success?: ((value: number) => Windows.Foundation.IPromise<U>) | undefined, error?: ((error: any) => Windows.Foundation.IPromise<U>) | undefined, progress?: ((progress: any) => void) | undefined): Windows.Foundation.IPromise<U>; <U_1>(success?: ((value: number) => Windows.Foundation.IPromise<U_1>) | undefined, error?: ((error: any) => U_1) | undefined, progress?: ((progress: any) => void) | undefined): Windows.Foundation.IPromise<U_1>; <U_2>(success?: ((value: number) => U_2) | undefined, error?: ((error: any) => Windows.Foundation.IPromise<U_2>) | undefined, progress?: ((progress: any) => void) | undefined): Windows.Foundation.IPromise<U_2>; <U_3>(success?: ((value: number) => U_3) | undefined, error?: ((error: any) => U_3) | undefined, progress?: ((progress: any) => void) | undefined): Windows.Foundation.IPromise<U_3>; }
+>     : ^^^^^^^^^^^^^^^^^^^^^^^^^^^^^^^^^^^^^^^^^^^^^^^^^^^^^^^^^^^^^^^^^^^^^^^^^^^^^^^^^^^^^^^^^^^^^^^^^^^^^^^^^^^^^^^^^^^^^^^^^^^^^^^^^^^^^^^^^^^^^^^^^^^^^^^^^^^^^^^^^^^^^^^^^^^^^^^^^^^^^^^^^^^^^^^^^^^^^^^^^^^^^^^^^^^^^^^^^^^^^^^^^^^^^^^^^^^^^^^^^^^^^^^^^^^^^^^^^^^^^^^^^^^^^^^^^^^^^^^^^^^^^^^^^^^^^^^^^^^^^^^^^^^^^^^^^^^^^^^^^^^^^^^^^^^^^^^^^^^^^^^^^^^^^^^^^^^^^^^^^^^^^^^^^^^^^^^^^^^^^^^^^^^^^^^^^^^^^^^^^^^^^^^^^^^^^^^^^^^^^^^^^^^^^^^^^^^^^^^^^^^^^^^^^^^^^^^^^^^^^^^^^^^^^^^^^^^^^^^^^^^^^^^^^^^^^^^^^^^^^^^^^^^^^^^^^^^^^^^^^^^^^^^^^^^^^^^^^^^^^^^^^^^^^^^^^^^^^^^^^^^^^^^^^^^^^^^^^^^^^^^^^^^^^^^^^^^^^^^^^^^^^^^^^^^^^^^^^^^^^^^^^^^^^^^^^^^^^^^^^^^^^^^^^^^^^^^^^^^^^^^^^^^^^^^^^^^^^^^^^^^^^^^^^^^^^^^^^^^^^^^^^^^^^^^^^^^^^^^^^^^^^^^^^^^^^^^^^^^^^^^^^^^^^^^^^^^^^^^^^^^^^^^^^^^^^^^^^^^^^^^^^^^^^^^^^^^^^^^^^^^^^^^^^^^^^^^^^^^^^^^^^^^^^^^^^^^^^^^
+>function (x) { } : (x: number) => void
+>                 : ^^^^^^^^^^^^^^^^^^^
+>x : number
+>  : ^^^^^^
+
+p.then(function (x) { return "hello"; } ).then(function (x) { return x } ); // should not error
+>p.then(function (x) { return "hello"; } ).then(function (x) { return x } ) : Windows.Foundation.IPromise<string>
+>                                                                           : ^^^^^^^^^^^^^^^^^^^^^^^^^^^^^^^^^^^
+>p.then(function (x) { return "hello"; } ).then : { <U>(success?: ((value: string) => Windows.Foundation.IPromise<U>) | undefined, error?: ((error: any) => Windows.Foundation.IPromise<U>) | undefined, progress?: ((progress: any) => void) | undefined): Windows.Foundation.IPromise<U>; <U_1>(success?: ((value: string) => Windows.Foundation.IPromise<U_1>) | undefined, error?: ((error: any) => U_1) | undefined, progress?: ((progress: any) => void) | undefined): Windows.Foundation.IPromise<U_1>; <U_2>(success?: ((value: string) => U_2) | undefined, error?: ((error: any) => Windows.Foundation.IPromise<U_2>) | undefined, progress?: ((progress: any) => void) | undefined): Windows.Foundation.IPromise<U_2>; <U_3>(success?: ((value: string) => U_3) | undefined, error?: ((error: any) => U_3) | undefined, progress?: ((progress: any) => void) | undefined): Windows.Foundation.IPromise<U_3>; }
+>                                               : ^^^^^^^^^^^^^^^^^^^^^^^^^^^^^^^^^^^^^^^^^^^^^^^^^^^^^^^^^^^^^^^^^^^^^^^^^^^^^^^^^^^^^^^^^^^^^^^^^^^^^^^^^^^^^^^^^^^^^^^^^^^^^^^^^^^^^^^^^^^^^^^^^^^^^^^^^^^^^^^^^^^^^^^^^^^^^^^^^^^^^^^^^^^^^^^^^^^^^^^^^^^^^^^^^^^^^^^^^^^^^^^^^^^^^^^^^^^^^^^^^^^^^^^^^^^^^^^^^^^^^^^^^^^^^^^^^^^^^^^^^^^^^^^^^^^^^^^^^^^^^^^^^^^^^^^^^^^^^^^^^^^^^^^^^^^^^^^^^^^^^^^^^^^^^^^^^^^^^^^^^^^^^^^^^^^^^^^^^^^^^^^^^^^^^^^^^^^^^^^^^^^^^^^^^^^^^^^^^^^^^^^^^^^^^^^^^^^^^^^^^^^^^^^^^^^^^^^^^^^^^^^^^^^^^^^^^^^^^^^^^^^^^^^^^^^^^^^^^^^^^^^^^^^^^^^^^^^^^^^^^^^^^^^^^^^^^^^^^^^^^^^^^^^^^^^^^^^^^^^^^^^^^^^^^^^^^^^^^^^^^^^^^^^^^^^^^^^^^^^^^^^^^^^^^^^^^^^^^^^^^^^^^^^^^^^^^^^^^^^^^^^^^^^^^^^^^^^^^^^^^^^^^^^^^^^^^^^^^^^^^^^^^^^^^^^^^^^^^^^^^^^^^^^^^^^^^^^^^^^^^^^^^^^^^^^^^^^^^^^^^^^^^^^^^^^^^^^^^^^^^^^^^^^^^^^^^^^^^^^^^^^^^^^^^^^^^^^^^^^^^^^^^^^^^^^^^^^^^^^^^^^^^^^^^^^^^^^^^^^
+>p.then(function (x) { return "hello"; } ) : Windows.Foundation.IPromise<string>
+>                                          : ^^^^^^^^^^^^^^^^^^^^^^^^^^^^^^^^^^^
+>p.then : { <U>(success?: ((value: number) => Windows.Foundation.IPromise<U>) | undefined, error?: ((error: any) => Windows.Foundation.IPromise<U>) | undefined, progress?: ((progress: any) => void) | undefined): Windows.Foundation.IPromise<U>; <U_1>(success?: ((value: number) => Windows.Foundation.IPromise<U_1>) | undefined, error?: ((error: any) => U_1) | undefined, progress?: ((progress: any) => void) | undefined): Windows.Foundation.IPromise<U_1>; <U_2>(success?: ((value: number) => U_2) | undefined, error?: ((error: any) => Windows.Foundation.IPromise<U_2>) | undefined, progress?: ((progress: any) => void) | undefined): Windows.Foundation.IPromise<U_2>; <U_3>(success?: ((value: number) => U_3) | undefined, error?: ((error: any) => U_3) | undefined, progress?: ((progress: any) => void) | undefined): Windows.Foundation.IPromise<U_3>; }
+>       : ^^^^^^^^^^^^^^^^^^^^^^^^^^^^^^^^^^^^^^^^^^^^^^^^^^^^^^^^^^^^^^^^^^^^^^^^^^^^^^^^^^^^^^^^^^^^^^^^^^^^^^^^^^^^^^^^^^^^^^^^^^^^^^^^^^^^^^^^^^^^^^^^^^^^^^^^^^^^^^^^^^^^^^^^^^^^^^^^^^^^^^^^^^^^^^^^^^^^^^^^^^^^^^^^^^^^^^^^^^^^^^^^^^^^^^^^^^^^^^^^^^^^^^^^^^^^^^^^^^^^^^^^^^^^^^^^^^^^^^^^^^^^^^^^^^^^^^^^^^^^^^^^^^^^^^^^^^^^^^^^^^^^^^^^^^^^^^^^^^^^^^^^^^^^^^^^^^^^^^^^^^^^^^^^^^^^^^^^^^^^^^^^^^^^^^^^^^^^^^^^^^^^^^^^^^^^^^^^^^^^^^^^^^^^^^^^^^^^^^^^^^^^^^^^^^^^^^^^^^^^^^^^^^^^^^^^^^^^^^^^^^^^^^^^^^^^^^^^^^^^^^^^^^^^^^^^^^^^^^^^^^^^^^^^^^^^^^^^^^^^^^^^^^^^^^^^^^^^^^^^^^^^^^^^^^^^^^^^^^^^^^^^^^^^^^^^^^^^^^^^^^^^^^^^^^^^^^^^^^^^^^^^^^^^^^^^^^^^^^^^^^^^^^^^^^^^^^^^^^^^^^^^^^^^^^^^^^^^^^^^^^^^^^^^^^^^^^^^^^^^^^^^^^^^^^^^^^^^^^^^^^^^^^^^^^^^^^^^^^^^^^^^^^^^^^^^^^^^^^^^^^^^^^^^^^^^^^^^^^^^^^^^^^^^^^^^^^^^^^^^^^^^^^^^^^^^^^^^^^^^^^^^^^^^^^^^^^^^^^^
+>p : Windows.Foundation.IPromise<number>
+>  : ^^^^^^^^^^^^^^^^^^^^^^^^^^^^^^^^^^^
+>then : { <U>(success?: ((value: number) => Windows.Foundation.IPromise<U>) | undefined, error?: ((error: any) => Windows.Foundation.IPromise<U>) | undefined, progress?: ((progress: any) => void) | undefined): Windows.Foundation.IPromise<U>; <U_1>(success?: ((value: number) => Windows.Foundation.IPromise<U_1>) | undefined, error?: ((error: any) => U_1) | undefined, progress?: ((progress: any) => void) | undefined): Windows.Foundation.IPromise<U_1>; <U_2>(success?: ((value: number) => U_2) | undefined, error?: ((error: any) => Windows.Foundation.IPromise<U_2>) | undefined, progress?: ((progress: any) => void) | undefined): Windows.Foundation.IPromise<U_2>; <U_3>(success?: ((value: number) => U_3) | undefined, error?: ((error: any) => U_3) | undefined, progress?: ((progress: any) => void) | undefined): Windows.Foundation.IPromise<U_3>; }
+>     : ^^^^^^^^^^^^^^^^^^^^^^^^^^^^^^^^^^^^^^^^^^^^^^^^^^^^^^^^^^^^^^^^^^^^^^^^^^^^^^^^^^^^^^^^^^^^^^^^^^^^^^^^^^^^^^^^^^^^^^^^^^^^^^^^^^^^^^^^^^^^^^^^^^^^^^^^^^^^^^^^^^^^^^^^^^^^^^^^^^^^^^^^^^^^^^^^^^^^^^^^^^^^^^^^^^^^^^^^^^^^^^^^^^^^^^^^^^^^^^^^^^^^^^^^^^^^^^^^^^^^^^^^^^^^^^^^^^^^^^^^^^^^^^^^^^^^^^^^^^^^^^^^^^^^^^^^^^^^^^^^^^^^^^^^^^^^^^^^^^^^^^^^^^^^^^^^^^^^^^^^^^^^^^^^^^^^^^^^^^^^^^^^^^^^^^^^^^^^^^^^^^^^^^^^^^^^^^^^^^^^^^^^^^^^^^^^^^^^^^^^^^^^^^^^^^^^^^^^^^^^^^^^^^^^^^^^^^^^^^^^^^^^^^^^^^^^^^^^^^^^^^^^^^^^^^^^^^^^^^^^^^^^^^^^^^^^^^^^^^^^^^^^^^^^^^^^^^^^^^^^^^^^^^^^^^^^^^^^^^^^^^^^^^^^^^^^^^^^^^^^^^^^^^^^^^^^^^^^^^^^^^^^^^^^^^^^^^^^^^^^^^^^^^^^^^^^^^^^^^^^^^^^^^^^^^^^^^^^^^^^^^^^^^^^^^^^^^^^^^^^^^^^^^^^^^^^^^^^^^^^^^^^^^^^^^^^^^^^^^^^^^^^^^^^^^^^^^^^^^^^^^^^^^^^^^^^^^^^^^^^^^^^^^^^^^^^^^^^^^^^^^^^^^^^^^^^^^^^^^^^^^^^^^^^^^^^^^^^^^^
+>function (x) { return "hello"; } : (x: number) => string
+>                                 : ^^^^^^^^^^^^^^^^^^^^^
+>x : number
+>  : ^^^^^^
+>"hello" : "hello"
+>        : ^^^^^^^
+>then : { <U>(success?: ((value: string) => Windows.Foundation.IPromise<U>) | undefined, error?: ((error: any) => Windows.Foundation.IPromise<U>) | undefined, progress?: ((progress: any) => void) | undefined): Windows.Foundation.IPromise<U>; <U_1>(success?: ((value: string) => Windows.Foundation.IPromise<U_1>) | undefined, error?: ((error: any) => U_1) | undefined, progress?: ((progress: any) => void) | undefined): Windows.Foundation.IPromise<U_1>; <U_2>(success?: ((value: string) => U_2) | undefined, error?: ((error: any) => Windows.Foundation.IPromise<U_2>) | undefined, progress?: ((progress: any) => void) | undefined): Windows.Foundation.IPromise<U_2>; <U_3>(success?: ((value: string) => U_3) | undefined, error?: ((error: any) => U_3) | undefined, progress?: ((progress: any) => void) | undefined): Windows.Foundation.IPromise<U_3>; }
+>     : ^^^^^^^^^^^^^^^^^^^^^^^^^^^^^^^^^^^^^^^^^^^^^^^^^^^^^^^^^^^^^^^^^^^^^^^^^^^^^^^^^^^^^^^^^^^^^^^^^^^^^^^^^^^^^^^^^^^^^^^^^^^^^^^^^^^^^^^^^^^^^^^^^^^^^^^^^^^^^^^^^^^^^^^^^^^^^^^^^^^^^^^^^^^^^^^^^^^^^^^^^^^^^^^^^^^^^^^^^^^^^^^^^^^^^^^^^^^^^^^^^^^^^^^^^^^^^^^^^^^^^^^^^^^^^^^^^^^^^^^^^^^^^^^^^^^^^^^^^^^^^^^^^^^^^^^^^^^^^^^^^^^^^^^^^^^^^^^^^^^^^^^^^^^^^^^^^^^^^^^^^^^^^^^^^^^^^^^^^^^^^^^^^^^^^^^^^^^^^^^^^^^^^^^^^^^^^^^^^^^^^^^^^^^^^^^^^^^^^^^^^^^^^^^^^^^^^^^^^^^^^^^^^^^^^^^^^^^^^^^^^^^^^^^^^^^^^^^^^^^^^^^^^^^^^^^^^^^^^^^^^^^^^^^^^^^^^^^^^^^^^^^^^^^^^^^^^^^^^^^^^^^^^^^^^^^^^^^^^^^^^^^^^^^^^^^^^^^^^^^^^^^^^^^^^^^^^^^^^^^^^^^^^^^^^^^^^^^^^^^^^^^^^^^^^^^^^^^^^^^^^^^^^^^^^^^^^^^^^^^^^^^^^^^^^^^^^^^^^^^^^^^^^^^^^^^^^^^^^^^^^^^^^^^^^^^^^^^^^^^^^^^^^^^^^^^^^^^^^^^^^^^^^^^^^^^^^^^^^^^^^^^^^^^^^^^^^^^^^^^^^^^^^^^^^^^^^^^^^^^^^^^^^^^^^^^^^^^^^^^
+>function (x) { return x } : (x: string) => string
+>                          : ^^^^^^^^^^^^^^^^^^^^^
+>x : string
+>  : ^^^^^^
+>x : string
+>  : ^^^^^^
+ 
+