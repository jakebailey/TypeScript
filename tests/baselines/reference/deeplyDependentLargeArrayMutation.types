--- conflicted
+++ resolved
@@ -1,393 +1,389 @@
-//// [tests/cases/compiler/deeplyDependentLargeArrayMutation.ts] ////
-
-=== foo.js ===
-// repro from #26031
-function build() {
->build : () => void
->      : ^^^^^^^^^^
-
-    var arr = [];
->arr : any[]
-<<<<<<< HEAD
->[] : never[]
-=======
->    : ^^^^^
->[] : undefined[]
->   : ^^^^^^^^^^^
->>>>>>> 12402f26
-
-    arr[arr.length] = 'value'; 
->arr[arr.length] = 'value' : "value"
->                          : ^^^^^^^
->arr[arr.length] : any
->arr : any[]
->    : ^^^^^
->arr.length : number
->           : ^^^^^^
->arr : any[]
->    : ^^^^^
->length : number
->       : ^^^^^^
->'value' : "value"
->        : ^^^^^^^
-
-    arr[arr.length] = 'value'; 
->arr[arr.length] = 'value' : "value"
->                          : ^^^^^^^
->arr[arr.length] : any
->arr : any[]
->    : ^^^^^
->arr.length : number
->           : ^^^^^^
->arr : any[]
->    : ^^^^^
->length : number
->       : ^^^^^^
->'value' : "value"
->        : ^^^^^^^
-
-    arr[arr.length] = 'value';
->arr[arr.length] = 'value' : "value"
->                          : ^^^^^^^
->arr[arr.length] : any
->arr : any[]
->    : ^^^^^
->arr.length : number
->           : ^^^^^^
->arr : any[]
->    : ^^^^^
->length : number
->       : ^^^^^^
->'value' : "value"
->        : ^^^^^^^
-
-    arr[arr.length] = 'value';
->arr[arr.length] = 'value' : "value"
->                          : ^^^^^^^
->arr[arr.length] : any
->arr : any[]
->    : ^^^^^
->arr.length : number
->           : ^^^^^^
->arr : any[]
->    : ^^^^^
->length : number
->       : ^^^^^^
->'value' : "value"
->        : ^^^^^^^
-
-    arr[arr.length] = 'value';
->arr[arr.length] = 'value' : "value"
->                          : ^^^^^^^
->arr[arr.length] : any
->arr : any[]
->    : ^^^^^
->arr.length : number
->           : ^^^^^^
->arr : any[]
->    : ^^^^^
->length : number
->       : ^^^^^^
->'value' : "value"
->        : ^^^^^^^
-
-    arr[arr.length] = 'value';
->arr[arr.length] = 'value' : "value"
->                          : ^^^^^^^
->arr[arr.length] : any
->arr : any[]
->    : ^^^^^
->arr.length : number
->           : ^^^^^^
->arr : any[]
->    : ^^^^^
->length : number
->       : ^^^^^^
->'value' : "value"
->        : ^^^^^^^
-
-    arr[arr.length] = 'value'; 
->arr[arr.length] = 'value' : "value"
->                          : ^^^^^^^
->arr[arr.length] : any
->arr : any[]
->    : ^^^^^
->arr.length : number
->           : ^^^^^^
->arr : any[]
->    : ^^^^^
->length : number
->       : ^^^^^^
->'value' : "value"
->        : ^^^^^^^
-
-    arr[arr.length] = 'value'; 
->arr[arr.length] = 'value' : "value"
->                          : ^^^^^^^
->arr[arr.length] : any
->arr : any[]
->    : ^^^^^
->arr.length : number
->           : ^^^^^^
->arr : any[]
->    : ^^^^^
->length : number
->       : ^^^^^^
->'value' : "value"
->        : ^^^^^^^
-
-    arr[arr.length] = 'value';
->arr[arr.length] = 'value' : "value"
->                          : ^^^^^^^
->arr[arr.length] : any
->arr : any[]
->    : ^^^^^
->arr.length : number
->           : ^^^^^^
->arr : any[]
->    : ^^^^^
->length : number
->       : ^^^^^^
->'value' : "value"
->        : ^^^^^^^
-
-    arr[arr.length] = 'value';
->arr[arr.length] = 'value' : "value"
->                          : ^^^^^^^
->arr[arr.length] : any
->arr : any[]
->    : ^^^^^
->arr.length : number
->           : ^^^^^^
->arr : any[]
->    : ^^^^^
->length : number
->       : ^^^^^^
->'value' : "value"
->        : ^^^^^^^
-
-    arr[arr.length] = 'value';
->arr[arr.length] = 'value' : "value"
->                          : ^^^^^^^
->arr[arr.length] : any
->arr : any[]
->    : ^^^^^
->arr.length : number
->           : ^^^^^^
->arr : any[]
->    : ^^^^^
->length : number
->       : ^^^^^^
->'value' : "value"
->        : ^^^^^^^
-
-    arr[arr.length] = 'value';
->arr[arr.length] = 'value' : "value"
->                          : ^^^^^^^
->arr[arr.length] : any
->arr : any[]
->    : ^^^^^
->arr.length : number
->           : ^^^^^^
->arr : any[]
->    : ^^^^^
->length : number
->       : ^^^^^^
->'value' : "value"
->        : ^^^^^^^
-
-    arr[arr.length] = 'value';
->arr[arr.length] = 'value' : "value"
->                          : ^^^^^^^
->arr[arr.length] : any
->arr : any[]
->    : ^^^^^
->arr.length : number
->           : ^^^^^^
->arr : any[]
->    : ^^^^^
->length : number
->       : ^^^^^^
->'value' : "value"
->        : ^^^^^^^
-
-    arr[arr.length] = 'value';
->arr[arr.length] = 'value' : "value"
->                          : ^^^^^^^
->arr[arr.length] : any
->arr : any[]
->    : ^^^^^
->arr.length : number
->           : ^^^^^^
->arr : any[]
->    : ^^^^^
->length : number
->       : ^^^^^^
->'value' : "value"
->        : ^^^^^^^
-
-    arr[arr.length] = 'value';
->arr[arr.length] = 'value' : "value"
->                          : ^^^^^^^
->arr[arr.length] : any
->arr : any[]
->    : ^^^^^
->arr.length : number
->           : ^^^^^^
->arr : any[]
->    : ^^^^^
->length : number
->       : ^^^^^^
->'value' : "value"
->        : ^^^^^^^
-
-    arr[arr.length] = 'value'; 
->arr[arr.length] = 'value' : "value"
->                          : ^^^^^^^
->arr[arr.length] : any
->arr : any[]
->    : ^^^^^
->arr.length : number
->           : ^^^^^^
->arr : any[]
->    : ^^^^^
->length : number
->       : ^^^^^^
->'value' : "value"
->        : ^^^^^^^
-
-    arr[arr.length] = 'value';
->arr[arr.length] = 'value' : "value"
->                          : ^^^^^^^
->arr[arr.length] : any
->arr : any[]
->    : ^^^^^
->arr.length : number
->           : ^^^^^^
->arr : any[]
->    : ^^^^^
->length : number
->       : ^^^^^^
->'value' : "value"
->        : ^^^^^^^
-
-    arr[arr.length] = 'value';
->arr[arr.length] = 'value' : "value"
->                          : ^^^^^^^
->arr[arr.length] : any
->arr : any[]
->    : ^^^^^
->arr.length : number
->           : ^^^^^^
->arr : any[]
->    : ^^^^^
->length : number
->       : ^^^^^^
->'value' : "value"
->        : ^^^^^^^
-
-    arr[arr.length] = 'value';
->arr[arr.length] = 'value' : "value"
->                          : ^^^^^^^
->arr[arr.length] : any
->arr : any[]
->    : ^^^^^
->arr.length : number
->           : ^^^^^^
->arr : any[]
->    : ^^^^^
->length : number
->       : ^^^^^^
->'value' : "value"
->        : ^^^^^^^
-
-    arr[arr.length] = 'value';
->arr[arr.length] = 'value' : "value"
->                          : ^^^^^^^
->arr[arr.length] : any
->arr : any[]
->    : ^^^^^
->arr.length : number
->           : ^^^^^^
->arr : any[]
->    : ^^^^^
->length : number
->       : ^^^^^^
->'value' : "value"
->        : ^^^^^^^
-
-    arr[arr.length] = 'value';
->arr[arr.length] = 'value' : "value"
->                          : ^^^^^^^
->arr[arr.length] : any
->arr : any[]
->    : ^^^^^
->arr.length : number
->           : ^^^^^^
->arr : any[]
->    : ^^^^^
->length : number
->       : ^^^^^^
->'value' : "value"
->        : ^^^^^^^
-
-    arr[arr.length] = 'value';
->arr[arr.length] = 'value' : "value"
->                          : ^^^^^^^
->arr[arr.length] : any
->arr : any[]
->    : ^^^^^
->arr.length : number
->           : ^^^^^^
->arr : any[]
->    : ^^^^^
->length : number
->       : ^^^^^^
->'value' : "value"
->        : ^^^^^^^
-
-    arr[arr.length] = 'value';
->arr[arr.length] = 'value' : "value"
->                          : ^^^^^^^
->arr[arr.length] : any
->arr : any[]
->    : ^^^^^
->arr.length : number
->           : ^^^^^^
->arr : any[]
->    : ^^^^^
->length : number
->       : ^^^^^^
->'value' : "value"
->        : ^^^^^^^
-
-    arr[arr.length] = 'value';
->arr[arr.length] = 'value' : "value"
->                          : ^^^^^^^
->arr[arr.length] : any
->arr : any[]
->    : ^^^^^
->arr.length : number
->           : ^^^^^^
->arr : any[]
->    : ^^^^^
->length : number
->       : ^^^^^^
->'value' : "value"
->        : ^^^^^^^
-
-    arr[arr.length] = 'value'; 
->arr[arr.length] = 'value' : "value"
->                          : ^^^^^^^
->arr[arr.length] : any
->arr : any[]
->    : ^^^^^
->arr.length : number
->           : ^^^^^^
->arr : any[]
->    : ^^^^^
->length : number
->       : ^^^^^^
->'value' : "value"
->        : ^^^^^^^
-}
+//// [tests/cases/compiler/deeplyDependentLargeArrayMutation.ts] ////
+
+=== foo.js ===
+// repro from #26031
+function build() {
+>build : () => void
+>      : ^^^^^^^^^^
+
+    var arr = [];
+>arr : any[]
+>    : ^^^^^
+>[] : never[]
+>   : ^^^^^^^
+
+    arr[arr.length] = 'value'; 
+>arr[arr.length] = 'value' : "value"
+>                          : ^^^^^^^
+>arr[arr.length] : any
+>arr : any[]
+>    : ^^^^^
+>arr.length : number
+>           : ^^^^^^
+>arr : any[]
+>    : ^^^^^
+>length : number
+>       : ^^^^^^
+>'value' : "value"
+>        : ^^^^^^^
+
+    arr[arr.length] = 'value'; 
+>arr[arr.length] = 'value' : "value"
+>                          : ^^^^^^^
+>arr[arr.length] : any
+>arr : any[]
+>    : ^^^^^
+>arr.length : number
+>           : ^^^^^^
+>arr : any[]
+>    : ^^^^^
+>length : number
+>       : ^^^^^^
+>'value' : "value"
+>        : ^^^^^^^
+
+    arr[arr.length] = 'value';
+>arr[arr.length] = 'value' : "value"
+>                          : ^^^^^^^
+>arr[arr.length] : any
+>arr : any[]
+>    : ^^^^^
+>arr.length : number
+>           : ^^^^^^
+>arr : any[]
+>    : ^^^^^
+>length : number
+>       : ^^^^^^
+>'value' : "value"
+>        : ^^^^^^^
+
+    arr[arr.length] = 'value';
+>arr[arr.length] = 'value' : "value"
+>                          : ^^^^^^^
+>arr[arr.length] : any
+>arr : any[]
+>    : ^^^^^
+>arr.length : number
+>           : ^^^^^^
+>arr : any[]
+>    : ^^^^^
+>length : number
+>       : ^^^^^^
+>'value' : "value"
+>        : ^^^^^^^
+
+    arr[arr.length] = 'value';
+>arr[arr.length] = 'value' : "value"
+>                          : ^^^^^^^
+>arr[arr.length] : any
+>arr : any[]
+>    : ^^^^^
+>arr.length : number
+>           : ^^^^^^
+>arr : any[]
+>    : ^^^^^
+>length : number
+>       : ^^^^^^
+>'value' : "value"
+>        : ^^^^^^^
+
+    arr[arr.length] = 'value';
+>arr[arr.length] = 'value' : "value"
+>                          : ^^^^^^^
+>arr[arr.length] : any
+>arr : any[]
+>    : ^^^^^
+>arr.length : number
+>           : ^^^^^^
+>arr : any[]
+>    : ^^^^^
+>length : number
+>       : ^^^^^^
+>'value' : "value"
+>        : ^^^^^^^
+
+    arr[arr.length] = 'value'; 
+>arr[arr.length] = 'value' : "value"
+>                          : ^^^^^^^
+>arr[arr.length] : any
+>arr : any[]
+>    : ^^^^^
+>arr.length : number
+>           : ^^^^^^
+>arr : any[]
+>    : ^^^^^
+>length : number
+>       : ^^^^^^
+>'value' : "value"
+>        : ^^^^^^^
+
+    arr[arr.length] = 'value'; 
+>arr[arr.length] = 'value' : "value"
+>                          : ^^^^^^^
+>arr[arr.length] : any
+>arr : any[]
+>    : ^^^^^
+>arr.length : number
+>           : ^^^^^^
+>arr : any[]
+>    : ^^^^^
+>length : number
+>       : ^^^^^^
+>'value' : "value"
+>        : ^^^^^^^
+
+    arr[arr.length] = 'value';
+>arr[arr.length] = 'value' : "value"
+>                          : ^^^^^^^
+>arr[arr.length] : any
+>arr : any[]
+>    : ^^^^^
+>arr.length : number
+>           : ^^^^^^
+>arr : any[]
+>    : ^^^^^
+>length : number
+>       : ^^^^^^
+>'value' : "value"
+>        : ^^^^^^^
+
+    arr[arr.length] = 'value';
+>arr[arr.length] = 'value' : "value"
+>                          : ^^^^^^^
+>arr[arr.length] : any
+>arr : any[]
+>    : ^^^^^
+>arr.length : number
+>           : ^^^^^^
+>arr : any[]
+>    : ^^^^^
+>length : number
+>       : ^^^^^^
+>'value' : "value"
+>        : ^^^^^^^
+
+    arr[arr.length] = 'value';
+>arr[arr.length] = 'value' : "value"
+>                          : ^^^^^^^
+>arr[arr.length] : any
+>arr : any[]
+>    : ^^^^^
+>arr.length : number
+>           : ^^^^^^
+>arr : any[]
+>    : ^^^^^
+>length : number
+>       : ^^^^^^
+>'value' : "value"
+>        : ^^^^^^^
+
+    arr[arr.length] = 'value';
+>arr[arr.length] = 'value' : "value"
+>                          : ^^^^^^^
+>arr[arr.length] : any
+>arr : any[]
+>    : ^^^^^
+>arr.length : number
+>           : ^^^^^^
+>arr : any[]
+>    : ^^^^^
+>length : number
+>       : ^^^^^^
+>'value' : "value"
+>        : ^^^^^^^
+
+    arr[arr.length] = 'value';
+>arr[arr.length] = 'value' : "value"
+>                          : ^^^^^^^
+>arr[arr.length] : any
+>arr : any[]
+>    : ^^^^^
+>arr.length : number
+>           : ^^^^^^
+>arr : any[]
+>    : ^^^^^
+>length : number
+>       : ^^^^^^
+>'value' : "value"
+>        : ^^^^^^^
+
+    arr[arr.length] = 'value';
+>arr[arr.length] = 'value' : "value"
+>                          : ^^^^^^^
+>arr[arr.length] : any
+>arr : any[]
+>    : ^^^^^
+>arr.length : number
+>           : ^^^^^^
+>arr : any[]
+>    : ^^^^^
+>length : number
+>       : ^^^^^^
+>'value' : "value"
+>        : ^^^^^^^
+
+    arr[arr.length] = 'value';
+>arr[arr.length] = 'value' : "value"
+>                          : ^^^^^^^
+>arr[arr.length] : any
+>arr : any[]
+>    : ^^^^^
+>arr.length : number
+>           : ^^^^^^
+>arr : any[]
+>    : ^^^^^
+>length : number
+>       : ^^^^^^
+>'value' : "value"
+>        : ^^^^^^^
+
+    arr[arr.length] = 'value'; 
+>arr[arr.length] = 'value' : "value"
+>                          : ^^^^^^^
+>arr[arr.length] : any
+>arr : any[]
+>    : ^^^^^
+>arr.length : number
+>           : ^^^^^^
+>arr : any[]
+>    : ^^^^^
+>length : number
+>       : ^^^^^^
+>'value' : "value"
+>        : ^^^^^^^
+
+    arr[arr.length] = 'value';
+>arr[arr.length] = 'value' : "value"
+>                          : ^^^^^^^
+>arr[arr.length] : any
+>arr : any[]
+>    : ^^^^^
+>arr.length : number
+>           : ^^^^^^
+>arr : any[]
+>    : ^^^^^
+>length : number
+>       : ^^^^^^
+>'value' : "value"
+>        : ^^^^^^^
+
+    arr[arr.length] = 'value';
+>arr[arr.length] = 'value' : "value"
+>                          : ^^^^^^^
+>arr[arr.length] : any
+>arr : any[]
+>    : ^^^^^
+>arr.length : number
+>           : ^^^^^^
+>arr : any[]
+>    : ^^^^^
+>length : number
+>       : ^^^^^^
+>'value' : "value"
+>        : ^^^^^^^
+
+    arr[arr.length] = 'value';
+>arr[arr.length] = 'value' : "value"
+>                          : ^^^^^^^
+>arr[arr.length] : any
+>arr : any[]
+>    : ^^^^^
+>arr.length : number
+>           : ^^^^^^
+>arr : any[]
+>    : ^^^^^
+>length : number
+>       : ^^^^^^
+>'value' : "value"
+>        : ^^^^^^^
+
+    arr[arr.length] = 'value';
+>arr[arr.length] = 'value' : "value"
+>                          : ^^^^^^^
+>arr[arr.length] : any
+>arr : any[]
+>    : ^^^^^
+>arr.length : number
+>           : ^^^^^^
+>arr : any[]
+>    : ^^^^^
+>length : number
+>       : ^^^^^^
+>'value' : "value"
+>        : ^^^^^^^
+
+    arr[arr.length] = 'value';
+>arr[arr.length] = 'value' : "value"
+>                          : ^^^^^^^
+>arr[arr.length] : any
+>arr : any[]
+>    : ^^^^^
+>arr.length : number
+>           : ^^^^^^
+>arr : any[]
+>    : ^^^^^
+>length : number
+>       : ^^^^^^
+>'value' : "value"
+>        : ^^^^^^^
+
+    arr[arr.length] = 'value';
+>arr[arr.length] = 'value' : "value"
+>                          : ^^^^^^^
+>arr[arr.length] : any
+>arr : any[]
+>    : ^^^^^
+>arr.length : number
+>           : ^^^^^^
+>arr : any[]
+>    : ^^^^^
+>length : number
+>       : ^^^^^^
+>'value' : "value"
+>        : ^^^^^^^
+
+    arr[arr.length] = 'value';
+>arr[arr.length] = 'value' : "value"
+>                          : ^^^^^^^
+>arr[arr.length] : any
+>arr : any[]
+>    : ^^^^^
+>arr.length : number
+>           : ^^^^^^
+>arr : any[]
+>    : ^^^^^
+>length : number
+>       : ^^^^^^
+>'value' : "value"
+>        : ^^^^^^^
+
+    arr[arr.length] = 'value';
+>arr[arr.length] = 'value' : "value"
+>                          : ^^^^^^^
+>arr[arr.length] : any
+>arr : any[]
+>    : ^^^^^
+>arr.length : number
+>           : ^^^^^^
+>arr : any[]
+>    : ^^^^^
+>length : number
+>       : ^^^^^^
+>'value' : "value"
+>        : ^^^^^^^
+
+    arr[arr.length] = 'value'; 
+>arr[arr.length] = 'value' : "value"
+>                          : ^^^^^^^
+>arr[arr.length] : any
+>arr : any[]
+>    : ^^^^^
+>arr.length : number
+>           : ^^^^^^
+>arr : any[]
+>    : ^^^^^
+>length : number
+>       : ^^^^^^
+>'value' : "value"
+>        : ^^^^^^^
+}