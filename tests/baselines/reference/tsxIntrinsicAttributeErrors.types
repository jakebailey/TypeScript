//// [tests/cases/conformance/jsx/tsxIntrinsicAttributeErrors.tsx] ////

=== tsxIntrinsicAttributeErrors.tsx ===
declare namespace JSX {
    interface Element { }
    interface ElementClass {
        render: any;
>render : any
>       : ^^^
    }
    interface IntrinsicAttributes {
        key: string | number
>key : string | number
>    : ^^^^^^^^^^^^^^^
    }
    interface IntrinsicClassAttributes<T> {
        ref: T
>ref : T
>    : ^
    }
    interface IntrinsicElements {
        div: {
<<<<<<< HEAD
>div : { text?: string | undefined; width?: number | undefined; }

            text?: string;
>text : string | undefined

            width?: number;
>width : number | undefined
=======
>div : { text?: string; width?: number; }
>    : ^^^^^^^^^      ^^^^^^^^^^      ^^^

            text?: string;
>text : string
>     : ^^^^^^

            width?: number;
>width : number
>      : ^^^^^^
>>>>>>> 12402f26
        }

        span: any;
>span : any
>     : ^^^
    }
}

interface I {
    new(n: string): {
>n : string
>  : ^^^^^^

        x: number
>x : number
>  : ^^^^^^

        render(): void
>render : () => void
>       : ^^^^^^    
    }
}
var E: I;
>E : I
>  : ^

<E x={10} />
><E x={10} /> : JSX.Element
>             : ^^^^^^^^^^^
>E : I
>  : ^
>x : number
>  : ^^^^^^
>10 : 10
>   : ^^

<|MERGE_RESOLUTION|>--- conflicted
+++ resolved
@@ -1,78 +1,68 @@
-//// [tests/cases/conformance/jsx/tsxIntrinsicAttributeErrors.tsx] ////
-
-=== tsxIntrinsicAttributeErrors.tsx ===
-declare namespace JSX {
-    interface Element { }
-    interface ElementClass {
-        render: any;
->render : any
->       : ^^^
-    }
-    interface IntrinsicAttributes {
-        key: string | number
->key : string | number
->    : ^^^^^^^^^^^^^^^
-    }
-    interface IntrinsicClassAttributes<T> {
-        ref: T
->ref : T
->    : ^
-    }
-    interface IntrinsicElements {
-        div: {
-<<<<<<< HEAD
->div : { text?: string | undefined; width?: number | undefined; }
-
-            text?: string;
->text : string | undefined
-
-            width?: number;
->width : number | undefined
-=======
->div : { text?: string; width?: number; }
->    : ^^^^^^^^^      ^^^^^^^^^^      ^^^
-
-            text?: string;
->text : string
->     : ^^^^^^
-
-            width?: number;
->width : number
->      : ^^^^^^
->>>>>>> 12402f26
-        }
-
-        span: any;
->span : any
->     : ^^^
-    }
-}
-
-interface I {
-    new(n: string): {
->n : string
->  : ^^^^^^
-
-        x: number
->x : number
->  : ^^^^^^
-
-        render(): void
->render : () => void
->       : ^^^^^^    
-    }
-}
-var E: I;
->E : I
->  : ^
-
-<E x={10} />
-><E x={10} /> : JSX.Element
->             : ^^^^^^^^^^^
->E : I
->  : ^
->x : number
->  : ^^^^^^
->10 : 10
->   : ^^
-
+//// [tests/cases/conformance/jsx/tsxIntrinsicAttributeErrors.tsx] ////
+
+=== tsxIntrinsicAttributeErrors.tsx ===
+declare namespace JSX {
+    interface Element { }
+    interface ElementClass {
+        render: any;
+>render : any
+>       : ^^^
+    }
+    interface IntrinsicAttributes {
+        key: string | number
+>key : string | number
+>    : ^^^^^^^^^^^^^^^
+    }
+    interface IntrinsicClassAttributes<T> {
+        ref: T
+>ref : T
+>    : ^
+    }
+    interface IntrinsicElements {
+        div: {
+>div : { text?: string | undefined; width?: number | undefined; }
+>    : ^^^^^^^^^^^^^^^^^^^^^^^^^^^^^^^^^^^^^^^^^^^^^^^^^^^^^^^^^^
+
+            text?: string;
+>text : string | undefined
+>     : ^^^^^^^^^^^^^^^^^^
+
+            width?: number;
+>width : number | undefined
+>      : ^^^^^^^^^^^^^^^^^^
+        }
+
+        span: any;
+>span : any
+>     : ^^^
+    }
+}
+
+interface I {
+    new(n: string): {
+>n : string
+>  : ^^^^^^
+
+        x: number
+>x : number
+>  : ^^^^^^
+
+        render(): void
+>render : () => void
+>       : ^^^^^^    
+    }
+}
+var E: I;
+>E : I
+>  : ^
+
+<E x={10} />
+><E x={10} /> : JSX.Element
+>             : ^^^^^^^^^^^
+>E : I
+>  : ^
+>x : number
+>  : ^^^^^^
+>10 : 10
+>   : ^^
+