//// [tests/cases/conformance/expressions/contextualTyping/functionExpressionContextualTyping1.ts] ////

=== functionExpressionContextualTyping1.ts ===
// When a function expression with no type parameters and no parameter type annotations 
// is contextually typed (section 4.19) by a type T and a contextual signature S can be extracted from T

enum E { red, blue }
>E : E
>  : ^
>red : E.red
>    : ^^^^^
>blue : E.blue
>     : ^^^^^^

// A contextual signature S is extracted from a function type T as follows:
//      If T is a function type with exactly one call signature, and if that call signature is non- generic, S is that signature.

var a0: (n: number, s: string) => number = (num, str) => {
>a0 : (n: number, s: string) => number
>   : ^^^^      ^^^^^      ^^^^^      
>n : number
>  : ^^^^^^
>s : string
>  : ^^^^^^
>(num, str) => {    num.toExponential();    return 0;} : (num: number, str: string) => number
>                                                      : ^^^^^^^^^^^^^^^^^^^^^^^^^^^^^^^^^^^^
>num : number
>    : ^^^^^^
>str : string
>    : ^^^^^^

    num.toExponential();
>num.toExponential() : string
<<<<<<< HEAD
>num.toExponential : (fractionDigits?: number | undefined) => string
>num : number
>toExponential : (fractionDigits?: number | undefined) => string
=======
>                    : ^^^^^^
>num.toExponential : (fractionDigits?: number) => string
>                  : ^^^^^^^^^^^^^^^^^^^^^^^^^^^^^^^^^^^
>num : number
>    : ^^^^^^
>toExponential : (fractionDigits?: number) => string
>              : ^^^^^^^^^^^^^^^^^^^^^^^^^^^^^^^^^^^
>>>>>>> 12402f26

    return 0;
>0 : 0
>  : ^
}

class Class<T> {
>Class : Class<T>
>      : ^^^^^^^^

    foo() { }
>foo : () => void
>    : ^^^^^^^^^^
}

var a1: (c: Class<Number>) => number = (a1) => {
>a1 : (c: Class<Number>) => number
>   : ^^^^             ^^^^^      
>c : Class<Number>
>  : ^^^^^^^^^^^^^
>(a1) => {    a1.foo();    return 1;} : (a1: Class<Number>) => number
>                                     : ^^^^^^^^^^^^^^^^^^^^^^^^^^^^^
>a1 : Class<Number>
>   : ^^^^^^^^^^^^^

    a1.foo();
>a1.foo() : void
>         : ^^^^
>a1.foo : () => void
>       : ^^^^^^^^^^
>a1 : Class<Number>
>   : ^^^^^^^^^^^^^
>foo : () => void
>    : ^^^^^^^^^^

    return 1;
>1 : 1
>  : ^
}

// A contextual signature S is extracted from a function type T as follows:
//      If T is a union type, let U be the set of element types in T that have call signatures.
//        If each type in U has exactly one call signature and that call signature is non- generic,
//        and if all of the signatures are identical ignoring return types,
//        then S is a signature with the same parameters and a union of the return types.
var b1: ((s: string, w: boolean) => void) | ((s: string, w: boolean) => string);
>b1 : ((s: string, w: boolean) => void) | ((s: string, w: boolean) => string)
>   : ^^^^^      ^^^^^       ^^^^^    ^^^^^^^^^      ^^^^^       ^^^^^      ^
>s : string
>  : ^^^^^^
>w : boolean
>  : ^^^^^^^
>s : string
>  : ^^^^^^
>w : boolean
>  : ^^^^^^^

b1 = (k, h) => { };
>b1 = (k, h) => { } : (k: string, h: boolean) => void
>                   : ^^^^^^^^^^^^^^^^^^^^^^^^^^^^^^^
>b1 : ((s: string, w: boolean) => void) | ((s: string, w: boolean) => string)
>   : ^^^^^^^^^^^^^^^^^^^^^^^^^^^^^^^^^^^^^^^^^^^^^^^^^^^^^^^^^^^^^^^^^^^^^^^
>(k, h) => { } : (k: string, h: boolean) => void
>              : ^^^^^^^^^^^^^^^^^^^^^^^^^^^^^^^
>k : string
>  : ^^^^^^
>h : boolean
>  : ^^^^^^^

var b2: typeof a0 | ((n: number, s: string) => string);
>b2 : ((n: number, s: string) => number) | ((n: number, s: string) => string)
>   : ^^^^^^^^^^^^^^^^^^^^^^^^^^^^^^^^^^^^^^^^^^      ^^^^^      ^^^^^      ^
>a0 : (n: number, s: string) => number
>   : ^^^^^^^^^^^^^^^^^^^^^^^^^^^^^^^^
>n : number
>  : ^^^^^^
>s : string
>  : ^^^^^^

b2 = (foo, bar) => { return foo + 1; }
>b2 = (foo, bar) => { return foo + 1; } : (foo: number, bar: string) => number
>                                       : ^^^^^^^^^^^^^^^^^^^^^^^^^^^^^^^^^^^^
>b2 : ((n: number, s: string) => number) | ((n: number, s: string) => string)
>   : ^^^^^^^^^^^^^^^^^^^^^^^^^^^^^^^^^^^^^^^^^^^^^^^^^^^^^^^^^^^^^^^^^^^^^^^
>(foo, bar) => { return foo + 1; } : (foo: number, bar: string) => number
>                                  : ^^^^^^^^^^^^^^^^^^^^^^^^^^^^^^^^^^^^
>foo : number
>    : ^^^^^^
>bar : string
>    : ^^^^^^
>foo + 1 : number
>        : ^^^^^^
>foo : number
>    : ^^^^^^
>1 : 1
>  : ^

b2 = (foo, bar) => { return "hello"; }
>b2 = (foo, bar) => { return "hello"; } : (foo: number, bar: string) => string
>                                       : ^^^^^^^^^^^^^^^^^^^^^^^^^^^^^^^^^^^^
>b2 : ((n: number, s: string) => number) | ((n: number, s: string) => string)
>   : ^^^^^^^^^^^^^^^^^^^^^^^^^^^^^^^^^^^^^^^^^^^^^^^^^^^^^^^^^^^^^^^^^^^^^^^
>(foo, bar) => { return "hello"; } : (foo: number, bar: string) => string
>                                  : ^^^^^^^^^^^^^^^^^^^^^^^^^^^^^^^^^^^^
>foo : number
>    : ^^^^^^
>bar : string
>    : ^^^^^^
>"hello" : "hello"
>        : ^^^^^^^

var b3: (name: string, num: number, boo: boolean) => void;
>b3 : (name: string, num: number, boo: boolean) => void
>   : ^^^^^^^      ^^^^^^^      ^^^^^^^       ^^^^^    
>name : string
>     : ^^^^^^
>num : number
>    : ^^^^^^
>boo : boolean
>    : ^^^^^^^

b3 = (name, number) => { };
>b3 = (name, number) => { } : (name: string, number: number) => void
>                           : ^^^^^^^^^^^^^^^^^^^^^^^^^^^^^^^^^^^^^^
>b3 : (name: string, num: number, boo: boolean) => void
>   : ^^^^^^^^^^^^^^^^^^^^^^^^^^^^^^^^^^^^^^^^^^^^^^^^^
>(name, number) => { } : (name: string, number: number) => void
>                      : ^^^^^^^^^^^^^^^^^^^^^^^^^^^^^^^^^^^^^^
>name : string
>     : ^^^^^^
>number : number
>       : ^^^^^^

var b4: (n: E) => string = (number = 1) => { return "hello"; };
>b4 : (n: E) => string
>   : ^^^^ ^^^^^      
>n : E
>  : ^
>(number = 1) => { return "hello"; } : (number?: E) => string
>                                    : ^^^^^^^^^^^^^^^^^^^^^^
>number : E
>       : ^
>1 : 1
>  : ^
>"hello" : "hello"
>        : ^^^^^^^

var b5: (n: {}) => string = (number = "string") => { return "hello"; };
>b5 : (n: {}) => string
>   : ^^^^  ^^^^^      
>n : {}
>  : ^^
>(number = "string") => { return "hello"; } : (number?: {}) => string
>                                           : ^^^^^^^^^^^^^^^^^^^^^^^
>number : {}
>       : ^^
>"string" : "string"
>         : ^^^^^^^^
>"hello" : "hello"
>        : ^^^^^^^

// A contextual signature S is extracted from a function type T as follows:
//      Otherwise, no contextual signature can be extracted from T and S is undefined.
var b6: ((s: string, w: boolean) => void) | ((n: number) => number);
>b6 : ((s: string, w: boolean) => void) | ((n: number) => number)
>   : ^^^^^      ^^^^^       ^^^^^    ^^^^^^^^^      ^^^^^      ^
>s : string
>  : ^^^^^^
>w : boolean
>  : ^^^^^^^
>n : number
>  : ^^^^^^

var b7: ((s: string, w: boolean) => void) | ((s: string, w: number) => string);
>b7 : ((s: string, w: boolean) => void) | ((s: string, w: number) => string)
>   : ^^^^^      ^^^^^       ^^^^^    ^^^^^^^^^      ^^^^^      ^^^^^      ^
>s : string
>  : ^^^^^^
>w : boolean
>  : ^^^^^^^
>s : string
>  : ^^^^^^
>w : number
>  : ^^^^^^

b6 = (k) => { k.toLowerCase() };
>b6 = (k) => { k.toLowerCase() } : (k: any) => void
>                                : ^^^^^^^^^^^^^^^^
>b6 : ((s: string, w: boolean) => void) | ((n: number) => number)
>   : ^^^^^^^^^^^^^^^^^^^^^^^^^^^^^^^^^^^^^^^^^^^^^^^^^^^^^^^^^^^
>(k) => { k.toLowerCase() } : (k: any) => void
>                           : ^^^^^^^^^^^^^^^^
>k : any
>k.toLowerCase() : any
>k.toLowerCase : any
>k : any
>  : ^^^
>toLowerCase : any
>            : ^^^

b6 = (i) => {
>b6 = (i) => {    i.toExponential();    return i;} : (i: any) => any
>                                                  : ^^^^^^^^^^^^^^^
>b6 : ((s: string, w: boolean) => void) | ((n: number) => number)
>   : ^^^^^^^^^^^^^^^^^^^^^^^^^^^^^^^^^^^^^^^^^^^^^^^^^^^^^^^^^^^
>(i) => {    i.toExponential();    return i;} : (i: any) => any
>                                             : ^^^^^^^^^^^^^^^
>i : any

    i.toExponential();
>i.toExponential() : any
>i.toExponential : any
>i : any
>  : ^^^
>toExponential : any
>              : ^^^

    return i;
>i : any

};                   // Per spec, no contextual signature can be extracted in this case. (Otherwise clause)
b7 = (j, m) => { };  // Per spec, no contextual signature can be extracted in this case. (Otherwise clause)
>b7 = (j, m) => { } : (j: any, m: any) => void
>                   : ^^^^^^^^^^^^^^^^^^^^^^^^
>b7 : ((s: string, w: boolean) => void) | ((s: string, w: number) => string)
>   : ^^^^^^^^^^^^^^^^^^^^^^^^^^^^^^^^^^^^^^^^^^^^^^^^^^^^^^^^^^^^^^^^^^^^^^
>(j, m) => { } : (j: any, m: any) => void
>              : ^^^^^^^^^^^^^^^^^^^^^^^^
>j : any
>m : any

class C<T, U> {
>C : C<T, U>
>  : ^^^^^^^

    constructor() {
        var k: ((j: T, k: U) => (T|U)[]) | ((j: number,k :U) => number[]) = (j, k) => {
>k : ((j: T, k: U) => (T | U)[]) | ((j: number, k: U) => number[])
>  : ^^^^^ ^^^^^ ^^^^^         ^^^^^^^^^      ^^^^^ ^^^^^        ^
>j : T
>  : ^
>k : U
>  : ^
>j : number
>  : ^^^^^^
>k : U
>  : ^
>(j, k) => {            return [j, k];        } : (j: any, k: any) => any[]
>                                               : ^^^^^^^^^^^^^^^^^^^^^^^^^
>j : any
>k : any

            return [j, k];
>[j, k] : any[]
>       : ^^^^^
>j : any
>k : any

        }   // Per spec, no contextual signature can be extracted in this case.
    }
}
<|MERGE_RESOLUTION|>--- conflicted
+++ resolved
@@ -1,307 +1,301 @@
-//// [tests/cases/conformance/expressions/contextualTyping/functionExpressionContextualTyping1.ts] ////
-
-=== functionExpressionContextualTyping1.ts ===
-// When a function expression with no type parameters and no parameter type annotations 
-// is contextually typed (section 4.19) by a type T and a contextual signature S can be extracted from T
-
-enum E { red, blue }
->E : E
->  : ^
->red : E.red
->    : ^^^^^
->blue : E.blue
->     : ^^^^^^
-
-// A contextual signature S is extracted from a function type T as follows:
-//      If T is a function type with exactly one call signature, and if that call signature is non- generic, S is that signature.
-
-var a0: (n: number, s: string) => number = (num, str) => {
->a0 : (n: number, s: string) => number
->   : ^^^^      ^^^^^      ^^^^^      
->n : number
->  : ^^^^^^
->s : string
->  : ^^^^^^
->(num, str) => {    num.toExponential();    return 0;} : (num: number, str: string) => number
->                                                      : ^^^^^^^^^^^^^^^^^^^^^^^^^^^^^^^^^^^^
->num : number
->    : ^^^^^^
->str : string
->    : ^^^^^^
-
-    num.toExponential();
->num.toExponential() : string
-<<<<<<< HEAD
->num.toExponential : (fractionDigits?: number | undefined) => string
->num : number
->toExponential : (fractionDigits?: number | undefined) => string
-=======
->                    : ^^^^^^
->num.toExponential : (fractionDigits?: number) => string
->                  : ^^^^^^^^^^^^^^^^^^^^^^^^^^^^^^^^^^^
->num : number
->    : ^^^^^^
->toExponential : (fractionDigits?: number) => string
->              : ^^^^^^^^^^^^^^^^^^^^^^^^^^^^^^^^^^^
->>>>>>> 12402f26
-
-    return 0;
->0 : 0
->  : ^
-}
-
-class Class<T> {
->Class : Class<T>
->      : ^^^^^^^^
-
-    foo() { }
->foo : () => void
->    : ^^^^^^^^^^
-}
-
-var a1: (c: Class<Number>) => number = (a1) => {
->a1 : (c: Class<Number>) => number
->   : ^^^^             ^^^^^      
->c : Class<Number>
->  : ^^^^^^^^^^^^^
->(a1) => {    a1.foo();    return 1;} : (a1: Class<Number>) => number
->                                     : ^^^^^^^^^^^^^^^^^^^^^^^^^^^^^
->a1 : Class<Number>
->   : ^^^^^^^^^^^^^
-
-    a1.foo();
->a1.foo() : void
->         : ^^^^
->a1.foo : () => void
->       : ^^^^^^^^^^
->a1 : Class<Number>
->   : ^^^^^^^^^^^^^
->foo : () => void
->    : ^^^^^^^^^^
-
-    return 1;
->1 : 1
->  : ^
-}
-
-// A contextual signature S is extracted from a function type T as follows:
-//      If T is a union type, let U be the set of element types in T that have call signatures.
-//        If each type in U has exactly one call signature and that call signature is non- generic,
-//        and if all of the signatures are identical ignoring return types,
-//        then S is a signature with the same parameters and a union of the return types.
-var b1: ((s: string, w: boolean) => void) | ((s: string, w: boolean) => string);
->b1 : ((s: string, w: boolean) => void) | ((s: string, w: boolean) => string)
->   : ^^^^^      ^^^^^       ^^^^^    ^^^^^^^^^      ^^^^^       ^^^^^      ^
->s : string
->  : ^^^^^^
->w : boolean
->  : ^^^^^^^
->s : string
->  : ^^^^^^
->w : boolean
->  : ^^^^^^^
-
-b1 = (k, h) => { };
->b1 = (k, h) => { } : (k: string, h: boolean) => void
->                   : ^^^^^^^^^^^^^^^^^^^^^^^^^^^^^^^
->b1 : ((s: string, w: boolean) => void) | ((s: string, w: boolean) => string)
->   : ^^^^^^^^^^^^^^^^^^^^^^^^^^^^^^^^^^^^^^^^^^^^^^^^^^^^^^^^^^^^^^^^^^^^^^^
->(k, h) => { } : (k: string, h: boolean) => void
->              : ^^^^^^^^^^^^^^^^^^^^^^^^^^^^^^^
->k : string
->  : ^^^^^^
->h : boolean
->  : ^^^^^^^
-
-var b2: typeof a0 | ((n: number, s: string) => string);
->b2 : ((n: number, s: string) => number) | ((n: number, s: string) => string)
->   : ^^^^^^^^^^^^^^^^^^^^^^^^^^^^^^^^^^^^^^^^^^      ^^^^^      ^^^^^      ^
->a0 : (n: number, s: string) => number
->   : ^^^^^^^^^^^^^^^^^^^^^^^^^^^^^^^^
->n : number
->  : ^^^^^^
->s : string
->  : ^^^^^^
-
-b2 = (foo, bar) => { return foo + 1; }
->b2 = (foo, bar) => { return foo + 1; } : (foo: number, bar: string) => number
->                                       : ^^^^^^^^^^^^^^^^^^^^^^^^^^^^^^^^^^^^
->b2 : ((n: number, s: string) => number) | ((n: number, s: string) => string)
->   : ^^^^^^^^^^^^^^^^^^^^^^^^^^^^^^^^^^^^^^^^^^^^^^^^^^^^^^^^^^^^^^^^^^^^^^^
->(foo, bar) => { return foo + 1; } : (foo: number, bar: string) => number
->                                  : ^^^^^^^^^^^^^^^^^^^^^^^^^^^^^^^^^^^^
->foo : number
->    : ^^^^^^
->bar : string
->    : ^^^^^^
->foo + 1 : number
->        : ^^^^^^
->foo : number
->    : ^^^^^^
->1 : 1
->  : ^
-
-b2 = (foo, bar) => { return "hello"; }
->b2 = (foo, bar) => { return "hello"; } : (foo: number, bar: string) => string
->                                       : ^^^^^^^^^^^^^^^^^^^^^^^^^^^^^^^^^^^^
->b2 : ((n: number, s: string) => number) | ((n: number, s: string) => string)
->   : ^^^^^^^^^^^^^^^^^^^^^^^^^^^^^^^^^^^^^^^^^^^^^^^^^^^^^^^^^^^^^^^^^^^^^^^
->(foo, bar) => { return "hello"; } : (foo: number, bar: string) => string
->                                  : ^^^^^^^^^^^^^^^^^^^^^^^^^^^^^^^^^^^^
->foo : number
->    : ^^^^^^
->bar : string
->    : ^^^^^^
->"hello" : "hello"
->        : ^^^^^^^
-
-var b3: (name: string, num: number, boo: boolean) => void;
->b3 : (name: string, num: number, boo: boolean) => void
->   : ^^^^^^^      ^^^^^^^      ^^^^^^^       ^^^^^    
->name : string
->     : ^^^^^^
->num : number
->    : ^^^^^^
->boo : boolean
->    : ^^^^^^^
-
-b3 = (name, number) => { };
->b3 = (name, number) => { } : (name: string, number: number) => void
->                           : ^^^^^^^^^^^^^^^^^^^^^^^^^^^^^^^^^^^^^^
->b3 : (name: string, num: number, boo: boolean) => void
->   : ^^^^^^^^^^^^^^^^^^^^^^^^^^^^^^^^^^^^^^^^^^^^^^^^^
->(name, number) => { } : (name: string, number: number) => void
->                      : ^^^^^^^^^^^^^^^^^^^^^^^^^^^^^^^^^^^^^^
->name : string
->     : ^^^^^^
->number : number
->       : ^^^^^^
-
-var b4: (n: E) => string = (number = 1) => { return "hello"; };
->b4 : (n: E) => string
->   : ^^^^ ^^^^^      
->n : E
->  : ^
->(number = 1) => { return "hello"; } : (number?: E) => string
->                                    : ^^^^^^^^^^^^^^^^^^^^^^
->number : E
->       : ^
->1 : 1
->  : ^
->"hello" : "hello"
->        : ^^^^^^^
-
-var b5: (n: {}) => string = (number = "string") => { return "hello"; };
->b5 : (n: {}) => string
->   : ^^^^  ^^^^^      
->n : {}
->  : ^^
->(number = "string") => { return "hello"; } : (number?: {}) => string
->                                           : ^^^^^^^^^^^^^^^^^^^^^^^
->number : {}
->       : ^^
->"string" : "string"
->         : ^^^^^^^^
->"hello" : "hello"
->        : ^^^^^^^
-
-// A contextual signature S is extracted from a function type T as follows:
-//      Otherwise, no contextual signature can be extracted from T and S is undefined.
-var b6: ((s: string, w: boolean) => void) | ((n: number) => number);
->b6 : ((s: string, w: boolean) => void) | ((n: number) => number)
->   : ^^^^^      ^^^^^       ^^^^^    ^^^^^^^^^      ^^^^^      ^
->s : string
->  : ^^^^^^
->w : boolean
->  : ^^^^^^^
->n : number
->  : ^^^^^^
-
-var b7: ((s: string, w: boolean) => void) | ((s: string, w: number) => string);
->b7 : ((s: string, w: boolean) => void) | ((s: string, w: number) => string)
->   : ^^^^^      ^^^^^       ^^^^^    ^^^^^^^^^      ^^^^^      ^^^^^      ^
->s : string
->  : ^^^^^^
->w : boolean
->  : ^^^^^^^
->s : string
->  : ^^^^^^
->w : number
->  : ^^^^^^
-
-b6 = (k) => { k.toLowerCase() };
->b6 = (k) => { k.toLowerCase() } : (k: any) => void
->                                : ^^^^^^^^^^^^^^^^
->b6 : ((s: string, w: boolean) => void) | ((n: number) => number)
->   : ^^^^^^^^^^^^^^^^^^^^^^^^^^^^^^^^^^^^^^^^^^^^^^^^^^^^^^^^^^^
->(k) => { k.toLowerCase() } : (k: any) => void
->                           : ^^^^^^^^^^^^^^^^
->k : any
->k.toLowerCase() : any
->k.toLowerCase : any
->k : any
->  : ^^^
->toLowerCase : any
->            : ^^^
-
-b6 = (i) => {
->b6 = (i) => {    i.toExponential();    return i;} : (i: any) => any
->                                                  : ^^^^^^^^^^^^^^^
->b6 : ((s: string, w: boolean) => void) | ((n: number) => number)
->   : ^^^^^^^^^^^^^^^^^^^^^^^^^^^^^^^^^^^^^^^^^^^^^^^^^^^^^^^^^^^
->(i) => {    i.toExponential();    return i;} : (i: any) => any
->                                             : ^^^^^^^^^^^^^^^
->i : any
-
-    i.toExponential();
->i.toExponential() : any
->i.toExponential : any
->i : any
->  : ^^^
->toExponential : any
->              : ^^^
-
-    return i;
->i : any
-
-};                   // Per spec, no contextual signature can be extracted in this case. (Otherwise clause)
-b7 = (j, m) => { };  // Per spec, no contextual signature can be extracted in this case. (Otherwise clause)
->b7 = (j, m) => { } : (j: any, m: any) => void
->                   : ^^^^^^^^^^^^^^^^^^^^^^^^
->b7 : ((s: string, w: boolean) => void) | ((s: string, w: number) => string)
->   : ^^^^^^^^^^^^^^^^^^^^^^^^^^^^^^^^^^^^^^^^^^^^^^^^^^^^^^^^^^^^^^^^^^^^^^
->(j, m) => { } : (j: any, m: any) => void
->              : ^^^^^^^^^^^^^^^^^^^^^^^^
->j : any
->m : any
-
-class C<T, U> {
->C : C<T, U>
->  : ^^^^^^^
-
-    constructor() {
-        var k: ((j: T, k: U) => (T|U)[]) | ((j: number,k :U) => number[]) = (j, k) => {
->k : ((j: T, k: U) => (T | U)[]) | ((j: number, k: U) => number[])
->  : ^^^^^ ^^^^^ ^^^^^         ^^^^^^^^^      ^^^^^ ^^^^^        ^
->j : T
->  : ^
->k : U
->  : ^
->j : number
->  : ^^^^^^
->k : U
->  : ^
->(j, k) => {            return [j, k];        } : (j: any, k: any) => any[]
->                                               : ^^^^^^^^^^^^^^^^^^^^^^^^^
->j : any
->k : any
-
-            return [j, k];
->[j, k] : any[]
->       : ^^^^^
->j : any
->k : any
-
-        }   // Per spec, no contextual signature can be extracted in this case.
-    }
-}
+//// [tests/cases/conformance/expressions/contextualTyping/functionExpressionContextualTyping1.ts] ////
+
+=== functionExpressionContextualTyping1.ts ===
+// When a function expression with no type parameters and no parameter type annotations 
+// is contextually typed (section 4.19) by a type T and a contextual signature S can be extracted from T
+
+enum E { red, blue }
+>E : E
+>  : ^
+>red : E.red
+>    : ^^^^^
+>blue : E.blue
+>     : ^^^^^^
+
+// A contextual signature S is extracted from a function type T as follows:
+//      If T is a function type with exactly one call signature, and if that call signature is non- generic, S is that signature.
+
+var a0: (n: number, s: string) => number = (num, str) => {
+>a0 : (n: number, s: string) => number
+>   : ^^^^      ^^^^^      ^^^^^      
+>n : number
+>  : ^^^^^^
+>s : string
+>  : ^^^^^^
+>(num, str) => {    num.toExponential();    return 0;} : (num: number, str: string) => number
+>                                                      : ^^^^^^^^^^^^^^^^^^^^^^^^^^^^^^^^^^^^
+>num : number
+>    : ^^^^^^
+>str : string
+>    : ^^^^^^
+
+    num.toExponential();
+>num.toExponential() : string
+>                    : ^^^^^^
+>num.toExponential : (fractionDigits?: number | undefined) => string
+>                  : ^^^^^^^^^^^^^^^^^^^^^^^^^^^^^^^^^^^^^^^^^^^^^^^
+>num : number
+>    : ^^^^^^
+>toExponential : (fractionDigits?: number | undefined) => string
+>              : ^^^^^^^^^^^^^^^^^^^^^^^^^^^^^^^^^^^^^^^^^^^^^^^
+
+    return 0;
+>0 : 0
+>  : ^
+}
+
+class Class<T> {
+>Class : Class<T>
+>      : ^^^^^^^^
+
+    foo() { }
+>foo : () => void
+>    : ^^^^^^^^^^
+}
+
+var a1: (c: Class<Number>) => number = (a1) => {
+>a1 : (c: Class<Number>) => number
+>   : ^^^^             ^^^^^      
+>c : Class<Number>
+>  : ^^^^^^^^^^^^^
+>(a1) => {    a1.foo();    return 1;} : (a1: Class<Number>) => number
+>                                     : ^^^^^^^^^^^^^^^^^^^^^^^^^^^^^
+>a1 : Class<Number>
+>   : ^^^^^^^^^^^^^
+
+    a1.foo();
+>a1.foo() : void
+>         : ^^^^
+>a1.foo : () => void
+>       : ^^^^^^^^^^
+>a1 : Class<Number>
+>   : ^^^^^^^^^^^^^
+>foo : () => void
+>    : ^^^^^^^^^^
+
+    return 1;
+>1 : 1
+>  : ^
+}
+
+// A contextual signature S is extracted from a function type T as follows:
+//      If T is a union type, let U be the set of element types in T that have call signatures.
+//        If each type in U has exactly one call signature and that call signature is non- generic,
+//        and if all of the signatures are identical ignoring return types,
+//        then S is a signature with the same parameters and a union of the return types.
+var b1: ((s: string, w: boolean) => void) | ((s: string, w: boolean) => string);
+>b1 : ((s: string, w: boolean) => void) | ((s: string, w: boolean) => string)
+>   : ^^^^^      ^^^^^       ^^^^^    ^^^^^^^^^      ^^^^^       ^^^^^      ^
+>s : string
+>  : ^^^^^^
+>w : boolean
+>  : ^^^^^^^
+>s : string
+>  : ^^^^^^
+>w : boolean
+>  : ^^^^^^^
+
+b1 = (k, h) => { };
+>b1 = (k, h) => { } : (k: string, h: boolean) => void
+>                   : ^^^^^^^^^^^^^^^^^^^^^^^^^^^^^^^
+>b1 : ((s: string, w: boolean) => void) | ((s: string, w: boolean) => string)
+>   : ^^^^^^^^^^^^^^^^^^^^^^^^^^^^^^^^^^^^^^^^^^^^^^^^^^^^^^^^^^^^^^^^^^^^^^^
+>(k, h) => { } : (k: string, h: boolean) => void
+>              : ^^^^^^^^^^^^^^^^^^^^^^^^^^^^^^^
+>k : string
+>  : ^^^^^^
+>h : boolean
+>  : ^^^^^^^
+
+var b2: typeof a0 | ((n: number, s: string) => string);
+>b2 : ((n: number, s: string) => number) | ((n: number, s: string) => string)
+>   : ^^^^^^^^^^^^^^^^^^^^^^^^^^^^^^^^^^^^^^^^^^      ^^^^^      ^^^^^      ^
+>a0 : (n: number, s: string) => number
+>   : ^^^^^^^^^^^^^^^^^^^^^^^^^^^^^^^^
+>n : number
+>  : ^^^^^^
+>s : string
+>  : ^^^^^^
+
+b2 = (foo, bar) => { return foo + 1; }
+>b2 = (foo, bar) => { return foo + 1; } : (foo: number, bar: string) => number
+>                                       : ^^^^^^^^^^^^^^^^^^^^^^^^^^^^^^^^^^^^
+>b2 : ((n: number, s: string) => number) | ((n: number, s: string) => string)
+>   : ^^^^^^^^^^^^^^^^^^^^^^^^^^^^^^^^^^^^^^^^^^^^^^^^^^^^^^^^^^^^^^^^^^^^^^^
+>(foo, bar) => { return foo + 1; } : (foo: number, bar: string) => number
+>                                  : ^^^^^^^^^^^^^^^^^^^^^^^^^^^^^^^^^^^^
+>foo : number
+>    : ^^^^^^
+>bar : string
+>    : ^^^^^^
+>foo + 1 : number
+>        : ^^^^^^
+>foo : number
+>    : ^^^^^^
+>1 : 1
+>  : ^
+
+b2 = (foo, bar) => { return "hello"; }
+>b2 = (foo, bar) => { return "hello"; } : (foo: number, bar: string) => string
+>                                       : ^^^^^^^^^^^^^^^^^^^^^^^^^^^^^^^^^^^^
+>b2 : ((n: number, s: string) => number) | ((n: number, s: string) => string)
+>   : ^^^^^^^^^^^^^^^^^^^^^^^^^^^^^^^^^^^^^^^^^^^^^^^^^^^^^^^^^^^^^^^^^^^^^^^
+>(foo, bar) => { return "hello"; } : (foo: number, bar: string) => string
+>                                  : ^^^^^^^^^^^^^^^^^^^^^^^^^^^^^^^^^^^^
+>foo : number
+>    : ^^^^^^
+>bar : string
+>    : ^^^^^^
+>"hello" : "hello"
+>        : ^^^^^^^
+
+var b3: (name: string, num: number, boo: boolean) => void;
+>b3 : (name: string, num: number, boo: boolean) => void
+>   : ^^^^^^^      ^^^^^^^      ^^^^^^^       ^^^^^    
+>name : string
+>     : ^^^^^^
+>num : number
+>    : ^^^^^^
+>boo : boolean
+>    : ^^^^^^^
+
+b3 = (name, number) => { };
+>b3 = (name, number) => { } : (name: string, number: number) => void
+>                           : ^^^^^^^^^^^^^^^^^^^^^^^^^^^^^^^^^^^^^^
+>b3 : (name: string, num: number, boo: boolean) => void
+>   : ^^^^^^^^^^^^^^^^^^^^^^^^^^^^^^^^^^^^^^^^^^^^^^^^^
+>(name, number) => { } : (name: string, number: number) => void
+>                      : ^^^^^^^^^^^^^^^^^^^^^^^^^^^^^^^^^^^^^^
+>name : string
+>     : ^^^^^^
+>number : number
+>       : ^^^^^^
+
+var b4: (n: E) => string = (number = 1) => { return "hello"; };
+>b4 : (n: E) => string
+>   : ^^^^ ^^^^^      
+>n : E
+>  : ^
+>(number = 1) => { return "hello"; } : (number?: E) => string
+>                                    : ^^^^^^^^^^^^^^^^^^^^^^
+>number : E
+>       : ^
+>1 : 1
+>  : ^
+>"hello" : "hello"
+>        : ^^^^^^^
+
+var b5: (n: {}) => string = (number = "string") => { return "hello"; };
+>b5 : (n: {}) => string
+>   : ^^^^  ^^^^^      
+>n : {}
+>  : ^^
+>(number = "string") => { return "hello"; } : (number?: {}) => string
+>                                           : ^^^^^^^^^^^^^^^^^^^^^^^
+>number : {}
+>       : ^^
+>"string" : "string"
+>         : ^^^^^^^^
+>"hello" : "hello"
+>        : ^^^^^^^
+
+// A contextual signature S is extracted from a function type T as follows:
+//      Otherwise, no contextual signature can be extracted from T and S is undefined.
+var b6: ((s: string, w: boolean) => void) | ((n: number) => number);
+>b6 : ((s: string, w: boolean) => void) | ((n: number) => number)
+>   : ^^^^^      ^^^^^       ^^^^^    ^^^^^^^^^      ^^^^^      ^
+>s : string
+>  : ^^^^^^
+>w : boolean
+>  : ^^^^^^^
+>n : number
+>  : ^^^^^^
+
+var b7: ((s: string, w: boolean) => void) | ((s: string, w: number) => string);
+>b7 : ((s: string, w: boolean) => void) | ((s: string, w: number) => string)
+>   : ^^^^^      ^^^^^       ^^^^^    ^^^^^^^^^      ^^^^^      ^^^^^      ^
+>s : string
+>  : ^^^^^^
+>w : boolean
+>  : ^^^^^^^
+>s : string
+>  : ^^^^^^
+>w : number
+>  : ^^^^^^
+
+b6 = (k) => { k.toLowerCase() };
+>b6 = (k) => { k.toLowerCase() } : (k: any) => void
+>                                : ^^^^^^^^^^^^^^^^
+>b6 : ((s: string, w: boolean) => void) | ((n: number) => number)
+>   : ^^^^^^^^^^^^^^^^^^^^^^^^^^^^^^^^^^^^^^^^^^^^^^^^^^^^^^^^^^^
+>(k) => { k.toLowerCase() } : (k: any) => void
+>                           : ^^^^^^^^^^^^^^^^
+>k : any
+>k.toLowerCase() : any
+>k.toLowerCase : any
+>k : any
+>  : ^^^
+>toLowerCase : any
+>            : ^^^
+
+b6 = (i) => {
+>b6 = (i) => {    i.toExponential();    return i;} : (i: any) => any
+>                                                  : ^^^^^^^^^^^^^^^
+>b6 : ((s: string, w: boolean) => void) | ((n: number) => number)
+>   : ^^^^^^^^^^^^^^^^^^^^^^^^^^^^^^^^^^^^^^^^^^^^^^^^^^^^^^^^^^^
+>(i) => {    i.toExponential();    return i;} : (i: any) => any
+>                                             : ^^^^^^^^^^^^^^^
+>i : any
+
+    i.toExponential();
+>i.toExponential() : any
+>i.toExponential : any
+>i : any
+>  : ^^^
+>toExponential : any
+>              : ^^^
+
+    return i;
+>i : any
+
+};                   // Per spec, no contextual signature can be extracted in this case. (Otherwise clause)
+b7 = (j, m) => { };  // Per spec, no contextual signature can be extracted in this case. (Otherwise clause)
+>b7 = (j, m) => { } : (j: any, m: any) => void
+>                   : ^^^^^^^^^^^^^^^^^^^^^^^^
+>b7 : ((s: string, w: boolean) => void) | ((s: string, w: number) => string)
+>   : ^^^^^^^^^^^^^^^^^^^^^^^^^^^^^^^^^^^^^^^^^^^^^^^^^^^^^^^^^^^^^^^^^^^^^^
+>(j, m) => { } : (j: any, m: any) => void
+>              : ^^^^^^^^^^^^^^^^^^^^^^^^
+>j : any
+>m : any
+
+class C<T, U> {
+>C : C<T, U>
+>  : ^^^^^^^
+
+    constructor() {
+        var k: ((j: T, k: U) => (T|U)[]) | ((j: number,k :U) => number[]) = (j, k) => {
+>k : ((j: T, k: U) => (T | U)[]) | ((j: number, k: U) => number[])
+>  : ^^^^^ ^^^^^ ^^^^^         ^^^^^^^^^      ^^^^^ ^^^^^        ^
+>j : T
+>  : ^
+>k : U
+>  : ^
+>j : number
+>  : ^^^^^^
+>k : U
+>  : ^
+>(j, k) => {            return [j, k];        } : (j: any, k: any) => any[]
+>                                               : ^^^^^^^^^^^^^^^^^^^^^^^^^
+>j : any
+>k : any
+
+            return [j, k];
+>[j, k] : any[]
+>       : ^^^^^
+>j : any
+>k : any
+
+        }   // Per spec, no contextual signature can be extracted in this case.
+    }
+}