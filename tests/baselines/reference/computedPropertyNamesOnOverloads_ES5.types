--- conflicted
+++ resolved
@@ -1,45 +1,41 @@
-//// [tests/cases/conformance/es6/computedProperties/computedPropertyNamesOnOverloads_ES5.ts] ////
-
-=== computedPropertyNamesOnOverloads_ES5.ts ===
-var methodName = "method";
->methodName : string
->           : ^^^^^^
->"method" : "method"
->         : ^^^^^^^^
-
-var accessorName = "accessor";
->accessorName : string
->             : ^^^^^^
->"accessor" : "accessor"
->           : ^^^^^^^^^^
-
-class C {
->C : C
->  : ^
-
-    [methodName](v: string);
->[methodName] : (v: string) => any
->             : ^^^^      ^^^^^^^^
->methodName : string
->           : ^^^^^^
->v : string
->  : ^^^^^^
-
-    [methodName]();
->[methodName] : () => any
->             : ^^^^^^^^^
->methodName : string
->           : ^^^^^^
-
-    [methodName](v?: string) { }
->[methodName] : (v?: string) => void
->             : ^^^^^      ^^^^^^^^^
->methodName : string
-<<<<<<< HEAD
->v : string | undefined
-=======
->           : ^^^^^^
->v : string
->  : ^^^^^^
->>>>>>> 12402f26
-}
+//// [tests/cases/conformance/es6/computedProperties/computedPropertyNamesOnOverloads_ES5.ts] ////
+
+=== computedPropertyNamesOnOverloads_ES5.ts ===
+var methodName = "method";
+>methodName : string
+>           : ^^^^^^
+>"method" : "method"
+>         : ^^^^^^^^
+
+var accessorName = "accessor";
+>accessorName : string
+>             : ^^^^^^
+>"accessor" : "accessor"
+>           : ^^^^^^^^^^
+
+class C {
+>C : C
+>  : ^
+
+    [methodName](v: string);
+>[methodName] : (v: string) => any
+>             : ^^^^      ^^^^^^^^
+>methodName : string
+>           : ^^^^^^
+>v : string
+>  : ^^^^^^
+
+    [methodName]();
+>[methodName] : () => any
+>             : ^^^^^^^^^
+>methodName : string
+>           : ^^^^^^
+
+    [methodName](v?: string) { }
+>[methodName] : (v?: string) => void
+>             : ^^^^^      ^^^^^^^^^
+>methodName : string
+>           : ^^^^^^
+>v : string | undefined
+>  : ^^^^^^^^^^^^^^^^^^
+}