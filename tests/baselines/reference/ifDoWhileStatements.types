--- conflicted
+++ resolved
@@ -1,641 +1,588 @@
-//// [tests/cases/conformance/statements/ifDoWhileStatements/ifDoWhileStatements.ts] ////
-
-=== ifDoWhileStatements.ts ===
-interface I {
-    id: number;
->id : number
->   : ^^^^^^
-}
-
-class C implements I {
->C : C
->  : ^
-
-    id: number;
->id : number
->   : ^^^^^^
-
-    name: string;
->name : string
->     : ^^^^^^
-}
-
-class C2 extends C {
->C2 : C2
->   : ^^
->C : C
->  : ^
-
-    valid: boolean;
->valid : boolean
->      : ^^^^^^^
-}
-
-class D<T>{
->D : D<T>
->  : ^^^^
-
-    source: T;
->source : T
->       : ^
-
-    recurse: D<T>;
->recurse : D<T>
->        : ^^^^
-
-    wrapped: D<D<T>>
->wrapped : D<D<T>>
->        : ^^^^^^^
-}
-
-function F(x: string): number { return 42; }
->F : (x: string) => number
->  : ^^^^      ^^^^^      
->x : string
->  : ^^^^^^
->42 : 42
->   : ^^
-
-function F2(x: number): boolean { return x < 42; }
->F2 : (x: number) => boolean
->   : ^^^^      ^^^^^       
->x : number
->  : ^^^^^^
->x < 42 : boolean
->       : ^^^^^^^
->x : number
->  : ^^^^^^
->42 : 42
->   : ^^
-
-module M {
->M : typeof M
->  : ^^^^^^^^
-
-    export class A {
->A : A
->  : ^
-
-        name: string;
->name : string
->     : ^^^^^^
-    }
-
-    export function F2(x: number): string { return x.toString(); }
->F2 : (x: number) => string
->   : ^^^^      ^^^^^      
->x : number
->  : ^^^^^^
->x.toString() : string
-<<<<<<< HEAD
->x.toString : (radix?: number | undefined) => string
->x : number
->toString : (radix?: number | undefined) => string
-=======
->             : ^^^^^^
->x.toString : (radix?: number) => string
->           : ^^^^^^^^^^^^^^^^^^^^^^^^^^
->x : number
->  : ^^^^^^
->toString : (radix?: number) => string
->         : ^^^^^^^^^^^^^^^^^^^^^^^^^^
->>>>>>> 12402f26
-}
-
-module N {
->N : typeof N
->  : ^^^^^^^^
-
-    export class A {
->A : A
->  : ^
-
-        id: number;
->id : number
->   : ^^^^^^
-    }
-
-    export function F2(x: number): string { return x.toString(); }
->F2 : (x: number) => string
->   : ^^^^      ^^^^^      
->x : number
->  : ^^^^^^
->x.toString() : string
-<<<<<<< HEAD
->x.toString : (radix?: number | undefined) => string
->x : number
->toString : (radix?: number | undefined) => string
-=======
->             : ^^^^^^
->x.toString : (radix?: number) => string
->           : ^^^^^^^^^^^^^^^^^^^^^^^^^^
->x : number
->  : ^^^^^^
->toString : (radix?: number) => string
->         : ^^^^^^^^^^^^^^^^^^^^^^^^^^
->>>>>>> 12402f26
-}
-
-// literals
-if (true) { }
->true : true
->     : ^^^^
-
-while (true) { }
->true : true
->     : ^^^^
-
-do { }while(true)
->true : true
->     : ^^^^
-
-if (null) { }
-while (null) { }
-do { }while(null)
-
-if (undefined) { }
->undefined : undefined
->          : ^^^^^^^^^
-
-while (undefined) { }
->undefined : undefined
->          : ^^^^^^^^^
-
-do { }while(undefined)
->undefined : undefined
->          : ^^^^^^^^^
-
-if (0.0) { }
->0.0 : 0
->    : ^
-
-while (0.0) { }
->0.0 : 0
->    : ^
-
-do { }while(0.0)
->0.0 : 0
->    : ^
-
-if ('a string') { }
->'a string' : "a string"
->           : ^^^^^^^^^^
-
-while ('a string') { }
->'a string' : "a string"
->           : ^^^^^^^^^^
-
-do { }while('a string')
->'a string' : "a string"
->           : ^^^^^^^^^^
-
-if ('') { }
->'' : ""
->   : ^^
-
-while ('') { }
->'' : ""
->   : ^^
-
-do { }while('')
->'' : ""
->   : ^^
-
-if (/[a-z]/) { }
->/[a-z]/ : RegExp
->        : ^^^^^^
-
-while (/[a-z]/) { }
->/[a-z]/ : RegExp
->        : ^^^^^^
-
-do { }while(/[a-z]/)
->/[a-z]/ : RegExp
->        : ^^^^^^
-
-if ([]) { }
-<<<<<<< HEAD
->[] : never[]
-
-while ([]) { }
->[] : never[]
-
-do { }while([])
->[] : never[]
-=======
->[] : undefined[]
->   : ^^^^^^^^^^^
-
-while ([]) { }
->[] : undefined[]
->   : ^^^^^^^^^^^
-
-do { }while([])
->[] : undefined[]
->   : ^^^^^^^^^^^
->>>>>>> 12402f26
-
-if ([1, 2]) { }
->[1, 2] : number[]
->       : ^^^^^^^^
->1 : 1
->  : ^
->2 : 2
->  : ^
-
-while ([1, 2]) { }
->[1, 2] : number[]
->       : ^^^^^^^^
->1 : 1
->  : ^
->2 : 2
->  : ^
-
-do { }while([1, 2])
->[1, 2] : number[]
->       : ^^^^^^^^
->1 : 1
->  : ^
->2 : 2
->  : ^
-
-if ({}) { }
->{} : {}
->   : ^^
-
-while ({}) { }
->{} : {}
->   : ^^
-
-do { }while({})
->{} : {}
->   : ^^
-
-if ({ x: 1, y: 'a' }) { }
->{ x: 1, y: 'a' } : { x: number; y: string; }
->                 : ^^^^^^^^^^^^^^^^^^^^^^^^^
->x : number
->  : ^^^^^^
->1 : 1
->  : ^
->y : string
->  : ^^^^^^
->'a' : "a"
->    : ^^^
-
-while ({ x: 1, y: 'a' }) { }
->{ x: 1, y: 'a' } : { x: number; y: string; }
->                 : ^^^^^^^^^^^^^^^^^^^^^^^^^
->x : number
->  : ^^^^^^
->1 : 1
->  : ^
->y : string
->  : ^^^^^^
->'a' : "a"
->    : ^^^
-
-do { }while({ x: 1, y: 'a' })
->{ x: 1, y: 'a' } : { x: number; y: string; }
->                 : ^^^^^^^^^^^^^^^^^^^^^^^^^
->x : number
->  : ^^^^^^
->1 : 1
->  : ^
->y : string
->  : ^^^^^^
->'a' : "a"
->    : ^^^
-
-if (() => 43) { }
->() => 43 : () => number
->         : ^^^^^^^^^^^^
->43 : 43
->   : ^^
-
-while (() => 43) { }
->() => 43 : () => number
->         : ^^^^^^^^^^^^
->43 : 43
->   : ^^
-
-do { }while(() => 43)
->() => 43 : () => number
->         : ^^^^^^^^^^^^
->43 : 43
->   : ^^
-
-if (new C()) { }
->new C() : C
->        : ^
->C : typeof C
->  : ^^^^^^^^
-
-while (new C()) { }
->new C() : C
->        : ^
->C : typeof C
->  : ^^^^^^^^
-
-do { }while(new C())
->new C() : C
->        : ^
->C : typeof C
->  : ^^^^^^^^
-
-if (new D<C>()) { }
->new D<C>() : D<C>
->           : ^^^^
->D : typeof D
->  : ^^^^^^^^
-
-while (new D<C>()) { }
->new D<C>() : D<C>
->           : ^^^^
->D : typeof D
->  : ^^^^^^^^
-
-do { }while(new D<C>())
->new D<C>() : D<C>
->           : ^^^^
->D : typeof D
->  : ^^^^^^^^
-
-// references
-var a = true;
->a : boolean
->  : ^^^^^^^
->true : true
->     : ^^^^
-
-if (a) { }
->a : boolean
->  : ^^^^^^^
-
-while (a) { }
->a : boolean
->  : ^^^^^^^
-
-do { }while(a)
->a : boolean
->  : ^^^^^^^
-
-var b = null;
->b : null
-
-if (b) { }
->b : null
-
-while (b) { }
->b : null
-
-do { }while(b)
->b : null
-
-var c = undefined;
->c : undefined
->undefined : undefined
->          : ^^^^^^^^^
-
-if (c) { }
->c : undefined
-
-while (c) { }
->c : undefined
-
-do { }while(c)
->c : undefined
-
-var d = 0.0;
->d : number
->  : ^^^^^^
->0.0 : 0
->    : ^
-
-if (d) { }
->d : number
->  : ^^^^^^
-
-while (d) { }
->d : number
->  : ^^^^^^
-
-do { }while(d)
->d : number
->  : ^^^^^^
-
-var e = 'a string';
->e : string
->  : ^^^^^^
->'a string' : "a string"
->           : ^^^^^^^^^^
-
-if (e) { }
->e : string
->  : ^^^^^^
-
-while (e) { }
->e : string
->  : ^^^^^^
-
-do { }while(e)
->e : string
->  : ^^^^^^
-
-var f = '';
->f : string
->  : ^^^^^^
->'' : ""
->   : ^^
-
-if (f) { }
->f : string
->  : ^^^^^^
-
-while (f) { }
->f : string
->  : ^^^^^^
-
-do { }while(f)
->f : string
->  : ^^^^^^
-
-var g = /[a-z]/
->g : RegExp
->  : ^^^^^^
->/[a-z]/ : RegExp
->        : ^^^^^^
-
-if (g) { }
->g : RegExp
->  : ^^^^^^
-
-while (g) { }
->g : RegExp
->  : ^^^^^^
-
-do { }while(g)
->g : RegExp
->  : ^^^^^^
-
-var h = [];
-<<<<<<< HEAD
->h : never[]
->[] : never[]
-
-if (h) { }
->h : never[]
-
-while (h) { }
->h : never[]
-
-do { }while(h)
->h : never[]
-=======
->h : any[]
->  : ^^^^^
->[] : undefined[]
->   : ^^^^^^^^^^^
-
-if (h) { }
->h : any[]
->  : ^^^^^
-
-while (h) { }
->h : any[]
->  : ^^^^^
-
-do { }while(h)
->h : any[]
->  : ^^^^^
->>>>>>> 12402f26
-
-var i = [1, 2];
->i : number[]
->  : ^^^^^^^^
->[1, 2] : number[]
->       : ^^^^^^^^
->1 : 1
->  : ^
->2 : 2
->  : ^
-
-if (i) { }
->i : number[]
->  : ^^^^^^^^
-
-while (i) { }
->i : number[]
->  : ^^^^^^^^
-
-do { }while(i)
->i : number[]
->  : ^^^^^^^^
-
-var j = {};
->j : {}
->  : ^^
->{} : {}
->   : ^^
-
-if (j) { }
->j : {}
->  : ^^
-
-while (j) { }
->j : {}
->  : ^^
-
-do { }while(j)
->j : {}
->  : ^^
-
-var k = { x: 1, y: 'a' };
->k : { x: number; y: string; }
->  : ^^^^^^^^^^^^^^^^^^^^^^^^^
->{ x: 1, y: 'a' } : { x: number; y: string; }
->                 : ^^^^^^^^^^^^^^^^^^^^^^^^^
->x : number
->  : ^^^^^^
->1 : 1
->  : ^
->y : string
->  : ^^^^^^
->'a' : "a"
->    : ^^^
-
-if (k) { }
->k : { x: number; y: string; }
->  : ^^^^^^^^^^^^^^^^^^^^^^^^^
-
-while (k) { }
->k : { x: number; y: string; }
->  : ^^^^^^^^^^^^^^^^^^^^^^^^^
-
-do { }while(k)
->k : { x: number; y: string; }
->  : ^^^^^^^^^^^^^^^^^^^^^^^^^
-
-function fn(x?: string): I { return null; }
->fn : (x?: string) => I
-<<<<<<< HEAD
->x : string | undefined
-
-if (fn()) { }
->fn() : I
->fn : (x?: string | undefined) => I
-
-while (fn()) { }
->fn() : I
->fn : (x?: string | undefined) => I
-
-do { }while(fn())
->fn() : I
->fn : (x?: string | undefined) => I
-
-if (fn) { }
->fn : (x?: string | undefined) => I
-
-while (fn) { }
->fn : (x?: string | undefined) => I
-
-do { }while(fn)
->fn : (x?: string | undefined) => I
-=======
->   : ^^^^^      ^^^^^ 
->x : string
->  : ^^^^^^
-
-if (fn()) { }
->fn() : I
->     : ^
->fn : (x?: string) => I
->   : ^^^^^^^^^^^^^^^^^
-
-while (fn()) { }
->fn() : I
->     : ^
->fn : (x?: string) => I
->   : ^^^^^^^^^^^^^^^^^
-
-do { }while(fn())
->fn() : I
->     : ^
->fn : (x?: string) => I
->   : ^^^^^^^^^^^^^^^^^
-
-if (fn) { }
->fn : (x?: string) => I
->   : ^^^^^^^^^^^^^^^^^
-
-while (fn) { }
->fn : (x?: string) => I
->   : ^^^^^^^^^^^^^^^^^
-
-do { }while(fn)
->fn : (x?: string) => I
->   : ^^^^^^^^^^^^^^^^^
->>>>>>> 12402f26
-
-
-
+//// [tests/cases/conformance/statements/ifDoWhileStatements/ifDoWhileStatements.ts] ////
+
+=== ifDoWhileStatements.ts ===
+interface I {
+    id: number;
+>id : number
+>   : ^^^^^^
+}
+
+class C implements I {
+>C : C
+>  : ^
+
+    id: number;
+>id : number
+>   : ^^^^^^
+
+    name: string;
+>name : string
+>     : ^^^^^^
+}
+
+class C2 extends C {
+>C2 : C2
+>   : ^^
+>C : C
+>  : ^
+
+    valid: boolean;
+>valid : boolean
+>      : ^^^^^^^
+}
+
+class D<T>{
+>D : D<T>
+>  : ^^^^
+
+    source: T;
+>source : T
+>       : ^
+
+    recurse: D<T>;
+>recurse : D<T>
+>        : ^^^^
+
+    wrapped: D<D<T>>
+>wrapped : D<D<T>>
+>        : ^^^^^^^
+}
+
+function F(x: string): number { return 42; }
+>F : (x: string) => number
+>  : ^^^^      ^^^^^      
+>x : string
+>  : ^^^^^^
+>42 : 42
+>   : ^^
+
+function F2(x: number): boolean { return x < 42; }
+>F2 : (x: number) => boolean
+>   : ^^^^      ^^^^^       
+>x : number
+>  : ^^^^^^
+>x < 42 : boolean
+>       : ^^^^^^^
+>x : number
+>  : ^^^^^^
+>42 : 42
+>   : ^^
+
+module M {
+>M : typeof M
+>  : ^^^^^^^^
+
+    export class A {
+>A : A
+>  : ^
+
+        name: string;
+>name : string
+>     : ^^^^^^
+    }
+
+    export function F2(x: number): string { return x.toString(); }
+>F2 : (x: number) => string
+>   : ^^^^      ^^^^^      
+>x : number
+>  : ^^^^^^
+>x.toString() : string
+>             : ^^^^^^
+>x.toString : (radix?: number | undefined) => string
+>           : ^^^^^^^^^^^^^^^^^^^^^^^^^^^^^^^^^^^^^^
+>x : number
+>  : ^^^^^^
+>toString : (radix?: number | undefined) => string
+>         : ^^^^^^^^^^^^^^^^^^^^^^^^^^^^^^^^^^^^^^
+}
+
+module N {
+>N : typeof N
+>  : ^^^^^^^^
+
+    export class A {
+>A : A
+>  : ^
+
+        id: number;
+>id : number
+>   : ^^^^^^
+    }
+
+    export function F2(x: number): string { return x.toString(); }
+>F2 : (x: number) => string
+>   : ^^^^      ^^^^^      
+>x : number
+>  : ^^^^^^
+>x.toString() : string
+>             : ^^^^^^
+>x.toString : (radix?: number | undefined) => string
+>           : ^^^^^^^^^^^^^^^^^^^^^^^^^^^^^^^^^^^^^^
+>x : number
+>  : ^^^^^^
+>toString : (radix?: number | undefined) => string
+>         : ^^^^^^^^^^^^^^^^^^^^^^^^^^^^^^^^^^^^^^
+}
+
+// literals
+if (true) { }
+>true : true
+>     : ^^^^
+
+while (true) { }
+>true : true
+>     : ^^^^
+
+do { }while(true)
+>true : true
+>     : ^^^^
+
+if (null) { }
+while (null) { }
+do { }while(null)
+
+if (undefined) { }
+>undefined : undefined
+>          : ^^^^^^^^^
+
+while (undefined) { }
+>undefined : undefined
+>          : ^^^^^^^^^
+
+do { }while(undefined)
+>undefined : undefined
+>          : ^^^^^^^^^
+
+if (0.0) { }
+>0.0 : 0
+>    : ^
+
+while (0.0) { }
+>0.0 : 0
+>    : ^
+
+do { }while(0.0)
+>0.0 : 0
+>    : ^
+
+if ('a string') { }
+>'a string' : "a string"
+>           : ^^^^^^^^^^
+
+while ('a string') { }
+>'a string' : "a string"
+>           : ^^^^^^^^^^
+
+do { }while('a string')
+>'a string' : "a string"
+>           : ^^^^^^^^^^
+
+if ('') { }
+>'' : ""
+>   : ^^
+
+while ('') { }
+>'' : ""
+>   : ^^
+
+do { }while('')
+>'' : ""
+>   : ^^
+
+if (/[a-z]/) { }
+>/[a-z]/ : RegExp
+>        : ^^^^^^
+
+while (/[a-z]/) { }
+>/[a-z]/ : RegExp
+>        : ^^^^^^
+
+do { }while(/[a-z]/)
+>/[a-z]/ : RegExp
+>        : ^^^^^^
+
+if ([]) { }
+>[] : never[]
+>   : ^^^^^^^
+
+while ([]) { }
+>[] : never[]
+>   : ^^^^^^^
+
+do { }while([])
+>[] : never[]
+>   : ^^^^^^^
+
+if ([1, 2]) { }
+>[1, 2] : number[]
+>       : ^^^^^^^^
+>1 : 1
+>  : ^
+>2 : 2
+>  : ^
+
+while ([1, 2]) { }
+>[1, 2] : number[]
+>       : ^^^^^^^^
+>1 : 1
+>  : ^
+>2 : 2
+>  : ^
+
+do { }while([1, 2])
+>[1, 2] : number[]
+>       : ^^^^^^^^
+>1 : 1
+>  : ^
+>2 : 2
+>  : ^
+
+if ({}) { }
+>{} : {}
+>   : ^^
+
+while ({}) { }
+>{} : {}
+>   : ^^
+
+do { }while({})
+>{} : {}
+>   : ^^
+
+if ({ x: 1, y: 'a' }) { }
+>{ x: 1, y: 'a' } : { x: number; y: string; }
+>                 : ^^^^^^^^^^^^^^^^^^^^^^^^^
+>x : number
+>  : ^^^^^^
+>1 : 1
+>  : ^
+>y : string
+>  : ^^^^^^
+>'a' : "a"
+>    : ^^^
+
+while ({ x: 1, y: 'a' }) { }
+>{ x: 1, y: 'a' } : { x: number; y: string; }
+>                 : ^^^^^^^^^^^^^^^^^^^^^^^^^
+>x : number
+>  : ^^^^^^
+>1 : 1
+>  : ^
+>y : string
+>  : ^^^^^^
+>'a' : "a"
+>    : ^^^
+
+do { }while({ x: 1, y: 'a' })
+>{ x: 1, y: 'a' } : { x: number; y: string; }
+>                 : ^^^^^^^^^^^^^^^^^^^^^^^^^
+>x : number
+>  : ^^^^^^
+>1 : 1
+>  : ^
+>y : string
+>  : ^^^^^^
+>'a' : "a"
+>    : ^^^
+
+if (() => 43) { }
+>() => 43 : () => number
+>         : ^^^^^^^^^^^^
+>43 : 43
+>   : ^^
+
+while (() => 43) { }
+>() => 43 : () => number
+>         : ^^^^^^^^^^^^
+>43 : 43
+>   : ^^
+
+do { }while(() => 43)
+>() => 43 : () => number
+>         : ^^^^^^^^^^^^
+>43 : 43
+>   : ^^
+
+if (new C()) { }
+>new C() : C
+>        : ^
+>C : typeof C
+>  : ^^^^^^^^
+
+while (new C()) { }
+>new C() : C
+>        : ^
+>C : typeof C
+>  : ^^^^^^^^
+
+do { }while(new C())
+>new C() : C
+>        : ^
+>C : typeof C
+>  : ^^^^^^^^
+
+if (new D<C>()) { }
+>new D<C>() : D<C>
+>           : ^^^^
+>D : typeof D
+>  : ^^^^^^^^
+
+while (new D<C>()) { }
+>new D<C>() : D<C>
+>           : ^^^^
+>D : typeof D
+>  : ^^^^^^^^
+
+do { }while(new D<C>())
+>new D<C>() : D<C>
+>           : ^^^^
+>D : typeof D
+>  : ^^^^^^^^
+
+// references
+var a = true;
+>a : boolean
+>  : ^^^^^^^
+>true : true
+>     : ^^^^
+
+if (a) { }
+>a : boolean
+>  : ^^^^^^^
+
+while (a) { }
+>a : boolean
+>  : ^^^^^^^
+
+do { }while(a)
+>a : boolean
+>  : ^^^^^^^
+
+var b = null;
+>b : null
+>  : ^^^^
+
+if (b) { }
+>b : null
+>  : ^^^^
+
+while (b) { }
+>b : null
+>  : ^^^^
+
+do { }while(b)
+>b : null
+>  : ^^^^
+
+var c = undefined;
+>c : undefined
+>  : ^^^^^^^^^
+>undefined : undefined
+>          : ^^^^^^^^^
+
+if (c) { }
+>c : undefined
+>  : ^^^^^^^^^
+
+while (c) { }
+>c : undefined
+>  : ^^^^^^^^^
+
+do { }while(c)
+>c : undefined
+>  : ^^^^^^^^^
+
+var d = 0.0;
+>d : number
+>  : ^^^^^^
+>0.0 : 0
+>    : ^
+
+if (d) { }
+>d : number
+>  : ^^^^^^
+
+while (d) { }
+>d : number
+>  : ^^^^^^
+
+do { }while(d)
+>d : number
+>  : ^^^^^^
+
+var e = 'a string';
+>e : string
+>  : ^^^^^^
+>'a string' : "a string"
+>           : ^^^^^^^^^^
+
+if (e) { }
+>e : string
+>  : ^^^^^^
+
+while (e) { }
+>e : string
+>  : ^^^^^^
+
+do { }while(e)
+>e : string
+>  : ^^^^^^
+
+var f = '';
+>f : string
+>  : ^^^^^^
+>'' : ""
+>   : ^^
+
+if (f) { }
+>f : string
+>  : ^^^^^^
+
+while (f) { }
+>f : string
+>  : ^^^^^^
+
+do { }while(f)
+>f : string
+>  : ^^^^^^
+
+var g = /[a-z]/
+>g : RegExp
+>  : ^^^^^^
+>/[a-z]/ : RegExp
+>        : ^^^^^^
+
+if (g) { }
+>g : RegExp
+>  : ^^^^^^
+
+while (g) { }
+>g : RegExp
+>  : ^^^^^^
+
+do { }while(g)
+>g : RegExp
+>  : ^^^^^^
+
+var h = [];
+>h : never[]
+>  : ^^^^^^^
+>[] : never[]
+>   : ^^^^^^^
+
+if (h) { }
+>h : never[]
+>  : ^^^^^^^
+
+while (h) { }
+>h : never[]
+>  : ^^^^^^^
+
+do { }while(h)
+>h : never[]
+>  : ^^^^^^^
+
+var i = [1, 2];
+>i : number[]
+>  : ^^^^^^^^
+>[1, 2] : number[]
+>       : ^^^^^^^^
+>1 : 1
+>  : ^
+>2 : 2
+>  : ^
+
+if (i) { }
+>i : number[]
+>  : ^^^^^^^^
+
+while (i) { }
+>i : number[]
+>  : ^^^^^^^^
+
+do { }while(i)
+>i : number[]
+>  : ^^^^^^^^
+
+var j = {};
+>j : {}
+>  : ^^
+>{} : {}
+>   : ^^
+
+if (j) { }
+>j : {}
+>  : ^^
+
+while (j) { }
+>j : {}
+>  : ^^
+
+do { }while(j)
+>j : {}
+>  : ^^
+
+var k = { x: 1, y: 'a' };
+>k : { x: number; y: string; }
+>  : ^^^^^^^^^^^^^^^^^^^^^^^^^
+>{ x: 1, y: 'a' } : { x: number; y: string; }
+>                 : ^^^^^^^^^^^^^^^^^^^^^^^^^
+>x : number
+>  : ^^^^^^
+>1 : 1
+>  : ^
+>y : string
+>  : ^^^^^^
+>'a' : "a"
+>    : ^^^
+
+if (k) { }
+>k : { x: number; y: string; }
+>  : ^^^^^^^^^^^^^^^^^^^^^^^^^
+
+while (k) { }
+>k : { x: number; y: string; }
+>  : ^^^^^^^^^^^^^^^^^^^^^^^^^
+
+do { }while(k)
+>k : { x: number; y: string; }
+>  : ^^^^^^^^^^^^^^^^^^^^^^^^^
+
+function fn(x?: string): I { return null; }
+>fn : (x?: string) => I
+>   : ^^^^^      ^^^^^ 
+>x : string | undefined
+>  : ^^^^^^^^^^^^^^^^^^
+
+if (fn()) { }
+>fn() : I
+>     : ^
+>fn : (x?: string | undefined) => I
+>   : ^^^^^^^^^^^^^^^^^^^^^^^^^^^^^
+
+while (fn()) { }
+>fn() : I
+>     : ^
+>fn : (x?: string | undefined) => I
+>   : ^^^^^^^^^^^^^^^^^^^^^^^^^^^^^
+
+do { }while(fn())
+>fn() : I
+>     : ^
+>fn : (x?: string | undefined) => I
+>   : ^^^^^^^^^^^^^^^^^^^^^^^^^^^^^
+
+if (fn) { }
+>fn : (x?: string | undefined) => I
+>   : ^^^^^^^^^^^^^^^^^^^^^^^^^^^^^
+
+while (fn) { }
+>fn : (x?: string | undefined) => I
+>   : ^^^^^^^^^^^^^^^^^^^^^^^^^^^^^
+
+do { }while(fn)
+>fn : (x?: string | undefined) => I
+>   : ^^^^^^^^^^^^^^^^^^^^^^^^^^^^^
+
+
+