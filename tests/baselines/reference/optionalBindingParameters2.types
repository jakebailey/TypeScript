//// [tests/cases/conformance/es6/destructuring/optionalBindingParameters2.ts] ////

=== optionalBindingParameters2.ts ===
function foo({ x, y, z }?: { x: string; y: number; z: boolean }) {
>foo : ({ x, y, z }?: { x: string; y: number; z: boolean; }) => void
>    : ^^^^^^^^^^^^^^^                                     ^^^^^^^^^
>x : string
>  : ^^^^^^
>y : number
>  : ^^^^^^
>z : boolean
>  : ^^^^^^^
>x : string
>  : ^^^^^^
>y : number
>  : ^^^^^^
>z : boolean
>  : ^^^^^^^

}

foo({ x: "", y: 0, z: false });
>foo({ x: "", y: 0, z: false }) : void
<<<<<<< HEAD
>foo : ({ x, y, z }?: { x: string; y: number; z: boolean; } | undefined) => void
=======
>                               : ^^^^
>foo : ({ x, y, z }?: { x: string; y: number; z: boolean; }) => void
>    : ^^^^^^^^^^^^^^^^^^^^^^^^^^^^^^^^^^^^^^^^^^^^^^^^^^^^^^^^^^^^^
>>>>>>> 12402f26
>{ x: "", y: 0, z: false } : { x: string; y: number; z: false; }
>                          : ^^^^^^^^^^^^^^^^^^^^^^^^^^^^^^^^^^^
>x : string
>  : ^^^^^^
>"" : ""
>   : ^^
>y : number
>  : ^^^^^^
>0 : 0
>  : ^
>z : false
>  : ^^^^^
>false : false
>      : ^^^^^

foo({ x: false, y: 0, z: "" });
>foo({ x: false, y: 0, z: "" }) : void
<<<<<<< HEAD
>foo : ({ x, y, z }?: { x: string; y: number; z: boolean; } | undefined) => void
=======
>                               : ^^^^
>foo : ({ x, y, z }?: { x: string; y: number; z: boolean; }) => void
>    : ^^^^^^^^^^^^^^^^^^^^^^^^^^^^^^^^^^^^^^^^^^^^^^^^^^^^^^^^^^^^^
>>>>>>> 12402f26
>{ x: false, y: 0, z: "" } : { x: boolean; y: number; z: string; }
>                          : ^^^^^^^^^^^^^^^^^^^^^^^^^^^^^^^^^^^^^
>x : boolean
>  : ^^^^^^^
>false : false
>      : ^^^^^
>y : number
>  : ^^^^^^
>0 : 0
>  : ^
>z : string
>  : ^^^^^^
>"" : ""
>   : ^^

<|MERGE_RESOLUTION|>--- conflicted
+++ resolved
@@ -1,69 +1,61 @@
-//// [tests/cases/conformance/es6/destructuring/optionalBindingParameters2.ts] ////
-
-=== optionalBindingParameters2.ts ===
-function foo({ x, y, z }?: { x: string; y: number; z: boolean }) {
->foo : ({ x, y, z }?: { x: string; y: number; z: boolean; }) => void
->    : ^^^^^^^^^^^^^^^                                     ^^^^^^^^^
->x : string
->  : ^^^^^^
->y : number
->  : ^^^^^^
->z : boolean
->  : ^^^^^^^
->x : string
->  : ^^^^^^
->y : number
->  : ^^^^^^
->z : boolean
->  : ^^^^^^^
-
-}
-
-foo({ x: "", y: 0, z: false });
->foo({ x: "", y: 0, z: false }) : void
-<<<<<<< HEAD
->foo : ({ x, y, z }?: { x: string; y: number; z: boolean; } | undefined) => void
-=======
->                               : ^^^^
->foo : ({ x, y, z }?: { x: string; y: number; z: boolean; }) => void
->    : ^^^^^^^^^^^^^^^^^^^^^^^^^^^^^^^^^^^^^^^^^^^^^^^^^^^^^^^^^^^^^
->>>>>>> 12402f26
->{ x: "", y: 0, z: false } : { x: string; y: number; z: false; }
->                          : ^^^^^^^^^^^^^^^^^^^^^^^^^^^^^^^^^^^
->x : string
->  : ^^^^^^
->"" : ""
->   : ^^
->y : number
->  : ^^^^^^
->0 : 0
->  : ^
->z : false
->  : ^^^^^
->false : false
->      : ^^^^^
-
-foo({ x: false, y: 0, z: "" });
->foo({ x: false, y: 0, z: "" }) : void
-<<<<<<< HEAD
->foo : ({ x, y, z }?: { x: string; y: number; z: boolean; } | undefined) => void
-=======
->                               : ^^^^
->foo : ({ x, y, z }?: { x: string; y: number; z: boolean; }) => void
->    : ^^^^^^^^^^^^^^^^^^^^^^^^^^^^^^^^^^^^^^^^^^^^^^^^^^^^^^^^^^^^^
->>>>>>> 12402f26
->{ x: false, y: 0, z: "" } : { x: boolean; y: number; z: string; }
->                          : ^^^^^^^^^^^^^^^^^^^^^^^^^^^^^^^^^^^^^
->x : boolean
->  : ^^^^^^^
->false : false
->      : ^^^^^
->y : number
->  : ^^^^^^
->0 : 0
->  : ^
->z : string
->  : ^^^^^^
->"" : ""
->   : ^^
-
+//// [tests/cases/conformance/es6/destructuring/optionalBindingParameters2.ts] ////
+
+=== optionalBindingParameters2.ts ===
+function foo({ x, y, z }?: { x: string; y: number; z: boolean }) {
+>foo : ({ x, y, z }?: { x: string; y: number; z: boolean; }) => void
+>    : ^^^^^^^^^^^^^^^                                     ^^^^^^^^^
+>x : string
+>  : ^^^^^^
+>y : number
+>  : ^^^^^^
+>z : boolean
+>  : ^^^^^^^
+>x : string
+>  : ^^^^^^
+>y : number
+>  : ^^^^^^
+>z : boolean
+>  : ^^^^^^^
+
+}
+
+foo({ x: "", y: 0, z: false });
+>foo({ x: "", y: 0, z: false }) : void
+>                               : ^^^^
+>foo : ({ x, y, z }?: { x: string; y: number; z: boolean; } | undefined) => void
+>    : ^^^^^^^^^^^^^^^^^^^^^^^^^^^^^^^^^^^^^^^^^^^^^^^^^^^^^^^^^^^^^^^^^^^^^^^^^
+>{ x: "", y: 0, z: false } : { x: string; y: number; z: false; }
+>                          : ^^^^^^^^^^^^^^^^^^^^^^^^^^^^^^^^^^^
+>x : string
+>  : ^^^^^^
+>"" : ""
+>   : ^^
+>y : number
+>  : ^^^^^^
+>0 : 0
+>  : ^
+>z : false
+>  : ^^^^^
+>false : false
+>      : ^^^^^
+
+foo({ x: false, y: 0, z: "" });
+>foo({ x: false, y: 0, z: "" }) : void
+>                               : ^^^^
+>foo : ({ x, y, z }?: { x: string; y: number; z: boolean; } | undefined) => void
+>    : ^^^^^^^^^^^^^^^^^^^^^^^^^^^^^^^^^^^^^^^^^^^^^^^^^^^^^^^^^^^^^^^^^^^^^^^^^
+>{ x: false, y: 0, z: "" } : { x: boolean; y: number; z: string; }
+>                          : ^^^^^^^^^^^^^^^^^^^^^^^^^^^^^^^^^^^^^
+>x : boolean
+>  : ^^^^^^^
+>false : false
+>      : ^^^^^
+>y : number
+>  : ^^^^^^
+>0 : 0
+>  : ^
+>z : string
+>  : ^^^^^^
+>"" : ""
+>   : ^^
+