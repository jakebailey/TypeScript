--- conflicted
+++ resolved
@@ -1,46 +1,37 @@
-//// [tests/cases/compiler/es2018ObjectAssign.ts] ////
-
-=== es2018ObjectAssign.ts ===
-const test = Object.assign({}, { test: true });
->test : { test: boolean; }
->     : ^^^^^^^^^^^^^^^^^^
->Object.assign({}, { test: true }) : { test: boolean; }
->                                  : ^^^^^^^^^^^^^^^^^^
->Object.assign : { <T extends {}, U>(target: T, source: U): T & U; <T extends {}, U, V>(target: T, source1: U, source2: V): T & U & V; <T extends {}, U, V, W>(target: T, source1: U, source2: V, source3: W): T & U & V & W; (target: object, ...sources: any[]): any; }
->              : ^^^ ^^^^^^^^^  ^^ ^^      ^^ ^^      ^^ ^^^     ^^^ ^^^^^^^^^  ^^ ^^ ^^      ^^ ^^       ^^ ^^       ^^ ^^^         ^^^ ^^^^^^^^^  ^^ ^^ ^^ ^^      ^^ ^^       ^^ ^^       ^^ ^^       ^^ ^^^             ^^^      ^^      ^^^^^       ^^     ^^^   ^^^
->Object : ObjectConstructor
->       : ^^^^^^^^^^^^^^^^^
->assign : { <T extends {}, U>(target: T, source: U): T & U; <T extends {}, U, V>(target: T, source1: U, source2: V): T & U & V; <T extends {}, U, V, W>(target: T, source1: U, source2: V, source3: W): T & U & V & W; (target: object, ...sources: any[]): any; }
->       : ^^^ ^^^^^^^^^  ^^ ^^      ^^ ^^      ^^ ^^^     ^^^ ^^^^^^^^^  ^^ ^^ ^^      ^^ ^^       ^^ ^^       ^^ ^^^         ^^^ ^^^^^^^^^  ^^ ^^ ^^ ^^      ^^ ^^       ^^ ^^       ^^ ^^       ^^ ^^^             ^^^      ^^      ^^^^^       ^^     ^^^   ^^^
->{} : {}
->   : ^^
->{ test: true } : { test: true; }
->               : ^^^^^^^^^^^^^^^
->test : true
->     : ^^^^
->true : true
->     : ^^^^
-
-declare const p: Promise<number>;
->p : Promise<number>
->  : ^^^^^^^^^^^^^^^
-
-p.finally();
->p.finally() : Promise<number>
->            : ^^^^^^^^^^^^^^^
-<<<<<<< HEAD
->p.finally : (deferred onfinally?: () => void) => Promise<number>
->          : ^        ^         ^^^^^^^^^    ^^^^^        ^^^^^^ 
->p : Promise<number>
->  : ^^^^^^^^^^^^^^^
->finally : (deferred onfinally?: () => void) => Promise<number>
->        : ^        ^         ^^^^^^^^^    ^^^^^        ^^^^^^ 
-=======
->p.finally : (onfinally?: () => void) => Promise<number>
->          : ^         ^^^^^^^^^    ^^^^^^^^^^^^^^^^^^^^
->p : Promise<number>
->  : ^^^^^^^^^^^^^^^
->finally : (onfinally?: () => void) => Promise<number>
->        : ^         ^^^^^^^^^    ^^^^^^^^^^^^^^^^^^^^
->>>>>>> a6a0f4ad
-
+//// [tests/cases/compiler/es2018ObjectAssign.ts] ////
+
+=== es2018ObjectAssign.ts ===
+const test = Object.assign({}, { test: true });
+>test : { test: boolean; }
+>     : ^^^^^^^^^^^^^^^^^^
+>Object.assign({}, { test: true }) : { test: boolean; }
+>                                  : ^^^^^^^^^^^^^^^^^^
+>Object.assign : { <T extends {}, U>(target: T, source: U): T & U; <T extends {}, U, V>(target: T, source1: U, source2: V): T & U & V; <T extends {}, U, V, W>(target: T, source1: U, source2: V, source3: W): T & U & V & W; (target: object, ...sources: any[]): any; }
+>              : ^^^ ^^^^^^^^^  ^^ ^^      ^^ ^^      ^^ ^^^     ^^^ ^^^^^^^^^  ^^ ^^ ^^      ^^ ^^       ^^ ^^       ^^ ^^^         ^^^ ^^^^^^^^^  ^^ ^^ ^^ ^^      ^^ ^^       ^^ ^^       ^^ ^^       ^^ ^^^             ^^^      ^^      ^^^^^       ^^     ^^^   ^^^
+>Object : ObjectConstructor
+>       : ^^^^^^^^^^^^^^^^^
+>assign : { <T extends {}, U>(target: T, source: U): T & U; <T extends {}, U, V>(target: T, source1: U, source2: V): T & U & V; <T extends {}, U, V, W>(target: T, source1: U, source2: V, source3: W): T & U & V & W; (target: object, ...sources: any[]): any; }
+>       : ^^^ ^^^^^^^^^  ^^ ^^      ^^ ^^      ^^ ^^^     ^^^ ^^^^^^^^^  ^^ ^^ ^^      ^^ ^^       ^^ ^^       ^^ ^^^         ^^^ ^^^^^^^^^  ^^ ^^ ^^ ^^      ^^ ^^       ^^ ^^       ^^ ^^       ^^ ^^^             ^^^      ^^      ^^^^^       ^^     ^^^   ^^^
+>{} : {}
+>   : ^^
+>{ test: true } : { test: true; }
+>               : ^^^^^^^^^^^^^^^
+>test : true
+>     : ^^^^
+>true : true
+>     : ^^^^
+
+declare const p: Promise<number>;
+>p : Promise<number>
+>  : ^^^^^^^^^^^^^^^
+
+p.finally();
+>p.finally() : Promise<number>
+>            : ^^^^^^^^^^^^^^^
+>p.finally : (deferred onfinally?: () => void) => Promise<number>
+>          : ^        ^         ^^^^^^^^^    ^^^^^^^^^^^^^^^^^^^^
+>p : Promise<number>
+>  : ^^^^^^^^^^^^^^^
+>finally : (deferred onfinally?: () => void) => Promise<number>
+>        : ^        ^         ^^^^^^^^^    ^^^^^^^^^^^^^^^^^^^^
+