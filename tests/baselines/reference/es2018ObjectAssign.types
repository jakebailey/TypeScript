//// [tests/cases/compiler/es2018ObjectAssign.ts] ////

=== es2018ObjectAssign.ts ===
const test = Object.assign({}, { test: true });
>test : { test: boolean; }
>     : ^^^^^^^^^^^^^^^^^^
>Object.assign({}, { test: true }) : { test: boolean; }
>                                  : ^^^^^^^^^^^^^^^^^^
>Object.assign : { <T extends {}, U>(target: T, source: U): T & U; <T_1 extends {}, U_1, V>(target: T_1, source1: U_1, source2: V): T_1 & U_1 & V; <T_2 extends {}, U_2, V_1, W>(target: T_2, source1: U_2, source2: V_1, source3: W): T_2 & U_2 & V_1 & W; (target: object, ...sources: any[]): any; }
>              : ^^^^^^^^^^^^^^^^^^^^^^^^^^^^^^^^^^^^^^^^^^^^^^^^^^^^^^^^^^^^^^^^^^^^^^^^^^^^^^^^^^^^^^^^^^^^^^^^^^^^^^^^^^^^^^^^^^^^^^^^^^^^^^^^^^^^^^^^^^^^^^^^^^^^^^^^^^^^^^^^^^^^^^^^^^^^^^^^^^^^^^^^^^^^^^^^^^^^^^^^^^^^^^^^^^^^^^^^^^^^^^^^^^^^^^^^^^^^^^^^^^^^^^^^^^^^^^^^^^^^^^^^^^^^^^^^^^^^^^
>Object : ObjectConstructor
>       : ^^^^^^^^^^^^^^^^^
>assign : { <T extends {}, U>(target: T, source: U): T & U; <T_1 extends {}, U_1, V>(target: T_1, source1: U_1, source2: V): T_1 & U_1 & V; <T_2 extends {}, U_2, V_1, W>(target: T_2, source1: U_2, source2: V_1, source3: W): T_2 & U_2 & V_1 & W; (target: object, ...sources: any[]): any; }
>       : ^^^^^^^^^^^^^^^^^^^^^^^^^^^^^^^^^^^^^^^^^^^^^^^^^^^^^^^^^^^^^^^^^^^^^^^^^^^^^^^^^^^^^^^^^^^^^^^^^^^^^^^^^^^^^^^^^^^^^^^^^^^^^^^^^^^^^^^^^^^^^^^^^^^^^^^^^^^^^^^^^^^^^^^^^^^^^^^^^^^^^^^^^^^^^^^^^^^^^^^^^^^^^^^^^^^^^^^^^^^^^^^^^^^^^^^^^^^^^^^^^^^^^^^^^^^^^^^^^^^^^^^^^^^^^^^^^^^^^^
>{} : {}
>   : ^^
>{ test: true } : { test: true; }
>               : ^^^^^^^^^^^^^^^
>test : true
>     : ^^^^
>true : true
>     : ^^^^

declare const p: Promise<number>;
>p : Promise<number>
>  : ^^^^^^^^^^^^^^^

p.finally();
>p.finally() : Promise<number>
<<<<<<< HEAD
>p.finally : (onfinally?: (() => void) | null | undefined) => Promise<number>
>p : Promise<number>
>finally : (onfinally?: (() => void) | null | undefined) => Promise<number>
=======
>            : ^^^^^^^^^^^^^^^
>p.finally : (onfinally?: () => void) => Promise<number>
>          : ^^^^^^^^^^^^^^^^^^^^^^^^^^^^^^^^^^^^^^^^^^^
>p : Promise<number>
>  : ^^^^^^^^^^^^^^^
>finally : (onfinally?: () => void) => Promise<number>
>        : ^^^^^^^^^^^^^^^^^^^^^^^^^^^^^^^^^^^^^^^^^^^
>>>>>>> 12402f26

<|MERGE_RESOLUTION|>--- conflicted
+++ resolved
@@ -1,43 +1,37 @@
-//// [tests/cases/compiler/es2018ObjectAssign.ts] ////
-
-=== es2018ObjectAssign.ts ===
-const test = Object.assign({}, { test: true });
->test : { test: boolean; }
->     : ^^^^^^^^^^^^^^^^^^
->Object.assign({}, { test: true }) : { test: boolean; }
->                                  : ^^^^^^^^^^^^^^^^^^
->Object.assign : { <T extends {}, U>(target: T, source: U): T & U; <T_1 extends {}, U_1, V>(target: T_1, source1: U_1, source2: V): T_1 & U_1 & V; <T_2 extends {}, U_2, V_1, W>(target: T_2, source1: U_2, source2: V_1, source3: W): T_2 & U_2 & V_1 & W; (target: object, ...sources: any[]): any; }
->              : ^^^^^^^^^^^^^^^^^^^^^^^^^^^^^^^^^^^^^^^^^^^^^^^^^^^^^^^^^^^^^^^^^^^^^^^^^^^^^^^^^^^^^^^^^^^^^^^^^^^^^^^^^^^^^^^^^^^^^^^^^^^^^^^^^^^^^^^^^^^^^^^^^^^^^^^^^^^^^^^^^^^^^^^^^^^^^^^^^^^^^^^^^^^^^^^^^^^^^^^^^^^^^^^^^^^^^^^^^^^^^^^^^^^^^^^^^^^^^^^^^^^^^^^^^^^^^^^^^^^^^^^^^^^^^^^^^^^^^^
->Object : ObjectConstructor
->       : ^^^^^^^^^^^^^^^^^
->assign : { <T extends {}, U>(target: T, source: U): T & U; <T_1 extends {}, U_1, V>(target: T_1, source1: U_1, source2: V): T_1 & U_1 & V; <T_2 extends {}, U_2, V_1, W>(target: T_2, source1: U_2, source2: V_1, source3: W): T_2 & U_2 & V_1 & W; (target: object, ...sources: any[]): any; }
->       : ^^^^^^^^^^^^^^^^^^^^^^^^^^^^^^^^^^^^^^^^^^^^^^^^^^^^^^^^^^^^^^^^^^^^^^^^^^^^^^^^^^^^^^^^^^^^^^^^^^^^^^^^^^^^^^^^^^^^^^^^^^^^^^^^^^^^^^^^^^^^^^^^^^^^^^^^^^^^^^^^^^^^^^^^^^^^^^^^^^^^^^^^^^^^^^^^^^^^^^^^^^^^^^^^^^^^^^^^^^^^^^^^^^^^^^^^^^^^^^^^^^^^^^^^^^^^^^^^^^^^^^^^^^^^^^^^^^^^^^
->{} : {}
->   : ^^
->{ test: true } : { test: true; }
->               : ^^^^^^^^^^^^^^^
->test : true
->     : ^^^^
->true : true
->     : ^^^^
-
-declare const p: Promise<number>;
->p : Promise<number>
->  : ^^^^^^^^^^^^^^^
-
-p.finally();
->p.finally() : Promise<number>
-<<<<<<< HEAD
->p.finally : (onfinally?: (() => void) | null | undefined) => Promise<number>
->p : Promise<number>
->finally : (onfinally?: (() => void) | null | undefined) => Promise<number>
-=======
->            : ^^^^^^^^^^^^^^^
->p.finally : (onfinally?: () => void) => Promise<number>
->          : ^^^^^^^^^^^^^^^^^^^^^^^^^^^^^^^^^^^^^^^^^^^
->p : Promise<number>
->  : ^^^^^^^^^^^^^^^
->finally : (onfinally?: () => void) => Promise<number>
->        : ^^^^^^^^^^^^^^^^^^^^^^^^^^^^^^^^^^^^^^^^^^^
->>>>>>> 12402f26
-
+//// [tests/cases/compiler/es2018ObjectAssign.ts] ////
+
+=== es2018ObjectAssign.ts ===
+const test = Object.assign({}, { test: true });
+>test : { test: boolean; }
+>     : ^^^^^^^^^^^^^^^^^^
+>Object.assign({}, { test: true }) : { test: boolean; }
+>                                  : ^^^^^^^^^^^^^^^^^^
+>Object.assign : { <T extends {}, U>(target: T, source: U): T & U; <T_1 extends {}, U_1, V>(target: T_1, source1: U_1, source2: V): T_1 & U_1 & V; <T_2 extends {}, U_2, V_1, W>(target: T_2, source1: U_2, source2: V_1, source3: W): T_2 & U_2 & V_1 & W; (target: object, ...sources: any[]): any; }
+>              : ^^^^^^^^^^^^^^^^^^^^^^^^^^^^^^^^^^^^^^^^^^^^^^^^^^^^^^^^^^^^^^^^^^^^^^^^^^^^^^^^^^^^^^^^^^^^^^^^^^^^^^^^^^^^^^^^^^^^^^^^^^^^^^^^^^^^^^^^^^^^^^^^^^^^^^^^^^^^^^^^^^^^^^^^^^^^^^^^^^^^^^^^^^^^^^^^^^^^^^^^^^^^^^^^^^^^^^^^^^^^^^^^^^^^^^^^^^^^^^^^^^^^^^^^^^^^^^^^^^^^^^^^^^^^^^^^^^^^^^
+>Object : ObjectConstructor
+>       : ^^^^^^^^^^^^^^^^^
+>assign : { <T extends {}, U>(target: T, source: U): T & U; <T_1 extends {}, U_1, V>(target: T_1, source1: U_1, source2: V): T_1 & U_1 & V; <T_2 extends {}, U_2, V_1, W>(target: T_2, source1: U_2, source2: V_1, source3: W): T_2 & U_2 & V_1 & W; (target: object, ...sources: any[]): any; }
+>       : ^^^^^^^^^^^^^^^^^^^^^^^^^^^^^^^^^^^^^^^^^^^^^^^^^^^^^^^^^^^^^^^^^^^^^^^^^^^^^^^^^^^^^^^^^^^^^^^^^^^^^^^^^^^^^^^^^^^^^^^^^^^^^^^^^^^^^^^^^^^^^^^^^^^^^^^^^^^^^^^^^^^^^^^^^^^^^^^^^^^^^^^^^^^^^^^^^^^^^^^^^^^^^^^^^^^^^^^^^^^^^^^^^^^^^^^^^^^^^^^^^^^^^^^^^^^^^^^^^^^^^^^^^^^^^^^^^^^^^^
+>{} : {}
+>   : ^^
+>{ test: true } : { test: true; }
+>               : ^^^^^^^^^^^^^^^
+>test : true
+>     : ^^^^
+>true : true
+>     : ^^^^
+
+declare const p: Promise<number>;
+>p : Promise<number>
+>  : ^^^^^^^^^^^^^^^
+
+p.finally();
+>p.finally() : Promise<number>
+>            : ^^^^^^^^^^^^^^^
+>p.finally : (onfinally?: (() => void) | null | undefined) => Promise<number>
+>          : ^^^^^^^^^^^^^^^^^^^^^^^^^^^^^^^^^^^^^^^^^^^^^^^^^^^^^^^^^^^^^^^^
+>p : Promise<number>
+>  : ^^^^^^^^^^^^^^^
+>finally : (onfinally?: (() => void) | null | undefined) => Promise<number>
+>        : ^^^^^^^^^^^^^^^^^^^^^^^^^^^^^^^^^^^^^^^^^^^^^^^^^^^^^^^^^^^^^^^^
+