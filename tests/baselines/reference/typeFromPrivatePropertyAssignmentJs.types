--- conflicted
+++ resolved
@@ -1,75 +1,53 @@
-//// [tests/cases/conformance/classes/members/privateNames/typeFromPrivatePropertyAssignmentJs.ts] ////
-
-=== typeFromPrivatePropertyAssignmentJs.js ===
-
-=== a.js ===
-class C {
->C : C
->  : ^
-
-    /** @type {{ foo?: string } | undefined } */
-    #a;
-<<<<<<< HEAD
->#a : { foo?: string | undefined; } | undefined
-
-    /** @type {{ foo?: string } | undefined } */
-    #b;
->#b : { foo?: string | undefined; } | undefined
-=======
->#a : { foo?: string; }
->   : ^^^^^^^^      ^^^
-
-    /** @type {{ foo?: string } | undefined } */
-    #b;
->#b : { foo?: string; }
->   : ^^^^^^^^      ^^^
->>>>>>> 12402f26
-
-    m() {
->m : () => void
->  : ^^^^^^^^^^
-
-        const a = this.#a || {};
-<<<<<<< HEAD
->a : { foo?: string | undefined; }
->this.#a || {} : { foo?: string | undefined; }
->this.#a : { foo?: string | undefined; } | undefined
-=======
->a : { foo?: string; }
->  : ^^^^^^^^^^^^^^^^^
->this.#a || {} : { foo?: string; }
->              : ^^^^^^^^^^^^^^^^^
->this.#a : { foo?: string; }
->        : ^^^^^^^^^^^^^^^^^
->>>>>>> 12402f26
->this : this
->     : ^^^^
->{} : {}
->   : ^^
-
-        this.#b = this.#b || {};
-<<<<<<< HEAD
->this.#b = this.#b || {} : { foo?: string | undefined; }
->this.#b : { foo?: string | undefined; } | undefined
->this : this
->this.#b || {} : { foo?: string | undefined; }
->this.#b : { foo?: string | undefined; } | undefined
-=======
->this.#b = this.#b || {} : { foo?: string; }
->                        : ^^^^^^^^^^^^^^^^^
->this.#b : { foo?: string; }
->        : ^^^^^^^^^^^^^^^^^
->this : this
->     : ^^^^
->this.#b || {} : { foo?: string; }
->              : ^^^^^^^^^^^^^^^^^
->this.#b : { foo?: string; }
->        : ^^^^^^^^^^^^^^^^^
->>>>>>> 12402f26
->this : this
->     : ^^^^
->{} : {}
->   : ^^
-    }
-}
-
+//// [tests/cases/conformance/classes/members/privateNames/typeFromPrivatePropertyAssignmentJs.ts] ////
+
+=== typeFromPrivatePropertyAssignmentJs.js ===
+
+=== a.js ===
+class C {
+>C : C
+>  : ^
+
+    /** @type {{ foo?: string } | undefined } */
+    #a;
+>#a : { foo?: string | undefined; } | undefined
+>   : ^^^^^^^^^^^^^^^^^^^^^^^^^^^^^^^^^^^^^^^^^
+
+    /** @type {{ foo?: string } | undefined } */
+    #b;
+>#b : { foo?: string | undefined; } | undefined
+>   : ^^^^^^^^^^^^^^^^^^^^^^^^^^^^^^^^^^^^^^^^^
+
+    m() {
+>m : () => void
+>  : ^^^^^^^^^^
+
+        const a = this.#a || {};
+>a : { foo?: string | undefined; }
+>  : ^^^^^^^^^^^^^^^^^^^^^^^^^^^^^
+>this.#a || {} : { foo?: string | undefined; }
+>              : ^^^^^^^^^^^^^^^^^^^^^^^^^^^^^
+>this.#a : { foo?: string | undefined; } | undefined
+>        : ^^^^^^^^^^^^^^^^^^^^^^^^^^^^^^^^^^^^^^^^^
+>this : this
+>     : ^^^^
+>{} : {}
+>   : ^^
+
+        this.#b = this.#b || {};
+>this.#b = this.#b || {} : { foo?: string | undefined; }
+>                        : ^^^^^^^^^^^^^^^^^^^^^^^^^^^^^
+>this.#b : { foo?: string | undefined; } | undefined
+>        : ^^^^^^^^^^^^^^^^^^^^^^^^^^^^^^^^^^^^^^^^^
+>this : this
+>     : ^^^^
+>this.#b || {} : { foo?: string | undefined; }
+>              : ^^^^^^^^^^^^^^^^^^^^^^^^^^^^^
+>this.#b : { foo?: string | undefined; } | undefined
+>        : ^^^^^^^^^^^^^^^^^^^^^^^^^^^^^^^^^^^^^^^^^
+>this : this
+>     : ^^^^
+>{} : {}
+>   : ^^
+    }
+}
+