//// [tests/cases/conformance/es6/templates/taggedTemplateStringsWithOverloadResolution3.ts] ////

=== taggedTemplateStringsWithOverloadResolution3.ts ===
// Ambiguous call picks the first overload in declaration order
function fn1(strs: TemplateStringsArray, s: string): string;
>fn1 : { (strs: TemplateStringsArray, s: string): string; (strs: TemplateStringsArray, n: number): number; }
>    : ^^^^^^^^^                    ^^^^^      ^^^      ^^^^^^^^^^^^^^^^^^^^^^^^^^^^^^^^^^^^^^^^^^^^^^^^^^^^
>strs : TemplateStringsArray
>     : ^^^^^^^^^^^^^^^^^^^^
>s : string
>  : ^^^^^^

function fn1(strs: TemplateStringsArray, n: number): number;
>fn1 : { (strs: TemplateStringsArray, s: string): string; (strs: TemplateStringsArray, n: number): number; }
>    : ^^^^^^^^^^^^^^^^^^^^^^^^^^^^^^^^^^^^^^^^^^^^^^^^^^^^^^^^^^                    ^^^^^      ^^^      ^^^
>strs : TemplateStringsArray
>     : ^^^^^^^^^^^^^^^^^^^^
>n : number
>  : ^^^^^^

function fn1() { return null; }
>fn1 : { (strs: TemplateStringsArray, s: string): string; (strs: TemplateStringsArray, n: number): number; }
>    : ^^^^^^^^^^^^^^^^^^^^^^^^^^^^^^^^^^^^^^^^^^^^^^^^^^^^^^^^^^^^^^^^^^^^^^^^^^^^^^^^^^^^^^^^^^^^^^^^^^^^^

var s: string = fn1 `${ undefined }`;
>s : string
<<<<<<< HEAD
>fn1 `${ undefined }` : never
=======
>  : ^^^^^^
>fn1 `${ undefined }` : string
>                     : ^^^^^^
>>>>>>> 12402f26
>fn1 : { (strs: TemplateStringsArray, s: string): string; (strs: TemplateStringsArray, n: number): number; }
>    : ^^^^^^^^^^^^^^^^^^^^^^^^^^^^^^^^^^^^^^^^^^^^^^^^^^^^^^^^^^^^^^^^^^^^^^^^^^^^^^^^^^^^^^^^^^^^^^^^^^^^^
>`${ undefined }` : string
>                 : ^^^^^^
>undefined : undefined
>          : ^^^^^^^^^

// No candidate overloads found
fn1 `${ {} }`; // Error
>fn1 `${ {} }` : never
>              : ^^^^^
>fn1 : { (strs: TemplateStringsArray, s: string): string; (strs: TemplateStringsArray, n: number): number; }
>    : ^^^^^^^^^^^^^^^^^^^^^^^^^^^^^^^^^^^^^^^^^^^^^^^^^^^^^^^^^^^^^^^^^^^^^^^^^^^^^^^^^^^^^^^^^^^^^^^^^^^^^
>`${ {} }` : string
>          : ^^^^^^
>{} : {}
>   : ^^

function fn2(strs: TemplateStringsArray, s: string, n: number): number;
>fn2 : { (strs: TemplateStringsArray, s: string, n: number): number; <T>(strs: TemplateStringsArray, n: number, t: T): T; }
>    : ^^^^^^^^^                    ^^^^^      ^^^^^      ^^^      ^^^^^^^^^^^^^^^^^^^^^^^^^^^^^^^^^^^^^^^^^^^^^^^^^^^^^^^^
>strs : TemplateStringsArray
>     : ^^^^^^^^^^^^^^^^^^^^
>s : string
>  : ^^^^^^
>n : number
>  : ^^^^^^

function fn2<T>(strs: TemplateStringsArray, n: number, t: T): T;
>fn2 : { (strs: TemplateStringsArray, s: string, n: number): number; <T>(strs: TemplateStringsArray, n: number, t: T): T; }
>    : ^^^^^^^^^^^^^^^^^^^^^^^^^^^^^^^^^^^^^^^^^^^^^^^^^^^^^^^^^^^^^^^ ^^^^^^^^                    ^^^^^      ^^^^^ ^^^ ^^^
>strs : TemplateStringsArray
>     : ^^^^^^^^^^^^^^^^^^^^
>n : number
>  : ^^^^^^
>t : T
>  : ^

function fn2() { return undefined; }
>fn2 : { (strs: TemplateStringsArray, s: string, n: number): number; <T>(strs: TemplateStringsArray, n: number, t: T): T; }
>    : ^^^^^^^^^^^^^^^^^^^^^^^^^^^^^^^^^^^^^^^^^^^^^^^^^^^^^^^^^^^^^^^^^^^^^^^^^^^^^^^^^^^^^^^^^^^^^^^^^^^^^^^^^^^^^^^^^^^^
>undefined : undefined
>          : ^^^^^^^^^

var d1: Date = fn2 `${ 0 }${ undefined }`; // contextually typed
>d1 : Date
<<<<<<< HEAD
>fn2 `${ 0 }${ undefined }` : undefined
=======
>   : ^^^^
>fn2 `${ 0 }${ undefined }` : any
>                           : ^^^
>>>>>>> 12402f26
>fn2 : { (strs: TemplateStringsArray, s: string, n: number): number; <T>(strs: TemplateStringsArray, n: number, t: T): T; }
>    : ^^^^^^^^^^^^^^^^^^^^^^^^^^^^^^^^^^^^^^^^^^^^^^^^^^^^^^^^^^^^^^^^^^^^^^^^^^^^^^^^^^^^^^^^^^^^^^^^^^^^^^^^^^^^^^^^^^^^
>`${ 0 }${ undefined }` : string
>                       : ^^^^^^
>0 : 0
>  : ^
>undefined : undefined
>          : ^^^^^^^^^

var d2       = fn2 `${ 0 }${ undefined }`; // any
<<<<<<< HEAD
>d2 : undefined
>fn2 `${ 0 }${ undefined }` : undefined
=======
>d2 : any
>   : ^^^
>fn2 `${ 0 }${ undefined }` : any
>                           : ^^^
>>>>>>> 12402f26
>fn2 : { (strs: TemplateStringsArray, s: string, n: number): number; <T>(strs: TemplateStringsArray, n: number, t: T): T; }
>    : ^^^^^^^^^^^^^^^^^^^^^^^^^^^^^^^^^^^^^^^^^^^^^^^^^^^^^^^^^^^^^^^^^^^^^^^^^^^^^^^^^^^^^^^^^^^^^^^^^^^^^^^^^^^^^^^^^^^^
>`${ 0 }${ undefined }` : string
>                       : ^^^^^^
>0 : 0
>  : ^
>undefined : undefined
>          : ^^^^^^^^^

d1.foo(); // error
>d1.foo() : any
>         : ^^^
>d1.foo : any
>       : ^^^
>d1 : Date
>   : ^^^^
>foo : any
>    : ^^^

d2();     // no error (typed as any)
>d2() : any
<<<<<<< HEAD
>d2 : undefined
=======
>     : ^^^
>d2 : any
>   : ^^^
>>>>>>> 12402f26

// Generic and non-generic overload where generic overload is the only candidate
fn2 `${ 0 }${ '' }`; // OK
>fn2 `${ 0 }${ '' }` : ""
>                    : ^^
>fn2 : { (strs: TemplateStringsArray, s: string, n: number): number; <T>(strs: TemplateStringsArray, n: number, t: T): T; }
>    : ^^^^^^^^^^^^^^^^^^^^^^^^^^^^^^^^^^^^^^^^^^^^^^^^^^^^^^^^^^^^^^^^^^^^^^^^^^^^^^^^^^^^^^^^^^^^^^^^^^^^^^^^^^^^^^^^^^^^
>`${ 0 }${ '' }` : string
>                : ^^^^^^
>0 : 0
>  : ^
>'' : ""
>   : ^^

// Generic and non-generic overload where non-generic overload is the only candidate
fn2 `${ '' }${ 0 }`; // OK
>fn2 `${ '' }${ 0 }` : number
>                    : ^^^^^^
>fn2 : { (strs: TemplateStringsArray, s: string, n: number): number; <T>(strs: TemplateStringsArray, n: number, t: T): T; }
>    : ^^^^^^^^^^^^^^^^^^^^^^^^^^^^^^^^^^^^^^^^^^^^^^^^^^^^^^^^^^^^^^^^^^^^^^^^^^^^^^^^^^^^^^^^^^^^^^^^^^^^^^^^^^^^^^^^^^^^
>`${ '' }${ 0 }` : string
>                : ^^^^^^
>'' : ""
>   : ^^
>0 : 0
>  : ^

// Generic overloads with differing arity
function fn3<T>(strs: TemplateStringsArray, n: T): string;
>fn3 : { <T>(strs: TemplateStringsArray, n: T): string; <T_1, U>(strs: TemplateStringsArray, s: string, t: T_1, u: U): U; <T_2, U_1, V>(strs: TemplateStringsArray, v: V, u: U_1, t: T_2): number; }
>    : ^^^ ^^^^^^^^                    ^^^^^ ^^^      ^^^^^^^^^^^^^^^^^^^^^^^^^^^^^^^^^^^^^^^^^^^^^^^^^^^^^^^^^^^^^^^^^^^^^^^^^^^^^^^^^^^^^^^^^^^^^^^^^^^^^^^^^^^^^^^^^^^^^^^^^^^^^^^^^^^^^^^^^^^^^^
>strs : TemplateStringsArray
>     : ^^^^^^^^^^^^^^^^^^^^
>n : T
>  : ^

function fn3<T, U>(strs: TemplateStringsArray, s: string, t: T, u: U): U;
>fn3 : { <T_1>(strs: TemplateStringsArray, n: T_1): string; <T, U>(strs: TemplateStringsArray, s: string, t: T, u: U): U; <T_2, U_1, V>(strs: TemplateStringsArray, v: V, u: U_1, t: T_2): number; }
>    : ^^^^^^^^^^^^^^^^^^^^^^^^^^^^^^^^^^^^^^^^^^^^^^^^^^^^^^ ^^ ^^^^^^^^                    ^^^^^      ^^^^^ ^^^^^ ^^^ ^^^^^^^^^^^^^^^^^^^^^^^^^^^^^^^^^^^^^^^^^^^^^^^^^^^^^^^^^^^^^^^^^^^^^^^^^^^^
>strs : TemplateStringsArray
>     : ^^^^^^^^^^^^^^^^^^^^
>s : string
>  : ^^^^^^
>t : T
>  : ^
>u : U
>  : ^

function fn3<T, U, V>(strs: TemplateStringsArray, v: V, u: U, t: T): number;
>fn3 : { <T_1>(strs: TemplateStringsArray, n: T_1): string; <T_2, U_1>(strs: TemplateStringsArray, s: string, t: T_2, u: U_1): U_1; <T, U, V>(strs: TemplateStringsArray, v: V, u: U, t: T): number; }
>    : ^^^^^^^^^^^^^^^^^^^^^^^^^^^^^^^^^^^^^^^^^^^^^^^^^^^^^^^^^^^^^^^^^^^^^^^^^^^^^^^^^^^^^^^^^^^^^^^^^^^^^^^^^^^^^^^^^^^^^^^^^^^^^^ ^^ ^^ ^^^^^^^^                    ^^^^^ ^^^^^ ^^^^^ ^^^      ^^^
>strs : TemplateStringsArray
>     : ^^^^^^^^^^^^^^^^^^^^
>v : V
>  : ^
>u : U
>  : ^
>t : T
>  : ^

function fn3() { return null; }
>fn3 : { <T>(strs: TemplateStringsArray, n: T): string; <T_1, U>(strs: TemplateStringsArray, s: string, t: T_1, u: U): U; <T_2, U_1, V>(strs: TemplateStringsArray, v: V, u: U_1, t: T_2): number; }
>    : ^^^^^^^^^^^^^^^^^^^^^^^^^^^^^^^^^^^^^^^^^^^^^^^^^^^^^^^^^^^^^^^^^^^^^^^^^^^^^^^^^^^^^^^^^^^^^^^^^^^^^^^^^^^^^^^^^^^^^^^^^^^^^^^^^^^^^^^^^^^^^^^^^^^^^^^^^^^^^^^^^^^^^^^^^^^^^^^^^^^^^^^^^^^^^

var s = fn3 `${ 3 }`;
>s : string
>  : ^^^^^^
>fn3 `${ 3 }` : string
>             : ^^^^^^
>fn3 : { <T>(strs: TemplateStringsArray, n: T): string; <T_1, U>(strs: TemplateStringsArray, s: string, t: T_1, u: U): U; <T_2, U_1, V>(strs: TemplateStringsArray, v: V, u: U_1, t: T_2): number; }
>    : ^^^^^^^^^^^^^^^^^^^^^^^^^^^^^^^^^^^^^^^^^^^^^^^^^^^^^^^^^^^^^^^^^^^^^^^^^^^^^^^^^^^^^^^^^^^^^^^^^^^^^^^^^^^^^^^^^^^^^^^^^^^^^^^^^^^^^^^^^^^^^^^^^^^^^^^^^^^^^^^^^^^^^^^^^^^^^^^^^^^^^^^^^^^^^
>`${ 3 }` : string
>         : ^^^^^^
>3 : 3
>  : ^

var s = fn3 `${'' }${ 3 }${ '' }`;
>s : string
>  : ^^^^^^
>fn3 `${'' }${ 3 }${ '' }` : ""
>                          : ^^
>fn3 : { <T>(strs: TemplateStringsArray, n: T): string; <T_1, U>(strs: TemplateStringsArray, s: string, t: T_1, u: U): U; <T_2, U_1, V>(strs: TemplateStringsArray, v: V, u: U_1, t: T_2): number; }
>    : ^^^^^^^^^^^^^^^^^^^^^^^^^^^^^^^^^^^^^^^^^^^^^^^^^^^^^^^^^^^^^^^^^^^^^^^^^^^^^^^^^^^^^^^^^^^^^^^^^^^^^^^^^^^^^^^^^^^^^^^^^^^^^^^^^^^^^^^^^^^^^^^^^^^^^^^^^^^^^^^^^^^^^^^^^^^^^^^^^^^^^^^^^^^^^
>`${'' }${ 3 }${ '' }` : string
>                      : ^^^^^^
>'' : ""
>   : ^^
>3 : 3
>  : ^
>'' : ""
>   : ^^

var n = fn3 `${ 5 }${ 5 }${ 5 }`;
>n : number
>  : ^^^^^^
>fn3 `${ 5 }${ 5 }${ 5 }` : number
>                         : ^^^^^^
>fn3 : { <T>(strs: TemplateStringsArray, n: T): string; <T_1, U>(strs: TemplateStringsArray, s: string, t: T_1, u: U): U; <T_2, U_1, V>(strs: TemplateStringsArray, v: V, u: U_1, t: T_2): number; }
>    : ^^^^^^^^^^^^^^^^^^^^^^^^^^^^^^^^^^^^^^^^^^^^^^^^^^^^^^^^^^^^^^^^^^^^^^^^^^^^^^^^^^^^^^^^^^^^^^^^^^^^^^^^^^^^^^^^^^^^^^^^^^^^^^^^^^^^^^^^^^^^^^^^^^^^^^^^^^^^^^^^^^^^^^^^^^^^^^^^^^^^^^^^^^^^^
>`${ 5 }${ 5 }${ 5 }` : string
>                     : ^^^^^^
>5 : 5
>  : ^
>5 : 5
>  : ^
>5 : 5
>  : ^

var n: number;
>n : number
>  : ^^^^^^

// Generic overloads with differing arity tagging with arguments matching each overload type parameter count
var s = fn3 `${ 4 }`
>s : string
>  : ^^^^^^
>fn3 `${ 4 }` : string
>             : ^^^^^^
>fn3 : { <T>(strs: TemplateStringsArray, n: T): string; <T_1, U>(strs: TemplateStringsArray, s: string, t: T_1, u: U): U; <T_2, U_1, V>(strs: TemplateStringsArray, v: V, u: U_1, t: T_2): number; }
>    : ^^^^^^^^^^^^^^^^^^^^^^^^^^^^^^^^^^^^^^^^^^^^^^^^^^^^^^^^^^^^^^^^^^^^^^^^^^^^^^^^^^^^^^^^^^^^^^^^^^^^^^^^^^^^^^^^^^^^^^^^^^^^^^^^^^^^^^^^^^^^^^^^^^^^^^^^^^^^^^^^^^^^^^^^^^^^^^^^^^^^^^^^^^^^^
>`${ 4 }` : string
>         : ^^^^^^
>4 : 4
>  : ^

var s = fn3 `${ '' }${ '' }${ '' }`;
>s : string
>  : ^^^^^^
>fn3 `${ '' }${ '' }${ '' }` : ""
>                            : ^^
>fn3 : { <T>(strs: TemplateStringsArray, n: T): string; <T_1, U>(strs: TemplateStringsArray, s: string, t: T_1, u: U): U; <T_2, U_1, V>(strs: TemplateStringsArray, v: V, u: U_1, t: T_2): number; }
>    : ^^^^^^^^^^^^^^^^^^^^^^^^^^^^^^^^^^^^^^^^^^^^^^^^^^^^^^^^^^^^^^^^^^^^^^^^^^^^^^^^^^^^^^^^^^^^^^^^^^^^^^^^^^^^^^^^^^^^^^^^^^^^^^^^^^^^^^^^^^^^^^^^^^^^^^^^^^^^^^^^^^^^^^^^^^^^^^^^^^^^^^^^^^^^^
>`${ '' }${ '' }${ '' }` : string
>                        : ^^^^^^
>'' : ""
>   : ^^
>'' : ""
>   : ^^
>'' : ""
>   : ^^

var n = fn3 `${ '' }${ '' }${ 3 }`;
>n : number
>  : ^^^^^^
>fn3 `${ '' }${ '' }${ 3 }` : 3
>                           : ^
>fn3 : { <T>(strs: TemplateStringsArray, n: T): string; <T_1, U>(strs: TemplateStringsArray, s: string, t: T_1, u: U): U; <T_2, U_1, V>(strs: TemplateStringsArray, v: V, u: U_1, t: T_2): number; }
>    : ^^^^^^^^^^^^^^^^^^^^^^^^^^^^^^^^^^^^^^^^^^^^^^^^^^^^^^^^^^^^^^^^^^^^^^^^^^^^^^^^^^^^^^^^^^^^^^^^^^^^^^^^^^^^^^^^^^^^^^^^^^^^^^^^^^^^^^^^^^^^^^^^^^^^^^^^^^^^^^^^^^^^^^^^^^^^^^^^^^^^^^^^^^^^^
>`${ '' }${ '' }${ 3 }` : string
>                       : ^^^^^^
>'' : ""
>   : ^^
>'' : ""
>   : ^^
>3 : 3
>  : ^

// Generic overloads with differing arity tagging with argument count that doesn't match any overload
fn3 ``; // Error
>fn3 `` : string
>       : ^^^^^^
>fn3 : { <T>(strs: TemplateStringsArray, n: T): string; <T_1, U>(strs: TemplateStringsArray, s: string, t: T_1, u: U): U; <T_2, U_1, V>(strs: TemplateStringsArray, v: V, u: U_1, t: T_2): number; }
>    : ^^^^^^^^^^^^^^^^^^^^^^^^^^^^^^^^^^^^^^^^^^^^^^^^^^^^^^^^^^^^^^^^^^^^^^^^^^^^^^^^^^^^^^^^^^^^^^^^^^^^^^^^^^^^^^^^^^^^^^^^^^^^^^^^^^^^^^^^^^^^^^^^^^^^^^^^^^^^^^^^^^^^^^^^^^^^^^^^^^^^^^^^^^^^^
>`` : ""
>   : ^^

// Generic overloads with constraints
function fn4<T extends string, U extends number>(strs: TemplateStringsArray, n: T, m: U);
>fn4 : { <T extends string, U extends number>(strs: TemplateStringsArray, n: T, m: U): any; <T_1 extends number, U_1 extends string>(strs: TemplateStringsArray, n: T_1, m: U_1): any; (strs: TemplateStringsArray): any; }
>    : ^^^ ^^^^^^^^^^^^^^^^^ ^^^^^^^^^^^^^^^^^^^^^^^                    ^^^^^ ^^^^^ ^^^^^^^^^^^^^^^^^^^^^^^^^^^^^^^^^^^^^^^^^^^^^^^^^^^^^^^^^^^^^^^^^^^^^^^^^^^^^^^^^^^^^^^^^^^^^^^^^^^^^^^^^^^^^^^^^^^^^^^^^^^^^^^^^^^^^^^
>strs : TemplateStringsArray
>     : ^^^^^^^^^^^^^^^^^^^^
>n : T
>  : ^
>m : U
>  : ^

function fn4<T extends number, U extends string>(strs: TemplateStringsArray, n: T, m: U);
>fn4 : { <T_1 extends string, U_1 extends number>(strs: TemplateStringsArray, n: T_1, m: U_1): any; <T extends number, U extends string>(strs: TemplateStringsArray, n: T, m: U): any; (strs: TemplateStringsArray): any; }
>    : ^^^^^^^^^^^^^^^^^^^^^^^^^^^^^^^^^^^^^^^^^^^^^^^^^^^^^^^^^^^^^^^^^^^^^^^^^^^^^^^^^^^^^^^^^^^^^^ ^^^^^^^^^^^^^^^^^ ^^^^^^^^^^^^^^^^^^^^^^^                    ^^^^^ ^^^^^ ^^^^^^^^^^^^^^^^^^^^^^^^^^^^^^^^^^^^^^^^^^^^
>strs : TemplateStringsArray
>     : ^^^^^^^^^^^^^^^^^^^^
>n : T
>  : ^
>m : U
>  : ^

function fn4(strs: TemplateStringsArray)
>fn4 : { <T extends string, U extends number>(strs: TemplateStringsArray, n: T, m: U): any; <T_1 extends number, U_1 extends string>(strs: TemplateStringsArray, n: T_1, m: U_1): any; (strs: TemplateStringsArray): any; }
>    : ^^^^^^^^^^^^^^^^^^^^^^^^^^^^^^^^^^^^^^^^^^^^^^^^^^^^^^^^^^^^^^^^^^^^^^^^^^^^^^^^^^^^^^^^^^^^^^^^^^^^^^^^^^^^^^^^^^^^^^^^^^^^^^^^^^^^^^^^^^^^^^^^^^^^^^^^^^^^^^^^^^^^^^^^^^^^^^^^^^^^^^^                    ^^^^^^^^^
>strs : TemplateStringsArray
>     : ^^^^^^^^^^^^^^^^^^^^

function fn4() { }
>fn4 : { <T extends string, U extends number>(strs: TemplateStringsArray, n: T, m: U): any; <T_1 extends number, U_1 extends string>(strs: TemplateStringsArray, n: T_1, m: U_1): any; (strs: TemplateStringsArray): any; }
>    : ^^^^^^^^^^^^^^^^^^^^^^^^^^^^^^^^^^^^^^^^^^^^^^^^^^^^^^^^^^^^^^^^^^^^^^^^^^^^^^^^^^^^^^^^^^^^^^^^^^^^^^^^^^^^^^^^^^^^^^^^^^^^^^^^^^^^^^^^^^^^^^^^^^^^^^^^^^^^^^^^^^^^^^^^^^^^^^^^^^^^^^^^^^^^^^^^^^^^^^^^^^^^^^^^^^^^

// Generic overloads with constraints tagged with types that satisfy the constraints
fn4 `${ '' }${ 3  }`;
>fn4 `${ '' }${ 3  }` : any
>                     : ^^^
>fn4 : { <T extends string, U extends number>(strs: TemplateStringsArray, n: T, m: U): any; <T_1 extends number, U_1 extends string>(strs: TemplateStringsArray, n: T_1, m: U_1): any; (strs: TemplateStringsArray): any; }
>    : ^^^^^^^^^^^^^^^^^^^^^^^^^^^^^^^^^^^^^^^^^^^^^^^^^^^^^^^^^^^^^^^^^^^^^^^^^^^^^^^^^^^^^^^^^^^^^^^^^^^^^^^^^^^^^^^^^^^^^^^^^^^^^^^^^^^^^^^^^^^^^^^^^^^^^^^^^^^^^^^^^^^^^^^^^^^^^^^^^^^^^^^^^^^^^^^^^^^^^^^^^^^^^^^^^^^^
>`${ '' }${ 3  }` : string
>                 : ^^^^^^
>'' : ""
>   : ^^
>3 : 3
>  : ^

fn4 `${ 3  }${ '' }`;
>fn4 `${ 3  }${ '' }` : any
>                     : ^^^
>fn4 : { <T extends string, U extends number>(strs: TemplateStringsArray, n: T, m: U): any; <T_1 extends number, U_1 extends string>(strs: TemplateStringsArray, n: T_1, m: U_1): any; (strs: TemplateStringsArray): any; }
>    : ^^^^^^^^^^^^^^^^^^^^^^^^^^^^^^^^^^^^^^^^^^^^^^^^^^^^^^^^^^^^^^^^^^^^^^^^^^^^^^^^^^^^^^^^^^^^^^^^^^^^^^^^^^^^^^^^^^^^^^^^^^^^^^^^^^^^^^^^^^^^^^^^^^^^^^^^^^^^^^^^^^^^^^^^^^^^^^^^^^^^^^^^^^^^^^^^^^^^^^^^^^^^^^^^^^^^
>`${ 3  }${ '' }` : string
>                 : ^^^^^^
>3 : 3
>  : ^
>'' : ""
>   : ^^

fn4 `${ 3  }${ undefined }`;
>fn4 `${ 3  }${ undefined }` : any
>                            : ^^^
>fn4 : { <T extends string, U extends number>(strs: TemplateStringsArray, n: T, m: U): any; <T_1 extends number, U_1 extends string>(strs: TemplateStringsArray, n: T_1, m: U_1): any; (strs: TemplateStringsArray): any; }
>    : ^^^^^^^^^^^^^^^^^^^^^^^^^^^^^^^^^^^^^^^^^^^^^^^^^^^^^^^^^^^^^^^^^^^^^^^^^^^^^^^^^^^^^^^^^^^^^^^^^^^^^^^^^^^^^^^^^^^^^^^^^^^^^^^^^^^^^^^^^^^^^^^^^^^^^^^^^^^^^^^^^^^^^^^^^^^^^^^^^^^^^^^^^^^^^^^^^^^^^^^^^^^^^^^^^^^^
>`${ 3  }${ undefined }` : string
>                        : ^^^^^^
>3 : 3
>  : ^
>undefined : undefined
>          : ^^^^^^^^^

fn4 `${ '' }${ null }`;
>fn4 `${ '' }${ null }` : any
>                       : ^^^
>fn4 : { <T extends string, U extends number>(strs: TemplateStringsArray, n: T, m: U): any; <T_1 extends number, U_1 extends string>(strs: TemplateStringsArray, n: T_1, m: U_1): any; (strs: TemplateStringsArray): any; }
>    : ^^^^^^^^^^^^^^^^^^^^^^^^^^^^^^^^^^^^^^^^^^^^^^^^^^^^^^^^^^^^^^^^^^^^^^^^^^^^^^^^^^^^^^^^^^^^^^^^^^^^^^^^^^^^^^^^^^^^^^^^^^^^^^^^^^^^^^^^^^^^^^^^^^^^^^^^^^^^^^^^^^^^^^^^^^^^^^^^^^^^^^^^^^^^^^^^^^^^^^^^^^^^^^^^^^^^
>`${ '' }${ null }` : string
>                   : ^^^^^^
>'' : ""
>   : ^^

// Generic overloads with constraints called with type arguments that do not satisfy the constraints
fn4 `${ null }${ null }`; // Error
>fn4 `${ null }${ null }` : any
>                         : ^^^
>fn4 : { <T extends string, U extends number>(strs: TemplateStringsArray, n: T, m: U): any; <T_1 extends number, U_1 extends string>(strs: TemplateStringsArray, n: T_1, m: U_1): any; (strs: TemplateStringsArray): any; }
>    : ^^^^^^^^^^^^^^^^^^^^^^^^^^^^^^^^^^^^^^^^^^^^^^^^^^^^^^^^^^^^^^^^^^^^^^^^^^^^^^^^^^^^^^^^^^^^^^^^^^^^^^^^^^^^^^^^^^^^^^^^^^^^^^^^^^^^^^^^^^^^^^^^^^^^^^^^^^^^^^^^^^^^^^^^^^^^^^^^^^^^^^^^^^^^^^^^^^^^^^^^^^^^^^^^^^^^
>`${ null }${ null }` : string
>                     : ^^^^^^

// Generic overloads with constraints called without type arguments but with types that do not satisfy the constraints
fn4 `${ true }${ null }`;
>fn4 `${ true }${ null }` : any
>                         : ^^^
>fn4 : { <T extends string, U extends number>(strs: TemplateStringsArray, n: T, m: U): any; <T_1 extends number, U_1 extends string>(strs: TemplateStringsArray, n: T_1, m: U_1): any; (strs: TemplateStringsArray): any; }
>    : ^^^^^^^^^^^^^^^^^^^^^^^^^^^^^^^^^^^^^^^^^^^^^^^^^^^^^^^^^^^^^^^^^^^^^^^^^^^^^^^^^^^^^^^^^^^^^^^^^^^^^^^^^^^^^^^^^^^^^^^^^^^^^^^^^^^^^^^^^^^^^^^^^^^^^^^^^^^^^^^^^^^^^^^^^^^^^^^^^^^^^^^^^^^^^^^^^^^^^^^^^^^^^^^^^^^^
>`${ true }${ null }` : string
>                     : ^^^^^^
>true : true
>     : ^^^^

fn4 `${ null }${ true }`;
>fn4 `${ null }${ true }` : any
>                         : ^^^
>fn4 : { <T extends string, U extends number>(strs: TemplateStringsArray, n: T, m: U): any; <T_1 extends number, U_1 extends string>(strs: TemplateStringsArray, n: T_1, m: U_1): any; (strs: TemplateStringsArray): any; }
>    : ^^^^^^^^^^^^^^^^^^^^^^^^^^^^^^^^^^^^^^^^^^^^^^^^^^^^^^^^^^^^^^^^^^^^^^^^^^^^^^^^^^^^^^^^^^^^^^^^^^^^^^^^^^^^^^^^^^^^^^^^^^^^^^^^^^^^^^^^^^^^^^^^^^^^^^^^^^^^^^^^^^^^^^^^^^^^^^^^^^^^^^^^^^^^^^^^^^^^^^^^^^^^^^^^^^^^
>`${ null }${ true }` : string
>                     : ^^^^^^
>true : true
>     : ^^^^

// Non - generic overloads where contextual typing of function arguments has errors
function fn5(strs: TemplateStringsArray, f: (n: string) => void): string;
>fn5 : { (strs: TemplateStringsArray, f: (n: string) => void): string; (strs: TemplateStringsArray, f: (n: number) => void): number; }
>    : ^^^^^^^^^                    ^^^^^                   ^^^      ^^^^^^^^^^^^^^^^^^^^^^^^^^^^^^^^^^^^^^^^^^^^^^^^^^^^^^^^^^^^^^^^^
>strs : TemplateStringsArray
>     : ^^^^^^^^^^^^^^^^^^^^
>f : (n: string) => void
>  : ^^^^      ^^^^^    
>n : string
>  : ^^^^^^

function fn5(strs: TemplateStringsArray, f: (n: number) => void): number;
>fn5 : { (strs: TemplateStringsArray, f: (n: string) => void): string; (strs: TemplateStringsArray, f: (n: number) => void): number; }
>    : ^^^^^^^^^^^^^^^^^^^^^^^^^^^^^^^^^^^^^^^^^^^^^^^^^^^^^^^^^^^^^^^^^^^^^^^                    ^^^^^                   ^^^      ^^^
>strs : TemplateStringsArray
>     : ^^^^^^^^^^^^^^^^^^^^
>f : (n: number) => void
>  : ^^^^      ^^^^^    
>n : number
>  : ^^^^^^

function fn5() { return undefined; }
>fn5 : { (strs: TemplateStringsArray, f: (n: string) => void): string; (strs: TemplateStringsArray, f: (n: number) => void): number; }
>    : ^^^^^^^^^^^^^^^^^^^^^^^^^^^^^^^^^^^^^^^^^^^^^^^^^^^^^^^^^^^^^^^^^^^^^^^^^^^^^^^^^^^^^^^^^^^^^^^^^^^^^^^^^^^^^^^^^^^^^^^^^^^^^^^
>undefined : undefined
>          : ^^^^^^^^^

fn5 `${ (n) => n.toFixed() }`; // will error; 'n' should have type 'string'.
>fn5 `${ (n) => n.toFixed() }` : string
>                              : ^^^^^^
>fn5 : { (strs: TemplateStringsArray, f: (n: string) => void): string; (strs: TemplateStringsArray, f: (n: number) => void): number; }
>    : ^^^^^^^^^^^^^^^^^^^^^^^^^^^^^^^^^^^^^^^^^^^^^^^^^^^^^^^^^^^^^^^^^^^^^^^^^^^^^^^^^^^^^^^^^^^^^^^^^^^^^^^^^^^^^^^^^^^^^^^^^^^^^^^
>`${ (n) => n.toFixed() }` : string
>                          : ^^^^^^
>(n) => n.toFixed() : (n: string) => any
>                   : ^^^^^^^^^^^^^^^^^^
>n : string
>  : ^^^^^^
>n.toFixed() : any
>            : ^^^
>n.toFixed : any
>          : ^^^
>n : string
>  : ^^^^^^
>toFixed : any
>        : ^^^

fn5 `${ (n) => n.substr(0) }`;
>fn5 `${ (n) => n.substr(0) }` : string
>                              : ^^^^^^
>fn5 : { (strs: TemplateStringsArray, f: (n: string) => void): string; (strs: TemplateStringsArray, f: (n: number) => void): number; }
>    : ^^^^^^^^^^^^^^^^^^^^^^^^^^^^^^^^^^^^^^^^^^^^^^^^^^^^^^^^^^^^^^^^^^^^^^^^^^^^^^^^^^^^^^^^^^^^^^^^^^^^^^^^^^^^^^^^^^^^^^^^^^^^^^^
>`${ (n) => n.substr(0) }` : string
>                          : ^^^^^^
>(n) => n.substr(0) : (n: string) => string
>                   : ^^^^^^^^^^^^^^^^^^^^^
>n : string
>  : ^^^^^^
>n.substr(0) : string
<<<<<<< HEAD
>n.substr : (from: number, length?: number | undefined) => string
>n : string
>substr : (from: number, length?: number | undefined) => string
=======
>            : ^^^^^^
>n.substr : (from: number, length?: number) => string
>         : ^^^^^^^^^^^^^^^^^^^^^^^^^^^^^^^^^^^^^^^^^
>n : string
>  : ^^^^^^
>substr : (from: number, length?: number) => string
>       : ^^^^^^^^^^^^^^^^^^^^^^^^^^^^^^^^^^^^^^^^^
>>>>>>> 12402f26
>0 : 0
>  : ^


<|MERGE_RESOLUTION|>--- conflicted
+++ resolved
@@ -1,483 +1,460 @@
-//// [tests/cases/conformance/es6/templates/taggedTemplateStringsWithOverloadResolution3.ts] ////
-
-=== taggedTemplateStringsWithOverloadResolution3.ts ===
-// Ambiguous call picks the first overload in declaration order
-function fn1(strs: TemplateStringsArray, s: string): string;
->fn1 : { (strs: TemplateStringsArray, s: string): string; (strs: TemplateStringsArray, n: number): number; }
->    : ^^^^^^^^^                    ^^^^^      ^^^      ^^^^^^^^^^^^^^^^^^^^^^^^^^^^^^^^^^^^^^^^^^^^^^^^^^^^
->strs : TemplateStringsArray
->     : ^^^^^^^^^^^^^^^^^^^^
->s : string
->  : ^^^^^^
-
-function fn1(strs: TemplateStringsArray, n: number): number;
->fn1 : { (strs: TemplateStringsArray, s: string): string; (strs: TemplateStringsArray, n: number): number; }
->    : ^^^^^^^^^^^^^^^^^^^^^^^^^^^^^^^^^^^^^^^^^^^^^^^^^^^^^^^^^^                    ^^^^^      ^^^      ^^^
->strs : TemplateStringsArray
->     : ^^^^^^^^^^^^^^^^^^^^
->n : number
->  : ^^^^^^
-
-function fn1() { return null; }
->fn1 : { (strs: TemplateStringsArray, s: string): string; (strs: TemplateStringsArray, n: number): number; }
->    : ^^^^^^^^^^^^^^^^^^^^^^^^^^^^^^^^^^^^^^^^^^^^^^^^^^^^^^^^^^^^^^^^^^^^^^^^^^^^^^^^^^^^^^^^^^^^^^^^^^^^^
-
-var s: string = fn1 `${ undefined }`;
->s : string
-<<<<<<< HEAD
->fn1 `${ undefined }` : never
-=======
->  : ^^^^^^
->fn1 `${ undefined }` : string
->                     : ^^^^^^
->>>>>>> 12402f26
->fn1 : { (strs: TemplateStringsArray, s: string): string; (strs: TemplateStringsArray, n: number): number; }
->    : ^^^^^^^^^^^^^^^^^^^^^^^^^^^^^^^^^^^^^^^^^^^^^^^^^^^^^^^^^^^^^^^^^^^^^^^^^^^^^^^^^^^^^^^^^^^^^^^^^^^^^
->`${ undefined }` : string
->                 : ^^^^^^
->undefined : undefined
->          : ^^^^^^^^^
-
-// No candidate overloads found
-fn1 `${ {} }`; // Error
->fn1 `${ {} }` : never
->              : ^^^^^
->fn1 : { (strs: TemplateStringsArray, s: string): string; (strs: TemplateStringsArray, n: number): number; }
->    : ^^^^^^^^^^^^^^^^^^^^^^^^^^^^^^^^^^^^^^^^^^^^^^^^^^^^^^^^^^^^^^^^^^^^^^^^^^^^^^^^^^^^^^^^^^^^^^^^^^^^^
->`${ {} }` : string
->          : ^^^^^^
->{} : {}
->   : ^^
-
-function fn2(strs: TemplateStringsArray, s: string, n: number): number;
->fn2 : { (strs: TemplateStringsArray, s: string, n: number): number; <T>(strs: TemplateStringsArray, n: number, t: T): T; }
->    : ^^^^^^^^^                    ^^^^^      ^^^^^      ^^^      ^^^^^^^^^^^^^^^^^^^^^^^^^^^^^^^^^^^^^^^^^^^^^^^^^^^^^^^^
->strs : TemplateStringsArray
->     : ^^^^^^^^^^^^^^^^^^^^
->s : string
->  : ^^^^^^
->n : number
->  : ^^^^^^
-
-function fn2<T>(strs: TemplateStringsArray, n: number, t: T): T;
->fn2 : { (strs: TemplateStringsArray, s: string, n: number): number; <T>(strs: TemplateStringsArray, n: number, t: T): T; }
->    : ^^^^^^^^^^^^^^^^^^^^^^^^^^^^^^^^^^^^^^^^^^^^^^^^^^^^^^^^^^^^^^^ ^^^^^^^^                    ^^^^^      ^^^^^ ^^^ ^^^
->strs : TemplateStringsArray
->     : ^^^^^^^^^^^^^^^^^^^^
->n : number
->  : ^^^^^^
->t : T
->  : ^
-
-function fn2() { return undefined; }
->fn2 : { (strs: TemplateStringsArray, s: string, n: number): number; <T>(strs: TemplateStringsArray, n: number, t: T): T; }
->    : ^^^^^^^^^^^^^^^^^^^^^^^^^^^^^^^^^^^^^^^^^^^^^^^^^^^^^^^^^^^^^^^^^^^^^^^^^^^^^^^^^^^^^^^^^^^^^^^^^^^^^^^^^^^^^^^^^^^^
->undefined : undefined
->          : ^^^^^^^^^
-
-var d1: Date = fn2 `${ 0 }${ undefined }`; // contextually typed
->d1 : Date
-<<<<<<< HEAD
->fn2 `${ 0 }${ undefined }` : undefined
-=======
->   : ^^^^
->fn2 `${ 0 }${ undefined }` : any
->                           : ^^^
->>>>>>> 12402f26
->fn2 : { (strs: TemplateStringsArray, s: string, n: number): number; <T>(strs: TemplateStringsArray, n: number, t: T): T; }
->    : ^^^^^^^^^^^^^^^^^^^^^^^^^^^^^^^^^^^^^^^^^^^^^^^^^^^^^^^^^^^^^^^^^^^^^^^^^^^^^^^^^^^^^^^^^^^^^^^^^^^^^^^^^^^^^^^^^^^^
->`${ 0 }${ undefined }` : string
->                       : ^^^^^^
->0 : 0
->  : ^
->undefined : undefined
->          : ^^^^^^^^^
-
-var d2       = fn2 `${ 0 }${ undefined }`; // any
-<<<<<<< HEAD
->d2 : undefined
->fn2 `${ 0 }${ undefined }` : undefined
-=======
->d2 : any
->   : ^^^
->fn2 `${ 0 }${ undefined }` : any
->                           : ^^^
->>>>>>> 12402f26
->fn2 : { (strs: TemplateStringsArray, s: string, n: number): number; <T>(strs: TemplateStringsArray, n: number, t: T): T; }
->    : ^^^^^^^^^^^^^^^^^^^^^^^^^^^^^^^^^^^^^^^^^^^^^^^^^^^^^^^^^^^^^^^^^^^^^^^^^^^^^^^^^^^^^^^^^^^^^^^^^^^^^^^^^^^^^^^^^^^^
->`${ 0 }${ undefined }` : string
->                       : ^^^^^^
->0 : 0
->  : ^
->undefined : undefined
->          : ^^^^^^^^^
-
-d1.foo(); // error
->d1.foo() : any
->         : ^^^
->d1.foo : any
->       : ^^^
->d1 : Date
->   : ^^^^
->foo : any
->    : ^^^
-
-d2();     // no error (typed as any)
->d2() : any
-<<<<<<< HEAD
->d2 : undefined
-=======
->     : ^^^
->d2 : any
->   : ^^^
->>>>>>> 12402f26
-
-// Generic and non-generic overload where generic overload is the only candidate
-fn2 `${ 0 }${ '' }`; // OK
->fn2 `${ 0 }${ '' }` : ""
->                    : ^^
->fn2 : { (strs: TemplateStringsArray, s: string, n: number): number; <T>(strs: TemplateStringsArray, n: number, t: T): T; }
->    : ^^^^^^^^^^^^^^^^^^^^^^^^^^^^^^^^^^^^^^^^^^^^^^^^^^^^^^^^^^^^^^^^^^^^^^^^^^^^^^^^^^^^^^^^^^^^^^^^^^^^^^^^^^^^^^^^^^^^
->`${ 0 }${ '' }` : string
->                : ^^^^^^
->0 : 0
->  : ^
->'' : ""
->   : ^^
-
-// Generic and non-generic overload where non-generic overload is the only candidate
-fn2 `${ '' }${ 0 }`; // OK
->fn2 `${ '' }${ 0 }` : number
->                    : ^^^^^^
->fn2 : { (strs: TemplateStringsArray, s: string, n: number): number; <T>(strs: TemplateStringsArray, n: number, t: T): T; }
->    : ^^^^^^^^^^^^^^^^^^^^^^^^^^^^^^^^^^^^^^^^^^^^^^^^^^^^^^^^^^^^^^^^^^^^^^^^^^^^^^^^^^^^^^^^^^^^^^^^^^^^^^^^^^^^^^^^^^^^
->`${ '' }${ 0 }` : string
->                : ^^^^^^
->'' : ""
->   : ^^
->0 : 0
->  : ^
-
-// Generic overloads with differing arity
-function fn3<T>(strs: TemplateStringsArray, n: T): string;
->fn3 : { <T>(strs: TemplateStringsArray, n: T): string; <T_1, U>(strs: TemplateStringsArray, s: string, t: T_1, u: U): U; <T_2, U_1, V>(strs: TemplateStringsArray, v: V, u: U_1, t: T_2): number; }
->    : ^^^ ^^^^^^^^                    ^^^^^ ^^^      ^^^^^^^^^^^^^^^^^^^^^^^^^^^^^^^^^^^^^^^^^^^^^^^^^^^^^^^^^^^^^^^^^^^^^^^^^^^^^^^^^^^^^^^^^^^^^^^^^^^^^^^^^^^^^^^^^^^^^^^^^^^^^^^^^^^^^^^^^^^^^^
->strs : TemplateStringsArray
->     : ^^^^^^^^^^^^^^^^^^^^
->n : T
->  : ^
-
-function fn3<T, U>(strs: TemplateStringsArray, s: string, t: T, u: U): U;
->fn3 : { <T_1>(strs: TemplateStringsArray, n: T_1): string; <T, U>(strs: TemplateStringsArray, s: string, t: T, u: U): U; <T_2, U_1, V>(strs: TemplateStringsArray, v: V, u: U_1, t: T_2): number; }
->    : ^^^^^^^^^^^^^^^^^^^^^^^^^^^^^^^^^^^^^^^^^^^^^^^^^^^^^^ ^^ ^^^^^^^^                    ^^^^^      ^^^^^ ^^^^^ ^^^ ^^^^^^^^^^^^^^^^^^^^^^^^^^^^^^^^^^^^^^^^^^^^^^^^^^^^^^^^^^^^^^^^^^^^^^^^^^^^
->strs : TemplateStringsArray
->     : ^^^^^^^^^^^^^^^^^^^^
->s : string
->  : ^^^^^^
->t : T
->  : ^
->u : U
->  : ^
-
-function fn3<T, U, V>(strs: TemplateStringsArray, v: V, u: U, t: T): number;
->fn3 : { <T_1>(strs: TemplateStringsArray, n: T_1): string; <T_2, U_1>(strs: TemplateStringsArray, s: string, t: T_2, u: U_1): U_1; <T, U, V>(strs: TemplateStringsArray, v: V, u: U, t: T): number; }
->    : ^^^^^^^^^^^^^^^^^^^^^^^^^^^^^^^^^^^^^^^^^^^^^^^^^^^^^^^^^^^^^^^^^^^^^^^^^^^^^^^^^^^^^^^^^^^^^^^^^^^^^^^^^^^^^^^^^^^^^^^^^^^^^^ ^^ ^^ ^^^^^^^^                    ^^^^^ ^^^^^ ^^^^^ ^^^      ^^^
->strs : TemplateStringsArray
->     : ^^^^^^^^^^^^^^^^^^^^
->v : V
->  : ^
->u : U
->  : ^
->t : T
->  : ^
-
-function fn3() { return null; }
->fn3 : { <T>(strs: TemplateStringsArray, n: T): string; <T_1, U>(strs: TemplateStringsArray, s: string, t: T_1, u: U): U; <T_2, U_1, V>(strs: TemplateStringsArray, v: V, u: U_1, t: T_2): number; }
->    : ^^^^^^^^^^^^^^^^^^^^^^^^^^^^^^^^^^^^^^^^^^^^^^^^^^^^^^^^^^^^^^^^^^^^^^^^^^^^^^^^^^^^^^^^^^^^^^^^^^^^^^^^^^^^^^^^^^^^^^^^^^^^^^^^^^^^^^^^^^^^^^^^^^^^^^^^^^^^^^^^^^^^^^^^^^^^^^^^^^^^^^^^^^^^^
-
-var s = fn3 `${ 3 }`;
->s : string
->  : ^^^^^^
->fn3 `${ 3 }` : string
->             : ^^^^^^
->fn3 : { <T>(strs: TemplateStringsArray, n: T): string; <T_1, U>(strs: TemplateStringsArray, s: string, t: T_1, u: U): U; <T_2, U_1, V>(strs: TemplateStringsArray, v: V, u: U_1, t: T_2): number; }
->    : ^^^^^^^^^^^^^^^^^^^^^^^^^^^^^^^^^^^^^^^^^^^^^^^^^^^^^^^^^^^^^^^^^^^^^^^^^^^^^^^^^^^^^^^^^^^^^^^^^^^^^^^^^^^^^^^^^^^^^^^^^^^^^^^^^^^^^^^^^^^^^^^^^^^^^^^^^^^^^^^^^^^^^^^^^^^^^^^^^^^^^^^^^^^^^
->`${ 3 }` : string
->         : ^^^^^^
->3 : 3
->  : ^
-
-var s = fn3 `${'' }${ 3 }${ '' }`;
->s : string
->  : ^^^^^^
->fn3 `${'' }${ 3 }${ '' }` : ""
->                          : ^^
->fn3 : { <T>(strs: TemplateStringsArray, n: T): string; <T_1, U>(strs: TemplateStringsArray, s: string, t: T_1, u: U): U; <T_2, U_1, V>(strs: TemplateStringsArray, v: V, u: U_1, t: T_2): number; }
->    : ^^^^^^^^^^^^^^^^^^^^^^^^^^^^^^^^^^^^^^^^^^^^^^^^^^^^^^^^^^^^^^^^^^^^^^^^^^^^^^^^^^^^^^^^^^^^^^^^^^^^^^^^^^^^^^^^^^^^^^^^^^^^^^^^^^^^^^^^^^^^^^^^^^^^^^^^^^^^^^^^^^^^^^^^^^^^^^^^^^^^^^^^^^^^^
->`${'' }${ 3 }${ '' }` : string
->                      : ^^^^^^
->'' : ""
->   : ^^
->3 : 3
->  : ^
->'' : ""
->   : ^^
-
-var n = fn3 `${ 5 }${ 5 }${ 5 }`;
->n : number
->  : ^^^^^^
->fn3 `${ 5 }${ 5 }${ 5 }` : number
->                         : ^^^^^^
->fn3 : { <T>(strs: TemplateStringsArray, n: T): string; <T_1, U>(strs: TemplateStringsArray, s: string, t: T_1, u: U): U; <T_2, U_1, V>(strs: TemplateStringsArray, v: V, u: U_1, t: T_2): number; }
->    : ^^^^^^^^^^^^^^^^^^^^^^^^^^^^^^^^^^^^^^^^^^^^^^^^^^^^^^^^^^^^^^^^^^^^^^^^^^^^^^^^^^^^^^^^^^^^^^^^^^^^^^^^^^^^^^^^^^^^^^^^^^^^^^^^^^^^^^^^^^^^^^^^^^^^^^^^^^^^^^^^^^^^^^^^^^^^^^^^^^^^^^^^^^^^^
->`${ 5 }${ 5 }${ 5 }` : string
->                     : ^^^^^^
->5 : 5
->  : ^
->5 : 5
->  : ^
->5 : 5
->  : ^
-
-var n: number;
->n : number
->  : ^^^^^^
-
-// Generic overloads with differing arity tagging with arguments matching each overload type parameter count
-var s = fn3 `${ 4 }`
->s : string
->  : ^^^^^^
->fn3 `${ 4 }` : string
->             : ^^^^^^
->fn3 : { <T>(strs: TemplateStringsArray, n: T): string; <T_1, U>(strs: TemplateStringsArray, s: string, t: T_1, u: U): U; <T_2, U_1, V>(strs: TemplateStringsArray, v: V, u: U_1, t: T_2): number; }
->    : ^^^^^^^^^^^^^^^^^^^^^^^^^^^^^^^^^^^^^^^^^^^^^^^^^^^^^^^^^^^^^^^^^^^^^^^^^^^^^^^^^^^^^^^^^^^^^^^^^^^^^^^^^^^^^^^^^^^^^^^^^^^^^^^^^^^^^^^^^^^^^^^^^^^^^^^^^^^^^^^^^^^^^^^^^^^^^^^^^^^^^^^^^^^^^
->`${ 4 }` : string
->         : ^^^^^^
->4 : 4
->  : ^
-
-var s = fn3 `${ '' }${ '' }${ '' }`;
->s : string
->  : ^^^^^^
->fn3 `${ '' }${ '' }${ '' }` : ""
->                            : ^^
->fn3 : { <T>(strs: TemplateStringsArray, n: T): string; <T_1, U>(strs: TemplateStringsArray, s: string, t: T_1, u: U): U; <T_2, U_1, V>(strs: TemplateStringsArray, v: V, u: U_1, t: T_2): number; }
->    : ^^^^^^^^^^^^^^^^^^^^^^^^^^^^^^^^^^^^^^^^^^^^^^^^^^^^^^^^^^^^^^^^^^^^^^^^^^^^^^^^^^^^^^^^^^^^^^^^^^^^^^^^^^^^^^^^^^^^^^^^^^^^^^^^^^^^^^^^^^^^^^^^^^^^^^^^^^^^^^^^^^^^^^^^^^^^^^^^^^^^^^^^^^^^^
->`${ '' }${ '' }${ '' }` : string
->                        : ^^^^^^
->'' : ""
->   : ^^
->'' : ""
->   : ^^
->'' : ""
->   : ^^
-
-var n = fn3 `${ '' }${ '' }${ 3 }`;
->n : number
->  : ^^^^^^
->fn3 `${ '' }${ '' }${ 3 }` : 3
->                           : ^
->fn3 : { <T>(strs: TemplateStringsArray, n: T): string; <T_1, U>(strs: TemplateStringsArray, s: string, t: T_1, u: U): U; <T_2, U_1, V>(strs: TemplateStringsArray, v: V, u: U_1, t: T_2): number; }
->    : ^^^^^^^^^^^^^^^^^^^^^^^^^^^^^^^^^^^^^^^^^^^^^^^^^^^^^^^^^^^^^^^^^^^^^^^^^^^^^^^^^^^^^^^^^^^^^^^^^^^^^^^^^^^^^^^^^^^^^^^^^^^^^^^^^^^^^^^^^^^^^^^^^^^^^^^^^^^^^^^^^^^^^^^^^^^^^^^^^^^^^^^^^^^^^
->`${ '' }${ '' }${ 3 }` : string
->                       : ^^^^^^
->'' : ""
->   : ^^
->'' : ""
->   : ^^
->3 : 3
->  : ^
-
-// Generic overloads with differing arity tagging with argument count that doesn't match any overload
-fn3 ``; // Error
->fn3 `` : string
->       : ^^^^^^
->fn3 : { <T>(strs: TemplateStringsArray, n: T): string; <T_1, U>(strs: TemplateStringsArray, s: string, t: T_1, u: U): U; <T_2, U_1, V>(strs: TemplateStringsArray, v: V, u: U_1, t: T_2): number; }
->    : ^^^^^^^^^^^^^^^^^^^^^^^^^^^^^^^^^^^^^^^^^^^^^^^^^^^^^^^^^^^^^^^^^^^^^^^^^^^^^^^^^^^^^^^^^^^^^^^^^^^^^^^^^^^^^^^^^^^^^^^^^^^^^^^^^^^^^^^^^^^^^^^^^^^^^^^^^^^^^^^^^^^^^^^^^^^^^^^^^^^^^^^^^^^^^
->`` : ""
->   : ^^
-
-// Generic overloads with constraints
-function fn4<T extends string, U extends number>(strs: TemplateStringsArray, n: T, m: U);
->fn4 : { <T extends string, U extends number>(strs: TemplateStringsArray, n: T, m: U): any; <T_1 extends number, U_1 extends string>(strs: TemplateStringsArray, n: T_1, m: U_1): any; (strs: TemplateStringsArray): any; }
->    : ^^^ ^^^^^^^^^^^^^^^^^ ^^^^^^^^^^^^^^^^^^^^^^^                    ^^^^^ ^^^^^ ^^^^^^^^^^^^^^^^^^^^^^^^^^^^^^^^^^^^^^^^^^^^^^^^^^^^^^^^^^^^^^^^^^^^^^^^^^^^^^^^^^^^^^^^^^^^^^^^^^^^^^^^^^^^^^^^^^^^^^^^^^^^^^^^^^^^^^^
->strs : TemplateStringsArray
->     : ^^^^^^^^^^^^^^^^^^^^
->n : T
->  : ^
->m : U
->  : ^
-
-function fn4<T extends number, U extends string>(strs: TemplateStringsArray, n: T, m: U);
->fn4 : { <T_1 extends string, U_1 extends number>(strs: TemplateStringsArray, n: T_1, m: U_1): any; <T extends number, U extends string>(strs: TemplateStringsArray, n: T, m: U): any; (strs: TemplateStringsArray): any; }
->    : ^^^^^^^^^^^^^^^^^^^^^^^^^^^^^^^^^^^^^^^^^^^^^^^^^^^^^^^^^^^^^^^^^^^^^^^^^^^^^^^^^^^^^^^^^^^^^^ ^^^^^^^^^^^^^^^^^ ^^^^^^^^^^^^^^^^^^^^^^^                    ^^^^^ ^^^^^ ^^^^^^^^^^^^^^^^^^^^^^^^^^^^^^^^^^^^^^^^^^^^
->strs : TemplateStringsArray
->     : ^^^^^^^^^^^^^^^^^^^^
->n : T
->  : ^
->m : U
->  : ^
-
-function fn4(strs: TemplateStringsArray)
->fn4 : { <T extends string, U extends number>(strs: TemplateStringsArray, n: T, m: U): any; <T_1 extends number, U_1 extends string>(strs: TemplateStringsArray, n: T_1, m: U_1): any; (strs: TemplateStringsArray): any; }
->    : ^^^^^^^^^^^^^^^^^^^^^^^^^^^^^^^^^^^^^^^^^^^^^^^^^^^^^^^^^^^^^^^^^^^^^^^^^^^^^^^^^^^^^^^^^^^^^^^^^^^^^^^^^^^^^^^^^^^^^^^^^^^^^^^^^^^^^^^^^^^^^^^^^^^^^^^^^^^^^^^^^^^^^^^^^^^^^^^^^^^^^^^                    ^^^^^^^^^
->strs : TemplateStringsArray
->     : ^^^^^^^^^^^^^^^^^^^^
-
-function fn4() { }
->fn4 : { <T extends string, U extends number>(strs: TemplateStringsArray, n: T, m: U): any; <T_1 extends number, U_1 extends string>(strs: TemplateStringsArray, n: T_1, m: U_1): any; (strs: TemplateStringsArray): any; }
->    : ^^^^^^^^^^^^^^^^^^^^^^^^^^^^^^^^^^^^^^^^^^^^^^^^^^^^^^^^^^^^^^^^^^^^^^^^^^^^^^^^^^^^^^^^^^^^^^^^^^^^^^^^^^^^^^^^^^^^^^^^^^^^^^^^^^^^^^^^^^^^^^^^^^^^^^^^^^^^^^^^^^^^^^^^^^^^^^^^^^^^^^^^^^^^^^^^^^^^^^^^^^^^^^^^^^^^
-
-// Generic overloads with constraints tagged with types that satisfy the constraints
-fn4 `${ '' }${ 3  }`;
->fn4 `${ '' }${ 3  }` : any
->                     : ^^^
->fn4 : { <T extends string, U extends number>(strs: TemplateStringsArray, n: T, m: U): any; <T_1 extends number, U_1 extends string>(strs: TemplateStringsArray, n: T_1, m: U_1): any; (strs: TemplateStringsArray): any; }
->    : ^^^^^^^^^^^^^^^^^^^^^^^^^^^^^^^^^^^^^^^^^^^^^^^^^^^^^^^^^^^^^^^^^^^^^^^^^^^^^^^^^^^^^^^^^^^^^^^^^^^^^^^^^^^^^^^^^^^^^^^^^^^^^^^^^^^^^^^^^^^^^^^^^^^^^^^^^^^^^^^^^^^^^^^^^^^^^^^^^^^^^^^^^^^^^^^^^^^^^^^^^^^^^^^^^^^^
->`${ '' }${ 3  }` : string
->                 : ^^^^^^
->'' : ""
->   : ^^
->3 : 3
->  : ^
-
-fn4 `${ 3  }${ '' }`;
->fn4 `${ 3  }${ '' }` : any
->                     : ^^^
->fn4 : { <T extends string, U extends number>(strs: TemplateStringsArray, n: T, m: U): any; <T_1 extends number, U_1 extends string>(strs: TemplateStringsArray, n: T_1, m: U_1): any; (strs: TemplateStringsArray): any; }
->    : ^^^^^^^^^^^^^^^^^^^^^^^^^^^^^^^^^^^^^^^^^^^^^^^^^^^^^^^^^^^^^^^^^^^^^^^^^^^^^^^^^^^^^^^^^^^^^^^^^^^^^^^^^^^^^^^^^^^^^^^^^^^^^^^^^^^^^^^^^^^^^^^^^^^^^^^^^^^^^^^^^^^^^^^^^^^^^^^^^^^^^^^^^^^^^^^^^^^^^^^^^^^^^^^^^^^^
->`${ 3  }${ '' }` : string
->                 : ^^^^^^
->3 : 3
->  : ^
->'' : ""
->   : ^^
-
-fn4 `${ 3  }${ undefined }`;
->fn4 `${ 3  }${ undefined }` : any
->                            : ^^^
->fn4 : { <T extends string, U extends number>(strs: TemplateStringsArray, n: T, m: U): any; <T_1 extends number, U_1 extends string>(strs: TemplateStringsArray, n: T_1, m: U_1): any; (strs: TemplateStringsArray): any; }
->    : ^^^^^^^^^^^^^^^^^^^^^^^^^^^^^^^^^^^^^^^^^^^^^^^^^^^^^^^^^^^^^^^^^^^^^^^^^^^^^^^^^^^^^^^^^^^^^^^^^^^^^^^^^^^^^^^^^^^^^^^^^^^^^^^^^^^^^^^^^^^^^^^^^^^^^^^^^^^^^^^^^^^^^^^^^^^^^^^^^^^^^^^^^^^^^^^^^^^^^^^^^^^^^^^^^^^^
->`${ 3  }${ undefined }` : string
->                        : ^^^^^^
->3 : 3
->  : ^
->undefined : undefined
->          : ^^^^^^^^^
-
-fn4 `${ '' }${ null }`;
->fn4 `${ '' }${ null }` : any
->                       : ^^^
->fn4 : { <T extends string, U extends number>(strs: TemplateStringsArray, n: T, m: U): any; <T_1 extends number, U_1 extends string>(strs: TemplateStringsArray, n: T_1, m: U_1): any; (strs: TemplateStringsArray): any; }
->    : ^^^^^^^^^^^^^^^^^^^^^^^^^^^^^^^^^^^^^^^^^^^^^^^^^^^^^^^^^^^^^^^^^^^^^^^^^^^^^^^^^^^^^^^^^^^^^^^^^^^^^^^^^^^^^^^^^^^^^^^^^^^^^^^^^^^^^^^^^^^^^^^^^^^^^^^^^^^^^^^^^^^^^^^^^^^^^^^^^^^^^^^^^^^^^^^^^^^^^^^^^^^^^^^^^^^^
->`${ '' }${ null }` : string
->                   : ^^^^^^
->'' : ""
->   : ^^
-
-// Generic overloads with constraints called with type arguments that do not satisfy the constraints
-fn4 `${ null }${ null }`; // Error
->fn4 `${ null }${ null }` : any
->                         : ^^^
->fn4 : { <T extends string, U extends number>(strs: TemplateStringsArray, n: T, m: U): any; <T_1 extends number, U_1 extends string>(strs: TemplateStringsArray, n: T_1, m: U_1): any; (strs: TemplateStringsArray): any; }
->    : ^^^^^^^^^^^^^^^^^^^^^^^^^^^^^^^^^^^^^^^^^^^^^^^^^^^^^^^^^^^^^^^^^^^^^^^^^^^^^^^^^^^^^^^^^^^^^^^^^^^^^^^^^^^^^^^^^^^^^^^^^^^^^^^^^^^^^^^^^^^^^^^^^^^^^^^^^^^^^^^^^^^^^^^^^^^^^^^^^^^^^^^^^^^^^^^^^^^^^^^^^^^^^^^^^^^^
->`${ null }${ null }` : string
->                     : ^^^^^^
-
-// Generic overloads with constraints called without type arguments but with types that do not satisfy the constraints
-fn4 `${ true }${ null }`;
->fn4 `${ true }${ null }` : any
->                         : ^^^
->fn4 : { <T extends string, U extends number>(strs: TemplateStringsArray, n: T, m: U): any; <T_1 extends number, U_1 extends string>(strs: TemplateStringsArray, n: T_1, m: U_1): any; (strs: TemplateStringsArray): any; }
->    : ^^^^^^^^^^^^^^^^^^^^^^^^^^^^^^^^^^^^^^^^^^^^^^^^^^^^^^^^^^^^^^^^^^^^^^^^^^^^^^^^^^^^^^^^^^^^^^^^^^^^^^^^^^^^^^^^^^^^^^^^^^^^^^^^^^^^^^^^^^^^^^^^^^^^^^^^^^^^^^^^^^^^^^^^^^^^^^^^^^^^^^^^^^^^^^^^^^^^^^^^^^^^^^^^^^^^
->`${ true }${ null }` : string
->                     : ^^^^^^
->true : true
->     : ^^^^
-
-fn4 `${ null }${ true }`;
->fn4 `${ null }${ true }` : any
->                         : ^^^
->fn4 : { <T extends string, U extends number>(strs: TemplateStringsArray, n: T, m: U): any; <T_1 extends number, U_1 extends string>(strs: TemplateStringsArray, n: T_1, m: U_1): any; (strs: TemplateStringsArray): any; }
->    : ^^^^^^^^^^^^^^^^^^^^^^^^^^^^^^^^^^^^^^^^^^^^^^^^^^^^^^^^^^^^^^^^^^^^^^^^^^^^^^^^^^^^^^^^^^^^^^^^^^^^^^^^^^^^^^^^^^^^^^^^^^^^^^^^^^^^^^^^^^^^^^^^^^^^^^^^^^^^^^^^^^^^^^^^^^^^^^^^^^^^^^^^^^^^^^^^^^^^^^^^^^^^^^^^^^^^
->`${ null }${ true }` : string
->                     : ^^^^^^
->true : true
->     : ^^^^
-
-// Non - generic overloads where contextual typing of function arguments has errors
-function fn5(strs: TemplateStringsArray, f: (n: string) => void): string;
->fn5 : { (strs: TemplateStringsArray, f: (n: string) => void): string; (strs: TemplateStringsArray, f: (n: number) => void): number; }
->    : ^^^^^^^^^                    ^^^^^                   ^^^      ^^^^^^^^^^^^^^^^^^^^^^^^^^^^^^^^^^^^^^^^^^^^^^^^^^^^^^^^^^^^^^^^^
->strs : TemplateStringsArray
->     : ^^^^^^^^^^^^^^^^^^^^
->f : (n: string) => void
->  : ^^^^      ^^^^^    
->n : string
->  : ^^^^^^
-
-function fn5(strs: TemplateStringsArray, f: (n: number) => void): number;
->fn5 : { (strs: TemplateStringsArray, f: (n: string) => void): string; (strs: TemplateStringsArray, f: (n: number) => void): number; }
->    : ^^^^^^^^^^^^^^^^^^^^^^^^^^^^^^^^^^^^^^^^^^^^^^^^^^^^^^^^^^^^^^^^^^^^^^^                    ^^^^^                   ^^^      ^^^
->strs : TemplateStringsArray
->     : ^^^^^^^^^^^^^^^^^^^^
->f : (n: number) => void
->  : ^^^^      ^^^^^    
->n : number
->  : ^^^^^^
-
-function fn5() { return undefined; }
->fn5 : { (strs: TemplateStringsArray, f: (n: string) => void): string; (strs: TemplateStringsArray, f: (n: number) => void): number; }
->    : ^^^^^^^^^^^^^^^^^^^^^^^^^^^^^^^^^^^^^^^^^^^^^^^^^^^^^^^^^^^^^^^^^^^^^^^^^^^^^^^^^^^^^^^^^^^^^^^^^^^^^^^^^^^^^^^^^^^^^^^^^^^^^^^
->undefined : undefined
->          : ^^^^^^^^^
-
-fn5 `${ (n) => n.toFixed() }`; // will error; 'n' should have type 'string'.
->fn5 `${ (n) => n.toFixed() }` : string
->                              : ^^^^^^
->fn5 : { (strs: TemplateStringsArray, f: (n: string) => void): string; (strs: TemplateStringsArray, f: (n: number) => void): number; }
->    : ^^^^^^^^^^^^^^^^^^^^^^^^^^^^^^^^^^^^^^^^^^^^^^^^^^^^^^^^^^^^^^^^^^^^^^^^^^^^^^^^^^^^^^^^^^^^^^^^^^^^^^^^^^^^^^^^^^^^^^^^^^^^^^^
->`${ (n) => n.toFixed() }` : string
->                          : ^^^^^^
->(n) => n.toFixed() : (n: string) => any
->                   : ^^^^^^^^^^^^^^^^^^
->n : string
->  : ^^^^^^
->n.toFixed() : any
->            : ^^^
->n.toFixed : any
->          : ^^^
->n : string
->  : ^^^^^^
->toFixed : any
->        : ^^^
-
-fn5 `${ (n) => n.substr(0) }`;
->fn5 `${ (n) => n.substr(0) }` : string
->                              : ^^^^^^
->fn5 : { (strs: TemplateStringsArray, f: (n: string) => void): string; (strs: TemplateStringsArray, f: (n: number) => void): number; }
->    : ^^^^^^^^^^^^^^^^^^^^^^^^^^^^^^^^^^^^^^^^^^^^^^^^^^^^^^^^^^^^^^^^^^^^^^^^^^^^^^^^^^^^^^^^^^^^^^^^^^^^^^^^^^^^^^^^^^^^^^^^^^^^^^^
->`${ (n) => n.substr(0) }` : string
->                          : ^^^^^^
->(n) => n.substr(0) : (n: string) => string
->                   : ^^^^^^^^^^^^^^^^^^^^^
->n : string
->  : ^^^^^^
->n.substr(0) : string
-<<<<<<< HEAD
->n.substr : (from: number, length?: number | undefined) => string
->n : string
->substr : (from: number, length?: number | undefined) => string
-=======
->            : ^^^^^^
->n.substr : (from: number, length?: number) => string
->         : ^^^^^^^^^^^^^^^^^^^^^^^^^^^^^^^^^^^^^^^^^
->n : string
->  : ^^^^^^
->substr : (from: number, length?: number) => string
->       : ^^^^^^^^^^^^^^^^^^^^^^^^^^^^^^^^^^^^^^^^^
->>>>>>> 12402f26
->0 : 0
->  : ^
-
-
+//// [tests/cases/conformance/es6/templates/taggedTemplateStringsWithOverloadResolution3.ts] ////
+
+=== taggedTemplateStringsWithOverloadResolution3.ts ===
+// Ambiguous call picks the first overload in declaration order
+function fn1(strs: TemplateStringsArray, s: string): string;
+>fn1 : { (strs: TemplateStringsArray, s: string): string; (strs: TemplateStringsArray, n: number): number; }
+>    : ^^^^^^^^^                    ^^^^^      ^^^      ^^^^^^^^^^^^^^^^^^^^^^^^^^^^^^^^^^^^^^^^^^^^^^^^^^^^
+>strs : TemplateStringsArray
+>     : ^^^^^^^^^^^^^^^^^^^^
+>s : string
+>  : ^^^^^^
+
+function fn1(strs: TemplateStringsArray, n: number): number;
+>fn1 : { (strs: TemplateStringsArray, s: string): string; (strs: TemplateStringsArray, n: number): number; }
+>    : ^^^^^^^^^^^^^^^^^^^^^^^^^^^^^^^^^^^^^^^^^^^^^^^^^^^^^^^^^^                    ^^^^^      ^^^      ^^^
+>strs : TemplateStringsArray
+>     : ^^^^^^^^^^^^^^^^^^^^
+>n : number
+>  : ^^^^^^
+
+function fn1() { return null; }
+>fn1 : { (strs: TemplateStringsArray, s: string): string; (strs: TemplateStringsArray, n: number): number; }
+>    : ^^^^^^^^^^^^^^^^^^^^^^^^^^^^^^^^^^^^^^^^^^^^^^^^^^^^^^^^^^^^^^^^^^^^^^^^^^^^^^^^^^^^^^^^^^^^^^^^^^^^^
+
+var s: string = fn1 `${ undefined }`;
+>s : string
+>  : ^^^^^^
+>fn1 `${ undefined }` : never
+>                     : ^^^^^
+>fn1 : { (strs: TemplateStringsArray, s: string): string; (strs: TemplateStringsArray, n: number): number; }
+>    : ^^^^^^^^^^^^^^^^^^^^^^^^^^^^^^^^^^^^^^^^^^^^^^^^^^^^^^^^^^^^^^^^^^^^^^^^^^^^^^^^^^^^^^^^^^^^^^^^^^^^^
+>`${ undefined }` : string
+>                 : ^^^^^^
+>undefined : undefined
+>          : ^^^^^^^^^
+
+// No candidate overloads found
+fn1 `${ {} }`; // Error
+>fn1 `${ {} }` : never
+>              : ^^^^^
+>fn1 : { (strs: TemplateStringsArray, s: string): string; (strs: TemplateStringsArray, n: number): number; }
+>    : ^^^^^^^^^^^^^^^^^^^^^^^^^^^^^^^^^^^^^^^^^^^^^^^^^^^^^^^^^^^^^^^^^^^^^^^^^^^^^^^^^^^^^^^^^^^^^^^^^^^^^
+>`${ {} }` : string
+>          : ^^^^^^
+>{} : {}
+>   : ^^
+
+function fn2(strs: TemplateStringsArray, s: string, n: number): number;
+>fn2 : { (strs: TemplateStringsArray, s: string, n: number): number; <T>(strs: TemplateStringsArray, n: number, t: T): T; }
+>    : ^^^^^^^^^                    ^^^^^      ^^^^^      ^^^      ^^^^^^^^^^^^^^^^^^^^^^^^^^^^^^^^^^^^^^^^^^^^^^^^^^^^^^^^
+>strs : TemplateStringsArray
+>     : ^^^^^^^^^^^^^^^^^^^^
+>s : string
+>  : ^^^^^^
+>n : number
+>  : ^^^^^^
+
+function fn2<T>(strs: TemplateStringsArray, n: number, t: T): T;
+>fn2 : { (strs: TemplateStringsArray, s: string, n: number): number; <T>(strs: TemplateStringsArray, n: number, t: T): T; }
+>    : ^^^^^^^^^^^^^^^^^^^^^^^^^^^^^^^^^^^^^^^^^^^^^^^^^^^^^^^^^^^^^^^ ^^^^^^^^                    ^^^^^      ^^^^^ ^^^ ^^^
+>strs : TemplateStringsArray
+>     : ^^^^^^^^^^^^^^^^^^^^
+>n : number
+>  : ^^^^^^
+>t : T
+>  : ^
+
+function fn2() { return undefined; }
+>fn2 : { (strs: TemplateStringsArray, s: string, n: number): number; <T>(strs: TemplateStringsArray, n: number, t: T): T; }
+>    : ^^^^^^^^^^^^^^^^^^^^^^^^^^^^^^^^^^^^^^^^^^^^^^^^^^^^^^^^^^^^^^^^^^^^^^^^^^^^^^^^^^^^^^^^^^^^^^^^^^^^^^^^^^^^^^^^^^^^
+>undefined : undefined
+>          : ^^^^^^^^^
+
+var d1: Date = fn2 `${ 0 }${ undefined }`; // contextually typed
+>d1 : Date
+>   : ^^^^
+>fn2 `${ 0 }${ undefined }` : undefined
+>                           : ^^^^^^^^^
+>fn2 : { (strs: TemplateStringsArray, s: string, n: number): number; <T>(strs: TemplateStringsArray, n: number, t: T): T; }
+>    : ^^^^^^^^^^^^^^^^^^^^^^^^^^^^^^^^^^^^^^^^^^^^^^^^^^^^^^^^^^^^^^^^^^^^^^^^^^^^^^^^^^^^^^^^^^^^^^^^^^^^^^^^^^^^^^^^^^^^
+>`${ 0 }${ undefined }` : string
+>                       : ^^^^^^
+>0 : 0
+>  : ^
+>undefined : undefined
+>          : ^^^^^^^^^
+
+var d2       = fn2 `${ 0 }${ undefined }`; // any
+>d2 : undefined
+>   : ^^^^^^^^^
+>fn2 `${ 0 }${ undefined }` : undefined
+>                           : ^^^^^^^^^
+>fn2 : { (strs: TemplateStringsArray, s: string, n: number): number; <T>(strs: TemplateStringsArray, n: number, t: T): T; }
+>    : ^^^^^^^^^^^^^^^^^^^^^^^^^^^^^^^^^^^^^^^^^^^^^^^^^^^^^^^^^^^^^^^^^^^^^^^^^^^^^^^^^^^^^^^^^^^^^^^^^^^^^^^^^^^^^^^^^^^^
+>`${ 0 }${ undefined }` : string
+>                       : ^^^^^^
+>0 : 0
+>  : ^
+>undefined : undefined
+>          : ^^^^^^^^^
+
+d1.foo(); // error
+>d1.foo() : any
+>         : ^^^
+>d1.foo : any
+>       : ^^^
+>d1 : Date
+>   : ^^^^
+>foo : any
+>    : ^^^
+
+d2();     // no error (typed as any)
+>d2() : any
+>     : ^^^
+>d2 : undefined
+>   : ^^^^^^^^^
+
+// Generic and non-generic overload where generic overload is the only candidate
+fn2 `${ 0 }${ '' }`; // OK
+>fn2 `${ 0 }${ '' }` : ""
+>                    : ^^
+>fn2 : { (strs: TemplateStringsArray, s: string, n: number): number; <T>(strs: TemplateStringsArray, n: number, t: T): T; }
+>    : ^^^^^^^^^^^^^^^^^^^^^^^^^^^^^^^^^^^^^^^^^^^^^^^^^^^^^^^^^^^^^^^^^^^^^^^^^^^^^^^^^^^^^^^^^^^^^^^^^^^^^^^^^^^^^^^^^^^^
+>`${ 0 }${ '' }` : string
+>                : ^^^^^^
+>0 : 0
+>  : ^
+>'' : ""
+>   : ^^
+
+// Generic and non-generic overload where non-generic overload is the only candidate
+fn2 `${ '' }${ 0 }`; // OK
+>fn2 `${ '' }${ 0 }` : number
+>                    : ^^^^^^
+>fn2 : { (strs: TemplateStringsArray, s: string, n: number): number; <T>(strs: TemplateStringsArray, n: number, t: T): T; }
+>    : ^^^^^^^^^^^^^^^^^^^^^^^^^^^^^^^^^^^^^^^^^^^^^^^^^^^^^^^^^^^^^^^^^^^^^^^^^^^^^^^^^^^^^^^^^^^^^^^^^^^^^^^^^^^^^^^^^^^^
+>`${ '' }${ 0 }` : string
+>                : ^^^^^^
+>'' : ""
+>   : ^^
+>0 : 0
+>  : ^
+
+// Generic overloads with differing arity
+function fn3<T>(strs: TemplateStringsArray, n: T): string;
+>fn3 : { <T>(strs: TemplateStringsArray, n: T): string; <T_1, U>(strs: TemplateStringsArray, s: string, t: T_1, u: U): U; <T_2, U_1, V>(strs: TemplateStringsArray, v: V, u: U_1, t: T_2): number; }
+>    : ^^^ ^^^^^^^^                    ^^^^^ ^^^      ^^^^^^^^^^^^^^^^^^^^^^^^^^^^^^^^^^^^^^^^^^^^^^^^^^^^^^^^^^^^^^^^^^^^^^^^^^^^^^^^^^^^^^^^^^^^^^^^^^^^^^^^^^^^^^^^^^^^^^^^^^^^^^^^^^^^^^^^^^^^^^
+>strs : TemplateStringsArray
+>     : ^^^^^^^^^^^^^^^^^^^^
+>n : T
+>  : ^
+
+function fn3<T, U>(strs: TemplateStringsArray, s: string, t: T, u: U): U;
+>fn3 : { <T_1>(strs: TemplateStringsArray, n: T_1): string; <T, U>(strs: TemplateStringsArray, s: string, t: T, u: U): U; <T_2, U_1, V>(strs: TemplateStringsArray, v: V, u: U_1, t: T_2): number; }
+>    : ^^^^^^^^^^^^^^^^^^^^^^^^^^^^^^^^^^^^^^^^^^^^^^^^^^^^^^ ^^ ^^^^^^^^                    ^^^^^      ^^^^^ ^^^^^ ^^^ ^^^^^^^^^^^^^^^^^^^^^^^^^^^^^^^^^^^^^^^^^^^^^^^^^^^^^^^^^^^^^^^^^^^^^^^^^^^^
+>strs : TemplateStringsArray
+>     : ^^^^^^^^^^^^^^^^^^^^
+>s : string
+>  : ^^^^^^
+>t : T
+>  : ^
+>u : U
+>  : ^
+
+function fn3<T, U, V>(strs: TemplateStringsArray, v: V, u: U, t: T): number;
+>fn3 : { <T_1>(strs: TemplateStringsArray, n: T_1): string; <T_2, U_1>(strs: TemplateStringsArray, s: string, t: T_2, u: U_1): U_1; <T, U, V>(strs: TemplateStringsArray, v: V, u: U, t: T): number; }
+>    : ^^^^^^^^^^^^^^^^^^^^^^^^^^^^^^^^^^^^^^^^^^^^^^^^^^^^^^^^^^^^^^^^^^^^^^^^^^^^^^^^^^^^^^^^^^^^^^^^^^^^^^^^^^^^^^^^^^^^^^^^^^^^^^ ^^ ^^ ^^^^^^^^                    ^^^^^ ^^^^^ ^^^^^ ^^^      ^^^
+>strs : TemplateStringsArray
+>     : ^^^^^^^^^^^^^^^^^^^^
+>v : V
+>  : ^
+>u : U
+>  : ^
+>t : T
+>  : ^
+
+function fn3() { return null; }
+>fn3 : { <T>(strs: TemplateStringsArray, n: T): string; <T_1, U>(strs: TemplateStringsArray, s: string, t: T_1, u: U): U; <T_2, U_1, V>(strs: TemplateStringsArray, v: V, u: U_1, t: T_2): number; }
+>    : ^^^^^^^^^^^^^^^^^^^^^^^^^^^^^^^^^^^^^^^^^^^^^^^^^^^^^^^^^^^^^^^^^^^^^^^^^^^^^^^^^^^^^^^^^^^^^^^^^^^^^^^^^^^^^^^^^^^^^^^^^^^^^^^^^^^^^^^^^^^^^^^^^^^^^^^^^^^^^^^^^^^^^^^^^^^^^^^^^^^^^^^^^^^^^
+
+var s = fn3 `${ 3 }`;
+>s : string
+>  : ^^^^^^
+>fn3 `${ 3 }` : string
+>             : ^^^^^^
+>fn3 : { <T>(strs: TemplateStringsArray, n: T): string; <T_1, U>(strs: TemplateStringsArray, s: string, t: T_1, u: U): U; <T_2, U_1, V>(strs: TemplateStringsArray, v: V, u: U_1, t: T_2): number; }
+>    : ^^^^^^^^^^^^^^^^^^^^^^^^^^^^^^^^^^^^^^^^^^^^^^^^^^^^^^^^^^^^^^^^^^^^^^^^^^^^^^^^^^^^^^^^^^^^^^^^^^^^^^^^^^^^^^^^^^^^^^^^^^^^^^^^^^^^^^^^^^^^^^^^^^^^^^^^^^^^^^^^^^^^^^^^^^^^^^^^^^^^^^^^^^^^^
+>`${ 3 }` : string
+>         : ^^^^^^
+>3 : 3
+>  : ^
+
+var s = fn3 `${'' }${ 3 }${ '' }`;
+>s : string
+>  : ^^^^^^
+>fn3 `${'' }${ 3 }${ '' }` : ""
+>                          : ^^
+>fn3 : { <T>(strs: TemplateStringsArray, n: T): string; <T_1, U>(strs: TemplateStringsArray, s: string, t: T_1, u: U): U; <T_2, U_1, V>(strs: TemplateStringsArray, v: V, u: U_1, t: T_2): number; }
+>    : ^^^^^^^^^^^^^^^^^^^^^^^^^^^^^^^^^^^^^^^^^^^^^^^^^^^^^^^^^^^^^^^^^^^^^^^^^^^^^^^^^^^^^^^^^^^^^^^^^^^^^^^^^^^^^^^^^^^^^^^^^^^^^^^^^^^^^^^^^^^^^^^^^^^^^^^^^^^^^^^^^^^^^^^^^^^^^^^^^^^^^^^^^^^^^
+>`${'' }${ 3 }${ '' }` : string
+>                      : ^^^^^^
+>'' : ""
+>   : ^^
+>3 : 3
+>  : ^
+>'' : ""
+>   : ^^
+
+var n = fn3 `${ 5 }${ 5 }${ 5 }`;
+>n : number
+>  : ^^^^^^
+>fn3 `${ 5 }${ 5 }${ 5 }` : number
+>                         : ^^^^^^
+>fn3 : { <T>(strs: TemplateStringsArray, n: T): string; <T_1, U>(strs: TemplateStringsArray, s: string, t: T_1, u: U): U; <T_2, U_1, V>(strs: TemplateStringsArray, v: V, u: U_1, t: T_2): number; }
+>    : ^^^^^^^^^^^^^^^^^^^^^^^^^^^^^^^^^^^^^^^^^^^^^^^^^^^^^^^^^^^^^^^^^^^^^^^^^^^^^^^^^^^^^^^^^^^^^^^^^^^^^^^^^^^^^^^^^^^^^^^^^^^^^^^^^^^^^^^^^^^^^^^^^^^^^^^^^^^^^^^^^^^^^^^^^^^^^^^^^^^^^^^^^^^^^
+>`${ 5 }${ 5 }${ 5 }` : string
+>                     : ^^^^^^
+>5 : 5
+>  : ^
+>5 : 5
+>  : ^
+>5 : 5
+>  : ^
+
+var n: number;
+>n : number
+>  : ^^^^^^
+
+// Generic overloads with differing arity tagging with arguments matching each overload type parameter count
+var s = fn3 `${ 4 }`
+>s : string
+>  : ^^^^^^
+>fn3 `${ 4 }` : string
+>             : ^^^^^^
+>fn3 : { <T>(strs: TemplateStringsArray, n: T): string; <T_1, U>(strs: TemplateStringsArray, s: string, t: T_1, u: U): U; <T_2, U_1, V>(strs: TemplateStringsArray, v: V, u: U_1, t: T_2): number; }
+>    : ^^^^^^^^^^^^^^^^^^^^^^^^^^^^^^^^^^^^^^^^^^^^^^^^^^^^^^^^^^^^^^^^^^^^^^^^^^^^^^^^^^^^^^^^^^^^^^^^^^^^^^^^^^^^^^^^^^^^^^^^^^^^^^^^^^^^^^^^^^^^^^^^^^^^^^^^^^^^^^^^^^^^^^^^^^^^^^^^^^^^^^^^^^^^^
+>`${ 4 }` : string
+>         : ^^^^^^
+>4 : 4
+>  : ^
+
+var s = fn3 `${ '' }${ '' }${ '' }`;
+>s : string
+>  : ^^^^^^
+>fn3 `${ '' }${ '' }${ '' }` : ""
+>                            : ^^
+>fn3 : { <T>(strs: TemplateStringsArray, n: T): string; <T_1, U>(strs: TemplateStringsArray, s: string, t: T_1, u: U): U; <T_2, U_1, V>(strs: TemplateStringsArray, v: V, u: U_1, t: T_2): number; }
+>    : ^^^^^^^^^^^^^^^^^^^^^^^^^^^^^^^^^^^^^^^^^^^^^^^^^^^^^^^^^^^^^^^^^^^^^^^^^^^^^^^^^^^^^^^^^^^^^^^^^^^^^^^^^^^^^^^^^^^^^^^^^^^^^^^^^^^^^^^^^^^^^^^^^^^^^^^^^^^^^^^^^^^^^^^^^^^^^^^^^^^^^^^^^^^^^
+>`${ '' }${ '' }${ '' }` : string
+>                        : ^^^^^^
+>'' : ""
+>   : ^^
+>'' : ""
+>   : ^^
+>'' : ""
+>   : ^^
+
+var n = fn3 `${ '' }${ '' }${ 3 }`;
+>n : number
+>  : ^^^^^^
+>fn3 `${ '' }${ '' }${ 3 }` : 3
+>                           : ^
+>fn3 : { <T>(strs: TemplateStringsArray, n: T): string; <T_1, U>(strs: TemplateStringsArray, s: string, t: T_1, u: U): U; <T_2, U_1, V>(strs: TemplateStringsArray, v: V, u: U_1, t: T_2): number; }
+>    : ^^^^^^^^^^^^^^^^^^^^^^^^^^^^^^^^^^^^^^^^^^^^^^^^^^^^^^^^^^^^^^^^^^^^^^^^^^^^^^^^^^^^^^^^^^^^^^^^^^^^^^^^^^^^^^^^^^^^^^^^^^^^^^^^^^^^^^^^^^^^^^^^^^^^^^^^^^^^^^^^^^^^^^^^^^^^^^^^^^^^^^^^^^^^^
+>`${ '' }${ '' }${ 3 }` : string
+>                       : ^^^^^^
+>'' : ""
+>   : ^^
+>'' : ""
+>   : ^^
+>3 : 3
+>  : ^
+
+// Generic overloads with differing arity tagging with argument count that doesn't match any overload
+fn3 ``; // Error
+>fn3 `` : string
+>       : ^^^^^^
+>fn3 : { <T>(strs: TemplateStringsArray, n: T): string; <T_1, U>(strs: TemplateStringsArray, s: string, t: T_1, u: U): U; <T_2, U_1, V>(strs: TemplateStringsArray, v: V, u: U_1, t: T_2): number; }
+>    : ^^^^^^^^^^^^^^^^^^^^^^^^^^^^^^^^^^^^^^^^^^^^^^^^^^^^^^^^^^^^^^^^^^^^^^^^^^^^^^^^^^^^^^^^^^^^^^^^^^^^^^^^^^^^^^^^^^^^^^^^^^^^^^^^^^^^^^^^^^^^^^^^^^^^^^^^^^^^^^^^^^^^^^^^^^^^^^^^^^^^^^^^^^^^^
+>`` : ""
+>   : ^^
+
+// Generic overloads with constraints
+function fn4<T extends string, U extends number>(strs: TemplateStringsArray, n: T, m: U);
+>fn4 : { <T extends string, U extends number>(strs: TemplateStringsArray, n: T, m: U): any; <T_1 extends number, U_1 extends string>(strs: TemplateStringsArray, n: T_1, m: U_1): any; (strs: TemplateStringsArray): any; }
+>    : ^^^ ^^^^^^^^^^^^^^^^^ ^^^^^^^^^^^^^^^^^^^^^^^                    ^^^^^ ^^^^^ ^^^^^^^^^^^^^^^^^^^^^^^^^^^^^^^^^^^^^^^^^^^^^^^^^^^^^^^^^^^^^^^^^^^^^^^^^^^^^^^^^^^^^^^^^^^^^^^^^^^^^^^^^^^^^^^^^^^^^^^^^^^^^^^^^^^^^^^
+>strs : TemplateStringsArray
+>     : ^^^^^^^^^^^^^^^^^^^^
+>n : T
+>  : ^
+>m : U
+>  : ^
+
+function fn4<T extends number, U extends string>(strs: TemplateStringsArray, n: T, m: U);
+>fn4 : { <T_1 extends string, U_1 extends number>(strs: TemplateStringsArray, n: T_1, m: U_1): any; <T extends number, U extends string>(strs: TemplateStringsArray, n: T, m: U): any; (strs: TemplateStringsArray): any; }
+>    : ^^^^^^^^^^^^^^^^^^^^^^^^^^^^^^^^^^^^^^^^^^^^^^^^^^^^^^^^^^^^^^^^^^^^^^^^^^^^^^^^^^^^^^^^^^^^^^ ^^^^^^^^^^^^^^^^^ ^^^^^^^^^^^^^^^^^^^^^^^                    ^^^^^ ^^^^^ ^^^^^^^^^^^^^^^^^^^^^^^^^^^^^^^^^^^^^^^^^^^^
+>strs : TemplateStringsArray
+>     : ^^^^^^^^^^^^^^^^^^^^
+>n : T
+>  : ^
+>m : U
+>  : ^
+
+function fn4(strs: TemplateStringsArray)
+>fn4 : { <T extends string, U extends number>(strs: TemplateStringsArray, n: T, m: U): any; <T_1 extends number, U_1 extends string>(strs: TemplateStringsArray, n: T_1, m: U_1): any; (strs: TemplateStringsArray): any; }
+>    : ^^^^^^^^^^^^^^^^^^^^^^^^^^^^^^^^^^^^^^^^^^^^^^^^^^^^^^^^^^^^^^^^^^^^^^^^^^^^^^^^^^^^^^^^^^^^^^^^^^^^^^^^^^^^^^^^^^^^^^^^^^^^^^^^^^^^^^^^^^^^^^^^^^^^^^^^^^^^^^^^^^^^^^^^^^^^^^^^^^^^^^^                    ^^^^^^^^^
+>strs : TemplateStringsArray
+>     : ^^^^^^^^^^^^^^^^^^^^
+
+function fn4() { }
+>fn4 : { <T extends string, U extends number>(strs: TemplateStringsArray, n: T, m: U): any; <T_1 extends number, U_1 extends string>(strs: TemplateStringsArray, n: T_1, m: U_1): any; (strs: TemplateStringsArray): any; }
+>    : ^^^^^^^^^^^^^^^^^^^^^^^^^^^^^^^^^^^^^^^^^^^^^^^^^^^^^^^^^^^^^^^^^^^^^^^^^^^^^^^^^^^^^^^^^^^^^^^^^^^^^^^^^^^^^^^^^^^^^^^^^^^^^^^^^^^^^^^^^^^^^^^^^^^^^^^^^^^^^^^^^^^^^^^^^^^^^^^^^^^^^^^^^^^^^^^^^^^^^^^^^^^^^^^^^^^^
+
+// Generic overloads with constraints tagged with types that satisfy the constraints
+fn4 `${ '' }${ 3  }`;
+>fn4 `${ '' }${ 3  }` : any
+>                     : ^^^
+>fn4 : { <T extends string, U extends number>(strs: TemplateStringsArray, n: T, m: U): any; <T_1 extends number, U_1 extends string>(strs: TemplateStringsArray, n: T_1, m: U_1): any; (strs: TemplateStringsArray): any; }
+>    : ^^^^^^^^^^^^^^^^^^^^^^^^^^^^^^^^^^^^^^^^^^^^^^^^^^^^^^^^^^^^^^^^^^^^^^^^^^^^^^^^^^^^^^^^^^^^^^^^^^^^^^^^^^^^^^^^^^^^^^^^^^^^^^^^^^^^^^^^^^^^^^^^^^^^^^^^^^^^^^^^^^^^^^^^^^^^^^^^^^^^^^^^^^^^^^^^^^^^^^^^^^^^^^^^^^^^
+>`${ '' }${ 3  }` : string
+>                 : ^^^^^^
+>'' : ""
+>   : ^^
+>3 : 3
+>  : ^
+
+fn4 `${ 3  }${ '' }`;
+>fn4 `${ 3  }${ '' }` : any
+>                     : ^^^
+>fn4 : { <T extends string, U extends number>(strs: TemplateStringsArray, n: T, m: U): any; <T_1 extends number, U_1 extends string>(strs: TemplateStringsArray, n: T_1, m: U_1): any; (strs: TemplateStringsArray): any; }
+>    : ^^^^^^^^^^^^^^^^^^^^^^^^^^^^^^^^^^^^^^^^^^^^^^^^^^^^^^^^^^^^^^^^^^^^^^^^^^^^^^^^^^^^^^^^^^^^^^^^^^^^^^^^^^^^^^^^^^^^^^^^^^^^^^^^^^^^^^^^^^^^^^^^^^^^^^^^^^^^^^^^^^^^^^^^^^^^^^^^^^^^^^^^^^^^^^^^^^^^^^^^^^^^^^^^^^^^
+>`${ 3  }${ '' }` : string
+>                 : ^^^^^^
+>3 : 3
+>  : ^
+>'' : ""
+>   : ^^
+
+fn4 `${ 3  }${ undefined }`;
+>fn4 `${ 3  }${ undefined }` : any
+>                            : ^^^
+>fn4 : { <T extends string, U extends number>(strs: TemplateStringsArray, n: T, m: U): any; <T_1 extends number, U_1 extends string>(strs: TemplateStringsArray, n: T_1, m: U_1): any; (strs: TemplateStringsArray): any; }
+>    : ^^^^^^^^^^^^^^^^^^^^^^^^^^^^^^^^^^^^^^^^^^^^^^^^^^^^^^^^^^^^^^^^^^^^^^^^^^^^^^^^^^^^^^^^^^^^^^^^^^^^^^^^^^^^^^^^^^^^^^^^^^^^^^^^^^^^^^^^^^^^^^^^^^^^^^^^^^^^^^^^^^^^^^^^^^^^^^^^^^^^^^^^^^^^^^^^^^^^^^^^^^^^^^^^^^^^
+>`${ 3  }${ undefined }` : string
+>                        : ^^^^^^
+>3 : 3
+>  : ^
+>undefined : undefined
+>          : ^^^^^^^^^
+
+fn4 `${ '' }${ null }`;
+>fn4 `${ '' }${ null }` : any
+>                       : ^^^
+>fn4 : { <T extends string, U extends number>(strs: TemplateStringsArray, n: T, m: U): any; <T_1 extends number, U_1 extends string>(strs: TemplateStringsArray, n: T_1, m: U_1): any; (strs: TemplateStringsArray): any; }
+>    : ^^^^^^^^^^^^^^^^^^^^^^^^^^^^^^^^^^^^^^^^^^^^^^^^^^^^^^^^^^^^^^^^^^^^^^^^^^^^^^^^^^^^^^^^^^^^^^^^^^^^^^^^^^^^^^^^^^^^^^^^^^^^^^^^^^^^^^^^^^^^^^^^^^^^^^^^^^^^^^^^^^^^^^^^^^^^^^^^^^^^^^^^^^^^^^^^^^^^^^^^^^^^^^^^^^^^
+>`${ '' }${ null }` : string
+>                   : ^^^^^^
+>'' : ""
+>   : ^^
+
+// Generic overloads with constraints called with type arguments that do not satisfy the constraints
+fn4 `${ null }${ null }`; // Error
+>fn4 `${ null }${ null }` : any
+>                         : ^^^
+>fn4 : { <T extends string, U extends number>(strs: TemplateStringsArray, n: T, m: U): any; <T_1 extends number, U_1 extends string>(strs: TemplateStringsArray, n: T_1, m: U_1): any; (strs: TemplateStringsArray): any; }
+>    : ^^^^^^^^^^^^^^^^^^^^^^^^^^^^^^^^^^^^^^^^^^^^^^^^^^^^^^^^^^^^^^^^^^^^^^^^^^^^^^^^^^^^^^^^^^^^^^^^^^^^^^^^^^^^^^^^^^^^^^^^^^^^^^^^^^^^^^^^^^^^^^^^^^^^^^^^^^^^^^^^^^^^^^^^^^^^^^^^^^^^^^^^^^^^^^^^^^^^^^^^^^^^^^^^^^^^
+>`${ null }${ null }` : string
+>                     : ^^^^^^
+
+// Generic overloads with constraints called without type arguments but with types that do not satisfy the constraints
+fn4 `${ true }${ null }`;
+>fn4 `${ true }${ null }` : any
+>                         : ^^^
+>fn4 : { <T extends string, U extends number>(strs: TemplateStringsArray, n: T, m: U): any; <T_1 extends number, U_1 extends string>(strs: TemplateStringsArray, n: T_1, m: U_1): any; (strs: TemplateStringsArray): any; }
+>    : ^^^^^^^^^^^^^^^^^^^^^^^^^^^^^^^^^^^^^^^^^^^^^^^^^^^^^^^^^^^^^^^^^^^^^^^^^^^^^^^^^^^^^^^^^^^^^^^^^^^^^^^^^^^^^^^^^^^^^^^^^^^^^^^^^^^^^^^^^^^^^^^^^^^^^^^^^^^^^^^^^^^^^^^^^^^^^^^^^^^^^^^^^^^^^^^^^^^^^^^^^^^^^^^^^^^^
+>`${ true }${ null }` : string
+>                     : ^^^^^^
+>true : true
+>     : ^^^^
+
+fn4 `${ null }${ true }`;
+>fn4 `${ null }${ true }` : any
+>                         : ^^^
+>fn4 : { <T extends string, U extends number>(strs: TemplateStringsArray, n: T, m: U): any; <T_1 extends number, U_1 extends string>(strs: TemplateStringsArray, n: T_1, m: U_1): any; (strs: TemplateStringsArray): any; }
+>    : ^^^^^^^^^^^^^^^^^^^^^^^^^^^^^^^^^^^^^^^^^^^^^^^^^^^^^^^^^^^^^^^^^^^^^^^^^^^^^^^^^^^^^^^^^^^^^^^^^^^^^^^^^^^^^^^^^^^^^^^^^^^^^^^^^^^^^^^^^^^^^^^^^^^^^^^^^^^^^^^^^^^^^^^^^^^^^^^^^^^^^^^^^^^^^^^^^^^^^^^^^^^^^^^^^^^^
+>`${ null }${ true }` : string
+>                     : ^^^^^^
+>true : true
+>     : ^^^^
+
+// Non - generic overloads where contextual typing of function arguments has errors
+function fn5(strs: TemplateStringsArray, f: (n: string) => void): string;
+>fn5 : { (strs: TemplateStringsArray, f: (n: string) => void): string; (strs: TemplateStringsArray, f: (n: number) => void): number; }
+>    : ^^^^^^^^^                    ^^^^^                   ^^^      ^^^^^^^^^^^^^^^^^^^^^^^^^^^^^^^^^^^^^^^^^^^^^^^^^^^^^^^^^^^^^^^^^
+>strs : TemplateStringsArray
+>     : ^^^^^^^^^^^^^^^^^^^^
+>f : (n: string) => void
+>  : ^^^^      ^^^^^    
+>n : string
+>  : ^^^^^^
+
+function fn5(strs: TemplateStringsArray, f: (n: number) => void): number;
+>fn5 : { (strs: TemplateStringsArray, f: (n: string) => void): string; (strs: TemplateStringsArray, f: (n: number) => void): number; }
+>    : ^^^^^^^^^^^^^^^^^^^^^^^^^^^^^^^^^^^^^^^^^^^^^^^^^^^^^^^^^^^^^^^^^^^^^^^                    ^^^^^                   ^^^      ^^^
+>strs : TemplateStringsArray
+>     : ^^^^^^^^^^^^^^^^^^^^
+>f : (n: number) => void
+>  : ^^^^      ^^^^^    
+>n : number
+>  : ^^^^^^
+
+function fn5() { return undefined; }
+>fn5 : { (strs: TemplateStringsArray, f: (n: string) => void): string; (strs: TemplateStringsArray, f: (n: number) => void): number; }
+>    : ^^^^^^^^^^^^^^^^^^^^^^^^^^^^^^^^^^^^^^^^^^^^^^^^^^^^^^^^^^^^^^^^^^^^^^^^^^^^^^^^^^^^^^^^^^^^^^^^^^^^^^^^^^^^^^^^^^^^^^^^^^^^^^^
+>undefined : undefined
+>          : ^^^^^^^^^
+
+fn5 `${ (n) => n.toFixed() }`; // will error; 'n' should have type 'string'.
+>fn5 `${ (n) => n.toFixed() }` : string
+>                              : ^^^^^^
+>fn5 : { (strs: TemplateStringsArray, f: (n: string) => void): string; (strs: TemplateStringsArray, f: (n: number) => void): number; }
+>    : ^^^^^^^^^^^^^^^^^^^^^^^^^^^^^^^^^^^^^^^^^^^^^^^^^^^^^^^^^^^^^^^^^^^^^^^^^^^^^^^^^^^^^^^^^^^^^^^^^^^^^^^^^^^^^^^^^^^^^^^^^^^^^^^
+>`${ (n) => n.toFixed() }` : string
+>                          : ^^^^^^
+>(n) => n.toFixed() : (n: string) => any
+>                   : ^^^^^^^^^^^^^^^^^^
+>n : string
+>  : ^^^^^^
+>n.toFixed() : any
+>            : ^^^
+>n.toFixed : any
+>          : ^^^
+>n : string
+>  : ^^^^^^
+>toFixed : any
+>        : ^^^
+
+fn5 `${ (n) => n.substr(0) }`;
+>fn5 `${ (n) => n.substr(0) }` : string
+>                              : ^^^^^^
+>fn5 : { (strs: TemplateStringsArray, f: (n: string) => void): string; (strs: TemplateStringsArray, f: (n: number) => void): number; }
+>    : ^^^^^^^^^^^^^^^^^^^^^^^^^^^^^^^^^^^^^^^^^^^^^^^^^^^^^^^^^^^^^^^^^^^^^^^^^^^^^^^^^^^^^^^^^^^^^^^^^^^^^^^^^^^^^^^^^^^^^^^^^^^^^^^
+>`${ (n) => n.substr(0) }` : string
+>                          : ^^^^^^
+>(n) => n.substr(0) : (n: string) => string
+>                   : ^^^^^^^^^^^^^^^^^^^^^
+>n : string
+>  : ^^^^^^
+>n.substr(0) : string
+>            : ^^^^^^
+>n.substr : (from: number, length?: number | undefined) => string
+>         : ^^^^^^^^^^^^^^^^^^^^^^^^^^^^^^^^^^^^^^^^^^^^^^^^^^^^^
+>n : string
+>  : ^^^^^^
+>substr : (from: number, length?: number | undefined) => string
+>       : ^^^^^^^^^^^^^^^^^^^^^^^^^^^^^^^^^^^^^^^^^^^^^^^^^^^^^
+>0 : 0
+>  : ^
+
+