--- conflicted
+++ resolved
@@ -1,1703 +1,1615 @@
-//// [tests/cases/conformance/expressions/binaryOperators/comparisonOperator/comparisonOperatorWithSubtypeObjectOnConstructorSignature.ts] ////
-
-=== comparisonOperatorWithSubtypeObjectOnConstructorSignature.ts ===
-class Base {
->Base : Base
->     : ^^^^
-
-    public a: string;
->a : string
->  : ^^^^^^
-}
-
-class Derived extends Base {
->Derived : Derived
->        : ^^^^^^^
->Base : Base
->     : ^^^^
-
-    public b: string;
->b : string
->  : ^^^^^^
-}
-
-var a1: { new (): Base };
->a1 : new () => Base
->   : ^^^^^^^^^^    
-
-var b1: { new (): Base };
->b1 : new () => Base
->   : ^^^^^^^^^^    
-
-var a2: { new (a: number, b: string): Base };
->a2 : new (a: number, b: string) => Base
->   : ^^^^^^^^      ^^^^^      ^^^^^    
->a : number
->  : ^^^^^^
->b : string
->  : ^^^^^^
-
-var b2: { new (a: number, b: string): Base };
->b2 : new (a: number, b: string) => Base
->   : ^^^^^^^^      ^^^^^      ^^^^^    
->a : number
->  : ^^^^^^
->b : string
->  : ^^^^^^
-
-var a3: { new (a: number, b: string): Base };
->a3 : new (a: number, b: string) => Base
->   : ^^^^^^^^      ^^^^^      ^^^^^    
->a : number
->  : ^^^^^^
->b : string
->  : ^^^^^^
-
-var b3: { new (a: number): Base };
->b3 : new (a: number) => Base
->   : ^^^^^^^^      ^^^^^    
->a : number
->  : ^^^^^^
-
-var a4: { new (a: number, b: string): Base };
->a4 : new (a: number, b: string) => Base
->   : ^^^^^^^^      ^^^^^      ^^^^^    
->a : number
->  : ^^^^^^
->b : string
->  : ^^^^^^
-
-var b4: { new (): Base };
->b4 : new () => Base
->   : ^^^^^^^^^^    
-
-var a5: { new (a: Base): Base };
->a5 : new (a: Base) => Base
->   : ^^^^^^^^    ^^^^^    
->a : Base
->  : ^^^^
-
-var b5: { new (a: Derived): Base };
->b5 : new (a: Derived) => Base
->   : ^^^^^^^^       ^^^^^    
->a : Derived
->  : ^^^^^^^
-
-var a6: { new (a: Derived, b: Base): Base };
->a6 : new (a: Derived, b: Base) => Base
->   : ^^^^^^^^       ^^^^^    ^^^^^    
->a : Derived
->  : ^^^^^^^
->b : Base
->  : ^^^^
-
-var b6: { new (a: Base, b: Derived): Base };
->b6 : new (a: Base, b: Derived) => Base
->   : ^^^^^^^^    ^^^^^       ^^^^^    
->a : Base
->  : ^^^^
->b : Derived
->  : ^^^^^^^
-
-var a7: { new (): Base };
->a7 : new () => Base
->   : ^^^^^^^^^^    
-
-var b7: { new (): Derived };
->b7 : new () => Derived
->   : ^^^^^^^^^^       
-
-var a8: { new (a?: Base): Base };
->a8 : new (a?: Base) => Base
-<<<<<<< HEAD
->a : Base | undefined
-
-var b8: { new (a?: Derived): Base };
->b8 : new (a?: Derived) => Base
->a : Derived | undefined
-=======
->   : ^^^^^^^^^    ^^^^^    
->a : Base
->  : ^^^^
-
-var b8: { new (a?: Derived): Base };
->b8 : new (a?: Derived) => Base
->   : ^^^^^^^^^       ^^^^^    
->a : Derived
->  : ^^^^^^^
->>>>>>> 12402f26
-
-var a9: { new (...a: Base[]): Base };
->a9 : new (...a: Base[]) => Base
->   : ^^^^^^^^^^^      ^^^^^    
->a : Base[]
->  : ^^^^^^
-
-var b9: { new (...a: Derived[]): Base };
->b9 : new (...a: Derived[]) => Base
->   : ^^^^^^^^^^^         ^^^^^    
->a : Derived[]
->  : ^^^^^^^^^
-
-//var a10: { <T, U extends T>(t: T, u: U): T[] };
-//var b10: { <A, B extends A>(a: A, b: B): A[] };
-
-// operator <
-var r1a1 = a1 < b1;
->r1a1 : boolean
->     : ^^^^^^^
->a1 < b1 : boolean
->        : ^^^^^^^
->a1 : new () => Base
->   : ^^^^^^^^^^^^^^
->b1 : new () => Base
->   : ^^^^^^^^^^^^^^
-
-var r1a2 = a2 < b2;
->r1a2 : boolean
->     : ^^^^^^^
->a2 < b2 : boolean
->        : ^^^^^^^
->a2 : new (a: number, b: string) => Base
->   : ^^^^^^^^^^^^^^^^^^^^^^^^^^^^^^^^^^
->b2 : new (a: number, b: string) => Base
->   : ^^^^^^^^^^^^^^^^^^^^^^^^^^^^^^^^^^
-
-var r1a3 = a3 < b3;
->r1a3 : boolean
->     : ^^^^^^^
->a3 < b3 : boolean
->        : ^^^^^^^
->a3 : new (a: number, b: string) => Base
->   : ^^^^^^^^^^^^^^^^^^^^^^^^^^^^^^^^^^
->b3 : new (a: number) => Base
->   : ^^^^^^^^^^^^^^^^^^^^^^^
-
-var r1a4 = a4 < b4;
->r1a4 : boolean
->     : ^^^^^^^
->a4 < b4 : boolean
->        : ^^^^^^^
->a4 : new (a: number, b: string) => Base
->   : ^^^^^^^^^^^^^^^^^^^^^^^^^^^^^^^^^^
->b4 : new () => Base
->   : ^^^^^^^^^^^^^^
-
-var r1a5 = a5 < b5;
->r1a5 : boolean
->     : ^^^^^^^
->a5 < b5 : boolean
->        : ^^^^^^^
->a5 : new (a: Base) => Base
->   : ^^^^^^^^^^^^^^^^^^^^^
->b5 : new (a: Derived) => Base
->   : ^^^^^^^^^^^^^^^^^^^^^^^^
-
-var r1a6 = a6 < b6;
->r1a6 : boolean
->     : ^^^^^^^
->a6 < b6 : boolean
->        : ^^^^^^^
->a6 : new (a: Derived, b: Base) => Base
->   : ^^^^^^^^^^^^^^^^^^^^^^^^^^^^^^^^^
->b6 : new (a: Base, b: Derived) => Base
->   : ^^^^^^^^^^^^^^^^^^^^^^^^^^^^^^^^^
-
-var r1a7 = a7 < b7;
->r1a7 : boolean
->     : ^^^^^^^
->a7 < b7 : boolean
->        : ^^^^^^^
->a7 : new () => Base
->   : ^^^^^^^^^^^^^^
->b7 : new () => Derived
->   : ^^^^^^^^^^^^^^^^^
-
-var r1a8 = a8 < b8;
->r1a8 : boolean
->     : ^^^^^^^
->a8 < b8 : boolean
-<<<<<<< HEAD
->a8 : new (a?: Base | undefined) => Base
->b8 : new (a?: Derived | undefined) => Base
-=======
->        : ^^^^^^^
->a8 : new (a?: Base) => Base
->   : ^^^^^^^^^^^^^^^^^^^^^^
->b8 : new (a?: Derived) => Base
->   : ^^^^^^^^^^^^^^^^^^^^^^^^^
->>>>>>> 12402f26
-
-var r1a9 = a9 < b9;
->r1a9 : boolean
->     : ^^^^^^^
->a9 < b9 : boolean
->        : ^^^^^^^
->a9 : new (...a: Base[]) => Base
->   : ^^^^^^^^^^^^^^^^^^^^^^^^^^
->b9 : new (...a: Derived[]) => Base
->   : ^^^^^^^^^^^^^^^^^^^^^^^^^^^^^
-
-//var r1a10 = a10 < b10;
-
-var r1b1 = b1 < a1;
->r1b1 : boolean
->     : ^^^^^^^
->b1 < a1 : boolean
->        : ^^^^^^^
->b1 : new () => Base
->   : ^^^^^^^^^^^^^^
->a1 : new () => Base
->   : ^^^^^^^^^^^^^^
-
-var r1b2 = b2 < a2;
->r1b2 : boolean
->     : ^^^^^^^
->b2 < a2 : boolean
->        : ^^^^^^^
->b2 : new (a: number, b: string) => Base
->   : ^^^^^^^^^^^^^^^^^^^^^^^^^^^^^^^^^^
->a2 : new (a: number, b: string) => Base
->   : ^^^^^^^^^^^^^^^^^^^^^^^^^^^^^^^^^^
-
-var r1b3 = b3 < a3;
->r1b3 : boolean
->     : ^^^^^^^
->b3 < a3 : boolean
->        : ^^^^^^^
->b3 : new (a: number) => Base
->   : ^^^^^^^^^^^^^^^^^^^^^^^
->a3 : new (a: number, b: string) => Base
->   : ^^^^^^^^^^^^^^^^^^^^^^^^^^^^^^^^^^
-
-var r1b4 = b4 < a4;
->r1b4 : boolean
->     : ^^^^^^^
->b4 < a4 : boolean
->        : ^^^^^^^
->b4 : new () => Base
->   : ^^^^^^^^^^^^^^
->a4 : new (a: number, b: string) => Base
->   : ^^^^^^^^^^^^^^^^^^^^^^^^^^^^^^^^^^
-
-var r1b5 = b5 < a5;
->r1b5 : boolean
->     : ^^^^^^^
->b5 < a5 : boolean
->        : ^^^^^^^
->b5 : new (a: Derived) => Base
->   : ^^^^^^^^^^^^^^^^^^^^^^^^
->a5 : new (a: Base) => Base
->   : ^^^^^^^^^^^^^^^^^^^^^
-
-var r1b6 = b6 < a6;
->r1b6 : boolean
->     : ^^^^^^^
->b6 < a6 : boolean
->        : ^^^^^^^
->b6 : new (a: Base, b: Derived) => Base
->   : ^^^^^^^^^^^^^^^^^^^^^^^^^^^^^^^^^
->a6 : new (a: Derived, b: Base) => Base
->   : ^^^^^^^^^^^^^^^^^^^^^^^^^^^^^^^^^
-
-var r1b7 = b7 < a7;
->r1b7 : boolean
->     : ^^^^^^^
->b7 < a7 : boolean
->        : ^^^^^^^
->b7 : new () => Derived
->   : ^^^^^^^^^^^^^^^^^
->a7 : new () => Base
->   : ^^^^^^^^^^^^^^
-
-var r1b8 = b8 < a8;
->r1b8 : boolean
->     : ^^^^^^^
->b8 < a8 : boolean
-<<<<<<< HEAD
->b8 : new (a?: Derived | undefined) => Base
->a8 : new (a?: Base | undefined) => Base
-=======
->        : ^^^^^^^
->b8 : new (a?: Derived) => Base
->   : ^^^^^^^^^^^^^^^^^^^^^^^^^
->a8 : new (a?: Base) => Base
->   : ^^^^^^^^^^^^^^^^^^^^^^
->>>>>>> 12402f26
-
-var r1b9 = b9 < a9;
->r1b9 : boolean
->     : ^^^^^^^
->b9 < a9 : boolean
->        : ^^^^^^^
->b9 : new (...a: Derived[]) => Base
->   : ^^^^^^^^^^^^^^^^^^^^^^^^^^^^^
->a9 : new (...a: Base[]) => Base
->   : ^^^^^^^^^^^^^^^^^^^^^^^^^^
-
-//var r1b10 = b10 < a10;
-
-// operator >
-var r2a1 = a1 > b1;
->r2a1 : boolean
->     : ^^^^^^^
->a1 > b1 : boolean
->        : ^^^^^^^
->a1 : new () => Base
->   : ^^^^^^^^^^^^^^
->b1 : new () => Base
->   : ^^^^^^^^^^^^^^
-
-var r2a2 = a2 > b2;
->r2a2 : boolean
->     : ^^^^^^^
->a2 > b2 : boolean
->        : ^^^^^^^
->a2 : new (a: number, b: string) => Base
->   : ^^^^^^^^^^^^^^^^^^^^^^^^^^^^^^^^^^
->b2 : new (a: number, b: string) => Base
->   : ^^^^^^^^^^^^^^^^^^^^^^^^^^^^^^^^^^
-
-var r2a3 = a3 > b3;
->r2a3 : boolean
->     : ^^^^^^^
->a3 > b3 : boolean
->        : ^^^^^^^
->a3 : new (a: number, b: string) => Base
->   : ^^^^^^^^^^^^^^^^^^^^^^^^^^^^^^^^^^
->b3 : new (a: number) => Base
->   : ^^^^^^^^^^^^^^^^^^^^^^^
-
-var r2a4 = a4 > b4;
->r2a4 : boolean
->     : ^^^^^^^
->a4 > b4 : boolean
->        : ^^^^^^^
->a4 : new (a: number, b: string) => Base
->   : ^^^^^^^^^^^^^^^^^^^^^^^^^^^^^^^^^^
->b4 : new () => Base
->   : ^^^^^^^^^^^^^^
-
-var r2a5 = a5 > b5;
->r2a5 : boolean
->     : ^^^^^^^
->a5 > b5 : boolean
->        : ^^^^^^^
->a5 : new (a: Base) => Base
->   : ^^^^^^^^^^^^^^^^^^^^^
->b5 : new (a: Derived) => Base
->   : ^^^^^^^^^^^^^^^^^^^^^^^^
-
-var r2a6 = a6 > b6;
->r2a6 : boolean
->     : ^^^^^^^
->a6 > b6 : boolean
->        : ^^^^^^^
->a6 : new (a: Derived, b: Base) => Base
->   : ^^^^^^^^^^^^^^^^^^^^^^^^^^^^^^^^^
->b6 : new (a: Base, b: Derived) => Base
->   : ^^^^^^^^^^^^^^^^^^^^^^^^^^^^^^^^^
-
-var r2a7 = a7 > b7;
->r2a7 : boolean
->     : ^^^^^^^
->a7 > b7 : boolean
->        : ^^^^^^^
->a7 : new () => Base
->   : ^^^^^^^^^^^^^^
->b7 : new () => Derived
->   : ^^^^^^^^^^^^^^^^^
-
-var r2a8 = a8 > b8;
->r2a8 : boolean
->     : ^^^^^^^
->a8 > b8 : boolean
-<<<<<<< HEAD
->a8 : new (a?: Base | undefined) => Base
->b8 : new (a?: Derived | undefined) => Base
-=======
->        : ^^^^^^^
->a8 : new (a?: Base) => Base
->   : ^^^^^^^^^^^^^^^^^^^^^^
->b8 : new (a?: Derived) => Base
->   : ^^^^^^^^^^^^^^^^^^^^^^^^^
->>>>>>> 12402f26
-
-var r2a9 = a9 > b9;
->r2a9 : boolean
->     : ^^^^^^^
->a9 > b9 : boolean
->        : ^^^^^^^
->a9 : new (...a: Base[]) => Base
->   : ^^^^^^^^^^^^^^^^^^^^^^^^^^
->b9 : new (...a: Derived[]) => Base
->   : ^^^^^^^^^^^^^^^^^^^^^^^^^^^^^
-
-//var r2a10 = a10 > b10;
-
-var r2b1 = b1 > a1;
->r2b1 : boolean
->     : ^^^^^^^
->b1 > a1 : boolean
->        : ^^^^^^^
->b1 : new () => Base
->   : ^^^^^^^^^^^^^^
->a1 : new () => Base
->   : ^^^^^^^^^^^^^^
-
-var r2b2 = b2 > a2;
->r2b2 : boolean
->     : ^^^^^^^
->b2 > a2 : boolean
->        : ^^^^^^^
->b2 : new (a: number, b: string) => Base
->   : ^^^^^^^^^^^^^^^^^^^^^^^^^^^^^^^^^^
->a2 : new (a: number, b: string) => Base
->   : ^^^^^^^^^^^^^^^^^^^^^^^^^^^^^^^^^^
-
-var r2b3 = b3 > a3;
->r2b3 : boolean
->     : ^^^^^^^
->b3 > a3 : boolean
->        : ^^^^^^^
->b3 : new (a: number) => Base
->   : ^^^^^^^^^^^^^^^^^^^^^^^
->a3 : new (a: number, b: string) => Base
->   : ^^^^^^^^^^^^^^^^^^^^^^^^^^^^^^^^^^
-
-var r2b4 = b4 > a4;
->r2b4 : boolean
->     : ^^^^^^^
->b4 > a4 : boolean
->        : ^^^^^^^
->b4 : new () => Base
->   : ^^^^^^^^^^^^^^
->a4 : new (a: number, b: string) => Base
->   : ^^^^^^^^^^^^^^^^^^^^^^^^^^^^^^^^^^
-
-var r2b5 = b5 > a5;
->r2b5 : boolean
->     : ^^^^^^^
->b5 > a5 : boolean
->        : ^^^^^^^
->b5 : new (a: Derived) => Base
->   : ^^^^^^^^^^^^^^^^^^^^^^^^
->a5 : new (a: Base) => Base
->   : ^^^^^^^^^^^^^^^^^^^^^
-
-var r2b6 = b6 > a6;
->r2b6 : boolean
->     : ^^^^^^^
->b6 > a6 : boolean
->        : ^^^^^^^
->b6 : new (a: Base, b: Derived) => Base
->   : ^^^^^^^^^^^^^^^^^^^^^^^^^^^^^^^^^
->a6 : new (a: Derived, b: Base) => Base
->   : ^^^^^^^^^^^^^^^^^^^^^^^^^^^^^^^^^
-
-var r2b7 = b7 > a7;
->r2b7 : boolean
->     : ^^^^^^^
->b7 > a7 : boolean
->        : ^^^^^^^
->b7 : new () => Derived
->   : ^^^^^^^^^^^^^^^^^
->a7 : new () => Base
->   : ^^^^^^^^^^^^^^
-
-var r2b8 = b8 > a8;
->r2b8 : boolean
->     : ^^^^^^^
->b8 > a8 : boolean
-<<<<<<< HEAD
->b8 : new (a?: Derived | undefined) => Base
->a8 : new (a?: Base | undefined) => Base
-=======
->        : ^^^^^^^
->b8 : new (a?: Derived) => Base
->   : ^^^^^^^^^^^^^^^^^^^^^^^^^
->a8 : new (a?: Base) => Base
->   : ^^^^^^^^^^^^^^^^^^^^^^
->>>>>>> 12402f26
-
-var r2b9 = b9 > a9;
->r2b9 : boolean
->     : ^^^^^^^
->b9 > a9 : boolean
->        : ^^^^^^^
->b9 : new (...a: Derived[]) => Base
->   : ^^^^^^^^^^^^^^^^^^^^^^^^^^^^^
->a9 : new (...a: Base[]) => Base
->   : ^^^^^^^^^^^^^^^^^^^^^^^^^^
-
-//var r2b10 = b10 > a10;
-
-// operator <=
-var r3a1 = a1 <= b1;
->r3a1 : boolean
->     : ^^^^^^^
->a1 <= b1 : boolean
->         : ^^^^^^^
->a1 : new () => Base
->   : ^^^^^^^^^^^^^^
->b1 : new () => Base
->   : ^^^^^^^^^^^^^^
-
-var r3a2 = a2 <= b2;
->r3a2 : boolean
->     : ^^^^^^^
->a2 <= b2 : boolean
->         : ^^^^^^^
->a2 : new (a: number, b: string) => Base
->   : ^^^^^^^^^^^^^^^^^^^^^^^^^^^^^^^^^^
->b2 : new (a: number, b: string) => Base
->   : ^^^^^^^^^^^^^^^^^^^^^^^^^^^^^^^^^^
-
-var r3a3 = a3 <= b3;
->r3a3 : boolean
->     : ^^^^^^^
->a3 <= b3 : boolean
->         : ^^^^^^^
->a3 : new (a: number, b: string) => Base
->   : ^^^^^^^^^^^^^^^^^^^^^^^^^^^^^^^^^^
->b3 : new (a: number) => Base
->   : ^^^^^^^^^^^^^^^^^^^^^^^
-
-var r3a4 = a4 <= b4;
->r3a4 : boolean
->     : ^^^^^^^
->a4 <= b4 : boolean
->         : ^^^^^^^
->a4 : new (a: number, b: string) => Base
->   : ^^^^^^^^^^^^^^^^^^^^^^^^^^^^^^^^^^
->b4 : new () => Base
->   : ^^^^^^^^^^^^^^
-
-var r3a5 = a5 <= b5;
->r3a5 : boolean
->     : ^^^^^^^
->a5 <= b5 : boolean
->         : ^^^^^^^
->a5 : new (a: Base) => Base
->   : ^^^^^^^^^^^^^^^^^^^^^
->b5 : new (a: Derived) => Base
->   : ^^^^^^^^^^^^^^^^^^^^^^^^
-
-var r3a6 = a6 <= b6;
->r3a6 : boolean
->     : ^^^^^^^
->a6 <= b6 : boolean
->         : ^^^^^^^
->a6 : new (a: Derived, b: Base) => Base
->   : ^^^^^^^^^^^^^^^^^^^^^^^^^^^^^^^^^
->b6 : new (a: Base, b: Derived) => Base
->   : ^^^^^^^^^^^^^^^^^^^^^^^^^^^^^^^^^
-
-var r3a7 = a7 <= b7;
->r3a7 : boolean
->     : ^^^^^^^
->a7 <= b7 : boolean
->         : ^^^^^^^
->a7 : new () => Base
->   : ^^^^^^^^^^^^^^
->b7 : new () => Derived
->   : ^^^^^^^^^^^^^^^^^
-
-var r3a8 = a8 <= b8;
->r3a8 : boolean
->     : ^^^^^^^
->a8 <= b8 : boolean
-<<<<<<< HEAD
->a8 : new (a?: Base | undefined) => Base
->b8 : new (a?: Derived | undefined) => Base
-=======
->         : ^^^^^^^
->a8 : new (a?: Base) => Base
->   : ^^^^^^^^^^^^^^^^^^^^^^
->b8 : new (a?: Derived) => Base
->   : ^^^^^^^^^^^^^^^^^^^^^^^^^
->>>>>>> 12402f26
-
-var r3a9 = a9 <= b9;
->r3a9 : boolean
->     : ^^^^^^^
->a9 <= b9 : boolean
->         : ^^^^^^^
->a9 : new (...a: Base[]) => Base
->   : ^^^^^^^^^^^^^^^^^^^^^^^^^^
->b9 : new (...a: Derived[]) => Base
->   : ^^^^^^^^^^^^^^^^^^^^^^^^^^^^^
-
-//var r3a10 = a10 <= b10;
-
-var r3b1 = b1 <= a1;
->r3b1 : boolean
->     : ^^^^^^^
->b1 <= a1 : boolean
->         : ^^^^^^^
->b1 : new () => Base
->   : ^^^^^^^^^^^^^^
->a1 : new () => Base
->   : ^^^^^^^^^^^^^^
-
-var r3b2 = b2 <= a2;
->r3b2 : boolean
->     : ^^^^^^^
->b2 <= a2 : boolean
->         : ^^^^^^^
->b2 : new (a: number, b: string) => Base
->   : ^^^^^^^^^^^^^^^^^^^^^^^^^^^^^^^^^^
->a2 : new (a: number, b: string) => Base
->   : ^^^^^^^^^^^^^^^^^^^^^^^^^^^^^^^^^^
-
-var r3b3 = b3 <= a3;
->r3b3 : boolean
->     : ^^^^^^^
->b3 <= a3 : boolean
->         : ^^^^^^^
->b3 : new (a: number) => Base
->   : ^^^^^^^^^^^^^^^^^^^^^^^
->a3 : new (a: number, b: string) => Base
->   : ^^^^^^^^^^^^^^^^^^^^^^^^^^^^^^^^^^
-
-var r3b4 = b4 <= a4;
->r3b4 : boolean
->     : ^^^^^^^
->b4 <= a4 : boolean
->         : ^^^^^^^
->b4 : new () => Base
->   : ^^^^^^^^^^^^^^
->a4 : new (a: number, b: string) => Base
->   : ^^^^^^^^^^^^^^^^^^^^^^^^^^^^^^^^^^
-
-var r3b5 = b5 <= a5;
->r3b5 : boolean
->     : ^^^^^^^
->b5 <= a5 : boolean
->         : ^^^^^^^
->b5 : new (a: Derived) => Base
->   : ^^^^^^^^^^^^^^^^^^^^^^^^
->a5 : new (a: Base) => Base
->   : ^^^^^^^^^^^^^^^^^^^^^
-
-var r3b6 = b6 <= a6;
->r3b6 : boolean
->     : ^^^^^^^
->b6 <= a6 : boolean
->         : ^^^^^^^
->b6 : new (a: Base, b: Derived) => Base
->   : ^^^^^^^^^^^^^^^^^^^^^^^^^^^^^^^^^
->a6 : new (a: Derived, b: Base) => Base
->   : ^^^^^^^^^^^^^^^^^^^^^^^^^^^^^^^^^
-
-var r3b7 = b7 <= a7;
->r3b7 : boolean
->     : ^^^^^^^
->b7 <= a7 : boolean
->         : ^^^^^^^
->b7 : new () => Derived
->   : ^^^^^^^^^^^^^^^^^
->a7 : new () => Base
->   : ^^^^^^^^^^^^^^
-
-var r3b8 = b8 <= a8;
->r3b8 : boolean
->     : ^^^^^^^
->b8 <= a8 : boolean
-<<<<<<< HEAD
->b8 : new (a?: Derived | undefined) => Base
->a8 : new (a?: Base | undefined) => Base
-=======
->         : ^^^^^^^
->b8 : new (a?: Derived) => Base
->   : ^^^^^^^^^^^^^^^^^^^^^^^^^
->a8 : new (a?: Base) => Base
->   : ^^^^^^^^^^^^^^^^^^^^^^
->>>>>>> 12402f26
-
-var r3b9 = b9 <= a9;
->r3b9 : boolean
->     : ^^^^^^^
->b9 <= a9 : boolean
->         : ^^^^^^^
->b9 : new (...a: Derived[]) => Base
->   : ^^^^^^^^^^^^^^^^^^^^^^^^^^^^^
->a9 : new (...a: Base[]) => Base
->   : ^^^^^^^^^^^^^^^^^^^^^^^^^^
-
-//var r3b10 = b10 <= a10;
-
-// operator >=
-var r4a1 = a1 >= b1;
->r4a1 : boolean
->     : ^^^^^^^
->a1 >= b1 : boolean
->         : ^^^^^^^
->a1 : new () => Base
->   : ^^^^^^^^^^^^^^
->b1 : new () => Base
->   : ^^^^^^^^^^^^^^
-
-var r4a2 = a2 >= b2;
->r4a2 : boolean
->     : ^^^^^^^
->a2 >= b2 : boolean
->         : ^^^^^^^
->a2 : new (a: number, b: string) => Base
->   : ^^^^^^^^^^^^^^^^^^^^^^^^^^^^^^^^^^
->b2 : new (a: number, b: string) => Base
->   : ^^^^^^^^^^^^^^^^^^^^^^^^^^^^^^^^^^
-
-var r4a3 = a3 >= b3;
->r4a3 : boolean
->     : ^^^^^^^
->a3 >= b3 : boolean
->         : ^^^^^^^
->a3 : new (a: number, b: string) => Base
->   : ^^^^^^^^^^^^^^^^^^^^^^^^^^^^^^^^^^
->b3 : new (a: number) => Base
->   : ^^^^^^^^^^^^^^^^^^^^^^^
-
-var r4a4 = a4 >= b4;
->r4a4 : boolean
->     : ^^^^^^^
->a4 >= b4 : boolean
->         : ^^^^^^^
->a4 : new (a: number, b: string) => Base
->   : ^^^^^^^^^^^^^^^^^^^^^^^^^^^^^^^^^^
->b4 : new () => Base
->   : ^^^^^^^^^^^^^^
-
-var r4a5 = a5 >= b5;
->r4a5 : boolean
->     : ^^^^^^^
->a5 >= b5 : boolean
->         : ^^^^^^^
->a5 : new (a: Base) => Base
->   : ^^^^^^^^^^^^^^^^^^^^^
->b5 : new (a: Derived) => Base
->   : ^^^^^^^^^^^^^^^^^^^^^^^^
-
-var r4a6 = a6 >= b6;
->r4a6 : boolean
->     : ^^^^^^^
->a6 >= b6 : boolean
->         : ^^^^^^^
->a6 : new (a: Derived, b: Base) => Base
->   : ^^^^^^^^^^^^^^^^^^^^^^^^^^^^^^^^^
->b6 : new (a: Base, b: Derived) => Base
->   : ^^^^^^^^^^^^^^^^^^^^^^^^^^^^^^^^^
-
-var r4a7 = a7 >= b7;
->r4a7 : boolean
->     : ^^^^^^^
->a7 >= b7 : boolean
->         : ^^^^^^^
->a7 : new () => Base
->   : ^^^^^^^^^^^^^^
->b7 : new () => Derived
->   : ^^^^^^^^^^^^^^^^^
-
-var r4a8 = a8 >= b8;
->r4a8 : boolean
->     : ^^^^^^^
->a8 >= b8 : boolean
-<<<<<<< HEAD
->a8 : new (a?: Base | undefined) => Base
->b8 : new (a?: Derived | undefined) => Base
-=======
->         : ^^^^^^^
->a8 : new (a?: Base) => Base
->   : ^^^^^^^^^^^^^^^^^^^^^^
->b8 : new (a?: Derived) => Base
->   : ^^^^^^^^^^^^^^^^^^^^^^^^^
->>>>>>> 12402f26
-
-var r4a9 = a9 >= b9;
->r4a9 : boolean
->     : ^^^^^^^
->a9 >= b9 : boolean
->         : ^^^^^^^
->a9 : new (...a: Base[]) => Base
->   : ^^^^^^^^^^^^^^^^^^^^^^^^^^
->b9 : new (...a: Derived[]) => Base
->   : ^^^^^^^^^^^^^^^^^^^^^^^^^^^^^
-
-//var r4a10 = a10 >= b10;
-
-var r4b1 = b1 >= a1;
->r4b1 : boolean
->     : ^^^^^^^
->b1 >= a1 : boolean
->         : ^^^^^^^
->b1 : new () => Base
->   : ^^^^^^^^^^^^^^
->a1 : new () => Base
->   : ^^^^^^^^^^^^^^
-
-var r4b2 = b2 >= a2;
->r4b2 : boolean
->     : ^^^^^^^
->b2 >= a2 : boolean
->         : ^^^^^^^
->b2 : new (a: number, b: string) => Base
->   : ^^^^^^^^^^^^^^^^^^^^^^^^^^^^^^^^^^
->a2 : new (a: number, b: string) => Base
->   : ^^^^^^^^^^^^^^^^^^^^^^^^^^^^^^^^^^
-
-var r4b3 = b3 >= a3;
->r4b3 : boolean
->     : ^^^^^^^
->b3 >= a3 : boolean
->         : ^^^^^^^
->b3 : new (a: number) => Base
->   : ^^^^^^^^^^^^^^^^^^^^^^^
->a3 : new (a: number, b: string) => Base
->   : ^^^^^^^^^^^^^^^^^^^^^^^^^^^^^^^^^^
-
-var r4b4 = b4 >= a4;
->r4b4 : boolean
->     : ^^^^^^^
->b4 >= a4 : boolean
->         : ^^^^^^^
->b4 : new () => Base
->   : ^^^^^^^^^^^^^^
->a4 : new (a: number, b: string) => Base
->   : ^^^^^^^^^^^^^^^^^^^^^^^^^^^^^^^^^^
-
-var r4b5 = b5 >= a5;
->r4b5 : boolean
->     : ^^^^^^^
->b5 >= a5 : boolean
->         : ^^^^^^^
->b5 : new (a: Derived) => Base
->   : ^^^^^^^^^^^^^^^^^^^^^^^^
->a5 : new (a: Base) => Base
->   : ^^^^^^^^^^^^^^^^^^^^^
-
-var r4b6 = b6 >= a6;
->r4b6 : boolean
->     : ^^^^^^^
->b6 >= a6 : boolean
->         : ^^^^^^^
->b6 : new (a: Base, b: Derived) => Base
->   : ^^^^^^^^^^^^^^^^^^^^^^^^^^^^^^^^^
->a6 : new (a: Derived, b: Base) => Base
->   : ^^^^^^^^^^^^^^^^^^^^^^^^^^^^^^^^^
-
-var r4b7 = b7 >= a7;
->r4b7 : boolean
->     : ^^^^^^^
->b7 >= a7 : boolean
->         : ^^^^^^^
->b7 : new () => Derived
->   : ^^^^^^^^^^^^^^^^^
->a7 : new () => Base
->   : ^^^^^^^^^^^^^^
-
-var r4b8 = b8 >= a8;
->r4b8 : boolean
->     : ^^^^^^^
->b8 >= a8 : boolean
-<<<<<<< HEAD
->b8 : new (a?: Derived | undefined) => Base
->a8 : new (a?: Base | undefined) => Base
-=======
->         : ^^^^^^^
->b8 : new (a?: Derived) => Base
->   : ^^^^^^^^^^^^^^^^^^^^^^^^^
->a8 : new (a?: Base) => Base
->   : ^^^^^^^^^^^^^^^^^^^^^^
->>>>>>> 12402f26
-
-var r4b9 = b9 >= a9;
->r4b9 : boolean
->     : ^^^^^^^
->b9 >= a9 : boolean
->         : ^^^^^^^
->b9 : new (...a: Derived[]) => Base
->   : ^^^^^^^^^^^^^^^^^^^^^^^^^^^^^
->a9 : new (...a: Base[]) => Base
->   : ^^^^^^^^^^^^^^^^^^^^^^^^^^
-
-//var r4b10 = b10 >= a10;
-
-// operator ==
-var r5a1 = a1 == b1;
->r5a1 : boolean
->     : ^^^^^^^
->a1 == b1 : boolean
->         : ^^^^^^^
->a1 : new () => Base
->   : ^^^^^^^^^^^^^^
->b1 : new () => Base
->   : ^^^^^^^^^^^^^^
-
-var r5a2 = a2 == b2;
->r5a2 : boolean
->     : ^^^^^^^
->a2 == b2 : boolean
->         : ^^^^^^^
->a2 : new (a: number, b: string) => Base
->   : ^^^^^^^^^^^^^^^^^^^^^^^^^^^^^^^^^^
->b2 : new (a: number, b: string) => Base
->   : ^^^^^^^^^^^^^^^^^^^^^^^^^^^^^^^^^^
-
-var r5a3 = a3 == b3;
->r5a3 : boolean
->     : ^^^^^^^
->a3 == b3 : boolean
->         : ^^^^^^^
->a3 : new (a: number, b: string) => Base
->   : ^^^^^^^^^^^^^^^^^^^^^^^^^^^^^^^^^^
->b3 : new (a: number) => Base
->   : ^^^^^^^^^^^^^^^^^^^^^^^
-
-var r5a4 = a4 == b4;
->r5a4 : boolean
->     : ^^^^^^^
->a4 == b4 : boolean
->         : ^^^^^^^
->a4 : new (a: number, b: string) => Base
->   : ^^^^^^^^^^^^^^^^^^^^^^^^^^^^^^^^^^
->b4 : new () => Base
->   : ^^^^^^^^^^^^^^
-
-var r5a5 = a5 == b5;
->r5a5 : boolean
->     : ^^^^^^^
->a5 == b5 : boolean
->         : ^^^^^^^
->a5 : new (a: Base) => Base
->   : ^^^^^^^^^^^^^^^^^^^^^
->b5 : new (a: Derived) => Base
->   : ^^^^^^^^^^^^^^^^^^^^^^^^
-
-var r5a6 = a6 == b6;
->r5a6 : boolean
->     : ^^^^^^^
->a6 == b6 : boolean
->         : ^^^^^^^
->a6 : new (a: Derived, b: Base) => Base
->   : ^^^^^^^^^^^^^^^^^^^^^^^^^^^^^^^^^
->b6 : new (a: Base, b: Derived) => Base
->   : ^^^^^^^^^^^^^^^^^^^^^^^^^^^^^^^^^
-
-var r5a7 = a7 == b7;
->r5a7 : boolean
->     : ^^^^^^^
->a7 == b7 : boolean
->         : ^^^^^^^
->a7 : new () => Base
->   : ^^^^^^^^^^^^^^
->b7 : new () => Derived
->   : ^^^^^^^^^^^^^^^^^
-
-var r5a8 = a8 == b8;
->r5a8 : boolean
->     : ^^^^^^^
->a8 == b8 : boolean
-<<<<<<< HEAD
->a8 : new (a?: Base | undefined) => Base
->b8 : new (a?: Derived | undefined) => Base
-=======
->         : ^^^^^^^
->a8 : new (a?: Base) => Base
->   : ^^^^^^^^^^^^^^^^^^^^^^
->b8 : new (a?: Derived) => Base
->   : ^^^^^^^^^^^^^^^^^^^^^^^^^
->>>>>>> 12402f26
-
-var r5a9 = a9 == b9;
->r5a9 : boolean
->     : ^^^^^^^
->a9 == b9 : boolean
->         : ^^^^^^^
->a9 : new (...a: Base[]) => Base
->   : ^^^^^^^^^^^^^^^^^^^^^^^^^^
->b9 : new (...a: Derived[]) => Base
->   : ^^^^^^^^^^^^^^^^^^^^^^^^^^^^^
-
-//var r5a10 = a10 == b10;
-
-var r5b1 = b1 == a1;
->r5b1 : boolean
->     : ^^^^^^^
->b1 == a1 : boolean
->         : ^^^^^^^
->b1 : new () => Base
->   : ^^^^^^^^^^^^^^
->a1 : new () => Base
->   : ^^^^^^^^^^^^^^
-
-var r5b2 = b2 == a2;
->r5b2 : boolean
->     : ^^^^^^^
->b2 == a2 : boolean
->         : ^^^^^^^
->b2 : new (a: number, b: string) => Base
->   : ^^^^^^^^^^^^^^^^^^^^^^^^^^^^^^^^^^
->a2 : new (a: number, b: string) => Base
->   : ^^^^^^^^^^^^^^^^^^^^^^^^^^^^^^^^^^
-
-var r5b3 = b3 == a3;
->r5b3 : boolean
->     : ^^^^^^^
->b3 == a3 : boolean
->         : ^^^^^^^
->b3 : new (a: number) => Base
->   : ^^^^^^^^^^^^^^^^^^^^^^^
->a3 : new (a: number, b: string) => Base
->   : ^^^^^^^^^^^^^^^^^^^^^^^^^^^^^^^^^^
-
-var r5b4 = b4 == a4;
->r5b4 : boolean
->     : ^^^^^^^
->b4 == a4 : boolean
->         : ^^^^^^^
->b4 : new () => Base
->   : ^^^^^^^^^^^^^^
->a4 : new (a: number, b: string) => Base
->   : ^^^^^^^^^^^^^^^^^^^^^^^^^^^^^^^^^^
-
-var r5b5 = b5 == a5;
->r5b5 : boolean
->     : ^^^^^^^
->b5 == a5 : boolean
->         : ^^^^^^^
->b5 : new (a: Derived) => Base
->   : ^^^^^^^^^^^^^^^^^^^^^^^^
->a5 : new (a: Base) => Base
->   : ^^^^^^^^^^^^^^^^^^^^^
-
-var r5b6 = b6 == a6;
->r5b6 : boolean
->     : ^^^^^^^
->b6 == a6 : boolean
->         : ^^^^^^^
->b6 : new (a: Base, b: Derived) => Base
->   : ^^^^^^^^^^^^^^^^^^^^^^^^^^^^^^^^^
->a6 : new (a: Derived, b: Base) => Base
->   : ^^^^^^^^^^^^^^^^^^^^^^^^^^^^^^^^^
-
-var r5b7 = b7 == a7;
->r5b7 : boolean
->     : ^^^^^^^
->b7 == a7 : boolean
->         : ^^^^^^^
->b7 : new () => Derived
->   : ^^^^^^^^^^^^^^^^^
->a7 : new () => Base
->   : ^^^^^^^^^^^^^^
-
-var r5b8 = b8 == a8;
->r5b8 : boolean
->     : ^^^^^^^
->b8 == a8 : boolean
-<<<<<<< HEAD
->b8 : new (a?: Derived | undefined) => Base
->a8 : new (a?: Base | undefined) => Base
-=======
->         : ^^^^^^^
->b8 : new (a?: Derived) => Base
->   : ^^^^^^^^^^^^^^^^^^^^^^^^^
->a8 : new (a?: Base) => Base
->   : ^^^^^^^^^^^^^^^^^^^^^^
->>>>>>> 12402f26
-
-var r5b9 = b9 == a9;
->r5b9 : boolean
->     : ^^^^^^^
->b9 == a9 : boolean
->         : ^^^^^^^
->b9 : new (...a: Derived[]) => Base
->   : ^^^^^^^^^^^^^^^^^^^^^^^^^^^^^
->a9 : new (...a: Base[]) => Base
->   : ^^^^^^^^^^^^^^^^^^^^^^^^^^
-
-//var r5b10 = b10 == a10;
-
-// operator !=
-var r6a1 = a1 != b1;
->r6a1 : boolean
->     : ^^^^^^^
->a1 != b1 : boolean
->         : ^^^^^^^
->a1 : new () => Base
->   : ^^^^^^^^^^^^^^
->b1 : new () => Base
->   : ^^^^^^^^^^^^^^
-
-var r6a2 = a2 != b2;
->r6a2 : boolean
->     : ^^^^^^^
->a2 != b2 : boolean
->         : ^^^^^^^
->a2 : new (a: number, b: string) => Base
->   : ^^^^^^^^^^^^^^^^^^^^^^^^^^^^^^^^^^
->b2 : new (a: number, b: string) => Base
->   : ^^^^^^^^^^^^^^^^^^^^^^^^^^^^^^^^^^
-
-var r6a3 = a3 != b3;
->r6a3 : boolean
->     : ^^^^^^^
->a3 != b3 : boolean
->         : ^^^^^^^
->a3 : new (a: number, b: string) => Base
->   : ^^^^^^^^^^^^^^^^^^^^^^^^^^^^^^^^^^
->b3 : new (a: number) => Base
->   : ^^^^^^^^^^^^^^^^^^^^^^^
-
-var r6a4 = a4 != b4;
->r6a4 : boolean
->     : ^^^^^^^
->a4 != b4 : boolean
->         : ^^^^^^^
->a4 : new (a: number, b: string) => Base
->   : ^^^^^^^^^^^^^^^^^^^^^^^^^^^^^^^^^^
->b4 : new () => Base
->   : ^^^^^^^^^^^^^^
-
-var r6a5 = a5 != b5;
->r6a5 : boolean
->     : ^^^^^^^
->a5 != b5 : boolean
->         : ^^^^^^^
->a5 : new (a: Base) => Base
->   : ^^^^^^^^^^^^^^^^^^^^^
->b5 : new (a: Derived) => Base
->   : ^^^^^^^^^^^^^^^^^^^^^^^^
-
-var r6a6 = a6 != b6;
->r6a6 : boolean
->     : ^^^^^^^
->a6 != b6 : boolean
->         : ^^^^^^^
->a6 : new (a: Derived, b: Base) => Base
->   : ^^^^^^^^^^^^^^^^^^^^^^^^^^^^^^^^^
->b6 : new (a: Base, b: Derived) => Base
->   : ^^^^^^^^^^^^^^^^^^^^^^^^^^^^^^^^^
-
-var r6a7 = a7 != b7;
->r6a7 : boolean
->     : ^^^^^^^
->a7 != b7 : boolean
->         : ^^^^^^^
->a7 : new () => Base
->   : ^^^^^^^^^^^^^^
->b7 : new () => Derived
->   : ^^^^^^^^^^^^^^^^^
-
-var r6a8 = a8 != b8;
->r6a8 : boolean
->     : ^^^^^^^
->a8 != b8 : boolean
-<<<<<<< HEAD
->a8 : new (a?: Base | undefined) => Base
->b8 : new (a?: Derived | undefined) => Base
-=======
->         : ^^^^^^^
->a8 : new (a?: Base) => Base
->   : ^^^^^^^^^^^^^^^^^^^^^^
->b8 : new (a?: Derived) => Base
->   : ^^^^^^^^^^^^^^^^^^^^^^^^^
->>>>>>> 12402f26
-
-var r6a9 = a9 != b9;
->r6a9 : boolean
->     : ^^^^^^^
->a9 != b9 : boolean
->         : ^^^^^^^
->a9 : new (...a: Base[]) => Base
->   : ^^^^^^^^^^^^^^^^^^^^^^^^^^
->b9 : new (...a: Derived[]) => Base
->   : ^^^^^^^^^^^^^^^^^^^^^^^^^^^^^
-
-//var r6a10 = a10 != b10;
-
-var r6b1 = b1 != a1;
->r6b1 : boolean
->     : ^^^^^^^
->b1 != a1 : boolean
->         : ^^^^^^^
->b1 : new () => Base
->   : ^^^^^^^^^^^^^^
->a1 : new () => Base
->   : ^^^^^^^^^^^^^^
-
-var r6b2 = b2 != a2;
->r6b2 : boolean
->     : ^^^^^^^
->b2 != a2 : boolean
->         : ^^^^^^^
->b2 : new (a: number, b: string) => Base
->   : ^^^^^^^^^^^^^^^^^^^^^^^^^^^^^^^^^^
->a2 : new (a: number, b: string) => Base
->   : ^^^^^^^^^^^^^^^^^^^^^^^^^^^^^^^^^^
-
-var r6b3 = b3 != a3;
->r6b3 : boolean
->     : ^^^^^^^
->b3 != a3 : boolean
->         : ^^^^^^^
->b3 : new (a: number) => Base
->   : ^^^^^^^^^^^^^^^^^^^^^^^
->a3 : new (a: number, b: string) => Base
->   : ^^^^^^^^^^^^^^^^^^^^^^^^^^^^^^^^^^
-
-var r6b4 = b4 != a4;
->r6b4 : boolean
->     : ^^^^^^^
->b4 != a4 : boolean
->         : ^^^^^^^
->b4 : new () => Base
->   : ^^^^^^^^^^^^^^
->a4 : new (a: number, b: string) => Base
->   : ^^^^^^^^^^^^^^^^^^^^^^^^^^^^^^^^^^
-
-var r6b5 = b5 != a5;
->r6b5 : boolean
->     : ^^^^^^^
->b5 != a5 : boolean
->         : ^^^^^^^
->b5 : new (a: Derived) => Base
->   : ^^^^^^^^^^^^^^^^^^^^^^^^
->a5 : new (a: Base) => Base
->   : ^^^^^^^^^^^^^^^^^^^^^
-
-var r6b6 = b6 != a6;
->r6b6 : boolean
->     : ^^^^^^^
->b6 != a6 : boolean
->         : ^^^^^^^
->b6 : new (a: Base, b: Derived) => Base
->   : ^^^^^^^^^^^^^^^^^^^^^^^^^^^^^^^^^
->a6 : new (a: Derived, b: Base) => Base
->   : ^^^^^^^^^^^^^^^^^^^^^^^^^^^^^^^^^
-
-var r6b7 = b7 != a7;
->r6b7 : boolean
->     : ^^^^^^^
->b7 != a7 : boolean
->         : ^^^^^^^
->b7 : new () => Derived
->   : ^^^^^^^^^^^^^^^^^
->a7 : new () => Base
->   : ^^^^^^^^^^^^^^
-
-var r6b8 = b8 != a8;
->r6b8 : boolean
->     : ^^^^^^^
->b8 != a8 : boolean
-<<<<<<< HEAD
->b8 : new (a?: Derived | undefined) => Base
->a8 : new (a?: Base | undefined) => Base
-=======
->         : ^^^^^^^
->b8 : new (a?: Derived) => Base
->   : ^^^^^^^^^^^^^^^^^^^^^^^^^
->a8 : new (a?: Base) => Base
->   : ^^^^^^^^^^^^^^^^^^^^^^
->>>>>>> 12402f26
-
-var r6b9 = b9 != a9;
->r6b9 : boolean
->     : ^^^^^^^
->b9 != a9 : boolean
->         : ^^^^^^^
->b9 : new (...a: Derived[]) => Base
->   : ^^^^^^^^^^^^^^^^^^^^^^^^^^^^^
->a9 : new (...a: Base[]) => Base
->   : ^^^^^^^^^^^^^^^^^^^^^^^^^^
-
-//var r6b10 = b10 != a10;
-
-// operator ===
-var r7a1 = a1 === b1;
->r7a1 : boolean
->     : ^^^^^^^
->a1 === b1 : boolean
->          : ^^^^^^^
->a1 : new () => Base
->   : ^^^^^^^^^^^^^^
->b1 : new () => Base
->   : ^^^^^^^^^^^^^^
-
-var r7a2 = a2 === b2;
->r7a2 : boolean
->     : ^^^^^^^
->a2 === b2 : boolean
->          : ^^^^^^^
->a2 : new (a: number, b: string) => Base
->   : ^^^^^^^^^^^^^^^^^^^^^^^^^^^^^^^^^^
->b2 : new (a: number, b: string) => Base
->   : ^^^^^^^^^^^^^^^^^^^^^^^^^^^^^^^^^^
-
-var r7a3 = a3 === b3;
->r7a3 : boolean
->     : ^^^^^^^
->a3 === b3 : boolean
->          : ^^^^^^^
->a3 : new (a: number, b: string) => Base
->   : ^^^^^^^^^^^^^^^^^^^^^^^^^^^^^^^^^^
->b3 : new (a: number) => Base
->   : ^^^^^^^^^^^^^^^^^^^^^^^
-
-var r7a4 = a4 === b4;
->r7a4 : boolean
->     : ^^^^^^^
->a4 === b4 : boolean
->          : ^^^^^^^
->a4 : new (a: number, b: string) => Base
->   : ^^^^^^^^^^^^^^^^^^^^^^^^^^^^^^^^^^
->b4 : new () => Base
->   : ^^^^^^^^^^^^^^
-
-var r7a5 = a5 === b5;
->r7a5 : boolean
->     : ^^^^^^^
->a5 === b5 : boolean
->          : ^^^^^^^
->a5 : new (a: Base) => Base
->   : ^^^^^^^^^^^^^^^^^^^^^
->b5 : new (a: Derived) => Base
->   : ^^^^^^^^^^^^^^^^^^^^^^^^
-
-var r7a6 = a6 === b6;
->r7a6 : boolean
->     : ^^^^^^^
->a6 === b6 : boolean
->          : ^^^^^^^
->a6 : new (a: Derived, b: Base) => Base
->   : ^^^^^^^^^^^^^^^^^^^^^^^^^^^^^^^^^
->b6 : new (a: Base, b: Derived) => Base
->   : ^^^^^^^^^^^^^^^^^^^^^^^^^^^^^^^^^
-
-var r7a7 = a7 === b7;
->r7a7 : boolean
->     : ^^^^^^^
->a7 === b7 : boolean
->          : ^^^^^^^
->a7 : new () => Base
->   : ^^^^^^^^^^^^^^
->b7 : new () => Derived
->   : ^^^^^^^^^^^^^^^^^
-
-var r7a8 = a8 === b8;
->r7a8 : boolean
->     : ^^^^^^^
->a8 === b8 : boolean
-<<<<<<< HEAD
->a8 : new (a?: Base | undefined) => Base
->b8 : new (a?: Derived | undefined) => Base
-=======
->          : ^^^^^^^
->a8 : new (a?: Base) => Base
->   : ^^^^^^^^^^^^^^^^^^^^^^
->b8 : new (a?: Derived) => Base
->   : ^^^^^^^^^^^^^^^^^^^^^^^^^
->>>>>>> 12402f26
-
-var r7a9 = a9 === b9;
->r7a9 : boolean
->     : ^^^^^^^
->a9 === b9 : boolean
->          : ^^^^^^^
->a9 : new (...a: Base[]) => Base
->   : ^^^^^^^^^^^^^^^^^^^^^^^^^^
->b9 : new (...a: Derived[]) => Base
->   : ^^^^^^^^^^^^^^^^^^^^^^^^^^^^^
-
-//var r7a10 = a10 === b10;
-
-var r7b1 = b1 === a1;
->r7b1 : boolean
->     : ^^^^^^^
->b1 === a1 : boolean
->          : ^^^^^^^
->b1 : new () => Base
->   : ^^^^^^^^^^^^^^
->a1 : new () => Base
->   : ^^^^^^^^^^^^^^
-
-var r7b2 = b2 === a2;
->r7b2 : boolean
->     : ^^^^^^^
->b2 === a2 : boolean
->          : ^^^^^^^
->b2 : new (a: number, b: string) => Base
->   : ^^^^^^^^^^^^^^^^^^^^^^^^^^^^^^^^^^
->a2 : new (a: number, b: string) => Base
->   : ^^^^^^^^^^^^^^^^^^^^^^^^^^^^^^^^^^
-
-var r7b3 = b3 === a3;
->r7b3 : boolean
->     : ^^^^^^^
->b3 === a3 : boolean
->          : ^^^^^^^
->b3 : new (a: number) => Base
->   : ^^^^^^^^^^^^^^^^^^^^^^^
->a3 : new (a: number, b: string) => Base
->   : ^^^^^^^^^^^^^^^^^^^^^^^^^^^^^^^^^^
-
-var r7b4 = b4 === a4;
->r7b4 : boolean
->     : ^^^^^^^
->b4 === a4 : boolean
->          : ^^^^^^^
->b4 : new () => Base
->   : ^^^^^^^^^^^^^^
->a4 : new (a: number, b: string) => Base
->   : ^^^^^^^^^^^^^^^^^^^^^^^^^^^^^^^^^^
-
-var r7b5 = b5 === a5;
->r7b5 : boolean
->     : ^^^^^^^
->b5 === a5 : boolean
->          : ^^^^^^^
->b5 : new (a: Derived) => Base
->   : ^^^^^^^^^^^^^^^^^^^^^^^^
->a5 : new (a: Base) => Base
->   : ^^^^^^^^^^^^^^^^^^^^^
-
-var r7b6 = b6 === a6;
->r7b6 : boolean
->     : ^^^^^^^
->b6 === a6 : boolean
->          : ^^^^^^^
->b6 : new (a: Base, b: Derived) => Base
->   : ^^^^^^^^^^^^^^^^^^^^^^^^^^^^^^^^^
->a6 : new (a: Derived, b: Base) => Base
->   : ^^^^^^^^^^^^^^^^^^^^^^^^^^^^^^^^^
-
-var r7b7 = b7 === a7;
->r7b7 : boolean
->     : ^^^^^^^
->b7 === a7 : boolean
->          : ^^^^^^^
->b7 : new () => Derived
->   : ^^^^^^^^^^^^^^^^^
->a7 : new () => Base
->   : ^^^^^^^^^^^^^^
-
-var r7b8 = b8 === a8;
->r7b8 : boolean
->     : ^^^^^^^
->b8 === a8 : boolean
-<<<<<<< HEAD
->b8 : new (a?: Derived | undefined) => Base
->a8 : new (a?: Base | undefined) => Base
-=======
->          : ^^^^^^^
->b8 : new (a?: Derived) => Base
->   : ^^^^^^^^^^^^^^^^^^^^^^^^^
->a8 : new (a?: Base) => Base
->   : ^^^^^^^^^^^^^^^^^^^^^^
->>>>>>> 12402f26
-
-var r7b9 = b9 === a9;
->r7b9 : boolean
->     : ^^^^^^^
->b9 === a9 : boolean
->          : ^^^^^^^
->b9 : new (...a: Derived[]) => Base
->   : ^^^^^^^^^^^^^^^^^^^^^^^^^^^^^
->a9 : new (...a: Base[]) => Base
->   : ^^^^^^^^^^^^^^^^^^^^^^^^^^
-
-//var r7b10 = b10 === a10;
-
-// operator !==
-var r8a1 = a1 !== b1;
->r8a1 : boolean
->     : ^^^^^^^
->a1 !== b1 : boolean
->          : ^^^^^^^
->a1 : new () => Base
->   : ^^^^^^^^^^^^^^
->b1 : new () => Base
->   : ^^^^^^^^^^^^^^
-
-var r8a2 = a2 !== b2;
->r8a2 : boolean
->     : ^^^^^^^
->a2 !== b2 : boolean
->          : ^^^^^^^
->a2 : new (a: number, b: string) => Base
->   : ^^^^^^^^^^^^^^^^^^^^^^^^^^^^^^^^^^
->b2 : new (a: number, b: string) => Base
->   : ^^^^^^^^^^^^^^^^^^^^^^^^^^^^^^^^^^
-
-var r8a3 = a3 !== b3;
->r8a3 : boolean
->     : ^^^^^^^
->a3 !== b3 : boolean
->          : ^^^^^^^
->a3 : new (a: number, b: string) => Base
->   : ^^^^^^^^^^^^^^^^^^^^^^^^^^^^^^^^^^
->b3 : new (a: number) => Base
->   : ^^^^^^^^^^^^^^^^^^^^^^^
-
-var r8a4 = a4 !== b4;
->r8a4 : boolean
->     : ^^^^^^^
->a4 !== b4 : boolean
->          : ^^^^^^^
->a4 : new (a: number, b: string) => Base
->   : ^^^^^^^^^^^^^^^^^^^^^^^^^^^^^^^^^^
->b4 : new () => Base
->   : ^^^^^^^^^^^^^^
-
-var r8a5 = a5 !== b5;
->r8a5 : boolean
->     : ^^^^^^^
->a5 !== b5 : boolean
->          : ^^^^^^^
->a5 : new (a: Base) => Base
->   : ^^^^^^^^^^^^^^^^^^^^^
->b5 : new (a: Derived) => Base
->   : ^^^^^^^^^^^^^^^^^^^^^^^^
-
-var r8a6 = a6 !== b6;
->r8a6 : boolean
->     : ^^^^^^^
->a6 !== b6 : boolean
->          : ^^^^^^^
->a6 : new (a: Derived, b: Base) => Base
->   : ^^^^^^^^^^^^^^^^^^^^^^^^^^^^^^^^^
->b6 : new (a: Base, b: Derived) => Base
->   : ^^^^^^^^^^^^^^^^^^^^^^^^^^^^^^^^^
-
-var r8a7 = a7 !== b7;
->r8a7 : boolean
->     : ^^^^^^^
->a7 !== b7 : boolean
->          : ^^^^^^^
->a7 : new () => Base
->   : ^^^^^^^^^^^^^^
->b7 : new () => Derived
->   : ^^^^^^^^^^^^^^^^^
-
-var r8a8 = a8 !== b8;
->r8a8 : boolean
->     : ^^^^^^^
->a8 !== b8 : boolean
-<<<<<<< HEAD
->a8 : new (a?: Base | undefined) => Base
->b8 : new (a?: Derived | undefined) => Base
-=======
->          : ^^^^^^^
->a8 : new (a?: Base) => Base
->   : ^^^^^^^^^^^^^^^^^^^^^^
->b8 : new (a?: Derived) => Base
->   : ^^^^^^^^^^^^^^^^^^^^^^^^^
->>>>>>> 12402f26
-
-var r8a9 = a9 !== b9;
->r8a9 : boolean
->     : ^^^^^^^
->a9 !== b9 : boolean
->          : ^^^^^^^
->a9 : new (...a: Base[]) => Base
->   : ^^^^^^^^^^^^^^^^^^^^^^^^^^
->b9 : new (...a: Derived[]) => Base
->   : ^^^^^^^^^^^^^^^^^^^^^^^^^^^^^
-
-//var r8a10 = a10 !== b10;
-
-var r8b1 = b1 !== a1;
->r8b1 : boolean
->     : ^^^^^^^
->b1 !== a1 : boolean
->          : ^^^^^^^
->b1 : new () => Base
->   : ^^^^^^^^^^^^^^
->a1 : new () => Base
->   : ^^^^^^^^^^^^^^
-
-var r8b2 = b2 !== a2;
->r8b2 : boolean
->     : ^^^^^^^
->b2 !== a2 : boolean
->          : ^^^^^^^
->b2 : new (a: number, b: string) => Base
->   : ^^^^^^^^^^^^^^^^^^^^^^^^^^^^^^^^^^
->a2 : new (a: number, b: string) => Base
->   : ^^^^^^^^^^^^^^^^^^^^^^^^^^^^^^^^^^
-
-var r8b3 = b3 !== a3;
->r8b3 : boolean
->     : ^^^^^^^
->b3 !== a3 : boolean
->          : ^^^^^^^
->b3 : new (a: number) => Base
->   : ^^^^^^^^^^^^^^^^^^^^^^^
->a3 : new (a: number, b: string) => Base
->   : ^^^^^^^^^^^^^^^^^^^^^^^^^^^^^^^^^^
-
-var r8b4 = b4 !== a4;
->r8b4 : boolean
->     : ^^^^^^^
->b4 !== a4 : boolean
->          : ^^^^^^^
->b4 : new () => Base
->   : ^^^^^^^^^^^^^^
->a4 : new (a: number, b: string) => Base
->   : ^^^^^^^^^^^^^^^^^^^^^^^^^^^^^^^^^^
-
-var r8b5 = b5 !== a5;
->r8b5 : boolean
->     : ^^^^^^^
->b5 !== a5 : boolean
->          : ^^^^^^^
->b5 : new (a: Derived) => Base
->   : ^^^^^^^^^^^^^^^^^^^^^^^^
->a5 : new (a: Base) => Base
->   : ^^^^^^^^^^^^^^^^^^^^^
-
-var r8b6 = b6 !== a6;
->r8b6 : boolean
->     : ^^^^^^^
->b6 !== a6 : boolean
->          : ^^^^^^^
->b6 : new (a: Base, b: Derived) => Base
->   : ^^^^^^^^^^^^^^^^^^^^^^^^^^^^^^^^^
->a6 : new (a: Derived, b: Base) => Base
->   : ^^^^^^^^^^^^^^^^^^^^^^^^^^^^^^^^^
-
-var r8b7 = b7 !== a7;
->r8b7 : boolean
->     : ^^^^^^^
->b7 !== a7 : boolean
->          : ^^^^^^^
->b7 : new () => Derived
->   : ^^^^^^^^^^^^^^^^^
->a7 : new () => Base
->   : ^^^^^^^^^^^^^^
-
-var r8b8 = b8 !== a8;
->r8b8 : boolean
->     : ^^^^^^^
->b8 !== a8 : boolean
-<<<<<<< HEAD
->b8 : new (a?: Derived | undefined) => Base
->a8 : new (a?: Base | undefined) => Base
-=======
->          : ^^^^^^^
->b8 : new (a?: Derived) => Base
->   : ^^^^^^^^^^^^^^^^^^^^^^^^^
->a8 : new (a?: Base) => Base
->   : ^^^^^^^^^^^^^^^^^^^^^^
->>>>>>> 12402f26
-
-var r8b9 = b9 !== a9;
->r8b9 : boolean
->     : ^^^^^^^
->b9 !== a9 : boolean
->          : ^^^^^^^
->b9 : new (...a: Derived[]) => Base
->   : ^^^^^^^^^^^^^^^^^^^^^^^^^^^^^
->a9 : new (...a: Base[]) => Base
->   : ^^^^^^^^^^^^^^^^^^^^^^^^^^
-
-//var r8b10 = b10 !== a10;
+//// [tests/cases/conformance/expressions/binaryOperators/comparisonOperator/comparisonOperatorWithSubtypeObjectOnConstructorSignature.ts] ////
+
+=== comparisonOperatorWithSubtypeObjectOnConstructorSignature.ts ===
+class Base {
+>Base : Base
+>     : ^^^^
+
+    public a: string;
+>a : string
+>  : ^^^^^^
+}
+
+class Derived extends Base {
+>Derived : Derived
+>        : ^^^^^^^
+>Base : Base
+>     : ^^^^
+
+    public b: string;
+>b : string
+>  : ^^^^^^
+}
+
+var a1: { new (): Base };
+>a1 : new () => Base
+>   : ^^^^^^^^^^    
+
+var b1: { new (): Base };
+>b1 : new () => Base
+>   : ^^^^^^^^^^    
+
+var a2: { new (a: number, b: string): Base };
+>a2 : new (a: number, b: string) => Base
+>   : ^^^^^^^^      ^^^^^      ^^^^^    
+>a : number
+>  : ^^^^^^
+>b : string
+>  : ^^^^^^
+
+var b2: { new (a: number, b: string): Base };
+>b2 : new (a: number, b: string) => Base
+>   : ^^^^^^^^      ^^^^^      ^^^^^    
+>a : number
+>  : ^^^^^^
+>b : string
+>  : ^^^^^^
+
+var a3: { new (a: number, b: string): Base };
+>a3 : new (a: number, b: string) => Base
+>   : ^^^^^^^^      ^^^^^      ^^^^^    
+>a : number
+>  : ^^^^^^
+>b : string
+>  : ^^^^^^
+
+var b3: { new (a: number): Base };
+>b3 : new (a: number) => Base
+>   : ^^^^^^^^      ^^^^^    
+>a : number
+>  : ^^^^^^
+
+var a4: { new (a: number, b: string): Base };
+>a4 : new (a: number, b: string) => Base
+>   : ^^^^^^^^      ^^^^^      ^^^^^    
+>a : number
+>  : ^^^^^^
+>b : string
+>  : ^^^^^^
+
+var b4: { new (): Base };
+>b4 : new () => Base
+>   : ^^^^^^^^^^    
+
+var a5: { new (a: Base): Base };
+>a5 : new (a: Base) => Base
+>   : ^^^^^^^^    ^^^^^    
+>a : Base
+>  : ^^^^
+
+var b5: { new (a: Derived): Base };
+>b5 : new (a: Derived) => Base
+>   : ^^^^^^^^       ^^^^^    
+>a : Derived
+>  : ^^^^^^^
+
+var a6: { new (a: Derived, b: Base): Base };
+>a6 : new (a: Derived, b: Base) => Base
+>   : ^^^^^^^^       ^^^^^    ^^^^^    
+>a : Derived
+>  : ^^^^^^^
+>b : Base
+>  : ^^^^
+
+var b6: { new (a: Base, b: Derived): Base };
+>b6 : new (a: Base, b: Derived) => Base
+>   : ^^^^^^^^    ^^^^^       ^^^^^    
+>a : Base
+>  : ^^^^
+>b : Derived
+>  : ^^^^^^^
+
+var a7: { new (): Base };
+>a7 : new () => Base
+>   : ^^^^^^^^^^    
+
+var b7: { new (): Derived };
+>b7 : new () => Derived
+>   : ^^^^^^^^^^       
+
+var a8: { new (a?: Base): Base };
+>a8 : new (a?: Base) => Base
+>   : ^^^^^^^^^    ^^^^^    
+>a : Base | undefined
+>  : ^^^^^^^^^^^^^^^^
+
+var b8: { new (a?: Derived): Base };
+>b8 : new (a?: Derived) => Base
+>   : ^^^^^^^^^       ^^^^^    
+>a : Derived | undefined
+>  : ^^^^^^^^^^^^^^^^^^^
+
+var a9: { new (...a: Base[]): Base };
+>a9 : new (...a: Base[]) => Base
+>   : ^^^^^^^^^^^      ^^^^^    
+>a : Base[]
+>  : ^^^^^^
+
+var b9: { new (...a: Derived[]): Base };
+>b9 : new (...a: Derived[]) => Base
+>   : ^^^^^^^^^^^         ^^^^^    
+>a : Derived[]
+>  : ^^^^^^^^^
+
+//var a10: { <T, U extends T>(t: T, u: U): T[] };
+//var b10: { <A, B extends A>(a: A, b: B): A[] };
+
+// operator <
+var r1a1 = a1 < b1;
+>r1a1 : boolean
+>     : ^^^^^^^
+>a1 < b1 : boolean
+>        : ^^^^^^^
+>a1 : new () => Base
+>   : ^^^^^^^^^^^^^^
+>b1 : new () => Base
+>   : ^^^^^^^^^^^^^^
+
+var r1a2 = a2 < b2;
+>r1a2 : boolean
+>     : ^^^^^^^
+>a2 < b2 : boolean
+>        : ^^^^^^^
+>a2 : new (a: number, b: string) => Base
+>   : ^^^^^^^^^^^^^^^^^^^^^^^^^^^^^^^^^^
+>b2 : new (a: number, b: string) => Base
+>   : ^^^^^^^^^^^^^^^^^^^^^^^^^^^^^^^^^^
+
+var r1a3 = a3 < b3;
+>r1a3 : boolean
+>     : ^^^^^^^
+>a3 < b3 : boolean
+>        : ^^^^^^^
+>a3 : new (a: number, b: string) => Base
+>   : ^^^^^^^^^^^^^^^^^^^^^^^^^^^^^^^^^^
+>b3 : new (a: number) => Base
+>   : ^^^^^^^^^^^^^^^^^^^^^^^
+
+var r1a4 = a4 < b4;
+>r1a4 : boolean
+>     : ^^^^^^^
+>a4 < b4 : boolean
+>        : ^^^^^^^
+>a4 : new (a: number, b: string) => Base
+>   : ^^^^^^^^^^^^^^^^^^^^^^^^^^^^^^^^^^
+>b4 : new () => Base
+>   : ^^^^^^^^^^^^^^
+
+var r1a5 = a5 < b5;
+>r1a5 : boolean
+>     : ^^^^^^^
+>a5 < b5 : boolean
+>        : ^^^^^^^
+>a5 : new (a: Base) => Base
+>   : ^^^^^^^^^^^^^^^^^^^^^
+>b5 : new (a: Derived) => Base
+>   : ^^^^^^^^^^^^^^^^^^^^^^^^
+
+var r1a6 = a6 < b6;
+>r1a6 : boolean
+>     : ^^^^^^^
+>a6 < b6 : boolean
+>        : ^^^^^^^
+>a6 : new (a: Derived, b: Base) => Base
+>   : ^^^^^^^^^^^^^^^^^^^^^^^^^^^^^^^^^
+>b6 : new (a: Base, b: Derived) => Base
+>   : ^^^^^^^^^^^^^^^^^^^^^^^^^^^^^^^^^
+
+var r1a7 = a7 < b7;
+>r1a7 : boolean
+>     : ^^^^^^^
+>a7 < b7 : boolean
+>        : ^^^^^^^
+>a7 : new () => Base
+>   : ^^^^^^^^^^^^^^
+>b7 : new () => Derived
+>   : ^^^^^^^^^^^^^^^^^
+
+var r1a8 = a8 < b8;
+>r1a8 : boolean
+>     : ^^^^^^^
+>a8 < b8 : boolean
+>        : ^^^^^^^
+>a8 : new (a?: Base | undefined) => Base
+>   : ^^^^^^^^^^^^^^^^^^^^^^^^^^^^^^^^^^
+>b8 : new (a?: Derived | undefined) => Base
+>   : ^^^^^^^^^^^^^^^^^^^^^^^^^^^^^^^^^^^^^
+
+var r1a9 = a9 < b9;
+>r1a9 : boolean
+>     : ^^^^^^^
+>a9 < b9 : boolean
+>        : ^^^^^^^
+>a9 : new (...a: Base[]) => Base
+>   : ^^^^^^^^^^^^^^^^^^^^^^^^^^
+>b9 : new (...a: Derived[]) => Base
+>   : ^^^^^^^^^^^^^^^^^^^^^^^^^^^^^
+
+//var r1a10 = a10 < b10;
+
+var r1b1 = b1 < a1;
+>r1b1 : boolean
+>     : ^^^^^^^
+>b1 < a1 : boolean
+>        : ^^^^^^^
+>b1 : new () => Base
+>   : ^^^^^^^^^^^^^^
+>a1 : new () => Base
+>   : ^^^^^^^^^^^^^^
+
+var r1b2 = b2 < a2;
+>r1b2 : boolean
+>     : ^^^^^^^
+>b2 < a2 : boolean
+>        : ^^^^^^^
+>b2 : new (a: number, b: string) => Base
+>   : ^^^^^^^^^^^^^^^^^^^^^^^^^^^^^^^^^^
+>a2 : new (a: number, b: string) => Base
+>   : ^^^^^^^^^^^^^^^^^^^^^^^^^^^^^^^^^^
+
+var r1b3 = b3 < a3;
+>r1b3 : boolean
+>     : ^^^^^^^
+>b3 < a3 : boolean
+>        : ^^^^^^^
+>b3 : new (a: number) => Base
+>   : ^^^^^^^^^^^^^^^^^^^^^^^
+>a3 : new (a: number, b: string) => Base
+>   : ^^^^^^^^^^^^^^^^^^^^^^^^^^^^^^^^^^
+
+var r1b4 = b4 < a4;
+>r1b4 : boolean
+>     : ^^^^^^^
+>b4 < a4 : boolean
+>        : ^^^^^^^
+>b4 : new () => Base
+>   : ^^^^^^^^^^^^^^
+>a4 : new (a: number, b: string) => Base
+>   : ^^^^^^^^^^^^^^^^^^^^^^^^^^^^^^^^^^
+
+var r1b5 = b5 < a5;
+>r1b5 : boolean
+>     : ^^^^^^^
+>b5 < a5 : boolean
+>        : ^^^^^^^
+>b5 : new (a: Derived) => Base
+>   : ^^^^^^^^^^^^^^^^^^^^^^^^
+>a5 : new (a: Base) => Base
+>   : ^^^^^^^^^^^^^^^^^^^^^
+
+var r1b6 = b6 < a6;
+>r1b6 : boolean
+>     : ^^^^^^^
+>b6 < a6 : boolean
+>        : ^^^^^^^
+>b6 : new (a: Base, b: Derived) => Base
+>   : ^^^^^^^^^^^^^^^^^^^^^^^^^^^^^^^^^
+>a6 : new (a: Derived, b: Base) => Base
+>   : ^^^^^^^^^^^^^^^^^^^^^^^^^^^^^^^^^
+
+var r1b7 = b7 < a7;
+>r1b7 : boolean
+>     : ^^^^^^^
+>b7 < a7 : boolean
+>        : ^^^^^^^
+>b7 : new () => Derived
+>   : ^^^^^^^^^^^^^^^^^
+>a7 : new () => Base
+>   : ^^^^^^^^^^^^^^
+
+var r1b8 = b8 < a8;
+>r1b8 : boolean
+>     : ^^^^^^^
+>b8 < a8 : boolean
+>        : ^^^^^^^
+>b8 : new (a?: Derived | undefined) => Base
+>   : ^^^^^^^^^^^^^^^^^^^^^^^^^^^^^^^^^^^^^
+>a8 : new (a?: Base | undefined) => Base
+>   : ^^^^^^^^^^^^^^^^^^^^^^^^^^^^^^^^^^
+
+var r1b9 = b9 < a9;
+>r1b9 : boolean
+>     : ^^^^^^^
+>b9 < a9 : boolean
+>        : ^^^^^^^
+>b9 : new (...a: Derived[]) => Base
+>   : ^^^^^^^^^^^^^^^^^^^^^^^^^^^^^
+>a9 : new (...a: Base[]) => Base
+>   : ^^^^^^^^^^^^^^^^^^^^^^^^^^
+
+//var r1b10 = b10 < a10;
+
+// operator >
+var r2a1 = a1 > b1;
+>r2a1 : boolean
+>     : ^^^^^^^
+>a1 > b1 : boolean
+>        : ^^^^^^^
+>a1 : new () => Base
+>   : ^^^^^^^^^^^^^^
+>b1 : new () => Base
+>   : ^^^^^^^^^^^^^^
+
+var r2a2 = a2 > b2;
+>r2a2 : boolean
+>     : ^^^^^^^
+>a2 > b2 : boolean
+>        : ^^^^^^^
+>a2 : new (a: number, b: string) => Base
+>   : ^^^^^^^^^^^^^^^^^^^^^^^^^^^^^^^^^^
+>b2 : new (a: number, b: string) => Base
+>   : ^^^^^^^^^^^^^^^^^^^^^^^^^^^^^^^^^^
+
+var r2a3 = a3 > b3;
+>r2a3 : boolean
+>     : ^^^^^^^
+>a3 > b3 : boolean
+>        : ^^^^^^^
+>a3 : new (a: number, b: string) => Base
+>   : ^^^^^^^^^^^^^^^^^^^^^^^^^^^^^^^^^^
+>b3 : new (a: number) => Base
+>   : ^^^^^^^^^^^^^^^^^^^^^^^
+
+var r2a4 = a4 > b4;
+>r2a4 : boolean
+>     : ^^^^^^^
+>a4 > b4 : boolean
+>        : ^^^^^^^
+>a4 : new (a: number, b: string) => Base
+>   : ^^^^^^^^^^^^^^^^^^^^^^^^^^^^^^^^^^
+>b4 : new () => Base
+>   : ^^^^^^^^^^^^^^
+
+var r2a5 = a5 > b5;
+>r2a5 : boolean
+>     : ^^^^^^^
+>a5 > b5 : boolean
+>        : ^^^^^^^
+>a5 : new (a: Base) => Base
+>   : ^^^^^^^^^^^^^^^^^^^^^
+>b5 : new (a: Derived) => Base
+>   : ^^^^^^^^^^^^^^^^^^^^^^^^
+
+var r2a6 = a6 > b6;
+>r2a6 : boolean
+>     : ^^^^^^^
+>a6 > b6 : boolean
+>        : ^^^^^^^
+>a6 : new (a: Derived, b: Base) => Base
+>   : ^^^^^^^^^^^^^^^^^^^^^^^^^^^^^^^^^
+>b6 : new (a: Base, b: Derived) => Base
+>   : ^^^^^^^^^^^^^^^^^^^^^^^^^^^^^^^^^
+
+var r2a7 = a7 > b7;
+>r2a7 : boolean
+>     : ^^^^^^^
+>a7 > b7 : boolean
+>        : ^^^^^^^
+>a7 : new () => Base
+>   : ^^^^^^^^^^^^^^
+>b7 : new () => Derived
+>   : ^^^^^^^^^^^^^^^^^
+
+var r2a8 = a8 > b8;
+>r2a8 : boolean
+>     : ^^^^^^^
+>a8 > b8 : boolean
+>        : ^^^^^^^
+>a8 : new (a?: Base | undefined) => Base
+>   : ^^^^^^^^^^^^^^^^^^^^^^^^^^^^^^^^^^
+>b8 : new (a?: Derived | undefined) => Base
+>   : ^^^^^^^^^^^^^^^^^^^^^^^^^^^^^^^^^^^^^
+
+var r2a9 = a9 > b9;
+>r2a9 : boolean
+>     : ^^^^^^^
+>a9 > b9 : boolean
+>        : ^^^^^^^
+>a9 : new (...a: Base[]) => Base
+>   : ^^^^^^^^^^^^^^^^^^^^^^^^^^
+>b9 : new (...a: Derived[]) => Base
+>   : ^^^^^^^^^^^^^^^^^^^^^^^^^^^^^
+
+//var r2a10 = a10 > b10;
+
+var r2b1 = b1 > a1;
+>r2b1 : boolean
+>     : ^^^^^^^
+>b1 > a1 : boolean
+>        : ^^^^^^^
+>b1 : new () => Base
+>   : ^^^^^^^^^^^^^^
+>a1 : new () => Base
+>   : ^^^^^^^^^^^^^^
+
+var r2b2 = b2 > a2;
+>r2b2 : boolean
+>     : ^^^^^^^
+>b2 > a2 : boolean
+>        : ^^^^^^^
+>b2 : new (a: number, b: string) => Base
+>   : ^^^^^^^^^^^^^^^^^^^^^^^^^^^^^^^^^^
+>a2 : new (a: number, b: string) => Base
+>   : ^^^^^^^^^^^^^^^^^^^^^^^^^^^^^^^^^^
+
+var r2b3 = b3 > a3;
+>r2b3 : boolean
+>     : ^^^^^^^
+>b3 > a3 : boolean
+>        : ^^^^^^^
+>b3 : new (a: number) => Base
+>   : ^^^^^^^^^^^^^^^^^^^^^^^
+>a3 : new (a: number, b: string) => Base
+>   : ^^^^^^^^^^^^^^^^^^^^^^^^^^^^^^^^^^
+
+var r2b4 = b4 > a4;
+>r2b4 : boolean
+>     : ^^^^^^^
+>b4 > a4 : boolean
+>        : ^^^^^^^
+>b4 : new () => Base
+>   : ^^^^^^^^^^^^^^
+>a4 : new (a: number, b: string) => Base
+>   : ^^^^^^^^^^^^^^^^^^^^^^^^^^^^^^^^^^
+
+var r2b5 = b5 > a5;
+>r2b5 : boolean
+>     : ^^^^^^^
+>b5 > a5 : boolean
+>        : ^^^^^^^
+>b5 : new (a: Derived) => Base
+>   : ^^^^^^^^^^^^^^^^^^^^^^^^
+>a5 : new (a: Base) => Base
+>   : ^^^^^^^^^^^^^^^^^^^^^
+
+var r2b6 = b6 > a6;
+>r2b6 : boolean
+>     : ^^^^^^^
+>b6 > a6 : boolean
+>        : ^^^^^^^
+>b6 : new (a: Base, b: Derived) => Base
+>   : ^^^^^^^^^^^^^^^^^^^^^^^^^^^^^^^^^
+>a6 : new (a: Derived, b: Base) => Base
+>   : ^^^^^^^^^^^^^^^^^^^^^^^^^^^^^^^^^
+
+var r2b7 = b7 > a7;
+>r2b7 : boolean
+>     : ^^^^^^^
+>b7 > a7 : boolean
+>        : ^^^^^^^
+>b7 : new () => Derived
+>   : ^^^^^^^^^^^^^^^^^
+>a7 : new () => Base
+>   : ^^^^^^^^^^^^^^
+
+var r2b8 = b8 > a8;
+>r2b8 : boolean
+>     : ^^^^^^^
+>b8 > a8 : boolean
+>        : ^^^^^^^
+>b8 : new (a?: Derived | undefined) => Base
+>   : ^^^^^^^^^^^^^^^^^^^^^^^^^^^^^^^^^^^^^
+>a8 : new (a?: Base | undefined) => Base
+>   : ^^^^^^^^^^^^^^^^^^^^^^^^^^^^^^^^^^
+
+var r2b9 = b9 > a9;
+>r2b9 : boolean
+>     : ^^^^^^^
+>b9 > a9 : boolean
+>        : ^^^^^^^
+>b9 : new (...a: Derived[]) => Base
+>   : ^^^^^^^^^^^^^^^^^^^^^^^^^^^^^
+>a9 : new (...a: Base[]) => Base
+>   : ^^^^^^^^^^^^^^^^^^^^^^^^^^
+
+//var r2b10 = b10 > a10;
+
+// operator <=
+var r3a1 = a1 <= b1;
+>r3a1 : boolean
+>     : ^^^^^^^
+>a1 <= b1 : boolean
+>         : ^^^^^^^
+>a1 : new () => Base
+>   : ^^^^^^^^^^^^^^
+>b1 : new () => Base
+>   : ^^^^^^^^^^^^^^
+
+var r3a2 = a2 <= b2;
+>r3a2 : boolean
+>     : ^^^^^^^
+>a2 <= b2 : boolean
+>         : ^^^^^^^
+>a2 : new (a: number, b: string) => Base
+>   : ^^^^^^^^^^^^^^^^^^^^^^^^^^^^^^^^^^
+>b2 : new (a: number, b: string) => Base
+>   : ^^^^^^^^^^^^^^^^^^^^^^^^^^^^^^^^^^
+
+var r3a3 = a3 <= b3;
+>r3a3 : boolean
+>     : ^^^^^^^
+>a3 <= b3 : boolean
+>         : ^^^^^^^
+>a3 : new (a: number, b: string) => Base
+>   : ^^^^^^^^^^^^^^^^^^^^^^^^^^^^^^^^^^
+>b3 : new (a: number) => Base
+>   : ^^^^^^^^^^^^^^^^^^^^^^^
+
+var r3a4 = a4 <= b4;
+>r3a4 : boolean
+>     : ^^^^^^^
+>a4 <= b4 : boolean
+>         : ^^^^^^^
+>a4 : new (a: number, b: string) => Base
+>   : ^^^^^^^^^^^^^^^^^^^^^^^^^^^^^^^^^^
+>b4 : new () => Base
+>   : ^^^^^^^^^^^^^^
+
+var r3a5 = a5 <= b5;
+>r3a5 : boolean
+>     : ^^^^^^^
+>a5 <= b5 : boolean
+>         : ^^^^^^^
+>a5 : new (a: Base) => Base
+>   : ^^^^^^^^^^^^^^^^^^^^^
+>b5 : new (a: Derived) => Base
+>   : ^^^^^^^^^^^^^^^^^^^^^^^^
+
+var r3a6 = a6 <= b6;
+>r3a6 : boolean
+>     : ^^^^^^^
+>a6 <= b6 : boolean
+>         : ^^^^^^^
+>a6 : new (a: Derived, b: Base) => Base
+>   : ^^^^^^^^^^^^^^^^^^^^^^^^^^^^^^^^^
+>b6 : new (a: Base, b: Derived) => Base
+>   : ^^^^^^^^^^^^^^^^^^^^^^^^^^^^^^^^^
+
+var r3a7 = a7 <= b7;
+>r3a7 : boolean
+>     : ^^^^^^^
+>a7 <= b7 : boolean
+>         : ^^^^^^^
+>a7 : new () => Base
+>   : ^^^^^^^^^^^^^^
+>b7 : new () => Derived
+>   : ^^^^^^^^^^^^^^^^^
+
+var r3a8 = a8 <= b8;
+>r3a8 : boolean
+>     : ^^^^^^^
+>a8 <= b8 : boolean
+>         : ^^^^^^^
+>a8 : new (a?: Base | undefined) => Base
+>   : ^^^^^^^^^^^^^^^^^^^^^^^^^^^^^^^^^^
+>b8 : new (a?: Derived | undefined) => Base
+>   : ^^^^^^^^^^^^^^^^^^^^^^^^^^^^^^^^^^^^^
+
+var r3a9 = a9 <= b9;
+>r3a9 : boolean
+>     : ^^^^^^^
+>a9 <= b9 : boolean
+>         : ^^^^^^^
+>a9 : new (...a: Base[]) => Base
+>   : ^^^^^^^^^^^^^^^^^^^^^^^^^^
+>b9 : new (...a: Derived[]) => Base
+>   : ^^^^^^^^^^^^^^^^^^^^^^^^^^^^^
+
+//var r3a10 = a10 <= b10;
+
+var r3b1 = b1 <= a1;
+>r3b1 : boolean
+>     : ^^^^^^^
+>b1 <= a1 : boolean
+>         : ^^^^^^^
+>b1 : new () => Base
+>   : ^^^^^^^^^^^^^^
+>a1 : new () => Base
+>   : ^^^^^^^^^^^^^^
+
+var r3b2 = b2 <= a2;
+>r3b2 : boolean
+>     : ^^^^^^^
+>b2 <= a2 : boolean
+>         : ^^^^^^^
+>b2 : new (a: number, b: string) => Base
+>   : ^^^^^^^^^^^^^^^^^^^^^^^^^^^^^^^^^^
+>a2 : new (a: number, b: string) => Base
+>   : ^^^^^^^^^^^^^^^^^^^^^^^^^^^^^^^^^^
+
+var r3b3 = b3 <= a3;
+>r3b3 : boolean
+>     : ^^^^^^^
+>b3 <= a3 : boolean
+>         : ^^^^^^^
+>b3 : new (a: number) => Base
+>   : ^^^^^^^^^^^^^^^^^^^^^^^
+>a3 : new (a: number, b: string) => Base
+>   : ^^^^^^^^^^^^^^^^^^^^^^^^^^^^^^^^^^
+
+var r3b4 = b4 <= a4;
+>r3b4 : boolean
+>     : ^^^^^^^
+>b4 <= a4 : boolean
+>         : ^^^^^^^
+>b4 : new () => Base
+>   : ^^^^^^^^^^^^^^
+>a4 : new (a: number, b: string) => Base
+>   : ^^^^^^^^^^^^^^^^^^^^^^^^^^^^^^^^^^
+
+var r3b5 = b5 <= a5;
+>r3b5 : boolean
+>     : ^^^^^^^
+>b5 <= a5 : boolean
+>         : ^^^^^^^
+>b5 : new (a: Derived) => Base
+>   : ^^^^^^^^^^^^^^^^^^^^^^^^
+>a5 : new (a: Base) => Base
+>   : ^^^^^^^^^^^^^^^^^^^^^
+
+var r3b6 = b6 <= a6;
+>r3b6 : boolean
+>     : ^^^^^^^
+>b6 <= a6 : boolean
+>         : ^^^^^^^
+>b6 : new (a: Base, b: Derived) => Base
+>   : ^^^^^^^^^^^^^^^^^^^^^^^^^^^^^^^^^
+>a6 : new (a: Derived, b: Base) => Base
+>   : ^^^^^^^^^^^^^^^^^^^^^^^^^^^^^^^^^
+
+var r3b7 = b7 <= a7;
+>r3b7 : boolean
+>     : ^^^^^^^
+>b7 <= a7 : boolean
+>         : ^^^^^^^
+>b7 : new () => Derived
+>   : ^^^^^^^^^^^^^^^^^
+>a7 : new () => Base
+>   : ^^^^^^^^^^^^^^
+
+var r3b8 = b8 <= a8;
+>r3b8 : boolean
+>     : ^^^^^^^
+>b8 <= a8 : boolean
+>         : ^^^^^^^
+>b8 : new (a?: Derived | undefined) => Base
+>   : ^^^^^^^^^^^^^^^^^^^^^^^^^^^^^^^^^^^^^
+>a8 : new (a?: Base | undefined) => Base
+>   : ^^^^^^^^^^^^^^^^^^^^^^^^^^^^^^^^^^
+
+var r3b9 = b9 <= a9;
+>r3b9 : boolean
+>     : ^^^^^^^
+>b9 <= a9 : boolean
+>         : ^^^^^^^
+>b9 : new (...a: Derived[]) => Base
+>   : ^^^^^^^^^^^^^^^^^^^^^^^^^^^^^
+>a9 : new (...a: Base[]) => Base
+>   : ^^^^^^^^^^^^^^^^^^^^^^^^^^
+
+//var r3b10 = b10 <= a10;
+
+// operator >=
+var r4a1 = a1 >= b1;
+>r4a1 : boolean
+>     : ^^^^^^^
+>a1 >= b1 : boolean
+>         : ^^^^^^^
+>a1 : new () => Base
+>   : ^^^^^^^^^^^^^^
+>b1 : new () => Base
+>   : ^^^^^^^^^^^^^^
+
+var r4a2 = a2 >= b2;
+>r4a2 : boolean
+>     : ^^^^^^^
+>a2 >= b2 : boolean
+>         : ^^^^^^^
+>a2 : new (a: number, b: string) => Base
+>   : ^^^^^^^^^^^^^^^^^^^^^^^^^^^^^^^^^^
+>b2 : new (a: number, b: string) => Base
+>   : ^^^^^^^^^^^^^^^^^^^^^^^^^^^^^^^^^^
+
+var r4a3 = a3 >= b3;
+>r4a3 : boolean
+>     : ^^^^^^^
+>a3 >= b3 : boolean
+>         : ^^^^^^^
+>a3 : new (a: number, b: string) => Base
+>   : ^^^^^^^^^^^^^^^^^^^^^^^^^^^^^^^^^^
+>b3 : new (a: number) => Base
+>   : ^^^^^^^^^^^^^^^^^^^^^^^
+
+var r4a4 = a4 >= b4;
+>r4a4 : boolean
+>     : ^^^^^^^
+>a4 >= b4 : boolean
+>         : ^^^^^^^
+>a4 : new (a: number, b: string) => Base
+>   : ^^^^^^^^^^^^^^^^^^^^^^^^^^^^^^^^^^
+>b4 : new () => Base
+>   : ^^^^^^^^^^^^^^
+
+var r4a5 = a5 >= b5;
+>r4a5 : boolean
+>     : ^^^^^^^
+>a5 >= b5 : boolean
+>         : ^^^^^^^
+>a5 : new (a: Base) => Base
+>   : ^^^^^^^^^^^^^^^^^^^^^
+>b5 : new (a: Derived) => Base
+>   : ^^^^^^^^^^^^^^^^^^^^^^^^
+
+var r4a6 = a6 >= b6;
+>r4a6 : boolean
+>     : ^^^^^^^
+>a6 >= b6 : boolean
+>         : ^^^^^^^
+>a6 : new (a: Derived, b: Base) => Base
+>   : ^^^^^^^^^^^^^^^^^^^^^^^^^^^^^^^^^
+>b6 : new (a: Base, b: Derived) => Base
+>   : ^^^^^^^^^^^^^^^^^^^^^^^^^^^^^^^^^
+
+var r4a7 = a7 >= b7;
+>r4a7 : boolean
+>     : ^^^^^^^
+>a7 >= b7 : boolean
+>         : ^^^^^^^
+>a7 : new () => Base
+>   : ^^^^^^^^^^^^^^
+>b7 : new () => Derived
+>   : ^^^^^^^^^^^^^^^^^
+
+var r4a8 = a8 >= b8;
+>r4a8 : boolean
+>     : ^^^^^^^
+>a8 >= b8 : boolean
+>         : ^^^^^^^
+>a8 : new (a?: Base | undefined) => Base
+>   : ^^^^^^^^^^^^^^^^^^^^^^^^^^^^^^^^^^
+>b8 : new (a?: Derived | undefined) => Base
+>   : ^^^^^^^^^^^^^^^^^^^^^^^^^^^^^^^^^^^^^
+
+var r4a9 = a9 >= b9;
+>r4a9 : boolean
+>     : ^^^^^^^
+>a9 >= b9 : boolean
+>         : ^^^^^^^
+>a9 : new (...a: Base[]) => Base
+>   : ^^^^^^^^^^^^^^^^^^^^^^^^^^
+>b9 : new (...a: Derived[]) => Base
+>   : ^^^^^^^^^^^^^^^^^^^^^^^^^^^^^
+
+//var r4a10 = a10 >= b10;
+
+var r4b1 = b1 >= a1;
+>r4b1 : boolean
+>     : ^^^^^^^
+>b1 >= a1 : boolean
+>         : ^^^^^^^
+>b1 : new () => Base
+>   : ^^^^^^^^^^^^^^
+>a1 : new () => Base
+>   : ^^^^^^^^^^^^^^
+
+var r4b2 = b2 >= a2;
+>r4b2 : boolean
+>     : ^^^^^^^
+>b2 >= a2 : boolean
+>         : ^^^^^^^
+>b2 : new (a: number, b: string) => Base
+>   : ^^^^^^^^^^^^^^^^^^^^^^^^^^^^^^^^^^
+>a2 : new (a: number, b: string) => Base
+>   : ^^^^^^^^^^^^^^^^^^^^^^^^^^^^^^^^^^
+
+var r4b3 = b3 >= a3;
+>r4b3 : boolean
+>     : ^^^^^^^
+>b3 >= a3 : boolean
+>         : ^^^^^^^
+>b3 : new (a: number) => Base
+>   : ^^^^^^^^^^^^^^^^^^^^^^^
+>a3 : new (a: number, b: string) => Base
+>   : ^^^^^^^^^^^^^^^^^^^^^^^^^^^^^^^^^^
+
+var r4b4 = b4 >= a4;
+>r4b4 : boolean
+>     : ^^^^^^^
+>b4 >= a4 : boolean
+>         : ^^^^^^^
+>b4 : new () => Base
+>   : ^^^^^^^^^^^^^^
+>a4 : new (a: number, b: string) => Base
+>   : ^^^^^^^^^^^^^^^^^^^^^^^^^^^^^^^^^^
+
+var r4b5 = b5 >= a5;
+>r4b5 : boolean
+>     : ^^^^^^^
+>b5 >= a5 : boolean
+>         : ^^^^^^^
+>b5 : new (a: Derived) => Base
+>   : ^^^^^^^^^^^^^^^^^^^^^^^^
+>a5 : new (a: Base) => Base
+>   : ^^^^^^^^^^^^^^^^^^^^^
+
+var r4b6 = b6 >= a6;
+>r4b6 : boolean
+>     : ^^^^^^^
+>b6 >= a6 : boolean
+>         : ^^^^^^^
+>b6 : new (a: Base, b: Derived) => Base
+>   : ^^^^^^^^^^^^^^^^^^^^^^^^^^^^^^^^^
+>a6 : new (a: Derived, b: Base) => Base
+>   : ^^^^^^^^^^^^^^^^^^^^^^^^^^^^^^^^^
+
+var r4b7 = b7 >= a7;
+>r4b7 : boolean
+>     : ^^^^^^^
+>b7 >= a7 : boolean
+>         : ^^^^^^^
+>b7 : new () => Derived
+>   : ^^^^^^^^^^^^^^^^^
+>a7 : new () => Base
+>   : ^^^^^^^^^^^^^^
+
+var r4b8 = b8 >= a8;
+>r4b8 : boolean
+>     : ^^^^^^^
+>b8 >= a8 : boolean
+>         : ^^^^^^^
+>b8 : new (a?: Derived | undefined) => Base
+>   : ^^^^^^^^^^^^^^^^^^^^^^^^^^^^^^^^^^^^^
+>a8 : new (a?: Base | undefined) => Base
+>   : ^^^^^^^^^^^^^^^^^^^^^^^^^^^^^^^^^^
+
+var r4b9 = b9 >= a9;
+>r4b9 : boolean
+>     : ^^^^^^^
+>b9 >= a9 : boolean
+>         : ^^^^^^^
+>b9 : new (...a: Derived[]) => Base
+>   : ^^^^^^^^^^^^^^^^^^^^^^^^^^^^^
+>a9 : new (...a: Base[]) => Base
+>   : ^^^^^^^^^^^^^^^^^^^^^^^^^^
+
+//var r4b10 = b10 >= a10;
+
+// operator ==
+var r5a1 = a1 == b1;
+>r5a1 : boolean
+>     : ^^^^^^^
+>a1 == b1 : boolean
+>         : ^^^^^^^
+>a1 : new () => Base
+>   : ^^^^^^^^^^^^^^
+>b1 : new () => Base
+>   : ^^^^^^^^^^^^^^
+
+var r5a2 = a2 == b2;
+>r5a2 : boolean
+>     : ^^^^^^^
+>a2 == b2 : boolean
+>         : ^^^^^^^
+>a2 : new (a: number, b: string) => Base
+>   : ^^^^^^^^^^^^^^^^^^^^^^^^^^^^^^^^^^
+>b2 : new (a: number, b: string) => Base
+>   : ^^^^^^^^^^^^^^^^^^^^^^^^^^^^^^^^^^
+
+var r5a3 = a3 == b3;
+>r5a3 : boolean
+>     : ^^^^^^^
+>a3 == b3 : boolean
+>         : ^^^^^^^
+>a3 : new (a: number, b: string) => Base
+>   : ^^^^^^^^^^^^^^^^^^^^^^^^^^^^^^^^^^
+>b3 : new (a: number) => Base
+>   : ^^^^^^^^^^^^^^^^^^^^^^^
+
+var r5a4 = a4 == b4;
+>r5a4 : boolean
+>     : ^^^^^^^
+>a4 == b4 : boolean
+>         : ^^^^^^^
+>a4 : new (a: number, b: string) => Base
+>   : ^^^^^^^^^^^^^^^^^^^^^^^^^^^^^^^^^^
+>b4 : new () => Base
+>   : ^^^^^^^^^^^^^^
+
+var r5a5 = a5 == b5;
+>r5a5 : boolean
+>     : ^^^^^^^
+>a5 == b5 : boolean
+>         : ^^^^^^^
+>a5 : new (a: Base) => Base
+>   : ^^^^^^^^^^^^^^^^^^^^^
+>b5 : new (a: Derived) => Base
+>   : ^^^^^^^^^^^^^^^^^^^^^^^^
+
+var r5a6 = a6 == b6;
+>r5a6 : boolean
+>     : ^^^^^^^
+>a6 == b6 : boolean
+>         : ^^^^^^^
+>a6 : new (a: Derived, b: Base) => Base
+>   : ^^^^^^^^^^^^^^^^^^^^^^^^^^^^^^^^^
+>b6 : new (a: Base, b: Derived) => Base
+>   : ^^^^^^^^^^^^^^^^^^^^^^^^^^^^^^^^^
+
+var r5a7 = a7 == b7;
+>r5a7 : boolean
+>     : ^^^^^^^
+>a7 == b7 : boolean
+>         : ^^^^^^^
+>a7 : new () => Base
+>   : ^^^^^^^^^^^^^^
+>b7 : new () => Derived
+>   : ^^^^^^^^^^^^^^^^^
+
+var r5a8 = a8 == b8;
+>r5a8 : boolean
+>     : ^^^^^^^
+>a8 == b8 : boolean
+>         : ^^^^^^^
+>a8 : new (a?: Base | undefined) => Base
+>   : ^^^^^^^^^^^^^^^^^^^^^^^^^^^^^^^^^^
+>b8 : new (a?: Derived | undefined) => Base
+>   : ^^^^^^^^^^^^^^^^^^^^^^^^^^^^^^^^^^^^^
+
+var r5a9 = a9 == b9;
+>r5a9 : boolean
+>     : ^^^^^^^
+>a9 == b9 : boolean
+>         : ^^^^^^^
+>a9 : new (...a: Base[]) => Base
+>   : ^^^^^^^^^^^^^^^^^^^^^^^^^^
+>b9 : new (...a: Derived[]) => Base
+>   : ^^^^^^^^^^^^^^^^^^^^^^^^^^^^^
+
+//var r5a10 = a10 == b10;
+
+var r5b1 = b1 == a1;
+>r5b1 : boolean
+>     : ^^^^^^^
+>b1 == a1 : boolean
+>         : ^^^^^^^
+>b1 : new () => Base
+>   : ^^^^^^^^^^^^^^
+>a1 : new () => Base
+>   : ^^^^^^^^^^^^^^
+
+var r5b2 = b2 == a2;
+>r5b2 : boolean
+>     : ^^^^^^^
+>b2 == a2 : boolean
+>         : ^^^^^^^
+>b2 : new (a: number, b: string) => Base
+>   : ^^^^^^^^^^^^^^^^^^^^^^^^^^^^^^^^^^
+>a2 : new (a: number, b: string) => Base
+>   : ^^^^^^^^^^^^^^^^^^^^^^^^^^^^^^^^^^
+
+var r5b3 = b3 == a3;
+>r5b3 : boolean
+>     : ^^^^^^^
+>b3 == a3 : boolean
+>         : ^^^^^^^
+>b3 : new (a: number) => Base
+>   : ^^^^^^^^^^^^^^^^^^^^^^^
+>a3 : new (a: number, b: string) => Base
+>   : ^^^^^^^^^^^^^^^^^^^^^^^^^^^^^^^^^^
+
+var r5b4 = b4 == a4;
+>r5b4 : boolean
+>     : ^^^^^^^
+>b4 == a4 : boolean
+>         : ^^^^^^^
+>b4 : new () => Base
+>   : ^^^^^^^^^^^^^^
+>a4 : new (a: number, b: string) => Base
+>   : ^^^^^^^^^^^^^^^^^^^^^^^^^^^^^^^^^^
+
+var r5b5 = b5 == a5;
+>r5b5 : boolean
+>     : ^^^^^^^
+>b5 == a5 : boolean
+>         : ^^^^^^^
+>b5 : new (a: Derived) => Base
+>   : ^^^^^^^^^^^^^^^^^^^^^^^^
+>a5 : new (a: Base) => Base
+>   : ^^^^^^^^^^^^^^^^^^^^^
+
+var r5b6 = b6 == a6;
+>r5b6 : boolean
+>     : ^^^^^^^
+>b6 == a6 : boolean
+>         : ^^^^^^^
+>b6 : new (a: Base, b: Derived) => Base
+>   : ^^^^^^^^^^^^^^^^^^^^^^^^^^^^^^^^^
+>a6 : new (a: Derived, b: Base) => Base
+>   : ^^^^^^^^^^^^^^^^^^^^^^^^^^^^^^^^^
+
+var r5b7 = b7 == a7;
+>r5b7 : boolean
+>     : ^^^^^^^
+>b7 == a7 : boolean
+>         : ^^^^^^^
+>b7 : new () => Derived
+>   : ^^^^^^^^^^^^^^^^^
+>a7 : new () => Base
+>   : ^^^^^^^^^^^^^^
+
+var r5b8 = b8 == a8;
+>r5b8 : boolean
+>     : ^^^^^^^
+>b8 == a8 : boolean
+>         : ^^^^^^^
+>b8 : new (a?: Derived | undefined) => Base
+>   : ^^^^^^^^^^^^^^^^^^^^^^^^^^^^^^^^^^^^^
+>a8 : new (a?: Base | undefined) => Base
+>   : ^^^^^^^^^^^^^^^^^^^^^^^^^^^^^^^^^^
+
+var r5b9 = b9 == a9;
+>r5b9 : boolean
+>     : ^^^^^^^
+>b9 == a9 : boolean
+>         : ^^^^^^^
+>b9 : new (...a: Derived[]) => Base
+>   : ^^^^^^^^^^^^^^^^^^^^^^^^^^^^^
+>a9 : new (...a: Base[]) => Base
+>   : ^^^^^^^^^^^^^^^^^^^^^^^^^^
+
+//var r5b10 = b10 == a10;
+
+// operator !=
+var r6a1 = a1 != b1;
+>r6a1 : boolean
+>     : ^^^^^^^
+>a1 != b1 : boolean
+>         : ^^^^^^^
+>a1 : new () => Base
+>   : ^^^^^^^^^^^^^^
+>b1 : new () => Base
+>   : ^^^^^^^^^^^^^^
+
+var r6a2 = a2 != b2;
+>r6a2 : boolean
+>     : ^^^^^^^
+>a2 != b2 : boolean
+>         : ^^^^^^^
+>a2 : new (a: number, b: string) => Base
+>   : ^^^^^^^^^^^^^^^^^^^^^^^^^^^^^^^^^^
+>b2 : new (a: number, b: string) => Base
+>   : ^^^^^^^^^^^^^^^^^^^^^^^^^^^^^^^^^^
+
+var r6a3 = a3 != b3;
+>r6a3 : boolean
+>     : ^^^^^^^
+>a3 != b3 : boolean
+>         : ^^^^^^^
+>a3 : new (a: number, b: string) => Base
+>   : ^^^^^^^^^^^^^^^^^^^^^^^^^^^^^^^^^^
+>b3 : new (a: number) => Base
+>   : ^^^^^^^^^^^^^^^^^^^^^^^
+
+var r6a4 = a4 != b4;
+>r6a4 : boolean
+>     : ^^^^^^^
+>a4 != b4 : boolean
+>         : ^^^^^^^
+>a4 : new (a: number, b: string) => Base
+>   : ^^^^^^^^^^^^^^^^^^^^^^^^^^^^^^^^^^
+>b4 : new () => Base
+>   : ^^^^^^^^^^^^^^
+
+var r6a5 = a5 != b5;
+>r6a5 : boolean
+>     : ^^^^^^^
+>a5 != b5 : boolean
+>         : ^^^^^^^
+>a5 : new (a: Base) => Base
+>   : ^^^^^^^^^^^^^^^^^^^^^
+>b5 : new (a: Derived) => Base
+>   : ^^^^^^^^^^^^^^^^^^^^^^^^
+
+var r6a6 = a6 != b6;
+>r6a6 : boolean
+>     : ^^^^^^^
+>a6 != b6 : boolean
+>         : ^^^^^^^
+>a6 : new (a: Derived, b: Base) => Base
+>   : ^^^^^^^^^^^^^^^^^^^^^^^^^^^^^^^^^
+>b6 : new (a: Base, b: Derived) => Base
+>   : ^^^^^^^^^^^^^^^^^^^^^^^^^^^^^^^^^
+
+var r6a7 = a7 != b7;
+>r6a7 : boolean
+>     : ^^^^^^^
+>a7 != b7 : boolean
+>         : ^^^^^^^
+>a7 : new () => Base
+>   : ^^^^^^^^^^^^^^
+>b7 : new () => Derived
+>   : ^^^^^^^^^^^^^^^^^
+
+var r6a8 = a8 != b8;
+>r6a8 : boolean
+>     : ^^^^^^^
+>a8 != b8 : boolean
+>         : ^^^^^^^
+>a8 : new (a?: Base | undefined) => Base
+>   : ^^^^^^^^^^^^^^^^^^^^^^^^^^^^^^^^^^
+>b8 : new (a?: Derived | undefined) => Base
+>   : ^^^^^^^^^^^^^^^^^^^^^^^^^^^^^^^^^^^^^
+
+var r6a9 = a9 != b9;
+>r6a9 : boolean
+>     : ^^^^^^^
+>a9 != b9 : boolean
+>         : ^^^^^^^
+>a9 : new (...a: Base[]) => Base
+>   : ^^^^^^^^^^^^^^^^^^^^^^^^^^
+>b9 : new (...a: Derived[]) => Base
+>   : ^^^^^^^^^^^^^^^^^^^^^^^^^^^^^
+
+//var r6a10 = a10 != b10;
+
+var r6b1 = b1 != a1;
+>r6b1 : boolean
+>     : ^^^^^^^
+>b1 != a1 : boolean
+>         : ^^^^^^^
+>b1 : new () => Base
+>   : ^^^^^^^^^^^^^^
+>a1 : new () => Base
+>   : ^^^^^^^^^^^^^^
+
+var r6b2 = b2 != a2;
+>r6b2 : boolean
+>     : ^^^^^^^
+>b2 != a2 : boolean
+>         : ^^^^^^^
+>b2 : new (a: number, b: string) => Base
+>   : ^^^^^^^^^^^^^^^^^^^^^^^^^^^^^^^^^^
+>a2 : new (a: number, b: string) => Base
+>   : ^^^^^^^^^^^^^^^^^^^^^^^^^^^^^^^^^^
+
+var r6b3 = b3 != a3;
+>r6b3 : boolean
+>     : ^^^^^^^
+>b3 != a3 : boolean
+>         : ^^^^^^^
+>b3 : new (a: number) => Base
+>   : ^^^^^^^^^^^^^^^^^^^^^^^
+>a3 : new (a: number, b: string) => Base
+>   : ^^^^^^^^^^^^^^^^^^^^^^^^^^^^^^^^^^
+
+var r6b4 = b4 != a4;
+>r6b4 : boolean
+>     : ^^^^^^^
+>b4 != a4 : boolean
+>         : ^^^^^^^
+>b4 : new () => Base
+>   : ^^^^^^^^^^^^^^
+>a4 : new (a: number, b: string) => Base
+>   : ^^^^^^^^^^^^^^^^^^^^^^^^^^^^^^^^^^
+
+var r6b5 = b5 != a5;
+>r6b5 : boolean
+>     : ^^^^^^^
+>b5 != a5 : boolean
+>         : ^^^^^^^
+>b5 : new (a: Derived) => Base
+>   : ^^^^^^^^^^^^^^^^^^^^^^^^
+>a5 : new (a: Base) => Base
+>   : ^^^^^^^^^^^^^^^^^^^^^
+
+var r6b6 = b6 != a6;
+>r6b6 : boolean
+>     : ^^^^^^^
+>b6 != a6 : boolean
+>         : ^^^^^^^
+>b6 : new (a: Base, b: Derived) => Base
+>   : ^^^^^^^^^^^^^^^^^^^^^^^^^^^^^^^^^
+>a6 : new (a: Derived, b: Base) => Base
+>   : ^^^^^^^^^^^^^^^^^^^^^^^^^^^^^^^^^
+
+var r6b7 = b7 != a7;
+>r6b7 : boolean
+>     : ^^^^^^^
+>b7 != a7 : boolean
+>         : ^^^^^^^
+>b7 : new () => Derived
+>   : ^^^^^^^^^^^^^^^^^
+>a7 : new () => Base
+>   : ^^^^^^^^^^^^^^
+
+var r6b8 = b8 != a8;
+>r6b8 : boolean
+>     : ^^^^^^^
+>b8 != a8 : boolean
+>         : ^^^^^^^
+>b8 : new (a?: Derived | undefined) => Base
+>   : ^^^^^^^^^^^^^^^^^^^^^^^^^^^^^^^^^^^^^
+>a8 : new (a?: Base | undefined) => Base
+>   : ^^^^^^^^^^^^^^^^^^^^^^^^^^^^^^^^^^
+
+var r6b9 = b9 != a9;
+>r6b9 : boolean
+>     : ^^^^^^^
+>b9 != a9 : boolean
+>         : ^^^^^^^
+>b9 : new (...a: Derived[]) => Base
+>   : ^^^^^^^^^^^^^^^^^^^^^^^^^^^^^
+>a9 : new (...a: Base[]) => Base
+>   : ^^^^^^^^^^^^^^^^^^^^^^^^^^
+
+//var r6b10 = b10 != a10;
+
+// operator ===
+var r7a1 = a1 === b1;
+>r7a1 : boolean
+>     : ^^^^^^^
+>a1 === b1 : boolean
+>          : ^^^^^^^
+>a1 : new () => Base
+>   : ^^^^^^^^^^^^^^
+>b1 : new () => Base
+>   : ^^^^^^^^^^^^^^
+
+var r7a2 = a2 === b2;
+>r7a2 : boolean
+>     : ^^^^^^^
+>a2 === b2 : boolean
+>          : ^^^^^^^
+>a2 : new (a: number, b: string) => Base
+>   : ^^^^^^^^^^^^^^^^^^^^^^^^^^^^^^^^^^
+>b2 : new (a: number, b: string) => Base
+>   : ^^^^^^^^^^^^^^^^^^^^^^^^^^^^^^^^^^
+
+var r7a3 = a3 === b3;
+>r7a3 : boolean
+>     : ^^^^^^^
+>a3 === b3 : boolean
+>          : ^^^^^^^
+>a3 : new (a: number, b: string) => Base
+>   : ^^^^^^^^^^^^^^^^^^^^^^^^^^^^^^^^^^
+>b3 : new (a: number) => Base
+>   : ^^^^^^^^^^^^^^^^^^^^^^^
+
+var r7a4 = a4 === b4;
+>r7a4 : boolean
+>     : ^^^^^^^
+>a4 === b4 : boolean
+>          : ^^^^^^^
+>a4 : new (a: number, b: string) => Base
+>   : ^^^^^^^^^^^^^^^^^^^^^^^^^^^^^^^^^^
+>b4 : new () => Base
+>   : ^^^^^^^^^^^^^^
+
+var r7a5 = a5 === b5;
+>r7a5 : boolean
+>     : ^^^^^^^
+>a5 === b5 : boolean
+>          : ^^^^^^^
+>a5 : new (a: Base) => Base
+>   : ^^^^^^^^^^^^^^^^^^^^^
+>b5 : new (a: Derived) => Base
+>   : ^^^^^^^^^^^^^^^^^^^^^^^^
+
+var r7a6 = a6 === b6;
+>r7a6 : boolean
+>     : ^^^^^^^
+>a6 === b6 : boolean
+>          : ^^^^^^^
+>a6 : new (a: Derived, b: Base) => Base
+>   : ^^^^^^^^^^^^^^^^^^^^^^^^^^^^^^^^^
+>b6 : new (a: Base, b: Derived) => Base
+>   : ^^^^^^^^^^^^^^^^^^^^^^^^^^^^^^^^^
+
+var r7a7 = a7 === b7;
+>r7a7 : boolean
+>     : ^^^^^^^
+>a7 === b7 : boolean
+>          : ^^^^^^^
+>a7 : new () => Base
+>   : ^^^^^^^^^^^^^^
+>b7 : new () => Derived
+>   : ^^^^^^^^^^^^^^^^^
+
+var r7a8 = a8 === b8;
+>r7a8 : boolean
+>     : ^^^^^^^
+>a8 === b8 : boolean
+>          : ^^^^^^^
+>a8 : new (a?: Base | undefined) => Base
+>   : ^^^^^^^^^^^^^^^^^^^^^^^^^^^^^^^^^^
+>b8 : new (a?: Derived | undefined) => Base
+>   : ^^^^^^^^^^^^^^^^^^^^^^^^^^^^^^^^^^^^^
+
+var r7a9 = a9 === b9;
+>r7a9 : boolean
+>     : ^^^^^^^
+>a9 === b9 : boolean
+>          : ^^^^^^^
+>a9 : new (...a: Base[]) => Base
+>   : ^^^^^^^^^^^^^^^^^^^^^^^^^^
+>b9 : new (...a: Derived[]) => Base
+>   : ^^^^^^^^^^^^^^^^^^^^^^^^^^^^^
+
+//var r7a10 = a10 === b10;
+
+var r7b1 = b1 === a1;
+>r7b1 : boolean
+>     : ^^^^^^^
+>b1 === a1 : boolean
+>          : ^^^^^^^
+>b1 : new () => Base
+>   : ^^^^^^^^^^^^^^
+>a1 : new () => Base
+>   : ^^^^^^^^^^^^^^
+
+var r7b2 = b2 === a2;
+>r7b2 : boolean
+>     : ^^^^^^^
+>b2 === a2 : boolean
+>          : ^^^^^^^
+>b2 : new (a: number, b: string) => Base
+>   : ^^^^^^^^^^^^^^^^^^^^^^^^^^^^^^^^^^
+>a2 : new (a: number, b: string) => Base
+>   : ^^^^^^^^^^^^^^^^^^^^^^^^^^^^^^^^^^
+
+var r7b3 = b3 === a3;
+>r7b3 : boolean
+>     : ^^^^^^^
+>b3 === a3 : boolean
+>          : ^^^^^^^
+>b3 : new (a: number) => Base
+>   : ^^^^^^^^^^^^^^^^^^^^^^^
+>a3 : new (a: number, b: string) => Base
+>   : ^^^^^^^^^^^^^^^^^^^^^^^^^^^^^^^^^^
+
+var r7b4 = b4 === a4;
+>r7b4 : boolean
+>     : ^^^^^^^
+>b4 === a4 : boolean
+>          : ^^^^^^^
+>b4 : new () => Base
+>   : ^^^^^^^^^^^^^^
+>a4 : new (a: number, b: string) => Base
+>   : ^^^^^^^^^^^^^^^^^^^^^^^^^^^^^^^^^^
+
+var r7b5 = b5 === a5;
+>r7b5 : boolean
+>     : ^^^^^^^
+>b5 === a5 : boolean
+>          : ^^^^^^^
+>b5 : new (a: Derived) => Base
+>   : ^^^^^^^^^^^^^^^^^^^^^^^^
+>a5 : new (a: Base) => Base
+>   : ^^^^^^^^^^^^^^^^^^^^^
+
+var r7b6 = b6 === a6;
+>r7b6 : boolean
+>     : ^^^^^^^
+>b6 === a6 : boolean
+>          : ^^^^^^^
+>b6 : new (a: Base, b: Derived) => Base
+>   : ^^^^^^^^^^^^^^^^^^^^^^^^^^^^^^^^^
+>a6 : new (a: Derived, b: Base) => Base
+>   : ^^^^^^^^^^^^^^^^^^^^^^^^^^^^^^^^^
+
+var r7b7 = b7 === a7;
+>r7b7 : boolean
+>     : ^^^^^^^
+>b7 === a7 : boolean
+>          : ^^^^^^^
+>b7 : new () => Derived
+>   : ^^^^^^^^^^^^^^^^^
+>a7 : new () => Base
+>   : ^^^^^^^^^^^^^^
+
+var r7b8 = b8 === a8;
+>r7b8 : boolean
+>     : ^^^^^^^
+>b8 === a8 : boolean
+>          : ^^^^^^^
+>b8 : new (a?: Derived | undefined) => Base
+>   : ^^^^^^^^^^^^^^^^^^^^^^^^^^^^^^^^^^^^^
+>a8 : new (a?: Base | undefined) => Base
+>   : ^^^^^^^^^^^^^^^^^^^^^^^^^^^^^^^^^^
+
+var r7b9 = b9 === a9;
+>r7b9 : boolean
+>     : ^^^^^^^
+>b9 === a9 : boolean
+>          : ^^^^^^^
+>b9 : new (...a: Derived[]) => Base
+>   : ^^^^^^^^^^^^^^^^^^^^^^^^^^^^^
+>a9 : new (...a: Base[]) => Base
+>   : ^^^^^^^^^^^^^^^^^^^^^^^^^^
+
+//var r7b10 = b10 === a10;
+
+// operator !==
+var r8a1 = a1 !== b1;
+>r8a1 : boolean
+>     : ^^^^^^^
+>a1 !== b1 : boolean
+>          : ^^^^^^^
+>a1 : new () => Base
+>   : ^^^^^^^^^^^^^^
+>b1 : new () => Base
+>   : ^^^^^^^^^^^^^^
+
+var r8a2 = a2 !== b2;
+>r8a2 : boolean
+>     : ^^^^^^^
+>a2 !== b2 : boolean
+>          : ^^^^^^^
+>a2 : new (a: number, b: string) => Base
+>   : ^^^^^^^^^^^^^^^^^^^^^^^^^^^^^^^^^^
+>b2 : new (a: number, b: string) => Base
+>   : ^^^^^^^^^^^^^^^^^^^^^^^^^^^^^^^^^^
+
+var r8a3 = a3 !== b3;
+>r8a3 : boolean
+>     : ^^^^^^^
+>a3 !== b3 : boolean
+>          : ^^^^^^^
+>a3 : new (a: number, b: string) => Base
+>   : ^^^^^^^^^^^^^^^^^^^^^^^^^^^^^^^^^^
+>b3 : new (a: number) => Base
+>   : ^^^^^^^^^^^^^^^^^^^^^^^
+
+var r8a4 = a4 !== b4;
+>r8a4 : boolean
+>     : ^^^^^^^
+>a4 !== b4 : boolean
+>          : ^^^^^^^
+>a4 : new (a: number, b: string) => Base
+>   : ^^^^^^^^^^^^^^^^^^^^^^^^^^^^^^^^^^
+>b4 : new () => Base
+>   : ^^^^^^^^^^^^^^
+
+var r8a5 = a5 !== b5;
+>r8a5 : boolean
+>     : ^^^^^^^
+>a5 !== b5 : boolean
+>          : ^^^^^^^
+>a5 : new (a: Base) => Base
+>   : ^^^^^^^^^^^^^^^^^^^^^
+>b5 : new (a: Derived) => Base
+>   : ^^^^^^^^^^^^^^^^^^^^^^^^
+
+var r8a6 = a6 !== b6;
+>r8a6 : boolean
+>     : ^^^^^^^
+>a6 !== b6 : boolean
+>          : ^^^^^^^
+>a6 : new (a: Derived, b: Base) => Base
+>   : ^^^^^^^^^^^^^^^^^^^^^^^^^^^^^^^^^
+>b6 : new (a: Base, b: Derived) => Base
+>   : ^^^^^^^^^^^^^^^^^^^^^^^^^^^^^^^^^
+
+var r8a7 = a7 !== b7;
+>r8a7 : boolean
+>     : ^^^^^^^
+>a7 !== b7 : boolean
+>          : ^^^^^^^
+>a7 : new () => Base
+>   : ^^^^^^^^^^^^^^
+>b7 : new () => Derived
+>   : ^^^^^^^^^^^^^^^^^
+
+var r8a8 = a8 !== b8;
+>r8a8 : boolean
+>     : ^^^^^^^
+>a8 !== b8 : boolean
+>          : ^^^^^^^
+>a8 : new (a?: Base | undefined) => Base
+>   : ^^^^^^^^^^^^^^^^^^^^^^^^^^^^^^^^^^
+>b8 : new (a?: Derived | undefined) => Base
+>   : ^^^^^^^^^^^^^^^^^^^^^^^^^^^^^^^^^^^^^
+
+var r8a9 = a9 !== b9;
+>r8a9 : boolean
+>     : ^^^^^^^
+>a9 !== b9 : boolean
+>          : ^^^^^^^
+>a9 : new (...a: Base[]) => Base
+>   : ^^^^^^^^^^^^^^^^^^^^^^^^^^
+>b9 : new (...a: Derived[]) => Base
+>   : ^^^^^^^^^^^^^^^^^^^^^^^^^^^^^
+
+//var r8a10 = a10 !== b10;
+
+var r8b1 = b1 !== a1;
+>r8b1 : boolean
+>     : ^^^^^^^
+>b1 !== a1 : boolean
+>          : ^^^^^^^
+>b1 : new () => Base
+>   : ^^^^^^^^^^^^^^
+>a1 : new () => Base
+>   : ^^^^^^^^^^^^^^
+
+var r8b2 = b2 !== a2;
+>r8b2 : boolean
+>     : ^^^^^^^
+>b2 !== a2 : boolean
+>          : ^^^^^^^
+>b2 : new (a: number, b: string) => Base
+>   : ^^^^^^^^^^^^^^^^^^^^^^^^^^^^^^^^^^
+>a2 : new (a: number, b: string) => Base
+>   : ^^^^^^^^^^^^^^^^^^^^^^^^^^^^^^^^^^
+
+var r8b3 = b3 !== a3;
+>r8b3 : boolean
+>     : ^^^^^^^
+>b3 !== a3 : boolean
+>          : ^^^^^^^
+>b3 : new (a: number) => Base
+>   : ^^^^^^^^^^^^^^^^^^^^^^^
+>a3 : new (a: number, b: string) => Base
+>   : ^^^^^^^^^^^^^^^^^^^^^^^^^^^^^^^^^^
+
+var r8b4 = b4 !== a4;
+>r8b4 : boolean
+>     : ^^^^^^^
+>b4 !== a4 : boolean
+>          : ^^^^^^^
+>b4 : new () => Base
+>   : ^^^^^^^^^^^^^^
+>a4 : new (a: number, b: string) => Base
+>   : ^^^^^^^^^^^^^^^^^^^^^^^^^^^^^^^^^^
+
+var r8b5 = b5 !== a5;
+>r8b5 : boolean
+>     : ^^^^^^^
+>b5 !== a5 : boolean
+>          : ^^^^^^^
+>b5 : new (a: Derived) => Base
+>   : ^^^^^^^^^^^^^^^^^^^^^^^^
+>a5 : new (a: Base) => Base
+>   : ^^^^^^^^^^^^^^^^^^^^^
+
+var r8b6 = b6 !== a6;
+>r8b6 : boolean
+>     : ^^^^^^^
+>b6 !== a6 : boolean
+>          : ^^^^^^^
+>b6 : new (a: Base, b: Derived) => Base
+>   : ^^^^^^^^^^^^^^^^^^^^^^^^^^^^^^^^^
+>a6 : new (a: Derived, b: Base) => Base
+>   : ^^^^^^^^^^^^^^^^^^^^^^^^^^^^^^^^^
+
+var r8b7 = b7 !== a7;
+>r8b7 : boolean
+>     : ^^^^^^^
+>b7 !== a7 : boolean
+>          : ^^^^^^^
+>b7 : new () => Derived
+>   : ^^^^^^^^^^^^^^^^^
+>a7 : new () => Base
+>   : ^^^^^^^^^^^^^^
+
+var r8b8 = b8 !== a8;
+>r8b8 : boolean
+>     : ^^^^^^^
+>b8 !== a8 : boolean
+>          : ^^^^^^^
+>b8 : new (a?: Derived | undefined) => Base
+>   : ^^^^^^^^^^^^^^^^^^^^^^^^^^^^^^^^^^^^^
+>a8 : new (a?: Base | undefined) => Base
+>   : ^^^^^^^^^^^^^^^^^^^^^^^^^^^^^^^^^^
+
+var r8b9 = b9 !== a9;
+>r8b9 : boolean
+>     : ^^^^^^^
+>b9 !== a9 : boolean
+>          : ^^^^^^^
+>b9 : new (...a: Derived[]) => Base
+>   : ^^^^^^^^^^^^^^^^^^^^^^^^^^^^^
+>a9 : new (...a: Base[]) => Base
+>   : ^^^^^^^^^^^^^^^^^^^^^^^^^^
+
+//var r8b10 = b10 !== a10;