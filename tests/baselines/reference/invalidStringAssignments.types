--- conflicted
+++ resolved
@@ -1,127 +1,123 @@
-//// [tests/cases/conformance/types/primitives/string/invalidStringAssignments.ts] ////
-
-=== invalidStringAssignments.ts ===
-var x = '';
->x : string
->  : ^^^^^^
->'' : ""
->   : ^^
-
-var a: boolean = x;
->a : boolean
->  : ^^^^^^^
->x : string
->  : ^^^^^^
-
-var b: number = x;
->b : number
->  : ^^^^^^
->x : string
->  : ^^^^^^
-
-var c: void = x;
->c : void
->  : ^^^^
->x : string
->  : ^^^^^^
-
-var d: typeof undefined = x;
-<<<<<<< HEAD
->d : undefined
-=======
->d : any
->  : ^^^
->>>>>>> 12402f26
->undefined : undefined
->          : ^^^^^^^^^
->x : string
->  : ^^^^^^
-
-class C { foo: string; }
->C : C
->  : ^
->foo : string
->    : ^^^^^^
-
-var e: C = x;
->e : C
->  : ^
->x : string
->  : ^^^^^^
-
-interface I { bar: string; }
->bar : string
->    : ^^^^^^
-
-var f: I = x;
->f : I
->  : ^
->x : string
->  : ^^^^^^
-
-var g: { baz: string } = 1;
->g : { baz: string; }
->  : ^^^^^^^      ^^^
->baz : string
->    : ^^^^^^
->1 : 1
->  : ^
-
-var g2: { 0: number } = 1;
->g2 : { 0: number; }
->   : ^^^^^      ^^^
->0 : number
->  : ^^^^^^
->1 : 1
->  : ^
-
-module M { export var x = 1; }
->M : typeof M
->  : ^^^^^^^^
->x : number
->  : ^^^^^^
->1 : 1
->  : ^
-
-M = x;
->M = x : string
->      : ^^^^^^
->M : any
->  : ^^^
->x : string
->  : ^^^^^^
-
-function i<T>(a: T) {
->i : <T>(a: T) => void
->  : ^ ^^^^^ ^^^^^^^^^
->a : T
->  : ^
-
-    a = x;
->a = x : string
->      : ^^^^^^
->a : T
->  : ^
->x : string
->  : ^^^^^^
-}
-i = x;
->i = x : string
->      : ^^^^^^
->i : any
->  : ^^^
->x : string
->  : ^^^^^^
-
-enum E { A }
->E : E
->  : ^
->A : E.A
->  : ^^^
-
-var j: E = x;
->j : E
->  : ^
->x : string
->  : ^^^^^^
-
+//// [tests/cases/conformance/types/primitives/string/invalidStringAssignments.ts] ////
+
+=== invalidStringAssignments.ts ===
+var x = '';
+>x : string
+>  : ^^^^^^
+>'' : ""
+>   : ^^
+
+var a: boolean = x;
+>a : boolean
+>  : ^^^^^^^
+>x : string
+>  : ^^^^^^
+
+var b: number = x;
+>b : number
+>  : ^^^^^^
+>x : string
+>  : ^^^^^^
+
+var c: void = x;
+>c : void
+>  : ^^^^
+>x : string
+>  : ^^^^^^
+
+var d: typeof undefined = x;
+>d : undefined
+>  : ^^^^^^^^^
+>undefined : undefined
+>          : ^^^^^^^^^
+>x : string
+>  : ^^^^^^
+
+class C { foo: string; }
+>C : C
+>  : ^
+>foo : string
+>    : ^^^^^^
+
+var e: C = x;
+>e : C
+>  : ^
+>x : string
+>  : ^^^^^^
+
+interface I { bar: string; }
+>bar : string
+>    : ^^^^^^
+
+var f: I = x;
+>f : I
+>  : ^
+>x : string
+>  : ^^^^^^
+
+var g: { baz: string } = 1;
+>g : { baz: string; }
+>  : ^^^^^^^      ^^^
+>baz : string
+>    : ^^^^^^
+>1 : 1
+>  : ^
+
+var g2: { 0: number } = 1;
+>g2 : { 0: number; }
+>   : ^^^^^      ^^^
+>0 : number
+>  : ^^^^^^
+>1 : 1
+>  : ^
+
+module M { export var x = 1; }
+>M : typeof M
+>  : ^^^^^^^^
+>x : number
+>  : ^^^^^^
+>1 : 1
+>  : ^
+
+M = x;
+>M = x : string
+>      : ^^^^^^
+>M : any
+>  : ^^^
+>x : string
+>  : ^^^^^^
+
+function i<T>(a: T) {
+>i : <T>(a: T) => void
+>  : ^ ^^^^^ ^^^^^^^^^
+>a : T
+>  : ^
+
+    a = x;
+>a = x : string
+>      : ^^^^^^
+>a : T
+>  : ^
+>x : string
+>  : ^^^^^^
+}
+i = x;
+>i = x : string
+>      : ^^^^^^
+>i : any
+>  : ^^^
+>x : string
+>  : ^^^^^^
+
+enum E { A }
+>E : E
+>  : ^
+>A : E.A
+>  : ^^^
+
+var j: E = x;
+>j : E
+>  : ^
+>x : string
+>  : ^^^^^^
+