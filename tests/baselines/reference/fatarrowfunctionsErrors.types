//// [tests/cases/compiler/fatarrowfunctionsErrors.ts] ////

=== fatarrowfunctionsErrors.ts ===
foo((...Far:any[])=>{return 0;})
>foo((...Far:any[])=>{return 0;}) : any
>                                 : ^^^
>foo : any
>    : ^^^
>(...Far:any[])=>{return 0;} : (...Far: any[]) => number
>                            : ^^^^^^^^^     ^^^^^^^^^^^
>Far : any[]
>    : ^^^^^
>0 : 0
>  : ^

foo((1)=>{return 0;}); 
>foo((1)=>{return 0;}) : any
>                      : ^^^
>foo : any
>    : ^^^
>(1) : 1
>    : ^
>1 : 1
>  : ^
>{return 0;} : { return: number; }
>            : ^^^^^^^^^^^^^^^^^^^
>return : number
>       : ^^^^^^
>0 : 0
>  : ^

foo((x?)=>{return x;})
>foo((x?)=>{return x;}) : any
>                       : ^^^
>foo : any
>    : ^^^
>(x?)=>{return x;} : (x?: any) => any
>                  : ^^^^^^^^^^^^^^^^
>x : any
>  : ^^^
>x : any
>  : ^^^

foo((x=0)=>{return x;})
>foo((x=0)=>{return x;}) : any
>                        : ^^^
>foo : any
>    : ^^^
>(x=0)=>{return x;} : (x?: number) => number
>                   : ^^^^^^^^^^^^^^^^^^^^^^
>x : number
>  : ^^^^^^
>0 : 0
>  : ^
>x : number
>  : ^^^^^^

var y = x:number => x*x;
>y : any
>  : ^^^
>x : any
>  : ^^^
>number : any
>       : ^^^
>x*x : number
>    : ^^^^^^
>x : any
>  : ^^^
>x : any
>  : ^^^

false? (() => null): null;
<<<<<<< HEAD
>false? (() => null): null : (() => null) | null
>false : false
>(() => null) : () => null
>() => null : () => null
=======
>false? (() => null): null : () => any
>                          : ^^^^^^^^^
>false : false
>      : ^^^^^
>(() => null) : () => any
>             : ^^^^^^^^^
>() => null : () => any
>           : ^^^^^^^^^
>>>>>>> 12402f26

// missing fatarrow
var x1 = () :void {};
>x1 : () => void
>   : ^^^^^^    
>() :void {} : () => void
>            : ^^^^^^    

var x2 = (a:number) :void {};
>x2 : (a: number) => void
>   : ^^^^      ^^^^^    
>(a:number) :void {} : (a: number) => void
>                    : ^^^^      ^^^^^    
>a : number
>  : ^^^^^^

var x3 = (a:number) {};
>x3 : (a: number) => void
>   : ^^^^      ^^^^^^^^^
>(a:number) {} : (a: number) => void
>              : ^^^^      ^^^^^^^^^
>a : number
>  : ^^^^^^

var x4= (...a: any[]) { };
>x4 : (...a: any[]) => void
>   : ^^^^^^^     ^^^^^^^^^
>(...a: any[]) { } : (...a: any[]) => void
>                  : ^^^^^^^     ^^^^^^^^^
>a : any[]
>  : ^^^^^

<|MERGE_RESOLUTION|>--- conflicted
+++ resolved
@@ -1,119 +1,112 @@
-//// [tests/cases/compiler/fatarrowfunctionsErrors.ts] ////
-
-=== fatarrowfunctionsErrors.ts ===
-foo((...Far:any[])=>{return 0;})
->foo((...Far:any[])=>{return 0;}) : any
->                                 : ^^^
->foo : any
->    : ^^^
->(...Far:any[])=>{return 0;} : (...Far: any[]) => number
->                            : ^^^^^^^^^     ^^^^^^^^^^^
->Far : any[]
->    : ^^^^^
->0 : 0
->  : ^
-
-foo((1)=>{return 0;}); 
->foo((1)=>{return 0;}) : any
->                      : ^^^
->foo : any
->    : ^^^
->(1) : 1
->    : ^
->1 : 1
->  : ^
->{return 0;} : { return: number; }
->            : ^^^^^^^^^^^^^^^^^^^
->return : number
->       : ^^^^^^
->0 : 0
->  : ^
-
-foo((x?)=>{return x;})
->foo((x?)=>{return x;}) : any
->                       : ^^^
->foo : any
->    : ^^^
->(x?)=>{return x;} : (x?: any) => any
->                  : ^^^^^^^^^^^^^^^^
->x : any
->  : ^^^
->x : any
->  : ^^^
-
-foo((x=0)=>{return x;})
->foo((x=0)=>{return x;}) : any
->                        : ^^^
->foo : any
->    : ^^^
->(x=0)=>{return x;} : (x?: number) => number
->                   : ^^^^^^^^^^^^^^^^^^^^^^
->x : number
->  : ^^^^^^
->0 : 0
->  : ^
->x : number
->  : ^^^^^^
-
-var y = x:number => x*x;
->y : any
->  : ^^^
->x : any
->  : ^^^
->number : any
->       : ^^^
->x*x : number
->    : ^^^^^^
->x : any
->  : ^^^
->x : any
->  : ^^^
-
-false? (() => null): null;
-<<<<<<< HEAD
->false? (() => null): null : (() => null) | null
->false : false
->(() => null) : () => null
->() => null : () => null
-=======
->false? (() => null): null : () => any
->                          : ^^^^^^^^^
->false : false
->      : ^^^^^
->(() => null) : () => any
->             : ^^^^^^^^^
->() => null : () => any
->           : ^^^^^^^^^
->>>>>>> 12402f26
-
-// missing fatarrow
-var x1 = () :void {};
->x1 : () => void
->   : ^^^^^^    
->() :void {} : () => void
->            : ^^^^^^    
-
-var x2 = (a:number) :void {};
->x2 : (a: number) => void
->   : ^^^^      ^^^^^    
->(a:number) :void {} : (a: number) => void
->                    : ^^^^      ^^^^^    
->a : number
->  : ^^^^^^
-
-var x3 = (a:number) {};
->x3 : (a: number) => void
->   : ^^^^      ^^^^^^^^^
->(a:number) {} : (a: number) => void
->              : ^^^^      ^^^^^^^^^
->a : number
->  : ^^^^^^
-
-var x4= (...a: any[]) { };
->x4 : (...a: any[]) => void
->   : ^^^^^^^     ^^^^^^^^^
->(...a: any[]) { } : (...a: any[]) => void
->                  : ^^^^^^^     ^^^^^^^^^
->a : any[]
->  : ^^^^^
-
+//// [tests/cases/compiler/fatarrowfunctionsErrors.ts] ////
+
+=== fatarrowfunctionsErrors.ts ===
+foo((...Far:any[])=>{return 0;})
+>foo((...Far:any[])=>{return 0;}) : any
+>                                 : ^^^
+>foo : any
+>    : ^^^
+>(...Far:any[])=>{return 0;} : (...Far: any[]) => number
+>                            : ^^^^^^^^^     ^^^^^^^^^^^
+>Far : any[]
+>    : ^^^^^
+>0 : 0
+>  : ^
+
+foo((1)=>{return 0;}); 
+>foo((1)=>{return 0;}) : any
+>                      : ^^^
+>foo : any
+>    : ^^^
+>(1) : 1
+>    : ^
+>1 : 1
+>  : ^
+>{return 0;} : { return: number; }
+>            : ^^^^^^^^^^^^^^^^^^^
+>return : number
+>       : ^^^^^^
+>0 : 0
+>  : ^
+
+foo((x?)=>{return x;})
+>foo((x?)=>{return x;}) : any
+>                       : ^^^
+>foo : any
+>    : ^^^
+>(x?)=>{return x;} : (x?: any) => any
+>                  : ^^^^^^^^^^^^^^^^
+>x : any
+>  : ^^^
+>x : any
+>  : ^^^
+
+foo((x=0)=>{return x;})
+>foo((x=0)=>{return x;}) : any
+>                        : ^^^
+>foo : any
+>    : ^^^
+>(x=0)=>{return x;} : (x?: number) => number
+>                   : ^^^^^^^^^^^^^^^^^^^^^^
+>x : number
+>  : ^^^^^^
+>0 : 0
+>  : ^
+>x : number
+>  : ^^^^^^
+
+var y = x:number => x*x;
+>y : any
+>  : ^^^
+>x : any
+>  : ^^^
+>number : any
+>       : ^^^
+>x*x : number
+>    : ^^^^^^
+>x : any
+>  : ^^^
+>x : any
+>  : ^^^
+
+false? (() => null): null;
+>false? (() => null): null : (() => null) | null
+>                          : ^^^^^^^^^^^^^^^^^^^
+>false : false
+>      : ^^^^^
+>(() => null) : () => null
+>             : ^^^^^^^^^^
+>() => null : () => null
+>           : ^^^^^^^^^^
+
+// missing fatarrow
+var x1 = () :void {};
+>x1 : () => void
+>   : ^^^^^^    
+>() :void {} : () => void
+>            : ^^^^^^    
+
+var x2 = (a:number) :void {};
+>x2 : (a: number) => void
+>   : ^^^^      ^^^^^    
+>(a:number) :void {} : (a: number) => void
+>                    : ^^^^      ^^^^^    
+>a : number
+>  : ^^^^^^
+
+var x3 = (a:number) {};
+>x3 : (a: number) => void
+>   : ^^^^      ^^^^^^^^^
+>(a:number) {} : (a: number) => void
+>              : ^^^^      ^^^^^^^^^
+>a : number
+>  : ^^^^^^
+
+var x4= (...a: any[]) { };
+>x4 : (...a: any[]) => void
+>   : ^^^^^^^     ^^^^^^^^^
+>(...a: any[]) { } : (...a: any[]) => void
+>                  : ^^^^^^^     ^^^^^^^^^
+>a : any[]
+>  : ^^^^^
+