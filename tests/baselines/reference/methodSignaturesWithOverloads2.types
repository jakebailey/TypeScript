--- conflicted
+++ resolved
@@ -1,202 +1,134 @@
-//// [tests/cases/conformance/types/objectTypeLiteral/methodSignatures/methodSignaturesWithOverloads2.ts] ////
-
-=== methodSignaturesWithOverloads2.ts ===
-// Object type literals permit overloads with optionality but they must match
-
-var c: {
-<<<<<<< HEAD
->c : { func4?(x: number): number; func4?(s: string): string; func5?: { (x: number): number; (s: string): string; } | undefined; }
-
-    func4?(x: number): number;
->func4 : { (x: number): number; (s: string): string; } | undefined
-=======
->c : { func4?(x: number): number; func4?(s: string): string; func5?: { (x: number): number; (s: string): string; }; }
->  : ^^^^^^^^^^^^      ^^^      ^^^^^^^^^^^^      ^^^      ^^^^^^^^^^                                             ^^^
-
-    func4?(x: number): number;
->func4 : { (x: number): number; (s: string): string; }
->      : ^^^^^^      ^^^      ^^^^^^^^^^^^^^^^^^^^^^^^
->>>>>>> 12402f26
->x : number
->  : ^^^^^^
-
-    func4?(s: string): string;
-<<<<<<< HEAD
->func4 : { (x: number): number; (s: string): string; } | undefined
-=======
->func4 : { (x: number): number; (s: string): string; }
->      : ^^^^^^^^^^^^^^^^^^^^^^^^^^^      ^^^      ^^^
->>>>>>> 12402f26
->s : string
->  : ^^^^^^
-
-    func5?: {
-<<<<<<< HEAD
->func5 : { (x: number): number; (s: string): string; } | undefined
-=======
->func5 : { (x: number): number; (s: string): string; }
->      : ^^^^^^      ^^^      ^^^^^^      ^^^      ^^^
->>>>>>> 12402f26
-
-        (x: number): number;
->x : number
->  : ^^^^^^
-
-        (s: string): string;
->s : string
->  : ^^^^^^
-
-    };
-};
-
-// no errors
-c.func4 = c.func5;
-<<<<<<< HEAD
->c.func4 = c.func5 : { (x: number): number; (s: string): string; } | undefined
->c.func4 : { (x: number): number; (s: string): string; } | undefined
->c : { func4?(x: number): number; func4?(s: string): string; func5?: { (x: number): number; (s: string): string; } | undefined; }
->func4 : { (x: number): number; (s: string): string; } | undefined
->c.func5 : { (x: number): number; (s: string): string; } | undefined
->c : { func4?(x: number): number; func4?(s: string): string; func5?: { (x: number): number; (s: string): string; } | undefined; }
->func5 : { (x: number): number; (s: string): string; } | undefined
-
-c.func5 = c.func4;
->c.func5 = c.func4 : { (x: number): number; (s: string): string; } | undefined
->c.func5 : { (x: number): number; (s: string): string; } | undefined
->c : { func4?(x: number): number; func4?(s: string): string; func5?: { (x: number): number; (s: string): string; } | undefined; }
->func5 : { (x: number): number; (s: string): string; } | undefined
->c.func4 : { (x: number): number; (s: string): string; } | undefined
->c : { func4?(x: number): number; func4?(s: string): string; func5?: { (x: number): number; (s: string): string; } | undefined; }
->func4 : { (x: number): number; (s: string): string; } | undefined
-
-
-var c2: {
->c2 : { func4?<T>(x: T): number; func4?<T>(s: T): string; func5?: { <T>(x: T): number; <T>(s: T): string; } | undefined; }
-
-    func4?<T>(x: T): number;
->func4 : { <T>(x: T): number; <T>(s: T): string; } | undefined
-=======
->c.func4 = c.func5 : { (x: number): number; (s: string): string; }
->                  : ^^^^^^^^^^^^^^^^^^^^^^^^^^^^^^^^^^^^^^^^^^^^^
->c.func4 : { (x: number): number; (s: string): string; }
->        : ^^^^^^^^^^^^^^^^^^^^^^^^^^^^^^^^^^^^^^^^^^^^^
->c : { func4?(x: number): number; func4?(s: string): string; func5?: { (x: number): number; (s: string): string; }; }
->  : ^^^^^^^^^^^^^^^^^^^^^^^^^^^^^^^^^^^^^^^^^^^^^^^^^^^^^^^^^^^^^^^^^^^^^^^^^^^^^^^^^^^^^^^^^^^^^^^^^^^^^^^^^^^^^^^^
->func4 : { (x: number): number; (s: string): string; }
->      : ^^^^^^^^^^^^^^^^^^^^^^^^^^^^^^^^^^^^^^^^^^^^^
->c.func5 : { (x: number): number; (s: string): string; }
->        : ^^^^^^^^^^^^^^^^^^^^^^^^^^^^^^^^^^^^^^^^^^^^^
->c : { func4?(x: number): number; func4?(s: string): string; func5?: { (x: number): number; (s: string): string; }; }
->  : ^^^^^^^^^^^^^^^^^^^^^^^^^^^^^^^^^^^^^^^^^^^^^^^^^^^^^^^^^^^^^^^^^^^^^^^^^^^^^^^^^^^^^^^^^^^^^^^^^^^^^^^^^^^^^^^^
->func5 : { (x: number): number; (s: string): string; }
->      : ^^^^^^^^^^^^^^^^^^^^^^^^^^^^^^^^^^^^^^^^^^^^^
-
-c.func5 = c.func4;
->c.func5 = c.func4 : { (x: number): number; (s: string): string; }
->                  : ^^^^^^^^^^^^^^^^^^^^^^^^^^^^^^^^^^^^^^^^^^^^^
->c.func5 : { (x: number): number; (s: string): string; }
->        : ^^^^^^^^^^^^^^^^^^^^^^^^^^^^^^^^^^^^^^^^^^^^^
->c : { func4?(x: number): number; func4?(s: string): string; func5?: { (x: number): number; (s: string): string; }; }
->  : ^^^^^^^^^^^^^^^^^^^^^^^^^^^^^^^^^^^^^^^^^^^^^^^^^^^^^^^^^^^^^^^^^^^^^^^^^^^^^^^^^^^^^^^^^^^^^^^^^^^^^^^^^^^^^^^^
->func5 : { (x: number): number; (s: string): string; }
->      : ^^^^^^^^^^^^^^^^^^^^^^^^^^^^^^^^^^^^^^^^^^^^^
->c.func4 : { (x: number): number; (s: string): string; }
->        : ^^^^^^^^^^^^^^^^^^^^^^^^^^^^^^^^^^^^^^^^^^^^^
->c : { func4?(x: number): number; func4?(s: string): string; func5?: { (x: number): number; (s: string): string; }; }
->  : ^^^^^^^^^^^^^^^^^^^^^^^^^^^^^^^^^^^^^^^^^^^^^^^^^^^^^^^^^^^^^^^^^^^^^^^^^^^^^^^^^^^^^^^^^^^^^^^^^^^^^^^^^^^^^^^^
->func4 : { (x: number): number; (s: string): string; }
->      : ^^^^^^^^^^^^^^^^^^^^^^^^^^^^^^^^^^^^^^^^^^^^^
-
-
-var c2: {
->c2 : { func4?<T>(x: T): number; func4?<T_1>(s: T_1): string; func5?: { <T_2>(x: T_2): number; <T_3>(s: T_3): string; }; }
->   : ^^^^^^^^^ ^^^^^ ^^^      ^^^^^^^^^   ^^^^^^^^^^^      ^^^^^^^^^^^^^   ^^^^^^^^^^^      ^^^   ^^^^^^^^^^^      ^^^^^^
-
-    func4?<T>(x: T): number;
->func4 : { <T>(x: T): number; <T_1>(s: T_1): string; }
->      : ^^^ ^^^^^ ^^^      ^^^^^^^^^^^^^^^^^^^^^^^^^^
->>>>>>> 12402f26
->x : T
->  : ^
-
-    func4? <T>(s: T): string;
-<<<<<<< HEAD
->func4 : { <T>(x: T): number; <T>(s: T): string; } | undefined
-=======
->func4 : { <T_1>(x: T_1): number; <T>(s: T): string; }
->      : ^^^^^^^^^^^^^^^^^^^^^^^^^^ ^^^^^ ^^^      ^^^
->>>>>>> 12402f26
->s : T
->  : ^
-
-    func5?: {
-<<<<<<< HEAD
->func5 : { <T>(x: T): number; <T>(s: T): string; } | undefined
-=======
->func5 : { <T>(x: T): number; <T_1>(s: T_1): string; }
->      : ^^^ ^^^^^ ^^^      ^^^   ^^^^^^^^^^^      ^^^
->>>>>>> 12402f26
-
-        <T>(x: T): number;
->x : T
->  : ^
-
-        <T>(s: T): string;
->s : T
->  : ^
-
-    };
-};
-
-// no errors
-c2.func4 = c2.func5;
-<<<<<<< HEAD
->c2.func4 = c2.func5 : { <T>(x: T): number; <T>(s: T): string; } | undefined
->c2.func4 : { <T>(x: T): number; <T>(s: T): string; } | undefined
->c2 : { func4?<T>(x: T): number; func4?<T>(s: T): string; func5?: { <T>(x: T): number; <T>(s: T): string; } | undefined; }
->func4 : { <T>(x: T): number; <T>(s: T): string; } | undefined
->c2.func5 : { <T>(x: T): number; <T>(s: T): string; } | undefined
->c2 : { func4?<T>(x: T): number; func4?<T>(s: T): string; func5?: { <T>(x: T): number; <T>(s: T): string; } | undefined; }
->func5 : { <T>(x: T): number; <T>(s: T): string; } | undefined
-
-c2.func5 = c2.func4;
->c2.func5 = c2.func4 : { <T>(x: T): number; <T>(s: T): string; } | undefined
->c2.func5 : { <T>(x: T): number; <T>(s: T): string; } | undefined
->c2 : { func4?<T>(x: T): number; func4?<T>(s: T): string; func5?: { <T>(x: T): number; <T>(s: T): string; } | undefined; }
->func5 : { <T>(x: T): number; <T>(s: T): string; } | undefined
->c2.func4 : { <T>(x: T): number; <T>(s: T): string; } | undefined
->c2 : { func4?<T>(x: T): number; func4?<T>(s: T): string; func5?: { <T>(x: T): number; <T>(s: T): string; } | undefined; }
->func4 : { <T>(x: T): number; <T>(s: T): string; } | undefined
-=======
->c2.func4 = c2.func5 : { <T>(x: T): number; <T_1>(s: T_1): string; }
->                    : ^^^^^^^^^^^^^^^^^^^^^^^^^^^^^^^^^^^^^^^^^^^^^
->c2.func4 : { <T>(x: T): number; <T_1>(s: T_1): string; }
->         : ^^^^^^^^^^^^^^^^^^^^^^^^^^^^^^^^^^^^^^^^^^^^^
->c2 : { func4?<T>(x: T): number; func4?<T_1>(s: T_1): string; func5?: { <T_2>(x: T_2): number; <T_3>(s: T_3): string; }; }
->   : ^^^^^^^^^^^^^^^^^^^^^^^^^^^^^^^^^^^^^^^^^^^^^^^^^^^^^^^^^^^^^^^^^^^^^^^^^^^^^^^^^^^^^^^^^^^^^^^^^^^^^^^^^^^^^^^^^^^^
->func4 : { <T>(x: T): number; <T_1>(s: T_1): string; }
->      : ^^^^^^^^^^^^^^^^^^^^^^^^^^^^^^^^^^^^^^^^^^^^^
->c2.func5 : { <T>(x: T): number; <T_1>(s: T_1): string; }
->         : ^^^^^^^^^^^^^^^^^^^^^^^^^^^^^^^^^^^^^^^^^^^^^
->c2 : { func4?<T>(x: T): number; func4?<T_1>(s: T_1): string; func5?: { <T_2>(x: T_2): number; <T_3>(s: T_3): string; }; }
->   : ^^^^^^^^^^^^^^^^^^^^^^^^^^^^^^^^^^^^^^^^^^^^^^^^^^^^^^^^^^^^^^^^^^^^^^^^^^^^^^^^^^^^^^^^^^^^^^^^^^^^^^^^^^^^^^^^^^^^
->func5 : { <T>(x: T): number; <T_1>(s: T_1): string; }
->      : ^^^^^^^^^^^^^^^^^^^^^^^^^^^^^^^^^^^^^^^^^^^^^
-
-c2.func5 = c2.func4;
->c2.func5 = c2.func4 : { <T>(x: T): number; <T_1>(s: T_1): string; }
->                    : ^^^^^^^^^^^^^^^^^^^^^^^^^^^^^^^^^^^^^^^^^^^^^
->c2.func5 : { <T>(x: T): number; <T_1>(s: T_1): string; }
->         : ^^^^^^^^^^^^^^^^^^^^^^^^^^^^^^^^^^^^^^^^^^^^^
->c2 : { func4?<T>(x: T): number; func4?<T_1>(s: T_1): string; func5?: { <T_2>(x: T_2): number; <T_3>(s: T_3): string; }; }
->   : ^^^^^^^^^^^^^^^^^^^^^^^^^^^^^^^^^^^^^^^^^^^^^^^^^^^^^^^^^^^^^^^^^^^^^^^^^^^^^^^^^^^^^^^^^^^^^^^^^^^^^^^^^^^^^^^^^^^^
->func5 : { <T>(x: T): number; <T_1>(s: T_1): string; }
->      : ^^^^^^^^^^^^^^^^^^^^^^^^^^^^^^^^^^^^^^^^^^^^^
->c2.func4 : { <T>(x: T): number; <T_1>(s: T_1): string; }
->         : ^^^^^^^^^^^^^^^^^^^^^^^^^^^^^^^^^^^^^^^^^^^^^
->c2 : { func4?<T>(x: T): number; func4?<T_1>(s: T_1): string; func5?: { <T_2>(x: T_2): number; <T_3>(s: T_3): string; }; }
->   : ^^^^^^^^^^^^^^^^^^^^^^^^^^^^^^^^^^^^^^^^^^^^^^^^^^^^^^^^^^^^^^^^^^^^^^^^^^^^^^^^^^^^^^^^^^^^^^^^^^^^^^^^^^^^^^^^^^^^
->func4 : { <T>(x: T): number; <T_1>(s: T_1): string; }
->      : ^^^^^^^^^^^^^^^^^^^^^^^^^^^^^^^^^^^^^^^^^^^^^
->>>>>>> 12402f26
-
+//// [tests/cases/conformance/types/objectTypeLiteral/methodSignatures/methodSignaturesWithOverloads2.ts] ////
+
+=== methodSignaturesWithOverloads2.ts ===
+// Object type literals permit overloads with optionality but they must match
+
+var c: {
+>c : { func4?(x: number): number; func4?(s: string): string; func5?: { (x: number): number; (s: string): string; } | undefined; }
+>  : ^^^^^^^^^^^^      ^^^      ^^^^^^^^^^^^      ^^^      ^^^^^^^^^^^^^^^^      ^^^      ^^^^^^      ^^^      ^^^^^^^^^^^^^^^^^^
+
+    func4?(x: number): number;
+>func4 : { (x: number): number; (s: string): string; } | undefined
+>      : ^^^^^^      ^^^      ^^^^^^^^^^^^^^^^^^^^^^^^^^^^^^^^^^^^
+>x : number
+>  : ^^^^^^
+
+    func4?(s: string): string;
+>func4 : { (x: number): number; (s: string): string; } | undefined
+>      : ^^^^^^^^^^^^^^^^^^^^^^^^^^^      ^^^      ^^^^^^^^^^^^^^^
+>s : string
+>  : ^^^^^^
+
+    func5?: {
+>func5 : { (x: number): number; (s: string): string; } | undefined
+>      : ^^^^^^      ^^^      ^^^^^^      ^^^      ^^^^^^^^^^^^^^^
+
+        (x: number): number;
+>x : number
+>  : ^^^^^^
+
+        (s: string): string;
+>s : string
+>  : ^^^^^^
+
+    };
+};
+
+// no errors
+c.func4 = c.func5;
+>c.func4 = c.func5 : { (x: number): number; (s: string): string; } | undefined
+>                  : ^^^^^^^^^^^^^^^^^^^^^^^^^^^^^^^^^^^^^^^^^^^^^^^^^^^^^^^^^
+>c.func4 : { (x: number): number; (s: string): string; } | undefined
+>        : ^^^^^^^^^^^^^^^^^^^^^^^^^^^^^^^^^^^^^^^^^^^^^^^^^^^^^^^^^
+>c : { func4?(x: number): number; func4?(s: string): string; func5?: { (x: number): number; (s: string): string; } | undefined; }
+>  : ^^^^^^^^^^^^^^^^^^^^^^^^^^^^^^^^^^^^^^^^^^^^^^^^^^^^^^^^^^^^^^^^^^^^^^^^^^^^^^^^^^^^^^^^^^^^^^^^^^^^^^^^^^^^^^^^^^^^^^^^^^^^
+>func4 : { (x: number): number; (s: string): string; } | undefined
+>      : ^^^^^^^^^^^^^^^^^^^^^^^^^^^^^^^^^^^^^^^^^^^^^^^^^^^^^^^^^
+>c.func5 : { (x: number): number; (s: string): string; } | undefined
+>        : ^^^^^^^^^^^^^^^^^^^^^^^^^^^^^^^^^^^^^^^^^^^^^^^^^^^^^^^^^
+>c : { func4?(x: number): number; func4?(s: string): string; func5?: { (x: number): number; (s: string): string; } | undefined; }
+>  : ^^^^^^^^^^^^^^^^^^^^^^^^^^^^^^^^^^^^^^^^^^^^^^^^^^^^^^^^^^^^^^^^^^^^^^^^^^^^^^^^^^^^^^^^^^^^^^^^^^^^^^^^^^^^^^^^^^^^^^^^^^^^
+>func5 : { (x: number): number; (s: string): string; } | undefined
+>      : ^^^^^^^^^^^^^^^^^^^^^^^^^^^^^^^^^^^^^^^^^^^^^^^^^^^^^^^^^
+
+c.func5 = c.func4;
+>c.func5 = c.func4 : { (x: number): number; (s: string): string; } | undefined
+>                  : ^^^^^^^^^^^^^^^^^^^^^^^^^^^^^^^^^^^^^^^^^^^^^^^^^^^^^^^^^
+>c.func5 : { (x: number): number; (s: string): string; } | undefined
+>        : ^^^^^^^^^^^^^^^^^^^^^^^^^^^^^^^^^^^^^^^^^^^^^^^^^^^^^^^^^
+>c : { func4?(x: number): number; func4?(s: string): string; func5?: { (x: number): number; (s: string): string; } | undefined; }
+>  : ^^^^^^^^^^^^^^^^^^^^^^^^^^^^^^^^^^^^^^^^^^^^^^^^^^^^^^^^^^^^^^^^^^^^^^^^^^^^^^^^^^^^^^^^^^^^^^^^^^^^^^^^^^^^^^^^^^^^^^^^^^^^
+>func5 : { (x: number): number; (s: string): string; } | undefined
+>      : ^^^^^^^^^^^^^^^^^^^^^^^^^^^^^^^^^^^^^^^^^^^^^^^^^^^^^^^^^
+>c.func4 : { (x: number): number; (s: string): string; } | undefined
+>        : ^^^^^^^^^^^^^^^^^^^^^^^^^^^^^^^^^^^^^^^^^^^^^^^^^^^^^^^^^
+>c : { func4?(x: number): number; func4?(s: string): string; func5?: { (x: number): number; (s: string): string; } | undefined; }
+>  : ^^^^^^^^^^^^^^^^^^^^^^^^^^^^^^^^^^^^^^^^^^^^^^^^^^^^^^^^^^^^^^^^^^^^^^^^^^^^^^^^^^^^^^^^^^^^^^^^^^^^^^^^^^^^^^^^^^^^^^^^^^^^
+>func4 : { (x: number): number; (s: string): string; } | undefined
+>      : ^^^^^^^^^^^^^^^^^^^^^^^^^^^^^^^^^^^^^^^^^^^^^^^^^^^^^^^^^
+
+
+var c2: {
+>c2 : { func4?<T>(x: T): number; func4?<T_1>(s: T_1): string; func5?: { <T_2>(x: T_2): number; <T_3>(s: T_3): string; } | undefined; }
+>   : ^^^^^^^^^ ^^^^^ ^^^      ^^^^^^^^^   ^^^^^^^^^^^      ^^^^^^^^^^^^^   ^^^^^^^^^^^      ^^^   ^^^^^^^^^^^      ^^^^^^^^^^^^^^^^^^
+
+    func4?<T>(x: T): number;
+>func4 : { <T>(x: T): number; <T_1>(s: T_1): string; } | undefined
+>      : ^^^ ^^^^^ ^^^      ^^^^^^^^^^^^^^^^^^^^^^^^^^^^^^^^^^^^^^
+>x : T
+>  : ^
+
+    func4? <T>(s: T): string;
+>func4 : { <T_1>(x: T_1): number; <T>(s: T): string; } | undefined
+>      : ^^^^^^^^^^^^^^^^^^^^^^^^^^ ^^^^^ ^^^      ^^^^^^^^^^^^^^^
+>s : T
+>  : ^
+
+    func5?: {
+>func5 : { <T>(x: T): number; <T_1>(s: T_1): string; } | undefined
+>      : ^^^ ^^^^^ ^^^      ^^^   ^^^^^^^^^^^      ^^^^^^^^^^^^^^^
+
+        <T>(x: T): number;
+>x : T
+>  : ^
+
+        <T>(s: T): string;
+>s : T
+>  : ^
+
+    };
+};
+
+// no errors
+c2.func4 = c2.func5;
+>c2.func4 = c2.func5 : { <T>(x: T): number; <T_1>(s: T_1): string; } | undefined
+>                    : ^^^^^^^^^^^^^^^^^^^^^^^^^^^^^^^^^^^^^^^^^^^^^^^^^^^^^^^^^
+>c2.func4 : { <T>(x: T): number; <T_1>(s: T_1): string; } | undefined
+>         : ^^^^^^^^^^^^^^^^^^^^^^^^^^^^^^^^^^^^^^^^^^^^^^^^^^^^^^^^^
+>c2 : { func4?<T>(x: T): number; func4?<T_1>(s: T_1): string; func5?: { <T_2>(x: T_2): number; <T_3>(s: T_3): string; } | undefined; }
+>   : ^^^^^^^^^^^^^^^^^^^^^^^^^^^^^^^^^^^^^^^^^^^^^^^^^^^^^^^^^^^^^^^^^^^^^^^^^^^^^^^^^^^^^^^^^^^^^^^^^^^^^^^^^^^^^^^^^^^^^^^^^^^^^^^^
+>func4 : { <T>(x: T): number; <T_1>(s: T_1): string; } | undefined
+>      : ^^^^^^^^^^^^^^^^^^^^^^^^^^^^^^^^^^^^^^^^^^^^^^^^^^^^^^^^^
+>c2.func5 : { <T>(x: T): number; <T_1>(s: T_1): string; } | undefined
+>         : ^^^^^^^^^^^^^^^^^^^^^^^^^^^^^^^^^^^^^^^^^^^^^^^^^^^^^^^^^
+>c2 : { func4?<T>(x: T): number; func4?<T_1>(s: T_1): string; func5?: { <T_2>(x: T_2): number; <T_3>(s: T_3): string; } | undefined; }
+>   : ^^^^^^^^^^^^^^^^^^^^^^^^^^^^^^^^^^^^^^^^^^^^^^^^^^^^^^^^^^^^^^^^^^^^^^^^^^^^^^^^^^^^^^^^^^^^^^^^^^^^^^^^^^^^^^^^^^^^^^^^^^^^^^^^
+>func5 : { <T>(x: T): number; <T_1>(s: T_1): string; } | undefined
+>      : ^^^^^^^^^^^^^^^^^^^^^^^^^^^^^^^^^^^^^^^^^^^^^^^^^^^^^^^^^
+
+c2.func5 = c2.func4;
+>c2.func5 = c2.func4 : { <T>(x: T): number; <T_1>(s: T_1): string; } | undefined
+>                    : ^^^^^^^^^^^^^^^^^^^^^^^^^^^^^^^^^^^^^^^^^^^^^^^^^^^^^^^^^
+>c2.func5 : { <T>(x: T): number; <T_1>(s: T_1): string; } | undefined
+>         : ^^^^^^^^^^^^^^^^^^^^^^^^^^^^^^^^^^^^^^^^^^^^^^^^^^^^^^^^^
+>c2 : { func4?<T>(x: T): number; func4?<T_1>(s: T_1): string; func5?: { <T_2>(x: T_2): number; <T_3>(s: T_3): string; } | undefined; }
+>   : ^^^^^^^^^^^^^^^^^^^^^^^^^^^^^^^^^^^^^^^^^^^^^^^^^^^^^^^^^^^^^^^^^^^^^^^^^^^^^^^^^^^^^^^^^^^^^^^^^^^^^^^^^^^^^^^^^^^^^^^^^^^^^^^^
+>func5 : { <T>(x: T): number; <T_1>(s: T_1): string; } | undefined
+>      : ^^^^^^^^^^^^^^^^^^^^^^^^^^^^^^^^^^^^^^^^^^^^^^^^^^^^^^^^^
+>c2.func4 : { <T>(x: T): number; <T_1>(s: T_1): string; } | undefined
+>         : ^^^^^^^^^^^^^^^^^^^^^^^^^^^^^^^^^^^^^^^^^^^^^^^^^^^^^^^^^
+>c2 : { func4?<T>(x: T): number; func4?<T_1>(s: T_1): string; func5?: { <T_2>(x: T_2): number; <T_3>(s: T_3): string; } | undefined; }
+>   : ^^^^^^^^^^^^^^^^^^^^^^^^^^^^^^^^^^^^^^^^^^^^^^^^^^^^^^^^^^^^^^^^^^^^^^^^^^^^^^^^^^^^^^^^^^^^^^^^^^^^^^^^^^^^^^^^^^^^^^^^^^^^^^^^
+>func4 : { <T>(x: T): number; <T_1>(s: T_1): string; } | undefined
+>      : ^^^^^^^^^^^^^^^^^^^^^^^^^^^^^^^^^^^^^^^^^^^^^^^^^^^^^^^^^
+