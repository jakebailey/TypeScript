//// [tests/cases/compiler/genericFunctionsWithOptionalParameters1.ts] ////

=== genericFunctionsWithOptionalParameters1.ts ===
interface Utils {
   fold<T, S>(c?: Array<T>, folder?: (s: S, t: T) => T, init?: S): T;
<<<<<<< HEAD
>fold : <T, S>(c?: Array<T>, folder?: ((s: S, t: T) => T) | undefined, init?: S) => T
>c : T[] | undefined
>folder : ((s: S, t: T) => T) | undefined
=======
>fold : <T, S>(c?: Array<T>, folder?: (s: S, t: T) => T, init?: S) => T
>     : ^ ^^ ^^^^^^        ^^^^^^^^^^^                 ^^^^^^^^^ ^^^^^ 
>c : T[]
>  : ^^^
>folder : (s: S, t: T) => T
>       : ^^^^ ^^^^^ ^^^^^ 
>>>>>>> 12402f26
>s : S
>  : ^
>t : T
<<<<<<< HEAD
>init : S | undefined
=======
>  : ^
>init : S
>     : ^
>>>>>>> 12402f26
}

var utils: Utils;
>utils : Utils
>      : ^^^^^

utils.fold(); // no error
>utils.fold() : unknown
<<<<<<< HEAD
>utils.fold : <T, S>(c?: T[] | undefined, folder?: ((s: S, t: T) => T) | undefined, init?: S | undefined) => T
>utils : Utils
>fold : <T, S>(c?: T[] | undefined, folder?: ((s: S, t: T) => T) | undefined, init?: S | undefined) => T

utils.fold(null); // no error
>utils.fold(null) : unknown
>utils.fold : <T, S>(c?: T[] | undefined, folder?: ((s: S, t: T) => T) | undefined, init?: S | undefined) => T
>utils : Utils
>fold : <T, S>(c?: T[] | undefined, folder?: ((s: S, t: T) => T) | undefined, init?: S | undefined) => T

utils.fold(null, null); // no error
>utils.fold(null, null) : unknown
>utils.fold : <T, S>(c?: T[] | undefined, folder?: ((s: S, t: T) => T) | undefined, init?: S | undefined) => T
>utils : Utils
>fold : <T, S>(c?: T[] | undefined, folder?: ((s: S, t: T) => T) | undefined, init?: S | undefined) => T

utils.fold(null, null, null); // no error
>utils.fold(null, null, null) : unknown
>utils.fold : <T, S>(c?: T[] | undefined, folder?: ((s: S, t: T) => T) | undefined, init?: S | undefined) => T
>utils : Utils
>fold : <T, S>(c?: T[] | undefined, folder?: ((s: S, t: T) => T) | undefined, init?: S | undefined) => T
=======
>             : ^^^^^^^
>utils.fold : <T, S>(c?: T[], folder?: (s: S, t: T) => T, init?: S) => T
>           : ^^^^^^^^^^^^^^^^^^^^^^^^^^^^^^^^^^^^^^^^^^^^^^^^^^^^^^^^^^
>utils : Utils
>      : ^^^^^
>fold : <T, S>(c?: T[], folder?: (s: S, t: T) => T, init?: S) => T
>     : ^^^^^^^^^^^^^^^^^^^^^^^^^^^^^^^^^^^^^^^^^^^^^^^^^^^^^^^^^^

utils.fold(null); // no error
>utils.fold(null) : unknown
>                 : ^^^^^^^
>utils.fold : <T, S>(c?: T[], folder?: (s: S, t: T) => T, init?: S) => T
>           : ^^^^^^^^^^^^^^^^^^^^^^^^^^^^^^^^^^^^^^^^^^^^^^^^^^^^^^^^^^
>utils : Utils
>      : ^^^^^
>fold : <T, S>(c?: T[], folder?: (s: S, t: T) => T, init?: S) => T
>     : ^^^^^^^^^^^^^^^^^^^^^^^^^^^^^^^^^^^^^^^^^^^^^^^^^^^^^^^^^^

utils.fold(null, null); // no error
>utils.fold(null, null) : unknown
>                       : ^^^^^^^
>utils.fold : <T, S>(c?: T[], folder?: (s: S, t: T) => T, init?: S) => T
>           : ^^^^^^^^^^^^^^^^^^^^^^^^^^^^^^^^^^^^^^^^^^^^^^^^^^^^^^^^^^
>utils : Utils
>      : ^^^^^
>fold : <T, S>(c?: T[], folder?: (s: S, t: T) => T, init?: S) => T
>     : ^^^^^^^^^^^^^^^^^^^^^^^^^^^^^^^^^^^^^^^^^^^^^^^^^^^^^^^^^^

utils.fold(null, null, null); // no error
>utils.fold(null, null, null) : unknown
>                             : ^^^^^^^
>utils.fold : <T, S>(c?: T[], folder?: (s: S, t: T) => T, init?: S) => T
>           : ^^^^^^^^^^^^^^^^^^^^^^^^^^^^^^^^^^^^^^^^^^^^^^^^^^^^^^^^^^
>utils : Utils
>      : ^^^^^
>fold : <T, S>(c?: T[], folder?: (s: S, t: T) => T, init?: S) => T
>     : ^^^^^^^^^^^^^^^^^^^^^^^^^^^^^^^^^^^^^^^^^^^^^^^^^^^^^^^^^^
>>>>>>> 12402f26

<|MERGE_RESOLUTION|>--- conflicted
+++ resolved
@@ -1,97 +1,63 @@
-//// [tests/cases/compiler/genericFunctionsWithOptionalParameters1.ts] ////
-
-=== genericFunctionsWithOptionalParameters1.ts ===
-interface Utils {
-   fold<T, S>(c?: Array<T>, folder?: (s: S, t: T) => T, init?: S): T;
-<<<<<<< HEAD
->fold : <T, S>(c?: Array<T>, folder?: ((s: S, t: T) => T) | undefined, init?: S) => T
->c : T[] | undefined
->folder : ((s: S, t: T) => T) | undefined
-=======
->fold : <T, S>(c?: Array<T>, folder?: (s: S, t: T) => T, init?: S) => T
->     : ^ ^^ ^^^^^^        ^^^^^^^^^^^                 ^^^^^^^^^ ^^^^^ 
->c : T[]
->  : ^^^
->folder : (s: S, t: T) => T
->       : ^^^^ ^^^^^ ^^^^^ 
->>>>>>> 12402f26
->s : S
->  : ^
->t : T
-<<<<<<< HEAD
->init : S | undefined
-=======
->  : ^
->init : S
->     : ^
->>>>>>> 12402f26
-}
-
-var utils: Utils;
->utils : Utils
->      : ^^^^^
-
-utils.fold(); // no error
->utils.fold() : unknown
-<<<<<<< HEAD
->utils.fold : <T, S>(c?: T[] | undefined, folder?: ((s: S, t: T) => T) | undefined, init?: S | undefined) => T
->utils : Utils
->fold : <T, S>(c?: T[] | undefined, folder?: ((s: S, t: T) => T) | undefined, init?: S | undefined) => T
-
-utils.fold(null); // no error
->utils.fold(null) : unknown
->utils.fold : <T, S>(c?: T[] | undefined, folder?: ((s: S, t: T) => T) | undefined, init?: S | undefined) => T
->utils : Utils
->fold : <T, S>(c?: T[] | undefined, folder?: ((s: S, t: T) => T) | undefined, init?: S | undefined) => T
-
-utils.fold(null, null); // no error
->utils.fold(null, null) : unknown
->utils.fold : <T, S>(c?: T[] | undefined, folder?: ((s: S, t: T) => T) | undefined, init?: S | undefined) => T
->utils : Utils
->fold : <T, S>(c?: T[] | undefined, folder?: ((s: S, t: T) => T) | undefined, init?: S | undefined) => T
-
-utils.fold(null, null, null); // no error
->utils.fold(null, null, null) : unknown
->utils.fold : <T, S>(c?: T[] | undefined, folder?: ((s: S, t: T) => T) | undefined, init?: S | undefined) => T
->utils : Utils
->fold : <T, S>(c?: T[] | undefined, folder?: ((s: S, t: T) => T) | undefined, init?: S | undefined) => T
-=======
->             : ^^^^^^^
->utils.fold : <T, S>(c?: T[], folder?: (s: S, t: T) => T, init?: S) => T
->           : ^^^^^^^^^^^^^^^^^^^^^^^^^^^^^^^^^^^^^^^^^^^^^^^^^^^^^^^^^^
->utils : Utils
->      : ^^^^^
->fold : <T, S>(c?: T[], folder?: (s: S, t: T) => T, init?: S) => T
->     : ^^^^^^^^^^^^^^^^^^^^^^^^^^^^^^^^^^^^^^^^^^^^^^^^^^^^^^^^^^
-
-utils.fold(null); // no error
->utils.fold(null) : unknown
->                 : ^^^^^^^
->utils.fold : <T, S>(c?: T[], folder?: (s: S, t: T) => T, init?: S) => T
->           : ^^^^^^^^^^^^^^^^^^^^^^^^^^^^^^^^^^^^^^^^^^^^^^^^^^^^^^^^^^
->utils : Utils
->      : ^^^^^
->fold : <T, S>(c?: T[], folder?: (s: S, t: T) => T, init?: S) => T
->     : ^^^^^^^^^^^^^^^^^^^^^^^^^^^^^^^^^^^^^^^^^^^^^^^^^^^^^^^^^^
-
-utils.fold(null, null); // no error
->utils.fold(null, null) : unknown
->                       : ^^^^^^^
->utils.fold : <T, S>(c?: T[], folder?: (s: S, t: T) => T, init?: S) => T
->           : ^^^^^^^^^^^^^^^^^^^^^^^^^^^^^^^^^^^^^^^^^^^^^^^^^^^^^^^^^^
->utils : Utils
->      : ^^^^^
->fold : <T, S>(c?: T[], folder?: (s: S, t: T) => T, init?: S) => T
->     : ^^^^^^^^^^^^^^^^^^^^^^^^^^^^^^^^^^^^^^^^^^^^^^^^^^^^^^^^^^
-
-utils.fold(null, null, null); // no error
->utils.fold(null, null, null) : unknown
->                             : ^^^^^^^
->utils.fold : <T, S>(c?: T[], folder?: (s: S, t: T) => T, init?: S) => T
->           : ^^^^^^^^^^^^^^^^^^^^^^^^^^^^^^^^^^^^^^^^^^^^^^^^^^^^^^^^^^
->utils : Utils
->      : ^^^^^
->fold : <T, S>(c?: T[], folder?: (s: S, t: T) => T, init?: S) => T
->     : ^^^^^^^^^^^^^^^^^^^^^^^^^^^^^^^^^^^^^^^^^^^^^^^^^^^^^^^^^^
->>>>>>> 12402f26
-
+//// [tests/cases/compiler/genericFunctionsWithOptionalParameters1.ts] ////
+
+=== genericFunctionsWithOptionalParameters1.ts ===
+interface Utils {
+   fold<T, S>(c?: Array<T>, folder?: (s: S, t: T) => T, init?: S): T;
+>fold : <T, S>(c?: Array<T>, folder?: (s: S, t: T) => T, init?: S) => T
+>     : ^ ^^ ^^^^^^        ^^^^^^^^^^^                 ^^^^^^^^^ ^^^^^ 
+>c : T[] | undefined
+>  : ^^^^^^^^^^^^^^^
+>folder : ((s: S, t: T) => T) | undefined
+>       : ^^^^^ ^^^^^ ^^^^^ ^^^^^^^^^^^^^
+>s : S
+>  : ^
+>t : T
+>  : ^
+>init : S | undefined
+>     : ^^^^^^^^^^^^^
+}
+
+var utils: Utils;
+>utils : Utils
+>      : ^^^^^
+
+utils.fold(); // no error
+>utils.fold() : unknown
+>             : ^^^^^^^
+>utils.fold : <T, S>(c?: T[] | undefined, folder?: ((s: S, t: T) => T) | undefined, init?: S | undefined) => T
+>           : ^^^^^^^^^^^^^^^^^^^^^^^^^^^^^^^^^^^^^^^^^^^^^^^^^^^^^^^^^^^^^^^^^^^^^^^^^^^^^^^^^^^^^^^^^^^^^^^^
+>utils : Utils
+>      : ^^^^^
+>fold : <T, S>(c?: T[] | undefined, folder?: ((s: S, t: T) => T) | undefined, init?: S | undefined) => T
+>     : ^^^^^^^^^^^^^^^^^^^^^^^^^^^^^^^^^^^^^^^^^^^^^^^^^^^^^^^^^^^^^^^^^^^^^^^^^^^^^^^^^^^^^^^^^^^^^^^^
+
+utils.fold(null); // no error
+>utils.fold(null) : unknown
+>                 : ^^^^^^^
+>utils.fold : <T, S>(c?: T[] | undefined, folder?: ((s: S, t: T) => T) | undefined, init?: S | undefined) => T
+>           : ^^^^^^^^^^^^^^^^^^^^^^^^^^^^^^^^^^^^^^^^^^^^^^^^^^^^^^^^^^^^^^^^^^^^^^^^^^^^^^^^^^^^^^^^^^^^^^^^
+>utils : Utils
+>      : ^^^^^
+>fold : <T, S>(c?: T[] | undefined, folder?: ((s: S, t: T) => T) | undefined, init?: S | undefined) => T
+>     : ^^^^^^^^^^^^^^^^^^^^^^^^^^^^^^^^^^^^^^^^^^^^^^^^^^^^^^^^^^^^^^^^^^^^^^^^^^^^^^^^^^^^^^^^^^^^^^^^
+
+utils.fold(null, null); // no error
+>utils.fold(null, null) : unknown
+>                       : ^^^^^^^
+>utils.fold : <T, S>(c?: T[] | undefined, folder?: ((s: S, t: T) => T) | undefined, init?: S | undefined) => T
+>           : ^^^^^^^^^^^^^^^^^^^^^^^^^^^^^^^^^^^^^^^^^^^^^^^^^^^^^^^^^^^^^^^^^^^^^^^^^^^^^^^^^^^^^^^^^^^^^^^^
+>utils : Utils
+>      : ^^^^^
+>fold : <T, S>(c?: T[] | undefined, folder?: ((s: S, t: T) => T) | undefined, init?: S | undefined) => T
+>     : ^^^^^^^^^^^^^^^^^^^^^^^^^^^^^^^^^^^^^^^^^^^^^^^^^^^^^^^^^^^^^^^^^^^^^^^^^^^^^^^^^^^^^^^^^^^^^^^^
+
+utils.fold(null, null, null); // no error
+>utils.fold(null, null, null) : unknown
+>                             : ^^^^^^^
+>utils.fold : <T, S>(c?: T[] | undefined, folder?: ((s: S, t: T) => T) | undefined, init?: S | undefined) => T
+>           : ^^^^^^^^^^^^^^^^^^^^^^^^^^^^^^^^^^^^^^^^^^^^^^^^^^^^^^^^^^^^^^^^^^^^^^^^^^^^^^^^^^^^^^^^^^^^^^^^
+>utils : Utils
+>      : ^^^^^
+>fold : <T, S>(c?: T[] | undefined, folder?: ((s: S, t: T) => T) | undefined, init?: S | undefined) => T
+>     : ^^^^^^^^^^^^^^^^^^^^^^^^^^^^^^^^^^^^^^^^^^^^^^^^^^^^^^^^^^^^^^^^^^^^^^^^^^^^^^^^^^^^^^^^^^^^^^^^
+