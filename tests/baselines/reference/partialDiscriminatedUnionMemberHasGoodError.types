//// [tests/cases/compiler/partialDiscriminatedUnionMemberHasGoodError.ts] ////

=== partialDiscriminatedUnionMemberHasGoodError.ts ===
interface TypeA {
    type: "A";
>type : "A"
>     : ^^^

    param: string;
>param : string
>      : ^^^^^^
}

interface TypeB {
    type: "B";
>type : "B"
>     : ^^^

    param: string;
>param : string
>      : ^^^^^^
}

type ValidType = TypeA | TypeB;
>ValidType : ValidType
>          : ^^^^^^^^^

interface Wrapper {
    types: ValidType[];
>types : ValidType[]
>      : ^^^^^^^^^^^
}

const foo: Wrapper[] = [];
>foo : Wrapper[]
<<<<<<< HEAD
>[] : never[]
=======
>    : ^^^^^^^^^
>[] : undefined[]
>   : ^^^^^^^^^^^
>>>>>>> 12402f26

foo.push({
>foo.push({    types: [{        type: "A"    }]}) : number
>                                                 : ^^^^^^
>foo.push : (...items: Wrapper[]) => number
>         : ^^^^^^^^^^^^^^^^^^^^^^^^^^^^^^^
>foo : Wrapper[]
>    : ^^^^^^^^^
>push : (...items: Wrapper[]) => number
>     : ^^^^^^^^^^^^^^^^^^^^^^^^^^^^^^^
>{    types: [{        type: "A"    }]} : { types: { type: "A"; }[]; }
>                                       : ^^^^^^^^^^^^^^^^^^^^^^^^^^^^

    types: [{
>types : { type: "A"; }[]
>      : ^^^^^^^^^^^^^^^^
>[{        type: "A"    }] : { type: "A"; }[]
>                          : ^^^^^^^^^^^^^^^^
>{        type: "A"    } : { type: "A"; }
>                        : ^^^^^^^^^^^^^^

        type: "A"
>type : "A"
>     : ^^^
>"A" : "A"
>    : ^^^

    }]
});
<|MERGE_RESOLUTION|>--- conflicted
+++ resolved
@@ -1,71 +1,67 @@
-//// [tests/cases/compiler/partialDiscriminatedUnionMemberHasGoodError.ts] ////
-
-=== partialDiscriminatedUnionMemberHasGoodError.ts ===
-interface TypeA {
-    type: "A";
->type : "A"
->     : ^^^
-
-    param: string;
->param : string
->      : ^^^^^^
-}
-
-interface TypeB {
-    type: "B";
->type : "B"
->     : ^^^
-
-    param: string;
->param : string
->      : ^^^^^^
-}
-
-type ValidType = TypeA | TypeB;
->ValidType : ValidType
->          : ^^^^^^^^^
-
-interface Wrapper {
-    types: ValidType[];
->types : ValidType[]
->      : ^^^^^^^^^^^
-}
-
-const foo: Wrapper[] = [];
->foo : Wrapper[]
-<<<<<<< HEAD
->[] : never[]
-=======
->    : ^^^^^^^^^
->[] : undefined[]
->   : ^^^^^^^^^^^
->>>>>>> 12402f26
-
-foo.push({
->foo.push({    types: [{        type: "A"    }]}) : number
->                                                 : ^^^^^^
->foo.push : (...items: Wrapper[]) => number
->         : ^^^^^^^^^^^^^^^^^^^^^^^^^^^^^^^
->foo : Wrapper[]
->    : ^^^^^^^^^
->push : (...items: Wrapper[]) => number
->     : ^^^^^^^^^^^^^^^^^^^^^^^^^^^^^^^
->{    types: [{        type: "A"    }]} : { types: { type: "A"; }[]; }
->                                       : ^^^^^^^^^^^^^^^^^^^^^^^^^^^^
-
-    types: [{
->types : { type: "A"; }[]
->      : ^^^^^^^^^^^^^^^^
->[{        type: "A"    }] : { type: "A"; }[]
->                          : ^^^^^^^^^^^^^^^^
->{        type: "A"    } : { type: "A"; }
->                        : ^^^^^^^^^^^^^^
-
-        type: "A"
->type : "A"
->     : ^^^
->"A" : "A"
->    : ^^^
-
-    }]
-});
+//// [tests/cases/compiler/partialDiscriminatedUnionMemberHasGoodError.ts] ////
+
+=== partialDiscriminatedUnionMemberHasGoodError.ts ===
+interface TypeA {
+    type: "A";
+>type : "A"
+>     : ^^^
+
+    param: string;
+>param : string
+>      : ^^^^^^
+}
+
+interface TypeB {
+    type: "B";
+>type : "B"
+>     : ^^^
+
+    param: string;
+>param : string
+>      : ^^^^^^
+}
+
+type ValidType = TypeA | TypeB;
+>ValidType : ValidType
+>          : ^^^^^^^^^
+
+interface Wrapper {
+    types: ValidType[];
+>types : ValidType[]
+>      : ^^^^^^^^^^^
+}
+
+const foo: Wrapper[] = [];
+>foo : Wrapper[]
+>    : ^^^^^^^^^
+>[] : never[]
+>   : ^^^^^^^
+
+foo.push({
+>foo.push({    types: [{        type: "A"    }]}) : number
+>                                                 : ^^^^^^
+>foo.push : (...items: Wrapper[]) => number
+>         : ^^^^^^^^^^^^^^^^^^^^^^^^^^^^^^^
+>foo : Wrapper[]
+>    : ^^^^^^^^^
+>push : (...items: Wrapper[]) => number
+>     : ^^^^^^^^^^^^^^^^^^^^^^^^^^^^^^^
+>{    types: [{        type: "A"    }]} : { types: { type: "A"; }[]; }
+>                                       : ^^^^^^^^^^^^^^^^^^^^^^^^^^^^
+
+    types: [{
+>types : { type: "A"; }[]
+>      : ^^^^^^^^^^^^^^^^
+>[{        type: "A"    }] : { type: "A"; }[]
+>                          : ^^^^^^^^^^^^^^^^
+>{        type: "A"    } : { type: "A"; }
+>                        : ^^^^^^^^^^^^^^
+
+        type: "A"
+>type : "A"
+>     : ^^^
+>"A" : "A"
+>    : ^^^
+
+    }]
+});