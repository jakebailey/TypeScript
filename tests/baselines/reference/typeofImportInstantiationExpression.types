--- conflicted
+++ resolved
@@ -1,69 +1,52 @@
-//// [tests/cases/compiler/typeofImportInstantiationExpression.ts] ////
-
-=== input.ts ===
-interface Arg<T = any, Params extends Record<string, any> = Record<string, any>> {
-    "__is_argument__"?: true;
-<<<<<<< HEAD
->"__is_argument__" : true | undefined
-=======
->"__is_argument__" : true
->                  : ^^^^
->>>>>>> 12402f26
->true : true
->     : ^^^^
-
-    meta?: T;
-<<<<<<< HEAD
->meta : T | undefined
-
-    params?: Params;
->params : Params | undefined
-=======
->meta : T
->     : ^
-
-    params?: Params;
->params : Params
->       : ^^^^^^
->>>>>>> 12402f26
-}
-
-export function myFunction<T = any, U extends Record<string, any> = Record<string, any>>(arg: Arg<T, U>) { return (arg.params || {}) as U }
->myFunction : <T = any, U extends Record<string, any> = Record<string, any>>(arg: Arg<T, U>) => U
->           : ^ ^^^^^^^^ ^^^^^^^^^^^^^^^^^^^^^^^^^^^^^^^^^^^^^^^^^^^^^^^^^^^^^^^^^         ^^^^^^
->arg : Arg<T, U>
->    : ^^^^^^^^^
->(arg.params || {}) as U : U
->                        : ^
->(arg.params || {}) : U | {}
->                   : ^^^^^^
->arg.params || {} : U | {}
-<<<<<<< HEAD
->arg.params : U | undefined
->arg : Arg<T, U>
->params : U | undefined
-=======
->                 : ^^^^^^
->arg.params : U
->           : ^
->arg : Arg<T, U>
->    : ^^^^^^^^^
->params : U
->       : ^
->>>>>>> 12402f26
->{} : {}
->   : ^^
-
-=== main.ts ===
-type T1 = typeof import('./input.js').myFunction;
->T1 : <T = any, U extends Record<string, any> = Record<string, any>>(arg: Arg<T, U>) => U
->   : ^^^^^^^^^^^^^^^^^^^^^^^^^^^^^^^^^^^^^^^^^^^^^^^^^^^^^^^^^^^^^^^^^^^^^^^^^^^^^^^^^^^
->myFunction : error
-
-type T2 = typeof import('./input.js').myFunction<any, { slug: 'hello' }>;
->T2 : (arg: Arg<any, { slug: 'hello'; }>) => { slug: 'hello'; }
->   : ^^^^^^^^^^^^^^^^^^^^^^^       ^^^^^^^^^^^^^^^^^       ^^^
->myFunction : error
->slug : "hello"
->     : ^^^^^^^
-
+//// [tests/cases/compiler/typeofImportInstantiationExpression.ts] ////
+
+=== input.ts ===
+interface Arg<T = any, Params extends Record<string, any> = Record<string, any>> {
+    "__is_argument__"?: true;
+>"__is_argument__" : true | undefined
+>                  : ^^^^^^^^^^^^^^^^
+>true : true
+>     : ^^^^
+
+    meta?: T;
+>meta : T | undefined
+>     : ^^^^^^^^^^^^^
+
+    params?: Params;
+>params : Params | undefined
+>       : ^^^^^^^^^^^^^^^^^^
+}
+
+export function myFunction<T = any, U extends Record<string, any> = Record<string, any>>(arg: Arg<T, U>) { return (arg.params || {}) as U }
+>myFunction : <T = any, U extends Record<string, any> = Record<string, any>>(arg: Arg<T, U>) => U
+>           : ^ ^^^^^^^^ ^^^^^^^^^^^^^^^^^^^^^^^^^^^^^^^^^^^^^^^^^^^^^^^^^^^^^^^^^         ^^^^^^
+>arg : Arg<T, U>
+>    : ^^^^^^^^^
+>(arg.params || {}) as U : U
+>                        : ^
+>(arg.params || {}) : U | {}
+>                   : ^^^^^^
+>arg.params || {} : U | {}
+>                 : ^^^^^^
+>arg.params : U | undefined
+>           : ^^^^^^^^^^^^^
+>arg : Arg<T, U>
+>    : ^^^^^^^^^
+>params : U | undefined
+>       : ^^^^^^^^^^^^^
+>{} : {}
+>   : ^^
+
+=== main.ts ===
+type T1 = typeof import('./input.js').myFunction;
+>T1 : <T = any, U extends Record<string, any> = Record<string, any>>(arg: Arg<T, U>) => U
+>   : ^^^^^^^^^^^^^^^^^^^^^^^^^^^^^^^^^^^^^^^^^^^^^^^^^^^^^^^^^^^^^^^^^^^^^^^^^^^^^^^^^^^
+>myFunction : error
+
+type T2 = typeof import('./input.js').myFunction<any, { slug: 'hello' }>;
+>T2 : (arg: Arg<any, { slug: 'hello'; }>) => { slug: 'hello'; }
+>   : ^^^^^^^^^^^^^^^^^^^^^^^       ^^^^^^^^^^^^^^^^^       ^^^
+>myFunction : error
+>slug : "hello"
+>     : ^^^^^^^
+