--- conflicted
+++ resolved
@@ -1,13 +1,9 @@
-//// [tests/cases/conformance/es6/for-ofStatements/for-of56.ts] ////
-
-=== for-of56.ts ===
-for (var let of []) {}
-<<<<<<< HEAD
->let : never
->[] : never[]
-=======
->let : any
->[] : undefined[]
->   : ^^^^^^^^^^^
->>>>>>> 12402f26
-
+//// [tests/cases/conformance/es6/for-ofStatements/for-of56.ts] ////
+
+=== for-of56.ts ===
+for (var let of []) {}
+>let : never
+>    : ^^^^^
+>[] : never[]
+>   : ^^^^^^^
+