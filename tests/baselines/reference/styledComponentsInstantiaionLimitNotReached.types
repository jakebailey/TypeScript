//// [tests/cases/compiler/styledComponentsInstantiaionLimitNotReached.ts] ////

=== Performance Stats ===
<<<<<<< HEAD
Identity cache: 200 / 200 (nearest 100)
Assignability cache: 13,800 / 14,000 (nearest 100)
Type Count: 27,200 / 27,600 (nearest 100)
Instantiation count: 375,000 / 376,000 (nearest 500)
Symbol count: 92,000 / 92,000 (nearest 500)
=======
Assignability cache: 10,000
Type Count: 25,000
Instantiation count: 250,000 -> 500,000
Symbol count: 100,000
>>>>>>> 3163fe7e

=== styledComponentsInstantiaionLimitNotReached.ts ===
/// <reference path="react16.d.ts" />
import * as React from "react";
>React : typeof React
>      : ^^^^^^^^^^^^

interface REACT_STATICS {
    childContextTypes: true;
>childContextTypes : true
>                  : ^^^^
>true : true
>     : ^^^^

    contextType: true;
>contextType : true
>            : ^^^^
>true : true
>     : ^^^^

    contextTypes: true;
>contextTypes : true
>             : ^^^^
>true : true
>     : ^^^^

    defaultProps: true;
>defaultProps : true
>             : ^^^^
>true : true
>     : ^^^^

    displayName: true;
>displayName : true
>            : ^^^^
>true : true
>     : ^^^^

    getDefaultProps: true;
>getDefaultProps : true
>                : ^^^^
>true : true
>     : ^^^^

    getDerivedStateFromError: true;
>getDerivedStateFromError : true
>                         : ^^^^
>true : true
>     : ^^^^

    getDerivedStateFromProps: true;
>getDerivedStateFromProps : true
>                         : ^^^^
>true : true
>     : ^^^^

    mixins: true;
>mixins : true
>       : ^^^^
>true : true
>     : ^^^^

    propTypes: true;
>propTypes : true
>          : ^^^^
>true : true
>     : ^^^^

    type: true;
>type : true
>     : ^^^^
>true : true
>     : ^^^^
}

interface KNOWN_STATICS {
    name: true;
>name : true
>     : ^^^^
>true : true
>     : ^^^^

    length: true;
>length : true
>       : ^^^^
>true : true
>     : ^^^^

    prototype: true;
>prototype : true
>          : ^^^^
>true : true
>     : ^^^^

    caller: true;
>caller : true
>       : ^^^^
>true : true
>     : ^^^^

    callee: true;
>callee : true
>       : ^^^^
>true : true
>     : ^^^^

    arguments: true;
>arguments : true
>          : ^^^^
>true : true
>     : ^^^^

    arity: true;
>arity : true
>      : ^^^^
>true : true
>     : ^^^^
}

interface MEMO_STATICS {
    '$$typeof': true;
>'$$typeof' : true
>           : ^^^^
>true : true
>     : ^^^^

    compare: true;
>compare : true
>        : ^^^^
>true : true
>     : ^^^^

    defaultProps: true;
>defaultProps : true
>             : ^^^^
>true : true
>     : ^^^^

    displayName: true;
>displayName : true
>            : ^^^^
>true : true
>     : ^^^^

    propTypes: true;
>propTypes : true
>          : ^^^^
>true : true
>     : ^^^^

    type: true;
>type : true
>     : ^^^^
>true : true
>     : ^^^^
}

interface FORWARD_REF_STATICS {
    '$$typeof': true;
>'$$typeof' : true
>           : ^^^^
>true : true
>     : ^^^^

    render: true;
>render : true
>       : ^^^^
>true : true
>     : ^^^^

    defaultProps: true;
>defaultProps : true
>             : ^^^^
>true : true
>     : ^^^^

    displayName: true;
>displayName : true
>            : ^^^^
>true : true
>     : ^^^^

    propTypes: true;
>propTypes : true
>          : ^^^^
>true : true
>     : ^^^^
}


type NonReactStatics<
>NonReactStatics : NonReactStatics<S, C>
>                : ^^^^^^^^^^^^^^^^^^^^^

    S extends React.ComponentType<any>,
>React : any
>      : ^^^

    C extends {
        [key: string]: true
>key : string
>    : ^^^^^^
>true : true
>     : ^^^^

    } = {}
    > = {
        [key in Exclude<
            keyof S,
            S extends React.MemoExoticComponent<any>
>React : any
>      : ^^^

            ? keyof MEMO_STATICS | keyof C
            : S extends React.ForwardRefExoticComponent<any>
>React : any
>      : ^^^

            ? keyof FORWARD_REF_STATICS | keyof C
            : keyof REACT_STATICS | keyof KNOWN_STATICS | keyof C
        >]: S[key]
    };

export type AnyStyledComponent = StyledComponent<any, any, any, any> | StyledComponent<any, any, any>;
>AnyStyledComponent : AnyStyledComponent
>                   : ^^^^^^^^^^^^^^^^^^

export type StyledComponent<
>StyledComponent : StyledComponent<C, T, O, A>
>                : ^^^^^^^^^^^^^^^^^^^^^^^^^^^

    C extends keyof JSX.IntrinsicElements | React.ComponentType<any>,
>JSX : any
>    : ^^^
>React : any
>      : ^^^

    T extends object,
    O extends object = {},
    A extends keyof any = never
    > = // the "string" allows this to be used as an object key
    // I really want to avoid this if possible but it's the only way to use nesting with object styles...
    string &
    StyledComponentBase<C, T, O, A> &
    NonReactStatics<C extends React.ComponentType<any> ? C : never>;
>React : any
>      : ^^^

export type StyledComponentProps<
>StyledComponentProps : StyledComponentProps<C, T, O, A>
>                     : ^^^^^^^^^^^^^^^^^^^^^^^^^^^^^^^^

    // The Component from whose props are derived
    C extends string | React.ComponentType<any>,
>React : any
>      : ^^^

    // The Theme from the current context
    T extends object,
    // The other props added by the template
    O extends object,
    // The props that are made optional by .attrs
    A extends keyof any
    > =
    // Distribute O if O is a union type
    O extends object
    ? WithOptionalTheme<
        Omit<
            ReactDefaultizedProps<
                C,
                React.ComponentPropsWithRef<
>React : any
>      : ^^^

                    C extends IntrinsicElementsKeys | React.ComponentType<any> ? C : never
>React : any
>      : ^^^

                >
            > &
            O,
            A
        > &
        Partial<
            Pick<
                React.ComponentPropsWithRef<
>React : any
>      : ^^^

                    C extends IntrinsicElementsKeys | React.ComponentType<any> ? C : never
>React : any
>      : ^^^

                > &
                O,
                A
            >
        >,
        T
    > &
    WithChildrenIfReactComponentClass<C>
    : never;

type Defaultize<P, D> = P extends any
>Defaultize : Defaultize<P, D>
>           : ^^^^^^^^^^^^^^^^

    ? string extends keyof P
    ? P
    : Pick<P, Exclude<keyof P, keyof D>> &
    Partial<Pick<P, Extract<keyof P, keyof D>>> &
    Partial<Pick<D, Exclude<keyof D, keyof P>>>
    : never;

type ReactDefaultizedProps<C, P> = C extends { defaultProps: infer D } ? Defaultize<P, D> : P;
>ReactDefaultizedProps : ReactDefaultizedProps<C, P>
>                      : ^^^^^^^^^^^^^^^^^^^^^^^^^^^
>defaultProps : D
>             : ^

type WithChildrenIfReactComponentClass<C extends string | React.ComponentType<any>> = C extends React.ComponentClass<
>WithChildrenIfReactComponentClass : WithChildrenIfReactComponentClass<C>
>                                  : ^^^^^^^^^^^^^^^^^^^^^^^^^^^^^^^^^^^^
>React : any
>      : ^^^
>React : any
>      : ^^^

    any
>
    ? { children?: React.ReactNode }
>children : React.ReactNode
>         : ^^^^^^^^^^^^^^^
>React : any
>      : ^^^

    : {};
export type IntrinsicElementsKeys = keyof JSX.IntrinsicElements;
>IntrinsicElementsKeys : keyof JSX.IntrinsicElements
>                      : ^^^^^^^^^^^^^^^^^^^^^^^^^^^
>JSX : any
>    : ^^^

type WithOptionalTheme<P extends { theme?: T }, T> = Omit<P, 'theme'> & {
>WithOptionalTheme : WithOptionalTheme<P, T>
>                  : ^^^^^^^^^^^^^^^^^^^^^^^
>theme : T
>      : ^

    theme?: T;
>theme : T
>      : ^

};

type ForwardRefExoticBase<P> = Pick<React.ForwardRefExoticComponent<P>, keyof React.ForwardRefExoticComponent<any>>;
>ForwardRefExoticBase : ForwardRefExoticBase<P>
>                     : ^^^^^^^^^^^^^^^^^^^^^^^
>React : any
>      : ^^^
>React : any
>      : ^^^

type StyledComponentPropsWithAs<
>StyledComponentPropsWithAs : StyledComponentPropsWithAs<C, T, O, A, F>
>                           : ^^^^^^^^^^^^^^^^^^^^^^^^^^^^^^^^^^^^^^^^^

    C extends string | React.ComponentType<any>,
>React : any
>      : ^^^

    T extends object,
    O extends object,
    A extends keyof any,
    F extends string | React.ComponentType<any> = C
>React : any
>      : ^^^

    > = StyledComponentProps<C, T, O, A> & { as?: C; forwardedAs?: F };
>as : C
>   : ^
>forwardedAs : F
>            : ^

export type StyledComponentInnerOtherProps<C extends AnyStyledComponent> = C extends StyledComponent<
>StyledComponentInnerOtherProps : StyledComponentInnerOtherProps<C>
>                               : ^^^^^^^^^^^^^^^^^^^^^^^^^^^^^^^^^

    any,
    any,
    infer O,
    any
>
    ? O
    : C extends StyledComponent<any, any, infer O>
    ? O
    : never;
export type StyledComponentInnerAttrs<C extends AnyStyledComponent> = C extends StyledComponent<any, any, any, infer A>
>StyledComponentInnerAttrs : StyledComponentInnerAttrs<C>
>                          : ^^^^^^^^^^^^^^^^^^^^^^^^^^^^

    ? A
    : never;

export interface StyledComponentBase<
    C extends string | React.ComponentType<any>,
>React : any
>      : ^^^

    T extends object,
    O extends object = {},
    A extends keyof any = never
    > extends ForwardRefExoticBase<StyledComponentProps<C, T, O, A>> {
    // add our own fake call signature to implement the polymorphic 'as' prop
    (props: StyledComponentProps<C, T, O, A> & { as?: never; forwardedAs?: never }): React.ReactElement<
>props : StyledComponentProps<C, T, O, A> & { as?: never; forwardedAs?: never; }
>      : ^^^^^^^^^^^^^^^^^^^^^^^^^^^^^^^^^^^^^^^^^^     ^^^^^^^^^^^^^^^^     ^^^
>as : never
>   : ^^^^^
>forwardedAs : never
>            : ^^^^^
>React : any
>      : ^^^

        StyledComponentProps<C, T, O, A>
    >;
    <AsC extends string | React.ComponentType<any> = C, FAsC extends string | React.ComponentType<any> = AsC>(
>React : any
>      : ^^^
>React : any
>      : ^^^

        props: StyledComponentPropsWithAs<AsC, T, O, A, FAsC>,
>props : StyledComponentPropsWithAs<AsC, T, O, A, FAsC>
>      : ^^^^^^^^^^^^^^^^^^^^^^^^^^^^^^^^^^^^^^^^^^^^^^

    ): React.ReactElement<StyledComponentPropsWithAs<AsC, T, O, A, FAsC>>;
>React : any
>      : ^^^

    withComponent<WithC extends AnyStyledComponent>(
>withComponent : { <WithC extends AnyStyledComponent>(component: WithC): StyledComponent<StyledComponentInnerComponent<WithC>, T, O & StyledComponentInnerOtherProps<WithC>, A | StyledComponentInnerAttrs<WithC>>; <WithC_1 extends keyof JSX.IntrinsicElements | React.ComponentType<any>>(component: WithC_1): StyledComponent<WithC_1, T, O, A>; }
>              : ^^^     ^^^^^^^^^                  ^^         ^^     ^^^                                                                                                                                         ^^^^^^^^^^^^^^^^^^^                                                      ^^         ^^       ^^^                                 ^^^

        component: WithC,
>component : WithC
>          : ^^^^^

    ): StyledComponent<
        StyledComponentInnerComponent<WithC>,
        T,
        O & StyledComponentInnerOtherProps<WithC>,
        A | StyledComponentInnerAttrs<WithC>
    >;
    withComponent<WithC extends keyof JSX.IntrinsicElements | React.ComponentType<any>>(
>withComponent : { <WithC_1 extends AnyStyledComponent>(component: WithC_1): StyledComponent<StyledComponentInnerComponent<WithC_1>, T, O & StyledComponentInnerOtherProps<WithC_1>, A | StyledComponentInnerAttrs<WithC_1>>; <WithC extends keyof JSX.IntrinsicElements | React.ComponentType<any>>(component: WithC): StyledComponent<WithC, T, O, A>; }
>              : ^^^^^^^^^^^^^^^^^^^                  ^^         ^^       ^^^                                                                                                                                               ^^^     ^^^^^^^^^                                                      ^^         ^^     ^^^                               ^^^
>JSX : any
>    : ^^^
>React : any
>      : ^^^

        component: WithC,
>component : WithC
>          : ^^^^^

    ): StyledComponent<WithC, T, O, A>;
}

export type StyledComponentInnerComponent<C extends React.ComponentType<any>> = C extends StyledComponent<
>StyledComponentInnerComponent : StyledComponentInnerComponent<C>
>                              : ^^^^^^^^^^^^^^^^^^^^^^^^^^^^^^^^
>React : any
>      : ^^^

    infer I,
    any,
    any,
    any
>
    ? I
    : C extends StyledComponent<infer I, any, any>
    ? I
    : C;
export type StyledComponentPropsWithRef<
>StyledComponentPropsWithRef : StyledComponentPropsWithRef<C>
>                            : ^^^^^^^^^^^^^^^^^^^^^^^^^^^^^^

    C extends keyof JSX.IntrinsicElements | React.ComponentType<any>
>JSX : any
>    : ^^^
>React : any
>      : ^^^

    > = C extends AnyStyledComponent
    ? React.ComponentPropsWithRef<StyledComponentInnerComponent<C>> // shouldn't have an instantiation limit error
>React : any
>      : ^^^

    : React.ComponentPropsWithRef<C>;
>React : any
>      : ^^^

<|MERGE_RESOLUTION|>--- conflicted
+++ resolved
@@ -1,518 +1,510 @@
-//// [tests/cases/compiler/styledComponentsInstantiaionLimitNotReached.ts] ////
-
+//// [tests/cases/compiler/styledComponentsInstantiaionLimitNotReached.ts] ////
+
 === Performance Stats ===
-<<<<<<< HEAD
-Identity cache: 200 / 200 (nearest 100)
-Assignability cache: 13,800 / 14,000 (nearest 100)
-Type Count: 27,200 / 27,600 (nearest 100)
-Instantiation count: 375,000 / 376,000 (nearest 500)
-Symbol count: 92,000 / 92,000 (nearest 500)
-=======
 Assignability cache: 10,000
 Type Count: 25,000
 Instantiation count: 250,000 -> 500,000
 Symbol count: 100,000
->>>>>>> 3163fe7e
 
-=== styledComponentsInstantiaionLimitNotReached.ts ===
-/// <reference path="react16.d.ts" />
-import * as React from "react";
->React : typeof React
->      : ^^^^^^^^^^^^
-
-interface REACT_STATICS {
-    childContextTypes: true;
->childContextTypes : true
->                  : ^^^^
->true : true
->     : ^^^^
-
-    contextType: true;
->contextType : true
->            : ^^^^
->true : true
->     : ^^^^
-
-    contextTypes: true;
->contextTypes : true
->             : ^^^^
->true : true
->     : ^^^^
-
-    defaultProps: true;
->defaultProps : true
->             : ^^^^
->true : true
->     : ^^^^
-
-    displayName: true;
->displayName : true
->            : ^^^^
->true : true
->     : ^^^^
-
-    getDefaultProps: true;
->getDefaultProps : true
->                : ^^^^
->true : true
->     : ^^^^
-
-    getDerivedStateFromError: true;
->getDerivedStateFromError : true
->                         : ^^^^
->true : true
->     : ^^^^
-
-    getDerivedStateFromProps: true;
->getDerivedStateFromProps : true
->                         : ^^^^
->true : true
->     : ^^^^
-
-    mixins: true;
->mixins : true
->       : ^^^^
->true : true
->     : ^^^^
-
-    propTypes: true;
->propTypes : true
->          : ^^^^
->true : true
->     : ^^^^
-
-    type: true;
->type : true
->     : ^^^^
->true : true
->     : ^^^^
-}
-
-interface KNOWN_STATICS {
-    name: true;
->name : true
->     : ^^^^
->true : true
->     : ^^^^
-
-    length: true;
->length : true
->       : ^^^^
->true : true
->     : ^^^^
-
-    prototype: true;
->prototype : true
->          : ^^^^
->true : true
->     : ^^^^
-
-    caller: true;
->caller : true
->       : ^^^^
->true : true
->     : ^^^^
-
-    callee: true;
->callee : true
->       : ^^^^
->true : true
->     : ^^^^
-
-    arguments: true;
->arguments : true
->          : ^^^^
->true : true
->     : ^^^^
-
-    arity: true;
->arity : true
->      : ^^^^
->true : true
->     : ^^^^
-}
-
-interface MEMO_STATICS {
-    '$$typeof': true;
->'$$typeof' : true
->           : ^^^^
->true : true
->     : ^^^^
-
-    compare: true;
->compare : true
->        : ^^^^
->true : true
->     : ^^^^
-
-    defaultProps: true;
->defaultProps : true
->             : ^^^^
->true : true
->     : ^^^^
-
-    displayName: true;
->displayName : true
->            : ^^^^
->true : true
->     : ^^^^
-
-    propTypes: true;
->propTypes : true
->          : ^^^^
->true : true
->     : ^^^^
-
-    type: true;
->type : true
->     : ^^^^
->true : true
->     : ^^^^
-}
-
-interface FORWARD_REF_STATICS {
-    '$$typeof': true;
->'$$typeof' : true
->           : ^^^^
->true : true
->     : ^^^^
-
-    render: true;
->render : true
->       : ^^^^
->true : true
->     : ^^^^
-
-    defaultProps: true;
->defaultProps : true
->             : ^^^^
->true : true
->     : ^^^^
-
-    displayName: true;
->displayName : true
->            : ^^^^
->true : true
->     : ^^^^
-
-    propTypes: true;
->propTypes : true
->          : ^^^^
->true : true
->     : ^^^^
-}
-
-
-type NonReactStatics<
->NonReactStatics : NonReactStatics<S, C>
->                : ^^^^^^^^^^^^^^^^^^^^^
-
-    S extends React.ComponentType<any>,
->React : any
->      : ^^^
-
-    C extends {
-        [key: string]: true
->key : string
->    : ^^^^^^
->true : true
->     : ^^^^
-
-    } = {}
-    > = {
-        [key in Exclude<
-            keyof S,
-            S extends React.MemoExoticComponent<any>
->React : any
->      : ^^^
-
-            ? keyof MEMO_STATICS | keyof C
-            : S extends React.ForwardRefExoticComponent<any>
->React : any
->      : ^^^
-
-            ? keyof FORWARD_REF_STATICS | keyof C
-            : keyof REACT_STATICS | keyof KNOWN_STATICS | keyof C
-        >]: S[key]
-    };
-
-export type AnyStyledComponent = StyledComponent<any, any, any, any> | StyledComponent<any, any, any>;
->AnyStyledComponent : AnyStyledComponent
->                   : ^^^^^^^^^^^^^^^^^^
-
-export type StyledComponent<
->StyledComponent : StyledComponent<C, T, O, A>
->                : ^^^^^^^^^^^^^^^^^^^^^^^^^^^
-
-    C extends keyof JSX.IntrinsicElements | React.ComponentType<any>,
->JSX : any
->    : ^^^
->React : any
->      : ^^^
-
-    T extends object,
-    O extends object = {},
-    A extends keyof any = never
-    > = // the "string" allows this to be used as an object key
-    // I really want to avoid this if possible but it's the only way to use nesting with object styles...
-    string &
-    StyledComponentBase<C, T, O, A> &
-    NonReactStatics<C extends React.ComponentType<any> ? C : never>;
->React : any
->      : ^^^
-
-export type StyledComponentProps<
->StyledComponentProps : StyledComponentProps<C, T, O, A>
->                     : ^^^^^^^^^^^^^^^^^^^^^^^^^^^^^^^^
-
-    // The Component from whose props are derived
-    C extends string | React.ComponentType<any>,
->React : any
->      : ^^^
-
-    // The Theme from the current context
-    T extends object,
-    // The other props added by the template
-    O extends object,
-    // The props that are made optional by .attrs
-    A extends keyof any
-    > =
-    // Distribute O if O is a union type
-    O extends object
-    ? WithOptionalTheme<
-        Omit<
-            ReactDefaultizedProps<
-                C,
-                React.ComponentPropsWithRef<
->React : any
->      : ^^^
-
-                    C extends IntrinsicElementsKeys | React.ComponentType<any> ? C : never
->React : any
->      : ^^^
-
-                >
-            > &
-            O,
-            A
-        > &
-        Partial<
-            Pick<
-                React.ComponentPropsWithRef<
->React : any
->      : ^^^
-
-                    C extends IntrinsicElementsKeys | React.ComponentType<any> ? C : never
->React : any
->      : ^^^
-
-                > &
-                O,
-                A
-            >
-        >,
-        T
-    > &
-    WithChildrenIfReactComponentClass<C>
-    : never;
-
-type Defaultize<P, D> = P extends any
->Defaultize : Defaultize<P, D>
->           : ^^^^^^^^^^^^^^^^
-
-    ? string extends keyof P
-    ? P
-    : Pick<P, Exclude<keyof P, keyof D>> &
-    Partial<Pick<P, Extract<keyof P, keyof D>>> &
-    Partial<Pick<D, Exclude<keyof D, keyof P>>>
-    : never;
-
-type ReactDefaultizedProps<C, P> = C extends { defaultProps: infer D } ? Defaultize<P, D> : P;
->ReactDefaultizedProps : ReactDefaultizedProps<C, P>
->                      : ^^^^^^^^^^^^^^^^^^^^^^^^^^^
->defaultProps : D
->             : ^
-
-type WithChildrenIfReactComponentClass<C extends string | React.ComponentType<any>> = C extends React.ComponentClass<
->WithChildrenIfReactComponentClass : WithChildrenIfReactComponentClass<C>
->                                  : ^^^^^^^^^^^^^^^^^^^^^^^^^^^^^^^^^^^^
->React : any
->      : ^^^
->React : any
->      : ^^^
-
-    any
->
-    ? { children?: React.ReactNode }
->children : React.ReactNode
->         : ^^^^^^^^^^^^^^^
->React : any
->      : ^^^
-
-    : {};
-export type IntrinsicElementsKeys = keyof JSX.IntrinsicElements;
->IntrinsicElementsKeys : keyof JSX.IntrinsicElements
->                      : ^^^^^^^^^^^^^^^^^^^^^^^^^^^
->JSX : any
->    : ^^^
-
-type WithOptionalTheme<P extends { theme?: T }, T> = Omit<P, 'theme'> & {
->WithOptionalTheme : WithOptionalTheme<P, T>
->                  : ^^^^^^^^^^^^^^^^^^^^^^^
->theme : T
->      : ^
-
-    theme?: T;
->theme : T
->      : ^
-
-};
-
-type ForwardRefExoticBase<P> = Pick<React.ForwardRefExoticComponent<P>, keyof React.ForwardRefExoticComponent<any>>;
->ForwardRefExoticBase : ForwardRefExoticBase<P>
->                     : ^^^^^^^^^^^^^^^^^^^^^^^
->React : any
->      : ^^^
->React : any
->      : ^^^
-
-type StyledComponentPropsWithAs<
->StyledComponentPropsWithAs : StyledComponentPropsWithAs<C, T, O, A, F>
->                           : ^^^^^^^^^^^^^^^^^^^^^^^^^^^^^^^^^^^^^^^^^
-
-    C extends string | React.ComponentType<any>,
->React : any
->      : ^^^
-
-    T extends object,
-    O extends object,
-    A extends keyof any,
-    F extends string | React.ComponentType<any> = C
->React : any
->      : ^^^
-
-    > = StyledComponentProps<C, T, O, A> & { as?: C; forwardedAs?: F };
->as : C
->   : ^
->forwardedAs : F
->            : ^
-
-export type StyledComponentInnerOtherProps<C extends AnyStyledComponent> = C extends StyledComponent<
->StyledComponentInnerOtherProps : StyledComponentInnerOtherProps<C>
->                               : ^^^^^^^^^^^^^^^^^^^^^^^^^^^^^^^^^
-
-    any,
-    any,
-    infer O,
-    any
->
-    ? O
-    : C extends StyledComponent<any, any, infer O>
-    ? O
-    : never;
-export type StyledComponentInnerAttrs<C extends AnyStyledComponent> = C extends StyledComponent<any, any, any, infer A>
->StyledComponentInnerAttrs : StyledComponentInnerAttrs<C>
->                          : ^^^^^^^^^^^^^^^^^^^^^^^^^^^^
-
-    ? A
-    : never;
-
-export interface StyledComponentBase<
-    C extends string | React.ComponentType<any>,
->React : any
->      : ^^^
-
-    T extends object,
-    O extends object = {},
-    A extends keyof any = never
-    > extends ForwardRefExoticBase<StyledComponentProps<C, T, O, A>> {
-    // add our own fake call signature to implement the polymorphic 'as' prop
-    (props: StyledComponentProps<C, T, O, A> & { as?: never; forwardedAs?: never }): React.ReactElement<
->props : StyledComponentProps<C, T, O, A> & { as?: never; forwardedAs?: never; }
->      : ^^^^^^^^^^^^^^^^^^^^^^^^^^^^^^^^^^^^^^^^^^     ^^^^^^^^^^^^^^^^     ^^^
->as : never
->   : ^^^^^
->forwardedAs : never
->            : ^^^^^
->React : any
->      : ^^^
-
-        StyledComponentProps<C, T, O, A>
-    >;
-    <AsC extends string | React.ComponentType<any> = C, FAsC extends string | React.ComponentType<any> = AsC>(
->React : any
->      : ^^^
->React : any
->      : ^^^
-
-        props: StyledComponentPropsWithAs<AsC, T, O, A, FAsC>,
->props : StyledComponentPropsWithAs<AsC, T, O, A, FAsC>
->      : ^^^^^^^^^^^^^^^^^^^^^^^^^^^^^^^^^^^^^^^^^^^^^^
-
-    ): React.ReactElement<StyledComponentPropsWithAs<AsC, T, O, A, FAsC>>;
->React : any
->      : ^^^
-
-    withComponent<WithC extends AnyStyledComponent>(
->withComponent : { <WithC extends AnyStyledComponent>(component: WithC): StyledComponent<StyledComponentInnerComponent<WithC>, T, O & StyledComponentInnerOtherProps<WithC>, A | StyledComponentInnerAttrs<WithC>>; <WithC_1 extends keyof JSX.IntrinsicElements | React.ComponentType<any>>(component: WithC_1): StyledComponent<WithC_1, T, O, A>; }
->              : ^^^     ^^^^^^^^^                  ^^         ^^     ^^^                                                                                                                                         ^^^^^^^^^^^^^^^^^^^                                                      ^^         ^^       ^^^                                 ^^^
-
-        component: WithC,
->component : WithC
->          : ^^^^^
-
-    ): StyledComponent<
-        StyledComponentInnerComponent<WithC>,
-        T,
-        O & StyledComponentInnerOtherProps<WithC>,
-        A | StyledComponentInnerAttrs<WithC>
-    >;
-    withComponent<WithC extends keyof JSX.IntrinsicElements | React.ComponentType<any>>(
->withComponent : { <WithC_1 extends AnyStyledComponent>(component: WithC_1): StyledComponent<StyledComponentInnerComponent<WithC_1>, T, O & StyledComponentInnerOtherProps<WithC_1>, A | StyledComponentInnerAttrs<WithC_1>>; <WithC extends keyof JSX.IntrinsicElements | React.ComponentType<any>>(component: WithC): StyledComponent<WithC, T, O, A>; }
->              : ^^^^^^^^^^^^^^^^^^^                  ^^         ^^       ^^^                                                                                                                                               ^^^     ^^^^^^^^^                                                      ^^         ^^     ^^^                               ^^^
->JSX : any
->    : ^^^
->React : any
->      : ^^^
-
-        component: WithC,
->component : WithC
->          : ^^^^^
-
-    ): StyledComponent<WithC, T, O, A>;
-}
-
-export type StyledComponentInnerComponent<C extends React.ComponentType<any>> = C extends StyledComponent<
->StyledComponentInnerComponent : StyledComponentInnerComponent<C>
->                              : ^^^^^^^^^^^^^^^^^^^^^^^^^^^^^^^^
->React : any
->      : ^^^
-
-    infer I,
-    any,
-    any,
-    any
->
-    ? I
-    : C extends StyledComponent<infer I, any, any>
-    ? I
-    : C;
-export type StyledComponentPropsWithRef<
->StyledComponentPropsWithRef : StyledComponentPropsWithRef<C>
->                            : ^^^^^^^^^^^^^^^^^^^^^^^^^^^^^^
-
-    C extends keyof JSX.IntrinsicElements | React.ComponentType<any>
->JSX : any
->    : ^^^
->React : any
->      : ^^^
-
-    > = C extends AnyStyledComponent
-    ? React.ComponentPropsWithRef<StyledComponentInnerComponent<C>> // shouldn't have an instantiation limit error
->React : any
->      : ^^^
-
-    : React.ComponentPropsWithRef<C>;
->React : any
->      : ^^^
-
+=== styledComponentsInstantiaionLimitNotReached.ts ===
+/// <reference path="react16.d.ts" />
+import * as React from "react";
+>React : typeof React
+>      : ^^^^^^^^^^^^
+
+interface REACT_STATICS {
+    childContextTypes: true;
+>childContextTypes : true
+>                  : ^^^^
+>true : true
+>     : ^^^^
+
+    contextType: true;
+>contextType : true
+>            : ^^^^
+>true : true
+>     : ^^^^
+
+    contextTypes: true;
+>contextTypes : true
+>             : ^^^^
+>true : true
+>     : ^^^^
+
+    defaultProps: true;
+>defaultProps : true
+>             : ^^^^
+>true : true
+>     : ^^^^
+
+    displayName: true;
+>displayName : true
+>            : ^^^^
+>true : true
+>     : ^^^^
+
+    getDefaultProps: true;
+>getDefaultProps : true
+>                : ^^^^
+>true : true
+>     : ^^^^
+
+    getDerivedStateFromError: true;
+>getDerivedStateFromError : true
+>                         : ^^^^
+>true : true
+>     : ^^^^
+
+    getDerivedStateFromProps: true;
+>getDerivedStateFromProps : true
+>                         : ^^^^
+>true : true
+>     : ^^^^
+
+    mixins: true;
+>mixins : true
+>       : ^^^^
+>true : true
+>     : ^^^^
+
+    propTypes: true;
+>propTypes : true
+>          : ^^^^
+>true : true
+>     : ^^^^
+
+    type: true;
+>type : true
+>     : ^^^^
+>true : true
+>     : ^^^^
+}
+
+interface KNOWN_STATICS {
+    name: true;
+>name : true
+>     : ^^^^
+>true : true
+>     : ^^^^
+
+    length: true;
+>length : true
+>       : ^^^^
+>true : true
+>     : ^^^^
+
+    prototype: true;
+>prototype : true
+>          : ^^^^
+>true : true
+>     : ^^^^
+
+    caller: true;
+>caller : true
+>       : ^^^^
+>true : true
+>     : ^^^^
+
+    callee: true;
+>callee : true
+>       : ^^^^
+>true : true
+>     : ^^^^
+
+    arguments: true;
+>arguments : true
+>          : ^^^^
+>true : true
+>     : ^^^^
+
+    arity: true;
+>arity : true
+>      : ^^^^
+>true : true
+>     : ^^^^
+}
+
+interface MEMO_STATICS {
+    '$$typeof': true;
+>'$$typeof' : true
+>           : ^^^^
+>true : true
+>     : ^^^^
+
+    compare: true;
+>compare : true
+>        : ^^^^
+>true : true
+>     : ^^^^
+
+    defaultProps: true;
+>defaultProps : true
+>             : ^^^^
+>true : true
+>     : ^^^^
+
+    displayName: true;
+>displayName : true
+>            : ^^^^
+>true : true
+>     : ^^^^
+
+    propTypes: true;
+>propTypes : true
+>          : ^^^^
+>true : true
+>     : ^^^^
+
+    type: true;
+>type : true
+>     : ^^^^
+>true : true
+>     : ^^^^
+}
+
+interface FORWARD_REF_STATICS {
+    '$$typeof': true;
+>'$$typeof' : true
+>           : ^^^^
+>true : true
+>     : ^^^^
+
+    render: true;
+>render : true
+>       : ^^^^
+>true : true
+>     : ^^^^
+
+    defaultProps: true;
+>defaultProps : true
+>             : ^^^^
+>true : true
+>     : ^^^^
+
+    displayName: true;
+>displayName : true
+>            : ^^^^
+>true : true
+>     : ^^^^
+
+    propTypes: true;
+>propTypes : true
+>          : ^^^^
+>true : true
+>     : ^^^^
+}
+
+
+type NonReactStatics<
+>NonReactStatics : NonReactStatics<S, C>
+>                : ^^^^^^^^^^^^^^^^^^^^^
+
+    S extends React.ComponentType<any>,
+>React : any
+>      : ^^^
+
+    C extends {
+        [key: string]: true
+>key : string
+>    : ^^^^^^
+>true : true
+>     : ^^^^
+
+    } = {}
+    > = {
+        [key in Exclude<
+            keyof S,
+            S extends React.MemoExoticComponent<any>
+>React : any
+>      : ^^^
+
+            ? keyof MEMO_STATICS | keyof C
+            : S extends React.ForwardRefExoticComponent<any>
+>React : any
+>      : ^^^
+
+            ? keyof FORWARD_REF_STATICS | keyof C
+            : keyof REACT_STATICS | keyof KNOWN_STATICS | keyof C
+        >]: S[key]
+    };
+
+export type AnyStyledComponent = StyledComponent<any, any, any, any> | StyledComponent<any, any, any>;
+>AnyStyledComponent : AnyStyledComponent
+>                   : ^^^^^^^^^^^^^^^^^^
+
+export type StyledComponent<
+>StyledComponent : StyledComponent<C, T, O, A>
+>                : ^^^^^^^^^^^^^^^^^^^^^^^^^^^
+
+    C extends keyof JSX.IntrinsicElements | React.ComponentType<any>,
+>JSX : any
+>    : ^^^
+>React : any
+>      : ^^^
+
+    T extends object,
+    O extends object = {},
+    A extends keyof any = never
+    > = // the "string" allows this to be used as an object key
+    // I really want to avoid this if possible but it's the only way to use nesting with object styles...
+    string &
+    StyledComponentBase<C, T, O, A> &
+    NonReactStatics<C extends React.ComponentType<any> ? C : never>;
+>React : any
+>      : ^^^
+
+export type StyledComponentProps<
+>StyledComponentProps : StyledComponentProps<C, T, O, A>
+>                     : ^^^^^^^^^^^^^^^^^^^^^^^^^^^^^^^^
+
+    // The Component from whose props are derived
+    C extends string | React.ComponentType<any>,
+>React : any
+>      : ^^^
+
+    // The Theme from the current context
+    T extends object,
+    // The other props added by the template
+    O extends object,
+    // The props that are made optional by .attrs
+    A extends keyof any
+    > =
+    // Distribute O if O is a union type
+    O extends object
+    ? WithOptionalTheme<
+        Omit<
+            ReactDefaultizedProps<
+                C,
+                React.ComponentPropsWithRef<
+>React : any
+>      : ^^^
+
+                    C extends IntrinsicElementsKeys | React.ComponentType<any> ? C : never
+>React : any
+>      : ^^^
+
+                >
+            > &
+            O,
+            A
+        > &
+        Partial<
+            Pick<
+                React.ComponentPropsWithRef<
+>React : any
+>      : ^^^
+
+                    C extends IntrinsicElementsKeys | React.ComponentType<any> ? C : never
+>React : any
+>      : ^^^
+
+                > &
+                O,
+                A
+            >
+        >,
+        T
+    > &
+    WithChildrenIfReactComponentClass<C>
+    : never;
+
+type Defaultize<P, D> = P extends any
+>Defaultize : Defaultize<P, D>
+>           : ^^^^^^^^^^^^^^^^
+
+    ? string extends keyof P
+    ? P
+    : Pick<P, Exclude<keyof P, keyof D>> &
+    Partial<Pick<P, Extract<keyof P, keyof D>>> &
+    Partial<Pick<D, Exclude<keyof D, keyof P>>>
+    : never;
+
+type ReactDefaultizedProps<C, P> = C extends { defaultProps: infer D } ? Defaultize<P, D> : P;
+>ReactDefaultizedProps : ReactDefaultizedProps<C, P>
+>                      : ^^^^^^^^^^^^^^^^^^^^^^^^^^^
+>defaultProps : D
+>             : ^
+
+type WithChildrenIfReactComponentClass<C extends string | React.ComponentType<any>> = C extends React.ComponentClass<
+>WithChildrenIfReactComponentClass : WithChildrenIfReactComponentClass<C>
+>                                  : ^^^^^^^^^^^^^^^^^^^^^^^^^^^^^^^^^^^^
+>React : any
+>      : ^^^
+>React : any
+>      : ^^^
+
+    any
+>
+    ? { children?: React.ReactNode }
+>children : React.ReactNode
+>         : ^^^^^^^^^^^^^^^
+>React : any
+>      : ^^^
+
+    : {};
+export type IntrinsicElementsKeys = keyof JSX.IntrinsicElements;
+>IntrinsicElementsKeys : keyof JSX.IntrinsicElements
+>                      : ^^^^^^^^^^^^^^^^^^^^^^^^^^^
+>JSX : any
+>    : ^^^
+
+type WithOptionalTheme<P extends { theme?: T }, T> = Omit<P, 'theme'> & {
+>WithOptionalTheme : WithOptionalTheme<P, T>
+>                  : ^^^^^^^^^^^^^^^^^^^^^^^
+>theme : T
+>      : ^
+
+    theme?: T;
+>theme : T
+>      : ^
+
+};
+
+type ForwardRefExoticBase<P> = Pick<React.ForwardRefExoticComponent<P>, keyof React.ForwardRefExoticComponent<any>>;
+>ForwardRefExoticBase : ForwardRefExoticBase<P>
+>                     : ^^^^^^^^^^^^^^^^^^^^^^^
+>React : any
+>      : ^^^
+>React : any
+>      : ^^^
+
+type StyledComponentPropsWithAs<
+>StyledComponentPropsWithAs : StyledComponentPropsWithAs<C, T, O, A, F>
+>                           : ^^^^^^^^^^^^^^^^^^^^^^^^^^^^^^^^^^^^^^^^^
+
+    C extends string | React.ComponentType<any>,
+>React : any
+>      : ^^^
+
+    T extends object,
+    O extends object,
+    A extends keyof any,
+    F extends string | React.ComponentType<any> = C
+>React : any
+>      : ^^^
+
+    > = StyledComponentProps<C, T, O, A> & { as?: C; forwardedAs?: F };
+>as : C
+>   : ^
+>forwardedAs : F
+>            : ^
+
+export type StyledComponentInnerOtherProps<C extends AnyStyledComponent> = C extends StyledComponent<
+>StyledComponentInnerOtherProps : StyledComponentInnerOtherProps<C>
+>                               : ^^^^^^^^^^^^^^^^^^^^^^^^^^^^^^^^^
+
+    any,
+    any,
+    infer O,
+    any
+>
+    ? O
+    : C extends StyledComponent<any, any, infer O>
+    ? O
+    : never;
+export type StyledComponentInnerAttrs<C extends AnyStyledComponent> = C extends StyledComponent<any, any, any, infer A>
+>StyledComponentInnerAttrs : StyledComponentInnerAttrs<C>
+>                          : ^^^^^^^^^^^^^^^^^^^^^^^^^^^^
+
+    ? A
+    : never;
+
+export interface StyledComponentBase<
+    C extends string | React.ComponentType<any>,
+>React : any
+>      : ^^^
+
+    T extends object,
+    O extends object = {},
+    A extends keyof any = never
+    > extends ForwardRefExoticBase<StyledComponentProps<C, T, O, A>> {
+    // add our own fake call signature to implement the polymorphic 'as' prop
+    (props: StyledComponentProps<C, T, O, A> & { as?: never; forwardedAs?: never }): React.ReactElement<
+>props : StyledComponentProps<C, T, O, A> & { as?: never; forwardedAs?: never; }
+>      : ^^^^^^^^^^^^^^^^^^^^^^^^^^^^^^^^^^^^^^^^^^     ^^^^^^^^^^^^^^^^     ^^^
+>as : never
+>   : ^^^^^
+>forwardedAs : never
+>            : ^^^^^
+>React : any
+>      : ^^^
+
+        StyledComponentProps<C, T, O, A>
+    >;
+    <AsC extends string | React.ComponentType<any> = C, FAsC extends string | React.ComponentType<any> = AsC>(
+>React : any
+>      : ^^^
+>React : any
+>      : ^^^
+
+        props: StyledComponentPropsWithAs<AsC, T, O, A, FAsC>,
+>props : StyledComponentPropsWithAs<AsC, T, O, A, FAsC>
+>      : ^^^^^^^^^^^^^^^^^^^^^^^^^^^^^^^^^^^^^^^^^^^^^^
+
+    ): React.ReactElement<StyledComponentPropsWithAs<AsC, T, O, A, FAsC>>;
+>React : any
+>      : ^^^
+
+    withComponent<WithC extends AnyStyledComponent>(
+>withComponent : { <WithC extends AnyStyledComponent>(component: WithC): StyledComponent<StyledComponentInnerComponent<WithC>, T, O & StyledComponentInnerOtherProps<WithC>, A | StyledComponentInnerAttrs<WithC>>; <WithC_1 extends keyof JSX.IntrinsicElements | React.ComponentType<any>>(component: WithC_1): StyledComponent<WithC_1, T, O, A>; }
+>              : ^^^     ^^^^^^^^^                  ^^         ^^     ^^^                                                                                                                                         ^^^^^^^^^^^^^^^^^^^                                                      ^^         ^^       ^^^                                 ^^^
+
+        component: WithC,
+>component : WithC
+>          : ^^^^^
+
+    ): StyledComponent<
+        StyledComponentInnerComponent<WithC>,
+        T,
+        O & StyledComponentInnerOtherProps<WithC>,
+        A | StyledComponentInnerAttrs<WithC>
+    >;
+    withComponent<WithC extends keyof JSX.IntrinsicElements | React.ComponentType<any>>(
+>withComponent : { <WithC_1 extends AnyStyledComponent>(component: WithC_1): StyledComponent<StyledComponentInnerComponent<WithC_1>, T, O & StyledComponentInnerOtherProps<WithC_1>, A | StyledComponentInnerAttrs<WithC_1>>; <WithC extends keyof JSX.IntrinsicElements | React.ComponentType<any>>(component: WithC): StyledComponent<WithC, T, O, A>; }
+>              : ^^^^^^^^^^^^^^^^^^^                  ^^         ^^       ^^^                                                                                                                                               ^^^     ^^^^^^^^^                                                      ^^         ^^     ^^^                               ^^^
+>JSX : any
+>    : ^^^
+>React : any
+>      : ^^^
+
+        component: WithC,
+>component : WithC
+>          : ^^^^^
+
+    ): StyledComponent<WithC, T, O, A>;
+}
+
+export type StyledComponentInnerComponent<C extends React.ComponentType<any>> = C extends StyledComponent<
+>StyledComponentInnerComponent : StyledComponentInnerComponent<C>
+>                              : ^^^^^^^^^^^^^^^^^^^^^^^^^^^^^^^^
+>React : any
+>      : ^^^
+
+    infer I,
+    any,
+    any,
+    any
+>
+    ? I
+    : C extends StyledComponent<infer I, any, any>
+    ? I
+    : C;
+export type StyledComponentPropsWithRef<
+>StyledComponentPropsWithRef : StyledComponentPropsWithRef<C>
+>                            : ^^^^^^^^^^^^^^^^^^^^^^^^^^^^^^
+
+    C extends keyof JSX.IntrinsicElements | React.ComponentType<any>
+>JSX : any
+>    : ^^^
+>React : any
+>      : ^^^
+
+    > = C extends AnyStyledComponent
+    ? React.ComponentPropsWithRef<StyledComponentInnerComponent<C>> // shouldn't have an instantiation limit error
+>React : any
+>      : ^^^
+
+    : React.ComponentPropsWithRef<C>;
+>React : any
+>      : ^^^
+