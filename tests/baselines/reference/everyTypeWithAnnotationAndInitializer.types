//// [tests/cases/conformance/statements/VariableStatements/everyTypeWithAnnotationAndInitializer.ts] ////

=== everyTypeWithAnnotationAndInitializer.ts ===
interface I {
    id: number;
>id : number
>   : ^^^^^^
}

class C implements I {
>C : C
>  : ^

    id: number;
>id : number
>   : ^^^^^^
}

class D<T>{
>D : D<T>
>  : ^^^^

    source: T;
>source : T
>       : ^

    recurse: D<T>;
>recurse : D<T>
>        : ^^^^

    wrapped: D<D<T>>
>wrapped : D<D<T>>
>        : ^^^^^^^
}

function F(x: string): number { return 42; }
>F : (x: string) => number
>  : ^^^^      ^^^^^      
>x : string
>  : ^^^^^^
>42 : 42
>   : ^^

module M {
>M : typeof M
>  : ^^^^^^^^

    export class A {
>A : A
>  : ^

        name: string;
>name : string
>     : ^^^^^^
    }

    export function F2(x: number): string { return x.toString(); }
>F2 : (x: number) => string
>   : ^^^^      ^^^^^      
>x : number
>  : ^^^^^^
>x.toString() : string
<<<<<<< HEAD
>x.toString : (radix?: number | undefined) => string
>x : number
>toString : (radix?: number | undefined) => string
=======
>             : ^^^^^^
>x.toString : (radix?: number) => string
>           : ^^^^^^^^^^^^^^^^^^^^^^^^^^
>x : number
>  : ^^^^^^
>toString : (radix?: number) => string
>         : ^^^^^^^^^^^^^^^^^^^^^^^^^^
>>>>>>> 12402f26
}

var aNumber: number = 9.9;
>aNumber : number
>        : ^^^^^^
>9.9 : 9.9
>    : ^^^

var aString: string = 'this is a string';
>aString : string
>        : ^^^^^^
>'this is a string' : "this is a string"
>                   : ^^^^^^^^^^^^^^^^^^

var aDate: Date = new Date(12);
>aDate : Date
>      : ^^^^
>new Date(12) : Date
>             : ^^^^
>Date : DateConstructor
>     : ^^^^^^^^^^^^^^^
>12 : 12
>   : ^^

var anObject: Object = new Object();
>anObject : Object
>         : ^^^^^^
>new Object() : Object
>             : ^^^^^^
>Object : ObjectConstructor
>       : ^^^^^^^^^^^^^^^^^

var anAny: any = null;
>anAny : any

var aSecondAny: any = undefined;
>aSecondAny : any
>undefined : undefined
>          : ^^^^^^^^^

var aVoid: void = undefined;
>aVoid : void
>      : ^^^^
>undefined : undefined
>          : ^^^^^^^^^

var anInterface: I = new C();
>anInterface : I
>            : ^
>new C() : C
>        : ^
>C : typeof C
>  : ^^^^^^^^

var aClass: C = new C();
>aClass : C
>       : ^
>new C() : C
>        : ^
>C : typeof C
>  : ^^^^^^^^

var aGenericClass: D<string> = new D<string>();
>aGenericClass : D<string>
>              : ^^^^^^^^^
>new D<string>() : D<string>
>                : ^^^^^^^^^
>D : typeof D
>  : ^^^^^^^^

var anObjectLiteral: I = { id: 12 };
>anObjectLiteral : I
>                : ^
>{ id: 12 } : { id: number; }
>           : ^^^^^^^^^^^^^^^
>id : number
>   : ^^^^^^
>12 : 12
>   : ^^

var anOtherObjectLiteral: { id: number } = new C();
>anOtherObjectLiteral : { id: number; }
>                     : ^^^^^^      ^^^
>id : number
>   : ^^^^^^
>new C() : C
>        : ^
>C : typeof C
>  : ^^^^^^^^

var aFunction: typeof F = F;
>aFunction : (x: string) => number
>          : ^^^^^^^^^^^^^^^^^^^^^
>F : (x: string) => number
>  : ^^^^^^^^^^^^^^^^^^^^^
>F : (x: string) => number
>  : ^^^^^^^^^^^^^^^^^^^^^

var anOtherFunction: (x: string) => number = F;
>anOtherFunction : (x: string) => number
>                : ^^^^      ^^^^^      
>x : string
>  : ^^^^^^
>F : (x: string) => number
>  : ^^^^^^^^^^^^^^^^^^^^^

var aLambda: typeof F = (x) => 2;
>aLambda : (x: string) => number
>        : ^^^^^^^^^^^^^^^^^^^^^
>F : (x: string) => number
>  : ^^^^^^^^^^^^^^^^^^^^^
>(x) => 2 : (x: string) => number
>         : ^^^^^^^^^^^^^^^^^^^^^
>x : string
>  : ^^^^^^
>2 : 2
>  : ^

var aModule: typeof M = M;
>aModule : typeof M
>        : ^^^^^^^^
>M : typeof M
>  : ^^^^^^^^
>M : typeof M
>  : ^^^^^^^^

var aClassInModule: M.A = new M.A();
>aClassInModule : M.A
>               : ^^^
>M : any
>  : ^^^
>new M.A() : M.A
>          : ^^^
>M.A : typeof M.A
>    : ^^^^^^^^^^
>M : typeof M
>  : ^^^^^^^^
>A : typeof M.A
>  : ^^^^^^^^^^

var aFunctionInModule: typeof M.F2 = (x) => 'this is a string';
>aFunctionInModule : (x: number) => string
>                  : ^^^^^^^^^^^^^^^^^^^^^
>M.F2 : (x: number) => string
>     : ^^^^^^^^^^^^^^^^^^^^^
>M : typeof M
>  : ^^^^^^^^
>F2 : (x: number) => string
>   : ^^^^^^^^^^^^^^^^^^^^^
>(x) => 'this is a string' : (x: number) => string
>                          : ^^^^^^^^^^^^^^^^^^^^^
>x : number
>  : ^^^^^^
>'this is a string' : "this is a string"
>                   : ^^^^^^^^^^^^^^^^^^


<|MERGE_RESOLUTION|>--- conflicted
+++ resolved
@@ -1,232 +1,226 @@
-//// [tests/cases/conformance/statements/VariableStatements/everyTypeWithAnnotationAndInitializer.ts] ////
-
-=== everyTypeWithAnnotationAndInitializer.ts ===
-interface I {
-    id: number;
->id : number
->   : ^^^^^^
-}
-
-class C implements I {
->C : C
->  : ^
-
-    id: number;
->id : number
->   : ^^^^^^
-}
-
-class D<T>{
->D : D<T>
->  : ^^^^
-
-    source: T;
->source : T
->       : ^
-
-    recurse: D<T>;
->recurse : D<T>
->        : ^^^^
-
-    wrapped: D<D<T>>
->wrapped : D<D<T>>
->        : ^^^^^^^
-}
-
-function F(x: string): number { return 42; }
->F : (x: string) => number
->  : ^^^^      ^^^^^      
->x : string
->  : ^^^^^^
->42 : 42
->   : ^^
-
-module M {
->M : typeof M
->  : ^^^^^^^^
-
-    export class A {
->A : A
->  : ^
-
-        name: string;
->name : string
->     : ^^^^^^
-    }
-
-    export function F2(x: number): string { return x.toString(); }
->F2 : (x: number) => string
->   : ^^^^      ^^^^^      
->x : number
->  : ^^^^^^
->x.toString() : string
-<<<<<<< HEAD
->x.toString : (radix?: number | undefined) => string
->x : number
->toString : (radix?: number | undefined) => string
-=======
->             : ^^^^^^
->x.toString : (radix?: number) => string
->           : ^^^^^^^^^^^^^^^^^^^^^^^^^^
->x : number
->  : ^^^^^^
->toString : (radix?: number) => string
->         : ^^^^^^^^^^^^^^^^^^^^^^^^^^
->>>>>>> 12402f26
-}
-
-var aNumber: number = 9.9;
->aNumber : number
->        : ^^^^^^
->9.9 : 9.9
->    : ^^^
-
-var aString: string = 'this is a string';
->aString : string
->        : ^^^^^^
->'this is a string' : "this is a string"
->                   : ^^^^^^^^^^^^^^^^^^
-
-var aDate: Date = new Date(12);
->aDate : Date
->      : ^^^^
->new Date(12) : Date
->             : ^^^^
->Date : DateConstructor
->     : ^^^^^^^^^^^^^^^
->12 : 12
->   : ^^
-
-var anObject: Object = new Object();
->anObject : Object
->         : ^^^^^^
->new Object() : Object
->             : ^^^^^^
->Object : ObjectConstructor
->       : ^^^^^^^^^^^^^^^^^
-
-var anAny: any = null;
->anAny : any
-
-var aSecondAny: any = undefined;
->aSecondAny : any
->undefined : undefined
->          : ^^^^^^^^^
-
-var aVoid: void = undefined;
->aVoid : void
->      : ^^^^
->undefined : undefined
->          : ^^^^^^^^^
-
-var anInterface: I = new C();
->anInterface : I
->            : ^
->new C() : C
->        : ^
->C : typeof C
->  : ^^^^^^^^
-
-var aClass: C = new C();
->aClass : C
->       : ^
->new C() : C
->        : ^
->C : typeof C
->  : ^^^^^^^^
-
-var aGenericClass: D<string> = new D<string>();
->aGenericClass : D<string>
->              : ^^^^^^^^^
->new D<string>() : D<string>
->                : ^^^^^^^^^
->D : typeof D
->  : ^^^^^^^^
-
-var anObjectLiteral: I = { id: 12 };
->anObjectLiteral : I
->                : ^
->{ id: 12 } : { id: number; }
->           : ^^^^^^^^^^^^^^^
->id : number
->   : ^^^^^^
->12 : 12
->   : ^^
-
-var anOtherObjectLiteral: { id: number } = new C();
->anOtherObjectLiteral : { id: number; }
->                     : ^^^^^^      ^^^
->id : number
->   : ^^^^^^
->new C() : C
->        : ^
->C : typeof C
->  : ^^^^^^^^
-
-var aFunction: typeof F = F;
->aFunction : (x: string) => number
->          : ^^^^^^^^^^^^^^^^^^^^^
->F : (x: string) => number
->  : ^^^^^^^^^^^^^^^^^^^^^
->F : (x: string) => number
->  : ^^^^^^^^^^^^^^^^^^^^^
-
-var anOtherFunction: (x: string) => number = F;
->anOtherFunction : (x: string) => number
->                : ^^^^      ^^^^^      
->x : string
->  : ^^^^^^
->F : (x: string) => number
->  : ^^^^^^^^^^^^^^^^^^^^^
-
-var aLambda: typeof F = (x) => 2;
->aLambda : (x: string) => number
->        : ^^^^^^^^^^^^^^^^^^^^^
->F : (x: string) => number
->  : ^^^^^^^^^^^^^^^^^^^^^
->(x) => 2 : (x: string) => number
->         : ^^^^^^^^^^^^^^^^^^^^^
->x : string
->  : ^^^^^^
->2 : 2
->  : ^
-
-var aModule: typeof M = M;
->aModule : typeof M
->        : ^^^^^^^^
->M : typeof M
->  : ^^^^^^^^
->M : typeof M
->  : ^^^^^^^^
-
-var aClassInModule: M.A = new M.A();
->aClassInModule : M.A
->               : ^^^
->M : any
->  : ^^^
->new M.A() : M.A
->          : ^^^
->M.A : typeof M.A
->    : ^^^^^^^^^^
->M : typeof M
->  : ^^^^^^^^
->A : typeof M.A
->  : ^^^^^^^^^^
-
-var aFunctionInModule: typeof M.F2 = (x) => 'this is a string';
->aFunctionInModule : (x: number) => string
->                  : ^^^^^^^^^^^^^^^^^^^^^
->M.F2 : (x: number) => string
->     : ^^^^^^^^^^^^^^^^^^^^^
->M : typeof M
->  : ^^^^^^^^
->F2 : (x: number) => string
->   : ^^^^^^^^^^^^^^^^^^^^^
->(x) => 'this is a string' : (x: number) => string
->                          : ^^^^^^^^^^^^^^^^^^^^^
->x : number
->  : ^^^^^^
->'this is a string' : "this is a string"
->                   : ^^^^^^^^^^^^^^^^^^
-
-
+//// [tests/cases/conformance/statements/VariableStatements/everyTypeWithAnnotationAndInitializer.ts] ////
+
+=== everyTypeWithAnnotationAndInitializer.ts ===
+interface I {
+    id: number;
+>id : number
+>   : ^^^^^^
+}
+
+class C implements I {
+>C : C
+>  : ^
+
+    id: number;
+>id : number
+>   : ^^^^^^
+}
+
+class D<T>{
+>D : D<T>
+>  : ^^^^
+
+    source: T;
+>source : T
+>       : ^
+
+    recurse: D<T>;
+>recurse : D<T>
+>        : ^^^^
+
+    wrapped: D<D<T>>
+>wrapped : D<D<T>>
+>        : ^^^^^^^
+}
+
+function F(x: string): number { return 42; }
+>F : (x: string) => number
+>  : ^^^^      ^^^^^      
+>x : string
+>  : ^^^^^^
+>42 : 42
+>   : ^^
+
+module M {
+>M : typeof M
+>  : ^^^^^^^^
+
+    export class A {
+>A : A
+>  : ^
+
+        name: string;
+>name : string
+>     : ^^^^^^
+    }
+
+    export function F2(x: number): string { return x.toString(); }
+>F2 : (x: number) => string
+>   : ^^^^      ^^^^^      
+>x : number
+>  : ^^^^^^
+>x.toString() : string
+>             : ^^^^^^
+>x.toString : (radix?: number | undefined) => string
+>           : ^^^^^^^^^^^^^^^^^^^^^^^^^^^^^^^^^^^^^^
+>x : number
+>  : ^^^^^^
+>toString : (radix?: number | undefined) => string
+>         : ^^^^^^^^^^^^^^^^^^^^^^^^^^^^^^^^^^^^^^
+}
+
+var aNumber: number = 9.9;
+>aNumber : number
+>        : ^^^^^^
+>9.9 : 9.9
+>    : ^^^
+
+var aString: string = 'this is a string';
+>aString : string
+>        : ^^^^^^
+>'this is a string' : "this is a string"
+>                   : ^^^^^^^^^^^^^^^^^^
+
+var aDate: Date = new Date(12);
+>aDate : Date
+>      : ^^^^
+>new Date(12) : Date
+>             : ^^^^
+>Date : DateConstructor
+>     : ^^^^^^^^^^^^^^^
+>12 : 12
+>   : ^^
+
+var anObject: Object = new Object();
+>anObject : Object
+>         : ^^^^^^
+>new Object() : Object
+>             : ^^^^^^
+>Object : ObjectConstructor
+>       : ^^^^^^^^^^^^^^^^^
+
+var anAny: any = null;
+>anAny : any
+
+var aSecondAny: any = undefined;
+>aSecondAny : any
+>undefined : undefined
+>          : ^^^^^^^^^
+
+var aVoid: void = undefined;
+>aVoid : void
+>      : ^^^^
+>undefined : undefined
+>          : ^^^^^^^^^
+
+var anInterface: I = new C();
+>anInterface : I
+>            : ^
+>new C() : C
+>        : ^
+>C : typeof C
+>  : ^^^^^^^^
+
+var aClass: C = new C();
+>aClass : C
+>       : ^
+>new C() : C
+>        : ^
+>C : typeof C
+>  : ^^^^^^^^
+
+var aGenericClass: D<string> = new D<string>();
+>aGenericClass : D<string>
+>              : ^^^^^^^^^
+>new D<string>() : D<string>
+>                : ^^^^^^^^^
+>D : typeof D
+>  : ^^^^^^^^
+
+var anObjectLiteral: I = { id: 12 };
+>anObjectLiteral : I
+>                : ^
+>{ id: 12 } : { id: number; }
+>           : ^^^^^^^^^^^^^^^
+>id : number
+>   : ^^^^^^
+>12 : 12
+>   : ^^
+
+var anOtherObjectLiteral: { id: number } = new C();
+>anOtherObjectLiteral : { id: number; }
+>                     : ^^^^^^      ^^^
+>id : number
+>   : ^^^^^^
+>new C() : C
+>        : ^
+>C : typeof C
+>  : ^^^^^^^^
+
+var aFunction: typeof F = F;
+>aFunction : (x: string) => number
+>          : ^^^^^^^^^^^^^^^^^^^^^
+>F : (x: string) => number
+>  : ^^^^^^^^^^^^^^^^^^^^^
+>F : (x: string) => number
+>  : ^^^^^^^^^^^^^^^^^^^^^
+
+var anOtherFunction: (x: string) => number = F;
+>anOtherFunction : (x: string) => number
+>                : ^^^^      ^^^^^      
+>x : string
+>  : ^^^^^^
+>F : (x: string) => number
+>  : ^^^^^^^^^^^^^^^^^^^^^
+
+var aLambda: typeof F = (x) => 2;
+>aLambda : (x: string) => number
+>        : ^^^^^^^^^^^^^^^^^^^^^
+>F : (x: string) => number
+>  : ^^^^^^^^^^^^^^^^^^^^^
+>(x) => 2 : (x: string) => number
+>         : ^^^^^^^^^^^^^^^^^^^^^
+>x : string
+>  : ^^^^^^
+>2 : 2
+>  : ^
+
+var aModule: typeof M = M;
+>aModule : typeof M
+>        : ^^^^^^^^
+>M : typeof M
+>  : ^^^^^^^^
+>M : typeof M
+>  : ^^^^^^^^
+
+var aClassInModule: M.A = new M.A();
+>aClassInModule : M.A
+>               : ^^^
+>M : any
+>  : ^^^
+>new M.A() : M.A
+>          : ^^^
+>M.A : typeof M.A
+>    : ^^^^^^^^^^
+>M : typeof M
+>  : ^^^^^^^^
+>A : typeof M.A
+>  : ^^^^^^^^^^
+
+var aFunctionInModule: typeof M.F2 = (x) => 'this is a string';
+>aFunctionInModule : (x: number) => string
+>                  : ^^^^^^^^^^^^^^^^^^^^^
+>M.F2 : (x: number) => string
+>     : ^^^^^^^^^^^^^^^^^^^^^
+>M : typeof M
+>  : ^^^^^^^^
+>F2 : (x: number) => string
+>   : ^^^^^^^^^^^^^^^^^^^^^
+>(x) => 'this is a string' : (x: number) => string
+>                          : ^^^^^^^^^^^^^^^^^^^^^
+>x : number
+>  : ^^^^^^
+>'this is a string' : "this is a string"
+>                   : ^^^^^^^^^^^^^^^^^^
+
+