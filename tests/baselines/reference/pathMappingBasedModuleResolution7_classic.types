//// [tests/cases/compiler/pathMappingBasedModuleResolution7_classic.ts] ////

=== c:/root/src/file1.ts ===
import {x} from "./project/file2";
>x : number
>  : ^^^^^^

import {y} from "module3";
>y : number
>  : ^^^^^^

declare function use(x: string);
>use : (x: string) => any
>    : ^^^^      ^^^^^^^^
>x : string
>  : ^^^^^^

use(x.toFixed());
>use(x.toFixed()) : any
>use : (x: string) => any
>    : ^^^^^^^^^^^^^^^^^^
>x.toFixed() : string
<<<<<<< HEAD
>x.toFixed : (fractionDigits?: number | undefined) => string
>x : number
>toFixed : (fractionDigits?: number | undefined) => string
=======
>            : ^^^^^^
>x.toFixed : (fractionDigits?: number) => string
>          : ^^^^^^^^^^^^^^^^^^^^^^^^^^^^^^^^^^^
>x : number
>  : ^^^^^^
>toFixed : (fractionDigits?: number) => string
>        : ^^^^^^^^^^^^^^^^^^^^^^^^^^^^^^^^^^^
>>>>>>> 12402f26

use(y.toFixed());
>use(y.toFixed()) : any
>use : (x: string) => any
>    : ^^^^^^^^^^^^^^^^^^
>y.toFixed() : string
<<<<<<< HEAD
>y.toFixed : (fractionDigits?: number | undefined) => string
>y : number
>toFixed : (fractionDigits?: number | undefined) => string
=======
>            : ^^^^^^
>y.toFixed : (fractionDigits?: number) => string
>          : ^^^^^^^^^^^^^^^^^^^^^^^^^^^^^^^^^^^
>y : number
>  : ^^^^^^
>toFixed : (fractionDigits?: number) => string
>        : ^^^^^^^^^^^^^^^^^^^^^^^^^^^^^^^^^^^
>>>>>>> 12402f26

=== c:/root/src/file3.d.ts ===
export let x: number;
>x : number
>  : ^^^^^^

=== c:/root/generated/src/project/file2.ts ===
import {a} from "module1";
>a : number
>  : ^^^^^^

import {b} from "templates/module2";
>b : number
>  : ^^^^^^

import {x as c} from "../file3";
>x : number
>  : ^^^^^^
>c : number
>  : ^^^^^^

export let x = a + b + c;
>x : number
>  : ^^^^^^
>a + b + c : number
>          : ^^^^^^
>a + b : number
>      : ^^^^^^
>a : number
>  : ^^^^^^
>b : number
>  : ^^^^^^
>c : number
>  : ^^^^^^

=== c:/shared/module1.d.ts ===
export let a: number
>a : number
>  : ^^^^^^

=== c:/root/generated/src/templates/module2.ts ===
export let b: number;
>b : number
>  : ^^^^^^

=== c:/module3.d.ts ===
export let y: number;
>y : number
>  : ^^^^^^


<|MERGE_RESOLUTION|>--- conflicted
+++ resolved
@@ -1,105 +1,93 @@
-//// [tests/cases/compiler/pathMappingBasedModuleResolution7_classic.ts] ////
-
-=== c:/root/src/file1.ts ===
-import {x} from "./project/file2";
->x : number
->  : ^^^^^^
-
-import {y} from "module3";
->y : number
->  : ^^^^^^
-
-declare function use(x: string);
->use : (x: string) => any
->    : ^^^^      ^^^^^^^^
->x : string
->  : ^^^^^^
-
-use(x.toFixed());
->use(x.toFixed()) : any
->use : (x: string) => any
->    : ^^^^^^^^^^^^^^^^^^
->x.toFixed() : string
-<<<<<<< HEAD
->x.toFixed : (fractionDigits?: number | undefined) => string
->x : number
->toFixed : (fractionDigits?: number | undefined) => string
-=======
->            : ^^^^^^
->x.toFixed : (fractionDigits?: number) => string
->          : ^^^^^^^^^^^^^^^^^^^^^^^^^^^^^^^^^^^
->x : number
->  : ^^^^^^
->toFixed : (fractionDigits?: number) => string
->        : ^^^^^^^^^^^^^^^^^^^^^^^^^^^^^^^^^^^
->>>>>>> 12402f26
-
-use(y.toFixed());
->use(y.toFixed()) : any
->use : (x: string) => any
->    : ^^^^^^^^^^^^^^^^^^
->y.toFixed() : string
-<<<<<<< HEAD
->y.toFixed : (fractionDigits?: number | undefined) => string
->y : number
->toFixed : (fractionDigits?: number | undefined) => string
-=======
->            : ^^^^^^
->y.toFixed : (fractionDigits?: number) => string
->          : ^^^^^^^^^^^^^^^^^^^^^^^^^^^^^^^^^^^
->y : number
->  : ^^^^^^
->toFixed : (fractionDigits?: number) => string
->        : ^^^^^^^^^^^^^^^^^^^^^^^^^^^^^^^^^^^
->>>>>>> 12402f26
-
-=== c:/root/src/file3.d.ts ===
-export let x: number;
->x : number
->  : ^^^^^^
-
-=== c:/root/generated/src/project/file2.ts ===
-import {a} from "module1";
->a : number
->  : ^^^^^^
-
-import {b} from "templates/module2";
->b : number
->  : ^^^^^^
-
-import {x as c} from "../file3";
->x : number
->  : ^^^^^^
->c : number
->  : ^^^^^^
-
-export let x = a + b + c;
->x : number
->  : ^^^^^^
->a + b + c : number
->          : ^^^^^^
->a + b : number
->      : ^^^^^^
->a : number
->  : ^^^^^^
->b : number
->  : ^^^^^^
->c : number
->  : ^^^^^^
-
-=== c:/shared/module1.d.ts ===
-export let a: number
->a : number
->  : ^^^^^^
-
-=== c:/root/generated/src/templates/module2.ts ===
-export let b: number;
->b : number
->  : ^^^^^^
-
-=== c:/module3.d.ts ===
-export let y: number;
->y : number
->  : ^^^^^^
-
-
+//// [tests/cases/compiler/pathMappingBasedModuleResolution7_classic.ts] ////
+
+=== c:/root/src/file1.ts ===
+import {x} from "./project/file2";
+>x : number
+>  : ^^^^^^
+
+import {y} from "module3";
+>y : number
+>  : ^^^^^^
+
+declare function use(x: string);
+>use : (x: string) => any
+>    : ^^^^      ^^^^^^^^
+>x : string
+>  : ^^^^^^
+
+use(x.toFixed());
+>use(x.toFixed()) : any
+>use : (x: string) => any
+>    : ^^^^^^^^^^^^^^^^^^
+>x.toFixed() : string
+>            : ^^^^^^
+>x.toFixed : (fractionDigits?: number | undefined) => string
+>          : ^^^^^^^^^^^^^^^^^^^^^^^^^^^^^^^^^^^^^^^^^^^^^^^
+>x : number
+>  : ^^^^^^
+>toFixed : (fractionDigits?: number | undefined) => string
+>        : ^^^^^^^^^^^^^^^^^^^^^^^^^^^^^^^^^^^^^^^^^^^^^^^
+
+use(y.toFixed());
+>use(y.toFixed()) : any
+>use : (x: string) => any
+>    : ^^^^^^^^^^^^^^^^^^
+>y.toFixed() : string
+>            : ^^^^^^
+>y.toFixed : (fractionDigits?: number | undefined) => string
+>          : ^^^^^^^^^^^^^^^^^^^^^^^^^^^^^^^^^^^^^^^^^^^^^^^
+>y : number
+>  : ^^^^^^
+>toFixed : (fractionDigits?: number | undefined) => string
+>        : ^^^^^^^^^^^^^^^^^^^^^^^^^^^^^^^^^^^^^^^^^^^^^^^
+
+=== c:/root/src/file3.d.ts ===
+export let x: number;
+>x : number
+>  : ^^^^^^
+
+=== c:/root/generated/src/project/file2.ts ===
+import {a} from "module1";
+>a : number
+>  : ^^^^^^
+
+import {b} from "templates/module2";
+>b : number
+>  : ^^^^^^
+
+import {x as c} from "../file3";
+>x : number
+>  : ^^^^^^
+>c : number
+>  : ^^^^^^
+
+export let x = a + b + c;
+>x : number
+>  : ^^^^^^
+>a + b + c : number
+>          : ^^^^^^
+>a + b : number
+>      : ^^^^^^
+>a : number
+>  : ^^^^^^
+>b : number
+>  : ^^^^^^
+>c : number
+>  : ^^^^^^
+
+=== c:/shared/module1.d.ts ===
+export let a: number
+>a : number
+>  : ^^^^^^
+
+=== c:/root/generated/src/templates/module2.ts ===
+export let b: number;
+>b : number
+>  : ^^^^^^
+
+=== c:/module3.d.ts ===
+export let y: number;
+>y : number
+>  : ^^^^^^
+
+