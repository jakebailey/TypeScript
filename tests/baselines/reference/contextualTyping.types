--- conflicted
+++ resolved
@@ -1,1469 +1,1404 @@
-//// [tests/cases/compiler/contextualTyping.ts] ////
-
-=== contextualTyping.ts ===
-// DEFAULT INTERFACES
-interface IFoo {
-    n: number;
->n : number
->  : ^^^^^^
-
-    s: string;
->s : string
->  : ^^^^^^
-
-    f(i: number, s: string): string;
->f : (i: number, s: string) => string
->  : ^^^^      ^^^^^      ^^^^^      
->i : number
->  : ^^^^^^
->s : string
->  : ^^^^^^
-
-    a: number[];
->a : number[]
->  : ^^^^^^^^
-}
-
-interface IBar {
-    foo: IFoo;
->foo : IFoo
->    : ^^^^
-}
-
-// CONTEXT: Class property declaration
-class C1T5 {
->C1T5 : C1T5
->     : ^^^^
-
-    foo: (i: number, s: string) => number = function(i) {
->foo : (i: number, s: string) => number
->    : ^^^^      ^^^^^      ^^^^^      
->i : number
->  : ^^^^^^
->s : string
->  : ^^^^^^
->function(i) {        return i;    } : (i: number) => number
->                                    : ^^^^^^^^^^^^^^^^^^^^^
->i : number
->  : ^^^^^^
-
-        return i;
->i : number
->  : ^^^^^^
-    }
-}
-
-// CONTEXT: Module property declaration
-module C2T5 {
->C2T5 : typeof C2T5
->     : ^^^^^^^^^^^
-
-    export var foo: (i: number, s: string) => number = function(i) {
->foo : (i: number, s: string) => number
->    : ^^^^      ^^^^^      ^^^^^      
->i : number
->  : ^^^^^^
->s : string
->  : ^^^^^^
->function(i) {        return i;    } : (i: number) => number
->                                    : ^^^^^^^^^^^^^^^^^^^^^
->i : number
->  : ^^^^^^
-
-        return i;
->i : number
->  : ^^^^^^
-    }
-}
-
-// CONTEXT: Variable declaration
-var c3t1: (s: string) => string = (function(s) { return s });
->c3t1 : (s: string) => string
->     : ^^^^      ^^^^^      
->s : string
->  : ^^^^^^
->(function(s) { return s }) : (s: string) => string
->                           : ^^^^^^^^^^^^^^^^^^^^^
->function(s) { return s } : (s: string) => string
->                         : ^^^^^^^^^^^^^^^^^^^^^
->s : string
->  : ^^^^^^
->s : string
->  : ^^^^^^
-
-var c3t2 = <IFoo>({
->c3t2 : IFoo
->     : ^^^^
-><IFoo>({    n: 1}) : IFoo
->                   : ^^^^
->({    n: 1}) : { n: number; }
->             : ^^^^^^^^^^^^^^
->{    n: 1} : { n: number; }
->           : ^^^^^^^^^^^^^^
-
-    n: 1
->n : number
->  : ^^^^^^
->1 : 1
->  : ^
-
-})
-var c3t3: number[] = [];
->c3t3 : number[]
-<<<<<<< HEAD
->[] : never[]
-=======
->     : ^^^^^^^^
->[] : undefined[]
->   : ^^^^^^^^^^^
->>>>>>> 12402f26
-
-var c3t4: () => IFoo = function() { return <IFoo>({}) };
->c3t4 : () => IFoo
->     : ^^^^^^    
->function() { return <IFoo>({}) } : () => IFoo
->                                 : ^^^^^^^^^^
-><IFoo>({}) : IFoo
->           : ^^^^
->({}) : {}
->     : ^^
->{} : {}
->   : ^^
-
-var c3t5: (n: number) => IFoo = function(n) { return <IFoo>({}) };
->c3t5 : (n: number) => IFoo
->     : ^^^^      ^^^^^    
->n : number
->  : ^^^^^^
->function(n) { return <IFoo>({}) } : (n: number) => IFoo
->                                  : ^^^^^^^^^^^^^^^^^^^
->n : number
->  : ^^^^^^
-><IFoo>({}) : IFoo
->           : ^^^^
->({}) : {}
->     : ^^
->{} : {}
->   : ^^
-
-var c3t6: (n: number, s: string) => IFoo = function(n, s) { return <IFoo>({}) };
->c3t6 : (n: number, s: string) => IFoo
->     : ^^^^      ^^^^^      ^^^^^    
->n : number
->  : ^^^^^^
->s : string
->  : ^^^^^^
->function(n, s) { return <IFoo>({}) } : (n: number, s: string) => IFoo
->                                     : ^^^^^^^^^^^^^^^^^^^^^^^^^^^^^^
->n : number
->  : ^^^^^^
->s : string
->  : ^^^^^^
-><IFoo>({}) : IFoo
->           : ^^^^
->({}) : {}
->     : ^^
->{} : {}
->   : ^^
-
-var c3t7: {
->c3t7 : { (n: number): number; (s1: string): number; }
->     : ^^^^^^      ^^^      ^^^^^^^      ^^^      ^^^
-
-    (n: number): number;    
->n : number
->  : ^^^^^^
-
-    (s1: string): number;
->s1 : string
->   : ^^^^^^
-
-} = function(n) { return n; };
->function(n) { return n; } : (n: any) => any
->                          : ^^^^^^^^^^^^^^^
->n : any
->  : ^^^
->n : any
->  : ^^^
-
-var c3t8: (n: number, s: string) => number = function(n) { return n; };
->c3t8 : (n: number, s: string) => number
->     : ^^^^      ^^^^^      ^^^^^      
->n : number
->  : ^^^^^^
->s : string
->  : ^^^^^^
->function(n) { return n; } : (n: number) => number
->                          : ^^^^^^^^^^^^^^^^^^^^^
->n : number
->  : ^^^^^^
->n : number
->  : ^^^^^^
-
-var c3t9: number[][] = [[],[]];
->c3t9 : number[][]
-<<<<<<< HEAD
->[[],[]] : never[][]
->[] : never[]
->[] : never[]
-=======
->     : ^^^^^^^^^^
->[[],[]] : undefined[][]
->        : ^^^^^^^^^^^^^
->[] : undefined[]
->   : ^^^^^^^^^^^
->[] : undefined[]
->   : ^^^^^^^^^^^
->>>>>>> 12402f26
-
-var c3t10: IFoo[] = [<IFoo>({}),<IFoo>({})];
->c3t10 : IFoo[]
->      : ^^^^^^
->[<IFoo>({}),<IFoo>({})] : IFoo[]
->                        : ^^^^^^
-><IFoo>({}) : IFoo
->           : ^^^^
->({}) : {}
->     : ^^
->{} : {}
->   : ^^
-><IFoo>({}) : IFoo
->           : ^^^^
->({}) : {}
->     : ^^
->{} : {}
->   : ^^
-
-var c3t11: {(n: number, s: string): string;}[] = [function(n, s) { return s; }];
->c3t11 : ((n: number, s: string) => string)[]
->      : ^^^^^      ^^^^^      ^^^^^      ^^^
->n : number
->  : ^^^^^^
->s : string
->  : ^^^^^^
->[function(n, s) { return s; }] : ((n: number, s: string) => string)[]
->                               : ^^^^^^^^^^^^^^^^^^^^^^^^^^^^^^^^^^^^
->function(n, s) { return s; } : (n: number, s: string) => string
->                             : ^^^^^^^^^^^^^^^^^^^^^^^^^^^^^^^^
->n : number
->  : ^^^^^^
->s : string
->  : ^^^^^^
->s : string
->  : ^^^^^^
-
-var c3t12: IBar = {
->c3t12 : IBar
->      : ^^^^
->{    foo: <IFoo>({})} : { foo: IFoo; }
->                      : ^^^^^^^    ^^^
-
-    foo: <IFoo>({})
->foo : IFoo
->    : ^^^^
-><IFoo>({}) : IFoo
->           : ^^^^
->({}) : {}
->     : ^^
->{} : {}
->   : ^^
-}
-var c3t13 = <IFoo>({
->c3t13 : IFoo
->      : ^^^^
-><IFoo>({    f: function(i, s) { return s; }}) : IFoo
->                                              : ^^^^
->({    f: function(i, s) { return s; }}) : { f: (i: number, s: string) => string; }
->                                        : ^^^^^^^^^^^^^^^^^^^^^^^^^^^^^^^^^^^^^^^^
->{    f: function(i, s) { return s; }} : { f: (i: number, s: string) => string; }
->                                      : ^^^^^^^^^^^^^^^^^^^^^^^^^^^^^^^^^^^^^^^^
-
-    f: function(i, s) { return s; }
->f : (i: number, s: string) => string
->  : ^^^^^^^^^^^^^^^^^^^^^^^^^^^^^^^^
->function(i, s) { return s; } : (i: number, s: string) => string
->                             : ^^^^^^^^^^^^^^^^^^^^^^^^^^^^^^^^
->i : number
->  : ^^^^^^
->s : string
->  : ^^^^^^
->s : string
->  : ^^^^^^
-
-})
-var c3t14 = <IFoo>({
->c3t14 : IFoo
->      : ^^^^
-><IFoo>({    a: []}) : IFoo
-<<<<<<< HEAD
->({    a: []}) : { a: never[]; }
->{    a: []} : { a: never[]; }
-
-    a: []
->a : never[]
->[] : never[]
-=======
->                    : ^^^^
->({    a: []}) : { a: undefined[]; }
->              : ^^^^^^^^^^^^^^^^^^^
->{    a: []} : { a: undefined[]; }
->            : ^^^^^^^^^^^^^^^^^^^
-
-    a: []
->a : undefined[]
->  : ^^^^^^^^^^^
->[] : undefined[]
->   : ^^^^^^^^^^^
->>>>>>> 12402f26
-
-})
-
-// CONTEXT: Class property assignment
-class C4T5 {
->C4T5 : C4T5
->     : ^^^^
-
-    foo: (i: number, s: string) => string;
->foo : (i: number, s: string) => string
->    : ^^^^      ^^^^^      ^^^^^      
->i : number
->  : ^^^^^^
->s : string
->  : ^^^^^^
-
-    constructor() {
-        this.foo = function(i, s) {
->this.foo = function(i, s) {            return s;        } : (i: number, s: string) => string
->                                                          : ^^^^^^^^^^^^^^^^^^^^^^^^^^^^^^^^
->this.foo : (i: number, s: string) => string
->         : ^^^^^^^^^^^^^^^^^^^^^^^^^^^^^^^^
->this : this
->     : ^^^^
->foo : (i: number, s: string) => string
->    : ^^^^^^^^^^^^^^^^^^^^^^^^^^^^^^^^
->function(i, s) {            return s;        } : (i: number, s: string) => string
->                                               : ^^^^^^^^^^^^^^^^^^^^^^^^^^^^^^^^
->i : number
->  : ^^^^^^
->s : string
->  : ^^^^^^
-
-            return s;
->s : string
->  : ^^^^^^
-        }
-    }
-}
-
-// CONTEXT: Module property assignment
-module C5T5 {
->C5T5 : typeof C5T5
->     : ^^^^^^^^^^^
-
-    export var foo: (i: number, s: string) => string;
->foo : (i: number, s: string) => string
->    : ^^^^      ^^^^^      ^^^^^      
->i : number
->  : ^^^^^^
->s : string
->  : ^^^^^^
-
-    foo = function(i, s) {
->foo = function(i, s) {        return s;    } : (i: number, s: string) => string
->                                             : ^^^^^^^^^^^^^^^^^^^^^^^^^^^^^^^^
->foo : (i: number, s: string) => string
->    : ^^^^^^^^^^^^^^^^^^^^^^^^^^^^^^^^
->function(i, s) {        return s;    } : (i: number, s: string) => string
->                                       : ^^^^^^^^^^^^^^^^^^^^^^^^^^^^^^^^
->i : number
->  : ^^^^^^
->s : string
->  : ^^^^^^
-
-        return s;
->s : string
->  : ^^^^^^
-    }
-}
-
-// CONTEXT: Variable assignment
-var c6t5: (n: number) => IFoo;
->c6t5 : (n: number) => IFoo
->     : ^^^^      ^^^^^    
->n : number
->  : ^^^^^^
-
-c6t5 = <(n: number) => IFoo>function(n) { return <IFoo>({}) };
->c6t5 = <(n: number) => IFoo>function(n) { return <IFoo>({}) } : (n: number) => IFoo
->                                                              : ^^^^      ^^^^^    
->c6t5 : (n: number) => IFoo
->     : ^^^^^^^^^^^^^^^^^^^
-><(n: number) => IFoo>function(n) { return <IFoo>({}) } : (n: number) => IFoo
->                                                       : ^^^^      ^^^^^    
->n : number
->  : ^^^^^^
->function(n) { return <IFoo>({}) } : (n: number) => IFoo
->                                  : ^^^^^^^^^^^^^^^^^^^
->n : number
->  : ^^^^^^
-><IFoo>({}) : IFoo
->           : ^^^^
->({}) : {}
->     : ^^
->{} : {}
->   : ^^
-
-// CONTEXT: Array index assignment
-var c7t2: IFoo[];
->c7t2 : IFoo[]
->     : ^^^^^^
-
-c7t2[0] = <IFoo>({n: 1});
->c7t2[0] = <IFoo>({n: 1}) : IFoo
->                         : ^^^^
->c7t2[0] : IFoo
->        : ^^^^
->c7t2 : IFoo[]
->     : ^^^^^^
->0 : 0
->  : ^
-><IFoo>({n: 1}) : IFoo
->               : ^^^^
->({n: 1}) : { n: number; }
->         : ^^^^^^^^^^^^^^
->{n: 1} : { n: number; }
->       : ^^^^^^^^^^^^^^
->n : number
->  : ^^^^^^
->1 : 1
->  : ^
-
-// CONTEXT: Object property assignment
-interface IPlaceHolder {
-    t1: (s: string) => string;
->t1 : (s: string) => string
->   : ^^^^      ^^^^^      
->s : string
->  : ^^^^^^
-
-    t2: IFoo;
->t2 : IFoo
->   : ^^^^
-
-    t3: number[];
->t3 : number[]
->   : ^^^^^^^^
-
-    t4: () => IFoo;
->t4 : () => IFoo
->   : ^^^^^^    
-
-    t5: (n: number) => IFoo;
->t5 : (n: number) => IFoo
->   : ^^^^      ^^^^^    
->n : number
->  : ^^^^^^
-
-    t6: (n: number, s: string) => IFoo;
->t6 : (n: number, s: string) => IFoo
->   : ^^^^      ^^^^^      ^^^^^    
->n : number
->  : ^^^^^^
->s : string
->  : ^^^^^^
-
-    t7: {
->t7 : (n: number, s: string) => number
->   : ^^^^      ^^^^^      ^^^^^      
-
-            (n: number, s: string): number;    
->n : number
->  : ^^^^^^
->s : string
->  : ^^^^^^
-
-            //(s1: string, s2: string): number;
-        };
-    t8: (n: number, s: string) => number;
->t8 : (n: number, s: string) => number
->   : ^^^^      ^^^^^      ^^^^^      
->n : number
->  : ^^^^^^
->s : string
->  : ^^^^^^
-
-    t9: number[][];
->t9 : number[][]
->   : ^^^^^^^^^^
-
-    t10: IFoo[];
->t10 : IFoo[]
->    : ^^^^^^
-
-    t11: {(n: number, s: string): string;}[];
->t11 : ((n: number, s: string) => string)[]
->    : ^^^^^      ^^^^^      ^^^^^      ^^^
->n : number
->  : ^^^^^^
->s : string
->  : ^^^^^^
-
-    t12: IBar;
->t12 : IBar
->    : ^^^^
-
-    t13: IFoo;
->t13 : IFoo
->    : ^^^^
-
-    t14: IFoo;
->t14 : IFoo
->    : ^^^^
-    }
-
-var objc8: {
->objc8 : { t1: (s: string) => string; t2: IFoo; t3: number[]; t4: () => IFoo; t5: (n: number) => IFoo; t6: (n: number, s: string) => IFoo; t7: { (n: number, s: string): number; }; t8: (n: number, s: string) => number; t9: number[][]; t10: IFoo[]; t11: { (n: number, s: string): string; }[]; t12: IBar; t13: IFoo; t14: IFoo; }
->      : ^^^^^^                     ^^^^^^    ^^^^^^        ^^^^^^          ^^^^^^                   ^^^^^^                              ^^^^^^                                   ^^^^^^                                ^^^^^^          ^^^^^^^      ^^^^^^^                                     ^^^^^^^    ^^^^^^^    ^^^^^^^    ^^^
-
-    t1: (s: string) => string;
->t1 : (s: string) => string
->   : ^^^^      ^^^^^      
->s : string
->  : ^^^^^^
-
-    t2: IFoo;
->t2 : IFoo
->   : ^^^^
-
-    t3: number[];
->t3 : number[]
->   : ^^^^^^^^
-
-    t4: () => IFoo;
->t4 : () => IFoo
->   : ^^^^^^    
-
-    t5: (n: number) => IFoo;
->t5 : (n: number) => IFoo
->   : ^^^^      ^^^^^    
->n : number
->  : ^^^^^^
-
-    t6: (n: number, s: string) => IFoo;
->t6 : (n: number, s: string) => IFoo
->   : ^^^^      ^^^^^      ^^^^^    
->n : number
->  : ^^^^^^
->s : string
->  : ^^^^^^
-
-    t7: {
->t7 : (n: number, s: string) => number
->   : ^^^^      ^^^^^      ^^^^^      
-
-            (n: number, s: string): number;    
->n : number
->  : ^^^^^^
->s : string
->  : ^^^^^^
-
-            //(s1: string, s2: string): number;
-        };
-    t8: (n: number, s: string) => number;
->t8 : (n: number, s: string) => number
->   : ^^^^      ^^^^^      ^^^^^      
->n : number
->  : ^^^^^^
->s : string
->  : ^^^^^^
-
-    t9: number[][];
->t9 : number[][]
->   : ^^^^^^^^^^
-
-    t10: IFoo[];
->t10 : IFoo[]
->    : ^^^^^^
-
-    t11: {(n: number, s: string): string;}[];
->t11 : ((n: number, s: string) => string)[]
->    : ^^^^^      ^^^^^      ^^^^^      ^^^
->n : number
->  : ^^^^^^
->s : string
->  : ^^^^^^
-
-    t12: IBar;
->t12 : IBar
->    : ^^^^
-
-    t13: IFoo;
->t13 : IFoo
->    : ^^^^
-
-    t14: IFoo;
->t14 : IFoo
->    : ^^^^
-
-} = <IPlaceHolder>({});
-><IPlaceHolder>({}) : IPlaceHolder
->                   : ^^^^^^^^^^^^
->({}) : {}
->     : ^^
->{} : {}
->   : ^^
-
-objc8.t1 = (function(s) { return s });
->objc8.t1 = (function(s) { return s }) : (s: string) => string
->                                      : ^^^^^^^^^^^^^^^^^^^^^
->objc8.t1 : (s: string) => string
->         : ^^^^^^^^^^^^^^^^^^^^^
->objc8 : { t1: (s: string) => string; t2: IFoo; t3: number[]; t4: () => IFoo; t5: (n: number) => IFoo; t6: (n: number, s: string) => IFoo; t7: (n: number, s: string) => number; t8: (n: number, s: string) => number; t9: number[][]; t10: IFoo[]; t11: ((n: number, s: string) => string)[]; t12: IBar; t13: IFoo; t14: IFoo; }
->      : ^^^^^^^^^^^^^^^^^^^^^^^^^^^^^^^^^^^^^^^^^^^^^^^^^^^^^^^^^^^^^^^^^^^^^^^^^^^^^^^^^^^^^^^^^^^^^^^^^^^^^^^^^^^^^^^^^^^^^^^^^^^^^^^^^^^^^^^^^^^^^^^^^^^^^^^^^^^^^^^^^^^^^^^^^^^^^^^^^^^^^^^^^^^^^^^^^^^^^^^^^^^^^^^^^^^^^^^^^^^^^^^^^^^^^^^^^^^^^^^^^^^^^^^^^^^^^^^^^^^^^^^^^^^^^^^^^^^^^^^^^^^^^^^^^^^^^^^^^^^^^^^^^^^^^^^^
->t1 : (s: string) => string
->   : ^^^^^^^^^^^^^^^^^^^^^
->(function(s) { return s }) : (s: string) => string
->                           : ^^^^^^^^^^^^^^^^^^^^^
->function(s) { return s } : (s: string) => string
->                         : ^^^^^^^^^^^^^^^^^^^^^
->s : string
->  : ^^^^^^
->s : string
->  : ^^^^^^
-
-objc8.t2 = <IFoo>({
->objc8.t2 = <IFoo>({    n: 1}) : IFoo
->                              : ^^^^
->objc8.t2 : IFoo
->         : ^^^^
->objc8 : { t1: (s: string) => string; t2: IFoo; t3: number[]; t4: () => IFoo; t5: (n: number) => IFoo; t6: (n: number, s: string) => IFoo; t7: (n: number, s: string) => number; t8: (n: number, s: string) => number; t9: number[][]; t10: IFoo[]; t11: ((n: number, s: string) => string)[]; t12: IBar; t13: IFoo; t14: IFoo; }
->      : ^^^^^^^^^^^^^^^^^^^^^^^^^^^^^^^^^^^^^^^^^^^^^^^^^^^^^^^^^^^^^^^^^^^^^^^^^^^^^^^^^^^^^^^^^^^^^^^^^^^^^^^^^^^^^^^^^^^^^^^^^^^^^^^^^^^^^^^^^^^^^^^^^^^^^^^^^^^^^^^^^^^^^^^^^^^^^^^^^^^^^^^^^^^^^^^^^^^^^^^^^^^^^^^^^^^^^^^^^^^^^^^^^^^^^^^^^^^^^^^^^^^^^^^^^^^^^^^^^^^^^^^^^^^^^^^^^^^^^^^^^^^^^^^^^^^^^^^^^^^^^^^^^^^^^^^^
->t2 : IFoo
->   : ^^^^
-><IFoo>({    n: 1}) : IFoo
->                   : ^^^^
->({    n: 1}) : { n: number; }
->             : ^^^^^^^^^^^^^^
->{    n: 1} : { n: number; }
->           : ^^^^^^^^^^^^^^
-
-    n: 1
->n : number
->  : ^^^^^^
->1 : 1
->  : ^
-
-});
-objc8.t3 = [];
-<<<<<<< HEAD
->objc8.t3 = [] : never[]
-=======
->objc8.t3 = [] : undefined[]
->              : ^^^^^^^^^^^
->>>>>>> 12402f26
->objc8.t3 : number[]
->         : ^^^^^^^^
->objc8 : { t1: (s: string) => string; t2: IFoo; t3: number[]; t4: () => IFoo; t5: (n: number) => IFoo; t6: (n: number, s: string) => IFoo; t7: (n: number, s: string) => number; t8: (n: number, s: string) => number; t9: number[][]; t10: IFoo[]; t11: ((n: number, s: string) => string)[]; t12: IBar; t13: IFoo; t14: IFoo; }
->      : ^^^^^^^^^^^^^^^^^^^^^^^^^^^^^^^^^^^^^^^^^^^^^^^^^^^^^^^^^^^^^^^^^^^^^^^^^^^^^^^^^^^^^^^^^^^^^^^^^^^^^^^^^^^^^^^^^^^^^^^^^^^^^^^^^^^^^^^^^^^^^^^^^^^^^^^^^^^^^^^^^^^^^^^^^^^^^^^^^^^^^^^^^^^^^^^^^^^^^^^^^^^^^^^^^^^^^^^^^^^^^^^^^^^^^^^^^^^^^^^^^^^^^^^^^^^^^^^^^^^^^^^^^^^^^^^^^^^^^^^^^^^^^^^^^^^^^^^^^^^^^^^^^^^^^^^^
->t3 : number[]
-<<<<<<< HEAD
->[] : never[]
-=======
->   : ^^^^^^^^
->[] : undefined[]
->   : ^^^^^^^^^^^
->>>>>>> 12402f26
-
-objc8.t4 = function() { return <IFoo>({}) };
->objc8.t4 = function() { return <IFoo>({}) } : () => IFoo
->                                            : ^^^^^^^^^^
->objc8.t4 : () => IFoo
->         : ^^^^^^^^^^
->objc8 : { t1: (s: string) => string; t2: IFoo; t3: number[]; t4: () => IFoo; t5: (n: number) => IFoo; t6: (n: number, s: string) => IFoo; t7: (n: number, s: string) => number; t8: (n: number, s: string) => number; t9: number[][]; t10: IFoo[]; t11: ((n: number, s: string) => string)[]; t12: IBar; t13: IFoo; t14: IFoo; }
->      : ^^^^^^^^^^^^^^^^^^^^^^^^^^^^^^^^^^^^^^^^^^^^^^^^^^^^^^^^^^^^^^^^^^^^^^^^^^^^^^^^^^^^^^^^^^^^^^^^^^^^^^^^^^^^^^^^^^^^^^^^^^^^^^^^^^^^^^^^^^^^^^^^^^^^^^^^^^^^^^^^^^^^^^^^^^^^^^^^^^^^^^^^^^^^^^^^^^^^^^^^^^^^^^^^^^^^^^^^^^^^^^^^^^^^^^^^^^^^^^^^^^^^^^^^^^^^^^^^^^^^^^^^^^^^^^^^^^^^^^^^^^^^^^^^^^^^^^^^^^^^^^^^^^^^^^^^
->t4 : () => IFoo
->   : ^^^^^^^^^^
->function() { return <IFoo>({}) } : () => IFoo
->                                 : ^^^^^^^^^^
-><IFoo>({}) : IFoo
->           : ^^^^
->({}) : {}
->     : ^^
->{} : {}
->   : ^^
-
-objc8.t5 = function(n) { return <IFoo>({}) };
->objc8.t5 = function(n) { return <IFoo>({}) } : (n: number) => IFoo
->                                             : ^^^^^^^^^^^^^^^^^^^
->objc8.t5 : (n: number) => IFoo
->         : ^^^^^^^^^^^^^^^^^^^
->objc8 : { t1: (s: string) => string; t2: IFoo; t3: number[]; t4: () => IFoo; t5: (n: number) => IFoo; t6: (n: number, s: string) => IFoo; t7: (n: number, s: string) => number; t8: (n: number, s: string) => number; t9: number[][]; t10: IFoo[]; t11: ((n: number, s: string) => string)[]; t12: IBar; t13: IFoo; t14: IFoo; }
->      : ^^^^^^^^^^^^^^^^^^^^^^^^^^^^^^^^^^^^^^^^^^^^^^^^^^^^^^^^^^^^^^^^^^^^^^^^^^^^^^^^^^^^^^^^^^^^^^^^^^^^^^^^^^^^^^^^^^^^^^^^^^^^^^^^^^^^^^^^^^^^^^^^^^^^^^^^^^^^^^^^^^^^^^^^^^^^^^^^^^^^^^^^^^^^^^^^^^^^^^^^^^^^^^^^^^^^^^^^^^^^^^^^^^^^^^^^^^^^^^^^^^^^^^^^^^^^^^^^^^^^^^^^^^^^^^^^^^^^^^^^^^^^^^^^^^^^^^^^^^^^^^^^^^^^^^^^
->t5 : (n: number) => IFoo
->   : ^^^^^^^^^^^^^^^^^^^
->function(n) { return <IFoo>({}) } : (n: number) => IFoo
->                                  : ^^^^^^^^^^^^^^^^^^^
->n : number
->  : ^^^^^^
-><IFoo>({}) : IFoo
->           : ^^^^
->({}) : {}
->     : ^^
->{} : {}
->   : ^^
-
-objc8.t6 = function(n, s) { return <IFoo>({}) };
->objc8.t6 = function(n, s) { return <IFoo>({}) } : (n: number, s: string) => IFoo
->                                                : ^^^^^^^^^^^^^^^^^^^^^^^^^^^^^^
->objc8.t6 : (n: number, s: string) => IFoo
->         : ^^^^^^^^^^^^^^^^^^^^^^^^^^^^^^
->objc8 : { t1: (s: string) => string; t2: IFoo; t3: number[]; t4: () => IFoo; t5: (n: number) => IFoo; t6: (n: number, s: string) => IFoo; t7: (n: number, s: string) => number; t8: (n: number, s: string) => number; t9: number[][]; t10: IFoo[]; t11: ((n: number, s: string) => string)[]; t12: IBar; t13: IFoo; t14: IFoo; }
->      : ^^^^^^^^^^^^^^^^^^^^^^^^^^^^^^^^^^^^^^^^^^^^^^^^^^^^^^^^^^^^^^^^^^^^^^^^^^^^^^^^^^^^^^^^^^^^^^^^^^^^^^^^^^^^^^^^^^^^^^^^^^^^^^^^^^^^^^^^^^^^^^^^^^^^^^^^^^^^^^^^^^^^^^^^^^^^^^^^^^^^^^^^^^^^^^^^^^^^^^^^^^^^^^^^^^^^^^^^^^^^^^^^^^^^^^^^^^^^^^^^^^^^^^^^^^^^^^^^^^^^^^^^^^^^^^^^^^^^^^^^^^^^^^^^^^^^^^^^^^^^^^^^^^^^^^^^
->t6 : (n: number, s: string) => IFoo
->   : ^^^^^^^^^^^^^^^^^^^^^^^^^^^^^^
->function(n, s) { return <IFoo>({}) } : (n: number, s: string) => IFoo
->                                     : ^^^^^^^^^^^^^^^^^^^^^^^^^^^^^^
->n : number
->  : ^^^^^^
->s : string
->  : ^^^^^^
-><IFoo>({}) : IFoo
->           : ^^^^
->({}) : {}
->     : ^^
->{} : {}
->   : ^^
-
-objc8.t7 = function(n: number) { return n };
->objc8.t7 = function(n: number) { return n } : (n: number) => number
->                                            : ^^^^      ^^^^^^^^^^^
->objc8.t7 : (n: number, s: string) => number
->         : ^^^^^^^^^^^^^^^^^^^^^^^^^^^^^^^^
->objc8 : { t1: (s: string) => string; t2: IFoo; t3: number[]; t4: () => IFoo; t5: (n: number) => IFoo; t6: (n: number, s: string) => IFoo; t7: (n: number, s: string) => number; t8: (n: number, s: string) => number; t9: number[][]; t10: IFoo[]; t11: ((n: number, s: string) => string)[]; t12: IBar; t13: IFoo; t14: IFoo; }
->      : ^^^^^^^^^^^^^^^^^^^^^^^^^^^^^^^^^^^^^^^^^^^^^^^^^^^^^^^^^^^^^^^^^^^^^^^^^^^^^^^^^^^^^^^^^^^^^^^^^^^^^^^^^^^^^^^^^^^^^^^^^^^^^^^^^^^^^^^^^^^^^^^^^^^^^^^^^^^^^^^^^^^^^^^^^^^^^^^^^^^^^^^^^^^^^^^^^^^^^^^^^^^^^^^^^^^^^^^^^^^^^^^^^^^^^^^^^^^^^^^^^^^^^^^^^^^^^^^^^^^^^^^^^^^^^^^^^^^^^^^^^^^^^^^^^^^^^^^^^^^^^^^^^^^^^^^^
->t7 : (n: number, s: string) => number
->   : ^^^^^^^^^^^^^^^^^^^^^^^^^^^^^^^^
->function(n: number) { return n } : (n: number) => number
->                                 : ^^^^      ^^^^^^^^^^^
->n : number
->  : ^^^^^^
->n : number
->  : ^^^^^^
-
-objc8.t8 = function(n) { return n; };
->objc8.t8 = function(n) { return n; } : (n: number) => number
->                                     : ^^^^^^^^^^^^^^^^^^^^^
->objc8.t8 : (n: number, s: string) => number
->         : ^^^^^^^^^^^^^^^^^^^^^^^^^^^^^^^^
->objc8 : { t1: (s: string) => string; t2: IFoo; t3: number[]; t4: () => IFoo; t5: (n: number) => IFoo; t6: (n: number, s: string) => IFoo; t7: (n: number, s: string) => number; t8: (n: number, s: string) => number; t9: number[][]; t10: IFoo[]; t11: ((n: number, s: string) => string)[]; t12: IBar; t13: IFoo; t14: IFoo; }
->      : ^^^^^^^^^^^^^^^^^^^^^^^^^^^^^^^^^^^^^^^^^^^^^^^^^^^^^^^^^^^^^^^^^^^^^^^^^^^^^^^^^^^^^^^^^^^^^^^^^^^^^^^^^^^^^^^^^^^^^^^^^^^^^^^^^^^^^^^^^^^^^^^^^^^^^^^^^^^^^^^^^^^^^^^^^^^^^^^^^^^^^^^^^^^^^^^^^^^^^^^^^^^^^^^^^^^^^^^^^^^^^^^^^^^^^^^^^^^^^^^^^^^^^^^^^^^^^^^^^^^^^^^^^^^^^^^^^^^^^^^^^^^^^^^^^^^^^^^^^^^^^^^^^^^^^^^^
->t8 : (n: number, s: string) => number
->   : ^^^^^^^^^^^^^^^^^^^^^^^^^^^^^^^^
->function(n) { return n; } : (n: number) => number
->                          : ^^^^^^^^^^^^^^^^^^^^^
->n : number
->  : ^^^^^^
->n : number
->  : ^^^^^^
-
-objc8.t9 = [[],[]];
-<<<<<<< HEAD
->objc8.t9 = [[],[]] : never[][]
-=======
->objc8.t9 = [[],[]] : undefined[][]
->                   : ^^^^^^^^^^^^^
->>>>>>> 12402f26
->objc8.t9 : number[][]
->         : ^^^^^^^^^^
->objc8 : { t1: (s: string) => string; t2: IFoo; t3: number[]; t4: () => IFoo; t5: (n: number) => IFoo; t6: (n: number, s: string) => IFoo; t7: (n: number, s: string) => number; t8: (n: number, s: string) => number; t9: number[][]; t10: IFoo[]; t11: ((n: number, s: string) => string)[]; t12: IBar; t13: IFoo; t14: IFoo; }
->      : ^^^^^^^^^^^^^^^^^^^^^^^^^^^^^^^^^^^^^^^^^^^^^^^^^^^^^^^^^^^^^^^^^^^^^^^^^^^^^^^^^^^^^^^^^^^^^^^^^^^^^^^^^^^^^^^^^^^^^^^^^^^^^^^^^^^^^^^^^^^^^^^^^^^^^^^^^^^^^^^^^^^^^^^^^^^^^^^^^^^^^^^^^^^^^^^^^^^^^^^^^^^^^^^^^^^^^^^^^^^^^^^^^^^^^^^^^^^^^^^^^^^^^^^^^^^^^^^^^^^^^^^^^^^^^^^^^^^^^^^^^^^^^^^^^^^^^^^^^^^^^^^^^^^^^^^^
->t9 : number[][]
-<<<<<<< HEAD
->[[],[]] : never[][]
->[] : never[]
->[] : never[]
-=======
->   : ^^^^^^^^^^
->[[],[]] : undefined[][]
->        : ^^^^^^^^^^^^^
->[] : undefined[]
->   : ^^^^^^^^^^^
->[] : undefined[]
->   : ^^^^^^^^^^^
->>>>>>> 12402f26
-
-objc8.t10 = [<IFoo>({}),<IFoo>({})];
->objc8.t10 = [<IFoo>({}),<IFoo>({})] : IFoo[]
->                                    : ^^^^^^
->objc8.t10 : IFoo[]
->          : ^^^^^^
->objc8 : { t1: (s: string) => string; t2: IFoo; t3: number[]; t4: () => IFoo; t5: (n: number) => IFoo; t6: (n: number, s: string) => IFoo; t7: (n: number, s: string) => number; t8: (n: number, s: string) => number; t9: number[][]; t10: IFoo[]; t11: ((n: number, s: string) => string)[]; t12: IBar; t13: IFoo; t14: IFoo; }
->      : ^^^^^^^^^^^^^^^^^^^^^^^^^^^^^^^^^^^^^^^^^^^^^^^^^^^^^^^^^^^^^^^^^^^^^^^^^^^^^^^^^^^^^^^^^^^^^^^^^^^^^^^^^^^^^^^^^^^^^^^^^^^^^^^^^^^^^^^^^^^^^^^^^^^^^^^^^^^^^^^^^^^^^^^^^^^^^^^^^^^^^^^^^^^^^^^^^^^^^^^^^^^^^^^^^^^^^^^^^^^^^^^^^^^^^^^^^^^^^^^^^^^^^^^^^^^^^^^^^^^^^^^^^^^^^^^^^^^^^^^^^^^^^^^^^^^^^^^^^^^^^^^^^^^^^^^^
->t10 : IFoo[]
->    : ^^^^^^
->[<IFoo>({}),<IFoo>({})] : IFoo[]
->                        : ^^^^^^
-><IFoo>({}) : IFoo
->           : ^^^^
->({}) : {}
->     : ^^
->{} : {}
->   : ^^
-><IFoo>({}) : IFoo
->           : ^^^^
->({}) : {}
->     : ^^
->{} : {}
->   : ^^
-
-objc8.t11 = [function(n, s) { return s; }];
->objc8.t11 = [function(n, s) { return s; }] : ((n: number, s: string) => string)[]
->                                           : ^^^^^^^^^^^^^^^^^^^^^^^^^^^^^^^^^^^^
->objc8.t11 : ((n: number, s: string) => string)[]
->          : ^^^^^^^^^^^^^^^^^^^^^^^^^^^^^^^^^^^^
->objc8 : { t1: (s: string) => string; t2: IFoo; t3: number[]; t4: () => IFoo; t5: (n: number) => IFoo; t6: (n: number, s: string) => IFoo; t7: (n: number, s: string) => number; t8: (n: number, s: string) => number; t9: number[][]; t10: IFoo[]; t11: ((n: number, s: string) => string)[]; t12: IBar; t13: IFoo; t14: IFoo; }
->      : ^^^^^^^^^^^^^^^^^^^^^^^^^^^^^^^^^^^^^^^^^^^^^^^^^^^^^^^^^^^^^^^^^^^^^^^^^^^^^^^^^^^^^^^^^^^^^^^^^^^^^^^^^^^^^^^^^^^^^^^^^^^^^^^^^^^^^^^^^^^^^^^^^^^^^^^^^^^^^^^^^^^^^^^^^^^^^^^^^^^^^^^^^^^^^^^^^^^^^^^^^^^^^^^^^^^^^^^^^^^^^^^^^^^^^^^^^^^^^^^^^^^^^^^^^^^^^^^^^^^^^^^^^^^^^^^^^^^^^^^^^^^^^^^^^^^^^^^^^^^^^^^^^^^^^^^^
->t11 : ((n: number, s: string) => string)[]
->    : ^^^^^^^^^^^^^^^^^^^^^^^^^^^^^^^^^^^^
->[function(n, s) { return s; }] : ((n: number, s: string) => string)[]
->                               : ^^^^^^^^^^^^^^^^^^^^^^^^^^^^^^^^^^^^
->function(n, s) { return s; } : (n: number, s: string) => string
->                             : ^^^^^^^^^^^^^^^^^^^^^^^^^^^^^^^^
->n : number
->  : ^^^^^^
->s : string
->  : ^^^^^^
->s : string
->  : ^^^^^^
-
-objc8.t12 = {
->objc8.t12 = {    foo: <IFoo>({})} : { foo: IFoo; }
->                                  : ^^^^^^^    ^^^
->objc8.t12 : IBar
->          : ^^^^
->objc8 : { t1: (s: string) => string; t2: IFoo; t3: number[]; t4: () => IFoo; t5: (n: number) => IFoo; t6: (n: number, s: string) => IFoo; t7: (n: number, s: string) => number; t8: (n: number, s: string) => number; t9: number[][]; t10: IFoo[]; t11: ((n: number, s: string) => string)[]; t12: IBar; t13: IFoo; t14: IFoo; }
->      : ^^^^^^^^^^^^^^^^^^^^^^^^^^^^^^^^^^^^^^^^^^^^^^^^^^^^^^^^^^^^^^^^^^^^^^^^^^^^^^^^^^^^^^^^^^^^^^^^^^^^^^^^^^^^^^^^^^^^^^^^^^^^^^^^^^^^^^^^^^^^^^^^^^^^^^^^^^^^^^^^^^^^^^^^^^^^^^^^^^^^^^^^^^^^^^^^^^^^^^^^^^^^^^^^^^^^^^^^^^^^^^^^^^^^^^^^^^^^^^^^^^^^^^^^^^^^^^^^^^^^^^^^^^^^^^^^^^^^^^^^^^^^^^^^^^^^^^^^^^^^^^^^^^^^^^^^
->t12 : IBar
->    : ^^^^
->{    foo: <IFoo>({})} : { foo: IFoo; }
->                      : ^^^^^^^    ^^^
-
-    foo: <IFoo>({})
->foo : IFoo
->    : ^^^^
-><IFoo>({}) : IFoo
->           : ^^^^
->({}) : {}
->     : ^^
->{} : {}
->   : ^^
-}
-objc8.t13 = <IFoo>({
->objc8.t13 = <IFoo>({    f: function(i, s) { return s; }}) : IFoo
->                                                          : ^^^^
->objc8.t13 : IFoo
->          : ^^^^
->objc8 : { t1: (s: string) => string; t2: IFoo; t3: number[]; t4: () => IFoo; t5: (n: number) => IFoo; t6: (n: number, s: string) => IFoo; t7: (n: number, s: string) => number; t8: (n: number, s: string) => number; t9: number[][]; t10: IFoo[]; t11: ((n: number, s: string) => string)[]; t12: IBar; t13: IFoo; t14: IFoo; }
->      : ^^^^^^^^^^^^^^^^^^^^^^^^^^^^^^^^^^^^^^^^^^^^^^^^^^^^^^^^^^^^^^^^^^^^^^^^^^^^^^^^^^^^^^^^^^^^^^^^^^^^^^^^^^^^^^^^^^^^^^^^^^^^^^^^^^^^^^^^^^^^^^^^^^^^^^^^^^^^^^^^^^^^^^^^^^^^^^^^^^^^^^^^^^^^^^^^^^^^^^^^^^^^^^^^^^^^^^^^^^^^^^^^^^^^^^^^^^^^^^^^^^^^^^^^^^^^^^^^^^^^^^^^^^^^^^^^^^^^^^^^^^^^^^^^^^^^^^^^^^^^^^^^^^^^^^^^
->t13 : IFoo
->    : ^^^^
-><IFoo>({    f: function(i, s) { return s; }}) : IFoo
->                                              : ^^^^
->({    f: function(i, s) { return s; }}) : { f: (i: number, s: string) => string; }
->                                        : ^^^^^^^^^^^^^^^^^^^^^^^^^^^^^^^^^^^^^^^^
->{    f: function(i, s) { return s; }} : { f: (i: number, s: string) => string; }
->                                      : ^^^^^^^^^^^^^^^^^^^^^^^^^^^^^^^^^^^^^^^^
-
-    f: function(i, s) { return s; }
->f : (i: number, s: string) => string
->  : ^^^^^^^^^^^^^^^^^^^^^^^^^^^^^^^^
->function(i, s) { return s; } : (i: number, s: string) => string
->                             : ^^^^^^^^^^^^^^^^^^^^^^^^^^^^^^^^
->i : number
->  : ^^^^^^
->s : string
->  : ^^^^^^
->s : string
->  : ^^^^^^
-
-})
-objc8.t14 = <IFoo>({
->objc8.t14 = <IFoo>({    a: []}) : IFoo
->                                : ^^^^
->objc8.t14 : IFoo
->          : ^^^^
->objc8 : { t1: (s: string) => string; t2: IFoo; t3: number[]; t4: () => IFoo; t5: (n: number) => IFoo; t6: (n: number, s: string) => IFoo; t7: (n: number, s: string) => number; t8: (n: number, s: string) => number; t9: number[][]; t10: IFoo[]; t11: ((n: number, s: string) => string)[]; t12: IBar; t13: IFoo; t14: IFoo; }
->      : ^^^^^^^^^^^^^^^^^^^^^^^^^^^^^^^^^^^^^^^^^^^^^^^^^^^^^^^^^^^^^^^^^^^^^^^^^^^^^^^^^^^^^^^^^^^^^^^^^^^^^^^^^^^^^^^^^^^^^^^^^^^^^^^^^^^^^^^^^^^^^^^^^^^^^^^^^^^^^^^^^^^^^^^^^^^^^^^^^^^^^^^^^^^^^^^^^^^^^^^^^^^^^^^^^^^^^^^^^^^^^^^^^^^^^^^^^^^^^^^^^^^^^^^^^^^^^^^^^^^^^^^^^^^^^^^^^^^^^^^^^^^^^^^^^^^^^^^^^^^^^^^^^^^^^^^^
->t14 : IFoo
->    : ^^^^
-><IFoo>({    a: []}) : IFoo
-<<<<<<< HEAD
->({    a: []}) : { a: never[]; }
->{    a: []} : { a: never[]; }
-
-    a: []
->a : never[]
->[] : never[]
-=======
->                    : ^^^^
->({    a: []}) : { a: undefined[]; }
->              : ^^^^^^^^^^^^^^^^^^^
->{    a: []} : { a: undefined[]; }
->            : ^^^^^^^^^^^^^^^^^^^
-
-    a: []
->a : undefined[]
->  : ^^^^^^^^^^^
->[] : undefined[]
->   : ^^^^^^^^^^^
->>>>>>> 12402f26
-
-})
-// CONTEXT: Function call
-function c9t5(f: (n: number) => IFoo) {};
->c9t5 : (f: (n: number) => IFoo) => void
->     : ^^^^                   ^^^^^^^^^
->f : (n: number) => IFoo
->  : ^^^^      ^^^^^    
->n : number
->  : ^^^^^^
-
-c9t5(function(n) {
->c9t5(function(n) {    return <IFoo>({});}) : void
->                                           : ^^^^
->c9t5 : (f: (n: number) => IFoo) => void
->     : ^^^^^^^^^^^^^^^^^^^^^^^^^^^^^^^^
->function(n) {    return <IFoo>({});} : (n: number) => IFoo
->                                     : ^^^^^^^^^^^^^^^^^^^
->n : number
->  : ^^^^^^
-
-    return <IFoo>({});
-><IFoo>({}) : IFoo
->           : ^^^^
->({}) : {}
->     : ^^
->{} : {}
->   : ^^
-
-});
-
-// CONTEXT: Return statement
-var c10t5: () => (n: number) => IFoo = function() { return function(n) { return <IFoo>({}) } };
->c10t5 : () => (n: number) => IFoo
->      : ^^^^^^                   
->n : number
->  : ^^^^^^
->function() { return function(n) { return <IFoo>({}) } } : () => (n: number) => IFoo
->                                                        : ^^^^^^^^^^^^^^^^^^^^^^^^^
->function(n) { return <IFoo>({}) } : (n: number) => IFoo
->                                  : ^^^^^^^^^^^^^^^^^^^
->n : number
->  : ^^^^^^
-><IFoo>({}) : IFoo
->           : ^^^^
->({}) : {}
->     : ^^
->{} : {}
->   : ^^
-
-// CONTEXT: Newing a class
-class C11t5 { constructor(f: (n: number) => IFoo) { } };
->C11t5 : C11t5
->      : ^^^^^
->f : (n: number) => IFoo
->  : ^^^^      ^^^^^    
->n : number
->  : ^^^^^^
-
-var i = new C11t5(function(n) { return <IFoo>({}) });
->i : C11t5
->  : ^^^^^
->new C11t5(function(n) { return <IFoo>({}) }) : C11t5
->                                             : ^^^^^
->C11t5 : typeof C11t5
->      : ^^^^^^^^^^^^
->function(n) { return <IFoo>({}) } : (n: number) => IFoo
->                                  : ^^^^^^^^^^^^^^^^^^^
->n : number
->  : ^^^^^^
-><IFoo>({}) : IFoo
->           : ^^^^
->({}) : {}
->     : ^^
->{} : {}
->   : ^^
-
-// CONTEXT: Type annotated expression
-var c12t1 = <(s: string) => string> (function(s) { return s });
->c12t1 : (s: string) => string
->      : ^^^^      ^^^^^      
-><(s: string) => string> (function(s) { return s }) : (s: string) => string
->                                                   : ^^^^      ^^^^^      
->s : string
->  : ^^^^^^
->(function(s) { return s }) : (s: string) => string
->                           : ^^^^^^^^^^^^^^^^^^^^^
->function(s) { return s } : (s: string) => string
->                         : ^^^^^^^^^^^^^^^^^^^^^
->s : string
->  : ^^^^^^
->s : string
->  : ^^^^^^
-
-var c12t2 = <IFoo> ({
->c12t2 : IFoo
->      : ^^^^
-><IFoo> ({    n: 1}) : IFoo
->                    : ^^^^
->({    n: 1}) : { n: number; }
->             : ^^^^^^^^^^^^^^
->{    n: 1} : { n: number; }
->           : ^^^^^^^^^^^^^^
-
-    n: 1
->n : number
->  : ^^^^^^
->1 : 1
->  : ^
-
-});
-var c12t3 = <number[]> [];
->c12t3 : number[]
->      : ^^^^^^^^
-><number[]> [] : number[]
-<<<<<<< HEAD
->[] : never[]
-=======
->              : ^^^^^^^^
->[] : undefined[]
->   : ^^^^^^^^^^^
->>>>>>> 12402f26
-
-var c12t4 = <() => IFoo> function() { return <IFoo>({}) };
->c12t4 : () => IFoo
->      : ^^^^^^    
-><() => IFoo> function() { return <IFoo>({}) } : () => IFoo
->                                              : ^^^^^^    
->function() { return <IFoo>({}) } : () => IFoo
->                                 : ^^^^^^^^^^
-><IFoo>({}) : IFoo
->           : ^^^^
->({}) : {}
->     : ^^
->{} : {}
->   : ^^
-
-var c12t5 = <(n: number) => IFoo> function(n) { return <IFoo>({}) };
->c12t5 : (n: number) => IFoo
->      : ^^^^      ^^^^^    
-><(n: number) => IFoo> function(n) { return <IFoo>({}) } : (n: number) => IFoo
->                                                        : ^^^^      ^^^^^    
->n : number
->  : ^^^^^^
->function(n) { return <IFoo>({}) } : (n: number) => IFoo
->                                  : ^^^^^^^^^^^^^^^^^^^
->n : number
->  : ^^^^^^
-><IFoo>({}) : IFoo
->           : ^^^^
->({}) : {}
->     : ^^
->{} : {}
->   : ^^
-
-var c12t6 = <(n: number, s: string) => IFoo> function(n, s) { return <IFoo>({}) };
->c12t6 : (n: number, s: string) => IFoo
->      : ^^^^      ^^^^^      ^^^^^    
-><(n: number, s: string) => IFoo> function(n, s) { return <IFoo>({}) } : (n: number, s: string) => IFoo
->                                                                      : ^^^^      ^^^^^      ^^^^^    
->n : number
->  : ^^^^^^
->s : string
->  : ^^^^^^
->function(n, s) { return <IFoo>({}) } : (n: number, s: string) => IFoo
->                                     : ^^^^^^^^^^^^^^^^^^^^^^^^^^^^^^
->n : number
->  : ^^^^^^
->s : string
->  : ^^^^^^
-><IFoo>({}) : IFoo
->           : ^^^^
->({}) : {}
->     : ^^
->{} : {}
->   : ^^
-
-var c12t7 = <{
->c12t7 : (n: number, s: string) => number
->      : ^^^^      ^^^^^      ^^^^^      
-><{    (n: number, s: string): number;        //(s1: string, s2: string): number;}> function(n:number) { return n } : (n: number, s: string) => number
->                                                                                                                   : ^^^^      ^^^^^      ^^^^^      
-
-    (n: number, s: string): number;    
->n : number
->  : ^^^^^^
->s : string
->  : ^^^^^^
-
-    //(s1: string, s2: string): number;
-}> function(n:number) { return n };
->function(n:number) { return n } : (n: number) => number
->                                : ^^^^      ^^^^^^^^^^^
->n : number
->  : ^^^^^^
->n : number
->  : ^^^^^^
-
-var c12t8 = <(n: number, s: string) => number> function(n) { return n; };
->c12t8 : (n: number, s: string) => number
->      : ^^^^      ^^^^^      ^^^^^      
-><(n: number, s: string) => number> function(n) { return n; } : (n: number, s: string) => number
->                                                             : ^^^^      ^^^^^      ^^^^^      
->n : number
->  : ^^^^^^
->s : string
->  : ^^^^^^
->function(n) { return n; } : (n: number) => number
->                          : ^^^^^^^^^^^^^^^^^^^^^
->n : number
->  : ^^^^^^
->n : number
->  : ^^^^^^
-
-var c12t9 = <number[][]> [[],[]];
->c12t9 : number[][]
->      : ^^^^^^^^^^
-><number[][]> [[],[]] : number[][]
-<<<<<<< HEAD
->[[],[]] : never[][]
->[] : never[]
->[] : never[]
-=======
->                     : ^^^^^^^^^^
->[[],[]] : undefined[][]
->        : ^^^^^^^^^^^^^
->[] : undefined[]
->   : ^^^^^^^^^^^
->[] : undefined[]
->   : ^^^^^^^^^^^
->>>>>>> 12402f26
-
-var c12t10 = <IFoo[]> [<IFoo>({}),<IFoo>({})];
->c12t10 : IFoo[]
->       : ^^^^^^
-><IFoo[]> [<IFoo>({}),<IFoo>({})] : IFoo[]
->                                 : ^^^^^^
->[<IFoo>({}),<IFoo>({})] : IFoo[]
->                        : ^^^^^^
-><IFoo>({}) : IFoo
->           : ^^^^
->({}) : {}
->     : ^^
->{} : {}
->   : ^^
-><IFoo>({}) : IFoo
->           : ^^^^
->({}) : {}
->     : ^^
->{} : {}
->   : ^^
-
-var c12t11 = <{(n: number, s: string): string;}[]> [function(n, s) { return s; }];
->c12t11 : ((n: number, s: string) => string)[]
->       : ^^^^^      ^^^^^      ^^^^^      ^^^
-><{(n: number, s: string): string;}[]> [function(n, s) { return s; }] : ((n: number, s: string) => string)[]
->                                                                     : ^^^^^      ^^^^^      ^^^^^      ^^^
->n : number
->  : ^^^^^^
->s : string
->  : ^^^^^^
->[function(n, s) { return s; }] : ((n: number, s: string) => string)[]
->                               : ^^^^^^^^^^^^^^^^^^^^^^^^^^^^^^^^^^^^
->function(n, s) { return s; } : (n: number, s: string) => string
->                             : ^^^^^^^^^^^^^^^^^^^^^^^^^^^^^^^^
->n : number
->  : ^^^^^^
->s : string
->  : ^^^^^^
->s : string
->  : ^^^^^^
-
-var c12t12 = <IBar> {
->c12t12 : IBar
->       : ^^^^
-><IBar> {    foo: <IFoo>({})} : IBar
->                             : ^^^^
->{    foo: <IFoo>({})} : { foo: IFoo; }
->                      : ^^^^^^^    ^^^
-
-    foo: <IFoo>({})
->foo : IFoo
->    : ^^^^
-><IFoo>({}) : IFoo
->           : ^^^^
->({}) : {}
->     : ^^
->{} : {}
->   : ^^
-}
-var c12t13 = <IFoo> ({
->c12t13 : IFoo
->       : ^^^^
-><IFoo> ({    f: function(i, s) { return s; }}) : IFoo
->                                               : ^^^^
->({    f: function(i, s) { return s; }}) : { f: (i: number, s: string) => string; }
->                                        : ^^^^^^^^^^^^^^^^^^^^^^^^^^^^^^^^^^^^^^^^
->{    f: function(i, s) { return s; }} : { f: (i: number, s: string) => string; }
->                                      : ^^^^^^^^^^^^^^^^^^^^^^^^^^^^^^^^^^^^^^^^
-
-    f: function(i, s) { return s; }
->f : (i: number, s: string) => string
->  : ^^^^^^^^^^^^^^^^^^^^^^^^^^^^^^^^
->function(i, s) { return s; } : (i: number, s: string) => string
->                             : ^^^^^^^^^^^^^^^^^^^^^^^^^^^^^^^^
->i : number
->  : ^^^^^^
->s : string
->  : ^^^^^^
->s : string
->  : ^^^^^^
-
-})
-var c12t14 = <IFoo> ({
->c12t14 : IFoo
->       : ^^^^
-><IFoo> ({    a: []}) : IFoo
-<<<<<<< HEAD
->({    a: []}) : { a: never[]; }
->{    a: []} : { a: never[]; }
-
-    a: []
->a : never[]
->[] : never[]
-=======
->                     : ^^^^
->({    a: []}) : { a: undefined[]; }
->              : ^^^^^^^^^^^^^^^^^^^
->{    a: []} : { a: undefined[]; }
->            : ^^^^^^^^^^^^^^^^^^^
-
-    a: []
->a : undefined[]
->  : ^^^^^^^^^^^
->[] : undefined[]
->   : ^^^^^^^^^^^
->>>>>>> 12402f26
-
-})
-
-// CONTEXT: Contextual typing declarations
-
-// contextually typing function declarations
-declare function EF1(a:number, b:number):number;
->EF1 : (a: number, b: number) => number
->    : ^^^^      ^^^^^      ^^^^^      
->a : number
->  : ^^^^^^
->b : number
->  : ^^^^^^
-
-function EF1(a,b) { return a+b; }
->EF1 : (a: number, b: number) => number
->    : ^^^^^^^^^^^^^^^^^^^^^^^^^^^^^^^^
->a : any
->  : ^^^
->b : any
->  : ^^^
->a+b : any
->    : ^^^
->a : any
->  : ^^^
->b : any
->  : ^^^
-
-var efv = EF1(1,2);
->efv : number
->    : ^^^^^^
->EF1(1,2) : number
->         : ^^^^^^
->EF1 : (a: number, b: number) => number
->    : ^^^^^^^^^^^^^^^^^^^^^^^^^^^^^^^^
->1 : 1
->  : ^
->2 : 2
->  : ^
-
-
-// contextually typing from ambient class declarations
-declare class Point
->Point : Point
->      : ^^^^^
-{
-      constructor(x: number, y: number);
->x : number
->  : ^^^^^^
->y : number
->  : ^^^^^^
-
-      x: number;
->x : number
->  : ^^^^^^
-
-      y: number;
->y : number
->  : ^^^^^^
-
-      add(dx: number, dy: number): Point;
->add : (dx: number, dy: number) => Point
->    : ^^^^^      ^^^^^^      ^^^^^     
->dx : number
->   : ^^^^^^
->dy : number
->   : ^^^^^^
-
-      static origin: Point;
->origin : Point
->       : ^^^^^
-
-}
-
-Point.origin = new Point(0, 0);
->Point.origin = new Point(0, 0) : Point
->                               : ^^^^^
->Point.origin : Point
->             : ^^^^^
->Point : typeof Point
->      : ^^^^^^^^^^^^
->origin : Point
->       : ^^^^^
->new Point(0, 0) : Point
->                : ^^^^^
->Point : typeof Point
->      : ^^^^^^^^^^^^
->0 : 0
->  : ^
->0 : 0
->  : ^
-
-Point.prototype.add = function(dx, dy) {
->Point.prototype.add = function(dx, dy) {    return new Point(this.x + dx, this.y + dy);} : (dx: number, dy: number) => Point
->                                                                                         : ^^^^^^^^^^^^^^^^^^^^^^^^^^^^^^^^^
->Point.prototype.add : (dx: number, dy: number) => Point
->                    : ^^^^^^^^^^^^^^^^^^^^^^^^^^^^^^^^^
->Point.prototype : Point
->                : ^^^^^
->Point : typeof Point
->      : ^^^^^^^^^^^^
->prototype : Point
->          : ^^^^^
->add : (dx: number, dy: number) => Point
->    : ^^^^^^^^^^^^^^^^^^^^^^^^^^^^^^^^^
->function(dx, dy) {    return new Point(this.x + dx, this.y + dy);} : (dx: number, dy: number) => Point
->                                                                   : ^^^^^^^^^^^^^^^^^^^^^^^^^^^^^^^^^
->dx : number
->   : ^^^^^^
->dy : number
->   : ^^^^^^
-
-    return new Point(this.x + dx, this.y + dy);
->new Point(this.x + dx, this.y + dy) : Point
->                                    : ^^^^^
->Point : typeof Point
->      : ^^^^^^^^^^^^
->this.x + dx : any
->            : ^^^
->this.x : any
->       : ^^^
->this : any
->     : ^^^
->x : any
->  : ^^^
->dx : number
->   : ^^^^^^
->this.y + dy : any
->            : ^^^
->this.y : any
->       : ^^^
->this : any
->     : ^^^
->y : any
->  : ^^^
->dy : number
->   : ^^^^^^
-
-};
-
-Point.prototype = {
->Point.prototype = {    x: 0,    y: 0,    add: function(dx, dy) {        return new Point(this.x + dx, this.y + dy);    }} : { x: number; y: number; add: (dx: number, dy: number) => Point; }
->                                                                                                                          : ^^^^^^^^^^^^^^^^^^^^^^^^^^^^^^^^^^^^^^^^^^^^^^^^^^^^^^^^^^^^^^^^^
->Point.prototype : Point
->                : ^^^^^
->Point : typeof Point
->      : ^^^^^^^^^^^^
->prototype : Point
->          : ^^^^^
->{    x: 0,    y: 0,    add: function(dx, dy) {        return new Point(this.x + dx, this.y + dy);    }} : { x: number; y: number; add: (dx: number, dy: number) => Point; }
->                                                                                                        : ^^^^^^^^^^^^^^^^^^^^^^^^^^^^^^^^^^^^^^^^^^^^^^^^^^^^^^^^^^^^^^^^^
-
-    x: 0,
->x : number
->  : ^^^^^^
->0 : 0
->  : ^
-
-    y: 0,
->y : number
->  : ^^^^^^
->0 : 0
->  : ^
-
-    add: function(dx, dy) {
->add : (dx: number, dy: number) => Point
->    : ^^^^^^^^^^^^^^^^^^^^^^^^^^^^^^^^^
->function(dx, dy) {        return new Point(this.x + dx, this.y + dy);    } : (dx: number, dy: number) => Point
->                                                                           : ^^^^^^^^^^^^^^^^^^^^^^^^^^^^^^^^^
->dx : number
->   : ^^^^^^
->dy : number
->   : ^^^^^^
-
-        return new Point(this.x + dx, this.y + dy);
->new Point(this.x + dx, this.y + dy) : Point
->                                    : ^^^^^
->Point : typeof Point
->      : ^^^^^^^^^^^^
->this.x + dx : any
->            : ^^^
->this.x : any
->       : ^^^
->this : any
->     : ^^^
->x : any
->  : ^^^
->dx : number
->   : ^^^^^^
->this.y + dy : any
->            : ^^^
->this.y : any
->       : ^^^
->this : any
->     : ^^^
->y : any
->  : ^^^
->dy : number
->   : ^^^^^^
-    }
-};
-
-interface A { x: string; }
->x : string
->  : ^^^^^^
-
-interface B extends A { }
-var x: B = { };
->x : B
->  : ^
->{ } : {}
->    : ^^
-
+//// [tests/cases/compiler/contextualTyping.ts] ////
+
+=== contextualTyping.ts ===
+// DEFAULT INTERFACES
+interface IFoo {
+    n: number;
+>n : number
+>  : ^^^^^^
+
+    s: string;
+>s : string
+>  : ^^^^^^
+
+    f(i: number, s: string): string;
+>f : (i: number, s: string) => string
+>  : ^^^^      ^^^^^      ^^^^^      
+>i : number
+>  : ^^^^^^
+>s : string
+>  : ^^^^^^
+
+    a: number[];
+>a : number[]
+>  : ^^^^^^^^
+}
+
+interface IBar {
+    foo: IFoo;
+>foo : IFoo
+>    : ^^^^
+}
+
+// CONTEXT: Class property declaration
+class C1T5 {
+>C1T5 : C1T5
+>     : ^^^^
+
+    foo: (i: number, s: string) => number = function(i) {
+>foo : (i: number, s: string) => number
+>    : ^^^^      ^^^^^      ^^^^^      
+>i : number
+>  : ^^^^^^
+>s : string
+>  : ^^^^^^
+>function(i) {        return i;    } : (i: number) => number
+>                                    : ^^^^^^^^^^^^^^^^^^^^^
+>i : number
+>  : ^^^^^^
+
+        return i;
+>i : number
+>  : ^^^^^^
+    }
+}
+
+// CONTEXT: Module property declaration
+module C2T5 {
+>C2T5 : typeof C2T5
+>     : ^^^^^^^^^^^
+
+    export var foo: (i: number, s: string) => number = function(i) {
+>foo : (i: number, s: string) => number
+>    : ^^^^      ^^^^^      ^^^^^      
+>i : number
+>  : ^^^^^^
+>s : string
+>  : ^^^^^^
+>function(i) {        return i;    } : (i: number) => number
+>                                    : ^^^^^^^^^^^^^^^^^^^^^
+>i : number
+>  : ^^^^^^
+
+        return i;
+>i : number
+>  : ^^^^^^
+    }
+}
+
+// CONTEXT: Variable declaration
+var c3t1: (s: string) => string = (function(s) { return s });
+>c3t1 : (s: string) => string
+>     : ^^^^      ^^^^^      
+>s : string
+>  : ^^^^^^
+>(function(s) { return s }) : (s: string) => string
+>                           : ^^^^^^^^^^^^^^^^^^^^^
+>function(s) { return s } : (s: string) => string
+>                         : ^^^^^^^^^^^^^^^^^^^^^
+>s : string
+>  : ^^^^^^
+>s : string
+>  : ^^^^^^
+
+var c3t2 = <IFoo>({
+>c3t2 : IFoo
+>     : ^^^^
+><IFoo>({    n: 1}) : IFoo
+>                   : ^^^^
+>({    n: 1}) : { n: number; }
+>             : ^^^^^^^^^^^^^^
+>{    n: 1} : { n: number; }
+>           : ^^^^^^^^^^^^^^
+
+    n: 1
+>n : number
+>  : ^^^^^^
+>1 : 1
+>  : ^
+
+})
+var c3t3: number[] = [];
+>c3t3 : number[]
+>     : ^^^^^^^^
+>[] : never[]
+>   : ^^^^^^^
+
+var c3t4: () => IFoo = function() { return <IFoo>({}) };
+>c3t4 : () => IFoo
+>     : ^^^^^^    
+>function() { return <IFoo>({}) } : () => IFoo
+>                                 : ^^^^^^^^^^
+><IFoo>({}) : IFoo
+>           : ^^^^
+>({}) : {}
+>     : ^^
+>{} : {}
+>   : ^^
+
+var c3t5: (n: number) => IFoo = function(n) { return <IFoo>({}) };
+>c3t5 : (n: number) => IFoo
+>     : ^^^^      ^^^^^    
+>n : number
+>  : ^^^^^^
+>function(n) { return <IFoo>({}) } : (n: number) => IFoo
+>                                  : ^^^^^^^^^^^^^^^^^^^
+>n : number
+>  : ^^^^^^
+><IFoo>({}) : IFoo
+>           : ^^^^
+>({}) : {}
+>     : ^^
+>{} : {}
+>   : ^^
+
+var c3t6: (n: number, s: string) => IFoo = function(n, s) { return <IFoo>({}) };
+>c3t6 : (n: number, s: string) => IFoo
+>     : ^^^^      ^^^^^      ^^^^^    
+>n : number
+>  : ^^^^^^
+>s : string
+>  : ^^^^^^
+>function(n, s) { return <IFoo>({}) } : (n: number, s: string) => IFoo
+>                                     : ^^^^^^^^^^^^^^^^^^^^^^^^^^^^^^
+>n : number
+>  : ^^^^^^
+>s : string
+>  : ^^^^^^
+><IFoo>({}) : IFoo
+>           : ^^^^
+>({}) : {}
+>     : ^^
+>{} : {}
+>   : ^^
+
+var c3t7: {
+>c3t7 : { (n: number): number; (s1: string): number; }
+>     : ^^^^^^      ^^^      ^^^^^^^      ^^^      ^^^
+
+    (n: number): number;    
+>n : number
+>  : ^^^^^^
+
+    (s1: string): number;
+>s1 : string
+>   : ^^^^^^
+
+} = function(n) { return n; };
+>function(n) { return n; } : (n: any) => any
+>                          : ^^^^^^^^^^^^^^^
+>n : any
+>  : ^^^
+>n : any
+>  : ^^^
+
+var c3t8: (n: number, s: string) => number = function(n) { return n; };
+>c3t8 : (n: number, s: string) => number
+>     : ^^^^      ^^^^^      ^^^^^      
+>n : number
+>  : ^^^^^^
+>s : string
+>  : ^^^^^^
+>function(n) { return n; } : (n: number) => number
+>                          : ^^^^^^^^^^^^^^^^^^^^^
+>n : number
+>  : ^^^^^^
+>n : number
+>  : ^^^^^^
+
+var c3t9: number[][] = [[],[]];
+>c3t9 : number[][]
+>     : ^^^^^^^^^^
+>[[],[]] : never[][]
+>        : ^^^^^^^^^
+>[] : never[]
+>   : ^^^^^^^
+>[] : never[]
+>   : ^^^^^^^
+
+var c3t10: IFoo[] = [<IFoo>({}),<IFoo>({})];
+>c3t10 : IFoo[]
+>      : ^^^^^^
+>[<IFoo>({}),<IFoo>({})] : IFoo[]
+>                        : ^^^^^^
+><IFoo>({}) : IFoo
+>           : ^^^^
+>({}) : {}
+>     : ^^
+>{} : {}
+>   : ^^
+><IFoo>({}) : IFoo
+>           : ^^^^
+>({}) : {}
+>     : ^^
+>{} : {}
+>   : ^^
+
+var c3t11: {(n: number, s: string): string;}[] = [function(n, s) { return s; }];
+>c3t11 : ((n: number, s: string) => string)[]
+>      : ^^^^^      ^^^^^      ^^^^^      ^^^
+>n : number
+>  : ^^^^^^
+>s : string
+>  : ^^^^^^
+>[function(n, s) { return s; }] : ((n: number, s: string) => string)[]
+>                               : ^^^^^^^^^^^^^^^^^^^^^^^^^^^^^^^^^^^^
+>function(n, s) { return s; } : (n: number, s: string) => string
+>                             : ^^^^^^^^^^^^^^^^^^^^^^^^^^^^^^^^
+>n : number
+>  : ^^^^^^
+>s : string
+>  : ^^^^^^
+>s : string
+>  : ^^^^^^
+
+var c3t12: IBar = {
+>c3t12 : IBar
+>      : ^^^^
+>{    foo: <IFoo>({})} : { foo: IFoo; }
+>                      : ^^^^^^^    ^^^
+
+    foo: <IFoo>({})
+>foo : IFoo
+>    : ^^^^
+><IFoo>({}) : IFoo
+>           : ^^^^
+>({}) : {}
+>     : ^^
+>{} : {}
+>   : ^^
+}
+var c3t13 = <IFoo>({
+>c3t13 : IFoo
+>      : ^^^^
+><IFoo>({    f: function(i, s) { return s; }}) : IFoo
+>                                              : ^^^^
+>({    f: function(i, s) { return s; }}) : { f: (i: number, s: string) => string; }
+>                                        : ^^^^^^^^^^^^^^^^^^^^^^^^^^^^^^^^^^^^^^^^
+>{    f: function(i, s) { return s; }} : { f: (i: number, s: string) => string; }
+>                                      : ^^^^^^^^^^^^^^^^^^^^^^^^^^^^^^^^^^^^^^^^
+
+    f: function(i, s) { return s; }
+>f : (i: number, s: string) => string
+>  : ^^^^^^^^^^^^^^^^^^^^^^^^^^^^^^^^
+>function(i, s) { return s; } : (i: number, s: string) => string
+>                             : ^^^^^^^^^^^^^^^^^^^^^^^^^^^^^^^^
+>i : number
+>  : ^^^^^^
+>s : string
+>  : ^^^^^^
+>s : string
+>  : ^^^^^^
+
+})
+var c3t14 = <IFoo>({
+>c3t14 : IFoo
+>      : ^^^^
+><IFoo>({    a: []}) : IFoo
+>                    : ^^^^
+>({    a: []}) : { a: never[]; }
+>              : ^^^^^^^^^^^^^^^
+>{    a: []} : { a: never[]; }
+>            : ^^^^^^^^^^^^^^^
+
+    a: []
+>a : never[]
+>  : ^^^^^^^
+>[] : never[]
+>   : ^^^^^^^
+
+})
+
+// CONTEXT: Class property assignment
+class C4T5 {
+>C4T5 : C4T5
+>     : ^^^^
+
+    foo: (i: number, s: string) => string;
+>foo : (i: number, s: string) => string
+>    : ^^^^      ^^^^^      ^^^^^      
+>i : number
+>  : ^^^^^^
+>s : string
+>  : ^^^^^^
+
+    constructor() {
+        this.foo = function(i, s) {
+>this.foo = function(i, s) {            return s;        } : (i: number, s: string) => string
+>                                                          : ^^^^^^^^^^^^^^^^^^^^^^^^^^^^^^^^
+>this.foo : (i: number, s: string) => string
+>         : ^^^^^^^^^^^^^^^^^^^^^^^^^^^^^^^^
+>this : this
+>     : ^^^^
+>foo : (i: number, s: string) => string
+>    : ^^^^^^^^^^^^^^^^^^^^^^^^^^^^^^^^
+>function(i, s) {            return s;        } : (i: number, s: string) => string
+>                                               : ^^^^^^^^^^^^^^^^^^^^^^^^^^^^^^^^
+>i : number
+>  : ^^^^^^
+>s : string
+>  : ^^^^^^
+
+            return s;
+>s : string
+>  : ^^^^^^
+        }
+    }
+}
+
+// CONTEXT: Module property assignment
+module C5T5 {
+>C5T5 : typeof C5T5
+>     : ^^^^^^^^^^^
+
+    export var foo: (i: number, s: string) => string;
+>foo : (i: number, s: string) => string
+>    : ^^^^      ^^^^^      ^^^^^      
+>i : number
+>  : ^^^^^^
+>s : string
+>  : ^^^^^^
+
+    foo = function(i, s) {
+>foo = function(i, s) {        return s;    } : (i: number, s: string) => string
+>                                             : ^^^^^^^^^^^^^^^^^^^^^^^^^^^^^^^^
+>foo : (i: number, s: string) => string
+>    : ^^^^^^^^^^^^^^^^^^^^^^^^^^^^^^^^
+>function(i, s) {        return s;    } : (i: number, s: string) => string
+>                                       : ^^^^^^^^^^^^^^^^^^^^^^^^^^^^^^^^
+>i : number
+>  : ^^^^^^
+>s : string
+>  : ^^^^^^
+
+        return s;
+>s : string
+>  : ^^^^^^
+    }
+}
+
+// CONTEXT: Variable assignment
+var c6t5: (n: number) => IFoo;
+>c6t5 : (n: number) => IFoo
+>     : ^^^^      ^^^^^    
+>n : number
+>  : ^^^^^^
+
+c6t5 = <(n: number) => IFoo>function(n) { return <IFoo>({}) };
+>c6t5 = <(n: number) => IFoo>function(n) { return <IFoo>({}) } : (n: number) => IFoo
+>                                                              : ^^^^      ^^^^^    
+>c6t5 : (n: number) => IFoo
+>     : ^^^^^^^^^^^^^^^^^^^
+><(n: number) => IFoo>function(n) { return <IFoo>({}) } : (n: number) => IFoo
+>                                                       : ^^^^      ^^^^^    
+>n : number
+>  : ^^^^^^
+>function(n) { return <IFoo>({}) } : (n: number) => IFoo
+>                                  : ^^^^^^^^^^^^^^^^^^^
+>n : number
+>  : ^^^^^^
+><IFoo>({}) : IFoo
+>           : ^^^^
+>({}) : {}
+>     : ^^
+>{} : {}
+>   : ^^
+
+// CONTEXT: Array index assignment
+var c7t2: IFoo[];
+>c7t2 : IFoo[]
+>     : ^^^^^^
+
+c7t2[0] = <IFoo>({n: 1});
+>c7t2[0] = <IFoo>({n: 1}) : IFoo
+>                         : ^^^^
+>c7t2[0] : IFoo
+>        : ^^^^
+>c7t2 : IFoo[]
+>     : ^^^^^^
+>0 : 0
+>  : ^
+><IFoo>({n: 1}) : IFoo
+>               : ^^^^
+>({n: 1}) : { n: number; }
+>         : ^^^^^^^^^^^^^^
+>{n: 1} : { n: number; }
+>       : ^^^^^^^^^^^^^^
+>n : number
+>  : ^^^^^^
+>1 : 1
+>  : ^
+
+// CONTEXT: Object property assignment
+interface IPlaceHolder {
+    t1: (s: string) => string;
+>t1 : (s: string) => string
+>   : ^^^^      ^^^^^      
+>s : string
+>  : ^^^^^^
+
+    t2: IFoo;
+>t2 : IFoo
+>   : ^^^^
+
+    t3: number[];
+>t3 : number[]
+>   : ^^^^^^^^
+
+    t4: () => IFoo;
+>t4 : () => IFoo
+>   : ^^^^^^    
+
+    t5: (n: number) => IFoo;
+>t5 : (n: number) => IFoo
+>   : ^^^^      ^^^^^    
+>n : number
+>  : ^^^^^^
+
+    t6: (n: number, s: string) => IFoo;
+>t6 : (n: number, s: string) => IFoo
+>   : ^^^^      ^^^^^      ^^^^^    
+>n : number
+>  : ^^^^^^
+>s : string
+>  : ^^^^^^
+
+    t7: {
+>t7 : (n: number, s: string) => number
+>   : ^^^^      ^^^^^      ^^^^^      
+
+            (n: number, s: string): number;    
+>n : number
+>  : ^^^^^^
+>s : string
+>  : ^^^^^^
+
+            //(s1: string, s2: string): number;
+        };
+    t8: (n: number, s: string) => number;
+>t8 : (n: number, s: string) => number
+>   : ^^^^      ^^^^^      ^^^^^      
+>n : number
+>  : ^^^^^^
+>s : string
+>  : ^^^^^^
+
+    t9: number[][];
+>t9 : number[][]
+>   : ^^^^^^^^^^
+
+    t10: IFoo[];
+>t10 : IFoo[]
+>    : ^^^^^^
+
+    t11: {(n: number, s: string): string;}[];
+>t11 : ((n: number, s: string) => string)[]
+>    : ^^^^^      ^^^^^      ^^^^^      ^^^
+>n : number
+>  : ^^^^^^
+>s : string
+>  : ^^^^^^
+
+    t12: IBar;
+>t12 : IBar
+>    : ^^^^
+
+    t13: IFoo;
+>t13 : IFoo
+>    : ^^^^
+
+    t14: IFoo;
+>t14 : IFoo
+>    : ^^^^
+    }
+
+var objc8: {
+>objc8 : { t1: (s: string) => string; t2: IFoo; t3: number[]; t4: () => IFoo; t5: (n: number) => IFoo; t6: (n: number, s: string) => IFoo; t7: { (n: number, s: string): number; }; t8: (n: number, s: string) => number; t9: number[][]; t10: IFoo[]; t11: { (n: number, s: string): string; }[]; t12: IBar; t13: IFoo; t14: IFoo; }
+>      : ^^^^^^                     ^^^^^^    ^^^^^^        ^^^^^^          ^^^^^^                   ^^^^^^                              ^^^^^^                                   ^^^^^^                                ^^^^^^          ^^^^^^^      ^^^^^^^                                     ^^^^^^^    ^^^^^^^    ^^^^^^^    ^^^
+
+    t1: (s: string) => string;
+>t1 : (s: string) => string
+>   : ^^^^      ^^^^^      
+>s : string
+>  : ^^^^^^
+
+    t2: IFoo;
+>t2 : IFoo
+>   : ^^^^
+
+    t3: number[];
+>t3 : number[]
+>   : ^^^^^^^^
+
+    t4: () => IFoo;
+>t4 : () => IFoo
+>   : ^^^^^^    
+
+    t5: (n: number) => IFoo;
+>t5 : (n: number) => IFoo
+>   : ^^^^      ^^^^^    
+>n : number
+>  : ^^^^^^
+
+    t6: (n: number, s: string) => IFoo;
+>t6 : (n: number, s: string) => IFoo
+>   : ^^^^      ^^^^^      ^^^^^    
+>n : number
+>  : ^^^^^^
+>s : string
+>  : ^^^^^^
+
+    t7: {
+>t7 : (n: number, s: string) => number
+>   : ^^^^      ^^^^^      ^^^^^      
+
+            (n: number, s: string): number;    
+>n : number
+>  : ^^^^^^
+>s : string
+>  : ^^^^^^
+
+            //(s1: string, s2: string): number;
+        };
+    t8: (n: number, s: string) => number;
+>t8 : (n: number, s: string) => number
+>   : ^^^^      ^^^^^      ^^^^^      
+>n : number
+>  : ^^^^^^
+>s : string
+>  : ^^^^^^
+
+    t9: number[][];
+>t9 : number[][]
+>   : ^^^^^^^^^^
+
+    t10: IFoo[];
+>t10 : IFoo[]
+>    : ^^^^^^
+
+    t11: {(n: number, s: string): string;}[];
+>t11 : ((n: number, s: string) => string)[]
+>    : ^^^^^      ^^^^^      ^^^^^      ^^^
+>n : number
+>  : ^^^^^^
+>s : string
+>  : ^^^^^^
+
+    t12: IBar;
+>t12 : IBar
+>    : ^^^^
+
+    t13: IFoo;
+>t13 : IFoo
+>    : ^^^^
+
+    t14: IFoo;
+>t14 : IFoo
+>    : ^^^^
+
+} = <IPlaceHolder>({});
+><IPlaceHolder>({}) : IPlaceHolder
+>                   : ^^^^^^^^^^^^
+>({}) : {}
+>     : ^^
+>{} : {}
+>   : ^^
+
+objc8.t1 = (function(s) { return s });
+>objc8.t1 = (function(s) { return s }) : (s: string) => string
+>                                      : ^^^^^^^^^^^^^^^^^^^^^
+>objc8.t1 : (s: string) => string
+>         : ^^^^^^^^^^^^^^^^^^^^^
+>objc8 : { t1: (s: string) => string; t2: IFoo; t3: number[]; t4: () => IFoo; t5: (n: number) => IFoo; t6: (n: number, s: string) => IFoo; t7: (n: number, s: string) => number; t8: (n: number, s: string) => number; t9: number[][]; t10: IFoo[]; t11: ((n: number, s: string) => string)[]; t12: IBar; t13: IFoo; t14: IFoo; }
+>      : ^^^^^^^^^^^^^^^^^^^^^^^^^^^^^^^^^^^^^^^^^^^^^^^^^^^^^^^^^^^^^^^^^^^^^^^^^^^^^^^^^^^^^^^^^^^^^^^^^^^^^^^^^^^^^^^^^^^^^^^^^^^^^^^^^^^^^^^^^^^^^^^^^^^^^^^^^^^^^^^^^^^^^^^^^^^^^^^^^^^^^^^^^^^^^^^^^^^^^^^^^^^^^^^^^^^^^^^^^^^^^^^^^^^^^^^^^^^^^^^^^^^^^^^^^^^^^^^^^^^^^^^^^^^^^^^^^^^^^^^^^^^^^^^^^^^^^^^^^^^^^^^^^^^^^^^^
+>t1 : (s: string) => string
+>   : ^^^^^^^^^^^^^^^^^^^^^
+>(function(s) { return s }) : (s: string) => string
+>                           : ^^^^^^^^^^^^^^^^^^^^^
+>function(s) { return s } : (s: string) => string
+>                         : ^^^^^^^^^^^^^^^^^^^^^
+>s : string
+>  : ^^^^^^
+>s : string
+>  : ^^^^^^
+
+objc8.t2 = <IFoo>({
+>objc8.t2 = <IFoo>({    n: 1}) : IFoo
+>                              : ^^^^
+>objc8.t2 : IFoo
+>         : ^^^^
+>objc8 : { t1: (s: string) => string; t2: IFoo; t3: number[]; t4: () => IFoo; t5: (n: number) => IFoo; t6: (n: number, s: string) => IFoo; t7: (n: number, s: string) => number; t8: (n: number, s: string) => number; t9: number[][]; t10: IFoo[]; t11: ((n: number, s: string) => string)[]; t12: IBar; t13: IFoo; t14: IFoo; }
+>      : ^^^^^^^^^^^^^^^^^^^^^^^^^^^^^^^^^^^^^^^^^^^^^^^^^^^^^^^^^^^^^^^^^^^^^^^^^^^^^^^^^^^^^^^^^^^^^^^^^^^^^^^^^^^^^^^^^^^^^^^^^^^^^^^^^^^^^^^^^^^^^^^^^^^^^^^^^^^^^^^^^^^^^^^^^^^^^^^^^^^^^^^^^^^^^^^^^^^^^^^^^^^^^^^^^^^^^^^^^^^^^^^^^^^^^^^^^^^^^^^^^^^^^^^^^^^^^^^^^^^^^^^^^^^^^^^^^^^^^^^^^^^^^^^^^^^^^^^^^^^^^^^^^^^^^^^^
+>t2 : IFoo
+>   : ^^^^
+><IFoo>({    n: 1}) : IFoo
+>                   : ^^^^
+>({    n: 1}) : { n: number; }
+>             : ^^^^^^^^^^^^^^
+>{    n: 1} : { n: number; }
+>           : ^^^^^^^^^^^^^^
+
+    n: 1
+>n : number
+>  : ^^^^^^
+>1 : 1
+>  : ^
+
+});
+objc8.t3 = [];
+>objc8.t3 = [] : never[]
+>              : ^^^^^^^
+>objc8.t3 : number[]
+>         : ^^^^^^^^
+>objc8 : { t1: (s: string) => string; t2: IFoo; t3: number[]; t4: () => IFoo; t5: (n: number) => IFoo; t6: (n: number, s: string) => IFoo; t7: (n: number, s: string) => number; t8: (n: number, s: string) => number; t9: number[][]; t10: IFoo[]; t11: ((n: number, s: string) => string)[]; t12: IBar; t13: IFoo; t14: IFoo; }
+>      : ^^^^^^^^^^^^^^^^^^^^^^^^^^^^^^^^^^^^^^^^^^^^^^^^^^^^^^^^^^^^^^^^^^^^^^^^^^^^^^^^^^^^^^^^^^^^^^^^^^^^^^^^^^^^^^^^^^^^^^^^^^^^^^^^^^^^^^^^^^^^^^^^^^^^^^^^^^^^^^^^^^^^^^^^^^^^^^^^^^^^^^^^^^^^^^^^^^^^^^^^^^^^^^^^^^^^^^^^^^^^^^^^^^^^^^^^^^^^^^^^^^^^^^^^^^^^^^^^^^^^^^^^^^^^^^^^^^^^^^^^^^^^^^^^^^^^^^^^^^^^^^^^^^^^^^^^
+>t3 : number[]
+>   : ^^^^^^^^
+>[] : never[]
+>   : ^^^^^^^
+
+objc8.t4 = function() { return <IFoo>({}) };
+>objc8.t4 = function() { return <IFoo>({}) } : () => IFoo
+>                                            : ^^^^^^^^^^
+>objc8.t4 : () => IFoo
+>         : ^^^^^^^^^^
+>objc8 : { t1: (s: string) => string; t2: IFoo; t3: number[]; t4: () => IFoo; t5: (n: number) => IFoo; t6: (n: number, s: string) => IFoo; t7: (n: number, s: string) => number; t8: (n: number, s: string) => number; t9: number[][]; t10: IFoo[]; t11: ((n: number, s: string) => string)[]; t12: IBar; t13: IFoo; t14: IFoo; }
+>      : ^^^^^^^^^^^^^^^^^^^^^^^^^^^^^^^^^^^^^^^^^^^^^^^^^^^^^^^^^^^^^^^^^^^^^^^^^^^^^^^^^^^^^^^^^^^^^^^^^^^^^^^^^^^^^^^^^^^^^^^^^^^^^^^^^^^^^^^^^^^^^^^^^^^^^^^^^^^^^^^^^^^^^^^^^^^^^^^^^^^^^^^^^^^^^^^^^^^^^^^^^^^^^^^^^^^^^^^^^^^^^^^^^^^^^^^^^^^^^^^^^^^^^^^^^^^^^^^^^^^^^^^^^^^^^^^^^^^^^^^^^^^^^^^^^^^^^^^^^^^^^^^^^^^^^^^^
+>t4 : () => IFoo
+>   : ^^^^^^^^^^
+>function() { return <IFoo>({}) } : () => IFoo
+>                                 : ^^^^^^^^^^
+><IFoo>({}) : IFoo
+>           : ^^^^
+>({}) : {}
+>     : ^^
+>{} : {}
+>   : ^^
+
+objc8.t5 = function(n) { return <IFoo>({}) };
+>objc8.t5 = function(n) { return <IFoo>({}) } : (n: number) => IFoo
+>                                             : ^^^^^^^^^^^^^^^^^^^
+>objc8.t5 : (n: number) => IFoo
+>         : ^^^^^^^^^^^^^^^^^^^
+>objc8 : { t1: (s: string) => string; t2: IFoo; t3: number[]; t4: () => IFoo; t5: (n: number) => IFoo; t6: (n: number, s: string) => IFoo; t7: (n: number, s: string) => number; t8: (n: number, s: string) => number; t9: number[][]; t10: IFoo[]; t11: ((n: number, s: string) => string)[]; t12: IBar; t13: IFoo; t14: IFoo; }
+>      : ^^^^^^^^^^^^^^^^^^^^^^^^^^^^^^^^^^^^^^^^^^^^^^^^^^^^^^^^^^^^^^^^^^^^^^^^^^^^^^^^^^^^^^^^^^^^^^^^^^^^^^^^^^^^^^^^^^^^^^^^^^^^^^^^^^^^^^^^^^^^^^^^^^^^^^^^^^^^^^^^^^^^^^^^^^^^^^^^^^^^^^^^^^^^^^^^^^^^^^^^^^^^^^^^^^^^^^^^^^^^^^^^^^^^^^^^^^^^^^^^^^^^^^^^^^^^^^^^^^^^^^^^^^^^^^^^^^^^^^^^^^^^^^^^^^^^^^^^^^^^^^^^^^^^^^^^
+>t5 : (n: number) => IFoo
+>   : ^^^^^^^^^^^^^^^^^^^
+>function(n) { return <IFoo>({}) } : (n: number) => IFoo
+>                                  : ^^^^^^^^^^^^^^^^^^^
+>n : number
+>  : ^^^^^^
+><IFoo>({}) : IFoo
+>           : ^^^^
+>({}) : {}
+>     : ^^
+>{} : {}
+>   : ^^
+
+objc8.t6 = function(n, s) { return <IFoo>({}) };
+>objc8.t6 = function(n, s) { return <IFoo>({}) } : (n: number, s: string) => IFoo
+>                                                : ^^^^^^^^^^^^^^^^^^^^^^^^^^^^^^
+>objc8.t6 : (n: number, s: string) => IFoo
+>         : ^^^^^^^^^^^^^^^^^^^^^^^^^^^^^^
+>objc8 : { t1: (s: string) => string; t2: IFoo; t3: number[]; t4: () => IFoo; t5: (n: number) => IFoo; t6: (n: number, s: string) => IFoo; t7: (n: number, s: string) => number; t8: (n: number, s: string) => number; t9: number[][]; t10: IFoo[]; t11: ((n: number, s: string) => string)[]; t12: IBar; t13: IFoo; t14: IFoo; }
+>      : ^^^^^^^^^^^^^^^^^^^^^^^^^^^^^^^^^^^^^^^^^^^^^^^^^^^^^^^^^^^^^^^^^^^^^^^^^^^^^^^^^^^^^^^^^^^^^^^^^^^^^^^^^^^^^^^^^^^^^^^^^^^^^^^^^^^^^^^^^^^^^^^^^^^^^^^^^^^^^^^^^^^^^^^^^^^^^^^^^^^^^^^^^^^^^^^^^^^^^^^^^^^^^^^^^^^^^^^^^^^^^^^^^^^^^^^^^^^^^^^^^^^^^^^^^^^^^^^^^^^^^^^^^^^^^^^^^^^^^^^^^^^^^^^^^^^^^^^^^^^^^^^^^^^^^^^^
+>t6 : (n: number, s: string) => IFoo
+>   : ^^^^^^^^^^^^^^^^^^^^^^^^^^^^^^
+>function(n, s) { return <IFoo>({}) } : (n: number, s: string) => IFoo
+>                                     : ^^^^^^^^^^^^^^^^^^^^^^^^^^^^^^
+>n : number
+>  : ^^^^^^
+>s : string
+>  : ^^^^^^
+><IFoo>({}) : IFoo
+>           : ^^^^
+>({}) : {}
+>     : ^^
+>{} : {}
+>   : ^^
+
+objc8.t7 = function(n: number) { return n };
+>objc8.t7 = function(n: number) { return n } : (n: number) => number
+>                                            : ^^^^      ^^^^^^^^^^^
+>objc8.t7 : (n: number, s: string) => number
+>         : ^^^^^^^^^^^^^^^^^^^^^^^^^^^^^^^^
+>objc8 : { t1: (s: string) => string; t2: IFoo; t3: number[]; t4: () => IFoo; t5: (n: number) => IFoo; t6: (n: number, s: string) => IFoo; t7: (n: number, s: string) => number; t8: (n: number, s: string) => number; t9: number[][]; t10: IFoo[]; t11: ((n: number, s: string) => string)[]; t12: IBar; t13: IFoo; t14: IFoo; }
+>      : ^^^^^^^^^^^^^^^^^^^^^^^^^^^^^^^^^^^^^^^^^^^^^^^^^^^^^^^^^^^^^^^^^^^^^^^^^^^^^^^^^^^^^^^^^^^^^^^^^^^^^^^^^^^^^^^^^^^^^^^^^^^^^^^^^^^^^^^^^^^^^^^^^^^^^^^^^^^^^^^^^^^^^^^^^^^^^^^^^^^^^^^^^^^^^^^^^^^^^^^^^^^^^^^^^^^^^^^^^^^^^^^^^^^^^^^^^^^^^^^^^^^^^^^^^^^^^^^^^^^^^^^^^^^^^^^^^^^^^^^^^^^^^^^^^^^^^^^^^^^^^^^^^^^^^^^^
+>t7 : (n: number, s: string) => number
+>   : ^^^^^^^^^^^^^^^^^^^^^^^^^^^^^^^^
+>function(n: number) { return n } : (n: number) => number
+>                                 : ^^^^      ^^^^^^^^^^^
+>n : number
+>  : ^^^^^^
+>n : number
+>  : ^^^^^^
+
+objc8.t8 = function(n) { return n; };
+>objc8.t8 = function(n) { return n; } : (n: number) => number
+>                                     : ^^^^^^^^^^^^^^^^^^^^^
+>objc8.t8 : (n: number, s: string) => number
+>         : ^^^^^^^^^^^^^^^^^^^^^^^^^^^^^^^^
+>objc8 : { t1: (s: string) => string; t2: IFoo; t3: number[]; t4: () => IFoo; t5: (n: number) => IFoo; t6: (n: number, s: string) => IFoo; t7: (n: number, s: string) => number; t8: (n: number, s: string) => number; t9: number[][]; t10: IFoo[]; t11: ((n: number, s: string) => string)[]; t12: IBar; t13: IFoo; t14: IFoo; }
+>      : ^^^^^^^^^^^^^^^^^^^^^^^^^^^^^^^^^^^^^^^^^^^^^^^^^^^^^^^^^^^^^^^^^^^^^^^^^^^^^^^^^^^^^^^^^^^^^^^^^^^^^^^^^^^^^^^^^^^^^^^^^^^^^^^^^^^^^^^^^^^^^^^^^^^^^^^^^^^^^^^^^^^^^^^^^^^^^^^^^^^^^^^^^^^^^^^^^^^^^^^^^^^^^^^^^^^^^^^^^^^^^^^^^^^^^^^^^^^^^^^^^^^^^^^^^^^^^^^^^^^^^^^^^^^^^^^^^^^^^^^^^^^^^^^^^^^^^^^^^^^^^^^^^^^^^^^^
+>t8 : (n: number, s: string) => number
+>   : ^^^^^^^^^^^^^^^^^^^^^^^^^^^^^^^^
+>function(n) { return n; } : (n: number) => number
+>                          : ^^^^^^^^^^^^^^^^^^^^^
+>n : number
+>  : ^^^^^^
+>n : number
+>  : ^^^^^^
+
+objc8.t9 = [[],[]];
+>objc8.t9 = [[],[]] : never[][]
+>                   : ^^^^^^^^^
+>objc8.t9 : number[][]
+>         : ^^^^^^^^^^
+>objc8 : { t1: (s: string) => string; t2: IFoo; t3: number[]; t4: () => IFoo; t5: (n: number) => IFoo; t6: (n: number, s: string) => IFoo; t7: (n: number, s: string) => number; t8: (n: number, s: string) => number; t9: number[][]; t10: IFoo[]; t11: ((n: number, s: string) => string)[]; t12: IBar; t13: IFoo; t14: IFoo; }
+>      : ^^^^^^^^^^^^^^^^^^^^^^^^^^^^^^^^^^^^^^^^^^^^^^^^^^^^^^^^^^^^^^^^^^^^^^^^^^^^^^^^^^^^^^^^^^^^^^^^^^^^^^^^^^^^^^^^^^^^^^^^^^^^^^^^^^^^^^^^^^^^^^^^^^^^^^^^^^^^^^^^^^^^^^^^^^^^^^^^^^^^^^^^^^^^^^^^^^^^^^^^^^^^^^^^^^^^^^^^^^^^^^^^^^^^^^^^^^^^^^^^^^^^^^^^^^^^^^^^^^^^^^^^^^^^^^^^^^^^^^^^^^^^^^^^^^^^^^^^^^^^^^^^^^^^^^^^
+>t9 : number[][]
+>   : ^^^^^^^^^^
+>[[],[]] : never[][]
+>        : ^^^^^^^^^
+>[] : never[]
+>   : ^^^^^^^
+>[] : never[]
+>   : ^^^^^^^
+
+objc8.t10 = [<IFoo>({}),<IFoo>({})];
+>objc8.t10 = [<IFoo>({}),<IFoo>({})] : IFoo[]
+>                                    : ^^^^^^
+>objc8.t10 : IFoo[]
+>          : ^^^^^^
+>objc8 : { t1: (s: string) => string; t2: IFoo; t3: number[]; t4: () => IFoo; t5: (n: number) => IFoo; t6: (n: number, s: string) => IFoo; t7: (n: number, s: string) => number; t8: (n: number, s: string) => number; t9: number[][]; t10: IFoo[]; t11: ((n: number, s: string) => string)[]; t12: IBar; t13: IFoo; t14: IFoo; }
+>      : ^^^^^^^^^^^^^^^^^^^^^^^^^^^^^^^^^^^^^^^^^^^^^^^^^^^^^^^^^^^^^^^^^^^^^^^^^^^^^^^^^^^^^^^^^^^^^^^^^^^^^^^^^^^^^^^^^^^^^^^^^^^^^^^^^^^^^^^^^^^^^^^^^^^^^^^^^^^^^^^^^^^^^^^^^^^^^^^^^^^^^^^^^^^^^^^^^^^^^^^^^^^^^^^^^^^^^^^^^^^^^^^^^^^^^^^^^^^^^^^^^^^^^^^^^^^^^^^^^^^^^^^^^^^^^^^^^^^^^^^^^^^^^^^^^^^^^^^^^^^^^^^^^^^^^^^^
+>t10 : IFoo[]
+>    : ^^^^^^
+>[<IFoo>({}),<IFoo>({})] : IFoo[]
+>                        : ^^^^^^
+><IFoo>({}) : IFoo
+>           : ^^^^
+>({}) : {}
+>     : ^^
+>{} : {}
+>   : ^^
+><IFoo>({}) : IFoo
+>           : ^^^^
+>({}) : {}
+>     : ^^
+>{} : {}
+>   : ^^
+
+objc8.t11 = [function(n, s) { return s; }];
+>objc8.t11 = [function(n, s) { return s; }] : ((n: number, s: string) => string)[]
+>                                           : ^^^^^^^^^^^^^^^^^^^^^^^^^^^^^^^^^^^^
+>objc8.t11 : ((n: number, s: string) => string)[]
+>          : ^^^^^^^^^^^^^^^^^^^^^^^^^^^^^^^^^^^^
+>objc8 : { t1: (s: string) => string; t2: IFoo; t3: number[]; t4: () => IFoo; t5: (n: number) => IFoo; t6: (n: number, s: string) => IFoo; t7: (n: number, s: string) => number; t8: (n: number, s: string) => number; t9: number[][]; t10: IFoo[]; t11: ((n: number, s: string) => string)[]; t12: IBar; t13: IFoo; t14: IFoo; }
+>      : ^^^^^^^^^^^^^^^^^^^^^^^^^^^^^^^^^^^^^^^^^^^^^^^^^^^^^^^^^^^^^^^^^^^^^^^^^^^^^^^^^^^^^^^^^^^^^^^^^^^^^^^^^^^^^^^^^^^^^^^^^^^^^^^^^^^^^^^^^^^^^^^^^^^^^^^^^^^^^^^^^^^^^^^^^^^^^^^^^^^^^^^^^^^^^^^^^^^^^^^^^^^^^^^^^^^^^^^^^^^^^^^^^^^^^^^^^^^^^^^^^^^^^^^^^^^^^^^^^^^^^^^^^^^^^^^^^^^^^^^^^^^^^^^^^^^^^^^^^^^^^^^^^^^^^^^^
+>t11 : ((n: number, s: string) => string)[]
+>    : ^^^^^^^^^^^^^^^^^^^^^^^^^^^^^^^^^^^^
+>[function(n, s) { return s; }] : ((n: number, s: string) => string)[]
+>                               : ^^^^^^^^^^^^^^^^^^^^^^^^^^^^^^^^^^^^
+>function(n, s) { return s; } : (n: number, s: string) => string
+>                             : ^^^^^^^^^^^^^^^^^^^^^^^^^^^^^^^^
+>n : number
+>  : ^^^^^^
+>s : string
+>  : ^^^^^^
+>s : string
+>  : ^^^^^^
+
+objc8.t12 = {
+>objc8.t12 = {    foo: <IFoo>({})} : { foo: IFoo; }
+>                                  : ^^^^^^^    ^^^
+>objc8.t12 : IBar
+>          : ^^^^
+>objc8 : { t1: (s: string) => string; t2: IFoo; t3: number[]; t4: () => IFoo; t5: (n: number) => IFoo; t6: (n: number, s: string) => IFoo; t7: (n: number, s: string) => number; t8: (n: number, s: string) => number; t9: number[][]; t10: IFoo[]; t11: ((n: number, s: string) => string)[]; t12: IBar; t13: IFoo; t14: IFoo; }
+>      : ^^^^^^^^^^^^^^^^^^^^^^^^^^^^^^^^^^^^^^^^^^^^^^^^^^^^^^^^^^^^^^^^^^^^^^^^^^^^^^^^^^^^^^^^^^^^^^^^^^^^^^^^^^^^^^^^^^^^^^^^^^^^^^^^^^^^^^^^^^^^^^^^^^^^^^^^^^^^^^^^^^^^^^^^^^^^^^^^^^^^^^^^^^^^^^^^^^^^^^^^^^^^^^^^^^^^^^^^^^^^^^^^^^^^^^^^^^^^^^^^^^^^^^^^^^^^^^^^^^^^^^^^^^^^^^^^^^^^^^^^^^^^^^^^^^^^^^^^^^^^^^^^^^^^^^^^
+>t12 : IBar
+>    : ^^^^
+>{    foo: <IFoo>({})} : { foo: IFoo; }
+>                      : ^^^^^^^    ^^^
+
+    foo: <IFoo>({})
+>foo : IFoo
+>    : ^^^^
+><IFoo>({}) : IFoo
+>           : ^^^^
+>({}) : {}
+>     : ^^
+>{} : {}
+>   : ^^
+}
+objc8.t13 = <IFoo>({
+>objc8.t13 = <IFoo>({    f: function(i, s) { return s; }}) : IFoo
+>                                                          : ^^^^
+>objc8.t13 : IFoo
+>          : ^^^^
+>objc8 : { t1: (s: string) => string; t2: IFoo; t3: number[]; t4: () => IFoo; t5: (n: number) => IFoo; t6: (n: number, s: string) => IFoo; t7: (n: number, s: string) => number; t8: (n: number, s: string) => number; t9: number[][]; t10: IFoo[]; t11: ((n: number, s: string) => string)[]; t12: IBar; t13: IFoo; t14: IFoo; }
+>      : ^^^^^^^^^^^^^^^^^^^^^^^^^^^^^^^^^^^^^^^^^^^^^^^^^^^^^^^^^^^^^^^^^^^^^^^^^^^^^^^^^^^^^^^^^^^^^^^^^^^^^^^^^^^^^^^^^^^^^^^^^^^^^^^^^^^^^^^^^^^^^^^^^^^^^^^^^^^^^^^^^^^^^^^^^^^^^^^^^^^^^^^^^^^^^^^^^^^^^^^^^^^^^^^^^^^^^^^^^^^^^^^^^^^^^^^^^^^^^^^^^^^^^^^^^^^^^^^^^^^^^^^^^^^^^^^^^^^^^^^^^^^^^^^^^^^^^^^^^^^^^^^^^^^^^^^^
+>t13 : IFoo
+>    : ^^^^
+><IFoo>({    f: function(i, s) { return s; }}) : IFoo
+>                                              : ^^^^
+>({    f: function(i, s) { return s; }}) : { f: (i: number, s: string) => string; }
+>                                        : ^^^^^^^^^^^^^^^^^^^^^^^^^^^^^^^^^^^^^^^^
+>{    f: function(i, s) { return s; }} : { f: (i: number, s: string) => string; }
+>                                      : ^^^^^^^^^^^^^^^^^^^^^^^^^^^^^^^^^^^^^^^^
+
+    f: function(i, s) { return s; }
+>f : (i: number, s: string) => string
+>  : ^^^^^^^^^^^^^^^^^^^^^^^^^^^^^^^^
+>function(i, s) { return s; } : (i: number, s: string) => string
+>                             : ^^^^^^^^^^^^^^^^^^^^^^^^^^^^^^^^
+>i : number
+>  : ^^^^^^
+>s : string
+>  : ^^^^^^
+>s : string
+>  : ^^^^^^
+
+})
+objc8.t14 = <IFoo>({
+>objc8.t14 = <IFoo>({    a: []}) : IFoo
+>                                : ^^^^
+>objc8.t14 : IFoo
+>          : ^^^^
+>objc8 : { t1: (s: string) => string; t2: IFoo; t3: number[]; t4: () => IFoo; t5: (n: number) => IFoo; t6: (n: number, s: string) => IFoo; t7: (n: number, s: string) => number; t8: (n: number, s: string) => number; t9: number[][]; t10: IFoo[]; t11: ((n: number, s: string) => string)[]; t12: IBar; t13: IFoo; t14: IFoo; }
+>      : ^^^^^^^^^^^^^^^^^^^^^^^^^^^^^^^^^^^^^^^^^^^^^^^^^^^^^^^^^^^^^^^^^^^^^^^^^^^^^^^^^^^^^^^^^^^^^^^^^^^^^^^^^^^^^^^^^^^^^^^^^^^^^^^^^^^^^^^^^^^^^^^^^^^^^^^^^^^^^^^^^^^^^^^^^^^^^^^^^^^^^^^^^^^^^^^^^^^^^^^^^^^^^^^^^^^^^^^^^^^^^^^^^^^^^^^^^^^^^^^^^^^^^^^^^^^^^^^^^^^^^^^^^^^^^^^^^^^^^^^^^^^^^^^^^^^^^^^^^^^^^^^^^^^^^^^^
+>t14 : IFoo
+>    : ^^^^
+><IFoo>({    a: []}) : IFoo
+>                    : ^^^^
+>({    a: []}) : { a: never[]; }
+>              : ^^^^^^^^^^^^^^^
+>{    a: []} : { a: never[]; }
+>            : ^^^^^^^^^^^^^^^
+
+    a: []
+>a : never[]
+>  : ^^^^^^^
+>[] : never[]
+>   : ^^^^^^^
+
+})
+// CONTEXT: Function call
+function c9t5(f: (n: number) => IFoo) {};
+>c9t5 : (f: (n: number) => IFoo) => void
+>     : ^^^^                   ^^^^^^^^^
+>f : (n: number) => IFoo
+>  : ^^^^      ^^^^^    
+>n : number
+>  : ^^^^^^
+
+c9t5(function(n) {
+>c9t5(function(n) {    return <IFoo>({});}) : void
+>                                           : ^^^^
+>c9t5 : (f: (n: number) => IFoo) => void
+>     : ^^^^^^^^^^^^^^^^^^^^^^^^^^^^^^^^
+>function(n) {    return <IFoo>({});} : (n: number) => IFoo
+>                                     : ^^^^^^^^^^^^^^^^^^^
+>n : number
+>  : ^^^^^^
+
+    return <IFoo>({});
+><IFoo>({}) : IFoo
+>           : ^^^^
+>({}) : {}
+>     : ^^
+>{} : {}
+>   : ^^
+
+});
+
+// CONTEXT: Return statement
+var c10t5: () => (n: number) => IFoo = function() { return function(n) { return <IFoo>({}) } };
+>c10t5 : () => (n: number) => IFoo
+>      : ^^^^^^                   
+>n : number
+>  : ^^^^^^
+>function() { return function(n) { return <IFoo>({}) } } : () => (n: number) => IFoo
+>                                                        : ^^^^^^^^^^^^^^^^^^^^^^^^^
+>function(n) { return <IFoo>({}) } : (n: number) => IFoo
+>                                  : ^^^^^^^^^^^^^^^^^^^
+>n : number
+>  : ^^^^^^
+><IFoo>({}) : IFoo
+>           : ^^^^
+>({}) : {}
+>     : ^^
+>{} : {}
+>   : ^^
+
+// CONTEXT: Newing a class
+class C11t5 { constructor(f: (n: number) => IFoo) { } };
+>C11t5 : C11t5
+>      : ^^^^^
+>f : (n: number) => IFoo
+>  : ^^^^      ^^^^^    
+>n : number
+>  : ^^^^^^
+
+var i = new C11t5(function(n) { return <IFoo>({}) });
+>i : C11t5
+>  : ^^^^^
+>new C11t5(function(n) { return <IFoo>({}) }) : C11t5
+>                                             : ^^^^^
+>C11t5 : typeof C11t5
+>      : ^^^^^^^^^^^^
+>function(n) { return <IFoo>({}) } : (n: number) => IFoo
+>                                  : ^^^^^^^^^^^^^^^^^^^
+>n : number
+>  : ^^^^^^
+><IFoo>({}) : IFoo
+>           : ^^^^
+>({}) : {}
+>     : ^^
+>{} : {}
+>   : ^^
+
+// CONTEXT: Type annotated expression
+var c12t1 = <(s: string) => string> (function(s) { return s });
+>c12t1 : (s: string) => string
+>      : ^^^^      ^^^^^      
+><(s: string) => string> (function(s) { return s }) : (s: string) => string
+>                                                   : ^^^^      ^^^^^      
+>s : string
+>  : ^^^^^^
+>(function(s) { return s }) : (s: string) => string
+>                           : ^^^^^^^^^^^^^^^^^^^^^
+>function(s) { return s } : (s: string) => string
+>                         : ^^^^^^^^^^^^^^^^^^^^^
+>s : string
+>  : ^^^^^^
+>s : string
+>  : ^^^^^^
+
+var c12t2 = <IFoo> ({
+>c12t2 : IFoo
+>      : ^^^^
+><IFoo> ({    n: 1}) : IFoo
+>                    : ^^^^
+>({    n: 1}) : { n: number; }
+>             : ^^^^^^^^^^^^^^
+>{    n: 1} : { n: number; }
+>           : ^^^^^^^^^^^^^^
+
+    n: 1
+>n : number
+>  : ^^^^^^
+>1 : 1
+>  : ^
+
+});
+var c12t3 = <number[]> [];
+>c12t3 : number[]
+>      : ^^^^^^^^
+><number[]> [] : number[]
+>              : ^^^^^^^^
+>[] : never[]
+>   : ^^^^^^^
+
+var c12t4 = <() => IFoo> function() { return <IFoo>({}) };
+>c12t4 : () => IFoo
+>      : ^^^^^^    
+><() => IFoo> function() { return <IFoo>({}) } : () => IFoo
+>                                              : ^^^^^^    
+>function() { return <IFoo>({}) } : () => IFoo
+>                                 : ^^^^^^^^^^
+><IFoo>({}) : IFoo
+>           : ^^^^
+>({}) : {}
+>     : ^^
+>{} : {}
+>   : ^^
+
+var c12t5 = <(n: number) => IFoo> function(n) { return <IFoo>({}) };
+>c12t5 : (n: number) => IFoo
+>      : ^^^^      ^^^^^    
+><(n: number) => IFoo> function(n) { return <IFoo>({}) } : (n: number) => IFoo
+>                                                        : ^^^^      ^^^^^    
+>n : number
+>  : ^^^^^^
+>function(n) { return <IFoo>({}) } : (n: number) => IFoo
+>                                  : ^^^^^^^^^^^^^^^^^^^
+>n : number
+>  : ^^^^^^
+><IFoo>({}) : IFoo
+>           : ^^^^
+>({}) : {}
+>     : ^^
+>{} : {}
+>   : ^^
+
+var c12t6 = <(n: number, s: string) => IFoo> function(n, s) { return <IFoo>({}) };
+>c12t6 : (n: number, s: string) => IFoo
+>      : ^^^^      ^^^^^      ^^^^^    
+><(n: number, s: string) => IFoo> function(n, s) { return <IFoo>({}) } : (n: number, s: string) => IFoo
+>                                                                      : ^^^^      ^^^^^      ^^^^^    
+>n : number
+>  : ^^^^^^
+>s : string
+>  : ^^^^^^
+>function(n, s) { return <IFoo>({}) } : (n: number, s: string) => IFoo
+>                                     : ^^^^^^^^^^^^^^^^^^^^^^^^^^^^^^
+>n : number
+>  : ^^^^^^
+>s : string
+>  : ^^^^^^
+><IFoo>({}) : IFoo
+>           : ^^^^
+>({}) : {}
+>     : ^^
+>{} : {}
+>   : ^^
+
+var c12t7 = <{
+>c12t7 : (n: number, s: string) => number
+>      : ^^^^      ^^^^^      ^^^^^      
+><{    (n: number, s: string): number;        //(s1: string, s2: string): number;}> function(n:number) { return n } : (n: number, s: string) => number
+>                                                                                                                   : ^^^^      ^^^^^      ^^^^^      
+
+    (n: number, s: string): number;    
+>n : number
+>  : ^^^^^^
+>s : string
+>  : ^^^^^^
+
+    //(s1: string, s2: string): number;
+}> function(n:number) { return n };
+>function(n:number) { return n } : (n: number) => number
+>                                : ^^^^      ^^^^^^^^^^^
+>n : number
+>  : ^^^^^^
+>n : number
+>  : ^^^^^^
+
+var c12t8 = <(n: number, s: string) => number> function(n) { return n; };
+>c12t8 : (n: number, s: string) => number
+>      : ^^^^      ^^^^^      ^^^^^      
+><(n: number, s: string) => number> function(n) { return n; } : (n: number, s: string) => number
+>                                                             : ^^^^      ^^^^^      ^^^^^      
+>n : number
+>  : ^^^^^^
+>s : string
+>  : ^^^^^^
+>function(n) { return n; } : (n: number) => number
+>                          : ^^^^^^^^^^^^^^^^^^^^^
+>n : number
+>  : ^^^^^^
+>n : number
+>  : ^^^^^^
+
+var c12t9 = <number[][]> [[],[]];
+>c12t9 : number[][]
+>      : ^^^^^^^^^^
+><number[][]> [[],[]] : number[][]
+>                     : ^^^^^^^^^^
+>[[],[]] : never[][]
+>        : ^^^^^^^^^
+>[] : never[]
+>   : ^^^^^^^
+>[] : never[]
+>   : ^^^^^^^
+
+var c12t10 = <IFoo[]> [<IFoo>({}),<IFoo>({})];
+>c12t10 : IFoo[]
+>       : ^^^^^^
+><IFoo[]> [<IFoo>({}),<IFoo>({})] : IFoo[]
+>                                 : ^^^^^^
+>[<IFoo>({}),<IFoo>({})] : IFoo[]
+>                        : ^^^^^^
+><IFoo>({}) : IFoo
+>           : ^^^^
+>({}) : {}
+>     : ^^
+>{} : {}
+>   : ^^
+><IFoo>({}) : IFoo
+>           : ^^^^
+>({}) : {}
+>     : ^^
+>{} : {}
+>   : ^^
+
+var c12t11 = <{(n: number, s: string): string;}[]> [function(n, s) { return s; }];
+>c12t11 : ((n: number, s: string) => string)[]
+>       : ^^^^^      ^^^^^      ^^^^^      ^^^
+><{(n: number, s: string): string;}[]> [function(n, s) { return s; }] : ((n: number, s: string) => string)[]
+>                                                                     : ^^^^^      ^^^^^      ^^^^^      ^^^
+>n : number
+>  : ^^^^^^
+>s : string
+>  : ^^^^^^
+>[function(n, s) { return s; }] : ((n: number, s: string) => string)[]
+>                               : ^^^^^^^^^^^^^^^^^^^^^^^^^^^^^^^^^^^^
+>function(n, s) { return s; } : (n: number, s: string) => string
+>                             : ^^^^^^^^^^^^^^^^^^^^^^^^^^^^^^^^
+>n : number
+>  : ^^^^^^
+>s : string
+>  : ^^^^^^
+>s : string
+>  : ^^^^^^
+
+var c12t12 = <IBar> {
+>c12t12 : IBar
+>       : ^^^^
+><IBar> {    foo: <IFoo>({})} : IBar
+>                             : ^^^^
+>{    foo: <IFoo>({})} : { foo: IFoo; }
+>                      : ^^^^^^^    ^^^
+
+    foo: <IFoo>({})
+>foo : IFoo
+>    : ^^^^
+><IFoo>({}) : IFoo
+>           : ^^^^
+>({}) : {}
+>     : ^^
+>{} : {}
+>   : ^^
+}
+var c12t13 = <IFoo> ({
+>c12t13 : IFoo
+>       : ^^^^
+><IFoo> ({    f: function(i, s) { return s; }}) : IFoo
+>                                               : ^^^^
+>({    f: function(i, s) { return s; }}) : { f: (i: number, s: string) => string; }
+>                                        : ^^^^^^^^^^^^^^^^^^^^^^^^^^^^^^^^^^^^^^^^
+>{    f: function(i, s) { return s; }} : { f: (i: number, s: string) => string; }
+>                                      : ^^^^^^^^^^^^^^^^^^^^^^^^^^^^^^^^^^^^^^^^
+
+    f: function(i, s) { return s; }
+>f : (i: number, s: string) => string
+>  : ^^^^^^^^^^^^^^^^^^^^^^^^^^^^^^^^
+>function(i, s) { return s; } : (i: number, s: string) => string
+>                             : ^^^^^^^^^^^^^^^^^^^^^^^^^^^^^^^^
+>i : number
+>  : ^^^^^^
+>s : string
+>  : ^^^^^^
+>s : string
+>  : ^^^^^^
+
+})
+var c12t14 = <IFoo> ({
+>c12t14 : IFoo
+>       : ^^^^
+><IFoo> ({    a: []}) : IFoo
+>                     : ^^^^
+>({    a: []}) : { a: never[]; }
+>              : ^^^^^^^^^^^^^^^
+>{    a: []} : { a: never[]; }
+>            : ^^^^^^^^^^^^^^^
+
+    a: []
+>a : never[]
+>  : ^^^^^^^
+>[] : never[]
+>   : ^^^^^^^
+
+})
+
+// CONTEXT: Contextual typing declarations
+
+// contextually typing function declarations
+declare function EF1(a:number, b:number):number;
+>EF1 : (a: number, b: number) => number
+>    : ^^^^      ^^^^^      ^^^^^      
+>a : number
+>  : ^^^^^^
+>b : number
+>  : ^^^^^^
+
+function EF1(a,b) { return a+b; }
+>EF1 : (a: number, b: number) => number
+>    : ^^^^^^^^^^^^^^^^^^^^^^^^^^^^^^^^
+>a : any
+>  : ^^^
+>b : any
+>  : ^^^
+>a+b : any
+>    : ^^^
+>a : any
+>  : ^^^
+>b : any
+>  : ^^^
+
+var efv = EF1(1,2);
+>efv : number
+>    : ^^^^^^
+>EF1(1,2) : number
+>         : ^^^^^^
+>EF1 : (a: number, b: number) => number
+>    : ^^^^^^^^^^^^^^^^^^^^^^^^^^^^^^^^
+>1 : 1
+>  : ^
+>2 : 2
+>  : ^
+
+
+// contextually typing from ambient class declarations
+declare class Point
+>Point : Point
+>      : ^^^^^
+{
+      constructor(x: number, y: number);
+>x : number
+>  : ^^^^^^
+>y : number
+>  : ^^^^^^
+
+      x: number;
+>x : number
+>  : ^^^^^^
+
+      y: number;
+>y : number
+>  : ^^^^^^
+
+      add(dx: number, dy: number): Point;
+>add : (dx: number, dy: number) => Point
+>    : ^^^^^      ^^^^^^      ^^^^^     
+>dx : number
+>   : ^^^^^^
+>dy : number
+>   : ^^^^^^
+
+      static origin: Point;
+>origin : Point
+>       : ^^^^^
+
+}
+
+Point.origin = new Point(0, 0);
+>Point.origin = new Point(0, 0) : Point
+>                               : ^^^^^
+>Point.origin : Point
+>             : ^^^^^
+>Point : typeof Point
+>      : ^^^^^^^^^^^^
+>origin : Point
+>       : ^^^^^
+>new Point(0, 0) : Point
+>                : ^^^^^
+>Point : typeof Point
+>      : ^^^^^^^^^^^^
+>0 : 0
+>  : ^
+>0 : 0
+>  : ^
+
+Point.prototype.add = function(dx, dy) {
+>Point.prototype.add = function(dx, dy) {    return new Point(this.x + dx, this.y + dy);} : (dx: number, dy: number) => Point
+>                                                                                         : ^^^^^^^^^^^^^^^^^^^^^^^^^^^^^^^^^
+>Point.prototype.add : (dx: number, dy: number) => Point
+>                    : ^^^^^^^^^^^^^^^^^^^^^^^^^^^^^^^^^
+>Point.prototype : Point
+>                : ^^^^^
+>Point : typeof Point
+>      : ^^^^^^^^^^^^
+>prototype : Point
+>          : ^^^^^
+>add : (dx: number, dy: number) => Point
+>    : ^^^^^^^^^^^^^^^^^^^^^^^^^^^^^^^^^
+>function(dx, dy) {    return new Point(this.x + dx, this.y + dy);} : (dx: number, dy: number) => Point
+>                                                                   : ^^^^^^^^^^^^^^^^^^^^^^^^^^^^^^^^^
+>dx : number
+>   : ^^^^^^
+>dy : number
+>   : ^^^^^^
+
+    return new Point(this.x + dx, this.y + dy);
+>new Point(this.x + dx, this.y + dy) : Point
+>                                    : ^^^^^
+>Point : typeof Point
+>      : ^^^^^^^^^^^^
+>this.x + dx : any
+>            : ^^^
+>this.x : any
+>       : ^^^
+>this : any
+>     : ^^^
+>x : any
+>  : ^^^
+>dx : number
+>   : ^^^^^^
+>this.y + dy : any
+>            : ^^^
+>this.y : any
+>       : ^^^
+>this : any
+>     : ^^^
+>y : any
+>  : ^^^
+>dy : number
+>   : ^^^^^^
+
+};
+
+Point.prototype = {
+>Point.prototype = {    x: 0,    y: 0,    add: function(dx, dy) {        return new Point(this.x + dx, this.y + dy);    }} : { x: number; y: number; add: (dx: number, dy: number) => Point; }
+>                                                                                                                          : ^^^^^^^^^^^^^^^^^^^^^^^^^^^^^^^^^^^^^^^^^^^^^^^^^^^^^^^^^^^^^^^^^
+>Point.prototype : Point
+>                : ^^^^^
+>Point : typeof Point
+>      : ^^^^^^^^^^^^
+>prototype : Point
+>          : ^^^^^
+>{    x: 0,    y: 0,    add: function(dx, dy) {        return new Point(this.x + dx, this.y + dy);    }} : { x: number; y: number; add: (dx: number, dy: number) => Point; }
+>                                                                                                        : ^^^^^^^^^^^^^^^^^^^^^^^^^^^^^^^^^^^^^^^^^^^^^^^^^^^^^^^^^^^^^^^^^
+
+    x: 0,
+>x : number
+>  : ^^^^^^
+>0 : 0
+>  : ^
+
+    y: 0,
+>y : number
+>  : ^^^^^^
+>0 : 0
+>  : ^
+
+    add: function(dx, dy) {
+>add : (dx: number, dy: number) => Point
+>    : ^^^^^^^^^^^^^^^^^^^^^^^^^^^^^^^^^
+>function(dx, dy) {        return new Point(this.x + dx, this.y + dy);    } : (dx: number, dy: number) => Point
+>                                                                           : ^^^^^^^^^^^^^^^^^^^^^^^^^^^^^^^^^
+>dx : number
+>   : ^^^^^^
+>dy : number
+>   : ^^^^^^
+
+        return new Point(this.x + dx, this.y + dy);
+>new Point(this.x + dx, this.y + dy) : Point
+>                                    : ^^^^^
+>Point : typeof Point
+>      : ^^^^^^^^^^^^
+>this.x + dx : any
+>            : ^^^
+>this.x : any
+>       : ^^^
+>this : any
+>     : ^^^
+>x : any
+>  : ^^^
+>dx : number
+>   : ^^^^^^
+>this.y + dy : any
+>            : ^^^
+>this.y : any
+>       : ^^^
+>this : any
+>     : ^^^
+>y : any
+>  : ^^^
+>dy : number
+>   : ^^^^^^
+    }
+};
+
+interface A { x: string; }
+>x : string
+>  : ^^^^^^
+
+interface B extends A { }
+var x: B = { };
+>x : B
+>  : ^
+>{ } : {}
+>    : ^^
+