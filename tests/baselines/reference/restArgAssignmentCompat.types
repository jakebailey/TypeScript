--- conflicted
+++ resolved
@@ -1,81 +1,77 @@
-//// [tests/cases/compiler/restArgAssignmentCompat.ts] ////
-
-=== restArgAssignmentCompat.ts ===
-function f(...x: number[]) {
->f : (...x: number[]) => void
->  : ^^^^^^^        ^^^^^^^^^
->x : number[]
->  : ^^^^^^^^
-
-    x.forEach((n, i) => void ('item ' + i + ' = ' + n));
->x.forEach((n, i) => void ('item ' + i + ' = ' + n)) : void
->                                                    : ^^^^
->x.forEach : (callbackfn: (value: number, index: number, array: number[]) => void, thisArg?: any) => void
->          : ^^^^^^^^^^^^^^^^^^^^^^^^^^^^^^^^^^^^^^^^^^^^^^^^^^^^^^^^^^^^^^^^^^^^^^^^^^^^^^^^^^^^^^^^^^^^
->x : number[]
->  : ^^^^^^^^
->forEach : (callbackfn: (value: number, index: number, array: number[]) => void, thisArg?: any) => void
-<<<<<<< HEAD
->(n, i) => void ('item ' + i + ' = ' + n) : (n: number, i: number) => undefined
-=======
->        : ^^^^^^^^^^^^^^^^^^^^^^^^^^^^^^^^^^^^^^^^^^^^^^^^^^^^^^^^^^^^^^^^^^^^^^^^^^^^^^^^^^^^^^^^^^^^
->(n, i) => void ('item ' + i + ' = ' + n) : (n: number, i: number) => any
->                                         : ^^^^^^^^^^^^^^^^^^^^^^^^^^^^^
->>>>>>> 12402f26
->n : number
->  : ^^^^^^
->i : number
->  : ^^^^^^
->void ('item ' + i + ' = ' + n) : undefined
->                               : ^^^^^^^^^
->('item ' + i + ' = ' + n) : string
->                          : ^^^^^^
->'item ' + i + ' = ' + n : string
->                        : ^^^^^^
->'item ' + i + ' = ' : string
->                    : ^^^^^^
->'item ' + i : string
->            : ^^^^^^
->'item ' : "item "
->        : ^^^^^^^
->i : number
->  : ^^^^^^
->' = ' : " = "
->      : ^^^^^
->n : number
->  : ^^^^^^
-}
-function g(x: number[], y: string) { }
->g : (x: number[], y: string) => void
->  : ^^^^        ^^^^^      ^^^^^^^^^
->x : number[]
->  : ^^^^^^^^
->y : string
->  : ^^^^^^
-
-var n = g;
->n : (x: number[], y: string) => void
->  : ^^^^^^^^^^^^^^^^^^^^^^^^^^^^^^^^
->g : (x: number[], y: string) => void
->  : ^^^^^^^^^^^^^^^^^^^^^^^^^^^^^^^^
-
-n = f;
->n = f : (...x: number[]) => void
->      : ^^^^^^^^^^^^^^^^^^^^^^^^
->n : (x: number[], y: string) => void
->  : ^^^^^^^^^^^^^^^^^^^^^^^^^^^^^^^^
->f : (...x: number[]) => void
->  : ^^^^^^^^^^^^^^^^^^^^^^^^
-
-n([4], 'foo');
->n([4], 'foo') : void
->              : ^^^^
->n : (x: number[], y: string) => void
->  : ^^^^^^^^^^^^^^^^^^^^^^^^^^^^^^^^
->[4] : number[]
->    : ^^^^^^^^
->4 : 4
->  : ^
->'foo' : "foo"
->      : ^^^^^
-
+//// [tests/cases/compiler/restArgAssignmentCompat.ts] ////
+
+=== restArgAssignmentCompat.ts ===
+function f(...x: number[]) {
+>f : (...x: number[]) => void
+>  : ^^^^^^^        ^^^^^^^^^
+>x : number[]
+>  : ^^^^^^^^
+
+    x.forEach((n, i) => void ('item ' + i + ' = ' + n));
+>x.forEach((n, i) => void ('item ' + i + ' = ' + n)) : void
+>                                                    : ^^^^
+>x.forEach : (callbackfn: (value: number, index: number, array: number[]) => void, thisArg?: any) => void
+>          : ^^^^^^^^^^^^^^^^^^^^^^^^^^^^^^^^^^^^^^^^^^^^^^^^^^^^^^^^^^^^^^^^^^^^^^^^^^^^^^^^^^^^^^^^^^^^
+>x : number[]
+>  : ^^^^^^^^
+>forEach : (callbackfn: (value: number, index: number, array: number[]) => void, thisArg?: any) => void
+>        : ^^^^^^^^^^^^^^^^^^^^^^^^^^^^^^^^^^^^^^^^^^^^^^^^^^^^^^^^^^^^^^^^^^^^^^^^^^^^^^^^^^^^^^^^^^^^
+>(n, i) => void ('item ' + i + ' = ' + n) : (n: number, i: number) => undefined
+>                                         : ^^^^^^^^^^^^^^^^^^^^^^^^^^^^^^^^^^^
+>n : number
+>  : ^^^^^^
+>i : number
+>  : ^^^^^^
+>void ('item ' + i + ' = ' + n) : undefined
+>                               : ^^^^^^^^^
+>('item ' + i + ' = ' + n) : string
+>                          : ^^^^^^
+>'item ' + i + ' = ' + n : string
+>                        : ^^^^^^
+>'item ' + i + ' = ' : string
+>                    : ^^^^^^
+>'item ' + i : string
+>            : ^^^^^^
+>'item ' : "item "
+>        : ^^^^^^^
+>i : number
+>  : ^^^^^^
+>' = ' : " = "
+>      : ^^^^^
+>n : number
+>  : ^^^^^^
+}
+function g(x: number[], y: string) { }
+>g : (x: number[], y: string) => void
+>  : ^^^^        ^^^^^      ^^^^^^^^^
+>x : number[]
+>  : ^^^^^^^^
+>y : string
+>  : ^^^^^^
+
+var n = g;
+>n : (x: number[], y: string) => void
+>  : ^^^^^^^^^^^^^^^^^^^^^^^^^^^^^^^^
+>g : (x: number[], y: string) => void
+>  : ^^^^^^^^^^^^^^^^^^^^^^^^^^^^^^^^
+
+n = f;
+>n = f : (...x: number[]) => void
+>      : ^^^^^^^^^^^^^^^^^^^^^^^^
+>n : (x: number[], y: string) => void
+>  : ^^^^^^^^^^^^^^^^^^^^^^^^^^^^^^^^
+>f : (...x: number[]) => void
+>  : ^^^^^^^^^^^^^^^^^^^^^^^^
+
+n([4], 'foo');
+>n([4], 'foo') : void
+>              : ^^^^
+>n : (x: number[], y: string) => void
+>  : ^^^^^^^^^^^^^^^^^^^^^^^^^^^^^^^^
+>[4] : number[]
+>    : ^^^^^^^^
+>4 : 4
+>  : ^
+>'foo' : "foo"
+>      : ^^^^^
+