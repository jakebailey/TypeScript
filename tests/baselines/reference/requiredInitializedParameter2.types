--- conflicted
+++ resolved
@@ -1,27 +1,23 @@
-//// [tests/cases/compiler/requiredInitializedParameter2.ts] ////
-
-=== requiredInitializedParameter2.ts ===
-interface I1 {
-    method();
->method : () => any
->       : ^^^^^^^^^
-}
-
-class C1 implements I1 {
->C1 : C1
->   : ^^
-
-    method(a = 0, b) { }
-<<<<<<< HEAD
->method : (a: number | undefined, b: any) => void
-=======
->method : (a: number, b: any) => void
->       : ^^^^^^^^^^^^^^^^^^^^^^^^^^^
->>>>>>> 12402f26
->a : number
->  : ^^^^^^
->0 : 0
->  : ^
->b : any
->  : ^^^
-}
+//// [tests/cases/compiler/requiredInitializedParameter2.ts] ////
+
+=== requiredInitializedParameter2.ts ===
+interface I1 {
+    method();
+>method : () => any
+>       : ^^^^^^^^^
+}
+
+class C1 implements I1 {
+>C1 : C1
+>   : ^^
+
+    method(a = 0, b) { }
+>method : (a: number | undefined, b: any) => void
+>       : ^^^^^^^^^^^^^^^^^^^^^^^^^^^^^^^^^^^^^^^
+>a : number
+>  : ^^^^^^
+>0 : 0
+>  : ^
+>b : any
+>  : ^^^
+}