//// [tests/cases/conformance/jsx/tsxStatelessFunctionComponents3.tsx] ////

=== file.tsx ===
import React = require('react');
>React : typeof React
>      : ^^^^^^^^^^^^

const Foo = (props: any) => <div/>;
>Foo : (props: any) => JSX.Element
>    : ^^^^^^^^   ^^^^^^^^^^^^^^^^
>(props: any) => <div/> : (props: any) => JSX.Element
>                       : ^^^^^^^^   ^^^^^^^^^^^^^^^^
>props : any
><div/> : JSX.Element
>       : ^^^^^^^^^^^
>div : any
>    : ^^^

// Should be OK
const foo = <Foo />;
>foo : JSX.Element
>    : ^^^^^^^^^^^
><Foo /> : JSX.Element
>        : ^^^^^^^^^^^
>Foo : (props: any) => JSX.Element
>    : ^^^^^^^^^^^^^^^^^^^^^^^^^^^


// Should be OK
var MainMenu: React.StatelessComponent<{}> = (props) => (<div>
>MainMenu : React.StatelessComponent<{}>
>         : ^^^^^^^^^^^^^^^^^^^^^^^^^^^^
>React : any
<<<<<<< HEAD
>(props) => (<div>    <h3>Main Menu</h3></div>) : (props: { children?: React.ReactNode | undefined; }) => JSX.Element
>props : { children?: React.ReactNode | undefined; }
=======
>      : ^^^
>(props) => (<div>    <h3>Main Menu</h3></div>) : (props: { children?: React.ReactNode; }) => JSX.Element
>                                               : ^^^^^^^^^^^^^^^^^^^^^^^^^^^^^^^^^^^^^^^^^^^^^^^^^^^^^^^
>props : { children?: React.ReactNode; }
>      : ^^^^^^^^^^^^^^^^^^^^^^^^^^^^^^^
>>>>>>> 12402f26
>(<div>    <h3>Main Menu</h3></div>) : JSX.Element
>                                    : ^^^^^^^^^^^
><div>    <h3>Main Menu</h3></div> : JSX.Element
>                                  : ^^^^^^^^^^^
>div : any
>    : ^^^

    <h3>Main Menu</h3>
><h3>Main Menu</h3> : JSX.Element
>                   : ^^^^^^^^^^^
>h3 : any
>   : ^^^
>h3 : any
>   : ^^^

</div>);
>div : any
>    : ^^^

var App: React.StatelessComponent<{ children }> = ({children}) => (
>App : React.StatelessComponent<{ children: any; }>
>    : ^^^^^^^^^^^^^^^^^^^^^^^^^^^^^^^^^^^^^^^^^^^^
>React : any
>      : ^^^
>children : any
<<<<<<< HEAD
>({children}) => (    <div >        <MainMenu/>	</div>) : ({ children }: { children: any; } & { children?: React.ReactNode | undefined; }) => JSX.Element
=======
>({children}) => (    <div >        <MainMenu/>	</div>) : ({ children }: { children: any; } & { children?: React.ReactNode; }) => JSX.Element
>                                                       : ^^^^^^^^^^^^^^^^^^^^^^^^^^^^^^^^^^^^^^^^^^^^^^^^^^^^^^^^^^^^^^^^^^^^^^^^^^^^^^^^^^^
>>>>>>> 12402f26
>children : any
>         : ^^^
>(    <div >        <MainMenu/>	</div>) : JSX.Element
>                                       : ^^^^^^^^^^^

    <div >
><div >        <MainMenu/>	</div> : JSX.Element
>                                 : ^^^^^^^^^^^
>div : any
>    : ^^^

        <MainMenu/>
><MainMenu/> : JSX.Element
>            : ^^^^^^^^^^^
>MainMenu : React.StatelessComponent<{}>
>         : ^^^^^^^^^^^^^^^^^^^^^^^^^^^^

	</div>
>div : any
>    : ^^^

);
<|MERGE_RESOLUTION|>--- conflicted
+++ resolved
@@ -1,96 +1,87 @@
-//// [tests/cases/conformance/jsx/tsxStatelessFunctionComponents3.tsx] ////
-
-=== file.tsx ===
-import React = require('react');
->React : typeof React
->      : ^^^^^^^^^^^^
-
-const Foo = (props: any) => <div/>;
->Foo : (props: any) => JSX.Element
->    : ^^^^^^^^   ^^^^^^^^^^^^^^^^
->(props: any) => <div/> : (props: any) => JSX.Element
->                       : ^^^^^^^^   ^^^^^^^^^^^^^^^^
->props : any
-><div/> : JSX.Element
->       : ^^^^^^^^^^^
->div : any
->    : ^^^
-
-// Should be OK
-const foo = <Foo />;
->foo : JSX.Element
->    : ^^^^^^^^^^^
-><Foo /> : JSX.Element
->        : ^^^^^^^^^^^
->Foo : (props: any) => JSX.Element
->    : ^^^^^^^^^^^^^^^^^^^^^^^^^^^
-
-
-// Should be OK
-var MainMenu: React.StatelessComponent<{}> = (props) => (<div>
->MainMenu : React.StatelessComponent<{}>
->         : ^^^^^^^^^^^^^^^^^^^^^^^^^^^^
->React : any
-<<<<<<< HEAD
->(props) => (<div>    <h3>Main Menu</h3></div>) : (props: { children?: React.ReactNode | undefined; }) => JSX.Element
->props : { children?: React.ReactNode | undefined; }
-=======
->      : ^^^
->(props) => (<div>    <h3>Main Menu</h3></div>) : (props: { children?: React.ReactNode; }) => JSX.Element
->                                               : ^^^^^^^^^^^^^^^^^^^^^^^^^^^^^^^^^^^^^^^^^^^^^^^^^^^^^^^
->props : { children?: React.ReactNode; }
->      : ^^^^^^^^^^^^^^^^^^^^^^^^^^^^^^^
->>>>>>> 12402f26
->(<div>    <h3>Main Menu</h3></div>) : JSX.Element
->                                    : ^^^^^^^^^^^
-><div>    <h3>Main Menu</h3></div> : JSX.Element
->                                  : ^^^^^^^^^^^
->div : any
->    : ^^^
-
-    <h3>Main Menu</h3>
-><h3>Main Menu</h3> : JSX.Element
->                   : ^^^^^^^^^^^
->h3 : any
->   : ^^^
->h3 : any
->   : ^^^
-
-</div>);
->div : any
->    : ^^^
-
-var App: React.StatelessComponent<{ children }> = ({children}) => (
->App : React.StatelessComponent<{ children: any; }>
->    : ^^^^^^^^^^^^^^^^^^^^^^^^^^^^^^^^^^^^^^^^^^^^
->React : any
->      : ^^^
->children : any
-<<<<<<< HEAD
->({children}) => (    <div >        <MainMenu/>	</div>) : ({ children }: { children: any; } & { children?: React.ReactNode | undefined; }) => JSX.Element
-=======
->({children}) => (    <div >        <MainMenu/>	</div>) : ({ children }: { children: any; } & { children?: React.ReactNode; }) => JSX.Element
->                                                       : ^^^^^^^^^^^^^^^^^^^^^^^^^^^^^^^^^^^^^^^^^^^^^^^^^^^^^^^^^^^^^^^^^^^^^^^^^^^^^^^^^^^
->>>>>>> 12402f26
->children : any
->         : ^^^
->(    <div >        <MainMenu/>	</div>) : JSX.Element
->                                       : ^^^^^^^^^^^
-
-    <div >
-><div >        <MainMenu/>	</div> : JSX.Element
->                                 : ^^^^^^^^^^^
->div : any
->    : ^^^
-
-        <MainMenu/>
-><MainMenu/> : JSX.Element
->            : ^^^^^^^^^^^
->MainMenu : React.StatelessComponent<{}>
->         : ^^^^^^^^^^^^^^^^^^^^^^^^^^^^
-
-	</div>
->div : any
->    : ^^^
-
-);
+//// [tests/cases/conformance/jsx/tsxStatelessFunctionComponents3.tsx] ////
+
+=== file.tsx ===
+import React = require('react');
+>React : typeof React
+>      : ^^^^^^^^^^^^
+
+const Foo = (props: any) => <div/>;
+>Foo : (props: any) => JSX.Element
+>    : ^^^^^^^^   ^^^^^^^^^^^^^^^^
+>(props: any) => <div/> : (props: any) => JSX.Element
+>                       : ^^^^^^^^   ^^^^^^^^^^^^^^^^
+>props : any
+><div/> : JSX.Element
+>       : ^^^^^^^^^^^
+>div : any
+>    : ^^^
+
+// Should be OK
+const foo = <Foo />;
+>foo : JSX.Element
+>    : ^^^^^^^^^^^
+><Foo /> : JSX.Element
+>        : ^^^^^^^^^^^
+>Foo : (props: any) => JSX.Element
+>    : ^^^^^^^^^^^^^^^^^^^^^^^^^^^
+
+
+// Should be OK
+var MainMenu: React.StatelessComponent<{}> = (props) => (<div>
+>MainMenu : React.StatelessComponent<{}>
+>         : ^^^^^^^^^^^^^^^^^^^^^^^^^^^^
+>React : any
+>      : ^^^
+>(props) => (<div>    <h3>Main Menu</h3></div>) : (props: { children?: React.ReactNode | undefined; }) => JSX.Element
+>                                               : ^^^^^^^^^^^^^^^^^^^^^^^^^^^^^^^^^^^^^^^^^^^^^^^^^^^^^^^^^^^^^^^^^^^
+>props : { children?: React.ReactNode | undefined; }
+>      : ^^^^^^^^^^^^^^^^^^^^^^^^^^^^^^^^^^^^^^^^^^^
+>(<div>    <h3>Main Menu</h3></div>) : JSX.Element
+>                                    : ^^^^^^^^^^^
+><div>    <h3>Main Menu</h3></div> : JSX.Element
+>                                  : ^^^^^^^^^^^
+>div : any
+>    : ^^^
+
+    <h3>Main Menu</h3>
+><h3>Main Menu</h3> : JSX.Element
+>                   : ^^^^^^^^^^^
+>h3 : any
+>   : ^^^
+>h3 : any
+>   : ^^^
+
+</div>);
+>div : any
+>    : ^^^
+
+var App: React.StatelessComponent<{ children }> = ({children}) => (
+>App : React.StatelessComponent<{ children: any; }>
+>    : ^^^^^^^^^^^^^^^^^^^^^^^^^^^^^^^^^^^^^^^^^^^^
+>React : any
+>      : ^^^
+>children : any
+>({children}) => (    <div >        <MainMenu/>	</div>) : ({ children }: { children: any; } & { children?: React.ReactNode | undefined; }) => JSX.Element
+>                                                       : ^^^^^^^^^^^^^^^^^^^^^^^^^^^^^^^^^^^^^^^^^^^^^^^^^^^^^^^^^^^^^^^^^^^^^^^^^^^^^^^^^^^^^^^^^^^^^^^
+>children : any
+>         : ^^^
+>(    <div >        <MainMenu/>	</div>) : JSX.Element
+>                                       : ^^^^^^^^^^^
+
+    <div >
+><div >        <MainMenu/>	</div> : JSX.Element
+>                                 : ^^^^^^^^^^^
+>div : any
+>    : ^^^
+
+        <MainMenu/>
+><MainMenu/> : JSX.Element
+>            : ^^^^^^^^^^^
+>MainMenu : React.StatelessComponent<{}>
+>         : ^^^^^^^^^^^^^^^^^^^^^^^^^^^^
+
+	</div>
+>div : any
+>    : ^^^
+
+);