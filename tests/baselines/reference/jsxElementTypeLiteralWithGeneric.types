//// [tests/cases/compiler/jsxElementTypeLiteralWithGeneric.tsx] ////

=== Performance Stats ===
Assignability cache: 2,500
<<<<<<< HEAD
Type Count: 5,000
Instantiation count: 100,000
=======
Type Count: 10,000
Instantiation count: 50,000
>>>>>>> c63de15a
Symbol count: 50,000

=== jsxElementTypeLiteralWithGeneric.tsx ===
/// <reference path="react16.d.ts" />
import * as React from "react";
>React : typeof React
>      : ^^^^^^^^^^^^

declare global {
>global : any
>       : ^^^

  namespace JSX {
    type ElementType<P = any> =
>ElementType : ElementType<P>
>            : ^^^^^^^^^^^^^^

      | {
        [K in keyof JSX.IntrinsicElements]: P extends JSX.IntrinsicElements[K]
>JSX : any
>    : ^^^
>JSX : any
>    : ^^^

        ? K
        : never;
      }[keyof JSX.IntrinsicElements]
>JSX : any
>    : ^^^

      | React.ComponentType<P>;
>React : any
>      : ^^^
  }
}

// should be fine - `ElementType` accepts `div`
let a = <div />;
>a : JSX.Element
>  : ^^^^^^^^^^^
><div /> : JSX.Element
>        : ^^^^^^^^^^^
>div : any
>    : ^^^

// Should be an error.
// `ruhroh` is in neither `IntrinsicElements` nor `ElementType`
let c = <ruhroh />;
>c : JSX.Element
>  : ^^^^^^^^^^^
><ruhroh /> : JSX.Element
>           : ^^^^^^^^^^^
>ruhroh : any
>       : ^^^

<|MERGE_RESOLUTION|>--- conflicted
+++ resolved
@@ -1,66 +1,61 @@
-//// [tests/cases/compiler/jsxElementTypeLiteralWithGeneric.tsx] ////
-
+//// [tests/cases/compiler/jsxElementTypeLiteralWithGeneric.tsx] ////
+
 === Performance Stats ===
 Assignability cache: 2,500
-<<<<<<< HEAD
 Type Count: 5,000
-Instantiation count: 100,000
-=======
-Type Count: 10,000
 Instantiation count: 50,000
->>>>>>> c63de15a
 Symbol count: 50,000
 
-=== jsxElementTypeLiteralWithGeneric.tsx ===
-/// <reference path="react16.d.ts" />
-import * as React from "react";
->React : typeof React
->      : ^^^^^^^^^^^^
-
-declare global {
->global : any
->       : ^^^
-
-  namespace JSX {
-    type ElementType<P = any> =
->ElementType : ElementType<P>
->            : ^^^^^^^^^^^^^^
-
-      | {
-        [K in keyof JSX.IntrinsicElements]: P extends JSX.IntrinsicElements[K]
->JSX : any
->    : ^^^
->JSX : any
->    : ^^^
-
-        ? K
-        : never;
-      }[keyof JSX.IntrinsicElements]
->JSX : any
->    : ^^^
-
-      | React.ComponentType<P>;
->React : any
->      : ^^^
-  }
-}
-
-// should be fine - `ElementType` accepts `div`
-let a = <div />;
->a : JSX.Element
->  : ^^^^^^^^^^^
-><div /> : JSX.Element
->        : ^^^^^^^^^^^
->div : any
->    : ^^^
-
-// Should be an error.
-// `ruhroh` is in neither `IntrinsicElements` nor `ElementType`
-let c = <ruhroh />;
->c : JSX.Element
->  : ^^^^^^^^^^^
-><ruhroh /> : JSX.Element
->           : ^^^^^^^^^^^
->ruhroh : any
->       : ^^^
-
+=== jsxElementTypeLiteralWithGeneric.tsx ===
+/// <reference path="react16.d.ts" />
+import * as React from "react";
+>React : typeof React
+>      : ^^^^^^^^^^^^
+
+declare global {
+>global : any
+>       : ^^^
+
+  namespace JSX {
+    type ElementType<P = any> =
+>ElementType : ElementType<P>
+>            : ^^^^^^^^^^^^^^
+
+      | {
+        [K in keyof JSX.IntrinsicElements]: P extends JSX.IntrinsicElements[K]
+>JSX : any
+>    : ^^^
+>JSX : any
+>    : ^^^
+
+        ? K
+        : never;
+      }[keyof JSX.IntrinsicElements]
+>JSX : any
+>    : ^^^
+
+      | React.ComponentType<P>;
+>React : any
+>      : ^^^
+  }
+}
+
+// should be fine - `ElementType` accepts `div`
+let a = <div />;
+>a : JSX.Element
+>  : ^^^^^^^^^^^
+><div /> : JSX.Element
+>        : ^^^^^^^^^^^
+>div : any
+>    : ^^^
+
+// Should be an error.
+// `ruhroh` is in neither `IntrinsicElements` nor `ElementType`
+let c = <ruhroh />;
+>c : JSX.Element
+>  : ^^^^^^^^^^^
+><ruhroh /> : JSX.Element
+>           : ^^^^^^^^^^^
+>ruhroh : any
+>       : ^^^
+