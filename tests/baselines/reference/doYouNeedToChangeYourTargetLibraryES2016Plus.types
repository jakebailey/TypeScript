--- conflicted
+++ resolved
@@ -1,499 +1,457 @@
-//// [tests/cases/compiler/doYouNeedToChangeYourTargetLibraryES2016Plus.ts] ////
-
-=== doYouNeedToChangeYourTargetLibraryES2016Plus.ts ===
-// es2016
-const testIncludes = ["hello"].includes("world");
->testIncludes : any
->             : ^^^
->["hello"].includes("world") : any
->                            : ^^^
->["hello"].includes : any
->                   : ^^^
->["hello"] : string[]
->          : ^^^^^^^^
->"hello" : "hello"
->        : ^^^^^^^
->includes : any
->         : ^^^
->"world" : "world"
->        : ^^^^^^^
-
-// es2017
-const testStringPadStart = "".padStart(2);
->testStringPadStart : any
->                   : ^^^
->"".padStart(2) : any
->               : ^^^
->"".padStart : any
->            : ^^^
->"" : ""
->   : ^^
->padStart : any
->         : ^^^
->2 : 2
->  : ^
-
-const testStringPadEnd = "".padEnd(2);
->testStringPadEnd : any
->                 : ^^^
->"".padEnd(2) : any
->             : ^^^
->"".padEnd : any
->          : ^^^
->"" : ""
->   : ^^
->padEnd : any
->       : ^^^
->2 : 2
->  : ^
-
-const testObjectConstructorValues = Object.values({});
->testObjectConstructorValues : any
->                            : ^^^
->Object.values({}) : any
->                  : ^^^
->Object.values : any
->              : ^^^
->Object : ObjectConstructor
->       : ^^^^^^^^^^^^^^^^^
->values : any
->       : ^^^
->{} : {}
->   : ^^
-
-const testObjectConstructorEntries = Object.entries({});
->testObjectConstructorEntries : any
->                             : ^^^
->Object.entries({}) : any
->                   : ^^^
->Object.entries : any
->               : ^^^
->Object : ObjectConstructor
->       : ^^^^^^^^^^^^^^^^^
->entries : any
->        : ^^^
->{} : {}
->   : ^^
-
-const testObjectConstructorGetOwnPropertyDescriptors = Object.getOwnPropertyDescriptors({});
->testObjectConstructorGetOwnPropertyDescriptors : any
->                                               : ^^^
->Object.getOwnPropertyDescriptors({}) : any
->                                     : ^^^
->Object.getOwnPropertyDescriptors : any
->                                 : ^^^
->Object : ObjectConstructor
->       : ^^^^^^^^^^^^^^^^^
->getOwnPropertyDescriptors : any
->                          : ^^^
->{} : {}
->   : ^^
-
-const testIntlFormatToParts = new Intl.DateTimeFormat("en-US").formatToParts();
->testIntlFormatToParts : any
->                      : ^^^
->new Intl.DateTimeFormat("en-US").formatToParts() : any
->                                                 : ^^^
->new Intl.DateTimeFormat("en-US").formatToParts : any
->                                               : ^^^
->new Intl.DateTimeFormat("en-US") : Intl.DateTimeFormat
-<<<<<<< HEAD
->Intl.DateTimeFormat : { (locales?: string | string[] | undefined, options?: Intl.DateTimeFormatOptions | undefined): Intl.DateTimeFormat; new (locales?: string | string[] | undefined, options?: Intl.DateTimeFormatOptions | undefined): Intl.DateTimeFormat; supportedLocalesOf(locales: string | string[], options?: Intl.DateTimeFormatOptions | undefined): string[]; readonly prototype: Intl.DateTimeFormat; }
->Intl : typeof Intl
->DateTimeFormat : { (locales?: string | string[] | undefined, options?: Intl.DateTimeFormatOptions | undefined): Intl.DateTimeFormat; new (locales?: string | string[] | undefined, options?: Intl.DateTimeFormatOptions | undefined): Intl.DateTimeFormat; supportedLocalesOf(locales: string | string[], options?: Intl.DateTimeFormatOptions | undefined): string[]; readonly prototype: Intl.DateTimeFormat; }
-=======
->                                 : ^^^^^^^^^^^^^^^^^^^
->Intl.DateTimeFormat : Intl.DateTimeFormatConstructor
->                    : ^^^^^^^^^^^^^^^^^^^^^^^^^^^^^^
->Intl : typeof Intl
->     : ^^^^^^^^^^^
->DateTimeFormat : Intl.DateTimeFormatConstructor
->               : ^^^^^^^^^^^^^^^^^^^^^^^^^^^^^^
->>>>>>> 12402f26
->"en-US" : "en-US"
->        : ^^^^^^^
->formatToParts : any
->              : ^^^
-
-const testAtomics = Atomics.add(new Uint8Array(0), 0, 0);
->testAtomics : any
->            : ^^^
->Atomics.add(new Uint8Array(0), 0, 0) : any
->                                     : ^^^
->Atomics.add : any
->            : ^^^
->Atomics : any
->        : ^^^
->add : any
->    : ^^^
->new Uint8Array(0) : Uint8Array
->                  : ^^^^^^^^^^
->Uint8Array : Uint8ArrayConstructor
->           : ^^^^^^^^^^^^^^^^^^^^^
->0 : 0
->  : ^
->0 : 0
->  : ^
->0 : 0
->  : ^
-
-const testSharedArrayBuffer = new SharedArrayBuffer(5);
->testSharedArrayBuffer : any
->                      : ^^^
->new SharedArrayBuffer(5) : any
->                         : ^^^
->SharedArrayBuffer : any
->                  : ^^^
->5 : 5
->  : ^
-
-// es2018
-const testPromiseFinally = new Promise(() => {}).finally();
->testPromiseFinally : any
->                   : ^^^
->new Promise(() => {}).finally() : any
->                                : ^^^
->new Promise(() => {}).finally : any
->                              : ^^^
->new Promise(() => {}) : Promise<unknown>
->                      : ^^^^^^^^^^^^^^^^
->Promise : PromiseConstructor
->        : ^^^^^^^^^^^^^^^^^^
->() => {} : () => void
->         : ^^^^^^^^^^
->finally : any
->        : ^^^
-
-const testRegExpMatchArrayGroups = "2019-04-30".match(/(?<year>[0-9]{4})-(?<month>[0-9]{2})-(?<day>[0-9]{2})/g).groups;
->testRegExpMatchArrayGroups : any
->                           : ^^^
->"2019-04-30".match(/(?<year>[0-9]{4})-(?<month>[0-9]{2})-(?<day>[0-9]{2})/g).groups : any
-<<<<<<< HEAD
->"2019-04-30".match(/(?<year>[0-9]{4})-(?<month>[0-9]{2})-(?<day>[0-9]{2})/g) : RegExpMatchArray | null
->"2019-04-30".match : { (regexp: string | RegExp): RegExpMatchArray | null; (matcher: { [Symbol.match](string: string): RegExpMatchArray | null; }): RegExpMatchArray | null; }
->"2019-04-30" : "2019-04-30"
->match : { (regexp: string | RegExp): RegExpMatchArray | null; (matcher: { [Symbol.match](string: string): RegExpMatchArray | null; }): RegExpMatchArray | null; }
-=======
->                                                                                    : ^^^
->"2019-04-30".match(/(?<year>[0-9]{4})-(?<month>[0-9]{2})-(?<day>[0-9]{2})/g) : RegExpMatchArray
->                                                                             : ^^^^^^^^^^^^^^^^
->"2019-04-30".match : { (regexp: string | RegExp): RegExpMatchArray; (matcher: { [Symbol.match](string: string): RegExpMatchArray; }): RegExpMatchArray; }
->                   : ^^^^^^^^^^^^^^^^^^^^^^^^^^^^^^^^^^^^^^^^^^^^^^^^^^^^^^^^^^^^^^^^^^^^^^^^^^^^^^^^^^^^^^^^^^^^^^^^^^^^^^^^^^^^^^^^^^^^^^^^^^^^^^^^^^^^
->"2019-04-30" : "2019-04-30"
->             : ^^^^^^^^^^^^
->match : { (regexp: string | RegExp): RegExpMatchArray; (matcher: { [Symbol.match](string: string): RegExpMatchArray; }): RegExpMatchArray; }
->      : ^^^^^^^^^^^^^^^^^^^^^^^^^^^^^^^^^^^^^^^^^^^^^^^^^^^^^^^^^^^^^^^^^^^^^^^^^^^^^^^^^^^^^^^^^^^^^^^^^^^^^^^^^^^^^^^^^^^^^^^^^^^^^^^^^^^^
->>>>>>> 12402f26
->/(?<year>[0-9]{4})-(?<month>[0-9]{2})-(?<day>[0-9]{2})/g : RegExp
->                                                         : ^^^^^^
->groups : any
->       : ^^^
-
-const testRegExpExecArrayGroups = /(?<year>[0-9]{4})-(?<month>[0-9]{2})-(?<day>[0-9]{2})/g.exec("2019-04-30").groups;
->testRegExpExecArrayGroups : any
->                          : ^^^
->/(?<year>[0-9]{4})-(?<month>[0-9]{2})-(?<day>[0-9]{2})/g.exec("2019-04-30").groups : any
-<<<<<<< HEAD
->/(?<year>[0-9]{4})-(?<month>[0-9]{2})-(?<day>[0-9]{2})/g.exec("2019-04-30") : RegExpExecArray | null
->/(?<year>[0-9]{4})-(?<month>[0-9]{2})-(?<day>[0-9]{2})/g.exec : (string: string) => RegExpExecArray | null
->/(?<year>[0-9]{4})-(?<month>[0-9]{2})-(?<day>[0-9]{2})/g : RegExp
->exec : (string: string) => RegExpExecArray | null
-=======
->                                                                                   : ^^^
->/(?<year>[0-9]{4})-(?<month>[0-9]{2})-(?<day>[0-9]{2})/g.exec("2019-04-30") : RegExpExecArray
->                                                                            : ^^^^^^^^^^^^^^^
->/(?<year>[0-9]{4})-(?<month>[0-9]{2})-(?<day>[0-9]{2})/g.exec : (string: string) => RegExpExecArray
->                                                              : ^^^^^^^^^^^^^^^^^^^^^^^^^^^^^^^^^^^
->/(?<year>[0-9]{4})-(?<month>[0-9]{2})-(?<day>[0-9]{2})/g : RegExp
->                                                         : ^^^^^^
->exec : (string: string) => RegExpExecArray
->     : ^^^^^^^^^^^^^^^^^^^^^^^^^^^^^^^^^^^
->>>>>>> 12402f26
->"2019-04-30" : "2019-04-30"
->             : ^^^^^^^^^^^^
->groups : any
->       : ^^^
-
-const testRegExpDotAll = /foo/g.dotAll;
->testRegExpDotAll : any
->                 : ^^^
->/foo/g.dotAll : any
->              : ^^^
->/foo/g : RegExp
->       : ^^^^^^
->dotAll : any
->       : ^^^
-
-const testIntlPluralRules = new Intl.PluralRules("ar-EG").select(0);
->testIntlPluralRules : any
->                    : ^^^
->new Intl.PluralRules("ar-EG").select(0) : any
->                                        : ^^^
->new Intl.PluralRules("ar-EG").select : any
->                                     : ^^^
->new Intl.PluralRules("ar-EG") : any
->                              : ^^^
->Intl.PluralRules : any
->                 : ^^^
->Intl : typeof Intl
->     : ^^^^^^^^^^^
->PluralRules : any
->            : ^^^
->"ar-EG" : "ar-EG"
->        : ^^^^^^^
->select : any
->       : ^^^
->0 : 0
->  : ^
-
-const testAsyncGenerator: AsyncGenerator<any> = null as any;
->testAsyncGenerator : AsyncGenerator<any>
->                   : ^^^^^^^^^^^^^^^^^^^
->null as any : any
->            : ^^^
-
-const testAsyncGeneratorFunction: AsyncGeneratorFunction = null as any;
->testAsyncGeneratorFunction : AsyncGeneratorFunction
->                           : ^^^^^^^^^^^^^^^^^^^^^^
->null as any : any
->            : ^^^
-
-const testAsyncIterable: AsyncIterable<any> = null as any;
->testAsyncIterable : AsyncIterable<any>
->                  : ^^^^^^^^^^^^^^^^^^
->null as any : any
->            : ^^^
-
-const testAsyncIterableIterator: AsyncIterableIterator<any> = null as any;
->testAsyncIterableIterator : AsyncIterableIterator<any>
->                          : ^^^^^^^^^^^^^^^^^^^^^^^^^^
->null as any : any
->            : ^^^
-
-const testNumberFormatFormatToParts = new Intl.NumberFormat("en-US").formatToParts();
->testNumberFormatFormatToParts : any
->                              : ^^^
->new Intl.NumberFormat("en-US").formatToParts() : any
->                                               : ^^^
->new Intl.NumberFormat("en-US").formatToParts : any
->                                             : ^^^
->new Intl.NumberFormat("en-US") : Intl.NumberFormat
-<<<<<<< HEAD
->Intl.NumberFormat : { (locales?: string | string[] | undefined, options?: Intl.NumberFormatOptions | undefined): Intl.NumberFormat; new (locales?: string | string[] | undefined, options?: Intl.NumberFormatOptions | undefined): Intl.NumberFormat; supportedLocalesOf(locales: string | string[], options?: Intl.NumberFormatOptions | undefined): string[]; readonly prototype: Intl.NumberFormat; }
->Intl : typeof Intl
->NumberFormat : { (locales?: string | string[] | undefined, options?: Intl.NumberFormatOptions | undefined): Intl.NumberFormat; new (locales?: string | string[] | undefined, options?: Intl.NumberFormatOptions | undefined): Intl.NumberFormat; supportedLocalesOf(locales: string | string[], options?: Intl.NumberFormatOptions | undefined): string[]; readonly prototype: Intl.NumberFormat; }
-=======
->                               : ^^^^^^^^^^^^^^^^^
->Intl.NumberFormat : Intl.NumberFormatConstructor
->                  : ^^^^^^^^^^^^^^^^^^^^^^^^^^^^
->Intl : typeof Intl
->     : ^^^^^^^^^^^
->NumberFormat : Intl.NumberFormatConstructor
->             : ^^^^^^^^^^^^^^^^^^^^^^^^^^^^
->>>>>>> 12402f26
->"en-US" : "en-US"
->        : ^^^^^^^
->formatToParts : any
->              : ^^^
-
-// es2019
-const testArrayFlat = [].flat();
->testArrayFlat : any
->              : ^^^
->[].flat() : any
->          : ^^^
->[].flat : any
-<<<<<<< HEAD
->[] : never[]
-=======
->        : ^^^
->[] : undefined[]
->   : ^^^^^^^^^^^
->>>>>>> 12402f26
->flat : any
->     : ^^^
-
-const testArrayFlatMap = [].flatMap();
->testArrayFlatMap : any
->                 : ^^^
->[].flatMap() : any
->             : ^^^
->[].flatMap : any
-<<<<<<< HEAD
->[] : never[]
-=======
->           : ^^^
->[] : undefined[]
->   : ^^^^^^^^^^^
->>>>>>> 12402f26
->flatMap : any
->        : ^^^
-
-const testObjectConstructorFromEntries = Object.fromEntries({});
->testObjectConstructorFromEntries : any
->                                 : ^^^
->Object.fromEntries({}) : any
->                       : ^^^
->Object.fromEntries : any
->                   : ^^^
->Object : ObjectConstructor
->       : ^^^^^^^^^^^^^^^^^
->fromEntries : any
->            : ^^^
->{} : {}
->   : ^^
-
-const testStringTrimStart = "".trimStart();
->testStringTrimStart : any
->                    : ^^^
->"".trimStart() : any
->               : ^^^
->"".trimStart : any
->             : ^^^
->"" : ""
->   : ^^
->trimStart : any
->          : ^^^
-
-const testStringTrimEnd = "".trimEnd();
->testStringTrimEnd : any
->                  : ^^^
->"".trimEnd() : any
->             : ^^^
->"".trimEnd : any
->           : ^^^
->"" : ""
->   : ^^
->trimEnd : any
->        : ^^^
-
-const testStringTrimLeft = "".trimLeft();
->testStringTrimLeft : any
->                   : ^^^
->"".trimLeft() : any
->              : ^^^
->"".trimLeft : any
->            : ^^^
->"" : ""
->   : ^^
->trimLeft : any
->         : ^^^
-
-const testStringTrimRight = "".trimRight();
->testStringTrimRight : any
->                    : ^^^
->"".trimRight() : any
->               : ^^^
->"".trimRight : any
->             : ^^^
->"" : ""
->   : ^^
->trimRight : any
->          : ^^^
-
-const testSymbolDescription = Symbol("foo").description;
->testSymbolDescription : any
->                      : ^^^
->Symbol("foo").description : any
->                          : ^^^
->Symbol("foo") : symbol
->              : ^^^^^^
->Symbol : SymbolConstructor
->       : ^^^^^^^^^^^^^^^^^
->"foo" : "foo"
->      : ^^^^^
->description : any
->            : ^^^
-
-// es2020
-const testPromiseAllSettled = Promise.allSettled([]);
->testPromiseAllSettled : any
->                      : ^^^
->Promise.allSettled([]) : any
->                       : ^^^
->Promise.allSettled : any
->                   : ^^^
->Promise : PromiseConstructor
->        : ^^^^^^^^^^^^^^^^^^
->allSettled : any
-<<<<<<< HEAD
->[] : never[]
-=======
->           : ^^^
->[] : undefined[]
->   : ^^^^^^^^^^^
->>>>>>> 12402f26
-
-const testStringMatchAll = "".matchAll();
->testStringMatchAll : any
->                   : ^^^
->"".matchAll() : any
->              : ^^^
->"".matchAll : any
->            : ^^^
->"" : ""
->   : ^^
->matchAll : any
->         : ^^^
-
-const testRegExpMatchAll = /matchAll/g[Symbol.matchAll]("matchAll");
->testRegExpMatchAll : any
->                   : ^^^
->/matchAll/g[Symbol.matchAll]("matchAll") : any
->                                         : ^^^
->/matchAll/g[Symbol.matchAll] : any
->                             : ^^^
->/matchAll/g : RegExp
->            : ^^^^^^
->Symbol.matchAll : any
->                : ^^^
->Symbol : SymbolConstructor
->       : ^^^^^^^^^^^^^^^^^
->matchAll : any
->         : ^^^
->"matchAll" : "matchAll"
->           : ^^^^^^^^^^
-
-const testBigInt = BigInt(123);
->testBigInt : any
->           : ^^^
->BigInt(123) : any
->            : ^^^
->BigInt : any
->       : ^^^
->123 : 123
->    : ^^^
-
-// es2021
-const testPromiseAny = Promise.any([]);
->testPromiseAny : any
->               : ^^^
->Promise.any([]) : any
->                : ^^^
->Promise.any : any
->            : ^^^
->Promise : PromiseConstructor
->        : ^^^^^^^^^^^^^^^^^^
->any : any
-<<<<<<< HEAD
->[] : never[]
-=======
->    : ^^^
->[] : undefined[]
->   : ^^^^^^^^^^^
->>>>>>> 12402f26
-
-const testStringReplaceAll = "".replaceAll();
->testStringReplaceAll : any
->                     : ^^^
->"".replaceAll() : any
->                : ^^^
->"".replaceAll : any
->              : ^^^
->"" : ""
->   : ^^
->replaceAll : any
->           : ^^^
-
-// esnext
-
+//// [tests/cases/compiler/doYouNeedToChangeYourTargetLibraryES2016Plus.ts] ////
+
+=== doYouNeedToChangeYourTargetLibraryES2016Plus.ts ===
+// es2016
+const testIncludes = ["hello"].includes("world");
+>testIncludes : any
+>             : ^^^
+>["hello"].includes("world") : any
+>                            : ^^^
+>["hello"].includes : any
+>                   : ^^^
+>["hello"] : string[]
+>          : ^^^^^^^^
+>"hello" : "hello"
+>        : ^^^^^^^
+>includes : any
+>         : ^^^
+>"world" : "world"
+>        : ^^^^^^^
+
+// es2017
+const testStringPadStart = "".padStart(2);
+>testStringPadStart : any
+>                   : ^^^
+>"".padStart(2) : any
+>               : ^^^
+>"".padStart : any
+>            : ^^^
+>"" : ""
+>   : ^^
+>padStart : any
+>         : ^^^
+>2 : 2
+>  : ^
+
+const testStringPadEnd = "".padEnd(2);
+>testStringPadEnd : any
+>                 : ^^^
+>"".padEnd(2) : any
+>             : ^^^
+>"".padEnd : any
+>          : ^^^
+>"" : ""
+>   : ^^
+>padEnd : any
+>       : ^^^
+>2 : 2
+>  : ^
+
+const testObjectConstructorValues = Object.values({});
+>testObjectConstructorValues : any
+>                            : ^^^
+>Object.values({}) : any
+>                  : ^^^
+>Object.values : any
+>              : ^^^
+>Object : ObjectConstructor
+>       : ^^^^^^^^^^^^^^^^^
+>values : any
+>       : ^^^
+>{} : {}
+>   : ^^
+
+const testObjectConstructorEntries = Object.entries({});
+>testObjectConstructorEntries : any
+>                             : ^^^
+>Object.entries({}) : any
+>                   : ^^^
+>Object.entries : any
+>               : ^^^
+>Object : ObjectConstructor
+>       : ^^^^^^^^^^^^^^^^^
+>entries : any
+>        : ^^^
+>{} : {}
+>   : ^^
+
+const testObjectConstructorGetOwnPropertyDescriptors = Object.getOwnPropertyDescriptors({});
+>testObjectConstructorGetOwnPropertyDescriptors : any
+>                                               : ^^^
+>Object.getOwnPropertyDescriptors({}) : any
+>                                     : ^^^
+>Object.getOwnPropertyDescriptors : any
+>                                 : ^^^
+>Object : ObjectConstructor
+>       : ^^^^^^^^^^^^^^^^^
+>getOwnPropertyDescriptors : any
+>                          : ^^^
+>{} : {}
+>   : ^^
+
+const testIntlFormatToParts = new Intl.DateTimeFormat("en-US").formatToParts();
+>testIntlFormatToParts : any
+>                      : ^^^
+>new Intl.DateTimeFormat("en-US").formatToParts() : any
+>                                                 : ^^^
+>new Intl.DateTimeFormat("en-US").formatToParts : any
+>                                               : ^^^
+>new Intl.DateTimeFormat("en-US") : Intl.DateTimeFormat
+>                                 : ^^^^^^^^^^^^^^^^^^^
+>Intl.DateTimeFormat : Intl.DateTimeFormatConstructor
+>                    : ^^^^^^^^^^^^^^^^^^^^^^^^^^^^^^
+>Intl : typeof Intl
+>     : ^^^^^^^^^^^
+>DateTimeFormat : Intl.DateTimeFormatConstructor
+>               : ^^^^^^^^^^^^^^^^^^^^^^^^^^^^^^
+>"en-US" : "en-US"
+>        : ^^^^^^^
+>formatToParts : any
+>              : ^^^
+
+const testAtomics = Atomics.add(new Uint8Array(0), 0, 0);
+>testAtomics : any
+>            : ^^^
+>Atomics.add(new Uint8Array(0), 0, 0) : any
+>                                     : ^^^
+>Atomics.add : any
+>            : ^^^
+>Atomics : any
+>        : ^^^
+>add : any
+>    : ^^^
+>new Uint8Array(0) : Uint8Array
+>                  : ^^^^^^^^^^
+>Uint8Array : Uint8ArrayConstructor
+>           : ^^^^^^^^^^^^^^^^^^^^^
+>0 : 0
+>  : ^
+>0 : 0
+>  : ^
+>0 : 0
+>  : ^
+
+const testSharedArrayBuffer = new SharedArrayBuffer(5);
+>testSharedArrayBuffer : any
+>                      : ^^^
+>new SharedArrayBuffer(5) : any
+>                         : ^^^
+>SharedArrayBuffer : any
+>                  : ^^^
+>5 : 5
+>  : ^
+
+// es2018
+const testPromiseFinally = new Promise(() => {}).finally();
+>testPromiseFinally : any
+>                   : ^^^
+>new Promise(() => {}).finally() : any
+>                                : ^^^
+>new Promise(() => {}).finally : any
+>                              : ^^^
+>new Promise(() => {}) : Promise<unknown>
+>                      : ^^^^^^^^^^^^^^^^
+>Promise : PromiseConstructor
+>        : ^^^^^^^^^^^^^^^^^^
+>() => {} : () => void
+>         : ^^^^^^^^^^
+>finally : any
+>        : ^^^
+
+const testRegExpMatchArrayGroups = "2019-04-30".match(/(?<year>[0-9]{4})-(?<month>[0-9]{2})-(?<day>[0-9]{2})/g).groups;
+>testRegExpMatchArrayGroups : any
+>                           : ^^^
+>"2019-04-30".match(/(?<year>[0-9]{4})-(?<month>[0-9]{2})-(?<day>[0-9]{2})/g).groups : any
+>                                                                                    : ^^^
+>"2019-04-30".match(/(?<year>[0-9]{4})-(?<month>[0-9]{2})-(?<day>[0-9]{2})/g) : RegExpMatchArray | null
+>                                                                             : ^^^^^^^^^^^^^^^^^^^^^^^
+>"2019-04-30".match : { (regexp: string | RegExp): RegExpMatchArray | null; (matcher: { [Symbol.match](string: string): RegExpMatchArray | null; }): RegExpMatchArray | null; }
+>                   : ^^^^^^^^^^^^^^^^^^^^^^^^^^^^^^^^^^^^^^^^^^^^^^^^^^^^^^^^^^^^^^^^^^^^^^^^^^^^^^^^^^^^^^^^^^^^^^^^^^^^^^^^^^^^^^^^^^^^^^^^^^^^^^^^^^^^^^^^^^^^^^^^^^^^^^^^^
+>"2019-04-30" : "2019-04-30"
+>             : ^^^^^^^^^^^^
+>match : { (regexp: string | RegExp): RegExpMatchArray | null; (matcher: { [Symbol.match](string: string): RegExpMatchArray | null; }): RegExpMatchArray | null; }
+>      : ^^^^^^^^^^^^^^^^^^^^^^^^^^^^^^^^^^^^^^^^^^^^^^^^^^^^^^^^^^^^^^^^^^^^^^^^^^^^^^^^^^^^^^^^^^^^^^^^^^^^^^^^^^^^^^^^^^^^^^^^^^^^^^^^^^^^^^^^^^^^^^^^^^^^^^^^^
+>/(?<year>[0-9]{4})-(?<month>[0-9]{2})-(?<day>[0-9]{2})/g : RegExp
+>                                                         : ^^^^^^
+>groups : any
+>       : ^^^
+
+const testRegExpExecArrayGroups = /(?<year>[0-9]{4})-(?<month>[0-9]{2})-(?<day>[0-9]{2})/g.exec("2019-04-30").groups;
+>testRegExpExecArrayGroups : any
+>                          : ^^^
+>/(?<year>[0-9]{4})-(?<month>[0-9]{2})-(?<day>[0-9]{2})/g.exec("2019-04-30").groups : any
+>                                                                                   : ^^^
+>/(?<year>[0-9]{4})-(?<month>[0-9]{2})-(?<day>[0-9]{2})/g.exec("2019-04-30") : RegExpExecArray | null
+>                                                                            : ^^^^^^^^^^^^^^^^^^^^^^
+>/(?<year>[0-9]{4})-(?<month>[0-9]{2})-(?<day>[0-9]{2})/g.exec : (string: string) => RegExpExecArray | null
+>                                                              : ^^^^^^^^^^^^^^^^^^^^^^^^^^^^^^^^^^^^^^^^^^
+>/(?<year>[0-9]{4})-(?<month>[0-9]{2})-(?<day>[0-9]{2})/g : RegExp
+>                                                         : ^^^^^^
+>exec : (string: string) => RegExpExecArray | null
+>     : ^^^^^^^^^^^^^^^^^^^^^^^^^^^^^^^^^^^^^^^^^^
+>"2019-04-30" : "2019-04-30"
+>             : ^^^^^^^^^^^^
+>groups : any
+>       : ^^^
+
+const testRegExpDotAll = /foo/g.dotAll;
+>testRegExpDotAll : any
+>                 : ^^^
+>/foo/g.dotAll : any
+>              : ^^^
+>/foo/g : RegExp
+>       : ^^^^^^
+>dotAll : any
+>       : ^^^
+
+const testIntlPluralRules = new Intl.PluralRules("ar-EG").select(0);
+>testIntlPluralRules : any
+>                    : ^^^
+>new Intl.PluralRules("ar-EG").select(0) : any
+>                                        : ^^^
+>new Intl.PluralRules("ar-EG").select : any
+>                                     : ^^^
+>new Intl.PluralRules("ar-EG") : any
+>                              : ^^^
+>Intl.PluralRules : any
+>                 : ^^^
+>Intl : typeof Intl
+>     : ^^^^^^^^^^^
+>PluralRules : any
+>            : ^^^
+>"ar-EG" : "ar-EG"
+>        : ^^^^^^^
+>select : any
+>       : ^^^
+>0 : 0
+>  : ^
+
+const testAsyncGenerator: AsyncGenerator<any> = null as any;
+>testAsyncGenerator : AsyncGenerator<any>
+>                   : ^^^^^^^^^^^^^^^^^^^
+>null as any : any
+>            : ^^^
+
+const testAsyncGeneratorFunction: AsyncGeneratorFunction = null as any;
+>testAsyncGeneratorFunction : AsyncGeneratorFunction
+>                           : ^^^^^^^^^^^^^^^^^^^^^^
+>null as any : any
+>            : ^^^
+
+const testAsyncIterable: AsyncIterable<any> = null as any;
+>testAsyncIterable : AsyncIterable<any>
+>                  : ^^^^^^^^^^^^^^^^^^
+>null as any : any
+>            : ^^^
+
+const testAsyncIterableIterator: AsyncIterableIterator<any> = null as any;
+>testAsyncIterableIterator : AsyncIterableIterator<any>
+>                          : ^^^^^^^^^^^^^^^^^^^^^^^^^^
+>null as any : any
+>            : ^^^
+
+const testNumberFormatFormatToParts = new Intl.NumberFormat("en-US").formatToParts();
+>testNumberFormatFormatToParts : any
+>                              : ^^^
+>new Intl.NumberFormat("en-US").formatToParts() : any
+>                                               : ^^^
+>new Intl.NumberFormat("en-US").formatToParts : any
+>                                             : ^^^
+>new Intl.NumberFormat("en-US") : Intl.NumberFormat
+>                               : ^^^^^^^^^^^^^^^^^
+>Intl.NumberFormat : Intl.NumberFormatConstructor
+>                  : ^^^^^^^^^^^^^^^^^^^^^^^^^^^^
+>Intl : typeof Intl
+>     : ^^^^^^^^^^^
+>NumberFormat : Intl.NumberFormatConstructor
+>             : ^^^^^^^^^^^^^^^^^^^^^^^^^^^^
+>"en-US" : "en-US"
+>        : ^^^^^^^
+>formatToParts : any
+>              : ^^^
+
+// es2019
+const testArrayFlat = [].flat();
+>testArrayFlat : any
+>              : ^^^
+>[].flat() : any
+>          : ^^^
+>[].flat : any
+>        : ^^^
+>[] : never[]
+>   : ^^^^^^^
+>flat : any
+>     : ^^^
+
+const testArrayFlatMap = [].flatMap();
+>testArrayFlatMap : any
+>                 : ^^^
+>[].flatMap() : any
+>             : ^^^
+>[].flatMap : any
+>           : ^^^
+>[] : never[]
+>   : ^^^^^^^
+>flatMap : any
+>        : ^^^
+
+const testObjectConstructorFromEntries = Object.fromEntries({});
+>testObjectConstructorFromEntries : any
+>                                 : ^^^
+>Object.fromEntries({}) : any
+>                       : ^^^
+>Object.fromEntries : any
+>                   : ^^^
+>Object : ObjectConstructor
+>       : ^^^^^^^^^^^^^^^^^
+>fromEntries : any
+>            : ^^^
+>{} : {}
+>   : ^^
+
+const testStringTrimStart = "".trimStart();
+>testStringTrimStart : any
+>                    : ^^^
+>"".trimStart() : any
+>               : ^^^
+>"".trimStart : any
+>             : ^^^
+>"" : ""
+>   : ^^
+>trimStart : any
+>          : ^^^
+
+const testStringTrimEnd = "".trimEnd();
+>testStringTrimEnd : any
+>                  : ^^^
+>"".trimEnd() : any
+>             : ^^^
+>"".trimEnd : any
+>           : ^^^
+>"" : ""
+>   : ^^
+>trimEnd : any
+>        : ^^^
+
+const testStringTrimLeft = "".trimLeft();
+>testStringTrimLeft : any
+>                   : ^^^
+>"".trimLeft() : any
+>              : ^^^
+>"".trimLeft : any
+>            : ^^^
+>"" : ""
+>   : ^^
+>trimLeft : any
+>         : ^^^
+
+const testStringTrimRight = "".trimRight();
+>testStringTrimRight : any
+>                    : ^^^
+>"".trimRight() : any
+>               : ^^^
+>"".trimRight : any
+>             : ^^^
+>"" : ""
+>   : ^^
+>trimRight : any
+>          : ^^^
+
+const testSymbolDescription = Symbol("foo").description;
+>testSymbolDescription : any
+>                      : ^^^
+>Symbol("foo").description : any
+>                          : ^^^
+>Symbol("foo") : symbol
+>              : ^^^^^^
+>Symbol : SymbolConstructor
+>       : ^^^^^^^^^^^^^^^^^
+>"foo" : "foo"
+>      : ^^^^^
+>description : any
+>            : ^^^
+
+// es2020
+const testPromiseAllSettled = Promise.allSettled([]);
+>testPromiseAllSettled : any
+>                      : ^^^
+>Promise.allSettled([]) : any
+>                       : ^^^
+>Promise.allSettled : any
+>                   : ^^^
+>Promise : PromiseConstructor
+>        : ^^^^^^^^^^^^^^^^^^
+>allSettled : any
+>           : ^^^
+>[] : never[]
+>   : ^^^^^^^
+
+const testStringMatchAll = "".matchAll();
+>testStringMatchAll : any
+>                   : ^^^
+>"".matchAll() : any
+>              : ^^^
+>"".matchAll : any
+>            : ^^^
+>"" : ""
+>   : ^^
+>matchAll : any
+>         : ^^^
+
+const testRegExpMatchAll = /matchAll/g[Symbol.matchAll]("matchAll");
+>testRegExpMatchAll : any
+>                   : ^^^
+>/matchAll/g[Symbol.matchAll]("matchAll") : any
+>                                         : ^^^
+>/matchAll/g[Symbol.matchAll] : any
+>                             : ^^^
+>/matchAll/g : RegExp
+>            : ^^^^^^
+>Symbol.matchAll : any
+>                : ^^^
+>Symbol : SymbolConstructor
+>       : ^^^^^^^^^^^^^^^^^
+>matchAll : any
+>         : ^^^
+>"matchAll" : "matchAll"
+>           : ^^^^^^^^^^
+
+const testBigInt = BigInt(123);
+>testBigInt : any
+>           : ^^^
+>BigInt(123) : any
+>            : ^^^
+>BigInt : any
+>       : ^^^
+>123 : 123
+>    : ^^^
+
+// es2021
+const testPromiseAny = Promise.any([]);
+>testPromiseAny : any
+>               : ^^^
+>Promise.any([]) : any
+>                : ^^^
+>Promise.any : any
+>            : ^^^
+>Promise : PromiseConstructor
+>        : ^^^^^^^^^^^^^^^^^^
+>any : any
+>    : ^^^
+>[] : never[]
+>   : ^^^^^^^
+
+const testStringReplaceAll = "".replaceAll();
+>testStringReplaceAll : any
+>                     : ^^^
+>"".replaceAll() : any
+>                : ^^^
+>"".replaceAll : any
+>              : ^^^
+>"" : ""
+>   : ^^
+>replaceAll : any
+>           : ^^^
+
+// esnext
+