--- conflicted
+++ resolved
@@ -1,37 +1,33 @@
-//// [tests/cases/compiler/specializationError.ts] ////
-
-=== specializationError.ts ===
-interface Promise<T> {
-    then<U>(value: T): void;
-<<<<<<< HEAD
->then : { <TResult1 = T, TResult2 = never>(onfulfilled?: ((value: T) => TResult1 | PromiseLike<TResult1>) | null | undefined, onrejected?: ((reason: any) => TResult2 | PromiseLike<TResult2>) | null | undefined): Promise<TResult1 | TResult2>; <U>(value: T): void; }
-=======
->then : { <TResult1 = T, TResult2 = never>(onfulfilled?: (value: T) => TResult1 | PromiseLike<TResult1>, onrejected?: (reason: any) => TResult2 | PromiseLike<TResult2>): Promise<TResult1 | TResult2>; <U>(value: T): void; }
->     : ^^^^^^^^^^^^^^^^^^^^^^^^^^^^^^^^^^^^^^^^^^^^^^^^^^^^^^^^^^^^^^^^^^^^^^^^^^^^^^^^^^^^^^^^^^^^^^^^^^^^^^^^^^^^^^^^^^^^^^^^^^^^^^^^^^^^^^^^^^^^^^^^^^^^^^^^^^^^^^^^^^^^^^^^^^^^^^^^^^^^^^^^^^^^^^^^^^^^^^^^^^^ ^^^    ^^^
->>>>>>> 12402f26
->value : T
->      : ^
-}
-
-interface Bar {
-    bar(value: "Menu"): Promise<string>;
->bar : { (value: "Menu"): Promise<string>; <T>(value: string, element: string): Promise<T>; <T_1>(value: string): Promise<T_1>; }
->    : ^^^^^^^^^^      ^^^               ^^^^^^^^^^^^^^^^^^^^^^^^^^^^^^^^^^^^^^^^^^^^^^^^^^^^^^^^^^^^^^^^^^^^^^^^^^^^^^^^^^^^^^^^
->value : "Menu"
->      : ^^^^^^
-
-    bar<T>(value: string, element: string): Promise<T>;
->bar : { (value: "Menu"): Promise<string>; <T>(value: string, element: string): Promise<T>; <T_1>(value: string): Promise<T_1>; }
->    : ^^^^^^^^^^^^^^^^^^^^^^^^^^^^^^^^^^^^^ ^^^^^^^^^      ^^^^^^^^^^^      ^^^          ^^^^^^^^^^^^^^^^^^^^^^^^^^^^^^^^^^^^^^^
->value : string
->      : ^^^^^^
->element : string
->        : ^^^^^^
-
-    bar<T>(value: string): Promise<T>;
->bar : { (value: "Menu"): Promise<string>; <T_1>(value: string, element: string): Promise<T_1>; <T>(value: string): Promise<T>; }
->    : ^^^^^^^^^^^^^^^^^^^^^^^^^^^^^^^^^^^^^^^^^^^^^^^^^^^^^^^^^^^^^^^^^^^^^^^^^^^^^^^^^^^^^^^^^^ ^^^^^^^^^      ^^^          ^^^
->value : string
->      : ^^^^^^
-}
-
+//// [tests/cases/compiler/specializationError.ts] ////
+
+=== specializationError.ts ===
+interface Promise<T> {
+    then<U>(value: T): void;
+>then : { <TResult1 = T, TResult2 = never>(onfulfilled?: ((value: T) => TResult1 | PromiseLike<TResult1>) | null | undefined, onrejected?: ((reason: any) => TResult2 | PromiseLike<TResult2>) | null | undefined): Promise<TResult1 | TResult2>; <U>(value: T): void; }
+>     : ^^^^^^^^^^^^^^^^^^^^^^^^^^^^^^^^^^^^^^^^^^^^^^^^^^^^^^^^^^^^^^^^^^^^^^^^^^^^^^^^^^^^^^^^^^^^^^^^^^^^^^^^^^^^^^^^^^^^^^^^^^^^^^^^^^^^^^^^^^^^^^^^^^^^^^^^^^^^^^^^^^^^^^^^^^^^^^^^^^^^^^^^^^^^^^^^^^^^^^^^^^^^^^^^^^^^^^^^^^^^^^^^^^^^^^^^^^^^^^^^^^^^^ ^^^    ^^^
+>value : T
+>      : ^
+}
+
+interface Bar {
+    bar(value: "Menu"): Promise<string>;
+>bar : { (value: "Menu"): Promise<string>; <T>(value: string, element: string): Promise<T>; <T_1>(value: string): Promise<T_1>; }
+>    : ^^^^^^^^^^      ^^^               ^^^^^^^^^^^^^^^^^^^^^^^^^^^^^^^^^^^^^^^^^^^^^^^^^^^^^^^^^^^^^^^^^^^^^^^^^^^^^^^^^^^^^^^^
+>value : "Menu"
+>      : ^^^^^^
+
+    bar<T>(value: string, element: string): Promise<T>;
+>bar : { (value: "Menu"): Promise<string>; <T>(value: string, element: string): Promise<T>; <T_1>(value: string): Promise<T_1>; }
+>    : ^^^^^^^^^^^^^^^^^^^^^^^^^^^^^^^^^^^^^ ^^^^^^^^^      ^^^^^^^^^^^      ^^^          ^^^^^^^^^^^^^^^^^^^^^^^^^^^^^^^^^^^^^^^
+>value : string
+>      : ^^^^^^
+>element : string
+>        : ^^^^^^
+
+    bar<T>(value: string): Promise<T>;
+>bar : { (value: "Menu"): Promise<string>; <T_1>(value: string, element: string): Promise<T_1>; <T>(value: string): Promise<T>; }
+>    : ^^^^^^^^^^^^^^^^^^^^^^^^^^^^^^^^^^^^^^^^^^^^^^^^^^^^^^^^^^^^^^^^^^^^^^^^^^^^^^^^^^^^^^^^^^ ^^^^^^^^^      ^^^          ^^^
+>value : string
+>      : ^^^^^^
+}
+