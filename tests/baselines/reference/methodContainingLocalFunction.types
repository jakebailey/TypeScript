--- conflicted
+++ resolved
@@ -1,199 +1,178 @@
-//// [tests/cases/compiler/methodContainingLocalFunction.ts] ////
-
-=== methodContainingLocalFunction.ts ===
-// The first case here (BugExhibition<T>) caused a crash. Try with different permutations of features.
-class BugExhibition<T> {
->BugExhibition : BugExhibition<T>
->              : ^^^^^^^^^^^^^^^^
-
-    public exhibitBug() {
->exhibitBug : () => void
->           : ^^^^^^^^^^
-
-        function localFunction() { }
->localFunction : () => void
->              : ^^^^^^^^^^
-
-        var x: { (): void; };
->x : () => void
->  : ^^^^^^    
-
-        x = localFunction;
->x = localFunction : () => void
->                  : ^^^^^^^^^^
->x : () => void
->  : ^^^^^^^^^^
->localFunction : () => void
->              : ^^^^^^^^^^
-    }
-}
-
-class BugExhibition2<T> {
->BugExhibition2 : BugExhibition2<T>
->               : ^^^^^^^^^^^^^^^^^
-
-    private static get exhibitBug() {
->exhibitBug : null
-
-        function localFunction() { }
->localFunction : () => void
->              : ^^^^^^^^^^
-
-        var x: { (): void; };
->x : () => void
->  : ^^^^^^    
-
-        x = localFunction;
->x = localFunction : () => void
->                  : ^^^^^^^^^^
->x : () => void
->  : ^^^^^^^^^^
->localFunction : () => void
->              : ^^^^^^^^^^
-
-        return null;
-    }
-}
-
-class BugExhibition3<T> {
->BugExhibition3 : BugExhibition3<T>
->               : ^^^^^^^^^^^^^^^^^
-
-    public exhibitBug() {
->exhibitBug : () => void
->           : ^^^^^^^^^^
-
-        function localGenericFunction<U>(u?: U) { }
->localGenericFunction : <U>(u?: U) => void
-<<<<<<< HEAD
->u : U | undefined
-=======
->                     : ^ ^^^^^^ ^^^^^^^^^
->u : U
->  : ^
->>>>>>> 12402f26
-
-        var x: { (): void; };
->x : () => void
->  : ^^^^^^    
-
-        x = localGenericFunction;
-<<<<<<< HEAD
->x = localGenericFunction : <U>(u?: U | undefined) => void
->x : () => void
->localGenericFunction : <U>(u?: U | undefined) => void
-=======
->x = localGenericFunction : <U>(u?: U) => void
->                         : ^^^^^^^^^^^^^^^^^^
->x : () => void
->  : ^^^^^^^^^^
->localGenericFunction : <U>(u?: U) => void
->                     : ^^^^^^^^^^^^^^^^^^
->>>>>>> 12402f26
-    }
-}
-
-class C {
->C : C
->  : ^
-
-    exhibit() {
->exhibit : () => void
->        : ^^^^^^^^^^
-
-        var funcExpr = <U>(u?: U) => { };
-<<<<<<< HEAD
->funcExpr : <U>(u?: U | undefined) => void
-><U>(u?: U) => { } : <U>(u?: U | undefined) => void
->u : U | undefined
-=======
->funcExpr : <U>(u?: U) => void
->         : ^ ^^^^^^ ^^^^^^^^^
-><U>(u?: U) => { } : <U>(u?: U) => void
->                  : ^ ^^^^^^ ^^^^^^^^^
->u : U
->  : ^
->>>>>>> 12402f26
-
-        var x: { (): void; };
->x : () => void
->  : ^^^^^^    
-
-        x = funcExpr;
-<<<<<<< HEAD
->x = funcExpr : <U>(u?: U | undefined) => void
->x : () => void
->funcExpr : <U>(u?: U | undefined) => void
-=======
->x = funcExpr : <U>(u?: U) => void
->             : ^^^^^^^^^^^^^^^^^^
->x : () => void
->  : ^^^^^^^^^^
->funcExpr : <U>(u?: U) => void
->         : ^^^^^^^^^^^^^^^^^^
->>>>>>> 12402f26
-    }
-}
-
-module M {
->M : typeof M
->  : ^^^^^^^^
-
-    export function exhibitBug() {
->exhibitBug : () => void
->           : ^^^^^^^^^^
-
-        function localFunction() { }
->localFunction : () => void
->              : ^^^^^^^^^^
-
-        var x: { (): void; };
->x : () => void
->  : ^^^^^^    
-
-        x = localFunction;
->x = localFunction : () => void
->                  : ^^^^^^^^^^
->x : () => void
->  : ^^^^^^^^^^
->localFunction : () => void
->              : ^^^^^^^^^^
-    }
-}
-
-enum E {
->E : E
->  : ^
-
-    A = (() => {
->A : E.A
->  : ^^^
->(() => {        function localFunction() { }        var x: { (): void; };        x = localFunction;        return 0;    })() : number
->                                                                                                                             : ^^^^^^
->(() => {        function localFunction() { }        var x: { (): void; };        x = localFunction;        return 0;    }) : () => number
->                                                                                                                           : ^^^^^^^^^^^^
->() => {        function localFunction() { }        var x: { (): void; };        x = localFunction;        return 0;    } : () => number
->                                                                                                                         : ^^^^^^^^^^^^
-
-        function localFunction() { }
->localFunction : () => void
->              : ^^^^^^^^^^
-
-        var x: { (): void; };
->x : () => void
->  : ^^^^^^    
-
-        x = localFunction;
->x = localFunction : () => void
->                  : ^^^^^^^^^^
->x : () => void
->  : ^^^^^^^^^^
->localFunction : () => void
->              : ^^^^^^^^^^
-
-        return 0;
->0 : 0
->  : ^
-
-    })()
-}
+//// [tests/cases/compiler/methodContainingLocalFunction.ts] ////
+
+=== methodContainingLocalFunction.ts ===
+// The first case here (BugExhibition<T>) caused a crash. Try with different permutations of features.
+class BugExhibition<T> {
+>BugExhibition : BugExhibition<T>
+>              : ^^^^^^^^^^^^^^^^
+
+    public exhibitBug() {
+>exhibitBug : () => void
+>           : ^^^^^^^^^^
+
+        function localFunction() { }
+>localFunction : () => void
+>              : ^^^^^^^^^^
+
+        var x: { (): void; };
+>x : () => void
+>  : ^^^^^^    
+
+        x = localFunction;
+>x = localFunction : () => void
+>                  : ^^^^^^^^^^
+>x : () => void
+>  : ^^^^^^^^^^
+>localFunction : () => void
+>              : ^^^^^^^^^^
+    }
+}
+
+class BugExhibition2<T> {
+>BugExhibition2 : BugExhibition2<T>
+>               : ^^^^^^^^^^^^^^^^^
+
+    private static get exhibitBug() {
+>exhibitBug : null
+>           : ^^^^
+
+        function localFunction() { }
+>localFunction : () => void
+>              : ^^^^^^^^^^
+
+        var x: { (): void; };
+>x : () => void
+>  : ^^^^^^    
+
+        x = localFunction;
+>x = localFunction : () => void
+>                  : ^^^^^^^^^^
+>x : () => void
+>  : ^^^^^^^^^^
+>localFunction : () => void
+>              : ^^^^^^^^^^
+
+        return null;
+    }
+}
+
+class BugExhibition3<T> {
+>BugExhibition3 : BugExhibition3<T>
+>               : ^^^^^^^^^^^^^^^^^
+
+    public exhibitBug() {
+>exhibitBug : () => void
+>           : ^^^^^^^^^^
+
+        function localGenericFunction<U>(u?: U) { }
+>localGenericFunction : <U>(u?: U) => void
+>                     : ^ ^^^^^^ ^^^^^^^^^
+>u : U | undefined
+>  : ^^^^^^^^^^^^^
+
+        var x: { (): void; };
+>x : () => void
+>  : ^^^^^^    
+
+        x = localGenericFunction;
+>x = localGenericFunction : <U>(u?: U | undefined) => void
+>                         : ^^^^^^^^^^^^^^^^^^^^^^^^^^^^^^
+>x : () => void
+>  : ^^^^^^^^^^
+>localGenericFunction : <U>(u?: U | undefined) => void
+>                     : ^^^^^^^^^^^^^^^^^^^^^^^^^^^^^^
+    }
+}
+
+class C {
+>C : C
+>  : ^
+
+    exhibit() {
+>exhibit : () => void
+>        : ^^^^^^^^^^
+
+        var funcExpr = <U>(u?: U) => { };
+>funcExpr : <U>(u?: U) => void
+>         : ^ ^^^^^^ ^^^^^^^^^
+><U>(u?: U) => { } : <U>(u?: U) => void
+>                  : ^ ^^^^^^ ^^^^^^^^^
+>u : U | undefined
+>  : ^^^^^^^^^^^^^
+
+        var x: { (): void; };
+>x : () => void
+>  : ^^^^^^    
+
+        x = funcExpr;
+>x = funcExpr : <U>(u?: U | undefined) => void
+>             : ^^^^^^^^^^^^^^^^^^^^^^^^^^^^^^
+>x : () => void
+>  : ^^^^^^^^^^
+>funcExpr : <U>(u?: U | undefined) => void
+>         : ^^^^^^^^^^^^^^^^^^^^^^^^^^^^^^
+    }
+}
+
+module M {
+>M : typeof M
+>  : ^^^^^^^^
+
+    export function exhibitBug() {
+>exhibitBug : () => void
+>           : ^^^^^^^^^^
+
+        function localFunction() { }
+>localFunction : () => void
+>              : ^^^^^^^^^^
+
+        var x: { (): void; };
+>x : () => void
+>  : ^^^^^^    
+
+        x = localFunction;
+>x = localFunction : () => void
+>                  : ^^^^^^^^^^
+>x : () => void
+>  : ^^^^^^^^^^
+>localFunction : () => void
+>              : ^^^^^^^^^^
+    }
+}
+
+enum E {
+>E : E
+>  : ^
+
+    A = (() => {
+>A : E.A
+>  : ^^^
+>(() => {        function localFunction() { }        var x: { (): void; };        x = localFunction;        return 0;    })() : number
+>                                                                                                                             : ^^^^^^
+>(() => {        function localFunction() { }        var x: { (): void; };        x = localFunction;        return 0;    }) : () => number
+>                                                                                                                           : ^^^^^^^^^^^^
+>() => {        function localFunction() { }        var x: { (): void; };        x = localFunction;        return 0;    } : () => number
+>                                                                                                                         : ^^^^^^^^^^^^
+
+        function localFunction() { }
+>localFunction : () => void
+>              : ^^^^^^^^^^
+
+        var x: { (): void; };
+>x : () => void
+>  : ^^^^^^    
+
+        x = localFunction;
+>x = localFunction : () => void
+>                  : ^^^^^^^^^^
+>x : () => void
+>  : ^^^^^^^^^^
+>localFunction : () => void
+>              : ^^^^^^^^^^
+
+        return 0;
+>0 : 0
+>  : ^
+
+    })()
+}