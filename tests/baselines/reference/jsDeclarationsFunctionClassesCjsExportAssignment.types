//// [tests/cases/conformance/jsdoc/declarations/jsDeclarationsFunctionClassesCjsExportAssignment.ts] ////

=== timer.js ===
/**
 * @param {number} timeout
 */
function Timer(timeout) {
>Timer : typeof Timer
>      : ^^^^^^^^^^^^
>timeout : number
>        : ^^^^^^

    this.timeout = timeout;
>this.timeout = timeout : number
>                       : ^^^^^^
>this.timeout : any
>this : this
>     : ^^^^
>timeout : any
>        : ^^^
>timeout : number
>        : ^^^^^^
}
module.exports = Timer;
>module.exports = Timer : typeof Timer
>                       : ^^^^^^^^^^^^
>module.exports : typeof Timer
>               : ^^^^^^^^^^^^
>module : { exports: typeof Timer; }
>       : ^^^^^^^^^^^^^^^^^^^^^^^^^^
>exports : typeof Timer
>        : ^^^^^^^^^^^^
>Timer : typeof Timer
>      : ^^^^^^^^^^^^

=== hook.js ===
/**
 * @typedef {(arg: import("./context")) => void} HookHandler
 */
/**
 * @param {HookHandler} handle
 */
function Hook(handle) {
>Hook : typeof Hook
>     : ^^^^^^^^^^^
>handle : HookHandler
>       : ^^^^^^^^^^^

    this.handle = handle;
>this.handle = handle : HookHandler
>                     : ^^^^^^^^^^^
>this.handle : any
>this : this
>     : ^^^^
>handle : any
>       : ^^^
>handle : HookHandler
>       : ^^^^^^^^^^^
}
module.exports = Hook;
>module.exports = Hook : typeof Hook
>                      : ^^^^^^^^^^^
>module.exports : typeof Hook
>               : ^^^^^^^^^^^
>module : { exports: typeof Hook; }
>       : ^^^^^^^^^^^^^^^^^^^^^^^^^
>exports : typeof Hook
>        : ^^^^^^^^^^^
>Hook : typeof Hook
>     : ^^^^^^^^^^^

=== context.js ===
/**
 * Imports
 *
 * @typedef {import("./timer")} Timer
 * @typedef {import("./hook")} Hook
 * @typedef {import("./hook").HookHandler} HookHandler
 */

/**
 * Input type definition
 *
 * @typedef {Object} Input
 * @prop {Timer} timer
 * @prop {Hook} hook
 */
 
/**
 * State type definition
 *
 * @typedef {Object} State
 * @prop {Timer} timer
 * @prop {Hook} hook
 */

/**
 * New `Context`
 *
 * @class
 * @param {Input} input
 */

function Context(input) {
>Context : typeof Context
>        : ^^^^^^^^^^^^^^
>input : Input
>      : ^^^^^

    if (!(this instanceof Context)) {
>!(this instanceof Context) : boolean
>                           : ^^^^^^^
>(this instanceof Context) : boolean
>                          : ^^^^^^^
>this instanceof Context : boolean
>                        : ^^^^^^^
>this : this
>     : ^^^^
>Context : typeof Context
>        : ^^^^^^^^^^^^^^

      return new Context(input)
>new Context(input) : Context
>                   : ^^^^^^^
>Context : typeof Context
>        : ^^^^^^^^^^^^^^
>input : Input
>      : ^^^^^
    }
    this.state = this.construct(input);
>this.state = this.construct(input) : State
>                                   : ^^^^^
>this.state : any
<<<<<<< HEAD
>this : this & { construct(input: Input, handle?: import("hook").HookHandler | undefined): State; }
=======
>this : this & { construct(input: Input, handle?: import("hook").HookHandler): State; }
>     : ^^^^^^^^^^^^^^^^^^^^^^^^^^^^^^^^^^^^^^^^^^^^^^^^^^^^^^^^^^^^^^^^^^^^^^^^^^^^^^^
>>>>>>> 12402f26
>state : any
>      : ^^^
>this.construct(input) : State
<<<<<<< HEAD
>this.construct : (input: Input, handle?: import("hook").HookHandler | undefined) => State
>this : this & { construct(input: Input, handle?: import("hook").HookHandler | undefined): State; }
>construct : (input: Input, handle?: import("hook").HookHandler | undefined) => State
=======
>                      : ^^^^^
>this.construct : (input: Input, handle?: import("hook").HookHandler) => State
>               : ^^^^^^^^^^^^^^^^^^^^^^^^^^^^^^^^^^^^^^^^^^^^^^^^^^^^^^^^^^^^
>this : this & { construct(input: Input, handle?: import("hook").HookHandler): State; }
>     : ^^^^^^^^^^^^^^^^^^^^^^^^^^^^^^^^^^^^^^^^^^^^^^^^^^^^^^^^^^^^^^^^^^^^^^^^^^^^^^^
>construct : (input: Input, handle?: import("hook").HookHandler) => State
>          : ^^^^^^^^^^^^^^^^^^^^^^^^^^^^^^^^^^^^^^^^^^^^^^^^^^^^^^^^^^^^
>>>>>>> 12402f26
>input : Input
>      : ^^^^^
}
Context.prototype = {
>Context.prototype = {    /**     * @param {Input} input     * @param {HookHandler=} handle     * @returns {State}     */    construct(input, handle = () => void 0) {        return input;    }} : { construct(input: Input, handle?: HookHandler | undefined): State; }
>                                                                                                                                                                                                 : ^^^^^^^^^^^^^^^^^^^     ^^^^^^^^^^^           ^^^^^^^^^^^^^^^     ^^^
>Context.prototype : { construct(input: Input, handle?: HookHandler | undefined): State; }
>                  : ^^^^^^^^^^^^^^^^^^^     ^^^^^^^^^^^           ^^^^^^^^^^^^^^^     ^^^
>Context : typeof Context
<<<<<<< HEAD
>prototype : { construct(input: Input, handle?: import("hook").HookHandler | undefined): State; }
=======
>        : ^^^^^^^^^^^^^^
>prototype : { construct(input: Input, handle?: import("hook").HookHandler): State; }
>          : ^^^^^^^^^^^^^^^^^^^^^^^^^^^^^^^^^^^^^^^^^^^^^^^^^^^^^^^^^^^^^^^^^^^^^^^^
>>>>>>> 12402f26
>{    /**     * @param {Input} input     * @param {HookHandler=} handle     * @returns {State}     */    construct(input, handle = () => void 0) {        return input;    }} : { construct(input: Input, handle?: HookHandler | undefined): State; }
>                                                                                                                                                                             : ^^^^^^^^^^^^^^^^^^^     ^^^^^^^^^^^           ^^^^^^^^^^^^^^^     ^^^

    /**
     * @param {Input} input
     * @param {HookHandler=} handle
     * @returns {State}
     */
    construct(input, handle = () => void 0) {
>construct : (input: Input, handle?: HookHandler | undefined) => State
>          : ^^^^^^^^     ^^^^^^^^^^^           ^^^^^^^^^^^^^^^^^     
>input : Input
<<<<<<< HEAD
>handle : import("hook").HookHandler | undefined
>() => void 0 : () => undefined
=======
>      : ^^^^^
>handle : import("hook").HookHandler
>       : ^^^^^^^^^^^^^^^^^^^^^^^^^^
>() => void 0 : () => any
>             : ^^^^^^^^^
>>>>>>> 12402f26
>void 0 : undefined
>       : ^^^^^^^^^
>0 : 0
>  : ^

        return input;
>input : Input
>      : ^^^^^
    }
}
module.exports = Context;
<<<<<<< HEAD
>module.exports = Context : { (input: Input): Context | undefined; new (input: Input): Context; prototype: { construct(input: Input, handle?: import("hook").HookHandler | undefined): State; }; }
>module.exports : { (input: Input): Context | undefined; new (input: Input): Context; prototype: { construct(input: Input, handle?: import("hook").HookHandler | undefined): State; }; }
>module : { exports: { (input: Input): Context | undefined; new (input: Input): Context; prototype: { construct(input: Input, handle?: import("hook").HookHandler | undefined): State; }; }; }
>exports : { (input: Input): Context | undefined; new (input: Input): Context; prototype: { construct(input: Input, handle?: import("hook").HookHandler | undefined): State; }; }
=======
>module.exports = Context : { (input: Input): Context; new (input: Input): Context; prototype: { construct(input: Input, handle?: import("hook").HookHandler): State; }; }
>                         : ^^^^^^^^^^^^^^^^^^^^^^^^^^^^^^^^^^^^^^^^^^^^^^^^^^^^^^^^^^^^^^^^^^^^^^^^^^^^^^^^^^^^^^^^^^^^^^^^^^^^^^^^^^^^^^^^^^^^^^^^^^^^^^^^^^^^^^^^^^^^^^
>module.exports : { (input: Input): Context; new (input: Input): Context; prototype: { construct(input: Input, handle?: import("hook").HookHandler): State; }; }
>               : ^^^^^^^^^^^^^^^^^^^^^^^^^^^^^^^^^^^^^^^^^^^^^^^^^^^^^^^^^^^^^^^^^^^^^^^^^^^^^^^^^^^^^^^^^^^^^^^^^^^^^^^^^^^^^^^^^^^^^^^^^^^^^^^^^^^^^^^^^^^^^^
>module : { exports: { (input: Input): Context; new (input: Input): Context; prototype: { construct(input: Input, handle?: import("hook").HookHandler): State; }; }; }
>       : ^^^^^^^^^^^^^^^^^^^^^^^^^^^^^^^^^^^^^^^^^^^^^^^^^^^^^^^^^^^^^^^^^^^^^^^^^^^^^^^^^^^^^^^^^^^^^^^^^^^^^^^^^^^^^^^^^^^^^^^^^^^^^^^^^^^^^^^^^^^^^^^^^^^^^^^^^^^^
>exports : { (input: Input): Context; new (input: Input): Context; prototype: { construct(input: Input, handle?: import("hook").HookHandler): State; }; }
>        : ^^^^^^^^^^^^^^^^^^^^^^^^^^^^^^^^^^^^^^^^^^^^^^^^^^^^^^^^^^^^^^^^^^^^^^^^^^^^^^^^^^^^^^^^^^^^^^^^^^^^^^^^^^^^^^^^^^^^^^^^^^^^^^^^^^^^^^^^^^^^^^
>>>>>>> 12402f26
>Context : typeof Context
>        : ^^^^^^^^^^^^^^

<|MERGE_RESOLUTION|>--- conflicted
+++ resolved
@@ -1,222 +1,196 @@
-//// [tests/cases/conformance/jsdoc/declarations/jsDeclarationsFunctionClassesCjsExportAssignment.ts] ////
-
-=== timer.js ===
-/**
- * @param {number} timeout
- */
-function Timer(timeout) {
->Timer : typeof Timer
->      : ^^^^^^^^^^^^
->timeout : number
->        : ^^^^^^
-
-    this.timeout = timeout;
->this.timeout = timeout : number
->                       : ^^^^^^
->this.timeout : any
->this : this
->     : ^^^^
->timeout : any
->        : ^^^
->timeout : number
->        : ^^^^^^
-}
-module.exports = Timer;
->module.exports = Timer : typeof Timer
->                       : ^^^^^^^^^^^^
->module.exports : typeof Timer
->               : ^^^^^^^^^^^^
->module : { exports: typeof Timer; }
->       : ^^^^^^^^^^^^^^^^^^^^^^^^^^
->exports : typeof Timer
->        : ^^^^^^^^^^^^
->Timer : typeof Timer
->      : ^^^^^^^^^^^^
-
-=== hook.js ===
-/**
- * @typedef {(arg: import("./context")) => void} HookHandler
- */
-/**
- * @param {HookHandler} handle
- */
-function Hook(handle) {
->Hook : typeof Hook
->     : ^^^^^^^^^^^
->handle : HookHandler
->       : ^^^^^^^^^^^
-
-    this.handle = handle;
->this.handle = handle : HookHandler
->                     : ^^^^^^^^^^^
->this.handle : any
->this : this
->     : ^^^^
->handle : any
->       : ^^^
->handle : HookHandler
->       : ^^^^^^^^^^^
-}
-module.exports = Hook;
->module.exports = Hook : typeof Hook
->                      : ^^^^^^^^^^^
->module.exports : typeof Hook
->               : ^^^^^^^^^^^
->module : { exports: typeof Hook; }
->       : ^^^^^^^^^^^^^^^^^^^^^^^^^
->exports : typeof Hook
->        : ^^^^^^^^^^^
->Hook : typeof Hook
->     : ^^^^^^^^^^^
-
-=== context.js ===
-/**
- * Imports
- *
- * @typedef {import("./timer")} Timer
- * @typedef {import("./hook")} Hook
- * @typedef {import("./hook").HookHandler} HookHandler
- */
-
-/**
- * Input type definition
- *
- * @typedef {Object} Input
- * @prop {Timer} timer
- * @prop {Hook} hook
- */
- 
-/**
- * State type definition
- *
- * @typedef {Object} State
- * @prop {Timer} timer
- * @prop {Hook} hook
- */
-
-/**
- * New `Context`
- *
- * @class
- * @param {Input} input
- */
-
-function Context(input) {
->Context : typeof Context
->        : ^^^^^^^^^^^^^^
->input : Input
->      : ^^^^^
-
-    if (!(this instanceof Context)) {
->!(this instanceof Context) : boolean
->                           : ^^^^^^^
->(this instanceof Context) : boolean
->                          : ^^^^^^^
->this instanceof Context : boolean
->                        : ^^^^^^^
->this : this
->     : ^^^^
->Context : typeof Context
->        : ^^^^^^^^^^^^^^
-
-      return new Context(input)
->new Context(input) : Context
->                   : ^^^^^^^
->Context : typeof Context
->        : ^^^^^^^^^^^^^^
->input : Input
->      : ^^^^^
-    }
-    this.state = this.construct(input);
->this.state = this.construct(input) : State
->                                   : ^^^^^
->this.state : any
-<<<<<<< HEAD
->this : this & { construct(input: Input, handle?: import("hook").HookHandler | undefined): State; }
-=======
->this : this & { construct(input: Input, handle?: import("hook").HookHandler): State; }
->     : ^^^^^^^^^^^^^^^^^^^^^^^^^^^^^^^^^^^^^^^^^^^^^^^^^^^^^^^^^^^^^^^^^^^^^^^^^^^^^^^
->>>>>>> 12402f26
->state : any
->      : ^^^
->this.construct(input) : State
-<<<<<<< HEAD
->this.construct : (input: Input, handle?: import("hook").HookHandler | undefined) => State
->this : this & { construct(input: Input, handle?: import("hook").HookHandler | undefined): State; }
->construct : (input: Input, handle?: import("hook").HookHandler | undefined) => State
-=======
->                      : ^^^^^
->this.construct : (input: Input, handle?: import("hook").HookHandler) => State
->               : ^^^^^^^^^^^^^^^^^^^^^^^^^^^^^^^^^^^^^^^^^^^^^^^^^^^^^^^^^^^^
->this : this & { construct(input: Input, handle?: import("hook").HookHandler): State; }
->     : ^^^^^^^^^^^^^^^^^^^^^^^^^^^^^^^^^^^^^^^^^^^^^^^^^^^^^^^^^^^^^^^^^^^^^^^^^^^^^^^
->construct : (input: Input, handle?: import("hook").HookHandler) => State
->          : ^^^^^^^^^^^^^^^^^^^^^^^^^^^^^^^^^^^^^^^^^^^^^^^^^^^^^^^^^^^^
->>>>>>> 12402f26
->input : Input
->      : ^^^^^
-}
-Context.prototype = {
->Context.prototype = {    /**     * @param {Input} input     * @param {HookHandler=} handle     * @returns {State}     */    construct(input, handle = () => void 0) {        return input;    }} : { construct(input: Input, handle?: HookHandler | undefined): State; }
->                                                                                                                                                                                                 : ^^^^^^^^^^^^^^^^^^^     ^^^^^^^^^^^           ^^^^^^^^^^^^^^^     ^^^
->Context.prototype : { construct(input: Input, handle?: HookHandler | undefined): State; }
->                  : ^^^^^^^^^^^^^^^^^^^     ^^^^^^^^^^^           ^^^^^^^^^^^^^^^     ^^^
->Context : typeof Context
-<<<<<<< HEAD
->prototype : { construct(input: Input, handle?: import("hook").HookHandler | undefined): State; }
-=======
->        : ^^^^^^^^^^^^^^
->prototype : { construct(input: Input, handle?: import("hook").HookHandler): State; }
->          : ^^^^^^^^^^^^^^^^^^^^^^^^^^^^^^^^^^^^^^^^^^^^^^^^^^^^^^^^^^^^^^^^^^^^^^^^
->>>>>>> 12402f26
->{    /**     * @param {Input} input     * @param {HookHandler=} handle     * @returns {State}     */    construct(input, handle = () => void 0) {        return input;    }} : { construct(input: Input, handle?: HookHandler | undefined): State; }
->                                                                                                                                                                             : ^^^^^^^^^^^^^^^^^^^     ^^^^^^^^^^^           ^^^^^^^^^^^^^^^     ^^^
-
-    /**
-     * @param {Input} input
-     * @param {HookHandler=} handle
-     * @returns {State}
-     */
-    construct(input, handle = () => void 0) {
->construct : (input: Input, handle?: HookHandler | undefined) => State
->          : ^^^^^^^^     ^^^^^^^^^^^           ^^^^^^^^^^^^^^^^^     
->input : Input
-<<<<<<< HEAD
->handle : import("hook").HookHandler | undefined
->() => void 0 : () => undefined
-=======
->      : ^^^^^
->handle : import("hook").HookHandler
->       : ^^^^^^^^^^^^^^^^^^^^^^^^^^
->() => void 0 : () => any
->             : ^^^^^^^^^
->>>>>>> 12402f26
->void 0 : undefined
->       : ^^^^^^^^^
->0 : 0
->  : ^
-
-        return input;
->input : Input
->      : ^^^^^
-    }
-}
-module.exports = Context;
-<<<<<<< HEAD
->module.exports = Context : { (input: Input): Context | undefined; new (input: Input): Context; prototype: { construct(input: Input, handle?: import("hook").HookHandler | undefined): State; }; }
->module.exports : { (input: Input): Context | undefined; new (input: Input): Context; prototype: { construct(input: Input, handle?: import("hook").HookHandler | undefined): State; }; }
->module : { exports: { (input: Input): Context | undefined; new (input: Input): Context; prototype: { construct(input: Input, handle?: import("hook").HookHandler | undefined): State; }; }; }
->exports : { (input: Input): Context | undefined; new (input: Input): Context; prototype: { construct(input: Input, handle?: import("hook").HookHandler | undefined): State; }; }
-=======
->module.exports = Context : { (input: Input): Context; new (input: Input): Context; prototype: { construct(input: Input, handle?: import("hook").HookHandler): State; }; }
->                         : ^^^^^^^^^^^^^^^^^^^^^^^^^^^^^^^^^^^^^^^^^^^^^^^^^^^^^^^^^^^^^^^^^^^^^^^^^^^^^^^^^^^^^^^^^^^^^^^^^^^^^^^^^^^^^^^^^^^^^^^^^^^^^^^^^^^^^^^^^^^^^^
->module.exports : { (input: Input): Context; new (input: Input): Context; prototype: { construct(input: Input, handle?: import("hook").HookHandler): State; }; }
->               : ^^^^^^^^^^^^^^^^^^^^^^^^^^^^^^^^^^^^^^^^^^^^^^^^^^^^^^^^^^^^^^^^^^^^^^^^^^^^^^^^^^^^^^^^^^^^^^^^^^^^^^^^^^^^^^^^^^^^^^^^^^^^^^^^^^^^^^^^^^^^^^
->module : { exports: { (input: Input): Context; new (input: Input): Context; prototype: { construct(input: Input, handle?: import("hook").HookHandler): State; }; }; }
->       : ^^^^^^^^^^^^^^^^^^^^^^^^^^^^^^^^^^^^^^^^^^^^^^^^^^^^^^^^^^^^^^^^^^^^^^^^^^^^^^^^^^^^^^^^^^^^^^^^^^^^^^^^^^^^^^^^^^^^^^^^^^^^^^^^^^^^^^^^^^^^^^^^^^^^^^^^^^^^
->exports : { (input: Input): Context; new (input: Input): Context; prototype: { construct(input: Input, handle?: import("hook").HookHandler): State; }; }
->        : ^^^^^^^^^^^^^^^^^^^^^^^^^^^^^^^^^^^^^^^^^^^^^^^^^^^^^^^^^^^^^^^^^^^^^^^^^^^^^^^^^^^^^^^^^^^^^^^^^^^^^^^^^^^^^^^^^^^^^^^^^^^^^^^^^^^^^^^^^^^^^^
->>>>>>> 12402f26
->Context : typeof Context
->        : ^^^^^^^^^^^^^^
-
+//// [tests/cases/conformance/jsdoc/declarations/jsDeclarationsFunctionClassesCjsExportAssignment.ts] ////
+
+=== timer.js ===
+/**
+ * @param {number} timeout
+ */
+function Timer(timeout) {
+>Timer : typeof Timer
+>      : ^^^^^^^^^^^^
+>timeout : number
+>        : ^^^^^^
+
+    this.timeout = timeout;
+>this.timeout = timeout : number
+>                       : ^^^^^^
+>this.timeout : any
+>this : this
+>     : ^^^^
+>timeout : any
+>        : ^^^
+>timeout : number
+>        : ^^^^^^
+}
+module.exports = Timer;
+>module.exports = Timer : typeof Timer
+>                       : ^^^^^^^^^^^^
+>module.exports : typeof Timer
+>               : ^^^^^^^^^^^^
+>module : { exports: typeof Timer; }
+>       : ^^^^^^^^^^^^^^^^^^^^^^^^^^
+>exports : typeof Timer
+>        : ^^^^^^^^^^^^
+>Timer : typeof Timer
+>      : ^^^^^^^^^^^^
+
+=== hook.js ===
+/**
+ * @typedef {(arg: import("./context")) => void} HookHandler
+ */
+/**
+ * @param {HookHandler} handle
+ */
+function Hook(handle) {
+>Hook : typeof Hook
+>     : ^^^^^^^^^^^
+>handle : HookHandler
+>       : ^^^^^^^^^^^
+
+    this.handle = handle;
+>this.handle = handle : HookHandler
+>                     : ^^^^^^^^^^^
+>this.handle : any
+>this : this
+>     : ^^^^
+>handle : any
+>       : ^^^
+>handle : HookHandler
+>       : ^^^^^^^^^^^
+}
+module.exports = Hook;
+>module.exports = Hook : typeof Hook
+>                      : ^^^^^^^^^^^
+>module.exports : typeof Hook
+>               : ^^^^^^^^^^^
+>module : { exports: typeof Hook; }
+>       : ^^^^^^^^^^^^^^^^^^^^^^^^^
+>exports : typeof Hook
+>        : ^^^^^^^^^^^
+>Hook : typeof Hook
+>     : ^^^^^^^^^^^
+
+=== context.js ===
+/**
+ * Imports
+ *
+ * @typedef {import("./timer")} Timer
+ * @typedef {import("./hook")} Hook
+ * @typedef {import("./hook").HookHandler} HookHandler
+ */
+
+/**
+ * Input type definition
+ *
+ * @typedef {Object} Input
+ * @prop {Timer} timer
+ * @prop {Hook} hook
+ */
+ 
+/**
+ * State type definition
+ *
+ * @typedef {Object} State
+ * @prop {Timer} timer
+ * @prop {Hook} hook
+ */
+
+/**
+ * New `Context`
+ *
+ * @class
+ * @param {Input} input
+ */
+
+function Context(input) {
+>Context : typeof Context
+>        : ^^^^^^^^^^^^^^
+>input : Input
+>      : ^^^^^
+
+    if (!(this instanceof Context)) {
+>!(this instanceof Context) : boolean
+>                           : ^^^^^^^
+>(this instanceof Context) : boolean
+>                          : ^^^^^^^
+>this instanceof Context : boolean
+>                        : ^^^^^^^
+>this : this
+>     : ^^^^
+>Context : typeof Context
+>        : ^^^^^^^^^^^^^^
+
+      return new Context(input)
+>new Context(input) : Context
+>                   : ^^^^^^^
+>Context : typeof Context
+>        : ^^^^^^^^^^^^^^
+>input : Input
+>      : ^^^^^
+    }
+    this.state = this.construct(input);
+>this.state = this.construct(input) : State
+>                                   : ^^^^^
+>this.state : any
+>this : this & { construct(input: Input, handle?: import("hook").HookHandler | undefined): State; }
+>     : ^^^^^^^^^^^^^^^^^^^^^^^^^^^^^^^^^^^^^^^^^^^^^^^^^^^^^^^^^^^^^^^^^^^^^^^^^^^^^^^^^^^^^^^^^^^
+>state : any
+>      : ^^^
+>this.construct(input) : State
+>                      : ^^^^^
+>this.construct : (input: Input, handle?: import("hook").HookHandler | undefined) => State
+>               : ^^^^^^^^^^^^^^^^^^^^^^^^^^^^^^^^^^^^^^^^^^^^^^^^^^^^^^^^^^^^^^^^^^^^^^^^
+>this : this & { construct(input: Input, handle?: import("hook").HookHandler | undefined): State; }
+>     : ^^^^^^^^^^^^^^^^^^^^^^^^^^^^^^^^^^^^^^^^^^^^^^^^^^^^^^^^^^^^^^^^^^^^^^^^^^^^^^^^^^^^^^^^^^^
+>construct : (input: Input, handle?: import("hook").HookHandler | undefined) => State
+>          : ^^^^^^^^^^^^^^^^^^^^^^^^^^^^^^^^^^^^^^^^^^^^^^^^^^^^^^^^^^^^^^^^^^^^^^^^
+>input : Input
+>      : ^^^^^
+}
+Context.prototype = {
+>Context.prototype = {    /**     * @param {Input} input     * @param {HookHandler=} handle     * @returns {State}     */    construct(input, handle = () => void 0) {        return input;    }} : { construct(input: Input, handle?: HookHandler | undefined): State; }
+>                                                                                                                                                                                                 : ^^^^^^^^^^^^^^^^^^^     ^^^^^^^^^^^           ^^^^^^^^^^^^^^^     ^^^
+>Context.prototype : { construct(input: Input, handle?: HookHandler | undefined): State; }
+>                  : ^^^^^^^^^^^^^^^^^^^     ^^^^^^^^^^^           ^^^^^^^^^^^^^^^     ^^^
+>Context : typeof Context
+>        : ^^^^^^^^^^^^^^
+>prototype : { construct(input: Input, handle?: import("hook").HookHandler | undefined): State; }
+>          : ^^^^^^^^^^^^^^^^^^^^^^^^^^^^^^^^^^^^^^^^^^^^^^^^^^^^^^^^^^^^^^^^^^^^^^^^^^^^^^^^^^^^
+>{    /**     * @param {Input} input     * @param {HookHandler=} handle     * @returns {State}     */    construct(input, handle = () => void 0) {        return input;    }} : { construct(input: Input, handle?: HookHandler | undefined): State; }
+>                                                                                                                                                                             : ^^^^^^^^^^^^^^^^^^^     ^^^^^^^^^^^           ^^^^^^^^^^^^^^^     ^^^
+
+    /**
+     * @param {Input} input
+     * @param {HookHandler=} handle
+     * @returns {State}
+     */
+    construct(input, handle = () => void 0) {
+>construct : (input: Input, handle?: HookHandler | undefined) => State
+>          : ^^^^^^^^     ^^^^^^^^^^^           ^^^^^^^^^^^^^^^^^     
+>input : Input
+>      : ^^^^^
+>handle : import("hook").HookHandler | undefined
+>       : ^^^^^^^^^^^^^^^^^^^^^^^^^^^^^^^^^^^^^^
+>() => void 0 : () => undefined
+>             : ^^^^^^^^^^^^^^^
+>void 0 : undefined
+>       : ^^^^^^^^^
+>0 : 0
+>  : ^
+
+        return input;
+>input : Input
+>      : ^^^^^
+    }
+}
+module.exports = Context;
+>module.exports = Context : { (input: Input): Context | undefined; new (input: Input): Context; prototype: { construct(input: Input, handle?: import("hook").HookHandler | undefined): State; }; }
+>                         : ^^^^^^^^^^^^^^^^^^^^^^^^^^^^^^^^^^^^^^^^^^^^^^^^^^^^^^^^^^^^^^^^^^^^^^^^^^^^^^^^^^^^^^^^^^^^^^^^^^^^^^^^^^^^^^^^^^^^^^^^^^^^^^^^^^^^^^^^^^^^^^^^^^^^^^^^^^^^^^^^^^^^^^
+>module.exports : { (input: Input): Context | undefined; new (input: Input): Context; prototype: { construct(input: Input, handle?: import("hook").HookHandler | undefined): State; }; }
+>               : ^^^^^^^^^^^^^^^^^^^^^^^^^^^^^^^^^^^^^^^^^^^^^^^^^^^^^^^^^^^^^^^^^^^^^^^^^^^^^^^^^^^^^^^^^^^^^^^^^^^^^^^^^^^^^^^^^^^^^^^^^^^^^^^^^^^^^^^^^^^^^^^^^^^^^^^^^^^^^^^^^^^^^^
+>module : { exports: { (input: Input): Context | undefined; new (input: Input): Context; prototype: { construct(input: Input, handle?: import("hook").HookHandler | undefined): State; }; }; }
+>       : ^^^^^^^^^^^^^^^^^^^^^^^^^^^^^^^^^^^^^^^^^^^^^^^^^^^^^^^^^^^^^^^^^^^^^^^^^^^^^^^^^^^^^^^^^^^^^^^^^^^^^^^^^^^^^^^^^^^^^^^^^^^^^^^^^^^^^^^^^^^^^^^^^^^^^^^^^^^^^^^^^^^^^^^^^^^^^^^^^^^^
+>exports : { (input: Input): Context | undefined; new (input: Input): Context; prototype: { construct(input: Input, handle?: import("hook").HookHandler | undefined): State; }; }
+>        : ^^^^^^^^^^^^^^^^^^^^^^^^^^^^^^^^^^^^^^^^^^^^^^^^^^^^^^^^^^^^^^^^^^^^^^^^^^^^^^^^^^^^^^^^^^^^^^^^^^^^^^^^^^^^^^^^^^^^^^^^^^^^^^^^^^^^^^^^^^^^^^^^^^^^^^^^^^^^^^^^^^^^^^
+>Context : typeof Context
+>        : ^^^^^^^^^^^^^^
+