//// [tests/cases/compiler/letDeclarations-es5-1.ts] ////

=== letDeclarations-es5-1.ts ===
    let l1;
>l1 : any

    let l2: number;
>l2 : number
>   : ^^^^^^

    let l3, l4, l5 :string, l6;    
>l3 : any
>l4 : any
>l5 : string
>   : ^^^^^^
>l6 : any

    let l7 = false;
>l7 : boolean
>   : ^^^^^^^
>false : false
>      : ^^^^^

    let l8: number = 23;
>l8 : number
>   : ^^^^^^
>23 : 23
>   : ^^

    let l9 = 0, l10 :string = "", l11 = null;
>l9 : number
>   : ^^^^^^
>0 : 0
>  : ^
>l10 : string
>    : ^^^^^^
>"" : ""
<<<<<<< HEAD
>l11 : null
=======
>   : ^^
>l11 : any
>>>>>>> 12402f26

<|MERGE_RESOLUTION|>--- conflicted
+++ resolved
@@ -1,44 +1,41 @@
-//// [tests/cases/compiler/letDeclarations-es5-1.ts] ////
-
-=== letDeclarations-es5-1.ts ===
-    let l1;
->l1 : any
-
-    let l2: number;
->l2 : number
->   : ^^^^^^
-
-    let l3, l4, l5 :string, l6;    
->l3 : any
->l4 : any
->l5 : string
->   : ^^^^^^
->l6 : any
-
-    let l7 = false;
->l7 : boolean
->   : ^^^^^^^
->false : false
->      : ^^^^^
-
-    let l8: number = 23;
->l8 : number
->   : ^^^^^^
->23 : 23
->   : ^^
-
-    let l9 = 0, l10 :string = "", l11 = null;
->l9 : number
->   : ^^^^^^
->0 : 0
->  : ^
->l10 : string
->    : ^^^^^^
->"" : ""
-<<<<<<< HEAD
->l11 : null
-=======
->   : ^^
->l11 : any
->>>>>>> 12402f26
-
+//// [tests/cases/compiler/letDeclarations-es5-1.ts] ////
+
+=== letDeclarations-es5-1.ts ===
+    let l1;
+>l1 : any
+
+    let l2: number;
+>l2 : number
+>   : ^^^^^^
+
+    let l3, l4, l5 :string, l6;    
+>l3 : any
+>l4 : any
+>l5 : string
+>   : ^^^^^^
+>l6 : any
+
+    let l7 = false;
+>l7 : boolean
+>   : ^^^^^^^
+>false : false
+>      : ^^^^^
+
+    let l8: number = 23;
+>l8 : number
+>   : ^^^^^^
+>23 : 23
+>   : ^^
+
+    let l9 = 0, l10 :string = "", l11 = null;
+>l9 : number
+>   : ^^^^^^
+>0 : 0
+>  : ^
+>l10 : string
+>    : ^^^^^^
+>"" : ""
+>   : ^^
+>l11 : null
+>    : ^^^^
+