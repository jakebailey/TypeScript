--- conflicted
+++ resolved
@@ -1,1011 +1,945 @@
-//// [tests/cases/compiler/intTypeCheck.ts] ////
-
-=== intTypeCheck.ts ===
-interface i1 {
-    //Property Signatures
-    p;
->p : any
->  : ^^^
-
-    p1?;
->p1 : any
->   : ^^^
-
-    p2?: string;
-<<<<<<< HEAD
->p2 : string | undefined
-=======
->p2 : string
->   : ^^^^^^
->>>>>>> 12402f26
-
-    p3();
->p3 : () => any
->   : ^^^^^^^^^
-
-    p4? ();
-<<<<<<< HEAD
->p4 : (() => any) | undefined
-
-    p5? (): void;
->p5 : (() => void) | undefined
-=======
->p4 : () => any
->   : ^^^^^^^^^
-
-    p5? (): void;
->p5 : () => void
->   : ^^^^^^    
->>>>>>> 12402f26
-
-    p6(pa1): void;
->p6 : (pa1: any) => void
->   : ^^^^^^^^^^^^^^    
->pa1 : any
->    : ^^^
-
-    p7? (pa1, pa2): void;
-<<<<<<< HEAD
->p7 : ((pa1: any, pa2: any) => void) | undefined
-=======
->p7 : (pa1: any, pa2: any) => void
->   : ^^^^^^^^^^^^^^^^^^^^^^^^    
->>>>>>> 12402f26
->pa1 : any
->    : ^^^
->pa2 : any
->    : ^^^
-}
-interface i2 {
-    //Call Signatures
-    ();
-    (): number;
-    (p);
->p : any
->  : ^^^
-
-    (p1: string);
->p1 : string
->   : ^^^^^^
-
-    (p2?: string);
-<<<<<<< HEAD
->p2 : string | undefined
-=======
->p2 : string
->   : ^^^^^^
->>>>>>> 12402f26
-
-    (...p3: any[]);
->p3 : any[]
->   : ^^^^^
-
-    (p4: string, p5?: string);
->p4 : string
-<<<<<<< HEAD
->p5 : string | undefined
-=======
->   : ^^^^^^
->p5 : string
->   : ^^^^^^
->>>>>>> 12402f26
-
-    (p6: string, ...p7: any[]);
->p6 : string
->   : ^^^^^^
->p7 : any[]
->   : ^^^^^
-}
-interface i3 {
-    //Construct Signatures
-    new ();
-    new (): number;
-    new (p: string);
->p : string
->  : ^^^^^^
-
-    new (p2?: string);
-<<<<<<< HEAD
->p2 : string | undefined
-=======
->p2 : string
->   : ^^^^^^
->>>>>>> 12402f26
-
-    new (...p3: any[]);
->p3 : any[]
->   : ^^^^^
-
-    new (p4: string, p5?: string);
->p4 : string
-<<<<<<< HEAD
->p5 : string | undefined
-=======
->   : ^^^^^^
->p5 : string
->   : ^^^^^^
->>>>>>> 12402f26
-
-    new (p6: string, ...p7: any[]);
->p6 : string
->   : ^^^^^^
->p7 : any[]
->   : ^^^^^
-}
-interface i4 {
-    // Used to be indexer, now it is a computed property
-    [p];
->[p] : any
->    : ^^^
->p : any
->  : ^^^
-
-    //Index Signatures
-    [p1: string];
->p1 : string
->   : ^^^^^^
-
-    [p2: string, p3: number];
->p2 : string
->   : ^^^^^^
->p3 : number
->   : ^^^^^^
-}
-interface i5 extends i1 { }
-interface i6 extends i2 { }
-interface i7 extends i3 { }
-interface i8 extends i4 { }
-interface i9 { }
-
-class Base { foo() { } }
->Base : Base
->     : ^^^^
->foo : () => void
->    : ^^^^^^^^^^
-
-interface i11 {
-    //Call Signatures
-    ();
-    (): number;
-    (p);
->p : any
->  : ^^^
-
-    (p1: string);
->p1 : string
->   : ^^^^^^
-
-    (p2?: string);
-<<<<<<< HEAD
->p2 : string | undefined
-=======
->p2 : string
->   : ^^^^^^
->>>>>>> 12402f26
-
-    (...p3: any[]);
->p3 : any[]
->   : ^^^^^
-
-    (p4: string, p5?: string);
->p4 : string
-<<<<<<< HEAD
->p5 : string | undefined
-=======
->   : ^^^^^^
->p5 : string
->   : ^^^^^^
->>>>>>> 12402f26
-
-    (p6: string, ...p7: any[]);
->p6 : string
->   : ^^^^^^
->p7 : any[]
->   : ^^^^^
-
-    //(p8?: string, ...p9: any[]);
-    //(p10:string, p8?: string, ...p9: any[]);
-
-    //Construct Signatures
-    new ();
-    new (): number;
-    new (p: string);
->p : string
->  : ^^^^^^
-
-    new (p2?: string);
-<<<<<<< HEAD
->p2 : string | undefined
-=======
->p2 : string
->   : ^^^^^^
->>>>>>> 12402f26
-
-    new (...p3: any[]);
->p3 : any[]
->   : ^^^^^
-
-    new (p4: string, p5?: string);
->p4 : string
-<<<<<<< HEAD
->p5 : string | undefined
-=======
->   : ^^^^^^
->p5 : string
->   : ^^^^^^
->>>>>>> 12402f26
-
-    new (p6: string, ...p7: any[]);
->p6 : string
->   : ^^^^^^
->p7 : any[]
->   : ^^^^^
-    
-    // Used to be indexer, now it is a computed property
-    [p];
->[p] : any
->    : ^^^
->p : any
->  : ^^^
-
-    //Index Signatures
-    [p1: string];
->p1 : string
->   : ^^^^^^
-
-    [p2: string, p3: number];
->p2 : string
->   : ^^^^^^
->p3 : number
->   : ^^^^^^
-
-    //Property Signatures
-    p;
->p : any
->  : ^^^
-
-    p1?;
->p1 : any
->   : ^^^
-
-    p2?: string;
-<<<<<<< HEAD
->p2 : string | undefined
-=======
->p2 : string
->   : ^^^^^^
->>>>>>> 12402f26
-
-    p3();
->p3 : () => any
->   : ^^^^^^^^^
-
-    p4? ();
-<<<<<<< HEAD
->p4 : (() => any) | undefined
-
-    p5? (): void;
->p5 : (() => void) | undefined
-=======
->p4 : () => any
->   : ^^^^^^^^^
-
-    p5? (): void;
->p5 : () => void
->   : ^^^^^^    
->>>>>>> 12402f26
-
-    p6(pa1): void;
->p6 : (pa1: any) => void
->   : ^^^^^^^^^^^^^^    
->pa1 : any
->    : ^^^
-
-    p7(pa1, pa2): void;
-<<<<<<< HEAD
->p7 : { (pa1: any, pa2: any): void; (pa1: any, pa2: any): void; } | undefined
-=======
->p7 : { (pa1: any, pa2: any): void; (pa1: any, pa2: any): void; }
->   : ^^^^^^^^^^^^^^^^^^^^^^^^    ^^^^^^^^^^^^^^^^^^^^^^^^^^^^^^^
->>>>>>> 12402f26
->pa1 : any
->    : ^^^
->pa2 : any
->    : ^^^
-
-    p7? (pa1, pa2): void;
-<<<<<<< HEAD
->p7 : { (pa1: any, pa2: any): void; (pa1: any, pa2: any): void; } | undefined
-=======
->p7 : { (pa1: any, pa2: any): void; (pa1: any, pa2: any): void; }
->   : ^^^^^^^^^^^^^^^^^^^^^^^^^^^^^^^^^^^^^^^^^^^^^^^^^^^^    ^^^
->>>>>>> 12402f26
->pa1 : any
->    : ^^^
->pa2 : any
->    : ^^^
-}
-
-var anyVar: any;
->anyVar : any
->       : ^^^
-
-//
-// Property signatures
-//
-var obj0: i1;
->obj0 : i1
->     : ^^
-
-var obj1: i1 = {
->obj1 : i1
->     : ^^
->{    p: null,    p3: function ():any { return 0; },    p6: function (pa1):any { return 0; },    p7: function (pa1, pa2):any { return 0; }} : { p: null; p3: () => any; p6: (pa1: any) => any; p7: (pa1: any, pa2: any) => any; }
->                                                                                                                                           : ^^^^^^^^^^^^^^^^^^^^^   ^^^^^^^^^^^^^^^^^^^^   ^^^^^^^^^^^^^^^^^^^^^^^^^^^^^^   ^^^
-
-    p: null,
->p : null
->  : ^^^^
-
-    p3: function ():any { return 0; },
->p3 : () => any
->   : ^^^^^^   
->function ():any { return 0; } : () => any
->                              : ^^^^^^   
->0 : 0
->  : ^
-
-    p6: function (pa1):any { return 0; },
->p6 : (pa1: any) => any
->   : ^^^^^^^^^^^^^^   
->function (pa1):any { return 0; } : (pa1: any) => any
->                                 : ^^^^^^^^^^^^^^   
->pa1 : any
->    : ^^^
->0 : 0
->  : ^
-
-    p7: function (pa1, pa2):any { return 0; }
->p7 : (pa1: any, pa2: any) => any
->   : ^^^^^^^^^^^^^^^^^^^^^^^^   
->function (pa1, pa2):any { return 0; } : (pa1: any, pa2: any) => any
->                                      : ^^^^^^^^^^^^^^^^^^^^^^^^   
->pa1 : any
->    : ^^^
->pa2 : any
->    : ^^^
->0 : 0
->  : ^
-
-};
-var obj2: i1 = new Object();
->obj2 : i1
->     : ^^
->new Object() : Object
->             : ^^^^^^
->Object : ObjectConstructor
->       : ^^^^^^^^^^^^^^^^^
-
-var obj3: i1 = new obj0;
->obj3 : i1
->     : ^^
->new obj0 : any
->         : ^^^
->obj0 : i1
->     : ^^
-
-var obj4: i1 = new Base;
->obj4 : i1
->     : ^^
->new Base : Base
->         : ^^^^
->Base : typeof Base
->     : ^^^^^^^^^^^
-
-var obj5: i1 = null;
->obj5 : i1
->     : ^^
-
-var obj6: i1 = function () { };
->obj6 : i1
->     : ^^
->function () { } : () => void
->                : ^^^^^^^^^^
-
-//var obj7: i1 = function foo() { };
-var obj8: i1 = <i1> anyVar;
->obj8 : i1
->     : ^^
-><i1> anyVar : i1
->            : ^^
->anyVar : any
->       : ^^^
-
-var obj9: i1 = new <i1> anyVar;
->obj9 : i1
->     : ^^
->new <i1> anyVar : boolean
->                : ^^^^^^^
->new <i1 : boolean
->        : ^^^^^^^
->new : any
->    : ^^^
-> : any
-> : ^^^
->i1 : any
->   : ^^^
->anyVar : any
->       : ^^^
-
-var obj10: i1 = new {};
->obj10 : i1
->      : ^^
->new {} : any
->       : ^^^
->{} : {}
->   : ^^
-
-//
-// Call signatures
-//
-var obj11: i2;
->obj11 : i2
->      : ^^
-
-var obj12: i2 = {};
->obj12 : i2
->      : ^^
->{} : {}
->   : ^^
-
-var obj13: i2 = new Object();
->obj13 : i2
->      : ^^
->new Object() : Object
->             : ^^^^^^
->Object : ObjectConstructor
->       : ^^^^^^^^^^^^^^^^^
-
-var obj14: i2 = new obj11;
->obj14 : i2
->      : ^^
->new obj11 : any
->          : ^^^
->obj11 : i2
->      : ^^
-
-var obj15: i2 = new Base;
->obj15 : i2
->      : ^^
->new Base : Base
->         : ^^^^
->Base : typeof Base
->     : ^^^^^^^^^^^
-
-var obj16: i2 = null;
->obj16 : i2
->      : ^^
-
-var obj17: i2 = function ():any { return 0; };
->obj17 : i2
->      : ^^
->function ():any { return 0; } : () => any
->                              : ^^^^^^   
->0 : 0
->  : ^
-
-//var obj18: i2 = function foo() { };
-var obj19: i2 = <i2> anyVar;
->obj19 : i2
->      : ^^
-><i2> anyVar : i2
->            : ^^
->anyVar : any
->       : ^^^
-
-var obj20: i2 = new <i2> anyVar;
->obj20 : i2
->      : ^^
->new <i2> anyVar : boolean
->                : ^^^^^^^
->new <i2 : boolean
->        : ^^^^^^^
->new : any
->    : ^^^
-> : any
-> : ^^^
->i2 : any
->   : ^^^
->anyVar : any
->       : ^^^
-
-var obj21: i2 = new {};
->obj21 : i2
->      : ^^
->new {} : any
->       : ^^^
->{} : {}
->   : ^^
-
-//
-// Construct Signatures
-//
-var obj22: i3;
->obj22 : i3
->      : ^^
-
-var obj23: i3 = {};
->obj23 : i3
->      : ^^
->{} : {}
->   : ^^
-
-var obj24: i3 = new Object();
->obj24 : i3
->      : ^^
->new Object() : Object
->             : ^^^^^^
->Object : ObjectConstructor
->       : ^^^^^^^^^^^^^^^^^
-
-var obj25: i3 = new obj22;
->obj25 : i3
->      : ^^
->new obj22 : any
->          : ^^^
->obj22 : i3
->      : ^^
-
-var obj26: i3 = new Base;
->obj26 : i3
->      : ^^
->new Base : Base
->         : ^^^^
->Base : typeof Base
->     : ^^^^^^^^^^^
-
-var obj27: i3 = null;
->obj27 : i3
->      : ^^
-
-var obj28: i3 = function () { };
->obj28 : i3
->      : ^^
->function () { } : () => void
->                : ^^^^^^^^^^
-
-//var obj29: i3 = function foo() { };
-var obj30: i3 = <i3> anyVar;
->obj30 : i3
->      : ^^
-><i3> anyVar : i3
->            : ^^
->anyVar : any
->       : ^^^
-
-var obj31: i3 = new <i3> anyVar;
->obj31 : i3
->      : ^^
->new <i3> anyVar : boolean
->                : ^^^^^^^
->new <i3 : boolean
->        : ^^^^^^^
->new : any
->    : ^^^
-> : any
-> : ^^^
->i3 : any
->   : ^^^
->anyVar : any
->       : ^^^
-
-var obj32: i3 = new {};
->obj32 : i3
->      : ^^
->new {} : any
->       : ^^^
->{} : {}
->   : ^^
-
-//
-// Index Signatures
-//
-var obj33: i4;
->obj33 : i4
->      : ^^
-
-var obj34: i4 = {};
->obj34 : i4
->      : ^^
->{} : {}
->   : ^^
-
-var obj35: i4 = new Object();
->obj35 : i4
->      : ^^
->new Object() : Object
->             : ^^^^^^
->Object : ObjectConstructor
->       : ^^^^^^^^^^^^^^^^^
-
-var obj36: i4 = new obj33;
->obj36 : i4
->      : ^^
->new obj33 : any
->          : ^^^
->obj33 : i4
->      : ^^
-
-var obj37: i4 = new Base;
->obj37 : i4
->      : ^^
->new Base : Base
->         : ^^^^
->Base : typeof Base
->     : ^^^^^^^^^^^
-
-var obj38: i4 = null;
->obj38 : i4
->      : ^^
-
-var obj39: i4 = function () { };
->obj39 : i4
->      : ^^
->function () { } : () => void
->                : ^^^^^^^^^^
-
-//var obj40: i4 = function foo() { };
-var obj41: i4 = <i4> anyVar;
->obj41 : i4
->      : ^^
-><i4> anyVar : i4
->            : ^^
->anyVar : any
->       : ^^^
-
-var obj42: i4 = new <i4> anyVar;
->obj42 : i4
->      : ^^
->new <i4> anyVar : boolean
->                : ^^^^^^^
->new <i4 : boolean
->        : ^^^^^^^
->new : any
->    : ^^^
-> : any
-> : ^^^
->i4 : any
->   : ^^^
->anyVar : any
->       : ^^^
-
-var obj43: i4 = new {};
->obj43 : i4
->      : ^^
->new {} : any
->       : ^^^
->{} : {}
->   : ^^
-
-//
-// Interface Derived I1
-//
-var obj44: i5;
->obj44 : i5
->      : ^^
-
-var obj45: i5 = {};
->obj45 : i5
->      : ^^
->{} : {}
->   : ^^
-
-var obj46: i5 = new Object();
->obj46 : i5
->      : ^^
->new Object() : Object
->             : ^^^^^^
->Object : ObjectConstructor
->       : ^^^^^^^^^^^^^^^^^
-
-var obj47: i5 = new obj44;
->obj47 : i5
->      : ^^
->new obj44 : any
->          : ^^^
->obj44 : i5
->      : ^^
-
-var obj48: i5 = new Base;
->obj48 : i5
->      : ^^
->new Base : Base
->         : ^^^^
->Base : typeof Base
->     : ^^^^^^^^^^^
-
-var obj49: i5 = null;
->obj49 : i5
->      : ^^
-
-var obj50: i5 = function () { };
->obj50 : i5
->      : ^^
->function () { } : () => void
->                : ^^^^^^^^^^
-
-//var obj51: i5 = function foo() { };
-var obj52: i5 = <i5> anyVar;
->obj52 : i5
->      : ^^
-><i5> anyVar : i5
->            : ^^
->anyVar : any
->       : ^^^
-
-var obj53: i5 = new <i5> anyVar;
->obj53 : i5
->      : ^^
->new <i5> anyVar : boolean
->                : ^^^^^^^
->new <i5 : boolean
->        : ^^^^^^^
->new : any
->    : ^^^
-> : any
-> : ^^^
->i5 : any
->   : ^^^
->anyVar : any
->       : ^^^
-
-var obj54: i5 = new {};
->obj54 : i5
->      : ^^
->new {} : any
->       : ^^^
->{} : {}
->   : ^^
-
-//
-// Interface Derived I2
-//
-var obj55: i6;
->obj55 : i6
->      : ^^
-
-var obj56: i6 = {};
->obj56 : i6
->      : ^^
->{} : {}
->   : ^^
-
-var obj57: i6 = new Object();
->obj57 : i6
->      : ^^
->new Object() : Object
->             : ^^^^^^
->Object : ObjectConstructor
->       : ^^^^^^^^^^^^^^^^^
-
-var obj58: i6 = new obj55;
->obj58 : i6
->      : ^^
->new obj55 : any
->          : ^^^
->obj55 : i6
->      : ^^
-
-var obj59: i6 = new Base;
->obj59 : i6
->      : ^^
->new Base : Base
->         : ^^^^
->Base : typeof Base
->     : ^^^^^^^^^^^
-
-var obj60: i6 = null;
->obj60 : i6
->      : ^^
-
-var obj61: i6 = function () { };
->obj61 : i6
->      : ^^
->function () { } : () => void
->                : ^^^^^^^^^^
-
-//var obj62: i6 = function foo() { };
-var obj63: i6 = <i6> anyVar;
->obj63 : i6
->      : ^^
-><i6> anyVar : i6
->            : ^^
->anyVar : any
->       : ^^^
-
-var obj64: i6 = new <i6> anyVar;
->obj64 : i6
->      : ^^
->new <i6> anyVar : boolean
->                : ^^^^^^^
->new <i6 : boolean
->        : ^^^^^^^
->new : any
->    : ^^^
-> : any
-> : ^^^
->i6 : any
->   : ^^^
->anyVar : any
->       : ^^^
-
-var obj65: i6 = new {};
->obj65 : i6
->      : ^^
->new {} : any
->       : ^^^
->{} : {}
->   : ^^
-
-//
-// Interface Derived I3
-//
-var obj66: i7;
->obj66 : i7
->      : ^^
-
-var obj67: i7 = {};
->obj67 : i7
->      : ^^
->{} : {}
->   : ^^
-
-var obj68: i7 = new Object();
->obj68 : i7
->      : ^^
->new Object() : Object
->             : ^^^^^^
->Object : ObjectConstructor
->       : ^^^^^^^^^^^^^^^^^
-
-var obj69: i7 = new obj66;
->obj69 : i7
->      : ^^
->new obj66 : any
->          : ^^^
->obj66 : i7
->      : ^^
-
-var obj70: i7 = <i7>new Base;
->obj70 : i7
->      : ^^
-><i7>new Base : i7
->             : ^^
->new Base : Base
->         : ^^^^
->Base : typeof Base
->     : ^^^^^^^^^^^
-
-var obj71: i7 = null;
->obj71 : i7
->      : ^^
-
-var obj72: i7 = function () { };
->obj72 : i7
->      : ^^
->function () { } : () => void
->                : ^^^^^^^^^^
-
-//var obj73: i7 = function foo() { };
-var obj74: i7 = <i7> anyVar;
->obj74 : i7
->      : ^^
-><i7> anyVar : i7
->            : ^^
->anyVar : any
->       : ^^^
-
-var obj75: i7 = new <i7> anyVar;
->obj75 : i7
->      : ^^
->new <i7> anyVar : boolean
->                : ^^^^^^^
->new <i7 : boolean
->        : ^^^^^^^
->new : any
->    : ^^^
-> : any
-> : ^^^
->i7 : any
->   : ^^^
->anyVar : any
->       : ^^^
-
-var obj76: i7 = new {};
->obj76 : i7
->      : ^^
->new {} : any
->       : ^^^
->{} : {}
->   : ^^
-
-//
-// Interface Derived I4
-//
-var obj77: i8;
->obj77 : i8
->      : ^^
-
-var obj78: i8 = {};
->obj78 : i8
->      : ^^
->{} : {}
->   : ^^
-
-var obj79: i8 = new Object();
->obj79 : i8
->      : ^^
->new Object() : Object
->             : ^^^^^^
->Object : ObjectConstructor
->       : ^^^^^^^^^^^^^^^^^
-
-var obj80: i8 = new obj77;
->obj80 : i8
->      : ^^
->new obj77 : any
->          : ^^^
->obj77 : i8
->      : ^^
-
-var obj81: i8 = new Base;
->obj81 : i8
->      : ^^
->new Base : Base
->         : ^^^^
->Base : typeof Base
->     : ^^^^^^^^^^^
-
-var obj82: i8 = null;
->obj82 : i8
->      : ^^
-
-var obj83: i8 = function () { };
->obj83 : i8
->      : ^^
->function () { } : () => void
->                : ^^^^^^^^^^
-
-//var obj84: i8 = function foo() { };
-var obj85: i8 = <i8> anyVar;
->obj85 : i8
->      : ^^
-><i8> anyVar : i8
->            : ^^
->anyVar : any
->       : ^^^
-
-var obj86: i8 = new <i8> anyVar;
->obj86 : i8
->      : ^^
->new <i8> anyVar : boolean
->                : ^^^^^^^
->new <i8 : boolean
->        : ^^^^^^^
->new : any
->    : ^^^
-> : any
-> : ^^^
->i8 : any
->   : ^^^
->anyVar : any
->       : ^^^
-
-var obj87: i8 = new {};
->obj87 : i8
->      : ^^
->new {} : any
->       : ^^^
->{} : {}
->   : ^^
-
+//// [tests/cases/compiler/intTypeCheck.ts] ////
+
+=== intTypeCheck.ts ===
+interface i1 {
+    //Property Signatures
+    p;
+>p : any
+>  : ^^^
+
+    p1?;
+>p1 : any
+>   : ^^^
+
+    p2?: string;
+>p2 : string | undefined
+>   : ^^^^^^^^^^^^^^^^^^
+
+    p3();
+>p3 : () => any
+>   : ^^^^^^^^^
+
+    p4? ();
+>p4 : (() => any) | undefined
+>   : ^^^^^^^^^^^^^^^^^^^^^^^
+
+    p5? (): void;
+>p5 : (() => void) | undefined
+>   : ^^^^^^^    ^^^^^^^^^^^^^
+
+    p6(pa1): void;
+>p6 : (pa1: any) => void
+>   : ^^^^^^^^^^^^^^    
+>pa1 : any
+>    : ^^^
+
+    p7? (pa1, pa2): void;
+>p7 : ((pa1: any, pa2: any) => void) | undefined
+>   : ^^^^^^^^^^^^^^^^^^^^^^^^^    ^^^^^^^^^^^^^
+>pa1 : any
+>    : ^^^
+>pa2 : any
+>    : ^^^
+}
+interface i2 {
+    //Call Signatures
+    ();
+    (): number;
+    (p);
+>p : any
+>  : ^^^
+
+    (p1: string);
+>p1 : string
+>   : ^^^^^^
+
+    (p2?: string);
+>p2 : string | undefined
+>   : ^^^^^^^^^^^^^^^^^^
+
+    (...p3: any[]);
+>p3 : any[]
+>   : ^^^^^
+
+    (p4: string, p5?: string);
+>p4 : string
+>   : ^^^^^^
+>p5 : string | undefined
+>   : ^^^^^^^^^^^^^^^^^^
+
+    (p6: string, ...p7: any[]);
+>p6 : string
+>   : ^^^^^^
+>p7 : any[]
+>   : ^^^^^
+}
+interface i3 {
+    //Construct Signatures
+    new ();
+    new (): number;
+    new (p: string);
+>p : string
+>  : ^^^^^^
+
+    new (p2?: string);
+>p2 : string | undefined
+>   : ^^^^^^^^^^^^^^^^^^
+
+    new (...p3: any[]);
+>p3 : any[]
+>   : ^^^^^
+
+    new (p4: string, p5?: string);
+>p4 : string
+>   : ^^^^^^
+>p5 : string | undefined
+>   : ^^^^^^^^^^^^^^^^^^
+
+    new (p6: string, ...p7: any[]);
+>p6 : string
+>   : ^^^^^^
+>p7 : any[]
+>   : ^^^^^
+}
+interface i4 {
+    // Used to be indexer, now it is a computed property
+    [p];
+>[p] : any
+>    : ^^^
+>p : any
+>  : ^^^
+
+    //Index Signatures
+    [p1: string];
+>p1 : string
+>   : ^^^^^^
+
+    [p2: string, p3: number];
+>p2 : string
+>   : ^^^^^^
+>p3 : number
+>   : ^^^^^^
+}
+interface i5 extends i1 { }
+interface i6 extends i2 { }
+interface i7 extends i3 { }
+interface i8 extends i4 { }
+interface i9 { }
+
+class Base { foo() { } }
+>Base : Base
+>     : ^^^^
+>foo : () => void
+>    : ^^^^^^^^^^
+
+interface i11 {
+    //Call Signatures
+    ();
+    (): number;
+    (p);
+>p : any
+>  : ^^^
+
+    (p1: string);
+>p1 : string
+>   : ^^^^^^
+
+    (p2?: string);
+>p2 : string | undefined
+>   : ^^^^^^^^^^^^^^^^^^
+
+    (...p3: any[]);
+>p3 : any[]
+>   : ^^^^^
+
+    (p4: string, p5?: string);
+>p4 : string
+>   : ^^^^^^
+>p5 : string | undefined
+>   : ^^^^^^^^^^^^^^^^^^
+
+    (p6: string, ...p7: any[]);
+>p6 : string
+>   : ^^^^^^
+>p7 : any[]
+>   : ^^^^^
+
+    //(p8?: string, ...p9: any[]);
+    //(p10:string, p8?: string, ...p9: any[]);
+
+    //Construct Signatures
+    new ();
+    new (): number;
+    new (p: string);
+>p : string
+>  : ^^^^^^
+
+    new (p2?: string);
+>p2 : string | undefined
+>   : ^^^^^^^^^^^^^^^^^^
+
+    new (...p3: any[]);
+>p3 : any[]
+>   : ^^^^^
+
+    new (p4: string, p5?: string);
+>p4 : string
+>   : ^^^^^^
+>p5 : string | undefined
+>   : ^^^^^^^^^^^^^^^^^^
+
+    new (p6: string, ...p7: any[]);
+>p6 : string
+>   : ^^^^^^
+>p7 : any[]
+>   : ^^^^^
+    
+    // Used to be indexer, now it is a computed property
+    [p];
+>[p] : any
+>    : ^^^
+>p : any
+>  : ^^^
+
+    //Index Signatures
+    [p1: string];
+>p1 : string
+>   : ^^^^^^
+
+    [p2: string, p3: number];
+>p2 : string
+>   : ^^^^^^
+>p3 : number
+>   : ^^^^^^
+
+    //Property Signatures
+    p;
+>p : any
+>  : ^^^
+
+    p1?;
+>p1 : any
+>   : ^^^
+
+    p2?: string;
+>p2 : string | undefined
+>   : ^^^^^^^^^^^^^^^^^^
+
+    p3();
+>p3 : () => any
+>   : ^^^^^^^^^
+
+    p4? ();
+>p4 : (() => any) | undefined
+>   : ^^^^^^^^^^^^^^^^^^^^^^^
+
+    p5? (): void;
+>p5 : (() => void) | undefined
+>   : ^^^^^^^    ^^^^^^^^^^^^^
+
+    p6(pa1): void;
+>p6 : (pa1: any) => void
+>   : ^^^^^^^^^^^^^^    
+>pa1 : any
+>    : ^^^
+
+    p7(pa1, pa2): void;
+>p7 : { (pa1: any, pa2: any): void; (pa1: any, pa2: any): void; } | undefined
+>   : ^^^^^^^^^^^^^^^^^^^^^^^^    ^^^^^^^^^^^^^^^^^^^^^^^^^^^^^^^^^^^^^^^^^^^
+>pa1 : any
+>    : ^^^
+>pa2 : any
+>    : ^^^
+
+    p7? (pa1, pa2): void;
+>p7 : { (pa1: any, pa2: any): void; (pa1: any, pa2: any): void; } | undefined
+>   : ^^^^^^^^^^^^^^^^^^^^^^^^^^^^^^^^^^^^^^^^^^^^^^^^^^^^    ^^^^^^^^^^^^^^^
+>pa1 : any
+>    : ^^^
+>pa2 : any
+>    : ^^^
+}
+
+var anyVar: any;
+>anyVar : any
+>       : ^^^
+
+//
+// Property signatures
+//
+var obj0: i1;
+>obj0 : i1
+>     : ^^
+
+var obj1: i1 = {
+>obj1 : i1
+>     : ^^
+>{    p: null,    p3: function ():any { return 0; },    p6: function (pa1):any { return 0; },    p7: function (pa1, pa2):any { return 0; }} : { p: null; p3: () => any; p6: (pa1: any) => any; p7: (pa1: any, pa2: any) => any; }
+>                                                                                                                                           : ^^^^^^^^^^^^^^^^^^^^^   ^^^^^^^^^^^^^^^^^^^^   ^^^^^^^^^^^^^^^^^^^^^^^^^^^^^^   ^^^
+
+    p: null,
+>p : null
+>  : ^^^^
+
+    p3: function ():any { return 0; },
+>p3 : () => any
+>   : ^^^^^^   
+>function ():any { return 0; } : () => any
+>                              : ^^^^^^   
+>0 : 0
+>  : ^
+
+    p6: function (pa1):any { return 0; },
+>p6 : (pa1: any) => any
+>   : ^^^^^^^^^^^^^^   
+>function (pa1):any { return 0; } : (pa1: any) => any
+>                                 : ^^^^^^^^^^^^^^   
+>pa1 : any
+>    : ^^^
+>0 : 0
+>  : ^
+
+    p7: function (pa1, pa2):any { return 0; }
+>p7 : (pa1: any, pa2: any) => any
+>   : ^^^^^^^^^^^^^^^^^^^^^^^^   
+>function (pa1, pa2):any { return 0; } : (pa1: any, pa2: any) => any
+>                                      : ^^^^^^^^^^^^^^^^^^^^^^^^   
+>pa1 : any
+>    : ^^^
+>pa2 : any
+>    : ^^^
+>0 : 0
+>  : ^
+
+};
+var obj2: i1 = new Object();
+>obj2 : i1
+>     : ^^
+>new Object() : Object
+>             : ^^^^^^
+>Object : ObjectConstructor
+>       : ^^^^^^^^^^^^^^^^^
+
+var obj3: i1 = new obj0;
+>obj3 : i1
+>     : ^^
+>new obj0 : any
+>         : ^^^
+>obj0 : i1
+>     : ^^
+
+var obj4: i1 = new Base;
+>obj4 : i1
+>     : ^^
+>new Base : Base
+>         : ^^^^
+>Base : typeof Base
+>     : ^^^^^^^^^^^
+
+var obj5: i1 = null;
+>obj5 : i1
+>     : ^^
+
+var obj6: i1 = function () { };
+>obj6 : i1
+>     : ^^
+>function () { } : () => void
+>                : ^^^^^^^^^^
+
+//var obj7: i1 = function foo() { };
+var obj8: i1 = <i1> anyVar;
+>obj8 : i1
+>     : ^^
+><i1> anyVar : i1
+>            : ^^
+>anyVar : any
+>       : ^^^
+
+var obj9: i1 = new <i1> anyVar;
+>obj9 : i1
+>     : ^^
+>new <i1> anyVar : boolean
+>                : ^^^^^^^
+>new <i1 : boolean
+>        : ^^^^^^^
+>new : any
+>    : ^^^
+> : any
+> : ^^^
+>i1 : any
+>   : ^^^
+>anyVar : any
+>       : ^^^
+
+var obj10: i1 = new {};
+>obj10 : i1
+>      : ^^
+>new {} : any
+>       : ^^^
+>{} : {}
+>   : ^^
+
+//
+// Call signatures
+//
+var obj11: i2;
+>obj11 : i2
+>      : ^^
+
+var obj12: i2 = {};
+>obj12 : i2
+>      : ^^
+>{} : {}
+>   : ^^
+
+var obj13: i2 = new Object();
+>obj13 : i2
+>      : ^^
+>new Object() : Object
+>             : ^^^^^^
+>Object : ObjectConstructor
+>       : ^^^^^^^^^^^^^^^^^
+
+var obj14: i2 = new obj11;
+>obj14 : i2
+>      : ^^
+>new obj11 : any
+>          : ^^^
+>obj11 : i2
+>      : ^^
+
+var obj15: i2 = new Base;
+>obj15 : i2
+>      : ^^
+>new Base : Base
+>         : ^^^^
+>Base : typeof Base
+>     : ^^^^^^^^^^^
+
+var obj16: i2 = null;
+>obj16 : i2
+>      : ^^
+
+var obj17: i2 = function ():any { return 0; };
+>obj17 : i2
+>      : ^^
+>function ():any { return 0; } : () => any
+>                              : ^^^^^^   
+>0 : 0
+>  : ^
+
+//var obj18: i2 = function foo() { };
+var obj19: i2 = <i2> anyVar;
+>obj19 : i2
+>      : ^^
+><i2> anyVar : i2
+>            : ^^
+>anyVar : any
+>       : ^^^
+
+var obj20: i2 = new <i2> anyVar;
+>obj20 : i2
+>      : ^^
+>new <i2> anyVar : boolean
+>                : ^^^^^^^
+>new <i2 : boolean
+>        : ^^^^^^^
+>new : any
+>    : ^^^
+> : any
+> : ^^^
+>i2 : any
+>   : ^^^
+>anyVar : any
+>       : ^^^
+
+var obj21: i2 = new {};
+>obj21 : i2
+>      : ^^
+>new {} : any
+>       : ^^^
+>{} : {}
+>   : ^^
+
+//
+// Construct Signatures
+//
+var obj22: i3;
+>obj22 : i3
+>      : ^^
+
+var obj23: i3 = {};
+>obj23 : i3
+>      : ^^
+>{} : {}
+>   : ^^
+
+var obj24: i3 = new Object();
+>obj24 : i3
+>      : ^^
+>new Object() : Object
+>             : ^^^^^^
+>Object : ObjectConstructor
+>       : ^^^^^^^^^^^^^^^^^
+
+var obj25: i3 = new obj22;
+>obj25 : i3
+>      : ^^
+>new obj22 : any
+>          : ^^^
+>obj22 : i3
+>      : ^^
+
+var obj26: i3 = new Base;
+>obj26 : i3
+>      : ^^
+>new Base : Base
+>         : ^^^^
+>Base : typeof Base
+>     : ^^^^^^^^^^^
+
+var obj27: i3 = null;
+>obj27 : i3
+>      : ^^
+
+var obj28: i3 = function () { };
+>obj28 : i3
+>      : ^^
+>function () { } : () => void
+>                : ^^^^^^^^^^
+
+//var obj29: i3 = function foo() { };
+var obj30: i3 = <i3> anyVar;
+>obj30 : i3
+>      : ^^
+><i3> anyVar : i3
+>            : ^^
+>anyVar : any
+>       : ^^^
+
+var obj31: i3 = new <i3> anyVar;
+>obj31 : i3
+>      : ^^
+>new <i3> anyVar : boolean
+>                : ^^^^^^^
+>new <i3 : boolean
+>        : ^^^^^^^
+>new : any
+>    : ^^^
+> : any
+> : ^^^
+>i3 : any
+>   : ^^^
+>anyVar : any
+>       : ^^^
+
+var obj32: i3 = new {};
+>obj32 : i3
+>      : ^^
+>new {} : any
+>       : ^^^
+>{} : {}
+>   : ^^
+
+//
+// Index Signatures
+//
+var obj33: i4;
+>obj33 : i4
+>      : ^^
+
+var obj34: i4 = {};
+>obj34 : i4
+>      : ^^
+>{} : {}
+>   : ^^
+
+var obj35: i4 = new Object();
+>obj35 : i4
+>      : ^^
+>new Object() : Object
+>             : ^^^^^^
+>Object : ObjectConstructor
+>       : ^^^^^^^^^^^^^^^^^
+
+var obj36: i4 = new obj33;
+>obj36 : i4
+>      : ^^
+>new obj33 : any
+>          : ^^^
+>obj33 : i4
+>      : ^^
+
+var obj37: i4 = new Base;
+>obj37 : i4
+>      : ^^
+>new Base : Base
+>         : ^^^^
+>Base : typeof Base
+>     : ^^^^^^^^^^^
+
+var obj38: i4 = null;
+>obj38 : i4
+>      : ^^
+
+var obj39: i4 = function () { };
+>obj39 : i4
+>      : ^^
+>function () { } : () => void
+>                : ^^^^^^^^^^
+
+//var obj40: i4 = function foo() { };
+var obj41: i4 = <i4> anyVar;
+>obj41 : i4
+>      : ^^
+><i4> anyVar : i4
+>            : ^^
+>anyVar : any
+>       : ^^^
+
+var obj42: i4 = new <i4> anyVar;
+>obj42 : i4
+>      : ^^
+>new <i4> anyVar : boolean
+>                : ^^^^^^^
+>new <i4 : boolean
+>        : ^^^^^^^
+>new : any
+>    : ^^^
+> : any
+> : ^^^
+>i4 : any
+>   : ^^^
+>anyVar : any
+>       : ^^^
+
+var obj43: i4 = new {};
+>obj43 : i4
+>      : ^^
+>new {} : any
+>       : ^^^
+>{} : {}
+>   : ^^
+
+//
+// Interface Derived I1
+//
+var obj44: i5;
+>obj44 : i5
+>      : ^^
+
+var obj45: i5 = {};
+>obj45 : i5
+>      : ^^
+>{} : {}
+>   : ^^
+
+var obj46: i5 = new Object();
+>obj46 : i5
+>      : ^^
+>new Object() : Object
+>             : ^^^^^^
+>Object : ObjectConstructor
+>       : ^^^^^^^^^^^^^^^^^
+
+var obj47: i5 = new obj44;
+>obj47 : i5
+>      : ^^
+>new obj44 : any
+>          : ^^^
+>obj44 : i5
+>      : ^^
+
+var obj48: i5 = new Base;
+>obj48 : i5
+>      : ^^
+>new Base : Base
+>         : ^^^^
+>Base : typeof Base
+>     : ^^^^^^^^^^^
+
+var obj49: i5 = null;
+>obj49 : i5
+>      : ^^
+
+var obj50: i5 = function () { };
+>obj50 : i5
+>      : ^^
+>function () { } : () => void
+>                : ^^^^^^^^^^
+
+//var obj51: i5 = function foo() { };
+var obj52: i5 = <i5> anyVar;
+>obj52 : i5
+>      : ^^
+><i5> anyVar : i5
+>            : ^^
+>anyVar : any
+>       : ^^^
+
+var obj53: i5 = new <i5> anyVar;
+>obj53 : i5
+>      : ^^
+>new <i5> anyVar : boolean
+>                : ^^^^^^^
+>new <i5 : boolean
+>        : ^^^^^^^
+>new : any
+>    : ^^^
+> : any
+> : ^^^
+>i5 : any
+>   : ^^^
+>anyVar : any
+>       : ^^^
+
+var obj54: i5 = new {};
+>obj54 : i5
+>      : ^^
+>new {} : any
+>       : ^^^
+>{} : {}
+>   : ^^
+
+//
+// Interface Derived I2
+//
+var obj55: i6;
+>obj55 : i6
+>      : ^^
+
+var obj56: i6 = {};
+>obj56 : i6
+>      : ^^
+>{} : {}
+>   : ^^
+
+var obj57: i6 = new Object();
+>obj57 : i6
+>      : ^^
+>new Object() : Object
+>             : ^^^^^^
+>Object : ObjectConstructor
+>       : ^^^^^^^^^^^^^^^^^
+
+var obj58: i6 = new obj55;
+>obj58 : i6
+>      : ^^
+>new obj55 : any
+>          : ^^^
+>obj55 : i6
+>      : ^^
+
+var obj59: i6 = new Base;
+>obj59 : i6
+>      : ^^
+>new Base : Base
+>         : ^^^^
+>Base : typeof Base
+>     : ^^^^^^^^^^^
+
+var obj60: i6 = null;
+>obj60 : i6
+>      : ^^
+
+var obj61: i6 = function () { };
+>obj61 : i6
+>      : ^^
+>function () { } : () => void
+>                : ^^^^^^^^^^
+
+//var obj62: i6 = function foo() { };
+var obj63: i6 = <i6> anyVar;
+>obj63 : i6
+>      : ^^
+><i6> anyVar : i6
+>            : ^^
+>anyVar : any
+>       : ^^^
+
+var obj64: i6 = new <i6> anyVar;
+>obj64 : i6
+>      : ^^
+>new <i6> anyVar : boolean
+>                : ^^^^^^^
+>new <i6 : boolean
+>        : ^^^^^^^
+>new : any
+>    : ^^^
+> : any
+> : ^^^
+>i6 : any
+>   : ^^^
+>anyVar : any
+>       : ^^^
+
+var obj65: i6 = new {};
+>obj65 : i6
+>      : ^^
+>new {} : any
+>       : ^^^
+>{} : {}
+>   : ^^
+
+//
+// Interface Derived I3
+//
+var obj66: i7;
+>obj66 : i7
+>      : ^^
+
+var obj67: i7 = {};
+>obj67 : i7
+>      : ^^
+>{} : {}
+>   : ^^
+
+var obj68: i7 = new Object();
+>obj68 : i7
+>      : ^^
+>new Object() : Object
+>             : ^^^^^^
+>Object : ObjectConstructor
+>       : ^^^^^^^^^^^^^^^^^
+
+var obj69: i7 = new obj66;
+>obj69 : i7
+>      : ^^
+>new obj66 : any
+>          : ^^^
+>obj66 : i7
+>      : ^^
+
+var obj70: i7 = <i7>new Base;
+>obj70 : i7
+>      : ^^
+><i7>new Base : i7
+>             : ^^
+>new Base : Base
+>         : ^^^^
+>Base : typeof Base
+>     : ^^^^^^^^^^^
+
+var obj71: i7 = null;
+>obj71 : i7
+>      : ^^
+
+var obj72: i7 = function () { };
+>obj72 : i7
+>      : ^^
+>function () { } : () => void
+>                : ^^^^^^^^^^
+
+//var obj73: i7 = function foo() { };
+var obj74: i7 = <i7> anyVar;
+>obj74 : i7
+>      : ^^
+><i7> anyVar : i7
+>            : ^^
+>anyVar : any
+>       : ^^^
+
+var obj75: i7 = new <i7> anyVar;
+>obj75 : i7
+>      : ^^
+>new <i7> anyVar : boolean
+>                : ^^^^^^^
+>new <i7 : boolean
+>        : ^^^^^^^
+>new : any
+>    : ^^^
+> : any
+> : ^^^
+>i7 : any
+>   : ^^^
+>anyVar : any
+>       : ^^^
+
+var obj76: i7 = new {};
+>obj76 : i7
+>      : ^^
+>new {} : any
+>       : ^^^
+>{} : {}
+>   : ^^
+
+//
+// Interface Derived I4
+//
+var obj77: i8;
+>obj77 : i8
+>      : ^^
+
+var obj78: i8 = {};
+>obj78 : i8
+>      : ^^
+>{} : {}
+>   : ^^
+
+var obj79: i8 = new Object();
+>obj79 : i8
+>      : ^^
+>new Object() : Object
+>             : ^^^^^^
+>Object : ObjectConstructor
+>       : ^^^^^^^^^^^^^^^^^
+
+var obj80: i8 = new obj77;
+>obj80 : i8
+>      : ^^
+>new obj77 : any
+>          : ^^^
+>obj77 : i8
+>      : ^^
+
+var obj81: i8 = new Base;
+>obj81 : i8
+>      : ^^
+>new Base : Base
+>         : ^^^^
+>Base : typeof Base
+>     : ^^^^^^^^^^^
+
+var obj82: i8 = null;
+>obj82 : i8
+>      : ^^
+
+var obj83: i8 = function () { };
+>obj83 : i8
+>      : ^^
+>function () { } : () => void
+>                : ^^^^^^^^^^
+
+//var obj84: i8 = function foo() { };
+var obj85: i8 = <i8> anyVar;
+>obj85 : i8
+>      : ^^
+><i8> anyVar : i8
+>            : ^^
+>anyVar : any
+>       : ^^^
+
+var obj86: i8 = new <i8> anyVar;
+>obj86 : i8
+>      : ^^
+>new <i8> anyVar : boolean
+>                : ^^^^^^^
+>new <i8 : boolean
+>        : ^^^^^^^
+>new : any
+>    : ^^^
+> : any
+> : ^^^
+>i8 : any
+>   : ^^^
+>anyVar : any
+>       : ^^^
+
+var obj87: i8 = new {};
+>obj87 : i8
+>      : ^^
+>new {} : any
+>       : ^^^
+>{} : {}
+>   : ^^
+