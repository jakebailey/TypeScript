--- conflicted
+++ resolved
@@ -1,17 +1,13 @@
-//// [tests/cases/conformance/es6/for-ofStatements/for-of2.ts] ////
-
-=== for-of2.ts ===
-const v;
->v : any
->  : ^^^
-
-for (v of []) { }
->v : any
-<<<<<<< HEAD
->[] : never[]
-=======
->  : ^^^
->[] : undefined[]
->   : ^^^^^^^^^^^
->>>>>>> 12402f26
-
+//// [tests/cases/conformance/es6/for-ofStatements/for-of2.ts] ////
+
+=== for-of2.ts ===
+const v;
+>v : any
+>  : ^^^
+
+for (v of []) { }
+>v : any
+>  : ^^^
+>[] : never[]
+>   : ^^^^^^^
+