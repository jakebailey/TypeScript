//// [tests/cases/compiler/regexpExecAndMatchTypeUsages.ts] ////

=== regexpExecAndMatchTypeUsages.ts ===
export function foo(matchResult: RegExpMatchArray, execResult: RegExpExecArray) {
>foo : (matchResult: RegExpMatchArray, execResult: RegExpExecArray) => void
>    : ^^^^^^^^^^^^^^                ^^^^^^^^^^^^^^               ^^^^^^^^^
>matchResult : RegExpMatchArray
>            : ^^^^^^^^^^^^^^^^
>execResult : RegExpExecArray
>           : ^^^^^^^^^^^^^^^

    matchResult[0].length;
>matchResult[0].length : number
>                      : ^^^^^^
>matchResult[0] : string
>               : ^^^^^^
>matchResult : RegExpMatchArray
>            : ^^^^^^^^^^^^^^^^
>0 : 0
>  : ^
>length : number
>       : ^^^^^^

    matchResult[999].length;
>matchResult[999].length : number
<<<<<<< HEAD
>matchResult[999] : string | undefined
=======
>                        : ^^^^^^
>matchResult[999] : string
>                 : ^^^^^^
>>>>>>> 12402f26
>matchResult : RegExpMatchArray
>            : ^^^^^^^^^^^^^^^^
>999 : 999
>    : ^^^
>length : number
>       : ^^^^^^

    matchResult.index + 0;
>matchResult.index + 0 : number
<<<<<<< HEAD
>matchResult.index : number | undefined
>matchResult : RegExpMatchArray
>index : number | undefined
=======
>                      : ^^^^^^
>matchResult.index : number
>                  : ^^^^^^
>matchResult : RegExpMatchArray
>            : ^^^^^^^^^^^^^^^^
>index : number
>      : ^^^^^^
>>>>>>> 12402f26
>0 : 0
>  : ^

    matchResult.input.length;
>matchResult.input.length : number
<<<<<<< HEAD
>matchResult.input : string | undefined
>matchResult : RegExpMatchArray
>input : string | undefined
=======
>                         : ^^^^^^
>matchResult.input : string
>                  : ^^^^^^
>matchResult : RegExpMatchArray
>            : ^^^^^^^^^^^^^^^^
>input : string
>      : ^^^^^^
>>>>>>> 12402f26
>length : number
>       : ^^^^^^

    matchResult.groups["someVariable"].length;
>matchResult.groups["someVariable"].length : number
<<<<<<< HEAD
>matchResult.groups["someVariable"] : string | undefined
>matchResult.groups : { [key: string]: string; } | undefined
>matchResult : RegExpMatchArray
>groups : { [key: string]: string; } | undefined
=======
>                                          : ^^^^^^
>matchResult.groups["someVariable"] : string
>                                   : ^^^^^^
>matchResult.groups : { [key: string]: string; }
>                   : ^^^^^^^^^^^^^^^^^^^^^^^^^^
>matchResult : RegExpMatchArray
>            : ^^^^^^^^^^^^^^^^
>groups : { [key: string]: string; }
>       : ^^^^^^^^^^^^^^^^^^^^^^^^^^
>>>>>>> 12402f26
>"someVariable" : "someVariable"
>               : ^^^^^^^^^^^^^^
>length : number
>       : ^^^^^^

    matchResult.groups = undefined;
>matchResult.groups = undefined : undefined
>                               : ^^^^^^^^^
>matchResult.groups : { [key: string]: string; }
>                   : ^^^^^^^^^^^^^^^^^^^^^^^^^^
>matchResult : RegExpMatchArray
>            : ^^^^^^^^^^^^^^^^
>groups : { [key: string]: string; }
>       : ^^^^^^^^^^^^^^^^^^^^^^^^^^
>undefined : undefined
>          : ^^^^^^^^^

    execResult[0].length;
>execResult[0].length : number
>                     : ^^^^^^
>execResult[0] : string
>              : ^^^^^^
>execResult : RegExpExecArray
>           : ^^^^^^^^^^^^^^^
>0 : 0
>  : ^
>length : number
>       : ^^^^^^

    execResult[999].length;
>execResult[999].length : number
<<<<<<< HEAD
>execResult[999] : string | undefined
=======
>                       : ^^^^^^
>execResult[999] : string
>                : ^^^^^^
>>>>>>> 12402f26
>execResult : RegExpExecArray
>           : ^^^^^^^^^^^^^^^
>999 : 999
>    : ^^^
>length : number
>       : ^^^^^^

    execResult.index + 0;
>execResult.index + 0 : number
>                     : ^^^^^^
>execResult.index : number
>                 : ^^^^^^
>execResult : RegExpExecArray
>           : ^^^^^^^^^^^^^^^
>index : number
>      : ^^^^^^
>0 : 0
>  : ^

    execResult.input.length;
>execResult.input.length : number
>                        : ^^^^^^
>execResult.input : string
>                 : ^^^^^^
>execResult : RegExpExecArray
>           : ^^^^^^^^^^^^^^^
>input : string
>      : ^^^^^^
>length : number
>       : ^^^^^^

    execResult.groups["someVariable"].length;
>execResult.groups["someVariable"].length : number
<<<<<<< HEAD
>execResult.groups["someVariable"] : string | undefined
>execResult.groups : { [key: string]: string; } | undefined
>execResult : RegExpExecArray
>groups : { [key: string]: string; } | undefined
=======
>                                         : ^^^^^^
>execResult.groups["someVariable"] : string
>                                  : ^^^^^^
>execResult.groups : { [key: string]: string; }
>                  : ^^^^^^^^^^^^^^^^^^^^^^^^^^
>execResult : RegExpExecArray
>           : ^^^^^^^^^^^^^^^
>groups : { [key: string]: string; }
>       : ^^^^^^^^^^^^^^^^^^^^^^^^^^
>>>>>>> 12402f26
>"someVariable" : "someVariable"
>               : ^^^^^^^^^^^^^^
>length : number
>       : ^^^^^^

    execResult.groups = undefined;
>execResult.groups = undefined : undefined
>                              : ^^^^^^^^^
>execResult.groups : { [key: string]: string; }
>                  : ^^^^^^^^^^^^^^^^^^^^^^^^^^
>execResult : RegExpExecArray
>           : ^^^^^^^^^^^^^^^
>groups : { [key: string]: string; }
>       : ^^^^^^^^^^^^^^^^^^^^^^^^^^
>undefined : undefined
>          : ^^^^^^^^^

    if (Math.random()) {
>Math.random() : number
>              : ^^^^^^
>Math.random : () => number
>            : ^^^^^^^^^^^^
>Math : Math
>     : ^^^^
>random : () => number
>       : ^^^^^^^^^^^^

        matchResult = execResult;
>matchResult = execResult : RegExpExecArray
>                         : ^^^^^^^^^^^^^^^
>matchResult : RegExpMatchArray
>            : ^^^^^^^^^^^^^^^^
>execResult : RegExpExecArray
>           : ^^^^^^^^^^^^^^^
    }
    else {
        execResult = matchResult
>execResult = matchResult : RegExpMatchArray
>                         : ^^^^^^^^^^^^^^^^
>execResult : RegExpExecArray
>           : ^^^^^^^^^^^^^^^
>matchResult : RegExpMatchArray
>            : ^^^^^^^^^^^^^^^^
    }
}

<|MERGE_RESOLUTION|>--- conflicted
+++ resolved
@@ -1,226 +1,192 @@
-//// [tests/cases/compiler/regexpExecAndMatchTypeUsages.ts] ////
-
-=== regexpExecAndMatchTypeUsages.ts ===
-export function foo(matchResult: RegExpMatchArray, execResult: RegExpExecArray) {
->foo : (matchResult: RegExpMatchArray, execResult: RegExpExecArray) => void
->    : ^^^^^^^^^^^^^^                ^^^^^^^^^^^^^^               ^^^^^^^^^
->matchResult : RegExpMatchArray
->            : ^^^^^^^^^^^^^^^^
->execResult : RegExpExecArray
->           : ^^^^^^^^^^^^^^^
-
-    matchResult[0].length;
->matchResult[0].length : number
->                      : ^^^^^^
->matchResult[0] : string
->               : ^^^^^^
->matchResult : RegExpMatchArray
->            : ^^^^^^^^^^^^^^^^
->0 : 0
->  : ^
->length : number
->       : ^^^^^^
-
-    matchResult[999].length;
->matchResult[999].length : number
-<<<<<<< HEAD
->matchResult[999] : string | undefined
-=======
->                        : ^^^^^^
->matchResult[999] : string
->                 : ^^^^^^
->>>>>>> 12402f26
->matchResult : RegExpMatchArray
->            : ^^^^^^^^^^^^^^^^
->999 : 999
->    : ^^^
->length : number
->       : ^^^^^^
-
-    matchResult.index + 0;
->matchResult.index + 0 : number
-<<<<<<< HEAD
->matchResult.index : number | undefined
->matchResult : RegExpMatchArray
->index : number | undefined
-=======
->                      : ^^^^^^
->matchResult.index : number
->                  : ^^^^^^
->matchResult : RegExpMatchArray
->            : ^^^^^^^^^^^^^^^^
->index : number
->      : ^^^^^^
->>>>>>> 12402f26
->0 : 0
->  : ^
-
-    matchResult.input.length;
->matchResult.input.length : number
-<<<<<<< HEAD
->matchResult.input : string | undefined
->matchResult : RegExpMatchArray
->input : string | undefined
-=======
->                         : ^^^^^^
->matchResult.input : string
->                  : ^^^^^^
->matchResult : RegExpMatchArray
->            : ^^^^^^^^^^^^^^^^
->input : string
->      : ^^^^^^
->>>>>>> 12402f26
->length : number
->       : ^^^^^^
-
-    matchResult.groups["someVariable"].length;
->matchResult.groups["someVariable"].length : number
-<<<<<<< HEAD
->matchResult.groups["someVariable"] : string | undefined
->matchResult.groups : { [key: string]: string; } | undefined
->matchResult : RegExpMatchArray
->groups : { [key: string]: string; } | undefined
-=======
->                                          : ^^^^^^
->matchResult.groups["someVariable"] : string
->                                   : ^^^^^^
->matchResult.groups : { [key: string]: string; }
->                   : ^^^^^^^^^^^^^^^^^^^^^^^^^^
->matchResult : RegExpMatchArray
->            : ^^^^^^^^^^^^^^^^
->groups : { [key: string]: string; }
->       : ^^^^^^^^^^^^^^^^^^^^^^^^^^
->>>>>>> 12402f26
->"someVariable" : "someVariable"
->               : ^^^^^^^^^^^^^^
->length : number
->       : ^^^^^^
-
-    matchResult.groups = undefined;
->matchResult.groups = undefined : undefined
->                               : ^^^^^^^^^
->matchResult.groups : { [key: string]: string; }
->                   : ^^^^^^^^^^^^^^^^^^^^^^^^^^
->matchResult : RegExpMatchArray
->            : ^^^^^^^^^^^^^^^^
->groups : { [key: string]: string; }
->       : ^^^^^^^^^^^^^^^^^^^^^^^^^^
->undefined : undefined
->          : ^^^^^^^^^
-
-    execResult[0].length;
->execResult[0].length : number
->                     : ^^^^^^
->execResult[0] : string
->              : ^^^^^^
->execResult : RegExpExecArray
->           : ^^^^^^^^^^^^^^^
->0 : 0
->  : ^
->length : number
->       : ^^^^^^
-
-    execResult[999].length;
->execResult[999].length : number
-<<<<<<< HEAD
->execResult[999] : string | undefined
-=======
->                       : ^^^^^^
->execResult[999] : string
->                : ^^^^^^
->>>>>>> 12402f26
->execResult : RegExpExecArray
->           : ^^^^^^^^^^^^^^^
->999 : 999
->    : ^^^
->length : number
->       : ^^^^^^
-
-    execResult.index + 0;
->execResult.index + 0 : number
->                     : ^^^^^^
->execResult.index : number
->                 : ^^^^^^
->execResult : RegExpExecArray
->           : ^^^^^^^^^^^^^^^
->index : number
->      : ^^^^^^
->0 : 0
->  : ^
-
-    execResult.input.length;
->execResult.input.length : number
->                        : ^^^^^^
->execResult.input : string
->                 : ^^^^^^
->execResult : RegExpExecArray
->           : ^^^^^^^^^^^^^^^
->input : string
->      : ^^^^^^
->length : number
->       : ^^^^^^
-
-    execResult.groups["someVariable"].length;
->execResult.groups["someVariable"].length : number
-<<<<<<< HEAD
->execResult.groups["someVariable"] : string | undefined
->execResult.groups : { [key: string]: string; } | undefined
->execResult : RegExpExecArray
->groups : { [key: string]: string; } | undefined
-=======
->                                         : ^^^^^^
->execResult.groups["someVariable"] : string
->                                  : ^^^^^^
->execResult.groups : { [key: string]: string; }
->                  : ^^^^^^^^^^^^^^^^^^^^^^^^^^
->execResult : RegExpExecArray
->           : ^^^^^^^^^^^^^^^
->groups : { [key: string]: string; }
->       : ^^^^^^^^^^^^^^^^^^^^^^^^^^
->>>>>>> 12402f26
->"someVariable" : "someVariable"
->               : ^^^^^^^^^^^^^^
->length : number
->       : ^^^^^^
-
-    execResult.groups = undefined;
->execResult.groups = undefined : undefined
->                              : ^^^^^^^^^
->execResult.groups : { [key: string]: string; }
->                  : ^^^^^^^^^^^^^^^^^^^^^^^^^^
->execResult : RegExpExecArray
->           : ^^^^^^^^^^^^^^^
->groups : { [key: string]: string; }
->       : ^^^^^^^^^^^^^^^^^^^^^^^^^^
->undefined : undefined
->          : ^^^^^^^^^
-
-    if (Math.random()) {
->Math.random() : number
->              : ^^^^^^
->Math.random : () => number
->            : ^^^^^^^^^^^^
->Math : Math
->     : ^^^^
->random : () => number
->       : ^^^^^^^^^^^^
-
-        matchResult = execResult;
->matchResult = execResult : RegExpExecArray
->                         : ^^^^^^^^^^^^^^^
->matchResult : RegExpMatchArray
->            : ^^^^^^^^^^^^^^^^
->execResult : RegExpExecArray
->           : ^^^^^^^^^^^^^^^
-    }
-    else {
-        execResult = matchResult
->execResult = matchResult : RegExpMatchArray
->                         : ^^^^^^^^^^^^^^^^
->execResult : RegExpExecArray
->           : ^^^^^^^^^^^^^^^
->matchResult : RegExpMatchArray
->            : ^^^^^^^^^^^^^^^^
-    }
-}
-
+//// [tests/cases/compiler/regexpExecAndMatchTypeUsages.ts] ////
+
+=== regexpExecAndMatchTypeUsages.ts ===
+export function foo(matchResult: RegExpMatchArray, execResult: RegExpExecArray) {
+>foo : (matchResult: RegExpMatchArray, execResult: RegExpExecArray) => void
+>    : ^^^^^^^^^^^^^^                ^^^^^^^^^^^^^^               ^^^^^^^^^
+>matchResult : RegExpMatchArray
+>            : ^^^^^^^^^^^^^^^^
+>execResult : RegExpExecArray
+>           : ^^^^^^^^^^^^^^^
+
+    matchResult[0].length;
+>matchResult[0].length : number
+>                      : ^^^^^^
+>matchResult[0] : string
+>               : ^^^^^^
+>matchResult : RegExpMatchArray
+>            : ^^^^^^^^^^^^^^^^
+>0 : 0
+>  : ^
+>length : number
+>       : ^^^^^^
+
+    matchResult[999].length;
+>matchResult[999].length : number
+>                        : ^^^^^^
+>matchResult[999] : string | undefined
+>                 : ^^^^^^^^^^^^^^^^^^
+>matchResult : RegExpMatchArray
+>            : ^^^^^^^^^^^^^^^^
+>999 : 999
+>    : ^^^
+>length : number
+>       : ^^^^^^
+
+    matchResult.index + 0;
+>matchResult.index + 0 : number
+>                      : ^^^^^^
+>matchResult.index : number | undefined
+>                  : ^^^^^^^^^^^^^^^^^^
+>matchResult : RegExpMatchArray
+>            : ^^^^^^^^^^^^^^^^
+>index : number | undefined
+>      : ^^^^^^^^^^^^^^^^^^
+>0 : 0
+>  : ^
+
+    matchResult.input.length;
+>matchResult.input.length : number
+>                         : ^^^^^^
+>matchResult.input : string | undefined
+>                  : ^^^^^^^^^^^^^^^^^^
+>matchResult : RegExpMatchArray
+>            : ^^^^^^^^^^^^^^^^
+>input : string | undefined
+>      : ^^^^^^^^^^^^^^^^^^
+>length : number
+>       : ^^^^^^
+
+    matchResult.groups["someVariable"].length;
+>matchResult.groups["someVariable"].length : number
+>                                          : ^^^^^^
+>matchResult.groups["someVariable"] : string | undefined
+>                                   : ^^^^^^^^^^^^^^^^^^
+>matchResult.groups : { [key: string]: string; } | undefined
+>                   : ^^^^^^^^^^^^^^^^^^^^^^^^^^^^^^^^^^^^^^
+>matchResult : RegExpMatchArray
+>            : ^^^^^^^^^^^^^^^^
+>groups : { [key: string]: string; } | undefined
+>       : ^^^^^^^^^^^^^^^^^^^^^^^^^^^^^^^^^^^^^^
+>"someVariable" : "someVariable"
+>               : ^^^^^^^^^^^^^^
+>length : number
+>       : ^^^^^^
+
+    matchResult.groups = undefined;
+>matchResult.groups = undefined : undefined
+>                               : ^^^^^^^^^
+>matchResult.groups : { [key: string]: string; }
+>                   : ^^^^^^^^^^^^^^^^^^^^^^^^^^
+>matchResult : RegExpMatchArray
+>            : ^^^^^^^^^^^^^^^^
+>groups : { [key: string]: string; }
+>       : ^^^^^^^^^^^^^^^^^^^^^^^^^^
+>undefined : undefined
+>          : ^^^^^^^^^
+
+    execResult[0].length;
+>execResult[0].length : number
+>                     : ^^^^^^
+>execResult[0] : string
+>              : ^^^^^^
+>execResult : RegExpExecArray
+>           : ^^^^^^^^^^^^^^^
+>0 : 0
+>  : ^
+>length : number
+>       : ^^^^^^
+
+    execResult[999].length;
+>execResult[999].length : number
+>                       : ^^^^^^
+>execResult[999] : string | undefined
+>                : ^^^^^^^^^^^^^^^^^^
+>execResult : RegExpExecArray
+>           : ^^^^^^^^^^^^^^^
+>999 : 999
+>    : ^^^
+>length : number
+>       : ^^^^^^
+
+    execResult.index + 0;
+>execResult.index + 0 : number
+>                     : ^^^^^^
+>execResult.index : number
+>                 : ^^^^^^
+>execResult : RegExpExecArray
+>           : ^^^^^^^^^^^^^^^
+>index : number
+>      : ^^^^^^
+>0 : 0
+>  : ^
+
+    execResult.input.length;
+>execResult.input.length : number
+>                        : ^^^^^^
+>execResult.input : string
+>                 : ^^^^^^
+>execResult : RegExpExecArray
+>           : ^^^^^^^^^^^^^^^
+>input : string
+>      : ^^^^^^
+>length : number
+>       : ^^^^^^
+
+    execResult.groups["someVariable"].length;
+>execResult.groups["someVariable"].length : number
+>                                         : ^^^^^^
+>execResult.groups["someVariable"] : string | undefined
+>                                  : ^^^^^^^^^^^^^^^^^^
+>execResult.groups : { [key: string]: string; } | undefined
+>                  : ^^^^^^^^^^^^^^^^^^^^^^^^^^^^^^^^^^^^^^
+>execResult : RegExpExecArray
+>           : ^^^^^^^^^^^^^^^
+>groups : { [key: string]: string; } | undefined
+>       : ^^^^^^^^^^^^^^^^^^^^^^^^^^^^^^^^^^^^^^
+>"someVariable" : "someVariable"
+>               : ^^^^^^^^^^^^^^
+>length : number
+>       : ^^^^^^
+
+    execResult.groups = undefined;
+>execResult.groups = undefined : undefined
+>                              : ^^^^^^^^^
+>execResult.groups : { [key: string]: string; }
+>                  : ^^^^^^^^^^^^^^^^^^^^^^^^^^
+>execResult : RegExpExecArray
+>           : ^^^^^^^^^^^^^^^
+>groups : { [key: string]: string; }
+>       : ^^^^^^^^^^^^^^^^^^^^^^^^^^
+>undefined : undefined
+>          : ^^^^^^^^^
+
+    if (Math.random()) {
+>Math.random() : number
+>              : ^^^^^^
+>Math.random : () => number
+>            : ^^^^^^^^^^^^
+>Math : Math
+>     : ^^^^
+>random : () => number
+>       : ^^^^^^^^^^^^
+
+        matchResult = execResult;
+>matchResult = execResult : RegExpExecArray
+>                         : ^^^^^^^^^^^^^^^
+>matchResult : RegExpMatchArray
+>            : ^^^^^^^^^^^^^^^^
+>execResult : RegExpExecArray
+>           : ^^^^^^^^^^^^^^^
+    }
+    else {
+        execResult = matchResult
+>execResult = matchResult : RegExpMatchArray
+>                         : ^^^^^^^^^^^^^^^^
+>execResult : RegExpExecArray
+>           : ^^^^^^^^^^^^^^^
+>matchResult : RegExpMatchArray
+>            : ^^^^^^^^^^^^^^^^
+    }
+}
+