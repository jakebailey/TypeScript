--- conflicted
+++ resolved
@@ -1,8201 +1,7994 @@
-//// [tests/cases/conformance/parser/ecmascript5/parserRealSource7.ts] ////
-
-=== parserRealSource7.ts ===
-// Copyright (c) Microsoft. All rights reserved. Licensed under the Apache License, Version 2.0. 
-// See LICENSE.txt in the project root for complete license information.
-
-///<reference path='typescript.ts' />
-
-module TypeScript {
->TypeScript : typeof TypeScript
->           : ^^^^^^^^^^^^^^^^^
-
-    export class Continuation {
->Continuation : Continuation
->             : ^^^^^^^^^^^^
-
-        public exceptionBlock = -1;
->exceptionBlock : number
->               : ^^^^^^
->-1 : -1
->   : ^^
->1 : 1
->  : ^
-
-        constructor (public normalBlock: number) { }
->normalBlock : number
->            : ^^^^^^
-    }
-
-    function getBaseTypeLinks(bases: ASTList, baseTypeLinks: TypeLink[]) {
->getBaseTypeLinks : (bases: ASTList, baseTypeLinks: TypeLink[]) => TypeLink[]
->                 : ^^^^^^^^^^^^^^^^^^^^^^^^^^^^^^^^          ^^^^^^^^^^^^^^^
->bases : ASTList
->      : ^^^^^^^
->baseTypeLinks : TypeLink[]
->              : ^^^^^^^^^^
-
-        if (bases) {
->bases : ASTList
->      : ^^^^^^^
-
-            var len = bases.members.length;
->len : any
->    : ^^^
->bases.members.length : any
->                     : ^^^
->bases.members : any
-<<<<<<< HEAD
->bases : any
-=======
->              : ^^^
->bases : ASTList
->      : ^^^^^^^
->>>>>>> 12402f26
->members : any
->        : ^^^
->length : any
->       : ^^^
-
-            if (baseTypeLinks == null) {
->baseTypeLinks == null : boolean
->                      : ^^^^^^^
->baseTypeLinks : TypeLink[]
->              : ^^^^^^^^^^
-
-                baseTypeLinks = new TypeLink[];
->baseTypeLinks = new TypeLink[] : any
->                               : ^^^
->baseTypeLinks : TypeLink[]
->              : ^^^^^^^^^^
->new TypeLink[] : any
->               : ^^^
->TypeLink[] : any
->           : ^^^
->TypeLink : any
->         : ^^^
-> : any
-> : ^^^
-            }
-            for (var i = 0; i < len; i++) {
->i : number
->  : ^^^^^^
->0 : 0
->  : ^
->i < len : boolean
->        : ^^^^^^^
->i : number
->  : ^^^^^^
->len : any
->    : ^^^
->i++ : number
->    : ^^^^^^
->i : number
->  : ^^^^^^
-
-                var baseExpr = bases.members[i];
->baseExpr : any
->         : ^^^
->bases.members[i] : any
->                 : ^^^
->bases.members : any
-<<<<<<< HEAD
->bases : any
-=======
->              : ^^^
->bases : ASTList
->      : ^^^^^^^
->>>>>>> 12402f26
->members : any
->        : ^^^
->i : number
->  : ^^^^^^
-
-                var name = baseExpr;
->name : any
->     : ^^^
->baseExpr : any
->         : ^^^
-
-                var typeLink = new TypeLink();
->typeLink : any
->         : ^^^
->new TypeLink() : any
->               : ^^^
->TypeLink : any
->         : ^^^
-
-                typeLink.ast = name;
->typeLink.ast = name : any
->                    : ^^^
->typeLink.ast : any
->             : ^^^
->typeLink : any
->         : ^^^
->ast : any
->    : ^^^
->name : any
->     : ^^^
-
-                baseTypeLinks[baseTypeLinks.length] = typeLink;
->baseTypeLinks[baseTypeLinks.length] = typeLink : any
->                                               : ^^^
->baseTypeLinks[baseTypeLinks.length] : TypeLink
->                                    : ^^^^^^^^
->baseTypeLinks : TypeLink[]
->              : ^^^^^^^^^^
->baseTypeLinks.length : number
->                     : ^^^^^^
->baseTypeLinks : TypeLink[]
->              : ^^^^^^^^^^
->length : number
->       : ^^^^^^
->typeLink : any
->         : ^^^
-            }
-        }
-        return baseTypeLinks;
->baseTypeLinks : TypeLink[]
->              : ^^^^^^^^^^
-    }
-
-    function getBases(type: Type, typeDecl: TypeDeclaration) {
->getBases : (type: Type, typeDecl: TypeDeclaration) => void
->         : ^^^^^^^^^^^^^^^^^^^^^^^^^^^^^^^^^^^^^^^^^^^^^^^
->type : Type
->     : ^^^^
->typeDecl : TypeDeclaration
->         : ^^^^^^^^^^^^^^^
-
-        type.extendsTypeLinks = getBaseTypeLinks(typeDecl.extendsList, type.extendsTypeLinks);
->type.extendsTypeLinks = getBaseTypeLinks(typeDecl.extendsList, type.extendsTypeLinks) : TypeLink[]
->                                                                                      : ^^^^^^^^^^
->type.extendsTypeLinks : any
->                      : ^^^
->type : Type
->     : ^^^^
->extendsTypeLinks : any
->                 : ^^^
->getBaseTypeLinks(typeDecl.extendsList, type.extendsTypeLinks) : TypeLink[]
->                                                              : ^^^^^^^^^^
->getBaseTypeLinks : (bases: ASTList, baseTypeLinks: TypeLink[]) => TypeLink[]
->                 : ^^^^^^^^^^^^^^^^^^^^^^^^^^^^^^^^^^^^^^^^^^^^^^^^^^^^^^^^^
->typeDecl.extendsList : any
->                     : ^^^
->typeDecl : TypeDeclaration
->         : ^^^^^^^^^^^^^^^
->extendsList : any
->            : ^^^
->type.extendsTypeLinks : any
->                      : ^^^
->type : Type
->     : ^^^^
->extendsTypeLinks : any
->                 : ^^^
-
-        type.implementsTypeLinks = getBaseTypeLinks(typeDecl.implementsList, type.implementsTypeLinks);
->type.implementsTypeLinks = getBaseTypeLinks(typeDecl.implementsList, type.implementsTypeLinks) : TypeLink[]
->                                                                                               : ^^^^^^^^^^
->type.implementsTypeLinks : any
->                         : ^^^
->type : Type
->     : ^^^^
->implementsTypeLinks : any
->                    : ^^^
->getBaseTypeLinks(typeDecl.implementsList, type.implementsTypeLinks) : TypeLink[]
->                                                                    : ^^^^^^^^^^
->getBaseTypeLinks : (bases: ASTList, baseTypeLinks: TypeLink[]) => TypeLink[]
->                 : ^^^^^^^^^^^^^^^^^^^^^^^^^^^^^^^^^^^^^^^^^^^^^^^^^^^^^^^^^
->typeDecl.implementsList : any
->                        : ^^^
->typeDecl : TypeDeclaration
->         : ^^^^^^^^^^^^^^^
->implementsList : any
->               : ^^^
->type.implementsTypeLinks : any
->                         : ^^^
->type : Type
->     : ^^^^
->implementsTypeLinks : any
->                    : ^^^
-    }
-
-    function addPrototypeField(classType: Type, ast: AST, context: TypeCollectionContext) {
->addPrototypeField : (classType: Type, ast: AST, context: TypeCollectionContext) => void
->                  : ^^^^^^^^^^^^^^^^^^^^^^^^^^^^^^^^^^^^^^^^^^^^^^^^^^^^^^^^^^^^^^^^^^^
->classType : Type
->          : ^^^^
->ast : AST
->    : ^^^
->context : TypeCollectionContext
->        : ^^^^^^^^^^^^^^^^^^^^^
-
-        var field = new ValueLocation();
->field : any
->      : ^^^
->new ValueLocation() : any
->                    : ^^^
->ValueLocation : any
->              : ^^^
-
-        field.typeLink = new TypeLink();
->field.typeLink = new TypeLink() : any
->                                : ^^^
->field.typeLink : any
->               : ^^^
->field : any
->      : ^^^
->typeLink : any
->         : ^^^
->new TypeLink() : any
->               : ^^^
->TypeLink : any
->         : ^^^
-
-        field.typeLink.ast = ast;
->field.typeLink.ast = ast : AST
->                         : ^^^
->field.typeLink.ast : any
->                   : ^^^
->field.typeLink : any
->               : ^^^
->field : any
->      : ^^^
->typeLink : any
->         : ^^^
->ast : any
->    : ^^^
->ast : AST
->    : ^^^
-
-        field.typeLink.type = classType.instanceType;
->field.typeLink.type = classType.instanceType : any
->                                             : ^^^
->field.typeLink.type : any
->                    : ^^^
->field.typeLink : any
->               : ^^^
->field : any
->      : ^^^
->typeLink : any
->         : ^^^
->type : any
->     : ^^^
->classType.instanceType : any
->                       : ^^^
->classType : Type
->          : ^^^^
->instanceType : any
->             : ^^^
-
-        var fieldSymbol =
->fieldSymbol : any
->            : ^^^
-
-            new FieldSymbol("prototype", ast.minChar,
->new FieldSymbol("prototype", ast.minChar,                            context.checker.locationInfo.unitIndex, true, field) : any
->                                                                                                                          : ^^^
->FieldSymbol : any
->            : ^^^
->"prototype" : "prototype"
->            : ^^^^^^^^^^^
->ast.minChar : any
->            : ^^^
->ast : AST
->    : ^^^
->minChar : any
->        : ^^^
-
-                            context.checker.locationInfo.unitIndex, true, field);
->context.checker.locationInfo.unitIndex : any
->                                       : ^^^
->context.checker.locationInfo : any
->                             : ^^^
->context.checker : any
->                : ^^^
->context : TypeCollectionContext
->        : ^^^^^^^^^^^^^^^^^^^^^
->checker : any
->        : ^^^
->locationInfo : any
->             : ^^^
->unitIndex : any
->          : ^^^
->true : true
->     : ^^^^
->field : any
->      : ^^^
-
-        fieldSymbol.flags |= (SymbolFlags.Property | SymbolFlags.BuiltIn);
->fieldSymbol.flags |= (SymbolFlags.Property | SymbolFlags.BuiltIn) : number
->                                                                  : ^^^^^^
->fieldSymbol.flags : any
->                  : ^^^
->fieldSymbol : any
->            : ^^^
->flags : any
->      : ^^^
->(SymbolFlags.Property | SymbolFlags.BuiltIn) : number
->                                             : ^^^^^^
->SymbolFlags.Property | SymbolFlags.BuiltIn : number
->                                           : ^^^^^^
->SymbolFlags.Property : any
->                     : ^^^
->SymbolFlags : any
->            : ^^^
->Property : any
->         : ^^^
->SymbolFlags.BuiltIn : any
->                    : ^^^
->SymbolFlags : any
->            : ^^^
->BuiltIn : any
->        : ^^^
-
-        field.symbol = fieldSymbol;
->field.symbol = fieldSymbol : any
->                           : ^^^
->field.symbol : any
->             : ^^^
->field : any
->      : ^^^
->symbol : any
->       : ^^^
->fieldSymbol : any
->            : ^^^
-
-        fieldSymbol.declAST = ast;
->fieldSymbol.declAST = ast : AST
->                          : ^^^
->fieldSymbol.declAST : any
->                    : ^^^
->fieldSymbol : any
->            : ^^^
->declAST : any
->        : ^^^
->ast : AST
->    : ^^^
-
-        classType.members.addPublicMember("prototype", fieldSymbol);
->classType.members.addPublicMember("prototype", fieldSymbol) : any
->                                                            : ^^^
->classType.members.addPublicMember : any
->                                  : ^^^
->classType.members : any
->                  : ^^^
->classType : Type
->          : ^^^^
->members : any
->        : ^^^
->addPublicMember : any
->                : ^^^
->"prototype" : "prototype"
->            : ^^^^^^^^^^^
->fieldSymbol : any
->            : ^^^
-    }
-
-    export function createNewConstructGroupForType(type: Type) {
->createNewConstructGroupForType : (type: Type) => void
->                               : ^^^^^^^^^^^^^^^^^^^^
->type : Type
->     : ^^^^
-
-        var signature = new Signature();
->signature : any
->          : ^^^
->new Signature() : any
->                : ^^^
->Signature : any
->          : ^^^
-
-        signature.returnType = new TypeLink();
->signature.returnType = new TypeLink() : any
->                                      : ^^^
->signature.returnType : any
->                     : ^^^
->signature : any
->          : ^^^
->returnType : any
->           : ^^^
->new TypeLink() : any
->               : ^^^
->TypeLink : any
->         : ^^^
-
-        signature.returnType.type = type.instanceType;
->signature.returnType.type = type.instanceType : any
->                                              : ^^^
->signature.returnType.type : any
->                          : ^^^
->signature.returnType : any
->                     : ^^^
->signature : any
->          : ^^^
->returnType : any
->           : ^^^
->type : any
->     : ^^^
->type.instanceType : any
->                  : ^^^
->type : Type
->     : ^^^^
->instanceType : any
->             : ^^^
-
-        signature.parameters = [];
-<<<<<<< HEAD
->signature.parameters = [] : never[]
-=======
->signature.parameters = [] : undefined[]
->                          : ^^^^^^^^^^^
->>>>>>> 12402f26
->signature.parameters : any
->                     : ^^^
->signature : any
->          : ^^^
->parameters : any
-<<<<<<< HEAD
->[] : never[]
-=======
->           : ^^^
->[] : undefined[]
->   : ^^^^^^^^^^^
->>>>>>> 12402f26
-
-        type.construct = new SignatureGroup();
->type.construct = new SignatureGroup() : any
->                                      : ^^^
->type.construct : any
->               : ^^^
->type : Type
->     : ^^^^
->construct : any
->          : ^^^
->new SignatureGroup() : any
->                     : ^^^
->SignatureGroup : any
->               : ^^^
-
-        type.construct.addSignature(signature);     
->type.construct.addSignature(signature) : any
->                                       : ^^^
->type.construct.addSignature : any
->                            : ^^^
->type.construct : any
->               : ^^^
->type : Type
->     : ^^^^
->construct : any
->          : ^^^
->addSignature : any
->             : ^^^
->signature : any
->          : ^^^
-    }
-
-    export function cloneParentConstructGroupForChildType(child: Type, parent: Type) {
->cloneParentConstructGroupForChildType : (child: Type, parent: Type) => void
->                                      : ^^^^^^^^^^^^^^^^^^^^^^^^^^^^^^^^^^^
->child : Type
->      : ^^^^
->parent : Type
->       : ^^^^
-
-        child.construct = new SignatureGroup();
->child.construct = new SignatureGroup() : any
->                                       : ^^^
->child.construct : any
->                : ^^^
->child : Type
->      : ^^^^
->construct : any
->          : ^^^
->new SignatureGroup() : any
->                     : ^^^
->SignatureGroup : any
->               : ^^^
-
-        var sig: Signature = null;
->sig : Signature
->    : ^^^^^^^^^
-
-        if (!parent.construct) {
->!parent.construct : boolean
->                  : ^^^^^^^
->parent.construct : any
->                 : ^^^
->parent : Type
->       : ^^^^
->construct : any
->          : ^^^
-
-            createNewConstructGroupForType(parent);
->createNewConstructGroupForType(parent) : void
->                                       : ^^^^
->createNewConstructGroupForType : (type: Type) => void
->                               : ^^^^^^^^^^^^^^^^^^^^
->parent : Type
->       : ^^^^
-        }
-
-        for (var i = 0; i < parent.construct.signatures.length; i++) { 
->i : number
->  : ^^^^^^
->0 : 0
->  : ^
->i < parent.construct.signatures.length : boolean
->                                       : ^^^^^^^
->i : number
->  : ^^^^^^
->parent.construct.signatures.length : any
->                                   : ^^^
->parent.construct.signatures : any
->                            : ^^^
->parent.construct : any
->                 : ^^^
->parent : Type
->       : ^^^^
->construct : any
->          : ^^^
->signatures : any
->           : ^^^
->length : any
->       : ^^^
->i++ : number
->    : ^^^^^^
->i : number
->  : ^^^^^^
-
-            sig = new Signature();
->sig = new Signature() : any
->                      : ^^^
->sig : Signature
->    : ^^^^^^^^^
->new Signature() : any
->                : ^^^
->Signature : any
->          : ^^^
-
-            sig.parameters = parent.construct.signatures[i].parameters;
->sig.parameters = parent.construct.signatures[i].parameters : any
->                                                           : ^^^
->sig.parameters : any
->               : ^^^
->sig : Signature
->    : ^^^^^^^^^
->parameters : any
->           : ^^^
->parent.construct.signatures[i].parameters : any
->                                          : ^^^
->parent.construct.signatures[i] : any
->                               : ^^^
->parent.construct.signatures : any
->                            : ^^^
->parent.construct : any
->                 : ^^^
->parent : Type
->       : ^^^^
->construct : any
->          : ^^^
->signatures : any
->           : ^^^
->i : number
->  : ^^^^^^
->parameters : any
->           : ^^^
-
-            sig.nonOptionalParameterCount = parent.construct.signatures[i].nonOptionalParameterCount;
->sig.nonOptionalParameterCount = parent.construct.signatures[i].nonOptionalParameterCount : any
->                                                                                         : ^^^
->sig.nonOptionalParameterCount : any
->                              : ^^^
->sig : Signature
->    : ^^^^^^^^^
->nonOptionalParameterCount : any
->                          : ^^^
->parent.construct.signatures[i].nonOptionalParameterCount : any
->                                                         : ^^^
->parent.construct.signatures[i] : any
->                               : ^^^
->parent.construct.signatures : any
->                            : ^^^
->parent.construct : any
->                 : ^^^
->parent : Type
->       : ^^^^
->construct : any
->          : ^^^
->signatures : any
->           : ^^^
->i : number
->  : ^^^^^^
->nonOptionalParameterCount : any
->                          : ^^^
-
-            sig.typeCheckStatus = parent.construct.signatures[i].typeCheckStatus;
->sig.typeCheckStatus = parent.construct.signatures[i].typeCheckStatus : any
->                                                                     : ^^^
->sig.typeCheckStatus : any
->                    : ^^^
->sig : Signature
->    : ^^^^^^^^^
->typeCheckStatus : any
->                : ^^^
->parent.construct.signatures[i].typeCheckStatus : any
->                                               : ^^^
->parent.construct.signatures[i] : any
->                               : ^^^
->parent.construct.signatures : any
->                            : ^^^
->parent.construct : any
->                 : ^^^
->parent : Type
->       : ^^^^
->construct : any
->          : ^^^
->signatures : any
->           : ^^^
->i : number
->  : ^^^^^^
->typeCheckStatus : any
->                : ^^^
-
-            sig.declAST = parent.construct.signatures[i].declAST;
->sig.declAST = parent.construct.signatures[i].declAST : any
->                                                     : ^^^
->sig.declAST : any
->            : ^^^
->sig : Signature
->    : ^^^^^^^^^
->declAST : any
->        : ^^^
->parent.construct.signatures[i].declAST : any
->                                       : ^^^
->parent.construct.signatures[i] : any
->                               : ^^^
->parent.construct.signatures : any
->                            : ^^^
->parent.construct : any
->                 : ^^^
->parent : Type
->       : ^^^^
->construct : any
->          : ^^^
->signatures : any
->           : ^^^
->i : number
->  : ^^^^^^
->declAST : any
->        : ^^^
-
-            sig.returnType = new TypeLink();
->sig.returnType = new TypeLink() : any
->                                : ^^^
->sig.returnType : any
->               : ^^^
->sig : Signature
->    : ^^^^^^^^^
->returnType : any
->           : ^^^
->new TypeLink() : any
->               : ^^^
->TypeLink : any
->         : ^^^
-
-            sig.returnType.type = child.instanceType;
->sig.returnType.type = child.instanceType : any
->                                         : ^^^
->sig.returnType.type : any
->                    : ^^^
->sig.returnType : any
->               : ^^^
->sig : Signature
->    : ^^^^^^^^^
->returnType : any
->           : ^^^
->type : any
->     : ^^^
->child.instanceType : any
->                   : ^^^
->child : Type
->      : ^^^^
->instanceType : any
->             : ^^^
-
-            child.construct.addSignature(sig);
->child.construct.addSignature(sig) : any
->                                  : ^^^
->child.construct.addSignature : any
->                             : ^^^
->child.construct : any
->                : ^^^
->child : Type
->      : ^^^^
->construct : any
->          : ^^^
->addSignature : any
->             : ^^^
->sig : Signature
->    : ^^^^^^^^^
-        }
-
-    }
-
-    export var globalId = "__GLO";
->globalId : string
->         : ^^^^^^
->"__GLO" : "__GLO"
->        : ^^^^^^^
-
-    export interface IAliasScopeContext {
-        topLevelScope: ScopeChain;
->topLevelScope : ScopeChain
->              : ^^^^^^^^^^
-
-        members: IHashTable;
->members : IHashTable
->        : ^^^^^^^^^^
-
-        tcContext: TypeCollectionContext;
->tcContext : TypeCollectionContext
->          : ^^^^^^^^^^^^^^^^^^^^^
-    }
-
-    function findTypeSymbolInScopeChain(name: string, scopeChain: ScopeChain): Symbol {
->findTypeSymbolInScopeChain : (name: string, scopeChain: ScopeChain) => Symbol
->                           : ^^^^^^^      ^^^^^^^^^^^^^^^^^^^^^^^^^^^^^      
->name : string
->     : ^^^^^^
->scopeChain : ScopeChain
->           : ^^^^^^^^^^
-
-        var symbol = scopeChain.scope.find(name, false, true);
->symbol : any
->       : ^^^
->scopeChain.scope.find(name, false, true) : any
->                                         : ^^^
->scopeChain.scope.find : any
->                      : ^^^
->scopeChain.scope : any
->                 : ^^^
->scopeChain : ScopeChain
->           : ^^^^^^^^^^
->scope : any
->      : ^^^
->find : any
->     : ^^^
->name : string
->     : ^^^^^^
->false : false
->      : ^^^^^
->true : true
->     : ^^^^
-
-        if (symbol == null && scopeChain.previous) {
->symbol == null && scopeChain.previous : any
->                                      : ^^^
->symbol == null : boolean
->               : ^^^^^^^
->symbol : any
->       : ^^^
->scopeChain.previous : any
->                    : ^^^
->scopeChain : ScopeChain
->           : ^^^^^^^^^^
->previous : any
->         : ^^^
-
-            symbol = findTypeSymbolInScopeChain(name, scopeChain.previous);
->symbol = findTypeSymbolInScopeChain(name, scopeChain.previous) : Symbol
->                                                               : ^^^^^^
->symbol : any
->       : ^^^
->findTypeSymbolInScopeChain(name, scopeChain.previous) : Symbol
->                                                      : ^^^^^^
->findTypeSymbolInScopeChain : (name: string, scopeChain: ScopeChain) => Symbol
->                           : ^^^^^^^^^^^^^^^^^^^^^^^^^^^^^^^^^^^^^^^^^^^^^^^^
->name : string
->     : ^^^^^^
->scopeChain.previous : any
->                    : ^^^
->scopeChain : ScopeChain
->           : ^^^^^^^^^^
->previous : any
->         : ^^^
-        }
-
-        return symbol;
->symbol : any
->       : ^^^
-    }
-
-    function findSymbolFromAlias(alias: AST, context: IAliasScopeContext): Symbol {
->findSymbolFromAlias : (alias: AST, context: IAliasScopeContext) => Symbol
->                    : ^^^^^^^^^^^^^^^^^^^^^^                  ^^^^^      
->alias : AST
->      : ^^^
->context : IAliasScopeContext
->        : ^^^^^^^^^^^^^^^^^^
-
-        var symbol: Symbol = null;
->symbol : Symbol
->       : ^^^^^^
-
-        switch (alias.nodeType) {
->alias.nodeType : any
->               : ^^^
->alias : AST
->      : ^^^
->nodeType : any
->         : ^^^
-
-            case NodeType.Name:
->NodeType.Name : any
->              : ^^^
->NodeType : any
->         : ^^^
->Name : any
->     : ^^^
-
-                var name = (<Identifier>alias).text;
->name : any
->     : ^^^
->(<Identifier>alias).text : any
->                         : ^^^
->(<Identifier>alias) : Identifier
->                    : ^^^^^^^^^^
-><Identifier>alias : Identifier
->                  : ^^^^^^^^^^
->alias : AST
->      : ^^^
->text : any
->     : ^^^
-
-                var isDynamic = isQuoted(name);
->isDynamic : any
->          : ^^^
->isQuoted(name) : any
->               : ^^^
->isQuoted : any
->         : ^^^
->name : any
->     : ^^^
-
-                var findSym = (id: string) => {
->findSym : (id: string) => any
->        : ^^^^^      ^^^^^^^^
->(id: string) => {                    if (context.members) {                        return context.members.lookup(name);                    }                    else {                        return findTypeSymbolInScopeChain(name, context.topLevelScope);                    }                } : (id: string) => any
->                                                                                                                                                                                                                                                                                                    : ^^^^^      ^^^^^^^^
->id : string
->   : ^^^^^^
-
-                    if (context.members) {
->context.members : IHashTable
->                : ^^^^^^^^^^
->context : IAliasScopeContext
->        : ^^^^^^^^^^^^^^^^^^
->members : IHashTable
->        : ^^^^^^^^^^
-
-                        return context.members.lookup(name);
->context.members.lookup(name) : any
->                             : ^^^
->context.members.lookup : any
-<<<<<<< HEAD
->context.members : any
->context : IAliasScopeContext
->members : any
-=======
->                       : ^^^
->context.members : IHashTable
->                : ^^^^^^^^^^
->context : IAliasScopeContext
->        : ^^^^^^^^^^^^^^^^^^
->members : IHashTable
->        : ^^^^^^^^^^
->>>>>>> 12402f26
->lookup : any
->       : ^^^
->name : any
->     : ^^^
-                    }
-                    else {
-                        return findTypeSymbolInScopeChain(name, context.topLevelScope);
->findTypeSymbolInScopeChain(name, context.topLevelScope) : Symbol
->                                                        : ^^^^^^
->findTypeSymbolInScopeChain : (name: string, scopeChain: ScopeChain) => Symbol
->                           : ^^^^^^^^^^^^^^^^^^^^^^^^^^^^^^^^^^^^^^^^^^^^^^^^
->name : any
->     : ^^^
->context.topLevelScope : ScopeChain
->                      : ^^^^^^^^^^
->context : IAliasScopeContext
->        : ^^^^^^^^^^^^^^^^^^
->topLevelScope : ScopeChain
->              : ^^^^^^^^^^
-                    }
-                }
-
-                if (isDynamic) {
->isDynamic : any
->          : ^^^
-
-                    symbol = context.tcContext.checker.findSymbolForDynamicModule(name, context.tcContext.script.locationInfo.filename, findSym);
->symbol = context.tcContext.checker.findSymbolForDynamicModule(name, context.tcContext.script.locationInfo.filename, findSym) : any
->                                                                                                                             : ^^^
->symbol : Symbol
->       : ^^^^^^
->context.tcContext.checker.findSymbolForDynamicModule(name, context.tcContext.script.locationInfo.filename, findSym) : any
->                                                                                                                    : ^^^
->context.tcContext.checker.findSymbolForDynamicModule : any
->                                                     : ^^^
->context.tcContext.checker : any
->                          : ^^^
->context.tcContext : TypeCollectionContext
->                  : ^^^^^^^^^^^^^^^^^^^^^
->context : IAliasScopeContext
->        : ^^^^^^^^^^^^^^^^^^
->tcContext : TypeCollectionContext
->          : ^^^^^^^^^^^^^^^^^^^^^
->checker : any
->        : ^^^
->findSymbolForDynamicModule : any
->                           : ^^^
->name : any
->     : ^^^
->context.tcContext.script.locationInfo.filename : any
->                                               : ^^^
->context.tcContext.script.locationInfo : any
->                                      : ^^^
->context.tcContext.script : any
->                         : ^^^
->context.tcContext : TypeCollectionContext
->                  : ^^^^^^^^^^^^^^^^^^^^^
->context : IAliasScopeContext
->        : ^^^^^^^^^^^^^^^^^^
->tcContext : TypeCollectionContext
->          : ^^^^^^^^^^^^^^^^^^^^^
->script : any
->       : ^^^
->locationInfo : any
->             : ^^^
->filename : any
->         : ^^^
->findSym : (id: string) => any
->        : ^^^^^^^^^^^^^^^^^^^
-                }
-                else {
-                    symbol = findSym(name);
->symbol = findSym(name) : any
->                       : ^^^
->symbol : Symbol
->       : ^^^^^^
->findSym(name) : any
->              : ^^^
->findSym : (id: string) => any
->        : ^^^^^^^^^^^^^^^^^^^
->name : any
->     : ^^^
-                }
-
-                break;
-
-            case NodeType.Dot:
->NodeType.Dot : any
->             : ^^^
->NodeType : any
->         : ^^^
->Dot : any
->    : ^^^
-
-                var dottedExpr = <BinaryExpression>alias;
->dottedExpr : BinaryExpression
->           : ^^^^^^^^^^^^^^^^
-><BinaryExpression>alias : BinaryExpression
->                        : ^^^^^^^^^^^^^^^^
->alias : AST
->      : ^^^
-
-                var op1Sym = findSymbolFromAlias(dottedExpr.operand1, context);
->op1Sym : Symbol
->       : ^^^^^^
->findSymbolFromAlias(dottedExpr.operand1, context) : Symbol
->                                                  : ^^^^^^
->findSymbolFromAlias : (alias: AST, context: IAliasScopeContext) => Symbol
->                    : ^^^^^^^^^^^^^^^^^^^^^^^^^^^^^^^^^^^^^^^^^^^^^^^^^^^
->dottedExpr.operand1 : any
->                    : ^^^
->dottedExpr : BinaryExpression
->           : ^^^^^^^^^^^^^^^^
->operand1 : any
->         : ^^^
->context : IAliasScopeContext
->        : ^^^^^^^^^^^^^^^^^^
-
-                if (op1Sym && op1Sym.getType()) {
->op1Sym && op1Sym.getType() : any
->                           : ^^^
->op1Sym : Symbol
->       : ^^^^^^
->op1Sym.getType() : any
->                 : ^^^
->op1Sym.getType : any
->               : ^^^
->op1Sym : Symbol
->       : ^^^^^^
->getType : any
->        : ^^^
-
-                    symbol = findSymbolFromAlias(dottedExpr.operand2, context);
->symbol = findSymbolFromAlias(dottedExpr.operand2, context) : Symbol
->                                                           : ^^^^^^
->symbol : Symbol
->       : ^^^^^^
->findSymbolFromAlias(dottedExpr.operand2, context) : Symbol
->                                                  : ^^^^^^
->findSymbolFromAlias : (alias: AST, context: IAliasScopeContext) => Symbol
->                    : ^^^^^^^^^^^^^^^^^^^^^^^^^^^^^^^^^^^^^^^^^^^^^^^^^^^
->dottedExpr.operand2 : any
->                    : ^^^
->dottedExpr : BinaryExpression
->           : ^^^^^^^^^^^^^^^^
->operand2 : any
->         : ^^^
->context : IAliasScopeContext
->        : ^^^^^^^^^^^^^^^^^^
-                }
-
-                break;
-
-            default:
-                break;
-        }
-
-        if (symbol) {
->symbol : Symbol
->       : ^^^^^^
-
-            var symType = symbol.getType();
->symType : any
->        : ^^^
->symbol.getType() : any
->                 : ^^^
->symbol.getType : any
->               : ^^^
->symbol : Symbol
->       : ^^^^^^
->getType : any
->        : ^^^
-
-            if (symType) {
->symType : any
->        : ^^^
-
-                var members = symType.members;
->members : any
->        : ^^^
->symType.members : any
->                : ^^^
->symType : any
->        : ^^^
->members : any
->        : ^^^
-
-                if (members) {
->members : any
->        : ^^^
-
-                    context.members = members.publicMembers;
->context.members = members.publicMembers : any
->                                        : ^^^
->context.members : IHashTable
->                : ^^^^^^^^^^
->context : IAliasScopeContext
->        : ^^^^^^^^^^^^^^^^^^
->members : IHashTable
->        : ^^^^^^^^^^
->members.publicMembers : any
->                      : ^^^
->members : any
->        : ^^^
->publicMembers : any
->              : ^^^
-                }
-            }
-        }
-
-        return symbol;
->symbol : Symbol
->       : ^^^^^^
-    }
-
-    export function preCollectImportTypes(ast: AST, parent: AST, context: TypeCollectionContext) {
->preCollectImportTypes : (ast: AST, parent: AST, context: TypeCollectionContext) => boolean
->                      : ^^^^^^^^^^^^^^^^^^^^^^^^^^^^^^^^^^^^^^^^^^^^^^^^^^^^^^^^^^^^^^^^^^
->ast : AST
->    : ^^^
->parent : AST
->       : ^^^
->context : TypeCollectionContext
->        : ^^^^^^^^^^^^^^^^^^^^^
-
-        var scopeChain = context.scopeChain;
->scopeChain : any
->           : ^^^
->context.scopeChain : any
->                   : ^^^
->context : TypeCollectionContext
->        : ^^^^^^^^^^^^^^^^^^^^^
->scopeChain : any
->           : ^^^
-
-        var typeSymbol: TypeSymbol = null;
->typeSymbol : TypeSymbol
->           : ^^^^^^^^^^
-
-        var modType: ModuleType = null;
->modType : ModuleType
->        : ^^^^^^^^^^
-
-        var importDecl = <ImportDeclaration>ast;
->importDecl : ImportDeclaration
->           : ^^^^^^^^^^^^^^^^^
-><ImportDeclaration>ast : ImportDeclaration
->                       : ^^^^^^^^^^^^^^^^^
->ast : AST
->    : ^^^
-
-        var isExported = hasFlag(importDecl.varFlags, VarFlags.Exported);
->isExported : any
->           : ^^^
->hasFlag(importDecl.varFlags, VarFlags.Exported) : any
->                                                : ^^^
->hasFlag : any
->        : ^^^
->importDecl.varFlags : any
->                    : ^^^
->importDecl : ImportDeclaration
->           : ^^^^^^^^^^^^^^^^^
->varFlags : any
->         : ^^^
->VarFlags.Exported : any
->                  : ^^^
->VarFlags : any
->         : ^^^
->Exported : any
->         : ^^^
-
-        // REVIEW: technically, this call isn't strictly necessary, since we'll find the type during the call to resolveTypeMembers
-        var aliasedModSymbol = findSymbolFromAlias(importDecl.alias, { topLevelScope: scopeChain, members: null, tcContext: context });
->aliasedModSymbol : Symbol
->                 : ^^^^^^
->findSymbolFromAlias(importDecl.alias, { topLevelScope: scopeChain, members: null, tcContext: context }) : Symbol
->                                                                                                        : ^^^^^^
->findSymbolFromAlias : (alias: AST, context: IAliasScopeContext) => Symbol
->                    : ^^^^^^^^^^^^^^^^^^^^^^^^^^^^^^^^^^^^^^^^^^^^^^^^^^^
->importDecl.alias : any
->                 : ^^^
->importDecl : ImportDeclaration
->           : ^^^^^^^^^^^^^^^^^
->alias : any
->      : ^^^
->{ topLevelScope: scopeChain, members: null, tcContext: context } : { topLevelScope: any; members: null; tcContext: TypeCollectionContext; }
->                                                                 : ^^^^^^^^^^^^^^^^^^^^^^^^^^^^^^^^^^^^^^^^^^^^^^^^^^^^^^^^^^^^^^^^^^^^^^^^
->topLevelScope : any
->              : ^^^
->scopeChain : any
->           : ^^^
->members : null
->        : ^^^^
->tcContext : TypeCollectionContext
->          : ^^^^^^^^^^^^^^^^^^^^^
->context : TypeCollectionContext
->        : ^^^^^^^^^^^^^^^^^^^^^
-
-        var isGlobal = context.scopeChain.container == context.checker.gloMod;
->isGlobal : boolean
->         : ^^^^^^^
->context.scopeChain.container == context.checker.gloMod : boolean
->                                                       : ^^^^^^^
->context.scopeChain.container : any
->                             : ^^^
->context.scopeChain : any
->                   : ^^^
->context : TypeCollectionContext
->        : ^^^^^^^^^^^^^^^^^^^^^
->scopeChain : any
->           : ^^^
->container : any
->          : ^^^
->context.checker.gloMod : any
->                       : ^^^
->context.checker : any
->                : ^^^
->context : TypeCollectionContext
->        : ^^^^^^^^^^^^^^^^^^^^^
->checker : any
->        : ^^^
->gloMod : any
->       : ^^^
-
-        if (aliasedModSymbol) {
->aliasedModSymbol : Symbol
->                 : ^^^^^^
-
-            var aliasedModType = aliasedModSymbol.getType();
->aliasedModType : any
->               : ^^^
->aliasedModSymbol.getType() : any
->                           : ^^^
->aliasedModSymbol.getType : any
->                         : ^^^
->aliasedModSymbol : Symbol
->                 : ^^^^^^
->getType : any
->        : ^^^
-
-            if (aliasedModType) {
->aliasedModType : any
->               : ^^^
-
-                modType = <ModuleType>aliasedModType;
->modType = <ModuleType>aliasedModType : ModuleType
->                                     : ^^^^^^^^^^
->modType : ModuleType
->        : ^^^^^^^^^^
-><ModuleType>aliasedModType : ModuleType
->                           : ^^^^^^^^^^
->aliasedModType : any
->               : ^^^
-            }
-        }
-
-        typeSymbol = new TypeSymbol(importDecl.id.text, importDecl.minChar,
->typeSymbol = new TypeSymbol(importDecl.id.text, importDecl.minChar,                                    context.checker.locationInfo.unitIndex, modType) : any
->                                                                                                                                                        : ^^^
->typeSymbol : TypeSymbol
->           : ^^^^^^^^^^
->new TypeSymbol(importDecl.id.text, importDecl.minChar,                                    context.checker.locationInfo.unitIndex, modType) : any
->                                                                                                                                           : ^^^
->TypeSymbol : any
->           : ^^^
->importDecl.id.text : any
->                   : ^^^
->importDecl.id : any
->              : ^^^
->importDecl : ImportDeclaration
->           : ^^^^^^^^^^^^^^^^^
->id : any
->   : ^^^
->text : any
->     : ^^^
->importDecl.minChar : any
->                   : ^^^
->importDecl : ImportDeclaration
->           : ^^^^^^^^^^^^^^^^^
->minChar : any
->        : ^^^
-
-                                    context.checker.locationInfo.unitIndex, modType);
->context.checker.locationInfo.unitIndex : any
->                                       : ^^^
->context.checker.locationInfo : any
->                             : ^^^
->context.checker : any
->                : ^^^
->context : TypeCollectionContext
->        : ^^^^^^^^^^^^^^^^^^^^^
->checker : any
->        : ^^^
->locationInfo : any
->             : ^^^
->unitIndex : any
->          : ^^^
->modType : ModuleType
->        : ^^^^^^^^^^
-
-        typeSymbol.aliasLink = importDecl;
->typeSymbol.aliasLink = importDecl : ImportDeclaration
->                                  : ^^^^^^^^^^^^^^^^^
->typeSymbol.aliasLink : any
->                     : ^^^
->typeSymbol : TypeSymbol
->           : ^^^^^^^^^^
->aliasLink : any
->          : ^^^
->importDecl : ImportDeclaration
->           : ^^^^^^^^^^^^^^^^^
-
-        if (context.scopeChain.moduleDecl) {
->context.scopeChain.moduleDecl : any
->                              : ^^^
->context.scopeChain : any
->                   : ^^^
->context : TypeCollectionContext
->        : ^^^^^^^^^^^^^^^^^^^^^
->scopeChain : any
->           : ^^^
->moduleDecl : any
->           : ^^^
-
-            typeSymbol.declModule = context.scopeChain.moduleDecl;
->typeSymbol.declModule = context.scopeChain.moduleDecl : any
->                                                      : ^^^
->typeSymbol.declModule : any
->                      : ^^^
->typeSymbol : TypeSymbol
->           : ^^^^^^^^^^
->declModule : any
->           : ^^^
->context.scopeChain.moduleDecl : any
->                              : ^^^
->context.scopeChain : any
->                   : ^^^
->context : TypeCollectionContext
->        : ^^^^^^^^^^^^^^^^^^^^^
->scopeChain : any
->           : ^^^
->moduleDecl : any
->           : ^^^
-        }
-        typeSymbol.declAST = importDecl;
->typeSymbol.declAST = importDecl : ImportDeclaration
->                                : ^^^^^^^^^^^^^^^^^
->typeSymbol.declAST : any
->                   : ^^^
->typeSymbol : TypeSymbol
->           : ^^^^^^^^^^
->declAST : any
->        : ^^^
->importDecl : ImportDeclaration
->           : ^^^^^^^^^^^^^^^^^
-
-        importDecl.id.sym = typeSymbol;
->importDecl.id.sym = typeSymbol : TypeSymbol
->                               : ^^^^^^^^^^
->importDecl.id.sym : any
->                  : ^^^
->importDecl.id : any
->              : ^^^
->importDecl : ImportDeclaration
->           : ^^^^^^^^^^^^^^^^^
->id : any
->   : ^^^
->sym : any
->    : ^^^
->typeSymbol : TypeSymbol
->           : ^^^^^^^^^^
-
-        scopeChain.scope.enter(scopeChain.container, ast, typeSymbol,
->scopeChain.scope.enter(scopeChain.container, ast, typeSymbol,                                context.checker.errorReporter, isExported || isGlobal, true, false) : any
->                                                                                                                                                                 : ^^^
->scopeChain.scope.enter : any
->                       : ^^^
->scopeChain.scope : any
->                 : ^^^
->scopeChain : any
->           : ^^^
->scope : any
->      : ^^^
->enter : any
->      : ^^^
->scopeChain.container : any
->                     : ^^^
->scopeChain : any
->           : ^^^
->container : any
->          : ^^^
->ast : AST
->    : ^^^
->typeSymbol : TypeSymbol
->           : ^^^^^^^^^^
-
-                                context.checker.errorReporter, isExported || isGlobal, true, false);
->context.checker.errorReporter : any
->                              : ^^^
->context.checker : any
->                : ^^^
->context : TypeCollectionContext
->        : ^^^^^^^^^^^^^^^^^^^^^
->checker : any
->        : ^^^
->errorReporter : any
->              : ^^^
->isExported || isGlobal : any
->                       : ^^^
->isExported : any
->           : ^^^
->isGlobal : boolean
->         : ^^^^^^^
->true : true
->     : ^^^^
->false : false
->      : ^^^^^
-
-        scopeChain.scope.enter(scopeChain.container, ast, typeSymbol,
->scopeChain.scope.enter(scopeChain.container, ast, typeSymbol,                                context.checker.errorReporter, isExported || isGlobal, false, false) : any
->                                                                                                                                                                  : ^^^
->scopeChain.scope.enter : any
->                       : ^^^
->scopeChain.scope : any
->                 : ^^^
->scopeChain : any
->           : ^^^
->scope : any
->      : ^^^
->enter : any
->      : ^^^
->scopeChain.container : any
->                     : ^^^
->scopeChain : any
->           : ^^^
->container : any
->          : ^^^
->ast : AST
->    : ^^^
->typeSymbol : TypeSymbol
->           : ^^^^^^^^^^
-
-                                context.checker.errorReporter, isExported || isGlobal, false, false);
->context.checker.errorReporter : any
->                              : ^^^
->context.checker : any
->                : ^^^
->context : TypeCollectionContext
->        : ^^^^^^^^^^^^^^^^^^^^^
->checker : any
->        : ^^^
->errorReporter : any
->              : ^^^
->isExported || isGlobal : any
->                       : ^^^
->isExported : any
->           : ^^^
->isGlobal : boolean
->         : ^^^^^^^
->false : false
->      : ^^^^^
->false : false
->      : ^^^^^
-
-        return true;
->true : true
->     : ^^^^
-    }
-
-    export function preCollectModuleTypes(ast: AST, parent: AST, context: TypeCollectionContext) {
->preCollectModuleTypes : (ast: AST, parent: AST, context: TypeCollectionContext) => boolean
->                      : ^^^^^^^^^^^^^^^^^^^^^^^^^^^^^^^^^^^^^^^^^^^^^^^^^^^^^^^^^^^^^^^^^^
->ast : AST
->    : ^^^
->parent : AST
->       : ^^^
->context : TypeCollectionContext
->        : ^^^^^^^^^^^^^^^^^^^^^
-
-        var scopeChain = context.scopeChain;
->scopeChain : any
->           : ^^^
->context.scopeChain : any
->                   : ^^^
->context : TypeCollectionContext
->        : ^^^^^^^^^^^^^^^^^^^^^
->scopeChain : any
->           : ^^^
-
-        var moduleDecl: ModuleDeclaration = <ModuleDeclaration>ast;
->moduleDecl : ModuleDeclaration
->           : ^^^^^^^^^^^^^^^^^
-><ModuleDeclaration>ast : ModuleDeclaration
->                       : ^^^^^^^^^^^^^^^^^
->ast : AST
->    : ^^^
-
-        var isAmbient = hasFlag(moduleDecl.modFlags, ModuleFlags.Ambient);
->isAmbient : any
->          : ^^^
->hasFlag(moduleDecl.modFlags, ModuleFlags.Ambient) : any
->                                                  : ^^^
->hasFlag : any
->        : ^^^
->moduleDecl.modFlags : any
->                    : ^^^
->moduleDecl : ModuleDeclaration
->           : ^^^^^^^^^^^^^^^^^
->modFlags : any
->         : ^^^
->ModuleFlags.Ambient : any
->                    : ^^^
->ModuleFlags : any
->            : ^^^
->Ambient : any
->        : ^^^
-
-        var isEnum = hasFlag(moduleDecl.modFlags, ModuleFlags.IsEnum);
->isEnum : any
->       : ^^^
->hasFlag(moduleDecl.modFlags, ModuleFlags.IsEnum) : any
->                                                 : ^^^
->hasFlag : any
->        : ^^^
->moduleDecl.modFlags : any
->                    : ^^^
->moduleDecl : ModuleDeclaration
->           : ^^^^^^^^^^^^^^^^^
->modFlags : any
->         : ^^^
->ModuleFlags.IsEnum : any
->                   : ^^^
->ModuleFlags : any
->            : ^^^
->IsEnum : any
->       : ^^^
-
-        var isGlobal = context.scopeChain.container == context.checker.gloMod;
->isGlobal : boolean
->         : ^^^^^^^
->context.scopeChain.container == context.checker.gloMod : boolean
->                                                       : ^^^^^^^
->context.scopeChain.container : any
->                             : ^^^
->context.scopeChain : any
->                   : ^^^
->context : TypeCollectionContext
->        : ^^^^^^^^^^^^^^^^^^^^^
->scopeChain : any
->           : ^^^
->container : any
->          : ^^^
->context.checker.gloMod : any
->                       : ^^^
->context.checker : any
->                : ^^^
->context : TypeCollectionContext
->        : ^^^^^^^^^^^^^^^^^^^^^
->checker : any
->        : ^^^
->gloMod : any
->       : ^^^
-
-        var isExported = hasFlag(moduleDecl.modFlags, ModuleFlags.Exported);
->isExported : any
->           : ^^^
->hasFlag(moduleDecl.modFlags, ModuleFlags.Exported) : any
->                                                   : ^^^
->hasFlag : any
->        : ^^^
->moduleDecl.modFlags : any
->                    : ^^^
->moduleDecl : ModuleDeclaration
->           : ^^^^^^^^^^^^^^^^^
->modFlags : any
->         : ^^^
->ModuleFlags.Exported : any
->                     : ^^^
->ModuleFlags : any
->            : ^^^
->Exported : any
->         : ^^^
-
-        var modName = (<Identifier>moduleDecl.name).text;
->modName : any
->        : ^^^
->(<Identifier>moduleDecl.name).text : any
->                                   : ^^^
->(<Identifier>moduleDecl.name) : Identifier
->                              : ^^^^^^^^^^
-><Identifier>moduleDecl.name : Identifier
->                            : ^^^^^^^^^^
->moduleDecl.name : any
->                : ^^^
->moduleDecl : ModuleDeclaration
->           : ^^^^^^^^^^^^^^^^^
->name : any
->     : ^^^
->text : any
->     : ^^^
-
-        var isDynamic = isQuoted(modName);
->isDynamic : any
->          : ^^^
->isQuoted(modName) : any
->                  : ^^^
->isQuoted : any
->         : ^^^
->modName : any
->        : ^^^
-
-        var symbol = scopeChain.scope.findLocal(modName, false, false);
->symbol : any
->       : ^^^
->scopeChain.scope.findLocal(modName, false, false) : any
->                                                  : ^^^
->scopeChain.scope.findLocal : any
->                           : ^^^
->scopeChain.scope : any
->                 : ^^^
->scopeChain : any
->           : ^^^
->scope : any
->      : ^^^
->findLocal : any
->          : ^^^
->modName : any
->        : ^^^
->false : false
->      : ^^^^^
->false : false
->      : ^^^^^
-
-        var typeSymbol: TypeSymbol = null;
->typeSymbol : TypeSymbol
->           : ^^^^^^^^^^
-
-        var modType: ModuleType = null;
->modType : ModuleType
->        : ^^^^^^^^^^
-
-        if ((symbol == null) || (symbol.kind() != SymbolKind.Type)) {
->(symbol == null) || (symbol.kind() != SymbolKind.Type) : boolean
->                                                       : ^^^^^^^
->(symbol == null) : boolean
->                 : ^^^^^^^
->symbol == null : boolean
->               : ^^^^^^^
->symbol : any
->       : ^^^
->(symbol.kind() != SymbolKind.Type) : boolean
->                                   : ^^^^^^^
->symbol.kind() != SymbolKind.Type : boolean
->                                 : ^^^^^^^
->symbol.kind() : any
->              : ^^^
->symbol.kind : any
->            : ^^^
->symbol : any
->       : ^^^
->kind : any
->     : ^^^
->SymbolKind.Type : any
->                : ^^^
->SymbolKind : any
->           : ^^^
->Type : any
->     : ^^^
-
-            if (modType == null) {
->modType == null : boolean
->                : ^^^^^^^
->modType : ModuleType
->        : ^^^^^^^^^^
-
-                var enclosedTypes = new ScopedMembers(new DualStringHashTable(new StringHashTable(), new StringHashTable()));
->enclosedTypes : any
->              : ^^^
->new ScopedMembers(new DualStringHashTable(new StringHashTable(), new StringHashTable())) : any
->                                                                                         : ^^^
->ScopedMembers : any
->              : ^^^
->new DualStringHashTable(new StringHashTable(), new StringHashTable()) : any
->                                                                      : ^^^
->DualStringHashTable : any
->                    : ^^^
->new StringHashTable() : any
->                      : ^^^
->StringHashTable : any
->                : ^^^
->new StringHashTable() : any
->                      : ^^^
->StringHashTable : any
->                : ^^^
-
-                var ambientEnclosedTypes = new ScopedMembers(new DualStringHashTable(new StringHashTable(), new StringHashTable()));
->ambientEnclosedTypes : any
->                     : ^^^
->new ScopedMembers(new DualStringHashTable(new StringHashTable(), new StringHashTable())) : any
->                                                                                         : ^^^
->ScopedMembers : any
->              : ^^^
->new DualStringHashTable(new StringHashTable(), new StringHashTable()) : any
->                                                                      : ^^^
->DualStringHashTable : any
->                    : ^^^
->new StringHashTable() : any
->                      : ^^^
->StringHashTable : any
->                : ^^^
->new StringHashTable() : any
->                      : ^^^
->StringHashTable : any
->                : ^^^
-
-                modType = new ModuleType(enclosedTypes, ambientEnclosedTypes);
->modType = new ModuleType(enclosedTypes, ambientEnclosedTypes) : any
->                                                              : ^^^
->modType : ModuleType
->        : ^^^^^^^^^^
->new ModuleType(enclosedTypes, ambientEnclosedTypes) : any
->                                                    : ^^^
->ModuleType : any
->           : ^^^
->enclosedTypes : any
->              : ^^^
->ambientEnclosedTypes : any
->                     : ^^^
-
-                if (isEnum) {
->isEnum : any
->       : ^^^
-
-                    modType.typeFlags |= TypeFlags.IsEnum;
->modType.typeFlags |= TypeFlags.IsEnum : number
->                                      : ^^^^^^
->modType.typeFlags : any
->                  : ^^^
->modType : ModuleType
->        : ^^^^^^^^^^
->typeFlags : any
->          : ^^^
->TypeFlags.IsEnum : any
->                 : ^^^
->TypeFlags : any
->          : ^^^
->IsEnum : any
->       : ^^^
-                }
-                modType.members = new ScopedMembers(new DualStringHashTable(new StringHashTable(), new StringHashTable()));
->modType.members = new ScopedMembers(new DualStringHashTable(new StringHashTable(), new StringHashTable())) : any
->                                                                                                           : ^^^
->modType.members : any
->                : ^^^
->modType : ModuleType
->        : ^^^^^^^^^^
->members : any
->        : ^^^
->new ScopedMembers(new DualStringHashTable(new StringHashTable(), new StringHashTable())) : any
->                                                                                         : ^^^
->ScopedMembers : any
->              : ^^^
->new DualStringHashTable(new StringHashTable(), new StringHashTable()) : any
->                                                                      : ^^^
->DualStringHashTable : any
->                    : ^^^
->new StringHashTable() : any
->                      : ^^^
->StringHashTable : any
->                : ^^^
->new StringHashTable() : any
->                      : ^^^
->StringHashTable : any
->                : ^^^
-
-                modType.ambientMembers = new ScopedMembers(new DualStringHashTable(new StringHashTable(), new StringHashTable()));
->modType.ambientMembers = new ScopedMembers(new DualStringHashTable(new StringHashTable(), new StringHashTable())) : any
->                                                                                                                  : ^^^
->modType.ambientMembers : any
->                       : ^^^
->modType : ModuleType
->        : ^^^^^^^^^^
->ambientMembers : any
->               : ^^^
->new ScopedMembers(new DualStringHashTable(new StringHashTable(), new StringHashTable())) : any
->                                                                                         : ^^^
->ScopedMembers : any
->              : ^^^
->new DualStringHashTable(new StringHashTable(), new StringHashTable()) : any
->                                                                      : ^^^
->DualStringHashTable : any
->                    : ^^^
->new StringHashTable() : any
->                      : ^^^
->StringHashTable : any
->                : ^^^
->new StringHashTable() : any
->                      : ^^^
->StringHashTable : any
->                : ^^^
-
-                modType.setHasImplementation();
->modType.setHasImplementation() : any
->                               : ^^^
->modType.setHasImplementation : any
->                             : ^^^
->modType : ModuleType
->        : ^^^^^^^^^^
->setHasImplementation : any
->                     : ^^^
-            }
-
-            typeSymbol = new TypeSymbol(modName, moduleDecl.minChar,
->typeSymbol = new TypeSymbol(modName, moduleDecl.minChar,                                        context.checker.locationInfo.unitIndex, modType) : any
->                                                                                                                                                 : ^^^
->typeSymbol : TypeSymbol
->           : ^^^^^^^^^^
->new TypeSymbol(modName, moduleDecl.minChar,                                        context.checker.locationInfo.unitIndex, modType) : any
->                                                                                                                                    : ^^^
->TypeSymbol : any
->           : ^^^
->modName : any
->        : ^^^
->moduleDecl.minChar : any
->                   : ^^^
->moduleDecl : ModuleDeclaration
->           : ^^^^^^^^^^^^^^^^^
->minChar : any
->        : ^^^
-
-                                        context.checker.locationInfo.unitIndex, modType);
->context.checker.locationInfo.unitIndex : any
->                                       : ^^^
->context.checker.locationInfo : any
->                             : ^^^
->context.checker : any
->                : ^^^
->context : TypeCollectionContext
->        : ^^^^^^^^^^^^^^^^^^^^^
->checker : any
->        : ^^^
->locationInfo : any
->             : ^^^
->unitIndex : any
->          : ^^^
->modType : ModuleType
->        : ^^^^^^^^^^
-
-            if (context.scopeChain.moduleDecl) {
->context.scopeChain.moduleDecl : any
->                              : ^^^
->context.scopeChain : any
->                   : ^^^
->context : TypeCollectionContext
->        : ^^^^^^^^^^^^^^^^^^^^^
->scopeChain : any
->           : ^^^
->moduleDecl : any
->           : ^^^
-
-                typeSymbol.declModule = context.scopeChain.moduleDecl;
->typeSymbol.declModule = context.scopeChain.moduleDecl : any
->                                                      : ^^^
->typeSymbol.declModule : any
->                      : ^^^
->typeSymbol : TypeSymbol
->           : ^^^^^^^^^^
->declModule : any
->           : ^^^
->context.scopeChain.moduleDecl : any
->                              : ^^^
->context.scopeChain : any
->                   : ^^^
->context : TypeCollectionContext
->        : ^^^^^^^^^^^^^^^^^^^^^
->scopeChain : any
->           : ^^^
->moduleDecl : any
->           : ^^^
-            }
-            typeSymbol.declAST = moduleDecl;
->typeSymbol.declAST = moduleDecl : ModuleDeclaration
->                                : ^^^^^^^^^^^^^^^^^
->typeSymbol.declAST : any
->                   : ^^^
->typeSymbol : TypeSymbol
->           : ^^^^^^^^^^
->declAST : any
->        : ^^^
->moduleDecl : ModuleDeclaration
->           : ^^^^^^^^^^^^^^^^^
-
-            typeSymbol.prettyName = moduleDecl.prettyName;
->typeSymbol.prettyName = moduleDecl.prettyName : any
->                                              : ^^^
->typeSymbol.prettyName : any
->                      : ^^^
->typeSymbol : TypeSymbol
->           : ^^^^^^^^^^
->prettyName : any
->           : ^^^
->moduleDecl.prettyName : any
->                      : ^^^
->moduleDecl : ModuleDeclaration
->           : ^^^^^^^^^^^^^^^^^
->prettyName : any
->           : ^^^
-
-            scopeChain.scope.enter(scopeChain.container, ast, typeSymbol,
->scopeChain.scope.enter(scopeChain.container, ast, typeSymbol,                                    context.checker.errorReporter, isExported || isGlobal, true, isAmbient) : any
->                                                                                                                                                                         : ^^^
->scopeChain.scope.enter : any
->                       : ^^^
->scopeChain.scope : any
->                 : ^^^
->scopeChain : any
->           : ^^^
->scope : any
->      : ^^^
->enter : any
->      : ^^^
->scopeChain.container : any
->                     : ^^^
->scopeChain : any
->           : ^^^
->container : any
->          : ^^^
->ast : AST
->    : ^^^
->typeSymbol : TypeSymbol
->           : ^^^^^^^^^^
-
-                                    context.checker.errorReporter, isExported || isGlobal, true, isAmbient);
->context.checker.errorReporter : any
->                              : ^^^
->context.checker : any
->                : ^^^
->context : TypeCollectionContext
->        : ^^^^^^^^^^^^^^^^^^^^^
->checker : any
->        : ^^^
->errorReporter : any
->              : ^^^
->isExported || isGlobal : any
->                       : ^^^
->isExported : any
->           : ^^^
->isGlobal : boolean
->         : ^^^^^^^
->true : true
->     : ^^^^
->isAmbient : any
->          : ^^^
-
-            scopeChain.scope.enter(scopeChain.container, ast, typeSymbol,
->scopeChain.scope.enter(scopeChain.container, ast, typeSymbol,                                    context.checker.errorReporter, isExported || isGlobal, false, isAmbient) : any
->                                                                                                                                                                          : ^^^
->scopeChain.scope.enter : any
->                       : ^^^
->scopeChain.scope : any
->                 : ^^^
->scopeChain : any
->           : ^^^
->scope : any
->      : ^^^
->enter : any
->      : ^^^
->scopeChain.container : any
->                     : ^^^
->scopeChain : any
->           : ^^^
->container : any
->          : ^^^
->ast : AST
->    : ^^^
->typeSymbol : TypeSymbol
->           : ^^^^^^^^^^
-
-                                    context.checker.errorReporter, isExported || isGlobal, false, isAmbient);
->context.checker.errorReporter : any
->                              : ^^^
->context.checker : any
->                : ^^^
->context : TypeCollectionContext
->        : ^^^^^^^^^^^^^^^^^^^^^
->checker : any
->        : ^^^
->errorReporter : any
->              : ^^^
->isExported || isGlobal : any
->                       : ^^^
->isExported : any
->           : ^^^
->isGlobal : boolean
->         : ^^^^^^^
->false : false
->      : ^^^^^
->isAmbient : any
->          : ^^^
-
-            modType.symbol = typeSymbol;
->modType.symbol = typeSymbol : TypeSymbol
->                            : ^^^^^^^^^^
->modType.symbol : any
->               : ^^^
->modType : ModuleType
->        : ^^^^^^^^^^
->symbol : any
->       : ^^^
->typeSymbol : TypeSymbol
->           : ^^^^^^^^^^
-        }
-        else {
-            if (symbol && symbol.declAST && symbol.declAST.nodeType != NodeType.ModuleDeclaration) {
-<<<<<<< HEAD
->symbol && symbol.declAST && symbol.declAST.nodeType != NodeType.ModuleDeclaration : any
-=======
->symbol && symbol.declAST && symbol.declAST.nodeType != NodeType.ModuleDeclaration : boolean
->                                                                                  : ^^^^^^^
->>>>>>> 12402f26
->symbol && symbol.declAST : any
->                         : ^^^
->symbol : any
->       : ^^^
->symbol.declAST : any
->               : ^^^
->symbol : any
->       : ^^^
->declAST : any
->        : ^^^
->symbol.declAST.nodeType != NodeType.ModuleDeclaration : boolean
->                                                      : ^^^^^^^
->symbol.declAST.nodeType : any
->                        : ^^^
->symbol.declAST : any
->               : ^^^
->symbol : any
->       : ^^^
->declAST : any
->        : ^^^
->nodeType : any
->         : ^^^
->NodeType.ModuleDeclaration : any
->                           : ^^^
->NodeType : any
->         : ^^^
->ModuleDeclaration : any
->                  : ^^^
-
-                context.checker.errorReporter.simpleError(moduleDecl, "Conflicting symbol name for module '" + modName + "'");
->context.checker.errorReporter.simpleError(moduleDecl, "Conflicting symbol name for module '" + modName + "'") : any
->                                                                                                              : ^^^
->context.checker.errorReporter.simpleError : any
->                                          : ^^^
->context.checker.errorReporter : any
->                              : ^^^
->context.checker : any
->                : ^^^
->context : TypeCollectionContext
->        : ^^^^^^^^^^^^^^^^^^^^^
->checker : any
->        : ^^^
->errorReporter : any
->              : ^^^
->simpleError : any
->            : ^^^
->moduleDecl : ModuleDeclaration
->           : ^^^^^^^^^^^^^^^^^
->"Conflicting symbol name for module '" + modName + "'" : string
->                                                       : ^^^^^^
->"Conflicting symbol name for module '" + modName : string
->                                                 : ^^^^^^
->"Conflicting symbol name for module '" : "Conflicting symbol name for module '"
->                                       : ^^^^^^^^^^^^^^^^^^^^^^^^^^^^^^^^^^^^^^
->modName : any
->        : ^^^
->"'" : "'"
->    : ^^^
-            }
-            typeSymbol = <TypeSymbol>symbol;
->typeSymbol = <TypeSymbol>symbol : TypeSymbol
->                                : ^^^^^^^^^^
->typeSymbol : TypeSymbol
->           : ^^^^^^^^^^
-><TypeSymbol>symbol : TypeSymbol
->                   : ^^^^^^^^^^
->symbol : any
->       : ^^^
-
-            // initialize new private scope for the type
-            var publicEnclosedTypes = typeSymbol.type.getAllEnclosedTypes().publicMembers;
->publicEnclosedTypes : any
->                    : ^^^
->typeSymbol.type.getAllEnclosedTypes().publicMembers : any
->                                                    : ^^^
->typeSymbol.type.getAllEnclosedTypes() : any
->                                      : ^^^
->typeSymbol.type.getAllEnclosedTypes : any
->                                    : ^^^
->typeSymbol.type : any
->                : ^^^
->typeSymbol : TypeSymbol
->           : ^^^^^^^^^^
->type : any
->     : ^^^
->getAllEnclosedTypes : any
->                    : ^^^
->publicMembers : any
->              : ^^^
-
-            var publicEnclosedTypesTable = (publicEnclosedTypes == null) ? new StringHashTable() : publicEnclosedTypes;
->publicEnclosedTypesTable : any
->                         : ^^^
->(publicEnclosedTypes == null) ? new StringHashTable() : publicEnclosedTypes : any
->                                                                            : ^^^
->(publicEnclosedTypes == null) : boolean
->                              : ^^^^^^^
->publicEnclosedTypes == null : boolean
->                            : ^^^^^^^
->publicEnclosedTypes : any
->                    : ^^^
->new StringHashTable() : any
->                      : ^^^
->StringHashTable : any
->                : ^^^
->publicEnclosedTypes : any
->                    : ^^^
-
-            var enclosedTypes = new ScopedMembers(new DualStringHashTable(publicEnclosedTypesTable, new StringHashTable()));
->enclosedTypes : any
->              : ^^^
->new ScopedMembers(new DualStringHashTable(publicEnclosedTypesTable, new StringHashTable())) : any
->                                                                                            : ^^^
->ScopedMembers : any
->              : ^^^
->new DualStringHashTable(publicEnclosedTypesTable, new StringHashTable()) : any
->                                                                         : ^^^
->DualStringHashTable : any
->                    : ^^^
->publicEnclosedTypesTable : any
->                         : ^^^
->new StringHashTable() : any
->                      : ^^^
->StringHashTable : any
->                : ^^^
-
-            var publicEnclosedAmbientTypes = typeSymbol.type.getAllAmbientEnclosedTypes().publicMembers;
->publicEnclosedAmbientTypes : any
->                           : ^^^
->typeSymbol.type.getAllAmbientEnclosedTypes().publicMembers : any
->                                                           : ^^^
->typeSymbol.type.getAllAmbientEnclosedTypes() : any
->                                             : ^^^
->typeSymbol.type.getAllAmbientEnclosedTypes : any
->                                           : ^^^
->typeSymbol.type : any
->                : ^^^
->typeSymbol : TypeSymbol
->           : ^^^^^^^^^^
->type : any
->     : ^^^
->getAllAmbientEnclosedTypes : any
->                           : ^^^
->publicMembers : any
->              : ^^^
-
-            var publicAmbientEnclosedTypesTable = (publicEnclosedAmbientTypes == null) ? new StringHashTable() : publicEnclosedAmbientTypes;
->publicAmbientEnclosedTypesTable : any
->                                : ^^^
->(publicEnclosedAmbientTypes == null) ? new StringHashTable() : publicEnclosedAmbientTypes : any
->                                                                                          : ^^^
->(publicEnclosedAmbientTypes == null) : boolean
->                                     : ^^^^^^^
->publicEnclosedAmbientTypes == null : boolean
->                                   : ^^^^^^^
->publicEnclosedAmbientTypes : any
->                           : ^^^
->new StringHashTable() : any
->                      : ^^^
->StringHashTable : any
->                : ^^^
->publicEnclosedAmbientTypes : any
->                           : ^^^
-
-            var ambientEnclosedTypes = new ScopedMembers(new DualStringHashTable(publicAmbientEnclosedTypesTable, new StringHashTable()));
->ambientEnclosedTypes : any
->                     : ^^^
->new ScopedMembers(new DualStringHashTable(publicAmbientEnclosedTypesTable, new StringHashTable())) : any
->                                                                                                   : ^^^
->ScopedMembers : any
->              : ^^^
->new DualStringHashTable(publicAmbientEnclosedTypesTable, new StringHashTable()) : any
->                                                                                : ^^^
->DualStringHashTable : any
->                    : ^^^
->publicAmbientEnclosedTypesTable : any
->                                : ^^^
->new StringHashTable() : any
->                      : ^^^
->StringHashTable : any
->                : ^^^
-
-            var publicMembers = typeSymbol.type.members.publicMembers;
->publicMembers : any
->              : ^^^
->typeSymbol.type.members.publicMembers : any
->                                      : ^^^
->typeSymbol.type.members : any
->                        : ^^^
->typeSymbol.type : any
->                : ^^^
->typeSymbol : TypeSymbol
->           : ^^^^^^^^^^
->type : any
->     : ^^^
->members : any
->        : ^^^
->publicMembers : any
->              : ^^^
-
-            var publicMembersTable = (publicMembers == null) ? new StringHashTable() : publicMembers;
->publicMembersTable : any
->                   : ^^^
->(publicMembers == null) ? new StringHashTable() : publicMembers : any
->                                                                : ^^^
->(publicMembers == null) : boolean
->                        : ^^^^^^^
->publicMembers == null : boolean
->                      : ^^^^^^^
->publicMembers : any
->              : ^^^
->new StringHashTable() : any
->                      : ^^^
->StringHashTable : any
->                : ^^^
->publicMembers : any
->              : ^^^
-
-            var members = new ScopedMembers(new DualStringHashTable(publicMembersTable, new StringHashTable()));
->members : any
->        : ^^^
->new ScopedMembers(new DualStringHashTable(publicMembersTable, new StringHashTable())) : any
->                                                                                      : ^^^
->ScopedMembers : any
->              : ^^^
->new DualStringHashTable(publicMembersTable, new StringHashTable()) : any
->                                                                   : ^^^
->DualStringHashTable : any
->                    : ^^^
->publicMembersTable : any
->                   : ^^^
->new StringHashTable() : any
->                      : ^^^
->StringHashTable : any
->                : ^^^
-
-            var publicAmbientMembers = typeSymbol.type.ambientMembers.publicMembers;
->publicAmbientMembers : any
->                     : ^^^
->typeSymbol.type.ambientMembers.publicMembers : any
->                                             : ^^^
->typeSymbol.type.ambientMembers : any
->                               : ^^^
->typeSymbol.type : any
->                : ^^^
->typeSymbol : TypeSymbol
->           : ^^^^^^^^^^
->type : any
->     : ^^^
->ambientMembers : any
->               : ^^^
->publicMembers : any
->              : ^^^
-
-            var publicAmbientMembersTable = (publicAmbientMembers == null) ? new StringHashTable() : publicAmbientMembers;
->publicAmbientMembersTable : any
->                          : ^^^
->(publicAmbientMembers == null) ? new StringHashTable() : publicAmbientMembers : any
->                                                                              : ^^^
->(publicAmbientMembers == null) : boolean
->                               : ^^^^^^^
->publicAmbientMembers == null : boolean
->                             : ^^^^^^^
->publicAmbientMembers : any
->                     : ^^^
->new StringHashTable() : any
->                      : ^^^
->StringHashTable : any
->                : ^^^
->publicAmbientMembers : any
->                     : ^^^
-
-            var ambientMembers = new ScopedMembers(new DualStringHashTable(publicAmbientMembersTable, new StringHashTable()));
->ambientMembers : any
->               : ^^^
->new ScopedMembers(new DualStringHashTable(publicAmbientMembersTable, new StringHashTable())) : any
->                                                                                             : ^^^
->ScopedMembers : any
->              : ^^^
->new DualStringHashTable(publicAmbientMembersTable, new StringHashTable()) : any
->                                                                          : ^^^
->DualStringHashTable : any
->                    : ^^^
->publicAmbientMembersTable : any
->                          : ^^^
->new StringHashTable() : any
->                      : ^^^
->StringHashTable : any
->                : ^^^
-
-            modType = new ModuleType(enclosedTypes, ambientEnclosedTypes);
->modType = new ModuleType(enclosedTypes, ambientEnclosedTypes) : any
->                                                              : ^^^
->modType : ModuleType
->        : ^^^^^^^^^^
->new ModuleType(enclosedTypes, ambientEnclosedTypes) : any
->                                                    : ^^^
->ModuleType : any
->           : ^^^
->enclosedTypes : any
->              : ^^^
->ambientEnclosedTypes : any
->                     : ^^^
-
-            if (isEnum) {
->isEnum : any
->       : ^^^
-
-                modType.typeFlags |= TypeFlags.IsEnum;
->modType.typeFlags |= TypeFlags.IsEnum : number
->                                      : ^^^^^^
->modType.typeFlags : any
->                  : ^^^
->modType : ModuleType
->        : ^^^^^^^^^^
->typeFlags : any
->          : ^^^
->TypeFlags.IsEnum : any
->                 : ^^^
->TypeFlags : any
->          : ^^^
->IsEnum : any
->       : ^^^
-            }
-            modType.members = members;
->modType.members = members : any
->                          : ^^^
->modType.members : any
->                : ^^^
->modType : ModuleType
->        : ^^^^^^^^^^
->members : any
->        : ^^^
->members : any
->        : ^^^
-
-            modType.ambientMembers = ambientMembers;
->modType.ambientMembers = ambientMembers : any
->                                        : ^^^
->modType.ambientMembers : any
->                       : ^^^
->modType : ModuleType
->        : ^^^^^^^^^^
->ambientMembers : any
->               : ^^^
->ambientMembers : any
->               : ^^^
-
-            modType.setHasImplementation();
->modType.setHasImplementation() : any
->                               : ^^^
->modType.setHasImplementation : any
->                             : ^^^
->modType : ModuleType
->        : ^^^^^^^^^^
->setHasImplementation : any
->                     : ^^^
-
-            modType.symbol = typeSymbol;
->modType.symbol = typeSymbol : TypeSymbol
->                            : ^^^^^^^^^^
->modType.symbol : any
->               : ^^^
->modType : ModuleType
->        : ^^^^^^^^^^
->symbol : any
->       : ^^^
->typeSymbol : TypeSymbol
->           : ^^^^^^^^^^
-
-            typeSymbol.addLocation(moduleDecl.minChar);
->typeSymbol.addLocation(moduleDecl.minChar) : any
->                                           : ^^^
->typeSymbol.addLocation : any
->                       : ^^^
->typeSymbol : TypeSymbol
->           : ^^^^^^^^^^
->addLocation : any
->            : ^^^
->moduleDecl.minChar : any
->                   : ^^^
->moduleDecl : ModuleDeclaration
->           : ^^^^^^^^^^^^^^^^^
->minChar : any
->        : ^^^
-
-            typeSymbol.expansions.push(modType);
->typeSymbol.expansions.push(modType) : any
->                                    : ^^^
->typeSymbol.expansions.push : any
->                           : ^^^
->typeSymbol.expansions : any
->                      : ^^^
->typeSymbol : TypeSymbol
->           : ^^^^^^^^^^
->expansions : any
->           : ^^^
->push : any
->     : ^^^
->modType : ModuleType
->        : ^^^^^^^^^^
-
-        }
-        if (context.scopeChain.moduleDecl) {
->context.scopeChain.moduleDecl : any
->                              : ^^^
->context.scopeChain : any
->                   : ^^^
->context : TypeCollectionContext
->        : ^^^^^^^^^^^^^^^^^^^^^
->scopeChain : any
->           : ^^^
->moduleDecl : any
->           : ^^^
-
-            context.scopeChain.moduleDecl.recordNonInterface();
->context.scopeChain.moduleDecl.recordNonInterface() : any
->                                                   : ^^^
->context.scopeChain.moduleDecl.recordNonInterface : any
->                                                 : ^^^
->context.scopeChain.moduleDecl : any
->                              : ^^^
->context.scopeChain : any
->                   : ^^^
->context : TypeCollectionContext
->        : ^^^^^^^^^^^^^^^^^^^^^
->scopeChain : any
->           : ^^^
->moduleDecl : any
->           : ^^^
->recordNonInterface : any
->                   : ^^^
-        }
-        // REVIEW: If multiple disparate module decls for the same module don't agree
-        // in export privileges, how should we handle it?
-        if (isExported) {
->isExported : any
->           : ^^^
-
-            typeSymbol.flags |= SymbolFlags.Exported;
->typeSymbol.flags |= SymbolFlags.Exported : number
->                                         : ^^^^^^
->typeSymbol.flags : any
->                 : ^^^
->typeSymbol : TypeSymbol
->           : ^^^^^^^^^^
->flags : any
->      : ^^^
->SymbolFlags.Exported : any
->                     : ^^^
->SymbolFlags : any
->            : ^^^
->Exported : any
->         : ^^^
-        }
-        if ((context.scopeChain.moduleDecl) ||
->(context.scopeChain.moduleDecl) ||            (context.scopeChain.container == context.checker.gloMod) : any
->                                                                                                       : ^^^
->(context.scopeChain.moduleDecl) : any
->                                : ^^^
->context.scopeChain.moduleDecl : any
->                              : ^^^
->context.scopeChain : any
->                   : ^^^
->context : TypeCollectionContext
->        : ^^^^^^^^^^^^^^^^^^^^^
->scopeChain : any
->           : ^^^
->moduleDecl : any
->           : ^^^
-
-            (context.scopeChain.container == context.checker.gloMod)) {
->(context.scopeChain.container == context.checker.gloMod) : boolean
->                                                         : ^^^^^^^
->context.scopeChain.container == context.checker.gloMod : boolean
->                                                       : ^^^^^^^
->context.scopeChain.container : any
->                             : ^^^
->context.scopeChain : any
->                   : ^^^
->context : TypeCollectionContext
->        : ^^^^^^^^^^^^^^^^^^^^^
->scopeChain : any
->           : ^^^
->container : any
->          : ^^^
->context.checker.gloMod : any
->                       : ^^^
->context.checker : any
->                : ^^^
->context : TypeCollectionContext
->        : ^^^^^^^^^^^^^^^^^^^^^
->checker : any
->        : ^^^
->gloMod : any
->       : ^^^
-
-            typeSymbol.flags |= SymbolFlags.ModuleMember;
->typeSymbol.flags |= SymbolFlags.ModuleMember : number
->                                             : ^^^^^^
->typeSymbol.flags : any
->                 : ^^^
->typeSymbol : TypeSymbol
->           : ^^^^^^^^^^
->flags : any
->      : ^^^
->SymbolFlags.ModuleMember : any
->                         : ^^^
->SymbolFlags : any
->            : ^^^
->ModuleMember : any
->             : ^^^
-        }
-
-        moduleDecl.mod = modType;
->moduleDecl.mod = modType : ModuleType
->                         : ^^^^^^^^^^
->moduleDecl.mod : any
->               : ^^^
->moduleDecl : ModuleDeclaration
->           : ^^^^^^^^^^^^^^^^^
->mod : any
->    : ^^^
->modType : ModuleType
->        : ^^^^^^^^^^
-
-        pushTypeCollectionScope(typeSymbol, modType.members,
->pushTypeCollectionScope(typeSymbol, modType.members,                                modType.ambientMembers,                                modType.enclosedTypes,                                modType.ambientEnclosedTypes,                                context, null, null, moduleDecl) : any
->                                                                                                                                                                                                                                                                                               : ^^^
->pushTypeCollectionScope : any
->                        : ^^^
->typeSymbol : TypeSymbol
->           : ^^^^^^^^^^
->modType.members : any
->                : ^^^
->modType : ModuleType
->        : ^^^^^^^^^^
->members : any
->        : ^^^
-
-                                modType.ambientMembers,
->modType.ambientMembers : any
->                       : ^^^
->modType : ModuleType
->        : ^^^^^^^^^^
->ambientMembers : any
->               : ^^^
-
-                                modType.enclosedTypes,
->modType.enclosedTypes : any
->                      : ^^^
->modType : ModuleType
->        : ^^^^^^^^^^
->enclosedTypes : any
->              : ^^^
-
-                                modType.ambientEnclosedTypes,
->modType.ambientEnclosedTypes : any
->                             : ^^^
->modType : ModuleType
->        : ^^^^^^^^^^
->ambientEnclosedTypes : any
->                     : ^^^
-
-                                context, null, null, moduleDecl);
->context : TypeCollectionContext
->        : ^^^^^^^^^^^^^^^^^^^^^
->moduleDecl : ModuleDeclaration
->           : ^^^^^^^^^^^^^^^^^
-
-        return true;
->true : true
->     : ^^^^
-    }
-
-    export function preCollectClassTypes(ast: AST, parent: AST, context: TypeCollectionContext) {
->preCollectClassTypes : (ast: AST, parent: AST, context: TypeCollectionContext) => boolean
->                     : ^^^^^^^^^^^^^^^^^^^^^^^^^^^^^^^^^^^^^^^^^^^^^^^^^^^^^^^^^^^^^^^^^^
->ast : AST
->    : ^^^
->parent : AST
->       : ^^^
->context : TypeCollectionContext
->        : ^^^^^^^^^^^^^^^^^^^^^
-
-        var scopeChain = context.scopeChain;
->scopeChain : any
->           : ^^^
->context.scopeChain : any
->                   : ^^^
->context : TypeCollectionContext
->        : ^^^^^^^^^^^^^^^^^^^^^
->scopeChain : any
->           : ^^^
-
-        var classDecl = <ClassDeclaration>ast;
->classDecl : ClassDeclaration
->          : ^^^^^^^^^^^^^^^^
-><ClassDeclaration>ast : ClassDeclaration
->                      : ^^^^^^^^^^^^^^^^
->ast : AST
->    : ^^^
-
-        var classType: Type;
->classType : Type
->          : ^^^^
-
-        var instanceType: Type;
->instanceType : Type
->             : ^^^^
-
-        var typeSymbol: TypeSymbol = null;
->typeSymbol : TypeSymbol
->           : ^^^^^^^^^^
-
-        var className = (<Identifier>classDecl.name).text;
->className : any
->          : ^^^
->(<Identifier>classDecl.name).text : any
->                                  : ^^^
->(<Identifier>classDecl.name) : Identifier
->                             : ^^^^^^^^^^
-><Identifier>classDecl.name : Identifier
->                           : ^^^^^^^^^^
->classDecl.name : any
->               : ^^^
->classDecl : ClassDeclaration
->          : ^^^^^^^^^^^^^^^^
->name : any
->     : ^^^
->text : any
->     : ^^^
-
-        var alreadyInScope = false;
->alreadyInScope : boolean
->               : ^^^^^^^
->false : false
->      : ^^^^^
-
-        var isAmbient = hasFlag(classDecl.varFlags, VarFlags.Ambient);
->isAmbient : any
->          : ^^^
->hasFlag(classDecl.varFlags, VarFlags.Ambient) : any
->                                              : ^^^
->hasFlag : any
->        : ^^^
->classDecl.varFlags : any
->                   : ^^^
->classDecl : ClassDeclaration
->          : ^^^^^^^^^^^^^^^^
->varFlags : any
->         : ^^^
->VarFlags.Ambient : any
->                 : ^^^
->VarFlags : any
->         : ^^^
->Ambient : any
->        : ^^^
-
-        var isExported = hasFlag(classDecl.varFlags, VarFlags.Exported);
->isExported : any
->           : ^^^
->hasFlag(classDecl.varFlags, VarFlags.Exported) : any
->                                               : ^^^
->hasFlag : any
->        : ^^^
->classDecl.varFlags : any
->                   : ^^^
->classDecl : ClassDeclaration
->          : ^^^^^^^^^^^^^^^^
->varFlags : any
->         : ^^^
->VarFlags.Exported : any
->                  : ^^^
->VarFlags : any
->         : ^^^
->Exported : any
->         : ^^^
-
-        var isGlobal = context.scopeChain.container == context.checker.gloMod;
->isGlobal : boolean
->         : ^^^^^^^
->context.scopeChain.container == context.checker.gloMod : boolean
->                                                       : ^^^^^^^
->context.scopeChain.container : any
->                             : ^^^
->context.scopeChain : any
->                   : ^^^
->context : TypeCollectionContext
->        : ^^^^^^^^^^^^^^^^^^^^^
->scopeChain : any
->           : ^^^
->container : any
->          : ^^^
->context.checker.gloMod : any
->                       : ^^^
->context.checker : any
->                : ^^^
->context : TypeCollectionContext
->        : ^^^^^^^^^^^^^^^^^^^^^
->checker : any
->        : ^^^
->gloMod : any
->       : ^^^
-
-        var containerMod = <TypeSymbol>scopeChain.container;
->containerMod : TypeSymbol
->             : ^^^^^^^^^^
-><TypeSymbol>scopeChain.container : TypeSymbol
->                                 : ^^^^^^^^^^
->scopeChain.container : any
->                     : ^^^
->scopeChain : any
->           : ^^^
->container : any
->          : ^^^
-
-        var foundValSymbol = false;
->foundValSymbol : boolean
->               : ^^^^^^^
->false : false
->      : ^^^^^
-
-        typeSymbol = <TypeSymbol>scopeChain.scope.findLocal(className, false, true);
->typeSymbol = <TypeSymbol>scopeChain.scope.findLocal(className, false, true) : TypeSymbol
->                                                                            : ^^^^^^^^^^
->typeSymbol : TypeSymbol
->           : ^^^^^^^^^^
-><TypeSymbol>scopeChain.scope.findLocal(className, false, true) : TypeSymbol
->                                                               : ^^^^^^^^^^
->scopeChain.scope.findLocal(className, false, true) : any
->                                                   : ^^^
->scopeChain.scope.findLocal : any
->                           : ^^^
->scopeChain.scope : any
->                 : ^^^
->scopeChain : any
->           : ^^^
->scope : any
->      : ^^^
->findLocal : any
->          : ^^^
->className : any
->          : ^^^
->false : false
->      : ^^^^^
->true : true
->     : ^^^^
-        
-        // check the value space, since an override may have been declared with the type's name
-        // REVIEW-CLASSES
-        if (!typeSymbol) {
->!typeSymbol : boolean
->            : ^^^^^^^
->typeSymbol : TypeSymbol
->           : ^^^^^^^^^^
-
-            var valTypeSymbol = scopeChain.scope.findLocal(className, false, false);
->valTypeSymbol : any
->              : ^^^
->scopeChain.scope.findLocal(className, false, false) : any
->                                                    : ^^^
->scopeChain.scope.findLocal : any
->                           : ^^^
->scopeChain.scope : any
->                 : ^^^
->scopeChain : any
->           : ^^^
->scope : any
->      : ^^^
->findLocal : any
->          : ^^^
->className : any
->          : ^^^
->false : false
->      : ^^^^^
->false : false
->      : ^^^^^
-            
-            if (valTypeSymbol &&
->valTypeSymbol &&                valTypeSymbol.isType() &&                valTypeSymbol.declAST &&                valTypeSymbol.declAST.nodeType == NodeType.FuncDecl &&                (<FuncDecl>valTypeSymbol.declAST).isSignature() : any
-<<<<<<< HEAD
->valTypeSymbol &&                valTypeSymbol.isType() &&                valTypeSymbol.declAST &&                valTypeSymbol.declAST.nodeType == NodeType.FuncDecl : any
-=======
->                                                                                                                                                                                                                                       : ^^^
->valTypeSymbol &&                valTypeSymbol.isType() &&                valTypeSymbol.declAST &&                valTypeSymbol.declAST.nodeType == NodeType.FuncDecl : boolean
->                                                                                                                                                                     : ^^^^^^^
->>>>>>> 12402f26
->valTypeSymbol &&                valTypeSymbol.isType() &&                valTypeSymbol.declAST : any
->                                                                                               : ^^^
->valTypeSymbol &&                valTypeSymbol.isType() : any
->                                                       : ^^^
->valTypeSymbol : any
->              : ^^^
-
-                valTypeSymbol.isType() &&
->valTypeSymbol.isType() : any
->                       : ^^^
->valTypeSymbol.isType : any
->                     : ^^^
->valTypeSymbol : any
->              : ^^^
->isType : any
->       : ^^^
-
-                valTypeSymbol.declAST &&
->valTypeSymbol.declAST : any
->                      : ^^^
->valTypeSymbol : any
->              : ^^^
->declAST : any
->        : ^^^
-
-                valTypeSymbol.declAST.nodeType == NodeType.FuncDecl &&
->valTypeSymbol.declAST.nodeType == NodeType.FuncDecl : boolean
->                                                    : ^^^^^^^
->valTypeSymbol.declAST.nodeType : any
->                               : ^^^
->valTypeSymbol.declAST : any
->                      : ^^^
->valTypeSymbol : any
->              : ^^^
->declAST : any
->        : ^^^
->nodeType : any
->         : ^^^
->NodeType.FuncDecl : any
->                  : ^^^
->NodeType : any
->         : ^^^
->FuncDecl : any
->         : ^^^
-
-                (<FuncDecl>valTypeSymbol.declAST).isSignature()) {
->(<FuncDecl>valTypeSymbol.declAST).isSignature() : any
->                                                : ^^^
->(<FuncDecl>valTypeSymbol.declAST).isSignature : any
->                                              : ^^^
->(<FuncDecl>valTypeSymbol.declAST) : FuncDecl
->                                  : ^^^^^^^^
-><FuncDecl>valTypeSymbol.declAST : FuncDecl
->                                : ^^^^^^^^
->valTypeSymbol.declAST : any
->                      : ^^^
->valTypeSymbol : any
->              : ^^^
->declAST : any
->        : ^^^
->isSignature : any
->            : ^^^
-                
-                typeSymbol = <TypeSymbol>valTypeSymbol;
->typeSymbol = <TypeSymbol>valTypeSymbol : TypeSymbol
->                                       : ^^^^^^^^^^
->typeSymbol : TypeSymbol
->           : ^^^^^^^^^^
-><TypeSymbol>valTypeSymbol : TypeSymbol
->                          : ^^^^^^^^^^
->valTypeSymbol : any
->              : ^^^
-
-                foundValSymbol = true;
->foundValSymbol = true : true
->                      : ^^^^
->foundValSymbol : boolean
->               : ^^^^^^^
->true : true
->     : ^^^^
-                
-                if (isExported) {
->isExported : any
->           : ^^^
-
-                    typeSymbol.flags |= SymbolFlags.Exported;
->typeSymbol.flags |= SymbolFlags.Exported : number
->                                         : ^^^^^^
->typeSymbol.flags : any
->                 : ^^^
->typeSymbol : TypeSymbol
->           : ^^^^^^^^^^
->flags : any
->      : ^^^
->SymbolFlags.Exported : any
->                     : ^^^
->SymbolFlags : any
->            : ^^^
->Exported : any
->         : ^^^
-                }
-            
-                if (isAmbient) {
->isAmbient : any
->          : ^^^
-
-                    typeSymbol.flags |= SymbolFlags.Ambient;
->typeSymbol.flags |= SymbolFlags.Ambient : number
->                                        : ^^^^^^
->typeSymbol.flags : any
->                 : ^^^
->typeSymbol : TypeSymbol
->           : ^^^^^^^^^^
->flags : any
->      : ^^^
->SymbolFlags.Ambient : any
->                    : ^^^
->SymbolFlags : any
->            : ^^^
->Ambient : any
->        : ^^^
-                }                
-                
-                // the class was never entered into type space, so add it
-                context.scopeChain.scope.enter(context.scopeChain.container, ast, typeSymbol,
->context.scopeChain.scope.enter(context.scopeChain.container, ast, typeSymbol,                                            context.checker.errorReporter, isExported || isGlobal, true, isAmbient) : any
->                                                                                                                                                                                                 : ^^^
->context.scopeChain.scope.enter : any
->                               : ^^^
->context.scopeChain.scope : any
->                         : ^^^
->context.scopeChain : any
->                   : ^^^
->context : TypeCollectionContext
->        : ^^^^^^^^^^^^^^^^^^^^^
->scopeChain : any
->           : ^^^
->scope : any
->      : ^^^
->enter : any
->      : ^^^
->context.scopeChain.container : any
->                             : ^^^
->context.scopeChain : any
->                   : ^^^
->context : TypeCollectionContext
->        : ^^^^^^^^^^^^^^^^^^^^^
->scopeChain : any
->           : ^^^
->container : any
->          : ^^^
->ast : AST
->    : ^^^
->typeSymbol : TypeSymbol
->           : ^^^^^^^^^^
-
-                                            context.checker.errorReporter, isExported || isGlobal, true, isAmbient);                
->context.checker.errorReporter : any
->                              : ^^^
->context.checker : any
->                : ^^^
->context : TypeCollectionContext
->        : ^^^^^^^^^^^^^^^^^^^^^
->checker : any
->        : ^^^
->errorReporter : any
->              : ^^^
->isExported || isGlobal : any
->                       : ^^^
->isExported : any
->           : ^^^
->isGlobal : boolean
->         : ^^^^^^^
->true : true
->     : ^^^^
->isAmbient : any
->          : ^^^
-            }
-        }
-        
-        if (typeSymbol && !foundValSymbol && (typeSymbol.declAST != classDecl)) {
-<<<<<<< HEAD
->typeSymbol && !foundValSymbol && (typeSymbol.declAST != classDecl) : any
->typeSymbol && !foundValSymbol : any
-=======
->typeSymbol && !foundValSymbol && (typeSymbol.declAST != classDecl) : boolean
->                                                                   : ^^^^^^^
->typeSymbol && !foundValSymbol : boolean
->                              : ^^^^^^^
->>>>>>> 12402f26
->typeSymbol : TypeSymbol
->           : ^^^^^^^^^^
->!foundValSymbol : boolean
->                : ^^^^^^^
->foundValSymbol : boolean
->               : ^^^^^^^
->(typeSymbol.declAST != classDecl) : boolean
->                                  : ^^^^^^^
->typeSymbol.declAST != classDecl : boolean
->                                : ^^^^^^^
->typeSymbol.declAST : any
-<<<<<<< HEAD
->typeSymbol : any
-=======
->                   : ^^^
->typeSymbol : TypeSymbol
->           : ^^^^^^^^^^
->>>>>>> 12402f26
->declAST : any
->        : ^^^
->classDecl : ClassDeclaration
->          : ^^^^^^^^^^^^^^^^
-
-            typeSymbol = null;
->typeSymbol = null : null
->                  : ^^^^
->typeSymbol : TypeSymbol
->           : ^^^^^^^^^^
-        }
-
-        if (typeSymbol == null) {
->typeSymbol == null : boolean
->                   : ^^^^^^^
->typeSymbol : TypeSymbol
->           : ^^^^^^^^^^
-
-            var valueSymbol = scopeChain.scope.findLocal(className, false, false);
->valueSymbol : any
->            : ^^^
->scopeChain.scope.findLocal(className, false, false) : any
->                                                    : ^^^
->scopeChain.scope.findLocal : any
->                           : ^^^
->scopeChain.scope : any
->                 : ^^^
->scopeChain : any
->           : ^^^
->scope : any
->      : ^^^
->findLocal : any
->          : ^^^
->className : any
->          : ^^^
->false : false
->      : ^^^^^
->false : false
->      : ^^^^^
-
-            classType = new Type();
->classType = new Type() : any
->                       : ^^^
->classType : Type
->          : ^^^^
->new Type() : any
->           : ^^^
->Type : any
->     : ^^^
-
-            classType.setHasImplementation();
->classType.setHasImplementation() : any
->                                 : ^^^
->classType.setHasImplementation : any
->                               : ^^^
->classType : Type
->          : ^^^^
->setHasImplementation : any
->                     : ^^^
-
-            instanceType = new Type();
->instanceType = new Type() : any
->                          : ^^^
->instanceType : Type
->             : ^^^^
->new Type() : any
->           : ^^^
->Type : any
->     : ^^^
-
-            instanceType.setHasImplementation();
->instanceType.setHasImplementation() : any
->                                    : ^^^
->instanceType.setHasImplementation : any
->                                  : ^^^
->instanceType : Type
->             : ^^^^
->setHasImplementation : any
->                     : ^^^
-
-            classType.instanceType = instanceType;
->classType.instanceType = instanceType : Type
->                                      : ^^^^
->classType.instanceType : any
->                       : ^^^
->classType : Type
->          : ^^^^
->instanceType : any
->             : ^^^
->instanceType : Type
->             : ^^^^
-
-            classType.members = new ScopedMembers(new DualStringHashTable(new StringHashTable(), new StringHashTable()));
->classType.members = new ScopedMembers(new DualStringHashTable(new StringHashTable(), new StringHashTable())) : any
->                                                                                                             : ^^^
->classType.members : any
->                  : ^^^
->classType : Type
->          : ^^^^
->members : any
->        : ^^^
->new ScopedMembers(new DualStringHashTable(new StringHashTable(), new StringHashTable())) : any
->                                                                                         : ^^^
->ScopedMembers : any
->              : ^^^
->new DualStringHashTable(new StringHashTable(), new StringHashTable()) : any
->                                                                      : ^^^
->DualStringHashTable : any
->                    : ^^^
->new StringHashTable() : any
->                      : ^^^
->StringHashTable : any
->                : ^^^
->new StringHashTable() : any
->                      : ^^^
->StringHashTable : any
->                : ^^^
-
-            classType.ambientMembers = new ScopedMembers(new DualStringHashTable(new StringHashTable(), new StringHashTable()));
->classType.ambientMembers = new ScopedMembers(new DualStringHashTable(new StringHashTable(), new StringHashTable())) : any
->                                                                                                                    : ^^^
->classType.ambientMembers : any
->                         : ^^^
->classType : Type
->          : ^^^^
->ambientMembers : any
->               : ^^^
->new ScopedMembers(new DualStringHashTable(new StringHashTable(), new StringHashTable())) : any
->                                                                                         : ^^^
->ScopedMembers : any
->              : ^^^
->new DualStringHashTable(new StringHashTable(), new StringHashTable()) : any
->                                                                      : ^^^
->DualStringHashTable : any
->                    : ^^^
->new StringHashTable() : any
->                      : ^^^
->StringHashTable : any
->                : ^^^
->new StringHashTable() : any
->                      : ^^^
->StringHashTable : any
->                : ^^^
-
-            addPrototypeField(classType, classDecl, context);
->addPrototypeField(classType, classDecl, context) : void
->                                                 : ^^^^
->addPrototypeField : (classType: Type, ast: AST, context: TypeCollectionContext) => void
->                  : ^^^^^^^^^^^^^^^^^^^^^^^^^^^^^^^^^^^^^^^^^^^^^^^^^^^^^^^^^^^^^^^^^^^
->classType : Type
->          : ^^^^
->classDecl : ClassDeclaration
->          : ^^^^^^^^^^^^^^^^
->context : TypeCollectionContext
->        : ^^^^^^^^^^^^^^^^^^^^^
-
-            instanceType.members = new ScopedMembers(new DualStringHashTable(new StringHashTable(), new StringHashTable()));
->instanceType.members = new ScopedMembers(new DualStringHashTable(new StringHashTable(), new StringHashTable())) : any
->                                                                                                                : ^^^
->instanceType.members : any
->                     : ^^^
->instanceType : Type
->             : ^^^^
->members : any
->        : ^^^
->new ScopedMembers(new DualStringHashTable(new StringHashTable(), new StringHashTable())) : any
->                                                                                         : ^^^
->ScopedMembers : any
->              : ^^^
->new DualStringHashTable(new StringHashTable(), new StringHashTable()) : any
->                                                                      : ^^^
->DualStringHashTable : any
->                    : ^^^
->new StringHashTable() : any
->                      : ^^^
->StringHashTable : any
->                : ^^^
->new StringHashTable() : any
->                      : ^^^
->StringHashTable : any
->                : ^^^
-
-            instanceType.ambientMembers = new ScopedMembers(new DualStringHashTable(new StringHashTable(), new StringHashTable()));
->instanceType.ambientMembers = new ScopedMembers(new DualStringHashTable(new StringHashTable(), new StringHashTable())) : any
->                                                                                                                       : ^^^
->instanceType.ambientMembers : any
->                            : ^^^
->instanceType : Type
->             : ^^^^
->ambientMembers : any
->               : ^^^
->new ScopedMembers(new DualStringHashTable(new StringHashTable(), new StringHashTable())) : any
->                                                                                         : ^^^
->ScopedMembers : any
->              : ^^^
->new DualStringHashTable(new StringHashTable(), new StringHashTable()) : any
->                                                                      : ^^^
->DualStringHashTable : any
->                    : ^^^
->new StringHashTable() : any
->                      : ^^^
->StringHashTable : any
->                : ^^^
->new StringHashTable() : any
->                      : ^^^
->StringHashTable : any
->                : ^^^
-
-            typeSymbol = new TypeSymbol(className, classDecl.minChar,
->typeSymbol = new TypeSymbol(className, classDecl.minChar,                                        context.checker.locationInfo.unitIndex, classType) : any
->                                                                                                                                                    : ^^^
->typeSymbol : TypeSymbol
->           : ^^^^^^^^^^
->new TypeSymbol(className, classDecl.minChar,                                        context.checker.locationInfo.unitIndex, classType) : any
->                                                                                                                                       : ^^^
->TypeSymbol : any
->           : ^^^
->className : any
->          : ^^^
->classDecl.minChar : any
->                  : ^^^
->classDecl : ClassDeclaration
->          : ^^^^^^^^^^^^^^^^
->minChar : any
->        : ^^^
-
-                                        context.checker.locationInfo.unitIndex, classType);
->context.checker.locationInfo.unitIndex : any
->                                       : ^^^
->context.checker.locationInfo : any
->                             : ^^^
->context.checker : any
->                : ^^^
->context : TypeCollectionContext
->        : ^^^^^^^^^^^^^^^^^^^^^
->checker : any
->        : ^^^
->locationInfo : any
->             : ^^^
->unitIndex : any
->          : ^^^
->classType : Type
->          : ^^^^
-
-            typeSymbol.declAST = classDecl;
->typeSymbol.declAST = classDecl : ClassDeclaration
->                               : ^^^^^^^^^^^^^^^^
->typeSymbol.declAST : any
->                   : ^^^
->typeSymbol : TypeSymbol
->           : ^^^^^^^^^^
->declAST : any
->        : ^^^
->classDecl : ClassDeclaration
->          : ^^^^^^^^^^^^^^^^
-
-            typeSymbol.instanceType = instanceType;
->typeSymbol.instanceType = instanceType : Type
->                                       : ^^^^
->typeSymbol.instanceType : any
->                        : ^^^
->typeSymbol : TypeSymbol
->           : ^^^^^^^^^^
->instanceType : any
->             : ^^^
->instanceType : Type
->             : ^^^^
-
-            classType.symbol = typeSymbol;
->classType.symbol = typeSymbol : TypeSymbol
->                              : ^^^^^^^^^^
->classType.symbol : any
->                 : ^^^
->classType : Type
->          : ^^^^
->symbol : any
->       : ^^^
->typeSymbol : TypeSymbol
->           : ^^^^^^^^^^
-
-            instanceType.symbol = typeSymbol;
->instanceType.symbol = typeSymbol : TypeSymbol
->                                 : ^^^^^^^^^^
->instanceType.symbol : any
->                    : ^^^
->instanceType : Type
->             : ^^^^
->symbol : any
->       : ^^^
->typeSymbol : TypeSymbol
->           : ^^^^^^^^^^
-
-            if (context.scopeChain.moduleDecl) {
->context.scopeChain.moduleDecl : any
->                              : ^^^
->context.scopeChain : any
->                   : ^^^
->context : TypeCollectionContext
->        : ^^^^^^^^^^^^^^^^^^^^^
->scopeChain : any
->           : ^^^
->moduleDecl : any
->           : ^^^
-
-                context.scopeChain.moduleDecl.recordNonInterface();
->context.scopeChain.moduleDecl.recordNonInterface() : any
->                                                   : ^^^
->context.scopeChain.moduleDecl.recordNonInterface : any
->                                                 : ^^^
->context.scopeChain.moduleDecl : any
->                              : ^^^
->context.scopeChain : any
->                   : ^^^
->context : TypeCollectionContext
->        : ^^^^^^^^^^^^^^^^^^^^^
->scopeChain : any
->           : ^^^
->moduleDecl : any
->           : ^^^
->recordNonInterface : any
->                   : ^^^
-
-                typeSymbol.declModule = context.scopeChain.moduleDecl;
->typeSymbol.declModule = context.scopeChain.moduleDecl : any
->                                                      : ^^^
->typeSymbol.declModule : any
->                      : ^^^
->typeSymbol : TypeSymbol
->           : ^^^^^^^^^^
->declModule : any
->           : ^^^
->context.scopeChain.moduleDecl : any
->                              : ^^^
->context.scopeChain : any
->                   : ^^^
->context : TypeCollectionContext
->        : ^^^^^^^^^^^^^^^^^^^^^
->scopeChain : any
->           : ^^^
->moduleDecl : any
->           : ^^^
-
-                typeSymbol.flags |= SymbolFlags.ModuleMember;
->typeSymbol.flags |= SymbolFlags.ModuleMember : number
->                                             : ^^^^^^
->typeSymbol.flags : any
->                 : ^^^
->typeSymbol : TypeSymbol
->           : ^^^^^^^^^^
->flags : any
->      : ^^^
->SymbolFlags.ModuleMember : any
->                         : ^^^
->SymbolFlags : any
->            : ^^^
->ModuleMember : any
->             : ^^^
-            }
-
-            if (isExported) {
->isExported : any
->           : ^^^
-
-                typeSymbol.flags |= SymbolFlags.Exported;
->typeSymbol.flags |= SymbolFlags.Exported : number
->                                         : ^^^^^^
->typeSymbol.flags : any
->                 : ^^^
->typeSymbol : TypeSymbol
->           : ^^^^^^^^^^
->flags : any
->      : ^^^
->SymbolFlags.Exported : any
->                     : ^^^
->SymbolFlags : any
->            : ^^^
->Exported : any
->         : ^^^
-            }
-            
-            if (isAmbient) {
->isAmbient : any
->          : ^^^
-
-                typeSymbol.flags |= SymbolFlags.Ambient;
->typeSymbol.flags |= SymbolFlags.Ambient : number
->                                        : ^^^^^^
->typeSymbol.flags : any
->                 : ^^^
->typeSymbol : TypeSymbol
->           : ^^^^^^^^^^
->flags : any
->      : ^^^
->SymbolFlags.Ambient : any
->                    : ^^^
->SymbolFlags : any
->            : ^^^
->Ambient : any
->        : ^^^
-            }
-
-            ast.type = classType;
->ast.type = classType : Type
->                     : ^^^^
->ast.type : any
->         : ^^^
->ast : AST
->    : ^^^
->type : any
->     : ^^^
->classType : Type
->          : ^^^^
-
-            // class in both name spaces (type for instance type; constructor representative in value space)
-            context.scopeChain.scope.enter(context.scopeChain.container, ast, typeSymbol,
->context.scopeChain.scope.enter(context.scopeChain.container, ast, typeSymbol,                                            context.checker.errorReporter, isExported || isGlobal, true, isAmbient) : any
->                                                                                                                                                                                                 : ^^^
->context.scopeChain.scope.enter : any
->                               : ^^^
->context.scopeChain.scope : any
->                         : ^^^
->context.scopeChain : any
->                   : ^^^
->context : TypeCollectionContext
->        : ^^^^^^^^^^^^^^^^^^^^^
->scopeChain : any
->           : ^^^
->scope : any
->      : ^^^
->enter : any
->      : ^^^
->context.scopeChain.container : any
->                             : ^^^
->context.scopeChain : any
->                   : ^^^
->context : TypeCollectionContext
->        : ^^^^^^^^^^^^^^^^^^^^^
->scopeChain : any
->           : ^^^
->container : any
->          : ^^^
->ast : AST
->    : ^^^
->typeSymbol : TypeSymbol
->           : ^^^^^^^^^^
-
-                                            context.checker.errorReporter, isExported || isGlobal, true, isAmbient);
->context.checker.errorReporter : any
->                              : ^^^
->context.checker : any
->                : ^^^
->context : TypeCollectionContext
->        : ^^^^^^^^^^^^^^^^^^^^^
->checker : any
->        : ^^^
->errorReporter : any
->              : ^^^
->isExported || isGlobal : any
->                       : ^^^
->isExported : any
->           : ^^^
->isGlobal : boolean
->         : ^^^^^^^
->true : true
->     : ^^^^
->isAmbient : any
->          : ^^^
-
-            if (valueSymbol == null) {
->valueSymbol == null : boolean
->                    : ^^^^^^^
->valueSymbol : any
->            : ^^^
-
-                context.scopeChain.scope.enter(context.scopeChain.container, ast, typeSymbol,
->context.scopeChain.scope.enter(context.scopeChain.container, ast, typeSymbol,                                            context.checker.errorReporter, isExported || isGlobal, false, isAmbient) : any
->                                                                                                                                                                                                  : ^^^
->context.scopeChain.scope.enter : any
->                               : ^^^
->context.scopeChain.scope : any
->                         : ^^^
->context.scopeChain : any
->                   : ^^^
->context : TypeCollectionContext
->        : ^^^^^^^^^^^^^^^^^^^^^
->scopeChain : any
->           : ^^^
->scope : any
->      : ^^^
->enter : any
->      : ^^^
->context.scopeChain.container : any
->                             : ^^^
->context.scopeChain : any
->                   : ^^^
->context : TypeCollectionContext
->        : ^^^^^^^^^^^^^^^^^^^^^
->scopeChain : any
->           : ^^^
->container : any
->          : ^^^
->ast : AST
->    : ^^^
->typeSymbol : TypeSymbol
->           : ^^^^^^^^^^
-
-                                            context.checker.errorReporter, isExported || isGlobal, false, isAmbient);
->context.checker.errorReporter : any
->                              : ^^^
->context.checker : any
->                : ^^^
->context : TypeCollectionContext
->        : ^^^^^^^^^^^^^^^^^^^^^
->checker : any
->        : ^^^
->errorReporter : any
->              : ^^^
->isExported || isGlobal : any
->                       : ^^^
->isExported : any
->           : ^^^
->isGlobal : boolean
->         : ^^^^^^^
->false : false
->      : ^^^^^
->isAmbient : any
->          : ^^^
-            }
-        }
-        else {                            
-            classType = typeSymbol.type;
->classType = typeSymbol.type : any
->                            : ^^^
->classType : Type
->          : ^^^^
->typeSymbol.type : any
->                : ^^^
->typeSymbol : TypeSymbol
->           : ^^^^^^^^^^
->type : any
->     : ^^^
-            
-            // If the instance type is null, a call overload was likely declared before the class constructor
-            if (classType.instanceType == null) {
->classType.instanceType == null : boolean
->                               : ^^^^^^^
->classType.instanceType : any
->                       : ^^^
->classType : Type
->          : ^^^^
->instanceType : any
->             : ^^^
-
-                classType.instanceType = new Type();
->classType.instanceType = new Type() : any
->                                    : ^^^
->classType.instanceType : any
->                       : ^^^
->classType : Type
->          : ^^^^
->instanceType : any
->             : ^^^
->new Type() : any
->           : ^^^
->Type : any
->     : ^^^
-
-                classType.instanceType.setHasImplementation();
->classType.instanceType.setHasImplementation() : any
->                                              : ^^^
->classType.instanceType.setHasImplementation : any
->                                            : ^^^
->classType.instanceType : any
->                       : ^^^
->classType : Type
->          : ^^^^
->instanceType : any
->             : ^^^
->setHasImplementation : any
->                     : ^^^
-
-                classType.instanceType.members = new ScopedMembers(new DualStringHashTable(new StringHashTable(), new StringHashTable()));
->classType.instanceType.members = new ScopedMembers(new DualStringHashTable(new StringHashTable(), new StringHashTable())) : any
->                                                                                                                          : ^^^
->classType.instanceType.members : any
->                               : ^^^
->classType.instanceType : any
->                       : ^^^
->classType : Type
->          : ^^^^
->instanceType : any
->             : ^^^
->members : any
->        : ^^^
->new ScopedMembers(new DualStringHashTable(new StringHashTable(), new StringHashTable())) : any
->                                                                                         : ^^^
->ScopedMembers : any
->              : ^^^
->new DualStringHashTable(new StringHashTable(), new StringHashTable()) : any
->                                                                      : ^^^
->DualStringHashTable : any
->                    : ^^^
->new StringHashTable() : any
->                      : ^^^
->StringHashTable : any
->                : ^^^
->new StringHashTable() : any
->                      : ^^^
->StringHashTable : any
->                : ^^^
-
-                classType.instanceType.symbol = classType.symbol;
->classType.instanceType.symbol = classType.symbol : any
->                                                 : ^^^
->classType.instanceType.symbol : any
->                              : ^^^
->classType.instanceType : any
->                       : ^^^
->classType : Type
->          : ^^^^
->instanceType : any
->             : ^^^
->symbol : any
->       : ^^^
->classType.symbol : any
->                 : ^^^
->classType : Type
->          : ^^^^
->symbol : any
->       : ^^^
-
-                classType.members = new ScopedMembers(new DualStringHashTable(new StringHashTable(), new StringHashTable()));
->classType.members = new ScopedMembers(new DualStringHashTable(new StringHashTable(), new StringHashTable())) : any
->                                                                                                             : ^^^
->classType.members : any
->                  : ^^^
->classType : Type
->          : ^^^^
->members : any
->        : ^^^
->new ScopedMembers(new DualStringHashTable(new StringHashTable(), new StringHashTable())) : any
->                                                                                         : ^^^
->ScopedMembers : any
->              : ^^^
->new DualStringHashTable(new StringHashTable(), new StringHashTable()) : any
->                                                                      : ^^^
->DualStringHashTable : any
->                    : ^^^
->new StringHashTable() : any
->                      : ^^^
->StringHashTable : any
->                : ^^^
->new StringHashTable() : any
->                      : ^^^
->StringHashTable : any
->                : ^^^
-
-                classType.ambientMembers = new ScopedMembers(new DualStringHashTable(new StringHashTable(), new StringHashTable()));
->classType.ambientMembers = new ScopedMembers(new DualStringHashTable(new StringHashTable(), new StringHashTable())) : any
->                                                                                                                    : ^^^
->classType.ambientMembers : any
->                         : ^^^
->classType : Type
->          : ^^^^
->ambientMembers : any
->               : ^^^
->new ScopedMembers(new DualStringHashTable(new StringHashTable(), new StringHashTable())) : any
->                                                                                         : ^^^
->ScopedMembers : any
->              : ^^^
->new DualStringHashTable(new StringHashTable(), new StringHashTable()) : any
->                                                                      : ^^^
->DualStringHashTable : any
->                    : ^^^
->new StringHashTable() : any
->                      : ^^^
->StringHashTable : any
->                : ^^^
->new StringHashTable() : any
->                      : ^^^
->StringHashTable : any
->                : ^^^
-            }
-            
-            instanceType = classType.instanceType;
->instanceType = classType.instanceType : any
->                                      : ^^^
->instanceType : Type
->             : ^^^^
->classType.instanceType : any
->                       : ^^^
->classType : Type
->          : ^^^^
->instanceType : any
->             : ^^^
-
-            ast.type = classType;
->ast.type = classType : Type
->                     : ^^^^
->ast.type : any
->         : ^^^
->ast : AST
->    : ^^^
->type : any
->     : ^^^
->classType : Type
->          : ^^^^
-        }
-        
-        // if the class has no declared constructor, either create a default signature or adapt 
-        // it's base class's signature group
-        if (!classDecl.constructorDecl) {
->!classDecl.constructorDecl : boolean
->                           : ^^^^^^^
->classDecl.constructorDecl : any
->                          : ^^^
->classDecl : ClassDeclaration
->          : ^^^^^^^^^^^^^^^^
->constructorDecl : any
->                : ^^^
-
-            if (typeSymbol && typeSymbol.declAST && typeSymbol.declAST.type && typeSymbol.declAST.type.call && !(<FuncDecl>typeSymbol.declAST).isOverload) {
-<<<<<<< HEAD
->typeSymbol && typeSymbol.declAST && typeSymbol.declAST.type && typeSymbol.declAST.type.call && !(<FuncDecl>typeSymbol.declAST).isOverload : any
-=======
->typeSymbol && typeSymbol.declAST && typeSymbol.declAST.type && typeSymbol.declAST.type.call && !(<FuncDecl>typeSymbol.declAST).isOverload : boolean
->                                                                                                                                          : ^^^^^^^
->>>>>>> 12402f26
->typeSymbol && typeSymbol.declAST && typeSymbol.declAST.type && typeSymbol.declAST.type.call : any
->                                                                                            : ^^^
->typeSymbol && typeSymbol.declAST && typeSymbol.declAST.type : any
->                                                            : ^^^
->typeSymbol && typeSymbol.declAST : any
->                                 : ^^^
->typeSymbol : TypeSymbol
->           : ^^^^^^^^^^
->typeSymbol.declAST : any
-<<<<<<< HEAD
->typeSymbol : any
-=======
->                   : ^^^
->typeSymbol : TypeSymbol
->           : ^^^^^^^^^^
->>>>>>> 12402f26
->declAST : any
->        : ^^^
->typeSymbol.declAST.type : any
->                        : ^^^
->typeSymbol.declAST : any
-<<<<<<< HEAD
->typeSymbol : any
-=======
->                   : ^^^
->typeSymbol : TypeSymbol
->           : ^^^^^^^^^^
->>>>>>> 12402f26
->declAST : any
->        : ^^^
->type : any
->     : ^^^
->typeSymbol.declAST.type.call : any
->                             : ^^^
->typeSymbol.declAST.type : any
->                        : ^^^
->typeSymbol.declAST : any
-<<<<<<< HEAD
->typeSymbol : any
-=======
->                   : ^^^
->typeSymbol : TypeSymbol
->           : ^^^^^^^^^^
->>>>>>> 12402f26
->declAST : any
->        : ^^^
->type : any
->     : ^^^
->call : any
->     : ^^^
->!(<FuncDecl>typeSymbol.declAST).isOverload : boolean
->                                           : ^^^^^^^
->(<FuncDecl>typeSymbol.declAST).isOverload : any
->                                          : ^^^
->(<FuncDecl>typeSymbol.declAST) : FuncDecl
->                               : ^^^^^^^^
-><FuncDecl>typeSymbol.declAST : FuncDecl
->                             : ^^^^^^^^
->typeSymbol.declAST : any
-<<<<<<< HEAD
->typeSymbol : any
-=======
->                   : ^^^
->typeSymbol : TypeSymbol
->           : ^^^^^^^^^^
->>>>>>> 12402f26
->declAST : any
->        : ^^^
->isOverload : any
->           : ^^^
-
-                context.checker.errorReporter.duplicateIdentifier(typeSymbol.declAST, typeSymbol.name);
->context.checker.errorReporter.duplicateIdentifier(typeSymbol.declAST, typeSymbol.name) : any
->                                                                                       : ^^^
->context.checker.errorReporter.duplicateIdentifier : any
->                                                  : ^^^
->context.checker.errorReporter : any
->                              : ^^^
->context.checker : any
->                : ^^^
->context : TypeCollectionContext
->        : ^^^^^^^^^^^^^^^^^^^^^
->checker : any
->        : ^^^
->errorReporter : any
->              : ^^^
->duplicateIdentifier : any
->                    : ^^^
->typeSymbol.declAST : any
-<<<<<<< HEAD
->typeSymbol : any
-=======
->                   : ^^^
->typeSymbol : TypeSymbol
->           : ^^^^^^^^^^
->>>>>>> 12402f26
->declAST : any
->        : ^^^
->typeSymbol.name : any
-<<<<<<< HEAD
->typeSymbol : any
-=======
->                : ^^^
->typeSymbol : TypeSymbol
->           : ^^^^^^^^^^
->>>>>>> 12402f26
->name : any
->     : ^^^
-            }
-
-            createNewConstructGroupForType(classDecl.type);
->createNewConstructGroupForType(classDecl.type) : void
->                                               : ^^^^
->createNewConstructGroupForType : (type: Type) => void
->                               : ^^^^^^^^^^^^^^^^^^^^
->classDecl.type : any
->               : ^^^
->classDecl : ClassDeclaration
->          : ^^^^^^^^^^^^^^^^
->type : any
->     : ^^^
-        }
-
-        classType.typeFlags |= TypeFlags.IsClass;
->classType.typeFlags |= TypeFlags.IsClass : number
->                                         : ^^^^^^
->classType.typeFlags : any
->                    : ^^^
->classType : Type
->          : ^^^^
->typeFlags : any
->          : ^^^
->TypeFlags.IsClass : any
->                  : ^^^
->TypeFlags : any
->          : ^^^
->IsClass : any
->        : ^^^
-
-        instanceType.typeFlags |= TypeFlags.IsClass;
->instanceType.typeFlags |= TypeFlags.IsClass : number
->                                            : ^^^^^^
->instanceType.typeFlags : any
->                       : ^^^
->instanceType : Type
->             : ^^^^
->typeFlags : any
->          : ^^^
->TypeFlags.IsClass : any
->                  : ^^^
->TypeFlags : any
->          : ^^^
->IsClass : any
->        : ^^^
-
-        getBases(instanceType, classDecl);
->getBases(instanceType, classDecl) : void
->                                  : ^^^^
->getBases : (type: Type, typeDecl: TypeDeclaration) => void
->         : ^^^^^^^^^^^^^^^^^^^^^^^^^^^^^^^^^^^^^^^^^^^^^^^
->instanceType : Type
->             : ^^^^
->classDecl : ClassDeclaration
->          : ^^^^^^^^^^^^^^^^
-
-        pushTypeCollectionScope(typeSymbol, instanceType.members, instanceType.ambientMembers, null, null,
->pushTypeCollectionScope(typeSymbol, instanceType.members, instanceType.ambientMembers, null, null,                                context, instanceType, classType, null) : any
->                                                                                                                                                                          : ^^^
->pushTypeCollectionScope : any
->                        : ^^^
->typeSymbol : TypeSymbol
->           : ^^^^^^^^^^
->instanceType.members : any
->                     : ^^^
->instanceType : Type
->             : ^^^^
->members : any
->        : ^^^
->instanceType.ambientMembers : any
->                            : ^^^
->instanceType : Type
->             : ^^^^
->ambientMembers : any
->               : ^^^
-
-                                context, instanceType, classType, null);
->context : TypeCollectionContext
->        : ^^^^^^^^^^^^^^^^^^^^^
->instanceType : Type
->             : ^^^^
->classType : Type
->          : ^^^^
-
-        return true;
->true : true
->     : ^^^^
-    }
-
-    export function preCollectInterfaceTypes(ast: AST, parent: AST, context: TypeCollectionContext) {
->preCollectInterfaceTypes : (ast: AST, parent: AST, context: TypeCollectionContext) => boolean
->                         : ^^^^^^^^^^^^^^^^^^^^^^^^^^^^^^^^^^^^^^^^^^^^^^^^^^^^^^^^^^^^^^^^^^
->ast : AST
->    : ^^^
->parent : AST
->       : ^^^
->context : TypeCollectionContext
->        : ^^^^^^^^^^^^^^^^^^^^^
-
-        var scopeChain = context.scopeChain;
->scopeChain : any
->           : ^^^
->context.scopeChain : any
->                   : ^^^
->context : TypeCollectionContext
->        : ^^^^^^^^^^^^^^^^^^^^^
->scopeChain : any
->           : ^^^
-
-        var interfaceDecl = <InterfaceDeclaration>ast;
->interfaceDecl : InterfaceDeclaration
->              : ^^^^^^^^^^^^^^^^^^^^
-><InterfaceDeclaration>ast : InterfaceDeclaration
->                          : ^^^^^^^^^^^^^^^^^^^^
->ast : AST
->    : ^^^
-
-        var interfaceSymbol: TypeSymbol = null;
->interfaceSymbol : TypeSymbol
->                : ^^^^^^^^^^
-
-        var interfaceType: Type = null;
->interfaceType : Type
->              : ^^^^
-
-        var isExported = hasFlag(interfaceDecl.varFlags, VarFlags.Exported);
->isExported : any
->           : ^^^
->hasFlag(interfaceDecl.varFlags, VarFlags.Exported) : any
->                                                   : ^^^
->hasFlag : any
->        : ^^^
->interfaceDecl.varFlags : any
->                       : ^^^
->interfaceDecl : InterfaceDeclaration
->              : ^^^^^^^^^^^^^^^^^^^^
->varFlags : any
->         : ^^^
->VarFlags.Exported : any
->                  : ^^^
->VarFlags : any
->         : ^^^
->Exported : any
->         : ^^^
-
-        var isGlobal = context.scopeChain.container == context.checker.gloMod;
->isGlobal : boolean
->         : ^^^^^^^
->context.scopeChain.container == context.checker.gloMod : boolean
->                                                       : ^^^^^^^
->context.scopeChain.container : any
->                             : ^^^
->context.scopeChain : any
->                   : ^^^
->context : TypeCollectionContext
->        : ^^^^^^^^^^^^^^^^^^^^^
->scopeChain : any
->           : ^^^
->container : any
->          : ^^^
->context.checker.gloMod : any
->                       : ^^^
->context.checker : any
->                : ^^^
->context : TypeCollectionContext
->        : ^^^^^^^^^^^^^^^^^^^^^
->checker : any
->        : ^^^
->gloMod : any
->       : ^^^
-
-        var alreadyInScope = true;
->alreadyInScope : boolean
->               : ^^^^^^^
->true : true
->     : ^^^^
-
-        alreadyInScope = false;
->alreadyInScope = false : false
->                       : ^^^^^
->alreadyInScope : boolean
->               : ^^^^^^^
->false : false
->      : ^^^^^
-
-        var interfaceName = (<Identifier>interfaceDecl.name).text;
->interfaceName : any
->              : ^^^
->(<Identifier>interfaceDecl.name).text : any
->                                      : ^^^
->(<Identifier>interfaceDecl.name) : Identifier
->                                 : ^^^^^^^^^^
-><Identifier>interfaceDecl.name : Identifier
->                               : ^^^^^^^^^^
->interfaceDecl.name : any
->                   : ^^^
->interfaceDecl : InterfaceDeclaration
->              : ^^^^^^^^^^^^^^^^^^^^
->name : any
->     : ^^^
->text : any
->     : ^^^
-
-        interfaceSymbol = <TypeSymbol>scopeChain.scope.findLocal(interfaceName, false, true);
->interfaceSymbol = <TypeSymbol>scopeChain.scope.findLocal(interfaceName, false, true) : TypeSymbol
->                                                                                     : ^^^^^^^^^^
->interfaceSymbol : TypeSymbol
->                : ^^^^^^^^^^
-><TypeSymbol>scopeChain.scope.findLocal(interfaceName, false, true) : TypeSymbol
->                                                                   : ^^^^^^^^^^
->scopeChain.scope.findLocal(interfaceName, false, true) : any
->                                                       : ^^^
->scopeChain.scope.findLocal : any
->                           : ^^^
->scopeChain.scope : any
->                 : ^^^
->scopeChain : any
->           : ^^^
->scope : any
->      : ^^^
->findLocal : any
->          : ^^^
->interfaceName : any
->              : ^^^
->false : false
->      : ^^^^^
->true : true
->     : ^^^^
-
-        if (interfaceSymbol == null) {
->interfaceSymbol == null : boolean
->                        : ^^^^^^^
->interfaceSymbol : TypeSymbol
->                : ^^^^^^^^^^
-
-            interfaceType = new Type();
->interfaceType = new Type() : any
->                           : ^^^
->interfaceType : Type
->              : ^^^^
->new Type() : any
->           : ^^^
->Type : any
->     : ^^^
-
-            interfaceSymbol = new TypeSymbol(interfaceName,
->interfaceSymbol = new TypeSymbol(interfaceName,                                        ast.minChar,                                        context.checker.locationInfo.unitIndex,                                        interfaceType) : any
->                                                                                                                                                                                                                                         : ^^^
->interfaceSymbol : TypeSymbol
->                : ^^^^^^^^^^
->new TypeSymbol(interfaceName,                                        ast.minChar,                                        context.checker.locationInfo.unitIndex,                                        interfaceType) : any
->                                                                                                                                                                                                                       : ^^^
->TypeSymbol : any
->           : ^^^
->interfaceName : any
->              : ^^^
-
-                                        ast.minChar,
->ast.minChar : any
->            : ^^^
->ast : AST
->    : ^^^
->minChar : any
->        : ^^^
-
-                                        context.checker.locationInfo.unitIndex,
->context.checker.locationInfo.unitIndex : any
->                                       : ^^^
->context.checker.locationInfo : any
->                             : ^^^
->context.checker : any
->                : ^^^
->context : TypeCollectionContext
->        : ^^^^^^^^^^^^^^^^^^^^^
->checker : any
->        : ^^^
->locationInfo : any
->             : ^^^
->unitIndex : any
->          : ^^^
-
-                                        interfaceType);
->interfaceType : Type
->              : ^^^^
-
-            interfaceType.symbol = interfaceSymbol;
->interfaceType.symbol = interfaceSymbol : TypeSymbol
->                                       : ^^^^^^^^^^
->interfaceType.symbol : any
->                     : ^^^
->interfaceType : Type
->              : ^^^^
->symbol : any
->       : ^^^
->interfaceSymbol : TypeSymbol
->                : ^^^^^^^^^^
-
-            // REVIEW: Shouldn't allocate another table for interface privates
-            interfaceType.members = new ScopedMembers(new DualStringHashTable(new StringHashTable(), new StringHashTable()));
->interfaceType.members = new ScopedMembers(new DualStringHashTable(new StringHashTable(), new StringHashTable())) : any
->                                                                                                                 : ^^^
->interfaceType.members : any
->                      : ^^^
->interfaceType : Type
->              : ^^^^
->members : any
->        : ^^^
->new ScopedMembers(new DualStringHashTable(new StringHashTable(), new StringHashTable())) : any
->                                                                                         : ^^^
->ScopedMembers : any
->              : ^^^
->new DualStringHashTable(new StringHashTable(), new StringHashTable()) : any
->                                                                      : ^^^
->DualStringHashTable : any
->                    : ^^^
->new StringHashTable() : any
->                      : ^^^
->StringHashTable : any
->                : ^^^
->new StringHashTable() : any
->                      : ^^^
->StringHashTable : any
->                : ^^^
-
-            interfaceType.ambientMembers = new ScopedMembers(new DualStringHashTable(new StringHashTable(), new StringHashTable()));
->interfaceType.ambientMembers = new ScopedMembers(new DualStringHashTable(new StringHashTable(), new StringHashTable())) : any
->                                                                                                                        : ^^^
->interfaceType.ambientMembers : any
->                             : ^^^
->interfaceType : Type
->              : ^^^^
->ambientMembers : any
->               : ^^^
->new ScopedMembers(new DualStringHashTable(new StringHashTable(), new StringHashTable())) : any
->                                                                                         : ^^^
->ScopedMembers : any
->              : ^^^
->new DualStringHashTable(new StringHashTable(), new StringHashTable()) : any
->                                                                      : ^^^
->DualStringHashTable : any
->                    : ^^^
->new StringHashTable() : any
->                      : ^^^
->StringHashTable : any
->                : ^^^
->new StringHashTable() : any
->                      : ^^^
->StringHashTable : any
->                : ^^^
-
-            interfaceSymbol.declAST = interfaceDecl;
->interfaceSymbol.declAST = interfaceDecl : InterfaceDeclaration
->                                        : ^^^^^^^^^^^^^^^^^^^^
->interfaceSymbol.declAST : any
->                        : ^^^
->interfaceSymbol : TypeSymbol
->                : ^^^^^^^^^^
->declAST : any
->        : ^^^
->interfaceDecl : InterfaceDeclaration
->              : ^^^^^^^^^^^^^^^^^^^^
-
-            interfaceSymbol.declModule = context.scopeChain.moduleDecl;
->interfaceSymbol.declModule = context.scopeChain.moduleDecl : any
->                                                           : ^^^
->interfaceSymbol.declModule : any
->                           : ^^^
->interfaceSymbol : TypeSymbol
->                : ^^^^^^^^^^
->declModule : any
->           : ^^^
->context.scopeChain.moduleDecl : any
->                              : ^^^
->context.scopeChain : any
->                   : ^^^
->context : TypeCollectionContext
->        : ^^^^^^^^^^^^^^^^^^^^^
->scopeChain : any
->           : ^^^
->moduleDecl : any
->           : ^^^
-        }
-        else {
-            alreadyInScope = true;
->alreadyInScope = true : true
->                      : ^^^^
->alreadyInScope : boolean
->               : ^^^^^^^
->true : true
->     : ^^^^
-
-            interfaceType = interfaceSymbol.type;
->interfaceType = interfaceSymbol.type : any
->                                     : ^^^
->interfaceType : Type
->              : ^^^^
->interfaceSymbol.type : any
->                     : ^^^
->interfaceSymbol : TypeSymbol
->                : ^^^^^^^^^^
->type : any
->     : ^^^
-        }
-
-        if (!interfaceType) {
->!interfaceType : boolean
->               : ^^^^^^^
->interfaceType : Type
->              : ^^^^
-
-            interfaceType = context.checker.anyType;
->interfaceType = context.checker.anyType : any
->                                        : ^^^
->interfaceType : Type
->              : ^^^^
->context.checker.anyType : any
->                        : ^^^
->context.checker : any
->                : ^^^
->context : TypeCollectionContext
->        : ^^^^^^^^^^^^^^^^^^^^^
->checker : any
->        : ^^^
->anyType : any
->        : ^^^
-        }
-
-        ast.type = interfaceType;
->ast.type = interfaceType : Type
->                         : ^^^^
->ast.type : any
->         : ^^^
->ast : AST
->    : ^^^
->type : any
->     : ^^^
->interfaceType : Type
->              : ^^^^
-
-        getBases(interfaceType, interfaceDecl);
->getBases(interfaceType, interfaceDecl) : void
->                                       : ^^^^
->getBases : (type: Type, typeDecl: TypeDeclaration) => void
->         : ^^^^^^^^^^^^^^^^^^^^^^^^^^^^^^^^^^^^^^^^^^^^^^^
->interfaceType : Type
->              : ^^^^
->interfaceDecl : InterfaceDeclaration
->              : ^^^^^^^^^^^^^^^^^^^^
-
-        if (isExported) {
->isExported : any
->           : ^^^
-
-            interfaceSymbol.flags |= SymbolFlags.Exported;
->interfaceSymbol.flags |= SymbolFlags.Exported : number
->                                              : ^^^^^^
->interfaceSymbol.flags : any
->                      : ^^^
->interfaceSymbol : TypeSymbol
->                : ^^^^^^^^^^
->flags : any
->      : ^^^
->SymbolFlags.Exported : any
->                     : ^^^
->SymbolFlags : any
->            : ^^^
->Exported : any
->         : ^^^
-        }
-
-        if (context.scopeChain.moduleDecl) {
->context.scopeChain.moduleDecl : any
->                              : ^^^
->context.scopeChain : any
->                   : ^^^
->context : TypeCollectionContext
->        : ^^^^^^^^^^^^^^^^^^^^^
->scopeChain : any
->           : ^^^
->moduleDecl : any
->           : ^^^
-
-            interfaceSymbol.flags |= SymbolFlags.ModuleMember;
->interfaceSymbol.flags |= SymbolFlags.ModuleMember : number
->                                                  : ^^^^^^
->interfaceSymbol.flags : any
->                      : ^^^
->interfaceSymbol : TypeSymbol
->                : ^^^^^^^^^^
->flags : any
->      : ^^^
->SymbolFlags.ModuleMember : any
->                         : ^^^
->SymbolFlags : any
->            : ^^^
->ModuleMember : any
->             : ^^^
-        }
-
-        if (!alreadyInScope) {
->!alreadyInScope : boolean
->                : ^^^^^^^
->alreadyInScope : boolean
->               : ^^^^^^^
-
-            context.scopeChain.scope.enter(context.scopeChain.container, ast,
->context.scopeChain.scope.enter(context.scopeChain.container, ast,                                            interfaceSymbol, context.checker.errorReporter, isGlobal || isExported, true, false) : any
->                                                                                                                                                                                                  : ^^^
->context.scopeChain.scope.enter : any
->                               : ^^^
->context.scopeChain.scope : any
->                         : ^^^
->context.scopeChain : any
->                   : ^^^
->context : TypeCollectionContext
->        : ^^^^^^^^^^^^^^^^^^^^^
->scopeChain : any
->           : ^^^
->scope : any
->      : ^^^
->enter : any
->      : ^^^
->context.scopeChain.container : any
->                             : ^^^
->context.scopeChain : any
->                   : ^^^
->context : TypeCollectionContext
->        : ^^^^^^^^^^^^^^^^^^^^^
->scopeChain : any
->           : ^^^
->container : any
->          : ^^^
->ast : AST
->    : ^^^
-
-                                            interfaceSymbol, context.checker.errorReporter, isGlobal || isExported, true, false); // REVIEW: Technically, interfaces should be ambient
->interfaceSymbol : TypeSymbol
->                : ^^^^^^^^^^
->context.checker.errorReporter : any
->                              : ^^^
->context.checker : any
->                : ^^^
->context : TypeCollectionContext
->        : ^^^^^^^^^^^^^^^^^^^^^
->checker : any
->        : ^^^
->errorReporter : any
->              : ^^^
->isGlobal || isExported : any
->                       : ^^^
->isGlobal : boolean
->         : ^^^^^^^
->isExported : any
->           : ^^^
->true : true
->     : ^^^^
->false : false
->      : ^^^^^
-        }
-        pushTypeCollectionScope(interfaceSymbol, interfaceType.members, interfaceType.ambientMembers, null, null,
->pushTypeCollectionScope(interfaceSymbol, interfaceType.members, interfaceType.ambientMembers, null, null,                                context, interfaceType, null, null) : any
->                                                                                                                                                                             : ^^^
->pushTypeCollectionScope : any
->                        : ^^^
->interfaceSymbol : TypeSymbol
->                : ^^^^^^^^^^
->interfaceType.members : any
->                      : ^^^
->interfaceType : Type
->              : ^^^^
->members : any
->        : ^^^
->interfaceType.ambientMembers : any
->                             : ^^^
->interfaceType : Type
->              : ^^^^
->ambientMembers : any
->               : ^^^
-
-                                context, interfaceType, null, null);
->context : TypeCollectionContext
->        : ^^^^^^^^^^^^^^^^^^^^^
->interfaceType : Type
->              : ^^^^
-
-        return true;
->true : true
->     : ^^^^
-    }
-
-    export function preCollectArgDeclTypes(ast: AST, parent: AST, context: TypeCollectionContext) {
->preCollectArgDeclTypes : (ast: AST, parent: AST, context: TypeCollectionContext) => boolean
->                       : ^^^^^^^^^^^^^^^^^^^^^^^^^^^^^^^^^^^^^^^^^^^^^^^^^^^^^^^^^^^^^^^^^^
->ast : AST
->    : ^^^
->parent : AST
->       : ^^^
->context : TypeCollectionContext
->        : ^^^^^^^^^^^^^^^^^^^^^
-
-        var scopeChain = context.scopeChain;
->scopeChain : any
->           : ^^^
->context.scopeChain : any
->                   : ^^^
->context : TypeCollectionContext
->        : ^^^^^^^^^^^^^^^^^^^^^
->scopeChain : any
->           : ^^^
-
-        var argDecl = <ArgDecl>ast;
->argDecl : ArgDecl
->        : ^^^^^^^
-><ArgDecl>ast : ArgDecl
->             : ^^^^^^^
->ast : AST
->    : ^^^
-
-        if (hasFlag(argDecl.varFlags, VarFlags.Public | VarFlags.Private)) {
->hasFlag(argDecl.varFlags, VarFlags.Public | VarFlags.Private) : any
->                                                              : ^^^
->hasFlag : any
->        : ^^^
->argDecl.varFlags : any
->                 : ^^^
->argDecl : ArgDecl
->        : ^^^^^^^
->varFlags : any
->         : ^^^
->VarFlags.Public | VarFlags.Private : number
->                                   : ^^^^^^
->VarFlags.Public : any
->                : ^^^
->VarFlags : any
->         : ^^^
->Public : any
->       : ^^^
->VarFlags.Private : any
->                 : ^^^
->VarFlags : any
->         : ^^^
->Private : any
->        : ^^^
-
-            var field = new ValueLocation();
->field : any
->      : ^^^
->new ValueLocation() : any
->                    : ^^^
->ValueLocation : any
->              : ^^^
-
-            var isPrivate = hasFlag(argDecl.varFlags, VarFlags.Private);
->isPrivate : any
->          : ^^^
->hasFlag(argDecl.varFlags, VarFlags.Private) : any
->                                            : ^^^
->hasFlag : any
->        : ^^^
->argDecl.varFlags : any
->                 : ^^^
->argDecl : ArgDecl
->        : ^^^^^^^
->varFlags : any
->         : ^^^
->VarFlags.Private : any
->                 : ^^^
->VarFlags : any
->         : ^^^
->Private : any
->        : ^^^
-
-            var fieldSymbol =
->fieldSymbol : any
->            : ^^^
-
-                new FieldSymbol(argDecl.id.text, argDecl.minChar,
->new FieldSymbol(argDecl.id.text, argDecl.minChar,                                context.checker.locationInfo.unitIndex,                                !hasFlag(argDecl.varFlags, VarFlags.Readonly),                                field) : any
->                                                                                                                                                                                                                                             : ^^^
->FieldSymbol : any
->            : ^^^
->argDecl.id.text : any
->                : ^^^
->argDecl.id : any
->           : ^^^
->argDecl : ArgDecl
->        : ^^^^^^^
->id : any
->   : ^^^
->text : any
->     : ^^^
->argDecl.minChar : any
->                : ^^^
->argDecl : ArgDecl
->        : ^^^^^^^
->minChar : any
->        : ^^^
-
-                                context.checker.locationInfo.unitIndex,
->context.checker.locationInfo.unitIndex : any
->                                       : ^^^
->context.checker.locationInfo : any
->                             : ^^^
->context.checker : any
->                : ^^^
->context : TypeCollectionContext
->        : ^^^^^^^^^^^^^^^^^^^^^
->checker : any
->        : ^^^
->locationInfo : any
->             : ^^^
->unitIndex : any
->          : ^^^
-
-                                !hasFlag(argDecl.varFlags, VarFlags.Readonly),
->!hasFlag(argDecl.varFlags, VarFlags.Readonly) : boolean
->                                              : ^^^^^^^
->hasFlag(argDecl.varFlags, VarFlags.Readonly) : any
->                                             : ^^^
->hasFlag : any
->        : ^^^
->argDecl.varFlags : any
->                 : ^^^
->argDecl : ArgDecl
->        : ^^^^^^^
->varFlags : any
->         : ^^^
->VarFlags.Readonly : any
->                  : ^^^
->VarFlags : any
->         : ^^^
->Readonly : any
->         : ^^^
-
-                                field);
->field : any
->      : ^^^
-
-            fieldSymbol.transferVarFlags(argDecl.varFlags);
->fieldSymbol.transferVarFlags(argDecl.varFlags) : any
->                                               : ^^^
->fieldSymbol.transferVarFlags : any
->                             : ^^^
->fieldSymbol : any
->            : ^^^
->transferVarFlags : any
->                 : ^^^
->argDecl.varFlags : any
->                 : ^^^
->argDecl : ArgDecl
->        : ^^^^^^^
->varFlags : any
->         : ^^^
-
-            field.symbol = fieldSymbol;
->field.symbol = fieldSymbol : any
->                           : ^^^
->field.symbol : any
->             : ^^^
->field : any
->      : ^^^
->symbol : any
->       : ^^^
->fieldSymbol : any
->            : ^^^
-
-            fieldSymbol.declAST = ast;
->fieldSymbol.declAST = ast : AST
->                          : ^^^
->fieldSymbol.declAST : any
->                    : ^^^
->fieldSymbol : any
->            : ^^^
->declAST : any
->        : ^^^
->ast : AST
->    : ^^^
-
-            argDecl.parameterPropertySym = fieldSymbol;
->argDecl.parameterPropertySym = fieldSymbol : any
->                                           : ^^^
->argDecl.parameterPropertySym : any
->                             : ^^^
->argDecl : ArgDecl
->        : ^^^^^^^
->parameterPropertySym : any
->                     : ^^^
->fieldSymbol : any
->            : ^^^
-
-            context.scopeChain.scope.enter(context.scopeChain.container, ast,
->context.scopeChain.scope.enter(context.scopeChain.container, ast,                                            fieldSymbol, context.checker.errorReporter, !isPrivate, false, false) : any
->                                                                                                                                                                                   : ^^^
->context.scopeChain.scope.enter : any
->                               : ^^^
->context.scopeChain.scope : any
->                         : ^^^
->context.scopeChain : any
->                   : ^^^
->context : TypeCollectionContext
->        : ^^^^^^^^^^^^^^^^^^^^^
->scopeChain : any
->           : ^^^
->scope : any
->      : ^^^
->enter : any
->      : ^^^
->context.scopeChain.container : any
->                             : ^^^
->context.scopeChain : any
->                   : ^^^
->context : TypeCollectionContext
->        : ^^^^^^^^^^^^^^^^^^^^^
->scopeChain : any
->           : ^^^
->container : any
->          : ^^^
->ast : AST
->    : ^^^
-
-                                            fieldSymbol, context.checker.errorReporter, !isPrivate, false, false);
->fieldSymbol : any
->            : ^^^
->context.checker.errorReporter : any
->                              : ^^^
->context.checker : any
->                : ^^^
->context : TypeCollectionContext
->        : ^^^^^^^^^^^^^^^^^^^^^
->checker : any
->        : ^^^
->errorReporter : any
->              : ^^^
->!isPrivate : boolean
->           : ^^^^^^^
->isPrivate : any
->          : ^^^
->false : false
->      : ^^^^^
->false : false
->      : ^^^^^
-
-            field.typeLink = getTypeLink(argDecl.typeExpr, context.checker, argDecl.init == null);
->field.typeLink = getTypeLink(argDecl.typeExpr, context.checker, argDecl.init == null) : any
->                                                                                      : ^^^
->field.typeLink : any
->               : ^^^
->field : any
->      : ^^^
->typeLink : any
->         : ^^^
->getTypeLink(argDecl.typeExpr, context.checker, argDecl.init == null) : any
->                                                                     : ^^^
->getTypeLink : any
->            : ^^^
->argDecl.typeExpr : any
->                 : ^^^
->argDecl : ArgDecl
->        : ^^^^^^^
->typeExpr : any
->         : ^^^
->context.checker : any
->                : ^^^
->context : TypeCollectionContext
->        : ^^^^^^^^^^^^^^^^^^^^^
->checker : any
->        : ^^^
->argDecl.init == null : boolean
->                     : ^^^^^^^
->argDecl.init : any
->             : ^^^
->argDecl : ArgDecl
->        : ^^^^^^^
->init : any
->     : ^^^
-
-            argDecl.sym = fieldSymbol;
->argDecl.sym = fieldSymbol : any
->                          : ^^^
->argDecl.sym : any
->            : ^^^
->argDecl : ArgDecl
->        : ^^^^^^^
->sym : any
->    : ^^^
->fieldSymbol : any
->            : ^^^
-        }
-        return false;
->false : false
->      : ^^^^^
-    }
-
-    export function preCollectVarDeclTypes(ast: AST, parent: AST, context: TypeCollectionContext) {
->preCollectVarDeclTypes : (ast: AST, parent: AST, context: TypeCollectionContext) => boolean
->                       : ^^^^^^^^^^^^^^^^^^^^^^^^^^^^^^^^^^^^^^^^^^^^^^^^^^^^^^^^^^^^^^^^^^
->ast : AST
->    : ^^^
->parent : AST
->       : ^^^
->context : TypeCollectionContext
->        : ^^^^^^^^^^^^^^^^^^^^^
-
-        var scopeChain = context.scopeChain;
->scopeChain : any
->           : ^^^
->context.scopeChain : any
->                   : ^^^
->context : TypeCollectionContext
->        : ^^^^^^^^^^^^^^^^^^^^^
->scopeChain : any
->           : ^^^
-
-        var varDecl = <VarDecl>ast;
->varDecl : VarDecl
->        : ^^^^^^^
-><VarDecl>ast : VarDecl
->             : ^^^^^^^
->ast : AST
->    : ^^^
-
-        var isAmbient = hasFlag(varDecl.varFlags, VarFlags.Ambient);
->isAmbient : any
->          : ^^^
->hasFlag(varDecl.varFlags, VarFlags.Ambient) : any
->                                            : ^^^
->hasFlag : any
->        : ^^^
->varDecl.varFlags : any
->                 : ^^^
->varDecl : VarDecl
->        : ^^^^^^^
->varFlags : any
->         : ^^^
->VarFlags.Ambient : any
->                 : ^^^
->VarFlags : any
->         : ^^^
->Ambient : any
->        : ^^^
-
-        var isExported = hasFlag(varDecl.varFlags, VarFlags.Exported);
->isExported : any
->           : ^^^
->hasFlag(varDecl.varFlags, VarFlags.Exported) : any
->                                             : ^^^
->hasFlag : any
->        : ^^^
->varDecl.varFlags : any
->                 : ^^^
->varDecl : VarDecl
->        : ^^^^^^^
->varFlags : any
->         : ^^^
->VarFlags.Exported : any
->                  : ^^^
->VarFlags : any
->         : ^^^
->Exported : any
->         : ^^^
-
-        var isGlobal = context.scopeChain.container == context.checker.gloMod;
->isGlobal : boolean
->         : ^^^^^^^
->context.scopeChain.container == context.checker.gloMod : boolean
->                                                       : ^^^^^^^
->context.scopeChain.container : any
->                             : ^^^
->context.scopeChain : any
->                   : ^^^
->context : TypeCollectionContext
->        : ^^^^^^^^^^^^^^^^^^^^^
->scopeChain : any
->           : ^^^
->container : any
->          : ^^^
->context.checker.gloMod : any
->                       : ^^^
->context.checker : any
->                : ^^^
->context : TypeCollectionContext
->        : ^^^^^^^^^^^^^^^^^^^^^
->checker : any
->        : ^^^
->gloMod : any
->       : ^^^
-
-        var isProperty = hasFlag(varDecl.varFlags, VarFlags.Property);
->isProperty : any
->           : ^^^
->hasFlag(varDecl.varFlags, VarFlags.Property) : any
->                                             : ^^^
->hasFlag : any
->        : ^^^
->varDecl.varFlags : any
->                 : ^^^
->varDecl : VarDecl
->        : ^^^^^^^
->varFlags : any
->         : ^^^
->VarFlags.Property : any
->                  : ^^^
->VarFlags : any
->         : ^^^
->Property : any
->         : ^^^
-
-        var isStatic = hasFlag(varDecl.varFlags, VarFlags.Static);
->isStatic : any
->         : ^^^
->hasFlag(varDecl.varFlags, VarFlags.Static) : any
->                                           : ^^^
->hasFlag : any
->        : ^^^
->varDecl.varFlags : any
->                 : ^^^
->varDecl : VarDecl
->        : ^^^^^^^
->varFlags : any
->         : ^^^
->VarFlags.Static : any
->                : ^^^
->VarFlags : any
->         : ^^^
->Static : any
->       : ^^^
-
-        var isPrivate = hasFlag(varDecl.varFlags, VarFlags.Private);
->isPrivate : any
->          : ^^^
->hasFlag(varDecl.varFlags, VarFlags.Private) : any
->                                            : ^^^
->hasFlag : any
->        : ^^^
->varDecl.varFlags : any
->                 : ^^^
->varDecl : VarDecl
->        : ^^^^^^^
->varFlags : any
->         : ^^^
->VarFlags.Private : any
->                 : ^^^
->VarFlags : any
->         : ^^^
->Private : any
->        : ^^^
-
-        var isOptional = hasFlag(varDecl.id.flags, ASTFlags.OptionalName);
->isOptional : any
->           : ^^^
->hasFlag(varDecl.id.flags, ASTFlags.OptionalName) : any
->                                                 : ^^^
->hasFlag : any
->        : ^^^
->varDecl.id.flags : any
->                 : ^^^
->varDecl.id : any
->           : ^^^
->varDecl : VarDecl
->        : ^^^^^^^
->id : any
->   : ^^^
->flags : any
->      : ^^^
->ASTFlags.OptionalName : any
->                      : ^^^
->ASTFlags : any
->         : ^^^
->OptionalName : any
->             : ^^^
-
-        if (context.scopeChain.moduleDecl) {
->context.scopeChain.moduleDecl : any
->                              : ^^^
->context.scopeChain : any
->                   : ^^^
->context : TypeCollectionContext
->        : ^^^^^^^^^^^^^^^^^^^^^
->scopeChain : any
->           : ^^^
->moduleDecl : any
->           : ^^^
-
-            context.scopeChain.moduleDecl.recordNonInterface();
->context.scopeChain.moduleDecl.recordNonInterface() : any
->                                                   : ^^^
->context.scopeChain.moduleDecl.recordNonInterface : any
->                                                 : ^^^
->context.scopeChain.moduleDecl : any
->                              : ^^^
->context.scopeChain : any
->                   : ^^^
->context : TypeCollectionContext
->        : ^^^^^^^^^^^^^^^^^^^^^
->scopeChain : any
->           : ^^^
->moduleDecl : any
->           : ^^^
->recordNonInterface : any
->                   : ^^^
-        }
-        if (isProperty ||
->isProperty ||            isExported ||            (context.scopeChain.container == context.checker.gloMod) ||            context.scopeChain.moduleDecl : any
->                                                                                                                                                       : ^^^
->isProperty ||            isExported ||            (context.scopeChain.container == context.checker.gloMod) : any
->                                                                                                           : ^^^
->isProperty ||            isExported : any
->                                    : ^^^
->isProperty : any
->           : ^^^
-
-            isExported ||
->isExported : any
->           : ^^^
-
-            (context.scopeChain.container == context.checker.gloMod) ||
->(context.scopeChain.container == context.checker.gloMod) : boolean
->                                                         : ^^^^^^^
->context.scopeChain.container == context.checker.gloMod : boolean
->                                                       : ^^^^^^^
->context.scopeChain.container : any
->                             : ^^^
->context.scopeChain : any
->                   : ^^^
->context : TypeCollectionContext
->        : ^^^^^^^^^^^^^^^^^^^^^
->scopeChain : any
->           : ^^^
->container : any
->          : ^^^
->context.checker.gloMod : any
->                       : ^^^
->context.checker : any
->                : ^^^
->context : TypeCollectionContext
->        : ^^^^^^^^^^^^^^^^^^^^^
->checker : any
->        : ^^^
->gloMod : any
->       : ^^^
-
-            context.scopeChain.moduleDecl) {
->context.scopeChain.moduleDecl : any
->                              : ^^^
->context.scopeChain : any
->                   : ^^^
->context : TypeCollectionContext
->        : ^^^^^^^^^^^^^^^^^^^^^
->scopeChain : any
->           : ^^^
->moduleDecl : any
->           : ^^^
-
-            if (isAmbient) {
->isAmbient : any
->          : ^^^
-
-                var existingSym =
->existingSym : FieldSymbol
->            : ^^^^^^^^^^^
-
-                    <FieldSymbol>scopeChain.scope.findLocal(varDecl.id.text, false, false);
-><FieldSymbol>scopeChain.scope.findLocal(varDecl.id.text, false, false) : FieldSymbol
->                                                                       : ^^^^^^^^^^^
->scopeChain.scope.findLocal(varDecl.id.text, false, false) : any
->                                                          : ^^^
->scopeChain.scope.findLocal : any
->                           : ^^^
->scopeChain.scope : any
->                 : ^^^
->scopeChain : any
->           : ^^^
->scope : any
->      : ^^^
->findLocal : any
->          : ^^^
->varDecl.id.text : any
->                : ^^^
->varDecl.id : any
->           : ^^^
->varDecl : VarDecl
->        : ^^^^^^^
->id : any
->   : ^^^
->text : any
->     : ^^^
->false : false
->      : ^^^^^
->false : false
->      : ^^^^^
-
-                if (existingSym) {
->existingSym : FieldSymbol
->            : ^^^^^^^^^^^
-
-                    varDecl.sym = existingSym;
-<<<<<<< HEAD
->varDecl.sym = existingSym : any
-=======
->varDecl.sym = existingSym : FieldSymbol
->                          : ^^^^^^^^^^^
->>>>>>> 12402f26
->varDecl.sym : any
->            : ^^^
->varDecl : VarDecl
->        : ^^^^^^^
->sym : any
-<<<<<<< HEAD
->existingSym : any
-=======
->    : ^^^
->existingSym : FieldSymbol
->            : ^^^^^^^^^^^
->>>>>>> 12402f26
-
-                    return false;
->false : false
->      : ^^^^^
-                }
-            }
-
-            // Defensive error detection...
-            if (varDecl.id == null) {
->varDecl.id == null : boolean
->                   : ^^^^^^^
->varDecl.id : any
->           : ^^^
->varDecl : VarDecl
->        : ^^^^^^^
->id : any
->   : ^^^
-
-                context.checker.errorReporter.simpleError(varDecl, "Expected variable identifier at this location");
->context.checker.errorReporter.simpleError(varDecl, "Expected variable identifier at this location") : any
->                                                                                                    : ^^^
->context.checker.errorReporter.simpleError : any
->                                          : ^^^
->context.checker.errorReporter : any
->                              : ^^^
->context.checker : any
->                : ^^^
->context : TypeCollectionContext
->        : ^^^^^^^^^^^^^^^^^^^^^
->checker : any
->        : ^^^
->errorReporter : any
->              : ^^^
->simpleError : any
->            : ^^^
->varDecl : VarDecl
->        : ^^^^^^^
->"Expected variable identifier at this location" : "Expected variable identifier at this location"
->                                                : ^^^^^^^^^^^^^^^^^^^^^^^^^^^^^^^^^^^^^^^^^^^^^^^
-
-                return false;
->false : false
->      : ^^^^^
-            }
-
-            var field = new ValueLocation();
->field : any
->      : ^^^
->new ValueLocation() : any
->                    : ^^^
->ValueLocation : any
->              : ^^^
-
-            var fieldSymbol =
->fieldSymbol : any
->            : ^^^
-
-                new FieldSymbol(varDecl.id.text, varDecl.minChar,
->new FieldSymbol(varDecl.id.text, varDecl.minChar,                                context.checker.locationInfo.unitIndex,                                (varDecl.varFlags & VarFlags.Readonly) == VarFlags.None,                                field) : any
->                                                                                                                                                                                                                                                       : ^^^
->FieldSymbol : any
->            : ^^^
->varDecl.id.text : any
->                : ^^^
->varDecl.id : any
->           : ^^^
->varDecl : VarDecl
->        : ^^^^^^^
->id : any
->   : ^^^
->text : any
->     : ^^^
->varDecl.minChar : any
->                : ^^^
->varDecl : VarDecl
->        : ^^^^^^^
->minChar : any
->        : ^^^
-
-                                context.checker.locationInfo.unitIndex,
->context.checker.locationInfo.unitIndex : any
->                                       : ^^^
->context.checker.locationInfo : any
->                             : ^^^
->context.checker : any
->                : ^^^
->context : TypeCollectionContext
->        : ^^^^^^^^^^^^^^^^^^^^^
->checker : any
->        : ^^^
->locationInfo : any
->             : ^^^
->unitIndex : any
->          : ^^^
-
-                                (varDecl.varFlags & VarFlags.Readonly) == VarFlags.None,
->(varDecl.varFlags & VarFlags.Readonly) == VarFlags.None : boolean
->                                                        : ^^^^^^^
->(varDecl.varFlags & VarFlags.Readonly) : number
->                                       : ^^^^^^
->varDecl.varFlags & VarFlags.Readonly : number
->                                     : ^^^^^^
->varDecl.varFlags : any
->                 : ^^^
->varDecl : VarDecl
->        : ^^^^^^^
->varFlags : any
->         : ^^^
->VarFlags.Readonly : any
->                  : ^^^
->VarFlags : any
->         : ^^^
->Readonly : any
->         : ^^^
->VarFlags.None : any
->              : ^^^
->VarFlags : any
->         : ^^^
->None : any
->     : ^^^
-
-                                field);
->field : any
->      : ^^^
-
-            fieldSymbol.transferVarFlags(varDecl.varFlags);
->fieldSymbol.transferVarFlags(varDecl.varFlags) : any
->                                               : ^^^
->fieldSymbol.transferVarFlags : any
->                             : ^^^
->fieldSymbol : any
->            : ^^^
->transferVarFlags : any
->                 : ^^^
->varDecl.varFlags : any
->                 : ^^^
->varDecl : VarDecl
->        : ^^^^^^^
->varFlags : any
->         : ^^^
-
-            if (isOptional) {
->isOptional : any
->           : ^^^
-
-                fieldSymbol.flags |= SymbolFlags.Optional;
->fieldSymbol.flags |= SymbolFlags.Optional : number
->                                          : ^^^^^^
->fieldSymbol.flags : any
->                  : ^^^
->fieldSymbol : any
->            : ^^^
->flags : any
->      : ^^^
->SymbolFlags.Optional : any
->                     : ^^^
->SymbolFlags : any
->            : ^^^
->Optional : any
->         : ^^^
-            }
-            field.symbol = fieldSymbol;
->field.symbol = fieldSymbol : any
->                           : ^^^
->field.symbol : any
->             : ^^^
->field : any
->      : ^^^
->symbol : any
->       : ^^^
->fieldSymbol : any
->            : ^^^
-
-            fieldSymbol.declAST = ast;
->fieldSymbol.declAST = ast : AST
->                          : ^^^
->fieldSymbol.declAST : any
->                    : ^^^
->fieldSymbol : any
->            : ^^^
->declAST : any
->        : ^^^
->ast : AST
->    : ^^^
-
-            if ((context.scopeChain.moduleDecl) ||
->(context.scopeChain.moduleDecl) ||                (context.scopeChain.container == context.checker.gloMod) : any
->                                                                                                           : ^^^
->(context.scopeChain.moduleDecl) : any
->                                : ^^^
->context.scopeChain.moduleDecl : any
->                              : ^^^
->context.scopeChain : any
->                   : ^^^
->context : TypeCollectionContext
->        : ^^^^^^^^^^^^^^^^^^^^^
->scopeChain : any
->           : ^^^
->moduleDecl : any
->           : ^^^
-
-                (context.scopeChain.container == context.checker.gloMod)) {
->(context.scopeChain.container == context.checker.gloMod) : boolean
->                                                         : ^^^^^^^
->context.scopeChain.container == context.checker.gloMod : boolean
->                                                       : ^^^^^^^
->context.scopeChain.container : any
->                             : ^^^
->context.scopeChain : any
->                   : ^^^
->context : TypeCollectionContext
->        : ^^^^^^^^^^^^^^^^^^^^^
->scopeChain : any
->           : ^^^
->container : any
->          : ^^^
->context.checker.gloMod : any
->                       : ^^^
->context.checker : any
->                : ^^^
->context : TypeCollectionContext
->        : ^^^^^^^^^^^^^^^^^^^^^
->checker : any
->        : ^^^
->gloMod : any
->       : ^^^
-
-                fieldSymbol.flags |= SymbolFlags.ModuleMember;
->fieldSymbol.flags |= SymbolFlags.ModuleMember : number
->                                              : ^^^^^^
->fieldSymbol.flags : any
->                  : ^^^
->fieldSymbol : any
->            : ^^^
->flags : any
->      : ^^^
->SymbolFlags.ModuleMember : any
->                         : ^^^
->SymbolFlags : any
->            : ^^^
->ModuleMember : any
->             : ^^^
-
-                fieldSymbol.declModule = context.scopeChain.moduleDecl;
->fieldSymbol.declModule = context.scopeChain.moduleDecl : any
->                                                       : ^^^
->fieldSymbol.declModule : any
->                       : ^^^
->fieldSymbol : any
->            : ^^^
->declModule : any
->           : ^^^
->context.scopeChain.moduleDecl : any
->                              : ^^^
->context.scopeChain : any
->                   : ^^^
->context : TypeCollectionContext
->        : ^^^^^^^^^^^^^^^^^^^^^
->scopeChain : any
->           : ^^^
->moduleDecl : any
->           : ^^^
-            }
-
-            // if it's static, enter it into the class's member list directly
-            if (hasFlag(varDecl.varFlags, VarFlags.Property) && isStatic && context.scopeChain.classType) {
->hasFlag(varDecl.varFlags, VarFlags.Property) && isStatic && context.scopeChain.classType : any
->                                                                                         : ^^^
->hasFlag(varDecl.varFlags, VarFlags.Property) && isStatic : any
->                                                         : ^^^
->hasFlag(varDecl.varFlags, VarFlags.Property) : any
->                                             : ^^^
->hasFlag : any
->        : ^^^
->varDecl.varFlags : any
->                 : ^^^
->varDecl : VarDecl
->        : ^^^^^^^
->varFlags : any
->         : ^^^
->VarFlags.Property : any
->                  : ^^^
->VarFlags : any
->         : ^^^
->Property : any
->         : ^^^
->isStatic : any
->         : ^^^
->context.scopeChain.classType : any
->                             : ^^^
->context.scopeChain : any
->                   : ^^^
->context : TypeCollectionContext
->        : ^^^^^^^^^^^^^^^^^^^^^
->scopeChain : any
->           : ^^^
->classType : any
->          : ^^^
-
-                if (!context.scopeChain.classType.members.publicMembers.add(varDecl.id.text, fieldSymbol)) {
->!context.scopeChain.classType.members.publicMembers.add(varDecl.id.text, fieldSymbol) : boolean
->                                                                                      : ^^^^^^^
->context.scopeChain.classType.members.publicMembers.add(varDecl.id.text, fieldSymbol) : any
->                                                                                     : ^^^
->context.scopeChain.classType.members.publicMembers.add : any
->                                                       : ^^^
->context.scopeChain.classType.members.publicMembers : any
->                                                   : ^^^
->context.scopeChain.classType.members : any
->                                     : ^^^
->context.scopeChain.classType : any
->                             : ^^^
->context.scopeChain : any
->                   : ^^^
->context : TypeCollectionContext
->        : ^^^^^^^^^^^^^^^^^^^^^
->scopeChain : any
->           : ^^^
->classType : any
->          : ^^^
->members : any
->        : ^^^
->publicMembers : any
->              : ^^^
->add : any
->    : ^^^
->varDecl.id.text : any
->                : ^^^
->varDecl.id : any
->           : ^^^
->varDecl : VarDecl
->        : ^^^^^^^
->id : any
->   : ^^^
->text : any
->     : ^^^
->fieldSymbol : any
->            : ^^^
-
-                    context.checker.errorReporter.duplicateIdentifier(ast, fieldSymbol.name);
->context.checker.errorReporter.duplicateIdentifier(ast, fieldSymbol.name) : any
->                                                                         : ^^^
->context.checker.errorReporter.duplicateIdentifier : any
->                                                  : ^^^
->context.checker.errorReporter : any
->                              : ^^^
->context.checker : any
->                : ^^^
->context : TypeCollectionContext
->        : ^^^^^^^^^^^^^^^^^^^^^
->checker : any
->        : ^^^
->errorReporter : any
->              : ^^^
->duplicateIdentifier : any
->                    : ^^^
->ast : AST
->    : ^^^
->fieldSymbol.name : any
->                 : ^^^
->fieldSymbol : any
->            : ^^^
->name : any
->     : ^^^
-                }
-                fieldSymbol.container = context.scopeChain.classType.symbol;
->fieldSymbol.container = context.scopeChain.classType.symbol : any
->                                                            : ^^^
->fieldSymbol.container : any
->                      : ^^^
->fieldSymbol : any
->            : ^^^
->container : any
->          : ^^^
->context.scopeChain.classType.symbol : any
->                                    : ^^^
->context.scopeChain.classType : any
->                             : ^^^
->context.scopeChain : any
->                   : ^^^
->context : TypeCollectionContext
->        : ^^^^^^^^^^^^^^^^^^^^^
->scopeChain : any
->           : ^^^
->classType : any
->          : ^^^
->symbol : any
->       : ^^^
-            }
-            else {
-                context.scopeChain.scope.enter(context.scopeChain.container,
->context.scopeChain.scope.enter(context.scopeChain.container,                                                ast,                                                fieldSymbol,                                                context.checker.errorReporter,                                                !isPrivate && (isProperty || isExported || isGlobal || isStatic),                                                false,                                                isAmbient) : any
->                                                                                                                                                                                                                                                                                                                                                                                                                                                                                            : ^^^
->context.scopeChain.scope.enter : any
->                               : ^^^
->context.scopeChain.scope : any
->                         : ^^^
->context.scopeChain : any
->                   : ^^^
->context : TypeCollectionContext
->        : ^^^^^^^^^^^^^^^^^^^^^
->scopeChain : any
->           : ^^^
->scope : any
->      : ^^^
->enter : any
->      : ^^^
->context.scopeChain.container : any
->                             : ^^^
->context.scopeChain : any
->                   : ^^^
->context : TypeCollectionContext
->        : ^^^^^^^^^^^^^^^^^^^^^
->scopeChain : any
->           : ^^^
->container : any
->          : ^^^
-
-                                                ast,
->ast : AST
->    : ^^^
-
-                                                fieldSymbol,
->fieldSymbol : any
->            : ^^^
-
-                                                context.checker.errorReporter,
->context.checker.errorReporter : any
->                              : ^^^
->context.checker : any
->                : ^^^
->context : TypeCollectionContext
->        : ^^^^^^^^^^^^^^^^^^^^^
->checker : any
->        : ^^^
->errorReporter : any
->              : ^^^
-
-                                                !isPrivate && (isProperty || isExported || isGlobal || isStatic),
->!isPrivate && (isProperty || isExported || isGlobal || isStatic) : any
->                                                                 : ^^^
->!isPrivate : boolean
->           : ^^^^^^^
->isPrivate : any
->          : ^^^
->(isProperty || isExported || isGlobal || isStatic) : any
->                                                   : ^^^
->isProperty || isExported || isGlobal || isStatic : any
->                                                 : ^^^
->isProperty || isExported || isGlobal : any
->                                     : ^^^
->isProperty || isExported : any
->                         : ^^^
->isProperty : any
->           : ^^^
->isExported : any
->           : ^^^
->isGlobal : boolean
->         : ^^^^^^^
->isStatic : any
->         : ^^^
-
-                                                false,
->false : false
->      : ^^^^^
-
-                                                isAmbient);
->isAmbient : any
->          : ^^^
-            }
-
-            if (hasFlag(varDecl.varFlags, VarFlags.Exported)) {
->hasFlag(varDecl.varFlags, VarFlags.Exported) : any
->                                             : ^^^
->hasFlag : any
->        : ^^^
->varDecl.varFlags : any
->                 : ^^^
->varDecl : VarDecl
->        : ^^^^^^^
->varFlags : any
->         : ^^^
->VarFlags.Exported : any
->                  : ^^^
->VarFlags : any
->         : ^^^
->Exported : any
->         : ^^^
-
-                fieldSymbol.flags |= SymbolFlags.Exported;
->fieldSymbol.flags |= SymbolFlags.Exported : number
->                                          : ^^^^^^
->fieldSymbol.flags : any
->                  : ^^^
->fieldSymbol : any
->            : ^^^
->flags : any
->      : ^^^
->SymbolFlags.Exported : any
->                     : ^^^
->SymbolFlags : any
->            : ^^^
->Exported : any
->         : ^^^
-            }
-
-            field.typeLink = getTypeLink(varDecl.typeExpr, context.checker,
->field.typeLink = getTypeLink(varDecl.typeExpr, context.checker,                                        varDecl.init == null) : any
->                                                                                                                             : ^^^
->field.typeLink : any
->               : ^^^
->field : any
->      : ^^^
->typeLink : any
->         : ^^^
->getTypeLink(varDecl.typeExpr, context.checker,                                        varDecl.init == null) : any
->                                                                                                            : ^^^
->getTypeLink : any
->            : ^^^
->varDecl.typeExpr : any
->                 : ^^^
->varDecl : VarDecl
->        : ^^^^^^^
->typeExpr : any
->         : ^^^
->context.checker : any
->                : ^^^
->context : TypeCollectionContext
->        : ^^^^^^^^^^^^^^^^^^^^^
->checker : any
->        : ^^^
-
-                                        varDecl.init == null);
->varDecl.init == null : boolean
->                     : ^^^^^^^
->varDecl.init : any
->             : ^^^
->varDecl : VarDecl
->        : ^^^^^^^
->init : any
->     : ^^^
-
-            varDecl.sym = fieldSymbol;
->varDecl.sym = fieldSymbol : any
->                          : ^^^
->varDecl.sym : any
->            : ^^^
->varDecl : VarDecl
->        : ^^^^^^^
->sym : any
->    : ^^^
->fieldSymbol : any
->            : ^^^
-        }
-        return false;
->false : false
->      : ^^^^^
-    }
-
-    export function preCollectFuncDeclTypes(ast: AST, parent: AST, context: TypeCollectionContext) {
->preCollectFuncDeclTypes : (ast: AST, parent: AST, context: TypeCollectionContext) => boolean
->                        : ^^^^^^^^^^^^^^^^^^^^^^^^^^^^^^^^^^^^^^^^^^^^^^^^^^^^^^^^^^^^^^^^^^
->ast : AST
->    : ^^^
->parent : AST
->       : ^^^
->context : TypeCollectionContext
->        : ^^^^^^^^^^^^^^^^^^^^^
-
-        var scopeChain = context.scopeChain;
->scopeChain : any
->           : ^^^
->context.scopeChain : any
->                   : ^^^
->context : TypeCollectionContext
->        : ^^^^^^^^^^^^^^^^^^^^^
->scopeChain : any
->           : ^^^
-
-        // REVIEW: This will have to change when we move to "export"
-        if (context.scopeChain.moduleDecl) {
->context.scopeChain.moduleDecl : any
->                              : ^^^
->context.scopeChain : any
->                   : ^^^
->context : TypeCollectionContext
->        : ^^^^^^^^^^^^^^^^^^^^^
->scopeChain : any
->           : ^^^
->moduleDecl : any
->           : ^^^
-
-            context.scopeChain.moduleDecl.recordNonInterface();
->context.scopeChain.moduleDecl.recordNonInterface() : any
->                                                   : ^^^
->context.scopeChain.moduleDecl.recordNonInterface : any
->                                                 : ^^^
->context.scopeChain.moduleDecl : any
->                              : ^^^
->context.scopeChain : any
->                   : ^^^
->context : TypeCollectionContext
->        : ^^^^^^^^^^^^^^^^^^^^^
->scopeChain : any
->           : ^^^
->moduleDecl : any
->           : ^^^
->recordNonInterface : any
->                   : ^^^
-        }
-
-        var funcDecl = <FuncDecl>ast;
->funcDecl : FuncDecl
->         : ^^^^^^^^
-><FuncDecl>ast : FuncDecl
->              : ^^^^^^^^
->ast : AST
->    : ^^^
-
-        var fgSym: TypeSymbol = null;
->fgSym : TypeSymbol
->      : ^^^^^^^^^^
-
-        var nameText = funcDecl.getNameText();
->nameText : any
->         : ^^^
->funcDecl.getNameText() : any
->                       : ^^^
->funcDecl.getNameText : any
->                     : ^^^
->funcDecl : FuncDecl
->         : ^^^^^^^^
->getNameText : any
->            : ^^^
-
-        var isExported = hasFlag(funcDecl.fncFlags, FncFlags.Exported | FncFlags.ClassPropertyMethodExported);
->isExported : any
->           : ^^^
->hasFlag(funcDecl.fncFlags, FncFlags.Exported | FncFlags.ClassPropertyMethodExported) : any
->                                                                                     : ^^^
->hasFlag : any
->        : ^^^
->funcDecl.fncFlags : any
->                  : ^^^
->funcDecl : FuncDecl
->         : ^^^^^^^^
->fncFlags : any
->         : ^^^
->FncFlags.Exported | FncFlags.ClassPropertyMethodExported : number
->                                                         : ^^^^^^
->FncFlags.Exported : any
->                  : ^^^
->FncFlags : any
->         : ^^^
->Exported : any
->         : ^^^
->FncFlags.ClassPropertyMethodExported : any
->                                     : ^^^
->FncFlags : any
->         : ^^^
->ClassPropertyMethodExported : any
->                            : ^^^
-
-        var isStatic = hasFlag(funcDecl.fncFlags, FncFlags.Static);
->isStatic : any
->         : ^^^
->hasFlag(funcDecl.fncFlags, FncFlags.Static) : any
->                                            : ^^^
->hasFlag : any
->        : ^^^
->funcDecl.fncFlags : any
->                  : ^^^
->funcDecl : FuncDecl
->         : ^^^^^^^^
->fncFlags : any
->         : ^^^
->FncFlags.Static : any
->                : ^^^
->FncFlags : any
->         : ^^^
->Static : any
->       : ^^^
-
-        var isPrivate = hasFlag(funcDecl.fncFlags, FncFlags.Private);
->isPrivate : any
->          : ^^^
->hasFlag(funcDecl.fncFlags, FncFlags.Private) : any
->                                             : ^^^
->hasFlag : any
->        : ^^^
->funcDecl.fncFlags : any
->                  : ^^^
->funcDecl : FuncDecl
->         : ^^^^^^^^
->fncFlags : any
->         : ^^^
->FncFlags.Private : any
->                 : ^^^
->FncFlags : any
->         : ^^^
->Private : any
->        : ^^^
-
-        var isConstructor = funcDecl.isConstructMember() || funcDecl.isConstructor;
->isConstructor : any
->              : ^^^
->funcDecl.isConstructMember() || funcDecl.isConstructor : any
->                                                       : ^^^
->funcDecl.isConstructMember() : any
->                             : ^^^
->funcDecl.isConstructMember : any
->                           : ^^^
->funcDecl : FuncDecl
->         : ^^^^^^^^
->isConstructMember : any
->                  : ^^^
->funcDecl.isConstructor : any
->                       : ^^^
->funcDecl : FuncDecl
->         : ^^^^^^^^
->isConstructor : any
->              : ^^^
-
-        var containerSym:TypeSymbol = <TypeSymbol> (((funcDecl.isMethod() && isStatic) || funcDecl.isAccessor()) && context.scopeChain.classType ? context.scopeChain.classType.symbol : context.scopeChain.container);
->containerSym : TypeSymbol
->             : ^^^^^^^^^^
-><TypeSymbol> (((funcDecl.isMethod() && isStatic) || funcDecl.isAccessor()) && context.scopeChain.classType ? context.scopeChain.classType.symbol : context.scopeChain.container) : TypeSymbol
->                                                                                                                                                                                 : ^^^^^^^^^^
->(((funcDecl.isMethod() && isStatic) || funcDecl.isAccessor()) && context.scopeChain.classType ? context.scopeChain.classType.symbol : context.scopeChain.container) : any
->                                                                                                                                                                    : ^^^
->((funcDecl.isMethod() && isStatic) || funcDecl.isAccessor()) && context.scopeChain.classType ? context.scopeChain.classType.symbol : context.scopeChain.container : any
->                                                                                                                                                                  : ^^^
->((funcDecl.isMethod() && isStatic) || funcDecl.isAccessor()) && context.scopeChain.classType : any
->                                                                                             : ^^^
->((funcDecl.isMethod() && isStatic) || funcDecl.isAccessor()) : any
->                                                             : ^^^
->(funcDecl.isMethod() && isStatic) || funcDecl.isAccessor() : any
->                                                           : ^^^
->(funcDecl.isMethod() && isStatic) : any
->                                  : ^^^
->funcDecl.isMethod() && isStatic : any
->                                : ^^^
->funcDecl.isMethod() : any
->                    : ^^^
->funcDecl.isMethod : any
->                  : ^^^
->funcDecl : FuncDecl
->         : ^^^^^^^^
->isMethod : any
->         : ^^^
->isStatic : any
->         : ^^^
->funcDecl.isAccessor() : any
->                      : ^^^
->funcDecl.isAccessor : any
->                    : ^^^
->funcDecl : FuncDecl
->         : ^^^^^^^^
->isAccessor : any
->           : ^^^
->context.scopeChain.classType : any
->                             : ^^^
->context.scopeChain : any
->                   : ^^^
->context : TypeCollectionContext
->        : ^^^^^^^^^^^^^^^^^^^^^
->scopeChain : any
->           : ^^^
->classType : any
->          : ^^^
->context.scopeChain.classType.symbol : any
->                                    : ^^^
->context.scopeChain.classType : any
->                             : ^^^
->context.scopeChain : any
->                   : ^^^
->context : TypeCollectionContext
->        : ^^^^^^^^^^^^^^^^^^^^^
->scopeChain : any
->           : ^^^
->classType : any
->          : ^^^
->symbol : any
->       : ^^^
->context.scopeChain.container : any
->                             : ^^^
->context.scopeChain : any
->                   : ^^^
->context : TypeCollectionContext
->        : ^^^^^^^^^^^^^^^^^^^^^
->scopeChain : any
->           : ^^^
->container : any
->          : ^^^
-
-        var containerScope: SymbolScope = context.scopeChain.scope;
->containerScope : SymbolScope
->               : ^^^^^^^^^^^
->context.scopeChain.scope : any
->                         : ^^^
->context.scopeChain : any
->                   : ^^^
->context : TypeCollectionContext
->        : ^^^^^^^^^^^^^^^^^^^^^
->scopeChain : any
->           : ^^^
->scope : any
->      : ^^^
-
-        var isGlobal = containerSym == context.checker.gloMod;
->isGlobal : boolean
->         : ^^^^^^^
->containerSym == context.checker.gloMod : boolean
->                                       : ^^^^^^^
->containerSym : TypeSymbol
->             : ^^^^^^^^^^
->context.checker.gloMod : any
->                       : ^^^
->context.checker : any
->                : ^^^
->context : TypeCollectionContext
->        : ^^^^^^^^^^^^^^^^^^^^^
->checker : any
->        : ^^^
->gloMod : any
->       : ^^^
-
-        var isOptional = funcDecl.name && hasFlag(funcDecl.name.flags, ASTFlags.OptionalName);
->isOptional : any
->           : ^^^
->funcDecl.name && hasFlag(funcDecl.name.flags, ASTFlags.OptionalName) : any
->                                                                     : ^^^
->funcDecl.name : any
->              : ^^^
->funcDecl : FuncDecl
->         : ^^^^^^^^
->name : any
->     : ^^^
->hasFlag(funcDecl.name.flags, ASTFlags.OptionalName) : any
->                                                    : ^^^
->hasFlag : any
->        : ^^^
->funcDecl.name.flags : any
->                    : ^^^
->funcDecl.name : any
->              : ^^^
->funcDecl : FuncDecl
->         : ^^^^^^^^
->name : any
->     : ^^^
->flags : any
->      : ^^^
->ASTFlags.OptionalName : any
->                      : ^^^
->ASTFlags : any
->         : ^^^
->OptionalName : any
->             : ^^^
-
-        var go = false;
->go : boolean
->   : ^^^^^^^
->false : false
->      : ^^^^^
-
-        var foundSymbol = false; 
->foundSymbol : boolean
->            : ^^^^^^^
->false : false
->      : ^^^^^
-
-        // If this is a class constructor, the "container" is actually the class declaration
-        if (isConstructor && hasFlag(funcDecl.fncFlags, FncFlags.ClassMethod)) {
->isConstructor && hasFlag(funcDecl.fncFlags, FncFlags.ClassMethod) : any
->                                                                  : ^^^
->isConstructor : any
->              : ^^^
->hasFlag(funcDecl.fncFlags, FncFlags.ClassMethod) : any
->                                                 : ^^^
->hasFlag : any
->        : ^^^
->funcDecl.fncFlags : any
->                  : ^^^
->funcDecl : FuncDecl
->         : ^^^^^^^^
->fncFlags : any
->         : ^^^
->FncFlags.ClassMethod : any
->                     : ^^^
->FncFlags : any
->         : ^^^
->ClassMethod : any
->            : ^^^
-
-            containerSym = <TypeSymbol>containerSym.container;
->containerSym = <TypeSymbol>containerSym.container : TypeSymbol
->                                                  : ^^^^^^^^^^
->containerSym : TypeSymbol
->             : ^^^^^^^^^^
-><TypeSymbol>containerSym.container : TypeSymbol
->                                   : ^^^^^^^^^^
->containerSym.container : any
->                       : ^^^
->containerSym : TypeSymbol
->             : ^^^^^^^^^^
->container : any
->          : ^^^
-
-            containerScope = scopeChain.previous.scope;
->containerScope = scopeChain.previous.scope : any
->                                           : ^^^
->containerScope : SymbolScope
->               : ^^^^^^^^^^^
->scopeChain.previous.scope : any
->                          : ^^^
->scopeChain.previous : any
->                    : ^^^
->scopeChain : any
->           : ^^^
->previous : any
->         : ^^^
->scope : any
->      : ^^^
-        }
-
-        funcDecl.unitIndex = context.checker.locationInfo.unitIndex;
->funcDecl.unitIndex = context.checker.locationInfo.unitIndex : any
->                                                            : ^^^
->funcDecl.unitIndex : any
->                   : ^^^
->funcDecl : FuncDecl
->         : ^^^^^^^^
->unitIndex : any
->          : ^^^
->context.checker.locationInfo.unitIndex : any
->                                       : ^^^
->context.checker.locationInfo : any
->                             : ^^^
->context.checker : any
->                : ^^^
->context : TypeCollectionContext
->        : ^^^^^^^^^^^^^^^^^^^^^
->checker : any
->        : ^^^
->locationInfo : any
->             : ^^^
->unitIndex : any
->          : ^^^
-        
-        // If the parent is the constructor, and this isn't an instance method, skip it.
-        // That way, we'll set the type during scope assignment, and can be sure that the
-        // function will be placed in the constructor-local scope
-        if (!funcDecl.isConstructor &&
-<<<<<<< HEAD
->!funcDecl.isConstructor &&            containerSym &&            containerSym.declAST &&            containerSym.declAST.nodeType == NodeType.FuncDecl &&            (<FuncDecl>containerSym.declAST).isConstructor &&            !funcDecl.isMethod() : any
->!funcDecl.isConstructor &&            containerSym &&            containerSym.declAST &&            containerSym.declAST.nodeType == NodeType.FuncDecl &&            (<FuncDecl>containerSym.declAST).isConstructor : any
->!funcDecl.isConstructor &&            containerSym &&            containerSym.declAST &&            containerSym.declAST.nodeType == NodeType.FuncDecl : any
-=======
->!funcDecl.isConstructor &&            containerSym &&            containerSym.declAST &&            containerSym.declAST.nodeType == NodeType.FuncDecl &&            (<FuncDecl>containerSym.declAST).isConstructor &&            !funcDecl.isMethod() : boolean
->                                                                                                                                                                                                                                                       : ^^^^^^^
->!funcDecl.isConstructor &&            containerSym &&            containerSym.declAST &&            containerSym.declAST.nodeType == NodeType.FuncDecl &&            (<FuncDecl>containerSym.declAST).isConstructor : any
->                                                                                                                                                                                                                    : ^^^
->!funcDecl.isConstructor &&            containerSym &&            containerSym.declAST &&            containerSym.declAST.nodeType == NodeType.FuncDecl : boolean
->                                                                                                                                                       : ^^^^^^^
->>>>>>> 12402f26
->!funcDecl.isConstructor &&            containerSym &&            containerSym.declAST : any
->                                                                                      : ^^^
->!funcDecl.isConstructor &&            containerSym : any
->                                                   : ^^^
->!funcDecl.isConstructor : boolean
->                        : ^^^^^^^
->funcDecl.isConstructor : any
->                       : ^^^
->funcDecl : FuncDecl
->         : ^^^^^^^^
->isConstructor : any
->              : ^^^
-
-            containerSym &&
->containerSym : TypeSymbol
->             : ^^^^^^^^^^
-
-            containerSym.declAST &&
->containerSym.declAST : any
-<<<<<<< HEAD
->containerSym : any
-=======
->                     : ^^^
->containerSym : TypeSymbol
->             : ^^^^^^^^^^
->>>>>>> 12402f26
->declAST : any
->        : ^^^
-
-            containerSym.declAST.nodeType == NodeType.FuncDecl &&
->containerSym.declAST.nodeType == NodeType.FuncDecl : boolean
->                                                   : ^^^^^^^
->containerSym.declAST.nodeType : any
->                              : ^^^
->containerSym.declAST : any
-<<<<<<< HEAD
->containerSym : any
-=======
->                     : ^^^
->containerSym : TypeSymbol
->             : ^^^^^^^^^^
->>>>>>> 12402f26
->declAST : any
->        : ^^^
->nodeType : any
->         : ^^^
->NodeType.FuncDecl : any
->                  : ^^^
->NodeType : any
->         : ^^^
->FuncDecl : any
->         : ^^^
-
-            (<FuncDecl>containerSym.declAST).isConstructor &&
->(<FuncDecl>containerSym.declAST).isConstructor : any
->                                               : ^^^
->(<FuncDecl>containerSym.declAST) : FuncDecl
->                                 : ^^^^^^^^
-><FuncDecl>containerSym.declAST : FuncDecl
->                               : ^^^^^^^^
->containerSym.declAST : any
-<<<<<<< HEAD
->containerSym : any
-=======
->                     : ^^^
->containerSym : TypeSymbol
->             : ^^^^^^^^^^
->>>>>>> 12402f26
->declAST : any
->        : ^^^
->isConstructor : any
->              : ^^^
-
-            !funcDecl.isMethod()) {
->!funcDecl.isMethod() : boolean
->                     : ^^^^^^^
->funcDecl.isMethod() : any
->                    : ^^^
->funcDecl.isMethod : any
->                  : ^^^
->funcDecl : FuncDecl
->         : ^^^^^^^^
->isMethod : any
->         : ^^^
-
-            return go;
->go : false
->   : ^^^^^
-        }        
-
-        // Interfaces and overloads
-        if (hasFlag(funcDecl.fncFlags, FncFlags.Signature)) {
->hasFlag(funcDecl.fncFlags, FncFlags.Signature) : any
->                                               : ^^^
->hasFlag : any
->        : ^^^
->funcDecl.fncFlags : any
->                  : ^^^
->funcDecl : FuncDecl
->         : ^^^^^^^^
->fncFlags : any
->         : ^^^
->FncFlags.Signature : any
->                   : ^^^
->FncFlags : any
->         : ^^^
->Signature : any
->          : ^^^
-
-            var instType = context.scopeChain.thisType;                       
->instType : any
->         : ^^^
->context.scopeChain.thisType : any
->                            : ^^^
->context.scopeChain : any
->                   : ^^^
->context : TypeCollectionContext
->        : ^^^^^^^^^^^^^^^^^^^^^
->scopeChain : any
->           : ^^^
->thisType : any
->         : ^^^
-
-            // If the function is static, search in the class type's
-            if (nameText && nameText != "__missing") {
-<<<<<<< HEAD
->nameText && nameText != "__missing" : any
-=======
->nameText && nameText != "__missing" : boolean
->                                    : ^^^^^^^
->>>>>>> 12402f26
->nameText : any
->         : ^^^
->nameText != "__missing" : boolean
->                        : ^^^^^^^
->nameText : any
->         : ^^^
->"__missing" : "__missing"
->            : ^^^^^^^^^^^
-
-                if (isStatic) {
->isStatic : any
->         : ^^^
-
-                    fgSym = containerSym.type.members.allMembers.lookup(nameText);
->fgSym = containerSym.type.members.allMembers.lookup(nameText) : any
->                                                              : ^^^
->fgSym : TypeSymbol
->      : ^^^^^^^^^^
->containerSym.type.members.allMembers.lookup(nameText) : any
->                                                      : ^^^
->containerSym.type.members.allMembers.lookup : any
->                                            : ^^^
->containerSym.type.members.allMembers : any
->                                     : ^^^
->containerSym.type.members : any
->                          : ^^^
->containerSym.type : any
->                  : ^^^
->containerSym : TypeSymbol
->             : ^^^^^^^^^^
->type : any
->     : ^^^
->members : any
->        : ^^^
->allMembers : any
->           : ^^^
->lookup : any
->       : ^^^
->nameText : any
->         : ^^^
-                }
-                else {
-                    // REVIEW: This logic should be symmetric with preCollectClassTypes
-                    fgSym = <TypeSymbol>containerScope.findLocal(nameText, false, false);
->fgSym = <TypeSymbol>containerScope.findLocal(nameText, false, false) : TypeSymbol
->                                                                     : ^^^^^^^^^^
->fgSym : TypeSymbol
->      : ^^^^^^^^^^
-><TypeSymbol>containerScope.findLocal(nameText, false, false) : TypeSymbol
->                                                             : ^^^^^^^^^^
->containerScope.findLocal(nameText, false, false) : any
->                                                 : ^^^
->containerScope.findLocal : any
->                         : ^^^
->containerScope : SymbolScope
->               : ^^^^^^^^^^^
->findLocal : any
->          : ^^^
->nameText : any
->         : ^^^
->false : false
->      : ^^^^^
->false : false
->      : ^^^^^
-                    
-                    // If we could not find the function symbol in the value context, look
-                    // in the type context.
-                    // This would be the case, for example, if a class constructor override
-                    // were declared before a call override for a given class
-                    if (fgSym == null) {
->fgSym == null : boolean
->              : ^^^^^^^
->fgSym : TypeSymbol
->      : ^^^^^^^^^^
-
-                        fgSym = <TypeSymbol>containerScope.findLocal(nameText, false, true);
->fgSym = <TypeSymbol>containerScope.findLocal(nameText, false, true) : TypeSymbol
->                                                                    : ^^^^^^^^^^
->fgSym : TypeSymbol
->      : ^^^^^^^^^^
-><TypeSymbol>containerScope.findLocal(nameText, false, true) : TypeSymbol
->                                                            : ^^^^^^^^^^
->containerScope.findLocal(nameText, false, true) : any
->                                                : ^^^
->containerScope.findLocal : any
->                         : ^^^
->containerScope : SymbolScope
->               : ^^^^^^^^^^^
->findLocal : any
->          : ^^^
->nameText : any
->         : ^^^
->false : false
->      : ^^^^^
->true : true
->     : ^^^^
-                    }
-                }
-                
-                if (fgSym) {
->fgSym : TypeSymbol
->      : ^^^^^^^^^^
-
-                    foundSymbol = true;
->foundSymbol = true : true
->                   : ^^^^
->foundSymbol : boolean
->            : ^^^^^^^
->true : true
->     : ^^^^
-                    
-                    // We'll combine ambient and non-ambient funcdecls during typecheck (for contextual typing).,
-                    // So, if they don't agree, don't use the symbol we've found                    
-                    if (!funcDecl.isSignature() && (hasFlag(funcDecl.fncFlags, FncFlags.Ambient) != hasFlag(fgSym.flags, SymbolFlags.Ambient))) {
->!funcDecl.isSignature() && (hasFlag(funcDecl.fncFlags, FncFlags.Ambient) != hasFlag(fgSym.flags, SymbolFlags.Ambient)) : boolean
->                                                                                                                       : ^^^^^^^
->!funcDecl.isSignature() : boolean
->                        : ^^^^^^^
->funcDecl.isSignature() : any
->                       : ^^^
->funcDecl.isSignature : any
->                     : ^^^
->funcDecl : FuncDecl
->         : ^^^^^^^^
->isSignature : any
->            : ^^^
->(hasFlag(funcDecl.fncFlags, FncFlags.Ambient) != hasFlag(fgSym.flags, SymbolFlags.Ambient)) : boolean
->                                                                                            : ^^^^^^^
->hasFlag(funcDecl.fncFlags, FncFlags.Ambient) != hasFlag(fgSym.flags, SymbolFlags.Ambient) : boolean
->                                                                                          : ^^^^^^^
->hasFlag(funcDecl.fncFlags, FncFlags.Ambient) : any
->                                             : ^^^
->hasFlag : any
->        : ^^^
->funcDecl.fncFlags : any
->                  : ^^^
->funcDecl : FuncDecl
->         : ^^^^^^^^
->fncFlags : any
->         : ^^^
->FncFlags.Ambient : any
->                 : ^^^
->FncFlags : any
->         : ^^^
->Ambient : any
->        : ^^^
->hasFlag(fgSym.flags, SymbolFlags.Ambient) : any
->                                          : ^^^
->hasFlag : any
->        : ^^^
->fgSym.flags : any
-<<<<<<< HEAD
->fgSym : any
-=======
->            : ^^^
->fgSym : TypeSymbol
->      : ^^^^^^^^^^
->>>>>>> 12402f26
->flags : any
->      : ^^^
->SymbolFlags.Ambient : any
->                    : ^^^
->SymbolFlags : any
->            : ^^^
->Ambient : any
->        : ^^^
-
-                       fgSym = null;
->fgSym = null : null
->             : ^^^^
->fgSym : TypeSymbol
->      : ^^^^^^^^^^
-                    }
-                }                
-            }
-            
-            // a function with this symbol has not yet been declared in this scope
-            // REVIEW: In the code below, we need to ensure that only function overloads are considered
-            //  (E.g., if a vardecl has the same id as a function or class, we may use the vardecl symbol
-            //  as the overload.)  Defensively, however, the vardecl won't have a type yet, so it should
-            //  suffice to just check for a null type when considering the overload symbol in
-            //  createFunctionSignature
-            if (fgSym == null) {
->fgSym == null : boolean
->              : ^^^^^^^
->fgSym : TypeSymbol
->      : ^^^^^^^^^^
-
-                if (!(funcDecl.isSpecialFn())) {                    
->!(funcDecl.isSpecialFn()) : boolean
->                          : ^^^^^^^
->(funcDecl.isSpecialFn()) : any
->                         : ^^^
->funcDecl.isSpecialFn() : any
->                       : ^^^
->funcDecl.isSpecialFn : any
->                     : ^^^
->funcDecl : FuncDecl
->         : ^^^^^^^^
->isSpecialFn : any
->            : ^^^
-
-                    fgSym = context.checker.createFunctionSignature(funcDecl, containerSym, containerScope, null, !foundSymbol).declAST.type.symbol;
->fgSym = context.checker.createFunctionSignature(funcDecl, containerSym, containerScope, null, !foundSymbol).declAST.type.symbol : any
->                                                                                                                                : ^^^
->fgSym : TypeSymbol
->      : ^^^^^^^^^^
->context.checker.createFunctionSignature(funcDecl, containerSym, containerScope, null, !foundSymbol).declAST.type.symbol : any
->                                                                                                                        : ^^^
->context.checker.createFunctionSignature(funcDecl, containerSym, containerScope, null, !foundSymbol).declAST.type : any
->                                                                                                                 : ^^^
->context.checker.createFunctionSignature(funcDecl, containerSym, containerScope, null, !foundSymbol).declAST : any
->                                                                                                            : ^^^
->context.checker.createFunctionSignature(funcDecl, containerSym, containerScope, null, !foundSymbol) : any
->                                                                                                    : ^^^
->context.checker.createFunctionSignature : any
->                                        : ^^^
->context.checker : any
->                : ^^^
->context : TypeCollectionContext
->        : ^^^^^^^^^^^^^^^^^^^^^
->checker : any
->        : ^^^
->createFunctionSignature : any
->                        : ^^^
->funcDecl : FuncDecl
->         : ^^^^^^^^
->containerSym : TypeSymbol
->             : ^^^^^^^^^^
->containerScope : SymbolScope
->               : ^^^^^^^^^^^
->!foundSymbol : boolean
->             : ^^^^^^^
->foundSymbol : boolean
->            : ^^^^^^^
->declAST : any
->        : ^^^
->type : any
->     : ^^^
->symbol : any
->       : ^^^
-                }
-                else {
-                    fgSym = context.checker.createFunctionSignature(funcDecl, containerSym, containerScope, containerSym, false).declAST.type.symbol;                                                                         
->fgSym = context.checker.createFunctionSignature(funcDecl, containerSym, containerScope, containerSym, false).declAST.type.symbol : any
->                                                                                                                                 : ^^^
->fgSym : TypeSymbol
->      : ^^^^^^^^^^
->context.checker.createFunctionSignature(funcDecl, containerSym, containerScope, containerSym, false).declAST.type.symbol : any
->                                                                                                                         : ^^^
->context.checker.createFunctionSignature(funcDecl, containerSym, containerScope, containerSym, false).declAST.type : any
->                                                                                                                  : ^^^
->context.checker.createFunctionSignature(funcDecl, containerSym, containerScope, containerSym, false).declAST : any
->                                                                                                             : ^^^
->context.checker.createFunctionSignature(funcDecl, containerSym, containerScope, containerSym, false) : any
->                                                                                                     : ^^^
->context.checker.createFunctionSignature : any
->                                        : ^^^
->context.checker : any
->                : ^^^
->context : TypeCollectionContext
->        : ^^^^^^^^^^^^^^^^^^^^^
->checker : any
->        : ^^^
->createFunctionSignature : any
->                        : ^^^
->funcDecl : FuncDecl
->         : ^^^^^^^^
->containerSym : TypeSymbol
->             : ^^^^^^^^^^
->containerScope : SymbolScope
->               : ^^^^^^^^^^^
->containerSym : TypeSymbol
->             : ^^^^^^^^^^
->false : false
->      : ^^^^^
->declAST : any
->        : ^^^
->type : any
->     : ^^^
->symbol : any
->       : ^^^
-                }
-                
-                // set the symbol's declAST, which will point back to the first declaration (symbol or otherwise)
-                // related to this symbol
-                if (fgSym.declAST == null || !funcDecl.isSpecialFn()) {
->fgSym.declAST == null || !funcDecl.isSpecialFn() : boolean
->                                                 : ^^^^^^^
->fgSym.declAST == null : boolean
->                      : ^^^^^^^
->fgSym.declAST : any
->              : ^^^
->fgSym : TypeSymbol
->      : ^^^^^^^^^^
->declAST : any
->        : ^^^
->!funcDecl.isSpecialFn() : boolean
->                        : ^^^^^^^
->funcDecl.isSpecialFn() : any
->                       : ^^^
->funcDecl.isSpecialFn : any
->                     : ^^^
->funcDecl : FuncDecl
->         : ^^^^^^^^
->isSpecialFn : any
->            : ^^^
-
-                    fgSym.declAST = ast;
->fgSym.declAST = ast : AST
->                    : ^^^
->fgSym.declAST : any
->              : ^^^
->fgSym : TypeSymbol
->      : ^^^^^^^^^^
->declAST : any
->        : ^^^
->ast : AST
->    : ^^^
-                }
-            }
-            else { // there exists a symbol with this name
-                
-                if ((fgSym.kind() == SymbolKind.Type)) {
->(fgSym.kind() == SymbolKind.Type) : boolean
->                                  : ^^^^^^^
->fgSym.kind() == SymbolKind.Type : boolean
->                                : ^^^^^^^
->fgSym.kind() : any
->             : ^^^
->fgSym.kind : any
->           : ^^^
->fgSym : TypeSymbol
->      : ^^^^^^^^^^
->kind : any
->     : ^^^
->SymbolKind.Type : any
->                : ^^^
->SymbolKind : any
->           : ^^^
->Type : any
->     : ^^^
-
-                    fgSym = context.checker.createFunctionSignature(funcDecl, containerSym, containerScope, fgSym, false).declAST.type.symbol;
->fgSym = context.checker.createFunctionSignature(funcDecl, containerSym, containerScope, fgSym, false).declAST.type.symbol : any
->                                                                                                                          : ^^^
->fgSym : TypeSymbol
->      : ^^^^^^^^^^
->context.checker.createFunctionSignature(funcDecl, containerSym, containerScope, fgSym, false).declAST.type.symbol : any
->                                                                                                                  : ^^^
->context.checker.createFunctionSignature(funcDecl, containerSym, containerScope, fgSym, false).declAST.type : any
->                                                                                                           : ^^^
->context.checker.createFunctionSignature(funcDecl, containerSym, containerScope, fgSym, false).declAST : any
->                                                                                                      : ^^^
->context.checker.createFunctionSignature(funcDecl, containerSym, containerScope, fgSym, false) : any
->                                                                                              : ^^^
->context.checker.createFunctionSignature : any
->                                        : ^^^
->context.checker : any
->                : ^^^
->context : TypeCollectionContext
->        : ^^^^^^^^^^^^^^^^^^^^^
->checker : any
->        : ^^^
->createFunctionSignature : any
->                        : ^^^
->funcDecl : FuncDecl
->         : ^^^^^^^^
->containerSym : TypeSymbol
->             : ^^^^^^^^^^
->containerScope : SymbolScope
->               : ^^^^^^^^^^^
->fgSym : TypeSymbol
->      : ^^^^^^^^^^
->false : false
->      : ^^^^^
->declAST : any
->        : ^^^
->type : any
->     : ^^^
->symbol : any
->       : ^^^
-                }
-                else {
-                    context.checker.errorReporter.simpleError(funcDecl, "Function or method '" + funcDecl.name.actualText + "' already declared as a property");
->context.checker.errorReporter.simpleError(funcDecl, "Function or method '" + funcDecl.name.actualText + "' already declared as a property") : any
->                                                                                                                                            : ^^^
->context.checker.errorReporter.simpleError : any
->                                          : ^^^
->context.checker.errorReporter : any
->                              : ^^^
->context.checker : any
->                : ^^^
->context : TypeCollectionContext
->        : ^^^^^^^^^^^^^^^^^^^^^
->checker : any
->        : ^^^
->errorReporter : any
->              : ^^^
->simpleError : any
->            : ^^^
->funcDecl : FuncDecl
->         : ^^^^^^^^
->"Function or method '" + funcDecl.name.actualText + "' already declared as a property" : string
->                                                                                       : ^^^^^^
->"Function or method '" + funcDecl.name.actualText : string
->                                                  : ^^^^^^
->"Function or method '" : "Function or method '"
->                       : ^^^^^^^^^^^^^^^^^^^^^^
->funcDecl.name.actualText : any
->                         : ^^^
->funcDecl.name : any
->              : ^^^
->funcDecl : FuncDecl
->         : ^^^^^^^^
->name : any
->     : ^^^
->actualText : any
->           : ^^^
->"' already declared as a property" : "' already declared as a property"
->                                   : ^^^^^^^^^^^^^^^^^^^^^^^^^^^^^^^^^^
-                }
-            }
-         
-            if (funcDecl.isSpecialFn() && !isStatic) {
-<<<<<<< HEAD
->funcDecl.isSpecialFn() && !isStatic : any
-=======
->funcDecl.isSpecialFn() && !isStatic : boolean
->                                    : ^^^^^^^
->>>>>>> 12402f26
->funcDecl.isSpecialFn() : any
->                       : ^^^
->funcDecl.isSpecialFn : any
->                     : ^^^
->funcDecl : FuncDecl
->         : ^^^^^^^^
->isSpecialFn : any
->            : ^^^
->!isStatic : boolean
->          : ^^^^^^^
->isStatic : any
->         : ^^^
-
-                funcDecl.type = instType ? instType : fgSym.type; 
->funcDecl.type = instType ? instType : fgSym.type : any
->                                                 : ^^^
->funcDecl.type : any
->              : ^^^
->funcDecl : FuncDecl
->         : ^^^^^^^^
->type : any
->     : ^^^
->instType ? instType : fgSym.type : any
->                                 : ^^^
->instType : any
->         : ^^^
->instType : any
->         : ^^^
->fgSym.type : any
->           : ^^^
->fgSym : TypeSymbol
->      : ^^^^^^^^^^
->type : any
->     : ^^^
-            }
-            else {
-                funcDecl.type = fgSym.type;
->funcDecl.type = fgSym.type : any
->                           : ^^^
->funcDecl.type : any
->              : ^^^
->funcDecl : FuncDecl
->         : ^^^^^^^^
->type : any
->     : ^^^
->fgSym.type : any
->           : ^^^
->fgSym : TypeSymbol
->      : ^^^^^^^^^^
->type : any
->     : ^^^
-            }            
-        }
-        else {
-            // declarations
-            
-            if (nameText) {
->nameText : any
->         : ^^^
-
-                if (isStatic) {
->isStatic : any
->         : ^^^
-
-                    fgSym = containerSym.type.members.allMembers.lookup(nameText);
->fgSym = containerSym.type.members.allMembers.lookup(nameText) : any
->                                                              : ^^^
->fgSym : TypeSymbol
->      : ^^^^^^^^^^
->containerSym.type.members.allMembers.lookup(nameText) : any
->                                                      : ^^^
->containerSym.type.members.allMembers.lookup : any
->                                            : ^^^
->containerSym.type.members.allMembers : any
->                                     : ^^^
->containerSym.type.members : any
->                          : ^^^
->containerSym.type : any
->                  : ^^^
->containerSym : TypeSymbol
->             : ^^^^^^^^^^
->type : any
->     : ^^^
->members : any
->        : ^^^
->allMembers : any
->           : ^^^
->lookup : any
->       : ^^^
->nameText : any
->         : ^^^
-                }
-                else {
-                    // in the constructor case, we want to check the parent scope for overloads
-                    if (funcDecl.isConstructor && context.scopeChain.previous) {
->funcDecl.isConstructor && context.scopeChain.previous : any
->                                                      : ^^^
->funcDecl.isConstructor : any
->                       : ^^^
->funcDecl : FuncDecl
->         : ^^^^^^^^
->isConstructor : any
->              : ^^^
->context.scopeChain.previous : any
->                            : ^^^
->context.scopeChain : any
->                   : ^^^
->context : TypeCollectionContext
->        : ^^^^^^^^^^^^^^^^^^^^^
->scopeChain : any
->           : ^^^
->previous : any
->         : ^^^
-
-                        fgSym = <TypeSymbol>context.scopeChain.previous.scope.findLocal(nameText, false, false);
->fgSym = <TypeSymbol>context.scopeChain.previous.scope.findLocal(nameText, false, false) : TypeSymbol
->                                                                                        : ^^^^^^^^^^
->fgSym : TypeSymbol
->      : ^^^^^^^^^^
-><TypeSymbol>context.scopeChain.previous.scope.findLocal(nameText, false, false) : TypeSymbol
->                                                                                : ^^^^^^^^^^
->context.scopeChain.previous.scope.findLocal(nameText, false, false) : any
->                                                                    : ^^^
->context.scopeChain.previous.scope.findLocal : any
->                                            : ^^^
->context.scopeChain.previous.scope : any
->                                  : ^^^
->context.scopeChain.previous : any
->                            : ^^^
->context.scopeChain : any
->                   : ^^^
->context : TypeCollectionContext
->        : ^^^^^^^^^^^^^^^^^^^^^
->scopeChain : any
->           : ^^^
->previous : any
->         : ^^^
->scope : any
->      : ^^^
->findLocal : any
->          : ^^^
->nameText : any
->         : ^^^
->false : false
->      : ^^^^^
->false : false
->      : ^^^^^
-                    }
-                    
-                    if (fgSym == null) {
->fgSym == null : boolean
->              : ^^^^^^^
->fgSym : TypeSymbol
->      : ^^^^^^^^^^
-
-                        fgSym = <TypeSymbol>containerScope.findLocal(nameText, false, false);
->fgSym = <TypeSymbol>containerScope.findLocal(nameText, false, false) : TypeSymbol
->                                                                     : ^^^^^^^^^^
->fgSym : TypeSymbol
->      : ^^^^^^^^^^
-><TypeSymbol>containerScope.findLocal(nameText, false, false) : TypeSymbol
->                                                             : ^^^^^^^^^^
->containerScope.findLocal(nameText, false, false) : any
->                                                 : ^^^
->containerScope.findLocal : any
->                         : ^^^
->containerScope : SymbolScope
->               : ^^^^^^^^^^^
->findLocal : any
->          : ^^^
->nameText : any
->         : ^^^
->false : false
->      : ^^^^^
->false : false
->      : ^^^^^
-                    }
-                }
-                if (fgSym) {
->fgSym : TypeSymbol
->      : ^^^^^^^^^^
-
-                    foundSymbol = true;
->foundSymbol = true : true
->                   : ^^^^
->foundSymbol : boolean
->            : ^^^^^^^
->true : true
->     : ^^^^
-                    
-                    if (!isConstructor && fgSym.declAST.nodeType == NodeType.FuncDecl && !(<FuncDecl>fgSym.declAST).isAccessor() && !(<FuncDecl>fgSym.declAST).isSignature()) {
->!isConstructor && fgSym.declAST.nodeType == NodeType.FuncDecl && !(<FuncDecl>fgSym.declAST).isAccessor() && !(<FuncDecl>fgSym.declAST).isSignature() : boolean
->                                                                                                                                                     : ^^^^^^^
->!isConstructor && fgSym.declAST.nodeType == NodeType.FuncDecl && !(<FuncDecl>fgSym.declAST).isAccessor() : boolean
->                                                                                                         : ^^^^^^^
->!isConstructor && fgSym.declAST.nodeType == NodeType.FuncDecl : boolean
->                                                              : ^^^^^^^
->!isConstructor : boolean
->               : ^^^^^^^
->isConstructor : any
->              : ^^^
->fgSym.declAST.nodeType == NodeType.FuncDecl : boolean
->                                            : ^^^^^^^
->fgSym.declAST.nodeType : any
->                       : ^^^
->fgSym.declAST : any
-<<<<<<< HEAD
->fgSym : any
-=======
->              : ^^^
->fgSym : TypeSymbol
->      : ^^^^^^^^^^
->>>>>>> 12402f26
->declAST : any
->        : ^^^
->nodeType : any
->         : ^^^
->NodeType.FuncDecl : any
->                  : ^^^
->NodeType : any
->         : ^^^
->FuncDecl : any
->         : ^^^
->!(<FuncDecl>fgSym.declAST).isAccessor() : boolean
->                                        : ^^^^^^^
->(<FuncDecl>fgSym.declAST).isAccessor() : any
->                                       : ^^^
->(<FuncDecl>fgSym.declAST).isAccessor : any
->                                     : ^^^
->(<FuncDecl>fgSym.declAST) : FuncDecl
->                          : ^^^^^^^^
-><FuncDecl>fgSym.declAST : FuncDecl
->                        : ^^^^^^^^
->fgSym.declAST : any
-<<<<<<< HEAD
->fgSym : any
-=======
->              : ^^^
->fgSym : TypeSymbol
->      : ^^^^^^^^^^
->>>>>>> 12402f26
->declAST : any
->        : ^^^
->isAccessor : any
->           : ^^^
->!(<FuncDecl>fgSym.declAST).isSignature() : boolean
->                                         : ^^^^^^^
->(<FuncDecl>fgSym.declAST).isSignature() : any
->                                        : ^^^
->(<FuncDecl>fgSym.declAST).isSignature : any
->                                      : ^^^
->(<FuncDecl>fgSym.declAST) : FuncDecl
->                          : ^^^^^^^^
-><FuncDecl>fgSym.declAST : FuncDecl
->                        : ^^^^^^^^
->fgSym.declAST : any
-<<<<<<< HEAD
->fgSym : any
-=======
->              : ^^^
->fgSym : TypeSymbol
->      : ^^^^^^^^^^
->>>>>>> 12402f26
->declAST : any
->        : ^^^
->isSignature : any
->            : ^^^
-
-                        fgSym = null;
->fgSym = null : null
->             : ^^^^
->fgSym : TypeSymbol
->      : ^^^^^^^^^^
-
-                        foundSymbol = false;
->foundSymbol = false : false
->                    : ^^^^^
->foundSymbol : boolean
->            : ^^^^^^^
->false : false
->      : ^^^^^
-                    }
-                }                
-            }
-
-            // REVIEW: Move this check into the typecheck phase?  It's only being run over properties...
-            if (fgSym &&
-<<<<<<< HEAD
->fgSym &&                !fgSym.isAccessor() &&                fgSym.type &&                fgSym.type.construct &&                fgSym.type.construct.signatures != [] &&                (fgSym.type.construct.signatures[0].declAST == null ||                    !hasFlag(fgSym.type.construct.signatures[0].declAST.fncFlags, FncFlags.Ambient)) &&                !funcDecl.isConstructor : any
->fgSym &&                !fgSym.isAccessor() &&                fgSym.type &&                fgSym.type.construct &&                fgSym.type.construct.signatures != [] &&                (fgSym.type.construct.signatures[0].declAST == null ||                    !hasFlag(fgSym.type.construct.signatures[0].declAST.fncFlags, FncFlags.Ambient)) : any
->fgSym &&                !fgSym.isAccessor() &&                fgSym.type &&                fgSym.type.construct &&                fgSym.type.construct.signatures != [] : any
-=======
->fgSym &&                !fgSym.isAccessor() &&                fgSym.type &&                fgSym.type.construct &&                fgSym.type.construct.signatures != [] &&                (fgSym.type.construct.signatures[0].declAST == null ||                    !hasFlag(fgSym.type.construct.signatures[0].declAST.fncFlags, FncFlags.Ambient)) &&                !funcDecl.isConstructor : boolean
->                                                                                                                                                                                                                                                                                                                                                                                               : ^^^^^^^
->fgSym &&                !fgSym.isAccessor() &&                fgSym.type &&                fgSym.type.construct &&                fgSym.type.construct.signatures != [] &&                (fgSym.type.construct.signatures[0].declAST == null ||                    !hasFlag(fgSym.type.construct.signatures[0].declAST.fncFlags, FncFlags.Ambient)) : boolean
->                                                                                                                                                                                                                                                                                                                                                     : ^^^^^^^
->fgSym &&                !fgSym.isAccessor() &&                fgSym.type &&                fgSym.type.construct &&                fgSym.type.construct.signatures != [] : boolean
->                                                                                                                                                                        : ^^^^^^^
->>>>>>> 12402f26
->fgSym &&                !fgSym.isAccessor() &&                fgSym.type &&                fgSym.type.construct : any
->                                                                                                                : ^^^
->fgSym &&                !fgSym.isAccessor() &&                fgSym.type : any
-<<<<<<< HEAD
->fgSym &&                !fgSym.isAccessor() : any
-=======
->                                                                         : ^^^
->fgSym &&                !fgSym.isAccessor() : boolean
->                                            : ^^^^^^^
->>>>>>> 12402f26
->fgSym : TypeSymbol
->      : ^^^^^^^^^^
-
-                !fgSym.isAccessor() &&
->!fgSym.isAccessor() : boolean
->                    : ^^^^^^^
->fgSym.isAccessor() : any
->                   : ^^^
->fgSym.isAccessor : any
-<<<<<<< HEAD
->fgSym : any
-=======
->                 : ^^^
->fgSym : TypeSymbol
->      : ^^^^^^^^^^
->>>>>>> 12402f26
->isAccessor : any
->           : ^^^
-
-                fgSym.type &&
->fgSym.type : any
-<<<<<<< HEAD
->fgSym : any
-=======
->           : ^^^
->fgSym : TypeSymbol
->      : ^^^^^^^^^^
->>>>>>> 12402f26
->type : any
->     : ^^^
-
-                fgSym.type.construct &&
->fgSym.type.construct : any
->                     : ^^^
->fgSym.type : any
-<<<<<<< HEAD
->fgSym : any
-=======
->           : ^^^
->fgSym : TypeSymbol
->      : ^^^^^^^^^^
->>>>>>> 12402f26
->type : any
->     : ^^^
->construct : any
->          : ^^^
-
-                fgSym.type.construct.signatures != [] &&
->fgSym.type.construct.signatures != [] : boolean
->                                      : ^^^^^^^
->fgSym.type.construct.signatures : any
->                                : ^^^
->fgSym.type.construct : any
->                     : ^^^
->fgSym.type : any
-<<<<<<< HEAD
->fgSym : any
-=======
->           : ^^^
->fgSym : TypeSymbol
->      : ^^^^^^^^^^
->>>>>>> 12402f26
->type : any
->     : ^^^
->construct : any
->          : ^^^
->signatures : any
-<<<<<<< HEAD
->[] : never[]
-=======
->           : ^^^
->[] : undefined[]
->   : ^^^^^^^^^^^
->>>>>>> 12402f26
-
-                (fgSym.type.construct.signatures[0].declAST == null ||
->(fgSym.type.construct.signatures[0].declAST == null ||                    !hasFlag(fgSym.type.construct.signatures[0].declAST.fncFlags, FncFlags.Ambient)) : boolean
->                                                                                                                                                           : ^^^^^^^
->fgSym.type.construct.signatures[0].declAST == null ||                    !hasFlag(fgSym.type.construct.signatures[0].declAST.fncFlags, FncFlags.Ambient) : boolean
->                                                                                                                                                         : ^^^^^^^
->fgSym.type.construct.signatures[0].declAST == null : boolean
->                                                   : ^^^^^^^
->fgSym.type.construct.signatures[0].declAST : any
->                                           : ^^^
->fgSym.type.construct.signatures[0] : any
->                                   : ^^^
->fgSym.type.construct.signatures : any
->                                : ^^^
->fgSym.type.construct : any
->                     : ^^^
->fgSym.type : any
-<<<<<<< HEAD
->fgSym : any
-=======
->           : ^^^
->fgSym : TypeSymbol
->      : ^^^^^^^^^^
->>>>>>> 12402f26
->type : any
->     : ^^^
->construct : any
->          : ^^^
->signatures : any
->           : ^^^
->0 : 0
->  : ^
->declAST : any
->        : ^^^
-
-                    !hasFlag(fgSym.type.construct.signatures[0].declAST.fncFlags, FncFlags.Ambient)) &&
->!hasFlag(fgSym.type.construct.signatures[0].declAST.fncFlags, FncFlags.Ambient) : boolean
->                                                                                : ^^^^^^^
->hasFlag(fgSym.type.construct.signatures[0].declAST.fncFlags, FncFlags.Ambient) : any
->                                                                               : ^^^
->hasFlag : any
->        : ^^^
->fgSym.type.construct.signatures[0].declAST.fncFlags : any
->                                                    : ^^^
->fgSym.type.construct.signatures[0].declAST : any
->                                           : ^^^
->fgSym.type.construct.signatures[0] : any
->                                   : ^^^
->fgSym.type.construct.signatures : any
->                                : ^^^
->fgSym.type.construct : any
->                     : ^^^
->fgSym.type : any
-<<<<<<< HEAD
->fgSym : any
-=======
->           : ^^^
->fgSym : TypeSymbol
->      : ^^^^^^^^^^
->>>>>>> 12402f26
->type : any
->     : ^^^
->construct : any
->          : ^^^
->signatures : any
->           : ^^^
->0 : 0
->  : ^
->declAST : any
->        : ^^^
->fncFlags : any
->         : ^^^
->FncFlags.Ambient : any
->                 : ^^^
->FncFlags : any
->         : ^^^
->Ambient : any
->        : ^^^
-
-                !funcDecl.isConstructor) {
->!funcDecl.isConstructor : boolean
->                        : ^^^^^^^
->funcDecl.isConstructor : any
->                       : ^^^
->funcDecl : FuncDecl
->         : ^^^^^^^^
->isConstructor : any
->              : ^^^
-
-                context.checker.errorReporter.simpleError(funcDecl, "Functions may not have class overloads");
->context.checker.errorReporter.simpleError(funcDecl, "Functions may not have class overloads") : any
->                                                                                              : ^^^
->context.checker.errorReporter.simpleError : any
->                                          : ^^^
->context.checker.errorReporter : any
->                              : ^^^
->context.checker : any
->                : ^^^
->context : TypeCollectionContext
->        : ^^^^^^^^^^^^^^^^^^^^^
->checker : any
->        : ^^^
->errorReporter : any
->              : ^^^
->simpleError : any
->            : ^^^
->funcDecl : FuncDecl
->         : ^^^^^^^^
->"Functions may not have class overloads" : "Functions may not have class overloads"
->                                         : ^^^^^^^^^^^^^^^^^^^^^^^^^^^^^^^^^^^^^^^^
-            }
-
-            if (fgSym && !(fgSym.kind() == SymbolKind.Type) && funcDecl.isMethod() && !funcDecl.isAccessor() && !funcDecl.isConstructor) {
-<<<<<<< HEAD
->fgSym && !(fgSym.kind() == SymbolKind.Type) && funcDecl.isMethod() && !funcDecl.isAccessor() && !funcDecl.isConstructor : any
->fgSym && !(fgSym.kind() == SymbolKind.Type) && funcDecl.isMethod() && !funcDecl.isAccessor() : any
->fgSym && !(fgSym.kind() == SymbolKind.Type) && funcDecl.isMethod() : any
->fgSym && !(fgSym.kind() == SymbolKind.Type) : any
-=======
->fgSym && !(fgSym.kind() == SymbolKind.Type) && funcDecl.isMethod() && !funcDecl.isAccessor() && !funcDecl.isConstructor : boolean
->                                                                                                                        : ^^^^^^^
->fgSym && !(fgSym.kind() == SymbolKind.Type) && funcDecl.isMethod() && !funcDecl.isAccessor() : boolean
->                                                                                             : ^^^^^^^
->fgSym && !(fgSym.kind() == SymbolKind.Type) && funcDecl.isMethod() : any
->                                                                   : ^^^
->fgSym && !(fgSym.kind() == SymbolKind.Type) : boolean
->                                            : ^^^^^^^
->>>>>>> 12402f26
->fgSym : TypeSymbol
->      : ^^^^^^^^^^
->!(fgSym.kind() == SymbolKind.Type) : boolean
->                                   : ^^^^^^^
->(fgSym.kind() == SymbolKind.Type) : boolean
->                                  : ^^^^^^^
->fgSym.kind() == SymbolKind.Type : boolean
->                                : ^^^^^^^
->fgSym.kind() : any
->             : ^^^
->fgSym.kind : any
-<<<<<<< HEAD
->fgSym : any
-=======
->           : ^^^
->fgSym : TypeSymbol
->      : ^^^^^^^^^^
->>>>>>> 12402f26
->kind : any
->     : ^^^
->SymbolKind.Type : any
->                : ^^^
->SymbolKind : any
->           : ^^^
->Type : any
->     : ^^^
->funcDecl.isMethod() : any
->                    : ^^^
->funcDecl.isMethod : any
->                  : ^^^
->funcDecl : FuncDecl
->         : ^^^^^^^^
->isMethod : any
->         : ^^^
->!funcDecl.isAccessor() : boolean
->                       : ^^^^^^^
->funcDecl.isAccessor() : any
->                      : ^^^
->funcDecl.isAccessor : any
->                    : ^^^
->funcDecl : FuncDecl
->         : ^^^^^^^^
->isAccessor : any
->           : ^^^
->!funcDecl.isConstructor : boolean
->                        : ^^^^^^^
->funcDecl.isConstructor : any
->                       : ^^^
->funcDecl : FuncDecl
->         : ^^^^^^^^
->isConstructor : any
->              : ^^^
-
-                context.checker.errorReporter.simpleError(funcDecl, "Function or method '" + funcDecl.name.actualText + "' already declared as a property");
->context.checker.errorReporter.simpleError(funcDecl, "Function or method '" + funcDecl.name.actualText + "' already declared as a property") : any
->                                                                                                                                            : ^^^
->context.checker.errorReporter.simpleError : any
->                                          : ^^^
->context.checker.errorReporter : any
->                              : ^^^
->context.checker : any
->                : ^^^
->context : TypeCollectionContext
->        : ^^^^^^^^^^^^^^^^^^^^^
->checker : any
->        : ^^^
->errorReporter : any
->              : ^^^
->simpleError : any
->            : ^^^
->funcDecl : FuncDecl
->         : ^^^^^^^^
->"Function or method '" + funcDecl.name.actualText + "' already declared as a property" : string
->                                                                                       : ^^^^^^
->"Function or method '" + funcDecl.name.actualText : string
->                                                  : ^^^^^^
->"Function or method '" : "Function or method '"
->                       : ^^^^^^^^^^^^^^^^^^^^^^
->funcDecl.name.actualText : any
->                         : ^^^
->funcDecl.name : any
->              : ^^^
->funcDecl : FuncDecl
->         : ^^^^^^^^
->name : any
->     : ^^^
->actualText : any
->           : ^^^
->"' already declared as a property" : "' already declared as a property"
->                                   : ^^^^^^^^^^^^^^^^^^^^^^^^^^^^^^^^^^
-
-                fgSym.type = context.checker.anyType;
->fgSym.type = context.checker.anyType : any
->                                     : ^^^
->fgSym.type : any
-<<<<<<< HEAD
->fgSym : any
-=======
->           : ^^^
->fgSym : TypeSymbol
->      : ^^^^^^^^^^
->>>>>>> 12402f26
->type : any
->     : ^^^
->context.checker.anyType : any
->                        : ^^^
->context.checker : any
->                : ^^^
->context : TypeCollectionContext
->        : ^^^^^^^^^^^^^^^^^^^^^
->checker : any
->        : ^^^
->anyType : any
->        : ^^^
-            }
-            var sig = context.checker.createFunctionSignature(funcDecl, containerSym, containerScope, fgSym, !foundSymbol);
->sig : any
->    : ^^^
->context.checker.createFunctionSignature(funcDecl, containerSym, containerScope, fgSym, !foundSymbol) : any
->                                                                                                     : ^^^
->context.checker.createFunctionSignature : any
->                                        : ^^^
->context.checker : any
->                : ^^^
->context : TypeCollectionContext
->        : ^^^^^^^^^^^^^^^^^^^^^
->checker : any
->        : ^^^
->createFunctionSignature : any
->                        : ^^^
->funcDecl : FuncDecl
->         : ^^^^^^^^
->containerSym : TypeSymbol
->             : ^^^^^^^^^^
->containerScope : SymbolScope
->               : ^^^^^^^^^^^
->fgSym : TypeSymbol
->      : ^^^^^^^^^^
->!foundSymbol : boolean
->             : ^^^^^^^
->foundSymbol : boolean
->            : ^^^^^^^
-
-            // it's a getter or setter function                                   
-            if (((!fgSym || fgSym.declAST.nodeType != NodeType.FuncDecl) && funcDecl.isAccessor()) || (fgSym && fgSym.isAccessor())) {
->((!fgSym || fgSym.declAST.nodeType != NodeType.FuncDecl) && funcDecl.isAccessor()) || (fgSym && fgSym.isAccessor()) : any
->                                                                                                                    : ^^^
->((!fgSym || fgSym.declAST.nodeType != NodeType.FuncDecl) && funcDecl.isAccessor()) : any
->                                                                                   : ^^^
->(!fgSym || fgSym.declAST.nodeType != NodeType.FuncDecl) && funcDecl.isAccessor() : any
->                                                                                 : ^^^
->(!fgSym || fgSym.declAST.nodeType != NodeType.FuncDecl) : boolean
->                                                        : ^^^^^^^
->!fgSym || fgSym.declAST.nodeType != NodeType.FuncDecl : boolean
->                                                      : ^^^^^^^
->!fgSym : boolean
->       : ^^^^^^^
->fgSym : TypeSymbol
->      : ^^^^^^^^^^
->fgSym.declAST.nodeType != NodeType.FuncDecl : boolean
->                                            : ^^^^^^^
->fgSym.declAST.nodeType : any
->                       : ^^^
->fgSym.declAST : any
-<<<<<<< HEAD
->fgSym : any
-=======
->              : ^^^
->fgSym : TypeSymbol
->      : ^^^^^^^^^^
->>>>>>> 12402f26
->declAST : any
->        : ^^^
->nodeType : any
->         : ^^^
->NodeType.FuncDecl : any
->                  : ^^^
->NodeType : any
->         : ^^^
->FuncDecl : any
->         : ^^^
->funcDecl.isAccessor() : any
->                      : ^^^
->funcDecl.isAccessor : any
->                    : ^^^
->funcDecl : FuncDecl
->         : ^^^^^^^^
->isAccessor : any
->           : ^^^
->(fgSym && fgSym.isAccessor()) : any
->                              : ^^^
->fgSym && fgSym.isAccessor() : any
->                            : ^^^
->fgSym : TypeSymbol
->      : ^^^^^^^^^^
->fgSym.isAccessor() : any
->                   : ^^^
->fgSym.isAccessor : any
-<<<<<<< HEAD
->fgSym : any
-=======
->                 : ^^^
->fgSym : TypeSymbol
->      : ^^^^^^^^^^
->>>>>>> 12402f26
->isAccessor : any
->           : ^^^
-
-                funcDecl.accessorSymbol = context.checker.createAccessorSymbol(funcDecl, fgSym, containerSym.type, (funcDecl.isMethod() && isStatic), true, containerScope, containerSym);
->funcDecl.accessorSymbol = context.checker.createAccessorSymbol(funcDecl, fgSym, containerSym.type, (funcDecl.isMethod() && isStatic), true, containerScope, containerSym) : any
->                                                                                                                                                                          : ^^^
->funcDecl.accessorSymbol : any
->                        : ^^^
->funcDecl : FuncDecl
->         : ^^^^^^^^
->accessorSymbol : any
->               : ^^^
->context.checker.createAccessorSymbol(funcDecl, fgSym, containerSym.type, (funcDecl.isMethod() && isStatic), true, containerScope, containerSym) : any
->                                                                                                                                                : ^^^
->context.checker.createAccessorSymbol : any
->                                     : ^^^
->context.checker : any
->                : ^^^
->context : TypeCollectionContext
->        : ^^^^^^^^^^^^^^^^^^^^^
->checker : any
->        : ^^^
->createAccessorSymbol : any
->                     : ^^^
->funcDecl : FuncDecl
->         : ^^^^^^^^
->fgSym : TypeSymbol
->      : ^^^^^^^^^^
->containerSym.type : any
->                  : ^^^
->containerSym : TypeSymbol
->             : ^^^^^^^^^^
->type : any
->     : ^^^
->(funcDecl.isMethod() && isStatic) : any
->                                  : ^^^
->funcDecl.isMethod() && isStatic : any
->                                : ^^^
->funcDecl.isMethod() : any
->                    : ^^^
->funcDecl.isMethod : any
->                  : ^^^
->funcDecl : FuncDecl
->         : ^^^^^^^^
->isMethod : any
->         : ^^^
->isStatic : any
->         : ^^^
->true : true
->     : ^^^^
->containerScope : SymbolScope
->               : ^^^^^^^^^^^
->containerSym : TypeSymbol
->             : ^^^^^^^^^^
-            }
-
-            funcDecl.type.symbol.declAST = ast;
->funcDecl.type.symbol.declAST = ast : AST
->                                   : ^^^
->funcDecl.type.symbol.declAST : any
->                             : ^^^
->funcDecl.type.symbol : any
->                     : ^^^
->funcDecl.type : any
->              : ^^^
->funcDecl : FuncDecl
->         : ^^^^^^^^
->type : any
->     : ^^^
->symbol : any
->       : ^^^
->declAST : any
->        : ^^^
->ast : AST
->    : ^^^
-
-            if (funcDecl.isConstructor) { // REVIEW: Remove when classes completely replace oldclass
->funcDecl.isConstructor : any
->                       : ^^^
->funcDecl : FuncDecl
->         : ^^^^^^^^
->isConstructor : any
->              : ^^^
-
-                go = true;
->go = true : true
->          : ^^^^
->go : boolean
->   : ^^^^^^^
->true : true
->     : ^^^^
-
-            };
-        }
-        if (isExported) {
->isExported : any
->           : ^^^
-
-            if (funcDecl.type.call) {
->funcDecl.type.call : any
->                   : ^^^
->funcDecl.type : any
->              : ^^^
->funcDecl : FuncDecl
->         : ^^^^^^^^
->type : any
->     : ^^^
->call : any
->     : ^^^
-
-                funcDecl.type.symbol.flags |= SymbolFlags.Exported;
->funcDecl.type.symbol.flags |= SymbolFlags.Exported : number
->                                                   : ^^^^^^
->funcDecl.type.symbol.flags : any
->                           : ^^^
->funcDecl.type.symbol : any
->                     : ^^^
->funcDecl.type : any
->              : ^^^
->funcDecl : FuncDecl
->         : ^^^^^^^^
->type : any
->     : ^^^
->symbol : any
->       : ^^^
->flags : any
->      : ^^^
->SymbolFlags.Exported : any
->                     : ^^^
->SymbolFlags : any
->            : ^^^
->Exported : any
->         : ^^^
-            }
-            
-            // Accessors are set to 'exported' above
-            if (fgSym && !fgSym.isAccessor() && fgSym.kind() == SymbolKind.Type && fgSym.type.call) {
->fgSym && !fgSym.isAccessor() && fgSym.kind() == SymbolKind.Type && fgSym.type.call : any
-<<<<<<< HEAD
->fgSym && !fgSym.isAccessor() && fgSym.kind() == SymbolKind.Type : any
->fgSym && !fgSym.isAccessor() : any
-=======
->                                                                                   : ^^^
->fgSym && !fgSym.isAccessor() && fgSym.kind() == SymbolKind.Type : boolean
->                                                                : ^^^^^^^
->fgSym && !fgSym.isAccessor() : boolean
->                             : ^^^^^^^
->>>>>>> 12402f26
->fgSym : TypeSymbol
->      : ^^^^^^^^^^
->!fgSym.isAccessor() : boolean
->                    : ^^^^^^^
->fgSym.isAccessor() : any
->                   : ^^^
->fgSym.isAccessor : any
-<<<<<<< HEAD
->fgSym : any
-=======
->                 : ^^^
->fgSym : TypeSymbol
->      : ^^^^^^^^^^
->>>>>>> 12402f26
->isAccessor : any
->           : ^^^
->fgSym.kind() == SymbolKind.Type : boolean
->                                : ^^^^^^^
->fgSym.kind() : any
->             : ^^^
->fgSym.kind : any
-<<<<<<< HEAD
->fgSym : any
-=======
->           : ^^^
->fgSym : TypeSymbol
->      : ^^^^^^^^^^
->>>>>>> 12402f26
->kind : any
->     : ^^^
->SymbolKind.Type : any
->                : ^^^
->SymbolKind : any
->           : ^^^
->Type : any
->     : ^^^
->fgSym.type.call : any
->                : ^^^
->fgSym.type : any
-<<<<<<< HEAD
->fgSym : any
-=======
->           : ^^^
->fgSym : TypeSymbol
->      : ^^^^^^^^^^
->>>>>>> 12402f26
->type : any
->     : ^^^
->call : any
->     : ^^^
-
-                fgSym.flags |= SymbolFlags.Exported;
->fgSym.flags |= SymbolFlags.Exported : number
->                                    : ^^^^^^
->fgSym.flags : any
-<<<<<<< HEAD
->fgSym : any
-=======
->            : ^^^
->fgSym : TypeSymbol
->      : ^^^^^^^^^^
->>>>>>> 12402f26
->flags : any
->      : ^^^
->SymbolFlags.Exported : any
->                     : ^^^
->SymbolFlags : any
->            : ^^^
->Exported : any
->         : ^^^
-            }
-        }
-        if (context.scopeChain.moduleDecl && !funcDecl.isSpecialFn()) {
-<<<<<<< HEAD
->context.scopeChain.moduleDecl && !funcDecl.isSpecialFn() : any
-=======
->context.scopeChain.moduleDecl && !funcDecl.isSpecialFn() : boolean
->                                                         : ^^^^^^^
->>>>>>> 12402f26
->context.scopeChain.moduleDecl : any
->                              : ^^^
->context.scopeChain : any
->                   : ^^^
->context : TypeCollectionContext
->        : ^^^^^^^^^^^^^^^^^^^^^
->scopeChain : any
->           : ^^^
->moduleDecl : any
->           : ^^^
->!funcDecl.isSpecialFn() : boolean
->                        : ^^^^^^^
->funcDecl.isSpecialFn() : any
->                       : ^^^
->funcDecl.isSpecialFn : any
->                     : ^^^
->funcDecl : FuncDecl
->         : ^^^^^^^^
->isSpecialFn : any
->            : ^^^
-
-            funcDecl.type.symbol.flags |= SymbolFlags.ModuleMember;
->funcDecl.type.symbol.flags |= SymbolFlags.ModuleMember : number
->                                                       : ^^^^^^
->funcDecl.type.symbol.flags : any
->                           : ^^^
->funcDecl.type.symbol : any
->                     : ^^^
->funcDecl.type : any
->              : ^^^
->funcDecl : FuncDecl
->         : ^^^^^^^^
->type : any
->     : ^^^
->symbol : any
->       : ^^^
->flags : any
->      : ^^^
->SymbolFlags.ModuleMember : any
->                         : ^^^
->SymbolFlags : any
->            : ^^^
->ModuleMember : any
->             : ^^^
-
-            funcDecl.type.symbol.declModule = context.scopeChain.moduleDecl;
->funcDecl.type.symbol.declModule = context.scopeChain.moduleDecl : any
->                                                                : ^^^
->funcDecl.type.symbol.declModule : any
->                                : ^^^
->funcDecl.type.symbol : any
->                     : ^^^
->funcDecl.type : any
->              : ^^^
->funcDecl : FuncDecl
->         : ^^^^^^^^
->type : any
->     : ^^^
->symbol : any
->       : ^^^
->declModule : any
->           : ^^^
->context.scopeChain.moduleDecl : any
->                              : ^^^
->context.scopeChain : any
->                   : ^^^
->context : TypeCollectionContext
->        : ^^^^^^^^^^^^^^^^^^^^^
->scopeChain : any
->           : ^^^
->moduleDecl : any
->           : ^^^
-        }
-
-        if (fgSym && isOptional) {
->fgSym && isOptional : any
->                    : ^^^
->fgSym : TypeSymbol
->      : ^^^^^^^^^^
->isOptional : any
->           : ^^^
-
-            fgSym.flags |= SymbolFlags.Optional;
->fgSym.flags |= SymbolFlags.Optional : number
->                                    : ^^^^^^
->fgSym.flags : any
-<<<<<<< HEAD
->fgSym : any
-=======
->            : ^^^
->fgSym : TypeSymbol
->      : ^^^^^^^^^^
->>>>>>> 12402f26
->flags : any
->      : ^^^
->SymbolFlags.Optional : any
->                     : ^^^
->SymbolFlags : any
->            : ^^^
->Optional : any
->         : ^^^
-        }
-
-        return go;
->go : boolean
->   : ^^^^^^^
-    }
-
-    export function preCollectTypes(ast: AST, parent: AST, walker: IAstWalker) {
->preCollectTypes : (ast: AST, parent: AST, walker: IAstWalker) => AST
->                : ^^^^^^^^^^^^^^^^^^^^^^^^^^^^^^^^^^^^^^^^^^^^^^^^^^
->ast : AST
->    : ^^^
->parent : AST
->       : ^^^
->walker : IAstWalker
->       : ^^^^^^^^^^
-
-        var context: TypeCollectionContext = walker.state;
->context : TypeCollectionContext
->        : ^^^^^^^^^^^^^^^^^^^^^
->walker.state : any
->             : ^^^
->walker : IAstWalker
->       : ^^^^^^^^^^
->state : any
->      : ^^^
-
-        var go = false;
->go : boolean
->   : ^^^^^^^
->false : false
->      : ^^^^^
-
-        var scopeChain = context.scopeChain;
->scopeChain : any
->           : ^^^
->context.scopeChain : any
->                   : ^^^
->context : TypeCollectionContext
->        : ^^^^^^^^^^^^^^^^^^^^^
->scopeChain : any
->           : ^^^
-
-        if (ast.nodeType == NodeType.Script) {
->ast.nodeType == NodeType.Script : boolean
->                                : ^^^^^^^
->ast.nodeType : any
->             : ^^^
->ast : AST
->    : ^^^
->nodeType : any
->         : ^^^
->NodeType.Script : any
->                : ^^^
->NodeType : any
->         : ^^^
->Script : any
->       : ^^^
-
-            var script: Script = <Script>ast;
->script : Script
->       : ^^^^^^
-><Script>ast : Script
->            : ^^^^^^
->ast : AST
->    : ^^^
-
-            context.script = script;
->context.script = script : Script
->                        : ^^^^^^
->context.script : any
->               : ^^^
->context : TypeCollectionContext
->        : ^^^^^^^^^^^^^^^^^^^^^
->script : any
->       : ^^^
->script : Script
->       : ^^^^^^
-
-            go = true;
->go = true : true
->          : ^^^^
->go : boolean
->   : ^^^^^^^
->true : true
->     : ^^^^
-        }
-        else if (ast.nodeType == NodeType.List) {
->ast.nodeType == NodeType.List : boolean
->                              : ^^^^^^^
->ast.nodeType : any
->             : ^^^
->ast : AST
->    : ^^^
->nodeType : any
->         : ^^^
->NodeType.List : any
->              : ^^^
->NodeType : any
->         : ^^^
->List : any
->     : ^^^
-
-            go = true;
->go = true : true
->          : ^^^^
->go : boolean
->   : ^^^^^^^
->true : true
->     : ^^^^
-        }
-        else if (ast.nodeType == NodeType.ImportDeclaration) {
->ast.nodeType == NodeType.ImportDeclaration : boolean
->                                           : ^^^^^^^
->ast.nodeType : any
->             : ^^^
->ast : AST
->    : ^^^
->nodeType : any
->         : ^^^
->NodeType.ImportDeclaration : any
->                           : ^^^
->NodeType : any
->         : ^^^
->ImportDeclaration : any
->                  : ^^^
-
-            go = preCollectImportTypes(ast, parent, context);
->go = preCollectImportTypes(ast, parent, context) : boolean
->                                                 : ^^^^^^^
->go : boolean
->   : ^^^^^^^
->preCollectImportTypes(ast, parent, context) : boolean
->                                            : ^^^^^^^
->preCollectImportTypes : (ast: AST, parent: AST, context: TypeCollectionContext) => boolean
->                      : ^^^^^^^^^^^^^^^^^^^^^^^^^^^^^^^^^^^^^^^^^^^^^^^^^^^^^^^^^^^^^^^^^^
->ast : AST
->    : ^^^
->parent : AST
->       : ^^^
->context : TypeCollectionContext
->        : ^^^^^^^^^^^^^^^^^^^^^
-        }
-        else if (ast.nodeType == NodeType.With) {
->ast.nodeType == NodeType.With : boolean
->                              : ^^^^^^^
->ast.nodeType : any
->             : ^^^
->ast : AST
->    : ^^^
->nodeType : any
->         : ^^^
->NodeType.With : any
->              : ^^^
->NodeType : any
->         : ^^^
->With : any
->     : ^^^
-
-            go = false;
->go = false : false
->           : ^^^^^
->go : boolean
->   : ^^^^^^^
->false : false
->      : ^^^^^
-        }
-        else if (ast.nodeType == NodeType.ModuleDeclaration) {
->ast.nodeType == NodeType.ModuleDeclaration : boolean
->                                           : ^^^^^^^
->ast.nodeType : any
->             : ^^^
->ast : AST
->    : ^^^
->nodeType : any
->         : ^^^
->NodeType.ModuleDeclaration : any
->                           : ^^^
->NodeType : any
->         : ^^^
->ModuleDeclaration : any
->                  : ^^^
-
-            go = preCollectModuleTypes(ast, parent, context);
->go = preCollectModuleTypes(ast, parent, context) : boolean
->                                                 : ^^^^^^^
->go : boolean
->   : ^^^^^^^
->preCollectModuleTypes(ast, parent, context) : boolean
->                                            : ^^^^^^^
->preCollectModuleTypes : (ast: AST, parent: AST, context: TypeCollectionContext) => boolean
->                      : ^^^^^^^^^^^^^^^^^^^^^^^^^^^^^^^^^^^^^^^^^^^^^^^^^^^^^^^^^^^^^^^^^^
->ast : AST
->    : ^^^
->parent : AST
->       : ^^^
->context : TypeCollectionContext
->        : ^^^^^^^^^^^^^^^^^^^^^
-        }
-        else if (ast.nodeType == NodeType.ClassDeclaration) {
->ast.nodeType == NodeType.ClassDeclaration : boolean
->                                          : ^^^^^^^
->ast.nodeType : any
->             : ^^^
->ast : AST
->    : ^^^
->nodeType : any
->         : ^^^
->NodeType.ClassDeclaration : any
->                          : ^^^
->NodeType : any
->         : ^^^
->ClassDeclaration : any
->                 : ^^^
-
-            go = preCollectClassTypes(ast, parent, context);
->go = preCollectClassTypes(ast, parent, context) : boolean
->                                                : ^^^^^^^
->go : boolean
->   : ^^^^^^^
->preCollectClassTypes(ast, parent, context) : boolean
->                                           : ^^^^^^^
->preCollectClassTypes : (ast: AST, parent: AST, context: TypeCollectionContext) => boolean
->                     : ^^^^^^^^^^^^^^^^^^^^^^^^^^^^^^^^^^^^^^^^^^^^^^^^^^^^^^^^^^^^^^^^^^
->ast : AST
->    : ^^^
->parent : AST
->       : ^^^
->context : TypeCollectionContext
->        : ^^^^^^^^^^^^^^^^^^^^^
-        }
-        else if (ast.nodeType == NodeType.Block) {
->ast.nodeType == NodeType.Block : boolean
->                               : ^^^^^^^
->ast.nodeType : any
->             : ^^^
->ast : AST
->    : ^^^
->nodeType : any
->         : ^^^
->NodeType.Block : any
->               : ^^^
->NodeType : any
->         : ^^^
->Block : any
->      : ^^^
-
-            go = true;
->go = true : true
->          : ^^^^
->go : boolean
->   : ^^^^^^^
->true : true
->     : ^^^^
-        }
-        else if (ast.nodeType == NodeType.InterfaceDeclaration) {
->ast.nodeType == NodeType.InterfaceDeclaration : boolean
->                                              : ^^^^^^^
->ast.nodeType : any
->             : ^^^
->ast : AST
->    : ^^^
->nodeType : any
->         : ^^^
->NodeType.InterfaceDeclaration : any
->                              : ^^^
->NodeType : any
->         : ^^^
->InterfaceDeclaration : any
->                     : ^^^
-
-            go = preCollectInterfaceTypes(ast, parent, context);
->go = preCollectInterfaceTypes(ast, parent, context) : boolean
->                                                    : ^^^^^^^
->go : boolean
->   : ^^^^^^^
->preCollectInterfaceTypes(ast, parent, context) : boolean
->                                               : ^^^^^^^
->preCollectInterfaceTypes : (ast: AST, parent: AST, context: TypeCollectionContext) => boolean
->                         : ^^^^^^^^^^^^^^^^^^^^^^^^^^^^^^^^^^^^^^^^^^^^^^^^^^^^^^^^^^^^^^^^^^
->ast : AST
->    : ^^^
->parent : AST
->       : ^^^
->context : TypeCollectionContext
->        : ^^^^^^^^^^^^^^^^^^^^^
-        }
-        // This will be a constructor arg because this pass only traverses
-        // constructor arg lists
-        else if (ast.nodeType == NodeType.ArgDecl) {
->ast.nodeType == NodeType.ArgDecl : boolean
->                                 : ^^^^^^^
->ast.nodeType : any
->             : ^^^
->ast : AST
->    : ^^^
->nodeType : any
->         : ^^^
->NodeType.ArgDecl : any
->                 : ^^^
->NodeType : any
->         : ^^^
->ArgDecl : any
->        : ^^^
-
-            go = preCollectArgDeclTypes(ast, parent, context);
->go = preCollectArgDeclTypes(ast, parent, context) : boolean
->                                                  : ^^^^^^^
->go : boolean
->   : ^^^^^^^
->preCollectArgDeclTypes(ast, parent, context) : boolean
->                                             : ^^^^^^^
->preCollectArgDeclTypes : (ast: AST, parent: AST, context: TypeCollectionContext) => boolean
->                       : ^^^^^^^^^^^^^^^^^^^^^^^^^^^^^^^^^^^^^^^^^^^^^^^^^^^^^^^^^^^^^^^^^^
->ast : AST
->    : ^^^
->parent : AST
->       : ^^^
->context : TypeCollectionContext
->        : ^^^^^^^^^^^^^^^^^^^^^
-        }
-        else if (ast.nodeType == NodeType.VarDecl) {
->ast.nodeType == NodeType.VarDecl : boolean
->                                 : ^^^^^^^
->ast.nodeType : any
->             : ^^^
->ast : AST
->    : ^^^
->nodeType : any
->         : ^^^
->NodeType.VarDecl : any
->                 : ^^^
->NodeType : any
->         : ^^^
->VarDecl : any
->        : ^^^
-
-            go = preCollectVarDeclTypes(ast, parent, context);
->go = preCollectVarDeclTypes(ast, parent, context) : boolean
->                                                  : ^^^^^^^
->go : boolean
->   : ^^^^^^^
->preCollectVarDeclTypes(ast, parent, context) : boolean
->                                             : ^^^^^^^
->preCollectVarDeclTypes : (ast: AST, parent: AST, context: TypeCollectionContext) => boolean
->                       : ^^^^^^^^^^^^^^^^^^^^^^^^^^^^^^^^^^^^^^^^^^^^^^^^^^^^^^^^^^^^^^^^^^
->ast : AST
->    : ^^^
->parent : AST
->       : ^^^
->context : TypeCollectionContext
->        : ^^^^^^^^^^^^^^^^^^^^^
-        }
-        else if (ast.nodeType == NodeType.FuncDecl) {
->ast.nodeType == NodeType.FuncDecl : boolean
->                                  : ^^^^^^^
->ast.nodeType : any
->             : ^^^
->ast : AST
->    : ^^^
->nodeType : any
->         : ^^^
->NodeType.FuncDecl : any
->                  : ^^^
->NodeType : any
->         : ^^^
->FuncDecl : any
->         : ^^^
-
-            go = preCollectFuncDeclTypes(ast, parent, context);
->go = preCollectFuncDeclTypes(ast, parent, context) : boolean
->                                                   : ^^^^^^^
->go : boolean
->   : ^^^^^^^
->preCollectFuncDeclTypes(ast, parent, context) : boolean
->                                              : ^^^^^^^
->preCollectFuncDeclTypes : (ast: AST, parent: AST, context: TypeCollectionContext) => boolean
->                        : ^^^^^^^^^^^^^^^^^^^^^^^^^^^^^^^^^^^^^^^^^^^^^^^^^^^^^^^^^^^^^^^^^^
->ast : AST
->    : ^^^
->parent : AST
->       : ^^^
->context : TypeCollectionContext
->        : ^^^^^^^^^^^^^^^^^^^^^
-        }
-        else {
-            if (ast.isStatementOrExpression() && context.scopeChain.moduleDecl) {
->ast.isStatementOrExpression() && context.scopeChain.moduleDecl : any
->                                                               : ^^^
->ast.isStatementOrExpression() : any
->                              : ^^^
->ast.isStatementOrExpression : any
->                            : ^^^
->ast : AST
->    : ^^^
->isStatementOrExpression : any
->                        : ^^^
->context.scopeChain.moduleDecl : any
->                              : ^^^
->context.scopeChain : any
->                   : ^^^
->context : TypeCollectionContext
->        : ^^^^^^^^^^^^^^^^^^^^^
->scopeChain : any
->           : ^^^
->moduleDecl : any
->           : ^^^
-
-                context.scopeChain.moduleDecl.recordNonInterface();
->context.scopeChain.moduleDecl.recordNonInterface() : any
->                                                   : ^^^
->context.scopeChain.moduleDecl.recordNonInterface : any
->                                                 : ^^^
->context.scopeChain.moduleDecl : any
->                              : ^^^
->context.scopeChain : any
->                   : ^^^
->context : TypeCollectionContext
->        : ^^^^^^^^^^^^^^^^^^^^^
->scopeChain : any
->           : ^^^
->moduleDecl : any
->           : ^^^
->recordNonInterface : any
->                   : ^^^
-            }
-        }
-        walker.options.goChildren = go;
->walker.options.goChildren = go : boolean
->                               : ^^^^^^^
->walker.options.goChildren : any
->                          : ^^^
->walker.options : any
->               : ^^^
->walker : IAstWalker
->       : ^^^^^^^^^^
->options : any
->        : ^^^
->goChildren : any
->           : ^^^
->go : boolean
->   : ^^^^^^^
-
-        return ast;
->ast : AST
->    : ^^^
-    }
-
-    export function postCollectTypes(ast: AST, parent: AST, walker: IAstWalker) {
->postCollectTypes : (ast: AST, parent: AST, walker: IAstWalker) => AST
->                 : ^^^^^^^^^^^^^^^^^^^^^^^^^^^^^^^^^^^^^^^^^^^^^^^^^^
->ast : AST
->    : ^^^
->parent : AST
->       : ^^^
->walker : IAstWalker
->       : ^^^^^^^^^^
-
-        var context: TypeCollectionContext = walker.state;
->context : TypeCollectionContext
->        : ^^^^^^^^^^^^^^^^^^^^^
->walker.state : any
->             : ^^^
->walker : IAstWalker
->       : ^^^^^^^^^^
->state : any
->      : ^^^
-
-        if (ast.nodeType == NodeType.ModuleDeclaration) {
->ast.nodeType == NodeType.ModuleDeclaration : boolean
->                                           : ^^^^^^^
->ast.nodeType : any
->             : ^^^
->ast : AST
->    : ^^^
->nodeType : any
->         : ^^^
->NodeType.ModuleDeclaration : any
->                           : ^^^
->NodeType : any
->         : ^^^
->ModuleDeclaration : any
->                  : ^^^
-
-            popTypeCollectionScope(context);
->popTypeCollectionScope(context) : any
->                                : ^^^
->popTypeCollectionScope : any
->                       : ^^^
->context : TypeCollectionContext
->        : ^^^^^^^^^^^^^^^^^^^^^
-        }
-        else if (ast.nodeType == NodeType.ClassDeclaration) {
->ast.nodeType == NodeType.ClassDeclaration : boolean
->                                          : ^^^^^^^
->ast.nodeType : any
->             : ^^^
->ast : AST
->    : ^^^
->nodeType : any
->         : ^^^
->NodeType.ClassDeclaration : any
->                          : ^^^
->NodeType : any
->         : ^^^
->ClassDeclaration : any
->                 : ^^^
-
-            popTypeCollectionScope(context);
->popTypeCollectionScope(context) : any
->                                : ^^^
->popTypeCollectionScope : any
->                       : ^^^
->context : TypeCollectionContext
->        : ^^^^^^^^^^^^^^^^^^^^^
-        }
-        else if (ast.nodeType == NodeType.InterfaceDeclaration) {
->ast.nodeType == NodeType.InterfaceDeclaration : boolean
->                                              : ^^^^^^^
->ast.nodeType : any
->             : ^^^
->ast : AST
->    : ^^^
->nodeType : any
->         : ^^^
->NodeType.InterfaceDeclaration : any
->                              : ^^^
->NodeType : any
->         : ^^^
->InterfaceDeclaration : any
->                     : ^^^
-
-            popTypeCollectionScope(context);
->popTypeCollectionScope(context) : any
->                                : ^^^
->popTypeCollectionScope : any
->                       : ^^^
->context : TypeCollectionContext
->        : ^^^^^^^^^^^^^^^^^^^^^
-        }
-        return ast;
->ast : AST
->    : ^^^
-    }
-
-}
+//// [tests/cases/conformance/parser/ecmascript5/parserRealSource7.ts] ////
+
+=== parserRealSource7.ts ===
+// Copyright (c) Microsoft. All rights reserved. Licensed under the Apache License, Version 2.0. 
+// See LICENSE.txt in the project root for complete license information.
+
+///<reference path='typescript.ts' />
+
+module TypeScript {
+>TypeScript : typeof TypeScript
+>           : ^^^^^^^^^^^^^^^^^
+
+    export class Continuation {
+>Continuation : Continuation
+>             : ^^^^^^^^^^^^
+
+        public exceptionBlock = -1;
+>exceptionBlock : number
+>               : ^^^^^^
+>-1 : -1
+>   : ^^
+>1 : 1
+>  : ^
+
+        constructor (public normalBlock: number) { }
+>normalBlock : number
+>            : ^^^^^^
+    }
+
+    function getBaseTypeLinks(bases: ASTList, baseTypeLinks: TypeLink[]) {
+>getBaseTypeLinks : (bases: ASTList, baseTypeLinks: TypeLink[]) => TypeLink[]
+>                 : ^^^^^^^^^^^^^^^^^^^^^^^^^^^^^^^^          ^^^^^^^^^^^^^^^
+>bases : ASTList
+>      : ^^^^^^^
+>baseTypeLinks : TypeLink[]
+>              : ^^^^^^^^^^
+
+        if (bases) {
+>bases : ASTList
+>      : ^^^^^^^
+
+            var len = bases.members.length;
+>len : any
+>    : ^^^
+>bases.members.length : any
+>                     : ^^^
+>bases.members : any
+>              : ^^^
+>bases : any
+>      : ^^^
+>members : any
+>        : ^^^
+>length : any
+>       : ^^^
+
+            if (baseTypeLinks == null) {
+>baseTypeLinks == null : boolean
+>                      : ^^^^^^^
+>baseTypeLinks : TypeLink[]
+>              : ^^^^^^^^^^
+
+                baseTypeLinks = new TypeLink[];
+>baseTypeLinks = new TypeLink[] : any
+>                               : ^^^
+>baseTypeLinks : TypeLink[]
+>              : ^^^^^^^^^^
+>new TypeLink[] : any
+>               : ^^^
+>TypeLink[] : any
+>           : ^^^
+>TypeLink : any
+>         : ^^^
+> : any
+> : ^^^
+            }
+            for (var i = 0; i < len; i++) {
+>i : number
+>  : ^^^^^^
+>0 : 0
+>  : ^
+>i < len : boolean
+>        : ^^^^^^^
+>i : number
+>  : ^^^^^^
+>len : any
+>    : ^^^
+>i++ : number
+>    : ^^^^^^
+>i : number
+>  : ^^^^^^
+
+                var baseExpr = bases.members[i];
+>baseExpr : any
+>         : ^^^
+>bases.members[i] : any
+>                 : ^^^
+>bases.members : any
+>              : ^^^
+>bases : any
+>      : ^^^
+>members : any
+>        : ^^^
+>i : number
+>  : ^^^^^^
+
+                var name = baseExpr;
+>name : any
+>     : ^^^
+>baseExpr : any
+>         : ^^^
+
+                var typeLink = new TypeLink();
+>typeLink : any
+>         : ^^^
+>new TypeLink() : any
+>               : ^^^
+>TypeLink : any
+>         : ^^^
+
+                typeLink.ast = name;
+>typeLink.ast = name : any
+>                    : ^^^
+>typeLink.ast : any
+>             : ^^^
+>typeLink : any
+>         : ^^^
+>ast : any
+>    : ^^^
+>name : any
+>     : ^^^
+
+                baseTypeLinks[baseTypeLinks.length] = typeLink;
+>baseTypeLinks[baseTypeLinks.length] = typeLink : any
+>                                               : ^^^
+>baseTypeLinks[baseTypeLinks.length] : TypeLink
+>                                    : ^^^^^^^^
+>baseTypeLinks : TypeLink[]
+>              : ^^^^^^^^^^
+>baseTypeLinks.length : number
+>                     : ^^^^^^
+>baseTypeLinks : TypeLink[]
+>              : ^^^^^^^^^^
+>length : number
+>       : ^^^^^^
+>typeLink : any
+>         : ^^^
+            }
+        }
+        return baseTypeLinks;
+>baseTypeLinks : TypeLink[]
+>              : ^^^^^^^^^^
+    }
+
+    function getBases(type: Type, typeDecl: TypeDeclaration) {
+>getBases : (type: Type, typeDecl: TypeDeclaration) => void
+>         : ^^^^^^^^^^^^^^^^^^^^^^^^^^^^^^^^^^^^^^^^^^^^^^^
+>type : Type
+>     : ^^^^
+>typeDecl : TypeDeclaration
+>         : ^^^^^^^^^^^^^^^
+
+        type.extendsTypeLinks = getBaseTypeLinks(typeDecl.extendsList, type.extendsTypeLinks);
+>type.extendsTypeLinks = getBaseTypeLinks(typeDecl.extendsList, type.extendsTypeLinks) : TypeLink[]
+>                                                                                      : ^^^^^^^^^^
+>type.extendsTypeLinks : any
+>                      : ^^^
+>type : Type
+>     : ^^^^
+>extendsTypeLinks : any
+>                 : ^^^
+>getBaseTypeLinks(typeDecl.extendsList, type.extendsTypeLinks) : TypeLink[]
+>                                                              : ^^^^^^^^^^
+>getBaseTypeLinks : (bases: ASTList, baseTypeLinks: TypeLink[]) => TypeLink[]
+>                 : ^^^^^^^^^^^^^^^^^^^^^^^^^^^^^^^^^^^^^^^^^^^^^^^^^^^^^^^^^
+>typeDecl.extendsList : any
+>                     : ^^^
+>typeDecl : TypeDeclaration
+>         : ^^^^^^^^^^^^^^^
+>extendsList : any
+>            : ^^^
+>type.extendsTypeLinks : any
+>                      : ^^^
+>type : Type
+>     : ^^^^
+>extendsTypeLinks : any
+>                 : ^^^
+
+        type.implementsTypeLinks = getBaseTypeLinks(typeDecl.implementsList, type.implementsTypeLinks);
+>type.implementsTypeLinks = getBaseTypeLinks(typeDecl.implementsList, type.implementsTypeLinks) : TypeLink[]
+>                                                                                               : ^^^^^^^^^^
+>type.implementsTypeLinks : any
+>                         : ^^^
+>type : Type
+>     : ^^^^
+>implementsTypeLinks : any
+>                    : ^^^
+>getBaseTypeLinks(typeDecl.implementsList, type.implementsTypeLinks) : TypeLink[]
+>                                                                    : ^^^^^^^^^^
+>getBaseTypeLinks : (bases: ASTList, baseTypeLinks: TypeLink[]) => TypeLink[]
+>                 : ^^^^^^^^^^^^^^^^^^^^^^^^^^^^^^^^^^^^^^^^^^^^^^^^^^^^^^^^^
+>typeDecl.implementsList : any
+>                        : ^^^
+>typeDecl : TypeDeclaration
+>         : ^^^^^^^^^^^^^^^
+>implementsList : any
+>               : ^^^
+>type.implementsTypeLinks : any
+>                         : ^^^
+>type : Type
+>     : ^^^^
+>implementsTypeLinks : any
+>                    : ^^^
+    }
+
+    function addPrototypeField(classType: Type, ast: AST, context: TypeCollectionContext) {
+>addPrototypeField : (classType: Type, ast: AST, context: TypeCollectionContext) => void
+>                  : ^^^^^^^^^^^^^^^^^^^^^^^^^^^^^^^^^^^^^^^^^^^^^^^^^^^^^^^^^^^^^^^^^^^
+>classType : Type
+>          : ^^^^
+>ast : AST
+>    : ^^^
+>context : TypeCollectionContext
+>        : ^^^^^^^^^^^^^^^^^^^^^
+
+        var field = new ValueLocation();
+>field : any
+>      : ^^^
+>new ValueLocation() : any
+>                    : ^^^
+>ValueLocation : any
+>              : ^^^
+
+        field.typeLink = new TypeLink();
+>field.typeLink = new TypeLink() : any
+>                                : ^^^
+>field.typeLink : any
+>               : ^^^
+>field : any
+>      : ^^^
+>typeLink : any
+>         : ^^^
+>new TypeLink() : any
+>               : ^^^
+>TypeLink : any
+>         : ^^^
+
+        field.typeLink.ast = ast;
+>field.typeLink.ast = ast : AST
+>                         : ^^^
+>field.typeLink.ast : any
+>                   : ^^^
+>field.typeLink : any
+>               : ^^^
+>field : any
+>      : ^^^
+>typeLink : any
+>         : ^^^
+>ast : any
+>    : ^^^
+>ast : AST
+>    : ^^^
+
+        field.typeLink.type = classType.instanceType;
+>field.typeLink.type = classType.instanceType : any
+>                                             : ^^^
+>field.typeLink.type : any
+>                    : ^^^
+>field.typeLink : any
+>               : ^^^
+>field : any
+>      : ^^^
+>typeLink : any
+>         : ^^^
+>type : any
+>     : ^^^
+>classType.instanceType : any
+>                       : ^^^
+>classType : Type
+>          : ^^^^
+>instanceType : any
+>             : ^^^
+
+        var fieldSymbol =
+>fieldSymbol : any
+>            : ^^^
+
+            new FieldSymbol("prototype", ast.minChar,
+>new FieldSymbol("prototype", ast.minChar,                            context.checker.locationInfo.unitIndex, true, field) : any
+>                                                                                                                          : ^^^
+>FieldSymbol : any
+>            : ^^^
+>"prototype" : "prototype"
+>            : ^^^^^^^^^^^
+>ast.minChar : any
+>            : ^^^
+>ast : AST
+>    : ^^^
+>minChar : any
+>        : ^^^
+
+                            context.checker.locationInfo.unitIndex, true, field);
+>context.checker.locationInfo.unitIndex : any
+>                                       : ^^^
+>context.checker.locationInfo : any
+>                             : ^^^
+>context.checker : any
+>                : ^^^
+>context : TypeCollectionContext
+>        : ^^^^^^^^^^^^^^^^^^^^^
+>checker : any
+>        : ^^^
+>locationInfo : any
+>             : ^^^
+>unitIndex : any
+>          : ^^^
+>true : true
+>     : ^^^^
+>field : any
+>      : ^^^
+
+        fieldSymbol.flags |= (SymbolFlags.Property | SymbolFlags.BuiltIn);
+>fieldSymbol.flags |= (SymbolFlags.Property | SymbolFlags.BuiltIn) : number
+>                                                                  : ^^^^^^
+>fieldSymbol.flags : any
+>                  : ^^^
+>fieldSymbol : any
+>            : ^^^
+>flags : any
+>      : ^^^
+>(SymbolFlags.Property | SymbolFlags.BuiltIn) : number
+>                                             : ^^^^^^
+>SymbolFlags.Property | SymbolFlags.BuiltIn : number
+>                                           : ^^^^^^
+>SymbolFlags.Property : any
+>                     : ^^^
+>SymbolFlags : any
+>            : ^^^
+>Property : any
+>         : ^^^
+>SymbolFlags.BuiltIn : any
+>                    : ^^^
+>SymbolFlags : any
+>            : ^^^
+>BuiltIn : any
+>        : ^^^
+
+        field.symbol = fieldSymbol;
+>field.symbol = fieldSymbol : any
+>                           : ^^^
+>field.symbol : any
+>             : ^^^
+>field : any
+>      : ^^^
+>symbol : any
+>       : ^^^
+>fieldSymbol : any
+>            : ^^^
+
+        fieldSymbol.declAST = ast;
+>fieldSymbol.declAST = ast : AST
+>                          : ^^^
+>fieldSymbol.declAST : any
+>                    : ^^^
+>fieldSymbol : any
+>            : ^^^
+>declAST : any
+>        : ^^^
+>ast : AST
+>    : ^^^
+
+        classType.members.addPublicMember("prototype", fieldSymbol);
+>classType.members.addPublicMember("prototype", fieldSymbol) : any
+>                                                            : ^^^
+>classType.members.addPublicMember : any
+>                                  : ^^^
+>classType.members : any
+>                  : ^^^
+>classType : Type
+>          : ^^^^
+>members : any
+>        : ^^^
+>addPublicMember : any
+>                : ^^^
+>"prototype" : "prototype"
+>            : ^^^^^^^^^^^
+>fieldSymbol : any
+>            : ^^^
+    }
+
+    export function createNewConstructGroupForType(type: Type) {
+>createNewConstructGroupForType : (type: Type) => void
+>                               : ^^^^^^^^^^^^^^^^^^^^
+>type : Type
+>     : ^^^^
+
+        var signature = new Signature();
+>signature : any
+>          : ^^^
+>new Signature() : any
+>                : ^^^
+>Signature : any
+>          : ^^^
+
+        signature.returnType = new TypeLink();
+>signature.returnType = new TypeLink() : any
+>                                      : ^^^
+>signature.returnType : any
+>                     : ^^^
+>signature : any
+>          : ^^^
+>returnType : any
+>           : ^^^
+>new TypeLink() : any
+>               : ^^^
+>TypeLink : any
+>         : ^^^
+
+        signature.returnType.type = type.instanceType;
+>signature.returnType.type = type.instanceType : any
+>                                              : ^^^
+>signature.returnType.type : any
+>                          : ^^^
+>signature.returnType : any
+>                     : ^^^
+>signature : any
+>          : ^^^
+>returnType : any
+>           : ^^^
+>type : any
+>     : ^^^
+>type.instanceType : any
+>                  : ^^^
+>type : Type
+>     : ^^^^
+>instanceType : any
+>             : ^^^
+
+        signature.parameters = [];
+>signature.parameters = [] : never[]
+>                          : ^^^^^^^
+>signature.parameters : any
+>                     : ^^^
+>signature : any
+>          : ^^^
+>parameters : any
+>           : ^^^
+>[] : never[]
+>   : ^^^^^^^
+
+        type.construct = new SignatureGroup();
+>type.construct = new SignatureGroup() : any
+>                                      : ^^^
+>type.construct : any
+>               : ^^^
+>type : Type
+>     : ^^^^
+>construct : any
+>          : ^^^
+>new SignatureGroup() : any
+>                     : ^^^
+>SignatureGroup : any
+>               : ^^^
+
+        type.construct.addSignature(signature);     
+>type.construct.addSignature(signature) : any
+>                                       : ^^^
+>type.construct.addSignature : any
+>                            : ^^^
+>type.construct : any
+>               : ^^^
+>type : Type
+>     : ^^^^
+>construct : any
+>          : ^^^
+>addSignature : any
+>             : ^^^
+>signature : any
+>          : ^^^
+    }
+
+    export function cloneParentConstructGroupForChildType(child: Type, parent: Type) {
+>cloneParentConstructGroupForChildType : (child: Type, parent: Type) => void
+>                                      : ^^^^^^^^^^^^^^^^^^^^^^^^^^^^^^^^^^^
+>child : Type
+>      : ^^^^
+>parent : Type
+>       : ^^^^
+
+        child.construct = new SignatureGroup();
+>child.construct = new SignatureGroup() : any
+>                                       : ^^^
+>child.construct : any
+>                : ^^^
+>child : Type
+>      : ^^^^
+>construct : any
+>          : ^^^
+>new SignatureGroup() : any
+>                     : ^^^
+>SignatureGroup : any
+>               : ^^^
+
+        var sig: Signature = null;
+>sig : Signature
+>    : ^^^^^^^^^
+
+        if (!parent.construct) {
+>!parent.construct : boolean
+>                  : ^^^^^^^
+>parent.construct : any
+>                 : ^^^
+>parent : Type
+>       : ^^^^
+>construct : any
+>          : ^^^
+
+            createNewConstructGroupForType(parent);
+>createNewConstructGroupForType(parent) : void
+>                                       : ^^^^
+>createNewConstructGroupForType : (type: Type) => void
+>                               : ^^^^^^^^^^^^^^^^^^^^
+>parent : Type
+>       : ^^^^
+        }
+
+        for (var i = 0; i < parent.construct.signatures.length; i++) { 
+>i : number
+>  : ^^^^^^
+>0 : 0
+>  : ^
+>i < parent.construct.signatures.length : boolean
+>                                       : ^^^^^^^
+>i : number
+>  : ^^^^^^
+>parent.construct.signatures.length : any
+>                                   : ^^^
+>parent.construct.signatures : any
+>                            : ^^^
+>parent.construct : any
+>                 : ^^^
+>parent : Type
+>       : ^^^^
+>construct : any
+>          : ^^^
+>signatures : any
+>           : ^^^
+>length : any
+>       : ^^^
+>i++ : number
+>    : ^^^^^^
+>i : number
+>  : ^^^^^^
+
+            sig = new Signature();
+>sig = new Signature() : any
+>                      : ^^^
+>sig : Signature
+>    : ^^^^^^^^^
+>new Signature() : any
+>                : ^^^
+>Signature : any
+>          : ^^^
+
+            sig.parameters = parent.construct.signatures[i].parameters;
+>sig.parameters = parent.construct.signatures[i].parameters : any
+>                                                           : ^^^
+>sig.parameters : any
+>               : ^^^
+>sig : Signature
+>    : ^^^^^^^^^
+>parameters : any
+>           : ^^^
+>parent.construct.signatures[i].parameters : any
+>                                          : ^^^
+>parent.construct.signatures[i] : any
+>                               : ^^^
+>parent.construct.signatures : any
+>                            : ^^^
+>parent.construct : any
+>                 : ^^^
+>parent : Type
+>       : ^^^^
+>construct : any
+>          : ^^^
+>signatures : any
+>           : ^^^
+>i : number
+>  : ^^^^^^
+>parameters : any
+>           : ^^^
+
+            sig.nonOptionalParameterCount = parent.construct.signatures[i].nonOptionalParameterCount;
+>sig.nonOptionalParameterCount = parent.construct.signatures[i].nonOptionalParameterCount : any
+>                                                                                         : ^^^
+>sig.nonOptionalParameterCount : any
+>                              : ^^^
+>sig : Signature
+>    : ^^^^^^^^^
+>nonOptionalParameterCount : any
+>                          : ^^^
+>parent.construct.signatures[i].nonOptionalParameterCount : any
+>                                                         : ^^^
+>parent.construct.signatures[i] : any
+>                               : ^^^
+>parent.construct.signatures : any
+>                            : ^^^
+>parent.construct : any
+>                 : ^^^
+>parent : Type
+>       : ^^^^
+>construct : any
+>          : ^^^
+>signatures : any
+>           : ^^^
+>i : number
+>  : ^^^^^^
+>nonOptionalParameterCount : any
+>                          : ^^^
+
+            sig.typeCheckStatus = parent.construct.signatures[i].typeCheckStatus;
+>sig.typeCheckStatus = parent.construct.signatures[i].typeCheckStatus : any
+>                                                                     : ^^^
+>sig.typeCheckStatus : any
+>                    : ^^^
+>sig : Signature
+>    : ^^^^^^^^^
+>typeCheckStatus : any
+>                : ^^^
+>parent.construct.signatures[i].typeCheckStatus : any
+>                                               : ^^^
+>parent.construct.signatures[i] : any
+>                               : ^^^
+>parent.construct.signatures : any
+>                            : ^^^
+>parent.construct : any
+>                 : ^^^
+>parent : Type
+>       : ^^^^
+>construct : any
+>          : ^^^
+>signatures : any
+>           : ^^^
+>i : number
+>  : ^^^^^^
+>typeCheckStatus : any
+>                : ^^^
+
+            sig.declAST = parent.construct.signatures[i].declAST;
+>sig.declAST = parent.construct.signatures[i].declAST : any
+>                                                     : ^^^
+>sig.declAST : any
+>            : ^^^
+>sig : Signature
+>    : ^^^^^^^^^
+>declAST : any
+>        : ^^^
+>parent.construct.signatures[i].declAST : any
+>                                       : ^^^
+>parent.construct.signatures[i] : any
+>                               : ^^^
+>parent.construct.signatures : any
+>                            : ^^^
+>parent.construct : any
+>                 : ^^^
+>parent : Type
+>       : ^^^^
+>construct : any
+>          : ^^^
+>signatures : any
+>           : ^^^
+>i : number
+>  : ^^^^^^
+>declAST : any
+>        : ^^^
+
+            sig.returnType = new TypeLink();
+>sig.returnType = new TypeLink() : any
+>                                : ^^^
+>sig.returnType : any
+>               : ^^^
+>sig : Signature
+>    : ^^^^^^^^^
+>returnType : any
+>           : ^^^
+>new TypeLink() : any
+>               : ^^^
+>TypeLink : any
+>         : ^^^
+
+            sig.returnType.type = child.instanceType;
+>sig.returnType.type = child.instanceType : any
+>                                         : ^^^
+>sig.returnType.type : any
+>                    : ^^^
+>sig.returnType : any
+>               : ^^^
+>sig : Signature
+>    : ^^^^^^^^^
+>returnType : any
+>           : ^^^
+>type : any
+>     : ^^^
+>child.instanceType : any
+>                   : ^^^
+>child : Type
+>      : ^^^^
+>instanceType : any
+>             : ^^^
+
+            child.construct.addSignature(sig);
+>child.construct.addSignature(sig) : any
+>                                  : ^^^
+>child.construct.addSignature : any
+>                             : ^^^
+>child.construct : any
+>                : ^^^
+>child : Type
+>      : ^^^^
+>construct : any
+>          : ^^^
+>addSignature : any
+>             : ^^^
+>sig : Signature
+>    : ^^^^^^^^^
+        }
+
+    }
+
+    export var globalId = "__GLO";
+>globalId : string
+>         : ^^^^^^
+>"__GLO" : "__GLO"
+>        : ^^^^^^^
+
+    export interface IAliasScopeContext {
+        topLevelScope: ScopeChain;
+>topLevelScope : ScopeChain
+>              : ^^^^^^^^^^
+
+        members: IHashTable;
+>members : IHashTable
+>        : ^^^^^^^^^^
+
+        tcContext: TypeCollectionContext;
+>tcContext : TypeCollectionContext
+>          : ^^^^^^^^^^^^^^^^^^^^^
+    }
+
+    function findTypeSymbolInScopeChain(name: string, scopeChain: ScopeChain): Symbol {
+>findTypeSymbolInScopeChain : (name: string, scopeChain: ScopeChain) => Symbol
+>                           : ^^^^^^^      ^^^^^^^^^^^^^^^^^^^^^^^^^^^^^      
+>name : string
+>     : ^^^^^^
+>scopeChain : ScopeChain
+>           : ^^^^^^^^^^
+
+        var symbol = scopeChain.scope.find(name, false, true);
+>symbol : any
+>       : ^^^
+>scopeChain.scope.find(name, false, true) : any
+>                                         : ^^^
+>scopeChain.scope.find : any
+>                      : ^^^
+>scopeChain.scope : any
+>                 : ^^^
+>scopeChain : ScopeChain
+>           : ^^^^^^^^^^
+>scope : any
+>      : ^^^
+>find : any
+>     : ^^^
+>name : string
+>     : ^^^^^^
+>false : false
+>      : ^^^^^
+>true : true
+>     : ^^^^
+
+        if (symbol == null && scopeChain.previous) {
+>symbol == null && scopeChain.previous : any
+>                                      : ^^^
+>symbol == null : boolean
+>               : ^^^^^^^
+>symbol : any
+>       : ^^^
+>scopeChain.previous : any
+>                    : ^^^
+>scopeChain : ScopeChain
+>           : ^^^^^^^^^^
+>previous : any
+>         : ^^^
+
+            symbol = findTypeSymbolInScopeChain(name, scopeChain.previous);
+>symbol = findTypeSymbolInScopeChain(name, scopeChain.previous) : Symbol
+>                                                               : ^^^^^^
+>symbol : any
+>       : ^^^
+>findTypeSymbolInScopeChain(name, scopeChain.previous) : Symbol
+>                                                      : ^^^^^^
+>findTypeSymbolInScopeChain : (name: string, scopeChain: ScopeChain) => Symbol
+>                           : ^^^^^^^^^^^^^^^^^^^^^^^^^^^^^^^^^^^^^^^^^^^^^^^^
+>name : string
+>     : ^^^^^^
+>scopeChain.previous : any
+>                    : ^^^
+>scopeChain : ScopeChain
+>           : ^^^^^^^^^^
+>previous : any
+>         : ^^^
+        }
+
+        return symbol;
+>symbol : any
+>       : ^^^
+    }
+
+    function findSymbolFromAlias(alias: AST, context: IAliasScopeContext): Symbol {
+>findSymbolFromAlias : (alias: AST, context: IAliasScopeContext) => Symbol
+>                    : ^^^^^^^^^^^^^^^^^^^^^^                  ^^^^^      
+>alias : AST
+>      : ^^^
+>context : IAliasScopeContext
+>        : ^^^^^^^^^^^^^^^^^^
+
+        var symbol: Symbol = null;
+>symbol : Symbol
+>       : ^^^^^^
+
+        switch (alias.nodeType) {
+>alias.nodeType : any
+>               : ^^^
+>alias : AST
+>      : ^^^
+>nodeType : any
+>         : ^^^
+
+            case NodeType.Name:
+>NodeType.Name : any
+>              : ^^^
+>NodeType : any
+>         : ^^^
+>Name : any
+>     : ^^^
+
+                var name = (<Identifier>alias).text;
+>name : any
+>     : ^^^
+>(<Identifier>alias).text : any
+>                         : ^^^
+>(<Identifier>alias) : Identifier
+>                    : ^^^^^^^^^^
+><Identifier>alias : Identifier
+>                  : ^^^^^^^^^^
+>alias : AST
+>      : ^^^
+>text : any
+>     : ^^^
+
+                var isDynamic = isQuoted(name);
+>isDynamic : any
+>          : ^^^
+>isQuoted(name) : any
+>               : ^^^
+>isQuoted : any
+>         : ^^^
+>name : any
+>     : ^^^
+
+                var findSym = (id: string) => {
+>findSym : (id: string) => any
+>        : ^^^^^      ^^^^^^^^
+>(id: string) => {                    if (context.members) {                        return context.members.lookup(name);                    }                    else {                        return findTypeSymbolInScopeChain(name, context.topLevelScope);                    }                } : (id: string) => any
+>                                                                                                                                                                                                                                                                                                    : ^^^^^      ^^^^^^^^
+>id : string
+>   : ^^^^^^
+
+                    if (context.members) {
+>context.members : IHashTable
+>                : ^^^^^^^^^^
+>context : IAliasScopeContext
+>        : ^^^^^^^^^^^^^^^^^^
+>members : IHashTable
+>        : ^^^^^^^^^^
+
+                        return context.members.lookup(name);
+>context.members.lookup(name) : any
+>                             : ^^^
+>context.members.lookup : any
+>                       : ^^^
+>context.members : any
+>                : ^^^
+>context : IAliasScopeContext
+>        : ^^^^^^^^^^^^^^^^^^
+>members : any
+>        : ^^^
+>lookup : any
+>       : ^^^
+>name : any
+>     : ^^^
+                    }
+                    else {
+                        return findTypeSymbolInScopeChain(name, context.topLevelScope);
+>findTypeSymbolInScopeChain(name, context.topLevelScope) : Symbol
+>                                                        : ^^^^^^
+>findTypeSymbolInScopeChain : (name: string, scopeChain: ScopeChain) => Symbol
+>                           : ^^^^^^^^^^^^^^^^^^^^^^^^^^^^^^^^^^^^^^^^^^^^^^^^
+>name : any
+>     : ^^^
+>context.topLevelScope : ScopeChain
+>                      : ^^^^^^^^^^
+>context : IAliasScopeContext
+>        : ^^^^^^^^^^^^^^^^^^
+>topLevelScope : ScopeChain
+>              : ^^^^^^^^^^
+                    }
+                }
+
+                if (isDynamic) {
+>isDynamic : any
+>          : ^^^
+
+                    symbol = context.tcContext.checker.findSymbolForDynamicModule(name, context.tcContext.script.locationInfo.filename, findSym);
+>symbol = context.tcContext.checker.findSymbolForDynamicModule(name, context.tcContext.script.locationInfo.filename, findSym) : any
+>                                                                                                                             : ^^^
+>symbol : Symbol
+>       : ^^^^^^
+>context.tcContext.checker.findSymbolForDynamicModule(name, context.tcContext.script.locationInfo.filename, findSym) : any
+>                                                                                                                    : ^^^
+>context.tcContext.checker.findSymbolForDynamicModule : any
+>                                                     : ^^^
+>context.tcContext.checker : any
+>                          : ^^^
+>context.tcContext : TypeCollectionContext
+>                  : ^^^^^^^^^^^^^^^^^^^^^
+>context : IAliasScopeContext
+>        : ^^^^^^^^^^^^^^^^^^
+>tcContext : TypeCollectionContext
+>          : ^^^^^^^^^^^^^^^^^^^^^
+>checker : any
+>        : ^^^
+>findSymbolForDynamicModule : any
+>                           : ^^^
+>name : any
+>     : ^^^
+>context.tcContext.script.locationInfo.filename : any
+>                                               : ^^^
+>context.tcContext.script.locationInfo : any
+>                                      : ^^^
+>context.tcContext.script : any
+>                         : ^^^
+>context.tcContext : TypeCollectionContext
+>                  : ^^^^^^^^^^^^^^^^^^^^^
+>context : IAliasScopeContext
+>        : ^^^^^^^^^^^^^^^^^^
+>tcContext : TypeCollectionContext
+>          : ^^^^^^^^^^^^^^^^^^^^^
+>script : any
+>       : ^^^
+>locationInfo : any
+>             : ^^^
+>filename : any
+>         : ^^^
+>findSym : (id: string) => any
+>        : ^^^^^^^^^^^^^^^^^^^
+                }
+                else {
+                    symbol = findSym(name);
+>symbol = findSym(name) : any
+>                       : ^^^
+>symbol : Symbol
+>       : ^^^^^^
+>findSym(name) : any
+>              : ^^^
+>findSym : (id: string) => any
+>        : ^^^^^^^^^^^^^^^^^^^
+>name : any
+>     : ^^^
+                }
+
+                break;
+
+            case NodeType.Dot:
+>NodeType.Dot : any
+>             : ^^^
+>NodeType : any
+>         : ^^^
+>Dot : any
+>    : ^^^
+
+                var dottedExpr = <BinaryExpression>alias;
+>dottedExpr : BinaryExpression
+>           : ^^^^^^^^^^^^^^^^
+><BinaryExpression>alias : BinaryExpression
+>                        : ^^^^^^^^^^^^^^^^
+>alias : AST
+>      : ^^^
+
+                var op1Sym = findSymbolFromAlias(dottedExpr.operand1, context);
+>op1Sym : Symbol
+>       : ^^^^^^
+>findSymbolFromAlias(dottedExpr.operand1, context) : Symbol
+>                                                  : ^^^^^^
+>findSymbolFromAlias : (alias: AST, context: IAliasScopeContext) => Symbol
+>                    : ^^^^^^^^^^^^^^^^^^^^^^^^^^^^^^^^^^^^^^^^^^^^^^^^^^^
+>dottedExpr.operand1 : any
+>                    : ^^^
+>dottedExpr : BinaryExpression
+>           : ^^^^^^^^^^^^^^^^
+>operand1 : any
+>         : ^^^
+>context : IAliasScopeContext
+>        : ^^^^^^^^^^^^^^^^^^
+
+                if (op1Sym && op1Sym.getType()) {
+>op1Sym && op1Sym.getType() : any
+>                           : ^^^
+>op1Sym : Symbol
+>       : ^^^^^^
+>op1Sym.getType() : any
+>                 : ^^^
+>op1Sym.getType : any
+>               : ^^^
+>op1Sym : Symbol
+>       : ^^^^^^
+>getType : any
+>        : ^^^
+
+                    symbol = findSymbolFromAlias(dottedExpr.operand2, context);
+>symbol = findSymbolFromAlias(dottedExpr.operand2, context) : Symbol
+>                                                           : ^^^^^^
+>symbol : Symbol
+>       : ^^^^^^
+>findSymbolFromAlias(dottedExpr.operand2, context) : Symbol
+>                                                  : ^^^^^^
+>findSymbolFromAlias : (alias: AST, context: IAliasScopeContext) => Symbol
+>                    : ^^^^^^^^^^^^^^^^^^^^^^^^^^^^^^^^^^^^^^^^^^^^^^^^^^^
+>dottedExpr.operand2 : any
+>                    : ^^^
+>dottedExpr : BinaryExpression
+>           : ^^^^^^^^^^^^^^^^
+>operand2 : any
+>         : ^^^
+>context : IAliasScopeContext
+>        : ^^^^^^^^^^^^^^^^^^
+                }
+
+                break;
+
+            default:
+                break;
+        }
+
+        if (symbol) {
+>symbol : Symbol
+>       : ^^^^^^
+
+            var symType = symbol.getType();
+>symType : any
+>        : ^^^
+>symbol.getType() : any
+>                 : ^^^
+>symbol.getType : any
+>               : ^^^
+>symbol : Symbol
+>       : ^^^^^^
+>getType : any
+>        : ^^^
+
+            if (symType) {
+>symType : any
+>        : ^^^
+
+                var members = symType.members;
+>members : any
+>        : ^^^
+>symType.members : any
+>                : ^^^
+>symType : any
+>        : ^^^
+>members : any
+>        : ^^^
+
+                if (members) {
+>members : any
+>        : ^^^
+
+                    context.members = members.publicMembers;
+>context.members = members.publicMembers : any
+>                                        : ^^^
+>context.members : IHashTable
+>                : ^^^^^^^^^^
+>context : IAliasScopeContext
+>        : ^^^^^^^^^^^^^^^^^^
+>members : IHashTable
+>        : ^^^^^^^^^^
+>members.publicMembers : any
+>                      : ^^^
+>members : any
+>        : ^^^
+>publicMembers : any
+>              : ^^^
+                }
+            }
+        }
+
+        return symbol;
+>symbol : Symbol
+>       : ^^^^^^
+    }
+
+    export function preCollectImportTypes(ast: AST, parent: AST, context: TypeCollectionContext) {
+>preCollectImportTypes : (ast: AST, parent: AST, context: TypeCollectionContext) => boolean
+>                      : ^^^^^^^^^^^^^^^^^^^^^^^^^^^^^^^^^^^^^^^^^^^^^^^^^^^^^^^^^^^^^^^^^^
+>ast : AST
+>    : ^^^
+>parent : AST
+>       : ^^^
+>context : TypeCollectionContext
+>        : ^^^^^^^^^^^^^^^^^^^^^
+
+        var scopeChain = context.scopeChain;
+>scopeChain : any
+>           : ^^^
+>context.scopeChain : any
+>                   : ^^^
+>context : TypeCollectionContext
+>        : ^^^^^^^^^^^^^^^^^^^^^
+>scopeChain : any
+>           : ^^^
+
+        var typeSymbol: TypeSymbol = null;
+>typeSymbol : TypeSymbol
+>           : ^^^^^^^^^^
+
+        var modType: ModuleType = null;
+>modType : ModuleType
+>        : ^^^^^^^^^^
+
+        var importDecl = <ImportDeclaration>ast;
+>importDecl : ImportDeclaration
+>           : ^^^^^^^^^^^^^^^^^
+><ImportDeclaration>ast : ImportDeclaration
+>                       : ^^^^^^^^^^^^^^^^^
+>ast : AST
+>    : ^^^
+
+        var isExported = hasFlag(importDecl.varFlags, VarFlags.Exported);
+>isExported : any
+>           : ^^^
+>hasFlag(importDecl.varFlags, VarFlags.Exported) : any
+>                                                : ^^^
+>hasFlag : any
+>        : ^^^
+>importDecl.varFlags : any
+>                    : ^^^
+>importDecl : ImportDeclaration
+>           : ^^^^^^^^^^^^^^^^^
+>varFlags : any
+>         : ^^^
+>VarFlags.Exported : any
+>                  : ^^^
+>VarFlags : any
+>         : ^^^
+>Exported : any
+>         : ^^^
+
+        // REVIEW: technically, this call isn't strictly necessary, since we'll find the type during the call to resolveTypeMembers
+        var aliasedModSymbol = findSymbolFromAlias(importDecl.alias, { topLevelScope: scopeChain, members: null, tcContext: context });
+>aliasedModSymbol : Symbol
+>                 : ^^^^^^
+>findSymbolFromAlias(importDecl.alias, { topLevelScope: scopeChain, members: null, tcContext: context }) : Symbol
+>                                                                                                        : ^^^^^^
+>findSymbolFromAlias : (alias: AST, context: IAliasScopeContext) => Symbol
+>                    : ^^^^^^^^^^^^^^^^^^^^^^^^^^^^^^^^^^^^^^^^^^^^^^^^^^^
+>importDecl.alias : any
+>                 : ^^^
+>importDecl : ImportDeclaration
+>           : ^^^^^^^^^^^^^^^^^
+>alias : any
+>      : ^^^
+>{ topLevelScope: scopeChain, members: null, tcContext: context } : { topLevelScope: any; members: null; tcContext: TypeCollectionContext; }
+>                                                                 : ^^^^^^^^^^^^^^^^^^^^^^^^^^^^^^^^^^^^^^^^^^^^^^^^^^^^^^^^^^^^^^^^^^^^^^^^
+>topLevelScope : any
+>              : ^^^
+>scopeChain : any
+>           : ^^^
+>members : null
+>        : ^^^^
+>tcContext : TypeCollectionContext
+>          : ^^^^^^^^^^^^^^^^^^^^^
+>context : TypeCollectionContext
+>        : ^^^^^^^^^^^^^^^^^^^^^
+
+        var isGlobal = context.scopeChain.container == context.checker.gloMod;
+>isGlobal : boolean
+>         : ^^^^^^^
+>context.scopeChain.container == context.checker.gloMod : boolean
+>                                                       : ^^^^^^^
+>context.scopeChain.container : any
+>                             : ^^^
+>context.scopeChain : any
+>                   : ^^^
+>context : TypeCollectionContext
+>        : ^^^^^^^^^^^^^^^^^^^^^
+>scopeChain : any
+>           : ^^^
+>container : any
+>          : ^^^
+>context.checker.gloMod : any
+>                       : ^^^
+>context.checker : any
+>                : ^^^
+>context : TypeCollectionContext
+>        : ^^^^^^^^^^^^^^^^^^^^^
+>checker : any
+>        : ^^^
+>gloMod : any
+>       : ^^^
+
+        if (aliasedModSymbol) {
+>aliasedModSymbol : Symbol
+>                 : ^^^^^^
+
+            var aliasedModType = aliasedModSymbol.getType();
+>aliasedModType : any
+>               : ^^^
+>aliasedModSymbol.getType() : any
+>                           : ^^^
+>aliasedModSymbol.getType : any
+>                         : ^^^
+>aliasedModSymbol : Symbol
+>                 : ^^^^^^
+>getType : any
+>        : ^^^
+
+            if (aliasedModType) {
+>aliasedModType : any
+>               : ^^^
+
+                modType = <ModuleType>aliasedModType;
+>modType = <ModuleType>aliasedModType : ModuleType
+>                                     : ^^^^^^^^^^
+>modType : ModuleType
+>        : ^^^^^^^^^^
+><ModuleType>aliasedModType : ModuleType
+>                           : ^^^^^^^^^^
+>aliasedModType : any
+>               : ^^^
+            }
+        }
+
+        typeSymbol = new TypeSymbol(importDecl.id.text, importDecl.minChar,
+>typeSymbol = new TypeSymbol(importDecl.id.text, importDecl.minChar,                                    context.checker.locationInfo.unitIndex, modType) : any
+>                                                                                                                                                        : ^^^
+>typeSymbol : TypeSymbol
+>           : ^^^^^^^^^^
+>new TypeSymbol(importDecl.id.text, importDecl.minChar,                                    context.checker.locationInfo.unitIndex, modType) : any
+>                                                                                                                                           : ^^^
+>TypeSymbol : any
+>           : ^^^
+>importDecl.id.text : any
+>                   : ^^^
+>importDecl.id : any
+>              : ^^^
+>importDecl : ImportDeclaration
+>           : ^^^^^^^^^^^^^^^^^
+>id : any
+>   : ^^^
+>text : any
+>     : ^^^
+>importDecl.minChar : any
+>                   : ^^^
+>importDecl : ImportDeclaration
+>           : ^^^^^^^^^^^^^^^^^
+>minChar : any
+>        : ^^^
+
+                                    context.checker.locationInfo.unitIndex, modType);
+>context.checker.locationInfo.unitIndex : any
+>                                       : ^^^
+>context.checker.locationInfo : any
+>                             : ^^^
+>context.checker : any
+>                : ^^^
+>context : TypeCollectionContext
+>        : ^^^^^^^^^^^^^^^^^^^^^
+>checker : any
+>        : ^^^
+>locationInfo : any
+>             : ^^^
+>unitIndex : any
+>          : ^^^
+>modType : ModuleType
+>        : ^^^^^^^^^^
+
+        typeSymbol.aliasLink = importDecl;
+>typeSymbol.aliasLink = importDecl : ImportDeclaration
+>                                  : ^^^^^^^^^^^^^^^^^
+>typeSymbol.aliasLink : any
+>                     : ^^^
+>typeSymbol : TypeSymbol
+>           : ^^^^^^^^^^
+>aliasLink : any
+>          : ^^^
+>importDecl : ImportDeclaration
+>           : ^^^^^^^^^^^^^^^^^
+
+        if (context.scopeChain.moduleDecl) {
+>context.scopeChain.moduleDecl : any
+>                              : ^^^
+>context.scopeChain : any
+>                   : ^^^
+>context : TypeCollectionContext
+>        : ^^^^^^^^^^^^^^^^^^^^^
+>scopeChain : any
+>           : ^^^
+>moduleDecl : any
+>           : ^^^
+
+            typeSymbol.declModule = context.scopeChain.moduleDecl;
+>typeSymbol.declModule = context.scopeChain.moduleDecl : any
+>                                                      : ^^^
+>typeSymbol.declModule : any
+>                      : ^^^
+>typeSymbol : TypeSymbol
+>           : ^^^^^^^^^^
+>declModule : any
+>           : ^^^
+>context.scopeChain.moduleDecl : any
+>                              : ^^^
+>context.scopeChain : any
+>                   : ^^^
+>context : TypeCollectionContext
+>        : ^^^^^^^^^^^^^^^^^^^^^
+>scopeChain : any
+>           : ^^^
+>moduleDecl : any
+>           : ^^^
+        }
+        typeSymbol.declAST = importDecl;
+>typeSymbol.declAST = importDecl : ImportDeclaration
+>                                : ^^^^^^^^^^^^^^^^^
+>typeSymbol.declAST : any
+>                   : ^^^
+>typeSymbol : TypeSymbol
+>           : ^^^^^^^^^^
+>declAST : any
+>        : ^^^
+>importDecl : ImportDeclaration
+>           : ^^^^^^^^^^^^^^^^^
+
+        importDecl.id.sym = typeSymbol;
+>importDecl.id.sym = typeSymbol : TypeSymbol
+>                               : ^^^^^^^^^^
+>importDecl.id.sym : any
+>                  : ^^^
+>importDecl.id : any
+>              : ^^^
+>importDecl : ImportDeclaration
+>           : ^^^^^^^^^^^^^^^^^
+>id : any
+>   : ^^^
+>sym : any
+>    : ^^^
+>typeSymbol : TypeSymbol
+>           : ^^^^^^^^^^
+
+        scopeChain.scope.enter(scopeChain.container, ast, typeSymbol,
+>scopeChain.scope.enter(scopeChain.container, ast, typeSymbol,                                context.checker.errorReporter, isExported || isGlobal, true, false) : any
+>                                                                                                                                                                 : ^^^
+>scopeChain.scope.enter : any
+>                       : ^^^
+>scopeChain.scope : any
+>                 : ^^^
+>scopeChain : any
+>           : ^^^
+>scope : any
+>      : ^^^
+>enter : any
+>      : ^^^
+>scopeChain.container : any
+>                     : ^^^
+>scopeChain : any
+>           : ^^^
+>container : any
+>          : ^^^
+>ast : AST
+>    : ^^^
+>typeSymbol : TypeSymbol
+>           : ^^^^^^^^^^
+
+                                context.checker.errorReporter, isExported || isGlobal, true, false);
+>context.checker.errorReporter : any
+>                              : ^^^
+>context.checker : any
+>                : ^^^
+>context : TypeCollectionContext
+>        : ^^^^^^^^^^^^^^^^^^^^^
+>checker : any
+>        : ^^^
+>errorReporter : any
+>              : ^^^
+>isExported || isGlobal : any
+>                       : ^^^
+>isExported : any
+>           : ^^^
+>isGlobal : boolean
+>         : ^^^^^^^
+>true : true
+>     : ^^^^
+>false : false
+>      : ^^^^^
+
+        scopeChain.scope.enter(scopeChain.container, ast, typeSymbol,
+>scopeChain.scope.enter(scopeChain.container, ast, typeSymbol,                                context.checker.errorReporter, isExported || isGlobal, false, false) : any
+>                                                                                                                                                                  : ^^^
+>scopeChain.scope.enter : any
+>                       : ^^^
+>scopeChain.scope : any
+>                 : ^^^
+>scopeChain : any
+>           : ^^^
+>scope : any
+>      : ^^^
+>enter : any
+>      : ^^^
+>scopeChain.container : any
+>                     : ^^^
+>scopeChain : any
+>           : ^^^
+>container : any
+>          : ^^^
+>ast : AST
+>    : ^^^
+>typeSymbol : TypeSymbol
+>           : ^^^^^^^^^^
+
+                                context.checker.errorReporter, isExported || isGlobal, false, false);
+>context.checker.errorReporter : any
+>                              : ^^^
+>context.checker : any
+>                : ^^^
+>context : TypeCollectionContext
+>        : ^^^^^^^^^^^^^^^^^^^^^
+>checker : any
+>        : ^^^
+>errorReporter : any
+>              : ^^^
+>isExported || isGlobal : any
+>                       : ^^^
+>isExported : any
+>           : ^^^
+>isGlobal : boolean
+>         : ^^^^^^^
+>false : false
+>      : ^^^^^
+>false : false
+>      : ^^^^^
+
+        return true;
+>true : true
+>     : ^^^^
+    }
+
+    export function preCollectModuleTypes(ast: AST, parent: AST, context: TypeCollectionContext) {
+>preCollectModuleTypes : (ast: AST, parent: AST, context: TypeCollectionContext) => boolean
+>                      : ^^^^^^^^^^^^^^^^^^^^^^^^^^^^^^^^^^^^^^^^^^^^^^^^^^^^^^^^^^^^^^^^^^
+>ast : AST
+>    : ^^^
+>parent : AST
+>       : ^^^
+>context : TypeCollectionContext
+>        : ^^^^^^^^^^^^^^^^^^^^^
+
+        var scopeChain = context.scopeChain;
+>scopeChain : any
+>           : ^^^
+>context.scopeChain : any
+>                   : ^^^
+>context : TypeCollectionContext
+>        : ^^^^^^^^^^^^^^^^^^^^^
+>scopeChain : any
+>           : ^^^
+
+        var moduleDecl: ModuleDeclaration = <ModuleDeclaration>ast;
+>moduleDecl : ModuleDeclaration
+>           : ^^^^^^^^^^^^^^^^^
+><ModuleDeclaration>ast : ModuleDeclaration
+>                       : ^^^^^^^^^^^^^^^^^
+>ast : AST
+>    : ^^^
+
+        var isAmbient = hasFlag(moduleDecl.modFlags, ModuleFlags.Ambient);
+>isAmbient : any
+>          : ^^^
+>hasFlag(moduleDecl.modFlags, ModuleFlags.Ambient) : any
+>                                                  : ^^^
+>hasFlag : any
+>        : ^^^
+>moduleDecl.modFlags : any
+>                    : ^^^
+>moduleDecl : ModuleDeclaration
+>           : ^^^^^^^^^^^^^^^^^
+>modFlags : any
+>         : ^^^
+>ModuleFlags.Ambient : any
+>                    : ^^^
+>ModuleFlags : any
+>            : ^^^
+>Ambient : any
+>        : ^^^
+
+        var isEnum = hasFlag(moduleDecl.modFlags, ModuleFlags.IsEnum);
+>isEnum : any
+>       : ^^^
+>hasFlag(moduleDecl.modFlags, ModuleFlags.IsEnum) : any
+>                                                 : ^^^
+>hasFlag : any
+>        : ^^^
+>moduleDecl.modFlags : any
+>                    : ^^^
+>moduleDecl : ModuleDeclaration
+>           : ^^^^^^^^^^^^^^^^^
+>modFlags : any
+>         : ^^^
+>ModuleFlags.IsEnum : any
+>                   : ^^^
+>ModuleFlags : any
+>            : ^^^
+>IsEnum : any
+>       : ^^^
+
+        var isGlobal = context.scopeChain.container == context.checker.gloMod;
+>isGlobal : boolean
+>         : ^^^^^^^
+>context.scopeChain.container == context.checker.gloMod : boolean
+>                                                       : ^^^^^^^
+>context.scopeChain.container : any
+>                             : ^^^
+>context.scopeChain : any
+>                   : ^^^
+>context : TypeCollectionContext
+>        : ^^^^^^^^^^^^^^^^^^^^^
+>scopeChain : any
+>           : ^^^
+>container : any
+>          : ^^^
+>context.checker.gloMod : any
+>                       : ^^^
+>context.checker : any
+>                : ^^^
+>context : TypeCollectionContext
+>        : ^^^^^^^^^^^^^^^^^^^^^
+>checker : any
+>        : ^^^
+>gloMod : any
+>       : ^^^
+
+        var isExported = hasFlag(moduleDecl.modFlags, ModuleFlags.Exported);
+>isExported : any
+>           : ^^^
+>hasFlag(moduleDecl.modFlags, ModuleFlags.Exported) : any
+>                                                   : ^^^
+>hasFlag : any
+>        : ^^^
+>moduleDecl.modFlags : any
+>                    : ^^^
+>moduleDecl : ModuleDeclaration
+>           : ^^^^^^^^^^^^^^^^^
+>modFlags : any
+>         : ^^^
+>ModuleFlags.Exported : any
+>                     : ^^^
+>ModuleFlags : any
+>            : ^^^
+>Exported : any
+>         : ^^^
+
+        var modName = (<Identifier>moduleDecl.name).text;
+>modName : any
+>        : ^^^
+>(<Identifier>moduleDecl.name).text : any
+>                                   : ^^^
+>(<Identifier>moduleDecl.name) : Identifier
+>                              : ^^^^^^^^^^
+><Identifier>moduleDecl.name : Identifier
+>                            : ^^^^^^^^^^
+>moduleDecl.name : any
+>                : ^^^
+>moduleDecl : ModuleDeclaration
+>           : ^^^^^^^^^^^^^^^^^
+>name : any
+>     : ^^^
+>text : any
+>     : ^^^
+
+        var isDynamic = isQuoted(modName);
+>isDynamic : any
+>          : ^^^
+>isQuoted(modName) : any
+>                  : ^^^
+>isQuoted : any
+>         : ^^^
+>modName : any
+>        : ^^^
+
+        var symbol = scopeChain.scope.findLocal(modName, false, false);
+>symbol : any
+>       : ^^^
+>scopeChain.scope.findLocal(modName, false, false) : any
+>                                                  : ^^^
+>scopeChain.scope.findLocal : any
+>                           : ^^^
+>scopeChain.scope : any
+>                 : ^^^
+>scopeChain : any
+>           : ^^^
+>scope : any
+>      : ^^^
+>findLocal : any
+>          : ^^^
+>modName : any
+>        : ^^^
+>false : false
+>      : ^^^^^
+>false : false
+>      : ^^^^^
+
+        var typeSymbol: TypeSymbol = null;
+>typeSymbol : TypeSymbol
+>           : ^^^^^^^^^^
+
+        var modType: ModuleType = null;
+>modType : ModuleType
+>        : ^^^^^^^^^^
+
+        if ((symbol == null) || (symbol.kind() != SymbolKind.Type)) {
+>(symbol == null) || (symbol.kind() != SymbolKind.Type) : boolean
+>                                                       : ^^^^^^^
+>(symbol == null) : boolean
+>                 : ^^^^^^^
+>symbol == null : boolean
+>               : ^^^^^^^
+>symbol : any
+>       : ^^^
+>(symbol.kind() != SymbolKind.Type) : boolean
+>                                   : ^^^^^^^
+>symbol.kind() != SymbolKind.Type : boolean
+>                                 : ^^^^^^^
+>symbol.kind() : any
+>              : ^^^
+>symbol.kind : any
+>            : ^^^
+>symbol : any
+>       : ^^^
+>kind : any
+>     : ^^^
+>SymbolKind.Type : any
+>                : ^^^
+>SymbolKind : any
+>           : ^^^
+>Type : any
+>     : ^^^
+
+            if (modType == null) {
+>modType == null : boolean
+>                : ^^^^^^^
+>modType : ModuleType
+>        : ^^^^^^^^^^
+
+                var enclosedTypes = new ScopedMembers(new DualStringHashTable(new StringHashTable(), new StringHashTable()));
+>enclosedTypes : any
+>              : ^^^
+>new ScopedMembers(new DualStringHashTable(new StringHashTable(), new StringHashTable())) : any
+>                                                                                         : ^^^
+>ScopedMembers : any
+>              : ^^^
+>new DualStringHashTable(new StringHashTable(), new StringHashTable()) : any
+>                                                                      : ^^^
+>DualStringHashTable : any
+>                    : ^^^
+>new StringHashTable() : any
+>                      : ^^^
+>StringHashTable : any
+>                : ^^^
+>new StringHashTable() : any
+>                      : ^^^
+>StringHashTable : any
+>                : ^^^
+
+                var ambientEnclosedTypes = new ScopedMembers(new DualStringHashTable(new StringHashTable(), new StringHashTable()));
+>ambientEnclosedTypes : any
+>                     : ^^^
+>new ScopedMembers(new DualStringHashTable(new StringHashTable(), new StringHashTable())) : any
+>                                                                                         : ^^^
+>ScopedMembers : any
+>              : ^^^
+>new DualStringHashTable(new StringHashTable(), new StringHashTable()) : any
+>                                                                      : ^^^
+>DualStringHashTable : any
+>                    : ^^^
+>new StringHashTable() : any
+>                      : ^^^
+>StringHashTable : any
+>                : ^^^
+>new StringHashTable() : any
+>                      : ^^^
+>StringHashTable : any
+>                : ^^^
+
+                modType = new ModuleType(enclosedTypes, ambientEnclosedTypes);
+>modType = new ModuleType(enclosedTypes, ambientEnclosedTypes) : any
+>                                                              : ^^^
+>modType : ModuleType
+>        : ^^^^^^^^^^
+>new ModuleType(enclosedTypes, ambientEnclosedTypes) : any
+>                                                    : ^^^
+>ModuleType : any
+>           : ^^^
+>enclosedTypes : any
+>              : ^^^
+>ambientEnclosedTypes : any
+>                     : ^^^
+
+                if (isEnum) {
+>isEnum : any
+>       : ^^^
+
+                    modType.typeFlags |= TypeFlags.IsEnum;
+>modType.typeFlags |= TypeFlags.IsEnum : number
+>                                      : ^^^^^^
+>modType.typeFlags : any
+>                  : ^^^
+>modType : ModuleType
+>        : ^^^^^^^^^^
+>typeFlags : any
+>          : ^^^
+>TypeFlags.IsEnum : any
+>                 : ^^^
+>TypeFlags : any
+>          : ^^^
+>IsEnum : any
+>       : ^^^
+                }
+                modType.members = new ScopedMembers(new DualStringHashTable(new StringHashTable(), new StringHashTable()));
+>modType.members = new ScopedMembers(new DualStringHashTable(new StringHashTable(), new StringHashTable())) : any
+>                                                                                                           : ^^^
+>modType.members : any
+>                : ^^^
+>modType : ModuleType
+>        : ^^^^^^^^^^
+>members : any
+>        : ^^^
+>new ScopedMembers(new DualStringHashTable(new StringHashTable(), new StringHashTable())) : any
+>                                                                                         : ^^^
+>ScopedMembers : any
+>              : ^^^
+>new DualStringHashTable(new StringHashTable(), new StringHashTable()) : any
+>                                                                      : ^^^
+>DualStringHashTable : any
+>                    : ^^^
+>new StringHashTable() : any
+>                      : ^^^
+>StringHashTable : any
+>                : ^^^
+>new StringHashTable() : any
+>                      : ^^^
+>StringHashTable : any
+>                : ^^^
+
+                modType.ambientMembers = new ScopedMembers(new DualStringHashTable(new StringHashTable(), new StringHashTable()));
+>modType.ambientMembers = new ScopedMembers(new DualStringHashTable(new StringHashTable(), new StringHashTable())) : any
+>                                                                                                                  : ^^^
+>modType.ambientMembers : any
+>                       : ^^^
+>modType : ModuleType
+>        : ^^^^^^^^^^
+>ambientMembers : any
+>               : ^^^
+>new ScopedMembers(new DualStringHashTable(new StringHashTable(), new StringHashTable())) : any
+>                                                                                         : ^^^
+>ScopedMembers : any
+>              : ^^^
+>new DualStringHashTable(new StringHashTable(), new StringHashTable()) : any
+>                                                                      : ^^^
+>DualStringHashTable : any
+>                    : ^^^
+>new StringHashTable() : any
+>                      : ^^^
+>StringHashTable : any
+>                : ^^^
+>new StringHashTable() : any
+>                      : ^^^
+>StringHashTable : any
+>                : ^^^
+
+                modType.setHasImplementation();
+>modType.setHasImplementation() : any
+>                               : ^^^
+>modType.setHasImplementation : any
+>                             : ^^^
+>modType : ModuleType
+>        : ^^^^^^^^^^
+>setHasImplementation : any
+>                     : ^^^
+            }
+
+            typeSymbol = new TypeSymbol(modName, moduleDecl.minChar,
+>typeSymbol = new TypeSymbol(modName, moduleDecl.minChar,                                        context.checker.locationInfo.unitIndex, modType) : any
+>                                                                                                                                                 : ^^^
+>typeSymbol : TypeSymbol
+>           : ^^^^^^^^^^
+>new TypeSymbol(modName, moduleDecl.minChar,                                        context.checker.locationInfo.unitIndex, modType) : any
+>                                                                                                                                    : ^^^
+>TypeSymbol : any
+>           : ^^^
+>modName : any
+>        : ^^^
+>moduleDecl.minChar : any
+>                   : ^^^
+>moduleDecl : ModuleDeclaration
+>           : ^^^^^^^^^^^^^^^^^
+>minChar : any
+>        : ^^^
+
+                                        context.checker.locationInfo.unitIndex, modType);
+>context.checker.locationInfo.unitIndex : any
+>                                       : ^^^
+>context.checker.locationInfo : any
+>                             : ^^^
+>context.checker : any
+>                : ^^^
+>context : TypeCollectionContext
+>        : ^^^^^^^^^^^^^^^^^^^^^
+>checker : any
+>        : ^^^
+>locationInfo : any
+>             : ^^^
+>unitIndex : any
+>          : ^^^
+>modType : ModuleType
+>        : ^^^^^^^^^^
+
+            if (context.scopeChain.moduleDecl) {
+>context.scopeChain.moduleDecl : any
+>                              : ^^^
+>context.scopeChain : any
+>                   : ^^^
+>context : TypeCollectionContext
+>        : ^^^^^^^^^^^^^^^^^^^^^
+>scopeChain : any
+>           : ^^^
+>moduleDecl : any
+>           : ^^^
+
+                typeSymbol.declModule = context.scopeChain.moduleDecl;
+>typeSymbol.declModule = context.scopeChain.moduleDecl : any
+>                                                      : ^^^
+>typeSymbol.declModule : any
+>                      : ^^^
+>typeSymbol : TypeSymbol
+>           : ^^^^^^^^^^
+>declModule : any
+>           : ^^^
+>context.scopeChain.moduleDecl : any
+>                              : ^^^
+>context.scopeChain : any
+>                   : ^^^
+>context : TypeCollectionContext
+>        : ^^^^^^^^^^^^^^^^^^^^^
+>scopeChain : any
+>           : ^^^
+>moduleDecl : any
+>           : ^^^
+            }
+            typeSymbol.declAST = moduleDecl;
+>typeSymbol.declAST = moduleDecl : ModuleDeclaration
+>                                : ^^^^^^^^^^^^^^^^^
+>typeSymbol.declAST : any
+>                   : ^^^
+>typeSymbol : TypeSymbol
+>           : ^^^^^^^^^^
+>declAST : any
+>        : ^^^
+>moduleDecl : ModuleDeclaration
+>           : ^^^^^^^^^^^^^^^^^
+
+            typeSymbol.prettyName = moduleDecl.prettyName;
+>typeSymbol.prettyName = moduleDecl.prettyName : any
+>                                              : ^^^
+>typeSymbol.prettyName : any
+>                      : ^^^
+>typeSymbol : TypeSymbol
+>           : ^^^^^^^^^^
+>prettyName : any
+>           : ^^^
+>moduleDecl.prettyName : any
+>                      : ^^^
+>moduleDecl : ModuleDeclaration
+>           : ^^^^^^^^^^^^^^^^^
+>prettyName : any
+>           : ^^^
+
+            scopeChain.scope.enter(scopeChain.container, ast, typeSymbol,
+>scopeChain.scope.enter(scopeChain.container, ast, typeSymbol,                                    context.checker.errorReporter, isExported || isGlobal, true, isAmbient) : any
+>                                                                                                                                                                         : ^^^
+>scopeChain.scope.enter : any
+>                       : ^^^
+>scopeChain.scope : any
+>                 : ^^^
+>scopeChain : any
+>           : ^^^
+>scope : any
+>      : ^^^
+>enter : any
+>      : ^^^
+>scopeChain.container : any
+>                     : ^^^
+>scopeChain : any
+>           : ^^^
+>container : any
+>          : ^^^
+>ast : AST
+>    : ^^^
+>typeSymbol : TypeSymbol
+>           : ^^^^^^^^^^
+
+                                    context.checker.errorReporter, isExported || isGlobal, true, isAmbient);
+>context.checker.errorReporter : any
+>                              : ^^^
+>context.checker : any
+>                : ^^^
+>context : TypeCollectionContext
+>        : ^^^^^^^^^^^^^^^^^^^^^
+>checker : any
+>        : ^^^
+>errorReporter : any
+>              : ^^^
+>isExported || isGlobal : any
+>                       : ^^^
+>isExported : any
+>           : ^^^
+>isGlobal : boolean
+>         : ^^^^^^^
+>true : true
+>     : ^^^^
+>isAmbient : any
+>          : ^^^
+
+            scopeChain.scope.enter(scopeChain.container, ast, typeSymbol,
+>scopeChain.scope.enter(scopeChain.container, ast, typeSymbol,                                    context.checker.errorReporter, isExported || isGlobal, false, isAmbient) : any
+>                                                                                                                                                                          : ^^^
+>scopeChain.scope.enter : any
+>                       : ^^^
+>scopeChain.scope : any
+>                 : ^^^
+>scopeChain : any
+>           : ^^^
+>scope : any
+>      : ^^^
+>enter : any
+>      : ^^^
+>scopeChain.container : any
+>                     : ^^^
+>scopeChain : any
+>           : ^^^
+>container : any
+>          : ^^^
+>ast : AST
+>    : ^^^
+>typeSymbol : TypeSymbol
+>           : ^^^^^^^^^^
+
+                                    context.checker.errorReporter, isExported || isGlobal, false, isAmbient);
+>context.checker.errorReporter : any
+>                              : ^^^
+>context.checker : any
+>                : ^^^
+>context : TypeCollectionContext
+>        : ^^^^^^^^^^^^^^^^^^^^^
+>checker : any
+>        : ^^^
+>errorReporter : any
+>              : ^^^
+>isExported || isGlobal : any
+>                       : ^^^
+>isExported : any
+>           : ^^^
+>isGlobal : boolean
+>         : ^^^^^^^
+>false : false
+>      : ^^^^^
+>isAmbient : any
+>          : ^^^
+
+            modType.symbol = typeSymbol;
+>modType.symbol = typeSymbol : TypeSymbol
+>                            : ^^^^^^^^^^
+>modType.symbol : any
+>               : ^^^
+>modType : ModuleType
+>        : ^^^^^^^^^^
+>symbol : any
+>       : ^^^
+>typeSymbol : TypeSymbol
+>           : ^^^^^^^^^^
+        }
+        else {
+            if (symbol && symbol.declAST && symbol.declAST.nodeType != NodeType.ModuleDeclaration) {
+>symbol && symbol.declAST && symbol.declAST.nodeType != NodeType.ModuleDeclaration : any
+>                                                                                  : ^^^
+>symbol && symbol.declAST : any
+>                         : ^^^
+>symbol : any
+>       : ^^^
+>symbol.declAST : any
+>               : ^^^
+>symbol : any
+>       : ^^^
+>declAST : any
+>        : ^^^
+>symbol.declAST.nodeType != NodeType.ModuleDeclaration : boolean
+>                                                      : ^^^^^^^
+>symbol.declAST.nodeType : any
+>                        : ^^^
+>symbol.declAST : any
+>               : ^^^
+>symbol : any
+>       : ^^^
+>declAST : any
+>        : ^^^
+>nodeType : any
+>         : ^^^
+>NodeType.ModuleDeclaration : any
+>                           : ^^^
+>NodeType : any
+>         : ^^^
+>ModuleDeclaration : any
+>                  : ^^^
+
+                context.checker.errorReporter.simpleError(moduleDecl, "Conflicting symbol name for module '" + modName + "'");
+>context.checker.errorReporter.simpleError(moduleDecl, "Conflicting symbol name for module '" + modName + "'") : any
+>                                                                                                              : ^^^
+>context.checker.errorReporter.simpleError : any
+>                                          : ^^^
+>context.checker.errorReporter : any
+>                              : ^^^
+>context.checker : any
+>                : ^^^
+>context : TypeCollectionContext
+>        : ^^^^^^^^^^^^^^^^^^^^^
+>checker : any
+>        : ^^^
+>errorReporter : any
+>              : ^^^
+>simpleError : any
+>            : ^^^
+>moduleDecl : ModuleDeclaration
+>           : ^^^^^^^^^^^^^^^^^
+>"Conflicting symbol name for module '" + modName + "'" : string
+>                                                       : ^^^^^^
+>"Conflicting symbol name for module '" + modName : string
+>                                                 : ^^^^^^
+>"Conflicting symbol name for module '" : "Conflicting symbol name for module '"
+>                                       : ^^^^^^^^^^^^^^^^^^^^^^^^^^^^^^^^^^^^^^
+>modName : any
+>        : ^^^
+>"'" : "'"
+>    : ^^^
+            }
+            typeSymbol = <TypeSymbol>symbol;
+>typeSymbol = <TypeSymbol>symbol : TypeSymbol
+>                                : ^^^^^^^^^^
+>typeSymbol : TypeSymbol
+>           : ^^^^^^^^^^
+><TypeSymbol>symbol : TypeSymbol
+>                   : ^^^^^^^^^^
+>symbol : any
+>       : ^^^
+
+            // initialize new private scope for the type
+            var publicEnclosedTypes = typeSymbol.type.getAllEnclosedTypes().publicMembers;
+>publicEnclosedTypes : any
+>                    : ^^^
+>typeSymbol.type.getAllEnclosedTypes().publicMembers : any
+>                                                    : ^^^
+>typeSymbol.type.getAllEnclosedTypes() : any
+>                                      : ^^^
+>typeSymbol.type.getAllEnclosedTypes : any
+>                                    : ^^^
+>typeSymbol.type : any
+>                : ^^^
+>typeSymbol : TypeSymbol
+>           : ^^^^^^^^^^
+>type : any
+>     : ^^^
+>getAllEnclosedTypes : any
+>                    : ^^^
+>publicMembers : any
+>              : ^^^
+
+            var publicEnclosedTypesTable = (publicEnclosedTypes == null) ? new StringHashTable() : publicEnclosedTypes;
+>publicEnclosedTypesTable : any
+>                         : ^^^
+>(publicEnclosedTypes == null) ? new StringHashTable() : publicEnclosedTypes : any
+>                                                                            : ^^^
+>(publicEnclosedTypes == null) : boolean
+>                              : ^^^^^^^
+>publicEnclosedTypes == null : boolean
+>                            : ^^^^^^^
+>publicEnclosedTypes : any
+>                    : ^^^
+>new StringHashTable() : any
+>                      : ^^^
+>StringHashTable : any
+>                : ^^^
+>publicEnclosedTypes : any
+>                    : ^^^
+
+            var enclosedTypes = new ScopedMembers(new DualStringHashTable(publicEnclosedTypesTable, new StringHashTable()));
+>enclosedTypes : any
+>              : ^^^
+>new ScopedMembers(new DualStringHashTable(publicEnclosedTypesTable, new StringHashTable())) : any
+>                                                                                            : ^^^
+>ScopedMembers : any
+>              : ^^^
+>new DualStringHashTable(publicEnclosedTypesTable, new StringHashTable()) : any
+>                                                                         : ^^^
+>DualStringHashTable : any
+>                    : ^^^
+>publicEnclosedTypesTable : any
+>                         : ^^^
+>new StringHashTable() : any
+>                      : ^^^
+>StringHashTable : any
+>                : ^^^
+
+            var publicEnclosedAmbientTypes = typeSymbol.type.getAllAmbientEnclosedTypes().publicMembers;
+>publicEnclosedAmbientTypes : any
+>                           : ^^^
+>typeSymbol.type.getAllAmbientEnclosedTypes().publicMembers : any
+>                                                           : ^^^
+>typeSymbol.type.getAllAmbientEnclosedTypes() : any
+>                                             : ^^^
+>typeSymbol.type.getAllAmbientEnclosedTypes : any
+>                                           : ^^^
+>typeSymbol.type : any
+>                : ^^^
+>typeSymbol : TypeSymbol
+>           : ^^^^^^^^^^
+>type : any
+>     : ^^^
+>getAllAmbientEnclosedTypes : any
+>                           : ^^^
+>publicMembers : any
+>              : ^^^
+
+            var publicAmbientEnclosedTypesTable = (publicEnclosedAmbientTypes == null) ? new StringHashTable() : publicEnclosedAmbientTypes;
+>publicAmbientEnclosedTypesTable : any
+>                                : ^^^
+>(publicEnclosedAmbientTypes == null) ? new StringHashTable() : publicEnclosedAmbientTypes : any
+>                                                                                          : ^^^
+>(publicEnclosedAmbientTypes == null) : boolean
+>                                     : ^^^^^^^
+>publicEnclosedAmbientTypes == null : boolean
+>                                   : ^^^^^^^
+>publicEnclosedAmbientTypes : any
+>                           : ^^^
+>new StringHashTable() : any
+>                      : ^^^
+>StringHashTable : any
+>                : ^^^
+>publicEnclosedAmbientTypes : any
+>                           : ^^^
+
+            var ambientEnclosedTypes = new ScopedMembers(new DualStringHashTable(publicAmbientEnclosedTypesTable, new StringHashTable()));
+>ambientEnclosedTypes : any
+>                     : ^^^
+>new ScopedMembers(new DualStringHashTable(publicAmbientEnclosedTypesTable, new StringHashTable())) : any
+>                                                                                                   : ^^^
+>ScopedMembers : any
+>              : ^^^
+>new DualStringHashTable(publicAmbientEnclosedTypesTable, new StringHashTable()) : any
+>                                                                                : ^^^
+>DualStringHashTable : any
+>                    : ^^^
+>publicAmbientEnclosedTypesTable : any
+>                                : ^^^
+>new StringHashTable() : any
+>                      : ^^^
+>StringHashTable : any
+>                : ^^^
+
+            var publicMembers = typeSymbol.type.members.publicMembers;
+>publicMembers : any
+>              : ^^^
+>typeSymbol.type.members.publicMembers : any
+>                                      : ^^^
+>typeSymbol.type.members : any
+>                        : ^^^
+>typeSymbol.type : any
+>                : ^^^
+>typeSymbol : TypeSymbol
+>           : ^^^^^^^^^^
+>type : any
+>     : ^^^
+>members : any
+>        : ^^^
+>publicMembers : any
+>              : ^^^
+
+            var publicMembersTable = (publicMembers == null) ? new StringHashTable() : publicMembers;
+>publicMembersTable : any
+>                   : ^^^
+>(publicMembers == null) ? new StringHashTable() : publicMembers : any
+>                                                                : ^^^
+>(publicMembers == null) : boolean
+>                        : ^^^^^^^
+>publicMembers == null : boolean
+>                      : ^^^^^^^
+>publicMembers : any
+>              : ^^^
+>new StringHashTable() : any
+>                      : ^^^
+>StringHashTable : any
+>                : ^^^
+>publicMembers : any
+>              : ^^^
+
+            var members = new ScopedMembers(new DualStringHashTable(publicMembersTable, new StringHashTable()));
+>members : any
+>        : ^^^
+>new ScopedMembers(new DualStringHashTable(publicMembersTable, new StringHashTable())) : any
+>                                                                                      : ^^^
+>ScopedMembers : any
+>              : ^^^
+>new DualStringHashTable(publicMembersTable, new StringHashTable()) : any
+>                                                                   : ^^^
+>DualStringHashTable : any
+>                    : ^^^
+>publicMembersTable : any
+>                   : ^^^
+>new StringHashTable() : any
+>                      : ^^^
+>StringHashTable : any
+>                : ^^^
+
+            var publicAmbientMembers = typeSymbol.type.ambientMembers.publicMembers;
+>publicAmbientMembers : any
+>                     : ^^^
+>typeSymbol.type.ambientMembers.publicMembers : any
+>                                             : ^^^
+>typeSymbol.type.ambientMembers : any
+>                               : ^^^
+>typeSymbol.type : any
+>                : ^^^
+>typeSymbol : TypeSymbol
+>           : ^^^^^^^^^^
+>type : any
+>     : ^^^
+>ambientMembers : any
+>               : ^^^
+>publicMembers : any
+>              : ^^^
+
+            var publicAmbientMembersTable = (publicAmbientMembers == null) ? new StringHashTable() : publicAmbientMembers;
+>publicAmbientMembersTable : any
+>                          : ^^^
+>(publicAmbientMembers == null) ? new StringHashTable() : publicAmbientMembers : any
+>                                                                              : ^^^
+>(publicAmbientMembers == null) : boolean
+>                               : ^^^^^^^
+>publicAmbientMembers == null : boolean
+>                             : ^^^^^^^
+>publicAmbientMembers : any
+>                     : ^^^
+>new StringHashTable() : any
+>                      : ^^^
+>StringHashTable : any
+>                : ^^^
+>publicAmbientMembers : any
+>                     : ^^^
+
+            var ambientMembers = new ScopedMembers(new DualStringHashTable(publicAmbientMembersTable, new StringHashTable()));
+>ambientMembers : any
+>               : ^^^
+>new ScopedMembers(new DualStringHashTable(publicAmbientMembersTable, new StringHashTable())) : any
+>                                                                                             : ^^^
+>ScopedMembers : any
+>              : ^^^
+>new DualStringHashTable(publicAmbientMembersTable, new StringHashTable()) : any
+>                                                                          : ^^^
+>DualStringHashTable : any
+>                    : ^^^
+>publicAmbientMembersTable : any
+>                          : ^^^
+>new StringHashTable() : any
+>                      : ^^^
+>StringHashTable : any
+>                : ^^^
+
+            modType = new ModuleType(enclosedTypes, ambientEnclosedTypes);
+>modType = new ModuleType(enclosedTypes, ambientEnclosedTypes) : any
+>                                                              : ^^^
+>modType : ModuleType
+>        : ^^^^^^^^^^
+>new ModuleType(enclosedTypes, ambientEnclosedTypes) : any
+>                                                    : ^^^
+>ModuleType : any
+>           : ^^^
+>enclosedTypes : any
+>              : ^^^
+>ambientEnclosedTypes : any
+>                     : ^^^
+
+            if (isEnum) {
+>isEnum : any
+>       : ^^^
+
+                modType.typeFlags |= TypeFlags.IsEnum;
+>modType.typeFlags |= TypeFlags.IsEnum : number
+>                                      : ^^^^^^
+>modType.typeFlags : any
+>                  : ^^^
+>modType : ModuleType
+>        : ^^^^^^^^^^
+>typeFlags : any
+>          : ^^^
+>TypeFlags.IsEnum : any
+>                 : ^^^
+>TypeFlags : any
+>          : ^^^
+>IsEnum : any
+>       : ^^^
+            }
+            modType.members = members;
+>modType.members = members : any
+>                          : ^^^
+>modType.members : any
+>                : ^^^
+>modType : ModuleType
+>        : ^^^^^^^^^^
+>members : any
+>        : ^^^
+>members : any
+>        : ^^^
+
+            modType.ambientMembers = ambientMembers;
+>modType.ambientMembers = ambientMembers : any
+>                                        : ^^^
+>modType.ambientMembers : any
+>                       : ^^^
+>modType : ModuleType
+>        : ^^^^^^^^^^
+>ambientMembers : any
+>               : ^^^
+>ambientMembers : any
+>               : ^^^
+
+            modType.setHasImplementation();
+>modType.setHasImplementation() : any
+>                               : ^^^
+>modType.setHasImplementation : any
+>                             : ^^^
+>modType : ModuleType
+>        : ^^^^^^^^^^
+>setHasImplementation : any
+>                     : ^^^
+
+            modType.symbol = typeSymbol;
+>modType.symbol = typeSymbol : TypeSymbol
+>                            : ^^^^^^^^^^
+>modType.symbol : any
+>               : ^^^
+>modType : ModuleType
+>        : ^^^^^^^^^^
+>symbol : any
+>       : ^^^
+>typeSymbol : TypeSymbol
+>           : ^^^^^^^^^^
+
+            typeSymbol.addLocation(moduleDecl.minChar);
+>typeSymbol.addLocation(moduleDecl.minChar) : any
+>                                           : ^^^
+>typeSymbol.addLocation : any
+>                       : ^^^
+>typeSymbol : TypeSymbol
+>           : ^^^^^^^^^^
+>addLocation : any
+>            : ^^^
+>moduleDecl.minChar : any
+>                   : ^^^
+>moduleDecl : ModuleDeclaration
+>           : ^^^^^^^^^^^^^^^^^
+>minChar : any
+>        : ^^^
+
+            typeSymbol.expansions.push(modType);
+>typeSymbol.expansions.push(modType) : any
+>                                    : ^^^
+>typeSymbol.expansions.push : any
+>                           : ^^^
+>typeSymbol.expansions : any
+>                      : ^^^
+>typeSymbol : TypeSymbol
+>           : ^^^^^^^^^^
+>expansions : any
+>           : ^^^
+>push : any
+>     : ^^^
+>modType : ModuleType
+>        : ^^^^^^^^^^
+
+        }
+        if (context.scopeChain.moduleDecl) {
+>context.scopeChain.moduleDecl : any
+>                              : ^^^
+>context.scopeChain : any
+>                   : ^^^
+>context : TypeCollectionContext
+>        : ^^^^^^^^^^^^^^^^^^^^^
+>scopeChain : any
+>           : ^^^
+>moduleDecl : any
+>           : ^^^
+
+            context.scopeChain.moduleDecl.recordNonInterface();
+>context.scopeChain.moduleDecl.recordNonInterface() : any
+>                                                   : ^^^
+>context.scopeChain.moduleDecl.recordNonInterface : any
+>                                                 : ^^^
+>context.scopeChain.moduleDecl : any
+>                              : ^^^
+>context.scopeChain : any
+>                   : ^^^
+>context : TypeCollectionContext
+>        : ^^^^^^^^^^^^^^^^^^^^^
+>scopeChain : any
+>           : ^^^
+>moduleDecl : any
+>           : ^^^
+>recordNonInterface : any
+>                   : ^^^
+        }
+        // REVIEW: If multiple disparate module decls for the same module don't agree
+        // in export privileges, how should we handle it?
+        if (isExported) {
+>isExported : any
+>           : ^^^
+
+            typeSymbol.flags |= SymbolFlags.Exported;
+>typeSymbol.flags |= SymbolFlags.Exported : number
+>                                         : ^^^^^^
+>typeSymbol.flags : any
+>                 : ^^^
+>typeSymbol : TypeSymbol
+>           : ^^^^^^^^^^
+>flags : any
+>      : ^^^
+>SymbolFlags.Exported : any
+>                     : ^^^
+>SymbolFlags : any
+>            : ^^^
+>Exported : any
+>         : ^^^
+        }
+        if ((context.scopeChain.moduleDecl) ||
+>(context.scopeChain.moduleDecl) ||            (context.scopeChain.container == context.checker.gloMod) : any
+>                                                                                                       : ^^^
+>(context.scopeChain.moduleDecl) : any
+>                                : ^^^
+>context.scopeChain.moduleDecl : any
+>                              : ^^^
+>context.scopeChain : any
+>                   : ^^^
+>context : TypeCollectionContext
+>        : ^^^^^^^^^^^^^^^^^^^^^
+>scopeChain : any
+>           : ^^^
+>moduleDecl : any
+>           : ^^^
+
+            (context.scopeChain.container == context.checker.gloMod)) {
+>(context.scopeChain.container == context.checker.gloMod) : boolean
+>                                                         : ^^^^^^^
+>context.scopeChain.container == context.checker.gloMod : boolean
+>                                                       : ^^^^^^^
+>context.scopeChain.container : any
+>                             : ^^^
+>context.scopeChain : any
+>                   : ^^^
+>context : TypeCollectionContext
+>        : ^^^^^^^^^^^^^^^^^^^^^
+>scopeChain : any
+>           : ^^^
+>container : any
+>          : ^^^
+>context.checker.gloMod : any
+>                       : ^^^
+>context.checker : any
+>                : ^^^
+>context : TypeCollectionContext
+>        : ^^^^^^^^^^^^^^^^^^^^^
+>checker : any
+>        : ^^^
+>gloMod : any
+>       : ^^^
+
+            typeSymbol.flags |= SymbolFlags.ModuleMember;
+>typeSymbol.flags |= SymbolFlags.ModuleMember : number
+>                                             : ^^^^^^
+>typeSymbol.flags : any
+>                 : ^^^
+>typeSymbol : TypeSymbol
+>           : ^^^^^^^^^^
+>flags : any
+>      : ^^^
+>SymbolFlags.ModuleMember : any
+>                         : ^^^
+>SymbolFlags : any
+>            : ^^^
+>ModuleMember : any
+>             : ^^^
+        }
+
+        moduleDecl.mod = modType;
+>moduleDecl.mod = modType : ModuleType
+>                         : ^^^^^^^^^^
+>moduleDecl.mod : any
+>               : ^^^
+>moduleDecl : ModuleDeclaration
+>           : ^^^^^^^^^^^^^^^^^
+>mod : any
+>    : ^^^
+>modType : ModuleType
+>        : ^^^^^^^^^^
+
+        pushTypeCollectionScope(typeSymbol, modType.members,
+>pushTypeCollectionScope(typeSymbol, modType.members,                                modType.ambientMembers,                                modType.enclosedTypes,                                modType.ambientEnclosedTypes,                                context, null, null, moduleDecl) : any
+>                                                                                                                                                                                                                                                                                               : ^^^
+>pushTypeCollectionScope : any
+>                        : ^^^
+>typeSymbol : TypeSymbol
+>           : ^^^^^^^^^^
+>modType.members : any
+>                : ^^^
+>modType : ModuleType
+>        : ^^^^^^^^^^
+>members : any
+>        : ^^^
+
+                                modType.ambientMembers,
+>modType.ambientMembers : any
+>                       : ^^^
+>modType : ModuleType
+>        : ^^^^^^^^^^
+>ambientMembers : any
+>               : ^^^
+
+                                modType.enclosedTypes,
+>modType.enclosedTypes : any
+>                      : ^^^
+>modType : ModuleType
+>        : ^^^^^^^^^^
+>enclosedTypes : any
+>              : ^^^
+
+                                modType.ambientEnclosedTypes,
+>modType.ambientEnclosedTypes : any
+>                             : ^^^
+>modType : ModuleType
+>        : ^^^^^^^^^^
+>ambientEnclosedTypes : any
+>                     : ^^^
+
+                                context, null, null, moduleDecl);
+>context : TypeCollectionContext
+>        : ^^^^^^^^^^^^^^^^^^^^^
+>moduleDecl : ModuleDeclaration
+>           : ^^^^^^^^^^^^^^^^^
+
+        return true;
+>true : true
+>     : ^^^^
+    }
+
+    export function preCollectClassTypes(ast: AST, parent: AST, context: TypeCollectionContext) {
+>preCollectClassTypes : (ast: AST, parent: AST, context: TypeCollectionContext) => boolean
+>                     : ^^^^^^^^^^^^^^^^^^^^^^^^^^^^^^^^^^^^^^^^^^^^^^^^^^^^^^^^^^^^^^^^^^
+>ast : AST
+>    : ^^^
+>parent : AST
+>       : ^^^
+>context : TypeCollectionContext
+>        : ^^^^^^^^^^^^^^^^^^^^^
+
+        var scopeChain = context.scopeChain;
+>scopeChain : any
+>           : ^^^
+>context.scopeChain : any
+>                   : ^^^
+>context : TypeCollectionContext
+>        : ^^^^^^^^^^^^^^^^^^^^^
+>scopeChain : any
+>           : ^^^
+
+        var classDecl = <ClassDeclaration>ast;
+>classDecl : ClassDeclaration
+>          : ^^^^^^^^^^^^^^^^
+><ClassDeclaration>ast : ClassDeclaration
+>                      : ^^^^^^^^^^^^^^^^
+>ast : AST
+>    : ^^^
+
+        var classType: Type;
+>classType : Type
+>          : ^^^^
+
+        var instanceType: Type;
+>instanceType : Type
+>             : ^^^^
+
+        var typeSymbol: TypeSymbol = null;
+>typeSymbol : TypeSymbol
+>           : ^^^^^^^^^^
+
+        var className = (<Identifier>classDecl.name).text;
+>className : any
+>          : ^^^
+>(<Identifier>classDecl.name).text : any
+>                                  : ^^^
+>(<Identifier>classDecl.name) : Identifier
+>                             : ^^^^^^^^^^
+><Identifier>classDecl.name : Identifier
+>                           : ^^^^^^^^^^
+>classDecl.name : any
+>               : ^^^
+>classDecl : ClassDeclaration
+>          : ^^^^^^^^^^^^^^^^
+>name : any
+>     : ^^^
+>text : any
+>     : ^^^
+
+        var alreadyInScope = false;
+>alreadyInScope : boolean
+>               : ^^^^^^^
+>false : false
+>      : ^^^^^
+
+        var isAmbient = hasFlag(classDecl.varFlags, VarFlags.Ambient);
+>isAmbient : any
+>          : ^^^
+>hasFlag(classDecl.varFlags, VarFlags.Ambient) : any
+>                                              : ^^^
+>hasFlag : any
+>        : ^^^
+>classDecl.varFlags : any
+>                   : ^^^
+>classDecl : ClassDeclaration
+>          : ^^^^^^^^^^^^^^^^
+>varFlags : any
+>         : ^^^
+>VarFlags.Ambient : any
+>                 : ^^^
+>VarFlags : any
+>         : ^^^
+>Ambient : any
+>        : ^^^
+
+        var isExported = hasFlag(classDecl.varFlags, VarFlags.Exported);
+>isExported : any
+>           : ^^^
+>hasFlag(classDecl.varFlags, VarFlags.Exported) : any
+>                                               : ^^^
+>hasFlag : any
+>        : ^^^
+>classDecl.varFlags : any
+>                   : ^^^
+>classDecl : ClassDeclaration
+>          : ^^^^^^^^^^^^^^^^
+>varFlags : any
+>         : ^^^
+>VarFlags.Exported : any
+>                  : ^^^
+>VarFlags : any
+>         : ^^^
+>Exported : any
+>         : ^^^
+
+        var isGlobal = context.scopeChain.container == context.checker.gloMod;
+>isGlobal : boolean
+>         : ^^^^^^^
+>context.scopeChain.container == context.checker.gloMod : boolean
+>                                                       : ^^^^^^^
+>context.scopeChain.container : any
+>                             : ^^^
+>context.scopeChain : any
+>                   : ^^^
+>context : TypeCollectionContext
+>        : ^^^^^^^^^^^^^^^^^^^^^
+>scopeChain : any
+>           : ^^^
+>container : any
+>          : ^^^
+>context.checker.gloMod : any
+>                       : ^^^
+>context.checker : any
+>                : ^^^
+>context : TypeCollectionContext
+>        : ^^^^^^^^^^^^^^^^^^^^^
+>checker : any
+>        : ^^^
+>gloMod : any
+>       : ^^^
+
+        var containerMod = <TypeSymbol>scopeChain.container;
+>containerMod : TypeSymbol
+>             : ^^^^^^^^^^
+><TypeSymbol>scopeChain.container : TypeSymbol
+>                                 : ^^^^^^^^^^
+>scopeChain.container : any
+>                     : ^^^
+>scopeChain : any
+>           : ^^^
+>container : any
+>          : ^^^
+
+        var foundValSymbol = false;
+>foundValSymbol : boolean
+>               : ^^^^^^^
+>false : false
+>      : ^^^^^
+
+        typeSymbol = <TypeSymbol>scopeChain.scope.findLocal(className, false, true);
+>typeSymbol = <TypeSymbol>scopeChain.scope.findLocal(className, false, true) : TypeSymbol
+>                                                                            : ^^^^^^^^^^
+>typeSymbol : TypeSymbol
+>           : ^^^^^^^^^^
+><TypeSymbol>scopeChain.scope.findLocal(className, false, true) : TypeSymbol
+>                                                               : ^^^^^^^^^^
+>scopeChain.scope.findLocal(className, false, true) : any
+>                                                   : ^^^
+>scopeChain.scope.findLocal : any
+>                           : ^^^
+>scopeChain.scope : any
+>                 : ^^^
+>scopeChain : any
+>           : ^^^
+>scope : any
+>      : ^^^
+>findLocal : any
+>          : ^^^
+>className : any
+>          : ^^^
+>false : false
+>      : ^^^^^
+>true : true
+>     : ^^^^
+        
+        // check the value space, since an override may have been declared with the type's name
+        // REVIEW-CLASSES
+        if (!typeSymbol) {
+>!typeSymbol : boolean
+>            : ^^^^^^^
+>typeSymbol : TypeSymbol
+>           : ^^^^^^^^^^
+
+            var valTypeSymbol = scopeChain.scope.findLocal(className, false, false);
+>valTypeSymbol : any
+>              : ^^^
+>scopeChain.scope.findLocal(className, false, false) : any
+>                                                    : ^^^
+>scopeChain.scope.findLocal : any
+>                           : ^^^
+>scopeChain.scope : any
+>                 : ^^^
+>scopeChain : any
+>           : ^^^
+>scope : any
+>      : ^^^
+>findLocal : any
+>          : ^^^
+>className : any
+>          : ^^^
+>false : false
+>      : ^^^^^
+>false : false
+>      : ^^^^^
+            
+            if (valTypeSymbol &&
+>valTypeSymbol &&                valTypeSymbol.isType() &&                valTypeSymbol.declAST &&                valTypeSymbol.declAST.nodeType == NodeType.FuncDecl &&                (<FuncDecl>valTypeSymbol.declAST).isSignature() : any
+>                                                                                                                                                                                                                                       : ^^^
+>valTypeSymbol &&                valTypeSymbol.isType() &&                valTypeSymbol.declAST &&                valTypeSymbol.declAST.nodeType == NodeType.FuncDecl : any
+>                                                                                                                                                                     : ^^^
+>valTypeSymbol &&                valTypeSymbol.isType() &&                valTypeSymbol.declAST : any
+>                                                                                               : ^^^
+>valTypeSymbol &&                valTypeSymbol.isType() : any
+>                                                       : ^^^
+>valTypeSymbol : any
+>              : ^^^
+
+                valTypeSymbol.isType() &&
+>valTypeSymbol.isType() : any
+>                       : ^^^
+>valTypeSymbol.isType : any
+>                     : ^^^
+>valTypeSymbol : any
+>              : ^^^
+>isType : any
+>       : ^^^
+
+                valTypeSymbol.declAST &&
+>valTypeSymbol.declAST : any
+>                      : ^^^
+>valTypeSymbol : any
+>              : ^^^
+>declAST : any
+>        : ^^^
+
+                valTypeSymbol.declAST.nodeType == NodeType.FuncDecl &&
+>valTypeSymbol.declAST.nodeType == NodeType.FuncDecl : boolean
+>                                                    : ^^^^^^^
+>valTypeSymbol.declAST.nodeType : any
+>                               : ^^^
+>valTypeSymbol.declAST : any
+>                      : ^^^
+>valTypeSymbol : any
+>              : ^^^
+>declAST : any
+>        : ^^^
+>nodeType : any
+>         : ^^^
+>NodeType.FuncDecl : any
+>                  : ^^^
+>NodeType : any
+>         : ^^^
+>FuncDecl : any
+>         : ^^^
+
+                (<FuncDecl>valTypeSymbol.declAST).isSignature()) {
+>(<FuncDecl>valTypeSymbol.declAST).isSignature() : any
+>                                                : ^^^
+>(<FuncDecl>valTypeSymbol.declAST).isSignature : any
+>                                              : ^^^
+>(<FuncDecl>valTypeSymbol.declAST) : FuncDecl
+>                                  : ^^^^^^^^
+><FuncDecl>valTypeSymbol.declAST : FuncDecl
+>                                : ^^^^^^^^
+>valTypeSymbol.declAST : any
+>                      : ^^^
+>valTypeSymbol : any
+>              : ^^^
+>declAST : any
+>        : ^^^
+>isSignature : any
+>            : ^^^
+                
+                typeSymbol = <TypeSymbol>valTypeSymbol;
+>typeSymbol = <TypeSymbol>valTypeSymbol : TypeSymbol
+>                                       : ^^^^^^^^^^
+>typeSymbol : TypeSymbol
+>           : ^^^^^^^^^^
+><TypeSymbol>valTypeSymbol : TypeSymbol
+>                          : ^^^^^^^^^^
+>valTypeSymbol : any
+>              : ^^^
+
+                foundValSymbol = true;
+>foundValSymbol = true : true
+>                      : ^^^^
+>foundValSymbol : boolean
+>               : ^^^^^^^
+>true : true
+>     : ^^^^
+                
+                if (isExported) {
+>isExported : any
+>           : ^^^
+
+                    typeSymbol.flags |= SymbolFlags.Exported;
+>typeSymbol.flags |= SymbolFlags.Exported : number
+>                                         : ^^^^^^
+>typeSymbol.flags : any
+>                 : ^^^
+>typeSymbol : TypeSymbol
+>           : ^^^^^^^^^^
+>flags : any
+>      : ^^^
+>SymbolFlags.Exported : any
+>                     : ^^^
+>SymbolFlags : any
+>            : ^^^
+>Exported : any
+>         : ^^^
+                }
+            
+                if (isAmbient) {
+>isAmbient : any
+>          : ^^^
+
+                    typeSymbol.flags |= SymbolFlags.Ambient;
+>typeSymbol.flags |= SymbolFlags.Ambient : number
+>                                        : ^^^^^^
+>typeSymbol.flags : any
+>                 : ^^^
+>typeSymbol : TypeSymbol
+>           : ^^^^^^^^^^
+>flags : any
+>      : ^^^
+>SymbolFlags.Ambient : any
+>                    : ^^^
+>SymbolFlags : any
+>            : ^^^
+>Ambient : any
+>        : ^^^
+                }                
+                
+                // the class was never entered into type space, so add it
+                context.scopeChain.scope.enter(context.scopeChain.container, ast, typeSymbol,
+>context.scopeChain.scope.enter(context.scopeChain.container, ast, typeSymbol,                                            context.checker.errorReporter, isExported || isGlobal, true, isAmbient) : any
+>                                                                                                                                                                                                 : ^^^
+>context.scopeChain.scope.enter : any
+>                               : ^^^
+>context.scopeChain.scope : any
+>                         : ^^^
+>context.scopeChain : any
+>                   : ^^^
+>context : TypeCollectionContext
+>        : ^^^^^^^^^^^^^^^^^^^^^
+>scopeChain : any
+>           : ^^^
+>scope : any
+>      : ^^^
+>enter : any
+>      : ^^^
+>context.scopeChain.container : any
+>                             : ^^^
+>context.scopeChain : any
+>                   : ^^^
+>context : TypeCollectionContext
+>        : ^^^^^^^^^^^^^^^^^^^^^
+>scopeChain : any
+>           : ^^^
+>container : any
+>          : ^^^
+>ast : AST
+>    : ^^^
+>typeSymbol : TypeSymbol
+>           : ^^^^^^^^^^
+
+                                            context.checker.errorReporter, isExported || isGlobal, true, isAmbient);                
+>context.checker.errorReporter : any
+>                              : ^^^
+>context.checker : any
+>                : ^^^
+>context : TypeCollectionContext
+>        : ^^^^^^^^^^^^^^^^^^^^^
+>checker : any
+>        : ^^^
+>errorReporter : any
+>              : ^^^
+>isExported || isGlobal : any
+>                       : ^^^
+>isExported : any
+>           : ^^^
+>isGlobal : boolean
+>         : ^^^^^^^
+>true : true
+>     : ^^^^
+>isAmbient : any
+>          : ^^^
+            }
+        }
+        
+        if (typeSymbol && !foundValSymbol && (typeSymbol.declAST != classDecl)) {
+>typeSymbol && !foundValSymbol && (typeSymbol.declAST != classDecl) : any
+>                                                                   : ^^^
+>typeSymbol && !foundValSymbol : any
+>                              : ^^^
+>typeSymbol : TypeSymbol
+>           : ^^^^^^^^^^
+>!foundValSymbol : boolean
+>                : ^^^^^^^
+>foundValSymbol : boolean
+>               : ^^^^^^^
+>(typeSymbol.declAST != classDecl) : boolean
+>                                  : ^^^^^^^
+>typeSymbol.declAST != classDecl : boolean
+>                                : ^^^^^^^
+>typeSymbol.declAST : any
+>                   : ^^^
+>typeSymbol : any
+>           : ^^^
+>declAST : any
+>        : ^^^
+>classDecl : ClassDeclaration
+>          : ^^^^^^^^^^^^^^^^
+
+            typeSymbol = null;
+>typeSymbol = null : null
+>                  : ^^^^
+>typeSymbol : TypeSymbol
+>           : ^^^^^^^^^^
+        }
+
+        if (typeSymbol == null) {
+>typeSymbol == null : boolean
+>                   : ^^^^^^^
+>typeSymbol : TypeSymbol
+>           : ^^^^^^^^^^
+
+            var valueSymbol = scopeChain.scope.findLocal(className, false, false);
+>valueSymbol : any
+>            : ^^^
+>scopeChain.scope.findLocal(className, false, false) : any
+>                                                    : ^^^
+>scopeChain.scope.findLocal : any
+>                           : ^^^
+>scopeChain.scope : any
+>                 : ^^^
+>scopeChain : any
+>           : ^^^
+>scope : any
+>      : ^^^
+>findLocal : any
+>          : ^^^
+>className : any
+>          : ^^^
+>false : false
+>      : ^^^^^
+>false : false
+>      : ^^^^^
+
+            classType = new Type();
+>classType = new Type() : any
+>                       : ^^^
+>classType : Type
+>          : ^^^^
+>new Type() : any
+>           : ^^^
+>Type : any
+>     : ^^^
+
+            classType.setHasImplementation();
+>classType.setHasImplementation() : any
+>                                 : ^^^
+>classType.setHasImplementation : any
+>                               : ^^^
+>classType : Type
+>          : ^^^^
+>setHasImplementation : any
+>                     : ^^^
+
+            instanceType = new Type();
+>instanceType = new Type() : any
+>                          : ^^^
+>instanceType : Type
+>             : ^^^^
+>new Type() : any
+>           : ^^^
+>Type : any
+>     : ^^^
+
+            instanceType.setHasImplementation();
+>instanceType.setHasImplementation() : any
+>                                    : ^^^
+>instanceType.setHasImplementation : any
+>                                  : ^^^
+>instanceType : Type
+>             : ^^^^
+>setHasImplementation : any
+>                     : ^^^
+
+            classType.instanceType = instanceType;
+>classType.instanceType = instanceType : Type
+>                                      : ^^^^
+>classType.instanceType : any
+>                       : ^^^
+>classType : Type
+>          : ^^^^
+>instanceType : any
+>             : ^^^
+>instanceType : Type
+>             : ^^^^
+
+            classType.members = new ScopedMembers(new DualStringHashTable(new StringHashTable(), new StringHashTable()));
+>classType.members = new ScopedMembers(new DualStringHashTable(new StringHashTable(), new StringHashTable())) : any
+>                                                                                                             : ^^^
+>classType.members : any
+>                  : ^^^
+>classType : Type
+>          : ^^^^
+>members : any
+>        : ^^^
+>new ScopedMembers(new DualStringHashTable(new StringHashTable(), new StringHashTable())) : any
+>                                                                                         : ^^^
+>ScopedMembers : any
+>              : ^^^
+>new DualStringHashTable(new StringHashTable(), new StringHashTable()) : any
+>                                                                      : ^^^
+>DualStringHashTable : any
+>                    : ^^^
+>new StringHashTable() : any
+>                      : ^^^
+>StringHashTable : any
+>                : ^^^
+>new StringHashTable() : any
+>                      : ^^^
+>StringHashTable : any
+>                : ^^^
+
+            classType.ambientMembers = new ScopedMembers(new DualStringHashTable(new StringHashTable(), new StringHashTable()));
+>classType.ambientMembers = new ScopedMembers(new DualStringHashTable(new StringHashTable(), new StringHashTable())) : any
+>                                                                                                                    : ^^^
+>classType.ambientMembers : any
+>                         : ^^^
+>classType : Type
+>          : ^^^^
+>ambientMembers : any
+>               : ^^^
+>new ScopedMembers(new DualStringHashTable(new StringHashTable(), new StringHashTable())) : any
+>                                                                                         : ^^^
+>ScopedMembers : any
+>              : ^^^
+>new DualStringHashTable(new StringHashTable(), new StringHashTable()) : any
+>                                                                      : ^^^
+>DualStringHashTable : any
+>                    : ^^^
+>new StringHashTable() : any
+>                      : ^^^
+>StringHashTable : any
+>                : ^^^
+>new StringHashTable() : any
+>                      : ^^^
+>StringHashTable : any
+>                : ^^^
+
+            addPrototypeField(classType, classDecl, context);
+>addPrototypeField(classType, classDecl, context) : void
+>                                                 : ^^^^
+>addPrototypeField : (classType: Type, ast: AST, context: TypeCollectionContext) => void
+>                  : ^^^^^^^^^^^^^^^^^^^^^^^^^^^^^^^^^^^^^^^^^^^^^^^^^^^^^^^^^^^^^^^^^^^
+>classType : Type
+>          : ^^^^
+>classDecl : ClassDeclaration
+>          : ^^^^^^^^^^^^^^^^
+>context : TypeCollectionContext
+>        : ^^^^^^^^^^^^^^^^^^^^^
+
+            instanceType.members = new ScopedMembers(new DualStringHashTable(new StringHashTable(), new StringHashTable()));
+>instanceType.members = new ScopedMembers(new DualStringHashTable(new StringHashTable(), new StringHashTable())) : any
+>                                                                                                                : ^^^
+>instanceType.members : any
+>                     : ^^^
+>instanceType : Type
+>             : ^^^^
+>members : any
+>        : ^^^
+>new ScopedMembers(new DualStringHashTable(new StringHashTable(), new StringHashTable())) : any
+>                                                                                         : ^^^
+>ScopedMembers : any
+>              : ^^^
+>new DualStringHashTable(new StringHashTable(), new StringHashTable()) : any
+>                                                                      : ^^^
+>DualStringHashTable : any
+>                    : ^^^
+>new StringHashTable() : any
+>                      : ^^^
+>StringHashTable : any
+>                : ^^^
+>new StringHashTable() : any
+>                      : ^^^
+>StringHashTable : any
+>                : ^^^
+
+            instanceType.ambientMembers = new ScopedMembers(new DualStringHashTable(new StringHashTable(), new StringHashTable()));
+>instanceType.ambientMembers = new ScopedMembers(new DualStringHashTable(new StringHashTable(), new StringHashTable())) : any
+>                                                                                                                       : ^^^
+>instanceType.ambientMembers : any
+>                            : ^^^
+>instanceType : Type
+>             : ^^^^
+>ambientMembers : any
+>               : ^^^
+>new ScopedMembers(new DualStringHashTable(new StringHashTable(), new StringHashTable())) : any
+>                                                                                         : ^^^
+>ScopedMembers : any
+>              : ^^^
+>new DualStringHashTable(new StringHashTable(), new StringHashTable()) : any
+>                                                                      : ^^^
+>DualStringHashTable : any
+>                    : ^^^
+>new StringHashTable() : any
+>                      : ^^^
+>StringHashTable : any
+>                : ^^^
+>new StringHashTable() : any
+>                      : ^^^
+>StringHashTable : any
+>                : ^^^
+
+            typeSymbol = new TypeSymbol(className, classDecl.minChar,
+>typeSymbol = new TypeSymbol(className, classDecl.minChar,                                        context.checker.locationInfo.unitIndex, classType) : any
+>                                                                                                                                                    : ^^^
+>typeSymbol : TypeSymbol
+>           : ^^^^^^^^^^
+>new TypeSymbol(className, classDecl.minChar,                                        context.checker.locationInfo.unitIndex, classType) : any
+>                                                                                                                                       : ^^^
+>TypeSymbol : any
+>           : ^^^
+>className : any
+>          : ^^^
+>classDecl.minChar : any
+>                  : ^^^
+>classDecl : ClassDeclaration
+>          : ^^^^^^^^^^^^^^^^
+>minChar : any
+>        : ^^^
+
+                                        context.checker.locationInfo.unitIndex, classType);
+>context.checker.locationInfo.unitIndex : any
+>                                       : ^^^
+>context.checker.locationInfo : any
+>                             : ^^^
+>context.checker : any
+>                : ^^^
+>context : TypeCollectionContext
+>        : ^^^^^^^^^^^^^^^^^^^^^
+>checker : any
+>        : ^^^
+>locationInfo : any
+>             : ^^^
+>unitIndex : any
+>          : ^^^
+>classType : Type
+>          : ^^^^
+
+            typeSymbol.declAST = classDecl;
+>typeSymbol.declAST = classDecl : ClassDeclaration
+>                               : ^^^^^^^^^^^^^^^^
+>typeSymbol.declAST : any
+>                   : ^^^
+>typeSymbol : TypeSymbol
+>           : ^^^^^^^^^^
+>declAST : any
+>        : ^^^
+>classDecl : ClassDeclaration
+>          : ^^^^^^^^^^^^^^^^
+
+            typeSymbol.instanceType = instanceType;
+>typeSymbol.instanceType = instanceType : Type
+>                                       : ^^^^
+>typeSymbol.instanceType : any
+>                        : ^^^
+>typeSymbol : TypeSymbol
+>           : ^^^^^^^^^^
+>instanceType : any
+>             : ^^^
+>instanceType : Type
+>             : ^^^^
+
+            classType.symbol = typeSymbol;
+>classType.symbol = typeSymbol : TypeSymbol
+>                              : ^^^^^^^^^^
+>classType.symbol : any
+>                 : ^^^
+>classType : Type
+>          : ^^^^
+>symbol : any
+>       : ^^^
+>typeSymbol : TypeSymbol
+>           : ^^^^^^^^^^
+
+            instanceType.symbol = typeSymbol;
+>instanceType.symbol = typeSymbol : TypeSymbol
+>                                 : ^^^^^^^^^^
+>instanceType.symbol : any
+>                    : ^^^
+>instanceType : Type
+>             : ^^^^
+>symbol : any
+>       : ^^^
+>typeSymbol : TypeSymbol
+>           : ^^^^^^^^^^
+
+            if (context.scopeChain.moduleDecl) {
+>context.scopeChain.moduleDecl : any
+>                              : ^^^
+>context.scopeChain : any
+>                   : ^^^
+>context : TypeCollectionContext
+>        : ^^^^^^^^^^^^^^^^^^^^^
+>scopeChain : any
+>           : ^^^
+>moduleDecl : any
+>           : ^^^
+
+                context.scopeChain.moduleDecl.recordNonInterface();
+>context.scopeChain.moduleDecl.recordNonInterface() : any
+>                                                   : ^^^
+>context.scopeChain.moduleDecl.recordNonInterface : any
+>                                                 : ^^^
+>context.scopeChain.moduleDecl : any
+>                              : ^^^
+>context.scopeChain : any
+>                   : ^^^
+>context : TypeCollectionContext
+>        : ^^^^^^^^^^^^^^^^^^^^^
+>scopeChain : any
+>           : ^^^
+>moduleDecl : any
+>           : ^^^
+>recordNonInterface : any
+>                   : ^^^
+
+                typeSymbol.declModule = context.scopeChain.moduleDecl;
+>typeSymbol.declModule = context.scopeChain.moduleDecl : any
+>                                                      : ^^^
+>typeSymbol.declModule : any
+>                      : ^^^
+>typeSymbol : TypeSymbol
+>           : ^^^^^^^^^^
+>declModule : any
+>           : ^^^
+>context.scopeChain.moduleDecl : any
+>                              : ^^^
+>context.scopeChain : any
+>                   : ^^^
+>context : TypeCollectionContext
+>        : ^^^^^^^^^^^^^^^^^^^^^
+>scopeChain : any
+>           : ^^^
+>moduleDecl : any
+>           : ^^^
+
+                typeSymbol.flags |= SymbolFlags.ModuleMember;
+>typeSymbol.flags |= SymbolFlags.ModuleMember : number
+>                                             : ^^^^^^
+>typeSymbol.flags : any
+>                 : ^^^
+>typeSymbol : TypeSymbol
+>           : ^^^^^^^^^^
+>flags : any
+>      : ^^^
+>SymbolFlags.ModuleMember : any
+>                         : ^^^
+>SymbolFlags : any
+>            : ^^^
+>ModuleMember : any
+>             : ^^^
+            }
+
+            if (isExported) {
+>isExported : any
+>           : ^^^
+
+                typeSymbol.flags |= SymbolFlags.Exported;
+>typeSymbol.flags |= SymbolFlags.Exported : number
+>                                         : ^^^^^^
+>typeSymbol.flags : any
+>                 : ^^^
+>typeSymbol : TypeSymbol
+>           : ^^^^^^^^^^
+>flags : any
+>      : ^^^
+>SymbolFlags.Exported : any
+>                     : ^^^
+>SymbolFlags : any
+>            : ^^^
+>Exported : any
+>         : ^^^
+            }
+            
+            if (isAmbient) {
+>isAmbient : any
+>          : ^^^
+
+                typeSymbol.flags |= SymbolFlags.Ambient;
+>typeSymbol.flags |= SymbolFlags.Ambient : number
+>                                        : ^^^^^^
+>typeSymbol.flags : any
+>                 : ^^^
+>typeSymbol : TypeSymbol
+>           : ^^^^^^^^^^
+>flags : any
+>      : ^^^
+>SymbolFlags.Ambient : any
+>                    : ^^^
+>SymbolFlags : any
+>            : ^^^
+>Ambient : any
+>        : ^^^
+            }
+
+            ast.type = classType;
+>ast.type = classType : Type
+>                     : ^^^^
+>ast.type : any
+>         : ^^^
+>ast : AST
+>    : ^^^
+>type : any
+>     : ^^^
+>classType : Type
+>          : ^^^^
+
+            // class in both name spaces (type for instance type; constructor representative in value space)
+            context.scopeChain.scope.enter(context.scopeChain.container, ast, typeSymbol,
+>context.scopeChain.scope.enter(context.scopeChain.container, ast, typeSymbol,                                            context.checker.errorReporter, isExported || isGlobal, true, isAmbient) : any
+>                                                                                                                                                                                                 : ^^^
+>context.scopeChain.scope.enter : any
+>                               : ^^^
+>context.scopeChain.scope : any
+>                         : ^^^
+>context.scopeChain : any
+>                   : ^^^
+>context : TypeCollectionContext
+>        : ^^^^^^^^^^^^^^^^^^^^^
+>scopeChain : any
+>           : ^^^
+>scope : any
+>      : ^^^
+>enter : any
+>      : ^^^
+>context.scopeChain.container : any
+>                             : ^^^
+>context.scopeChain : any
+>                   : ^^^
+>context : TypeCollectionContext
+>        : ^^^^^^^^^^^^^^^^^^^^^
+>scopeChain : any
+>           : ^^^
+>container : any
+>          : ^^^
+>ast : AST
+>    : ^^^
+>typeSymbol : TypeSymbol
+>           : ^^^^^^^^^^
+
+                                            context.checker.errorReporter, isExported || isGlobal, true, isAmbient);
+>context.checker.errorReporter : any
+>                              : ^^^
+>context.checker : any
+>                : ^^^
+>context : TypeCollectionContext
+>        : ^^^^^^^^^^^^^^^^^^^^^
+>checker : any
+>        : ^^^
+>errorReporter : any
+>              : ^^^
+>isExported || isGlobal : any
+>                       : ^^^
+>isExported : any
+>           : ^^^
+>isGlobal : boolean
+>         : ^^^^^^^
+>true : true
+>     : ^^^^
+>isAmbient : any
+>          : ^^^
+
+            if (valueSymbol == null) {
+>valueSymbol == null : boolean
+>                    : ^^^^^^^
+>valueSymbol : any
+>            : ^^^
+
+                context.scopeChain.scope.enter(context.scopeChain.container, ast, typeSymbol,
+>context.scopeChain.scope.enter(context.scopeChain.container, ast, typeSymbol,                                            context.checker.errorReporter, isExported || isGlobal, false, isAmbient) : any
+>                                                                                                                                                                                                  : ^^^
+>context.scopeChain.scope.enter : any
+>                               : ^^^
+>context.scopeChain.scope : any
+>                         : ^^^
+>context.scopeChain : any
+>                   : ^^^
+>context : TypeCollectionContext
+>        : ^^^^^^^^^^^^^^^^^^^^^
+>scopeChain : any
+>           : ^^^
+>scope : any
+>      : ^^^
+>enter : any
+>      : ^^^
+>context.scopeChain.container : any
+>                             : ^^^
+>context.scopeChain : any
+>                   : ^^^
+>context : TypeCollectionContext
+>        : ^^^^^^^^^^^^^^^^^^^^^
+>scopeChain : any
+>           : ^^^
+>container : any
+>          : ^^^
+>ast : AST
+>    : ^^^
+>typeSymbol : TypeSymbol
+>           : ^^^^^^^^^^
+
+                                            context.checker.errorReporter, isExported || isGlobal, false, isAmbient);
+>context.checker.errorReporter : any
+>                              : ^^^
+>context.checker : any
+>                : ^^^
+>context : TypeCollectionContext
+>        : ^^^^^^^^^^^^^^^^^^^^^
+>checker : any
+>        : ^^^
+>errorReporter : any
+>              : ^^^
+>isExported || isGlobal : any
+>                       : ^^^
+>isExported : any
+>           : ^^^
+>isGlobal : boolean
+>         : ^^^^^^^
+>false : false
+>      : ^^^^^
+>isAmbient : any
+>          : ^^^
+            }
+        }
+        else {                            
+            classType = typeSymbol.type;
+>classType = typeSymbol.type : any
+>                            : ^^^
+>classType : Type
+>          : ^^^^
+>typeSymbol.type : any
+>                : ^^^
+>typeSymbol : TypeSymbol
+>           : ^^^^^^^^^^
+>type : any
+>     : ^^^
+            
+            // If the instance type is null, a call overload was likely declared before the class constructor
+            if (classType.instanceType == null) {
+>classType.instanceType == null : boolean
+>                               : ^^^^^^^
+>classType.instanceType : any
+>                       : ^^^
+>classType : Type
+>          : ^^^^
+>instanceType : any
+>             : ^^^
+
+                classType.instanceType = new Type();
+>classType.instanceType = new Type() : any
+>                                    : ^^^
+>classType.instanceType : any
+>                       : ^^^
+>classType : Type
+>          : ^^^^
+>instanceType : any
+>             : ^^^
+>new Type() : any
+>           : ^^^
+>Type : any
+>     : ^^^
+
+                classType.instanceType.setHasImplementation();
+>classType.instanceType.setHasImplementation() : any
+>                                              : ^^^
+>classType.instanceType.setHasImplementation : any
+>                                            : ^^^
+>classType.instanceType : any
+>                       : ^^^
+>classType : Type
+>          : ^^^^
+>instanceType : any
+>             : ^^^
+>setHasImplementation : any
+>                     : ^^^
+
+                classType.instanceType.members = new ScopedMembers(new DualStringHashTable(new StringHashTable(), new StringHashTable()));
+>classType.instanceType.members = new ScopedMembers(new DualStringHashTable(new StringHashTable(), new StringHashTable())) : any
+>                                                                                                                          : ^^^
+>classType.instanceType.members : any
+>                               : ^^^
+>classType.instanceType : any
+>                       : ^^^
+>classType : Type
+>          : ^^^^
+>instanceType : any
+>             : ^^^
+>members : any
+>        : ^^^
+>new ScopedMembers(new DualStringHashTable(new StringHashTable(), new StringHashTable())) : any
+>                                                                                         : ^^^
+>ScopedMembers : any
+>              : ^^^
+>new DualStringHashTable(new StringHashTable(), new StringHashTable()) : any
+>                                                                      : ^^^
+>DualStringHashTable : any
+>                    : ^^^
+>new StringHashTable() : any
+>                      : ^^^
+>StringHashTable : any
+>                : ^^^
+>new StringHashTable() : any
+>                      : ^^^
+>StringHashTable : any
+>                : ^^^
+
+                classType.instanceType.symbol = classType.symbol;
+>classType.instanceType.symbol = classType.symbol : any
+>                                                 : ^^^
+>classType.instanceType.symbol : any
+>                              : ^^^
+>classType.instanceType : any
+>                       : ^^^
+>classType : Type
+>          : ^^^^
+>instanceType : any
+>             : ^^^
+>symbol : any
+>       : ^^^
+>classType.symbol : any
+>                 : ^^^
+>classType : Type
+>          : ^^^^
+>symbol : any
+>       : ^^^
+
+                classType.members = new ScopedMembers(new DualStringHashTable(new StringHashTable(), new StringHashTable()));
+>classType.members = new ScopedMembers(new DualStringHashTable(new StringHashTable(), new StringHashTable())) : any
+>                                                                                                             : ^^^
+>classType.members : any
+>                  : ^^^
+>classType : Type
+>          : ^^^^
+>members : any
+>        : ^^^
+>new ScopedMembers(new DualStringHashTable(new StringHashTable(), new StringHashTable())) : any
+>                                                                                         : ^^^
+>ScopedMembers : any
+>              : ^^^
+>new DualStringHashTable(new StringHashTable(), new StringHashTable()) : any
+>                                                                      : ^^^
+>DualStringHashTable : any
+>                    : ^^^
+>new StringHashTable() : any
+>                      : ^^^
+>StringHashTable : any
+>                : ^^^
+>new StringHashTable() : any
+>                      : ^^^
+>StringHashTable : any
+>                : ^^^
+
+                classType.ambientMembers = new ScopedMembers(new DualStringHashTable(new StringHashTable(), new StringHashTable()));
+>classType.ambientMembers = new ScopedMembers(new DualStringHashTable(new StringHashTable(), new StringHashTable())) : any
+>                                                                                                                    : ^^^
+>classType.ambientMembers : any
+>                         : ^^^
+>classType : Type
+>          : ^^^^
+>ambientMembers : any
+>               : ^^^
+>new ScopedMembers(new DualStringHashTable(new StringHashTable(), new StringHashTable())) : any
+>                                                                                         : ^^^
+>ScopedMembers : any
+>              : ^^^
+>new DualStringHashTable(new StringHashTable(), new StringHashTable()) : any
+>                                                                      : ^^^
+>DualStringHashTable : any
+>                    : ^^^
+>new StringHashTable() : any
+>                      : ^^^
+>StringHashTable : any
+>                : ^^^
+>new StringHashTable() : any
+>                      : ^^^
+>StringHashTable : any
+>                : ^^^
+            }
+            
+            instanceType = classType.instanceType;
+>instanceType = classType.instanceType : any
+>                                      : ^^^
+>instanceType : Type
+>             : ^^^^
+>classType.instanceType : any
+>                       : ^^^
+>classType : Type
+>          : ^^^^
+>instanceType : any
+>             : ^^^
+
+            ast.type = classType;
+>ast.type = classType : Type
+>                     : ^^^^
+>ast.type : any
+>         : ^^^
+>ast : AST
+>    : ^^^
+>type : any
+>     : ^^^
+>classType : Type
+>          : ^^^^
+        }
+        
+        // if the class has no declared constructor, either create a default signature or adapt 
+        // it's base class's signature group
+        if (!classDecl.constructorDecl) {
+>!classDecl.constructorDecl : boolean
+>                           : ^^^^^^^
+>classDecl.constructorDecl : any
+>                          : ^^^
+>classDecl : ClassDeclaration
+>          : ^^^^^^^^^^^^^^^^
+>constructorDecl : any
+>                : ^^^
+
+            if (typeSymbol && typeSymbol.declAST && typeSymbol.declAST.type && typeSymbol.declAST.type.call && !(<FuncDecl>typeSymbol.declAST).isOverload) {
+>typeSymbol && typeSymbol.declAST && typeSymbol.declAST.type && typeSymbol.declAST.type.call && !(<FuncDecl>typeSymbol.declAST).isOverload : any
+>                                                                                                                                          : ^^^
+>typeSymbol && typeSymbol.declAST && typeSymbol.declAST.type && typeSymbol.declAST.type.call : any
+>                                                                                            : ^^^
+>typeSymbol && typeSymbol.declAST && typeSymbol.declAST.type : any
+>                                                            : ^^^
+>typeSymbol && typeSymbol.declAST : any
+>                                 : ^^^
+>typeSymbol : TypeSymbol
+>           : ^^^^^^^^^^
+>typeSymbol.declAST : any
+>                   : ^^^
+>typeSymbol : any
+>           : ^^^
+>declAST : any
+>        : ^^^
+>typeSymbol.declAST.type : any
+>                        : ^^^
+>typeSymbol.declAST : any
+>                   : ^^^
+>typeSymbol : any
+>           : ^^^
+>declAST : any
+>        : ^^^
+>type : any
+>     : ^^^
+>typeSymbol.declAST.type.call : any
+>                             : ^^^
+>typeSymbol.declAST.type : any
+>                        : ^^^
+>typeSymbol.declAST : any
+>                   : ^^^
+>typeSymbol : any
+>           : ^^^
+>declAST : any
+>        : ^^^
+>type : any
+>     : ^^^
+>call : any
+>     : ^^^
+>!(<FuncDecl>typeSymbol.declAST).isOverload : boolean
+>                                           : ^^^^^^^
+>(<FuncDecl>typeSymbol.declAST).isOverload : any
+>                                          : ^^^
+>(<FuncDecl>typeSymbol.declAST) : FuncDecl
+>                               : ^^^^^^^^
+><FuncDecl>typeSymbol.declAST : FuncDecl
+>                             : ^^^^^^^^
+>typeSymbol.declAST : any
+>                   : ^^^
+>typeSymbol : any
+>           : ^^^
+>declAST : any
+>        : ^^^
+>isOverload : any
+>           : ^^^
+
+                context.checker.errorReporter.duplicateIdentifier(typeSymbol.declAST, typeSymbol.name);
+>context.checker.errorReporter.duplicateIdentifier(typeSymbol.declAST, typeSymbol.name) : any
+>                                                                                       : ^^^
+>context.checker.errorReporter.duplicateIdentifier : any
+>                                                  : ^^^
+>context.checker.errorReporter : any
+>                              : ^^^
+>context.checker : any
+>                : ^^^
+>context : TypeCollectionContext
+>        : ^^^^^^^^^^^^^^^^^^^^^
+>checker : any
+>        : ^^^
+>errorReporter : any
+>              : ^^^
+>duplicateIdentifier : any
+>                    : ^^^
+>typeSymbol.declAST : any
+>                   : ^^^
+>typeSymbol : any
+>           : ^^^
+>declAST : any
+>        : ^^^
+>typeSymbol.name : any
+>                : ^^^
+>typeSymbol : any
+>           : ^^^
+>name : any
+>     : ^^^
+            }
+
+            createNewConstructGroupForType(classDecl.type);
+>createNewConstructGroupForType(classDecl.type) : void
+>                                               : ^^^^
+>createNewConstructGroupForType : (type: Type) => void
+>                               : ^^^^^^^^^^^^^^^^^^^^
+>classDecl.type : any
+>               : ^^^
+>classDecl : ClassDeclaration
+>          : ^^^^^^^^^^^^^^^^
+>type : any
+>     : ^^^
+        }
+
+        classType.typeFlags |= TypeFlags.IsClass;
+>classType.typeFlags |= TypeFlags.IsClass : number
+>                                         : ^^^^^^
+>classType.typeFlags : any
+>                    : ^^^
+>classType : Type
+>          : ^^^^
+>typeFlags : any
+>          : ^^^
+>TypeFlags.IsClass : any
+>                  : ^^^
+>TypeFlags : any
+>          : ^^^
+>IsClass : any
+>        : ^^^
+
+        instanceType.typeFlags |= TypeFlags.IsClass;
+>instanceType.typeFlags |= TypeFlags.IsClass : number
+>                                            : ^^^^^^
+>instanceType.typeFlags : any
+>                       : ^^^
+>instanceType : Type
+>             : ^^^^
+>typeFlags : any
+>          : ^^^
+>TypeFlags.IsClass : any
+>                  : ^^^
+>TypeFlags : any
+>          : ^^^
+>IsClass : any
+>        : ^^^
+
+        getBases(instanceType, classDecl);
+>getBases(instanceType, classDecl) : void
+>                                  : ^^^^
+>getBases : (type: Type, typeDecl: TypeDeclaration) => void
+>         : ^^^^^^^^^^^^^^^^^^^^^^^^^^^^^^^^^^^^^^^^^^^^^^^
+>instanceType : Type
+>             : ^^^^
+>classDecl : ClassDeclaration
+>          : ^^^^^^^^^^^^^^^^
+
+        pushTypeCollectionScope(typeSymbol, instanceType.members, instanceType.ambientMembers, null, null,
+>pushTypeCollectionScope(typeSymbol, instanceType.members, instanceType.ambientMembers, null, null,                                context, instanceType, classType, null) : any
+>                                                                                                                                                                          : ^^^
+>pushTypeCollectionScope : any
+>                        : ^^^
+>typeSymbol : TypeSymbol
+>           : ^^^^^^^^^^
+>instanceType.members : any
+>                     : ^^^
+>instanceType : Type
+>             : ^^^^
+>members : any
+>        : ^^^
+>instanceType.ambientMembers : any
+>                            : ^^^
+>instanceType : Type
+>             : ^^^^
+>ambientMembers : any
+>               : ^^^
+
+                                context, instanceType, classType, null);
+>context : TypeCollectionContext
+>        : ^^^^^^^^^^^^^^^^^^^^^
+>instanceType : Type
+>             : ^^^^
+>classType : Type
+>          : ^^^^
+
+        return true;
+>true : true
+>     : ^^^^
+    }
+
+    export function preCollectInterfaceTypes(ast: AST, parent: AST, context: TypeCollectionContext) {
+>preCollectInterfaceTypes : (ast: AST, parent: AST, context: TypeCollectionContext) => boolean
+>                         : ^^^^^^^^^^^^^^^^^^^^^^^^^^^^^^^^^^^^^^^^^^^^^^^^^^^^^^^^^^^^^^^^^^
+>ast : AST
+>    : ^^^
+>parent : AST
+>       : ^^^
+>context : TypeCollectionContext
+>        : ^^^^^^^^^^^^^^^^^^^^^
+
+        var scopeChain = context.scopeChain;
+>scopeChain : any
+>           : ^^^
+>context.scopeChain : any
+>                   : ^^^
+>context : TypeCollectionContext
+>        : ^^^^^^^^^^^^^^^^^^^^^
+>scopeChain : any
+>           : ^^^
+
+        var interfaceDecl = <InterfaceDeclaration>ast;
+>interfaceDecl : InterfaceDeclaration
+>              : ^^^^^^^^^^^^^^^^^^^^
+><InterfaceDeclaration>ast : InterfaceDeclaration
+>                          : ^^^^^^^^^^^^^^^^^^^^
+>ast : AST
+>    : ^^^
+
+        var interfaceSymbol: TypeSymbol = null;
+>interfaceSymbol : TypeSymbol
+>                : ^^^^^^^^^^
+
+        var interfaceType: Type = null;
+>interfaceType : Type
+>              : ^^^^
+
+        var isExported = hasFlag(interfaceDecl.varFlags, VarFlags.Exported);
+>isExported : any
+>           : ^^^
+>hasFlag(interfaceDecl.varFlags, VarFlags.Exported) : any
+>                                                   : ^^^
+>hasFlag : any
+>        : ^^^
+>interfaceDecl.varFlags : any
+>                       : ^^^
+>interfaceDecl : InterfaceDeclaration
+>              : ^^^^^^^^^^^^^^^^^^^^
+>varFlags : any
+>         : ^^^
+>VarFlags.Exported : any
+>                  : ^^^
+>VarFlags : any
+>         : ^^^
+>Exported : any
+>         : ^^^
+
+        var isGlobal = context.scopeChain.container == context.checker.gloMod;
+>isGlobal : boolean
+>         : ^^^^^^^
+>context.scopeChain.container == context.checker.gloMod : boolean
+>                                                       : ^^^^^^^
+>context.scopeChain.container : any
+>                             : ^^^
+>context.scopeChain : any
+>                   : ^^^
+>context : TypeCollectionContext
+>        : ^^^^^^^^^^^^^^^^^^^^^
+>scopeChain : any
+>           : ^^^
+>container : any
+>          : ^^^
+>context.checker.gloMod : any
+>                       : ^^^
+>context.checker : any
+>                : ^^^
+>context : TypeCollectionContext
+>        : ^^^^^^^^^^^^^^^^^^^^^
+>checker : any
+>        : ^^^
+>gloMod : any
+>       : ^^^
+
+        var alreadyInScope = true;
+>alreadyInScope : boolean
+>               : ^^^^^^^
+>true : true
+>     : ^^^^
+
+        alreadyInScope = false;
+>alreadyInScope = false : false
+>                       : ^^^^^
+>alreadyInScope : boolean
+>               : ^^^^^^^
+>false : false
+>      : ^^^^^
+
+        var interfaceName = (<Identifier>interfaceDecl.name).text;
+>interfaceName : any
+>              : ^^^
+>(<Identifier>interfaceDecl.name).text : any
+>                                      : ^^^
+>(<Identifier>interfaceDecl.name) : Identifier
+>                                 : ^^^^^^^^^^
+><Identifier>interfaceDecl.name : Identifier
+>                               : ^^^^^^^^^^
+>interfaceDecl.name : any
+>                   : ^^^
+>interfaceDecl : InterfaceDeclaration
+>              : ^^^^^^^^^^^^^^^^^^^^
+>name : any
+>     : ^^^
+>text : any
+>     : ^^^
+
+        interfaceSymbol = <TypeSymbol>scopeChain.scope.findLocal(interfaceName, false, true);
+>interfaceSymbol = <TypeSymbol>scopeChain.scope.findLocal(interfaceName, false, true) : TypeSymbol
+>                                                                                     : ^^^^^^^^^^
+>interfaceSymbol : TypeSymbol
+>                : ^^^^^^^^^^
+><TypeSymbol>scopeChain.scope.findLocal(interfaceName, false, true) : TypeSymbol
+>                                                                   : ^^^^^^^^^^
+>scopeChain.scope.findLocal(interfaceName, false, true) : any
+>                                                       : ^^^
+>scopeChain.scope.findLocal : any
+>                           : ^^^
+>scopeChain.scope : any
+>                 : ^^^
+>scopeChain : any
+>           : ^^^
+>scope : any
+>      : ^^^
+>findLocal : any
+>          : ^^^
+>interfaceName : any
+>              : ^^^
+>false : false
+>      : ^^^^^
+>true : true
+>     : ^^^^
+
+        if (interfaceSymbol == null) {
+>interfaceSymbol == null : boolean
+>                        : ^^^^^^^
+>interfaceSymbol : TypeSymbol
+>                : ^^^^^^^^^^
+
+            interfaceType = new Type();
+>interfaceType = new Type() : any
+>                           : ^^^
+>interfaceType : Type
+>              : ^^^^
+>new Type() : any
+>           : ^^^
+>Type : any
+>     : ^^^
+
+            interfaceSymbol = new TypeSymbol(interfaceName,
+>interfaceSymbol = new TypeSymbol(interfaceName,                                        ast.minChar,                                        context.checker.locationInfo.unitIndex,                                        interfaceType) : any
+>                                                                                                                                                                                                                                         : ^^^
+>interfaceSymbol : TypeSymbol
+>                : ^^^^^^^^^^
+>new TypeSymbol(interfaceName,                                        ast.minChar,                                        context.checker.locationInfo.unitIndex,                                        interfaceType) : any
+>                                                                                                                                                                                                                       : ^^^
+>TypeSymbol : any
+>           : ^^^
+>interfaceName : any
+>              : ^^^
+
+                                        ast.minChar,
+>ast.minChar : any
+>            : ^^^
+>ast : AST
+>    : ^^^
+>minChar : any
+>        : ^^^
+
+                                        context.checker.locationInfo.unitIndex,
+>context.checker.locationInfo.unitIndex : any
+>                                       : ^^^
+>context.checker.locationInfo : any
+>                             : ^^^
+>context.checker : any
+>                : ^^^
+>context : TypeCollectionContext
+>        : ^^^^^^^^^^^^^^^^^^^^^
+>checker : any
+>        : ^^^
+>locationInfo : any
+>             : ^^^
+>unitIndex : any
+>          : ^^^
+
+                                        interfaceType);
+>interfaceType : Type
+>              : ^^^^
+
+            interfaceType.symbol = interfaceSymbol;
+>interfaceType.symbol = interfaceSymbol : TypeSymbol
+>                                       : ^^^^^^^^^^
+>interfaceType.symbol : any
+>                     : ^^^
+>interfaceType : Type
+>              : ^^^^
+>symbol : any
+>       : ^^^
+>interfaceSymbol : TypeSymbol
+>                : ^^^^^^^^^^
+
+            // REVIEW: Shouldn't allocate another table for interface privates
+            interfaceType.members = new ScopedMembers(new DualStringHashTable(new StringHashTable(), new StringHashTable()));
+>interfaceType.members = new ScopedMembers(new DualStringHashTable(new StringHashTable(), new StringHashTable())) : any
+>                                                                                                                 : ^^^
+>interfaceType.members : any
+>                      : ^^^
+>interfaceType : Type
+>              : ^^^^
+>members : any
+>        : ^^^
+>new ScopedMembers(new DualStringHashTable(new StringHashTable(), new StringHashTable())) : any
+>                                                                                         : ^^^
+>ScopedMembers : any
+>              : ^^^
+>new DualStringHashTable(new StringHashTable(), new StringHashTable()) : any
+>                                                                      : ^^^
+>DualStringHashTable : any
+>                    : ^^^
+>new StringHashTable() : any
+>                      : ^^^
+>StringHashTable : any
+>                : ^^^
+>new StringHashTable() : any
+>                      : ^^^
+>StringHashTable : any
+>                : ^^^
+
+            interfaceType.ambientMembers = new ScopedMembers(new DualStringHashTable(new StringHashTable(), new StringHashTable()));
+>interfaceType.ambientMembers = new ScopedMembers(new DualStringHashTable(new StringHashTable(), new StringHashTable())) : any
+>                                                                                                                        : ^^^
+>interfaceType.ambientMembers : any
+>                             : ^^^
+>interfaceType : Type
+>              : ^^^^
+>ambientMembers : any
+>               : ^^^
+>new ScopedMembers(new DualStringHashTable(new StringHashTable(), new StringHashTable())) : any
+>                                                                                         : ^^^
+>ScopedMembers : any
+>              : ^^^
+>new DualStringHashTable(new StringHashTable(), new StringHashTable()) : any
+>                                                                      : ^^^
+>DualStringHashTable : any
+>                    : ^^^
+>new StringHashTable() : any
+>                      : ^^^
+>StringHashTable : any
+>                : ^^^
+>new StringHashTable() : any
+>                      : ^^^
+>StringHashTable : any
+>                : ^^^
+
+            interfaceSymbol.declAST = interfaceDecl;
+>interfaceSymbol.declAST = interfaceDecl : InterfaceDeclaration
+>                                        : ^^^^^^^^^^^^^^^^^^^^
+>interfaceSymbol.declAST : any
+>                        : ^^^
+>interfaceSymbol : TypeSymbol
+>                : ^^^^^^^^^^
+>declAST : any
+>        : ^^^
+>interfaceDecl : InterfaceDeclaration
+>              : ^^^^^^^^^^^^^^^^^^^^
+
+            interfaceSymbol.declModule = context.scopeChain.moduleDecl;
+>interfaceSymbol.declModule = context.scopeChain.moduleDecl : any
+>                                                           : ^^^
+>interfaceSymbol.declModule : any
+>                           : ^^^
+>interfaceSymbol : TypeSymbol
+>                : ^^^^^^^^^^
+>declModule : any
+>           : ^^^
+>context.scopeChain.moduleDecl : any
+>                              : ^^^
+>context.scopeChain : any
+>                   : ^^^
+>context : TypeCollectionContext
+>        : ^^^^^^^^^^^^^^^^^^^^^
+>scopeChain : any
+>           : ^^^
+>moduleDecl : any
+>           : ^^^
+        }
+        else {
+            alreadyInScope = true;
+>alreadyInScope = true : true
+>                      : ^^^^
+>alreadyInScope : boolean
+>               : ^^^^^^^
+>true : true
+>     : ^^^^
+
+            interfaceType = interfaceSymbol.type;
+>interfaceType = interfaceSymbol.type : any
+>                                     : ^^^
+>interfaceType : Type
+>              : ^^^^
+>interfaceSymbol.type : any
+>                     : ^^^
+>interfaceSymbol : TypeSymbol
+>                : ^^^^^^^^^^
+>type : any
+>     : ^^^
+        }
+
+        if (!interfaceType) {
+>!interfaceType : boolean
+>               : ^^^^^^^
+>interfaceType : Type
+>              : ^^^^
+
+            interfaceType = context.checker.anyType;
+>interfaceType = context.checker.anyType : any
+>                                        : ^^^
+>interfaceType : Type
+>              : ^^^^
+>context.checker.anyType : any
+>                        : ^^^
+>context.checker : any
+>                : ^^^
+>context : TypeCollectionContext
+>        : ^^^^^^^^^^^^^^^^^^^^^
+>checker : any
+>        : ^^^
+>anyType : any
+>        : ^^^
+        }
+
+        ast.type = interfaceType;
+>ast.type = interfaceType : Type
+>                         : ^^^^
+>ast.type : any
+>         : ^^^
+>ast : AST
+>    : ^^^
+>type : any
+>     : ^^^
+>interfaceType : Type
+>              : ^^^^
+
+        getBases(interfaceType, interfaceDecl);
+>getBases(interfaceType, interfaceDecl) : void
+>                                       : ^^^^
+>getBases : (type: Type, typeDecl: TypeDeclaration) => void
+>         : ^^^^^^^^^^^^^^^^^^^^^^^^^^^^^^^^^^^^^^^^^^^^^^^
+>interfaceType : Type
+>              : ^^^^
+>interfaceDecl : InterfaceDeclaration
+>              : ^^^^^^^^^^^^^^^^^^^^
+
+        if (isExported) {
+>isExported : any
+>           : ^^^
+
+            interfaceSymbol.flags |= SymbolFlags.Exported;
+>interfaceSymbol.flags |= SymbolFlags.Exported : number
+>                                              : ^^^^^^
+>interfaceSymbol.flags : any
+>                      : ^^^
+>interfaceSymbol : TypeSymbol
+>                : ^^^^^^^^^^
+>flags : any
+>      : ^^^
+>SymbolFlags.Exported : any
+>                     : ^^^
+>SymbolFlags : any
+>            : ^^^
+>Exported : any
+>         : ^^^
+        }
+
+        if (context.scopeChain.moduleDecl) {
+>context.scopeChain.moduleDecl : any
+>                              : ^^^
+>context.scopeChain : any
+>                   : ^^^
+>context : TypeCollectionContext
+>        : ^^^^^^^^^^^^^^^^^^^^^
+>scopeChain : any
+>           : ^^^
+>moduleDecl : any
+>           : ^^^
+
+            interfaceSymbol.flags |= SymbolFlags.ModuleMember;
+>interfaceSymbol.flags |= SymbolFlags.ModuleMember : number
+>                                                  : ^^^^^^
+>interfaceSymbol.flags : any
+>                      : ^^^
+>interfaceSymbol : TypeSymbol
+>                : ^^^^^^^^^^
+>flags : any
+>      : ^^^
+>SymbolFlags.ModuleMember : any
+>                         : ^^^
+>SymbolFlags : any
+>            : ^^^
+>ModuleMember : any
+>             : ^^^
+        }
+
+        if (!alreadyInScope) {
+>!alreadyInScope : boolean
+>                : ^^^^^^^
+>alreadyInScope : boolean
+>               : ^^^^^^^
+
+            context.scopeChain.scope.enter(context.scopeChain.container, ast,
+>context.scopeChain.scope.enter(context.scopeChain.container, ast,                                            interfaceSymbol, context.checker.errorReporter, isGlobal || isExported, true, false) : any
+>                                                                                                                                                                                                  : ^^^
+>context.scopeChain.scope.enter : any
+>                               : ^^^
+>context.scopeChain.scope : any
+>                         : ^^^
+>context.scopeChain : any
+>                   : ^^^
+>context : TypeCollectionContext
+>        : ^^^^^^^^^^^^^^^^^^^^^
+>scopeChain : any
+>           : ^^^
+>scope : any
+>      : ^^^
+>enter : any
+>      : ^^^
+>context.scopeChain.container : any
+>                             : ^^^
+>context.scopeChain : any
+>                   : ^^^
+>context : TypeCollectionContext
+>        : ^^^^^^^^^^^^^^^^^^^^^
+>scopeChain : any
+>           : ^^^
+>container : any
+>          : ^^^
+>ast : AST
+>    : ^^^
+
+                                            interfaceSymbol, context.checker.errorReporter, isGlobal || isExported, true, false); // REVIEW: Technically, interfaces should be ambient
+>interfaceSymbol : TypeSymbol
+>                : ^^^^^^^^^^
+>context.checker.errorReporter : any
+>                              : ^^^
+>context.checker : any
+>                : ^^^
+>context : TypeCollectionContext
+>        : ^^^^^^^^^^^^^^^^^^^^^
+>checker : any
+>        : ^^^
+>errorReporter : any
+>              : ^^^
+>isGlobal || isExported : any
+>                       : ^^^
+>isGlobal : boolean
+>         : ^^^^^^^
+>isExported : any
+>           : ^^^
+>true : true
+>     : ^^^^
+>false : false
+>      : ^^^^^
+        }
+        pushTypeCollectionScope(interfaceSymbol, interfaceType.members, interfaceType.ambientMembers, null, null,
+>pushTypeCollectionScope(interfaceSymbol, interfaceType.members, interfaceType.ambientMembers, null, null,                                context, interfaceType, null, null) : any
+>                                                                                                                                                                             : ^^^
+>pushTypeCollectionScope : any
+>                        : ^^^
+>interfaceSymbol : TypeSymbol
+>                : ^^^^^^^^^^
+>interfaceType.members : any
+>                      : ^^^
+>interfaceType : Type
+>              : ^^^^
+>members : any
+>        : ^^^
+>interfaceType.ambientMembers : any
+>                             : ^^^
+>interfaceType : Type
+>              : ^^^^
+>ambientMembers : any
+>               : ^^^
+
+                                context, interfaceType, null, null);
+>context : TypeCollectionContext
+>        : ^^^^^^^^^^^^^^^^^^^^^
+>interfaceType : Type
+>              : ^^^^
+
+        return true;
+>true : true
+>     : ^^^^
+    }
+
+    export function preCollectArgDeclTypes(ast: AST, parent: AST, context: TypeCollectionContext) {
+>preCollectArgDeclTypes : (ast: AST, parent: AST, context: TypeCollectionContext) => boolean
+>                       : ^^^^^^^^^^^^^^^^^^^^^^^^^^^^^^^^^^^^^^^^^^^^^^^^^^^^^^^^^^^^^^^^^^
+>ast : AST
+>    : ^^^
+>parent : AST
+>       : ^^^
+>context : TypeCollectionContext
+>        : ^^^^^^^^^^^^^^^^^^^^^
+
+        var scopeChain = context.scopeChain;
+>scopeChain : any
+>           : ^^^
+>context.scopeChain : any
+>                   : ^^^
+>context : TypeCollectionContext
+>        : ^^^^^^^^^^^^^^^^^^^^^
+>scopeChain : any
+>           : ^^^
+
+        var argDecl = <ArgDecl>ast;
+>argDecl : ArgDecl
+>        : ^^^^^^^
+><ArgDecl>ast : ArgDecl
+>             : ^^^^^^^
+>ast : AST
+>    : ^^^
+
+        if (hasFlag(argDecl.varFlags, VarFlags.Public | VarFlags.Private)) {
+>hasFlag(argDecl.varFlags, VarFlags.Public | VarFlags.Private) : any
+>                                                              : ^^^
+>hasFlag : any
+>        : ^^^
+>argDecl.varFlags : any
+>                 : ^^^
+>argDecl : ArgDecl
+>        : ^^^^^^^
+>varFlags : any
+>         : ^^^
+>VarFlags.Public | VarFlags.Private : number
+>                                   : ^^^^^^
+>VarFlags.Public : any
+>                : ^^^
+>VarFlags : any
+>         : ^^^
+>Public : any
+>       : ^^^
+>VarFlags.Private : any
+>                 : ^^^
+>VarFlags : any
+>         : ^^^
+>Private : any
+>        : ^^^
+
+            var field = new ValueLocation();
+>field : any
+>      : ^^^
+>new ValueLocation() : any
+>                    : ^^^
+>ValueLocation : any
+>              : ^^^
+
+            var isPrivate = hasFlag(argDecl.varFlags, VarFlags.Private);
+>isPrivate : any
+>          : ^^^
+>hasFlag(argDecl.varFlags, VarFlags.Private) : any
+>                                            : ^^^
+>hasFlag : any
+>        : ^^^
+>argDecl.varFlags : any
+>                 : ^^^
+>argDecl : ArgDecl
+>        : ^^^^^^^
+>varFlags : any
+>         : ^^^
+>VarFlags.Private : any
+>                 : ^^^
+>VarFlags : any
+>         : ^^^
+>Private : any
+>        : ^^^
+
+            var fieldSymbol =
+>fieldSymbol : any
+>            : ^^^
+
+                new FieldSymbol(argDecl.id.text, argDecl.minChar,
+>new FieldSymbol(argDecl.id.text, argDecl.minChar,                                context.checker.locationInfo.unitIndex,                                !hasFlag(argDecl.varFlags, VarFlags.Readonly),                                field) : any
+>                                                                                                                                                                                                                                             : ^^^
+>FieldSymbol : any
+>            : ^^^
+>argDecl.id.text : any
+>                : ^^^
+>argDecl.id : any
+>           : ^^^
+>argDecl : ArgDecl
+>        : ^^^^^^^
+>id : any
+>   : ^^^
+>text : any
+>     : ^^^
+>argDecl.minChar : any
+>                : ^^^
+>argDecl : ArgDecl
+>        : ^^^^^^^
+>minChar : any
+>        : ^^^
+
+                                context.checker.locationInfo.unitIndex,
+>context.checker.locationInfo.unitIndex : any
+>                                       : ^^^
+>context.checker.locationInfo : any
+>                             : ^^^
+>context.checker : any
+>                : ^^^
+>context : TypeCollectionContext
+>        : ^^^^^^^^^^^^^^^^^^^^^
+>checker : any
+>        : ^^^
+>locationInfo : any
+>             : ^^^
+>unitIndex : any
+>          : ^^^
+
+                                !hasFlag(argDecl.varFlags, VarFlags.Readonly),
+>!hasFlag(argDecl.varFlags, VarFlags.Readonly) : boolean
+>                                              : ^^^^^^^
+>hasFlag(argDecl.varFlags, VarFlags.Readonly) : any
+>                                             : ^^^
+>hasFlag : any
+>        : ^^^
+>argDecl.varFlags : any
+>                 : ^^^
+>argDecl : ArgDecl
+>        : ^^^^^^^
+>varFlags : any
+>         : ^^^
+>VarFlags.Readonly : any
+>                  : ^^^
+>VarFlags : any
+>         : ^^^
+>Readonly : any
+>         : ^^^
+
+                                field);
+>field : any
+>      : ^^^
+
+            fieldSymbol.transferVarFlags(argDecl.varFlags);
+>fieldSymbol.transferVarFlags(argDecl.varFlags) : any
+>                                               : ^^^
+>fieldSymbol.transferVarFlags : any
+>                             : ^^^
+>fieldSymbol : any
+>            : ^^^
+>transferVarFlags : any
+>                 : ^^^
+>argDecl.varFlags : any
+>                 : ^^^
+>argDecl : ArgDecl
+>        : ^^^^^^^
+>varFlags : any
+>         : ^^^
+
+            field.symbol = fieldSymbol;
+>field.symbol = fieldSymbol : any
+>                           : ^^^
+>field.symbol : any
+>             : ^^^
+>field : any
+>      : ^^^
+>symbol : any
+>       : ^^^
+>fieldSymbol : any
+>            : ^^^
+
+            fieldSymbol.declAST = ast;
+>fieldSymbol.declAST = ast : AST
+>                          : ^^^
+>fieldSymbol.declAST : any
+>                    : ^^^
+>fieldSymbol : any
+>            : ^^^
+>declAST : any
+>        : ^^^
+>ast : AST
+>    : ^^^
+
+            argDecl.parameterPropertySym = fieldSymbol;
+>argDecl.parameterPropertySym = fieldSymbol : any
+>                                           : ^^^
+>argDecl.parameterPropertySym : any
+>                             : ^^^
+>argDecl : ArgDecl
+>        : ^^^^^^^
+>parameterPropertySym : any
+>                     : ^^^
+>fieldSymbol : any
+>            : ^^^
+
+            context.scopeChain.scope.enter(context.scopeChain.container, ast,
+>context.scopeChain.scope.enter(context.scopeChain.container, ast,                                            fieldSymbol, context.checker.errorReporter, !isPrivate, false, false) : any
+>                                                                                                                                                                                   : ^^^
+>context.scopeChain.scope.enter : any
+>                               : ^^^
+>context.scopeChain.scope : any
+>                         : ^^^
+>context.scopeChain : any
+>                   : ^^^
+>context : TypeCollectionContext
+>        : ^^^^^^^^^^^^^^^^^^^^^
+>scopeChain : any
+>           : ^^^
+>scope : any
+>      : ^^^
+>enter : any
+>      : ^^^
+>context.scopeChain.container : any
+>                             : ^^^
+>context.scopeChain : any
+>                   : ^^^
+>context : TypeCollectionContext
+>        : ^^^^^^^^^^^^^^^^^^^^^
+>scopeChain : any
+>           : ^^^
+>container : any
+>          : ^^^
+>ast : AST
+>    : ^^^
+
+                                            fieldSymbol, context.checker.errorReporter, !isPrivate, false, false);
+>fieldSymbol : any
+>            : ^^^
+>context.checker.errorReporter : any
+>                              : ^^^
+>context.checker : any
+>                : ^^^
+>context : TypeCollectionContext
+>        : ^^^^^^^^^^^^^^^^^^^^^
+>checker : any
+>        : ^^^
+>errorReporter : any
+>              : ^^^
+>!isPrivate : boolean
+>           : ^^^^^^^
+>isPrivate : any
+>          : ^^^
+>false : false
+>      : ^^^^^
+>false : false
+>      : ^^^^^
+
+            field.typeLink = getTypeLink(argDecl.typeExpr, context.checker, argDecl.init == null);
+>field.typeLink = getTypeLink(argDecl.typeExpr, context.checker, argDecl.init == null) : any
+>                                                                                      : ^^^
+>field.typeLink : any
+>               : ^^^
+>field : any
+>      : ^^^
+>typeLink : any
+>         : ^^^
+>getTypeLink(argDecl.typeExpr, context.checker, argDecl.init == null) : any
+>                                                                     : ^^^
+>getTypeLink : any
+>            : ^^^
+>argDecl.typeExpr : any
+>                 : ^^^
+>argDecl : ArgDecl
+>        : ^^^^^^^
+>typeExpr : any
+>         : ^^^
+>context.checker : any
+>                : ^^^
+>context : TypeCollectionContext
+>        : ^^^^^^^^^^^^^^^^^^^^^
+>checker : any
+>        : ^^^
+>argDecl.init == null : boolean
+>                     : ^^^^^^^
+>argDecl.init : any
+>             : ^^^
+>argDecl : ArgDecl
+>        : ^^^^^^^
+>init : any
+>     : ^^^
+
+            argDecl.sym = fieldSymbol;
+>argDecl.sym = fieldSymbol : any
+>                          : ^^^
+>argDecl.sym : any
+>            : ^^^
+>argDecl : ArgDecl
+>        : ^^^^^^^
+>sym : any
+>    : ^^^
+>fieldSymbol : any
+>            : ^^^
+        }
+        return false;
+>false : false
+>      : ^^^^^
+    }
+
+    export function preCollectVarDeclTypes(ast: AST, parent: AST, context: TypeCollectionContext) {
+>preCollectVarDeclTypes : (ast: AST, parent: AST, context: TypeCollectionContext) => boolean
+>                       : ^^^^^^^^^^^^^^^^^^^^^^^^^^^^^^^^^^^^^^^^^^^^^^^^^^^^^^^^^^^^^^^^^^
+>ast : AST
+>    : ^^^
+>parent : AST
+>       : ^^^
+>context : TypeCollectionContext
+>        : ^^^^^^^^^^^^^^^^^^^^^
+
+        var scopeChain = context.scopeChain;
+>scopeChain : any
+>           : ^^^
+>context.scopeChain : any
+>                   : ^^^
+>context : TypeCollectionContext
+>        : ^^^^^^^^^^^^^^^^^^^^^
+>scopeChain : any
+>           : ^^^
+
+        var varDecl = <VarDecl>ast;
+>varDecl : VarDecl
+>        : ^^^^^^^
+><VarDecl>ast : VarDecl
+>             : ^^^^^^^
+>ast : AST
+>    : ^^^
+
+        var isAmbient = hasFlag(varDecl.varFlags, VarFlags.Ambient);
+>isAmbient : any
+>          : ^^^
+>hasFlag(varDecl.varFlags, VarFlags.Ambient) : any
+>                                            : ^^^
+>hasFlag : any
+>        : ^^^
+>varDecl.varFlags : any
+>                 : ^^^
+>varDecl : VarDecl
+>        : ^^^^^^^
+>varFlags : any
+>         : ^^^
+>VarFlags.Ambient : any
+>                 : ^^^
+>VarFlags : any
+>         : ^^^
+>Ambient : any
+>        : ^^^
+
+        var isExported = hasFlag(varDecl.varFlags, VarFlags.Exported);
+>isExported : any
+>           : ^^^
+>hasFlag(varDecl.varFlags, VarFlags.Exported) : any
+>                                             : ^^^
+>hasFlag : any
+>        : ^^^
+>varDecl.varFlags : any
+>                 : ^^^
+>varDecl : VarDecl
+>        : ^^^^^^^
+>varFlags : any
+>         : ^^^
+>VarFlags.Exported : any
+>                  : ^^^
+>VarFlags : any
+>         : ^^^
+>Exported : any
+>         : ^^^
+
+        var isGlobal = context.scopeChain.container == context.checker.gloMod;
+>isGlobal : boolean
+>         : ^^^^^^^
+>context.scopeChain.container == context.checker.gloMod : boolean
+>                                                       : ^^^^^^^
+>context.scopeChain.container : any
+>                             : ^^^
+>context.scopeChain : any
+>                   : ^^^
+>context : TypeCollectionContext
+>        : ^^^^^^^^^^^^^^^^^^^^^
+>scopeChain : any
+>           : ^^^
+>container : any
+>          : ^^^
+>context.checker.gloMod : any
+>                       : ^^^
+>context.checker : any
+>                : ^^^
+>context : TypeCollectionContext
+>        : ^^^^^^^^^^^^^^^^^^^^^
+>checker : any
+>        : ^^^
+>gloMod : any
+>       : ^^^
+
+        var isProperty = hasFlag(varDecl.varFlags, VarFlags.Property);
+>isProperty : any
+>           : ^^^
+>hasFlag(varDecl.varFlags, VarFlags.Property) : any
+>                                             : ^^^
+>hasFlag : any
+>        : ^^^
+>varDecl.varFlags : any
+>                 : ^^^
+>varDecl : VarDecl
+>        : ^^^^^^^
+>varFlags : any
+>         : ^^^
+>VarFlags.Property : any
+>                  : ^^^
+>VarFlags : any
+>         : ^^^
+>Property : any
+>         : ^^^
+
+        var isStatic = hasFlag(varDecl.varFlags, VarFlags.Static);
+>isStatic : any
+>         : ^^^
+>hasFlag(varDecl.varFlags, VarFlags.Static) : any
+>                                           : ^^^
+>hasFlag : any
+>        : ^^^
+>varDecl.varFlags : any
+>                 : ^^^
+>varDecl : VarDecl
+>        : ^^^^^^^
+>varFlags : any
+>         : ^^^
+>VarFlags.Static : any
+>                : ^^^
+>VarFlags : any
+>         : ^^^
+>Static : any
+>       : ^^^
+
+        var isPrivate = hasFlag(varDecl.varFlags, VarFlags.Private);
+>isPrivate : any
+>          : ^^^
+>hasFlag(varDecl.varFlags, VarFlags.Private) : any
+>                                            : ^^^
+>hasFlag : any
+>        : ^^^
+>varDecl.varFlags : any
+>                 : ^^^
+>varDecl : VarDecl
+>        : ^^^^^^^
+>varFlags : any
+>         : ^^^
+>VarFlags.Private : any
+>                 : ^^^
+>VarFlags : any
+>         : ^^^
+>Private : any
+>        : ^^^
+
+        var isOptional = hasFlag(varDecl.id.flags, ASTFlags.OptionalName);
+>isOptional : any
+>           : ^^^
+>hasFlag(varDecl.id.flags, ASTFlags.OptionalName) : any
+>                                                 : ^^^
+>hasFlag : any
+>        : ^^^
+>varDecl.id.flags : any
+>                 : ^^^
+>varDecl.id : any
+>           : ^^^
+>varDecl : VarDecl
+>        : ^^^^^^^
+>id : any
+>   : ^^^
+>flags : any
+>      : ^^^
+>ASTFlags.OptionalName : any
+>                      : ^^^
+>ASTFlags : any
+>         : ^^^
+>OptionalName : any
+>             : ^^^
+
+        if (context.scopeChain.moduleDecl) {
+>context.scopeChain.moduleDecl : any
+>                              : ^^^
+>context.scopeChain : any
+>                   : ^^^
+>context : TypeCollectionContext
+>        : ^^^^^^^^^^^^^^^^^^^^^
+>scopeChain : any
+>           : ^^^
+>moduleDecl : any
+>           : ^^^
+
+            context.scopeChain.moduleDecl.recordNonInterface();
+>context.scopeChain.moduleDecl.recordNonInterface() : any
+>                                                   : ^^^
+>context.scopeChain.moduleDecl.recordNonInterface : any
+>                                                 : ^^^
+>context.scopeChain.moduleDecl : any
+>                              : ^^^
+>context.scopeChain : any
+>                   : ^^^
+>context : TypeCollectionContext
+>        : ^^^^^^^^^^^^^^^^^^^^^
+>scopeChain : any
+>           : ^^^
+>moduleDecl : any
+>           : ^^^
+>recordNonInterface : any
+>                   : ^^^
+        }
+        if (isProperty ||
+>isProperty ||            isExported ||            (context.scopeChain.container == context.checker.gloMod) ||            context.scopeChain.moduleDecl : any
+>                                                                                                                                                       : ^^^
+>isProperty ||            isExported ||            (context.scopeChain.container == context.checker.gloMod) : any
+>                                                                                                           : ^^^
+>isProperty ||            isExported : any
+>                                    : ^^^
+>isProperty : any
+>           : ^^^
+
+            isExported ||
+>isExported : any
+>           : ^^^
+
+            (context.scopeChain.container == context.checker.gloMod) ||
+>(context.scopeChain.container == context.checker.gloMod) : boolean
+>                                                         : ^^^^^^^
+>context.scopeChain.container == context.checker.gloMod : boolean
+>                                                       : ^^^^^^^
+>context.scopeChain.container : any
+>                             : ^^^
+>context.scopeChain : any
+>                   : ^^^
+>context : TypeCollectionContext
+>        : ^^^^^^^^^^^^^^^^^^^^^
+>scopeChain : any
+>           : ^^^
+>container : any
+>          : ^^^
+>context.checker.gloMod : any
+>                       : ^^^
+>context.checker : any
+>                : ^^^
+>context : TypeCollectionContext
+>        : ^^^^^^^^^^^^^^^^^^^^^
+>checker : any
+>        : ^^^
+>gloMod : any
+>       : ^^^
+
+            context.scopeChain.moduleDecl) {
+>context.scopeChain.moduleDecl : any
+>                              : ^^^
+>context.scopeChain : any
+>                   : ^^^
+>context : TypeCollectionContext
+>        : ^^^^^^^^^^^^^^^^^^^^^
+>scopeChain : any
+>           : ^^^
+>moduleDecl : any
+>           : ^^^
+
+            if (isAmbient) {
+>isAmbient : any
+>          : ^^^
+
+                var existingSym =
+>existingSym : FieldSymbol
+>            : ^^^^^^^^^^^
+
+                    <FieldSymbol>scopeChain.scope.findLocal(varDecl.id.text, false, false);
+><FieldSymbol>scopeChain.scope.findLocal(varDecl.id.text, false, false) : FieldSymbol
+>                                                                       : ^^^^^^^^^^^
+>scopeChain.scope.findLocal(varDecl.id.text, false, false) : any
+>                                                          : ^^^
+>scopeChain.scope.findLocal : any
+>                           : ^^^
+>scopeChain.scope : any
+>                 : ^^^
+>scopeChain : any
+>           : ^^^
+>scope : any
+>      : ^^^
+>findLocal : any
+>          : ^^^
+>varDecl.id.text : any
+>                : ^^^
+>varDecl.id : any
+>           : ^^^
+>varDecl : VarDecl
+>        : ^^^^^^^
+>id : any
+>   : ^^^
+>text : any
+>     : ^^^
+>false : false
+>      : ^^^^^
+>false : false
+>      : ^^^^^
+
+                if (existingSym) {
+>existingSym : FieldSymbol
+>            : ^^^^^^^^^^^
+
+                    varDecl.sym = existingSym;
+>varDecl.sym = existingSym : any
+>                          : ^^^
+>varDecl.sym : any
+>            : ^^^
+>varDecl : VarDecl
+>        : ^^^^^^^
+>sym : any
+>    : ^^^
+>existingSym : any
+>            : ^^^
+
+                    return false;
+>false : false
+>      : ^^^^^
+                }
+            }
+
+            // Defensive error detection...
+            if (varDecl.id == null) {
+>varDecl.id == null : boolean
+>                   : ^^^^^^^
+>varDecl.id : any
+>           : ^^^
+>varDecl : VarDecl
+>        : ^^^^^^^
+>id : any
+>   : ^^^
+
+                context.checker.errorReporter.simpleError(varDecl, "Expected variable identifier at this location");
+>context.checker.errorReporter.simpleError(varDecl, "Expected variable identifier at this location") : any
+>                                                                                                    : ^^^
+>context.checker.errorReporter.simpleError : any
+>                                          : ^^^
+>context.checker.errorReporter : any
+>                              : ^^^
+>context.checker : any
+>                : ^^^
+>context : TypeCollectionContext
+>        : ^^^^^^^^^^^^^^^^^^^^^
+>checker : any
+>        : ^^^
+>errorReporter : any
+>              : ^^^
+>simpleError : any
+>            : ^^^
+>varDecl : VarDecl
+>        : ^^^^^^^
+>"Expected variable identifier at this location" : "Expected variable identifier at this location"
+>                                                : ^^^^^^^^^^^^^^^^^^^^^^^^^^^^^^^^^^^^^^^^^^^^^^^
+
+                return false;
+>false : false
+>      : ^^^^^
+            }
+
+            var field = new ValueLocation();
+>field : any
+>      : ^^^
+>new ValueLocation() : any
+>                    : ^^^
+>ValueLocation : any
+>              : ^^^
+
+            var fieldSymbol =
+>fieldSymbol : any
+>            : ^^^
+
+                new FieldSymbol(varDecl.id.text, varDecl.minChar,
+>new FieldSymbol(varDecl.id.text, varDecl.minChar,                                context.checker.locationInfo.unitIndex,                                (varDecl.varFlags & VarFlags.Readonly) == VarFlags.None,                                field) : any
+>                                                                                                                                                                                                                                                       : ^^^
+>FieldSymbol : any
+>            : ^^^
+>varDecl.id.text : any
+>                : ^^^
+>varDecl.id : any
+>           : ^^^
+>varDecl : VarDecl
+>        : ^^^^^^^
+>id : any
+>   : ^^^
+>text : any
+>     : ^^^
+>varDecl.minChar : any
+>                : ^^^
+>varDecl : VarDecl
+>        : ^^^^^^^
+>minChar : any
+>        : ^^^
+
+                                context.checker.locationInfo.unitIndex,
+>context.checker.locationInfo.unitIndex : any
+>                                       : ^^^
+>context.checker.locationInfo : any
+>                             : ^^^
+>context.checker : any
+>                : ^^^
+>context : TypeCollectionContext
+>        : ^^^^^^^^^^^^^^^^^^^^^
+>checker : any
+>        : ^^^
+>locationInfo : any
+>             : ^^^
+>unitIndex : any
+>          : ^^^
+
+                                (varDecl.varFlags & VarFlags.Readonly) == VarFlags.None,
+>(varDecl.varFlags & VarFlags.Readonly) == VarFlags.None : boolean
+>                                                        : ^^^^^^^
+>(varDecl.varFlags & VarFlags.Readonly) : number
+>                                       : ^^^^^^
+>varDecl.varFlags & VarFlags.Readonly : number
+>                                     : ^^^^^^
+>varDecl.varFlags : any
+>                 : ^^^
+>varDecl : VarDecl
+>        : ^^^^^^^
+>varFlags : any
+>         : ^^^
+>VarFlags.Readonly : any
+>                  : ^^^
+>VarFlags : any
+>         : ^^^
+>Readonly : any
+>         : ^^^
+>VarFlags.None : any
+>              : ^^^
+>VarFlags : any
+>         : ^^^
+>None : any
+>     : ^^^
+
+                                field);
+>field : any
+>      : ^^^
+
+            fieldSymbol.transferVarFlags(varDecl.varFlags);
+>fieldSymbol.transferVarFlags(varDecl.varFlags) : any
+>                                               : ^^^
+>fieldSymbol.transferVarFlags : any
+>                             : ^^^
+>fieldSymbol : any
+>            : ^^^
+>transferVarFlags : any
+>                 : ^^^
+>varDecl.varFlags : any
+>                 : ^^^
+>varDecl : VarDecl
+>        : ^^^^^^^
+>varFlags : any
+>         : ^^^
+
+            if (isOptional) {
+>isOptional : any
+>           : ^^^
+
+                fieldSymbol.flags |= SymbolFlags.Optional;
+>fieldSymbol.flags |= SymbolFlags.Optional : number
+>                                          : ^^^^^^
+>fieldSymbol.flags : any
+>                  : ^^^
+>fieldSymbol : any
+>            : ^^^
+>flags : any
+>      : ^^^
+>SymbolFlags.Optional : any
+>                     : ^^^
+>SymbolFlags : any
+>            : ^^^
+>Optional : any
+>         : ^^^
+            }
+            field.symbol = fieldSymbol;
+>field.symbol = fieldSymbol : any
+>                           : ^^^
+>field.symbol : any
+>             : ^^^
+>field : any
+>      : ^^^
+>symbol : any
+>       : ^^^
+>fieldSymbol : any
+>            : ^^^
+
+            fieldSymbol.declAST = ast;
+>fieldSymbol.declAST = ast : AST
+>                          : ^^^
+>fieldSymbol.declAST : any
+>                    : ^^^
+>fieldSymbol : any
+>            : ^^^
+>declAST : any
+>        : ^^^
+>ast : AST
+>    : ^^^
+
+            if ((context.scopeChain.moduleDecl) ||
+>(context.scopeChain.moduleDecl) ||                (context.scopeChain.container == context.checker.gloMod) : any
+>                                                                                                           : ^^^
+>(context.scopeChain.moduleDecl) : any
+>                                : ^^^
+>context.scopeChain.moduleDecl : any
+>                              : ^^^
+>context.scopeChain : any
+>                   : ^^^
+>context : TypeCollectionContext
+>        : ^^^^^^^^^^^^^^^^^^^^^
+>scopeChain : any
+>           : ^^^
+>moduleDecl : any
+>           : ^^^
+
+                (context.scopeChain.container == context.checker.gloMod)) {
+>(context.scopeChain.container == context.checker.gloMod) : boolean
+>                                                         : ^^^^^^^
+>context.scopeChain.container == context.checker.gloMod : boolean
+>                                                       : ^^^^^^^
+>context.scopeChain.container : any
+>                             : ^^^
+>context.scopeChain : any
+>                   : ^^^
+>context : TypeCollectionContext
+>        : ^^^^^^^^^^^^^^^^^^^^^
+>scopeChain : any
+>           : ^^^
+>container : any
+>          : ^^^
+>context.checker.gloMod : any
+>                       : ^^^
+>context.checker : any
+>                : ^^^
+>context : TypeCollectionContext
+>        : ^^^^^^^^^^^^^^^^^^^^^
+>checker : any
+>        : ^^^
+>gloMod : any
+>       : ^^^
+
+                fieldSymbol.flags |= SymbolFlags.ModuleMember;
+>fieldSymbol.flags |= SymbolFlags.ModuleMember : number
+>                                              : ^^^^^^
+>fieldSymbol.flags : any
+>                  : ^^^
+>fieldSymbol : any
+>            : ^^^
+>flags : any
+>      : ^^^
+>SymbolFlags.ModuleMember : any
+>                         : ^^^
+>SymbolFlags : any
+>            : ^^^
+>ModuleMember : any
+>             : ^^^
+
+                fieldSymbol.declModule = context.scopeChain.moduleDecl;
+>fieldSymbol.declModule = context.scopeChain.moduleDecl : any
+>                                                       : ^^^
+>fieldSymbol.declModule : any
+>                       : ^^^
+>fieldSymbol : any
+>            : ^^^
+>declModule : any
+>           : ^^^
+>context.scopeChain.moduleDecl : any
+>                              : ^^^
+>context.scopeChain : any
+>                   : ^^^
+>context : TypeCollectionContext
+>        : ^^^^^^^^^^^^^^^^^^^^^
+>scopeChain : any
+>           : ^^^
+>moduleDecl : any
+>           : ^^^
+            }
+
+            // if it's static, enter it into the class's member list directly
+            if (hasFlag(varDecl.varFlags, VarFlags.Property) && isStatic && context.scopeChain.classType) {
+>hasFlag(varDecl.varFlags, VarFlags.Property) && isStatic && context.scopeChain.classType : any
+>                                                                                         : ^^^
+>hasFlag(varDecl.varFlags, VarFlags.Property) && isStatic : any
+>                                                         : ^^^
+>hasFlag(varDecl.varFlags, VarFlags.Property) : any
+>                                             : ^^^
+>hasFlag : any
+>        : ^^^
+>varDecl.varFlags : any
+>                 : ^^^
+>varDecl : VarDecl
+>        : ^^^^^^^
+>varFlags : any
+>         : ^^^
+>VarFlags.Property : any
+>                  : ^^^
+>VarFlags : any
+>         : ^^^
+>Property : any
+>         : ^^^
+>isStatic : any
+>         : ^^^
+>context.scopeChain.classType : any
+>                             : ^^^
+>context.scopeChain : any
+>                   : ^^^
+>context : TypeCollectionContext
+>        : ^^^^^^^^^^^^^^^^^^^^^
+>scopeChain : any
+>           : ^^^
+>classType : any
+>          : ^^^
+
+                if (!context.scopeChain.classType.members.publicMembers.add(varDecl.id.text, fieldSymbol)) {
+>!context.scopeChain.classType.members.publicMembers.add(varDecl.id.text, fieldSymbol) : boolean
+>                                                                                      : ^^^^^^^
+>context.scopeChain.classType.members.publicMembers.add(varDecl.id.text, fieldSymbol) : any
+>                                                                                     : ^^^
+>context.scopeChain.classType.members.publicMembers.add : any
+>                                                       : ^^^
+>context.scopeChain.classType.members.publicMembers : any
+>                                                   : ^^^
+>context.scopeChain.classType.members : any
+>                                     : ^^^
+>context.scopeChain.classType : any
+>                             : ^^^
+>context.scopeChain : any
+>                   : ^^^
+>context : TypeCollectionContext
+>        : ^^^^^^^^^^^^^^^^^^^^^
+>scopeChain : any
+>           : ^^^
+>classType : any
+>          : ^^^
+>members : any
+>        : ^^^
+>publicMembers : any
+>              : ^^^
+>add : any
+>    : ^^^
+>varDecl.id.text : any
+>                : ^^^
+>varDecl.id : any
+>           : ^^^
+>varDecl : VarDecl
+>        : ^^^^^^^
+>id : any
+>   : ^^^
+>text : any
+>     : ^^^
+>fieldSymbol : any
+>            : ^^^
+
+                    context.checker.errorReporter.duplicateIdentifier(ast, fieldSymbol.name);
+>context.checker.errorReporter.duplicateIdentifier(ast, fieldSymbol.name) : any
+>                                                                         : ^^^
+>context.checker.errorReporter.duplicateIdentifier : any
+>                                                  : ^^^
+>context.checker.errorReporter : any
+>                              : ^^^
+>context.checker : any
+>                : ^^^
+>context : TypeCollectionContext
+>        : ^^^^^^^^^^^^^^^^^^^^^
+>checker : any
+>        : ^^^
+>errorReporter : any
+>              : ^^^
+>duplicateIdentifier : any
+>                    : ^^^
+>ast : AST
+>    : ^^^
+>fieldSymbol.name : any
+>                 : ^^^
+>fieldSymbol : any
+>            : ^^^
+>name : any
+>     : ^^^
+                }
+                fieldSymbol.container = context.scopeChain.classType.symbol;
+>fieldSymbol.container = context.scopeChain.classType.symbol : any
+>                                                            : ^^^
+>fieldSymbol.container : any
+>                      : ^^^
+>fieldSymbol : any
+>            : ^^^
+>container : any
+>          : ^^^
+>context.scopeChain.classType.symbol : any
+>                                    : ^^^
+>context.scopeChain.classType : any
+>                             : ^^^
+>context.scopeChain : any
+>                   : ^^^
+>context : TypeCollectionContext
+>        : ^^^^^^^^^^^^^^^^^^^^^
+>scopeChain : any
+>           : ^^^
+>classType : any
+>          : ^^^
+>symbol : any
+>       : ^^^
+            }
+            else {
+                context.scopeChain.scope.enter(context.scopeChain.container,
+>context.scopeChain.scope.enter(context.scopeChain.container,                                                ast,                                                fieldSymbol,                                                context.checker.errorReporter,                                                !isPrivate && (isProperty || isExported || isGlobal || isStatic),                                                false,                                                isAmbient) : any
+>                                                                                                                                                                                                                                                                                                                                                                                                                                                                                            : ^^^
+>context.scopeChain.scope.enter : any
+>                               : ^^^
+>context.scopeChain.scope : any
+>                         : ^^^
+>context.scopeChain : any
+>                   : ^^^
+>context : TypeCollectionContext
+>        : ^^^^^^^^^^^^^^^^^^^^^
+>scopeChain : any
+>           : ^^^
+>scope : any
+>      : ^^^
+>enter : any
+>      : ^^^
+>context.scopeChain.container : any
+>                             : ^^^
+>context.scopeChain : any
+>                   : ^^^
+>context : TypeCollectionContext
+>        : ^^^^^^^^^^^^^^^^^^^^^
+>scopeChain : any
+>           : ^^^
+>container : any
+>          : ^^^
+
+                                                ast,
+>ast : AST
+>    : ^^^
+
+                                                fieldSymbol,
+>fieldSymbol : any
+>            : ^^^
+
+                                                context.checker.errorReporter,
+>context.checker.errorReporter : any
+>                              : ^^^
+>context.checker : any
+>                : ^^^
+>context : TypeCollectionContext
+>        : ^^^^^^^^^^^^^^^^^^^^^
+>checker : any
+>        : ^^^
+>errorReporter : any
+>              : ^^^
+
+                                                !isPrivate && (isProperty || isExported || isGlobal || isStatic),
+>!isPrivate && (isProperty || isExported || isGlobal || isStatic) : any
+>                                                                 : ^^^
+>!isPrivate : boolean
+>           : ^^^^^^^
+>isPrivate : any
+>          : ^^^
+>(isProperty || isExported || isGlobal || isStatic) : any
+>                                                   : ^^^
+>isProperty || isExported || isGlobal || isStatic : any
+>                                                 : ^^^
+>isProperty || isExported || isGlobal : any
+>                                     : ^^^
+>isProperty || isExported : any
+>                         : ^^^
+>isProperty : any
+>           : ^^^
+>isExported : any
+>           : ^^^
+>isGlobal : boolean
+>         : ^^^^^^^
+>isStatic : any
+>         : ^^^
+
+                                                false,
+>false : false
+>      : ^^^^^
+
+                                                isAmbient);
+>isAmbient : any
+>          : ^^^
+            }
+
+            if (hasFlag(varDecl.varFlags, VarFlags.Exported)) {
+>hasFlag(varDecl.varFlags, VarFlags.Exported) : any
+>                                             : ^^^
+>hasFlag : any
+>        : ^^^
+>varDecl.varFlags : any
+>                 : ^^^
+>varDecl : VarDecl
+>        : ^^^^^^^
+>varFlags : any
+>         : ^^^
+>VarFlags.Exported : any
+>                  : ^^^
+>VarFlags : any
+>         : ^^^
+>Exported : any
+>         : ^^^
+
+                fieldSymbol.flags |= SymbolFlags.Exported;
+>fieldSymbol.flags |= SymbolFlags.Exported : number
+>                                          : ^^^^^^
+>fieldSymbol.flags : any
+>                  : ^^^
+>fieldSymbol : any
+>            : ^^^
+>flags : any
+>      : ^^^
+>SymbolFlags.Exported : any
+>                     : ^^^
+>SymbolFlags : any
+>            : ^^^
+>Exported : any
+>         : ^^^
+            }
+
+            field.typeLink = getTypeLink(varDecl.typeExpr, context.checker,
+>field.typeLink = getTypeLink(varDecl.typeExpr, context.checker,                                        varDecl.init == null) : any
+>                                                                                                                             : ^^^
+>field.typeLink : any
+>               : ^^^
+>field : any
+>      : ^^^
+>typeLink : any
+>         : ^^^
+>getTypeLink(varDecl.typeExpr, context.checker,                                        varDecl.init == null) : any
+>                                                                                                            : ^^^
+>getTypeLink : any
+>            : ^^^
+>varDecl.typeExpr : any
+>                 : ^^^
+>varDecl : VarDecl
+>        : ^^^^^^^
+>typeExpr : any
+>         : ^^^
+>context.checker : any
+>                : ^^^
+>context : TypeCollectionContext
+>        : ^^^^^^^^^^^^^^^^^^^^^
+>checker : any
+>        : ^^^
+
+                                        varDecl.init == null);
+>varDecl.init == null : boolean
+>                     : ^^^^^^^
+>varDecl.init : any
+>             : ^^^
+>varDecl : VarDecl
+>        : ^^^^^^^
+>init : any
+>     : ^^^
+
+            varDecl.sym = fieldSymbol;
+>varDecl.sym = fieldSymbol : any
+>                          : ^^^
+>varDecl.sym : any
+>            : ^^^
+>varDecl : VarDecl
+>        : ^^^^^^^
+>sym : any
+>    : ^^^
+>fieldSymbol : any
+>            : ^^^
+        }
+        return false;
+>false : false
+>      : ^^^^^
+    }
+
+    export function preCollectFuncDeclTypes(ast: AST, parent: AST, context: TypeCollectionContext) {
+>preCollectFuncDeclTypes : (ast: AST, parent: AST, context: TypeCollectionContext) => boolean
+>                        : ^^^^^^^^^^^^^^^^^^^^^^^^^^^^^^^^^^^^^^^^^^^^^^^^^^^^^^^^^^^^^^^^^^
+>ast : AST
+>    : ^^^
+>parent : AST
+>       : ^^^
+>context : TypeCollectionContext
+>        : ^^^^^^^^^^^^^^^^^^^^^
+
+        var scopeChain = context.scopeChain;
+>scopeChain : any
+>           : ^^^
+>context.scopeChain : any
+>                   : ^^^
+>context : TypeCollectionContext
+>        : ^^^^^^^^^^^^^^^^^^^^^
+>scopeChain : any
+>           : ^^^
+
+        // REVIEW: This will have to change when we move to "export"
+        if (context.scopeChain.moduleDecl) {
+>context.scopeChain.moduleDecl : any
+>                              : ^^^
+>context.scopeChain : any
+>                   : ^^^
+>context : TypeCollectionContext
+>        : ^^^^^^^^^^^^^^^^^^^^^
+>scopeChain : any
+>           : ^^^
+>moduleDecl : any
+>           : ^^^
+
+            context.scopeChain.moduleDecl.recordNonInterface();
+>context.scopeChain.moduleDecl.recordNonInterface() : any
+>                                                   : ^^^
+>context.scopeChain.moduleDecl.recordNonInterface : any
+>                                                 : ^^^
+>context.scopeChain.moduleDecl : any
+>                              : ^^^
+>context.scopeChain : any
+>                   : ^^^
+>context : TypeCollectionContext
+>        : ^^^^^^^^^^^^^^^^^^^^^
+>scopeChain : any
+>           : ^^^
+>moduleDecl : any
+>           : ^^^
+>recordNonInterface : any
+>                   : ^^^
+        }
+
+        var funcDecl = <FuncDecl>ast;
+>funcDecl : FuncDecl
+>         : ^^^^^^^^
+><FuncDecl>ast : FuncDecl
+>              : ^^^^^^^^
+>ast : AST
+>    : ^^^
+
+        var fgSym: TypeSymbol = null;
+>fgSym : TypeSymbol
+>      : ^^^^^^^^^^
+
+        var nameText = funcDecl.getNameText();
+>nameText : any
+>         : ^^^
+>funcDecl.getNameText() : any
+>                       : ^^^
+>funcDecl.getNameText : any
+>                     : ^^^
+>funcDecl : FuncDecl
+>         : ^^^^^^^^
+>getNameText : any
+>            : ^^^
+
+        var isExported = hasFlag(funcDecl.fncFlags, FncFlags.Exported | FncFlags.ClassPropertyMethodExported);
+>isExported : any
+>           : ^^^
+>hasFlag(funcDecl.fncFlags, FncFlags.Exported | FncFlags.ClassPropertyMethodExported) : any
+>                                                                                     : ^^^
+>hasFlag : any
+>        : ^^^
+>funcDecl.fncFlags : any
+>                  : ^^^
+>funcDecl : FuncDecl
+>         : ^^^^^^^^
+>fncFlags : any
+>         : ^^^
+>FncFlags.Exported | FncFlags.ClassPropertyMethodExported : number
+>                                                         : ^^^^^^
+>FncFlags.Exported : any
+>                  : ^^^
+>FncFlags : any
+>         : ^^^
+>Exported : any
+>         : ^^^
+>FncFlags.ClassPropertyMethodExported : any
+>                                     : ^^^
+>FncFlags : any
+>         : ^^^
+>ClassPropertyMethodExported : any
+>                            : ^^^
+
+        var isStatic = hasFlag(funcDecl.fncFlags, FncFlags.Static);
+>isStatic : any
+>         : ^^^
+>hasFlag(funcDecl.fncFlags, FncFlags.Static) : any
+>                                            : ^^^
+>hasFlag : any
+>        : ^^^
+>funcDecl.fncFlags : any
+>                  : ^^^
+>funcDecl : FuncDecl
+>         : ^^^^^^^^
+>fncFlags : any
+>         : ^^^
+>FncFlags.Static : any
+>                : ^^^
+>FncFlags : any
+>         : ^^^
+>Static : any
+>       : ^^^
+
+        var isPrivate = hasFlag(funcDecl.fncFlags, FncFlags.Private);
+>isPrivate : any
+>          : ^^^
+>hasFlag(funcDecl.fncFlags, FncFlags.Private) : any
+>                                             : ^^^
+>hasFlag : any
+>        : ^^^
+>funcDecl.fncFlags : any
+>                  : ^^^
+>funcDecl : FuncDecl
+>         : ^^^^^^^^
+>fncFlags : any
+>         : ^^^
+>FncFlags.Private : any
+>                 : ^^^
+>FncFlags : any
+>         : ^^^
+>Private : any
+>        : ^^^
+
+        var isConstructor = funcDecl.isConstructMember() || funcDecl.isConstructor;
+>isConstructor : any
+>              : ^^^
+>funcDecl.isConstructMember() || funcDecl.isConstructor : any
+>                                                       : ^^^
+>funcDecl.isConstructMember() : any
+>                             : ^^^
+>funcDecl.isConstructMember : any
+>                           : ^^^
+>funcDecl : FuncDecl
+>         : ^^^^^^^^
+>isConstructMember : any
+>                  : ^^^
+>funcDecl.isConstructor : any
+>                       : ^^^
+>funcDecl : FuncDecl
+>         : ^^^^^^^^
+>isConstructor : any
+>              : ^^^
+
+        var containerSym:TypeSymbol = <TypeSymbol> (((funcDecl.isMethod() && isStatic) || funcDecl.isAccessor()) && context.scopeChain.classType ? context.scopeChain.classType.symbol : context.scopeChain.container);
+>containerSym : TypeSymbol
+>             : ^^^^^^^^^^
+><TypeSymbol> (((funcDecl.isMethod() && isStatic) || funcDecl.isAccessor()) && context.scopeChain.classType ? context.scopeChain.classType.symbol : context.scopeChain.container) : TypeSymbol
+>                                                                                                                                                                                 : ^^^^^^^^^^
+>(((funcDecl.isMethod() && isStatic) || funcDecl.isAccessor()) && context.scopeChain.classType ? context.scopeChain.classType.symbol : context.scopeChain.container) : any
+>                                                                                                                                                                    : ^^^
+>((funcDecl.isMethod() && isStatic) || funcDecl.isAccessor()) && context.scopeChain.classType ? context.scopeChain.classType.symbol : context.scopeChain.container : any
+>                                                                                                                                                                  : ^^^
+>((funcDecl.isMethod() && isStatic) || funcDecl.isAccessor()) && context.scopeChain.classType : any
+>                                                                                             : ^^^
+>((funcDecl.isMethod() && isStatic) || funcDecl.isAccessor()) : any
+>                                                             : ^^^
+>(funcDecl.isMethod() && isStatic) || funcDecl.isAccessor() : any
+>                                                           : ^^^
+>(funcDecl.isMethod() && isStatic) : any
+>                                  : ^^^
+>funcDecl.isMethod() && isStatic : any
+>                                : ^^^
+>funcDecl.isMethod() : any
+>                    : ^^^
+>funcDecl.isMethod : any
+>                  : ^^^
+>funcDecl : FuncDecl
+>         : ^^^^^^^^
+>isMethod : any
+>         : ^^^
+>isStatic : any
+>         : ^^^
+>funcDecl.isAccessor() : any
+>                      : ^^^
+>funcDecl.isAccessor : any
+>                    : ^^^
+>funcDecl : FuncDecl
+>         : ^^^^^^^^
+>isAccessor : any
+>           : ^^^
+>context.scopeChain.classType : any
+>                             : ^^^
+>context.scopeChain : any
+>                   : ^^^
+>context : TypeCollectionContext
+>        : ^^^^^^^^^^^^^^^^^^^^^
+>scopeChain : any
+>           : ^^^
+>classType : any
+>          : ^^^
+>context.scopeChain.classType.symbol : any
+>                                    : ^^^
+>context.scopeChain.classType : any
+>                             : ^^^
+>context.scopeChain : any
+>                   : ^^^
+>context : TypeCollectionContext
+>        : ^^^^^^^^^^^^^^^^^^^^^
+>scopeChain : any
+>           : ^^^
+>classType : any
+>          : ^^^
+>symbol : any
+>       : ^^^
+>context.scopeChain.container : any
+>                             : ^^^
+>context.scopeChain : any
+>                   : ^^^
+>context : TypeCollectionContext
+>        : ^^^^^^^^^^^^^^^^^^^^^
+>scopeChain : any
+>           : ^^^
+>container : any
+>          : ^^^
+
+        var containerScope: SymbolScope = context.scopeChain.scope;
+>containerScope : SymbolScope
+>               : ^^^^^^^^^^^
+>context.scopeChain.scope : any
+>                         : ^^^
+>context.scopeChain : any
+>                   : ^^^
+>context : TypeCollectionContext
+>        : ^^^^^^^^^^^^^^^^^^^^^
+>scopeChain : any
+>           : ^^^
+>scope : any
+>      : ^^^
+
+        var isGlobal = containerSym == context.checker.gloMod;
+>isGlobal : boolean
+>         : ^^^^^^^
+>containerSym == context.checker.gloMod : boolean
+>                                       : ^^^^^^^
+>containerSym : TypeSymbol
+>             : ^^^^^^^^^^
+>context.checker.gloMod : any
+>                       : ^^^
+>context.checker : any
+>                : ^^^
+>context : TypeCollectionContext
+>        : ^^^^^^^^^^^^^^^^^^^^^
+>checker : any
+>        : ^^^
+>gloMod : any
+>       : ^^^
+
+        var isOptional = funcDecl.name && hasFlag(funcDecl.name.flags, ASTFlags.OptionalName);
+>isOptional : any
+>           : ^^^
+>funcDecl.name && hasFlag(funcDecl.name.flags, ASTFlags.OptionalName) : any
+>                                                                     : ^^^
+>funcDecl.name : any
+>              : ^^^
+>funcDecl : FuncDecl
+>         : ^^^^^^^^
+>name : any
+>     : ^^^
+>hasFlag(funcDecl.name.flags, ASTFlags.OptionalName) : any
+>                                                    : ^^^
+>hasFlag : any
+>        : ^^^
+>funcDecl.name.flags : any
+>                    : ^^^
+>funcDecl.name : any
+>              : ^^^
+>funcDecl : FuncDecl
+>         : ^^^^^^^^
+>name : any
+>     : ^^^
+>flags : any
+>      : ^^^
+>ASTFlags.OptionalName : any
+>                      : ^^^
+>ASTFlags : any
+>         : ^^^
+>OptionalName : any
+>             : ^^^
+
+        var go = false;
+>go : boolean
+>   : ^^^^^^^
+>false : false
+>      : ^^^^^
+
+        var foundSymbol = false; 
+>foundSymbol : boolean
+>            : ^^^^^^^
+>false : false
+>      : ^^^^^
+
+        // If this is a class constructor, the "container" is actually the class declaration
+        if (isConstructor && hasFlag(funcDecl.fncFlags, FncFlags.ClassMethod)) {
+>isConstructor && hasFlag(funcDecl.fncFlags, FncFlags.ClassMethod) : any
+>                                                                  : ^^^
+>isConstructor : any
+>              : ^^^
+>hasFlag(funcDecl.fncFlags, FncFlags.ClassMethod) : any
+>                                                 : ^^^
+>hasFlag : any
+>        : ^^^
+>funcDecl.fncFlags : any
+>                  : ^^^
+>funcDecl : FuncDecl
+>         : ^^^^^^^^
+>fncFlags : any
+>         : ^^^
+>FncFlags.ClassMethod : any
+>                     : ^^^
+>FncFlags : any
+>         : ^^^
+>ClassMethod : any
+>            : ^^^
+
+            containerSym = <TypeSymbol>containerSym.container;
+>containerSym = <TypeSymbol>containerSym.container : TypeSymbol
+>                                                  : ^^^^^^^^^^
+>containerSym : TypeSymbol
+>             : ^^^^^^^^^^
+><TypeSymbol>containerSym.container : TypeSymbol
+>                                   : ^^^^^^^^^^
+>containerSym.container : any
+>                       : ^^^
+>containerSym : TypeSymbol
+>             : ^^^^^^^^^^
+>container : any
+>          : ^^^
+
+            containerScope = scopeChain.previous.scope;
+>containerScope = scopeChain.previous.scope : any
+>                                           : ^^^
+>containerScope : SymbolScope
+>               : ^^^^^^^^^^^
+>scopeChain.previous.scope : any
+>                          : ^^^
+>scopeChain.previous : any
+>                    : ^^^
+>scopeChain : any
+>           : ^^^
+>previous : any
+>         : ^^^
+>scope : any
+>      : ^^^
+        }
+
+        funcDecl.unitIndex = context.checker.locationInfo.unitIndex;
+>funcDecl.unitIndex = context.checker.locationInfo.unitIndex : any
+>                                                            : ^^^
+>funcDecl.unitIndex : any
+>                   : ^^^
+>funcDecl : FuncDecl
+>         : ^^^^^^^^
+>unitIndex : any
+>          : ^^^
+>context.checker.locationInfo.unitIndex : any
+>                                       : ^^^
+>context.checker.locationInfo : any
+>                             : ^^^
+>context.checker : any
+>                : ^^^
+>context : TypeCollectionContext
+>        : ^^^^^^^^^^^^^^^^^^^^^
+>checker : any
+>        : ^^^
+>locationInfo : any
+>             : ^^^
+>unitIndex : any
+>          : ^^^
+        
+        // If the parent is the constructor, and this isn't an instance method, skip it.
+        // That way, we'll set the type during scope assignment, and can be sure that the
+        // function will be placed in the constructor-local scope
+        if (!funcDecl.isConstructor &&
+>!funcDecl.isConstructor &&            containerSym &&            containerSym.declAST &&            containerSym.declAST.nodeType == NodeType.FuncDecl &&            (<FuncDecl>containerSym.declAST).isConstructor &&            !funcDecl.isMethod() : any
+>                                                                                                                                                                                                                                                       : ^^^
+>!funcDecl.isConstructor &&            containerSym &&            containerSym.declAST &&            containerSym.declAST.nodeType == NodeType.FuncDecl &&            (<FuncDecl>containerSym.declAST).isConstructor : any
+>                                                                                                                                                                                                                    : ^^^
+>!funcDecl.isConstructor &&            containerSym &&            containerSym.declAST &&            containerSym.declAST.nodeType == NodeType.FuncDecl : any
+>                                                                                                                                                       : ^^^
+>!funcDecl.isConstructor &&            containerSym &&            containerSym.declAST : any
+>                                                                                      : ^^^
+>!funcDecl.isConstructor &&            containerSym : any
+>                                                   : ^^^
+>!funcDecl.isConstructor : boolean
+>                        : ^^^^^^^
+>funcDecl.isConstructor : any
+>                       : ^^^
+>funcDecl : FuncDecl
+>         : ^^^^^^^^
+>isConstructor : any
+>              : ^^^
+
+            containerSym &&
+>containerSym : TypeSymbol
+>             : ^^^^^^^^^^
+
+            containerSym.declAST &&
+>containerSym.declAST : any
+>                     : ^^^
+>containerSym : any
+>             : ^^^
+>declAST : any
+>        : ^^^
+
+            containerSym.declAST.nodeType == NodeType.FuncDecl &&
+>containerSym.declAST.nodeType == NodeType.FuncDecl : boolean
+>                                                   : ^^^^^^^
+>containerSym.declAST.nodeType : any
+>                              : ^^^
+>containerSym.declAST : any
+>                     : ^^^
+>containerSym : any
+>             : ^^^
+>declAST : any
+>        : ^^^
+>nodeType : any
+>         : ^^^
+>NodeType.FuncDecl : any
+>                  : ^^^
+>NodeType : any
+>         : ^^^
+>FuncDecl : any
+>         : ^^^
+
+            (<FuncDecl>containerSym.declAST).isConstructor &&
+>(<FuncDecl>containerSym.declAST).isConstructor : any
+>                                               : ^^^
+>(<FuncDecl>containerSym.declAST) : FuncDecl
+>                                 : ^^^^^^^^
+><FuncDecl>containerSym.declAST : FuncDecl
+>                               : ^^^^^^^^
+>containerSym.declAST : any
+>                     : ^^^
+>containerSym : any
+>             : ^^^
+>declAST : any
+>        : ^^^
+>isConstructor : any
+>              : ^^^
+
+            !funcDecl.isMethod()) {
+>!funcDecl.isMethod() : boolean
+>                     : ^^^^^^^
+>funcDecl.isMethod() : any
+>                    : ^^^
+>funcDecl.isMethod : any
+>                  : ^^^
+>funcDecl : FuncDecl
+>         : ^^^^^^^^
+>isMethod : any
+>         : ^^^
+
+            return go;
+>go : false
+>   : ^^^^^
+        }        
+
+        // Interfaces and overloads
+        if (hasFlag(funcDecl.fncFlags, FncFlags.Signature)) {
+>hasFlag(funcDecl.fncFlags, FncFlags.Signature) : any
+>                                               : ^^^
+>hasFlag : any
+>        : ^^^
+>funcDecl.fncFlags : any
+>                  : ^^^
+>funcDecl : FuncDecl
+>         : ^^^^^^^^
+>fncFlags : any
+>         : ^^^
+>FncFlags.Signature : any
+>                   : ^^^
+>FncFlags : any
+>         : ^^^
+>Signature : any
+>          : ^^^
+
+            var instType = context.scopeChain.thisType;                       
+>instType : any
+>         : ^^^
+>context.scopeChain.thisType : any
+>                            : ^^^
+>context.scopeChain : any
+>                   : ^^^
+>context : TypeCollectionContext
+>        : ^^^^^^^^^^^^^^^^^^^^^
+>scopeChain : any
+>           : ^^^
+>thisType : any
+>         : ^^^
+
+            // If the function is static, search in the class type's
+            if (nameText && nameText != "__missing") {
+>nameText && nameText != "__missing" : any
+>                                    : ^^^
+>nameText : any
+>         : ^^^
+>nameText != "__missing" : boolean
+>                        : ^^^^^^^
+>nameText : any
+>         : ^^^
+>"__missing" : "__missing"
+>            : ^^^^^^^^^^^
+
+                if (isStatic) {
+>isStatic : any
+>         : ^^^
+
+                    fgSym = containerSym.type.members.allMembers.lookup(nameText);
+>fgSym = containerSym.type.members.allMembers.lookup(nameText) : any
+>                                                              : ^^^
+>fgSym : TypeSymbol
+>      : ^^^^^^^^^^
+>containerSym.type.members.allMembers.lookup(nameText) : any
+>                                                      : ^^^
+>containerSym.type.members.allMembers.lookup : any
+>                                            : ^^^
+>containerSym.type.members.allMembers : any
+>                                     : ^^^
+>containerSym.type.members : any
+>                          : ^^^
+>containerSym.type : any
+>                  : ^^^
+>containerSym : TypeSymbol
+>             : ^^^^^^^^^^
+>type : any
+>     : ^^^
+>members : any
+>        : ^^^
+>allMembers : any
+>           : ^^^
+>lookup : any
+>       : ^^^
+>nameText : any
+>         : ^^^
+                }
+                else {
+                    // REVIEW: This logic should be symmetric with preCollectClassTypes
+                    fgSym = <TypeSymbol>containerScope.findLocal(nameText, false, false);
+>fgSym = <TypeSymbol>containerScope.findLocal(nameText, false, false) : TypeSymbol
+>                                                                     : ^^^^^^^^^^
+>fgSym : TypeSymbol
+>      : ^^^^^^^^^^
+><TypeSymbol>containerScope.findLocal(nameText, false, false) : TypeSymbol
+>                                                             : ^^^^^^^^^^
+>containerScope.findLocal(nameText, false, false) : any
+>                                                 : ^^^
+>containerScope.findLocal : any
+>                         : ^^^
+>containerScope : SymbolScope
+>               : ^^^^^^^^^^^
+>findLocal : any
+>          : ^^^
+>nameText : any
+>         : ^^^
+>false : false
+>      : ^^^^^
+>false : false
+>      : ^^^^^
+                    
+                    // If we could not find the function symbol in the value context, look
+                    // in the type context.
+                    // This would be the case, for example, if a class constructor override
+                    // were declared before a call override for a given class
+                    if (fgSym == null) {
+>fgSym == null : boolean
+>              : ^^^^^^^
+>fgSym : TypeSymbol
+>      : ^^^^^^^^^^
+
+                        fgSym = <TypeSymbol>containerScope.findLocal(nameText, false, true);
+>fgSym = <TypeSymbol>containerScope.findLocal(nameText, false, true) : TypeSymbol
+>                                                                    : ^^^^^^^^^^
+>fgSym : TypeSymbol
+>      : ^^^^^^^^^^
+><TypeSymbol>containerScope.findLocal(nameText, false, true) : TypeSymbol
+>                                                            : ^^^^^^^^^^
+>containerScope.findLocal(nameText, false, true) : any
+>                                                : ^^^
+>containerScope.findLocal : any
+>                         : ^^^
+>containerScope : SymbolScope
+>               : ^^^^^^^^^^^
+>findLocal : any
+>          : ^^^
+>nameText : any
+>         : ^^^
+>false : false
+>      : ^^^^^
+>true : true
+>     : ^^^^
+                    }
+                }
+                
+                if (fgSym) {
+>fgSym : TypeSymbol
+>      : ^^^^^^^^^^
+
+                    foundSymbol = true;
+>foundSymbol = true : true
+>                   : ^^^^
+>foundSymbol : boolean
+>            : ^^^^^^^
+>true : true
+>     : ^^^^
+                    
+                    // We'll combine ambient and non-ambient funcdecls during typecheck (for contextual typing).,
+                    // So, if they don't agree, don't use the symbol we've found                    
+                    if (!funcDecl.isSignature() && (hasFlag(funcDecl.fncFlags, FncFlags.Ambient) != hasFlag(fgSym.flags, SymbolFlags.Ambient))) {
+>!funcDecl.isSignature() && (hasFlag(funcDecl.fncFlags, FncFlags.Ambient) != hasFlag(fgSym.flags, SymbolFlags.Ambient)) : boolean
+>                                                                                                                       : ^^^^^^^
+>!funcDecl.isSignature() : boolean
+>                        : ^^^^^^^
+>funcDecl.isSignature() : any
+>                       : ^^^
+>funcDecl.isSignature : any
+>                     : ^^^
+>funcDecl : FuncDecl
+>         : ^^^^^^^^
+>isSignature : any
+>            : ^^^
+>(hasFlag(funcDecl.fncFlags, FncFlags.Ambient) != hasFlag(fgSym.flags, SymbolFlags.Ambient)) : boolean
+>                                                                                            : ^^^^^^^
+>hasFlag(funcDecl.fncFlags, FncFlags.Ambient) != hasFlag(fgSym.flags, SymbolFlags.Ambient) : boolean
+>                                                                                          : ^^^^^^^
+>hasFlag(funcDecl.fncFlags, FncFlags.Ambient) : any
+>                                             : ^^^
+>hasFlag : any
+>        : ^^^
+>funcDecl.fncFlags : any
+>                  : ^^^
+>funcDecl : FuncDecl
+>         : ^^^^^^^^
+>fncFlags : any
+>         : ^^^
+>FncFlags.Ambient : any
+>                 : ^^^
+>FncFlags : any
+>         : ^^^
+>Ambient : any
+>        : ^^^
+>hasFlag(fgSym.flags, SymbolFlags.Ambient) : any
+>                                          : ^^^
+>hasFlag : any
+>        : ^^^
+>fgSym.flags : any
+>            : ^^^
+>fgSym : any
+>      : ^^^
+>flags : any
+>      : ^^^
+>SymbolFlags.Ambient : any
+>                    : ^^^
+>SymbolFlags : any
+>            : ^^^
+>Ambient : any
+>        : ^^^
+
+                       fgSym = null;
+>fgSym = null : null
+>             : ^^^^
+>fgSym : TypeSymbol
+>      : ^^^^^^^^^^
+                    }
+                }                
+            }
+            
+            // a function with this symbol has not yet been declared in this scope
+            // REVIEW: In the code below, we need to ensure that only function overloads are considered
+            //  (E.g., if a vardecl has the same id as a function or class, we may use the vardecl symbol
+            //  as the overload.)  Defensively, however, the vardecl won't have a type yet, so it should
+            //  suffice to just check for a null type when considering the overload symbol in
+            //  createFunctionSignature
+            if (fgSym == null) {
+>fgSym == null : boolean
+>              : ^^^^^^^
+>fgSym : TypeSymbol
+>      : ^^^^^^^^^^
+
+                if (!(funcDecl.isSpecialFn())) {                    
+>!(funcDecl.isSpecialFn()) : boolean
+>                          : ^^^^^^^
+>(funcDecl.isSpecialFn()) : any
+>                         : ^^^
+>funcDecl.isSpecialFn() : any
+>                       : ^^^
+>funcDecl.isSpecialFn : any
+>                     : ^^^
+>funcDecl : FuncDecl
+>         : ^^^^^^^^
+>isSpecialFn : any
+>            : ^^^
+
+                    fgSym = context.checker.createFunctionSignature(funcDecl, containerSym, containerScope, null, !foundSymbol).declAST.type.symbol;
+>fgSym = context.checker.createFunctionSignature(funcDecl, containerSym, containerScope, null, !foundSymbol).declAST.type.symbol : any
+>                                                                                                                                : ^^^
+>fgSym : TypeSymbol
+>      : ^^^^^^^^^^
+>context.checker.createFunctionSignature(funcDecl, containerSym, containerScope, null, !foundSymbol).declAST.type.symbol : any
+>                                                                                                                        : ^^^
+>context.checker.createFunctionSignature(funcDecl, containerSym, containerScope, null, !foundSymbol).declAST.type : any
+>                                                                                                                 : ^^^
+>context.checker.createFunctionSignature(funcDecl, containerSym, containerScope, null, !foundSymbol).declAST : any
+>                                                                                                            : ^^^
+>context.checker.createFunctionSignature(funcDecl, containerSym, containerScope, null, !foundSymbol) : any
+>                                                                                                    : ^^^
+>context.checker.createFunctionSignature : any
+>                                        : ^^^
+>context.checker : any
+>                : ^^^
+>context : TypeCollectionContext
+>        : ^^^^^^^^^^^^^^^^^^^^^
+>checker : any
+>        : ^^^
+>createFunctionSignature : any
+>                        : ^^^
+>funcDecl : FuncDecl
+>         : ^^^^^^^^
+>containerSym : TypeSymbol
+>             : ^^^^^^^^^^
+>containerScope : SymbolScope
+>               : ^^^^^^^^^^^
+>!foundSymbol : boolean
+>             : ^^^^^^^
+>foundSymbol : boolean
+>            : ^^^^^^^
+>declAST : any
+>        : ^^^
+>type : any
+>     : ^^^
+>symbol : any
+>       : ^^^
+                }
+                else {
+                    fgSym = context.checker.createFunctionSignature(funcDecl, containerSym, containerScope, containerSym, false).declAST.type.symbol;                                                                         
+>fgSym = context.checker.createFunctionSignature(funcDecl, containerSym, containerScope, containerSym, false).declAST.type.symbol : any
+>                                                                                                                                 : ^^^
+>fgSym : TypeSymbol
+>      : ^^^^^^^^^^
+>context.checker.createFunctionSignature(funcDecl, containerSym, containerScope, containerSym, false).declAST.type.symbol : any
+>                                                                                                                         : ^^^
+>context.checker.createFunctionSignature(funcDecl, containerSym, containerScope, containerSym, false).declAST.type : any
+>                                                                                                                  : ^^^
+>context.checker.createFunctionSignature(funcDecl, containerSym, containerScope, containerSym, false).declAST : any
+>                                                                                                             : ^^^
+>context.checker.createFunctionSignature(funcDecl, containerSym, containerScope, containerSym, false) : any
+>                                                                                                     : ^^^
+>context.checker.createFunctionSignature : any
+>                                        : ^^^
+>context.checker : any
+>                : ^^^
+>context : TypeCollectionContext
+>        : ^^^^^^^^^^^^^^^^^^^^^
+>checker : any
+>        : ^^^
+>createFunctionSignature : any
+>                        : ^^^
+>funcDecl : FuncDecl
+>         : ^^^^^^^^
+>containerSym : TypeSymbol
+>             : ^^^^^^^^^^
+>containerScope : SymbolScope
+>               : ^^^^^^^^^^^
+>containerSym : TypeSymbol
+>             : ^^^^^^^^^^
+>false : false
+>      : ^^^^^
+>declAST : any
+>        : ^^^
+>type : any
+>     : ^^^
+>symbol : any
+>       : ^^^
+                }
+                
+                // set the symbol's declAST, which will point back to the first declaration (symbol or otherwise)
+                // related to this symbol
+                if (fgSym.declAST == null || !funcDecl.isSpecialFn()) {
+>fgSym.declAST == null || !funcDecl.isSpecialFn() : boolean
+>                                                 : ^^^^^^^
+>fgSym.declAST == null : boolean
+>                      : ^^^^^^^
+>fgSym.declAST : any
+>              : ^^^
+>fgSym : TypeSymbol
+>      : ^^^^^^^^^^
+>declAST : any
+>        : ^^^
+>!funcDecl.isSpecialFn() : boolean
+>                        : ^^^^^^^
+>funcDecl.isSpecialFn() : any
+>                       : ^^^
+>funcDecl.isSpecialFn : any
+>                     : ^^^
+>funcDecl : FuncDecl
+>         : ^^^^^^^^
+>isSpecialFn : any
+>            : ^^^
+
+                    fgSym.declAST = ast;
+>fgSym.declAST = ast : AST
+>                    : ^^^
+>fgSym.declAST : any
+>              : ^^^
+>fgSym : TypeSymbol
+>      : ^^^^^^^^^^
+>declAST : any
+>        : ^^^
+>ast : AST
+>    : ^^^
+                }
+            }
+            else { // there exists a symbol with this name
+                
+                if ((fgSym.kind() == SymbolKind.Type)) {
+>(fgSym.kind() == SymbolKind.Type) : boolean
+>                                  : ^^^^^^^
+>fgSym.kind() == SymbolKind.Type : boolean
+>                                : ^^^^^^^
+>fgSym.kind() : any
+>             : ^^^
+>fgSym.kind : any
+>           : ^^^
+>fgSym : TypeSymbol
+>      : ^^^^^^^^^^
+>kind : any
+>     : ^^^
+>SymbolKind.Type : any
+>                : ^^^
+>SymbolKind : any
+>           : ^^^
+>Type : any
+>     : ^^^
+
+                    fgSym = context.checker.createFunctionSignature(funcDecl, containerSym, containerScope, fgSym, false).declAST.type.symbol;
+>fgSym = context.checker.createFunctionSignature(funcDecl, containerSym, containerScope, fgSym, false).declAST.type.symbol : any
+>                                                                                                                          : ^^^
+>fgSym : TypeSymbol
+>      : ^^^^^^^^^^
+>context.checker.createFunctionSignature(funcDecl, containerSym, containerScope, fgSym, false).declAST.type.symbol : any
+>                                                                                                                  : ^^^
+>context.checker.createFunctionSignature(funcDecl, containerSym, containerScope, fgSym, false).declAST.type : any
+>                                                                                                           : ^^^
+>context.checker.createFunctionSignature(funcDecl, containerSym, containerScope, fgSym, false).declAST : any
+>                                                                                                      : ^^^
+>context.checker.createFunctionSignature(funcDecl, containerSym, containerScope, fgSym, false) : any
+>                                                                                              : ^^^
+>context.checker.createFunctionSignature : any
+>                                        : ^^^
+>context.checker : any
+>                : ^^^
+>context : TypeCollectionContext
+>        : ^^^^^^^^^^^^^^^^^^^^^
+>checker : any
+>        : ^^^
+>createFunctionSignature : any
+>                        : ^^^
+>funcDecl : FuncDecl
+>         : ^^^^^^^^
+>containerSym : TypeSymbol
+>             : ^^^^^^^^^^
+>containerScope : SymbolScope
+>               : ^^^^^^^^^^^
+>fgSym : TypeSymbol
+>      : ^^^^^^^^^^
+>false : false
+>      : ^^^^^
+>declAST : any
+>        : ^^^
+>type : any
+>     : ^^^
+>symbol : any
+>       : ^^^
+                }
+                else {
+                    context.checker.errorReporter.simpleError(funcDecl, "Function or method '" + funcDecl.name.actualText + "' already declared as a property");
+>context.checker.errorReporter.simpleError(funcDecl, "Function or method '" + funcDecl.name.actualText + "' already declared as a property") : any
+>                                                                                                                                            : ^^^
+>context.checker.errorReporter.simpleError : any
+>                                          : ^^^
+>context.checker.errorReporter : any
+>                              : ^^^
+>context.checker : any
+>                : ^^^
+>context : TypeCollectionContext
+>        : ^^^^^^^^^^^^^^^^^^^^^
+>checker : any
+>        : ^^^
+>errorReporter : any
+>              : ^^^
+>simpleError : any
+>            : ^^^
+>funcDecl : FuncDecl
+>         : ^^^^^^^^
+>"Function or method '" + funcDecl.name.actualText + "' already declared as a property" : string
+>                                                                                       : ^^^^^^
+>"Function or method '" + funcDecl.name.actualText : string
+>                                                  : ^^^^^^
+>"Function or method '" : "Function or method '"
+>                       : ^^^^^^^^^^^^^^^^^^^^^^
+>funcDecl.name.actualText : any
+>                         : ^^^
+>funcDecl.name : any
+>              : ^^^
+>funcDecl : FuncDecl
+>         : ^^^^^^^^
+>name : any
+>     : ^^^
+>actualText : any
+>           : ^^^
+>"' already declared as a property" : "' already declared as a property"
+>                                   : ^^^^^^^^^^^^^^^^^^^^^^^^^^^^^^^^^^
+                }
+            }
+         
+            if (funcDecl.isSpecialFn() && !isStatic) {
+>funcDecl.isSpecialFn() && !isStatic : any
+>                                    : ^^^
+>funcDecl.isSpecialFn() : any
+>                       : ^^^
+>funcDecl.isSpecialFn : any
+>                     : ^^^
+>funcDecl : FuncDecl
+>         : ^^^^^^^^
+>isSpecialFn : any
+>            : ^^^
+>!isStatic : boolean
+>          : ^^^^^^^
+>isStatic : any
+>         : ^^^
+
+                funcDecl.type = instType ? instType : fgSym.type; 
+>funcDecl.type = instType ? instType : fgSym.type : any
+>                                                 : ^^^
+>funcDecl.type : any
+>              : ^^^
+>funcDecl : FuncDecl
+>         : ^^^^^^^^
+>type : any
+>     : ^^^
+>instType ? instType : fgSym.type : any
+>                                 : ^^^
+>instType : any
+>         : ^^^
+>instType : any
+>         : ^^^
+>fgSym.type : any
+>           : ^^^
+>fgSym : TypeSymbol
+>      : ^^^^^^^^^^
+>type : any
+>     : ^^^
+            }
+            else {
+                funcDecl.type = fgSym.type;
+>funcDecl.type = fgSym.type : any
+>                           : ^^^
+>funcDecl.type : any
+>              : ^^^
+>funcDecl : FuncDecl
+>         : ^^^^^^^^
+>type : any
+>     : ^^^
+>fgSym.type : any
+>           : ^^^
+>fgSym : TypeSymbol
+>      : ^^^^^^^^^^
+>type : any
+>     : ^^^
+            }            
+        }
+        else {
+            // declarations
+            
+            if (nameText) {
+>nameText : any
+>         : ^^^
+
+                if (isStatic) {
+>isStatic : any
+>         : ^^^
+
+                    fgSym = containerSym.type.members.allMembers.lookup(nameText);
+>fgSym = containerSym.type.members.allMembers.lookup(nameText) : any
+>                                                              : ^^^
+>fgSym : TypeSymbol
+>      : ^^^^^^^^^^
+>containerSym.type.members.allMembers.lookup(nameText) : any
+>                                                      : ^^^
+>containerSym.type.members.allMembers.lookup : any
+>                                            : ^^^
+>containerSym.type.members.allMembers : any
+>                                     : ^^^
+>containerSym.type.members : any
+>                          : ^^^
+>containerSym.type : any
+>                  : ^^^
+>containerSym : TypeSymbol
+>             : ^^^^^^^^^^
+>type : any
+>     : ^^^
+>members : any
+>        : ^^^
+>allMembers : any
+>           : ^^^
+>lookup : any
+>       : ^^^
+>nameText : any
+>         : ^^^
+                }
+                else {
+                    // in the constructor case, we want to check the parent scope for overloads
+                    if (funcDecl.isConstructor && context.scopeChain.previous) {
+>funcDecl.isConstructor && context.scopeChain.previous : any
+>                                                      : ^^^
+>funcDecl.isConstructor : any
+>                       : ^^^
+>funcDecl : FuncDecl
+>         : ^^^^^^^^
+>isConstructor : any
+>              : ^^^
+>context.scopeChain.previous : any
+>                            : ^^^
+>context.scopeChain : any
+>                   : ^^^
+>context : TypeCollectionContext
+>        : ^^^^^^^^^^^^^^^^^^^^^
+>scopeChain : any
+>           : ^^^
+>previous : any
+>         : ^^^
+
+                        fgSym = <TypeSymbol>context.scopeChain.previous.scope.findLocal(nameText, false, false);
+>fgSym = <TypeSymbol>context.scopeChain.previous.scope.findLocal(nameText, false, false) : TypeSymbol
+>                                                                                        : ^^^^^^^^^^
+>fgSym : TypeSymbol
+>      : ^^^^^^^^^^
+><TypeSymbol>context.scopeChain.previous.scope.findLocal(nameText, false, false) : TypeSymbol
+>                                                                                : ^^^^^^^^^^
+>context.scopeChain.previous.scope.findLocal(nameText, false, false) : any
+>                                                                    : ^^^
+>context.scopeChain.previous.scope.findLocal : any
+>                                            : ^^^
+>context.scopeChain.previous.scope : any
+>                                  : ^^^
+>context.scopeChain.previous : any
+>                            : ^^^
+>context.scopeChain : any
+>                   : ^^^
+>context : TypeCollectionContext
+>        : ^^^^^^^^^^^^^^^^^^^^^
+>scopeChain : any
+>           : ^^^
+>previous : any
+>         : ^^^
+>scope : any
+>      : ^^^
+>findLocal : any
+>          : ^^^
+>nameText : any
+>         : ^^^
+>false : false
+>      : ^^^^^
+>false : false
+>      : ^^^^^
+                    }
+                    
+                    if (fgSym == null) {
+>fgSym == null : boolean
+>              : ^^^^^^^
+>fgSym : TypeSymbol
+>      : ^^^^^^^^^^
+
+                        fgSym = <TypeSymbol>containerScope.findLocal(nameText, false, false);
+>fgSym = <TypeSymbol>containerScope.findLocal(nameText, false, false) : TypeSymbol
+>                                                                     : ^^^^^^^^^^
+>fgSym : TypeSymbol
+>      : ^^^^^^^^^^
+><TypeSymbol>containerScope.findLocal(nameText, false, false) : TypeSymbol
+>                                                             : ^^^^^^^^^^
+>containerScope.findLocal(nameText, false, false) : any
+>                                                 : ^^^
+>containerScope.findLocal : any
+>                         : ^^^
+>containerScope : SymbolScope
+>               : ^^^^^^^^^^^
+>findLocal : any
+>          : ^^^
+>nameText : any
+>         : ^^^
+>false : false
+>      : ^^^^^
+>false : false
+>      : ^^^^^
+                    }
+                }
+                if (fgSym) {
+>fgSym : TypeSymbol
+>      : ^^^^^^^^^^
+
+                    foundSymbol = true;
+>foundSymbol = true : true
+>                   : ^^^^
+>foundSymbol : boolean
+>            : ^^^^^^^
+>true : true
+>     : ^^^^
+                    
+                    if (!isConstructor && fgSym.declAST.nodeType == NodeType.FuncDecl && !(<FuncDecl>fgSym.declAST).isAccessor() && !(<FuncDecl>fgSym.declAST).isSignature()) {
+>!isConstructor && fgSym.declAST.nodeType == NodeType.FuncDecl && !(<FuncDecl>fgSym.declAST).isAccessor() && !(<FuncDecl>fgSym.declAST).isSignature() : boolean
+>                                                                                                                                                     : ^^^^^^^
+>!isConstructor && fgSym.declAST.nodeType == NodeType.FuncDecl && !(<FuncDecl>fgSym.declAST).isAccessor() : boolean
+>                                                                                                         : ^^^^^^^
+>!isConstructor && fgSym.declAST.nodeType == NodeType.FuncDecl : boolean
+>                                                              : ^^^^^^^
+>!isConstructor : boolean
+>               : ^^^^^^^
+>isConstructor : any
+>              : ^^^
+>fgSym.declAST.nodeType == NodeType.FuncDecl : boolean
+>                                            : ^^^^^^^
+>fgSym.declAST.nodeType : any
+>                       : ^^^
+>fgSym.declAST : any
+>              : ^^^
+>fgSym : any
+>      : ^^^
+>declAST : any
+>        : ^^^
+>nodeType : any
+>         : ^^^
+>NodeType.FuncDecl : any
+>                  : ^^^
+>NodeType : any
+>         : ^^^
+>FuncDecl : any
+>         : ^^^
+>!(<FuncDecl>fgSym.declAST).isAccessor() : boolean
+>                                        : ^^^^^^^
+>(<FuncDecl>fgSym.declAST).isAccessor() : any
+>                                       : ^^^
+>(<FuncDecl>fgSym.declAST).isAccessor : any
+>                                     : ^^^
+>(<FuncDecl>fgSym.declAST) : FuncDecl
+>                          : ^^^^^^^^
+><FuncDecl>fgSym.declAST : FuncDecl
+>                        : ^^^^^^^^
+>fgSym.declAST : any
+>              : ^^^
+>fgSym : any
+>      : ^^^
+>declAST : any
+>        : ^^^
+>isAccessor : any
+>           : ^^^
+>!(<FuncDecl>fgSym.declAST).isSignature() : boolean
+>                                         : ^^^^^^^
+>(<FuncDecl>fgSym.declAST).isSignature() : any
+>                                        : ^^^
+>(<FuncDecl>fgSym.declAST).isSignature : any
+>                                      : ^^^
+>(<FuncDecl>fgSym.declAST) : FuncDecl
+>                          : ^^^^^^^^
+><FuncDecl>fgSym.declAST : FuncDecl
+>                        : ^^^^^^^^
+>fgSym.declAST : any
+>              : ^^^
+>fgSym : any
+>      : ^^^
+>declAST : any
+>        : ^^^
+>isSignature : any
+>            : ^^^
+
+                        fgSym = null;
+>fgSym = null : null
+>             : ^^^^
+>fgSym : TypeSymbol
+>      : ^^^^^^^^^^
+
+                        foundSymbol = false;
+>foundSymbol = false : false
+>                    : ^^^^^
+>foundSymbol : boolean
+>            : ^^^^^^^
+>false : false
+>      : ^^^^^
+                    }
+                }                
+            }
+
+            // REVIEW: Move this check into the typecheck phase?  It's only being run over properties...
+            if (fgSym &&
+>fgSym &&                !fgSym.isAccessor() &&                fgSym.type &&                fgSym.type.construct &&                fgSym.type.construct.signatures != [] &&                (fgSym.type.construct.signatures[0].declAST == null ||                    !hasFlag(fgSym.type.construct.signatures[0].declAST.fncFlags, FncFlags.Ambient)) &&                !funcDecl.isConstructor : any
+>                                                                                                                                                                                                                                                                                                                                                                                               : ^^^
+>fgSym &&                !fgSym.isAccessor() &&                fgSym.type &&                fgSym.type.construct &&                fgSym.type.construct.signatures != [] &&                (fgSym.type.construct.signatures[0].declAST == null ||                    !hasFlag(fgSym.type.construct.signatures[0].declAST.fncFlags, FncFlags.Ambient)) : any
+>                                                                                                                                                                                                                                                                                                                                                     : ^^^
+>fgSym &&                !fgSym.isAccessor() &&                fgSym.type &&                fgSym.type.construct &&                fgSym.type.construct.signatures != [] : any
+>                                                                                                                                                                        : ^^^
+>fgSym &&                !fgSym.isAccessor() &&                fgSym.type &&                fgSym.type.construct : any
+>                                                                                                                : ^^^
+>fgSym &&                !fgSym.isAccessor() &&                fgSym.type : any
+>                                                                         : ^^^
+>fgSym &&                !fgSym.isAccessor() : any
+>                                            : ^^^
+>fgSym : TypeSymbol
+>      : ^^^^^^^^^^
+
+                !fgSym.isAccessor() &&
+>!fgSym.isAccessor() : boolean
+>                    : ^^^^^^^
+>fgSym.isAccessor() : any
+>                   : ^^^
+>fgSym.isAccessor : any
+>                 : ^^^
+>fgSym : any
+>      : ^^^
+>isAccessor : any
+>           : ^^^
+
+                fgSym.type &&
+>fgSym.type : any
+>           : ^^^
+>fgSym : any
+>      : ^^^
+>type : any
+>     : ^^^
+
+                fgSym.type.construct &&
+>fgSym.type.construct : any
+>                     : ^^^
+>fgSym.type : any
+>           : ^^^
+>fgSym : any
+>      : ^^^
+>type : any
+>     : ^^^
+>construct : any
+>          : ^^^
+
+                fgSym.type.construct.signatures != [] &&
+>fgSym.type.construct.signatures != [] : boolean
+>                                      : ^^^^^^^
+>fgSym.type.construct.signatures : any
+>                                : ^^^
+>fgSym.type.construct : any
+>                     : ^^^
+>fgSym.type : any
+>           : ^^^
+>fgSym : any
+>      : ^^^
+>type : any
+>     : ^^^
+>construct : any
+>          : ^^^
+>signatures : any
+>           : ^^^
+>[] : never[]
+>   : ^^^^^^^
+
+                (fgSym.type.construct.signatures[0].declAST == null ||
+>(fgSym.type.construct.signatures[0].declAST == null ||                    !hasFlag(fgSym.type.construct.signatures[0].declAST.fncFlags, FncFlags.Ambient)) : boolean
+>                                                                                                                                                           : ^^^^^^^
+>fgSym.type.construct.signatures[0].declAST == null ||                    !hasFlag(fgSym.type.construct.signatures[0].declAST.fncFlags, FncFlags.Ambient) : boolean
+>                                                                                                                                                         : ^^^^^^^
+>fgSym.type.construct.signatures[0].declAST == null : boolean
+>                                                   : ^^^^^^^
+>fgSym.type.construct.signatures[0].declAST : any
+>                                           : ^^^
+>fgSym.type.construct.signatures[0] : any
+>                                   : ^^^
+>fgSym.type.construct.signatures : any
+>                                : ^^^
+>fgSym.type.construct : any
+>                     : ^^^
+>fgSym.type : any
+>           : ^^^
+>fgSym : any
+>      : ^^^
+>type : any
+>     : ^^^
+>construct : any
+>          : ^^^
+>signatures : any
+>           : ^^^
+>0 : 0
+>  : ^
+>declAST : any
+>        : ^^^
+
+                    !hasFlag(fgSym.type.construct.signatures[0].declAST.fncFlags, FncFlags.Ambient)) &&
+>!hasFlag(fgSym.type.construct.signatures[0].declAST.fncFlags, FncFlags.Ambient) : boolean
+>                                                                                : ^^^^^^^
+>hasFlag(fgSym.type.construct.signatures[0].declAST.fncFlags, FncFlags.Ambient) : any
+>                                                                               : ^^^
+>hasFlag : any
+>        : ^^^
+>fgSym.type.construct.signatures[0].declAST.fncFlags : any
+>                                                    : ^^^
+>fgSym.type.construct.signatures[0].declAST : any
+>                                           : ^^^
+>fgSym.type.construct.signatures[0] : any
+>                                   : ^^^
+>fgSym.type.construct.signatures : any
+>                                : ^^^
+>fgSym.type.construct : any
+>                     : ^^^
+>fgSym.type : any
+>           : ^^^
+>fgSym : any
+>      : ^^^
+>type : any
+>     : ^^^
+>construct : any
+>          : ^^^
+>signatures : any
+>           : ^^^
+>0 : 0
+>  : ^
+>declAST : any
+>        : ^^^
+>fncFlags : any
+>         : ^^^
+>FncFlags.Ambient : any
+>                 : ^^^
+>FncFlags : any
+>         : ^^^
+>Ambient : any
+>        : ^^^
+
+                !funcDecl.isConstructor) {
+>!funcDecl.isConstructor : boolean
+>                        : ^^^^^^^
+>funcDecl.isConstructor : any
+>                       : ^^^
+>funcDecl : FuncDecl
+>         : ^^^^^^^^
+>isConstructor : any
+>              : ^^^
+
+                context.checker.errorReporter.simpleError(funcDecl, "Functions may not have class overloads");
+>context.checker.errorReporter.simpleError(funcDecl, "Functions may not have class overloads") : any
+>                                                                                              : ^^^
+>context.checker.errorReporter.simpleError : any
+>                                          : ^^^
+>context.checker.errorReporter : any
+>                              : ^^^
+>context.checker : any
+>                : ^^^
+>context : TypeCollectionContext
+>        : ^^^^^^^^^^^^^^^^^^^^^
+>checker : any
+>        : ^^^
+>errorReporter : any
+>              : ^^^
+>simpleError : any
+>            : ^^^
+>funcDecl : FuncDecl
+>         : ^^^^^^^^
+>"Functions may not have class overloads" : "Functions may not have class overloads"
+>                                         : ^^^^^^^^^^^^^^^^^^^^^^^^^^^^^^^^^^^^^^^^
+            }
+
+            if (fgSym && !(fgSym.kind() == SymbolKind.Type) && funcDecl.isMethod() && !funcDecl.isAccessor() && !funcDecl.isConstructor) {
+>fgSym && !(fgSym.kind() == SymbolKind.Type) && funcDecl.isMethod() && !funcDecl.isAccessor() && !funcDecl.isConstructor : any
+>                                                                                                                        : ^^^
+>fgSym && !(fgSym.kind() == SymbolKind.Type) && funcDecl.isMethod() && !funcDecl.isAccessor() : any
+>                                                                                             : ^^^
+>fgSym && !(fgSym.kind() == SymbolKind.Type) && funcDecl.isMethod() : any
+>                                                                   : ^^^
+>fgSym && !(fgSym.kind() == SymbolKind.Type) : any
+>                                            : ^^^
+>fgSym : TypeSymbol
+>      : ^^^^^^^^^^
+>!(fgSym.kind() == SymbolKind.Type) : boolean
+>                                   : ^^^^^^^
+>(fgSym.kind() == SymbolKind.Type) : boolean
+>                                  : ^^^^^^^
+>fgSym.kind() == SymbolKind.Type : boolean
+>                                : ^^^^^^^
+>fgSym.kind() : any
+>             : ^^^
+>fgSym.kind : any
+>           : ^^^
+>fgSym : any
+>      : ^^^
+>kind : any
+>     : ^^^
+>SymbolKind.Type : any
+>                : ^^^
+>SymbolKind : any
+>           : ^^^
+>Type : any
+>     : ^^^
+>funcDecl.isMethod() : any
+>                    : ^^^
+>funcDecl.isMethod : any
+>                  : ^^^
+>funcDecl : FuncDecl
+>         : ^^^^^^^^
+>isMethod : any
+>         : ^^^
+>!funcDecl.isAccessor() : boolean
+>                       : ^^^^^^^
+>funcDecl.isAccessor() : any
+>                      : ^^^
+>funcDecl.isAccessor : any
+>                    : ^^^
+>funcDecl : FuncDecl
+>         : ^^^^^^^^
+>isAccessor : any
+>           : ^^^
+>!funcDecl.isConstructor : boolean
+>                        : ^^^^^^^
+>funcDecl.isConstructor : any
+>                       : ^^^
+>funcDecl : FuncDecl
+>         : ^^^^^^^^
+>isConstructor : any
+>              : ^^^
+
+                context.checker.errorReporter.simpleError(funcDecl, "Function or method '" + funcDecl.name.actualText + "' already declared as a property");
+>context.checker.errorReporter.simpleError(funcDecl, "Function or method '" + funcDecl.name.actualText + "' already declared as a property") : any
+>                                                                                                                                            : ^^^
+>context.checker.errorReporter.simpleError : any
+>                                          : ^^^
+>context.checker.errorReporter : any
+>                              : ^^^
+>context.checker : any
+>                : ^^^
+>context : TypeCollectionContext
+>        : ^^^^^^^^^^^^^^^^^^^^^
+>checker : any
+>        : ^^^
+>errorReporter : any
+>              : ^^^
+>simpleError : any
+>            : ^^^
+>funcDecl : FuncDecl
+>         : ^^^^^^^^
+>"Function or method '" + funcDecl.name.actualText + "' already declared as a property" : string
+>                                                                                       : ^^^^^^
+>"Function or method '" + funcDecl.name.actualText : string
+>                                                  : ^^^^^^
+>"Function or method '" : "Function or method '"
+>                       : ^^^^^^^^^^^^^^^^^^^^^^
+>funcDecl.name.actualText : any
+>                         : ^^^
+>funcDecl.name : any
+>              : ^^^
+>funcDecl : FuncDecl
+>         : ^^^^^^^^
+>name : any
+>     : ^^^
+>actualText : any
+>           : ^^^
+>"' already declared as a property" : "' already declared as a property"
+>                                   : ^^^^^^^^^^^^^^^^^^^^^^^^^^^^^^^^^^
+
+                fgSym.type = context.checker.anyType;
+>fgSym.type = context.checker.anyType : any
+>                                     : ^^^
+>fgSym.type : any
+>           : ^^^
+>fgSym : any
+>      : ^^^
+>type : any
+>     : ^^^
+>context.checker.anyType : any
+>                        : ^^^
+>context.checker : any
+>                : ^^^
+>context : TypeCollectionContext
+>        : ^^^^^^^^^^^^^^^^^^^^^
+>checker : any
+>        : ^^^
+>anyType : any
+>        : ^^^
+            }
+            var sig = context.checker.createFunctionSignature(funcDecl, containerSym, containerScope, fgSym, !foundSymbol);
+>sig : any
+>    : ^^^
+>context.checker.createFunctionSignature(funcDecl, containerSym, containerScope, fgSym, !foundSymbol) : any
+>                                                                                                     : ^^^
+>context.checker.createFunctionSignature : any
+>                                        : ^^^
+>context.checker : any
+>                : ^^^
+>context : TypeCollectionContext
+>        : ^^^^^^^^^^^^^^^^^^^^^
+>checker : any
+>        : ^^^
+>createFunctionSignature : any
+>                        : ^^^
+>funcDecl : FuncDecl
+>         : ^^^^^^^^
+>containerSym : TypeSymbol
+>             : ^^^^^^^^^^
+>containerScope : SymbolScope
+>               : ^^^^^^^^^^^
+>fgSym : TypeSymbol
+>      : ^^^^^^^^^^
+>!foundSymbol : boolean
+>             : ^^^^^^^
+>foundSymbol : boolean
+>            : ^^^^^^^
+
+            // it's a getter or setter function                                   
+            if (((!fgSym || fgSym.declAST.nodeType != NodeType.FuncDecl) && funcDecl.isAccessor()) || (fgSym && fgSym.isAccessor())) {
+>((!fgSym || fgSym.declAST.nodeType != NodeType.FuncDecl) && funcDecl.isAccessor()) || (fgSym && fgSym.isAccessor()) : any
+>                                                                                                                    : ^^^
+>((!fgSym || fgSym.declAST.nodeType != NodeType.FuncDecl) && funcDecl.isAccessor()) : any
+>                                                                                   : ^^^
+>(!fgSym || fgSym.declAST.nodeType != NodeType.FuncDecl) && funcDecl.isAccessor() : any
+>                                                                                 : ^^^
+>(!fgSym || fgSym.declAST.nodeType != NodeType.FuncDecl) : boolean
+>                                                        : ^^^^^^^
+>!fgSym || fgSym.declAST.nodeType != NodeType.FuncDecl : boolean
+>                                                      : ^^^^^^^
+>!fgSym : boolean
+>       : ^^^^^^^
+>fgSym : TypeSymbol
+>      : ^^^^^^^^^^
+>fgSym.declAST.nodeType != NodeType.FuncDecl : boolean
+>                                            : ^^^^^^^
+>fgSym.declAST.nodeType : any
+>                       : ^^^
+>fgSym.declAST : any
+>              : ^^^
+>fgSym : any
+>      : ^^^
+>declAST : any
+>        : ^^^
+>nodeType : any
+>         : ^^^
+>NodeType.FuncDecl : any
+>                  : ^^^
+>NodeType : any
+>         : ^^^
+>FuncDecl : any
+>         : ^^^
+>funcDecl.isAccessor() : any
+>                      : ^^^
+>funcDecl.isAccessor : any
+>                    : ^^^
+>funcDecl : FuncDecl
+>         : ^^^^^^^^
+>isAccessor : any
+>           : ^^^
+>(fgSym && fgSym.isAccessor()) : any
+>                              : ^^^
+>fgSym && fgSym.isAccessor() : any
+>                            : ^^^
+>fgSym : TypeSymbol
+>      : ^^^^^^^^^^
+>fgSym.isAccessor() : any
+>                   : ^^^
+>fgSym.isAccessor : any
+>                 : ^^^
+>fgSym : any
+>      : ^^^
+>isAccessor : any
+>           : ^^^
+
+                funcDecl.accessorSymbol = context.checker.createAccessorSymbol(funcDecl, fgSym, containerSym.type, (funcDecl.isMethod() && isStatic), true, containerScope, containerSym);
+>funcDecl.accessorSymbol = context.checker.createAccessorSymbol(funcDecl, fgSym, containerSym.type, (funcDecl.isMethod() && isStatic), true, containerScope, containerSym) : any
+>                                                                                                                                                                          : ^^^
+>funcDecl.accessorSymbol : any
+>                        : ^^^
+>funcDecl : FuncDecl
+>         : ^^^^^^^^
+>accessorSymbol : any
+>               : ^^^
+>context.checker.createAccessorSymbol(funcDecl, fgSym, containerSym.type, (funcDecl.isMethod() && isStatic), true, containerScope, containerSym) : any
+>                                                                                                                                                : ^^^
+>context.checker.createAccessorSymbol : any
+>                                     : ^^^
+>context.checker : any
+>                : ^^^
+>context : TypeCollectionContext
+>        : ^^^^^^^^^^^^^^^^^^^^^
+>checker : any
+>        : ^^^
+>createAccessorSymbol : any
+>                     : ^^^
+>funcDecl : FuncDecl
+>         : ^^^^^^^^
+>fgSym : TypeSymbol
+>      : ^^^^^^^^^^
+>containerSym.type : any
+>                  : ^^^
+>containerSym : TypeSymbol
+>             : ^^^^^^^^^^
+>type : any
+>     : ^^^
+>(funcDecl.isMethod() && isStatic) : any
+>                                  : ^^^
+>funcDecl.isMethod() && isStatic : any
+>                                : ^^^
+>funcDecl.isMethod() : any
+>                    : ^^^
+>funcDecl.isMethod : any
+>                  : ^^^
+>funcDecl : FuncDecl
+>         : ^^^^^^^^
+>isMethod : any
+>         : ^^^
+>isStatic : any
+>         : ^^^
+>true : true
+>     : ^^^^
+>containerScope : SymbolScope
+>               : ^^^^^^^^^^^
+>containerSym : TypeSymbol
+>             : ^^^^^^^^^^
+            }
+
+            funcDecl.type.symbol.declAST = ast;
+>funcDecl.type.symbol.declAST = ast : AST
+>                                   : ^^^
+>funcDecl.type.symbol.declAST : any
+>                             : ^^^
+>funcDecl.type.symbol : any
+>                     : ^^^
+>funcDecl.type : any
+>              : ^^^
+>funcDecl : FuncDecl
+>         : ^^^^^^^^
+>type : any
+>     : ^^^
+>symbol : any
+>       : ^^^
+>declAST : any
+>        : ^^^
+>ast : AST
+>    : ^^^
+
+            if (funcDecl.isConstructor) { // REVIEW: Remove when classes completely replace oldclass
+>funcDecl.isConstructor : any
+>                       : ^^^
+>funcDecl : FuncDecl
+>         : ^^^^^^^^
+>isConstructor : any
+>              : ^^^
+
+                go = true;
+>go = true : true
+>          : ^^^^
+>go : boolean
+>   : ^^^^^^^
+>true : true
+>     : ^^^^
+
+            };
+        }
+        if (isExported) {
+>isExported : any
+>           : ^^^
+
+            if (funcDecl.type.call) {
+>funcDecl.type.call : any
+>                   : ^^^
+>funcDecl.type : any
+>              : ^^^
+>funcDecl : FuncDecl
+>         : ^^^^^^^^
+>type : any
+>     : ^^^
+>call : any
+>     : ^^^
+
+                funcDecl.type.symbol.flags |= SymbolFlags.Exported;
+>funcDecl.type.symbol.flags |= SymbolFlags.Exported : number
+>                                                   : ^^^^^^
+>funcDecl.type.symbol.flags : any
+>                           : ^^^
+>funcDecl.type.symbol : any
+>                     : ^^^
+>funcDecl.type : any
+>              : ^^^
+>funcDecl : FuncDecl
+>         : ^^^^^^^^
+>type : any
+>     : ^^^
+>symbol : any
+>       : ^^^
+>flags : any
+>      : ^^^
+>SymbolFlags.Exported : any
+>                     : ^^^
+>SymbolFlags : any
+>            : ^^^
+>Exported : any
+>         : ^^^
+            }
+            
+            // Accessors are set to 'exported' above
+            if (fgSym && !fgSym.isAccessor() && fgSym.kind() == SymbolKind.Type && fgSym.type.call) {
+>fgSym && !fgSym.isAccessor() && fgSym.kind() == SymbolKind.Type && fgSym.type.call : any
+>                                                                                   : ^^^
+>fgSym && !fgSym.isAccessor() && fgSym.kind() == SymbolKind.Type : any
+>                                                                : ^^^
+>fgSym && !fgSym.isAccessor() : any
+>                             : ^^^
+>fgSym : TypeSymbol
+>      : ^^^^^^^^^^
+>!fgSym.isAccessor() : boolean
+>                    : ^^^^^^^
+>fgSym.isAccessor() : any
+>                   : ^^^
+>fgSym.isAccessor : any
+>                 : ^^^
+>fgSym : any
+>      : ^^^
+>isAccessor : any
+>           : ^^^
+>fgSym.kind() == SymbolKind.Type : boolean
+>                                : ^^^^^^^
+>fgSym.kind() : any
+>             : ^^^
+>fgSym.kind : any
+>           : ^^^
+>fgSym : any
+>      : ^^^
+>kind : any
+>     : ^^^
+>SymbolKind.Type : any
+>                : ^^^
+>SymbolKind : any
+>           : ^^^
+>Type : any
+>     : ^^^
+>fgSym.type.call : any
+>                : ^^^
+>fgSym.type : any
+>           : ^^^
+>fgSym : any
+>      : ^^^
+>type : any
+>     : ^^^
+>call : any
+>     : ^^^
+
+                fgSym.flags |= SymbolFlags.Exported;
+>fgSym.flags |= SymbolFlags.Exported : number
+>                                    : ^^^^^^
+>fgSym.flags : any
+>            : ^^^
+>fgSym : any
+>      : ^^^
+>flags : any
+>      : ^^^
+>SymbolFlags.Exported : any
+>                     : ^^^
+>SymbolFlags : any
+>            : ^^^
+>Exported : any
+>         : ^^^
+            }
+        }
+        if (context.scopeChain.moduleDecl && !funcDecl.isSpecialFn()) {
+>context.scopeChain.moduleDecl && !funcDecl.isSpecialFn() : any
+>                                                         : ^^^
+>context.scopeChain.moduleDecl : any
+>                              : ^^^
+>context.scopeChain : any
+>                   : ^^^
+>context : TypeCollectionContext
+>        : ^^^^^^^^^^^^^^^^^^^^^
+>scopeChain : any
+>           : ^^^
+>moduleDecl : any
+>           : ^^^
+>!funcDecl.isSpecialFn() : boolean
+>                        : ^^^^^^^
+>funcDecl.isSpecialFn() : any
+>                       : ^^^
+>funcDecl.isSpecialFn : any
+>                     : ^^^
+>funcDecl : FuncDecl
+>         : ^^^^^^^^
+>isSpecialFn : any
+>            : ^^^
+
+            funcDecl.type.symbol.flags |= SymbolFlags.ModuleMember;
+>funcDecl.type.symbol.flags |= SymbolFlags.ModuleMember : number
+>                                                       : ^^^^^^
+>funcDecl.type.symbol.flags : any
+>                           : ^^^
+>funcDecl.type.symbol : any
+>                     : ^^^
+>funcDecl.type : any
+>              : ^^^
+>funcDecl : FuncDecl
+>         : ^^^^^^^^
+>type : any
+>     : ^^^
+>symbol : any
+>       : ^^^
+>flags : any
+>      : ^^^
+>SymbolFlags.ModuleMember : any
+>                         : ^^^
+>SymbolFlags : any
+>            : ^^^
+>ModuleMember : any
+>             : ^^^
+
+            funcDecl.type.symbol.declModule = context.scopeChain.moduleDecl;
+>funcDecl.type.symbol.declModule = context.scopeChain.moduleDecl : any
+>                                                                : ^^^
+>funcDecl.type.symbol.declModule : any
+>                                : ^^^
+>funcDecl.type.symbol : any
+>                     : ^^^
+>funcDecl.type : any
+>              : ^^^
+>funcDecl : FuncDecl
+>         : ^^^^^^^^
+>type : any
+>     : ^^^
+>symbol : any
+>       : ^^^
+>declModule : any
+>           : ^^^
+>context.scopeChain.moduleDecl : any
+>                              : ^^^
+>context.scopeChain : any
+>                   : ^^^
+>context : TypeCollectionContext
+>        : ^^^^^^^^^^^^^^^^^^^^^
+>scopeChain : any
+>           : ^^^
+>moduleDecl : any
+>           : ^^^
+        }
+
+        if (fgSym && isOptional) {
+>fgSym && isOptional : any
+>                    : ^^^
+>fgSym : TypeSymbol
+>      : ^^^^^^^^^^
+>isOptional : any
+>           : ^^^
+
+            fgSym.flags |= SymbolFlags.Optional;
+>fgSym.flags |= SymbolFlags.Optional : number
+>                                    : ^^^^^^
+>fgSym.flags : any
+>            : ^^^
+>fgSym : any
+>      : ^^^
+>flags : any
+>      : ^^^
+>SymbolFlags.Optional : any
+>                     : ^^^
+>SymbolFlags : any
+>            : ^^^
+>Optional : any
+>         : ^^^
+        }
+
+        return go;
+>go : boolean
+>   : ^^^^^^^
+    }
+
+    export function preCollectTypes(ast: AST, parent: AST, walker: IAstWalker) {
+>preCollectTypes : (ast: AST, parent: AST, walker: IAstWalker) => AST
+>                : ^^^^^^^^^^^^^^^^^^^^^^^^^^^^^^^^^^^^^^^^^^^^^^^^^^
+>ast : AST
+>    : ^^^
+>parent : AST
+>       : ^^^
+>walker : IAstWalker
+>       : ^^^^^^^^^^
+
+        var context: TypeCollectionContext = walker.state;
+>context : TypeCollectionContext
+>        : ^^^^^^^^^^^^^^^^^^^^^
+>walker.state : any
+>             : ^^^
+>walker : IAstWalker
+>       : ^^^^^^^^^^
+>state : any
+>      : ^^^
+
+        var go = false;
+>go : boolean
+>   : ^^^^^^^
+>false : false
+>      : ^^^^^
+
+        var scopeChain = context.scopeChain;
+>scopeChain : any
+>           : ^^^
+>context.scopeChain : any
+>                   : ^^^
+>context : TypeCollectionContext
+>        : ^^^^^^^^^^^^^^^^^^^^^
+>scopeChain : any
+>           : ^^^
+
+        if (ast.nodeType == NodeType.Script) {
+>ast.nodeType == NodeType.Script : boolean
+>                                : ^^^^^^^
+>ast.nodeType : any
+>             : ^^^
+>ast : AST
+>    : ^^^
+>nodeType : any
+>         : ^^^
+>NodeType.Script : any
+>                : ^^^
+>NodeType : any
+>         : ^^^
+>Script : any
+>       : ^^^
+
+            var script: Script = <Script>ast;
+>script : Script
+>       : ^^^^^^
+><Script>ast : Script
+>            : ^^^^^^
+>ast : AST
+>    : ^^^
+
+            context.script = script;
+>context.script = script : Script
+>                        : ^^^^^^
+>context.script : any
+>               : ^^^
+>context : TypeCollectionContext
+>        : ^^^^^^^^^^^^^^^^^^^^^
+>script : any
+>       : ^^^
+>script : Script
+>       : ^^^^^^
+
+            go = true;
+>go = true : true
+>          : ^^^^
+>go : boolean
+>   : ^^^^^^^
+>true : true
+>     : ^^^^
+        }
+        else if (ast.nodeType == NodeType.List) {
+>ast.nodeType == NodeType.List : boolean
+>                              : ^^^^^^^
+>ast.nodeType : any
+>             : ^^^
+>ast : AST
+>    : ^^^
+>nodeType : any
+>         : ^^^
+>NodeType.List : any
+>              : ^^^
+>NodeType : any
+>         : ^^^
+>List : any
+>     : ^^^
+
+            go = true;
+>go = true : true
+>          : ^^^^
+>go : boolean
+>   : ^^^^^^^
+>true : true
+>     : ^^^^
+        }
+        else if (ast.nodeType == NodeType.ImportDeclaration) {
+>ast.nodeType == NodeType.ImportDeclaration : boolean
+>                                           : ^^^^^^^
+>ast.nodeType : any
+>             : ^^^
+>ast : AST
+>    : ^^^
+>nodeType : any
+>         : ^^^
+>NodeType.ImportDeclaration : any
+>                           : ^^^
+>NodeType : any
+>         : ^^^
+>ImportDeclaration : any
+>                  : ^^^
+
+            go = preCollectImportTypes(ast, parent, context);
+>go = preCollectImportTypes(ast, parent, context) : boolean
+>                                                 : ^^^^^^^
+>go : boolean
+>   : ^^^^^^^
+>preCollectImportTypes(ast, parent, context) : boolean
+>                                            : ^^^^^^^
+>preCollectImportTypes : (ast: AST, parent: AST, context: TypeCollectionContext) => boolean
+>                      : ^^^^^^^^^^^^^^^^^^^^^^^^^^^^^^^^^^^^^^^^^^^^^^^^^^^^^^^^^^^^^^^^^^
+>ast : AST
+>    : ^^^
+>parent : AST
+>       : ^^^
+>context : TypeCollectionContext
+>        : ^^^^^^^^^^^^^^^^^^^^^
+        }
+        else if (ast.nodeType == NodeType.With) {
+>ast.nodeType == NodeType.With : boolean
+>                              : ^^^^^^^
+>ast.nodeType : any
+>             : ^^^
+>ast : AST
+>    : ^^^
+>nodeType : any
+>         : ^^^
+>NodeType.With : any
+>              : ^^^
+>NodeType : any
+>         : ^^^
+>With : any
+>     : ^^^
+
+            go = false;
+>go = false : false
+>           : ^^^^^
+>go : boolean
+>   : ^^^^^^^
+>false : false
+>      : ^^^^^
+        }
+        else if (ast.nodeType == NodeType.ModuleDeclaration) {
+>ast.nodeType == NodeType.ModuleDeclaration : boolean
+>                                           : ^^^^^^^
+>ast.nodeType : any
+>             : ^^^
+>ast : AST
+>    : ^^^
+>nodeType : any
+>         : ^^^
+>NodeType.ModuleDeclaration : any
+>                           : ^^^
+>NodeType : any
+>         : ^^^
+>ModuleDeclaration : any
+>                  : ^^^
+
+            go = preCollectModuleTypes(ast, parent, context);
+>go = preCollectModuleTypes(ast, parent, context) : boolean
+>                                                 : ^^^^^^^
+>go : boolean
+>   : ^^^^^^^
+>preCollectModuleTypes(ast, parent, context) : boolean
+>                                            : ^^^^^^^
+>preCollectModuleTypes : (ast: AST, parent: AST, context: TypeCollectionContext) => boolean
+>                      : ^^^^^^^^^^^^^^^^^^^^^^^^^^^^^^^^^^^^^^^^^^^^^^^^^^^^^^^^^^^^^^^^^^
+>ast : AST
+>    : ^^^
+>parent : AST
+>       : ^^^
+>context : TypeCollectionContext
+>        : ^^^^^^^^^^^^^^^^^^^^^
+        }
+        else if (ast.nodeType == NodeType.ClassDeclaration) {
+>ast.nodeType == NodeType.ClassDeclaration : boolean
+>                                          : ^^^^^^^
+>ast.nodeType : any
+>             : ^^^
+>ast : AST
+>    : ^^^
+>nodeType : any
+>         : ^^^
+>NodeType.ClassDeclaration : any
+>                          : ^^^
+>NodeType : any
+>         : ^^^
+>ClassDeclaration : any
+>                 : ^^^
+
+            go = preCollectClassTypes(ast, parent, context);
+>go = preCollectClassTypes(ast, parent, context) : boolean
+>                                                : ^^^^^^^
+>go : boolean
+>   : ^^^^^^^
+>preCollectClassTypes(ast, parent, context) : boolean
+>                                           : ^^^^^^^
+>preCollectClassTypes : (ast: AST, parent: AST, context: TypeCollectionContext) => boolean
+>                     : ^^^^^^^^^^^^^^^^^^^^^^^^^^^^^^^^^^^^^^^^^^^^^^^^^^^^^^^^^^^^^^^^^^
+>ast : AST
+>    : ^^^
+>parent : AST
+>       : ^^^
+>context : TypeCollectionContext
+>        : ^^^^^^^^^^^^^^^^^^^^^
+        }
+        else if (ast.nodeType == NodeType.Block) {
+>ast.nodeType == NodeType.Block : boolean
+>                               : ^^^^^^^
+>ast.nodeType : any
+>             : ^^^
+>ast : AST
+>    : ^^^
+>nodeType : any
+>         : ^^^
+>NodeType.Block : any
+>               : ^^^
+>NodeType : any
+>         : ^^^
+>Block : any
+>      : ^^^
+
+            go = true;
+>go = true : true
+>          : ^^^^
+>go : boolean
+>   : ^^^^^^^
+>true : true
+>     : ^^^^
+        }
+        else if (ast.nodeType == NodeType.InterfaceDeclaration) {
+>ast.nodeType == NodeType.InterfaceDeclaration : boolean
+>                                              : ^^^^^^^
+>ast.nodeType : any
+>             : ^^^
+>ast : AST
+>    : ^^^
+>nodeType : any
+>         : ^^^
+>NodeType.InterfaceDeclaration : any
+>                              : ^^^
+>NodeType : any
+>         : ^^^
+>InterfaceDeclaration : any
+>                     : ^^^
+
+            go = preCollectInterfaceTypes(ast, parent, context);
+>go = preCollectInterfaceTypes(ast, parent, context) : boolean
+>                                                    : ^^^^^^^
+>go : boolean
+>   : ^^^^^^^
+>preCollectInterfaceTypes(ast, parent, context) : boolean
+>                                               : ^^^^^^^
+>preCollectInterfaceTypes : (ast: AST, parent: AST, context: TypeCollectionContext) => boolean
+>                         : ^^^^^^^^^^^^^^^^^^^^^^^^^^^^^^^^^^^^^^^^^^^^^^^^^^^^^^^^^^^^^^^^^^
+>ast : AST
+>    : ^^^
+>parent : AST
+>       : ^^^
+>context : TypeCollectionContext
+>        : ^^^^^^^^^^^^^^^^^^^^^
+        }
+        // This will be a constructor arg because this pass only traverses
+        // constructor arg lists
+        else if (ast.nodeType == NodeType.ArgDecl) {
+>ast.nodeType == NodeType.ArgDecl : boolean
+>                                 : ^^^^^^^
+>ast.nodeType : any
+>             : ^^^
+>ast : AST
+>    : ^^^
+>nodeType : any
+>         : ^^^
+>NodeType.ArgDecl : any
+>                 : ^^^
+>NodeType : any
+>         : ^^^
+>ArgDecl : any
+>        : ^^^
+
+            go = preCollectArgDeclTypes(ast, parent, context);
+>go = preCollectArgDeclTypes(ast, parent, context) : boolean
+>                                                  : ^^^^^^^
+>go : boolean
+>   : ^^^^^^^
+>preCollectArgDeclTypes(ast, parent, context) : boolean
+>                                             : ^^^^^^^
+>preCollectArgDeclTypes : (ast: AST, parent: AST, context: TypeCollectionContext) => boolean
+>                       : ^^^^^^^^^^^^^^^^^^^^^^^^^^^^^^^^^^^^^^^^^^^^^^^^^^^^^^^^^^^^^^^^^^
+>ast : AST
+>    : ^^^
+>parent : AST
+>       : ^^^
+>context : TypeCollectionContext
+>        : ^^^^^^^^^^^^^^^^^^^^^
+        }
+        else if (ast.nodeType == NodeType.VarDecl) {
+>ast.nodeType == NodeType.VarDecl : boolean
+>                                 : ^^^^^^^
+>ast.nodeType : any
+>             : ^^^
+>ast : AST
+>    : ^^^
+>nodeType : any
+>         : ^^^
+>NodeType.VarDecl : any
+>                 : ^^^
+>NodeType : any
+>         : ^^^
+>VarDecl : any
+>        : ^^^
+
+            go = preCollectVarDeclTypes(ast, parent, context);
+>go = preCollectVarDeclTypes(ast, parent, context) : boolean
+>                                                  : ^^^^^^^
+>go : boolean
+>   : ^^^^^^^
+>preCollectVarDeclTypes(ast, parent, context) : boolean
+>                                             : ^^^^^^^
+>preCollectVarDeclTypes : (ast: AST, parent: AST, context: TypeCollectionContext) => boolean
+>                       : ^^^^^^^^^^^^^^^^^^^^^^^^^^^^^^^^^^^^^^^^^^^^^^^^^^^^^^^^^^^^^^^^^^
+>ast : AST
+>    : ^^^
+>parent : AST
+>       : ^^^
+>context : TypeCollectionContext
+>        : ^^^^^^^^^^^^^^^^^^^^^
+        }
+        else if (ast.nodeType == NodeType.FuncDecl) {
+>ast.nodeType == NodeType.FuncDecl : boolean
+>                                  : ^^^^^^^
+>ast.nodeType : any
+>             : ^^^
+>ast : AST
+>    : ^^^
+>nodeType : any
+>         : ^^^
+>NodeType.FuncDecl : any
+>                  : ^^^
+>NodeType : any
+>         : ^^^
+>FuncDecl : any
+>         : ^^^
+
+            go = preCollectFuncDeclTypes(ast, parent, context);
+>go = preCollectFuncDeclTypes(ast, parent, context) : boolean
+>                                                   : ^^^^^^^
+>go : boolean
+>   : ^^^^^^^
+>preCollectFuncDeclTypes(ast, parent, context) : boolean
+>                                              : ^^^^^^^
+>preCollectFuncDeclTypes : (ast: AST, parent: AST, context: TypeCollectionContext) => boolean
+>                        : ^^^^^^^^^^^^^^^^^^^^^^^^^^^^^^^^^^^^^^^^^^^^^^^^^^^^^^^^^^^^^^^^^^
+>ast : AST
+>    : ^^^
+>parent : AST
+>       : ^^^
+>context : TypeCollectionContext
+>        : ^^^^^^^^^^^^^^^^^^^^^
+        }
+        else {
+            if (ast.isStatementOrExpression() && context.scopeChain.moduleDecl) {
+>ast.isStatementOrExpression() && context.scopeChain.moduleDecl : any
+>                                                               : ^^^
+>ast.isStatementOrExpression() : any
+>                              : ^^^
+>ast.isStatementOrExpression : any
+>                            : ^^^
+>ast : AST
+>    : ^^^
+>isStatementOrExpression : any
+>                        : ^^^
+>context.scopeChain.moduleDecl : any
+>                              : ^^^
+>context.scopeChain : any
+>                   : ^^^
+>context : TypeCollectionContext
+>        : ^^^^^^^^^^^^^^^^^^^^^
+>scopeChain : any
+>           : ^^^
+>moduleDecl : any
+>           : ^^^
+
+                context.scopeChain.moduleDecl.recordNonInterface();
+>context.scopeChain.moduleDecl.recordNonInterface() : any
+>                                                   : ^^^
+>context.scopeChain.moduleDecl.recordNonInterface : any
+>                                                 : ^^^
+>context.scopeChain.moduleDecl : any
+>                              : ^^^
+>context.scopeChain : any
+>                   : ^^^
+>context : TypeCollectionContext
+>        : ^^^^^^^^^^^^^^^^^^^^^
+>scopeChain : any
+>           : ^^^
+>moduleDecl : any
+>           : ^^^
+>recordNonInterface : any
+>                   : ^^^
+            }
+        }
+        walker.options.goChildren = go;
+>walker.options.goChildren = go : boolean
+>                               : ^^^^^^^
+>walker.options.goChildren : any
+>                          : ^^^
+>walker.options : any
+>               : ^^^
+>walker : IAstWalker
+>       : ^^^^^^^^^^
+>options : any
+>        : ^^^
+>goChildren : any
+>           : ^^^
+>go : boolean
+>   : ^^^^^^^
+
+        return ast;
+>ast : AST
+>    : ^^^
+    }
+
+    export function postCollectTypes(ast: AST, parent: AST, walker: IAstWalker) {
+>postCollectTypes : (ast: AST, parent: AST, walker: IAstWalker) => AST
+>                 : ^^^^^^^^^^^^^^^^^^^^^^^^^^^^^^^^^^^^^^^^^^^^^^^^^^
+>ast : AST
+>    : ^^^
+>parent : AST
+>       : ^^^
+>walker : IAstWalker
+>       : ^^^^^^^^^^
+
+        var context: TypeCollectionContext = walker.state;
+>context : TypeCollectionContext
+>        : ^^^^^^^^^^^^^^^^^^^^^
+>walker.state : any
+>             : ^^^
+>walker : IAstWalker
+>       : ^^^^^^^^^^
+>state : any
+>      : ^^^
+
+        if (ast.nodeType == NodeType.ModuleDeclaration) {
+>ast.nodeType == NodeType.ModuleDeclaration : boolean
+>                                           : ^^^^^^^
+>ast.nodeType : any
+>             : ^^^
+>ast : AST
+>    : ^^^
+>nodeType : any
+>         : ^^^
+>NodeType.ModuleDeclaration : any
+>                           : ^^^
+>NodeType : any
+>         : ^^^
+>ModuleDeclaration : any
+>                  : ^^^
+
+            popTypeCollectionScope(context);
+>popTypeCollectionScope(context) : any
+>                                : ^^^
+>popTypeCollectionScope : any
+>                       : ^^^
+>context : TypeCollectionContext
+>        : ^^^^^^^^^^^^^^^^^^^^^
+        }
+        else if (ast.nodeType == NodeType.ClassDeclaration) {
+>ast.nodeType == NodeType.ClassDeclaration : boolean
+>                                          : ^^^^^^^
+>ast.nodeType : any
+>             : ^^^
+>ast : AST
+>    : ^^^
+>nodeType : any
+>         : ^^^
+>NodeType.ClassDeclaration : any
+>                          : ^^^
+>NodeType : any
+>         : ^^^
+>ClassDeclaration : any
+>                 : ^^^
+
+            popTypeCollectionScope(context);
+>popTypeCollectionScope(context) : any
+>                                : ^^^
+>popTypeCollectionScope : any
+>                       : ^^^
+>context : TypeCollectionContext
+>        : ^^^^^^^^^^^^^^^^^^^^^
+        }
+        else if (ast.nodeType == NodeType.InterfaceDeclaration) {
+>ast.nodeType == NodeType.InterfaceDeclaration : boolean
+>                                              : ^^^^^^^
+>ast.nodeType : any
+>             : ^^^
+>ast : AST
+>    : ^^^
+>nodeType : any
+>         : ^^^
+>NodeType.InterfaceDeclaration : any
+>                              : ^^^
+>NodeType : any
+>         : ^^^
+>InterfaceDeclaration : any
+>                     : ^^^
+
+            popTypeCollectionScope(context);
+>popTypeCollectionScope(context) : any
+>                                : ^^^
+>popTypeCollectionScope : any
+>                       : ^^^
+>context : TypeCollectionContext
+>        : ^^^^^^^^^^^^^^^^^^^^^
+        }
+        return ast;
+>ast : AST
+>    : ^^^
+    }
+
+}