//// [tests/cases/conformance/classes/members/privateNames/typeFromPrivatePropertyAssignment.ts] ////

=== typeFromPrivatePropertyAssignment.ts ===
type Foo = { foo?: string };
<<<<<<< HEAD
>Foo : { foo?: string | undefined; }
>foo : string | undefined
=======
>Foo : Foo
>    : ^^^
>foo : string
>    : ^^^^^^
>>>>>>> 12402f26

class C {
>C : C
>  : ^

    #a?: Foo;
<<<<<<< HEAD
>#a : Foo | undefined

    #b?: Foo;
>#b : Foo | undefined
=======
>#a : Foo
>   : ^^^

    #b?: Foo;
>#b : Foo
>   : ^^^
>>>>>>> 12402f26

    m() {
>m : () => void
>  : ^^^^^^^^^^

        const a = this.#a || {};
>a : Foo
>  : ^^^
>this.#a || {} : Foo
<<<<<<< HEAD
>this.#a : Foo | undefined
=======
>              : ^^^
>this.#a : Foo
>        : ^^^
>>>>>>> 12402f26
>this : this
>     : ^^^^
>{} : {}
>   : ^^

        this.#b = this.#b || {};
>this.#b = this.#b || {} : Foo
<<<<<<< HEAD
>this.#b : Foo | undefined
=======
>                        : ^^^
>this.#b : Foo
>        : ^^^
>>>>>>> 12402f26
>this : this
>     : ^^^^
>this.#b || {} : Foo
<<<<<<< HEAD
>this.#b : Foo | undefined
=======
>              : ^^^
>this.#b : Foo
>        : ^^^
>>>>>>> 12402f26
>this : this
>     : ^^^^
>{} : {}
>   : ^^
    }
}

<|MERGE_RESOLUTION|>--- conflicted
+++ resolved
@@ -1,79 +1,55 @@
-//// [tests/cases/conformance/classes/members/privateNames/typeFromPrivatePropertyAssignment.ts] ////
-
-=== typeFromPrivatePropertyAssignment.ts ===
-type Foo = { foo?: string };
-<<<<<<< HEAD
->Foo : { foo?: string | undefined; }
->foo : string | undefined
-=======
->Foo : Foo
->    : ^^^
->foo : string
->    : ^^^^^^
->>>>>>> 12402f26
-
-class C {
->C : C
->  : ^
-
-    #a?: Foo;
-<<<<<<< HEAD
->#a : Foo | undefined
-
-    #b?: Foo;
->#b : Foo | undefined
-=======
->#a : Foo
->   : ^^^
-
-    #b?: Foo;
->#b : Foo
->   : ^^^
->>>>>>> 12402f26
-
-    m() {
->m : () => void
->  : ^^^^^^^^^^
-
-        const a = this.#a || {};
->a : Foo
->  : ^^^
->this.#a || {} : Foo
-<<<<<<< HEAD
->this.#a : Foo | undefined
-=======
->              : ^^^
->this.#a : Foo
->        : ^^^
->>>>>>> 12402f26
->this : this
->     : ^^^^
->{} : {}
->   : ^^
-
-        this.#b = this.#b || {};
->this.#b = this.#b || {} : Foo
-<<<<<<< HEAD
->this.#b : Foo | undefined
-=======
->                        : ^^^
->this.#b : Foo
->        : ^^^
->>>>>>> 12402f26
->this : this
->     : ^^^^
->this.#b || {} : Foo
-<<<<<<< HEAD
->this.#b : Foo | undefined
-=======
->              : ^^^
->this.#b : Foo
->        : ^^^
->>>>>>> 12402f26
->this : this
->     : ^^^^
->{} : {}
->   : ^^
-    }
-}
-
+//// [tests/cases/conformance/classes/members/privateNames/typeFromPrivatePropertyAssignment.ts] ////
+
+=== typeFromPrivatePropertyAssignment.ts ===
+type Foo = { foo?: string };
+>Foo : Foo
+>    : ^^^
+>foo : string | undefined
+>    : ^^^^^^^^^^^^^^^^^^
+
+class C {
+>C : C
+>  : ^
+
+    #a?: Foo;
+>#a : Foo | undefined
+>   : ^^^^^^^^^^^^^^^
+
+    #b?: Foo;
+>#b : Foo | undefined
+>   : ^^^^^^^^^^^^^^^
+
+    m() {
+>m : () => void
+>  : ^^^^^^^^^^
+
+        const a = this.#a || {};
+>a : Foo
+>  : ^^^
+>this.#a || {} : Foo
+>              : ^^^
+>this.#a : Foo | undefined
+>        : ^^^^^^^^^^^^^^^
+>this : this
+>     : ^^^^
+>{} : {}
+>   : ^^
+
+        this.#b = this.#b || {};
+>this.#b = this.#b || {} : Foo
+>                        : ^^^
+>this.#b : Foo | undefined
+>        : ^^^^^^^^^^^^^^^
+>this : this
+>     : ^^^^
+>this.#b || {} : Foo
+>              : ^^^
+>this.#b : Foo | undefined
+>        : ^^^^^^^^^^^^^^^
+>this : this
+>     : ^^^^
+>{} : {}
+>   : ^^
+    }
+}
+