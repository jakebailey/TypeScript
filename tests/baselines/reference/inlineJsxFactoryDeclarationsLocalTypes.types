--- conflicted
+++ resolved
@@ -1,784 +1,600 @@
-//// [tests/cases/conformance/jsx/inline/inlineJsxFactoryDeclarationsLocalTypes.tsx] ////
-
-=== renderer.d.ts ===
-export namespace dom {
-    namespace JSX {
-        interface IntrinsicElements {
-            [e: string]: {};
->e : string
->  : ^^^^^^
-        }
-        interface Element {
-            __domBrand: void;
->__domBrand : void
->           : ^^^^
-
-            props: {
-<<<<<<< HEAD
->props : { children?: Element[] | undefined; }
-
-                children?: Element[];
->children : Element[] | undefined
-=======
->props : { children?: Element[]; }
->      : ^^^^^^^^^^^^^         ^^^
-
-                children?: Element[];
->children : Element[]
->         : ^^^^^^^^^
->>>>>>> 12402f26
-
-            };
-        }
-        interface ElementClass extends Element {
-            render(): Element;
->render : () => Element
->       : ^^^^^^       
-        }
-        interface ElementAttributesProperty { props: any; }
->props : any
->      : ^^^
-
-        interface ElementChildrenAttribute { children: any; }
->children : any
->         : ^^^
-    }
-}
-export function dom(): dom.JSX.Element;
->dom : () => dom.JSX.Element
->    : ^^^^^^               
->dom : any
->    : ^^^
->JSX : any
->    : ^^^
-
-=== renderer2.d.ts ===
-export namespace predom {
-    namespace JSX {
-        interface IntrinsicElements {
-            [e: string]: {};
->e : string
->  : ^^^^^^
-        }
-        interface Element {
-            __predomBrand: void;
->__predomBrand : void
->              : ^^^^
-
-            props: {
-<<<<<<< HEAD
->props : { children?: Element[] | undefined; }
-
-                children?: Element[];
->children : Element[] | undefined
-=======
->props : { children?: Element[]; }
->      : ^^^^^^^^^^^^^         ^^^
-
-                children?: Element[];
->children : Element[]
->         : ^^^^^^^^^
->>>>>>> 12402f26
-
-            };
-        }
-        interface ElementClass extends Element {
-            render(): Element;
->render : () => Element
->       : ^^^^^^       
-        }
-        interface ElementAttributesProperty { props: any; }
->props : any
->      : ^^^
-
-        interface ElementChildrenAttribute { children: any; }
->children : any
->         : ^^^
-    }
-}
-export function predom(): predom.JSX.Element;
->predom : () => predom.JSX.Element
->       : ^^^^^^                  
->predom : any
->       : ^^^
->JSX : any
->    : ^^^
-
-=== component.tsx ===
-/** @jsx predom */
-import { predom } from "./renderer2"
->predom : () => predom.JSX.Element
->       : ^^^^^^^^^^^^^^^^^^^^^^^^
-
-export const MySFC = (props: {x: number, y: number, children?: predom.JSX.Element[]}) => <p>{props.x} + {props.y} = {props.x + props.y}{...this.props.children}</p>;
-<<<<<<< HEAD
->MySFC : (props: {    x: number;    y: number;    children?: predom.JSX.Element[];}) => predom.JSX.Element
->(props: {x: number, y: number, children?: predom.JSX.Element[]}) => <p>{props.x} + {props.y} = {props.x + props.y}{...this.props.children}</p> : (props: {    x: number;    y: number;    children?: predom.JSX.Element[];}) => predom.JSX.Element
->props : { x: number; y: number; children?: predom.JSX.Element[] | undefined; }
-=======
->MySFC : (props: { x: number; y: number; children?: predom.JSX.Element[]; }) => predom.JSX.Element
->      : ^^^^^^^^                                                          ^^^^^^^^^^^^^^^^^^^^^^^
->(props: {x: number, y: number, children?: predom.JSX.Element[]}) => <p>{props.x} + {props.y} = {props.x + props.y}{...this.props.children}</p> : (props: { x: number; y: number; children?: predom.JSX.Element[]; }) => predom.JSX.Element
->                                                                                                                                               : ^^^^^^^^                                                          ^^^^^^^^^^^^^^^^^^^^^^^
->props : { x: number; y: number; children?: predom.JSX.Element[]; }
->      : ^^^^^      ^^^^^      ^^^^^^^^^^^^^                    ^^^
->>>>>>> 12402f26
->x : number
->  : ^^^^^^
->y : number
-<<<<<<< HEAD
->children : predom.JSX.Element[] | undefined
-=======
->  : ^^^^^^
->children : predom.JSX.Element[]
->         : ^^^^^^^^^^^^^^^^^^^^
->>>>>>> 12402f26
->predom : any
->       : ^^^
->JSX : any
->    : ^^^
-><p>{props.x} + {props.y} = {props.x + props.y}{...this.props.children}</p> : predom.JSX.Element
->                                                                           : ^^^^^^^^^^^^^^^^^^
->p : any
->  : ^^^
->props.x : number
-<<<<<<< HEAD
->props : { x: number; y: number; children?: predom.JSX.Element[] | undefined; }
-=======
->        : ^^^^^^
->props : { x: number; y: number; children?: predom.JSX.Element[]; }
->      : ^^^^^^^^^^^^^^^^^^^^^^^^^^^^^^^^^^^^^^^^^^^^^^^^^^^^^^^^^^
->>>>>>> 12402f26
->x : number
->  : ^^^^^^
->props.y : number
-<<<<<<< HEAD
->props : { x: number; y: number; children?: predom.JSX.Element[] | undefined; }
-=======
->        : ^^^^^^
->props : { x: number; y: number; children?: predom.JSX.Element[]; }
->      : ^^^^^^^^^^^^^^^^^^^^^^^^^^^^^^^^^^^^^^^^^^^^^^^^^^^^^^^^^^
->>>>>>> 12402f26
->y : number
->  : ^^^^^^
->props.x + props.y : number
->                  : ^^^^^^
->props.x : number
-<<<<<<< HEAD
->props : { x: number; y: number; children?: predom.JSX.Element[] | undefined; }
-=======
->        : ^^^^^^
->props : { x: number; y: number; children?: predom.JSX.Element[]; }
->      : ^^^^^^^^^^^^^^^^^^^^^^^^^^^^^^^^^^^^^^^^^^^^^^^^^^^^^^^^^^
->>>>>>> 12402f26
->x : number
->  : ^^^^^^
->props.y : number
-<<<<<<< HEAD
->props : { x: number; y: number; children?: predom.JSX.Element[] | undefined; }
-=======
->        : ^^^^^^
->props : { x: number; y: number; children?: predom.JSX.Element[]; }
->      : ^^^^^^^^^^^^^^^^^^^^^^^^^^^^^^^^^^^^^^^^^^^^^^^^^^^^^^^^^^
->>>>>>> 12402f26
->y : number
->  : ^^^^^^
->this.props.children : any
->                    : ^^^
->this.props : any
->           : ^^^
->this : undefined
->     : ^^^^^^^^^
->props : any
->      : ^^^
->children : any
->         : ^^^
->p : any
->  : ^^^
-
-export class MyClass implements predom.JSX.Element {
->MyClass : MyClass
->        : ^^^^^^^
->predom.JSX : any
->           : ^^^
->predom : () => predom.JSX.Element
->       : ^^^^^^^^^^^^^^^^^^^^^^^^
->JSX : any
->    : ^^^
-
-    __predomBrand!: void;
->__predomBrand : void
->              : ^^^^
-
-    constructor(public props: {x: number, y: number, children?: predom.JSX.Element[]}) {}
-<<<<<<< HEAD
->props : { x: number; y: number; children?: predom.JSX.Element[] | undefined; }
-=======
->props : { x: number; y: number; children?: predom.JSX.Element[]; }
->      : ^^^^^      ^^^^^      ^^^^^^^^^^^^^                    ^^^
->>>>>>> 12402f26
->x : number
->  : ^^^^^^
->y : number
-<<<<<<< HEAD
->children : predom.JSX.Element[] | undefined
-=======
->  : ^^^^^^
->children : predom.JSX.Element[]
->         : ^^^^^^^^^^^^^^^^^^^^
->>>>>>> 12402f26
->predom : any
->       : ^^^
->JSX : any
->    : ^^^
-
-    render() {
->render : () => predom.JSX.Element
->       : ^^^^^^^^^^^^^^^^^^^^^^^^
-
-        return <p>
-><p>            {this.props.x} + {this.props.y} = {this.props.x + this.props.y}            {...this.props.children}        </p> : predom.JSX.Element
->                                                                                                                               : ^^^^^^^^^^^^^^^^^^
->p : any
->  : ^^^
-
-            {this.props.x} + {this.props.y} = {this.props.x + this.props.y}
->this.props.x : number
-<<<<<<< HEAD
->this.props : { x: number; y: number; children?: predom.JSX.Element[] | undefined; }
->this : this
->props : { x: number; y: number; children?: predom.JSX.Element[] | undefined; }
-=======
->             : ^^^^^^
->this.props : { x: number; y: number; children?: predom.JSX.Element[]; }
->           : ^^^^^^^^^^^^^^^^^^^^^^^^^^^^^^^^^^^^^^^^^^^^^^^^^^^^^^^^^^
->this : this
->     : ^^^^
->props : { x: number; y: number; children?: predom.JSX.Element[]; }
->      : ^^^^^^^^^^^^^^^^^^^^^^^^^^^^^^^^^^^^^^^^^^^^^^^^^^^^^^^^^^
->>>>>>> 12402f26
->x : number
->  : ^^^^^^
->this.props.y : number
-<<<<<<< HEAD
->this.props : { x: number; y: number; children?: predom.JSX.Element[] | undefined; }
->this : this
->props : { x: number; y: number; children?: predom.JSX.Element[] | undefined; }
-=======
->             : ^^^^^^
->this.props : { x: number; y: number; children?: predom.JSX.Element[]; }
->           : ^^^^^^^^^^^^^^^^^^^^^^^^^^^^^^^^^^^^^^^^^^^^^^^^^^^^^^^^^^
->this : this
->     : ^^^^
->props : { x: number; y: number; children?: predom.JSX.Element[]; }
->      : ^^^^^^^^^^^^^^^^^^^^^^^^^^^^^^^^^^^^^^^^^^^^^^^^^^^^^^^^^^
->>>>>>> 12402f26
->y : number
->  : ^^^^^^
->this.props.x + this.props.y : number
->                            : ^^^^^^
->this.props.x : number
-<<<<<<< HEAD
->this.props : { x: number; y: number; children?: predom.JSX.Element[] | undefined; }
->this : this
->props : { x: number; y: number; children?: predom.JSX.Element[] | undefined; }
-=======
->             : ^^^^^^
->this.props : { x: number; y: number; children?: predom.JSX.Element[]; }
->           : ^^^^^^^^^^^^^^^^^^^^^^^^^^^^^^^^^^^^^^^^^^^^^^^^^^^^^^^^^^
->this : this
->     : ^^^^
->props : { x: number; y: number; children?: predom.JSX.Element[]; }
->      : ^^^^^^^^^^^^^^^^^^^^^^^^^^^^^^^^^^^^^^^^^^^^^^^^^^^^^^^^^^
->>>>>>> 12402f26
->x : number
->  : ^^^^^^
->this.props.y : number
-<<<<<<< HEAD
->this.props : { x: number; y: number; children?: predom.JSX.Element[] | undefined; }
->this : this
->props : { x: number; y: number; children?: predom.JSX.Element[] | undefined; }
-=======
->             : ^^^^^^
->this.props : { x: number; y: number; children?: predom.JSX.Element[]; }
->           : ^^^^^^^^^^^^^^^^^^^^^^^^^^^^^^^^^^^^^^^^^^^^^^^^^^^^^^^^^^
->this : this
->     : ^^^^
->props : { x: number; y: number; children?: predom.JSX.Element[]; }
->      : ^^^^^^^^^^^^^^^^^^^^^^^^^^^^^^^^^^^^^^^^^^^^^^^^^^^^^^^^^^
->>>>>>> 12402f26
->y : number
->  : ^^^^^^
-
-            {...this.props.children}
-<<<<<<< HEAD
->this.props.children : predom.JSX.Element[] | undefined
->this.props : { x: number; y: number; children?: predom.JSX.Element[] | undefined; }
->this : this
->props : { x: number; y: number; children?: predom.JSX.Element[] | undefined; }
->children : predom.JSX.Element[] | undefined
-=======
->this.props.children : predom.JSX.Element[]
->                    : ^^^^^^^^^^^^^^^^^^^^
->this.props : { x: number; y: number; children?: predom.JSX.Element[]; }
->           : ^^^^^^^^^^^^^^^^^^^^^^^^^^^^^^^^^^^^^^^^^^^^^^^^^^^^^^^^^^
->this : this
->     : ^^^^
->props : { x: number; y: number; children?: predom.JSX.Element[]; }
->      : ^^^^^^^^^^^^^^^^^^^^^^^^^^^^^^^^^^^^^^^^^^^^^^^^^^^^^^^^^^
->children : predom.JSX.Element[]
->         : ^^^^^^^^^^^^^^^^^^^^
->>>>>>> 12402f26
-
-        </p>;
->p : any
->  : ^^^
-    }
-}
-export const tree = <MySFC x={1} y={2}><MyClass x={3} y={4} /><MyClass x={5} y={6} /></MySFC>
->tree : predom.JSX.Element
->     : ^^^^^^^^^^^^^^^^^^
-><MySFC x={1} y={2}><MyClass x={3} y={4} /><MyClass x={5} y={6} /></MySFC> : predom.JSX.Element
-<<<<<<< HEAD
->MySFC : (props: { x: number; y: number; children?: predom.JSX.Element[] | undefined; }) => predom.JSX.Element
-=======
->                                                                          : ^^^^^^^^^^^^^^^^^^
->MySFC : (props: { x: number; y: number; children?: predom.JSX.Element[]; }) => predom.JSX.Element
->      : ^^^^^^^^^^^^^^^^^^^^^^^^^^^^^^^^^^^^^^^^^^^^^^^^^^^^^^^^^^^^^^^^^^^^^^^^^^^^^^^^^^^^^^^^^
->>>>>>> 12402f26
->x : number
->  : ^^^^^^
->1 : 1
->  : ^
->y : number
->  : ^^^^^^
->2 : 2
->  : ^
-><MyClass x={3} y={4} /> : predom.JSX.Element
->                        : ^^^^^^^^^^^^^^^^^^
->MyClass : typeof MyClass
->        : ^^^^^^^^^^^^^^
->x : number
->  : ^^^^^^
->3 : 3
->  : ^
->y : number
->  : ^^^^^^
->4 : 4
->  : ^
-><MyClass x={5} y={6} /> : predom.JSX.Element
->                        : ^^^^^^^^^^^^^^^^^^
->MyClass : typeof MyClass
->        : ^^^^^^^^^^^^^^
->x : number
->  : ^^^^^^
->5 : 5
->  : ^
->y : number
->  : ^^^^^^
->6 : 6
-<<<<<<< HEAD
->MySFC : (props: { x: number; y: number; children?: predom.JSX.Element[] | undefined; }) => predom.JSX.Element
-=======
->  : ^
->MySFC : (props: { x: number; y: number; children?: predom.JSX.Element[]; }) => predom.JSX.Element
->      : ^^^^^^^^^^^^^^^^^^^^^^^^^^^^^^^^^^^^^^^^^^^^^^^^^^^^^^^^^^^^^^^^^^^^^^^^^^^^^^^^^^^^^^^^^
->>>>>>> 12402f26
-
-export default <h></h>
-><h></h> : predom.JSX.Element
->        : ^^^^^^^^^^^^^^^^^^
->h : any
->  : ^^^
->h : any
->  : ^^^
-
-=== index.tsx ===
-/** @jsx dom */
-import { dom } from "./renderer"
->dom : () => dom.JSX.Element
->    : ^^^^^^^^^^^^^^^^^^^^^
-
-import prerendered, {MySFC, MyClass, tree} from "./component";
->prerendered : import("renderer2").predom.JSX.Element
-<<<<<<< HEAD
->MySFC : (props: { x: number; y: number; children?: import("renderer2").predom.JSX.Element[] | undefined; }) => import("renderer2").predom.JSX.Element
-=======
->            : ^^^^^^^^^^^^^^^^^^^^^^^^^^^^^^^^^^^^^^
->MySFC : (props: { x: number; y: number; children?: import("renderer2").predom.JSX.Element[]; }) => import("renderer2").predom.JSX.Element
->      : ^^^^^^^^^^^^^^^^^^^^^^^^^^^^^^^^^^^^^^^^^^^^^^^^^^^^^^^^^^^^^^^^^^^^^^^^^^^^^^^^^^^^^^^^^^^^^^^^^^^^^^^^^^^^^^^^^^^^^^^^^^^^^^^^^
->>>>>>> 12402f26
->MyClass : typeof MyClass
->        : ^^^^^^^^^^^^^^
->tree : import("renderer2").predom.JSX.Element
->     : ^^^^^^^^^^^^^^^^^^^^^^^^^^^^^^^^^^^^^^
-
-let elem = prerendered;
->elem : import("renderer2").predom.JSX.Element
->     : ^^^^^^^^^^^^^^^^^^^^^^^^^^^^^^^^^^^^^^
->prerendered : import("renderer2").predom.JSX.Element
->            : ^^^^^^^^^^^^^^^^^^^^^^^^^^^^^^^^^^^^^^
-
-elem = <h></h>; // Expect assignability error here
->elem = <h></h> : dom.JSX.Element
->               : ^^^^^^^^^^^^^^^
->elem : import("renderer2").predom.JSX.Element
->     : ^^^^^^^^^^^^^^^^^^^^^^^^^^^^^^^^^^^^^^
-><h></h> : dom.JSX.Element
->        : ^^^^^^^^^^^^^^^
->h : any
->  : ^^^
->h : any
->  : ^^^
-
-const DOMSFC = (props: {x: number, y: number, children?: dom.JSX.Element[]}) => <p>{props.x} + {props.y} = {props.x + props.y}{props.children}</p>;
-<<<<<<< HEAD
->DOMSFC : (props: {    x: number;    y: number;    children?: dom.JSX.Element[];}) => dom.JSX.Element
->(props: {x: number, y: number, children?: dom.JSX.Element[]}) => <p>{props.x} + {props.y} = {props.x + props.y}{props.children}</p> : (props: {    x: number;    y: number;    children?: dom.JSX.Element[];}) => dom.JSX.Element
->props : { x: number; y: number; children?: dom.JSX.Element[] | undefined; }
-=======
->DOMSFC : (props: { x: number; y: number; children?: dom.JSX.Element[]; }) => dom.JSX.Element
->       : ^^^^^^^^                                                       ^^^^^^^^^^^^^^^^^^^^
->(props: {x: number, y: number, children?: dom.JSX.Element[]}) => <p>{props.x} + {props.y} = {props.x + props.y}{props.children}</p> : (props: { x: number; y: number; children?: dom.JSX.Element[]; }) => dom.JSX.Element
->                                                                                                                                    : ^^^^^^^^                                                       ^^^^^^^^^^^^^^^^^^^^
->props : { x: number; y: number; children?: dom.JSX.Element[]; }
->      : ^^^^^      ^^^^^      ^^^^^^^^^^^^^                 ^^^
->>>>>>> 12402f26
->x : number
->  : ^^^^^^
->y : number
-<<<<<<< HEAD
->children : dom.JSX.Element[] | undefined
-=======
->  : ^^^^^^
->children : dom.JSX.Element[]
->         : ^^^^^^^^^^^^^^^^^
->>>>>>> 12402f26
->dom : any
->    : ^^^
->JSX : any
->    : ^^^
-><p>{props.x} + {props.y} = {props.x + props.y}{props.children}</p> : dom.JSX.Element
->                                                                   : ^^^^^^^^^^^^^^^
->p : any
->  : ^^^
->props.x : number
-<<<<<<< HEAD
->props : { x: number; y: number; children?: dom.JSX.Element[] | undefined; }
-=======
->        : ^^^^^^
->props : { x: number; y: number; children?: dom.JSX.Element[]; }
->      : ^^^^^^^^^^^^^^^^^^^^^^^^^^^^^^^^^^^^^^^^^^^^^^^^^^^^^^^
->>>>>>> 12402f26
->x : number
->  : ^^^^^^
->props.y : number
-<<<<<<< HEAD
->props : { x: number; y: number; children?: dom.JSX.Element[] | undefined; }
-=======
->        : ^^^^^^
->props : { x: number; y: number; children?: dom.JSX.Element[]; }
->      : ^^^^^^^^^^^^^^^^^^^^^^^^^^^^^^^^^^^^^^^^^^^^^^^^^^^^^^^
->>>>>>> 12402f26
->y : number
->  : ^^^^^^
->props.x + props.y : number
->                  : ^^^^^^
->props.x : number
-<<<<<<< HEAD
->props : { x: number; y: number; children?: dom.JSX.Element[] | undefined; }
-=======
->        : ^^^^^^
->props : { x: number; y: number; children?: dom.JSX.Element[]; }
->      : ^^^^^^^^^^^^^^^^^^^^^^^^^^^^^^^^^^^^^^^^^^^^^^^^^^^^^^^
->>>>>>> 12402f26
->x : number
->  : ^^^^^^
->props.y : number
-<<<<<<< HEAD
->props : { x: number; y: number; children?: dom.JSX.Element[] | undefined; }
->y : number
->props.children : dom.JSX.Element[] | undefined
->props : { x: number; y: number; children?: dom.JSX.Element[] | undefined; }
->children : dom.JSX.Element[] | undefined
-=======
->        : ^^^^^^
->props : { x: number; y: number; children?: dom.JSX.Element[]; }
->      : ^^^^^^^^^^^^^^^^^^^^^^^^^^^^^^^^^^^^^^^^^^^^^^^^^^^^^^^
->y : number
->  : ^^^^^^
->props.children : dom.JSX.Element[]
->               : ^^^^^^^^^^^^^^^^^
->props : { x: number; y: number; children?: dom.JSX.Element[]; }
->      : ^^^^^^^^^^^^^^^^^^^^^^^^^^^^^^^^^^^^^^^^^^^^^^^^^^^^^^^
->children : dom.JSX.Element[]
->         : ^^^^^^^^^^^^^^^^^
->>>>>>> 12402f26
->p : any
->  : ^^^
-
-class DOMClass implements dom.JSX.Element {
->DOMClass : DOMClass
->         : ^^^^^^^^
->dom.JSX : any
->        : ^^^
->dom : () => dom.JSX.Element
->    : ^^^^^^^^^^^^^^^^^^^^^
->JSX : any
->    : ^^^
-
-    __domBrand!: void;
->__domBrand : void
->           : ^^^^
-
-    constructor(public props: {x: number, y: number, children?: dom.JSX.Element[]}) {}
-<<<<<<< HEAD
->props : { x: number; y: number; children?: dom.JSX.Element[] | undefined; }
-=======
->props : { x: number; y: number; children?: dom.JSX.Element[]; }
->      : ^^^^^      ^^^^^      ^^^^^^^^^^^^^                 ^^^
->>>>>>> 12402f26
->x : number
->  : ^^^^^^
->y : number
-<<<<<<< HEAD
->children : dom.JSX.Element[] | undefined
-=======
->  : ^^^^^^
->children : dom.JSX.Element[]
->         : ^^^^^^^^^^^^^^^^^
->>>>>>> 12402f26
->dom : any
->    : ^^^
->JSX : any
->    : ^^^
-
-    render() {
->render : () => dom.JSX.Element
->       : ^^^^^^^^^^^^^^^^^^^^^
-
-        return <p>{this.props.x} + {this.props.y} = {this.props.x + this.props.y}{...this.props.children}</p>;
-><p>{this.props.x} + {this.props.y} = {this.props.x + this.props.y}{...this.props.children}</p> : dom.JSX.Element
->                                                                                               : ^^^^^^^^^^^^^^^
->p : any
->  : ^^^
->this.props.x : number
-<<<<<<< HEAD
->this.props : { x: number; y: number; children?: dom.JSX.Element[] | undefined; }
->this : this
->props : { x: number; y: number; children?: dom.JSX.Element[] | undefined; }
-=======
->             : ^^^^^^
->this.props : { x: number; y: number; children?: dom.JSX.Element[]; }
->           : ^^^^^^^^^^^^^^^^^^^^^^^^^^^^^^^^^^^^^^^^^^^^^^^^^^^^^^^
->this : this
->     : ^^^^
->props : { x: number; y: number; children?: dom.JSX.Element[]; }
->      : ^^^^^^^^^^^^^^^^^^^^^^^^^^^^^^^^^^^^^^^^^^^^^^^^^^^^^^^
->>>>>>> 12402f26
->x : number
->  : ^^^^^^
->this.props.y : number
-<<<<<<< HEAD
->this.props : { x: number; y: number; children?: dom.JSX.Element[] | undefined; }
->this : this
->props : { x: number; y: number; children?: dom.JSX.Element[] | undefined; }
-=======
->             : ^^^^^^
->this.props : { x: number; y: number; children?: dom.JSX.Element[]; }
->           : ^^^^^^^^^^^^^^^^^^^^^^^^^^^^^^^^^^^^^^^^^^^^^^^^^^^^^^^
->this : this
->     : ^^^^
->props : { x: number; y: number; children?: dom.JSX.Element[]; }
->      : ^^^^^^^^^^^^^^^^^^^^^^^^^^^^^^^^^^^^^^^^^^^^^^^^^^^^^^^
->>>>>>> 12402f26
->y : number
->  : ^^^^^^
->this.props.x + this.props.y : number
->                            : ^^^^^^
->this.props.x : number
-<<<<<<< HEAD
->this.props : { x: number; y: number; children?: dom.JSX.Element[] | undefined; }
->this : this
->props : { x: number; y: number; children?: dom.JSX.Element[] | undefined; }
-=======
->             : ^^^^^^
->this.props : { x: number; y: number; children?: dom.JSX.Element[]; }
->           : ^^^^^^^^^^^^^^^^^^^^^^^^^^^^^^^^^^^^^^^^^^^^^^^^^^^^^^^
->this : this
->     : ^^^^
->props : { x: number; y: number; children?: dom.JSX.Element[]; }
->      : ^^^^^^^^^^^^^^^^^^^^^^^^^^^^^^^^^^^^^^^^^^^^^^^^^^^^^^^
->>>>>>> 12402f26
->x : number
->  : ^^^^^^
->this.props.y : number
-<<<<<<< HEAD
->this.props : { x: number; y: number; children?: dom.JSX.Element[] | undefined; }
->this : this
->props : { x: number; y: number; children?: dom.JSX.Element[] | undefined; }
->y : number
->this.props.children : dom.JSX.Element[] | undefined
->this.props : { x: number; y: number; children?: dom.JSX.Element[] | undefined; }
->this : this
->props : { x: number; y: number; children?: dom.JSX.Element[] | undefined; }
->children : dom.JSX.Element[] | undefined
-=======
->             : ^^^^^^
->this.props : { x: number; y: number; children?: dom.JSX.Element[]; }
->           : ^^^^^^^^^^^^^^^^^^^^^^^^^^^^^^^^^^^^^^^^^^^^^^^^^^^^^^^
->this : this
->     : ^^^^
->props : { x: number; y: number; children?: dom.JSX.Element[]; }
->      : ^^^^^^^^^^^^^^^^^^^^^^^^^^^^^^^^^^^^^^^^^^^^^^^^^^^^^^^
->y : number
->  : ^^^^^^
->this.props.children : dom.JSX.Element[]
->                    : ^^^^^^^^^^^^^^^^^
->this.props : { x: number; y: number; children?: dom.JSX.Element[]; }
->           : ^^^^^^^^^^^^^^^^^^^^^^^^^^^^^^^^^^^^^^^^^^^^^^^^^^^^^^^
->this : this
->     : ^^^^
->props : { x: number; y: number; children?: dom.JSX.Element[]; }
->      : ^^^^^^^^^^^^^^^^^^^^^^^^^^^^^^^^^^^^^^^^^^^^^^^^^^^^^^^
->children : dom.JSX.Element[]
->         : ^^^^^^^^^^^^^^^^^
->>>>>>> 12402f26
->p : any
->  : ^^^
-    }
-}
-
-// Should work, everything is a DOM element
-const _tree = <DOMSFC x={1} y={2}><DOMClass x={3} y={4} /><DOMClass x={5} y={6} /></DOMSFC>
->_tree : dom.JSX.Element
->      : ^^^^^^^^^^^^^^^
-><DOMSFC x={1} y={2}><DOMClass x={3} y={4} /><DOMClass x={5} y={6} /></DOMSFC> : dom.JSX.Element
-<<<<<<< HEAD
->DOMSFC : (props: { x: number; y: number; children?: dom.JSX.Element[] | undefined; }) => dom.JSX.Element
-=======
->                                                                              : ^^^^^^^^^^^^^^^
->DOMSFC : (props: { x: number; y: number; children?: dom.JSX.Element[]; }) => dom.JSX.Element
->       : ^^^^^^^^^^^^^^^^^^^^^^^^^^^^^^^^^^^^^^^^^^^^^^^^^^^^^^^^^^^^^^^^^^^^^^^^^^^^^^^^^^^
->>>>>>> 12402f26
->x : number
->  : ^^^^^^
->1 : 1
->  : ^
->y : number
->  : ^^^^^^
->2 : 2
->  : ^
-><DOMClass x={3} y={4} /> : dom.JSX.Element
->                         : ^^^^^^^^^^^^^^^
->DOMClass : typeof DOMClass
->         : ^^^^^^^^^^^^^^^
->x : number
->  : ^^^^^^
->3 : 3
->  : ^
->y : number
->  : ^^^^^^
->4 : 4
->  : ^
-><DOMClass x={5} y={6} /> : dom.JSX.Element
->                         : ^^^^^^^^^^^^^^^
->DOMClass : typeof DOMClass
->         : ^^^^^^^^^^^^^^^
->x : number
->  : ^^^^^^
->5 : 5
->  : ^
->y : number
->  : ^^^^^^
->6 : 6
-<<<<<<< HEAD
->DOMSFC : (props: { x: number; y: number; children?: dom.JSX.Element[] | undefined; }) => dom.JSX.Element
-=======
->  : ^
->DOMSFC : (props: { x: number; y: number; children?: dom.JSX.Element[]; }) => dom.JSX.Element
->       : ^^^^^^^^^^^^^^^^^^^^^^^^^^^^^^^^^^^^^^^^^^^^^^^^^^^^^^^^^^^^^^^^^^^^^^^^^^^^^^^^^^^
->>>>>>> 12402f26
-
-// Should fail, no dom elements
-const _brokenTree = <MySFC x={1} y={2}><MyClass x={3} y={4} /><MyClass x={5} y={6} /></MySFC>
->_brokenTree : dom.JSX.Element
->            : ^^^^^^^^^^^^^^^
-><MySFC x={1} y={2}><MyClass x={3} y={4} /><MyClass x={5} y={6} /></MySFC> : dom.JSX.Element
-<<<<<<< HEAD
->MySFC : (props: { x: number; y: number; children?: import("renderer2").predom.JSX.Element[] | undefined; }) => import("renderer2").predom.JSX.Element
-=======
->                                                                          : ^^^^^^^^^^^^^^^
->MySFC : (props: { x: number; y: number; children?: import("renderer2").predom.JSX.Element[]; }) => import("renderer2").predom.JSX.Element
->      : ^^^^^^^^^^^^^^^^^^^^^^^^^^^^^^^^^^^^^^^^^^^^^^^^^^^^^^^^^^^^^^^^^^^^^^^^^^^^^^^^^^^^^^^^^^^^^^^^^^^^^^^^^^^^^^^^^^^^^^^^^^^^^^^^^
->>>>>>> 12402f26
->x : number
->  : ^^^^^^
->1 : 1
->  : ^
->y : number
->  : ^^^^^^
->2 : 2
->  : ^
-><MyClass x={3} y={4} /> : dom.JSX.Element
->                        : ^^^^^^^^^^^^^^^
->MyClass : typeof MyClass
->        : ^^^^^^^^^^^^^^
->x : number
->  : ^^^^^^
->3 : 3
->  : ^
->y : number
->  : ^^^^^^
->4 : 4
->  : ^
-><MyClass x={5} y={6} /> : dom.JSX.Element
->                        : ^^^^^^^^^^^^^^^
->MyClass : typeof MyClass
->        : ^^^^^^^^^^^^^^
->x : number
->  : ^^^^^^
->5 : 5
->  : ^
->y : number
->  : ^^^^^^
->6 : 6
-<<<<<<< HEAD
->MySFC : (props: { x: number; y: number; children?: import("renderer2").predom.JSX.Element[] | undefined; }) => import("renderer2").predom.JSX.Element
-=======
->  : ^
->MySFC : (props: { x: number; y: number; children?: import("renderer2").predom.JSX.Element[]; }) => import("renderer2").predom.JSX.Element
->      : ^^^^^^^^^^^^^^^^^^^^^^^^^^^^^^^^^^^^^^^^^^^^^^^^^^^^^^^^^^^^^^^^^^^^^^^^^^^^^^^^^^^^^^^^^^^^^^^^^^^^^^^^^^^^^^^^^^^^^^^^^^^^^^^^^
->>>>>>> 12402f26
-
-// Should fail, nondom isn't allowed as children of dom
-const _brokenTree2 = <DOMSFC x={1} y={2}>{tree}{tree}</DOMSFC>
->_brokenTree2 : dom.JSX.Element
->             : ^^^^^^^^^^^^^^^
-><DOMSFC x={1} y={2}>{tree}{tree}</DOMSFC> : dom.JSX.Element
-<<<<<<< HEAD
->DOMSFC : (props: { x: number; y: number; children?: dom.JSX.Element[] | undefined; }) => dom.JSX.Element
-=======
->                                          : ^^^^^^^^^^^^^^^
->DOMSFC : (props: { x: number; y: number; children?: dom.JSX.Element[]; }) => dom.JSX.Element
->       : ^^^^^^^^^^^^^^^^^^^^^^^^^^^^^^^^^^^^^^^^^^^^^^^^^^^^^^^^^^^^^^^^^^^^^^^^^^^^^^^^^^^
->>>>>>> 12402f26
->x : number
->  : ^^^^^^
->1 : 1
->  : ^
->y : number
->  : ^^^^^^
->2 : 2
->  : ^
->tree : import("renderer2").predom.JSX.Element
->     : ^^^^^^^^^^^^^^^^^^^^^^^^^^^^^^^^^^^^^^
->tree : import("renderer2").predom.JSX.Element
-<<<<<<< HEAD
->DOMSFC : (props: { x: number; y: number; children?: dom.JSX.Element[] | undefined; }) => dom.JSX.Element
-=======
->     : ^^^^^^^^^^^^^^^^^^^^^^^^^^^^^^^^^^^^^^
->DOMSFC : (props: { x: number; y: number; children?: dom.JSX.Element[]; }) => dom.JSX.Element
->       : ^^^^^^^^^^^^^^^^^^^^^^^^^^^^^^^^^^^^^^^^^^^^^^^^^^^^^^^^^^^^^^^^^^^^^^^^^^^^^^^^^^^
->>>>>>> 12402f26
-
+//// [tests/cases/conformance/jsx/inline/inlineJsxFactoryDeclarationsLocalTypes.tsx] ////
+
+=== renderer.d.ts ===
+export namespace dom {
+    namespace JSX {
+        interface IntrinsicElements {
+            [e: string]: {};
+>e : string
+>  : ^^^^^^
+        }
+        interface Element {
+            __domBrand: void;
+>__domBrand : void
+>           : ^^^^
+
+            props: {
+>props : { children?: Element[] | undefined; }
+>      : ^^^^^^^^^^^^^^^^^^^^^^^^^^^^^^^^^^^^^
+
+                children?: Element[];
+>children : Element[] | undefined
+>         : ^^^^^^^^^^^^^^^^^^^^^
+
+            };
+        }
+        interface ElementClass extends Element {
+            render(): Element;
+>render : () => Element
+>       : ^^^^^^       
+        }
+        interface ElementAttributesProperty { props: any; }
+>props : any
+>      : ^^^
+
+        interface ElementChildrenAttribute { children: any; }
+>children : any
+>         : ^^^
+    }
+}
+export function dom(): dom.JSX.Element;
+>dom : () => dom.JSX.Element
+>    : ^^^^^^               
+>dom : any
+>    : ^^^
+>JSX : any
+>    : ^^^
+
+=== renderer2.d.ts ===
+export namespace predom {
+    namespace JSX {
+        interface IntrinsicElements {
+            [e: string]: {};
+>e : string
+>  : ^^^^^^
+        }
+        interface Element {
+            __predomBrand: void;
+>__predomBrand : void
+>              : ^^^^
+
+            props: {
+>props : { children?: Element[] | undefined; }
+>      : ^^^^^^^^^^^^^^^^^^^^^^^^^^^^^^^^^^^^^
+
+                children?: Element[];
+>children : Element[] | undefined
+>         : ^^^^^^^^^^^^^^^^^^^^^
+
+            };
+        }
+        interface ElementClass extends Element {
+            render(): Element;
+>render : () => Element
+>       : ^^^^^^       
+        }
+        interface ElementAttributesProperty { props: any; }
+>props : any
+>      : ^^^
+
+        interface ElementChildrenAttribute { children: any; }
+>children : any
+>         : ^^^
+    }
+}
+export function predom(): predom.JSX.Element;
+>predom : () => predom.JSX.Element
+>       : ^^^^^^                  
+>predom : any
+>       : ^^^
+>JSX : any
+>    : ^^^
+
+=== component.tsx ===
+/** @jsx predom */
+import { predom } from "./renderer2"
+>predom : () => predom.JSX.Element
+>       : ^^^^^^^^^^^^^^^^^^^^^^^^
+
+export const MySFC = (props: {x: number, y: number, children?: predom.JSX.Element[]}) => <p>{props.x} + {props.y} = {props.x + props.y}{...this.props.children}</p>;
+>MySFC : (props: { x: number; y: number; children?: predom.JSX.Element[]; }) => predom.JSX.Element
+>      : ^^^^^^^^                                                          ^^^^^^^^^^^^^^^^^^^^^^^
+>(props: {x: number, y: number, children?: predom.JSX.Element[]}) => <p>{props.x} + {props.y} = {props.x + props.y}{...this.props.children}</p> : (props: { x: number; y: number; children?: predom.JSX.Element[]; }) => predom.JSX.Element
+>                                                                                                                                               : ^^^^^^^^                                                          ^^^^^^^^^^^^^^^^^^^^^^^
+>props : { x: number; y: number; children?: predom.JSX.Element[] | undefined; }
+>      : ^^^^^      ^^^^^      ^^^^^^^^^^^^^^^^^^^^^^^^^^^^^^^^^^^^^^^^^^^^^^^^
+>x : number
+>  : ^^^^^^
+>y : number
+>  : ^^^^^^
+>children : predom.JSX.Element[] | undefined
+>         : ^^^^^^^^^^^^^^^^^^^^^^^^^^^^^^^^
+>predom : any
+>       : ^^^
+>JSX : any
+>    : ^^^
+><p>{props.x} + {props.y} = {props.x + props.y}{...this.props.children}</p> : predom.JSX.Element
+>                                                                           : ^^^^^^^^^^^^^^^^^^
+>p : any
+>  : ^^^
+>props.x : number
+>        : ^^^^^^
+>props : { x: number; y: number; children?: predom.JSX.Element[] | undefined; }
+>      : ^^^^^^^^^^^^^^^^^^^^^^^^^^^^^^^^^^^^^^^^^^^^^^^^^^^^^^^^^^^^^^^^^^^^^^
+>x : number
+>  : ^^^^^^
+>props.y : number
+>        : ^^^^^^
+>props : { x: number; y: number; children?: predom.JSX.Element[] | undefined; }
+>      : ^^^^^^^^^^^^^^^^^^^^^^^^^^^^^^^^^^^^^^^^^^^^^^^^^^^^^^^^^^^^^^^^^^^^^^
+>y : number
+>  : ^^^^^^
+>props.x + props.y : number
+>                  : ^^^^^^
+>props.x : number
+>        : ^^^^^^
+>props : { x: number; y: number; children?: predom.JSX.Element[] | undefined; }
+>      : ^^^^^^^^^^^^^^^^^^^^^^^^^^^^^^^^^^^^^^^^^^^^^^^^^^^^^^^^^^^^^^^^^^^^^^
+>x : number
+>  : ^^^^^^
+>props.y : number
+>        : ^^^^^^
+>props : { x: number; y: number; children?: predom.JSX.Element[] | undefined; }
+>      : ^^^^^^^^^^^^^^^^^^^^^^^^^^^^^^^^^^^^^^^^^^^^^^^^^^^^^^^^^^^^^^^^^^^^^^
+>y : number
+>  : ^^^^^^
+>this.props.children : any
+>                    : ^^^
+>this.props : any
+>           : ^^^
+>this : undefined
+>     : ^^^^^^^^^
+>props : any
+>      : ^^^
+>children : any
+>         : ^^^
+>p : any
+>  : ^^^
+
+export class MyClass implements predom.JSX.Element {
+>MyClass : MyClass
+>        : ^^^^^^^
+>predom.JSX : any
+>           : ^^^
+>predom : () => predom.JSX.Element
+>       : ^^^^^^^^^^^^^^^^^^^^^^^^
+>JSX : any
+>    : ^^^
+
+    __predomBrand!: void;
+>__predomBrand : void
+>              : ^^^^
+
+    constructor(public props: {x: number, y: number, children?: predom.JSX.Element[]}) {}
+>props : { x: number; y: number; children?: predom.JSX.Element[] | undefined; }
+>      : ^^^^^      ^^^^^      ^^^^^^^^^^^^^^^^^^^^^^^^^^^^^^^^^^^^^^^^^^^^^^^^
+>x : number
+>  : ^^^^^^
+>y : number
+>  : ^^^^^^
+>children : predom.JSX.Element[] | undefined
+>         : ^^^^^^^^^^^^^^^^^^^^^^^^^^^^^^^^
+>predom : any
+>       : ^^^
+>JSX : any
+>    : ^^^
+
+    render() {
+>render : () => predom.JSX.Element
+>       : ^^^^^^^^^^^^^^^^^^^^^^^^
+
+        return <p>
+><p>            {this.props.x} + {this.props.y} = {this.props.x + this.props.y}            {...this.props.children}        </p> : predom.JSX.Element
+>                                                                                                                               : ^^^^^^^^^^^^^^^^^^
+>p : any
+>  : ^^^
+
+            {this.props.x} + {this.props.y} = {this.props.x + this.props.y}
+>this.props.x : number
+>             : ^^^^^^
+>this.props : { x: number; y: number; children?: predom.JSX.Element[] | undefined; }
+>           : ^^^^^^^^^^^^^^^^^^^^^^^^^^^^^^^^^^^^^^^^^^^^^^^^^^^^^^^^^^^^^^^^^^^^^^
+>this : this
+>     : ^^^^
+>props : { x: number; y: number; children?: predom.JSX.Element[] | undefined; }
+>      : ^^^^^^^^^^^^^^^^^^^^^^^^^^^^^^^^^^^^^^^^^^^^^^^^^^^^^^^^^^^^^^^^^^^^^^
+>x : number
+>  : ^^^^^^
+>this.props.y : number
+>             : ^^^^^^
+>this.props : { x: number; y: number; children?: predom.JSX.Element[] | undefined; }
+>           : ^^^^^^^^^^^^^^^^^^^^^^^^^^^^^^^^^^^^^^^^^^^^^^^^^^^^^^^^^^^^^^^^^^^^^^
+>this : this
+>     : ^^^^
+>props : { x: number; y: number; children?: predom.JSX.Element[] | undefined; }
+>      : ^^^^^^^^^^^^^^^^^^^^^^^^^^^^^^^^^^^^^^^^^^^^^^^^^^^^^^^^^^^^^^^^^^^^^^
+>y : number
+>  : ^^^^^^
+>this.props.x + this.props.y : number
+>                            : ^^^^^^
+>this.props.x : number
+>             : ^^^^^^
+>this.props : { x: number; y: number; children?: predom.JSX.Element[] | undefined; }
+>           : ^^^^^^^^^^^^^^^^^^^^^^^^^^^^^^^^^^^^^^^^^^^^^^^^^^^^^^^^^^^^^^^^^^^^^^
+>this : this
+>     : ^^^^
+>props : { x: number; y: number; children?: predom.JSX.Element[] | undefined; }
+>      : ^^^^^^^^^^^^^^^^^^^^^^^^^^^^^^^^^^^^^^^^^^^^^^^^^^^^^^^^^^^^^^^^^^^^^^
+>x : number
+>  : ^^^^^^
+>this.props.y : number
+>             : ^^^^^^
+>this.props : { x: number; y: number; children?: predom.JSX.Element[] | undefined; }
+>           : ^^^^^^^^^^^^^^^^^^^^^^^^^^^^^^^^^^^^^^^^^^^^^^^^^^^^^^^^^^^^^^^^^^^^^^
+>this : this
+>     : ^^^^
+>props : { x: number; y: number; children?: predom.JSX.Element[] | undefined; }
+>      : ^^^^^^^^^^^^^^^^^^^^^^^^^^^^^^^^^^^^^^^^^^^^^^^^^^^^^^^^^^^^^^^^^^^^^^
+>y : number
+>  : ^^^^^^
+
+            {...this.props.children}
+>this.props.children : predom.JSX.Element[] | undefined
+>                    : ^^^^^^^^^^^^^^^^^^^^^^^^^^^^^^^^
+>this.props : { x: number; y: number; children?: predom.JSX.Element[] | undefined; }
+>           : ^^^^^^^^^^^^^^^^^^^^^^^^^^^^^^^^^^^^^^^^^^^^^^^^^^^^^^^^^^^^^^^^^^^^^^
+>this : this
+>     : ^^^^
+>props : { x: number; y: number; children?: predom.JSX.Element[] | undefined; }
+>      : ^^^^^^^^^^^^^^^^^^^^^^^^^^^^^^^^^^^^^^^^^^^^^^^^^^^^^^^^^^^^^^^^^^^^^^
+>children : predom.JSX.Element[] | undefined
+>         : ^^^^^^^^^^^^^^^^^^^^^^^^^^^^^^^^
+
+        </p>;
+>p : any
+>  : ^^^
+    }
+}
+export const tree = <MySFC x={1} y={2}><MyClass x={3} y={4} /><MyClass x={5} y={6} /></MySFC>
+>tree : predom.JSX.Element
+>     : ^^^^^^^^^^^^^^^^^^
+><MySFC x={1} y={2}><MyClass x={3} y={4} /><MyClass x={5} y={6} /></MySFC> : predom.JSX.Element
+>                                                                          : ^^^^^^^^^^^^^^^^^^
+>MySFC : (props: { x: number; y: number; children?: predom.JSX.Element[] | undefined; }) => predom.JSX.Element
+>      : ^^^^^^^^^^^^^^^^^^^^^^^^^^^^^^^^^^^^^^^^^^^^^^^^^^^^^^^^^^^^^^^^^^^^^^^^^^^^^^^^^^^^^^^^^^^^^^^^^^^^^
+>x : number
+>  : ^^^^^^
+>1 : 1
+>  : ^
+>y : number
+>  : ^^^^^^
+>2 : 2
+>  : ^
+><MyClass x={3} y={4} /> : predom.JSX.Element
+>                        : ^^^^^^^^^^^^^^^^^^
+>MyClass : typeof MyClass
+>        : ^^^^^^^^^^^^^^
+>x : number
+>  : ^^^^^^
+>3 : 3
+>  : ^
+>y : number
+>  : ^^^^^^
+>4 : 4
+>  : ^
+><MyClass x={5} y={6} /> : predom.JSX.Element
+>                        : ^^^^^^^^^^^^^^^^^^
+>MyClass : typeof MyClass
+>        : ^^^^^^^^^^^^^^
+>x : number
+>  : ^^^^^^
+>5 : 5
+>  : ^
+>y : number
+>  : ^^^^^^
+>6 : 6
+>  : ^
+>MySFC : (props: { x: number; y: number; children?: predom.JSX.Element[] | undefined; }) => predom.JSX.Element
+>      : ^^^^^^^^^^^^^^^^^^^^^^^^^^^^^^^^^^^^^^^^^^^^^^^^^^^^^^^^^^^^^^^^^^^^^^^^^^^^^^^^^^^^^^^^^^^^^^^^^^^^^
+
+export default <h></h>
+><h></h> : predom.JSX.Element
+>        : ^^^^^^^^^^^^^^^^^^
+>h : any
+>  : ^^^
+>h : any
+>  : ^^^
+
+=== index.tsx ===
+/** @jsx dom */
+import { dom } from "./renderer"
+>dom : () => dom.JSX.Element
+>    : ^^^^^^^^^^^^^^^^^^^^^
+
+import prerendered, {MySFC, MyClass, tree} from "./component";
+>prerendered : import("renderer2").predom.JSX.Element
+>            : ^^^^^^^^^^^^^^^^^^^^^^^^^^^^^^^^^^^^^^
+>MySFC : (props: { x: number; y: number; children?: import("renderer2").predom.JSX.Element[] | undefined; }) => import("renderer2").predom.JSX.Element
+>      : ^^^^^^^^^^^^^^^^^^^^^^^^^^^^^^^^^^^^^^^^^^^^^^^^^^^^^^^^^^^^^^^^^^^^^^^^^^^^^^^^^^^^^^^^^^^^^^^^^^^^^^^^^^^^^^^^^^^^^^^^^^^^^^^^^^^^^^^^^^^^^
+>MyClass : typeof MyClass
+>        : ^^^^^^^^^^^^^^
+>tree : import("renderer2").predom.JSX.Element
+>     : ^^^^^^^^^^^^^^^^^^^^^^^^^^^^^^^^^^^^^^
+
+let elem = prerendered;
+>elem : import("renderer2").predom.JSX.Element
+>     : ^^^^^^^^^^^^^^^^^^^^^^^^^^^^^^^^^^^^^^
+>prerendered : import("renderer2").predom.JSX.Element
+>            : ^^^^^^^^^^^^^^^^^^^^^^^^^^^^^^^^^^^^^^
+
+elem = <h></h>; // Expect assignability error here
+>elem = <h></h> : dom.JSX.Element
+>               : ^^^^^^^^^^^^^^^
+>elem : import("renderer2").predom.JSX.Element
+>     : ^^^^^^^^^^^^^^^^^^^^^^^^^^^^^^^^^^^^^^
+><h></h> : dom.JSX.Element
+>        : ^^^^^^^^^^^^^^^
+>h : any
+>  : ^^^
+>h : any
+>  : ^^^
+
+const DOMSFC = (props: {x: number, y: number, children?: dom.JSX.Element[]}) => <p>{props.x} + {props.y} = {props.x + props.y}{props.children}</p>;
+>DOMSFC : (props: { x: number; y: number; children?: dom.JSX.Element[]; }) => dom.JSX.Element
+>       : ^^^^^^^^                                                       ^^^^^^^^^^^^^^^^^^^^
+>(props: {x: number, y: number, children?: dom.JSX.Element[]}) => <p>{props.x} + {props.y} = {props.x + props.y}{props.children}</p> : (props: { x: number; y: number; children?: dom.JSX.Element[]; }) => dom.JSX.Element
+>                                                                                                                                    : ^^^^^^^^                                                       ^^^^^^^^^^^^^^^^^^^^
+>props : { x: number; y: number; children?: dom.JSX.Element[] | undefined; }
+>      : ^^^^^      ^^^^^      ^^^^^^^^^^^^^^^^^^^^^^^^^^^^^^^^^^^^^^^^^^^^^
+>x : number
+>  : ^^^^^^
+>y : number
+>  : ^^^^^^
+>children : dom.JSX.Element[] | undefined
+>         : ^^^^^^^^^^^^^^^^^^^^^^^^^^^^^
+>dom : any
+>    : ^^^
+>JSX : any
+>    : ^^^
+><p>{props.x} + {props.y} = {props.x + props.y}{props.children}</p> : dom.JSX.Element
+>                                                                   : ^^^^^^^^^^^^^^^
+>p : any
+>  : ^^^
+>props.x : number
+>        : ^^^^^^
+>props : { x: number; y: number; children?: dom.JSX.Element[] | undefined; }
+>      : ^^^^^^^^^^^^^^^^^^^^^^^^^^^^^^^^^^^^^^^^^^^^^^^^^^^^^^^^^^^^^^^^^^^
+>x : number
+>  : ^^^^^^
+>props.y : number
+>        : ^^^^^^
+>props : { x: number; y: number; children?: dom.JSX.Element[] | undefined; }
+>      : ^^^^^^^^^^^^^^^^^^^^^^^^^^^^^^^^^^^^^^^^^^^^^^^^^^^^^^^^^^^^^^^^^^^
+>y : number
+>  : ^^^^^^
+>props.x + props.y : number
+>                  : ^^^^^^
+>props.x : number
+>        : ^^^^^^
+>props : { x: number; y: number; children?: dom.JSX.Element[] | undefined; }
+>      : ^^^^^^^^^^^^^^^^^^^^^^^^^^^^^^^^^^^^^^^^^^^^^^^^^^^^^^^^^^^^^^^^^^^
+>x : number
+>  : ^^^^^^
+>props.y : number
+>        : ^^^^^^
+>props : { x: number; y: number; children?: dom.JSX.Element[] | undefined; }
+>      : ^^^^^^^^^^^^^^^^^^^^^^^^^^^^^^^^^^^^^^^^^^^^^^^^^^^^^^^^^^^^^^^^^^^
+>y : number
+>  : ^^^^^^
+>props.children : dom.JSX.Element[] | undefined
+>               : ^^^^^^^^^^^^^^^^^^^^^^^^^^^^^
+>props : { x: number; y: number; children?: dom.JSX.Element[] | undefined; }
+>      : ^^^^^^^^^^^^^^^^^^^^^^^^^^^^^^^^^^^^^^^^^^^^^^^^^^^^^^^^^^^^^^^^^^^
+>children : dom.JSX.Element[] | undefined
+>         : ^^^^^^^^^^^^^^^^^^^^^^^^^^^^^
+>p : any
+>  : ^^^
+
+class DOMClass implements dom.JSX.Element {
+>DOMClass : DOMClass
+>         : ^^^^^^^^
+>dom.JSX : any
+>        : ^^^
+>dom : () => dom.JSX.Element
+>    : ^^^^^^^^^^^^^^^^^^^^^
+>JSX : any
+>    : ^^^
+
+    __domBrand!: void;
+>__domBrand : void
+>           : ^^^^
+
+    constructor(public props: {x: number, y: number, children?: dom.JSX.Element[]}) {}
+>props : { x: number; y: number; children?: dom.JSX.Element[] | undefined; }
+>      : ^^^^^      ^^^^^      ^^^^^^^^^^^^^^^^^^^^^^^^^^^^^^^^^^^^^^^^^^^^^
+>x : number
+>  : ^^^^^^
+>y : number
+>  : ^^^^^^
+>children : dom.JSX.Element[] | undefined
+>         : ^^^^^^^^^^^^^^^^^^^^^^^^^^^^^
+>dom : any
+>    : ^^^
+>JSX : any
+>    : ^^^
+
+    render() {
+>render : () => dom.JSX.Element
+>       : ^^^^^^^^^^^^^^^^^^^^^
+
+        return <p>{this.props.x} + {this.props.y} = {this.props.x + this.props.y}{...this.props.children}</p>;
+><p>{this.props.x} + {this.props.y} = {this.props.x + this.props.y}{...this.props.children}</p> : dom.JSX.Element
+>                                                                                               : ^^^^^^^^^^^^^^^
+>p : any
+>  : ^^^
+>this.props.x : number
+>             : ^^^^^^
+>this.props : { x: number; y: number; children?: dom.JSX.Element[] | undefined; }
+>           : ^^^^^^^^^^^^^^^^^^^^^^^^^^^^^^^^^^^^^^^^^^^^^^^^^^^^^^^^^^^^^^^^^^^
+>this : this
+>     : ^^^^
+>props : { x: number; y: number; children?: dom.JSX.Element[] | undefined; }
+>      : ^^^^^^^^^^^^^^^^^^^^^^^^^^^^^^^^^^^^^^^^^^^^^^^^^^^^^^^^^^^^^^^^^^^
+>x : number
+>  : ^^^^^^
+>this.props.y : number
+>             : ^^^^^^
+>this.props : { x: number; y: number; children?: dom.JSX.Element[] | undefined; }
+>           : ^^^^^^^^^^^^^^^^^^^^^^^^^^^^^^^^^^^^^^^^^^^^^^^^^^^^^^^^^^^^^^^^^^^
+>this : this
+>     : ^^^^
+>props : { x: number; y: number; children?: dom.JSX.Element[] | undefined; }
+>      : ^^^^^^^^^^^^^^^^^^^^^^^^^^^^^^^^^^^^^^^^^^^^^^^^^^^^^^^^^^^^^^^^^^^
+>y : number
+>  : ^^^^^^
+>this.props.x + this.props.y : number
+>                            : ^^^^^^
+>this.props.x : number
+>             : ^^^^^^
+>this.props : { x: number; y: number; children?: dom.JSX.Element[] | undefined; }
+>           : ^^^^^^^^^^^^^^^^^^^^^^^^^^^^^^^^^^^^^^^^^^^^^^^^^^^^^^^^^^^^^^^^^^^
+>this : this
+>     : ^^^^
+>props : { x: number; y: number; children?: dom.JSX.Element[] | undefined; }
+>      : ^^^^^^^^^^^^^^^^^^^^^^^^^^^^^^^^^^^^^^^^^^^^^^^^^^^^^^^^^^^^^^^^^^^
+>x : number
+>  : ^^^^^^
+>this.props.y : number
+>             : ^^^^^^
+>this.props : { x: number; y: number; children?: dom.JSX.Element[] | undefined; }
+>           : ^^^^^^^^^^^^^^^^^^^^^^^^^^^^^^^^^^^^^^^^^^^^^^^^^^^^^^^^^^^^^^^^^^^
+>this : this
+>     : ^^^^
+>props : { x: number; y: number; children?: dom.JSX.Element[] | undefined; }
+>      : ^^^^^^^^^^^^^^^^^^^^^^^^^^^^^^^^^^^^^^^^^^^^^^^^^^^^^^^^^^^^^^^^^^^
+>y : number
+>  : ^^^^^^
+>this.props.children : dom.JSX.Element[] | undefined
+>                    : ^^^^^^^^^^^^^^^^^^^^^^^^^^^^^
+>this.props : { x: number; y: number; children?: dom.JSX.Element[] | undefined; }
+>           : ^^^^^^^^^^^^^^^^^^^^^^^^^^^^^^^^^^^^^^^^^^^^^^^^^^^^^^^^^^^^^^^^^^^
+>this : this
+>     : ^^^^
+>props : { x: number; y: number; children?: dom.JSX.Element[] | undefined; }
+>      : ^^^^^^^^^^^^^^^^^^^^^^^^^^^^^^^^^^^^^^^^^^^^^^^^^^^^^^^^^^^^^^^^^^^
+>children : dom.JSX.Element[] | undefined
+>         : ^^^^^^^^^^^^^^^^^^^^^^^^^^^^^
+>p : any
+>  : ^^^
+    }
+}
+
+// Should work, everything is a DOM element
+const _tree = <DOMSFC x={1} y={2}><DOMClass x={3} y={4} /><DOMClass x={5} y={6} /></DOMSFC>
+>_tree : dom.JSX.Element
+>      : ^^^^^^^^^^^^^^^
+><DOMSFC x={1} y={2}><DOMClass x={3} y={4} /><DOMClass x={5} y={6} /></DOMSFC> : dom.JSX.Element
+>                                                                              : ^^^^^^^^^^^^^^^
+>DOMSFC : (props: { x: number; y: number; children?: dom.JSX.Element[] | undefined; }) => dom.JSX.Element
+>       : ^^^^^^^^^^^^^^^^^^^^^^^^^^^^^^^^^^^^^^^^^^^^^^^^^^^^^^^^^^^^^^^^^^^^^^^^^^^^^^^^^^^^^^^^^^^^^^^
+>x : number
+>  : ^^^^^^
+>1 : 1
+>  : ^
+>y : number
+>  : ^^^^^^
+>2 : 2
+>  : ^
+><DOMClass x={3} y={4} /> : dom.JSX.Element
+>                         : ^^^^^^^^^^^^^^^
+>DOMClass : typeof DOMClass
+>         : ^^^^^^^^^^^^^^^
+>x : number
+>  : ^^^^^^
+>3 : 3
+>  : ^
+>y : number
+>  : ^^^^^^
+>4 : 4
+>  : ^
+><DOMClass x={5} y={6} /> : dom.JSX.Element
+>                         : ^^^^^^^^^^^^^^^
+>DOMClass : typeof DOMClass
+>         : ^^^^^^^^^^^^^^^
+>x : number
+>  : ^^^^^^
+>5 : 5
+>  : ^
+>y : number
+>  : ^^^^^^
+>6 : 6
+>  : ^
+>DOMSFC : (props: { x: number; y: number; children?: dom.JSX.Element[] | undefined; }) => dom.JSX.Element
+>       : ^^^^^^^^^^^^^^^^^^^^^^^^^^^^^^^^^^^^^^^^^^^^^^^^^^^^^^^^^^^^^^^^^^^^^^^^^^^^^^^^^^^^^^^^^^^^^^^
+
+// Should fail, no dom elements
+const _brokenTree = <MySFC x={1} y={2}><MyClass x={3} y={4} /><MyClass x={5} y={6} /></MySFC>
+>_brokenTree : dom.JSX.Element
+>            : ^^^^^^^^^^^^^^^
+><MySFC x={1} y={2}><MyClass x={3} y={4} /><MyClass x={5} y={6} /></MySFC> : dom.JSX.Element
+>                                                                          : ^^^^^^^^^^^^^^^
+>MySFC : (props: { x: number; y: number; children?: import("renderer2").predom.JSX.Element[] | undefined; }) => import("renderer2").predom.JSX.Element
+>      : ^^^^^^^^^^^^^^^^^^^^^^^^^^^^^^^^^^^^^^^^^^^^^^^^^^^^^^^^^^^^^^^^^^^^^^^^^^^^^^^^^^^^^^^^^^^^^^^^^^^^^^^^^^^^^^^^^^^^^^^^^^^^^^^^^^^^^^^^^^^^^
+>x : number
+>  : ^^^^^^
+>1 : 1
+>  : ^
+>y : number
+>  : ^^^^^^
+>2 : 2
+>  : ^
+><MyClass x={3} y={4} /> : dom.JSX.Element
+>                        : ^^^^^^^^^^^^^^^
+>MyClass : typeof MyClass
+>        : ^^^^^^^^^^^^^^
+>x : number
+>  : ^^^^^^
+>3 : 3
+>  : ^
+>y : number
+>  : ^^^^^^
+>4 : 4
+>  : ^
+><MyClass x={5} y={6} /> : dom.JSX.Element
+>                        : ^^^^^^^^^^^^^^^
+>MyClass : typeof MyClass
+>        : ^^^^^^^^^^^^^^
+>x : number
+>  : ^^^^^^
+>5 : 5
+>  : ^
+>y : number
+>  : ^^^^^^
+>6 : 6
+>  : ^
+>MySFC : (props: { x: number; y: number; children?: import("renderer2").predom.JSX.Element[] | undefined; }) => import("renderer2").predom.JSX.Element
+>      : ^^^^^^^^^^^^^^^^^^^^^^^^^^^^^^^^^^^^^^^^^^^^^^^^^^^^^^^^^^^^^^^^^^^^^^^^^^^^^^^^^^^^^^^^^^^^^^^^^^^^^^^^^^^^^^^^^^^^^^^^^^^^^^^^^^^^^^^^^^^^^
+
+// Should fail, nondom isn't allowed as children of dom
+const _brokenTree2 = <DOMSFC x={1} y={2}>{tree}{tree}</DOMSFC>
+>_brokenTree2 : dom.JSX.Element
+>             : ^^^^^^^^^^^^^^^
+><DOMSFC x={1} y={2}>{tree}{tree}</DOMSFC> : dom.JSX.Element
+>                                          : ^^^^^^^^^^^^^^^
+>DOMSFC : (props: { x: number; y: number; children?: dom.JSX.Element[] | undefined; }) => dom.JSX.Element
+>       : ^^^^^^^^^^^^^^^^^^^^^^^^^^^^^^^^^^^^^^^^^^^^^^^^^^^^^^^^^^^^^^^^^^^^^^^^^^^^^^^^^^^^^^^^^^^^^^^
+>x : number
+>  : ^^^^^^
+>1 : 1
+>  : ^
+>y : number
+>  : ^^^^^^
+>2 : 2
+>  : ^
+>tree : import("renderer2").predom.JSX.Element
+>     : ^^^^^^^^^^^^^^^^^^^^^^^^^^^^^^^^^^^^^^
+>tree : import("renderer2").predom.JSX.Element
+>     : ^^^^^^^^^^^^^^^^^^^^^^^^^^^^^^^^^^^^^^
+>DOMSFC : (props: { x: number; y: number; children?: dom.JSX.Element[] | undefined; }) => dom.JSX.Element
+>       : ^^^^^^^^^^^^^^^^^^^^^^^^^^^^^^^^^^^^^^^^^^^^^^^^^^^^^^^^^^^^^^^^^^^^^^^^^^^^^^^^^^^^^^^^^^^^^^^
+