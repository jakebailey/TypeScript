//// [tests/cases/conformance/interfaces/interfaceDeclarations/interfaceWithMultipleBaseTypes2.ts] ////

=== interfaceWithMultipleBaseTypes2.ts ===
interface Base {
    x: {
<<<<<<< HEAD
>x : { a?: string | undefined; b: string; }

        a?: string; b: string;
>a : string | undefined
=======
>x : { a?: string; b: string; }
>  : ^^^^^^      ^^^^^      ^^^

        a?: string; b: string;
>a : string
>  : ^^^^^^
>>>>>>> 12402f26
>b : string
>  : ^^^^^^
    }
}

interface Base2 {
    x: {
<<<<<<< HEAD
>x : { b: string; c?: number | undefined; }

        b: string; c?: number;
>b : string
>c : number | undefined
=======
>x : { b: string; c?: number; }
>  : ^^^^^      ^^^^^^      ^^^

        b: string; c?: number;
>b : string
>  : ^^^^^^
>c : number
>  : ^^^^^^
>>>>>>> 12402f26
    }
}

interface Derived extends Base, Base2 {
    x: { b: string }
>x : { b: string; }
>  : ^^^^^      ^^^
>b : string
>  : ^^^^^^
}

interface Derived2 extends Base, Base2 { // error
    x: { a: number; b: string }
>x : { a: number; b: string; }
>  : ^^^^^      ^^^^^      ^^^
>a : number
>  : ^^^^^^
>b : string
>  : ^^^^^^
}

interface Derived3 extends Base, Base2 {
    x: { a: string; b: string }
>x : { a: string; b: string; }
>  : ^^^^^      ^^^^^      ^^^
>a : string
>  : ^^^^^^
>b : string
>  : ^^^^^^
}


<|MERGE_RESOLUTION|>--- conflicted
+++ resolved
@@ -1,73 +1,58 @@
-//// [tests/cases/conformance/interfaces/interfaceDeclarations/interfaceWithMultipleBaseTypes2.ts] ////
-
-=== interfaceWithMultipleBaseTypes2.ts ===
-interface Base {
-    x: {
-<<<<<<< HEAD
->x : { a?: string | undefined; b: string; }
-
-        a?: string; b: string;
->a : string | undefined
-=======
->x : { a?: string; b: string; }
->  : ^^^^^^      ^^^^^      ^^^
-
-        a?: string; b: string;
->a : string
->  : ^^^^^^
->>>>>>> 12402f26
->b : string
->  : ^^^^^^
-    }
-}
-
-interface Base2 {
-    x: {
-<<<<<<< HEAD
->x : { b: string; c?: number | undefined; }
-
-        b: string; c?: number;
->b : string
->c : number | undefined
-=======
->x : { b: string; c?: number; }
->  : ^^^^^      ^^^^^^      ^^^
-
-        b: string; c?: number;
->b : string
->  : ^^^^^^
->c : number
->  : ^^^^^^
->>>>>>> 12402f26
-    }
-}
-
-interface Derived extends Base, Base2 {
-    x: { b: string }
->x : { b: string; }
->  : ^^^^^      ^^^
->b : string
->  : ^^^^^^
-}
-
-interface Derived2 extends Base, Base2 { // error
-    x: { a: number; b: string }
->x : { a: number; b: string; }
->  : ^^^^^      ^^^^^      ^^^
->a : number
->  : ^^^^^^
->b : string
->  : ^^^^^^
-}
-
-interface Derived3 extends Base, Base2 {
-    x: { a: string; b: string }
->x : { a: string; b: string; }
->  : ^^^^^      ^^^^^      ^^^
->a : string
->  : ^^^^^^
->b : string
->  : ^^^^^^
-}
-
-
+//// [tests/cases/conformance/interfaces/interfaceDeclarations/interfaceWithMultipleBaseTypes2.ts] ////
+
+=== interfaceWithMultipleBaseTypes2.ts ===
+interface Base {
+    x: {
+>x : { a?: string | undefined; b: string; }
+>  : ^^^^^^^^^^^^^^^^^^^^^^^^^^^^^      ^^^
+
+        a?: string; b: string;
+>a : string | undefined
+>  : ^^^^^^^^^^^^^^^^^^
+>b : string
+>  : ^^^^^^
+    }
+}
+
+interface Base2 {
+    x: {
+>x : { b: string; c?: number | undefined; }
+>  : ^^^^^      ^^^^^^^^^^^^^^^^^^^^^^^^^^^
+
+        b: string; c?: number;
+>b : string
+>  : ^^^^^^
+>c : number | undefined
+>  : ^^^^^^^^^^^^^^^^^^
+    }
+}
+
+interface Derived extends Base, Base2 {
+    x: { b: string }
+>x : { b: string; }
+>  : ^^^^^      ^^^
+>b : string
+>  : ^^^^^^
+}
+
+interface Derived2 extends Base, Base2 { // error
+    x: { a: number; b: string }
+>x : { a: number; b: string; }
+>  : ^^^^^      ^^^^^      ^^^
+>a : number
+>  : ^^^^^^
+>b : string
+>  : ^^^^^^
+}
+
+interface Derived3 extends Base, Base2 {
+    x: { a: string; b: string }
+>x : { a: string; b: string; }
+>  : ^^^^^      ^^^^^      ^^^
+>a : string
+>  : ^^^^^^
+>b : string
+>  : ^^^^^^
+}
+
+