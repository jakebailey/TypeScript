--- conflicted
+++ resolved
@@ -1,57 +1,48 @@
-//// [tests/cases/compiler/inferentialTypingObjectLiteralMethod1.ts] ////
-
-=== inferentialTypingObjectLiteralMethod1.ts ===
-interface Int<T, U> {
-    method(x: T): U;
->method : (x: T) => U
->       : ^^^^ ^^^^^ 
->x : T
->  : ^
-}
-declare function foo<T, U>(x: T, y: Int<T, U>, z: Int<U, T>): T;
->foo : <T, U>(x: T, y: Int<T, U>, z: Int<U, T>) => T
->    : ^ ^^ ^^^^^ ^^^^^         ^^^^^         ^^^^^ 
->x : T
->  : ^
->y : Int<T, U>
->  : ^^^^^^^^^
->z : Int<U, T>
->  : ^^^^^^^^^
-
-foo("", { method(p1) { return p1.length } }, { method(p2) { return undefined } });
-<<<<<<< HEAD
->foo("", { method(p1) { return p1.length } }, { method(p2) { return undefined } }) : ""
-=======
->foo("", { method(p1) { return p1.length } }, { method(p2) { return undefined } }) : string
->                                                                                  : ^^^^^^
->>>>>>> 12402f26
->foo : <T, U>(x: T, y: Int<T, U>, z: Int<U, T>) => T
->    : ^^^^^^^^^^^^^^^^^^^^^^^^^^^^^^^^^^^^^^^^^^^^^
->"" : ""
->   : ^^
->{ method(p1) { return p1.length } } : { method(p1: string): number; }
->                                    : ^^^^^^^^^^^^^^^^^^^^^^^^^^^^^^^
->method : (p1: string) => number
->       : ^^^^^^^^^^^^^^^^^^^^^^
->p1 : string
->   : ^^^^^^
->p1.length : number
->          : ^^^^^^
->p1 : string
->   : ^^^^^^
->length : number
-<<<<<<< HEAD
->{ method(p2) { return undefined } } : { method(p2: number): undefined; }
->method : (p2: number) => undefined
-=======
->       : ^^^^^^
->{ method(p2) { return undefined } } : { method(p2: number): any; }
->                                    : ^^^^^^^^^^^^^^^^^^^^^^^^^^^^
->method : (p2: number) => any
->       : ^^^^^^^^^^^^^^^^^^^
->>>>>>> 12402f26
->p2 : number
->   : ^^^^^^
->undefined : undefined
->          : ^^^^^^^^^
-
+//// [tests/cases/compiler/inferentialTypingObjectLiteralMethod1.ts] ////
+
+=== inferentialTypingObjectLiteralMethod1.ts ===
+interface Int<T, U> {
+    method(x: T): U;
+>method : (x: T) => U
+>       : ^^^^ ^^^^^ 
+>x : T
+>  : ^
+}
+declare function foo<T, U>(x: T, y: Int<T, U>, z: Int<U, T>): T;
+>foo : <T, U>(x: T, y: Int<T, U>, z: Int<U, T>) => T
+>    : ^ ^^ ^^^^^ ^^^^^         ^^^^^         ^^^^^ 
+>x : T
+>  : ^
+>y : Int<T, U>
+>  : ^^^^^^^^^
+>z : Int<U, T>
+>  : ^^^^^^^^^
+
+foo("", { method(p1) { return p1.length } }, { method(p2) { return undefined } });
+>foo("", { method(p1) { return p1.length } }, { method(p2) { return undefined } }) : ""
+>                                                                                  : ^^
+>foo : <T, U>(x: T, y: Int<T, U>, z: Int<U, T>) => T
+>    : ^^^^^^^^^^^^^^^^^^^^^^^^^^^^^^^^^^^^^^^^^^^^^
+>"" : ""
+>   : ^^
+>{ method(p1) { return p1.length } } : { method(p1: string): number; }
+>                                    : ^^^^^^^^^^^^^^^^^^^^^^^^^^^^^^^
+>method : (p1: string) => number
+>       : ^^^^^^^^^^^^^^^^^^^^^^
+>p1 : string
+>   : ^^^^^^
+>p1.length : number
+>          : ^^^^^^
+>p1 : string
+>   : ^^^^^^
+>length : number
+>       : ^^^^^^
+>{ method(p2) { return undefined } } : { method(p2: number): undefined; }
+>                                    : ^^^^^^^^^^^^^^^^^^^^^^^^^^^^^^^^^^
+>method : (p2: number) => undefined
+>       : ^^^^^^^^^^^^^^^^^^^^^^^^^
+>p2 : number
+>   : ^^^^^^
+>undefined : undefined
+>          : ^^^^^^^^^
+