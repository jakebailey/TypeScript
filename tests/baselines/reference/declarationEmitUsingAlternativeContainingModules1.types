--- conflicted
+++ resolved
@@ -1,608 +1,596 @@
-//// [tests/cases/compiler/declarationEmitUsingAlternativeContainingModules1.ts] ////
-
-=== node_modules/@tanstack/vue-query/build/modern/useQuery-CPqkvEsh.d.ts ===
-type QueryKey = ReadonlyArray<unknown>;
->QueryKey : QueryKey
->         : ^^^^^^^^
-
-interface Register {}
-
-type DefaultError = Register extends {
->DefaultError : Error
->             : ^^^^^
-
-  defaultError: infer TError;
->defaultError : TError
->             : ^^^^^^
-}
-  ? TError
-  : Error;
-
-type ShouldRetryFunction<TError = DefaultError> = (
->ShouldRetryFunction : ShouldRetryFunction<TError>
->                    : ^^^^^^^^^^^^^^^^^^^^^^^^^^^
-
-  failureCount: number,
->failureCount : number
->             : ^^^^^^
-
-  error: TError,
->error : TError
->      : ^^^^^^
-
-) => boolean;
-type RetryValue<TError> = boolean | number | ShouldRetryFunction<TError>;
->RetryValue : RetryValue<TError>
->           : ^^^^^^^^^^^^^^^^^^
-
-type QueryFunctionContext<
->QueryFunctionContext : QueryFunctionContext<TQueryKey, TPageParam>
->                     : ^^^^^^^^^^^^^^^^^^^^^^^^^^^^^^^^^^^^^^^^^^^
-
-  TQueryKey extends QueryKey = QueryKey,
-  TPageParam = never,
-> = [TPageParam] extends [never]
-  ? {
-      queryKey: TQueryKey;
->queryKey : TQueryKey
->         : ^^^^^^^^^
-    }
-  : {
-      queryKey: TQueryKey;
->queryKey : TQueryKey
->         : ^^^^^^^^^
-
-      pageParam: TPageParam;
->pageParam : TPageParam
->          : ^^^^^^^^^^
-
-    };
-
-type QueryFunction<
->QueryFunction : QueryFunction<T, TQueryKey, TPageParam>
->              : ^^^^^^^^^^^^^^^^^^^^^^^^^^^^^^^^^^^^^^^
-
-  T = unknown,
-  TQueryKey extends QueryKey = QueryKey,
-  TPageParam = never,
-> = (context: QueryFunctionContext<TQueryKey, TPageParam>) => T | Promise<T>;
->context : QueryFunctionContext<TQueryKey, TPageParam>
->        : ^^^^^^^^^^^^^^^^^^^^^^^^^^^^^^^^^^^^^^^^^^^
-
-interface QueryOptions<
-  TQueryFnData = unknown,
-  TError = DefaultError,
-  TData = TQueryFnData,
-  TQueryKey extends QueryKey = QueryKey,
-  TPageParam = never,
-> {
-  retry?: RetryValue<TError>;
->retry : RetryValue<TError> | undefined
->      : ^^^^^^^^^^^^^^^^^^^^^^^^^^^^^^
-
-  queryFn?: QueryFunction<TQueryFnData, TQueryKey, TPageParam>;
->queryFn : QueryFunction<TQueryFnData, TQueryKey, TPageParam> | undefined
->        : ^^^^^^^^^^^^^^^^^^^^^^^^^^^^^^^^^^^^^^^^^^^^^^^^^^^^^^^^^^^^^^
-
-  queryKey?: TQueryKey;
->queryKey : TQueryKey | undefined
->         : ^^^^^^^^^^^^^^^^^^^^^
-
-  initialData?: TData;
->initialData : TData | undefined
->            : ^^^^^^^^^^^^^^^^^
-
-  initialDataUpdatedAt?: number | (() => number | undefined);
->initialDataUpdatedAt : number | (() => number | undefined) | undefined
->                     : ^^^^^^^^^^^^^^^^                  ^^^^^^^^^^^^^
-}
-
-interface QueryObserverOptions<
-  TQueryFnData = unknown,
-  TError = DefaultError,
-  TData = TQueryFnData,
-  TQueryData = TQueryFnData,
-  TQueryKey extends QueryKey = QueryKey,
-  TPageParam = never,
-> extends QueryOptions<
-    TQueryFnData,
-    TError,
-    TQueryData,
-    TQueryKey,
-    TPageParam
-  > {
-  enabled?: boolean;
->enabled : boolean | undefined
->        : ^^^^^^^^^^^^^^^^^^^
-
-  refetchInterval?: number;
->refetchInterval : number | undefined
->                : ^^^^^^^^^^^^^^^^^^
-
-  select?: (data: TQueryData) => TData;
->select : ((data: TQueryData) => TData) | undefined
->       : ^^^^^^^^          ^^^^^     ^^^^^^^^^^^^^
->data : TQueryData
->     : ^^^^^^^^^^
-}
-
-type UseQueryOptions<
->UseQueryOptions : UseQueryOptions<TQueryFnData, TError, TData, TQueryData, TQueryKey>
->                : ^^^^^^^^^^^^^^^^^^^^^^^^^^^^^^^^^^^^^^^^^^^^^^^^^^^^^^^^^^^^^^^^^^^
-
-  TQueryFnData = unknown,
-  TError = DefaultError,
-  TData = TQueryFnData,
-  TQueryData = TQueryFnData,
-  TQueryKey extends QueryKey = QueryKey,
-> = {
-  [Property in keyof QueryObserverOptions<
-    TQueryFnData,
-    TError,
-    TData,
-    TQueryData,
-    TQueryKey
-  >]: QueryObserverOptions<
-    TQueryFnData,
-    TError,
-    TData,
-    TQueryData,
-    TQueryKey
-  >[Property];
-};
-
-type UndefinedInitialQueryOptions<
->UndefinedInitialQueryOptions : UndefinedInitialQueryOptions<TQueryFnData, TError, TData, TQueryKey>
->                             : ^^^^^^^^^^^^^^^^^^^^^^^^^^^^^^^^^^^^^^^^^^^^^^^^^^^^^^^^^^^^^^^^^^^^
-
-  TQueryFnData = unknown,
-  TError = DefaultError,
-  TData = TQueryFnData,
-  TQueryKey extends QueryKey = QueryKey,
-> = UseQueryOptions<TQueryFnData, TError, TData, TQueryFnData, TQueryKey> & {
-  initialData?: undefined;
->initialData : undefined
->            : ^^^^^^^^^
-
-};
-
-interface QueryObserverBaseResult<TData = unknown, TError = DefaultError> {
-  data: TData | undefined;
->data : TData | undefined
->     : ^^^^^^^^^^^^^^^^^
-
-  dataUpdatedAt: number;
->dataUpdatedAt : number
->              : ^^^^^^
-
-  error: TError | null;
->error : TError | null
->      : ^^^^^^^^^^^^^
-
-  errorUpdatedAt: number;
->errorUpdatedAt : number
->               : ^^^^^^
-
-  failureCount: number;
->failureCount : number
->             : ^^^^^^
-
-  failureReason: TError | null;
->failureReason : TError | null
->              : ^^^^^^^^^^^^^
-
-  errorUpdateCount: number;
->errorUpdateCount : number
->                 : ^^^^^^
-
-  isError: boolean;
->isError : boolean
->        : ^^^^^^^
-
-  isFetched: boolean;
->isFetched : boolean
->          : ^^^^^^^
-
-  isFetchedAfterMount: boolean;
->isFetchedAfterMount : boolean
->                    : ^^^^^^^
-
-  isFetching: boolean;
->isFetching : boolean
->           : ^^^^^^^
-
-  isLoading: boolean;
->isLoading : boolean
->          : ^^^^^^^
-
-  isPending: boolean;
->isPending : boolean
->          : ^^^^^^^
-
-  isLoadingError: boolean;
->isLoadingError : boolean
->               : ^^^^^^^
-
-  isInitialLoading: boolean;
->isInitialLoading : boolean
->                 : ^^^^^^^
-
-  isPaused: boolean;
->isPaused : boolean
->         : ^^^^^^^
-
-  isPlaceholderData: boolean;
->isPlaceholderData : boolean
->                  : ^^^^^^^
-
-  isRefetchError: boolean;
->isRefetchError : boolean
->               : ^^^^^^^
-
-  isRefetching: boolean;
->isRefetching : boolean
->             : ^^^^^^^
-
-  isStale: boolean;
->isStale : boolean
->        : ^^^^^^^
-
-  isSuccess: boolean;
->isSuccess : boolean
->          : ^^^^^^^
-}
-
-interface QueryObserverSuccessResult<TData = unknown, TError = DefaultError>
-  extends QueryObserverBaseResult<TData, TError> {
-  data: TData;
->data : TData
->     : ^^^^^
-
-  error: null;
->error : null
->      : ^^^^
-
-  isError: false;
->isError : false
->        : ^^^^^
->false : false
->      : ^^^^^
-
-  isPending: false;
->isPending : false
->          : ^^^^^
->false : false
->      : ^^^^^
-
-  isLoadingError: false;
->isLoadingError : false
->               : ^^^^^
->false : false
->      : ^^^^^
-
-  isRefetchError: false;
->isRefetchError : false
->               : ^^^^^
->false : false
->      : ^^^^^
-
-  isSuccess: true;
->isSuccess : true
->          : ^^^^
->true : true
->     : ^^^^
-
-  status: "success";
->status : "success"
->       : ^^^^^^^^^
-}
-
-type DefinedQueryObserverResult<
->DefinedQueryObserverResult : DefinedQueryObserverResult<TData, TError>
->                           : ^^^^^^^^^^^^^^^^^^^^^^^^^^^^^^^^^^^^^^^^^
-
-  TData = unknown,
-  TError = DefaultError,
-> = QueryObserverSuccessResult<TData, TError>;
-type QueryObserverResult<
->QueryObserverResult : QueryObserverResult<TData, TError>
->                    : ^^^^^^^^^^^^^^^^^^^^^^^^^^^^^^^^^^
-
-  TData = unknown,
-  TError = DefaultError,
-> = DefinedQueryObserverResult<TData, TError>;
-
-type ToRef<T> = {
->ToRef : ToRef<T>
->      : ^^^^^^^^
-
-  value: T;
->value : T
->      : ^
-
-};
-
-type UseBaseQueryReturnType<
->UseBaseQueryReturnType : UseBaseQueryReturnType<TData, TError, Result>
->                       : ^^^^^^^^^^^^^^^^^^^^^^^^^^^^^^^^^^^^^^^^^^^^^
-
-  TData,
-  TError,
-  Result = QueryObserverResult<TData, TError>,
-> = {
-  [K in keyof Result]: K extends
-    | "fetchNextPage"
-    | "fetchPreviousPage"
-    | "refetch"
-    ? Result[K]
-    : ToRef<Readonly<Result>[K]>;
-} & {
-  suspense: () => Promise<Result>;
->suspense : () => Promise<Result>
->         : ^^^^^^               
-
-};
-
-type UseQueryReturnType<TData, TError> = UseBaseQueryReturnType<TData, TError>;
->UseQueryReturnType : UseQueryReturnType<TData, TError>
->                   : ^^^^^^^^^^^^^^^^^^^^^^^^^^^^^^^^^
-
-declare function useQuery<
->useQuery : <TQueryFnData = unknown, TError = Error, TData = TQueryFnData, TQueryKey extends QueryKey = QueryKey>(options: UndefinedInitialQueryOptions<TQueryFnData, TError, TData, TQueryKey>) => UseQueryReturnType<TData, TError>
->         : ^            ^^^^^^^^^^^^      ^^^^^^^^^^     ^^^^^^^^^^^^^^^^^         ^^^^^^^^^^^^^^^^^^^^^^^^^^^^^^^^^^^^^^^                                                                    ^^^^^                                 
-
-  TQueryFnData = unknown,
-  TError = DefaultError,
-  TData = TQueryFnData,
-  TQueryKey extends QueryKey = QueryKey,
->(
-  options: UndefinedInitialQueryOptions<TQueryFnData, TError, TData, TQueryKey>,
->options : UndefinedInitialQueryOptions<TQueryFnData, TError, TData, TQueryKey>
->        : ^^^^^^^^^^^^^^^^^^^^^^^^^^^^^^^^^^^^^^^^^^^^^^^^^^^^^^^^^^^^^^^^^^^^
-
-): UseQueryReturnType<TData, TError>;
-
-export { type UseQueryReturnType, useQuery };
->UseQueryReturnType : any
->                   : ^^^
->useQuery : <TQueryFnData = unknown, TError = Error, TData = TQueryFnData, TQueryKey extends QueryKey = QueryKey>(options: UndefinedInitialQueryOptions<TQueryFnData, TError, TData, TQueryKey>) => UseQueryReturnType<TData, TError>
->         : ^^^^^^^^^^^^^^^^^^^^^^^^^^^^^^^^^^^^^^^^^^^^^^^^^^^^^^^^^^^^^^^^^^^^^^^^^^^^^^^^^^^^^^^^^^^^^^^^^^^^^^^^^^^^^^^^^^^^^^^^^^^^^^^^^^^^^^^^^^^^^^^^^^^^^^^^^^^^^^^^^^^^^^^^^^^^^^^^^^^^^^^^^^^^^^^^^^^^^^^^^^^^^^^^^^^^^^^^^
-
-=== node_modules/@tanstack/vue-query/build/modern/index.d.ts ===
-export { UseQueryReturnType, useQuery } from './useQuery-CPqkvEsh.js';
->UseQueryReturnType : any
-<<<<<<< HEAD
->useQuery : <TQueryFnData = unknown, TError = Error, TData = TQueryFnData, TQueryKey extends readonly unknown[] = readonly unknown[]>(options: { enabled?: boolean | undefined; refetchInterval?: number | undefined; select?: ((data: TQueryFnData) => TData) | undefined; retry?: number | boolean | ((failureCount: number, error: TError) => boolean) | undefined; queryFn?: ((context: { queryKey: TQueryKey; }) => TQueryFnData | Promise<TQueryFnData>) | undefined; queryKey?: TQueryKey | undefined; initialData?: TQueryFnData | undefined; initialDataUpdatedAt?: number | (() => number | undefined) | undefined; } & { initialData?: undefined; }) => import("node_modules/@tanstack/vue-query/build/modern/useQuery-CPqkvEsh").UseQueryReturnType<TData, TError>
-
-=== src/index.mts ===
-import { useQuery } from '@tanstack/vue-query'
->useQuery : <TQueryFnData = unknown, TError = Error, TData = TQueryFnData, TQueryKey extends readonly unknown[] = readonly unknown[]>(options: { enabled?: boolean | undefined; refetchInterval?: number | undefined; select?: ((data: TQueryFnData) => TData) | undefined; retry?: number | boolean | ((failureCount: number, error: TError) => boolean) | undefined; queryFn?: ((context: { queryKey: TQueryKey; }) => TQueryFnData | Promise<TQueryFnData>) | undefined; queryKey?: TQueryKey | undefined; initialData?: TQueryFnData | undefined; initialDataUpdatedAt?: number | (() => number | undefined) | undefined; } & { initialData?: undefined; }) => import("node_modules/@tanstack/vue-query/build/modern/useQuery-CPqkvEsh").UseQueryReturnType<TData, TError>
-=======
->                   : ^^^
->useQuery : <TQueryFnData = unknown, TError = Error, TData = TQueryFnData, TQueryKey extends readonly unknown[] = readonly unknown[]>(options: { enabled?: boolean | undefined; refetchInterval?: number | undefined; select?: ((data: TQueryFnData) => TData) | undefined; retry?: (number | boolean | ((failureCount: number, error: TError) => boolean)) | undefined; queryFn?: ((context: { queryKey: TQueryKey; }) => TQueryFnData | Promise<TQueryFnData>) | undefined; queryKey?: TQueryKey | undefined; initialData?: TQueryFnData | undefined; initialDataUpdatedAt?: number | (() => number | undefined) | undefined; } & { initialData?: undefined; }) => import("node_modules/@tanstack/vue-query/build/modern/useQuery-CPqkvEsh").UseQueryReturnType<TData, TError>
->         : ^^^^^^^^^^^^^^^^^^^^^^^^^^^^^^^^^^^^^^^^^^^^^^^^^^^^^^^^^^^^^^^^^^^^^^^^^^^^^^^^^^^^^^^^^^^^^^^^^^^^^^^^^^^^^^^^^^^^^^^^^^^^^^^^^^^^^^^^^^^^^^^^^^^^^^^^^^^^^^^^^^^^^^^^^^^^^^^^^^^^^^^^^^^^^^^^^^^^^^^^^^^^^^^^^^^^^^^^^^^^^^^^^^^^^^^^^^^^^^^^^^^^^^^^^^^^^^^^^^^^^^^^^^^^^^^^^^^^^^^^^^^^^^^^^^^^^^^^^^^^^^^^^^^^^^^^^^^^^^^^^^^^^^^^^^^^^^^^^^^^^^^^^^^^^^^^^^^^^^^^^^^^^^^^^^^^^^^^^^^^^^^^^^^^^^^^^^^^^^^^^^^^^^^^^^^^^^^^^^^^^^^^^^^^^^^^^^^^^^^^^^^^^^^^^^^^^^^^^^^^^^^^^^^^^^^^^^^^^^^^^^^^^^^^^^^^^^^^^^^^^^^^^^^^^^^^^^^^^^^^^^^^^^^^^^^^^^^^^^^^^^^^^^^^^^^^^^^^^^^^^^^^^^^^^^^^^^^^^^^^^^^^^^^^^^^^^^^^^^^^^^^^^^^^^^^^^^^^^^^^^^^^^^^^^^^^^^^^^^^^^^^^^^^^^^^^^^^^^^^^^^^^^^^^^^^^^^^^^^^^^^^^^^^^^^^^^^^^^^^^^^^^^^^^^^^^^^^^^^^^^^^^^^^^^^^^^^^^^^^^
-
-=== src/index.mts ===
-import { useQuery } from '@tanstack/vue-query'
->useQuery : <TQueryFnData = unknown, TError = Error, TData = TQueryFnData, TQueryKey extends readonly unknown[] = readonly unknown[]>(options: { enabled?: boolean | undefined; refetchInterval?: number | undefined; select?: ((data: TQueryFnData) => TData) | undefined; retry?: (number | boolean | ((failureCount: number, error: TError) => boolean)) | undefined; queryFn?: ((context: { queryKey: TQueryKey; }) => TQueryFnData | Promise<TQueryFnData>) | undefined; queryKey?: TQueryKey | undefined; initialData?: TQueryFnData | undefined; initialDataUpdatedAt?: number | (() => number | undefined) | undefined; } & { initialData?: undefined; }) => import("node_modules/@tanstack/vue-query/build/modern/useQuery-CPqkvEsh").UseQueryReturnType<TData, TError>
->         : ^^^^^^^^^^^^^^^^^^^^^^^^^^^^^^^^^^^^^^^^^^^^^^^^^^^^^^^^^^^^^^^^^^^^^^^^^^^^^^^^^^^^^^^^^^^^^^^^^^^^^^^^^^^^^^^^^^^^^^^^^^^^^^^^^^^^^^^^^^^^^^^^^^^^^^^^^^^^^^^^^^^^^^^^^^^^^^^^^^^^^^^^^^^^^^^^^^^^^^^^^^^^^^^^^^^^^^^^^^^^^^^^^^^^^^^^^^^^^^^^^^^^^^^^^^^^^^^^^^^^^^^^^^^^^^^^^^^^^^^^^^^^^^^^^^^^^^^^^^^^^^^^^^^^^^^^^^^^^^^^^^^^^^^^^^^^^^^^^^^^^^^^^^^^^^^^^^^^^^^^^^^^^^^^^^^^^^^^^^^^^^^^^^^^^^^^^^^^^^^^^^^^^^^^^^^^^^^^^^^^^^^^^^^^^^^^^^^^^^^^^^^^^^^^^^^^^^^^^^^^^^^^^^^^^^^^^^^^^^^^^^^^^^^^^^^^^^^^^^^^^^^^^^^^^^^^^^^^^^^^^^^^^^^^^^^^^^^^^^^^^^^^^^^^^^^^^^^^^^^^^^^^^^^^^^^^^^^^^^^^^^^^^^^^^^^^^^^^^^^^^^^^^^^^^^^^^^^^^^^^^^^^^^^^^^^^^^^^^^^^^^^^^^^^^^^^^^^^^^^^^^^^^^^^^^^^^^^^^^^^^^^^^^^^^^^^^^^^^^^^^^^^^^^^^^^^^^^^^^^^^^^^^^^^^^^^^^^^^^^^
->>>>>>> 8e114483
-
-const baseUrl = 'https://api.publicapis.org/'
->baseUrl : "https://api.publicapis.org/"
->        : ^^^^^^^^^^^^^^^^^^^^^^^^^^^^^
->'https://api.publicapis.org/' : "https://api.publicapis.org/"
->                              : ^^^^^^^^^^^^^^^^^^^^^^^^^^^^^
-
-interface IEntry {
-  API: string
->API : string
->    : ^^^^^^
-
-  Description: string
->Description : string
->            : ^^^^^^
-
-  Auth: string
->Auth : string
->     : ^^^^^^
-
-  HTTPS: boolean
->HTTPS : boolean
->      : ^^^^^^^
-
-  Cors: string
->Cors : string
->     : ^^^^^^
-
-  Link: string
->Link : string
->     : ^^^^^^
-
-  Category: string
->Category : string
->         : ^^^^^^
-}
-
-const testApi = {
->testApi : { getEntries: () => Promise<IEntry[]>; }
->        : ^^^^^^^^^^^^^^^^^^^^                 ^^^
->{  getEntries: (): Promise<IEntry[]> => {    return fetch(baseUrl + 'entries')      .then((res) => res.json())      .then((data) => data.entries)      .catch((err) => console.log(err))  }} : { getEntries: () => Promise<IEntry[]>; }
->                                                                                                                                                                                             : ^^^^^^^^^^^^^^^^^^^^                 ^^^
-
-  getEntries: (): Promise<IEntry[]> => {
->getEntries : () => Promise<IEntry[]>
->           : ^^^^^^                 
->(): Promise<IEntry[]> => {    return fetch(baseUrl + 'entries')      .then((res) => res.json())      .then((data) => data.entries)      .catch((err) => console.log(err))  } : () => Promise<IEntry[]>
->                                                                                                                                                                             : ^^^^^^                 
-
-    return fetch(baseUrl + 'entries')
->fetch(baseUrl + 'entries')      .then((res) => res.json())      .then((data) => data.entries)      .catch((err) => console.log(err)) : Promise<any>
->                                                                                                                                     : ^^^^^^^^^^^^
->fetch(baseUrl + 'entries')      .then((res) => res.json())      .then((data) => data.entries)      .catch : <TResult = never>(onrejected?: ((reason: any) => TResult | PromiseLike<TResult>) | null | undefined) => Promise<any>
->                                                                                                          : ^^^^^^^^^^^^^^^^^^^^^^^^^^^^^^^^^^^^^^^^^^^^^^^^^^^^^^^^^^^^^^^^^^^^^^^^^^^^^^^^^^^^^^^^^^^^^^^^^^^^^^^^^^^^^^^^^^^^
->fetch(baseUrl + 'entries')      .then((res) => res.json())      .then((data) => data.entries) : Promise<any>
->                                                                                              : ^^^^^^^^^^^^
->fetch(baseUrl + 'entries')      .then((res) => res.json())      .then : <TResult1 = any, TResult2 = never>(onfulfilled?: ((value: any) => TResult1 | PromiseLike<TResult1>) | null | undefined, onrejected?: ((reason: any) => TResult2 | PromiseLike<TResult2>) | null | undefined) => Promise<TResult1 | TResult2>
->                                                                      : ^^^^^^^^^^^^^^^^^^^^^^^^^^^^^^^^^^^^^^^^^^^^^^^^^^^^^^^^^^^^^^^^^^^^^^^^^^^^^^^^^^^^^^^^^^^^^^^^^^^^^^^^^^^^^^^^^^^^^^^^^^^^^^^^^^^^^^^^^^^^^^^^^^^^^^^^^^^^^^^^^^^^^^^^^^^^^^^^^^^^^^^^^^^^^^^^^^^^^^^^^^^^^^^^^^^^^^^^^^^^^^^^^^^^^^^^^^^^
->fetch(baseUrl + 'entries')      .then((res) => res.json()) : Promise<any>
->                                                           : ^^^^^^^^^^^^
->fetch(baseUrl + 'entries')      .then : <TResult1 = Response, TResult2 = never>(onfulfilled?: ((value: Response) => TResult1 | PromiseLike<TResult1>) | null | undefined, onrejected?: ((reason: any) => TResult2 | PromiseLike<TResult2>) | null | undefined) => Promise<TResult1 | TResult2>
->                                      : ^^^^^^^^^^^^^^^^^^^^^^^^^^^^^^^^^^^^^^^^^^^^^^^^^^^^^^^^^^^^^^^^^^^^^^^^^^^^^^^^^^^^^^^^^^^^^^^^^^^^^^^^^^^^^^^^^^^^^^^^^^^^^^^^^^^^^^^^^^^^^^^^^^^^^^^^^^^^^^^^^^^^^^^^^^^^^^^^^^^^^^^^^^^^^^^^^^^^^^^^^^^^^^^^^^^^^^^^^^^^^^^^^^^^^^^^^^^^^^^^^^^^^^
->fetch(baseUrl + 'entries') : Promise<Response>
->                           : ^^^^^^^^^^^^^^^^^
->fetch : (input: RequestInfo | URL, init?: RequestInit | undefined) => Promise<Response>
->      : ^^^^^^^^^^^^^^^^^^^^^^^^^^^^^^^^^^^^^^^^^^^^^^^^^^^^^^^^^^^^^^^^^^^^^^^^^^^^^^^
->baseUrl + 'entries' : string
->                    : ^^^^^^
->baseUrl : "https://api.publicapis.org/"
->        : ^^^^^^^^^^^^^^^^^^^^^^^^^^^^^
->'entries' : "entries"
->          : ^^^^^^^^^
-
-      .then((res) => res.json())
->then : <TResult1 = Response, TResult2 = never>(onfulfilled?: ((value: Response) => TResult1 | PromiseLike<TResult1>) | null | undefined, onrejected?: ((reason: any) => TResult2 | PromiseLike<TResult2>) | null | undefined) => Promise<TResult1 | TResult2>
->     : ^^^^^^^^^^^^^^^^^^^^^^^^^^^^^^^^^^^^^^^^^^^^^^^^^^^^^^^^^^^^^^^^^^^^^^^^^^^^^^^^^^^^^^^^^^^^^^^^^^^^^^^^^^^^^^^^^^^^^^^^^^^^^^^^^^^^^^^^^^^^^^^^^^^^^^^^^^^^^^^^^^^^^^^^^^^^^^^^^^^^^^^^^^^^^^^^^^^^^^^^^^^^^^^^^^^^^^^^^^^^^^^^^^^^^^^^^^^^^^^^^^^^^^
->(res) => res.json() : (res: Response) => Promise<any>
->                    : ^^^^^^^^^^^^^^^^^^^^^^^^^^^^^^^
->res : Response
->    : ^^^^^^^^
->res.json() : Promise<any>
->           : ^^^^^^^^^^^^
->res.json : () => Promise<any>
->         : ^^^^^^^^^^^^^^^^^^
->res : Response
->    : ^^^^^^^^
->json : () => Promise<any>
->     : ^^^^^^^^^^^^^^^^^^
-
-      .then((data) => data.entries)
->then : <TResult1 = any, TResult2 = never>(onfulfilled?: ((value: any) => TResult1 | PromiseLike<TResult1>) | null | undefined, onrejected?: ((reason: any) => TResult2 | PromiseLike<TResult2>) | null | undefined) => Promise<TResult1 | TResult2>
->     : ^^^^^^^^^^^^^^^^^^^^^^^^^^^^^^^^^^^^^^^^^^^^^^^^^^^^^^^^^^^^^^^^^^^^^^^^^^^^^^^^^^^^^^^^^^^^^^^^^^^^^^^^^^^^^^^^^^^^^^^^^^^^^^^^^^^^^^^^^^^^^^^^^^^^^^^^^^^^^^^^^^^^^^^^^^^^^^^^^^^^^^^^^^^^^^^^^^^^^^^^^^^^^^^^^^^^^^^^^^^^^^^^^^^^^^^^^^^^
->(data) => data.entries : (data: any) => any
->                       : ^^^^^^^^^^^^^^^^^^
->data : any
->data.entries : any
->data : any
->     : ^^^
->entries : any
->        : ^^^
-
-      .catch((err) => console.log(err))
->catch : <TResult = never>(onrejected?: ((reason: any) => TResult | PromiseLike<TResult>) | null | undefined) => Promise<any>
->      : ^^^^^^^^^^^^^^^^^^^^^^^^^^^^^^^^^^^^^^^^^^^^^^^^^^^^^^^^^^^^^^^^^^^^^^^^^^^^^^^^^^^^^^^^^^^^^^^^^^^^^^^^^^^^^^^^^^^^
->(err) => console.log(err) : (err: any) => void
->                          : ^^^^^^^^^^^^^^^^^^
->err : any
->console.log(err) : void
->                 : ^^^^
->console.log : (...data: any[]) => void
->            : ^^^^^^^^^^^^^^^^^^^^^^^^
->console : Console
->        : ^^^^^^^
->log : (...data: any[]) => void
->    : ^^^^^^^^^^^^^^^^^^^^^^^^
->err : any
-  }
-}
-
-const entryKeys = {
->entryKeys : { all: readonly ["entries"]; list: () => readonly ["entries", "list"]; }
->          : ^^^^^^^^^^^^^^^^^^^^^^^^^^^^^^^^^^^^^^^^^^^^^^^^^^^^^^^^^^^^^^^^^^^^^^^^
->{  all: ['entries'] as const,  list: () => [...entryKeys.all, 'list'] as const} : { all: readonly ["entries"]; list: () => readonly ["entries", "list"]; }
->                                                                                : ^^^^^^^^^^^^^^^^^^^^^^^^^^^^^^^^^^^^^^^^^^^^^^^^^^^^^^^^^^^^^^^^^^^^^^^^
-
-  all: ['entries'] as const,
->all : readonly ["entries"]
->    : ^^^^^^^^^^^^^^^^^^^^
->['entries'] as const : readonly ["entries"]
->                     : ^^^^^^^^^^^^^^^^^^^^
->['entries'] : readonly ["entries"]
->            : ^^^^^^^^^^^^^^^^^^^^
->'entries' : "entries"
->          : ^^^^^^^^^
-
-  list: () => [...entryKeys.all, 'list'] as const
->list : () => readonly ["entries", "list"]
->     : ^^^^^^^^^^^^^^^^^^^^^^^^^^^^^^^^^^
->() => [...entryKeys.all, 'list'] as const : () => readonly ["entries", "list"]
->                                          : ^^^^^^^^^^^^^^^^^^^^^^^^^^^^^^^^^^
->[...entryKeys.all, 'list'] as const : readonly ["entries", "list"]
->                                    : ^^^^^^^^^^^^^^^^^^^^^^^^^^^^
->[...entryKeys.all, 'list'] : readonly ["entries", "list"]
->                           : ^^^^^^^^^^^^^^^^^^^^^^^^^^^^
->...entryKeys.all : "entries"
->                 : ^^^^^^^^^
->entryKeys.all : readonly ["entries"]
->              : ^^^^^^^^^^^^^^^^^^^^
->entryKeys : { all: readonly ["entries"]; list: () => readonly ["entries", "list"]; }
->          : ^^^^^^^^^^^^^^^^^^^^^^^^^^^^^^^^^^^^^^^^^^^^^^^^^^^^^^^^^^^^^^^^^^^^^^^^
->all : readonly ["entries"]
->    : ^^^^^^^^^^^^^^^^^^^^
->'list' : "list"
->       : ^^^^^^
-}
-
-export const useEntries = () => {
->useEntries : () => import("node_modules/@tanstack/vue-query/build/modern/useQuery-CPqkvEsh").UseQueryReturnType<IEntry[], Error>
->           : ^^^^^^^^^^^^^^^^^^^^^^^^^^^^^^^^^^^^^^^^^^^^^^^^^^^^^^^^^^^^^^^^^^^^^^^^^^^^^^^^^^^^^^^^^^^^^^^^^^^^^^^^^^^^^^^^^^^
->() => {  return useQuery({    queryKey: entryKeys.list(),    queryFn: testApi.getEntries,    select: (data) => data.slice(0, 10)  })} : () => import("node_modules/@tanstack/vue-query/build/modern/useQuery-CPqkvEsh").UseQueryReturnType<IEntry[], Error>
->                                                                                                                                      : ^^^^^^^^^^^^^^^^^^^^^^^^^^^^^^^^^^^^^^^^^^^^^^^^^^^^^^^^^^^^^^^^^^^^^^^^^^^^^^^^^^^^^^^^^^^^^^^^^^^^^^^^^^^^^^^^^^^
-
-  return useQuery({
->useQuery({    queryKey: entryKeys.list(),    queryFn: testApi.getEntries,    select: (data) => data.slice(0, 10)  }) : import("node_modules/@tanstack/vue-query/build/modern/useQuery-CPqkvEsh").UseQueryReturnType<IEntry[], Error>
-<<<<<<< HEAD
->useQuery : <TQueryFnData = unknown, TError = Error, TData = TQueryFnData, TQueryKey extends readonly unknown[] = readonly unknown[]>(options: { enabled?: boolean | undefined; refetchInterval?: number | undefined; select?: ((data: TQueryFnData) => TData) | undefined; retry?: number | boolean | ((failureCount: number, error: TError) => boolean) | undefined; queryFn?: ((context: { queryKey: TQueryKey; }) => TQueryFnData | Promise<TQueryFnData>) | undefined; queryKey?: TQueryKey | undefined; initialData?: TQueryFnData | undefined; initialDataUpdatedAt?: number | (() => number | undefined) | undefined; } & { initialData?: undefined; }) => import("node_modules/@tanstack/vue-query/build/modern/useQuery-CPqkvEsh").UseQueryReturnType<TData, TError>
-=======
->                                                                                                                     : ^^^^^^^^^^^^^^^^^^^^^^^^^^^^^^^^^^^^^^^^^^^^^^^^^^^^^^^^^^^^^^^^^^^^^^^^^^^^^^^^^^^^^^^^^^^^^^^^^^^^^^^^^^^^^
->useQuery : <TQueryFnData = unknown, TError = Error, TData = TQueryFnData, TQueryKey extends readonly unknown[] = readonly unknown[]>(options: { enabled?: boolean | undefined; refetchInterval?: number | undefined; select?: ((data: TQueryFnData) => TData) | undefined; retry?: (number | boolean | ((failureCount: number, error: TError) => boolean)) | undefined; queryFn?: ((context: { queryKey: TQueryKey; }) => TQueryFnData | Promise<TQueryFnData>) | undefined; queryKey?: TQueryKey | undefined; initialData?: TQueryFnData | undefined; initialDataUpdatedAt?: number | (() => number | undefined) | undefined; } & { initialData?: undefined; }) => import("node_modules/@tanstack/vue-query/build/modern/useQuery-CPqkvEsh").UseQueryReturnType<TData, TError>
->         : ^^^^^^^^^^^^^^^^^^^^^^^^^^^^^^^^^^^^^^^^^^^^^^^^^^^^^^^^^^^^^^^^^^^^^^^^^^^^^^^^^^^^^^^^^^^^^^^^^^^^^^^^^^^^^^^^^^^^^^^^^^^^^^^^^^^^^^^^^^^^^^^^^^^^^^^^^^^^^^^^^^^^^^^^^^^^^^^^^^^^^^^^^^^^^^^^^^^^^^^^^^^^^^^^^^^^^^^^^^^^^^^^^^^^^^^^^^^^^^^^^^^^^^^^^^^^^^^^^^^^^^^^^^^^^^^^^^^^^^^^^^^^^^^^^^^^^^^^^^^^^^^^^^^^^^^^^^^^^^^^^^^^^^^^^^^^^^^^^^^^^^^^^^^^^^^^^^^^^^^^^^^^^^^^^^^^^^^^^^^^^^^^^^^^^^^^^^^^^^^^^^^^^^^^^^^^^^^^^^^^^^^^^^^^^^^^^^^^^^^^^^^^^^^^^^^^^^^^^^^^^^^^^^^^^^^^^^^^^^^^^^^^^^^^^^^^^^^^^^^^^^^^^^^^^^^^^^^^^^^^^^^^^^^^^^^^^^^^^^^^^^^^^^^^^^^^^^^^^^^^^^^^^^^^^^^^^^^^^^^^^^^^^^^^^^^^^^^^^^^^^^^^^^^^^^^^^^^^^^^^^^^^^^^^^^^^^^^^^^^^^^^^^^^^^^^^^^^^^^^^^^^^^^^^^^^^^^^^^^^^^^^^^^^^^^^^^^^^^^^^^^^^^^^^^^^^^^^^^^^^^^^^^^^^^^^^^^^^^^^^
->>>>>>> 8e114483
->{    queryKey: entryKeys.list(),    queryFn: testApi.getEntries,    select: (data) => data.slice(0, 10)  } : { queryKey: readonly ["entries", "list"]; queryFn: () => Promise<IEntry[]>; select: (data: IEntry[]) => IEntry[]; }
->                                                                                                           : ^^^^^^^^^^^^^^^^^^^^^^^^^^^^^^^^^^^^^^^^^^^^^^^^^^^^^^^^^^^^^^^^^^^^^^^^^^^^^^^^^^^^^^^^^^^^^^^^^^^^^^^^^^^^^^^^^^^
-
-    queryKey: entryKeys.list(),
->queryKey : readonly ["entries", "list"]
->         : ^^^^^^^^^^^^^^^^^^^^^^^^^^^^
->entryKeys.list() : readonly ["entries", "list"]
->                 : ^^^^^^^^^^^^^^^^^^^^^^^^^^^^
->entryKeys.list : () => readonly ["entries", "list"]
->               : ^^^^^^^^^^^^^^^^^^^^^^^^^^^^^^^^^^
->entryKeys : { all: readonly ["entries"]; list: () => readonly ["entries", "list"]; }
->          : ^^^^^^^^^^^^^^^^^^^^^^^^^^^^^^^^^^^^^^^^^^^^^^^^^^^^^^^^^^^^^^^^^^^^^^^^
->list : () => readonly ["entries", "list"]
->     : ^^^^^^^^^^^^^^^^^^^^^^^^^^^^^^^^^^
-
-    queryFn: testApi.getEntries,
->queryFn : () => Promise<IEntry[]>
->        : ^^^^^^^^^^^^^^^^^^^^^^^
->testApi.getEntries : () => Promise<IEntry[]>
->                   : ^^^^^^^^^^^^^^^^^^^^^^^
->testApi : { getEntries: () => Promise<IEntry[]>; }
->        : ^^^^^^^^^^^^^^^^^^^^^^^^^^^^^^^^^^^^^^^^
->getEntries : () => Promise<IEntry[]>
->           : ^^^^^^^^^^^^^^^^^^^^^^^
-
-    select: (data) => data.slice(0, 10)
->select : (data: IEntry[]) => IEntry[]
->       : ^^^^^^^^^^^^^^^^^^^^^^^^^^^^
->(data) => data.slice(0, 10) : (data: IEntry[]) => IEntry[]
->                            : ^^^^^^^^^^^^^^^^^^^^^^^^^^^^
->data : IEntry[]
->     : ^^^^^^^^
->data.slice(0, 10) : IEntry[]
->                  : ^^^^^^^^
->data.slice : (start?: number | undefined, end?: number | undefined) => IEntry[]
->           : ^^^^^^^^^^^^^^^^^^^^^^^^^^^^^^^^^^^^^^^^^^^^^^^^^^^^^^^^^^^^^^^^^^
->data : IEntry[]
->     : ^^^^^^^^
->slice : (start?: number | undefined, end?: number | undefined) => IEntry[]
->      : ^^^^^^^^^^^^^^^^^^^^^^^^^^^^^^^^^^^^^^^^^^^^^^^^^^^^^^^^^^^^^^^^^^
->0 : 0
->  : ^
->10 : 10
->   : ^^
-
-  })
-}
-
+//// [tests/cases/compiler/declarationEmitUsingAlternativeContainingModules1.ts] ////
+
+=== node_modules/@tanstack/vue-query/build/modern/useQuery-CPqkvEsh.d.ts ===
+type QueryKey = ReadonlyArray<unknown>;
+>QueryKey : QueryKey
+>         : ^^^^^^^^
+
+interface Register {}
+
+type DefaultError = Register extends {
+>DefaultError : Error
+>             : ^^^^^
+
+  defaultError: infer TError;
+>defaultError : TError
+>             : ^^^^^^
+}
+  ? TError
+  : Error;
+
+type ShouldRetryFunction<TError = DefaultError> = (
+>ShouldRetryFunction : ShouldRetryFunction<TError>
+>                    : ^^^^^^^^^^^^^^^^^^^^^^^^^^^
+
+  failureCount: number,
+>failureCount : number
+>             : ^^^^^^
+
+  error: TError,
+>error : TError
+>      : ^^^^^^
+
+) => boolean;
+type RetryValue<TError> = boolean | number | ShouldRetryFunction<TError>;
+>RetryValue : RetryValue<TError>
+>           : ^^^^^^^^^^^^^^^^^^
+
+type QueryFunctionContext<
+>QueryFunctionContext : QueryFunctionContext<TQueryKey, TPageParam>
+>                     : ^^^^^^^^^^^^^^^^^^^^^^^^^^^^^^^^^^^^^^^^^^^
+
+  TQueryKey extends QueryKey = QueryKey,
+  TPageParam = never,
+> = [TPageParam] extends [never]
+  ? {
+      queryKey: TQueryKey;
+>queryKey : TQueryKey
+>         : ^^^^^^^^^
+    }
+  : {
+      queryKey: TQueryKey;
+>queryKey : TQueryKey
+>         : ^^^^^^^^^
+
+      pageParam: TPageParam;
+>pageParam : TPageParam
+>          : ^^^^^^^^^^
+
+    };
+
+type QueryFunction<
+>QueryFunction : QueryFunction<T, TQueryKey, TPageParam>
+>              : ^^^^^^^^^^^^^^^^^^^^^^^^^^^^^^^^^^^^^^^
+
+  T = unknown,
+  TQueryKey extends QueryKey = QueryKey,
+  TPageParam = never,
+> = (context: QueryFunctionContext<TQueryKey, TPageParam>) => T | Promise<T>;
+>context : QueryFunctionContext<TQueryKey, TPageParam>
+>        : ^^^^^^^^^^^^^^^^^^^^^^^^^^^^^^^^^^^^^^^^^^^
+
+interface QueryOptions<
+  TQueryFnData = unknown,
+  TError = DefaultError,
+  TData = TQueryFnData,
+  TQueryKey extends QueryKey = QueryKey,
+  TPageParam = never,
+> {
+  retry?: RetryValue<TError>;
+>retry : RetryValue<TError> | undefined
+>      : ^^^^^^^^^^^^^^^^^^^^^^^^^^^^^^
+
+  queryFn?: QueryFunction<TQueryFnData, TQueryKey, TPageParam>;
+>queryFn : QueryFunction<TQueryFnData, TQueryKey, TPageParam> | undefined
+>        : ^^^^^^^^^^^^^^^^^^^^^^^^^^^^^^^^^^^^^^^^^^^^^^^^^^^^^^^^^^^^^^
+
+  queryKey?: TQueryKey;
+>queryKey : TQueryKey | undefined
+>         : ^^^^^^^^^^^^^^^^^^^^^
+
+  initialData?: TData;
+>initialData : TData | undefined
+>            : ^^^^^^^^^^^^^^^^^
+
+  initialDataUpdatedAt?: number | (() => number | undefined);
+>initialDataUpdatedAt : number | (() => number | undefined) | undefined
+>                     : ^^^^^^^^^^^^^^^^                  ^^^^^^^^^^^^^
+}
+
+interface QueryObserverOptions<
+  TQueryFnData = unknown,
+  TError = DefaultError,
+  TData = TQueryFnData,
+  TQueryData = TQueryFnData,
+  TQueryKey extends QueryKey = QueryKey,
+  TPageParam = never,
+> extends QueryOptions<
+    TQueryFnData,
+    TError,
+    TQueryData,
+    TQueryKey,
+    TPageParam
+  > {
+  enabled?: boolean;
+>enabled : boolean | undefined
+>        : ^^^^^^^^^^^^^^^^^^^
+
+  refetchInterval?: number;
+>refetchInterval : number | undefined
+>                : ^^^^^^^^^^^^^^^^^^
+
+  select?: (data: TQueryData) => TData;
+>select : ((data: TQueryData) => TData) | undefined
+>       : ^^^^^^^^          ^^^^^     ^^^^^^^^^^^^^
+>data : TQueryData
+>     : ^^^^^^^^^^
+}
+
+type UseQueryOptions<
+>UseQueryOptions : UseQueryOptions<TQueryFnData, TError, TData, TQueryData, TQueryKey>
+>                : ^^^^^^^^^^^^^^^^^^^^^^^^^^^^^^^^^^^^^^^^^^^^^^^^^^^^^^^^^^^^^^^^^^^
+
+  TQueryFnData = unknown,
+  TError = DefaultError,
+  TData = TQueryFnData,
+  TQueryData = TQueryFnData,
+  TQueryKey extends QueryKey = QueryKey,
+> = {
+  [Property in keyof QueryObserverOptions<
+    TQueryFnData,
+    TError,
+    TData,
+    TQueryData,
+    TQueryKey
+  >]: QueryObserverOptions<
+    TQueryFnData,
+    TError,
+    TData,
+    TQueryData,
+    TQueryKey
+  >[Property];
+};
+
+type UndefinedInitialQueryOptions<
+>UndefinedInitialQueryOptions : UndefinedInitialQueryOptions<TQueryFnData, TError, TData, TQueryKey>
+>                             : ^^^^^^^^^^^^^^^^^^^^^^^^^^^^^^^^^^^^^^^^^^^^^^^^^^^^^^^^^^^^^^^^^^^^
+
+  TQueryFnData = unknown,
+  TError = DefaultError,
+  TData = TQueryFnData,
+  TQueryKey extends QueryKey = QueryKey,
+> = UseQueryOptions<TQueryFnData, TError, TData, TQueryFnData, TQueryKey> & {
+  initialData?: undefined;
+>initialData : undefined
+>            : ^^^^^^^^^
+
+};
+
+interface QueryObserverBaseResult<TData = unknown, TError = DefaultError> {
+  data: TData | undefined;
+>data : TData | undefined
+>     : ^^^^^^^^^^^^^^^^^
+
+  dataUpdatedAt: number;
+>dataUpdatedAt : number
+>              : ^^^^^^
+
+  error: TError | null;
+>error : TError | null
+>      : ^^^^^^^^^^^^^
+
+  errorUpdatedAt: number;
+>errorUpdatedAt : number
+>               : ^^^^^^
+
+  failureCount: number;
+>failureCount : number
+>             : ^^^^^^
+
+  failureReason: TError | null;
+>failureReason : TError | null
+>              : ^^^^^^^^^^^^^
+
+  errorUpdateCount: number;
+>errorUpdateCount : number
+>                 : ^^^^^^
+
+  isError: boolean;
+>isError : boolean
+>        : ^^^^^^^
+
+  isFetched: boolean;
+>isFetched : boolean
+>          : ^^^^^^^
+
+  isFetchedAfterMount: boolean;
+>isFetchedAfterMount : boolean
+>                    : ^^^^^^^
+
+  isFetching: boolean;
+>isFetching : boolean
+>           : ^^^^^^^
+
+  isLoading: boolean;
+>isLoading : boolean
+>          : ^^^^^^^
+
+  isPending: boolean;
+>isPending : boolean
+>          : ^^^^^^^
+
+  isLoadingError: boolean;
+>isLoadingError : boolean
+>               : ^^^^^^^
+
+  isInitialLoading: boolean;
+>isInitialLoading : boolean
+>                 : ^^^^^^^
+
+  isPaused: boolean;
+>isPaused : boolean
+>         : ^^^^^^^
+
+  isPlaceholderData: boolean;
+>isPlaceholderData : boolean
+>                  : ^^^^^^^
+
+  isRefetchError: boolean;
+>isRefetchError : boolean
+>               : ^^^^^^^
+
+  isRefetching: boolean;
+>isRefetching : boolean
+>             : ^^^^^^^
+
+  isStale: boolean;
+>isStale : boolean
+>        : ^^^^^^^
+
+  isSuccess: boolean;
+>isSuccess : boolean
+>          : ^^^^^^^
+}
+
+interface QueryObserverSuccessResult<TData = unknown, TError = DefaultError>
+  extends QueryObserverBaseResult<TData, TError> {
+  data: TData;
+>data : TData
+>     : ^^^^^
+
+  error: null;
+>error : null
+>      : ^^^^
+
+  isError: false;
+>isError : false
+>        : ^^^^^
+>false : false
+>      : ^^^^^
+
+  isPending: false;
+>isPending : false
+>          : ^^^^^
+>false : false
+>      : ^^^^^
+
+  isLoadingError: false;
+>isLoadingError : false
+>               : ^^^^^
+>false : false
+>      : ^^^^^
+
+  isRefetchError: false;
+>isRefetchError : false
+>               : ^^^^^
+>false : false
+>      : ^^^^^
+
+  isSuccess: true;
+>isSuccess : true
+>          : ^^^^
+>true : true
+>     : ^^^^
+
+  status: "success";
+>status : "success"
+>       : ^^^^^^^^^
+}
+
+type DefinedQueryObserverResult<
+>DefinedQueryObserverResult : DefinedQueryObserverResult<TData, TError>
+>                           : ^^^^^^^^^^^^^^^^^^^^^^^^^^^^^^^^^^^^^^^^^
+
+  TData = unknown,
+  TError = DefaultError,
+> = QueryObserverSuccessResult<TData, TError>;
+type QueryObserverResult<
+>QueryObserverResult : QueryObserverResult<TData, TError>
+>                    : ^^^^^^^^^^^^^^^^^^^^^^^^^^^^^^^^^^
+
+  TData = unknown,
+  TError = DefaultError,
+> = DefinedQueryObserverResult<TData, TError>;
+
+type ToRef<T> = {
+>ToRef : ToRef<T>
+>      : ^^^^^^^^
+
+  value: T;
+>value : T
+>      : ^
+
+};
+
+type UseBaseQueryReturnType<
+>UseBaseQueryReturnType : UseBaseQueryReturnType<TData, TError, Result>
+>                       : ^^^^^^^^^^^^^^^^^^^^^^^^^^^^^^^^^^^^^^^^^^^^^
+
+  TData,
+  TError,
+  Result = QueryObserverResult<TData, TError>,
+> = {
+  [K in keyof Result]: K extends
+    | "fetchNextPage"
+    | "fetchPreviousPage"
+    | "refetch"
+    ? Result[K]
+    : ToRef<Readonly<Result>[K]>;
+} & {
+  suspense: () => Promise<Result>;
+>suspense : () => Promise<Result>
+>         : ^^^^^^               
+
+};
+
+type UseQueryReturnType<TData, TError> = UseBaseQueryReturnType<TData, TError>;
+>UseQueryReturnType : UseQueryReturnType<TData, TError>
+>                   : ^^^^^^^^^^^^^^^^^^^^^^^^^^^^^^^^^
+
+declare function useQuery<
+>useQuery : <TQueryFnData = unknown, TError = Error, TData = TQueryFnData, TQueryKey extends QueryKey = QueryKey>(options: UndefinedInitialQueryOptions<TQueryFnData, TError, TData, TQueryKey>) => UseQueryReturnType<TData, TError>
+>         : ^            ^^^^^^^^^^^^      ^^^^^^^^^^     ^^^^^^^^^^^^^^^^^         ^^^^^^^^^^^^^^^^^^^^^^^^^^^^^^^^^^^^^^^                                                                    ^^^^^                                 
+
+  TQueryFnData = unknown,
+  TError = DefaultError,
+  TData = TQueryFnData,
+  TQueryKey extends QueryKey = QueryKey,
+>(
+  options: UndefinedInitialQueryOptions<TQueryFnData, TError, TData, TQueryKey>,
+>options : UndefinedInitialQueryOptions<TQueryFnData, TError, TData, TQueryKey>
+>        : ^^^^^^^^^^^^^^^^^^^^^^^^^^^^^^^^^^^^^^^^^^^^^^^^^^^^^^^^^^^^^^^^^^^^
+
+): UseQueryReturnType<TData, TError>;
+
+export { type UseQueryReturnType, useQuery };
+>UseQueryReturnType : any
+>                   : ^^^
+>useQuery : <TQueryFnData = unknown, TError = Error, TData = TQueryFnData, TQueryKey extends QueryKey = QueryKey>(options: UndefinedInitialQueryOptions<TQueryFnData, TError, TData, TQueryKey>) => UseQueryReturnType<TData, TError>
+>         : ^^^^^^^^^^^^^^^^^^^^^^^^^^^^^^^^^^^^^^^^^^^^^^^^^^^^^^^^^^^^^^^^^^^^^^^^^^^^^^^^^^^^^^^^^^^^^^^^^^^^^^^^^^^^^^^^^^^^^^^^^^^^^^^^^^^^^^^^^^^^^^^^^^^^^^^^^^^^^^^^^^^^^^^^^^^^^^^^^^^^^^^^^^^^^^^^^^^^^^^^^^^^^^^^^^^^^^^^^
+
+=== node_modules/@tanstack/vue-query/build/modern/index.d.ts ===
+export { UseQueryReturnType, useQuery } from './useQuery-CPqkvEsh.js';
+>UseQueryReturnType : any
+>                   : ^^^
+>useQuery : <TQueryFnData = unknown, TError = Error, TData = TQueryFnData, TQueryKey extends readonly unknown[] = readonly unknown[]>(options: { enabled?: boolean | undefined; refetchInterval?: number | undefined; select?: ((data: TQueryFnData) => TData) | undefined; retry?: number | boolean | ((failureCount: number, error: TError) => boolean) | undefined; queryFn?: ((context: { queryKey: TQueryKey; }) => TQueryFnData | Promise<TQueryFnData>) | undefined; queryKey?: TQueryKey | undefined; initialData?: TQueryFnData | undefined; initialDataUpdatedAt?: number | (() => number | undefined) | undefined; } & { initialData?: undefined; }) => import("node_modules/@tanstack/vue-query/build/modern/useQuery-CPqkvEsh").UseQueryReturnType<TData, TError>
+>         : ^^^^^^^^^^^^^^^^^^^^^^^^^^^^^^^^^^^^^^^^^^^^^^^^^^^^^^^^^^^^^^^^^^^^^^^^^^^^^^^^^^^^^^^^^^^^^^^^^^^^^^^^^^^^^^^^^^^^^^^^^^^^^^^^^^^^^^^^^^^^^^^^^^^^^^^^^^^^^^^^^^^^^^^^^^^^^^^^^^^^^^^^^^^^^^^^^^^^^^^^^^^^^^^^^^^^^^^^^^^^^^^^^^^^^^^^^^^^^^^^^^^^^^^^^^^^^^^^^^^^^^^^^^^^^^^^^^^^^^^^^^^^^^^^^^^^^^^^^^^^^^^^^^^^^^^^^^^^^^^^^^^^^^^^^^^^^^^^^^^^^^^^^^^^^^^^^^^^^^^^^^^^^^^^^^^^^^^^^^^^^^^^^^^^^^^^^^^^^^^^^^^^^^^^^^^^^^^^^^^^^^^^^^^^^^^^^^^^^^^^^^^^^^^^^^^^^^^^^^^^^^^^^^^^^^^^^^^^^^^^^^^^^^^^^^^^^^^^^^^^^^^^^^^^^^^^^^^^^^^^^^^^^^^^^^^^^^^^^^^^^^^^^^^^^^^^^^^^^^^^^^^^^^^^^^^^^^^^^^^^^^^^^^^^^^^^^^^^^^^^^^^^^^^^^^^^^^^^^^^^^^^^^^^^^^^^^^^^^^^^^^^^^^^^^^^^^^^^^^^^^^^^^^^^^^^^^^^^^^^^^^^^^^^^^^^^^^^^^^^^^^^^^^^^^^^^^^^^^^^^^^^^^^^^^^^^^^^^^^
+
+=== src/index.mts ===
+import { useQuery } from '@tanstack/vue-query'
+>useQuery : <TQueryFnData = unknown, TError = Error, TData = TQueryFnData, TQueryKey extends readonly unknown[] = readonly unknown[]>(options: { enabled?: boolean | undefined; refetchInterval?: number | undefined; select?: ((data: TQueryFnData) => TData) | undefined; retry?: number | boolean | ((failureCount: number, error: TError) => boolean) | undefined; queryFn?: ((context: { queryKey: TQueryKey; }) => TQueryFnData | Promise<TQueryFnData>) | undefined; queryKey?: TQueryKey | undefined; initialData?: TQueryFnData | undefined; initialDataUpdatedAt?: number | (() => number | undefined) | undefined; } & { initialData?: undefined; }) => import("node_modules/@tanstack/vue-query/build/modern/useQuery-CPqkvEsh").UseQueryReturnType<TData, TError>
+>         : ^^^^^^^^^^^^^^^^^^^^^^^^^^^^^^^^^^^^^^^^^^^^^^^^^^^^^^^^^^^^^^^^^^^^^^^^^^^^^^^^^^^^^^^^^^^^^^^^^^^^^^^^^^^^^^^^^^^^^^^^^^^^^^^^^^^^^^^^^^^^^^^^^^^^^^^^^^^^^^^^^^^^^^^^^^^^^^^^^^^^^^^^^^^^^^^^^^^^^^^^^^^^^^^^^^^^^^^^^^^^^^^^^^^^^^^^^^^^^^^^^^^^^^^^^^^^^^^^^^^^^^^^^^^^^^^^^^^^^^^^^^^^^^^^^^^^^^^^^^^^^^^^^^^^^^^^^^^^^^^^^^^^^^^^^^^^^^^^^^^^^^^^^^^^^^^^^^^^^^^^^^^^^^^^^^^^^^^^^^^^^^^^^^^^^^^^^^^^^^^^^^^^^^^^^^^^^^^^^^^^^^^^^^^^^^^^^^^^^^^^^^^^^^^^^^^^^^^^^^^^^^^^^^^^^^^^^^^^^^^^^^^^^^^^^^^^^^^^^^^^^^^^^^^^^^^^^^^^^^^^^^^^^^^^^^^^^^^^^^^^^^^^^^^^^^^^^^^^^^^^^^^^^^^^^^^^^^^^^^^^^^^^^^^^^^^^^^^^^^^^^^^^^^^^^^^^^^^^^^^^^^^^^^^^^^^^^^^^^^^^^^^^^^^^^^^^^^^^^^^^^^^^^^^^^^^^^^^^^^^^^^^^^^^^^^^^^^^^^^^^^^^^^^^^^^^^^^^^^^^^^^^^^^^^^^^^^^^^^^
+
+const baseUrl = 'https://api.publicapis.org/'
+>baseUrl : "https://api.publicapis.org/"
+>        : ^^^^^^^^^^^^^^^^^^^^^^^^^^^^^
+>'https://api.publicapis.org/' : "https://api.publicapis.org/"
+>                              : ^^^^^^^^^^^^^^^^^^^^^^^^^^^^^
+
+interface IEntry {
+  API: string
+>API : string
+>    : ^^^^^^
+
+  Description: string
+>Description : string
+>            : ^^^^^^
+
+  Auth: string
+>Auth : string
+>     : ^^^^^^
+
+  HTTPS: boolean
+>HTTPS : boolean
+>      : ^^^^^^^
+
+  Cors: string
+>Cors : string
+>     : ^^^^^^
+
+  Link: string
+>Link : string
+>     : ^^^^^^
+
+  Category: string
+>Category : string
+>         : ^^^^^^
+}
+
+const testApi = {
+>testApi : { getEntries: () => Promise<IEntry[]>; }
+>        : ^^^^^^^^^^^^^^^^^^^^                 ^^^
+>{  getEntries: (): Promise<IEntry[]> => {    return fetch(baseUrl + 'entries')      .then((res) => res.json())      .then((data) => data.entries)      .catch((err) => console.log(err))  }} : { getEntries: () => Promise<IEntry[]>; }
+>                                                                                                                                                                                             : ^^^^^^^^^^^^^^^^^^^^                 ^^^
+
+  getEntries: (): Promise<IEntry[]> => {
+>getEntries : () => Promise<IEntry[]>
+>           : ^^^^^^                 
+>(): Promise<IEntry[]> => {    return fetch(baseUrl + 'entries')      .then((res) => res.json())      .then((data) => data.entries)      .catch((err) => console.log(err))  } : () => Promise<IEntry[]>
+>                                                                                                                                                                             : ^^^^^^                 
+
+    return fetch(baseUrl + 'entries')
+>fetch(baseUrl + 'entries')      .then((res) => res.json())      .then((data) => data.entries)      .catch((err) => console.log(err)) : Promise<any>
+>                                                                                                                                     : ^^^^^^^^^^^^
+>fetch(baseUrl + 'entries')      .then((res) => res.json())      .then((data) => data.entries)      .catch : <TResult = never>(onrejected?: ((reason: any) => TResult | PromiseLike<TResult>) | null | undefined) => Promise<any>
+>                                                                                                          : ^^^^^^^^^^^^^^^^^^^^^^^^^^^^^^^^^^^^^^^^^^^^^^^^^^^^^^^^^^^^^^^^^^^^^^^^^^^^^^^^^^^^^^^^^^^^^^^^^^^^^^^^^^^^^^^^^^^^
+>fetch(baseUrl + 'entries')      .then((res) => res.json())      .then((data) => data.entries) : Promise<any>
+>                                                                                              : ^^^^^^^^^^^^
+>fetch(baseUrl + 'entries')      .then((res) => res.json())      .then : <TResult1 = any, TResult2 = never>(onfulfilled?: ((value: any) => TResult1 | PromiseLike<TResult1>) | null | undefined, onrejected?: ((reason: any) => TResult2 | PromiseLike<TResult2>) | null | undefined) => Promise<TResult1 | TResult2>
+>                                                                      : ^^^^^^^^^^^^^^^^^^^^^^^^^^^^^^^^^^^^^^^^^^^^^^^^^^^^^^^^^^^^^^^^^^^^^^^^^^^^^^^^^^^^^^^^^^^^^^^^^^^^^^^^^^^^^^^^^^^^^^^^^^^^^^^^^^^^^^^^^^^^^^^^^^^^^^^^^^^^^^^^^^^^^^^^^^^^^^^^^^^^^^^^^^^^^^^^^^^^^^^^^^^^^^^^^^^^^^^^^^^^^^^^^^^^^^^^^^^^
+>fetch(baseUrl + 'entries')      .then((res) => res.json()) : Promise<any>
+>                                                           : ^^^^^^^^^^^^
+>fetch(baseUrl + 'entries')      .then : <TResult1 = Response, TResult2 = never>(onfulfilled?: ((value: Response) => TResult1 | PromiseLike<TResult1>) | null | undefined, onrejected?: ((reason: any) => TResult2 | PromiseLike<TResult2>) | null | undefined) => Promise<TResult1 | TResult2>
+>                                      : ^^^^^^^^^^^^^^^^^^^^^^^^^^^^^^^^^^^^^^^^^^^^^^^^^^^^^^^^^^^^^^^^^^^^^^^^^^^^^^^^^^^^^^^^^^^^^^^^^^^^^^^^^^^^^^^^^^^^^^^^^^^^^^^^^^^^^^^^^^^^^^^^^^^^^^^^^^^^^^^^^^^^^^^^^^^^^^^^^^^^^^^^^^^^^^^^^^^^^^^^^^^^^^^^^^^^^^^^^^^^^^^^^^^^^^^^^^^^^^^^^^^^^^
+>fetch(baseUrl + 'entries') : Promise<Response>
+>                           : ^^^^^^^^^^^^^^^^^
+>fetch : (input: RequestInfo | URL, init?: RequestInit | undefined) => Promise<Response>
+>      : ^^^^^^^^^^^^^^^^^^^^^^^^^^^^^^^^^^^^^^^^^^^^^^^^^^^^^^^^^^^^^^^^^^^^^^^^^^^^^^^
+>baseUrl + 'entries' : string
+>                    : ^^^^^^
+>baseUrl : "https://api.publicapis.org/"
+>        : ^^^^^^^^^^^^^^^^^^^^^^^^^^^^^
+>'entries' : "entries"
+>          : ^^^^^^^^^
+
+      .then((res) => res.json())
+>then : <TResult1 = Response, TResult2 = never>(onfulfilled?: ((value: Response) => TResult1 | PromiseLike<TResult1>) | null | undefined, onrejected?: ((reason: any) => TResult2 | PromiseLike<TResult2>) | null | undefined) => Promise<TResult1 | TResult2>
+>     : ^^^^^^^^^^^^^^^^^^^^^^^^^^^^^^^^^^^^^^^^^^^^^^^^^^^^^^^^^^^^^^^^^^^^^^^^^^^^^^^^^^^^^^^^^^^^^^^^^^^^^^^^^^^^^^^^^^^^^^^^^^^^^^^^^^^^^^^^^^^^^^^^^^^^^^^^^^^^^^^^^^^^^^^^^^^^^^^^^^^^^^^^^^^^^^^^^^^^^^^^^^^^^^^^^^^^^^^^^^^^^^^^^^^^^^^^^^^^^^^^^^^^^^
+>(res) => res.json() : (res: Response) => Promise<any>
+>                    : ^^^^^^^^^^^^^^^^^^^^^^^^^^^^^^^
+>res : Response
+>    : ^^^^^^^^
+>res.json() : Promise<any>
+>           : ^^^^^^^^^^^^
+>res.json : () => Promise<any>
+>         : ^^^^^^^^^^^^^^^^^^
+>res : Response
+>    : ^^^^^^^^
+>json : () => Promise<any>
+>     : ^^^^^^^^^^^^^^^^^^
+
+      .then((data) => data.entries)
+>then : <TResult1 = any, TResult2 = never>(onfulfilled?: ((value: any) => TResult1 | PromiseLike<TResult1>) | null | undefined, onrejected?: ((reason: any) => TResult2 | PromiseLike<TResult2>) | null | undefined) => Promise<TResult1 | TResult2>
+>     : ^^^^^^^^^^^^^^^^^^^^^^^^^^^^^^^^^^^^^^^^^^^^^^^^^^^^^^^^^^^^^^^^^^^^^^^^^^^^^^^^^^^^^^^^^^^^^^^^^^^^^^^^^^^^^^^^^^^^^^^^^^^^^^^^^^^^^^^^^^^^^^^^^^^^^^^^^^^^^^^^^^^^^^^^^^^^^^^^^^^^^^^^^^^^^^^^^^^^^^^^^^^^^^^^^^^^^^^^^^^^^^^^^^^^^^^^^^^^
+>(data) => data.entries : (data: any) => any
+>                       : ^^^^^^^^^^^^^^^^^^
+>data : any
+>data.entries : any
+>data : any
+>     : ^^^
+>entries : any
+>        : ^^^
+
+      .catch((err) => console.log(err))
+>catch : <TResult = never>(onrejected?: ((reason: any) => TResult | PromiseLike<TResult>) | null | undefined) => Promise<any>
+>      : ^^^^^^^^^^^^^^^^^^^^^^^^^^^^^^^^^^^^^^^^^^^^^^^^^^^^^^^^^^^^^^^^^^^^^^^^^^^^^^^^^^^^^^^^^^^^^^^^^^^^^^^^^^^^^^^^^^^^
+>(err) => console.log(err) : (err: any) => void
+>                          : ^^^^^^^^^^^^^^^^^^
+>err : any
+>console.log(err) : void
+>                 : ^^^^
+>console.log : (...data: any[]) => void
+>            : ^^^^^^^^^^^^^^^^^^^^^^^^
+>console : Console
+>        : ^^^^^^^
+>log : (...data: any[]) => void
+>    : ^^^^^^^^^^^^^^^^^^^^^^^^
+>err : any
+  }
+}
+
+const entryKeys = {
+>entryKeys : { all: readonly ["entries"]; list: () => readonly ["entries", "list"]; }
+>          : ^^^^^^^^^^^^^^^^^^^^^^^^^^^^^^^^^^^^^^^^^^^^^^^^^^^^^^^^^^^^^^^^^^^^^^^^
+>{  all: ['entries'] as const,  list: () => [...entryKeys.all, 'list'] as const} : { all: readonly ["entries"]; list: () => readonly ["entries", "list"]; }
+>                                                                                : ^^^^^^^^^^^^^^^^^^^^^^^^^^^^^^^^^^^^^^^^^^^^^^^^^^^^^^^^^^^^^^^^^^^^^^^^
+
+  all: ['entries'] as const,
+>all : readonly ["entries"]
+>    : ^^^^^^^^^^^^^^^^^^^^
+>['entries'] as const : readonly ["entries"]
+>                     : ^^^^^^^^^^^^^^^^^^^^
+>['entries'] : readonly ["entries"]
+>            : ^^^^^^^^^^^^^^^^^^^^
+>'entries' : "entries"
+>          : ^^^^^^^^^
+
+  list: () => [...entryKeys.all, 'list'] as const
+>list : () => readonly ["entries", "list"]
+>     : ^^^^^^^^^^^^^^^^^^^^^^^^^^^^^^^^^^
+>() => [...entryKeys.all, 'list'] as const : () => readonly ["entries", "list"]
+>                                          : ^^^^^^^^^^^^^^^^^^^^^^^^^^^^^^^^^^
+>[...entryKeys.all, 'list'] as const : readonly ["entries", "list"]
+>                                    : ^^^^^^^^^^^^^^^^^^^^^^^^^^^^
+>[...entryKeys.all, 'list'] : readonly ["entries", "list"]
+>                           : ^^^^^^^^^^^^^^^^^^^^^^^^^^^^
+>...entryKeys.all : "entries"
+>                 : ^^^^^^^^^
+>entryKeys.all : readonly ["entries"]
+>              : ^^^^^^^^^^^^^^^^^^^^
+>entryKeys : { all: readonly ["entries"]; list: () => readonly ["entries", "list"]; }
+>          : ^^^^^^^^^^^^^^^^^^^^^^^^^^^^^^^^^^^^^^^^^^^^^^^^^^^^^^^^^^^^^^^^^^^^^^^^
+>all : readonly ["entries"]
+>    : ^^^^^^^^^^^^^^^^^^^^
+>'list' : "list"
+>       : ^^^^^^
+}
+
+export const useEntries = () => {
+>useEntries : () => import("node_modules/@tanstack/vue-query/build/modern/useQuery-CPqkvEsh").UseQueryReturnType<IEntry[], Error>
+>           : ^^^^^^^^^^^^^^^^^^^^^^^^^^^^^^^^^^^^^^^^^^^^^^^^^^^^^^^^^^^^^^^^^^^^^^^^^^^^^^^^^^^^^^^^^^^^^^^^^^^^^^^^^^^^^^^^^^^
+>() => {  return useQuery({    queryKey: entryKeys.list(),    queryFn: testApi.getEntries,    select: (data) => data.slice(0, 10)  })} : () => import("node_modules/@tanstack/vue-query/build/modern/useQuery-CPqkvEsh").UseQueryReturnType<IEntry[], Error>
+>                                                                                                                                      : ^^^^^^^^^^^^^^^^^^^^^^^^^^^^^^^^^^^^^^^^^^^^^^^^^^^^^^^^^^^^^^^^^^^^^^^^^^^^^^^^^^^^^^^^^^^^^^^^^^^^^^^^^^^^^^^^^^^
+
+  return useQuery({
+>useQuery({    queryKey: entryKeys.list(),    queryFn: testApi.getEntries,    select: (data) => data.slice(0, 10)  }) : import("node_modules/@tanstack/vue-query/build/modern/useQuery-CPqkvEsh").UseQueryReturnType<IEntry[], Error>
+>                                                                                                                     : ^^^^^^^^^^^^^^^^^^^^^^^^^^^^^^^^^^^^^^^^^^^^^^^^^^^^^^^^^^^^^^^^^^^^^^^^^^^^^^^^^^^^^^^^^^^^^^^^^^^^^^^^^^^^^
+>useQuery : <TQueryFnData = unknown, TError = Error, TData = TQueryFnData, TQueryKey extends readonly unknown[] = readonly unknown[]>(options: { enabled?: boolean | undefined; refetchInterval?: number | undefined; select?: ((data: TQueryFnData) => TData) | undefined; retry?: number | boolean | ((failureCount: number, error: TError) => boolean) | undefined; queryFn?: ((context: { queryKey: TQueryKey; }) => TQueryFnData | Promise<TQueryFnData>) | undefined; queryKey?: TQueryKey | undefined; initialData?: TQueryFnData | undefined; initialDataUpdatedAt?: number | (() => number | undefined) | undefined; } & { initialData?: undefined; }) => import("node_modules/@tanstack/vue-query/build/modern/useQuery-CPqkvEsh").UseQueryReturnType<TData, TError>
+>         : ^^^^^^^^^^^^^^^^^^^^^^^^^^^^^^^^^^^^^^^^^^^^^^^^^^^^^^^^^^^^^^^^^^^^^^^^^^^^^^^^^^^^^^^^^^^^^^^^^^^^^^^^^^^^^^^^^^^^^^^^^^^^^^^^^^^^^^^^^^^^^^^^^^^^^^^^^^^^^^^^^^^^^^^^^^^^^^^^^^^^^^^^^^^^^^^^^^^^^^^^^^^^^^^^^^^^^^^^^^^^^^^^^^^^^^^^^^^^^^^^^^^^^^^^^^^^^^^^^^^^^^^^^^^^^^^^^^^^^^^^^^^^^^^^^^^^^^^^^^^^^^^^^^^^^^^^^^^^^^^^^^^^^^^^^^^^^^^^^^^^^^^^^^^^^^^^^^^^^^^^^^^^^^^^^^^^^^^^^^^^^^^^^^^^^^^^^^^^^^^^^^^^^^^^^^^^^^^^^^^^^^^^^^^^^^^^^^^^^^^^^^^^^^^^^^^^^^^^^^^^^^^^^^^^^^^^^^^^^^^^^^^^^^^^^^^^^^^^^^^^^^^^^^^^^^^^^^^^^^^^^^^^^^^^^^^^^^^^^^^^^^^^^^^^^^^^^^^^^^^^^^^^^^^^^^^^^^^^^^^^^^^^^^^^^^^^^^^^^^^^^^^^^^^^^^^^^^^^^^^^^^^^^^^^^^^^^^^^^^^^^^^^^^^^^^^^^^^^^^^^^^^^^^^^^^^^^^^^^^^^^^^^^^^^^^^^^^^^^^^^^^^^^^^^^^^^^^^^^^^^^^^^^^^^^^^^^^^^^^
+>{    queryKey: entryKeys.list(),    queryFn: testApi.getEntries,    select: (data) => data.slice(0, 10)  } : { queryKey: readonly ["entries", "list"]; queryFn: () => Promise<IEntry[]>; select: (data: IEntry[]) => IEntry[]; }
+>                                                                                                           : ^^^^^^^^^^^^^^^^^^^^^^^^^^^^^^^^^^^^^^^^^^^^^^^^^^^^^^^^^^^^^^^^^^^^^^^^^^^^^^^^^^^^^^^^^^^^^^^^^^^^^^^^^^^^^^^^^^^
+
+    queryKey: entryKeys.list(),
+>queryKey : readonly ["entries", "list"]
+>         : ^^^^^^^^^^^^^^^^^^^^^^^^^^^^
+>entryKeys.list() : readonly ["entries", "list"]
+>                 : ^^^^^^^^^^^^^^^^^^^^^^^^^^^^
+>entryKeys.list : () => readonly ["entries", "list"]
+>               : ^^^^^^^^^^^^^^^^^^^^^^^^^^^^^^^^^^
+>entryKeys : { all: readonly ["entries"]; list: () => readonly ["entries", "list"]; }
+>          : ^^^^^^^^^^^^^^^^^^^^^^^^^^^^^^^^^^^^^^^^^^^^^^^^^^^^^^^^^^^^^^^^^^^^^^^^
+>list : () => readonly ["entries", "list"]
+>     : ^^^^^^^^^^^^^^^^^^^^^^^^^^^^^^^^^^
+
+    queryFn: testApi.getEntries,
+>queryFn : () => Promise<IEntry[]>
+>        : ^^^^^^^^^^^^^^^^^^^^^^^
+>testApi.getEntries : () => Promise<IEntry[]>
+>                   : ^^^^^^^^^^^^^^^^^^^^^^^
+>testApi : { getEntries: () => Promise<IEntry[]>; }
+>        : ^^^^^^^^^^^^^^^^^^^^^^^^^^^^^^^^^^^^^^^^
+>getEntries : () => Promise<IEntry[]>
+>           : ^^^^^^^^^^^^^^^^^^^^^^^
+
+    select: (data) => data.slice(0, 10)
+>select : (data: IEntry[]) => IEntry[]
+>       : ^^^^^^^^^^^^^^^^^^^^^^^^^^^^
+>(data) => data.slice(0, 10) : (data: IEntry[]) => IEntry[]
+>                            : ^^^^^^^^^^^^^^^^^^^^^^^^^^^^
+>data : IEntry[]
+>     : ^^^^^^^^
+>data.slice(0, 10) : IEntry[]
+>                  : ^^^^^^^^
+>data.slice : (start?: number | undefined, end?: number | undefined) => IEntry[]
+>           : ^^^^^^^^^^^^^^^^^^^^^^^^^^^^^^^^^^^^^^^^^^^^^^^^^^^^^^^^^^^^^^^^^^
+>data : IEntry[]
+>     : ^^^^^^^^
+>slice : (start?: number | undefined, end?: number | undefined) => IEntry[]
+>      : ^^^^^^^^^^^^^^^^^^^^^^^^^^^^^^^^^^^^^^^^^^^^^^^^^^^^^^^^^^^^^^^^^^
+>0 : 0
+>  : ^
+>10 : 10
+>   : ^^
+
+  })
+}
+