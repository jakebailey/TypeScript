//// [tests/cases/conformance/parser/ecmascript2018/asyncGenerators/parser.asyncGenerators.objectLiteralMethods.es2018.ts] ////

=== methodIsOk.ts ===
const o1 = {
>o1 : { f(): AsyncGenerator<never, void, unknown>; }
>   : ^^^^^^^^^^^^^^^^^^^^^^^^^^^^^^^^^^^^^^^^^^^^^^
>{    async * f() {    }} : { f(): AsyncGenerator<never, void, unknown>; }
>                         : ^^^^^^^^^^^^^^^^^^^^^^^^^^^^^^^^^^^^^^^^^^^^^^

    async * f() {
>f : () => AsyncGenerator<never, void, unknown>
>  : ^^^^^^^^^^^^^^^^^^^^^^^^^^^^^^^^^^^^^^^^^^
    }
};
=== awaitMethodNameIsOk.ts ===
const o2 = {
>o2 : { await(): AsyncGenerator<never, void, unknown>; }
>   : ^^^^^^^^^^^^^^^^^^^^^^^^^^^^^^^^^^^^^^^^^^^^^^^^^^
>{    async * await() {    }} : { await(): AsyncGenerator<never, void, unknown>; }
>                             : ^^^^^^^^^^^^^^^^^^^^^^^^^^^^^^^^^^^^^^^^^^^^^^^^^^

    async * await() {
>await : () => AsyncGenerator<never, void, unknown>
>      : ^^^^^^^^^^^^^^^^^^^^^^^^^^^^^^^^^^^^^^^^^^
    }
};
=== yieldMethodNameIsOk.ts ===
const o3 = {
>o3 : { yield(): AsyncGenerator<never, void, unknown>; }
>   : ^^^^^^^^^^^^^^^^^^^^^^^^^^^^^^^^^^^^^^^^^^^^^^^^^^
>{    async * yield() {    }} : { yield(): AsyncGenerator<never, void, unknown>; }
>                             : ^^^^^^^^^^^^^^^^^^^^^^^^^^^^^^^^^^^^^^^^^^^^^^^^^^

    async * yield() {
>yield : () => AsyncGenerator<never, void, unknown>
>      : ^^^^^^^^^^^^^^^^^^^^^^^^^^^^^^^^^^^^^^^^^^
    }
};
=== awaitParameterIsError.ts ===
const o4 = {
>o4 : { f(await: any): AsyncGenerator<never, void, unknown>; }
>   : ^^^^^^^^^^^^^^^^^^^^^^^^^^^^^^^^^^^^^^^^^^^^^^^^^^^^^^^^
>{    async * f(await) {    }} : { f(await: any): AsyncGenerator<never, void, unknown>; }
>                              : ^^^^^^^^^^^^^^^^^^^^^^^^^^^^^^^^^^^^^^^^^^^^^^^^^^^^^^^^

    async * f(await) {
>f : (await: any) => AsyncGenerator<never, void, unknown>
>  : ^^^^^^^^^^^^^^^^^^^^^^^^^^^^^^^^^^^^^^^^^^^^^^^^^^^^
>await : any
>      : ^^^
    }
};
=== yieldParameterIsError.ts ===
const o5 = {
>o5 : { f(yield: any): AsyncGenerator<never, void, unknown>; }
>   : ^^^^^^^^^^^^^^^^^^^^^^^^^^^^^^^^^^^^^^^^^^^^^^^^^^^^^^^^
>{    async * f(yield) {    }} : { f(yield: any): AsyncGenerator<never, void, unknown>; }
>                              : ^^^^^^^^^^^^^^^^^^^^^^^^^^^^^^^^^^^^^^^^^^^^^^^^^^^^^^^^

    async * f(yield) {
>f : (yield: any) => AsyncGenerator<never, void, unknown>
>  : ^^^^^^^^^^^^^^^^^^^^^^^^^^^^^^^^^^^^^^^^^^^^^^^^^^^^
>yield : any
>      : ^^^
    }
};
=== awaitInParameterInitializerIsError.ts ===
const o6 = {
>o6 : { f(a?: number): AsyncGenerator<never, void, unknown>; }
>   : ^^^^^^^^^^^^^^^^^^^^^^^^^^^^^^^^^^^^^^^^^^^^^^^^^^^^^^^^
>{    async * f(a = await 1) {    }} : { f(a?: number): AsyncGenerator<never, void, unknown>; }
>                                    : ^^^^^^^^^^^^^^^^^^^^^^^^^^^^^^^^^^^^^^^^^^^^^^^^^^^^^^^^

    async * f(a = await 1) {
>f : (a?: number) => AsyncGenerator<never, void, unknown>
>  : ^^^^^^^^^^^^^^^^^^^^^^^^^^^^^^^^^^^^^^^^^^^^^^^^^^^^
>a : number
>  : ^^^^^^
>await 1 : 1
>        : ^
>1 : 1
>  : ^
    }
};
=== yieldInParameterInitializerIsError.ts ===
const o7 = {
>o7 : { f(a?: any): AsyncGenerator<never, void, unknown>; }
>   : ^^^^^^^^^^^^^^^^^^^^^^^^^^^^^^^^^^^^^^^^^^^^^^^^^^^^^
>{    async * f(a = yield) {    }} : { f(a?: any): AsyncGenerator<never, void, unknown>; }
>                                  : ^^^^^^^^^^^^^^^^^^^^^^^^^^^^^^^^^^^^^^^^^^^^^^^^^^^^^

    async * f(a = yield) {
>f : (a?: any) => AsyncGenerator<never, void, unknown>
>  : ^^^^^^^^^^^^^^^^^^^^^^^^^^^^^^^^^^^^^^^^^^^^^^^^^
>a : any
>  : ^^^
>yield : any
>      : ^^^
    }
};
=== nestedAsyncGeneratorIsOk.ts ===
const o8 = {
>o8 : { f(): AsyncGenerator<never, void, unknown>; }
>   : ^^^^^^^^^^^^^^^^^^^^^^^^^^^^^^^^^^^^^^^^^^^^^^
>{    async * f() {        async function * g() {        }    }} : { f(): AsyncGenerator<never, void, unknown>; }
>                                                                : ^^^^^^^^^^^^^^^^^^^^^^^^^^^^^^^^^^^^^^^^^^^^^^

    async * f() {
>f : () => AsyncGenerator<never, void, unknown>
>  : ^^^^^^^^^^^^^^^^^^^^^^^^^^^^^^^^^^^^^^^^^^

        async function * g() {
>g : () => AsyncGenerator<never, void, unknown>
>  : ^^^^^^^^^^^^^^^^^^^^^^^^^^^^^^^^^^^^^^^^^^
        }
    }
};
=== nestedFunctionDeclarationNamedYieldIsError.ts ===
const o9 = {
>o9 : { f(): AsyncGenerator<never, void, unknown>; }
>   : ^^^^^^^^^^^^^^^^^^^^^^^^^^^^^^^^^^^^^^^^^^^^^^
>{    async * f() {        function yield() {        }    }} : { f(): AsyncGenerator<never, void, unknown>; }
>                                                            : ^^^^^^^^^^^^^^^^^^^^^^^^^^^^^^^^^^^^^^^^^^^^^^

    async * f() {
>f : () => AsyncGenerator<never, void, unknown>
>  : ^^^^^^^^^^^^^^^^^^^^^^^^^^^^^^^^^^^^^^^^^^

        function yield() {
>yield : () => void
>      : ^^^^^^^^^^
        }
    }
};
=== nestedFunctionExpressionNamedYieldIsError.ts ===
const o10 = {
>o10 : { f(): AsyncGenerator<never, void, unknown>; }
>    : ^^^^^^^^^^^^^^^^^^^^^^^^^^^^^^^^^^^^^^^^^^^^^^
>{    async * f() {        const x = function yield() {        };    }} : { f(): AsyncGenerator<never, void, unknown>; }
>                                                                       : ^^^^^^^^^^^^^^^^^^^^^^^^^^^^^^^^^^^^^^^^^^^^^^

    async * f() {
>f : () => AsyncGenerator<never, void, unknown>
>  : ^^^^^^^^^^^^^^^^^^^^^^^^^^^^^^^^^^^^^^^^^^

        const x = function yield() {
>x : () => void
>  : ^^^^^^^^^^
>function yield() {        } : () => void
>                            : ^^^^^^^^^^
>yield : () => void
>      : ^^^^^^^^^^

        };
    }
};
=== nestedFunctionDeclarationNamedAwaitIsError.ts ===
const o11 = {
>o11 : { f(): AsyncGenerator<never, void, unknown>; }
>    : ^^^^^^^^^^^^^^^^^^^^^^^^^^^^^^^^^^^^^^^^^^^^^^
>{    async * f() {        function await() {        }    }} : { f(): AsyncGenerator<never, void, unknown>; }
>                                                            : ^^^^^^^^^^^^^^^^^^^^^^^^^^^^^^^^^^^^^^^^^^^^^^

    async * f() {
>f : () => AsyncGenerator<never, void, unknown>
>  : ^^^^^^^^^^^^^^^^^^^^^^^^^^^^^^^^^^^^^^^^^^

        function await() {
>await : () => void
>      : ^^^^^^^^^^
        }
    }
};
=== nestedFunctionExpressionNamedAwaitIsError.ts ===
const o12 = {
>o12 : { f(): AsyncGenerator<never, void, unknown>; }
>    : ^^^^^^^^^^^^^^^^^^^^^^^^^^^^^^^^^^^^^^^^^^^^^^
>{    async * f() {        const x = function await() {        };    }} : { f(): AsyncGenerator<never, void, unknown>; }
>                                                                       : ^^^^^^^^^^^^^^^^^^^^^^^^^^^^^^^^^^^^^^^^^^^^^^

    async * f() {
>f : () => AsyncGenerator<never, void, unknown>
>  : ^^^^^^^^^^^^^^^^^^^^^^^^^^^^^^^^^^^^^^^^^^

        const x = function await() {
>x : () => void
>  : ^^^^^^^^^^
>function await() {        } : () => void
>                            : ^^^^^^^^^^
>await : () => void
>      : ^^^^^^^^^^

        };
    }
};
=== yieldIsOk.ts ===
const o13 = {
<<<<<<< HEAD
>o13 : { f(): AsyncGenerator<undefined, void, unknown>; }
>{    async * f() {        yield;    }} : { f(): AsyncGenerator<undefined, void, unknown>; }

    async * f() {
>f : () => AsyncGenerator<undefined, void, unknown>
=======
>o13 : { f(): AsyncGenerator<any, void, unknown>; }
>    : ^^^^^^^^^^^^^^^^^^^^^^^^^^^^^^^^^^^^^^^^^^^^
>{    async * f() {        yield;    }} : { f(): AsyncGenerator<any, void, unknown>; }
>                                       : ^^^^^^^^^^^^^^^^^^^^^^^^^^^^^^^^^^^^^^^^^^^^

    async * f() {
>f : () => AsyncGenerator<any, void, unknown>
>  : ^^^^^^^^^^^^^^^^^^^^^^^^^^^^^^^^^^^^^^^^
>>>>>>> 12402f26

        yield;
>yield : any
>      : ^^^
    }
};
=== yieldWithValueIsOk.ts ===
const o14 = {
>o14 : { f(): AsyncGenerator<number, void, unknown>; }
>    : ^^^^^^^^^^^^^^^^^^^^^^^^^^^^^^^^^^^^^^^^^^^^^^^
>{    async * f() {        yield 1;    }} : { f(): AsyncGenerator<number, void, unknown>; }
>                                         : ^^^^^^^^^^^^^^^^^^^^^^^^^^^^^^^^^^^^^^^^^^^^^^^

    async * f() {
>f : () => AsyncGenerator<number, void, unknown>
>  : ^^^^^^^^^^^^^^^^^^^^^^^^^^^^^^^^^^^^^^^^^^^

        yield 1;
>yield 1 : any
>        : ^^^
>1 : 1
>  : ^
    }
};
=== yieldStarMissingValueIsError.ts ===
const o15 = {
>o15 : { f(): AsyncGenerator<any, void, any>; }
>    : ^^^^^^^^^^^^^^^^^^^^^^^^^^^^^^^^^^^^^^^^
>{    async * f() {        yield *;    }} : { f(): AsyncGenerator<any, void, any>; }
>                                         : ^^^^^^^^^^^^^^^^^^^^^^^^^^^^^^^^^^^^^^^^

    async * f() {
>f : () => AsyncGenerator<any, void, any>
>  : ^^^^^^^^^^^^^^^^^^^^^^^^^^^^^^^^^^^^

        yield *;
>yield * : any
>        : ^^^
> : any
> : ^^^
    }
};
=== yieldStarWithValueIsOk.ts ===
const o16 = {
<<<<<<< HEAD
>o16 : { f(): AsyncGenerator<never, void, undefined>; }
>{    async * f() {        yield * [];    }} : { f(): AsyncGenerator<never, void, undefined>; }

    async * f() {
>f : () => AsyncGenerator<never, void, undefined>

        yield * [];
>yield * [] : any
>[] : never[]
=======
>o16 : { f(): AsyncGenerator<any, void, undefined>; }
>    : ^^^^^^^^^^^^^^^^^^^^^^^^^^^^^^^^^^^^^^^^^^^^^^
>{    async * f() {        yield * [];    }} : { f(): AsyncGenerator<any, void, undefined>; }
>                                            : ^^^^^^^^^^^^^^^^^^^^^^^^^^^^^^^^^^^^^^^^^^^^^^

    async * f() {
>f : () => AsyncGenerator<any, void, undefined>
>  : ^^^^^^^^^^^^^^^^^^^^^^^^^^^^^^^^^^^^^^^^^^

        yield * [];
>yield * [] : any
>           : ^^^
>[] : undefined[]
>   : ^^^^^^^^^^^
>>>>>>> 12402f26
    }
};
=== awaitWithValueIsOk.ts ===
const o17 = {
>o17 : { f(): AsyncGenerator<never, void, unknown>; }
>    : ^^^^^^^^^^^^^^^^^^^^^^^^^^^^^^^^^^^^^^^^^^^^^^
>{    async * f() {        await 1;    }} : { f(): AsyncGenerator<never, void, unknown>; }
>                                         : ^^^^^^^^^^^^^^^^^^^^^^^^^^^^^^^^^^^^^^^^^^^^^^

    async * f() {
>f : () => AsyncGenerator<never, void, unknown>
>  : ^^^^^^^^^^^^^^^^^^^^^^^^^^^^^^^^^^^^^^^^^^

        await 1;
>await 1 : 1
>        : ^
>1 : 1
>  : ^
    }
};
=== awaitMissingValueIsError.ts ===
const o18 = {
>o18 : { f(): AsyncGenerator<never, void, unknown>; }
>    : ^^^^^^^^^^^^^^^^^^^^^^^^^^^^^^^^^^^^^^^^^^^^^^
>{    async * f() {        await;    }} : { f(): AsyncGenerator<never, void, unknown>; }
>                                       : ^^^^^^^^^^^^^^^^^^^^^^^^^^^^^^^^^^^^^^^^^^^^^^

    async * f() {
>f : () => AsyncGenerator<never, void, unknown>
>  : ^^^^^^^^^^^^^^^^^^^^^^^^^^^^^^^^^^^^^^^^^^

        await;
>await : any
>      : ^^^
> : any
> : ^^^
    }
};
=== awaitAsTypeIsOk.ts ===
interface await {}
const o19 = {
>o19 : { f(): AsyncGenerator<never, void, unknown>; }
>    : ^^^^^^^^^^^^^^^^^^^^^^^^^^^^^^^^^^^^^^^^^^^^^^
>{    async * f() {        let x: await;    }} : { f(): AsyncGenerator<never, void, unknown>; }
>                                              : ^^^^^^^^^^^^^^^^^^^^^^^^^^^^^^^^^^^^^^^^^^^^^^

    async * f() {
>f : () => AsyncGenerator<never, void, unknown>
>  : ^^^^^^^^^^^^^^^^^^^^^^^^^^^^^^^^^^^^^^^^^^

        let x: await;
>x : await
>  : ^^^^^
    }
};
=== yieldAsTypeIsOk.ts ===
interface yield {}
const o20 = {
>o20 : { f(): AsyncGenerator<never, void, unknown>; }
>    : ^^^^^^^^^^^^^^^^^^^^^^^^^^^^^^^^^^^^^^^^^^^^^^
>{    async * f() {        let x: yield;    }} : { f(): AsyncGenerator<never, void, unknown>; }
>                                              : ^^^^^^^^^^^^^^^^^^^^^^^^^^^^^^^^^^^^^^^^^^^^^^

    async * f() {
>f : () => AsyncGenerator<never, void, unknown>
>  : ^^^^^^^^^^^^^^^^^^^^^^^^^^^^^^^^^^^^^^^^^^

        let x: yield;
>x : yield
>  : ^^^^^
    }
};
=== yieldInNestedComputedPropertyIsOk.ts ===
const o21 = {
<<<<<<< HEAD
>o21 : { f(): AsyncGenerator<undefined, void, unknown>; }
>{    async * f() {        const x = { [yield]: 1 };    }} : { f(): AsyncGenerator<undefined, void, unknown>; }

    async * f() {
>f : () => AsyncGenerator<undefined, void, unknown>
=======
>o21 : { f(): AsyncGenerator<any, void, unknown>; }
>    : ^^^^^^^^^^^^^^^^^^^^^^^^^^^^^^^^^^^^^^^^^^^^
>{    async * f() {        const x = { [yield]: 1 };    }} : { f(): AsyncGenerator<any, void, unknown>; }
>                                                          : ^^^^^^^^^^^^^^^^^^^^^^^^^^^^^^^^^^^^^^^^^^^^

    async * f() {
>f : () => AsyncGenerator<any, void, unknown>
>  : ^^^^^^^^^^^^^^^^^^^^^^^^^^^^^^^^^^^^^^^^
>>>>>>> 12402f26

        const x = { [yield]: 1 };
>x : { [x: number]: number; }
>  : ^^^^^^^^^^^^^^^^^^^^^^^^
>{ [yield]: 1 } : { [x: number]: number; }
>               : ^^^^^^^^^^^^^^^^^^^^^^^^
>[yield] : number
>        : ^^^^^^
>yield : any
>      : ^^^
>1 : 1
>  : ^
    }
};
=== asyncGeneratorGetAccessorIsError.ts ===
const o22 = {
>o22 : { get(): any; x(): number; }
>    : ^^^^^^^^^^^^^^^^^^^^^^^^^^^^
>{    async * get x() {        return 1;    }} : { get(): any; x(): number; }
>                                              : ^^^^^^^^^^^^^^^^^^^^^^^^^^^^

    async * get x() {
>get : () => any
>    : ^^^^^^^^^
>x : () => number
>  : ^^^^^^^^^^^^

        return 1;
>1 : 1
>  : ^
    }
};
=== asyncGeneratorSetAccessorIsError.ts ===
const o23 = {
>o23 : { set(): any; x(value: number): void; }
>    : ^^^^^^^^^^^^^^^^^^^^^^^      ^^^^^^^^^^
>{    async * set x(value: number) {    }} : { set(): any; x(value: number): void; }
>                                          : ^^^^^^^^^^^^^^^^^^^^^^^      ^^^^^^^^^^

    async * set x(value: number) {
>set : () => any
>    : ^^^^^^^^^
>x : (value: number) => void
>  : ^^^^^^^^      ^^^^^^^^^
>value : number
>      : ^^^^^^
    }
};
=== asyncGeneratorPropertyIsError.ts ===
const o24 = {
>o24 : { x(): 1; }
>    : ^^^^^^^ ^^^
>{    async * x: 1;} : { x(): 1; }
>                    : ^^^^^^^ ^^^

    async * x: 1;
>x : () => 1
>  : ^^^^^^ 

};

<|MERGE_RESOLUTION|>--- conflicted
+++ resolved
@@ -1,434 +1,406 @@
-//// [tests/cases/conformance/parser/ecmascript2018/asyncGenerators/parser.asyncGenerators.objectLiteralMethods.es2018.ts] ////
-
-=== methodIsOk.ts ===
-const o1 = {
->o1 : { f(): AsyncGenerator<never, void, unknown>; }
->   : ^^^^^^^^^^^^^^^^^^^^^^^^^^^^^^^^^^^^^^^^^^^^^^
->{    async * f() {    }} : { f(): AsyncGenerator<never, void, unknown>; }
->                         : ^^^^^^^^^^^^^^^^^^^^^^^^^^^^^^^^^^^^^^^^^^^^^^
-
-    async * f() {
->f : () => AsyncGenerator<never, void, unknown>
->  : ^^^^^^^^^^^^^^^^^^^^^^^^^^^^^^^^^^^^^^^^^^
-    }
-};
-=== awaitMethodNameIsOk.ts ===
-const o2 = {
->o2 : { await(): AsyncGenerator<never, void, unknown>; }
->   : ^^^^^^^^^^^^^^^^^^^^^^^^^^^^^^^^^^^^^^^^^^^^^^^^^^
->{    async * await() {    }} : { await(): AsyncGenerator<never, void, unknown>; }
->                             : ^^^^^^^^^^^^^^^^^^^^^^^^^^^^^^^^^^^^^^^^^^^^^^^^^^
-
-    async * await() {
->await : () => AsyncGenerator<never, void, unknown>
->      : ^^^^^^^^^^^^^^^^^^^^^^^^^^^^^^^^^^^^^^^^^^
-    }
-};
-=== yieldMethodNameIsOk.ts ===
-const o3 = {
->o3 : { yield(): AsyncGenerator<never, void, unknown>; }
->   : ^^^^^^^^^^^^^^^^^^^^^^^^^^^^^^^^^^^^^^^^^^^^^^^^^^
->{    async * yield() {    }} : { yield(): AsyncGenerator<never, void, unknown>; }
->                             : ^^^^^^^^^^^^^^^^^^^^^^^^^^^^^^^^^^^^^^^^^^^^^^^^^^
-
-    async * yield() {
->yield : () => AsyncGenerator<never, void, unknown>
->      : ^^^^^^^^^^^^^^^^^^^^^^^^^^^^^^^^^^^^^^^^^^
-    }
-};
-=== awaitParameterIsError.ts ===
-const o4 = {
->o4 : { f(await: any): AsyncGenerator<never, void, unknown>; }
->   : ^^^^^^^^^^^^^^^^^^^^^^^^^^^^^^^^^^^^^^^^^^^^^^^^^^^^^^^^
->{    async * f(await) {    }} : { f(await: any): AsyncGenerator<never, void, unknown>; }
->                              : ^^^^^^^^^^^^^^^^^^^^^^^^^^^^^^^^^^^^^^^^^^^^^^^^^^^^^^^^
-
-    async * f(await) {
->f : (await: any) => AsyncGenerator<never, void, unknown>
->  : ^^^^^^^^^^^^^^^^^^^^^^^^^^^^^^^^^^^^^^^^^^^^^^^^^^^^
->await : any
->      : ^^^
-    }
-};
-=== yieldParameterIsError.ts ===
-const o5 = {
->o5 : { f(yield: any): AsyncGenerator<never, void, unknown>; }
->   : ^^^^^^^^^^^^^^^^^^^^^^^^^^^^^^^^^^^^^^^^^^^^^^^^^^^^^^^^
->{    async * f(yield) {    }} : { f(yield: any): AsyncGenerator<never, void, unknown>; }
->                              : ^^^^^^^^^^^^^^^^^^^^^^^^^^^^^^^^^^^^^^^^^^^^^^^^^^^^^^^^
-
-    async * f(yield) {
->f : (yield: any) => AsyncGenerator<never, void, unknown>
->  : ^^^^^^^^^^^^^^^^^^^^^^^^^^^^^^^^^^^^^^^^^^^^^^^^^^^^
->yield : any
->      : ^^^
-    }
-};
-=== awaitInParameterInitializerIsError.ts ===
-const o6 = {
->o6 : { f(a?: number): AsyncGenerator<never, void, unknown>; }
->   : ^^^^^^^^^^^^^^^^^^^^^^^^^^^^^^^^^^^^^^^^^^^^^^^^^^^^^^^^
->{    async * f(a = await 1) {    }} : { f(a?: number): AsyncGenerator<never, void, unknown>; }
->                                    : ^^^^^^^^^^^^^^^^^^^^^^^^^^^^^^^^^^^^^^^^^^^^^^^^^^^^^^^^
-
-    async * f(a = await 1) {
->f : (a?: number) => AsyncGenerator<never, void, unknown>
->  : ^^^^^^^^^^^^^^^^^^^^^^^^^^^^^^^^^^^^^^^^^^^^^^^^^^^^
->a : number
->  : ^^^^^^
->await 1 : 1
->        : ^
->1 : 1
->  : ^
-    }
-};
-=== yieldInParameterInitializerIsError.ts ===
-const o7 = {
->o7 : { f(a?: any): AsyncGenerator<never, void, unknown>; }
->   : ^^^^^^^^^^^^^^^^^^^^^^^^^^^^^^^^^^^^^^^^^^^^^^^^^^^^^
->{    async * f(a = yield) {    }} : { f(a?: any): AsyncGenerator<never, void, unknown>; }
->                                  : ^^^^^^^^^^^^^^^^^^^^^^^^^^^^^^^^^^^^^^^^^^^^^^^^^^^^^
-
-    async * f(a = yield) {
->f : (a?: any) => AsyncGenerator<never, void, unknown>
->  : ^^^^^^^^^^^^^^^^^^^^^^^^^^^^^^^^^^^^^^^^^^^^^^^^^
->a : any
->  : ^^^
->yield : any
->      : ^^^
-    }
-};
-=== nestedAsyncGeneratorIsOk.ts ===
-const o8 = {
->o8 : { f(): AsyncGenerator<never, void, unknown>; }
->   : ^^^^^^^^^^^^^^^^^^^^^^^^^^^^^^^^^^^^^^^^^^^^^^
->{    async * f() {        async function * g() {        }    }} : { f(): AsyncGenerator<never, void, unknown>; }
->                                                                : ^^^^^^^^^^^^^^^^^^^^^^^^^^^^^^^^^^^^^^^^^^^^^^
-
-    async * f() {
->f : () => AsyncGenerator<never, void, unknown>
->  : ^^^^^^^^^^^^^^^^^^^^^^^^^^^^^^^^^^^^^^^^^^
-
-        async function * g() {
->g : () => AsyncGenerator<never, void, unknown>
->  : ^^^^^^^^^^^^^^^^^^^^^^^^^^^^^^^^^^^^^^^^^^
-        }
-    }
-};
-=== nestedFunctionDeclarationNamedYieldIsError.ts ===
-const o9 = {
->o9 : { f(): AsyncGenerator<never, void, unknown>; }
->   : ^^^^^^^^^^^^^^^^^^^^^^^^^^^^^^^^^^^^^^^^^^^^^^
->{    async * f() {        function yield() {        }    }} : { f(): AsyncGenerator<never, void, unknown>; }
->                                                            : ^^^^^^^^^^^^^^^^^^^^^^^^^^^^^^^^^^^^^^^^^^^^^^
-
-    async * f() {
->f : () => AsyncGenerator<never, void, unknown>
->  : ^^^^^^^^^^^^^^^^^^^^^^^^^^^^^^^^^^^^^^^^^^
-
-        function yield() {
->yield : () => void
->      : ^^^^^^^^^^
-        }
-    }
-};
-=== nestedFunctionExpressionNamedYieldIsError.ts ===
-const o10 = {
->o10 : { f(): AsyncGenerator<never, void, unknown>; }
->    : ^^^^^^^^^^^^^^^^^^^^^^^^^^^^^^^^^^^^^^^^^^^^^^
->{    async * f() {        const x = function yield() {        };    }} : { f(): AsyncGenerator<never, void, unknown>; }
->                                                                       : ^^^^^^^^^^^^^^^^^^^^^^^^^^^^^^^^^^^^^^^^^^^^^^
-
-    async * f() {
->f : () => AsyncGenerator<never, void, unknown>
->  : ^^^^^^^^^^^^^^^^^^^^^^^^^^^^^^^^^^^^^^^^^^
-
-        const x = function yield() {
->x : () => void
->  : ^^^^^^^^^^
->function yield() {        } : () => void
->                            : ^^^^^^^^^^
->yield : () => void
->      : ^^^^^^^^^^
-
-        };
-    }
-};
-=== nestedFunctionDeclarationNamedAwaitIsError.ts ===
-const o11 = {
->o11 : { f(): AsyncGenerator<never, void, unknown>; }
->    : ^^^^^^^^^^^^^^^^^^^^^^^^^^^^^^^^^^^^^^^^^^^^^^
->{    async * f() {        function await() {        }    }} : { f(): AsyncGenerator<never, void, unknown>; }
->                                                            : ^^^^^^^^^^^^^^^^^^^^^^^^^^^^^^^^^^^^^^^^^^^^^^
-
-    async * f() {
->f : () => AsyncGenerator<never, void, unknown>
->  : ^^^^^^^^^^^^^^^^^^^^^^^^^^^^^^^^^^^^^^^^^^
-
-        function await() {
->await : () => void
->      : ^^^^^^^^^^
-        }
-    }
-};
-=== nestedFunctionExpressionNamedAwaitIsError.ts ===
-const o12 = {
->o12 : { f(): AsyncGenerator<never, void, unknown>; }
->    : ^^^^^^^^^^^^^^^^^^^^^^^^^^^^^^^^^^^^^^^^^^^^^^
->{    async * f() {        const x = function await() {        };    }} : { f(): AsyncGenerator<never, void, unknown>; }
->                                                                       : ^^^^^^^^^^^^^^^^^^^^^^^^^^^^^^^^^^^^^^^^^^^^^^
-
-    async * f() {
->f : () => AsyncGenerator<never, void, unknown>
->  : ^^^^^^^^^^^^^^^^^^^^^^^^^^^^^^^^^^^^^^^^^^
-
-        const x = function await() {
->x : () => void
->  : ^^^^^^^^^^
->function await() {        } : () => void
->                            : ^^^^^^^^^^
->await : () => void
->      : ^^^^^^^^^^
-
-        };
-    }
-};
-=== yieldIsOk.ts ===
-const o13 = {
-<<<<<<< HEAD
->o13 : { f(): AsyncGenerator<undefined, void, unknown>; }
->{    async * f() {        yield;    }} : { f(): AsyncGenerator<undefined, void, unknown>; }
-
-    async * f() {
->f : () => AsyncGenerator<undefined, void, unknown>
-=======
->o13 : { f(): AsyncGenerator<any, void, unknown>; }
->    : ^^^^^^^^^^^^^^^^^^^^^^^^^^^^^^^^^^^^^^^^^^^^
->{    async * f() {        yield;    }} : { f(): AsyncGenerator<any, void, unknown>; }
->                                       : ^^^^^^^^^^^^^^^^^^^^^^^^^^^^^^^^^^^^^^^^^^^^
-
-    async * f() {
->f : () => AsyncGenerator<any, void, unknown>
->  : ^^^^^^^^^^^^^^^^^^^^^^^^^^^^^^^^^^^^^^^^
->>>>>>> 12402f26
-
-        yield;
->yield : any
->      : ^^^
-    }
-};
-=== yieldWithValueIsOk.ts ===
-const o14 = {
->o14 : { f(): AsyncGenerator<number, void, unknown>; }
->    : ^^^^^^^^^^^^^^^^^^^^^^^^^^^^^^^^^^^^^^^^^^^^^^^
->{    async * f() {        yield 1;    }} : { f(): AsyncGenerator<number, void, unknown>; }
->                                         : ^^^^^^^^^^^^^^^^^^^^^^^^^^^^^^^^^^^^^^^^^^^^^^^
-
-    async * f() {
->f : () => AsyncGenerator<number, void, unknown>
->  : ^^^^^^^^^^^^^^^^^^^^^^^^^^^^^^^^^^^^^^^^^^^
-
-        yield 1;
->yield 1 : any
->        : ^^^
->1 : 1
->  : ^
-    }
-};
-=== yieldStarMissingValueIsError.ts ===
-const o15 = {
->o15 : { f(): AsyncGenerator<any, void, any>; }
->    : ^^^^^^^^^^^^^^^^^^^^^^^^^^^^^^^^^^^^^^^^
->{    async * f() {        yield *;    }} : { f(): AsyncGenerator<any, void, any>; }
->                                         : ^^^^^^^^^^^^^^^^^^^^^^^^^^^^^^^^^^^^^^^^
-
-    async * f() {
->f : () => AsyncGenerator<any, void, any>
->  : ^^^^^^^^^^^^^^^^^^^^^^^^^^^^^^^^^^^^
-
-        yield *;
->yield * : any
->        : ^^^
-> : any
-> : ^^^
-    }
-};
-=== yieldStarWithValueIsOk.ts ===
-const o16 = {
-<<<<<<< HEAD
->o16 : { f(): AsyncGenerator<never, void, undefined>; }
->{    async * f() {        yield * [];    }} : { f(): AsyncGenerator<never, void, undefined>; }
-
-    async * f() {
->f : () => AsyncGenerator<never, void, undefined>
-
-        yield * [];
->yield * [] : any
->[] : never[]
-=======
->o16 : { f(): AsyncGenerator<any, void, undefined>; }
->    : ^^^^^^^^^^^^^^^^^^^^^^^^^^^^^^^^^^^^^^^^^^^^^^
->{    async * f() {        yield * [];    }} : { f(): AsyncGenerator<any, void, undefined>; }
->                                            : ^^^^^^^^^^^^^^^^^^^^^^^^^^^^^^^^^^^^^^^^^^^^^^
-
-    async * f() {
->f : () => AsyncGenerator<any, void, undefined>
->  : ^^^^^^^^^^^^^^^^^^^^^^^^^^^^^^^^^^^^^^^^^^
-
-        yield * [];
->yield * [] : any
->           : ^^^
->[] : undefined[]
->   : ^^^^^^^^^^^
->>>>>>> 12402f26
-    }
-};
-=== awaitWithValueIsOk.ts ===
-const o17 = {
->o17 : { f(): AsyncGenerator<never, void, unknown>; }
->    : ^^^^^^^^^^^^^^^^^^^^^^^^^^^^^^^^^^^^^^^^^^^^^^
->{    async * f() {        await 1;    }} : { f(): AsyncGenerator<never, void, unknown>; }
->                                         : ^^^^^^^^^^^^^^^^^^^^^^^^^^^^^^^^^^^^^^^^^^^^^^
-
-    async * f() {
->f : () => AsyncGenerator<never, void, unknown>
->  : ^^^^^^^^^^^^^^^^^^^^^^^^^^^^^^^^^^^^^^^^^^
-
-        await 1;
->await 1 : 1
->        : ^
->1 : 1
->  : ^
-    }
-};
-=== awaitMissingValueIsError.ts ===
-const o18 = {
->o18 : { f(): AsyncGenerator<never, void, unknown>; }
->    : ^^^^^^^^^^^^^^^^^^^^^^^^^^^^^^^^^^^^^^^^^^^^^^
->{    async * f() {        await;    }} : { f(): AsyncGenerator<never, void, unknown>; }
->                                       : ^^^^^^^^^^^^^^^^^^^^^^^^^^^^^^^^^^^^^^^^^^^^^^
-
-    async * f() {
->f : () => AsyncGenerator<never, void, unknown>
->  : ^^^^^^^^^^^^^^^^^^^^^^^^^^^^^^^^^^^^^^^^^^
-
-        await;
->await : any
->      : ^^^
-> : any
-> : ^^^
-    }
-};
-=== awaitAsTypeIsOk.ts ===
-interface await {}
-const o19 = {
->o19 : { f(): AsyncGenerator<never, void, unknown>; }
->    : ^^^^^^^^^^^^^^^^^^^^^^^^^^^^^^^^^^^^^^^^^^^^^^
->{    async * f() {        let x: await;    }} : { f(): AsyncGenerator<never, void, unknown>; }
->                                              : ^^^^^^^^^^^^^^^^^^^^^^^^^^^^^^^^^^^^^^^^^^^^^^
-
-    async * f() {
->f : () => AsyncGenerator<never, void, unknown>
->  : ^^^^^^^^^^^^^^^^^^^^^^^^^^^^^^^^^^^^^^^^^^
-
-        let x: await;
->x : await
->  : ^^^^^
-    }
-};
-=== yieldAsTypeIsOk.ts ===
-interface yield {}
-const o20 = {
->o20 : { f(): AsyncGenerator<never, void, unknown>; }
->    : ^^^^^^^^^^^^^^^^^^^^^^^^^^^^^^^^^^^^^^^^^^^^^^
->{    async * f() {        let x: yield;    }} : { f(): AsyncGenerator<never, void, unknown>; }
->                                              : ^^^^^^^^^^^^^^^^^^^^^^^^^^^^^^^^^^^^^^^^^^^^^^
-
-    async * f() {
->f : () => AsyncGenerator<never, void, unknown>
->  : ^^^^^^^^^^^^^^^^^^^^^^^^^^^^^^^^^^^^^^^^^^
-
-        let x: yield;
->x : yield
->  : ^^^^^
-    }
-};
-=== yieldInNestedComputedPropertyIsOk.ts ===
-const o21 = {
-<<<<<<< HEAD
->o21 : { f(): AsyncGenerator<undefined, void, unknown>; }
->{    async * f() {        const x = { [yield]: 1 };    }} : { f(): AsyncGenerator<undefined, void, unknown>; }
-
-    async * f() {
->f : () => AsyncGenerator<undefined, void, unknown>
-=======
->o21 : { f(): AsyncGenerator<any, void, unknown>; }
->    : ^^^^^^^^^^^^^^^^^^^^^^^^^^^^^^^^^^^^^^^^^^^^
->{    async * f() {        const x = { [yield]: 1 };    }} : { f(): AsyncGenerator<any, void, unknown>; }
->                                                          : ^^^^^^^^^^^^^^^^^^^^^^^^^^^^^^^^^^^^^^^^^^^^
-
-    async * f() {
->f : () => AsyncGenerator<any, void, unknown>
->  : ^^^^^^^^^^^^^^^^^^^^^^^^^^^^^^^^^^^^^^^^
->>>>>>> 12402f26
-
-        const x = { [yield]: 1 };
->x : { [x: number]: number; }
->  : ^^^^^^^^^^^^^^^^^^^^^^^^
->{ [yield]: 1 } : { [x: number]: number; }
->               : ^^^^^^^^^^^^^^^^^^^^^^^^
->[yield] : number
->        : ^^^^^^
->yield : any
->      : ^^^
->1 : 1
->  : ^
-    }
-};
-=== asyncGeneratorGetAccessorIsError.ts ===
-const o22 = {
->o22 : { get(): any; x(): number; }
->    : ^^^^^^^^^^^^^^^^^^^^^^^^^^^^
->{    async * get x() {        return 1;    }} : { get(): any; x(): number; }
->                                              : ^^^^^^^^^^^^^^^^^^^^^^^^^^^^
-
-    async * get x() {
->get : () => any
->    : ^^^^^^^^^
->x : () => number
->  : ^^^^^^^^^^^^
-
-        return 1;
->1 : 1
->  : ^
-    }
-};
-=== asyncGeneratorSetAccessorIsError.ts ===
-const o23 = {
->o23 : { set(): any; x(value: number): void; }
->    : ^^^^^^^^^^^^^^^^^^^^^^^      ^^^^^^^^^^
->{    async * set x(value: number) {    }} : { set(): any; x(value: number): void; }
->                                          : ^^^^^^^^^^^^^^^^^^^^^^^      ^^^^^^^^^^
-
-    async * set x(value: number) {
->set : () => any
->    : ^^^^^^^^^
->x : (value: number) => void
->  : ^^^^^^^^      ^^^^^^^^^
->value : number
->      : ^^^^^^
-    }
-};
-=== asyncGeneratorPropertyIsError.ts ===
-const o24 = {
->o24 : { x(): 1; }
->    : ^^^^^^^ ^^^
->{    async * x: 1;} : { x(): 1; }
->                    : ^^^^^^^ ^^^
-
-    async * x: 1;
->x : () => 1
->  : ^^^^^^ 
-
-};
-
+//// [tests/cases/conformance/parser/ecmascript2018/asyncGenerators/parser.asyncGenerators.objectLiteralMethods.es2018.ts] ////
+
+=== methodIsOk.ts ===
+const o1 = {
+>o1 : { f(): AsyncGenerator<never, void, unknown>; }
+>   : ^^^^^^^^^^^^^^^^^^^^^^^^^^^^^^^^^^^^^^^^^^^^^^
+>{    async * f() {    }} : { f(): AsyncGenerator<never, void, unknown>; }
+>                         : ^^^^^^^^^^^^^^^^^^^^^^^^^^^^^^^^^^^^^^^^^^^^^^
+
+    async * f() {
+>f : () => AsyncGenerator<never, void, unknown>
+>  : ^^^^^^^^^^^^^^^^^^^^^^^^^^^^^^^^^^^^^^^^^^
+    }
+};
+=== awaitMethodNameIsOk.ts ===
+const o2 = {
+>o2 : { await(): AsyncGenerator<never, void, unknown>; }
+>   : ^^^^^^^^^^^^^^^^^^^^^^^^^^^^^^^^^^^^^^^^^^^^^^^^^^
+>{    async * await() {    }} : { await(): AsyncGenerator<never, void, unknown>; }
+>                             : ^^^^^^^^^^^^^^^^^^^^^^^^^^^^^^^^^^^^^^^^^^^^^^^^^^
+
+    async * await() {
+>await : () => AsyncGenerator<never, void, unknown>
+>      : ^^^^^^^^^^^^^^^^^^^^^^^^^^^^^^^^^^^^^^^^^^
+    }
+};
+=== yieldMethodNameIsOk.ts ===
+const o3 = {
+>o3 : { yield(): AsyncGenerator<never, void, unknown>; }
+>   : ^^^^^^^^^^^^^^^^^^^^^^^^^^^^^^^^^^^^^^^^^^^^^^^^^^
+>{    async * yield() {    }} : { yield(): AsyncGenerator<never, void, unknown>; }
+>                             : ^^^^^^^^^^^^^^^^^^^^^^^^^^^^^^^^^^^^^^^^^^^^^^^^^^
+
+    async * yield() {
+>yield : () => AsyncGenerator<never, void, unknown>
+>      : ^^^^^^^^^^^^^^^^^^^^^^^^^^^^^^^^^^^^^^^^^^
+    }
+};
+=== awaitParameterIsError.ts ===
+const o4 = {
+>o4 : { f(await: any): AsyncGenerator<never, void, unknown>; }
+>   : ^^^^^^^^^^^^^^^^^^^^^^^^^^^^^^^^^^^^^^^^^^^^^^^^^^^^^^^^
+>{    async * f(await) {    }} : { f(await: any): AsyncGenerator<never, void, unknown>; }
+>                              : ^^^^^^^^^^^^^^^^^^^^^^^^^^^^^^^^^^^^^^^^^^^^^^^^^^^^^^^^
+
+    async * f(await) {
+>f : (await: any) => AsyncGenerator<never, void, unknown>
+>  : ^^^^^^^^^^^^^^^^^^^^^^^^^^^^^^^^^^^^^^^^^^^^^^^^^^^^
+>await : any
+>      : ^^^
+    }
+};
+=== yieldParameterIsError.ts ===
+const o5 = {
+>o5 : { f(yield: any): AsyncGenerator<never, void, unknown>; }
+>   : ^^^^^^^^^^^^^^^^^^^^^^^^^^^^^^^^^^^^^^^^^^^^^^^^^^^^^^^^
+>{    async * f(yield) {    }} : { f(yield: any): AsyncGenerator<never, void, unknown>; }
+>                              : ^^^^^^^^^^^^^^^^^^^^^^^^^^^^^^^^^^^^^^^^^^^^^^^^^^^^^^^^
+
+    async * f(yield) {
+>f : (yield: any) => AsyncGenerator<never, void, unknown>
+>  : ^^^^^^^^^^^^^^^^^^^^^^^^^^^^^^^^^^^^^^^^^^^^^^^^^^^^
+>yield : any
+>      : ^^^
+    }
+};
+=== awaitInParameterInitializerIsError.ts ===
+const o6 = {
+>o6 : { f(a?: number): AsyncGenerator<never, void, unknown>; }
+>   : ^^^^^^^^^^^^^^^^^^^^^^^^^^^^^^^^^^^^^^^^^^^^^^^^^^^^^^^^
+>{    async * f(a = await 1) {    }} : { f(a?: number): AsyncGenerator<never, void, unknown>; }
+>                                    : ^^^^^^^^^^^^^^^^^^^^^^^^^^^^^^^^^^^^^^^^^^^^^^^^^^^^^^^^
+
+    async * f(a = await 1) {
+>f : (a?: number) => AsyncGenerator<never, void, unknown>
+>  : ^^^^^^^^^^^^^^^^^^^^^^^^^^^^^^^^^^^^^^^^^^^^^^^^^^^^
+>a : number
+>  : ^^^^^^
+>await 1 : 1
+>        : ^
+>1 : 1
+>  : ^
+    }
+};
+=== yieldInParameterInitializerIsError.ts ===
+const o7 = {
+>o7 : { f(a?: any): AsyncGenerator<never, void, unknown>; }
+>   : ^^^^^^^^^^^^^^^^^^^^^^^^^^^^^^^^^^^^^^^^^^^^^^^^^^^^^
+>{    async * f(a = yield) {    }} : { f(a?: any): AsyncGenerator<never, void, unknown>; }
+>                                  : ^^^^^^^^^^^^^^^^^^^^^^^^^^^^^^^^^^^^^^^^^^^^^^^^^^^^^
+
+    async * f(a = yield) {
+>f : (a?: any) => AsyncGenerator<never, void, unknown>
+>  : ^^^^^^^^^^^^^^^^^^^^^^^^^^^^^^^^^^^^^^^^^^^^^^^^^
+>a : any
+>  : ^^^
+>yield : any
+>      : ^^^
+    }
+};
+=== nestedAsyncGeneratorIsOk.ts ===
+const o8 = {
+>o8 : { f(): AsyncGenerator<never, void, unknown>; }
+>   : ^^^^^^^^^^^^^^^^^^^^^^^^^^^^^^^^^^^^^^^^^^^^^^
+>{    async * f() {        async function * g() {        }    }} : { f(): AsyncGenerator<never, void, unknown>; }
+>                                                                : ^^^^^^^^^^^^^^^^^^^^^^^^^^^^^^^^^^^^^^^^^^^^^^
+
+    async * f() {
+>f : () => AsyncGenerator<never, void, unknown>
+>  : ^^^^^^^^^^^^^^^^^^^^^^^^^^^^^^^^^^^^^^^^^^
+
+        async function * g() {
+>g : () => AsyncGenerator<never, void, unknown>
+>  : ^^^^^^^^^^^^^^^^^^^^^^^^^^^^^^^^^^^^^^^^^^
+        }
+    }
+};
+=== nestedFunctionDeclarationNamedYieldIsError.ts ===
+const o9 = {
+>o9 : { f(): AsyncGenerator<never, void, unknown>; }
+>   : ^^^^^^^^^^^^^^^^^^^^^^^^^^^^^^^^^^^^^^^^^^^^^^
+>{    async * f() {        function yield() {        }    }} : { f(): AsyncGenerator<never, void, unknown>; }
+>                                                            : ^^^^^^^^^^^^^^^^^^^^^^^^^^^^^^^^^^^^^^^^^^^^^^
+
+    async * f() {
+>f : () => AsyncGenerator<never, void, unknown>
+>  : ^^^^^^^^^^^^^^^^^^^^^^^^^^^^^^^^^^^^^^^^^^
+
+        function yield() {
+>yield : () => void
+>      : ^^^^^^^^^^
+        }
+    }
+};
+=== nestedFunctionExpressionNamedYieldIsError.ts ===
+const o10 = {
+>o10 : { f(): AsyncGenerator<never, void, unknown>; }
+>    : ^^^^^^^^^^^^^^^^^^^^^^^^^^^^^^^^^^^^^^^^^^^^^^
+>{    async * f() {        const x = function yield() {        };    }} : { f(): AsyncGenerator<never, void, unknown>; }
+>                                                                       : ^^^^^^^^^^^^^^^^^^^^^^^^^^^^^^^^^^^^^^^^^^^^^^
+
+    async * f() {
+>f : () => AsyncGenerator<never, void, unknown>
+>  : ^^^^^^^^^^^^^^^^^^^^^^^^^^^^^^^^^^^^^^^^^^
+
+        const x = function yield() {
+>x : () => void
+>  : ^^^^^^^^^^
+>function yield() {        } : () => void
+>                            : ^^^^^^^^^^
+>yield : () => void
+>      : ^^^^^^^^^^
+
+        };
+    }
+};
+=== nestedFunctionDeclarationNamedAwaitIsError.ts ===
+const o11 = {
+>o11 : { f(): AsyncGenerator<never, void, unknown>; }
+>    : ^^^^^^^^^^^^^^^^^^^^^^^^^^^^^^^^^^^^^^^^^^^^^^
+>{    async * f() {        function await() {        }    }} : { f(): AsyncGenerator<never, void, unknown>; }
+>                                                            : ^^^^^^^^^^^^^^^^^^^^^^^^^^^^^^^^^^^^^^^^^^^^^^
+
+    async * f() {
+>f : () => AsyncGenerator<never, void, unknown>
+>  : ^^^^^^^^^^^^^^^^^^^^^^^^^^^^^^^^^^^^^^^^^^
+
+        function await() {
+>await : () => void
+>      : ^^^^^^^^^^
+        }
+    }
+};
+=== nestedFunctionExpressionNamedAwaitIsError.ts ===
+const o12 = {
+>o12 : { f(): AsyncGenerator<never, void, unknown>; }
+>    : ^^^^^^^^^^^^^^^^^^^^^^^^^^^^^^^^^^^^^^^^^^^^^^
+>{    async * f() {        const x = function await() {        };    }} : { f(): AsyncGenerator<never, void, unknown>; }
+>                                                                       : ^^^^^^^^^^^^^^^^^^^^^^^^^^^^^^^^^^^^^^^^^^^^^^
+
+    async * f() {
+>f : () => AsyncGenerator<never, void, unknown>
+>  : ^^^^^^^^^^^^^^^^^^^^^^^^^^^^^^^^^^^^^^^^^^
+
+        const x = function await() {
+>x : () => void
+>  : ^^^^^^^^^^
+>function await() {        } : () => void
+>                            : ^^^^^^^^^^
+>await : () => void
+>      : ^^^^^^^^^^
+
+        };
+    }
+};
+=== yieldIsOk.ts ===
+const o13 = {
+>o13 : { f(): AsyncGenerator<undefined, void, unknown>; }
+>    : ^^^^^^^^^^^^^^^^^^^^^^^^^^^^^^^^^^^^^^^^^^^^^^^^^^
+>{    async * f() {        yield;    }} : { f(): AsyncGenerator<undefined, void, unknown>; }
+>                                       : ^^^^^^^^^^^^^^^^^^^^^^^^^^^^^^^^^^^^^^^^^^^^^^^^^^
+
+    async * f() {
+>f : () => AsyncGenerator<undefined, void, unknown>
+>  : ^^^^^^^^^^^^^^^^^^^^^^^^^^^^^^^^^^^^^^^^^^^^^^
+
+        yield;
+>yield : any
+>      : ^^^
+    }
+};
+=== yieldWithValueIsOk.ts ===
+const o14 = {
+>o14 : { f(): AsyncGenerator<number, void, unknown>; }
+>    : ^^^^^^^^^^^^^^^^^^^^^^^^^^^^^^^^^^^^^^^^^^^^^^^
+>{    async * f() {        yield 1;    }} : { f(): AsyncGenerator<number, void, unknown>; }
+>                                         : ^^^^^^^^^^^^^^^^^^^^^^^^^^^^^^^^^^^^^^^^^^^^^^^
+
+    async * f() {
+>f : () => AsyncGenerator<number, void, unknown>
+>  : ^^^^^^^^^^^^^^^^^^^^^^^^^^^^^^^^^^^^^^^^^^^
+
+        yield 1;
+>yield 1 : any
+>        : ^^^
+>1 : 1
+>  : ^
+    }
+};
+=== yieldStarMissingValueIsError.ts ===
+const o15 = {
+>o15 : { f(): AsyncGenerator<any, void, any>; }
+>    : ^^^^^^^^^^^^^^^^^^^^^^^^^^^^^^^^^^^^^^^^
+>{    async * f() {        yield *;    }} : { f(): AsyncGenerator<any, void, any>; }
+>                                         : ^^^^^^^^^^^^^^^^^^^^^^^^^^^^^^^^^^^^^^^^
+
+    async * f() {
+>f : () => AsyncGenerator<any, void, any>
+>  : ^^^^^^^^^^^^^^^^^^^^^^^^^^^^^^^^^^^^
+
+        yield *;
+>yield * : any
+>        : ^^^
+> : any
+> : ^^^
+    }
+};
+=== yieldStarWithValueIsOk.ts ===
+const o16 = {
+>o16 : { f(): AsyncGenerator<never, void, undefined>; }
+>    : ^^^^^^^^^^^^^^^^^^^^^^^^^^^^^^^^^^^^^^^^^^^^^^^^
+>{    async * f() {        yield * [];    }} : { f(): AsyncGenerator<never, void, undefined>; }
+>                                            : ^^^^^^^^^^^^^^^^^^^^^^^^^^^^^^^^^^^^^^^^^^^^^^^^
+
+    async * f() {
+>f : () => AsyncGenerator<never, void, undefined>
+>  : ^^^^^^^^^^^^^^^^^^^^^^^^^^^^^^^^^^^^^^^^^^^^
+
+        yield * [];
+>yield * [] : any
+>           : ^^^
+>[] : never[]
+>   : ^^^^^^^
+    }
+};
+=== awaitWithValueIsOk.ts ===
+const o17 = {
+>o17 : { f(): AsyncGenerator<never, void, unknown>; }
+>    : ^^^^^^^^^^^^^^^^^^^^^^^^^^^^^^^^^^^^^^^^^^^^^^
+>{    async * f() {        await 1;    }} : { f(): AsyncGenerator<never, void, unknown>; }
+>                                         : ^^^^^^^^^^^^^^^^^^^^^^^^^^^^^^^^^^^^^^^^^^^^^^
+
+    async * f() {
+>f : () => AsyncGenerator<never, void, unknown>
+>  : ^^^^^^^^^^^^^^^^^^^^^^^^^^^^^^^^^^^^^^^^^^
+
+        await 1;
+>await 1 : 1
+>        : ^
+>1 : 1
+>  : ^
+    }
+};
+=== awaitMissingValueIsError.ts ===
+const o18 = {
+>o18 : { f(): AsyncGenerator<never, void, unknown>; }
+>    : ^^^^^^^^^^^^^^^^^^^^^^^^^^^^^^^^^^^^^^^^^^^^^^
+>{    async * f() {        await;    }} : { f(): AsyncGenerator<never, void, unknown>; }
+>                                       : ^^^^^^^^^^^^^^^^^^^^^^^^^^^^^^^^^^^^^^^^^^^^^^
+
+    async * f() {
+>f : () => AsyncGenerator<never, void, unknown>
+>  : ^^^^^^^^^^^^^^^^^^^^^^^^^^^^^^^^^^^^^^^^^^
+
+        await;
+>await : any
+>      : ^^^
+> : any
+> : ^^^
+    }
+};
+=== awaitAsTypeIsOk.ts ===
+interface await {}
+const o19 = {
+>o19 : { f(): AsyncGenerator<never, void, unknown>; }
+>    : ^^^^^^^^^^^^^^^^^^^^^^^^^^^^^^^^^^^^^^^^^^^^^^
+>{    async * f() {        let x: await;    }} : { f(): AsyncGenerator<never, void, unknown>; }
+>                                              : ^^^^^^^^^^^^^^^^^^^^^^^^^^^^^^^^^^^^^^^^^^^^^^
+
+    async * f() {
+>f : () => AsyncGenerator<never, void, unknown>
+>  : ^^^^^^^^^^^^^^^^^^^^^^^^^^^^^^^^^^^^^^^^^^
+
+        let x: await;
+>x : await
+>  : ^^^^^
+    }
+};
+=== yieldAsTypeIsOk.ts ===
+interface yield {}
+const o20 = {
+>o20 : { f(): AsyncGenerator<never, void, unknown>; }
+>    : ^^^^^^^^^^^^^^^^^^^^^^^^^^^^^^^^^^^^^^^^^^^^^^
+>{    async * f() {        let x: yield;    }} : { f(): AsyncGenerator<never, void, unknown>; }
+>                                              : ^^^^^^^^^^^^^^^^^^^^^^^^^^^^^^^^^^^^^^^^^^^^^^
+
+    async * f() {
+>f : () => AsyncGenerator<never, void, unknown>
+>  : ^^^^^^^^^^^^^^^^^^^^^^^^^^^^^^^^^^^^^^^^^^
+
+        let x: yield;
+>x : yield
+>  : ^^^^^
+    }
+};
+=== yieldInNestedComputedPropertyIsOk.ts ===
+const o21 = {
+>o21 : { f(): AsyncGenerator<undefined, void, unknown>; }
+>    : ^^^^^^^^^^^^^^^^^^^^^^^^^^^^^^^^^^^^^^^^^^^^^^^^^^
+>{    async * f() {        const x = { [yield]: 1 };    }} : { f(): AsyncGenerator<undefined, void, unknown>; }
+>                                                          : ^^^^^^^^^^^^^^^^^^^^^^^^^^^^^^^^^^^^^^^^^^^^^^^^^^
+
+    async * f() {
+>f : () => AsyncGenerator<undefined, void, unknown>
+>  : ^^^^^^^^^^^^^^^^^^^^^^^^^^^^^^^^^^^^^^^^^^^^^^
+
+        const x = { [yield]: 1 };
+>x : { [x: number]: number; }
+>  : ^^^^^^^^^^^^^^^^^^^^^^^^
+>{ [yield]: 1 } : { [x: number]: number; }
+>               : ^^^^^^^^^^^^^^^^^^^^^^^^
+>[yield] : number
+>        : ^^^^^^
+>yield : any
+>      : ^^^
+>1 : 1
+>  : ^
+    }
+};
+=== asyncGeneratorGetAccessorIsError.ts ===
+const o22 = {
+>o22 : { get(): any; x(): number; }
+>    : ^^^^^^^^^^^^^^^^^^^^^^^^^^^^
+>{    async * get x() {        return 1;    }} : { get(): any; x(): number; }
+>                                              : ^^^^^^^^^^^^^^^^^^^^^^^^^^^^
+
+    async * get x() {
+>get : () => any
+>    : ^^^^^^^^^
+>x : () => number
+>  : ^^^^^^^^^^^^
+
+        return 1;
+>1 : 1
+>  : ^
+    }
+};
+=== asyncGeneratorSetAccessorIsError.ts ===
+const o23 = {
+>o23 : { set(): any; x(value: number): void; }
+>    : ^^^^^^^^^^^^^^^^^^^^^^^      ^^^^^^^^^^
+>{    async * set x(value: number) {    }} : { set(): any; x(value: number): void; }
+>                                          : ^^^^^^^^^^^^^^^^^^^^^^^      ^^^^^^^^^^
+
+    async * set x(value: number) {
+>set : () => any
+>    : ^^^^^^^^^
+>x : (value: number) => void
+>  : ^^^^^^^^      ^^^^^^^^^
+>value : number
+>      : ^^^^^^
+    }
+};
+=== asyncGeneratorPropertyIsError.ts ===
+const o24 = {
+>o24 : { x(): 1; }
+>    : ^^^^^^^ ^^^
+>{    async * x: 1;} : { x(): 1; }
+>                    : ^^^^^^^ ^^^
+
+    async * x: 1;
+>x : () => 1
+>  : ^^^^^^ 
+
+};
+