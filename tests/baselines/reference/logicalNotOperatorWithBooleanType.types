--- conflicted
+++ resolved
@@ -1,206 +1,190 @@
-//// [tests/cases/conformance/expressions/unaryOperators/logicalNotOperator/logicalNotOperatorWithBooleanType.ts] ////
-
-=== logicalNotOperatorWithBooleanType.ts ===
-// ! operator on boolean type
-var BOOLEAN: boolean;
->BOOLEAN : boolean
->        : ^^^^^^^
-
-function foo(): boolean { return true; }
->foo : () => boolean
->    : ^^^^^^       
->true : true
->     : ^^^^
-
-class A {
->A : A
->  : ^
-
-    public a: boolean;
->a : boolean
->  : ^^^^^^^
-
-    static foo() { return false; }
->foo : () => boolean
->    : ^^^^^^^^^^^^^
->false : false
->      : ^^^^^
-}
-module M {
->M : typeof M
->  : ^^^^^^^^
-
-    export var n: boolean;
->n : boolean
->  : ^^^^^^^
-}
-
-var objA = new A();
->objA : A
->     : ^
->new A() : A
->        : ^
->A : typeof A
->  : ^^^^^^^^
-
-// boolean type var
-var ResultIsBoolean1 = !BOOLEAN;
->ResultIsBoolean1 : boolean
->                 : ^^^^^^^
->!BOOLEAN : boolean
->         : ^^^^^^^
->BOOLEAN : boolean
->        : ^^^^^^^
-
-// boolean type literal
-var ResultIsBoolean2 = !true;
->ResultIsBoolean2 : boolean
-<<<<<<< HEAD
->!true : false
-=======
->                 : ^^^^^^^
->!true : boolean
->      : ^^^^^^^
->>>>>>> 12402f26
->true : true
->     : ^^^^
-
-var ResultIsBoolean3 = !{ x: true, y: false };
->ResultIsBoolean3 : boolean
-<<<<<<< HEAD
->!{ x: true, y: false } : false
-=======
->                 : ^^^^^^^
->!{ x: true, y: false } : boolean
->                       : ^^^^^^^
->>>>>>> 12402f26
->{ x: true, y: false } : { x: boolean; y: boolean; }
->                      : ^^^^^^^^^^^^^^^^^^^^^^^^^^^
->x : boolean
->  : ^^^^^^^
->true : true
->     : ^^^^
->y : boolean
->  : ^^^^^^^
->false : false
->      : ^^^^^
-
-// boolean type expressions
-var ResultIsBoolean4 = !objA.a;
->ResultIsBoolean4 : boolean
->                 : ^^^^^^^
->!objA.a : boolean
->        : ^^^^^^^
->objA.a : boolean
->       : ^^^^^^^
->objA : A
->     : ^
->a : boolean
->  : ^^^^^^^
-
-var ResultIsBoolean5 = !M.n;
->ResultIsBoolean5 : boolean
->                 : ^^^^^^^
->!M.n : boolean
->     : ^^^^^^^
->M.n : boolean
->    : ^^^^^^^
->M : typeof M
->  : ^^^^^^^^
->n : boolean
->  : ^^^^^^^
-
-var ResultIsBoolean6 = !foo();
->ResultIsBoolean6 : boolean
->                 : ^^^^^^^
->!foo() : boolean
->       : ^^^^^^^
->foo() : boolean
->      : ^^^^^^^
->foo : () => boolean
->    : ^^^^^^^^^^^^^
-
-var ResultIsBoolean7 = !A.foo();
->ResultIsBoolean7 : boolean
->                 : ^^^^^^^
->!A.foo() : boolean
->         : ^^^^^^^
->A.foo() : boolean
->        : ^^^^^^^
->A.foo : () => boolean
->      : ^^^^^^^^^^^^^
->A : typeof A
->  : ^^^^^^^^
->foo : () => boolean
->    : ^^^^^^^^^^^^^
-
-// multiple ! operators
-var ResultIsBoolean = !!BOOLEAN;
->ResultIsBoolean : boolean
->                : ^^^^^^^
->!!BOOLEAN : boolean
->          : ^^^^^^^
->!BOOLEAN : boolean
->         : ^^^^^^^
->BOOLEAN : boolean
->        : ^^^^^^^
-
-// miss assignment operators
-!true;
-<<<<<<< HEAD
->!true : false
-=======
->!true : boolean
->      : ^^^^^^^
->>>>>>> 12402f26
->true : true
->     : ^^^^
-
-!BOOLEAN;
->!BOOLEAN : boolean
->         : ^^^^^^^
->BOOLEAN : boolean
->        : ^^^^^^^
-
-!foo();
->!foo() : boolean
->       : ^^^^^^^
->foo() : boolean
->      : ^^^^^^^
->foo : () => boolean
->    : ^^^^^^^^^^^^^
-
-!true, false;
->!true, false : false
-<<<<<<< HEAD
->!true : false
-=======
->             : ^^^^^
->!true : boolean
->      : ^^^^^^^
->>>>>>> 12402f26
->true : true
->     : ^^^^
->false : false
->      : ^^^^^
-
-!objA.a;
->!objA.a : boolean
->        : ^^^^^^^
->objA.a : boolean
->       : ^^^^^^^
->objA : A
->     : ^
->a : boolean
->  : ^^^^^^^
-
-!M.n;
->!M.n : boolean
->     : ^^^^^^^
->M.n : boolean
->    : ^^^^^^^
->M : typeof M
->  : ^^^^^^^^
->n : boolean
->  : ^^^^^^^
-
+//// [tests/cases/conformance/expressions/unaryOperators/logicalNotOperator/logicalNotOperatorWithBooleanType.ts] ////
+
+=== logicalNotOperatorWithBooleanType.ts ===
+// ! operator on boolean type
+var BOOLEAN: boolean;
+>BOOLEAN : boolean
+>        : ^^^^^^^
+
+function foo(): boolean { return true; }
+>foo : () => boolean
+>    : ^^^^^^       
+>true : true
+>     : ^^^^
+
+class A {
+>A : A
+>  : ^
+
+    public a: boolean;
+>a : boolean
+>  : ^^^^^^^
+
+    static foo() { return false; }
+>foo : () => boolean
+>    : ^^^^^^^^^^^^^
+>false : false
+>      : ^^^^^
+}
+module M {
+>M : typeof M
+>  : ^^^^^^^^
+
+    export var n: boolean;
+>n : boolean
+>  : ^^^^^^^
+}
+
+var objA = new A();
+>objA : A
+>     : ^
+>new A() : A
+>        : ^
+>A : typeof A
+>  : ^^^^^^^^
+
+// boolean type var
+var ResultIsBoolean1 = !BOOLEAN;
+>ResultIsBoolean1 : boolean
+>                 : ^^^^^^^
+>!BOOLEAN : boolean
+>         : ^^^^^^^
+>BOOLEAN : boolean
+>        : ^^^^^^^
+
+// boolean type literal
+var ResultIsBoolean2 = !true;
+>ResultIsBoolean2 : boolean
+>                 : ^^^^^^^
+>!true : false
+>      : ^^^^^
+>true : true
+>     : ^^^^
+
+var ResultIsBoolean3 = !{ x: true, y: false };
+>ResultIsBoolean3 : boolean
+>                 : ^^^^^^^
+>!{ x: true, y: false } : false
+>                       : ^^^^^
+>{ x: true, y: false } : { x: boolean; y: boolean; }
+>                      : ^^^^^^^^^^^^^^^^^^^^^^^^^^^
+>x : boolean
+>  : ^^^^^^^
+>true : true
+>     : ^^^^
+>y : boolean
+>  : ^^^^^^^
+>false : false
+>      : ^^^^^
+
+// boolean type expressions
+var ResultIsBoolean4 = !objA.a;
+>ResultIsBoolean4 : boolean
+>                 : ^^^^^^^
+>!objA.a : boolean
+>        : ^^^^^^^
+>objA.a : boolean
+>       : ^^^^^^^
+>objA : A
+>     : ^
+>a : boolean
+>  : ^^^^^^^
+
+var ResultIsBoolean5 = !M.n;
+>ResultIsBoolean5 : boolean
+>                 : ^^^^^^^
+>!M.n : boolean
+>     : ^^^^^^^
+>M.n : boolean
+>    : ^^^^^^^
+>M : typeof M
+>  : ^^^^^^^^
+>n : boolean
+>  : ^^^^^^^
+
+var ResultIsBoolean6 = !foo();
+>ResultIsBoolean6 : boolean
+>                 : ^^^^^^^
+>!foo() : boolean
+>       : ^^^^^^^
+>foo() : boolean
+>      : ^^^^^^^
+>foo : () => boolean
+>    : ^^^^^^^^^^^^^
+
+var ResultIsBoolean7 = !A.foo();
+>ResultIsBoolean7 : boolean
+>                 : ^^^^^^^
+>!A.foo() : boolean
+>         : ^^^^^^^
+>A.foo() : boolean
+>        : ^^^^^^^
+>A.foo : () => boolean
+>      : ^^^^^^^^^^^^^
+>A : typeof A
+>  : ^^^^^^^^
+>foo : () => boolean
+>    : ^^^^^^^^^^^^^
+
+// multiple ! operators
+var ResultIsBoolean = !!BOOLEAN;
+>ResultIsBoolean : boolean
+>                : ^^^^^^^
+>!!BOOLEAN : boolean
+>          : ^^^^^^^
+>!BOOLEAN : boolean
+>         : ^^^^^^^
+>BOOLEAN : boolean
+>        : ^^^^^^^
+
+// miss assignment operators
+!true;
+>!true : false
+>      : ^^^^^
+>true : true
+>     : ^^^^
+
+!BOOLEAN;
+>!BOOLEAN : boolean
+>         : ^^^^^^^
+>BOOLEAN : boolean
+>        : ^^^^^^^
+
+!foo();
+>!foo() : boolean
+>       : ^^^^^^^
+>foo() : boolean
+>      : ^^^^^^^
+>foo : () => boolean
+>    : ^^^^^^^^^^^^^
+
+!true, false;
+>!true, false : false
+>             : ^^^^^
+>!true : false
+>      : ^^^^^
+>true : true
+>     : ^^^^
+>false : false
+>      : ^^^^^
+
+!objA.a;
+>!objA.a : boolean
+>        : ^^^^^^^
+>objA.a : boolean
+>       : ^^^^^^^
+>objA : A
+>     : ^
+>a : boolean
+>  : ^^^^^^^
+
+!M.n;
+>!M.n : boolean
+>     : ^^^^^^^
+>M.n : boolean
+>    : ^^^^^^^
+>M : typeof M
+>  : ^^^^^^^^
+>n : boolean
+>  : ^^^^^^^
+