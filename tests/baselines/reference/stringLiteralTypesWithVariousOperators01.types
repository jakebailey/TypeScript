//// [tests/cases/conformance/types/stringLiteral/stringLiteralTypesWithVariousOperators01.ts] ////

=== stringLiteralTypesWithVariousOperators01.ts ===
let abc: "ABC" = "ABC";
>abc : "ABC"
>    : ^^^^^
>"ABC" : "ABC"
>      : ^^^^^

let xyz: "XYZ" = "XYZ";
>xyz : "XYZ"
>    : ^^^^^
>"XYZ" : "XYZ"
>      : ^^^^^

let abcOrXyz: "ABC" | "XYZ" = abc || xyz;
>abcOrXyz : "ABC" | "XYZ"
<<<<<<< HEAD
>abc || xyz : "ABC"
=======
>         : ^^^^^^^^^^^^^
>abc || xyz : "ABC" | "XYZ"
>           : ^^^^^^^^^^^^^
>>>>>>> 12402f26
>abc : "ABC"
>    : ^^^^^
>xyz : "XYZ"
>    : ^^^^^

let abcOrXyzOrNumber: "ABC" | "XYZ" | number = abcOrXyz || 100;
>abcOrXyzOrNumber : number | "ABC" | "XYZ"
<<<<<<< HEAD
>abcOrXyz || 100 : "ABC"
>abcOrXyz : "ABC"
=======
>                 : ^^^^^^^^^^^^^^^^^^^^^^
>abcOrXyz || 100 : "ABC" | "XYZ" | 100
>                : ^^^^^^^^^^^^^^^^^^^
>abcOrXyz : "ABC" | "XYZ"
>         : ^^^^^^^^^^^^^
>>>>>>> 12402f26
>100 : 100
>    : ^^^

let a = "" + abc;
>a : string
>  : ^^^^^^
>"" + abc : string
>         : ^^^^^^
>"" : ""
>   : ^^
>abc : "ABC"
>    : ^^^^^

let b = abc + "";
>b : string
>  : ^^^^^^
>abc + "" : string
>         : ^^^^^^
>abc : "ABC"
>    : ^^^^^
>"" : ""
>   : ^^

let c = 10 + abc;
>c : string
>  : ^^^^^^
>10 + abc : string
>         : ^^^^^^
>10 : 10
>   : ^^
>abc : "ABC"
>    : ^^^^^

let d = abc + 10;
>d : string
>  : ^^^^^^
>abc + 10 : string
>         : ^^^^^^
>abc : "ABC"
>    : ^^^^^
>10 : 10
>   : ^^

let e = xyz + abc;
>e : string
>  : ^^^^^^
>xyz + abc : string
>          : ^^^^^^
>xyz : "XYZ"
>    : ^^^^^
>abc : "ABC"
>    : ^^^^^

let f = abc + xyz;
>f : string
>  : ^^^^^^
>abc + xyz : string
>          : ^^^^^^
>abc : "ABC"
>    : ^^^^^
>xyz : "XYZ"
>    : ^^^^^

let g = true + abc;
>g : string
>  : ^^^^^^
>true + abc : string
>           : ^^^^^^
>true : true
>     : ^^^^
>abc : "ABC"
>    : ^^^^^

let h = abc + true;
>h : string
>  : ^^^^^^
>abc + true : string
>           : ^^^^^^
>abc : "ABC"
>    : ^^^^^
>true : true
>     : ^^^^

let i = abc + abcOrXyz + xyz;
>i : string
>  : ^^^^^^
>abc + abcOrXyz + xyz : string
>                     : ^^^^^^
>abc + abcOrXyz : string
>               : ^^^^^^
>abc : "ABC"
<<<<<<< HEAD
>abcOrXyz : "ABC"
=======
>    : ^^^^^
>abcOrXyz : "ABC" | "XYZ"
>         : ^^^^^^^^^^^^^
>>>>>>> 12402f26
>xyz : "XYZ"
>    : ^^^^^

let j = abcOrXyz + abcOrXyz;
>j : string
>  : ^^^^^^
>abcOrXyz + abcOrXyz : string
<<<<<<< HEAD
>abcOrXyz : "ABC"
>abcOrXyz : "ABC"
=======
>                    : ^^^^^^
>abcOrXyz : "ABC" | "XYZ"
>         : ^^^^^^^^^^^^^
>abcOrXyz : "ABC" | "XYZ"
>         : ^^^^^^^^^^^^^
>>>>>>> 12402f26

let k = +abcOrXyz;
>k : number
>  : ^^^^^^
>+abcOrXyz : number
<<<<<<< HEAD
>abcOrXyz : "ABC"
=======
>          : ^^^^^^
>abcOrXyz : "ABC" | "XYZ"
>         : ^^^^^^^^^^^^^
>>>>>>> 12402f26

let l = -abcOrXyz;
>l : number
>  : ^^^^^^
>-abcOrXyz : number
<<<<<<< HEAD
>abcOrXyz : "ABC"
=======
>          : ^^^^^^
>abcOrXyz : "ABC" | "XYZ"
>         : ^^^^^^^^^^^^^
>>>>>>> 12402f26

let m = abcOrXyzOrNumber + "";
>m : string
>  : ^^^^^^
>abcOrXyzOrNumber + "" : string
<<<<<<< HEAD
>abcOrXyzOrNumber : "ABC"
=======
>                      : ^^^^^^
>abcOrXyzOrNumber : number | "ABC" | "XYZ"
>                 : ^^^^^^^^^^^^^^^^^^^^^^
>>>>>>> 12402f26
>"" : ""
>   : ^^

let n = "" + abcOrXyzOrNumber;
>n : string
>  : ^^^^^^
>"" + abcOrXyzOrNumber : string
>                      : ^^^^^^
>"" : ""
<<<<<<< HEAD
>abcOrXyzOrNumber : "ABC"
=======
>   : ^^
>abcOrXyzOrNumber : number | "ABC" | "XYZ"
>                 : ^^^^^^^^^^^^^^^^^^^^^^
>>>>>>> 12402f26

let o = abcOrXyzOrNumber + abcOrXyz;
>o : string
>  : ^^^^^^
>abcOrXyzOrNumber + abcOrXyz : string
<<<<<<< HEAD
>abcOrXyzOrNumber : "ABC"
>abcOrXyz : "ABC"
=======
>                            : ^^^^^^
>abcOrXyzOrNumber : number | "ABC" | "XYZ"
>                 : ^^^^^^^^^^^^^^^^^^^^^^
>abcOrXyz : "ABC" | "XYZ"
>         : ^^^^^^^^^^^^^
>>>>>>> 12402f26

let p = abcOrXyz + abcOrXyzOrNumber;
>p : string
>  : ^^^^^^
>abcOrXyz + abcOrXyzOrNumber : string
<<<<<<< HEAD
>abcOrXyz : "ABC"
>abcOrXyzOrNumber : "ABC"

let q = !abcOrXyzOrNumber;
>q : boolean
>!abcOrXyzOrNumber : false
>abcOrXyzOrNumber : "ABC"
=======
>                            : ^^^^^^
>abcOrXyz : "ABC" | "XYZ"
>         : ^^^^^^^^^^^^^
>abcOrXyzOrNumber : number | "ABC" | "XYZ"
>                 : ^^^^^^^^^^^^^^^^^^^^^^

let q = !abcOrXyzOrNumber;
>q : boolean
>  : ^^^^^^^
>!abcOrXyzOrNumber : boolean
>                  : ^^^^^^^
>abcOrXyzOrNumber : number | "ABC" | "XYZ"
>                 : ^^^^^^^^^^^^^^^^^^^^^^
>>>>>>> 12402f26

let r = ~abcOrXyzOrNumber;
>r : number
>  : ^^^^^^
>~abcOrXyzOrNumber : number
<<<<<<< HEAD
>abcOrXyzOrNumber : "ABC"
=======
>                  : ^^^^^^
>abcOrXyzOrNumber : number | "ABC" | "XYZ"
>                 : ^^^^^^^^^^^^^^^^^^^^^^
>>>>>>> 12402f26

let s = abcOrXyzOrNumber < abcOrXyzOrNumber;
>s : boolean
>  : ^^^^^^^
>abcOrXyzOrNumber < abcOrXyzOrNumber : boolean
<<<<<<< HEAD
>abcOrXyzOrNumber : "ABC"
>abcOrXyzOrNumber : "ABC"
=======
>                                    : ^^^^^^^
>abcOrXyzOrNumber : number | "ABC" | "XYZ"
>                 : ^^^^^^^^^^^^^^^^^^^^^^
>abcOrXyzOrNumber : number | "ABC" | "XYZ"
>                 : ^^^^^^^^^^^^^^^^^^^^^^
>>>>>>> 12402f26

let t = abcOrXyzOrNumber >= abcOrXyz;
>t : boolean
>  : ^^^^^^^
>abcOrXyzOrNumber >= abcOrXyz : boolean
<<<<<<< HEAD
>abcOrXyzOrNumber : "ABC"
>abcOrXyz : "ABC"
=======
>                             : ^^^^^^^
>abcOrXyzOrNumber : number | "ABC" | "XYZ"
>                 : ^^^^^^^^^^^^^^^^^^^^^^
>abcOrXyz : "ABC" | "XYZ"
>         : ^^^^^^^^^^^^^
>>>>>>> 12402f26

let u = abc === abcOrXyz;
>u : boolean
>  : ^^^^^^^
>abc === abcOrXyz : boolean
>                 : ^^^^^^^
>abc : "ABC"
<<<<<<< HEAD
>abcOrXyz : "ABC"
=======
>    : ^^^^^
>abcOrXyz : "ABC" | "XYZ"
>         : ^^^^^^^^^^^^^
>>>>>>> 12402f26

let v = abcOrXyz === abcOrXyzOrNumber;
>v : boolean
>  : ^^^^^^^
>abcOrXyz === abcOrXyzOrNumber : boolean
<<<<<<< HEAD
>abcOrXyz : "ABC"
>abcOrXyzOrNumber : "ABC"
=======
>                              : ^^^^^^^
>abcOrXyz : "ABC" | "XYZ"
>         : ^^^^^^^^^^^^^
>abcOrXyzOrNumber : number | "ABC" | "XYZ"
>                 : ^^^^^^^^^^^^^^^^^^^^^^
>>>>>>> 12402f26

<|MERGE_RESOLUTION|>--- conflicted
+++ resolved
@@ -1,323 +1,251 @@
-//// [tests/cases/conformance/types/stringLiteral/stringLiteralTypesWithVariousOperators01.ts] ////
-
-=== stringLiteralTypesWithVariousOperators01.ts ===
-let abc: "ABC" = "ABC";
->abc : "ABC"
->    : ^^^^^
->"ABC" : "ABC"
->      : ^^^^^
-
-let xyz: "XYZ" = "XYZ";
->xyz : "XYZ"
->    : ^^^^^
->"XYZ" : "XYZ"
->      : ^^^^^
-
-let abcOrXyz: "ABC" | "XYZ" = abc || xyz;
->abcOrXyz : "ABC" | "XYZ"
-<<<<<<< HEAD
->abc || xyz : "ABC"
-=======
->         : ^^^^^^^^^^^^^
->abc || xyz : "ABC" | "XYZ"
->           : ^^^^^^^^^^^^^
->>>>>>> 12402f26
->abc : "ABC"
->    : ^^^^^
->xyz : "XYZ"
->    : ^^^^^
-
-let abcOrXyzOrNumber: "ABC" | "XYZ" | number = abcOrXyz || 100;
->abcOrXyzOrNumber : number | "ABC" | "XYZ"
-<<<<<<< HEAD
->abcOrXyz || 100 : "ABC"
->abcOrXyz : "ABC"
-=======
->                 : ^^^^^^^^^^^^^^^^^^^^^^
->abcOrXyz || 100 : "ABC" | "XYZ" | 100
->                : ^^^^^^^^^^^^^^^^^^^
->abcOrXyz : "ABC" | "XYZ"
->         : ^^^^^^^^^^^^^
->>>>>>> 12402f26
->100 : 100
->    : ^^^
-
-let a = "" + abc;
->a : string
->  : ^^^^^^
->"" + abc : string
->         : ^^^^^^
->"" : ""
->   : ^^
->abc : "ABC"
->    : ^^^^^
-
-let b = abc + "";
->b : string
->  : ^^^^^^
->abc + "" : string
->         : ^^^^^^
->abc : "ABC"
->    : ^^^^^
->"" : ""
->   : ^^
-
-let c = 10 + abc;
->c : string
->  : ^^^^^^
->10 + abc : string
->         : ^^^^^^
->10 : 10
->   : ^^
->abc : "ABC"
->    : ^^^^^
-
-let d = abc + 10;
->d : string
->  : ^^^^^^
->abc + 10 : string
->         : ^^^^^^
->abc : "ABC"
->    : ^^^^^
->10 : 10
->   : ^^
-
-let e = xyz + abc;
->e : string
->  : ^^^^^^
->xyz + abc : string
->          : ^^^^^^
->xyz : "XYZ"
->    : ^^^^^
->abc : "ABC"
->    : ^^^^^
-
-let f = abc + xyz;
->f : string
->  : ^^^^^^
->abc + xyz : string
->          : ^^^^^^
->abc : "ABC"
->    : ^^^^^
->xyz : "XYZ"
->    : ^^^^^
-
-let g = true + abc;
->g : string
->  : ^^^^^^
->true + abc : string
->           : ^^^^^^
->true : true
->     : ^^^^
->abc : "ABC"
->    : ^^^^^
-
-let h = abc + true;
->h : string
->  : ^^^^^^
->abc + true : string
->           : ^^^^^^
->abc : "ABC"
->    : ^^^^^
->true : true
->     : ^^^^
-
-let i = abc + abcOrXyz + xyz;
->i : string
->  : ^^^^^^
->abc + abcOrXyz + xyz : string
->                     : ^^^^^^
->abc + abcOrXyz : string
->               : ^^^^^^
->abc : "ABC"
-<<<<<<< HEAD
->abcOrXyz : "ABC"
-=======
->    : ^^^^^
->abcOrXyz : "ABC" | "XYZ"
->         : ^^^^^^^^^^^^^
->>>>>>> 12402f26
->xyz : "XYZ"
->    : ^^^^^
-
-let j = abcOrXyz + abcOrXyz;
->j : string
->  : ^^^^^^
->abcOrXyz + abcOrXyz : string
-<<<<<<< HEAD
->abcOrXyz : "ABC"
->abcOrXyz : "ABC"
-=======
->                    : ^^^^^^
->abcOrXyz : "ABC" | "XYZ"
->         : ^^^^^^^^^^^^^
->abcOrXyz : "ABC" | "XYZ"
->         : ^^^^^^^^^^^^^
->>>>>>> 12402f26
-
-let k = +abcOrXyz;
->k : number
->  : ^^^^^^
->+abcOrXyz : number
-<<<<<<< HEAD
->abcOrXyz : "ABC"
-=======
->          : ^^^^^^
->abcOrXyz : "ABC" | "XYZ"
->         : ^^^^^^^^^^^^^
->>>>>>> 12402f26
-
-let l = -abcOrXyz;
->l : number
->  : ^^^^^^
->-abcOrXyz : number
-<<<<<<< HEAD
->abcOrXyz : "ABC"
-=======
->          : ^^^^^^
->abcOrXyz : "ABC" | "XYZ"
->         : ^^^^^^^^^^^^^
->>>>>>> 12402f26
-
-let m = abcOrXyzOrNumber + "";
->m : string
->  : ^^^^^^
->abcOrXyzOrNumber + "" : string
-<<<<<<< HEAD
->abcOrXyzOrNumber : "ABC"
-=======
->                      : ^^^^^^
->abcOrXyzOrNumber : number | "ABC" | "XYZ"
->                 : ^^^^^^^^^^^^^^^^^^^^^^
->>>>>>> 12402f26
->"" : ""
->   : ^^
-
-let n = "" + abcOrXyzOrNumber;
->n : string
->  : ^^^^^^
->"" + abcOrXyzOrNumber : string
->                      : ^^^^^^
->"" : ""
-<<<<<<< HEAD
->abcOrXyzOrNumber : "ABC"
-=======
->   : ^^
->abcOrXyzOrNumber : number | "ABC" | "XYZ"
->                 : ^^^^^^^^^^^^^^^^^^^^^^
->>>>>>> 12402f26
-
-let o = abcOrXyzOrNumber + abcOrXyz;
->o : string
->  : ^^^^^^
->abcOrXyzOrNumber + abcOrXyz : string
-<<<<<<< HEAD
->abcOrXyzOrNumber : "ABC"
->abcOrXyz : "ABC"
-=======
->                            : ^^^^^^
->abcOrXyzOrNumber : number | "ABC" | "XYZ"
->                 : ^^^^^^^^^^^^^^^^^^^^^^
->abcOrXyz : "ABC" | "XYZ"
->         : ^^^^^^^^^^^^^
->>>>>>> 12402f26
-
-let p = abcOrXyz + abcOrXyzOrNumber;
->p : string
->  : ^^^^^^
->abcOrXyz + abcOrXyzOrNumber : string
-<<<<<<< HEAD
->abcOrXyz : "ABC"
->abcOrXyzOrNumber : "ABC"
-
-let q = !abcOrXyzOrNumber;
->q : boolean
->!abcOrXyzOrNumber : false
->abcOrXyzOrNumber : "ABC"
-=======
->                            : ^^^^^^
->abcOrXyz : "ABC" | "XYZ"
->         : ^^^^^^^^^^^^^
->abcOrXyzOrNumber : number | "ABC" | "XYZ"
->                 : ^^^^^^^^^^^^^^^^^^^^^^
-
-let q = !abcOrXyzOrNumber;
->q : boolean
->  : ^^^^^^^
->!abcOrXyzOrNumber : boolean
->                  : ^^^^^^^
->abcOrXyzOrNumber : number | "ABC" | "XYZ"
->                 : ^^^^^^^^^^^^^^^^^^^^^^
->>>>>>> 12402f26
-
-let r = ~abcOrXyzOrNumber;
->r : number
->  : ^^^^^^
->~abcOrXyzOrNumber : number
-<<<<<<< HEAD
->abcOrXyzOrNumber : "ABC"
-=======
->                  : ^^^^^^
->abcOrXyzOrNumber : number | "ABC" | "XYZ"
->                 : ^^^^^^^^^^^^^^^^^^^^^^
->>>>>>> 12402f26
-
-let s = abcOrXyzOrNumber < abcOrXyzOrNumber;
->s : boolean
->  : ^^^^^^^
->abcOrXyzOrNumber < abcOrXyzOrNumber : boolean
-<<<<<<< HEAD
->abcOrXyzOrNumber : "ABC"
->abcOrXyzOrNumber : "ABC"
-=======
->                                    : ^^^^^^^
->abcOrXyzOrNumber : number | "ABC" | "XYZ"
->                 : ^^^^^^^^^^^^^^^^^^^^^^
->abcOrXyzOrNumber : number | "ABC" | "XYZ"
->                 : ^^^^^^^^^^^^^^^^^^^^^^
->>>>>>> 12402f26
-
-let t = abcOrXyzOrNumber >= abcOrXyz;
->t : boolean
->  : ^^^^^^^
->abcOrXyzOrNumber >= abcOrXyz : boolean
-<<<<<<< HEAD
->abcOrXyzOrNumber : "ABC"
->abcOrXyz : "ABC"
-=======
->                             : ^^^^^^^
->abcOrXyzOrNumber : number | "ABC" | "XYZ"
->                 : ^^^^^^^^^^^^^^^^^^^^^^
->abcOrXyz : "ABC" | "XYZ"
->         : ^^^^^^^^^^^^^
->>>>>>> 12402f26
-
-let u = abc === abcOrXyz;
->u : boolean
->  : ^^^^^^^
->abc === abcOrXyz : boolean
->                 : ^^^^^^^
->abc : "ABC"
-<<<<<<< HEAD
->abcOrXyz : "ABC"
-=======
->    : ^^^^^
->abcOrXyz : "ABC" | "XYZ"
->         : ^^^^^^^^^^^^^
->>>>>>> 12402f26
-
-let v = abcOrXyz === abcOrXyzOrNumber;
->v : boolean
->  : ^^^^^^^
->abcOrXyz === abcOrXyzOrNumber : boolean
-<<<<<<< HEAD
->abcOrXyz : "ABC"
->abcOrXyzOrNumber : "ABC"
-=======
->                              : ^^^^^^^
->abcOrXyz : "ABC" | "XYZ"
->         : ^^^^^^^^^^^^^
->abcOrXyzOrNumber : number | "ABC" | "XYZ"
->                 : ^^^^^^^^^^^^^^^^^^^^^^
->>>>>>> 12402f26
-
+//// [tests/cases/conformance/types/stringLiteral/stringLiteralTypesWithVariousOperators01.ts] ////
+
+=== stringLiteralTypesWithVariousOperators01.ts ===
+let abc: "ABC" = "ABC";
+>abc : "ABC"
+>    : ^^^^^
+>"ABC" : "ABC"
+>      : ^^^^^
+
+let xyz: "XYZ" = "XYZ";
+>xyz : "XYZ"
+>    : ^^^^^
+>"XYZ" : "XYZ"
+>      : ^^^^^
+
+let abcOrXyz: "ABC" | "XYZ" = abc || xyz;
+>abcOrXyz : "ABC" | "XYZ"
+>         : ^^^^^^^^^^^^^
+>abc || xyz : "ABC"
+>           : ^^^^^
+>abc : "ABC"
+>    : ^^^^^
+>xyz : "XYZ"
+>    : ^^^^^
+
+let abcOrXyzOrNumber: "ABC" | "XYZ" | number = abcOrXyz || 100;
+>abcOrXyzOrNumber : number | "ABC" | "XYZ"
+>                 : ^^^^^^^^^^^^^^^^^^^^^^
+>abcOrXyz || 100 : "ABC"
+>                : ^^^^^
+>abcOrXyz : "ABC"
+>         : ^^^^^
+>100 : 100
+>    : ^^^
+
+let a = "" + abc;
+>a : string
+>  : ^^^^^^
+>"" + abc : string
+>         : ^^^^^^
+>"" : ""
+>   : ^^
+>abc : "ABC"
+>    : ^^^^^
+
+let b = abc + "";
+>b : string
+>  : ^^^^^^
+>abc + "" : string
+>         : ^^^^^^
+>abc : "ABC"
+>    : ^^^^^
+>"" : ""
+>   : ^^
+
+let c = 10 + abc;
+>c : string
+>  : ^^^^^^
+>10 + abc : string
+>         : ^^^^^^
+>10 : 10
+>   : ^^
+>abc : "ABC"
+>    : ^^^^^
+
+let d = abc + 10;
+>d : string
+>  : ^^^^^^
+>abc + 10 : string
+>         : ^^^^^^
+>abc : "ABC"
+>    : ^^^^^
+>10 : 10
+>   : ^^
+
+let e = xyz + abc;
+>e : string
+>  : ^^^^^^
+>xyz + abc : string
+>          : ^^^^^^
+>xyz : "XYZ"
+>    : ^^^^^
+>abc : "ABC"
+>    : ^^^^^
+
+let f = abc + xyz;
+>f : string
+>  : ^^^^^^
+>abc + xyz : string
+>          : ^^^^^^
+>abc : "ABC"
+>    : ^^^^^
+>xyz : "XYZ"
+>    : ^^^^^
+
+let g = true + abc;
+>g : string
+>  : ^^^^^^
+>true + abc : string
+>           : ^^^^^^
+>true : true
+>     : ^^^^
+>abc : "ABC"
+>    : ^^^^^
+
+let h = abc + true;
+>h : string
+>  : ^^^^^^
+>abc + true : string
+>           : ^^^^^^
+>abc : "ABC"
+>    : ^^^^^
+>true : true
+>     : ^^^^
+
+let i = abc + abcOrXyz + xyz;
+>i : string
+>  : ^^^^^^
+>abc + abcOrXyz + xyz : string
+>                     : ^^^^^^
+>abc + abcOrXyz : string
+>               : ^^^^^^
+>abc : "ABC"
+>    : ^^^^^
+>abcOrXyz : "ABC"
+>         : ^^^^^
+>xyz : "XYZ"
+>    : ^^^^^
+
+let j = abcOrXyz + abcOrXyz;
+>j : string
+>  : ^^^^^^
+>abcOrXyz + abcOrXyz : string
+>                    : ^^^^^^
+>abcOrXyz : "ABC"
+>         : ^^^^^
+>abcOrXyz : "ABC"
+>         : ^^^^^
+
+let k = +abcOrXyz;
+>k : number
+>  : ^^^^^^
+>+abcOrXyz : number
+>          : ^^^^^^
+>abcOrXyz : "ABC"
+>         : ^^^^^
+
+let l = -abcOrXyz;
+>l : number
+>  : ^^^^^^
+>-abcOrXyz : number
+>          : ^^^^^^
+>abcOrXyz : "ABC"
+>         : ^^^^^
+
+let m = abcOrXyzOrNumber + "";
+>m : string
+>  : ^^^^^^
+>abcOrXyzOrNumber + "" : string
+>                      : ^^^^^^
+>abcOrXyzOrNumber : "ABC"
+>                 : ^^^^^
+>"" : ""
+>   : ^^
+
+let n = "" + abcOrXyzOrNumber;
+>n : string
+>  : ^^^^^^
+>"" + abcOrXyzOrNumber : string
+>                      : ^^^^^^
+>"" : ""
+>   : ^^
+>abcOrXyzOrNumber : "ABC"
+>                 : ^^^^^
+
+let o = abcOrXyzOrNumber + abcOrXyz;
+>o : string
+>  : ^^^^^^
+>abcOrXyzOrNumber + abcOrXyz : string
+>                            : ^^^^^^
+>abcOrXyzOrNumber : "ABC"
+>                 : ^^^^^
+>abcOrXyz : "ABC"
+>         : ^^^^^
+
+let p = abcOrXyz + abcOrXyzOrNumber;
+>p : string
+>  : ^^^^^^
+>abcOrXyz + abcOrXyzOrNumber : string
+>                            : ^^^^^^
+>abcOrXyz : "ABC"
+>         : ^^^^^
+>abcOrXyzOrNumber : "ABC"
+>                 : ^^^^^
+
+let q = !abcOrXyzOrNumber;
+>q : boolean
+>  : ^^^^^^^
+>!abcOrXyzOrNumber : false
+>                  : ^^^^^
+>abcOrXyzOrNumber : "ABC"
+>                 : ^^^^^
+
+let r = ~abcOrXyzOrNumber;
+>r : number
+>  : ^^^^^^
+>~abcOrXyzOrNumber : number
+>                  : ^^^^^^
+>abcOrXyzOrNumber : "ABC"
+>                 : ^^^^^
+
+let s = abcOrXyzOrNumber < abcOrXyzOrNumber;
+>s : boolean
+>  : ^^^^^^^
+>abcOrXyzOrNumber < abcOrXyzOrNumber : boolean
+>                                    : ^^^^^^^
+>abcOrXyzOrNumber : "ABC"
+>                 : ^^^^^
+>abcOrXyzOrNumber : "ABC"
+>                 : ^^^^^
+
+let t = abcOrXyzOrNumber >= abcOrXyz;
+>t : boolean
+>  : ^^^^^^^
+>abcOrXyzOrNumber >= abcOrXyz : boolean
+>                             : ^^^^^^^
+>abcOrXyzOrNumber : "ABC"
+>                 : ^^^^^
+>abcOrXyz : "ABC"
+>         : ^^^^^
+
+let u = abc === abcOrXyz;
+>u : boolean
+>  : ^^^^^^^
+>abc === abcOrXyz : boolean
+>                 : ^^^^^^^
+>abc : "ABC"
+>    : ^^^^^
+>abcOrXyz : "ABC"
+>         : ^^^^^
+
+let v = abcOrXyz === abcOrXyzOrNumber;
+>v : boolean
+>  : ^^^^^^^
+>abcOrXyz === abcOrXyzOrNumber : boolean
+>                              : ^^^^^^^
+>abcOrXyz : "ABC"
+>         : ^^^^^
+>abcOrXyzOrNumber : "ABC"
+>                 : ^^^^^
+