--- conflicted
+++ resolved
@@ -1,77 +1,57 @@
-//// [tests/cases/compiler/parameterDestructuringObjectLiteral.ts] ////
-
-=== parameterDestructuringObjectLiteral.ts ===
-// Repro from #22644
-
-const fn1 = (options: { headers?: {} }) => { };
-<<<<<<< HEAD
->fn1 : (options: {    headers?: {};}) => void
->(options: { headers?: {} }) => { } : (options: {    headers?: {};}) => void
->options : { headers?: {} | undefined; }
->headers : {} | undefined
-
-fn1({ headers: { foo: 1 } });
->fn1({ headers: { foo: 1 } }) : void
->fn1 : (options: { headers?: {} | undefined; }) => void
-=======
->fn1 : (options: { headers?: {}; }) => void
->    : ^^^^^^^^^^                 ^^^^^^^^^
->(options: { headers?: {} }) => { } : (options: { headers?: {}; }) => void
->                                   : ^^^^^^^^^^                 ^^^^^^^^^
->options : { headers?: {}; }
->        : ^^^^^^^^^^^^  ^^^
->headers : {}
->        : ^^
-
-fn1({ headers: { foo: 1 } });
->fn1({ headers: { foo: 1 } }) : void
->                             : ^^^^
->fn1 : (options: { headers?: {}; }) => void
->    : ^^^^^^^^^^^^^^^^^^^^^^^^^^^^^^^^^^^^
->>>>>>> 12402f26
->{ headers: { foo: 1 } } : { headers: { foo: number; }; }
->                        : ^^^^^^^^^^^^^^^^^^^^^^^^^^^^^^
->headers : { foo: number; }
->        : ^^^^^^^^^^^^^^^^
->{ foo: 1 } : { foo: number; }
->           : ^^^^^^^^^^^^^^^^
->foo : number
->    : ^^^^^^
->1 : 1
->  : ^
-
-const fn2 = ({ headers = {} }) => { };
-<<<<<<< HEAD
->fn2 : ({ headers }: { headers?: {} | undefined; }) => void
->({ headers = {} }) => { } : ({ headers }: { headers?: {} | undefined; }) => void
-=======
->fn2 : ({ headers }: { headers?: {}; }) => void
->    : ^^^^^^^^^^^^^^^^^^^^^^^^^^^^^^^^^^^^^^^^
->({ headers = {} }) => { } : ({ headers }: { headers?: {}; }) => void
->                          : ^^^^^^^^^^^^^^^^^^^^^^^^^^^^^^^^^^^^^^^^
->>>>>>> 12402f26
->headers : {}
->        : ^^
->{} : {}
->   : ^^
-
-fn2({ headers: { foo: 1 } });
->fn2({ headers: { foo: 1 } }) : void
-<<<<<<< HEAD
->fn2 : ({ headers }: { headers?: {} | undefined; }) => void
-=======
->                             : ^^^^
->fn2 : ({ headers }: { headers?: {}; }) => void
->    : ^^^^^^^^^^^^^^^^^^^^^^^^^^^^^^^^^^^^^^^^
->>>>>>> 12402f26
->{ headers: { foo: 1 } } : { headers: { foo: number; }; }
->                        : ^^^^^^^^^^^^^^^^^^^^^^^^^^^^^^
->headers : { foo: number; }
->        : ^^^^^^^^^^^^^^^^
->{ foo: 1 } : { foo: number; }
->           : ^^^^^^^^^^^^^^^^
->foo : number
->    : ^^^^^^
->1 : 1
->  : ^
-
+//// [tests/cases/compiler/parameterDestructuringObjectLiteral.ts] ////
+
+=== parameterDestructuringObjectLiteral.ts ===
+// Repro from #22644
+
+const fn1 = (options: { headers?: {} }) => { };
+>fn1 : (options: { headers?: {}; }) => void
+>    : ^^^^^^^^^^                 ^^^^^^^^^
+>(options: { headers?: {} }) => { } : (options: { headers?: {}; }) => void
+>                                   : ^^^^^^^^^^                 ^^^^^^^^^
+>options : { headers?: {} | undefined; }
+>        : ^^^^^^^^^^^^^^^^^^^^^^^^^^^^^
+>headers : {} | undefined
+>        : ^^^^^^^^^^^^^^
+
+fn1({ headers: { foo: 1 } });
+>fn1({ headers: { foo: 1 } }) : void
+>                             : ^^^^
+>fn1 : (options: { headers?: {} | undefined; }) => void
+>    : ^^^^^^^^^^^^^^^^^^^^^^^^^^^^^^^^^^^^^^^^^^^^^^^^
+>{ headers: { foo: 1 } } : { headers: { foo: number; }; }
+>                        : ^^^^^^^^^^^^^^^^^^^^^^^^^^^^^^
+>headers : { foo: number; }
+>        : ^^^^^^^^^^^^^^^^
+>{ foo: 1 } : { foo: number; }
+>           : ^^^^^^^^^^^^^^^^
+>foo : number
+>    : ^^^^^^
+>1 : 1
+>  : ^
+
+const fn2 = ({ headers = {} }) => { };
+>fn2 : ({ headers }: { headers?: {} | undefined; }) => void
+>    : ^^^^^^^^^^^^^^^^^^^^^^^^^^^^^^^^^^^^^^^^^^^^^^^^^^^^
+>({ headers = {} }) => { } : ({ headers }: { headers?: {} | undefined; }) => void
+>                          : ^^^^^^^^^^^^^^^^^^^^^^^^^^^^^^^^^^^^^^^^^^^^^^^^^^^^
+>headers : {}
+>        : ^^
+>{} : {}
+>   : ^^
+
+fn2({ headers: { foo: 1 } });
+>fn2({ headers: { foo: 1 } }) : void
+>                             : ^^^^
+>fn2 : ({ headers }: { headers?: {} | undefined; }) => void
+>    : ^^^^^^^^^^^^^^^^^^^^^^^^^^^^^^^^^^^^^^^^^^^^^^^^^^^^
+>{ headers: { foo: 1 } } : { headers: { foo: number; }; }
+>                        : ^^^^^^^^^^^^^^^^^^^^^^^^^^^^^^
+>headers : { foo: number; }
+>        : ^^^^^^^^^^^^^^^^
+>{ foo: 1 } : { foo: number; }
+>           : ^^^^^^^^^^^^^^^^
+>foo : number
+>    : ^^^^^^
+>1 : 1
+>  : ^
+