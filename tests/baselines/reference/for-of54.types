--- conflicted
+++ resolved
@@ -1,20 +1,15 @@
-//// [tests/cases/conformance/es6/for-ofStatements/for-of54.ts] ////
-
-=== for-of54.ts ===
-for (let v of []) {
-<<<<<<< HEAD
->v : never
->[] : never[]
-=======
->v : any
->  : ^^^
->[] : undefined[]
->   : ^^^^^^^^^^^
->>>>>>> 12402f26
-
-    var v = 0;
->v : number
->  : ^^^^^^
->0 : 0
->  : ^
-}
+//// [tests/cases/conformance/es6/for-ofStatements/for-of54.ts] ////
+
+=== for-of54.ts ===
+for (let v of []) {
+>v : never
+>  : ^^^^^
+>[] : never[]
+>   : ^^^^^^^
+
+    var v = 0;
+>v : number
+>  : ^^^^^^
+>0 : 0
+>  : ^
+}