//// [tests/cases/compiler/declarationEmitInferredDefaultExportType2.ts] ////

=== declarationEmitInferredDefaultExportType2.ts ===
// test.ts
export = {
<<<<<<< HEAD
>{  foo: [],  bar: undefined,  baz: null} : { foo: never[]; bar: undefined; baz: null; }

  foo: [],
>foo : never[]
>[] : never[]
=======
>{  foo: [],  bar: undefined,  baz: null} : { foo: undefined[]; bar: undefined; baz: null; }
>                                         : ^^^^^^^^^^^^^^^^^^^^^^^^^^^^^^^^^^^^^^^^^^^^^^^^

  foo: [],
>foo : undefined[]
>    : ^^^^^^^^^^^
>[] : undefined[]
>   : ^^^^^^^^^^^
>>>>>>> 12402f26

  bar: undefined,
>bar : undefined
>    : ^^^^^^^^^
>undefined : undefined
>          : ^^^^^^^^^

  baz: null
>baz : null
>    : ^^^^
}
<|MERGE_RESOLUTION|>--- conflicted
+++ resolved
@@ -1,32 +1,24 @@
-//// [tests/cases/compiler/declarationEmitInferredDefaultExportType2.ts] ////
-
-=== declarationEmitInferredDefaultExportType2.ts ===
-// test.ts
-export = {
-<<<<<<< HEAD
->{  foo: [],  bar: undefined,  baz: null} : { foo: never[]; bar: undefined; baz: null; }
-
-  foo: [],
->foo : never[]
->[] : never[]
-=======
->{  foo: [],  bar: undefined,  baz: null} : { foo: undefined[]; bar: undefined; baz: null; }
->                                         : ^^^^^^^^^^^^^^^^^^^^^^^^^^^^^^^^^^^^^^^^^^^^^^^^
-
-  foo: [],
->foo : undefined[]
->    : ^^^^^^^^^^^
->[] : undefined[]
->   : ^^^^^^^^^^^
->>>>>>> 12402f26
-
-  bar: undefined,
->bar : undefined
->    : ^^^^^^^^^
->undefined : undefined
->          : ^^^^^^^^^
-
-  baz: null
->baz : null
->    : ^^^^
-}
+//// [tests/cases/compiler/declarationEmitInferredDefaultExportType2.ts] ////
+
+=== declarationEmitInferredDefaultExportType2.ts ===
+// test.ts
+export = {
+>{  foo: [],  bar: undefined,  baz: null} : { foo: never[]; bar: undefined; baz: null; }
+>                                         : ^^^^^^^^^^^^^^^^^^^^^^^^^^^^^^^^^^^^^^^^^^^^
+
+  foo: [],
+>foo : never[]
+>    : ^^^^^^^
+>[] : never[]
+>   : ^^^^^^^
+
+  bar: undefined,
+>bar : undefined
+>    : ^^^^^^^^^
+>undefined : undefined
+>          : ^^^^^^^^^
+
+  baz: null
+>baz : null
+>    : ^^^^
+}