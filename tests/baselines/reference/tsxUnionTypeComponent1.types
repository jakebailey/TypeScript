//// [tests/cases/conformance/jsx/tsxUnionTypeComponent1.tsx] ////

=== file.tsx ===
import React = require('react');
>React : typeof React
>      : ^^^^^^^^^^^^

interface ComponentProps {
    AnyComponent: React.StatelessComponent<any> | React.ComponentClass<any>;
>AnyComponent : React.StatelessComponent<any> | React.ComponentClass<any>
>             : ^^^^^^^^^^^^^^^^^^^^^^^^^^^^^^^^^^^^^^^^^^^^^^^^^^^^^^^^^
>React : any
>      : ^^^
>React : any
>      : ^^^
}

class MyComponent extends React.Component<ComponentProps, {}> {
>MyComponent : MyComponent
>            : ^^^^^^^^^^^
>React.Component : React.Component<ComponentProps, {}>
>                : ^^^^^^^^^^^^^^^^^^^^^^^^^^^^^^^^^^^
>React : typeof React
>      : ^^^^^^^^^^^^
>Component : typeof React.Component
>          : ^^^^^^^^^^^^^^^^^^^^^^

    render() {
>render : () => JSX.Element
>       : ^^^^^^^^^^^^^^^^^

        const { AnyComponent } = this.props;
>AnyComponent : React.StatelessComponent<any> | React.ComponentClass<any>
<<<<<<< HEAD
>this.props : ComponentProps & { children?: React.ReactNode | undefined; }
>this : this
>props : ComponentProps & { children?: React.ReactNode | undefined; }
=======
>             : ^^^^^^^^^^^^^^^^^^^^^^^^^^^^^^^^^^^^^^^^^^^^^^^^^^^^^^^^^
>this.props : ComponentProps & { children?: React.ReactNode; }
>           : ^^^^^^^^^^^^^^^^^^^^^^^^^^^^^^^^^^^^^^^^^^^^^^^^
>this : this
>     : ^^^^
>props : ComponentProps & { children?: React.ReactNode; }
>      : ^^^^^^^^^^^^^^^^^^^^^^^^^^^^^^^^^^^^^^^^^^^^^^^^
>>>>>>> 12402f26

        return (<AnyComponent />);
>(<AnyComponent />) : JSX.Element
>                   : ^^^^^^^^^^^
><AnyComponent /> : JSX.Element
>                 : ^^^^^^^^^^^
>AnyComponent : React.StatelessComponent<any> | React.ComponentClass<any>
>             : ^^^^^^^^^^^^^^^^^^^^^^^^^^^^^^^^^^^^^^^^^^^^^^^^^^^^^^^^^
    }
}

// Stateless Component As Props
<MyComponent AnyComponent={() => <button>test</button>}/>
><MyComponent AnyComponent={() => <button>test</button>}/> : JSX.Element
>                                                          : ^^^^^^^^^^^
>MyComponent : typeof MyComponent
>            : ^^^^^^^^^^^^^^^^^^
>AnyComponent : () => JSX.Element
>             : ^^^^^^^^^^^^^^^^^
>() => <button>test</button> : () => JSX.Element
>                            : ^^^^^^^^^^^^^^^^^
><button>test</button> : JSX.Element
>                      : ^^^^^^^^^^^
>button : any
>       : ^^^
>button : any
>       : ^^^

// Component Class as Props
class MyButtonComponent extends React.Component<{},{}> {
>MyButtonComponent : MyButtonComponent
>                  : ^^^^^^^^^^^^^^^^^
>React.Component : React.Component<{}, {}>
>                : ^^^^^^^^^^^^^^^^^^^^^^^
>React : typeof React
>      : ^^^^^^^^^^^^
>Component : typeof React.Component
>          : ^^^^^^^^^^^^^^^^^^^^^^
}

<MyComponent AnyComponent={MyButtonComponent} />
><MyComponent AnyComponent={MyButtonComponent} /> : JSX.Element
>                                                 : ^^^^^^^^^^^
>MyComponent : typeof MyComponent
>            : ^^^^^^^^^^^^^^^^^^
>AnyComponent : typeof MyButtonComponent
>             : ^^^^^^^^^^^^^^^^^^^^^^^^
>MyButtonComponent : typeof MyButtonComponent
>                  : ^^^^^^^^^^^^^^^^^^^^^^^^


<|MERGE_RESOLUTION|>--- conflicted
+++ resolved
@@ -1,97 +1,91 @@
-//// [tests/cases/conformance/jsx/tsxUnionTypeComponent1.tsx] ////
-
-=== file.tsx ===
-import React = require('react');
->React : typeof React
->      : ^^^^^^^^^^^^
-
-interface ComponentProps {
-    AnyComponent: React.StatelessComponent<any> | React.ComponentClass<any>;
->AnyComponent : React.StatelessComponent<any> | React.ComponentClass<any>
->             : ^^^^^^^^^^^^^^^^^^^^^^^^^^^^^^^^^^^^^^^^^^^^^^^^^^^^^^^^^
->React : any
->      : ^^^
->React : any
->      : ^^^
-}
-
-class MyComponent extends React.Component<ComponentProps, {}> {
->MyComponent : MyComponent
->            : ^^^^^^^^^^^
->React.Component : React.Component<ComponentProps, {}>
->                : ^^^^^^^^^^^^^^^^^^^^^^^^^^^^^^^^^^^
->React : typeof React
->      : ^^^^^^^^^^^^
->Component : typeof React.Component
->          : ^^^^^^^^^^^^^^^^^^^^^^
-
-    render() {
->render : () => JSX.Element
->       : ^^^^^^^^^^^^^^^^^
-
-        const { AnyComponent } = this.props;
->AnyComponent : React.StatelessComponent<any> | React.ComponentClass<any>
-<<<<<<< HEAD
->this.props : ComponentProps & { children?: React.ReactNode | undefined; }
->this : this
->props : ComponentProps & { children?: React.ReactNode | undefined; }
-=======
->             : ^^^^^^^^^^^^^^^^^^^^^^^^^^^^^^^^^^^^^^^^^^^^^^^^^^^^^^^^^
->this.props : ComponentProps & { children?: React.ReactNode; }
->           : ^^^^^^^^^^^^^^^^^^^^^^^^^^^^^^^^^^^^^^^^^^^^^^^^
->this : this
->     : ^^^^
->props : ComponentProps & { children?: React.ReactNode; }
->      : ^^^^^^^^^^^^^^^^^^^^^^^^^^^^^^^^^^^^^^^^^^^^^^^^
->>>>>>> 12402f26
-
-        return (<AnyComponent />);
->(<AnyComponent />) : JSX.Element
->                   : ^^^^^^^^^^^
-><AnyComponent /> : JSX.Element
->                 : ^^^^^^^^^^^
->AnyComponent : React.StatelessComponent<any> | React.ComponentClass<any>
->             : ^^^^^^^^^^^^^^^^^^^^^^^^^^^^^^^^^^^^^^^^^^^^^^^^^^^^^^^^^
-    }
-}
-
-// Stateless Component As Props
-<MyComponent AnyComponent={() => <button>test</button>}/>
-><MyComponent AnyComponent={() => <button>test</button>}/> : JSX.Element
->                                                          : ^^^^^^^^^^^
->MyComponent : typeof MyComponent
->            : ^^^^^^^^^^^^^^^^^^
->AnyComponent : () => JSX.Element
->             : ^^^^^^^^^^^^^^^^^
->() => <button>test</button> : () => JSX.Element
->                            : ^^^^^^^^^^^^^^^^^
-><button>test</button> : JSX.Element
->                      : ^^^^^^^^^^^
->button : any
->       : ^^^
->button : any
->       : ^^^
-
-// Component Class as Props
-class MyButtonComponent extends React.Component<{},{}> {
->MyButtonComponent : MyButtonComponent
->                  : ^^^^^^^^^^^^^^^^^
->React.Component : React.Component<{}, {}>
->                : ^^^^^^^^^^^^^^^^^^^^^^^
->React : typeof React
->      : ^^^^^^^^^^^^
->Component : typeof React.Component
->          : ^^^^^^^^^^^^^^^^^^^^^^
-}
-
-<MyComponent AnyComponent={MyButtonComponent} />
-><MyComponent AnyComponent={MyButtonComponent} /> : JSX.Element
->                                                 : ^^^^^^^^^^^
->MyComponent : typeof MyComponent
->            : ^^^^^^^^^^^^^^^^^^
->AnyComponent : typeof MyButtonComponent
->             : ^^^^^^^^^^^^^^^^^^^^^^^^
->MyButtonComponent : typeof MyButtonComponent
->                  : ^^^^^^^^^^^^^^^^^^^^^^^^
-
-
+//// [tests/cases/conformance/jsx/tsxUnionTypeComponent1.tsx] ////
+
+=== file.tsx ===
+import React = require('react');
+>React : typeof React
+>      : ^^^^^^^^^^^^
+
+interface ComponentProps {
+    AnyComponent: React.StatelessComponent<any> | React.ComponentClass<any>;
+>AnyComponent : React.StatelessComponent<any> | React.ComponentClass<any>
+>             : ^^^^^^^^^^^^^^^^^^^^^^^^^^^^^^^^^^^^^^^^^^^^^^^^^^^^^^^^^
+>React : any
+>      : ^^^
+>React : any
+>      : ^^^
+}
+
+class MyComponent extends React.Component<ComponentProps, {}> {
+>MyComponent : MyComponent
+>            : ^^^^^^^^^^^
+>React.Component : React.Component<ComponentProps, {}>
+>                : ^^^^^^^^^^^^^^^^^^^^^^^^^^^^^^^^^^^
+>React : typeof React
+>      : ^^^^^^^^^^^^
+>Component : typeof React.Component
+>          : ^^^^^^^^^^^^^^^^^^^^^^
+
+    render() {
+>render : () => JSX.Element
+>       : ^^^^^^^^^^^^^^^^^
+
+        const { AnyComponent } = this.props;
+>AnyComponent : React.StatelessComponent<any> | React.ComponentClass<any>
+>             : ^^^^^^^^^^^^^^^^^^^^^^^^^^^^^^^^^^^^^^^^^^^^^^^^^^^^^^^^^
+>this.props : ComponentProps & { children?: React.ReactNode | undefined; }
+>           : ^^^^^^^^^^^^^^^^^^^^^^^^^^^^^^^^^^^^^^^^^^^^^^^^^^^^^^^^^^^^
+>this : this
+>     : ^^^^
+>props : ComponentProps & { children?: React.ReactNode | undefined; }
+>      : ^^^^^^^^^^^^^^^^^^^^^^^^^^^^^^^^^^^^^^^^^^^^^^^^^^^^^^^^^^^^
+
+        return (<AnyComponent />);
+>(<AnyComponent />) : JSX.Element
+>                   : ^^^^^^^^^^^
+><AnyComponent /> : JSX.Element
+>                 : ^^^^^^^^^^^
+>AnyComponent : React.StatelessComponent<any> | React.ComponentClass<any>
+>             : ^^^^^^^^^^^^^^^^^^^^^^^^^^^^^^^^^^^^^^^^^^^^^^^^^^^^^^^^^
+    }
+}
+
+// Stateless Component As Props
+<MyComponent AnyComponent={() => <button>test</button>}/>
+><MyComponent AnyComponent={() => <button>test</button>}/> : JSX.Element
+>                                                          : ^^^^^^^^^^^
+>MyComponent : typeof MyComponent
+>            : ^^^^^^^^^^^^^^^^^^
+>AnyComponent : () => JSX.Element
+>             : ^^^^^^^^^^^^^^^^^
+>() => <button>test</button> : () => JSX.Element
+>                            : ^^^^^^^^^^^^^^^^^
+><button>test</button> : JSX.Element
+>                      : ^^^^^^^^^^^
+>button : any
+>       : ^^^
+>button : any
+>       : ^^^
+
+// Component Class as Props
+class MyButtonComponent extends React.Component<{},{}> {
+>MyButtonComponent : MyButtonComponent
+>                  : ^^^^^^^^^^^^^^^^^
+>React.Component : React.Component<{}, {}>
+>                : ^^^^^^^^^^^^^^^^^^^^^^^
+>React : typeof React
+>      : ^^^^^^^^^^^^
+>Component : typeof React.Component
+>          : ^^^^^^^^^^^^^^^^^^^^^^
+}
+
+<MyComponent AnyComponent={MyButtonComponent} />
+><MyComponent AnyComponent={MyButtonComponent} /> : JSX.Element
+>                                                 : ^^^^^^^^^^^
+>MyComponent : typeof MyComponent
+>            : ^^^^^^^^^^^^^^^^^^
+>AnyComponent : typeof MyButtonComponent
+>             : ^^^^^^^^^^^^^^^^^^^^^^^^
+>MyButtonComponent : typeof MyButtonComponent
+>                  : ^^^^^^^^^^^^^^^^^^^^^^^^
+
+