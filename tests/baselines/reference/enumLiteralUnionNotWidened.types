//// [tests/cases/compiler/enumLiteralUnionNotWidened.ts] ////

=== enumLiteralUnionNotWidened.ts ===
// repro from #22093
enum A { one = "one", two = "two" };
>A : A
>  : ^
>one : A.one
>    : ^^^^^
>"one" : "one"
>      : ^^^^^
>two : A.two
>    : ^^^^^
>"two" : "two"
>      : ^^^^^

enum B { foo = "foo", bar = "bar" };
>B : B
>  : ^
>foo : B.foo
>    : ^^^^^
>"foo" : "foo"
>      : ^^^^^
>bar : B.bar
>    : ^^^^^
>"bar" : "bar"
>      : ^^^^^

type C = A | B.foo;
>C : C
>  : ^
>B : any
>  : ^^^

type D = A | "foo";
>D : D
>  : ^

class List<T>
>List : List<T>
>     : ^^^^^^^
{
	private readonly items: T[] = [];
>items : T[]
<<<<<<< HEAD
>[] : never[]
=======
>      : ^^^
>[] : undefined[]
>   : ^^^^^^^^^^^
>>>>>>> 12402f26
}

function asList<T>(arg: T): List<T> { return new List(); }
>asList : <T>(arg: T) => List<T>
>       : ^ ^^^^^^^ ^^^^^       
>arg : T
>    : ^
>new List() : List<T>
>           : ^^^^^^^
>List : typeof List
>     : ^^^^^^^^^^^

// TypeScript incorrectly infers the return type of "asList(x)" to be "List<A | B>"
// The correct type is "List<A | B.foo>"
function fn1(x: C): List<C> { return asList(x); }
>fn1 : (x: C) => List<C>
>    : ^^^^ ^^^^^       
>x : C
>  : ^
>asList(x) : List<C>
>          : ^^^^^^^
>asList : <T>(arg: T) => List<T>
>       : ^^^^^^^^^^^^^^^^^^^^^^
>x : C
>  : ^

// If we use the literal "foo" instead of B.foo, the correct type is inferred
function fn2(x: D): List<D> { return asList(x); }
>fn2 : (x: D) => List<D>
>    : ^^^^ ^^^^^       
>x : D
>  : ^
>asList(x) : List<D>
>          : ^^^^^^^
>asList : <T>(arg: T) => List<T>
>       : ^^^^^^^^^^^^^^^^^^^^^^
>x : D
>  : ^

<|MERGE_RESOLUTION|>--- conflicted
+++ resolved
@@ -1,90 +1,86 @@
-//// [tests/cases/compiler/enumLiteralUnionNotWidened.ts] ////
-
-=== enumLiteralUnionNotWidened.ts ===
-// repro from #22093
-enum A { one = "one", two = "two" };
->A : A
->  : ^
->one : A.one
->    : ^^^^^
->"one" : "one"
->      : ^^^^^
->two : A.two
->    : ^^^^^
->"two" : "two"
->      : ^^^^^
-
-enum B { foo = "foo", bar = "bar" };
->B : B
->  : ^
->foo : B.foo
->    : ^^^^^
->"foo" : "foo"
->      : ^^^^^
->bar : B.bar
->    : ^^^^^
->"bar" : "bar"
->      : ^^^^^
-
-type C = A | B.foo;
->C : C
->  : ^
->B : any
->  : ^^^
-
-type D = A | "foo";
->D : D
->  : ^
-
-class List<T>
->List : List<T>
->     : ^^^^^^^
-{
-	private readonly items: T[] = [];
->items : T[]
-<<<<<<< HEAD
->[] : never[]
-=======
->      : ^^^
->[] : undefined[]
->   : ^^^^^^^^^^^
->>>>>>> 12402f26
-}
-
-function asList<T>(arg: T): List<T> { return new List(); }
->asList : <T>(arg: T) => List<T>
->       : ^ ^^^^^^^ ^^^^^       
->arg : T
->    : ^
->new List() : List<T>
->           : ^^^^^^^
->List : typeof List
->     : ^^^^^^^^^^^
-
-// TypeScript incorrectly infers the return type of "asList(x)" to be "List<A | B>"
-// The correct type is "List<A | B.foo>"
-function fn1(x: C): List<C> { return asList(x); }
->fn1 : (x: C) => List<C>
->    : ^^^^ ^^^^^       
->x : C
->  : ^
->asList(x) : List<C>
->          : ^^^^^^^
->asList : <T>(arg: T) => List<T>
->       : ^^^^^^^^^^^^^^^^^^^^^^
->x : C
->  : ^
-
-// If we use the literal "foo" instead of B.foo, the correct type is inferred
-function fn2(x: D): List<D> { return asList(x); }
->fn2 : (x: D) => List<D>
->    : ^^^^ ^^^^^       
->x : D
->  : ^
->asList(x) : List<D>
->          : ^^^^^^^
->asList : <T>(arg: T) => List<T>
->       : ^^^^^^^^^^^^^^^^^^^^^^
->x : D
->  : ^
-
+//// [tests/cases/compiler/enumLiteralUnionNotWidened.ts] ////
+
+=== enumLiteralUnionNotWidened.ts ===
+// repro from #22093
+enum A { one = "one", two = "two" };
+>A : A
+>  : ^
+>one : A.one
+>    : ^^^^^
+>"one" : "one"
+>      : ^^^^^
+>two : A.two
+>    : ^^^^^
+>"two" : "two"
+>      : ^^^^^
+
+enum B { foo = "foo", bar = "bar" };
+>B : B
+>  : ^
+>foo : B.foo
+>    : ^^^^^
+>"foo" : "foo"
+>      : ^^^^^
+>bar : B.bar
+>    : ^^^^^
+>"bar" : "bar"
+>      : ^^^^^
+
+type C = A | B.foo;
+>C : C
+>  : ^
+>B : any
+>  : ^^^
+
+type D = A | "foo";
+>D : D
+>  : ^
+
+class List<T>
+>List : List<T>
+>     : ^^^^^^^
+{
+	private readonly items: T[] = [];
+>items : T[]
+>      : ^^^
+>[] : never[]
+>   : ^^^^^^^
+}
+
+function asList<T>(arg: T): List<T> { return new List(); }
+>asList : <T>(arg: T) => List<T>
+>       : ^ ^^^^^^^ ^^^^^       
+>arg : T
+>    : ^
+>new List() : List<T>
+>           : ^^^^^^^
+>List : typeof List
+>     : ^^^^^^^^^^^
+
+// TypeScript incorrectly infers the return type of "asList(x)" to be "List<A | B>"
+// The correct type is "List<A | B.foo>"
+function fn1(x: C): List<C> { return asList(x); }
+>fn1 : (x: C) => List<C>
+>    : ^^^^ ^^^^^       
+>x : C
+>  : ^
+>asList(x) : List<C>
+>          : ^^^^^^^
+>asList : <T>(arg: T) => List<T>
+>       : ^^^^^^^^^^^^^^^^^^^^^^
+>x : C
+>  : ^
+
+// If we use the literal "foo" instead of B.foo, the correct type is inferred
+function fn2(x: D): List<D> { return asList(x); }
+>fn2 : (x: D) => List<D>
+>    : ^^^^ ^^^^^       
+>x : D
+>  : ^
+>asList(x) : List<D>
+>          : ^^^^^^^
+>asList : <T>(arg: T) => List<T>
+>       : ^^^^^^^^^^^^^^^^^^^^^^
+>x : D
+>  : ^
+