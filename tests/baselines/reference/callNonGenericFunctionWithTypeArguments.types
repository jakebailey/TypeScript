//// [tests/cases/conformance/types/typeParameters/typeArgumentLists/callNonGenericFunctionWithTypeArguments.ts] ////

=== callNonGenericFunctionWithTypeArguments.ts ===
// it is always illegal to provide type arguments to a non-generic function
// all invocations here are illegal

function f(x: number) { return null; }
<<<<<<< HEAD
>f : (x: number) => null
=======
>f : (x: number) => any
>  : ^^^^      ^^^^^^^^
>>>>>>> 12402f26
>x : number
>  : ^^^^^^

var r = f<string>(1);
<<<<<<< HEAD
>r : null
>f<string>(1) : null
>f : (x: number) => null
=======
>r : any
>  : ^^^
>f<string>(1) : any
>             : ^^^
>f : (x: number) => any
>  : ^^^^^^^^^^^^^^^^^^
>>>>>>> 12402f26
>1 : 1
>  : ^

var f2 = (x: number) => { return null; }
<<<<<<< HEAD
>f2 : (x: number) => null
>(x: number) => { return null; } : (x: number) => null
=======
>f2 : (x: number) => any
>   : ^^^^      ^^^^^^^^
>(x: number) => { return null; } : (x: number) => any
>                                : ^^^^      ^^^^^^^^
>>>>>>> 12402f26
>x : number
>  : ^^^^^^

var r2 = f2<string>(1);
<<<<<<< HEAD
>r2 : null
>f2<string>(1) : null
>f2 : (x: number) => null
=======
>r2 : any
>   : ^^^
>f2<string>(1) : any
>              : ^^^
>f2 : (x: number) => any
>   : ^^^^^^^^^^^^^^^^^^
>>>>>>> 12402f26
>1 : 1
>  : ^

var f3: { (x: number): any; }
>f3 : (x: number) => any
>   : ^^^^      ^^^^^   
>x : number
>  : ^^^^^^

var r3 = f3<string>(1);
>r3 : any
>   : ^^^
>f3<string>(1) : any
>              : ^^^
>f3 : (x: number) => any
>   : ^^^^^^^^^^^^^^^^^^
>1 : 1
>  : ^

class C {
>C : C
>  : ^

    f(x: number) {
<<<<<<< HEAD
>f : (x: number) => null
=======
>f : (x: number) => any
>  : ^^^^      ^^^^^^^^
>>>>>>> 12402f26
>x : number
>  : ^^^^^^

        return null;
    }
}
var r4 = (new C()).f<string>(1);
<<<<<<< HEAD
>r4 : null
>(new C()).f<string>(1) : null
>(new C()).f : (x: number) => null
=======
>r4 : any
>   : ^^^
>(new C()).f<string>(1) : any
>                       : ^^^
>(new C()).f : (x: number) => any
>            : ^^^^^^^^^^^^^^^^^^
>>>>>>> 12402f26
>(new C()) : C
>          : ^
>new C() : C
>        : ^
>C : typeof C
<<<<<<< HEAD
>f : (x: number) => null
=======
>  : ^^^^^^^^
>f : (x: number) => any
>  : ^^^^^^^^^^^^^^^^^^
>>>>>>> 12402f26
>1 : 1
>  : ^

interface I {
    f(x: number): any;
>f : (x: number) => any
>  : ^^^^      ^^^^^   
>x : number
>  : ^^^^^^
}
var i: I;
>i : I
>  : ^

var r5 = i.f<string>(1);
>r5 : any
>   : ^^^
>i.f<string>(1) : any
>               : ^^^
>i.f : (x: number) => any
>    : ^^^^^^^^^^^^^^^^^^
>i : I
>  : ^
>f : (x: number) => any
>  : ^^^^^^^^^^^^^^^^^^
>1 : 1
>  : ^

class C2 {
>C2 : C2
>   : ^^

    f(x: number) {
<<<<<<< HEAD
>f : (x: number) => null
=======
>f : (x: number) => any
>  : ^^^^      ^^^^^^^^
>>>>>>> 12402f26
>x : number
>  : ^^^^^^

        return null;
    }
}
var r6 = (new C2()).f<string>(1);
<<<<<<< HEAD
>r6 : null
>(new C2()).f<string>(1) : null
>(new C2()).f : (x: number) => null
=======
>r6 : any
>   : ^^^
>(new C2()).f<string>(1) : any
>                        : ^^^
>(new C2()).f : (x: number) => any
>             : ^^^^^^^^^^^^^^^^^^
>>>>>>> 12402f26
>(new C2()) : C2
>           : ^^
>new C2() : C2
>         : ^^
>C2 : typeof C2
<<<<<<< HEAD
>f : (x: number) => null
=======
>   : ^^^^^^^^^
>f : (x: number) => any
>  : ^^^^^^^^^^^^^^^^^^
>>>>>>> 12402f26
>1 : 1
>  : ^

interface I2 {
    f(x: number);
>f : (x: number) => any
>  : ^^^^      ^^^^^^^^
>x : number
>  : ^^^^^^
}
var i2: I2;
>i2 : I2
>   : ^^

var r7 = i2.f<string>(1);
>r7 : any
>   : ^^^
>i2.f<string>(1) : any
>                : ^^^
>i2.f : (x: number) => any
>     : ^^^^^^^^^^^^^^^^^^
>i2 : I2
>   : ^^
>f : (x: number) => any
>  : ^^^^^^^^^^^^^^^^^^
>1 : 1
>  : ^

var a;
>a : any
>  : ^^^

var r8 = a<number>();
>r8 : any
>   : ^^^
>a<number>() : any
>            : ^^^
>a : any
>  : ^^^

var a2: any;
>a2 : any
>   : ^^^

var r8 = a2<number>();
>r8 : any
>   : ^^^
>a2<number>() : any
>             : ^^^
>a2 : any
>   : ^^^

<|MERGE_RESOLUTION|>--- conflicted
+++ resolved
@@ -1,241 +1,192 @@
-//// [tests/cases/conformance/types/typeParameters/typeArgumentLists/callNonGenericFunctionWithTypeArguments.ts] ////
-
-=== callNonGenericFunctionWithTypeArguments.ts ===
-// it is always illegal to provide type arguments to a non-generic function
-// all invocations here are illegal
-
-function f(x: number) { return null; }
-<<<<<<< HEAD
->f : (x: number) => null
-=======
->f : (x: number) => any
->  : ^^^^      ^^^^^^^^
->>>>>>> 12402f26
->x : number
->  : ^^^^^^
-
-var r = f<string>(1);
-<<<<<<< HEAD
->r : null
->f<string>(1) : null
->f : (x: number) => null
-=======
->r : any
->  : ^^^
->f<string>(1) : any
->             : ^^^
->f : (x: number) => any
->  : ^^^^^^^^^^^^^^^^^^
->>>>>>> 12402f26
->1 : 1
->  : ^
-
-var f2 = (x: number) => { return null; }
-<<<<<<< HEAD
->f2 : (x: number) => null
->(x: number) => { return null; } : (x: number) => null
-=======
->f2 : (x: number) => any
->   : ^^^^      ^^^^^^^^
->(x: number) => { return null; } : (x: number) => any
->                                : ^^^^      ^^^^^^^^
->>>>>>> 12402f26
->x : number
->  : ^^^^^^
-
-var r2 = f2<string>(1);
-<<<<<<< HEAD
->r2 : null
->f2<string>(1) : null
->f2 : (x: number) => null
-=======
->r2 : any
->   : ^^^
->f2<string>(1) : any
->              : ^^^
->f2 : (x: number) => any
->   : ^^^^^^^^^^^^^^^^^^
->>>>>>> 12402f26
->1 : 1
->  : ^
-
-var f3: { (x: number): any; }
->f3 : (x: number) => any
->   : ^^^^      ^^^^^   
->x : number
->  : ^^^^^^
-
-var r3 = f3<string>(1);
->r3 : any
->   : ^^^
->f3<string>(1) : any
->              : ^^^
->f3 : (x: number) => any
->   : ^^^^^^^^^^^^^^^^^^
->1 : 1
->  : ^
-
-class C {
->C : C
->  : ^
-
-    f(x: number) {
-<<<<<<< HEAD
->f : (x: number) => null
-=======
->f : (x: number) => any
->  : ^^^^      ^^^^^^^^
->>>>>>> 12402f26
->x : number
->  : ^^^^^^
-
-        return null;
-    }
-}
-var r4 = (new C()).f<string>(1);
-<<<<<<< HEAD
->r4 : null
->(new C()).f<string>(1) : null
->(new C()).f : (x: number) => null
-=======
->r4 : any
->   : ^^^
->(new C()).f<string>(1) : any
->                       : ^^^
->(new C()).f : (x: number) => any
->            : ^^^^^^^^^^^^^^^^^^
->>>>>>> 12402f26
->(new C()) : C
->          : ^
->new C() : C
->        : ^
->C : typeof C
-<<<<<<< HEAD
->f : (x: number) => null
-=======
->  : ^^^^^^^^
->f : (x: number) => any
->  : ^^^^^^^^^^^^^^^^^^
->>>>>>> 12402f26
->1 : 1
->  : ^
-
-interface I {
-    f(x: number): any;
->f : (x: number) => any
->  : ^^^^      ^^^^^   
->x : number
->  : ^^^^^^
-}
-var i: I;
->i : I
->  : ^
-
-var r5 = i.f<string>(1);
->r5 : any
->   : ^^^
->i.f<string>(1) : any
->               : ^^^
->i.f : (x: number) => any
->    : ^^^^^^^^^^^^^^^^^^
->i : I
->  : ^
->f : (x: number) => any
->  : ^^^^^^^^^^^^^^^^^^
->1 : 1
->  : ^
-
-class C2 {
->C2 : C2
->   : ^^
-
-    f(x: number) {
-<<<<<<< HEAD
->f : (x: number) => null
-=======
->f : (x: number) => any
->  : ^^^^      ^^^^^^^^
->>>>>>> 12402f26
->x : number
->  : ^^^^^^
-
-        return null;
-    }
-}
-var r6 = (new C2()).f<string>(1);
-<<<<<<< HEAD
->r6 : null
->(new C2()).f<string>(1) : null
->(new C2()).f : (x: number) => null
-=======
->r6 : any
->   : ^^^
->(new C2()).f<string>(1) : any
->                        : ^^^
->(new C2()).f : (x: number) => any
->             : ^^^^^^^^^^^^^^^^^^
->>>>>>> 12402f26
->(new C2()) : C2
->           : ^^
->new C2() : C2
->         : ^^
->C2 : typeof C2
-<<<<<<< HEAD
->f : (x: number) => null
-=======
->   : ^^^^^^^^^
->f : (x: number) => any
->  : ^^^^^^^^^^^^^^^^^^
->>>>>>> 12402f26
->1 : 1
->  : ^
-
-interface I2 {
-    f(x: number);
->f : (x: number) => any
->  : ^^^^      ^^^^^^^^
->x : number
->  : ^^^^^^
-}
-var i2: I2;
->i2 : I2
->   : ^^
-
-var r7 = i2.f<string>(1);
->r7 : any
->   : ^^^
->i2.f<string>(1) : any
->                : ^^^
->i2.f : (x: number) => any
->     : ^^^^^^^^^^^^^^^^^^
->i2 : I2
->   : ^^
->f : (x: number) => any
->  : ^^^^^^^^^^^^^^^^^^
->1 : 1
->  : ^
-
-var a;
->a : any
->  : ^^^
-
-var r8 = a<number>();
->r8 : any
->   : ^^^
->a<number>() : any
->            : ^^^
->a : any
->  : ^^^
-
-var a2: any;
->a2 : any
->   : ^^^
-
-var r8 = a2<number>();
->r8 : any
->   : ^^^
->a2<number>() : any
->             : ^^^
->a2 : any
->   : ^^^
-
+//// [tests/cases/conformance/types/typeParameters/typeArgumentLists/callNonGenericFunctionWithTypeArguments.ts] ////
+
+=== callNonGenericFunctionWithTypeArguments.ts ===
+// it is always illegal to provide type arguments to a non-generic function
+// all invocations here are illegal
+
+function f(x: number) { return null; }
+>f : (x: number) => null
+>  : ^^^^      ^^^^^^^^^
+>x : number
+>  : ^^^^^^
+
+var r = f<string>(1);
+>r : null
+>  : ^^^^
+>f<string>(1) : null
+>             : ^^^^
+>f : (x: number) => null
+>  : ^^^^^^^^^^^^^^^^^^^
+>1 : 1
+>  : ^
+
+var f2 = (x: number) => { return null; }
+>f2 : (x: number) => null
+>   : ^^^^      ^^^^^^^^^
+>(x: number) => { return null; } : (x: number) => null
+>                                : ^^^^      ^^^^^^^^^
+>x : number
+>  : ^^^^^^
+
+var r2 = f2<string>(1);
+>r2 : null
+>   : ^^^^
+>f2<string>(1) : null
+>              : ^^^^
+>f2 : (x: number) => null
+>   : ^^^^^^^^^^^^^^^^^^^
+>1 : 1
+>  : ^
+
+var f3: { (x: number): any; }
+>f3 : (x: number) => any
+>   : ^^^^      ^^^^^   
+>x : number
+>  : ^^^^^^
+
+var r3 = f3<string>(1);
+>r3 : any
+>   : ^^^
+>f3<string>(1) : any
+>              : ^^^
+>f3 : (x: number) => any
+>   : ^^^^^^^^^^^^^^^^^^
+>1 : 1
+>  : ^
+
+class C {
+>C : C
+>  : ^
+
+    f(x: number) {
+>f : (x: number) => null
+>  : ^^^^      ^^^^^^^^^
+>x : number
+>  : ^^^^^^
+
+        return null;
+    }
+}
+var r4 = (new C()).f<string>(1);
+>r4 : null
+>   : ^^^^
+>(new C()).f<string>(1) : null
+>                       : ^^^^
+>(new C()).f : (x: number) => null
+>            : ^^^^^^^^^^^^^^^^^^^
+>(new C()) : C
+>          : ^
+>new C() : C
+>        : ^
+>C : typeof C
+>  : ^^^^^^^^
+>f : (x: number) => null
+>  : ^^^^^^^^^^^^^^^^^^^
+>1 : 1
+>  : ^
+
+interface I {
+    f(x: number): any;
+>f : (x: number) => any
+>  : ^^^^      ^^^^^   
+>x : number
+>  : ^^^^^^
+}
+var i: I;
+>i : I
+>  : ^
+
+var r5 = i.f<string>(1);
+>r5 : any
+>   : ^^^
+>i.f<string>(1) : any
+>               : ^^^
+>i.f : (x: number) => any
+>    : ^^^^^^^^^^^^^^^^^^
+>i : I
+>  : ^
+>f : (x: number) => any
+>  : ^^^^^^^^^^^^^^^^^^
+>1 : 1
+>  : ^
+
+class C2 {
+>C2 : C2
+>   : ^^
+
+    f(x: number) {
+>f : (x: number) => null
+>  : ^^^^      ^^^^^^^^^
+>x : number
+>  : ^^^^^^
+
+        return null;
+    }
+}
+var r6 = (new C2()).f<string>(1);
+>r6 : null
+>   : ^^^^
+>(new C2()).f<string>(1) : null
+>                        : ^^^^
+>(new C2()).f : (x: number) => null
+>             : ^^^^^^^^^^^^^^^^^^^
+>(new C2()) : C2
+>           : ^^
+>new C2() : C2
+>         : ^^
+>C2 : typeof C2
+>   : ^^^^^^^^^
+>f : (x: number) => null
+>  : ^^^^^^^^^^^^^^^^^^^
+>1 : 1
+>  : ^
+
+interface I2 {
+    f(x: number);
+>f : (x: number) => any
+>  : ^^^^      ^^^^^^^^
+>x : number
+>  : ^^^^^^
+}
+var i2: I2;
+>i2 : I2
+>   : ^^
+
+var r7 = i2.f<string>(1);
+>r7 : any
+>   : ^^^
+>i2.f<string>(1) : any
+>                : ^^^
+>i2.f : (x: number) => any
+>     : ^^^^^^^^^^^^^^^^^^
+>i2 : I2
+>   : ^^
+>f : (x: number) => any
+>  : ^^^^^^^^^^^^^^^^^^
+>1 : 1
+>  : ^
+
+var a;
+>a : any
+>  : ^^^
+
+var r8 = a<number>();
+>r8 : any
+>   : ^^^
+>a<number>() : any
+>            : ^^^
+>a : any
+>  : ^^^
+
+var a2: any;
+>a2 : any
+>   : ^^^
+
+var r8 = a2<number>();
+>r8 : any
+>   : ^^^
+>a2<number>() : any
+>             : ^^^
+>a2 : any
+>   : ^^^
+