//// [tests/cases/compiler/functionOverloads13.ts] ////

=== functionOverloads13.ts ===
function foo(bar:number):string;
>foo : { (bar: number): string; (bar: number): number; }
>    : ^^^^^^^^      ^^^      ^^^^^^^^^^^^^^^^^^^^^^^^^^
>bar : number
>    : ^^^^^^

function foo(bar:number):number;
>foo : { (bar: number): string; (bar: number): number; }
>    : ^^^^^^^^^^^^^^^^^^^^^^^^^^^^^^^      ^^^      ^^^
>bar : number
>    : ^^^^^^

function foo(bar?:number):any { return "" }
>foo : { (bar: number): string; (bar: number): number; }
<<<<<<< HEAD
>bar : number | undefined
=======
>    : ^^^^^^^^^^^^^^^^^^^^^^^^^^^^^^^^^^^^^^^^^^^^^^^^^
>bar : number
>    : ^^^^^^
>>>>>>> 12402f26
>"" : ""
>   : ^^

<|MERGE_RESOLUTION|>--- conflicted
+++ resolved
@@ -1,27 +1,23 @@
-//// [tests/cases/compiler/functionOverloads13.ts] ////
-
-=== functionOverloads13.ts ===
-function foo(bar:number):string;
->foo : { (bar: number): string; (bar: number): number; }
->    : ^^^^^^^^      ^^^      ^^^^^^^^^^^^^^^^^^^^^^^^^^
->bar : number
->    : ^^^^^^
-
-function foo(bar:number):number;
->foo : { (bar: number): string; (bar: number): number; }
->    : ^^^^^^^^^^^^^^^^^^^^^^^^^^^^^^^      ^^^      ^^^
->bar : number
->    : ^^^^^^
-
-function foo(bar?:number):any { return "" }
->foo : { (bar: number): string; (bar: number): number; }
-<<<<<<< HEAD
->bar : number | undefined
-=======
->    : ^^^^^^^^^^^^^^^^^^^^^^^^^^^^^^^^^^^^^^^^^^^^^^^^^
->bar : number
->    : ^^^^^^
->>>>>>> 12402f26
->"" : ""
->   : ^^
-
+//// [tests/cases/compiler/functionOverloads13.ts] ////
+
+=== functionOverloads13.ts ===
+function foo(bar:number):string;
+>foo : { (bar: number): string; (bar: number): number; }
+>    : ^^^^^^^^      ^^^      ^^^^^^^^^^^^^^^^^^^^^^^^^^
+>bar : number
+>    : ^^^^^^
+
+function foo(bar:number):number;
+>foo : { (bar: number): string; (bar: number): number; }
+>    : ^^^^^^^^^^^^^^^^^^^^^^^^^^^^^^^      ^^^      ^^^
+>bar : number
+>    : ^^^^^^
+
+function foo(bar?:number):any { return "" }
+>foo : { (bar: number): string; (bar: number): number; }
+>    : ^^^^^^^^^^^^^^^^^^^^^^^^^^^^^^^^^^^^^^^^^^^^^^^^^
+>bar : number | undefined
+>    : ^^^^^^^^^^^^^^^^^^
+>"" : ""
+>   : ^^
+