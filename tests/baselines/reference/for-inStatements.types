//// [tests/cases/conformance/statements/for-inStatements/for-inStatements.ts] ////

=== for-inStatements.ts ===
var aString: string;
>aString : string
>        : ^^^^^^

for (aString in {}) { }
>aString : string
>        : ^^^^^^
>{} : {}
>   : ^^

var anAny: any;
>anAny : any
>      : ^^^

for (anAny in {}) { }
>anAny : any
>      : ^^^
>{} : {}
>   : ^^

for (var x in {}) { }
>x : string
>  : ^^^^^^
>{} : {}
>   : ^^

for (var x in []) { }
>x : string
<<<<<<< HEAD
>[] : never[]
=======
>  : ^^^^^^
>[] : undefined[]
>   : ^^^^^^^^^^^
>>>>>>> 12402f26

for (var x in [1, 2, 3, 4, 5]) { }
>x : string
>  : ^^^^^^
>[1, 2, 3, 4, 5] : number[]
>                : ^^^^^^^^
>1 : 1
>  : ^
>2 : 2
>  : ^
>3 : 3
>  : ^
>4 : 4
>  : ^
>5 : 5
>  : ^

function fn(): any { }
>fn : () => any
>   : ^^^^^^   

for (var x in fn()) { }
>x : string
>  : ^^^^^^
>fn() : any
>     : ^^^
>fn : () => any
>   : ^^^^^^^^^

for (var x in /[a-z]/) { }
>x : string
>  : ^^^^^^
>/[a-z]/ : RegExp
>        : ^^^^^^

for (var x in new Date()) { }
>x : string
>  : ^^^^^^
>new Date() : Date
>           : ^^^^
>Date : DateConstructor
>     : ^^^^^^^^^^^^^^^

var c: any, d: any, e: any;
>c : any
>  : ^^^
>d : any
>  : ^^^
>e : any
>  : ^^^

for (var x in c || d) { }
>x : string
>  : ^^^^^^
>c || d : any
>       : ^^^
>c : any
>  : ^^^
>d : any
>  : ^^^

for (var x in e ? c : d) { }
>x : string
>  : ^^^^^^
>e ? c : d : any
>          : ^^^
>e : any
>  : ^^^
>c : any
>  : ^^^
>d : any
>  : ^^^

for (var x in 42 ? c : d) { }
>x : string
>  : ^^^^^^
>42 ? c : d : any
>           : ^^^
>42 : 42
>   : ^^
>c : any
>  : ^^^
>d : any
>  : ^^^

for (var x in '' ? c : d) { }
>x : string
>  : ^^^^^^
>'' ? c : d : any
>           : ^^^
>'' : ""
>   : ^^
>c : any
>  : ^^^
>d : any
>  : ^^^

for (var x in 42 ? d[x] : c[x]) { }
>x : string
>  : ^^^^^^
>42 ? d[x] : c[x] : any
>                 : ^^^
>42 : 42
>   : ^^
>d[x] : any
>     : ^^^
>d : any
>  : ^^^
>x : string
>  : ^^^^^^
>c[x] : any
>     : ^^^
>c : any
>  : ^^^
>x : string
>  : ^^^^^^

for (var x in c[d]) { }
>x : string
>  : ^^^^^^
>c[d] : any
>     : ^^^
>c : any
>  : ^^^
>d : any
>  : ^^^

for (var x in (<T>(x: T) => x)) { }
>x : string
>  : ^^^^^^
>(<T>(x: T) => x) : <T>(x: T) => T
>                 : ^ ^^^^^ ^^^^^^
><T>(x: T) => x : <T>(x: T) => T
>               : ^ ^^^^^ ^^^^^^
>x : T
>  : ^
>x : T
>  : ^

for (var x in function (x: string, y: number) { return x + y }) { }
>x : string
>  : ^^^^^^
>function (x: string, y: number) { return x + y } : (x: string, y: number) => string
>                                                 : ^^^^      ^^^^^      ^^^^^^^^^^^
>x : string
>  : ^^^^^^
>y : number
>  : ^^^^^^
>x + y : string
>      : ^^^^^^
>x : string
>  : ^^^^^^
>y : number
>  : ^^^^^^

class A {
>A : A
>  : ^

    biz() {
<<<<<<< HEAD
>biz : () => null

        for (var x in this.biz()) { }
>x : string
>this.biz() : null
>this.biz : () => null
>this : this
>biz : () => null

        for (var x in this.biz) { }
>x : string
>this.biz : () => null
>this : this
>biz : () => null
=======
>biz : () => any
>    : ^^^^^^^^^

        for (var x in this.biz()) { }
>x : string
>  : ^^^^^^
>this.biz() : any
>           : ^^^
>this.biz : () => any
>         : ^^^^^^^^^
>this : this
>     : ^^^^
>biz : () => any
>    : ^^^^^^^^^

        for (var x in this.biz) { }
>x : string
>  : ^^^^^^
>this.biz : () => any
>         : ^^^^^^^^^
>this : this
>     : ^^^^
>biz : () => any
>    : ^^^^^^^^^
>>>>>>> 12402f26

        for (var x in this) { }
>x : string
>  : ^^^^^^
>this : this
>     : ^^^^

        return null;
    }

    static baz() {
<<<<<<< HEAD
>baz : () => null
=======
>baz : () => any
>    : ^^^^^^^^^
>>>>>>> 12402f26

        for (var x in this) { }
>x : string
>  : ^^^^^^
>this : typeof A
>     : ^^^^^^^^

        for (var x in this.baz) { }
>x : string
<<<<<<< HEAD
>this.baz : () => null
>this : typeof A
>baz : () => null

        for (var x in this.baz()) { }
>x : string
>this.baz() : null
>this.baz : () => null
>this : typeof A
>baz : () => null
=======
>  : ^^^^^^
>this.baz : () => any
>         : ^^^^^^^^^
>this : typeof A
>     : ^^^^^^^^
>baz : () => any
>    : ^^^^^^^^^

        for (var x in this.baz()) { }
>x : string
>  : ^^^^^^
>this.baz() : any
>           : ^^^
>this.baz : () => any
>         : ^^^^^^^^^
>this : typeof A
>     : ^^^^^^^^
>baz : () => any
>    : ^^^^^^^^^
>>>>>>> 12402f26

        return null;
    }
}

class B extends A {
>B : B
>  : ^
>A : A
>  : ^

    boz() {
<<<<<<< HEAD
>boz : () => null

        for (var x in this.biz()) { }
>x : string
>this.biz() : null
>this.biz : () => null
>this : this
>biz : () => null

        for (var x in this.biz) { }
>x : string
>this.biz : () => null
>this : this
>biz : () => null
=======
>boz : () => any
>    : ^^^^^^^^^

        for (var x in this.biz()) { }
>x : string
>  : ^^^^^^
>this.biz() : any
>           : ^^^
>this.biz : () => any
>         : ^^^^^^^^^
>this : this
>     : ^^^^
>biz : () => any
>    : ^^^^^^^^^

        for (var x in this.biz) { }
>x : string
>  : ^^^^^^
>this.biz : () => any
>         : ^^^^^^^^^
>this : this
>     : ^^^^
>biz : () => any
>    : ^^^^^^^^^
>>>>>>> 12402f26

        for (var x in this) { }
>x : string
>  : ^^^^^^
>this : this
>     : ^^^^

        for (var x in super.biz) { }
>x : string
<<<<<<< HEAD
>super.biz : () => null
>super : A
>biz : () => null

        for (var x in super.biz()) { }
>x : string
>super.biz() : null
>super.biz : () => null
>super : A
>biz : () => null
=======
>  : ^^^^^^
>super.biz : () => any
>          : ^^^^^^^^^
>super : A
>      : ^
>biz : () => any
>    : ^^^^^^^^^

        for (var x in super.biz()) { }
>x : string
>  : ^^^^^^
>super.biz() : any
>            : ^^^
>super.biz : () => any
>          : ^^^^^^^^^
>super : A
>      : ^
>biz : () => any
>    : ^^^^^^^^^
>>>>>>> 12402f26

        return null;
    }
}

interface I {
    id: number;
>id : number
>   : ^^^^^^

    [idx: number]: I;
>idx : number
>    : ^^^^^^
}
var i: I;
>i : I
>  : ^

for (var x in i[42]) { } 
>x : string
>  : ^^^^^^
>i[42] : I
>      : ^
>i : I
>  : ^
>42 : 42
>   : ^^


module M {
>M : typeof M
>  : ^^^^^^^^

    export class X<T> {
>X : X<T>
>  : ^^^^

        name:string
>name : string
>     : ^^^^^^
    }
}

for (var x in M) { }
>x : string
>  : ^^^^^^
>M : typeof M
>  : ^^^^^^^^

for (var x in M.X) { }
>x : string
>  : ^^^^^^
>M.X : typeof M.X
>    : ^^^^^^^^^^
>M : typeof M
>  : ^^^^^^^^
>X : typeof M.X
>  : ^^^^^^^^^^

enum Color { Red, Blue }
>Color : Color
>      : ^^^^^
>Red : Color.Red
>    : ^^^^^^^^^
>Blue : Color.Blue
>     : ^^^^^^^^^^

for (var x in Color) { }
>x : string
>  : ^^^^^^
>Color : typeof Color
>      : ^^^^^^^^^^^^

for (var x in Color.Blue) { }
>x : string
>  : ^^^^^^
>Color.Blue : Color.Blue
>           : ^^^^^^^^^^
>Color : typeof Color
>      : ^^^^^^^^^^^^
>Blue : Color.Blue
>     : ^^^^^^^^^^

<|MERGE_RESOLUTION|>--- conflicted
+++ resolved
@@ -1,474 +1,406 @@
-//// [tests/cases/conformance/statements/for-inStatements/for-inStatements.ts] ////
-
-=== for-inStatements.ts ===
-var aString: string;
->aString : string
->        : ^^^^^^
-
-for (aString in {}) { }
->aString : string
->        : ^^^^^^
->{} : {}
->   : ^^
-
-var anAny: any;
->anAny : any
->      : ^^^
-
-for (anAny in {}) { }
->anAny : any
->      : ^^^
->{} : {}
->   : ^^
-
-for (var x in {}) { }
->x : string
->  : ^^^^^^
->{} : {}
->   : ^^
-
-for (var x in []) { }
->x : string
-<<<<<<< HEAD
->[] : never[]
-=======
->  : ^^^^^^
->[] : undefined[]
->   : ^^^^^^^^^^^
->>>>>>> 12402f26
-
-for (var x in [1, 2, 3, 4, 5]) { }
->x : string
->  : ^^^^^^
->[1, 2, 3, 4, 5] : number[]
->                : ^^^^^^^^
->1 : 1
->  : ^
->2 : 2
->  : ^
->3 : 3
->  : ^
->4 : 4
->  : ^
->5 : 5
->  : ^
-
-function fn(): any { }
->fn : () => any
->   : ^^^^^^   
-
-for (var x in fn()) { }
->x : string
->  : ^^^^^^
->fn() : any
->     : ^^^
->fn : () => any
->   : ^^^^^^^^^
-
-for (var x in /[a-z]/) { }
->x : string
->  : ^^^^^^
->/[a-z]/ : RegExp
->        : ^^^^^^
-
-for (var x in new Date()) { }
->x : string
->  : ^^^^^^
->new Date() : Date
->           : ^^^^
->Date : DateConstructor
->     : ^^^^^^^^^^^^^^^
-
-var c: any, d: any, e: any;
->c : any
->  : ^^^
->d : any
->  : ^^^
->e : any
->  : ^^^
-
-for (var x in c || d) { }
->x : string
->  : ^^^^^^
->c || d : any
->       : ^^^
->c : any
->  : ^^^
->d : any
->  : ^^^
-
-for (var x in e ? c : d) { }
->x : string
->  : ^^^^^^
->e ? c : d : any
->          : ^^^
->e : any
->  : ^^^
->c : any
->  : ^^^
->d : any
->  : ^^^
-
-for (var x in 42 ? c : d) { }
->x : string
->  : ^^^^^^
->42 ? c : d : any
->           : ^^^
->42 : 42
->   : ^^
->c : any
->  : ^^^
->d : any
->  : ^^^
-
-for (var x in '' ? c : d) { }
->x : string
->  : ^^^^^^
->'' ? c : d : any
->           : ^^^
->'' : ""
->   : ^^
->c : any
->  : ^^^
->d : any
->  : ^^^
-
-for (var x in 42 ? d[x] : c[x]) { }
->x : string
->  : ^^^^^^
->42 ? d[x] : c[x] : any
->                 : ^^^
->42 : 42
->   : ^^
->d[x] : any
->     : ^^^
->d : any
->  : ^^^
->x : string
->  : ^^^^^^
->c[x] : any
->     : ^^^
->c : any
->  : ^^^
->x : string
->  : ^^^^^^
-
-for (var x in c[d]) { }
->x : string
->  : ^^^^^^
->c[d] : any
->     : ^^^
->c : any
->  : ^^^
->d : any
->  : ^^^
-
-for (var x in (<T>(x: T) => x)) { }
->x : string
->  : ^^^^^^
->(<T>(x: T) => x) : <T>(x: T) => T
->                 : ^ ^^^^^ ^^^^^^
-><T>(x: T) => x : <T>(x: T) => T
->               : ^ ^^^^^ ^^^^^^
->x : T
->  : ^
->x : T
->  : ^
-
-for (var x in function (x: string, y: number) { return x + y }) { }
->x : string
->  : ^^^^^^
->function (x: string, y: number) { return x + y } : (x: string, y: number) => string
->                                                 : ^^^^      ^^^^^      ^^^^^^^^^^^
->x : string
->  : ^^^^^^
->y : number
->  : ^^^^^^
->x + y : string
->      : ^^^^^^
->x : string
->  : ^^^^^^
->y : number
->  : ^^^^^^
-
-class A {
->A : A
->  : ^
-
-    biz() {
-<<<<<<< HEAD
->biz : () => null
-
-        for (var x in this.biz()) { }
->x : string
->this.biz() : null
->this.biz : () => null
->this : this
->biz : () => null
-
-        for (var x in this.biz) { }
->x : string
->this.biz : () => null
->this : this
->biz : () => null
-=======
->biz : () => any
->    : ^^^^^^^^^
-
-        for (var x in this.biz()) { }
->x : string
->  : ^^^^^^
->this.biz() : any
->           : ^^^
->this.biz : () => any
->         : ^^^^^^^^^
->this : this
->     : ^^^^
->biz : () => any
->    : ^^^^^^^^^
-
-        for (var x in this.biz) { }
->x : string
->  : ^^^^^^
->this.biz : () => any
->         : ^^^^^^^^^
->this : this
->     : ^^^^
->biz : () => any
->    : ^^^^^^^^^
->>>>>>> 12402f26
-
-        for (var x in this) { }
->x : string
->  : ^^^^^^
->this : this
->     : ^^^^
-
-        return null;
-    }
-
-    static baz() {
-<<<<<<< HEAD
->baz : () => null
-=======
->baz : () => any
->    : ^^^^^^^^^
->>>>>>> 12402f26
-
-        for (var x in this) { }
->x : string
->  : ^^^^^^
->this : typeof A
->     : ^^^^^^^^
-
-        for (var x in this.baz) { }
->x : string
-<<<<<<< HEAD
->this.baz : () => null
->this : typeof A
->baz : () => null
-
-        for (var x in this.baz()) { }
->x : string
->this.baz() : null
->this.baz : () => null
->this : typeof A
->baz : () => null
-=======
->  : ^^^^^^
->this.baz : () => any
->         : ^^^^^^^^^
->this : typeof A
->     : ^^^^^^^^
->baz : () => any
->    : ^^^^^^^^^
-
-        for (var x in this.baz()) { }
->x : string
->  : ^^^^^^
->this.baz() : any
->           : ^^^
->this.baz : () => any
->         : ^^^^^^^^^
->this : typeof A
->     : ^^^^^^^^
->baz : () => any
->    : ^^^^^^^^^
->>>>>>> 12402f26
-
-        return null;
-    }
-}
-
-class B extends A {
->B : B
->  : ^
->A : A
->  : ^
-
-    boz() {
-<<<<<<< HEAD
->boz : () => null
-
-        for (var x in this.biz()) { }
->x : string
->this.biz() : null
->this.biz : () => null
->this : this
->biz : () => null
-
-        for (var x in this.biz) { }
->x : string
->this.biz : () => null
->this : this
->biz : () => null
-=======
->boz : () => any
->    : ^^^^^^^^^
-
-        for (var x in this.biz()) { }
->x : string
->  : ^^^^^^
->this.biz() : any
->           : ^^^
->this.biz : () => any
->         : ^^^^^^^^^
->this : this
->     : ^^^^
->biz : () => any
->    : ^^^^^^^^^
-
-        for (var x in this.biz) { }
->x : string
->  : ^^^^^^
->this.biz : () => any
->         : ^^^^^^^^^
->this : this
->     : ^^^^
->biz : () => any
->    : ^^^^^^^^^
->>>>>>> 12402f26
-
-        for (var x in this) { }
->x : string
->  : ^^^^^^
->this : this
->     : ^^^^
-
-        for (var x in super.biz) { }
->x : string
-<<<<<<< HEAD
->super.biz : () => null
->super : A
->biz : () => null
-
-        for (var x in super.biz()) { }
->x : string
->super.biz() : null
->super.biz : () => null
->super : A
->biz : () => null
-=======
->  : ^^^^^^
->super.biz : () => any
->          : ^^^^^^^^^
->super : A
->      : ^
->biz : () => any
->    : ^^^^^^^^^
-
-        for (var x in super.biz()) { }
->x : string
->  : ^^^^^^
->super.biz() : any
->            : ^^^
->super.biz : () => any
->          : ^^^^^^^^^
->super : A
->      : ^
->biz : () => any
->    : ^^^^^^^^^
->>>>>>> 12402f26
-
-        return null;
-    }
-}
-
-interface I {
-    id: number;
->id : number
->   : ^^^^^^
-
-    [idx: number]: I;
->idx : number
->    : ^^^^^^
-}
-var i: I;
->i : I
->  : ^
-
-for (var x in i[42]) { } 
->x : string
->  : ^^^^^^
->i[42] : I
->      : ^
->i : I
->  : ^
->42 : 42
->   : ^^
-
-
-module M {
->M : typeof M
->  : ^^^^^^^^
-
-    export class X<T> {
->X : X<T>
->  : ^^^^
-
-        name:string
->name : string
->     : ^^^^^^
-    }
-}
-
-for (var x in M) { }
->x : string
->  : ^^^^^^
->M : typeof M
->  : ^^^^^^^^
-
-for (var x in M.X) { }
->x : string
->  : ^^^^^^
->M.X : typeof M.X
->    : ^^^^^^^^^^
->M : typeof M
->  : ^^^^^^^^
->X : typeof M.X
->  : ^^^^^^^^^^
-
-enum Color { Red, Blue }
->Color : Color
->      : ^^^^^
->Red : Color.Red
->    : ^^^^^^^^^
->Blue : Color.Blue
->     : ^^^^^^^^^^
-
-for (var x in Color) { }
->x : string
->  : ^^^^^^
->Color : typeof Color
->      : ^^^^^^^^^^^^
-
-for (var x in Color.Blue) { }
->x : string
->  : ^^^^^^
->Color.Blue : Color.Blue
->           : ^^^^^^^^^^
->Color : typeof Color
->      : ^^^^^^^^^^^^
->Blue : Color.Blue
->     : ^^^^^^^^^^
-
+//// [tests/cases/conformance/statements/for-inStatements/for-inStatements.ts] ////
+
+=== for-inStatements.ts ===
+var aString: string;
+>aString : string
+>        : ^^^^^^
+
+for (aString in {}) { }
+>aString : string
+>        : ^^^^^^
+>{} : {}
+>   : ^^
+
+var anAny: any;
+>anAny : any
+>      : ^^^
+
+for (anAny in {}) { }
+>anAny : any
+>      : ^^^
+>{} : {}
+>   : ^^
+
+for (var x in {}) { }
+>x : string
+>  : ^^^^^^
+>{} : {}
+>   : ^^
+
+for (var x in []) { }
+>x : string
+>  : ^^^^^^
+>[] : never[]
+>   : ^^^^^^^
+
+for (var x in [1, 2, 3, 4, 5]) { }
+>x : string
+>  : ^^^^^^
+>[1, 2, 3, 4, 5] : number[]
+>                : ^^^^^^^^
+>1 : 1
+>  : ^
+>2 : 2
+>  : ^
+>3 : 3
+>  : ^
+>4 : 4
+>  : ^
+>5 : 5
+>  : ^
+
+function fn(): any { }
+>fn : () => any
+>   : ^^^^^^   
+
+for (var x in fn()) { }
+>x : string
+>  : ^^^^^^
+>fn() : any
+>     : ^^^
+>fn : () => any
+>   : ^^^^^^^^^
+
+for (var x in /[a-z]/) { }
+>x : string
+>  : ^^^^^^
+>/[a-z]/ : RegExp
+>        : ^^^^^^
+
+for (var x in new Date()) { }
+>x : string
+>  : ^^^^^^
+>new Date() : Date
+>           : ^^^^
+>Date : DateConstructor
+>     : ^^^^^^^^^^^^^^^
+
+var c: any, d: any, e: any;
+>c : any
+>  : ^^^
+>d : any
+>  : ^^^
+>e : any
+>  : ^^^
+
+for (var x in c || d) { }
+>x : string
+>  : ^^^^^^
+>c || d : any
+>       : ^^^
+>c : any
+>  : ^^^
+>d : any
+>  : ^^^
+
+for (var x in e ? c : d) { }
+>x : string
+>  : ^^^^^^
+>e ? c : d : any
+>          : ^^^
+>e : any
+>  : ^^^
+>c : any
+>  : ^^^
+>d : any
+>  : ^^^
+
+for (var x in 42 ? c : d) { }
+>x : string
+>  : ^^^^^^
+>42 ? c : d : any
+>           : ^^^
+>42 : 42
+>   : ^^
+>c : any
+>  : ^^^
+>d : any
+>  : ^^^
+
+for (var x in '' ? c : d) { }
+>x : string
+>  : ^^^^^^
+>'' ? c : d : any
+>           : ^^^
+>'' : ""
+>   : ^^
+>c : any
+>  : ^^^
+>d : any
+>  : ^^^
+
+for (var x in 42 ? d[x] : c[x]) { }
+>x : string
+>  : ^^^^^^
+>42 ? d[x] : c[x] : any
+>                 : ^^^
+>42 : 42
+>   : ^^
+>d[x] : any
+>     : ^^^
+>d : any
+>  : ^^^
+>x : string
+>  : ^^^^^^
+>c[x] : any
+>     : ^^^
+>c : any
+>  : ^^^
+>x : string
+>  : ^^^^^^
+
+for (var x in c[d]) { }
+>x : string
+>  : ^^^^^^
+>c[d] : any
+>     : ^^^
+>c : any
+>  : ^^^
+>d : any
+>  : ^^^
+
+for (var x in (<T>(x: T) => x)) { }
+>x : string
+>  : ^^^^^^
+>(<T>(x: T) => x) : <T>(x: T) => T
+>                 : ^ ^^^^^ ^^^^^^
+><T>(x: T) => x : <T>(x: T) => T
+>               : ^ ^^^^^ ^^^^^^
+>x : T
+>  : ^
+>x : T
+>  : ^
+
+for (var x in function (x: string, y: number) { return x + y }) { }
+>x : string
+>  : ^^^^^^
+>function (x: string, y: number) { return x + y } : (x: string, y: number) => string
+>                                                 : ^^^^      ^^^^^      ^^^^^^^^^^^
+>x : string
+>  : ^^^^^^
+>y : number
+>  : ^^^^^^
+>x + y : string
+>      : ^^^^^^
+>x : string
+>  : ^^^^^^
+>y : number
+>  : ^^^^^^
+
+class A {
+>A : A
+>  : ^
+
+    biz() {
+>biz : () => null
+>    : ^^^^^^^^^^
+
+        for (var x in this.biz()) { }
+>x : string
+>  : ^^^^^^
+>this.biz() : null
+>           : ^^^^
+>this.biz : () => null
+>         : ^^^^^^^^^^
+>this : this
+>     : ^^^^
+>biz : () => null
+>    : ^^^^^^^^^^
+
+        for (var x in this.biz) { }
+>x : string
+>  : ^^^^^^
+>this.biz : () => null
+>         : ^^^^^^^^^^
+>this : this
+>     : ^^^^
+>biz : () => null
+>    : ^^^^^^^^^^
+
+        for (var x in this) { }
+>x : string
+>  : ^^^^^^
+>this : this
+>     : ^^^^
+
+        return null;
+    }
+
+    static baz() {
+>baz : () => null
+>    : ^^^^^^^^^^
+
+        for (var x in this) { }
+>x : string
+>  : ^^^^^^
+>this : typeof A
+>     : ^^^^^^^^
+
+        for (var x in this.baz) { }
+>x : string
+>  : ^^^^^^
+>this.baz : () => null
+>         : ^^^^^^^^^^
+>this : typeof A
+>     : ^^^^^^^^
+>baz : () => null
+>    : ^^^^^^^^^^
+
+        for (var x in this.baz()) { }
+>x : string
+>  : ^^^^^^
+>this.baz() : null
+>           : ^^^^
+>this.baz : () => null
+>         : ^^^^^^^^^^
+>this : typeof A
+>     : ^^^^^^^^
+>baz : () => null
+>    : ^^^^^^^^^^
+
+        return null;
+    }
+}
+
+class B extends A {
+>B : B
+>  : ^
+>A : A
+>  : ^
+
+    boz() {
+>boz : () => null
+>    : ^^^^^^^^^^
+
+        for (var x in this.biz()) { }
+>x : string
+>  : ^^^^^^
+>this.biz() : null
+>           : ^^^^
+>this.biz : () => null
+>         : ^^^^^^^^^^
+>this : this
+>     : ^^^^
+>biz : () => null
+>    : ^^^^^^^^^^
+
+        for (var x in this.biz) { }
+>x : string
+>  : ^^^^^^
+>this.biz : () => null
+>         : ^^^^^^^^^^
+>this : this
+>     : ^^^^
+>biz : () => null
+>    : ^^^^^^^^^^
+
+        for (var x in this) { }
+>x : string
+>  : ^^^^^^
+>this : this
+>     : ^^^^
+
+        for (var x in super.biz) { }
+>x : string
+>  : ^^^^^^
+>super.biz : () => null
+>          : ^^^^^^^^^^
+>super : A
+>      : ^
+>biz : () => null
+>    : ^^^^^^^^^^
+
+        for (var x in super.biz()) { }
+>x : string
+>  : ^^^^^^
+>super.biz() : null
+>            : ^^^^
+>super.biz : () => null
+>          : ^^^^^^^^^^
+>super : A
+>      : ^
+>biz : () => null
+>    : ^^^^^^^^^^
+
+        return null;
+    }
+}
+
+interface I {
+    id: number;
+>id : number
+>   : ^^^^^^
+
+    [idx: number]: I;
+>idx : number
+>    : ^^^^^^
+}
+var i: I;
+>i : I
+>  : ^
+
+for (var x in i[42]) { } 
+>x : string
+>  : ^^^^^^
+>i[42] : I
+>      : ^
+>i : I
+>  : ^
+>42 : 42
+>   : ^^
+
+
+module M {
+>M : typeof M
+>  : ^^^^^^^^
+
+    export class X<T> {
+>X : X<T>
+>  : ^^^^
+
+        name:string
+>name : string
+>     : ^^^^^^
+    }
+}
+
+for (var x in M) { }
+>x : string
+>  : ^^^^^^
+>M : typeof M
+>  : ^^^^^^^^
+
+for (var x in M.X) { }
+>x : string
+>  : ^^^^^^
+>M.X : typeof M.X
+>    : ^^^^^^^^^^
+>M : typeof M
+>  : ^^^^^^^^
+>X : typeof M.X
+>  : ^^^^^^^^^^
+
+enum Color { Red, Blue }
+>Color : Color
+>      : ^^^^^
+>Red : Color.Red
+>    : ^^^^^^^^^
+>Blue : Color.Blue
+>     : ^^^^^^^^^^
+
+for (var x in Color) { }
+>x : string
+>  : ^^^^^^
+>Color : typeof Color
+>      : ^^^^^^^^^^^^
+
+for (var x in Color.Blue) { }
+>x : string
+>  : ^^^^^^
+>Color.Blue : Color.Blue
+>           : ^^^^^^^^^^
+>Color : typeof Color
+>      : ^^^^^^^^^^^^
+>Blue : Color.Blue
+>     : ^^^^^^^^^^
+