//// [tests/cases/compiler/controlFlowArrayErrors.ts] ////

=== controlFlowArrayErrors.ts ===
declare function cond(): boolean;
>cond : () => boolean
>     : ^^^^^^       

function f1() {
>f1 : () => void
>   : ^^^^^^^^^^

    let x = [];  // Implicit any[] error in some locations
>x : any[]
<<<<<<< HEAD
>[] : never[]
=======
>  : ^^^^^
>[] : undefined[]
>   : ^^^^^^^^^^^
>>>>>>> 12402f26

    let y = x;   // Implicit any[] error
>y : any[]
>  : ^^^^^
>x : any[]
>  : ^^^^^

    x.push(5);
>x.push(5) : number
>          : ^^^^^^
>x.push : (...items: any[]) => number
>       : ^^^^^^^^^^^^^^^^^^^^^^^^^^^
>x : any[]
>  : ^^^^^
>push : (...items: any[]) => number
>     : ^^^^^^^^^^^^^^^^^^^^^^^^^^^
>5 : 5
>  : ^

    let z = x;
>z : number[]
>  : ^^^^^^^^
>x : number[]
>  : ^^^^^^^^
}

function f2() {
>f2 : () => void
>   : ^^^^^^^^^^

    let x;       // Implicit any[] error in some locations
>x : any
>  : ^^^

    x = [];
<<<<<<< HEAD
>x = [] : never[]
>x : any
>[] : never[]
=======
>x = [] : undefined[]
>       : ^^^^^^^^^^^
>x : any
>  : ^^^
>[] : undefined[]
>   : ^^^^^^^^^^^
>>>>>>> 12402f26

    let y = x;   // Implicit any[] error
>y : any[]
>  : ^^^^^
>x : any[]
>  : ^^^^^

    x.push(5);
>x.push(5) : number
>          : ^^^^^^
>x.push : (...items: any[]) => number
>       : ^^^^^^^^^^^^^^^^^^^^^^^^^^^
>x : any[]
>  : ^^^^^
>push : (...items: any[]) => number
>     : ^^^^^^^^^^^^^^^^^^^^^^^^^^^
>5 : 5
>  : ^

    let z = x;
>z : number[]
>  : ^^^^^^^^
>x : number[]
>  : ^^^^^^^^
}

function f3() {
>f3 : () => void
>   : ^^^^^^^^^^

    let x = [];  // Implicit any[] error in some locations
>x : any[]
<<<<<<< HEAD
>[] : never[]
=======
>  : ^^^^^
>[] : undefined[]
>   : ^^^^^^^^^^^
>>>>>>> 12402f26

    x.push(5);
>x.push(5) : number
>          : ^^^^^^
>x.push : (...items: any[]) => number
>       : ^^^^^^^^^^^^^^^^^^^^^^^^^^^
>x : any[]
>  : ^^^^^
>push : (...items: any[]) => number
>     : ^^^^^^^^^^^^^^^^^^^^^^^^^^^
>5 : 5
>  : ^

    function g() {
>g : () => void
>  : ^^^^^^^^^^

        x;       // Implicit any[] error
>x : any[]
>  : ^^^^^
    }
}

function f4() {
>f4 : () => void
>   : ^^^^^^^^^^

    let x;
>x : any
>  : ^^^

    x = [5, "hello"];  // Non-evolving array
>x = [5, "hello"] : (string | number)[]
>                 : ^^^^^^^^^^^^^^^^^^^
>x : any
>  : ^^^
>[5, "hello"] : (string | number)[]
>             : ^^^^^^^^^^^^^^^^^^^
>5 : 5
>  : ^
>"hello" : "hello"
>        : ^^^^^^^

    x.push(true);      // Error
>x.push(true) : number
>             : ^^^^^^
>x.push : (...items: (string | number)[]) => number
>       : ^^^^^^^^^^^^^^^^^^^^^^^^^^^^^^^^^^^^^^^^^
>x : (string | number)[]
>  : ^^^^^^^^^^^^^^^^^^^
>push : (...items: (string | number)[]) => number
>     : ^^^^^^^^^^^^^^^^^^^^^^^^^^^^^^^^^^^^^^^^^
>true : true
>     : ^^^^
}

function f5() {
>f5 : () => void
>   : ^^^^^^^^^^

    let x = [5, "hello"];  // Non-evolving array
>x : (string | number)[]
>  : ^^^^^^^^^^^^^^^^^^^
>[5, "hello"] : (string | number)[]
>             : ^^^^^^^^^^^^^^^^^^^
>5 : 5
>  : ^
>"hello" : "hello"
>        : ^^^^^^^

    x.push(true);          // Error
>x.push(true) : number
>             : ^^^^^^
>x.push : (...items: (string | number)[]) => number
>       : ^^^^^^^^^^^^^^^^^^^^^^^^^^^^^^^^^^^^^^^^^
>x : (string | number)[]
>  : ^^^^^^^^^^^^^^^^^^^
>push : (...items: (string | number)[]) => number
>     : ^^^^^^^^^^^^^^^^^^^^^^^^^^^^^^^^^^^^^^^^^
>true : true
>     : ^^^^
}

function f6() {
>f6 : () => void
>   : ^^^^^^^^^^

    let x;
>x : any
>  : ^^^

    if (cond()) {
>cond() : boolean
>       : ^^^^^^^
>cond : () => boolean
>     : ^^^^^^^^^^^^^

        x = [];
<<<<<<< HEAD
>x = [] : never[]
>x : any
>[] : never[]
=======
>x = [] : undefined[]
>       : ^^^^^^^^^^^
>x : any
>  : ^^^
>[] : undefined[]
>   : ^^^^^^^^^^^
>>>>>>> 12402f26

        x.push(5);
>x.push(5) : number
>          : ^^^^^^
>x.push : (...items: any[]) => number
>       : ^^^^^^^^^^^^^^^^^^^^^^^^^^^
>x : any[]
>  : ^^^^^
>push : (...items: any[]) => number
>     : ^^^^^^^^^^^^^^^^^^^^^^^^^^^
>5 : 5
>  : ^

        x.push("hello");
>x.push("hello") : number
>                : ^^^^^^
>x.push : (...items: any[]) => number
>       : ^^^^^^^^^^^^^^^^^^^^^^^^^^^
>x : any[]
>  : ^^^^^
>push : (...items: any[]) => number
>     : ^^^^^^^^^^^^^^^^^^^^^^^^^^^
>"hello" : "hello"
>        : ^^^^^^^
    }
    else {
        x = [true];  // Non-evolving array
>x = [true] : boolean[]
>           : ^^^^^^^^^
>x : any
>  : ^^^
>[true] : boolean[]
>       : ^^^^^^^^^
>true : true
>     : ^^^^
    }
    x;           // boolean[] | (string | number)[]
>x : (string | number)[] | boolean[]
>  : ^^^^^^^^^^^^^^^^^^^^^^^^^^^^^^^

    x.push(99);  // Error
>x.push(99) : number
>           : ^^^^^^
>x.push : ((...items: (string | number)[]) => number) | ((...items: boolean[]) => number)
>       : ^^^^^^^^^^^^^^^^^^^^^^^^^^^^^^^^^^^^^^^^^^^^^^^^^^^^^^^^^^^^^^^^^^^^^^^^^^^^^^^
>x : (string | number)[] | boolean[]
>  : ^^^^^^^^^^^^^^^^^^^^^^^^^^^^^^^
>push : ((...items: (string | number)[]) => number) | ((...items: boolean[]) => number)
>     : ^^^^^^^^^^^^^^^^^^^^^^^^^^^^^^^^^^^^^^^^^^^^^^^^^^^^^^^^^^^^^^^^^^^^^^^^^^^^^^^
>99 : 99
>   : ^^
}

function f7() {
>f7 : () => void
>   : ^^^^^^^^^^

    let x = [];       // x has evolving array value
>x : any[]
<<<<<<< HEAD
>[] : never[]
=======
>  : ^^^^^
>[] : undefined[]
>   : ^^^^^^^^^^^
>>>>>>> 12402f26

    x.push(5);
>x.push(5) : number
>          : ^^^^^^
>x.push : (...items: any[]) => number
>       : ^^^^^^^^^^^^^^^^^^^^^^^^^^^
>x : any[]
>  : ^^^^^
>push : (...items: any[]) => number
>     : ^^^^^^^^^^^^^^^^^^^^^^^^^^^
>5 : 5
>  : ^

    let y = x;        // y has non-evolving array value
>y : number[]
>  : ^^^^^^^^
>x : number[]
>  : ^^^^^^^^

    x.push("hello");  // Ok
>x.push("hello") : number
>                : ^^^^^^
>x.push : (...items: any[]) => number
>       : ^^^^^^^^^^^^^^^^^^^^^^^^^^^
>x : any[]
>  : ^^^^^
>push : (...items: any[]) => number
>     : ^^^^^^^^^^^^^^^^^^^^^^^^^^^
>"hello" : "hello"
>        : ^^^^^^^

    y.push("hello");  // Error
>y.push("hello") : number
>                : ^^^^^^
>y.push : (...items: number[]) => number
>       : ^^^^^^^^^^^^^^^^^^^^^^^^^^^^^^
>y : number[]
>  : ^^^^^^^^
>push : (...items: number[]) => number
>     : ^^^^^^^^^^^^^^^^^^^^^^^^^^^^^^
>"hello" : "hello"
>        : ^^^^^^^
}

function f8() {
>f8 : () => void
>   : ^^^^^^^^^^

    const x = [];  // Implicit any[] error in some locations
>x : any[]
<<<<<<< HEAD
>[] : never[]
=======
>  : ^^^^^
>[] : undefined[]
>   : ^^^^^^^^^^^
>>>>>>> 12402f26

    x.push(5);
>x.push(5) : number
>          : ^^^^^^
>x.push : (...items: any[]) => number
>       : ^^^^^^^^^^^^^^^^^^^^^^^^^^^
>x : any[]
>  : ^^^^^
>push : (...items: any[]) => number
>     : ^^^^^^^^^^^^^^^^^^^^^^^^^^^
>5 : 5
>  : ^

    function g() {
>g : () => void
>  : ^^^^^^^^^^

        x;  // Implicit any[] error
>x : any[]
>  : ^^^^^
    }
}
<|MERGE_RESOLUTION|>--- conflicted
+++ resolved
@@ -1,361 +1,333 @@
-//// [tests/cases/compiler/controlFlowArrayErrors.ts] ////
-
-=== controlFlowArrayErrors.ts ===
-declare function cond(): boolean;
->cond : () => boolean
->     : ^^^^^^       
-
-function f1() {
->f1 : () => void
->   : ^^^^^^^^^^
-
-    let x = [];  // Implicit any[] error in some locations
->x : any[]
-<<<<<<< HEAD
->[] : never[]
-=======
->  : ^^^^^
->[] : undefined[]
->   : ^^^^^^^^^^^
->>>>>>> 12402f26
-
-    let y = x;   // Implicit any[] error
->y : any[]
->  : ^^^^^
->x : any[]
->  : ^^^^^
-
-    x.push(5);
->x.push(5) : number
->          : ^^^^^^
->x.push : (...items: any[]) => number
->       : ^^^^^^^^^^^^^^^^^^^^^^^^^^^
->x : any[]
->  : ^^^^^
->push : (...items: any[]) => number
->     : ^^^^^^^^^^^^^^^^^^^^^^^^^^^
->5 : 5
->  : ^
-
-    let z = x;
->z : number[]
->  : ^^^^^^^^
->x : number[]
->  : ^^^^^^^^
-}
-
-function f2() {
->f2 : () => void
->   : ^^^^^^^^^^
-
-    let x;       // Implicit any[] error in some locations
->x : any
->  : ^^^
-
-    x = [];
-<<<<<<< HEAD
->x = [] : never[]
->x : any
->[] : never[]
-=======
->x = [] : undefined[]
->       : ^^^^^^^^^^^
->x : any
->  : ^^^
->[] : undefined[]
->   : ^^^^^^^^^^^
->>>>>>> 12402f26
-
-    let y = x;   // Implicit any[] error
->y : any[]
->  : ^^^^^
->x : any[]
->  : ^^^^^
-
-    x.push(5);
->x.push(5) : number
->          : ^^^^^^
->x.push : (...items: any[]) => number
->       : ^^^^^^^^^^^^^^^^^^^^^^^^^^^
->x : any[]
->  : ^^^^^
->push : (...items: any[]) => number
->     : ^^^^^^^^^^^^^^^^^^^^^^^^^^^
->5 : 5
->  : ^
-
-    let z = x;
->z : number[]
->  : ^^^^^^^^
->x : number[]
->  : ^^^^^^^^
-}
-
-function f3() {
->f3 : () => void
->   : ^^^^^^^^^^
-
-    let x = [];  // Implicit any[] error in some locations
->x : any[]
-<<<<<<< HEAD
->[] : never[]
-=======
->  : ^^^^^
->[] : undefined[]
->   : ^^^^^^^^^^^
->>>>>>> 12402f26
-
-    x.push(5);
->x.push(5) : number
->          : ^^^^^^
->x.push : (...items: any[]) => number
->       : ^^^^^^^^^^^^^^^^^^^^^^^^^^^
->x : any[]
->  : ^^^^^
->push : (...items: any[]) => number
->     : ^^^^^^^^^^^^^^^^^^^^^^^^^^^
->5 : 5
->  : ^
-
-    function g() {
->g : () => void
->  : ^^^^^^^^^^
-
-        x;       // Implicit any[] error
->x : any[]
->  : ^^^^^
-    }
-}
-
-function f4() {
->f4 : () => void
->   : ^^^^^^^^^^
-
-    let x;
->x : any
->  : ^^^
-
-    x = [5, "hello"];  // Non-evolving array
->x = [5, "hello"] : (string | number)[]
->                 : ^^^^^^^^^^^^^^^^^^^
->x : any
->  : ^^^
->[5, "hello"] : (string | number)[]
->             : ^^^^^^^^^^^^^^^^^^^
->5 : 5
->  : ^
->"hello" : "hello"
->        : ^^^^^^^
-
-    x.push(true);      // Error
->x.push(true) : number
->             : ^^^^^^
->x.push : (...items: (string | number)[]) => number
->       : ^^^^^^^^^^^^^^^^^^^^^^^^^^^^^^^^^^^^^^^^^
->x : (string | number)[]
->  : ^^^^^^^^^^^^^^^^^^^
->push : (...items: (string | number)[]) => number
->     : ^^^^^^^^^^^^^^^^^^^^^^^^^^^^^^^^^^^^^^^^^
->true : true
->     : ^^^^
-}
-
-function f5() {
->f5 : () => void
->   : ^^^^^^^^^^
-
-    let x = [5, "hello"];  // Non-evolving array
->x : (string | number)[]
->  : ^^^^^^^^^^^^^^^^^^^
->[5, "hello"] : (string | number)[]
->             : ^^^^^^^^^^^^^^^^^^^
->5 : 5
->  : ^
->"hello" : "hello"
->        : ^^^^^^^
-
-    x.push(true);          // Error
->x.push(true) : number
->             : ^^^^^^
->x.push : (...items: (string | number)[]) => number
->       : ^^^^^^^^^^^^^^^^^^^^^^^^^^^^^^^^^^^^^^^^^
->x : (string | number)[]
->  : ^^^^^^^^^^^^^^^^^^^
->push : (...items: (string | number)[]) => number
->     : ^^^^^^^^^^^^^^^^^^^^^^^^^^^^^^^^^^^^^^^^^
->true : true
->     : ^^^^
-}
-
-function f6() {
->f6 : () => void
->   : ^^^^^^^^^^
-
-    let x;
->x : any
->  : ^^^
-
-    if (cond()) {
->cond() : boolean
->       : ^^^^^^^
->cond : () => boolean
->     : ^^^^^^^^^^^^^
-
-        x = [];
-<<<<<<< HEAD
->x = [] : never[]
->x : any
->[] : never[]
-=======
->x = [] : undefined[]
->       : ^^^^^^^^^^^
->x : any
->  : ^^^
->[] : undefined[]
->   : ^^^^^^^^^^^
->>>>>>> 12402f26
-
-        x.push(5);
->x.push(5) : number
->          : ^^^^^^
->x.push : (...items: any[]) => number
->       : ^^^^^^^^^^^^^^^^^^^^^^^^^^^
->x : any[]
->  : ^^^^^
->push : (...items: any[]) => number
->     : ^^^^^^^^^^^^^^^^^^^^^^^^^^^
->5 : 5
->  : ^
-
-        x.push("hello");
->x.push("hello") : number
->                : ^^^^^^
->x.push : (...items: any[]) => number
->       : ^^^^^^^^^^^^^^^^^^^^^^^^^^^
->x : any[]
->  : ^^^^^
->push : (...items: any[]) => number
->     : ^^^^^^^^^^^^^^^^^^^^^^^^^^^
->"hello" : "hello"
->        : ^^^^^^^
-    }
-    else {
-        x = [true];  // Non-evolving array
->x = [true] : boolean[]
->           : ^^^^^^^^^
->x : any
->  : ^^^
->[true] : boolean[]
->       : ^^^^^^^^^
->true : true
->     : ^^^^
-    }
-    x;           // boolean[] | (string | number)[]
->x : (string | number)[] | boolean[]
->  : ^^^^^^^^^^^^^^^^^^^^^^^^^^^^^^^
-
-    x.push(99);  // Error
->x.push(99) : number
->           : ^^^^^^
->x.push : ((...items: (string | number)[]) => number) | ((...items: boolean[]) => number)
->       : ^^^^^^^^^^^^^^^^^^^^^^^^^^^^^^^^^^^^^^^^^^^^^^^^^^^^^^^^^^^^^^^^^^^^^^^^^^^^^^^
->x : (string | number)[] | boolean[]
->  : ^^^^^^^^^^^^^^^^^^^^^^^^^^^^^^^
->push : ((...items: (string | number)[]) => number) | ((...items: boolean[]) => number)
->     : ^^^^^^^^^^^^^^^^^^^^^^^^^^^^^^^^^^^^^^^^^^^^^^^^^^^^^^^^^^^^^^^^^^^^^^^^^^^^^^^
->99 : 99
->   : ^^
-}
-
-function f7() {
->f7 : () => void
->   : ^^^^^^^^^^
-
-    let x = [];       // x has evolving array value
->x : any[]
-<<<<<<< HEAD
->[] : never[]
-=======
->  : ^^^^^
->[] : undefined[]
->   : ^^^^^^^^^^^
->>>>>>> 12402f26
-
-    x.push(5);
->x.push(5) : number
->          : ^^^^^^
->x.push : (...items: any[]) => number
->       : ^^^^^^^^^^^^^^^^^^^^^^^^^^^
->x : any[]
->  : ^^^^^
->push : (...items: any[]) => number
->     : ^^^^^^^^^^^^^^^^^^^^^^^^^^^
->5 : 5
->  : ^
-
-    let y = x;        // y has non-evolving array value
->y : number[]
->  : ^^^^^^^^
->x : number[]
->  : ^^^^^^^^
-
-    x.push("hello");  // Ok
->x.push("hello") : number
->                : ^^^^^^
->x.push : (...items: any[]) => number
->       : ^^^^^^^^^^^^^^^^^^^^^^^^^^^
->x : any[]
->  : ^^^^^
->push : (...items: any[]) => number
->     : ^^^^^^^^^^^^^^^^^^^^^^^^^^^
->"hello" : "hello"
->        : ^^^^^^^
-
-    y.push("hello");  // Error
->y.push("hello") : number
->                : ^^^^^^
->y.push : (...items: number[]) => number
->       : ^^^^^^^^^^^^^^^^^^^^^^^^^^^^^^
->y : number[]
->  : ^^^^^^^^
->push : (...items: number[]) => number
->     : ^^^^^^^^^^^^^^^^^^^^^^^^^^^^^^
->"hello" : "hello"
->        : ^^^^^^^
-}
-
-function f8() {
->f8 : () => void
->   : ^^^^^^^^^^
-
-    const x = [];  // Implicit any[] error in some locations
->x : any[]
-<<<<<<< HEAD
->[] : never[]
-=======
->  : ^^^^^
->[] : undefined[]
->   : ^^^^^^^^^^^
->>>>>>> 12402f26
-
-    x.push(5);
->x.push(5) : number
->          : ^^^^^^
->x.push : (...items: any[]) => number
->       : ^^^^^^^^^^^^^^^^^^^^^^^^^^^
->x : any[]
->  : ^^^^^
->push : (...items: any[]) => number
->     : ^^^^^^^^^^^^^^^^^^^^^^^^^^^
->5 : 5
->  : ^
-
-    function g() {
->g : () => void
->  : ^^^^^^^^^^
-
-        x;  // Implicit any[] error
->x : any[]
->  : ^^^^^
-    }
-}
+//// [tests/cases/compiler/controlFlowArrayErrors.ts] ////
+
+=== controlFlowArrayErrors.ts ===
+declare function cond(): boolean;
+>cond : () => boolean
+>     : ^^^^^^       
+
+function f1() {
+>f1 : () => void
+>   : ^^^^^^^^^^
+
+    let x = [];  // Implicit any[] error in some locations
+>x : any[]
+>  : ^^^^^
+>[] : never[]
+>   : ^^^^^^^
+
+    let y = x;   // Implicit any[] error
+>y : any[]
+>  : ^^^^^
+>x : any[]
+>  : ^^^^^
+
+    x.push(5);
+>x.push(5) : number
+>          : ^^^^^^
+>x.push : (...items: any[]) => number
+>       : ^^^^^^^^^^^^^^^^^^^^^^^^^^^
+>x : any[]
+>  : ^^^^^
+>push : (...items: any[]) => number
+>     : ^^^^^^^^^^^^^^^^^^^^^^^^^^^
+>5 : 5
+>  : ^
+
+    let z = x;
+>z : number[]
+>  : ^^^^^^^^
+>x : number[]
+>  : ^^^^^^^^
+}
+
+function f2() {
+>f2 : () => void
+>   : ^^^^^^^^^^
+
+    let x;       // Implicit any[] error in some locations
+>x : any
+>  : ^^^
+
+    x = [];
+>x = [] : never[]
+>       : ^^^^^^^
+>x : any
+>  : ^^^
+>[] : never[]
+>   : ^^^^^^^
+
+    let y = x;   // Implicit any[] error
+>y : any[]
+>  : ^^^^^
+>x : any[]
+>  : ^^^^^
+
+    x.push(5);
+>x.push(5) : number
+>          : ^^^^^^
+>x.push : (...items: any[]) => number
+>       : ^^^^^^^^^^^^^^^^^^^^^^^^^^^
+>x : any[]
+>  : ^^^^^
+>push : (...items: any[]) => number
+>     : ^^^^^^^^^^^^^^^^^^^^^^^^^^^
+>5 : 5
+>  : ^
+
+    let z = x;
+>z : number[]
+>  : ^^^^^^^^
+>x : number[]
+>  : ^^^^^^^^
+}
+
+function f3() {
+>f3 : () => void
+>   : ^^^^^^^^^^
+
+    let x = [];  // Implicit any[] error in some locations
+>x : any[]
+>  : ^^^^^
+>[] : never[]
+>   : ^^^^^^^
+
+    x.push(5);
+>x.push(5) : number
+>          : ^^^^^^
+>x.push : (...items: any[]) => number
+>       : ^^^^^^^^^^^^^^^^^^^^^^^^^^^
+>x : any[]
+>  : ^^^^^
+>push : (...items: any[]) => number
+>     : ^^^^^^^^^^^^^^^^^^^^^^^^^^^
+>5 : 5
+>  : ^
+
+    function g() {
+>g : () => void
+>  : ^^^^^^^^^^
+
+        x;       // Implicit any[] error
+>x : any[]
+>  : ^^^^^
+    }
+}
+
+function f4() {
+>f4 : () => void
+>   : ^^^^^^^^^^
+
+    let x;
+>x : any
+>  : ^^^
+
+    x = [5, "hello"];  // Non-evolving array
+>x = [5, "hello"] : (string | number)[]
+>                 : ^^^^^^^^^^^^^^^^^^^
+>x : any
+>  : ^^^
+>[5, "hello"] : (string | number)[]
+>             : ^^^^^^^^^^^^^^^^^^^
+>5 : 5
+>  : ^
+>"hello" : "hello"
+>        : ^^^^^^^
+
+    x.push(true);      // Error
+>x.push(true) : number
+>             : ^^^^^^
+>x.push : (...items: (string | number)[]) => number
+>       : ^^^^^^^^^^^^^^^^^^^^^^^^^^^^^^^^^^^^^^^^^
+>x : (string | number)[]
+>  : ^^^^^^^^^^^^^^^^^^^
+>push : (...items: (string | number)[]) => number
+>     : ^^^^^^^^^^^^^^^^^^^^^^^^^^^^^^^^^^^^^^^^^
+>true : true
+>     : ^^^^
+}
+
+function f5() {
+>f5 : () => void
+>   : ^^^^^^^^^^
+
+    let x = [5, "hello"];  // Non-evolving array
+>x : (string | number)[]
+>  : ^^^^^^^^^^^^^^^^^^^
+>[5, "hello"] : (string | number)[]
+>             : ^^^^^^^^^^^^^^^^^^^
+>5 : 5
+>  : ^
+>"hello" : "hello"
+>        : ^^^^^^^
+
+    x.push(true);          // Error
+>x.push(true) : number
+>             : ^^^^^^
+>x.push : (...items: (string | number)[]) => number
+>       : ^^^^^^^^^^^^^^^^^^^^^^^^^^^^^^^^^^^^^^^^^
+>x : (string | number)[]
+>  : ^^^^^^^^^^^^^^^^^^^
+>push : (...items: (string | number)[]) => number
+>     : ^^^^^^^^^^^^^^^^^^^^^^^^^^^^^^^^^^^^^^^^^
+>true : true
+>     : ^^^^
+}
+
+function f6() {
+>f6 : () => void
+>   : ^^^^^^^^^^
+
+    let x;
+>x : any
+>  : ^^^
+
+    if (cond()) {
+>cond() : boolean
+>       : ^^^^^^^
+>cond : () => boolean
+>     : ^^^^^^^^^^^^^
+
+        x = [];
+>x = [] : never[]
+>       : ^^^^^^^
+>x : any
+>  : ^^^
+>[] : never[]
+>   : ^^^^^^^
+
+        x.push(5);
+>x.push(5) : number
+>          : ^^^^^^
+>x.push : (...items: any[]) => number
+>       : ^^^^^^^^^^^^^^^^^^^^^^^^^^^
+>x : any[]
+>  : ^^^^^
+>push : (...items: any[]) => number
+>     : ^^^^^^^^^^^^^^^^^^^^^^^^^^^
+>5 : 5
+>  : ^
+
+        x.push("hello");
+>x.push("hello") : number
+>                : ^^^^^^
+>x.push : (...items: any[]) => number
+>       : ^^^^^^^^^^^^^^^^^^^^^^^^^^^
+>x : any[]
+>  : ^^^^^
+>push : (...items: any[]) => number
+>     : ^^^^^^^^^^^^^^^^^^^^^^^^^^^
+>"hello" : "hello"
+>        : ^^^^^^^
+    }
+    else {
+        x = [true];  // Non-evolving array
+>x = [true] : boolean[]
+>           : ^^^^^^^^^
+>x : any
+>  : ^^^
+>[true] : boolean[]
+>       : ^^^^^^^^^
+>true : true
+>     : ^^^^
+    }
+    x;           // boolean[] | (string | number)[]
+>x : (string | number)[] | boolean[]
+>  : ^^^^^^^^^^^^^^^^^^^^^^^^^^^^^^^
+
+    x.push(99);  // Error
+>x.push(99) : number
+>           : ^^^^^^
+>x.push : ((...items: (string | number)[]) => number) | ((...items: boolean[]) => number)
+>       : ^^^^^^^^^^^^^^^^^^^^^^^^^^^^^^^^^^^^^^^^^^^^^^^^^^^^^^^^^^^^^^^^^^^^^^^^^^^^^^^
+>x : (string | number)[] | boolean[]
+>  : ^^^^^^^^^^^^^^^^^^^^^^^^^^^^^^^
+>push : ((...items: (string | number)[]) => number) | ((...items: boolean[]) => number)
+>     : ^^^^^^^^^^^^^^^^^^^^^^^^^^^^^^^^^^^^^^^^^^^^^^^^^^^^^^^^^^^^^^^^^^^^^^^^^^^^^^^
+>99 : 99
+>   : ^^
+}
+
+function f7() {
+>f7 : () => void
+>   : ^^^^^^^^^^
+
+    let x = [];       // x has evolving array value
+>x : any[]
+>  : ^^^^^
+>[] : never[]
+>   : ^^^^^^^
+
+    x.push(5);
+>x.push(5) : number
+>          : ^^^^^^
+>x.push : (...items: any[]) => number
+>       : ^^^^^^^^^^^^^^^^^^^^^^^^^^^
+>x : any[]
+>  : ^^^^^
+>push : (...items: any[]) => number
+>     : ^^^^^^^^^^^^^^^^^^^^^^^^^^^
+>5 : 5
+>  : ^
+
+    let y = x;        // y has non-evolving array value
+>y : number[]
+>  : ^^^^^^^^
+>x : number[]
+>  : ^^^^^^^^
+
+    x.push("hello");  // Ok
+>x.push("hello") : number
+>                : ^^^^^^
+>x.push : (...items: any[]) => number
+>       : ^^^^^^^^^^^^^^^^^^^^^^^^^^^
+>x : any[]
+>  : ^^^^^
+>push : (...items: any[]) => number
+>     : ^^^^^^^^^^^^^^^^^^^^^^^^^^^
+>"hello" : "hello"
+>        : ^^^^^^^
+
+    y.push("hello");  // Error
+>y.push("hello") : number
+>                : ^^^^^^
+>y.push : (...items: number[]) => number
+>       : ^^^^^^^^^^^^^^^^^^^^^^^^^^^^^^
+>y : number[]
+>  : ^^^^^^^^
+>push : (...items: number[]) => number
+>     : ^^^^^^^^^^^^^^^^^^^^^^^^^^^^^^
+>"hello" : "hello"
+>        : ^^^^^^^
+}
+
+function f8() {
+>f8 : () => void
+>   : ^^^^^^^^^^
+
+    const x = [];  // Implicit any[] error in some locations
+>x : any[]
+>  : ^^^^^
+>[] : never[]
+>   : ^^^^^^^
+
+    x.push(5);
+>x.push(5) : number
+>          : ^^^^^^
+>x.push : (...items: any[]) => number
+>       : ^^^^^^^^^^^^^^^^^^^^^^^^^^^
+>x : any[]
+>  : ^^^^^
+>push : (...items: any[]) => number
+>     : ^^^^^^^^^^^^^^^^^^^^^^^^^^^
+>5 : 5
+>  : ^
+
+    function g() {
+>g : () => void
+>  : ^^^^^^^^^^
+
+        x;  // Implicit any[] error
+>x : any[]
+>  : ^^^^^
+    }
+}