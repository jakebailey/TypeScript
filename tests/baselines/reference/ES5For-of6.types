--- conflicted
+++ resolved
@@ -1,37 +1,26 @@
-//// [tests/cases/conformance/statements/for-ofStatements/ES5For-of6.ts] ////
-
-=== ES5For-of6.ts ===
-for (var w of []) {
-<<<<<<< HEAD
->w : never
->[] : never[]
-
-    for (var v of []) {
->v : never
->[] : never[]
-
-        var x = [w, v];
->x : never[]
->[w, v] : never[]
->w : never
->v : never
-=======
->w : any
->[] : undefined[]
->   : ^^^^^^^^^^^
-
-    for (var v of []) {
->v : any
->[] : undefined[]
->   : ^^^^^^^^^^^
-
-        var x = [w, v];
->x : any[]
->  : ^^^^^
->[w, v] : any[]
->       : ^^^^^
->w : any
->v : any
->>>>>>> 12402f26
-    }
-}
+//// [tests/cases/conformance/statements/for-ofStatements/ES5For-of6.ts] ////
+
+=== ES5For-of6.ts ===
+for (var w of []) {
+>w : never
+>  : ^^^^^
+>[] : never[]
+>   : ^^^^^^^
+
+    for (var v of []) {
+>v : never
+>  : ^^^^^
+>[] : never[]
+>   : ^^^^^^^
+
+        var x = [w, v];
+>x : never[]
+>  : ^^^^^^^
+>[w, v] : never[]
+>       : ^^^^^^^
+>w : never
+>  : ^^^^^
+>v : never
+>  : ^^^^^
+    }
+}