//// [tests/cases/compiler/crashInResolveInterface.ts] ////

=== file2.ts ===
///<reference path='file1.ts'/>
declare var c: C;
>c : C
>  : ^

interface C {
    count(countTitle?: string): void;
>count : (countTitle?: string) => void
<<<<<<< HEAD
>countTitle : string | undefined
=======
>      : ^^^^^^^^^^^^^^      ^^^^^    
>countTitle : string
>           : ^^^^^^
>>>>>>> 12402f26
}
interface C {
    log(message?: any, ...optionalParams: any[]): void;
>log : (message?: any, ...optionalParams: any[]) => void
>    : ^^^^^^^^^^^   ^^^^^^^^^^^^^^^^^^^^^     ^^^^^    
>message : any
>optionalParams : any[]
>               : ^^^^^
}

=== file1.ts ===
interface Q<T> {
    each(action: (item: T, index: number) => void): void;
>each : (action: (item: T, index: number) => void) => void
>     : ^^^^^^^^^                                ^^^^^    
>action : (item: T, index: number) => void
>       : ^^^^^^^ ^^^^^^^^^      ^^^^^    
>item : T
>     : ^
>index : number
>      : ^^^^^^
}
var q1: Q<{ a: number; }>;
>q1 : Q<{ a: number; }>
>   : ^^^^^^^      ^^^^
>a : number
>  : ^^^^^^

var x = q1.each(x => c.log(x));
>x : void
>  : ^^^^
>q1.each(x => c.log(x)) : void
>                       : ^^^^
>q1.each : (action: (item: { a: number; }, index: number) => void) => void
>        : ^^^^^^^^^^^^^^^^^^^^^^^^^^^^^^^^^^^^^^^^^^^^^^^^^^^^^^^^^^^^^^^
>q1 : Q<{ a: number; }>
>   : ^^^^^^^^^^^^^^^^^
>each : (action: (item: { a: number; }, index: number) => void) => void
>     : ^^^^^^^^^^^^^^^^^^^^^^^^^^^^^^^^^^^^^^^^^^^^^^^^^^^^^^^^^^^^^^^
>x => c.log(x) : (x: { a: number; }) => void
>              : ^^^^^^^^^^^^^^^^^^^^^^^^^^^
>x : { a: number; }
>  : ^^^^^^^^^^^^^^
>c.log(x) : void
>         : ^^^^
>c.log : (message?: any, ...optionalParams: any[]) => void
>      : ^^^^^^^^^^^^^^^^^^^^^^^^^^^^^^^^^^^^^^^^^^^^^^^^^
>c : C
>  : ^
>log : (message?: any, ...optionalParams: any[]) => void
>    : ^^^^^^^^^^^^^^^^^^^^^^^^^^^^^^^^^^^^^^^^^^^^^^^^^
>x : { a: number; }
>  : ^^^^^^^^^^^^^^

<|MERGE_RESOLUTION|>--- conflicted
+++ resolved
@@ -1,72 +1,69 @@
-//// [tests/cases/compiler/crashInResolveInterface.ts] ////
-
-=== file2.ts ===
-///<reference path='file1.ts'/>
-declare var c: C;
->c : C
->  : ^
-
-interface C {
-    count(countTitle?: string): void;
->count : (countTitle?: string) => void
-<<<<<<< HEAD
->countTitle : string | undefined
-=======
->      : ^^^^^^^^^^^^^^      ^^^^^    
->countTitle : string
->           : ^^^^^^
->>>>>>> 12402f26
-}
-interface C {
-    log(message?: any, ...optionalParams: any[]): void;
->log : (message?: any, ...optionalParams: any[]) => void
->    : ^^^^^^^^^^^   ^^^^^^^^^^^^^^^^^^^^^     ^^^^^    
->message : any
->optionalParams : any[]
->               : ^^^^^
-}
-
-=== file1.ts ===
-interface Q<T> {
-    each(action: (item: T, index: number) => void): void;
->each : (action: (item: T, index: number) => void) => void
->     : ^^^^^^^^^                                ^^^^^    
->action : (item: T, index: number) => void
->       : ^^^^^^^ ^^^^^^^^^      ^^^^^    
->item : T
->     : ^
->index : number
->      : ^^^^^^
-}
-var q1: Q<{ a: number; }>;
->q1 : Q<{ a: number; }>
->   : ^^^^^^^      ^^^^
->a : number
->  : ^^^^^^
-
-var x = q1.each(x => c.log(x));
->x : void
->  : ^^^^
->q1.each(x => c.log(x)) : void
->                       : ^^^^
->q1.each : (action: (item: { a: number; }, index: number) => void) => void
->        : ^^^^^^^^^^^^^^^^^^^^^^^^^^^^^^^^^^^^^^^^^^^^^^^^^^^^^^^^^^^^^^^
->q1 : Q<{ a: number; }>
->   : ^^^^^^^^^^^^^^^^^
->each : (action: (item: { a: number; }, index: number) => void) => void
->     : ^^^^^^^^^^^^^^^^^^^^^^^^^^^^^^^^^^^^^^^^^^^^^^^^^^^^^^^^^^^^^^^
->x => c.log(x) : (x: { a: number; }) => void
->              : ^^^^^^^^^^^^^^^^^^^^^^^^^^^
->x : { a: number; }
->  : ^^^^^^^^^^^^^^
->c.log(x) : void
->         : ^^^^
->c.log : (message?: any, ...optionalParams: any[]) => void
->      : ^^^^^^^^^^^^^^^^^^^^^^^^^^^^^^^^^^^^^^^^^^^^^^^^^
->c : C
->  : ^
->log : (message?: any, ...optionalParams: any[]) => void
->    : ^^^^^^^^^^^^^^^^^^^^^^^^^^^^^^^^^^^^^^^^^^^^^^^^^
->x : { a: number; }
->  : ^^^^^^^^^^^^^^
-
+//// [tests/cases/compiler/crashInResolveInterface.ts] ////
+
+=== file2.ts ===
+///<reference path='file1.ts'/>
+declare var c: C;
+>c : C
+>  : ^
+
+interface C {
+    count(countTitle?: string): void;
+>count : (countTitle?: string) => void
+>      : ^^^^^^^^^^^^^^      ^^^^^    
+>countTitle : string | undefined
+>           : ^^^^^^^^^^^^^^^^^^
+}
+interface C {
+    log(message?: any, ...optionalParams: any[]): void;
+>log : (message?: any, ...optionalParams: any[]) => void
+>    : ^^^^^^^^^^^   ^^^^^^^^^^^^^^^^^^^^^     ^^^^^    
+>message : any
+>        : ^^^
+>optionalParams : any[]
+>               : ^^^^^
+}
+
+=== file1.ts ===
+interface Q<T> {
+    each(action: (item: T, index: number) => void): void;
+>each : (action: (item: T, index: number) => void) => void
+>     : ^^^^^^^^^                                ^^^^^    
+>action : (item: T, index: number) => void
+>       : ^^^^^^^ ^^^^^^^^^      ^^^^^    
+>item : T
+>     : ^
+>index : number
+>      : ^^^^^^
+}
+var q1: Q<{ a: number; }>;
+>q1 : Q<{ a: number; }>
+>   : ^^^^^^^      ^^^^
+>a : number
+>  : ^^^^^^
+
+var x = q1.each(x => c.log(x));
+>x : void
+>  : ^^^^
+>q1.each(x => c.log(x)) : void
+>                       : ^^^^
+>q1.each : (action: (item: { a: number; }, index: number) => void) => void
+>        : ^^^^^^^^^^^^^^^^^^^^^^^^^^^^^^^^^^^^^^^^^^^^^^^^^^^^^^^^^^^^^^^
+>q1 : Q<{ a: number; }>
+>   : ^^^^^^^^^^^^^^^^^
+>each : (action: (item: { a: number; }, index: number) => void) => void
+>     : ^^^^^^^^^^^^^^^^^^^^^^^^^^^^^^^^^^^^^^^^^^^^^^^^^^^^^^^^^^^^^^^
+>x => c.log(x) : (x: { a: number; }) => void
+>              : ^^^^^^^^^^^^^^^^^^^^^^^^^^^
+>x : { a: number; }
+>  : ^^^^^^^^^^^^^^
+>c.log(x) : void
+>         : ^^^^
+>c.log : (message?: any, ...optionalParams: any[]) => void
+>      : ^^^^^^^^^^^^^^^^^^^^^^^^^^^^^^^^^^^^^^^^^^^^^^^^^
+>c : C
+>  : ^
+>log : (message?: any, ...optionalParams: any[]) => void
+>    : ^^^^^^^^^^^^^^^^^^^^^^^^^^^^^^^^^^^^^^^^^^^^^^^^^
+>x : { a: number; }
+>  : ^^^^^^^^^^^^^^
+