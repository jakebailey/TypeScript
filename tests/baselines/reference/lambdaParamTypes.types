--- conflicted
+++ resolved
@@ -1,371 +1,343 @@
-//// [tests/cases/compiler/lambdaParamTypes.ts] ////
-
-=== lambdaParamTypes.ts ===
-interface MyArrayWrapper<T> {
-    constructor(initialItems?: T[]);
->constructor : (initialItems?: T[]) => any
-<<<<<<< HEAD
->initialItems : T[] | undefined
-=======
->            : ^^^^^^^^^^^^^^^^   ^^^^^^^^
->initialItems : T[]
->             : ^^^
->>>>>>> 12402f26
-
-    doSomething(predicate: (x: T, y: T) => string): void;
->doSomething : (predicate: (x: T, y: T) => string) => void
->            : ^^^^^^^^^^^^                      ^^^^^    
->predicate : (x: T, y: T) => string
->          : ^^^^ ^^^^^ ^^^^^      
->x : T
->  : ^
->y : T
->  : ^
-}
-
-declare function create<T>(initialValues?: T[]): MyArrayWrapper<T>;
->create : <T>(initialValues?: T[]) => MyArrayWrapper<T>
-<<<<<<< HEAD
->initialValues : T[] | undefined
-=======
->       : ^ ^^^^^^^^^^^^^^^^^^   ^^^^^                 
->initialValues : T[]
->              : ^^^
->>>>>>> 12402f26
-
-var thing = create([{ name: "bob", id: 24 }, { name: "doug", id: 32 }]);
->thing : MyArrayWrapper<{ name: string; id: number; }>
->      : ^^^^^^^^^^^^^^^^^^^^^^^^^^^^^^^^^^^^^^^^^^^^^
->create([{ name: "bob", id: 24 }, { name: "doug", id: 32 }]) : MyArrayWrapper<{ name: string; id: number; }>
-<<<<<<< HEAD
->create : <T>(initialValues?: T[] | undefined) => MyArrayWrapper<T>
-=======
->                                                            : ^^^^^^^^^^^^^^^^^^^^^^^^^^^^^^^^^^^^^^^^^^^^^
->create : <T>(initialValues?: T[]) => MyArrayWrapper<T>
->       : ^^^^^^^^^^^^^^^^^^^^^^^^^^^^^^^^^^^^^^^^^^^^^
->>>>>>> 12402f26
->[{ name: "bob", id: 24 }, { name: "doug", id: 32 }] : { name: string; id: number; }[]
->                                                    : ^^^^^^^^^^^^^^^^^^^^^^^^^^^^^^^
->{ name: "bob", id: 24 } : { name: string; id: number; }
->                        : ^^^^^^^^^^^^^^^^^^^^^^^^^^^^^
->name : string
->     : ^^^^^^
->"bob" : "bob"
->      : ^^^^^
->id : number
->   : ^^^^^^
->24 : 24
->   : ^^
->{ name: "doug", id: 32 } : { name: string; id: number; }
->                         : ^^^^^^^^^^^^^^^^^^^^^^^^^^^^^
->name : string
->     : ^^^^^^
->"doug" : "doug"
->       : ^^^^^^
->id : number
->   : ^^^^^^
->32 : 32
->   : ^^
-
-// Below should all be OK
-thing.doSomething((x, y) => x.name.charAt(0));      // x.name should be string, so should be OK
->thing.doSomething((x, y) => x.name.charAt(0)) : void
->                                              : ^^^^
->thing.doSomething : (predicate: (x: { name: string; id: number; }, y: { name: string; id: number; }) => string) => void
->                  : ^^^^^^^^^^^^^^^^^^^^^^^^^^^^^^^^^^^^^^^^^^^^^^^^^^^^^^^^^^^^^^^^^^^^^^^^^^^^^^^^^^^^^^^^^^^^^^^^^^^
->thing : MyArrayWrapper<{ name: string; id: number; }>
->      : ^^^^^^^^^^^^^^^^^^^^^^^^^^^^^^^^^^^^^^^^^^^^^
->doSomething : (predicate: (x: { name: string; id: number; }, y: { name: string; id: number; }) => string) => void
->            : ^^^^^^^^^^^^^^^^^^^^^^^^^^^^^^^^^^^^^^^^^^^^^^^^^^^^^^^^^^^^^^^^^^^^^^^^^^^^^^^^^^^^^^^^^^^^^^^^^^^
->(x, y) => x.name.charAt(0) : (x: { name: string; id: number; }, y: { name: string; id: number; }) => string
->                           : ^^^^^^^^^^^^^^^^^^^^^^^^^^^^^^^^^^^^^^^^^^^^^^^^^^^^^^^^^^^^^^^^^^^^^^^^^^^^^^
->x : { name: string; id: number; }
->  : ^^^^^^^^^^^^^^^^^^^^^^^^^^^^^
->y : { name: string; id: number; }
->  : ^^^^^^^^^^^^^^^^^^^^^^^^^^^^^
->x.name.charAt(0) : string
->                 : ^^^^^^
->x.name.charAt : (pos: number) => string
->              : ^^^^^^^^^^^^^^^^^^^^^^^
->x.name : string
->       : ^^^^^^
->x : { name: string; id: number; }
->  : ^^^^^^^^^^^^^^^^^^^^^^^^^^^^^
->name : string
->     : ^^^^^^
->charAt : (pos: number) => string
->       : ^^^^^^^^^^^^^^^^^^^^^^^
->0 : 0
->  : ^
-
-thing.doSomething((x, y) => x.id.toExponential(0)); // x.id should be string, so should be OK
->thing.doSomething((x, y) => x.id.toExponential(0)) : void
->                                                   : ^^^^
->thing.doSomething : (predicate: (x: { name: string; id: number; }, y: { name: string; id: number; }) => string) => void
->                  : ^^^^^^^^^^^^^^^^^^^^^^^^^^^^^^^^^^^^^^^^^^^^^^^^^^^^^^^^^^^^^^^^^^^^^^^^^^^^^^^^^^^^^^^^^^^^^^^^^^^
->thing : MyArrayWrapper<{ name: string; id: number; }>
->      : ^^^^^^^^^^^^^^^^^^^^^^^^^^^^^^^^^^^^^^^^^^^^^
->doSomething : (predicate: (x: { name: string; id: number; }, y: { name: string; id: number; }) => string) => void
->            : ^^^^^^^^^^^^^^^^^^^^^^^^^^^^^^^^^^^^^^^^^^^^^^^^^^^^^^^^^^^^^^^^^^^^^^^^^^^^^^^^^^^^^^^^^^^^^^^^^^^
->(x, y) => x.id.toExponential(0) : (x: { name: string; id: number; }, y: { name: string; id: number; }) => string
->                                : ^^^^^^^^^^^^^^^^^^^^^^^^^^^^^^^^^^^^^^^^^^^^^^^^^^^^^^^^^^^^^^^^^^^^^^^^^^^^^^
->x : { name: string; id: number; }
->  : ^^^^^^^^^^^^^^^^^^^^^^^^^^^^^
->y : { name: string; id: number; }
->  : ^^^^^^^^^^^^^^^^^^^^^^^^^^^^^
->x.id.toExponential(0) : string
-<<<<<<< HEAD
->x.id.toExponential : (fractionDigits?: number | undefined) => string
-=======
->                      : ^^^^^^
->x.id.toExponential : (fractionDigits?: number) => string
->                   : ^^^^^^^^^^^^^^^^^^^^^^^^^^^^^^^^^^^
->>>>>>> 12402f26
->x.id : number
->     : ^^^^^^
->x : { name: string; id: number; }
->  : ^^^^^^^^^^^^^^^^^^^^^^^^^^^^^
->id : number
-<<<<<<< HEAD
->toExponential : (fractionDigits?: number | undefined) => string
-=======
->   : ^^^^^^
->toExponential : (fractionDigits?: number) => string
->              : ^^^^^^^^^^^^^^^^^^^^^^^^^^^^^^^^^^^
->>>>>>> 12402f26
->0 : 0
->  : ^
-
-thing.doSomething((x, y) => y.name.charAt(0));      // x.name should be string, so should be OK
->thing.doSomething((x, y) => y.name.charAt(0)) : void
->                                              : ^^^^
->thing.doSomething : (predicate: (x: { name: string; id: number; }, y: { name: string; id: number; }) => string) => void
->                  : ^^^^^^^^^^^^^^^^^^^^^^^^^^^^^^^^^^^^^^^^^^^^^^^^^^^^^^^^^^^^^^^^^^^^^^^^^^^^^^^^^^^^^^^^^^^^^^^^^^^
->thing : MyArrayWrapper<{ name: string; id: number; }>
->      : ^^^^^^^^^^^^^^^^^^^^^^^^^^^^^^^^^^^^^^^^^^^^^
->doSomething : (predicate: (x: { name: string; id: number; }, y: { name: string; id: number; }) => string) => void
->            : ^^^^^^^^^^^^^^^^^^^^^^^^^^^^^^^^^^^^^^^^^^^^^^^^^^^^^^^^^^^^^^^^^^^^^^^^^^^^^^^^^^^^^^^^^^^^^^^^^^^
->(x, y) => y.name.charAt(0) : (x: { name: string; id: number; }, y: { name: string; id: number; }) => string
->                           : ^^^^^^^^^^^^^^^^^^^^^^^^^^^^^^^^^^^^^^^^^^^^^^^^^^^^^^^^^^^^^^^^^^^^^^^^^^^^^^
->x : { name: string; id: number; }
->  : ^^^^^^^^^^^^^^^^^^^^^^^^^^^^^
->y : { name: string; id: number; }
->  : ^^^^^^^^^^^^^^^^^^^^^^^^^^^^^
->y.name.charAt(0) : string
->                 : ^^^^^^
->y.name.charAt : (pos: number) => string
->              : ^^^^^^^^^^^^^^^^^^^^^^^
->y.name : string
->       : ^^^^^^
->y : { name: string; id: number; }
->  : ^^^^^^^^^^^^^^^^^^^^^^^^^^^^^
->name : string
->     : ^^^^^^
->charAt : (pos: number) => string
->       : ^^^^^^^^^^^^^^^^^^^^^^^
->0 : 0
->  : ^
-
-thing.doSomething((x, y) => y.id.toExponential(0)); // x.id should be string, so should be OK
->thing.doSomething((x, y) => y.id.toExponential(0)) : void
->                                                   : ^^^^
->thing.doSomething : (predicate: (x: { name: string; id: number; }, y: { name: string; id: number; }) => string) => void
->                  : ^^^^^^^^^^^^^^^^^^^^^^^^^^^^^^^^^^^^^^^^^^^^^^^^^^^^^^^^^^^^^^^^^^^^^^^^^^^^^^^^^^^^^^^^^^^^^^^^^^^
->thing : MyArrayWrapper<{ name: string; id: number; }>
->      : ^^^^^^^^^^^^^^^^^^^^^^^^^^^^^^^^^^^^^^^^^^^^^
->doSomething : (predicate: (x: { name: string; id: number; }, y: { name: string; id: number; }) => string) => void
->            : ^^^^^^^^^^^^^^^^^^^^^^^^^^^^^^^^^^^^^^^^^^^^^^^^^^^^^^^^^^^^^^^^^^^^^^^^^^^^^^^^^^^^^^^^^^^^^^^^^^^
->(x, y) => y.id.toExponential(0) : (x: { name: string; id: number; }, y: { name: string; id: number; }) => string
->                                : ^^^^^^^^^^^^^^^^^^^^^^^^^^^^^^^^^^^^^^^^^^^^^^^^^^^^^^^^^^^^^^^^^^^^^^^^^^^^^^
->x : { name: string; id: number; }
->  : ^^^^^^^^^^^^^^^^^^^^^^^^^^^^^
->y : { name: string; id: number; }
->  : ^^^^^^^^^^^^^^^^^^^^^^^^^^^^^
->y.id.toExponential(0) : string
-<<<<<<< HEAD
->y.id.toExponential : (fractionDigits?: number | undefined) => string
-=======
->                      : ^^^^^^
->y.id.toExponential : (fractionDigits?: number) => string
->                   : ^^^^^^^^^^^^^^^^^^^^^^^^^^^^^^^^^^^
->>>>>>> 12402f26
->y.id : number
->     : ^^^^^^
->y : { name: string; id: number; }
->  : ^^^^^^^^^^^^^^^^^^^^^^^^^^^^^
->id : number
-<<<<<<< HEAD
->toExponential : (fractionDigits?: number | undefined) => string
-=======
->   : ^^^^^^
->toExponential : (fractionDigits?: number) => string
->              : ^^^^^^^^^^^^^^^^^^^^^^^^^^^^^^^^^^^
->>>>>>> 12402f26
->0 : 0
->  : ^
-
-// Below should all be in error
-thing.doSomething((x, y) => x.foo); // no such property on x
->thing.doSomething((x, y) => x.foo) : void
->                                   : ^^^^
->thing.doSomething : (predicate: (x: { name: string; id: number; }, y: { name: string; id: number; }) => string) => void
->                  : ^^^^^^^^^^^^^^^^^^^^^^^^^^^^^^^^^^^^^^^^^^^^^^^^^^^^^^^^^^^^^^^^^^^^^^^^^^^^^^^^^^^^^^^^^^^^^^^^^^^
->thing : MyArrayWrapper<{ name: string; id: number; }>
->      : ^^^^^^^^^^^^^^^^^^^^^^^^^^^^^^^^^^^^^^^^^^^^^
->doSomething : (predicate: (x: { name: string; id: number; }, y: { name: string; id: number; }) => string) => void
->            : ^^^^^^^^^^^^^^^^^^^^^^^^^^^^^^^^^^^^^^^^^^^^^^^^^^^^^^^^^^^^^^^^^^^^^^^^^^^^^^^^^^^^^^^^^^^^^^^^^^^
->(x, y) => x.foo : (x: { name: string; id: number; }, y: { name: string; id: number; }) => any
->                : ^^^^^^^^^^^^^^^^^^^^^^^^^^^^^^^^^^^^^^^^^^^^^^^^^^^^^^^^^^^^^^^^^^^^^^^^^^^
->x : { name: string; id: number; }
->  : ^^^^^^^^^^^^^^^^^^^^^^^^^^^^^
->y : { name: string; id: number; }
->  : ^^^^^^^^^^^^^^^^^^^^^^^^^^^^^
->x.foo : any
->      : ^^^
->x : { name: string; id: number; }
->  : ^^^^^^^^^^^^^^^^^^^^^^^^^^^^^
->foo : any
->    : ^^^
-
-thing.doSomething((x, y) => y.foo); // no such property on y
->thing.doSomething((x, y) => y.foo) : void
->                                   : ^^^^
->thing.doSomething : (predicate: (x: { name: string; id: number; }, y: { name: string; id: number; }) => string) => void
->                  : ^^^^^^^^^^^^^^^^^^^^^^^^^^^^^^^^^^^^^^^^^^^^^^^^^^^^^^^^^^^^^^^^^^^^^^^^^^^^^^^^^^^^^^^^^^^^^^^^^^^
->thing : MyArrayWrapper<{ name: string; id: number; }>
->      : ^^^^^^^^^^^^^^^^^^^^^^^^^^^^^^^^^^^^^^^^^^^^^
->doSomething : (predicate: (x: { name: string; id: number; }, y: { name: string; id: number; }) => string) => void
->            : ^^^^^^^^^^^^^^^^^^^^^^^^^^^^^^^^^^^^^^^^^^^^^^^^^^^^^^^^^^^^^^^^^^^^^^^^^^^^^^^^^^^^^^^^^^^^^^^^^^^
->(x, y) => y.foo : (x: { name: string; id: number; }, y: { name: string; id: number; }) => any
->                : ^^^^^^^^^^^^^^^^^^^^^^^^^^^^^^^^^^^^^^^^^^^^^^^^^^^^^^^^^^^^^^^^^^^^^^^^^^^
->x : { name: string; id: number; }
->  : ^^^^^^^^^^^^^^^^^^^^^^^^^^^^^
->y : { name: string; id: number; }
->  : ^^^^^^^^^^^^^^^^^^^^^^^^^^^^^
->y.foo : any
->      : ^^^
->y : { name: string; id: number; }
->  : ^^^^^^^^^^^^^^^^^^^^^^^^^^^^^
->foo : any
->    : ^^^
-
-thing.doSomething((x, y) => x.id.charAt(0));      // x.id should be number, no charAt member
->thing.doSomething((x, y) => x.id.charAt(0)) : void
->                                            : ^^^^
->thing.doSomething : (predicate: (x: { name: string; id: number; }, y: { name: string; id: number; }) => string) => void
->                  : ^^^^^^^^^^^^^^^^^^^^^^^^^^^^^^^^^^^^^^^^^^^^^^^^^^^^^^^^^^^^^^^^^^^^^^^^^^^^^^^^^^^^^^^^^^^^^^^^^^^
->thing : MyArrayWrapper<{ name: string; id: number; }>
->      : ^^^^^^^^^^^^^^^^^^^^^^^^^^^^^^^^^^^^^^^^^^^^^
->doSomething : (predicate: (x: { name: string; id: number; }, y: { name: string; id: number; }) => string) => void
->            : ^^^^^^^^^^^^^^^^^^^^^^^^^^^^^^^^^^^^^^^^^^^^^^^^^^^^^^^^^^^^^^^^^^^^^^^^^^^^^^^^^^^^^^^^^^^^^^^^^^^
->(x, y) => x.id.charAt(0) : (x: { name: string; id: number; }, y: { name: string; id: number; }) => any
->                         : ^^^^^^^^^^^^^^^^^^^^^^^^^^^^^^^^^^^^^^^^^^^^^^^^^^^^^^^^^^^^^^^^^^^^^^^^^^^
->x : { name: string; id: number; }
->  : ^^^^^^^^^^^^^^^^^^^^^^^^^^^^^
->y : { name: string; id: number; }
->  : ^^^^^^^^^^^^^^^^^^^^^^^^^^^^^
->x.id.charAt(0) : any
->               : ^^^
->x.id.charAt : any
->            : ^^^
->x.id : number
->     : ^^^^^^
->x : { name: string; id: number; }
->  : ^^^^^^^^^^^^^^^^^^^^^^^^^^^^^
->id : number
->   : ^^^^^^
->charAt : any
->       : ^^^
->0 : 0
->  : ^
-
-thing.doSomething((x, y) => x.name.toExponential(0)); // x.name should be string, no toExponential member
->thing.doSomething((x, y) => x.name.toExponential(0)) : void
->                                                     : ^^^^
->thing.doSomething : (predicate: (x: { name: string; id: number; }, y: { name: string; id: number; }) => string) => void
->                  : ^^^^^^^^^^^^^^^^^^^^^^^^^^^^^^^^^^^^^^^^^^^^^^^^^^^^^^^^^^^^^^^^^^^^^^^^^^^^^^^^^^^^^^^^^^^^^^^^^^^
->thing : MyArrayWrapper<{ name: string; id: number; }>
->      : ^^^^^^^^^^^^^^^^^^^^^^^^^^^^^^^^^^^^^^^^^^^^^
->doSomething : (predicate: (x: { name: string; id: number; }, y: { name: string; id: number; }) => string) => void
->            : ^^^^^^^^^^^^^^^^^^^^^^^^^^^^^^^^^^^^^^^^^^^^^^^^^^^^^^^^^^^^^^^^^^^^^^^^^^^^^^^^^^^^^^^^^^^^^^^^^^^
->(x, y) => x.name.toExponential(0) : (x: { name: string; id: number; }, y: { name: string; id: number; }) => any
->                                  : ^^^^^^^^^^^^^^^^^^^^^^^^^^^^^^^^^^^^^^^^^^^^^^^^^^^^^^^^^^^^^^^^^^^^^^^^^^^
->x : { name: string; id: number; }
->  : ^^^^^^^^^^^^^^^^^^^^^^^^^^^^^
->y : { name: string; id: number; }
->  : ^^^^^^^^^^^^^^^^^^^^^^^^^^^^^
->x.name.toExponential(0) : any
->                        : ^^^
->x.name.toExponential : any
->                     : ^^^
->x.name : string
->       : ^^^^^^
->x : { name: string; id: number; }
->  : ^^^^^^^^^^^^^^^^^^^^^^^^^^^^^
->name : string
->     : ^^^^^^
->toExponential : any
->              : ^^^
->0 : 0
->  : ^
-
-thing.doSomething((x, y) => y.id.charAt(0));
->thing.doSomething((x, y) => y.id.charAt(0)) : void
->                                            : ^^^^
->thing.doSomething : (predicate: (x: { name: string; id: number; }, y: { name: string; id: number; }) => string) => void
->                  : ^^^^^^^^^^^^^^^^^^^^^^^^^^^^^^^^^^^^^^^^^^^^^^^^^^^^^^^^^^^^^^^^^^^^^^^^^^^^^^^^^^^^^^^^^^^^^^^^^^^
->thing : MyArrayWrapper<{ name: string; id: number; }>
->      : ^^^^^^^^^^^^^^^^^^^^^^^^^^^^^^^^^^^^^^^^^^^^^
->doSomething : (predicate: (x: { name: string; id: number; }, y: { name: string; id: number; }) => string) => void
->            : ^^^^^^^^^^^^^^^^^^^^^^^^^^^^^^^^^^^^^^^^^^^^^^^^^^^^^^^^^^^^^^^^^^^^^^^^^^^^^^^^^^^^^^^^^^^^^^^^^^^
->(x, y) => y.id.charAt(0) : (x: { name: string; id: number; }, y: { name: string; id: number; }) => any
->                         : ^^^^^^^^^^^^^^^^^^^^^^^^^^^^^^^^^^^^^^^^^^^^^^^^^^^^^^^^^^^^^^^^^^^^^^^^^^^
->x : { name: string; id: number; }
->  : ^^^^^^^^^^^^^^^^^^^^^^^^^^^^^
->y : { name: string; id: number; }
->  : ^^^^^^^^^^^^^^^^^^^^^^^^^^^^^
->y.id.charAt(0) : any
->               : ^^^
->y.id.charAt : any
->            : ^^^
->y.id : number
->     : ^^^^^^
->y : { name: string; id: number; }
->  : ^^^^^^^^^^^^^^^^^^^^^^^^^^^^^
->id : number
->   : ^^^^^^
->charAt : any
->       : ^^^
->0 : 0
->  : ^
-
-thing.doSomething((x, y) => y.name.toExponential(0));
->thing.doSomething((x, y) => y.name.toExponential(0)) : void
->                                                     : ^^^^
->thing.doSomething : (predicate: (x: { name: string; id: number; }, y: { name: string; id: number; }) => string) => void
->                  : ^^^^^^^^^^^^^^^^^^^^^^^^^^^^^^^^^^^^^^^^^^^^^^^^^^^^^^^^^^^^^^^^^^^^^^^^^^^^^^^^^^^^^^^^^^^^^^^^^^^
->thing : MyArrayWrapper<{ name: string; id: number; }>
->      : ^^^^^^^^^^^^^^^^^^^^^^^^^^^^^^^^^^^^^^^^^^^^^
->doSomething : (predicate: (x: { name: string; id: number; }, y: { name: string; id: number; }) => string) => void
->            : ^^^^^^^^^^^^^^^^^^^^^^^^^^^^^^^^^^^^^^^^^^^^^^^^^^^^^^^^^^^^^^^^^^^^^^^^^^^^^^^^^^^^^^^^^^^^^^^^^^^
->(x, y) => y.name.toExponential(0) : (x: { name: string; id: number; }, y: { name: string; id: number; }) => any
->                                  : ^^^^^^^^^^^^^^^^^^^^^^^^^^^^^^^^^^^^^^^^^^^^^^^^^^^^^^^^^^^^^^^^^^^^^^^^^^^
->x : { name: string; id: number; }
->  : ^^^^^^^^^^^^^^^^^^^^^^^^^^^^^
->y : { name: string; id: number; }
->  : ^^^^^^^^^^^^^^^^^^^^^^^^^^^^^
->y.name.toExponential(0) : any
->                        : ^^^
->y.name.toExponential : any
->                     : ^^^
->y.name : string
->       : ^^^^^^
->y : { name: string; id: number; }
->  : ^^^^^^^^^^^^^^^^^^^^^^^^^^^^^
->name : string
->     : ^^^^^^
->toExponential : any
->              : ^^^
->0 : 0
->  : ^
-
+//// [tests/cases/compiler/lambdaParamTypes.ts] ////
+
+=== lambdaParamTypes.ts ===
+interface MyArrayWrapper<T> {
+    constructor(initialItems?: T[]);
+>constructor : (initialItems?: T[]) => any
+>            : ^^^^^^^^^^^^^^^^   ^^^^^^^^
+>initialItems : T[] | undefined
+>             : ^^^^^^^^^^^^^^^
+
+    doSomething(predicate: (x: T, y: T) => string): void;
+>doSomething : (predicate: (x: T, y: T) => string) => void
+>            : ^^^^^^^^^^^^                      ^^^^^    
+>predicate : (x: T, y: T) => string
+>          : ^^^^ ^^^^^ ^^^^^      
+>x : T
+>  : ^
+>y : T
+>  : ^
+}
+
+declare function create<T>(initialValues?: T[]): MyArrayWrapper<T>;
+>create : <T>(initialValues?: T[]) => MyArrayWrapper<T>
+>       : ^ ^^^^^^^^^^^^^^^^^^   ^^^^^                 
+>initialValues : T[] | undefined
+>              : ^^^^^^^^^^^^^^^
+
+var thing = create([{ name: "bob", id: 24 }, { name: "doug", id: 32 }]);
+>thing : MyArrayWrapper<{ name: string; id: number; }>
+>      : ^^^^^^^^^^^^^^^^^^^^^^^^^^^^^^^^^^^^^^^^^^^^^
+>create([{ name: "bob", id: 24 }, { name: "doug", id: 32 }]) : MyArrayWrapper<{ name: string; id: number; }>
+>                                                            : ^^^^^^^^^^^^^^^^^^^^^^^^^^^^^^^^^^^^^^^^^^^^^
+>create : <T>(initialValues?: T[] | undefined) => MyArrayWrapper<T>
+>       : ^^^^^^^^^^^^^^^^^^^^^^^^^^^^^^^^^^^^^^^^^^^^^^^^^^^^^^^^^
+>[{ name: "bob", id: 24 }, { name: "doug", id: 32 }] : { name: string; id: number; }[]
+>                                                    : ^^^^^^^^^^^^^^^^^^^^^^^^^^^^^^^
+>{ name: "bob", id: 24 } : { name: string; id: number; }
+>                        : ^^^^^^^^^^^^^^^^^^^^^^^^^^^^^
+>name : string
+>     : ^^^^^^
+>"bob" : "bob"
+>      : ^^^^^
+>id : number
+>   : ^^^^^^
+>24 : 24
+>   : ^^
+>{ name: "doug", id: 32 } : { name: string; id: number; }
+>                         : ^^^^^^^^^^^^^^^^^^^^^^^^^^^^^
+>name : string
+>     : ^^^^^^
+>"doug" : "doug"
+>       : ^^^^^^
+>id : number
+>   : ^^^^^^
+>32 : 32
+>   : ^^
+
+// Below should all be OK
+thing.doSomething((x, y) => x.name.charAt(0));      // x.name should be string, so should be OK
+>thing.doSomething((x, y) => x.name.charAt(0)) : void
+>                                              : ^^^^
+>thing.doSomething : (predicate: (x: { name: string; id: number; }, y: { name: string; id: number; }) => string) => void
+>                  : ^^^^^^^^^^^^^^^^^^^^^^^^^^^^^^^^^^^^^^^^^^^^^^^^^^^^^^^^^^^^^^^^^^^^^^^^^^^^^^^^^^^^^^^^^^^^^^^^^^^
+>thing : MyArrayWrapper<{ name: string; id: number; }>
+>      : ^^^^^^^^^^^^^^^^^^^^^^^^^^^^^^^^^^^^^^^^^^^^^
+>doSomething : (predicate: (x: { name: string; id: number; }, y: { name: string; id: number; }) => string) => void
+>            : ^^^^^^^^^^^^^^^^^^^^^^^^^^^^^^^^^^^^^^^^^^^^^^^^^^^^^^^^^^^^^^^^^^^^^^^^^^^^^^^^^^^^^^^^^^^^^^^^^^^
+>(x, y) => x.name.charAt(0) : (x: { name: string; id: number; }, y: { name: string; id: number; }) => string
+>                           : ^^^^^^^^^^^^^^^^^^^^^^^^^^^^^^^^^^^^^^^^^^^^^^^^^^^^^^^^^^^^^^^^^^^^^^^^^^^^^^
+>x : { name: string; id: number; }
+>  : ^^^^^^^^^^^^^^^^^^^^^^^^^^^^^
+>y : { name: string; id: number; }
+>  : ^^^^^^^^^^^^^^^^^^^^^^^^^^^^^
+>x.name.charAt(0) : string
+>                 : ^^^^^^
+>x.name.charAt : (pos: number) => string
+>              : ^^^^^^^^^^^^^^^^^^^^^^^
+>x.name : string
+>       : ^^^^^^
+>x : { name: string; id: number; }
+>  : ^^^^^^^^^^^^^^^^^^^^^^^^^^^^^
+>name : string
+>     : ^^^^^^
+>charAt : (pos: number) => string
+>       : ^^^^^^^^^^^^^^^^^^^^^^^
+>0 : 0
+>  : ^
+
+thing.doSomething((x, y) => x.id.toExponential(0)); // x.id should be string, so should be OK
+>thing.doSomething((x, y) => x.id.toExponential(0)) : void
+>                                                   : ^^^^
+>thing.doSomething : (predicate: (x: { name: string; id: number; }, y: { name: string; id: number; }) => string) => void
+>                  : ^^^^^^^^^^^^^^^^^^^^^^^^^^^^^^^^^^^^^^^^^^^^^^^^^^^^^^^^^^^^^^^^^^^^^^^^^^^^^^^^^^^^^^^^^^^^^^^^^^^
+>thing : MyArrayWrapper<{ name: string; id: number; }>
+>      : ^^^^^^^^^^^^^^^^^^^^^^^^^^^^^^^^^^^^^^^^^^^^^
+>doSomething : (predicate: (x: { name: string; id: number; }, y: { name: string; id: number; }) => string) => void
+>            : ^^^^^^^^^^^^^^^^^^^^^^^^^^^^^^^^^^^^^^^^^^^^^^^^^^^^^^^^^^^^^^^^^^^^^^^^^^^^^^^^^^^^^^^^^^^^^^^^^^^
+>(x, y) => x.id.toExponential(0) : (x: { name: string; id: number; }, y: { name: string; id: number; }) => string
+>                                : ^^^^^^^^^^^^^^^^^^^^^^^^^^^^^^^^^^^^^^^^^^^^^^^^^^^^^^^^^^^^^^^^^^^^^^^^^^^^^^
+>x : { name: string; id: number; }
+>  : ^^^^^^^^^^^^^^^^^^^^^^^^^^^^^
+>y : { name: string; id: number; }
+>  : ^^^^^^^^^^^^^^^^^^^^^^^^^^^^^
+>x.id.toExponential(0) : string
+>                      : ^^^^^^
+>x.id.toExponential : (fractionDigits?: number | undefined) => string
+>                   : ^^^^^^^^^^^^^^^^^^^^^^^^^^^^^^^^^^^^^^^^^^^^^^^
+>x.id : number
+>     : ^^^^^^
+>x : { name: string; id: number; }
+>  : ^^^^^^^^^^^^^^^^^^^^^^^^^^^^^
+>id : number
+>   : ^^^^^^
+>toExponential : (fractionDigits?: number | undefined) => string
+>              : ^^^^^^^^^^^^^^^^^^^^^^^^^^^^^^^^^^^^^^^^^^^^^^^
+>0 : 0
+>  : ^
+
+thing.doSomething((x, y) => y.name.charAt(0));      // x.name should be string, so should be OK
+>thing.doSomething((x, y) => y.name.charAt(0)) : void
+>                                              : ^^^^
+>thing.doSomething : (predicate: (x: { name: string; id: number; }, y: { name: string; id: number; }) => string) => void
+>                  : ^^^^^^^^^^^^^^^^^^^^^^^^^^^^^^^^^^^^^^^^^^^^^^^^^^^^^^^^^^^^^^^^^^^^^^^^^^^^^^^^^^^^^^^^^^^^^^^^^^^
+>thing : MyArrayWrapper<{ name: string; id: number; }>
+>      : ^^^^^^^^^^^^^^^^^^^^^^^^^^^^^^^^^^^^^^^^^^^^^
+>doSomething : (predicate: (x: { name: string; id: number; }, y: { name: string; id: number; }) => string) => void
+>            : ^^^^^^^^^^^^^^^^^^^^^^^^^^^^^^^^^^^^^^^^^^^^^^^^^^^^^^^^^^^^^^^^^^^^^^^^^^^^^^^^^^^^^^^^^^^^^^^^^^^
+>(x, y) => y.name.charAt(0) : (x: { name: string; id: number; }, y: { name: string; id: number; }) => string
+>                           : ^^^^^^^^^^^^^^^^^^^^^^^^^^^^^^^^^^^^^^^^^^^^^^^^^^^^^^^^^^^^^^^^^^^^^^^^^^^^^^
+>x : { name: string; id: number; }
+>  : ^^^^^^^^^^^^^^^^^^^^^^^^^^^^^
+>y : { name: string; id: number; }
+>  : ^^^^^^^^^^^^^^^^^^^^^^^^^^^^^
+>y.name.charAt(0) : string
+>                 : ^^^^^^
+>y.name.charAt : (pos: number) => string
+>              : ^^^^^^^^^^^^^^^^^^^^^^^
+>y.name : string
+>       : ^^^^^^
+>y : { name: string; id: number; }
+>  : ^^^^^^^^^^^^^^^^^^^^^^^^^^^^^
+>name : string
+>     : ^^^^^^
+>charAt : (pos: number) => string
+>       : ^^^^^^^^^^^^^^^^^^^^^^^
+>0 : 0
+>  : ^
+
+thing.doSomething((x, y) => y.id.toExponential(0)); // x.id should be string, so should be OK
+>thing.doSomething((x, y) => y.id.toExponential(0)) : void
+>                                                   : ^^^^
+>thing.doSomething : (predicate: (x: { name: string; id: number; }, y: { name: string; id: number; }) => string) => void
+>                  : ^^^^^^^^^^^^^^^^^^^^^^^^^^^^^^^^^^^^^^^^^^^^^^^^^^^^^^^^^^^^^^^^^^^^^^^^^^^^^^^^^^^^^^^^^^^^^^^^^^^
+>thing : MyArrayWrapper<{ name: string; id: number; }>
+>      : ^^^^^^^^^^^^^^^^^^^^^^^^^^^^^^^^^^^^^^^^^^^^^
+>doSomething : (predicate: (x: { name: string; id: number; }, y: { name: string; id: number; }) => string) => void
+>            : ^^^^^^^^^^^^^^^^^^^^^^^^^^^^^^^^^^^^^^^^^^^^^^^^^^^^^^^^^^^^^^^^^^^^^^^^^^^^^^^^^^^^^^^^^^^^^^^^^^^
+>(x, y) => y.id.toExponential(0) : (x: { name: string; id: number; }, y: { name: string; id: number; }) => string
+>                                : ^^^^^^^^^^^^^^^^^^^^^^^^^^^^^^^^^^^^^^^^^^^^^^^^^^^^^^^^^^^^^^^^^^^^^^^^^^^^^^
+>x : { name: string; id: number; }
+>  : ^^^^^^^^^^^^^^^^^^^^^^^^^^^^^
+>y : { name: string; id: number; }
+>  : ^^^^^^^^^^^^^^^^^^^^^^^^^^^^^
+>y.id.toExponential(0) : string
+>                      : ^^^^^^
+>y.id.toExponential : (fractionDigits?: number | undefined) => string
+>                   : ^^^^^^^^^^^^^^^^^^^^^^^^^^^^^^^^^^^^^^^^^^^^^^^
+>y.id : number
+>     : ^^^^^^
+>y : { name: string; id: number; }
+>  : ^^^^^^^^^^^^^^^^^^^^^^^^^^^^^
+>id : number
+>   : ^^^^^^
+>toExponential : (fractionDigits?: number | undefined) => string
+>              : ^^^^^^^^^^^^^^^^^^^^^^^^^^^^^^^^^^^^^^^^^^^^^^^
+>0 : 0
+>  : ^
+
+// Below should all be in error
+thing.doSomething((x, y) => x.foo); // no such property on x
+>thing.doSomething((x, y) => x.foo) : void
+>                                   : ^^^^
+>thing.doSomething : (predicate: (x: { name: string; id: number; }, y: { name: string; id: number; }) => string) => void
+>                  : ^^^^^^^^^^^^^^^^^^^^^^^^^^^^^^^^^^^^^^^^^^^^^^^^^^^^^^^^^^^^^^^^^^^^^^^^^^^^^^^^^^^^^^^^^^^^^^^^^^^
+>thing : MyArrayWrapper<{ name: string; id: number; }>
+>      : ^^^^^^^^^^^^^^^^^^^^^^^^^^^^^^^^^^^^^^^^^^^^^
+>doSomething : (predicate: (x: { name: string; id: number; }, y: { name: string; id: number; }) => string) => void
+>            : ^^^^^^^^^^^^^^^^^^^^^^^^^^^^^^^^^^^^^^^^^^^^^^^^^^^^^^^^^^^^^^^^^^^^^^^^^^^^^^^^^^^^^^^^^^^^^^^^^^^
+>(x, y) => x.foo : (x: { name: string; id: number; }, y: { name: string; id: number; }) => any
+>                : ^^^^^^^^^^^^^^^^^^^^^^^^^^^^^^^^^^^^^^^^^^^^^^^^^^^^^^^^^^^^^^^^^^^^^^^^^^^
+>x : { name: string; id: number; }
+>  : ^^^^^^^^^^^^^^^^^^^^^^^^^^^^^
+>y : { name: string; id: number; }
+>  : ^^^^^^^^^^^^^^^^^^^^^^^^^^^^^
+>x.foo : any
+>      : ^^^
+>x : { name: string; id: number; }
+>  : ^^^^^^^^^^^^^^^^^^^^^^^^^^^^^
+>foo : any
+>    : ^^^
+
+thing.doSomething((x, y) => y.foo); // no such property on y
+>thing.doSomething((x, y) => y.foo) : void
+>                                   : ^^^^
+>thing.doSomething : (predicate: (x: { name: string; id: number; }, y: { name: string; id: number; }) => string) => void
+>                  : ^^^^^^^^^^^^^^^^^^^^^^^^^^^^^^^^^^^^^^^^^^^^^^^^^^^^^^^^^^^^^^^^^^^^^^^^^^^^^^^^^^^^^^^^^^^^^^^^^^^
+>thing : MyArrayWrapper<{ name: string; id: number; }>
+>      : ^^^^^^^^^^^^^^^^^^^^^^^^^^^^^^^^^^^^^^^^^^^^^
+>doSomething : (predicate: (x: { name: string; id: number; }, y: { name: string; id: number; }) => string) => void
+>            : ^^^^^^^^^^^^^^^^^^^^^^^^^^^^^^^^^^^^^^^^^^^^^^^^^^^^^^^^^^^^^^^^^^^^^^^^^^^^^^^^^^^^^^^^^^^^^^^^^^^
+>(x, y) => y.foo : (x: { name: string; id: number; }, y: { name: string; id: number; }) => any
+>                : ^^^^^^^^^^^^^^^^^^^^^^^^^^^^^^^^^^^^^^^^^^^^^^^^^^^^^^^^^^^^^^^^^^^^^^^^^^^
+>x : { name: string; id: number; }
+>  : ^^^^^^^^^^^^^^^^^^^^^^^^^^^^^
+>y : { name: string; id: number; }
+>  : ^^^^^^^^^^^^^^^^^^^^^^^^^^^^^
+>y.foo : any
+>      : ^^^
+>y : { name: string; id: number; }
+>  : ^^^^^^^^^^^^^^^^^^^^^^^^^^^^^
+>foo : any
+>    : ^^^
+
+thing.doSomething((x, y) => x.id.charAt(0));      // x.id should be number, no charAt member
+>thing.doSomething((x, y) => x.id.charAt(0)) : void
+>                                            : ^^^^
+>thing.doSomething : (predicate: (x: { name: string; id: number; }, y: { name: string; id: number; }) => string) => void
+>                  : ^^^^^^^^^^^^^^^^^^^^^^^^^^^^^^^^^^^^^^^^^^^^^^^^^^^^^^^^^^^^^^^^^^^^^^^^^^^^^^^^^^^^^^^^^^^^^^^^^^^
+>thing : MyArrayWrapper<{ name: string; id: number; }>
+>      : ^^^^^^^^^^^^^^^^^^^^^^^^^^^^^^^^^^^^^^^^^^^^^
+>doSomething : (predicate: (x: { name: string; id: number; }, y: { name: string; id: number; }) => string) => void
+>            : ^^^^^^^^^^^^^^^^^^^^^^^^^^^^^^^^^^^^^^^^^^^^^^^^^^^^^^^^^^^^^^^^^^^^^^^^^^^^^^^^^^^^^^^^^^^^^^^^^^^
+>(x, y) => x.id.charAt(0) : (x: { name: string; id: number; }, y: { name: string; id: number; }) => any
+>                         : ^^^^^^^^^^^^^^^^^^^^^^^^^^^^^^^^^^^^^^^^^^^^^^^^^^^^^^^^^^^^^^^^^^^^^^^^^^^
+>x : { name: string; id: number; }
+>  : ^^^^^^^^^^^^^^^^^^^^^^^^^^^^^
+>y : { name: string; id: number; }
+>  : ^^^^^^^^^^^^^^^^^^^^^^^^^^^^^
+>x.id.charAt(0) : any
+>               : ^^^
+>x.id.charAt : any
+>            : ^^^
+>x.id : number
+>     : ^^^^^^
+>x : { name: string; id: number; }
+>  : ^^^^^^^^^^^^^^^^^^^^^^^^^^^^^
+>id : number
+>   : ^^^^^^
+>charAt : any
+>       : ^^^
+>0 : 0
+>  : ^
+
+thing.doSomething((x, y) => x.name.toExponential(0)); // x.name should be string, no toExponential member
+>thing.doSomething((x, y) => x.name.toExponential(0)) : void
+>                                                     : ^^^^
+>thing.doSomething : (predicate: (x: { name: string; id: number; }, y: { name: string; id: number; }) => string) => void
+>                  : ^^^^^^^^^^^^^^^^^^^^^^^^^^^^^^^^^^^^^^^^^^^^^^^^^^^^^^^^^^^^^^^^^^^^^^^^^^^^^^^^^^^^^^^^^^^^^^^^^^^
+>thing : MyArrayWrapper<{ name: string; id: number; }>
+>      : ^^^^^^^^^^^^^^^^^^^^^^^^^^^^^^^^^^^^^^^^^^^^^
+>doSomething : (predicate: (x: { name: string; id: number; }, y: { name: string; id: number; }) => string) => void
+>            : ^^^^^^^^^^^^^^^^^^^^^^^^^^^^^^^^^^^^^^^^^^^^^^^^^^^^^^^^^^^^^^^^^^^^^^^^^^^^^^^^^^^^^^^^^^^^^^^^^^^
+>(x, y) => x.name.toExponential(0) : (x: { name: string; id: number; }, y: { name: string; id: number; }) => any
+>                                  : ^^^^^^^^^^^^^^^^^^^^^^^^^^^^^^^^^^^^^^^^^^^^^^^^^^^^^^^^^^^^^^^^^^^^^^^^^^^
+>x : { name: string; id: number; }
+>  : ^^^^^^^^^^^^^^^^^^^^^^^^^^^^^
+>y : { name: string; id: number; }
+>  : ^^^^^^^^^^^^^^^^^^^^^^^^^^^^^
+>x.name.toExponential(0) : any
+>                        : ^^^
+>x.name.toExponential : any
+>                     : ^^^
+>x.name : string
+>       : ^^^^^^
+>x : { name: string; id: number; }
+>  : ^^^^^^^^^^^^^^^^^^^^^^^^^^^^^
+>name : string
+>     : ^^^^^^
+>toExponential : any
+>              : ^^^
+>0 : 0
+>  : ^
+
+thing.doSomething((x, y) => y.id.charAt(0));
+>thing.doSomething((x, y) => y.id.charAt(0)) : void
+>                                            : ^^^^
+>thing.doSomething : (predicate: (x: { name: string; id: number; }, y: { name: string; id: number; }) => string) => void
+>                  : ^^^^^^^^^^^^^^^^^^^^^^^^^^^^^^^^^^^^^^^^^^^^^^^^^^^^^^^^^^^^^^^^^^^^^^^^^^^^^^^^^^^^^^^^^^^^^^^^^^^
+>thing : MyArrayWrapper<{ name: string; id: number; }>
+>      : ^^^^^^^^^^^^^^^^^^^^^^^^^^^^^^^^^^^^^^^^^^^^^
+>doSomething : (predicate: (x: { name: string; id: number; }, y: { name: string; id: number; }) => string) => void
+>            : ^^^^^^^^^^^^^^^^^^^^^^^^^^^^^^^^^^^^^^^^^^^^^^^^^^^^^^^^^^^^^^^^^^^^^^^^^^^^^^^^^^^^^^^^^^^^^^^^^^^
+>(x, y) => y.id.charAt(0) : (x: { name: string; id: number; }, y: { name: string; id: number; }) => any
+>                         : ^^^^^^^^^^^^^^^^^^^^^^^^^^^^^^^^^^^^^^^^^^^^^^^^^^^^^^^^^^^^^^^^^^^^^^^^^^^
+>x : { name: string; id: number; }
+>  : ^^^^^^^^^^^^^^^^^^^^^^^^^^^^^
+>y : { name: string; id: number; }
+>  : ^^^^^^^^^^^^^^^^^^^^^^^^^^^^^
+>y.id.charAt(0) : any
+>               : ^^^
+>y.id.charAt : any
+>            : ^^^
+>y.id : number
+>     : ^^^^^^
+>y : { name: string; id: number; }
+>  : ^^^^^^^^^^^^^^^^^^^^^^^^^^^^^
+>id : number
+>   : ^^^^^^
+>charAt : any
+>       : ^^^
+>0 : 0
+>  : ^
+
+thing.doSomething((x, y) => y.name.toExponential(0));
+>thing.doSomething((x, y) => y.name.toExponential(0)) : void
+>                                                     : ^^^^
+>thing.doSomething : (predicate: (x: { name: string; id: number; }, y: { name: string; id: number; }) => string) => void
+>                  : ^^^^^^^^^^^^^^^^^^^^^^^^^^^^^^^^^^^^^^^^^^^^^^^^^^^^^^^^^^^^^^^^^^^^^^^^^^^^^^^^^^^^^^^^^^^^^^^^^^^
+>thing : MyArrayWrapper<{ name: string; id: number; }>
+>      : ^^^^^^^^^^^^^^^^^^^^^^^^^^^^^^^^^^^^^^^^^^^^^
+>doSomething : (predicate: (x: { name: string; id: number; }, y: { name: string; id: number; }) => string) => void
+>            : ^^^^^^^^^^^^^^^^^^^^^^^^^^^^^^^^^^^^^^^^^^^^^^^^^^^^^^^^^^^^^^^^^^^^^^^^^^^^^^^^^^^^^^^^^^^^^^^^^^^
+>(x, y) => y.name.toExponential(0) : (x: { name: string; id: number; }, y: { name: string; id: number; }) => any
+>                                  : ^^^^^^^^^^^^^^^^^^^^^^^^^^^^^^^^^^^^^^^^^^^^^^^^^^^^^^^^^^^^^^^^^^^^^^^^^^^
+>x : { name: string; id: number; }
+>  : ^^^^^^^^^^^^^^^^^^^^^^^^^^^^^
+>y : { name: string; id: number; }
+>  : ^^^^^^^^^^^^^^^^^^^^^^^^^^^^^
+>y.name.toExponential(0) : any
+>                        : ^^^
+>y.name.toExponential : any
+>                     : ^^^
+>y.name : string
+>       : ^^^^^^
+>y : { name: string; id: number; }
+>  : ^^^^^^^^^^^^^^^^^^^^^^^^^^^^^
+>name : string
+>     : ^^^^^^
+>toExponential : any
+>              : ^^^
+>0 : 0
+>  : ^
+