--- conflicted
+++ resolved
@@ -1,31 +1,26 @@
-//// [tests/cases/conformance/statements/for-ofStatements/ES5For-of15.ts] ////
-
-=== ES5For-of15.ts ===
-for (let v of []) {
-<<<<<<< HEAD
->v : never
->[] : never[]
-=======
->v : any
->[] : undefined[]
->   : ^^^^^^^^^^^
->>>>>>> 12402f26
-
-    v;
->v : never
-
-    for (const v of []) {
-<<<<<<< HEAD
->v : never
->[] : never[]
-=======
->v : any
->[] : undefined[]
->   : ^^^^^^^^^^^
->>>>>>> 12402f26
-
-        var x = v;
->x : never
->v : never
-    }
-}
+//// [tests/cases/conformance/statements/for-ofStatements/ES5For-of15.ts] ////
+
+=== ES5For-of15.ts ===
+for (let v of []) {
+>v : never
+>  : ^^^^^
+>[] : never[]
+>   : ^^^^^^^
+
+    v;
+>v : never
+>  : ^^^^^
+
+    for (const v of []) {
+>v : never
+>  : ^^^^^
+>[] : never[]
+>   : ^^^^^^^
+
+        var x = v;
+>x : never
+>  : ^^^^^
+>v : never
+>  : ^^^^^
+    }
+}