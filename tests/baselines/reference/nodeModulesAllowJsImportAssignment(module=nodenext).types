--- conflicted
+++ resolved
@@ -1,76 +1,69 @@
-//// [tests/cases/conformance/node/allowJs/nodeModulesAllowJsImportAssignment.ts] ////
-
-=== subfolder/index.js ===
-// cjs format file
-import fs = require("fs");
->fs : any
->   : ^^^
-
-fs.readFile;
->fs.readFile : any
->            : ^^^
->fs : any
->   : ^^^
->readFile : any
->         : ^^^
-
-export import fs2 = require("fs");
->fs2 : any
->    : ^^^
-
-=== index.js ===
-// esm format file
-import fs = require("fs");
->fs : any
->   : ^^^
-
-fs.readFile;
->fs.readFile : any
->            : ^^^
->fs : any
->   : ^^^
->readFile : any
->         : ^^^
-
-export import fs2 = require("fs");
->fs2 : any
->    : ^^^
-
-=== file.js ===
-// esm format file
-const __require = null;
-<<<<<<< HEAD
->__require : null
-
-const _createRequire = null;
->_createRequire : null
-=======
->__require : any
->          : ^^^
-
-const _createRequire = null;
->_createRequire : any
->               : ^^^
->>>>>>> 12402f26
-
-import fs = require("fs");
->fs : any
->   : ^^^
-
-fs.readFile;
->fs.readFile : any
->            : ^^^
->fs : any
->   : ^^^
->readFile : any
->         : ^^^
-
-export import fs2 = require("fs");
->fs2 : any
->    : ^^^
-
-=== types.d.ts ===
-declare module "fs";
->"fs" : any
->     : ^^^
-
+//// [tests/cases/conformance/node/allowJs/nodeModulesAllowJsImportAssignment.ts] ////
+
+=== subfolder/index.js ===
+// cjs format file
+import fs = require("fs");
+>fs : any
+>   : ^^^
+
+fs.readFile;
+>fs.readFile : any
+>            : ^^^
+>fs : any
+>   : ^^^
+>readFile : any
+>         : ^^^
+
+export import fs2 = require("fs");
+>fs2 : any
+>    : ^^^
+
+=== index.js ===
+// esm format file
+import fs = require("fs");
+>fs : any
+>   : ^^^
+
+fs.readFile;
+>fs.readFile : any
+>            : ^^^
+>fs : any
+>   : ^^^
+>readFile : any
+>         : ^^^
+
+export import fs2 = require("fs");
+>fs2 : any
+>    : ^^^
+
+=== file.js ===
+// esm format file
+const __require = null;
+>__require : null
+>          : ^^^^
+
+const _createRequire = null;
+>_createRequire : null
+>               : ^^^^
+
+import fs = require("fs");
+>fs : any
+>   : ^^^
+
+fs.readFile;
+>fs.readFile : any
+>            : ^^^
+>fs : any
+>   : ^^^
+>readFile : any
+>         : ^^^
+
+export import fs2 = require("fs");
+>fs2 : any
+>    : ^^^
+
+=== types.d.ts ===
+declare module "fs";
+>"fs" : any
+>     : ^^^
+