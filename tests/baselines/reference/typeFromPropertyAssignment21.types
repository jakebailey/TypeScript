--- conflicted
+++ resolved
@@ -1,37 +1,33 @@
-//// [tests/cases/conformance/salsa/typeFromPropertyAssignment21.ts] ////
-
-=== chrome-devtools-DOMExtension.js ===
-// Extend that DOM! (doesn't work, but shouldn't crash)
-Event.prototype.removeChildren = function () {
->Event.prototype.removeChildren = function () {    this.textContent = 'nope, not going to happen'} : () => void
->                                                                                                  : ^^^^^^^^^^
->Event.prototype.removeChildren : any
->                               : ^^^
->Event.prototype : Event
-<<<<<<< HEAD
->Event : { new (type: string, eventInitDict?: EventInit | undefined): Event; prototype: Event; readonly NONE: 0; readonly CAPTURING_PHASE: 1; readonly AT_TARGET: 2; readonly BUBBLING_PHASE: 3; }
-=======
->                : ^^^^^
->Event : { new (type: string, eventInitDict?: EventInit): Event; prototype: Event; readonly NONE: 0; readonly CAPTURING_PHASE: 1; readonly AT_TARGET: 2; readonly BUBBLING_PHASE: 3; }
->      : ^^^^^^^^^^^^^^^^^^^^^^^^^^^^^^^^^^^^^^^^^^^^^^^^^^^^^^^^^^^^^^^^^^^^^^^^^^^^^^^^^^^^^^^^^^^^^^^^^^^^^^^^^^^^^^^^^^^^^^^^^^^^^^^^^^^^^^^^^^^^^^^^^^^^^^^^^^^^^^^^^^^^^^^^^^^^^
->>>>>>> 12402f26
->prototype : Event
->          : ^^^^^
->removeChildren : any
->               : ^^^
->function () {    this.textContent = 'nope, not going to happen'} : () => void
->                                                                 : ^^^^^^^^^^
-
-    this.textContent = 'nope, not going to happen'
->this.textContent = 'nope, not going to happen' : "nope, not going to happen"
->                                               : ^^^^^^^^^^^^^^^^^^^^^^^^^^^
->this.textContent : any
->                 : ^^^
->this : Event
->     : ^^^^^
->textContent : any
->            : ^^^
->'nope, not going to happen' : "nope, not going to happen"
->                            : ^^^^^^^^^^^^^^^^^^^^^^^^^^^
-}
-
+//// [tests/cases/conformance/salsa/typeFromPropertyAssignment21.ts] ////
+
+=== chrome-devtools-DOMExtension.js ===
+// Extend that DOM! (doesn't work, but shouldn't crash)
+Event.prototype.removeChildren = function () {
+>Event.prototype.removeChildren = function () {    this.textContent = 'nope, not going to happen'} : () => void
+>                                                                                                  : ^^^^^^^^^^
+>Event.prototype.removeChildren : any
+>                               : ^^^
+>Event.prototype : Event
+>                : ^^^^^
+>Event : { new (type: string, eventInitDict?: EventInit | undefined): Event; prototype: Event; readonly NONE: 0; readonly CAPTURING_PHASE: 1; readonly AT_TARGET: 2; readonly BUBBLING_PHASE: 3; }
+>      : ^^^^^^^^^^^^^^^^^^^^^^^^^^^^^^^^^^^^^^^^^^^^^^^^^^^^^^^^^^^^^^^^^^^^^^^^^^^^^^^^^^^^^^^^^^^^^^^^^^^^^^^^^^^^^^^^^^^^^^^^^^^^^^^^^^^^^^^^^^^^^^^^^^^^^^^^^^^^^^^^^^^^^^^^^^^^^^^^^^^^^^^^^
+>prototype : Event
+>          : ^^^^^
+>removeChildren : any
+>               : ^^^
+>function () {    this.textContent = 'nope, not going to happen'} : () => void
+>                                                                 : ^^^^^^^^^^
+
+    this.textContent = 'nope, not going to happen'
+>this.textContent = 'nope, not going to happen' : "nope, not going to happen"
+>                                               : ^^^^^^^^^^^^^^^^^^^^^^^^^^^
+>this.textContent : any
+>                 : ^^^
+>this : Event
+>     : ^^^^^
+>textContent : any
+>            : ^^^
+>'nope, not going to happen' : "nope, not going to happen"
+>                            : ^^^^^^^^^^^^^^^^^^^^^^^^^^^
+}
+