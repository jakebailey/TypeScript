--- conflicted
+++ resolved
@@ -1,37 +1,33 @@
-//// [tests/cases/compiler/i3.ts] ////
-
-=== i3.ts ===
-interface I3 { one?: number; }; 
-<<<<<<< HEAD
->one : number | undefined
-=======
->one : number
->    : ^^^^^^
->>>>>>> 12402f26
-
-var x: {one: number};
->x : { one: number; }
->  : ^^^^^^^      ^^^
->one : number
->    : ^^^^^^
-
-var i: I3;
->i : I3
->  : ^^
-
-i = x;
->i = x : { one: number; }
->      : ^^^^^^^^^^^^^^^^
->i : I3
->  : ^^
->x : { one: number; }
->  : ^^^^^^^^^^^^^^^^
-
-x = i;
->x = i : I3
->      : ^^
->x : { one: number; }
->  : ^^^^^^^^^^^^^^^^
->i : I3
->  : ^^
-
+//// [tests/cases/compiler/i3.ts] ////
+
+=== i3.ts ===
+interface I3 { one?: number; }; 
+>one : number | undefined
+>    : ^^^^^^^^^^^^^^^^^^
+
+var x: {one: number};
+>x : { one: number; }
+>  : ^^^^^^^      ^^^
+>one : number
+>    : ^^^^^^
+
+var i: I3;
+>i : I3
+>  : ^^
+
+i = x;
+>i = x : { one: number; }
+>      : ^^^^^^^^^^^^^^^^
+>i : I3
+>  : ^^
+>x : { one: number; }
+>  : ^^^^^^^^^^^^^^^^
+
+x = i;
+>x = i : I3
+>      : ^^
+>x : { one: number; }
+>  : ^^^^^^^^^^^^^^^^
+>i : I3
+>  : ^^
+