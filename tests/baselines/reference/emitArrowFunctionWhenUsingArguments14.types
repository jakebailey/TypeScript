--- conflicted
+++ resolved
@@ -1,34 +1,30 @@
-//// [tests/cases/conformance/es6/arrowFunction/emitArrowFunctionWhenUsingArguments14.ts] ////
-
-=== emitArrowFunctionWhenUsingArguments14.ts ===
-function f() {
-<<<<<<< HEAD
->f : () => (() => IArguments) | undefined
-=======
->f : () => () => IArguments
->  : ^^^^^^^^^^^^^^^^^^^^^^
->>>>>>> 12402f26
-
-    if (Math.random()) {
->Math.random() : number
->              : ^^^^^^
->Math.random : () => number
->            : ^^^^^^^^^^^^
->Math : Math
->     : ^^^^
->random : () => number
->       : ^^^^^^^^^^^^
-
-        const arguments = 100;
->arguments : 100
->          : ^^^
->100 : 100
->    : ^^^
-
-        return () => arguments;
->() => arguments : () => IArguments
->                : ^^^^^^^^^^^^^^^^
->arguments : IArguments
->          : ^^^^^^^^^^
-    }
-}
+//// [tests/cases/conformance/es6/arrowFunction/emitArrowFunctionWhenUsingArguments14.ts] ////
+
+=== emitArrowFunctionWhenUsingArguments14.ts ===
+function f() {
+>f : () => (() => IArguments) | undefined
+>  : ^^^^^^^^^^^^^^^^^^^^^^^^^^^^^^^^^^^^
+
+    if (Math.random()) {
+>Math.random() : number
+>              : ^^^^^^
+>Math.random : () => number
+>            : ^^^^^^^^^^^^
+>Math : Math
+>     : ^^^^
+>random : () => number
+>       : ^^^^^^^^^^^^
+
+        const arguments = 100;
+>arguments : 100
+>          : ^^^
+>100 : 100
+>    : ^^^
+
+        return () => arguments;
+>() => arguments : () => IArguments
+>                : ^^^^^^^^^^^^^^^^
+>arguments : IArguments
+>          : ^^^^^^^^^^
+    }
+}