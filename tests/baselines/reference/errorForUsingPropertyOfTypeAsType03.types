--- conflicted
+++ resolved
@@ -1,108 +1,96 @@
-//// [tests/cases/compiler/errorForUsingPropertyOfTypeAsType03.ts] ////
-
-=== errorForUsingPropertyOfTypeAsType03.ts ===
-namespace Test1 {
->Test1 : typeof Test1
->      : ^^^^^^^^^^^^
-
-    enum Color {
->Color : Color
->      : ^^^^^
-
-        Red,
->Red : Color.Red
->    : ^^^^^^^^^
-
-        Green,
->Green : Color.Green
->      : ^^^^^^^^^^^
-
-        Blue
->Blue : Color.Blue
->     : ^^^^^^^^^^
-    }
-
-    type C1 = Color;
->C1 : Color
->   : ^^^^^
-
-    type C2 = typeof Color;
->C2 : typeof Color
->   : ^^^^^^^^^^^^
->Color : typeof Color
->      : ^^^^^^^^^^^^
-
-    let a1: Color.Red.toString;
->a1 : Color.Red.toString
->   : ^^^^^^^^^^^^^^^^^^
->Color : any
->      : ^^^
->Red : any
->    : ^^^
-
-    let a2: Color.Red["toString"];
-<<<<<<< HEAD
->a2 : (radix?: number | undefined) => string
-=======
->a2 : (radix?: number) => string
->   : ^^^^^^^^^^^^^^^^^^^^^^^^^^
->>>>>>> 12402f26
->Color : any
->      : ^^^
-
-    let a3: Color["Red"]["toString"];
->a3 : any
->   : ^^^
-
-    //let b1: (typeof Color).Red.toString;
-    //let b2: (typeof Color).Red["toString"];
-    let b3: (typeof Color)["Red"]["toString"];
-<<<<<<< HEAD
->b3 : (radix?: number | undefined) => string
-=======
->b3 : (radix?: number) => string
->   : ^^^^^^^^^^^^^^^^^^^^^^^^^^
->>>>>>> 12402f26
->Color : typeof Color
->      : ^^^^^^^^^^^^
-
-    let c1: C1.Red.toString;
->c1 : C1.Red.toString
->   : ^^^^^^^^^^^^^^^
->C1 : any
->   : ^^^
->Red : any
->    : ^^^
-
-    let c2: C1.Red["toString"];
->c2 : C1.Red
->   : ^^^^^^
->C1 : any
->   : ^^^
-
-    let c3: C1["Red"]["toString"];
->c3 : any
->   : ^^^
-
-    let d1: C2.Red.toString;
->d1 : C2.Red.toString
->   : ^^^^^^^^^^^^^^^
->C2 : any
->   : ^^^
->Red : any
->    : ^^^
-
-    let d2: C2.Red["toString"];
->d2 : C2.Red
->   : ^^^^^^
->C2 : any
->   : ^^^
-
-    let d3: C2["Red"]["toString"];
-<<<<<<< HEAD
->d3 : (radix?: number | undefined) => string
-=======
->d3 : (radix?: number) => string
->   : ^^^^^^^^^^^^^^^^^^^^^^^^^^
->>>>>>> 12402f26
-}
+//// [tests/cases/compiler/errorForUsingPropertyOfTypeAsType03.ts] ////
+
+=== errorForUsingPropertyOfTypeAsType03.ts ===
+namespace Test1 {
+>Test1 : typeof Test1
+>      : ^^^^^^^^^^^^
+
+    enum Color {
+>Color : Color
+>      : ^^^^^
+
+        Red,
+>Red : Color.Red
+>    : ^^^^^^^^^
+
+        Green,
+>Green : Color.Green
+>      : ^^^^^^^^^^^
+
+        Blue
+>Blue : Color.Blue
+>     : ^^^^^^^^^^
+    }
+
+    type C1 = Color;
+>C1 : Color
+>   : ^^^^^
+
+    type C2 = typeof Color;
+>C2 : typeof Color
+>   : ^^^^^^^^^^^^
+>Color : typeof Color
+>      : ^^^^^^^^^^^^
+
+    let a1: Color.Red.toString;
+>a1 : Color.Red.toString
+>   : ^^^^^^^^^^^^^^^^^^
+>Color : any
+>      : ^^^
+>Red : any
+>    : ^^^
+
+    let a2: Color.Red["toString"];
+>a2 : (radix?: number | undefined) => string
+>   : ^^^^^^^^^^^^^^^^^^^^^^^^^^^^^^^^^^^^^^
+>Color : any
+>      : ^^^
+
+    let a3: Color["Red"]["toString"];
+>a3 : any
+>   : ^^^
+
+    //let b1: (typeof Color).Red.toString;
+    //let b2: (typeof Color).Red["toString"];
+    let b3: (typeof Color)["Red"]["toString"];
+>b3 : (radix?: number | undefined) => string
+>   : ^^^^^^^^^^^^^^^^^^^^^^^^^^^^^^^^^^^^^^
+>Color : typeof Color
+>      : ^^^^^^^^^^^^
+
+    let c1: C1.Red.toString;
+>c1 : C1.Red.toString
+>   : ^^^^^^^^^^^^^^^
+>C1 : any
+>   : ^^^
+>Red : any
+>    : ^^^
+
+    let c2: C1.Red["toString"];
+>c2 : C1.Red
+>   : ^^^^^^
+>C1 : any
+>   : ^^^
+
+    let c3: C1["Red"]["toString"];
+>c3 : any
+>   : ^^^
+
+    let d1: C2.Red.toString;
+>d1 : C2.Red.toString
+>   : ^^^^^^^^^^^^^^^
+>C2 : any
+>   : ^^^
+>Red : any
+>    : ^^^
+
+    let d2: C2.Red["toString"];
+>d2 : C2.Red
+>   : ^^^^^^
+>C2 : any
+>   : ^^^
+
+    let d3: C2["Red"]["toString"];
+>d3 : (radix?: number | undefined) => string
+>   : ^^^^^^^^^^^^^^^^^^^^^^^^^^^^^^^^^^^^^^
+}