//// [tests/cases/conformance/salsa/plainJSGrammarErrors.ts] ////

=== plainJSGrammarErrors.js ===
class C {
>C : C
>  : ^

    // #private mistakes
    q = #unbound
>q : any
>  : ^^^

    m() {
>m : () => void
>  : ^^^^^^^^^^

        #p
        if (#po in this) {
>#po in this : boolean
>            : ^^^^^^^
>#po : any
>    : ^^^
>this : this
>     : ^^^^
        }
    }
    #m() {
>#m : () => void
>   : ^^^^^^^^^^

         this.#m = () => {}
>this.#m = () => {} : () => void
>                   : ^^^^^^^^^^
>this.#m : () => void
>        : ^^^^^^^^^^
>this : this
>     : ^^^^
>() => {} : () => void
>         : ^^^^^^^^^^
    }
    // await in static block
    static {
        for await (const x of [1,2,3]) {
>x : number
>  : ^^^^^^
>[1,2,3] : number[]
>        : ^^^^^^^^
>1 : 1
>  : ^
>2 : 2
>  : ^
>3 : 3
>  : ^

            console.log(x)
>console.log(x) : void
>               : ^^^^
>console.log : (...data: any[]) => void
>            : ^^^^^^^^^^^^^^^^^^^^^^^^
>console : Console
>        : ^^^^^^^
>log : (...data: any[]) => void
>    : ^^^^^^^^^^^^^^^^^^^^^^^^
>x : number
>  : ^^^^^^
        }
        return null
    }
    // modifier mistakes
    static constructor() { }
    async constructor() { }
    const x = 1
>x : number
>  : ^^^^^^
>1 : 1
>  : ^

    const y() {
>y : () => number
>  : ^^^^^^^^^^^^

        return 12
>12 : 12
>   : ^^
    }
    async async extremelyAsync() {
>extremelyAsync : () => Promise<void>
>               : ^^^^^^^^^^^^^^^^^^^
    }
    async static oorder(){ }
>oorder : () => Promise<void>
>       : ^^^^^^^^^^^^^^^^^^^

    export cantExportProperty = 1
>cantExportProperty : number
>                   : ^^^^^^
>1 : 1
>  : ^

    export cantExportMethod() {
>cantExportMethod : () => void
>                 : ^^^^^^^^^^
    }

    // accessor mistakes
    get incorporeal();
>incorporeal : any
>            : ^^^

    get parametric(n) { return 1 }
>parametric : number
>           : ^^^^^^
>n : any
>  : ^^^
>1 : 1
>  : ^

    set invariant() { }
>invariant : any
>          : ^^^

    set binary(fst, snd) { }
>binary : any
>       : ^^^
>fst : any
>    : ^^^
>snd : any
>    : ^^^

    set variable(...n) { }
>variable : any
>         : ^^^
>n : any[]
>  : ^^^^^

    // other
    "constructor" = 16
>"constructor" : number
>              : ^^^^^^
>16 : 16
>   : ^^
}
class {
    missingName = true
>missingName : boolean
>            : ^^^^^^^
>true : true
>     : ^^^^
}
class Doubler extends C extends C { }
>Doubler : Doubler
>        : ^^^^^^^
>C : C
>  : ^
>C : C
>  : ^

class Trebler extends C,C,C { }
>Trebler : Trebler
>        : ^^^^^^^
>C : C
>  : ^
>C : C
>  : ^
>C : C
>  : ^

// #private mistakes
#unrelated
junk.#m
>junk.#m : any
>        : ^^^
>junk : any
>     : ^^^

new C().#m
>new C().#m : any
>           : ^^^
>new C() : C
>        : ^
>C : typeof C
>  : ^^^^^^^^

// modifier mistakes
export export var extremelyExported = 10
>extremelyExported : number
>                  : ^^^^^^
>10 : 10
>   : ^^

export static var staticExport = 1
>staticExport : number
>             : ^^^^^^
>1 : 1
>  : ^

function staticParam(static x = 1) { return x }
>staticParam : (x?: number) => number
>            : ^^^^^^^^^^^^^^^^^^^^^^
>x : number
>  : ^^^^^^
>1 : 1
>  : ^
>x : number
>  : ^^^^^^

async export function oorder(x = 1) { return x }
>oorder : (x?: number) => Promise<number>
>       : ^^^^^^^^^^^^^^^^^^^^^^^^^^^^^^^
>x : number
>  : ^^^^^^
>1 : 1
>  : ^
>x : number
>  : ^^^^^^

function cantExportParam(export x = 1) { return x }
>cantExportParam : (x?: number) => number
>                : ^^^^^^^^^^^^^^^^^^^^^^
>x : number
>  : ^^^^^^
>1 : 1
>  : ^
>x : number
>  : ^^^^^^

function cantAsyncParam(async x = 1) { return x }
>cantAsyncParam : (x?: number) => number
>               : ^^^^^^^^^^^^^^^^^^^^^^
>x : number
>  : ^^^^^^
>1 : 1
>  : ^
>x : number
>  : ^^^^^^

async async function extremelyAsync() {}
>extremelyAsync : () => Promise<void>
>               : ^^^^^^^^^^^^^^^^^^^

async class CantAsyncClass {
>CantAsyncClass : CantAsyncClass
>               : ^^^^^^^^^^^^^^

    async cantAsyncPropert = 1
>cantAsyncPropert : number
>                 : ^^^^^^
>1 : 1
>  : ^
}
async const cantAsyncConst = 2
>cantAsyncConst : 2
>               : ^
>2 : 2
>  : ^

async import 'assert'
async export { CantAsyncClass }
>CantAsyncClass : typeof CantAsyncClass
>               : ^^^^^^^^^^^^^^^^^^^^^

export import 'fs'
export export { C }
>C : typeof C
>  : ^^^^^^^^

function nestedExports() {
>nestedExports : () => void
>              : ^^^^^^^^^^

    export { staticParam }
>staticParam : any
>            : ^^^

    import 'fs'
    export default 12
}
function outerStaticFunction() { 
>outerStaticFunction : () => void
>                    : ^^^^^^^^^^

    static function staticFunction() { }
>staticFunction : () => void
>               : ^^^^^^^^^^
}
const noStaticLiteralMethods = {
>noStaticLiteralMethods : { m(): void; }
>                       : ^^^^^^^^^^^^^^
>{    static m() {    }} : { m(): void; }
>                        : ^^^^^^^^^^^^^^

    static m() {
>m : () => void
>  : ^^^^^^^^^^
    }
}

// rest parameters
function restMustBeLast(...x, y) {
>restMustBeLast : (...x: any[], y: any) => void
>               : ^^^^^^^^^^^^^^^^^^^^^^^^^^^^^
>x : any[]
>  : ^^^^^
>y : any
>  : ^^^
}
function restCantHaveInitialiser(...x = [1,2,3]) {
>restCantHaveInitialiser : (...x?: number[]) => void
>                        : ^^^^^^^^^^^^^^^^^^^^^^^^^
>x : number[]
>  : ^^^^^^^^
>[1,2,3] : number[]
>        : ^^^^^^^^
>1 : 1
>  : ^
>2 : 2
>  : ^
>3 : 3
>  : ^
}
function restCantHaveTrailingComma (...x,) {
>restCantHaveTrailingComma : (...x: any[]) => void
>                          : ^^^^^^^^^^^^^^^^^^^^^
>x : any[]
>  : ^^^^^
}
;({ ...{} } = {})
>({ ...{} } = {}) : {}
>                 : ^^
>{ ...{} } = {} : {}
>               : ^^
>{ ...{} } : {}
>          : ^^
>{} : {}
>   : ^^
>{} : {}
>   : ^^

const doom = { e: 1, m: 1, name: "knee-deep" }
>doom : { e: number; m: number; name: string; }
>     : ^^^^^^^^^^^^^^^^^^^^^^^^^^^^^^^^^^^^^^^
>{ e: 1, m: 1, name: "knee-deep" } : { e: number; m: number; name: string; }
>                                  : ^^^^^^^^^^^^^^^^^^^^^^^^^^^^^^^^^^^^^^^
>e : number
>  : ^^^^^^
>1 : 1
>  : ^
>m : number
>  : ^^^^^^
>1 : 1
>  : ^
>name : string
>     : ^^^^^^
>"knee-deep" : "knee-deep"
>            : ^^^^^^^^^^^

const { ...rest, e: episode, m: mission } = doom
>rest : { name: string; }
>     : ^^^^^^^^^^^^^^^^^
>e : any
>  : ^^^
>episode : number
>        : ^^^^^^
>m : any
>  : ^^^
>mission : number
>        : ^^^^^^
>doom : { e: number; m: number; name: string; }
>     : ^^^^^^^^^^^^^^^^^^^^^^^^^^^^^^^^^^^^^^^

const { e: eep, m: em, ...rest: noRestAllowed } = doom
>e : any
>  : ^^^
>eep : number
>    : ^^^^^^
>m : any
>  : ^^^
>em : number
>   : ^^^^^^
>rest : any
>     : ^^^
>noRestAllowed : { name: string; }
>              : ^^^^^^^^^^^^^^^^^
>doom : { e: number; m: number; name: string; }
>     : ^^^^^^^^^^^^^^^^^^^^^^^^^^^^^^^^^^^^^^^

const { e: erp, m: erm, ...noInitialiser = true } = doom
>e : any
>  : ^^^
>erp : number
>    : ^^^^^^
>m : any
>  : ^^^
>erm : number
>    : ^^^^^^
>noInitialiser : true | { name: string; }
>              : ^^^^^^^^^^^^^^^^^^^^^^^^
>true : true
>     : ^^^^
>doom : { e: number; m: number; name: string; }
>     : ^^^^^^^^^^^^^^^^^^^^^^^^^^^^^^^^^^^^^^^

// left-over parsing
var;
var x = 1 || 2 ?? 3
>x : number
<<<<<<< HEAD
>1 || 2 ?? 3 : 1
>1 || 2 : 1
=======
>  : ^^^^^^
>1 || 2 ?? 3 : 1 | 2 | 3
>            : ^^^^^^^^^
>1 || 2 : 1 | 2
>       : ^^^^^
>>>>>>> 12402f26
>1 : 1
>  : ^
>2 : 2
>  : ^
>3 : 3
>  : ^

var x = 2 ?? 3 || 4
>x : number
<<<<<<< HEAD
>2 ?? 3 || 4 : 2
>2 : 2
>3 || 4 : 3
=======
>  : ^^^^^^
>2 ?? 3 || 4 : 2 | 3 | 4
>            : ^^^^^^^^^
>2 : 2
>  : ^
>3 || 4 : 3 | 4
>       : ^^^^^
>>>>>>> 12402f26
>3 : 3
>  : ^
>4 : 4
>  : ^

const arr = x
>arr : (x: any) => any
>    : ^^^^^^^^^^^^^^^
>x  => x + 1 : (x: any) => any
>            : ^^^^^^^^^^^^^^^
>x : any
>  : ^^^

  => x + 1
>x + 1 : any
>      : ^^^
>x : any
>  : ^^^
>1 : 1
>  : ^

var a = [1,2]
>a : number[]
>  : ^^^^^^^^
>[1,2] : number[]
>      : ^^^^^^^^
>1 : 1
>  : ^
>2 : 2
>  : ^

a?.`length`;
>a?.`length` : any
>            : ^^^
>a : number[]
>  : ^^^^^^^^
>`length` : "length"
>         : ^^^^^^^^

const o = {
>o : { 2: string; cantExportProperties: number; cantHaveQuestionMark: number; m?(): number; definitely: any; definiteMethod(): number; }
>  : ^^^^^^^^^^^^^^^^^^^^^^^^^^^^^^^^^^^^^^^^^^^^^^^^^^^^^^^^^^^^^^^^^^^^^^^^^^^^^^^^^^^^^^^^^^^^^^^^^^^^^^^^^^^^^^^^^^^^^^^^^^^^^^^^^^^
>{    [console.log('oh no'),2]: 'hi',    #noPrivate: 3,    export cantExportProperties: 4,    // TODO: See what the existing JS error is like for these    cantHaveQuestionMark?: 1,    m?() { return 12 },    definitely!,    definiteMethod!() { return 13 },} : { 2: string; cantExportProperties: number; cantHaveQuestionMark: number; m?(): number; definitely: any; definiteMethod(): number; }
>                                                                                                                                                                                                                                                                : ^^^^^^^^^^^^^^^^^^^^^^^^^^^^^^^^^^^^^^^^^^^^^^^^^^^^^^^^^^^^^^^^^^^^^^^^^^^^^^^^^^^^^^^^^^^^^^^^^^^^^^^^^^^^^^^^^^^^^^^^^^^^^^^^^^^

    [console.log('oh no'),2]: 'hi',
>[console.log('oh no'),2] : string
>                         : ^^^^^^
>console.log('oh no'),2 : 2
>                       : ^
>console.log('oh no') : void
>                     : ^^^^
>console.log : (...data: any[]) => void
>            : ^^^^^^^^^^^^^^^^^^^^^^^^
>console : Console
>        : ^^^^^^^
>log : (...data: any[]) => void
>    : ^^^^^^^^^^^^^^^^^^^^^^^^
>'oh no' : "oh no"
>        : ^^^^^^^
>2 : 2
>  : ^
>'hi' : "hi"
>     : ^^^^

    #noPrivate: 3,
>#noPrivate : number
>           : ^^^^^^
>3 : 3
>  : ^

    export cantExportProperties: 4,
>cantExportProperties : number
>                     : ^^^^^^
>4 : 4
>  : ^

    // TODO: See what the existing JS error is like for these
    cantHaveQuestionMark?: 1,
>cantHaveQuestionMark : number
>                     : ^^^^^^
>1 : 1
>  : ^

    m?() { return 12 },
<<<<<<< HEAD
>m : (() => number) | undefined
=======
>m : () => number
>  : ^^^^^^^^^^^^
>>>>>>> 12402f26
>12 : 12
>   : ^^

    definitely!,
>definitely : any
>           : ^^^

    definiteMethod!() { return 13 },
>definiteMethod : () => number
>               : ^^^^^^^^^^^^
>13 : 13
>   : ^^
}
const noAssignment = {
>noAssignment : { assignment: number; }
>             : ^^^^^^^^^^^^^^^^^^^^^^^
>{    assignment = 1,} : { assignment: number; }
>                      : ^^^^^^^^^^^^^^^^^^^^^^^

    assignment = 1,
>assignment : any
>           : ^^^
>1 : 1
>  : ^
}
var noTrailingComma = 1,;
>noTrailingComma : number
>                : ^^^^^^
>1 : 1
>  : ^

class MissingExtends extends { }
>MissingExtends : MissingExtends
>               : ^^^^^^^^^^^^^^

// let/const mistakes
const { e: ee };
>e : any
>  : ^^^
>ee : any
>   : ^^^

const noInit;
>noInit : any
>       : ^^^

let let = 15;
>let : number
>    : ^^^^^^
>15 : 15
>   : ^^

if (true)
>true : true
>     : ^^^^

    let onlyBlockLet = 17;
>onlyBlockLet : number
>             : ^^^^^^
>17 : 17
>   : ^^

if (true)
>true : true
>     : ^^^^

    const onlyBlockConst = 18;
>onlyBlockConst : 18
>               : ^^
>18 : 18
>   : ^^

// loop mistakes
let async
>async : any
>      : ^^^

export const l = [1,2,3]
>l : number[]
>  : ^^^^^^^^
>[1,2,3] : number[]
>        : ^^^^^^^^
>1 : 1
>  : ^
>2 : 2
>  : ^
>3 : 3
>  : ^

for (async of l) {
>async : any
>      : ^^^
>l : number[]
>  : ^^^^^^^^

    console.log(x)
>console.log(x) : void
>               : ^^^^
>console.log : (...data: any[]) => void
>            : ^^^^^^^^^^^^^^^^^^^^^^^^
>console : Console
>        : ^^^^^^^
>log : (...data: any[]) => void
>    : ^^^^^^^^^^^^^^^^^^^^^^^^
>x : number
>  : ^^^^^^
}
for (const cantHaveInit = 1 of [1,2,3]) {
>cantHaveInit : number
>             : ^^^^^^
>1 : 1
>  : ^
>[1,2,3] : number[]
>        : ^^^^^^^^
>1 : 1
>  : ^
>2 : 2
>  : ^
>3 : 3
>  : ^

    console.log(cantHaveInit)
>console.log(cantHaveInit) : void
>                          : ^^^^
>console.log : (...data: any[]) => void
>            : ^^^^^^^^^^^^^^^^^^^^^^^^
>console : Console
>        : ^^^^^^^
>log : (...data: any[]) => void
>    : ^^^^^^^^^^^^^^^^^^^^^^^^
>cantHaveInit : number
>             : ^^^^^^
}
for (const cantHaveInit = 1 in [1,2,3]) {
>cantHaveInit : string
>             : ^^^^^^
>1 : 1
>  : ^
>[1,2,3] : number[]
>        : ^^^^^^^^
>1 : 1
>  : ^
>2 : 2
>  : ^
>3 : 3
>  : ^

    console.log(cantHaveInit)
>console.log(cantHaveInit) : void
>                          : ^^^^
>console.log : (...data: any[]) => void
>            : ^^^^^^^^^^^^^^^^^^^^^^^^
>console : Console
>        : ^^^^^^^
>log : (...data: any[]) => void
>    : ^^^^^^^^^^^^^^^^^^^^^^^^
>cantHaveInit : string
>             : ^^^^^^
}
for (let y, x of [1,2,3]) {
>y : number
>  : ^^^^^^
>x : number
>  : ^^^^^^
>[1,2,3] : number[]
>        : ^^^^^^^^
>1 : 1
>  : ^
>2 : 2
>  : ^
>3 : 3
>  : ^

    console.log(x)
>console.log(x) : void
>               : ^^^^
>console.log : (...data: any[]) => void
>            : ^^^^^^^^^^^^^^^^^^^^^^^^
>console : Console
>        : ^^^^^^^
>log : (...data: any[]) => void
>    : ^^^^^^^^^^^^^^^^^^^^^^^^
>x : number
>  : ^^^^^^
}
for (let y, x in [1,2,3]) {
>y : string
>  : ^^^^^^
>x : string
>  : ^^^^^^
>[1,2,3] : number[]
>        : ^^^^^^^^
>1 : 1
>  : ^
>2 : 2
>  : ^
>3 : 3
>  : ^

    console.log(x)
>console.log(x) : void
>               : ^^^^
>console.log : (...data: any[]) => void
>            : ^^^^^^^^^^^^^^^^^^^^^^^^
>console : Console
>        : ^^^^^^^
>log : (...data: any[]) => void
>    : ^^^^^^^^^^^^^^^^^^^^^^^^
>x : string
>  : ^^^^^^
}

// duplication mistakes
var b
>b : any
>  : ^^^

switch (b) {
>b : undefined
>  : ^^^^^^^^^

    case false:
>false : false
>      : ^^^^^

        console.log('no')
>console.log('no') : void
>                  : ^^^^
>console.log : (...data: any[]) => void
>            : ^^^^^^^^^^^^^^^^^^^^^^^^
>console : Console
>        : ^^^^^^^
>log : (...data: any[]) => void
>    : ^^^^^^^^^^^^^^^^^^^^^^^^
>'no' : "no"
>     : ^^^^

    default:
        console.log('yes')
>console.log('yes') : void
>                   : ^^^^
>console.log : (...data: any[]) => void
>            : ^^^^^^^^^^^^^^^^^^^^^^^^
>console : Console
>        : ^^^^^^^
>log : (...data: any[]) => void
>    : ^^^^^^^^^^^^^^^^^^^^^^^^
>'yes' : "yes"
>      : ^^^^^

    default:
        console.log('wat')
>console.log('wat') : void
>                   : ^^^^
>console.log : (...data: any[]) => void
>            : ^^^^^^^^^^^^^^^^^^^^^^^^
>console : Console
>        : ^^^^^^^
>log : (...data: any[]) => void
>    : ^^^^^^^^^^^^^^^^^^^^^^^^
>'wat' : "wat"
>      : ^^^^^
}
try {
    throw 2
>2 : 2
>  : ^
}
catch (e) {
>e : any
>  : ^^^

    const e = 1
>e : 1
>  : ^
>1 : 1
>  : ^

    console.log(e)
>console.log(e) : void
>               : ^^^^
>console.log : (...data: any[]) => void
>            : ^^^^^^^^^^^^^^^^^^^^^^^^
>console : Console
>        : ^^^^^^^
>log : (...data: any[]) => void
>    : ^^^^^^^^^^^^^^^^^^^^^^^^
>e : 1
>  : ^
}
try {
    throw 20
>20 : 20
>   : ^^
}
catch (e = 0) {
>e : any
>  : ^^^
>0 : 0
>  : ^
}
label: for (const x in [1,2,3]) {
>label : any
>      : ^^^
>x : string
>  : ^^^^^^
>[1,2,3] : number[]
>        : ^^^^^^^^
>1 : 1
>  : ^
>2 : 2
>  : ^
>3 : 3
>  : ^

    label: for (const y in [1,2,3]) {
>label : any
>      : ^^^
>y : string
>  : ^^^^^^
>[1,2,3] : number[]
>        : ^^^^^^^^
>1 : 1
>  : ^
>2 : 2
>  : ^
>3 : 3
>  : ^

        break label;
>label : any
>      : ^^^
    }
}

// labels
function crossFunctionBoundary() {
>crossFunctionBoundary : () => void
>                      : ^^^^^^^^^^

    outer: for(;;) {
>outer : any
>      : ^^^

        function test() {
>test : () => void
>     : ^^^^^^^^^^

            break outer
>outer : any
>      : ^^^
        }
        test()
>test() : void
>       : ^^^^
>test : () => void
>     : ^^^^^^^^^^
    }
}
function continueIterationOnly(x) {
>continueIterationOnly : (x: any) => void
>                      : ^^^^^^^^^^^^^^^^
>x : any
>  : ^^^

    outer: switch (x) {
>outer : any
>      : ^^^
>x : any
>  : ^^^

        case 1:
>1 : 1
>  : ^

            continue outer
>outer : any
>      : ^^^
    }
}
function jumpToLabelOnly(x) {
>jumpToLabelOnly : (x: any) => void
>                : ^^^^^^^^^^^^^^^^
>x : any
>  : ^^^

    break jumpToLabelOnly
>jumpToLabelOnly : any
>                : ^^^
}
for (;;) {
    break toplevel
>toplevel : any
>         : ^^^

    continue toplevel
>toplevel : any
>         : ^^^
}
break
continue

// other weirdness
export let noMeta = import.metal
>noMeta : any
>       : ^^^
>import.metal : any
>             : ^^^
>metal : any
>      : ^^^

function foo() { new.targe }
>foo : () => void
>    : ^^^^^^^^^^
>new.targe : () => void
>          : ^^^^^^^^^^
>targe : () => void
>      : ^^^^^^^^^^

const nullaryDynamicImport = import()
>nullaryDynamicImport : Promise<any>
>                     : ^^^^^^^^^^^^
>import() : Promise<any>
>         : ^^^^^^^^^^^^

const trinaryDynamicImport = import('1', '2', '3')
>trinaryDynamicImport : Promise<any>
>                     : ^^^^^^^^^^^^
>import('1', '2', '3') : Promise<any>
>                      : ^^^^^^^^^^^^
>'1' : "1"
>    : ^^^
>'2' : "2"
>    : ^^^
>'3' : "3"
>    : ^^^

const spreadDynamicImport = import(...[])
>spreadDynamicImport : Promise<any>
>                    : ^^^^^^^^^^^^
>import(...[]) : Promise<any>
>              : ^^^^^^^^^^^^
>...[] : never
>      : ^^^^^
>[] : []
>   : ^^

return

<|MERGE_RESOLUTION|>--- conflicted
+++ resolved
@@ -1,978 +1,963 @@
-//// [tests/cases/conformance/salsa/plainJSGrammarErrors.ts] ////
-
-=== plainJSGrammarErrors.js ===
-class C {
->C : C
->  : ^
-
-    // #private mistakes
-    q = #unbound
->q : any
->  : ^^^
-
-    m() {
->m : () => void
->  : ^^^^^^^^^^
-
-        #p
-        if (#po in this) {
->#po in this : boolean
->            : ^^^^^^^
->#po : any
->    : ^^^
->this : this
->     : ^^^^
-        }
-    }
-    #m() {
->#m : () => void
->   : ^^^^^^^^^^
-
-         this.#m = () => {}
->this.#m = () => {} : () => void
->                   : ^^^^^^^^^^
->this.#m : () => void
->        : ^^^^^^^^^^
->this : this
->     : ^^^^
->() => {} : () => void
->         : ^^^^^^^^^^
-    }
-    // await in static block
-    static {
-        for await (const x of [1,2,3]) {
->x : number
->  : ^^^^^^
->[1,2,3] : number[]
->        : ^^^^^^^^
->1 : 1
->  : ^
->2 : 2
->  : ^
->3 : 3
->  : ^
-
-            console.log(x)
->console.log(x) : void
->               : ^^^^
->console.log : (...data: any[]) => void
->            : ^^^^^^^^^^^^^^^^^^^^^^^^
->console : Console
->        : ^^^^^^^
->log : (...data: any[]) => void
->    : ^^^^^^^^^^^^^^^^^^^^^^^^
->x : number
->  : ^^^^^^
-        }
-        return null
-    }
-    // modifier mistakes
-    static constructor() { }
-    async constructor() { }
-    const x = 1
->x : number
->  : ^^^^^^
->1 : 1
->  : ^
-
-    const y() {
->y : () => number
->  : ^^^^^^^^^^^^
-
-        return 12
->12 : 12
->   : ^^
-    }
-    async async extremelyAsync() {
->extremelyAsync : () => Promise<void>
->               : ^^^^^^^^^^^^^^^^^^^
-    }
-    async static oorder(){ }
->oorder : () => Promise<void>
->       : ^^^^^^^^^^^^^^^^^^^
-
-    export cantExportProperty = 1
->cantExportProperty : number
->                   : ^^^^^^
->1 : 1
->  : ^
-
-    export cantExportMethod() {
->cantExportMethod : () => void
->                 : ^^^^^^^^^^
-    }
-
-    // accessor mistakes
-    get incorporeal();
->incorporeal : any
->            : ^^^
-
-    get parametric(n) { return 1 }
->parametric : number
->           : ^^^^^^
->n : any
->  : ^^^
->1 : 1
->  : ^
-
-    set invariant() { }
->invariant : any
->          : ^^^
-
-    set binary(fst, snd) { }
->binary : any
->       : ^^^
->fst : any
->    : ^^^
->snd : any
->    : ^^^
-
-    set variable(...n) { }
->variable : any
->         : ^^^
->n : any[]
->  : ^^^^^
-
-    // other
-    "constructor" = 16
->"constructor" : number
->              : ^^^^^^
->16 : 16
->   : ^^
-}
-class {
-    missingName = true
->missingName : boolean
->            : ^^^^^^^
->true : true
->     : ^^^^
-}
-class Doubler extends C extends C { }
->Doubler : Doubler
->        : ^^^^^^^
->C : C
->  : ^
->C : C
->  : ^
-
-class Trebler extends C,C,C { }
->Trebler : Trebler
->        : ^^^^^^^
->C : C
->  : ^
->C : C
->  : ^
->C : C
->  : ^
-
-// #private mistakes
-#unrelated
-junk.#m
->junk.#m : any
->        : ^^^
->junk : any
->     : ^^^
-
-new C().#m
->new C().#m : any
->           : ^^^
->new C() : C
->        : ^
->C : typeof C
->  : ^^^^^^^^
-
-// modifier mistakes
-export export var extremelyExported = 10
->extremelyExported : number
->                  : ^^^^^^
->10 : 10
->   : ^^
-
-export static var staticExport = 1
->staticExport : number
->             : ^^^^^^
->1 : 1
->  : ^
-
-function staticParam(static x = 1) { return x }
->staticParam : (x?: number) => number
->            : ^^^^^^^^^^^^^^^^^^^^^^
->x : number
->  : ^^^^^^
->1 : 1
->  : ^
->x : number
->  : ^^^^^^
-
-async export function oorder(x = 1) { return x }
->oorder : (x?: number) => Promise<number>
->       : ^^^^^^^^^^^^^^^^^^^^^^^^^^^^^^^
->x : number
->  : ^^^^^^
->1 : 1
->  : ^
->x : number
->  : ^^^^^^
-
-function cantExportParam(export x = 1) { return x }
->cantExportParam : (x?: number) => number
->                : ^^^^^^^^^^^^^^^^^^^^^^
->x : number
->  : ^^^^^^
->1 : 1
->  : ^
->x : number
->  : ^^^^^^
-
-function cantAsyncParam(async x = 1) { return x }
->cantAsyncParam : (x?: number) => number
->               : ^^^^^^^^^^^^^^^^^^^^^^
->x : number
->  : ^^^^^^
->1 : 1
->  : ^
->x : number
->  : ^^^^^^
-
-async async function extremelyAsync() {}
->extremelyAsync : () => Promise<void>
->               : ^^^^^^^^^^^^^^^^^^^
-
-async class CantAsyncClass {
->CantAsyncClass : CantAsyncClass
->               : ^^^^^^^^^^^^^^
-
-    async cantAsyncPropert = 1
->cantAsyncPropert : number
->                 : ^^^^^^
->1 : 1
->  : ^
-}
-async const cantAsyncConst = 2
->cantAsyncConst : 2
->               : ^
->2 : 2
->  : ^
-
-async import 'assert'
-async export { CantAsyncClass }
->CantAsyncClass : typeof CantAsyncClass
->               : ^^^^^^^^^^^^^^^^^^^^^
-
-export import 'fs'
-export export { C }
->C : typeof C
->  : ^^^^^^^^
-
-function nestedExports() {
->nestedExports : () => void
->              : ^^^^^^^^^^
-
-    export { staticParam }
->staticParam : any
->            : ^^^
-
-    import 'fs'
-    export default 12
-}
-function outerStaticFunction() { 
->outerStaticFunction : () => void
->                    : ^^^^^^^^^^
-
-    static function staticFunction() { }
->staticFunction : () => void
->               : ^^^^^^^^^^
-}
-const noStaticLiteralMethods = {
->noStaticLiteralMethods : { m(): void; }
->                       : ^^^^^^^^^^^^^^
->{    static m() {    }} : { m(): void; }
->                        : ^^^^^^^^^^^^^^
-
-    static m() {
->m : () => void
->  : ^^^^^^^^^^
-    }
-}
-
-// rest parameters
-function restMustBeLast(...x, y) {
->restMustBeLast : (...x: any[], y: any) => void
->               : ^^^^^^^^^^^^^^^^^^^^^^^^^^^^^
->x : any[]
->  : ^^^^^
->y : any
->  : ^^^
-}
-function restCantHaveInitialiser(...x = [1,2,3]) {
->restCantHaveInitialiser : (...x?: number[]) => void
->                        : ^^^^^^^^^^^^^^^^^^^^^^^^^
->x : number[]
->  : ^^^^^^^^
->[1,2,3] : number[]
->        : ^^^^^^^^
->1 : 1
->  : ^
->2 : 2
->  : ^
->3 : 3
->  : ^
-}
-function restCantHaveTrailingComma (...x,) {
->restCantHaveTrailingComma : (...x: any[]) => void
->                          : ^^^^^^^^^^^^^^^^^^^^^
->x : any[]
->  : ^^^^^
-}
-;({ ...{} } = {})
->({ ...{} } = {}) : {}
->                 : ^^
->{ ...{} } = {} : {}
->               : ^^
->{ ...{} } : {}
->          : ^^
->{} : {}
->   : ^^
->{} : {}
->   : ^^
-
-const doom = { e: 1, m: 1, name: "knee-deep" }
->doom : { e: number; m: number; name: string; }
->     : ^^^^^^^^^^^^^^^^^^^^^^^^^^^^^^^^^^^^^^^
->{ e: 1, m: 1, name: "knee-deep" } : { e: number; m: number; name: string; }
->                                  : ^^^^^^^^^^^^^^^^^^^^^^^^^^^^^^^^^^^^^^^
->e : number
->  : ^^^^^^
->1 : 1
->  : ^
->m : number
->  : ^^^^^^
->1 : 1
->  : ^
->name : string
->     : ^^^^^^
->"knee-deep" : "knee-deep"
->            : ^^^^^^^^^^^
-
-const { ...rest, e: episode, m: mission } = doom
->rest : { name: string; }
->     : ^^^^^^^^^^^^^^^^^
->e : any
->  : ^^^
->episode : number
->        : ^^^^^^
->m : any
->  : ^^^
->mission : number
->        : ^^^^^^
->doom : { e: number; m: number; name: string; }
->     : ^^^^^^^^^^^^^^^^^^^^^^^^^^^^^^^^^^^^^^^
-
-const { e: eep, m: em, ...rest: noRestAllowed } = doom
->e : any
->  : ^^^
->eep : number
->    : ^^^^^^
->m : any
->  : ^^^
->em : number
->   : ^^^^^^
->rest : any
->     : ^^^
->noRestAllowed : { name: string; }
->              : ^^^^^^^^^^^^^^^^^
->doom : { e: number; m: number; name: string; }
->     : ^^^^^^^^^^^^^^^^^^^^^^^^^^^^^^^^^^^^^^^
-
-const { e: erp, m: erm, ...noInitialiser = true } = doom
->e : any
->  : ^^^
->erp : number
->    : ^^^^^^
->m : any
->  : ^^^
->erm : number
->    : ^^^^^^
->noInitialiser : true | { name: string; }
->              : ^^^^^^^^^^^^^^^^^^^^^^^^
->true : true
->     : ^^^^
->doom : { e: number; m: number; name: string; }
->     : ^^^^^^^^^^^^^^^^^^^^^^^^^^^^^^^^^^^^^^^
-
-// left-over parsing
-var;
-var x = 1 || 2 ?? 3
->x : number
-<<<<<<< HEAD
->1 || 2 ?? 3 : 1
->1 || 2 : 1
-=======
->  : ^^^^^^
->1 || 2 ?? 3 : 1 | 2 | 3
->            : ^^^^^^^^^
->1 || 2 : 1 | 2
->       : ^^^^^
->>>>>>> 12402f26
->1 : 1
->  : ^
->2 : 2
->  : ^
->3 : 3
->  : ^
-
-var x = 2 ?? 3 || 4
->x : number
-<<<<<<< HEAD
->2 ?? 3 || 4 : 2
->2 : 2
->3 || 4 : 3
-=======
->  : ^^^^^^
->2 ?? 3 || 4 : 2 | 3 | 4
->            : ^^^^^^^^^
->2 : 2
->  : ^
->3 || 4 : 3 | 4
->       : ^^^^^
->>>>>>> 12402f26
->3 : 3
->  : ^
->4 : 4
->  : ^
-
-const arr = x
->arr : (x: any) => any
->    : ^^^^^^^^^^^^^^^
->x  => x + 1 : (x: any) => any
->            : ^^^^^^^^^^^^^^^
->x : any
->  : ^^^
-
-  => x + 1
->x + 1 : any
->      : ^^^
->x : any
->  : ^^^
->1 : 1
->  : ^
-
-var a = [1,2]
->a : number[]
->  : ^^^^^^^^
->[1,2] : number[]
->      : ^^^^^^^^
->1 : 1
->  : ^
->2 : 2
->  : ^
-
-a?.`length`;
->a?.`length` : any
->            : ^^^
->a : number[]
->  : ^^^^^^^^
->`length` : "length"
->         : ^^^^^^^^
-
-const o = {
->o : { 2: string; cantExportProperties: number; cantHaveQuestionMark: number; m?(): number; definitely: any; definiteMethod(): number; }
->  : ^^^^^^^^^^^^^^^^^^^^^^^^^^^^^^^^^^^^^^^^^^^^^^^^^^^^^^^^^^^^^^^^^^^^^^^^^^^^^^^^^^^^^^^^^^^^^^^^^^^^^^^^^^^^^^^^^^^^^^^^^^^^^^^^^^^
->{    [console.log('oh no'),2]: 'hi',    #noPrivate: 3,    export cantExportProperties: 4,    // TODO: See what the existing JS error is like for these    cantHaveQuestionMark?: 1,    m?() { return 12 },    definitely!,    definiteMethod!() { return 13 },} : { 2: string; cantExportProperties: number; cantHaveQuestionMark: number; m?(): number; definitely: any; definiteMethod(): number; }
->                                                                                                                                                                                                                                                                : ^^^^^^^^^^^^^^^^^^^^^^^^^^^^^^^^^^^^^^^^^^^^^^^^^^^^^^^^^^^^^^^^^^^^^^^^^^^^^^^^^^^^^^^^^^^^^^^^^^^^^^^^^^^^^^^^^^^^^^^^^^^^^^^^^^^
-
-    [console.log('oh no'),2]: 'hi',
->[console.log('oh no'),2] : string
->                         : ^^^^^^
->console.log('oh no'),2 : 2
->                       : ^
->console.log('oh no') : void
->                     : ^^^^
->console.log : (...data: any[]) => void
->            : ^^^^^^^^^^^^^^^^^^^^^^^^
->console : Console
->        : ^^^^^^^
->log : (...data: any[]) => void
->    : ^^^^^^^^^^^^^^^^^^^^^^^^
->'oh no' : "oh no"
->        : ^^^^^^^
->2 : 2
->  : ^
->'hi' : "hi"
->     : ^^^^
-
-    #noPrivate: 3,
->#noPrivate : number
->           : ^^^^^^
->3 : 3
->  : ^
-
-    export cantExportProperties: 4,
->cantExportProperties : number
->                     : ^^^^^^
->4 : 4
->  : ^
-
-    // TODO: See what the existing JS error is like for these
-    cantHaveQuestionMark?: 1,
->cantHaveQuestionMark : number
->                     : ^^^^^^
->1 : 1
->  : ^
-
-    m?() { return 12 },
-<<<<<<< HEAD
->m : (() => number) | undefined
-=======
->m : () => number
->  : ^^^^^^^^^^^^
->>>>>>> 12402f26
->12 : 12
->   : ^^
-
-    definitely!,
->definitely : any
->           : ^^^
-
-    definiteMethod!() { return 13 },
->definiteMethod : () => number
->               : ^^^^^^^^^^^^
->13 : 13
->   : ^^
-}
-const noAssignment = {
->noAssignment : { assignment: number; }
->             : ^^^^^^^^^^^^^^^^^^^^^^^
->{    assignment = 1,} : { assignment: number; }
->                      : ^^^^^^^^^^^^^^^^^^^^^^^
-
-    assignment = 1,
->assignment : any
->           : ^^^
->1 : 1
->  : ^
-}
-var noTrailingComma = 1,;
->noTrailingComma : number
->                : ^^^^^^
->1 : 1
->  : ^
-
-class MissingExtends extends { }
->MissingExtends : MissingExtends
->               : ^^^^^^^^^^^^^^
-
-// let/const mistakes
-const { e: ee };
->e : any
->  : ^^^
->ee : any
->   : ^^^
-
-const noInit;
->noInit : any
->       : ^^^
-
-let let = 15;
->let : number
->    : ^^^^^^
->15 : 15
->   : ^^
-
-if (true)
->true : true
->     : ^^^^
-
-    let onlyBlockLet = 17;
->onlyBlockLet : number
->             : ^^^^^^
->17 : 17
->   : ^^
-
-if (true)
->true : true
->     : ^^^^
-
-    const onlyBlockConst = 18;
->onlyBlockConst : 18
->               : ^^
->18 : 18
->   : ^^
-
-// loop mistakes
-let async
->async : any
->      : ^^^
-
-export const l = [1,2,3]
->l : number[]
->  : ^^^^^^^^
->[1,2,3] : number[]
->        : ^^^^^^^^
->1 : 1
->  : ^
->2 : 2
->  : ^
->3 : 3
->  : ^
-
-for (async of l) {
->async : any
->      : ^^^
->l : number[]
->  : ^^^^^^^^
-
-    console.log(x)
->console.log(x) : void
->               : ^^^^
->console.log : (...data: any[]) => void
->            : ^^^^^^^^^^^^^^^^^^^^^^^^
->console : Console
->        : ^^^^^^^
->log : (...data: any[]) => void
->    : ^^^^^^^^^^^^^^^^^^^^^^^^
->x : number
->  : ^^^^^^
-}
-for (const cantHaveInit = 1 of [1,2,3]) {
->cantHaveInit : number
->             : ^^^^^^
->1 : 1
->  : ^
->[1,2,3] : number[]
->        : ^^^^^^^^
->1 : 1
->  : ^
->2 : 2
->  : ^
->3 : 3
->  : ^
-
-    console.log(cantHaveInit)
->console.log(cantHaveInit) : void
->                          : ^^^^
->console.log : (...data: any[]) => void
->            : ^^^^^^^^^^^^^^^^^^^^^^^^
->console : Console
->        : ^^^^^^^
->log : (...data: any[]) => void
->    : ^^^^^^^^^^^^^^^^^^^^^^^^
->cantHaveInit : number
->             : ^^^^^^
-}
-for (const cantHaveInit = 1 in [1,2,3]) {
->cantHaveInit : string
->             : ^^^^^^
->1 : 1
->  : ^
->[1,2,3] : number[]
->        : ^^^^^^^^
->1 : 1
->  : ^
->2 : 2
->  : ^
->3 : 3
->  : ^
-
-    console.log(cantHaveInit)
->console.log(cantHaveInit) : void
->                          : ^^^^
->console.log : (...data: any[]) => void
->            : ^^^^^^^^^^^^^^^^^^^^^^^^
->console : Console
->        : ^^^^^^^
->log : (...data: any[]) => void
->    : ^^^^^^^^^^^^^^^^^^^^^^^^
->cantHaveInit : string
->             : ^^^^^^
-}
-for (let y, x of [1,2,3]) {
->y : number
->  : ^^^^^^
->x : number
->  : ^^^^^^
->[1,2,3] : number[]
->        : ^^^^^^^^
->1 : 1
->  : ^
->2 : 2
->  : ^
->3 : 3
->  : ^
-
-    console.log(x)
->console.log(x) : void
->               : ^^^^
->console.log : (...data: any[]) => void
->            : ^^^^^^^^^^^^^^^^^^^^^^^^
->console : Console
->        : ^^^^^^^
->log : (...data: any[]) => void
->    : ^^^^^^^^^^^^^^^^^^^^^^^^
->x : number
->  : ^^^^^^
-}
-for (let y, x in [1,2,3]) {
->y : string
->  : ^^^^^^
->x : string
->  : ^^^^^^
->[1,2,3] : number[]
->        : ^^^^^^^^
->1 : 1
->  : ^
->2 : 2
->  : ^
->3 : 3
->  : ^
-
-    console.log(x)
->console.log(x) : void
->               : ^^^^
->console.log : (...data: any[]) => void
->            : ^^^^^^^^^^^^^^^^^^^^^^^^
->console : Console
->        : ^^^^^^^
->log : (...data: any[]) => void
->    : ^^^^^^^^^^^^^^^^^^^^^^^^
->x : string
->  : ^^^^^^
-}
-
-// duplication mistakes
-var b
->b : any
->  : ^^^
-
-switch (b) {
->b : undefined
->  : ^^^^^^^^^
-
-    case false:
->false : false
->      : ^^^^^
-
-        console.log('no')
->console.log('no') : void
->                  : ^^^^
->console.log : (...data: any[]) => void
->            : ^^^^^^^^^^^^^^^^^^^^^^^^
->console : Console
->        : ^^^^^^^
->log : (...data: any[]) => void
->    : ^^^^^^^^^^^^^^^^^^^^^^^^
->'no' : "no"
->     : ^^^^
-
-    default:
-        console.log('yes')
->console.log('yes') : void
->                   : ^^^^
->console.log : (...data: any[]) => void
->            : ^^^^^^^^^^^^^^^^^^^^^^^^
->console : Console
->        : ^^^^^^^
->log : (...data: any[]) => void
->    : ^^^^^^^^^^^^^^^^^^^^^^^^
->'yes' : "yes"
->      : ^^^^^
-
-    default:
-        console.log('wat')
->console.log('wat') : void
->                   : ^^^^
->console.log : (...data: any[]) => void
->            : ^^^^^^^^^^^^^^^^^^^^^^^^
->console : Console
->        : ^^^^^^^
->log : (...data: any[]) => void
->    : ^^^^^^^^^^^^^^^^^^^^^^^^
->'wat' : "wat"
->      : ^^^^^
-}
-try {
-    throw 2
->2 : 2
->  : ^
-}
-catch (e) {
->e : any
->  : ^^^
-
-    const e = 1
->e : 1
->  : ^
->1 : 1
->  : ^
-
-    console.log(e)
->console.log(e) : void
->               : ^^^^
->console.log : (...data: any[]) => void
->            : ^^^^^^^^^^^^^^^^^^^^^^^^
->console : Console
->        : ^^^^^^^
->log : (...data: any[]) => void
->    : ^^^^^^^^^^^^^^^^^^^^^^^^
->e : 1
->  : ^
-}
-try {
-    throw 20
->20 : 20
->   : ^^
-}
-catch (e = 0) {
->e : any
->  : ^^^
->0 : 0
->  : ^
-}
-label: for (const x in [1,2,3]) {
->label : any
->      : ^^^
->x : string
->  : ^^^^^^
->[1,2,3] : number[]
->        : ^^^^^^^^
->1 : 1
->  : ^
->2 : 2
->  : ^
->3 : 3
->  : ^
-
-    label: for (const y in [1,2,3]) {
->label : any
->      : ^^^
->y : string
->  : ^^^^^^
->[1,2,3] : number[]
->        : ^^^^^^^^
->1 : 1
->  : ^
->2 : 2
->  : ^
->3 : 3
->  : ^
-
-        break label;
->label : any
->      : ^^^
-    }
-}
-
-// labels
-function crossFunctionBoundary() {
->crossFunctionBoundary : () => void
->                      : ^^^^^^^^^^
-
-    outer: for(;;) {
->outer : any
->      : ^^^
-
-        function test() {
->test : () => void
->     : ^^^^^^^^^^
-
-            break outer
->outer : any
->      : ^^^
-        }
-        test()
->test() : void
->       : ^^^^
->test : () => void
->     : ^^^^^^^^^^
-    }
-}
-function continueIterationOnly(x) {
->continueIterationOnly : (x: any) => void
->                      : ^^^^^^^^^^^^^^^^
->x : any
->  : ^^^
-
-    outer: switch (x) {
->outer : any
->      : ^^^
->x : any
->  : ^^^
-
-        case 1:
->1 : 1
->  : ^
-
-            continue outer
->outer : any
->      : ^^^
-    }
-}
-function jumpToLabelOnly(x) {
->jumpToLabelOnly : (x: any) => void
->                : ^^^^^^^^^^^^^^^^
->x : any
->  : ^^^
-
-    break jumpToLabelOnly
->jumpToLabelOnly : any
->                : ^^^
-}
-for (;;) {
-    break toplevel
->toplevel : any
->         : ^^^
-
-    continue toplevel
->toplevel : any
->         : ^^^
-}
-break
-continue
-
-// other weirdness
-export let noMeta = import.metal
->noMeta : any
->       : ^^^
->import.metal : any
->             : ^^^
->metal : any
->      : ^^^
-
-function foo() { new.targe }
->foo : () => void
->    : ^^^^^^^^^^
->new.targe : () => void
->          : ^^^^^^^^^^
->targe : () => void
->      : ^^^^^^^^^^
-
-const nullaryDynamicImport = import()
->nullaryDynamicImport : Promise<any>
->                     : ^^^^^^^^^^^^
->import() : Promise<any>
->         : ^^^^^^^^^^^^
-
-const trinaryDynamicImport = import('1', '2', '3')
->trinaryDynamicImport : Promise<any>
->                     : ^^^^^^^^^^^^
->import('1', '2', '3') : Promise<any>
->                      : ^^^^^^^^^^^^
->'1' : "1"
->    : ^^^
->'2' : "2"
->    : ^^^
->'3' : "3"
->    : ^^^
-
-const spreadDynamicImport = import(...[])
->spreadDynamicImport : Promise<any>
->                    : ^^^^^^^^^^^^
->import(...[]) : Promise<any>
->              : ^^^^^^^^^^^^
->...[] : never
->      : ^^^^^
->[] : []
->   : ^^
-
-return
-
+//// [tests/cases/conformance/salsa/plainJSGrammarErrors.ts] ////
+
+=== plainJSGrammarErrors.js ===
+class C {
+>C : C
+>  : ^
+
+    // #private mistakes
+    q = #unbound
+>q : any
+>  : ^^^
+
+    m() {
+>m : () => void
+>  : ^^^^^^^^^^
+
+        #p
+        if (#po in this) {
+>#po in this : boolean
+>            : ^^^^^^^
+>#po : any
+>    : ^^^
+>this : this
+>     : ^^^^
+        }
+    }
+    #m() {
+>#m : () => void
+>   : ^^^^^^^^^^
+
+         this.#m = () => {}
+>this.#m = () => {} : () => void
+>                   : ^^^^^^^^^^
+>this.#m : () => void
+>        : ^^^^^^^^^^
+>this : this
+>     : ^^^^
+>() => {} : () => void
+>         : ^^^^^^^^^^
+    }
+    // await in static block
+    static {
+        for await (const x of [1,2,3]) {
+>x : number
+>  : ^^^^^^
+>[1,2,3] : number[]
+>        : ^^^^^^^^
+>1 : 1
+>  : ^
+>2 : 2
+>  : ^
+>3 : 3
+>  : ^
+
+            console.log(x)
+>console.log(x) : void
+>               : ^^^^
+>console.log : (...data: any[]) => void
+>            : ^^^^^^^^^^^^^^^^^^^^^^^^
+>console : Console
+>        : ^^^^^^^
+>log : (...data: any[]) => void
+>    : ^^^^^^^^^^^^^^^^^^^^^^^^
+>x : number
+>  : ^^^^^^
+        }
+        return null
+    }
+    // modifier mistakes
+    static constructor() { }
+    async constructor() { }
+    const x = 1
+>x : number
+>  : ^^^^^^
+>1 : 1
+>  : ^
+
+    const y() {
+>y : () => number
+>  : ^^^^^^^^^^^^
+
+        return 12
+>12 : 12
+>   : ^^
+    }
+    async async extremelyAsync() {
+>extremelyAsync : () => Promise<void>
+>               : ^^^^^^^^^^^^^^^^^^^
+    }
+    async static oorder(){ }
+>oorder : () => Promise<void>
+>       : ^^^^^^^^^^^^^^^^^^^
+
+    export cantExportProperty = 1
+>cantExportProperty : number
+>                   : ^^^^^^
+>1 : 1
+>  : ^
+
+    export cantExportMethod() {
+>cantExportMethod : () => void
+>                 : ^^^^^^^^^^
+    }
+
+    // accessor mistakes
+    get incorporeal();
+>incorporeal : any
+>            : ^^^
+
+    get parametric(n) { return 1 }
+>parametric : number
+>           : ^^^^^^
+>n : any
+>  : ^^^
+>1 : 1
+>  : ^
+
+    set invariant() { }
+>invariant : any
+>          : ^^^
+
+    set binary(fst, snd) { }
+>binary : any
+>       : ^^^
+>fst : any
+>    : ^^^
+>snd : any
+>    : ^^^
+
+    set variable(...n) { }
+>variable : any
+>         : ^^^
+>n : any[]
+>  : ^^^^^
+
+    // other
+    "constructor" = 16
+>"constructor" : number
+>              : ^^^^^^
+>16 : 16
+>   : ^^
+}
+class {
+    missingName = true
+>missingName : boolean
+>            : ^^^^^^^
+>true : true
+>     : ^^^^
+}
+class Doubler extends C extends C { }
+>Doubler : Doubler
+>        : ^^^^^^^
+>C : C
+>  : ^
+>C : C
+>  : ^
+
+class Trebler extends C,C,C { }
+>Trebler : Trebler
+>        : ^^^^^^^
+>C : C
+>  : ^
+>C : C
+>  : ^
+>C : C
+>  : ^
+
+// #private mistakes
+#unrelated
+junk.#m
+>junk.#m : any
+>        : ^^^
+>junk : any
+>     : ^^^
+
+new C().#m
+>new C().#m : any
+>           : ^^^
+>new C() : C
+>        : ^
+>C : typeof C
+>  : ^^^^^^^^
+
+// modifier mistakes
+export export var extremelyExported = 10
+>extremelyExported : number
+>                  : ^^^^^^
+>10 : 10
+>   : ^^
+
+export static var staticExport = 1
+>staticExport : number
+>             : ^^^^^^
+>1 : 1
+>  : ^
+
+function staticParam(static x = 1) { return x }
+>staticParam : (x?: number) => number
+>            : ^^^^^^^^^^^^^^^^^^^^^^
+>x : number
+>  : ^^^^^^
+>1 : 1
+>  : ^
+>x : number
+>  : ^^^^^^
+
+async export function oorder(x = 1) { return x }
+>oorder : (x?: number) => Promise<number>
+>       : ^^^^^^^^^^^^^^^^^^^^^^^^^^^^^^^
+>x : number
+>  : ^^^^^^
+>1 : 1
+>  : ^
+>x : number
+>  : ^^^^^^
+
+function cantExportParam(export x = 1) { return x }
+>cantExportParam : (x?: number) => number
+>                : ^^^^^^^^^^^^^^^^^^^^^^
+>x : number
+>  : ^^^^^^
+>1 : 1
+>  : ^
+>x : number
+>  : ^^^^^^
+
+function cantAsyncParam(async x = 1) { return x }
+>cantAsyncParam : (x?: number) => number
+>               : ^^^^^^^^^^^^^^^^^^^^^^
+>x : number
+>  : ^^^^^^
+>1 : 1
+>  : ^
+>x : number
+>  : ^^^^^^
+
+async async function extremelyAsync() {}
+>extremelyAsync : () => Promise<void>
+>               : ^^^^^^^^^^^^^^^^^^^
+
+async class CantAsyncClass {
+>CantAsyncClass : CantAsyncClass
+>               : ^^^^^^^^^^^^^^
+
+    async cantAsyncPropert = 1
+>cantAsyncPropert : number
+>                 : ^^^^^^
+>1 : 1
+>  : ^
+}
+async const cantAsyncConst = 2
+>cantAsyncConst : 2
+>               : ^
+>2 : 2
+>  : ^
+
+async import 'assert'
+async export { CantAsyncClass }
+>CantAsyncClass : typeof CantAsyncClass
+>               : ^^^^^^^^^^^^^^^^^^^^^
+
+export import 'fs'
+export export { C }
+>C : typeof C
+>  : ^^^^^^^^
+
+function nestedExports() {
+>nestedExports : () => void
+>              : ^^^^^^^^^^
+
+    export { staticParam }
+>staticParam : any
+>            : ^^^
+
+    import 'fs'
+    export default 12
+}
+function outerStaticFunction() { 
+>outerStaticFunction : () => void
+>                    : ^^^^^^^^^^
+
+    static function staticFunction() { }
+>staticFunction : () => void
+>               : ^^^^^^^^^^
+}
+const noStaticLiteralMethods = {
+>noStaticLiteralMethods : { m(): void; }
+>                       : ^^^^^^^^^^^^^^
+>{    static m() {    }} : { m(): void; }
+>                        : ^^^^^^^^^^^^^^
+
+    static m() {
+>m : () => void
+>  : ^^^^^^^^^^
+    }
+}
+
+// rest parameters
+function restMustBeLast(...x, y) {
+>restMustBeLast : (...x: any[], y: any) => void
+>               : ^^^^^^^^^^^^^^^^^^^^^^^^^^^^^
+>x : any[]
+>  : ^^^^^
+>y : any
+>  : ^^^
+}
+function restCantHaveInitialiser(...x = [1,2,3]) {
+>restCantHaveInitialiser : (...x?: number[]) => void
+>                        : ^^^^^^^^^^^^^^^^^^^^^^^^^
+>x : number[]
+>  : ^^^^^^^^
+>[1,2,3] : number[]
+>        : ^^^^^^^^
+>1 : 1
+>  : ^
+>2 : 2
+>  : ^
+>3 : 3
+>  : ^
+}
+function restCantHaveTrailingComma (...x,) {
+>restCantHaveTrailingComma : (...x: any[]) => void
+>                          : ^^^^^^^^^^^^^^^^^^^^^
+>x : any[]
+>  : ^^^^^
+}
+;({ ...{} } = {})
+>({ ...{} } = {}) : {}
+>                 : ^^
+>{ ...{} } = {} : {}
+>               : ^^
+>{ ...{} } : {}
+>          : ^^
+>{} : {}
+>   : ^^
+>{} : {}
+>   : ^^
+
+const doom = { e: 1, m: 1, name: "knee-deep" }
+>doom : { e: number; m: number; name: string; }
+>     : ^^^^^^^^^^^^^^^^^^^^^^^^^^^^^^^^^^^^^^^
+>{ e: 1, m: 1, name: "knee-deep" } : { e: number; m: number; name: string; }
+>                                  : ^^^^^^^^^^^^^^^^^^^^^^^^^^^^^^^^^^^^^^^
+>e : number
+>  : ^^^^^^
+>1 : 1
+>  : ^
+>m : number
+>  : ^^^^^^
+>1 : 1
+>  : ^
+>name : string
+>     : ^^^^^^
+>"knee-deep" : "knee-deep"
+>            : ^^^^^^^^^^^
+
+const { ...rest, e: episode, m: mission } = doom
+>rest : { name: string; }
+>     : ^^^^^^^^^^^^^^^^^
+>e : any
+>  : ^^^
+>episode : number
+>        : ^^^^^^
+>m : any
+>  : ^^^
+>mission : number
+>        : ^^^^^^
+>doom : { e: number; m: number; name: string; }
+>     : ^^^^^^^^^^^^^^^^^^^^^^^^^^^^^^^^^^^^^^^
+
+const { e: eep, m: em, ...rest: noRestAllowed } = doom
+>e : any
+>  : ^^^
+>eep : number
+>    : ^^^^^^
+>m : any
+>  : ^^^
+>em : number
+>   : ^^^^^^
+>rest : any
+>     : ^^^
+>noRestAllowed : { name: string; }
+>              : ^^^^^^^^^^^^^^^^^
+>doom : { e: number; m: number; name: string; }
+>     : ^^^^^^^^^^^^^^^^^^^^^^^^^^^^^^^^^^^^^^^
+
+const { e: erp, m: erm, ...noInitialiser = true } = doom
+>e : any
+>  : ^^^
+>erp : number
+>    : ^^^^^^
+>m : any
+>  : ^^^
+>erm : number
+>    : ^^^^^^
+>noInitialiser : true | { name: string; }
+>              : ^^^^^^^^^^^^^^^^^^^^^^^^
+>true : true
+>     : ^^^^
+>doom : { e: number; m: number; name: string; }
+>     : ^^^^^^^^^^^^^^^^^^^^^^^^^^^^^^^^^^^^^^^
+
+// left-over parsing
+var;
+var x = 1 || 2 ?? 3
+>x : number
+>  : ^^^^^^
+>1 || 2 ?? 3 : 1
+>            : ^
+>1 || 2 : 1
+>       : ^
+>1 : 1
+>  : ^
+>2 : 2
+>  : ^
+>3 : 3
+>  : ^
+
+var x = 2 ?? 3 || 4
+>x : number
+>  : ^^^^^^
+>2 ?? 3 || 4 : 2
+>            : ^
+>2 : 2
+>  : ^
+>3 || 4 : 3
+>       : ^
+>3 : 3
+>  : ^
+>4 : 4
+>  : ^
+
+const arr = x
+>arr : (x: any) => any
+>    : ^^^^^^^^^^^^^^^
+>x  => x + 1 : (x: any) => any
+>            : ^^^^^^^^^^^^^^^
+>x : any
+>  : ^^^
+
+  => x + 1
+>x + 1 : any
+>      : ^^^
+>x : any
+>  : ^^^
+>1 : 1
+>  : ^
+
+var a = [1,2]
+>a : number[]
+>  : ^^^^^^^^
+>[1,2] : number[]
+>      : ^^^^^^^^
+>1 : 1
+>  : ^
+>2 : 2
+>  : ^
+
+a?.`length`;
+>a?.`length` : any
+>            : ^^^
+>a : number[]
+>  : ^^^^^^^^
+>`length` : "length"
+>         : ^^^^^^^^
+
+const o = {
+>o : { 2: string; cantExportProperties: number; cantHaveQuestionMark: number; m?(): number; definitely: any; definiteMethod(): number; }
+>  : ^^^^^^^^^^^^^^^^^^^^^^^^^^^^^^^^^^^^^^^^^^^^^^^^^^^^^^^^^^^^^^^^^^^^^^^^^^^^^^^^^^^^^^^^^^^^^^^^^^^^^^^^^^^^^^^^^^^^^^^^^^^^^^^^^^^
+>{    [console.log('oh no'),2]: 'hi',    #noPrivate: 3,    export cantExportProperties: 4,    // TODO: See what the existing JS error is like for these    cantHaveQuestionMark?: 1,    m?() { return 12 },    definitely!,    definiteMethod!() { return 13 },} : { 2: string; cantExportProperties: number; cantHaveQuestionMark: number; m?(): number; definitely: any; definiteMethod(): number; }
+>                                                                                                                                                                                                                                                                : ^^^^^^^^^^^^^^^^^^^^^^^^^^^^^^^^^^^^^^^^^^^^^^^^^^^^^^^^^^^^^^^^^^^^^^^^^^^^^^^^^^^^^^^^^^^^^^^^^^^^^^^^^^^^^^^^^^^^^^^^^^^^^^^^^^^
+
+    [console.log('oh no'),2]: 'hi',
+>[console.log('oh no'),2] : string
+>                         : ^^^^^^
+>console.log('oh no'),2 : 2
+>                       : ^
+>console.log('oh no') : void
+>                     : ^^^^
+>console.log : (...data: any[]) => void
+>            : ^^^^^^^^^^^^^^^^^^^^^^^^
+>console : Console
+>        : ^^^^^^^
+>log : (...data: any[]) => void
+>    : ^^^^^^^^^^^^^^^^^^^^^^^^
+>'oh no' : "oh no"
+>        : ^^^^^^^
+>2 : 2
+>  : ^
+>'hi' : "hi"
+>     : ^^^^
+
+    #noPrivate: 3,
+>#noPrivate : number
+>           : ^^^^^^
+>3 : 3
+>  : ^
+
+    export cantExportProperties: 4,
+>cantExportProperties : number
+>                     : ^^^^^^
+>4 : 4
+>  : ^
+
+    // TODO: See what the existing JS error is like for these
+    cantHaveQuestionMark?: 1,
+>cantHaveQuestionMark : number
+>                     : ^^^^^^
+>1 : 1
+>  : ^
+
+    m?() { return 12 },
+>m : (() => number) | undefined
+>  : ^^^^^^^^^^^^^^^^^^^^^^^^^^
+>12 : 12
+>   : ^^
+
+    definitely!,
+>definitely : any
+>           : ^^^
+
+    definiteMethod!() { return 13 },
+>definiteMethod : () => number
+>               : ^^^^^^^^^^^^
+>13 : 13
+>   : ^^
+}
+const noAssignment = {
+>noAssignment : { assignment: number; }
+>             : ^^^^^^^^^^^^^^^^^^^^^^^
+>{    assignment = 1,} : { assignment: number; }
+>                      : ^^^^^^^^^^^^^^^^^^^^^^^
+
+    assignment = 1,
+>assignment : any
+>           : ^^^
+>1 : 1
+>  : ^
+}
+var noTrailingComma = 1,;
+>noTrailingComma : number
+>                : ^^^^^^
+>1 : 1
+>  : ^
+
+class MissingExtends extends { }
+>MissingExtends : MissingExtends
+>               : ^^^^^^^^^^^^^^
+
+// let/const mistakes
+const { e: ee };
+>e : any
+>  : ^^^
+>ee : any
+>   : ^^^
+
+const noInit;
+>noInit : any
+>       : ^^^
+
+let let = 15;
+>let : number
+>    : ^^^^^^
+>15 : 15
+>   : ^^
+
+if (true)
+>true : true
+>     : ^^^^
+
+    let onlyBlockLet = 17;
+>onlyBlockLet : number
+>             : ^^^^^^
+>17 : 17
+>   : ^^
+
+if (true)
+>true : true
+>     : ^^^^
+
+    const onlyBlockConst = 18;
+>onlyBlockConst : 18
+>               : ^^
+>18 : 18
+>   : ^^
+
+// loop mistakes
+let async
+>async : any
+>      : ^^^
+
+export const l = [1,2,3]
+>l : number[]
+>  : ^^^^^^^^
+>[1,2,3] : number[]
+>        : ^^^^^^^^
+>1 : 1
+>  : ^
+>2 : 2
+>  : ^
+>3 : 3
+>  : ^
+
+for (async of l) {
+>async : any
+>      : ^^^
+>l : number[]
+>  : ^^^^^^^^
+
+    console.log(x)
+>console.log(x) : void
+>               : ^^^^
+>console.log : (...data: any[]) => void
+>            : ^^^^^^^^^^^^^^^^^^^^^^^^
+>console : Console
+>        : ^^^^^^^
+>log : (...data: any[]) => void
+>    : ^^^^^^^^^^^^^^^^^^^^^^^^
+>x : number
+>  : ^^^^^^
+}
+for (const cantHaveInit = 1 of [1,2,3]) {
+>cantHaveInit : number
+>             : ^^^^^^
+>1 : 1
+>  : ^
+>[1,2,3] : number[]
+>        : ^^^^^^^^
+>1 : 1
+>  : ^
+>2 : 2
+>  : ^
+>3 : 3
+>  : ^
+
+    console.log(cantHaveInit)
+>console.log(cantHaveInit) : void
+>                          : ^^^^
+>console.log : (...data: any[]) => void
+>            : ^^^^^^^^^^^^^^^^^^^^^^^^
+>console : Console
+>        : ^^^^^^^
+>log : (...data: any[]) => void
+>    : ^^^^^^^^^^^^^^^^^^^^^^^^
+>cantHaveInit : number
+>             : ^^^^^^
+}
+for (const cantHaveInit = 1 in [1,2,3]) {
+>cantHaveInit : string
+>             : ^^^^^^
+>1 : 1
+>  : ^
+>[1,2,3] : number[]
+>        : ^^^^^^^^
+>1 : 1
+>  : ^
+>2 : 2
+>  : ^
+>3 : 3
+>  : ^
+
+    console.log(cantHaveInit)
+>console.log(cantHaveInit) : void
+>                          : ^^^^
+>console.log : (...data: any[]) => void
+>            : ^^^^^^^^^^^^^^^^^^^^^^^^
+>console : Console
+>        : ^^^^^^^
+>log : (...data: any[]) => void
+>    : ^^^^^^^^^^^^^^^^^^^^^^^^
+>cantHaveInit : string
+>             : ^^^^^^
+}
+for (let y, x of [1,2,3]) {
+>y : number
+>  : ^^^^^^
+>x : number
+>  : ^^^^^^
+>[1,2,3] : number[]
+>        : ^^^^^^^^
+>1 : 1
+>  : ^
+>2 : 2
+>  : ^
+>3 : 3
+>  : ^
+
+    console.log(x)
+>console.log(x) : void
+>               : ^^^^
+>console.log : (...data: any[]) => void
+>            : ^^^^^^^^^^^^^^^^^^^^^^^^
+>console : Console
+>        : ^^^^^^^
+>log : (...data: any[]) => void
+>    : ^^^^^^^^^^^^^^^^^^^^^^^^
+>x : number
+>  : ^^^^^^
+}
+for (let y, x in [1,2,3]) {
+>y : string
+>  : ^^^^^^
+>x : string
+>  : ^^^^^^
+>[1,2,3] : number[]
+>        : ^^^^^^^^
+>1 : 1
+>  : ^
+>2 : 2
+>  : ^
+>3 : 3
+>  : ^
+
+    console.log(x)
+>console.log(x) : void
+>               : ^^^^
+>console.log : (...data: any[]) => void
+>            : ^^^^^^^^^^^^^^^^^^^^^^^^
+>console : Console
+>        : ^^^^^^^
+>log : (...data: any[]) => void
+>    : ^^^^^^^^^^^^^^^^^^^^^^^^
+>x : string
+>  : ^^^^^^
+}
+
+// duplication mistakes
+var b
+>b : any
+>  : ^^^
+
+switch (b) {
+>b : undefined
+>  : ^^^^^^^^^
+
+    case false:
+>false : false
+>      : ^^^^^
+
+        console.log('no')
+>console.log('no') : void
+>                  : ^^^^
+>console.log : (...data: any[]) => void
+>            : ^^^^^^^^^^^^^^^^^^^^^^^^
+>console : Console
+>        : ^^^^^^^
+>log : (...data: any[]) => void
+>    : ^^^^^^^^^^^^^^^^^^^^^^^^
+>'no' : "no"
+>     : ^^^^
+
+    default:
+        console.log('yes')
+>console.log('yes') : void
+>                   : ^^^^
+>console.log : (...data: any[]) => void
+>            : ^^^^^^^^^^^^^^^^^^^^^^^^
+>console : Console
+>        : ^^^^^^^
+>log : (...data: any[]) => void
+>    : ^^^^^^^^^^^^^^^^^^^^^^^^
+>'yes' : "yes"
+>      : ^^^^^
+
+    default:
+        console.log('wat')
+>console.log('wat') : void
+>                   : ^^^^
+>console.log : (...data: any[]) => void
+>            : ^^^^^^^^^^^^^^^^^^^^^^^^
+>console : Console
+>        : ^^^^^^^
+>log : (...data: any[]) => void
+>    : ^^^^^^^^^^^^^^^^^^^^^^^^
+>'wat' : "wat"
+>      : ^^^^^
+}
+try {
+    throw 2
+>2 : 2
+>  : ^
+}
+catch (e) {
+>e : any
+>  : ^^^
+
+    const e = 1
+>e : 1
+>  : ^
+>1 : 1
+>  : ^
+
+    console.log(e)
+>console.log(e) : void
+>               : ^^^^
+>console.log : (...data: any[]) => void
+>            : ^^^^^^^^^^^^^^^^^^^^^^^^
+>console : Console
+>        : ^^^^^^^
+>log : (...data: any[]) => void
+>    : ^^^^^^^^^^^^^^^^^^^^^^^^
+>e : 1
+>  : ^
+}
+try {
+    throw 20
+>20 : 20
+>   : ^^
+}
+catch (e = 0) {
+>e : any
+>  : ^^^
+>0 : 0
+>  : ^
+}
+label: for (const x in [1,2,3]) {
+>label : any
+>      : ^^^
+>x : string
+>  : ^^^^^^
+>[1,2,3] : number[]
+>        : ^^^^^^^^
+>1 : 1
+>  : ^
+>2 : 2
+>  : ^
+>3 : 3
+>  : ^
+
+    label: for (const y in [1,2,3]) {
+>label : any
+>      : ^^^
+>y : string
+>  : ^^^^^^
+>[1,2,3] : number[]
+>        : ^^^^^^^^
+>1 : 1
+>  : ^
+>2 : 2
+>  : ^
+>3 : 3
+>  : ^
+
+        break label;
+>label : any
+>      : ^^^
+    }
+}
+
+// labels
+function crossFunctionBoundary() {
+>crossFunctionBoundary : () => void
+>                      : ^^^^^^^^^^
+
+    outer: for(;;) {
+>outer : any
+>      : ^^^
+
+        function test() {
+>test : () => void
+>     : ^^^^^^^^^^
+
+            break outer
+>outer : any
+>      : ^^^
+        }
+        test()
+>test() : void
+>       : ^^^^
+>test : () => void
+>     : ^^^^^^^^^^
+    }
+}
+function continueIterationOnly(x) {
+>continueIterationOnly : (x: any) => void
+>                      : ^^^^^^^^^^^^^^^^
+>x : any
+>  : ^^^
+
+    outer: switch (x) {
+>outer : any
+>      : ^^^
+>x : any
+>  : ^^^
+
+        case 1:
+>1 : 1
+>  : ^
+
+            continue outer
+>outer : any
+>      : ^^^
+    }
+}
+function jumpToLabelOnly(x) {
+>jumpToLabelOnly : (x: any) => void
+>                : ^^^^^^^^^^^^^^^^
+>x : any
+>  : ^^^
+
+    break jumpToLabelOnly
+>jumpToLabelOnly : any
+>                : ^^^
+}
+for (;;) {
+    break toplevel
+>toplevel : any
+>         : ^^^
+
+    continue toplevel
+>toplevel : any
+>         : ^^^
+}
+break
+continue
+
+// other weirdness
+export let noMeta = import.metal
+>noMeta : any
+>       : ^^^
+>import.metal : any
+>             : ^^^
+>metal : any
+>      : ^^^
+
+function foo() { new.targe }
+>foo : () => void
+>    : ^^^^^^^^^^
+>new.targe : () => void
+>          : ^^^^^^^^^^
+>targe : () => void
+>      : ^^^^^^^^^^
+
+const nullaryDynamicImport = import()
+>nullaryDynamicImport : Promise<any>
+>                     : ^^^^^^^^^^^^
+>import() : Promise<any>
+>         : ^^^^^^^^^^^^
+
+const trinaryDynamicImport = import('1', '2', '3')
+>trinaryDynamicImport : Promise<any>
+>                     : ^^^^^^^^^^^^
+>import('1', '2', '3') : Promise<any>
+>                      : ^^^^^^^^^^^^
+>'1' : "1"
+>    : ^^^
+>'2' : "2"
+>    : ^^^
+>'3' : "3"
+>    : ^^^
+
+const spreadDynamicImport = import(...[])
+>spreadDynamicImport : Promise<any>
+>                    : ^^^^^^^^^^^^
+>import(...[]) : Promise<any>
+>              : ^^^^^^^^^^^^
+>...[] : never
+>      : ^^^^^
+>[] : []
+>   : ^^
+
+return
+