//// [tests/cases/conformance/types/spread/spreadUnion4.ts] ////

=== spreadUnion4.ts ===
declare const a: { x: () => void }
>a : { x: () => void; }
>  : ^^^^^          ^^^
>x : () => void
>  : ^^^^^^    

declare const b: { x?: () => void }
<<<<<<< HEAD
>b : { x?: (() => void) | undefined; }
>x : (() => void) | undefined
=======
>b : { x?: () => void; }
>  : ^^^^^^          ^^^
>x : () => void
>  : ^^^^^^    
>>>>>>> 12402f26

const c = { ...a, ...b };
>c : { x: () => void; }
>  : ^^^^^^^^^^^^^^^^^^
>{ ...a, ...b } : { x: () => void; }
>               : ^^^^^^^^^^^^^^^^^^
>a : { x: () => void; }
<<<<<<< HEAD
>b : { x?: (() => void) | undefined; }
=======
>  : ^^^^^^^^^^^^^^^^^^
>b : { x?: () => void; }
>  : ^^^^^^^^^^^^^^^^^^^
>>>>>>> 12402f26

<|MERGE_RESOLUTION|>--- conflicted
+++ resolved
@@ -1,34 +1,25 @@
-//// [tests/cases/conformance/types/spread/spreadUnion4.ts] ////
-
-=== spreadUnion4.ts ===
-declare const a: { x: () => void }
->a : { x: () => void; }
->  : ^^^^^          ^^^
->x : () => void
->  : ^^^^^^    
-
-declare const b: { x?: () => void }
-<<<<<<< HEAD
->b : { x?: (() => void) | undefined; }
->x : (() => void) | undefined
-=======
->b : { x?: () => void; }
->  : ^^^^^^          ^^^
->x : () => void
->  : ^^^^^^    
->>>>>>> 12402f26
-
-const c = { ...a, ...b };
->c : { x: () => void; }
->  : ^^^^^^^^^^^^^^^^^^
->{ ...a, ...b } : { x: () => void; }
->               : ^^^^^^^^^^^^^^^^^^
->a : { x: () => void; }
-<<<<<<< HEAD
->b : { x?: (() => void) | undefined; }
-=======
->  : ^^^^^^^^^^^^^^^^^^
->b : { x?: () => void; }
->  : ^^^^^^^^^^^^^^^^^^^
->>>>>>> 12402f26
-
+//// [tests/cases/conformance/types/spread/spreadUnion4.ts] ////
+
+=== spreadUnion4.ts ===
+declare const a: { x: () => void }
+>a : { x: () => void; }
+>  : ^^^^^          ^^^
+>x : () => void
+>  : ^^^^^^    
+
+declare const b: { x?: () => void }
+>b : { x?: (() => void) | undefined; }
+>  : ^^^^^^^^^^^^^    ^^^^^^^^^^^^^^^^
+>x : (() => void) | undefined
+>  : ^^^^^^^    ^^^^^^^^^^^^^
+
+const c = { ...a, ...b };
+>c : { x: () => void; }
+>  : ^^^^^^^^^^^^^^^^^^
+>{ ...a, ...b } : { x: () => void; }
+>               : ^^^^^^^^^^^^^^^^^^
+>a : { x: () => void; }
+>  : ^^^^^^^^^^^^^^^^^^
+>b : { x?: (() => void) | undefined; }
+>  : ^^^^^^^^^^^^^^^^^^^^^^^^^^^^^^^^^
+