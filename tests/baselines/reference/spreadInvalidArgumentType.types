--- conflicted
+++ resolved
@@ -1,256 +1,251 @@
-//// [tests/cases/compiler/spreadInvalidArgumentType.ts] ////
-
-=== spreadInvalidArgumentType.ts ===
-enum E { v1, v2 };
->E : E
->  : ^
->v1 : E.v1
->   : ^^^^
->v2 : E.v2
->   : ^^^^
-
-function f<T extends { b: string }>(p1: T, p2: T[]) {
->f : <T extends { b: string; }>(p1: T, p2: T[]) => void
->  : ^ ^^^^^^^^^^^^^^      ^^^^^^^^^ ^^^^^^   ^^^^^^^^^
->b : string
->  : ^^^^^^
->p1 : T
->   : ^
->p2 : T[]
->   : ^^^
-
-    var t: T;
->t : T
->  : ^
-
-    var i: T["b"];
->i : T["b"]
->  : ^^^^^^
-
-    var k: keyof T;
->k : keyof T
->  : ^^^^^^^
-
-    var mapped_generic: {[P in keyof T]: T[P]};
->mapped_generic : { [P in keyof T]: T[P]; }
->               : ^^^^^^^^^^^^^^^^^^^^^^^^^
-
-    var mapped: {[P in "b"]: T[P]};
->mapped : { b: T["b"]; }
->       : ^^^^^^^^^^^^^^
-
-    var union_generic: T | { a: number };
->union_generic : T | { a: number; }
->              : ^^^^^^^^^      ^^^
->a : number
->  : ^^^^^^
-
-    var union_primitive: { a: number } | number;
->union_primitive : number | { a: number; }
->                : ^^^^^^^^^^^^^^      ^^^
->a : number
->  : ^^^^^^
-
-    var intersection_generic: T & { a: number };
->intersection_generic : T & { a: number; }
->                     : ^^^^^^^^^      ^^^
->a : number
->  : ^^^^^^
-
-    var intersection_primitive: { a: number } | string;
->intersection_primitive : string | { a: number; }
->                       : ^^^^^^^^^^^^^^      ^^^
->a : number
->  : ^^^^^^
-
-    var num: number;
->num : number
->    : ^^^^^^
-
-    var str: number;
->str : number
->    : ^^^^^^
-
-    var literal_string: "string";
->literal_string : "string"
->               : ^^^^^^^^
-
-    var literal_number: 42;
->literal_number : 42
->               : ^^
-
-    var u: undefined;
->u : undefined
->  : ^^^^^^^^^
-
-    var n: null;
->n : null
->  : ^^^^
-
-    var a: any;
->a : any
->  : ^^^
-
-
-    var e: E;
->e : E
->  : ^
-
-    var o1 = { ...p1 };  // OK, generic type paramterre
->o1 : T
->   : ^
->{ ...p1 } : T
->          : ^
->p1 : T
->   : ^
-
-    var o2 = { ...p2 };  // OK
-<<<<<<< HEAD
->o2 : { [x: number]: T; length: number; toString(): string; toLocaleString(): string; pop(): T | undefined; push(...items: T[]): number; concat(...items: ConcatArray<T>[]): T[]; concat(...items: (T | ConcatArray<T>)[]): T[]; join(separator?: string | undefined): string; reverse(): T[]; shift(): T | undefined; slice(start?: number | undefined, end?: number | undefined): T[]; sort(compareFn?: ((a: T, b: T) => number) | undefined): T[]; splice(start: number, deleteCount?: number | undefined): T[]; splice(start: number, deleteCount: number, ...items: T[]): T[]; unshift(...items: T[]): number; indexOf(searchElement: T, fromIndex?: number | undefined): number; lastIndexOf(searchElement: T, fromIndex?: number | undefined): number; every<S extends T>(predicate: (value: T, index: number, array: T[]) => value is S, thisArg?: any): this is S[]; every(predicate: (value: T, index: number, array: T[]) => unknown, thisArg?: any): boolean; some(predicate: (value: T, index: number, array: T[]) => unknown, thisArg?: any): boolean; forEach(callbackfn: (value: T, index: number, array: T[]) => void, thisArg?: any): void; map<U>(callbackfn: (value: T, index: number, array: T[]) => U, thisArg?: any): U[]; filter<S extends T>(predicate: (value: T, index: number, array: T[]) => value is S, thisArg?: any): S[]; filter(predicate: (value: T, index: number, array: T[]) => unknown, thisArg?: any): T[]; reduce(callbackfn: (previousValue: T, currentValue: T, currentIndex: number, array: T[]) => T): T; reduce(callbackfn: (previousValue: T, currentValue: T, currentIndex: number, array: T[]) => T, initialValue: T): T; reduce<U>(callbackfn: (previousValue: U, currentValue: T, currentIndex: number, array: T[]) => U, initialValue: U): U; reduceRight(callbackfn: (previousValue: T, currentValue: T, currentIndex: number, array: T[]) => T): T; reduceRight(callbackfn: (previousValue: T, currentValue: T, currentIndex: number, array: T[]) => T, initialValue: T): T; reduceRight<U>(callbackfn: (previousValue: U, currentValue: T, currentIndex: number, array: T[]) => U, initialValue: U): U; }
->{ ...p2 } : { [n: number]: T; length: number; toString(): string; toLocaleString(): string; pop(): T | undefined; push(...items: T[]): number; concat(...items: ConcatArray<T>[]): T[]; concat(...items: (T | ConcatArray<T>)[]): T[]; join(separator?: string | undefined): string; reverse(): T[]; shift(): T | undefined; slice(start?: number | undefined, end?: number | undefined): T[]; sort(compareFn?: ((a: T, b: T) => number) | undefined): T[]; splice(start: number, deleteCount?: number | undefined): T[]; splice(start: number, deleteCount: number, ...items: T[]): T[]; unshift(...items: T[]): number; indexOf(searchElement: T, fromIndex?: number | undefined): number; lastIndexOf(searchElement: T, fromIndex?: number | undefined): number; every<S extends T>(predicate: (value: T, index: number, array: T[]) => value is S, thisArg?: any): this is S[]; every(predicate: (value: T, index: number, array: T[]) => unknown, thisArg?: any): boolean; some(predicate: (value: T, index: number, array: T[]) => unknown, thisArg?: any): boolean; forEach(callbackfn: (value: T, index: number, array: T[]) => void, thisArg?: any): void; map<U>(callbackfn: (value: T, index: number, array: T[]) => U, thisArg?: any): U[]; filter<S extends T>(predicate: (value: T, index: number, array: T[]) => value is S, thisArg?: any): S[]; filter(predicate: (value: T, index: number, array: T[]) => unknown, thisArg?: any): T[]; reduce(callbackfn: (previousValue: T, currentValue: T, currentIndex: number, array: T[]) => T): T; reduce(callbackfn: (previousValue: T, currentValue: T, currentIndex: number, array: T[]) => T, initialValue: T): T; reduce<U>(callbackfn: (previousValue: U, currentValue: T, currentIndex: number, array: T[]) => U, initialValue: U): U; reduceRight(callbackfn: (previousValue: T, currentValue: T, currentIndex: number, array: T[]) => T): T; reduceRight(callbackfn: (previousValue: T, currentValue: T, currentIndex: number, array: T[]) => T, initialValue: T): T; reduceRight<U>(callbackfn: (previousValue: U, currentValue: T, currentIndex: number, array: T[]) => U, initialValue: U): U; }
-=======
->o2 : { [x: number]: T; length: number; toString(): string; toLocaleString(): string; pop(): T; push(...items: T[]): number; concat(...items: ConcatArray<T>[]): T[]; concat(...items: (T | ConcatArray<T>)[]): T[]; join(separator?: string): string; reverse(): T[]; shift(): T; slice(start?: number, end?: number): T[]; sort(compareFn?: (a: T, b: T) => number): T[]; splice(start: number, deleteCount?: number): T[]; splice(start: number, deleteCount: number, ...items: T[]): T[]; unshift(...items: T[]): number; indexOf(searchElement: T, fromIndex?: number): number; lastIndexOf(searchElement: T, fromIndex?: number): number; every<S extends T>(predicate: (value: T, index: number, array: T[]) => value is S, thisArg?: any): this is S[]; every(predicate: (value: T, index: number, array: T[]) => unknown, thisArg?: any): boolean; some(predicate: (value: T, index: number, array: T[]) => unknown, thisArg?: any): boolean; forEach(callbackfn: (value: T, index: number, array: T[]) => void, thisArg?: any): void; map<U>(callbackfn: (value: T, index: number, array: T[]) => U, thisArg?: any): U[]; filter<S_1 extends T>(predicate: (value: T, index: number, array: T[]) => value is S_1, thisArg?: any): S_1[]; filter(predicate: (value: T, index: number, array: T[]) => unknown, thisArg?: any): T[]; reduce(callbackfn: (previousValue: T, currentValue: T, currentIndex: number, array: T[]) => T): T; reduce(callbackfn: (previousValue: T, currentValue: T, currentIndex: number, array: T[]) => T, initialValue: T): T; reduce<U_1>(callbackfn: (previousValue: U_1, currentValue: T, currentIndex: number, array: T[]) => U_1, initialValue: U_1): U_1; reduceRight(callbackfn: (previousValue: T, currentValue: T, currentIndex: number, array: T[]) => T): T; reduceRight(callbackfn: (previousValue: T, currentValue: T, currentIndex: number, array: T[]) => T, initialValue: T): T; reduceRight<U_2>(callbackfn: (previousValue: U_2, currentValue: T, currentIndex: number, array: T[]) => U_2, initialValue: U_2): U_2; }
->   : ^^^^^^^^^^^^^^^^^^^^^^^^^^^^^^^^^^^^^^^^^^^^^^^^^^^^^^^^^^^^^^^^^^^^^^^^^^^^^^^^^^^^^^^^^^^^^^^^^^^^^^^^^^^^^^^^^^^^^^^^^^^^^^^^^^^^^^^^^^^^^^^^^^^^^^^^^^^^^^^^^^^^^^^^^^^^^^^^^^^^^^^^^^^^^^^^^^^^^^^^^^^^^^^^^^^^^^^^^^^^^^^^^^^^^^^^^^^^^^^^^^^^^^^^^^^^^^^^^^^^^^^^^^^^^^^^^^^^^^^^^^^^^^^^^^^^^^^^^^^^^^^^^^^^^^^^^^^^^^^^^^^^^^^^^^^^^^^^^^^^^^^^^^^^^^^^^^^^^^^^^^^^^^^^^^^^^^^^^^^^^^^^^^^^^^^^^^^^^^^^^^^^^^^^^^^^^^^^^^^^^^^^^^^^^^^^^^^^^^^^^^^^^^^^^^^^^^^^^^^^^^^^^^^^^^^^^^^^^^^^^^^^^^^^^^^^^^^^^^^^^^^^^^^^^^^^^^^^^^^^^^^^^^^^^^^^^^^^^^^^^^^^^^^^^^^^^^^^^^^^^^^^^^^^^^^^^^^^^^^^^^^^^^^^^^^^^^^^^^^^^^^^^^^^^^^^^^^^^^^^^^^^^^^^^^^^^^^^^^^^^^^^^^^^^^^^^^^^^^^^^^^^^^^^^^^^^^^^^^^^^^^^^^^^^^^^^^^^^^^^^^^^^^^^^^^^^^^^^^^^^^^^^^^^^^^^^^^^^^^^^^^^^^^^^^^^^^^^^^^^^^^^^^^^^^^^^^^^^^^^^^^^^^^^^^^^^^^^^^^^^^^^^^^^^^^^^^^^^^^^^^^^^^^^^^^^^^^^^^^^^^^^^^^^^^^^^^^^^^^^^^^^^^^^^^^^^^^^^^^^^^^^^^^^^^^^^^^^^^^^^^^^^^^^^^^^^^^^^^^^^^^^^^^^^^^^^^^^^^^^^^^^^^^^^^^^^^^^^^^^^^^^^^^^^^^^^^^^^^^^^^^^^^^^^^^^^^^^^^^^^^^^^^^^^^^^^^^^^^^^^^^^^^^^^^^^^^^^^^^^^^^^^^^^^^^^^^^^^^^^^^^^^^^^^^^^^^^^^^^^^^^^^^^^^^^^^^^^^^^^^^^^^^^^^^^^^^^^^^^^^^^^^^^^^^^^^^^^^^^^^^^^^^^^^^^^^^^^^^^^^^^^^^^^^^^^^^^^^^^^^^^^^^^^^^^^^^^^^^^^^^^^^^^^^^^^^^^^^^^^^^^^^^^^^^^^^^^^^^^^^^^^^^^^^^^^^^^^^^^^^^^^^^^^^^^^^^^^^^^^^^^^^^^^^^^^^^^^^^^^^^^^^^^^^^^^^^^^^^^^^^^^^^^^^^^^^^^^^^^^^^^^^^^^^^^^^^^^^^^^^^^^^^^^^^^^^^^^^^^^^^^^^^^^^^^^^^^^^^^^^^^^^^^^^^^^^^^^^^^^^^^^^^^^^^^^^^^^^^^^^^^^^^^^^^^^^^^^^^^^^^^^^^^^^^^^^^^^^^^^^^^^^^^^^^^^^^^^^^^^^^^^^^^^^^^^^^^^^^^^^^^^^^^^^^^^^^^^^^^^^^^^^^^^^^^^^^^^^^^^^^^^^^^^^^^^^^^^^^^^^^^^^^^^^^^^^^^^^^^^^^^^^^^^^^^^^^^^^^^^^^^^^^^^^^^^^^^^^^^^^^^^^^^^^^^^^^^^^^^^^^^^^^^^^^^^^^^^^^^^^^^^^^^^^^^^^^^^^^^^^^^^^^^^^^^^^^^^^^^^^^^^^^^^^^^^^^^^^^^^^^^^^^^^^^^^^^^^^^^^^^^^^^^^^^^^^^^^^^^^^^^^^^^^^^^^^^^^^^^^^^^^^^^^^^^^^^^^^^^^^^^^^^^^^^^^^^^^^^^^^^^^^^^^^^^^^^^^^^^^^^^^^^^^^^^^^^^^^^^^^^^^^^^^^^^^^^^^^^^^^^^^^^^^^^^^^^^^^^^^^^^^^^^^^^^^^^^^^^^^^^^^^^^^^^^^^^^^^^^^^^^^^^^^^^^^^^^^^^^^^^^^^^^^^^
->{ ...p2 } : { [n: number]: T; length: number; toString(): string; toLocaleString(): string; pop(): T; push(...items: T[]): number; concat(...items: ConcatArray<T>[]): T[]; concat(...items: (T | ConcatArray<T>)[]): T[]; join(separator?: string): string; reverse(): T[]; shift(): T; slice(start?: number, end?: number): T[]; sort(compareFn?: (a: T, b: T) => number): T[]; splice(start: number, deleteCount?: number): T[]; splice(start: number, deleteCount: number, ...items: T[]): T[]; unshift(...items: T[]): number; indexOf(searchElement: T, fromIndex?: number): number; lastIndexOf(searchElement: T, fromIndex?: number): number; every<S extends T>(predicate: (value: T, index: number, array: T[]) => value is S, thisArg?: any): this is S[]; every(predicate: (value: T, index: number, array: T[]) => unknown, thisArg?: any): boolean; some(predicate: (value: T, index: number, array: T[]) => unknown, thisArg?: any): boolean; forEach(callbackfn: (value: T, index: number, array: T[]) => void, thisArg?: any): void; map<U>(callbackfn: (value: T, index: number, array: T[]) => U, thisArg?: any): U[]; filter<S_1 extends T>(predicate: (value: T, index: number, array: T[]) => value is S_1, thisArg?: any): S_1[]; filter(predicate: (value: T, index: number, array: T[]) => unknown, thisArg?: any): T[]; reduce(callbackfn: (previousValue: T, currentValue: T, currentIndex: number, array: T[]) => T): T; reduce(callbackfn: (previousValue: T, currentValue: T, currentIndex: number, array: T[]) => T, initialValue: T): T; reduce<U_1>(callbackfn: (previousValue: U_1, currentValue: T, currentIndex: number, array: T[]) => U_1, initialValue: U_1): U_1; reduceRight(callbackfn: (previousValue: T, currentValue: T, currentIndex: number, array: T[]) => T): T; reduceRight(callbackfn: (previousValue: T, currentValue: T, currentIndex: number, array: T[]) => T, initialValue: T): T; reduceRight<U_2>(callbackfn: (previousValue: U_2, currentValue: T, currentIndex: number, array: T[]) => U_2, initialValue: U_2): U_2; }
->          : ^^^^^^^^^^^^^^^^^^^^^^^^^^^^^^^^^^^^^^^^^^^^^^^^^^^^^^^^^^^^^^^^^^^^^^^^^^^^^^^^^^^^^^^^^^^^^^^^^^^^^^^^^^^^^^^^^^^^^^^^^^^^^^^^^^^^^^^^^^^^^^^^^^^^^^^^^^^^^^^^^^^^^^^^^^^^^^^^^^^^^^^^^^^^^^^^^^^^^^^^^^^^^^^^^^^^^^^^^^^^^^^^^^^^^^^^^^^^^^^^^^^^^^^^^^^^^^^^^^^^^^^^^^^^^^^^^^^^^^^^^^^^^^^^^^^^^^^^^^^^^^^^^^^^^^^^^^^^^^^^^^^^^^^^^^^^^^^^^^^^^^^^^^^^^^^^^^^^^^^^^^^^^^^^^^^^^^^^^^^^^^^^^^^^^^^^^^^^^^^^^^^^^^^^^^^^^^^^^^^^^^^^^^^^^^^^^^^^^^^^^^^^^^^^^^^^^^^^^^^^^^^^^^^^^^^^^^^^^^^^^^^^^^^^^^^^^^^^^^^^^^^^^^^^^^^^^^^^^^^^^^^^^^^^^^^^^^^^^^^^^^^^^^^^^^^^^^^^^^^^^^^^^^^^^^^^^^^^^^^^^^^^^^^^^^^^^^^^^^^^^^^^^^^^^^^^^^^^^^^^^^^^^^^^^^^^^^^^^^^^^^^^^^^^^^^^^^^^^^^^^^^^^^^^^^^^^^^^^^^^^^^^^^^^^^^^^^^^^^^^^^^^^^^^^^^^^^^^^^^^^^^^^^^^^^^^^^^^^^^^^^^^^^^^^^^^^^^^^^^^^^^^^^^^^^^^^^^^^^^^^^^^^^^^^^^^^^^^^^^^^^^^^^^^^^^^^^^^^^^^^^^^^^^^^^^^^^^^^^^^^^^^^^^^^^^^^^^^^^^^^^^^^^^^^^^^^^^^^^^^^^^^^^^^^^^^^^^^^^^^^^^^^^^^^^^^^^^^^^^^^^^^^^^^^^^^^^^^^^^^^^^^^^^^^^^^^^^^^^^^^^^^^^^^^^^^^^^^^^^^^^^^^^^^^^^^^^^^^^^^^^^^^^^^^^^^^^^^^^^^^^^^^^^^^^^^^^^^^^^^^^^^^^^^^^^^^^^^^^^^^^^^^^^^^^^^^^^^^^^^^^^^^^^^^^^^^^^^^^^^^^^^^^^^^^^^^^^^^^^^^^^^^^^^^^^^^^^^^^^^^^^^^^^^^^^^^^^^^^^^^^^^^^^^^^^^^^^^^^^^^^^^^^^^^^^^^^^^^^^^^^^^^^^^^^^^^^^^^^^^^^^^^^^^^^^^^^^^^^^^^^^^^^^^^^^^^^^^^^^^^^^^^^^^^^^^^^^^^^^^^^^^^^^^^^^^^^^^^^^^^^^^^^^^^^^^^^^^^^^^^^^^^^^^^^^^^^^^^^^^^^^^^^^^^^^^^^^^^^^^^^^^^^^^^^^^^^^^^^^^^^^^^^^^^^^^^^^^^^^^^^^^^^^^^^^^^^^^^^^^^^^^^^^^^^^^^^^^^^^^^^^^^^^^^^^^^^^^^^^^^^^^^^^^^^^^^^^^^^^^^^^^^^^^^^^^^^^^^^^^^^^^^^^^^^^^^^^^^^^^^^^^^^^^^^^^^^^^^^^^^^^^^^^^^^^^^^^^^^^^^^^^^^^^^^^^^^^^^^^^^^^^^^^^^^^^^^^^^^^^^^^^^^^^^^^^^^^^^^^^^^^^^^^^^^^^^^^^^^^^^^^^^^^^^^^^^^^^^^^^^^^^^^^^^^^^^^^^^^^^^^^^^^^^^^^^^^^^^^^^^^^^^^^^^^^^^^^^^^^^^^^^^^^^^^^^^^^^^^^^^^^^^^^^^^^^^^^^^^^^^^^^^^^^^^^^^^^^^^^^^^^^^^^^^^^^^^^^^^^^^^^^^^^^^^^^^^^^^^^^^^^^^^^^^^^^^^^^^^^^^^^^^^^^^^^^^^^^^^^^^^^^^^^^^^^^^^^^^^^^^^^^^^^^^^^^^^^^^^^^^^^^^^^^^^^^^^^^^^^^^^^^^^^^^^^^^^^^^^^^^^^^^^^^^^^^^^^^^^^^^^^^^^^^^^^^^^^^^^^^^^^^^^^^^^
->>>>>>> 12402f26
->p2 : T[]
->   : ^^^
-
-    var o3 = { ...t };   // OK, generic type paramter
->o3 : T
->   : ^
->{ ...t } : T
->         : ^
->t : T
->  : ^
-
-    var o4 = { ...i };   // Error, index access
->o4 : any
->   : ^^^
->{ ...i } : any
->         : ^^^
->i : T["b"]
->  : ^^^^^^
-
-    var o5 = { ...k };   // Error, index
->o5 : any
->   : ^^^
->{ ...k } : any
->         : ^^^
->k : keyof T
->  : ^^^^^^^
-
-    var o6 = { ...mapped_generic }; // OK, generic mapped object type
->o6 : { [P in keyof T]: T[P]; }
->   : ^^^^^^^^^^^^^^^^^^^^^^^^^
->{ ...mapped_generic } : { [P in keyof T]: T[P]; }
->                      : ^^^^^^^^^^^^^^^^^^^^^^^^^
->mapped_generic : { [P in keyof T]: T[P]; }
->               : ^^^^^^^^^^^^^^^^^^^^^^^^^
-
-    var o7 = { ...mapped };  // OK, non-generic mapped type
->o7 : { b: T["b"]; }
->   : ^^^^^^^^^^^^^^
->{ ...mapped } : { b: T["b"]; }
->              : ^^^^^^^^^^^^^^
->mapped : { b: T["b"]; }
->       : ^^^^^^^^^^^^^^
-
-    var o8 = { ...union_generic };  // OK, union with generic type parameter
->o8 : T | { a: number; }
->   : ^^^^^^^^^^^^^^^^^^
->{ ...union_generic } : T | { a: number; }
->                     : ^^^^^^^^^^^^^^^^^^
->union_generic : T | { a: number; }
->              : ^^^^^^^^^^^^^^^^^^
-
-    var o9 = { ...union_primitive };  // Error, union with generic type parameter
->o9 : any
->   : ^^^
->{ ...union_primitive } : any
->                       : ^^^
->union_primitive : number | { a: number; }
->                : ^^^^^^^^^^^^^^^^^^^^^^^
-
-    var o10 = { ...intersection_generic };  // OK, intersection with generic type parameter
->o10 : T & { a: number; }
->    : ^^^^^^^^^^^^^^^^^^
->{ ...intersection_generic } : T & { a: number; }
->                            : ^^^^^^^^^^^^^^^^^^
->intersection_generic : T & { a: number; }
->                     : ^^^^^^^^^^^^^^^^^^
-
-    var o11 = { ...intersection_primitive };  // Error, intersection with generic type parameter
->o11 : any
->    : ^^^
->{ ...intersection_primitive } : any
->                              : ^^^
->intersection_primitive : string | { a: number; }
->                       : ^^^^^^^^^^^^^^^^^^^^^^^
-
-    var o12 = { ...num };  // Error
->o12 : any
->    : ^^^
->{ ...num } : any
->           : ^^^
->num : number
->    : ^^^^^^
-
-    var o13 = { ...str };  // Error
->o13 : any
->    : ^^^
->{ ...str } : any
->           : ^^^
->str : number
->    : ^^^^^^
-
-    var o14 = { ...u };  // error, undefined-only not allowed
->o14 : any
->    : ^^^
->{ ...u } : any
->         : ^^^
->u : undefined
->  : ^^^^^^^^^
-
-    var o15 = { ...n };  // error, null-only not allowed
->o15 : any
->    : ^^^
->{ ...n } : any
->         : ^^^
->n : null
->  : ^^^^
-
-    var o16 = { ...a };  // OK
->o16 : any
->    : ^^^
->{ ...a } : any
->         : ^^^
->a : any
->  : ^^^
-
-    var o17 = { ...literal_string };  // Error
->o17 : any
->    : ^^^
->{ ...literal_string } : any
->                      : ^^^
->literal_string : "string"
->               : ^^^^^^^^
-
-    var o18 = { ...literal_number };  // Error
->o18 : any
->    : ^^^
->{ ...literal_number } : any
->                      : ^^^
->literal_number : 42
->               : ^^
-
-    var o19 = { ...e };  // Error, enum
->o19 : any
->    : ^^^
->{ ...e } : any
->         : ^^^
->e : E
->  : ^
-}
-
+//// [tests/cases/compiler/spreadInvalidArgumentType.ts] ////
+
+=== spreadInvalidArgumentType.ts ===
+enum E { v1, v2 };
+>E : E
+>  : ^
+>v1 : E.v1
+>   : ^^^^
+>v2 : E.v2
+>   : ^^^^
+
+function f<T extends { b: string }>(p1: T, p2: T[]) {
+>f : <T extends { b: string; }>(p1: T, p2: T[]) => void
+>  : ^ ^^^^^^^^^^^^^^      ^^^^^^^^^ ^^^^^^   ^^^^^^^^^
+>b : string
+>  : ^^^^^^
+>p1 : T
+>   : ^
+>p2 : T[]
+>   : ^^^
+
+    var t: T;
+>t : T
+>  : ^
+
+    var i: T["b"];
+>i : T["b"]
+>  : ^^^^^^
+
+    var k: keyof T;
+>k : keyof T
+>  : ^^^^^^^
+
+    var mapped_generic: {[P in keyof T]: T[P]};
+>mapped_generic : { [P in keyof T]: T[P]; }
+>               : ^^^^^^^^^^^^^^^^^^^^^^^^^
+
+    var mapped: {[P in "b"]: T[P]};
+>mapped : { b: T["b"]; }
+>       : ^^^^^^^^^^^^^^
+
+    var union_generic: T | { a: number };
+>union_generic : T | { a: number; }
+>              : ^^^^^^^^^      ^^^
+>a : number
+>  : ^^^^^^
+
+    var union_primitive: { a: number } | number;
+>union_primitive : number | { a: number; }
+>                : ^^^^^^^^^^^^^^      ^^^
+>a : number
+>  : ^^^^^^
+
+    var intersection_generic: T & { a: number };
+>intersection_generic : T & { a: number; }
+>                     : ^^^^^^^^^      ^^^
+>a : number
+>  : ^^^^^^
+
+    var intersection_primitive: { a: number } | string;
+>intersection_primitive : string | { a: number; }
+>                       : ^^^^^^^^^^^^^^      ^^^
+>a : number
+>  : ^^^^^^
+
+    var num: number;
+>num : number
+>    : ^^^^^^
+
+    var str: number;
+>str : number
+>    : ^^^^^^
+
+    var literal_string: "string";
+>literal_string : "string"
+>               : ^^^^^^^^
+
+    var literal_number: 42;
+>literal_number : 42
+>               : ^^
+
+    var u: undefined;
+>u : undefined
+>  : ^^^^^^^^^
+
+    var n: null;
+>n : null
+>  : ^^^^
+
+    var a: any;
+>a : any
+>  : ^^^
+
+
+    var e: E;
+>e : E
+>  : ^
+
+    var o1 = { ...p1 };  // OK, generic type paramterre
+>o1 : T
+>   : ^
+>{ ...p1 } : T
+>          : ^
+>p1 : T
+>   : ^
+
+    var o2 = { ...p2 };  // OK
+>o2 : { [x: number]: T; length: number; toString(): string; toLocaleString(): string; pop(): T | undefined; push(...items: T[]): number; concat(...items: ConcatArray<T>[]): T[]; concat(...items: (T | ConcatArray<T>)[]): T[]; join(separator?: string | undefined): string; reverse(): T[]; shift(): T | undefined; slice(start?: number | undefined, end?: number | undefined): T[]; sort(compareFn?: ((a: T, b: T) => number) | undefined): T[]; splice(start: number, deleteCount?: number | undefined): T[]; splice(start: number, deleteCount: number, ...items: T[]): T[]; unshift(...items: T[]): number; indexOf(searchElement: T, fromIndex?: number | undefined): number; lastIndexOf(searchElement: T, fromIndex?: number | undefined): number; every<S extends T>(predicate: (value: T, index: number, array: T[]) => value is S, thisArg?: any): this is S[]; every(predicate: (value: T, index: number, array: T[]) => unknown, thisArg?: any): boolean; some(predicate: (value: T, index: number, array: T[]) => unknown, thisArg?: any): boolean; forEach(callbackfn: (value: T, index: number, array: T[]) => void, thisArg?: any): void; map<U>(callbackfn: (value: T, index: number, array: T[]) => U, thisArg?: any): U[]; filter<S_1 extends T>(predicate: (value: T, index: number, array: T[]) => value is S_1, thisArg?: any): S_1[]; filter(predicate: (value: T, index: number, array: T[]) => unknown, thisArg?: any): T[]; reduce(callbackfn: (previousValue: T, currentValue: T, currentIndex: number, array: T[]) => T): T; reduce(callbackfn: (previousValue: T, currentValue: T, currentIndex: number, array: T[]) => T, initialValue: T): T; reduce<U_1>(callbackfn: (previousValue: U_1, currentValue: T, currentIndex: number, array: T[]) => U_1, initialValue: U_1): U_1; reduceRight(callbackfn: (previousValue: T, currentValue: T, currentIndex: number, array: T[]) => T): T; reduceRight(callbackfn: (previousValue: T, currentValue: T, currentIndex: number, array: T[]) => T, initialValue: T): T; reduceRight<U_2>(callbackfn: (previousValue: U_2, currentValue: T, currentIndex: number, array: T[]) => U_2, initialValue: U_2): U_2; }
+>   : ^^^^^^^^^^^^^^^^^^^^^^^^^^^^^^^^^^^^^^^^^^^^^^^^^^^^^^^^^^^^^^^^^^^^^^^^^^^^^^^^^^^^^^^^^^^^^^^^^^^^^^^^^^^^^^^^^^^^^^^^^^^^^^^^^^^^^^^^^^^^^^^^^^^^^^^^^^^^^^^^^^^^^^^^^^^^^^^^^^^^^^^^^^^^^^^^^^^^^^^^^^^^^^^^^^^^^^^^^^^^^^^^^^^^^^^^^^^^^^^^^^^^^^^^^^^^^^^^^^^^^^^^^^^^^^^^^^^^^^^^^^^^^^^^^^^^^^^^^^^^^^^^^^^^^^^^^^^^^^^^^^^^^^^^^^^^^^^^^^^^^^^^^^^^^^^^^^^^^^^^^^^^^^^^^^^^^^^^^^^^^^^^^^^^^^^^^^^^^^^^^^^^^^^^^^^^^^^^^^^^^^^^^^^^^^^^^^^^^^^^^^^^^^^^^^^^^^^^^^^^^^^^^^^^^^^^^^^^^^^^^^^^^^^^^^^^^^^^^^^^^^^^^^^^^^^^^^^^^^^^^^^^^^^^^^^^^^^^^^^^^^^^^^^^^^^^^^^^^^^^^^^^^^^^^^^^^^^^^^^^^^^^^^^^^^^^^^^^^^^^^^^^^^^^^^^^^^^^^^^^^^^^^^^^^^^^^^^^^^^^^^^^^^^^^^^^^^^^^^^^^^^^^^^^^^^^^^^^^^^^^^^^^^^^^^^^^^^^^^^^^^^^^^^^^^^^^^^^^^^^^^^^^^^^^^^^^^^^^^^^^^^^^^^^^^^^^^^^^^^^^^^^^^^^^^^^^^^^^^^^^^^^^^^^^^^^^^^^^^^^^^^^^^^^^^^^^^^^^^^^^^^^^^^^^^^^^^^^^^^^^^^^^^^^^^^^^^^^^^^^^^^^^^^^^^^^^^^^^^^^^^^^^^^^^^^^^^^^^^^^^^^^^^^^^^^^^^^^^^^^^^^^^^^^^^^^^^^^^^^^^^^^^^^^^^^^^^^^^^^^^^^^^^^^^^^^^^^^^^^^^^^^^^^^^^^^^^^^^^^^^^^^^^^^^^^^^^^^^^^^^^^^^^^^^^^^^^^^^^^^^^^^^^^^^^^^^^^^^^^^^^^^^^^^^^^^^^^^^^^^^^^^^^^^^^^^^^^^^^^^^^^^^^^^^^^^^^^^^^^^^^^^^^^^^^^^^^^^^^^^^^^^^^^^^^^^^^^^^^^^^^^^^^^^^^^^^^^^^^^^^^^^^^^^^^^^^^^^^^^^^^^^^^^^^^^^^^^^^^^^^^^^^^^^^^^^^^^^^^^^^^^^^^^^^^^^^^^^^^^^^^^^^^^^^^^^^^^^^^^^^^^^^^^^^^^^^^^^^^^^^^^^^^^^^^^^^^^^^^^^^^^^^^^^^^^^^^^^^^^^^^^^^^^^^^^^^^^^^^^^^^^^^^^^^^^^^^^^^^^^^^^^^^^^^^^^^^^^^^^^^^^^^^^^^^^^^^^^^^^^^^^^^^^^^^^^^^^^^^^^^^^^^^^^^^^^^^^^^^^^^^^^^^^^^^^^^^^^^^^^^^^^^^^^^^^^^^^^^^^^^^^^^^^^^^^^^^^^^^^^^^^^^^^^^^^^^^^^^^^^^^^^^^^^^^^^^^^^^^^^^^^^^^^^^^^^^^^^^^^^^^^^^^^^^^^^^^^^^^^^^^^^^^^^^^^^^^^^^^^^^^^^^^^^^^^^^^^^^^^^^^^^^^^^^^^^^^^^^^^^^^^^^^^^^^^^^^^^^^^^^^^^^^^^^^^^^^^^^^^^^^^^^^^^^^^^^^^^^^^^^^^^^^^^^^^^^^^^^^^^^^^^^^^^^^^^^^^^^^^^^^^^^^^^^^^^^^^^^^^^^^^^^^^^^^^^^^^^^^^^^^^^^^^^^^^^^^^^^^^^^^^^^^^^^^^^^^^^^^^^^^^^^^^^^^^^^^^^^^^^^^^^^^^^^^^^^^^^^^^^^^^^^^^^^^^^^^^^^^^^^^^^^^^^^^^^^^^^^^^^^^^^^^^^^^^^^^^^^^^^^^^^^^^^^^^^^^^^^^^^^^^^^^^^^^^^^^^^^^^^^^^^^^^^^^^^^^^^^^^^^^^^^^^^^^^^^^^^^^^^^^^^^^^^^^^^^^^^^^^^^^^^^^^^^^^^^^^^^^^^^^^^^^^^^^^^^^^^^^^^^^^^^^^^^^^^^^^^^^^^
+>{ ...p2 } : { [n: number]: T; length: number; toString(): string; toLocaleString(): string; pop(): T | undefined; push(...items: T[]): number; concat(...items: ConcatArray<T>[]): T[]; concat(...items: (T | ConcatArray<T>)[]): T[]; join(separator?: string | undefined): string; reverse(): T[]; shift(): T | undefined; slice(start?: number | undefined, end?: number | undefined): T[]; sort(compareFn?: ((a: T, b: T) => number) | undefined): T[]; splice(start: number, deleteCount?: number | undefined): T[]; splice(start: number, deleteCount: number, ...items: T[]): T[]; unshift(...items: T[]): number; indexOf(searchElement: T, fromIndex?: number | undefined): number; lastIndexOf(searchElement: T, fromIndex?: number | undefined): number; every<S extends T>(predicate: (value: T, index: number, array: T[]) => value is S, thisArg?: any): this is S[]; every(predicate: (value: T, index: number, array: T[]) => unknown, thisArg?: any): boolean; some(predicate: (value: T, index: number, array: T[]) => unknown, thisArg?: any): boolean; forEach(callbackfn: (value: T, index: number, array: T[]) => void, thisArg?: any): void; map<U>(callbackfn: (value: T, index: number, array: T[]) => U, thisArg?: any): U[]; filter<S_1 extends T>(predicate: (value: T, index: number, array: T[]) => value is S_1, thisArg?: any): S_1[]; filter(predicate: (value: T, index: number, array: T[]) => unknown, thisArg?: any): T[]; reduce(callbackfn: (previousValue: T, currentValue: T, currentIndex: number, array: T[]) => T): T; reduce(callbackfn: (previousValue: T, currentValue: T, currentIndex: number, array: T[]) => T, initialValue: T): T; reduce<U_1>(callbackfn: (previousValue: U_1, currentValue: T, currentIndex: number, array: T[]) => U_1, initialValue: U_1): U_1; reduceRight(callbackfn: (previousValue: T, currentValue: T, currentIndex: number, array: T[]) => T): T; reduceRight(callbackfn: (previousValue: T, currentValue: T, currentIndex: number, array: T[]) => T, initialValue: T): T; reduceRight<U_2>(callbackfn: (previousValue: U_2, currentValue: T, currentIndex: number, array: T[]) => U_2, initialValue: U_2): U_2; }
+>          : ^^^^^^^^^^^^^^^^^^^^^^^^^^^^^^^^^^^^^^^^^^^^^^^^^^^^^^^^^^^^^^^^^^^^^^^^^^^^^^^^^^^^^^^^^^^^^^^^^^^^^^^^^^^^^^^^^^^^^^^^^^^^^^^^^^^^^^^^^^^^^^^^^^^^^^^^^^^^^^^^^^^^^^^^^^^^^^^^^^^^^^^^^^^^^^^^^^^^^^^^^^^^^^^^^^^^^^^^^^^^^^^^^^^^^^^^^^^^^^^^^^^^^^^^^^^^^^^^^^^^^^^^^^^^^^^^^^^^^^^^^^^^^^^^^^^^^^^^^^^^^^^^^^^^^^^^^^^^^^^^^^^^^^^^^^^^^^^^^^^^^^^^^^^^^^^^^^^^^^^^^^^^^^^^^^^^^^^^^^^^^^^^^^^^^^^^^^^^^^^^^^^^^^^^^^^^^^^^^^^^^^^^^^^^^^^^^^^^^^^^^^^^^^^^^^^^^^^^^^^^^^^^^^^^^^^^^^^^^^^^^^^^^^^^^^^^^^^^^^^^^^^^^^^^^^^^^^^^^^^^^^^^^^^^^^^^^^^^^^^^^^^^^^^^^^^^^^^^^^^^^^^^^^^^^^^^^^^^^^^^^^^^^^^^^^^^^^^^^^^^^^^^^^^^^^^^^^^^^^^^^^^^^^^^^^^^^^^^^^^^^^^^^^^^^^^^^^^^^^^^^^^^^^^^^^^^^^^^^^^^^^^^^^^^^^^^^^^^^^^^^^^^^^^^^^^^^^^^^^^^^^^^^^^^^^^^^^^^^^^^^^^^^^^^^^^^^^^^^^^^^^^^^^^^^^^^^^^^^^^^^^^^^^^^^^^^^^^^^^^^^^^^^^^^^^^^^^^^^^^^^^^^^^^^^^^^^^^^^^^^^^^^^^^^^^^^^^^^^^^^^^^^^^^^^^^^^^^^^^^^^^^^^^^^^^^^^^^^^^^^^^^^^^^^^^^^^^^^^^^^^^^^^^^^^^^^^^^^^^^^^^^^^^^^^^^^^^^^^^^^^^^^^^^^^^^^^^^^^^^^^^^^^^^^^^^^^^^^^^^^^^^^^^^^^^^^^^^^^^^^^^^^^^^^^^^^^^^^^^^^^^^^^^^^^^^^^^^^^^^^^^^^^^^^^^^^^^^^^^^^^^^^^^^^^^^^^^^^^^^^^^^^^^^^^^^^^^^^^^^^^^^^^^^^^^^^^^^^^^^^^^^^^^^^^^^^^^^^^^^^^^^^^^^^^^^^^^^^^^^^^^^^^^^^^^^^^^^^^^^^^^^^^^^^^^^^^^^^^^^^^^^^^^^^^^^^^^^^^^^^^^^^^^^^^^^^^^^^^^^^^^^^^^^^^^^^^^^^^^^^^^^^^^^^^^^^^^^^^^^^^^^^^^^^^^^^^^^^^^^^^^^^^^^^^^^^^^^^^^^^^^^^^^^^^^^^^^^^^^^^^^^^^^^^^^^^^^^^^^^^^^^^^^^^^^^^^^^^^^^^^^^^^^^^^^^^^^^^^^^^^^^^^^^^^^^^^^^^^^^^^^^^^^^^^^^^^^^^^^^^^^^^^^^^^^^^^^^^^^^^^^^^^^^^^^^^^^^^^^^^^^^^^^^^^^^^^^^^^^^^^^^^^^^^^^^^^^^^^^^^^^^^^^^^^^^^^^^^^^^^^^^^^^^^^^^^^^^^^^^^^^^^^^^^^^^^^^^^^^^^^^^^^^^^^^^^^^^^^^^^^^^^^^^^^^^^^^^^^^^^^^^^^^^^^^^^^^^^^^^^^^^^^^^^^^^^^^^^^^^^^^^^^^^^^^^^^^^^^^^^^^^^^^^^^^^^^^^^^^^^^^^^^^^^^^^^^^^^^^^^^^^^^^^^^^^^^^^^^^^^^^^^^^^^^^^^^^^^^^^^^^^^^^^^^^^^^^^^^^^^^^^^^^^^^^^^^^^^^^^^^^^^^^^^^^^^^^^^^^^^^^^^^^^^^^^^^^^^^^^^^^^^^^^^^^^^^^^^^^^^^^^^^^^^^^^^^^^^^^^^^^^^^^^^^^^^^^^^^^^^^^^^^^^^^^^^^^^^^^^^^^^^^^^^^^^^^^^^^^^^^^^^^^^^^^^^^^^^^^^^^^^^^^^^^^^^^^^^^^^^^^^^^^^^^^^^^^^^^^^^^^^^^^^^^^^^^^^^^^^^^^^^^^^^^^^^^^^^^^^^^^^^^^^^^^^^^^^^^^^^^^^^^^^^^^^^^^^^^^^^
+>p2 : T[]
+>   : ^^^
+
+    var o3 = { ...t };   // OK, generic type paramter
+>o3 : T
+>   : ^
+>{ ...t } : T
+>         : ^
+>t : T
+>  : ^
+
+    var o4 = { ...i };   // Error, index access
+>o4 : any
+>   : ^^^
+>{ ...i } : any
+>         : ^^^
+>i : T["b"]
+>  : ^^^^^^
+
+    var o5 = { ...k };   // Error, index
+>o5 : any
+>   : ^^^
+>{ ...k } : any
+>         : ^^^
+>k : keyof T
+>  : ^^^^^^^
+
+    var o6 = { ...mapped_generic }; // OK, generic mapped object type
+>o6 : { [P in keyof T]: T[P]; }
+>   : ^^^^^^^^^^^^^^^^^^^^^^^^^
+>{ ...mapped_generic } : { [P in keyof T]: T[P]; }
+>                      : ^^^^^^^^^^^^^^^^^^^^^^^^^
+>mapped_generic : { [P in keyof T]: T[P]; }
+>               : ^^^^^^^^^^^^^^^^^^^^^^^^^
+
+    var o7 = { ...mapped };  // OK, non-generic mapped type
+>o7 : { b: T["b"]; }
+>   : ^^^^^^^^^^^^^^
+>{ ...mapped } : { b: T["b"]; }
+>              : ^^^^^^^^^^^^^^
+>mapped : { b: T["b"]; }
+>       : ^^^^^^^^^^^^^^
+
+    var o8 = { ...union_generic };  // OK, union with generic type parameter
+>o8 : T | { a: number; }
+>   : ^^^^^^^^^^^^^^^^^^
+>{ ...union_generic } : T | { a: number; }
+>                     : ^^^^^^^^^^^^^^^^^^
+>union_generic : T | { a: number; }
+>              : ^^^^^^^^^^^^^^^^^^
+
+    var o9 = { ...union_primitive };  // Error, union with generic type parameter
+>o9 : any
+>   : ^^^
+>{ ...union_primitive } : any
+>                       : ^^^
+>union_primitive : number | { a: number; }
+>                : ^^^^^^^^^^^^^^^^^^^^^^^
+
+    var o10 = { ...intersection_generic };  // OK, intersection with generic type parameter
+>o10 : T & { a: number; }
+>    : ^^^^^^^^^^^^^^^^^^
+>{ ...intersection_generic } : T & { a: number; }
+>                            : ^^^^^^^^^^^^^^^^^^
+>intersection_generic : T & { a: number; }
+>                     : ^^^^^^^^^^^^^^^^^^
+
+    var o11 = { ...intersection_primitive };  // Error, intersection with generic type parameter
+>o11 : any
+>    : ^^^
+>{ ...intersection_primitive } : any
+>                              : ^^^
+>intersection_primitive : string | { a: number; }
+>                       : ^^^^^^^^^^^^^^^^^^^^^^^
+
+    var o12 = { ...num };  // Error
+>o12 : any
+>    : ^^^
+>{ ...num } : any
+>           : ^^^
+>num : number
+>    : ^^^^^^
+
+    var o13 = { ...str };  // Error
+>o13 : any
+>    : ^^^
+>{ ...str } : any
+>           : ^^^
+>str : number
+>    : ^^^^^^
+
+    var o14 = { ...u };  // error, undefined-only not allowed
+>o14 : any
+>    : ^^^
+>{ ...u } : any
+>         : ^^^
+>u : undefined
+>  : ^^^^^^^^^
+
+    var o15 = { ...n };  // error, null-only not allowed
+>o15 : any
+>    : ^^^
+>{ ...n } : any
+>         : ^^^
+>n : null
+>  : ^^^^
+
+    var o16 = { ...a };  // OK
+>o16 : any
+>    : ^^^
+>{ ...a } : any
+>         : ^^^
+>a : any
+>  : ^^^
+
+    var o17 = { ...literal_string };  // Error
+>o17 : any
+>    : ^^^
+>{ ...literal_string } : any
+>                      : ^^^
+>literal_string : "string"
+>               : ^^^^^^^^
+
+    var o18 = { ...literal_number };  // Error
+>o18 : any
+>    : ^^^
+>{ ...literal_number } : any
+>                      : ^^^
+>literal_number : 42
+>               : ^^
+
+    var o19 = { ...e };  // Error, enum
+>o19 : any
+>    : ^^^
+>{ ...e } : any
+>         : ^^^
+>e : E
+>  : ^
+}
+