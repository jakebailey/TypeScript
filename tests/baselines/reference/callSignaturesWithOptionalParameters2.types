--- conflicted
+++ resolved
@@ -1,507 +1,361 @@
-//// [tests/cases/conformance/types/objectTypeLiteral/callSignatures/callSignaturesWithOptionalParameters2.ts] ////
-
-=== callSignaturesWithOptionalParameters2.ts ===
-// Optional parameters should be valid in all the below casts
-
-function foo(x?: number);
->foo : (x?: number) => any
-<<<<<<< HEAD
->x : number | undefined
-
-function foo(x?: number) { }
->foo : (x?: number | undefined) => any
->x : number | undefined
-
-foo(1);
->foo(1) : any
->foo : (x?: number | undefined) => any
-=======
->    : ^^^^^      ^^^^^^^^
->x : number
->  : ^^^^^^
-
-function foo(x?: number) { }
->foo : (x?: number) => any
->    : ^^^^^^^^^^^^^^^^^^^
->x : number
->  : ^^^^^^
-
-foo(1);
->foo(1) : any
->foo : (x?: number) => any
->    : ^^^^^^^^^^^^^^^^^^^
->>>>>>> 12402f26
->1 : 1
->  : ^
-
-foo();
->foo() : any
-<<<<<<< HEAD
->foo : (x?: number | undefined) => any
-
-function foo2(x: number);
->foo2 : { (x: number): any; (x: number, y?: number | undefined): any; }
-=======
->foo : (x?: number) => any
->    : ^^^^^^^^^^^^^^^^^^^
-
-function foo2(x: number);
->foo2 : { (x: number): any; (x: number, y?: number): any; }
->     : ^^^^^^      ^^^^^^^^^^^^^^^^^^^^^^^^^^^^^^^^^^^^^^^
->>>>>>> 12402f26
->x : number
->  : ^^^^^^
-
-function foo2(x: number, y?: number);
->foo2 : { (x: number): any; (x: number, y?: number): any; }
->     : ^^^^^^^^^^^^^^^^^^^^^^^^      ^^^^^^      ^^^^^^^^^
->x : number
-<<<<<<< HEAD
->y : number | undefined
-
-function foo2(x: number, y?: number) { }
->foo2 : { (x: number): any; (x: number, y?: number | undefined): any; }
->x : number
->y : number | undefined
-
-foo2(1);
->foo2(1) : any
->foo2 : { (x: number): any; (x: number, y?: number | undefined): any; }
-=======
->  : ^^^^^^
->y : number
->  : ^^^^^^
-
-function foo2(x: number, y?: number) { }
->foo2 : { (x: number): any; (x: number, y?: number): any; }
->     : ^^^^^^^^^^^^^^^^^^^^^^^^^^^^^^^^^^^^^^^^^^^^^^^^^^^
->x : number
->  : ^^^^^^
->y : number
->  : ^^^^^^
-
-foo2(1);
->foo2(1) : any
->foo2 : { (x: number): any; (x: number, y?: number): any; }
->     : ^^^^^^^^^^^^^^^^^^^^^^^^^^^^^^^^^^^^^^^^^^^^^^^^^^^
->>>>>>> 12402f26
->1 : 1
->  : ^
-
-foo2(1, 2);
->foo2(1, 2) : any
-<<<<<<< HEAD
->foo2 : { (x: number): any; (x: number, y?: number | undefined): any; }
-=======
->foo2 : { (x: number): any; (x: number, y?: number): any; }
->     : ^^^^^^^^^^^^^^^^^^^^^^^^^^^^^^^^^^^^^^^^^^^^^^^^^^^
->>>>>>> 12402f26
->1 : 1
->  : ^
->2 : 2
->  : ^
-
-class C {
->C : C
->  : ^
-
-    foo(x?: number);
->foo : (x?: number) => any
-<<<<<<< HEAD
->x : number | undefined
-
-    foo(x?: number) { }
->foo : (x?: number | undefined) => any
->x : number | undefined
-
-    foo2(x: number);
->foo2 : { (x: number): any; (x: number, y?: number | undefined): any; }
-=======
->    : ^^^^^      ^^^^^^^^
->x : number
->  : ^^^^^^
-
-    foo(x?: number) { }
->foo : (x?: number) => any
->    : ^^^^^^^^^^^^^^^^^^^
->x : number
->  : ^^^^^^
-
-    foo2(x: number);
->foo2 : { (x: number): any; (x: number, y?: number): any; }
->     : ^^^^^^      ^^^^^^^^^^^^^^^^^^^^^^^^^^^^^^^^^^^^^^^
->>>>>>> 12402f26
->x : number
->  : ^^^^^^
-
-    foo2(x: number, y?: number);
->foo2 : { (x: number): any; (x: number, y?: number): any; }
->     : ^^^^^^^^^^^^^^^^^^^^^^^^      ^^^^^^      ^^^^^^^^^
->x : number
-<<<<<<< HEAD
->y : number | undefined
-
-    foo2(x: number, y?: number) { }
->foo2 : { (x: number): any; (x: number, y?: number | undefined): any; }
->x : number
->y : number | undefined
-=======
->  : ^^^^^^
->y : number
->  : ^^^^^^
-
-    foo2(x: number, y?: number) { }
->foo2 : { (x: number): any; (x: number, y?: number): any; }
->     : ^^^^^^^^^^^^^^^^^^^^^^^^^^^^^^^^^^^^^^^^^^^^^^^^^^^
->x : number
->  : ^^^^^^
->y : number
->  : ^^^^^^
->>>>>>> 12402f26
-}
-
-var c: C;
->c : C
->  : ^
-
-c.foo();
->c.foo() : any
-<<<<<<< HEAD
->c.foo : (x?: number | undefined) => any
->c : C
->foo : (x?: number | undefined) => any
-
-c.foo(1);
->c.foo(1) : any
->c.foo : (x?: number | undefined) => any
->c : C
->foo : (x?: number | undefined) => any
-=======
->c.foo : (x?: number) => any
->      : ^^^^^^^^^^^^^^^^^^^
->c : C
->  : ^
->foo : (x?: number) => any
->    : ^^^^^^^^^^^^^^^^^^^
-
-c.foo(1);
->c.foo(1) : any
->c.foo : (x?: number) => any
->      : ^^^^^^^^^^^^^^^^^^^
->c : C
->  : ^
->foo : (x?: number) => any
->    : ^^^^^^^^^^^^^^^^^^^
->>>>>>> 12402f26
->1 : 1
->  : ^
-
-c.foo2(1);
->c.foo2(1) : any
-<<<<<<< HEAD
->c.foo2 : { (x: number): any; (x: number, y?: number | undefined): any; }
->c : C
->foo2 : { (x: number): any; (x: number, y?: number | undefined): any; }
-=======
->c.foo2 : { (x: number): any; (x: number, y?: number): any; }
->       : ^^^^^^^^^^^^^^^^^^^^^^^^^^^^^^^^^^^^^^^^^^^^^^^^^^^
->c : C
->  : ^
->foo2 : { (x: number): any; (x: number, y?: number): any; }
->     : ^^^^^^^^^^^^^^^^^^^^^^^^^^^^^^^^^^^^^^^^^^^^^^^^^^^
->>>>>>> 12402f26
->1 : 1
->  : ^
-
-c.foo2(1, 2);
->c.foo2(1, 2) : any
-<<<<<<< HEAD
->c.foo2 : { (x: number): any; (x: number, y?: number | undefined): any; }
->c : C
->foo2 : { (x: number): any; (x: number, y?: number | undefined): any; }
-=======
->c.foo2 : { (x: number): any; (x: number, y?: number): any; }
->       : ^^^^^^^^^^^^^^^^^^^^^^^^^^^^^^^^^^^^^^^^^^^^^^^^^^^
->c : C
->  : ^
->foo2 : { (x: number): any; (x: number, y?: number): any; }
->     : ^^^^^^^^^^^^^^^^^^^^^^^^^^^^^^^^^^^^^^^^^^^^^^^^^^^
->>>>>>> 12402f26
->1 : 1
->  : ^
->2 : 2
->  : ^
-
-interface I {
-    (x?: number);
-<<<<<<< HEAD
->x : number | undefined
-
-    (x?: number, y?: number);
->x : number | undefined
->y : number | undefined
-
-    foo(x: number, y?: number);
->foo : { (x: number, y?: number): any; (x: number, y?: number | undefined, z?: number | undefined): any; }
->x : number
->y : number | undefined
-
-    foo(x: number, y?: number, z?: number);
->foo : { (x: number, y?: number | undefined): any; (x: number, y?: number, z?: number): any; }
->x : number
->y : number | undefined
->z : number | undefined
-=======
->x : number
->  : ^^^^^^
-
-    (x?: number, y?: number);
->x : number
->  : ^^^^^^
->y : number
->  : ^^^^^^
-
-    foo(x: number, y?: number);
->foo : { (x: number, y?: number): any; (x: number, y?: number, z?: number): any; }
->    : ^^^^^^      ^^^^^^      ^^^^^^^^^^^^^^^^^^^^^^^^^^^^^^^^^^^^^^^^^^^^^^^^^^^
->x : number
->  : ^^^^^^
->y : number
->  : ^^^^^^
-
-    foo(x: number, y?: number, z?: number);
->foo : { (x: number, y?: number): any; (x: number, y?: number, z?: number): any; }
->    : ^^^^^^^^^^^^^^^^^^^^^^^^^^^^^^^^^^^^      ^^^^^^      ^^^^^^      ^^^^^^^^^
->x : number
->  : ^^^^^^
->y : number
->  : ^^^^^^
->z : number
->  : ^^^^^^
->>>>>>> 12402f26
-}
-
-var i: I;
->i : I
->  : ^
-
-i();
->i() : any
->i : I
->  : ^
-
-i(1);
->i(1) : any
->i : I
->  : ^
->1 : 1
->  : ^
-
-i(1, 2);
->i(1, 2) : any
->i : I
->  : ^
->1 : 1
->  : ^
->2 : 2
->  : ^
-
-i.foo(1);
->i.foo(1) : any
-<<<<<<< HEAD
->i.foo : { (x: number, y?: number | undefined): any; (x: number, y?: number | undefined, z?: number | undefined): any; }
->i : I
->foo : { (x: number, y?: number | undefined): any; (x: number, y?: number | undefined, z?: number | undefined): any; }
-=======
->i.foo : { (x: number, y?: number): any; (x: number, y?: number, z?: number): any; }
->      : ^^^^^^^^^^^^^^^^^^^^^^^^^^^^^^^^^^^^^^^^^^^^^^^^^^^^^^^^^^^^^^^^^^^^^^^^^^^
->i : I
->  : ^
->foo : { (x: number, y?: number): any; (x: number, y?: number, z?: number): any; }
->    : ^^^^^^^^^^^^^^^^^^^^^^^^^^^^^^^^^^^^^^^^^^^^^^^^^^^^^^^^^^^^^^^^^^^^^^^^^^^
->>>>>>> 12402f26
->1 : 1
->  : ^
-
-i.foo(1, 2);
->i.foo(1, 2) : any
-<<<<<<< HEAD
->i.foo : { (x: number, y?: number | undefined): any; (x: number, y?: number | undefined, z?: number | undefined): any; }
->i : I
->foo : { (x: number, y?: number | undefined): any; (x: number, y?: number | undefined, z?: number | undefined): any; }
-=======
->i.foo : { (x: number, y?: number): any; (x: number, y?: number, z?: number): any; }
->      : ^^^^^^^^^^^^^^^^^^^^^^^^^^^^^^^^^^^^^^^^^^^^^^^^^^^^^^^^^^^^^^^^^^^^^^^^^^^
->i : I
->  : ^
->foo : { (x: number, y?: number): any; (x: number, y?: number, z?: number): any; }
->    : ^^^^^^^^^^^^^^^^^^^^^^^^^^^^^^^^^^^^^^^^^^^^^^^^^^^^^^^^^^^^^^^^^^^^^^^^^^^
->>>>>>> 12402f26
->1 : 1
->  : ^
->2 : 2
->  : ^
-
-i.foo(1, 2, 3);
->i.foo(1, 2, 3) : any
-<<<<<<< HEAD
->i.foo : { (x: number, y?: number | undefined): any; (x: number, y?: number | undefined, z?: number | undefined): any; }
->i : I
->foo : { (x: number, y?: number | undefined): any; (x: number, y?: number | undefined, z?: number | undefined): any; }
-=======
->i.foo : { (x: number, y?: number): any; (x: number, y?: number, z?: number): any; }
->      : ^^^^^^^^^^^^^^^^^^^^^^^^^^^^^^^^^^^^^^^^^^^^^^^^^^^^^^^^^^^^^^^^^^^^^^^^^^^
->i : I
->  : ^
->foo : { (x: number, y?: number): any; (x: number, y?: number, z?: number): any; }
->    : ^^^^^^^^^^^^^^^^^^^^^^^^^^^^^^^^^^^^^^^^^^^^^^^^^^^^^^^^^^^^^^^^^^^^^^^^^^^
->>>>>>> 12402f26
->1 : 1
->  : ^
->2 : 2
->  : ^
->3 : 3
->  : ^
-
-var a: {
->a : { (x?: number): any; (x?: number, y?: number): any; foo(x: number, y?: number): any; foo(x: number, y?: number, z?: number): any; }
->  : ^^^^^^^      ^^^^^^^^^^^^^      ^^^^^^      ^^^^^^^^^^^^^^^      ^^^^^^      ^^^^^^^^^^^^^^^      ^^^^^^      ^^^^^^      ^^^^^^^^^
-
-    (x?: number);
-<<<<<<< HEAD
->x : number | undefined
-
-    (x?: number, y?: number);
->x : number | undefined
->y : number | undefined
-
-    foo(x: number, y?: number);
->foo : { (x: number, y?: number): any; (x: number, y?: number | undefined, z?: number | undefined): any; }
->x : number
->y : number | undefined
-
-    foo(x: number, y?: number, z?: number);
->foo : { (x: number, y?: number | undefined): any; (x: number, y?: number, z?: number): any; }
->x : number
->y : number | undefined
->z : number | undefined
-=======
->x : number
->  : ^^^^^^
-
-    (x?: number, y?: number);
->x : number
->  : ^^^^^^
->y : number
->  : ^^^^^^
-
-    foo(x: number, y?: number);
->foo : { (x: number, y?: number): any; (x: number, y?: number, z?: number): any; }
->    : ^^^^^^      ^^^^^^      ^^^^^^^^^^^^^^^^^^^^^^^^^^^^^^^^^^^^^^^^^^^^^^^^^^^
->x : number
->  : ^^^^^^
->y : number
->  : ^^^^^^
-
-    foo(x: number, y?: number, z?: number);
->foo : { (x: number, y?: number): any; (x: number, y?: number, z?: number): any; }
->    : ^^^^^^^^^^^^^^^^^^^^^^^^^^^^^^^^^^^^      ^^^^^^      ^^^^^^      ^^^^^^^^^
->x : number
->  : ^^^^^^
->y : number
->  : ^^^^^^
->z : number
->  : ^^^^^^
->>>>>>> 12402f26
-}
-
-a();
->a() : any
-<<<<<<< HEAD
->a : { (x?: number | undefined): any; (x?: number | undefined, y?: number | undefined): any; foo(x: number, y?: number | undefined): any; foo(x: number, y?: number | undefined, z?: number | undefined): any; }
-
-a(1);
->a(1) : any
->a : { (x?: number | undefined): any; (x?: number | undefined, y?: number | undefined): any; foo(x: number, y?: number | undefined): any; foo(x: number, y?: number | undefined, z?: number | undefined): any; }
-=======
->a : { (x?: number): any; (x?: number, y?: number): any; foo(x: number, y?: number): any; foo(x: number, y?: number, z?: number): any; }
->  : ^^^^^^^^^^^^^^^^^^^^^^^^^^^^^^^^^^^^^^^^^^^^^^^^^^^^^^^^^^^^^^^^^^^^^^^^^^^^^^^^^^^^^^^^^^^^^^^^^^^^^^^^^^^^^^^^^^^^^^^^^^^^^^^^^^^
-
-a(1);
->a(1) : any
->a : { (x?: number): any; (x?: number, y?: number): any; foo(x: number, y?: number): any; foo(x: number, y?: number, z?: number): any; }
->  : ^^^^^^^^^^^^^^^^^^^^^^^^^^^^^^^^^^^^^^^^^^^^^^^^^^^^^^^^^^^^^^^^^^^^^^^^^^^^^^^^^^^^^^^^^^^^^^^^^^^^^^^^^^^^^^^^^^^^^^^^^^^^^^^^^^^
->>>>>>> 12402f26
->1 : 1
->  : ^
-
-a(1, 2);
->a(1, 2) : any
-<<<<<<< HEAD
->a : { (x?: number | undefined): any; (x?: number | undefined, y?: number | undefined): any; foo(x: number, y?: number | undefined): any; foo(x: number, y?: number | undefined, z?: number | undefined): any; }
-=======
->a : { (x?: number): any; (x?: number, y?: number): any; foo(x: number, y?: number): any; foo(x: number, y?: number, z?: number): any; }
->  : ^^^^^^^^^^^^^^^^^^^^^^^^^^^^^^^^^^^^^^^^^^^^^^^^^^^^^^^^^^^^^^^^^^^^^^^^^^^^^^^^^^^^^^^^^^^^^^^^^^^^^^^^^^^^^^^^^^^^^^^^^^^^^^^^^^^
->>>>>>> 12402f26
->1 : 1
->  : ^
->2 : 2
->  : ^
-
-a.foo(1);
->a.foo(1) : any
-<<<<<<< HEAD
->a.foo : { (x: number, y?: number | undefined): any; (x: number, y?: number | undefined, z?: number | undefined): any; }
->a : { (x?: number | undefined): any; (x?: number | undefined, y?: number | undefined): any; foo(x: number, y?: number | undefined): any; foo(x: number, y?: number | undefined, z?: number | undefined): any; }
->foo : { (x: number, y?: number | undefined): any; (x: number, y?: number | undefined, z?: number | undefined): any; }
-=======
->a.foo : { (x: number, y?: number): any; (x: number, y?: number, z?: number): any; }
->      : ^^^^^^^^^^^^^^^^^^^^^^^^^^^^^^^^^^^^^^^^^^^^^^^^^^^^^^^^^^^^^^^^^^^^^^^^^^^
->a : { (x?: number): any; (x?: number, y?: number): any; foo(x: number, y?: number): any; foo(x: number, y?: number, z?: number): any; }
->  : ^^^^^^^^^^^^^^^^^^^^^^^^^^^^^^^^^^^^^^^^^^^^^^^^^^^^^^^^^^^^^^^^^^^^^^^^^^^^^^^^^^^^^^^^^^^^^^^^^^^^^^^^^^^^^^^^^^^^^^^^^^^^^^^^^^^
->foo : { (x: number, y?: number): any; (x: number, y?: number, z?: number): any; }
->    : ^^^^^^^^^^^^^^^^^^^^^^^^^^^^^^^^^^^^^^^^^^^^^^^^^^^^^^^^^^^^^^^^^^^^^^^^^^^
->>>>>>> 12402f26
->1 : 1
->  : ^
-
-a.foo(1, 2);
->a.foo(1, 2) : any
-<<<<<<< HEAD
->a.foo : { (x: number, y?: number | undefined): any; (x: number, y?: number | undefined, z?: number | undefined): any; }
->a : { (x?: number | undefined): any; (x?: number | undefined, y?: number | undefined): any; foo(x: number, y?: number | undefined): any; foo(x: number, y?: number | undefined, z?: number | undefined): any; }
->foo : { (x: number, y?: number | undefined): any; (x: number, y?: number | undefined, z?: number | undefined): any; }
-=======
->a.foo : { (x: number, y?: number): any; (x: number, y?: number, z?: number): any; }
->      : ^^^^^^^^^^^^^^^^^^^^^^^^^^^^^^^^^^^^^^^^^^^^^^^^^^^^^^^^^^^^^^^^^^^^^^^^^^^
->a : { (x?: number): any; (x?: number, y?: number): any; foo(x: number, y?: number): any; foo(x: number, y?: number, z?: number): any; }
->  : ^^^^^^^^^^^^^^^^^^^^^^^^^^^^^^^^^^^^^^^^^^^^^^^^^^^^^^^^^^^^^^^^^^^^^^^^^^^^^^^^^^^^^^^^^^^^^^^^^^^^^^^^^^^^^^^^^^^^^^^^^^^^^^^^^^^
->foo : { (x: number, y?: number): any; (x: number, y?: number, z?: number): any; }
->    : ^^^^^^^^^^^^^^^^^^^^^^^^^^^^^^^^^^^^^^^^^^^^^^^^^^^^^^^^^^^^^^^^^^^^^^^^^^^
->>>>>>> 12402f26
->1 : 1
->  : ^
->2 : 2
->  : ^
-
-a.foo(1, 2, 3);
->a.foo(1, 2, 3) : any
-<<<<<<< HEAD
->a.foo : { (x: number, y?: number | undefined): any; (x: number, y?: number | undefined, z?: number | undefined): any; }
->a : { (x?: number | undefined): any; (x?: number | undefined, y?: number | undefined): any; foo(x: number, y?: number | undefined): any; foo(x: number, y?: number | undefined, z?: number | undefined): any; }
->foo : { (x: number, y?: number | undefined): any; (x: number, y?: number | undefined, z?: number | undefined): any; }
-=======
->a.foo : { (x: number, y?: number): any; (x: number, y?: number, z?: number): any; }
->      : ^^^^^^^^^^^^^^^^^^^^^^^^^^^^^^^^^^^^^^^^^^^^^^^^^^^^^^^^^^^^^^^^^^^^^^^^^^^
->a : { (x?: number): any; (x?: number, y?: number): any; foo(x: number, y?: number): any; foo(x: number, y?: number, z?: number): any; }
->  : ^^^^^^^^^^^^^^^^^^^^^^^^^^^^^^^^^^^^^^^^^^^^^^^^^^^^^^^^^^^^^^^^^^^^^^^^^^^^^^^^^^^^^^^^^^^^^^^^^^^^^^^^^^^^^^^^^^^^^^^^^^^^^^^^^^^
->foo : { (x: number, y?: number): any; (x: number, y?: number, z?: number): any; }
->    : ^^^^^^^^^^^^^^^^^^^^^^^^^^^^^^^^^^^^^^^^^^^^^^^^^^^^^^^^^^^^^^^^^^^^^^^^^^^
->>>>>>> 12402f26
->1 : 1
->  : ^
->2 : 2
->  : ^
->3 : 3
->  : ^
-
+//// [tests/cases/conformance/types/objectTypeLiteral/callSignatures/callSignaturesWithOptionalParameters2.ts] ////
+
+=== callSignaturesWithOptionalParameters2.ts ===
+// Optional parameters should be valid in all the below casts
+
+function foo(x?: number);
+>foo : (x?: number) => any
+>    : ^^^^^      ^^^^^^^^
+>x : number | undefined
+>  : ^^^^^^^^^^^^^^^^^^
+
+function foo(x?: number) { }
+>foo : (x?: number | undefined) => any
+>    : ^^^^^^^^^^^^^^^^^^^^^^^^^^^^^^^
+>x : number | undefined
+>  : ^^^^^^^^^^^^^^^^^^
+
+foo(1);
+>foo(1) : any
+>       : ^^^
+>foo : (x?: number | undefined) => any
+>    : ^^^^^^^^^^^^^^^^^^^^^^^^^^^^^^^
+>1 : 1
+>  : ^
+
+foo();
+>foo() : any
+>      : ^^^
+>foo : (x?: number | undefined) => any
+>    : ^^^^^^^^^^^^^^^^^^^^^^^^^^^^^^^
+
+function foo2(x: number);
+>foo2 : { (x: number): any; (x: number, y?: number | undefined): any; }
+>     : ^^^^^^      ^^^^^^^^^^^^^^^^^^^^^^^^^^^^^^^^^^^^^^^^^^^^^^^^^^^
+>x : number
+>  : ^^^^^^
+
+function foo2(x: number, y?: number);
+>foo2 : { (x: number): any; (x: number, y?: number): any; }
+>     : ^^^^^^^^^^^^^^^^^^^^^^^^      ^^^^^^      ^^^^^^^^^
+>x : number
+>  : ^^^^^^
+>y : number | undefined
+>  : ^^^^^^^^^^^^^^^^^^
+
+function foo2(x: number, y?: number) { }
+>foo2 : { (x: number): any; (x: number, y?: number | undefined): any; }
+>     : ^^^^^^^^^^^^^^^^^^^^^^^^^^^^^^^^^^^^^^^^^^^^^^^^^^^^^^^^^^^^^^^
+>x : number
+>  : ^^^^^^
+>y : number | undefined
+>  : ^^^^^^^^^^^^^^^^^^
+
+foo2(1);
+>foo2(1) : any
+>        : ^^^
+>foo2 : { (x: number): any; (x: number, y?: number | undefined): any; }
+>     : ^^^^^^^^^^^^^^^^^^^^^^^^^^^^^^^^^^^^^^^^^^^^^^^^^^^^^^^^^^^^^^^
+>1 : 1
+>  : ^
+
+foo2(1, 2);
+>foo2(1, 2) : any
+>           : ^^^
+>foo2 : { (x: number): any; (x: number, y?: number | undefined): any; }
+>     : ^^^^^^^^^^^^^^^^^^^^^^^^^^^^^^^^^^^^^^^^^^^^^^^^^^^^^^^^^^^^^^^
+>1 : 1
+>  : ^
+>2 : 2
+>  : ^
+
+class C {
+>C : C
+>  : ^
+
+    foo(x?: number);
+>foo : (x?: number) => any
+>    : ^^^^^      ^^^^^^^^
+>x : number | undefined
+>  : ^^^^^^^^^^^^^^^^^^
+
+    foo(x?: number) { }
+>foo : (x?: number | undefined) => any
+>    : ^^^^^^^^^^^^^^^^^^^^^^^^^^^^^^^
+>x : number | undefined
+>  : ^^^^^^^^^^^^^^^^^^
+
+    foo2(x: number);
+>foo2 : { (x: number): any; (x: number, y?: number | undefined): any; }
+>     : ^^^^^^      ^^^^^^^^^^^^^^^^^^^^^^^^^^^^^^^^^^^^^^^^^^^^^^^^^^^
+>x : number
+>  : ^^^^^^
+
+    foo2(x: number, y?: number);
+>foo2 : { (x: number): any; (x: number, y?: number): any; }
+>     : ^^^^^^^^^^^^^^^^^^^^^^^^      ^^^^^^      ^^^^^^^^^
+>x : number
+>  : ^^^^^^
+>y : number | undefined
+>  : ^^^^^^^^^^^^^^^^^^
+
+    foo2(x: number, y?: number) { }
+>foo2 : { (x: number): any; (x: number, y?: number | undefined): any; }
+>     : ^^^^^^^^^^^^^^^^^^^^^^^^^^^^^^^^^^^^^^^^^^^^^^^^^^^^^^^^^^^^^^^
+>x : number
+>  : ^^^^^^
+>y : number | undefined
+>  : ^^^^^^^^^^^^^^^^^^
+}
+
+var c: C;
+>c : C
+>  : ^
+
+c.foo();
+>c.foo() : any
+>        : ^^^
+>c.foo : (x?: number | undefined) => any
+>      : ^^^^^^^^^^^^^^^^^^^^^^^^^^^^^^^
+>c : C
+>  : ^
+>foo : (x?: number | undefined) => any
+>    : ^^^^^^^^^^^^^^^^^^^^^^^^^^^^^^^
+
+c.foo(1);
+>c.foo(1) : any
+>         : ^^^
+>c.foo : (x?: number | undefined) => any
+>      : ^^^^^^^^^^^^^^^^^^^^^^^^^^^^^^^
+>c : C
+>  : ^
+>foo : (x?: number | undefined) => any
+>    : ^^^^^^^^^^^^^^^^^^^^^^^^^^^^^^^
+>1 : 1
+>  : ^
+
+c.foo2(1);
+>c.foo2(1) : any
+>          : ^^^
+>c.foo2 : { (x: number): any; (x: number, y?: number | undefined): any; }
+>       : ^^^^^^^^^^^^^^^^^^^^^^^^^^^^^^^^^^^^^^^^^^^^^^^^^^^^^^^^^^^^^^^
+>c : C
+>  : ^
+>foo2 : { (x: number): any; (x: number, y?: number | undefined): any; }
+>     : ^^^^^^^^^^^^^^^^^^^^^^^^^^^^^^^^^^^^^^^^^^^^^^^^^^^^^^^^^^^^^^^
+>1 : 1
+>  : ^
+
+c.foo2(1, 2);
+>c.foo2(1, 2) : any
+>             : ^^^
+>c.foo2 : { (x: number): any; (x: number, y?: number | undefined): any; }
+>       : ^^^^^^^^^^^^^^^^^^^^^^^^^^^^^^^^^^^^^^^^^^^^^^^^^^^^^^^^^^^^^^^
+>c : C
+>  : ^
+>foo2 : { (x: number): any; (x: number, y?: number | undefined): any; }
+>     : ^^^^^^^^^^^^^^^^^^^^^^^^^^^^^^^^^^^^^^^^^^^^^^^^^^^^^^^^^^^^^^^
+>1 : 1
+>  : ^
+>2 : 2
+>  : ^
+
+interface I {
+    (x?: number);
+>x : number | undefined
+>  : ^^^^^^^^^^^^^^^^^^
+
+    (x?: number, y?: number);
+>x : number | undefined
+>  : ^^^^^^^^^^^^^^^^^^
+>y : number | undefined
+>  : ^^^^^^^^^^^^^^^^^^
+
+    foo(x: number, y?: number);
+>foo : { (x: number, y?: number): any; (x: number, y?: number | undefined, z?: number | undefined): any; }
+>    : ^^^^^^      ^^^^^^      ^^^^^^^^^^^^^^^^^^^^^^^^^^^^^^^^^^^^^^^^^^^^^^^^^^^^^^^^^^^^^^^^^^^^^^^^^^^
+>x : number
+>  : ^^^^^^
+>y : number | undefined
+>  : ^^^^^^^^^^^^^^^^^^
+
+    foo(x: number, y?: number, z?: number);
+>foo : { (x: number, y?: number | undefined): any; (x: number, y?: number, z?: number): any; }
+>    : ^^^^^^^^^^^^^^^^^^^^^^^^^^^^^^^^^^^^^^^^^^^^^^^^      ^^^^^^      ^^^^^^      ^^^^^^^^^
+>x : number
+>  : ^^^^^^
+>y : number | undefined
+>  : ^^^^^^^^^^^^^^^^^^
+>z : number | undefined
+>  : ^^^^^^^^^^^^^^^^^^
+}
+
+var i: I;
+>i : I
+>  : ^
+
+i();
+>i() : any
+>    : ^^^
+>i : I
+>  : ^
+
+i(1);
+>i(1) : any
+>     : ^^^
+>i : I
+>  : ^
+>1 : 1
+>  : ^
+
+i(1, 2);
+>i(1, 2) : any
+>        : ^^^
+>i : I
+>  : ^
+>1 : 1
+>  : ^
+>2 : 2
+>  : ^
+
+i.foo(1);
+>i.foo(1) : any
+>         : ^^^
+>i.foo : { (x: number, y?: number | undefined): any; (x: number, y?: number | undefined, z?: number | undefined): any; }
+>      : ^^^^^^^^^^^^^^^^^^^^^^^^^^^^^^^^^^^^^^^^^^^^^^^^^^^^^^^^^^^^^^^^^^^^^^^^^^^^^^^^^^^^^^^^^^^^^^^^^^^^^^^^^^^^^^^
+>i : I
+>  : ^
+>foo : { (x: number, y?: number | undefined): any; (x: number, y?: number | undefined, z?: number | undefined): any; }
+>    : ^^^^^^^^^^^^^^^^^^^^^^^^^^^^^^^^^^^^^^^^^^^^^^^^^^^^^^^^^^^^^^^^^^^^^^^^^^^^^^^^^^^^^^^^^^^^^^^^^^^^^^^^^^^^^^^
+>1 : 1
+>  : ^
+
+i.foo(1, 2);
+>i.foo(1, 2) : any
+>            : ^^^
+>i.foo : { (x: number, y?: number | undefined): any; (x: number, y?: number | undefined, z?: number | undefined): any; }
+>      : ^^^^^^^^^^^^^^^^^^^^^^^^^^^^^^^^^^^^^^^^^^^^^^^^^^^^^^^^^^^^^^^^^^^^^^^^^^^^^^^^^^^^^^^^^^^^^^^^^^^^^^^^^^^^^^^
+>i : I
+>  : ^
+>foo : { (x: number, y?: number | undefined): any; (x: number, y?: number | undefined, z?: number | undefined): any; }
+>    : ^^^^^^^^^^^^^^^^^^^^^^^^^^^^^^^^^^^^^^^^^^^^^^^^^^^^^^^^^^^^^^^^^^^^^^^^^^^^^^^^^^^^^^^^^^^^^^^^^^^^^^^^^^^^^^^
+>1 : 1
+>  : ^
+>2 : 2
+>  : ^
+
+i.foo(1, 2, 3);
+>i.foo(1, 2, 3) : any
+>               : ^^^
+>i.foo : { (x: number, y?: number | undefined): any; (x: number, y?: number | undefined, z?: number | undefined): any; }
+>      : ^^^^^^^^^^^^^^^^^^^^^^^^^^^^^^^^^^^^^^^^^^^^^^^^^^^^^^^^^^^^^^^^^^^^^^^^^^^^^^^^^^^^^^^^^^^^^^^^^^^^^^^^^^^^^^^
+>i : I
+>  : ^
+>foo : { (x: number, y?: number | undefined): any; (x: number, y?: number | undefined, z?: number | undefined): any; }
+>    : ^^^^^^^^^^^^^^^^^^^^^^^^^^^^^^^^^^^^^^^^^^^^^^^^^^^^^^^^^^^^^^^^^^^^^^^^^^^^^^^^^^^^^^^^^^^^^^^^^^^^^^^^^^^^^^^
+>1 : 1
+>  : ^
+>2 : 2
+>  : ^
+>3 : 3
+>  : ^
+
+var a: {
+>a : { (x?: number): any; (x?: number, y?: number): any; foo(x: number, y?: number): any; foo(x: number, y?: number, z?: number): any; }
+>  : ^^^^^^^      ^^^^^^^^^^^^^      ^^^^^^      ^^^^^^^^^^^^^^^      ^^^^^^      ^^^^^^^^^^^^^^^      ^^^^^^      ^^^^^^      ^^^^^^^^^
+
+    (x?: number);
+>x : number | undefined
+>  : ^^^^^^^^^^^^^^^^^^
+
+    (x?: number, y?: number);
+>x : number | undefined
+>  : ^^^^^^^^^^^^^^^^^^
+>y : number | undefined
+>  : ^^^^^^^^^^^^^^^^^^
+
+    foo(x: number, y?: number);
+>foo : { (x: number, y?: number): any; (x: number, y?: number | undefined, z?: number | undefined): any; }
+>    : ^^^^^^      ^^^^^^      ^^^^^^^^^^^^^^^^^^^^^^^^^^^^^^^^^^^^^^^^^^^^^^^^^^^^^^^^^^^^^^^^^^^^^^^^^^^
+>x : number
+>  : ^^^^^^
+>y : number | undefined
+>  : ^^^^^^^^^^^^^^^^^^
+
+    foo(x: number, y?: number, z?: number);
+>foo : { (x: number, y?: number | undefined): any; (x: number, y?: number, z?: number): any; }
+>    : ^^^^^^^^^^^^^^^^^^^^^^^^^^^^^^^^^^^^^^^^^^^^^^^^      ^^^^^^      ^^^^^^      ^^^^^^^^^
+>x : number
+>  : ^^^^^^
+>y : number | undefined
+>  : ^^^^^^^^^^^^^^^^^^
+>z : number | undefined
+>  : ^^^^^^^^^^^^^^^^^^
+}
+
+a();
+>a() : any
+>    : ^^^
+>a : { (x?: number | undefined): any; (x?: number | undefined, y?: number | undefined): any; foo(x: number, y?: number | undefined): any; foo(x: number, y?: number | undefined, z?: number | undefined): any; }
+>  : ^^^^^^^^^^^^^^^^^^^^^^^^^^^^^^^^^^^^^^^^^^^^^^^^^^^^^^^^^^^^^^^^^^^^^^^^^^^^^^^^^^^^^^^^^^^^^^^^^^^^^^^^^^^^^^^^^^^^^^^^^^^^^^^^^^^^^^^^^^^^^^^^^^^^^^^^^^^^^^^^^^^^^^^^^^^^^^^^^^^^^^^^^^^^^^^^^^^^^^^^^^^
+
+a(1);
+>a(1) : any
+>     : ^^^
+>a : { (x?: number | undefined): any; (x?: number | undefined, y?: number | undefined): any; foo(x: number, y?: number | undefined): any; foo(x: number, y?: number | undefined, z?: number | undefined): any; }
+>  : ^^^^^^^^^^^^^^^^^^^^^^^^^^^^^^^^^^^^^^^^^^^^^^^^^^^^^^^^^^^^^^^^^^^^^^^^^^^^^^^^^^^^^^^^^^^^^^^^^^^^^^^^^^^^^^^^^^^^^^^^^^^^^^^^^^^^^^^^^^^^^^^^^^^^^^^^^^^^^^^^^^^^^^^^^^^^^^^^^^^^^^^^^^^^^^^^^^^^^^^^^^^
+>1 : 1
+>  : ^
+
+a(1, 2);
+>a(1, 2) : any
+>        : ^^^
+>a : { (x?: number | undefined): any; (x?: number | undefined, y?: number | undefined): any; foo(x: number, y?: number | undefined): any; foo(x: number, y?: number | undefined, z?: number | undefined): any; }
+>  : ^^^^^^^^^^^^^^^^^^^^^^^^^^^^^^^^^^^^^^^^^^^^^^^^^^^^^^^^^^^^^^^^^^^^^^^^^^^^^^^^^^^^^^^^^^^^^^^^^^^^^^^^^^^^^^^^^^^^^^^^^^^^^^^^^^^^^^^^^^^^^^^^^^^^^^^^^^^^^^^^^^^^^^^^^^^^^^^^^^^^^^^^^^^^^^^^^^^^^^^^^^^
+>1 : 1
+>  : ^
+>2 : 2
+>  : ^
+
+a.foo(1);
+>a.foo(1) : any
+>         : ^^^
+>a.foo : { (x: number, y?: number | undefined): any; (x: number, y?: number | undefined, z?: number | undefined): any; }
+>      : ^^^^^^^^^^^^^^^^^^^^^^^^^^^^^^^^^^^^^^^^^^^^^^^^^^^^^^^^^^^^^^^^^^^^^^^^^^^^^^^^^^^^^^^^^^^^^^^^^^^^^^^^^^^^^^^
+>a : { (x?: number | undefined): any; (x?: number | undefined, y?: number | undefined): any; foo(x: number, y?: number | undefined): any; foo(x: number, y?: number | undefined, z?: number | undefined): any; }
+>  : ^^^^^^^^^^^^^^^^^^^^^^^^^^^^^^^^^^^^^^^^^^^^^^^^^^^^^^^^^^^^^^^^^^^^^^^^^^^^^^^^^^^^^^^^^^^^^^^^^^^^^^^^^^^^^^^^^^^^^^^^^^^^^^^^^^^^^^^^^^^^^^^^^^^^^^^^^^^^^^^^^^^^^^^^^^^^^^^^^^^^^^^^^^^^^^^^^^^^^^^^^^^
+>foo : { (x: number, y?: number | undefined): any; (x: number, y?: number | undefined, z?: number | undefined): any; }
+>    : ^^^^^^^^^^^^^^^^^^^^^^^^^^^^^^^^^^^^^^^^^^^^^^^^^^^^^^^^^^^^^^^^^^^^^^^^^^^^^^^^^^^^^^^^^^^^^^^^^^^^^^^^^^^^^^^
+>1 : 1
+>  : ^
+
+a.foo(1, 2);
+>a.foo(1, 2) : any
+>            : ^^^
+>a.foo : { (x: number, y?: number | undefined): any; (x: number, y?: number | undefined, z?: number | undefined): any; }
+>      : ^^^^^^^^^^^^^^^^^^^^^^^^^^^^^^^^^^^^^^^^^^^^^^^^^^^^^^^^^^^^^^^^^^^^^^^^^^^^^^^^^^^^^^^^^^^^^^^^^^^^^^^^^^^^^^^
+>a : { (x?: number | undefined): any; (x?: number | undefined, y?: number | undefined): any; foo(x: number, y?: number | undefined): any; foo(x: number, y?: number | undefined, z?: number | undefined): any; }
+>  : ^^^^^^^^^^^^^^^^^^^^^^^^^^^^^^^^^^^^^^^^^^^^^^^^^^^^^^^^^^^^^^^^^^^^^^^^^^^^^^^^^^^^^^^^^^^^^^^^^^^^^^^^^^^^^^^^^^^^^^^^^^^^^^^^^^^^^^^^^^^^^^^^^^^^^^^^^^^^^^^^^^^^^^^^^^^^^^^^^^^^^^^^^^^^^^^^^^^^^^^^^^^
+>foo : { (x: number, y?: number | undefined): any; (x: number, y?: number | undefined, z?: number | undefined): any; }
+>    : ^^^^^^^^^^^^^^^^^^^^^^^^^^^^^^^^^^^^^^^^^^^^^^^^^^^^^^^^^^^^^^^^^^^^^^^^^^^^^^^^^^^^^^^^^^^^^^^^^^^^^^^^^^^^^^^
+>1 : 1
+>  : ^
+>2 : 2
+>  : ^
+
+a.foo(1, 2, 3);
+>a.foo(1, 2, 3) : any
+>               : ^^^
+>a.foo : { (x: number, y?: number | undefined): any; (x: number, y?: number | undefined, z?: number | undefined): any; }
+>      : ^^^^^^^^^^^^^^^^^^^^^^^^^^^^^^^^^^^^^^^^^^^^^^^^^^^^^^^^^^^^^^^^^^^^^^^^^^^^^^^^^^^^^^^^^^^^^^^^^^^^^^^^^^^^^^^
+>a : { (x?: number | undefined): any; (x?: number | undefined, y?: number | undefined): any; foo(x: number, y?: number | undefined): any; foo(x: number, y?: number | undefined, z?: number | undefined): any; }
+>  : ^^^^^^^^^^^^^^^^^^^^^^^^^^^^^^^^^^^^^^^^^^^^^^^^^^^^^^^^^^^^^^^^^^^^^^^^^^^^^^^^^^^^^^^^^^^^^^^^^^^^^^^^^^^^^^^^^^^^^^^^^^^^^^^^^^^^^^^^^^^^^^^^^^^^^^^^^^^^^^^^^^^^^^^^^^^^^^^^^^^^^^^^^^^^^^^^^^^^^^^^^^^
+>foo : { (x: number, y?: number | undefined): any; (x: number, y?: number | undefined, z?: number | undefined): any; }
+>    : ^^^^^^^^^^^^^^^^^^^^^^^^^^^^^^^^^^^^^^^^^^^^^^^^^^^^^^^^^^^^^^^^^^^^^^^^^^^^^^^^^^^^^^^^^^^^^^^^^^^^^^^^^^^^^^^
+>1 : 1
+>  : ^
+>2 : 2
+>  : ^
+>3 : 3
+>  : ^
+