--- conflicted
+++ resolved
@@ -1,219 +1,178 @@
-//// [tests/cases/conformance/expressions/binaryOperators/logicalOrOperator/logicalOrOperatorWithTypeParameters.ts] ////
-
-=== logicalOrOperatorWithTypeParameters.ts ===
-function fn1<T, U>(t: T, u: U) {
->fn1 : <T, U>(t: T, u: U) => void
->    : ^ ^^ ^^^^^ ^^^^^ ^^^^^^^^^
->t : T
->  : ^
->u : U
->  : ^
-
-    var r1 = t || t;
->r1 : T
->   : ^
->t || t : T
->       : ^
->t : T
->  : ^
->t : T
->  : ^
-
-    var r2: T = t || t;
->r2 : T
->   : ^
->t || t : T
->       : ^
->t : T
->  : ^
->t : T
->  : ^
-
-    var r3 = t || u;
-<<<<<<< HEAD
->r3 : U | NonNullable<T>
->t || u : U | NonNullable<T>
-=======
->r3 : T | U
->   : ^^^^^
->t || u : T | U
->       : ^^^^^
->>>>>>> 12402f26
->t : T
->  : ^
->u : U
->  : ^
-
-    var r4: {} = t || u;
->r4 : {}
-<<<<<<< HEAD
->t || u : U | NonNullable<T>
-=======
->   : ^^
->t || u : T | U
->       : ^^^^^
->>>>>>> 12402f26
->t : T
->  : ^
->u : U
->  : ^
-}
-
-function fn2<T, U/* extends T*/, V/* extends T*/>(t: T, u: U, v: V) {
->fn2 : <T, U, V>(t: T, u: U, v: V) => void
->    : ^ ^^ ^^ ^^^^^ ^^^^^ ^^^^^ ^^^^^^^^^
->t : T
->  : ^
->u : U
->  : ^
->v : V
->  : ^
-
-    var r1 = t || u;
-<<<<<<< HEAD
->r1 : U | NonNullable<T>
->t || u : U | NonNullable<T>
-=======
->r1 : T | U
->   : ^^^^^
->t || u : T | U
->       : ^^^^^
->>>>>>> 12402f26
->t : T
->  : ^
->u : U
->  : ^
-
-    //var r2: T = t || u;
-    var r3 = u || u;
->r3 : U
->   : ^
->u || u : U
->       : ^
->u : U
->  : ^
->u : U
->  : ^
-
-    var r4: U = u || u;
->r4 : U
->   : ^
->u || u : U
->       : ^
->u : U
->  : ^
->u : U
->  : ^
-
-    var r5 = u || v;
-<<<<<<< HEAD
->r5 : V | NonNullable<U>
->u || v : V | NonNullable<U>
-=======
->r5 : U | V
->   : ^^^^^
->u || v : U | V
->       : ^^^^^
->>>>>>> 12402f26
->u : U
->  : ^
->v : V
->  : ^
-
-    var r6: {} = u || v;
->r6 : {}
-<<<<<<< HEAD
->u || v : V | NonNullable<U>
-=======
->   : ^^
->u || v : U | V
->       : ^^^^^
->>>>>>> 12402f26
->u : U
->  : ^
->v : V
->  : ^
-
-    //var r7: T = u || v;
-}
-
-function fn3<T extends { a: string; b: string }, U extends { a: string; b: number }>(t: T, u: U) {
->fn3 : <T extends { a: string; b: string; }, U extends { a: string; b: number; }>(t: T, u: U) => void
->    : ^ ^^^^^^^^^^^^^^      ^^^^^      ^^^^^ ^^^^^^^^^^^^^^      ^^^^^      ^^^^^^^^ ^^^^^ ^^^^^^^^^
->a : string
->  : ^^^^^^
->b : string
->  : ^^^^^^
->a : string
->  : ^^^^^^
->b : number
->  : ^^^^^^
->t : T
->  : ^
->u : U
->  : ^
-
-    var r1 = t || u;
-<<<<<<< HEAD
->r1 : T
->t || u : T
-=======
->r1 : T | U
->   : ^^^^^
->t || u : T | U
->       : ^^^^^
->>>>>>> 12402f26
->t : T
->  : ^
->u : U
->  : ^
-
-    var r2: {} = t || u;
->r2 : {}
-<<<<<<< HEAD
->t || u : T
-=======
->   : ^^
->t || u : T | U
->       : ^^^^^
->>>>>>> 12402f26
->t : T
->  : ^
->u : U
->  : ^
-
-    var r3 = t || { a: '' };
-<<<<<<< HEAD
->r3 : T
->t || { a: '' } : T
-=======
->r3 : T | { a: string; }
->   : ^^^^^^^^^^^^^^^^^^
->t || { a: '' } : T | { a: string; }
->               : ^^^^^^^^^^^^^^^^^^
->>>>>>> 12402f26
->t : T
->  : ^
->{ a: '' } : { a: string; }
->          : ^^^^^^^^^^^^^^
->a : string
->  : ^^^^^^
->'' : ""
->   : ^^
-
-    var r4: { a: string } = t || u;
->r4 : { a: string; }
->   : ^^^^^      ^^^
->a : string
-<<<<<<< HEAD
->t || u : T
-=======
->  : ^^^^^^
->t || u : T | U
->       : ^^^^^
->>>>>>> 12402f26
->t : T
->  : ^
->u : U
->  : ^
-}
+//// [tests/cases/conformance/expressions/binaryOperators/logicalOrOperator/logicalOrOperatorWithTypeParameters.ts] ////
+
+=== logicalOrOperatorWithTypeParameters.ts ===
+function fn1<T, U>(t: T, u: U) {
+>fn1 : <T, U>(t: T, u: U) => void
+>    : ^ ^^ ^^^^^ ^^^^^ ^^^^^^^^^
+>t : T
+>  : ^
+>u : U
+>  : ^
+
+    var r1 = t || t;
+>r1 : T
+>   : ^
+>t || t : T
+>       : ^
+>t : T
+>  : ^
+>t : T
+>  : ^
+
+    var r2: T = t || t;
+>r2 : T
+>   : ^
+>t || t : T
+>       : ^
+>t : T
+>  : ^
+>t : T
+>  : ^
+
+    var r3 = t || u;
+>r3 : U | NonNullable<T>
+>   : ^^^^^^^^^^^^^^^^^^
+>t || u : U | NonNullable<T>
+>       : ^^^^^^^^^^^^^^^^^^
+>t : T
+>  : ^
+>u : U
+>  : ^
+
+    var r4: {} = t || u;
+>r4 : {}
+>   : ^^
+>t || u : U | NonNullable<T>
+>       : ^^^^^^^^^^^^^^^^^^
+>t : T
+>  : ^
+>u : U
+>  : ^
+}
+
+function fn2<T, U/* extends T*/, V/* extends T*/>(t: T, u: U, v: V) {
+>fn2 : <T, U, V>(t: T, u: U, v: V) => void
+>    : ^ ^^ ^^ ^^^^^ ^^^^^ ^^^^^ ^^^^^^^^^
+>t : T
+>  : ^
+>u : U
+>  : ^
+>v : V
+>  : ^
+
+    var r1 = t || u;
+>r1 : U | NonNullable<T>
+>   : ^^^^^^^^^^^^^^^^^^
+>t || u : U | NonNullable<T>
+>       : ^^^^^^^^^^^^^^^^^^
+>t : T
+>  : ^
+>u : U
+>  : ^
+
+    //var r2: T = t || u;
+    var r3 = u || u;
+>r3 : U
+>   : ^
+>u || u : U
+>       : ^
+>u : U
+>  : ^
+>u : U
+>  : ^
+
+    var r4: U = u || u;
+>r4 : U
+>   : ^
+>u || u : U
+>       : ^
+>u : U
+>  : ^
+>u : U
+>  : ^
+
+    var r5 = u || v;
+>r5 : V | NonNullable<U>
+>   : ^^^^^^^^^^^^^^^^^^
+>u || v : V | NonNullable<U>
+>       : ^^^^^^^^^^^^^^^^^^
+>u : U
+>  : ^
+>v : V
+>  : ^
+
+    var r6: {} = u || v;
+>r6 : {}
+>   : ^^
+>u || v : V | NonNullable<U>
+>       : ^^^^^^^^^^^^^^^^^^
+>u : U
+>  : ^
+>v : V
+>  : ^
+
+    //var r7: T = u || v;
+}
+
+function fn3<T extends { a: string; b: string }, U extends { a: string; b: number }>(t: T, u: U) {
+>fn3 : <T extends { a: string; b: string; }, U extends { a: string; b: number; }>(t: T, u: U) => void
+>    : ^ ^^^^^^^^^^^^^^      ^^^^^      ^^^^^ ^^^^^^^^^^^^^^      ^^^^^      ^^^^^^^^ ^^^^^ ^^^^^^^^^
+>a : string
+>  : ^^^^^^
+>b : string
+>  : ^^^^^^
+>a : string
+>  : ^^^^^^
+>b : number
+>  : ^^^^^^
+>t : T
+>  : ^
+>u : U
+>  : ^
+
+    var r1 = t || u;
+>r1 : T
+>   : ^
+>t || u : T
+>       : ^
+>t : T
+>  : ^
+>u : U
+>  : ^
+
+    var r2: {} = t || u;
+>r2 : {}
+>   : ^^
+>t || u : T
+>       : ^
+>t : T
+>  : ^
+>u : U
+>  : ^
+
+    var r3 = t || { a: '' };
+>r3 : T
+>   : ^
+>t || { a: '' } : T
+>               : ^
+>t : T
+>  : ^
+>{ a: '' } : { a: string; }
+>          : ^^^^^^^^^^^^^^
+>a : string
+>  : ^^^^^^
+>'' : ""
+>   : ^^
+
+    var r4: { a: string } = t || u;
+>r4 : { a: string; }
+>   : ^^^^^      ^^^
+>a : string
+>  : ^^^^^^
+>t || u : T
+>       : ^
+>t : T
+>  : ^
+>u : U
+>  : ^
+}