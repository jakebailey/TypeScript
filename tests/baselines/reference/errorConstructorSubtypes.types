//// [tests/cases/compiler/errorConstructorSubtypes.ts] ////

=== errorConstructorSubtypes.ts ===
// In Node, ErrorConstructor is augmented with extra properties. Excerpted below.
interface ErrorConstructor {
  captureStackTrace(targetObject: Object, constructorOpt?: Function): void;
>captureStackTrace : (targetObject: Object, constructorOpt?: Function) => void
>                  : ^^^^^^^^^^^^^^^      ^^^^^^^^^^^^^^^^^^^        ^^^^^    
>targetObject : Object
<<<<<<< HEAD
>constructorOpt : Function | undefined
=======
>             : ^^^^^^
>constructorOpt : Function
>               : ^^^^^^^^
>>>>>>> 12402f26
}

declare var x: ErrorConstructor
>x : ErrorConstructor
>  : ^^^^^^^^^^^^^^^^

x = Error; // OK
>x = Error : ErrorConstructor
>          : ^^^^^^^^^^^^^^^^
>x : ErrorConstructor
>  : ^^^^^^^^^^^^^^^^
>Error : ErrorConstructor
>      : ^^^^^^^^^^^^^^^^

x = RangeError;
>x = RangeError : RangeErrorConstructor
>               : ^^^^^^^^^^^^^^^^^^^^^
>x : ErrorConstructor
>  : ^^^^^^^^^^^^^^^^
>RangeError : RangeErrorConstructor
>           : ^^^^^^^^^^^^^^^^^^^^^

new x().message
>new x().message : string
>                : ^^^^^^
>new x() : Error
>        : ^^^^^
>x : ErrorConstructor
>  : ^^^^^^^^^^^^^^^^
>message : string
>        : ^^^^^^

x.captureStackTrace
<<<<<<< HEAD
>x.captureStackTrace : (targetObject: Object, constructorOpt?: Function | undefined) => void
>x : ErrorConstructor
>captureStackTrace : (targetObject: Object, constructorOpt?: Function | undefined) => void
=======
>x.captureStackTrace : (targetObject: Object, constructorOpt?: Function) => void
>                    : ^^^^^^^^^^^^^^^^^^^^^^^^^^^^^^^^^^^^^^^^^^^^^^^^^^^^^^^^^
>x : ErrorConstructor
>  : ^^^^^^^^^^^^^^^^
>captureStackTrace : (targetObject: Object, constructorOpt?: Function) => void
>                  : ^^^^^^^^^^^^^^^^^^^^^^^^^^^^^^^^^^^^^^^^^^^^^^^^^^^^^^^^^
>>>>>>> 12402f26

<|MERGE_RESOLUTION|>--- conflicted
+++ resolved
@@ -1,62 +1,52 @@
-//// [tests/cases/compiler/errorConstructorSubtypes.ts] ////
-
-=== errorConstructorSubtypes.ts ===
-// In Node, ErrorConstructor is augmented with extra properties. Excerpted below.
-interface ErrorConstructor {
-  captureStackTrace(targetObject: Object, constructorOpt?: Function): void;
->captureStackTrace : (targetObject: Object, constructorOpt?: Function) => void
->                  : ^^^^^^^^^^^^^^^      ^^^^^^^^^^^^^^^^^^^        ^^^^^    
->targetObject : Object
-<<<<<<< HEAD
->constructorOpt : Function | undefined
-=======
->             : ^^^^^^
->constructorOpt : Function
->               : ^^^^^^^^
->>>>>>> 12402f26
-}
-
-declare var x: ErrorConstructor
->x : ErrorConstructor
->  : ^^^^^^^^^^^^^^^^
-
-x = Error; // OK
->x = Error : ErrorConstructor
->          : ^^^^^^^^^^^^^^^^
->x : ErrorConstructor
->  : ^^^^^^^^^^^^^^^^
->Error : ErrorConstructor
->      : ^^^^^^^^^^^^^^^^
-
-x = RangeError;
->x = RangeError : RangeErrorConstructor
->               : ^^^^^^^^^^^^^^^^^^^^^
->x : ErrorConstructor
->  : ^^^^^^^^^^^^^^^^
->RangeError : RangeErrorConstructor
->           : ^^^^^^^^^^^^^^^^^^^^^
-
-new x().message
->new x().message : string
->                : ^^^^^^
->new x() : Error
->        : ^^^^^
->x : ErrorConstructor
->  : ^^^^^^^^^^^^^^^^
->message : string
->        : ^^^^^^
-
-x.captureStackTrace
-<<<<<<< HEAD
->x.captureStackTrace : (targetObject: Object, constructorOpt?: Function | undefined) => void
->x : ErrorConstructor
->captureStackTrace : (targetObject: Object, constructorOpt?: Function | undefined) => void
-=======
->x.captureStackTrace : (targetObject: Object, constructorOpt?: Function) => void
->                    : ^^^^^^^^^^^^^^^^^^^^^^^^^^^^^^^^^^^^^^^^^^^^^^^^^^^^^^^^^
->x : ErrorConstructor
->  : ^^^^^^^^^^^^^^^^
->captureStackTrace : (targetObject: Object, constructorOpt?: Function) => void
->                  : ^^^^^^^^^^^^^^^^^^^^^^^^^^^^^^^^^^^^^^^^^^^^^^^^^^^^^^^^^
->>>>>>> 12402f26
-
+//// [tests/cases/compiler/errorConstructorSubtypes.ts] ////
+
+=== errorConstructorSubtypes.ts ===
+// In Node, ErrorConstructor is augmented with extra properties. Excerpted below.
+interface ErrorConstructor {
+  captureStackTrace(targetObject: Object, constructorOpt?: Function): void;
+>captureStackTrace : (targetObject: Object, constructorOpt?: Function) => void
+>                  : ^^^^^^^^^^^^^^^      ^^^^^^^^^^^^^^^^^^^        ^^^^^    
+>targetObject : Object
+>             : ^^^^^^
+>constructorOpt : Function | undefined
+>               : ^^^^^^^^^^^^^^^^^^^^
+}
+
+declare var x: ErrorConstructor
+>x : ErrorConstructor
+>  : ^^^^^^^^^^^^^^^^
+
+x = Error; // OK
+>x = Error : ErrorConstructor
+>          : ^^^^^^^^^^^^^^^^
+>x : ErrorConstructor
+>  : ^^^^^^^^^^^^^^^^
+>Error : ErrorConstructor
+>      : ^^^^^^^^^^^^^^^^
+
+x = RangeError;
+>x = RangeError : RangeErrorConstructor
+>               : ^^^^^^^^^^^^^^^^^^^^^
+>x : ErrorConstructor
+>  : ^^^^^^^^^^^^^^^^
+>RangeError : RangeErrorConstructor
+>           : ^^^^^^^^^^^^^^^^^^^^^
+
+new x().message
+>new x().message : string
+>                : ^^^^^^
+>new x() : Error
+>        : ^^^^^
+>x : ErrorConstructor
+>  : ^^^^^^^^^^^^^^^^
+>message : string
+>        : ^^^^^^
+
+x.captureStackTrace
+>x.captureStackTrace : (targetObject: Object, constructorOpt?: Function | undefined) => void
+>                    : ^^^^^^^^^^^^^^^^^^^^^^^^^^^^^^^^^^^^^^^^^^^^^^^^^^^^^^^^^^^^^^^^^^^^^
+>x : ErrorConstructor
+>  : ^^^^^^^^^^^^^^^^
+>captureStackTrace : (targetObject: Object, constructorOpt?: Function | undefined) => void
+>                  : ^^^^^^^^^^^^^^^^^^^^^^^^^^^^^^^^^^^^^^^^^^^^^^^^^^^^^^^^^^^^^^^^^^^^^
+