//// [tests/cases/conformance/jsx/tsxSpreadChildrenInvalidType.tsx] ////

=== tsxSpreadChildrenInvalidType.tsx ===
declare module JSX {
	interface Element { }
	interface IntrinsicElements {
		[s: string]: any;
>s : string
>  : ^^^^^^
	}
}
declare var React: any;
>React : any
>      : ^^^

interface TodoProp {
    id: number;
>id : number
>   : ^^^^^^

    todo: string;
>todo : string
>     : ^^^^^^
}
interface TodoListProps {
    todos: TodoProp[];
>todos : TodoProp[]
>      : ^^^^^^^^^^
}
function Todo(prop: { key: number, todo: string }) {
>Todo : (prop: { key: number; todo: string; }) => JSX.Element
>     : ^^^^^^^                              ^^^^^^^^^^^^^^^^
>prop : { key: number; todo: string; }
>     : ^^^^^^^      ^^^^^^^^      ^^^
>key : number
>    : ^^^^^^
>todo : string
>     : ^^^^^^

    return <div>{prop.key.toString() + prop.todo}</div>;
><div>{prop.key.toString() + prop.todo}</div> : JSX.Element
>                                             : ^^^^^^^^^^^
>div : any
>    : ^^^
>prop.key.toString() + prop.todo : string
>                                : ^^^^^^
>prop.key.toString() : string
<<<<<<< HEAD
>prop.key.toString : (radix?: number | undefined) => string
=======
>                    : ^^^^^^
>prop.key.toString : (radix?: number) => string
>                  : ^^^^^^^^^^^^^^^^^^^^^^^^^^
>>>>>>> 12402f26
>prop.key : number
>         : ^^^^^^
>prop : { key: number; todo: string; }
>     : ^^^^^^^^^^^^^^^^^^^^^^^^^^^^^^
>key : number
<<<<<<< HEAD
>toString : (radix?: number | undefined) => string
=======
>    : ^^^^^^
>toString : (radix?: number) => string
>         : ^^^^^^^^^^^^^^^^^^^^^^^^^^
>>>>>>> 12402f26
>prop.todo : string
>          : ^^^^^^
>prop : { key: number; todo: string; }
>     : ^^^^^^^^^^^^^^^^^^^^^^^^^^^^^^
>todo : string
>     : ^^^^^^
>div : any
>    : ^^^
}
function TodoList({ todos }: TodoListProps) {
>TodoList : ({ todos }: TodoListProps) => JSX.Element
>         : ^^^^^^^^^^^^             ^^^^^^^^^^^^^^^^
>todos : TodoProp[]
>      : ^^^^^^^^^^

    return <div>
><div>        {...<Todo key={todos[0].id} todo={todos[0].todo} />}    </div> : JSX.Element
>                                                                            : ^^^^^^^^^^^
>div : any
>    : ^^^

        {...<Todo key={todos[0].id} todo={todos[0].todo} />}
><Todo key={todos[0].id} todo={todos[0].todo} /> : JSX.Element
>                                                : ^^^^^^^^^^^
>Todo : (prop: { key: number; todo: string; }) => JSX.Element
>     : ^^^^^^^^^^^^^^^^^^^^^^^^^^^^^^^^^^^^^^^^^^^^^^^^^^^^^
>key : number
>    : ^^^^^^
>todos[0].id : number
>            : ^^^^^^
>todos[0] : TodoProp
>         : ^^^^^^^^
>todos : TodoProp[]
>      : ^^^^^^^^^^
>0 : 0
>  : ^
>id : number
>   : ^^^^^^
>todo : string
>     : ^^^^^^
>todos[0].todo : string
>              : ^^^^^^
>todos[0] : TodoProp
>         : ^^^^^^^^
>todos : TodoProp[]
>      : ^^^^^^^^^^
>0 : 0
>  : ^
>todo : string
>     : ^^^^^^

    </div>;
>div : any
>    : ^^^
}
function TodoListNoError({ todos }: TodoListProps) {
>TodoListNoError : ({ todos }: TodoListProps) => JSX.Element
>                : ^^^^^^^^^^^^             ^^^^^^^^^^^^^^^^
>todos : TodoProp[]
>      : ^^^^^^^^^^

    // any is not checked
    return <div>
><div>        {...(<Todo key={todos[0].id} todo={todos[0].todo} /> as any)}    </div> : JSX.Element
>                                                                                     : ^^^^^^^^^^^
>div : any
>    : ^^^

        {...(<Todo key={todos[0].id} todo={todos[0].todo} /> as any)}
>(<Todo key={todos[0].id} todo={todos[0].todo} /> as any) : any
>                                                         : ^^^
><Todo key={todos[0].id} todo={todos[0].todo} /> as any : any
>                                                       : ^^^
><Todo key={todos[0].id} todo={todos[0].todo} /> : JSX.Element
>                                                : ^^^^^^^^^^^
>Todo : (prop: { key: number; todo: string; }) => JSX.Element
>     : ^^^^^^^^^^^^^^^^^^^^^^^^^^^^^^^^^^^^^^^^^^^^^^^^^^^^^
>key : number
>    : ^^^^^^
>todos[0].id : number
>            : ^^^^^^
>todos[0] : TodoProp
>         : ^^^^^^^^
>todos : TodoProp[]
>      : ^^^^^^^^^^
>0 : 0
>  : ^
>id : number
>   : ^^^^^^
>todo : string
>     : ^^^^^^
>todos[0].todo : string
>              : ^^^^^^
>todos[0] : TodoProp
>         : ^^^^^^^^
>todos : TodoProp[]
>      : ^^^^^^^^^^
>0 : 0
>  : ^
>todo : string
>     : ^^^^^^

    </div>;
>div : any
>    : ^^^
}
let x: TodoListProps;
>x : TodoListProps
>  : ^^^^^^^^^^^^^

    <TodoList {...x}/>
><TodoList {...x}/> : JSX.Element
>                   : ^^^^^^^^^^^
>TodoList : ({ todos }: TodoListProps) => JSX.Element
>         : ^^^^^^^^^^^^^^^^^^^^^^^^^^^^^^^^^^^^^^^^^
>x : TodoListProps
>  : ^^^^^^^^^^^^^

<|MERGE_RESOLUTION|>--- conflicted
+++ resolved
@@ -1,184 +1,176 @@
-//// [tests/cases/conformance/jsx/tsxSpreadChildrenInvalidType.tsx] ////
-
-=== tsxSpreadChildrenInvalidType.tsx ===
-declare module JSX {
-	interface Element { }
-	interface IntrinsicElements {
-		[s: string]: any;
->s : string
->  : ^^^^^^
-	}
-}
-declare var React: any;
->React : any
->      : ^^^
-
-interface TodoProp {
-    id: number;
->id : number
->   : ^^^^^^
-
-    todo: string;
->todo : string
->     : ^^^^^^
-}
-interface TodoListProps {
-    todos: TodoProp[];
->todos : TodoProp[]
->      : ^^^^^^^^^^
-}
-function Todo(prop: { key: number, todo: string }) {
->Todo : (prop: { key: number; todo: string; }) => JSX.Element
->     : ^^^^^^^                              ^^^^^^^^^^^^^^^^
->prop : { key: number; todo: string; }
->     : ^^^^^^^      ^^^^^^^^      ^^^
->key : number
->    : ^^^^^^
->todo : string
->     : ^^^^^^
-
-    return <div>{prop.key.toString() + prop.todo}</div>;
-><div>{prop.key.toString() + prop.todo}</div> : JSX.Element
->                                             : ^^^^^^^^^^^
->div : any
->    : ^^^
->prop.key.toString() + prop.todo : string
->                                : ^^^^^^
->prop.key.toString() : string
-<<<<<<< HEAD
->prop.key.toString : (radix?: number | undefined) => string
-=======
->                    : ^^^^^^
->prop.key.toString : (radix?: number) => string
->                  : ^^^^^^^^^^^^^^^^^^^^^^^^^^
->>>>>>> 12402f26
->prop.key : number
->         : ^^^^^^
->prop : { key: number; todo: string; }
->     : ^^^^^^^^^^^^^^^^^^^^^^^^^^^^^^
->key : number
-<<<<<<< HEAD
->toString : (radix?: number | undefined) => string
-=======
->    : ^^^^^^
->toString : (radix?: number) => string
->         : ^^^^^^^^^^^^^^^^^^^^^^^^^^
->>>>>>> 12402f26
->prop.todo : string
->          : ^^^^^^
->prop : { key: number; todo: string; }
->     : ^^^^^^^^^^^^^^^^^^^^^^^^^^^^^^
->todo : string
->     : ^^^^^^
->div : any
->    : ^^^
-}
-function TodoList({ todos }: TodoListProps) {
->TodoList : ({ todos }: TodoListProps) => JSX.Element
->         : ^^^^^^^^^^^^             ^^^^^^^^^^^^^^^^
->todos : TodoProp[]
->      : ^^^^^^^^^^
-
-    return <div>
-><div>        {...<Todo key={todos[0].id} todo={todos[0].todo} />}    </div> : JSX.Element
->                                                                            : ^^^^^^^^^^^
->div : any
->    : ^^^
-
-        {...<Todo key={todos[0].id} todo={todos[0].todo} />}
-><Todo key={todos[0].id} todo={todos[0].todo} /> : JSX.Element
->                                                : ^^^^^^^^^^^
->Todo : (prop: { key: number; todo: string; }) => JSX.Element
->     : ^^^^^^^^^^^^^^^^^^^^^^^^^^^^^^^^^^^^^^^^^^^^^^^^^^^^^
->key : number
->    : ^^^^^^
->todos[0].id : number
->            : ^^^^^^
->todos[0] : TodoProp
->         : ^^^^^^^^
->todos : TodoProp[]
->      : ^^^^^^^^^^
->0 : 0
->  : ^
->id : number
->   : ^^^^^^
->todo : string
->     : ^^^^^^
->todos[0].todo : string
->              : ^^^^^^
->todos[0] : TodoProp
->         : ^^^^^^^^
->todos : TodoProp[]
->      : ^^^^^^^^^^
->0 : 0
->  : ^
->todo : string
->     : ^^^^^^
-
-    </div>;
->div : any
->    : ^^^
-}
-function TodoListNoError({ todos }: TodoListProps) {
->TodoListNoError : ({ todos }: TodoListProps) => JSX.Element
->                : ^^^^^^^^^^^^             ^^^^^^^^^^^^^^^^
->todos : TodoProp[]
->      : ^^^^^^^^^^
-
-    // any is not checked
-    return <div>
-><div>        {...(<Todo key={todos[0].id} todo={todos[0].todo} /> as any)}    </div> : JSX.Element
->                                                                                     : ^^^^^^^^^^^
->div : any
->    : ^^^
-
-        {...(<Todo key={todos[0].id} todo={todos[0].todo} /> as any)}
->(<Todo key={todos[0].id} todo={todos[0].todo} /> as any) : any
->                                                         : ^^^
-><Todo key={todos[0].id} todo={todos[0].todo} /> as any : any
->                                                       : ^^^
-><Todo key={todos[0].id} todo={todos[0].todo} /> : JSX.Element
->                                                : ^^^^^^^^^^^
->Todo : (prop: { key: number; todo: string; }) => JSX.Element
->     : ^^^^^^^^^^^^^^^^^^^^^^^^^^^^^^^^^^^^^^^^^^^^^^^^^^^^^
->key : number
->    : ^^^^^^
->todos[0].id : number
->            : ^^^^^^
->todos[0] : TodoProp
->         : ^^^^^^^^
->todos : TodoProp[]
->      : ^^^^^^^^^^
->0 : 0
->  : ^
->id : number
->   : ^^^^^^
->todo : string
->     : ^^^^^^
->todos[0].todo : string
->              : ^^^^^^
->todos[0] : TodoProp
->         : ^^^^^^^^
->todos : TodoProp[]
->      : ^^^^^^^^^^
->0 : 0
->  : ^
->todo : string
->     : ^^^^^^
-
-    </div>;
->div : any
->    : ^^^
-}
-let x: TodoListProps;
->x : TodoListProps
->  : ^^^^^^^^^^^^^
-
-    <TodoList {...x}/>
-><TodoList {...x}/> : JSX.Element
->                   : ^^^^^^^^^^^
->TodoList : ({ todos }: TodoListProps) => JSX.Element
->         : ^^^^^^^^^^^^^^^^^^^^^^^^^^^^^^^^^^^^^^^^^
->x : TodoListProps
->  : ^^^^^^^^^^^^^
-
+//// [tests/cases/conformance/jsx/tsxSpreadChildrenInvalidType.tsx] ////
+
+=== tsxSpreadChildrenInvalidType.tsx ===
+declare module JSX {
+	interface Element { }
+	interface IntrinsicElements {
+		[s: string]: any;
+>s : string
+>  : ^^^^^^
+	}
+}
+declare var React: any;
+>React : any
+>      : ^^^
+
+interface TodoProp {
+    id: number;
+>id : number
+>   : ^^^^^^
+
+    todo: string;
+>todo : string
+>     : ^^^^^^
+}
+interface TodoListProps {
+    todos: TodoProp[];
+>todos : TodoProp[]
+>      : ^^^^^^^^^^
+}
+function Todo(prop: { key: number, todo: string }) {
+>Todo : (prop: { key: number; todo: string; }) => JSX.Element
+>     : ^^^^^^^                              ^^^^^^^^^^^^^^^^
+>prop : { key: number; todo: string; }
+>     : ^^^^^^^      ^^^^^^^^      ^^^
+>key : number
+>    : ^^^^^^
+>todo : string
+>     : ^^^^^^
+
+    return <div>{prop.key.toString() + prop.todo}</div>;
+><div>{prop.key.toString() + prop.todo}</div> : JSX.Element
+>                                             : ^^^^^^^^^^^
+>div : any
+>    : ^^^
+>prop.key.toString() + prop.todo : string
+>                                : ^^^^^^
+>prop.key.toString() : string
+>                    : ^^^^^^
+>prop.key.toString : (radix?: number | undefined) => string
+>                  : ^^^^^^^^^^^^^^^^^^^^^^^^^^^^^^^^^^^^^^
+>prop.key : number
+>         : ^^^^^^
+>prop : { key: number; todo: string; }
+>     : ^^^^^^^^^^^^^^^^^^^^^^^^^^^^^^
+>key : number
+>    : ^^^^^^
+>toString : (radix?: number | undefined) => string
+>         : ^^^^^^^^^^^^^^^^^^^^^^^^^^^^^^^^^^^^^^
+>prop.todo : string
+>          : ^^^^^^
+>prop : { key: number; todo: string; }
+>     : ^^^^^^^^^^^^^^^^^^^^^^^^^^^^^^
+>todo : string
+>     : ^^^^^^
+>div : any
+>    : ^^^
+}
+function TodoList({ todos }: TodoListProps) {
+>TodoList : ({ todos }: TodoListProps) => JSX.Element
+>         : ^^^^^^^^^^^^             ^^^^^^^^^^^^^^^^
+>todos : TodoProp[]
+>      : ^^^^^^^^^^
+
+    return <div>
+><div>        {...<Todo key={todos[0].id} todo={todos[0].todo} />}    </div> : JSX.Element
+>                                                                            : ^^^^^^^^^^^
+>div : any
+>    : ^^^
+
+        {...<Todo key={todos[0].id} todo={todos[0].todo} />}
+><Todo key={todos[0].id} todo={todos[0].todo} /> : JSX.Element
+>                                                : ^^^^^^^^^^^
+>Todo : (prop: { key: number; todo: string; }) => JSX.Element
+>     : ^^^^^^^^^^^^^^^^^^^^^^^^^^^^^^^^^^^^^^^^^^^^^^^^^^^^^
+>key : number
+>    : ^^^^^^
+>todos[0].id : number
+>            : ^^^^^^
+>todos[0] : TodoProp
+>         : ^^^^^^^^
+>todos : TodoProp[]
+>      : ^^^^^^^^^^
+>0 : 0
+>  : ^
+>id : number
+>   : ^^^^^^
+>todo : string
+>     : ^^^^^^
+>todos[0].todo : string
+>              : ^^^^^^
+>todos[0] : TodoProp
+>         : ^^^^^^^^
+>todos : TodoProp[]
+>      : ^^^^^^^^^^
+>0 : 0
+>  : ^
+>todo : string
+>     : ^^^^^^
+
+    </div>;
+>div : any
+>    : ^^^
+}
+function TodoListNoError({ todos }: TodoListProps) {
+>TodoListNoError : ({ todos }: TodoListProps) => JSX.Element
+>                : ^^^^^^^^^^^^             ^^^^^^^^^^^^^^^^
+>todos : TodoProp[]
+>      : ^^^^^^^^^^
+
+    // any is not checked
+    return <div>
+><div>        {...(<Todo key={todos[0].id} todo={todos[0].todo} /> as any)}    </div> : JSX.Element
+>                                                                                     : ^^^^^^^^^^^
+>div : any
+>    : ^^^
+
+        {...(<Todo key={todos[0].id} todo={todos[0].todo} /> as any)}
+>(<Todo key={todos[0].id} todo={todos[0].todo} /> as any) : any
+>                                                         : ^^^
+><Todo key={todos[0].id} todo={todos[0].todo} /> as any : any
+>                                                       : ^^^
+><Todo key={todos[0].id} todo={todos[0].todo} /> : JSX.Element
+>                                                : ^^^^^^^^^^^
+>Todo : (prop: { key: number; todo: string; }) => JSX.Element
+>     : ^^^^^^^^^^^^^^^^^^^^^^^^^^^^^^^^^^^^^^^^^^^^^^^^^^^^^
+>key : number
+>    : ^^^^^^
+>todos[0].id : number
+>            : ^^^^^^
+>todos[0] : TodoProp
+>         : ^^^^^^^^
+>todos : TodoProp[]
+>      : ^^^^^^^^^^
+>0 : 0
+>  : ^
+>id : number
+>   : ^^^^^^
+>todo : string
+>     : ^^^^^^
+>todos[0].todo : string
+>              : ^^^^^^
+>todos[0] : TodoProp
+>         : ^^^^^^^^
+>todos : TodoProp[]
+>      : ^^^^^^^^^^
+>0 : 0
+>  : ^
+>todo : string
+>     : ^^^^^^
+
+    </div>;
+>div : any
+>    : ^^^
+}
+let x: TodoListProps;
+>x : TodoListProps
+>  : ^^^^^^^^^^^^^
+
+    <TodoList {...x}/>
+><TodoList {...x}/> : JSX.Element
+>                   : ^^^^^^^^^^^
+>TodoList : ({ todos }: TodoListProps) => JSX.Element
+>         : ^^^^^^^^^^^^^^^^^^^^^^^^^^^^^^^^^^^^^^^^^
+>x : TodoListProps
+>  : ^^^^^^^^^^^^^
+