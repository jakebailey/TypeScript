//// [tests/cases/conformance/classes/members/inheritanceAndOverriding/derivedClassTransitivity2.ts] ////

=== derivedClassTransitivity2.ts ===
// subclassing is not transitive when you can remove required parameters and add optional parameters

class C {
>C : C
>  : ^

    foo(x: number, y: number) { }
>foo : (x: number, y: number) => void
>    : ^^^^      ^^^^^      ^^^^^^^^^
>x : number
>  : ^^^^^^
>y : number
>  : ^^^^^^
}

class D extends C {
>D : D
>  : ^
>C : C
>  : ^

    foo(x: number) { } // ok to drop parameters
>foo : (x: number) => void
>    : ^^^^      ^^^^^^^^^
>x : number
>  : ^^^^^^
}

class E extends D {
>E : E
>  : ^
>D : D
>  : ^

    foo(x: number, y?: string) { } // ok to add optional parameters
>foo : (x: number, y?: string) => void
>    : ^^^^      ^^^^^^      ^^^^^^^^^
>x : number
<<<<<<< HEAD
>y : string | undefined
=======
>  : ^^^^^^
>y : string
>  : ^^^^^^
>>>>>>> 12402f26
}

var c: C;
>c : C
>  : ^

var d: D;
>d : D
>  : ^

var e: E;
>e : E
>  : ^

c = e;
>c = e : E
>      : ^
>c : C
>  : ^
>e : E
>  : ^

var r = c.foo(1, 1);
>r : void
>  : ^^^^
>c.foo(1, 1) : void
>            : ^^^^
>c.foo : (x: number, y: number) => void
>      : ^^^^^^^^^^^^^^^^^^^^^^^^^^^^^^
>c : C
>  : ^
>foo : (x: number, y: number) => void
>    : ^^^^^^^^^^^^^^^^^^^^^^^^^^^^^^
>1 : 1
>  : ^
>1 : 1
>  : ^

var r2 = e.foo(1, '');
>r2 : void
>   : ^^^^
>e.foo(1, '') : void
<<<<<<< HEAD
>e.foo : (x: number, y?: string | undefined) => void
>e : E
>foo : (x: number, y?: string | undefined) => void
=======
>             : ^^^^
>e.foo : (x: number, y?: string) => void
>      : ^^^^^^^^^^^^^^^^^^^^^^^^^^^^^^^
>e : E
>  : ^
>foo : (x: number, y?: string) => void
>    : ^^^^^^^^^^^^^^^^^^^^^^^^^^^^^^^
>>>>>>> 12402f26
>1 : 1
>  : ^
>'' : ""
>   : ^^

<|MERGE_RESOLUTION|>--- conflicted
+++ resolved
@@ -1,108 +1,98 @@
-//// [tests/cases/conformance/classes/members/inheritanceAndOverriding/derivedClassTransitivity2.ts] ////
-
-=== derivedClassTransitivity2.ts ===
-// subclassing is not transitive when you can remove required parameters and add optional parameters
-
-class C {
->C : C
->  : ^
-
-    foo(x: number, y: number) { }
->foo : (x: number, y: number) => void
->    : ^^^^      ^^^^^      ^^^^^^^^^
->x : number
->  : ^^^^^^
->y : number
->  : ^^^^^^
-}
-
-class D extends C {
->D : D
->  : ^
->C : C
->  : ^
-
-    foo(x: number) { } // ok to drop parameters
->foo : (x: number) => void
->    : ^^^^      ^^^^^^^^^
->x : number
->  : ^^^^^^
-}
-
-class E extends D {
->E : E
->  : ^
->D : D
->  : ^
-
-    foo(x: number, y?: string) { } // ok to add optional parameters
->foo : (x: number, y?: string) => void
->    : ^^^^      ^^^^^^      ^^^^^^^^^
->x : number
-<<<<<<< HEAD
->y : string | undefined
-=======
->  : ^^^^^^
->y : string
->  : ^^^^^^
->>>>>>> 12402f26
-}
-
-var c: C;
->c : C
->  : ^
-
-var d: D;
->d : D
->  : ^
-
-var e: E;
->e : E
->  : ^
-
-c = e;
->c = e : E
->      : ^
->c : C
->  : ^
->e : E
->  : ^
-
-var r = c.foo(1, 1);
->r : void
->  : ^^^^
->c.foo(1, 1) : void
->            : ^^^^
->c.foo : (x: number, y: number) => void
->      : ^^^^^^^^^^^^^^^^^^^^^^^^^^^^^^
->c : C
->  : ^
->foo : (x: number, y: number) => void
->    : ^^^^^^^^^^^^^^^^^^^^^^^^^^^^^^
->1 : 1
->  : ^
->1 : 1
->  : ^
-
-var r2 = e.foo(1, '');
->r2 : void
->   : ^^^^
->e.foo(1, '') : void
-<<<<<<< HEAD
->e.foo : (x: number, y?: string | undefined) => void
->e : E
->foo : (x: number, y?: string | undefined) => void
-=======
->             : ^^^^
->e.foo : (x: number, y?: string) => void
->      : ^^^^^^^^^^^^^^^^^^^^^^^^^^^^^^^
->e : E
->  : ^
->foo : (x: number, y?: string) => void
->    : ^^^^^^^^^^^^^^^^^^^^^^^^^^^^^^^
->>>>>>> 12402f26
->1 : 1
->  : ^
->'' : ""
->   : ^^
-
+//// [tests/cases/conformance/classes/members/inheritanceAndOverriding/derivedClassTransitivity2.ts] ////
+
+=== derivedClassTransitivity2.ts ===
+// subclassing is not transitive when you can remove required parameters and add optional parameters
+
+class C {
+>C : C
+>  : ^
+
+    foo(x: number, y: number) { }
+>foo : (x: number, y: number) => void
+>    : ^^^^      ^^^^^      ^^^^^^^^^
+>x : number
+>  : ^^^^^^
+>y : number
+>  : ^^^^^^
+}
+
+class D extends C {
+>D : D
+>  : ^
+>C : C
+>  : ^
+
+    foo(x: number) { } // ok to drop parameters
+>foo : (x: number) => void
+>    : ^^^^      ^^^^^^^^^
+>x : number
+>  : ^^^^^^
+}
+
+class E extends D {
+>E : E
+>  : ^
+>D : D
+>  : ^
+
+    foo(x: number, y?: string) { } // ok to add optional parameters
+>foo : (x: number, y?: string) => void
+>    : ^^^^      ^^^^^^      ^^^^^^^^^
+>x : number
+>  : ^^^^^^
+>y : string | undefined
+>  : ^^^^^^^^^^^^^^^^^^
+}
+
+var c: C;
+>c : C
+>  : ^
+
+var d: D;
+>d : D
+>  : ^
+
+var e: E;
+>e : E
+>  : ^
+
+c = e;
+>c = e : E
+>      : ^
+>c : C
+>  : ^
+>e : E
+>  : ^
+
+var r = c.foo(1, 1);
+>r : void
+>  : ^^^^
+>c.foo(1, 1) : void
+>            : ^^^^
+>c.foo : (x: number, y: number) => void
+>      : ^^^^^^^^^^^^^^^^^^^^^^^^^^^^^^
+>c : C
+>  : ^
+>foo : (x: number, y: number) => void
+>    : ^^^^^^^^^^^^^^^^^^^^^^^^^^^^^^
+>1 : 1
+>  : ^
+>1 : 1
+>  : ^
+
+var r2 = e.foo(1, '');
+>r2 : void
+>   : ^^^^
+>e.foo(1, '') : void
+>             : ^^^^
+>e.foo : (x: number, y?: string | undefined) => void
+>      : ^^^^^^^^^^^^^^^^^^^^^^^^^^^^^^^^^^^^^^^^^^^
+>e : E
+>  : ^
+>foo : (x: number, y?: string | undefined) => void
+>    : ^^^^^^^^^^^^^^^^^^^^^^^^^^^^^^^^^^^^^^^^^^^
+>1 : 1
+>  : ^
+>'' : ""
+>   : ^^
+