//// [tests/cases/compiler/defaultArgsInOverloads.ts] ////

=== defaultArgsInOverloads.ts ===
function fun(a: string);
>fun : { (a: string): any; (a?: number): any; }
>    : ^^^^^^      ^^^^^^^^^^^^^^^^^^^^^^^^^^^^
>a : string
>  : ^^^^^^

function fun(a = 3);
>fun : { (a: string): any; (a?: number): any; }
>    : ^^^^^^^^^^^^^^^^^^^^^^^^^^^^^^^^^^^^^^^^
>a : number
>  : ^^^^^^
>3 : 3
>  : ^

function fun(a = null) { }
>fun : { (a: string): any; (a?: number): any; }
<<<<<<< HEAD
>a : null
=======
>    : ^^^^^^^^^^^^^^^^^^^^^^^^^^^^^^^^^^^^^^^^
>a : any
>  : ^^^
>>>>>>> 12402f26

class C {
>C : C
>  : ^

	fun(a: string);
>fun : { (a: string): any; (a?: number): any; }
>    : ^^^^^^      ^^^^^^^^^^^^^^^^^^^^^^^^^^^^
>a : string
>  : ^^^^^^

	fun(a = 3);
>fun : { (a: string): any; (a?: number): any; }
>    : ^^^^^^^^^^^^^^^^^^^^^^^^^^^^^^^^^^^^^^^^
>a : number
>  : ^^^^^^
>3 : 3
>  : ^

	fun(a = null) { }
>fun : { (a: string): any; (a?: number): any; }
<<<<<<< HEAD
>a : null
=======
>    : ^^^^^^^^^^^^^^^^^^^^^^^^^^^^^^^^^^^^^^^^
>a : any
>  : ^^^
>>>>>>> 12402f26

	static fun(a: string);
>fun : { (a: string): any; (a?: number): any; }
>    : ^^^^^^      ^^^^^^^^^^^^^^^^^^^^^^^^^^^^
>a : string
>  : ^^^^^^

	static fun(a = 3);
>fun : { (a: string): any; (a?: number): any; }
>    : ^^^^^^^^^^^^^^^^^^^^^^^^^^^^^^^^^^^^^^^^
>a : number
>  : ^^^^^^
>3 : 3
>  : ^

	static fun(a = null) { }
>fun : { (a: string): any; (a?: number): any; }
<<<<<<< HEAD
>a : null
=======
>    : ^^^^^^^^^^^^^^^^^^^^^^^^^^^^^^^^^^^^^^^^
>a : any
>  : ^^^
>>>>>>> 12402f26
}

interface I {
    fun(a: string);
>fun : { (a: string): any; (a?: number): any; }
>    : ^^^^^^      ^^^^^^^^^^^^^^^^^^^^^^^^^^^^
>a : string
>  : ^^^^^^

    fun(a = 3);
>fun : { (a: string): any; (a?: number): any; }
>    : ^^^^^^^^^^^^^^^^^^^^^^^^^^^^^^^^^^^^^^^^
>a : number
>  : ^^^^^^
>3 : 3
>  : ^
}

var f: (a = 3) => number;
>f : (a?: number) => number
>  : ^^^^^^^^^^^^^^^^      
>a : number
>  : ^^^^^^
>3 : 3
>  : ^

<|MERGE_RESOLUTION|>--- conflicted
+++ resolved
@@ -1,104 +1,92 @@
-//// [tests/cases/compiler/defaultArgsInOverloads.ts] ////
-
-=== defaultArgsInOverloads.ts ===
-function fun(a: string);
->fun : { (a: string): any; (a?: number): any; }
->    : ^^^^^^      ^^^^^^^^^^^^^^^^^^^^^^^^^^^^
->a : string
->  : ^^^^^^
-
-function fun(a = 3);
->fun : { (a: string): any; (a?: number): any; }
->    : ^^^^^^^^^^^^^^^^^^^^^^^^^^^^^^^^^^^^^^^^
->a : number
->  : ^^^^^^
->3 : 3
->  : ^
-
-function fun(a = null) { }
->fun : { (a: string): any; (a?: number): any; }
-<<<<<<< HEAD
->a : null
-=======
->    : ^^^^^^^^^^^^^^^^^^^^^^^^^^^^^^^^^^^^^^^^
->a : any
->  : ^^^
->>>>>>> 12402f26
-
-class C {
->C : C
->  : ^
-
-	fun(a: string);
->fun : { (a: string): any; (a?: number): any; }
->    : ^^^^^^      ^^^^^^^^^^^^^^^^^^^^^^^^^^^^
->a : string
->  : ^^^^^^
-
-	fun(a = 3);
->fun : { (a: string): any; (a?: number): any; }
->    : ^^^^^^^^^^^^^^^^^^^^^^^^^^^^^^^^^^^^^^^^
->a : number
->  : ^^^^^^
->3 : 3
->  : ^
-
-	fun(a = null) { }
->fun : { (a: string): any; (a?: number): any; }
-<<<<<<< HEAD
->a : null
-=======
->    : ^^^^^^^^^^^^^^^^^^^^^^^^^^^^^^^^^^^^^^^^
->a : any
->  : ^^^
->>>>>>> 12402f26
-
-	static fun(a: string);
->fun : { (a: string): any; (a?: number): any; }
->    : ^^^^^^      ^^^^^^^^^^^^^^^^^^^^^^^^^^^^
->a : string
->  : ^^^^^^
-
-	static fun(a = 3);
->fun : { (a: string): any; (a?: number): any; }
->    : ^^^^^^^^^^^^^^^^^^^^^^^^^^^^^^^^^^^^^^^^
->a : number
->  : ^^^^^^
->3 : 3
->  : ^
-
-	static fun(a = null) { }
->fun : { (a: string): any; (a?: number): any; }
-<<<<<<< HEAD
->a : null
-=======
->    : ^^^^^^^^^^^^^^^^^^^^^^^^^^^^^^^^^^^^^^^^
->a : any
->  : ^^^
->>>>>>> 12402f26
-}
-
-interface I {
-    fun(a: string);
->fun : { (a: string): any; (a?: number): any; }
->    : ^^^^^^      ^^^^^^^^^^^^^^^^^^^^^^^^^^^^
->a : string
->  : ^^^^^^
-
-    fun(a = 3);
->fun : { (a: string): any; (a?: number): any; }
->    : ^^^^^^^^^^^^^^^^^^^^^^^^^^^^^^^^^^^^^^^^
->a : number
->  : ^^^^^^
->3 : 3
->  : ^
-}
-
-var f: (a = 3) => number;
->f : (a?: number) => number
->  : ^^^^^^^^^^^^^^^^      
->a : number
->  : ^^^^^^
->3 : 3
->  : ^
-
+//// [tests/cases/compiler/defaultArgsInOverloads.ts] ////
+
+=== defaultArgsInOverloads.ts ===
+function fun(a: string);
+>fun : { (a: string): any; (a?: number): any; }
+>    : ^^^^^^      ^^^^^^^^^^^^^^^^^^^^^^^^^^^^
+>a : string
+>  : ^^^^^^
+
+function fun(a = 3);
+>fun : { (a: string): any; (a?: number): any; }
+>    : ^^^^^^^^^^^^^^^^^^^^^^^^^^^^^^^^^^^^^^^^
+>a : number
+>  : ^^^^^^
+>3 : 3
+>  : ^
+
+function fun(a = null) { }
+>fun : { (a: string): any; (a?: number): any; }
+>    : ^^^^^^^^^^^^^^^^^^^^^^^^^^^^^^^^^^^^^^^^
+>a : null
+>  : ^^^^
+
+class C {
+>C : C
+>  : ^
+
+	fun(a: string);
+>fun : { (a: string): any; (a?: number): any; }
+>    : ^^^^^^      ^^^^^^^^^^^^^^^^^^^^^^^^^^^^
+>a : string
+>  : ^^^^^^
+
+	fun(a = 3);
+>fun : { (a: string): any; (a?: number): any; }
+>    : ^^^^^^^^^^^^^^^^^^^^^^^^^^^^^^^^^^^^^^^^
+>a : number
+>  : ^^^^^^
+>3 : 3
+>  : ^
+
+	fun(a = null) { }
+>fun : { (a: string): any; (a?: number): any; }
+>    : ^^^^^^^^^^^^^^^^^^^^^^^^^^^^^^^^^^^^^^^^
+>a : null
+>  : ^^^^
+
+	static fun(a: string);
+>fun : { (a: string): any; (a?: number): any; }
+>    : ^^^^^^      ^^^^^^^^^^^^^^^^^^^^^^^^^^^^
+>a : string
+>  : ^^^^^^
+
+	static fun(a = 3);
+>fun : { (a: string): any; (a?: number): any; }
+>    : ^^^^^^^^^^^^^^^^^^^^^^^^^^^^^^^^^^^^^^^^
+>a : number
+>  : ^^^^^^
+>3 : 3
+>  : ^
+
+	static fun(a = null) { }
+>fun : { (a: string): any; (a?: number): any; }
+>    : ^^^^^^^^^^^^^^^^^^^^^^^^^^^^^^^^^^^^^^^^
+>a : null
+>  : ^^^^
+}
+
+interface I {
+    fun(a: string);
+>fun : { (a: string): any; (a?: number): any; }
+>    : ^^^^^^      ^^^^^^^^^^^^^^^^^^^^^^^^^^^^
+>a : string
+>  : ^^^^^^
+
+    fun(a = 3);
+>fun : { (a: string): any; (a?: number): any; }
+>    : ^^^^^^^^^^^^^^^^^^^^^^^^^^^^^^^^^^^^^^^^
+>a : number
+>  : ^^^^^^
+>3 : 3
+>  : ^
+}
+
+var f: (a = 3) => number;
+>f : (a?: number) => number
+>  : ^^^^^^^^^^^^^^^^      
+>a : number
+>  : ^^^^^^
+>3 : 3
+>  : ^
+