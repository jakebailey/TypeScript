//// [tests/cases/conformance/es6/Symbols/symbolType18.ts] ////

=== symbolType18.ts ===
interface Foo { prop }
>prop : any

var x: symbol | Foo;
>x : symbol | Foo
>  : ^^^^^^^^^^^^

x;
>x : symbol | Foo
>  : ^^^^^^^^^^^^

if (typeof x === "object") {
>typeof x === "object" : boolean
>                      : ^^^^^^^
>typeof x : "string" | "number" | "bigint" | "boolean" | "symbol" | "undefined" | "object" | "function"
>         : ^^^^^^^^^^^^^^^^^^^^^^^^^^^^^^^^^^^^^^^^^^^^^^^^^^^^^^^^^^^^^^^^^^^^^^^^^^^^^^^^^^^^^^^^^^^
>x : symbol | Foo
>  : ^^^^^^^^^^^^
>"object" : "object"
>         : ^^^^^^^^

    x;
>x : Foo
>  : ^^^
}
else {
    x;
<<<<<<< HEAD
>x : symbol | Foo
=======
>x : symbol
>  : ^^^^^^
>>>>>>> 12402f26
}
<|MERGE_RESOLUTION|>--- conflicted
+++ resolved
@@ -1,37 +1,34 @@
-//// [tests/cases/conformance/es6/Symbols/symbolType18.ts] ////
-
-=== symbolType18.ts ===
-interface Foo { prop }
->prop : any
-
-var x: symbol | Foo;
->x : symbol | Foo
->  : ^^^^^^^^^^^^
-
-x;
->x : symbol | Foo
->  : ^^^^^^^^^^^^
-
-if (typeof x === "object") {
->typeof x === "object" : boolean
->                      : ^^^^^^^
->typeof x : "string" | "number" | "bigint" | "boolean" | "symbol" | "undefined" | "object" | "function"
->         : ^^^^^^^^^^^^^^^^^^^^^^^^^^^^^^^^^^^^^^^^^^^^^^^^^^^^^^^^^^^^^^^^^^^^^^^^^^^^^^^^^^^^^^^^^^^
->x : symbol | Foo
->  : ^^^^^^^^^^^^
->"object" : "object"
->         : ^^^^^^^^
-
-    x;
->x : Foo
->  : ^^^
-}
-else {
-    x;
-<<<<<<< HEAD
->x : symbol | Foo
-=======
->x : symbol
->  : ^^^^^^
->>>>>>> 12402f26
-}
+//// [tests/cases/conformance/es6/Symbols/symbolType18.ts] ////
+
+=== symbolType18.ts ===
+interface Foo { prop }
+>prop : any
+>     : ^^^
+
+var x: symbol | Foo;
+>x : symbol | Foo
+>  : ^^^^^^^^^^^^
+
+x;
+>x : symbol | Foo
+>  : ^^^^^^^^^^^^
+
+if (typeof x === "object") {
+>typeof x === "object" : boolean
+>                      : ^^^^^^^
+>typeof x : "string" | "number" | "bigint" | "boolean" | "symbol" | "undefined" | "object" | "function"
+>         : ^^^^^^^^^^^^^^^^^^^^^^^^^^^^^^^^^^^^^^^^^^^^^^^^^^^^^^^^^^^^^^^^^^^^^^^^^^^^^^^^^^^^^^^^^^^
+>x : symbol | Foo
+>  : ^^^^^^^^^^^^
+>"object" : "object"
+>         : ^^^^^^^^
+
+    x;
+>x : Foo
+>  : ^^^
+}
+else {
+    x;
+>x : symbol | Foo
+>  : ^^^^^^^^^^^^
+}