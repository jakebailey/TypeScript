//// [tests/cases/compiler/restParamAsOptional.ts] ////

=== restParamAsOptional.ts ===
function f(...x?) { }
>f : (...x?: any[]) => void
>  : ^^^^^^^^^^^^^^^^^^^^^^
>x : any[]
>  : ^^^^^

function f2(...x = []) { }
<<<<<<< HEAD
>f2 : (...x?: never[]) => void
>x : never[]
>[] : never[]
=======
>f2 : (...x?: any[]) => void
>   : ^^^^^^^^^^^^^^^^^^^^^^
>x : any[]
>  : ^^^^^
>[] : undefined[]
>   : ^^^^^^^^^^^
>>>>>>> 12402f26

<|MERGE_RESOLUTION|>--- conflicted
+++ resolved
@@ -1,23 +1,17 @@
-//// [tests/cases/compiler/restParamAsOptional.ts] ////
-
-=== restParamAsOptional.ts ===
-function f(...x?) { }
->f : (...x?: any[]) => void
->  : ^^^^^^^^^^^^^^^^^^^^^^
->x : any[]
->  : ^^^^^
-
-function f2(...x = []) { }
-<<<<<<< HEAD
->f2 : (...x?: never[]) => void
->x : never[]
->[] : never[]
-=======
->f2 : (...x?: any[]) => void
->   : ^^^^^^^^^^^^^^^^^^^^^^
->x : any[]
->  : ^^^^^
->[] : undefined[]
->   : ^^^^^^^^^^^
->>>>>>> 12402f26
-
+//// [tests/cases/compiler/restParamAsOptional.ts] ////
+
+=== restParamAsOptional.ts ===
+function f(...x?) { }
+>f : (...x?: any[]) => void
+>  : ^^^^^^^^^^^^^^^^^^^^^^
+>x : any[]
+>  : ^^^^^
+
+function f2(...x = []) { }
+>f2 : (...x?: never[]) => void
+>   : ^^^^^^^^^^^^^^^^^^^^^^^^
+>x : never[]
+>  : ^^^^^^^
+>[] : never[]
+>   : ^^^^^^^
+