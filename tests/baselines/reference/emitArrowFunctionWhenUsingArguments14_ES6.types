--- conflicted
+++ resolved
@@ -1,34 +1,30 @@
-//// [tests/cases/conformance/es6/arrowFunction/emitArrowFunctionWhenUsingArguments14_ES6.ts] ////
-
-=== emitArrowFunctionWhenUsingArguments14_ES6.ts ===
-function f() {
-<<<<<<< HEAD
->f : () => (() => number) | undefined
-=======
->f : () => () => number
->  : ^^^^^^^^^^^^^^^^^^
->>>>>>> 12402f26
-
-    if (Math.random()) {
->Math.random() : number
->              : ^^^^^^
->Math.random : () => number
->            : ^^^^^^^^^^^^
->Math : Math
->     : ^^^^
->random : () => number
->       : ^^^^^^^^^^^^
-
-        let arguments = 100;
->arguments : number
->          : ^^^^^^
->100 : 100
->    : ^^^
-
-        return () => arguments;
->() => arguments : () => number
->                : ^^^^^^^^^^^^
->arguments : number
->          : ^^^^^^
-    }
-}
+//// [tests/cases/conformance/es6/arrowFunction/emitArrowFunctionWhenUsingArguments14_ES6.ts] ////
+
+=== emitArrowFunctionWhenUsingArguments14_ES6.ts ===
+function f() {
+>f : () => (() => number) | undefined
+>  : ^^^^^^^^^^^^^^^^^^^^^^^^^^^^^^^^
+
+    if (Math.random()) {
+>Math.random() : number
+>              : ^^^^^^
+>Math.random : () => number
+>            : ^^^^^^^^^^^^
+>Math : Math
+>     : ^^^^
+>random : () => number
+>       : ^^^^^^^^^^^^
+
+        let arguments = 100;
+>arguments : number
+>          : ^^^^^^
+>100 : 100
+>    : ^^^
+
+        return () => arguments;
+>() => arguments : () => number
+>                : ^^^^^^^^^^^^
+>arguments : number
+>          : ^^^^^^
+    }
+}