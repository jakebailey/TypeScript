--- conflicted
+++ resolved
@@ -1,64 +1,59 @@
-//// [tests/cases/compiler/quickIntersectionCheckCorrectlyCachesErrors.ts] ////
-
-=== quickIntersectionCheckCorrectlyCachesErrors.tsx ===
-interface F<P> {
-    (props: P & { children?: boolean }): void;
-<<<<<<< HEAD
->props : P & { children?: boolean | undefined; }
->children : boolean | undefined
-=======
->props : P & { children?: boolean; }
->      : ^^^^^^^^^^^^^^^^^       ^^^
->children : boolean
->         : ^^^^^^^
->>>>>>> 12402f26
-
-    propTypes: { [K in keyof P]: null extends P ? K : K };
->propTypes : { [K in keyof P]: null extends P ? K : K; }
->          : ^^^^^^^^^^^^^^^^^^^^^^^^^^^^^^^^^^^^^^^^^^^
-}
-declare function g(C: F<unknown>): string;
->g : (C: F<unknown>) => string
->  : ^^^^          ^^^^^      
->C : F<unknown>
->  : ^^^^^^^^^^
-
-export function wu<CP extends { o: object }>(CC: F<CP>) {
->wu : <CP extends { o: object; }>(CC: F<CP>) => void
->   : ^  ^^^^^^^^^^^^^^      ^^^^^^^^^     ^^^^^^^^^
->o : object
->  : ^^^^^^
->CC : F<CP>
->   : ^^^^^
-
-    class WU {
->WU : WU
->   : ^^
-
-        m() {
->m : () => any
->  : ^^^^^^^^^
-
-            g(CC)
->g(CC) : string
->      : ^^^^^^
->g : (C: F<unknown>) => string
->  : ^^^^^^^^^^^^^^^^^^^^^^^^^
->CC : F<CP>
->   : ^^^^^
-
-            return <CC {...(null as unknown as CP)} />;
-><CC {...(null as unknown as CP)} /> : any
->                                    : ^^^
->CC : F<CP>
->   : ^^^^^
->(null as unknown as CP) : CP
->                        : ^^
->null as unknown as CP : CP
->                      : ^^
->null as unknown : unknown
->                : ^^^^^^^
-        }
-    }
-}
-
+//// [tests/cases/compiler/quickIntersectionCheckCorrectlyCachesErrors.ts] ////
+
+=== quickIntersectionCheckCorrectlyCachesErrors.tsx ===
+interface F<P> {
+    (props: P & { children?: boolean }): void;
+>props : P & { children?: boolean | undefined; }
+>      : ^^^^^^^^^^^^^^^^^^^^^^^^^^^^^^^^^^^^^^^
+>children : boolean | undefined
+>         : ^^^^^^^^^^^^^^^^^^^
+
+    propTypes: { [K in keyof P]: null extends P ? K : K };
+>propTypes : { [K in keyof P]: null extends P ? K : K; }
+>          : ^^^^^^^^^^^^^^^^^^^^^^^^^^^^^^^^^^^^^^^^^^^
+}
+declare function g(C: F<unknown>): string;
+>g : (C: F<unknown>) => string
+>  : ^^^^          ^^^^^      
+>C : F<unknown>
+>  : ^^^^^^^^^^
+
+export function wu<CP extends { o: object }>(CC: F<CP>) {
+>wu : <CP extends { o: object; }>(CC: F<CP>) => void
+>   : ^  ^^^^^^^^^^^^^^      ^^^^^^^^^     ^^^^^^^^^
+>o : object
+>  : ^^^^^^
+>CC : F<CP>
+>   : ^^^^^
+
+    class WU {
+>WU : WU
+>   : ^^
+
+        m() {
+>m : () => any
+>  : ^^^^^^^^^
+
+            g(CC)
+>g(CC) : string
+>      : ^^^^^^
+>g : (C: F<unknown>) => string
+>  : ^^^^^^^^^^^^^^^^^^^^^^^^^
+>CC : F<CP>
+>   : ^^^^^
+
+            return <CC {...(null as unknown as CP)} />;
+><CC {...(null as unknown as CP)} /> : any
+>                                    : ^^^
+>CC : F<CP>
+>   : ^^^^^
+>(null as unknown as CP) : CP
+>                        : ^^
+>null as unknown as CP : CP
+>                      : ^^
+>null as unknown : unknown
+>                : ^^^^^^^
+        }
+    }
+}
+