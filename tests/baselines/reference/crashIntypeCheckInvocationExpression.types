--- conflicted
+++ resolved
@@ -1,80 +1,67 @@
-//// [tests/cases/compiler/crashIntypeCheckInvocationExpression.ts] ////
-
-=== crashIntypeCheckInvocationExpression.ts ===
-var nake;
->nake : any
->     : ^^^
-
-function doCompile<P0, P1, P2>(fileset: P0, moduleType: P1) {
-<<<<<<< HEAD
->doCompile : <P0, P1, P2>(fileset: P0, moduleType: P1) => undefined
-=======
->doCompile : <P0, P1, P2>(fileset: P0, moduleType: P1) => any
->          : ^  ^^  ^^^^^^^^^^^^^^^  ^^^^^^^^^^^^^^  ^^^^^^^^
->>>>>>> 12402f26
->fileset : P0
->        : ^^
->moduleType : P1
->           : ^^
-
-    return undefined;
->undefined : undefined
->          : ^^^^^^^^^
-}
-export var compileServer = task<number, number, any>(<P0, P1, P2>() => {
->compileServer : any
->              : ^^^
->task<number, number, any>(<P0, P1, P2>() => {    var folder = path.join(),        fileset = nake.fileSetSync<number, number, any>(folder)  return doCompile<number, number, any>(fileset, moduleType);}) : any
->                                                                                                                                                                                                         : ^^^
->task : any
-<<<<<<< HEAD
-><P0, P1, P2>() => {    var folder = path.join(),        fileset = nake.fileSetSync<number, number, any>(folder)  return doCompile<number, number, any>(fileset, moduleType);} : <P0, P1, P2>() => undefined
-=======
->     : ^^^
-><P0, P1, P2>() => {    var folder = path.join(),        fileset = nake.fileSetSync<number, number, any>(folder)  return doCompile<number, number, any>(fileset, moduleType);} : <P0, P1, P2>() => any
->                                                                                                                                                                              : ^^^^^^^^^^^^^^^^^^^^^
->>>>>>> 12402f26
-
-    var folder = path.join(),
->folder : any
->       : ^^^
->path.join() : any
->            : ^^^
->path.join : any
->          : ^^^
->path : any
->     : ^^^
->join : any
->     : ^^^
-
-        fileset = nake.fileSetSync<number, number, any>(folder)
->fileset : any
->        : ^^^
->nake.fileSetSync<number, number, any>(folder) : any
->                                              : ^^^
->nake.fileSetSync : any
->                 : ^^^
->nake : any
->     : ^^^
->fileSetSync : any
->            : ^^^
->folder : any
->       : ^^^
-
-  return doCompile<number, number, any>(fileset, moduleType);
-<<<<<<< HEAD
->doCompile<number, number, any>(fileset, moduleType) : undefined
->doCompile : <P0, P1, P2>(fileset: P0, moduleType: P1) => undefined
-=======
->doCompile<number, number, any>(fileset, moduleType) : any
->                                                    : ^^^
->doCompile : <P0_1, P1_1, P2_1>(fileset: P0_1, moduleType: P1_1) => any
->          : ^^^^^^^^^^^^^^^^^^^^^^^^^^^^^^^^^^^^^^^^^^^^^^^^^^^^^^^^^^
->>>>>>> 12402f26
->fileset : any
->        : ^^^
->moduleType : any
->           : ^^^
-
-});
-
+//// [tests/cases/compiler/crashIntypeCheckInvocationExpression.ts] ////
+
+=== crashIntypeCheckInvocationExpression.ts ===
+var nake;
+>nake : any
+>     : ^^^
+
+function doCompile<P0, P1, P2>(fileset: P0, moduleType: P1) {
+>doCompile : <P0, P1, P2>(fileset: P0, moduleType: P1) => undefined
+>          : ^  ^^  ^^^^^^^^^^^^^^^  ^^^^^^^^^^^^^^  ^^^^^^^^^^^^^^
+>fileset : P0
+>        : ^^
+>moduleType : P1
+>           : ^^
+
+    return undefined;
+>undefined : undefined
+>          : ^^^^^^^^^
+}
+export var compileServer = task<number, number, any>(<P0, P1, P2>() => {
+>compileServer : any
+>              : ^^^
+>task<number, number, any>(<P0, P1, P2>() => {    var folder = path.join(),        fileset = nake.fileSetSync<number, number, any>(folder)  return doCompile<number, number, any>(fileset, moduleType);}) : any
+>                                                                                                                                                                                                         : ^^^
+>task : any
+>     : ^^^
+><P0, P1, P2>() => {    var folder = path.join(),        fileset = nake.fileSetSync<number, number, any>(folder)  return doCompile<number, number, any>(fileset, moduleType);} : <P0, P1, P2>() => undefined
+>                                                                                                                                                                              : ^^^^^^^^^^^^^^^^^^^^^^^^^^^
+
+    var folder = path.join(),
+>folder : any
+>       : ^^^
+>path.join() : any
+>            : ^^^
+>path.join : any
+>          : ^^^
+>path : any
+>     : ^^^
+>join : any
+>     : ^^^
+
+        fileset = nake.fileSetSync<number, number, any>(folder)
+>fileset : any
+>        : ^^^
+>nake.fileSetSync<number, number, any>(folder) : any
+>                                              : ^^^
+>nake.fileSetSync : any
+>                 : ^^^
+>nake : any
+>     : ^^^
+>fileSetSync : any
+>            : ^^^
+>folder : any
+>       : ^^^
+
+  return doCompile<number, number, any>(fileset, moduleType);
+>doCompile<number, number, any>(fileset, moduleType) : undefined
+>                                                    : ^^^^^^^^^
+>doCompile : <P0_1, P1_1, P2_1>(fileset: P0_1, moduleType: P1_1) => undefined
+>          : ^^^^^^^^^^^^^^^^^^^^^^^^^^^^^^^^^^^^^^^^^^^^^^^^^^^^^^^^^^^^^^^^
+>fileset : any
+>        : ^^^
+>moduleType : any
+>           : ^^^
+
+});
+