--- conflicted
+++ resolved
@@ -1,287 +1,279 @@
-//// [tests/cases/compiler/potentiallyUncalledDecorators.ts] ////
-
-=== potentiallyUncalledDecorators.ts ===
-// Angular-style Input/Output API:
-declare function Input(bindingPropertyName?: string): any;
->Input : (bindingPropertyName?: string) => any
-<<<<<<< HEAD
->bindingPropertyName : string | undefined
-=======
->      : ^^^^^^^^^^^^^^^^^^^^^^^      ^^^^^   
->bindingPropertyName : string
->                    : ^^^^^^
->>>>>>> 12402f26
-
-class FooComponent {
->FooComponent : FooComponent
->             : ^^^^^^^^^^^^
-
-    @Input foo: string;
-<<<<<<< HEAD
->Input : (bindingPropertyName?: string | undefined) => any
-=======
->Input : (bindingPropertyName?: string) => any
->      : ^^^^^^^^^^^^^^^^^^^^^^^^^^^^^^^^^^^^^
->>>>>>> 12402f26
->foo : string
->    : ^^^^^^
-}
-
-// Glimmer-style tracked API:
-declare const tracked: PropertyDecorator & { (...watchedProperties: string[]): any; }
->tracked : PropertyDecorator & ((...watchedProperties: string[]) => any)
->        : ^^^^^^^^^^^^^^^^^^^^^^^^^^^^^^^^^^^^^^^^^^^^        ^^^^^   ^
->watchedProperties : string[]
->                  : ^^^^^^^^
-
-class Person {
->Person : Person
->       : ^^^^^^
-
-    @tracked person; any;
->tracked : PropertyDecorator & ((...watchedProperties: string[]) => any)
->        : ^^^^^^^^^^^^^^^^^^^^^^^^^^^^^^^^^^^^^^^^^^^^^^^^^^^^^^^^^^^^^
->person : any
->       : ^^^
->any : any
->    : ^^^
-}
-
-class MultiplyByTwo {
->MultiplyByTwo : MultiplyByTwo
->              : ^^^^^^^^^^^^^
-
-    args: any;
->args : any
->     : ^^^
-
-    @tracked('args')
->tracked('args') : any
->                : ^^^
->tracked : PropertyDecorator & ((...watchedProperties: string[]) => any)
->        : ^^^^^^^^^^^^^^^^^^^^^^^^^^^^^^^^^^^^^^^^^^^^^^^^^^^^^^^^^^^^^
->'args' : "args"
->       : ^^^^^^
-
-    get multiplied() {
->multiplied : number
->           : ^^^^^^
-
-        return this.args.number * 2;
->this.args.number * 2 : number
->                     : ^^^^^^
->this.args.number : any
->                 : ^^^
->this.args : any
->          : ^^^
->this : this
->     : ^^^^
->args : any
->     : ^^^
->number : any
->       : ^^^
->2 : 2
->  : ^
-    }
-}
-
-// Other fun stuff.
-
-interface OmniDecorator extends MethodDecorator, ClassDecorator, PropertyDecorator {
-}
-
-declare function noArgs(): OmniDecorator;
->noArgs : () => OmniDecorator
->       : ^^^^^^             
-
-declare function allRest(...args: any[]): OmniDecorator;
->allRest : (...args: any[]) => OmniDecorator
->        : ^^^^^^^^^^     ^^^^^             
->args : any[]
->     : ^^^^^
-
-declare function oneOptional(x?: any): OmniDecorator;
->oneOptional : (x?: any) => OmniDecorator
->            : ^^^^^   ^^^^^             
->x : any
->  : ^^^
-
-declare function twoOptional(x?: any, y?: any): OmniDecorator;
->twoOptional : (x?: any, y?: any) => OmniDecorator
->            : ^^^^^   ^^^^^^   ^^^^^             
->x : any
->  : ^^^
->y : any
->  : ^^^
-
-declare function threeOptional(x?: any, y?: any, z?: any): OmniDecorator;
->threeOptional : (x?: any, y?: any, z?: any) => OmniDecorator
->              : ^^^^^   ^^^^^^   ^^^^^^   ^^^^^             
->x : any
->  : ^^^
->y : any
->  : ^^^
->z : any
->  : ^^^
-
-declare function oneOptionalWithRest(x?: any, ...args: any[]): OmniDecorator;
->oneOptionalWithRest : (x?: any, ...args: any[]) => OmniDecorator
->                    : ^^^^^   ^^^^^^^^^^^     ^^^^^             
->x : any
->  : ^^^
->args : any[]
->     : ^^^^^
-
-declare const anyDec: any;
->anyDec : any
->       : ^^^
-
-@noArgs
->noArgs : () => OmniDecorator
->       : ^^^^^^^^^^^^^^^^^^^
-
-class A {
->A : A
->  : ^
-
-    @noArgs foo: any;
->noArgs : () => OmniDecorator
->       : ^^^^^^^^^^^^^^^^^^^
->foo : any
->    : ^^^
-
-    @noArgs bar() { }
->noArgs : () => OmniDecorator
->       : ^^^^^^^^^^^^^^^^^^^
->bar : () => void
->    : ^^^^^^^^^^
-}
-
-@allRest
->allRest : (...args: any[]) => OmniDecorator
->        : ^^^^^^^^^^^^^^^^^^^^^^^^^^^^^^^^^
-
-class B {
->B : B
->  : ^
-
-    @allRest foo: any;
->allRest : (...args: any[]) => OmniDecorator
->        : ^^^^^^^^^^^^^^^^^^^^^^^^^^^^^^^^^
->foo : any
->    : ^^^
-
-    @allRest bar() { }
->allRest : (...args: any[]) => OmniDecorator
->        : ^^^^^^^^^^^^^^^^^^^^^^^^^^^^^^^^^
->bar : () => void
->    : ^^^^^^^^^^
-}
-
-@oneOptional
->oneOptional : (x?: any) => OmniDecorator
->            : ^^^^^^^^^^^^^^^^^^^^^^^^^^
-
-class C {
->C : C
->  : ^
-
-    @oneOptional foo: any;
->oneOptional : (x?: any) => OmniDecorator
->            : ^^^^^^^^^^^^^^^^^^^^^^^^^^
->foo : any
->    : ^^^
-
-    @oneOptional bar() { }
->oneOptional : (x?: any) => OmniDecorator
->            : ^^^^^^^^^^^^^^^^^^^^^^^^^^
->bar : () => void
->    : ^^^^^^^^^^
-}
-
-@twoOptional
->twoOptional : (x?: any, y?: any) => OmniDecorator
->            : ^^^^^^^^^^^^^^^^^^^^^^^^^^^^^^^^^^^
-
-class D {
->D : D
->  : ^
-
-    @twoOptional foo: any;
->twoOptional : (x?: any, y?: any) => OmniDecorator
->            : ^^^^^^^^^^^^^^^^^^^^^^^^^^^^^^^^^^^
->foo : any
->    : ^^^
-
-    @twoOptional bar() { }
->twoOptional : (x?: any, y?: any) => OmniDecorator
->            : ^^^^^^^^^^^^^^^^^^^^^^^^^^^^^^^^^^^
->bar : () => void
->    : ^^^^^^^^^^
-}
-
-@threeOptional
->threeOptional : (x?: any, y?: any, z?: any) => OmniDecorator
->              : ^^^^^^^^^^^^^^^^^^^^^^^^^^^^^^^^^^^^^^^^^^^^
-
-class E {
->E : E
->  : ^
-
-    @threeOptional foo: any;
->threeOptional : (x?: any, y?: any, z?: any) => OmniDecorator
->              : ^^^^^^^^^^^^^^^^^^^^^^^^^^^^^^^^^^^^^^^^^^^^
->foo : any
->    : ^^^
-
-    @threeOptional bar() { }
->threeOptional : (x?: any, y?: any, z?: any) => OmniDecorator
->              : ^^^^^^^^^^^^^^^^^^^^^^^^^^^^^^^^^^^^^^^^^^^^
->bar : () => void
->    : ^^^^^^^^^^
-}
-
-@oneOptionalWithRest
->oneOptionalWithRest : (x?: any, ...args: any[]) => OmniDecorator
->                    : ^^^^^^^^^^^^^^^^^^^^^^^^^^^^^^^^^^^^^^^^^^
-
-class F {
->F : F
->  : ^
-
-    @oneOptionalWithRest foo: any;
->oneOptionalWithRest : (x?: any, ...args: any[]) => OmniDecorator
->                    : ^^^^^^^^^^^^^^^^^^^^^^^^^^^^^^^^^^^^^^^^^^
->foo : any
->    : ^^^
-
-    @oneOptionalWithRest bar() { }
->oneOptionalWithRest : (x?: any, ...args: any[]) => OmniDecorator
->                    : ^^^^^^^^^^^^^^^^^^^^^^^^^^^^^^^^^^^^^^^^^^
->bar : () => void
->    : ^^^^^^^^^^
-}
-
-@anyDec
->anyDec : any
->       : ^^^
-
-class G {
->G : G
->  : ^
-
-    @anyDec foo: any;
->anyDec : any
->       : ^^^
->foo : any
->    : ^^^
-
-    @anyDec bar() { }
->anyDec : any
->       : ^^^
->bar : () => void
->    : ^^^^^^^^^^
-}
-
-export { };
-
+//// [tests/cases/compiler/potentiallyUncalledDecorators.ts] ////
+
+=== potentiallyUncalledDecorators.ts ===
+// Angular-style Input/Output API:
+declare function Input(bindingPropertyName?: string): any;
+>Input : (bindingPropertyName?: string) => any
+>      : ^^^^^^^^^^^^^^^^^^^^^^^      ^^^^^   
+>bindingPropertyName : string | undefined
+>                    : ^^^^^^^^^^^^^^^^^^
+
+class FooComponent {
+>FooComponent : FooComponent
+>             : ^^^^^^^^^^^^
+
+    @Input foo: string;
+>Input : (bindingPropertyName?: string | undefined) => any
+>      : ^^^^^^^^^^^^^^^^^^^^^^^^^^^^^^^^^^^^^^^^^^^^^^^^^
+>foo : string
+>    : ^^^^^^
+}
+
+// Glimmer-style tracked API:
+declare const tracked: PropertyDecorator & { (...watchedProperties: string[]): any; }
+>tracked : PropertyDecorator & ((...watchedProperties: string[]) => any)
+>        : ^^^^^^^^^^^^^^^^^^^^^^^^^^^^^^^^^^^^^^^^^^^^        ^^^^^   ^
+>watchedProperties : string[]
+>                  : ^^^^^^^^
+
+class Person {
+>Person : Person
+>       : ^^^^^^
+
+    @tracked person; any;
+>tracked : PropertyDecorator & ((...watchedProperties: string[]) => any)
+>        : ^^^^^^^^^^^^^^^^^^^^^^^^^^^^^^^^^^^^^^^^^^^^^^^^^^^^^^^^^^^^^
+>person : any
+>       : ^^^
+>any : any
+>    : ^^^
+}
+
+class MultiplyByTwo {
+>MultiplyByTwo : MultiplyByTwo
+>              : ^^^^^^^^^^^^^
+
+    args: any;
+>args : any
+>     : ^^^
+
+    @tracked('args')
+>tracked('args') : any
+>                : ^^^
+>tracked : PropertyDecorator & ((...watchedProperties: string[]) => any)
+>        : ^^^^^^^^^^^^^^^^^^^^^^^^^^^^^^^^^^^^^^^^^^^^^^^^^^^^^^^^^^^^^
+>'args' : "args"
+>       : ^^^^^^
+
+    get multiplied() {
+>multiplied : number
+>           : ^^^^^^
+
+        return this.args.number * 2;
+>this.args.number * 2 : number
+>                     : ^^^^^^
+>this.args.number : any
+>                 : ^^^
+>this.args : any
+>          : ^^^
+>this : this
+>     : ^^^^
+>args : any
+>     : ^^^
+>number : any
+>       : ^^^
+>2 : 2
+>  : ^
+    }
+}
+
+// Other fun stuff.
+
+interface OmniDecorator extends MethodDecorator, ClassDecorator, PropertyDecorator {
+}
+
+declare function noArgs(): OmniDecorator;
+>noArgs : () => OmniDecorator
+>       : ^^^^^^             
+
+declare function allRest(...args: any[]): OmniDecorator;
+>allRest : (...args: any[]) => OmniDecorator
+>        : ^^^^^^^^^^     ^^^^^             
+>args : any[]
+>     : ^^^^^
+
+declare function oneOptional(x?: any): OmniDecorator;
+>oneOptional : (x?: any) => OmniDecorator
+>            : ^^^^^   ^^^^^             
+>x : any
+>  : ^^^
+
+declare function twoOptional(x?: any, y?: any): OmniDecorator;
+>twoOptional : (x?: any, y?: any) => OmniDecorator
+>            : ^^^^^   ^^^^^^   ^^^^^             
+>x : any
+>  : ^^^
+>y : any
+>  : ^^^
+
+declare function threeOptional(x?: any, y?: any, z?: any): OmniDecorator;
+>threeOptional : (x?: any, y?: any, z?: any) => OmniDecorator
+>              : ^^^^^   ^^^^^^   ^^^^^^   ^^^^^             
+>x : any
+>  : ^^^
+>y : any
+>  : ^^^
+>z : any
+>  : ^^^
+
+declare function oneOptionalWithRest(x?: any, ...args: any[]): OmniDecorator;
+>oneOptionalWithRest : (x?: any, ...args: any[]) => OmniDecorator
+>                    : ^^^^^   ^^^^^^^^^^^     ^^^^^             
+>x : any
+>  : ^^^
+>args : any[]
+>     : ^^^^^
+
+declare const anyDec: any;
+>anyDec : any
+>       : ^^^
+
+@noArgs
+>noArgs : () => OmniDecorator
+>       : ^^^^^^^^^^^^^^^^^^^
+
+class A {
+>A : A
+>  : ^
+
+    @noArgs foo: any;
+>noArgs : () => OmniDecorator
+>       : ^^^^^^^^^^^^^^^^^^^
+>foo : any
+>    : ^^^
+
+    @noArgs bar() { }
+>noArgs : () => OmniDecorator
+>       : ^^^^^^^^^^^^^^^^^^^
+>bar : () => void
+>    : ^^^^^^^^^^
+}
+
+@allRest
+>allRest : (...args: any[]) => OmniDecorator
+>        : ^^^^^^^^^^^^^^^^^^^^^^^^^^^^^^^^^
+
+class B {
+>B : B
+>  : ^
+
+    @allRest foo: any;
+>allRest : (...args: any[]) => OmniDecorator
+>        : ^^^^^^^^^^^^^^^^^^^^^^^^^^^^^^^^^
+>foo : any
+>    : ^^^
+
+    @allRest bar() { }
+>allRest : (...args: any[]) => OmniDecorator
+>        : ^^^^^^^^^^^^^^^^^^^^^^^^^^^^^^^^^
+>bar : () => void
+>    : ^^^^^^^^^^
+}
+
+@oneOptional
+>oneOptional : (x?: any) => OmniDecorator
+>            : ^^^^^^^^^^^^^^^^^^^^^^^^^^
+
+class C {
+>C : C
+>  : ^
+
+    @oneOptional foo: any;
+>oneOptional : (x?: any) => OmniDecorator
+>            : ^^^^^^^^^^^^^^^^^^^^^^^^^^
+>foo : any
+>    : ^^^
+
+    @oneOptional bar() { }
+>oneOptional : (x?: any) => OmniDecorator
+>            : ^^^^^^^^^^^^^^^^^^^^^^^^^^
+>bar : () => void
+>    : ^^^^^^^^^^
+}
+
+@twoOptional
+>twoOptional : (x?: any, y?: any) => OmniDecorator
+>            : ^^^^^^^^^^^^^^^^^^^^^^^^^^^^^^^^^^^
+
+class D {
+>D : D
+>  : ^
+
+    @twoOptional foo: any;
+>twoOptional : (x?: any, y?: any) => OmniDecorator
+>            : ^^^^^^^^^^^^^^^^^^^^^^^^^^^^^^^^^^^
+>foo : any
+>    : ^^^
+
+    @twoOptional bar() { }
+>twoOptional : (x?: any, y?: any) => OmniDecorator
+>            : ^^^^^^^^^^^^^^^^^^^^^^^^^^^^^^^^^^^
+>bar : () => void
+>    : ^^^^^^^^^^
+}
+
+@threeOptional
+>threeOptional : (x?: any, y?: any, z?: any) => OmniDecorator
+>              : ^^^^^^^^^^^^^^^^^^^^^^^^^^^^^^^^^^^^^^^^^^^^
+
+class E {
+>E : E
+>  : ^
+
+    @threeOptional foo: any;
+>threeOptional : (x?: any, y?: any, z?: any) => OmniDecorator
+>              : ^^^^^^^^^^^^^^^^^^^^^^^^^^^^^^^^^^^^^^^^^^^^
+>foo : any
+>    : ^^^
+
+    @threeOptional bar() { }
+>threeOptional : (x?: any, y?: any, z?: any) => OmniDecorator
+>              : ^^^^^^^^^^^^^^^^^^^^^^^^^^^^^^^^^^^^^^^^^^^^
+>bar : () => void
+>    : ^^^^^^^^^^
+}
+
+@oneOptionalWithRest
+>oneOptionalWithRest : (x?: any, ...args: any[]) => OmniDecorator
+>                    : ^^^^^^^^^^^^^^^^^^^^^^^^^^^^^^^^^^^^^^^^^^
+
+class F {
+>F : F
+>  : ^
+
+    @oneOptionalWithRest foo: any;
+>oneOptionalWithRest : (x?: any, ...args: any[]) => OmniDecorator
+>                    : ^^^^^^^^^^^^^^^^^^^^^^^^^^^^^^^^^^^^^^^^^^
+>foo : any
+>    : ^^^
+
+    @oneOptionalWithRest bar() { }
+>oneOptionalWithRest : (x?: any, ...args: any[]) => OmniDecorator
+>                    : ^^^^^^^^^^^^^^^^^^^^^^^^^^^^^^^^^^^^^^^^^^
+>bar : () => void
+>    : ^^^^^^^^^^
+}
+
+@anyDec
+>anyDec : any
+>       : ^^^
+
+class G {
+>G : G
+>  : ^
+
+    @anyDec foo: any;
+>anyDec : any
+>       : ^^^
+>foo : any
+>    : ^^^
+
+    @anyDec bar() { }
+>anyDec : any
+>       : ^^^
+>bar : () => void
+>    : ^^^^^^^^^^
+}
+
+export { };
+