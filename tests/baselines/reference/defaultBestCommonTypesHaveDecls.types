//// [tests/cases/compiler/defaultBestCommonTypesHaveDecls.ts] ////

=== defaultBestCommonTypesHaveDecls.ts ===
var obj1: {};
>obj1 : {}
>     : ^^

obj1.length;
>obj1.length : any
>            : ^^^
>obj1 : {}
>     : ^^
>length : any
>       : ^^^

var obj2: Object;
>obj2 : Object
>     : ^^^^^^

obj2.length;
>obj2.length : any
>            : ^^^
>obj2 : Object
>     : ^^^^^^
>length : any
>       : ^^^

function concat<T>(x: T, y: T): T { return null; }
>concat : <T>(x: T, y: T) => T
>       : ^ ^^^^^ ^^^^^ ^^^^^ 
>x : T
>  : ^
>y : T
>  : ^

var result = concat(1, ""); // error
>result : number
>       : ^^^^^^
>concat(1, "") : 1
>              : ^
>concat : <T>(x: T, y: T) => T
>       : ^^^^^^^^^^^^^^^^^^^^
>1 : 1
>  : ^
>"" : ""
>   : ^^

var elementCount = result.length; 
>elementCount : any
>             : ^^^
>result.length : any
>              : ^^^
>result : number
>       : ^^^^^^
>length : any
>       : ^^^

function concat2<T, U>(x: T, y: U) { return null; }
<<<<<<< HEAD
>concat2 : <T, U>(x: T, y: U) => null
=======
>concat2 : <T, U>(x: T, y: U) => any
>        : ^ ^^ ^^^^^ ^^^^^ ^^^^^^^^
>>>>>>> 12402f26
>x : T
>  : ^
>y : U
>  : ^

var result2 = concat2(1, ""); // result2 will be number|string
<<<<<<< HEAD
>result2 : null
>concat2(1, "") : null
>concat2 : <T, U>(x: T, y: U) => null
=======
>result2 : any
>        : ^^^
>concat2(1, "") : any
>               : ^^^
>concat2 : <T, U>(x: T, y: U) => any
>        : ^^^^^^^^^^^^^^^^^^^^^^^^^
>>>>>>> 12402f26
>1 : 1
>  : ^
>"" : ""
>   : ^^

var elementCount2 = result.length; 
>elementCount2 : any
>              : ^^^
>result.length : any
>              : ^^^
>result : number
>       : ^^^^^^
>length : any
>       : ^^^


<|MERGE_RESOLUTION|>--- conflicted
+++ resolved
@@ -1,98 +1,88 @@
-//// [tests/cases/compiler/defaultBestCommonTypesHaveDecls.ts] ////
-
-=== defaultBestCommonTypesHaveDecls.ts ===
-var obj1: {};
->obj1 : {}
->     : ^^
-
-obj1.length;
->obj1.length : any
->            : ^^^
->obj1 : {}
->     : ^^
->length : any
->       : ^^^
-
-var obj2: Object;
->obj2 : Object
->     : ^^^^^^
-
-obj2.length;
->obj2.length : any
->            : ^^^
->obj2 : Object
->     : ^^^^^^
->length : any
->       : ^^^
-
-function concat<T>(x: T, y: T): T { return null; }
->concat : <T>(x: T, y: T) => T
->       : ^ ^^^^^ ^^^^^ ^^^^^ 
->x : T
->  : ^
->y : T
->  : ^
-
-var result = concat(1, ""); // error
->result : number
->       : ^^^^^^
->concat(1, "") : 1
->              : ^
->concat : <T>(x: T, y: T) => T
->       : ^^^^^^^^^^^^^^^^^^^^
->1 : 1
->  : ^
->"" : ""
->   : ^^
-
-var elementCount = result.length; 
->elementCount : any
->             : ^^^
->result.length : any
->              : ^^^
->result : number
->       : ^^^^^^
->length : any
->       : ^^^
-
-function concat2<T, U>(x: T, y: U) { return null; }
-<<<<<<< HEAD
->concat2 : <T, U>(x: T, y: U) => null
-=======
->concat2 : <T, U>(x: T, y: U) => any
->        : ^ ^^ ^^^^^ ^^^^^ ^^^^^^^^
->>>>>>> 12402f26
->x : T
->  : ^
->y : U
->  : ^
-
-var result2 = concat2(1, ""); // result2 will be number|string
-<<<<<<< HEAD
->result2 : null
->concat2(1, "") : null
->concat2 : <T, U>(x: T, y: U) => null
-=======
->result2 : any
->        : ^^^
->concat2(1, "") : any
->               : ^^^
->concat2 : <T, U>(x: T, y: U) => any
->        : ^^^^^^^^^^^^^^^^^^^^^^^^^
->>>>>>> 12402f26
->1 : 1
->  : ^
->"" : ""
->   : ^^
-
-var elementCount2 = result.length; 
->elementCount2 : any
->              : ^^^
->result.length : any
->              : ^^^
->result : number
->       : ^^^^^^
->length : any
->       : ^^^
-
-
+//// [tests/cases/compiler/defaultBestCommonTypesHaveDecls.ts] ////
+
+=== defaultBestCommonTypesHaveDecls.ts ===
+var obj1: {};
+>obj1 : {}
+>     : ^^
+
+obj1.length;
+>obj1.length : any
+>            : ^^^
+>obj1 : {}
+>     : ^^
+>length : any
+>       : ^^^
+
+var obj2: Object;
+>obj2 : Object
+>     : ^^^^^^
+
+obj2.length;
+>obj2.length : any
+>            : ^^^
+>obj2 : Object
+>     : ^^^^^^
+>length : any
+>       : ^^^
+
+function concat<T>(x: T, y: T): T { return null; }
+>concat : <T>(x: T, y: T) => T
+>       : ^ ^^^^^ ^^^^^ ^^^^^ 
+>x : T
+>  : ^
+>y : T
+>  : ^
+
+var result = concat(1, ""); // error
+>result : number
+>       : ^^^^^^
+>concat(1, "") : 1
+>              : ^
+>concat : <T>(x: T, y: T) => T
+>       : ^^^^^^^^^^^^^^^^^^^^
+>1 : 1
+>  : ^
+>"" : ""
+>   : ^^
+
+var elementCount = result.length; 
+>elementCount : any
+>             : ^^^
+>result.length : any
+>              : ^^^
+>result : number
+>       : ^^^^^^
+>length : any
+>       : ^^^
+
+function concat2<T, U>(x: T, y: U) { return null; }
+>concat2 : <T, U>(x: T, y: U) => null
+>        : ^ ^^ ^^^^^ ^^^^^ ^^^^^^^^^
+>x : T
+>  : ^
+>y : U
+>  : ^
+
+var result2 = concat2(1, ""); // result2 will be number|string
+>result2 : null
+>        : ^^^^
+>concat2(1, "") : null
+>               : ^^^^
+>concat2 : <T, U>(x: T, y: U) => null
+>        : ^^^^^^^^^^^^^^^^^^^^^^^^^^
+>1 : 1
+>  : ^
+>"" : ""
+>   : ^^
+
+var elementCount2 = result.length; 
+>elementCount2 : any
+>              : ^^^
+>result.length : any
+>              : ^^^
+>result : number
+>       : ^^^^^^
+>length : any
+>       : ^^^
+
+