--- conflicted
+++ resolved
@@ -1,67 +1,61 @@
-//// [tests/cases/compiler/importAssertionNonstring.ts] ////
-
-=== mod.mts ===
-import * as thing1 from "./mod.mjs" assert {field: 0};
->thing1 : typeof thing1
->       : ^^^^^^^^^^^^^
->field : any
->      : ^^^
-
-import * as thing2 from "./mod.mjs" assert {field: `a`};
->thing2 : typeof thing1
->       : ^^^^^^^^^^^^^
->field : any
->      : ^^^
-
-import * as thing3 from "./mod.mjs" assert {field: /a/g};
->thing3 : typeof thing1
->       : ^^^^^^^^^^^^^
->field : any
->      : ^^^
->/a/g : RegExp
->     : ^^^^^^
-
-import * as thing4 from "./mod.mjs" assert {field: ["a"]};
->thing4 : typeof thing1
->       : ^^^^^^^^^^^^^
->field : any
->      : ^^^
->["a"] : string[]
->      : ^^^^^^^^
->"a" : "a"
->    : ^^^
-
-import * as thing5 from "./mod.mjs" assert {field: { a: 0 }};
->thing5 : typeof thing1
->       : ^^^^^^^^^^^^^
->field : any
->      : ^^^
->{ a: 0 } : { a: number; }
->         : ^^^^^^^^^^^^^^
->a : number
->  : ^^^^^^
->0 : 0
->  : ^
-
-import * as thing6 from "./mod.mjs" assert {type: "json", field: 0..toString()}
->thing6 : typeof thing1
->       : ^^^^^^^^^^^^^
->type : any
->     : ^^^
->field : any
->      : ^^^
->0..toString() : string
-<<<<<<< HEAD
->0..toString : (radix?: number | undefined) => string
->0. : 0
->toString : (radix?: number | undefined) => string
-=======
->              : ^^^^^^
->0..toString : (radix?: number) => string
->            : ^^^^^^^^^^^^^^^^^^^^^^^^^^
->0. : 0
->   : ^
->toString : (radix?: number) => string
->         : ^^^^^^^^^^^^^^^^^^^^^^^^^^
->>>>>>> 12402f26
-
+//// [tests/cases/compiler/importAssertionNonstring.ts] ////
+
+=== mod.mts ===
+import * as thing1 from "./mod.mjs" assert {field: 0};
+>thing1 : typeof thing1
+>       : ^^^^^^^^^^^^^
+>field : any
+>      : ^^^
+
+import * as thing2 from "./mod.mjs" assert {field: `a`};
+>thing2 : typeof thing1
+>       : ^^^^^^^^^^^^^
+>field : any
+>      : ^^^
+
+import * as thing3 from "./mod.mjs" assert {field: /a/g};
+>thing3 : typeof thing1
+>       : ^^^^^^^^^^^^^
+>field : any
+>      : ^^^
+>/a/g : RegExp
+>     : ^^^^^^
+
+import * as thing4 from "./mod.mjs" assert {field: ["a"]};
+>thing4 : typeof thing1
+>       : ^^^^^^^^^^^^^
+>field : any
+>      : ^^^
+>["a"] : string[]
+>      : ^^^^^^^^
+>"a" : "a"
+>    : ^^^
+
+import * as thing5 from "./mod.mjs" assert {field: { a: 0 }};
+>thing5 : typeof thing1
+>       : ^^^^^^^^^^^^^
+>field : any
+>      : ^^^
+>{ a: 0 } : { a: number; }
+>         : ^^^^^^^^^^^^^^
+>a : number
+>  : ^^^^^^
+>0 : 0
+>  : ^
+
+import * as thing6 from "./mod.mjs" assert {type: "json", field: 0..toString()}
+>thing6 : typeof thing1
+>       : ^^^^^^^^^^^^^
+>type : any
+>     : ^^^
+>field : any
+>      : ^^^
+>0..toString() : string
+>              : ^^^^^^
+>0..toString : (radix?: number | undefined) => string
+>            : ^^^^^^^^^^^^^^^^^^^^^^^^^^^^^^^^^^^^^^
+>0. : 0
+>   : ^
+>toString : (radix?: number | undefined) => string
+>         : ^^^^^^^^^^^^^^^^^^^^^^^^^^^^^^^^^^^^^^
+