=== tests/cases/conformance/es6/for-ofStatements/for-of37.ts ===
var map = new Map([["", true]]);
>map : Map<string, boolean>
>new Map([["", true]]) : Map<string, boolean>
>Map : MapConstructor
>[["", true]] : [string, true][]
>["", true] : [string, true]
<<<<<<< HEAD
>"" : string
=======
>"" : ""
>>>>>>> 9950b98b
>true : true

for (var v of map) {
>v : [string, boolean]
>map : Map<string, boolean>

    v;
>v : [string, boolean]
}
<|MERGE_RESOLUTION|>--- conflicted
+++ resolved
@@ -1,21 +1,17 @@
-=== tests/cases/conformance/es6/for-ofStatements/for-of37.ts ===
-var map = new Map([["", true]]);
->map : Map<string, boolean>
->new Map([["", true]]) : Map<string, boolean>
->Map : MapConstructor
->[["", true]] : [string, true][]
->["", true] : [string, true]
-<<<<<<< HEAD
->"" : string
-=======
->"" : ""
->>>>>>> 9950b98b
->true : true
-
-for (var v of map) {
->v : [string, boolean]
->map : Map<string, boolean>
-
-    v;
->v : [string, boolean]
-}
+=== tests/cases/conformance/es6/for-ofStatements/for-of37.ts ===
+var map = new Map([["", true]]);
+>map : Map<string, boolean>
+>new Map([["", true]]) : Map<string, boolean>
+>Map : MapConstructor
+>[["", true]] : [string, true][]
+>["", true] : [string, true]
+>"" : ""
+>true : true
+
+for (var v of map) {
+>v : [string, boolean]
+>map : Map<string, boolean>
+
+    v;
+>v : [string, boolean]
+}