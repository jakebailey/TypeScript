--- conflicted
+++ resolved
@@ -1,70 +1,62 @@
-//// [tests/cases/compiler/declarationEmitPathMappingMonorepo2.ts] ////
-
-=== packages/lab/src/index.ts ===
-import { createSvgIcon } from "@ts-bug/core/utils";
->createSvgIcon : (path: string, displayName: string) => import("packages/core/src/SvgIcon").SomeInterface
->              : ^^^^^^^^^^^^^^^^^^^^^^^^^^^^^^^^^^^^^^^^^^^^^^^^^^^^^^^^^^^^^^^^^^^^^^^^^^^^^^^^^^^^^^^^^^^^^^
-
-export default createSvgIcon("Hello", "ArrowLeft");
->createSvgIcon("Hello", "ArrowLeft") : import("packages/core/src/SvgIcon").SomeInterface
->                                    : ^^^^^^^^^^^^^^^^^^^^^^^^^^^^^^^^^^^^^^^^^^^^^^^^^^^^^^^
->createSvgIcon : (path: string, displayName: string) => import("packages/core/src/SvgIcon").SomeInterface
->              : ^^^^^^^^^^^^^^^^^^^^^^^^^^^^^^^^^^^^^^^^^^^^^^^^^^^^^^^^^^^^^^^^^^^^^^^^^^^^^^^^^^^^^^^^^^^^^^
->"Hello" : "Hello"
->        : ^^^^^^^
->"ArrowLeft" : "ArrowLeft"
->            : ^^^^^^^^^^^
-
-=== packages/core/src/SvgIcon.d.ts ===
-import { StyledComponentProps } from "@ts-bug/styles";
->StyledComponentProps : any
->                     : ^^^
-
-export interface SvgIconProps extends StyledComponentProps<"root"> {
-    children?: string[];
-<<<<<<< HEAD
->children : string[] | undefined
-=======
->children : string[]
->         : ^^^^^^^^
->>>>>>> 12402f26
-}
-export interface SomeInterface {
-    myProp: string;
->myProp : string
->       : ^^^^^^
-}
-declare const SvgIcon: SomeInterface;
->SvgIcon : SomeInterface
->        : ^^^^^^^^^^^^^
-
-export default SvgIcon;
->SvgIcon : SomeInterface
->        : ^^^^^^^^^^^^^
-
-=== packages/core/src/utils.d.ts ===
-import SvgIcon from "./SvgIcon";
->SvgIcon : import("packages/core/src/SvgIcon").SomeInterface
->        : ^^^^^^^^^^^^^^^^^^^^^^^^^^^^^^^^^^^^^^^^^^^^^^^^^^^^^^^
-
-export function createSvgIcon(path: string, displayName: string): typeof SvgIcon;
->createSvgIcon : (path: string, displayName: string) => typeof SvgIcon
->              : ^^^^^^^      ^^^^^^^^^^^^^^^      ^^^^^              
->path : string
->     : ^^^^^^
->displayName : string
->            : ^^^^^^
->SvgIcon : import("packages/core/src/SvgIcon").SomeInterface
->        : ^^^^^^^^^^^^^^^^^^^^^^^^^^^^^^^^^^^^^^^^^^^^^^^^^^^^^^^
-
-=== packages/styles/src/index.d.ts ===
-export interface StyledComponentProps<ClassKey extends string> {
-    classes?: Record<ClassKey, string>;
-<<<<<<< HEAD
->classes : Record<ClassKey, string> | undefined
-=======
->classes : Record<ClassKey, string>
->        : ^^^^^^^^^^^^^^^^^^^^^^^^
->>>>>>> 12402f26
-}
-
+//// [tests/cases/compiler/declarationEmitPathMappingMonorepo2.ts] ////
+
+=== packages/lab/src/index.ts ===
+import { createSvgIcon } from "@ts-bug/core/utils";
+>createSvgIcon : (path: string, displayName: string) => import("packages/core/src/SvgIcon").SomeInterface
+>              : ^^^^^^^^^^^^^^^^^^^^^^^^^^^^^^^^^^^^^^^^^^^^^^^^^^^^^^^^^^^^^^^^^^^^^^^^^^^^^^^^^^^^^^^^^^^^^^
+
+export default createSvgIcon("Hello", "ArrowLeft");
+>createSvgIcon("Hello", "ArrowLeft") : import("packages/core/src/SvgIcon").SomeInterface
+>                                    : ^^^^^^^^^^^^^^^^^^^^^^^^^^^^^^^^^^^^^^^^^^^^^^^^^^^^^^^
+>createSvgIcon : (path: string, displayName: string) => import("packages/core/src/SvgIcon").SomeInterface
+>              : ^^^^^^^^^^^^^^^^^^^^^^^^^^^^^^^^^^^^^^^^^^^^^^^^^^^^^^^^^^^^^^^^^^^^^^^^^^^^^^^^^^^^^^^^^^^^^^
+>"Hello" : "Hello"
+>        : ^^^^^^^
+>"ArrowLeft" : "ArrowLeft"
+>            : ^^^^^^^^^^^
+
+=== packages/core/src/SvgIcon.d.ts ===
+import { StyledComponentProps } from "@ts-bug/styles";
+>StyledComponentProps : any
+>                     : ^^^
+
+export interface SvgIconProps extends StyledComponentProps<"root"> {
+    children?: string[];
+>children : string[] | undefined
+>         : ^^^^^^^^^^^^^^^^^^^^
+}
+export interface SomeInterface {
+    myProp: string;
+>myProp : string
+>       : ^^^^^^
+}
+declare const SvgIcon: SomeInterface;
+>SvgIcon : SomeInterface
+>        : ^^^^^^^^^^^^^
+
+export default SvgIcon;
+>SvgIcon : SomeInterface
+>        : ^^^^^^^^^^^^^
+
+=== packages/core/src/utils.d.ts ===
+import SvgIcon from "./SvgIcon";
+>SvgIcon : import("packages/core/src/SvgIcon").SomeInterface
+>        : ^^^^^^^^^^^^^^^^^^^^^^^^^^^^^^^^^^^^^^^^^^^^^^^^^^^^^^^
+
+export function createSvgIcon(path: string, displayName: string): typeof SvgIcon;
+>createSvgIcon : (path: string, displayName: string) => typeof SvgIcon
+>              : ^^^^^^^      ^^^^^^^^^^^^^^^      ^^^^^              
+>path : string
+>     : ^^^^^^
+>displayName : string
+>            : ^^^^^^
+>SvgIcon : import("packages/core/src/SvgIcon").SomeInterface
+>        : ^^^^^^^^^^^^^^^^^^^^^^^^^^^^^^^^^^^^^^^^^^^^^^^^^^^^^^^
+
+=== packages/styles/src/index.d.ts ===
+export interface StyledComponentProps<ClassKey extends string> {
+    classes?: Record<ClassKey, string>;
+>classes : Record<ClassKey, string> | undefined
+>        : ^^^^^^^^^^^^^^^^^^^^^^^^^^^^^^^^^^^^
+}
+