--- conflicted
+++ resolved
@@ -1,370 +1,311 @@
-//// [tests/cases/conformance/types/typeRelationships/subtypesAndSuperTypes/subtypingWithCallSignaturesWithRestParameters.ts] ////
-
-=== subtypingWithCallSignaturesWithRestParameters.ts ===
-// call signatures in derived types must have the same or fewer optional parameters as the base type
-
-interface Base { 
-    a: (...args: number[]) => number;
->a : (...args: number[]) => number
->  : ^^^^^^^^^^        ^^^^^      
->args : number[]
->     : ^^^^^^^^
-
-    a2: (x: number, ...z: number[]) => number;
->a2 : (x: number, ...z: number[]) => number
->   : ^^^^      ^^^^^^^^        ^^^^^      
->x : number
->  : ^^^^^^
->z : number[]
->  : ^^^^^^^^
-
-    a3: (x: number, y?: string, ...z: number[]) => number;
->a3 : (x: number, y?: string, ...z: number[]) => number
->   : ^^^^      ^^^^^^      ^^^^^^^^        ^^^^^      
->x : number
-<<<<<<< HEAD
->y : string | undefined
-=======
->  : ^^^^^^
->y : string
->  : ^^^^^^
->>>>>>> 12402f26
->z : number[]
->  : ^^^^^^^^
-
-    a4: (x?: number, y?: string, ...z: number[]) => number;
->a4 : (x?: number, y?: string, ...z: number[]) => number
-<<<<<<< HEAD
->x : number | undefined
->y : string | undefined
-=======
->   : ^^^^^      ^^^^^^      ^^^^^^^^        ^^^^^      
->x : number
->  : ^^^^^^
->y : string
->  : ^^^^^^
->>>>>>> 12402f26
->z : number[]
->  : ^^^^^^^^
-}
-
-interface I1 extends Base {
-    a: () => number; // ok, same number of required params
->a : () => number
->  : ^^^^^^      
-}
-
-interface I1B extends Base {
-    a: (...args: number[]) => number; // ok, same number of required params
->a : (...args: number[]) => number
->  : ^^^^^^^^^^        ^^^^^      
->args : number[]
->     : ^^^^^^^^
-}
-
-interface I1C extends Base {
-    a: (...args: string[]) => number; // error, type mismatch
->a : (...args: string[]) => number
->  : ^^^^^^^^^^        ^^^^^      
->args : string[]
->     : ^^^^^^^^
-}
-
-interface I2 extends Base {
-    a: (x?: number) => number; // ok, same number of required params
->a : (x?: number) => number
-<<<<<<< HEAD
->x : number | undefined
-=======
->  : ^^^^^      ^^^^^      
->x : number
->  : ^^^^^^
->>>>>>> 12402f26
-}
-
-interface I2B extends Base {
-    a: (x?: number, y?: number, z?: number) => number; // ok, same number of required params
->a : (x?: number, y?: number, z?: number) => number
-<<<<<<< HEAD
->x : number | undefined
->y : number | undefined
->z : number | undefined
-=======
->  : ^^^^^      ^^^^^^      ^^^^^^      ^^^^^      
->x : number
->  : ^^^^^^
->y : number
->  : ^^^^^^
->z : number
->  : ^^^^^^
->>>>>>> 12402f26
-}
-
-interface I3 extends Base {
-    a: (x: number) => number; // ok, all present params match
->a : (x: number) => number
->  : ^^^^      ^^^^^      
->x : number
->  : ^^^^^^
-}
-
-interface I3B extends Base {
-    a: (x?: string) => number; // error, incompatible type
->a : (x?: string) => number
-<<<<<<< HEAD
->x : string | undefined
-=======
->  : ^^^^^      ^^^^^      
->x : string
->  : ^^^^^^
->>>>>>> 12402f26
-}
-
-
-
-interface I4 extends Base {
-    a2: () => number; // ok, fewer required params
->a2 : () => number
->   : ^^^^^^      
-}
-
-interface I4B extends Base {
-    a2: (...args: number[]) => number; // ok, fewer required params
->a2 : (...args: number[]) => number
->   : ^^^^^^^^^^        ^^^^^      
->args : number[]
->     : ^^^^^^^^
-}
-
-interface I5 extends Base {
-    a2: (x?: number) => number; // ok, fewer required params
->a2 : (x?: number) => number
-<<<<<<< HEAD
->x : number | undefined
-=======
->   : ^^^^^      ^^^^^      
->x : number
->  : ^^^^^^
->>>>>>> 12402f26
-}
-
-interface I6 extends Base {
-    a2: (x: number) => number; // ok, same number of required params
->a2 : (x: number) => number
->   : ^^^^      ^^^^^      
->x : number
->  : ^^^^^^
-}
-
-interface I6B extends Base {
-    a2: (x: number, ...args: number[]) => number; // ok, same number of required params
->a2 : (x: number, ...args: number[]) => number
->   : ^^^^      ^^^^^^^^^^^        ^^^^^      
->x : number
->  : ^^^^^^
->args : number[]
->     : ^^^^^^^^
-}
-
-interface I6C extends Base {
-    a2: (x: number, ...args: string[]) => number; // error
->a2 : (x: number, ...args: string[]) => number
->   : ^^^^      ^^^^^^^^^^^        ^^^^^      
->x : number
->  : ^^^^^^
->args : string[]
->     : ^^^^^^^^
-}
-
-interface I6D extends Base {
-    a2: (x: number, y: number) => number; // ok, all present params match
->a2 : (x: number, y: number) => number
->   : ^^^^      ^^^^^      ^^^^^      
->x : number
->  : ^^^^^^
->y : number
->  : ^^^^^^
-}
-
-interface I6E extends Base {
-    a2: (x: number, y?: number) => number; // ok, same number of required params
->a2 : (x: number, y?: number) => number
->   : ^^^^      ^^^^^^      ^^^^^      
->x : number
-<<<<<<< HEAD
->y : number | undefined
-=======
->  : ^^^^^^
->y : number
->  : ^^^^^^
->>>>>>> 12402f26
-}
-
-
-
-interface I7 extends Base {
-    a3: () => number; // ok, fewer required params
->a3 : () => number
->   : ^^^^^^      
-}
-
-interface I8 extends Base {
-    a3: (x?: number) => number; // ok, fewer required params
->a3 : (x?: number) => number
-<<<<<<< HEAD
->x : number | undefined
-=======
->   : ^^^^^      ^^^^^      
->x : number
->  : ^^^^^^
->>>>>>> 12402f26
-}
-
-interface I9 extends Base {
-    a3: (x: number) => number; // ok, same number of required params
->a3 : (x: number) => number
->   : ^^^^      ^^^^^      
->x : number
->  : ^^^^^^
-}
-
-interface I10 extends Base {
-    a3: (x: number, y: string) => number;  // ok, all present params match
->a3 : (x: number, y: string) => number
->   : ^^^^      ^^^^^      ^^^^^      
->x : number
->  : ^^^^^^
->y : string
->  : ^^^^^^
-}
-
-interface I10B extends Base {
-    a3: (x: number, y?: number, z?: number) => number;  // error
->a3 : (x: number, y?: number, z?: number) => number
->   : ^^^^      ^^^^^^      ^^^^^^      ^^^^^      
->x : number
-<<<<<<< HEAD
->y : number | undefined
->z : number | undefined
-=======
->  : ^^^^^^
->y : number
->  : ^^^^^^
->z : number
->  : ^^^^^^
->>>>>>> 12402f26
-}
-
-interface I10C extends Base {
-    a3: (x: number, ...z: number[]) => number;  // error
->a3 : (x: number, ...z: number[]) => number
->   : ^^^^      ^^^^^^^^        ^^^^^      
->x : number
->  : ^^^^^^
->z : number[]
->  : ^^^^^^^^
-}
-
-interface I10D extends Base {
-    a3: (x: string, y?: string, z?: string) => number;  // error, incompatible types
->a3 : (x: string, y?: string, z?: string) => number
->   : ^^^^      ^^^^^^      ^^^^^^      ^^^^^      
->x : string
-<<<<<<< HEAD
->y : string | undefined
->z : string | undefined
-=======
->  : ^^^^^^
->y : string
->  : ^^^^^^
->z : string
->  : ^^^^^^
->>>>>>> 12402f26
-}
-
-interface I10E extends Base {
-    a3: (x: number, ...z: string[]) => number;  // error
->a3 : (x: number, ...z: string[]) => number
->   : ^^^^      ^^^^^^^^        ^^^^^      
->x : number
->  : ^^^^^^
->z : string[]
->  : ^^^^^^^^
-}
-
-interface I11 extends Base {
-    a4: () => number; // ok, fewer required params
->a4 : () => number
->   : ^^^^^^      
-}
-
-interface I12 extends Base {
-    a4: (x?: number, y?: number) => number; // error, type mismatch
->a4 : (x?: number, y?: number) => number
-<<<<<<< HEAD
->x : number | undefined
->y : number | undefined
-=======
->   : ^^^^^      ^^^^^^      ^^^^^      
->x : number
->  : ^^^^^^
->y : number
->  : ^^^^^^
->>>>>>> 12402f26
-}
-
-interface I13 extends Base {
-    a4: (x: number) => number; // ok, all present params match
->a4 : (x: number) => number
->   : ^^^^      ^^^^^      
->x : number
->  : ^^^^^^
-}
-
-interface I14 extends Base {
-    a4: (x: number, y?: number) => number;  // error, second param has type mismatch
->a4 : (x: number, y?: number) => number
->   : ^^^^      ^^^^^^      ^^^^^      
->x : number
-<<<<<<< HEAD
->y : number | undefined
-=======
->  : ^^^^^^
->y : number
->  : ^^^^^^
->>>>>>> 12402f26
-}
-
-interface I15 extends Base {
-    a4: (x?: number, y?: string) => number;  // ok, same number of required params with matching types
->a4 : (x?: number, y?: string) => number
-<<<<<<< HEAD
->x : number | undefined
->y : string | undefined
-=======
->   : ^^^^^      ^^^^^^      ^^^^^      
->x : number
->  : ^^^^^^
->y : string
->  : ^^^^^^
->>>>>>> 12402f26
-}
-
-interface I16 extends Base {
-    a4: (x: number, ...args: string[]) => number;  // error, rest param has type mismatch
->a4 : (x: number, ...args: string[]) => number
->   : ^^^^      ^^^^^^^^^^^        ^^^^^      
->x : number
->  : ^^^^^^
->args : string[]
->     : ^^^^^^^^
-}
-
-interface I17 extends Base {
-    a4: (...args: number[]) => number; // error
->a4 : (...args: number[]) => number
->   : ^^^^^^^^^^        ^^^^^      
->args : number[]
->     : ^^^^^^^^
-}
-
+//// [tests/cases/conformance/types/typeRelationships/subtypesAndSuperTypes/subtypingWithCallSignaturesWithRestParameters.ts] ////
+
+=== subtypingWithCallSignaturesWithRestParameters.ts ===
+// call signatures in derived types must have the same or fewer optional parameters as the base type
+
+interface Base { 
+    a: (...args: number[]) => number;
+>a : (...args: number[]) => number
+>  : ^^^^^^^^^^        ^^^^^      
+>args : number[]
+>     : ^^^^^^^^
+
+    a2: (x: number, ...z: number[]) => number;
+>a2 : (x: number, ...z: number[]) => number
+>   : ^^^^      ^^^^^^^^        ^^^^^      
+>x : number
+>  : ^^^^^^
+>z : number[]
+>  : ^^^^^^^^
+
+    a3: (x: number, y?: string, ...z: number[]) => number;
+>a3 : (x: number, y?: string, ...z: number[]) => number
+>   : ^^^^      ^^^^^^      ^^^^^^^^        ^^^^^      
+>x : number
+>  : ^^^^^^
+>y : string | undefined
+>  : ^^^^^^^^^^^^^^^^^^
+>z : number[]
+>  : ^^^^^^^^
+
+    a4: (x?: number, y?: string, ...z: number[]) => number;
+>a4 : (x?: number, y?: string, ...z: number[]) => number
+>   : ^^^^^      ^^^^^^      ^^^^^^^^        ^^^^^      
+>x : number | undefined
+>  : ^^^^^^^^^^^^^^^^^^
+>y : string | undefined
+>  : ^^^^^^^^^^^^^^^^^^
+>z : number[]
+>  : ^^^^^^^^
+}
+
+interface I1 extends Base {
+    a: () => number; // ok, same number of required params
+>a : () => number
+>  : ^^^^^^      
+}
+
+interface I1B extends Base {
+    a: (...args: number[]) => number; // ok, same number of required params
+>a : (...args: number[]) => number
+>  : ^^^^^^^^^^        ^^^^^      
+>args : number[]
+>     : ^^^^^^^^
+}
+
+interface I1C extends Base {
+    a: (...args: string[]) => number; // error, type mismatch
+>a : (...args: string[]) => number
+>  : ^^^^^^^^^^        ^^^^^      
+>args : string[]
+>     : ^^^^^^^^
+}
+
+interface I2 extends Base {
+    a: (x?: number) => number; // ok, same number of required params
+>a : (x?: number) => number
+>  : ^^^^^      ^^^^^      
+>x : number | undefined
+>  : ^^^^^^^^^^^^^^^^^^
+}
+
+interface I2B extends Base {
+    a: (x?: number, y?: number, z?: number) => number; // ok, same number of required params
+>a : (x?: number, y?: number, z?: number) => number
+>  : ^^^^^      ^^^^^^      ^^^^^^      ^^^^^      
+>x : number | undefined
+>  : ^^^^^^^^^^^^^^^^^^
+>y : number | undefined
+>  : ^^^^^^^^^^^^^^^^^^
+>z : number | undefined
+>  : ^^^^^^^^^^^^^^^^^^
+}
+
+interface I3 extends Base {
+    a: (x: number) => number; // ok, all present params match
+>a : (x: number) => number
+>  : ^^^^      ^^^^^      
+>x : number
+>  : ^^^^^^
+}
+
+interface I3B extends Base {
+    a: (x?: string) => number; // error, incompatible type
+>a : (x?: string) => number
+>  : ^^^^^      ^^^^^      
+>x : string | undefined
+>  : ^^^^^^^^^^^^^^^^^^
+}
+
+
+
+interface I4 extends Base {
+    a2: () => number; // ok, fewer required params
+>a2 : () => number
+>   : ^^^^^^      
+}
+
+interface I4B extends Base {
+    a2: (...args: number[]) => number; // ok, fewer required params
+>a2 : (...args: number[]) => number
+>   : ^^^^^^^^^^        ^^^^^      
+>args : number[]
+>     : ^^^^^^^^
+}
+
+interface I5 extends Base {
+    a2: (x?: number) => number; // ok, fewer required params
+>a2 : (x?: number) => number
+>   : ^^^^^      ^^^^^      
+>x : number | undefined
+>  : ^^^^^^^^^^^^^^^^^^
+}
+
+interface I6 extends Base {
+    a2: (x: number) => number; // ok, same number of required params
+>a2 : (x: number) => number
+>   : ^^^^      ^^^^^      
+>x : number
+>  : ^^^^^^
+}
+
+interface I6B extends Base {
+    a2: (x: number, ...args: number[]) => number; // ok, same number of required params
+>a2 : (x: number, ...args: number[]) => number
+>   : ^^^^      ^^^^^^^^^^^        ^^^^^      
+>x : number
+>  : ^^^^^^
+>args : number[]
+>     : ^^^^^^^^
+}
+
+interface I6C extends Base {
+    a2: (x: number, ...args: string[]) => number; // error
+>a2 : (x: number, ...args: string[]) => number
+>   : ^^^^      ^^^^^^^^^^^        ^^^^^      
+>x : number
+>  : ^^^^^^
+>args : string[]
+>     : ^^^^^^^^
+}
+
+interface I6D extends Base {
+    a2: (x: number, y: number) => number; // ok, all present params match
+>a2 : (x: number, y: number) => number
+>   : ^^^^      ^^^^^      ^^^^^      
+>x : number
+>  : ^^^^^^
+>y : number
+>  : ^^^^^^
+}
+
+interface I6E extends Base {
+    a2: (x: number, y?: number) => number; // ok, same number of required params
+>a2 : (x: number, y?: number) => number
+>   : ^^^^      ^^^^^^      ^^^^^      
+>x : number
+>  : ^^^^^^
+>y : number | undefined
+>  : ^^^^^^^^^^^^^^^^^^
+}
+
+
+
+interface I7 extends Base {
+    a3: () => number; // ok, fewer required params
+>a3 : () => number
+>   : ^^^^^^      
+}
+
+interface I8 extends Base {
+    a3: (x?: number) => number; // ok, fewer required params
+>a3 : (x?: number) => number
+>   : ^^^^^      ^^^^^      
+>x : number | undefined
+>  : ^^^^^^^^^^^^^^^^^^
+}
+
+interface I9 extends Base {
+    a3: (x: number) => number; // ok, same number of required params
+>a3 : (x: number) => number
+>   : ^^^^      ^^^^^      
+>x : number
+>  : ^^^^^^
+}
+
+interface I10 extends Base {
+    a3: (x: number, y: string) => number;  // ok, all present params match
+>a3 : (x: number, y: string) => number
+>   : ^^^^      ^^^^^      ^^^^^      
+>x : number
+>  : ^^^^^^
+>y : string
+>  : ^^^^^^
+}
+
+interface I10B extends Base {
+    a3: (x: number, y?: number, z?: number) => number;  // error
+>a3 : (x: number, y?: number, z?: number) => number
+>   : ^^^^      ^^^^^^      ^^^^^^      ^^^^^      
+>x : number
+>  : ^^^^^^
+>y : number | undefined
+>  : ^^^^^^^^^^^^^^^^^^
+>z : number | undefined
+>  : ^^^^^^^^^^^^^^^^^^
+}
+
+interface I10C extends Base {
+    a3: (x: number, ...z: number[]) => number;  // error
+>a3 : (x: number, ...z: number[]) => number
+>   : ^^^^      ^^^^^^^^        ^^^^^      
+>x : number
+>  : ^^^^^^
+>z : number[]
+>  : ^^^^^^^^
+}
+
+interface I10D extends Base {
+    a3: (x: string, y?: string, z?: string) => number;  // error, incompatible types
+>a3 : (x: string, y?: string, z?: string) => number
+>   : ^^^^      ^^^^^^      ^^^^^^      ^^^^^      
+>x : string
+>  : ^^^^^^
+>y : string | undefined
+>  : ^^^^^^^^^^^^^^^^^^
+>z : string | undefined
+>  : ^^^^^^^^^^^^^^^^^^
+}
+
+interface I10E extends Base {
+    a3: (x: number, ...z: string[]) => number;  // error
+>a3 : (x: number, ...z: string[]) => number
+>   : ^^^^      ^^^^^^^^        ^^^^^      
+>x : number
+>  : ^^^^^^
+>z : string[]
+>  : ^^^^^^^^
+}
+
+interface I11 extends Base {
+    a4: () => number; // ok, fewer required params
+>a4 : () => number
+>   : ^^^^^^      
+}
+
+interface I12 extends Base {
+    a4: (x?: number, y?: number) => number; // error, type mismatch
+>a4 : (x?: number, y?: number) => number
+>   : ^^^^^      ^^^^^^      ^^^^^      
+>x : number | undefined
+>  : ^^^^^^^^^^^^^^^^^^
+>y : number | undefined
+>  : ^^^^^^^^^^^^^^^^^^
+}
+
+interface I13 extends Base {
+    a4: (x: number) => number; // ok, all present params match
+>a4 : (x: number) => number
+>   : ^^^^      ^^^^^      
+>x : number
+>  : ^^^^^^
+}
+
+interface I14 extends Base {
+    a4: (x: number, y?: number) => number;  // error, second param has type mismatch
+>a4 : (x: number, y?: number) => number
+>   : ^^^^      ^^^^^^      ^^^^^      
+>x : number
+>  : ^^^^^^
+>y : number | undefined
+>  : ^^^^^^^^^^^^^^^^^^
+}
+
+interface I15 extends Base {
+    a4: (x?: number, y?: string) => number;  // ok, same number of required params with matching types
+>a4 : (x?: number, y?: string) => number
+>   : ^^^^^      ^^^^^^      ^^^^^      
+>x : number | undefined
+>  : ^^^^^^^^^^^^^^^^^^
+>y : string | undefined
+>  : ^^^^^^^^^^^^^^^^^^
+}
+
+interface I16 extends Base {
+    a4: (x: number, ...args: string[]) => number;  // error, rest param has type mismatch
+>a4 : (x: number, ...args: string[]) => number
+>   : ^^^^      ^^^^^^^^^^^        ^^^^^      
+>x : number
+>  : ^^^^^^
+>args : string[]
+>     : ^^^^^^^^
+}
+
+interface I17 extends Base {
+    a4: (...args: number[]) => number; // error
+>a4 : (...args: number[]) => number
+>   : ^^^^^^^^^^        ^^^^^      
+>args : number[]
+>     : ^^^^^^^^
+}
+