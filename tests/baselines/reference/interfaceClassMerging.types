//// [tests/cases/compiler/interfaceClassMerging.ts] ////

=== interfaceClassMerging.ts ===
interface Foo {
    method(a: number): string;
>method : (a: number) => string
>       : ^^^^      ^^^^^      
>a : number
>  : ^^^^^^

    optionalMethod?(a: number): string;
<<<<<<< HEAD
>optionalMethod : ((a: number) => string) | undefined
=======
>optionalMethod : (a: number) => string
>               : ^^^^      ^^^^^      
>>>>>>> 12402f26
>a : number
>  : ^^^^^^

    property: string;
>property : string
>         : ^^^^^^

    optionalProperty?: string;
<<<<<<< HEAD
>optionalProperty : string | undefined
=======
>optionalProperty : string
>                 : ^^^^^^
>>>>>>> 12402f26
}

class Foo {
>Foo : Foo
>    : ^^^

    additionalProperty: string;
>additionalProperty : string
>                   : ^^^^^^

    additionalMethod(a: number): string {
>additionalMethod : (a: number) => string
>                 : ^^^^      ^^^^^      
>a : number
>  : ^^^^^^

        return this.method(0);
>this.method(0) : string
>               : ^^^^^^
>this.method : (a: number) => string
>            : ^^^^^^^^^^^^^^^^^^^^^
>this : this
>     : ^^^^
>method : (a: number) => string
>       : ^^^^^^^^^^^^^^^^^^^^^
>0 : 0
>  : ^
    }
}

class Bar extends Foo {
>Bar : Bar
>    : ^^^
>Foo : Foo
>    : ^^^

    method(a: number) {
<<<<<<< HEAD
>method : (a: number) => string | undefined
=======
>method : (a: number) => string
>       : ^^^^      ^^^^^^^^^^^
>>>>>>> 12402f26
>a : number
>  : ^^^^^^

        return this.optionalProperty;
<<<<<<< HEAD
>this.optionalProperty : string | undefined
>this : this
>optionalProperty : string | undefined
=======
>this.optionalProperty : string
>                      : ^^^^^^
>this : this
>     : ^^^^
>optionalProperty : string
>                 : ^^^^^^
>>>>>>> 12402f26
    }
}


var bar = new Bar();
>bar : Bar
>    : ^^^
>new Bar() : Bar
>          : ^^^
>Bar : typeof Bar
>    : ^^^^^^^^^^

bar.method(0);
<<<<<<< HEAD
>bar.method(0) : string | undefined
>bar.method : (a: number) => string | undefined
>bar : Bar
>method : (a: number) => string | undefined
=======
>bar.method(0) : string
>              : ^^^^^^
>bar.method : (a: number) => string
>           : ^^^^^^^^^^^^^^^^^^^^^
>bar : Bar
>    : ^^^
>method : (a: number) => string
>       : ^^^^^^^^^^^^^^^^^^^^^
>>>>>>> 12402f26
>0 : 0
>  : ^

bar.optionalMethod(1);
>bar.optionalMethod(1) : string
<<<<<<< HEAD
>bar.optionalMethod : ((a: number) => string) | undefined
>bar : Bar
>optionalMethod : ((a: number) => string) | undefined
=======
>                      : ^^^^^^
>bar.optionalMethod : (a: number) => string
>                   : ^^^^^^^^^^^^^^^^^^^^^
>bar : Bar
>    : ^^^
>optionalMethod : (a: number) => string
>               : ^^^^^^^^^^^^^^^^^^^^^
>>>>>>> 12402f26
>1 : 1
>  : ^

bar.property;
>bar.property : string
>             : ^^^^^^
>bar : Bar
>    : ^^^
>property : string
>         : ^^^^^^

bar.optionalProperty;
<<<<<<< HEAD
>bar.optionalProperty : string | undefined
>bar : Bar
>optionalProperty : string | undefined
=======
>bar.optionalProperty : string
>                     : ^^^^^^
>bar : Bar
>    : ^^^
>optionalProperty : string
>                 : ^^^^^^
>>>>>>> 12402f26

bar.additionalProperty;
>bar.additionalProperty : string
>                       : ^^^^^^
>bar : Bar
>    : ^^^
>additionalProperty : string
>                   : ^^^^^^

bar.additionalMethod(2);
>bar.additionalMethod(2) : string
>                        : ^^^^^^
>bar.additionalMethod : (a: number) => string
>                     : ^^^^^^^^^^^^^^^^^^^^^
>bar : Bar
>    : ^^^
>additionalMethod : (a: number) => string
>                 : ^^^^^^^^^^^^^^^^^^^^^
>2 : 2
>  : ^

var obj: {
>obj : { method(a: number): string; property: string; additionalProperty: string; additionalMethod(a: number): string; }
>    : ^^^^^^^^^^^^      ^^^      ^^^^^^^^^^^^      ^^^^^^^^^^^^^^^^^^^^^^      ^^^^^^^^^^^^^^^^^^^^^^      ^^^      ^^^

    method(a: number): string;
>method : (a: number) => string
>       : ^^^^      ^^^^^      
>a : number
>  : ^^^^^^

    property: string;
>property : string
>         : ^^^^^^

    additionalProperty: string;
>additionalProperty : string
>                   : ^^^^^^

    additionalMethod(a: number): string;
>additionalMethod : (a: number) => string
>                 : ^^^^      ^^^^^      
>a : number
>  : ^^^^^^

};

bar = obj;
>bar = obj : { method(a: number): string; property: string; additionalProperty: string; additionalMethod(a: number): string; }
>          : ^^^^^^^^^^^^^^^^^^^^^^^^^^^^^^^^^^^^^^^^^^^^^^^^^^^^^^^^^^^^^^^^^^^^^^^^^^^^^^^^^^^^^^^^^^^^^^^^^^^^^^^^^^^^^^^^^
>bar : Bar
>    : ^^^
>obj : { method(a: number): string; property: string; additionalProperty: string; additionalMethod(a: number): string; }
>    : ^^^^^^^^^^^^^^^^^^^^^^^^^^^^^^^^^^^^^^^^^^^^^^^^^^^^^^^^^^^^^^^^^^^^^^^^^^^^^^^^^^^^^^^^^^^^^^^^^^^^^^^^^^^^^^^^^

obj = bar;
>obj = bar : Bar
>          : ^^^
>obj : { method(a: number): string; property: string; additionalProperty: string; additionalMethod(a: number): string; }
>    : ^^^^^^^^^^^^^^^^^^^^^^^^^^^^^^^^^^^^^^^^^^^^^^^^^^^^^^^^^^^^^^^^^^^^^^^^^^^^^^^^^^^^^^^^^^^^^^^^^^^^^^^^^^^^^^^^^
>bar : Bar
>    : ^^^

<|MERGE_RESOLUTION|>--- conflicted
+++ resolved
@@ -1,223 +1,186 @@
-//// [tests/cases/compiler/interfaceClassMerging.ts] ////
-
-=== interfaceClassMerging.ts ===
-interface Foo {
-    method(a: number): string;
->method : (a: number) => string
->       : ^^^^      ^^^^^      
->a : number
->  : ^^^^^^
-
-    optionalMethod?(a: number): string;
-<<<<<<< HEAD
->optionalMethod : ((a: number) => string) | undefined
-=======
->optionalMethod : (a: number) => string
->               : ^^^^      ^^^^^      
->>>>>>> 12402f26
->a : number
->  : ^^^^^^
-
-    property: string;
->property : string
->         : ^^^^^^
-
-    optionalProperty?: string;
-<<<<<<< HEAD
->optionalProperty : string | undefined
-=======
->optionalProperty : string
->                 : ^^^^^^
->>>>>>> 12402f26
-}
-
-class Foo {
->Foo : Foo
->    : ^^^
-
-    additionalProperty: string;
->additionalProperty : string
->                   : ^^^^^^
-
-    additionalMethod(a: number): string {
->additionalMethod : (a: number) => string
->                 : ^^^^      ^^^^^      
->a : number
->  : ^^^^^^
-
-        return this.method(0);
->this.method(0) : string
->               : ^^^^^^
->this.method : (a: number) => string
->            : ^^^^^^^^^^^^^^^^^^^^^
->this : this
->     : ^^^^
->method : (a: number) => string
->       : ^^^^^^^^^^^^^^^^^^^^^
->0 : 0
->  : ^
-    }
-}
-
-class Bar extends Foo {
->Bar : Bar
->    : ^^^
->Foo : Foo
->    : ^^^
-
-    method(a: number) {
-<<<<<<< HEAD
->method : (a: number) => string | undefined
-=======
->method : (a: number) => string
->       : ^^^^      ^^^^^^^^^^^
->>>>>>> 12402f26
->a : number
->  : ^^^^^^
-
-        return this.optionalProperty;
-<<<<<<< HEAD
->this.optionalProperty : string | undefined
->this : this
->optionalProperty : string | undefined
-=======
->this.optionalProperty : string
->                      : ^^^^^^
->this : this
->     : ^^^^
->optionalProperty : string
->                 : ^^^^^^
->>>>>>> 12402f26
-    }
-}
-
-
-var bar = new Bar();
->bar : Bar
->    : ^^^
->new Bar() : Bar
->          : ^^^
->Bar : typeof Bar
->    : ^^^^^^^^^^
-
-bar.method(0);
-<<<<<<< HEAD
->bar.method(0) : string | undefined
->bar.method : (a: number) => string | undefined
->bar : Bar
->method : (a: number) => string | undefined
-=======
->bar.method(0) : string
->              : ^^^^^^
->bar.method : (a: number) => string
->           : ^^^^^^^^^^^^^^^^^^^^^
->bar : Bar
->    : ^^^
->method : (a: number) => string
->       : ^^^^^^^^^^^^^^^^^^^^^
->>>>>>> 12402f26
->0 : 0
->  : ^
-
-bar.optionalMethod(1);
->bar.optionalMethod(1) : string
-<<<<<<< HEAD
->bar.optionalMethod : ((a: number) => string) | undefined
->bar : Bar
->optionalMethod : ((a: number) => string) | undefined
-=======
->                      : ^^^^^^
->bar.optionalMethod : (a: number) => string
->                   : ^^^^^^^^^^^^^^^^^^^^^
->bar : Bar
->    : ^^^
->optionalMethod : (a: number) => string
->               : ^^^^^^^^^^^^^^^^^^^^^
->>>>>>> 12402f26
->1 : 1
->  : ^
-
-bar.property;
->bar.property : string
->             : ^^^^^^
->bar : Bar
->    : ^^^
->property : string
->         : ^^^^^^
-
-bar.optionalProperty;
-<<<<<<< HEAD
->bar.optionalProperty : string | undefined
->bar : Bar
->optionalProperty : string | undefined
-=======
->bar.optionalProperty : string
->                     : ^^^^^^
->bar : Bar
->    : ^^^
->optionalProperty : string
->                 : ^^^^^^
->>>>>>> 12402f26
-
-bar.additionalProperty;
->bar.additionalProperty : string
->                       : ^^^^^^
->bar : Bar
->    : ^^^
->additionalProperty : string
->                   : ^^^^^^
-
-bar.additionalMethod(2);
->bar.additionalMethod(2) : string
->                        : ^^^^^^
->bar.additionalMethod : (a: number) => string
->                     : ^^^^^^^^^^^^^^^^^^^^^
->bar : Bar
->    : ^^^
->additionalMethod : (a: number) => string
->                 : ^^^^^^^^^^^^^^^^^^^^^
->2 : 2
->  : ^
-
-var obj: {
->obj : { method(a: number): string; property: string; additionalProperty: string; additionalMethod(a: number): string; }
->    : ^^^^^^^^^^^^      ^^^      ^^^^^^^^^^^^      ^^^^^^^^^^^^^^^^^^^^^^      ^^^^^^^^^^^^^^^^^^^^^^      ^^^      ^^^
-
-    method(a: number): string;
->method : (a: number) => string
->       : ^^^^      ^^^^^      
->a : number
->  : ^^^^^^
-
-    property: string;
->property : string
->         : ^^^^^^
-
-    additionalProperty: string;
->additionalProperty : string
->                   : ^^^^^^
-
-    additionalMethod(a: number): string;
->additionalMethod : (a: number) => string
->                 : ^^^^      ^^^^^      
->a : number
->  : ^^^^^^
-
-};
-
-bar = obj;
->bar = obj : { method(a: number): string; property: string; additionalProperty: string; additionalMethod(a: number): string; }
->          : ^^^^^^^^^^^^^^^^^^^^^^^^^^^^^^^^^^^^^^^^^^^^^^^^^^^^^^^^^^^^^^^^^^^^^^^^^^^^^^^^^^^^^^^^^^^^^^^^^^^^^^^^^^^^^^^^^
->bar : Bar
->    : ^^^
->obj : { method(a: number): string; property: string; additionalProperty: string; additionalMethod(a: number): string; }
->    : ^^^^^^^^^^^^^^^^^^^^^^^^^^^^^^^^^^^^^^^^^^^^^^^^^^^^^^^^^^^^^^^^^^^^^^^^^^^^^^^^^^^^^^^^^^^^^^^^^^^^^^^^^^^^^^^^^
-
-obj = bar;
->obj = bar : Bar
->          : ^^^
->obj : { method(a: number): string; property: string; additionalProperty: string; additionalMethod(a: number): string; }
->    : ^^^^^^^^^^^^^^^^^^^^^^^^^^^^^^^^^^^^^^^^^^^^^^^^^^^^^^^^^^^^^^^^^^^^^^^^^^^^^^^^^^^^^^^^^^^^^^^^^^^^^^^^^^^^^^^^^
->bar : Bar
->    : ^^^
-
+//// [tests/cases/compiler/interfaceClassMerging.ts] ////
+
+=== interfaceClassMerging.ts ===
+interface Foo {
+    method(a: number): string;
+>method : (a: number) => string
+>       : ^^^^      ^^^^^      
+>a : number
+>  : ^^^^^^
+
+    optionalMethod?(a: number): string;
+>optionalMethod : ((a: number) => string) | undefined
+>               : ^^^^^      ^^^^^      ^^^^^^^^^^^^^
+>a : number
+>  : ^^^^^^
+
+    property: string;
+>property : string
+>         : ^^^^^^
+
+    optionalProperty?: string;
+>optionalProperty : string | undefined
+>                 : ^^^^^^^^^^^^^^^^^^
+}
+
+class Foo {
+>Foo : Foo
+>    : ^^^
+
+    additionalProperty: string;
+>additionalProperty : string
+>                   : ^^^^^^
+
+    additionalMethod(a: number): string {
+>additionalMethod : (a: number) => string
+>                 : ^^^^      ^^^^^      
+>a : number
+>  : ^^^^^^
+
+        return this.method(0);
+>this.method(0) : string
+>               : ^^^^^^
+>this.method : (a: number) => string
+>            : ^^^^^^^^^^^^^^^^^^^^^
+>this : this
+>     : ^^^^
+>method : (a: number) => string
+>       : ^^^^^^^^^^^^^^^^^^^^^
+>0 : 0
+>  : ^
+    }
+}
+
+class Bar extends Foo {
+>Bar : Bar
+>    : ^^^
+>Foo : Foo
+>    : ^^^
+
+    method(a: number) {
+>method : (a: number) => string | undefined
+>       : ^^^^      ^^^^^^^^^^^^^^^^^^^^^^^
+>a : number
+>  : ^^^^^^
+
+        return this.optionalProperty;
+>this.optionalProperty : string | undefined
+>                      : ^^^^^^^^^^^^^^^^^^
+>this : this
+>     : ^^^^
+>optionalProperty : string | undefined
+>                 : ^^^^^^^^^^^^^^^^^^
+    }
+}
+
+
+var bar = new Bar();
+>bar : Bar
+>    : ^^^
+>new Bar() : Bar
+>          : ^^^
+>Bar : typeof Bar
+>    : ^^^^^^^^^^
+
+bar.method(0);
+>bar.method(0) : string | undefined
+>              : ^^^^^^^^^^^^^^^^^^
+>bar.method : (a: number) => string | undefined
+>           : ^^^^^^^^^^^^^^^^^^^^^^^^^^^^^^^^^
+>bar : Bar
+>    : ^^^
+>method : (a: number) => string | undefined
+>       : ^^^^^^^^^^^^^^^^^^^^^^^^^^^^^^^^^
+>0 : 0
+>  : ^
+
+bar.optionalMethod(1);
+>bar.optionalMethod(1) : string
+>                      : ^^^^^^
+>bar.optionalMethod : ((a: number) => string) | undefined
+>                   : ^^^^^^^^^^^^^^^^^^^^^^^^^^^^^^^^^^^
+>bar : Bar
+>    : ^^^
+>optionalMethod : ((a: number) => string) | undefined
+>               : ^^^^^^^^^^^^^^^^^^^^^^^^^^^^^^^^^^^
+>1 : 1
+>  : ^
+
+bar.property;
+>bar.property : string
+>             : ^^^^^^
+>bar : Bar
+>    : ^^^
+>property : string
+>         : ^^^^^^
+
+bar.optionalProperty;
+>bar.optionalProperty : string | undefined
+>                     : ^^^^^^^^^^^^^^^^^^
+>bar : Bar
+>    : ^^^
+>optionalProperty : string | undefined
+>                 : ^^^^^^^^^^^^^^^^^^
+
+bar.additionalProperty;
+>bar.additionalProperty : string
+>                       : ^^^^^^
+>bar : Bar
+>    : ^^^
+>additionalProperty : string
+>                   : ^^^^^^
+
+bar.additionalMethod(2);
+>bar.additionalMethod(2) : string
+>                        : ^^^^^^
+>bar.additionalMethod : (a: number) => string
+>                     : ^^^^^^^^^^^^^^^^^^^^^
+>bar : Bar
+>    : ^^^
+>additionalMethod : (a: number) => string
+>                 : ^^^^^^^^^^^^^^^^^^^^^
+>2 : 2
+>  : ^
+
+var obj: {
+>obj : { method(a: number): string; property: string; additionalProperty: string; additionalMethod(a: number): string; }
+>    : ^^^^^^^^^^^^      ^^^      ^^^^^^^^^^^^      ^^^^^^^^^^^^^^^^^^^^^^      ^^^^^^^^^^^^^^^^^^^^^^      ^^^      ^^^
+
+    method(a: number): string;
+>method : (a: number) => string
+>       : ^^^^      ^^^^^      
+>a : number
+>  : ^^^^^^
+
+    property: string;
+>property : string
+>         : ^^^^^^
+
+    additionalProperty: string;
+>additionalProperty : string
+>                   : ^^^^^^
+
+    additionalMethod(a: number): string;
+>additionalMethod : (a: number) => string
+>                 : ^^^^      ^^^^^      
+>a : number
+>  : ^^^^^^
+
+};
+
+bar = obj;
+>bar = obj : { method(a: number): string; property: string; additionalProperty: string; additionalMethod(a: number): string; }
+>          : ^^^^^^^^^^^^^^^^^^^^^^^^^^^^^^^^^^^^^^^^^^^^^^^^^^^^^^^^^^^^^^^^^^^^^^^^^^^^^^^^^^^^^^^^^^^^^^^^^^^^^^^^^^^^^^^^^
+>bar : Bar
+>    : ^^^
+>obj : { method(a: number): string; property: string; additionalProperty: string; additionalMethod(a: number): string; }
+>    : ^^^^^^^^^^^^^^^^^^^^^^^^^^^^^^^^^^^^^^^^^^^^^^^^^^^^^^^^^^^^^^^^^^^^^^^^^^^^^^^^^^^^^^^^^^^^^^^^^^^^^^^^^^^^^^^^^
+
+obj = bar;
+>obj = bar : Bar
+>          : ^^^
+>obj : { method(a: number): string; property: string; additionalProperty: string; additionalMethod(a: number): string; }
+>    : ^^^^^^^^^^^^^^^^^^^^^^^^^^^^^^^^^^^^^^^^^^^^^^^^^^^^^^^^^^^^^^^^^^^^^^^^^^^^^^^^^^^^^^^^^^^^^^^^^^^^^^^^^^^^^^^^^
+>bar : Bar
+>    : ^^^
+