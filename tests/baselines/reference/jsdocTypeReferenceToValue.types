--- conflicted
+++ resolved
@@ -1,30 +1,21 @@
-//// [tests/cases/conformance/jsdoc/jsdocTypeReferenceToValue.ts] ////
-
-=== foo.js ===
-/** @param {Image} image */
-function process(image) {
-<<<<<<< HEAD
->process : (image: new (width?: number | undefined, height?: number | undefined) => HTMLImageElement) => HTMLImageElement
->image : new (width?: number | undefined, height?: number | undefined) => HTMLImageElement
-
-    return new image(1, 1)
->new image(1, 1) : HTMLImageElement
->image : new (width?: number | undefined, height?: number | undefined) => HTMLImageElement
-=======
->process : (image: new (width?: number, height?: number) => HTMLImageElement) => HTMLImageElement
->        : ^^^^^^^^^^^^^^^^^^^^^^^^^^^^^^^^^^^^^^^^^^^^^^^^^^^^^^^^^^^^^^^^^^^^^^^^^^^^^^^^^^^^^^
->image : new (width?: number, height?: number) => HTMLImageElement
->      : ^^^^^^^^^^^^^^^^^^^^^^^^^^^^^^^^^^^^^^^^^^^^^^^^^^^^^^^^^
-
-    return new image(1, 1)
->new image(1, 1) : HTMLImageElement
->                : ^^^^^^^^^^^^^^^^
->image : new (width?: number, height?: number) => HTMLImageElement
->      : ^^^^^^^^^^^^^^^^^^^^^^^^^^^^^^^^^^^^^^^^^^^^^^^^^^^^^^^^^
->>>>>>> 12402f26
->1 : 1
->  : ^
->1 : 1
->  : ^
-}
-
+//// [tests/cases/conformance/jsdoc/jsdocTypeReferenceToValue.ts] ////
+
+=== foo.js ===
+/** @param {Image} image */
+function process(image) {
+>process : (image: new (width?: number | undefined, height?: number | undefined) => HTMLImageElement) => HTMLImageElement
+>        : ^^^^^^^^^^^^^^^^^^^^^^^^^^^^^^^^^^^^^^^^^^^^^^^^^^^^^^^^^^^^^^^^^^^^^^^^^^^^^^^^^^^^^^^^^^^^^^^^^^^^^^^^^^^^^^
+>image : new (width?: number | undefined, height?: number | undefined) => HTMLImageElement
+>      : ^^^^^^^^^^^^^^^^^^^^^^^^^^^^^^^^^^^^^^^^^^^^^^^^^^^^^^^^^^^^^^^^^^^^^^^^^^^^^^^^^
+
+    return new image(1, 1)
+>new image(1, 1) : HTMLImageElement
+>                : ^^^^^^^^^^^^^^^^
+>image : new (width?: number | undefined, height?: number | undefined) => HTMLImageElement
+>      : ^^^^^^^^^^^^^^^^^^^^^^^^^^^^^^^^^^^^^^^^^^^^^^^^^^^^^^^^^^^^^^^^^^^^^^^^^^^^^^^^^
+>1 : 1
+>  : ^
+>1 : 1
+>  : ^
+}
+