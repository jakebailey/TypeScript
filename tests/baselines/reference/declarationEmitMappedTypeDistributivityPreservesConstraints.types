//// [tests/cases/compiler/declarationEmitMappedTypeDistributivityPreservesConstraints.ts] ////

=== types.ts ===
type Fns = Record<string, (...params: unknown[]) => unknown>
>Fns : Fns
>    : ^^^
>params : unknown[]
>       : ^^^^^^^^^

type Map<T extends Fns> = { [K in keyof T]: T[K]; };
>Map : Map<T>
>    : ^^^^^^

type AllArg<T extends Fns> = { [K in keyof T]: Parameters<T[K]> };
>AllArg : AllArg<T>
>       : ^^^^^^^^^

function fn<T extends { x: Map<T['x']> }>(sliceIndex: T): AllArg<T['x']> {
>fn : <T extends { x: Map<T['x']>; }>(sliceIndex: T) => AllArg<T['x']>
>   : ^ ^^^^^^^^^^^^^^           ^^^^^^^^^^^^^^^^^ ^^^^^              
>x : Map<T["x"]>
>  : ^^^^^^^^^^^
>sliceIndex : T
>           : ^

    return null!;
<<<<<<< HEAD
>null! : never
=======
>null! : null
>      : ^^^^
>>>>>>> 12402f26
}

export default { fn };
>{ fn } : { fn: <T extends { x: Map<T["x"]>; }>(sliceIndex: T) => AllArg<T["x"]>; }
>       : ^^^^^^^^^^^^^^^^^^^^^^^^^^^^^^^^^^^^^^^^^^^^^^^^^^^^^^^^^^^^^^^^^^^^^^^^^
>fn : <T extends { x: Map<T["x"]>; }>(sliceIndex: T) => AllArg<T["x"]>
>   : ^^^^^^^^^^^^^^^^^^^^^^^^^^^^^^^^^^^^^^^^^^^^^^^^^^^^^^^^^^^^^^^^

=== reexport.ts ===
import test from "./types";
>test : { fn: <T_1 extends { x: T_1["x"] extends infer T extends { [x: string]: (...params: unknown[]) => unknown; } ? { [K in keyof T]: T_1["x"][K]; } : never; }>(sliceIndex: T_1) => T_1["x"] extends infer T_2 extends { [x: string]: (...params: unknown[]) => unknown; } ? { [K_1 in keyof T_2]: Parameters<T_1["x"][K_1]>; } : never; }
>     : ^^^^^^^^^^^^^^^^^^^^^^^^^^^^^^^^^^^^^^^^^^^^^^^^^^^^^^^^^^^^^^^^^^^^^^^^^^^^^^^^^^^^^^^^^^^^^^^^^^^^^^^^^^^^^^^^^^^^^^^^^^^^^^^^^^^^^^^^^^^^^^^^^^^^^^^^^^^^^^^^^^^^^^^^^^^^^^^^^^^^^^^^^^^^^^^^^^^^^^^^^^^^^^^^^^^^^^^^^^^^^^^^^^^^^^^^^^^^^^^^^^^^^^^^^^^^^^^^^^^^^^^^^^^^^^^^^^^^^^^^^^^^^^^^^^^^^^^^^^^^^^^^^^^^^^^^^^^^^^^^^^^^^^

export default { test };
>{ test } : { test: { fn: <T_1 extends { x: T_1["x"] extends infer T extends { [x: string]: (...params: unknown[]) => unknown; } ? { [K in keyof T]: T_1["x"][K]; } : never; }>(sliceIndex: T_1) => T_1["x"] extends infer T_2 extends { [x: string]: (...params: unknown[]) => unknown; } ? { [K_1 in keyof T_2]: Parameters<T_1["x"][K_1]>; } : never; }; }
>         : ^^^^^^^^^^^^^^^^^^^^^^^^^^^^^^^^^^^^^^^^^^^^^^^^^^^^^^^^^^^^^^^^^^^^^^^^^^^^^^^^^^^^^^^^^^^^^^^^^^^^^^^^^^^^^^^^^^^^^^^^^^^^^^^^^^^^^^^^^^^^^^^^^^^^^^^^^^^^^^^^^^^^^^^^^^^^^^^^^^^^^^^^^^^^^^^^^^^^^^^^^^^^^^^^^^^^^^^^^^^^^^^^^^^^^^^^^^^^^^^^^^^^^^^^^^^^^^^^^^^^^^^^^^^^^^^^^^^^^^^^^^^^^^^^^^^^^^^^^^^^^^^^^^^^^^^^^^^^^^^^^^^^^^^^^^^^^^^^^
>test : { fn: <T_1 extends { x: T_1["x"] extends infer T extends { [x: string]: (...params: unknown[]) => unknown; } ? { [K in keyof T]: T_1["x"][K]; } : never; }>(sliceIndex: T_1) => T_1["x"] extends infer T_2 extends { [x: string]: (...params: unknown[]) => unknown; } ? { [K_1 in keyof T_2]: Parameters<T_1["x"][K_1]>; } : never; }
>     : ^^^^^^^^^^^^^^^^^^^^^^^^^^^^^^^^^^^^^^^^^^^^^^^^^^^^^^^^^^^^^^^^^^^^^^^^^^^^^^^^^^^^^^^^^^^^^^^^^^^^^^^^^^^^^^^^^^^^^^^^^^^^^^^^^^^^^^^^^^^^^^^^^^^^^^^^^^^^^^^^^^^^^^^^^^^^^^^^^^^^^^^^^^^^^^^^^^^^^^^^^^^^^^^^^^^^^^^^^^^^^^^^^^^^^^^^^^^^^^^^^^^^^^^^^^^^^^^^^^^^^^^^^^^^^^^^^^^^^^^^^^^^^^^^^^^^^^^^^^^^^^^^^^^^^^^^^^^^^^^^^^^^^^

<|MERGE_RESOLUTION|>--- conflicted
+++ resolved
@@ -1,51 +1,47 @@
-//// [tests/cases/compiler/declarationEmitMappedTypeDistributivityPreservesConstraints.ts] ////
-
-=== types.ts ===
-type Fns = Record<string, (...params: unknown[]) => unknown>
->Fns : Fns
->    : ^^^
->params : unknown[]
->       : ^^^^^^^^^
-
-type Map<T extends Fns> = { [K in keyof T]: T[K]; };
->Map : Map<T>
->    : ^^^^^^
-
-type AllArg<T extends Fns> = { [K in keyof T]: Parameters<T[K]> };
->AllArg : AllArg<T>
->       : ^^^^^^^^^
-
-function fn<T extends { x: Map<T['x']> }>(sliceIndex: T): AllArg<T['x']> {
->fn : <T extends { x: Map<T['x']>; }>(sliceIndex: T) => AllArg<T['x']>
->   : ^ ^^^^^^^^^^^^^^           ^^^^^^^^^^^^^^^^^ ^^^^^              
->x : Map<T["x"]>
->  : ^^^^^^^^^^^
->sliceIndex : T
->           : ^
-
-    return null!;
-<<<<<<< HEAD
->null! : never
-=======
->null! : null
->      : ^^^^
->>>>>>> 12402f26
-}
-
-export default { fn };
->{ fn } : { fn: <T extends { x: Map<T["x"]>; }>(sliceIndex: T) => AllArg<T["x"]>; }
->       : ^^^^^^^^^^^^^^^^^^^^^^^^^^^^^^^^^^^^^^^^^^^^^^^^^^^^^^^^^^^^^^^^^^^^^^^^^
->fn : <T extends { x: Map<T["x"]>; }>(sliceIndex: T) => AllArg<T["x"]>
->   : ^^^^^^^^^^^^^^^^^^^^^^^^^^^^^^^^^^^^^^^^^^^^^^^^^^^^^^^^^^^^^^^^
-
-=== reexport.ts ===
-import test from "./types";
->test : { fn: <T_1 extends { x: T_1["x"] extends infer T extends { [x: string]: (...params: unknown[]) => unknown; } ? { [K in keyof T]: T_1["x"][K]; } : never; }>(sliceIndex: T_1) => T_1["x"] extends infer T_2 extends { [x: string]: (...params: unknown[]) => unknown; } ? { [K_1 in keyof T_2]: Parameters<T_1["x"][K_1]>; } : never; }
->     : ^^^^^^^^^^^^^^^^^^^^^^^^^^^^^^^^^^^^^^^^^^^^^^^^^^^^^^^^^^^^^^^^^^^^^^^^^^^^^^^^^^^^^^^^^^^^^^^^^^^^^^^^^^^^^^^^^^^^^^^^^^^^^^^^^^^^^^^^^^^^^^^^^^^^^^^^^^^^^^^^^^^^^^^^^^^^^^^^^^^^^^^^^^^^^^^^^^^^^^^^^^^^^^^^^^^^^^^^^^^^^^^^^^^^^^^^^^^^^^^^^^^^^^^^^^^^^^^^^^^^^^^^^^^^^^^^^^^^^^^^^^^^^^^^^^^^^^^^^^^^^^^^^^^^^^^^^^^^^^^^^^^^^^
-
-export default { test };
->{ test } : { test: { fn: <T_1 extends { x: T_1["x"] extends infer T extends { [x: string]: (...params: unknown[]) => unknown; } ? { [K in keyof T]: T_1["x"][K]; } : never; }>(sliceIndex: T_1) => T_1["x"] extends infer T_2 extends { [x: string]: (...params: unknown[]) => unknown; } ? { [K_1 in keyof T_2]: Parameters<T_1["x"][K_1]>; } : never; }; }
->         : ^^^^^^^^^^^^^^^^^^^^^^^^^^^^^^^^^^^^^^^^^^^^^^^^^^^^^^^^^^^^^^^^^^^^^^^^^^^^^^^^^^^^^^^^^^^^^^^^^^^^^^^^^^^^^^^^^^^^^^^^^^^^^^^^^^^^^^^^^^^^^^^^^^^^^^^^^^^^^^^^^^^^^^^^^^^^^^^^^^^^^^^^^^^^^^^^^^^^^^^^^^^^^^^^^^^^^^^^^^^^^^^^^^^^^^^^^^^^^^^^^^^^^^^^^^^^^^^^^^^^^^^^^^^^^^^^^^^^^^^^^^^^^^^^^^^^^^^^^^^^^^^^^^^^^^^^^^^^^^^^^^^^^^^^^^^^^^^^^
->test : { fn: <T_1 extends { x: T_1["x"] extends infer T extends { [x: string]: (...params: unknown[]) => unknown; } ? { [K in keyof T]: T_1["x"][K]; } : never; }>(sliceIndex: T_1) => T_1["x"] extends infer T_2 extends { [x: string]: (...params: unknown[]) => unknown; } ? { [K_1 in keyof T_2]: Parameters<T_1["x"][K_1]>; } : never; }
->     : ^^^^^^^^^^^^^^^^^^^^^^^^^^^^^^^^^^^^^^^^^^^^^^^^^^^^^^^^^^^^^^^^^^^^^^^^^^^^^^^^^^^^^^^^^^^^^^^^^^^^^^^^^^^^^^^^^^^^^^^^^^^^^^^^^^^^^^^^^^^^^^^^^^^^^^^^^^^^^^^^^^^^^^^^^^^^^^^^^^^^^^^^^^^^^^^^^^^^^^^^^^^^^^^^^^^^^^^^^^^^^^^^^^^^^^^^^^^^^^^^^^^^^^^^^^^^^^^^^^^^^^^^^^^^^^^^^^^^^^^^^^^^^^^^^^^^^^^^^^^^^^^^^^^^^^^^^^^^^^^^^^^^^^
-
+//// [tests/cases/compiler/declarationEmitMappedTypeDistributivityPreservesConstraints.ts] ////
+
+=== types.ts ===
+type Fns = Record<string, (...params: unknown[]) => unknown>
+>Fns : Fns
+>    : ^^^
+>params : unknown[]
+>       : ^^^^^^^^^
+
+type Map<T extends Fns> = { [K in keyof T]: T[K]; };
+>Map : Map<T>
+>    : ^^^^^^
+
+type AllArg<T extends Fns> = { [K in keyof T]: Parameters<T[K]> };
+>AllArg : AllArg<T>
+>       : ^^^^^^^^^
+
+function fn<T extends { x: Map<T['x']> }>(sliceIndex: T): AllArg<T['x']> {
+>fn : <T extends { x: Map<T['x']>; }>(sliceIndex: T) => AllArg<T['x']>
+>   : ^ ^^^^^^^^^^^^^^           ^^^^^^^^^^^^^^^^^ ^^^^^              
+>x : Map<T["x"]>
+>  : ^^^^^^^^^^^
+>sliceIndex : T
+>           : ^
+
+    return null!;
+>null! : never
+>      : ^^^^^
+}
+
+export default { fn };
+>{ fn } : { fn: <T extends { x: Map<T["x"]>; }>(sliceIndex: T) => AllArg<T["x"]>; }
+>       : ^^^^^^^^^^^^^^^^^^^^^^^^^^^^^^^^^^^^^^^^^^^^^^^^^^^^^^^^^^^^^^^^^^^^^^^^^
+>fn : <T extends { x: Map<T["x"]>; }>(sliceIndex: T) => AllArg<T["x"]>
+>   : ^^^^^^^^^^^^^^^^^^^^^^^^^^^^^^^^^^^^^^^^^^^^^^^^^^^^^^^^^^^^^^^^
+
+=== reexport.ts ===
+import test from "./types";
+>test : { fn: <T_1 extends { x: T_1["x"] extends infer T extends { [x: string]: (...params: unknown[]) => unknown; } ? { [K in keyof T]: T_1["x"][K]; } : never; }>(sliceIndex: T_1) => T_1["x"] extends infer T_2 extends { [x: string]: (...params: unknown[]) => unknown; } ? { [K_1 in keyof T_2]: Parameters<T_1["x"][K_1]>; } : never; }
+>     : ^^^^^^^^^^^^^^^^^^^^^^^^^^^^^^^^^^^^^^^^^^^^^^^^^^^^^^^^^^^^^^^^^^^^^^^^^^^^^^^^^^^^^^^^^^^^^^^^^^^^^^^^^^^^^^^^^^^^^^^^^^^^^^^^^^^^^^^^^^^^^^^^^^^^^^^^^^^^^^^^^^^^^^^^^^^^^^^^^^^^^^^^^^^^^^^^^^^^^^^^^^^^^^^^^^^^^^^^^^^^^^^^^^^^^^^^^^^^^^^^^^^^^^^^^^^^^^^^^^^^^^^^^^^^^^^^^^^^^^^^^^^^^^^^^^^^^^^^^^^^^^^^^^^^^^^^^^^^^^^^^^^^^^
+
+export default { test };
+>{ test } : { test: { fn: <T_1 extends { x: T_1["x"] extends infer T extends { [x: string]: (...params: unknown[]) => unknown; } ? { [K in keyof T]: T_1["x"][K]; } : never; }>(sliceIndex: T_1) => T_1["x"] extends infer T_2 extends { [x: string]: (...params: unknown[]) => unknown; } ? { [K_1 in keyof T_2]: Parameters<T_1["x"][K_1]>; } : never; }; }
+>         : ^^^^^^^^^^^^^^^^^^^^^^^^^^^^^^^^^^^^^^^^^^^^^^^^^^^^^^^^^^^^^^^^^^^^^^^^^^^^^^^^^^^^^^^^^^^^^^^^^^^^^^^^^^^^^^^^^^^^^^^^^^^^^^^^^^^^^^^^^^^^^^^^^^^^^^^^^^^^^^^^^^^^^^^^^^^^^^^^^^^^^^^^^^^^^^^^^^^^^^^^^^^^^^^^^^^^^^^^^^^^^^^^^^^^^^^^^^^^^^^^^^^^^^^^^^^^^^^^^^^^^^^^^^^^^^^^^^^^^^^^^^^^^^^^^^^^^^^^^^^^^^^^^^^^^^^^^^^^^^^^^^^^^^^^^^^^^^^^^
+>test : { fn: <T_1 extends { x: T_1["x"] extends infer T extends { [x: string]: (...params: unknown[]) => unknown; } ? { [K in keyof T]: T_1["x"][K]; } : never; }>(sliceIndex: T_1) => T_1["x"] extends infer T_2 extends { [x: string]: (...params: unknown[]) => unknown; } ? { [K_1 in keyof T_2]: Parameters<T_1["x"][K_1]>; } : never; }
+>     : ^^^^^^^^^^^^^^^^^^^^^^^^^^^^^^^^^^^^^^^^^^^^^^^^^^^^^^^^^^^^^^^^^^^^^^^^^^^^^^^^^^^^^^^^^^^^^^^^^^^^^^^^^^^^^^^^^^^^^^^^^^^^^^^^^^^^^^^^^^^^^^^^^^^^^^^^^^^^^^^^^^^^^^^^^^^^^^^^^^^^^^^^^^^^^^^^^^^^^^^^^^^^^^^^^^^^^^^^^^^^^^^^^^^^^^^^^^^^^^^^^^^^^^^^^^^^^^^^^^^^^^^^^^^^^^^^^^^^^^^^^^^^^^^^^^^^^^^^^^^^^^^^^^^^^^^^^^^^^^^^^^^^^^
+