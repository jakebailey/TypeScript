//// [tests/cases/conformance/expressions/propertyAccess/propertyAccessNumericLiterals.ts] ////

=== propertyAccessNumericLiterals.ts ===
0xffffffff.toString();
>0xffffffff.toString() : string
<<<<<<< HEAD
>0xffffffff.toString : (radix?: number | undefined) => string
>0xffffffff : 4294967295
>toString : (radix?: number | undefined) => string

0o01234.toString();
>0o01234.toString() : string
>0o01234.toString : (radix?: number | undefined) => string
>0o01234 : 668
>toString : (radix?: number | undefined) => string

0b01101101.toString();
>0b01101101.toString() : string
>0b01101101.toString : (radix?: number | undefined) => string
>0b01101101 : 109
>toString : (radix?: number | undefined) => string

1234..toString();
>1234..toString() : string
>1234..toString : (radix?: number | undefined) => string
>1234. : 1234
>toString : (radix?: number | undefined) => string

1e0.toString();
>1e0.toString() : string
>1e0.toString : (radix?: number | undefined) => string
>1e0 : 1
>toString : (radix?: number | undefined) => string

000.toString();
>000.toString() : string
>000.toString : (radix?: number | undefined) => string
>000 : 0
>toString : (radix?: number | undefined) => string

08.8e5.toString();
>08.8e5.toString() : string
>08.8e5.toString : (radix?: number | undefined) => string
>08.8e5 : 880000
>toString : (radix?: number | undefined) => string

0_8.8e5.toString();
>0_8.8e5.toString() : string
>0_8.8e5.toString : (radix?: number | undefined) => string
>0_8.8e5 : 880000
>toString : (radix?: number | undefined) => string

8.8e5.toString();
>8.8e5.toString() : string
>8.8e5.toString : (radix?: number | undefined) => string
>8.8e5 : 880000
>toString : (radix?: number | undefined) => string

088e4.toString();
>088e4.toString() : string
>088e4.toString : (radix?: number | undefined) => string
>088e4 : 880000
>toString : (radix?: number | undefined) => string

88_e4.toString();
>88_e4.toString() : string
>88_e4.toString : (radix?: number | undefined) => string
>88_e4 : 880000
>toString : (radix?: number | undefined) => string

88e4.toString();
>88e4.toString() : string
>88e4.toString : (radix?: number | undefined) => string
>88e4 : 880000
>toString : (radix?: number | undefined) => string

8_8e4.toString();
>8_8e4.toString() : string
>8_8e4.toString : (radix?: number | undefined) => string
>8_8e4 : 880000
>toString : (radix?: number | undefined) => string
=======
>                      : ^^^^^^
>0xffffffff.toString : (radix?: number) => string
>                    : ^^^^^^^^^^^^^^^^^^^^^^^^^^
>0xffffffff : 4294967295
>           : ^^^^^^^^^^
>toString : (radix?: number) => string
>         : ^^^^^^^^^^^^^^^^^^^^^^^^^^

0o01234.toString();
>0o01234.toString() : string
>                   : ^^^^^^
>0o01234.toString : (radix?: number) => string
>                 : ^^^^^^^^^^^^^^^^^^^^^^^^^^
>0o01234 : 668
>        : ^^^
>toString : (radix?: number) => string
>         : ^^^^^^^^^^^^^^^^^^^^^^^^^^

0b01101101.toString();
>0b01101101.toString() : string
>                      : ^^^^^^
>0b01101101.toString : (radix?: number) => string
>                    : ^^^^^^^^^^^^^^^^^^^^^^^^^^
>0b01101101 : 109
>           : ^^^
>toString : (radix?: number) => string
>         : ^^^^^^^^^^^^^^^^^^^^^^^^^^

1234..toString();
>1234..toString() : string
>                 : ^^^^^^
>1234..toString : (radix?: number) => string
>               : ^^^^^^^^^^^^^^^^^^^^^^^^^^
>1234. : 1234
>      : ^^^^
>toString : (radix?: number) => string
>         : ^^^^^^^^^^^^^^^^^^^^^^^^^^

1e0.toString();
>1e0.toString() : string
>               : ^^^^^^
>1e0.toString : (radix?: number) => string
>             : ^^^^^^^^^^^^^^^^^^^^^^^^^^
>1e0 : 1
>    : ^
>toString : (radix?: number) => string
>         : ^^^^^^^^^^^^^^^^^^^^^^^^^^

000.toString();
>000.toString() : string
>               : ^^^^^^
>000.toString : (radix?: number) => string
>             : ^^^^^^^^^^^^^^^^^^^^^^^^^^
>000 : 0
>    : ^
>toString : (radix?: number) => string
>         : ^^^^^^^^^^^^^^^^^^^^^^^^^^

08.8e5.toString();
>08.8e5.toString() : string
>                  : ^^^^^^
>08.8e5.toString : (radix?: number) => string
>                : ^^^^^^^^^^^^^^^^^^^^^^^^^^
>08.8e5 : 880000
>       : ^^^^^^
>toString : (radix?: number) => string
>         : ^^^^^^^^^^^^^^^^^^^^^^^^^^

0_8.8e5.toString();
>0_8.8e5.toString() : string
>                   : ^^^^^^
>0_8.8e5.toString : (radix?: number) => string
>                 : ^^^^^^^^^^^^^^^^^^^^^^^^^^
>0_8.8e5 : 880000
>        : ^^^^^^
>toString : (radix?: number) => string
>         : ^^^^^^^^^^^^^^^^^^^^^^^^^^

8.8e5.toString();
>8.8e5.toString() : string
>                 : ^^^^^^
>8.8e5.toString : (radix?: number) => string
>               : ^^^^^^^^^^^^^^^^^^^^^^^^^^
>8.8e5 : 880000
>      : ^^^^^^
>toString : (radix?: number) => string
>         : ^^^^^^^^^^^^^^^^^^^^^^^^^^

088e4.toString();
>088e4.toString() : string
>                 : ^^^^^^
>088e4.toString : (radix?: number) => string
>               : ^^^^^^^^^^^^^^^^^^^^^^^^^^
>088e4 : 880000
>      : ^^^^^^
>toString : (radix?: number) => string
>         : ^^^^^^^^^^^^^^^^^^^^^^^^^^

88_e4.toString();
>88_e4.toString() : string
>                 : ^^^^^^
>88_e4.toString : (radix?: number) => string
>               : ^^^^^^^^^^^^^^^^^^^^^^^^^^
>88_e4 : 880000
>      : ^^^^^^
>toString : (radix?: number) => string
>         : ^^^^^^^^^^^^^^^^^^^^^^^^^^

88e4.toString();
>88e4.toString() : string
>                : ^^^^^^
>88e4.toString : (radix?: number) => string
>              : ^^^^^^^^^^^^^^^^^^^^^^^^^^
>88e4 : 880000
>     : ^^^^^^
>toString : (radix?: number) => string
>         : ^^^^^^^^^^^^^^^^^^^^^^^^^^

8_8e4.toString();
>8_8e4.toString() : string
>                 : ^^^^^^
>8_8e4.toString : (radix?: number) => string
>               : ^^^^^^^^^^^^^^^^^^^^^^^^^^
>8_8e4 : 880000
>      : ^^^^^^
>toString : (radix?: number) => string
>         : ^^^^^^^^^^^^^^^^^^^^^^^^^^
>>>>>>> 12402f26

<|MERGE_RESOLUTION|>--- conflicted
+++ resolved
@@ -1,211 +1,133 @@
-//// [tests/cases/conformance/expressions/propertyAccess/propertyAccessNumericLiterals.ts] ////
-
-=== propertyAccessNumericLiterals.ts ===
-0xffffffff.toString();
->0xffffffff.toString() : string
-<<<<<<< HEAD
->0xffffffff.toString : (radix?: number | undefined) => string
->0xffffffff : 4294967295
->toString : (radix?: number | undefined) => string
-
-0o01234.toString();
->0o01234.toString() : string
->0o01234.toString : (radix?: number | undefined) => string
->0o01234 : 668
->toString : (radix?: number | undefined) => string
-
-0b01101101.toString();
->0b01101101.toString() : string
->0b01101101.toString : (radix?: number | undefined) => string
->0b01101101 : 109
->toString : (radix?: number | undefined) => string
-
-1234..toString();
->1234..toString() : string
->1234..toString : (radix?: number | undefined) => string
->1234. : 1234
->toString : (radix?: number | undefined) => string
-
-1e0.toString();
->1e0.toString() : string
->1e0.toString : (radix?: number | undefined) => string
->1e0 : 1
->toString : (radix?: number | undefined) => string
-
-000.toString();
->000.toString() : string
->000.toString : (radix?: number | undefined) => string
->000 : 0
->toString : (radix?: number | undefined) => string
-
-08.8e5.toString();
->08.8e5.toString() : string
->08.8e5.toString : (radix?: number | undefined) => string
->08.8e5 : 880000
->toString : (radix?: number | undefined) => string
-
-0_8.8e5.toString();
->0_8.8e5.toString() : string
->0_8.8e5.toString : (radix?: number | undefined) => string
->0_8.8e5 : 880000
->toString : (radix?: number | undefined) => string
-
-8.8e5.toString();
->8.8e5.toString() : string
->8.8e5.toString : (radix?: number | undefined) => string
->8.8e5 : 880000
->toString : (radix?: number | undefined) => string
-
-088e4.toString();
->088e4.toString() : string
->088e4.toString : (radix?: number | undefined) => string
->088e4 : 880000
->toString : (radix?: number | undefined) => string
-
-88_e4.toString();
->88_e4.toString() : string
->88_e4.toString : (radix?: number | undefined) => string
->88_e4 : 880000
->toString : (radix?: number | undefined) => string
-
-88e4.toString();
->88e4.toString() : string
->88e4.toString : (radix?: number | undefined) => string
->88e4 : 880000
->toString : (radix?: number | undefined) => string
-
-8_8e4.toString();
->8_8e4.toString() : string
->8_8e4.toString : (radix?: number | undefined) => string
->8_8e4 : 880000
->toString : (radix?: number | undefined) => string
-=======
->                      : ^^^^^^
->0xffffffff.toString : (radix?: number) => string
->                    : ^^^^^^^^^^^^^^^^^^^^^^^^^^
->0xffffffff : 4294967295
->           : ^^^^^^^^^^
->toString : (radix?: number) => string
->         : ^^^^^^^^^^^^^^^^^^^^^^^^^^
-
-0o01234.toString();
->0o01234.toString() : string
->                   : ^^^^^^
->0o01234.toString : (radix?: number) => string
->                 : ^^^^^^^^^^^^^^^^^^^^^^^^^^
->0o01234 : 668
->        : ^^^
->toString : (radix?: number) => string
->         : ^^^^^^^^^^^^^^^^^^^^^^^^^^
-
-0b01101101.toString();
->0b01101101.toString() : string
->                      : ^^^^^^
->0b01101101.toString : (radix?: number) => string
->                    : ^^^^^^^^^^^^^^^^^^^^^^^^^^
->0b01101101 : 109
->           : ^^^
->toString : (radix?: number) => string
->         : ^^^^^^^^^^^^^^^^^^^^^^^^^^
-
-1234..toString();
->1234..toString() : string
->                 : ^^^^^^
->1234..toString : (radix?: number) => string
->               : ^^^^^^^^^^^^^^^^^^^^^^^^^^
->1234. : 1234
->      : ^^^^
->toString : (radix?: number) => string
->         : ^^^^^^^^^^^^^^^^^^^^^^^^^^
-
-1e0.toString();
->1e0.toString() : string
->               : ^^^^^^
->1e0.toString : (radix?: number) => string
->             : ^^^^^^^^^^^^^^^^^^^^^^^^^^
->1e0 : 1
->    : ^
->toString : (radix?: number) => string
->         : ^^^^^^^^^^^^^^^^^^^^^^^^^^
-
-000.toString();
->000.toString() : string
->               : ^^^^^^
->000.toString : (radix?: number) => string
->             : ^^^^^^^^^^^^^^^^^^^^^^^^^^
->000 : 0
->    : ^
->toString : (radix?: number) => string
->         : ^^^^^^^^^^^^^^^^^^^^^^^^^^
-
-08.8e5.toString();
->08.8e5.toString() : string
->                  : ^^^^^^
->08.8e5.toString : (radix?: number) => string
->                : ^^^^^^^^^^^^^^^^^^^^^^^^^^
->08.8e5 : 880000
->       : ^^^^^^
->toString : (radix?: number) => string
->         : ^^^^^^^^^^^^^^^^^^^^^^^^^^
-
-0_8.8e5.toString();
->0_8.8e5.toString() : string
->                   : ^^^^^^
->0_8.8e5.toString : (radix?: number) => string
->                 : ^^^^^^^^^^^^^^^^^^^^^^^^^^
->0_8.8e5 : 880000
->        : ^^^^^^
->toString : (radix?: number) => string
->         : ^^^^^^^^^^^^^^^^^^^^^^^^^^
-
-8.8e5.toString();
->8.8e5.toString() : string
->                 : ^^^^^^
->8.8e5.toString : (radix?: number) => string
->               : ^^^^^^^^^^^^^^^^^^^^^^^^^^
->8.8e5 : 880000
->      : ^^^^^^
->toString : (radix?: number) => string
->         : ^^^^^^^^^^^^^^^^^^^^^^^^^^
-
-088e4.toString();
->088e4.toString() : string
->                 : ^^^^^^
->088e4.toString : (radix?: number) => string
->               : ^^^^^^^^^^^^^^^^^^^^^^^^^^
->088e4 : 880000
->      : ^^^^^^
->toString : (radix?: number) => string
->         : ^^^^^^^^^^^^^^^^^^^^^^^^^^
-
-88_e4.toString();
->88_e4.toString() : string
->                 : ^^^^^^
->88_e4.toString : (radix?: number) => string
->               : ^^^^^^^^^^^^^^^^^^^^^^^^^^
->88_e4 : 880000
->      : ^^^^^^
->toString : (radix?: number) => string
->         : ^^^^^^^^^^^^^^^^^^^^^^^^^^
-
-88e4.toString();
->88e4.toString() : string
->                : ^^^^^^
->88e4.toString : (radix?: number) => string
->              : ^^^^^^^^^^^^^^^^^^^^^^^^^^
->88e4 : 880000
->     : ^^^^^^
->toString : (radix?: number) => string
->         : ^^^^^^^^^^^^^^^^^^^^^^^^^^
-
-8_8e4.toString();
->8_8e4.toString() : string
->                 : ^^^^^^
->8_8e4.toString : (radix?: number) => string
->               : ^^^^^^^^^^^^^^^^^^^^^^^^^^
->8_8e4 : 880000
->      : ^^^^^^
->toString : (radix?: number) => string
->         : ^^^^^^^^^^^^^^^^^^^^^^^^^^
->>>>>>> 12402f26
-
+//// [tests/cases/conformance/expressions/propertyAccess/propertyAccessNumericLiterals.ts] ////
+
+=== propertyAccessNumericLiterals.ts ===
+0xffffffff.toString();
+>0xffffffff.toString() : string
+>                      : ^^^^^^
+>0xffffffff.toString : (radix?: number | undefined) => string
+>                    : ^^^^^^^^^^^^^^^^^^^^^^^^^^^^^^^^^^^^^^
+>0xffffffff : 4294967295
+>           : ^^^^^^^^^^
+>toString : (radix?: number | undefined) => string
+>         : ^^^^^^^^^^^^^^^^^^^^^^^^^^^^^^^^^^^^^^
+
+0o01234.toString();
+>0o01234.toString() : string
+>                   : ^^^^^^
+>0o01234.toString : (radix?: number | undefined) => string
+>                 : ^^^^^^^^^^^^^^^^^^^^^^^^^^^^^^^^^^^^^^
+>0o01234 : 668
+>        : ^^^
+>toString : (radix?: number | undefined) => string
+>         : ^^^^^^^^^^^^^^^^^^^^^^^^^^^^^^^^^^^^^^
+
+0b01101101.toString();
+>0b01101101.toString() : string
+>                      : ^^^^^^
+>0b01101101.toString : (radix?: number | undefined) => string
+>                    : ^^^^^^^^^^^^^^^^^^^^^^^^^^^^^^^^^^^^^^
+>0b01101101 : 109
+>           : ^^^
+>toString : (radix?: number | undefined) => string
+>         : ^^^^^^^^^^^^^^^^^^^^^^^^^^^^^^^^^^^^^^
+
+1234..toString();
+>1234..toString() : string
+>                 : ^^^^^^
+>1234..toString : (radix?: number | undefined) => string
+>               : ^^^^^^^^^^^^^^^^^^^^^^^^^^^^^^^^^^^^^^
+>1234. : 1234
+>      : ^^^^
+>toString : (radix?: number | undefined) => string
+>         : ^^^^^^^^^^^^^^^^^^^^^^^^^^^^^^^^^^^^^^
+
+1e0.toString();
+>1e0.toString() : string
+>               : ^^^^^^
+>1e0.toString : (radix?: number | undefined) => string
+>             : ^^^^^^^^^^^^^^^^^^^^^^^^^^^^^^^^^^^^^^
+>1e0 : 1
+>    : ^
+>toString : (radix?: number | undefined) => string
+>         : ^^^^^^^^^^^^^^^^^^^^^^^^^^^^^^^^^^^^^^
+
+000.toString();
+>000.toString() : string
+>               : ^^^^^^
+>000.toString : (radix?: number | undefined) => string
+>             : ^^^^^^^^^^^^^^^^^^^^^^^^^^^^^^^^^^^^^^
+>000 : 0
+>    : ^
+>toString : (radix?: number | undefined) => string
+>         : ^^^^^^^^^^^^^^^^^^^^^^^^^^^^^^^^^^^^^^
+
+08.8e5.toString();
+>08.8e5.toString() : string
+>                  : ^^^^^^
+>08.8e5.toString : (radix?: number | undefined) => string
+>                : ^^^^^^^^^^^^^^^^^^^^^^^^^^^^^^^^^^^^^^
+>08.8e5 : 880000
+>       : ^^^^^^
+>toString : (radix?: number | undefined) => string
+>         : ^^^^^^^^^^^^^^^^^^^^^^^^^^^^^^^^^^^^^^
+
+0_8.8e5.toString();
+>0_8.8e5.toString() : string
+>                   : ^^^^^^
+>0_8.8e5.toString : (radix?: number | undefined) => string
+>                 : ^^^^^^^^^^^^^^^^^^^^^^^^^^^^^^^^^^^^^^
+>0_8.8e5 : 880000
+>        : ^^^^^^
+>toString : (radix?: number | undefined) => string
+>         : ^^^^^^^^^^^^^^^^^^^^^^^^^^^^^^^^^^^^^^
+
+8.8e5.toString();
+>8.8e5.toString() : string
+>                 : ^^^^^^
+>8.8e5.toString : (radix?: number | undefined) => string
+>               : ^^^^^^^^^^^^^^^^^^^^^^^^^^^^^^^^^^^^^^
+>8.8e5 : 880000
+>      : ^^^^^^
+>toString : (radix?: number | undefined) => string
+>         : ^^^^^^^^^^^^^^^^^^^^^^^^^^^^^^^^^^^^^^
+
+088e4.toString();
+>088e4.toString() : string
+>                 : ^^^^^^
+>088e4.toString : (radix?: number | undefined) => string
+>               : ^^^^^^^^^^^^^^^^^^^^^^^^^^^^^^^^^^^^^^
+>088e4 : 880000
+>      : ^^^^^^
+>toString : (radix?: number | undefined) => string
+>         : ^^^^^^^^^^^^^^^^^^^^^^^^^^^^^^^^^^^^^^
+
+88_e4.toString();
+>88_e4.toString() : string
+>                 : ^^^^^^
+>88_e4.toString : (radix?: number | undefined) => string
+>               : ^^^^^^^^^^^^^^^^^^^^^^^^^^^^^^^^^^^^^^
+>88_e4 : 880000
+>      : ^^^^^^
+>toString : (radix?: number | undefined) => string
+>         : ^^^^^^^^^^^^^^^^^^^^^^^^^^^^^^^^^^^^^^
+
+88e4.toString();
+>88e4.toString() : string
+>                : ^^^^^^
+>88e4.toString : (radix?: number | undefined) => string
+>              : ^^^^^^^^^^^^^^^^^^^^^^^^^^^^^^^^^^^^^^
+>88e4 : 880000
+>     : ^^^^^^
+>toString : (radix?: number | undefined) => string
+>         : ^^^^^^^^^^^^^^^^^^^^^^^^^^^^^^^^^^^^^^
+
+8_8e4.toString();
+>8_8e4.toString() : string
+>                 : ^^^^^^
+>8_8e4.toString : (radix?: number | undefined) => string
+>               : ^^^^^^^^^^^^^^^^^^^^^^^^^^^^^^^^^^^^^^
+>8_8e4 : 880000
+>      : ^^^^^^
+>toString : (radix?: number | undefined) => string
+>         : ^^^^^^^^^^^^^^^^^^^^^^^^^^^^^^^^^^^^^^
+