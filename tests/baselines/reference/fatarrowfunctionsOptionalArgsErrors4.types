--- conflicted
+++ resolved
@@ -1,265 +1,223 @@
-//// [tests/cases/compiler/fatarrowfunctionsOptionalArgsErrors4.ts] ////
-
-=== fatarrowfunctionsOptionalArgsErrors4.ts ===
-    false ? (arg?: number = 0) => 47 : null;
-<<<<<<< HEAD
->false ? (arg?: number = 0) => 47 : null : ((arg?: number) => number) | null
-=======
->false ? (arg?: number = 0) => 47 : null : (arg?: number) => number
->                                        : ^^^^^^^      ^^^^^^^^^^^
->>>>>>> 12402f26
->false : false
->      : ^^^^^
->(arg?: number = 0) => 47 : (arg?: number) => number
-<<<<<<< HEAD
->arg : number | undefined
-=======
->                         : ^^^^^^^      ^^^^^^^^^^^
->arg : number
->    : ^^^^^^
->>>>>>> 12402f26
->0 : 0
->  : ^
->47 : 47
->   : ^^
-
-    false ? ((arg?: number = 0) => 57) : null;
-<<<<<<< HEAD
->false ? ((arg?: number = 0) => 57) : null : ((arg?: number) => number) | null
-=======
->false ? ((arg?: number = 0) => 57) : null : (arg?: number) => number
->                                          : ^^^^^^^      ^^^^^^^^^^^
->>>>>>> 12402f26
->false : false
->      : ^^^^^
->((arg?: number = 0) => 57) : (arg?: number) => number
->                           : ^^^^^^^      ^^^^^^^^^^^
->(arg?: number = 0) => 57 : (arg?: number) => number
-<<<<<<< HEAD
->arg : number | undefined
-=======
->                         : ^^^^^^^      ^^^^^^^^^^^
->arg : number
->    : ^^^^^^
->>>>>>> 12402f26
->0 : 0
->  : ^
->57 : 57
->   : ^^
-
-    false ? null : (arg?: number = 0) => 67;
-<<<<<<< HEAD
->false ? null : (arg?: number = 0) => 67 : ((arg?: number) => number) | null
-=======
->false ? null : (arg?: number = 0) => 67 : (arg?: number) => number
->                                        : ^^^^^^^      ^^^^^^^^^^^
->>>>>>> 12402f26
->false : false
->      : ^^^^^
->(arg?: number = 0) => 67 : (arg?: number) => number
-<<<<<<< HEAD
->arg : number | undefined
-=======
->                         : ^^^^^^^      ^^^^^^^^^^^
->arg : number
->    : ^^^^^^
->>>>>>> 12402f26
->0 : 0
->  : ^
->67 : 67
->   : ^^
-
-    ((arg?:number = 1) => 0) + '' + ((arg?:number = 2) => 106);
->((arg?:number = 1) => 0) + '' + ((arg?:number = 2) => 106) : string
->                                                           : ^^^^^^
->((arg?:number = 1) => 0) + '' : string
->                              : ^^^^^^
->((arg?:number = 1) => 0) : (arg?: number) => number
->                         : ^^^^^^^      ^^^^^^^^^^^
->(arg?:number = 1) => 0 : (arg?: number) => number
-<<<<<<< HEAD
->arg : number | undefined
-=======
->                       : ^^^^^^^      ^^^^^^^^^^^
->arg : number
->    : ^^^^^^
->>>>>>> 12402f26
->1 : 1
->  : ^
->0 : 0
->  : ^
->'' : ""
->   : ^^
->((arg?:number = 2) => 106) : (arg?: number) => number
->                           : ^^^^^^^      ^^^^^^^^^^^
->(arg?:number = 2) => 106 : (arg?: number) => number
-<<<<<<< HEAD
->arg : number | undefined
-=======
->                         : ^^^^^^^      ^^^^^^^^^^^
->arg : number
->    : ^^^^^^
->>>>>>> 12402f26
->2 : 2
->  : ^
->106 : 106
->    : ^^^
-
-    foo(
->foo(        (a) => 110,         ((a) => 111),         (a) => {            return 112;        },        (a? ) => 113,         (a, b? ) => 114,         (a: number) => 115,         (a: number = 0) => 116,         (a = 0) => 117,         (a?: number = 0) => 118,         (...a: number[]) => 119,         (a, b? = 0, ...c: number[]) => 120,        (a) => (b) => (c) => 121,        false? (a) => 0 : (b) => 122    ) : any
->                                                                                                                                                                                                                                                                                                                                                                                                                          : ^^^
->foo : any
->    : ^^^
-
-        (a) => 110, 
->(a) => 110 : (a: any) => number
->           : ^^^^^^^^^^^^^^^^^^
->a : any
->  : ^^^
->110 : 110
->    : ^^^
-
-        ((a) => 111), 
->((a) => 111) : (a: any) => number
->             : ^^^^^^^^^^^^^^^^^^
->(a) => 111 : (a: any) => number
->           : ^^^^^^^^^^^^^^^^^^
->a : any
->  : ^^^
->111 : 111
->    : ^^^
-
-        (a) => {
->(a) => {            return 112;        } : (a: any) => number
->                                         : ^^^^^^^^^^^^^^^^^^
->a : any
->  : ^^^
-
-            return 112;
->112 : 112
->    : ^^^
-
-        },
-        (a? ) => 113, 
->(a? ) => 113 : (a?: any) => number
->             : ^^^^^^^^^^^^^^^^^^^
->a : any
->  : ^^^
->113 : 113
->    : ^^^
-
-        (a, b? ) => 114, 
->(a, b? ) => 114 : (a: any, b?: any) => number
->                : ^^^^^^^^^^^^^^^^^^^^^^^^^^^
->a : any
->  : ^^^
->b : any
->  : ^^^
->114 : 114
->    : ^^^
-
-        (a: number) => 115, 
->(a: number) => 115 : (a: number) => number
->                   : ^^^^      ^^^^^^^^^^^
->a : number
->  : ^^^^^^
->115 : 115
->    : ^^^
-
-        (a: number = 0) => 116, 
->(a: number = 0) => 116 : (a?: number) => number
->                       : ^^^^^      ^^^^^^^^^^^
->a : number
->  : ^^^^^^
->0 : 0
->  : ^
->116 : 116
->    : ^^^
-
-        (a = 0) => 117, 
->(a = 0) => 117 : (a?: number) => number
->               : ^^^^^^^^^^^^^^^^^^^^^^
->a : number
->  : ^^^^^^
->0 : 0
->  : ^
->117 : 117
->    : ^^^
-
-        (a?: number = 0) => 118, 
->(a?: number = 0) => 118 : (a?: number) => number
-<<<<<<< HEAD
->a : number | undefined
-=======
->                        : ^^^^^      ^^^^^^^^^^^
->a : number
->  : ^^^^^^
->>>>>>> 12402f26
->0 : 0
->  : ^
->118 : 118
->    : ^^^
-
-        (...a: number[]) => 119, 
->(...a: number[]) => 119 : (...a: number[]) => number
->                        : ^^^^^^^        ^^^^^^^^^^^
->a : number[]
->  : ^^^^^^^^
->119 : 119
->    : ^^^
-
-        (a, b? = 0, ...c: number[]) => 120,
-<<<<<<< HEAD
->(a, b? = 0, ...c: number[]) => 120 : (a: any, b?: number | undefined, ...c: number[]) => number
->a : any
->b : number | undefined
-=======
->(a, b? = 0, ...c: number[]) => 120 : (a: any, b?: number, ...c: number[]) => number
->                                   : ^^^^^^^^^^^^^^^^^^^^^^^^^^^        ^^^^^^^^^^^
->a : any
->  : ^^^
->b : number
->  : ^^^^^^
->>>>>>> 12402f26
->0 : 0
->  : ^
->c : number[]
->  : ^^^^^^^^
->120 : 120
->    : ^^^
-
-        (a) => (b) => (c) => 121,
->(a) => (b) => (c) => 121 : (a: any) => (b: any) => (c: any) => number
->                         : ^^^^^^^^^^^^^^^^^^^^^^^^^^^^^^^^^^^^^^^^^^
->a : any
->  : ^^^
->(b) => (c) => 121 : (b: any) => (c: any) => number
->                  : ^^^^^^^^^^^^^^^^^^^^^^^^^^^^^^
->b : any
->  : ^^^
->(c) => 121 : (c: any) => number
->           : ^^^^^^^^^^^^^^^^^^
->c : any
->  : ^^^
->121 : 121
->    : ^^^
-
-        false? (a) => 0 : (b) => 122
->false? (a) => 0 : (b) => 122 : (a: any) => number
->                             : ^^^^^^^^^^^^^^^^^^
->false : false
->      : ^^^^^
->(a) => 0 : (a: any) => number
->         : ^^^^^^^^^^^^^^^^^^
->a : any
->  : ^^^
->0 : 0
->  : ^
->(b) => 122 : (b: any) => number
->           : ^^^^^^^^^^^^^^^^^^
->b : any
->  : ^^^
->122 : 122
->    : ^^^
-
-    );
+//// [tests/cases/compiler/fatarrowfunctionsOptionalArgsErrors4.ts] ////
+
+=== fatarrowfunctionsOptionalArgsErrors4.ts ===
+    false ? (arg?: number = 0) => 47 : null;
+>false ? (arg?: number = 0) => 47 : null : ((arg?: number) => number) | null
+>                                        : ^^^^^^^^      ^^^^^^^^^^^^^^^^^^^
+>false : false
+>      : ^^^^^
+>(arg?: number = 0) => 47 : (arg?: number) => number
+>                         : ^^^^^^^      ^^^^^^^^^^^
+>arg : number | undefined
+>    : ^^^^^^^^^^^^^^^^^^
+>0 : 0
+>  : ^
+>47 : 47
+>   : ^^
+
+    false ? ((arg?: number = 0) => 57) : null;
+>false ? ((arg?: number = 0) => 57) : null : ((arg?: number) => number) | null
+>                                          : ^^^^^^^^      ^^^^^^^^^^^^^^^^^^^
+>false : false
+>      : ^^^^^
+>((arg?: number = 0) => 57) : (arg?: number) => number
+>                           : ^^^^^^^      ^^^^^^^^^^^
+>(arg?: number = 0) => 57 : (arg?: number) => number
+>                         : ^^^^^^^      ^^^^^^^^^^^
+>arg : number | undefined
+>    : ^^^^^^^^^^^^^^^^^^
+>0 : 0
+>  : ^
+>57 : 57
+>   : ^^
+
+    false ? null : (arg?: number = 0) => 67;
+>false ? null : (arg?: number = 0) => 67 : ((arg?: number) => number) | null
+>                                        : ^^^^^^^^      ^^^^^^^^^^^^^^^^^^^
+>false : false
+>      : ^^^^^
+>(arg?: number = 0) => 67 : (arg?: number) => number
+>                         : ^^^^^^^      ^^^^^^^^^^^
+>arg : number | undefined
+>    : ^^^^^^^^^^^^^^^^^^
+>0 : 0
+>  : ^
+>67 : 67
+>   : ^^
+
+    ((arg?:number = 1) => 0) + '' + ((arg?:number = 2) => 106);
+>((arg?:number = 1) => 0) + '' + ((arg?:number = 2) => 106) : string
+>                                                           : ^^^^^^
+>((arg?:number = 1) => 0) + '' : string
+>                              : ^^^^^^
+>((arg?:number = 1) => 0) : (arg?: number) => number
+>                         : ^^^^^^^      ^^^^^^^^^^^
+>(arg?:number = 1) => 0 : (arg?: number) => number
+>                       : ^^^^^^^      ^^^^^^^^^^^
+>arg : number | undefined
+>    : ^^^^^^^^^^^^^^^^^^
+>1 : 1
+>  : ^
+>0 : 0
+>  : ^
+>'' : ""
+>   : ^^
+>((arg?:number = 2) => 106) : (arg?: number) => number
+>                           : ^^^^^^^      ^^^^^^^^^^^
+>(arg?:number = 2) => 106 : (arg?: number) => number
+>                         : ^^^^^^^      ^^^^^^^^^^^
+>arg : number | undefined
+>    : ^^^^^^^^^^^^^^^^^^
+>2 : 2
+>  : ^
+>106 : 106
+>    : ^^^
+
+    foo(
+>foo(        (a) => 110,         ((a) => 111),         (a) => {            return 112;        },        (a? ) => 113,         (a, b? ) => 114,         (a: number) => 115,         (a: number = 0) => 116,         (a = 0) => 117,         (a?: number = 0) => 118,         (...a: number[]) => 119,         (a, b? = 0, ...c: number[]) => 120,        (a) => (b) => (c) => 121,        false? (a) => 0 : (b) => 122    ) : any
+>                                                                                                                                                                                                                                                                                                                                                                                                                          : ^^^
+>foo : any
+>    : ^^^
+
+        (a) => 110, 
+>(a) => 110 : (a: any) => number
+>           : ^^^^^^^^^^^^^^^^^^
+>a : any
+>  : ^^^
+>110 : 110
+>    : ^^^
+
+        ((a) => 111), 
+>((a) => 111) : (a: any) => number
+>             : ^^^^^^^^^^^^^^^^^^
+>(a) => 111 : (a: any) => number
+>           : ^^^^^^^^^^^^^^^^^^
+>a : any
+>  : ^^^
+>111 : 111
+>    : ^^^
+
+        (a) => {
+>(a) => {            return 112;        } : (a: any) => number
+>                                         : ^^^^^^^^^^^^^^^^^^
+>a : any
+>  : ^^^
+
+            return 112;
+>112 : 112
+>    : ^^^
+
+        },
+        (a? ) => 113, 
+>(a? ) => 113 : (a?: any) => number
+>             : ^^^^^^^^^^^^^^^^^^^
+>a : any
+>  : ^^^
+>113 : 113
+>    : ^^^
+
+        (a, b? ) => 114, 
+>(a, b? ) => 114 : (a: any, b?: any) => number
+>                : ^^^^^^^^^^^^^^^^^^^^^^^^^^^
+>a : any
+>  : ^^^
+>b : any
+>  : ^^^
+>114 : 114
+>    : ^^^
+
+        (a: number) => 115, 
+>(a: number) => 115 : (a: number) => number
+>                   : ^^^^      ^^^^^^^^^^^
+>a : number
+>  : ^^^^^^
+>115 : 115
+>    : ^^^
+
+        (a: number = 0) => 116, 
+>(a: number = 0) => 116 : (a?: number) => number
+>                       : ^^^^^      ^^^^^^^^^^^
+>a : number
+>  : ^^^^^^
+>0 : 0
+>  : ^
+>116 : 116
+>    : ^^^
+
+        (a = 0) => 117, 
+>(a = 0) => 117 : (a?: number) => number
+>               : ^^^^^^^^^^^^^^^^^^^^^^
+>a : number
+>  : ^^^^^^
+>0 : 0
+>  : ^
+>117 : 117
+>    : ^^^
+
+        (a?: number = 0) => 118, 
+>(a?: number = 0) => 118 : (a?: number) => number
+>                        : ^^^^^      ^^^^^^^^^^^
+>a : number | undefined
+>  : ^^^^^^^^^^^^^^^^^^
+>0 : 0
+>  : ^
+>118 : 118
+>    : ^^^
+
+        (...a: number[]) => 119, 
+>(...a: number[]) => 119 : (...a: number[]) => number
+>                        : ^^^^^^^        ^^^^^^^^^^^
+>a : number[]
+>  : ^^^^^^^^
+>119 : 119
+>    : ^^^
+
+        (a, b? = 0, ...c: number[]) => 120,
+>(a, b? = 0, ...c: number[]) => 120 : (a: any, b?: number | undefined, ...c: number[]) => number
+>                                   : ^^^^^^^^^^^^^^^^^^^^^^^^^^^^^^^^^^^^^^^        ^^^^^^^^^^^
+>a : any
+>  : ^^^
+>b : number | undefined
+>  : ^^^^^^^^^^^^^^^^^^
+>0 : 0
+>  : ^
+>c : number[]
+>  : ^^^^^^^^
+>120 : 120
+>    : ^^^
+
+        (a) => (b) => (c) => 121,
+>(a) => (b) => (c) => 121 : (a: any) => (b: any) => (c: any) => number
+>                         : ^^^^^^^^^^^^^^^^^^^^^^^^^^^^^^^^^^^^^^^^^^
+>a : any
+>  : ^^^
+>(b) => (c) => 121 : (b: any) => (c: any) => number
+>                  : ^^^^^^^^^^^^^^^^^^^^^^^^^^^^^^
+>b : any
+>  : ^^^
+>(c) => 121 : (c: any) => number
+>           : ^^^^^^^^^^^^^^^^^^
+>c : any
+>  : ^^^
+>121 : 121
+>    : ^^^
+
+        false? (a) => 0 : (b) => 122
+>false? (a) => 0 : (b) => 122 : (a: any) => number
+>                             : ^^^^^^^^^^^^^^^^^^
+>false : false
+>      : ^^^^^
+>(a) => 0 : (a: any) => number
+>         : ^^^^^^^^^^^^^^^^^^
+>a : any
+>  : ^^^
+>0 : 0
+>  : ^
+>(b) => 122 : (b: any) => number
+>           : ^^^^^^^^^^^^^^^^^^
+>b : any
+>  : ^^^
+>122 : 122
+>    : ^^^
+
+    );