//// [tests/cases/compiler/mappedTypeMultiInference.ts] ////

=== mappedTypeMultiInference.ts ===
interface Style {
    flashy: any;
>flashy : any
}

declare function mergeStyleSets<K extends string>(
<<<<<<< HEAD
>mergeStyleSets : <K extends string>(...cssSets: { [P in K]?: Style | undefined; }[]) => { [P in K]: Style; }

    ...cssSets: { [P in K]?: Style }[]): { [P in K]: Style };
>cssSets : { [P in K]?: Style | undefined; }[]
=======
>mergeStyleSets : <K extends string>(...cssSets: { [P in K]?: Style; }[]) => { [P_1 in K]: Style; }
>               : ^ ^^^^^^^^^^^^^^^^^^^^^^^^^^^^^                       ^^^^^                      

    ...cssSets: { [P in K]?: Style }[]): { [P in K]: Style };
>cssSets : { [P in K]?: Style; }[]
>        : ^^^^^^^^^^^^^^^^^^^^^^^
>>>>>>> 12402f26

// Expected:
//   let x: {
//       a: Style;
//       b: Style;
//   }
let x = mergeStyleSets(
>x : { a: Style; b: Style; }
>  : ^^^^^^^^^^^^^^^^^^^^^^^
>mergeStyleSets(    {},    {        a: { flashy: true },    },    {        b: { flashy: true },    },) : { a: Style; b: Style; }
<<<<<<< HEAD
>mergeStyleSets : <K extends string>(...cssSets: { [P in K]?: Style | undefined; }[]) => { [P in K]: Style; }
=======
>                                                                                                      : ^^^^^^^^^^^^^^^^^^^^^^^
>mergeStyleSets : <K extends string>(...cssSets: { [P in K]?: Style; }[]) => { [P_1 in K]: Style; }
>               : ^^^^^^^^^^^^^^^^^^^^^^^^^^^^^^^^^^^^^^^^^^^^^^^^^^^^^^^^^^^^^^^^^^^^^^^^^^^^^^^^^
>>>>>>> 12402f26

    {},
>{} : {}
>   : ^^
    {
>{        a: { flashy: true },    } : { a: { flashy: boolean; }; }
>                                   : ^^^^^^^^^^^^^^^^^^^^^^^^^^^^

        a: { flashy: true },
>a : { flashy: boolean; }
>  : ^^^^^^^^^^^^^^^^^^^^
>{ flashy: true } : { flashy: boolean; }
>                 : ^^^^^^^^^^^^^^^^^^^^
>flashy : boolean
>       : ^^^^^^^
>true : true
>     : ^^^^

    },
    {
>{        b: { flashy: true },    } : { b: { flashy: boolean; }; }
>                                   : ^^^^^^^^^^^^^^^^^^^^^^^^^^^^

        b: { flashy: true },
>b : { flashy: boolean; }
>  : ^^^^^^^^^^^^^^^^^^^^
>{ flashy: true } : { flashy: boolean; }
>                 : ^^^^^^^^^^^^^^^^^^^^
>flashy : boolean
>       : ^^^^^^^
>true : true
>     : ^^^^

    },
)
<|MERGE_RESOLUTION|>--- conflicted
+++ resolved
@@ -1,74 +1,63 @@
-//// [tests/cases/compiler/mappedTypeMultiInference.ts] ////
-
-=== mappedTypeMultiInference.ts ===
-interface Style {
-    flashy: any;
->flashy : any
-}
-
-declare function mergeStyleSets<K extends string>(
-<<<<<<< HEAD
->mergeStyleSets : <K extends string>(...cssSets: { [P in K]?: Style | undefined; }[]) => { [P in K]: Style; }
-
-    ...cssSets: { [P in K]?: Style }[]): { [P in K]: Style };
->cssSets : { [P in K]?: Style | undefined; }[]
-=======
->mergeStyleSets : <K extends string>(...cssSets: { [P in K]?: Style; }[]) => { [P_1 in K]: Style; }
->               : ^ ^^^^^^^^^^^^^^^^^^^^^^^^^^^^^                       ^^^^^                      
-
-    ...cssSets: { [P in K]?: Style }[]): { [P in K]: Style };
->cssSets : { [P in K]?: Style; }[]
->        : ^^^^^^^^^^^^^^^^^^^^^^^
->>>>>>> 12402f26
-
-// Expected:
-//   let x: {
-//       a: Style;
-//       b: Style;
-//   }
-let x = mergeStyleSets(
->x : { a: Style; b: Style; }
->  : ^^^^^^^^^^^^^^^^^^^^^^^
->mergeStyleSets(    {},    {        a: { flashy: true },    },    {        b: { flashy: true },    },) : { a: Style; b: Style; }
-<<<<<<< HEAD
->mergeStyleSets : <K extends string>(...cssSets: { [P in K]?: Style | undefined; }[]) => { [P in K]: Style; }
-=======
->                                                                                                      : ^^^^^^^^^^^^^^^^^^^^^^^
->mergeStyleSets : <K extends string>(...cssSets: { [P in K]?: Style; }[]) => { [P_1 in K]: Style; }
->               : ^^^^^^^^^^^^^^^^^^^^^^^^^^^^^^^^^^^^^^^^^^^^^^^^^^^^^^^^^^^^^^^^^^^^^^^^^^^^^^^^^
->>>>>>> 12402f26
-
-    {},
->{} : {}
->   : ^^
-    {
->{        a: { flashy: true },    } : { a: { flashy: boolean; }; }
->                                   : ^^^^^^^^^^^^^^^^^^^^^^^^^^^^
-
-        a: { flashy: true },
->a : { flashy: boolean; }
->  : ^^^^^^^^^^^^^^^^^^^^
->{ flashy: true } : { flashy: boolean; }
->                 : ^^^^^^^^^^^^^^^^^^^^
->flashy : boolean
->       : ^^^^^^^
->true : true
->     : ^^^^
-
-    },
-    {
->{        b: { flashy: true },    } : { b: { flashy: boolean; }; }
->                                   : ^^^^^^^^^^^^^^^^^^^^^^^^^^^^
-
-        b: { flashy: true },
->b : { flashy: boolean; }
->  : ^^^^^^^^^^^^^^^^^^^^
->{ flashy: true } : { flashy: boolean; }
->                 : ^^^^^^^^^^^^^^^^^^^^
->flashy : boolean
->       : ^^^^^^^
->true : true
->     : ^^^^
-
-    },
-)
+//// [tests/cases/compiler/mappedTypeMultiInference.ts] ////
+
+=== mappedTypeMultiInference.ts ===
+interface Style {
+    flashy: any;
+>flashy : any
+}
+
+declare function mergeStyleSets<K extends string>(
+>mergeStyleSets : <K extends string>(...cssSets: { [P in K]?: Style; }[]) => { [P_1 in K]: Style; }
+>               : ^ ^^^^^^^^^^^^^^^^^^^^^^^^^^^^^                       ^^^^^                      
+
+    ...cssSets: { [P in K]?: Style }[]): { [P in K]: Style };
+>cssSets : { [P in K]?: Style | undefined; }[]
+>        : ^^^^^^^^^^^^^^^^^^^^^^^^^^^^^^^^^^^
+
+// Expected:
+//   let x: {
+//       a: Style;
+//       b: Style;
+//   }
+let x = mergeStyleSets(
+>x : { a: Style; b: Style; }
+>  : ^^^^^^^^^^^^^^^^^^^^^^^
+>mergeStyleSets(    {},    {        a: { flashy: true },    },    {        b: { flashy: true },    },) : { a: Style; b: Style; }
+>                                                                                                      : ^^^^^^^^^^^^^^^^^^^^^^^
+>mergeStyleSets : <K extends string>(...cssSets: { [P in K]?: Style | undefined; }[]) => { [P_1 in K]: Style; }
+>               : ^^^^^^^^^^^^^^^^^^^^^^^^^^^^^^^^^^^^^^^^^^^^^^^^^^^^^^^^^^^^^^^^^^^^^^^^^^^^^^^^^^^^^^^^^^^^^
+
+    {},
+>{} : {}
+>   : ^^
+    {
+>{        a: { flashy: true },    } : { a: { flashy: boolean; }; }
+>                                   : ^^^^^^^^^^^^^^^^^^^^^^^^^^^^
+
+        a: { flashy: true },
+>a : { flashy: boolean; }
+>  : ^^^^^^^^^^^^^^^^^^^^
+>{ flashy: true } : { flashy: boolean; }
+>                 : ^^^^^^^^^^^^^^^^^^^^
+>flashy : boolean
+>       : ^^^^^^^
+>true : true
+>     : ^^^^
+
+    },
+    {
+>{        b: { flashy: true },    } : { b: { flashy: boolean; }; }
+>                                   : ^^^^^^^^^^^^^^^^^^^^^^^^^^^^
+
+        b: { flashy: true },
+>b : { flashy: boolean; }
+>  : ^^^^^^^^^^^^^^^^^^^^
+>{ flashy: true } : { flashy: boolean; }
+>                 : ^^^^^^^^^^^^^^^^^^^^
+>flashy : boolean
+>       : ^^^^^^^
+>true : true
+>     : ^^^^
+
+    },
+)