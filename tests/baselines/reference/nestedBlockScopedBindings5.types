--- conflicted
+++ resolved
@@ -1,325 +1,301 @@
-//// [tests/cases/compiler/nestedBlockScopedBindings5.ts] ////
-
-=== nestedBlockScopedBindings5.ts ===
-function a0() {
->a0 : () => void
->   : ^^^^^^^^^^
-
-    for (let x in []) {
->x : string
-<<<<<<< HEAD
->[] : never[]
-=======
->  : ^^^^^^
->[] : undefined[]
->   : ^^^^^^^^^^^
->>>>>>> 12402f26
-
-        x = x + 1;
->x = x + 1 : string
->          : ^^^^^^
->x : string
->  : ^^^^^^
->x + 1 : string
->      : ^^^^^^
->x : string
->  : ^^^^^^
->1 : 1
->  : ^
-    }
-    for (let x;;) {
->x : any
-
-        x = x + 2;
->x = x + 2 : any
->x : any
->x + 2 : any
->x : any
->2 : 2
->  : ^
-    }
-}
-
-function a1() {
->a1 : () => void
->   : ^^^^^^^^^^
-
-    for (let x in []) {
->x : string
-<<<<<<< HEAD
->[] : never[]
-=======
->  : ^^^^^^
->[] : undefined[]
->   : ^^^^^^^^^^^
->>>>>>> 12402f26
-
-        x = x + 1;
->x = x + 1 : string
->          : ^^^^^^
->x : string
->  : ^^^^^^
->x + 1 : string
->      : ^^^^^^
->x : string
->  : ^^^^^^
->1 : 1
->  : ^
-
-        () => x;
->() => x : () => string
->        : ^^^^^^^^^^^^
->x : string
->  : ^^^^^^
-    }
-    for (let x;;) {
->x : any
-
-        x = x + 2;
->x = x + 2 : any
->x : any
->x + 2 : any
->x : any
->2 : 2
->  : ^
-    }
-}
-
-function a2() {
->a2 : () => void
->   : ^^^^^^^^^^
-
-    for (let x in []) {
->x : string
-<<<<<<< HEAD
->[] : never[]
-=======
->  : ^^^^^^
->[] : undefined[]
->   : ^^^^^^^^^^^
->>>>>>> 12402f26
-
-        x = x + 1;
->x = x + 1 : string
->          : ^^^^^^
->x : string
->  : ^^^^^^
->x + 1 : string
->      : ^^^^^^
->x : string
->  : ^^^^^^
->1 : 1
->  : ^
-    }
-    for (let x;;) {
->x : any
-
-        x = x + 2;
->x = x + 2 : any
->x : any
->x + 2 : any
->x : any
->2 : 2
->  : ^
-
-        () => x;
->() => x : () => any
->        : ^^^^^^^^^
->x : any
-    }
-}
-
-
-function a3() {
->a3 : () => void
->   : ^^^^^^^^^^
-
-    for (let x in []) {
->x : string
-<<<<<<< HEAD
->[] : never[]
-=======
->  : ^^^^^^
->[] : undefined[]
->   : ^^^^^^^^^^^
->>>>>>> 12402f26
-
-        x = x + 1;
->x = x + 1 : string
->          : ^^^^^^
->x : string
->  : ^^^^^^
->x + 1 : string
->      : ^^^^^^
->x : string
->  : ^^^^^^
->1 : 1
->  : ^
-
-        () => x;
->() => x : () => string
->        : ^^^^^^^^^^^^
->x : string
->  : ^^^^^^
-    }
-    for (let x;false;) {
->x : any
->false : false
->      : ^^^^^
-
-        x = x + 2;
->x = x + 2 : any
->x : any
->x + 2 : any
->x : any
->2 : 2
->  : ^
-
-        () => x;
->() => x : () => any
->        : ^^^^^^^^^
->x : any
-    }
-    switch (1) {
->1 : 1
->  : ^
-
-        case 1:
->1 : 1
->  : ^
-
-            let x;
->x : any
-
-            () => x;
->() => x : () => any
->        : ^^^^^^^^^
->x : any
-
-            break;
-    }
-    
-}
-
-function a4() {
->a4 : () => void
->   : ^^^^^^^^^^
-
-    for (let x in []) {
->x : string
-<<<<<<< HEAD
->[] : never[]
-=======
->  : ^^^^^^
->[] : undefined[]
->   : ^^^^^^^^^^^
->>>>>>> 12402f26
-
-        x = x + 1;
->x = x + 1 : string
->          : ^^^^^^
->x : string
->  : ^^^^^^
->x + 1 : string
->      : ^^^^^^
->x : string
->  : ^^^^^^
->1 : 1
->  : ^
-    }
-    for (let x;false;) {
->x : any
->false : false
->      : ^^^^^
-
-        x = x + 2;
->x = x + 2 : any
->x : any
->x + 2 : any
->x : any
->2 : 2
->  : ^
-    }
-    switch (1) {
->1 : 1
->  : ^
-
-        case 1:
->1 : 1
->  : ^
-
-            let x;
->x : any
-
-            () => x;
->() => x : () => any
->        : ^^^^^^^^^
->x : any
-
-            break;
-    }
-    
-}
-
-function a5() {
->a5 : () => void
->   : ^^^^^^^^^^
-
-    let y;
->y : any
-
-    for (let x in []) {
->x : string
-<<<<<<< HEAD
->[] : never[]
-=======
->  : ^^^^^^
->[] : undefined[]
->   : ^^^^^^^^^^^
->>>>>>> 12402f26
-
-        x = x + 1;
->x = x + 1 : string
->          : ^^^^^^
->x : string
->  : ^^^^^^
->x + 1 : string
->      : ^^^^^^
->x : string
->  : ^^^^^^
->1 : 1
->  : ^
-    }
-    for (let x;false;) {
->x : any
->false : false
->      : ^^^^^
-
-        x = x + 2;
->x = x + 2 : any
->x : any
->x + 2 : any
->x : any
->2 : 2
->  : ^
-
-        () => x;
->() => x : () => any
->        : ^^^^^^^^^
->x : any
-    }
-    switch (1) {
->1 : 1
->  : ^
-
-        case 1:
->1 : 1
->  : ^
-
-            let x;
->x : any
-
-            break;
-    }
-    
-}
+//// [tests/cases/compiler/nestedBlockScopedBindings5.ts] ////
+
+=== nestedBlockScopedBindings5.ts ===
+function a0() {
+>a0 : () => void
+>   : ^^^^^^^^^^
+
+    for (let x in []) {
+>x : string
+>  : ^^^^^^
+>[] : never[]
+>   : ^^^^^^^
+
+        x = x + 1;
+>x = x + 1 : string
+>          : ^^^^^^
+>x : string
+>  : ^^^^^^
+>x + 1 : string
+>      : ^^^^^^
+>x : string
+>  : ^^^^^^
+>1 : 1
+>  : ^
+    }
+    for (let x;;) {
+>x : any
+
+        x = x + 2;
+>x = x + 2 : any
+>x : any
+>x + 2 : any
+>x : any
+>2 : 2
+>  : ^
+    }
+}
+
+function a1() {
+>a1 : () => void
+>   : ^^^^^^^^^^
+
+    for (let x in []) {
+>x : string
+>  : ^^^^^^
+>[] : never[]
+>   : ^^^^^^^
+
+        x = x + 1;
+>x = x + 1 : string
+>          : ^^^^^^
+>x : string
+>  : ^^^^^^
+>x + 1 : string
+>      : ^^^^^^
+>x : string
+>  : ^^^^^^
+>1 : 1
+>  : ^
+
+        () => x;
+>() => x : () => string
+>        : ^^^^^^^^^^^^
+>x : string
+>  : ^^^^^^
+    }
+    for (let x;;) {
+>x : any
+
+        x = x + 2;
+>x = x + 2 : any
+>x : any
+>x + 2 : any
+>x : any
+>2 : 2
+>  : ^
+    }
+}
+
+function a2() {
+>a2 : () => void
+>   : ^^^^^^^^^^
+
+    for (let x in []) {
+>x : string
+>  : ^^^^^^
+>[] : never[]
+>   : ^^^^^^^
+
+        x = x + 1;
+>x = x + 1 : string
+>          : ^^^^^^
+>x : string
+>  : ^^^^^^
+>x + 1 : string
+>      : ^^^^^^
+>x : string
+>  : ^^^^^^
+>1 : 1
+>  : ^
+    }
+    for (let x;;) {
+>x : any
+
+        x = x + 2;
+>x = x + 2 : any
+>x : any
+>x + 2 : any
+>x : any
+>2 : 2
+>  : ^
+
+        () => x;
+>() => x : () => any
+>        : ^^^^^^^^^
+>x : any
+    }
+}
+
+
+function a3() {
+>a3 : () => void
+>   : ^^^^^^^^^^
+
+    for (let x in []) {
+>x : string
+>  : ^^^^^^
+>[] : never[]
+>   : ^^^^^^^
+
+        x = x + 1;
+>x = x + 1 : string
+>          : ^^^^^^
+>x : string
+>  : ^^^^^^
+>x + 1 : string
+>      : ^^^^^^
+>x : string
+>  : ^^^^^^
+>1 : 1
+>  : ^
+
+        () => x;
+>() => x : () => string
+>        : ^^^^^^^^^^^^
+>x : string
+>  : ^^^^^^
+    }
+    for (let x;false;) {
+>x : any
+>false : false
+>      : ^^^^^
+
+        x = x + 2;
+>x = x + 2 : any
+>x : any
+>x + 2 : any
+>x : any
+>2 : 2
+>  : ^
+
+        () => x;
+>() => x : () => any
+>        : ^^^^^^^^^
+>x : any
+    }
+    switch (1) {
+>1 : 1
+>  : ^
+
+        case 1:
+>1 : 1
+>  : ^
+
+            let x;
+>x : any
+
+            () => x;
+>() => x : () => any
+>        : ^^^^^^^^^
+>x : any
+
+            break;
+    }
+    
+}
+
+function a4() {
+>a4 : () => void
+>   : ^^^^^^^^^^
+
+    for (let x in []) {
+>x : string
+>  : ^^^^^^
+>[] : never[]
+>   : ^^^^^^^
+
+        x = x + 1;
+>x = x + 1 : string
+>          : ^^^^^^
+>x : string
+>  : ^^^^^^
+>x + 1 : string
+>      : ^^^^^^
+>x : string
+>  : ^^^^^^
+>1 : 1
+>  : ^
+    }
+    for (let x;false;) {
+>x : any
+>false : false
+>      : ^^^^^
+
+        x = x + 2;
+>x = x + 2 : any
+>x : any
+>x + 2 : any
+>x : any
+>2 : 2
+>  : ^
+    }
+    switch (1) {
+>1 : 1
+>  : ^
+
+        case 1:
+>1 : 1
+>  : ^
+
+            let x;
+>x : any
+
+            () => x;
+>() => x : () => any
+>        : ^^^^^^^^^
+>x : any
+
+            break;
+    }
+    
+}
+
+function a5() {
+>a5 : () => void
+>   : ^^^^^^^^^^
+
+    let y;
+>y : any
+
+    for (let x in []) {
+>x : string
+>  : ^^^^^^
+>[] : never[]
+>   : ^^^^^^^
+
+        x = x + 1;
+>x = x + 1 : string
+>          : ^^^^^^
+>x : string
+>  : ^^^^^^
+>x + 1 : string
+>      : ^^^^^^
+>x : string
+>  : ^^^^^^
+>1 : 1
+>  : ^
+    }
+    for (let x;false;) {
+>x : any
+>false : false
+>      : ^^^^^
+
+        x = x + 2;
+>x = x + 2 : any
+>x : any
+>x + 2 : any
+>x : any
+>2 : 2
+>  : ^
+
+        () => x;
+>() => x : () => any
+>        : ^^^^^^^^^
+>x : any
+    }
+    switch (1) {
+>1 : 1
+>  : ^
+
+        case 1:
+>1 : 1
+>  : ^
+
+            let x;
+>x : any
+
+            break;
+    }
+    
+}