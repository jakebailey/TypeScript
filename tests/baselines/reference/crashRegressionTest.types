//// [tests/cases/compiler/crashRegressionTest.ts] ////

=== crashRegressionTest.ts ===
module MsPortal.Util.TemplateEngine {
>MsPortal : typeof MsPortal
>         : ^^^^^^^^^^^^^^^
>Util : typeof Util
>     : ^^^^^^^^^^^
>TemplateEngine : typeof TemplateEngine
>               : ^^^^^^^^^^^^^^^^^^^^^

    "use strict";
>"use strict" : "use strict"
>             : ^^^^^^^^^^^^
 
    interface TemplateKeyValue {
        [name: string]: string;
>name : string
>     : ^^^^^^
    }
 
    class StringTemplate {
>StringTemplate : StringTemplate
>               : ^^^^^^^^^^^^^^

        private _templateStorage: TemplateStorage;
>_templateStorage : TemplateStorage
>                 : ^^^^^^^^^^^^^^^
 
        constructor(templateStorage: TemplateStorage) {
>templateStorage : TemplateStorage
>                : ^^^^^^^^^^^^^^^

            this._templateStorage = templateStorage;
>this._templateStorage = templateStorage : TemplateStorage
>                                        : ^^^^^^^^^^^^^^^
>this._templateStorage : TemplateStorage
>                      : ^^^^^^^^^^^^^^^
>this : this
>     : ^^^^
>_templateStorage : TemplateStorage
>                 : ^^^^^^^^^^^^^^^
>templateStorage : TemplateStorage
>                : ^^^^^^^^^^^^^^^
        }
 
        public text(value?: string): any {
>text : (value?: string) => any
<<<<<<< HEAD
>value : string | undefined

            this._templateStorage.templateSources[this._name] = value;
>this._templateStorage.templateSources[this._name] = value : string | undefined
=======
>     : ^^^^^^^^^      ^^^^^   
>value : string
>      : ^^^^^^

            this._templateStorage.templateSources[this._name] = value;
>this._templateStorage.templateSources[this._name] = value : string
>                                                          : ^^^^^^
>>>>>>> 12402f26
>this._templateStorage.templateSources[this._name] : string
>                                                  : ^^^^^^
>this._templateStorage.templateSources : TemplateKeyValue
>                                      : ^^^^^^^^^^^^^^^^
>this._templateStorage : TemplateStorage
>                      : ^^^^^^^^^^^^^^^
>this : this
>     : ^^^^
>_templateStorage : TemplateStorage
>                 : ^^^^^^^^^^^^^^^
>templateSources : TemplateKeyValue
>                : ^^^^^^^^^^^^^^^^
>this._name : any
>           : ^^^
>this : this
>     : ^^^^
>_name : any
<<<<<<< HEAD
>value : string | undefined
=======
>      : ^^^
>value : string
>      : ^^^^^^
>>>>>>> 12402f26
        }
    }
 
    export class TemplateStorage {
>TemplateStorage : TemplateStorage
>                : ^^^^^^^^^^^^^^^

        public templateSources: TemplateKeyValue = {};
>templateSources : TemplateKeyValue
>                : ^^^^^^^^^^^^^^^^
>{} : {}
>   : ^^

        public templateData: TemplateKeyValue = {};
>templateData : TemplateKeyValue
>             : ^^^^^^^^^^^^^^^^
>{} : {}
>   : ^^
    }
}

<|MERGE_RESOLUTION|>--- conflicted
+++ resolved
@@ -1,107 +1,96 @@
-//// [tests/cases/compiler/crashRegressionTest.ts] ////
-
-=== crashRegressionTest.ts ===
-module MsPortal.Util.TemplateEngine {
->MsPortal : typeof MsPortal
->         : ^^^^^^^^^^^^^^^
->Util : typeof Util
->     : ^^^^^^^^^^^
->TemplateEngine : typeof TemplateEngine
->               : ^^^^^^^^^^^^^^^^^^^^^
-
-    "use strict";
->"use strict" : "use strict"
->             : ^^^^^^^^^^^^
- 
-    interface TemplateKeyValue {
-        [name: string]: string;
->name : string
->     : ^^^^^^
-    }
- 
-    class StringTemplate {
->StringTemplate : StringTemplate
->               : ^^^^^^^^^^^^^^
-
-        private _templateStorage: TemplateStorage;
->_templateStorage : TemplateStorage
->                 : ^^^^^^^^^^^^^^^
- 
-        constructor(templateStorage: TemplateStorage) {
->templateStorage : TemplateStorage
->                : ^^^^^^^^^^^^^^^
-
-            this._templateStorage = templateStorage;
->this._templateStorage = templateStorage : TemplateStorage
->                                        : ^^^^^^^^^^^^^^^
->this._templateStorage : TemplateStorage
->                      : ^^^^^^^^^^^^^^^
->this : this
->     : ^^^^
->_templateStorage : TemplateStorage
->                 : ^^^^^^^^^^^^^^^
->templateStorage : TemplateStorage
->                : ^^^^^^^^^^^^^^^
-        }
- 
-        public text(value?: string): any {
->text : (value?: string) => any
-<<<<<<< HEAD
->value : string | undefined
-
-            this._templateStorage.templateSources[this._name] = value;
->this._templateStorage.templateSources[this._name] = value : string | undefined
-=======
->     : ^^^^^^^^^      ^^^^^   
->value : string
->      : ^^^^^^
-
-            this._templateStorage.templateSources[this._name] = value;
->this._templateStorage.templateSources[this._name] = value : string
->                                                          : ^^^^^^
->>>>>>> 12402f26
->this._templateStorage.templateSources[this._name] : string
->                                                  : ^^^^^^
->this._templateStorage.templateSources : TemplateKeyValue
->                                      : ^^^^^^^^^^^^^^^^
->this._templateStorage : TemplateStorage
->                      : ^^^^^^^^^^^^^^^
->this : this
->     : ^^^^
->_templateStorage : TemplateStorage
->                 : ^^^^^^^^^^^^^^^
->templateSources : TemplateKeyValue
->                : ^^^^^^^^^^^^^^^^
->this._name : any
->           : ^^^
->this : this
->     : ^^^^
->_name : any
-<<<<<<< HEAD
->value : string | undefined
-=======
->      : ^^^
->value : string
->      : ^^^^^^
->>>>>>> 12402f26
-        }
-    }
- 
-    export class TemplateStorage {
->TemplateStorage : TemplateStorage
->                : ^^^^^^^^^^^^^^^
-
-        public templateSources: TemplateKeyValue = {};
->templateSources : TemplateKeyValue
->                : ^^^^^^^^^^^^^^^^
->{} : {}
->   : ^^
-
-        public templateData: TemplateKeyValue = {};
->templateData : TemplateKeyValue
->             : ^^^^^^^^^^^^^^^^
->{} : {}
->   : ^^
-    }
-}
-
+//// [tests/cases/compiler/crashRegressionTest.ts] ////
+
+=== crashRegressionTest.ts ===
+module MsPortal.Util.TemplateEngine {
+>MsPortal : typeof MsPortal
+>         : ^^^^^^^^^^^^^^^
+>Util : typeof Util
+>     : ^^^^^^^^^^^
+>TemplateEngine : typeof TemplateEngine
+>               : ^^^^^^^^^^^^^^^^^^^^^
+
+    "use strict";
+>"use strict" : "use strict"
+>             : ^^^^^^^^^^^^
+ 
+    interface TemplateKeyValue {
+        [name: string]: string;
+>name : string
+>     : ^^^^^^
+    }
+ 
+    class StringTemplate {
+>StringTemplate : StringTemplate
+>               : ^^^^^^^^^^^^^^
+
+        private _templateStorage: TemplateStorage;
+>_templateStorage : TemplateStorage
+>                 : ^^^^^^^^^^^^^^^
+ 
+        constructor(templateStorage: TemplateStorage) {
+>templateStorage : TemplateStorage
+>                : ^^^^^^^^^^^^^^^
+
+            this._templateStorage = templateStorage;
+>this._templateStorage = templateStorage : TemplateStorage
+>                                        : ^^^^^^^^^^^^^^^
+>this._templateStorage : TemplateStorage
+>                      : ^^^^^^^^^^^^^^^
+>this : this
+>     : ^^^^
+>_templateStorage : TemplateStorage
+>                 : ^^^^^^^^^^^^^^^
+>templateStorage : TemplateStorage
+>                : ^^^^^^^^^^^^^^^
+        }
+ 
+        public text(value?: string): any {
+>text : (value?: string) => any
+>     : ^^^^^^^^^      ^^^^^   
+>value : string | undefined
+>      : ^^^^^^^^^^^^^^^^^^
+
+            this._templateStorage.templateSources[this._name] = value;
+>this._templateStorage.templateSources[this._name] = value : string | undefined
+>                                                          : ^^^^^^^^^^^^^^^^^^
+>this._templateStorage.templateSources[this._name] : string
+>                                                  : ^^^^^^
+>this._templateStorage.templateSources : TemplateKeyValue
+>                                      : ^^^^^^^^^^^^^^^^
+>this._templateStorage : TemplateStorage
+>                      : ^^^^^^^^^^^^^^^
+>this : this
+>     : ^^^^
+>_templateStorage : TemplateStorage
+>                 : ^^^^^^^^^^^^^^^
+>templateSources : TemplateKeyValue
+>                : ^^^^^^^^^^^^^^^^
+>this._name : any
+>           : ^^^
+>this : this
+>     : ^^^^
+>_name : any
+>      : ^^^
+>value : string | undefined
+>      : ^^^^^^^^^^^^^^^^^^
+        }
+    }
+ 
+    export class TemplateStorage {
+>TemplateStorage : TemplateStorage
+>                : ^^^^^^^^^^^^^^^
+
+        public templateSources: TemplateKeyValue = {};
+>templateSources : TemplateKeyValue
+>                : ^^^^^^^^^^^^^^^^
+>{} : {}
+>   : ^^
+
+        public templateData: TemplateKeyValue = {};
+>templateData : TemplateKeyValue
+>             : ^^^^^^^^^^^^^^^^
+>{} : {}
+>   : ^^
+    }
+}
+