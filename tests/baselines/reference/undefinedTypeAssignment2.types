//// [tests/cases/compiler/undefinedTypeAssignment2.ts] ////

=== undefinedTypeAssignment2.ts ===
var undefined = void 0;
<<<<<<< HEAD
>undefined : undefined
=======
>undefined : any
>          : ^^^
>>>>>>> 12402f26
>void 0 : undefined
>       : ^^^^^^^^^
>0 : 0
>  : ^

<|MERGE_RESOLUTION|>--- conflicted
+++ resolved
@@ -1,15 +1,11 @@
-//// [tests/cases/compiler/undefinedTypeAssignment2.ts] ////
-
-=== undefinedTypeAssignment2.ts ===
-var undefined = void 0;
-<<<<<<< HEAD
->undefined : undefined
-=======
->undefined : any
->          : ^^^
->>>>>>> 12402f26
->void 0 : undefined
->       : ^^^^^^^^^
->0 : 0
->  : ^
-
+//// [tests/cases/compiler/undefinedTypeAssignment2.ts] ////
+
+=== undefinedTypeAssignment2.ts ===
+var undefined = void 0;
+>undefined : undefined
+>          : ^^^^^^^^^
+>void 0 : undefined
+>       : ^^^^^^^^^
+>0 : 0
+>  : ^
+