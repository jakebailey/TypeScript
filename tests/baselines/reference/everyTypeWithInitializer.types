--- conflicted
+++ resolved
@@ -1,198 +1,194 @@
-//// [tests/cases/conformance/statements/VariableStatements/everyTypeWithInitializer.ts] ////
-
-=== everyTypeWithInitializer.ts ===
-interface I {
-    id: number;
->id : number
->   : ^^^^^^
-}
-
-class C implements I {
->C : C
->  : ^
-
-    id: number;
->id : number
->   : ^^^^^^
-}
-
-class D<T>{
->D : D<T>
->  : ^^^^
-
-    source: T;
->source : T
->       : ^
-
-    recurse: D<T>;
->recurse : D<T>
->        : ^^^^
-
-    wrapped: D<D<T>>
->wrapped : D<D<T>>
->        : ^^^^^^^
-}
-
-function F(x: string): number { return 42; }
->F : (x: string) => number
->  : ^^^^      ^^^^^      
->x : string
->  : ^^^^^^
->42 : 42
->   : ^^
-
-module M {
->M : typeof M
->  : ^^^^^^^^
-
-    export class A {
->A : A
->  : ^
-
-        name: string;
->name : string
->     : ^^^^^^
-    }
-
-    export function F2(x: number): string { return x.toString(); }
->F2 : (x: number) => string
->   : ^^^^      ^^^^^      
->x : number
->  : ^^^^^^
->x.toString() : string
-<<<<<<< HEAD
->x.toString : (radix?: number | undefined) => string
->x : number
->toString : (radix?: number | undefined) => string
-=======
->             : ^^^^^^
->x.toString : (radix?: number) => string
->           : ^^^^^^^^^^^^^^^^^^^^^^^^^^
->x : number
->  : ^^^^^^
->toString : (radix?: number) => string
->         : ^^^^^^^^^^^^^^^^^^^^^^^^^^
->>>>>>> 12402f26
-}
-
-var aNumber = 9.9;
->aNumber : number
->        : ^^^^^^
->9.9 : 9.9
->    : ^^^
-
-var aString = 'this is a string';
->aString : string
->        : ^^^^^^
->'this is a string' : "this is a string"
->                   : ^^^^^^^^^^^^^^^^^^
-
-var aDate = new Date(12);
->aDate : Date
->      : ^^^^
->new Date(12) : Date
->             : ^^^^
->Date : DateConstructor
->     : ^^^^^^^^^^^^^^^
->12 : 12
->   : ^^
-
-var anObject = new Object();
->anObject : Object
->         : ^^^^^^
->new Object() : Object
->             : ^^^^^^
->Object : ObjectConstructor
->       : ^^^^^^^^^^^^^^^^^
-
-var anAny = null;
->anAny : null
-
-var anOtherAny = <any> new C();
->anOtherAny : any
-><any> new C() : any
->new C() : C
->        : ^
->C : typeof C
->  : ^^^^^^^^
-
-var anUndefined = undefined;
->anUndefined : undefined
->undefined : undefined
->          : ^^^^^^^^^
-
-
-var aClass = new C();
->aClass : C
->       : ^
->new C() : C
->        : ^
->C : typeof C
->  : ^^^^^^^^
-
-var aGenericClass = new D<string>();
->aGenericClass : D<string>
->              : ^^^^^^^^^
->new D<string>() : D<string>
->                : ^^^^^^^^^
->D : typeof D
->  : ^^^^^^^^
-
-var anObjectLiteral = { id: 12 };
->anObjectLiteral : { id: number; }
->                : ^^^^^^^^^^^^^^^
->{ id: 12 } : { id: number; }
->           : ^^^^^^^^^^^^^^^
->id : number
->   : ^^^^^^
->12 : 12
->   : ^^
-
-var aFunction = F;
->aFunction : (x: string) => number
->          : ^^^^^^^^^^^^^^^^^^^^^
->F : (x: string) => number
->  : ^^^^^^^^^^^^^^^^^^^^^
-
-var aLambda = (x) => 2;
->aLambda : (x: any) => number
->        : ^^^^^^^^^^^^^^^^^^
->(x) => 2 : (x: any) => number
->         : ^^^^^^^^^^^^^^^^^^
->x : any
->2 : 2
->  : ^
-
-var aModule = M;
->aModule : typeof M
->        : ^^^^^^^^
->M : typeof M
->  : ^^^^^^^^
-
-var aClassInModule = new M.A();
->aClassInModule : M.A
->               : ^^^
->new M.A() : M.A
->          : ^^^
->M.A : typeof M.A
->    : ^^^^^^^^^^
->M : typeof M
->  : ^^^^^^^^
->A : typeof M.A
->  : ^^^^^^^^^^
-
-var aFunctionInModule = M.F2;
->aFunctionInModule : (x: number) => string
->                  : ^^^^^^^^^^^^^^^^^^^^^
->M.F2 : (x: number) => string
->     : ^^^^^^^^^^^^^^^^^^^^^
->M : typeof M
->  : ^^^^^^^^
->F2 : (x: number) => string
->   : ^^^^^^^^^^^^^^^^^^^^^
-
-// no initializer or annotation, so this is an 'any'
-var x;
->x : any
-
-
+//// [tests/cases/conformance/statements/VariableStatements/everyTypeWithInitializer.ts] ////
+
+=== everyTypeWithInitializer.ts ===
+interface I {
+    id: number;
+>id : number
+>   : ^^^^^^
+}
+
+class C implements I {
+>C : C
+>  : ^
+
+    id: number;
+>id : number
+>   : ^^^^^^
+}
+
+class D<T>{
+>D : D<T>
+>  : ^^^^
+
+    source: T;
+>source : T
+>       : ^
+
+    recurse: D<T>;
+>recurse : D<T>
+>        : ^^^^
+
+    wrapped: D<D<T>>
+>wrapped : D<D<T>>
+>        : ^^^^^^^
+}
+
+function F(x: string): number { return 42; }
+>F : (x: string) => number
+>  : ^^^^      ^^^^^      
+>x : string
+>  : ^^^^^^
+>42 : 42
+>   : ^^
+
+module M {
+>M : typeof M
+>  : ^^^^^^^^
+
+    export class A {
+>A : A
+>  : ^
+
+        name: string;
+>name : string
+>     : ^^^^^^
+    }
+
+    export function F2(x: number): string { return x.toString(); }
+>F2 : (x: number) => string
+>   : ^^^^      ^^^^^      
+>x : number
+>  : ^^^^^^
+>x.toString() : string
+>             : ^^^^^^
+>x.toString : (radix?: number | undefined) => string
+>           : ^^^^^^^^^^^^^^^^^^^^^^^^^^^^^^^^^^^^^^
+>x : number
+>  : ^^^^^^
+>toString : (radix?: number | undefined) => string
+>         : ^^^^^^^^^^^^^^^^^^^^^^^^^^^^^^^^^^^^^^
+}
+
+var aNumber = 9.9;
+>aNumber : number
+>        : ^^^^^^
+>9.9 : 9.9
+>    : ^^^
+
+var aString = 'this is a string';
+>aString : string
+>        : ^^^^^^
+>'this is a string' : "this is a string"
+>                   : ^^^^^^^^^^^^^^^^^^
+
+var aDate = new Date(12);
+>aDate : Date
+>      : ^^^^
+>new Date(12) : Date
+>             : ^^^^
+>Date : DateConstructor
+>     : ^^^^^^^^^^^^^^^
+>12 : 12
+>   : ^^
+
+var anObject = new Object();
+>anObject : Object
+>         : ^^^^^^
+>new Object() : Object
+>             : ^^^^^^
+>Object : ObjectConstructor
+>       : ^^^^^^^^^^^^^^^^^
+
+var anAny = null;
+>anAny : null
+>      : ^^^^
+
+var anOtherAny = <any> new C();
+>anOtherAny : any
+><any> new C() : any
+>new C() : C
+>        : ^
+>C : typeof C
+>  : ^^^^^^^^
+
+var anUndefined = undefined;
+>anUndefined : undefined
+>            : ^^^^^^^^^
+>undefined : undefined
+>          : ^^^^^^^^^
+
+
+var aClass = new C();
+>aClass : C
+>       : ^
+>new C() : C
+>        : ^
+>C : typeof C
+>  : ^^^^^^^^
+
+var aGenericClass = new D<string>();
+>aGenericClass : D<string>
+>              : ^^^^^^^^^
+>new D<string>() : D<string>
+>                : ^^^^^^^^^
+>D : typeof D
+>  : ^^^^^^^^
+
+var anObjectLiteral = { id: 12 };
+>anObjectLiteral : { id: number; }
+>                : ^^^^^^^^^^^^^^^
+>{ id: 12 } : { id: number; }
+>           : ^^^^^^^^^^^^^^^
+>id : number
+>   : ^^^^^^
+>12 : 12
+>   : ^^
+
+var aFunction = F;
+>aFunction : (x: string) => number
+>          : ^^^^^^^^^^^^^^^^^^^^^
+>F : (x: string) => number
+>  : ^^^^^^^^^^^^^^^^^^^^^
+
+var aLambda = (x) => 2;
+>aLambda : (x: any) => number
+>        : ^^^^^^^^^^^^^^^^^^
+>(x) => 2 : (x: any) => number
+>         : ^^^^^^^^^^^^^^^^^^
+>x : any
+>2 : 2
+>  : ^
+
+var aModule = M;
+>aModule : typeof M
+>        : ^^^^^^^^
+>M : typeof M
+>  : ^^^^^^^^
+
+var aClassInModule = new M.A();
+>aClassInModule : M.A
+>               : ^^^
+>new M.A() : M.A
+>          : ^^^
+>M.A : typeof M.A
+>    : ^^^^^^^^^^
+>M : typeof M
+>  : ^^^^^^^^
+>A : typeof M.A
+>  : ^^^^^^^^^^
+
+var aFunctionInModule = M.F2;
+>aFunctionInModule : (x: number) => string
+>                  : ^^^^^^^^^^^^^^^^^^^^^
+>M.F2 : (x: number) => string
+>     : ^^^^^^^^^^^^^^^^^^^^^
+>M : typeof M
+>  : ^^^^^^^^
+>F2 : (x: number) => string
+>   : ^^^^^^^^^^^^^^^^^^^^^
+
+// no initializer or annotation, so this is an 'any'
+var x;
+>x : any
+
+