symbolType1.ts(1,1): error TS2358: The left-hand side of an 'instanceof' expression must be of type 'any', an object type or a type parameter.
<<<<<<< HEAD
symbolType1.ts(2,19): error TS2359: The right-hand side of an 'instanceof' expression must be of type 'any' or of a type assignable to the 'Function' interface type.
symbolType1.ts(3,1): error TS2358: The left-hand side of an 'instanceof' expression must be of type 'any', an object type or a type parameter.
symbolType1.ts(4,19): error TS2359: The right-hand side of an 'instanceof' expression must be of type 'any' or of a type assignable to the 'Function' interface type.
=======
symbolType1.ts(2,19): error TS2359: The right-hand side of an 'instanceof' expression must be either of type 'any', a class, function, or other type assignable to the 'Function' interface type, or an object type with a 'Symbol.hasInstance' method.
symbolType1.ts(4,19): error TS2359: The right-hand side of an 'instanceof' expression must be either of type 'any', a class, function, or other type assignable to the 'Function' interface type, or an object type with a 'Symbol.hasInstance' method.
>>>>>>> 12402f26


==== symbolType1.ts (4 errors) ====
    Symbol() instanceof Symbol;
    ~~~~~~~~
!!! error TS2358: The left-hand side of an 'instanceof' expression must be of type 'any', an object type or a type parameter.
    Symbol instanceof Symbol();
                      ~~~~~~~~
!!! error TS2359: The right-hand side of an 'instanceof' expression must be either of type 'any', a class, function, or other type assignable to the 'Function' interface type, or an object type with a 'Symbol.hasInstance' method.
    (Symbol() || {}) instanceof Object; // This one should be okay, it's a valid way of distinguishing types
    ~~~~~~~~~~~~~~~~
!!! error TS2358: The left-hand side of an 'instanceof' expression must be of type 'any', an object type or a type parameter.
    Symbol instanceof (Symbol() || {});
                      ~~~~~~~~~~~~~~~~
!!! error TS2359: The right-hand side of an 'instanceof' expression must be either of type 'any', a class, function, or other type assignable to the 'Function' interface type, or an object type with a 'Symbol.hasInstance' method.<|MERGE_RESOLUTION|>--- conflicted
+++ resolved
@@ -1,24 +1,19 @@
-symbolType1.ts(1,1): error TS2358: The left-hand side of an 'instanceof' expression must be of type 'any', an object type or a type parameter.
-<<<<<<< HEAD
-symbolType1.ts(2,19): error TS2359: The right-hand side of an 'instanceof' expression must be of type 'any' or of a type assignable to the 'Function' interface type.
-symbolType1.ts(3,1): error TS2358: The left-hand side of an 'instanceof' expression must be of type 'any', an object type or a type parameter.
-symbolType1.ts(4,19): error TS2359: The right-hand side of an 'instanceof' expression must be of type 'any' or of a type assignable to the 'Function' interface type.
-=======
-symbolType1.ts(2,19): error TS2359: The right-hand side of an 'instanceof' expression must be either of type 'any', a class, function, or other type assignable to the 'Function' interface type, or an object type with a 'Symbol.hasInstance' method.
-symbolType1.ts(4,19): error TS2359: The right-hand side of an 'instanceof' expression must be either of type 'any', a class, function, or other type assignable to the 'Function' interface type, or an object type with a 'Symbol.hasInstance' method.
->>>>>>> 12402f26
-
-
-==== symbolType1.ts (4 errors) ====
-    Symbol() instanceof Symbol;
-    ~~~~~~~~
-!!! error TS2358: The left-hand side of an 'instanceof' expression must be of type 'any', an object type or a type parameter.
-    Symbol instanceof Symbol();
-                      ~~~~~~~~
-!!! error TS2359: The right-hand side of an 'instanceof' expression must be either of type 'any', a class, function, or other type assignable to the 'Function' interface type, or an object type with a 'Symbol.hasInstance' method.
-    (Symbol() || {}) instanceof Object; // This one should be okay, it's a valid way of distinguishing types
-    ~~~~~~~~~~~~~~~~
-!!! error TS2358: The left-hand side of an 'instanceof' expression must be of type 'any', an object type or a type parameter.
-    Symbol instanceof (Symbol() || {});
-                      ~~~~~~~~~~~~~~~~
+symbolType1.ts(1,1): error TS2358: The left-hand side of an 'instanceof' expression must be of type 'any', an object type or a type parameter.
+symbolType1.ts(2,19): error TS2359: The right-hand side of an 'instanceof' expression must be either of type 'any', a class, function, or other type assignable to the 'Function' interface type, or an object type with a 'Symbol.hasInstance' method.
+symbolType1.ts(3,1): error TS2358: The left-hand side of an 'instanceof' expression must be of type 'any', an object type or a type parameter.
+symbolType1.ts(4,19): error TS2359: The right-hand side of an 'instanceof' expression must be either of type 'any', a class, function, or other type assignable to the 'Function' interface type, or an object type with a 'Symbol.hasInstance' method.
+
+
+==== symbolType1.ts (4 errors) ====
+    Symbol() instanceof Symbol;
+    ~~~~~~~~
+!!! error TS2358: The left-hand side of an 'instanceof' expression must be of type 'any', an object type or a type parameter.
+    Symbol instanceof Symbol();
+                      ~~~~~~~~
+!!! error TS2359: The right-hand side of an 'instanceof' expression must be either of type 'any', a class, function, or other type assignable to the 'Function' interface type, or an object type with a 'Symbol.hasInstance' method.
+    (Symbol() || {}) instanceof Object; // This one should be okay, it's a valid way of distinguishing types
+    ~~~~~~~~~~~~~~~~
+!!! error TS2358: The left-hand side of an 'instanceof' expression must be of type 'any', an object type or a type parameter.
+    Symbol instanceof (Symbol() || {});
+                      ~~~~~~~~~~~~~~~~
 !!! error TS2359: The right-hand side of an 'instanceof' expression must be either of type 'any', a class, function, or other type assignable to the 'Function' interface type, or an object type with a 'Symbol.hasInstance' method.