//// [tests/cases/conformance/es6/computedProperties/computedPropertyNames17_ES6.ts] ////

=== computedPropertyNames17_ES6.ts ===
var b: boolean;
>b : boolean
>  : ^^^^^^^

class C {
>C : C
>  : ^

    get [b]() { return 0;}
>[b] : number
>    : ^^^^^^
>b : boolean
>  : ^^^^^^^
>0 : 0
>  : ^

    static set [true](v) { }
>[true] : any
>       : ^^^
>true : true
>     : ^^^^
>v : any
>  : ^^^

    get [[]]() { return 0; }
>[[]] : number
<<<<<<< HEAD
>[] : never[]
=======
>     : ^^^^^^
>[] : undefined[]
>   : ^^^^^^^^^^^
>>>>>>> 12402f26
>0 : 0
>  : ^

    set [{}](v) { }
>[{}] : any
>     : ^^^
>{} : {}
>   : ^^
>v : any
>  : ^^^

    static get [undefined]() { return 0; }
>[undefined] : number
>            : ^^^^^^
>undefined : undefined
>          : ^^^^^^^^^
>0 : 0
>  : ^

    set [null](v) { }
>[null] : any
>       : ^^^
>v : any
>  : ^^^
}
<|MERGE_RESOLUTION|>--- conflicted
+++ resolved
@@ -1,61 +1,57 @@
-//// [tests/cases/conformance/es6/computedProperties/computedPropertyNames17_ES6.ts] ////
-
-=== computedPropertyNames17_ES6.ts ===
-var b: boolean;
->b : boolean
->  : ^^^^^^^
-
-class C {
->C : C
->  : ^
-
-    get [b]() { return 0;}
->[b] : number
->    : ^^^^^^
->b : boolean
->  : ^^^^^^^
->0 : 0
->  : ^
-
-    static set [true](v) { }
->[true] : any
->       : ^^^
->true : true
->     : ^^^^
->v : any
->  : ^^^
-
-    get [[]]() { return 0; }
->[[]] : number
-<<<<<<< HEAD
->[] : never[]
-=======
->     : ^^^^^^
->[] : undefined[]
->   : ^^^^^^^^^^^
->>>>>>> 12402f26
->0 : 0
->  : ^
-
-    set [{}](v) { }
->[{}] : any
->     : ^^^
->{} : {}
->   : ^^
->v : any
->  : ^^^
-
-    static get [undefined]() { return 0; }
->[undefined] : number
->            : ^^^^^^
->undefined : undefined
->          : ^^^^^^^^^
->0 : 0
->  : ^
-
-    set [null](v) { }
->[null] : any
->       : ^^^
->v : any
->  : ^^^
-}
+//// [tests/cases/conformance/es6/computedProperties/computedPropertyNames17_ES6.ts] ////
+
+=== computedPropertyNames17_ES6.ts ===
+var b: boolean;
+>b : boolean
+>  : ^^^^^^^
+
+class C {
+>C : C
+>  : ^
+
+    get [b]() { return 0;}
+>[b] : number
+>    : ^^^^^^
+>b : boolean
+>  : ^^^^^^^
+>0 : 0
+>  : ^
+
+    static set [true](v) { }
+>[true] : any
+>       : ^^^
+>true : true
+>     : ^^^^
+>v : any
+>  : ^^^
+
+    get [[]]() { return 0; }
+>[[]] : number
+>     : ^^^^^^
+>[] : never[]
+>   : ^^^^^^^
+>0 : 0
+>  : ^
+
+    set [{}](v) { }
+>[{}] : any
+>     : ^^^
+>{} : {}
+>   : ^^
+>v : any
+>  : ^^^
+
+    static get [undefined]() { return 0; }
+>[undefined] : number
+>            : ^^^^^^
+>undefined : undefined
+>          : ^^^^^^^^^
+>0 : 0
+>  : ^
+
+    set [null](v) { }
+>[null] : any
+>       : ^^^
+>v : any
+>  : ^^^
+}