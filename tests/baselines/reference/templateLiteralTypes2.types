--- conflicted
+++ resolved
@@ -1,665 +1,654 @@
-//// [tests/cases/conformance/types/literal/templateLiteralTypes2.ts] ////
-
-=== templateLiteralTypes2.ts ===
-function ft1<T extends string>(s: string, n: number, u: 'foo' | 'bar' | 'baz', t: T) {
->ft1 : <T extends string>(s: string, n: number, u: "foo" | "bar" | "baz", t: T) => void
->    : ^ ^^^^^^^^^      ^^ ^^      ^^ ^^      ^^ ^^                     ^^ ^^ ^^^^^^^^^
->s : string
->  : ^^^^^^
->n : number
->  : ^^^^^^
->u : "foo" | "bar" | "baz"
->  : ^^^^^^^^^^^^^^^^^^^^^
->t : T
->  : ^
-
-    const c1 = `abc${s}`;
->c1 : string
->   : ^^^^^^
->`abc${s}` : string
->          : ^^^^^^
->s : string
->  : ^^^^^^
-
-    const c2 = `abc${n}`;
->c2 : string
->   : ^^^^^^
->`abc${n}` : string
->          : ^^^^^^
->n : number
->  : ^^^^^^
-
-    const c3 = `abc${u}`;
->c3 : string
->   : ^^^^^^
->`abc${u}` : string
->          : ^^^^^^
->u : "foo" | "bar" | "baz"
->  : ^^^^^^^^^^^^^^^^^^^^^
-
-    const c4 = `abc${t}`;
->c4 : string
->   : ^^^^^^
->`abc${t}` : string
->          : ^^^^^^
->t : T
->  : ^
-
-    const d1: `abc${string}` = `abc${s}`;
->d1 : `abc${string}`
->   : ^^^^^^^^^^^^^^
->`abc${s}` : `abc${string}`
->          : ^^^^^^^^^^^^^^
->s : string
->  : ^^^^^^
-
-    const d2: `abc${number}` = `abc${n}`;
->d2 : `abc${number}`
->   : ^^^^^^^^^^^^^^
->`abc${n}` : `abc${number}`
->          : ^^^^^^^^^^^^^^
->n : number
->  : ^^^^^^
-
-    const d3: `abc${'foo' | 'bar' | 'baz'}` = `abc${u}`;
->d3 : "abcfoo" | "abcbar" | "abcbaz"
->   : ^^^^^^^^^^^^^^^^^^^^^^^^^^^^^^
->`abc${u}` : "abcfoo" | "abcbar" | "abcbaz"
->          : ^^^^^^^^^^^^^^^^^^^^^^^^^^^^^^
->u : "foo" | "bar" | "baz"
->  : ^^^^^^^^^^^^^^^^^^^^^
-
-    const d4: `abc${T}` = `abc${t}`;
->d4 : `abc${T}`
->   : ^^^^^^^^^
->`abc${t}` : `abc${T}`
->          : ^^^^^^^^^
->t : T
->  : ^
-}
-
-function ft2(s: string) {
->ft2 : (s: string) => string
->    : ^ ^^      ^^^^^^^^^^^
->s : string
->  : ^^^^^^
-
-    return `abc${s}`;
->`abc${s}` : string
->          : ^^^^^^
->s : string
->  : ^^^^^^
-}
-
-function ft10(s: string) {
->ft10 : (s: string) => void
->     : ^ ^^      ^^^^^^^^^
->s : string
->  : ^^^^^^
-
-    const c1 = `abc${s}`;  // Type string
->c1 : string
->   : ^^^^^^
->`abc${s}` : string
->          : ^^^^^^
->s : string
->  : ^^^^^^
-
-    let v1 = c1;  // Type string
->v1 : string
->   : ^^^^^^
->c1 : string
->   : ^^^^^^
-
-    const c2 = c1;  // Type string
->c2 : string
->   : ^^^^^^
->c1 : string
->   : ^^^^^^
-
-    let v2 = c2;  // Type string
->v2 : string
->   : ^^^^^^
->c2 : string
->   : ^^^^^^
-
-    const c3: `abc${string}` = `abc${s}`;
->c3 : `abc${string}`
->   : ^^^^^^^^^^^^^^
->`abc${s}` : `abc${string}`
->          : ^^^^^^^^^^^^^^
->s : string
->  : ^^^^^^
-
-    let v3 = c3;  // Type `abc${string}`
->v3 : `abc${string}`
->   : ^^^^^^^^^^^^^^
->c3 : `abc${string}`
->   : ^^^^^^^^^^^^^^
-
-    const c4: `abc${string}` = c1;  // Type `abc${string}`
->c4 : `abc${string}`
->   : ^^^^^^^^^^^^^^
->c1 : string
->   : ^^^^^^
-
-    let v4 = c4;  // Type `abc${string}`
->v4 : `abc${string}`
->   : ^^^^^^^^^^^^^^
->c4 : `abc${string}`
->   : ^^^^^^^^^^^^^^
-}
-
-function ft11(s: string, cond: boolean) {
->ft11 : (s: string, cond: boolean) => void
->     : ^ ^^      ^^    ^^       ^^^^^^^^^
->s : string
->  : ^^^^^^
->cond : boolean
->     : ^^^^^^^
-
-    const c1 = cond ? `foo${s}` : `bar${s}`;  // string
->c1 : string
->   : ^^^^^^
->cond ? `foo${s}` : `bar${s}` : string
->                             : ^^^^^^
->cond : boolean
->     : ^^^^^^^
->`foo${s}` : string
->          : ^^^^^^
->s : string
->  : ^^^^^^
->`bar${s}` : string
->          : ^^^^^^
->s : string
->  : ^^^^^^
-
-    const c2: `foo${string}` | `bar${string}` = c1;  // `foo${string}` | `bar${string}`
->c2 : `foo${string}` | `bar${string}`
->   : ^^^^^^^^^^^^^^^^^^^^^^^^^^^^^^^
->c1 : string
->   : ^^^^^^
-
-    const c3 = cond ? c1 : c2;  // string
->c3 : string
->   : ^^^^^^
->cond ? c1 : c2 : string
->               : ^^^^^^
->cond : boolean
->     : ^^^^^^^
->c1 : string
->   : ^^^^^^
->c2 : `foo${string}` | `bar${string}`
->   : ^^^^^^^^^^^^^^^^^^^^^^^^^^^^^^^
-
-    const c4 = cond ? c3 : `baz${s}`;  // string
->c4 : string
->   : ^^^^^^
->cond ? c3 : `baz${s}` : string
->                      : ^^^^^^
->cond : boolean
->     : ^^^^^^^
->c3 : string
->   : ^^^^^^
->`baz${s}` : string
->          : ^^^^^^
->s : string
->  : ^^^^^^
-
-    const c5: `foo${string}` | `bar${string}` | `baz${string}` = c4; // `foo${string}` | `bar${string}` | `baz${string}`
->c5 : `foo${string}` | `bar${string}` | `baz${string}`
->   : ^^^^^^^^^^^^^^^^^^^^^^^^^^^^^^^^^^^^^^^^^^^^^^^^
->c4 : string
->   : ^^^^^^
-
-    let v1 = c1;  // string
->v1 : string
->   : ^^^^^^
->c1 : string
->   : ^^^^^^
-
-    let v2 = c2;  // `foo${string}` | `bar${string}`
->v2 : `foo${string}` | `bar${string}`
->   : ^^^^^^^^^^^^^^^^^^^^^^^^^^^^^^^
->c2 : `foo${string}` | `bar${string}`
->   : ^^^^^^^^^^^^^^^^^^^^^^^^^^^^^^^
-
-    let v3 = c3;  // string
->v3 : string
->   : ^^^^^^
->c3 : string
->   : ^^^^^^
-
-    let v4 = c4;  // string
->v4 : string
->   : ^^^^^^
->c4 : string
->   : ^^^^^^
-
-    let v5 = c5;  // `foo${string}` | `bar${string}` | `baz${string}`
->v5 : `foo${string}` | `bar${string}` | `baz${string}`
->   : ^^^^^^^^^^^^^^^^^^^^^^^^^^^^^^^^^^^^^^^^^^^^^^^^
->c5 : `foo${string}` | `bar${string}` | `baz${string}`
->   : ^^^^^^^^^^^^^^^^^^^^^^^^^^^^^^^^^^^^^^^^^^^^^^^^
-}
-
-function ft12(s: string) {
->ft12 : (s: string) => void
->     : ^ ^^      ^^^^^^^^^
->s : string
->  : ^^^^^^
-
-    const c1 = `foo${s}`;
->c1 : string
->   : ^^^^^^
->`foo${s}` : string
->          : ^^^^^^
->s : string
->  : ^^^^^^
-
-    let v1 = c1;
->v1 : string
->   : ^^^^^^
->c1 : string
->   : ^^^^^^
-
-    const c2: `foo${string}` = `foo${s}`;
->c2 : `foo${string}`
->   : ^^^^^^^^^^^^^^
->`foo${s}` : `foo${string}`
->          : ^^^^^^^^^^^^^^
->s : string
->  : ^^^^^^
-
-    let v2 = c2;
->v2 : `foo${string}`
->   : ^^^^^^^^^^^^^^
->c2 : `foo${string}`
->   : ^^^^^^^^^^^^^^
-
-    const c3 = `foo${s}` as `foo${string}`;
->c3 : `foo${string}`
->   : ^^^^^^^^^^^^^^
->`foo${s}` as `foo${string}` : `foo${string}`
->                            : ^^^^^^^^^^^^^^
->`foo${s}` : `foo${string}`
->          : ^^^^^^^^^^^^^^
->s : string
->  : ^^^^^^
-
-    let v3 = c3;
->v3 : `foo${string}`
->   : ^^^^^^^^^^^^^^
->c3 : `foo${string}`
->   : ^^^^^^^^^^^^^^
-
-    const c4 = <`foo${string}`>`foo${s}`;
->c4 : `foo${string}`
->   : ^^^^^^^^^^^^^^
-><`foo${string}`>`foo${s}` : `foo${string}`
->                          : ^^^^^^^^^^^^^^
->`foo${s}` : `foo${string}`
->          : ^^^^^^^^^^^^^^
->s : string
->  : ^^^^^^
-
-    let v4 = c4;
->v4 : `foo${string}`
->   : ^^^^^^^^^^^^^^
->c4 : `foo${string}`
->   : ^^^^^^^^^^^^^^
-
-    const c5 = `foo${s}` as const;
->c5 : `foo${string}`
->   : ^^^^^^^^^^^^^^
->`foo${s}` as const : `foo${string}`
->                   : ^^^^^^^^^^^^^^
->`foo${s}` : `foo${string}`
->          : ^^^^^^^^^^^^^^
->s : string
->  : ^^^^^^
-
-    let v5 = c5;
->v5 : `foo${string}`
->   : ^^^^^^^^^^^^^^
->c5 : `foo${string}`
->   : ^^^^^^^^^^^^^^
-}
-
-declare function widening<T>(x: T): T;
->widening : <T>(x: T) => T
->         : ^ ^^ ^^ ^^^^^ 
->x : T
->  : ^
-
-declare function nonWidening<T extends string | number | symbol>(x: T): T;
->nonWidening : <T extends string | number | symbol>(x: T) => T
->            : ^ ^^^^^^^^^                        ^^ ^^ ^^^^^ 
->x : T
->  : ^
-
-function ft13(s: string, cond: boolean) {
->ft13 : (s: string, cond: boolean) => void
->     : ^ ^^      ^^    ^^       ^^^^^^^^^
->s : string
->  : ^^^^^^
->cond : boolean
->     : ^^^^^^^
-
-    let x1 = widening(`foo${s}`);
->x1 : string
->   : ^^^^^^
->widening(`foo${s}`) : string
->                    : ^^^^^^
->widening : <T>(x: T) => T
->         : ^ ^^ ^^ ^^^^^ 
->`foo${s}` : string
->          : ^^^^^^
->s : string
->  : ^^^^^^
-
-    let x2 = widening(cond ? 'a' : `foo${s}`);
->x2 : string
->   : ^^^^^^
->widening(cond ? 'a' : `foo${s}`) : string
->                                 : ^^^^^^
->widening : <T>(x: T) => T
->         : ^ ^^ ^^ ^^^^^ 
->cond ? 'a' : `foo${s}` : string
->                       : ^^^^^^
->cond : boolean
->     : ^^^^^^^
->'a' : "a"
->    : ^^^
->`foo${s}` : string
->          : ^^^^^^
->s : string
->  : ^^^^^^
-
-    let y1 = nonWidening(`foo${s}`);
->y1 : `foo${string}`
->   : ^^^^^^^^^^^^^^
->nonWidening(`foo${s}`) : `foo${string}`
->                       : ^^^^^^^^^^^^^^
->nonWidening : <T extends string | number | symbol>(x: T) => T
->            : ^ ^^^^^^^^^                        ^^ ^^ ^^^^^ 
->`foo${s}` : `foo${string}`
->          : ^^^^^^^^^^^^^^
->s : string
->  : ^^^^^^
-
-    let y2 = nonWidening(cond ? 'a' : `foo${s}`);
->y2 : `foo${string}` | "a"
->   : ^^^^^^^^^^^^^^^^^^^^
->nonWidening(cond ? 'a' : `foo${s}`) : `foo${string}` | "a"
->                                    : ^^^^^^^^^^^^^^^^^^^^
->nonWidening : <T extends string | number | symbol>(x: T) => T
->            : ^ ^^^^^^^^^                        ^^ ^^ ^^^^^ 
->cond ? 'a' : `foo${s}` : `foo${string}` | "a"
->                       : ^^^^^^^^^^^^^^^^^^^^
->cond : boolean
->     : ^^^^^^^
->'a' : "a"
->    : ^^^
->`foo${s}` : `foo${string}`
->          : ^^^^^^^^^^^^^^
->s : string
->  : ^^^^^^
-}
-
-type T0 = string | `${number}px`;
->T0 : string
->   : ^^^^^^
-
-function ft14(t: `foo${number}`) {
->ft14 : (t: `foo${number}`) => void
->     : ^ ^^              ^^^^^^^^^
->t : `foo${number}`
->  : ^^^^^^^^^^^^^^
-
-    let x1: string = t;
->x1 : string
->   : ^^^^^^
->t : `foo${number}`
->  : ^^^^^^^^^^^^^^
-
-    let x2: String = t;
->x2 : String
->   : ^^^^^^
->t : `foo${number}`
->  : ^^^^^^^^^^^^^^
-
-    let x3: Object = t;
->x3 : Object
->   : ^^^^^^
->t : `foo${number}`
->  : ^^^^^^^^^^^^^^
-
-    let x4: {} = t;
->x4 : {}
->   : ^^
->t : `foo${number}`
->  : ^^^^^^^^^^^^^^
-
-    let x6: { length: number } = t;
->x6 : { length: number; }
->   : ^^^^^^^^^^      ^^^
->length : number
->       : ^^^^^^
->t : `foo${number}`
->  : ^^^^^^^^^^^^^^
-}
-
-declare function g1<T>(x: T): T;
->g1 : <T>(x: T) => T
->   : ^ ^^ ^^ ^^^^^ 
->x : T
->  : ^
-
-declare function g2<T extends string>(x: T): T;
->g2 : <T extends string>(x: T) => T
->   : ^ ^^^^^^^^^      ^^ ^^ ^^^^^ 
->x : T
->  : ^
-
-function ft20(s: string) {
->ft20 : (s: string) => void
->     : ^ ^^      ^^^^^^^^^
->s : string
->  : ^^^^^^
-
-    let x1 = g1(`xyz-${s}`);  // string
->x1 : string
->   : ^^^^^^
->g1(`xyz-${s}`) : string
->               : ^^^^^^
->g1 : <T>(x: T) => T
->   : ^ ^^ ^^ ^^^^^ 
->`xyz-${s}` : string
->           : ^^^^^^
->s : string
->  : ^^^^^^
-
-    let x2 = g2(`xyz-${s}`);  // `xyz-${string}`
->x2 : `xyz-${string}`
->   : ^^^^^^^^^^^^^^^
->g2(`xyz-${s}`) : `xyz-${string}`
->               : ^^^^^^^^^^^^^^^
->g2 : <T extends string>(x: T) => T
->   : ^ ^^^^^^^^^      ^^ ^^ ^^^^^ 
->`xyz-${s}` : `xyz-${string}`
->           : ^^^^^^^^^^^^^^^
->s : string
->  : ^^^^^^
-}
-
-// Repro from #41631
-
-declare function takesLiteral<T extends string>(literal: T): T extends `foo.bar.${infer R}` ? R : unknown;
->takesLiteral : <T extends string>(literal: T) => T extends `foo.bar.${infer R}` ? R : unknown
->             : ^ ^^^^^^^^^      ^^       ^^ ^^^^^                                            
->literal : T
->        : ^
-
-const t1 = takesLiteral("foo.bar.baz"); // "baz"
->t1 : "baz"
->   : ^^^^^
->takesLiteral("foo.bar.baz") : "baz"
->                            : ^^^^^
->takesLiteral : <T extends string>(literal: T) => T extends `foo.bar.${infer R}` ? R : unknown
->             : ^ ^^^^^^^^^      ^^       ^^ ^^^^^                                            
->"foo.bar.baz" : "foo.bar.baz"
->              : ^^^^^^^^^^^^^
-
-const id2 = "foo.bar.baz";
->id2 : "foo.bar.baz"
->    : ^^^^^^^^^^^^^
->"foo.bar.baz" : "foo.bar.baz"
->              : ^^^^^^^^^^^^^
-
-const t2 = takesLiteral(id2); // "baz"
->t2 : "baz"
->   : ^^^^^
->takesLiteral(id2) : "baz"
->                  : ^^^^^
->takesLiteral : <T extends string>(literal: T) => T extends `foo.bar.${infer R}` ? R : unknown
->             : ^ ^^^^^^^^^      ^^       ^^ ^^^^^                                            
->id2 : "foo.bar.baz"
->    : ^^^^^^^^^^^^^
-
-declare const someString: string;
->someString : string
->           : ^^^^^^
-
-const t3 = takesLiteral(`foo.bar.${someString}`);  // string
->t3 : string
->   : ^^^^^^
->takesLiteral(`foo.bar.${someString}`) : string
->                                      : ^^^^^^
->takesLiteral : <T extends string>(literal: T) => T extends `foo.bar.${infer R}` ? R : unknown
->             : ^ ^^^^^^^^^      ^^       ^^ ^^^^^                                            
->`foo.bar.${someString}` : `foo.bar.${string}`
->                        : ^^^^^^^^^^^^^^^^^^^
->someString : string
->           : ^^^^^^
-
-const id4 = `foo.bar.${someString}`;
->id4 : string
->    : ^^^^^^
->`foo.bar.${someString}` : string
->                        : ^^^^^^
->someString : string
->           : ^^^^^^
-
-const t4 = takesLiteral(id4);  // unknown
->t4 : unknown
->   : ^^^^^^^
->takesLiteral(id4) : unknown
->                  : ^^^^^^^
->takesLiteral : <T extends string>(literal: T) => T extends `foo.bar.${infer R}` ? R : unknown
->             : ^ ^^^^^^^^^      ^^       ^^ ^^^^^                                            
->id4 : string
->    : ^^^^^^
-
-declare const someUnion: 'abc' | 'def' | 'ghi';
->someUnion : "abc" | "def" | "ghi"
->          : ^^^^^^^^^^^^^^^^^^^^^
-
-const t5 = takesLiteral(`foo.bar.${someUnion}`);  // "abc" | "def" | "ghi"
->t5 : "abc" | "def" | "ghi"
->   : ^^^^^^^^^^^^^^^^^^^^^
->takesLiteral(`foo.bar.${someUnion}`) : "abc" | "def" | "ghi"
->                                     : ^^^^^^^^^^^^^^^^^^^^^
->takesLiteral : <T extends string>(literal: T) => T extends `foo.bar.${infer R}` ? R : unknown
->             : ^ ^^^^^^^^^      ^^       ^^ ^^^^^                                            
->`foo.bar.${someUnion}` : "foo.bar.abc" | "foo.bar.def" | "foo.bar.ghi"
->                       : ^^^^^^^^^^^^^^^^^^^^^^^^^^^^^^^^^^^^^^^^^^^^^
->someUnion : "abc" | "def" | "ghi"
->          : ^^^^^^^^^^^^^^^^^^^^^
-
-// Repro from #41732
-
-const pixelValue: number = 22;
->pixelValue : number
->           : ^^^^^^
->22 : 22
->   : ^^
-
-type PixelValueType = `${number}px`;
->PixelValueType : `${number}px`
->               : ^^^^^^^^^^^^^
-
-const pixelString: PixelValueType = `22px`;
->pixelString : `${number}px`
->            : ^^^^^^^^^^^^^
->`22px` : "22px"
->       : ^^^^^^
-
-const pixelStringWithTemplate: PixelValueType = `${pixelValue}px`;
->pixelStringWithTemplate : `${number}px`
->                        : ^^^^^^^^^^^^^
->`${pixelValue}px` : `${number}px`
->                  : ^^^^^^^^^^^^^
->pixelValue : number
->           : ^^^^^^
-
-// Repro from #43143
-
-function getCardTitle(title: string): `test-${string}` {
->getCardTitle : (title: string) => `test-${string}`
->             : ^     ^^      ^^^^^                
->title : string
->      : ^^^^^^
-
-    return `test-${title}`;
->`test-${title}` : `test-${string}`
->                : ^^^^^^^^^^^^^^^^
->title : string
->      : ^^^^^^
-}
-
-// Repro from #43424
-
-const interpolatedStyle = { rotate: 12 };
->interpolatedStyle : { rotate: number; }
->                  : ^^^^^^^^^^^^^^^^^^^
->{ rotate: 12 } : { rotate: number; }
->               : ^^^^^^^^^^^^^^^^^^^
->rotate : number
->       : ^^^^^^
->12 : 12
->   : ^^
-
-function C2(transform: "-moz-initial" | (string & {})) { return 12; }
->C2 : (transform: "-moz-initial" | (string & {})) => number
-<<<<<<< HEAD
->   : ^^^^^^^^^^^^                              ^^^^^^^^^^^
->transform : string & {} | "-moz-initial"
->          : ^^^^^^^^^^^^^^^^^^^^^^^^^^^^
-=======
->   : ^         ^^                              ^^^^^^^^^^^
->transform : (string & {}) | "-moz-initial"
->          : ^^^^^^^^^^^^^^^^^^^^^^^^^^^^^^
->>>>>>> 3163fe7e
->12 : 12
->   : ^^
-
-C2(`rotate(${interpolatedStyle.rotate}dig)`);
->C2(`rotate(${interpolatedStyle.rotate}dig)`) : number
->                                             : ^^^^^^
-<<<<<<< HEAD
->C2 : (transform: string & {} | "-moz-initial") => number
->   : ^^^^^^^^^^^^^^^^^^^^^^^^^^^^^^^^^^^^^^^^^^^^^^^^^^^
-=======
->C2 : (transform: "-moz-initial" | (string & {})) => number
->   : ^         ^^                              ^^^^^^^^^^^
->>>>>>> 3163fe7e
->`rotate(${interpolatedStyle.rotate}dig)` : `rotate(${number}dig)`
->                                         : ^^^^^^^^^^^^^^^^^^^^^^
->interpolatedStyle.rotate : number
->                         : ^^^^^^
->interpolatedStyle : { rotate: number; }
->                  : ^^^^^^^^^^^^^^^^^^^
->rotate : number
->       : ^^^^^^
-
+//// [tests/cases/conformance/types/literal/templateLiteralTypes2.ts] ////
+
+=== templateLiteralTypes2.ts ===
+function ft1<T extends string>(s: string, n: number, u: 'foo' | 'bar' | 'baz', t: T) {
+>ft1 : <T extends string>(s: string, n: number, u: "foo" | "bar" | "baz", t: T) => void
+>    : ^ ^^^^^^^^^      ^^ ^^      ^^ ^^      ^^ ^^                     ^^ ^^ ^^^^^^^^^
+>s : string
+>  : ^^^^^^
+>n : number
+>  : ^^^^^^
+>u : "foo" | "bar" | "baz"
+>  : ^^^^^^^^^^^^^^^^^^^^^
+>t : T
+>  : ^
+
+    const c1 = `abc${s}`;
+>c1 : string
+>   : ^^^^^^
+>`abc${s}` : string
+>          : ^^^^^^
+>s : string
+>  : ^^^^^^
+
+    const c2 = `abc${n}`;
+>c2 : string
+>   : ^^^^^^
+>`abc${n}` : string
+>          : ^^^^^^
+>n : number
+>  : ^^^^^^
+
+    const c3 = `abc${u}`;
+>c3 : string
+>   : ^^^^^^
+>`abc${u}` : string
+>          : ^^^^^^
+>u : "foo" | "bar" | "baz"
+>  : ^^^^^^^^^^^^^^^^^^^^^
+
+    const c4 = `abc${t}`;
+>c4 : string
+>   : ^^^^^^
+>`abc${t}` : string
+>          : ^^^^^^
+>t : T
+>  : ^
+
+    const d1: `abc${string}` = `abc${s}`;
+>d1 : `abc${string}`
+>   : ^^^^^^^^^^^^^^
+>`abc${s}` : `abc${string}`
+>          : ^^^^^^^^^^^^^^
+>s : string
+>  : ^^^^^^
+
+    const d2: `abc${number}` = `abc${n}`;
+>d2 : `abc${number}`
+>   : ^^^^^^^^^^^^^^
+>`abc${n}` : `abc${number}`
+>          : ^^^^^^^^^^^^^^
+>n : number
+>  : ^^^^^^
+
+    const d3: `abc${'foo' | 'bar' | 'baz'}` = `abc${u}`;
+>d3 : "abcfoo" | "abcbar" | "abcbaz"
+>   : ^^^^^^^^^^^^^^^^^^^^^^^^^^^^^^
+>`abc${u}` : "abcfoo" | "abcbar" | "abcbaz"
+>          : ^^^^^^^^^^^^^^^^^^^^^^^^^^^^^^
+>u : "foo" | "bar" | "baz"
+>  : ^^^^^^^^^^^^^^^^^^^^^
+
+    const d4: `abc${T}` = `abc${t}`;
+>d4 : `abc${T}`
+>   : ^^^^^^^^^
+>`abc${t}` : `abc${T}`
+>          : ^^^^^^^^^
+>t : T
+>  : ^
+}
+
+function ft2(s: string) {
+>ft2 : (s: string) => string
+>    : ^ ^^      ^^^^^^^^^^^
+>s : string
+>  : ^^^^^^
+
+    return `abc${s}`;
+>`abc${s}` : string
+>          : ^^^^^^
+>s : string
+>  : ^^^^^^
+}
+
+function ft10(s: string) {
+>ft10 : (s: string) => void
+>     : ^ ^^      ^^^^^^^^^
+>s : string
+>  : ^^^^^^
+
+    const c1 = `abc${s}`;  // Type string
+>c1 : string
+>   : ^^^^^^
+>`abc${s}` : string
+>          : ^^^^^^
+>s : string
+>  : ^^^^^^
+
+    let v1 = c1;  // Type string
+>v1 : string
+>   : ^^^^^^
+>c1 : string
+>   : ^^^^^^
+
+    const c2 = c1;  // Type string
+>c2 : string
+>   : ^^^^^^
+>c1 : string
+>   : ^^^^^^
+
+    let v2 = c2;  // Type string
+>v2 : string
+>   : ^^^^^^
+>c2 : string
+>   : ^^^^^^
+
+    const c3: `abc${string}` = `abc${s}`;
+>c3 : `abc${string}`
+>   : ^^^^^^^^^^^^^^
+>`abc${s}` : `abc${string}`
+>          : ^^^^^^^^^^^^^^
+>s : string
+>  : ^^^^^^
+
+    let v3 = c3;  // Type `abc${string}`
+>v3 : `abc${string}`
+>   : ^^^^^^^^^^^^^^
+>c3 : `abc${string}`
+>   : ^^^^^^^^^^^^^^
+
+    const c4: `abc${string}` = c1;  // Type `abc${string}`
+>c4 : `abc${string}`
+>   : ^^^^^^^^^^^^^^
+>c1 : string
+>   : ^^^^^^
+
+    let v4 = c4;  // Type `abc${string}`
+>v4 : `abc${string}`
+>   : ^^^^^^^^^^^^^^
+>c4 : `abc${string}`
+>   : ^^^^^^^^^^^^^^
+}
+
+function ft11(s: string, cond: boolean) {
+>ft11 : (s: string, cond: boolean) => void
+>     : ^ ^^      ^^    ^^       ^^^^^^^^^
+>s : string
+>  : ^^^^^^
+>cond : boolean
+>     : ^^^^^^^
+
+    const c1 = cond ? `foo${s}` : `bar${s}`;  // string
+>c1 : string
+>   : ^^^^^^
+>cond ? `foo${s}` : `bar${s}` : string
+>                             : ^^^^^^
+>cond : boolean
+>     : ^^^^^^^
+>`foo${s}` : string
+>          : ^^^^^^
+>s : string
+>  : ^^^^^^
+>`bar${s}` : string
+>          : ^^^^^^
+>s : string
+>  : ^^^^^^
+
+    const c2: `foo${string}` | `bar${string}` = c1;  // `foo${string}` | `bar${string}`
+>c2 : `foo${string}` | `bar${string}`
+>   : ^^^^^^^^^^^^^^^^^^^^^^^^^^^^^^^
+>c1 : string
+>   : ^^^^^^
+
+    const c3 = cond ? c1 : c2;  // string
+>c3 : string
+>   : ^^^^^^
+>cond ? c1 : c2 : string
+>               : ^^^^^^
+>cond : boolean
+>     : ^^^^^^^
+>c1 : string
+>   : ^^^^^^
+>c2 : `foo${string}` | `bar${string}`
+>   : ^^^^^^^^^^^^^^^^^^^^^^^^^^^^^^^
+
+    const c4 = cond ? c3 : `baz${s}`;  // string
+>c4 : string
+>   : ^^^^^^
+>cond ? c3 : `baz${s}` : string
+>                      : ^^^^^^
+>cond : boolean
+>     : ^^^^^^^
+>c3 : string
+>   : ^^^^^^
+>`baz${s}` : string
+>          : ^^^^^^
+>s : string
+>  : ^^^^^^
+
+    const c5: `foo${string}` | `bar${string}` | `baz${string}` = c4; // `foo${string}` | `bar${string}` | `baz${string}`
+>c5 : `foo${string}` | `bar${string}` | `baz${string}`
+>   : ^^^^^^^^^^^^^^^^^^^^^^^^^^^^^^^^^^^^^^^^^^^^^^^^
+>c4 : string
+>   : ^^^^^^
+
+    let v1 = c1;  // string
+>v1 : string
+>   : ^^^^^^
+>c1 : string
+>   : ^^^^^^
+
+    let v2 = c2;  // `foo${string}` | `bar${string}`
+>v2 : `foo${string}` | `bar${string}`
+>   : ^^^^^^^^^^^^^^^^^^^^^^^^^^^^^^^
+>c2 : `foo${string}` | `bar${string}`
+>   : ^^^^^^^^^^^^^^^^^^^^^^^^^^^^^^^
+
+    let v3 = c3;  // string
+>v3 : string
+>   : ^^^^^^
+>c3 : string
+>   : ^^^^^^
+
+    let v4 = c4;  // string
+>v4 : string
+>   : ^^^^^^
+>c4 : string
+>   : ^^^^^^
+
+    let v5 = c5;  // `foo${string}` | `bar${string}` | `baz${string}`
+>v5 : `foo${string}` | `bar${string}` | `baz${string}`
+>   : ^^^^^^^^^^^^^^^^^^^^^^^^^^^^^^^^^^^^^^^^^^^^^^^^
+>c5 : `foo${string}` | `bar${string}` | `baz${string}`
+>   : ^^^^^^^^^^^^^^^^^^^^^^^^^^^^^^^^^^^^^^^^^^^^^^^^
+}
+
+function ft12(s: string) {
+>ft12 : (s: string) => void
+>     : ^ ^^      ^^^^^^^^^
+>s : string
+>  : ^^^^^^
+
+    const c1 = `foo${s}`;
+>c1 : string
+>   : ^^^^^^
+>`foo${s}` : string
+>          : ^^^^^^
+>s : string
+>  : ^^^^^^
+
+    let v1 = c1;
+>v1 : string
+>   : ^^^^^^
+>c1 : string
+>   : ^^^^^^
+
+    const c2: `foo${string}` = `foo${s}`;
+>c2 : `foo${string}`
+>   : ^^^^^^^^^^^^^^
+>`foo${s}` : `foo${string}`
+>          : ^^^^^^^^^^^^^^
+>s : string
+>  : ^^^^^^
+
+    let v2 = c2;
+>v2 : `foo${string}`
+>   : ^^^^^^^^^^^^^^
+>c2 : `foo${string}`
+>   : ^^^^^^^^^^^^^^
+
+    const c3 = `foo${s}` as `foo${string}`;
+>c3 : `foo${string}`
+>   : ^^^^^^^^^^^^^^
+>`foo${s}` as `foo${string}` : `foo${string}`
+>                            : ^^^^^^^^^^^^^^
+>`foo${s}` : `foo${string}`
+>          : ^^^^^^^^^^^^^^
+>s : string
+>  : ^^^^^^
+
+    let v3 = c3;
+>v3 : `foo${string}`
+>   : ^^^^^^^^^^^^^^
+>c3 : `foo${string}`
+>   : ^^^^^^^^^^^^^^
+
+    const c4 = <`foo${string}`>`foo${s}`;
+>c4 : `foo${string}`
+>   : ^^^^^^^^^^^^^^
+><`foo${string}`>`foo${s}` : `foo${string}`
+>                          : ^^^^^^^^^^^^^^
+>`foo${s}` : `foo${string}`
+>          : ^^^^^^^^^^^^^^
+>s : string
+>  : ^^^^^^
+
+    let v4 = c4;
+>v4 : `foo${string}`
+>   : ^^^^^^^^^^^^^^
+>c4 : `foo${string}`
+>   : ^^^^^^^^^^^^^^
+
+    const c5 = `foo${s}` as const;
+>c5 : `foo${string}`
+>   : ^^^^^^^^^^^^^^
+>`foo${s}` as const : `foo${string}`
+>                   : ^^^^^^^^^^^^^^
+>`foo${s}` : `foo${string}`
+>          : ^^^^^^^^^^^^^^
+>s : string
+>  : ^^^^^^
+
+    let v5 = c5;
+>v5 : `foo${string}`
+>   : ^^^^^^^^^^^^^^
+>c5 : `foo${string}`
+>   : ^^^^^^^^^^^^^^
+}
+
+declare function widening<T>(x: T): T;
+>widening : <T>(x: T) => T
+>         : ^ ^^ ^^ ^^^^^ 
+>x : T
+>  : ^
+
+declare function nonWidening<T extends string | number | symbol>(x: T): T;
+>nonWidening : <T extends string | number | symbol>(x: T) => T
+>            : ^ ^^^^^^^^^                        ^^ ^^ ^^^^^ 
+>x : T
+>  : ^
+
+function ft13(s: string, cond: boolean) {
+>ft13 : (s: string, cond: boolean) => void
+>     : ^ ^^      ^^    ^^       ^^^^^^^^^
+>s : string
+>  : ^^^^^^
+>cond : boolean
+>     : ^^^^^^^
+
+    let x1 = widening(`foo${s}`);
+>x1 : string
+>   : ^^^^^^
+>widening(`foo${s}`) : string
+>                    : ^^^^^^
+>widening : <T>(x: T) => T
+>         : ^ ^^ ^^ ^^^^^ 
+>`foo${s}` : string
+>          : ^^^^^^
+>s : string
+>  : ^^^^^^
+
+    let x2 = widening(cond ? 'a' : `foo${s}`);
+>x2 : string
+>   : ^^^^^^
+>widening(cond ? 'a' : `foo${s}`) : string
+>                                 : ^^^^^^
+>widening : <T>(x: T) => T
+>         : ^ ^^ ^^ ^^^^^ 
+>cond ? 'a' : `foo${s}` : string
+>                       : ^^^^^^
+>cond : boolean
+>     : ^^^^^^^
+>'a' : "a"
+>    : ^^^
+>`foo${s}` : string
+>          : ^^^^^^
+>s : string
+>  : ^^^^^^
+
+    let y1 = nonWidening(`foo${s}`);
+>y1 : `foo${string}`
+>   : ^^^^^^^^^^^^^^
+>nonWidening(`foo${s}`) : `foo${string}`
+>                       : ^^^^^^^^^^^^^^
+>nonWidening : <T extends string | number | symbol>(x: T) => T
+>            : ^ ^^^^^^^^^                        ^^ ^^ ^^^^^ 
+>`foo${s}` : `foo${string}`
+>          : ^^^^^^^^^^^^^^
+>s : string
+>  : ^^^^^^
+
+    let y2 = nonWidening(cond ? 'a' : `foo${s}`);
+>y2 : `foo${string}` | "a"
+>   : ^^^^^^^^^^^^^^^^^^^^
+>nonWidening(cond ? 'a' : `foo${s}`) : `foo${string}` | "a"
+>                                    : ^^^^^^^^^^^^^^^^^^^^
+>nonWidening : <T extends string | number | symbol>(x: T) => T
+>            : ^ ^^^^^^^^^                        ^^ ^^ ^^^^^ 
+>cond ? 'a' : `foo${s}` : `foo${string}` | "a"
+>                       : ^^^^^^^^^^^^^^^^^^^^
+>cond : boolean
+>     : ^^^^^^^
+>'a' : "a"
+>    : ^^^
+>`foo${s}` : `foo${string}`
+>          : ^^^^^^^^^^^^^^
+>s : string
+>  : ^^^^^^
+}
+
+type T0 = string | `${number}px`;
+>T0 : string
+>   : ^^^^^^
+
+function ft14(t: `foo${number}`) {
+>ft14 : (t: `foo${number}`) => void
+>     : ^ ^^              ^^^^^^^^^
+>t : `foo${number}`
+>  : ^^^^^^^^^^^^^^
+
+    let x1: string = t;
+>x1 : string
+>   : ^^^^^^
+>t : `foo${number}`
+>  : ^^^^^^^^^^^^^^
+
+    let x2: String = t;
+>x2 : String
+>   : ^^^^^^
+>t : `foo${number}`
+>  : ^^^^^^^^^^^^^^
+
+    let x3: Object = t;
+>x3 : Object
+>   : ^^^^^^
+>t : `foo${number}`
+>  : ^^^^^^^^^^^^^^
+
+    let x4: {} = t;
+>x4 : {}
+>   : ^^
+>t : `foo${number}`
+>  : ^^^^^^^^^^^^^^
+
+    let x6: { length: number } = t;
+>x6 : { length: number; }
+>   : ^^^^^^^^^^      ^^^
+>length : number
+>       : ^^^^^^
+>t : `foo${number}`
+>  : ^^^^^^^^^^^^^^
+}
+
+declare function g1<T>(x: T): T;
+>g1 : <T>(x: T) => T
+>   : ^ ^^ ^^ ^^^^^ 
+>x : T
+>  : ^
+
+declare function g2<T extends string>(x: T): T;
+>g2 : <T extends string>(x: T) => T
+>   : ^ ^^^^^^^^^      ^^ ^^ ^^^^^ 
+>x : T
+>  : ^
+
+function ft20(s: string) {
+>ft20 : (s: string) => void
+>     : ^ ^^      ^^^^^^^^^
+>s : string
+>  : ^^^^^^
+
+    let x1 = g1(`xyz-${s}`);  // string
+>x1 : string
+>   : ^^^^^^
+>g1(`xyz-${s}`) : string
+>               : ^^^^^^
+>g1 : <T>(x: T) => T
+>   : ^ ^^ ^^ ^^^^^ 
+>`xyz-${s}` : string
+>           : ^^^^^^
+>s : string
+>  : ^^^^^^
+
+    let x2 = g2(`xyz-${s}`);  // `xyz-${string}`
+>x2 : `xyz-${string}`
+>   : ^^^^^^^^^^^^^^^
+>g2(`xyz-${s}`) : `xyz-${string}`
+>               : ^^^^^^^^^^^^^^^
+>g2 : <T extends string>(x: T) => T
+>   : ^ ^^^^^^^^^      ^^ ^^ ^^^^^ 
+>`xyz-${s}` : `xyz-${string}`
+>           : ^^^^^^^^^^^^^^^
+>s : string
+>  : ^^^^^^
+}
+
+// Repro from #41631
+
+declare function takesLiteral<T extends string>(literal: T): T extends `foo.bar.${infer R}` ? R : unknown;
+>takesLiteral : <T extends string>(literal: T) => T extends `foo.bar.${infer R}` ? R : unknown
+>             : ^ ^^^^^^^^^      ^^       ^^ ^^^^^                                            
+>literal : T
+>        : ^
+
+const t1 = takesLiteral("foo.bar.baz"); // "baz"
+>t1 : "baz"
+>   : ^^^^^
+>takesLiteral("foo.bar.baz") : "baz"
+>                            : ^^^^^
+>takesLiteral : <T extends string>(literal: T) => T extends `foo.bar.${infer R}` ? R : unknown
+>             : ^ ^^^^^^^^^      ^^       ^^ ^^^^^                                            
+>"foo.bar.baz" : "foo.bar.baz"
+>              : ^^^^^^^^^^^^^
+
+const id2 = "foo.bar.baz";
+>id2 : "foo.bar.baz"
+>    : ^^^^^^^^^^^^^
+>"foo.bar.baz" : "foo.bar.baz"
+>              : ^^^^^^^^^^^^^
+
+const t2 = takesLiteral(id2); // "baz"
+>t2 : "baz"
+>   : ^^^^^
+>takesLiteral(id2) : "baz"
+>                  : ^^^^^
+>takesLiteral : <T extends string>(literal: T) => T extends `foo.bar.${infer R}` ? R : unknown
+>             : ^ ^^^^^^^^^      ^^       ^^ ^^^^^                                            
+>id2 : "foo.bar.baz"
+>    : ^^^^^^^^^^^^^
+
+declare const someString: string;
+>someString : string
+>           : ^^^^^^
+
+const t3 = takesLiteral(`foo.bar.${someString}`);  // string
+>t3 : string
+>   : ^^^^^^
+>takesLiteral(`foo.bar.${someString}`) : string
+>                                      : ^^^^^^
+>takesLiteral : <T extends string>(literal: T) => T extends `foo.bar.${infer R}` ? R : unknown
+>             : ^ ^^^^^^^^^      ^^       ^^ ^^^^^                                            
+>`foo.bar.${someString}` : `foo.bar.${string}`
+>                        : ^^^^^^^^^^^^^^^^^^^
+>someString : string
+>           : ^^^^^^
+
+const id4 = `foo.bar.${someString}`;
+>id4 : string
+>    : ^^^^^^
+>`foo.bar.${someString}` : string
+>                        : ^^^^^^
+>someString : string
+>           : ^^^^^^
+
+const t4 = takesLiteral(id4);  // unknown
+>t4 : unknown
+>   : ^^^^^^^
+>takesLiteral(id4) : unknown
+>                  : ^^^^^^^
+>takesLiteral : <T extends string>(literal: T) => T extends `foo.bar.${infer R}` ? R : unknown
+>             : ^ ^^^^^^^^^      ^^       ^^ ^^^^^                                            
+>id4 : string
+>    : ^^^^^^
+
+declare const someUnion: 'abc' | 'def' | 'ghi';
+>someUnion : "abc" | "def" | "ghi"
+>          : ^^^^^^^^^^^^^^^^^^^^^
+
+const t5 = takesLiteral(`foo.bar.${someUnion}`);  // "abc" | "def" | "ghi"
+>t5 : "abc" | "def" | "ghi"
+>   : ^^^^^^^^^^^^^^^^^^^^^
+>takesLiteral(`foo.bar.${someUnion}`) : "abc" | "def" | "ghi"
+>                                     : ^^^^^^^^^^^^^^^^^^^^^
+>takesLiteral : <T extends string>(literal: T) => T extends `foo.bar.${infer R}` ? R : unknown
+>             : ^ ^^^^^^^^^      ^^       ^^ ^^^^^                                            
+>`foo.bar.${someUnion}` : "foo.bar.abc" | "foo.bar.def" | "foo.bar.ghi"
+>                       : ^^^^^^^^^^^^^^^^^^^^^^^^^^^^^^^^^^^^^^^^^^^^^
+>someUnion : "abc" | "def" | "ghi"
+>          : ^^^^^^^^^^^^^^^^^^^^^
+
+// Repro from #41732
+
+const pixelValue: number = 22;
+>pixelValue : number
+>           : ^^^^^^
+>22 : 22
+>   : ^^
+
+type PixelValueType = `${number}px`;
+>PixelValueType : `${number}px`
+>               : ^^^^^^^^^^^^^
+
+const pixelString: PixelValueType = `22px`;
+>pixelString : `${number}px`
+>            : ^^^^^^^^^^^^^
+>`22px` : "22px"
+>       : ^^^^^^
+
+const pixelStringWithTemplate: PixelValueType = `${pixelValue}px`;
+>pixelStringWithTemplate : `${number}px`
+>                        : ^^^^^^^^^^^^^
+>`${pixelValue}px` : `${number}px`
+>                  : ^^^^^^^^^^^^^
+>pixelValue : number
+>           : ^^^^^^
+
+// Repro from #43143
+
+function getCardTitle(title: string): `test-${string}` {
+>getCardTitle : (title: string) => `test-${string}`
+>             : ^     ^^      ^^^^^                
+>title : string
+>      : ^^^^^^
+
+    return `test-${title}`;
+>`test-${title}` : `test-${string}`
+>                : ^^^^^^^^^^^^^^^^
+>title : string
+>      : ^^^^^^
+}
+
+// Repro from #43424
+
+const interpolatedStyle = { rotate: 12 };
+>interpolatedStyle : { rotate: number; }
+>                  : ^^^^^^^^^^^^^^^^^^^
+>{ rotate: 12 } : { rotate: number; }
+>               : ^^^^^^^^^^^^^^^^^^^
+>rotate : number
+>       : ^^^^^^
+>12 : 12
+>   : ^^
+
+function C2(transform: "-moz-initial" | (string & {})) { return 12; }
+>C2 : (transform: "-moz-initial" | (string & {})) => number
+>   : ^         ^^                              ^^^^^^^^^^^
+>transform : string & {} | "-moz-initial"
+>          : ^^^^^^^^^^^^^^^^^^^^^^^^^^^^
+>12 : 12
+>   : ^^
+
+C2(`rotate(${interpolatedStyle.rotate}dig)`);
+>C2(`rotate(${interpolatedStyle.rotate}dig)`) : number
+>                                             : ^^^^^^
+>C2 : (transform: "-moz-initial" | (string & {})) => number
+>   : ^         ^^                              ^^^^^^^^^^^
+>`rotate(${interpolatedStyle.rotate}dig)` : `rotate(${number}dig)`
+>                                         : ^^^^^^^^^^^^^^^^^^^^^^
+>interpolatedStyle.rotate : number
+>                         : ^^^^^^
+>interpolatedStyle : { rotate: number; }
+>                  : ^^^^^^^^^^^^^^^^^^^
+>rotate : number
+>       : ^^^^^^
+