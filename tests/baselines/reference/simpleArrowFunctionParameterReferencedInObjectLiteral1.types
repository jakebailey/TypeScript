//// [tests/cases/compiler/simpleArrowFunctionParameterReferencedInObjectLiteral1.ts] ////

=== simpleArrowFunctionParameterReferencedInObjectLiteral1.ts ===
[].map(() => [].map(p => ({ X: p })));
<<<<<<< HEAD
>[].map(() => [].map(p => ({ X: p }))) : { X: never; }[][]
>[].map : <U>(callbackfn: (value: never, index: number, array: never[]) => U, thisArg?: any) => U[]
>[] : never[]
>map : <U>(callbackfn: (value: never, index: number, array: never[]) => U, thisArg?: any) => U[]
>() => [].map(p => ({ X: p })) : () => { X: never; }[]
>[].map(p => ({ X: p })) : { X: never; }[]
>[].map : <U>(callbackfn: (value: never, index: number, array: never[]) => U, thisArg?: any) => U[]
>[] : never[]
>map : <U>(callbackfn: (value: never, index: number, array: never[]) => U, thisArg?: any) => U[]
>p => ({ X: p }) : (p: never) => { X: never; }
>p : never
>({ X: p }) : { X: never; }
>{ X: p } : { X: never; }
>X : never
>p : never
=======
>[].map(() => [].map(p => ({ X: p }))) : { X: any; }[][]
>                                      : ^^^^^^^^^^^^^^^
>[].map : <U>(callbackfn: (value: any, index: number, array: any[]) => U, thisArg?: any) => U[]
>       : ^^^^^^^^^^^^^^^^^^^^^^^^^^^^^^^^^^^^^^^^^^^^^^^^^^^^^^^^^^^^^^^^^^^^^^^^^^^^^^^^^^^^^
>[] : undefined[]
>   : ^^^^^^^^^^^
>map : <U>(callbackfn: (value: any, index: number, array: any[]) => U, thisArg?: any) => U[]
>    : ^^^^^^^^^^^^^^^^^^^^^^^^^^^^^^^^^^^^^^^^^^^^^^^^^^^^^^^^^^^^^^^^^^^^^^^^^^^^^^^^^^^^^
>() => [].map(p => ({ X: p })) : () => { X: any; }[]
>                              : ^^^^^^^^^^^^^^^^^^^
>[].map(p => ({ X: p })) : { X: any; }[]
>                        : ^^^^^^^^^^^^^
>[].map : <U>(callbackfn: (value: any, index: number, array: any[]) => U, thisArg?: any) => U[]
>       : ^^^^^^^^^^^^^^^^^^^^^^^^^^^^^^^^^^^^^^^^^^^^^^^^^^^^^^^^^^^^^^^^^^^^^^^^^^^^^^^^^^^^^
>[] : undefined[]
>   : ^^^^^^^^^^^
>map : <U>(callbackfn: (value: any, index: number, array: any[]) => U, thisArg?: any) => U[]
>    : ^^^^^^^^^^^^^^^^^^^^^^^^^^^^^^^^^^^^^^^^^^^^^^^^^^^^^^^^^^^^^^^^^^^^^^^^^^^^^^^^^^^^^
>p => ({ X: p }) : (p: any) => { X: any; }
>                : ^^^^^^^^^^^^^^^^^^^^^^^
>p : any
>({ X: p }) : { X: any; }
>           : ^^^^^^^^^^^
>{ X: p } : { X: any; }
>         : ^^^^^^^^^^^
>X : any
>p : any
>>>>>>> 12402f26

<|MERGE_RESOLUTION|>--- conflicted
+++ resolved
@@ -1,50 +1,35 @@
-//// [tests/cases/compiler/simpleArrowFunctionParameterReferencedInObjectLiteral1.ts] ////
-
-=== simpleArrowFunctionParameterReferencedInObjectLiteral1.ts ===
-[].map(() => [].map(p => ({ X: p })));
-<<<<<<< HEAD
->[].map(() => [].map(p => ({ X: p }))) : { X: never; }[][]
->[].map : <U>(callbackfn: (value: never, index: number, array: never[]) => U, thisArg?: any) => U[]
->[] : never[]
->map : <U>(callbackfn: (value: never, index: number, array: never[]) => U, thisArg?: any) => U[]
->() => [].map(p => ({ X: p })) : () => { X: never; }[]
->[].map(p => ({ X: p })) : { X: never; }[]
->[].map : <U>(callbackfn: (value: never, index: number, array: never[]) => U, thisArg?: any) => U[]
->[] : never[]
->map : <U>(callbackfn: (value: never, index: number, array: never[]) => U, thisArg?: any) => U[]
->p => ({ X: p }) : (p: never) => { X: never; }
->p : never
->({ X: p }) : { X: never; }
->{ X: p } : { X: never; }
->X : never
->p : never
-=======
->[].map(() => [].map(p => ({ X: p }))) : { X: any; }[][]
->                                      : ^^^^^^^^^^^^^^^
->[].map : <U>(callbackfn: (value: any, index: number, array: any[]) => U, thisArg?: any) => U[]
->       : ^^^^^^^^^^^^^^^^^^^^^^^^^^^^^^^^^^^^^^^^^^^^^^^^^^^^^^^^^^^^^^^^^^^^^^^^^^^^^^^^^^^^^
->[] : undefined[]
->   : ^^^^^^^^^^^
->map : <U>(callbackfn: (value: any, index: number, array: any[]) => U, thisArg?: any) => U[]
->    : ^^^^^^^^^^^^^^^^^^^^^^^^^^^^^^^^^^^^^^^^^^^^^^^^^^^^^^^^^^^^^^^^^^^^^^^^^^^^^^^^^^^^^
->() => [].map(p => ({ X: p })) : () => { X: any; }[]
->                              : ^^^^^^^^^^^^^^^^^^^
->[].map(p => ({ X: p })) : { X: any; }[]
->                        : ^^^^^^^^^^^^^
->[].map : <U>(callbackfn: (value: any, index: number, array: any[]) => U, thisArg?: any) => U[]
->       : ^^^^^^^^^^^^^^^^^^^^^^^^^^^^^^^^^^^^^^^^^^^^^^^^^^^^^^^^^^^^^^^^^^^^^^^^^^^^^^^^^^^^^
->[] : undefined[]
->   : ^^^^^^^^^^^
->map : <U>(callbackfn: (value: any, index: number, array: any[]) => U, thisArg?: any) => U[]
->    : ^^^^^^^^^^^^^^^^^^^^^^^^^^^^^^^^^^^^^^^^^^^^^^^^^^^^^^^^^^^^^^^^^^^^^^^^^^^^^^^^^^^^^
->p => ({ X: p }) : (p: any) => { X: any; }
->                : ^^^^^^^^^^^^^^^^^^^^^^^
->p : any
->({ X: p }) : { X: any; }
->           : ^^^^^^^^^^^
->{ X: p } : { X: any; }
->         : ^^^^^^^^^^^
->X : any
->p : any
->>>>>>> 12402f26
-
+//// [tests/cases/compiler/simpleArrowFunctionParameterReferencedInObjectLiteral1.ts] ////
+
+=== simpleArrowFunctionParameterReferencedInObjectLiteral1.ts ===
+[].map(() => [].map(p => ({ X: p })));
+>[].map(() => [].map(p => ({ X: p }))) : { X: never; }[][]
+>                                      : ^^^^^^^^^^^^^^^^^
+>[].map : <U>(callbackfn: (value: never, index: number, array: never[]) => U, thisArg?: any) => U[]
+>       : ^^^^^^^^^^^^^^^^^^^^^^^^^^^^^^^^^^^^^^^^^^^^^^^^^^^^^^^^^^^^^^^^^^^^^^^^^^^^^^^^^^^^^^^^^
+>[] : never[]
+>   : ^^^^^^^
+>map : <U>(callbackfn: (value: never, index: number, array: never[]) => U, thisArg?: any) => U[]
+>    : ^^^^^^^^^^^^^^^^^^^^^^^^^^^^^^^^^^^^^^^^^^^^^^^^^^^^^^^^^^^^^^^^^^^^^^^^^^^^^^^^^^^^^^^^^
+>() => [].map(p => ({ X: p })) : () => { X: never; }[]
+>                              : ^^^^^^^^^^^^^^^^^^^^^
+>[].map(p => ({ X: p })) : { X: never; }[]
+>                        : ^^^^^^^^^^^^^^^
+>[].map : <U>(callbackfn: (value: never, index: number, array: never[]) => U, thisArg?: any) => U[]
+>       : ^^^^^^^^^^^^^^^^^^^^^^^^^^^^^^^^^^^^^^^^^^^^^^^^^^^^^^^^^^^^^^^^^^^^^^^^^^^^^^^^^^^^^^^^^
+>[] : never[]
+>   : ^^^^^^^
+>map : <U>(callbackfn: (value: never, index: number, array: never[]) => U, thisArg?: any) => U[]
+>    : ^^^^^^^^^^^^^^^^^^^^^^^^^^^^^^^^^^^^^^^^^^^^^^^^^^^^^^^^^^^^^^^^^^^^^^^^^^^^^^^^^^^^^^^^^
+>p => ({ X: p }) : (p: never) => { X: never; }
+>                : ^^^^^^^^^^^^^^^^^^^^^^^^^^^
+>p : never
+>  : ^^^^^
+>({ X: p }) : { X: never; }
+>           : ^^^^^^^^^^^^^
+>{ X: p } : { X: never; }
+>         : ^^^^^^^^^^^^^
+>X : never
+>  : ^^^^^
+>p : never
+>  : ^^^^^
+