//// [tests/cases/conformance/externalModules/initializersInDeclarations.ts] ////

=== file1.d.ts ===
// Errors: Initializers & statements in declaration file

declare class Foo {
>Foo : Foo
>    : ^^^

	name = "test";
>name : string
>     : ^^^^^^
>"test" : "test"
>       : ^^^^^^

	"some prop" = 42;
>"some prop" : number
>            : ^^^^^^
>42 : 42
>   : ^^

	fn(): boolean {
>fn : () => boolean
>   : ^^^^^^       

		return false;
>false : false
>      : ^^^^^
	}
}

declare var x = [];
<<<<<<< HEAD
>x : never[]
>[] : never[]
=======
>x : any[]
>  : ^^^^^
>[] : undefined[]
>   : ^^^^^^^^^^^
>>>>>>> 12402f26

declare var y = {};
>y : {}
>  : ^^
>{} : {}
>   : ^^

declare module M1 {
>M1 : typeof M1
>   : ^^^^^^^^^

	while(true);
>true : true
>     : ^^^^

	export var v1 = () => false;
>v1 : () => boolean
>   : ^^^^^^^^^^^^^
>() => false : () => boolean
>            : ^^^^^^^^^^^^^
>false : false
>      : ^^^^^
}
<|MERGE_RESOLUTION|>--- conflicted
+++ resolved
@@ -1,64 +1,59 @@
-//// [tests/cases/conformance/externalModules/initializersInDeclarations.ts] ////
-
-=== file1.d.ts ===
-// Errors: Initializers & statements in declaration file
-
-declare class Foo {
->Foo : Foo
->    : ^^^
-
-	name = "test";
->name : string
->     : ^^^^^^
->"test" : "test"
->       : ^^^^^^
-
-	"some prop" = 42;
->"some prop" : number
->            : ^^^^^^
->42 : 42
->   : ^^
-
-	fn(): boolean {
->fn : () => boolean
->   : ^^^^^^       
-
-		return false;
->false : false
->      : ^^^^^
-	}
-}
-
-declare var x = [];
-<<<<<<< HEAD
->x : never[]
->[] : never[]
-=======
->x : any[]
->  : ^^^^^
->[] : undefined[]
->   : ^^^^^^^^^^^
->>>>>>> 12402f26
-
-declare var y = {};
->y : {}
->  : ^^
->{} : {}
->   : ^^
-
-declare module M1 {
->M1 : typeof M1
->   : ^^^^^^^^^
-
-	while(true);
->true : true
->     : ^^^^
-
-	export var v1 = () => false;
->v1 : () => boolean
->   : ^^^^^^^^^^^^^
->() => false : () => boolean
->            : ^^^^^^^^^^^^^
->false : false
->      : ^^^^^
-}
+//// [tests/cases/conformance/externalModules/initializersInDeclarations.ts] ////
+
+=== file1.d.ts ===
+// Errors: Initializers & statements in declaration file
+
+declare class Foo {
+>Foo : Foo
+>    : ^^^
+
+	name = "test";
+>name : string
+>     : ^^^^^^
+>"test" : "test"
+>       : ^^^^^^
+
+	"some prop" = 42;
+>"some prop" : number
+>            : ^^^^^^
+>42 : 42
+>   : ^^
+
+	fn(): boolean {
+>fn : () => boolean
+>   : ^^^^^^       
+
+		return false;
+>false : false
+>      : ^^^^^
+	}
+}
+
+declare var x = [];
+>x : never[]
+>  : ^^^^^^^
+>[] : never[]
+>   : ^^^^^^^
+
+declare var y = {};
+>y : {}
+>  : ^^
+>{} : {}
+>   : ^^
+
+declare module M1 {
+>M1 : typeof M1
+>   : ^^^^^^^^^
+
+	while(true);
+>true : true
+>     : ^^^^
+
+	export var v1 = () => false;
+>v1 : () => boolean
+>   : ^^^^^^^^^^^^^
+>() => false : () => boolean
+>            : ^^^^^^^^^^^^^
+>false : false
+>      : ^^^^^
+}