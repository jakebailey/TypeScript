//// [tests/cases/conformance/statements/for-inStatements/for-inStatementsDestructuring3.ts] ////

=== for-inStatementsDestructuring3.ts ===
var a, b;
>a : any
>  : ^^^
>b : any
>  : ^^^

for ([a, b] in []) { }
>[a, b] : [any, any]
>       : ^^^^^^^^^^
>a : any
>  : ^^^
>b : any
<<<<<<< HEAD
>[] : never[]
=======
>  : ^^^
>[] : undefined[]
>   : ^^^^^^^^^^^
>>>>>>> 12402f26

<|MERGE_RESOLUTION|>--- conflicted
+++ resolved
@@ -1,23 +1,19 @@
-//// [tests/cases/conformance/statements/for-inStatements/for-inStatementsDestructuring3.ts] ////
-
-=== for-inStatementsDestructuring3.ts ===
-var a, b;
->a : any
->  : ^^^
->b : any
->  : ^^^
-
-for ([a, b] in []) { }
->[a, b] : [any, any]
->       : ^^^^^^^^^^
->a : any
->  : ^^^
->b : any
-<<<<<<< HEAD
->[] : never[]
-=======
->  : ^^^
->[] : undefined[]
->   : ^^^^^^^^^^^
->>>>>>> 12402f26
-
+//// [tests/cases/conformance/statements/for-inStatements/for-inStatementsDestructuring3.ts] ////
+
+=== for-inStatementsDestructuring3.ts ===
+var a, b;
+>a : any
+>  : ^^^
+>b : any
+>  : ^^^
+
+for ([a, b] in []) { }
+>[a, b] : [any, any]
+>       : ^^^^^^^^^^
+>a : any
+>  : ^^^
+>b : any
+>  : ^^^
+>[] : never[]
+>   : ^^^^^^^
+