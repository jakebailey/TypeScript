//// [tests/cases/compiler/implementArrayInterface.ts] ////

=== implementArrayInterface.ts ===
declare class MyArray<T> implements Array<T> {
>MyArray : MyArray<T>
>        : ^^^^^^^^^^

    toString(): string;
>toString : () => string
>         : ^^^^^^      

    toLocaleString(): string;
>toLocaleString : () => string
>               : ^^^^^^      

    concat<U extends T[]>(...items: U[]): T[];
>concat : { <U extends T[]>(...items: U[]): T[]; (...items: T[]): T[]; }
>       : ^^^ ^^^^^^^^^^^^^^^^^^^^^^^^   ^^^   ^^^^^^^^^^^^^^^^^^^^^^^^^
>items : U[]
>      : ^^^

    concat(...items: T[]): T[];
>concat : { <U extends T[]>(...items: U[]): T[]; (...items: T[]): T[]; }
>       : ^^^^^^^^^^^^^^^^^^^^^^^^^^^^^^^^^^^^^^^^^^^^^^^^^^   ^^^   ^^^
>items : T[]
>      : ^^^

    join(separator?: string): string;
>join : (separator?: string) => string
<<<<<<< HEAD
>separator : string | undefined
=======
>     : ^^^^^^^^^^^^^      ^^^^^      
>separator : string
>          : ^^^^^^
>>>>>>> 12402f26

    pop(): T;
>pop : () => T
>    : ^^^^^^ 

    push(...items: T[]): number;
>push : (...items: T[]) => number
>     : ^^^^^^^^^^^   ^^^^^      
>items : T[]
>      : ^^^

    reverse(): T[];
>reverse : () => T[]
>        : ^^^^^^   

    shift(): T;
>shift : () => T
>      : ^^^^^^ 

    slice(start?: number, end?: number): T[];
>slice : (start?: number, end?: number) => T[]
<<<<<<< HEAD
>start : number | undefined
>end : number | undefined

    sort(compareFn?: (a: T, b: T) => number): this;
>sort : (compareFn?: ((a: T, b: T) => number) | undefined) => this
>compareFn : ((a: T, b: T) => number) | undefined
=======
>      : ^^^^^^^^^      ^^^^^^^^      ^^^^^   
>start : number
>      : ^^^^^^
>end : number
>    : ^^^^^^

    sort(compareFn?: (a: T, b: T) => number): this;
>sort : (compareFn?: (a: T, b: T) => number) => this
>     : ^^^^^^^^^^^^^                      ^^^^^    
>compareFn : (a: T, b: T) => number
>          : ^^^^ ^^^^^ ^^^^^      
>>>>>>> 12402f26
>a : T
>  : ^
>b : T
>  : ^

    splice(start: number): T[];
>splice : { (start: number): T[]; (start: number, deleteCount: number, ...items: T[]): T[]; }
>       : ^^^^^^^^^^      ^^^   ^^^^^^^^^^^^^^^^^^^^^^^^^^^^^^^^^^^^^^^^^^^^^^^^^^^^^^^^^^^^^
>start : number
>      : ^^^^^^

    splice(start: number, deleteCount: number, ...items: T[]): T[];
>splice : { (start: number): T[]; (start: number, deleteCount: number, ...items: T[]): T[]; }
>       : ^^^^^^^^^^^^^^^^^^^^^^^^^^^^^^^^      ^^^^^^^^^^^^^^^      ^^^^^^^^^^^^   ^^^   ^^^
>start : number
>      : ^^^^^^
>deleteCount : number
>            : ^^^^^^
>items : T[]
>      : ^^^

    unshift(...items: T[]): number;
>unshift : (...items: T[]) => number
>        : ^^^^^^^^^^^   ^^^^^      
>items : T[]
>      : ^^^

    indexOf(searchElement: T, fromIndex?: number): number;
>indexOf : (searchElement: T, fromIndex?: number) => number
>        : ^^^^^^^^^^^^^^^^ ^^^^^^^^^^^^^^      ^^^^^      
>searchElement : T
<<<<<<< HEAD
>fromIndex : number | undefined
=======
>              : ^
>fromIndex : number
>          : ^^^^^^
>>>>>>> 12402f26

    lastIndexOf(searchElement: T, fromIndex?: number): number;
>lastIndexOf : (searchElement: T, fromIndex?: number) => number
>            : ^^^^^^^^^^^^^^^^ ^^^^^^^^^^^^^^      ^^^^^      
>searchElement : T
<<<<<<< HEAD
>fromIndex : number | undefined
=======
>              : ^
>fromIndex : number
>          : ^^^^^^
>>>>>>> 12402f26

    every(callbackfn: (value: T, index: number, array: T[]) => boolean, thisArg?: any): boolean;
>every : (callbackfn: (value: T, index: number, array: T[]) => boolean, thisArg?: any) => boolean
>      : ^^^^^^^^^^^^^                                                ^^^^^^^^^^^^   ^^^^^       
>callbackfn : (value: T, index: number, array: T[]) => boolean
>           : ^^^^^^^^ ^^^^^^^^^      ^^^^^^^^^   ^^^^^       
>value : T
>      : ^
>index : number
>      : ^^^^^^
>array : T[]
>      : ^^^
>thisArg : any

    some(callbackfn: (value: T, index: number, array: T[]) => boolean, thisArg?: any): boolean;
>some : (callbackfn: (value: T, index: number, array: T[]) => boolean, thisArg?: any) => boolean
>     : ^^^^^^^^^^^^^                                                ^^^^^^^^^^^^   ^^^^^       
>callbackfn : (value: T, index: number, array: T[]) => boolean
>           : ^^^^^^^^ ^^^^^^^^^      ^^^^^^^^^   ^^^^^       
>value : T
>      : ^
>index : number
>      : ^^^^^^
>array : T[]
>      : ^^^
>thisArg : any

    forEach(callbackfn: (value: T, index: number, array: T[]) => void, thisArg?: any): void;
>forEach : (callbackfn: (value: T, index: number, array: T[]) => void, thisArg?: any) => void
>        : ^^^^^^^^^^^^^                                             ^^^^^^^^^^^^   ^^^^^    
>callbackfn : (value: T, index: number, array: T[]) => void
>           : ^^^^^^^^ ^^^^^^^^^      ^^^^^^^^^   ^^^^^    
>value : T
>      : ^
>index : number
>      : ^^^^^^
>array : T[]
>      : ^^^
>thisArg : any

    map<U>(callbackfn: (value: T, index: number, array: T[]) => U, thisArg?: any): U[];
>map : <U>(callbackfn: (value: T, index: number, array: T[]) => U, thisArg?: any) => U[]
>    : ^ ^^^^^^^^^^^^^^                                          ^^^^^^^^^^^^   ^^^^^   
>callbackfn : (value: T, index: number, array: T[]) => U
>           : ^^^^^^^^ ^^^^^^^^^      ^^^^^^^^^   ^^^^^ 
>value : T
>      : ^
>index : number
>      : ^^^^^^
>array : T[]
>      : ^^^
>thisArg : any

    filter(callbackfn: (value: T, index: number, array: T[]) => boolean, thisArg?: any): T[];
>filter : (callbackfn: (value: T, index: number, array: T[]) => boolean, thisArg?: any) => T[]
>       : ^^^^^^^^^^^^^                                                ^^^^^^^^^^^^   ^^^^^   
>callbackfn : (value: T, index: number, array: T[]) => boolean
>           : ^^^^^^^^ ^^^^^^^^^      ^^^^^^^^^   ^^^^^       
>value : T
>      : ^
>index : number
>      : ^^^^^^
>array : T[]
>      : ^^^
>thisArg : any

    reduce(callbackfn: (previousValue: T, currentValue: T, currentIndex: number, array: T[]) => T, initialValue?: T): T;
>reduce : { (callbackfn: (previousValue: T, currentValue: T, currentIndex: number, array: T[]) => T, initialValue?: T): T; <U>(callbackfn: (previousValue: U, currentValue: T, currentIndex: number, array: T[]) => U, initialValue: U): U; }
>       : ^^^^^^^^^^^^^^^                                                                          ^^^^^^^^^^^^^^^^^ ^^^ ^^^^^^^^^^^^^^^^^^^^^^^^^^^^^^^^^^^^^^^^^^^^^^^^^^^^^^^^^^^^^^^^^^^^^^^^^^^^^^^^^^^^^^^^^^^^^^^^^^^^^^^^^^^^^^^^^^^^
>callbackfn : (previousValue: T, currentValue: T, currentIndex: number, array: T[]) => T
>           : ^^^^^^^^^^^^^^^^ ^^^^^^^^^^^^^^^^ ^^^^^^^^^^^^^^^^      ^^^^^^^^^   ^^^^^ 
>previousValue : T
>              : ^
>currentValue : T
>             : ^
>currentIndex : number
>             : ^^^^^^
>array : T[]
<<<<<<< HEAD
>initialValue : T | undefined

    reduce<U>(callbackfn: (previousValue: U, currentValue: T, currentIndex: number, array: T[]) => U, initialValue: U): U;
>reduce : { (callbackfn: (previousValue: T, currentValue: T, currentIndex: number, array: T[]) => T, initialValue?: T | undefined): T; <U>(callbackfn: (previousValue: U, currentValue: T, currentIndex: number, array: T[]) => U, initialValue: U): U; }
=======
>      : ^^^
>initialValue : T
>             : ^

    reduce<U>(callbackfn: (previousValue: U, currentValue: T, currentIndex: number, array: T[]) => U, initialValue: U): U;
>reduce : { (callbackfn: (previousValue: T, currentValue: T, currentIndex: number, array: T[]) => T, initialValue?: T): T; <U>(callbackfn: (previousValue: U, currentValue: T, currentIndex: number, array: T[]) => U, initialValue: U): U; }
>       : ^^^^^^^^^^^^^^^^^^^^^^^^^^^^^^^^^^^^^^^^^^^^^^^^^^^^^^^^^^^^^^^^^^^^^^^^^^^^^^^^^^^^^^^^^^^^^^^^^^^^^^^^^^^^^^^^^^ ^^^^^^^^^^^^^^                                                                          ^^^^^^^^^^^^^^^^ ^^^ ^^^
>>>>>>> 12402f26
>callbackfn : (previousValue: U, currentValue: T, currentIndex: number, array: T[]) => U
>           : ^^^^^^^^^^^^^^^^ ^^^^^^^^^^^^^^^^ ^^^^^^^^^^^^^^^^      ^^^^^^^^^   ^^^^^ 
>previousValue : U
>              : ^
>currentValue : T
>             : ^
>currentIndex : number
>             : ^^^^^^
>array : T[]
>      : ^^^
>initialValue : U
>             : ^

    reduceRight(callbackfn: (previousValue: T, currentValue: T, currentIndex: number, array: T[]) => T, initialValue?: T): T;
>reduceRight : { (callbackfn: (previousValue: T, currentValue: T, currentIndex: number, array: T[]) => T, initialValue?: T): T; <U>(callbackfn: (previousValue: U, currentValue: T, currentIndex: number, array: T[]) => U, initialValue: U): U; }
>            : ^^^^^^^^^^^^^^^                                                                          ^^^^^^^^^^^^^^^^^ ^^^ ^^^^^^^^^^^^^^^^^^^^^^^^^^^^^^^^^^^^^^^^^^^^^^^^^^^^^^^^^^^^^^^^^^^^^^^^^^^^^^^^^^^^^^^^^^^^^^^^^^^^^^^^^^^^^^^^^^^^
>callbackfn : (previousValue: T, currentValue: T, currentIndex: number, array: T[]) => T
>           : ^^^^^^^^^^^^^^^^ ^^^^^^^^^^^^^^^^ ^^^^^^^^^^^^^^^^      ^^^^^^^^^   ^^^^^ 
>previousValue : T
>              : ^
>currentValue : T
>             : ^
>currentIndex : number
>             : ^^^^^^
>array : T[]
<<<<<<< HEAD
>initialValue : T | undefined

    reduceRight<U>(callbackfn: (previousValue: U, currentValue: T, currentIndex: number, array: T[]) => U, initialValue: U): U;
>reduceRight : { (callbackfn: (previousValue: T, currentValue: T, currentIndex: number, array: T[]) => T, initialValue?: T | undefined): T; <U>(callbackfn: (previousValue: U, currentValue: T, currentIndex: number, array: T[]) => U, initialValue: U): U; }
=======
>      : ^^^
>initialValue : T
>             : ^

    reduceRight<U>(callbackfn: (previousValue: U, currentValue: T, currentIndex: number, array: T[]) => U, initialValue: U): U;
>reduceRight : { (callbackfn: (previousValue: T, currentValue: T, currentIndex: number, array: T[]) => T, initialValue?: T): T; <U>(callbackfn: (previousValue: U, currentValue: T, currentIndex: number, array: T[]) => U, initialValue: U): U; }
>            : ^^^^^^^^^^^^^^^^^^^^^^^^^^^^^^^^^^^^^^^^^^^^^^^^^^^^^^^^^^^^^^^^^^^^^^^^^^^^^^^^^^^^^^^^^^^^^^^^^^^^^^^^^^^^^^^^^^ ^^^^^^^^^^^^^^                                                                          ^^^^^^^^^^^^^^^^ ^^^ ^^^
>>>>>>> 12402f26
>callbackfn : (previousValue: U, currentValue: T, currentIndex: number, array: T[]) => U
>           : ^^^^^^^^^^^^^^^^ ^^^^^^^^^^^^^^^^ ^^^^^^^^^^^^^^^^      ^^^^^^^^^   ^^^^^ 
>previousValue : U
>              : ^
>currentValue : T
>             : ^
>currentIndex : number
>             : ^^^^^^
>array : T[]
>      : ^^^
>initialValue : U
>             : ^

    length: number;
>length : number
>       : ^^^^^^

    [n: number]: T;
>n : number
>  : ^^^^^^
}

<|MERGE_RESOLUTION|>--- conflicted
+++ resolved
@@ -1,280 +1,245 @@
-//// [tests/cases/compiler/implementArrayInterface.ts] ////
-
-=== implementArrayInterface.ts ===
-declare class MyArray<T> implements Array<T> {
->MyArray : MyArray<T>
->        : ^^^^^^^^^^
-
-    toString(): string;
->toString : () => string
->         : ^^^^^^      
-
-    toLocaleString(): string;
->toLocaleString : () => string
->               : ^^^^^^      
-
-    concat<U extends T[]>(...items: U[]): T[];
->concat : { <U extends T[]>(...items: U[]): T[]; (...items: T[]): T[]; }
->       : ^^^ ^^^^^^^^^^^^^^^^^^^^^^^^   ^^^   ^^^^^^^^^^^^^^^^^^^^^^^^^
->items : U[]
->      : ^^^
-
-    concat(...items: T[]): T[];
->concat : { <U extends T[]>(...items: U[]): T[]; (...items: T[]): T[]; }
->       : ^^^^^^^^^^^^^^^^^^^^^^^^^^^^^^^^^^^^^^^^^^^^^^^^^^   ^^^   ^^^
->items : T[]
->      : ^^^
-
-    join(separator?: string): string;
->join : (separator?: string) => string
-<<<<<<< HEAD
->separator : string | undefined
-=======
->     : ^^^^^^^^^^^^^      ^^^^^      
->separator : string
->          : ^^^^^^
->>>>>>> 12402f26
-
-    pop(): T;
->pop : () => T
->    : ^^^^^^ 
-
-    push(...items: T[]): number;
->push : (...items: T[]) => number
->     : ^^^^^^^^^^^   ^^^^^      
->items : T[]
->      : ^^^
-
-    reverse(): T[];
->reverse : () => T[]
->        : ^^^^^^   
-
-    shift(): T;
->shift : () => T
->      : ^^^^^^ 
-
-    slice(start?: number, end?: number): T[];
->slice : (start?: number, end?: number) => T[]
-<<<<<<< HEAD
->start : number | undefined
->end : number | undefined
-
-    sort(compareFn?: (a: T, b: T) => number): this;
->sort : (compareFn?: ((a: T, b: T) => number) | undefined) => this
->compareFn : ((a: T, b: T) => number) | undefined
-=======
->      : ^^^^^^^^^      ^^^^^^^^      ^^^^^   
->start : number
->      : ^^^^^^
->end : number
->    : ^^^^^^
-
-    sort(compareFn?: (a: T, b: T) => number): this;
->sort : (compareFn?: (a: T, b: T) => number) => this
->     : ^^^^^^^^^^^^^                      ^^^^^    
->compareFn : (a: T, b: T) => number
->          : ^^^^ ^^^^^ ^^^^^      
->>>>>>> 12402f26
->a : T
->  : ^
->b : T
->  : ^
-
-    splice(start: number): T[];
->splice : { (start: number): T[]; (start: number, deleteCount: number, ...items: T[]): T[]; }
->       : ^^^^^^^^^^      ^^^   ^^^^^^^^^^^^^^^^^^^^^^^^^^^^^^^^^^^^^^^^^^^^^^^^^^^^^^^^^^^^^
->start : number
->      : ^^^^^^
-
-    splice(start: number, deleteCount: number, ...items: T[]): T[];
->splice : { (start: number): T[]; (start: number, deleteCount: number, ...items: T[]): T[]; }
->       : ^^^^^^^^^^^^^^^^^^^^^^^^^^^^^^^^      ^^^^^^^^^^^^^^^      ^^^^^^^^^^^^   ^^^   ^^^
->start : number
->      : ^^^^^^
->deleteCount : number
->            : ^^^^^^
->items : T[]
->      : ^^^
-
-    unshift(...items: T[]): number;
->unshift : (...items: T[]) => number
->        : ^^^^^^^^^^^   ^^^^^      
->items : T[]
->      : ^^^
-
-    indexOf(searchElement: T, fromIndex?: number): number;
->indexOf : (searchElement: T, fromIndex?: number) => number
->        : ^^^^^^^^^^^^^^^^ ^^^^^^^^^^^^^^      ^^^^^      
->searchElement : T
-<<<<<<< HEAD
->fromIndex : number | undefined
-=======
->              : ^
->fromIndex : number
->          : ^^^^^^
->>>>>>> 12402f26
-
-    lastIndexOf(searchElement: T, fromIndex?: number): number;
->lastIndexOf : (searchElement: T, fromIndex?: number) => number
->            : ^^^^^^^^^^^^^^^^ ^^^^^^^^^^^^^^      ^^^^^      
->searchElement : T
-<<<<<<< HEAD
->fromIndex : number | undefined
-=======
->              : ^
->fromIndex : number
->          : ^^^^^^
->>>>>>> 12402f26
-
-    every(callbackfn: (value: T, index: number, array: T[]) => boolean, thisArg?: any): boolean;
->every : (callbackfn: (value: T, index: number, array: T[]) => boolean, thisArg?: any) => boolean
->      : ^^^^^^^^^^^^^                                                ^^^^^^^^^^^^   ^^^^^       
->callbackfn : (value: T, index: number, array: T[]) => boolean
->           : ^^^^^^^^ ^^^^^^^^^      ^^^^^^^^^   ^^^^^       
->value : T
->      : ^
->index : number
->      : ^^^^^^
->array : T[]
->      : ^^^
->thisArg : any
-
-    some(callbackfn: (value: T, index: number, array: T[]) => boolean, thisArg?: any): boolean;
->some : (callbackfn: (value: T, index: number, array: T[]) => boolean, thisArg?: any) => boolean
->     : ^^^^^^^^^^^^^                                                ^^^^^^^^^^^^   ^^^^^       
->callbackfn : (value: T, index: number, array: T[]) => boolean
->           : ^^^^^^^^ ^^^^^^^^^      ^^^^^^^^^   ^^^^^       
->value : T
->      : ^
->index : number
->      : ^^^^^^
->array : T[]
->      : ^^^
->thisArg : any
-
-    forEach(callbackfn: (value: T, index: number, array: T[]) => void, thisArg?: any): void;
->forEach : (callbackfn: (value: T, index: number, array: T[]) => void, thisArg?: any) => void
->        : ^^^^^^^^^^^^^                                             ^^^^^^^^^^^^   ^^^^^    
->callbackfn : (value: T, index: number, array: T[]) => void
->           : ^^^^^^^^ ^^^^^^^^^      ^^^^^^^^^   ^^^^^    
->value : T
->      : ^
->index : number
->      : ^^^^^^
->array : T[]
->      : ^^^
->thisArg : any
-
-    map<U>(callbackfn: (value: T, index: number, array: T[]) => U, thisArg?: any): U[];
->map : <U>(callbackfn: (value: T, index: number, array: T[]) => U, thisArg?: any) => U[]
->    : ^ ^^^^^^^^^^^^^^                                          ^^^^^^^^^^^^   ^^^^^   
->callbackfn : (value: T, index: number, array: T[]) => U
->           : ^^^^^^^^ ^^^^^^^^^      ^^^^^^^^^   ^^^^^ 
->value : T
->      : ^
->index : number
->      : ^^^^^^
->array : T[]
->      : ^^^
->thisArg : any
-
-    filter(callbackfn: (value: T, index: number, array: T[]) => boolean, thisArg?: any): T[];
->filter : (callbackfn: (value: T, index: number, array: T[]) => boolean, thisArg?: any) => T[]
->       : ^^^^^^^^^^^^^                                                ^^^^^^^^^^^^   ^^^^^   
->callbackfn : (value: T, index: number, array: T[]) => boolean
->           : ^^^^^^^^ ^^^^^^^^^      ^^^^^^^^^   ^^^^^       
->value : T
->      : ^
->index : number
->      : ^^^^^^
->array : T[]
->      : ^^^
->thisArg : any
-
-    reduce(callbackfn: (previousValue: T, currentValue: T, currentIndex: number, array: T[]) => T, initialValue?: T): T;
->reduce : { (callbackfn: (previousValue: T, currentValue: T, currentIndex: number, array: T[]) => T, initialValue?: T): T; <U>(callbackfn: (previousValue: U, currentValue: T, currentIndex: number, array: T[]) => U, initialValue: U): U; }
->       : ^^^^^^^^^^^^^^^                                                                          ^^^^^^^^^^^^^^^^^ ^^^ ^^^^^^^^^^^^^^^^^^^^^^^^^^^^^^^^^^^^^^^^^^^^^^^^^^^^^^^^^^^^^^^^^^^^^^^^^^^^^^^^^^^^^^^^^^^^^^^^^^^^^^^^^^^^^^^^^^^^
->callbackfn : (previousValue: T, currentValue: T, currentIndex: number, array: T[]) => T
->           : ^^^^^^^^^^^^^^^^ ^^^^^^^^^^^^^^^^ ^^^^^^^^^^^^^^^^      ^^^^^^^^^   ^^^^^ 
->previousValue : T
->              : ^
->currentValue : T
->             : ^
->currentIndex : number
->             : ^^^^^^
->array : T[]
-<<<<<<< HEAD
->initialValue : T | undefined
-
-    reduce<U>(callbackfn: (previousValue: U, currentValue: T, currentIndex: number, array: T[]) => U, initialValue: U): U;
->reduce : { (callbackfn: (previousValue: T, currentValue: T, currentIndex: number, array: T[]) => T, initialValue?: T | undefined): T; <U>(callbackfn: (previousValue: U, currentValue: T, currentIndex: number, array: T[]) => U, initialValue: U): U; }
-=======
->      : ^^^
->initialValue : T
->             : ^
-
-    reduce<U>(callbackfn: (previousValue: U, currentValue: T, currentIndex: number, array: T[]) => U, initialValue: U): U;
->reduce : { (callbackfn: (previousValue: T, currentValue: T, currentIndex: number, array: T[]) => T, initialValue?: T): T; <U>(callbackfn: (previousValue: U, currentValue: T, currentIndex: number, array: T[]) => U, initialValue: U): U; }
->       : ^^^^^^^^^^^^^^^^^^^^^^^^^^^^^^^^^^^^^^^^^^^^^^^^^^^^^^^^^^^^^^^^^^^^^^^^^^^^^^^^^^^^^^^^^^^^^^^^^^^^^^^^^^^^^^^^^^ ^^^^^^^^^^^^^^                                                                          ^^^^^^^^^^^^^^^^ ^^^ ^^^
->>>>>>> 12402f26
->callbackfn : (previousValue: U, currentValue: T, currentIndex: number, array: T[]) => U
->           : ^^^^^^^^^^^^^^^^ ^^^^^^^^^^^^^^^^ ^^^^^^^^^^^^^^^^      ^^^^^^^^^   ^^^^^ 
->previousValue : U
->              : ^
->currentValue : T
->             : ^
->currentIndex : number
->             : ^^^^^^
->array : T[]
->      : ^^^
->initialValue : U
->             : ^
-
-    reduceRight(callbackfn: (previousValue: T, currentValue: T, currentIndex: number, array: T[]) => T, initialValue?: T): T;
->reduceRight : { (callbackfn: (previousValue: T, currentValue: T, currentIndex: number, array: T[]) => T, initialValue?: T): T; <U>(callbackfn: (previousValue: U, currentValue: T, currentIndex: number, array: T[]) => U, initialValue: U): U; }
->            : ^^^^^^^^^^^^^^^                                                                          ^^^^^^^^^^^^^^^^^ ^^^ ^^^^^^^^^^^^^^^^^^^^^^^^^^^^^^^^^^^^^^^^^^^^^^^^^^^^^^^^^^^^^^^^^^^^^^^^^^^^^^^^^^^^^^^^^^^^^^^^^^^^^^^^^^^^^^^^^^^^
->callbackfn : (previousValue: T, currentValue: T, currentIndex: number, array: T[]) => T
->           : ^^^^^^^^^^^^^^^^ ^^^^^^^^^^^^^^^^ ^^^^^^^^^^^^^^^^      ^^^^^^^^^   ^^^^^ 
->previousValue : T
->              : ^
->currentValue : T
->             : ^
->currentIndex : number
->             : ^^^^^^
->array : T[]
-<<<<<<< HEAD
->initialValue : T | undefined
-
-    reduceRight<U>(callbackfn: (previousValue: U, currentValue: T, currentIndex: number, array: T[]) => U, initialValue: U): U;
->reduceRight : { (callbackfn: (previousValue: T, currentValue: T, currentIndex: number, array: T[]) => T, initialValue?: T | undefined): T; <U>(callbackfn: (previousValue: U, currentValue: T, currentIndex: number, array: T[]) => U, initialValue: U): U; }
-=======
->      : ^^^
->initialValue : T
->             : ^
-
-    reduceRight<U>(callbackfn: (previousValue: U, currentValue: T, currentIndex: number, array: T[]) => U, initialValue: U): U;
->reduceRight : { (callbackfn: (previousValue: T, currentValue: T, currentIndex: number, array: T[]) => T, initialValue?: T): T; <U>(callbackfn: (previousValue: U, currentValue: T, currentIndex: number, array: T[]) => U, initialValue: U): U; }
->            : ^^^^^^^^^^^^^^^^^^^^^^^^^^^^^^^^^^^^^^^^^^^^^^^^^^^^^^^^^^^^^^^^^^^^^^^^^^^^^^^^^^^^^^^^^^^^^^^^^^^^^^^^^^^^^^^^^^ ^^^^^^^^^^^^^^                                                                          ^^^^^^^^^^^^^^^^ ^^^ ^^^
->>>>>>> 12402f26
->callbackfn : (previousValue: U, currentValue: T, currentIndex: number, array: T[]) => U
->           : ^^^^^^^^^^^^^^^^ ^^^^^^^^^^^^^^^^ ^^^^^^^^^^^^^^^^      ^^^^^^^^^   ^^^^^ 
->previousValue : U
->              : ^
->currentValue : T
->             : ^
->currentIndex : number
->             : ^^^^^^
->array : T[]
->      : ^^^
->initialValue : U
->             : ^
-
-    length: number;
->length : number
->       : ^^^^^^
-
-    [n: number]: T;
->n : number
->  : ^^^^^^
-}
-
+//// [tests/cases/compiler/implementArrayInterface.ts] ////
+
+=== implementArrayInterface.ts ===
+declare class MyArray<T> implements Array<T> {
+>MyArray : MyArray<T>
+>        : ^^^^^^^^^^
+
+    toString(): string;
+>toString : () => string
+>         : ^^^^^^      
+
+    toLocaleString(): string;
+>toLocaleString : () => string
+>               : ^^^^^^      
+
+    concat<U extends T[]>(...items: U[]): T[];
+>concat : { <U extends T[]>(...items: U[]): T[]; (...items: T[]): T[]; }
+>       : ^^^ ^^^^^^^^^^^^^^^^^^^^^^^^   ^^^   ^^^^^^^^^^^^^^^^^^^^^^^^^
+>items : U[]
+>      : ^^^
+
+    concat(...items: T[]): T[];
+>concat : { <U extends T[]>(...items: U[]): T[]; (...items: T[]): T[]; }
+>       : ^^^^^^^^^^^^^^^^^^^^^^^^^^^^^^^^^^^^^^^^^^^^^^^^^^   ^^^   ^^^
+>items : T[]
+>      : ^^^
+
+    join(separator?: string): string;
+>join : (separator?: string) => string
+>     : ^^^^^^^^^^^^^      ^^^^^      
+>separator : string | undefined
+>          : ^^^^^^^^^^^^^^^^^^
+
+    pop(): T;
+>pop : () => T
+>    : ^^^^^^ 
+
+    push(...items: T[]): number;
+>push : (...items: T[]) => number
+>     : ^^^^^^^^^^^   ^^^^^      
+>items : T[]
+>      : ^^^
+
+    reverse(): T[];
+>reverse : () => T[]
+>        : ^^^^^^   
+
+    shift(): T;
+>shift : () => T
+>      : ^^^^^^ 
+
+    slice(start?: number, end?: number): T[];
+>slice : (start?: number, end?: number) => T[]
+>      : ^^^^^^^^^      ^^^^^^^^      ^^^^^   
+>start : number | undefined
+>      : ^^^^^^^^^^^^^^^^^^
+>end : number | undefined
+>    : ^^^^^^^^^^^^^^^^^^
+
+    sort(compareFn?: (a: T, b: T) => number): this;
+>sort : (compareFn?: (a: T, b: T) => number) => this
+>     : ^^^^^^^^^^^^^                      ^^^^^    
+>compareFn : ((a: T, b: T) => number) | undefined
+>          : ^^^^^ ^^^^^ ^^^^^      ^^^^^^^^^^^^^
+>a : T
+>  : ^
+>b : T
+>  : ^
+
+    splice(start: number): T[];
+>splice : { (start: number): T[]; (start: number, deleteCount: number, ...items: T[]): T[]; }
+>       : ^^^^^^^^^^      ^^^   ^^^^^^^^^^^^^^^^^^^^^^^^^^^^^^^^^^^^^^^^^^^^^^^^^^^^^^^^^^^^^
+>start : number
+>      : ^^^^^^
+
+    splice(start: number, deleteCount: number, ...items: T[]): T[];
+>splice : { (start: number): T[]; (start: number, deleteCount: number, ...items: T[]): T[]; }
+>       : ^^^^^^^^^^^^^^^^^^^^^^^^^^^^^^^^      ^^^^^^^^^^^^^^^      ^^^^^^^^^^^^   ^^^   ^^^
+>start : number
+>      : ^^^^^^
+>deleteCount : number
+>            : ^^^^^^
+>items : T[]
+>      : ^^^
+
+    unshift(...items: T[]): number;
+>unshift : (...items: T[]) => number
+>        : ^^^^^^^^^^^   ^^^^^      
+>items : T[]
+>      : ^^^
+
+    indexOf(searchElement: T, fromIndex?: number): number;
+>indexOf : (searchElement: T, fromIndex?: number) => number
+>        : ^^^^^^^^^^^^^^^^ ^^^^^^^^^^^^^^      ^^^^^      
+>searchElement : T
+>              : ^
+>fromIndex : number | undefined
+>          : ^^^^^^^^^^^^^^^^^^
+
+    lastIndexOf(searchElement: T, fromIndex?: number): number;
+>lastIndexOf : (searchElement: T, fromIndex?: number) => number
+>            : ^^^^^^^^^^^^^^^^ ^^^^^^^^^^^^^^      ^^^^^      
+>searchElement : T
+>              : ^
+>fromIndex : number | undefined
+>          : ^^^^^^^^^^^^^^^^^^
+
+    every(callbackfn: (value: T, index: number, array: T[]) => boolean, thisArg?: any): boolean;
+>every : (callbackfn: (value: T, index: number, array: T[]) => boolean, thisArg?: any) => boolean
+>      : ^^^^^^^^^^^^^                                                ^^^^^^^^^^^^   ^^^^^       
+>callbackfn : (value: T, index: number, array: T[]) => boolean
+>           : ^^^^^^^^ ^^^^^^^^^      ^^^^^^^^^   ^^^^^       
+>value : T
+>      : ^
+>index : number
+>      : ^^^^^^
+>array : T[]
+>      : ^^^
+>thisArg : any
+
+    some(callbackfn: (value: T, index: number, array: T[]) => boolean, thisArg?: any): boolean;
+>some : (callbackfn: (value: T, index: number, array: T[]) => boolean, thisArg?: any) => boolean
+>     : ^^^^^^^^^^^^^                                                ^^^^^^^^^^^^   ^^^^^       
+>callbackfn : (value: T, index: number, array: T[]) => boolean
+>           : ^^^^^^^^ ^^^^^^^^^      ^^^^^^^^^   ^^^^^       
+>value : T
+>      : ^
+>index : number
+>      : ^^^^^^
+>array : T[]
+>      : ^^^
+>thisArg : any
+
+    forEach(callbackfn: (value: T, index: number, array: T[]) => void, thisArg?: any): void;
+>forEach : (callbackfn: (value: T, index: number, array: T[]) => void, thisArg?: any) => void
+>        : ^^^^^^^^^^^^^                                             ^^^^^^^^^^^^   ^^^^^    
+>callbackfn : (value: T, index: number, array: T[]) => void
+>           : ^^^^^^^^ ^^^^^^^^^      ^^^^^^^^^   ^^^^^    
+>value : T
+>      : ^
+>index : number
+>      : ^^^^^^
+>array : T[]
+>      : ^^^
+>thisArg : any
+
+    map<U>(callbackfn: (value: T, index: number, array: T[]) => U, thisArg?: any): U[];
+>map : <U>(callbackfn: (value: T, index: number, array: T[]) => U, thisArg?: any) => U[]
+>    : ^ ^^^^^^^^^^^^^^                                          ^^^^^^^^^^^^   ^^^^^   
+>callbackfn : (value: T, index: number, array: T[]) => U
+>           : ^^^^^^^^ ^^^^^^^^^      ^^^^^^^^^   ^^^^^ 
+>value : T
+>      : ^
+>index : number
+>      : ^^^^^^
+>array : T[]
+>      : ^^^
+>thisArg : any
+
+    filter(callbackfn: (value: T, index: number, array: T[]) => boolean, thisArg?: any): T[];
+>filter : (callbackfn: (value: T, index: number, array: T[]) => boolean, thisArg?: any) => T[]
+>       : ^^^^^^^^^^^^^                                                ^^^^^^^^^^^^   ^^^^^   
+>callbackfn : (value: T, index: number, array: T[]) => boolean
+>           : ^^^^^^^^ ^^^^^^^^^      ^^^^^^^^^   ^^^^^       
+>value : T
+>      : ^
+>index : number
+>      : ^^^^^^
+>array : T[]
+>      : ^^^
+>thisArg : any
+
+    reduce(callbackfn: (previousValue: T, currentValue: T, currentIndex: number, array: T[]) => T, initialValue?: T): T;
+>reduce : { (callbackfn: (previousValue: T, currentValue: T, currentIndex: number, array: T[]) => T, initialValue?: T): T; <U>(callbackfn: (previousValue: U, currentValue: T, currentIndex: number, array: T[]) => U, initialValue: U): U; }
+>       : ^^^^^^^^^^^^^^^                                                                          ^^^^^^^^^^^^^^^^^ ^^^ ^^^^^^^^^^^^^^^^^^^^^^^^^^^^^^^^^^^^^^^^^^^^^^^^^^^^^^^^^^^^^^^^^^^^^^^^^^^^^^^^^^^^^^^^^^^^^^^^^^^^^^^^^^^^^^^^^^^^
+>callbackfn : (previousValue: T, currentValue: T, currentIndex: number, array: T[]) => T
+>           : ^^^^^^^^^^^^^^^^ ^^^^^^^^^^^^^^^^ ^^^^^^^^^^^^^^^^      ^^^^^^^^^   ^^^^^ 
+>previousValue : T
+>              : ^
+>currentValue : T
+>             : ^
+>currentIndex : number
+>             : ^^^^^^
+>array : T[]
+>      : ^^^
+>initialValue : T | undefined
+>             : ^^^^^^^^^^^^^
+
+    reduce<U>(callbackfn: (previousValue: U, currentValue: T, currentIndex: number, array: T[]) => U, initialValue: U): U;
+>reduce : { (callbackfn: (previousValue: T, currentValue: T, currentIndex: number, array: T[]) => T, initialValue?: T | undefined): T; <U>(callbackfn: (previousValue: U, currentValue: T, currentIndex: number, array: T[]) => U, initialValue: U): U; }
+>       : ^^^^^^^^^^^^^^^^^^^^^^^^^^^^^^^^^^^^^^^^^^^^^^^^^^^^^^^^^^^^^^^^^^^^^^^^^^^^^^^^^^^^^^^^^^^^^^^^^^^^^^^^^^^^^^^^^^^^^^^^^^^^^^ ^^^^^^^^^^^^^^                                                                          ^^^^^^^^^^^^^^^^ ^^^ ^^^
+>callbackfn : (previousValue: U, currentValue: T, currentIndex: number, array: T[]) => U
+>           : ^^^^^^^^^^^^^^^^ ^^^^^^^^^^^^^^^^ ^^^^^^^^^^^^^^^^      ^^^^^^^^^   ^^^^^ 
+>previousValue : U
+>              : ^
+>currentValue : T
+>             : ^
+>currentIndex : number
+>             : ^^^^^^
+>array : T[]
+>      : ^^^
+>initialValue : U
+>             : ^
+
+    reduceRight(callbackfn: (previousValue: T, currentValue: T, currentIndex: number, array: T[]) => T, initialValue?: T): T;
+>reduceRight : { (callbackfn: (previousValue: T, currentValue: T, currentIndex: number, array: T[]) => T, initialValue?: T): T; <U>(callbackfn: (previousValue: U, currentValue: T, currentIndex: number, array: T[]) => U, initialValue: U): U; }
+>            : ^^^^^^^^^^^^^^^                                                                          ^^^^^^^^^^^^^^^^^ ^^^ ^^^^^^^^^^^^^^^^^^^^^^^^^^^^^^^^^^^^^^^^^^^^^^^^^^^^^^^^^^^^^^^^^^^^^^^^^^^^^^^^^^^^^^^^^^^^^^^^^^^^^^^^^^^^^^^^^^^^
+>callbackfn : (previousValue: T, currentValue: T, currentIndex: number, array: T[]) => T
+>           : ^^^^^^^^^^^^^^^^ ^^^^^^^^^^^^^^^^ ^^^^^^^^^^^^^^^^      ^^^^^^^^^   ^^^^^ 
+>previousValue : T
+>              : ^
+>currentValue : T
+>             : ^
+>currentIndex : number
+>             : ^^^^^^
+>array : T[]
+>      : ^^^
+>initialValue : T | undefined
+>             : ^^^^^^^^^^^^^
+
+    reduceRight<U>(callbackfn: (previousValue: U, currentValue: T, currentIndex: number, array: T[]) => U, initialValue: U): U;
+>reduceRight : { (callbackfn: (previousValue: T, currentValue: T, currentIndex: number, array: T[]) => T, initialValue?: T | undefined): T; <U>(callbackfn: (previousValue: U, currentValue: T, currentIndex: number, array: T[]) => U, initialValue: U): U; }
+>            : ^^^^^^^^^^^^^^^^^^^^^^^^^^^^^^^^^^^^^^^^^^^^^^^^^^^^^^^^^^^^^^^^^^^^^^^^^^^^^^^^^^^^^^^^^^^^^^^^^^^^^^^^^^^^^^^^^^^^^^^^^^^^^^ ^^^^^^^^^^^^^^                                                                          ^^^^^^^^^^^^^^^^ ^^^ ^^^
+>callbackfn : (previousValue: U, currentValue: T, currentIndex: number, array: T[]) => U
+>           : ^^^^^^^^^^^^^^^^ ^^^^^^^^^^^^^^^^ ^^^^^^^^^^^^^^^^      ^^^^^^^^^   ^^^^^ 
+>previousValue : U
+>              : ^
+>currentValue : T
+>             : ^
+>currentIndex : number
+>             : ^^^^^^
+>array : T[]
+>      : ^^^
+>initialValue : U
+>             : ^
+
+    length: number;
+>length : number
+>       : ^^^^^^
+
+    [n: number]: T;
+>n : number
+>  : ^^^^^^
+}
+