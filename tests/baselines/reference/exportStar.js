//// [tests/cases/conformance/es6/modules/exportStar.ts] ////

//// [t1.ts]
export var x = 1;
export var y = 2;

//// [t2.ts]
export default "hello";
export function foo() { }

//// [t3.ts]
var x = "x";
var y = "y";
var z = "z";
export { x, y, z };

//// [t4.ts]
export * from "./t1";
export * from "./t2";
export * from "./t3";

//// [main.ts]
import hello, { x, y, z, foo } from "./t4";
hello;
x;
y;
z;
foo;


//// [t1.js]
"use strict";
Object.defineProperty(exports, "__esModule", { value: true });
exports.y = exports.x = void 0;
exports.x = 1;
exports.y = 2;
//// [t2.js]
"use strict";
Object.defineProperty(exports, "__esModule", { value: true });
exports.foo = void 0;
exports.default = "hello";
function foo() { }
exports.foo = foo;
//// [t3.js]
"use strict";
Object.defineProperty(exports, "__esModule", { value: true });
exports.z = exports.y = exports.x = void 0;
var x = "x";
exports.x = x;
var y = "y";
exports.y = y;
var z = "z";
exports.z = z;
//// [t4.js]
"use strict";
var __createBinding = (this && this.__createBinding) || (Object.create ? (function(o, m, k, k2) {
    if (k2 === undefined) k2 = k;
    Object.defineProperty(o, k2, { enumerable: true, get: function() { return m[k]; } });
}) : (function(o, m, k, k2) {
    if (k2 === undefined) k2 = k;
    o[k2] = m[k];
}));
var __exportStar = (this && this.__exportStar) || function(m, exports) {
<<<<<<< HEAD
    for (var p in m) if (!Object.prototype.hasOwnProperty.call(exports, p)) __createBinding(exports, m, p);
}
=======
    for (var p in m) if (p !== "default" && !exports.hasOwnProperty(p)) __createBinding(exports, m, p);
};
>>>>>>> b397d1fd
Object.defineProperty(exports, "__esModule", { value: true });
__exportStar(require("./t1"), exports);
__exportStar(require("./t2"), exports);
__exportStar(require("./t3"), exports);
//// [main.js]
"use strict";
Object.defineProperty(exports, "__esModule", { value: true });
var t4_1 = require("./t4");
t4_1.default;
t4_1.x;
t4_1.y;
t4_1.z;
t4_1.foo;
<|MERGE_RESOLUTION|>--- conflicted
+++ resolved
@@ -1,83 +1,78 @@
-//// [tests/cases/conformance/es6/modules/exportStar.ts] ////
-
-//// [t1.ts]
+//// [tests/cases/conformance/es6/modules/exportStar.ts] ////
+
+//// [t1.ts]
 export var x = 1;
 export var y = 2;
-
-//// [t2.ts]
+
+//// [t2.ts]
 export default "hello";
 export function foo() { }
-
-//// [t3.ts]
+
+//// [t3.ts]
 var x = "x";
 var y = "y";
 var z = "z";
 export { x, y, z };
-
-//// [t4.ts]
+
+//// [t4.ts]
 export * from "./t1";
 export * from "./t2";
 export * from "./t3";
-
-//// [main.ts]
+
+//// [main.ts]
 import hello, { x, y, z, foo } from "./t4";
 hello;
 x;
 y;
 z;
 foo;
-
-
-//// [t1.js]
-"use strict";
-Object.defineProperty(exports, "__esModule", { value: true });
-exports.y = exports.x = void 0;
-exports.x = 1;
-exports.y = 2;
-//// [t2.js]
-"use strict";
-Object.defineProperty(exports, "__esModule", { value: true });
-exports.foo = void 0;
-exports.default = "hello";
-function foo() { }
-exports.foo = foo;
-//// [t3.js]
-"use strict";
-Object.defineProperty(exports, "__esModule", { value: true });
-exports.z = exports.y = exports.x = void 0;
-var x = "x";
-exports.x = x;
-var y = "y";
-exports.y = y;
-var z = "z";
-exports.z = z;
-//// [t4.js]
-"use strict";
-var __createBinding = (this && this.__createBinding) || (Object.create ? (function(o, m, k, k2) {
-    if (k2 === undefined) k2 = k;
-    Object.defineProperty(o, k2, { enumerable: true, get: function() { return m[k]; } });
-}) : (function(o, m, k, k2) {
-    if (k2 === undefined) k2 = k;
-    o[k2] = m[k];
-}));
-var __exportStar = (this && this.__exportStar) || function(m, exports) {
-<<<<<<< HEAD
-    for (var p in m) if (!Object.prototype.hasOwnProperty.call(exports, p)) __createBinding(exports, m, p);
-}
-=======
-    for (var p in m) if (p !== "default" && !exports.hasOwnProperty(p)) __createBinding(exports, m, p);
-};
->>>>>>> b397d1fd
-Object.defineProperty(exports, "__esModule", { value: true });
-__exportStar(require("./t1"), exports);
-__exportStar(require("./t2"), exports);
-__exportStar(require("./t3"), exports);
-//// [main.js]
-"use strict";
-Object.defineProperty(exports, "__esModule", { value: true });
-var t4_1 = require("./t4");
-t4_1.default;
-t4_1.x;
-t4_1.y;
-t4_1.z;
-t4_1.foo;
+
+
+//// [t1.js]
+"use strict";
+Object.defineProperty(exports, "__esModule", { value: true });
+exports.y = exports.x = void 0;
+exports.x = 1;
+exports.y = 2;
+//// [t2.js]
+"use strict";
+Object.defineProperty(exports, "__esModule", { value: true });
+exports.foo = void 0;
+exports.default = "hello";
+function foo() { }
+exports.foo = foo;
+//// [t3.js]
+"use strict";
+Object.defineProperty(exports, "__esModule", { value: true });
+exports.z = exports.y = exports.x = void 0;
+var x = "x";
+exports.x = x;
+var y = "y";
+exports.y = y;
+var z = "z";
+exports.z = z;
+//// [t4.js]
+"use strict";
+var __createBinding = (this && this.__createBinding) || (Object.create ? (function(o, m, k, k2) {
+    if (k2 === undefined) k2 = k;
+    Object.defineProperty(o, k2, { enumerable: true, get: function() { return m[k]; } });
+}) : (function(o, m, k, k2) {
+    if (k2 === undefined) k2 = k;
+    o[k2] = m[k];
+}));
+var __exportStar = (this && this.__exportStar) || function(m, exports) {
+    for (var p in m) if (p !== "default" && !Object.prototype.hasOwnProperty.call(exports, p)) __createBinding(exports, m, p);
+};
+Object.defineProperty(exports, "__esModule", { value: true });
+__exportStar(require("./t1"), exports);
+__exportStar(require("./t2"), exports);
+__exportStar(require("./t3"), exports);
+//// [main.js]
+"use strict";
+Object.defineProperty(exports, "__esModule", { value: true });
+var t4_1 = require("./t4");
+t4_1.default;
+t4_1.x;
+t4_1.y;
+t4_1.z;
+t4_1.foo;