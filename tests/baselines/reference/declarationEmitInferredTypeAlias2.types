--- conflicted
+++ resolved
@@ -1,57 +1,41 @@
-//// [tests/cases/compiler/declarationEmitInferredTypeAlias2.ts] ////
-
-=== 0.ts ===
-{
-    type Data = string | boolean;
->Data : string | boolean
->     : ^^^^^^^^^^^^^^^^
-
-    let obj: Data = true;
->obj : string | boolean
->    : ^^^^^^^^^^^^^^^^
->true : true
->     : ^^^^
-}
-export { }
-
-=== 1.ts ===
-let v = "str" || true;
-<<<<<<< HEAD
->v : string
->"str" || true : "str"
-=======
->v : string | boolean
->  : ^^^^^^^^^^^^^^^^
->"str" || true : true | "str"
->              : ^^^^^^^^^^^^
->>>>>>> 12402f26
->"str" : "str"
->      : ^^^^^
->true : true
->     : ^^^^
-
-function bar () {
-<<<<<<< HEAD
->bar : () => string
-
-    return v;
->v : string
-}
-export { v, bar }
->v : string
->bar : () => string
-=======
->bar : () => string | boolean
->    : ^^^^^^^^^^^^^^^^^^^^^^
-
-    return v;
->v : string | boolean
->  : ^^^^^^^^^^^^^^^^
-}
-export { v, bar }
->v : string | boolean
->  : ^^^^^^^^^^^^^^^^
->bar : () => string | boolean
->    : ^^^^^^^^^^^^^^^^^^^^^^
->>>>>>> 12402f26
-
+//// [tests/cases/compiler/declarationEmitInferredTypeAlias2.ts] ////
+
+=== 0.ts ===
+{
+    type Data = string | boolean;
+>Data : string | boolean
+>     : ^^^^^^^^^^^^^^^^
+
+    let obj: Data = true;
+>obj : string | boolean
+>    : ^^^^^^^^^^^^^^^^
+>true : true
+>     : ^^^^
+}
+export { }
+
+=== 1.ts ===
+let v = "str" || true;
+>v : string
+>  : ^^^^^^
+>"str" || true : "str"
+>              : ^^^^^
+>"str" : "str"
+>      : ^^^^^
+>true : true
+>     : ^^^^
+
+function bar () {
+>bar : () => string
+>    : ^^^^^^^^^^^^
+
+    return v;
+>v : string
+>  : ^^^^^^
+}
+export { v, bar }
+>v : string
+>  : ^^^^^^
+>bar : () => string
+>    : ^^^^^^^^^^^^
+