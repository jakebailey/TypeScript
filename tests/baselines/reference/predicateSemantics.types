--- conflicted
+++ resolved
@@ -1,609 +1,581 @@
-//// [tests/cases/compiler/predicateSemantics.ts] ////
-
-=== predicateSemantics.ts ===
-declare let opt: number | undefined;
->opt : number
->    : ^^^^^^
-
-// OK: One or other operand is possibly nullish
-<<<<<<< HEAD
-const test1 = (cond ? undefined : 32) ?? "possibly reached";
->test1 : "possibly reached" | 32
->      : ^^^^^^^^^^^^^^^^^^^^^^^
->(cond ? undefined : 32) ?? "possibly reached" : "possibly reached" | 32
->                                              : ^^^^^^^^^^^^^^^^^^^^^^^
->(cond ? undefined : 32) : 32
->                        : ^^
->cond ? undefined : 32 : 32
->                      : ^^
->cond : any
->     : ^^^
-=======
-const test1 = (opt ? undefined : 32) ?? "possibly reached";
->test1 : 32 | "possibly reached"
->      : ^^^^^^^^^^^^^^^^^^^^^^^
->(opt ? undefined : 32) ?? "possibly reached" : 32 | "possibly reached"
->                                             : ^^^^^^^^^^^^^^^^^^^^^^^
->(opt ? undefined : 32) : 32
->                       : ^^
->opt ? undefined : 32 : 32
->                     : ^^
->opt : number
->    : ^^^^^^
->>>>>>> c63de15a
->undefined : undefined
->          : ^^^^^^^^^
->32 : 32
->   : ^^
->"possibly reached" : "possibly reached"
->                   : ^^^^^^^^^^^^^^^^^^
-
-// Not OK: Both operands nullish
-const test2 = (opt ? undefined : null) ?? "always reached";
->test2 : "always reached"
->      : ^^^^^^^^^^^^^^^^
->(opt ? undefined : null) ?? "always reached" : "always reached"
->                                             : ^^^^^^^^^^^^^^^^
->(opt ? undefined : null) : null
->                         : ^^^^
->opt ? undefined : null : null
->                       : ^^^^
->opt : number
->    : ^^^^^^
->undefined : undefined
->          : ^^^^^^^^^
->"always reached" : "always reached"
->                 : ^^^^^^^^^^^^^^^^
-
-// Not OK: Both operands non-nullish
-<<<<<<< HEAD
-const test3 = (cond ? 132 : 17) ?? "unreachable";
->test3 : "unreachable" | 17 | 132
->      : ^^^^^^^^^^^^^^^^^^^^^^^^
->(cond ? 132 : 17) ?? "unreachable" : "unreachable" | 17 | 132
->                                   : ^^^^^^^^^^^^^^^^^^^^^^^^
->(cond ? 132 : 17) : 17 | 132
->                  : ^^^^^^^^
->cond ? 132 : 17 : 17 | 132
->                : ^^^^^^^^
->cond : any
->     : ^^^
-=======
-const test3 = (opt ? 132 : 17) ?? "unreachable";
->test3 : 132 | 17 | "unreachable"
->      : ^^^^^^^^^^^^^^^^^^^^^^^^
->(opt ? 132 : 17) ?? "unreachable" : 132 | 17 | "unreachable"
->                                  : ^^^^^^^^^^^^^^^^^^^^^^^^
->(opt ? 132 : 17) : 132 | 17
->                 : ^^^^^^^^
->opt ? 132 : 17 : 132 | 17
->               : ^^^^^^^^
->opt : number
->    : ^^^^^^
->>>>>>> c63de15a
->132 : 132
->    : ^^^
->17 : 17
->   : ^^
->"unreachable" : "unreachable"
->              : ^^^^^^^^^^^^^
-
-// Parens
-const test4 = (opt ? (undefined) : (17)) ?? 42;
->test4 : 17 | 42
->      : ^^^^^^^
->(opt ? (undefined) : (17)) ?? 42 : 17 | 42
->                                 : ^^^^^^^
->(opt ? (undefined) : (17)) : 17
->                           : ^^
->opt ? (undefined) : (17) : 17
->                         : ^^
->opt : number
->    : ^^^^^^
->(undefined) : undefined
->            : ^^^^^^^^^
->undefined : undefined
->          : ^^^^^^^^^
->(17) : 17
->     : ^^
->17 : 17
->   : ^^
->42 : 42
->   : ^^
-
-// Should be OK (special case)
-if (!!true) {
->!!true : boolean
->       : ^^^^^^^
->!true : boolean
->      : ^^^^^^^
->true : true
->     : ^^^^
-
-}
-
-// Should be OK (special cases)
-while (0) { }
->0 : 0
->  : ^
-
-while (1) { }
->1 : 1
->  : ^
-
-while (true) { }
->true : true
->     : ^^^^
-
-while (false) { }
->false : false
->      : ^^^^^
-
-const p01 = {} ?? null;
->p01 : {}
->    : ^^
->{} ?? null : {}
->           : ^^
->{} : {}
->   : ^^
-
-const p02 = 0 > 1 ?? null;
->p02 : boolean
->    : ^^^^^^^
->0 > 1 ?? null : boolean
->              : ^^^^^^^
->0 > 1 : boolean
->      : ^^^^^^^
->0 : 0
->  : ^
->1 : 1
->  : ^
-
-const p03 = null ?? 1;
->p03 : 1
->    : ^
->null ?? 1 : 1
->          : ^
->1 : 1
->  : ^
-
-const p04 = null ?? null;
->p04 : any
->    : ^^^
->null ?? null : null
->             : ^^^^
-
-const p05 = (class foo { }) && null;
->p05 : any
->    : ^^^
->(class foo { }) && null : null
->                        : ^^^^
->(class foo { }) : typeof foo
->                : ^^^^^^^^^^
->class foo { } : typeof foo
->              : ^^^^^^^^^^
->foo : typeof foo
->    : ^^^^^^^^^^
-
-const p06 = (class foo { }) || null;
->p06 : typeof foo
->    : ^^^^^^^^^^
->(class foo { }) || null : typeof foo
->                        : ^^^^^^^^^^
->(class foo { }) : typeof foo
->                : ^^^^^^^^^^
->class foo { } : typeof foo
->              : ^^^^^^^^^^
->foo : typeof foo
->    : ^^^^^^^^^^
-
-const p07 = null ?? null ?? null;
->p07 : any
->    : ^^^
->null ?? null ?? null : null
->                     : ^^^^
->null ?? null : null
->             : ^^^^
-
-const p08 = null ?? opt ?? null;
->p08 : number
->    : ^^^^^^
->null ?? opt ?? null : number
->                    : ^^^^^^
->null ?? opt : number
->            : ^^^^^^
->opt : number
->    : ^^^^^^
-
-const p09 = null ?? (opt ? null : undefined) ?? null;
->p09 : any
->    : ^^^
->null ?? (opt ? null : undefined) ?? null : null
->                                         : ^^^^
->null ?? (opt ? null : undefined) : null
->                                 : ^^^^
->(opt ? null : undefined) : null
->                         : ^^^^
->opt ? null : undefined : null
->                       : ^^^^
->opt : number
->    : ^^^^^^
->undefined : undefined
->          : ^^^^^^^^^
-
-const p10 = opt ?? null ?? 1;
->p10 : number
->    : ^^^^^^
->opt ?? null ?? 1 : number
->                 : ^^^^^^
->opt ?? null : number
->            : ^^^^^^
->opt : number
->    : ^^^^^^
->1 : 1
->  : ^
-
-const p11 = opt ?? null ?? null;
->p11 : number
->    : ^^^^^^
->opt ?? null ?? null : number
->                    : ^^^^^^
->opt ?? null : number
->            : ^^^^^^
->opt : number
->    : ^^^^^^
-
-const p12 = opt ?? (null ?? 1);
->p12 : number
->    : ^^^^^^
->opt ?? (null ?? 1) : number
->                   : ^^^^^^
->opt : number
->    : ^^^^^^
->(null ?? 1) : 1
->            : ^
->null ?? 1 : 1
->          : ^
->1 : 1
->  : ^
-
-const p13 = opt ?? (null ?? null);
->p13 : number
->    : ^^^^^^
->opt ?? (null ?? null) : number
->                      : ^^^^^^
->opt : number
->    : ^^^^^^
->(null ?? null) : null
->               : ^^^^
->null ?? null : null
->             : ^^^^
-
-const p14 = opt ?? (null ?? null ?? null);
->p14 : number
->    : ^^^^^^
->opt ?? (null ?? null ?? null) : number
->                              : ^^^^^^
->opt : number
->    : ^^^^^^
->(null ?? null ?? null) : null
->                       : ^^^^
->null ?? null ?? null : null
->                     : ^^^^
->null ?? null : null
->             : ^^^^
-
-const p15 = opt ?? (opt ? null : undefined) ?? null;
->p15 : number
->    : ^^^^^^
->opt ?? (opt ? null : undefined) ?? null : number
->                                        : ^^^^^^
->opt ?? (opt ? null : undefined) : number
->                                : ^^^^^^
->opt : number
->    : ^^^^^^
->(opt ? null : undefined) : null
->                         : ^^^^
->opt ? null : undefined : null
->                       : ^^^^
->opt : number
->    : ^^^^^^
->undefined : undefined
->          : ^^^^^^^^^
-
-const p16 = opt ?? 1 ?? 2;
->p16 : number
->    : ^^^^^^
->opt ?? 1 ?? 2 : number
->              : ^^^^^^
->opt ?? 1 : number
->         : ^^^^^^
->opt : number
->    : ^^^^^^
->1 : 1
->  : ^
->2 : 2
->  : ^
-
-const p17 = opt ?? (opt ? 1 : 2) ?? 3;
->p17 : number
->    : ^^^^^^
->opt ?? (opt ? 1 : 2) ?? 3 : number
->                          : ^^^^^^
->opt ?? (opt ? 1 : 2) : number
->                     : ^^^^^^
->opt : number
->    : ^^^^^^
->(opt ? 1 : 2) : 1 | 2
->              : ^^^^^
->opt ? 1 : 2 : 1 | 2
->            : ^^^^^
->opt : number
->    : ^^^^^^
->1 : 1
->  : ^
->2 : 2
->  : ^
->3 : 3
->  : ^
-
-const p21 = null ?? null ?? null ?? null;
->p21 : any
->    : ^^^
->null ?? null ?? null ?? null : null
->                             : ^^^^
->null ?? null ?? null : null
->                     : ^^^^
->null ?? null : null
->             : ^^^^
-
-const p22 = null ?? 1 ?? 1;
->p22 : 1
->    : ^
->null ?? 1 ?? 1 : 1
->               : ^
->null ?? 1 : 1
->          : ^
->1 : 1
->  : ^
->1 : 1
->  : ^
-
-const p23 = null ?? (opt ? 1 : 2) ?? 1;
->p23 : 1 | 2
->    : ^^^^^
->null ?? (opt ? 1 : 2) ?? 1 : 1 | 2
->                           : ^^^^^
->null ?? (opt ? 1 : 2) : 1 | 2
->                      : ^^^^^
->(opt ? 1 : 2) : 1 | 2
->              : ^^^^^
->opt ? 1 : 2 : 1 | 2
->            : ^^^^^
->opt : number
->    : ^^^^^^
->1 : 1
->  : ^
->2 : 2
->  : ^
->1 : 1
->  : ^
-
-// Outer expression tests
-while ({} as any) { }
->{} as any : any
->          : ^^^
->{} : {}
->   : ^^
-
-while ({} satisfies unknown) { }
->{} satisfies unknown : {}
->                     : ^^
->{} : {}
->   : ^^
-
-while ((<any>({}))) { }
->(<any>({})) : any
->            : ^^^
-><any>({}) : any
->          : ^^^
->({}) : {}
->     : ^^
->{} : {}
->   : ^^
-
-while ((({}))) { }
->(({})) : {}
->       : ^^
->({}) : {}
->     : ^^
->{} : {}
->   : ^^
-
-declare let cond: any;
->cond : any
->     : ^^^
-
-// Should be OK
-console.log((cond || undefined) && 1 / cond);
->console.log((cond || undefined) && 1 / cond) : void
->                                             : ^^^^
->console.log : (...data: any[]) => void
->            : ^^^^    ^^     ^^^^^    
->console : Console
->        : ^^^^^^^
->log : (...data: any[]) => void
->    : ^^^^    ^^     ^^^^^    
->(cond || undefined) && 1 / cond : number
->                                : ^^^^^^
->(cond || undefined) : any
->                    : ^^^
->cond || undefined : any
->                  : ^^^
->cond : any
->     : ^^^
->undefined : undefined
->          : ^^^^^^^^^
->1 / cond : number
->         : ^^^^^^
->1 : 1
->  : ^
->cond : any
->     : ^^^
-
-function foo(this: Object | undefined) {
->foo : (this: Object | undefined) => 0 | Object
->    : ^    ^^                  ^^^^^^^^^^^^^^^
->this : Object
->     : ^^^^^^
-
-    // Should be OK
-    return this ?? 0;
->this ?? 0 : 0 | Object
->          : ^^^^^^^^^^
->this : Object
->     : ^^^^^^
->0 : 0
->  : ^
-}
-
-// https://github.com/microsoft/TypeScript/issues/60401
-{
-  const maybe = null as true | null;
->maybe : true
->      : ^^^^
->null as true | null : true
->                    : ^^^^
->true : true
->     : ^^^^
-
-  let i = 0;
->i : number
->  : ^^^^^^
->0 : 0
->  : ^
-
-  const d = (i++, maybe) ?? true; // ok
->d : true
->  : ^^^^
->(i++, maybe) ?? true : true
->                     : ^^^^
->(i++, maybe) : true
->             : ^^^^
->i++, maybe : true
->           : ^^^^
->i++ : number
->    : ^^^^^^
->i : number
->  : ^^^^^^
->maybe : true
->      : ^^^^
->true : true
->     : ^^^^
-
-  const e = (i++, i++) ?? true; // error
->e : number | true
->  : ^^^^^^^^^^^^^
->(i++, i++) ?? true : number | true
->                   : ^^^^^^^^^^^^^
->(i++, i++) : number
->           : ^^^^^^
->i++, i++ : number
->         : ^^^^^^
->i++ : number
->    : ^^^^^^
->i : number
->  : ^^^^^^
->i++ : number
->    : ^^^^^^
->i : number
->  : ^^^^^^
->true : true
->     : ^^^^
-
-  const f = (maybe, i++) ?? true; // error
->f : number | true
->  : ^^^^^^^^^^^^^
->(maybe, i++) ?? true : number | true
->                     : ^^^^^^^^^^^^^
->(maybe, i++) : number
->             : ^^^^^^
->maybe, i++ : number
->           : ^^^^^^
->maybe : true
->      : ^^^^
->i++ : number
->    : ^^^^^^
->i : number
->  : ^^^^^^
->true : true
->     : ^^^^
-}
-
-// https://github.com/microsoft/TypeScript/issues/60439
-class X {
->X : X
->  : ^
-
-  constructor() {
-    const p = new.target ?? 32;
->p : 32 | typeof X
->  : ^^^^^^^^^^^^^
->new.target ?? 32 : 32 | typeof X
->                 : ^^^^^^^^^^^^^
->new.target : typeof X
->           : ^^^^^^^^
->target : typeof X
->       : ^^^^^^^^
->32 : 32
->   : ^^
-  }
-}
-
-// https://github.com/microsoft/TypeScript/issues/60614
-declare function tag<T>(
->tag : <T>(strings: TemplateStringsArray, ...values: number[]) => T | null
->    : ^ ^^       ^^                    ^^^^^      ^^        ^^^^^        
-
-  strings: TemplateStringsArray,
->strings : TemplateStringsArray
->        : ^^^^^^^^^^^^^^^^^^^^
-
-  ...values: number[]
->values : number[]
->       : ^^^^^^^^
-
-): T | null;
-
-tag`foo${1}` ?? 32; // ok
->tag`foo${1}` ?? 32 : unknown
->                   : ^^^^^^^
->tag`foo${1}` : unknown
->             : ^^^^^^^
->tag : <T>(strings: TemplateStringsArray, ...values: number[]) => T | null
->    : ^ ^^       ^^                    ^^^^^      ^^        ^^^^^        
->`foo${1}` : string
->          : ^^^^^^
->1 : 1
->  : ^
->32 : 32
->   : ^^
-
-`foo${1}` ?? 32; // error
->`foo${1}` ?? 32 : "foo1" | 32
->                : ^^^^^^^^^^^
->`foo${1}` : "foo1"
->          : ^^^^^^
->1 : 1
->  : ^
->32 : 32
->   : ^^
-
-`foo` ?? 32; // error
->`foo` ?? 32 : "foo" | 32
->            : ^^^^^^^^^^
->`foo` : "foo"
->      : ^^^^^
->32 : 32
->   : ^^
-
+//// [tests/cases/compiler/predicateSemantics.ts] ////
+
+=== predicateSemantics.ts ===
+declare let opt: number | undefined;
+>opt : number
+>    : ^^^^^^
+
+// OK: One or other operand is possibly nullish
+const test1 = (opt ? undefined : 32) ?? "possibly reached";
+>test1 : "possibly reached" | 32
+>      : ^^^^^^^^^^^^^^^^^^^^^^^
+>(opt ? undefined : 32) ?? "possibly reached" : "possibly reached" | 32
+>                                             : ^^^^^^^^^^^^^^^^^^^^^^^
+>(opt ? undefined : 32) : 32
+>                       : ^^
+>opt ? undefined : 32 : 32
+>                     : ^^
+>opt : number
+>    : ^^^^^^
+>undefined : undefined
+>          : ^^^^^^^^^
+>32 : 32
+>   : ^^
+>"possibly reached" : "possibly reached"
+>                   : ^^^^^^^^^^^^^^^^^^
+
+// Not OK: Both operands nullish
+const test2 = (opt ? undefined : null) ?? "always reached";
+>test2 : "always reached"
+>      : ^^^^^^^^^^^^^^^^
+>(opt ? undefined : null) ?? "always reached" : "always reached"
+>                                             : ^^^^^^^^^^^^^^^^
+>(opt ? undefined : null) : null
+>                         : ^^^^
+>opt ? undefined : null : null
+>                       : ^^^^
+>opt : number
+>    : ^^^^^^
+>undefined : undefined
+>          : ^^^^^^^^^
+>"always reached" : "always reached"
+>                 : ^^^^^^^^^^^^^^^^
+
+// Not OK: Both operands non-nullish
+const test3 = (opt ? 132 : 17) ?? "unreachable";
+>test3 : "unreachable" | 17 | 132
+>      : ^^^^^^^^^^^^^^^^^^^^^^^^
+>(opt ? 132 : 17) ?? "unreachable" : "unreachable" | 17 | 132
+>                                  : ^^^^^^^^^^^^^^^^^^^^^^^^
+>(opt ? 132 : 17) : 17 | 132
+>                 : ^^^^^^^^
+>opt ? 132 : 17 : 17 | 132
+>               : ^^^^^^^^
+>opt : number
+>    : ^^^^^^
+>132 : 132
+>    : ^^^
+>17 : 17
+>   : ^^
+>"unreachable" : "unreachable"
+>              : ^^^^^^^^^^^^^
+
+// Parens
+const test4 = (opt ? (undefined) : (17)) ?? 42;
+>test4 : 17 | 42
+>      : ^^^^^^^
+>(opt ? (undefined) : (17)) ?? 42 : 17 | 42
+>                                 : ^^^^^^^
+>(opt ? (undefined) : (17)) : 17
+>                           : ^^
+>opt ? (undefined) : (17) : 17
+>                         : ^^
+>opt : number
+>    : ^^^^^^
+>(undefined) : undefined
+>            : ^^^^^^^^^
+>undefined : undefined
+>          : ^^^^^^^^^
+>(17) : 17
+>     : ^^
+>17 : 17
+>   : ^^
+>42 : 42
+>   : ^^
+
+// Should be OK (special case)
+if (!!true) {
+>!!true : boolean
+>       : ^^^^^^^
+>!true : boolean
+>      : ^^^^^^^
+>true : true
+>     : ^^^^
+
+}
+
+// Should be OK (special cases)
+while (0) { }
+>0 : 0
+>  : ^
+
+while (1) { }
+>1 : 1
+>  : ^
+
+while (true) { }
+>true : true
+>     : ^^^^
+
+while (false) { }
+>false : false
+>      : ^^^^^
+
+const p01 = {} ?? null;
+>p01 : {}
+>    : ^^
+>{} ?? null : {}
+>           : ^^
+>{} : {}
+>   : ^^
+
+const p02 = 0 > 1 ?? null;
+>p02 : boolean
+>    : ^^^^^^^
+>0 > 1 ?? null : boolean
+>              : ^^^^^^^
+>0 > 1 : boolean
+>      : ^^^^^^^
+>0 : 0
+>  : ^
+>1 : 1
+>  : ^
+
+const p03 = null ?? 1;
+>p03 : 1
+>    : ^
+>null ?? 1 : 1
+>          : ^
+>1 : 1
+>  : ^
+
+const p04 = null ?? null;
+>p04 : any
+>    : ^^^
+>null ?? null : null
+>             : ^^^^
+
+const p05 = (class foo { }) && null;
+>p05 : any
+>    : ^^^
+>(class foo { }) && null : null
+>                        : ^^^^
+>(class foo { }) : typeof foo
+>                : ^^^^^^^^^^
+>class foo { } : typeof foo
+>              : ^^^^^^^^^^
+>foo : typeof foo
+>    : ^^^^^^^^^^
+
+const p06 = (class foo { }) || null;
+>p06 : typeof foo
+>    : ^^^^^^^^^^
+>(class foo { }) || null : typeof foo
+>                        : ^^^^^^^^^^
+>(class foo { }) : typeof foo
+>                : ^^^^^^^^^^
+>class foo { } : typeof foo
+>              : ^^^^^^^^^^
+>foo : typeof foo
+>    : ^^^^^^^^^^
+
+const p07 = null ?? null ?? null;
+>p07 : any
+>    : ^^^
+>null ?? null ?? null : null
+>                     : ^^^^
+>null ?? null : null
+>             : ^^^^
+
+const p08 = null ?? opt ?? null;
+>p08 : number
+>    : ^^^^^^
+>null ?? opt ?? null : number
+>                    : ^^^^^^
+>null ?? opt : number
+>            : ^^^^^^
+>opt : number
+>    : ^^^^^^
+
+const p09 = null ?? (opt ? null : undefined) ?? null;
+>p09 : any
+>    : ^^^
+>null ?? (opt ? null : undefined) ?? null : null
+>                                         : ^^^^
+>null ?? (opt ? null : undefined) : null
+>                                 : ^^^^
+>(opt ? null : undefined) : null
+>                         : ^^^^
+>opt ? null : undefined : null
+>                       : ^^^^
+>opt : number
+>    : ^^^^^^
+>undefined : undefined
+>          : ^^^^^^^^^
+
+const p10 = opt ?? null ?? 1;
+>p10 : number
+>    : ^^^^^^
+>opt ?? null ?? 1 : number
+>                 : ^^^^^^
+>opt ?? null : number
+>            : ^^^^^^
+>opt : number
+>    : ^^^^^^
+>1 : 1
+>  : ^
+
+const p11 = opt ?? null ?? null;
+>p11 : number
+>    : ^^^^^^
+>opt ?? null ?? null : number
+>                    : ^^^^^^
+>opt ?? null : number
+>            : ^^^^^^
+>opt : number
+>    : ^^^^^^
+
+const p12 = opt ?? (null ?? 1);
+>p12 : number
+>    : ^^^^^^
+>opt ?? (null ?? 1) : number
+>                   : ^^^^^^
+>opt : number
+>    : ^^^^^^
+>(null ?? 1) : 1
+>            : ^
+>null ?? 1 : 1
+>          : ^
+>1 : 1
+>  : ^
+
+const p13 = opt ?? (null ?? null);
+>p13 : number
+>    : ^^^^^^
+>opt ?? (null ?? null) : number
+>                      : ^^^^^^
+>opt : number
+>    : ^^^^^^
+>(null ?? null) : null
+>               : ^^^^
+>null ?? null : null
+>             : ^^^^
+
+const p14 = opt ?? (null ?? null ?? null);
+>p14 : number
+>    : ^^^^^^
+>opt ?? (null ?? null ?? null) : number
+>                              : ^^^^^^
+>opt : number
+>    : ^^^^^^
+>(null ?? null ?? null) : null
+>                       : ^^^^
+>null ?? null ?? null : null
+>                     : ^^^^
+>null ?? null : null
+>             : ^^^^
+
+const p15 = opt ?? (opt ? null : undefined) ?? null;
+>p15 : number
+>    : ^^^^^^
+>opt ?? (opt ? null : undefined) ?? null : number
+>                                        : ^^^^^^
+>opt ?? (opt ? null : undefined) : number
+>                                : ^^^^^^
+>opt : number
+>    : ^^^^^^
+>(opt ? null : undefined) : null
+>                         : ^^^^
+>opt ? null : undefined : null
+>                       : ^^^^
+>opt : number
+>    : ^^^^^^
+>undefined : undefined
+>          : ^^^^^^^^^
+
+const p16 = opt ?? 1 ?? 2;
+>p16 : number
+>    : ^^^^^^
+>opt ?? 1 ?? 2 : number
+>              : ^^^^^^
+>opt ?? 1 : number
+>         : ^^^^^^
+>opt : number
+>    : ^^^^^^
+>1 : 1
+>  : ^
+>2 : 2
+>  : ^
+
+const p17 = opt ?? (opt ? 1 : 2) ?? 3;
+>p17 : number
+>    : ^^^^^^
+>opt ?? (opt ? 1 : 2) ?? 3 : number
+>                          : ^^^^^^
+>opt ?? (opt ? 1 : 2) : number
+>                     : ^^^^^^
+>opt : number
+>    : ^^^^^^
+>(opt ? 1 : 2) : 1 | 2
+>              : ^^^^^
+>opt ? 1 : 2 : 1 | 2
+>            : ^^^^^
+>opt : number
+>    : ^^^^^^
+>1 : 1
+>  : ^
+>2 : 2
+>  : ^
+>3 : 3
+>  : ^
+
+const p21 = null ?? null ?? null ?? null;
+>p21 : any
+>    : ^^^
+>null ?? null ?? null ?? null : null
+>                             : ^^^^
+>null ?? null ?? null : null
+>                     : ^^^^
+>null ?? null : null
+>             : ^^^^
+
+const p22 = null ?? 1 ?? 1;
+>p22 : 1
+>    : ^
+>null ?? 1 ?? 1 : 1
+>               : ^
+>null ?? 1 : 1
+>          : ^
+>1 : 1
+>  : ^
+>1 : 1
+>  : ^
+
+const p23 = null ?? (opt ? 1 : 2) ?? 1;
+>p23 : 1 | 2
+>    : ^^^^^
+>null ?? (opt ? 1 : 2) ?? 1 : 1 | 2
+>                           : ^^^^^
+>null ?? (opt ? 1 : 2) : 1 | 2
+>                      : ^^^^^
+>(opt ? 1 : 2) : 1 | 2
+>              : ^^^^^
+>opt ? 1 : 2 : 1 | 2
+>            : ^^^^^
+>opt : number
+>    : ^^^^^^
+>1 : 1
+>  : ^
+>2 : 2
+>  : ^
+>1 : 1
+>  : ^
+
+// Outer expression tests
+while ({} as any) { }
+>{} as any : any
+>          : ^^^
+>{} : {}
+>   : ^^
+
+while ({} satisfies unknown) { }
+>{} satisfies unknown : {}
+>                     : ^^
+>{} : {}
+>   : ^^
+
+while ((<any>({}))) { }
+>(<any>({})) : any
+>            : ^^^
+><any>({}) : any
+>          : ^^^
+>({}) : {}
+>     : ^^
+>{} : {}
+>   : ^^
+
+while ((({}))) { }
+>(({})) : {}
+>       : ^^
+>({}) : {}
+>     : ^^
+>{} : {}
+>   : ^^
+
+declare let cond: any;
+>cond : any
+>     : ^^^
+
+// Should be OK
+console.log((cond || undefined) && 1 / cond);
+>console.log((cond || undefined) && 1 / cond) : void
+>                                             : ^^^^
+>console.log : (...data: any[]) => void
+>            : ^^^^    ^^     ^^^^^    
+>console : Console
+>        : ^^^^^^^
+>log : (...data: any[]) => void
+>    : ^^^^    ^^     ^^^^^    
+>(cond || undefined) && 1 / cond : number
+>                                : ^^^^^^
+>(cond || undefined) : any
+>                    : ^^^
+>cond || undefined : any
+>                  : ^^^
+>cond : any
+>     : ^^^
+>undefined : undefined
+>          : ^^^^^^^^^
+>1 / cond : number
+>         : ^^^^^^
+>1 : 1
+>  : ^
+>cond : any
+>     : ^^^
+
+function foo(this: Object | undefined) {
+>foo : (this: Object | undefined) => 0 | Object
+>    : ^    ^^                  ^^^^^^^^^^^^^^^
+>this : Object
+>     : ^^^^^^
+
+    // Should be OK
+    return this ?? 0;
+>this ?? 0 : 0 | Object
+>          : ^^^^^^^^^^
+>this : Object
+>     : ^^^^^^
+>0 : 0
+>  : ^
+}
+
+// https://github.com/microsoft/TypeScript/issues/60401
+{
+  const maybe = null as true | null;
+>maybe : true
+>      : ^^^^
+>null as true | null : true
+>                    : ^^^^
+>true : true
+>     : ^^^^
+
+  let i = 0;
+>i : number
+>  : ^^^^^^
+>0 : 0
+>  : ^
+
+  const d = (i++, maybe) ?? true; // ok
+>d : true
+>  : ^^^^
+>(i++, maybe) ?? true : true
+>                     : ^^^^
+>(i++, maybe) : true
+>             : ^^^^
+>i++, maybe : true
+>           : ^^^^
+>i++ : number
+>    : ^^^^^^
+>i : number
+>  : ^^^^^^
+>maybe : true
+>      : ^^^^
+>true : true
+>     : ^^^^
+
+  const e = (i++, i++) ?? true; // error
+>e : number | true
+>  : ^^^^^^^^^^^^^
+>(i++, i++) ?? true : number | true
+>                   : ^^^^^^^^^^^^^
+>(i++, i++) : number
+>           : ^^^^^^
+>i++, i++ : number
+>         : ^^^^^^
+>i++ : number
+>    : ^^^^^^
+>i : number
+>  : ^^^^^^
+>i++ : number
+>    : ^^^^^^
+>i : number
+>  : ^^^^^^
+>true : true
+>     : ^^^^
+
+  const f = (maybe, i++) ?? true; // error
+>f : number | true
+>  : ^^^^^^^^^^^^^
+>(maybe, i++) ?? true : number | true
+>                     : ^^^^^^^^^^^^^
+>(maybe, i++) : number
+>             : ^^^^^^
+>maybe, i++ : number
+>           : ^^^^^^
+>maybe : true
+>      : ^^^^
+>i++ : number
+>    : ^^^^^^
+>i : number
+>  : ^^^^^^
+>true : true
+>     : ^^^^
+}
+
+// https://github.com/microsoft/TypeScript/issues/60439
+class X {
+>X : X
+>  : ^
+
+  constructor() {
+    const p = new.target ?? 32;
+>p : 32 | typeof X
+>  : ^^^^^^^^^^^^^
+>new.target ?? 32 : 32 | typeof X
+>                 : ^^^^^^^^^^^^^
+>new.target : typeof X
+>           : ^^^^^^^^
+>target : typeof X
+>       : ^^^^^^^^
+>32 : 32
+>   : ^^
+  }
+}
+
+// https://github.com/microsoft/TypeScript/issues/60614
+declare function tag<T>(
+>tag : <T>(strings: TemplateStringsArray, ...values: number[]) => T | null
+>    : ^ ^^       ^^                    ^^^^^      ^^        ^^^^^        
+
+  strings: TemplateStringsArray,
+>strings : TemplateStringsArray
+>        : ^^^^^^^^^^^^^^^^^^^^
+
+  ...values: number[]
+>values : number[]
+>       : ^^^^^^^^
+
+): T | null;
+
+tag`foo${1}` ?? 32; // ok
+>tag`foo${1}` ?? 32 : unknown
+>                   : ^^^^^^^
+>tag`foo${1}` : unknown
+>             : ^^^^^^^
+>tag : <T>(strings: TemplateStringsArray, ...values: number[]) => T | null
+>    : ^ ^^       ^^                    ^^^^^      ^^        ^^^^^        
+>`foo${1}` : string
+>          : ^^^^^^
+>1 : 1
+>  : ^
+>32 : 32
+>   : ^^
+
+`foo${1}` ?? 32; // error
+>`foo${1}` ?? 32 : "foo1" | 32
+>                : ^^^^^^^^^^^
+>`foo${1}` : "foo1"
+>          : ^^^^^^
+>1 : 1
+>  : ^
+>32 : 32
+>   : ^^
+
+`foo` ?? 32; // error
+>`foo` ?? 32 : "foo" | 32
+>            : ^^^^^^^^^^
+>`foo` : "foo"
+>      : ^^^^^
+>32 : 32
+>   : ^^
+