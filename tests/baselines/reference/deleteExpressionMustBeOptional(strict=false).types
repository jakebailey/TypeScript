--- conflicted
+++ resolved
@@ -1,252 +1,206 @@
-//// [tests/cases/compiler/deleteExpressionMustBeOptional.ts] ////
-
-=== deleteExpressionMustBeOptional.ts ===
-interface Foo {
-    a: number
->a : number
->  : ^^^^^^
-
-    b: number | undefined
-<<<<<<< HEAD
->b : number | undefined
-
-    c: number | null
->c : number | null
-
-    d?: number
->d : number | undefined
-
-    e: number | undefined | null
->e : number | null | undefined
-
-    f?: number | undefined | null
->f : number | null | undefined
-=======
->b : number
->  : ^^^^^^
-
-    c: number | null
->c : number
->  : ^^^^^^
-
-    d?: number
->d : number
->  : ^^^^^^
-
-    e: number | undefined | null
->e : number
->  : ^^^^^^
-
-    f?: number | undefined | null
->f : number
->  : ^^^^^^
->>>>>>> 12402f26
-
-    g: unknown
->g : unknown
->  : ^^^^^^^
-
-    h: any
->h : any
->  : ^^^
-
-    i: never
->i : never
->  : ^^^^^
-}
-
-interface AA {
-    [s: string]: number
->s : string
->  : ^^^^^^
-}
-
-type BB = {
->BB : BB
->   : ^^
-
-    [P in keyof any]: number
-}
-
-declare const f: Foo
->f : Foo
->  : ^^^
-
-declare const a: AA
->a : AA
->  : ^^
-
-declare const b: BB
->b : BB
->  : ^^
-
-delete f.a
->delete f.a : boolean
->           : ^^^^^^^
->f.a : number
->    : ^^^^^^
->f : Foo
->  : ^^^
->a : number
->  : ^^^^^^
-
-delete f.b
->delete f.b : boolean
-<<<<<<< HEAD
->f.b : number | undefined
->f : Foo
->b : number | undefined
-
-delete f.c
->delete f.c : boolean
->f.c : number | null
->f : Foo
->c : number | null
-
-delete f.d
->delete f.d : boolean
->f.d : number | undefined
->f : Foo
->d : number | undefined
-
-delete f.e
->delete f.e : boolean
->f.e : number | null | undefined
->f : Foo
->e : number | null | undefined
-
-delete f.f
->delete f.f : boolean
->f.f : number | null | undefined
->f : Foo
->f : number | null | undefined
-=======
->           : ^^^^^^^
->f.b : number
->    : ^^^^^^
->f : Foo
->  : ^^^
->b : number
->  : ^^^^^^
-
-delete f.c
->delete f.c : boolean
->           : ^^^^^^^
->f.c : number
->    : ^^^^^^
->f : Foo
->  : ^^^
->c : number
->  : ^^^^^^
-
-delete f.d
->delete f.d : boolean
->           : ^^^^^^^
->f.d : number
->    : ^^^^^^
->f : Foo
->  : ^^^
->d : number
->  : ^^^^^^
-
-delete f.e
->delete f.e : boolean
->           : ^^^^^^^
->f.e : number
->    : ^^^^^^
->f : Foo
->  : ^^^
->e : number
->  : ^^^^^^
-
-delete f.f
->delete f.f : boolean
->           : ^^^^^^^
->f.f : number
->    : ^^^^^^
->f : Foo
->  : ^^^
->f : number
->  : ^^^^^^
->>>>>>> 12402f26
-
-delete f.g
->delete f.g : boolean
->           : ^^^^^^^
->f.g : unknown
->    : ^^^^^^^
->f : Foo
->  : ^^^
->g : unknown
->  : ^^^^^^^
-
-delete f.h
->delete f.h : boolean
->           : ^^^^^^^
->f.h : any
->    : ^^^
->f : Foo
->  : ^^^
->h : any
->  : ^^^
-
-delete f.i
->delete f.i : boolean
->           : ^^^^^^^
->f.i : never
->    : ^^^^^
->f : Foo
->  : ^^^
->i : never
->  : ^^^^^
-
-delete f.j
->delete f.j : boolean
->           : ^^^^^^^
->f.j : any
->    : ^^^
->f : Foo
->  : ^^^
->j : any
->  : ^^^
-
-delete a.a
->delete a.a : boolean
->           : ^^^^^^^
->a.a : number
->    : ^^^^^^
->a : AA
->  : ^^
->a : number
->  : ^^^^^^
-
-delete a.b
->delete a.b : boolean
->           : ^^^^^^^
->a.b : number
->    : ^^^^^^
->a : AA
->  : ^^
->b : number
->  : ^^^^^^
-
-delete b.a
->delete b.a : boolean
->           : ^^^^^^^
->b.a : number
->    : ^^^^^^
->b : BB
->  : ^^
->a : number
->  : ^^^^^^
-
-delete b.b
->delete b.b : boolean
->           : ^^^^^^^
->b.b : number
->    : ^^^^^^
->b : BB
->  : ^^
->b : number
->  : ^^^^^^
-
+//// [tests/cases/compiler/deleteExpressionMustBeOptional.ts] ////
+
+=== deleteExpressionMustBeOptional.ts ===
+interface Foo {
+    a: number
+>a : number
+>  : ^^^^^^
+
+    b: number | undefined
+>b : number | undefined
+>  : ^^^^^^^^^^^^^^^^^^
+
+    c: number | null
+>c : number | null
+>  : ^^^^^^^^^^^^^
+
+    d?: number
+>d : number | undefined
+>  : ^^^^^^^^^^^^^^^^^^
+
+    e: number | undefined | null
+>e : number | null | undefined
+>  : ^^^^^^^^^^^^^^^^^^^^^^^^^
+
+    f?: number | undefined | null
+>f : number | null | undefined
+>  : ^^^^^^^^^^^^^^^^^^^^^^^^^
+
+    g: unknown
+>g : unknown
+>  : ^^^^^^^
+
+    h: any
+>h : any
+>  : ^^^
+
+    i: never
+>i : never
+>  : ^^^^^
+}
+
+interface AA {
+    [s: string]: number
+>s : string
+>  : ^^^^^^
+}
+
+type BB = {
+>BB : BB
+>   : ^^
+
+    [P in keyof any]: number
+}
+
+declare const f: Foo
+>f : Foo
+>  : ^^^
+
+declare const a: AA
+>a : AA
+>  : ^^
+
+declare const b: BB
+>b : BB
+>  : ^^
+
+delete f.a
+>delete f.a : boolean
+>           : ^^^^^^^
+>f.a : number
+>    : ^^^^^^
+>f : Foo
+>  : ^^^
+>a : number
+>  : ^^^^^^
+
+delete f.b
+>delete f.b : boolean
+>           : ^^^^^^^
+>f.b : number | undefined
+>    : ^^^^^^^^^^^^^^^^^^
+>f : Foo
+>  : ^^^
+>b : number | undefined
+>  : ^^^^^^^^^^^^^^^^^^
+
+delete f.c
+>delete f.c : boolean
+>           : ^^^^^^^
+>f.c : number | null
+>    : ^^^^^^^^^^^^^
+>f : Foo
+>  : ^^^
+>c : number | null
+>  : ^^^^^^^^^^^^^
+
+delete f.d
+>delete f.d : boolean
+>           : ^^^^^^^
+>f.d : number | undefined
+>    : ^^^^^^^^^^^^^^^^^^
+>f : Foo
+>  : ^^^
+>d : number | undefined
+>  : ^^^^^^^^^^^^^^^^^^
+
+delete f.e
+>delete f.e : boolean
+>           : ^^^^^^^
+>f.e : number | null | undefined
+>    : ^^^^^^^^^^^^^^^^^^^^^^^^^
+>f : Foo
+>  : ^^^
+>e : number | null | undefined
+>  : ^^^^^^^^^^^^^^^^^^^^^^^^^
+
+delete f.f
+>delete f.f : boolean
+>           : ^^^^^^^
+>f.f : number | null | undefined
+>    : ^^^^^^^^^^^^^^^^^^^^^^^^^
+>f : Foo
+>  : ^^^
+>f : number | null | undefined
+>  : ^^^^^^^^^^^^^^^^^^^^^^^^^
+
+delete f.g
+>delete f.g : boolean
+>           : ^^^^^^^
+>f.g : unknown
+>    : ^^^^^^^
+>f : Foo
+>  : ^^^
+>g : unknown
+>  : ^^^^^^^
+
+delete f.h
+>delete f.h : boolean
+>           : ^^^^^^^
+>f.h : any
+>    : ^^^
+>f : Foo
+>  : ^^^
+>h : any
+>  : ^^^
+
+delete f.i
+>delete f.i : boolean
+>           : ^^^^^^^
+>f.i : never
+>    : ^^^^^
+>f : Foo
+>  : ^^^
+>i : never
+>  : ^^^^^
+
+delete f.j
+>delete f.j : boolean
+>           : ^^^^^^^
+>f.j : any
+>    : ^^^
+>f : Foo
+>  : ^^^
+>j : any
+>  : ^^^
+
+delete a.a
+>delete a.a : boolean
+>           : ^^^^^^^
+>a.a : number
+>    : ^^^^^^
+>a : AA
+>  : ^^
+>a : number
+>  : ^^^^^^
+
+delete a.b
+>delete a.b : boolean
+>           : ^^^^^^^
+>a.b : number
+>    : ^^^^^^
+>a : AA
+>  : ^^
+>b : number
+>  : ^^^^^^
+
+delete b.a
+>delete b.a : boolean
+>           : ^^^^^^^
+>b.a : number
+>    : ^^^^^^
+>b : BB
+>  : ^^
+>a : number
+>  : ^^^^^^
+
+delete b.b
+>delete b.b : boolean
+>           : ^^^^^^^
+>b.b : number
+>    : ^^^^^^
+>b : BB
+>  : ^^
+>b : number
+>  : ^^^^^^
+