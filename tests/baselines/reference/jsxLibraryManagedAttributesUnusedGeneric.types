//// [tests/cases/compiler/jsxLibraryManagedAttributesUnusedGeneric.tsx] ////

=== jsxLibraryManagedAttributesUnusedGeneric.tsx ===
// @ts-ignore
import React from 'react'
>React : any
>      : ^^^

declare const jsx: typeof React.createElement
>jsx : error
>React.createElement : error
>React : any
>      : ^^^
>createElement : any
>              : ^^^

namespace jsx {
    export namespace JSX {
        export interface Element {}
        export interface ElementClass {}
        export interface ElementAttributesProperty {}
        export interface ElementChildrenAttribute {}
        export interface IntrinsicAttributes {}
        export interface IntrinsicClassAttributes<T> {}
        export type IntrinsicElements = {
>IntrinsicElements : IntrinsicElements
>                  : ^^^^^^^^^^^^^^^^^

            div: { className: string }
>div : { className: string; }
>    : ^^^^^^^^^^^^^      ^^^
>className : string
>          : ^^^^^^
        }
        // Works
        // export type LibraryManagedAttributes<C, P> = P & { css: string };

        // Equivalent to above, but fails
        export type WithCSSProp<P> = P & { css: string }
>WithCSSProp : WithCSSProp<P>
>            : ^^^^^^^^^^^^^^
>css : string
>    : ^^^^^^

        export type LibraryManagedAttributes<C, P> = WithCSSProp<P>
>LibraryManagedAttributes : LibraryManagedAttributes<C, P>
>                         : ^^^^^^^^^^^^^^^^^^^^^^^^^^^^^^

    }
}

declare const Comp: (p: { className?: string }) => null
<<<<<<< HEAD
>Comp : (p: {    className?: string;}) => null
>p : { className?: string | undefined; }
>className : string | undefined

;<Comp css="color:hotpink;" />
><Comp css="color:hotpink;" /> : jsx.JSX.Element
>Comp : (p: { className?: string | undefined; }) => null
=======
>Comp : (p: { className?: string; }) => null
>     : ^^^^                       ^^^^^    
>p : { className?: string; }
>  : ^^^^^^^^^^^^^^      ^^^
>className : string
>          : ^^^^^^

;<Comp css="color:hotpink;" />
><Comp css="color:hotpink;" /> : jsx.JSX.Element
>                              : ^^^^^^^^^^^^^^^
>Comp : (p: { className?: string; }) => null
>     : ^^^^^^^^^^^^^^^^^^^^^^^^^^^^^^^^^^^^
>>>>>>> 12402f26
>css : string
>    : ^^^^^^

<|MERGE_RESOLUTION|>--- conflicted
+++ resolved
@@ -1,77 +1,67 @@
-//// [tests/cases/compiler/jsxLibraryManagedAttributesUnusedGeneric.tsx] ////
-
-=== jsxLibraryManagedAttributesUnusedGeneric.tsx ===
-// @ts-ignore
-import React from 'react'
->React : any
->      : ^^^
-
-declare const jsx: typeof React.createElement
->jsx : error
->React.createElement : error
->React : any
->      : ^^^
->createElement : any
->              : ^^^
-
-namespace jsx {
-    export namespace JSX {
-        export interface Element {}
-        export interface ElementClass {}
-        export interface ElementAttributesProperty {}
-        export interface ElementChildrenAttribute {}
-        export interface IntrinsicAttributes {}
-        export interface IntrinsicClassAttributes<T> {}
-        export type IntrinsicElements = {
->IntrinsicElements : IntrinsicElements
->                  : ^^^^^^^^^^^^^^^^^
-
-            div: { className: string }
->div : { className: string; }
->    : ^^^^^^^^^^^^^      ^^^
->className : string
->          : ^^^^^^
-        }
-        // Works
-        // export type LibraryManagedAttributes<C, P> = P & { css: string };
-
-        // Equivalent to above, but fails
-        export type WithCSSProp<P> = P & { css: string }
->WithCSSProp : WithCSSProp<P>
->            : ^^^^^^^^^^^^^^
->css : string
->    : ^^^^^^
-
-        export type LibraryManagedAttributes<C, P> = WithCSSProp<P>
->LibraryManagedAttributes : LibraryManagedAttributes<C, P>
->                         : ^^^^^^^^^^^^^^^^^^^^^^^^^^^^^^
-
-    }
-}
-
-declare const Comp: (p: { className?: string }) => null
-<<<<<<< HEAD
->Comp : (p: {    className?: string;}) => null
->p : { className?: string | undefined; }
->className : string | undefined
-
-;<Comp css="color:hotpink;" />
-><Comp css="color:hotpink;" /> : jsx.JSX.Element
->Comp : (p: { className?: string | undefined; }) => null
-=======
->Comp : (p: { className?: string; }) => null
->     : ^^^^                       ^^^^^    
->p : { className?: string; }
->  : ^^^^^^^^^^^^^^      ^^^
->className : string
->          : ^^^^^^
-
-;<Comp css="color:hotpink;" />
-><Comp css="color:hotpink;" /> : jsx.JSX.Element
->                              : ^^^^^^^^^^^^^^^
->Comp : (p: { className?: string; }) => null
->     : ^^^^^^^^^^^^^^^^^^^^^^^^^^^^^^^^^^^^
->>>>>>> 12402f26
->css : string
->    : ^^^^^^
-
+//// [tests/cases/compiler/jsxLibraryManagedAttributesUnusedGeneric.tsx] ////
+
+=== jsxLibraryManagedAttributesUnusedGeneric.tsx ===
+// @ts-ignore
+import React from 'react'
+>React : any
+>      : ^^^
+
+declare const jsx: typeof React.createElement
+>jsx : error
+>React.createElement : error
+>React : any
+>      : ^^^
+>createElement : any
+>              : ^^^
+
+namespace jsx {
+    export namespace JSX {
+        export interface Element {}
+        export interface ElementClass {}
+        export interface ElementAttributesProperty {}
+        export interface ElementChildrenAttribute {}
+        export interface IntrinsicAttributes {}
+        export interface IntrinsicClassAttributes<T> {}
+        export type IntrinsicElements = {
+>IntrinsicElements : IntrinsicElements
+>                  : ^^^^^^^^^^^^^^^^^
+
+            div: { className: string }
+>div : { className: string; }
+>    : ^^^^^^^^^^^^^      ^^^
+>className : string
+>          : ^^^^^^
+        }
+        // Works
+        // export type LibraryManagedAttributes<C, P> = P & { css: string };
+
+        // Equivalent to above, but fails
+        export type WithCSSProp<P> = P & { css: string }
+>WithCSSProp : WithCSSProp<P>
+>            : ^^^^^^^^^^^^^^
+>css : string
+>    : ^^^^^^
+
+        export type LibraryManagedAttributes<C, P> = WithCSSProp<P>
+>LibraryManagedAttributes : LibraryManagedAttributes<C, P>
+>                         : ^^^^^^^^^^^^^^^^^^^^^^^^^^^^^^
+
+    }
+}
+
+declare const Comp: (p: { className?: string }) => null
+>Comp : (p: { className?: string; }) => null
+>     : ^^^^                       ^^^^^    
+>p : { className?: string | undefined; }
+>  : ^^^^^^^^^^^^^^^^^^^^^^^^^^^^^^^^^^^
+>className : string | undefined
+>          : ^^^^^^^^^^^^^^^^^^
+
+;<Comp css="color:hotpink;" />
+><Comp css="color:hotpink;" /> : jsx.JSX.Element
+>                              : ^^^^^^^^^^^^^^^
+>Comp : (p: { className?: string | undefined; }) => null
+>     : ^^^^^^^^^^^^^^^^^^^^^^^^^^^^^^^^^^^^^^^^^^^^^^^^
+>css : string
+>    : ^^^^^^
+