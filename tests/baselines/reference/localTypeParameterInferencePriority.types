--- conflicted
+++ resolved
@@ -1,57 +1,53 @@
-//// [tests/cases/compiler/localTypeParameterInferencePriority.ts] ////
-
-=== localTypeParameterInferencePriority.ts ===
-export type UnrollOnHover<O extends object> = O extends object ?
->UnrollOnHover : UnrollOnHover<O>
->              : ^^^^^^^^^^^^^^^^
-
-    { [K in keyof O]: O[K]; } :
-    never;
-
-
-export type Schema = Record<string, unknown>;
->Schema : Schema
->       : ^^^^^^
-
-class Table<S extends Schema>  {
->Table : Table<S>
->      : ^^^^^^^^
-
-    __schema!: S;
->__schema : S
->         : ^
-
-    // Removing this line, removes the error 
-    getRows<C extends keyof S>(): Array<UnrollOnHover<Pick<S, C>>> {
->getRows : <C extends keyof S>() => Array<UnrollOnHover<Pick<S, C>>>
->        : ^ ^^^^^^^^^^^^^^^^^^^^^^^                                
-
-        return null!
-<<<<<<< HEAD
->null! : never
-=======
->null! : null
->      : ^^^^
->>>>>>> 12402f26
-    }
-}
-
-class ColumnSelectViewImp<S extends Schema> extends Table<S> { }
->ColumnSelectViewImp : ColumnSelectViewImp<S>
->                    : ^^^^^^^^^^^^^^^^^^^^^^
->Table : Table<S>
->      : ^^^^^^^^
-
-
-const ColumnSelectView1: new <S extends Schema>() => Table<UnrollOnHover<S>> = ColumnSelectViewImp;
->ColumnSelectView1 : new <S extends Schema>() => Table<UnrollOnHover<S>>
->                  : ^^^^^ ^^^^^^^^^^^^^^^^^^^^^^                       
->ColumnSelectViewImp : typeof ColumnSelectViewImp
->                    : ^^^^^^^^^^^^^^^^^^^^^^^^^^
-
-const ColumnSelectView2: new <S extends Schema>() => Table<UnrollOnHover<S>> = Table;
->ColumnSelectView2 : new <S extends Schema>() => Table<UnrollOnHover<S>>
->                  : ^^^^^ ^^^^^^^^^^^^^^^^^^^^^^                       
->Table : typeof Table
->      : ^^^^^^^^^^^^
-
+//// [tests/cases/compiler/localTypeParameterInferencePriority.ts] ////
+
+=== localTypeParameterInferencePriority.ts ===
+export type UnrollOnHover<O extends object> = O extends object ?
+>UnrollOnHover : UnrollOnHover<O>
+>              : ^^^^^^^^^^^^^^^^
+
+    { [K in keyof O]: O[K]; } :
+    never;
+
+
+export type Schema = Record<string, unknown>;
+>Schema : Schema
+>       : ^^^^^^
+
+class Table<S extends Schema>  {
+>Table : Table<S>
+>      : ^^^^^^^^
+
+    __schema!: S;
+>__schema : S
+>         : ^
+
+    // Removing this line, removes the error 
+    getRows<C extends keyof S>(): Array<UnrollOnHover<Pick<S, C>>> {
+>getRows : <C extends keyof S>() => Array<UnrollOnHover<Pick<S, C>>>
+>        : ^ ^^^^^^^^^^^^^^^^^^^^^^^                                
+
+        return null!
+>null! : never
+>      : ^^^^^
+    }
+}
+
+class ColumnSelectViewImp<S extends Schema> extends Table<S> { }
+>ColumnSelectViewImp : ColumnSelectViewImp<S>
+>                    : ^^^^^^^^^^^^^^^^^^^^^^
+>Table : Table<S>
+>      : ^^^^^^^^
+
+
+const ColumnSelectView1: new <S extends Schema>() => Table<UnrollOnHover<S>> = ColumnSelectViewImp;
+>ColumnSelectView1 : new <S extends Schema>() => Table<UnrollOnHover<S>>
+>                  : ^^^^^ ^^^^^^^^^^^^^^^^^^^^^^                       
+>ColumnSelectViewImp : typeof ColumnSelectViewImp
+>                    : ^^^^^^^^^^^^^^^^^^^^^^^^^^
+
+const ColumnSelectView2: new <S extends Schema>() => Table<UnrollOnHover<S>> = Table;
+>ColumnSelectView2 : new <S extends Schema>() => Table<UnrollOnHover<S>>
+>                  : ^^^^^ ^^^^^^^^^^^^^^^^^^^^^^                       
+>Table : typeof Table
+>      : ^^^^^^^^^^^^
+