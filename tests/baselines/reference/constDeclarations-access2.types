//// [tests/cases/compiler/constDeclarations-access2.ts] ////

=== constDeclarations-access2.ts ===
const x = 0
>x : 0
>  : ^
>0 : 0
>  : ^

// Errors
x = 1;
>x = 1 : 1
>      : ^
>x : any
>  : ^^^
>1 : 1
>  : ^

x += 2;
>x += 2 : any
>       : ^^^
>x : any
>  : ^^^
>2 : 2
>  : ^

x -= 3;
>x -= 3 : number
>       : ^^^^^^
>x : any
>  : ^^^
>3 : 3
>  : ^

x *= 4;
>x *= 4 : number
>       : ^^^^^^
>x : any
>  : ^^^
>4 : 4
>  : ^

x /= 5;
>x /= 5 : number
>       : ^^^^^^
>x : any
>  : ^^^
>5 : 5
>  : ^

x %= 6;
>x %= 6 : number
>       : ^^^^^^
>x : any
>  : ^^^
>6 : 6
>  : ^

x <<= 7;
>x <<= 7 : number
>        : ^^^^^^
>x : any
>  : ^^^
>7 : 7
>  : ^

x >>= 8;
>x >>= 8 : number
>        : ^^^^^^
>x : any
>  : ^^^
>8 : 8
>  : ^

x >>>= 9;
>x >>>= 9 : number
>         : ^^^^^^
>x : any
>  : ^^^
>9 : 9
>  : ^

x &= 10;
>x &= 10 : number
>        : ^^^^^^
>x : any
>  : ^^^
>10 : 10
>   : ^^

x |= 11;
>x |= 11 : number
>        : ^^^^^^
>x : any
>  : ^^^
>11 : 11
>   : ^^

x ^= 12;
>x ^= 12 : number
>        : ^^^^^^
>x : any
>  : ^^^
>12 : 12
>   : ^^

x++;
>x++ : number
>    : ^^^^^^
>x : any
>  : ^^^

x--;
>x-- : number
>    : ^^^^^^
>x : any
>  : ^^^

++x;
>++x : number
>    : ^^^^^^
>x : any
>  : ^^^

--x;
>--x : number
>    : ^^^^^^
>x : any
>  : ^^^

++((x));
>++((x)) : number
>        : ^^^^^^
>((x)) : any
>      : ^^^
>(x) : any
>    : ^^^
>x : any
>  : ^^^

// OK
var a = x + 1;
>a : number
>  : ^^^^^^
>x + 1 : number
>      : ^^^^^^
>x : number
>  : ^^^^^^
>1 : 1
>  : ^

function f(v: number) { }
>f : (v: number) => void
>  : ^^^^      ^^^^^^^^^
>v : number
>  : ^^^^^^

f(x);
>f(x) : void
>     : ^^^^
>f : (v: number) => void
>  : ^^^^^^^^^^^^^^^^^^^
>x : number
>  : ^^^^^^

if (x) { }
>x : number
>  : ^^^^^^

x;
>x : number
>  : ^^^^^^

(x);
>(x) : number
>    : ^^^^^^
>x : number
>  : ^^^^^^

-x;
>-x : number
>   : ^^^^^^
>x : number
>  : ^^^^^^

+x;
>+x : number
>   : ^^^^^^
>x : number
>  : ^^^^^^

x.toString();
>x.toString() : string
<<<<<<< HEAD
>x.toString : (radix?: number | undefined) => string
>x : number
>toString : (radix?: number | undefined) => string
=======
>             : ^^^^^^
>x.toString : (radix?: number) => string
>           : ^^^^^^^^^^^^^^^^^^^^^^^^^^
>x : number
>  : ^^^^^^
>toString : (radix?: number) => string
>         : ^^^^^^^^^^^^^^^^^^^^^^^^^^
>>>>>>> 12402f26

<|MERGE_RESOLUTION|>--- conflicted
+++ resolved
@@ -1,207 +1,201 @@
-//// [tests/cases/compiler/constDeclarations-access2.ts] ////
-
-=== constDeclarations-access2.ts ===
-const x = 0
->x : 0
->  : ^
->0 : 0
->  : ^
-
-// Errors
-x = 1;
->x = 1 : 1
->      : ^
->x : any
->  : ^^^
->1 : 1
->  : ^
-
-x += 2;
->x += 2 : any
->       : ^^^
->x : any
->  : ^^^
->2 : 2
->  : ^
-
-x -= 3;
->x -= 3 : number
->       : ^^^^^^
->x : any
->  : ^^^
->3 : 3
->  : ^
-
-x *= 4;
->x *= 4 : number
->       : ^^^^^^
->x : any
->  : ^^^
->4 : 4
->  : ^
-
-x /= 5;
->x /= 5 : number
->       : ^^^^^^
->x : any
->  : ^^^
->5 : 5
->  : ^
-
-x %= 6;
->x %= 6 : number
->       : ^^^^^^
->x : any
->  : ^^^
->6 : 6
->  : ^
-
-x <<= 7;
->x <<= 7 : number
->        : ^^^^^^
->x : any
->  : ^^^
->7 : 7
->  : ^
-
-x >>= 8;
->x >>= 8 : number
->        : ^^^^^^
->x : any
->  : ^^^
->8 : 8
->  : ^
-
-x >>>= 9;
->x >>>= 9 : number
->         : ^^^^^^
->x : any
->  : ^^^
->9 : 9
->  : ^
-
-x &= 10;
->x &= 10 : number
->        : ^^^^^^
->x : any
->  : ^^^
->10 : 10
->   : ^^
-
-x |= 11;
->x |= 11 : number
->        : ^^^^^^
->x : any
->  : ^^^
->11 : 11
->   : ^^
-
-x ^= 12;
->x ^= 12 : number
->        : ^^^^^^
->x : any
->  : ^^^
->12 : 12
->   : ^^
-
-x++;
->x++ : number
->    : ^^^^^^
->x : any
->  : ^^^
-
-x--;
->x-- : number
->    : ^^^^^^
->x : any
->  : ^^^
-
-++x;
->++x : number
->    : ^^^^^^
->x : any
->  : ^^^
-
---x;
->--x : number
->    : ^^^^^^
->x : any
->  : ^^^
-
-++((x));
->++((x)) : number
->        : ^^^^^^
->((x)) : any
->      : ^^^
->(x) : any
->    : ^^^
->x : any
->  : ^^^
-
-// OK
-var a = x + 1;
->a : number
->  : ^^^^^^
->x + 1 : number
->      : ^^^^^^
->x : number
->  : ^^^^^^
->1 : 1
->  : ^
-
-function f(v: number) { }
->f : (v: number) => void
->  : ^^^^      ^^^^^^^^^
->v : number
->  : ^^^^^^
-
-f(x);
->f(x) : void
->     : ^^^^
->f : (v: number) => void
->  : ^^^^^^^^^^^^^^^^^^^
->x : number
->  : ^^^^^^
-
-if (x) { }
->x : number
->  : ^^^^^^
-
-x;
->x : number
->  : ^^^^^^
-
-(x);
->(x) : number
->    : ^^^^^^
->x : number
->  : ^^^^^^
-
--x;
->-x : number
->   : ^^^^^^
->x : number
->  : ^^^^^^
-
-+x;
->+x : number
->   : ^^^^^^
->x : number
->  : ^^^^^^
-
-x.toString();
->x.toString() : string
-<<<<<<< HEAD
->x.toString : (radix?: number | undefined) => string
->x : number
->toString : (radix?: number | undefined) => string
-=======
->             : ^^^^^^
->x.toString : (radix?: number) => string
->           : ^^^^^^^^^^^^^^^^^^^^^^^^^^
->x : number
->  : ^^^^^^
->toString : (radix?: number) => string
->         : ^^^^^^^^^^^^^^^^^^^^^^^^^^
->>>>>>> 12402f26
-
+//// [tests/cases/compiler/constDeclarations-access2.ts] ////
+
+=== constDeclarations-access2.ts ===
+const x = 0
+>x : 0
+>  : ^
+>0 : 0
+>  : ^
+
+// Errors
+x = 1;
+>x = 1 : 1
+>      : ^
+>x : any
+>  : ^^^
+>1 : 1
+>  : ^
+
+x += 2;
+>x += 2 : any
+>       : ^^^
+>x : any
+>  : ^^^
+>2 : 2
+>  : ^
+
+x -= 3;
+>x -= 3 : number
+>       : ^^^^^^
+>x : any
+>  : ^^^
+>3 : 3
+>  : ^
+
+x *= 4;
+>x *= 4 : number
+>       : ^^^^^^
+>x : any
+>  : ^^^
+>4 : 4
+>  : ^
+
+x /= 5;
+>x /= 5 : number
+>       : ^^^^^^
+>x : any
+>  : ^^^
+>5 : 5
+>  : ^
+
+x %= 6;
+>x %= 6 : number
+>       : ^^^^^^
+>x : any
+>  : ^^^
+>6 : 6
+>  : ^
+
+x <<= 7;
+>x <<= 7 : number
+>        : ^^^^^^
+>x : any
+>  : ^^^
+>7 : 7
+>  : ^
+
+x >>= 8;
+>x >>= 8 : number
+>        : ^^^^^^
+>x : any
+>  : ^^^
+>8 : 8
+>  : ^
+
+x >>>= 9;
+>x >>>= 9 : number
+>         : ^^^^^^
+>x : any
+>  : ^^^
+>9 : 9
+>  : ^
+
+x &= 10;
+>x &= 10 : number
+>        : ^^^^^^
+>x : any
+>  : ^^^
+>10 : 10
+>   : ^^
+
+x |= 11;
+>x |= 11 : number
+>        : ^^^^^^
+>x : any
+>  : ^^^
+>11 : 11
+>   : ^^
+
+x ^= 12;
+>x ^= 12 : number
+>        : ^^^^^^
+>x : any
+>  : ^^^
+>12 : 12
+>   : ^^
+
+x++;
+>x++ : number
+>    : ^^^^^^
+>x : any
+>  : ^^^
+
+x--;
+>x-- : number
+>    : ^^^^^^
+>x : any
+>  : ^^^
+
+++x;
+>++x : number
+>    : ^^^^^^
+>x : any
+>  : ^^^
+
+--x;
+>--x : number
+>    : ^^^^^^
+>x : any
+>  : ^^^
+
+++((x));
+>++((x)) : number
+>        : ^^^^^^
+>((x)) : any
+>      : ^^^
+>(x) : any
+>    : ^^^
+>x : any
+>  : ^^^
+
+// OK
+var a = x + 1;
+>a : number
+>  : ^^^^^^
+>x + 1 : number
+>      : ^^^^^^
+>x : number
+>  : ^^^^^^
+>1 : 1
+>  : ^
+
+function f(v: number) { }
+>f : (v: number) => void
+>  : ^^^^      ^^^^^^^^^
+>v : number
+>  : ^^^^^^
+
+f(x);
+>f(x) : void
+>     : ^^^^
+>f : (v: number) => void
+>  : ^^^^^^^^^^^^^^^^^^^
+>x : number
+>  : ^^^^^^
+
+if (x) { }
+>x : number
+>  : ^^^^^^
+
+x;
+>x : number
+>  : ^^^^^^
+
+(x);
+>(x) : number
+>    : ^^^^^^
+>x : number
+>  : ^^^^^^
+
+-x;
+>-x : number
+>   : ^^^^^^
+>x : number
+>  : ^^^^^^
+
++x;
+>+x : number
+>   : ^^^^^^
+>x : number
+>  : ^^^^^^
+
+x.toString();
+>x.toString() : string
+>             : ^^^^^^
+>x.toString : (radix?: number | undefined) => string
+>           : ^^^^^^^^^^^^^^^^^^^^^^^^^^^^^^^^^^^^^^
+>x : number
+>  : ^^^^^^
+>toString : (radix?: number | undefined) => string
+>         : ^^^^^^^^^^^^^^^^^^^^^^^^^^^^^^^^^^^^^^
+