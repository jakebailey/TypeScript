//// [tests/cases/compiler/promiseVoidErrorCallback.ts] ////

=== promiseVoidErrorCallback.ts ===
interface T1 {
    __t1: string;
>__t1 : string
>     : ^^^^^^
}

interface T2 {
    __t2: string;
>__t2 : string
>     : ^^^^^^
}

interface T3 {
    __t3: string;
>__t3 : string
>     : ^^^^^^
}

function f1(): Promise<T1> {
>f1 : () => Promise<T1>
>   : ^^^^^^           

    return Promise.resolve({ __t1: "foo_t1" });
>Promise.resolve({ __t1: "foo_t1" }) : Promise<{ __t1: string; }>
>                                    : ^^^^^^^^^^^^^^^^^^^^^^^^^^
>Promise.resolve : { (): Promise<void>; <T>(value: T): Promise<Awaited<T>>; <T>(value: T | PromiseLike<T>): Promise<Awaited<T>>; }
>                : ^^^^^^             ^^^ ^^     ^^ ^^^                   ^^^ ^^     ^^                  ^^^                   ^^^
>Promise : PromiseConstructor
>        : ^^^^^^^^^^^^^^^^^^
>resolve : { (): Promise<void>; <T>(value: T): Promise<Awaited<T>>; <T>(value: T | PromiseLike<T>): Promise<Awaited<T>>; }
>        : ^^^^^^             ^^^ ^^     ^^ ^^^                   ^^^ ^^     ^^                  ^^^                   ^^^
>{ __t1: "foo_t1" } : { __t1: string; }
>                   : ^^^^^^^^^^^^^^^^^
>__t1 : string
>     : ^^^^^^
>"foo_t1" : "foo_t1"
>         : ^^^^^^^^
}

function f2(x: T1): T2 {
>f2 : (x: T1) => T2
>   : ^ ^^  ^^^^^  
>x : T1
>  : ^^

    return { __t2: x.__t1 + ":foo_21" };
>{ __t2: x.__t1 + ":foo_21" } : { __t2: string; }
>                             : ^^^^^^^^^^^^^^^^^
>__t2 : string
>     : ^^^^^^
>x.__t1 + ":foo_21" : string
>                   : ^^^^^^
>x.__t1 : string
>       : ^^^^^^
>x : T1
>  : ^^
>__t1 : string
>     : ^^^^^^
>":foo_21" : ":foo_21"
>          : ^^^^^^^^^
}

var x3 = f1()
>x3 : Promise<{ __t3: string; }>
>   : ^^^^^^^^^^^^^^^^^^^^^^^^^^
>f1()    .then(f2, (e: Error) => {    throw e;})    .then((x: T2) => {    return { __t3: x.__t2 + "bar" };}) : Promise<{ __t3: string; }>
>                                                                                                            : ^^^^^^^^^^^^^^^^^^^^^^^^^^
<<<<<<< HEAD
>f1()    .then(f2, (e: Error) => {    throw e;})    .then : <TResult1 = T2, TResult2 = never>(deferred onfulfilled?: (value: T2) => TResult1 | PromiseLike<TResult1>, deferred onrejected?: (reason: any) => TResult2 | PromiseLike<TResult2>) => Promise<TResult1 | TResult2>
>                                                         : ^^^^^^^^^^^^^^^^^^^^^^^^^^^^^^^^^^        ^           ^^^^     ^^^^^^^^^^^^^^^^^               ^^^^^^^^ ^^        ^          ^^^^      ^^   ^^^^^^^^^^^^^               ^^^^^^^^ ^^^^^        ^^^^^^^^   ^^^^^^^^ 
>f1()    .then(f2, (e: Error) => {    throw e;}) : Promise<T2>
>                                                : ^^^^^^^^^^^
>f1()    .then : <TResult1 = T1, TResult2 = never>(deferred onfulfilled?: (value: T1) => TResult1 | PromiseLike<TResult1>, deferred onrejected?: (reason: any) => TResult2 | PromiseLike<TResult2>) => Promise<TResult1 | TResult2>
>              : ^^^^^^^^^^^^^^^^^^^^^^^^^^^^^^^^^^        ^           ^^^^     ^^^^^^^^^^^^^^^^^               ^^^^^^^^ ^^        ^          ^^^^      ^^   ^^^^^^^^^^^^^               ^^^^^^^^ ^^^^^        ^^^^^^^^   ^^^^^^^^ 
=======
>f1()    .then(f2, (e: Error) => {    throw e;})    .then : <TResult1 = T2, TResult2 = never>(onfulfilled?: (value: T2) => TResult1 | PromiseLike<TResult1>, onrejected?: (reason: any) => TResult2 | PromiseLike<TResult2>) => Promise<TResult1 | TResult2>
>                                                         : ^        ^^^^^^^        ^^^^^^^^^^           ^^^^     ^^^^^^^^^^^^^^^^^               ^^^^^^^^ ^^          ^^^^      ^^   ^^^^^^^^^^^^^               ^^^^^^^^ ^^^^^        ^^^^^^^^   ^^^^^^^^ 
>f1()    .then(f2, (e: Error) => {    throw e;}) : Promise<T2>
>                                                : ^^^^^^^^^^^
>f1()    .then : <TResult1 = T1, TResult2 = never>(onfulfilled?: (value: T1) => TResult1 | PromiseLike<TResult1>, onrejected?: (reason: any) => TResult2 | PromiseLike<TResult2>) => Promise<TResult1 | TResult2>
>              : ^        ^^^^^^^        ^^^^^^^^^^           ^^^^     ^^^^^^^^^^^^^^^^^               ^^^^^^^^ ^^          ^^^^      ^^   ^^^^^^^^^^^^^               ^^^^^^^^ ^^^^^        ^^^^^^^^   ^^^^^^^^ 
>>>>>>> aa249c09
>f1() : Promise<T1>
>     : ^^^^^^^^^^^
>f1 : () => Promise<T1>
>   : ^^^^^^           

    .then(f2, (e: Error) => {
<<<<<<< HEAD
>then : <TResult1 = T1, TResult2 = never>(deferred onfulfilled?: (value: T1) => TResult1 | PromiseLike<TResult1>, deferred onrejected?: (reason: any) => TResult2 | PromiseLike<TResult2>) => Promise<TResult1 | TResult2>
>     : ^^^^^^^^^^^^^^^^^^^^^^^^^^^^^^^^^^        ^           ^^^^     ^^^^^^^^^^^^^^^^^               ^^^^^^^^ ^^        ^          ^^^^      ^^   ^^^^^^^^^^^^^               ^^^^^^^^ ^^^^^        ^^^^^^^^   ^^^^^^^^ 
=======
>then : <TResult1 = T1, TResult2 = never>(onfulfilled?: (value: T1) => TResult1 | PromiseLike<TResult1>, onrejected?: (reason: any) => TResult2 | PromiseLike<TResult2>) => Promise<TResult1 | TResult2>
>     : ^        ^^^^^^^        ^^^^^^^^^^           ^^^^     ^^^^^^^^^^^^^^^^^               ^^^^^^^^ ^^          ^^^^      ^^   ^^^^^^^^^^^^^               ^^^^^^^^ ^^^^^        ^^^^^^^^   ^^^^^^^^ 
>>>>>>> aa249c09
>f2 : (x: T1) => T2
>   : ^ ^^  ^^^^^  
>(e: Error) => {    throw e;} : (e: Error) => never
>                             : ^ ^^     ^^^^^^^^^^
>e : Error
>  : ^^^^^

    throw e;
>e : Error
>  : ^^^^^

})
    .then((x: T2) => {
<<<<<<< HEAD
>then : <TResult1 = T2, TResult2 = never>(deferred onfulfilled?: (value: T2) => TResult1 | PromiseLike<TResult1>, deferred onrejected?: (reason: any) => TResult2 | PromiseLike<TResult2>) => Promise<TResult1 | TResult2>
>     : ^^^^^^^^^^^^^^^^^^^^^^^^^^^^^^^^^^        ^           ^^^^     ^^^^^^^^^^^^^^^^^               ^^^^^^^^ ^^        ^          ^^^^      ^^   ^^^^^^^^^^^^^               ^^^^^^^^ ^^^^^        ^^^^^^^^   ^^^^^^^^ 
=======
>then : <TResult1 = T2, TResult2 = never>(onfulfilled?: (value: T2) => TResult1 | PromiseLike<TResult1>, onrejected?: (reason: any) => TResult2 | PromiseLike<TResult2>) => Promise<TResult1 | TResult2>
>     : ^        ^^^^^^^        ^^^^^^^^^^           ^^^^     ^^^^^^^^^^^^^^^^^               ^^^^^^^^ ^^          ^^^^      ^^   ^^^^^^^^^^^^^               ^^^^^^^^ ^^^^^        ^^^^^^^^   ^^^^^^^^ 
>>>>>>> aa249c09
>(x: T2) => {    return { __t3: x.__t2 + "bar" };} : (x: T2) => { __t3: string; }
>                                                  : ^ ^^  ^^^^^^^^^^^^^^^^^^^^^^
>x : T2
>  : ^^

    return { __t3: x.__t2 + "bar" };
>{ __t3: x.__t2 + "bar" } : { __t3: string; }
>                         : ^^^^^^^^^^^^^^^^^
>__t3 : string
>     : ^^^^^^
>x.__t2 + "bar" : string
>               : ^^^^^^
>x.__t2 : string
>       : ^^^^^^
>x : T2
>  : ^^
>__t2 : string
>     : ^^^^^^
>"bar" : "bar"
>      : ^^^^^

});
<|MERGE_RESOLUTION|>--- conflicted
+++ resolved
@@ -1,140 +1,121 @@
-//// [tests/cases/compiler/promiseVoidErrorCallback.ts] ////
-
-=== promiseVoidErrorCallback.ts ===
-interface T1 {
-    __t1: string;
->__t1 : string
->     : ^^^^^^
-}
-
-interface T2 {
-    __t2: string;
->__t2 : string
->     : ^^^^^^
-}
-
-interface T3 {
-    __t3: string;
->__t3 : string
->     : ^^^^^^
-}
-
-function f1(): Promise<T1> {
->f1 : () => Promise<T1>
->   : ^^^^^^           
-
-    return Promise.resolve({ __t1: "foo_t1" });
->Promise.resolve({ __t1: "foo_t1" }) : Promise<{ __t1: string; }>
->                                    : ^^^^^^^^^^^^^^^^^^^^^^^^^^
->Promise.resolve : { (): Promise<void>; <T>(value: T): Promise<Awaited<T>>; <T>(value: T | PromiseLike<T>): Promise<Awaited<T>>; }
->                : ^^^^^^             ^^^ ^^     ^^ ^^^                   ^^^ ^^     ^^                  ^^^                   ^^^
->Promise : PromiseConstructor
->        : ^^^^^^^^^^^^^^^^^^
->resolve : { (): Promise<void>; <T>(value: T): Promise<Awaited<T>>; <T>(value: T | PromiseLike<T>): Promise<Awaited<T>>; }
->        : ^^^^^^             ^^^ ^^     ^^ ^^^                   ^^^ ^^     ^^                  ^^^                   ^^^
->{ __t1: "foo_t1" } : { __t1: string; }
->                   : ^^^^^^^^^^^^^^^^^
->__t1 : string
->     : ^^^^^^
->"foo_t1" : "foo_t1"
->         : ^^^^^^^^
-}
-
-function f2(x: T1): T2 {
->f2 : (x: T1) => T2
->   : ^ ^^  ^^^^^  
->x : T1
->  : ^^
-
-    return { __t2: x.__t1 + ":foo_21" };
->{ __t2: x.__t1 + ":foo_21" } : { __t2: string; }
->                             : ^^^^^^^^^^^^^^^^^
->__t2 : string
->     : ^^^^^^
->x.__t1 + ":foo_21" : string
->                   : ^^^^^^
->x.__t1 : string
->       : ^^^^^^
->x : T1
->  : ^^
->__t1 : string
->     : ^^^^^^
->":foo_21" : ":foo_21"
->          : ^^^^^^^^^
-}
-
-var x3 = f1()
->x3 : Promise<{ __t3: string; }>
->   : ^^^^^^^^^^^^^^^^^^^^^^^^^^
->f1()    .then(f2, (e: Error) => {    throw e;})    .then((x: T2) => {    return { __t3: x.__t2 + "bar" };}) : Promise<{ __t3: string; }>
->                                                                                                            : ^^^^^^^^^^^^^^^^^^^^^^^^^^
-<<<<<<< HEAD
->f1()    .then(f2, (e: Error) => {    throw e;})    .then : <TResult1 = T2, TResult2 = never>(deferred onfulfilled?: (value: T2) => TResult1 | PromiseLike<TResult1>, deferred onrejected?: (reason: any) => TResult2 | PromiseLike<TResult2>) => Promise<TResult1 | TResult2>
->                                                         : ^^^^^^^^^^^^^^^^^^^^^^^^^^^^^^^^^^        ^           ^^^^     ^^^^^^^^^^^^^^^^^               ^^^^^^^^ ^^        ^          ^^^^      ^^   ^^^^^^^^^^^^^               ^^^^^^^^ ^^^^^        ^^^^^^^^   ^^^^^^^^ 
->f1()    .then(f2, (e: Error) => {    throw e;}) : Promise<T2>
->                                                : ^^^^^^^^^^^
->f1()    .then : <TResult1 = T1, TResult2 = never>(deferred onfulfilled?: (value: T1) => TResult1 | PromiseLike<TResult1>, deferred onrejected?: (reason: any) => TResult2 | PromiseLike<TResult2>) => Promise<TResult1 | TResult2>
->              : ^^^^^^^^^^^^^^^^^^^^^^^^^^^^^^^^^^        ^           ^^^^     ^^^^^^^^^^^^^^^^^               ^^^^^^^^ ^^        ^          ^^^^      ^^   ^^^^^^^^^^^^^               ^^^^^^^^ ^^^^^        ^^^^^^^^   ^^^^^^^^ 
-=======
->f1()    .then(f2, (e: Error) => {    throw e;})    .then : <TResult1 = T2, TResult2 = never>(onfulfilled?: (value: T2) => TResult1 | PromiseLike<TResult1>, onrejected?: (reason: any) => TResult2 | PromiseLike<TResult2>) => Promise<TResult1 | TResult2>
->                                                         : ^        ^^^^^^^        ^^^^^^^^^^           ^^^^     ^^^^^^^^^^^^^^^^^               ^^^^^^^^ ^^          ^^^^      ^^   ^^^^^^^^^^^^^               ^^^^^^^^ ^^^^^        ^^^^^^^^   ^^^^^^^^ 
->f1()    .then(f2, (e: Error) => {    throw e;}) : Promise<T2>
->                                                : ^^^^^^^^^^^
->f1()    .then : <TResult1 = T1, TResult2 = never>(onfulfilled?: (value: T1) => TResult1 | PromiseLike<TResult1>, onrejected?: (reason: any) => TResult2 | PromiseLike<TResult2>) => Promise<TResult1 | TResult2>
->              : ^        ^^^^^^^        ^^^^^^^^^^           ^^^^     ^^^^^^^^^^^^^^^^^               ^^^^^^^^ ^^          ^^^^      ^^   ^^^^^^^^^^^^^               ^^^^^^^^ ^^^^^        ^^^^^^^^   ^^^^^^^^ 
->>>>>>> aa249c09
->f1() : Promise<T1>
->     : ^^^^^^^^^^^
->f1 : () => Promise<T1>
->   : ^^^^^^           
-
-    .then(f2, (e: Error) => {
-<<<<<<< HEAD
->then : <TResult1 = T1, TResult2 = never>(deferred onfulfilled?: (value: T1) => TResult1 | PromiseLike<TResult1>, deferred onrejected?: (reason: any) => TResult2 | PromiseLike<TResult2>) => Promise<TResult1 | TResult2>
->     : ^^^^^^^^^^^^^^^^^^^^^^^^^^^^^^^^^^        ^           ^^^^     ^^^^^^^^^^^^^^^^^               ^^^^^^^^ ^^        ^          ^^^^      ^^   ^^^^^^^^^^^^^               ^^^^^^^^ ^^^^^        ^^^^^^^^   ^^^^^^^^ 
-=======
->then : <TResult1 = T1, TResult2 = never>(onfulfilled?: (value: T1) => TResult1 | PromiseLike<TResult1>, onrejected?: (reason: any) => TResult2 | PromiseLike<TResult2>) => Promise<TResult1 | TResult2>
->     : ^        ^^^^^^^        ^^^^^^^^^^           ^^^^     ^^^^^^^^^^^^^^^^^               ^^^^^^^^ ^^          ^^^^      ^^   ^^^^^^^^^^^^^               ^^^^^^^^ ^^^^^        ^^^^^^^^   ^^^^^^^^ 
->>>>>>> aa249c09
->f2 : (x: T1) => T2
->   : ^ ^^  ^^^^^  
->(e: Error) => {    throw e;} : (e: Error) => never
->                             : ^ ^^     ^^^^^^^^^^
->e : Error
->  : ^^^^^
-
-    throw e;
->e : Error
->  : ^^^^^
-
-})
-    .then((x: T2) => {
-<<<<<<< HEAD
->then : <TResult1 = T2, TResult2 = never>(deferred onfulfilled?: (value: T2) => TResult1 | PromiseLike<TResult1>, deferred onrejected?: (reason: any) => TResult2 | PromiseLike<TResult2>) => Promise<TResult1 | TResult2>
->     : ^^^^^^^^^^^^^^^^^^^^^^^^^^^^^^^^^^        ^           ^^^^     ^^^^^^^^^^^^^^^^^               ^^^^^^^^ ^^        ^          ^^^^      ^^   ^^^^^^^^^^^^^               ^^^^^^^^ ^^^^^        ^^^^^^^^   ^^^^^^^^ 
-=======
->then : <TResult1 = T2, TResult2 = never>(onfulfilled?: (value: T2) => TResult1 | PromiseLike<TResult1>, onrejected?: (reason: any) => TResult2 | PromiseLike<TResult2>) => Promise<TResult1 | TResult2>
->     : ^        ^^^^^^^        ^^^^^^^^^^           ^^^^     ^^^^^^^^^^^^^^^^^               ^^^^^^^^ ^^          ^^^^      ^^   ^^^^^^^^^^^^^               ^^^^^^^^ ^^^^^        ^^^^^^^^   ^^^^^^^^ 
->>>>>>> aa249c09
->(x: T2) => {    return { __t3: x.__t2 + "bar" };} : (x: T2) => { __t3: string; }
->                                                  : ^ ^^  ^^^^^^^^^^^^^^^^^^^^^^
->x : T2
->  : ^^
-
-    return { __t3: x.__t2 + "bar" };
->{ __t3: x.__t2 + "bar" } : { __t3: string; }
->                         : ^^^^^^^^^^^^^^^^^
->__t3 : string
->     : ^^^^^^
->x.__t2 + "bar" : string
->               : ^^^^^^
->x.__t2 : string
->       : ^^^^^^
->x : T2
->  : ^^
->__t2 : string
->     : ^^^^^^
->"bar" : "bar"
->      : ^^^^^
-
-});
+//// [tests/cases/compiler/promiseVoidErrorCallback.ts] ////
+
+=== promiseVoidErrorCallback.ts ===
+interface T1 {
+    __t1: string;
+>__t1 : string
+>     : ^^^^^^
+}
+
+interface T2 {
+    __t2: string;
+>__t2 : string
+>     : ^^^^^^
+}
+
+interface T3 {
+    __t3: string;
+>__t3 : string
+>     : ^^^^^^
+}
+
+function f1(): Promise<T1> {
+>f1 : () => Promise<T1>
+>   : ^^^^^^           
+
+    return Promise.resolve({ __t1: "foo_t1" });
+>Promise.resolve({ __t1: "foo_t1" }) : Promise<{ __t1: string; }>
+>                                    : ^^^^^^^^^^^^^^^^^^^^^^^^^^
+>Promise.resolve : { (): Promise<void>; <T>(value: T): Promise<Awaited<T>>; <T>(value: T | PromiseLike<T>): Promise<Awaited<T>>; }
+>                : ^^^^^^             ^^^ ^^     ^^ ^^^                   ^^^ ^^     ^^                  ^^^                   ^^^
+>Promise : PromiseConstructor
+>        : ^^^^^^^^^^^^^^^^^^
+>resolve : { (): Promise<void>; <T>(value: T): Promise<Awaited<T>>; <T>(value: T | PromiseLike<T>): Promise<Awaited<T>>; }
+>        : ^^^^^^             ^^^ ^^     ^^ ^^^                   ^^^ ^^     ^^                  ^^^                   ^^^
+>{ __t1: "foo_t1" } : { __t1: string; }
+>                   : ^^^^^^^^^^^^^^^^^
+>__t1 : string
+>     : ^^^^^^
+>"foo_t1" : "foo_t1"
+>         : ^^^^^^^^
+}
+
+function f2(x: T1): T2 {
+>f2 : (x: T1) => T2
+>   : ^ ^^  ^^^^^  
+>x : T1
+>  : ^^
+
+    return { __t2: x.__t1 + ":foo_21" };
+>{ __t2: x.__t1 + ":foo_21" } : { __t2: string; }
+>                             : ^^^^^^^^^^^^^^^^^
+>__t2 : string
+>     : ^^^^^^
+>x.__t1 + ":foo_21" : string
+>                   : ^^^^^^
+>x.__t1 : string
+>       : ^^^^^^
+>x : T1
+>  : ^^
+>__t1 : string
+>     : ^^^^^^
+>":foo_21" : ":foo_21"
+>          : ^^^^^^^^^
+}
+
+var x3 = f1()
+>x3 : Promise<{ __t3: string; }>
+>   : ^^^^^^^^^^^^^^^^^^^^^^^^^^
+>f1()    .then(f2, (e: Error) => {    throw e;})    .then((x: T2) => {    return { __t3: x.__t2 + "bar" };}) : Promise<{ __t3: string; }>
+>                                                                                                            : ^^^^^^^^^^^^^^^^^^^^^^^^^^
+>f1()    .then(f2, (e: Error) => {    throw e;})    .then : <TResult1 = T2, TResult2 = never>(deferred onfulfilled?: (value: T2) => TResult1 | PromiseLike<TResult1>, deferred onrejected?: (reason: any) => TResult2 | PromiseLike<TResult2>) => Promise<TResult1 | TResult2>
+>                                                         : ^        ^^^^^^^        ^^^^^^^^^^        ^           ^^^^     ^^^^^^^^^^^^^^^^^               ^^^^^^^^ ^^        ^          ^^^^      ^^   ^^^^^^^^^^^^^               ^^^^^^^^ ^^^^^        ^^^^^^^^   ^^^^^^^^ 
+>f1()    .then(f2, (e: Error) => {    throw e;}) : Promise<T2>
+>                                                : ^^^^^^^^^^^
+>f1()    .then : <TResult1 = T1, TResult2 = never>(deferred onfulfilled?: (value: T1) => TResult1 | PromiseLike<TResult1>, deferred onrejected?: (reason: any) => TResult2 | PromiseLike<TResult2>) => Promise<TResult1 | TResult2>
+>              : ^        ^^^^^^^        ^^^^^^^^^^        ^           ^^^^     ^^^^^^^^^^^^^^^^^               ^^^^^^^^ ^^        ^          ^^^^      ^^   ^^^^^^^^^^^^^               ^^^^^^^^ ^^^^^        ^^^^^^^^   ^^^^^^^^ 
+>f1() : Promise<T1>
+>     : ^^^^^^^^^^^
+>f1 : () => Promise<T1>
+>   : ^^^^^^           
+
+    .then(f2, (e: Error) => {
+>then : <TResult1 = T1, TResult2 = never>(deferred onfulfilled?: (value: T1) => TResult1 | PromiseLike<TResult1>, deferred onrejected?: (reason: any) => TResult2 | PromiseLike<TResult2>) => Promise<TResult1 | TResult2>
+>     : ^        ^^^^^^^        ^^^^^^^^^^        ^           ^^^^     ^^^^^^^^^^^^^^^^^               ^^^^^^^^ ^^        ^          ^^^^      ^^   ^^^^^^^^^^^^^               ^^^^^^^^ ^^^^^        ^^^^^^^^   ^^^^^^^^ 
+>f2 : (x: T1) => T2
+>   : ^ ^^  ^^^^^  
+>(e: Error) => {    throw e;} : (e: Error) => never
+>                             : ^ ^^     ^^^^^^^^^^
+>e : Error
+>  : ^^^^^
+
+    throw e;
+>e : Error
+>  : ^^^^^
+
+})
+    .then((x: T2) => {
+>then : <TResult1 = T2, TResult2 = never>(deferred onfulfilled?: (value: T2) => TResult1 | PromiseLike<TResult1>, deferred onrejected?: (reason: any) => TResult2 | PromiseLike<TResult2>) => Promise<TResult1 | TResult2>
+>     : ^        ^^^^^^^        ^^^^^^^^^^        ^           ^^^^     ^^^^^^^^^^^^^^^^^               ^^^^^^^^ ^^        ^          ^^^^      ^^   ^^^^^^^^^^^^^               ^^^^^^^^ ^^^^^        ^^^^^^^^   ^^^^^^^^ 
+>(x: T2) => {    return { __t3: x.__t2 + "bar" };} : (x: T2) => { __t3: string; }
+>                                                  : ^ ^^  ^^^^^^^^^^^^^^^^^^^^^^
+>x : T2
+>  : ^^
+
+    return { __t3: x.__t2 + "bar" };
+>{ __t3: x.__t2 + "bar" } : { __t3: string; }
+>                         : ^^^^^^^^^^^^^^^^^
+>__t3 : string
+>     : ^^^^^^
+>x.__t2 + "bar" : string
+>               : ^^^^^^
+>x.__t2 : string
+>       : ^^^^^^
+>x : T2
+>  : ^^
+>__t2 : string
+>     : ^^^^^^
+>"bar" : "bar"
+>      : ^^^^^
+
+});