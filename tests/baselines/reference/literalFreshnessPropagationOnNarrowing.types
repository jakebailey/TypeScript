--- conflicted
+++ resolved
@@ -1,273 +1,261 @@
-//// [tests/cases/compiler/literalFreshnessPropagationOnNarrowing.ts] ////
-
-=== literalFreshnessPropagationOnNarrowing.ts ===
-function f1() {
->f1 : () => void
->   : ^^^^^^^^^^
-
-    let b = true;
->b : boolean
->  : ^^^^^^^
->true : true
->     : ^^^^
-
-    let obj = { b };
->obj : { b: boolean; }
->    : ^^^^^^^^^^^^^^^
->{ b } : { b: boolean; }
->      : ^^^^^^^^^^^^^^^
->b : boolean
->  : ^^^^^^^
-
-    // Desired: OK
-    // 3.0: OK
-    // 3.1 as-is: OK
-    // 3.1 minus widening propagation: error
-    obj.b = false;
->obj.b = false : false
->              : ^^^^^
->obj.b : boolean
->      : ^^^^^^^
->obj : { b: boolean; }
->    : ^^^^^^^^^^^^^^^
->b : boolean
->  : ^^^^^^^
->false : false
->      : ^^^^^
-}
-
-function f2() {
->f2 : () => void
->   : ^^^^^^^^^^
-
-    type Element = (string | false);
->Element : string | false
->        : ^^^^^^^^^^^^^^
->false : false
->      : ^^^^^
-
-    type ElementOrArray = Element | Element[]; 
->ElementOrArray : string | false | (string | false)[]
->               : ^^^^^^^^^^^^^^^^^^^^^^^^^^^^^^^^^^^
-
-    let el: Element = null as any;
->el : string | false
->   : ^^^^^^^^^^^^^^
->null as any : any
->            : ^^^
-
-    let arr: Element[] = null as any;
->arr : (string | false)[]
->    : ^^^^^^^^^^^^^^^^^^
->null as any : any
->            : ^^^
-
-    let elOrA: ElementOrArray = null as any;
->elOrA : string | false | (string | false)[]
->      : ^^^^^^^^^^^^^^^^^^^^^^^^^^^^^^^^^^^
->null as any : any
->            : ^^^
-
-    // Desired/actual: All OK
-    let a1: ElementOrArray = el;
->a1 : string | false | (string | false)[]
->   : ^^^^^^^^^^^^^^^^^^^^^^^^^^^^^^^^^^^
->el : string | false
->   : ^^^^^^^^^^^^^^
-
-    let a2: ElementOrArray = arr;
->a2 : string | false | (string | false)[]
->   : ^^^^^^^^^^^^^^^^^^^^^^^^^^^^^^^^^^^
->arr : (string | false)[]
->    : ^^^^^^^^^^^^^^^^^^
-
-    let a3: ElementOrArray = [el];
->a3 : string | false | (string | false)[]
->   : ^^^^^^^^^^^^^^^^^^^^^^^^^^^^^^^^^^^
->[el] : (string | false)[]
->     : ^^^^^^^^^^^^^^^^^^
->el : string | false
->   : ^^^^^^^^^^^^^^
-
-    let a4: ElementOrArray = Array.isArray(elOrA) ? elOrA : [elOrA];
->a4 : string | false | (string | false)[]
->   : ^^^^^^^^^^^^^^^^^^^^^^^^^^^^^^^^^^^
->Array.isArray(elOrA) ? elOrA : [elOrA] : (string | false)[]
->                                       : ^^^^^^^^^^^^^^^^^^
->Array.isArray(elOrA) : boolean
->                     : ^^^^^^^
->Array.isArray : (arg: any) => arg is any[]
->              : ^   ^^   ^^^^^            
->Array : ArrayConstructor
->      : ^^^^^^^^^^^^^^^^
->isArray : (arg: any) => arg is any[]
-<<<<<<< HEAD
->        : ^^^^^^^^^^^^^^^^^^^^^^^^^^
->elOrA : string | false | (string | false)[]
->      : ^^^^^^^^^^^^^^^^^^^^^^^^^^^^^^^^^^^
-=======
->        : ^   ^^   ^^^^^            
->elOrA : (string | false) | (string | false)[]
->      : ^^^^^^^^^^^^^^^^^^^^^^^^^^^^^^^^^^^^^
->>>>>>> 3163fe7e
->elOrA : (string | false)[]
->      : ^^^^^^^^^^^^^^^^^^
->[elOrA] : (string | false)[]
->        : ^^^^^^^^^^^^^^^^^^
->elOrA : string | false
->      : ^^^^^^^^^^^^^^
-
-    // Desired: OK
-    // 3.0: Error
-    // 3.1: OK
-    let a5: ElementOrArray = [...Array.isArray(elOrA) ? elOrA : [elOrA]];
->a5 : string | false | (string | false)[]
->   : ^^^^^^^^^^^^^^^^^^^^^^^^^^^^^^^^^^^
->[...Array.isArray(elOrA) ? elOrA : [elOrA]] : (string | false)[]
->                                            : ^^^^^^^^^^^^^^^^^^
->...Array.isArray(elOrA) ? elOrA : [elOrA] : string | false
->                                          : ^^^^^^^^^^^^^^
->Array.isArray(elOrA) ? elOrA : [elOrA] : (string | false)[]
->                                       : ^^^^^^^^^^^^^^^^^^
->Array.isArray(elOrA) : boolean
->                     : ^^^^^^^
->Array.isArray : (arg: any) => arg is any[]
->              : ^   ^^   ^^^^^            
->Array : ArrayConstructor
->      : ^^^^^^^^^^^^^^^^
->isArray : (arg: any) => arg is any[]
-<<<<<<< HEAD
->        : ^^^^^^^^^^^^^^^^^^^^^^^^^^
->elOrA : string | false | (string | false)[]
->      : ^^^^^^^^^^^^^^^^^^^^^^^^^^^^^^^^^^^
-=======
->        : ^   ^^   ^^^^^            
->elOrA : (string | false) | (string | false)[]
->      : ^^^^^^^^^^^^^^^^^^^^^^^^^^^^^^^^^^^^^
->>>>>>> 3163fe7e
->elOrA : (string | false)[]
->      : ^^^^^^^^^^^^^^^^^^
->[elOrA] : (string | false)[]
->        : ^^^^^^^^^^^^^^^^^^
->elOrA : string | false
->      : ^^^^^^^^^^^^^^
-}
-
-function f3() {
->f3 : () => void
->   : ^^^^^^^^^^
-
-    type XY = 'x' | 'y';
->XY : "x" | "y"
->   : ^^^^^^^^^
-
-    const x: XY = 'x';
->x : "x" | "y"
->  : ^^^^^^^^^
->'x' : "x"
->    : ^^^
-
-    let x2 = x;
->x2 : "x"
->   : ^^^
->x : "x"
->  : ^^^
-
-    // Desired: OK (up for debate?)
-    // 3.0: Error
-    // 3.1 as-is: OK
-    x2 = 'y';
->x2 = 'y' : "y"
->         : ^^^
->x2 : "x"
->   : ^^^
->'y' : "y"
->    : ^^^
-
-    // Desired/actual: All OK
-    let x3: XY = x;
->x3 : "x" | "y"
->   : ^^^^^^^^^
->x : "x"
->  : ^^^
-
-    x3 = 'y';
->x3 = 'y' : "y"
->         : ^^^
->x3 : "x" | "y"
->   : ^^^^^^^^^
->'y' : "y"
->    : ^^^
-}
-
-function f4() {
->f4 : () => void
->   : ^^^^^^^^^^
-
-    const x: boolean = true;
->x : boolean
->  : ^^^^^^^
->true : true
->     : ^^^^
-
-    let x1 = x;
->x1 : boolean
->   : ^^^^^^^
->x : true
->  : ^^^^
-
-    // Desired: OK
-    // 3.0: OK
-    // 3.1: OK
-    // 3.1 minus widening propagation: error
-    x1 = false;
->x1 = false : false
->           : ^^^^^
->x1 : boolean
->   : ^^^^^^^
->false : false
->      : ^^^^^
-}
-
-function f5() {
->f5 : () => void
->   : ^^^^^^^^^^
-
-    type XY = 'x' | 'y';
->XY : "x" | "y"
->   : ^^^^^^^^^
-
-    let arr: XY[] = ['x'];
->arr : ("x" | "y")[]
->    : ^^^^^^^^^^^^^
->['x'] : "x"[]
->      : ^^^^^
->'x' : "x"
->    : ^^^
-
-    arr = ['y'];
->arr = ['y'] : "y"[]
->            : ^^^^^
->arr : ("x" | "y")[]
->    : ^^^^^^^^^^^^^
->['y'] : "y"[]
->      : ^^^^^
->'y' : "y"
->    : ^^^
-
-    // Desired: OK
-    // Error in all extant branches
-    arr = [...['y']];
->arr = [...['y']] : string[]
->                 : ^^^^^^^^
->arr : ("x" | "y")[]
->    : ^^^^^^^^^^^^^
->[...['y']] : string[]
->           : ^^^^^^^^
->...['y'] : string
->         : ^^^^^^
->['y'] : string[]
->      : ^^^^^^^^
->'y' : "y"
->    : ^^^
-}
+//// [tests/cases/compiler/literalFreshnessPropagationOnNarrowing.ts] ////
+
+=== literalFreshnessPropagationOnNarrowing.ts ===
+function f1() {
+>f1 : () => void
+>   : ^^^^^^^^^^
+
+    let b = true;
+>b : boolean
+>  : ^^^^^^^
+>true : true
+>     : ^^^^
+
+    let obj = { b };
+>obj : { b: boolean; }
+>    : ^^^^^^^^^^^^^^^
+>{ b } : { b: boolean; }
+>      : ^^^^^^^^^^^^^^^
+>b : boolean
+>  : ^^^^^^^
+
+    // Desired: OK
+    // 3.0: OK
+    // 3.1 as-is: OK
+    // 3.1 minus widening propagation: error
+    obj.b = false;
+>obj.b = false : false
+>              : ^^^^^
+>obj.b : boolean
+>      : ^^^^^^^
+>obj : { b: boolean; }
+>    : ^^^^^^^^^^^^^^^
+>b : boolean
+>  : ^^^^^^^
+>false : false
+>      : ^^^^^
+}
+
+function f2() {
+>f2 : () => void
+>   : ^^^^^^^^^^
+
+    type Element = (string | false);
+>Element : string | false
+>        : ^^^^^^^^^^^^^^
+>false : false
+>      : ^^^^^
+
+    type ElementOrArray = Element | Element[]; 
+>ElementOrArray : string | false | (string | false)[]
+>               : ^^^^^^^^^^^^^^^^^^^^^^^^^^^^^^^^^^^
+
+    let el: Element = null as any;
+>el : string | false
+>   : ^^^^^^^^^^^^^^
+>null as any : any
+>            : ^^^
+
+    let arr: Element[] = null as any;
+>arr : (string | false)[]
+>    : ^^^^^^^^^^^^^^^^^^
+>null as any : any
+>            : ^^^
+
+    let elOrA: ElementOrArray = null as any;
+>elOrA : string | false | (string | false)[]
+>      : ^^^^^^^^^^^^^^^^^^^^^^^^^^^^^^^^^^^
+>null as any : any
+>            : ^^^
+
+    // Desired/actual: All OK
+    let a1: ElementOrArray = el;
+>a1 : string | false | (string | false)[]
+>   : ^^^^^^^^^^^^^^^^^^^^^^^^^^^^^^^^^^^
+>el : string | false
+>   : ^^^^^^^^^^^^^^
+
+    let a2: ElementOrArray = arr;
+>a2 : string | false | (string | false)[]
+>   : ^^^^^^^^^^^^^^^^^^^^^^^^^^^^^^^^^^^
+>arr : (string | false)[]
+>    : ^^^^^^^^^^^^^^^^^^
+
+    let a3: ElementOrArray = [el];
+>a3 : string | false | (string | false)[]
+>   : ^^^^^^^^^^^^^^^^^^^^^^^^^^^^^^^^^^^
+>[el] : (string | false)[]
+>     : ^^^^^^^^^^^^^^^^^^
+>el : string | false
+>   : ^^^^^^^^^^^^^^
+
+    let a4: ElementOrArray = Array.isArray(elOrA) ? elOrA : [elOrA];
+>a4 : string | false | (string | false)[]
+>   : ^^^^^^^^^^^^^^^^^^^^^^^^^^^^^^^^^^^
+>Array.isArray(elOrA) ? elOrA : [elOrA] : (string | false)[]
+>                                       : ^^^^^^^^^^^^^^^^^^
+>Array.isArray(elOrA) : boolean
+>                     : ^^^^^^^
+>Array.isArray : (arg: any) => arg is any[]
+>              : ^   ^^   ^^^^^            
+>Array : ArrayConstructor
+>      : ^^^^^^^^^^^^^^^^
+>isArray : (arg: any) => arg is any[]
+>        : ^   ^^   ^^^^^            
+>elOrA : string | false | (string | false)[]
+>      : ^^^^^^^^^^^^^^^^^^^^^^^^^^^^^^^^^^^
+>elOrA : (string | false)[]
+>      : ^^^^^^^^^^^^^^^^^^
+>[elOrA] : (string | false)[]
+>        : ^^^^^^^^^^^^^^^^^^
+>elOrA : string | false
+>      : ^^^^^^^^^^^^^^
+
+    // Desired: OK
+    // 3.0: Error
+    // 3.1: OK
+    let a5: ElementOrArray = [...Array.isArray(elOrA) ? elOrA : [elOrA]];
+>a5 : string | false | (string | false)[]
+>   : ^^^^^^^^^^^^^^^^^^^^^^^^^^^^^^^^^^^
+>[...Array.isArray(elOrA) ? elOrA : [elOrA]] : (string | false)[]
+>                                            : ^^^^^^^^^^^^^^^^^^
+>...Array.isArray(elOrA) ? elOrA : [elOrA] : string | false
+>                                          : ^^^^^^^^^^^^^^
+>Array.isArray(elOrA) ? elOrA : [elOrA] : (string | false)[]
+>                                       : ^^^^^^^^^^^^^^^^^^
+>Array.isArray(elOrA) : boolean
+>                     : ^^^^^^^
+>Array.isArray : (arg: any) => arg is any[]
+>              : ^   ^^   ^^^^^            
+>Array : ArrayConstructor
+>      : ^^^^^^^^^^^^^^^^
+>isArray : (arg: any) => arg is any[]
+>        : ^   ^^   ^^^^^            
+>elOrA : string | false | (string | false)[]
+>      : ^^^^^^^^^^^^^^^^^^^^^^^^^^^^^^^^^^^
+>elOrA : (string | false)[]
+>      : ^^^^^^^^^^^^^^^^^^
+>[elOrA] : (string | false)[]
+>        : ^^^^^^^^^^^^^^^^^^
+>elOrA : string | false
+>      : ^^^^^^^^^^^^^^
+}
+
+function f3() {
+>f3 : () => void
+>   : ^^^^^^^^^^
+
+    type XY = 'x' | 'y';
+>XY : "x" | "y"
+>   : ^^^^^^^^^
+
+    const x: XY = 'x';
+>x : "x" | "y"
+>  : ^^^^^^^^^
+>'x' : "x"
+>    : ^^^
+
+    let x2 = x;
+>x2 : "x"
+>   : ^^^
+>x : "x"
+>  : ^^^
+
+    // Desired: OK (up for debate?)
+    // 3.0: Error
+    // 3.1 as-is: OK
+    x2 = 'y';
+>x2 = 'y' : "y"
+>         : ^^^
+>x2 : "x"
+>   : ^^^
+>'y' : "y"
+>    : ^^^
+
+    // Desired/actual: All OK
+    let x3: XY = x;
+>x3 : "x" | "y"
+>   : ^^^^^^^^^
+>x : "x"
+>  : ^^^
+
+    x3 = 'y';
+>x3 = 'y' : "y"
+>         : ^^^
+>x3 : "x" | "y"
+>   : ^^^^^^^^^
+>'y' : "y"
+>    : ^^^
+}
+
+function f4() {
+>f4 : () => void
+>   : ^^^^^^^^^^
+
+    const x: boolean = true;
+>x : boolean
+>  : ^^^^^^^
+>true : true
+>     : ^^^^
+
+    let x1 = x;
+>x1 : boolean
+>   : ^^^^^^^
+>x : true
+>  : ^^^^
+
+    // Desired: OK
+    // 3.0: OK
+    // 3.1: OK
+    // 3.1 minus widening propagation: error
+    x1 = false;
+>x1 = false : false
+>           : ^^^^^
+>x1 : boolean
+>   : ^^^^^^^
+>false : false
+>      : ^^^^^
+}
+
+function f5() {
+>f5 : () => void
+>   : ^^^^^^^^^^
+
+    type XY = 'x' | 'y';
+>XY : "x" | "y"
+>   : ^^^^^^^^^
+
+    let arr: XY[] = ['x'];
+>arr : ("x" | "y")[]
+>    : ^^^^^^^^^^^^^
+>['x'] : "x"[]
+>      : ^^^^^
+>'x' : "x"
+>    : ^^^
+
+    arr = ['y'];
+>arr = ['y'] : "y"[]
+>            : ^^^^^
+>arr : ("x" | "y")[]
+>    : ^^^^^^^^^^^^^
+>['y'] : "y"[]
+>      : ^^^^^
+>'y' : "y"
+>    : ^^^
+
+    // Desired: OK
+    // Error in all extant branches
+    arr = [...['y']];
+>arr = [...['y']] : string[]
+>                 : ^^^^^^^^
+>arr : ("x" | "y")[]
+>    : ^^^^^^^^^^^^^
+>[...['y']] : string[]
+>           : ^^^^^^^^
+>...['y'] : string
+>         : ^^^^^^
+>['y'] : string[]
+>      : ^^^^^^^^
+>'y' : "y"
+>    : ^^^
+}