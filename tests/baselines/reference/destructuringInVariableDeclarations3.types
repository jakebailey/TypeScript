//// [tests/cases/compiler/destructuringInVariableDeclarations3.ts] ////

=== destructuringInVariableDeclarations3.ts ===
export let { toString } = 1;
<<<<<<< HEAD
>toString : (radix?: number | undefined) => string
=======
>toString : (radix?: number) => string
>         : ^^^^^^^^^^^^^^^^^^^^^^^^^^
>>>>>>> 12402f26
>1 : 1
>  : ^
{
    let { toFixed } = 1;
<<<<<<< HEAD
>toFixed : (fractionDigits?: number | undefined) => string
=======
>toFixed : (fractionDigits?: number) => string
>        : ^^^^^^^^^^^^^^^^^^^^^^^^^^^^^^^^^^^
>>>>>>> 12402f26
>1 : 1
>  : ^
}

<|MERGE_RESOLUTION|>--- conflicted
+++ resolved
@@ -1,24 +1,16 @@
-//// [tests/cases/compiler/destructuringInVariableDeclarations3.ts] ////
-
-=== destructuringInVariableDeclarations3.ts ===
-export let { toString } = 1;
-<<<<<<< HEAD
->toString : (radix?: number | undefined) => string
-=======
->toString : (radix?: number) => string
->         : ^^^^^^^^^^^^^^^^^^^^^^^^^^
->>>>>>> 12402f26
->1 : 1
->  : ^
-{
-    let { toFixed } = 1;
-<<<<<<< HEAD
->toFixed : (fractionDigits?: number | undefined) => string
-=======
->toFixed : (fractionDigits?: number) => string
->        : ^^^^^^^^^^^^^^^^^^^^^^^^^^^^^^^^^^^
->>>>>>> 12402f26
->1 : 1
->  : ^
-}
-
+//// [tests/cases/compiler/destructuringInVariableDeclarations3.ts] ////
+
+=== destructuringInVariableDeclarations3.ts ===
+export let { toString } = 1;
+>toString : (radix?: number | undefined) => string
+>         : ^^^^^^^^^^^^^^^^^^^^^^^^^^^^^^^^^^^^^^
+>1 : 1
+>  : ^
+{
+    let { toFixed } = 1;
+>toFixed : (fractionDigits?: number | undefined) => string
+>        : ^^^^^^^^^^^^^^^^^^^^^^^^^^^^^^^^^^^^^^^^^^^^^^^
+>1 : 1
+>  : ^
+}
+