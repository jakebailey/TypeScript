--- conflicted
+++ resolved
@@ -1,251 +1,235 @@
-//// [tests/cases/compiler/noImplicitAnyDestructuringVarDeclaration2.ts] ////
-
-=== noImplicitAnyDestructuringVarDeclaration2.ts ===
-let [a, b, c] = [1, 2, 3]; // no error
->a : number
->  : ^^^^^^
->b : number
->  : ^^^^^^
->c : number
->  : ^^^^^^
->[1, 2, 3] : [number, number, number]
->          : ^^^^^^^^^^^^^^^^^^^^^^^^
->1 : 1
->  : ^
->2 : 2
->  : ^
->3 : 3
->  : ^
-
-let [a1 = 10, b1 = 10, c1 = 10] = [1, 2, 3]; // no error
->a1 : number
->   : ^^^^^^
->10 : 10
->   : ^^
->b1 : number
->   : ^^^^^^
->10 : 10
->   : ^^
->c1 : number
->   : ^^^^^^
->10 : 10
->   : ^^
->[1, 2, 3] : [number, number, number]
->          : ^^^^^^^^^^^^^^^^^^^^^^^^
->1 : 1
->  : ^
->2 : 2
->  : ^
->3 : 3
->  : ^
-
-let [a2 = undefined, b2 = undefined, c2 = undefined] = [1, 2, 3]; // no error
-<<<<<<< HEAD
->a2 : number | undefined
->undefined : undefined
->b2 : number | undefined
->undefined : undefined
->c2 : number | undefined
-=======
->a2 : number
->   : ^^^^^^
->undefined : undefined
->          : ^^^^^^^^^
->b2 : number
->   : ^^^^^^
->undefined : undefined
->          : ^^^^^^^^^
->c2 : number
->   : ^^^^^^
->>>>>>> 12402f26
->undefined : undefined
->          : ^^^^^^^^^
->[1, 2, 3] : [number, number, number]
->          : ^^^^^^^^^^^^^^^^^^^^^^^^
->1 : 1
->  : ^
->2 : 2
->  : ^
->3 : 3
->  : ^
-
-let [a3 = <any>undefined, b3 = <any>null, c3 = <any>undefined] = [1, 2, 3]; // no error
->a3 : any
->   : ^^^
-><any>undefined : any
->               : ^^^
->undefined : undefined
->          : ^^^^^^^^^
->b3 : any
->   : ^^^
-><any>null : any
->          : ^^^
->c3 : any
->   : ^^^
-><any>undefined : any
->               : ^^^
->undefined : undefined
->          : ^^^^^^^^^
->[1, 2, 3] : [number, number, number]
->          : ^^^^^^^^^^^^^^^^^^^^^^^^
->1 : 1
->  : ^
->2 : 2
->  : ^
->3 : 3
->  : ^
-
-let [a4] = [<any>undefined], [b4] = [<any>null], c4 = <any>undefined, d4 = <any>null; // no error
->a4 : any
->   : ^^^
->[<any>undefined] : [any]
->                 : ^^^^^
-><any>undefined : any
->undefined : undefined
->          : ^^^^^^^^^
->b4 : any
->   : ^^^
->[<any>null] : [any]
->            : ^^^^^
-><any>null : any
->c4 : any
-><any>undefined : any
->undefined : undefined
->          : ^^^^^^^^^
->d4 : any
-><any>null : any
-
-let {x, y, z} = { x: 1, y: 2, z: 3 }; // no error
->x : number
->  : ^^^^^^
->y : number
->  : ^^^^^^
->z : number
->  : ^^^^^^
->{ x: 1, y: 2, z: 3 } : { x: number; y: number; z: number; }
->                     : ^^^^^^^^^^^^^^^^^^^^^^^^^^^^^^^^^^^^
->x : number
->  : ^^^^^^
->1 : 1
->  : ^
->y : number
->  : ^^^^^^
->2 : 2
->  : ^
->z : number
->  : ^^^^^^
->3 : 3
->  : ^
-
-let {x1 = 10, y1 = 10, z1 = 10} = { x1: 1, y1: 2, z1: 3 }; // no error
->x1 : number
->   : ^^^^^^
->10 : 10
->   : ^^
->y1 : number
->   : ^^^^^^
->10 : 10
->   : ^^
->z1 : number
->   : ^^^^^^
->10 : 10
->   : ^^
->{ x1: 1, y1: 2, z1: 3 } : { x1?: number; y1?: number; z1?: number; }
->                        : ^^^^^^^^^^^^^^^^^^^^^^^^^^^^^^^^^^^^^^^^^^
->x1 : number
->   : ^^^^^^
->1 : 1
->  : ^
->y1 : number
->   : ^^^^^^
->2 : 2
->  : ^
->z1 : number
->   : ^^^^^^
->3 : 3
->  : ^
-
-let {x2 = undefined, y2 = undefined, z2 = undefined} = { x2: 1, y2: 2, z2: 3 }; // no error
-<<<<<<< HEAD
->x2 : number | undefined
->undefined : undefined
->y2 : number | undefined
->undefined : undefined
->z2 : number | undefined
-=======
->x2 : number
->   : ^^^^^^
->undefined : undefined
->          : ^^^^^^^^^
->y2 : number
->   : ^^^^^^
->undefined : undefined
->          : ^^^^^^^^^
->z2 : number
->   : ^^^^^^
->>>>>>> 12402f26
->undefined : undefined
->          : ^^^^^^^^^
->{ x2: 1, y2: 2, z2: 3 } : { x2?: number; y2?: number; z2?: number; }
->                        : ^^^^^^^^^^^^^^^^^^^^^^^^^^^^^^^^^^^^^^^^^^
->x2 : number
->   : ^^^^^^
->1 : 1
->  : ^
->y2 : number
->   : ^^^^^^
->2 : 2
->  : ^
->z2 : number
->   : ^^^^^^
->3 : 3
->  : ^
-
-let {x3 = <any>undefined, y3 = <any>null, z3 = <any>undefined} = { x3: 1, y3: 2, z3: 3 }; // no error
->x3 : any
->   : ^^^
-><any>undefined : any
->               : ^^^
->undefined : undefined
->          : ^^^^^^^^^
->y3 : any
->   : ^^^
-><any>null : any
->          : ^^^
->z3 : any
->   : ^^^
-><any>undefined : any
->               : ^^^
->undefined : undefined
->          : ^^^^^^^^^
->{ x3: 1, y3: 2, z3: 3 } : { x3?: number; y3?: number; z3?: number; }
->                        : ^^^^^^^^^^^^^^^^^^^^^^^^^^^^^^^^^^^^^^^^^^
->x3 : number
->   : ^^^^^^
->1 : 1
->  : ^
->y3 : number
->   : ^^^^^^
->2 : 2
->  : ^
->z3 : number
->   : ^^^^^^
->3 : 3
->  : ^
-
-let {x4} = { x4: <any>undefined }, {y4} = { y4: <any>null }; // no error
->x4 : any
->   : ^^^
->{ x4: <any>undefined } : { x4: any; }
->                       : ^^^^^^   ^^^
->x4 : any
-><any>undefined : any
->undefined : undefined
->          : ^^^^^^^^^
->y4 : any
->   : ^^^
->{ y4: <any>null } : { y4: any; }
->                  : ^^^^^^   ^^^
->y4 : any
-><any>null : any
-
+//// [tests/cases/compiler/noImplicitAnyDestructuringVarDeclaration2.ts] ////
+
+=== noImplicitAnyDestructuringVarDeclaration2.ts ===
+let [a, b, c] = [1, 2, 3]; // no error
+>a : number
+>  : ^^^^^^
+>b : number
+>  : ^^^^^^
+>c : number
+>  : ^^^^^^
+>[1, 2, 3] : [number, number, number]
+>          : ^^^^^^^^^^^^^^^^^^^^^^^^
+>1 : 1
+>  : ^
+>2 : 2
+>  : ^
+>3 : 3
+>  : ^
+
+let [a1 = 10, b1 = 10, c1 = 10] = [1, 2, 3]; // no error
+>a1 : number
+>   : ^^^^^^
+>10 : 10
+>   : ^^
+>b1 : number
+>   : ^^^^^^
+>10 : 10
+>   : ^^
+>c1 : number
+>   : ^^^^^^
+>10 : 10
+>   : ^^
+>[1, 2, 3] : [number, number, number]
+>          : ^^^^^^^^^^^^^^^^^^^^^^^^
+>1 : 1
+>  : ^
+>2 : 2
+>  : ^
+>3 : 3
+>  : ^
+
+let [a2 = undefined, b2 = undefined, c2 = undefined] = [1, 2, 3]; // no error
+>a2 : number | undefined
+>   : ^^^^^^^^^^^^^^^^^^
+>undefined : undefined
+>          : ^^^^^^^^^
+>b2 : number | undefined
+>   : ^^^^^^^^^^^^^^^^^^
+>undefined : undefined
+>          : ^^^^^^^^^
+>c2 : number | undefined
+>   : ^^^^^^^^^^^^^^^^^^
+>undefined : undefined
+>          : ^^^^^^^^^
+>[1, 2, 3] : [number, number, number]
+>          : ^^^^^^^^^^^^^^^^^^^^^^^^
+>1 : 1
+>  : ^
+>2 : 2
+>  : ^
+>3 : 3
+>  : ^
+
+let [a3 = <any>undefined, b3 = <any>null, c3 = <any>undefined] = [1, 2, 3]; // no error
+>a3 : any
+>   : ^^^
+><any>undefined : any
+>               : ^^^
+>undefined : undefined
+>          : ^^^^^^^^^
+>b3 : any
+>   : ^^^
+><any>null : any
+>          : ^^^
+>c3 : any
+>   : ^^^
+><any>undefined : any
+>               : ^^^
+>undefined : undefined
+>          : ^^^^^^^^^
+>[1, 2, 3] : [number, number, number]
+>          : ^^^^^^^^^^^^^^^^^^^^^^^^
+>1 : 1
+>  : ^
+>2 : 2
+>  : ^
+>3 : 3
+>  : ^
+
+let [a4] = [<any>undefined], [b4] = [<any>null], c4 = <any>undefined, d4 = <any>null; // no error
+>a4 : any
+>   : ^^^
+>[<any>undefined] : [any]
+>                 : ^^^^^
+><any>undefined : any
+>undefined : undefined
+>          : ^^^^^^^^^
+>b4 : any
+>   : ^^^
+>[<any>null] : [any]
+>            : ^^^^^
+><any>null : any
+>c4 : any
+><any>undefined : any
+>undefined : undefined
+>          : ^^^^^^^^^
+>d4 : any
+><any>null : any
+
+let {x, y, z} = { x: 1, y: 2, z: 3 }; // no error
+>x : number
+>  : ^^^^^^
+>y : number
+>  : ^^^^^^
+>z : number
+>  : ^^^^^^
+>{ x: 1, y: 2, z: 3 } : { x: number; y: number; z: number; }
+>                     : ^^^^^^^^^^^^^^^^^^^^^^^^^^^^^^^^^^^^
+>x : number
+>  : ^^^^^^
+>1 : 1
+>  : ^
+>y : number
+>  : ^^^^^^
+>2 : 2
+>  : ^
+>z : number
+>  : ^^^^^^
+>3 : 3
+>  : ^
+
+let {x1 = 10, y1 = 10, z1 = 10} = { x1: 1, y1: 2, z1: 3 }; // no error
+>x1 : number
+>   : ^^^^^^
+>10 : 10
+>   : ^^
+>y1 : number
+>   : ^^^^^^
+>10 : 10
+>   : ^^
+>z1 : number
+>   : ^^^^^^
+>10 : 10
+>   : ^^
+>{ x1: 1, y1: 2, z1: 3 } : { x1?: number; y1?: number; z1?: number; }
+>                        : ^^^^^^^^^^^^^^^^^^^^^^^^^^^^^^^^^^^^^^^^^^
+>x1 : number
+>   : ^^^^^^
+>1 : 1
+>  : ^
+>y1 : number
+>   : ^^^^^^
+>2 : 2
+>  : ^
+>z1 : number
+>   : ^^^^^^
+>3 : 3
+>  : ^
+
+let {x2 = undefined, y2 = undefined, z2 = undefined} = { x2: 1, y2: 2, z2: 3 }; // no error
+>x2 : number | undefined
+>   : ^^^^^^^^^^^^^^^^^^
+>undefined : undefined
+>          : ^^^^^^^^^
+>y2 : number | undefined
+>   : ^^^^^^^^^^^^^^^^^^
+>undefined : undefined
+>          : ^^^^^^^^^
+>z2 : number | undefined
+>   : ^^^^^^^^^^^^^^^^^^
+>undefined : undefined
+>          : ^^^^^^^^^
+>{ x2: 1, y2: 2, z2: 3 } : { x2?: number; y2?: number; z2?: number; }
+>                        : ^^^^^^^^^^^^^^^^^^^^^^^^^^^^^^^^^^^^^^^^^^
+>x2 : number
+>   : ^^^^^^
+>1 : 1
+>  : ^
+>y2 : number
+>   : ^^^^^^
+>2 : 2
+>  : ^
+>z2 : number
+>   : ^^^^^^
+>3 : 3
+>  : ^
+
+let {x3 = <any>undefined, y3 = <any>null, z3 = <any>undefined} = { x3: 1, y3: 2, z3: 3 }; // no error
+>x3 : any
+>   : ^^^
+><any>undefined : any
+>               : ^^^
+>undefined : undefined
+>          : ^^^^^^^^^
+>y3 : any
+>   : ^^^
+><any>null : any
+>          : ^^^
+>z3 : any
+>   : ^^^
+><any>undefined : any
+>               : ^^^
+>undefined : undefined
+>          : ^^^^^^^^^
+>{ x3: 1, y3: 2, z3: 3 } : { x3?: number; y3?: number; z3?: number; }
+>                        : ^^^^^^^^^^^^^^^^^^^^^^^^^^^^^^^^^^^^^^^^^^
+>x3 : number
+>   : ^^^^^^
+>1 : 1
+>  : ^
+>y3 : number
+>   : ^^^^^^
+>2 : 2
+>  : ^
+>z3 : number
+>   : ^^^^^^
+>3 : 3
+>  : ^
+
+let {x4} = { x4: <any>undefined }, {y4} = { y4: <any>null }; // no error
+>x4 : any
+>   : ^^^
+>{ x4: <any>undefined } : { x4: any; }
+>                       : ^^^^^^   ^^^
+>x4 : any
+><any>undefined : any
+>undefined : undefined
+>          : ^^^^^^^^^
+>y4 : any
+>   : ^^^
+>{ y4: <any>null } : { y4: any; }
+>                  : ^^^^^^   ^^^
+>y4 : any
+><any>null : any
+