//// [tests/cases/compiler/moduleMemberWithoutTypeAnnotation1.ts] ////

=== moduleMemberWithoutTypeAnnotation1.ts ===
module TypeScript.Parser {
>TypeScript : typeof TypeScript
>           : ^^^^^^^^^^^^^^^^^
>Parser : typeof Parser
>       : ^^^^^^^^^^^^^

    class SyntaxCursor {
>SyntaxCursor : SyntaxCursor
>             : ^^^^^^^^^^^^

        public currentNode(): SyntaxNode {
>currentNode : () => SyntaxNode
>            : ^^^^^^          

            return null;
        }
    }
}

module TypeScript {
>TypeScript : typeof TypeScript
>           : ^^^^^^^^^^^^^^^^^

    export interface ISyntaxElement { };
    export interface ISyntaxToken { };

    export class PositionedElement {
>PositionedElement : PositionedElement
>                  : ^^^^^^^^^^^^^^^^^

        public childIndex(child: ISyntaxElement) {
>childIndex : (child: ISyntaxElement) => void
>           : ^^^^^^^^              ^^^^^^^^^
>child : ISyntaxElement
>      : ^^^^^^^^^^^^^^

            return Syntax.childIndex();
>Syntax.childIndex() : void
>                    : ^^^^
>Syntax.childIndex : () => void
>                  : ^^^^^^^^^^
>Syntax : typeof Syntax
>       : ^^^^^^^^^^^^^
>childIndex : () => void
>           : ^^^^^^^^^^
        }
    }

    export class PositionedToken {
>PositionedToken : PositionedToken
>                : ^^^^^^^^^^^^^^^

        constructor(parent: PositionedElement, token: ISyntaxToken, fullStart: number) {
>parent : PositionedElement
>       : ^^^^^^^^^^^^^^^^^
>token : ISyntaxToken
>      : ^^^^^^^^^^^^
>fullStart : number
>          : ^^^^^^
        }
    }
}

module TypeScript {
>TypeScript : typeof TypeScript
>           : ^^^^^^^^^^^^^^^^^

    export class SyntaxNode {
>SyntaxNode : SyntaxNode
>           : ^^^^^^^^^^

        public findToken(position: number, includeSkippedTokens: boolean = false): PositionedToken {
>findToken : (position: number, includeSkippedTokens?: boolean) => PositionedToken
>          : ^^^^^^^^^^^      ^^^^^^^^^^^^^^^^^^^^^^^^^       ^^^^^               
>position : number
>         : ^^^^^^
>includeSkippedTokens : boolean
>                     : ^^^^^^^
>false : false
>      : ^^^^^

            var positionedToken = this.findTokenInternal(null, position, 0);
<<<<<<< HEAD
>positionedToken : null
>this.findTokenInternal(null, position, 0) : null
>this.findTokenInternal : (x: any, y: any, z: any) => null
>this : this
>findTokenInternal : (x: any, y: any, z: any) => null
=======
>positionedToken : any
>this.findTokenInternal(null, position, 0) : any
>this.findTokenInternal : (x: any, y: any, z: any) => any
>                       : ^^^^^^^^^^^^^^^^^^^^^^^^^^^^^^^
>this : this
>     : ^^^^
>findTokenInternal : (x: any, y: any, z: any) => any
>                  : ^^^^^^^^^^^^^^^^^^^^^^^^^^^^^^^
>>>>>>> 12402f26
>position : number
>         : ^^^^^^
>0 : 0
>  : ^

            return null;
        }
        findTokenInternal(x, y, z) {
<<<<<<< HEAD
>findTokenInternal : (x: any, y: any, z: any) => null
=======
>findTokenInternal : (x: any, y: any, z: any) => any
>                  : ^^^^^^^^^^^^^^^^^^^^^^^^^^^^^^^
>>>>>>> 12402f26
>x : any
>y : any
>z : any

            return null;
        }
    }
}

module TypeScript.Syntax {
>TypeScript : typeof TypeScript
>           : ^^^^^^^^^^^^^^^^^
>Syntax : typeof Syntax
>       : ^^^^^^^^^^^^^

    export function childIndex() { }
>childIndex : () => void
>           : ^^^^^^^^^^

    export class VariableWidthTokenWithTrailingTrivia implements ISyntaxToken {
>VariableWidthTokenWithTrailingTrivia : VariableWidthTokenWithTrailingTrivia
>                                     : ^^^^^^^^^^^^^^^^^^^^^^^^^^^^^^^^^^^^

        private findTokenInternal(parent: PositionedElement, position: number, fullStart: number) {
>findTokenInternal : (parent: PositionedElement, position: number, fullStart: number) => PositionedToken
>                  : ^^^^^^^^^                 ^^^^^^^^^^^^      ^^^^^^^^^^^^^      ^^^^^^^^^^^^^^^^^^^^
>parent : PositionedElement
>       : ^^^^^^^^^^^^^^^^^
>position : number
>         : ^^^^^^
>fullStart : number
>          : ^^^^^^

            return new PositionedToken(parent, this, fullStart);
>new PositionedToken(parent, this, fullStart) : PositionedToken
>                                             : ^^^^^^^^^^^^^^^
>PositionedToken : typeof PositionedToken
>                : ^^^^^^^^^^^^^^^^^^^^^^
>parent : PositionedElement
>       : ^^^^^^^^^^^^^^^^^
>this : this
>     : ^^^^
>fullStart : number
>          : ^^^^^^
        }
    }
}

<|MERGE_RESOLUTION|>--- conflicted
+++ resolved
@@ -1,163 +1,156 @@
-//// [tests/cases/compiler/moduleMemberWithoutTypeAnnotation1.ts] ////
-
-=== moduleMemberWithoutTypeAnnotation1.ts ===
-module TypeScript.Parser {
->TypeScript : typeof TypeScript
->           : ^^^^^^^^^^^^^^^^^
->Parser : typeof Parser
->       : ^^^^^^^^^^^^^
-
-    class SyntaxCursor {
->SyntaxCursor : SyntaxCursor
->             : ^^^^^^^^^^^^
-
-        public currentNode(): SyntaxNode {
->currentNode : () => SyntaxNode
->            : ^^^^^^          
-
-            return null;
-        }
-    }
-}
-
-module TypeScript {
->TypeScript : typeof TypeScript
->           : ^^^^^^^^^^^^^^^^^
-
-    export interface ISyntaxElement { };
-    export interface ISyntaxToken { };
-
-    export class PositionedElement {
->PositionedElement : PositionedElement
->                  : ^^^^^^^^^^^^^^^^^
-
-        public childIndex(child: ISyntaxElement) {
->childIndex : (child: ISyntaxElement) => void
->           : ^^^^^^^^              ^^^^^^^^^
->child : ISyntaxElement
->      : ^^^^^^^^^^^^^^
-
-            return Syntax.childIndex();
->Syntax.childIndex() : void
->                    : ^^^^
->Syntax.childIndex : () => void
->                  : ^^^^^^^^^^
->Syntax : typeof Syntax
->       : ^^^^^^^^^^^^^
->childIndex : () => void
->           : ^^^^^^^^^^
-        }
-    }
-
-    export class PositionedToken {
->PositionedToken : PositionedToken
->                : ^^^^^^^^^^^^^^^
-
-        constructor(parent: PositionedElement, token: ISyntaxToken, fullStart: number) {
->parent : PositionedElement
->       : ^^^^^^^^^^^^^^^^^
->token : ISyntaxToken
->      : ^^^^^^^^^^^^
->fullStart : number
->          : ^^^^^^
-        }
-    }
-}
-
-module TypeScript {
->TypeScript : typeof TypeScript
->           : ^^^^^^^^^^^^^^^^^
-
-    export class SyntaxNode {
->SyntaxNode : SyntaxNode
->           : ^^^^^^^^^^
-
-        public findToken(position: number, includeSkippedTokens: boolean = false): PositionedToken {
->findToken : (position: number, includeSkippedTokens?: boolean) => PositionedToken
->          : ^^^^^^^^^^^      ^^^^^^^^^^^^^^^^^^^^^^^^^       ^^^^^               
->position : number
->         : ^^^^^^
->includeSkippedTokens : boolean
->                     : ^^^^^^^
->false : false
->      : ^^^^^
-
-            var positionedToken = this.findTokenInternal(null, position, 0);
-<<<<<<< HEAD
->positionedToken : null
->this.findTokenInternal(null, position, 0) : null
->this.findTokenInternal : (x: any, y: any, z: any) => null
->this : this
->findTokenInternal : (x: any, y: any, z: any) => null
-=======
->positionedToken : any
->this.findTokenInternal(null, position, 0) : any
->this.findTokenInternal : (x: any, y: any, z: any) => any
->                       : ^^^^^^^^^^^^^^^^^^^^^^^^^^^^^^^
->this : this
->     : ^^^^
->findTokenInternal : (x: any, y: any, z: any) => any
->                  : ^^^^^^^^^^^^^^^^^^^^^^^^^^^^^^^
->>>>>>> 12402f26
->position : number
->         : ^^^^^^
->0 : 0
->  : ^
-
-            return null;
-        }
-        findTokenInternal(x, y, z) {
-<<<<<<< HEAD
->findTokenInternal : (x: any, y: any, z: any) => null
-=======
->findTokenInternal : (x: any, y: any, z: any) => any
->                  : ^^^^^^^^^^^^^^^^^^^^^^^^^^^^^^^
->>>>>>> 12402f26
->x : any
->y : any
->z : any
-
-            return null;
-        }
-    }
-}
-
-module TypeScript.Syntax {
->TypeScript : typeof TypeScript
->           : ^^^^^^^^^^^^^^^^^
->Syntax : typeof Syntax
->       : ^^^^^^^^^^^^^
-
-    export function childIndex() { }
->childIndex : () => void
->           : ^^^^^^^^^^
-
-    export class VariableWidthTokenWithTrailingTrivia implements ISyntaxToken {
->VariableWidthTokenWithTrailingTrivia : VariableWidthTokenWithTrailingTrivia
->                                     : ^^^^^^^^^^^^^^^^^^^^^^^^^^^^^^^^^^^^
-
-        private findTokenInternal(parent: PositionedElement, position: number, fullStart: number) {
->findTokenInternal : (parent: PositionedElement, position: number, fullStart: number) => PositionedToken
->                  : ^^^^^^^^^                 ^^^^^^^^^^^^      ^^^^^^^^^^^^^      ^^^^^^^^^^^^^^^^^^^^
->parent : PositionedElement
->       : ^^^^^^^^^^^^^^^^^
->position : number
->         : ^^^^^^
->fullStart : number
->          : ^^^^^^
-
-            return new PositionedToken(parent, this, fullStart);
->new PositionedToken(parent, this, fullStart) : PositionedToken
->                                             : ^^^^^^^^^^^^^^^
->PositionedToken : typeof PositionedToken
->                : ^^^^^^^^^^^^^^^^^^^^^^
->parent : PositionedElement
->       : ^^^^^^^^^^^^^^^^^
->this : this
->     : ^^^^
->fullStart : number
->          : ^^^^^^
-        }
-    }
-}
-
+//// [tests/cases/compiler/moduleMemberWithoutTypeAnnotation1.ts] ////
+
+=== moduleMemberWithoutTypeAnnotation1.ts ===
+module TypeScript.Parser {
+>TypeScript : typeof TypeScript
+>           : ^^^^^^^^^^^^^^^^^
+>Parser : typeof Parser
+>       : ^^^^^^^^^^^^^
+
+    class SyntaxCursor {
+>SyntaxCursor : SyntaxCursor
+>             : ^^^^^^^^^^^^
+
+        public currentNode(): SyntaxNode {
+>currentNode : () => SyntaxNode
+>            : ^^^^^^          
+
+            return null;
+        }
+    }
+}
+
+module TypeScript {
+>TypeScript : typeof TypeScript
+>           : ^^^^^^^^^^^^^^^^^
+
+    export interface ISyntaxElement { };
+    export interface ISyntaxToken { };
+
+    export class PositionedElement {
+>PositionedElement : PositionedElement
+>                  : ^^^^^^^^^^^^^^^^^
+
+        public childIndex(child: ISyntaxElement) {
+>childIndex : (child: ISyntaxElement) => void
+>           : ^^^^^^^^              ^^^^^^^^^
+>child : ISyntaxElement
+>      : ^^^^^^^^^^^^^^
+
+            return Syntax.childIndex();
+>Syntax.childIndex() : void
+>                    : ^^^^
+>Syntax.childIndex : () => void
+>                  : ^^^^^^^^^^
+>Syntax : typeof Syntax
+>       : ^^^^^^^^^^^^^
+>childIndex : () => void
+>           : ^^^^^^^^^^
+        }
+    }
+
+    export class PositionedToken {
+>PositionedToken : PositionedToken
+>                : ^^^^^^^^^^^^^^^
+
+        constructor(parent: PositionedElement, token: ISyntaxToken, fullStart: number) {
+>parent : PositionedElement
+>       : ^^^^^^^^^^^^^^^^^
+>token : ISyntaxToken
+>      : ^^^^^^^^^^^^
+>fullStart : number
+>          : ^^^^^^
+        }
+    }
+}
+
+module TypeScript {
+>TypeScript : typeof TypeScript
+>           : ^^^^^^^^^^^^^^^^^
+
+    export class SyntaxNode {
+>SyntaxNode : SyntaxNode
+>           : ^^^^^^^^^^
+
+        public findToken(position: number, includeSkippedTokens: boolean = false): PositionedToken {
+>findToken : (position: number, includeSkippedTokens?: boolean) => PositionedToken
+>          : ^^^^^^^^^^^      ^^^^^^^^^^^^^^^^^^^^^^^^^       ^^^^^               
+>position : number
+>         : ^^^^^^
+>includeSkippedTokens : boolean
+>                     : ^^^^^^^
+>false : false
+>      : ^^^^^
+
+            var positionedToken = this.findTokenInternal(null, position, 0);
+>positionedToken : null
+>                : ^^^^
+>this.findTokenInternal(null, position, 0) : null
+>                                          : ^^^^
+>this.findTokenInternal : (x: any, y: any, z: any) => null
+>                       : ^^^^^^^^^^^^^^^^^^^^^^^^^^^^^^^^
+>this : this
+>     : ^^^^
+>findTokenInternal : (x: any, y: any, z: any) => null
+>                  : ^^^^^^^^^^^^^^^^^^^^^^^^^^^^^^^^
+>position : number
+>         : ^^^^^^
+>0 : 0
+>  : ^
+
+            return null;
+        }
+        findTokenInternal(x, y, z) {
+>findTokenInternal : (x: any, y: any, z: any) => null
+>                  : ^^^^^^^^^^^^^^^^^^^^^^^^^^^^^^^^
+>x : any
+>  : ^^^
+>y : any
+>  : ^^^
+>z : any
+>  : ^^^
+
+            return null;
+        }
+    }
+}
+
+module TypeScript.Syntax {
+>TypeScript : typeof TypeScript
+>           : ^^^^^^^^^^^^^^^^^
+>Syntax : typeof Syntax
+>       : ^^^^^^^^^^^^^
+
+    export function childIndex() { }
+>childIndex : () => void
+>           : ^^^^^^^^^^
+
+    export class VariableWidthTokenWithTrailingTrivia implements ISyntaxToken {
+>VariableWidthTokenWithTrailingTrivia : VariableWidthTokenWithTrailingTrivia
+>                                     : ^^^^^^^^^^^^^^^^^^^^^^^^^^^^^^^^^^^^
+
+        private findTokenInternal(parent: PositionedElement, position: number, fullStart: number) {
+>findTokenInternal : (parent: PositionedElement, position: number, fullStart: number) => PositionedToken
+>                  : ^^^^^^^^^                 ^^^^^^^^^^^^      ^^^^^^^^^^^^^      ^^^^^^^^^^^^^^^^^^^^
+>parent : PositionedElement
+>       : ^^^^^^^^^^^^^^^^^
+>position : number
+>         : ^^^^^^
+>fullStart : number
+>          : ^^^^^^
+
+            return new PositionedToken(parent, this, fullStart);
+>new PositionedToken(parent, this, fullStart) : PositionedToken
+>                                             : ^^^^^^^^^^^^^^^
+>PositionedToken : typeof PositionedToken
+>                : ^^^^^^^^^^^^^^^^^^^^^^
+>parent : PositionedElement
+>       : ^^^^^^^^^^^^^^^^^
+>this : this
+>     : ^^^^
+>fullStart : number
+>          : ^^^^^^
+        }
+    }
+}
+