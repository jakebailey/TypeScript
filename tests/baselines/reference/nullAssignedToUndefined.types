//// [tests/cases/conformance/types/typeRelationships/assignmentCompatibility/nullAssignedToUndefined.ts] ////

=== nullAssignedToUndefined.ts ===
var x = undefined = null; // error
<<<<<<< HEAD
>x : null
=======
>x : any
>  : ^^^
>>>>>>> 12402f26
>undefined = null : null
>                 : ^^^^
>undefined : any
>          : ^^^

var y: typeof undefined = null; // ok, widened
<<<<<<< HEAD
>y : undefined
=======
>y : any
>  : ^^^
>>>>>>> 12402f26
>undefined : undefined
>          : ^^^^^^^^^

<|MERGE_RESOLUTION|>--- conflicted
+++ resolved
@@ -1,25 +1,17 @@
-//// [tests/cases/conformance/types/typeRelationships/assignmentCompatibility/nullAssignedToUndefined.ts] ////
-
-=== nullAssignedToUndefined.ts ===
-var x = undefined = null; // error
-<<<<<<< HEAD
->x : null
-=======
->x : any
->  : ^^^
->>>>>>> 12402f26
->undefined = null : null
->                 : ^^^^
->undefined : any
->          : ^^^
-
-var y: typeof undefined = null; // ok, widened
-<<<<<<< HEAD
->y : undefined
-=======
->y : any
->  : ^^^
->>>>>>> 12402f26
->undefined : undefined
->          : ^^^^^^^^^
-
+//// [tests/cases/conformance/types/typeRelationships/assignmentCompatibility/nullAssignedToUndefined.ts] ////
+
+=== nullAssignedToUndefined.ts ===
+var x = undefined = null; // error
+>x : null
+>  : ^^^^
+>undefined = null : null
+>                 : ^^^^
+>undefined : any
+>          : ^^^
+
+var y: typeof undefined = null; // ok, widened
+>y : undefined
+>  : ^^^^^^^^^
+>undefined : undefined
+>          : ^^^^^^^^^
+