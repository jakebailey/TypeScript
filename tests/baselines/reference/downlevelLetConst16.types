//// [tests/cases/compiler/downlevelLetConst16.ts] ////

=== downlevelLetConst16.ts ===
'use strict'
>'use strict' : "use strict"
>             : ^^^^^^^^^^^^

declare function use(a: any);
>use : (a: any) => any
>    : ^^^^   ^^^^^^^^
>a : any
>  : ^^^

var x = 10;
>x : number
>  : ^^^^^^
>10 : 10
>   : ^^

var y;
>y : any
>  : ^^^

var z;
>z : any
>  : ^^^

use(x);
>use(x) : any
>       : ^^^
>use : (a: any) => any
>    : ^^^^^^^^^^^^^^^
>x : number
>  : ^^^^^^

use(y);
>use(y) : any
>       : ^^^
>use : (a: any) => any
>    : ^^^^^^^^^^^^^^^
>y : any
>  : ^^^

use(z);
>use(z) : any
>       : ^^^
>use : (a: any) => any
>    : ^^^^^^^^^^^^^^^
>z : any
>  : ^^^

function foo1() {
>foo1 : () => void
>     : ^^^^^^^^^^

    let x = 1;
>x : number
>  : ^^^^^^
>1 : 1
>  : ^

    use(x);
>use(x) : any
>       : ^^^
>use : (a: any) => any
>    : ^^^^^^^^^^^^^^^
>x : number
>  : ^^^^^^

    let [y] = [1];
>y : number
>  : ^^^^^^
>[1] : [number]
>    : ^^^^^^^^
>1 : 1
>  : ^

    use(y);
>use(y) : any
>       : ^^^
>use : (a: any) => any
>    : ^^^^^^^^^^^^^^^
>y : number
>  : ^^^^^^

    let {a: z} = {a: 1};
>a : any
>  : ^^^
>z : number
>  : ^^^^^^
>{a: 1} : { a: number; }
>       : ^^^^^^^^^^^^^^
>a : number
>  : ^^^^^^
>1 : 1
>  : ^

    use(z);
>use(z) : any
>       : ^^^
>use : (a: any) => any
>    : ^^^^^^^^^^^^^^^
>z : number
>  : ^^^^^^
}

function foo2() {
>foo2 : () => void
>     : ^^^^^^^^^^
    {
        let x = 1;
>x : number
>  : ^^^^^^
>1 : 1
>  : ^

        use(x);
>use(x) : any
>       : ^^^
>use : (a: any) => any
>    : ^^^^^^^^^^^^^^^
>x : number
>  : ^^^^^^

        let [y] = [1];
>y : number
>  : ^^^^^^
>[1] : [number]
>    : ^^^^^^^^
>1 : 1
>  : ^

        use(y);
>use(y) : any
>       : ^^^
>use : (a: any) => any
>    : ^^^^^^^^^^^^^^^
>y : number
>  : ^^^^^^

        let {a: z} = { a: 1 };
>a : any
>  : ^^^
>z : number
>  : ^^^^^^
>{ a: 1 } : { a: number; }
>         : ^^^^^^^^^^^^^^
>a : number
>  : ^^^^^^
>1 : 1
>  : ^

        use(z);
>use(z) : any
>       : ^^^
>use : (a: any) => any
>    : ^^^^^^^^^^^^^^^
>z : number
>  : ^^^^^^
    }
    use(x);
>use(x) : any
>       : ^^^
>use : (a: any) => any
>    : ^^^^^^^^^^^^^^^
>x : number
>  : ^^^^^^
}

class A {
>A : A
>  : ^

    m1() {
>m1 : () => void
>   : ^^^^^^^^^^

        let x = 1;
>x : number
>  : ^^^^^^
>1 : 1
>  : ^

        use(x);
>use(x) : any
>       : ^^^
>use : (a: any) => any
>    : ^^^^^^^^^^^^^^^
>x : number
>  : ^^^^^^

        let [y] = [1];
>y : number
>  : ^^^^^^
>[1] : [number]
>    : ^^^^^^^^
>1 : 1
>  : ^

        use(y);
>use(y) : any
>       : ^^^
>use : (a: any) => any
>    : ^^^^^^^^^^^^^^^
>y : number
>  : ^^^^^^

        let {a: z} = { a: 1 };
>a : any
>  : ^^^
>z : number
>  : ^^^^^^
>{ a: 1 } : { a: number; }
>         : ^^^^^^^^^^^^^^
>a : number
>  : ^^^^^^
>1 : 1
>  : ^

        use(z);
>use(z) : any
>       : ^^^
>use : (a: any) => any
>    : ^^^^^^^^^^^^^^^
>z : number
>  : ^^^^^^
    }
    m2() {
>m2 : () => void
>   : ^^^^^^^^^^
        {
            let x = 1;
>x : number
>  : ^^^^^^
>1 : 1
>  : ^

            use(x);
>use(x) : any
>       : ^^^
>use : (a: any) => any
>    : ^^^^^^^^^^^^^^^
>x : number
>  : ^^^^^^

            let [y] = [1];
>y : number
>  : ^^^^^^
>[1] : [number]
>    : ^^^^^^^^
>1 : 1
>  : ^

            use(y);
>use(y) : any
>       : ^^^
>use : (a: any) => any
>    : ^^^^^^^^^^^^^^^
>y : number
>  : ^^^^^^

            let {a: z} = { a: 1 };
>a : any
>  : ^^^
>z : number
>  : ^^^^^^
>{ a: 1 } : { a: number; }
>         : ^^^^^^^^^^^^^^
>a : number
>  : ^^^^^^
>1 : 1
>  : ^

            use(z);
>use(z) : any
>       : ^^^
>use : (a: any) => any
>    : ^^^^^^^^^^^^^^^
>z : number
>  : ^^^^^^
        }
        use(x);
>use(x) : any
>       : ^^^
>use : (a: any) => any
>    : ^^^^^^^^^^^^^^^
>x : number
>  : ^^^^^^
    }

}

class B {
>B : B
>  : ^

    m1() {
>m1 : () => void
>   : ^^^^^^^^^^

        const x = 1;
>x : 1
>  : ^
>1 : 1
>  : ^

        use(x);
>use(x) : any
>       : ^^^
>use : (a: any) => any
>    : ^^^^^^^^^^^^^^^
>x : 1
>  : ^

        const [y] = [1];
>y : number
>  : ^^^^^^
>[1] : [number]
>    : ^^^^^^^^
>1 : 1
>  : ^

        use(y);
>use(y) : any
>       : ^^^
>use : (a: any) => any
>    : ^^^^^^^^^^^^^^^
>y : number
>  : ^^^^^^

        const {a: z} = { a: 1 };
>a : any
>  : ^^^
>z : number
>  : ^^^^^^
>{ a: 1 } : { a: number; }
>         : ^^^^^^^^^^^^^^
>a : number
>  : ^^^^^^
>1 : 1
>  : ^

        use(z);
>use(z) : any
>       : ^^^
>use : (a: any) => any
>    : ^^^^^^^^^^^^^^^
>z : number
>  : ^^^^^^

    }
    m2() {
>m2 : () => void
>   : ^^^^^^^^^^
        {
            const x = 1;
>x : 1
>  : ^
>1 : 1
>  : ^

            use(x);
>use(x) : any
>       : ^^^
>use : (a: any) => any
>    : ^^^^^^^^^^^^^^^
>x : 1
>  : ^

            const [y] = [1];
>y : number
>  : ^^^^^^
>[1] : [number]
>    : ^^^^^^^^
>1 : 1
>  : ^

            use(y);
>use(y) : any
>       : ^^^
>use : (a: any) => any
>    : ^^^^^^^^^^^^^^^
>y : number
>  : ^^^^^^

            const {a: z} = { a: 1 };
>a : any
>  : ^^^
>z : number
>  : ^^^^^^
>{ a: 1 } : { a: number; }
>         : ^^^^^^^^^^^^^^
>a : number
>  : ^^^^^^
>1 : 1
>  : ^

            use(z);
>use(z) : any
>       : ^^^
>use : (a: any) => any
>    : ^^^^^^^^^^^^^^^
>z : number
>  : ^^^^^^

        }
        use(x);
>use(x) : any
>       : ^^^
>use : (a: any) => any
>    : ^^^^^^^^^^^^^^^
>x : number
>  : ^^^^^^
    }
}

function bar1() {
>bar1 : () => void
>     : ^^^^^^^^^^

    const x = 1;
>x : 1
>  : ^
>1 : 1
>  : ^

    use(x);
>use(x) : any
>       : ^^^
>use : (a: any) => any
>    : ^^^^^^^^^^^^^^^
>x : 1
>  : ^

    const [y] = [1];
>y : number
>  : ^^^^^^
>[1] : [number]
>    : ^^^^^^^^
>1 : 1
>  : ^

    use(y);
>use(y) : any
>       : ^^^
>use : (a: any) => any
>    : ^^^^^^^^^^^^^^^
>y : number
>  : ^^^^^^

    const {a: z} = { a: 1 };
>a : any
>  : ^^^
>z : number
>  : ^^^^^^
>{ a: 1 } : { a: number; }
>         : ^^^^^^^^^^^^^^
>a : number
>  : ^^^^^^
>1 : 1
>  : ^

    use(z);
>use(z) : any
>       : ^^^
>use : (a: any) => any
>    : ^^^^^^^^^^^^^^^
>z : number
>  : ^^^^^^
}

function bar2() {
>bar2 : () => void
>     : ^^^^^^^^^^
    {
        const x = 1;
>x : 1
>  : ^
>1 : 1
>  : ^

        use(x);
>use(x) : any
>       : ^^^
>use : (a: any) => any
>    : ^^^^^^^^^^^^^^^
>x : 1
>  : ^

        const [y] = [1];
>y : number
>  : ^^^^^^
>[1] : [number]
>    : ^^^^^^^^
>1 : 1
>  : ^

        use(y);
>use(y) : any
>       : ^^^
>use : (a: any) => any
>    : ^^^^^^^^^^^^^^^
>y : number
>  : ^^^^^^

        const {a: z} = { a: 1 };
>a : any
>  : ^^^
>z : number
>  : ^^^^^^
>{ a: 1 } : { a: number; }
>         : ^^^^^^^^^^^^^^
>a : number
>  : ^^^^^^
>1 : 1
>  : ^

        use(z);
>use(z) : any
>       : ^^^
>use : (a: any) => any
>    : ^^^^^^^^^^^^^^^
>z : number
>  : ^^^^^^

    }
    use(x);
>use(x) : any
>       : ^^^
>use : (a: any) => any
>    : ^^^^^^^^^^^^^^^
>x : number
>  : ^^^^^^
}

module M1 {
>M1 : typeof M1
>   : ^^^^^^^^^

    let x = 1;
>x : number
>  : ^^^^^^
>1 : 1
>  : ^

    use(x);
>use(x) : any
>       : ^^^
>use : (a: any) => any
>    : ^^^^^^^^^^^^^^^
>x : number
>  : ^^^^^^

    let [y] = [1];
>y : number
>  : ^^^^^^
>[1] : [number]
>    : ^^^^^^^^
>1 : 1
>  : ^

    use(y);
>use(y) : any
>       : ^^^
>use : (a: any) => any
>    : ^^^^^^^^^^^^^^^
>y : number
>  : ^^^^^^

    let {a: z} = { a: 1 };
>a : any
>  : ^^^
>z : number
>  : ^^^^^^
>{ a: 1 } : { a: number; }
>         : ^^^^^^^^^^^^^^
>a : number
>  : ^^^^^^
>1 : 1
>  : ^

    use(z);
>use(z) : any
>       : ^^^
>use : (a: any) => any
>    : ^^^^^^^^^^^^^^^
>z : number
>  : ^^^^^^
}

module M2 {
>M2 : typeof M2
>   : ^^^^^^^^^
    {
        let x = 1;
>x : number
>  : ^^^^^^
>1 : 1
>  : ^

        use(x);
>use(x) : any
>       : ^^^
>use : (a: any) => any
>    : ^^^^^^^^^^^^^^^
>x : number
>  : ^^^^^^

        let [y] = [1];
>y : number
>  : ^^^^^^
>[1] : [number]
>    : ^^^^^^^^
>1 : 1
>  : ^

        use(y);
>use(y) : any
>       : ^^^
>use : (a: any) => any
>    : ^^^^^^^^^^^^^^^
>y : number
>  : ^^^^^^

        let {a: z} = { a: 1 };
>a : any
>  : ^^^
>z : number
>  : ^^^^^^
>{ a: 1 } : { a: number; }
>         : ^^^^^^^^^^^^^^
>a : number
>  : ^^^^^^
>1 : 1
>  : ^

        use(z);
>use(z) : any
>       : ^^^
>use : (a: any) => any
>    : ^^^^^^^^^^^^^^^
>z : number
>  : ^^^^^^
    }
    use(x);
>use(x) : any
>       : ^^^
>use : (a: any) => any
>    : ^^^^^^^^^^^^^^^
>x : number
>  : ^^^^^^
}

module M3 {
>M3 : typeof M3
>   : ^^^^^^^^^

    const x = 1;
>x : 1
>  : ^
>1 : 1
>  : ^

    use(x);
>use(x) : any
>       : ^^^
>use : (a: any) => any
>    : ^^^^^^^^^^^^^^^
>x : 1
>  : ^

    const [y] = [1];
>y : number
>  : ^^^^^^
>[1] : [number]
>    : ^^^^^^^^
>1 : 1
>  : ^

    use(y);
>use(y) : any
>       : ^^^
>use : (a: any) => any
>    : ^^^^^^^^^^^^^^^
>y : number
>  : ^^^^^^

    const {a: z} = { a: 1 };
>a : any
>  : ^^^
>z : number
>  : ^^^^^^
>{ a: 1 } : { a: number; }
>         : ^^^^^^^^^^^^^^
>a : number
>  : ^^^^^^
>1 : 1
>  : ^

    use(z);
>use(z) : any
>       : ^^^
>use : (a: any) => any
>    : ^^^^^^^^^^^^^^^
>z : number
>  : ^^^^^^

}

module M4 {
>M4 : typeof M4
>   : ^^^^^^^^^
    {
        const x = 1;
>x : 1
>  : ^
>1 : 1
>  : ^

        use(x);
>use(x) : any
>       : ^^^
>use : (a: any) => any
>    : ^^^^^^^^^^^^^^^
>x : 1
>  : ^

        const [y] = [1];
>y : number
>  : ^^^^^^
>[1] : [number]
>    : ^^^^^^^^
>1 : 1
>  : ^

        use(y);
>use(y) : any
>       : ^^^
>use : (a: any) => any
>    : ^^^^^^^^^^^^^^^
>y : number
>  : ^^^^^^

        const {a: z} = { a: 1 };
>a : any
>  : ^^^
>z : number
>  : ^^^^^^
>{ a: 1 } : { a: number; }
>         : ^^^^^^^^^^^^^^
>a : number
>  : ^^^^^^
>1 : 1
>  : ^

        use(z);
>use(z) : any
>       : ^^^
>use : (a: any) => any
>    : ^^^^^^^^^^^^^^^
>z : number
>  : ^^^^^^

    }
    use(x);
>use(x) : any
>       : ^^^
>use : (a: any) => any
>    : ^^^^^^^^^^^^^^^
>x : number
>  : ^^^^^^

    use(y);
>use(y) : any
>       : ^^^
>use : (a: any) => any
>    : ^^^^^^^^^^^^^^^
>y : any
>  : ^^^

    use(z);
>use(z) : any
>       : ^^^
>use : (a: any) => any
>    : ^^^^^^^^^^^^^^^
>z : any
>  : ^^^
}

function foo3() {
>foo3 : () => void
>     : ^^^^^^^^^^

    for (let x; ;) {
>x : any
>  : ^^^

        use(x);
>use(x) : any
>       : ^^^
>use : (a: any) => any
>    : ^^^^^^^^^^^^^^^
>x : any
>  : ^^^
    }
    for (let [y] = []; ;) {
>y : undefined
>  : ^^^^^^^^^
>[] : []
>   : ^^

        use(y);
>use(y) : any
>       : ^^^
>use : (a: any) => any
>    : ^^^^^^^^^^^^^^^
>y : undefined
>  : ^^^^^^^^^
    }
    for (let {a: z} = {a: 1}; ;) {
>a : any
>  : ^^^
>z : number
>  : ^^^^^^
>{a: 1} : { a: number; }
>       : ^^^^^^^^^^^^^^
>a : number
>  : ^^^^^^
>1 : 1
>  : ^

        use(z);
>use(z) : any
>       : ^^^
>use : (a: any) => any
>    : ^^^^^^^^^^^^^^^
>z : number
>  : ^^^^^^
    }
    use(x);
>use(x) : any
>       : ^^^
>use : (a: any) => any
>    : ^^^^^^^^^^^^^^^
>x : number
>  : ^^^^^^
}

function foo4() {
>foo4 : () => void
>     : ^^^^^^^^^^

    for (const x = 1; ;) {
>x : 1
>  : ^
>1 : 1
>  : ^

        use(x);
>use(x) : any
>       : ^^^
>use : (a: any) => any
>    : ^^^^^^^^^^^^^^^
>x : 1
>  : ^
    }
    for (const [y] = []; ;) {
>y : undefined
>  : ^^^^^^^^^
>[] : []
>   : ^^

        use(y);
>use(y) : any
>       : ^^^
>use : (a: any) => any
>    : ^^^^^^^^^^^^^^^
>y : undefined
>  : ^^^^^^^^^
    }
    for (const {a: z} = { a: 1 }; ;) {
>a : any
>  : ^^^
>z : number
>  : ^^^^^^
>{ a: 1 } : { a: number; }
>         : ^^^^^^^^^^^^^^
>a : number
>  : ^^^^^^
>1 : 1
>  : ^

        use(z);
>use(z) : any
>       : ^^^
>use : (a: any) => any
>    : ^^^^^^^^^^^^^^^
>z : number
>  : ^^^^^^
    }
    use(x);
>use(x) : any
>       : ^^^
>use : (a: any) => any
>    : ^^^^^^^^^^^^^^^
>x : number
>  : ^^^^^^
}

function foo5() {
>foo5 : () => void
>     : ^^^^^^^^^^

    for (let x in []) {
>x : string
<<<<<<< HEAD
>[] : never[]
=======
>  : ^^^^^^
>[] : undefined[]
>   : ^^^^^^^^^^^
>>>>>>> 12402f26

        use(x);
>use(x) : any
>       : ^^^
>use : (a: any) => any
>    : ^^^^^^^^^^^^^^^
>x : string
>  : ^^^^^^
    }
    use(x);
>use(x) : any
>       : ^^^
>use : (a: any) => any
>    : ^^^^^^^^^^^^^^^
>x : number
>  : ^^^^^^
}

function foo6() {
>foo6 : () => void
>     : ^^^^^^^^^^

    for (const x in []) {
>x : string
<<<<<<< HEAD
>[] : never[]
=======
>  : ^^^^^^
>[] : undefined[]
>   : ^^^^^^^^^^^
>>>>>>> 12402f26

        use(x);
>use(x) : any
>       : ^^^
>use : (a: any) => any
>    : ^^^^^^^^^^^^^^^
>x : string
>  : ^^^^^^
    }
    use(x);
>use(x) : any
>       : ^^^
>use : (a: any) => any
>    : ^^^^^^^^^^^^^^^
>x : number
>  : ^^^^^^
}

function foo7() {
>foo7 : () => void
>     : ^^^^^^^^^^

    for (let x of []) {
<<<<<<< HEAD
>x : never
>[] : never[]
=======
>x : any
>  : ^^^
>[] : undefined[]
>   : ^^^^^^^^^^^
>>>>>>> 12402f26

        use(x);
>use(x) : any
>       : ^^^
>use : (a: any) => any
<<<<<<< HEAD
>x : never
=======
>    : ^^^^^^^^^^^^^^^
>x : any
>  : ^^^
>>>>>>> 12402f26
    }
    use(x);
>use(x) : any
>       : ^^^
>use : (a: any) => any
>    : ^^^^^^^^^^^^^^^
>x : number
>  : ^^^^^^
}

function foo8() {
>foo8 : () => void
>     : ^^^^^^^^^^

    for (let [x] of []) {
<<<<<<< HEAD
>x : never
>[] : never[]
=======
>x : any
>  : ^^^
>[] : undefined[]
>   : ^^^^^^^^^^^
>>>>>>> 12402f26

        use(x);
>use(x) : any
>       : ^^^
>use : (a: any) => any
<<<<<<< HEAD
>x : never
=======
>    : ^^^^^^^^^^^^^^^
>x : any
>  : ^^^
>>>>>>> 12402f26
    }
    use(x);
>use(x) : any
>       : ^^^
>use : (a: any) => any
>    : ^^^^^^^^^^^^^^^
>x : number
>  : ^^^^^^
}

function foo9() {
>foo9 : () => void
>     : ^^^^^^^^^^

    for (let {a: x} of []) {
>a : any
<<<<<<< HEAD
>x : never
>[] : never[]
=======
>  : ^^^
>x : any
>  : ^^^
>[] : undefined[]
>   : ^^^^^^^^^^^
>>>>>>> 12402f26

        use(x);
>use(x) : any
>       : ^^^
>use : (a: any) => any
<<<<<<< HEAD
>x : never
=======
>    : ^^^^^^^^^^^^^^^
>x : any
>  : ^^^
>>>>>>> 12402f26
    }
    use(x);
>use(x) : any
>       : ^^^
>use : (a: any) => any
>    : ^^^^^^^^^^^^^^^
>x : number
>  : ^^^^^^
}

function foo10() {
>foo10 : () => void
>      : ^^^^^^^^^^

    for (const x of []) {
<<<<<<< HEAD
>x : never
>[] : never[]
=======
>x : any
>  : ^^^
>[] : undefined[]
>   : ^^^^^^^^^^^
>>>>>>> 12402f26

        use(x);
>use(x) : any
>       : ^^^
>use : (a: any) => any
<<<<<<< HEAD
>x : never
=======
>    : ^^^^^^^^^^^^^^^
>x : any
>  : ^^^
>>>>>>> 12402f26
    }
    use(x);
>use(x) : any
>       : ^^^
>use : (a: any) => any
>    : ^^^^^^^^^^^^^^^
>x : number
>  : ^^^^^^
}

function foo11() {
>foo11 : () => void
>      : ^^^^^^^^^^

    for (const [x] of []) {
<<<<<<< HEAD
>x : never
>[] : never[]
=======
>x : any
>  : ^^^
>[] : undefined[]
>   : ^^^^^^^^^^^
>>>>>>> 12402f26

        use(x);
>use(x) : any
>       : ^^^
>use : (a: any) => any
<<<<<<< HEAD
>x : never
=======
>    : ^^^^^^^^^^^^^^^
>x : any
>  : ^^^
>>>>>>> 12402f26
    }
    use(x);
>use(x) : any
>       : ^^^
>use : (a: any) => any
>    : ^^^^^^^^^^^^^^^
>x : number
>  : ^^^^^^
}

function foo12() {
>foo12 : () => void
>      : ^^^^^^^^^^

    for (const {a: x} of []) {
>a : any
<<<<<<< HEAD
>x : never
>[] : never[]
=======
>  : ^^^
>x : any
>  : ^^^
>[] : undefined[]
>   : ^^^^^^^^^^^
>>>>>>> 12402f26

        use(x);
>use(x) : any
>       : ^^^
>use : (a: any) => any
<<<<<<< HEAD
>x : never
=======
>    : ^^^^^^^^^^^^^^^
>x : any
>  : ^^^
>>>>>>> 12402f26
    }
    use(x);
>use(x) : any
>       : ^^^
>use : (a: any) => any
>    : ^^^^^^^^^^^^^^^
>x : number
>  : ^^^^^^
}
<|MERGE_RESOLUTION|>--- conflicted
+++ resolved
@@ -1,1190 +1,1128 @@
-//// [tests/cases/compiler/downlevelLetConst16.ts] ////
-
-=== downlevelLetConst16.ts ===
-'use strict'
->'use strict' : "use strict"
->             : ^^^^^^^^^^^^
-
-declare function use(a: any);
->use : (a: any) => any
->    : ^^^^   ^^^^^^^^
->a : any
->  : ^^^
-
-var x = 10;
->x : number
->  : ^^^^^^
->10 : 10
->   : ^^
-
-var y;
->y : any
->  : ^^^
-
-var z;
->z : any
->  : ^^^
-
-use(x);
->use(x) : any
->       : ^^^
->use : (a: any) => any
->    : ^^^^^^^^^^^^^^^
->x : number
->  : ^^^^^^
-
-use(y);
->use(y) : any
->       : ^^^
->use : (a: any) => any
->    : ^^^^^^^^^^^^^^^
->y : any
->  : ^^^
-
-use(z);
->use(z) : any
->       : ^^^
->use : (a: any) => any
->    : ^^^^^^^^^^^^^^^
->z : any
->  : ^^^
-
-function foo1() {
->foo1 : () => void
->     : ^^^^^^^^^^
-
-    let x = 1;
->x : number
->  : ^^^^^^
->1 : 1
->  : ^
-
-    use(x);
->use(x) : any
->       : ^^^
->use : (a: any) => any
->    : ^^^^^^^^^^^^^^^
->x : number
->  : ^^^^^^
-
-    let [y] = [1];
->y : number
->  : ^^^^^^
->[1] : [number]
->    : ^^^^^^^^
->1 : 1
->  : ^
-
-    use(y);
->use(y) : any
->       : ^^^
->use : (a: any) => any
->    : ^^^^^^^^^^^^^^^
->y : number
->  : ^^^^^^
-
-    let {a: z} = {a: 1};
->a : any
->  : ^^^
->z : number
->  : ^^^^^^
->{a: 1} : { a: number; }
->       : ^^^^^^^^^^^^^^
->a : number
->  : ^^^^^^
->1 : 1
->  : ^
-
-    use(z);
->use(z) : any
->       : ^^^
->use : (a: any) => any
->    : ^^^^^^^^^^^^^^^
->z : number
->  : ^^^^^^
-}
-
-function foo2() {
->foo2 : () => void
->     : ^^^^^^^^^^
-    {
-        let x = 1;
->x : number
->  : ^^^^^^
->1 : 1
->  : ^
-
-        use(x);
->use(x) : any
->       : ^^^
->use : (a: any) => any
->    : ^^^^^^^^^^^^^^^
->x : number
->  : ^^^^^^
-
-        let [y] = [1];
->y : number
->  : ^^^^^^
->[1] : [number]
->    : ^^^^^^^^
->1 : 1
->  : ^
-
-        use(y);
->use(y) : any
->       : ^^^
->use : (a: any) => any
->    : ^^^^^^^^^^^^^^^
->y : number
->  : ^^^^^^
-
-        let {a: z} = { a: 1 };
->a : any
->  : ^^^
->z : number
->  : ^^^^^^
->{ a: 1 } : { a: number; }
->         : ^^^^^^^^^^^^^^
->a : number
->  : ^^^^^^
->1 : 1
->  : ^
-
-        use(z);
->use(z) : any
->       : ^^^
->use : (a: any) => any
->    : ^^^^^^^^^^^^^^^
->z : number
->  : ^^^^^^
-    }
-    use(x);
->use(x) : any
->       : ^^^
->use : (a: any) => any
->    : ^^^^^^^^^^^^^^^
->x : number
->  : ^^^^^^
-}
-
-class A {
->A : A
->  : ^
-
-    m1() {
->m1 : () => void
->   : ^^^^^^^^^^
-
-        let x = 1;
->x : number
->  : ^^^^^^
->1 : 1
->  : ^
-
-        use(x);
->use(x) : any
->       : ^^^
->use : (a: any) => any
->    : ^^^^^^^^^^^^^^^
->x : number
->  : ^^^^^^
-
-        let [y] = [1];
->y : number
->  : ^^^^^^
->[1] : [number]
->    : ^^^^^^^^
->1 : 1
->  : ^
-
-        use(y);
->use(y) : any
->       : ^^^
->use : (a: any) => any
->    : ^^^^^^^^^^^^^^^
->y : number
->  : ^^^^^^
-
-        let {a: z} = { a: 1 };
->a : any
->  : ^^^
->z : number
->  : ^^^^^^
->{ a: 1 } : { a: number; }
->         : ^^^^^^^^^^^^^^
->a : number
->  : ^^^^^^
->1 : 1
->  : ^
-
-        use(z);
->use(z) : any
->       : ^^^
->use : (a: any) => any
->    : ^^^^^^^^^^^^^^^
->z : number
->  : ^^^^^^
-    }
-    m2() {
->m2 : () => void
->   : ^^^^^^^^^^
-        {
-            let x = 1;
->x : number
->  : ^^^^^^
->1 : 1
->  : ^
-
-            use(x);
->use(x) : any
->       : ^^^
->use : (a: any) => any
->    : ^^^^^^^^^^^^^^^
->x : number
->  : ^^^^^^
-
-            let [y] = [1];
->y : number
->  : ^^^^^^
->[1] : [number]
->    : ^^^^^^^^
->1 : 1
->  : ^
-
-            use(y);
->use(y) : any
->       : ^^^
->use : (a: any) => any
->    : ^^^^^^^^^^^^^^^
->y : number
->  : ^^^^^^
-
-            let {a: z} = { a: 1 };
->a : any
->  : ^^^
->z : number
->  : ^^^^^^
->{ a: 1 } : { a: number; }
->         : ^^^^^^^^^^^^^^
->a : number
->  : ^^^^^^
->1 : 1
->  : ^
-
-            use(z);
->use(z) : any
->       : ^^^
->use : (a: any) => any
->    : ^^^^^^^^^^^^^^^
->z : number
->  : ^^^^^^
-        }
-        use(x);
->use(x) : any
->       : ^^^
->use : (a: any) => any
->    : ^^^^^^^^^^^^^^^
->x : number
->  : ^^^^^^
-    }
-
-}
-
-class B {
->B : B
->  : ^
-
-    m1() {
->m1 : () => void
->   : ^^^^^^^^^^
-
-        const x = 1;
->x : 1
->  : ^
->1 : 1
->  : ^
-
-        use(x);
->use(x) : any
->       : ^^^
->use : (a: any) => any
->    : ^^^^^^^^^^^^^^^
->x : 1
->  : ^
-
-        const [y] = [1];
->y : number
->  : ^^^^^^
->[1] : [number]
->    : ^^^^^^^^
->1 : 1
->  : ^
-
-        use(y);
->use(y) : any
->       : ^^^
->use : (a: any) => any
->    : ^^^^^^^^^^^^^^^
->y : number
->  : ^^^^^^
-
-        const {a: z} = { a: 1 };
->a : any
->  : ^^^
->z : number
->  : ^^^^^^
->{ a: 1 } : { a: number; }
->         : ^^^^^^^^^^^^^^
->a : number
->  : ^^^^^^
->1 : 1
->  : ^
-
-        use(z);
->use(z) : any
->       : ^^^
->use : (a: any) => any
->    : ^^^^^^^^^^^^^^^
->z : number
->  : ^^^^^^
-
-    }
-    m2() {
->m2 : () => void
->   : ^^^^^^^^^^
-        {
-            const x = 1;
->x : 1
->  : ^
->1 : 1
->  : ^
-
-            use(x);
->use(x) : any
->       : ^^^
->use : (a: any) => any
->    : ^^^^^^^^^^^^^^^
->x : 1
->  : ^
-
-            const [y] = [1];
->y : number
->  : ^^^^^^
->[1] : [number]
->    : ^^^^^^^^
->1 : 1
->  : ^
-
-            use(y);
->use(y) : any
->       : ^^^
->use : (a: any) => any
->    : ^^^^^^^^^^^^^^^
->y : number
->  : ^^^^^^
-
-            const {a: z} = { a: 1 };
->a : any
->  : ^^^
->z : number
->  : ^^^^^^
->{ a: 1 } : { a: number; }
->         : ^^^^^^^^^^^^^^
->a : number
->  : ^^^^^^
->1 : 1
->  : ^
-
-            use(z);
->use(z) : any
->       : ^^^
->use : (a: any) => any
->    : ^^^^^^^^^^^^^^^
->z : number
->  : ^^^^^^
-
-        }
-        use(x);
->use(x) : any
->       : ^^^
->use : (a: any) => any
->    : ^^^^^^^^^^^^^^^
->x : number
->  : ^^^^^^
-    }
-}
-
-function bar1() {
->bar1 : () => void
->     : ^^^^^^^^^^
-
-    const x = 1;
->x : 1
->  : ^
->1 : 1
->  : ^
-
-    use(x);
->use(x) : any
->       : ^^^
->use : (a: any) => any
->    : ^^^^^^^^^^^^^^^
->x : 1
->  : ^
-
-    const [y] = [1];
->y : number
->  : ^^^^^^
->[1] : [number]
->    : ^^^^^^^^
->1 : 1
->  : ^
-
-    use(y);
->use(y) : any
->       : ^^^
->use : (a: any) => any
->    : ^^^^^^^^^^^^^^^
->y : number
->  : ^^^^^^
-
-    const {a: z} = { a: 1 };
->a : any
->  : ^^^
->z : number
->  : ^^^^^^
->{ a: 1 } : { a: number; }
->         : ^^^^^^^^^^^^^^
->a : number
->  : ^^^^^^
->1 : 1
->  : ^
-
-    use(z);
->use(z) : any
->       : ^^^
->use : (a: any) => any
->    : ^^^^^^^^^^^^^^^
->z : number
->  : ^^^^^^
-}
-
-function bar2() {
->bar2 : () => void
->     : ^^^^^^^^^^
-    {
-        const x = 1;
->x : 1
->  : ^
->1 : 1
->  : ^
-
-        use(x);
->use(x) : any
->       : ^^^
->use : (a: any) => any
->    : ^^^^^^^^^^^^^^^
->x : 1
->  : ^
-
-        const [y] = [1];
->y : number
->  : ^^^^^^
->[1] : [number]
->    : ^^^^^^^^
->1 : 1
->  : ^
-
-        use(y);
->use(y) : any
->       : ^^^
->use : (a: any) => any
->    : ^^^^^^^^^^^^^^^
->y : number
->  : ^^^^^^
-
-        const {a: z} = { a: 1 };
->a : any
->  : ^^^
->z : number
->  : ^^^^^^
->{ a: 1 } : { a: number; }
->         : ^^^^^^^^^^^^^^
->a : number
->  : ^^^^^^
->1 : 1
->  : ^
-
-        use(z);
->use(z) : any
->       : ^^^
->use : (a: any) => any
->    : ^^^^^^^^^^^^^^^
->z : number
->  : ^^^^^^
-
-    }
-    use(x);
->use(x) : any
->       : ^^^
->use : (a: any) => any
->    : ^^^^^^^^^^^^^^^
->x : number
->  : ^^^^^^
-}
-
-module M1 {
->M1 : typeof M1
->   : ^^^^^^^^^
-
-    let x = 1;
->x : number
->  : ^^^^^^
->1 : 1
->  : ^
-
-    use(x);
->use(x) : any
->       : ^^^
->use : (a: any) => any
->    : ^^^^^^^^^^^^^^^
->x : number
->  : ^^^^^^
-
-    let [y] = [1];
->y : number
->  : ^^^^^^
->[1] : [number]
->    : ^^^^^^^^
->1 : 1
->  : ^
-
-    use(y);
->use(y) : any
->       : ^^^
->use : (a: any) => any
->    : ^^^^^^^^^^^^^^^
->y : number
->  : ^^^^^^
-
-    let {a: z} = { a: 1 };
->a : any
->  : ^^^
->z : number
->  : ^^^^^^
->{ a: 1 } : { a: number; }
->         : ^^^^^^^^^^^^^^
->a : number
->  : ^^^^^^
->1 : 1
->  : ^
-
-    use(z);
->use(z) : any
->       : ^^^
->use : (a: any) => any
->    : ^^^^^^^^^^^^^^^
->z : number
->  : ^^^^^^
-}
-
-module M2 {
->M2 : typeof M2
->   : ^^^^^^^^^
-    {
-        let x = 1;
->x : number
->  : ^^^^^^
->1 : 1
->  : ^
-
-        use(x);
->use(x) : any
->       : ^^^
->use : (a: any) => any
->    : ^^^^^^^^^^^^^^^
->x : number
->  : ^^^^^^
-
-        let [y] = [1];
->y : number
->  : ^^^^^^
->[1] : [number]
->    : ^^^^^^^^
->1 : 1
->  : ^
-
-        use(y);
->use(y) : any
->       : ^^^
->use : (a: any) => any
->    : ^^^^^^^^^^^^^^^
->y : number
->  : ^^^^^^
-
-        let {a: z} = { a: 1 };
->a : any
->  : ^^^
->z : number
->  : ^^^^^^
->{ a: 1 } : { a: number; }
->         : ^^^^^^^^^^^^^^
->a : number
->  : ^^^^^^
->1 : 1
->  : ^
-
-        use(z);
->use(z) : any
->       : ^^^
->use : (a: any) => any
->    : ^^^^^^^^^^^^^^^
->z : number
->  : ^^^^^^
-    }
-    use(x);
->use(x) : any
->       : ^^^
->use : (a: any) => any
->    : ^^^^^^^^^^^^^^^
->x : number
->  : ^^^^^^
-}
-
-module M3 {
->M3 : typeof M3
->   : ^^^^^^^^^
-
-    const x = 1;
->x : 1
->  : ^
->1 : 1
->  : ^
-
-    use(x);
->use(x) : any
->       : ^^^
->use : (a: any) => any
->    : ^^^^^^^^^^^^^^^
->x : 1
->  : ^
-
-    const [y] = [1];
->y : number
->  : ^^^^^^
->[1] : [number]
->    : ^^^^^^^^
->1 : 1
->  : ^
-
-    use(y);
->use(y) : any
->       : ^^^
->use : (a: any) => any
->    : ^^^^^^^^^^^^^^^
->y : number
->  : ^^^^^^
-
-    const {a: z} = { a: 1 };
->a : any
->  : ^^^
->z : number
->  : ^^^^^^
->{ a: 1 } : { a: number; }
->         : ^^^^^^^^^^^^^^
->a : number
->  : ^^^^^^
->1 : 1
->  : ^
-
-    use(z);
->use(z) : any
->       : ^^^
->use : (a: any) => any
->    : ^^^^^^^^^^^^^^^
->z : number
->  : ^^^^^^
-
-}
-
-module M4 {
->M4 : typeof M4
->   : ^^^^^^^^^
-    {
-        const x = 1;
->x : 1
->  : ^
->1 : 1
->  : ^
-
-        use(x);
->use(x) : any
->       : ^^^
->use : (a: any) => any
->    : ^^^^^^^^^^^^^^^
->x : 1
->  : ^
-
-        const [y] = [1];
->y : number
->  : ^^^^^^
->[1] : [number]
->    : ^^^^^^^^
->1 : 1
->  : ^
-
-        use(y);
->use(y) : any
->       : ^^^
->use : (a: any) => any
->    : ^^^^^^^^^^^^^^^
->y : number
->  : ^^^^^^
-
-        const {a: z} = { a: 1 };
->a : any
->  : ^^^
->z : number
->  : ^^^^^^
->{ a: 1 } : { a: number; }
->         : ^^^^^^^^^^^^^^
->a : number
->  : ^^^^^^
->1 : 1
->  : ^
-
-        use(z);
->use(z) : any
->       : ^^^
->use : (a: any) => any
->    : ^^^^^^^^^^^^^^^
->z : number
->  : ^^^^^^
-
-    }
-    use(x);
->use(x) : any
->       : ^^^
->use : (a: any) => any
->    : ^^^^^^^^^^^^^^^
->x : number
->  : ^^^^^^
-
-    use(y);
->use(y) : any
->       : ^^^
->use : (a: any) => any
->    : ^^^^^^^^^^^^^^^
->y : any
->  : ^^^
-
-    use(z);
->use(z) : any
->       : ^^^
->use : (a: any) => any
->    : ^^^^^^^^^^^^^^^
->z : any
->  : ^^^
-}
-
-function foo3() {
->foo3 : () => void
->     : ^^^^^^^^^^
-
-    for (let x; ;) {
->x : any
->  : ^^^
-
-        use(x);
->use(x) : any
->       : ^^^
->use : (a: any) => any
->    : ^^^^^^^^^^^^^^^
->x : any
->  : ^^^
-    }
-    for (let [y] = []; ;) {
->y : undefined
->  : ^^^^^^^^^
->[] : []
->   : ^^
-
-        use(y);
->use(y) : any
->       : ^^^
->use : (a: any) => any
->    : ^^^^^^^^^^^^^^^
->y : undefined
->  : ^^^^^^^^^
-    }
-    for (let {a: z} = {a: 1}; ;) {
->a : any
->  : ^^^
->z : number
->  : ^^^^^^
->{a: 1} : { a: number; }
->       : ^^^^^^^^^^^^^^
->a : number
->  : ^^^^^^
->1 : 1
->  : ^
-
-        use(z);
->use(z) : any
->       : ^^^
->use : (a: any) => any
->    : ^^^^^^^^^^^^^^^
->z : number
->  : ^^^^^^
-    }
-    use(x);
->use(x) : any
->       : ^^^
->use : (a: any) => any
->    : ^^^^^^^^^^^^^^^
->x : number
->  : ^^^^^^
-}
-
-function foo4() {
->foo4 : () => void
->     : ^^^^^^^^^^
-
-    for (const x = 1; ;) {
->x : 1
->  : ^
->1 : 1
->  : ^
-
-        use(x);
->use(x) : any
->       : ^^^
->use : (a: any) => any
->    : ^^^^^^^^^^^^^^^
->x : 1
->  : ^
-    }
-    for (const [y] = []; ;) {
->y : undefined
->  : ^^^^^^^^^
->[] : []
->   : ^^
-
-        use(y);
->use(y) : any
->       : ^^^
->use : (a: any) => any
->    : ^^^^^^^^^^^^^^^
->y : undefined
->  : ^^^^^^^^^
-    }
-    for (const {a: z} = { a: 1 }; ;) {
->a : any
->  : ^^^
->z : number
->  : ^^^^^^
->{ a: 1 } : { a: number; }
->         : ^^^^^^^^^^^^^^
->a : number
->  : ^^^^^^
->1 : 1
->  : ^
-
-        use(z);
->use(z) : any
->       : ^^^
->use : (a: any) => any
->    : ^^^^^^^^^^^^^^^
->z : number
->  : ^^^^^^
-    }
-    use(x);
->use(x) : any
->       : ^^^
->use : (a: any) => any
->    : ^^^^^^^^^^^^^^^
->x : number
->  : ^^^^^^
-}
-
-function foo5() {
->foo5 : () => void
->     : ^^^^^^^^^^
-
-    for (let x in []) {
->x : string
-<<<<<<< HEAD
->[] : never[]
-=======
->  : ^^^^^^
->[] : undefined[]
->   : ^^^^^^^^^^^
->>>>>>> 12402f26
-
-        use(x);
->use(x) : any
->       : ^^^
->use : (a: any) => any
->    : ^^^^^^^^^^^^^^^
->x : string
->  : ^^^^^^
-    }
-    use(x);
->use(x) : any
->       : ^^^
->use : (a: any) => any
->    : ^^^^^^^^^^^^^^^
->x : number
->  : ^^^^^^
-}
-
-function foo6() {
->foo6 : () => void
->     : ^^^^^^^^^^
-
-    for (const x in []) {
->x : string
-<<<<<<< HEAD
->[] : never[]
-=======
->  : ^^^^^^
->[] : undefined[]
->   : ^^^^^^^^^^^
->>>>>>> 12402f26
-
-        use(x);
->use(x) : any
->       : ^^^
->use : (a: any) => any
->    : ^^^^^^^^^^^^^^^
->x : string
->  : ^^^^^^
-    }
-    use(x);
->use(x) : any
->       : ^^^
->use : (a: any) => any
->    : ^^^^^^^^^^^^^^^
->x : number
->  : ^^^^^^
-}
-
-function foo7() {
->foo7 : () => void
->     : ^^^^^^^^^^
-
-    for (let x of []) {
-<<<<<<< HEAD
->x : never
->[] : never[]
-=======
->x : any
->  : ^^^
->[] : undefined[]
->   : ^^^^^^^^^^^
->>>>>>> 12402f26
-
-        use(x);
->use(x) : any
->       : ^^^
->use : (a: any) => any
-<<<<<<< HEAD
->x : never
-=======
->    : ^^^^^^^^^^^^^^^
->x : any
->  : ^^^
->>>>>>> 12402f26
-    }
-    use(x);
->use(x) : any
->       : ^^^
->use : (a: any) => any
->    : ^^^^^^^^^^^^^^^
->x : number
->  : ^^^^^^
-}
-
-function foo8() {
->foo8 : () => void
->     : ^^^^^^^^^^
-
-    for (let [x] of []) {
-<<<<<<< HEAD
->x : never
->[] : never[]
-=======
->x : any
->  : ^^^
->[] : undefined[]
->   : ^^^^^^^^^^^
->>>>>>> 12402f26
-
-        use(x);
->use(x) : any
->       : ^^^
->use : (a: any) => any
-<<<<<<< HEAD
->x : never
-=======
->    : ^^^^^^^^^^^^^^^
->x : any
->  : ^^^
->>>>>>> 12402f26
-    }
-    use(x);
->use(x) : any
->       : ^^^
->use : (a: any) => any
->    : ^^^^^^^^^^^^^^^
->x : number
->  : ^^^^^^
-}
-
-function foo9() {
->foo9 : () => void
->     : ^^^^^^^^^^
-
-    for (let {a: x} of []) {
->a : any
-<<<<<<< HEAD
->x : never
->[] : never[]
-=======
->  : ^^^
->x : any
->  : ^^^
->[] : undefined[]
->   : ^^^^^^^^^^^
->>>>>>> 12402f26
-
-        use(x);
->use(x) : any
->       : ^^^
->use : (a: any) => any
-<<<<<<< HEAD
->x : never
-=======
->    : ^^^^^^^^^^^^^^^
->x : any
->  : ^^^
->>>>>>> 12402f26
-    }
-    use(x);
->use(x) : any
->       : ^^^
->use : (a: any) => any
->    : ^^^^^^^^^^^^^^^
->x : number
->  : ^^^^^^
-}
-
-function foo10() {
->foo10 : () => void
->      : ^^^^^^^^^^
-
-    for (const x of []) {
-<<<<<<< HEAD
->x : never
->[] : never[]
-=======
->x : any
->  : ^^^
->[] : undefined[]
->   : ^^^^^^^^^^^
->>>>>>> 12402f26
-
-        use(x);
->use(x) : any
->       : ^^^
->use : (a: any) => any
-<<<<<<< HEAD
->x : never
-=======
->    : ^^^^^^^^^^^^^^^
->x : any
->  : ^^^
->>>>>>> 12402f26
-    }
-    use(x);
->use(x) : any
->       : ^^^
->use : (a: any) => any
->    : ^^^^^^^^^^^^^^^
->x : number
->  : ^^^^^^
-}
-
-function foo11() {
->foo11 : () => void
->      : ^^^^^^^^^^
-
-    for (const [x] of []) {
-<<<<<<< HEAD
->x : never
->[] : never[]
-=======
->x : any
->  : ^^^
->[] : undefined[]
->   : ^^^^^^^^^^^
->>>>>>> 12402f26
-
-        use(x);
->use(x) : any
->       : ^^^
->use : (a: any) => any
-<<<<<<< HEAD
->x : never
-=======
->    : ^^^^^^^^^^^^^^^
->x : any
->  : ^^^
->>>>>>> 12402f26
-    }
-    use(x);
->use(x) : any
->       : ^^^
->use : (a: any) => any
->    : ^^^^^^^^^^^^^^^
->x : number
->  : ^^^^^^
-}
-
-function foo12() {
->foo12 : () => void
->      : ^^^^^^^^^^
-
-    for (const {a: x} of []) {
->a : any
-<<<<<<< HEAD
->x : never
->[] : never[]
-=======
->  : ^^^
->x : any
->  : ^^^
->[] : undefined[]
->   : ^^^^^^^^^^^
->>>>>>> 12402f26
-
-        use(x);
->use(x) : any
->       : ^^^
->use : (a: any) => any
-<<<<<<< HEAD
->x : never
-=======
->    : ^^^^^^^^^^^^^^^
->x : any
->  : ^^^
->>>>>>> 12402f26
-    }
-    use(x);
->use(x) : any
->       : ^^^
->use : (a: any) => any
->    : ^^^^^^^^^^^^^^^
->x : number
->  : ^^^^^^
-}
+//// [tests/cases/compiler/downlevelLetConst16.ts] ////
+
+=== downlevelLetConst16.ts ===
+'use strict'
+>'use strict' : "use strict"
+>             : ^^^^^^^^^^^^
+
+declare function use(a: any);
+>use : (a: any) => any
+>    : ^^^^   ^^^^^^^^
+>a : any
+>  : ^^^
+
+var x = 10;
+>x : number
+>  : ^^^^^^
+>10 : 10
+>   : ^^
+
+var y;
+>y : any
+>  : ^^^
+
+var z;
+>z : any
+>  : ^^^
+
+use(x);
+>use(x) : any
+>       : ^^^
+>use : (a: any) => any
+>    : ^^^^^^^^^^^^^^^
+>x : number
+>  : ^^^^^^
+
+use(y);
+>use(y) : any
+>       : ^^^
+>use : (a: any) => any
+>    : ^^^^^^^^^^^^^^^
+>y : any
+>  : ^^^
+
+use(z);
+>use(z) : any
+>       : ^^^
+>use : (a: any) => any
+>    : ^^^^^^^^^^^^^^^
+>z : any
+>  : ^^^
+
+function foo1() {
+>foo1 : () => void
+>     : ^^^^^^^^^^
+
+    let x = 1;
+>x : number
+>  : ^^^^^^
+>1 : 1
+>  : ^
+
+    use(x);
+>use(x) : any
+>       : ^^^
+>use : (a: any) => any
+>    : ^^^^^^^^^^^^^^^
+>x : number
+>  : ^^^^^^
+
+    let [y] = [1];
+>y : number
+>  : ^^^^^^
+>[1] : [number]
+>    : ^^^^^^^^
+>1 : 1
+>  : ^
+
+    use(y);
+>use(y) : any
+>       : ^^^
+>use : (a: any) => any
+>    : ^^^^^^^^^^^^^^^
+>y : number
+>  : ^^^^^^
+
+    let {a: z} = {a: 1};
+>a : any
+>  : ^^^
+>z : number
+>  : ^^^^^^
+>{a: 1} : { a: number; }
+>       : ^^^^^^^^^^^^^^
+>a : number
+>  : ^^^^^^
+>1 : 1
+>  : ^
+
+    use(z);
+>use(z) : any
+>       : ^^^
+>use : (a: any) => any
+>    : ^^^^^^^^^^^^^^^
+>z : number
+>  : ^^^^^^
+}
+
+function foo2() {
+>foo2 : () => void
+>     : ^^^^^^^^^^
+    {
+        let x = 1;
+>x : number
+>  : ^^^^^^
+>1 : 1
+>  : ^
+
+        use(x);
+>use(x) : any
+>       : ^^^
+>use : (a: any) => any
+>    : ^^^^^^^^^^^^^^^
+>x : number
+>  : ^^^^^^
+
+        let [y] = [1];
+>y : number
+>  : ^^^^^^
+>[1] : [number]
+>    : ^^^^^^^^
+>1 : 1
+>  : ^
+
+        use(y);
+>use(y) : any
+>       : ^^^
+>use : (a: any) => any
+>    : ^^^^^^^^^^^^^^^
+>y : number
+>  : ^^^^^^
+
+        let {a: z} = { a: 1 };
+>a : any
+>  : ^^^
+>z : number
+>  : ^^^^^^
+>{ a: 1 } : { a: number; }
+>         : ^^^^^^^^^^^^^^
+>a : number
+>  : ^^^^^^
+>1 : 1
+>  : ^
+
+        use(z);
+>use(z) : any
+>       : ^^^
+>use : (a: any) => any
+>    : ^^^^^^^^^^^^^^^
+>z : number
+>  : ^^^^^^
+    }
+    use(x);
+>use(x) : any
+>       : ^^^
+>use : (a: any) => any
+>    : ^^^^^^^^^^^^^^^
+>x : number
+>  : ^^^^^^
+}
+
+class A {
+>A : A
+>  : ^
+
+    m1() {
+>m1 : () => void
+>   : ^^^^^^^^^^
+
+        let x = 1;
+>x : number
+>  : ^^^^^^
+>1 : 1
+>  : ^
+
+        use(x);
+>use(x) : any
+>       : ^^^
+>use : (a: any) => any
+>    : ^^^^^^^^^^^^^^^
+>x : number
+>  : ^^^^^^
+
+        let [y] = [1];
+>y : number
+>  : ^^^^^^
+>[1] : [number]
+>    : ^^^^^^^^
+>1 : 1
+>  : ^
+
+        use(y);
+>use(y) : any
+>       : ^^^
+>use : (a: any) => any
+>    : ^^^^^^^^^^^^^^^
+>y : number
+>  : ^^^^^^
+
+        let {a: z} = { a: 1 };
+>a : any
+>  : ^^^
+>z : number
+>  : ^^^^^^
+>{ a: 1 } : { a: number; }
+>         : ^^^^^^^^^^^^^^
+>a : number
+>  : ^^^^^^
+>1 : 1
+>  : ^
+
+        use(z);
+>use(z) : any
+>       : ^^^
+>use : (a: any) => any
+>    : ^^^^^^^^^^^^^^^
+>z : number
+>  : ^^^^^^
+    }
+    m2() {
+>m2 : () => void
+>   : ^^^^^^^^^^
+        {
+            let x = 1;
+>x : number
+>  : ^^^^^^
+>1 : 1
+>  : ^
+
+            use(x);
+>use(x) : any
+>       : ^^^
+>use : (a: any) => any
+>    : ^^^^^^^^^^^^^^^
+>x : number
+>  : ^^^^^^
+
+            let [y] = [1];
+>y : number
+>  : ^^^^^^
+>[1] : [number]
+>    : ^^^^^^^^
+>1 : 1
+>  : ^
+
+            use(y);
+>use(y) : any
+>       : ^^^
+>use : (a: any) => any
+>    : ^^^^^^^^^^^^^^^
+>y : number
+>  : ^^^^^^
+
+            let {a: z} = { a: 1 };
+>a : any
+>  : ^^^
+>z : number
+>  : ^^^^^^
+>{ a: 1 } : { a: number; }
+>         : ^^^^^^^^^^^^^^
+>a : number
+>  : ^^^^^^
+>1 : 1
+>  : ^
+
+            use(z);
+>use(z) : any
+>       : ^^^
+>use : (a: any) => any
+>    : ^^^^^^^^^^^^^^^
+>z : number
+>  : ^^^^^^
+        }
+        use(x);
+>use(x) : any
+>       : ^^^
+>use : (a: any) => any
+>    : ^^^^^^^^^^^^^^^
+>x : number
+>  : ^^^^^^
+    }
+
+}
+
+class B {
+>B : B
+>  : ^
+
+    m1() {
+>m1 : () => void
+>   : ^^^^^^^^^^
+
+        const x = 1;
+>x : 1
+>  : ^
+>1 : 1
+>  : ^
+
+        use(x);
+>use(x) : any
+>       : ^^^
+>use : (a: any) => any
+>    : ^^^^^^^^^^^^^^^
+>x : 1
+>  : ^
+
+        const [y] = [1];
+>y : number
+>  : ^^^^^^
+>[1] : [number]
+>    : ^^^^^^^^
+>1 : 1
+>  : ^
+
+        use(y);
+>use(y) : any
+>       : ^^^
+>use : (a: any) => any
+>    : ^^^^^^^^^^^^^^^
+>y : number
+>  : ^^^^^^
+
+        const {a: z} = { a: 1 };
+>a : any
+>  : ^^^
+>z : number
+>  : ^^^^^^
+>{ a: 1 } : { a: number; }
+>         : ^^^^^^^^^^^^^^
+>a : number
+>  : ^^^^^^
+>1 : 1
+>  : ^
+
+        use(z);
+>use(z) : any
+>       : ^^^
+>use : (a: any) => any
+>    : ^^^^^^^^^^^^^^^
+>z : number
+>  : ^^^^^^
+
+    }
+    m2() {
+>m2 : () => void
+>   : ^^^^^^^^^^
+        {
+            const x = 1;
+>x : 1
+>  : ^
+>1 : 1
+>  : ^
+
+            use(x);
+>use(x) : any
+>       : ^^^
+>use : (a: any) => any
+>    : ^^^^^^^^^^^^^^^
+>x : 1
+>  : ^
+
+            const [y] = [1];
+>y : number
+>  : ^^^^^^
+>[1] : [number]
+>    : ^^^^^^^^
+>1 : 1
+>  : ^
+
+            use(y);
+>use(y) : any
+>       : ^^^
+>use : (a: any) => any
+>    : ^^^^^^^^^^^^^^^
+>y : number
+>  : ^^^^^^
+
+            const {a: z} = { a: 1 };
+>a : any
+>  : ^^^
+>z : number
+>  : ^^^^^^
+>{ a: 1 } : { a: number; }
+>         : ^^^^^^^^^^^^^^
+>a : number
+>  : ^^^^^^
+>1 : 1
+>  : ^
+
+            use(z);
+>use(z) : any
+>       : ^^^
+>use : (a: any) => any
+>    : ^^^^^^^^^^^^^^^
+>z : number
+>  : ^^^^^^
+
+        }
+        use(x);
+>use(x) : any
+>       : ^^^
+>use : (a: any) => any
+>    : ^^^^^^^^^^^^^^^
+>x : number
+>  : ^^^^^^
+    }
+}
+
+function bar1() {
+>bar1 : () => void
+>     : ^^^^^^^^^^
+
+    const x = 1;
+>x : 1
+>  : ^
+>1 : 1
+>  : ^
+
+    use(x);
+>use(x) : any
+>       : ^^^
+>use : (a: any) => any
+>    : ^^^^^^^^^^^^^^^
+>x : 1
+>  : ^
+
+    const [y] = [1];
+>y : number
+>  : ^^^^^^
+>[1] : [number]
+>    : ^^^^^^^^
+>1 : 1
+>  : ^
+
+    use(y);
+>use(y) : any
+>       : ^^^
+>use : (a: any) => any
+>    : ^^^^^^^^^^^^^^^
+>y : number
+>  : ^^^^^^
+
+    const {a: z} = { a: 1 };
+>a : any
+>  : ^^^
+>z : number
+>  : ^^^^^^
+>{ a: 1 } : { a: number; }
+>         : ^^^^^^^^^^^^^^
+>a : number
+>  : ^^^^^^
+>1 : 1
+>  : ^
+
+    use(z);
+>use(z) : any
+>       : ^^^
+>use : (a: any) => any
+>    : ^^^^^^^^^^^^^^^
+>z : number
+>  : ^^^^^^
+}
+
+function bar2() {
+>bar2 : () => void
+>     : ^^^^^^^^^^
+    {
+        const x = 1;
+>x : 1
+>  : ^
+>1 : 1
+>  : ^
+
+        use(x);
+>use(x) : any
+>       : ^^^
+>use : (a: any) => any
+>    : ^^^^^^^^^^^^^^^
+>x : 1
+>  : ^
+
+        const [y] = [1];
+>y : number
+>  : ^^^^^^
+>[1] : [number]
+>    : ^^^^^^^^
+>1 : 1
+>  : ^
+
+        use(y);
+>use(y) : any
+>       : ^^^
+>use : (a: any) => any
+>    : ^^^^^^^^^^^^^^^
+>y : number
+>  : ^^^^^^
+
+        const {a: z} = { a: 1 };
+>a : any
+>  : ^^^
+>z : number
+>  : ^^^^^^
+>{ a: 1 } : { a: number; }
+>         : ^^^^^^^^^^^^^^
+>a : number
+>  : ^^^^^^
+>1 : 1
+>  : ^
+
+        use(z);
+>use(z) : any
+>       : ^^^
+>use : (a: any) => any
+>    : ^^^^^^^^^^^^^^^
+>z : number
+>  : ^^^^^^
+
+    }
+    use(x);
+>use(x) : any
+>       : ^^^
+>use : (a: any) => any
+>    : ^^^^^^^^^^^^^^^
+>x : number
+>  : ^^^^^^
+}
+
+module M1 {
+>M1 : typeof M1
+>   : ^^^^^^^^^
+
+    let x = 1;
+>x : number
+>  : ^^^^^^
+>1 : 1
+>  : ^
+
+    use(x);
+>use(x) : any
+>       : ^^^
+>use : (a: any) => any
+>    : ^^^^^^^^^^^^^^^
+>x : number
+>  : ^^^^^^
+
+    let [y] = [1];
+>y : number
+>  : ^^^^^^
+>[1] : [number]
+>    : ^^^^^^^^
+>1 : 1
+>  : ^
+
+    use(y);
+>use(y) : any
+>       : ^^^
+>use : (a: any) => any
+>    : ^^^^^^^^^^^^^^^
+>y : number
+>  : ^^^^^^
+
+    let {a: z} = { a: 1 };
+>a : any
+>  : ^^^
+>z : number
+>  : ^^^^^^
+>{ a: 1 } : { a: number; }
+>         : ^^^^^^^^^^^^^^
+>a : number
+>  : ^^^^^^
+>1 : 1
+>  : ^
+
+    use(z);
+>use(z) : any
+>       : ^^^
+>use : (a: any) => any
+>    : ^^^^^^^^^^^^^^^
+>z : number
+>  : ^^^^^^
+}
+
+module M2 {
+>M2 : typeof M2
+>   : ^^^^^^^^^
+    {
+        let x = 1;
+>x : number
+>  : ^^^^^^
+>1 : 1
+>  : ^
+
+        use(x);
+>use(x) : any
+>       : ^^^
+>use : (a: any) => any
+>    : ^^^^^^^^^^^^^^^
+>x : number
+>  : ^^^^^^
+
+        let [y] = [1];
+>y : number
+>  : ^^^^^^
+>[1] : [number]
+>    : ^^^^^^^^
+>1 : 1
+>  : ^
+
+        use(y);
+>use(y) : any
+>       : ^^^
+>use : (a: any) => any
+>    : ^^^^^^^^^^^^^^^
+>y : number
+>  : ^^^^^^
+
+        let {a: z} = { a: 1 };
+>a : any
+>  : ^^^
+>z : number
+>  : ^^^^^^
+>{ a: 1 } : { a: number; }
+>         : ^^^^^^^^^^^^^^
+>a : number
+>  : ^^^^^^
+>1 : 1
+>  : ^
+
+        use(z);
+>use(z) : any
+>       : ^^^
+>use : (a: any) => any
+>    : ^^^^^^^^^^^^^^^
+>z : number
+>  : ^^^^^^
+    }
+    use(x);
+>use(x) : any
+>       : ^^^
+>use : (a: any) => any
+>    : ^^^^^^^^^^^^^^^
+>x : number
+>  : ^^^^^^
+}
+
+module M3 {
+>M3 : typeof M3
+>   : ^^^^^^^^^
+
+    const x = 1;
+>x : 1
+>  : ^
+>1 : 1
+>  : ^
+
+    use(x);
+>use(x) : any
+>       : ^^^
+>use : (a: any) => any
+>    : ^^^^^^^^^^^^^^^
+>x : 1
+>  : ^
+
+    const [y] = [1];
+>y : number
+>  : ^^^^^^
+>[1] : [number]
+>    : ^^^^^^^^
+>1 : 1
+>  : ^
+
+    use(y);
+>use(y) : any
+>       : ^^^
+>use : (a: any) => any
+>    : ^^^^^^^^^^^^^^^
+>y : number
+>  : ^^^^^^
+
+    const {a: z} = { a: 1 };
+>a : any
+>  : ^^^
+>z : number
+>  : ^^^^^^
+>{ a: 1 } : { a: number; }
+>         : ^^^^^^^^^^^^^^
+>a : number
+>  : ^^^^^^
+>1 : 1
+>  : ^
+
+    use(z);
+>use(z) : any
+>       : ^^^
+>use : (a: any) => any
+>    : ^^^^^^^^^^^^^^^
+>z : number
+>  : ^^^^^^
+
+}
+
+module M4 {
+>M4 : typeof M4
+>   : ^^^^^^^^^
+    {
+        const x = 1;
+>x : 1
+>  : ^
+>1 : 1
+>  : ^
+
+        use(x);
+>use(x) : any
+>       : ^^^
+>use : (a: any) => any
+>    : ^^^^^^^^^^^^^^^
+>x : 1
+>  : ^
+
+        const [y] = [1];
+>y : number
+>  : ^^^^^^
+>[1] : [number]
+>    : ^^^^^^^^
+>1 : 1
+>  : ^
+
+        use(y);
+>use(y) : any
+>       : ^^^
+>use : (a: any) => any
+>    : ^^^^^^^^^^^^^^^
+>y : number
+>  : ^^^^^^
+
+        const {a: z} = { a: 1 };
+>a : any
+>  : ^^^
+>z : number
+>  : ^^^^^^
+>{ a: 1 } : { a: number; }
+>         : ^^^^^^^^^^^^^^
+>a : number
+>  : ^^^^^^
+>1 : 1
+>  : ^
+
+        use(z);
+>use(z) : any
+>       : ^^^
+>use : (a: any) => any
+>    : ^^^^^^^^^^^^^^^
+>z : number
+>  : ^^^^^^
+
+    }
+    use(x);
+>use(x) : any
+>       : ^^^
+>use : (a: any) => any
+>    : ^^^^^^^^^^^^^^^
+>x : number
+>  : ^^^^^^
+
+    use(y);
+>use(y) : any
+>       : ^^^
+>use : (a: any) => any
+>    : ^^^^^^^^^^^^^^^
+>y : any
+>  : ^^^
+
+    use(z);
+>use(z) : any
+>       : ^^^
+>use : (a: any) => any
+>    : ^^^^^^^^^^^^^^^
+>z : any
+>  : ^^^
+}
+
+function foo3() {
+>foo3 : () => void
+>     : ^^^^^^^^^^
+
+    for (let x; ;) {
+>x : any
+>  : ^^^
+
+        use(x);
+>use(x) : any
+>       : ^^^
+>use : (a: any) => any
+>    : ^^^^^^^^^^^^^^^
+>x : any
+>  : ^^^
+    }
+    for (let [y] = []; ;) {
+>y : undefined
+>  : ^^^^^^^^^
+>[] : []
+>   : ^^
+
+        use(y);
+>use(y) : any
+>       : ^^^
+>use : (a: any) => any
+>    : ^^^^^^^^^^^^^^^
+>y : undefined
+>  : ^^^^^^^^^
+    }
+    for (let {a: z} = {a: 1}; ;) {
+>a : any
+>  : ^^^
+>z : number
+>  : ^^^^^^
+>{a: 1} : { a: number; }
+>       : ^^^^^^^^^^^^^^
+>a : number
+>  : ^^^^^^
+>1 : 1
+>  : ^
+
+        use(z);
+>use(z) : any
+>       : ^^^
+>use : (a: any) => any
+>    : ^^^^^^^^^^^^^^^
+>z : number
+>  : ^^^^^^
+    }
+    use(x);
+>use(x) : any
+>       : ^^^
+>use : (a: any) => any
+>    : ^^^^^^^^^^^^^^^
+>x : number
+>  : ^^^^^^
+}
+
+function foo4() {
+>foo4 : () => void
+>     : ^^^^^^^^^^
+
+    for (const x = 1; ;) {
+>x : 1
+>  : ^
+>1 : 1
+>  : ^
+
+        use(x);
+>use(x) : any
+>       : ^^^
+>use : (a: any) => any
+>    : ^^^^^^^^^^^^^^^
+>x : 1
+>  : ^
+    }
+    for (const [y] = []; ;) {
+>y : undefined
+>  : ^^^^^^^^^
+>[] : []
+>   : ^^
+
+        use(y);
+>use(y) : any
+>       : ^^^
+>use : (a: any) => any
+>    : ^^^^^^^^^^^^^^^
+>y : undefined
+>  : ^^^^^^^^^
+    }
+    for (const {a: z} = { a: 1 }; ;) {
+>a : any
+>  : ^^^
+>z : number
+>  : ^^^^^^
+>{ a: 1 } : { a: number; }
+>         : ^^^^^^^^^^^^^^
+>a : number
+>  : ^^^^^^
+>1 : 1
+>  : ^
+
+        use(z);
+>use(z) : any
+>       : ^^^
+>use : (a: any) => any
+>    : ^^^^^^^^^^^^^^^
+>z : number
+>  : ^^^^^^
+    }
+    use(x);
+>use(x) : any
+>       : ^^^
+>use : (a: any) => any
+>    : ^^^^^^^^^^^^^^^
+>x : number
+>  : ^^^^^^
+}
+
+function foo5() {
+>foo5 : () => void
+>     : ^^^^^^^^^^
+
+    for (let x in []) {
+>x : string
+>  : ^^^^^^
+>[] : never[]
+>   : ^^^^^^^
+
+        use(x);
+>use(x) : any
+>       : ^^^
+>use : (a: any) => any
+>    : ^^^^^^^^^^^^^^^
+>x : string
+>  : ^^^^^^
+    }
+    use(x);
+>use(x) : any
+>       : ^^^
+>use : (a: any) => any
+>    : ^^^^^^^^^^^^^^^
+>x : number
+>  : ^^^^^^
+}
+
+function foo6() {
+>foo6 : () => void
+>     : ^^^^^^^^^^
+
+    for (const x in []) {
+>x : string
+>  : ^^^^^^
+>[] : never[]
+>   : ^^^^^^^
+
+        use(x);
+>use(x) : any
+>       : ^^^
+>use : (a: any) => any
+>    : ^^^^^^^^^^^^^^^
+>x : string
+>  : ^^^^^^
+    }
+    use(x);
+>use(x) : any
+>       : ^^^
+>use : (a: any) => any
+>    : ^^^^^^^^^^^^^^^
+>x : number
+>  : ^^^^^^
+}
+
+function foo7() {
+>foo7 : () => void
+>     : ^^^^^^^^^^
+
+    for (let x of []) {
+>x : never
+>  : ^^^^^
+>[] : never[]
+>   : ^^^^^^^
+
+        use(x);
+>use(x) : any
+>       : ^^^
+>use : (a: any) => any
+>    : ^^^^^^^^^^^^^^^
+>x : never
+>  : ^^^^^
+    }
+    use(x);
+>use(x) : any
+>       : ^^^
+>use : (a: any) => any
+>    : ^^^^^^^^^^^^^^^
+>x : number
+>  : ^^^^^^
+}
+
+function foo8() {
+>foo8 : () => void
+>     : ^^^^^^^^^^
+
+    for (let [x] of []) {
+>x : never
+>  : ^^^^^
+>[] : never[]
+>   : ^^^^^^^
+
+        use(x);
+>use(x) : any
+>       : ^^^
+>use : (a: any) => any
+>    : ^^^^^^^^^^^^^^^
+>x : never
+>  : ^^^^^
+    }
+    use(x);
+>use(x) : any
+>       : ^^^
+>use : (a: any) => any
+>    : ^^^^^^^^^^^^^^^
+>x : number
+>  : ^^^^^^
+}
+
+function foo9() {
+>foo9 : () => void
+>     : ^^^^^^^^^^
+
+    for (let {a: x} of []) {
+>a : any
+>  : ^^^
+>x : never
+>  : ^^^^^
+>[] : never[]
+>   : ^^^^^^^
+
+        use(x);
+>use(x) : any
+>       : ^^^
+>use : (a: any) => any
+>    : ^^^^^^^^^^^^^^^
+>x : never
+>  : ^^^^^
+    }
+    use(x);
+>use(x) : any
+>       : ^^^
+>use : (a: any) => any
+>    : ^^^^^^^^^^^^^^^
+>x : number
+>  : ^^^^^^
+}
+
+function foo10() {
+>foo10 : () => void
+>      : ^^^^^^^^^^
+
+    for (const x of []) {
+>x : never
+>  : ^^^^^
+>[] : never[]
+>   : ^^^^^^^
+
+        use(x);
+>use(x) : any
+>       : ^^^
+>use : (a: any) => any
+>    : ^^^^^^^^^^^^^^^
+>x : never
+>  : ^^^^^
+    }
+    use(x);
+>use(x) : any
+>       : ^^^
+>use : (a: any) => any
+>    : ^^^^^^^^^^^^^^^
+>x : number
+>  : ^^^^^^
+}
+
+function foo11() {
+>foo11 : () => void
+>      : ^^^^^^^^^^
+
+    for (const [x] of []) {
+>x : never
+>  : ^^^^^
+>[] : never[]
+>   : ^^^^^^^
+
+        use(x);
+>use(x) : any
+>       : ^^^
+>use : (a: any) => any
+>    : ^^^^^^^^^^^^^^^
+>x : never
+>  : ^^^^^
+    }
+    use(x);
+>use(x) : any
+>       : ^^^
+>use : (a: any) => any
+>    : ^^^^^^^^^^^^^^^
+>x : number
+>  : ^^^^^^
+}
+
+function foo12() {
+>foo12 : () => void
+>      : ^^^^^^^^^^
+
+    for (const {a: x} of []) {
+>a : any
+>  : ^^^
+>x : never
+>  : ^^^^^
+>[] : never[]
+>   : ^^^^^^^
+
+        use(x);
+>use(x) : any
+>       : ^^^
+>use : (a: any) => any
+>    : ^^^^^^^^^^^^^^^
+>x : never
+>  : ^^^^^
+    }
+    use(x);
+>use(x) : any
+>       : ^^^
+>use : (a: any) => any
+>    : ^^^^^^^^^^^^^^^
+>x : number
+>  : ^^^^^^
+}