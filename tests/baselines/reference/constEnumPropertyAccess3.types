//// [tests/cases/conformance/constEnums/constEnumPropertyAccess3.ts] ////

=== constEnumPropertyAccess3.ts ===
const enum E {
>E : E
>  : ^

    A = ~1,
>A : E.A
>  : ^^^
>~1 : number
>   : ^^^^^^
>1 : 1
>  : ^

    B = -1,
>B : E.B
>  : ^^^
>-1 : -1
>   : ^^
>1 : 1
>  : ^

    C = ~(1 + 1),
>C : E.C
>  : ^^^
>~(1 + 1) : number
>         : ^^^^^^
>(1 + 1) : number
>        : ^^^^^^
>1 + 1 : number
>      : ^^^^^^
>1 : 1
>  : ^
>1 : 1
>  : ^

    D = -(1 + 2),
>D : E.C
>  : ^^^
>-(1 + 2) : number
>         : ^^^^^^
>(1 + 2) : number
>        : ^^^^^^
>1 + 2 : number
>      : ^^^^^^
>1 : 1
>  : ^
>2 : 2
>  : ^

    E = 1 - 10,
>E : E.E
>  : ^^^
>1 - 10 : number
>       : ^^^^^^
>1 : 1
>  : ^
>10 : 10
>   : ^^
}

E.A.toString();
>E.A.toString() : string
<<<<<<< HEAD
>E.A.toString : (radix?: number | undefined) => string
=======
>               : ^^^^^^
>E.A.toString : (radix?: number) => string
>             : ^^^^^^^^^^^^^^^^^^^^^^^^^^
>>>>>>> 12402f26
>E.A : E.A
>    : ^^^
>E : typeof E
>  : ^^^^^^^^
>A : E.A
<<<<<<< HEAD
>toString : (radix?: number | undefined) => string

E.B.toString();
>E.B.toString() : string
>E.B.toString : (radix?: number | undefined) => string
=======
>  : ^^^
>toString : (radix?: number) => string
>         : ^^^^^^^^^^^^^^^^^^^^^^^^^^

E.B.toString();
>E.B.toString() : string
>               : ^^^^^^
>E.B.toString : (radix?: number) => string
>             : ^^^^^^^^^^^^^^^^^^^^^^^^^^
>>>>>>> 12402f26
>E.B : E.B
>    : ^^^
>E : typeof E
>  : ^^^^^^^^
>B : E.B
<<<<<<< HEAD
>toString : (radix?: number | undefined) => string

E.C.toString();
>E.C.toString() : string
>E.C.toString : (radix?: number | undefined) => string
=======
>  : ^^^
>toString : (radix?: number) => string
>         : ^^^^^^^^^^^^^^^^^^^^^^^^^^

E.C.toString();
>E.C.toString() : string
>               : ^^^^^^
>E.C.toString : (radix?: number) => string
>             : ^^^^^^^^^^^^^^^^^^^^^^^^^^
>>>>>>> 12402f26
>E.C : E.C
>    : ^^^
>E : typeof E
>  : ^^^^^^^^
>C : E.C
<<<<<<< HEAD
>toString : (radix?: number | undefined) => string

E.D.toString();
>E.D.toString() : string
>E.D.toString : (radix?: number | undefined) => string
=======
>  : ^^^
>toString : (radix?: number) => string
>         : ^^^^^^^^^^^^^^^^^^^^^^^^^^

E.D.toString();
>E.D.toString() : string
>               : ^^^^^^
>E.D.toString : (radix?: number) => string
>             : ^^^^^^^^^^^^^^^^^^^^^^^^^^
>>>>>>> 12402f26
>E.D : E.C
>    : ^^^
>E : typeof E
>  : ^^^^^^^^
>D : E.C
<<<<<<< HEAD
>toString : (radix?: number | undefined) => string

E["A"].toString();
>E["A"].toString() : string
>E["A"].toString : (radix?: number | undefined) => string
=======
>  : ^^^
>toString : (radix?: number) => string
>         : ^^^^^^^^^^^^^^^^^^^^^^^^^^

E["A"].toString();
>E["A"].toString() : string
>                  : ^^^^^^
>E["A"].toString : (radix?: number) => string
>                : ^^^^^^^^^^^^^^^^^^^^^^^^^^
>>>>>>> 12402f26
>E["A"] : E.A
>       : ^^^
>E : typeof E
>  : ^^^^^^^^
>"A" : "A"
<<<<<<< HEAD
>toString : (radix?: number | undefined) => string

E["B"].toString();
>E["B"].toString() : string
>E["B"].toString : (radix?: number | undefined) => string
=======
>    : ^^^
>toString : (radix?: number) => string
>         : ^^^^^^^^^^^^^^^^^^^^^^^^^^

E["B"].toString();
>E["B"].toString() : string
>                  : ^^^^^^
>E["B"].toString : (radix?: number) => string
>                : ^^^^^^^^^^^^^^^^^^^^^^^^^^
>>>>>>> 12402f26
>E["B"] : E.B
>       : ^^^
>E : typeof E
>  : ^^^^^^^^
>"B" : "B"
<<<<<<< HEAD
>toString : (radix?: number | undefined) => string

E["C"].toString();
>E["C"].toString() : string
>E["C"].toString : (radix?: number | undefined) => string
=======
>    : ^^^
>toString : (radix?: number) => string
>         : ^^^^^^^^^^^^^^^^^^^^^^^^^^

E["C"].toString();
>E["C"].toString() : string
>                  : ^^^^^^
>E["C"].toString : (radix?: number) => string
>                : ^^^^^^^^^^^^^^^^^^^^^^^^^^
>>>>>>> 12402f26
>E["C"] : E.C
>       : ^^^
>E : typeof E
>  : ^^^^^^^^
>"C" : "C"
<<<<<<< HEAD
>toString : (radix?: number | undefined) => string

E["D"].toString();
>E["D"].toString() : string
>E["D"].toString : (radix?: number | undefined) => string
=======
>    : ^^^
>toString : (radix?: number) => string
>         : ^^^^^^^^^^^^^^^^^^^^^^^^^^

E["D"].toString();
>E["D"].toString() : string
>                  : ^^^^^^
>E["D"].toString : (radix?: number) => string
>                : ^^^^^^^^^^^^^^^^^^^^^^^^^^
>>>>>>> 12402f26
>E["D"] : E.C
>       : ^^^
>E : typeof E
>  : ^^^^^^^^
>"D" : "D"
<<<<<<< HEAD
>toString : (radix?: number | undefined) => string

E["E"].toString();
>E["E"].toString() : string
>E["E"].toString : (radix?: number | undefined) => string
=======
>    : ^^^
>toString : (radix?: number) => string
>         : ^^^^^^^^^^^^^^^^^^^^^^^^^^

E["E"].toString();
>E["E"].toString() : string
>                  : ^^^^^^
>E["E"].toString : (radix?: number) => string
>                : ^^^^^^^^^^^^^^^^^^^^^^^^^^
>>>>>>> 12402f26
>E["E"] : E.E
>       : ^^^
>E : typeof E
>  : ^^^^^^^^
>"E" : "E"
<<<<<<< HEAD
>toString : (radix?: number | undefined) => string
=======
>    : ^^^
>toString : (radix?: number) => string
>         : ^^^^^^^^^^^^^^^^^^^^^^^^^^
>>>>>>> 12402f26

<|MERGE_RESOLUTION|>--- conflicted
+++ resolved
@@ -1,260 +1,188 @@
-//// [tests/cases/conformance/constEnums/constEnumPropertyAccess3.ts] ////
-
-=== constEnumPropertyAccess3.ts ===
-const enum E {
->E : E
->  : ^
-
-    A = ~1,
->A : E.A
->  : ^^^
->~1 : number
->   : ^^^^^^
->1 : 1
->  : ^
-
-    B = -1,
->B : E.B
->  : ^^^
->-1 : -1
->   : ^^
->1 : 1
->  : ^
-
-    C = ~(1 + 1),
->C : E.C
->  : ^^^
->~(1 + 1) : number
->         : ^^^^^^
->(1 + 1) : number
->        : ^^^^^^
->1 + 1 : number
->      : ^^^^^^
->1 : 1
->  : ^
->1 : 1
->  : ^
-
-    D = -(1 + 2),
->D : E.C
->  : ^^^
->-(1 + 2) : number
->         : ^^^^^^
->(1 + 2) : number
->        : ^^^^^^
->1 + 2 : number
->      : ^^^^^^
->1 : 1
->  : ^
->2 : 2
->  : ^
-
-    E = 1 - 10,
->E : E.E
->  : ^^^
->1 - 10 : number
->       : ^^^^^^
->1 : 1
->  : ^
->10 : 10
->   : ^^
-}
-
-E.A.toString();
->E.A.toString() : string
-<<<<<<< HEAD
->E.A.toString : (radix?: number | undefined) => string
-=======
->               : ^^^^^^
->E.A.toString : (radix?: number) => string
->             : ^^^^^^^^^^^^^^^^^^^^^^^^^^
->>>>>>> 12402f26
->E.A : E.A
->    : ^^^
->E : typeof E
->  : ^^^^^^^^
->A : E.A
-<<<<<<< HEAD
->toString : (radix?: number | undefined) => string
-
-E.B.toString();
->E.B.toString() : string
->E.B.toString : (radix?: number | undefined) => string
-=======
->  : ^^^
->toString : (radix?: number) => string
->         : ^^^^^^^^^^^^^^^^^^^^^^^^^^
-
-E.B.toString();
->E.B.toString() : string
->               : ^^^^^^
->E.B.toString : (radix?: number) => string
->             : ^^^^^^^^^^^^^^^^^^^^^^^^^^
->>>>>>> 12402f26
->E.B : E.B
->    : ^^^
->E : typeof E
->  : ^^^^^^^^
->B : E.B
-<<<<<<< HEAD
->toString : (radix?: number | undefined) => string
-
-E.C.toString();
->E.C.toString() : string
->E.C.toString : (radix?: number | undefined) => string
-=======
->  : ^^^
->toString : (radix?: number) => string
->         : ^^^^^^^^^^^^^^^^^^^^^^^^^^
-
-E.C.toString();
->E.C.toString() : string
->               : ^^^^^^
->E.C.toString : (radix?: number) => string
->             : ^^^^^^^^^^^^^^^^^^^^^^^^^^
->>>>>>> 12402f26
->E.C : E.C
->    : ^^^
->E : typeof E
->  : ^^^^^^^^
->C : E.C
-<<<<<<< HEAD
->toString : (radix?: number | undefined) => string
-
-E.D.toString();
->E.D.toString() : string
->E.D.toString : (radix?: number | undefined) => string
-=======
->  : ^^^
->toString : (radix?: number) => string
->         : ^^^^^^^^^^^^^^^^^^^^^^^^^^
-
-E.D.toString();
->E.D.toString() : string
->               : ^^^^^^
->E.D.toString : (radix?: number) => string
->             : ^^^^^^^^^^^^^^^^^^^^^^^^^^
->>>>>>> 12402f26
->E.D : E.C
->    : ^^^
->E : typeof E
->  : ^^^^^^^^
->D : E.C
-<<<<<<< HEAD
->toString : (radix?: number | undefined) => string
-
-E["A"].toString();
->E["A"].toString() : string
->E["A"].toString : (radix?: number | undefined) => string
-=======
->  : ^^^
->toString : (radix?: number) => string
->         : ^^^^^^^^^^^^^^^^^^^^^^^^^^
-
-E["A"].toString();
->E["A"].toString() : string
->                  : ^^^^^^
->E["A"].toString : (radix?: number) => string
->                : ^^^^^^^^^^^^^^^^^^^^^^^^^^
->>>>>>> 12402f26
->E["A"] : E.A
->       : ^^^
->E : typeof E
->  : ^^^^^^^^
->"A" : "A"
-<<<<<<< HEAD
->toString : (radix?: number | undefined) => string
-
-E["B"].toString();
->E["B"].toString() : string
->E["B"].toString : (radix?: number | undefined) => string
-=======
->    : ^^^
->toString : (radix?: number) => string
->         : ^^^^^^^^^^^^^^^^^^^^^^^^^^
-
-E["B"].toString();
->E["B"].toString() : string
->                  : ^^^^^^
->E["B"].toString : (radix?: number) => string
->                : ^^^^^^^^^^^^^^^^^^^^^^^^^^
->>>>>>> 12402f26
->E["B"] : E.B
->       : ^^^
->E : typeof E
->  : ^^^^^^^^
->"B" : "B"
-<<<<<<< HEAD
->toString : (radix?: number | undefined) => string
-
-E["C"].toString();
->E["C"].toString() : string
->E["C"].toString : (radix?: number | undefined) => string
-=======
->    : ^^^
->toString : (radix?: number) => string
->         : ^^^^^^^^^^^^^^^^^^^^^^^^^^
-
-E["C"].toString();
->E["C"].toString() : string
->                  : ^^^^^^
->E["C"].toString : (radix?: number) => string
->                : ^^^^^^^^^^^^^^^^^^^^^^^^^^
->>>>>>> 12402f26
->E["C"] : E.C
->       : ^^^
->E : typeof E
->  : ^^^^^^^^
->"C" : "C"
-<<<<<<< HEAD
->toString : (radix?: number | undefined) => string
-
-E["D"].toString();
->E["D"].toString() : string
->E["D"].toString : (radix?: number | undefined) => string
-=======
->    : ^^^
->toString : (radix?: number) => string
->         : ^^^^^^^^^^^^^^^^^^^^^^^^^^
-
-E["D"].toString();
->E["D"].toString() : string
->                  : ^^^^^^
->E["D"].toString : (radix?: number) => string
->                : ^^^^^^^^^^^^^^^^^^^^^^^^^^
->>>>>>> 12402f26
->E["D"] : E.C
->       : ^^^
->E : typeof E
->  : ^^^^^^^^
->"D" : "D"
-<<<<<<< HEAD
->toString : (radix?: number | undefined) => string
-
-E["E"].toString();
->E["E"].toString() : string
->E["E"].toString : (radix?: number | undefined) => string
-=======
->    : ^^^
->toString : (radix?: number) => string
->         : ^^^^^^^^^^^^^^^^^^^^^^^^^^
-
-E["E"].toString();
->E["E"].toString() : string
->                  : ^^^^^^
->E["E"].toString : (radix?: number) => string
->                : ^^^^^^^^^^^^^^^^^^^^^^^^^^
->>>>>>> 12402f26
->E["E"] : E.E
->       : ^^^
->E : typeof E
->  : ^^^^^^^^
->"E" : "E"
-<<<<<<< HEAD
->toString : (radix?: number | undefined) => string
-=======
->    : ^^^
->toString : (radix?: number) => string
->         : ^^^^^^^^^^^^^^^^^^^^^^^^^^
->>>>>>> 12402f26
-
+//// [tests/cases/conformance/constEnums/constEnumPropertyAccess3.ts] ////
+
+=== constEnumPropertyAccess3.ts ===
+const enum E {
+>E : E
+>  : ^
+
+    A = ~1,
+>A : E.A
+>  : ^^^
+>~1 : number
+>   : ^^^^^^
+>1 : 1
+>  : ^
+
+    B = -1,
+>B : E.B
+>  : ^^^
+>-1 : -1
+>   : ^^
+>1 : 1
+>  : ^
+
+    C = ~(1 + 1),
+>C : E.C
+>  : ^^^
+>~(1 + 1) : number
+>         : ^^^^^^
+>(1 + 1) : number
+>        : ^^^^^^
+>1 + 1 : number
+>      : ^^^^^^
+>1 : 1
+>  : ^
+>1 : 1
+>  : ^
+
+    D = -(1 + 2),
+>D : E.C
+>  : ^^^
+>-(1 + 2) : number
+>         : ^^^^^^
+>(1 + 2) : number
+>        : ^^^^^^
+>1 + 2 : number
+>      : ^^^^^^
+>1 : 1
+>  : ^
+>2 : 2
+>  : ^
+
+    E = 1 - 10,
+>E : E.E
+>  : ^^^
+>1 - 10 : number
+>       : ^^^^^^
+>1 : 1
+>  : ^
+>10 : 10
+>   : ^^
+}
+
+E.A.toString();
+>E.A.toString() : string
+>               : ^^^^^^
+>E.A.toString : (radix?: number | undefined) => string
+>             : ^^^^^^^^^^^^^^^^^^^^^^^^^^^^^^^^^^^^^^
+>E.A : E.A
+>    : ^^^
+>E : typeof E
+>  : ^^^^^^^^
+>A : E.A
+>  : ^^^
+>toString : (radix?: number | undefined) => string
+>         : ^^^^^^^^^^^^^^^^^^^^^^^^^^^^^^^^^^^^^^
+
+E.B.toString();
+>E.B.toString() : string
+>               : ^^^^^^
+>E.B.toString : (radix?: number | undefined) => string
+>             : ^^^^^^^^^^^^^^^^^^^^^^^^^^^^^^^^^^^^^^
+>E.B : E.B
+>    : ^^^
+>E : typeof E
+>  : ^^^^^^^^
+>B : E.B
+>  : ^^^
+>toString : (radix?: number | undefined) => string
+>         : ^^^^^^^^^^^^^^^^^^^^^^^^^^^^^^^^^^^^^^
+
+E.C.toString();
+>E.C.toString() : string
+>               : ^^^^^^
+>E.C.toString : (radix?: number | undefined) => string
+>             : ^^^^^^^^^^^^^^^^^^^^^^^^^^^^^^^^^^^^^^
+>E.C : E.C
+>    : ^^^
+>E : typeof E
+>  : ^^^^^^^^
+>C : E.C
+>  : ^^^
+>toString : (radix?: number | undefined) => string
+>         : ^^^^^^^^^^^^^^^^^^^^^^^^^^^^^^^^^^^^^^
+
+E.D.toString();
+>E.D.toString() : string
+>               : ^^^^^^
+>E.D.toString : (radix?: number | undefined) => string
+>             : ^^^^^^^^^^^^^^^^^^^^^^^^^^^^^^^^^^^^^^
+>E.D : E.C
+>    : ^^^
+>E : typeof E
+>  : ^^^^^^^^
+>D : E.C
+>  : ^^^
+>toString : (radix?: number | undefined) => string
+>         : ^^^^^^^^^^^^^^^^^^^^^^^^^^^^^^^^^^^^^^
+
+E["A"].toString();
+>E["A"].toString() : string
+>                  : ^^^^^^
+>E["A"].toString : (radix?: number | undefined) => string
+>                : ^^^^^^^^^^^^^^^^^^^^^^^^^^^^^^^^^^^^^^
+>E["A"] : E.A
+>       : ^^^
+>E : typeof E
+>  : ^^^^^^^^
+>"A" : "A"
+>    : ^^^
+>toString : (radix?: number | undefined) => string
+>         : ^^^^^^^^^^^^^^^^^^^^^^^^^^^^^^^^^^^^^^
+
+E["B"].toString();
+>E["B"].toString() : string
+>                  : ^^^^^^
+>E["B"].toString : (radix?: number | undefined) => string
+>                : ^^^^^^^^^^^^^^^^^^^^^^^^^^^^^^^^^^^^^^
+>E["B"] : E.B
+>       : ^^^
+>E : typeof E
+>  : ^^^^^^^^
+>"B" : "B"
+>    : ^^^
+>toString : (radix?: number | undefined) => string
+>         : ^^^^^^^^^^^^^^^^^^^^^^^^^^^^^^^^^^^^^^
+
+E["C"].toString();
+>E["C"].toString() : string
+>                  : ^^^^^^
+>E["C"].toString : (radix?: number | undefined) => string
+>                : ^^^^^^^^^^^^^^^^^^^^^^^^^^^^^^^^^^^^^^
+>E["C"] : E.C
+>       : ^^^
+>E : typeof E
+>  : ^^^^^^^^
+>"C" : "C"
+>    : ^^^
+>toString : (radix?: number | undefined) => string
+>         : ^^^^^^^^^^^^^^^^^^^^^^^^^^^^^^^^^^^^^^
+
+E["D"].toString();
+>E["D"].toString() : string
+>                  : ^^^^^^
+>E["D"].toString : (radix?: number | undefined) => string
+>                : ^^^^^^^^^^^^^^^^^^^^^^^^^^^^^^^^^^^^^^
+>E["D"] : E.C
+>       : ^^^
+>E : typeof E
+>  : ^^^^^^^^
+>"D" : "D"
+>    : ^^^
+>toString : (radix?: number | undefined) => string
+>         : ^^^^^^^^^^^^^^^^^^^^^^^^^^^^^^^^^^^^^^
+
+E["E"].toString();
+>E["E"].toString() : string
+>                  : ^^^^^^
+>E["E"].toString : (radix?: number | undefined) => string
+>                : ^^^^^^^^^^^^^^^^^^^^^^^^^^^^^^^^^^^^^^
+>E["E"] : E.E
+>       : ^^^
+>E : typeof E
+>  : ^^^^^^^^
+>"E" : "E"
+>    : ^^^
+>toString : (radix?: number | undefined) => string
+>         : ^^^^^^^^^^^^^^^^^^^^^^^^^^^^^^^^^^^^^^
+