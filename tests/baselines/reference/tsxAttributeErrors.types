--- conflicted
+++ resolved
@@ -1,89 +1,79 @@
-//// [tests/cases/conformance/jsx/tsxAttributeErrors.tsx] ////
-
-=== tsxAttributeErrors.tsx ===
-declare namespace JSX {
-	interface Element { }
-	interface IntrinsicElements {
-		div: {
-<<<<<<< HEAD
->div : { text?: string | undefined; width?: number | undefined; }
-
-			text?: string;
->text : string | undefined
-
-			width?: number;
->width : number | undefined
-=======
->div : { text?: string; width?: number; }
->    : ^^^^^^^^^      ^^^^^^^^^^      ^^^
-
-			text?: string;
->text : string
->     : ^^^^^^
-
-			width?: number;
->width : number
->      : ^^^^^^
->>>>>>> 12402f26
-		}
-
-		span: any;
->span : any
->     : ^^^
-	}
-}
-
-// Error, number is not assignable to string
-<div text={42} />;
-><div text={42} /> : JSX.Element
->                  : ^^^^^^^^^^^
->div : any
->    : ^^^
->text : number
->     : ^^^^^^
->42 : 42
->   : ^^
-
-// Error, string is not assignable to number
-<div width={'foo'} />;
-><div width={'foo'} /> : JSX.Element
->                      : ^^^^^^^^^^^
->div : any
->    : ^^^
->width : string
->      : ^^^^^^
->'foo' : "foo"
->      : ^^^^^
-
-// Error, number is not assignable to string
-var attribs = { text: 100 };
->attribs : { text: number; }
->        : ^^^^^^^^^^^^^^^^^
->{ text: 100 } : { text: number; }
->              : ^^^^^^^^^^^^^^^^^
->text : number
->     : ^^^^^^
->100 : 100
->    : ^^^
-
-<div {...attribs} />;
-><div {...attribs} /> : JSX.Element
->                     : ^^^^^^^^^^^
->div : any
->    : ^^^
->attribs : { text: number; }
->        : ^^^^^^^^^^^^^^^^^
-
-// No errors here
-<span foo='bar' bar={'foo'} />;
-><span foo='bar' bar={'foo'} /> : JSX.Element
->                               : ^^^^^^^^^^^
->span : any
->     : ^^^
->foo : string
->    : ^^^^^^
->bar : string
->    : ^^^^^^
->'foo' : "foo"
->      : ^^^^^
-
+//// [tests/cases/conformance/jsx/tsxAttributeErrors.tsx] ////
+
+=== tsxAttributeErrors.tsx ===
+declare namespace JSX {
+	interface Element { }
+	interface IntrinsicElements {
+		div: {
+>div : { text?: string | undefined; width?: number | undefined; }
+>    : ^^^^^^^^^^^^^^^^^^^^^^^^^^^^^^^^^^^^^^^^^^^^^^^^^^^^^^^^^^
+
+			text?: string;
+>text : string | undefined
+>     : ^^^^^^^^^^^^^^^^^^
+
+			width?: number;
+>width : number | undefined
+>      : ^^^^^^^^^^^^^^^^^^
+		}
+
+		span: any;
+>span : any
+>     : ^^^
+	}
+}
+
+// Error, number is not assignable to string
+<div text={42} />;
+><div text={42} /> : JSX.Element
+>                  : ^^^^^^^^^^^
+>div : any
+>    : ^^^
+>text : number
+>     : ^^^^^^
+>42 : 42
+>   : ^^
+
+// Error, string is not assignable to number
+<div width={'foo'} />;
+><div width={'foo'} /> : JSX.Element
+>                      : ^^^^^^^^^^^
+>div : any
+>    : ^^^
+>width : string
+>      : ^^^^^^
+>'foo' : "foo"
+>      : ^^^^^
+
+// Error, number is not assignable to string
+var attribs = { text: 100 };
+>attribs : { text: number; }
+>        : ^^^^^^^^^^^^^^^^^
+>{ text: 100 } : { text: number; }
+>              : ^^^^^^^^^^^^^^^^^
+>text : number
+>     : ^^^^^^
+>100 : 100
+>    : ^^^
+
+<div {...attribs} />;
+><div {...attribs} /> : JSX.Element
+>                     : ^^^^^^^^^^^
+>div : any
+>    : ^^^
+>attribs : { text: number; }
+>        : ^^^^^^^^^^^^^^^^^
+
+// No errors here
+<span foo='bar' bar={'foo'} />;
+><span foo='bar' bar={'foo'} /> : JSX.Element
+>                               : ^^^^^^^^^^^
+>span : any
+>     : ^^^
+>foo : string
+>    : ^^^^^^
+>bar : string
+>    : ^^^^^^
+>'foo' : "foo"
+>      : ^^^^^
+