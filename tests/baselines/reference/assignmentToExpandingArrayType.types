--- conflicted
+++ resolved
@@ -1,374 +1,370 @@
-//// [tests/cases/compiler/assignmentToExpandingArrayType.ts] ////
-
-=== assignmentToExpandingArrayType.ts ===
-// Fixes exponential time/space in #14628
-let x = []
->x : any[]
-<<<<<<< HEAD
->[] : never[]
-=======
->  : ^^^^^
->[] : undefined[]
->   : ^^^^^^^^^^^
->>>>>>> 12402f26
-
-x[0] = { foo: 'hi' }
->x[0] = { foo: 'hi' } : { foo: string; }
->                     : ^^^^^^^^^^^^^^^^
->x[0] : any
->x : any[]
->  : ^^^^^
->0 : 0
->  : ^
->{ foo: 'hi' } : { foo: string; }
->              : ^^^^^^^^^^^^^^^^
->foo : string
->    : ^^^^^^
->'hi' : "hi"
->     : ^^^^
-
-x[0] = { foo: 'hi' }
->x[0] = { foo: 'hi' } : { foo: string; }
->                     : ^^^^^^^^^^^^^^^^
->x[0] : any
->x : any[]
->  : ^^^^^
->0 : 0
->  : ^
->{ foo: 'hi' } : { foo: string; }
->              : ^^^^^^^^^^^^^^^^
->foo : string
->    : ^^^^^^
->'hi' : "hi"
->     : ^^^^
-
-x[0] = { foo: 'hi' }
->x[0] = { foo: 'hi' } : { foo: string; }
->                     : ^^^^^^^^^^^^^^^^
->x[0] : any
->x : any[]
->  : ^^^^^
->0 : 0
->  : ^
->{ foo: 'hi' } : { foo: string; }
->              : ^^^^^^^^^^^^^^^^
->foo : string
->    : ^^^^^^
->'hi' : "hi"
->     : ^^^^
-
-x[0] = { foo: 'hi' }
->x[0] = { foo: 'hi' } : { foo: string; }
->                     : ^^^^^^^^^^^^^^^^
->x[0] : any
->x : any[]
->  : ^^^^^
->0 : 0
->  : ^
->{ foo: 'hi' } : { foo: string; }
->              : ^^^^^^^^^^^^^^^^
->foo : string
->    : ^^^^^^
->'hi' : "hi"
->     : ^^^^
-
-x[0] = { foo: 'hi' }
->x[0] = { foo: 'hi' } : { foo: string; }
->                     : ^^^^^^^^^^^^^^^^
->x[0] : any
->x : any[]
->  : ^^^^^
->0 : 0
->  : ^
->{ foo: 'hi' } : { foo: string; }
->              : ^^^^^^^^^^^^^^^^
->foo : string
->    : ^^^^^^
->'hi' : "hi"
->     : ^^^^
-
-x[0] = { foo: 'hi' }
->x[0] = { foo: 'hi' } : { foo: string; }
->                     : ^^^^^^^^^^^^^^^^
->x[0] : any
->x : any[]
->  : ^^^^^
->0 : 0
->  : ^
->{ foo: 'hi' } : { foo: string; }
->              : ^^^^^^^^^^^^^^^^
->foo : string
->    : ^^^^^^
->'hi' : "hi"
->     : ^^^^
-
-x[0] = { foo: 'hi' }
->x[0] = { foo: 'hi' } : { foo: string; }
->                     : ^^^^^^^^^^^^^^^^
->x[0] : any
->x : any[]
->  : ^^^^^
->0 : 0
->  : ^
->{ foo: 'hi' } : { foo: string; }
->              : ^^^^^^^^^^^^^^^^
->foo : string
->    : ^^^^^^
->'hi' : "hi"
->     : ^^^^
-
-x[0] = { foo: 'hi' }
->x[0] = { foo: 'hi' } : { foo: string; }
->                     : ^^^^^^^^^^^^^^^^
->x[0] : any
->x : any[]
->  : ^^^^^
->0 : 0
->  : ^
->{ foo: 'hi' } : { foo: string; }
->              : ^^^^^^^^^^^^^^^^
->foo : string
->    : ^^^^^^
->'hi' : "hi"
->     : ^^^^
-
-x[0] = { foo: 'hi' }
->x[0] = { foo: 'hi' } : { foo: string; }
->                     : ^^^^^^^^^^^^^^^^
->x[0] : any
->x : any[]
->  : ^^^^^
->0 : 0
->  : ^
->{ foo: 'hi' } : { foo: string; }
->              : ^^^^^^^^^^^^^^^^
->foo : string
->    : ^^^^^^
->'hi' : "hi"
->     : ^^^^
-
-x[0] = { foo: 'hi' }
->x[0] = { foo: 'hi' } : { foo: string; }
->                     : ^^^^^^^^^^^^^^^^
->x[0] : any
->x : any[]
->  : ^^^^^
->0 : 0
->  : ^
->{ foo: 'hi' } : { foo: string; }
->              : ^^^^^^^^^^^^^^^^
->foo : string
->    : ^^^^^^
->'hi' : "hi"
->     : ^^^^
-
-x[0] = { foo: 'hi' }
->x[0] = { foo: 'hi' } : { foo: string; }
->                     : ^^^^^^^^^^^^^^^^
->x[0] : any
->x : any[]
->  : ^^^^^
->0 : 0
->  : ^
->{ foo: 'hi' } : { foo: string; }
->              : ^^^^^^^^^^^^^^^^
->foo : string
->    : ^^^^^^
->'hi' : "hi"
->     : ^^^^
-
-x[0] = { foo: 'hi' }
->x[0] = { foo: 'hi' } : { foo: string; }
->                     : ^^^^^^^^^^^^^^^^
->x[0] : any
->x : any[]
->  : ^^^^^
->0 : 0
->  : ^
->{ foo: 'hi' } : { foo: string; }
->              : ^^^^^^^^^^^^^^^^
->foo : string
->    : ^^^^^^
->'hi' : "hi"
->     : ^^^^
-
-x[0] = { foo: 'hi' } // previously ran out of memory here
->x[0] = { foo: 'hi' } : { foo: string; }
->                     : ^^^^^^^^^^^^^^^^
->x[0] : any
->x : any[]
->  : ^^^^^
->0 : 0
->  : ^
->{ foo: 'hi' } : { foo: string; }
->              : ^^^^^^^^^^^^^^^^
->foo : string
->    : ^^^^^^
->'hi' : "hi"
->     : ^^^^
-
-x[0] = { foo: 'hi' }
->x[0] = { foo: 'hi' } : { foo: string; }
->                     : ^^^^^^^^^^^^^^^^
->x[0] : any
->x : any[]
->  : ^^^^^
->0 : 0
->  : ^
->{ foo: 'hi' } : { foo: string; }
->              : ^^^^^^^^^^^^^^^^
->foo : string
->    : ^^^^^^
->'hi' : "hi"
->     : ^^^^
-
-x[0] = { foo: 'hi' }
->x[0] = { foo: 'hi' } : { foo: string; }
->                     : ^^^^^^^^^^^^^^^^
->x[0] : any
->x : any[]
->  : ^^^^^
->0 : 0
->  : ^
->{ foo: 'hi' } : { foo: string; }
->              : ^^^^^^^^^^^^^^^^
->foo : string
->    : ^^^^^^
->'hi' : "hi"
->     : ^^^^
-
-x[0] = { foo: 'hi' }
->x[0] = { foo: 'hi' } : { foo: string; }
->                     : ^^^^^^^^^^^^^^^^
->x[0] : any
->x : any[]
->  : ^^^^^
->0 : 0
->  : ^
->{ foo: 'hi' } : { foo: string; }
->              : ^^^^^^^^^^^^^^^^
->foo : string
->    : ^^^^^^
->'hi' : "hi"
->     : ^^^^
-
-x[0] = { foo: 'hi' }
->x[0] = { foo: 'hi' } : { foo: string; }
->                     : ^^^^^^^^^^^^^^^^
->x[0] : any
->x : any[]
->  : ^^^^^
->0 : 0
->  : ^
->{ foo: 'hi' } : { foo: string; }
->              : ^^^^^^^^^^^^^^^^
->foo : string
->    : ^^^^^^
->'hi' : "hi"
->     : ^^^^
-
-x[0] = { foo: 'hi' }
->x[0] = { foo: 'hi' } : { foo: string; }
->                     : ^^^^^^^^^^^^^^^^
->x[0] : any
->x : any[]
->  : ^^^^^
->0 : 0
->  : ^
->{ foo: 'hi' } : { foo: string; }
->              : ^^^^^^^^^^^^^^^^
->foo : string
->    : ^^^^^^
->'hi' : "hi"
->     : ^^^^
-
-x[0] = { foo: 'hi' }
->x[0] = { foo: 'hi' } : { foo: string; }
->                     : ^^^^^^^^^^^^^^^^
->x[0] : any
->x : any[]
->  : ^^^^^
->0 : 0
->  : ^
->{ foo: 'hi' } : { foo: string; }
->              : ^^^^^^^^^^^^^^^^
->foo : string
->    : ^^^^^^
->'hi' : "hi"
->     : ^^^^
-
-x[0] = { foo: 'hi' }
->x[0] = { foo: 'hi' } : { foo: string; }
->                     : ^^^^^^^^^^^^^^^^
->x[0] : any
->x : any[]
->  : ^^^^^
->0 : 0
->  : ^
->{ foo: 'hi' } : { foo: string; }
->              : ^^^^^^^^^^^^^^^^
->foo : string
->    : ^^^^^^
->'hi' : "hi"
->     : ^^^^
-
-x[0] = { foo: 'hi' }
->x[0] = { foo: 'hi' } : { foo: string; }
->                     : ^^^^^^^^^^^^^^^^
->x[0] : any
->x : any[]
->  : ^^^^^
->0 : 0
->  : ^
->{ foo: 'hi' } : { foo: string; }
->              : ^^^^^^^^^^^^^^^^
->foo : string
->    : ^^^^^^
->'hi' : "hi"
->     : ^^^^
-
-x[0] = { foo: 'hi' }
->x[0] = { foo: 'hi' } : { foo: string; }
->                     : ^^^^^^^^^^^^^^^^
->x[0] : any
->x : any[]
->  : ^^^^^
->0 : 0
->  : ^
->{ foo: 'hi' } : { foo: string; }
->              : ^^^^^^^^^^^^^^^^
->foo : string
->    : ^^^^^^
->'hi' : "hi"
->     : ^^^^
-
-x[0] = { foo: 'hi' }
->x[0] = { foo: 'hi' } : { foo: string; }
->                     : ^^^^^^^^^^^^^^^^
->x[0] : any
->x : any[]
->  : ^^^^^
->0 : 0
->  : ^
->{ foo: 'hi' } : { foo: string; }
->              : ^^^^^^^^^^^^^^^^
->foo : string
->    : ^^^^^^
->'hi' : "hi"
->     : ^^^^
-
-x[0] = { foo: 'hi' }
->x[0] = { foo: 'hi' } : { foo: string; }
->                     : ^^^^^^^^^^^^^^^^
->x[0] : any
->x : any[]
->  : ^^^^^
->0 : 0
->  : ^
->{ foo: 'hi' } : { foo: string; }
->              : ^^^^^^^^^^^^^^^^
->foo : string
->    : ^^^^^^
->'hi' : "hi"
->     : ^^^^
-
+//// [tests/cases/compiler/assignmentToExpandingArrayType.ts] ////
+
+=== assignmentToExpandingArrayType.ts ===
+// Fixes exponential time/space in #14628
+let x = []
+>x : any[]
+>  : ^^^^^
+>[] : never[]
+>   : ^^^^^^^
+
+x[0] = { foo: 'hi' }
+>x[0] = { foo: 'hi' } : { foo: string; }
+>                     : ^^^^^^^^^^^^^^^^
+>x[0] : any
+>x : any[]
+>  : ^^^^^
+>0 : 0
+>  : ^
+>{ foo: 'hi' } : { foo: string; }
+>              : ^^^^^^^^^^^^^^^^
+>foo : string
+>    : ^^^^^^
+>'hi' : "hi"
+>     : ^^^^
+
+x[0] = { foo: 'hi' }
+>x[0] = { foo: 'hi' } : { foo: string; }
+>                     : ^^^^^^^^^^^^^^^^
+>x[0] : any
+>x : any[]
+>  : ^^^^^
+>0 : 0
+>  : ^
+>{ foo: 'hi' } : { foo: string; }
+>              : ^^^^^^^^^^^^^^^^
+>foo : string
+>    : ^^^^^^
+>'hi' : "hi"
+>     : ^^^^
+
+x[0] = { foo: 'hi' }
+>x[0] = { foo: 'hi' } : { foo: string; }
+>                     : ^^^^^^^^^^^^^^^^
+>x[0] : any
+>x : any[]
+>  : ^^^^^
+>0 : 0
+>  : ^
+>{ foo: 'hi' } : { foo: string; }
+>              : ^^^^^^^^^^^^^^^^
+>foo : string
+>    : ^^^^^^
+>'hi' : "hi"
+>     : ^^^^
+
+x[0] = { foo: 'hi' }
+>x[0] = { foo: 'hi' } : { foo: string; }
+>                     : ^^^^^^^^^^^^^^^^
+>x[0] : any
+>x : any[]
+>  : ^^^^^
+>0 : 0
+>  : ^
+>{ foo: 'hi' } : { foo: string; }
+>              : ^^^^^^^^^^^^^^^^
+>foo : string
+>    : ^^^^^^
+>'hi' : "hi"
+>     : ^^^^
+
+x[0] = { foo: 'hi' }
+>x[0] = { foo: 'hi' } : { foo: string; }
+>                     : ^^^^^^^^^^^^^^^^
+>x[0] : any
+>x : any[]
+>  : ^^^^^
+>0 : 0
+>  : ^
+>{ foo: 'hi' } : { foo: string; }
+>              : ^^^^^^^^^^^^^^^^
+>foo : string
+>    : ^^^^^^
+>'hi' : "hi"
+>     : ^^^^
+
+x[0] = { foo: 'hi' }
+>x[0] = { foo: 'hi' } : { foo: string; }
+>                     : ^^^^^^^^^^^^^^^^
+>x[0] : any
+>x : any[]
+>  : ^^^^^
+>0 : 0
+>  : ^
+>{ foo: 'hi' } : { foo: string; }
+>              : ^^^^^^^^^^^^^^^^
+>foo : string
+>    : ^^^^^^
+>'hi' : "hi"
+>     : ^^^^
+
+x[0] = { foo: 'hi' }
+>x[0] = { foo: 'hi' } : { foo: string; }
+>                     : ^^^^^^^^^^^^^^^^
+>x[0] : any
+>x : any[]
+>  : ^^^^^
+>0 : 0
+>  : ^
+>{ foo: 'hi' } : { foo: string; }
+>              : ^^^^^^^^^^^^^^^^
+>foo : string
+>    : ^^^^^^
+>'hi' : "hi"
+>     : ^^^^
+
+x[0] = { foo: 'hi' }
+>x[0] = { foo: 'hi' } : { foo: string; }
+>                     : ^^^^^^^^^^^^^^^^
+>x[0] : any
+>x : any[]
+>  : ^^^^^
+>0 : 0
+>  : ^
+>{ foo: 'hi' } : { foo: string; }
+>              : ^^^^^^^^^^^^^^^^
+>foo : string
+>    : ^^^^^^
+>'hi' : "hi"
+>     : ^^^^
+
+x[0] = { foo: 'hi' }
+>x[0] = { foo: 'hi' } : { foo: string; }
+>                     : ^^^^^^^^^^^^^^^^
+>x[0] : any
+>x : any[]
+>  : ^^^^^
+>0 : 0
+>  : ^
+>{ foo: 'hi' } : { foo: string; }
+>              : ^^^^^^^^^^^^^^^^
+>foo : string
+>    : ^^^^^^
+>'hi' : "hi"
+>     : ^^^^
+
+x[0] = { foo: 'hi' }
+>x[0] = { foo: 'hi' } : { foo: string; }
+>                     : ^^^^^^^^^^^^^^^^
+>x[0] : any
+>x : any[]
+>  : ^^^^^
+>0 : 0
+>  : ^
+>{ foo: 'hi' } : { foo: string; }
+>              : ^^^^^^^^^^^^^^^^
+>foo : string
+>    : ^^^^^^
+>'hi' : "hi"
+>     : ^^^^
+
+x[0] = { foo: 'hi' }
+>x[0] = { foo: 'hi' } : { foo: string; }
+>                     : ^^^^^^^^^^^^^^^^
+>x[0] : any
+>x : any[]
+>  : ^^^^^
+>0 : 0
+>  : ^
+>{ foo: 'hi' } : { foo: string; }
+>              : ^^^^^^^^^^^^^^^^
+>foo : string
+>    : ^^^^^^
+>'hi' : "hi"
+>     : ^^^^
+
+x[0] = { foo: 'hi' }
+>x[0] = { foo: 'hi' } : { foo: string; }
+>                     : ^^^^^^^^^^^^^^^^
+>x[0] : any
+>x : any[]
+>  : ^^^^^
+>0 : 0
+>  : ^
+>{ foo: 'hi' } : { foo: string; }
+>              : ^^^^^^^^^^^^^^^^
+>foo : string
+>    : ^^^^^^
+>'hi' : "hi"
+>     : ^^^^
+
+x[0] = { foo: 'hi' } // previously ran out of memory here
+>x[0] = { foo: 'hi' } : { foo: string; }
+>                     : ^^^^^^^^^^^^^^^^
+>x[0] : any
+>x : any[]
+>  : ^^^^^
+>0 : 0
+>  : ^
+>{ foo: 'hi' } : { foo: string; }
+>              : ^^^^^^^^^^^^^^^^
+>foo : string
+>    : ^^^^^^
+>'hi' : "hi"
+>     : ^^^^
+
+x[0] = { foo: 'hi' }
+>x[0] = { foo: 'hi' } : { foo: string; }
+>                     : ^^^^^^^^^^^^^^^^
+>x[0] : any
+>x : any[]
+>  : ^^^^^
+>0 : 0
+>  : ^
+>{ foo: 'hi' } : { foo: string; }
+>              : ^^^^^^^^^^^^^^^^
+>foo : string
+>    : ^^^^^^
+>'hi' : "hi"
+>     : ^^^^
+
+x[0] = { foo: 'hi' }
+>x[0] = { foo: 'hi' } : { foo: string; }
+>                     : ^^^^^^^^^^^^^^^^
+>x[0] : any
+>x : any[]
+>  : ^^^^^
+>0 : 0
+>  : ^
+>{ foo: 'hi' } : { foo: string; }
+>              : ^^^^^^^^^^^^^^^^
+>foo : string
+>    : ^^^^^^
+>'hi' : "hi"
+>     : ^^^^
+
+x[0] = { foo: 'hi' }
+>x[0] = { foo: 'hi' } : { foo: string; }
+>                     : ^^^^^^^^^^^^^^^^
+>x[0] : any
+>x : any[]
+>  : ^^^^^
+>0 : 0
+>  : ^
+>{ foo: 'hi' } : { foo: string; }
+>              : ^^^^^^^^^^^^^^^^
+>foo : string
+>    : ^^^^^^
+>'hi' : "hi"
+>     : ^^^^
+
+x[0] = { foo: 'hi' }
+>x[0] = { foo: 'hi' } : { foo: string; }
+>                     : ^^^^^^^^^^^^^^^^
+>x[0] : any
+>x : any[]
+>  : ^^^^^
+>0 : 0
+>  : ^
+>{ foo: 'hi' } : { foo: string; }
+>              : ^^^^^^^^^^^^^^^^
+>foo : string
+>    : ^^^^^^
+>'hi' : "hi"
+>     : ^^^^
+
+x[0] = { foo: 'hi' }
+>x[0] = { foo: 'hi' } : { foo: string; }
+>                     : ^^^^^^^^^^^^^^^^
+>x[0] : any
+>x : any[]
+>  : ^^^^^
+>0 : 0
+>  : ^
+>{ foo: 'hi' } : { foo: string; }
+>              : ^^^^^^^^^^^^^^^^
+>foo : string
+>    : ^^^^^^
+>'hi' : "hi"
+>     : ^^^^
+
+x[0] = { foo: 'hi' }
+>x[0] = { foo: 'hi' } : { foo: string; }
+>                     : ^^^^^^^^^^^^^^^^
+>x[0] : any
+>x : any[]
+>  : ^^^^^
+>0 : 0
+>  : ^
+>{ foo: 'hi' } : { foo: string; }
+>              : ^^^^^^^^^^^^^^^^
+>foo : string
+>    : ^^^^^^
+>'hi' : "hi"
+>     : ^^^^
+
+x[0] = { foo: 'hi' }
+>x[0] = { foo: 'hi' } : { foo: string; }
+>                     : ^^^^^^^^^^^^^^^^
+>x[0] : any
+>x : any[]
+>  : ^^^^^
+>0 : 0
+>  : ^
+>{ foo: 'hi' } : { foo: string; }
+>              : ^^^^^^^^^^^^^^^^
+>foo : string
+>    : ^^^^^^
+>'hi' : "hi"
+>     : ^^^^
+
+x[0] = { foo: 'hi' }
+>x[0] = { foo: 'hi' } : { foo: string; }
+>                     : ^^^^^^^^^^^^^^^^
+>x[0] : any
+>x : any[]
+>  : ^^^^^
+>0 : 0
+>  : ^
+>{ foo: 'hi' } : { foo: string; }
+>              : ^^^^^^^^^^^^^^^^
+>foo : string
+>    : ^^^^^^
+>'hi' : "hi"
+>     : ^^^^
+
+x[0] = { foo: 'hi' }
+>x[0] = { foo: 'hi' } : { foo: string; }
+>                     : ^^^^^^^^^^^^^^^^
+>x[0] : any
+>x : any[]
+>  : ^^^^^
+>0 : 0
+>  : ^
+>{ foo: 'hi' } : { foo: string; }
+>              : ^^^^^^^^^^^^^^^^
+>foo : string
+>    : ^^^^^^
+>'hi' : "hi"
+>     : ^^^^
+
+x[0] = { foo: 'hi' }
+>x[0] = { foo: 'hi' } : { foo: string; }
+>                     : ^^^^^^^^^^^^^^^^
+>x[0] : any
+>x : any[]
+>  : ^^^^^
+>0 : 0
+>  : ^
+>{ foo: 'hi' } : { foo: string; }
+>              : ^^^^^^^^^^^^^^^^
+>foo : string
+>    : ^^^^^^
+>'hi' : "hi"
+>     : ^^^^
+
+x[0] = { foo: 'hi' }
+>x[0] = { foo: 'hi' } : { foo: string; }
+>                     : ^^^^^^^^^^^^^^^^
+>x[0] : any
+>x : any[]
+>  : ^^^^^
+>0 : 0
+>  : ^
+>{ foo: 'hi' } : { foo: string; }
+>              : ^^^^^^^^^^^^^^^^
+>foo : string
+>    : ^^^^^^
+>'hi' : "hi"
+>     : ^^^^
+