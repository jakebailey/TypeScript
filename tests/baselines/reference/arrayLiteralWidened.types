--- conflicted
+++ resolved
@@ -1,172 +1,129 @@
-//// [tests/cases/conformance/types/typeRelationships/widenedTypes/arrayLiteralWidened.ts] ////
-
-=== arrayLiteralWidened.ts ===
-// array literals are widened upon assignment according to their element type
-
-var a = []; // any[]
-<<<<<<< HEAD
->a : never[]
->[] : never[]
-
-var a = [,,];
->a : never[]
-=======
->a : any[]
->  : ^^^^^
->[] : undefined[]
->   : ^^^^^^^^^^^
-
-var a = [,,];
->a : any[]
->  : ^^^^^
->>>>>>> 12402f26
->[,,] : undefined[]
->     : ^^^^^^^^^^^
-> : undefined
-> : ^^^^^^^^^
-> : undefined
-> : ^^^^^^^^^
-
-var a = [null, null];
-<<<<<<< HEAD
->a : never[]
-=======
->a : any[]
->  : ^^^^^
->>>>>>> 12402f26
->[null, null] : null[]
->             : ^^^^^^
-
-var a = [undefined, undefined];
-<<<<<<< HEAD
->a : never[]
-=======
->a : any[]
->  : ^^^^^
->>>>>>> 12402f26
->[undefined, undefined] : undefined[]
->                       : ^^^^^^^^^^^
->undefined : undefined
->          : ^^^^^^^^^
->undefined : undefined
->          : ^^^^^^^^^
-
-var b = [[], [null, null]]; // any[][]
-<<<<<<< HEAD
->b : null[][]
->[[], [null, null]] : null[][]
->[] : never[]
-=======
->b : any[][]
->  : ^^^^^^^
->[[], [null, null]] : undefined[][]
->                   : ^^^^^^^^^^^^^
->[] : undefined[]
->   : ^^^^^^^^^^^
->>>>>>> 12402f26
->[null, null] : null[]
->             : ^^^^^^
-
-var b = [[], []];
-<<<<<<< HEAD
->b : null[][]
->[[], []] : never[][]
->[] : never[]
->[] : never[]
-
-var b = [[undefined, undefined]];
->b : null[][]
-=======
->b : any[][]
->  : ^^^^^^^
->[[], []] : undefined[][]
->         : ^^^^^^^^^^^^^
->[] : undefined[]
->   : ^^^^^^^^^^^
->[] : undefined[]
->   : ^^^^^^^^^^^
-
-var b = [[undefined, undefined]];
->b : any[][]
->  : ^^^^^^^
->>>>>>> 12402f26
->[[undefined, undefined]] : undefined[][]
->                         : ^^^^^^^^^^^^^
->[undefined, undefined] : undefined[]
->                       : ^^^^^^^^^^^
->undefined : undefined
->          : ^^^^^^^^^
->undefined : undefined
->          : ^^^^^^^^^
-
-var c = [[[]]]; // any[][][]
-<<<<<<< HEAD
->c : never[][][]
->[[[]]] : never[][][]
->[[]] : never[][]
->[] : never[]
-
-var c = [[[null]],[undefined]]
->c : never[][][]
->[[[null]],[undefined]] : (undefined[] | null[][])[]
-=======
->c : any[][][]
->  : ^^^^^^^^^
->[[[]]] : undefined[][][]
->       : ^^^^^^^^^^^^^^^
->[[]] : undefined[][]
->     : ^^^^^^^^^^^^^
->[] : undefined[]
->   : ^^^^^^^^^^^
-
-var c = [[[null]],[undefined]]
->c : any[][][]
->  : ^^^^^^^^^
->[[[null]],[undefined]] : null[][][]
->                       : ^^^^^^^^^^
->>>>>>> 12402f26
->[[null]] : null[][]
->         : ^^^^^^^^
->[null] : null[]
->       : ^^^^^^
->[undefined] : undefined[]
->            : ^^^^^^^^^^^
->undefined : undefined
->          : ^^^^^^^^^
-
-// no widening when one or more elements are non-widening
-
-var x: undefined = undefined;
->x : undefined
->  : ^^^^^^^^^
->undefined : undefined
->          : ^^^^^^^^^
-
-var d = [x];
->d : undefined[]
->  : ^^^^^^^^^^^
->[x] : undefined[]
->    : ^^^^^^^^^^^
->x : undefined
->  : ^^^^^^^^^
-
-var d = [, x];
->d : undefined[]
->  : ^^^^^^^^^^^
->[, x] : undefined[]
->      : ^^^^^^^^^^^
-> : undefined
-> : ^^^^^^^^^
->x : undefined
->  : ^^^^^^^^^
-
-var d = [undefined, x];
->d : undefined[]
->  : ^^^^^^^^^^^
->[undefined, x] : undefined[]
->               : ^^^^^^^^^^^
->undefined : undefined
->          : ^^^^^^^^^
->x : undefined
->  : ^^^^^^^^^
-
+//// [tests/cases/conformance/types/typeRelationships/widenedTypes/arrayLiteralWidened.ts] ////
+
+=== arrayLiteralWidened.ts ===
+// array literals are widened upon assignment according to their element type
+
+var a = []; // any[]
+>a : never[]
+>  : ^^^^^^^
+>[] : never[]
+>   : ^^^^^^^
+
+var a = [,,];
+>a : never[]
+>  : ^^^^^^^
+>[,,] : undefined[]
+>     : ^^^^^^^^^^^
+> : undefined
+> : ^^^^^^^^^
+> : undefined
+> : ^^^^^^^^^
+
+var a = [null, null];
+>a : never[]
+>  : ^^^^^^^
+>[null, null] : null[]
+>             : ^^^^^^
+
+var a = [undefined, undefined];
+>a : never[]
+>  : ^^^^^^^
+>[undefined, undefined] : undefined[]
+>                       : ^^^^^^^^^^^
+>undefined : undefined
+>          : ^^^^^^^^^
+>undefined : undefined
+>          : ^^^^^^^^^
+
+var b = [[], [null, null]]; // any[][]
+>b : null[][]
+>  : ^^^^^^^^
+>[[], [null, null]] : null[][]
+>                   : ^^^^^^^^
+>[] : never[]
+>   : ^^^^^^^
+>[null, null] : null[]
+>             : ^^^^^^
+
+var b = [[], []];
+>b : null[][]
+>  : ^^^^^^^^
+>[[], []] : never[][]
+>         : ^^^^^^^^^
+>[] : never[]
+>   : ^^^^^^^
+>[] : never[]
+>   : ^^^^^^^
+
+var b = [[undefined, undefined]];
+>b : null[][]
+>  : ^^^^^^^^
+>[[undefined, undefined]] : undefined[][]
+>                         : ^^^^^^^^^^^^^
+>[undefined, undefined] : undefined[]
+>                       : ^^^^^^^^^^^
+>undefined : undefined
+>          : ^^^^^^^^^
+>undefined : undefined
+>          : ^^^^^^^^^
+
+var c = [[[]]]; // any[][][]
+>c : never[][][]
+>  : ^^^^^^^^^^^
+>[[[]]] : never[][][]
+>       : ^^^^^^^^^^^
+>[[]] : never[][]
+>     : ^^^^^^^^^
+>[] : never[]
+>   : ^^^^^^^
+
+var c = [[[null]],[undefined]]
+>c : never[][][]
+>  : ^^^^^^^^^^^
+>[[[null]],[undefined]] : (undefined[] | null[][])[]
+>                       : ^^^^^^^^^^^^^^^^^^^^^^^^^^
+>[[null]] : null[][]
+>         : ^^^^^^^^
+>[null] : null[]
+>       : ^^^^^^
+>[undefined] : undefined[]
+>            : ^^^^^^^^^^^
+>undefined : undefined
+>          : ^^^^^^^^^
+
+// no widening when one or more elements are non-widening
+
+var x: undefined = undefined;
+>x : undefined
+>  : ^^^^^^^^^
+>undefined : undefined
+>          : ^^^^^^^^^
+
+var d = [x];
+>d : undefined[]
+>  : ^^^^^^^^^^^
+>[x] : undefined[]
+>    : ^^^^^^^^^^^
+>x : undefined
+>  : ^^^^^^^^^
+
+var d = [, x];
+>d : undefined[]
+>  : ^^^^^^^^^^^
+>[, x] : undefined[]
+>      : ^^^^^^^^^^^
+> : undefined
+> : ^^^^^^^^^
+>x : undefined
+>  : ^^^^^^^^^
+
+var d = [undefined, x];
+>d : undefined[]
+>  : ^^^^^^^^^^^
+>[undefined, x] : undefined[]
+>               : ^^^^^^^^^^^
+>undefined : undefined
+>          : ^^^^^^^^^
+>x : undefined
+>  : ^^^^^^^^^
+