//// [tests/cases/conformance/expressions/binaryOperators/additionOperator/additionOperatorWithTypeParameter.ts] ////

=== additionOperatorWithTypeParameter.ts ===
// type parameter type is not a valid operand of addition operator
enum E { a, b }
>E : E
>  : ^
>a : E.a
>  : ^^^
>b : E.b
>  : ^^^

function foo<T, U>(t: T, u: U) {
>foo : <T, U>(t: T, u: U) => void
>    : ^ ^^ ^^^^^ ^^^^^ ^^^^^^^^^
>t : T
>  : ^
>u : U
>  : ^

    var a: any;
>a : any
>  : ^^^

    var b: boolean;
>b : boolean
>  : ^^^^^^^

    var c: number;
>c : number
>  : ^^^^^^

    var d: string;
>d : string
>  : ^^^^^^

    var e: Object;
>e : Object
>  : ^^^^^^

    var g: E;
>g : E
>  : ^

    var f: void;
>f : void
>  : ^^^^

    // type parameter as left operand
    var r1: any = t + a; // ok, one operand is any
>r1 : any
>   : ^^^
>t + a : any
>      : ^^^
>t : T
>  : ^
>a : any
>  : ^^^

    var r2 = t + b;
>r2 : any
>   : ^^^
>t + b : any
>      : ^^^
>t : T
>  : ^
>b : boolean
>  : ^^^^^^^

    var r3 = t + c;
>r3 : any
>   : ^^^
>t + c : any
>      : ^^^
>t : T
>  : ^
>c : number
>  : ^^^^^^

    var r4 = t + d; // ok, one operand is string
>r4 : string
>   : ^^^^^^
>t + d : string
>      : ^^^^^^
>t : T
>  : ^
>d : string
>  : ^^^^^^

    var r5 = t + e;
>r5 : any
>   : ^^^
>t + e : any
>      : ^^^
>t : T
>  : ^
>e : Object
>  : ^^^^^^

    var r6 = t + g;
>r6 : any
>   : ^^^
>t + g : any
>      : ^^^
>t : T
>  : ^
>g : E
>  : ^

    var r7 = t + f;
>r7 : any
>   : ^^^
>t + f : any
>      : ^^^
>t : T
>  : ^
>f : void
>  : ^^^^

    // type parameter as right operand
    var r8 = a + t; // ok, one operand is any
>r8 : any
>   : ^^^
>a + t : any
>      : ^^^
>a : any
>  : ^^^
>t : T
>  : ^

    var r9 = b + t;
>r9 : any
>   : ^^^
>b + t : any
>      : ^^^
>b : boolean
>  : ^^^^^^^
>t : T
>  : ^

    var r10 = c + t;
>r10 : any
>    : ^^^
>c + t : any
>      : ^^^
>c : number
>  : ^^^^^^
>t : T
>  : ^

    var r11 = d + t; // ok, one operand is string
>r11 : string
>    : ^^^^^^
>d + t : string
>      : ^^^^^^
>d : string
>  : ^^^^^^
>t : T
>  : ^

    var r12 = e + t;
>r12 : any
>    : ^^^
>e + t : any
>      : ^^^
>e : Object
>  : ^^^^^^
>t : T
>  : ^

    var r13 = g + t;
>r13 : any
>    : ^^^
>g + t : any
>      : ^^^
>g : E
>  : ^
>t : T
>  : ^

    var r14 = f + t;
>r14 : any
>    : ^^^
>f + t : any
>      : ^^^
>f : void
>  : ^^^^
>t : T
>  : ^

    // other cases
    var r15 = t + null;
>r15 : any
>    : ^^^
>t + null : any
>         : ^^^
>t : T
>  : ^

    var r16 = t + undefined;
>r16 : any
>    : ^^^
>t + undefined : any
>              : ^^^
>t : T
>  : ^
>undefined : undefined
>          : ^^^^^^^^^

    var r17 = t + t;
>r17 : any
>    : ^^^
>t + t : any
>      : ^^^
>t : T
>  : ^
>t : T
>  : ^

    var r18 = t + u;
>r18 : any
>    : ^^^
>t + u : any
>      : ^^^
>t : T
>  : ^
>u : U
>  : ^

    var r19 = t + (() => { });
>r19 : any
>    : ^^^
>t + (() => { }) : any
>                : ^^^
>t : T
>  : ^
>(() => { }) : () => void
>            : ^^^^^^^^^^
>() => { } : () => void
>          : ^^^^^^^^^^

    var r20 = t + [];
>r20 : any
>    : ^^^
>t + [] : any
>       : ^^^
>t : T
<<<<<<< HEAD
>[] : never[]
=======
>  : ^
>[] : undefined[]
>   : ^^^^^^^^^^^
>>>>>>> 12402f26
}
<|MERGE_RESOLUTION|>--- conflicted
+++ resolved
@@ -1,255 +1,251 @@
-//// [tests/cases/conformance/expressions/binaryOperators/additionOperator/additionOperatorWithTypeParameter.ts] ////
-
-=== additionOperatorWithTypeParameter.ts ===
-// type parameter type is not a valid operand of addition operator
-enum E { a, b }
->E : E
->  : ^
->a : E.a
->  : ^^^
->b : E.b
->  : ^^^
-
-function foo<T, U>(t: T, u: U) {
->foo : <T, U>(t: T, u: U) => void
->    : ^ ^^ ^^^^^ ^^^^^ ^^^^^^^^^
->t : T
->  : ^
->u : U
->  : ^
-
-    var a: any;
->a : any
->  : ^^^
-
-    var b: boolean;
->b : boolean
->  : ^^^^^^^
-
-    var c: number;
->c : number
->  : ^^^^^^
-
-    var d: string;
->d : string
->  : ^^^^^^
-
-    var e: Object;
->e : Object
->  : ^^^^^^
-
-    var g: E;
->g : E
->  : ^
-
-    var f: void;
->f : void
->  : ^^^^
-
-    // type parameter as left operand
-    var r1: any = t + a; // ok, one operand is any
->r1 : any
->   : ^^^
->t + a : any
->      : ^^^
->t : T
->  : ^
->a : any
->  : ^^^
-
-    var r2 = t + b;
->r2 : any
->   : ^^^
->t + b : any
->      : ^^^
->t : T
->  : ^
->b : boolean
->  : ^^^^^^^
-
-    var r3 = t + c;
->r3 : any
->   : ^^^
->t + c : any
->      : ^^^
->t : T
->  : ^
->c : number
->  : ^^^^^^
-
-    var r4 = t + d; // ok, one operand is string
->r4 : string
->   : ^^^^^^
->t + d : string
->      : ^^^^^^
->t : T
->  : ^
->d : string
->  : ^^^^^^
-
-    var r5 = t + e;
->r5 : any
->   : ^^^
->t + e : any
->      : ^^^
->t : T
->  : ^
->e : Object
->  : ^^^^^^
-
-    var r6 = t + g;
->r6 : any
->   : ^^^
->t + g : any
->      : ^^^
->t : T
->  : ^
->g : E
->  : ^
-
-    var r7 = t + f;
->r7 : any
->   : ^^^
->t + f : any
->      : ^^^
->t : T
->  : ^
->f : void
->  : ^^^^
-
-    // type parameter as right operand
-    var r8 = a + t; // ok, one operand is any
->r8 : any
->   : ^^^
->a + t : any
->      : ^^^
->a : any
->  : ^^^
->t : T
->  : ^
-
-    var r9 = b + t;
->r9 : any
->   : ^^^
->b + t : any
->      : ^^^
->b : boolean
->  : ^^^^^^^
->t : T
->  : ^
-
-    var r10 = c + t;
->r10 : any
->    : ^^^
->c + t : any
->      : ^^^
->c : number
->  : ^^^^^^
->t : T
->  : ^
-
-    var r11 = d + t; // ok, one operand is string
->r11 : string
->    : ^^^^^^
->d + t : string
->      : ^^^^^^
->d : string
->  : ^^^^^^
->t : T
->  : ^
-
-    var r12 = e + t;
->r12 : any
->    : ^^^
->e + t : any
->      : ^^^
->e : Object
->  : ^^^^^^
->t : T
->  : ^
-
-    var r13 = g + t;
->r13 : any
->    : ^^^
->g + t : any
->      : ^^^
->g : E
->  : ^
->t : T
->  : ^
-
-    var r14 = f + t;
->r14 : any
->    : ^^^
->f + t : any
->      : ^^^
->f : void
->  : ^^^^
->t : T
->  : ^
-
-    // other cases
-    var r15 = t + null;
->r15 : any
->    : ^^^
->t + null : any
->         : ^^^
->t : T
->  : ^
-
-    var r16 = t + undefined;
->r16 : any
->    : ^^^
->t + undefined : any
->              : ^^^
->t : T
->  : ^
->undefined : undefined
->          : ^^^^^^^^^
-
-    var r17 = t + t;
->r17 : any
->    : ^^^
->t + t : any
->      : ^^^
->t : T
->  : ^
->t : T
->  : ^
-
-    var r18 = t + u;
->r18 : any
->    : ^^^
->t + u : any
->      : ^^^
->t : T
->  : ^
->u : U
->  : ^
-
-    var r19 = t + (() => { });
->r19 : any
->    : ^^^
->t + (() => { }) : any
->                : ^^^
->t : T
->  : ^
->(() => { }) : () => void
->            : ^^^^^^^^^^
->() => { } : () => void
->          : ^^^^^^^^^^
-
-    var r20 = t + [];
->r20 : any
->    : ^^^
->t + [] : any
->       : ^^^
->t : T
-<<<<<<< HEAD
->[] : never[]
-=======
->  : ^
->[] : undefined[]
->   : ^^^^^^^^^^^
->>>>>>> 12402f26
-}
+//// [tests/cases/conformance/expressions/binaryOperators/additionOperator/additionOperatorWithTypeParameter.ts] ////
+
+=== additionOperatorWithTypeParameter.ts ===
+// type parameter type is not a valid operand of addition operator
+enum E { a, b }
+>E : E
+>  : ^
+>a : E.a
+>  : ^^^
+>b : E.b
+>  : ^^^
+
+function foo<T, U>(t: T, u: U) {
+>foo : <T, U>(t: T, u: U) => void
+>    : ^ ^^ ^^^^^ ^^^^^ ^^^^^^^^^
+>t : T
+>  : ^
+>u : U
+>  : ^
+
+    var a: any;
+>a : any
+>  : ^^^
+
+    var b: boolean;
+>b : boolean
+>  : ^^^^^^^
+
+    var c: number;
+>c : number
+>  : ^^^^^^
+
+    var d: string;
+>d : string
+>  : ^^^^^^
+
+    var e: Object;
+>e : Object
+>  : ^^^^^^
+
+    var g: E;
+>g : E
+>  : ^
+
+    var f: void;
+>f : void
+>  : ^^^^
+
+    // type parameter as left operand
+    var r1: any = t + a; // ok, one operand is any
+>r1 : any
+>   : ^^^
+>t + a : any
+>      : ^^^
+>t : T
+>  : ^
+>a : any
+>  : ^^^
+
+    var r2 = t + b;
+>r2 : any
+>   : ^^^
+>t + b : any
+>      : ^^^
+>t : T
+>  : ^
+>b : boolean
+>  : ^^^^^^^
+
+    var r3 = t + c;
+>r3 : any
+>   : ^^^
+>t + c : any
+>      : ^^^
+>t : T
+>  : ^
+>c : number
+>  : ^^^^^^
+
+    var r4 = t + d; // ok, one operand is string
+>r4 : string
+>   : ^^^^^^
+>t + d : string
+>      : ^^^^^^
+>t : T
+>  : ^
+>d : string
+>  : ^^^^^^
+
+    var r5 = t + e;
+>r5 : any
+>   : ^^^
+>t + e : any
+>      : ^^^
+>t : T
+>  : ^
+>e : Object
+>  : ^^^^^^
+
+    var r6 = t + g;
+>r6 : any
+>   : ^^^
+>t + g : any
+>      : ^^^
+>t : T
+>  : ^
+>g : E
+>  : ^
+
+    var r7 = t + f;
+>r7 : any
+>   : ^^^
+>t + f : any
+>      : ^^^
+>t : T
+>  : ^
+>f : void
+>  : ^^^^
+
+    // type parameter as right operand
+    var r8 = a + t; // ok, one operand is any
+>r8 : any
+>   : ^^^
+>a + t : any
+>      : ^^^
+>a : any
+>  : ^^^
+>t : T
+>  : ^
+
+    var r9 = b + t;
+>r9 : any
+>   : ^^^
+>b + t : any
+>      : ^^^
+>b : boolean
+>  : ^^^^^^^
+>t : T
+>  : ^
+
+    var r10 = c + t;
+>r10 : any
+>    : ^^^
+>c + t : any
+>      : ^^^
+>c : number
+>  : ^^^^^^
+>t : T
+>  : ^
+
+    var r11 = d + t; // ok, one operand is string
+>r11 : string
+>    : ^^^^^^
+>d + t : string
+>      : ^^^^^^
+>d : string
+>  : ^^^^^^
+>t : T
+>  : ^
+
+    var r12 = e + t;
+>r12 : any
+>    : ^^^
+>e + t : any
+>      : ^^^
+>e : Object
+>  : ^^^^^^
+>t : T
+>  : ^
+
+    var r13 = g + t;
+>r13 : any
+>    : ^^^
+>g + t : any
+>      : ^^^
+>g : E
+>  : ^
+>t : T
+>  : ^
+
+    var r14 = f + t;
+>r14 : any
+>    : ^^^
+>f + t : any
+>      : ^^^
+>f : void
+>  : ^^^^
+>t : T
+>  : ^
+
+    // other cases
+    var r15 = t + null;
+>r15 : any
+>    : ^^^
+>t + null : any
+>         : ^^^
+>t : T
+>  : ^
+
+    var r16 = t + undefined;
+>r16 : any
+>    : ^^^
+>t + undefined : any
+>              : ^^^
+>t : T
+>  : ^
+>undefined : undefined
+>          : ^^^^^^^^^
+
+    var r17 = t + t;
+>r17 : any
+>    : ^^^
+>t + t : any
+>      : ^^^
+>t : T
+>  : ^
+>t : T
+>  : ^
+
+    var r18 = t + u;
+>r18 : any
+>    : ^^^
+>t + u : any
+>      : ^^^
+>t : T
+>  : ^
+>u : U
+>  : ^
+
+    var r19 = t + (() => { });
+>r19 : any
+>    : ^^^
+>t + (() => { }) : any
+>                : ^^^
+>t : T
+>  : ^
+>(() => { }) : () => void
+>            : ^^^^^^^^^^
+>() => { } : () => void
+>          : ^^^^^^^^^^
+
+    var r20 = t + [];
+>r20 : any
+>    : ^^^
+>t + [] : any
+>       : ^^^
+>t : T
+>  : ^
+>[] : never[]
+>   : ^^^^^^^
+}