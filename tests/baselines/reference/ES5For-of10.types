//// [tests/cases/conformance/statements/for-ofStatements/ES5For-of10.ts] ////

=== ES5For-of10.ts ===
function foo() {
>foo : () => { x: number; }
>    : ^^^^^^^^^^^^^^^^^^^^

    return { x: 0 };
>{ x: 0 } : { x: number; }
>         : ^^^^^^^^^^^^^^
>x : number
>  : ^^^^^^
>0 : 0
>  : ^
}
for (foo().x of []) {
>foo().x : number
>        : ^^^^^^
>foo() : { x: number; }
>      : ^^^^^^^^^^^^^^
>foo : () => { x: number; }
>    : ^^^^^^^^^^^^^^^^^^^^
>x : number
<<<<<<< HEAD
>[] : never[]
=======
>  : ^^^^^^
>[] : undefined[]
>   : ^^^^^^^^^^^
>>>>>>> 12402f26

    for (foo().x of [])
>foo().x : number
>        : ^^^^^^
>foo() : { x: number; }
>      : ^^^^^^^^^^^^^^
>foo : () => { x: number; }
>    : ^^^^^^^^^^^^^^^^^^^^
>x : number
<<<<<<< HEAD
>[] : never[]
=======
>  : ^^^^^^
>[] : undefined[]
>   : ^^^^^^^^^^^
>>>>>>> 12402f26

        var p = foo().x;
>p : number
>  : ^^^^^^
>foo().x : number
>        : ^^^^^^
>foo() : { x: number; }
>      : ^^^^^^^^^^^^^^
>foo : () => { x: number; }
>    : ^^^^^^^^^^^^^^^^^^^^
>x : number
>  : ^^^^^^
}
<|MERGE_RESOLUTION|>--- conflicted
+++ resolved
@@ -1,59 +1,51 @@
-//// [tests/cases/conformance/statements/for-ofStatements/ES5For-of10.ts] ////
-
-=== ES5For-of10.ts ===
-function foo() {
->foo : () => { x: number; }
->    : ^^^^^^^^^^^^^^^^^^^^
-
-    return { x: 0 };
->{ x: 0 } : { x: number; }
->         : ^^^^^^^^^^^^^^
->x : number
->  : ^^^^^^
->0 : 0
->  : ^
-}
-for (foo().x of []) {
->foo().x : number
->        : ^^^^^^
->foo() : { x: number; }
->      : ^^^^^^^^^^^^^^
->foo : () => { x: number; }
->    : ^^^^^^^^^^^^^^^^^^^^
->x : number
-<<<<<<< HEAD
->[] : never[]
-=======
->  : ^^^^^^
->[] : undefined[]
->   : ^^^^^^^^^^^
->>>>>>> 12402f26
-
-    for (foo().x of [])
->foo().x : number
->        : ^^^^^^
->foo() : { x: number; }
->      : ^^^^^^^^^^^^^^
->foo : () => { x: number; }
->    : ^^^^^^^^^^^^^^^^^^^^
->x : number
-<<<<<<< HEAD
->[] : never[]
-=======
->  : ^^^^^^
->[] : undefined[]
->   : ^^^^^^^^^^^
->>>>>>> 12402f26
-
-        var p = foo().x;
->p : number
->  : ^^^^^^
->foo().x : number
->        : ^^^^^^
->foo() : { x: number; }
->      : ^^^^^^^^^^^^^^
->foo : () => { x: number; }
->    : ^^^^^^^^^^^^^^^^^^^^
->x : number
->  : ^^^^^^
-}
+//// [tests/cases/conformance/statements/for-ofStatements/ES5For-of10.ts] ////
+
+=== ES5For-of10.ts ===
+function foo() {
+>foo : () => { x: number; }
+>    : ^^^^^^^^^^^^^^^^^^^^
+
+    return { x: 0 };
+>{ x: 0 } : { x: number; }
+>         : ^^^^^^^^^^^^^^
+>x : number
+>  : ^^^^^^
+>0 : 0
+>  : ^
+}
+for (foo().x of []) {
+>foo().x : number
+>        : ^^^^^^
+>foo() : { x: number; }
+>      : ^^^^^^^^^^^^^^
+>foo : () => { x: number; }
+>    : ^^^^^^^^^^^^^^^^^^^^
+>x : number
+>  : ^^^^^^
+>[] : never[]
+>   : ^^^^^^^
+
+    for (foo().x of [])
+>foo().x : number
+>        : ^^^^^^
+>foo() : { x: number; }
+>      : ^^^^^^^^^^^^^^
+>foo : () => { x: number; }
+>    : ^^^^^^^^^^^^^^^^^^^^
+>x : number
+>  : ^^^^^^
+>[] : never[]
+>   : ^^^^^^^
+
+        var p = foo().x;
+>p : number
+>  : ^^^^^^
+>foo().x : number
+>        : ^^^^^^
+>foo() : { x: number; }
+>      : ^^^^^^^^^^^^^^
+>foo : () => { x: number; }
+>    : ^^^^^^^^^^^^^^^^^^^^
+>x : number
+>  : ^^^^^^
+}