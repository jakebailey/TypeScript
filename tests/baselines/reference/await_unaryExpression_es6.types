--- conflicted
+++ resolved
@@ -1,58 +1,54 @@
-//// [tests/cases/conformance/async/es6/await_unaryExpression_es6.ts] ////
-
-=== await_unaryExpression_es6.ts ===
-async function bar() {
->bar : () => Promise<void>
->    : ^^^^^^^^^^^^^^^^^^^
-
-    !await 42; // OK
-<<<<<<< HEAD
->!await 42 : false
-=======
->!await 42 : boolean
->          : ^^^^^^^
->>>>>>> 12402f26
->await 42 : 42
->         : ^^
->42 : 42
->   : ^^
-}
-
-async function bar1() {
->bar1 : () => Promise<void>
->     : ^^^^^^^^^^^^^^^^^^^
-
-    +await 42; // OK
->+await 42 : number
->          : ^^^^^^
->await 42 : 42
->         : ^^
->42 : 42
->   : ^^
-}
-
-async function bar3() {
->bar3 : () => Promise<void>
->     : ^^^^^^^^^^^^^^^^^^^
-
-    -await 42; // OK
->-await 42 : number
->          : ^^^^^^
->await 42 : 42
->         : ^^
->42 : 42
->   : ^^
-}
-
-async function bar4() {
->bar4 : () => Promise<void>
->     : ^^^^^^^^^^^^^^^^^^^
-
-    ~await 42; // OK
->~await 42 : number
->          : ^^^^^^
->await 42 : 42
->         : ^^
->42 : 42
->   : ^^
-}
+//// [tests/cases/conformance/async/es6/await_unaryExpression_es6.ts] ////
+
+=== await_unaryExpression_es6.ts ===
+async function bar() {
+>bar : () => Promise<void>
+>    : ^^^^^^^^^^^^^^^^^^^
+
+    !await 42; // OK
+>!await 42 : false
+>          : ^^^^^
+>await 42 : 42
+>         : ^^
+>42 : 42
+>   : ^^
+}
+
+async function bar1() {
+>bar1 : () => Promise<void>
+>     : ^^^^^^^^^^^^^^^^^^^
+
+    +await 42; // OK
+>+await 42 : number
+>          : ^^^^^^
+>await 42 : 42
+>         : ^^
+>42 : 42
+>   : ^^
+}
+
+async function bar3() {
+>bar3 : () => Promise<void>
+>     : ^^^^^^^^^^^^^^^^^^^
+
+    -await 42; // OK
+>-await 42 : number
+>          : ^^^^^^
+>await 42 : 42
+>         : ^^
+>42 : 42
+>   : ^^
+}
+
+async function bar4() {
+>bar4 : () => Promise<void>
+>     : ^^^^^^^^^^^^^^^^^^^
+
+    ~await 42; // OK
+>~await 42 : number
+>          : ^^^^^^
+>await 42 : 42
+>         : ^^
+>42 : 42
+>   : ^^
+}