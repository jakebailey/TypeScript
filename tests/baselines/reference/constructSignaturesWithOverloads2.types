--- conflicted
+++ resolved
@@ -1,165 +1,149 @@
-//// [tests/cases/conformance/types/objectTypeLiteral/constructSignatures/constructSignaturesWithOverloads2.ts] ////
-
-=== constructSignaturesWithOverloads2.ts ===
-// No errors expected for basic overloads of construct signatures with merged declarations
-
-// clodules
-class C {
->C : C
->  : ^
-
-    constructor(x: number, y?: string);
->x : number
-<<<<<<< HEAD
->y : string | undefined
-=======
->  : ^^^^^^
->y : string
->  : ^^^^^^
->>>>>>> 12402f26
-
-    constructor(x: number, y: string);
->x : number
->  : ^^^^^^
->y : string
->  : ^^^^^^
-
-    constructor(x: number) { }
->x : number
->  : ^^^^^^
-}
-module C {
->C : typeof C
->  : ^^^^^^^^
-
-    export var x = 1;
->x : number
->  : ^^^^^^
->1 : 1
->  : ^
-}
-
-var r1 = new C(1, '');
->r1 : C
->   : ^
->new C(1, '') : C
->             : ^
->C : typeof C
->  : ^^^^^^^^
->1 : 1
->  : ^
->'' : ""
->   : ^^
-
-class C2<T> {
->C2 : C2<T>
->   : ^^^^^
-
-    constructor(x: T, y?: string);
->x : T
-<<<<<<< HEAD
->y : string | undefined
-=======
->  : ^
->y : string
->  : ^^^^^^
->>>>>>> 12402f26
-
-    constructor(x: T, y: string);
->x : T
->  : ^
->y : string
->  : ^^^^^^
-
-    constructor(x: T) { }
->x : T
->  : ^
-}
-module C2 {
->C2 : typeof C2
->   : ^^^^^^^^^
-
-    export var x = 1;
->x : number
->  : ^^^^^^
->1 : 1
->  : ^
-}
-
-var r2 = new C2(1, '');
->r2 : C2<number>
->   : ^^^^^^^^^^
->new C2(1, '') : C2<number>
->              : ^^^^^^^^^^
->C2 : typeof C2
->   : ^^^^^^^^^
->1 : 1
->  : ^
->'' : ""
->   : ^^
-
-// merged interfaces
-interface I {
-    new (x: number, y?: string): C;
->x : number
-<<<<<<< HEAD
->y : string | undefined
-=======
->  : ^^^^^^
->y : string
->  : ^^^^^^
->>>>>>> 12402f26
-
-    new (x: number, y: string): C;
->x : number
->  : ^^^^^^
->y : string
->  : ^^^^^^
-}
-
-interface I<T> {
-    new (x: T, y?: number): C2<T>;
->x : T
-<<<<<<< HEAD
->y : number | undefined
-=======
->  : ^
->y : number
->  : ^^^^^^
->>>>>>> 12402f26
-
-    new (x: T, y: number): C2<T>;
->x : T
->  : ^
->y : number
->  : ^^^^^^
-}
-
-var i2: I<number>;
->i2 : I<number>
->   : ^^^^^^^^^
-
-var r4 = new i2(1, '');
->r4 : C
->   : ^
->new i2(1, '') : C
->              : ^
->i2 : I<number>
->   : ^^^^^^^^^
->1 : 1
->  : ^
->'' : ""
->   : ^^
-
-var r5 = new i2(1, 1);
->r5 : C2<number>
->   : ^^^^^^^^^^
->new i2(1, 1) : C2<number>
->             : ^^^^^^^^^^
->i2 : I<number>
->   : ^^^^^^^^^
->1 : 1
->  : ^
->1 : 1
->  : ^
-
+//// [tests/cases/conformance/types/objectTypeLiteral/constructSignatures/constructSignaturesWithOverloads2.ts] ////
+
+=== constructSignaturesWithOverloads2.ts ===
+// No errors expected for basic overloads of construct signatures with merged declarations
+
+// clodules
+class C {
+>C : C
+>  : ^
+
+    constructor(x: number, y?: string);
+>x : number
+>  : ^^^^^^
+>y : string | undefined
+>  : ^^^^^^^^^^^^^^^^^^
+
+    constructor(x: number, y: string);
+>x : number
+>  : ^^^^^^
+>y : string
+>  : ^^^^^^
+
+    constructor(x: number) { }
+>x : number
+>  : ^^^^^^
+}
+module C {
+>C : typeof C
+>  : ^^^^^^^^
+
+    export var x = 1;
+>x : number
+>  : ^^^^^^
+>1 : 1
+>  : ^
+}
+
+var r1 = new C(1, '');
+>r1 : C
+>   : ^
+>new C(1, '') : C
+>             : ^
+>C : typeof C
+>  : ^^^^^^^^
+>1 : 1
+>  : ^
+>'' : ""
+>   : ^^
+
+class C2<T> {
+>C2 : C2<T>
+>   : ^^^^^
+
+    constructor(x: T, y?: string);
+>x : T
+>  : ^
+>y : string | undefined
+>  : ^^^^^^^^^^^^^^^^^^
+
+    constructor(x: T, y: string);
+>x : T
+>  : ^
+>y : string
+>  : ^^^^^^
+
+    constructor(x: T) { }
+>x : T
+>  : ^
+}
+module C2 {
+>C2 : typeof C2
+>   : ^^^^^^^^^
+
+    export var x = 1;
+>x : number
+>  : ^^^^^^
+>1 : 1
+>  : ^
+}
+
+var r2 = new C2(1, '');
+>r2 : C2<number>
+>   : ^^^^^^^^^^
+>new C2(1, '') : C2<number>
+>              : ^^^^^^^^^^
+>C2 : typeof C2
+>   : ^^^^^^^^^
+>1 : 1
+>  : ^
+>'' : ""
+>   : ^^
+
+// merged interfaces
+interface I {
+    new (x: number, y?: string): C;
+>x : number
+>  : ^^^^^^
+>y : string | undefined
+>  : ^^^^^^^^^^^^^^^^^^
+
+    new (x: number, y: string): C;
+>x : number
+>  : ^^^^^^
+>y : string
+>  : ^^^^^^
+}
+
+interface I<T> {
+    new (x: T, y?: number): C2<T>;
+>x : T
+>  : ^
+>y : number | undefined
+>  : ^^^^^^^^^^^^^^^^^^
+
+    new (x: T, y: number): C2<T>;
+>x : T
+>  : ^
+>y : number
+>  : ^^^^^^
+}
+
+var i2: I<number>;
+>i2 : I<number>
+>   : ^^^^^^^^^
+
+var r4 = new i2(1, '');
+>r4 : C
+>   : ^
+>new i2(1, '') : C
+>              : ^
+>i2 : I<number>
+>   : ^^^^^^^^^
+>1 : 1
+>  : ^
+>'' : ""
+>   : ^^
+
+var r5 = new i2(1, 1);
+>r5 : C2<number>
+>   : ^^^^^^^^^^
+>new i2(1, 1) : C2<number>
+>             : ^^^^^^^^^^
+>i2 : I<number>
+>   : ^^^^^^^^^
+>1 : 1
+>  : ^
+>1 : 1
+>  : ^
+