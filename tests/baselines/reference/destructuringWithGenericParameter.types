//// [tests/cases/compiler/destructuringWithGenericParameter.ts] ////

=== destructuringWithGenericParameter.ts ===
class GenericClass<T> {
>GenericClass : GenericClass<T>
>             : ^^^^^^^^^^^^^^^

    payload: T;
>payload : T
>        : ^
}

var genericObject = new GenericClass<{ greeting: string }>();
>genericObject : GenericClass<{ greeting: string; }>
>              : ^^^^^^^^^^^^^^^^^^^^^^^^^      ^^^^
>new GenericClass<{ greeting: string }>() : GenericClass<{ greeting: string; }>
>                                         : ^^^^^^^^^^^^^^^^^^^^^^^^^      ^^^^
>GenericClass : typeof GenericClass
>             : ^^^^^^^^^^^^^^^^^^^
>greeting : string
>         : ^^^^^^

function genericFunction<T>(object: GenericClass<T>, callback: (payload: T) => void) {
>genericFunction : <T>(object: GenericClass<T>, callback: (payload: T) => void) => void
>                : ^ ^^^^^^^^^^               ^^^^^^^^^^^^                    ^^^^^^^^^
>object : GenericClass<T>
>       : ^^^^^^^^^^^^^^^
>callback : (payload: T) => void
>         : ^^^^^^^^^^ ^^^^^    
>payload : T
>        : ^

    callback(object.payload);
>callback(object.payload) : void
>                         : ^^^^
>callback : (payload: T) => void
>         : ^^^^^^^^^^^^^^^^^^^^
>object.payload : T
>               : ^
>object : GenericClass<T>
>       : ^^^^^^^^^^^^^^^
>payload : T
>        : ^
}

genericFunction(genericObject, ({greeting}) => {
>genericFunction(genericObject, ({greeting}) => {    var s = greeting.toLocaleLowerCase();  // Greeting should be of type string}) : void
>                                                                                                                                  : ^^^^
>genericFunction : <T>(object: GenericClass<T>, callback: (payload: T) => void) => void
>                : ^^^^^^^^^^^^^^^^^^^^^^^^^^^^^^^^^^^^^^^^^^^^^^^^^^^^^^^^^^^^^^^^^^^^
>genericObject : GenericClass<{ greeting: string; }>
>              : ^^^^^^^^^^^^^^^^^^^^^^^^^^^^^^^^^^^
>({greeting}) => {    var s = greeting.toLocaleLowerCase();  // Greeting should be of type string} : ({ greeting }: { greeting: string; }) => void
>                                                                                                  : ^^^^^^^^^^^^^^^^^^^^^^^^^^^^^^^^^^^^^^^^^^^^^
>greeting : string
>         : ^^^^^^

    var s = greeting.toLocaleLowerCase();  // Greeting should be of type string
>s : string
>  : ^^^^^^
>greeting.toLocaleLowerCase() : string
<<<<<<< HEAD
>greeting.toLocaleLowerCase : (locales?: string | string[] | undefined) => string
>greeting : string
>toLocaleLowerCase : (locales?: string | string[] | undefined) => string
=======
>                             : ^^^^^^
>greeting.toLocaleLowerCase : (locales?: string | string[]) => string
>                           : ^^^^^^^^^^^^^^^^^^^^^^^^^^^^^^^^^^^^^^^
>greeting : string
>         : ^^^^^^
>toLocaleLowerCase : (locales?: string | string[]) => string
>                  : ^^^^^^^^^^^^^^^^^^^^^^^^^^^^^^^^^^^^^^^
>>>>>>> 12402f26

});

<|MERGE_RESOLUTION|>--- conflicted
+++ resolved
@@ -1,77 +1,71 @@
-//// [tests/cases/compiler/destructuringWithGenericParameter.ts] ////
-
-=== destructuringWithGenericParameter.ts ===
-class GenericClass<T> {
->GenericClass : GenericClass<T>
->             : ^^^^^^^^^^^^^^^
-
-    payload: T;
->payload : T
->        : ^
-}
-
-var genericObject = new GenericClass<{ greeting: string }>();
->genericObject : GenericClass<{ greeting: string; }>
->              : ^^^^^^^^^^^^^^^^^^^^^^^^^      ^^^^
->new GenericClass<{ greeting: string }>() : GenericClass<{ greeting: string; }>
->                                         : ^^^^^^^^^^^^^^^^^^^^^^^^^      ^^^^
->GenericClass : typeof GenericClass
->             : ^^^^^^^^^^^^^^^^^^^
->greeting : string
->         : ^^^^^^
-
-function genericFunction<T>(object: GenericClass<T>, callback: (payload: T) => void) {
->genericFunction : <T>(object: GenericClass<T>, callback: (payload: T) => void) => void
->                : ^ ^^^^^^^^^^               ^^^^^^^^^^^^                    ^^^^^^^^^
->object : GenericClass<T>
->       : ^^^^^^^^^^^^^^^
->callback : (payload: T) => void
->         : ^^^^^^^^^^ ^^^^^    
->payload : T
->        : ^
-
-    callback(object.payload);
->callback(object.payload) : void
->                         : ^^^^
->callback : (payload: T) => void
->         : ^^^^^^^^^^^^^^^^^^^^
->object.payload : T
->               : ^
->object : GenericClass<T>
->       : ^^^^^^^^^^^^^^^
->payload : T
->        : ^
-}
-
-genericFunction(genericObject, ({greeting}) => {
->genericFunction(genericObject, ({greeting}) => {    var s = greeting.toLocaleLowerCase();  // Greeting should be of type string}) : void
->                                                                                                                                  : ^^^^
->genericFunction : <T>(object: GenericClass<T>, callback: (payload: T) => void) => void
->                : ^^^^^^^^^^^^^^^^^^^^^^^^^^^^^^^^^^^^^^^^^^^^^^^^^^^^^^^^^^^^^^^^^^^^
->genericObject : GenericClass<{ greeting: string; }>
->              : ^^^^^^^^^^^^^^^^^^^^^^^^^^^^^^^^^^^
->({greeting}) => {    var s = greeting.toLocaleLowerCase();  // Greeting should be of type string} : ({ greeting }: { greeting: string; }) => void
->                                                                                                  : ^^^^^^^^^^^^^^^^^^^^^^^^^^^^^^^^^^^^^^^^^^^^^
->greeting : string
->         : ^^^^^^
-
-    var s = greeting.toLocaleLowerCase();  // Greeting should be of type string
->s : string
->  : ^^^^^^
->greeting.toLocaleLowerCase() : string
-<<<<<<< HEAD
->greeting.toLocaleLowerCase : (locales?: string | string[] | undefined) => string
->greeting : string
->toLocaleLowerCase : (locales?: string | string[] | undefined) => string
-=======
->                             : ^^^^^^
->greeting.toLocaleLowerCase : (locales?: string | string[]) => string
->                           : ^^^^^^^^^^^^^^^^^^^^^^^^^^^^^^^^^^^^^^^
->greeting : string
->         : ^^^^^^
->toLocaleLowerCase : (locales?: string | string[]) => string
->                  : ^^^^^^^^^^^^^^^^^^^^^^^^^^^^^^^^^^^^^^^
->>>>>>> 12402f26
-
-});
-
+//// [tests/cases/compiler/destructuringWithGenericParameter.ts] ////
+
+=== destructuringWithGenericParameter.ts ===
+class GenericClass<T> {
+>GenericClass : GenericClass<T>
+>             : ^^^^^^^^^^^^^^^
+
+    payload: T;
+>payload : T
+>        : ^
+}
+
+var genericObject = new GenericClass<{ greeting: string }>();
+>genericObject : GenericClass<{ greeting: string; }>
+>              : ^^^^^^^^^^^^^^^^^^^^^^^^^      ^^^^
+>new GenericClass<{ greeting: string }>() : GenericClass<{ greeting: string; }>
+>                                         : ^^^^^^^^^^^^^^^^^^^^^^^^^      ^^^^
+>GenericClass : typeof GenericClass
+>             : ^^^^^^^^^^^^^^^^^^^
+>greeting : string
+>         : ^^^^^^
+
+function genericFunction<T>(object: GenericClass<T>, callback: (payload: T) => void) {
+>genericFunction : <T>(object: GenericClass<T>, callback: (payload: T) => void) => void
+>                : ^ ^^^^^^^^^^               ^^^^^^^^^^^^                    ^^^^^^^^^
+>object : GenericClass<T>
+>       : ^^^^^^^^^^^^^^^
+>callback : (payload: T) => void
+>         : ^^^^^^^^^^ ^^^^^    
+>payload : T
+>        : ^
+
+    callback(object.payload);
+>callback(object.payload) : void
+>                         : ^^^^
+>callback : (payload: T) => void
+>         : ^^^^^^^^^^^^^^^^^^^^
+>object.payload : T
+>               : ^
+>object : GenericClass<T>
+>       : ^^^^^^^^^^^^^^^
+>payload : T
+>        : ^
+}
+
+genericFunction(genericObject, ({greeting}) => {
+>genericFunction(genericObject, ({greeting}) => {    var s = greeting.toLocaleLowerCase();  // Greeting should be of type string}) : void
+>                                                                                                                                  : ^^^^
+>genericFunction : <T>(object: GenericClass<T>, callback: (payload: T) => void) => void
+>                : ^^^^^^^^^^^^^^^^^^^^^^^^^^^^^^^^^^^^^^^^^^^^^^^^^^^^^^^^^^^^^^^^^^^^
+>genericObject : GenericClass<{ greeting: string; }>
+>              : ^^^^^^^^^^^^^^^^^^^^^^^^^^^^^^^^^^^
+>({greeting}) => {    var s = greeting.toLocaleLowerCase();  // Greeting should be of type string} : ({ greeting }: { greeting: string; }) => void
+>                                                                                                  : ^^^^^^^^^^^^^^^^^^^^^^^^^^^^^^^^^^^^^^^^^^^^^
+>greeting : string
+>         : ^^^^^^
+
+    var s = greeting.toLocaleLowerCase();  // Greeting should be of type string
+>s : string
+>  : ^^^^^^
+>greeting.toLocaleLowerCase() : string
+>                             : ^^^^^^
+>greeting.toLocaleLowerCase : (locales?: string | string[] | undefined) => string
+>                           : ^^^^^^^^^^^^^^^^^^^^^^^^^^^^^^^^^^^^^^^^^^^^^^^^^^^
+>greeting : string
+>         : ^^^^^^
+>toLocaleLowerCase : (locales?: string | string[] | undefined) => string
+>                  : ^^^^^^^^^^^^^^^^^^^^^^^^^^^^^^^^^^^^^^^^^^^^^^^^^^^
+
+});
+