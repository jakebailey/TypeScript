--- conflicted
+++ resolved
@@ -1,72 +1,54 @@
-//// [tests/cases/compiler/bigint64ArraySubarray.ts] ////
-
-=== bigint64ArraySubarray.ts ===
-function bigInt64ArraySubarray() {
->bigInt64ArraySubarray : () => void
->                      : ^^^^^^^^^^
-
-    var arr = new BigInt64Array(10);
->arr : BigInt64Array
->    : ^^^^^^^^^^^^^
->new BigInt64Array(10) : BigInt64Array
->                      : ^^^^^^^^^^^^^
->BigInt64Array : BigInt64ArrayConstructor
->              : ^^^^^^^^^^^^^^^^^^^^^^^^
->10 : 10
->   : ^^
-
-    arr.subarray();
->arr.subarray() : BigInt64Array
-<<<<<<< HEAD
->arr.subarray : (begin?: number | undefined, end?: number | undefined) => BigInt64Array
->arr : BigInt64Array
->subarray : (begin?: number | undefined, end?: number | undefined) => BigInt64Array
-
-    arr.subarray(0);
->arr.subarray(0) : BigInt64Array
->arr.subarray : (begin?: number | undefined, end?: number | undefined) => BigInt64Array
->arr : BigInt64Array
->subarray : (begin?: number | undefined, end?: number | undefined) => BigInt64Array
-=======
->               : ^^^^^^^^^^^^^
->arr.subarray : (begin?: number, end?: number) => BigInt64Array
->             : ^^^^^^^^^^^^^^^^^^^^^^^^^^^^^^^^^^^^^^^^^^^^^^^
->arr : BigInt64Array
->    : ^^^^^^^^^^^^^
->subarray : (begin?: number, end?: number) => BigInt64Array
->         : ^^^^^^^^^^^^^^^^^^^^^^^^^^^^^^^^^^^^^^^^^^^^^^^
-
-    arr.subarray(0);
->arr.subarray(0) : BigInt64Array
->                : ^^^^^^^^^^^^^
->arr.subarray : (begin?: number, end?: number) => BigInt64Array
->             : ^^^^^^^^^^^^^^^^^^^^^^^^^^^^^^^^^^^^^^^^^^^^^^^
->arr : BigInt64Array
->    : ^^^^^^^^^^^^^
->subarray : (begin?: number, end?: number) => BigInt64Array
->         : ^^^^^^^^^^^^^^^^^^^^^^^^^^^^^^^^^^^^^^^^^^^^^^^
->>>>>>> 12402f26
->0 : 0
->  : ^
-
-    arr.subarray(0, 10);
->arr.subarray(0, 10) : BigInt64Array
-<<<<<<< HEAD
->arr.subarray : (begin?: number | undefined, end?: number | undefined) => BigInt64Array
->arr : BigInt64Array
->subarray : (begin?: number | undefined, end?: number | undefined) => BigInt64Array
-=======
->                    : ^^^^^^^^^^^^^
->arr.subarray : (begin?: number, end?: number) => BigInt64Array
->             : ^^^^^^^^^^^^^^^^^^^^^^^^^^^^^^^^^^^^^^^^^^^^^^^
->arr : BigInt64Array
->    : ^^^^^^^^^^^^^
->subarray : (begin?: number, end?: number) => BigInt64Array
->         : ^^^^^^^^^^^^^^^^^^^^^^^^^^^^^^^^^^^^^^^^^^^^^^^
->>>>>>> 12402f26
->0 : 0
->  : ^
->10 : 10
->   : ^^
-}
-
+//// [tests/cases/compiler/bigint64ArraySubarray.ts] ////
+
+=== bigint64ArraySubarray.ts ===
+function bigInt64ArraySubarray() {
+>bigInt64ArraySubarray : () => void
+>                      : ^^^^^^^^^^
+
+    var arr = new BigInt64Array(10);
+>arr : BigInt64Array
+>    : ^^^^^^^^^^^^^
+>new BigInt64Array(10) : BigInt64Array
+>                      : ^^^^^^^^^^^^^
+>BigInt64Array : BigInt64ArrayConstructor
+>              : ^^^^^^^^^^^^^^^^^^^^^^^^
+>10 : 10
+>   : ^^
+
+    arr.subarray();
+>arr.subarray() : BigInt64Array
+>               : ^^^^^^^^^^^^^
+>arr.subarray : (begin?: number | undefined, end?: number | undefined) => BigInt64Array
+>             : ^^^^^^^^^^^^^^^^^^^^^^^^^^^^^^^^^^^^^^^^^^^^^^^^^^^^^^^^^^^^^^^^^^^^^^^
+>arr : BigInt64Array
+>    : ^^^^^^^^^^^^^
+>subarray : (begin?: number | undefined, end?: number | undefined) => BigInt64Array
+>         : ^^^^^^^^^^^^^^^^^^^^^^^^^^^^^^^^^^^^^^^^^^^^^^^^^^^^^^^^^^^^^^^^^^^^^^^
+
+    arr.subarray(0);
+>arr.subarray(0) : BigInt64Array
+>                : ^^^^^^^^^^^^^
+>arr.subarray : (begin?: number | undefined, end?: number | undefined) => BigInt64Array
+>             : ^^^^^^^^^^^^^^^^^^^^^^^^^^^^^^^^^^^^^^^^^^^^^^^^^^^^^^^^^^^^^^^^^^^^^^^
+>arr : BigInt64Array
+>    : ^^^^^^^^^^^^^
+>subarray : (begin?: number | undefined, end?: number | undefined) => BigInt64Array
+>         : ^^^^^^^^^^^^^^^^^^^^^^^^^^^^^^^^^^^^^^^^^^^^^^^^^^^^^^^^^^^^^^^^^^^^^^^
+>0 : 0
+>  : ^
+
+    arr.subarray(0, 10);
+>arr.subarray(0, 10) : BigInt64Array
+>                    : ^^^^^^^^^^^^^
+>arr.subarray : (begin?: number | undefined, end?: number | undefined) => BigInt64Array
+>             : ^^^^^^^^^^^^^^^^^^^^^^^^^^^^^^^^^^^^^^^^^^^^^^^^^^^^^^^^^^^^^^^^^^^^^^^
+>arr : BigInt64Array
+>    : ^^^^^^^^^^^^^
+>subarray : (begin?: number | undefined, end?: number | undefined) => BigInt64Array
+>         : ^^^^^^^^^^^^^^^^^^^^^^^^^^^^^^^^^^^^^^^^^^^^^^^^^^^^^^^^^^^^^^^^^^^^^^^
+>0 : 0
+>  : ^
+>10 : 10
+>   : ^^
+}
+