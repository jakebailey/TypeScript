--- conflicted
+++ resolved
@@ -1,140 +1,136 @@
-//// [tests/cases/compiler/missingTypeArguments3.ts] ////
-
-=== missingTypeArguments3.ts ===
-declare module linq {
-
-    interface Enumerable<T> {
-        OrderByDescending(keySelector?: string): OrderedEnumerable<T>;
->OrderByDescending : (keySelector?: string) => OrderedEnumerable<T>
-<<<<<<< HEAD
->keySelector : string | undefined
-=======
->                  : ^^^^^^^^^^^^^^^      ^^^^^                    
->keySelector : string
->            : ^^^^^^
->>>>>>> 12402f26
-
-        GroupBy<TKey>(keySelector: (element: T) => TKey): Enumerable<Grouping<TKey, T>>;
->GroupBy : { <TKey>(keySelector: (element: T) => TKey): Enumerable<Grouping<TKey, T>>; <TKey_1, TElement>(keySelector: (element: T) => TKey_1, elementSelector: (element: T) => TElement): Enumerable<Grouping<TKey_1, TElement>>; }
->        : ^^^    ^^^^^^^^^^^^^^^                    ^^^                             ^^^^^^^^^^^^^^^^^^^^^^^^^^^^^^^^^^^^^^^^^^^^^^^^^^^^^^^^^^^^^^^^^^^^^^^^^^^^^^^^^^^^^^^^^^^^^^^^^^^^^^^^^^^^^^^^^^^^^^^^^^^^^^^^^^^^^^^^^^^^^^^
->keySelector : (element: T) => TKey
->            : ^^^^^^^^^^ ^^^^^    
->element : T
->        : ^
-
-        GroupBy<TKey, TElement>(keySelector: (element: T) => TKey, elementSelector: (element: T) => TElement): Enumerable<Grouping<TKey, TElement>>;
->GroupBy : { <TKey_1>(keySelector: (element: T) => TKey_1): Enumerable<Grouping<TKey_1, T>>; <TKey, TElement>(keySelector: (element: T) => TKey, elementSelector: (element: T) => TElement): Enumerable<Grouping<TKey, TElement>>; }
->        : ^^^^^^^^^^^^^^^^^^^^^^^^^^^^^^^^^^^^^^^^^^^^^^^^^^^^^^^^^^^^^^^^^^^^^^^^^^^^^^^^^^^    ^^        ^^^^^^^^^^^^^^^                    ^^^^^^^^^^^^^^^^^^^                        ^^^                                    ^^^
->keySelector : (element: T) => TKey
->            : ^^^^^^^^^^ ^^^^^    
->element : T
->        : ^
->elementSelector : (element: T) => TElement
->                : ^^^^^^^^^^ ^^^^^        
->element : T
->        : ^
-
-        ToDictionary<TKey>(keySelector: (element: T) => TKey): Dictionary<TKey, T>;
->ToDictionary : <TKey>(keySelector: (element: T) => TKey) => Dictionary<TKey, T>
->             : ^    ^^^^^^^^^^^^^^^                    ^^^^^                   
->keySelector : (element: T) => TKey
->            : ^^^^^^^^^^ ^^^^^    
->element : T
->        : ^
-    }
-
-    interface OrderedEnumerable<T> extends Enumerable<T> {
-        ThenBy<TCompare>(keySelector: (element: T) => TCompare): OrderedEnumerable<T>; // used to incorrectly think this was missing a type argument
->ThenBy : <TCompare>(keySelector: (element: T) => TCompare) => OrderedEnumerable<T>
->       : ^        ^^^^^^^^^^^^^^^                        ^^^^^                    
->keySelector : (element: T) => TCompare
->            : ^^^^^^^^^^ ^^^^^        
->element : T
->        : ^
-    }
-
-    interface Grouping<TKey, TElement> extends Enumerable<TElement> {
-        Key(): TKey;
->Key : () => TKey
->    : ^^^^^^    
-    }
-
-    interface Lookup<TKey, TElement> {
-        Count(): number;
->Count : () => number
->      : ^^^^^^      
-
-        Get(key): Enumerable<any>;
->Get : (key: any) => Enumerable<any>
->    : ^^^^^^^^^^^^^^               
->key : any
-
-        Contains(key): boolean;
->Contains : (key: any) => boolean
->         : ^^^^^^^^^^^^^^       
->key : any
-
-        ToEnumerable(): Enumerable<Grouping<TKey, any>>;
->ToEnumerable : () => Enumerable<Grouping<TKey, any>>
->             : ^^^^^^                               
-    }
-
-    interface Dictionary<TKey, TValue> {
-        Add(key: TKey, value: TValue): void;
->Add : (key: TKey, value: TValue) => void
->    : ^^^^^^    ^^^^^^^^^      ^^^^^    
->key : TKey
->    : ^^^^
->value : TValue
->      : ^^^^^^
-
-        Get(ke: TKey): TValue;
->Get : (ke: TKey) => TValue
->    : ^^^^^    ^^^^^      
->ke : TKey
->   : ^^^^
-
-        Set(key: TKey, value: TValue): boolean;
->Set : (key: TKey, value: TValue) => boolean
->    : ^^^^^^    ^^^^^^^^^      ^^^^^       
->key : TKey
->    : ^^^^
->value : TValue
->      : ^^^^^^
-
-        Contains(key: TKey): boolean;
->Contains : (key: TKey) => boolean
->         : ^^^^^^    ^^^^^       
->key : TKey
->    : ^^^^
-
-        Clear(): void;
->Clear : () => void
->      : ^^^^^^    
-
-        Remove(key: TKey): void;
->Remove : (key: TKey) => void
->       : ^^^^^^    ^^^^^    
->key : TKey
->    : ^^^^
-
-        Count(): number;
->Count : () => number
->      : ^^^^^^      
-
-        ToEnumerable(): Enumerable<KeyValuePair<TKey, TValue>>;
->ToEnumerable : () => Enumerable<KeyValuePair<TKey, TValue>>
->             : ^^^^^^                                      
-    }
-
-    interface KeyValuePair<TKey, TValue> {
-        Key: TKey;
->Key : TKey
->    : ^^^^
-
-        Value: TValue;
->Value : TValue
->      : ^^^^^^
-    }
-}
-
+//// [tests/cases/compiler/missingTypeArguments3.ts] ////
+
+=== missingTypeArguments3.ts ===
+declare module linq {
+
+    interface Enumerable<T> {
+        OrderByDescending(keySelector?: string): OrderedEnumerable<T>;
+>OrderByDescending : (keySelector?: string) => OrderedEnumerable<T>
+>                  : ^^^^^^^^^^^^^^^      ^^^^^                    
+>keySelector : string | undefined
+>            : ^^^^^^^^^^^^^^^^^^
+
+        GroupBy<TKey>(keySelector: (element: T) => TKey): Enumerable<Grouping<TKey, T>>;
+>GroupBy : { <TKey>(keySelector: (element: T) => TKey): Enumerable<Grouping<TKey, T>>; <TKey_1, TElement>(keySelector: (element: T) => TKey_1, elementSelector: (element: T) => TElement): Enumerable<Grouping<TKey_1, TElement>>; }
+>        : ^^^    ^^^^^^^^^^^^^^^                    ^^^                             ^^^^^^^^^^^^^^^^^^^^^^^^^^^^^^^^^^^^^^^^^^^^^^^^^^^^^^^^^^^^^^^^^^^^^^^^^^^^^^^^^^^^^^^^^^^^^^^^^^^^^^^^^^^^^^^^^^^^^^^^^^^^^^^^^^^^^^^^^^^^^^^
+>keySelector : (element: T) => TKey
+>            : ^^^^^^^^^^ ^^^^^    
+>element : T
+>        : ^
+
+        GroupBy<TKey, TElement>(keySelector: (element: T) => TKey, elementSelector: (element: T) => TElement): Enumerable<Grouping<TKey, TElement>>;
+>GroupBy : { <TKey_1>(keySelector: (element: T) => TKey_1): Enumerable<Grouping<TKey_1, T>>; <TKey, TElement>(keySelector: (element: T) => TKey, elementSelector: (element: T) => TElement): Enumerable<Grouping<TKey, TElement>>; }
+>        : ^^^^^^^^^^^^^^^^^^^^^^^^^^^^^^^^^^^^^^^^^^^^^^^^^^^^^^^^^^^^^^^^^^^^^^^^^^^^^^^^^^^    ^^        ^^^^^^^^^^^^^^^                    ^^^^^^^^^^^^^^^^^^^                        ^^^                                    ^^^
+>keySelector : (element: T) => TKey
+>            : ^^^^^^^^^^ ^^^^^    
+>element : T
+>        : ^
+>elementSelector : (element: T) => TElement
+>                : ^^^^^^^^^^ ^^^^^        
+>element : T
+>        : ^
+
+        ToDictionary<TKey>(keySelector: (element: T) => TKey): Dictionary<TKey, T>;
+>ToDictionary : <TKey>(keySelector: (element: T) => TKey) => Dictionary<TKey, T>
+>             : ^    ^^^^^^^^^^^^^^^                    ^^^^^                   
+>keySelector : (element: T) => TKey
+>            : ^^^^^^^^^^ ^^^^^    
+>element : T
+>        : ^
+    }
+
+    interface OrderedEnumerable<T> extends Enumerable<T> {
+        ThenBy<TCompare>(keySelector: (element: T) => TCompare): OrderedEnumerable<T>; // used to incorrectly think this was missing a type argument
+>ThenBy : <TCompare>(keySelector: (element: T) => TCompare) => OrderedEnumerable<T>
+>       : ^        ^^^^^^^^^^^^^^^                        ^^^^^                    
+>keySelector : (element: T) => TCompare
+>            : ^^^^^^^^^^ ^^^^^        
+>element : T
+>        : ^
+    }
+
+    interface Grouping<TKey, TElement> extends Enumerable<TElement> {
+        Key(): TKey;
+>Key : () => TKey
+>    : ^^^^^^    
+    }
+
+    interface Lookup<TKey, TElement> {
+        Count(): number;
+>Count : () => number
+>      : ^^^^^^      
+
+        Get(key): Enumerable<any>;
+>Get : (key: any) => Enumerable<any>
+>    : ^^^^^^^^^^^^^^               
+>key : any
+
+        Contains(key): boolean;
+>Contains : (key: any) => boolean
+>         : ^^^^^^^^^^^^^^       
+>key : any
+
+        ToEnumerable(): Enumerable<Grouping<TKey, any>>;
+>ToEnumerable : () => Enumerable<Grouping<TKey, any>>
+>             : ^^^^^^                               
+    }
+
+    interface Dictionary<TKey, TValue> {
+        Add(key: TKey, value: TValue): void;
+>Add : (key: TKey, value: TValue) => void
+>    : ^^^^^^    ^^^^^^^^^      ^^^^^    
+>key : TKey
+>    : ^^^^
+>value : TValue
+>      : ^^^^^^
+
+        Get(ke: TKey): TValue;
+>Get : (ke: TKey) => TValue
+>    : ^^^^^    ^^^^^      
+>ke : TKey
+>   : ^^^^
+
+        Set(key: TKey, value: TValue): boolean;
+>Set : (key: TKey, value: TValue) => boolean
+>    : ^^^^^^    ^^^^^^^^^      ^^^^^       
+>key : TKey
+>    : ^^^^
+>value : TValue
+>      : ^^^^^^
+
+        Contains(key: TKey): boolean;
+>Contains : (key: TKey) => boolean
+>         : ^^^^^^    ^^^^^       
+>key : TKey
+>    : ^^^^
+
+        Clear(): void;
+>Clear : () => void
+>      : ^^^^^^    
+
+        Remove(key: TKey): void;
+>Remove : (key: TKey) => void
+>       : ^^^^^^    ^^^^^    
+>key : TKey
+>    : ^^^^
+
+        Count(): number;
+>Count : () => number
+>      : ^^^^^^      
+
+        ToEnumerable(): Enumerable<KeyValuePair<TKey, TValue>>;
+>ToEnumerable : () => Enumerable<KeyValuePair<TKey, TValue>>
+>             : ^^^^^^                                      
+    }
+
+    interface KeyValuePair<TKey, TValue> {
+        Key: TKey;
+>Key : TKey
+>    : ^^^^
+
+        Value: TValue;
+>Value : TValue
+>      : ^^^^^^
+    }
+}
+