--- conflicted
+++ resolved
@@ -1,230 +1,203 @@
-//// [tests/cases/conformance/expressions/superCalls/errorSuperCalls.ts] ////
-
-=== errorSuperCalls.ts ===
-//super call in class constructor with no base type
-class NoBase {
->NoBase : NoBase
->       : ^^^^^^
-
-    constructor() {
-        super();
->super() : void
->        : ^^^^
->super : any
->      : ^^^
-    }
-
-    //super call in class member function with no base type
-    fn() {
->fn : () => void
->   : ^^^^^^^^^^
-
-        super();
->super() : void
->        : ^^^^
->super : any
->      : ^^^
-    }
-
-    //super call in class accessor (get and set) with no base type
-    get foo() {
-<<<<<<< HEAD
->foo : null
-=======
->foo : any
->    : ^^^
->>>>>>> 12402f26
-
-        super();
->super() : void
->        : ^^^^
->super : any
->      : ^^^
-
-        return null;
-    }
-    set foo(v) {
-<<<<<<< HEAD
->foo : null
->v : null
-=======
->foo : any
->    : ^^^
->v : any
->  : ^^^
->>>>>>> 12402f26
-
-        super();
->super() : void
->        : ^^^^
->super : any
->      : ^^^
-    }
-
-    //super call in class member initializer with no base type
-    p = super();
->p : void
->  : ^^^^
->super() : void
->        : ^^^^
->super : any
->      : ^^^
-
-    //super call in static class member function with no base type
-    static fn() {
->fn : () => void
->   : ^^^^^^^^^^
-
-        super();
->super() : void
->        : ^^^^
->super : any
->      : ^^^
-    }
-
-    //super call in static class member initializer with no base type
-    static k = super();
->k : void
->  : ^^^^
->super() : void
->        : ^^^^
->super : any
->      : ^^^
-
-    //super call in static class accessor (get and set) with no base type
-    static get q() {
-<<<<<<< HEAD
->q : null
-=======
->q : any
->  : ^^^
->>>>>>> 12402f26
-
-        super();
->super() : void
->        : ^^^^
->super : any
->      : ^^^
-
-        return null;
-    }
-    static set q(n) {
-<<<<<<< HEAD
->q : null
->n : null
-=======
->q : any
->  : ^^^
->n : any
->  : ^^^
->>>>>>> 12402f26
-
-        super();
->super() : void
->        : ^^^^
->super : any
->      : ^^^
-    }
-}
-
-class Base<T> { private n: T; }
->Base : Base<T>
->     : ^^^^^^^
->n : T
->  : ^
-
-class Derived<T> extends Base<T> {
->Derived : Derived<T>
->        : ^^^^^^^^^^
->Base : Base<T>
->     : ^^^^^^^
-
-    //super call with type arguments 
-    constructor() {
-        super<string>();
->super<string>() : void
->                : ^^^^
->super : typeof Base
->      : ^^^^^^^^^^^
-
-        super();
->super() : void
->        : ^^^^
->super : typeof Base
->      : ^^^^^^^^^^^
-    }
-}
-
-
-class OtherBase {
->OtherBase : OtherBase
->          : ^^^^^^^^^
-
-    private n: string;
->n : string
->  : ^^^^^^
-}
-
-class OtherDerived extends OtherBase {
->OtherDerived : OtherDerived
->             : ^^^^^^^^^^^^
->OtherBase : OtherBase
->          : ^^^^^^^^^
-
-    //super call in class member initializer of derived type
-    t = super();
->t : void
->  : ^^^^
->super() : void
->        : ^^^^
->super : any
->      : ^^^
-
-    fn() {
->fn : () => void
->   : ^^^^^^^^^^
-
-        //super call in class member function of derived type
-        super();
->super() : void
->        : ^^^^
->super : any
->      : ^^^
-    }
-
-    //super call in class accessor (get and set) of derived type
-    get foo() {
-<<<<<<< HEAD
->foo : null
-=======
->foo : any
->    : ^^^
->>>>>>> 12402f26
-
-        super();
->super() : void
->        : ^^^^
->super : any
->      : ^^^
-
-        return null;
-    }
-    set foo(n) {
-<<<<<<< HEAD
->foo : null
->n : null
-=======
->foo : any
->    : ^^^
->n : any
->  : ^^^
->>>>>>> 12402f26
-
-        super();
->super() : void
->        : ^^^^
->super : any
->      : ^^^
-    }
-}
-
+//// [tests/cases/conformance/expressions/superCalls/errorSuperCalls.ts] ////
+
+=== errorSuperCalls.ts ===
+//super call in class constructor with no base type
+class NoBase {
+>NoBase : NoBase
+>       : ^^^^^^
+
+    constructor() {
+        super();
+>super() : void
+>        : ^^^^
+>super : any
+>      : ^^^
+    }
+
+    //super call in class member function with no base type
+    fn() {
+>fn : () => void
+>   : ^^^^^^^^^^
+
+        super();
+>super() : void
+>        : ^^^^
+>super : any
+>      : ^^^
+    }
+
+    //super call in class accessor (get and set) with no base type
+    get foo() {
+>foo : null
+>    : ^^^^
+
+        super();
+>super() : void
+>        : ^^^^
+>super : any
+>      : ^^^
+
+        return null;
+    }
+    set foo(v) {
+>foo : null
+>    : ^^^^
+>v : null
+>  : ^^^^
+
+        super();
+>super() : void
+>        : ^^^^
+>super : any
+>      : ^^^
+    }
+
+    //super call in class member initializer with no base type
+    p = super();
+>p : void
+>  : ^^^^
+>super() : void
+>        : ^^^^
+>super : any
+>      : ^^^
+
+    //super call in static class member function with no base type
+    static fn() {
+>fn : () => void
+>   : ^^^^^^^^^^
+
+        super();
+>super() : void
+>        : ^^^^
+>super : any
+>      : ^^^
+    }
+
+    //super call in static class member initializer with no base type
+    static k = super();
+>k : void
+>  : ^^^^
+>super() : void
+>        : ^^^^
+>super : any
+>      : ^^^
+
+    //super call in static class accessor (get and set) with no base type
+    static get q() {
+>q : null
+>  : ^^^^
+
+        super();
+>super() : void
+>        : ^^^^
+>super : any
+>      : ^^^
+
+        return null;
+    }
+    static set q(n) {
+>q : null
+>  : ^^^^
+>n : null
+>  : ^^^^
+
+        super();
+>super() : void
+>        : ^^^^
+>super : any
+>      : ^^^
+    }
+}
+
+class Base<T> { private n: T; }
+>Base : Base<T>
+>     : ^^^^^^^
+>n : T
+>  : ^
+
+class Derived<T> extends Base<T> {
+>Derived : Derived<T>
+>        : ^^^^^^^^^^
+>Base : Base<T>
+>     : ^^^^^^^
+
+    //super call with type arguments 
+    constructor() {
+        super<string>();
+>super<string>() : void
+>                : ^^^^
+>super : typeof Base
+>      : ^^^^^^^^^^^
+
+        super();
+>super() : void
+>        : ^^^^
+>super : typeof Base
+>      : ^^^^^^^^^^^
+    }
+}
+
+
+class OtherBase {
+>OtherBase : OtherBase
+>          : ^^^^^^^^^
+
+    private n: string;
+>n : string
+>  : ^^^^^^
+}
+
+class OtherDerived extends OtherBase {
+>OtherDerived : OtherDerived
+>             : ^^^^^^^^^^^^
+>OtherBase : OtherBase
+>          : ^^^^^^^^^
+
+    //super call in class member initializer of derived type
+    t = super();
+>t : void
+>  : ^^^^
+>super() : void
+>        : ^^^^
+>super : any
+>      : ^^^
+
+    fn() {
+>fn : () => void
+>   : ^^^^^^^^^^
+
+        //super call in class member function of derived type
+        super();
+>super() : void
+>        : ^^^^
+>super : any
+>      : ^^^
+    }
+
+    //super call in class accessor (get and set) of derived type
+    get foo() {
+>foo : null
+>    : ^^^^
+
+        super();
+>super() : void
+>        : ^^^^
+>super : any
+>      : ^^^
+
+        return null;
+    }
+    set foo(n) {
+>foo : null
+>    : ^^^^
+>n : null
+>  : ^^^^
+
+        super();
+>super() : void
+>        : ^^^^
+>super : any
+>      : ^^^
+    }
+}
+