//// [tests/cases/conformance/es2017/es2017DateAPIs.ts] ////

=== es2017DateAPIs.ts ===
Date.UTC(2017);
>Date.UTC(2017) : number
<<<<<<< HEAD
>Date.UTC : { (year: number, monthIndex: number, date?: number | undefined, hours?: number | undefined, minutes?: number | undefined, seconds?: number | undefined, ms?: number | undefined): number; (year: number, monthIndex?: number | undefined, date?: number | undefined, hours?: number | undefined, minutes?: number | undefined, seconds?: number | undefined, ms?: number | undefined): number; }
>Date : DateConstructor
>UTC : { (year: number, monthIndex: number, date?: number | undefined, hours?: number | undefined, minutes?: number | undefined, seconds?: number | undefined, ms?: number | undefined): number; (year: number, monthIndex?: number | undefined, date?: number | undefined, hours?: number | undefined, minutes?: number | undefined, seconds?: number | undefined, ms?: number | undefined): number; }
=======
>               : ^^^^^^
>Date.UTC : { (year: number, monthIndex: number, date?: number, hours?: number, minutes?: number, seconds?: number, ms?: number): number; (year: number, monthIndex?: number, date?: number, hours?: number, minutes?: number, seconds?: number, ms?: number): number; }
>         : ^^^^^^^^^^^^^^^^^^^^^^^^^^^^^^^^^^^^^^^^^^^^^^^^^^^^^^^^^^^^^^^^^^^^^^^^^^^^^^^^^^^^^^^^^^^^^^^^^^^^^^^^^^^^^^^^^^^^^^^^^^^^^^^^^^^^^^^^^^^^^^^^^^^^^^^^^^^^^^^^^^^^^^^^^^^^^^^^^^^^^^^^^^^^^^^^^^^^^^^^^^^^^^^^^^^^^^^^^^^^^^^^^^^^^^^^^^^^^^^^^^^^^^^^^^^^
>Date : DateConstructor
>     : ^^^^^^^^^^^^^^^
>UTC : { (year: number, monthIndex: number, date?: number, hours?: number, minutes?: number, seconds?: number, ms?: number): number; (year: number, monthIndex?: number, date?: number, hours?: number, minutes?: number, seconds?: number, ms?: number): number; }
>    : ^^^^^^^^^^^^^^^^^^^^^^^^^^^^^^^^^^^^^^^^^^^^^^^^^^^^^^^^^^^^^^^^^^^^^^^^^^^^^^^^^^^^^^^^^^^^^^^^^^^^^^^^^^^^^^^^^^^^^^^^^^^^^^^^^^^^^^^^^^^^^^^^^^^^^^^^^^^^^^^^^^^^^^^^^^^^^^^^^^^^^^^^^^^^^^^^^^^^^^^^^^^^^^^^^^^^^^^^^^^^^^^^^^^^^^^^^^^^^^^^^^^^^^^^^^^^
>>>>>>> 12402f26
>2017 : 2017
>     : ^^^^

<|MERGE_RESOLUTION|>--- conflicted
+++ resolved
@@ -1,21 +1,15 @@
-//// [tests/cases/conformance/es2017/es2017DateAPIs.ts] ////
-
-=== es2017DateAPIs.ts ===
-Date.UTC(2017);
->Date.UTC(2017) : number
-<<<<<<< HEAD
->Date.UTC : { (year: number, monthIndex: number, date?: number | undefined, hours?: number | undefined, minutes?: number | undefined, seconds?: number | undefined, ms?: number | undefined): number; (year: number, monthIndex?: number | undefined, date?: number | undefined, hours?: number | undefined, minutes?: number | undefined, seconds?: number | undefined, ms?: number | undefined): number; }
->Date : DateConstructor
->UTC : { (year: number, monthIndex: number, date?: number | undefined, hours?: number | undefined, minutes?: number | undefined, seconds?: number | undefined, ms?: number | undefined): number; (year: number, monthIndex?: number | undefined, date?: number | undefined, hours?: number | undefined, minutes?: number | undefined, seconds?: number | undefined, ms?: number | undefined): number; }
-=======
->               : ^^^^^^
->Date.UTC : { (year: number, monthIndex: number, date?: number, hours?: number, minutes?: number, seconds?: number, ms?: number): number; (year: number, monthIndex?: number, date?: number, hours?: number, minutes?: number, seconds?: number, ms?: number): number; }
->         : ^^^^^^^^^^^^^^^^^^^^^^^^^^^^^^^^^^^^^^^^^^^^^^^^^^^^^^^^^^^^^^^^^^^^^^^^^^^^^^^^^^^^^^^^^^^^^^^^^^^^^^^^^^^^^^^^^^^^^^^^^^^^^^^^^^^^^^^^^^^^^^^^^^^^^^^^^^^^^^^^^^^^^^^^^^^^^^^^^^^^^^^^^^^^^^^^^^^^^^^^^^^^^^^^^^^^^^^^^^^^^^^^^^^^^^^^^^^^^^^^^^^^^^^^^^^^
->Date : DateConstructor
->     : ^^^^^^^^^^^^^^^
->UTC : { (year: number, monthIndex: number, date?: number, hours?: number, minutes?: number, seconds?: number, ms?: number): number; (year: number, monthIndex?: number, date?: number, hours?: number, minutes?: number, seconds?: number, ms?: number): number; }
->    : ^^^^^^^^^^^^^^^^^^^^^^^^^^^^^^^^^^^^^^^^^^^^^^^^^^^^^^^^^^^^^^^^^^^^^^^^^^^^^^^^^^^^^^^^^^^^^^^^^^^^^^^^^^^^^^^^^^^^^^^^^^^^^^^^^^^^^^^^^^^^^^^^^^^^^^^^^^^^^^^^^^^^^^^^^^^^^^^^^^^^^^^^^^^^^^^^^^^^^^^^^^^^^^^^^^^^^^^^^^^^^^^^^^^^^^^^^^^^^^^^^^^^^^^^^^^^
->>>>>>> 12402f26
->2017 : 2017
->     : ^^^^
-
+//// [tests/cases/conformance/es2017/es2017DateAPIs.ts] ////
+
+=== es2017DateAPIs.ts ===
+Date.UTC(2017);
+>Date.UTC(2017) : number
+>               : ^^^^^^
+>Date.UTC : { (year: number, monthIndex: number, date?: number | undefined, hours?: number | undefined, minutes?: number | undefined, seconds?: number | undefined, ms?: number | undefined): number; (year: number, monthIndex?: number | undefined, date?: number | undefined, hours?: number | undefined, minutes?: number | undefined, seconds?: number | undefined, ms?: number | undefined): number; }
+>         : ^^^^^^^^^^^^^^^^^^^^^^^^^^^^^^^^^^^^^^^^^^^^^^^^^^^^^^^^^^^^^^^^^^^^^^^^^^^^^^^^^^^^^^^^^^^^^^^^^^^^^^^^^^^^^^^^^^^^^^^^^^^^^^^^^^^^^^^^^^^^^^^^^^^^^^^^^^^^^^^^^^^^^^^^^^^^^^^^^^^^^^^^^^^^^^^^^^^^^^^^^^^^^^^^^^^^^^^^^^^^^^^^^^^^^^^^^^^^^^^^^^^^^^^^^^^^^^^^^^^^^^^^^^^^^^^^^^^^^^^^^^^^^^^^^^^^^^^^^^^^^^^^^^^^^^^^^^^^^^^^^^^^^^^^^^^^^^^^^^^^^^^^^^^^^^^^^^^^^^^^^^^^^^^^^^^^^^^^^^^^^^^^
+>Date : DateConstructor
+>     : ^^^^^^^^^^^^^^^
+>UTC : { (year: number, monthIndex: number, date?: number | undefined, hours?: number | undefined, minutes?: number | undefined, seconds?: number | undefined, ms?: number | undefined): number; (year: number, monthIndex?: number | undefined, date?: number | undefined, hours?: number | undefined, minutes?: number | undefined, seconds?: number | undefined, ms?: number | undefined): number; }
+>    : ^^^^^^^^^^^^^^^^^^^^^^^^^^^^^^^^^^^^^^^^^^^^^^^^^^^^^^^^^^^^^^^^^^^^^^^^^^^^^^^^^^^^^^^^^^^^^^^^^^^^^^^^^^^^^^^^^^^^^^^^^^^^^^^^^^^^^^^^^^^^^^^^^^^^^^^^^^^^^^^^^^^^^^^^^^^^^^^^^^^^^^^^^^^^^^^^^^^^^^^^^^^^^^^^^^^^^^^^^^^^^^^^^^^^^^^^^^^^^^^^^^^^^^^^^^^^^^^^^^^^^^^^^^^^^^^^^^^^^^^^^^^^^^^^^^^^^^^^^^^^^^^^^^^^^^^^^^^^^^^^^^^^^^^^^^^^^^^^^^^^^^^^^^^^^^^^^^^^^^^^^^^^^^^^^^^^^^^^^^^^^^^^
+>2017 : 2017
+>     : ^^^^
+