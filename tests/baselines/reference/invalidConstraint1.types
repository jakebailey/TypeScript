//// [tests/cases/compiler/invalidConstraint1.ts] ////

=== invalidConstraint1.ts ===
function f<T, U extends { a: T }>() {
<<<<<<< HEAD
>f : <T, U extends { a: T; }>() => undefined
=======
>f : <T, U extends { a: T; }>() => any
>  : ^ ^^^^^^^^^^^^^^^^^ ^^^^^^^^^^^^^
>>>>>>> 12402f26
>a : T
>  : ^

    return undefined;
>undefined : undefined
>          : ^^^^^^^^^
}
f<string, { a: number }>(); // should error
<<<<<<< HEAD
>f<string, { a: number }>() : undefined
>f : <T, U extends { a: T; }>() => undefined
=======
>f<string, { a: number }>() : any
>                           : ^^^
>f : <T, U extends { a: T; }>() => any
>  : ^^^^^^^^^^^^^^^^^^^^^^^^^^^^^^^^^
>>>>>>> 12402f26
>a : number
>  : ^^^^^^


<|MERGE_RESOLUTION|>--- conflicted
+++ resolved
@@ -1,31 +1,22 @@
-//// [tests/cases/compiler/invalidConstraint1.ts] ////
-
-=== invalidConstraint1.ts ===
-function f<T, U extends { a: T }>() {
-<<<<<<< HEAD
->f : <T, U extends { a: T; }>() => undefined
-=======
->f : <T, U extends { a: T; }>() => any
->  : ^ ^^^^^^^^^^^^^^^^^ ^^^^^^^^^^^^^
->>>>>>> 12402f26
->a : T
->  : ^
-
-    return undefined;
->undefined : undefined
->          : ^^^^^^^^^
-}
-f<string, { a: number }>(); // should error
-<<<<<<< HEAD
->f<string, { a: number }>() : undefined
->f : <T, U extends { a: T; }>() => undefined
-=======
->f<string, { a: number }>() : any
->                           : ^^^
->f : <T, U extends { a: T; }>() => any
->  : ^^^^^^^^^^^^^^^^^^^^^^^^^^^^^^^^^
->>>>>>> 12402f26
->a : number
->  : ^^^^^^
-
-
+//// [tests/cases/compiler/invalidConstraint1.ts] ////
+
+=== invalidConstraint1.ts ===
+function f<T, U extends { a: T }>() {
+>f : <T, U extends { a: T; }>() => undefined
+>  : ^ ^^^^^^^^^^^^^^^^^ ^^^^^^^^^^^^^^^^^^^
+>a : T
+>  : ^
+
+    return undefined;
+>undefined : undefined
+>          : ^^^^^^^^^
+}
+f<string, { a: number }>(); // should error
+>f<string, { a: number }>() : undefined
+>                           : ^^^^^^^^^
+>f : <T, U extends { a: T; }>() => undefined
+>  : ^^^^^^^^^^^^^^^^^^^^^^^^^^^^^^^^^^^^^^^
+>a : number
+>  : ^^^^^^
+
+