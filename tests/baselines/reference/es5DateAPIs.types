//// [tests/cases/conformance/es5/es5DateAPIs.ts] ////

=== es5DateAPIs.ts ===
Date.UTC(2017); // should error
>Date.UTC(2017) : number
<<<<<<< HEAD
>Date.UTC : (year: number, monthIndex: number, date?: number | undefined, hours?: number | undefined, minutes?: number | undefined, seconds?: number | undefined, ms?: number | undefined) => number
>Date : DateConstructor
>UTC : (year: number, monthIndex: number, date?: number | undefined, hours?: number | undefined, minutes?: number | undefined, seconds?: number | undefined, ms?: number | undefined) => number
=======
>               : ^^^^^^
>Date.UTC : (year: number, monthIndex: number, date?: number, hours?: number, minutes?: number, seconds?: number, ms?: number) => number
>         : ^^^^^^^^^^^^^^^^^^^^^^^^^^^^^^^^^^^^^^^^^^^^^^^^^^^^^^^^^^^^^^^^^^^^^^^^^^^^^^^^^^^^^^^^^^^^^^^^^^^^^^^^^^^^^^^^^^^^^^^^^^^^
>Date : DateConstructor
>     : ^^^^^^^^^^^^^^^
>UTC : (year: number, monthIndex: number, date?: number, hours?: number, minutes?: number, seconds?: number, ms?: number) => number
>    : ^^^^^^^^^^^^^^^^^^^^^^^^^^^^^^^^^^^^^^^^^^^^^^^^^^^^^^^^^^^^^^^^^^^^^^^^^^^^^^^^^^^^^^^^^^^^^^^^^^^^^^^^^^^^^^^^^^^^^^^^^^^^
>>>>>>> 12402f26
>2017 : 2017
>     : ^^^^

<|MERGE_RESOLUTION|>--- conflicted
+++ resolved
@@ -1,21 +1,15 @@
-//// [tests/cases/conformance/es5/es5DateAPIs.ts] ////
-
-=== es5DateAPIs.ts ===
-Date.UTC(2017); // should error
->Date.UTC(2017) : number
-<<<<<<< HEAD
->Date.UTC : (year: number, monthIndex: number, date?: number | undefined, hours?: number | undefined, minutes?: number | undefined, seconds?: number | undefined, ms?: number | undefined) => number
->Date : DateConstructor
->UTC : (year: number, monthIndex: number, date?: number | undefined, hours?: number | undefined, minutes?: number | undefined, seconds?: number | undefined, ms?: number | undefined) => number
-=======
->               : ^^^^^^
->Date.UTC : (year: number, monthIndex: number, date?: number, hours?: number, minutes?: number, seconds?: number, ms?: number) => number
->         : ^^^^^^^^^^^^^^^^^^^^^^^^^^^^^^^^^^^^^^^^^^^^^^^^^^^^^^^^^^^^^^^^^^^^^^^^^^^^^^^^^^^^^^^^^^^^^^^^^^^^^^^^^^^^^^^^^^^^^^^^^^^^
->Date : DateConstructor
->     : ^^^^^^^^^^^^^^^
->UTC : (year: number, monthIndex: number, date?: number, hours?: number, minutes?: number, seconds?: number, ms?: number) => number
->    : ^^^^^^^^^^^^^^^^^^^^^^^^^^^^^^^^^^^^^^^^^^^^^^^^^^^^^^^^^^^^^^^^^^^^^^^^^^^^^^^^^^^^^^^^^^^^^^^^^^^^^^^^^^^^^^^^^^^^^^^^^^^^
->>>>>>> 12402f26
->2017 : 2017
->     : ^^^^
-
+//// [tests/cases/conformance/es5/es5DateAPIs.ts] ////
+
+=== es5DateAPIs.ts ===
+Date.UTC(2017); // should error
+>Date.UTC(2017) : number
+>               : ^^^^^^
+>Date.UTC : (year: number, monthIndex: number, date?: number | undefined, hours?: number | undefined, minutes?: number | undefined, seconds?: number | undefined, ms?: number | undefined) => number
+>         : ^^^^^^^^^^^^^^^^^^^^^^^^^^^^^^^^^^^^^^^^^^^^^^^^^^^^^^^^^^^^^^^^^^^^^^^^^^^^^^^^^^^^^^^^^^^^^^^^^^^^^^^^^^^^^^^^^^^^^^^^^^^^^^^^^^^^^^^^^^^^^^^^^^^^^^^^^^^^^^^^^^^^^^^^^^^^^^^^^^^^^^^^
+>Date : DateConstructor
+>     : ^^^^^^^^^^^^^^^
+>UTC : (year: number, monthIndex: number, date?: number | undefined, hours?: number | undefined, minutes?: number | undefined, seconds?: number | undefined, ms?: number | undefined) => number
+>    : ^^^^^^^^^^^^^^^^^^^^^^^^^^^^^^^^^^^^^^^^^^^^^^^^^^^^^^^^^^^^^^^^^^^^^^^^^^^^^^^^^^^^^^^^^^^^^^^^^^^^^^^^^^^^^^^^^^^^^^^^^^^^^^^^^^^^^^^^^^^^^^^^^^^^^^^^^^^^^^^^^^^^^^^^^^^^^^^^^^^^^^^^
+>2017 : 2017
+>     : ^^^^
+