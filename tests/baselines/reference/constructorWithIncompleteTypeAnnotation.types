//// [tests/cases/compiler/constructorWithIncompleteTypeAnnotation.ts] ////

=== constructorWithIncompleteTypeAnnotation.ts ===
declare module "fs" {
>"fs" : typeof import("fs")
>     : ^^^^^^^^^^^^^^^^^^^

    export class File {
>File : File
>     : ^^^^

        constructor(filename: string);
>filename : string
>         : ^^^^^^

        public ReadAllText(): string;
>ReadAllText : () => string
>            : ^^^^^^      
    }
    export interface IFile {
        [index: number]: string;
>index : number
>      : ^^^^^^
    }
}

import fs = module("fs");
>fs : any
>   : ^^^
>module : any
>       : ^^^
>("fs") : "fs"
>       : ^^^^
>"fs" : "fs"
>     : ^^^^


module TypeScriptAllInOne {
>TypeScriptAllInOne : typeof TypeScriptAllInOne
>                   : ^^^^^^^^^^^^^^^^^^^^^^^^^

    export class Program {
>Program : Program
>        : ^^^^^^^

        static Main(...args: string[]) {
>Main : (...args: string[]) => void
>     : ^^^^^^^^^^        ^^^^^^^^^
>args : string[]
>     : ^^^^^^^^

            try {
                var bfs = new BasicFeatures();
>bfs : BasicFeatures
>    : ^^^^^^^^^^^^^
>new BasicFeatures() : BasicFeatures
>                    : ^^^^^^^^^^^^^
>BasicFeatures : typeof BasicFeatures
>              : ^^^^^^^^^^^^^^^^^^^^

                var retValue: number = 0;
>retValue : number
>         : ^^^^^^
>0 : 0
>  : ^

                retValue = bfs.VARIABLES();
>retValue = bfs.VARIABLES() : number
>                           : ^^^^^^
>retValue : number
>         : ^^^^^^
>bfs.VARIABLES() : number
>                : ^^^^^^
>bfs.VARIABLES : () => number
>              : ^^^^^^^^^^^^
>bfs : BasicFeatures
>    : ^^^^^^^^^^^^^
>VARIABLES : () => number
>          : ^^^^^^^^^^^^

                if (retValue != 0 ^=  {
>retValue != 0 : boolean
>              : ^^^^^^^
>retValue : number
>         : ^^^^^^
>0 : 0
>  : ^
>^=  {                    return 1;                } : number
>                                                    : ^^^^^^
> : any
> : ^^^
>{                    return 1;                } : { return: number; }
>                                                : ^^^^^^^^^^^^^^^^^^^

                    return 1;
>return : number
>       : ^^^^^^
>1 : 1
>  : ^
                }

                 case  = bfs.STATEMENTS(4);
>case : any
>     : ^^^
>bfs.STATEMENTS(4) : any
>                  : ^^^
>bfs.STATEMENTS : any
>               : ^^^
>bfs : any
>    : ^^^
>STATEMENTS : any
>           : ^^^
>4 : 4
>  : ^

                if (retValue != 0) {
>if : (retValue: any) => any
>   : ^^^^^^^^^^^^^^^^^^^^^^
>retValue : any
>         : ^^^
>!= 0 : boolean
>     : ^^^^^^^
> : any
> : ^^^
>0 : 0
>  : ^

                    return 1;
>1 : 1
>  : ^

                 ^ 
>^                 retValue : number
>                           : ^^^^^^
> : any
> : ^^^


                retValue = bfs.TYPES();
>retValue : any
>         : ^^^
>bfs.TYPES() : any
>            : ^^^
>bfs.TYPES : any
>          : ^^^
>bfs : any
>    : ^^^
>TYPES : any
>      : ^^^

                if (retValue != 0) {
>retValue != 0 : boolean
>              : ^^^^^^^
>retValue : any
>         : ^^^
>0 : 0
>  : ^

                    return 1 && 
>1 && : any
>     : ^^^
>1 : 1
>  : ^
                }
> : any
> : ^^^

                retValue = bfs.OPERATOR ' );
>retValue = bfs.OPERATOR : any
>                        : ^^^
>retValue : any
>         : ^^^
>bfs.OPERATOR : any
>             : ^^^
>bfs : any
>    : ^^^
>OPERATOR : any
>         : ^^^
>' ); : " );"
>     : ^^^^^

                if (retValue != 0) {
>retValue != 0 : boolean
>              : ^^^^^^^
>retValue : any
>         : ^^^
>0 : 0
>  : ^

                    return 1;
>1 : 1
>  : ^
                }
            }
            catch (e) {
>e : any
>  : ^^^

                console.log(e);
>console.log(e) : any
>               : ^^^
>console.log : any
>            : ^^^
>console : any
>        : ^^^
>log : any
>    : ^^^
>e : any
>  : ^^^
            }
            finally {

            }

            console.log('Done');
>console.log('Done') : any
>                    : ^^^
>console.log : any
>            : ^^^
>console : any
>        : ^^^
>log : any
>    : ^^^
>'Done' : "Done"
>       : ^^^^^^

            return 0;
>0 : 0
>  : ^

        }
    }

    class BasicFeatures {
>BasicFeatures : BasicFeatures
>              : ^^^^^^^^^^^^^

        /// <summary>
        /// Test various of variables. Including nullable,key world as variable,special format
        /// </summary>
        /// <returns></returns>
        public VARIABLES(): number {
>VARIABLES : () => number
>          : ^^^^^^      

            var local = Number.MAX_VALUE;
>local : number
>      : ^^^^^^
>Number.MAX_VALUE : number
>                 : ^^^^^^
>Number : NumberConstructor
>       : ^^^^^^^^^^^^^^^^^
>MAX_VALUE : number
>          : ^^^^^^

            var min = Number.MIN_VALUE;
>min : number
>    : ^^^^^^
>Number.MIN_VALUE : number
>                 : ^^^^^^
>Number : NumberConstructor
>       : ^^^^^^^^^^^^^^^^^
>MIN_VALUE : number
>          : ^^^^^^

            var inf = Number.NEGATIVE_INFINITY - 
>inf : number
>    : ^^^^^^
>Number.NEGATIVE_INFINITY - : number
>                           : ^^^^^^
>Number.NEGATIVE_INFINITY : number
>                         : ^^^^^^
>Number : NumberConstructor
>       : ^^^^^^^^^^^^^^^^^
>NEGATIVE_INFINITY : number
>                  : ^^^^^^

            var nan = Number.NaN;
> : any
> : ^^^
>nan : number
>    : ^^^^^^
>Number.NaN : number
>           : ^^^^^^
>Number : NumberConstructor
>       : ^^^^^^^^^^^^^^^^^
>NaN : number
>    : ^^^^^^

            var undef = undefined;
<<<<<<< HEAD
>undef : undefined
=======
>undef : any
>      : ^^^
>>>>>>> 12402f26
>undefined : undefined
>          : ^^^^^^^^^

            var  _\uD4A5\u7204\uC316\uE59F  = local;
>_\uD4A5\u7204\uC316 : any
>                    : ^^^
>uE59F : number
>      : ^^^^^^
>local : number
>      : ^^^^^^

            var мир = local;
>мир : number
>    : ^^^^^^
>local : number
>      : ^^^^^^

            var local5 = <fs.File>null;
>local5 : fs.File
>       : ^^^^^^^
><fs.File>null : fs.File
>              : ^^^^^^^
>fs : any
>   : ^^^

            var local6 = local5 instanceof fs.File;
>local6 : boolean
>       : ^^^^^^^
>local5 instanceof fs.File : boolean
>                          : ^^^^^^^
>local5 : fs.File
>       : ^^^^^^^
>fs.File : any
>        : ^^^
>fs : any
>   : ^^^
>File : any
>     : ^^^

            var hex = 0xBADC0DE, Hex = 0XDEADBEEF;
>hex : number
>    : ^^^^^^
>0xBADC0DE : 195936478
>          : ^^^^^^^^^
>Hex : number
>    : ^^^^^^
>0XDEADBEEF : 3735928559
>           : ^^^^^^^^^^

            var float = 6.02e23, float2 = 6.02E-23
>float : number
>      : ^^^^^^
>6.02e23 : 6.02e+23
>        : ^^^^^^^^
>float2 : number
>       : ^^^^^^
>6.02E-23 : 6.02e-23
>         : ^^^^^^^^

            var char = 'c', \u0066 = '\u0066', hexchar = '\x42' != 
>char : string
>     : ^^^^^^
>'c' : "c"
>    : ^^^
>\u0066 : string
>       : ^^^^^^
>'\u0066' : "f"
>         : ^^^
>hexchar : boolean
>        : ^^^^^^^
>'\x42' != : boolean
>          : ^^^^^^^
>'\x42' : "B"
>       : ^^^

            var quoted = '"', quoted2 = "'";
> : any
> : ^^^
>quoted : string
>       : ^^^^^^
>'"' : "\""
>    : ^^^^
>quoted2 : string
>        : ^^^^^^
>"'" : "'"
>    : ^^^

            var reg = /\w*/;
>reg : RegExp
>    : ^^^^^^
>/\w*/ : RegExp
>      : ^^^^^^

            var objLit = { "var": number = 42, equals: function (x) { return x["var"] === 42; },  instanceof : () => 'objLit{42}' };
>objLit : { var: number; equals: (x: any) => boolean; instanceof: () => string; }
>       : ^^^^^^^^^^^^^^^^^^^^^^^^^^^^^^^^^^^^^^^^^^^^^^^^^^^^^^^^^^^^^^^^^^^^^^^
>{ "var": number = 42, equals: function (x) { return x["var"] === 42; },  instanceof : () => 'objLit{42}' } : { var: number; equals: (x: any) => boolean; instanceof: () => string; }
>                                                                                                           : ^^^^^^^^^^^^^^^^^^^^^^^^^^^^^^^^^^^^^^^^^^^^^^^^^^^^^^^^^^^^^^^^^^^^^^^
>"var" : number
>      : ^^^^^^
>number = 42 : 42
>            : ^^
>number : number
>       : ^^^^^^
>42 : 42
>   : ^^
>equals : (x: any) => boolean
>       : ^^^^^^^^^^^^^^^^^^^
>function (x) { return x["var"] === 42; } : (x: any) => boolean
>                                         : ^^^^^^^^^^^^^^^^^^^
>x : any
>  : ^^^
>x["var"] === 42 : boolean
>                : ^^^^^^^
>x["var"] : any
>         : ^^^
>x : any
>  : ^^^
>"var" : "var"
>      : ^^^^^
>42 : 42
>   : ^^
>instanceof : () => string
>           : ^^^^^^^^^^^^
>() => 'objLit{42}' : () => string
>                   : ^^^^^^^^^^^^
>'objLit{42}' : "objLit{42}"
>             : ^^^^^^^^^^^^

            var weekday = Weekdays.Monday;
>weekday : Weekdays
>        : ^^^^^^^^
>Weekdays.Monday : Weekdays.Monday
>                : ^^^^^^^^^^^^^^^
>Weekdays : typeof Weekdays
>         : ^^^^^^^^^^^^^^^
>Monday : Weekdays.Monday
>       : ^^^^^^^^^^^^^^^

            var con = char + f + hexchar + float.toString() + float2.toString() + reg.toString() + objLit + weekday;
>con : string
>    : ^^^^^^
>char + f + hexchar + float.toString() + float2.toString() + reg.toString() + objLit + weekday : string
>                                                                                              : ^^^^^^
>char + f + hexchar + float.toString() + float2.toString() + reg.toString() + objLit : string
>                                                                                    : ^^^^^^
>char + f + hexchar + float.toString() + float2.toString() + reg.toString() : string
>                                                                           : ^^^^^^
>char + f + hexchar + float.toString() + float2.toString() : string
>                                                          : ^^^^^^
>char + f + hexchar + float.toString() : string
>                                      : ^^^^^^
>char + f + hexchar : string
>                   : ^^^^^^
>char + f : string
>         : ^^^^^^
>char : string
>     : ^^^^^^
>f : string
>  : ^^^^^^
>hexchar : boolean
>        : ^^^^^^^
>float.toString() : string
<<<<<<< HEAD
>float.toString : (radix?: number | undefined) => string
>float : number
>toString : (radix?: number | undefined) => string
>float2.toString() : string
>float2.toString : (radix?: number | undefined) => string
>float2 : number
>toString : (radix?: number | undefined) => string
=======
>                 : ^^^^^^
>float.toString : (radix?: number) => string
>               : ^^^^^^^^^^^^^^^^^^^^^^^^^^
>float : number
>      : ^^^^^^
>toString : (radix?: number) => string
>         : ^^^^^^^^^^^^^^^^^^^^^^^^^^
>float2.toString() : string
>                  : ^^^^^^
>float2.toString : (radix?: number) => string
>                : ^^^^^^^^^^^^^^^^^^^^^^^^^^
>float2 : number
>       : ^^^^^^
>toString : (radix?: number) => string
>         : ^^^^^^^^^^^^^^^^^^^^^^^^^^
>>>>>>> 12402f26
>reg.toString() : string
>               : ^^^^^^
>reg.toString : () => string
>             : ^^^^^^^^^^^^
>reg : RegExp
>    : ^^^^^^
>toString : () => string
>         : ^^^^^^^^^^^^
>objLit : { var: number; equals: (x: any) => boolean; instanceof: () => string; }
>       : ^^^^^^^^^^^^^^^^^^^^^^^^^^^^^^^^^^^^^^^^^^^^^^^^^^^^^^^^^^^^^^^^^^^^^^^
>weekday : Weekdays.Monday
>        : ^^^^^^^^^^^^^^^

            //
            var any = 0 ^= 
>any : number
>    : ^^^^^^
>0 ^= : number
>     : ^^^^^^
>0 : 0
>  : ^

            var bool = 0;
> : any
> : ^^^
>bool : number
>     : ^^^^^^
>0 : 0
>  : ^

            var declare = 0;
>declare : number
>        : ^^^^^^
>0 : 0
>  : ^

            var constructor = 0;
>constructor : number
>            : ^^^^^^
>0 : 0
>  : ^

            var get = 0;
>get : number
>    : ^^^^^^
>0 : 0
>  : ^

            var implements = 0;
>implements : number
>           : ^^^^^^
>0 : 0
>  : ^

            var interface = 0;
>interface : number
>          : ^^^^^^
>0 : 0
>  : ^

            var let = 0;
>let : number
>    : ^^^^^^
>0 : 0
>  : ^

            var module = 0;
>module : number
>       : ^^^^^^
>0 : 0
>  : ^

            var number = 0;
>number : number
>       : ^^^^^^
>0 : 0
>  : ^

            var package = 0;
>package : number
>        : ^^^^^^
>0 : 0
>  : ^

            var private = 0;
>private : number
>        : ^^^^^^
>0 : 0
>  : ^

            var protected = 0;
>protected : number
>          : ^^^^^^
>0 : 0
>  : ^

            var public = 0;
>public : number
>       : ^^^^^^
>0 : 0
>  : ^

            var set = 0;
>set : number
>    : ^^^^^^
>0 : 0
>  : ^

            var static = 0;
>static : number
>       : ^^^^^^
>0 : 0
>  : ^

            var string = 0 /> 
>string : boolean
>       : ^^^^^^^
>0 /> : boolean
>     : ^^^^^^^
>0 / : number
>    : ^^^^^^
>0 : 0
>  : ^
> : any
> : ^^^

            var yield = 0;
> : any
> : ^^^
>yield : number
>      : ^^^^^^
>0 : 0
>  : ^

            var sum3 = any + bool + declare + constructor + get + implements + interface + let + module + number + package + private + protected + public + set + static + string + yield;
>sum3 : any
>     : ^^^
>any + bool + declare + constructor + get + implements + interface + let + module + number + package + private + protected + public + set + static + string + yield : any
>                                                                                                                                                                   : ^^^
>any + bool + declare + constructor + get + implements + interface + let + module + number + package + private + protected + public + set + static + string : any
>                                                                                                                                                           : ^^^
>any + bool + declare + constructor + get + implements + interface + let + module + number + package + private + protected + public + set + static : number
>                                                                                                                                                  : ^^^^^^
>any + bool + declare + constructor + get + implements + interface + let + module + number + package + private + protected + public + set : number
>                                                                                                                                         : ^^^^^^
>any + bool + declare + constructor + get + implements + interface + let + module + number + package + private + protected + public : number
>                                                                                                                                   : ^^^^^^
>any + bool + declare + constructor + get + implements + interface + let + module + number + package + private + protected : number
>                                                                                                                          : ^^^^^^
>any + bool + declare + constructor + get + implements + interface + let + module + number + package + private : number
>                                                                                                              : ^^^^^^
>any + bool + declare + constructor + get + implements + interface + let + module + number + package : number
>                                                                                                    : ^^^^^^
>any + bool + declare + constructor + get + implements + interface + let + module + number : number
>                                                                                          : ^^^^^^
>any + bool + declare + constructor + get + implements + interface + let + module : number
>                                                                                 : ^^^^^^
>any + bool + declare + constructor + get + implements + interface + let : number
>                                                                        : ^^^^^^
>any + bool + declare + constructor + get + implements + interface : number
>                                                                  : ^^^^^^
>any + bool + declare + constructor + get + implements : number
>                                                      : ^^^^^^
>any + bool + declare + constructor + get : number
>                                         : ^^^^^^
>any + bool + declare + constructor : number
>                                   : ^^^^^^
>any + bool + declare : number
>                     : ^^^^^^
>any + bool : number
>           : ^^^^^^
>any : number
>    : ^^^^^^
>bool : number
>     : ^^^^^^
>declare : number
>        : ^^^^^^
>constructor : number
>            : ^^^^^^
>get : number
>    : ^^^^^^
>implements : number
>           : ^^^^^^
>interface : number
>          : ^^^^^^
>let : number
>    : ^^^^^^
>module : number
>       : ^^^^^^
>number : number
>       : ^^^^^^
>package : number
>        : ^^^^^^
>private : number
>        : ^^^^^^
>protected : number
>          : ^^^^^^
>public : number
>       : ^^^^^^
>set : number
>    : ^^^^^^
>static : number
>       : ^^^^^^
>string : boolean
>       : ^^^^^^^
>yield : number
>      : ^^^^^^

            return 0;
>0 : 0
>  : ^
        }

        /// <summary>
        /// Test different statements. Including if-else,swith,foreach,(un)checked,lock,using,try-catch-finally
        /// </summary>
        /// <param name="i"></param>
        /// <returns></returns>
        STATEMENTS(i: number): number {
>STATEMENTS : (i: number) => number
>           : ^^^^      ^^^^^      
>i : number
>  : ^^^^^^

            var retVal = 0;
>retVal : number
>       : ^^^^^^
>0 : 0
>  : ^

            if (i == 1)
>i == 1 : boolean
>       : ^^^^^^^
>i : number
>  : ^^^^^^
>1 : 1
>  : ^

                retVal = 1;
>retVal = 1 : 1
>           : ^
>retVal : number
>       : ^^^^^^
>1 : 1
>  : ^

            else
                retVal = 0;
>retVal = 0 : 0
>           : ^
>retVal : number
>       : ^^^^^^
>0 : 0
>  : ^

            switch (i) {
>i : number
>  : ^^^^^^

                case 2:
>2 : 2
>  : ^

                    retVal = 1;
>retVal = 1 : 1
>           : ^
>retVal : number
>       : ^^^^^^
>1 : 1
>  : ^

                    break;
                case 3:
>3 : 3
>  : ^

                    retVal = 1;
>retVal = 1 : 1
>           : ^
>retVal : number
>       : ^^^^^^
>1 : 1
>  : ^

                    break;
                default:
                    break;
            }

            for (var x in { x: 0, y: 1 }) {
>x : string
>  : ^^^^^^
>{ x: 0, y: 1 } : { x: number; y: number; }
>               : ^^^^^^^^^^^^^^^^^^^^^^^^^
>x : number
>  : ^^^^^^
>0 : 0
>  : ^
>y : number
>  : ^^^^^^
>1 : 1
>  : ^

             ! 
>! : boolean
>  : ^^^^^^^

            try {
> : any
> : ^^^

                throw null;
            }
            catch (Exception)  ? 
>Exception : any
>          : ^^^
            }
            finally {
                try { }
                catch (Exception) { }
>Exception : any
>          : ^^^
            }

            return retVal;
>retVal : number
>       : ^^^^^^
        }

        /// <summary>
        /// Test types in ts language. Including class,struct,interface,delegate,anonymous type
        /// </summary>
        /// <returns></returns>
        public TYPES(): number {
>TYPES : () => number
>      : ^^^^^^      

            var retVal = 0;
>retVal : number
>       : ^^^^^^
>0 : 0
>  : ^

            var c = new CLASS();
>c : CLASS
>  : ^^^^^
>new CLASS() : CLASS
>            : ^^^^^
>CLASS : typeof CLASS
>      : ^^^^^^^^^^^^

            var xx: IF = c;
>xx : IF
>   : ^^
>c : CLASS
>  : ^^^^^

            retVal +=  catch .Property;
>retVal += : any
>          : ^^^
>retVal : number
>       : ^^^^^^
> : any
> : ^^^
>Property : any
>         : ^^^

            retVal += c.Member();
>retVal += c.Member() : number
>                     : ^^^^^^
>retVal : number
>       : ^^^^^^
>c.Member() : number
>           : ^^^^^^
>c.Member : () => number
>         : ^^^^^^^^^^^^
>c : CLASS
>  : ^^^^^
>Member : () => number
>       : ^^^^^^^^^^^^

            retVal += xx.Foo() ? 0 : 1;
>retVal += xx.Foo() ? 0 : 1 : number
>                           : ^^^^^^
>retVal : number
>       : ^^^^^^
>xx.Foo() ? 0 : 1 : 0 | 1
>                 : ^^^^^
>xx.Foo() : bool
>         : ^^^^
>xx.Foo : () => bool
>       : ^^^^^^^^^^
>xx : IF
>   : ^^
>Foo : () => bool
>    : ^^^^^^^^^^
>0 : 0
>  : ^
>1 : 1
>  : ^

            //anonymous type
            var anony = { a: new CLASS() };
>anony : { a: CLASS; }
>      : ^^^^^^^^^^^^^
>{ a: new CLASS() } : { a: CLASS; }
>                   : ^^^^^^^^^^^^^
>a : CLASS
>  : ^^^^^
>new CLASS() : CLASS
>            : ^^^^^
>CLASS : typeof CLASS
>      : ^^^^^^^^^^^^

            retVal += anony.a.d();
>retVal += anony.a.d() : any
>                      : ^^^
>retVal : number
>       : ^^^^^^
>anony.a.d() : void
>            : ^^^^
>anony.a.d : () => void
>          : ^^^^^^^^^^
>anony.a : CLASS
>        : ^^^^^
>anony : { a: CLASS; }
>      : ^^^^^^^^^^^^^
>a : CLASS
>  : ^^^^^
>d : () => void
>  : ^^^^^^^^^^

            return retVal;
>retVal : number
>       : ^^^^^^
        }


        ///// <summary>
        ///// Test different operators
        ///// </summary>
        ///// <returns></returns>
        public OPERATOR(): number {
>OPERATOR : () => number
>         : ^^^^^^      

            var a: number[] = [1, 2, 3, 4, 5, ];/*[] bug*/ // YES []
>a : number[]
>  : ^^^^^^^^
>[1, 2, 3, 4, 5, ] : number[]
>                  : ^^^^^^^^
>1 : 1
>  : ^
>2 : 2
>  : ^
>3 : 3
>  : ^
>4 : 4
>  : ^
>5 : 5
>  : ^

            var i = a[1];/*[]*/
>i : number
>  : ^^^^^^
>a[1] : number
>     : ^^^^^^
>a : number[]
>  : ^^^^^^^^
>1 : 1
>  : ^

            i = i + i - i * i / i % i & i | i ^ i;/*+ - * / % & | ^*/
>i = i + i - i * i / i % i & i | i ^ i : number
>                                      : ^^^^^^
>i : number
>  : ^^^^^^
>i + i - i * i / i % i & i | i ^ i : number
>                                  : ^^^^^^
>i + i - i * i / i % i & i : number
>                          : ^^^^^^
>i + i - i * i / i % i : number
>                      : ^^^^^^
>i + i : number
>      : ^^^^^^
>i : number
>  : ^^^^^^
>i : number
>  : ^^^^^^
>i * i / i % i : number
>              : ^^^^^^
>i * i / i : number
>          : ^^^^^^
>i * i : number
>      : ^^^^^^
>i : number
>  : ^^^^^^
>i : number
>  : ^^^^^^
>i : number
>  : ^^^^^^
>i : number
>  : ^^^^^^
>i : number
>  : ^^^^^^
>i ^ i : number
>      : ^^^^^^
>i : number
>  : ^^^^^^
>i : number
>  : ^^^^^^

            var b  =  true && false || true ^ false;/*& | ^*/
>b : number
>  : ^^^^^^
>true && false || true ^ false : number
>                              : ^^^^^^
>true && false : false
>              : ^^^^^
>true : true
>     : ^^^^
>false : false
>      : ^^^^^
>true ^ false : number
>             : ^^^^^^
>true : true
>     : ^^^^
>false : false
>      : ^^^^^

            b = !b;/*!*/
>b = !b : boolean
>       : ^^^^^^^
>b : number
>  : ^^^^^^
>!b : boolean
>   : ^^^^^^^
>b : number
>  : ^^^^^^

            i = ~i;/*~i*/
>i = ~i : number
>       : ^^^^^^
>i : number
>  : ^^^^^^
>~i : number
>   : ^^^^^^
>i : number
>  : ^^^^^^

            b = i < (i - 1) && (i + 1) > i;/*< && >*/
>b = i < (i - 1) && (i + 1) > i : boolean
>                               : ^^^^^^^
>b : number
>  : ^^^^^^
>i < (i - 1) && (i + 1) > i : boolean
>                           : ^^^^^^^
>i < (i - 1) : boolean
>            : ^^^^^^^
>i : number
>  : ^^^^^^
>(i - 1) : number
>        : ^^^^^^
>i - 1 : number
>      : ^^^^^^
>i : number
>  : ^^^^^^
>1 : 1
>  : ^
>(i + 1) > i : boolean
>            : ^^^^^^^
>(i + 1) : number
>        : ^^^^^^
>i + 1 : number
>      : ^^^^^^
>i : number
>  : ^^^^^^
>1 : 1
>  : ^
>i : number
>  : ^^^^^^

            var f = true ? 1 : 0;/*? :*/   // YES :
>f : number
>  : ^^^^^^
>true ? 1 : 0 : 0 | 1
>             : ^^^^^
>true : true
>     : ^^^^
>1 : 1
>  : ^
>0 : 0
>  : ^

            i++;/*++*/
>i++ : number
>    : ^^^^^^
>i : number
>  : ^^^^^^

            i--;/*--*/
>i-- : number
>    : ^^^^^^
>i : number
>  : ^^^^^^

            b = true && false || true;/*&& ||*/
>b = true && false || true : true
>                          : ^^^^
>b : number
>  : ^^^^^^
>true && false || true : true
>                      : ^^^^
>true && false : false
>              : ^^^^^
>true : true
>     : ^^^^
>false : false
>      : ^^^^^
>true : true
>     : ^^^^

            i = i << 5;/*<<*/
>i = i << 5 : number
>           : ^^^^^^
>i : number
>  : ^^^^^^
>i << 5 : number
>       : ^^^^^^
>i : number
>  : ^^^^^^
>5 : 5
>  : ^

            i = i >> 5;/*>>*/
>i = i >> 5 : number
>           : ^^^^^^
>i : number
>  : ^^^^^^
>i >> 5 : number
>       : ^^^^^^
>i : number
>  : ^^^^^^
>5 : 5
>  : ^

            var j = i;
>j : number
>  : ^^^^^^
>i : number
>  : ^^^^^^

            b = i == j && i != j && i <= j && i >= j;/*= == && != <= >=*/
>b = i == j && i != j && i <= j && i >= j : boolean
>                                         : ^^^^^^^
>b : number
>  : ^^^^^^
>i == j && i != j && i <= j && i >= j : boolean
>                                     : ^^^^^^^
>i == j && i != j && i <= j : boolean
>                           : ^^^^^^^
>i == j && i != j : boolean
>                 : ^^^^^^^
>i == j : boolean
>       : ^^^^^^^
>i : number
>  : ^^^^^^
>j : number
>  : ^^^^^^
>i != j : boolean
>       : ^^^^^^^
>i : number
>  : ^^^^^^
>j : number
>  : ^^^^^^
>i <= j : boolean
>       : ^^^^^^^
>i : number
>  : ^^^^^^
>j : number
>  : ^^^^^^
>i >= j : boolean
>       : ^^^^^^^
>i : number
>  : ^^^^^^
>j : number
>  : ^^^^^^

            i += <number>5.0;/*+=*/
>i += <number>5.0 : number
>                 : ^^^^^^
>i : number
>  : ^^^^^^
><number>5.0 : number
>            : ^^^^^^
>5.0 : 5
>    : ^

            i -= i;/*-=*/
>i -= i : number
>       : ^^^^^^
>i : number
>  : ^^^^^^
>i : number
>  : ^^^^^^

            i *= i;/**=*/
>i *= i : number
>       : ^^^^^^
>i : number
>  : ^^^^^^
>i : number
>  : ^^^^^^

            if (i == 0)
>i == 0 : boolean
>       : ^^^^^^^
>i : number
>  : ^^^^^^
>0 : 0
>  : ^

                i++;
>i++ : number
>    : ^^^^^^
>i : number
>  : ^^^^^^

            i /= i;/*/=*/
>i /= i : number
>       : ^^^^^^
>i : number
>  : ^^^^^^
>i : number
>  : ^^^^^^

            i %= i;/*%=*/
>i %= i : number
>       : ^^^^^^
>i : number
>  : ^^^^^^
>i : number
>  : ^^^^^^

            i &= i;/*&=*/
>i &= i : number
>       : ^^^^^^
>i : number
>  : ^^^^^^
>i : number
>  : ^^^^^^

            i |= i;/*|=*/
>i |= i : number
>       : ^^^^^^
>i : number
>  : ^^^^^^
>i : number
>  : ^^^^^^

            i ^= i;/*^=*/
>i ^= i : number
>       : ^^^^^^
>i : number
>  : ^^^^^^
>i : number
>  : ^^^^^^

            i <<= i;/*<<=*/
>i <<= i : number
>        : ^^^^^^
>i : number
>  : ^^^^^^
>i : number
>  : ^^^^^^

            i >>= i;/*>>=*/
>i >>= i : number
>        : ^^^^^^
>i : number
>  : ^^^^^^
>i : number
>  : ^^^^^^

            if (i == 0 &&  != b && f == 1)
>i == 0 &&  != b && f == 1 : boolean
>                          : ^^^^^^^
>i == 0 &&  != b : boolean
>                : ^^^^^^^
>i == 0 : boolean
>       : ^^^^^^^
>i : number
>  : ^^^^^^
>0 : 0
>  : ^
>!= b : boolean
>     : ^^^^^^^
> : any
> : ^^^
>b : number
>  : ^^^^^^
>f == 1 : boolean
>       : ^^^^^^^
>f : number
>  : ^^^^^^
>1 : 1
>  : ^

                return 0;
>0 : 0
>  : ^

            else return 1;
>1 : 1
>  : ^
        }

    }

    interface IF {
        Foo(): bool;
>Foo : () => bool
>    : ^^^^^^^^^^
    }

    class CLASS implements IF {
>CLASS : CLASS
>      : ^^^^^

         case  d = () => {  yield  0; };
>d : () => void
>  : ^^^^^^^^^^
>() => {  yield  0; } : () => void
>                     : ^^^^^^^^^^
>yield  0 : any
>         : ^^^
>0 : 0
>  : ^

        public get Property() { return 0; }
>Property : number
>         : ^^^^^^
>0 : 0
>  : ^

        public Member() {
>Member : () => number
>       : ^^^^^^^^^^^^

            return 0;
>0 : 0
>  : ^
        }
        public Foo(): bool {
>Foo : () => bool
>    : ^^^^^^^^^^

            var myEvent = () => { return 1; };
>myEvent : () => number
>        : ^^^^^^^^^^^^
>() => { return 1; } : () => number
>                    : ^^^^^^^^^^^^
>1 : 1
>  : ^

            if (myEvent() == 1)
>myEvent() == 1 : boolean
>               : ^^^^^^^
>myEvent() : number
>          : ^^^^^^
>myEvent : () => number
>        : ^^^^^^^^^^^^
>1 : 1
>  : ^

                return true ? 
>true ? : any
>       : ^^^
>true : true
>     : ^^^^

            else
> : any
> : ^^^
> : any
> : ^^^

                return false;
>false : false
>      : ^^^^^
        }
    }


    // todo: use these
    class A  . 
>A : A
>  : ^

        public method1(val:number) {
>method1(val:number) : any
>                    : ^^^
>method1 : any
>        : ^^^
>val : any
>    : ^^^
>number : any
>       : ^^^

            return val;
>val : any
>    : ^^^
        }
        public method2() {
>method2() : any
>          : ^^^
>method2 : any
>        : ^^^

            return 2 * this.method1(2);
>2 * this.method1(2) : number
>                    : ^^^^^^
>2 : 2
>  : ^
>this.method1(2) : any
>                : ^^^
>this.method1 : any
>             : ^^^
>this : typeof globalThis
>     : ^^^^^^^^^^^^^^^^^
>method1 : any
>        : ^^^
>2 : 2
>  : ^
        }
    }

    class B extends A {
>B : B
>  : ^
>A : A
>  : ^

        public method2() {
>method2 : () => any
>        : ^^^^^^^^^

            return this.method1(2);
>this.method1(2) : any
>                : ^^^
>this.method1 : any
>             : ^^^
>this : this
>     : ^^^^
>method1 : any
>        : ^^^
>2 : 2
>  : ^
        }
    }

    class Overloading {
>Overloading : Overloading
>            : ^^^^^^^^^^^

        private otherValue = 42;
>otherValue : number
>           : ^^^^^^
>42 : 42
>   : ^^

        constructor(private value: number, public name: string)  :  }
>value : number
>      : ^^^^^^
>name : string
>     : ^^^^^^
       
        public Overloads(value: string);
>Overloads(value: string) : any
>                         : ^^^
>Overloads : any
>          : ^^^
>value : any
>      : ^^^
>string : any
>       : ^^^

        public Overloads( while : string, ...rest: string[]) {  & 
>Overloads( : any
>           : ^^^
>Overloads : any
>          : ^^^
> : any
> : ^^^
> : any
> : ^^^
>string, : any
>        : ^^^
>string : any
>       : ^^^
> : any
> : ^^^
>rest : any
>     : ^^^
>string[] : any
>         : ^^^
>string : any
>       : ^^^
> : any
> : ^^^
>&         public : number
>                 : ^^^^^^
> : any
> : ^^^

        public DefaultValue(value?: string = "Hello") { }
>public : any
>       : ^^^
>DefaultValue(value?: string = "Hello") : any
>                                       : ^^^
>DefaultValue : any
>             : ^^^
>value?: string = "Hello" : any
>                         : ^^^
>value : any
>      : ^^^
> : any
> : ^^^
>string = "Hello" : "Hello"
>                 : ^^^^^^^
>string : any
>       : ^^^
>"Hello" : "Hello"
>        : ^^^^^^^
    }
}

enum Weekdays {
>Weekdays : Weekdays
>         : ^^^^^^^^

    Monday,
>Monday : Weekdays.Monday
>       : ^^^^^^^^^^^^^^^

    Tuesday,
>Tuesday : Weekdays.Tuesday
>        : ^^^^^^^^^^^^^^^^

    Weekend,
>Weekend : Weekdays.Weekend
>        : ^^^^^^^^^^^^^^^^
}

enum Fruit {
>Fruit : Fruit
>      : ^^^^^

    Apple,
>Apple : Fruit.Apple
>      : ^^^^^^^^^^^

    Pear
>Pear : Fruit.Pear
>     : ^^^^^^^^^^
}

interface IDisposable {
    Dispose(): void;
>Dispose : () => void
>        : ^^^^^^    
}

TypeScriptAllInOne.Program.Main();
>TypeScriptAllInOne.Program.Main() : void
>                                  : ^^^^
>TypeScriptAllInOne.Program.Main : (...args: string[]) => void
>                                : ^^^^^^^^^^^^^^^^^^^^^^^^^^^
>TypeScriptAllInOne.Program : typeof TypeScriptAllInOne.Program
>                           : ^^^^^^^^^^^^^^^^^^^^^^^^^^^^^^^^^
>TypeScriptAllInOne : typeof TypeScriptAllInOne
>                   : ^^^^^^^^^^^^^^^^^^^^^^^^^
>Program : typeof TypeScriptAllInOne.Program
>        : ^^^^^^^^^^^^^^^^^^^^^^^^^^^^^^^^^
>Main : (...args: string[]) => void
>     : ^^^^^^^^^^^^^^^^^^^^^^^^^^^

<|MERGE_RESOLUTION|>--- conflicted
+++ resolved
@@ -1,1571 +1,1557 @@
-//// [tests/cases/compiler/constructorWithIncompleteTypeAnnotation.ts] ////
-
-=== constructorWithIncompleteTypeAnnotation.ts ===
-declare module "fs" {
->"fs" : typeof import("fs")
->     : ^^^^^^^^^^^^^^^^^^^
-
-    export class File {
->File : File
->     : ^^^^
-
-        constructor(filename: string);
->filename : string
->         : ^^^^^^
-
-        public ReadAllText(): string;
->ReadAllText : () => string
->            : ^^^^^^      
-    }
-    export interface IFile {
-        [index: number]: string;
->index : number
->      : ^^^^^^
-    }
-}
-
-import fs = module("fs");
->fs : any
->   : ^^^
->module : any
->       : ^^^
->("fs") : "fs"
->       : ^^^^
->"fs" : "fs"
->     : ^^^^
-
-
-module TypeScriptAllInOne {
->TypeScriptAllInOne : typeof TypeScriptAllInOne
->                   : ^^^^^^^^^^^^^^^^^^^^^^^^^
-
-    export class Program {
->Program : Program
->        : ^^^^^^^
-
-        static Main(...args: string[]) {
->Main : (...args: string[]) => void
->     : ^^^^^^^^^^        ^^^^^^^^^
->args : string[]
->     : ^^^^^^^^
-
-            try {
-                var bfs = new BasicFeatures();
->bfs : BasicFeatures
->    : ^^^^^^^^^^^^^
->new BasicFeatures() : BasicFeatures
->                    : ^^^^^^^^^^^^^
->BasicFeatures : typeof BasicFeatures
->              : ^^^^^^^^^^^^^^^^^^^^
-
-                var retValue: number = 0;
->retValue : number
->         : ^^^^^^
->0 : 0
->  : ^
-
-                retValue = bfs.VARIABLES();
->retValue = bfs.VARIABLES() : number
->                           : ^^^^^^
->retValue : number
->         : ^^^^^^
->bfs.VARIABLES() : number
->                : ^^^^^^
->bfs.VARIABLES : () => number
->              : ^^^^^^^^^^^^
->bfs : BasicFeatures
->    : ^^^^^^^^^^^^^
->VARIABLES : () => number
->          : ^^^^^^^^^^^^
-
-                if (retValue != 0 ^=  {
->retValue != 0 : boolean
->              : ^^^^^^^
->retValue : number
->         : ^^^^^^
->0 : 0
->  : ^
->^=  {                    return 1;                } : number
->                                                    : ^^^^^^
-> : any
-> : ^^^
->{                    return 1;                } : { return: number; }
->                                                : ^^^^^^^^^^^^^^^^^^^
-
-                    return 1;
->return : number
->       : ^^^^^^
->1 : 1
->  : ^
-                }
-
-                 case  = bfs.STATEMENTS(4);
->case : any
->     : ^^^
->bfs.STATEMENTS(4) : any
->                  : ^^^
->bfs.STATEMENTS : any
->               : ^^^
->bfs : any
->    : ^^^
->STATEMENTS : any
->           : ^^^
->4 : 4
->  : ^
-
-                if (retValue != 0) {
->if : (retValue: any) => any
->   : ^^^^^^^^^^^^^^^^^^^^^^
->retValue : any
->         : ^^^
->!= 0 : boolean
->     : ^^^^^^^
-> : any
-> : ^^^
->0 : 0
->  : ^
-
-                    return 1;
->1 : 1
->  : ^
-
-                 ^ 
->^                 retValue : number
->                           : ^^^^^^
-> : any
-> : ^^^
-
-
-                retValue = bfs.TYPES();
->retValue : any
->         : ^^^
->bfs.TYPES() : any
->            : ^^^
->bfs.TYPES : any
->          : ^^^
->bfs : any
->    : ^^^
->TYPES : any
->      : ^^^
-
-                if (retValue != 0) {
->retValue != 0 : boolean
->              : ^^^^^^^
->retValue : any
->         : ^^^
->0 : 0
->  : ^
-
-                    return 1 && 
->1 && : any
->     : ^^^
->1 : 1
->  : ^
-                }
-> : any
-> : ^^^
-
-                retValue = bfs.OPERATOR ' );
->retValue = bfs.OPERATOR : any
->                        : ^^^
->retValue : any
->         : ^^^
->bfs.OPERATOR : any
->             : ^^^
->bfs : any
->    : ^^^
->OPERATOR : any
->         : ^^^
->' ); : " );"
->     : ^^^^^
-
-                if (retValue != 0) {
->retValue != 0 : boolean
->              : ^^^^^^^
->retValue : any
->         : ^^^
->0 : 0
->  : ^
-
-                    return 1;
->1 : 1
->  : ^
-                }
-            }
-            catch (e) {
->e : any
->  : ^^^
-
-                console.log(e);
->console.log(e) : any
->               : ^^^
->console.log : any
->            : ^^^
->console : any
->        : ^^^
->log : any
->    : ^^^
->e : any
->  : ^^^
-            }
-            finally {
-
-            }
-
-            console.log('Done');
->console.log('Done') : any
->                    : ^^^
->console.log : any
->            : ^^^
->console : any
->        : ^^^
->log : any
->    : ^^^
->'Done' : "Done"
->       : ^^^^^^
-
-            return 0;
->0 : 0
->  : ^
-
-        }
-    }
-
-    class BasicFeatures {
->BasicFeatures : BasicFeatures
->              : ^^^^^^^^^^^^^
-
-        /// <summary>
-        /// Test various of variables. Including nullable,key world as variable,special format
-        /// </summary>
-        /// <returns></returns>
-        public VARIABLES(): number {
->VARIABLES : () => number
->          : ^^^^^^      
-
-            var local = Number.MAX_VALUE;
->local : number
->      : ^^^^^^
->Number.MAX_VALUE : number
->                 : ^^^^^^
->Number : NumberConstructor
->       : ^^^^^^^^^^^^^^^^^
->MAX_VALUE : number
->          : ^^^^^^
-
-            var min = Number.MIN_VALUE;
->min : number
->    : ^^^^^^
->Number.MIN_VALUE : number
->                 : ^^^^^^
->Number : NumberConstructor
->       : ^^^^^^^^^^^^^^^^^
->MIN_VALUE : number
->          : ^^^^^^
-
-            var inf = Number.NEGATIVE_INFINITY - 
->inf : number
->    : ^^^^^^
->Number.NEGATIVE_INFINITY - : number
->                           : ^^^^^^
->Number.NEGATIVE_INFINITY : number
->                         : ^^^^^^
->Number : NumberConstructor
->       : ^^^^^^^^^^^^^^^^^
->NEGATIVE_INFINITY : number
->                  : ^^^^^^
-
-            var nan = Number.NaN;
-> : any
-> : ^^^
->nan : number
->    : ^^^^^^
->Number.NaN : number
->           : ^^^^^^
->Number : NumberConstructor
->       : ^^^^^^^^^^^^^^^^^
->NaN : number
->    : ^^^^^^
-
-            var undef = undefined;
-<<<<<<< HEAD
->undef : undefined
-=======
->undef : any
->      : ^^^
->>>>>>> 12402f26
->undefined : undefined
->          : ^^^^^^^^^
-
-            var  _\uD4A5\u7204\uC316\uE59F  = local;
->_\uD4A5\u7204\uC316 : any
->                    : ^^^
->uE59F : number
->      : ^^^^^^
->local : number
->      : ^^^^^^
-
-            var мир = local;
->мир : number
->    : ^^^^^^
->local : number
->      : ^^^^^^
-
-            var local5 = <fs.File>null;
->local5 : fs.File
->       : ^^^^^^^
-><fs.File>null : fs.File
->              : ^^^^^^^
->fs : any
->   : ^^^
-
-            var local6 = local5 instanceof fs.File;
->local6 : boolean
->       : ^^^^^^^
->local5 instanceof fs.File : boolean
->                          : ^^^^^^^
->local5 : fs.File
->       : ^^^^^^^
->fs.File : any
->        : ^^^
->fs : any
->   : ^^^
->File : any
->     : ^^^
-
-            var hex = 0xBADC0DE, Hex = 0XDEADBEEF;
->hex : number
->    : ^^^^^^
->0xBADC0DE : 195936478
->          : ^^^^^^^^^
->Hex : number
->    : ^^^^^^
->0XDEADBEEF : 3735928559
->           : ^^^^^^^^^^
-
-            var float = 6.02e23, float2 = 6.02E-23
->float : number
->      : ^^^^^^
->6.02e23 : 6.02e+23
->        : ^^^^^^^^
->float2 : number
->       : ^^^^^^
->6.02E-23 : 6.02e-23
->         : ^^^^^^^^
-
-            var char = 'c', \u0066 = '\u0066', hexchar = '\x42' != 
->char : string
->     : ^^^^^^
->'c' : "c"
->    : ^^^
->\u0066 : string
->       : ^^^^^^
->'\u0066' : "f"
->         : ^^^
->hexchar : boolean
->        : ^^^^^^^
->'\x42' != : boolean
->          : ^^^^^^^
->'\x42' : "B"
->       : ^^^
-
-            var quoted = '"', quoted2 = "'";
-> : any
-> : ^^^
->quoted : string
->       : ^^^^^^
->'"' : "\""
->    : ^^^^
->quoted2 : string
->        : ^^^^^^
->"'" : "'"
->    : ^^^
-
-            var reg = /\w*/;
->reg : RegExp
->    : ^^^^^^
->/\w*/ : RegExp
->      : ^^^^^^
-
-            var objLit = { "var": number = 42, equals: function (x) { return x["var"] === 42; },  instanceof : () => 'objLit{42}' };
->objLit : { var: number; equals: (x: any) => boolean; instanceof: () => string; }
->       : ^^^^^^^^^^^^^^^^^^^^^^^^^^^^^^^^^^^^^^^^^^^^^^^^^^^^^^^^^^^^^^^^^^^^^^^
->{ "var": number = 42, equals: function (x) { return x["var"] === 42; },  instanceof : () => 'objLit{42}' } : { var: number; equals: (x: any) => boolean; instanceof: () => string; }
->                                                                                                           : ^^^^^^^^^^^^^^^^^^^^^^^^^^^^^^^^^^^^^^^^^^^^^^^^^^^^^^^^^^^^^^^^^^^^^^^
->"var" : number
->      : ^^^^^^
->number = 42 : 42
->            : ^^
->number : number
->       : ^^^^^^
->42 : 42
->   : ^^
->equals : (x: any) => boolean
->       : ^^^^^^^^^^^^^^^^^^^
->function (x) { return x["var"] === 42; } : (x: any) => boolean
->                                         : ^^^^^^^^^^^^^^^^^^^
->x : any
->  : ^^^
->x["var"] === 42 : boolean
->                : ^^^^^^^
->x["var"] : any
->         : ^^^
->x : any
->  : ^^^
->"var" : "var"
->      : ^^^^^
->42 : 42
->   : ^^
->instanceof : () => string
->           : ^^^^^^^^^^^^
->() => 'objLit{42}' : () => string
->                   : ^^^^^^^^^^^^
->'objLit{42}' : "objLit{42}"
->             : ^^^^^^^^^^^^
-
-            var weekday = Weekdays.Monday;
->weekday : Weekdays
->        : ^^^^^^^^
->Weekdays.Monday : Weekdays.Monday
->                : ^^^^^^^^^^^^^^^
->Weekdays : typeof Weekdays
->         : ^^^^^^^^^^^^^^^
->Monday : Weekdays.Monday
->       : ^^^^^^^^^^^^^^^
-
-            var con = char + f + hexchar + float.toString() + float2.toString() + reg.toString() + objLit + weekday;
->con : string
->    : ^^^^^^
->char + f + hexchar + float.toString() + float2.toString() + reg.toString() + objLit + weekday : string
->                                                                                              : ^^^^^^
->char + f + hexchar + float.toString() + float2.toString() + reg.toString() + objLit : string
->                                                                                    : ^^^^^^
->char + f + hexchar + float.toString() + float2.toString() + reg.toString() : string
->                                                                           : ^^^^^^
->char + f + hexchar + float.toString() + float2.toString() : string
->                                                          : ^^^^^^
->char + f + hexchar + float.toString() : string
->                                      : ^^^^^^
->char + f + hexchar : string
->                   : ^^^^^^
->char + f : string
->         : ^^^^^^
->char : string
->     : ^^^^^^
->f : string
->  : ^^^^^^
->hexchar : boolean
->        : ^^^^^^^
->float.toString() : string
-<<<<<<< HEAD
->float.toString : (radix?: number | undefined) => string
->float : number
->toString : (radix?: number | undefined) => string
->float2.toString() : string
->float2.toString : (radix?: number | undefined) => string
->float2 : number
->toString : (radix?: number | undefined) => string
-=======
->                 : ^^^^^^
->float.toString : (radix?: number) => string
->               : ^^^^^^^^^^^^^^^^^^^^^^^^^^
->float : number
->      : ^^^^^^
->toString : (radix?: number) => string
->         : ^^^^^^^^^^^^^^^^^^^^^^^^^^
->float2.toString() : string
->                  : ^^^^^^
->float2.toString : (radix?: number) => string
->                : ^^^^^^^^^^^^^^^^^^^^^^^^^^
->float2 : number
->       : ^^^^^^
->toString : (radix?: number) => string
->         : ^^^^^^^^^^^^^^^^^^^^^^^^^^
->>>>>>> 12402f26
->reg.toString() : string
->               : ^^^^^^
->reg.toString : () => string
->             : ^^^^^^^^^^^^
->reg : RegExp
->    : ^^^^^^
->toString : () => string
->         : ^^^^^^^^^^^^
->objLit : { var: number; equals: (x: any) => boolean; instanceof: () => string; }
->       : ^^^^^^^^^^^^^^^^^^^^^^^^^^^^^^^^^^^^^^^^^^^^^^^^^^^^^^^^^^^^^^^^^^^^^^^
->weekday : Weekdays.Monday
->        : ^^^^^^^^^^^^^^^
-
-            //
-            var any = 0 ^= 
->any : number
->    : ^^^^^^
->0 ^= : number
->     : ^^^^^^
->0 : 0
->  : ^
-
-            var bool = 0;
-> : any
-> : ^^^
->bool : number
->     : ^^^^^^
->0 : 0
->  : ^
-
-            var declare = 0;
->declare : number
->        : ^^^^^^
->0 : 0
->  : ^
-
-            var constructor = 0;
->constructor : number
->            : ^^^^^^
->0 : 0
->  : ^
-
-            var get = 0;
->get : number
->    : ^^^^^^
->0 : 0
->  : ^
-
-            var implements = 0;
->implements : number
->           : ^^^^^^
->0 : 0
->  : ^
-
-            var interface = 0;
->interface : number
->          : ^^^^^^
->0 : 0
->  : ^
-
-            var let = 0;
->let : number
->    : ^^^^^^
->0 : 0
->  : ^
-
-            var module = 0;
->module : number
->       : ^^^^^^
->0 : 0
->  : ^
-
-            var number = 0;
->number : number
->       : ^^^^^^
->0 : 0
->  : ^
-
-            var package = 0;
->package : number
->        : ^^^^^^
->0 : 0
->  : ^
-
-            var private = 0;
->private : number
->        : ^^^^^^
->0 : 0
->  : ^
-
-            var protected = 0;
->protected : number
->          : ^^^^^^
->0 : 0
->  : ^
-
-            var public = 0;
->public : number
->       : ^^^^^^
->0 : 0
->  : ^
-
-            var set = 0;
->set : number
->    : ^^^^^^
->0 : 0
->  : ^
-
-            var static = 0;
->static : number
->       : ^^^^^^
->0 : 0
->  : ^
-
-            var string = 0 /> 
->string : boolean
->       : ^^^^^^^
->0 /> : boolean
->     : ^^^^^^^
->0 / : number
->    : ^^^^^^
->0 : 0
->  : ^
-> : any
-> : ^^^
-
-            var yield = 0;
-> : any
-> : ^^^
->yield : number
->      : ^^^^^^
->0 : 0
->  : ^
-
-            var sum3 = any + bool + declare + constructor + get + implements + interface + let + module + number + package + private + protected + public + set + static + string + yield;
->sum3 : any
->     : ^^^
->any + bool + declare + constructor + get + implements + interface + let + module + number + package + private + protected + public + set + static + string + yield : any
->                                                                                                                                                                   : ^^^
->any + bool + declare + constructor + get + implements + interface + let + module + number + package + private + protected + public + set + static + string : any
->                                                                                                                                                           : ^^^
->any + bool + declare + constructor + get + implements + interface + let + module + number + package + private + protected + public + set + static : number
->                                                                                                                                                  : ^^^^^^
->any + bool + declare + constructor + get + implements + interface + let + module + number + package + private + protected + public + set : number
->                                                                                                                                         : ^^^^^^
->any + bool + declare + constructor + get + implements + interface + let + module + number + package + private + protected + public : number
->                                                                                                                                   : ^^^^^^
->any + bool + declare + constructor + get + implements + interface + let + module + number + package + private + protected : number
->                                                                                                                          : ^^^^^^
->any + bool + declare + constructor + get + implements + interface + let + module + number + package + private : number
->                                                                                                              : ^^^^^^
->any + bool + declare + constructor + get + implements + interface + let + module + number + package : number
->                                                                                                    : ^^^^^^
->any + bool + declare + constructor + get + implements + interface + let + module + number : number
->                                                                                          : ^^^^^^
->any + bool + declare + constructor + get + implements + interface + let + module : number
->                                                                                 : ^^^^^^
->any + bool + declare + constructor + get + implements + interface + let : number
->                                                                        : ^^^^^^
->any + bool + declare + constructor + get + implements + interface : number
->                                                                  : ^^^^^^
->any + bool + declare + constructor + get + implements : number
->                                                      : ^^^^^^
->any + bool + declare + constructor + get : number
->                                         : ^^^^^^
->any + bool + declare + constructor : number
->                                   : ^^^^^^
->any + bool + declare : number
->                     : ^^^^^^
->any + bool : number
->           : ^^^^^^
->any : number
->    : ^^^^^^
->bool : number
->     : ^^^^^^
->declare : number
->        : ^^^^^^
->constructor : number
->            : ^^^^^^
->get : number
->    : ^^^^^^
->implements : number
->           : ^^^^^^
->interface : number
->          : ^^^^^^
->let : number
->    : ^^^^^^
->module : number
->       : ^^^^^^
->number : number
->       : ^^^^^^
->package : number
->        : ^^^^^^
->private : number
->        : ^^^^^^
->protected : number
->          : ^^^^^^
->public : number
->       : ^^^^^^
->set : number
->    : ^^^^^^
->static : number
->       : ^^^^^^
->string : boolean
->       : ^^^^^^^
->yield : number
->      : ^^^^^^
-
-            return 0;
->0 : 0
->  : ^
-        }
-
-        /// <summary>
-        /// Test different statements. Including if-else,swith,foreach,(un)checked,lock,using,try-catch-finally
-        /// </summary>
-        /// <param name="i"></param>
-        /// <returns></returns>
-        STATEMENTS(i: number): number {
->STATEMENTS : (i: number) => number
->           : ^^^^      ^^^^^      
->i : number
->  : ^^^^^^
-
-            var retVal = 0;
->retVal : number
->       : ^^^^^^
->0 : 0
->  : ^
-
-            if (i == 1)
->i == 1 : boolean
->       : ^^^^^^^
->i : number
->  : ^^^^^^
->1 : 1
->  : ^
-
-                retVal = 1;
->retVal = 1 : 1
->           : ^
->retVal : number
->       : ^^^^^^
->1 : 1
->  : ^
-
-            else
-                retVal = 0;
->retVal = 0 : 0
->           : ^
->retVal : number
->       : ^^^^^^
->0 : 0
->  : ^
-
-            switch (i) {
->i : number
->  : ^^^^^^
-
-                case 2:
->2 : 2
->  : ^
-
-                    retVal = 1;
->retVal = 1 : 1
->           : ^
->retVal : number
->       : ^^^^^^
->1 : 1
->  : ^
-
-                    break;
-                case 3:
->3 : 3
->  : ^
-
-                    retVal = 1;
->retVal = 1 : 1
->           : ^
->retVal : number
->       : ^^^^^^
->1 : 1
->  : ^
-
-                    break;
-                default:
-                    break;
-            }
-
-            for (var x in { x: 0, y: 1 }) {
->x : string
->  : ^^^^^^
->{ x: 0, y: 1 } : { x: number; y: number; }
->               : ^^^^^^^^^^^^^^^^^^^^^^^^^
->x : number
->  : ^^^^^^
->0 : 0
->  : ^
->y : number
->  : ^^^^^^
->1 : 1
->  : ^
-
-             ! 
->! : boolean
->  : ^^^^^^^
-
-            try {
-> : any
-> : ^^^
-
-                throw null;
-            }
-            catch (Exception)  ? 
->Exception : any
->          : ^^^
-            }
-            finally {
-                try { }
-                catch (Exception) { }
->Exception : any
->          : ^^^
-            }
-
-            return retVal;
->retVal : number
->       : ^^^^^^
-        }
-
-        /// <summary>
-        /// Test types in ts language. Including class,struct,interface,delegate,anonymous type
-        /// </summary>
-        /// <returns></returns>
-        public TYPES(): number {
->TYPES : () => number
->      : ^^^^^^      
-
-            var retVal = 0;
->retVal : number
->       : ^^^^^^
->0 : 0
->  : ^
-
-            var c = new CLASS();
->c : CLASS
->  : ^^^^^
->new CLASS() : CLASS
->            : ^^^^^
->CLASS : typeof CLASS
->      : ^^^^^^^^^^^^
-
-            var xx: IF = c;
->xx : IF
->   : ^^
->c : CLASS
->  : ^^^^^
-
-            retVal +=  catch .Property;
->retVal += : any
->          : ^^^
->retVal : number
->       : ^^^^^^
-> : any
-> : ^^^
->Property : any
->         : ^^^
-
-            retVal += c.Member();
->retVal += c.Member() : number
->                     : ^^^^^^
->retVal : number
->       : ^^^^^^
->c.Member() : number
->           : ^^^^^^
->c.Member : () => number
->         : ^^^^^^^^^^^^
->c : CLASS
->  : ^^^^^
->Member : () => number
->       : ^^^^^^^^^^^^
-
-            retVal += xx.Foo() ? 0 : 1;
->retVal += xx.Foo() ? 0 : 1 : number
->                           : ^^^^^^
->retVal : number
->       : ^^^^^^
->xx.Foo() ? 0 : 1 : 0 | 1
->                 : ^^^^^
->xx.Foo() : bool
->         : ^^^^
->xx.Foo : () => bool
->       : ^^^^^^^^^^
->xx : IF
->   : ^^
->Foo : () => bool
->    : ^^^^^^^^^^
->0 : 0
->  : ^
->1 : 1
->  : ^
-
-            //anonymous type
-            var anony = { a: new CLASS() };
->anony : { a: CLASS; }
->      : ^^^^^^^^^^^^^
->{ a: new CLASS() } : { a: CLASS; }
->                   : ^^^^^^^^^^^^^
->a : CLASS
->  : ^^^^^
->new CLASS() : CLASS
->            : ^^^^^
->CLASS : typeof CLASS
->      : ^^^^^^^^^^^^
-
-            retVal += anony.a.d();
->retVal += anony.a.d() : any
->                      : ^^^
->retVal : number
->       : ^^^^^^
->anony.a.d() : void
->            : ^^^^
->anony.a.d : () => void
->          : ^^^^^^^^^^
->anony.a : CLASS
->        : ^^^^^
->anony : { a: CLASS; }
->      : ^^^^^^^^^^^^^
->a : CLASS
->  : ^^^^^
->d : () => void
->  : ^^^^^^^^^^
-
-            return retVal;
->retVal : number
->       : ^^^^^^
-        }
-
-
-        ///// <summary>
-        ///// Test different operators
-        ///// </summary>
-        ///// <returns></returns>
-        public OPERATOR(): number {
->OPERATOR : () => number
->         : ^^^^^^      
-
-            var a: number[] = [1, 2, 3, 4, 5, ];/*[] bug*/ // YES []
->a : number[]
->  : ^^^^^^^^
->[1, 2, 3, 4, 5, ] : number[]
->                  : ^^^^^^^^
->1 : 1
->  : ^
->2 : 2
->  : ^
->3 : 3
->  : ^
->4 : 4
->  : ^
->5 : 5
->  : ^
-
-            var i = a[1];/*[]*/
->i : number
->  : ^^^^^^
->a[1] : number
->     : ^^^^^^
->a : number[]
->  : ^^^^^^^^
->1 : 1
->  : ^
-
-            i = i + i - i * i / i % i & i | i ^ i;/*+ - * / % & | ^*/
->i = i + i - i * i / i % i & i | i ^ i : number
->                                      : ^^^^^^
->i : number
->  : ^^^^^^
->i + i - i * i / i % i & i | i ^ i : number
->                                  : ^^^^^^
->i + i - i * i / i % i & i : number
->                          : ^^^^^^
->i + i - i * i / i % i : number
->                      : ^^^^^^
->i + i : number
->      : ^^^^^^
->i : number
->  : ^^^^^^
->i : number
->  : ^^^^^^
->i * i / i % i : number
->              : ^^^^^^
->i * i / i : number
->          : ^^^^^^
->i * i : number
->      : ^^^^^^
->i : number
->  : ^^^^^^
->i : number
->  : ^^^^^^
->i : number
->  : ^^^^^^
->i : number
->  : ^^^^^^
->i : number
->  : ^^^^^^
->i ^ i : number
->      : ^^^^^^
->i : number
->  : ^^^^^^
->i : number
->  : ^^^^^^
-
-            var b  =  true && false || true ^ false;/*& | ^*/
->b : number
->  : ^^^^^^
->true && false || true ^ false : number
->                              : ^^^^^^
->true && false : false
->              : ^^^^^
->true : true
->     : ^^^^
->false : false
->      : ^^^^^
->true ^ false : number
->             : ^^^^^^
->true : true
->     : ^^^^
->false : false
->      : ^^^^^
-
-            b = !b;/*!*/
->b = !b : boolean
->       : ^^^^^^^
->b : number
->  : ^^^^^^
->!b : boolean
->   : ^^^^^^^
->b : number
->  : ^^^^^^
-
-            i = ~i;/*~i*/
->i = ~i : number
->       : ^^^^^^
->i : number
->  : ^^^^^^
->~i : number
->   : ^^^^^^
->i : number
->  : ^^^^^^
-
-            b = i < (i - 1) && (i + 1) > i;/*< && >*/
->b = i < (i - 1) && (i + 1) > i : boolean
->                               : ^^^^^^^
->b : number
->  : ^^^^^^
->i < (i - 1) && (i + 1) > i : boolean
->                           : ^^^^^^^
->i < (i - 1) : boolean
->            : ^^^^^^^
->i : number
->  : ^^^^^^
->(i - 1) : number
->        : ^^^^^^
->i - 1 : number
->      : ^^^^^^
->i : number
->  : ^^^^^^
->1 : 1
->  : ^
->(i + 1) > i : boolean
->            : ^^^^^^^
->(i + 1) : number
->        : ^^^^^^
->i + 1 : number
->      : ^^^^^^
->i : number
->  : ^^^^^^
->1 : 1
->  : ^
->i : number
->  : ^^^^^^
-
-            var f = true ? 1 : 0;/*? :*/   // YES :
->f : number
->  : ^^^^^^
->true ? 1 : 0 : 0 | 1
->             : ^^^^^
->true : true
->     : ^^^^
->1 : 1
->  : ^
->0 : 0
->  : ^
-
-            i++;/*++*/
->i++ : number
->    : ^^^^^^
->i : number
->  : ^^^^^^
-
-            i--;/*--*/
->i-- : number
->    : ^^^^^^
->i : number
->  : ^^^^^^
-
-            b = true && false || true;/*&& ||*/
->b = true && false || true : true
->                          : ^^^^
->b : number
->  : ^^^^^^
->true && false || true : true
->                      : ^^^^
->true && false : false
->              : ^^^^^
->true : true
->     : ^^^^
->false : false
->      : ^^^^^
->true : true
->     : ^^^^
-
-            i = i << 5;/*<<*/
->i = i << 5 : number
->           : ^^^^^^
->i : number
->  : ^^^^^^
->i << 5 : number
->       : ^^^^^^
->i : number
->  : ^^^^^^
->5 : 5
->  : ^
-
-            i = i >> 5;/*>>*/
->i = i >> 5 : number
->           : ^^^^^^
->i : number
->  : ^^^^^^
->i >> 5 : number
->       : ^^^^^^
->i : number
->  : ^^^^^^
->5 : 5
->  : ^
-
-            var j = i;
->j : number
->  : ^^^^^^
->i : number
->  : ^^^^^^
-
-            b = i == j && i != j && i <= j && i >= j;/*= == && != <= >=*/
->b = i == j && i != j && i <= j && i >= j : boolean
->                                         : ^^^^^^^
->b : number
->  : ^^^^^^
->i == j && i != j && i <= j && i >= j : boolean
->                                     : ^^^^^^^
->i == j && i != j && i <= j : boolean
->                           : ^^^^^^^
->i == j && i != j : boolean
->                 : ^^^^^^^
->i == j : boolean
->       : ^^^^^^^
->i : number
->  : ^^^^^^
->j : number
->  : ^^^^^^
->i != j : boolean
->       : ^^^^^^^
->i : number
->  : ^^^^^^
->j : number
->  : ^^^^^^
->i <= j : boolean
->       : ^^^^^^^
->i : number
->  : ^^^^^^
->j : number
->  : ^^^^^^
->i >= j : boolean
->       : ^^^^^^^
->i : number
->  : ^^^^^^
->j : number
->  : ^^^^^^
-
-            i += <number>5.0;/*+=*/
->i += <number>5.0 : number
->                 : ^^^^^^
->i : number
->  : ^^^^^^
-><number>5.0 : number
->            : ^^^^^^
->5.0 : 5
->    : ^
-
-            i -= i;/*-=*/
->i -= i : number
->       : ^^^^^^
->i : number
->  : ^^^^^^
->i : number
->  : ^^^^^^
-
-            i *= i;/**=*/
->i *= i : number
->       : ^^^^^^
->i : number
->  : ^^^^^^
->i : number
->  : ^^^^^^
-
-            if (i == 0)
->i == 0 : boolean
->       : ^^^^^^^
->i : number
->  : ^^^^^^
->0 : 0
->  : ^
-
-                i++;
->i++ : number
->    : ^^^^^^
->i : number
->  : ^^^^^^
-
-            i /= i;/*/=*/
->i /= i : number
->       : ^^^^^^
->i : number
->  : ^^^^^^
->i : number
->  : ^^^^^^
-
-            i %= i;/*%=*/
->i %= i : number
->       : ^^^^^^
->i : number
->  : ^^^^^^
->i : number
->  : ^^^^^^
-
-            i &= i;/*&=*/
->i &= i : number
->       : ^^^^^^
->i : number
->  : ^^^^^^
->i : number
->  : ^^^^^^
-
-            i |= i;/*|=*/
->i |= i : number
->       : ^^^^^^
->i : number
->  : ^^^^^^
->i : number
->  : ^^^^^^
-
-            i ^= i;/*^=*/
->i ^= i : number
->       : ^^^^^^
->i : number
->  : ^^^^^^
->i : number
->  : ^^^^^^
-
-            i <<= i;/*<<=*/
->i <<= i : number
->        : ^^^^^^
->i : number
->  : ^^^^^^
->i : number
->  : ^^^^^^
-
-            i >>= i;/*>>=*/
->i >>= i : number
->        : ^^^^^^
->i : number
->  : ^^^^^^
->i : number
->  : ^^^^^^
-
-            if (i == 0 &&  != b && f == 1)
->i == 0 &&  != b && f == 1 : boolean
->                          : ^^^^^^^
->i == 0 &&  != b : boolean
->                : ^^^^^^^
->i == 0 : boolean
->       : ^^^^^^^
->i : number
->  : ^^^^^^
->0 : 0
->  : ^
->!= b : boolean
->     : ^^^^^^^
-> : any
-> : ^^^
->b : number
->  : ^^^^^^
->f == 1 : boolean
->       : ^^^^^^^
->f : number
->  : ^^^^^^
->1 : 1
->  : ^
-
-                return 0;
->0 : 0
->  : ^
-
-            else return 1;
->1 : 1
->  : ^
-        }
-
-    }
-
-    interface IF {
-        Foo(): bool;
->Foo : () => bool
->    : ^^^^^^^^^^
-    }
-
-    class CLASS implements IF {
->CLASS : CLASS
->      : ^^^^^
-
-         case  d = () => {  yield  0; };
->d : () => void
->  : ^^^^^^^^^^
->() => {  yield  0; } : () => void
->                     : ^^^^^^^^^^
->yield  0 : any
->         : ^^^
->0 : 0
->  : ^
-
-        public get Property() { return 0; }
->Property : number
->         : ^^^^^^
->0 : 0
->  : ^
-
-        public Member() {
->Member : () => number
->       : ^^^^^^^^^^^^
-
-            return 0;
->0 : 0
->  : ^
-        }
-        public Foo(): bool {
->Foo : () => bool
->    : ^^^^^^^^^^
-
-            var myEvent = () => { return 1; };
->myEvent : () => number
->        : ^^^^^^^^^^^^
->() => { return 1; } : () => number
->                    : ^^^^^^^^^^^^
->1 : 1
->  : ^
-
-            if (myEvent() == 1)
->myEvent() == 1 : boolean
->               : ^^^^^^^
->myEvent() : number
->          : ^^^^^^
->myEvent : () => number
->        : ^^^^^^^^^^^^
->1 : 1
->  : ^
-
-                return true ? 
->true ? : any
->       : ^^^
->true : true
->     : ^^^^
-
-            else
-> : any
-> : ^^^
-> : any
-> : ^^^
-
-                return false;
->false : false
->      : ^^^^^
-        }
-    }
-
-
-    // todo: use these
-    class A  . 
->A : A
->  : ^
-
-        public method1(val:number) {
->method1(val:number) : any
->                    : ^^^
->method1 : any
->        : ^^^
->val : any
->    : ^^^
->number : any
->       : ^^^
-
-            return val;
->val : any
->    : ^^^
-        }
-        public method2() {
->method2() : any
->          : ^^^
->method2 : any
->        : ^^^
-
-            return 2 * this.method1(2);
->2 * this.method1(2) : number
->                    : ^^^^^^
->2 : 2
->  : ^
->this.method1(2) : any
->                : ^^^
->this.method1 : any
->             : ^^^
->this : typeof globalThis
->     : ^^^^^^^^^^^^^^^^^
->method1 : any
->        : ^^^
->2 : 2
->  : ^
-        }
-    }
-
-    class B extends A {
->B : B
->  : ^
->A : A
->  : ^
-
-        public method2() {
->method2 : () => any
->        : ^^^^^^^^^
-
-            return this.method1(2);
->this.method1(2) : any
->                : ^^^
->this.method1 : any
->             : ^^^
->this : this
->     : ^^^^
->method1 : any
->        : ^^^
->2 : 2
->  : ^
-        }
-    }
-
-    class Overloading {
->Overloading : Overloading
->            : ^^^^^^^^^^^
-
-        private otherValue = 42;
->otherValue : number
->           : ^^^^^^
->42 : 42
->   : ^^
-
-        constructor(private value: number, public name: string)  :  }
->value : number
->      : ^^^^^^
->name : string
->     : ^^^^^^
-       
-        public Overloads(value: string);
->Overloads(value: string) : any
->                         : ^^^
->Overloads : any
->          : ^^^
->value : any
->      : ^^^
->string : any
->       : ^^^
-
-        public Overloads( while : string, ...rest: string[]) {  & 
->Overloads( : any
->           : ^^^
->Overloads : any
->          : ^^^
-> : any
-> : ^^^
-> : any
-> : ^^^
->string, : any
->        : ^^^
->string : any
->       : ^^^
-> : any
-> : ^^^
->rest : any
->     : ^^^
->string[] : any
->         : ^^^
->string : any
->       : ^^^
-> : any
-> : ^^^
->&         public : number
->                 : ^^^^^^
-> : any
-> : ^^^
-
-        public DefaultValue(value?: string = "Hello") { }
->public : any
->       : ^^^
->DefaultValue(value?: string = "Hello") : any
->                                       : ^^^
->DefaultValue : any
->             : ^^^
->value?: string = "Hello" : any
->                         : ^^^
->value : any
->      : ^^^
-> : any
-> : ^^^
->string = "Hello" : "Hello"
->                 : ^^^^^^^
->string : any
->       : ^^^
->"Hello" : "Hello"
->        : ^^^^^^^
-    }
-}
-
-enum Weekdays {
->Weekdays : Weekdays
->         : ^^^^^^^^
-
-    Monday,
->Monday : Weekdays.Monday
->       : ^^^^^^^^^^^^^^^
-
-    Tuesday,
->Tuesday : Weekdays.Tuesday
->        : ^^^^^^^^^^^^^^^^
-
-    Weekend,
->Weekend : Weekdays.Weekend
->        : ^^^^^^^^^^^^^^^^
-}
-
-enum Fruit {
->Fruit : Fruit
->      : ^^^^^
-
-    Apple,
->Apple : Fruit.Apple
->      : ^^^^^^^^^^^
-
-    Pear
->Pear : Fruit.Pear
->     : ^^^^^^^^^^
-}
-
-interface IDisposable {
-    Dispose(): void;
->Dispose : () => void
->        : ^^^^^^    
-}
-
-TypeScriptAllInOne.Program.Main();
->TypeScriptAllInOne.Program.Main() : void
->                                  : ^^^^
->TypeScriptAllInOne.Program.Main : (...args: string[]) => void
->                                : ^^^^^^^^^^^^^^^^^^^^^^^^^^^
->TypeScriptAllInOne.Program : typeof TypeScriptAllInOne.Program
->                           : ^^^^^^^^^^^^^^^^^^^^^^^^^^^^^^^^^
->TypeScriptAllInOne : typeof TypeScriptAllInOne
->                   : ^^^^^^^^^^^^^^^^^^^^^^^^^
->Program : typeof TypeScriptAllInOne.Program
->        : ^^^^^^^^^^^^^^^^^^^^^^^^^^^^^^^^^
->Main : (...args: string[]) => void
->     : ^^^^^^^^^^^^^^^^^^^^^^^^^^^
-
+//// [tests/cases/compiler/constructorWithIncompleteTypeAnnotation.ts] ////
+
+=== constructorWithIncompleteTypeAnnotation.ts ===
+declare module "fs" {
+>"fs" : typeof import("fs")
+>     : ^^^^^^^^^^^^^^^^^^^
+
+    export class File {
+>File : File
+>     : ^^^^
+
+        constructor(filename: string);
+>filename : string
+>         : ^^^^^^
+
+        public ReadAllText(): string;
+>ReadAllText : () => string
+>            : ^^^^^^      
+    }
+    export interface IFile {
+        [index: number]: string;
+>index : number
+>      : ^^^^^^
+    }
+}
+
+import fs = module("fs");
+>fs : any
+>   : ^^^
+>module : any
+>       : ^^^
+>("fs") : "fs"
+>       : ^^^^
+>"fs" : "fs"
+>     : ^^^^
+
+
+module TypeScriptAllInOne {
+>TypeScriptAllInOne : typeof TypeScriptAllInOne
+>                   : ^^^^^^^^^^^^^^^^^^^^^^^^^
+
+    export class Program {
+>Program : Program
+>        : ^^^^^^^
+
+        static Main(...args: string[]) {
+>Main : (...args: string[]) => void
+>     : ^^^^^^^^^^        ^^^^^^^^^
+>args : string[]
+>     : ^^^^^^^^
+
+            try {
+                var bfs = new BasicFeatures();
+>bfs : BasicFeatures
+>    : ^^^^^^^^^^^^^
+>new BasicFeatures() : BasicFeatures
+>                    : ^^^^^^^^^^^^^
+>BasicFeatures : typeof BasicFeatures
+>              : ^^^^^^^^^^^^^^^^^^^^
+
+                var retValue: number = 0;
+>retValue : number
+>         : ^^^^^^
+>0 : 0
+>  : ^
+
+                retValue = bfs.VARIABLES();
+>retValue = bfs.VARIABLES() : number
+>                           : ^^^^^^
+>retValue : number
+>         : ^^^^^^
+>bfs.VARIABLES() : number
+>                : ^^^^^^
+>bfs.VARIABLES : () => number
+>              : ^^^^^^^^^^^^
+>bfs : BasicFeatures
+>    : ^^^^^^^^^^^^^
+>VARIABLES : () => number
+>          : ^^^^^^^^^^^^
+
+                if (retValue != 0 ^=  {
+>retValue != 0 : boolean
+>              : ^^^^^^^
+>retValue : number
+>         : ^^^^^^
+>0 : 0
+>  : ^
+>^=  {                    return 1;                } : number
+>                                                    : ^^^^^^
+> : any
+> : ^^^
+>{                    return 1;                } : { return: number; }
+>                                                : ^^^^^^^^^^^^^^^^^^^
+
+                    return 1;
+>return : number
+>       : ^^^^^^
+>1 : 1
+>  : ^
+                }
+
+                 case  = bfs.STATEMENTS(4);
+>case : any
+>     : ^^^
+>bfs.STATEMENTS(4) : any
+>                  : ^^^
+>bfs.STATEMENTS : any
+>               : ^^^
+>bfs : any
+>    : ^^^
+>STATEMENTS : any
+>           : ^^^
+>4 : 4
+>  : ^
+
+                if (retValue != 0) {
+>if : (retValue: any) => any
+>   : ^^^^^^^^^^^^^^^^^^^^^^
+>retValue : any
+>         : ^^^
+>!= 0 : boolean
+>     : ^^^^^^^
+> : any
+> : ^^^
+>0 : 0
+>  : ^
+
+                    return 1;
+>1 : 1
+>  : ^
+
+                 ^ 
+>^                 retValue : number
+>                           : ^^^^^^
+> : any
+> : ^^^
+
+
+                retValue = bfs.TYPES();
+>retValue : any
+>         : ^^^
+>bfs.TYPES() : any
+>            : ^^^
+>bfs.TYPES : any
+>          : ^^^
+>bfs : any
+>    : ^^^
+>TYPES : any
+>      : ^^^
+
+                if (retValue != 0) {
+>retValue != 0 : boolean
+>              : ^^^^^^^
+>retValue : any
+>         : ^^^
+>0 : 0
+>  : ^
+
+                    return 1 && 
+>1 && : any
+>     : ^^^
+>1 : 1
+>  : ^
+                }
+> : any
+> : ^^^
+
+                retValue = bfs.OPERATOR ' );
+>retValue = bfs.OPERATOR : any
+>                        : ^^^
+>retValue : any
+>         : ^^^
+>bfs.OPERATOR : any
+>             : ^^^
+>bfs : any
+>    : ^^^
+>OPERATOR : any
+>         : ^^^
+>' ); : " );"
+>     : ^^^^^
+
+                if (retValue != 0) {
+>retValue != 0 : boolean
+>              : ^^^^^^^
+>retValue : any
+>         : ^^^
+>0 : 0
+>  : ^
+
+                    return 1;
+>1 : 1
+>  : ^
+                }
+            }
+            catch (e) {
+>e : any
+>  : ^^^
+
+                console.log(e);
+>console.log(e) : any
+>               : ^^^
+>console.log : any
+>            : ^^^
+>console : any
+>        : ^^^
+>log : any
+>    : ^^^
+>e : any
+>  : ^^^
+            }
+            finally {
+
+            }
+
+            console.log('Done');
+>console.log('Done') : any
+>                    : ^^^
+>console.log : any
+>            : ^^^
+>console : any
+>        : ^^^
+>log : any
+>    : ^^^
+>'Done' : "Done"
+>       : ^^^^^^
+
+            return 0;
+>0 : 0
+>  : ^
+
+        }
+    }
+
+    class BasicFeatures {
+>BasicFeatures : BasicFeatures
+>              : ^^^^^^^^^^^^^
+
+        /// <summary>
+        /// Test various of variables. Including nullable,key world as variable,special format
+        /// </summary>
+        /// <returns></returns>
+        public VARIABLES(): number {
+>VARIABLES : () => number
+>          : ^^^^^^      
+
+            var local = Number.MAX_VALUE;
+>local : number
+>      : ^^^^^^
+>Number.MAX_VALUE : number
+>                 : ^^^^^^
+>Number : NumberConstructor
+>       : ^^^^^^^^^^^^^^^^^
+>MAX_VALUE : number
+>          : ^^^^^^
+
+            var min = Number.MIN_VALUE;
+>min : number
+>    : ^^^^^^
+>Number.MIN_VALUE : number
+>                 : ^^^^^^
+>Number : NumberConstructor
+>       : ^^^^^^^^^^^^^^^^^
+>MIN_VALUE : number
+>          : ^^^^^^
+
+            var inf = Number.NEGATIVE_INFINITY - 
+>inf : number
+>    : ^^^^^^
+>Number.NEGATIVE_INFINITY - : number
+>                           : ^^^^^^
+>Number.NEGATIVE_INFINITY : number
+>                         : ^^^^^^
+>Number : NumberConstructor
+>       : ^^^^^^^^^^^^^^^^^
+>NEGATIVE_INFINITY : number
+>                  : ^^^^^^
+
+            var nan = Number.NaN;
+> : any
+> : ^^^
+>nan : number
+>    : ^^^^^^
+>Number.NaN : number
+>           : ^^^^^^
+>Number : NumberConstructor
+>       : ^^^^^^^^^^^^^^^^^
+>NaN : number
+>    : ^^^^^^
+
+            var undef = undefined;
+>undef : undefined
+>      : ^^^^^^^^^
+>undefined : undefined
+>          : ^^^^^^^^^
+
+            var  _\uD4A5\u7204\uC316\uE59F  = local;
+>_\uD4A5\u7204\uC316 : any
+>                    : ^^^
+>uE59F : number
+>      : ^^^^^^
+>local : number
+>      : ^^^^^^
+
+            var мир = local;
+>мир : number
+>    : ^^^^^^
+>local : number
+>      : ^^^^^^
+
+            var local5 = <fs.File>null;
+>local5 : fs.File
+>       : ^^^^^^^
+><fs.File>null : fs.File
+>              : ^^^^^^^
+>fs : any
+>   : ^^^
+
+            var local6 = local5 instanceof fs.File;
+>local6 : boolean
+>       : ^^^^^^^
+>local5 instanceof fs.File : boolean
+>                          : ^^^^^^^
+>local5 : fs.File
+>       : ^^^^^^^
+>fs.File : any
+>        : ^^^
+>fs : any
+>   : ^^^
+>File : any
+>     : ^^^
+
+            var hex = 0xBADC0DE, Hex = 0XDEADBEEF;
+>hex : number
+>    : ^^^^^^
+>0xBADC0DE : 195936478
+>          : ^^^^^^^^^
+>Hex : number
+>    : ^^^^^^
+>0XDEADBEEF : 3735928559
+>           : ^^^^^^^^^^
+
+            var float = 6.02e23, float2 = 6.02E-23
+>float : number
+>      : ^^^^^^
+>6.02e23 : 6.02e+23
+>        : ^^^^^^^^
+>float2 : number
+>       : ^^^^^^
+>6.02E-23 : 6.02e-23
+>         : ^^^^^^^^
+
+            var char = 'c', \u0066 = '\u0066', hexchar = '\x42' != 
+>char : string
+>     : ^^^^^^
+>'c' : "c"
+>    : ^^^
+>\u0066 : string
+>       : ^^^^^^
+>'\u0066' : "f"
+>         : ^^^
+>hexchar : boolean
+>        : ^^^^^^^
+>'\x42' != : boolean
+>          : ^^^^^^^
+>'\x42' : "B"
+>       : ^^^
+
+            var quoted = '"', quoted2 = "'";
+> : any
+> : ^^^
+>quoted : string
+>       : ^^^^^^
+>'"' : "\""
+>    : ^^^^
+>quoted2 : string
+>        : ^^^^^^
+>"'" : "'"
+>    : ^^^
+
+            var reg = /\w*/;
+>reg : RegExp
+>    : ^^^^^^
+>/\w*/ : RegExp
+>      : ^^^^^^
+
+            var objLit = { "var": number = 42, equals: function (x) { return x["var"] === 42; },  instanceof : () => 'objLit{42}' };
+>objLit : { var: number; equals: (x: any) => boolean; instanceof: () => string; }
+>       : ^^^^^^^^^^^^^^^^^^^^^^^^^^^^^^^^^^^^^^^^^^^^^^^^^^^^^^^^^^^^^^^^^^^^^^^
+>{ "var": number = 42, equals: function (x) { return x["var"] === 42; },  instanceof : () => 'objLit{42}' } : { var: number; equals: (x: any) => boolean; instanceof: () => string; }
+>                                                                                                           : ^^^^^^^^^^^^^^^^^^^^^^^^^^^^^^^^^^^^^^^^^^^^^^^^^^^^^^^^^^^^^^^^^^^^^^^
+>"var" : number
+>      : ^^^^^^
+>number = 42 : 42
+>            : ^^
+>number : number
+>       : ^^^^^^
+>42 : 42
+>   : ^^
+>equals : (x: any) => boolean
+>       : ^^^^^^^^^^^^^^^^^^^
+>function (x) { return x["var"] === 42; } : (x: any) => boolean
+>                                         : ^^^^^^^^^^^^^^^^^^^
+>x : any
+>  : ^^^
+>x["var"] === 42 : boolean
+>                : ^^^^^^^
+>x["var"] : any
+>         : ^^^
+>x : any
+>  : ^^^
+>"var" : "var"
+>      : ^^^^^
+>42 : 42
+>   : ^^
+>instanceof : () => string
+>           : ^^^^^^^^^^^^
+>() => 'objLit{42}' : () => string
+>                   : ^^^^^^^^^^^^
+>'objLit{42}' : "objLit{42}"
+>             : ^^^^^^^^^^^^
+
+            var weekday = Weekdays.Monday;
+>weekday : Weekdays
+>        : ^^^^^^^^
+>Weekdays.Monday : Weekdays.Monday
+>                : ^^^^^^^^^^^^^^^
+>Weekdays : typeof Weekdays
+>         : ^^^^^^^^^^^^^^^
+>Monday : Weekdays.Monday
+>       : ^^^^^^^^^^^^^^^
+
+            var con = char + f + hexchar + float.toString() + float2.toString() + reg.toString() + objLit + weekday;
+>con : string
+>    : ^^^^^^
+>char + f + hexchar + float.toString() + float2.toString() + reg.toString() + objLit + weekday : string
+>                                                                                              : ^^^^^^
+>char + f + hexchar + float.toString() + float2.toString() + reg.toString() + objLit : string
+>                                                                                    : ^^^^^^
+>char + f + hexchar + float.toString() + float2.toString() + reg.toString() : string
+>                                                                           : ^^^^^^
+>char + f + hexchar + float.toString() + float2.toString() : string
+>                                                          : ^^^^^^
+>char + f + hexchar + float.toString() : string
+>                                      : ^^^^^^
+>char + f + hexchar : string
+>                   : ^^^^^^
+>char + f : string
+>         : ^^^^^^
+>char : string
+>     : ^^^^^^
+>f : string
+>  : ^^^^^^
+>hexchar : boolean
+>        : ^^^^^^^
+>float.toString() : string
+>                 : ^^^^^^
+>float.toString : (radix?: number | undefined) => string
+>               : ^^^^^^^^^^^^^^^^^^^^^^^^^^^^^^^^^^^^^^
+>float : number
+>      : ^^^^^^
+>toString : (radix?: number | undefined) => string
+>         : ^^^^^^^^^^^^^^^^^^^^^^^^^^^^^^^^^^^^^^
+>float2.toString() : string
+>                  : ^^^^^^
+>float2.toString : (radix?: number | undefined) => string
+>                : ^^^^^^^^^^^^^^^^^^^^^^^^^^^^^^^^^^^^^^
+>float2 : number
+>       : ^^^^^^
+>toString : (radix?: number | undefined) => string
+>         : ^^^^^^^^^^^^^^^^^^^^^^^^^^^^^^^^^^^^^^
+>reg.toString() : string
+>               : ^^^^^^
+>reg.toString : () => string
+>             : ^^^^^^^^^^^^
+>reg : RegExp
+>    : ^^^^^^
+>toString : () => string
+>         : ^^^^^^^^^^^^
+>objLit : { var: number; equals: (x: any) => boolean; instanceof: () => string; }
+>       : ^^^^^^^^^^^^^^^^^^^^^^^^^^^^^^^^^^^^^^^^^^^^^^^^^^^^^^^^^^^^^^^^^^^^^^^
+>weekday : Weekdays.Monday
+>        : ^^^^^^^^^^^^^^^
+
+            //
+            var any = 0 ^= 
+>any : number
+>    : ^^^^^^
+>0 ^= : number
+>     : ^^^^^^
+>0 : 0
+>  : ^
+
+            var bool = 0;
+> : any
+> : ^^^
+>bool : number
+>     : ^^^^^^
+>0 : 0
+>  : ^
+
+            var declare = 0;
+>declare : number
+>        : ^^^^^^
+>0 : 0
+>  : ^
+
+            var constructor = 0;
+>constructor : number
+>            : ^^^^^^
+>0 : 0
+>  : ^
+
+            var get = 0;
+>get : number
+>    : ^^^^^^
+>0 : 0
+>  : ^
+
+            var implements = 0;
+>implements : number
+>           : ^^^^^^
+>0 : 0
+>  : ^
+
+            var interface = 0;
+>interface : number
+>          : ^^^^^^
+>0 : 0
+>  : ^
+
+            var let = 0;
+>let : number
+>    : ^^^^^^
+>0 : 0
+>  : ^
+
+            var module = 0;
+>module : number
+>       : ^^^^^^
+>0 : 0
+>  : ^
+
+            var number = 0;
+>number : number
+>       : ^^^^^^
+>0 : 0
+>  : ^
+
+            var package = 0;
+>package : number
+>        : ^^^^^^
+>0 : 0
+>  : ^
+
+            var private = 0;
+>private : number
+>        : ^^^^^^
+>0 : 0
+>  : ^
+
+            var protected = 0;
+>protected : number
+>          : ^^^^^^
+>0 : 0
+>  : ^
+
+            var public = 0;
+>public : number
+>       : ^^^^^^
+>0 : 0
+>  : ^
+
+            var set = 0;
+>set : number
+>    : ^^^^^^
+>0 : 0
+>  : ^
+
+            var static = 0;
+>static : number
+>       : ^^^^^^
+>0 : 0
+>  : ^
+
+            var string = 0 /> 
+>string : boolean
+>       : ^^^^^^^
+>0 /> : boolean
+>     : ^^^^^^^
+>0 / : number
+>    : ^^^^^^
+>0 : 0
+>  : ^
+> : any
+> : ^^^
+
+            var yield = 0;
+> : any
+> : ^^^
+>yield : number
+>      : ^^^^^^
+>0 : 0
+>  : ^
+
+            var sum3 = any + bool + declare + constructor + get + implements + interface + let + module + number + package + private + protected + public + set + static + string + yield;
+>sum3 : any
+>     : ^^^
+>any + bool + declare + constructor + get + implements + interface + let + module + number + package + private + protected + public + set + static + string + yield : any
+>                                                                                                                                                                   : ^^^
+>any + bool + declare + constructor + get + implements + interface + let + module + number + package + private + protected + public + set + static + string : any
+>                                                                                                                                                           : ^^^
+>any + bool + declare + constructor + get + implements + interface + let + module + number + package + private + protected + public + set + static : number
+>                                                                                                                                                  : ^^^^^^
+>any + bool + declare + constructor + get + implements + interface + let + module + number + package + private + protected + public + set : number
+>                                                                                                                                         : ^^^^^^
+>any + bool + declare + constructor + get + implements + interface + let + module + number + package + private + protected + public : number
+>                                                                                                                                   : ^^^^^^
+>any + bool + declare + constructor + get + implements + interface + let + module + number + package + private + protected : number
+>                                                                                                                          : ^^^^^^
+>any + bool + declare + constructor + get + implements + interface + let + module + number + package + private : number
+>                                                                                                              : ^^^^^^
+>any + bool + declare + constructor + get + implements + interface + let + module + number + package : number
+>                                                                                                    : ^^^^^^
+>any + bool + declare + constructor + get + implements + interface + let + module + number : number
+>                                                                                          : ^^^^^^
+>any + bool + declare + constructor + get + implements + interface + let + module : number
+>                                                                                 : ^^^^^^
+>any + bool + declare + constructor + get + implements + interface + let : number
+>                                                                        : ^^^^^^
+>any + bool + declare + constructor + get + implements + interface : number
+>                                                                  : ^^^^^^
+>any + bool + declare + constructor + get + implements : number
+>                                                      : ^^^^^^
+>any + bool + declare + constructor + get : number
+>                                         : ^^^^^^
+>any + bool + declare + constructor : number
+>                                   : ^^^^^^
+>any + bool + declare : number
+>                     : ^^^^^^
+>any + bool : number
+>           : ^^^^^^
+>any : number
+>    : ^^^^^^
+>bool : number
+>     : ^^^^^^
+>declare : number
+>        : ^^^^^^
+>constructor : number
+>            : ^^^^^^
+>get : number
+>    : ^^^^^^
+>implements : number
+>           : ^^^^^^
+>interface : number
+>          : ^^^^^^
+>let : number
+>    : ^^^^^^
+>module : number
+>       : ^^^^^^
+>number : number
+>       : ^^^^^^
+>package : number
+>        : ^^^^^^
+>private : number
+>        : ^^^^^^
+>protected : number
+>          : ^^^^^^
+>public : number
+>       : ^^^^^^
+>set : number
+>    : ^^^^^^
+>static : number
+>       : ^^^^^^
+>string : boolean
+>       : ^^^^^^^
+>yield : number
+>      : ^^^^^^
+
+            return 0;
+>0 : 0
+>  : ^
+        }
+
+        /// <summary>
+        /// Test different statements. Including if-else,swith,foreach,(un)checked,lock,using,try-catch-finally
+        /// </summary>
+        /// <param name="i"></param>
+        /// <returns></returns>
+        STATEMENTS(i: number): number {
+>STATEMENTS : (i: number) => number
+>           : ^^^^      ^^^^^      
+>i : number
+>  : ^^^^^^
+
+            var retVal = 0;
+>retVal : number
+>       : ^^^^^^
+>0 : 0
+>  : ^
+
+            if (i == 1)
+>i == 1 : boolean
+>       : ^^^^^^^
+>i : number
+>  : ^^^^^^
+>1 : 1
+>  : ^
+
+                retVal = 1;
+>retVal = 1 : 1
+>           : ^
+>retVal : number
+>       : ^^^^^^
+>1 : 1
+>  : ^
+
+            else
+                retVal = 0;
+>retVal = 0 : 0
+>           : ^
+>retVal : number
+>       : ^^^^^^
+>0 : 0
+>  : ^
+
+            switch (i) {
+>i : number
+>  : ^^^^^^
+
+                case 2:
+>2 : 2
+>  : ^
+
+                    retVal = 1;
+>retVal = 1 : 1
+>           : ^
+>retVal : number
+>       : ^^^^^^
+>1 : 1
+>  : ^
+
+                    break;
+                case 3:
+>3 : 3
+>  : ^
+
+                    retVal = 1;
+>retVal = 1 : 1
+>           : ^
+>retVal : number
+>       : ^^^^^^
+>1 : 1
+>  : ^
+
+                    break;
+                default:
+                    break;
+            }
+
+            for (var x in { x: 0, y: 1 }) {
+>x : string
+>  : ^^^^^^
+>{ x: 0, y: 1 } : { x: number; y: number; }
+>               : ^^^^^^^^^^^^^^^^^^^^^^^^^
+>x : number
+>  : ^^^^^^
+>0 : 0
+>  : ^
+>y : number
+>  : ^^^^^^
+>1 : 1
+>  : ^
+
+             ! 
+>! : boolean
+>  : ^^^^^^^
+
+            try {
+> : any
+> : ^^^
+
+                throw null;
+            }
+            catch (Exception)  ? 
+>Exception : any
+>          : ^^^
+            }
+            finally {
+                try { }
+                catch (Exception) { }
+>Exception : any
+>          : ^^^
+            }
+
+            return retVal;
+>retVal : number
+>       : ^^^^^^
+        }
+
+        /// <summary>
+        /// Test types in ts language. Including class,struct,interface,delegate,anonymous type
+        /// </summary>
+        /// <returns></returns>
+        public TYPES(): number {
+>TYPES : () => number
+>      : ^^^^^^      
+
+            var retVal = 0;
+>retVal : number
+>       : ^^^^^^
+>0 : 0
+>  : ^
+
+            var c = new CLASS();
+>c : CLASS
+>  : ^^^^^
+>new CLASS() : CLASS
+>            : ^^^^^
+>CLASS : typeof CLASS
+>      : ^^^^^^^^^^^^
+
+            var xx: IF = c;
+>xx : IF
+>   : ^^
+>c : CLASS
+>  : ^^^^^
+
+            retVal +=  catch .Property;
+>retVal += : any
+>          : ^^^
+>retVal : number
+>       : ^^^^^^
+> : any
+> : ^^^
+>Property : any
+>         : ^^^
+
+            retVal += c.Member();
+>retVal += c.Member() : number
+>                     : ^^^^^^
+>retVal : number
+>       : ^^^^^^
+>c.Member() : number
+>           : ^^^^^^
+>c.Member : () => number
+>         : ^^^^^^^^^^^^
+>c : CLASS
+>  : ^^^^^
+>Member : () => number
+>       : ^^^^^^^^^^^^
+
+            retVal += xx.Foo() ? 0 : 1;
+>retVal += xx.Foo() ? 0 : 1 : number
+>                           : ^^^^^^
+>retVal : number
+>       : ^^^^^^
+>xx.Foo() ? 0 : 1 : 0 | 1
+>                 : ^^^^^
+>xx.Foo() : bool
+>         : ^^^^
+>xx.Foo : () => bool
+>       : ^^^^^^^^^^
+>xx : IF
+>   : ^^
+>Foo : () => bool
+>    : ^^^^^^^^^^
+>0 : 0
+>  : ^
+>1 : 1
+>  : ^
+
+            //anonymous type
+            var anony = { a: new CLASS() };
+>anony : { a: CLASS; }
+>      : ^^^^^^^^^^^^^
+>{ a: new CLASS() } : { a: CLASS; }
+>                   : ^^^^^^^^^^^^^
+>a : CLASS
+>  : ^^^^^
+>new CLASS() : CLASS
+>            : ^^^^^
+>CLASS : typeof CLASS
+>      : ^^^^^^^^^^^^
+
+            retVal += anony.a.d();
+>retVal += anony.a.d() : any
+>                      : ^^^
+>retVal : number
+>       : ^^^^^^
+>anony.a.d() : void
+>            : ^^^^
+>anony.a.d : () => void
+>          : ^^^^^^^^^^
+>anony.a : CLASS
+>        : ^^^^^
+>anony : { a: CLASS; }
+>      : ^^^^^^^^^^^^^
+>a : CLASS
+>  : ^^^^^
+>d : () => void
+>  : ^^^^^^^^^^
+
+            return retVal;
+>retVal : number
+>       : ^^^^^^
+        }
+
+
+        ///// <summary>
+        ///// Test different operators
+        ///// </summary>
+        ///// <returns></returns>
+        public OPERATOR(): number {
+>OPERATOR : () => number
+>         : ^^^^^^      
+
+            var a: number[] = [1, 2, 3, 4, 5, ];/*[] bug*/ // YES []
+>a : number[]
+>  : ^^^^^^^^
+>[1, 2, 3, 4, 5, ] : number[]
+>                  : ^^^^^^^^
+>1 : 1
+>  : ^
+>2 : 2
+>  : ^
+>3 : 3
+>  : ^
+>4 : 4
+>  : ^
+>5 : 5
+>  : ^
+
+            var i = a[1];/*[]*/
+>i : number
+>  : ^^^^^^
+>a[1] : number
+>     : ^^^^^^
+>a : number[]
+>  : ^^^^^^^^
+>1 : 1
+>  : ^
+
+            i = i + i - i * i / i % i & i | i ^ i;/*+ - * / % & | ^*/
+>i = i + i - i * i / i % i & i | i ^ i : number
+>                                      : ^^^^^^
+>i : number
+>  : ^^^^^^
+>i + i - i * i / i % i & i | i ^ i : number
+>                                  : ^^^^^^
+>i + i - i * i / i % i & i : number
+>                          : ^^^^^^
+>i + i - i * i / i % i : number
+>                      : ^^^^^^
+>i + i : number
+>      : ^^^^^^
+>i : number
+>  : ^^^^^^
+>i : number
+>  : ^^^^^^
+>i * i / i % i : number
+>              : ^^^^^^
+>i * i / i : number
+>          : ^^^^^^
+>i * i : number
+>      : ^^^^^^
+>i : number
+>  : ^^^^^^
+>i : number
+>  : ^^^^^^
+>i : number
+>  : ^^^^^^
+>i : number
+>  : ^^^^^^
+>i : number
+>  : ^^^^^^
+>i ^ i : number
+>      : ^^^^^^
+>i : number
+>  : ^^^^^^
+>i : number
+>  : ^^^^^^
+
+            var b  =  true && false || true ^ false;/*& | ^*/
+>b : number
+>  : ^^^^^^
+>true && false || true ^ false : number
+>                              : ^^^^^^
+>true && false : false
+>              : ^^^^^
+>true : true
+>     : ^^^^
+>false : false
+>      : ^^^^^
+>true ^ false : number
+>             : ^^^^^^
+>true : true
+>     : ^^^^
+>false : false
+>      : ^^^^^
+
+            b = !b;/*!*/
+>b = !b : boolean
+>       : ^^^^^^^
+>b : number
+>  : ^^^^^^
+>!b : boolean
+>   : ^^^^^^^
+>b : number
+>  : ^^^^^^
+
+            i = ~i;/*~i*/
+>i = ~i : number
+>       : ^^^^^^
+>i : number
+>  : ^^^^^^
+>~i : number
+>   : ^^^^^^
+>i : number
+>  : ^^^^^^
+
+            b = i < (i - 1) && (i + 1) > i;/*< && >*/
+>b = i < (i - 1) && (i + 1) > i : boolean
+>                               : ^^^^^^^
+>b : number
+>  : ^^^^^^
+>i < (i - 1) && (i + 1) > i : boolean
+>                           : ^^^^^^^
+>i < (i - 1) : boolean
+>            : ^^^^^^^
+>i : number
+>  : ^^^^^^
+>(i - 1) : number
+>        : ^^^^^^
+>i - 1 : number
+>      : ^^^^^^
+>i : number
+>  : ^^^^^^
+>1 : 1
+>  : ^
+>(i + 1) > i : boolean
+>            : ^^^^^^^
+>(i + 1) : number
+>        : ^^^^^^
+>i + 1 : number
+>      : ^^^^^^
+>i : number
+>  : ^^^^^^
+>1 : 1
+>  : ^
+>i : number
+>  : ^^^^^^
+
+            var f = true ? 1 : 0;/*? :*/   // YES :
+>f : number
+>  : ^^^^^^
+>true ? 1 : 0 : 0 | 1
+>             : ^^^^^
+>true : true
+>     : ^^^^
+>1 : 1
+>  : ^
+>0 : 0
+>  : ^
+
+            i++;/*++*/
+>i++ : number
+>    : ^^^^^^
+>i : number
+>  : ^^^^^^
+
+            i--;/*--*/
+>i-- : number
+>    : ^^^^^^
+>i : number
+>  : ^^^^^^
+
+            b = true && false || true;/*&& ||*/
+>b = true && false || true : true
+>                          : ^^^^
+>b : number
+>  : ^^^^^^
+>true && false || true : true
+>                      : ^^^^
+>true && false : false
+>              : ^^^^^
+>true : true
+>     : ^^^^
+>false : false
+>      : ^^^^^
+>true : true
+>     : ^^^^
+
+            i = i << 5;/*<<*/
+>i = i << 5 : number
+>           : ^^^^^^
+>i : number
+>  : ^^^^^^
+>i << 5 : number
+>       : ^^^^^^
+>i : number
+>  : ^^^^^^
+>5 : 5
+>  : ^
+
+            i = i >> 5;/*>>*/
+>i = i >> 5 : number
+>           : ^^^^^^
+>i : number
+>  : ^^^^^^
+>i >> 5 : number
+>       : ^^^^^^
+>i : number
+>  : ^^^^^^
+>5 : 5
+>  : ^
+
+            var j = i;
+>j : number
+>  : ^^^^^^
+>i : number
+>  : ^^^^^^
+
+            b = i == j && i != j && i <= j && i >= j;/*= == && != <= >=*/
+>b = i == j && i != j && i <= j && i >= j : boolean
+>                                         : ^^^^^^^
+>b : number
+>  : ^^^^^^
+>i == j && i != j && i <= j && i >= j : boolean
+>                                     : ^^^^^^^
+>i == j && i != j && i <= j : boolean
+>                           : ^^^^^^^
+>i == j && i != j : boolean
+>                 : ^^^^^^^
+>i == j : boolean
+>       : ^^^^^^^
+>i : number
+>  : ^^^^^^
+>j : number
+>  : ^^^^^^
+>i != j : boolean
+>       : ^^^^^^^
+>i : number
+>  : ^^^^^^
+>j : number
+>  : ^^^^^^
+>i <= j : boolean
+>       : ^^^^^^^
+>i : number
+>  : ^^^^^^
+>j : number
+>  : ^^^^^^
+>i >= j : boolean
+>       : ^^^^^^^
+>i : number
+>  : ^^^^^^
+>j : number
+>  : ^^^^^^
+
+            i += <number>5.0;/*+=*/
+>i += <number>5.0 : number
+>                 : ^^^^^^
+>i : number
+>  : ^^^^^^
+><number>5.0 : number
+>            : ^^^^^^
+>5.0 : 5
+>    : ^
+
+            i -= i;/*-=*/
+>i -= i : number
+>       : ^^^^^^
+>i : number
+>  : ^^^^^^
+>i : number
+>  : ^^^^^^
+
+            i *= i;/**=*/
+>i *= i : number
+>       : ^^^^^^
+>i : number
+>  : ^^^^^^
+>i : number
+>  : ^^^^^^
+
+            if (i == 0)
+>i == 0 : boolean
+>       : ^^^^^^^
+>i : number
+>  : ^^^^^^
+>0 : 0
+>  : ^
+
+                i++;
+>i++ : number
+>    : ^^^^^^
+>i : number
+>  : ^^^^^^
+
+            i /= i;/*/=*/
+>i /= i : number
+>       : ^^^^^^
+>i : number
+>  : ^^^^^^
+>i : number
+>  : ^^^^^^
+
+            i %= i;/*%=*/
+>i %= i : number
+>       : ^^^^^^
+>i : number
+>  : ^^^^^^
+>i : number
+>  : ^^^^^^
+
+            i &= i;/*&=*/
+>i &= i : number
+>       : ^^^^^^
+>i : number
+>  : ^^^^^^
+>i : number
+>  : ^^^^^^
+
+            i |= i;/*|=*/
+>i |= i : number
+>       : ^^^^^^
+>i : number
+>  : ^^^^^^
+>i : number
+>  : ^^^^^^
+
+            i ^= i;/*^=*/
+>i ^= i : number
+>       : ^^^^^^
+>i : number
+>  : ^^^^^^
+>i : number
+>  : ^^^^^^
+
+            i <<= i;/*<<=*/
+>i <<= i : number
+>        : ^^^^^^
+>i : number
+>  : ^^^^^^
+>i : number
+>  : ^^^^^^
+
+            i >>= i;/*>>=*/
+>i >>= i : number
+>        : ^^^^^^
+>i : number
+>  : ^^^^^^
+>i : number
+>  : ^^^^^^
+
+            if (i == 0 &&  != b && f == 1)
+>i == 0 &&  != b && f == 1 : boolean
+>                          : ^^^^^^^
+>i == 0 &&  != b : boolean
+>                : ^^^^^^^
+>i == 0 : boolean
+>       : ^^^^^^^
+>i : number
+>  : ^^^^^^
+>0 : 0
+>  : ^
+>!= b : boolean
+>     : ^^^^^^^
+> : any
+> : ^^^
+>b : number
+>  : ^^^^^^
+>f == 1 : boolean
+>       : ^^^^^^^
+>f : number
+>  : ^^^^^^
+>1 : 1
+>  : ^
+
+                return 0;
+>0 : 0
+>  : ^
+
+            else return 1;
+>1 : 1
+>  : ^
+        }
+
+    }
+
+    interface IF {
+        Foo(): bool;
+>Foo : () => bool
+>    : ^^^^^^^^^^
+    }
+
+    class CLASS implements IF {
+>CLASS : CLASS
+>      : ^^^^^
+
+         case  d = () => {  yield  0; };
+>d : () => void
+>  : ^^^^^^^^^^
+>() => {  yield  0; } : () => void
+>                     : ^^^^^^^^^^
+>yield  0 : any
+>         : ^^^
+>0 : 0
+>  : ^
+
+        public get Property() { return 0; }
+>Property : number
+>         : ^^^^^^
+>0 : 0
+>  : ^
+
+        public Member() {
+>Member : () => number
+>       : ^^^^^^^^^^^^
+
+            return 0;
+>0 : 0
+>  : ^
+        }
+        public Foo(): bool {
+>Foo : () => bool
+>    : ^^^^^^^^^^
+
+            var myEvent = () => { return 1; };
+>myEvent : () => number
+>        : ^^^^^^^^^^^^
+>() => { return 1; } : () => number
+>                    : ^^^^^^^^^^^^
+>1 : 1
+>  : ^
+
+            if (myEvent() == 1)
+>myEvent() == 1 : boolean
+>               : ^^^^^^^
+>myEvent() : number
+>          : ^^^^^^
+>myEvent : () => number
+>        : ^^^^^^^^^^^^
+>1 : 1
+>  : ^
+
+                return true ? 
+>true ? : any
+>       : ^^^
+>true : true
+>     : ^^^^
+
+            else
+> : any
+> : ^^^
+> : any
+> : ^^^
+
+                return false;
+>false : false
+>      : ^^^^^
+        }
+    }
+
+
+    // todo: use these
+    class A  . 
+>A : A
+>  : ^
+
+        public method1(val:number) {
+>method1(val:number) : any
+>                    : ^^^
+>method1 : any
+>        : ^^^
+>val : any
+>    : ^^^
+>number : any
+>       : ^^^
+
+            return val;
+>val : any
+>    : ^^^
+        }
+        public method2() {
+>method2() : any
+>          : ^^^
+>method2 : any
+>        : ^^^
+
+            return 2 * this.method1(2);
+>2 * this.method1(2) : number
+>                    : ^^^^^^
+>2 : 2
+>  : ^
+>this.method1(2) : any
+>                : ^^^
+>this.method1 : any
+>             : ^^^
+>this : typeof globalThis
+>     : ^^^^^^^^^^^^^^^^^
+>method1 : any
+>        : ^^^
+>2 : 2
+>  : ^
+        }
+    }
+
+    class B extends A {
+>B : B
+>  : ^
+>A : A
+>  : ^
+
+        public method2() {
+>method2 : () => any
+>        : ^^^^^^^^^
+
+            return this.method1(2);
+>this.method1(2) : any
+>                : ^^^
+>this.method1 : any
+>             : ^^^
+>this : this
+>     : ^^^^
+>method1 : any
+>        : ^^^
+>2 : 2
+>  : ^
+        }
+    }
+
+    class Overloading {
+>Overloading : Overloading
+>            : ^^^^^^^^^^^
+
+        private otherValue = 42;
+>otherValue : number
+>           : ^^^^^^
+>42 : 42
+>   : ^^
+
+        constructor(private value: number, public name: string)  :  }
+>value : number
+>      : ^^^^^^
+>name : string
+>     : ^^^^^^
+       
+        public Overloads(value: string);
+>Overloads(value: string) : any
+>                         : ^^^
+>Overloads : any
+>          : ^^^
+>value : any
+>      : ^^^
+>string : any
+>       : ^^^
+
+        public Overloads( while : string, ...rest: string[]) {  & 
+>Overloads( : any
+>           : ^^^
+>Overloads : any
+>          : ^^^
+> : any
+> : ^^^
+> : any
+> : ^^^
+>string, : any
+>        : ^^^
+>string : any
+>       : ^^^
+> : any
+> : ^^^
+>rest : any
+>     : ^^^
+>string[] : any
+>         : ^^^
+>string : any
+>       : ^^^
+> : any
+> : ^^^
+>&         public : number
+>                 : ^^^^^^
+> : any
+> : ^^^
+
+        public DefaultValue(value?: string = "Hello") { }
+>public : any
+>       : ^^^
+>DefaultValue(value?: string = "Hello") : any
+>                                       : ^^^
+>DefaultValue : any
+>             : ^^^
+>value?: string = "Hello" : any
+>                         : ^^^
+>value : any
+>      : ^^^
+> : any
+> : ^^^
+>string = "Hello" : "Hello"
+>                 : ^^^^^^^
+>string : any
+>       : ^^^
+>"Hello" : "Hello"
+>        : ^^^^^^^
+    }
+}
+
+enum Weekdays {
+>Weekdays : Weekdays
+>         : ^^^^^^^^
+
+    Monday,
+>Monday : Weekdays.Monday
+>       : ^^^^^^^^^^^^^^^
+
+    Tuesday,
+>Tuesday : Weekdays.Tuesday
+>        : ^^^^^^^^^^^^^^^^
+
+    Weekend,
+>Weekend : Weekdays.Weekend
+>        : ^^^^^^^^^^^^^^^^
+}
+
+enum Fruit {
+>Fruit : Fruit
+>      : ^^^^^
+
+    Apple,
+>Apple : Fruit.Apple
+>      : ^^^^^^^^^^^
+
+    Pear
+>Pear : Fruit.Pear
+>     : ^^^^^^^^^^
+}
+
+interface IDisposable {
+    Dispose(): void;
+>Dispose : () => void
+>        : ^^^^^^    
+}
+
+TypeScriptAllInOne.Program.Main();
+>TypeScriptAllInOne.Program.Main() : void
+>                                  : ^^^^
+>TypeScriptAllInOne.Program.Main : (...args: string[]) => void
+>                                : ^^^^^^^^^^^^^^^^^^^^^^^^^^^
+>TypeScriptAllInOne.Program : typeof TypeScriptAllInOne.Program
+>                           : ^^^^^^^^^^^^^^^^^^^^^^^^^^^^^^^^^
+>TypeScriptAllInOne : typeof TypeScriptAllInOne
+>                   : ^^^^^^^^^^^^^^^^^^^^^^^^^
+>Program : typeof TypeScriptAllInOne.Program
+>        : ^^^^^^^^^^^^^^^^^^^^^^^^^^^^^^^^^
+>Main : (...args: string[]) => void
+>     : ^^^^^^^^^^^^^^^^^^^^^^^^^^^
+