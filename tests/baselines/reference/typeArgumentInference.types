--- conflicted
+++ resolved
@@ -1,818 +1,749 @@
-//// [tests/cases/conformance/expressions/functionCalls/typeArgumentInference.ts] ////
-
-=== typeArgumentInference.ts ===
-// Generic call with no parameters
-function noParams<T>() { }
->noParams : <T>() => void
->         : ^^^^^^^^^^^^^
-
-noParams();
->noParams() : void
->           : ^^^^
->noParams : <T>() => void
->         : ^^^^^^^^^^^^^
-
-noParams<string>();
->noParams<string>() : void
->                   : ^^^^
->noParams : <T>() => void
->         : ^^^^^^^^^^^^^
-
-noParams<{}>();
->noParams<{}>() : void
->               : ^^^^
->noParams : <T>() => void
->         : ^^^^^^^^^^^^^
-
-// Generic call with parameters but none use type parameter type
-function noGenericParams<T>(n: string) { }
->noGenericParams : <T>(n: string) => void
->                : ^^^^^^^      ^^^^^^^^^
->n : string
->  : ^^^^^^
-
-noGenericParams('');
->noGenericParams('') : void
->                    : ^^^^
->noGenericParams : <T>(n: string) => void
->                : ^^^^^^^^^^^^^^^^^^^^^^
->'' : ""
->   : ^^
-
-noGenericParams<number>('');
->noGenericParams<number>('') : void
->                            : ^^^^
->noGenericParams : <T>(n: string) => void
->                : ^^^^^^^^^^^^^^^^^^^^^^
->'' : ""
->   : ^^
-
-noGenericParams<{}>('');
->noGenericParams<{}>('') : void
->                        : ^^^^
->noGenericParams : <T>(n: string) => void
->                : ^^^^^^^^^^^^^^^^^^^^^^
->'' : ""
->   : ^^
-
-// Generic call with multiple type parameters and only one used in parameter type annotation
-function someGenerics1<T, U>(n: T, m: number) { }
->someGenerics1 : <T, U>(n: T, m: number) => void
->              : ^ ^^^^^^^^ ^^^^^      ^^^^^^^^^
->n : T
->  : ^
->m : number
->  : ^^^^^^
-
-someGenerics1(3, 4);
->someGenerics1(3, 4) : void
->                    : ^^^^
->someGenerics1 : <T, U>(n: T, m: number) => void
->              : ^^^^^^^^^^^^^^^^^^^^^^^^^^^^^^^
->3 : 3
->  : ^
->4 : 4
->  : ^
-
-someGenerics1<number, {}>(3, 4);
->someGenerics1<number, {}>(3, 4) : void
->                                : ^^^^
->someGenerics1 : <T, U>(n: T, m: number) => void
->              : ^^^^^^^^^^^^^^^^^^^^^^^^^^^^^^^
->3 : 3
->  : ^
->4 : 4
->  : ^
-
-// Generic call with argument of function type whose parameter is of type parameter type
-function someGenerics2a<T>(n: (x: T) => void) { }
->someGenerics2a : <T>(n: (x: T) => void) => void
->               : ^ ^^^^^              ^^^^^^^^^
->n : (x: T) => void
->  : ^^^^ ^^^^^    
->x : T
->  : ^
-
-someGenerics2a((n: string) => n);
->someGenerics2a((n: string) => n) : void
->                                 : ^^^^
->someGenerics2a : <T>(n: (x: T) => void) => void
->               : ^^^^^^^^^^^^^^^^^^^^^^^^^^^^^^
->(n: string) => n : (n: string) => string
->                 : ^^^^      ^^^^^^^^^^^
->n : string
->  : ^^^^^^
->n : string
->  : ^^^^^^
-
-someGenerics2a<string>((n: string) => n);
->someGenerics2a<string>((n: string) => n) : void
->                                         : ^^^^
->someGenerics2a : <T>(n: (x: T) => void) => void
->               : ^^^^^^^^^^^^^^^^^^^^^^^^^^^^^^
->(n: string) => n : (n: string) => string
->                 : ^^^^      ^^^^^^^^^^^
->n : string
->  : ^^^^^^
->n : string
->  : ^^^^^^
-
-someGenerics2a<string>((n) => n.substr(0));
->someGenerics2a<string>((n) => n.substr(0)) : void
->                                           : ^^^^
->someGenerics2a : <T>(n: (x: T) => void) => void
->               : ^^^^^^^^^^^^^^^^^^^^^^^^^^^^^^
->(n) => n.substr(0) : (n: string) => string
->                   : ^^^^^^^^^^^^^^^^^^^^^
->n : string
->  : ^^^^^^
->n.substr(0) : string
-<<<<<<< HEAD
->n.substr : (from: number, length?: number | undefined) => string
->n : string
->substr : (from: number, length?: number | undefined) => string
-=======
->            : ^^^^^^
->n.substr : (from: number, length?: number) => string
->         : ^^^^^^^^^^^^^^^^^^^^^^^^^^^^^^^^^^^^^^^^^
->n : string
->  : ^^^^^^
->substr : (from: number, length?: number) => string
->       : ^^^^^^^^^^^^^^^^^^^^^^^^^^^^^^^^^^^^^^^^^
->>>>>>> 12402f26
->0 : 0
->  : ^
-
-function someGenerics2b<T, U>(n: (x: T, y: U) => void) { }
->someGenerics2b : <T, U>(n: (x: T, y: U) => void) => void
->               : ^ ^^ ^^^^^                    ^^^^^^^^^
->n : (x: T, y: U) => void
->  : ^^^^ ^^^^^ ^^^^^    
->x : T
->  : ^
->y : U
->  : ^
-
-someGenerics2b((n: string, x: number) => n);
->someGenerics2b((n: string, x: number) => n) : void
->                                            : ^^^^
->someGenerics2b : <T, U>(n: (x: T, y: U) => void) => void
->               : ^^^^^^^^^^^^^^^^^^^^^^^^^^^^^^^^^^^^^^^
->(n: string, x: number) => n : (n: string, x: number) => string
->                            : ^^^^      ^^^^^      ^^^^^^^^^^^
->n : string
->  : ^^^^^^
->x : number
->  : ^^^^^^
->n : string
->  : ^^^^^^
-
-someGenerics2b<string, number>((n: string, t: number) => n);
->someGenerics2b<string, number>((n: string, t: number) => n) : void
->                                                            : ^^^^
->someGenerics2b : <T, U>(n: (x: T, y: U) => void) => void
->               : ^^^^^^^^^^^^^^^^^^^^^^^^^^^^^^^^^^^^^^^
->(n: string, t: number) => n : (n: string, t: number) => string
->                            : ^^^^      ^^^^^      ^^^^^^^^^^^
->n : string
->  : ^^^^^^
->t : number
->  : ^^^^^^
->n : string
->  : ^^^^^^
-
-someGenerics2b<string, number>((n, t) => n.substr(t * t));
->someGenerics2b<string, number>((n, t) => n.substr(t * t)) : void
->                                                          : ^^^^
->someGenerics2b : <T, U>(n: (x: T, y: U) => void) => void
->               : ^^^^^^^^^^^^^^^^^^^^^^^^^^^^^^^^^^^^^^^
->(n, t) => n.substr(t * t) : (n: string, t: number) => string
->                          : ^^^^^^^^^^^^^^^^^^^^^^^^^^^^^^^^
->n : string
->  : ^^^^^^
->t : number
->  : ^^^^^^
->n.substr(t * t) : string
-<<<<<<< HEAD
->n.substr : (from: number, length?: number | undefined) => string
->n : string
->substr : (from: number, length?: number | undefined) => string
-=======
->                : ^^^^^^
->n.substr : (from: number, length?: number) => string
->         : ^^^^^^^^^^^^^^^^^^^^^^^^^^^^^^^^^^^^^^^^^
->n : string
->  : ^^^^^^
->substr : (from: number, length?: number) => string
->       : ^^^^^^^^^^^^^^^^^^^^^^^^^^^^^^^^^^^^^^^^^
->>>>>>> 12402f26
->t * t : number
->      : ^^^^^^
->t : number
->  : ^^^^^^
->t : number
->  : ^^^^^^
-
-// Generic call with argument of function type whose parameter is not of type parameter type but body/return type uses type parameter
-function someGenerics3<T>(producer: () => T) { }
->someGenerics3 : <T>(producer: () => T) => void
->              : ^ ^^^^^^^^^^^^       ^^^^^^^^^
->producer : () => T
->         : ^^^^^^ 
-
-someGenerics3(() => '');
->someGenerics3(() => '') : void
->                        : ^^^^
->someGenerics3 : <T>(producer: () => T) => void
->              : ^^^^^^^^^^^^^^^^^^^^^^^^^^^^^^
->() => '' : () => string
->         : ^^^^^^^^^^^^
->'' : ""
->   : ^^
-
-someGenerics3<Date>(() => undefined);
->someGenerics3<Date>(() => undefined) : void
->                                     : ^^^^
->someGenerics3 : <T>(producer: () => T) => void
-<<<<<<< HEAD
->() => undefined : () => undefined
-=======
->              : ^^^^^^^^^^^^^^^^^^^^^^^^^^^^^^
->() => undefined : () => any
->                : ^^^^^^^^^
->>>>>>> 12402f26
->undefined : undefined
->          : ^^^^^^^^^
-
-someGenerics3<number>(() => 3);
->someGenerics3<number>(() => 3) : void
->                               : ^^^^
->someGenerics3 : <T>(producer: () => T) => void
->              : ^^^^^^^^^^^^^^^^^^^^^^^^^^^^^^
->() => 3 : () => number
->        : ^^^^^^^^^^^^
->3 : 3
->  : ^
-
-// 2 parameter generic call with argument 1 of type parameter type and argument 2 of function type whose parameter is of type parameter type
-function someGenerics4<T, U>(n: T, f: (x: U) => void) { }
->someGenerics4 : <T, U>(n: T, f: (x: U) => void) => void
->              : ^ ^^ ^^^^^ ^^^^^              ^^^^^^^^^
->n : T
->  : ^
->f : (x: U) => void
->  : ^^^^ ^^^^^    
->x : U
->  : ^
-
-someGenerics4(4, () => null);
->someGenerics4(4, () => null) : void
->                             : ^^^^
->someGenerics4 : <T, U>(n: T, f: (x: U) => void) => void
->              : ^^^^^^^^^^^^^^^^^^^^^^^^^^^^^^^^^^^^^^^
->4 : 4
-<<<<<<< HEAD
->() => null : () => null
-=======
->  : ^
->() => null : () => any
->           : ^^^^^^^^^
->>>>>>> 12402f26
-
-someGenerics4<string, number>('', () => 3);
->someGenerics4<string, number>('', () => 3) : void
->                                           : ^^^^
->someGenerics4 : <T, U>(n: T, f: (x: U) => void) => void
->              : ^^^^^^^^^^^^^^^^^^^^^^^^^^^^^^^^^^^^^^^
->'' : ""
->   : ^^
->() => 3 : () => number
->        : ^^^^^^^^^^^^
->3 : 3
->  : ^
-
-someGenerics4<string, number>(null, null);
->someGenerics4<string, number>(null, null) : void
->                                          : ^^^^
->someGenerics4 : <T, U>(n: T, f: (x: U) => void) => void
->              : ^^^^^^^^^^^^^^^^^^^^^^^^^^^^^^^^^^^^^^^
-
-// 2 parameter generic call with argument 2 of type parameter type and argument 1 of function type whose parameter is of type parameter type
-function someGenerics5<U, T>(n: T, f: (x: U) => void) { }
->someGenerics5 : <U, T>(n: T, f: (x: U) => void) => void
->              : ^ ^^ ^^^^^ ^^^^^              ^^^^^^^^^
->n : T
->  : ^
->f : (x: U) => void
->  : ^^^^ ^^^^^    
->x : U
->  : ^
-
-someGenerics5(4, () => null);
->someGenerics5(4, () => null) : void
->                             : ^^^^
->someGenerics5 : <U, T>(n: T, f: (x: U) => void) => void
->              : ^^^^^^^^^^^^^^^^^^^^^^^^^^^^^^^^^^^^^^^
->4 : 4
-<<<<<<< HEAD
->() => null : () => null
-=======
->  : ^
->() => null : () => any
->           : ^^^^^^^^^
->>>>>>> 12402f26
-
-someGenerics5<number, string>('', () => 3);
->someGenerics5<number, string>('', () => 3) : void
->                                           : ^^^^
->someGenerics5 : <U, T>(n: T, f: (x: U) => void) => void
->              : ^^^^^^^^^^^^^^^^^^^^^^^^^^^^^^^^^^^^^^^
->'' : ""
->   : ^^
->() => 3 : () => number
->        : ^^^^^^^^^^^^
->3 : 3
->  : ^
-
-someGenerics5<string, number>(null, null);
->someGenerics5<string, number>(null, null) : void
->                                          : ^^^^
->someGenerics5 : <U, T>(n: T, f: (x: U) => void) => void
->              : ^^^^^^^^^^^^^^^^^^^^^^^^^^^^^^^^^^^^^^^
-
-// Generic call with multiple arguments of function types that each have parameters of the same generic type
-function someGenerics6<A>(a: (a: A) => A, b: (b: A) => A, c: (c: A) => A) { }
->someGenerics6 : <A>(a: (a: A) => A, b: (b: A) => A, c: (c: A) => A) => void
->              : ^ ^^^^^           ^^^^^           ^^^^^           ^^^^^^^^^
->a : (a: A) => A
->  : ^^^^ ^^^^^ 
->a : A
->  : ^
->b : (b: A) => A
->  : ^^^^ ^^^^^ 
->b : A
->  : ^
->c : (c: A) => A
->  : ^^^^ ^^^^^ 
->c : A
->  : ^
-
-someGenerics6(n => n, n => n, n => n);
->someGenerics6(n => n, n => n, n => n) : void
->                                      : ^^^^
->someGenerics6 : <A>(a: (a: A) => A, b: (b: A) => A, c: (c: A) => A) => void
->              : ^^^^^^^^^^^^^^^^^^^^^^^^^^^^^^^^^^^^^^^^^^^^^^^^^^^^^^^^^^^
->n => n : (n: unknown) => unknown
->       : ^^^^^^^^^^^^^^^^^^^^^^^
->n : unknown
->  : ^^^^^^^
->n : unknown
->  : ^^^^^^^
->n => n : (n: unknown) => unknown
->       : ^^^^^^^^^^^^^^^^^^^^^^^
->n : unknown
->  : ^^^^^^^
->n : unknown
->  : ^^^^^^^
->n => n : (n: unknown) => unknown
->       : ^^^^^^^^^^^^^^^^^^^^^^^
->n : unknown
->  : ^^^^^^^
->n : unknown
->  : ^^^^^^^
-
-someGenerics6<number>(n => n, n => n, n => n);
->someGenerics6<number>(n => n, n => n, n => n) : void
->                                              : ^^^^
->someGenerics6 : <A>(a: (a: A) => A, b: (b: A) => A, c: (c: A) => A) => void
->              : ^^^^^^^^^^^^^^^^^^^^^^^^^^^^^^^^^^^^^^^^^^^^^^^^^^^^^^^^^^^
->n => n : (n: number) => number
->       : ^^^^^^^^^^^^^^^^^^^^^
->n : number
->  : ^^^^^^
->n : number
->  : ^^^^^^
->n => n : (n: number) => number
->       : ^^^^^^^^^^^^^^^^^^^^^
->n : number
->  : ^^^^^^
->n : number
->  : ^^^^^^
->n => n : (n: number) => number
->       : ^^^^^^^^^^^^^^^^^^^^^
->n : number
->  : ^^^^^^
->n : number
->  : ^^^^^^
-
-someGenerics6<number>((n: number) => n, (n: number) => n, (n: number) => n);
->someGenerics6<number>((n: number) => n, (n: number) => n, (n: number) => n) : void
->                                                                            : ^^^^
->someGenerics6 : <A>(a: (a: A) => A, b: (b: A) => A, c: (c: A) => A) => void
->              : ^^^^^^^^^^^^^^^^^^^^^^^^^^^^^^^^^^^^^^^^^^^^^^^^^^^^^^^^^^^
->(n: number) => n : (n: number) => number
->                 : ^^^^      ^^^^^^^^^^^
->n : number
->  : ^^^^^^
->n : number
->  : ^^^^^^
->(n: number) => n : (n: number) => number
->                 : ^^^^      ^^^^^^^^^^^
->n : number
->  : ^^^^^^
->n : number
->  : ^^^^^^
->(n: number) => n : (n: number) => number
->                 : ^^^^      ^^^^^^^^^^^
->n : number
->  : ^^^^^^
->n : number
->  : ^^^^^^
-
-// Generic call with multiple arguments of function types that each have parameters of different generic type
-function someGenerics7<A, B, C>(a: (a: A) => A, b: (b: B) => B, c: (c: C) => C) { }
->someGenerics7 : <A, B, C>(a: (a: A) => A, b: (b: B) => B, c: (c: C) => C) => void
->              : ^ ^^ ^^ ^^^^^           ^^^^^           ^^^^^           ^^^^^^^^^
->a : (a: A) => A
->  : ^^^^ ^^^^^ 
->a : A
->  : ^
->b : (b: B) => B
->  : ^^^^ ^^^^^ 
->b : B
->  : ^
->c : (c: C) => C
->  : ^^^^ ^^^^^ 
->c : C
->  : ^
-
-someGenerics7(n => n, n => n, n => n);
->someGenerics7(n => n, n => n, n => n) : void
->                                      : ^^^^
->someGenerics7 : <A, B, C>(a: (a: A) => A, b: (b: B) => B, c: (c: C) => C) => void
->              : ^^^^^^^^^^^^^^^^^^^^^^^^^^^^^^^^^^^^^^^^^^^^^^^^^^^^^^^^^^^^^^^^^
->n => n : (n: unknown) => unknown
->       : ^^^^^^^^^^^^^^^^^^^^^^^
->n : unknown
->  : ^^^^^^^
->n : unknown
->  : ^^^^^^^
->n => n : (n: unknown) => unknown
->       : ^^^^^^^^^^^^^^^^^^^^^^^
->n : unknown
->  : ^^^^^^^
->n : unknown
->  : ^^^^^^^
->n => n : (n: unknown) => unknown
->       : ^^^^^^^^^^^^^^^^^^^^^^^
->n : unknown
->  : ^^^^^^^
->n : unknown
->  : ^^^^^^^
-
-someGenerics7<number, string, number>(n => n, n => n, n => n);
->someGenerics7<number, string, number>(n => n, n => n, n => n) : void
->                                                              : ^^^^
->someGenerics7 : <A, B, C>(a: (a: A) => A, b: (b: B) => B, c: (c: C) => C) => void
->              : ^^^^^^^^^^^^^^^^^^^^^^^^^^^^^^^^^^^^^^^^^^^^^^^^^^^^^^^^^^^^^^^^^
->n => n : (n: number) => number
->       : ^^^^^^^^^^^^^^^^^^^^^
->n : number
->  : ^^^^^^
->n : number
->  : ^^^^^^
->n => n : (n: string) => string
->       : ^^^^^^^^^^^^^^^^^^^^^
->n : string
->  : ^^^^^^
->n : string
->  : ^^^^^^
->n => n : (n: number) => number
->       : ^^^^^^^^^^^^^^^^^^^^^
->n : number
->  : ^^^^^^
->n : number
->  : ^^^^^^
-
-someGenerics7<number, string, number>((n: number) => n, (n: string) => n, (n: number) => n);
->someGenerics7<number, string, number>((n: number) => n, (n: string) => n, (n: number) => n) : void
->                                                                                            : ^^^^
->someGenerics7 : <A, B, C>(a: (a: A) => A, b: (b: B) => B, c: (c: C) => C) => void
->              : ^^^^^^^^^^^^^^^^^^^^^^^^^^^^^^^^^^^^^^^^^^^^^^^^^^^^^^^^^^^^^^^^^
->(n: number) => n : (n: number) => number
->                 : ^^^^      ^^^^^^^^^^^
->n : number
->  : ^^^^^^
->n : number
->  : ^^^^^^
->(n: string) => n : (n: string) => string
->                 : ^^^^      ^^^^^^^^^^^
->n : string
->  : ^^^^^^
->n : string
->  : ^^^^^^
->(n: number) => n : (n: number) => number
->                 : ^^^^      ^^^^^^^^^^^
->n : number
->  : ^^^^^^
->n : number
->  : ^^^^^^
-
-// Generic call with argument of generic function type
-function someGenerics8<T>(n: T): T { return n; }
->someGenerics8 : <T>(n: T) => T
->              : ^ ^^^^^ ^^^^^ 
->n : T
->  : ^
->n : T
->  : ^
-
-var x = someGenerics8(someGenerics7);
->x : <A, B, C>(a: (a: A) => A, b: (b: B) => B, c: (c: C) => C) => void
->  : ^^^^^^^^^^^^^^^^^^^^^^^^^^^^^^^^^^^^^^^^^^^^^^^^^^^^^^^^^^^^^^^^^
->someGenerics8(someGenerics7) : <A, B, C>(a: (a: A) => A, b: (b: B) => B, c: (c: C) => C) => void
->                             : ^^^^^^^^^^^^^^^^^^^^^^^^^^^^^^^^^^^^^^^^^^^^^^^^^^^^^^^^^^^^^^^^^
->someGenerics8 : <T>(n: T) => T
->              : ^^^^^^^^^^^^^^
->someGenerics7 : <A, B, C>(a: (a: A) => A, b: (b: B) => B, c: (c: C) => C) => void
->              : ^^^^^^^^^^^^^^^^^^^^^^^^^^^^^^^^^^^^^^^^^^^^^^^^^^^^^^^^^^^^^^^^^
-
-x<string, string, string>(null, null, null);
->x<string, string, string>(null, null, null) : void
->                                            : ^^^^
->x : <A, B, C>(a: (a: A) => A, b: (b: B) => B, c: (c: C) => C) => void
->  : ^^^^^^^^^^^^^^^^^^^^^^^^^^^^^^^^^^^^^^^^^^^^^^^^^^^^^^^^^^^^^^^^^
-
-// Generic call with multiple parameters of generic type passed arguments with no best common type
-function someGenerics9<T>(a: T, b: T, c: T): T {
->someGenerics9 : <T>(a: T, b: T, c: T) => T
->              : ^ ^^^^^ ^^^^^ ^^^^^ ^^^^^ 
->a : T
->  : ^
->b : T
->  : ^
->c : T
->  : ^
-
-    return null;
-}
-var a9a = someGenerics9('', 0, []);
->a9a : string
->    : ^^^^^^
->someGenerics9('', 0, []) : ""
->                         : ^^
->someGenerics9 : <T>(a: T, b: T, c: T) => T
->              : ^^^^^^^^^^^^^^^^^^^^^^^^^^
->'' : ""
->   : ^^
->0 : 0
-<<<<<<< HEAD
->[] : never[]
-=======
->  : ^
->[] : undefined[]
->   : ^^^^^^^^^^^
->>>>>>> 12402f26
-
-var a9a: {};
->a9a : string
->    : ^^^^^^
-
-var a9b = someGenerics9<{ a?: number; b?: string; }>({ a: 0 }, { b: '' }, null);
-<<<<<<< HEAD
->a9b : { a?: number | undefined; b?: string | undefined; }
->someGenerics9<{ a?: number; b?: string; }>({ a: 0 }, { b: '' }, null) : { a?: number | undefined; b?: string | undefined; }
->someGenerics9 : <T>(a: T, b: T, c: T) => T
->a : number | undefined
->b : string | undefined
-=======
->a9b : { a?: number; b?: string; }
->    : ^^^^^^      ^^^^^^      ^^^
->someGenerics9<{ a?: number; b?: string; }>({ a: 0 }, { b: '' }, null) : { a?: number; b?: string; }
->                                                                      : ^^^^^^      ^^^^^^      ^^^
->someGenerics9 : <T>(a: T, b: T, c: T) => T
->              : ^^^^^^^^^^^^^^^^^^^^^^^^^^
->a : number
->  : ^^^^^^
->b : string
->  : ^^^^^^
->>>>>>> 12402f26
->{ a: 0 } : { a: number; }
->         : ^^^^^^^^^^^^^^
->a : number
->  : ^^^^^^
->0 : 0
->  : ^
->{ b: '' } : { b: string; }
->          : ^^^^^^^^^^^^^^
->b : string
->  : ^^^^^^
->'' : ""
->   : ^^
-
-var a9b: { a?: number; b?: string; };
-<<<<<<< HEAD
->a9b : { a?: number | undefined; b?: string | undefined; }
->a : number | undefined
->b : string | undefined
-=======
->a9b : { a?: number; b?: string; }
->    : ^^^^^^^^^^^^^^^^^^^^^^^^^^^
->a : number
->  : ^^^^^^
->b : string
->  : ^^^^^^
->>>>>>> 12402f26
-
-// Generic call with multiple parameters of generic type passed arguments with multiple best common types
-interface A91 {
-    x: number;
->x : number
->  : ^^^^^^
-
-    y?: string;
-<<<<<<< HEAD
->y : string | undefined
-=======
->y : string
->  : ^^^^^^
->>>>>>> 12402f26
-}
-interface A92 {
-    x: number;
->x : number
->  : ^^^^^^
-
-    z?: Date;
-<<<<<<< HEAD
->z : Date | undefined
-}
-var a9e = someGenerics9(undefined, { x: 6, z: new Date() }, { x: 6, y: '' });
->a9e : { x: number; z: Date; y?: undefined; } | { x: number; y: string; z?: undefined; } | undefined
->someGenerics9(undefined, { x: 6, z: new Date() }, { x: 6, y: '' }) : { x: number; z: Date; y?: undefined; } | { x: number; y: string; z?: undefined; } | undefined
-=======
->z : Date
->  : ^^^^
-}
-var a9e = someGenerics9(undefined, { x: 6, z: new Date() }, { x: 6, y: '' });
->a9e : { x: number; z: Date; y?: undefined; } | { x: number; y: string; z?: undefined; }
->    : ^^^^^^^^^^^^^^^^^^^^^^^^^^^^^^^^^^^^^^^^^^^^^^^^^^^^^^^^^^^^^^^^^^^^^^^^^^^^^^^^^
->someGenerics9(undefined, { x: 6, z: new Date() }, { x: 6, y: '' }) : { x: number; z: Date; y?: undefined; } | { x: number; y: string; z?: undefined; }
->                                                                   : ^^^^^^^^^^^^^^^^^^^^^^^^^^^^^^^^^^^^^^^^^^^^^^^^^^^^^^^^^^^^^^^^^^^^^^^^^^^^^^^^^
->>>>>>> 12402f26
->someGenerics9 : <T>(a: T, b: T, c: T) => T
->              : ^^^^^^^^^^^^^^^^^^^^^^^^^^
->undefined : undefined
->          : ^^^^^^^^^
->{ x: 6, z: new Date() } : { x: number; z: Date; }
->                        : ^^^^^^^^^^^^^^^^^^^^^^^
->x : number
->  : ^^^^^^
->6 : 6
->  : ^
->z : Date
->  : ^^^^
->new Date() : Date
->           : ^^^^
->Date : DateConstructor
->     : ^^^^^^^^^^^^^^^
->{ x: 6, y: '' } : { x: number; y: string; }
->                : ^^^^^^^^^^^^^^^^^^^^^^^^^
->x : number
->  : ^^^^^^
->6 : 6
->  : ^
->y : string
->  : ^^^^^^
->'' : ""
->   : ^^
-
-var a9e: {};
-<<<<<<< HEAD
->a9e : { x: number; z: Date; y?: undefined; } | { x: number; y: string; z?: undefined; } | undefined
-=======
->a9e : { x: number; z: Date; y?: undefined; } | { x: number; y: string; z?: undefined; }
->    : ^^^^^^^^^^^^^^^^^^^^^^^^^^^^^^^^^^^^^^^^^^^^^^^^^^^^^^^^^^^^^^^^^^^^^^^^^^^^^^^^^
->>>>>>> 12402f26
-
-var a9f = someGenerics9<A92>(undefined, { x: 6, z: new Date() }, { x: 6, y: '' });
->a9f : A92
->    : ^^^
->someGenerics9<A92>(undefined, { x: 6, z: new Date() }, { x: 6, y: '' }) : A92
->                                                                        : ^^^
->someGenerics9 : <T>(a: T, b: T, c: T) => T
->              : ^^^^^^^^^^^^^^^^^^^^^^^^^^
->undefined : undefined
->          : ^^^^^^^^^
->{ x: 6, z: new Date() } : { x: number; z: Date; }
->                        : ^^^^^^^^^^^^^^^^^^^^^^^
->x : number
->  : ^^^^^^
->6 : 6
->  : ^
->z : Date
->  : ^^^^
->new Date() : Date
->           : ^^^^
->Date : DateConstructor
->     : ^^^^^^^^^^^^^^^
->{ x: 6, y: '' } : { x: number; y: string; }
->                : ^^^^^^^^^^^^^^^^^^^^^^^^^
->x : number
->  : ^^^^^^
->6 : 6
->  : ^
->y : string
->  : ^^^^^^
->'' : ""
->   : ^^
-
-var a9f: A92;
->a9f : A92
->    : ^^^
-
-// Generic call with multiple parameters of generic type passed arguments with a single best common type
-var a9d = someGenerics9({ x: 3 }, { x: 6 }, { x: 6 });
->a9d : { x: number; }
->    : ^^^^^^^^^^^^^^
->someGenerics9({ x: 3 }, { x: 6 }, { x: 6 }) : { x: number; }
->                                            : ^^^^^^^^^^^^^^
->someGenerics9 : <T>(a: T, b: T, c: T) => T
->              : ^^^^^^^^^^^^^^^^^^^^^^^^^^
->{ x: 3 } : { x: number; }
->         : ^^^^^^^^^^^^^^
->x : number
->  : ^^^^^^
->3 : 3
->  : ^
->{ x: 6 } : { x: number; }
->         : ^^^^^^^^^^^^^^
->x : number
->  : ^^^^^^
->6 : 6
->  : ^
->{ x: 6 } : { x: number; }
->         : ^^^^^^^^^^^^^^
->x : number
->  : ^^^^^^
->6 : 6
->  : ^
-
-var a9d: { x: number; };
->a9d : { x: number; }
->    : ^^^^^^^^^^^^^^
->x : number
->  : ^^^^^^
-
-// Generic call with multiple parameters of generic type where one argument is of type 'any'
-var anyVar: any;
->anyVar : any
->       : ^^^
-
-var a = someGenerics9(7, anyVar, 4);
->a : any
->  : ^^^
->someGenerics9(7, anyVar, 4) : any
->                            : ^^^
->someGenerics9 : <T>(a: T, b: T, c: T) => T
->              : ^^^^^^^^^^^^^^^^^^^^^^^^^^
->7 : 7
->  : ^
->anyVar : any
->       : ^^^
->4 : 4
->  : ^
-
-var a: any;
->a : any
->  : ^^^
-
-// Generic call with multiple parameters of generic type where one argument is [] and the other is not 'any'
-var arr = someGenerics9([], null, undefined);
-<<<<<<< HEAD
->arr : never[] | null | undefined
->someGenerics9([], null, undefined) : never[] | null | undefined
->someGenerics9 : <T>(a: T, b: T, c: T) => T
->[] : never[]
-=======
->arr : any[]
->    : ^^^^^
->someGenerics9([], null, undefined) : any[]
->                                   : ^^^^^
->someGenerics9 : <T>(a: T, b: T, c: T) => T
->              : ^^^^^^^^^^^^^^^^^^^^^^^^^^
->[] : undefined[]
->   : ^^^^^^^^^^^
->>>>>>> 12402f26
->undefined : undefined
->          : ^^^^^^^^^
-
-var arr: any[];
-<<<<<<< HEAD
->arr : never[] | null | undefined
-=======
->arr : any[]
->    : ^^^^^
->>>>>>> 12402f26
-
-
+//// [tests/cases/conformance/expressions/functionCalls/typeArgumentInference.ts] ////
+
+=== typeArgumentInference.ts ===
+// Generic call with no parameters
+function noParams<T>() { }
+>noParams : <T>() => void
+>         : ^^^^^^^^^^^^^
+
+noParams();
+>noParams() : void
+>           : ^^^^
+>noParams : <T>() => void
+>         : ^^^^^^^^^^^^^
+
+noParams<string>();
+>noParams<string>() : void
+>                   : ^^^^
+>noParams : <T>() => void
+>         : ^^^^^^^^^^^^^
+
+noParams<{}>();
+>noParams<{}>() : void
+>               : ^^^^
+>noParams : <T>() => void
+>         : ^^^^^^^^^^^^^
+
+// Generic call with parameters but none use type parameter type
+function noGenericParams<T>(n: string) { }
+>noGenericParams : <T>(n: string) => void
+>                : ^^^^^^^      ^^^^^^^^^
+>n : string
+>  : ^^^^^^
+
+noGenericParams('');
+>noGenericParams('') : void
+>                    : ^^^^
+>noGenericParams : <T>(n: string) => void
+>                : ^^^^^^^^^^^^^^^^^^^^^^
+>'' : ""
+>   : ^^
+
+noGenericParams<number>('');
+>noGenericParams<number>('') : void
+>                            : ^^^^
+>noGenericParams : <T>(n: string) => void
+>                : ^^^^^^^^^^^^^^^^^^^^^^
+>'' : ""
+>   : ^^
+
+noGenericParams<{}>('');
+>noGenericParams<{}>('') : void
+>                        : ^^^^
+>noGenericParams : <T>(n: string) => void
+>                : ^^^^^^^^^^^^^^^^^^^^^^
+>'' : ""
+>   : ^^
+
+// Generic call with multiple type parameters and only one used in parameter type annotation
+function someGenerics1<T, U>(n: T, m: number) { }
+>someGenerics1 : <T, U>(n: T, m: number) => void
+>              : ^ ^^^^^^^^ ^^^^^      ^^^^^^^^^
+>n : T
+>  : ^
+>m : number
+>  : ^^^^^^
+
+someGenerics1(3, 4);
+>someGenerics1(3, 4) : void
+>                    : ^^^^
+>someGenerics1 : <T, U>(n: T, m: number) => void
+>              : ^^^^^^^^^^^^^^^^^^^^^^^^^^^^^^^
+>3 : 3
+>  : ^
+>4 : 4
+>  : ^
+
+someGenerics1<number, {}>(3, 4);
+>someGenerics1<number, {}>(3, 4) : void
+>                                : ^^^^
+>someGenerics1 : <T, U>(n: T, m: number) => void
+>              : ^^^^^^^^^^^^^^^^^^^^^^^^^^^^^^^
+>3 : 3
+>  : ^
+>4 : 4
+>  : ^
+
+// Generic call with argument of function type whose parameter is of type parameter type
+function someGenerics2a<T>(n: (x: T) => void) { }
+>someGenerics2a : <T>(n: (x: T) => void) => void
+>               : ^ ^^^^^              ^^^^^^^^^
+>n : (x: T) => void
+>  : ^^^^ ^^^^^    
+>x : T
+>  : ^
+
+someGenerics2a((n: string) => n);
+>someGenerics2a((n: string) => n) : void
+>                                 : ^^^^
+>someGenerics2a : <T>(n: (x: T) => void) => void
+>               : ^^^^^^^^^^^^^^^^^^^^^^^^^^^^^^
+>(n: string) => n : (n: string) => string
+>                 : ^^^^      ^^^^^^^^^^^
+>n : string
+>  : ^^^^^^
+>n : string
+>  : ^^^^^^
+
+someGenerics2a<string>((n: string) => n);
+>someGenerics2a<string>((n: string) => n) : void
+>                                         : ^^^^
+>someGenerics2a : <T>(n: (x: T) => void) => void
+>               : ^^^^^^^^^^^^^^^^^^^^^^^^^^^^^^
+>(n: string) => n : (n: string) => string
+>                 : ^^^^      ^^^^^^^^^^^
+>n : string
+>  : ^^^^^^
+>n : string
+>  : ^^^^^^
+
+someGenerics2a<string>((n) => n.substr(0));
+>someGenerics2a<string>((n) => n.substr(0)) : void
+>                                           : ^^^^
+>someGenerics2a : <T>(n: (x: T) => void) => void
+>               : ^^^^^^^^^^^^^^^^^^^^^^^^^^^^^^
+>(n) => n.substr(0) : (n: string) => string
+>                   : ^^^^^^^^^^^^^^^^^^^^^
+>n : string
+>  : ^^^^^^
+>n.substr(0) : string
+>            : ^^^^^^
+>n.substr : (from: number, length?: number | undefined) => string
+>         : ^^^^^^^^^^^^^^^^^^^^^^^^^^^^^^^^^^^^^^^^^^^^^^^^^^^^^
+>n : string
+>  : ^^^^^^
+>substr : (from: number, length?: number | undefined) => string
+>       : ^^^^^^^^^^^^^^^^^^^^^^^^^^^^^^^^^^^^^^^^^^^^^^^^^^^^^
+>0 : 0
+>  : ^
+
+function someGenerics2b<T, U>(n: (x: T, y: U) => void) { }
+>someGenerics2b : <T, U>(n: (x: T, y: U) => void) => void
+>               : ^ ^^ ^^^^^                    ^^^^^^^^^
+>n : (x: T, y: U) => void
+>  : ^^^^ ^^^^^ ^^^^^    
+>x : T
+>  : ^
+>y : U
+>  : ^
+
+someGenerics2b((n: string, x: number) => n);
+>someGenerics2b((n: string, x: number) => n) : void
+>                                            : ^^^^
+>someGenerics2b : <T, U>(n: (x: T, y: U) => void) => void
+>               : ^^^^^^^^^^^^^^^^^^^^^^^^^^^^^^^^^^^^^^^
+>(n: string, x: number) => n : (n: string, x: number) => string
+>                            : ^^^^      ^^^^^      ^^^^^^^^^^^
+>n : string
+>  : ^^^^^^
+>x : number
+>  : ^^^^^^
+>n : string
+>  : ^^^^^^
+
+someGenerics2b<string, number>((n: string, t: number) => n);
+>someGenerics2b<string, number>((n: string, t: number) => n) : void
+>                                                            : ^^^^
+>someGenerics2b : <T, U>(n: (x: T, y: U) => void) => void
+>               : ^^^^^^^^^^^^^^^^^^^^^^^^^^^^^^^^^^^^^^^
+>(n: string, t: number) => n : (n: string, t: number) => string
+>                            : ^^^^      ^^^^^      ^^^^^^^^^^^
+>n : string
+>  : ^^^^^^
+>t : number
+>  : ^^^^^^
+>n : string
+>  : ^^^^^^
+
+someGenerics2b<string, number>((n, t) => n.substr(t * t));
+>someGenerics2b<string, number>((n, t) => n.substr(t * t)) : void
+>                                                          : ^^^^
+>someGenerics2b : <T, U>(n: (x: T, y: U) => void) => void
+>               : ^^^^^^^^^^^^^^^^^^^^^^^^^^^^^^^^^^^^^^^
+>(n, t) => n.substr(t * t) : (n: string, t: number) => string
+>                          : ^^^^^^^^^^^^^^^^^^^^^^^^^^^^^^^^
+>n : string
+>  : ^^^^^^
+>t : number
+>  : ^^^^^^
+>n.substr(t * t) : string
+>                : ^^^^^^
+>n.substr : (from: number, length?: number | undefined) => string
+>         : ^^^^^^^^^^^^^^^^^^^^^^^^^^^^^^^^^^^^^^^^^^^^^^^^^^^^^
+>n : string
+>  : ^^^^^^
+>substr : (from: number, length?: number | undefined) => string
+>       : ^^^^^^^^^^^^^^^^^^^^^^^^^^^^^^^^^^^^^^^^^^^^^^^^^^^^^
+>t * t : number
+>      : ^^^^^^
+>t : number
+>  : ^^^^^^
+>t : number
+>  : ^^^^^^
+
+// Generic call with argument of function type whose parameter is not of type parameter type but body/return type uses type parameter
+function someGenerics3<T>(producer: () => T) { }
+>someGenerics3 : <T>(producer: () => T) => void
+>              : ^ ^^^^^^^^^^^^       ^^^^^^^^^
+>producer : () => T
+>         : ^^^^^^ 
+
+someGenerics3(() => '');
+>someGenerics3(() => '') : void
+>                        : ^^^^
+>someGenerics3 : <T>(producer: () => T) => void
+>              : ^^^^^^^^^^^^^^^^^^^^^^^^^^^^^^
+>() => '' : () => string
+>         : ^^^^^^^^^^^^
+>'' : ""
+>   : ^^
+
+someGenerics3<Date>(() => undefined);
+>someGenerics3<Date>(() => undefined) : void
+>                                     : ^^^^
+>someGenerics3 : <T>(producer: () => T) => void
+>              : ^^^^^^^^^^^^^^^^^^^^^^^^^^^^^^
+>() => undefined : () => undefined
+>                : ^^^^^^^^^^^^^^^
+>undefined : undefined
+>          : ^^^^^^^^^
+
+someGenerics3<number>(() => 3);
+>someGenerics3<number>(() => 3) : void
+>                               : ^^^^
+>someGenerics3 : <T>(producer: () => T) => void
+>              : ^^^^^^^^^^^^^^^^^^^^^^^^^^^^^^
+>() => 3 : () => number
+>        : ^^^^^^^^^^^^
+>3 : 3
+>  : ^
+
+// 2 parameter generic call with argument 1 of type parameter type and argument 2 of function type whose parameter is of type parameter type
+function someGenerics4<T, U>(n: T, f: (x: U) => void) { }
+>someGenerics4 : <T, U>(n: T, f: (x: U) => void) => void
+>              : ^ ^^ ^^^^^ ^^^^^              ^^^^^^^^^
+>n : T
+>  : ^
+>f : (x: U) => void
+>  : ^^^^ ^^^^^    
+>x : U
+>  : ^
+
+someGenerics4(4, () => null);
+>someGenerics4(4, () => null) : void
+>                             : ^^^^
+>someGenerics4 : <T, U>(n: T, f: (x: U) => void) => void
+>              : ^^^^^^^^^^^^^^^^^^^^^^^^^^^^^^^^^^^^^^^
+>4 : 4
+>  : ^
+>() => null : () => null
+>           : ^^^^^^^^^^
+
+someGenerics4<string, number>('', () => 3);
+>someGenerics4<string, number>('', () => 3) : void
+>                                           : ^^^^
+>someGenerics4 : <T, U>(n: T, f: (x: U) => void) => void
+>              : ^^^^^^^^^^^^^^^^^^^^^^^^^^^^^^^^^^^^^^^
+>'' : ""
+>   : ^^
+>() => 3 : () => number
+>        : ^^^^^^^^^^^^
+>3 : 3
+>  : ^
+
+someGenerics4<string, number>(null, null);
+>someGenerics4<string, number>(null, null) : void
+>                                          : ^^^^
+>someGenerics4 : <T, U>(n: T, f: (x: U) => void) => void
+>              : ^^^^^^^^^^^^^^^^^^^^^^^^^^^^^^^^^^^^^^^
+
+// 2 parameter generic call with argument 2 of type parameter type and argument 1 of function type whose parameter is of type parameter type
+function someGenerics5<U, T>(n: T, f: (x: U) => void) { }
+>someGenerics5 : <U, T>(n: T, f: (x: U) => void) => void
+>              : ^ ^^ ^^^^^ ^^^^^              ^^^^^^^^^
+>n : T
+>  : ^
+>f : (x: U) => void
+>  : ^^^^ ^^^^^    
+>x : U
+>  : ^
+
+someGenerics5(4, () => null);
+>someGenerics5(4, () => null) : void
+>                             : ^^^^
+>someGenerics5 : <U, T>(n: T, f: (x: U) => void) => void
+>              : ^^^^^^^^^^^^^^^^^^^^^^^^^^^^^^^^^^^^^^^
+>4 : 4
+>  : ^
+>() => null : () => null
+>           : ^^^^^^^^^^
+
+someGenerics5<number, string>('', () => 3);
+>someGenerics5<number, string>('', () => 3) : void
+>                                           : ^^^^
+>someGenerics5 : <U, T>(n: T, f: (x: U) => void) => void
+>              : ^^^^^^^^^^^^^^^^^^^^^^^^^^^^^^^^^^^^^^^
+>'' : ""
+>   : ^^
+>() => 3 : () => number
+>        : ^^^^^^^^^^^^
+>3 : 3
+>  : ^
+
+someGenerics5<string, number>(null, null);
+>someGenerics5<string, number>(null, null) : void
+>                                          : ^^^^
+>someGenerics5 : <U, T>(n: T, f: (x: U) => void) => void
+>              : ^^^^^^^^^^^^^^^^^^^^^^^^^^^^^^^^^^^^^^^
+
+// Generic call with multiple arguments of function types that each have parameters of the same generic type
+function someGenerics6<A>(a: (a: A) => A, b: (b: A) => A, c: (c: A) => A) { }
+>someGenerics6 : <A>(a: (a: A) => A, b: (b: A) => A, c: (c: A) => A) => void
+>              : ^ ^^^^^           ^^^^^           ^^^^^           ^^^^^^^^^
+>a : (a: A) => A
+>  : ^^^^ ^^^^^ 
+>a : A
+>  : ^
+>b : (b: A) => A
+>  : ^^^^ ^^^^^ 
+>b : A
+>  : ^
+>c : (c: A) => A
+>  : ^^^^ ^^^^^ 
+>c : A
+>  : ^
+
+someGenerics6(n => n, n => n, n => n);
+>someGenerics6(n => n, n => n, n => n) : void
+>                                      : ^^^^
+>someGenerics6 : <A>(a: (a: A) => A, b: (b: A) => A, c: (c: A) => A) => void
+>              : ^^^^^^^^^^^^^^^^^^^^^^^^^^^^^^^^^^^^^^^^^^^^^^^^^^^^^^^^^^^
+>n => n : (n: unknown) => unknown
+>       : ^^^^^^^^^^^^^^^^^^^^^^^
+>n : unknown
+>  : ^^^^^^^
+>n : unknown
+>  : ^^^^^^^
+>n => n : (n: unknown) => unknown
+>       : ^^^^^^^^^^^^^^^^^^^^^^^
+>n : unknown
+>  : ^^^^^^^
+>n : unknown
+>  : ^^^^^^^
+>n => n : (n: unknown) => unknown
+>       : ^^^^^^^^^^^^^^^^^^^^^^^
+>n : unknown
+>  : ^^^^^^^
+>n : unknown
+>  : ^^^^^^^
+
+someGenerics6<number>(n => n, n => n, n => n);
+>someGenerics6<number>(n => n, n => n, n => n) : void
+>                                              : ^^^^
+>someGenerics6 : <A>(a: (a: A) => A, b: (b: A) => A, c: (c: A) => A) => void
+>              : ^^^^^^^^^^^^^^^^^^^^^^^^^^^^^^^^^^^^^^^^^^^^^^^^^^^^^^^^^^^
+>n => n : (n: number) => number
+>       : ^^^^^^^^^^^^^^^^^^^^^
+>n : number
+>  : ^^^^^^
+>n : number
+>  : ^^^^^^
+>n => n : (n: number) => number
+>       : ^^^^^^^^^^^^^^^^^^^^^
+>n : number
+>  : ^^^^^^
+>n : number
+>  : ^^^^^^
+>n => n : (n: number) => number
+>       : ^^^^^^^^^^^^^^^^^^^^^
+>n : number
+>  : ^^^^^^
+>n : number
+>  : ^^^^^^
+
+someGenerics6<number>((n: number) => n, (n: number) => n, (n: number) => n);
+>someGenerics6<number>((n: number) => n, (n: number) => n, (n: number) => n) : void
+>                                                                            : ^^^^
+>someGenerics6 : <A>(a: (a: A) => A, b: (b: A) => A, c: (c: A) => A) => void
+>              : ^^^^^^^^^^^^^^^^^^^^^^^^^^^^^^^^^^^^^^^^^^^^^^^^^^^^^^^^^^^
+>(n: number) => n : (n: number) => number
+>                 : ^^^^      ^^^^^^^^^^^
+>n : number
+>  : ^^^^^^
+>n : number
+>  : ^^^^^^
+>(n: number) => n : (n: number) => number
+>                 : ^^^^      ^^^^^^^^^^^
+>n : number
+>  : ^^^^^^
+>n : number
+>  : ^^^^^^
+>(n: number) => n : (n: number) => number
+>                 : ^^^^      ^^^^^^^^^^^
+>n : number
+>  : ^^^^^^
+>n : number
+>  : ^^^^^^
+
+// Generic call with multiple arguments of function types that each have parameters of different generic type
+function someGenerics7<A, B, C>(a: (a: A) => A, b: (b: B) => B, c: (c: C) => C) { }
+>someGenerics7 : <A, B, C>(a: (a: A) => A, b: (b: B) => B, c: (c: C) => C) => void
+>              : ^ ^^ ^^ ^^^^^           ^^^^^           ^^^^^           ^^^^^^^^^
+>a : (a: A) => A
+>  : ^^^^ ^^^^^ 
+>a : A
+>  : ^
+>b : (b: B) => B
+>  : ^^^^ ^^^^^ 
+>b : B
+>  : ^
+>c : (c: C) => C
+>  : ^^^^ ^^^^^ 
+>c : C
+>  : ^
+
+someGenerics7(n => n, n => n, n => n);
+>someGenerics7(n => n, n => n, n => n) : void
+>                                      : ^^^^
+>someGenerics7 : <A, B, C>(a: (a: A) => A, b: (b: B) => B, c: (c: C) => C) => void
+>              : ^^^^^^^^^^^^^^^^^^^^^^^^^^^^^^^^^^^^^^^^^^^^^^^^^^^^^^^^^^^^^^^^^
+>n => n : (n: unknown) => unknown
+>       : ^^^^^^^^^^^^^^^^^^^^^^^
+>n : unknown
+>  : ^^^^^^^
+>n : unknown
+>  : ^^^^^^^
+>n => n : (n: unknown) => unknown
+>       : ^^^^^^^^^^^^^^^^^^^^^^^
+>n : unknown
+>  : ^^^^^^^
+>n : unknown
+>  : ^^^^^^^
+>n => n : (n: unknown) => unknown
+>       : ^^^^^^^^^^^^^^^^^^^^^^^
+>n : unknown
+>  : ^^^^^^^
+>n : unknown
+>  : ^^^^^^^
+
+someGenerics7<number, string, number>(n => n, n => n, n => n);
+>someGenerics7<number, string, number>(n => n, n => n, n => n) : void
+>                                                              : ^^^^
+>someGenerics7 : <A, B, C>(a: (a: A) => A, b: (b: B) => B, c: (c: C) => C) => void
+>              : ^^^^^^^^^^^^^^^^^^^^^^^^^^^^^^^^^^^^^^^^^^^^^^^^^^^^^^^^^^^^^^^^^
+>n => n : (n: number) => number
+>       : ^^^^^^^^^^^^^^^^^^^^^
+>n : number
+>  : ^^^^^^
+>n : number
+>  : ^^^^^^
+>n => n : (n: string) => string
+>       : ^^^^^^^^^^^^^^^^^^^^^
+>n : string
+>  : ^^^^^^
+>n : string
+>  : ^^^^^^
+>n => n : (n: number) => number
+>       : ^^^^^^^^^^^^^^^^^^^^^
+>n : number
+>  : ^^^^^^
+>n : number
+>  : ^^^^^^
+
+someGenerics7<number, string, number>((n: number) => n, (n: string) => n, (n: number) => n);
+>someGenerics7<number, string, number>((n: number) => n, (n: string) => n, (n: number) => n) : void
+>                                                                                            : ^^^^
+>someGenerics7 : <A, B, C>(a: (a: A) => A, b: (b: B) => B, c: (c: C) => C) => void
+>              : ^^^^^^^^^^^^^^^^^^^^^^^^^^^^^^^^^^^^^^^^^^^^^^^^^^^^^^^^^^^^^^^^^
+>(n: number) => n : (n: number) => number
+>                 : ^^^^      ^^^^^^^^^^^
+>n : number
+>  : ^^^^^^
+>n : number
+>  : ^^^^^^
+>(n: string) => n : (n: string) => string
+>                 : ^^^^      ^^^^^^^^^^^
+>n : string
+>  : ^^^^^^
+>n : string
+>  : ^^^^^^
+>(n: number) => n : (n: number) => number
+>                 : ^^^^      ^^^^^^^^^^^
+>n : number
+>  : ^^^^^^
+>n : number
+>  : ^^^^^^
+
+// Generic call with argument of generic function type
+function someGenerics8<T>(n: T): T { return n; }
+>someGenerics8 : <T>(n: T) => T
+>              : ^ ^^^^^ ^^^^^ 
+>n : T
+>  : ^
+>n : T
+>  : ^
+
+var x = someGenerics8(someGenerics7);
+>x : <A, B, C>(a: (a: A) => A, b: (b: B) => B, c: (c: C) => C) => void
+>  : ^^^^^^^^^^^^^^^^^^^^^^^^^^^^^^^^^^^^^^^^^^^^^^^^^^^^^^^^^^^^^^^^^
+>someGenerics8(someGenerics7) : <A, B, C>(a: (a: A) => A, b: (b: B) => B, c: (c: C) => C) => void
+>                             : ^^^^^^^^^^^^^^^^^^^^^^^^^^^^^^^^^^^^^^^^^^^^^^^^^^^^^^^^^^^^^^^^^
+>someGenerics8 : <T>(n: T) => T
+>              : ^^^^^^^^^^^^^^
+>someGenerics7 : <A, B, C>(a: (a: A) => A, b: (b: B) => B, c: (c: C) => C) => void
+>              : ^^^^^^^^^^^^^^^^^^^^^^^^^^^^^^^^^^^^^^^^^^^^^^^^^^^^^^^^^^^^^^^^^
+
+x<string, string, string>(null, null, null);
+>x<string, string, string>(null, null, null) : void
+>                                            : ^^^^
+>x : <A, B, C>(a: (a: A) => A, b: (b: B) => B, c: (c: C) => C) => void
+>  : ^^^^^^^^^^^^^^^^^^^^^^^^^^^^^^^^^^^^^^^^^^^^^^^^^^^^^^^^^^^^^^^^^
+
+// Generic call with multiple parameters of generic type passed arguments with no best common type
+function someGenerics9<T>(a: T, b: T, c: T): T {
+>someGenerics9 : <T>(a: T, b: T, c: T) => T
+>              : ^ ^^^^^ ^^^^^ ^^^^^ ^^^^^ 
+>a : T
+>  : ^
+>b : T
+>  : ^
+>c : T
+>  : ^
+
+    return null;
+}
+var a9a = someGenerics9('', 0, []);
+>a9a : string
+>    : ^^^^^^
+>someGenerics9('', 0, []) : ""
+>                         : ^^
+>someGenerics9 : <T>(a: T, b: T, c: T) => T
+>              : ^^^^^^^^^^^^^^^^^^^^^^^^^^
+>'' : ""
+>   : ^^
+>0 : 0
+>  : ^
+>[] : never[]
+>   : ^^^^^^^
+
+var a9a: {};
+>a9a : string
+>    : ^^^^^^
+
+var a9b = someGenerics9<{ a?: number; b?: string; }>({ a: 0 }, { b: '' }, null);
+>a9b : { a?: number | undefined; b?: string | undefined; }
+>    : ^^^^^^^^^^^^^^^^^^^^^^^^^^^^^^^^^^^^^^^^^^^^^^^^^^^
+>someGenerics9<{ a?: number; b?: string; }>({ a: 0 }, { b: '' }, null) : { a?: number | undefined; b?: string | undefined; }
+>                                                                      : ^^^^^^^^^^^^^^^^^^^^^^^^^^^^^^^^^^^^^^^^^^^^^^^^^^^
+>someGenerics9 : <T>(a: T, b: T, c: T) => T
+>              : ^^^^^^^^^^^^^^^^^^^^^^^^^^
+>a : number | undefined
+>  : ^^^^^^^^^^^^^^^^^^
+>b : string | undefined
+>  : ^^^^^^^^^^^^^^^^^^
+>{ a: 0 } : { a: number; }
+>         : ^^^^^^^^^^^^^^
+>a : number
+>  : ^^^^^^
+>0 : 0
+>  : ^
+>{ b: '' } : { b: string; }
+>          : ^^^^^^^^^^^^^^
+>b : string
+>  : ^^^^^^
+>'' : ""
+>   : ^^
+
+var a9b: { a?: number; b?: string; };
+>a9b : { a?: number | undefined; b?: string | undefined; }
+>    : ^^^^^^^^^^^^^^^^^^^^^^^^^^^^^^^^^^^^^^^^^^^^^^^^^^^
+>a : number | undefined
+>  : ^^^^^^^^^^^^^^^^^^
+>b : string | undefined
+>  : ^^^^^^^^^^^^^^^^^^
+
+// Generic call with multiple parameters of generic type passed arguments with multiple best common types
+interface A91 {
+    x: number;
+>x : number
+>  : ^^^^^^
+
+    y?: string;
+>y : string | undefined
+>  : ^^^^^^^^^^^^^^^^^^
+}
+interface A92 {
+    x: number;
+>x : number
+>  : ^^^^^^
+
+    z?: Date;
+>z : Date | undefined
+>  : ^^^^^^^^^^^^^^^^
+}
+var a9e = someGenerics9(undefined, { x: 6, z: new Date() }, { x: 6, y: '' });
+>a9e : { x: number; z: Date; y?: undefined; } | { x: number; y: string; z?: undefined; } | undefined
+>    : ^^^^^^^^^^^^^^^^^^^^^^^^^^^^^^^^^^^^^^^^^^^^^^^^^^^^^^^^^^^^^^^^^^^^^^^^^^^^^^^^^^^^^^^^^^^^^
+>someGenerics9(undefined, { x: 6, z: new Date() }, { x: 6, y: '' }) : { x: number; z: Date; y?: undefined; } | { x: number; y: string; z?: undefined; } | undefined
+>                                                                   : ^^^^^^^^^^^^^^^^^^^^^^^^^^^^^^^^^^^^^^^^^^^^^^^^^^^^^^^^^^^^^^^^^^^^^^^^^^^^^^^^^^^^^^^^^^^^^
+>someGenerics9 : <T>(a: T, b: T, c: T) => T
+>              : ^^^^^^^^^^^^^^^^^^^^^^^^^^
+>undefined : undefined
+>          : ^^^^^^^^^
+>{ x: 6, z: new Date() } : { x: number; z: Date; }
+>                        : ^^^^^^^^^^^^^^^^^^^^^^^
+>x : number
+>  : ^^^^^^
+>6 : 6
+>  : ^
+>z : Date
+>  : ^^^^
+>new Date() : Date
+>           : ^^^^
+>Date : DateConstructor
+>     : ^^^^^^^^^^^^^^^
+>{ x: 6, y: '' } : { x: number; y: string; }
+>                : ^^^^^^^^^^^^^^^^^^^^^^^^^
+>x : number
+>  : ^^^^^^
+>6 : 6
+>  : ^
+>y : string
+>  : ^^^^^^
+>'' : ""
+>   : ^^
+
+var a9e: {};
+>a9e : { x: number; z: Date; y?: undefined; } | { x: number; y: string; z?: undefined; } | undefined
+>    : ^^^^^^^^^^^^^^^^^^^^^^^^^^^^^^^^^^^^^^^^^^^^^^^^^^^^^^^^^^^^^^^^^^^^^^^^^^^^^^^^^^^^^^^^^^^^^
+
+var a9f = someGenerics9<A92>(undefined, { x: 6, z: new Date() }, { x: 6, y: '' });
+>a9f : A92
+>    : ^^^
+>someGenerics9<A92>(undefined, { x: 6, z: new Date() }, { x: 6, y: '' }) : A92
+>                                                                        : ^^^
+>someGenerics9 : <T>(a: T, b: T, c: T) => T
+>              : ^^^^^^^^^^^^^^^^^^^^^^^^^^
+>undefined : undefined
+>          : ^^^^^^^^^
+>{ x: 6, z: new Date() } : { x: number; z: Date; }
+>                        : ^^^^^^^^^^^^^^^^^^^^^^^
+>x : number
+>  : ^^^^^^
+>6 : 6
+>  : ^
+>z : Date
+>  : ^^^^
+>new Date() : Date
+>           : ^^^^
+>Date : DateConstructor
+>     : ^^^^^^^^^^^^^^^
+>{ x: 6, y: '' } : { x: number; y: string; }
+>                : ^^^^^^^^^^^^^^^^^^^^^^^^^
+>x : number
+>  : ^^^^^^
+>6 : 6
+>  : ^
+>y : string
+>  : ^^^^^^
+>'' : ""
+>   : ^^
+
+var a9f: A92;
+>a9f : A92
+>    : ^^^
+
+// Generic call with multiple parameters of generic type passed arguments with a single best common type
+var a9d = someGenerics9({ x: 3 }, { x: 6 }, { x: 6 });
+>a9d : { x: number; }
+>    : ^^^^^^^^^^^^^^
+>someGenerics9({ x: 3 }, { x: 6 }, { x: 6 }) : { x: number; }
+>                                            : ^^^^^^^^^^^^^^
+>someGenerics9 : <T>(a: T, b: T, c: T) => T
+>              : ^^^^^^^^^^^^^^^^^^^^^^^^^^
+>{ x: 3 } : { x: number; }
+>         : ^^^^^^^^^^^^^^
+>x : number
+>  : ^^^^^^
+>3 : 3
+>  : ^
+>{ x: 6 } : { x: number; }
+>         : ^^^^^^^^^^^^^^
+>x : number
+>  : ^^^^^^
+>6 : 6
+>  : ^
+>{ x: 6 } : { x: number; }
+>         : ^^^^^^^^^^^^^^
+>x : number
+>  : ^^^^^^
+>6 : 6
+>  : ^
+
+var a9d: { x: number; };
+>a9d : { x: number; }
+>    : ^^^^^^^^^^^^^^
+>x : number
+>  : ^^^^^^
+
+// Generic call with multiple parameters of generic type where one argument is of type 'any'
+var anyVar: any;
+>anyVar : any
+>       : ^^^
+
+var a = someGenerics9(7, anyVar, 4);
+>a : any
+>  : ^^^
+>someGenerics9(7, anyVar, 4) : any
+>                            : ^^^
+>someGenerics9 : <T>(a: T, b: T, c: T) => T
+>              : ^^^^^^^^^^^^^^^^^^^^^^^^^^
+>7 : 7
+>  : ^
+>anyVar : any
+>       : ^^^
+>4 : 4
+>  : ^
+
+var a: any;
+>a : any
+>  : ^^^
+
+// Generic call with multiple parameters of generic type where one argument is [] and the other is not 'any'
+var arr = someGenerics9([], null, undefined);
+>arr : never[] | null | undefined
+>    : ^^^^^^^^^^^^^^^^^^^^^^^^^^
+>someGenerics9([], null, undefined) : never[] | null | undefined
+>                                   : ^^^^^^^^^^^^^^^^^^^^^^^^^^
+>someGenerics9 : <T>(a: T, b: T, c: T) => T
+>              : ^^^^^^^^^^^^^^^^^^^^^^^^^^
+>[] : never[]
+>   : ^^^^^^^
+>undefined : undefined
+>          : ^^^^^^^^^
+
+var arr: any[];
+>arr : never[] | null | undefined
+>    : ^^^^^^^^^^^^^^^^^^^^^^^^^^
+
+