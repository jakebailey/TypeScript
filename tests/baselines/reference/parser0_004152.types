//// [tests/cases/conformance/parser/ecmascript5/Fuzz/parser0_004152.ts] ////

=== parser0_004152.ts ===
export class Game {
>Game : Game
>     : ^^^^

    private position = new DisplayPosition([), 3, 3, 3, 3, 3, 0, 3, 3, 3, 3, 3, 3, 0], NoMove, 0);
>position : any
>         : ^^^
>new DisplayPosition([) : any
>                       : ^^^
>DisplayPosition : any
<<<<<<< HEAD
>[ : never[]
=======
>                : ^^^
>[ : undefined[]
>  : ^^^^^^^^^^^
>>>>>>> 12402f26
>3 : any
>  : ^^^
>3 : any
>  : ^^^
>3 : any
>  : ^^^
>3 : any
>  : ^^^
>3 : any
>  : ^^^
>0 : any
>  : ^^^
>3 : any
>  : ^^^
>3 : any
>  : ^^^
>3 : any
>  : ^^^
>3 : any
>  : ^^^
>3 : any
>  : ^^^
>3 : any
>  : ^^^
>0 : any
>  : ^^^
>NoMove : any
>       : ^^^
>0 : any
>  : ^^^

    private prevConfig: SeedCoords[][];
>prevConfig : SeedCoords[][]
>           : ^^^^^^^^^^^^^^
}
<|MERGE_RESOLUTION|>--- conflicted
+++ resolved
@@ -1,55 +1,51 @@
-//// [tests/cases/conformance/parser/ecmascript5/Fuzz/parser0_004152.ts] ////
-
-=== parser0_004152.ts ===
-export class Game {
->Game : Game
->     : ^^^^
-
-    private position = new DisplayPosition([), 3, 3, 3, 3, 3, 0, 3, 3, 3, 3, 3, 3, 0], NoMove, 0);
->position : any
->         : ^^^
->new DisplayPosition([) : any
->                       : ^^^
->DisplayPosition : any
-<<<<<<< HEAD
->[ : never[]
-=======
->                : ^^^
->[ : undefined[]
->  : ^^^^^^^^^^^
->>>>>>> 12402f26
->3 : any
->  : ^^^
->3 : any
->  : ^^^
->3 : any
->  : ^^^
->3 : any
->  : ^^^
->3 : any
->  : ^^^
->0 : any
->  : ^^^
->3 : any
->  : ^^^
->3 : any
->  : ^^^
->3 : any
->  : ^^^
->3 : any
->  : ^^^
->3 : any
->  : ^^^
->3 : any
->  : ^^^
->0 : any
->  : ^^^
->NoMove : any
->       : ^^^
->0 : any
->  : ^^^
-
-    private prevConfig: SeedCoords[][];
->prevConfig : SeedCoords[][]
->           : ^^^^^^^^^^^^^^
-}
+//// [tests/cases/conformance/parser/ecmascript5/Fuzz/parser0_004152.ts] ////
+
+=== parser0_004152.ts ===
+export class Game {
+>Game : Game
+>     : ^^^^
+
+    private position = new DisplayPosition([), 3, 3, 3, 3, 3, 0, 3, 3, 3, 3, 3, 3, 0], NoMove, 0);
+>position : any
+>         : ^^^
+>new DisplayPosition([) : any
+>                       : ^^^
+>DisplayPosition : any
+>                : ^^^
+>[ : never[]
+>  : ^^^^^^^
+>3 : any
+>  : ^^^
+>3 : any
+>  : ^^^
+>3 : any
+>  : ^^^
+>3 : any
+>  : ^^^
+>3 : any
+>  : ^^^
+>0 : any
+>  : ^^^
+>3 : any
+>  : ^^^
+>3 : any
+>  : ^^^
+>3 : any
+>  : ^^^
+>3 : any
+>  : ^^^
+>3 : any
+>  : ^^^
+>3 : any
+>  : ^^^
+>0 : any
+>  : ^^^
+>NoMove : any
+>       : ^^^
+>0 : any
+>  : ^^^
+
+    private prevConfig: SeedCoords[][];
+>prevConfig : SeedCoords[][]
+>           : ^^^^^^^^^^^^^^
+}