//// [tests/cases/compiler/truthinessPromiseCoercion.ts] ////

=== truthinessPromiseCoercion.ts ===
declare const p: Promise<number>
>p : Promise<number>
>  : ^^^^^^^^^^^^^^^

declare const p2: null | Promise<number>
>p2 : Promise<number> | null
>   : ^^^^^^^^^^^^^^^^^^^^^^

declare const obj: { p: Promise<unknown> }
>obj : { p: Promise<unknown>; }
>    : ^^^^^                ^^^
>p : Promise<unknown>
>  : ^^^^^^^^^^^^^^^^

declare function pf(): Promise<boolean>
>pf : () => Promise<boolean>
>   : ^^^^^^                

async function f() {
>f : () => Promise<void>
>  : ^^^^^^^^^^^^^^^^^^^

    if (p) {} // err
>p : Promise<number>
>  : ^^^^^^^^^^^^^^^

    if (!!p) {} // no err
>!!p : true
>    : ^^^^
>!p : false
>   : ^^^^^
>p : Promise<number>
>  : ^^^^^^^^^^^^^^^

    if (p2) {} // no err
>p2 : Promise<number> | null
>   : ^^^^^^^^^^^^^^^^^^^^^^

    p ? f.arguments : f.arguments;
>p ? f.arguments : f.arguments : any
>                              : ^^^
>p : Promise<number>
>  : ^^^^^^^^^^^^^^^
>f.arguments : any
>            : ^^^
>f : () => Promise<void>
>  : ^^^^^^^^^^^^^^^^^^^
>arguments : any
>          : ^^^
>f.arguments : any
>            : ^^^
>f : () => Promise<void>
>  : ^^^^^^^^^^^^^^^^^^^
>arguments : any
>          : ^^^

    !!p ? f.arguments : f.arguments;
>!!p ? f.arguments : f.arguments : any
>                                : ^^^
>!!p : true
>    : ^^^^
>!p : false
>   : ^^^^^
>p : Promise<number>
>  : ^^^^^^^^^^^^^^^
>f.arguments : any
>            : ^^^
>f : () => Promise<void>
>  : ^^^^^^^^^^^^^^^^^^^
>arguments : any
>          : ^^^
>f.arguments : any
>            : ^^^
>f : () => Promise<void>
>  : ^^^^^^^^^^^^^^^^^^^
>arguments : any
>          : ^^^

    p2 ? f.arguments : f.arguments;
>p2 ? f.arguments : f.arguments : any
>                               : ^^^
>p2 : Promise<number> | null
>   : ^^^^^^^^^^^^^^^^^^^^^^
>f.arguments : any
>            : ^^^
>f : () => Promise<void>
>  : ^^^^^^^^^^^^^^^^^^^
>arguments : any
>          : ^^^
>f.arguments : any
>            : ^^^
>f : () => Promise<void>
>  : ^^^^^^^^^^^^^^^^^^^
>arguments : any
>          : ^^^
}

// all ok
async function g() {
>g : () => Promise<void>
>  : ^^^^^^^^^^^^^^^^^^^

    if (p) {
>p : Promise<number>
>  : ^^^^^^^^^^^^^^^

        p;
>p : Promise<number>
>  : ^^^^^^^^^^^^^^^
    }
    if (p && p.then.length) {}
>p && p.then.length : number
>                   : ^^^^^^
>p : Promise<number>
>  : ^^^^^^^^^^^^^^^
>p.then.length : number
>              : ^^^^^^
<<<<<<< HEAD
>p.then : <TResult1 = number, TResult2 = never>(deferred onfulfilled?: ((value: number) => TResult1 | PromiseLike<TResult1>) | null | undefined, deferred onrejected?: ((reason: any) => TResult2 | PromiseLike<TResult2>) | null | undefined) => Promise<TResult1 | TResult2>
>       : ^^^^^^^^^^^^^^^^^^^^^^^^^^^^^^^^^^^^^^        ^           ^^^^^     ^^^^^^^^^^^^^^^^^^^^^               ^^^^^^^^ ^^^^^^^^^^^^^^^^^^^^^^        ^          ^^^^^      ^^   ^^^^^^^^^^^^^               ^^^^^^^^ ^^^^^^^^^^^^^^^^^^^^^^^^^        ^^^^^^^^   ^^^^^^^^ 
>p : Promise<number>
>  : ^^^^^^^^^^^^^^^
>then : <TResult1 = number, TResult2 = never>(deferred onfulfilled?: ((value: number) => TResult1 | PromiseLike<TResult1>) | null | undefined, deferred onrejected?: ((reason: any) => TResult2 | PromiseLike<TResult2>) | null | undefined) => Promise<TResult1 | TResult2>
>     : ^^^^^^^^^^^^^^^^^^^^^^^^^^^^^^^^^^^^^^        ^           ^^^^^     ^^^^^^^^^^^^^^^^^^^^^               ^^^^^^^^ ^^^^^^^^^^^^^^^^^^^^^^        ^          ^^^^^      ^^   ^^^^^^^^^^^^^               ^^^^^^^^ ^^^^^^^^^^^^^^^^^^^^^^^^^        ^^^^^^^^   ^^^^^^^^ 
=======
>p.then : <TResult1 = number, TResult2 = never>(onfulfilled?: ((value: number) => TResult1 | PromiseLike<TResult1>) | null | undefined, onrejected?: ((reason: any) => TResult2 | PromiseLike<TResult2>) | null | undefined) => Promise<TResult1 | TResult2>
>       : ^        ^^^^^^^^^^^        ^^^^^^^^^^           ^^^^^     ^^^^^^^^^^^^^^^^^^^^^               ^^^^^^^^ ^^^^^^^^^^^^^^^^^^^^^^          ^^^^^      ^^   ^^^^^^^^^^^^^               ^^^^^^^^ ^^^^^^^^^^^^^^^^^^^^^^^^^        ^^^^^^^^   ^^^^^^^^ 
>p : Promise<number>
>  : ^^^^^^^^^^^^^^^
>then : <TResult1 = number, TResult2 = never>(onfulfilled?: ((value: number) => TResult1 | PromiseLike<TResult1>) | null | undefined, onrejected?: ((reason: any) => TResult2 | PromiseLike<TResult2>) | null | undefined) => Promise<TResult1 | TResult2>
>     : ^        ^^^^^^^^^^^        ^^^^^^^^^^           ^^^^^     ^^^^^^^^^^^^^^^^^^^^^               ^^^^^^^^ ^^^^^^^^^^^^^^^^^^^^^^          ^^^^^      ^^   ^^^^^^^^^^^^^               ^^^^^^^^ ^^^^^^^^^^^^^^^^^^^^^^^^^        ^^^^^^^^   ^^^^^^^^ 
>>>>>>> aa249c09
>length : number
>       : ^^^^^^

    if (p) {
>p : Promise<number>
>  : ^^^^^^^^^^^^^^^

        if (p) {
>p : Promise<number>
>  : ^^^^^^^^^^^^^^^

            if (p) {
>p : Promise<number>
>  : ^^^^^^^^^^^^^^^

                !!await (((((((p)))))));
>!!await (((((((p))))))) : boolean
>                        : ^^^^^^^
>!await (((((((p))))))) : boolean
>                       : ^^^^^^^
>await (((((((p))))))) : number
>                      : ^^^^^^
>(((((((p))))))) : Promise<number>
>                : ^^^^^^^^^^^^^^^
>((((((p)))))) : Promise<number>
>              : ^^^^^^^^^^^^^^^
>(((((p))))) : Promise<number>
>            : ^^^^^^^^^^^^^^^
>((((p)))) : Promise<number>
>          : ^^^^^^^^^^^^^^^
>(((p))) : Promise<number>
>        : ^^^^^^^^^^^^^^^
>((p)) : Promise<number>
>      : ^^^^^^^^^^^^^^^
>(p) : Promise<number>
>    : ^^^^^^^^^^^^^^^
>p : Promise<number>
>  : ^^^^^^^^^^^^^^^
            }
        }
    }
}

async function h() {
>h : () => Promise<void>
>  : ^^^^^^^^^^^^^^^^^^^

    if (obj.p) {} // error
>obj.p : Promise<unknown>
>      : ^^^^^^^^^^^^^^^^
>obj : { p: Promise<unknown>; }
>    : ^^^^^                ^^^
>p : Promise<unknown>
>  : ^^^^^^^^^^^^^^^^

    if (obj.p) {  // ok
>obj.p : Promise<unknown>
>      : ^^^^^^^^^^^^^^^^
>obj : { p: Promise<unknown>; }
>    : ^^^^^                ^^^
>p : Promise<unknown>
>  : ^^^^^^^^^^^^^^^^

        await obj.p;
>await obj.p : unknown
>            : ^^^^^^^
>obj.p : Promise<unknown>
>      : ^^^^^^^^^^^^^^^^
>obj : { p: Promise<unknown>; }
>    : ^^^^^                ^^^
>p : Promise<unknown>
>  : ^^^^^^^^^^^^^^^^
    }
    if (obj.p && await obj.p) {} // ok
>obj.p && await obj.p : unknown
>                     : ^^^^^^^
>obj.p : Promise<unknown>
>      : ^^^^^^^^^^^^^^^^
>obj : { p: Promise<unknown>; }
>    : ^^^^^                ^^^
>p : Promise<unknown>
>  : ^^^^^^^^^^^^^^^^
>await obj.p : unknown
>            : ^^^^^^^
>obj.p : Promise<unknown>
>      : ^^^^^^^^^^^^^^^^
>obj : { p: Promise<unknown>; }
>    : ^^^^^                ^^^
>p : Promise<unknown>
>  : ^^^^^^^^^^^^^^^^
}

async function i(): Promise<string> {
>i : () => Promise<string>
>  : ^^^^^^               

    if (pf()) { // error
>pf() : Promise<boolean>
>     : ^^^^^^^^^^^^^^^^
>pf : () => Promise<boolean>
>   : ^^^^^^                

        return "true";
>"true" : "true"
>       : ^^^^^^
    }
    if (pf()) { // error
>pf() : Promise<boolean>
>     : ^^^^^^^^^^^^^^^^
>pf : () => Promise<boolean>
>   : ^^^^^^                

        pf().then();
>pf().then() : Promise<boolean>
>            : ^^^^^^^^^^^^^^^^
<<<<<<< HEAD
>pf().then : <TResult1 = boolean, TResult2 = never>(deferred onfulfilled?: ((value: boolean) => TResult1 | PromiseLike<TResult1>) | null | undefined, deferred onrejected?: ((reason: any) => TResult2 | PromiseLike<TResult2>) | null | undefined) => Promise<TResult1 | TResult2>
>          : ^^^^^^^^^^^^^^^^^^^^^^^^^^^^^^^^^^^^^^^        ^           ^^^^^     ^^^^^^^^^^^^^^^^^^^^^^               ^^^^^^^^ ^^^^^^^^^^^^^^^^^^^^^^        ^          ^^^^^      ^^   ^^^^^^^^^^^^^               ^^^^^^^^ ^^^^^^^^^^^^^^^^^^^^^^^^^        ^^^^^^^^   ^^^^^^^^ 
=======
>pf().then : <TResult1 = boolean, TResult2 = never>(onfulfilled?: ((value: boolean) => TResult1 | PromiseLike<TResult1>) | null | undefined, onrejected?: ((reason: any) => TResult2 | PromiseLike<TResult2>) | null | undefined) => Promise<TResult1 | TResult2>
>          : ^        ^^^^^^^^^^^^        ^^^^^^^^^^           ^^^^^     ^^^^^^^^^^^^^^^^^^^^^^               ^^^^^^^^ ^^^^^^^^^^^^^^^^^^^^^^          ^^^^^      ^^   ^^^^^^^^^^^^^               ^^^^^^^^ ^^^^^^^^^^^^^^^^^^^^^^^^^        ^^^^^^^^   ^^^^^^^^ 
>>>>>>> aa249c09
>pf() : Promise<boolean>
>     : ^^^^^^^^^^^^^^^^
>pf : () => Promise<boolean>
>   : ^^^^^^                
<<<<<<< HEAD
>then : <TResult1 = boolean, TResult2 = never>(deferred onfulfilled?: ((value: boolean) => TResult1 | PromiseLike<TResult1>) | null | undefined, deferred onrejected?: ((reason: any) => TResult2 | PromiseLike<TResult2>) | null | undefined) => Promise<TResult1 | TResult2>
>     : ^^^^^^^^^^^^^^^^^^^^^^^^^^^^^^^^^^^^^^^        ^           ^^^^^     ^^^^^^^^^^^^^^^^^^^^^^               ^^^^^^^^ ^^^^^^^^^^^^^^^^^^^^^^        ^          ^^^^^      ^^   ^^^^^^^^^^^^^               ^^^^^^^^ ^^^^^^^^^^^^^^^^^^^^^^^^^        ^^^^^^^^   ^^^^^^^^ 
=======
>then : <TResult1 = boolean, TResult2 = never>(onfulfilled?: ((value: boolean) => TResult1 | PromiseLike<TResult1>) | null | undefined, onrejected?: ((reason: any) => TResult2 | PromiseLike<TResult2>) | null | undefined) => Promise<TResult1 | TResult2>
>     : ^        ^^^^^^^^^^^^        ^^^^^^^^^^           ^^^^^     ^^^^^^^^^^^^^^^^^^^^^^               ^^^^^^^^ ^^^^^^^^^^^^^^^^^^^^^^          ^^^^^      ^^   ^^^^^^^^^^^^^               ^^^^^^^^ ^^^^^^^^^^^^^^^^^^^^^^^^^        ^^^^^^^^   ^^^^^^^^ 
>>>>>>> aa249c09
    }
    return "false";
>"false" : "false"
>        : ^^^^^^^
}

<|MERGE_RESOLUTION|>--- conflicted
+++ resolved
@@ -1,274 +1,255 @@
-//// [tests/cases/compiler/truthinessPromiseCoercion.ts] ////
-
-=== truthinessPromiseCoercion.ts ===
-declare const p: Promise<number>
->p : Promise<number>
->  : ^^^^^^^^^^^^^^^
-
-declare const p2: null | Promise<number>
->p2 : Promise<number> | null
->   : ^^^^^^^^^^^^^^^^^^^^^^
-
-declare const obj: { p: Promise<unknown> }
->obj : { p: Promise<unknown>; }
->    : ^^^^^                ^^^
->p : Promise<unknown>
->  : ^^^^^^^^^^^^^^^^
-
-declare function pf(): Promise<boolean>
->pf : () => Promise<boolean>
->   : ^^^^^^                
-
-async function f() {
->f : () => Promise<void>
->  : ^^^^^^^^^^^^^^^^^^^
-
-    if (p) {} // err
->p : Promise<number>
->  : ^^^^^^^^^^^^^^^
-
-    if (!!p) {} // no err
->!!p : true
->    : ^^^^
->!p : false
->   : ^^^^^
->p : Promise<number>
->  : ^^^^^^^^^^^^^^^
-
-    if (p2) {} // no err
->p2 : Promise<number> | null
->   : ^^^^^^^^^^^^^^^^^^^^^^
-
-    p ? f.arguments : f.arguments;
->p ? f.arguments : f.arguments : any
->                              : ^^^
->p : Promise<number>
->  : ^^^^^^^^^^^^^^^
->f.arguments : any
->            : ^^^
->f : () => Promise<void>
->  : ^^^^^^^^^^^^^^^^^^^
->arguments : any
->          : ^^^
->f.arguments : any
->            : ^^^
->f : () => Promise<void>
->  : ^^^^^^^^^^^^^^^^^^^
->arguments : any
->          : ^^^
-
-    !!p ? f.arguments : f.arguments;
->!!p ? f.arguments : f.arguments : any
->                                : ^^^
->!!p : true
->    : ^^^^
->!p : false
->   : ^^^^^
->p : Promise<number>
->  : ^^^^^^^^^^^^^^^
->f.arguments : any
->            : ^^^
->f : () => Promise<void>
->  : ^^^^^^^^^^^^^^^^^^^
->arguments : any
->          : ^^^
->f.arguments : any
->            : ^^^
->f : () => Promise<void>
->  : ^^^^^^^^^^^^^^^^^^^
->arguments : any
->          : ^^^
-
-    p2 ? f.arguments : f.arguments;
->p2 ? f.arguments : f.arguments : any
->                               : ^^^
->p2 : Promise<number> | null
->   : ^^^^^^^^^^^^^^^^^^^^^^
->f.arguments : any
->            : ^^^
->f : () => Promise<void>
->  : ^^^^^^^^^^^^^^^^^^^
->arguments : any
->          : ^^^
->f.arguments : any
->            : ^^^
->f : () => Promise<void>
->  : ^^^^^^^^^^^^^^^^^^^
->arguments : any
->          : ^^^
-}
-
-// all ok
-async function g() {
->g : () => Promise<void>
->  : ^^^^^^^^^^^^^^^^^^^
-
-    if (p) {
->p : Promise<number>
->  : ^^^^^^^^^^^^^^^
-
-        p;
->p : Promise<number>
->  : ^^^^^^^^^^^^^^^
-    }
-    if (p && p.then.length) {}
->p && p.then.length : number
->                   : ^^^^^^
->p : Promise<number>
->  : ^^^^^^^^^^^^^^^
->p.then.length : number
->              : ^^^^^^
-<<<<<<< HEAD
->p.then : <TResult1 = number, TResult2 = never>(deferred onfulfilled?: ((value: number) => TResult1 | PromiseLike<TResult1>) | null | undefined, deferred onrejected?: ((reason: any) => TResult2 | PromiseLike<TResult2>) | null | undefined) => Promise<TResult1 | TResult2>
->       : ^^^^^^^^^^^^^^^^^^^^^^^^^^^^^^^^^^^^^^        ^           ^^^^^     ^^^^^^^^^^^^^^^^^^^^^               ^^^^^^^^ ^^^^^^^^^^^^^^^^^^^^^^        ^          ^^^^^      ^^   ^^^^^^^^^^^^^               ^^^^^^^^ ^^^^^^^^^^^^^^^^^^^^^^^^^        ^^^^^^^^   ^^^^^^^^ 
->p : Promise<number>
->  : ^^^^^^^^^^^^^^^
->then : <TResult1 = number, TResult2 = never>(deferred onfulfilled?: ((value: number) => TResult1 | PromiseLike<TResult1>) | null | undefined, deferred onrejected?: ((reason: any) => TResult2 | PromiseLike<TResult2>) | null | undefined) => Promise<TResult1 | TResult2>
->     : ^^^^^^^^^^^^^^^^^^^^^^^^^^^^^^^^^^^^^^        ^           ^^^^^     ^^^^^^^^^^^^^^^^^^^^^               ^^^^^^^^ ^^^^^^^^^^^^^^^^^^^^^^        ^          ^^^^^      ^^   ^^^^^^^^^^^^^               ^^^^^^^^ ^^^^^^^^^^^^^^^^^^^^^^^^^        ^^^^^^^^   ^^^^^^^^ 
-=======
->p.then : <TResult1 = number, TResult2 = never>(onfulfilled?: ((value: number) => TResult1 | PromiseLike<TResult1>) | null | undefined, onrejected?: ((reason: any) => TResult2 | PromiseLike<TResult2>) | null | undefined) => Promise<TResult1 | TResult2>
->       : ^        ^^^^^^^^^^^        ^^^^^^^^^^           ^^^^^     ^^^^^^^^^^^^^^^^^^^^^               ^^^^^^^^ ^^^^^^^^^^^^^^^^^^^^^^          ^^^^^      ^^   ^^^^^^^^^^^^^               ^^^^^^^^ ^^^^^^^^^^^^^^^^^^^^^^^^^        ^^^^^^^^   ^^^^^^^^ 
->p : Promise<number>
->  : ^^^^^^^^^^^^^^^
->then : <TResult1 = number, TResult2 = never>(onfulfilled?: ((value: number) => TResult1 | PromiseLike<TResult1>) | null | undefined, onrejected?: ((reason: any) => TResult2 | PromiseLike<TResult2>) | null | undefined) => Promise<TResult1 | TResult2>
->     : ^        ^^^^^^^^^^^        ^^^^^^^^^^           ^^^^^     ^^^^^^^^^^^^^^^^^^^^^               ^^^^^^^^ ^^^^^^^^^^^^^^^^^^^^^^          ^^^^^      ^^   ^^^^^^^^^^^^^               ^^^^^^^^ ^^^^^^^^^^^^^^^^^^^^^^^^^        ^^^^^^^^   ^^^^^^^^ 
->>>>>>> aa249c09
->length : number
->       : ^^^^^^
-
-    if (p) {
->p : Promise<number>
->  : ^^^^^^^^^^^^^^^
-
-        if (p) {
->p : Promise<number>
->  : ^^^^^^^^^^^^^^^
-
-            if (p) {
->p : Promise<number>
->  : ^^^^^^^^^^^^^^^
-
-                !!await (((((((p)))))));
->!!await (((((((p))))))) : boolean
->                        : ^^^^^^^
->!await (((((((p))))))) : boolean
->                       : ^^^^^^^
->await (((((((p))))))) : number
->                      : ^^^^^^
->(((((((p))))))) : Promise<number>
->                : ^^^^^^^^^^^^^^^
->((((((p)))))) : Promise<number>
->              : ^^^^^^^^^^^^^^^
->(((((p))))) : Promise<number>
->            : ^^^^^^^^^^^^^^^
->((((p)))) : Promise<number>
->          : ^^^^^^^^^^^^^^^
->(((p))) : Promise<number>
->        : ^^^^^^^^^^^^^^^
->((p)) : Promise<number>
->      : ^^^^^^^^^^^^^^^
->(p) : Promise<number>
->    : ^^^^^^^^^^^^^^^
->p : Promise<number>
->  : ^^^^^^^^^^^^^^^
-            }
-        }
-    }
-}
-
-async function h() {
->h : () => Promise<void>
->  : ^^^^^^^^^^^^^^^^^^^
-
-    if (obj.p) {} // error
->obj.p : Promise<unknown>
->      : ^^^^^^^^^^^^^^^^
->obj : { p: Promise<unknown>; }
->    : ^^^^^                ^^^
->p : Promise<unknown>
->  : ^^^^^^^^^^^^^^^^
-
-    if (obj.p) {  // ok
->obj.p : Promise<unknown>
->      : ^^^^^^^^^^^^^^^^
->obj : { p: Promise<unknown>; }
->    : ^^^^^                ^^^
->p : Promise<unknown>
->  : ^^^^^^^^^^^^^^^^
-
-        await obj.p;
->await obj.p : unknown
->            : ^^^^^^^
->obj.p : Promise<unknown>
->      : ^^^^^^^^^^^^^^^^
->obj : { p: Promise<unknown>; }
->    : ^^^^^                ^^^
->p : Promise<unknown>
->  : ^^^^^^^^^^^^^^^^
-    }
-    if (obj.p && await obj.p) {} // ok
->obj.p && await obj.p : unknown
->                     : ^^^^^^^
->obj.p : Promise<unknown>
->      : ^^^^^^^^^^^^^^^^
->obj : { p: Promise<unknown>; }
->    : ^^^^^                ^^^
->p : Promise<unknown>
->  : ^^^^^^^^^^^^^^^^
->await obj.p : unknown
->            : ^^^^^^^
->obj.p : Promise<unknown>
->      : ^^^^^^^^^^^^^^^^
->obj : { p: Promise<unknown>; }
->    : ^^^^^                ^^^
->p : Promise<unknown>
->  : ^^^^^^^^^^^^^^^^
-}
-
-async function i(): Promise<string> {
->i : () => Promise<string>
->  : ^^^^^^               
-
-    if (pf()) { // error
->pf() : Promise<boolean>
->     : ^^^^^^^^^^^^^^^^
->pf : () => Promise<boolean>
->   : ^^^^^^                
-
-        return "true";
->"true" : "true"
->       : ^^^^^^
-    }
-    if (pf()) { // error
->pf() : Promise<boolean>
->     : ^^^^^^^^^^^^^^^^
->pf : () => Promise<boolean>
->   : ^^^^^^                
-
-        pf().then();
->pf().then() : Promise<boolean>
->            : ^^^^^^^^^^^^^^^^
-<<<<<<< HEAD
->pf().then : <TResult1 = boolean, TResult2 = never>(deferred onfulfilled?: ((value: boolean) => TResult1 | PromiseLike<TResult1>) | null | undefined, deferred onrejected?: ((reason: any) => TResult2 | PromiseLike<TResult2>) | null | undefined) => Promise<TResult1 | TResult2>
->          : ^^^^^^^^^^^^^^^^^^^^^^^^^^^^^^^^^^^^^^^        ^           ^^^^^     ^^^^^^^^^^^^^^^^^^^^^^               ^^^^^^^^ ^^^^^^^^^^^^^^^^^^^^^^        ^          ^^^^^      ^^   ^^^^^^^^^^^^^               ^^^^^^^^ ^^^^^^^^^^^^^^^^^^^^^^^^^        ^^^^^^^^   ^^^^^^^^ 
-=======
->pf().then : <TResult1 = boolean, TResult2 = never>(onfulfilled?: ((value: boolean) => TResult1 | PromiseLike<TResult1>) | null | undefined, onrejected?: ((reason: any) => TResult2 | PromiseLike<TResult2>) | null | undefined) => Promise<TResult1 | TResult2>
->          : ^        ^^^^^^^^^^^^        ^^^^^^^^^^           ^^^^^     ^^^^^^^^^^^^^^^^^^^^^^               ^^^^^^^^ ^^^^^^^^^^^^^^^^^^^^^^          ^^^^^      ^^   ^^^^^^^^^^^^^               ^^^^^^^^ ^^^^^^^^^^^^^^^^^^^^^^^^^        ^^^^^^^^   ^^^^^^^^ 
->>>>>>> aa249c09
->pf() : Promise<boolean>
->     : ^^^^^^^^^^^^^^^^
->pf : () => Promise<boolean>
->   : ^^^^^^                
-<<<<<<< HEAD
->then : <TResult1 = boolean, TResult2 = never>(deferred onfulfilled?: ((value: boolean) => TResult1 | PromiseLike<TResult1>) | null | undefined, deferred onrejected?: ((reason: any) => TResult2 | PromiseLike<TResult2>) | null | undefined) => Promise<TResult1 | TResult2>
->     : ^^^^^^^^^^^^^^^^^^^^^^^^^^^^^^^^^^^^^^^        ^           ^^^^^     ^^^^^^^^^^^^^^^^^^^^^^               ^^^^^^^^ ^^^^^^^^^^^^^^^^^^^^^^        ^          ^^^^^      ^^   ^^^^^^^^^^^^^               ^^^^^^^^ ^^^^^^^^^^^^^^^^^^^^^^^^^        ^^^^^^^^   ^^^^^^^^ 
-=======
->then : <TResult1 = boolean, TResult2 = never>(onfulfilled?: ((value: boolean) => TResult1 | PromiseLike<TResult1>) | null | undefined, onrejected?: ((reason: any) => TResult2 | PromiseLike<TResult2>) | null | undefined) => Promise<TResult1 | TResult2>
->     : ^        ^^^^^^^^^^^^        ^^^^^^^^^^           ^^^^^     ^^^^^^^^^^^^^^^^^^^^^^               ^^^^^^^^ ^^^^^^^^^^^^^^^^^^^^^^          ^^^^^      ^^   ^^^^^^^^^^^^^               ^^^^^^^^ ^^^^^^^^^^^^^^^^^^^^^^^^^        ^^^^^^^^   ^^^^^^^^ 
->>>>>>> aa249c09
-    }
-    return "false";
->"false" : "false"
->        : ^^^^^^^
-}
-
+//// [tests/cases/compiler/truthinessPromiseCoercion.ts] ////
+
+=== truthinessPromiseCoercion.ts ===
+declare const p: Promise<number>
+>p : Promise<number>
+>  : ^^^^^^^^^^^^^^^
+
+declare const p2: null | Promise<number>
+>p2 : Promise<number> | null
+>   : ^^^^^^^^^^^^^^^^^^^^^^
+
+declare const obj: { p: Promise<unknown> }
+>obj : { p: Promise<unknown>; }
+>    : ^^^^^                ^^^
+>p : Promise<unknown>
+>  : ^^^^^^^^^^^^^^^^
+
+declare function pf(): Promise<boolean>
+>pf : () => Promise<boolean>
+>   : ^^^^^^                
+
+async function f() {
+>f : () => Promise<void>
+>  : ^^^^^^^^^^^^^^^^^^^
+
+    if (p) {} // err
+>p : Promise<number>
+>  : ^^^^^^^^^^^^^^^
+
+    if (!!p) {} // no err
+>!!p : true
+>    : ^^^^
+>!p : false
+>   : ^^^^^
+>p : Promise<number>
+>  : ^^^^^^^^^^^^^^^
+
+    if (p2) {} // no err
+>p2 : Promise<number> | null
+>   : ^^^^^^^^^^^^^^^^^^^^^^
+
+    p ? f.arguments : f.arguments;
+>p ? f.arguments : f.arguments : any
+>                              : ^^^
+>p : Promise<number>
+>  : ^^^^^^^^^^^^^^^
+>f.arguments : any
+>            : ^^^
+>f : () => Promise<void>
+>  : ^^^^^^^^^^^^^^^^^^^
+>arguments : any
+>          : ^^^
+>f.arguments : any
+>            : ^^^
+>f : () => Promise<void>
+>  : ^^^^^^^^^^^^^^^^^^^
+>arguments : any
+>          : ^^^
+
+    !!p ? f.arguments : f.arguments;
+>!!p ? f.arguments : f.arguments : any
+>                                : ^^^
+>!!p : true
+>    : ^^^^
+>!p : false
+>   : ^^^^^
+>p : Promise<number>
+>  : ^^^^^^^^^^^^^^^
+>f.arguments : any
+>            : ^^^
+>f : () => Promise<void>
+>  : ^^^^^^^^^^^^^^^^^^^
+>arguments : any
+>          : ^^^
+>f.arguments : any
+>            : ^^^
+>f : () => Promise<void>
+>  : ^^^^^^^^^^^^^^^^^^^
+>arguments : any
+>          : ^^^
+
+    p2 ? f.arguments : f.arguments;
+>p2 ? f.arguments : f.arguments : any
+>                               : ^^^
+>p2 : Promise<number> | null
+>   : ^^^^^^^^^^^^^^^^^^^^^^
+>f.arguments : any
+>            : ^^^
+>f : () => Promise<void>
+>  : ^^^^^^^^^^^^^^^^^^^
+>arguments : any
+>          : ^^^
+>f.arguments : any
+>            : ^^^
+>f : () => Promise<void>
+>  : ^^^^^^^^^^^^^^^^^^^
+>arguments : any
+>          : ^^^
+}
+
+// all ok
+async function g() {
+>g : () => Promise<void>
+>  : ^^^^^^^^^^^^^^^^^^^
+
+    if (p) {
+>p : Promise<number>
+>  : ^^^^^^^^^^^^^^^
+
+        p;
+>p : Promise<number>
+>  : ^^^^^^^^^^^^^^^
+    }
+    if (p && p.then.length) {}
+>p && p.then.length : number
+>                   : ^^^^^^
+>p : Promise<number>
+>  : ^^^^^^^^^^^^^^^
+>p.then.length : number
+>              : ^^^^^^
+>p.then : <TResult1 = number, TResult2 = never>(deferred onfulfilled?: ((value: number) => TResult1 | PromiseLike<TResult1>) | null | undefined, deferred onrejected?: ((reason: any) => TResult2 | PromiseLike<TResult2>) | null | undefined) => Promise<TResult1 | TResult2>
+>       : ^        ^^^^^^^^^^^        ^^^^^^^^^^        ^           ^^^^^     ^^^^^^^^^^^^^^^^^^^^^               ^^^^^^^^ ^^^^^^^^^^^^^^^^^^^^^^        ^          ^^^^^      ^^   ^^^^^^^^^^^^^               ^^^^^^^^ ^^^^^^^^^^^^^^^^^^^^^^^^^        ^^^^^^^^   ^^^^^^^^ 
+>p : Promise<number>
+>  : ^^^^^^^^^^^^^^^
+>then : <TResult1 = number, TResult2 = never>(deferred onfulfilled?: ((value: number) => TResult1 | PromiseLike<TResult1>) | null | undefined, deferred onrejected?: ((reason: any) => TResult2 | PromiseLike<TResult2>) | null | undefined) => Promise<TResult1 | TResult2>
+>     : ^        ^^^^^^^^^^^        ^^^^^^^^^^        ^           ^^^^^     ^^^^^^^^^^^^^^^^^^^^^               ^^^^^^^^ ^^^^^^^^^^^^^^^^^^^^^^        ^          ^^^^^      ^^   ^^^^^^^^^^^^^               ^^^^^^^^ ^^^^^^^^^^^^^^^^^^^^^^^^^        ^^^^^^^^   ^^^^^^^^ 
+>length : number
+>       : ^^^^^^
+
+    if (p) {
+>p : Promise<number>
+>  : ^^^^^^^^^^^^^^^
+
+        if (p) {
+>p : Promise<number>
+>  : ^^^^^^^^^^^^^^^
+
+            if (p) {
+>p : Promise<number>
+>  : ^^^^^^^^^^^^^^^
+
+                !!await (((((((p)))))));
+>!!await (((((((p))))))) : boolean
+>                        : ^^^^^^^
+>!await (((((((p))))))) : boolean
+>                       : ^^^^^^^
+>await (((((((p))))))) : number
+>                      : ^^^^^^
+>(((((((p))))))) : Promise<number>
+>                : ^^^^^^^^^^^^^^^
+>((((((p)))))) : Promise<number>
+>              : ^^^^^^^^^^^^^^^
+>(((((p))))) : Promise<number>
+>            : ^^^^^^^^^^^^^^^
+>((((p)))) : Promise<number>
+>          : ^^^^^^^^^^^^^^^
+>(((p))) : Promise<number>
+>        : ^^^^^^^^^^^^^^^
+>((p)) : Promise<number>
+>      : ^^^^^^^^^^^^^^^
+>(p) : Promise<number>
+>    : ^^^^^^^^^^^^^^^
+>p : Promise<number>
+>  : ^^^^^^^^^^^^^^^
+            }
+        }
+    }
+}
+
+async function h() {
+>h : () => Promise<void>
+>  : ^^^^^^^^^^^^^^^^^^^
+
+    if (obj.p) {} // error
+>obj.p : Promise<unknown>
+>      : ^^^^^^^^^^^^^^^^
+>obj : { p: Promise<unknown>; }
+>    : ^^^^^                ^^^
+>p : Promise<unknown>
+>  : ^^^^^^^^^^^^^^^^
+
+    if (obj.p) {  // ok
+>obj.p : Promise<unknown>
+>      : ^^^^^^^^^^^^^^^^
+>obj : { p: Promise<unknown>; }
+>    : ^^^^^                ^^^
+>p : Promise<unknown>
+>  : ^^^^^^^^^^^^^^^^
+
+        await obj.p;
+>await obj.p : unknown
+>            : ^^^^^^^
+>obj.p : Promise<unknown>
+>      : ^^^^^^^^^^^^^^^^
+>obj : { p: Promise<unknown>; }
+>    : ^^^^^                ^^^
+>p : Promise<unknown>
+>  : ^^^^^^^^^^^^^^^^
+    }
+    if (obj.p && await obj.p) {} // ok
+>obj.p && await obj.p : unknown
+>                     : ^^^^^^^
+>obj.p : Promise<unknown>
+>      : ^^^^^^^^^^^^^^^^
+>obj : { p: Promise<unknown>; }
+>    : ^^^^^                ^^^
+>p : Promise<unknown>
+>  : ^^^^^^^^^^^^^^^^
+>await obj.p : unknown
+>            : ^^^^^^^
+>obj.p : Promise<unknown>
+>      : ^^^^^^^^^^^^^^^^
+>obj : { p: Promise<unknown>; }
+>    : ^^^^^                ^^^
+>p : Promise<unknown>
+>  : ^^^^^^^^^^^^^^^^
+}
+
+async function i(): Promise<string> {
+>i : () => Promise<string>
+>  : ^^^^^^               
+
+    if (pf()) { // error
+>pf() : Promise<boolean>
+>     : ^^^^^^^^^^^^^^^^
+>pf : () => Promise<boolean>
+>   : ^^^^^^                
+
+        return "true";
+>"true" : "true"
+>       : ^^^^^^
+    }
+    if (pf()) { // error
+>pf() : Promise<boolean>
+>     : ^^^^^^^^^^^^^^^^
+>pf : () => Promise<boolean>
+>   : ^^^^^^                
+
+        pf().then();
+>pf().then() : Promise<boolean>
+>            : ^^^^^^^^^^^^^^^^
+>pf().then : <TResult1 = boolean, TResult2 = never>(deferred onfulfilled?: ((value: boolean) => TResult1 | PromiseLike<TResult1>) | null | undefined, deferred onrejected?: ((reason: any) => TResult2 | PromiseLike<TResult2>) | null | undefined) => Promise<TResult1 | TResult2>
+>          : ^        ^^^^^^^^^^^^        ^^^^^^^^^^        ^           ^^^^^     ^^^^^^^^^^^^^^^^^^^^^^               ^^^^^^^^ ^^^^^^^^^^^^^^^^^^^^^^        ^          ^^^^^      ^^   ^^^^^^^^^^^^^               ^^^^^^^^ ^^^^^^^^^^^^^^^^^^^^^^^^^        ^^^^^^^^   ^^^^^^^^ 
+>pf() : Promise<boolean>
+>     : ^^^^^^^^^^^^^^^^
+>pf : () => Promise<boolean>
+>   : ^^^^^^                
+>then : <TResult1 = boolean, TResult2 = never>(deferred onfulfilled?: ((value: boolean) => TResult1 | PromiseLike<TResult1>) | null | undefined, deferred onrejected?: ((reason: any) => TResult2 | PromiseLike<TResult2>) | null | undefined) => Promise<TResult1 | TResult2>
+>     : ^        ^^^^^^^^^^^^        ^^^^^^^^^^        ^           ^^^^^     ^^^^^^^^^^^^^^^^^^^^^^               ^^^^^^^^ ^^^^^^^^^^^^^^^^^^^^^^        ^          ^^^^^      ^^   ^^^^^^^^^^^^^               ^^^^^^^^ ^^^^^^^^^^^^^^^^^^^^^^^^^        ^^^^^^^^   ^^^^^^^^ 
+    }
+    return "false";
+>"false" : "false"
+>        : ^^^^^^^
+}
+