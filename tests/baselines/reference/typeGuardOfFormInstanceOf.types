//// [tests/cases/conformance/expressions/typeGuards/typeGuardOfFormInstanceOf.ts] ////

=== typeGuardOfFormInstanceOf.ts ===
// A type guard of the form x instanceof C, where C is of a subtype of the global type 'Function' 
// and C has a property named 'prototype'
//  - when true, narrows the type of x to the type of the 'prototype' property in C provided 
//    it is a subtype of the type of x, or
//  - when false, has no effect on the type of x.

class C1 {
>C1 : C1
>   : ^^

    p1: string;
>p1 : string
>   : ^^^^^^
}
class C2 {
>C2 : C2
>   : ^^

    p2: number;
>p2 : number
>   : ^^^^^^
}
class D1 extends C1 {
>D1 : D1
>   : ^^
>C1 : C1
>   : ^^

    p3: number;
>p3 : number
>   : ^^^^^^
}
class C3 {
>C3 : C3
>   : ^^

    p4: number;
>p4 : number
>   : ^^^^^^
}
var str: string;
>str : string
>    : ^^^^^^

var num: number;
>num : number
>    : ^^^^^^

var strOrNum: string | number;
>strOrNum : string | number
>         : ^^^^^^^^^^^^^^^

var ctor1: C1 | C2;
>ctor1 : C1 | C2
>      : ^^^^^^^

str = ctor1 instanceof C1 && ctor1.p1; // C1
<<<<<<< HEAD
>str = ctor1 instanceof C1 && ctor1.p1 : string | false
>str : string
>ctor1 instanceof C1 && ctor1.p1 : string | false
=======
>str = ctor1 instanceof C1 && ctor1.p1 : string
>                                      : ^^^^^^
>str : string
>    : ^^^^^^
>ctor1 instanceof C1 && ctor1.p1 : string
>                                : ^^^^^^
>>>>>>> 12402f26
>ctor1 instanceof C1 : boolean
>                    : ^^^^^^^
>ctor1 : C1 | C2
>      : ^^^^^^^
>C1 : typeof C1
>   : ^^^^^^^^^
>ctor1.p1 : string
>         : ^^^^^^
>ctor1 : C1
>      : ^^
>p1 : string
>   : ^^^^^^

num = ctor1 instanceof C2 && ctor1.p2; // C2
<<<<<<< HEAD
>num = ctor1 instanceof C2 && ctor1.p2 : number | false
>num : number
>ctor1 instanceof C2 && ctor1.p2 : number | false
=======
>num = ctor1 instanceof C2 && ctor1.p2 : number
>                                      : ^^^^^^
>num : number
>    : ^^^^^^
>ctor1 instanceof C2 && ctor1.p2 : number
>                                : ^^^^^^
>>>>>>> 12402f26
>ctor1 instanceof C2 : boolean
>                    : ^^^^^^^
>ctor1 : C1 | C2
>      : ^^^^^^^
>C2 : typeof C2
>   : ^^^^^^^^^
>ctor1.p2 : number
>         : ^^^^^^
>ctor1 : C2
>      : ^^
>p2 : number
>   : ^^^^^^

str = ctor1 instanceof D1 && ctor1.p1; // D1
<<<<<<< HEAD
>str = ctor1 instanceof D1 && ctor1.p1 : string | false
>str : string
>ctor1 instanceof D1 && ctor1.p1 : string | false
=======
>str = ctor1 instanceof D1 && ctor1.p1 : string
>                                      : ^^^^^^
>str : string
>    : ^^^^^^
>ctor1 instanceof D1 && ctor1.p1 : string
>                                : ^^^^^^
>>>>>>> 12402f26
>ctor1 instanceof D1 : boolean
>                    : ^^^^^^^
>ctor1 : C1 | C2
>      : ^^^^^^^
>D1 : typeof D1
>   : ^^^^^^^^^
>ctor1.p1 : string
>         : ^^^^^^
>ctor1 : D1
>      : ^^
>p1 : string
>   : ^^^^^^

num = ctor1 instanceof D1 && ctor1.p3; // D1
<<<<<<< HEAD
>num = ctor1 instanceof D1 && ctor1.p3 : number | false
>num : number
>ctor1 instanceof D1 && ctor1.p3 : number | false
=======
>num = ctor1 instanceof D1 && ctor1.p3 : number
>                                      : ^^^^^^
>num : number
>    : ^^^^^^
>ctor1 instanceof D1 && ctor1.p3 : number
>                                : ^^^^^^
>>>>>>> 12402f26
>ctor1 instanceof D1 : boolean
>                    : ^^^^^^^
>ctor1 : C1 | C2
>      : ^^^^^^^
>D1 : typeof D1
>   : ^^^^^^^^^
>ctor1.p3 : number
>         : ^^^^^^
>ctor1 : D1
>      : ^^
>p3 : number
>   : ^^^^^^

var ctor2: C2 | D1;
>ctor2 : C2 | D1
>      : ^^^^^^^

num = ctor2 instanceof C2 && ctor2.p2; // C2
<<<<<<< HEAD
>num = ctor2 instanceof C2 && ctor2.p2 : number | false
>num : number
>ctor2 instanceof C2 && ctor2.p2 : number | false
=======
>num = ctor2 instanceof C2 && ctor2.p2 : number
>                                      : ^^^^^^
>num : number
>    : ^^^^^^
>ctor2 instanceof C2 && ctor2.p2 : number
>                                : ^^^^^^
>>>>>>> 12402f26
>ctor2 instanceof C2 : boolean
>                    : ^^^^^^^
>ctor2 : C2 | D1
>      : ^^^^^^^
>C2 : typeof C2
>   : ^^^^^^^^^
>ctor2.p2 : number
>         : ^^^^^^
>ctor2 : C2
>      : ^^
>p2 : number
>   : ^^^^^^

num = ctor2 instanceof D1 && ctor2.p3; // D1
<<<<<<< HEAD
>num = ctor2 instanceof D1 && ctor2.p3 : number | false
>num : number
>ctor2 instanceof D1 && ctor2.p3 : number | false
=======
>num = ctor2 instanceof D1 && ctor2.p3 : number
>                                      : ^^^^^^
>num : number
>    : ^^^^^^
>ctor2 instanceof D1 && ctor2.p3 : number
>                                : ^^^^^^
>>>>>>> 12402f26
>ctor2 instanceof D1 : boolean
>                    : ^^^^^^^
>ctor2 : C2 | D1
>      : ^^^^^^^
>D1 : typeof D1
>   : ^^^^^^^^^
>ctor2.p3 : number
>         : ^^^^^^
>ctor2 : D1
>      : ^^
>p3 : number
>   : ^^^^^^

str = ctor2 instanceof D1 && ctor2.p1; // D1
<<<<<<< HEAD
>str = ctor2 instanceof D1 && ctor2.p1 : string | false
>str : string
>ctor2 instanceof D1 && ctor2.p1 : string | false
=======
>str = ctor2 instanceof D1 && ctor2.p1 : string
>                                      : ^^^^^^
>str : string
>    : ^^^^^^
>ctor2 instanceof D1 && ctor2.p1 : string
>                                : ^^^^^^
>>>>>>> 12402f26
>ctor2 instanceof D1 : boolean
>                    : ^^^^^^^
>ctor2 : C2 | D1
>      : ^^^^^^^
>D1 : typeof D1
>   : ^^^^^^^^^
>ctor2.p1 : string
>         : ^^^^^^
>ctor2 : D1
>      : ^^
>p1 : string
>   : ^^^^^^

var r2: D1 | C2 = ctor2 instanceof C1 && ctor2; // C2 | D1
>r2 : C2 | D1
<<<<<<< HEAD
>ctor2 instanceof C1 && ctor2 : false | D1
=======
>   : ^^^^^^^
>ctor2 instanceof C1 && ctor2 : D1
>                             : ^^
>>>>>>> 12402f26
>ctor2 instanceof C1 : boolean
>                    : ^^^^^^^
>ctor2 : C2 | D1
>      : ^^^^^^^
>C1 : typeof C1
>   : ^^^^^^^^^
>ctor2 : D1
>      : ^^

var ctor3: C1 | C2;
>ctor3 : C1 | C2
>      : ^^^^^^^

if (ctor3 instanceof C1) {
>ctor3 instanceof C1 : boolean
>                    : ^^^^^^^
>ctor3 : C1 | C2
>      : ^^^^^^^
>C1 : typeof C1
>   : ^^^^^^^^^

    ctor3.p1; // C1
>ctor3.p1 : string
>         : ^^^^^^
>ctor3 : C1
>      : ^^
>p1 : string
>   : ^^^^^^
}
else {
    ctor3.p2; // C2
<<<<<<< HEAD
>ctor3.p2 : any
>ctor3 : C1 | C2
>p2 : any
=======
>ctor3.p2 : number
>         : ^^^^^^
>ctor3 : C2
>      : ^^
>p2 : number
>   : ^^^^^^
>>>>>>> 12402f26
}

var ctor4: C1 | C2 | C3;
>ctor4 : C1 | C2 | C3
>      : ^^^^^^^^^^^^

if (ctor4 instanceof C1) {
>ctor4 instanceof C1 : boolean
>                    : ^^^^^^^
>ctor4 : C1 | C2 | C3
>      : ^^^^^^^^^^^^
>C1 : typeof C1
>   : ^^^^^^^^^

    ctor4.p1; // C1
>ctor4.p1 : string
>         : ^^^^^^
>ctor4 : C1
>      : ^^
>p1 : string
>   : ^^^^^^
}
else if (ctor4 instanceof C2) {
>ctor4 instanceof C2 : boolean
<<<<<<< HEAD
>ctor4 : C1 | C2 | C3
=======
>                    : ^^^^^^^
>ctor4 : C2 | C3
>      : ^^^^^^^
>>>>>>> 12402f26
>C2 : typeof C2
>   : ^^^^^^^^^

    ctor4.p2; // C2
>ctor4.p2 : number
>         : ^^^^^^
>ctor4 : C2
>      : ^^
>p2 : number
>   : ^^^^^^
}
else {
    ctor4.p4; // C3
<<<<<<< HEAD
>ctor4.p4 : any
>ctor4 : C1 | C2 | C3
>p4 : any
=======
>ctor4.p4 : number
>         : ^^^^^^
>ctor4 : C3
>      : ^^
>p4 : number
>   : ^^^^^^
>>>>>>> 12402f26
}

var ctor5: C1 | D1 | C2;
>ctor5 : C1 | C2 | D1
>      : ^^^^^^^^^^^^

if (ctor5 instanceof C1) {
>ctor5 instanceof C1 : boolean
>                    : ^^^^^^^
>ctor5 : C1 | C2 | D1
>      : ^^^^^^^^^^^^
>C1 : typeof C1
>   : ^^^^^^^^^

    ctor5.p1; // C1
>ctor5.p1 : string
>         : ^^^^^^
>ctor5 : C1 | D1
>      : ^^^^^^^
>p1 : string
>   : ^^^^^^
}
else {
    ctor5.p2; // C2
<<<<<<< HEAD
>ctor5.p2 : any
>ctor5 : C1 | C2 | D1
>p2 : any
=======
>ctor5.p2 : number
>         : ^^^^^^
>ctor5 : C2
>      : ^^
>p2 : number
>   : ^^^^^^
>>>>>>> 12402f26
}

var ctor6: C1 | C2 | C3;
>ctor6 : C1 | C2 | C3
>      : ^^^^^^^^^^^^

if (ctor6 instanceof C1 || ctor6 instanceof C2) {
>ctor6 instanceof C1 || ctor6 instanceof C2 : boolean
>                                           : ^^^^^^^
>ctor6 instanceof C1 : boolean
>                    : ^^^^^^^
>ctor6 : C1 | C2 | C3
>      : ^^^^^^^^^^^^
>C1 : typeof C1
>   : ^^^^^^^^^
>ctor6 instanceof C2 : boolean
<<<<<<< HEAD
>ctor6 : C1 | C2 | C3
=======
>                    : ^^^^^^^
>ctor6 : C2 | C3
>      : ^^^^^^^
>>>>>>> 12402f26
>C2 : typeof C2
>   : ^^^^^^^^^
}
else {
    ctor6.p4; // C3
<<<<<<< HEAD
>ctor6.p4 : any
>ctor6 : C1 | C2 | C3
>p4 : any
=======
>ctor6.p4 : number
>         : ^^^^^^
>ctor6 : C3
>      : ^^
>p4 : number
>   : ^^^^^^
>>>>>>> 12402f26
}
<|MERGE_RESOLUTION|>--- conflicted
+++ resolved
@@ -1,430 +1,352 @@
-//// [tests/cases/conformance/expressions/typeGuards/typeGuardOfFormInstanceOf.ts] ////
-
-=== typeGuardOfFormInstanceOf.ts ===
-// A type guard of the form x instanceof C, where C is of a subtype of the global type 'Function' 
-// and C has a property named 'prototype'
-//  - when true, narrows the type of x to the type of the 'prototype' property in C provided 
-//    it is a subtype of the type of x, or
-//  - when false, has no effect on the type of x.
-
-class C1 {
->C1 : C1
->   : ^^
-
-    p1: string;
->p1 : string
->   : ^^^^^^
-}
-class C2 {
->C2 : C2
->   : ^^
-
-    p2: number;
->p2 : number
->   : ^^^^^^
-}
-class D1 extends C1 {
->D1 : D1
->   : ^^
->C1 : C1
->   : ^^
-
-    p3: number;
->p3 : number
->   : ^^^^^^
-}
-class C3 {
->C3 : C3
->   : ^^
-
-    p4: number;
->p4 : number
->   : ^^^^^^
-}
-var str: string;
->str : string
->    : ^^^^^^
-
-var num: number;
->num : number
->    : ^^^^^^
-
-var strOrNum: string | number;
->strOrNum : string | number
->         : ^^^^^^^^^^^^^^^
-
-var ctor1: C1 | C2;
->ctor1 : C1 | C2
->      : ^^^^^^^
-
-str = ctor1 instanceof C1 && ctor1.p1; // C1
-<<<<<<< HEAD
->str = ctor1 instanceof C1 && ctor1.p1 : string | false
->str : string
->ctor1 instanceof C1 && ctor1.p1 : string | false
-=======
->str = ctor1 instanceof C1 && ctor1.p1 : string
->                                      : ^^^^^^
->str : string
->    : ^^^^^^
->ctor1 instanceof C1 && ctor1.p1 : string
->                                : ^^^^^^
->>>>>>> 12402f26
->ctor1 instanceof C1 : boolean
->                    : ^^^^^^^
->ctor1 : C1 | C2
->      : ^^^^^^^
->C1 : typeof C1
->   : ^^^^^^^^^
->ctor1.p1 : string
->         : ^^^^^^
->ctor1 : C1
->      : ^^
->p1 : string
->   : ^^^^^^
-
-num = ctor1 instanceof C2 && ctor1.p2; // C2
-<<<<<<< HEAD
->num = ctor1 instanceof C2 && ctor1.p2 : number | false
->num : number
->ctor1 instanceof C2 && ctor1.p2 : number | false
-=======
->num = ctor1 instanceof C2 && ctor1.p2 : number
->                                      : ^^^^^^
->num : number
->    : ^^^^^^
->ctor1 instanceof C2 && ctor1.p2 : number
->                                : ^^^^^^
->>>>>>> 12402f26
->ctor1 instanceof C2 : boolean
->                    : ^^^^^^^
->ctor1 : C1 | C2
->      : ^^^^^^^
->C2 : typeof C2
->   : ^^^^^^^^^
->ctor1.p2 : number
->         : ^^^^^^
->ctor1 : C2
->      : ^^
->p2 : number
->   : ^^^^^^
-
-str = ctor1 instanceof D1 && ctor1.p1; // D1
-<<<<<<< HEAD
->str = ctor1 instanceof D1 && ctor1.p1 : string | false
->str : string
->ctor1 instanceof D1 && ctor1.p1 : string | false
-=======
->str = ctor1 instanceof D1 && ctor1.p1 : string
->                                      : ^^^^^^
->str : string
->    : ^^^^^^
->ctor1 instanceof D1 && ctor1.p1 : string
->                                : ^^^^^^
->>>>>>> 12402f26
->ctor1 instanceof D1 : boolean
->                    : ^^^^^^^
->ctor1 : C1 | C2
->      : ^^^^^^^
->D1 : typeof D1
->   : ^^^^^^^^^
->ctor1.p1 : string
->         : ^^^^^^
->ctor1 : D1
->      : ^^
->p1 : string
->   : ^^^^^^
-
-num = ctor1 instanceof D1 && ctor1.p3; // D1
-<<<<<<< HEAD
->num = ctor1 instanceof D1 && ctor1.p3 : number | false
->num : number
->ctor1 instanceof D1 && ctor1.p3 : number | false
-=======
->num = ctor1 instanceof D1 && ctor1.p3 : number
->                                      : ^^^^^^
->num : number
->    : ^^^^^^
->ctor1 instanceof D1 && ctor1.p3 : number
->                                : ^^^^^^
->>>>>>> 12402f26
->ctor1 instanceof D1 : boolean
->                    : ^^^^^^^
->ctor1 : C1 | C2
->      : ^^^^^^^
->D1 : typeof D1
->   : ^^^^^^^^^
->ctor1.p3 : number
->         : ^^^^^^
->ctor1 : D1
->      : ^^
->p3 : number
->   : ^^^^^^
-
-var ctor2: C2 | D1;
->ctor2 : C2 | D1
->      : ^^^^^^^
-
-num = ctor2 instanceof C2 && ctor2.p2; // C2
-<<<<<<< HEAD
->num = ctor2 instanceof C2 && ctor2.p2 : number | false
->num : number
->ctor2 instanceof C2 && ctor2.p2 : number | false
-=======
->num = ctor2 instanceof C2 && ctor2.p2 : number
->                                      : ^^^^^^
->num : number
->    : ^^^^^^
->ctor2 instanceof C2 && ctor2.p2 : number
->                                : ^^^^^^
->>>>>>> 12402f26
->ctor2 instanceof C2 : boolean
->                    : ^^^^^^^
->ctor2 : C2 | D1
->      : ^^^^^^^
->C2 : typeof C2
->   : ^^^^^^^^^
->ctor2.p2 : number
->         : ^^^^^^
->ctor2 : C2
->      : ^^
->p2 : number
->   : ^^^^^^
-
-num = ctor2 instanceof D1 && ctor2.p3; // D1
-<<<<<<< HEAD
->num = ctor2 instanceof D1 && ctor2.p3 : number | false
->num : number
->ctor2 instanceof D1 && ctor2.p3 : number | false
-=======
->num = ctor2 instanceof D1 && ctor2.p3 : number
->                                      : ^^^^^^
->num : number
->    : ^^^^^^
->ctor2 instanceof D1 && ctor2.p3 : number
->                                : ^^^^^^
->>>>>>> 12402f26
->ctor2 instanceof D1 : boolean
->                    : ^^^^^^^
->ctor2 : C2 | D1
->      : ^^^^^^^
->D1 : typeof D1
->   : ^^^^^^^^^
->ctor2.p3 : number
->         : ^^^^^^
->ctor2 : D1
->      : ^^
->p3 : number
->   : ^^^^^^
-
-str = ctor2 instanceof D1 && ctor2.p1; // D1
-<<<<<<< HEAD
->str = ctor2 instanceof D1 && ctor2.p1 : string | false
->str : string
->ctor2 instanceof D1 && ctor2.p1 : string | false
-=======
->str = ctor2 instanceof D1 && ctor2.p1 : string
->                                      : ^^^^^^
->str : string
->    : ^^^^^^
->ctor2 instanceof D1 && ctor2.p1 : string
->                                : ^^^^^^
->>>>>>> 12402f26
->ctor2 instanceof D1 : boolean
->                    : ^^^^^^^
->ctor2 : C2 | D1
->      : ^^^^^^^
->D1 : typeof D1
->   : ^^^^^^^^^
->ctor2.p1 : string
->         : ^^^^^^
->ctor2 : D1
->      : ^^
->p1 : string
->   : ^^^^^^
-
-var r2: D1 | C2 = ctor2 instanceof C1 && ctor2; // C2 | D1
->r2 : C2 | D1
-<<<<<<< HEAD
->ctor2 instanceof C1 && ctor2 : false | D1
-=======
->   : ^^^^^^^
->ctor2 instanceof C1 && ctor2 : D1
->                             : ^^
->>>>>>> 12402f26
->ctor2 instanceof C1 : boolean
->                    : ^^^^^^^
->ctor2 : C2 | D1
->      : ^^^^^^^
->C1 : typeof C1
->   : ^^^^^^^^^
->ctor2 : D1
->      : ^^
-
-var ctor3: C1 | C2;
->ctor3 : C1 | C2
->      : ^^^^^^^
-
-if (ctor3 instanceof C1) {
->ctor3 instanceof C1 : boolean
->                    : ^^^^^^^
->ctor3 : C1 | C2
->      : ^^^^^^^
->C1 : typeof C1
->   : ^^^^^^^^^
-
-    ctor3.p1; // C1
->ctor3.p1 : string
->         : ^^^^^^
->ctor3 : C1
->      : ^^
->p1 : string
->   : ^^^^^^
-}
-else {
-    ctor3.p2; // C2
-<<<<<<< HEAD
->ctor3.p2 : any
->ctor3 : C1 | C2
->p2 : any
-=======
->ctor3.p2 : number
->         : ^^^^^^
->ctor3 : C2
->      : ^^
->p2 : number
->   : ^^^^^^
->>>>>>> 12402f26
-}
-
-var ctor4: C1 | C2 | C3;
->ctor4 : C1 | C2 | C3
->      : ^^^^^^^^^^^^
-
-if (ctor4 instanceof C1) {
->ctor4 instanceof C1 : boolean
->                    : ^^^^^^^
->ctor4 : C1 | C2 | C3
->      : ^^^^^^^^^^^^
->C1 : typeof C1
->   : ^^^^^^^^^
-
-    ctor4.p1; // C1
->ctor4.p1 : string
->         : ^^^^^^
->ctor4 : C1
->      : ^^
->p1 : string
->   : ^^^^^^
-}
-else if (ctor4 instanceof C2) {
->ctor4 instanceof C2 : boolean
-<<<<<<< HEAD
->ctor4 : C1 | C2 | C3
-=======
->                    : ^^^^^^^
->ctor4 : C2 | C3
->      : ^^^^^^^
->>>>>>> 12402f26
->C2 : typeof C2
->   : ^^^^^^^^^
-
-    ctor4.p2; // C2
->ctor4.p2 : number
->         : ^^^^^^
->ctor4 : C2
->      : ^^
->p2 : number
->   : ^^^^^^
-}
-else {
-    ctor4.p4; // C3
-<<<<<<< HEAD
->ctor4.p4 : any
->ctor4 : C1 | C2 | C3
->p4 : any
-=======
->ctor4.p4 : number
->         : ^^^^^^
->ctor4 : C3
->      : ^^
->p4 : number
->   : ^^^^^^
->>>>>>> 12402f26
-}
-
-var ctor5: C1 | D1 | C2;
->ctor5 : C1 | C2 | D1
->      : ^^^^^^^^^^^^
-
-if (ctor5 instanceof C1) {
->ctor5 instanceof C1 : boolean
->                    : ^^^^^^^
->ctor5 : C1 | C2 | D1
->      : ^^^^^^^^^^^^
->C1 : typeof C1
->   : ^^^^^^^^^
-
-    ctor5.p1; // C1
->ctor5.p1 : string
->         : ^^^^^^
->ctor5 : C1 | D1
->      : ^^^^^^^
->p1 : string
->   : ^^^^^^
-}
-else {
-    ctor5.p2; // C2
-<<<<<<< HEAD
->ctor5.p2 : any
->ctor5 : C1 | C2 | D1
->p2 : any
-=======
->ctor5.p2 : number
->         : ^^^^^^
->ctor5 : C2
->      : ^^
->p2 : number
->   : ^^^^^^
->>>>>>> 12402f26
-}
-
-var ctor6: C1 | C2 | C3;
->ctor6 : C1 | C2 | C3
->      : ^^^^^^^^^^^^
-
-if (ctor6 instanceof C1 || ctor6 instanceof C2) {
->ctor6 instanceof C1 || ctor6 instanceof C2 : boolean
->                                           : ^^^^^^^
->ctor6 instanceof C1 : boolean
->                    : ^^^^^^^
->ctor6 : C1 | C2 | C3
->      : ^^^^^^^^^^^^
->C1 : typeof C1
->   : ^^^^^^^^^
->ctor6 instanceof C2 : boolean
-<<<<<<< HEAD
->ctor6 : C1 | C2 | C3
-=======
->                    : ^^^^^^^
->ctor6 : C2 | C3
->      : ^^^^^^^
->>>>>>> 12402f26
->C2 : typeof C2
->   : ^^^^^^^^^
-}
-else {
-    ctor6.p4; // C3
-<<<<<<< HEAD
->ctor6.p4 : any
->ctor6 : C1 | C2 | C3
->p4 : any
-=======
->ctor6.p4 : number
->         : ^^^^^^
->ctor6 : C3
->      : ^^
->p4 : number
->   : ^^^^^^
->>>>>>> 12402f26
-}
+//// [tests/cases/conformance/expressions/typeGuards/typeGuardOfFormInstanceOf.ts] ////
+
+=== typeGuardOfFormInstanceOf.ts ===
+// A type guard of the form x instanceof C, where C is of a subtype of the global type 'Function' 
+// and C has a property named 'prototype'
+//  - when true, narrows the type of x to the type of the 'prototype' property in C provided 
+//    it is a subtype of the type of x, or
+//  - when false, has no effect on the type of x.
+
+class C1 {
+>C1 : C1
+>   : ^^
+
+    p1: string;
+>p1 : string
+>   : ^^^^^^
+}
+class C2 {
+>C2 : C2
+>   : ^^
+
+    p2: number;
+>p2 : number
+>   : ^^^^^^
+}
+class D1 extends C1 {
+>D1 : D1
+>   : ^^
+>C1 : C1
+>   : ^^
+
+    p3: number;
+>p3 : number
+>   : ^^^^^^
+}
+class C3 {
+>C3 : C3
+>   : ^^
+
+    p4: number;
+>p4 : number
+>   : ^^^^^^
+}
+var str: string;
+>str : string
+>    : ^^^^^^
+
+var num: number;
+>num : number
+>    : ^^^^^^
+
+var strOrNum: string | number;
+>strOrNum : string | number
+>         : ^^^^^^^^^^^^^^^
+
+var ctor1: C1 | C2;
+>ctor1 : C1 | C2
+>      : ^^^^^^^
+
+str = ctor1 instanceof C1 && ctor1.p1; // C1
+>str = ctor1 instanceof C1 && ctor1.p1 : string | false
+>                                      : ^^^^^^^^^^^^^^
+>str : string
+>    : ^^^^^^
+>ctor1 instanceof C1 && ctor1.p1 : string | false
+>                                : ^^^^^^^^^^^^^^
+>ctor1 instanceof C1 : boolean
+>                    : ^^^^^^^
+>ctor1 : C1 | C2
+>      : ^^^^^^^
+>C1 : typeof C1
+>   : ^^^^^^^^^
+>ctor1.p1 : string
+>         : ^^^^^^
+>ctor1 : C1
+>      : ^^
+>p1 : string
+>   : ^^^^^^
+
+num = ctor1 instanceof C2 && ctor1.p2; // C2
+>num = ctor1 instanceof C2 && ctor1.p2 : number | false
+>                                      : ^^^^^^^^^^^^^^
+>num : number
+>    : ^^^^^^
+>ctor1 instanceof C2 && ctor1.p2 : number | false
+>                                : ^^^^^^^^^^^^^^
+>ctor1 instanceof C2 : boolean
+>                    : ^^^^^^^
+>ctor1 : C1 | C2
+>      : ^^^^^^^
+>C2 : typeof C2
+>   : ^^^^^^^^^
+>ctor1.p2 : number
+>         : ^^^^^^
+>ctor1 : C2
+>      : ^^
+>p2 : number
+>   : ^^^^^^
+
+str = ctor1 instanceof D1 && ctor1.p1; // D1
+>str = ctor1 instanceof D1 && ctor1.p1 : string | false
+>                                      : ^^^^^^^^^^^^^^
+>str : string
+>    : ^^^^^^
+>ctor1 instanceof D1 && ctor1.p1 : string | false
+>                                : ^^^^^^^^^^^^^^
+>ctor1 instanceof D1 : boolean
+>                    : ^^^^^^^
+>ctor1 : C1 | C2
+>      : ^^^^^^^
+>D1 : typeof D1
+>   : ^^^^^^^^^
+>ctor1.p1 : string
+>         : ^^^^^^
+>ctor1 : D1
+>      : ^^
+>p1 : string
+>   : ^^^^^^
+
+num = ctor1 instanceof D1 && ctor1.p3; // D1
+>num = ctor1 instanceof D1 && ctor1.p3 : number | false
+>                                      : ^^^^^^^^^^^^^^
+>num : number
+>    : ^^^^^^
+>ctor1 instanceof D1 && ctor1.p3 : number | false
+>                                : ^^^^^^^^^^^^^^
+>ctor1 instanceof D1 : boolean
+>                    : ^^^^^^^
+>ctor1 : C1 | C2
+>      : ^^^^^^^
+>D1 : typeof D1
+>   : ^^^^^^^^^
+>ctor1.p3 : number
+>         : ^^^^^^
+>ctor1 : D1
+>      : ^^
+>p3 : number
+>   : ^^^^^^
+
+var ctor2: C2 | D1;
+>ctor2 : C2 | D1
+>      : ^^^^^^^
+
+num = ctor2 instanceof C2 && ctor2.p2; // C2
+>num = ctor2 instanceof C2 && ctor2.p2 : number | false
+>                                      : ^^^^^^^^^^^^^^
+>num : number
+>    : ^^^^^^
+>ctor2 instanceof C2 && ctor2.p2 : number | false
+>                                : ^^^^^^^^^^^^^^
+>ctor2 instanceof C2 : boolean
+>                    : ^^^^^^^
+>ctor2 : C2 | D1
+>      : ^^^^^^^
+>C2 : typeof C2
+>   : ^^^^^^^^^
+>ctor2.p2 : number
+>         : ^^^^^^
+>ctor2 : C2
+>      : ^^
+>p2 : number
+>   : ^^^^^^
+
+num = ctor2 instanceof D1 && ctor2.p3; // D1
+>num = ctor2 instanceof D1 && ctor2.p3 : number | false
+>                                      : ^^^^^^^^^^^^^^
+>num : number
+>    : ^^^^^^
+>ctor2 instanceof D1 && ctor2.p3 : number | false
+>                                : ^^^^^^^^^^^^^^
+>ctor2 instanceof D1 : boolean
+>                    : ^^^^^^^
+>ctor2 : C2 | D1
+>      : ^^^^^^^
+>D1 : typeof D1
+>   : ^^^^^^^^^
+>ctor2.p3 : number
+>         : ^^^^^^
+>ctor2 : D1
+>      : ^^
+>p3 : number
+>   : ^^^^^^
+
+str = ctor2 instanceof D1 && ctor2.p1; // D1
+>str = ctor2 instanceof D1 && ctor2.p1 : string | false
+>                                      : ^^^^^^^^^^^^^^
+>str : string
+>    : ^^^^^^
+>ctor2 instanceof D1 && ctor2.p1 : string | false
+>                                : ^^^^^^^^^^^^^^
+>ctor2 instanceof D1 : boolean
+>                    : ^^^^^^^
+>ctor2 : C2 | D1
+>      : ^^^^^^^
+>D1 : typeof D1
+>   : ^^^^^^^^^
+>ctor2.p1 : string
+>         : ^^^^^^
+>ctor2 : D1
+>      : ^^
+>p1 : string
+>   : ^^^^^^
+
+var r2: D1 | C2 = ctor2 instanceof C1 && ctor2; // C2 | D1
+>r2 : C2 | D1
+>   : ^^^^^^^
+>ctor2 instanceof C1 && ctor2 : false | D1
+>                             : ^^^^^^^^^^
+>ctor2 instanceof C1 : boolean
+>                    : ^^^^^^^
+>ctor2 : C2 | D1
+>      : ^^^^^^^
+>C1 : typeof C1
+>   : ^^^^^^^^^
+>ctor2 : D1
+>      : ^^
+
+var ctor3: C1 | C2;
+>ctor3 : C1 | C2
+>      : ^^^^^^^
+
+if (ctor3 instanceof C1) {
+>ctor3 instanceof C1 : boolean
+>                    : ^^^^^^^
+>ctor3 : C1 | C2
+>      : ^^^^^^^
+>C1 : typeof C1
+>   : ^^^^^^^^^
+
+    ctor3.p1; // C1
+>ctor3.p1 : string
+>         : ^^^^^^
+>ctor3 : C1
+>      : ^^
+>p1 : string
+>   : ^^^^^^
+}
+else {
+    ctor3.p2; // C2
+>ctor3.p2 : any
+>         : ^^^
+>ctor3 : C1 | C2
+>      : ^^^^^^^
+>p2 : any
+>   : ^^^
+}
+
+var ctor4: C1 | C2 | C3;
+>ctor4 : C1 | C2 | C3
+>      : ^^^^^^^^^^^^
+
+if (ctor4 instanceof C1) {
+>ctor4 instanceof C1 : boolean
+>                    : ^^^^^^^
+>ctor4 : C1 | C2 | C3
+>      : ^^^^^^^^^^^^
+>C1 : typeof C1
+>   : ^^^^^^^^^
+
+    ctor4.p1; // C1
+>ctor4.p1 : string
+>         : ^^^^^^
+>ctor4 : C1
+>      : ^^
+>p1 : string
+>   : ^^^^^^
+}
+else if (ctor4 instanceof C2) {
+>ctor4 instanceof C2 : boolean
+>                    : ^^^^^^^
+>ctor4 : C1 | C2 | C3
+>      : ^^^^^^^^^^^^
+>C2 : typeof C2
+>   : ^^^^^^^^^
+
+    ctor4.p2; // C2
+>ctor4.p2 : number
+>         : ^^^^^^
+>ctor4 : C2
+>      : ^^
+>p2 : number
+>   : ^^^^^^
+}
+else {
+    ctor4.p4; // C3
+>ctor4.p4 : any
+>         : ^^^
+>ctor4 : C1 | C2 | C3
+>      : ^^^^^^^^^^^^
+>p4 : any
+>   : ^^^
+}
+
+var ctor5: C1 | D1 | C2;
+>ctor5 : C1 | C2 | D1
+>      : ^^^^^^^^^^^^
+
+if (ctor5 instanceof C1) {
+>ctor5 instanceof C1 : boolean
+>                    : ^^^^^^^
+>ctor5 : C1 | C2 | D1
+>      : ^^^^^^^^^^^^
+>C1 : typeof C1
+>   : ^^^^^^^^^
+
+    ctor5.p1; // C1
+>ctor5.p1 : string
+>         : ^^^^^^
+>ctor5 : C1 | D1
+>      : ^^^^^^^
+>p1 : string
+>   : ^^^^^^
+}
+else {
+    ctor5.p2; // C2
+>ctor5.p2 : any
+>         : ^^^
+>ctor5 : C1 | C2 | D1
+>      : ^^^^^^^^^^^^
+>p2 : any
+>   : ^^^
+}
+
+var ctor6: C1 | C2 | C3;
+>ctor6 : C1 | C2 | C3
+>      : ^^^^^^^^^^^^
+
+if (ctor6 instanceof C1 || ctor6 instanceof C2) {
+>ctor6 instanceof C1 || ctor6 instanceof C2 : boolean
+>                                           : ^^^^^^^
+>ctor6 instanceof C1 : boolean
+>                    : ^^^^^^^
+>ctor6 : C1 | C2 | C3
+>      : ^^^^^^^^^^^^
+>C1 : typeof C1
+>   : ^^^^^^^^^
+>ctor6 instanceof C2 : boolean
+>                    : ^^^^^^^
+>ctor6 : C1 | C2 | C3
+>      : ^^^^^^^^^^^^
+>C2 : typeof C2
+>   : ^^^^^^^^^
+}
+else {
+    ctor6.p4; // C3
+>ctor6.p4 : any
+>         : ^^^
+>ctor6 : C1 | C2 | C3
+>      : ^^^^^^^^^^^^
+>p4 : any
+>   : ^^^
+}