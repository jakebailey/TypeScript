--- conflicted
+++ resolved
@@ -1,64 +1,59 @@
-//// [tests/cases/compiler/tsxReactPropsInferenceSucceedsOnIntersections.tsx] ////
-
+//// [tests/cases/compiler/tsxReactPropsInferenceSucceedsOnIntersections.tsx] ////
+
 === Performance Stats ===
 Assignability cache: 2,500
-<<<<<<< HEAD
 Type Count: 5,000
-Instantiation count: 100,000
-=======
-Type Count: 10,000
 Instantiation count: 50,000
->>>>>>> c63de15a
 Symbol count: 50,000
 
-=== tsxReactPropsInferenceSucceedsOnIntersections.tsx ===
-/// <reference path="react16.d.ts" />
-
-import React from "react";
->React : typeof React
->      : ^^^^^^^^^^^^
-
-export type ButtonProps<T = {}> = React.ButtonHTMLAttributes<HTMLButtonElement> & {
->ButtonProps : ButtonProps<T>
->            : ^^^^^^^^^^^^^^
->React : any
->      : ^^^
-
-    outline?: boolean;
->outline : boolean | undefined
->        : ^^^^^^^^^^^^^^^^^^^
-
-} & T;
-
-declare class Button<T = {}> extends React.Component<ButtonProps<T>> { }
->Button : Button<T>
->       : ^^^^^^^^^
->React.Component : React.Component<ButtonProps<T>, {}, any>
->                : ^^^^^^^^^^^^^^^^^^^^^^^^^^^^^^^^^^^^^^^^
->React : typeof React
->      : ^^^^^^^^^^^^
->Component : typeof React.Component
->          : ^^^^^^^^^^^^^^^^^^^^^^
-
-interface CustomButtonProps extends ButtonProps {
-    customProp: string;
->customProp : string
->           : ^^^^^^
-}
-
-const CustomButton: React.SFC<CustomButtonProps> = props => <Button {...props} />;
->CustomButton : React.SFC<CustomButtonProps>
->             : ^^^^^^^^^^^^^^^^^^^^^^^^^^^^
->React : any
->      : ^^^
->props => <Button {...props} /> : (props: CustomButtonProps & { children?: React.ReactNode; }) => JSX.Element
->                               : ^     ^^^^^^^^^^^^^^^^^^^^^^^^^^^^^^^^^^^^^^^^^^^^^^^^^^^^^^^^^^^^^^^^^^^^^
->props : CustomButtonProps & { children?: React.ReactNode; }
->      : ^^^^^^^^^^^^^^^^^^^^^^^^^^^^^^^^^^^^^^^^^^^^^^^^^^^
-><Button {...props} /> : JSX.Element
->                      : ^^^^^^^^^^^
->Button : typeof Button
->       : ^^^^^^^^^^^^^
->props : CustomButtonProps & { children?: React.ReactNode; }
->      : ^^^^^^^^^^^^^^^^^^^^^^^^^^^^^^^^^^^^^^^^^^^^^^^^^^^
-
+=== tsxReactPropsInferenceSucceedsOnIntersections.tsx ===
+/// <reference path="react16.d.ts" />
+
+import React from "react";
+>React : typeof React
+>      : ^^^^^^^^^^^^
+
+export type ButtonProps<T = {}> = React.ButtonHTMLAttributes<HTMLButtonElement> & {
+>ButtonProps : ButtonProps<T>
+>            : ^^^^^^^^^^^^^^
+>React : any
+>      : ^^^
+
+    outline?: boolean;
+>outline : boolean | undefined
+>        : ^^^^^^^^^^^^^^^^^^^
+
+} & T;
+
+declare class Button<T = {}> extends React.Component<ButtonProps<T>> { }
+>Button : Button<T>
+>       : ^^^^^^^^^
+>React.Component : React.Component<ButtonProps<T>, {}, any>
+>                : ^^^^^^^^^^^^^^^^^^^^^^^^^^^^^^^^^^^^^^^^
+>React : typeof React
+>      : ^^^^^^^^^^^^
+>Component : typeof React.Component
+>          : ^^^^^^^^^^^^^^^^^^^^^^
+
+interface CustomButtonProps extends ButtonProps {
+    customProp: string;
+>customProp : string
+>           : ^^^^^^
+}
+
+const CustomButton: React.SFC<CustomButtonProps> = props => <Button {...props} />;
+>CustomButton : React.SFC<CustomButtonProps>
+>             : ^^^^^^^^^^^^^^^^^^^^^^^^^^^^
+>React : any
+>      : ^^^
+>props => <Button {...props} /> : (props: CustomButtonProps & { children?: React.ReactNode; }) => JSX.Element
+>                               : ^     ^^^^^^^^^^^^^^^^^^^^^^^^^^^^^^^^^^^^^^^^^^^^^^^^^^^^^^^^^^^^^^^^^^^^^
+>props : CustomButtonProps & { children?: React.ReactNode; }
+>      : ^^^^^^^^^^^^^^^^^^^^^^^^^^^^^^^^^^^^^^^^^^^^^^^^^^^
+><Button {...props} /> : JSX.Element
+>                      : ^^^^^^^^^^^
+>Button : typeof Button
+>       : ^^^^^^^^^^^^^
+>props : CustomButtonProps & { children?: React.ReactNode; }
+>      : ^^^^^^^^^^^^^^^^^^^^^^^^^^^^^^^^^^^^^^^^^^^^^^^^^^^
+