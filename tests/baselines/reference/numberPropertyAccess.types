--- conflicted
+++ resolved
@@ -1,71 +1,61 @@
-//// [tests/cases/conformance/types/primitives/number/numberPropertyAccess.ts] ////
-
-=== numberPropertyAccess.ts ===
-var x = 1;
->x : number
->  : ^^^^^^
->1 : 1
->  : ^
-
-var a = x.toExponential();
->a : string
->  : ^^^^^^
->x.toExponential() : string
-<<<<<<< HEAD
->x.toExponential : (fractionDigits?: number | undefined) => string
->x : number
->toExponential : (fractionDigits?: number | undefined) => string
-=======
->                  : ^^^^^^
->x.toExponential : (fractionDigits?: number) => string
->                : ^^^^^^^^^^^^^^^^^^^^^^^^^^^^^^^^^^^
->x : number
->  : ^^^^^^
->toExponential : (fractionDigits?: number) => string
->              : ^^^^^^^^^^^^^^^^^^^^^^^^^^^^^^^^^^^
->>>>>>> 12402f26
-
-var b = x.hasOwnProperty('toFixed');
->b : boolean
->  : ^^^^^^^
->x.hasOwnProperty('toFixed') : boolean
->                            : ^^^^^^^
->x.hasOwnProperty : (v: PropertyKey) => boolean
->                 : ^^^^^^^^^^^^^^^^^^^^^^^^^^^
->x : number
->  : ^^^^^^
->hasOwnProperty : (v: PropertyKey) => boolean
->               : ^^^^^^^^^^^^^^^^^^^^^^^^^^^
->'toFixed' : "toFixed"
->          : ^^^^^^^^^
-
-var c = x['toExponential']();
->c : string
->  : ^^^^^^
->x['toExponential']() : string
-<<<<<<< HEAD
->x['toExponential'] : (fractionDigits?: number | undefined) => string
-=======
->                     : ^^^^^^
->x['toExponential'] : (fractionDigits?: number) => string
->                   : ^^^^^^^^^^^^^^^^^^^^^^^^^^^^^^^^^^^
->>>>>>> 12402f26
->x : number
->  : ^^^^^^
->'toExponential' : "toExponential"
->                : ^^^^^^^^^^^^^^^
-
-var d = x['hasOwnProperty']('toFixed');
->d : boolean
->  : ^^^^^^^
->x['hasOwnProperty']('toFixed') : boolean
->                               : ^^^^^^^
->x['hasOwnProperty'] : (v: PropertyKey) => boolean
->                    : ^^^^^^^^^^^^^^^^^^^^^^^^^^^
->x : number
->  : ^^^^^^
->'hasOwnProperty' : "hasOwnProperty"
->                 : ^^^^^^^^^^^^^^^^
->'toFixed' : "toFixed"
->          : ^^^^^^^^^
-
+//// [tests/cases/conformance/types/primitives/number/numberPropertyAccess.ts] ////
+
+=== numberPropertyAccess.ts ===
+var x = 1;
+>x : number
+>  : ^^^^^^
+>1 : 1
+>  : ^
+
+var a = x.toExponential();
+>a : string
+>  : ^^^^^^
+>x.toExponential() : string
+>                  : ^^^^^^
+>x.toExponential : (fractionDigits?: number | undefined) => string
+>                : ^^^^^^^^^^^^^^^^^^^^^^^^^^^^^^^^^^^^^^^^^^^^^^^
+>x : number
+>  : ^^^^^^
+>toExponential : (fractionDigits?: number | undefined) => string
+>              : ^^^^^^^^^^^^^^^^^^^^^^^^^^^^^^^^^^^^^^^^^^^^^^^
+
+var b = x.hasOwnProperty('toFixed');
+>b : boolean
+>  : ^^^^^^^
+>x.hasOwnProperty('toFixed') : boolean
+>                            : ^^^^^^^
+>x.hasOwnProperty : (v: PropertyKey) => boolean
+>                 : ^^^^^^^^^^^^^^^^^^^^^^^^^^^
+>x : number
+>  : ^^^^^^
+>hasOwnProperty : (v: PropertyKey) => boolean
+>               : ^^^^^^^^^^^^^^^^^^^^^^^^^^^
+>'toFixed' : "toFixed"
+>          : ^^^^^^^^^
+
+var c = x['toExponential']();
+>c : string
+>  : ^^^^^^
+>x['toExponential']() : string
+>                     : ^^^^^^
+>x['toExponential'] : (fractionDigits?: number | undefined) => string
+>                   : ^^^^^^^^^^^^^^^^^^^^^^^^^^^^^^^^^^^^^^^^^^^^^^^
+>x : number
+>  : ^^^^^^
+>'toExponential' : "toExponential"
+>                : ^^^^^^^^^^^^^^^
+
+var d = x['hasOwnProperty']('toFixed');
+>d : boolean
+>  : ^^^^^^^
+>x['hasOwnProperty']('toFixed') : boolean
+>                               : ^^^^^^^
+>x['hasOwnProperty'] : (v: PropertyKey) => boolean
+>                    : ^^^^^^^^^^^^^^^^^^^^^^^^^^^
+>x : number
+>  : ^^^^^^
+>'hasOwnProperty' : "hasOwnProperty"
+>                 : ^^^^^^^^^^^^^^^^
+>'toFixed' : "toFixed"
+>          : ^^^^^^^^^
+