//// [tests/cases/compiler/assignmentCompatability42.ts] ////

=== assignmentCompatability42.ts ===
module __test1__ {
>__test1__ : typeof __test1__
>          : ^^^^^^^^^^^^^^^^

    export interface interfaceWithPublicAndOptional<T,U> { one: T; two?: U; };  var obj4: interfaceWithPublicAndOptional<number,string> = { one: 1 };;
>one : T
<<<<<<< HEAD
>two : U | undefined
=======
>    : ^
>two : U
>    : ^
>>>>>>> 12402f26
>obj4 : interfaceWithPublicAndOptional<number, string>
>     : ^^^^^^^^^^^^^^^^^^^^^^^^^^^^^^^^^^^^^^^^^^^^^^
>{ one: 1 } : { one: number; }
>           : ^^^^^^^^^^^^^^^^
>one : number
>    : ^^^^^^
>1 : 1
>  : ^

    export var __val__obj4 = obj4;
>__val__obj4 : interfaceWithPublicAndOptional<number, string>
>            : ^^^^^^^^^^^^^^^^^^^^^^^^^^^^^^^^^^^^^^^^^^^^^^
>obj4 : interfaceWithPublicAndOptional<number, string>
>     : ^^^^^^^^^^^^^^^^^^^^^^^^^^^^^^^^^^^^^^^^^^^^^^
}
module __test2__ {
>__test2__ : typeof __test2__
>          : ^^^^^^^^^^^^^^^^

    export     class classWithPublicPrivate<T,U> { constructor(public one: T, private two: U) {} }   var x7 = new classWithPublicPrivate(1, "a");;
>classWithPublicPrivate : classWithPublicPrivate<T, U>
>                       : ^^^^^^^^^^^^^^^^^^^^^^^^^^^^
>one : T
>    : ^
>two : U
>    : ^
>x7 : classWithPublicPrivate<number, string>
>   : ^^^^^^^^^^^^^^^^^^^^^^^^^^^^^^^^^^^^^^
>new classWithPublicPrivate(1, "a") : classWithPublicPrivate<number, string>
>                                   : ^^^^^^^^^^^^^^^^^^^^^^^^^^^^^^^^^^^^^^
>classWithPublicPrivate : typeof classWithPublicPrivate
>                       : ^^^^^^^^^^^^^^^^^^^^^^^^^^^^^
>1 : 1
>  : ^
>"a" : "a"
>    : ^^^

    export var __val__x7 = x7;
>__val__x7 : classWithPublicPrivate<number, string>
>          : ^^^^^^^^^^^^^^^^^^^^^^^^^^^^^^^^^^^^^^
>x7 : classWithPublicPrivate<number, string>
>   : ^^^^^^^^^^^^^^^^^^^^^^^^^^^^^^^^^^^^^^
}
__test2__.__val__x7 = __test1__.__val__obj4
>__test2__.__val__x7 = __test1__.__val__obj4 : __test1__.interfaceWithPublicAndOptional<number, string>
>                                            : ^^^^^^^^^^^^^^^^^^^^^^^^^^^^^^^^^^^^^^^^^^^^^^^^^^^^^^^^
>__test2__.__val__x7 : __test2__.classWithPublicPrivate<number, string>
>                    : ^^^^^^^^^^^^^^^^^^^^^^^^^^^^^^^^^^^^^^^^^^^^^^^^
>__test2__ : typeof __test2__
>          : ^^^^^^^^^^^^^^^^
>__val__x7 : __test2__.classWithPublicPrivate<number, string>
>          : ^^^^^^^^^^^^^^^^^^^^^^^^^^^^^^^^^^^^^^^^^^^^^^^^
>__test1__.__val__obj4 : __test1__.interfaceWithPublicAndOptional<number, string>
>                      : ^^^^^^^^^^^^^^^^^^^^^^^^^^^^^^^^^^^^^^^^^^^^^^^^^^^^^^^^
>__test1__ : typeof __test1__
>          : ^^^^^^^^^^^^^^^^
>__val__obj4 : __test1__.interfaceWithPublicAndOptional<number, string>
>            : ^^^^^^^^^^^^^^^^^^^^^^^^^^^^^^^^^^^^^^^^^^^^^^^^^^^^^^^^

<|MERGE_RESOLUTION|>--- conflicted
+++ resolved
@@ -1,75 +1,71 @@
-//// [tests/cases/compiler/assignmentCompatability42.ts] ////
-
-=== assignmentCompatability42.ts ===
-module __test1__ {
->__test1__ : typeof __test1__
->          : ^^^^^^^^^^^^^^^^
-
-    export interface interfaceWithPublicAndOptional<T,U> { one: T; two?: U; };  var obj4: interfaceWithPublicAndOptional<number,string> = { one: 1 };;
->one : T
-<<<<<<< HEAD
->two : U | undefined
-=======
->    : ^
->two : U
->    : ^
->>>>>>> 12402f26
->obj4 : interfaceWithPublicAndOptional<number, string>
->     : ^^^^^^^^^^^^^^^^^^^^^^^^^^^^^^^^^^^^^^^^^^^^^^
->{ one: 1 } : { one: number; }
->           : ^^^^^^^^^^^^^^^^
->one : number
->    : ^^^^^^
->1 : 1
->  : ^
-
-    export var __val__obj4 = obj4;
->__val__obj4 : interfaceWithPublicAndOptional<number, string>
->            : ^^^^^^^^^^^^^^^^^^^^^^^^^^^^^^^^^^^^^^^^^^^^^^
->obj4 : interfaceWithPublicAndOptional<number, string>
->     : ^^^^^^^^^^^^^^^^^^^^^^^^^^^^^^^^^^^^^^^^^^^^^^
-}
-module __test2__ {
->__test2__ : typeof __test2__
->          : ^^^^^^^^^^^^^^^^
-
-    export     class classWithPublicPrivate<T,U> { constructor(public one: T, private two: U) {} }   var x7 = new classWithPublicPrivate(1, "a");;
->classWithPublicPrivate : classWithPublicPrivate<T, U>
->                       : ^^^^^^^^^^^^^^^^^^^^^^^^^^^^
->one : T
->    : ^
->two : U
->    : ^
->x7 : classWithPublicPrivate<number, string>
->   : ^^^^^^^^^^^^^^^^^^^^^^^^^^^^^^^^^^^^^^
->new classWithPublicPrivate(1, "a") : classWithPublicPrivate<number, string>
->                                   : ^^^^^^^^^^^^^^^^^^^^^^^^^^^^^^^^^^^^^^
->classWithPublicPrivate : typeof classWithPublicPrivate
->                       : ^^^^^^^^^^^^^^^^^^^^^^^^^^^^^
->1 : 1
->  : ^
->"a" : "a"
->    : ^^^
-
-    export var __val__x7 = x7;
->__val__x7 : classWithPublicPrivate<number, string>
->          : ^^^^^^^^^^^^^^^^^^^^^^^^^^^^^^^^^^^^^^
->x7 : classWithPublicPrivate<number, string>
->   : ^^^^^^^^^^^^^^^^^^^^^^^^^^^^^^^^^^^^^^
-}
-__test2__.__val__x7 = __test1__.__val__obj4
->__test2__.__val__x7 = __test1__.__val__obj4 : __test1__.interfaceWithPublicAndOptional<number, string>
->                                            : ^^^^^^^^^^^^^^^^^^^^^^^^^^^^^^^^^^^^^^^^^^^^^^^^^^^^^^^^
->__test2__.__val__x7 : __test2__.classWithPublicPrivate<number, string>
->                    : ^^^^^^^^^^^^^^^^^^^^^^^^^^^^^^^^^^^^^^^^^^^^^^^^
->__test2__ : typeof __test2__
->          : ^^^^^^^^^^^^^^^^
->__val__x7 : __test2__.classWithPublicPrivate<number, string>
->          : ^^^^^^^^^^^^^^^^^^^^^^^^^^^^^^^^^^^^^^^^^^^^^^^^
->__test1__.__val__obj4 : __test1__.interfaceWithPublicAndOptional<number, string>
->                      : ^^^^^^^^^^^^^^^^^^^^^^^^^^^^^^^^^^^^^^^^^^^^^^^^^^^^^^^^
->__test1__ : typeof __test1__
->          : ^^^^^^^^^^^^^^^^
->__val__obj4 : __test1__.interfaceWithPublicAndOptional<number, string>
->            : ^^^^^^^^^^^^^^^^^^^^^^^^^^^^^^^^^^^^^^^^^^^^^^^^^^^^^^^^
-
+//// [tests/cases/compiler/assignmentCompatability42.ts] ////
+
+=== assignmentCompatability42.ts ===
+module __test1__ {
+>__test1__ : typeof __test1__
+>          : ^^^^^^^^^^^^^^^^
+
+    export interface interfaceWithPublicAndOptional<T,U> { one: T; two?: U; };  var obj4: interfaceWithPublicAndOptional<number,string> = { one: 1 };;
+>one : T
+>    : ^
+>two : U | undefined
+>    : ^^^^^^^^^^^^^
+>obj4 : interfaceWithPublicAndOptional<number, string>
+>     : ^^^^^^^^^^^^^^^^^^^^^^^^^^^^^^^^^^^^^^^^^^^^^^
+>{ one: 1 } : { one: number; }
+>           : ^^^^^^^^^^^^^^^^
+>one : number
+>    : ^^^^^^
+>1 : 1
+>  : ^
+
+    export var __val__obj4 = obj4;
+>__val__obj4 : interfaceWithPublicAndOptional<number, string>
+>            : ^^^^^^^^^^^^^^^^^^^^^^^^^^^^^^^^^^^^^^^^^^^^^^
+>obj4 : interfaceWithPublicAndOptional<number, string>
+>     : ^^^^^^^^^^^^^^^^^^^^^^^^^^^^^^^^^^^^^^^^^^^^^^
+}
+module __test2__ {
+>__test2__ : typeof __test2__
+>          : ^^^^^^^^^^^^^^^^
+
+    export     class classWithPublicPrivate<T,U> { constructor(public one: T, private two: U) {} }   var x7 = new classWithPublicPrivate(1, "a");;
+>classWithPublicPrivate : classWithPublicPrivate<T, U>
+>                       : ^^^^^^^^^^^^^^^^^^^^^^^^^^^^
+>one : T
+>    : ^
+>two : U
+>    : ^
+>x7 : classWithPublicPrivate<number, string>
+>   : ^^^^^^^^^^^^^^^^^^^^^^^^^^^^^^^^^^^^^^
+>new classWithPublicPrivate(1, "a") : classWithPublicPrivate<number, string>
+>                                   : ^^^^^^^^^^^^^^^^^^^^^^^^^^^^^^^^^^^^^^
+>classWithPublicPrivate : typeof classWithPublicPrivate
+>                       : ^^^^^^^^^^^^^^^^^^^^^^^^^^^^^
+>1 : 1
+>  : ^
+>"a" : "a"
+>    : ^^^
+
+    export var __val__x7 = x7;
+>__val__x7 : classWithPublicPrivate<number, string>
+>          : ^^^^^^^^^^^^^^^^^^^^^^^^^^^^^^^^^^^^^^
+>x7 : classWithPublicPrivate<number, string>
+>   : ^^^^^^^^^^^^^^^^^^^^^^^^^^^^^^^^^^^^^^
+}
+__test2__.__val__x7 = __test1__.__val__obj4
+>__test2__.__val__x7 = __test1__.__val__obj4 : __test1__.interfaceWithPublicAndOptional<number, string>
+>                                            : ^^^^^^^^^^^^^^^^^^^^^^^^^^^^^^^^^^^^^^^^^^^^^^^^^^^^^^^^
+>__test2__.__val__x7 : __test2__.classWithPublicPrivate<number, string>
+>                    : ^^^^^^^^^^^^^^^^^^^^^^^^^^^^^^^^^^^^^^^^^^^^^^^^
+>__test2__ : typeof __test2__
+>          : ^^^^^^^^^^^^^^^^
+>__val__x7 : __test2__.classWithPublicPrivate<number, string>
+>          : ^^^^^^^^^^^^^^^^^^^^^^^^^^^^^^^^^^^^^^^^^^^^^^^^
+>__test1__.__val__obj4 : __test1__.interfaceWithPublicAndOptional<number, string>
+>                      : ^^^^^^^^^^^^^^^^^^^^^^^^^^^^^^^^^^^^^^^^^^^^^^^^^^^^^^^^
+>__test1__ : typeof __test1__
+>          : ^^^^^^^^^^^^^^^^
+>__val__obj4 : __test1__.interfaceWithPublicAndOptional<number, string>
+>            : ^^^^^^^^^^^^^^^^^^^^^^^^^^^^^^^^^^^^^^^^^^^^^^^^^^^^^^^^
+