--- conflicted
+++ resolved
@@ -1,49 +1,46 @@
-//// [tests/cases/compiler/assignmentCompatForEnums.ts] ////
-
-=== assignmentCompatForEnums.ts ===
-enum TokenType { One, Two };
->TokenType : TokenType
->          : ^^^^^^^^^
->One : TokenType.One
->    : ^^^^^^^^^^^^^
->Two : TokenType.Two
->    : ^^^^^^^^^^^^^
-
-var list = {};
->list : {}
->     : ^^
->{} : {}
->   : ^^
-
-
-function returnType(): TokenType { return null; }
->returnType : () => TokenType
->           : ^^^^^^         
-
-function foo() {
->foo : () => void
->    : ^^^^^^^^^^
-
-    var x = returnType();
->x : TokenType
->  : ^^^^^^^^^
->returnType() : TokenType
->             : ^^^^^^^^^
->returnType : () => TokenType
->           : ^^^^^^^^^^^^^^^
-
-    var x: TokenType = list['one'];
->x : TokenType
-<<<<<<< HEAD
->list['one'] : any
-=======
->  : ^^^^^^^^^
->list['one'] : error
->>>>>>> 12402f26
->list : {}
->     : ^^
->'one' : "one"
->      : ^^^^^
-}
-
-
+//// [tests/cases/compiler/assignmentCompatForEnums.ts] ////
+
+=== assignmentCompatForEnums.ts ===
+enum TokenType { One, Two };
+>TokenType : TokenType
+>          : ^^^^^^^^^
+>One : TokenType.One
+>    : ^^^^^^^^^^^^^
+>Two : TokenType.Two
+>    : ^^^^^^^^^^^^^
+
+var list = {};
+>list : {}
+>     : ^^
+>{} : {}
+>   : ^^
+
+
+function returnType(): TokenType { return null; }
+>returnType : () => TokenType
+>           : ^^^^^^         
+
+function foo() {
+>foo : () => void
+>    : ^^^^^^^^^^
+
+    var x = returnType();
+>x : TokenType
+>  : ^^^^^^^^^
+>returnType() : TokenType
+>             : ^^^^^^^^^
+>returnType : () => TokenType
+>           : ^^^^^^^^^^^^^^^
+
+    var x: TokenType = list['one'];
+>x : TokenType
+>  : ^^^^^^^^^
+>list['one'] : any
+>            : ^^^
+>list : {}
+>     : ^^
+>'one' : "one"
+>      : ^^^^^
+}
+
+