//// [tests/cases/compiler/jsxExcessPropsAndAssignability.tsx] ////

=== Performance Stats ===
Assignability cache: 2,500
<<<<<<< HEAD
Type Count: 5,000
Instantiation count: 100,000
=======
Type Count: 10,000
Instantiation count: 50,000
>>>>>>> c63de15a
Symbol count: 50,000

=== jsxExcessPropsAndAssignability.tsx ===
/// <reference path="react16.d.ts" />

import * as React from 'react';
>React : typeof React
>      : ^^^^^^^^^^^^

const myHoc = <ComposedComponentProps extends any>(
>myHoc : <ComposedComponentProps extends unknown>(ComposedComponent: React.ComponentClass<ComposedComponentProps>) => void
>      : ^                      ^^^^^^^^^^^^^^^^^^                 ^^                                            ^^^^^^^^^
><ComposedComponentProps extends any>(    ComposedComponent: React.ComponentClass<ComposedComponentProps>,) => {    type WrapperComponentProps = ComposedComponentProps & { myProp: string };    const WrapperComponent: React.ComponentClass<WrapperComponentProps> = null as any;    const props: ComposedComponentProps = null as any;    <WrapperComponent {...props} myProp={'1000000'} />;    <WrapperComponent {...props} myProp={1000000} />;} : <ComposedComponentProps extends unknown>(ComposedComponent: React.ComponentClass<ComposedComponentProps>) => void
>                                                                                                                                                                                                                                                                                                                                                                                                                                                      : ^                      ^^^^^^^^^^^^^^^^^^                 ^^                                            ^^^^^^^^^

    ComposedComponent: React.ComponentClass<ComposedComponentProps>,
>ComposedComponent : React.ComponentClass<ComposedComponentProps, any>
>                  : ^^^^^^^^^^^^^^^^^^^^^^^^^^^^^^^^^^^^^^^^^^^^^^^^^
>React : any
>      : ^^^

) => {
    type WrapperComponentProps = ComposedComponentProps & { myProp: string };
>WrapperComponentProps : ComposedComponentProps & { myProp: string; }
>                      : ^^^^^^^^^^^^^^^^^^^^^^^^^^^^^^^^^^^      ^^^
>myProp : string
>       : ^^^^^^

    const WrapperComponent: React.ComponentClass<WrapperComponentProps> = null as any;
>WrapperComponent : React.ComponentClass<ComposedComponentProps & { myProp: string; }, any>
>                 : ^^^^^^^^^^^^^^^^^^^^^^^^^^^^^^^^^^^^^^^^^^^^^^^^^^^^^^^^      ^^^^^^^^^
>React : any
>      : ^^^
>null as any : any
>            : ^^^

    const props: ComposedComponentProps = null as any;
>props : ComposedComponentProps
>      : ^^^^^^^^^^^^^^^^^^^^^^
>null as any : any
>            : ^^^

    <WrapperComponent {...props} myProp={'1000000'} />;
><WrapperComponent {...props} myProp={'1000000'} /> : JSX.Element
>                                                   : ^^^^^^^^^^^
>WrapperComponent : React.ComponentClass<ComposedComponentProps & { myProp: string; }, any>
>                 : ^^^^^^^^^^^^^^^^^^^^^^^^^^^^^^^^^^^^^^^^^^^^^^^^^^^^^^^^      ^^^^^^^^^
>props : ComposedComponentProps
>      : ^^^^^^^^^^^^^^^^^^^^^^
>myProp : "1000000"
>       : ^^^^^^^^^
>'1000000' : "1000000"
>          : ^^^^^^^^^

    <WrapperComponent {...props} myProp={1000000} />;
><WrapperComponent {...props} myProp={1000000} /> : JSX.Element
>                                                 : ^^^^^^^^^^^
>WrapperComponent : React.ComponentClass<ComposedComponentProps & { myProp: string; }, any>
>                 : ^^^^^^^^^^^^^^^^^^^^^^^^^^^^^^^^^^^^^^^^^^^^^^^^^^^^^^^^      ^^^^^^^^^
>props : ComposedComponentProps
>      : ^^^^^^^^^^^^^^^^^^^^^^
>myProp : number
>       : ^^^^^^
>1000000 : 1000000
>        : ^^^^^^^

};

<|MERGE_RESOLUTION|>--- conflicted
+++ resolved
@@ -1,79 +1,74 @@
-//// [tests/cases/compiler/jsxExcessPropsAndAssignability.tsx] ////
-
+//// [tests/cases/compiler/jsxExcessPropsAndAssignability.tsx] ////
+
 === Performance Stats ===
 Assignability cache: 2,500
-<<<<<<< HEAD
 Type Count: 5,000
-Instantiation count: 100,000
-=======
-Type Count: 10,000
 Instantiation count: 50,000
->>>>>>> c63de15a
 Symbol count: 50,000
 
-=== jsxExcessPropsAndAssignability.tsx ===
-/// <reference path="react16.d.ts" />
-
-import * as React from 'react';
->React : typeof React
->      : ^^^^^^^^^^^^
-
-const myHoc = <ComposedComponentProps extends any>(
->myHoc : <ComposedComponentProps extends unknown>(ComposedComponent: React.ComponentClass<ComposedComponentProps>) => void
->      : ^                      ^^^^^^^^^^^^^^^^^^                 ^^                                            ^^^^^^^^^
-><ComposedComponentProps extends any>(    ComposedComponent: React.ComponentClass<ComposedComponentProps>,) => {    type WrapperComponentProps = ComposedComponentProps & { myProp: string };    const WrapperComponent: React.ComponentClass<WrapperComponentProps> = null as any;    const props: ComposedComponentProps = null as any;    <WrapperComponent {...props} myProp={'1000000'} />;    <WrapperComponent {...props} myProp={1000000} />;} : <ComposedComponentProps extends unknown>(ComposedComponent: React.ComponentClass<ComposedComponentProps>) => void
->                                                                                                                                                                                                                                                                                                                                                                                                                                                      : ^                      ^^^^^^^^^^^^^^^^^^                 ^^                                            ^^^^^^^^^
-
-    ComposedComponent: React.ComponentClass<ComposedComponentProps>,
->ComposedComponent : React.ComponentClass<ComposedComponentProps, any>
->                  : ^^^^^^^^^^^^^^^^^^^^^^^^^^^^^^^^^^^^^^^^^^^^^^^^^
->React : any
->      : ^^^
-
-) => {
-    type WrapperComponentProps = ComposedComponentProps & { myProp: string };
->WrapperComponentProps : ComposedComponentProps & { myProp: string; }
->                      : ^^^^^^^^^^^^^^^^^^^^^^^^^^^^^^^^^^^      ^^^
->myProp : string
->       : ^^^^^^
-
-    const WrapperComponent: React.ComponentClass<WrapperComponentProps> = null as any;
->WrapperComponent : React.ComponentClass<ComposedComponentProps & { myProp: string; }, any>
->                 : ^^^^^^^^^^^^^^^^^^^^^^^^^^^^^^^^^^^^^^^^^^^^^^^^^^^^^^^^      ^^^^^^^^^
->React : any
->      : ^^^
->null as any : any
->            : ^^^
-
-    const props: ComposedComponentProps = null as any;
->props : ComposedComponentProps
->      : ^^^^^^^^^^^^^^^^^^^^^^
->null as any : any
->            : ^^^
-
-    <WrapperComponent {...props} myProp={'1000000'} />;
-><WrapperComponent {...props} myProp={'1000000'} /> : JSX.Element
->                                                   : ^^^^^^^^^^^
->WrapperComponent : React.ComponentClass<ComposedComponentProps & { myProp: string; }, any>
->                 : ^^^^^^^^^^^^^^^^^^^^^^^^^^^^^^^^^^^^^^^^^^^^^^^^^^^^^^^^      ^^^^^^^^^
->props : ComposedComponentProps
->      : ^^^^^^^^^^^^^^^^^^^^^^
->myProp : "1000000"
->       : ^^^^^^^^^
->'1000000' : "1000000"
->          : ^^^^^^^^^
-
-    <WrapperComponent {...props} myProp={1000000} />;
-><WrapperComponent {...props} myProp={1000000} /> : JSX.Element
->                                                 : ^^^^^^^^^^^
->WrapperComponent : React.ComponentClass<ComposedComponentProps & { myProp: string; }, any>
->                 : ^^^^^^^^^^^^^^^^^^^^^^^^^^^^^^^^^^^^^^^^^^^^^^^^^^^^^^^^      ^^^^^^^^^
->props : ComposedComponentProps
->      : ^^^^^^^^^^^^^^^^^^^^^^
->myProp : number
->       : ^^^^^^
->1000000 : 1000000
->        : ^^^^^^^
-
-};
-
+=== jsxExcessPropsAndAssignability.tsx ===
+/// <reference path="react16.d.ts" />
+
+import * as React from 'react';
+>React : typeof React
+>      : ^^^^^^^^^^^^
+
+const myHoc = <ComposedComponentProps extends any>(
+>myHoc : <ComposedComponentProps extends unknown>(ComposedComponent: React.ComponentClass<ComposedComponentProps>) => void
+>      : ^                      ^^^^^^^^^^^^^^^^^^                 ^^                                            ^^^^^^^^^
+><ComposedComponentProps extends any>(    ComposedComponent: React.ComponentClass<ComposedComponentProps>,) => {    type WrapperComponentProps = ComposedComponentProps & { myProp: string };    const WrapperComponent: React.ComponentClass<WrapperComponentProps> = null as any;    const props: ComposedComponentProps = null as any;    <WrapperComponent {...props} myProp={'1000000'} />;    <WrapperComponent {...props} myProp={1000000} />;} : <ComposedComponentProps extends unknown>(ComposedComponent: React.ComponentClass<ComposedComponentProps>) => void
+>                                                                                                                                                                                                                                                                                                                                                                                                                                                      : ^                      ^^^^^^^^^^^^^^^^^^                 ^^                                            ^^^^^^^^^
+
+    ComposedComponent: React.ComponentClass<ComposedComponentProps>,
+>ComposedComponent : React.ComponentClass<ComposedComponentProps, any>
+>                  : ^^^^^^^^^^^^^^^^^^^^^^^^^^^^^^^^^^^^^^^^^^^^^^^^^
+>React : any
+>      : ^^^
+
+) => {
+    type WrapperComponentProps = ComposedComponentProps & { myProp: string };
+>WrapperComponentProps : ComposedComponentProps & { myProp: string; }
+>                      : ^^^^^^^^^^^^^^^^^^^^^^^^^^^^^^^^^^^      ^^^
+>myProp : string
+>       : ^^^^^^
+
+    const WrapperComponent: React.ComponentClass<WrapperComponentProps> = null as any;
+>WrapperComponent : React.ComponentClass<ComposedComponentProps & { myProp: string; }, any>
+>                 : ^^^^^^^^^^^^^^^^^^^^^^^^^^^^^^^^^^^^^^^^^^^^^^^^^^^^^^^^      ^^^^^^^^^
+>React : any
+>      : ^^^
+>null as any : any
+>            : ^^^
+
+    const props: ComposedComponentProps = null as any;
+>props : ComposedComponentProps
+>      : ^^^^^^^^^^^^^^^^^^^^^^
+>null as any : any
+>            : ^^^
+
+    <WrapperComponent {...props} myProp={'1000000'} />;
+><WrapperComponent {...props} myProp={'1000000'} /> : JSX.Element
+>                                                   : ^^^^^^^^^^^
+>WrapperComponent : React.ComponentClass<ComposedComponentProps & { myProp: string; }, any>
+>                 : ^^^^^^^^^^^^^^^^^^^^^^^^^^^^^^^^^^^^^^^^^^^^^^^^^^^^^^^^      ^^^^^^^^^
+>props : ComposedComponentProps
+>      : ^^^^^^^^^^^^^^^^^^^^^^
+>myProp : "1000000"
+>       : ^^^^^^^^^
+>'1000000' : "1000000"
+>          : ^^^^^^^^^
+
+    <WrapperComponent {...props} myProp={1000000} />;
+><WrapperComponent {...props} myProp={1000000} /> : JSX.Element
+>                                                 : ^^^^^^^^^^^
+>WrapperComponent : React.ComponentClass<ComposedComponentProps & { myProp: string; }, any>
+>                 : ^^^^^^^^^^^^^^^^^^^^^^^^^^^^^^^^^^^^^^^^^^^^^^^^^^^^^^^^      ^^^^^^^^^
+>props : ComposedComponentProps
+>      : ^^^^^^^^^^^^^^^^^^^^^^
+>myProp : number
+>       : ^^^^^^
+>1000000 : 1000000
+>        : ^^^^^^^
+
+};
+