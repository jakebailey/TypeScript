//// [tests/cases/compiler/explicitAnyAfterSpreadNoImplicitAnyError.ts] ////

=== explicitAnyAfterSpreadNoImplicitAnyError.ts ===
({ a: [], ...(null as any) });
>({ a: [], ...(null as any) }) : any
>{ a: [], ...(null as any) } : any
<<<<<<< HEAD
>a : never[]
>[] : never[]
=======
>a : undefined[]
>  : ^^^^^^^^^^^
>[] : undefined[]
>   : ^^^^^^^^^^^
>>>>>>> 12402f26
>(null as any) : any
>null as any : any

let x: any;
>x : any

<|MERGE_RESOLUTION|>--- conflicted
+++ resolved
@@ -1,21 +1,16 @@
-//// [tests/cases/compiler/explicitAnyAfterSpreadNoImplicitAnyError.ts] ////
-
-=== explicitAnyAfterSpreadNoImplicitAnyError.ts ===
-({ a: [], ...(null as any) });
->({ a: [], ...(null as any) }) : any
->{ a: [], ...(null as any) } : any
-<<<<<<< HEAD
->a : never[]
->[] : never[]
-=======
->a : undefined[]
->  : ^^^^^^^^^^^
->[] : undefined[]
->   : ^^^^^^^^^^^
->>>>>>> 12402f26
->(null as any) : any
->null as any : any
-
-let x: any;
->x : any
-
+//// [tests/cases/compiler/explicitAnyAfterSpreadNoImplicitAnyError.ts] ////
+
+=== explicitAnyAfterSpreadNoImplicitAnyError.ts ===
+({ a: [], ...(null as any) });
+>({ a: [], ...(null as any) }) : any
+>{ a: [], ...(null as any) } : any
+>a : never[]
+>  : ^^^^^^^
+>[] : never[]
+>   : ^^^^^^^
+>(null as any) : any
+>null as any : any
+
+let x: any;
+>x : any
+