--- conflicted
+++ resolved
@@ -1,84 +1,76 @@
-//// [tests/cases/compiler/slightlyIndirectedDeepObjectLiteralElaborations.ts] ////
-
-=== slightlyIndirectedDeepObjectLiteralElaborations.ts ===
-interface Foo {
-    a: {
->a : { b: { c: { d: string; }; }; }
->  : ^^^^^                      ^^^
-
-        b: {
->b : { c: { d: string; }; }
->  : ^^^^^              ^^^
-
-            c: {
->c : { d: string; }
->  : ^^^^^      ^^^
-
-                d: string
->d : string
->  : ^^^^^^
-            }
-        }
-    }
-}
-
-let q: Foo["a"] | undefined;
-<<<<<<< HEAD
->q : { b: { c: { d: string; }; }; } | undefined
-=======
->q : { b: { c: { d: string; }; }; }
->  : ^^^^^^^^^^^^^^^^^^^^^^^^^^^^^^
->>>>>>> 12402f26
-
-const x: Foo = (void 0, {
->x : Foo
->  : ^^^
->(void 0, {    a: q = {        b: ({            c: {                d: 42            }        })    }}) : { a: { b: { c: { d: number; }; }; }; }
->                                                                                                       : ^^^^^^^^^^^^^^^^^^^^^^^^^^^^^^^^^^^^^^
->void 0, {    a: q = {        b: ({            c: {                d: 42            }        })    }} : { a: { b: { c: { d: number; }; }; }; }
->                                                                                                     : ^^^^^^^^^^^^^^^^^^^^^^^^^^^^^^^^^^^^^^
->void 0 : undefined
->       : ^^^^^^^^^
->0 : 0
->  : ^
->{    a: q = {        b: ({            c: {                d: 42            }        })    }} : { a: { b: { c: { d: number; }; }; }; }
->                                                                                             : ^^^^^^^^^^^^^^^^^^^^^^^^^^^^^^^^^^^^^^
-
-    a: q = {
->a : { b: { c: { d: number; }; }; }
->  : ^^^^^^^^^^^^^^^^^^^^^^^^^^^^^^
->q = {        b: ({            c: {                d: 42            }        })    } : { b: { c: { d: number; }; }; }
-<<<<<<< HEAD
->q : { b: { c: { d: string; }; }; } | undefined
-=======
->                                                                                    : ^^^^^^^^^^^^^^^^^^^^^^^^^^^^^^
->q : { b: { c: { d: string; }; }; }
->  : ^^^^^^^^^^^^^^^^^^^^^^^^^^^^^^
->>>>>>> 12402f26
->{        b: ({            c: {                d: 42            }        })    } : { b: { c: { d: number; }; }; }
->                                                                                : ^^^^^^^^^^^^^^^^^^^^^^^^^^^^^^
-
-        b: ({
->b : { c: { d: number; }; }
->  : ^^^^^^^^^^^^^^^^^^^^^^
->({            c: {                d: 42            }        }) : { c: { d: number; }; }
->                                                               : ^^^^^^^^^^^^^^^^^^^^^^
->{            c: {                d: 42            }        } : { c: { d: number; }; }
->                                                             : ^^^^^^^^^^^^^^^^^^^^^^
-
-            c: {
->c : { d: number; }
->  : ^^^^^^^^^^^^^^
->{                d: 42            } : { d: number; }
->                                    : ^^^^^^^^^^^^^^
-
-                d: 42
->d : number
->  : ^^^^^^
->42 : 42
->   : ^^
-            }
-        })
-    }
-});
-
+//// [tests/cases/compiler/slightlyIndirectedDeepObjectLiteralElaborations.ts] ////
+
+=== slightlyIndirectedDeepObjectLiteralElaborations.ts ===
+interface Foo {
+    a: {
+>a : { b: { c: { d: string; }; }; }
+>  : ^^^^^                      ^^^
+
+        b: {
+>b : { c: { d: string; }; }
+>  : ^^^^^              ^^^
+
+            c: {
+>c : { d: string; }
+>  : ^^^^^      ^^^
+
+                d: string
+>d : string
+>  : ^^^^^^
+            }
+        }
+    }
+}
+
+let q: Foo["a"] | undefined;
+>q : { b: { c: { d: string; }; }; } | undefined
+>  : ^^^^^^^^^^^^^^^^^^^^^^^^^^^^^^^^^^^^^^^^^^
+
+const x: Foo = (void 0, {
+>x : Foo
+>  : ^^^
+>(void 0, {    a: q = {        b: ({            c: {                d: 42            }        })    }}) : { a: { b: { c: { d: number; }; }; }; }
+>                                                                                                       : ^^^^^^^^^^^^^^^^^^^^^^^^^^^^^^^^^^^^^^
+>void 0, {    a: q = {        b: ({            c: {                d: 42            }        })    }} : { a: { b: { c: { d: number; }; }; }; }
+>                                                                                                     : ^^^^^^^^^^^^^^^^^^^^^^^^^^^^^^^^^^^^^^
+>void 0 : undefined
+>       : ^^^^^^^^^
+>0 : 0
+>  : ^
+>{    a: q = {        b: ({            c: {                d: 42            }        })    }} : { a: { b: { c: { d: number; }; }; }; }
+>                                                                                             : ^^^^^^^^^^^^^^^^^^^^^^^^^^^^^^^^^^^^^^
+
+    a: q = {
+>a : { b: { c: { d: number; }; }; }
+>  : ^^^^^^^^^^^^^^^^^^^^^^^^^^^^^^
+>q = {        b: ({            c: {                d: 42            }        })    } : { b: { c: { d: number; }; }; }
+>                                                                                    : ^^^^^^^^^^^^^^^^^^^^^^^^^^^^^^
+>q : { b: { c: { d: string; }; }; } | undefined
+>  : ^^^^^^^^^^^^^^^^^^^^^^^^^^^^^^^^^^^^^^^^^^
+>{        b: ({            c: {                d: 42            }        })    } : { b: { c: { d: number; }; }; }
+>                                                                                : ^^^^^^^^^^^^^^^^^^^^^^^^^^^^^^
+
+        b: ({
+>b : { c: { d: number; }; }
+>  : ^^^^^^^^^^^^^^^^^^^^^^
+>({            c: {                d: 42            }        }) : { c: { d: number; }; }
+>                                                               : ^^^^^^^^^^^^^^^^^^^^^^
+>{            c: {                d: 42            }        } : { c: { d: number; }; }
+>                                                             : ^^^^^^^^^^^^^^^^^^^^^^
+
+            c: {
+>c : { d: number; }
+>  : ^^^^^^^^^^^^^^
+>{                d: 42            } : { d: number; }
+>                                    : ^^^^^^^^^^^^^^
+
+                d: 42
+>d : number
+>  : ^^^^^^
+>42 : 42
+>   : ^^
+            }
+        })
+    }
+});
+