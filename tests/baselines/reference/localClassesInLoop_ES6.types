--- conflicted
+++ resolved
@@ -1,93 +1,78 @@
-//// [tests/cases/compiler/localClassesInLoop_ES6.ts] ////
-
-=== localClassesInLoop_ES6.ts ===
-declare function use(a: any);
->use : (a: any) => any
->    : ^^^^   ^^^^^^^^
->a : any
-
-"use strict"
->"use strict" : "use strict"
->             : ^^^^^^^^^^^^
-
-var data = [];
-<<<<<<< HEAD
->data : never[]
->[] : never[]
-=======
->data : any[]
->     : ^^^^^
->[] : undefined[]
->   : ^^^^^^^^^^^
->>>>>>> 12402f26
-
-for (let x = 0; x < 2; ++x) {
->x : number
->  : ^^^^^^
->0 : 0
->  : ^
->x < 2 : boolean
->      : ^^^^^^^
->x : number
->  : ^^^^^^
->2 : 2
->  : ^
->++x : number
->    : ^^^^^^
->x : number
->  : ^^^^^^
-
-    class C { }
->C : C
->  : ^
-
-    data.push(() => C);
->data.push(() => C) : number
-<<<<<<< HEAD
->data.push : (...items: never[]) => number
->data : never[]
->push : (...items: never[]) => number
-=======
->                   : ^^^^^^
->data.push : (...items: any[]) => number
->          : ^^^^^^^^^^^^^^^^^^^^^^^^^^^
->data : any[]
->     : ^^^^^
->push : (...items: any[]) => number
->     : ^^^^^^^^^^^^^^^^^^^^^^^^^^^
->>>>>>> 12402f26
->() => C : () => typeof C
->        : ^^^^^^^^^^^^^^
->C : typeof C
->  : ^^^^^^^^
-}
-
-use(data[0]() === data[1]());
->use(data[0]() === data[1]()) : any
->use : (a: any) => any
->    : ^^^^^^^^^^^^^^^
->data[0]() === data[1]() : boolean
->                        : ^^^^^^^
->data[0]() : any
-<<<<<<< HEAD
->data[0] : never
->data : never[]
-=======
->data[0] : any
->data : any[]
->     : ^^^^^
->>>>>>> 12402f26
->0 : 0
->  : ^
->data[1]() : any
-<<<<<<< HEAD
->data[1] : never
->data : never[]
-=======
->data[1] : any
->data : any[]
->     : ^^^^^
->>>>>>> 12402f26
->1 : 1
->  : ^
-
+//// [tests/cases/compiler/localClassesInLoop_ES6.ts] ////
+
+=== localClassesInLoop_ES6.ts ===
+declare function use(a: any);
+>use : (a: any) => any
+>    : ^^^^   ^^^^^^^^
+>a : any
+>  : ^^^
+
+"use strict"
+>"use strict" : "use strict"
+>             : ^^^^^^^^^^^^
+
+var data = [];
+>data : never[]
+>     : ^^^^^^^
+>[] : never[]
+>   : ^^^^^^^
+
+for (let x = 0; x < 2; ++x) {
+>x : number
+>  : ^^^^^^
+>0 : 0
+>  : ^
+>x < 2 : boolean
+>      : ^^^^^^^
+>x : number
+>  : ^^^^^^
+>2 : 2
+>  : ^
+>++x : number
+>    : ^^^^^^
+>x : number
+>  : ^^^^^^
+
+    class C { }
+>C : C
+>  : ^
+
+    data.push(() => C);
+>data.push(() => C) : number
+>                   : ^^^^^^
+>data.push : (...items: never[]) => number
+>          : ^^^^^^^^^^^^^^^^^^^^^^^^^^^^^
+>data : never[]
+>     : ^^^^^^^
+>push : (...items: never[]) => number
+>     : ^^^^^^^^^^^^^^^^^^^^^^^^^^^^^
+>() => C : () => typeof C
+>        : ^^^^^^^^^^^^^^
+>C : typeof C
+>  : ^^^^^^^^
+}
+
+use(data[0]() === data[1]());
+>use(data[0]() === data[1]()) : any
+>                             : ^^^
+>use : (a: any) => any
+>    : ^^^^^^^^^^^^^^^
+>data[0]() === data[1]() : boolean
+>                        : ^^^^^^^
+>data[0]() : any
+>          : ^^^
+>data[0] : never
+>        : ^^^^^
+>data : never[]
+>     : ^^^^^^^
+>0 : 0
+>  : ^
+>data[1]() : any
+>          : ^^^
+>data[1] : never
+>        : ^^^^^
+>data : never[]
+>     : ^^^^^^^
+>1 : 1
+>  : ^
+