//// [tests/cases/compiler/jsxFragmentFactoryNoUnusedLocals.tsx] ////

=== Performance Stats ===
Assignability cache: 2,100 / 2,100 (nearest 100)
Type Count: 6,700 / 6,700 (nearest 100)
Instantiation count: 73,000 / 73,000 (nearest 500)
Symbol count: 67,000 / 67,500 (nearest 500)

=== jsxFragmentFactoryNoUnusedLocals.tsx ===
/// <reference path="react16.d.ts" />
import { Fragment, createElement } from "react"
>Fragment : import("react").ComponentType<{}>
<<<<<<< HEAD
>createElement : { (type: "input", props?: (import("react").InputHTMLAttributes<HTMLInputElement> & import("react").ClassAttributes<HTMLInputElement>) | null | undefined, ...children: import("react").ReactNode[]): import("react").DetailedReactHTMLElement<import("react").InputHTMLAttributes<HTMLInputElement>, HTMLInputElement>; <P extends import("react").HTMLAttributes<T>, T extends HTMLElement>(type: keyof import("react").ReactHTML, props?: (import("react").ClassAttributes<T> & P) | null | undefined, ...children: import("react").ReactNode[]): import("react").DetailedReactHTMLElement<P, T>; <P extends import("react").SVGAttributes<T>, T extends SVGElement>(type: keyof import("react").ReactSVG, props?: (import("react").ClassAttributes<T> & P) | null | undefined, ...children: import("react").ReactNode[]): import("react").ReactSVGElement; <P extends import("react").DOMAttributes<T>, T extends Element>(type: string, props?: (import("react").ClassAttributes<T> & P) | null | undefined, ...children: import("react").ReactNode[]): import("react").DOMElement<P, T>; <P>(type: import("react").SFC<P>, props?: (import("react").Attributes & P) | null | undefined, ...children: import("react").ReactNode[]): import("react").SFCElement<P>; <P>(type: import("react").ClassType<P, import("react").ClassicComponent<P, any>, import("react").ClassicComponentClass<P>>, props?: (import("react").ClassAttributes<import("react").ClassicComponent<P, any>> & P) | null | undefined, ...children: import("react").ReactNode[]): import("react").CElement<P, import("react").ClassicComponent<P, any>>; <P, T extends import("react").Component<P, any, any>, C extends import("react").ComponentClass<P, any>>(type: import("react").ClassType<P, T, C>, props?: (import("react").ClassAttributes<T> & P) | null | undefined, ...children: import("react").ReactNode[]): import("react").CElement<P, T>; <P>(type: string | import("react").SFC<P> | import("react").ComponentClass<P, any>, props?: (import("react").Attributes & P) | null | undefined, ...children: import("react").ReactNode[]): import("react").ReactElement<P>; }

type CounterProps = {
>CounterProps : { count?: number | undefined; }

    count?: number
>count : number | undefined
=======
>         : ^^^^^^^^^^^^^^^^^^^^^^^^^^^^^^^^^
>createElement : { (type: "input", props?: import("react").InputHTMLAttributes<HTMLInputElement> & import("react").ClassAttributes<HTMLInputElement>, ...children: import("react").ReactNode[]): import("react").DetailedReactHTMLElement<import("react").InputHTMLAttributes<HTMLInputElement>, HTMLInputElement>; <P extends import("react").HTMLAttributes<T>, T extends HTMLElement>(type: keyof import("react").ReactHTML, props?: import("react").ClassAttributes<T> & P, ...children: import("react").ReactNode[]): import("react").DetailedReactHTMLElement<P, T>; <P_1 extends import("react").SVGAttributes<T_1>, T_1 extends SVGElement>(type: keyof import("react").ReactSVG, props?: import("react").ClassAttributes<T_1> & P_1, ...children: import("react").ReactNode[]): import("react").ReactSVGElement; <P_2 extends import("react").DOMAttributes<T_2>, T_2 extends Element>(type: string, props?: import("react").ClassAttributes<T_2> & P_2, ...children: import("react").ReactNode[]): import("react").DOMElement<P_2, T_2>; <P_3>(type: import("react").SFC<P_3>, props?: import("react").Attributes & P_3, ...children: import("react").ReactNode[]): import("react").SFCElement<P_3>; <P_4>(type: import("react").ClassType<P_4, import("react").ClassicComponent<P_4, any>, import("react").ClassicComponentClass<P_4>>, props?: import("react").ClassAttributes<import("react").ClassicComponent<P_4, any>> & P_4, ...children: import("react").ReactNode[]): import("react").CElement<P_4, import("react").ClassicComponent<P_4, any>>; <P_5, T_3 extends import("react").Component<P_5, any, any>, C extends import("react").ComponentClass<P_5, any>>(type: import("react").ClassType<P_5, T_3, C>, props?: import("react").ClassAttributes<T_3> & P_5, ...children: import("react").ReactNode[]): import("react").CElement<P_5, T_3>; <P_6>(type: string | import("react").SFC<P_6> | import("react").ComponentClass<P_6, any>, props?: import("react").Attributes & P_6, ...children: import("react").ReactNode[]): import("react").ReactElement<P_6>; }
>              : ^^^^^^^^^^^^^^^^^^^^^^^^^^^^^^^^^^^^^^^^^^^^^^^^^^^^^^^^^^^^^^^^^^^^^^^^^^^^^^^^^^^^^^^^^^^^^^^^^^^^^^^^^^^^^^^^^^^^^^^^^^^^^^^^^^^^^^^^^^^^^^^^^^^^^^^^^^^^^^^^^^^^^^^^^^^^^^^^^^^^^^^^^^^^^^^^^^^^^^^^^^^^^^^^^^^^^^^^^^^^^^^^^^^^^^^^^^^^^^^^^^^^^^^^^^^^^^^^^^^^^^^^^^^^^^^^^^^^^^^^^^^^^^^^^^^^^^^^^^^^^^^^^^^^^^^^^^^^^^^^^^^^^^^^^^^^^^^^^^^^^^^^^^^^^^^^^^^^^^^^^^^^^^^^^^^^^^^^^^^^^^^^^^^^^^^^^^^^^^^^^^^^^^^^^^^^^^^^^^^^^^^^^^^^^^^^^^^^^^^^^^^^^^^^^^^^^^^^^^^^^^^^^^^^^^^^^^^^^^^^^^^^^^^^^^^^^^^^^^^^^^^^^^^^^^^^^^^^^^^^^^^^^^^^^^^^^^^^^^^^^^^^^^^^^^^^^^^^^^^^^^^^^^^^^^^^^^^^^^^^^^^^^^^^^^^^^^^^^^^^^^^^^^^^^^^^^^^^^^^^^^^^^^^^^^^^^^^^^^^^^^^^^^^^^^^^^^^^^^^^^^^^^^^^^^^^^^^^^^^^^^^^^^^^^^^^^^^^^^^^^^^^^^^^^^^^^^^^^^^^^^^^^^^^^^^^^^^^^^^^^^^^^^^^^^^^^^^^^^^^^^^^^^^^^^^^^^^^^^^^^^^^^^^^^^^^^^^^^^^^^^^^^^^^^^^^^^^^^^^^^^^^^^^^^^^^^^^^^^^^^^^^^^^^^^^^^^^^^^^^^^^^^^^^^^^^^^^^^^^^^^^^^^^^^^^^^^^^^^^^^^^^^^^^^^^^^^^^^^^^^^^^^^^^^^^^^^^^^^^^^^^^^^^^^^^^^^^^^^^^^^^^^^^^^^^^^^^^^^^^^^^^^^^^^^^^^^^^^^^^^^^^^^^^^^^^^^^^^^^^^^^^^^^^^^^^^^^^^^^^^^^^^^^^^^^^^^^^^^^^^^^^^^^^^^^^^^^^^^^^^^^^^^^^^^^^^^^^^^^^^^^^^^^^^^^^^^^^^^^^^^^^^^^^^^^^^^^^^^^^^^^^^^^^^^^^^^^^^^^^^^^^^^^^^^^^^^^^^^^^^^^^^^^^^^^^^^^^^^^^^^^^^^^^^^^^^^^^^^^^^^^^^^^^^^^^^^^^^^^^^^^^^^^^^^^^^^^^^^^^^^^^^^^^^^^^^^^^^^^^^^^^^^^^^^^^^^^^^^^^^^^^^^^^^^^^^^^^^^^^^^^^^^^^^^^^^^^^^^^^^^^^^^^^^^^^^^^^^^^^^^^^^^^^^^^^^^^^^^^^^^^^^^^^^^^^^^^^^^^^^^^^^^^^^^^^^^^^^^^^^^^^^^^^^^^^^^^^^^^^^^^^^^^^^^^^^^^^^^^^^^^^^^^^^^^^^^^^^^^^^^^^^^^^^^^^^^^^^^^^^^^^^^^^^^^^^^^^^^^^^^^^^^^^^^^^^^^^^^^^^^^^^^^^^^^^^^^^^^^^^^^^^^^^^^^^^^^^^^^^^^^^^^^^^^^^^^^^^^^^^^^^^^^^^^^^^^^^^^^^^^^^^^^^^^^^^^^^^^^^^^^^^^^^^^^^^^^^^^^^^^^^^^^^^^^^^^^^^^^^^^^^^^^^^^^^^^^^^^^^^^^^^^^^^^^^^^^^^^^^^^^^^^^^^^^^^^^^^^^^^^^^^^^^^^^^^^^^^^^^^^^^^^^^^^^^^^^^^^^^^^^^^^^^^^^^^^^^^^^^^^^^^^^^^^^^^^^^^^^^^^^^^^^^^^^^^^^^^^^^^^^^^^^^^^^^^^^^^^^^^^^^^^^^^^^^^^^^^^^^^^^^^^^^^^^^^^^^^^^^^^^^^^^^^^^^^^^^^^^^^^^^^^^^^^^^^^^^^^^^^^^^^^^^^^^^^^^^^^^^^^^^^^^^^^^^^^^^^^^^^^^^^^^^^^^

type CounterProps = {
>CounterProps : CounterProps
>             : ^^^^^^^^^^^^

    count?: number
>count : number
>      : ^^^^^^
>>>>>>> 12402f26
}

export function Counter({ count = 0 }: CounterProps) {
>Counter : ({ count }: CounterProps) => JSX.Element
>        : ^^^^^^^^^^^^            ^^^^^^^^^^^^^^^^
>count : number
>      : ^^^^^^
>0 : 0
>  : ^

    const [cnt, setCnt] = null as any;
>cnt : any
>    : ^^^
>setCnt : any
>       : ^^^
>null as any : any

    return <>
><>        <p>{cnt}</p>        <button onClick={() => setCnt((prev) => prev + 1)} type="button">Update</button>    </> : JSX.Element
>                                                                                                                      : ^^^^^^^^^^^

        <p>{cnt}</p>
><p>{cnt}</p> : JSX.Element
>             : ^^^^^^^^^^^
>p : any
>  : ^^^
>cnt : any
>p : any
>  : ^^^

        <button onClick={() => setCnt((prev) => prev + 1)} type="button">Update</button>
><button onClick={() => setCnt((prev) => prev + 1)} type="button">Update</button> : JSX.Element
>                                                                                 : ^^^^^^^^^^^
>button : any
>       : ^^^
>onClick : () => any
>        : ^^^^^^^^^
>() => setCnt((prev) => prev + 1) : () => any
>                                 : ^^^^^^^^^
>setCnt((prev) => prev + 1) : any
>setCnt : any
>(prev) => prev + 1 : (prev: any) => any
>                   : ^^^^^^^^^^^^^^^^^^
>prev : any
>prev + 1 : any
>prev : any
>1 : 1
>  : ^
>type : string
>     : ^^^^^^
>button : any
>       : ^^^

    </>
}
<|MERGE_RESOLUTION|>--- conflicted
+++ resolved
@@ -1,88 +1,78 @@
-//// [tests/cases/compiler/jsxFragmentFactoryNoUnusedLocals.tsx] ////
-
+//// [tests/cases/compiler/jsxFragmentFactoryNoUnusedLocals.tsx] ////
+
 === Performance Stats ===
-Assignability cache: 2,100 / 2,100 (nearest 100)
-Type Count: 6,700 / 6,700 (nearest 100)
-Instantiation count: 73,000 / 73,000 (nearest 500)
+Assignability cache: 2,100 / 2,200 (nearest 100)
+Type Count: 7,600 / 7,600 (nearest 100)
+Instantiation count: 89,500 / 89,500 (nearest 500)
 Symbol count: 67,000 / 67,500 (nearest 500)
 
-=== jsxFragmentFactoryNoUnusedLocals.tsx ===
-/// <reference path="react16.d.ts" />
-import { Fragment, createElement } from "react"
->Fragment : import("react").ComponentType<{}>
-<<<<<<< HEAD
->createElement : { (type: "input", props?: (import("react").InputHTMLAttributes<HTMLInputElement> & import("react").ClassAttributes<HTMLInputElement>) | null | undefined, ...children: import("react").ReactNode[]): import("react").DetailedReactHTMLElement<import("react").InputHTMLAttributes<HTMLInputElement>, HTMLInputElement>; <P extends import("react").HTMLAttributes<T>, T extends HTMLElement>(type: keyof import("react").ReactHTML, props?: (import("react").ClassAttributes<T> & P) | null | undefined, ...children: import("react").ReactNode[]): import("react").DetailedReactHTMLElement<P, T>; <P extends import("react").SVGAttributes<T>, T extends SVGElement>(type: keyof import("react").ReactSVG, props?: (import("react").ClassAttributes<T> & P) | null | undefined, ...children: import("react").ReactNode[]): import("react").ReactSVGElement; <P extends import("react").DOMAttributes<T>, T extends Element>(type: string, props?: (import("react").ClassAttributes<T> & P) | null | undefined, ...children: import("react").ReactNode[]): import("react").DOMElement<P, T>; <P>(type: import("react").SFC<P>, props?: (import("react").Attributes & P) | null | undefined, ...children: import("react").ReactNode[]): import("react").SFCElement<P>; <P>(type: import("react").ClassType<P, import("react").ClassicComponent<P, any>, import("react").ClassicComponentClass<P>>, props?: (import("react").ClassAttributes<import("react").ClassicComponent<P, any>> & P) | null | undefined, ...children: import("react").ReactNode[]): import("react").CElement<P, import("react").ClassicComponent<P, any>>; <P, T extends import("react").Component<P, any, any>, C extends import("react").ComponentClass<P, any>>(type: import("react").ClassType<P, T, C>, props?: (import("react").ClassAttributes<T> & P) | null | undefined, ...children: import("react").ReactNode[]): import("react").CElement<P, T>; <P>(type: string | import("react").SFC<P> | import("react").ComponentClass<P, any>, props?: (import("react").Attributes & P) | null | undefined, ...children: import("react").ReactNode[]): import("react").ReactElement<P>; }
-
-type CounterProps = {
->CounterProps : { count?: number | undefined; }
-
-    count?: number
->count : number | undefined
-=======
->         : ^^^^^^^^^^^^^^^^^^^^^^^^^^^^^^^^^
->createElement : { (type: "input", props?: import("react").InputHTMLAttributes<HTMLInputElement> & import("react").ClassAttributes<HTMLInputElement>, ...children: import("react").ReactNode[]): import("react").DetailedReactHTMLElement<import("react").InputHTMLAttributes<HTMLInputElement>, HTMLInputElement>; <P extends import("react").HTMLAttributes<T>, T extends HTMLElement>(type: keyof import("react").ReactHTML, props?: import("react").ClassAttributes<T> & P, ...children: import("react").ReactNode[]): import("react").DetailedReactHTMLElement<P, T>; <P_1 extends import("react").SVGAttributes<T_1>, T_1 extends SVGElement>(type: keyof import("react").ReactSVG, props?: import("react").ClassAttributes<T_1> & P_1, ...children: import("react").ReactNode[]): import("react").ReactSVGElement; <P_2 extends import("react").DOMAttributes<T_2>, T_2 extends Element>(type: string, props?: import("react").ClassAttributes<T_2> & P_2, ...children: import("react").ReactNode[]): import("react").DOMElement<P_2, T_2>; <P_3>(type: import("react").SFC<P_3>, props?: import("react").Attributes & P_3, ...children: import("react").ReactNode[]): import("react").SFCElement<P_3>; <P_4>(type: import("react").ClassType<P_4, import("react").ClassicComponent<P_4, any>, import("react").ClassicComponentClass<P_4>>, props?: import("react").ClassAttributes<import("react").ClassicComponent<P_4, any>> & P_4, ...children: import("react").ReactNode[]): import("react").CElement<P_4, import("react").ClassicComponent<P_4, any>>; <P_5, T_3 extends import("react").Component<P_5, any, any>, C extends import("react").ComponentClass<P_5, any>>(type: import("react").ClassType<P_5, T_3, C>, props?: import("react").ClassAttributes<T_3> & P_5, ...children: import("react").ReactNode[]): import("react").CElement<P_5, T_3>; <P_6>(type: string | import("react").SFC<P_6> | import("react").ComponentClass<P_6, any>, props?: import("react").Attributes & P_6, ...children: import("react").ReactNode[]): import("react").ReactElement<P_6>; }
->              : ^^^^^^^^^^^^^^^^^^^^^^^^^^^^^^^^^^^^^^^^^^^^^^^^^^^^^^^^^^^^^^^^^^^^^^^^^^^^^^^^^^^^^^^^^^^^^^^^^^^^^^^^^^^^^^^^^^^^^^^^^^^^^^^^^^^^^^^^^^^^^^^^^^^^^^^^^^^^^^^^^^^^^^^^^^^^^^^^^^^^^^^^^^^^^^^^^^^^^^^^^^^^^^^^^^^^^^^^^^^^^^^^^^^^^^^^^^^^^^^^^^^^^^^^^^^^^^^^^^^^^^^^^^^^^^^^^^^^^^^^^^^^^^^^^^^^^^^^^^^^^^^^^^^^^^^^^^^^^^^^^^^^^^^^^^^^^^^^^^^^^^^^^^^^^^^^^^^^^^^^^^^^^^^^^^^^^^^^^^^^^^^^^^^^^^^^^^^^^^^^^^^^^^^^^^^^^^^^^^^^^^^^^^^^^^^^^^^^^^^^^^^^^^^^^^^^^^^^^^^^^^^^^^^^^^^^^^^^^^^^^^^^^^^^^^^^^^^^^^^^^^^^^^^^^^^^^^^^^^^^^^^^^^^^^^^^^^^^^^^^^^^^^^^^^^^^^^^^^^^^^^^^^^^^^^^^^^^^^^^^^^^^^^^^^^^^^^^^^^^^^^^^^^^^^^^^^^^^^^^^^^^^^^^^^^^^^^^^^^^^^^^^^^^^^^^^^^^^^^^^^^^^^^^^^^^^^^^^^^^^^^^^^^^^^^^^^^^^^^^^^^^^^^^^^^^^^^^^^^^^^^^^^^^^^^^^^^^^^^^^^^^^^^^^^^^^^^^^^^^^^^^^^^^^^^^^^^^^^^^^^^^^^^^^^^^^^^^^^^^^^^^^^^^^^^^^^^^^^^^^^^^^^^^^^^^^^^^^^^^^^^^^^^^^^^^^^^^^^^^^^^^^^^^^^^^^^^^^^^^^^^^^^^^^^^^^^^^^^^^^^^^^^^^^^^^^^^^^^^^^^^^^^^^^^^^^^^^^^^^^^^^^^^^^^^^^^^^^^^^^^^^^^^^^^^^^^^^^^^^^^^^^^^^^^^^^^^^^^^^^^^^^^^^^^^^^^^^^^^^^^^^^^^^^^^^^^^^^^^^^^^^^^^^^^^^^^^^^^^^^^^^^^^^^^^^^^^^^^^^^^^^^^^^^^^^^^^^^^^^^^^^^^^^^^^^^^^^^^^^^^^^^^^^^^^^^^^^^^^^^^^^^^^^^^^^^^^^^^^^^^^^^^^^^^^^^^^^^^^^^^^^^^^^^^^^^^^^^^^^^^^^^^^^^^^^^^^^^^^^^^^^^^^^^^^^^^^^^^^^^^^^^^^^^^^^^^^^^^^^^^^^^^^^^^^^^^^^^^^^^^^^^^^^^^^^^^^^^^^^^^^^^^^^^^^^^^^^^^^^^^^^^^^^^^^^^^^^^^^^^^^^^^^^^^^^^^^^^^^^^^^^^^^^^^^^^^^^^^^^^^^^^^^^^^^^^^^^^^^^^^^^^^^^^^^^^^^^^^^^^^^^^^^^^^^^^^^^^^^^^^^^^^^^^^^^^^^^^^^^^^^^^^^^^^^^^^^^^^^^^^^^^^^^^^^^^^^^^^^^^^^^^^^^^^^^^^^^^^^^^^^^^^^^^^^^^^^^^^^^^^^^^^^^^^^^^^^^^^^^^^^^^^^^^^^^^^^^^^^^^^^^^^^^^^^^^^^^^^^^^^^^^^^^^^^^^^^^^^^^^^^^^^^^^^^^^^^^^^^^^^^^^^^^^^^^^^^^^^^^^^^^^^^^^^^^^^^^^^^^^^^^^^^^^^^^^^^^^^^^^^^^^^^^^^^^^^^^^^^^^^^^^^^^^^^^^^^^^^^^^^^^^^^^^^^^^^^^^^^^^^^^^^^^^^^^^^^^^^^^^^^^^^^^^^^^^^^^^^^^^^^^^^^^^^^^^^^^^^^^^^^^^^^^^^^^^^^^^^^^^^^^^^^^^^^^^^^^^^^^^^^^^^^^^^^^^^^^^^^^^^^^^^^^^^^^^^^^^^^^^^^^^^^^^^^^^^^^^^^^^^^^^^^^^^^^^^^^^^^^^^^^^^^^^^^^^^^^^^^^^^^^^^^^^^^^^^^^^^^^^^^^^^^^^^^^
-
-type CounterProps = {
->CounterProps : CounterProps
->             : ^^^^^^^^^^^^
-
-    count?: number
->count : number
->      : ^^^^^^
->>>>>>> 12402f26
-}
-
-export function Counter({ count = 0 }: CounterProps) {
->Counter : ({ count }: CounterProps) => JSX.Element
->        : ^^^^^^^^^^^^            ^^^^^^^^^^^^^^^^
->count : number
->      : ^^^^^^
->0 : 0
->  : ^
-
-    const [cnt, setCnt] = null as any;
->cnt : any
->    : ^^^
->setCnt : any
->       : ^^^
->null as any : any
-
-    return <>
-><>        <p>{cnt}</p>        <button onClick={() => setCnt((prev) => prev + 1)} type="button">Update</button>    </> : JSX.Element
->                                                                                                                      : ^^^^^^^^^^^
-
-        <p>{cnt}</p>
-><p>{cnt}</p> : JSX.Element
->             : ^^^^^^^^^^^
->p : any
->  : ^^^
->cnt : any
->p : any
->  : ^^^
-
-        <button onClick={() => setCnt((prev) => prev + 1)} type="button">Update</button>
-><button onClick={() => setCnt((prev) => prev + 1)} type="button">Update</button> : JSX.Element
->                                                                                 : ^^^^^^^^^^^
->button : any
->       : ^^^
->onClick : () => any
->        : ^^^^^^^^^
->() => setCnt((prev) => prev + 1) : () => any
->                                 : ^^^^^^^^^
->setCnt((prev) => prev + 1) : any
->setCnt : any
->(prev) => prev + 1 : (prev: any) => any
->                   : ^^^^^^^^^^^^^^^^^^
->prev : any
->prev + 1 : any
->prev : any
->1 : 1
->  : ^
->type : string
->     : ^^^^^^
->button : any
->       : ^^^
-
-    </>
-}
+=== jsxFragmentFactoryNoUnusedLocals.tsx ===
+/// <reference path="react16.d.ts" />
+import { Fragment, createElement } from "react"
+>Fragment : import("react").ComponentType<{}>
+>         : ^^^^^^^^^^^^^^^^^^^^^^^^^^^^^^^^^
+>createElement : { (type: "input", props?: (import("react").InputHTMLAttributes<HTMLInputElement> & import("react").ClassAttributes<HTMLInputElement>) | null | undefined, ...children: import("react").ReactNode[]): import("react").DetailedReactHTMLElement<import("react").InputHTMLAttributes<HTMLInputElement>, HTMLInputElement>; <P extends import("react").HTMLAttributes<T>, T extends HTMLElement>(type: keyof import("react").ReactHTML, props?: (import("react").ClassAttributes<T> & P) | null | undefined, ...children: import("react").ReactNode[]): import("react").DetailedReactHTMLElement<P, T>; <P_1 extends import("react").SVGAttributes<T_1>, T_1 extends SVGElement>(type: keyof import("react").ReactSVG, props?: (import("react").ClassAttributes<T_1> & P_1) | null | undefined, ...children: import("react").ReactNode[]): import("react").ReactSVGElement; <P_2 extends import("react").DOMAttributes<T_2>, T_2 extends Element>(type: string, props?: (import("react").ClassAttributes<T_2> & P_2) | null | undefined, ...children: import("react").ReactNode[]): import("react").DOMElement<P_2, T_2>; <P_3>(type: import("react").SFC<P_3>, props?: (import("react").Attributes & P_3) | null | undefined, ...children: import("react").ReactNode[]): import("react").SFCElement<P_3>; <P_4>(type: import("react").ClassType<P_4, import("react").ClassicComponent<P_4, any>, import("react").ClassicComponentClass<P_4>>, props?: (import("react").ClassAttributes<import("react").ClassicComponent<P_4, any>> & P_4) | null | undefined, ...children: import("react").ReactNode[]): import("react").CElement<P_4, import("react").ClassicComponent<P_4, any>>; <P_5, T_3 extends import("react").Component<P_5, any, any>, C extends import("react").ComponentClass<P_5, any>>(type: import("react").ClassType<P_5, T_3, C>, props?: (import("react").ClassAttributes<T_3> & P_5) | null | undefined, ...children: import("react").ReactNode[]): import("react").CElement<P_5, T_3>; <P_6>(type: string | import("react").SFC<P_6> | import("react").ComponentClass<P_6, any>, props?: (import("react").Attributes & P_6) | null | undefined, ...children: import("react").ReactNode[]): import("react").ReactElement<P_6>; }
+>              : ^^^^^^^^^^^^^^^^^^^^^^^^^^^^^^^^^^^^^^^^^^^^^^^^^^^^^^^^^^^^^^^^^^^^^^^^^^^^^^^^^^^^^^^^^^^^^^^^^^^^^^^^^^^^^^^^^^^^^^^^^^^^^^^^^^^^^^^^^^^^^^^^^^^^^^^^^^^^^^^^^^^^^^^^^^^^^^^^^^^^^^^^^^^^^^^^^^^^^^^^^^^^^^^^^^^^^^^^^^^^^^^^^^^^^^^^^^^^^^^^^^^^^^^^^^^^^^^^^^^^^^^^^^^^^^^^^^^^^^^^^^^^^^^^^^^^^^^^^^^^^^^^^^^^^^^^^^^^^^^^^^^^^^^^^^^^^^^^^^^^^^^^^^^^^^^^^^^^^^^^^^^^^^^^^^^^^^^^^^^^^^^^^^^^^^^^^^^^^^^^^^^^^^^^^^^^^^^^^^^^^^^^^^^^^^^^^^^^^^^^^^^^^^^^^^^^^^^^^^^^^^^^^^^^^^^^^^^^^^^^^^^^^^^^^^^^^^^^^^^^^^^^^^^^^^^^^^^^^^^^^^^^^^^^^^^^^^^^^^^^^^^^^^^^^^^^^^^^^^^^^^^^^^^^^^^^^^^^^^^^^^^^^^^^^^^^^^^^^^^^^^^^^^^^^^^^^^^^^^^^^^^^^^^^^^^^^^^^^^^^^^^^^^^^^^^^^^^^^^^^^^^^^^^^^^^^^^^^^^^^^^^^^^^^^^^^^^^^^^^^^^^^^^^^^^^^^^^^^^^^^^^^^^^^^^^^^^^^^^^^^^^^^^^^^^^^^^^^^^^^^^^^^^^^^^^^^^^^^^^^^^^^^^^^^^^^^^^^^^^^^^^^^^^^^^^^^^^^^^^^^^^^^^^^^^^^^^^^^^^^^^^^^^^^^^^^^^^^^^^^^^^^^^^^^^^^^^^^^^^^^^^^^^^^^^^^^^^^^^^^^^^^^^^^^^^^^^^^^^^^^^^^^^^^^^^^^^^^^^^^^^^^^^^^^^^^^^^^^^^^^^^^^^^^^^^^^^^^^^^^^^^^^^^^^^^^^^^^^^^^^^^^^^^^^^^^^^^^^^^^^^^^^^^^^^^^^^^^^^^^^^^^^^^^^^^^^^^^^^^^^^^^^^^^^^^^^^^^^^^^^^^^^^^^^^^^^^^^^^^^^^^^^^^^^^^^^^^^^^^^^^^^^^^^^^^^^^^^^^^^^^^^^^^^^^^^^^^^^^^^^^^^^^^^^^^^^^^^^^^^^^^^^^^^^^^^^^^^^^^^^^^^^^^^^^^^^^^^^^^^^^^^^^^^^^^^^^^^^^^^^^^^^^^^^^^^^^^^^^^^^^^^^^^^^^^^^^^^^^^^^^^^^^^^^^^^^^^^^^^^^^^^^^^^^^^^^^^^^^^^^^^^^^^^^^^^^^^^^^^^^^^^^^^^^^^^^^^^^^^^^^^^^^^^^^^^^^^^^^^^^^^^^^^^^^^^^^^^^^^^^^^^^^^^^^^^^^^^^^^^^^^^^^^^^^^^^^^^^^^^^^^^^^^^^^^^^^^^^^^^^^^^^^^^^^^^^^^^^^^^^^^^^^^^^^^^^^^^^^^^^^^^^^^^^^^^^^^^^^^^^^^^^^^^^^^^^^^^^^^^^^^^^^^^^^^^^^^^^^^^^^^^^^^^^^^^^^^^^^^^^^^^^^^^^^^^^^^^^^^^^^^^^^^^^^^^^^^^^^^^^^^^^^^^^^^^^^^^^^^^^^^^^^^^^^^^^^^^^^^^^^^^^^^^^^^^^^^^^^^^^^^^^^^^^^^^^^^^^^^^^^^^^^^^^^^^^^^^^^^^^^^^^^^^^^^^^^^^^^^^^^^^^^^^^^^^^^^^^^^^^^^^^^^^^^^^^^^^^^^^^^^^^^^^^^^^^^^^^^^^^^^^^^^^^^^^^^^^^^^^^^^^^^^^^^^^^^^^^^^^^^^^^^^^^^^^^^^^^^^^^^^^^^^^^^^^^^^^^^^^^^^^^^^^^^^^^^^^^^^^^^^^^^^^^^^^^^^^^^^^^^^^^^^^^^^^^^^^^^^^^^^^^^^^^^^^^^^^^^^^^^^^^^^^^^^^^^^^^^^^^^^^^^^^^^^^^^^^^^^^^^^^^^^^^^^^^^^^^^^^^^^^^^^^^^^^^^^^^^^^^^^^^^^^^^^^^^^^^^^^^^^^^^^^^^^^^^^^^^^^^^^^^^^^^^^^^^^^^^^^^^^^^^^^^^^^^^^^^^^^^^^^^^^^^^^^^^^^^^^^^^^^^^^^^^^^^^^^^^^
+
+type CounterProps = {
+>CounterProps : CounterProps
+>             : ^^^^^^^^^^^^
+
+    count?: number
+>count : number | undefined
+>      : ^^^^^^^^^^^^^^^^^^
+}
+
+export function Counter({ count = 0 }: CounterProps) {
+>Counter : ({ count }: CounterProps) => JSX.Element
+>        : ^^^^^^^^^^^^            ^^^^^^^^^^^^^^^^
+>count : number
+>      : ^^^^^^
+>0 : 0
+>  : ^
+
+    const [cnt, setCnt] = null as any;
+>cnt : any
+>    : ^^^
+>setCnt : any
+>       : ^^^
+>null as any : any
+
+    return <>
+><>        <p>{cnt}</p>        <button onClick={() => setCnt((prev) => prev + 1)} type="button">Update</button>    </> : JSX.Element
+>                                                                                                                      : ^^^^^^^^^^^
+
+        <p>{cnt}</p>
+><p>{cnt}</p> : JSX.Element
+>             : ^^^^^^^^^^^
+>p : any
+>  : ^^^
+>cnt : any
+>p : any
+>  : ^^^
+
+        <button onClick={() => setCnt((prev) => prev + 1)} type="button">Update</button>
+><button onClick={() => setCnt((prev) => prev + 1)} type="button">Update</button> : JSX.Element
+>                                                                                 : ^^^^^^^^^^^
+>button : any
+>       : ^^^
+>onClick : () => any
+>        : ^^^^^^^^^
+>() => setCnt((prev) => prev + 1) : () => any
+>                                 : ^^^^^^^^^
+>setCnt((prev) => prev + 1) : any
+>setCnt : any
+>(prev) => prev + 1 : (prev: any) => any
+>                   : ^^^^^^^^^^^^^^^^^^
+>prev : any
+>prev + 1 : any
+>prev : any
+>1 : 1
+>  : ^
+>type : string
+>     : ^^^^^^
+>button : any
+>       : ^^^
+
+    </>
+}