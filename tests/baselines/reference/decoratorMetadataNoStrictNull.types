//// [tests/cases/compiler/decoratorMetadataNoStrictNull.ts] ////

=== decoratorMetadataNoStrictNull.ts ===
const dec = (obj: {}, prop: string) => undefined
<<<<<<< HEAD
>dec : (obj: {}, prop: string) => undefined
>(obj: {}, prop: string) => undefined : (obj: {}, prop: string) => undefined
=======
>dec : (obj: {}, prop: string) => any
>    : ^^^^^^  ^^^^^^^^      ^^^^^^^^
>(obj: {}, prop: string) => undefined : (obj: {}, prop: string) => any
>                                     : ^^^^^^  ^^^^^^^^      ^^^^^^^^
>>>>>>> 12402f26
>obj : {}
>    : ^^
>prop : string
>     : ^^^^^^
>undefined : undefined
>          : ^^^^^^^^^

class Foo {
>Foo : Foo
>    : ^^^

  @dec public foo: string | null;
<<<<<<< HEAD
>dec : (obj: {}, prop: string) => undefined
>foo : string | null

  @dec public bar: string;
>dec : (obj: {}, prop: string) => undefined
=======
>dec : (obj: {}, prop: string) => any
>    : ^^^^^^^^^^^^^^^^^^^^^^^^^^^^^^
>foo : string
>    : ^^^^^^

  @dec public bar: string;
>dec : (obj: {}, prop: string) => any
>    : ^^^^^^^^^^^^^^^^^^^^^^^^^^^^^^
>>>>>>> 12402f26
>bar : string
>    : ^^^^^^
}
<|MERGE_RESOLUTION|>--- conflicted
+++ resolved
@@ -1,44 +1,31 @@
-//// [tests/cases/compiler/decoratorMetadataNoStrictNull.ts] ////
-
-=== decoratorMetadataNoStrictNull.ts ===
-const dec = (obj: {}, prop: string) => undefined
-<<<<<<< HEAD
->dec : (obj: {}, prop: string) => undefined
->(obj: {}, prop: string) => undefined : (obj: {}, prop: string) => undefined
-=======
->dec : (obj: {}, prop: string) => any
->    : ^^^^^^  ^^^^^^^^      ^^^^^^^^
->(obj: {}, prop: string) => undefined : (obj: {}, prop: string) => any
->                                     : ^^^^^^  ^^^^^^^^      ^^^^^^^^
->>>>>>> 12402f26
->obj : {}
->    : ^^
->prop : string
->     : ^^^^^^
->undefined : undefined
->          : ^^^^^^^^^
-
-class Foo {
->Foo : Foo
->    : ^^^
-
-  @dec public foo: string | null;
-<<<<<<< HEAD
->dec : (obj: {}, prop: string) => undefined
->foo : string | null
-
-  @dec public bar: string;
->dec : (obj: {}, prop: string) => undefined
-=======
->dec : (obj: {}, prop: string) => any
->    : ^^^^^^^^^^^^^^^^^^^^^^^^^^^^^^
->foo : string
->    : ^^^^^^
-
-  @dec public bar: string;
->dec : (obj: {}, prop: string) => any
->    : ^^^^^^^^^^^^^^^^^^^^^^^^^^^^^^
->>>>>>> 12402f26
->bar : string
->    : ^^^^^^
-}
+//// [tests/cases/compiler/decoratorMetadataNoStrictNull.ts] ////
+
+=== decoratorMetadataNoStrictNull.ts ===
+const dec = (obj: {}, prop: string) => undefined
+>dec : (obj: {}, prop: string) => undefined
+>    : ^^^^^^  ^^^^^^^^      ^^^^^^^^^^^^^^
+>(obj: {}, prop: string) => undefined : (obj: {}, prop: string) => undefined
+>                                     : ^^^^^^  ^^^^^^^^      ^^^^^^^^^^^^^^
+>obj : {}
+>    : ^^
+>prop : string
+>     : ^^^^^^
+>undefined : undefined
+>          : ^^^^^^^^^
+
+class Foo {
+>Foo : Foo
+>    : ^^^
+
+  @dec public foo: string | null;
+>dec : (obj: {}, prop: string) => undefined
+>    : ^^^^^^^^^^^^^^^^^^^^^^^^^^^^^^^^^^^^
+>foo : string | null
+>    : ^^^^^^^^^^^^^
+
+  @dec public bar: string;
+>dec : (obj: {}, prop: string) => undefined
+>    : ^^^^^^^^^^^^^^^^^^^^^^^^^^^^^^^^^^^^
+>bar : string
+>    : ^^^^^^
+}