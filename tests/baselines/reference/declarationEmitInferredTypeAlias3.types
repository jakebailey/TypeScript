//// [tests/cases/compiler/declarationEmitInferredTypeAlias3.ts] ////

=== 0.ts ===
{
    type Data = string | boolean;
>Data : string | boolean
>     : ^^^^^^^^^^^^^^^^

    let obj: Data = true;
>obj : string | boolean
>    : ^^^^^^^^^^^^^^^^
>true : true
>     : ^^^^
}
export { }

=== 1.ts ===
var x = "hi" || 5;
<<<<<<< HEAD
>x : string
>"hi" || 5 : "hi"
=======
>x : string | number
>  : ^^^^^^^^^^^^^^^
>"hi" || 5 : "hi" | 5
>          : ^^^^^^^^
>>>>>>> 12402f26
>"hi" : "hi"
>     : ^^^^
>5 : 5
>  : ^

export default x;
<<<<<<< HEAD
>x : string
=======
>x : string | number
>  : ^^^^^^^^^^^^^^^
>>>>>>> 12402f26

<|MERGE_RESOLUTION|>--- conflicted
+++ resolved
@@ -1,40 +1,31 @@
-//// [tests/cases/compiler/declarationEmitInferredTypeAlias3.ts] ////
-
-=== 0.ts ===
-{
-    type Data = string | boolean;
->Data : string | boolean
->     : ^^^^^^^^^^^^^^^^
-
-    let obj: Data = true;
->obj : string | boolean
->    : ^^^^^^^^^^^^^^^^
->true : true
->     : ^^^^
-}
-export { }
-
-=== 1.ts ===
-var x = "hi" || 5;
-<<<<<<< HEAD
->x : string
->"hi" || 5 : "hi"
-=======
->x : string | number
->  : ^^^^^^^^^^^^^^^
->"hi" || 5 : "hi" | 5
->          : ^^^^^^^^
->>>>>>> 12402f26
->"hi" : "hi"
->     : ^^^^
->5 : 5
->  : ^
-
-export default x;
-<<<<<<< HEAD
->x : string
-=======
->x : string | number
->  : ^^^^^^^^^^^^^^^
->>>>>>> 12402f26
-
+//// [tests/cases/compiler/declarationEmitInferredTypeAlias3.ts] ////
+
+=== 0.ts ===
+{
+    type Data = string | boolean;
+>Data : string | boolean
+>     : ^^^^^^^^^^^^^^^^
+
+    let obj: Data = true;
+>obj : string | boolean
+>    : ^^^^^^^^^^^^^^^^
+>true : true
+>     : ^^^^
+}
+export { }
+
+=== 1.ts ===
+var x = "hi" || 5;
+>x : string
+>  : ^^^^^^
+>"hi" || 5 : "hi"
+>          : ^^^^
+>"hi" : "hi"
+>     : ^^^^
+>5 : 5
+>  : ^
+
+export default x;
+>x : string
+>  : ^^^^^^
+