//// [tests/cases/compiler/restParameterWithBindingPattern3.ts] ////

=== restParameterWithBindingPattern3.ts ===
function a(...[a = 1, b = true]: string[]) { }
>a : (...[a, b]: string[]) => void
>  : ^^^^^^^^^^^^        ^^^^^^^^^
>a : string
>  : ^^^^^^
>1 : 1
>  : ^
>b : string
>  : ^^^^^^
>true : true
>     : ^^^^

function b(...[...foo = []]: string[]) { }
>b : (...[...foo]: string[]) => void
>  : ^^^^^^^^^^^^^^        ^^^^^^^^^
>foo : string[]
<<<<<<< HEAD
>[] : never[]
=======
>    : ^^^^^^^^
>[] : undefined[]
>   : ^^^^^^^^^^^
>>>>>>> 12402f26

function c(...{0: a, length, 3: d}: [boolean, string, number]) { }
>c : (__0_0: boolean, __0_1: string, __0_2: number) => void
>  : ^^^^^^^^^^^^^^^^^^^^^^^^^^^^^^^^^^^^^^^^^^^^^^^^^^^^^^
>a : boolean
>  : ^^^^^^^
>length : 3
>       : ^
>d : undefined
>  : ^^^^^^^^^

function d(...[a, , , d]: [boolean, string, number]) { }
>d : (__0_0: boolean, __0_1: string, __0_2: number) => void
>  : ^^^^^^^^^^^^^^^^^^^^^^^^^^^^^^^^^^^^^^^^^^^^^^^^^^^^^^
>a : boolean
>  : ^^^^^^^
> : undefined
> : ^^^^^^^^^
> : undefined
> : ^^^^^^^^^
>d : undefined
>  : ^^^^^^^^^

function e(...{0: a = 1, 1: b = true, ...rest: rest}: [boolean, string, number]) { }
>e : (__0_0: boolean, __0_1: string, __0_2: number) => void
>  : ^^^^^^^^^^^^^^^^^^^^^^^^^^^^^^^^^^^^^^^^^^^^^^^^^^^^^^
>a : boolean
>  : ^^^^^^^
>1 : 1
>  : ^
>b : string
>  : ^^^^^^
>true : true
>     : ^^^^
>rest : any
<<<<<<< HEAD
>rest : { [n: number]: string | number | boolean; 0: boolean; 1: string; 2: number; length: 3; toString(): string; toLocaleString(): string; pop(): string | number | boolean | undefined; push(...items: (string | number | boolean)[]): number; concat(...items: ConcatArray<string | number | boolean>[]): (string | number | boolean)[]; concat(...items: (string | number | boolean | ConcatArray<string | number | boolean>)[]): (string | number | boolean)[]; join(separator?: string | undefined): string; reverse(): (string | number | boolean)[]; shift(): string | number | boolean | undefined; slice(start?: number | undefined, end?: number | undefined): (string | number | boolean)[]; sort(compareFn?: ((a: string | number | boolean, b: string | number | boolean) => number) | undefined): [boolean, string, number]; splice(start: number, deleteCount?: number | undefined): (string | number | boolean)[]; splice(start: number, deleteCount: number, ...items: (string | number | boolean)[]): (string | number | boolean)[]; unshift(...items: (string | number | boolean)[]): number; indexOf(searchElement: string | number | boolean, fromIndex?: number | undefined): number; lastIndexOf(searchElement: string | number | boolean, fromIndex?: number | undefined): number; every<S extends string | number | boolean>(predicate: (value: string | number | boolean, index: number, array: (string | number | boolean)[]) => value is S, thisArg?: any): this is S[]; every(predicate: (value: string | number | boolean, index: number, array: (string | number | boolean)[]) => unknown, thisArg?: any): boolean; some(predicate: (value: string | number | boolean, index: number, array: (string | number | boolean)[]) => unknown, thisArg?: any): boolean; forEach(callbackfn: (value: string | number | boolean, index: number, array: (string | number | boolean)[]) => void, thisArg?: any): void; map<U>(callbackfn: (value: string | number | boolean, index: number, array: (string | number | boolean)[]) => U, thisArg?: any): U[]; filter<S extends string | number | boolean>(predicate: (value: string | number | boolean, index: number, array: (string | number | boolean)[]) => value is S, thisArg?: any): S[]; filter(predicate: (value: string | number | boolean, index: number, array: (string | number | boolean)[]) => unknown, thisArg?: any): (string | number | boolean)[]; reduce(callbackfn: (previousValue: string | number | boolean, currentValue: string | number | boolean, currentIndex: number, array: (string | number | boolean)[]) => string | number | boolean): string | number | boolean; reduce(callbackfn: (previousValue: string | number | boolean, currentValue: string | number | boolean, currentIndex: number, array: (string | number | boolean)[]) => string | number | boolean, initialValue: string | number | boolean): string | number | boolean; reduce<U>(callbackfn: (previousValue: U, currentValue: string | number | boolean, currentIndex: number, array: (string | number | boolean)[]) => U, initialValue: U): U; reduceRight(callbackfn: (previousValue: string | number | boolean, currentValue: string | number | boolean, currentIndex: number, array: (string | number | boolean)[]) => string | number | boolean): string | number | boolean; reduceRight(callbackfn: (previousValue: string | number | boolean, currentValue: string | number | boolean, currentIndex: number, array: (string | number | boolean)[]) => string | number | boolean, initialValue: string | number | boolean): string | number | boolean; reduceRight<U>(callbackfn: (previousValue: U, currentValue: string | number | boolean, currentIndex: number, array: (string | number | boolean)[]) => U, initialValue: U): U; }
=======
>     : ^^^
>rest : { [n: number]: string | number | boolean; 0: boolean; 1: string; 2: number; length: 3; toString(): string; toLocaleString(): string; pop(): string | number | boolean; push(...items: (string | number | boolean)[]): number; concat(...items: ConcatArray<string | number | boolean>[]): (string | number | boolean)[]; concat(...items: (string | number | boolean | ConcatArray<string | number | boolean>)[]): (string | number | boolean)[]; join(separator?: string): string; reverse(): (string | number | boolean)[]; shift(): string | number | boolean; slice(start?: number, end?: number): (string | number | boolean)[]; sort(compareFn?: (a: string | number | boolean, b: string | number | boolean) => number): [boolean, string, number]; splice(start: number, deleteCount?: number): (string | number | boolean)[]; splice(start: number, deleteCount: number, ...items: (string | number | boolean)[]): (string | number | boolean)[]; unshift(...items: (string | number | boolean)[]): number; indexOf(searchElement: string | number | boolean, fromIndex?: number): number; lastIndexOf(searchElement: string | number | boolean, fromIndex?: number): number; every<S extends string | number | boolean>(predicate: (value: string | number | boolean, index: number, array: (string | number | boolean)[]) => value is S, thisArg?: any): this is S[]; every(predicate: (value: string | number | boolean, index: number, array: (string | number | boolean)[]) => unknown, thisArg?: any): boolean; some(predicate: (value: string | number | boolean, index: number, array: (string | number | boolean)[]) => unknown, thisArg?: any): boolean; forEach(callbackfn: (value: string | number | boolean, index: number, array: (string | number | boolean)[]) => void, thisArg?: any): void; map<U>(callbackfn: (value: string | number | boolean, index: number, array: (string | number | boolean)[]) => U, thisArg?: any): U[]; filter<S_1 extends string | number | boolean>(predicate: (value: string | number | boolean, index: number, array: (string | number | boolean)[]) => value is S_1, thisArg?: any): S_1[]; filter(predicate: (value: string | number | boolean, index: number, array: (string | number | boolean)[]) => unknown, thisArg?: any): (string | number | boolean)[]; reduce(callbackfn: (previousValue: string | number | boolean, currentValue: string | number | boolean, currentIndex: number, array: (string | number | boolean)[]) => string | number | boolean): string | number | boolean; reduce(callbackfn: (previousValue: string | number | boolean, currentValue: string | number | boolean, currentIndex: number, array: (string | number | boolean)[]) => string | number | boolean, initialValue: string | number | boolean): string | number | boolean; reduce<U_1>(callbackfn: (previousValue: U_1, currentValue: string | number | boolean, currentIndex: number, array: (string | number | boolean)[]) => U_1, initialValue: U_1): U_1; reduceRight(callbackfn: (previousValue: string | number | boolean, currentValue: string | number | boolean, currentIndex: number, array: (string | number | boolean)[]) => string | number | boolean): string | number | boolean; reduceRight(callbackfn: (previousValue: string | number | boolean, currentValue: string | number | boolean, currentIndex: number, array: (string | number | boolean)[]) => string | number | boolean, initialValue: string | number | boolean): string | number | boolean; reduceRight<U_2>(callbackfn: (previousValue: U_2, currentValue: string | number | boolean, currentIndex: number, array: (string | number | boolean)[]) => U_2, initialValue: U_2): U_2; }
>     : ^^^^^^^^^^^^^^^^^^^^^^^^^^^^^^^^^^^^^^^^^^^^^^^^^^^^^^^^^^^^^^^^^^^^^^^^^^^^^^^^^^^^^^^^^^^^^^^^^^^^^^^^^^^^^^^^^^^^^^^^^^^^^^^^^^^^^^^^^^^^^^^^^^^^^^^^^^^^^^^^^^^^^^^^^^^^^^^^^^^^^^^^^^^^^^^^^^^^^^^^^^^^^^^^^^^^^^^^^^^^^^^^^^^^^^^^^^^^^^^^^^^^^^^^^^^^^^^^^^^^^^^^^^^^^^^^^^^^^^^^^^^^^^^^^^^^^^^^^^^^^^^^^^^^^^^^^^^^^^^^^^^^^^^^^^^^^^^^^^^^^^^^^^^^^^^^^^^^^^^^^^^^^^^^^^^^^^^^^^^^^^^^^^^^^^^^^^^^^^^^^^^^^^^^^^^^^^^^^^^^^^^^^^^^^^^^^^^^^^^^^^^^^^^^^^^^^^^^^^^^^^^^^^^^^^^^^^^^^^^^^^^^^^^^^^^^^^^^^^^^^^^^^^^^^^^^^^^^^^^^^^^^^^^^^^^^^^^^^^^^^^^^^^^^^^^^^^^^^^^^^^^^^^^^^^^^^^^^^^^^^^^^^^^^^^^^^^^^^^^^^^^^^^^^^^^^^^^^^^^^^^^^^^^^^^^^^^^^^^^^^^^^^^^^^^^^^^^^^^^^^^^^^^^^^^^^^^^^^^^^^^^^^^^^^^^^^^^^^^^^^^^^^^^^^^^^^^^^^^^^^^^^^^^^^^^^^^^^^^^^^^^^^^^^^^^^^^^^^^^^^^^^^^^^^^^^^^^^^^^^^^^^^^^^^^^^^^^^^^^^^^^^^^^^^^^^^^^^^^^^^^^^^^^^^^^^^^^^^^^^^^^^^^^^^^^^^^^^^^^^^^^^^^^^^^^^^^^^^^^^^^^^^^^^^^^^^^^^^^^^^^^^^^^^^^^^^^^^^^^^^^^^^^^^^^^^^^^^^^^^^^^^^^^^^^^^^^^^^^^^^^^^^^^^^^^^^^^^^^^^^^^^^^^^^^^^^^^^^^^^^^^^^^^^^^^^^^^^^^^^^^^^^^^^^^^^^^^^^^^^^^^^^^^^^^^^^^^^^^^^^^^^^^^^^^^^^^^^^^^^^^^^^^^^^^^^^^^^^^^^^^^^^^^^^^^^^^^^^^^^^^^^^^^^^^^^^^^^^^^^^^^^^^^^^^^^^^^^^^^^^^^^^^^^^^^^^^^^^^^^^^^^^^^^^^^^^^^^^^^^^^^^^^^^^^^^^^^^^^^^^^^^^^^^^^^^^^^^^^^^^^^^^^^^^^^^^^^^^^^^^^^^^^^^^^^^^^^^^^^^^^^^^^^^^^^^^^^^^^^^^^^^^^^^^^^^^^^^^^^^^^^^^^^^^^^^^^^^^^^^^^^^^^^^^^^^^^^^^^^^^^^^^^^^^^^^^^^^^^^^^^^^^^^^^^^^^^^^^^^^^^^^^^^^^^^^^^^^^^^^^^^^^^^^^^^^^^^^^^^^^^^^^^^^^^^^^^^^^^^^^^^^^^^^^^^^^^^^^^^^^^^^^^^^^^^^^^^^^^^^^^^^^^^^^^^^^^^^^^^^^^^^^^^^^^^^^^^^^^^^^^^^^^^^^^^^^^^^^^^^^^^^^^^^^^^^^^^^^^^^^^^^^^^^^^^^^^^^^^^^^^^^^^^^^^^^^^^^^^^^^^^^^^^^^^^^^^^^^^^^^^^^^^^^^^^^^^^^^^^^^^^^^^^^^^^^^^^^^^^^^^^^^^^^^^^^^^^^^^^^^^^^^^^^^^^^^^^^^^^^^^^^^^^^^^^^^^^^^^^^^^^^^^^^^^^^^^^^^^^^^^^^^^^^^^^^^^^^^^^^^^^^^^^^^^^^^^^^^^^^^^^^^^^^^^^^^^^^^^^^^^^^^^^^^^^^^^^^^^^^^^^^^^^^^^^^^^^^^^^^^^^^^^^^^^^^^^^^^^^^^^^^^^^^^^^^^^^^^^^^^^^^^^^^^^^^^^^^^^^^^^^^^^^^^^^^^^^^^^^^^^^^^^^^^^^^^^^^^^^^^^^^^^^^^^^^^^^^^^^^^^^^^^^^^^^^^^^^^^^^^^^^^^^^^^^^^^^^^^^^^^^^^^^^^^^^^^^^^^^^^^^^^^^^^^^^^^^^^^^^^^^^^^^^^^^^^^^^^^^^^^^^^^^^^^^^^^^^^^^^^^^^^^^^^^^^^^^^^^^^^^^^^^^^^^^^^^^^^^^^^^^^^^^^^^^^^^^^^^^^^^^^^^^^^^^^^^^^^^^^^^^^^^^^^^^^^^^^^^^^^^^^^^^^^^^^^^^^^^^^^^^^^^^^^^^^^^^^^^^^^^^^^^^^^^^^^^^^^^^^^^^^^^^^^^^^^^^^^^^^^^^^^^^^^^^^^^^^^^^^^^^^^^^^^^^^^^^^^^^^^^^^^^^^^^^^^^^^^^^^^^^^^^^^^^^^^^^^^^^^^^^^^^^^^^^^^^^^^^^^^^^^^^^^^^^^^^^^^^^^^^^^^^^^^^^^^^^^^^^^^^^^^^^^^^^^^^^^^^^^^^^^^^^^^^^^^^^^^^^^^^^^^^^^^^^^^^^^^^^^^^^^^^^^^^^^^^^^^^^^^^^^^^^^^^^^^^^^^^^^^^^^^^^^^^^^^^^^^^^^^^^^^^^^^^^^^^^^^^^^^^^^^^^^^^^^^^^^^^^^^^^^^^^^^^^^^^^^^^^^^^^^^^^^^^^^^^^^^^^^^^^^^^^^^^^^^^^^^^^^^^^^^^^^^^^^^^^^^^^^^^^^^^^^^^^^^^^^^^^^^^^^^^^^^^^^^^^^^^^^^^^^^^^^^^^^^^^^^^^^^^^^^^^^^^^^^^^^^^^^^^^^^^^^^^^^^^^^^^^^^^^^^^^^^^^^^^^^^^^^^^^^^^^^^^^^^^^^^^^^^^^^^^^^^^^^^^^^^^^^^^^^^^^^^^^^^^^^^^^^^^^^^^^^^^^^^^^^^^^^^^^^^^^^^^^^^^^^^^^^^^^^^^^^^^^^^^^^^^^^^^^^^^^^^^^^^^^^^^^^^^^^^^^^^^^^^^^^^^^^^^^^^^^^^^^^^^^^^^^^^^^^^^^^^^^^^^^^^^^^^^^^^^^^^^^^^^^^^^^^^^^^^^^^^^^^^^^^^^^^^^^^^^^^^^^^^^^^^^^^^^^^^^^^^^^^^^^^^^^^^^^^^^^^^^^^^^^^^^^^^^^^^^^^^^^^^^^^^^^^^^^^^^^^^^^^^^^^^^^^^^^^^^^^^^^^^^^^^^^^^^^^^^^^^^^^^^^^^^^^^^^^^^^^^^^^^^^^^^^^^^^^^^^^^^^^^^^^^^^^^^^^^^^^^^^^^^^^^^^^^^^^^^^^^^^^^^^^^^^^^^^^^^^^^^^^^^^^^^^^^^^^^^^^^^^^^^^^^^^^^^^^^^^^^^^^^^^^^^^^^^^^^^^^^^^^^^^^^^^^^^^^^^^^^^^^^^^^^^^^^^^^^^^^^^^^^^^^^^^^^^^^^^^^^^^^^^^^^^^^^^^^^^^^^^^^^^^^^^^^^^^^^^^^^^^^^^^^^^^^^^^^^^^^^^^^^^^^^^^^^^^^^^^^^^^^^^^^^^^^^^^^^^^^^^^^^^^^^^^^^^^^^^^^^^^^^^^^^^^^^^^^^^^^^^^^^^^^^^^^^^^^^^^^^^^^^^^^^^^^^^^^^^^^^^^^^^^^^^^^^^^^^^^^^^^^^^^
>>>>>>> 12402f26

<|MERGE_RESOLUTION|>--- conflicted
+++ resolved
@@ -1,69 +1,61 @@
-//// [tests/cases/compiler/restParameterWithBindingPattern3.ts] ////
-
-=== restParameterWithBindingPattern3.ts ===
-function a(...[a = 1, b = true]: string[]) { }
->a : (...[a, b]: string[]) => void
->  : ^^^^^^^^^^^^        ^^^^^^^^^
->a : string
->  : ^^^^^^
->1 : 1
->  : ^
->b : string
->  : ^^^^^^
->true : true
->     : ^^^^
-
-function b(...[...foo = []]: string[]) { }
->b : (...[...foo]: string[]) => void
->  : ^^^^^^^^^^^^^^        ^^^^^^^^^
->foo : string[]
-<<<<<<< HEAD
->[] : never[]
-=======
->    : ^^^^^^^^
->[] : undefined[]
->   : ^^^^^^^^^^^
->>>>>>> 12402f26
-
-function c(...{0: a, length, 3: d}: [boolean, string, number]) { }
->c : (__0_0: boolean, __0_1: string, __0_2: number) => void
->  : ^^^^^^^^^^^^^^^^^^^^^^^^^^^^^^^^^^^^^^^^^^^^^^^^^^^^^^
->a : boolean
->  : ^^^^^^^
->length : 3
->       : ^
->d : undefined
->  : ^^^^^^^^^
-
-function d(...[a, , , d]: [boolean, string, number]) { }
->d : (__0_0: boolean, __0_1: string, __0_2: number) => void
->  : ^^^^^^^^^^^^^^^^^^^^^^^^^^^^^^^^^^^^^^^^^^^^^^^^^^^^^^
->a : boolean
->  : ^^^^^^^
-> : undefined
-> : ^^^^^^^^^
-> : undefined
-> : ^^^^^^^^^
->d : undefined
->  : ^^^^^^^^^
-
-function e(...{0: a = 1, 1: b = true, ...rest: rest}: [boolean, string, number]) { }
->e : (__0_0: boolean, __0_1: string, __0_2: number) => void
->  : ^^^^^^^^^^^^^^^^^^^^^^^^^^^^^^^^^^^^^^^^^^^^^^^^^^^^^^
->a : boolean
->  : ^^^^^^^
->1 : 1
->  : ^
->b : string
->  : ^^^^^^
->true : true
->     : ^^^^
->rest : any
-<<<<<<< HEAD
->rest : { [n: number]: string | number | boolean; 0: boolean; 1: string; 2: number; length: 3; toString(): string; toLocaleString(): string; pop(): string | number | boolean | undefined; push(...items: (string | number | boolean)[]): number; concat(...items: ConcatArray<string | number | boolean>[]): (string | number | boolean)[]; concat(...items: (string | number | boolean | ConcatArray<string | number | boolean>)[]): (string | number | boolean)[]; join(separator?: string | undefined): string; reverse(): (string | number | boolean)[]; shift(): string | number | boolean | undefined; slice(start?: number | undefined, end?: number | undefined): (string | number | boolean)[]; sort(compareFn?: ((a: string | number | boolean, b: string | number | boolean) => number) | undefined): [boolean, string, number]; splice(start: number, deleteCount?: number | undefined): (string | number | boolean)[]; splice(start: number, deleteCount: number, ...items: (string | number | boolean)[]): (string | number | boolean)[]; unshift(...items: (string | number | boolean)[]): number; indexOf(searchElement: string | number | boolean, fromIndex?: number | undefined): number; lastIndexOf(searchElement: string | number | boolean, fromIndex?: number | undefined): number; every<S extends string | number | boolean>(predicate: (value: string | number | boolean, index: number, array: (string | number | boolean)[]) => value is S, thisArg?: any): this is S[]; every(predicate: (value: string | number | boolean, index: number, array: (string | number | boolean)[]) => unknown, thisArg?: any): boolean; some(predicate: (value: string | number | boolean, index: number, array: (string | number | boolean)[]) => unknown, thisArg?: any): boolean; forEach(callbackfn: (value: string | number | boolean, index: number, array: (string | number | boolean)[]) => void, thisArg?: any): void; map<U>(callbackfn: (value: string | number | boolean, index: number, array: (string | number | boolean)[]) => U, thisArg?: any): U[]; filter<S extends string | number | boolean>(predicate: (value: string | number | boolean, index: number, array: (string | number | boolean)[]) => value is S, thisArg?: any): S[]; filter(predicate: (value: string | number | boolean, index: number, array: (string | number | boolean)[]) => unknown, thisArg?: any): (string | number | boolean)[]; reduce(callbackfn: (previousValue: string | number | boolean, currentValue: string | number | boolean, currentIndex: number, array: (string | number | boolean)[]) => string | number | boolean): string | number | boolean; reduce(callbackfn: (previousValue: string | number | boolean, currentValue: string | number | boolean, currentIndex: number, array: (string | number | boolean)[]) => string | number | boolean, initialValue: string | number | boolean): string | number | boolean; reduce<U>(callbackfn: (previousValue: U, currentValue: string | number | boolean, currentIndex: number, array: (string | number | boolean)[]) => U, initialValue: U): U; reduceRight(callbackfn: (previousValue: string | number | boolean, currentValue: string | number | boolean, currentIndex: number, array: (string | number | boolean)[]) => string | number | boolean): string | number | boolean; reduceRight(callbackfn: (previousValue: string | number | boolean, currentValue: string | number | boolean, currentIndex: number, array: (string | number | boolean)[]) => string | number | boolean, initialValue: string | number | boolean): string | number | boolean; reduceRight<U>(callbackfn: (previousValue: U, currentValue: string | number | boolean, currentIndex: number, array: (string | number | boolean)[]) => U, initialValue: U): U; }
-=======
->     : ^^^
->rest : { [n: number]: string | number | boolean; 0: boolean; 1: string; 2: number; length: 3; toString(): string; toLocaleString(): string; pop(): string | number | boolean; push(...items: (string | number | boolean)[]): number; concat(...items: ConcatArray<string | number | boolean>[]): (string | number | boolean)[]; concat(...items: (string | number | boolean | ConcatArray<string | number | boolean>)[]): (string | number | boolean)[]; join(separator?: string): string; reverse(): (string | number | boolean)[]; shift(): string | number | boolean; slice(start?: number, end?: number): (string | number | boolean)[]; sort(compareFn?: (a: string | number | boolean, b: string | number | boolean) => number): [boolean, string, number]; splice(start: number, deleteCount?: number): (string | number | boolean)[]; splice(start: number, deleteCount: number, ...items: (string | number | boolean)[]): (string | number | boolean)[]; unshift(...items: (string | number | boolean)[]): number; indexOf(searchElement: string | number | boolean, fromIndex?: number): number; lastIndexOf(searchElement: string | number | boolean, fromIndex?: number): number; every<S extends string | number | boolean>(predicate: (value: string | number | boolean, index: number, array: (string | number | boolean)[]) => value is S, thisArg?: any): this is S[]; every(predicate: (value: string | number | boolean, index: number, array: (string | number | boolean)[]) => unknown, thisArg?: any): boolean; some(predicate: (value: string | number | boolean, index: number, array: (string | number | boolean)[]) => unknown, thisArg?: any): boolean; forEach(callbackfn: (value: string | number | boolean, index: number, array: (string | number | boolean)[]) => void, thisArg?: any): void; map<U>(callbackfn: (value: string | number | boolean, index: number, array: (string | number | boolean)[]) => U, thisArg?: any): U[]; filter<S_1 extends string | number | boolean>(predicate: (value: string | number | boolean, index: number, array: (string | number | boolean)[]) => value is S_1, thisArg?: any): S_1[]; filter(predicate: (value: string | number | boolean, index: number, array: (string | number | boolean)[]) => unknown, thisArg?: any): (string | number | boolean)[]; reduce(callbackfn: (previousValue: string | number | boolean, currentValue: string | number | boolean, currentIndex: number, array: (string | number | boolean)[]) => string | number | boolean): string | number | boolean; reduce(callbackfn: (previousValue: string | number | boolean, currentValue: string | number | boolean, currentIndex: number, array: (string | number | boolean)[]) => string | number | boolean, initialValue: string | number | boolean): string | number | boolean; reduce<U_1>(callbackfn: (previousValue: U_1, currentValue: string | number | boolean, currentIndex: number, array: (string | number | boolean)[]) => U_1, initialValue: U_1): U_1; reduceRight(callbackfn: (previousValue: string | number | boolean, currentValue: string | number | boolean, currentIndex: number, array: (string | number | boolean)[]) => string | number | boolean): string | number | boolean; reduceRight(callbackfn: (previousValue: string | number | boolean, currentValue: string | number | boolean, currentIndex: number, array: (string | number | boolean)[]) => string | number | boolean, initialValue: string | number | boolean): string | number | boolean; reduceRight<U_2>(callbackfn: (previousValue: U_2, currentValue: string | number | boolean, currentIndex: number, array: (string | number | boolean)[]) => U_2, initialValue: U_2): U_2; }
->     : ^^^^^^^^^^^^^^^^^^^^^^^^^^^^^^^^^^^^^^^^^^^^^^^^^^^^^^^^^^^^^^^^^^^^^^^^^^^^^^^^^^^^^^^^^^^^^^^^^^^^^^^^^^^^^^^^^^^^^^^^^^^^^^^^^^^^^^^^^^^^^^^^^^^^^^^^^^^^^^^^^^^^^^^^^^^^^^^^^^^^^^^^^^^^^^^^^^^^^^^^^^^^^^^^^^^^^^^^^^^^^^^^^^^^^^^^^^^^^^^^^^^^^^^^^^^^^^^^^^^^^^^^^^^^^^^^^^^^^^^^^^^^^^^^^^^^^^^^^^^^^^^^^^^^^^^^^^^^^^^^^^^^^^^^^^^^^^^^^^^^^^^^^^^^^^^^^^^^^^^^^^^^^^^^^^^^^^^^^^^^^^^^^^^^^^^^^^^^^^^^^^^^^^^^^^^^^^^^^^^^^^^^^^^^^^^^^^^^^^^^^^^^^^^^^^^^^^^^^^^^^^^^^^^^^^^^^^^^^^^^^^^^^^^^^^^^^^^^^^^^^^^^^^^^^^^^^^^^^^^^^^^^^^^^^^^^^^^^^^^^^^^^^^^^^^^^^^^^^^^^^^^^^^^^^^^^^^^^^^^^^^^^^^^^^^^^^^^^^^^^^^^^^^^^^^^^^^^^^^^^^^^^^^^^^^^^^^^^^^^^^^^^^^^^^^^^^^^^^^^^^^^^^^^^^^^^^^^^^^^^^^^^^^^^^^^^^^^^^^^^^^^^^^^^^^^^^^^^^^^^^^^^^^^^^^^^^^^^^^^^^^^^^^^^^^^^^^^^^^^^^^^^^^^^^^^^^^^^^^^^^^^^^^^^^^^^^^^^^^^^^^^^^^^^^^^^^^^^^^^^^^^^^^^^^^^^^^^^^^^^^^^^^^^^^^^^^^^^^^^^^^^^^^^^^^^^^^^^^^^^^^^^^^^^^^^^^^^^^^^^^^^^^^^^^^^^^^^^^^^^^^^^^^^^^^^^^^^^^^^^^^^^^^^^^^^^^^^^^^^^^^^^^^^^^^^^^^^^^^^^^^^^^^^^^^^^^^^^^^^^^^^^^^^^^^^^^^^^^^^^^^^^^^^^^^^^^^^^^^^^^^^^^^^^^^^^^^^^^^^^^^^^^^^^^^^^^^^^^^^^^^^^^^^^^^^^^^^^^^^^^^^^^^^^^^^^^^^^^^^^^^^^^^^^^^^^^^^^^^^^^^^^^^^^^^^^^^^^^^^^^^^^^^^^^^^^^^^^^^^^^^^^^^^^^^^^^^^^^^^^^^^^^^^^^^^^^^^^^^^^^^^^^^^^^^^^^^^^^^^^^^^^^^^^^^^^^^^^^^^^^^^^^^^^^^^^^^^^^^^^^^^^^^^^^^^^^^^^^^^^^^^^^^^^^^^^^^^^^^^^^^^^^^^^^^^^^^^^^^^^^^^^^^^^^^^^^^^^^^^^^^^^^^^^^^^^^^^^^^^^^^^^^^^^^^^^^^^^^^^^^^^^^^^^^^^^^^^^^^^^^^^^^^^^^^^^^^^^^^^^^^^^^^^^^^^^^^^^^^^^^^^^^^^^^^^^^^^^^^^^^^^^^^^^^^^^^^^^^^^^^^^^^^^^^^^^^^^^^^^^^^^^^^^^^^^^^^^^^^^^^^^^^^^^^^^^^^^^^^^^^^^^^^^^^^^^^^^^^^^^^^^^^^^^^^^^^^^^^^^^^^^^^^^^^^^^^^^^^^^^^^^^^^^^^^^^^^^^^^^^^^^^^^^^^^^^^^^^^^^^^^^^^^^^^^^^^^^^^^^^^^^^^^^^^^^^^^^^^^^^^^^^^^^^^^^^^^^^^^^^^^^^^^^^^^^^^^^^^^^^^^^^^^^^^^^^^^^^^^^^^^^^^^^^^^^^^^^^^^^^^^^^^^^^^^^^^^^^^^^^^^^^^^^^^^^^^^^^^^^^^^^^^^^^^^^^^^^^^^^^^^^^^^^^^^^^^^^^^^^^^^^^^^^^^^^^^^^^^^^^^^^^^^^^^^^^^^^^^^^^^^^^^^^^^^^^^^^^^^^^^^^^^^^^^^^^^^^^^^^^^^^^^^^^^^^^^^^^^^^^^^^^^^^^^^^^^^^^^^^^^^^^^^^^^^^^^^^^^^^^^^^^^^^^^^^^^^^^^^^^^^^^^^^^^^^^^^^^^^^^^^^^^^^^^^^^^^^^^^^^^^^^^^^^^^^^^^^^^^^^^^^^^^^^^^^^^^^^^^^^^^^^^^^^^^^^^^^^^^^^^^^^^^^^^^^^^^^^^^^^^^^^^^^^^^^^^^^^^^^^^^^^^^^^^^^^^^^^^^^^^^^^^^^^^^^^^^^^^^^^^^^^^^^^^^^^^^^^^^^^^^^^^^^^^^^^^^^^^^^^^^^^^^^^^^^^^^^^^^^^^^^^^^^^^^^^^^^^^^^^^^^^^^^^^^^^^^^^^^^^^^^^^^^^^^^^^^^^^^^^^^^^^^^^^^^^^^^^^^^^^^^^^^^^^^^^^^^^^^^^^^^^^^^^^^^^^^^^^^^^^^^^^^^^^^^^^^^^^^^^^^^^^^^^^^^^^^^^^^^^^^^^^^^^^^^^^^^^^^^^^^^^^^^^^^^^^^^^^^^^^^^^^^^^^^^^^^^^^^^^^^^^^^^^^^^^^^^^^^^^^^^^^^^^^^^^^^^^^^^^^^^^^^^^^^^^^^^^^^^^^^^^^^^^^^^^^^^^^^^^^^^^^^^^^^^^^^^^^^^^^^^^^^^^^^^^^^^^^^^^^^^^^^^^^^^^^^^^^^^^^^^^^^^^^^^^^^^^^^^^^^^^^^^^^^^^^^^^^^^^^^^^^^^^^^^^^^^^^^^^^^^^^^^^^^^^^^^^^^^^^^^^^^^^^^^^^^^^^^^^^^^^^^^^^^^^^^^^^^^^^^^^^^^^^^^^^^^^^^^^^^^^^^^^^^^^^^^^^^^^^^^^^^^^^^^^^^^^^^^^^^^^^^^^^^^^^^^^^^^^^^^^^^^^^^^^^^^^^^^^^^^^^^^^^^^^^^^^^^^^^^^^^^^^^^^^^^^^^^^^^^^^^^^^^^^^^^^^^^^^^^^^^^^^^^^^^^^^^^^^^^^^^^^^^^^^^^^^^^^^^^^^^^^^^^^^^^^^^^^^^^^^^^^^^^^^^^^^^^^^^^^^^^^^^^^^^^^^^^^^^^^^^^^^^^^^^^^^^^^^^^^^^^^^^^^^^^^^^^^^^^^^^^^^^^^^^^^^^^^^^^^^^^^^^^^^^^^^^^^^^^^^^^^^^^^^^^^^^^^^^^^^^^^^^^^^^^^^^^^^^^^^^^^^^^^^^^^^^^^^^^^^^^^^^^^^^^^^^^^^^^^^^^^^^^^^^^^^^^^^^^^^^^^^^^^^^^^^^^^^^^^^^^^^^^^^^^^^^^^^^^^^^^^^^^^^^^^^^^^^^^^^^^^^^^^^^^^^^^^^^^^^^^^^^^^^^^^^^^^^^^^^^^^^^^^^^^^^^^^^^^^^^^^^^^^^^^^^^^^^^^^^^^^^^^^^^^^^^^^^^^^^^^^^^^^^^^^^^^^^^^^^^^^^^^^^^^^^^^^^^^^^^^^^^^^^^^^^^^^^^^^^^^^^^^^^^^^^^^^^^^^^^^^^^^^^^^^^^^^^^^^^^^^^^^^^^^^^^^^^^^^^^^^^^^^^^^^^^^^^^^^^^^^^^^^^^^^^^^^^^^^^^^^^^^^^^^^^^^^^^^^^^^^^^^^^^^^^^^^^^^^^^^^^^^^^^^^^^^^^^^^^^^^^^^^^^^^
->>>>>>> 12402f26
-
+//// [tests/cases/compiler/restParameterWithBindingPattern3.ts] ////
+
+=== restParameterWithBindingPattern3.ts ===
+function a(...[a = 1, b = true]: string[]) { }
+>a : (...[a, b]: string[]) => void
+>  : ^^^^^^^^^^^^        ^^^^^^^^^
+>a : string
+>  : ^^^^^^
+>1 : 1
+>  : ^
+>b : string
+>  : ^^^^^^
+>true : true
+>     : ^^^^
+
+function b(...[...foo = []]: string[]) { }
+>b : (...[...foo]: string[]) => void
+>  : ^^^^^^^^^^^^^^        ^^^^^^^^^
+>foo : string[]
+>    : ^^^^^^^^
+>[] : never[]
+>   : ^^^^^^^
+
+function c(...{0: a, length, 3: d}: [boolean, string, number]) { }
+>c : (__0_0: boolean, __0_1: string, __0_2: number) => void
+>  : ^^^^^^^^^^^^^^^^^^^^^^^^^^^^^^^^^^^^^^^^^^^^^^^^^^^^^^
+>a : boolean
+>  : ^^^^^^^
+>length : 3
+>       : ^
+>d : undefined
+>  : ^^^^^^^^^
+
+function d(...[a, , , d]: [boolean, string, number]) { }
+>d : (__0_0: boolean, __0_1: string, __0_2: number) => void
+>  : ^^^^^^^^^^^^^^^^^^^^^^^^^^^^^^^^^^^^^^^^^^^^^^^^^^^^^^
+>a : boolean
+>  : ^^^^^^^
+> : undefined
+> : ^^^^^^^^^
+> : undefined
+> : ^^^^^^^^^
+>d : undefined
+>  : ^^^^^^^^^
+
+function e(...{0: a = 1, 1: b = true, ...rest: rest}: [boolean, string, number]) { }
+>e : (__0_0: boolean, __0_1: string, __0_2: number) => void
+>  : ^^^^^^^^^^^^^^^^^^^^^^^^^^^^^^^^^^^^^^^^^^^^^^^^^^^^^^
+>a : boolean
+>  : ^^^^^^^
+>1 : 1
+>  : ^
+>b : string
+>  : ^^^^^^
+>true : true
+>     : ^^^^
+>rest : any
+>     : ^^^
+>rest : { [n: number]: string | number | boolean; 0: boolean; 1: string; 2: number; length: 3; toString(): string; toLocaleString(): string; pop(): string | number | boolean | undefined; push(...items: (string | number | boolean)[]): number; concat(...items: ConcatArray<string | number | boolean>[]): (string | number | boolean)[]; concat(...items: (string | number | boolean | ConcatArray<string | number | boolean>)[]): (string | number | boolean)[]; join(separator?: string | undefined): string; reverse(): (string | number | boolean)[]; shift(): string | number | boolean | undefined; slice(start?: number | undefined, end?: number | undefined): (string | number | boolean)[]; sort(compareFn?: ((a: string | number | boolean, b: string | number | boolean) => number) | undefined): [boolean, string, number]; splice(start: number, deleteCount?: number | undefined): (string | number | boolean)[]; splice(start: number, deleteCount: number, ...items: (string | number | boolean)[]): (string | number | boolean)[]; unshift(...items: (string | number | boolean)[]): number; indexOf(searchElement: string | number | boolean, fromIndex?: number | undefined): number; lastIndexOf(searchElement: string | number | boolean, fromIndex?: number | undefined): number; every<S extends string | number | boolean>(predicate: (value: string | number | boolean, index: number, array: (string | number | boolean)[]) => value is S, thisArg?: any): this is S[]; every(predicate: (value: string | number | boolean, index: number, array: (string | number | boolean)[]) => unknown, thisArg?: any): boolean; some(predicate: (value: string | number | boolean, index: number, array: (string | number | boolean)[]) => unknown, thisArg?: any): boolean; forEach(callbackfn: (value: string | number | boolean, index: number, array: (string | number | boolean)[]) => void, thisArg?: any): void; map<U>(callbackfn: (value: string | number | boolean, index: number, array: (string | number | boolean)[]) => U, thisArg?: any): U[]; filter<S_1 extends string | number | boolean>(predicate: (value: string | number | boolean, index: number, array: (string | number | boolean)[]) => value is S_1, thisArg?: any): S_1[]; filter(predicate: (value: string | number | boolean, index: number, array: (string | number | boolean)[]) => unknown, thisArg?: any): (string | number | boolean)[]; reduce(callbackfn: (previousValue: string | number | boolean, currentValue: string | number | boolean, currentIndex: number, array: (string | number | boolean)[]) => string | number | boolean): string | number | boolean; reduce(callbackfn: (previousValue: string | number | boolean, currentValue: string | number | boolean, currentIndex: number, array: (string | number | boolean)[]) => string | number | boolean, initialValue: string | number | boolean): string | number | boolean; reduce<U_1>(callbackfn: (previousValue: U_1, currentValue: string | number | boolean, currentIndex: number, array: (string | number | boolean)[]) => U_1, initialValue: U_1): U_1; reduceRight(callbackfn: (previousValue: string | number | boolean, currentValue: string | number | boolean, currentIndex: number, array: (string | number | boolean)[]) => string | number | boolean): string | number | boolean; reduceRight(callbackfn: (previousValue: string | number | boolean, currentValue: string | number | boolean, currentIndex: number, array: (string | number | boolean)[]) => string | number | boolean, initialValue: string | number | boolean): string | number | boolean; reduceRight<U_2>(callbackfn: (previousValue: U_2, currentValue: string | number | boolean, currentIndex: number, array: (string | number | boolean)[]) => U_2, initialValue: U_2): U_2; }
+>     : ^^^^^^^^^^^^^^^^^^^^^^^^^^^^^^^^^^^^^^^^^^^^^^^^^^^^^^^^^^^^^^^^^^^^^^^^^^^^^^^^^^^^^^^^^^^^^^^^^^^^^^^^^^^^^^^^^^^^^^^^^^^^^^^^^^^^^^^^^^^^^^^^^^^^^^^^^^^^^^^^^^^^^^^^^^^^^^^^^^^^^^^^^^^^^^^^^^^^^^^^^^^^^^^^^^^^^^^^^^^^^^^^^^^^^^^^^^^^^^^^^^^^^^^^^^^^^^^^^^^^^^^^^^^^^^^^^^^^^^^^^^^^^^^^^^^^^^^^^^^^^^^^^^^^^^^^^^^^^^^^^^^^^^^^^^^^^^^^^^^^^^^^^^^^^^^^^^^^^^^^^^^^^^^^^^^^^^^^^^^^^^^^^^^^^^^^^^^^^^^^^^^^^^^^^^^^^^^^^^^^^^^^^^^^^^^^^^^^^^^^^^^^^^^^^^^^^^^^^^^^^^^^^^^^^^^^^^^^^^^^^^^^^^^^^^^^^^^^^^^^^^^^^^^^^^^^^^^^^^^^^^^^^^^^^^^^^^^^^^^^^^^^^^^^^^^^^^^^^^^^^^^^^^^^^^^^^^^^^^^^^^^^^^^^^^^^^^^^^^^^^^^^^^^^^^^^^^^^^^^^^^^^^^^^^^^^^^^^^^^^^^^^^^^^^^^^^^^^^^^^^^^^^^^^^^^^^^^^^^^^^^^^^^^^^^^^^^^^^^^^^^^^^^^^^^^^^^^^^^^^^^^^^^^^^^^^^^^^^^^^^^^^^^^^^^^^^^^^^^^^^^^^^^^^^^^^^^^^^^^^^^^^^^^^^^^^^^^^^^^^^^^^^^^^^^^^^^^^^^^^^^^^^^^^^^^^^^^^^^^^^^^^^^^^^^^^^^^^^^^^^^^^^^^^^^^^^^^^^^^^^^^^^^^^^^^^^^^^^^^^^^^^^^^^^^^^^^^^^^^^^^^^^^^^^^^^^^^^^^^^^^^^^^^^^^^^^^^^^^^^^^^^^^^^^^^^^^^^^^^^^^^^^^^^^^^^^^^^^^^^^^^^^^^^^^^^^^^^^^^^^^^^^^^^^^^^^^^^^^^^^^^^^^^^^^^^^^^^^^^^^^^^^^^^^^^^^^^^^^^^^^^^^^^^^^^^^^^^^^^^^^^^^^^^^^^^^^^^^^^^^^^^^^^^^^^^^^^^^^^^^^^^^^^^^^^^^^^^^^^^^^^^^^^^^^^^^^^^^^^^^^^^^^^^^^^^^^^^^^^^^^^^^^^^^^^^^^^^^^^^^^^^^^^^^^^^^^^^^^^^^^^^^^^^^^^^^^^^^^^^^^^^^^^^^^^^^^^^^^^^^^^^^^^^^^^^^^^^^^^^^^^^^^^^^^^^^^^^^^^^^^^^^^^^^^^^^^^^^^^^^^^^^^^^^^^^^^^^^^^^^^^^^^^^^^^^^^^^^^^^^^^^^^^^^^^^^^^^^^^^^^^^^^^^^^^^^^^^^^^^^^^^^^^^^^^^^^^^^^^^^^^^^^^^^^^^^^^^^^^^^^^^^^^^^^^^^^^^^^^^^^^^^^^^^^^^^^^^^^^^^^^^^^^^^^^^^^^^^^^^^^^^^^^^^^^^^^^^^^^^^^^^^^^^^^^^^^^^^^^^^^^^^^^^^^^^^^^^^^^^^^^^^^^^^^^^^^^^^^^^^^^^^^^^^^^^^^^^^^^^^^^^^^^^^^^^^^^^^^^^^^^^^^^^^^^^^^^^^^^^^^^^^^^^^^^^^^^^^^^^^^^^^^^^^^^^^^^^^^^^^^^^^^^^^^^^^^^^^^^^^^^^^^^^^^^^^^^^^^^^^^^^^^^^^^^^^^^^^^^^^^^^^^^^^^^^^^^^^^^^^^^^^^^^^^^^^^^^^^^^^^^^^^^^^^^^^^^^^^^^^^^^^^^^^^^^^^^^^^^^^^^^^^^^^^^^^^^^^^^^^^^^^^^^^^^^^^^^^^^^^^^^^^^^^^^^^^^^^^^^^^^^^^^^^^^^^^^^^^^^^^^^^^^^^^^^^^^^^^^^^^^^^^^^^^^^^^^^^^^^^^^^^^^^^^^^^^^^^^^^^^^^^^^^^^^^^^^^^^^^^^^^^^^^^^^^^^^^^^^^^^^^^^^^^^^^^^^^^^^^^^^^^^^^^^^^^^^^^^^^^^^^^^^^^^^^^^^^^^^^^^^^^^^^^^^^^^^^^^^^^^^^^^^^^^^^^^^^^^^^^^^^^^^^^^^^^^^^^^^^^^^^^^^^^^^^^^^^^^^^^^^^^^^^^^^^^^^^^^^^^^^^^^^^^^^^^^^^^^^^^^^^^^^^^^^^^^^^^^^^^^^^^^^^^^^^^^^^^^^^^^^^^^^^^^^^^^^^^^^^^^^^^^^^^^^^^^^^^^^^^^^^^^^^^^^^^^^^^^^^^^^^^^^^^^^^^^^^^^^^^^^^^^^^^^^^^^^^^^^^^^^^^^^^^^^^^^^^^^^^^^^^^^^^^^^^^^^^^^^^^^^^^^^^^^^^^^^^^^^^^^^^^^^^^^^^^^^^^^^^^^^^^^^^^^^^^^^^^^^^^^^^^^^^^^^^^^^^^^^^^^^^^^^^^^^^^^^^^^^^^^^^^^^^^^^^^^^^^^^^^^^^^^^^^^^^^^^^^^^^^^^^^^^^^^^^^^^^^^^^^^^^^^^^^^^^^^^^^^^^^^^^^^^^^^^^^^^^^^^^^^^^^^^^^^^^^^^^^^^^^^^^^^^^^^^^^^^^^^^^^^^^^^^^^^^^^^^^^^^^^^^^^^^^^^^^^^^^^^^^^^^^^^^^^^^^^^^^^^^^^^^^^^^^^^^^^^^^^^^^^^^^^^^^^^^^^^^^^^^^^^^^^^^^^^^^^^^^^^^^^^^^^^^^^^^^^^^^^^^^^^^^^^^^^^^^^^^^^^^^^^^^^^^^^^^^^^^^^^^^^^^^^^^^^^^^^^^^^^^^^^^^^^^^^^^^^^^^^^^^^^^^^^^^^^^^^^^^^^^^^^^^^^^^^^^^^^^^^^^^^^^^^^^^^^^^^^^^^^^^^^^^^^^^^^^^^^^^^^^^^^^^^^^^^^^^^^^^^^^^^^^^^^^^^^^^^^^^^^^^^^^^^^^^^^^^^^^^^^^^^^^^^^^^^^^^^^^^^^^^^^^^^^^^^^^^^^^^^^^^^^^^^^^^^^^^^^^^^^^^^^^^^^^^^^^^^^^^^^^^^^^^^^^^^^^^^^^^^^^^^^^^^^^^^^^^^^^^^^^^^^^^^^^^^^^^^^^^^^^^^^^^^^^^^^^^^^^^^^^^^^^^^^^^^^^^^^^^^^^^^^^^^^^^^^^^^^^^^^^^^^^^^^^^^^^^^^^^^^^^^^^^^^^^^^^^^^^^^^^^^^^^^^^^^^^^^^^^^^^^^^^^^^^^^^^^^^^^^^^^^^^^^^^^^^^^^^^^^^^^^^^^^^^^^^^^^^^^^^^^^^^^^^^^^^^^^^^^^^^^^^^^^^^^^^^^^^^^^^^^^^^^^^^^^^^^^^^^^^^^^^^^^^^^^^^^^^^^^^^^^^^^^^^^^^^^^^^^^^^^^^^^^^^^^^^^^^^^^^^^^^^^^^^^^^^^^^^^^^^^^^^^^^^^^^^^^^^^^^^^^^^^^^^^^^^^^^^^^^^^^^^^^^^^^^^^^^^^^^^^^^^^^^^^^^^^^^^^^^^^^^^^^^^^^^^^^^^^^^^^^^^^^^^^^^^^^^^^^^^^^^^^^^^^^^^^^^^^^^^^^^^^^^^^^^^^^^^^^^^^^^^^^^^^^^^^^^^^^^^^^^^^^^^^^^^^^^^^^^^^^^^^^^^^^^^^^^^^^^^^^^^^^^^^^^^^^^^^^^^^^^^^^
+