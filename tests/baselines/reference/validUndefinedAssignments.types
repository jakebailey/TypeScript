//// [tests/cases/conformance/types/primitives/undefined/validUndefinedAssignments.ts] ////

=== validUndefinedAssignments.ts ===
var x: typeof undefined;
>x : undefined
>undefined : undefined
>          : ^^^^^^^^^

var a: number = x;
>a : number
<<<<<<< HEAD
>x : undefined

var b: boolean = x;
>b : boolean
>x : undefined

var c: string = x;
>c : string
>x : undefined

var d: void = x;
>d : void
>x : undefined
=======
>  : ^^^^^^
>x : any

var b: boolean = x;
>b : boolean
>  : ^^^^^^^
>x : any

var c: string = x;
>c : string
>  : ^^^^^^
>x : any

var d: void = x;
>d : void
>  : ^^^^
>x : any
>>>>>>> 12402f26

var e: typeof undefined = x;
>e : undefined
>undefined : undefined
<<<<<<< HEAD
>x : undefined
=======
>          : ^^^^^^^^^
>x : any
>>>>>>> 12402f26

e = x; // should work
>e = x : undefined
>e : undefined
>x : undefined

class C { foo: string }
>C : C
>  : ^
>foo : string
>    : ^^^^^^

var f: C;
>f : C
>  : ^

f = x;
>f = x : undefined
>f : C
<<<<<<< HEAD
>x : undefined
=======
>  : ^
>x : any
>>>>>>> 12402f26

interface I { foo: string }
>foo : string
>    : ^^^^^^

var g: I;
>g : I
>  : ^

g = x;
>g = x : undefined
>g : I
<<<<<<< HEAD
>x : undefined
=======
>  : ^
>x : any
>>>>>>> 12402f26

var h: { f(): void } = x;
>h : { f(): void; }
>  : ^^^^^^^    ^^^
>f : () => void
<<<<<<< HEAD
>x : undefined
=======
>  : ^^^^^^    
>x : any
>>>>>>> 12402f26

function i<T>(a: T) {
>i : <T>(a: T) => void
>  : ^ ^^^^^ ^^^^^^^^^
>a : T
>  : ^

    a = x;
>a = x : undefined
>a : T
<<<<<<< HEAD
>x : undefined
=======
>  : ^
>x : any
>>>>>>> 12402f26
}
<|MERGE_RESOLUTION|>--- conflicted
+++ resolved
@@ -1,124 +1,105 @@
-//// [tests/cases/conformance/types/primitives/undefined/validUndefinedAssignments.ts] ////
-
-=== validUndefinedAssignments.ts ===
-var x: typeof undefined;
->x : undefined
->undefined : undefined
->          : ^^^^^^^^^
-
-var a: number = x;
->a : number
-<<<<<<< HEAD
->x : undefined
-
-var b: boolean = x;
->b : boolean
->x : undefined
-
-var c: string = x;
->c : string
->x : undefined
-
-var d: void = x;
->d : void
->x : undefined
-=======
->  : ^^^^^^
->x : any
-
-var b: boolean = x;
->b : boolean
->  : ^^^^^^^
->x : any
-
-var c: string = x;
->c : string
->  : ^^^^^^
->x : any
-
-var d: void = x;
->d : void
->  : ^^^^
->x : any
->>>>>>> 12402f26
-
-var e: typeof undefined = x;
->e : undefined
->undefined : undefined
-<<<<<<< HEAD
->x : undefined
-=======
->          : ^^^^^^^^^
->x : any
->>>>>>> 12402f26
-
-e = x; // should work
->e = x : undefined
->e : undefined
->x : undefined
-
-class C { foo: string }
->C : C
->  : ^
->foo : string
->    : ^^^^^^
-
-var f: C;
->f : C
->  : ^
-
-f = x;
->f = x : undefined
->f : C
-<<<<<<< HEAD
->x : undefined
-=======
->  : ^
->x : any
->>>>>>> 12402f26
-
-interface I { foo: string }
->foo : string
->    : ^^^^^^
-
-var g: I;
->g : I
->  : ^
-
-g = x;
->g = x : undefined
->g : I
-<<<<<<< HEAD
->x : undefined
-=======
->  : ^
->x : any
->>>>>>> 12402f26
-
-var h: { f(): void } = x;
->h : { f(): void; }
->  : ^^^^^^^    ^^^
->f : () => void
-<<<<<<< HEAD
->x : undefined
-=======
->  : ^^^^^^    
->x : any
->>>>>>> 12402f26
-
-function i<T>(a: T) {
->i : <T>(a: T) => void
->  : ^ ^^^^^ ^^^^^^^^^
->a : T
->  : ^
-
-    a = x;
->a = x : undefined
->a : T
-<<<<<<< HEAD
->x : undefined
-=======
->  : ^
->x : any
->>>>>>> 12402f26
-}
+//// [tests/cases/conformance/types/primitives/undefined/validUndefinedAssignments.ts] ////
+
+=== validUndefinedAssignments.ts ===
+var x: typeof undefined;
+>x : undefined
+>  : ^^^^^^^^^
+>undefined : undefined
+>          : ^^^^^^^^^
+
+var a: number = x;
+>a : number
+>  : ^^^^^^
+>x : undefined
+>  : ^^^^^^^^^
+
+var b: boolean = x;
+>b : boolean
+>  : ^^^^^^^
+>x : undefined
+>  : ^^^^^^^^^
+
+var c: string = x;
+>c : string
+>  : ^^^^^^
+>x : undefined
+>  : ^^^^^^^^^
+
+var d: void = x;
+>d : void
+>  : ^^^^
+>x : undefined
+>  : ^^^^^^^^^
+
+var e: typeof undefined = x;
+>e : undefined
+>  : ^^^^^^^^^
+>undefined : undefined
+>          : ^^^^^^^^^
+>x : undefined
+>  : ^^^^^^^^^
+
+e = x; // should work
+>e = x : undefined
+>      : ^^^^^^^^^
+>e : undefined
+>  : ^^^^^^^^^
+>x : undefined
+>  : ^^^^^^^^^
+
+class C { foo: string }
+>C : C
+>  : ^
+>foo : string
+>    : ^^^^^^
+
+var f: C;
+>f : C
+>  : ^
+
+f = x;
+>f = x : undefined
+>      : ^^^^^^^^^
+>f : C
+>  : ^
+>x : undefined
+>  : ^^^^^^^^^
+
+interface I { foo: string }
+>foo : string
+>    : ^^^^^^
+
+var g: I;
+>g : I
+>  : ^
+
+g = x;
+>g = x : undefined
+>      : ^^^^^^^^^
+>g : I
+>  : ^
+>x : undefined
+>  : ^^^^^^^^^
+
+var h: { f(): void } = x;
+>h : { f(): void; }
+>  : ^^^^^^^    ^^^
+>f : () => void
+>  : ^^^^^^    
+>x : undefined
+>  : ^^^^^^^^^
+
+function i<T>(a: T) {
+>i : <T>(a: T) => void
+>  : ^ ^^^^^ ^^^^^^^^^
+>a : T
+>  : ^
+
+    a = x;
+>a = x : undefined
+>      : ^^^^^^^^^
+>a : T
+>  : ^
+>x : undefined
+>  : ^^^^^^^^^
+}