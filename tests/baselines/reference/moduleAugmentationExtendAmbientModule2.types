//// [tests/cases/compiler/moduleAugmentationExtendAmbientModule2.ts] ////

=== main.ts ===
/// <reference path="observable.d.ts"/>
import { Observable } from "observable"
>Observable : typeof Observable
>           : ^^^^^^^^^^^^^^^^^

import "./map";

let x: Observable<number>;
>x : Observable<number>
>  : ^^^^^^^^^^^^^^^^^^

let y = x.map(x => x + 1);
>y : Observable<number>
>  : ^^^^^^^^^^^^^^^^^^
>x.map(x => x + 1) : Observable<number>
>                  : ^^^^^^^^^^^^^^^^^^
>x.map : <U>(proj: (e: number) => U) => Observable<U>
>      : ^^^^^^^^^^^^^^^^^^^^^^^^^^^^^^^^^^^^^^^^^^^^
>x : Observable<number>
>  : ^^^^^^^^^^^^^^^^^^
>map : <U>(proj: (e: number) => U) => Observable<U>
>    : ^^^^^^^^^^^^^^^^^^^^^^^^^^^^^^^^^^^^^^^^^^^^
>x => x + 1 : (x: number) => number
>           : ^^^^^^^^^^^^^^^^^^^^^
>x : number
>  : ^^^^^^
>x + 1 : number
>      : ^^^^^^
>x : number
>  : ^^^^^^
>1 : 1
>  : ^

let z1 = Observable.someValue.toFixed();
>z1 : string
>   : ^^^^^^
>Observable.someValue.toFixed() : string
<<<<<<< HEAD
>Observable.someValue.toFixed : (fractionDigits?: number | undefined) => string
=======
>                               : ^^^^^^
>Observable.someValue.toFixed : (fractionDigits?: number) => string
>                             : ^^^^^^^^^^^^^^^^^^^^^^^^^^^^^^^^^^^
>>>>>>> 12402f26
>Observable.someValue : number
>                     : ^^^^^^
>Observable : typeof Observable
>           : ^^^^^^^^^^^^^^^^^
>someValue : number
<<<<<<< HEAD
>toFixed : (fractionDigits?: number | undefined) => string
=======
>          : ^^^^^^
>toFixed : (fractionDigits?: number) => string
>        : ^^^^^^^^^^^^^^^^^^^^^^^^^^^^^^^^^^^
>>>>>>> 12402f26

let z2 = Observable.someAnotherValue.toLowerCase();
>z2 : string
>   : ^^^^^^
>Observable.someAnotherValue.toLowerCase() : string
>                                          : ^^^^^^
>Observable.someAnotherValue.toLowerCase : () => string
>                                        : ^^^^^^^^^^^^
>Observable.someAnotherValue : string
>                            : ^^^^^^
>Observable : typeof Observable
>           : ^^^^^^^^^^^^^^^^^
>someAnotherValue : string
>                 : ^^^^^^
>toLowerCase : () => string
>            : ^^^^^^^^^^^^

=== map.ts ===
import { Observable } from "observable"
>Observable : typeof Observable
>           : ^^^^^^^^^^^^^^^^^

(<any>Observable.prototype).map = function() { }
>(<any>Observable.prototype).map = function() { } : () => void
>                                                 : ^^^^^^^^^^
>(<any>Observable.prototype).map : any
>(<any>Observable.prototype) : any
>                            : ^^^
><any>Observable.prototype : any
>Observable.prototype : Observable<any>
>                     : ^^^^^^^^^^^^^^^
>Observable : typeof Observable
>           : ^^^^^^^^^^^^^^^^^
>prototype : Observable<any>
>          : ^^^^^^^^^^^^^^^
>map : any
>    : ^^^
>function() { } : () => void
>               : ^^^^^^^^^^

declare module "observable" {
>"observable" : typeof import("observable")
>             : ^^^^^^^^^^^^^^^^^^^^^^^^^^^

    interface Observable<T> {
        map<U>(proj: (e:T) => U): Observable<U>
>map : <U>(proj: (e: T) => U) => Observable<U>
>    : ^ ^^^^^^^^           ^^^^^             
>proj : (e: T) => U
>     : ^^^^ ^^^^^ 
>e : T
>  : ^
    }
    namespace Observable {
>Observable : typeof Observable
>           : ^^^^^^^^^^^^^^^^^

        let someAnotherValue: string;
>someAnotherValue : string
>                 : ^^^^^^
    }
}

=== observable.d.ts ===
declare module "observable" {
>"observable" : typeof import("observable")
>             : ^^^^^^^^^^^^^^^^^^^^^^^^^^^

    class Observable<T> {
>Observable : Observable<T>
>           : ^^^^^^^^^^^^^

        filter(pred: (e:T) => boolean): Observable<T>;
>filter : (pred: (e: T) => boolean) => Observable<T>
>       : ^^^^^^^                 ^^^^^             
>pred : (e: T) => boolean
>     : ^^^^ ^^^^^       
>e : T
>  : ^
    }
    namespace Observable {
>Observable : typeof Observable
>           : ^^^^^^^^^^^^^^^^^

        export let someValue: number;
>someValue : number
>          : ^^^^^^
    }
}

<|MERGE_RESOLUTION|>--- conflicted
+++ resolved
@@ -1,149 +1,143 @@
-//// [tests/cases/compiler/moduleAugmentationExtendAmbientModule2.ts] ////
-
-=== main.ts ===
-/// <reference path="observable.d.ts"/>
-import { Observable } from "observable"
->Observable : typeof Observable
->           : ^^^^^^^^^^^^^^^^^
-
-import "./map";
-
-let x: Observable<number>;
->x : Observable<number>
->  : ^^^^^^^^^^^^^^^^^^
-
-let y = x.map(x => x + 1);
->y : Observable<number>
->  : ^^^^^^^^^^^^^^^^^^
->x.map(x => x + 1) : Observable<number>
->                  : ^^^^^^^^^^^^^^^^^^
->x.map : <U>(proj: (e: number) => U) => Observable<U>
->      : ^^^^^^^^^^^^^^^^^^^^^^^^^^^^^^^^^^^^^^^^^^^^
->x : Observable<number>
->  : ^^^^^^^^^^^^^^^^^^
->map : <U>(proj: (e: number) => U) => Observable<U>
->    : ^^^^^^^^^^^^^^^^^^^^^^^^^^^^^^^^^^^^^^^^^^^^
->x => x + 1 : (x: number) => number
->           : ^^^^^^^^^^^^^^^^^^^^^
->x : number
->  : ^^^^^^
->x + 1 : number
->      : ^^^^^^
->x : number
->  : ^^^^^^
->1 : 1
->  : ^
-
-let z1 = Observable.someValue.toFixed();
->z1 : string
->   : ^^^^^^
->Observable.someValue.toFixed() : string
-<<<<<<< HEAD
->Observable.someValue.toFixed : (fractionDigits?: number | undefined) => string
-=======
->                               : ^^^^^^
->Observable.someValue.toFixed : (fractionDigits?: number) => string
->                             : ^^^^^^^^^^^^^^^^^^^^^^^^^^^^^^^^^^^
->>>>>>> 12402f26
->Observable.someValue : number
->                     : ^^^^^^
->Observable : typeof Observable
->           : ^^^^^^^^^^^^^^^^^
->someValue : number
-<<<<<<< HEAD
->toFixed : (fractionDigits?: number | undefined) => string
-=======
->          : ^^^^^^
->toFixed : (fractionDigits?: number) => string
->        : ^^^^^^^^^^^^^^^^^^^^^^^^^^^^^^^^^^^
->>>>>>> 12402f26
-
-let z2 = Observable.someAnotherValue.toLowerCase();
->z2 : string
->   : ^^^^^^
->Observable.someAnotherValue.toLowerCase() : string
->                                          : ^^^^^^
->Observable.someAnotherValue.toLowerCase : () => string
->                                        : ^^^^^^^^^^^^
->Observable.someAnotherValue : string
->                            : ^^^^^^
->Observable : typeof Observable
->           : ^^^^^^^^^^^^^^^^^
->someAnotherValue : string
->                 : ^^^^^^
->toLowerCase : () => string
->            : ^^^^^^^^^^^^
-
-=== map.ts ===
-import { Observable } from "observable"
->Observable : typeof Observable
->           : ^^^^^^^^^^^^^^^^^
-
-(<any>Observable.prototype).map = function() { }
->(<any>Observable.prototype).map = function() { } : () => void
->                                                 : ^^^^^^^^^^
->(<any>Observable.prototype).map : any
->(<any>Observable.prototype) : any
->                            : ^^^
-><any>Observable.prototype : any
->Observable.prototype : Observable<any>
->                     : ^^^^^^^^^^^^^^^
->Observable : typeof Observable
->           : ^^^^^^^^^^^^^^^^^
->prototype : Observable<any>
->          : ^^^^^^^^^^^^^^^
->map : any
->    : ^^^
->function() { } : () => void
->               : ^^^^^^^^^^
-
-declare module "observable" {
->"observable" : typeof import("observable")
->             : ^^^^^^^^^^^^^^^^^^^^^^^^^^^
-
-    interface Observable<T> {
-        map<U>(proj: (e:T) => U): Observable<U>
->map : <U>(proj: (e: T) => U) => Observable<U>
->    : ^ ^^^^^^^^           ^^^^^             
->proj : (e: T) => U
->     : ^^^^ ^^^^^ 
->e : T
->  : ^
-    }
-    namespace Observable {
->Observable : typeof Observable
->           : ^^^^^^^^^^^^^^^^^
-
-        let someAnotherValue: string;
->someAnotherValue : string
->                 : ^^^^^^
-    }
-}
-
-=== observable.d.ts ===
-declare module "observable" {
->"observable" : typeof import("observable")
->             : ^^^^^^^^^^^^^^^^^^^^^^^^^^^
-
-    class Observable<T> {
->Observable : Observable<T>
->           : ^^^^^^^^^^^^^
-
-        filter(pred: (e:T) => boolean): Observable<T>;
->filter : (pred: (e: T) => boolean) => Observable<T>
->       : ^^^^^^^                 ^^^^^             
->pred : (e: T) => boolean
->     : ^^^^ ^^^^^       
->e : T
->  : ^
-    }
-    namespace Observable {
->Observable : typeof Observable
->           : ^^^^^^^^^^^^^^^^^
-
-        export let someValue: number;
->someValue : number
->          : ^^^^^^
-    }
-}
-
+//// [tests/cases/compiler/moduleAugmentationExtendAmbientModule2.ts] ////
+
+=== main.ts ===
+/// <reference path="observable.d.ts"/>
+import { Observable } from "observable"
+>Observable : typeof Observable
+>           : ^^^^^^^^^^^^^^^^^
+
+import "./map";
+
+let x: Observable<number>;
+>x : Observable<number>
+>  : ^^^^^^^^^^^^^^^^^^
+
+let y = x.map(x => x + 1);
+>y : Observable<number>
+>  : ^^^^^^^^^^^^^^^^^^
+>x.map(x => x + 1) : Observable<number>
+>                  : ^^^^^^^^^^^^^^^^^^
+>x.map : <U>(proj: (e: number) => U) => Observable<U>
+>      : ^^^^^^^^^^^^^^^^^^^^^^^^^^^^^^^^^^^^^^^^^^^^
+>x : Observable<number>
+>  : ^^^^^^^^^^^^^^^^^^
+>map : <U>(proj: (e: number) => U) => Observable<U>
+>    : ^^^^^^^^^^^^^^^^^^^^^^^^^^^^^^^^^^^^^^^^^^^^
+>x => x + 1 : (x: number) => number
+>           : ^^^^^^^^^^^^^^^^^^^^^
+>x : number
+>  : ^^^^^^
+>x + 1 : number
+>      : ^^^^^^
+>x : number
+>  : ^^^^^^
+>1 : 1
+>  : ^
+
+let z1 = Observable.someValue.toFixed();
+>z1 : string
+>   : ^^^^^^
+>Observable.someValue.toFixed() : string
+>                               : ^^^^^^
+>Observable.someValue.toFixed : (fractionDigits?: number | undefined) => string
+>                             : ^^^^^^^^^^^^^^^^^^^^^^^^^^^^^^^^^^^^^^^^^^^^^^^
+>Observable.someValue : number
+>                     : ^^^^^^
+>Observable : typeof Observable
+>           : ^^^^^^^^^^^^^^^^^
+>someValue : number
+>          : ^^^^^^
+>toFixed : (fractionDigits?: number | undefined) => string
+>        : ^^^^^^^^^^^^^^^^^^^^^^^^^^^^^^^^^^^^^^^^^^^^^^^
+
+let z2 = Observable.someAnotherValue.toLowerCase();
+>z2 : string
+>   : ^^^^^^
+>Observable.someAnotherValue.toLowerCase() : string
+>                                          : ^^^^^^
+>Observable.someAnotherValue.toLowerCase : () => string
+>                                        : ^^^^^^^^^^^^
+>Observable.someAnotherValue : string
+>                            : ^^^^^^
+>Observable : typeof Observable
+>           : ^^^^^^^^^^^^^^^^^
+>someAnotherValue : string
+>                 : ^^^^^^
+>toLowerCase : () => string
+>            : ^^^^^^^^^^^^
+
+=== map.ts ===
+import { Observable } from "observable"
+>Observable : typeof Observable
+>           : ^^^^^^^^^^^^^^^^^
+
+(<any>Observable.prototype).map = function() { }
+>(<any>Observable.prototype).map = function() { } : () => void
+>                                                 : ^^^^^^^^^^
+>(<any>Observable.prototype).map : any
+>                                : ^^^
+>(<any>Observable.prototype) : any
+>                            : ^^^
+><any>Observable.prototype : any
+>                          : ^^^
+>Observable.prototype : Observable<any>
+>                     : ^^^^^^^^^^^^^^^
+>Observable : typeof Observable
+>           : ^^^^^^^^^^^^^^^^^
+>prototype : Observable<any>
+>          : ^^^^^^^^^^^^^^^
+>map : any
+>    : ^^^
+>function() { } : () => void
+>               : ^^^^^^^^^^
+
+declare module "observable" {
+>"observable" : typeof import("observable")
+>             : ^^^^^^^^^^^^^^^^^^^^^^^^^^^
+
+    interface Observable<T> {
+        map<U>(proj: (e:T) => U): Observable<U>
+>map : <U>(proj: (e: T) => U) => Observable<U>
+>    : ^ ^^^^^^^^           ^^^^^             
+>proj : (e: T) => U
+>     : ^^^^ ^^^^^ 
+>e : T
+>  : ^
+    }
+    namespace Observable {
+>Observable : typeof Observable
+>           : ^^^^^^^^^^^^^^^^^
+
+        let someAnotherValue: string;
+>someAnotherValue : string
+>                 : ^^^^^^
+    }
+}
+
+=== observable.d.ts ===
+declare module "observable" {
+>"observable" : typeof import("observable")
+>             : ^^^^^^^^^^^^^^^^^^^^^^^^^^^
+
+    class Observable<T> {
+>Observable : Observable<T>
+>           : ^^^^^^^^^^^^^
+
+        filter(pred: (e:T) => boolean): Observable<T>;
+>filter : (pred: (e: T) => boolean) => Observable<T>
+>       : ^^^^^^^                 ^^^^^             
+>pred : (e: T) => boolean
+>     : ^^^^ ^^^^^       
+>e : T
+>  : ^
+    }
+    namespace Observable {
+>Observable : typeof Observable
+>           : ^^^^^^^^^^^^^^^^^
+
+        export let someValue: number;
+>someValue : number
+>          : ^^^^^^
+    }
+}
+