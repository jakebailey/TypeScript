--- conflicted
+++ resolved
@@ -1,57 +1,49 @@
-//// [tests/cases/compiler/customAsyncIterator.ts] ////
-
-=== customAsyncIterator.ts ===
-// GH: https://github.com/microsoft/TypeScript/issues/33239
-class ConstantIterator<T> implements AsyncIterator<T, undefined, T | undefined> {
->ConstantIterator : ConstantIterator<T>
->                 : ^^^^^^^^^^^^^^^^^^^
-
-    constructor(private constant: T) {
->constant : T
->         : ^
-    }
-    async next(value?: T): Promise<IteratorResult<T>> {
->next : (value?: T) => Promise<IteratorResult<T>>
-<<<<<<< HEAD
->value : T | undefined
-
-        if (value != null) {
->value != null : boolean
->value : T | undefined
-=======
->     : ^^^^^^^^^ ^^^^^                          
->value : T
->      : ^
-
-        if (value != null) {
->value != null : boolean
->              : ^^^^^^^
->value : T
->      : ^
->>>>>>> 12402f26
-
-            throw new Error("ConstantIterator.prototype.next may not take any values");
->new Error("ConstantIterator.prototype.next may not take any values") : Error
->                                                                     : ^^^^^
->Error : ErrorConstructor
->      : ^^^^^^^^^^^^^^^^
->"ConstantIterator.prototype.next may not take any values" : "ConstantIterator.prototype.next may not take any values"
->                                                          : ^^^^^^^^^^^^^^^^^^^^^^^^^^^^^^^^^^^^^^^^^^^^^^^^^^^^^^^^^
-        }
-        return { value: this.constant, done: false };
->{ value: this.constant, done: false } : { value: T; done: false; }
->                                      : ^^^^^^^^^^^^^^^^^^^^^^^^^^
->value : T
->      : ^
->this.constant : T
->              : ^
->this : this
->     : ^^^^
->constant : T
->         : ^
->done : false
->     : ^^^^^
->false : false
->      : ^^^^^
-    }
-}
+//// [tests/cases/compiler/customAsyncIterator.ts] ////
+
+=== customAsyncIterator.ts ===
+// GH: https://github.com/microsoft/TypeScript/issues/33239
+class ConstantIterator<T> implements AsyncIterator<T, undefined, T | undefined> {
+>ConstantIterator : ConstantIterator<T>
+>                 : ^^^^^^^^^^^^^^^^^^^
+
+    constructor(private constant: T) {
+>constant : T
+>         : ^
+    }
+    async next(value?: T): Promise<IteratorResult<T>> {
+>next : (value?: T) => Promise<IteratorResult<T>>
+>     : ^^^^^^^^^ ^^^^^                          
+>value : T | undefined
+>      : ^^^^^^^^^^^^^
+
+        if (value != null) {
+>value != null : boolean
+>              : ^^^^^^^
+>value : T | undefined
+>      : ^^^^^^^^^^^^^
+
+            throw new Error("ConstantIterator.prototype.next may not take any values");
+>new Error("ConstantIterator.prototype.next may not take any values") : Error
+>                                                                     : ^^^^^
+>Error : ErrorConstructor
+>      : ^^^^^^^^^^^^^^^^
+>"ConstantIterator.prototype.next may not take any values" : "ConstantIterator.prototype.next may not take any values"
+>                                                          : ^^^^^^^^^^^^^^^^^^^^^^^^^^^^^^^^^^^^^^^^^^^^^^^^^^^^^^^^^
+        }
+        return { value: this.constant, done: false };
+>{ value: this.constant, done: false } : { value: T; done: false; }
+>                                      : ^^^^^^^^^^^^^^^^^^^^^^^^^^
+>value : T
+>      : ^
+>this.constant : T
+>              : ^
+>this : this
+>     : ^^^^
+>constant : T
+>         : ^
+>done : false
+>     : ^^^^^
+>false : false
+>      : ^^^^^
+    }
+}