--- conflicted
+++ resolved
@@ -1,65 +1,53 @@
-//// [tests/cases/compiler/bindingPatternContextualTypeDoesNotCauseWidening.ts] ////
-
-=== bindingPatternContextualTypeDoesNotCauseWidening.ts ===
-declare function pick<O, T extends keyof O>(keys: T[], obj?: O): Pick<O, T>;
->pick : <O, T extends keyof O>(keys: T[], obj?: O) => Pick<O, T>
->     : ^ ^^ ^^^^^^^^^^^^^^^^^^^^^^^^   ^^^^^^^^ ^^^^^          
->keys : T[]
-<<<<<<< HEAD
->obj : O | undefined
-=======
->     : ^^^
->obj : O
->    : ^
->>>>>>> 12402f26
-
-const _    = pick(['b'], { a: 'a', b: 'b' }); // T: "b"
->_ : Pick<{ a: string; b: string; }, "b">
->  : ^^^^^^^^^^^^^^^^^^^^^^^^^^^^^^^^^^^^
->pick(['b'], { a: 'a', b: 'b' }) : Pick<{ a: string; b: string; }, "b">
-<<<<<<< HEAD
->pick : <O, T extends keyof O>(keys: T[], obj?: O | undefined) => Pick<O, T>
-=======
->                                : ^^^^^^^^^^^^^^^^^^^^^^^^^^^^^^^^^^^^
->pick : <O, T extends keyof O>(keys: T[], obj?: O) => Pick<O, T>
->     : ^^^^^^^^^^^^^^^^^^^^^^^^^^^^^^^^^^^^^^^^^^^^^^^^^^^^^^^^
->>>>>>> 12402f26
->['b'] : "b"[]
->      : ^^^^^
->'b' : "b"
->    : ^^^
->{ a: 'a', b: 'b' } : { a: string; b: string; }
->                   : ^^^^^^^^^^^^^^^^^^^^^^^^^
->a : string
->  : ^^^^^^
->'a' : "a"
->    : ^^^
->b : string
->  : ^^^^^^
->'b' : "b"
->    : ^^^
-
-const {  } = pick(['b'], { a: 'a', b: 'b' }); // T: "b" | "a" ??? (before fix)
->pick(['b'], { a: 'a', b: 'b' }) : Pick<{ a: string; b: string; }, "b">
-<<<<<<< HEAD
->pick : <O, T extends keyof O>(keys: T[], obj?: O | undefined) => Pick<O, T>
-=======
->                                : ^^^^^^^^^^^^^^^^^^^^^^^^^^^^^^^^^^^^
->pick : <O, T extends keyof O>(keys: T[], obj?: O) => Pick<O, T>
->     : ^^^^^^^^^^^^^^^^^^^^^^^^^^^^^^^^^^^^^^^^^^^^^^^^^^^^^^^^
->>>>>>> 12402f26
->['b'] : "b"[]
->      : ^^^^^
->'b' : "b"
->    : ^^^
->{ a: 'a', b: 'b' } : { a: string; b: string; }
->                   : ^^^^^^^^^^^^^^^^^^^^^^^^^
->a : string
->  : ^^^^^^
->'a' : "a"
->    : ^^^
->b : string
->  : ^^^^^^
->'b' : "b"
->    : ^^^
-
+//// [tests/cases/compiler/bindingPatternContextualTypeDoesNotCauseWidening.ts] ////
+
+=== bindingPatternContextualTypeDoesNotCauseWidening.ts ===
+declare function pick<O, T extends keyof O>(keys: T[], obj?: O): Pick<O, T>;
+>pick : <O, T extends keyof O>(keys: T[], obj?: O) => Pick<O, T>
+>     : ^ ^^ ^^^^^^^^^^^^^^^^^^^^^^^^   ^^^^^^^^ ^^^^^          
+>keys : T[]
+>     : ^^^
+>obj : O | undefined
+>    : ^^^^^^^^^^^^^
+
+const _    = pick(['b'], { a: 'a', b: 'b' }); // T: "b"
+>_ : Pick<{ a: string; b: string; }, "b">
+>  : ^^^^^^^^^^^^^^^^^^^^^^^^^^^^^^^^^^^^
+>pick(['b'], { a: 'a', b: 'b' }) : Pick<{ a: string; b: string; }, "b">
+>                                : ^^^^^^^^^^^^^^^^^^^^^^^^^^^^^^^^^^^^
+>pick : <O, T extends keyof O>(keys: T[], obj?: O | undefined) => Pick<O, T>
+>     : ^^^^^^^^^^^^^^^^^^^^^^^^^^^^^^^^^^^^^^^^^^^^^^^^^^^^^^^^^^^^^^^^^^^^
+>['b'] : "b"[]
+>      : ^^^^^
+>'b' : "b"
+>    : ^^^
+>{ a: 'a', b: 'b' } : { a: string; b: string; }
+>                   : ^^^^^^^^^^^^^^^^^^^^^^^^^
+>a : string
+>  : ^^^^^^
+>'a' : "a"
+>    : ^^^
+>b : string
+>  : ^^^^^^
+>'b' : "b"
+>    : ^^^
+
+const {  } = pick(['b'], { a: 'a', b: 'b' }); // T: "b" | "a" ??? (before fix)
+>pick(['b'], { a: 'a', b: 'b' }) : Pick<{ a: string; b: string; }, "b">
+>                                : ^^^^^^^^^^^^^^^^^^^^^^^^^^^^^^^^^^^^
+>pick : <O, T extends keyof O>(keys: T[], obj?: O | undefined) => Pick<O, T>
+>     : ^^^^^^^^^^^^^^^^^^^^^^^^^^^^^^^^^^^^^^^^^^^^^^^^^^^^^^^^^^^^^^^^^^^^
+>['b'] : "b"[]
+>      : ^^^^^
+>'b' : "b"
+>    : ^^^
+>{ a: 'a', b: 'b' } : { a: string; b: string; }
+>                   : ^^^^^^^^^^^^^^^^^^^^^^^^^
+>a : string
+>  : ^^^^^^
+>'a' : "a"
+>    : ^^^
+>b : string
+>  : ^^^^^^
+>'b' : "b"
+>    : ^^^
+