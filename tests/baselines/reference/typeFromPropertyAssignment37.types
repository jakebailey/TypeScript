--- conflicted
+++ resolved
@@ -1,76 +1,72 @@
-//// [tests/cases/conformance/salsa/typeFromPropertyAssignment37.ts] ////
-
-=== use.js ===
-const util = require('./mod')
->util : typeof util
->     : ^^^^^^^^^^^
->require('./mod') : typeof util
->                 : ^^^^^^^^^^^
->require : any
->'./mod' : "./mod"
->        : ^^^^^^^
-
-function n() {
->n : () => void
->  : ^^^^^^^^^^
-
-    util.existy // no error
->util.existy : () => void
->            : ^^^^^^^^^^
->util : typeof util
->     : ^^^^^^^^^^^
->existy : () => void
->       : ^^^^^^^^^^
-}
-util.existy // no error
->util.existy : () => void
->            : ^^^^^^^^^^
->util : typeof util
->     : ^^^^^^^^^^^
->existy : () => void
->       : ^^^^^^^^^^
-
-=== mod.js ===
-const util = exports = module.exports = {}
->util : typeof module.exports
->     : ^^^^^^^^^^^^^^^^^^^^^
->exports = module.exports = {} : typeof module.exports
->                              : ^^^^^^^^^^^^^^^^^^^^^
->exports : typeof import("mod")
->        : ^^^^^^^^^^^^^^^^^^^^^^^^^^
->module.exports = {} : typeof module.exports
->                    : ^^^^^^^^^^^^^^^^^^^^^
->module.exports : typeof module.exports
->               : ^^^^^^^^^^^^^^^^^^^^^
->module : { exports: typeof module.exports; }
->       : ^^^^^^^^^^^^^^^^^^^^^^^^^^^^^^^^^^^
->exports : typeof module.exports
->        : ^^^^^^^^^^^^^^^^^^^^^
->{} : {}
->   : ^^
-
-if (!!false) {
-<<<<<<< HEAD
->!!false : false
-=======
->!!false : boolean
->        : ^^^^^^^
->>>>>>> 12402f26
->!false : true
->       : ^^^^
->false : false
->      : ^^^^^
-
-    util.existy = function () { }
->util.existy = function () { } : () => void
->                              : ^^^^^^^^^^
->util.existy : () => void
->            : ^^^^^^^^^^
->util : typeof module.exports
->     : ^^^^^^^^^^^^^^^^^^^^^
->existy : () => void
->       : ^^^^^^^^^^
->function () { } : () => void
->                : ^^^^^^^^^^
-}
-
+//// [tests/cases/conformance/salsa/typeFromPropertyAssignment37.ts] ////
+
+=== use.js ===
+const util = require('./mod')
+>util : typeof util
+>     : ^^^^^^^^^^^
+>require('./mod') : typeof util
+>                 : ^^^^^^^^^^^
+>require : any
+>'./mod' : "./mod"
+>        : ^^^^^^^
+
+function n() {
+>n : () => void
+>  : ^^^^^^^^^^
+
+    util.existy // no error
+>util.existy : () => void
+>            : ^^^^^^^^^^
+>util : typeof util
+>     : ^^^^^^^^^^^
+>existy : () => void
+>       : ^^^^^^^^^^
+}
+util.existy // no error
+>util.existy : () => void
+>            : ^^^^^^^^^^
+>util : typeof util
+>     : ^^^^^^^^^^^
+>existy : () => void
+>       : ^^^^^^^^^^
+
+=== mod.js ===
+const util = exports = module.exports = {}
+>util : typeof module.exports
+>     : ^^^^^^^^^^^^^^^^^^^^^
+>exports = module.exports = {} : typeof module.exports
+>                              : ^^^^^^^^^^^^^^^^^^^^^
+>exports : typeof import("mod")
+>        : ^^^^^^^^^^^^^^^^^^^^^^^^^^
+>module.exports = {} : typeof module.exports
+>                    : ^^^^^^^^^^^^^^^^^^^^^
+>module.exports : typeof module.exports
+>               : ^^^^^^^^^^^^^^^^^^^^^
+>module : { exports: typeof module.exports; }
+>       : ^^^^^^^^^^^^^^^^^^^^^^^^^^^^^^^^^^^
+>exports : typeof module.exports
+>        : ^^^^^^^^^^^^^^^^^^^^^
+>{} : {}
+>   : ^^
+
+if (!!false) {
+>!!false : false
+>        : ^^^^^
+>!false : true
+>       : ^^^^
+>false : false
+>      : ^^^^^
+
+    util.existy = function () { }
+>util.existy = function () { } : () => void
+>                              : ^^^^^^^^^^
+>util.existy : () => void
+>            : ^^^^^^^^^^
+>util : typeof module.exports
+>     : ^^^^^^^^^^^^^^^^^^^^^
+>existy : () => void
+>       : ^^^^^^^^^^
+>function () { } : () => void
+>                : ^^^^^^^^^^
+}
+