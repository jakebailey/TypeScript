//// [tests/cases/conformance/jsx/tsxAttributeResolution1.tsx] ////

=== file.tsx ===
declare module JSX {
	interface Element { }
	interface IntrinsicElements {
		test1: Attribs1;
>test1 : Attribs1
>      : ^^^^^^^^

		test2: { reqd: string };
>test2 : { reqd: string; }
>      : ^^^^^^^^      ^^^
>reqd : string
>     : ^^^^^^

		var: { var: string };
>var : { var: string; }
>    : ^^^^^^^      ^^^
>var : string
>    : ^^^^^^
	}
}
interface Attribs1 {
	x?: number;
<<<<<<< HEAD
>x : number | undefined

	s?: string;
>s : string | undefined
=======
>x : number
>  : ^^^^^^

	s?: string;
>s : string
>  : ^^^^^^
>>>>>>> 12402f26
}

// OK
<test1 x={0} />; // OK
><test1 x={0} /> : JSX.Element
>                : ^^^^^^^^^^^
>test1 : any
>      : ^^^
>x : number
>  : ^^^^^^
>0 : 0
>  : ^

<test1 />; // OK
><test1 /> : JSX.Element
>          : ^^^^^^^^^^^
>test1 : any
>      : ^^^

<test1 data-x={true} />; // OK
><test1 data-x={true} /> : JSX.Element
>                        : ^^^^^^^^^^^
>test1 : any
>      : ^^^
>data-x : boolean
>       : ^^^^^^^
>true : true
>     : ^^^^

<test2 reqd='true' />; // OK
><test2 reqd='true' /> : JSX.Element
>                      : ^^^^^^^^^^^
>test2 : any
>      : ^^^
>reqd : string
>     : ^^^^^^

<test2 reqd={'true'} />; // OK
><test2 reqd={'true'} /> : JSX.Element
>                        : ^^^^^^^^^^^
>test2 : any
>      : ^^^
>reqd : string
>     : ^^^^^^
>'true' : "true"
>       : ^^^^^^

// Errors
<test1 x={'0'} />; // Error, '0' is not number
><test1 x={'0'} /> : JSX.Element
>                  : ^^^^^^^^^^^
>test1 : any
>      : ^^^
>x : string
>  : ^^^^^^
>'0' : "0"
>    : ^^^

<test1 y={0} />; // Error, no property "y"
><test1 y={0} /> : JSX.Element
>                : ^^^^^^^^^^^
>test1 : any
>      : ^^^
>y : number
>  : ^^^^^^
>0 : 0
>  : ^

<test1 y="foo" />; // Error, no property "y"
><test1 y="foo" /> : JSX.Element
>                  : ^^^^^^^^^^^
>test1 : any
>      : ^^^
>y : string
>  : ^^^^^^

<test1 x="32" />; // Error, "32" is not number
><test1 x="32" /> : JSX.Element
>                 : ^^^^^^^^^^^
>test1 : any
>      : ^^^
>x : string
>  : ^^^^^^

<test1 var="10" />; // Error, no 'var' property
><test1 var="10" /> : JSX.Element
>                   : ^^^^^^^^^^^
>test1 : any
>      : ^^^
>var : string
>    : ^^^^^^

<test2 />; // Error, missing reqd
><test2 /> : JSX.Element
>          : ^^^^^^^^^^^
>test2 : any
>      : ^^^

<test2 reqd={10} />; // Error, reqd is not string
><test2 reqd={10} /> : JSX.Element
>                    : ^^^^^^^^^^^
>test2 : any
>      : ^^^
>reqd : number
>     : ^^^^^^
>10 : 10
>   : ^^

// Should be OK
<var var='var' />;
><var var='var' /> : JSX.Element
>                  : ^^^^^^^^^^^
>var : any
>    : ^^^
>var : string
>    : ^^^^^^

<|MERGE_RESOLUTION|>--- conflicted
+++ resolved
@@ -1,155 +1,148 @@
-//// [tests/cases/conformance/jsx/tsxAttributeResolution1.tsx] ////
-
-=== file.tsx ===
-declare module JSX {
-	interface Element { }
-	interface IntrinsicElements {
-		test1: Attribs1;
->test1 : Attribs1
->      : ^^^^^^^^
-
-		test2: { reqd: string };
->test2 : { reqd: string; }
->      : ^^^^^^^^      ^^^
->reqd : string
->     : ^^^^^^
-
-		var: { var: string };
->var : { var: string; }
->    : ^^^^^^^      ^^^
->var : string
->    : ^^^^^^
-	}
-}
-interface Attribs1 {
-	x?: number;
-<<<<<<< HEAD
->x : number | undefined
-
-	s?: string;
->s : string | undefined
-=======
->x : number
->  : ^^^^^^
-
-	s?: string;
->s : string
->  : ^^^^^^
->>>>>>> 12402f26
-}
-
-// OK
-<test1 x={0} />; // OK
-><test1 x={0} /> : JSX.Element
->                : ^^^^^^^^^^^
->test1 : any
->      : ^^^
->x : number
->  : ^^^^^^
->0 : 0
->  : ^
-
-<test1 />; // OK
-><test1 /> : JSX.Element
->          : ^^^^^^^^^^^
->test1 : any
->      : ^^^
-
-<test1 data-x={true} />; // OK
-><test1 data-x={true} /> : JSX.Element
->                        : ^^^^^^^^^^^
->test1 : any
->      : ^^^
->data-x : boolean
->       : ^^^^^^^
->true : true
->     : ^^^^
-
-<test2 reqd='true' />; // OK
-><test2 reqd='true' /> : JSX.Element
->                      : ^^^^^^^^^^^
->test2 : any
->      : ^^^
->reqd : string
->     : ^^^^^^
-
-<test2 reqd={'true'} />; // OK
-><test2 reqd={'true'} /> : JSX.Element
->                        : ^^^^^^^^^^^
->test2 : any
->      : ^^^
->reqd : string
->     : ^^^^^^
->'true' : "true"
->       : ^^^^^^
-
-// Errors
-<test1 x={'0'} />; // Error, '0' is not number
-><test1 x={'0'} /> : JSX.Element
->                  : ^^^^^^^^^^^
->test1 : any
->      : ^^^
->x : string
->  : ^^^^^^
->'0' : "0"
->    : ^^^
-
-<test1 y={0} />; // Error, no property "y"
-><test1 y={0} /> : JSX.Element
->                : ^^^^^^^^^^^
->test1 : any
->      : ^^^
->y : number
->  : ^^^^^^
->0 : 0
->  : ^
-
-<test1 y="foo" />; // Error, no property "y"
-><test1 y="foo" /> : JSX.Element
->                  : ^^^^^^^^^^^
->test1 : any
->      : ^^^
->y : string
->  : ^^^^^^
-
-<test1 x="32" />; // Error, "32" is not number
-><test1 x="32" /> : JSX.Element
->                 : ^^^^^^^^^^^
->test1 : any
->      : ^^^
->x : string
->  : ^^^^^^
-
-<test1 var="10" />; // Error, no 'var' property
-><test1 var="10" /> : JSX.Element
->                   : ^^^^^^^^^^^
->test1 : any
->      : ^^^
->var : string
->    : ^^^^^^
-
-<test2 />; // Error, missing reqd
-><test2 /> : JSX.Element
->          : ^^^^^^^^^^^
->test2 : any
->      : ^^^
-
-<test2 reqd={10} />; // Error, reqd is not string
-><test2 reqd={10} /> : JSX.Element
->                    : ^^^^^^^^^^^
->test2 : any
->      : ^^^
->reqd : number
->     : ^^^^^^
->10 : 10
->   : ^^
-
-// Should be OK
-<var var='var' />;
-><var var='var' /> : JSX.Element
->                  : ^^^^^^^^^^^
->var : any
->    : ^^^
->var : string
->    : ^^^^^^
-
+//// [tests/cases/conformance/jsx/tsxAttributeResolution1.tsx] ////
+
+=== file.tsx ===
+declare module JSX {
+	interface Element { }
+	interface IntrinsicElements {
+		test1: Attribs1;
+>test1 : Attribs1
+>      : ^^^^^^^^
+
+		test2: { reqd: string };
+>test2 : { reqd: string; }
+>      : ^^^^^^^^      ^^^
+>reqd : string
+>     : ^^^^^^
+
+		var: { var: string };
+>var : { var: string; }
+>    : ^^^^^^^      ^^^
+>var : string
+>    : ^^^^^^
+	}
+}
+interface Attribs1 {
+	x?: number;
+>x : number | undefined
+>  : ^^^^^^^^^^^^^^^^^^
+
+	s?: string;
+>s : string | undefined
+>  : ^^^^^^^^^^^^^^^^^^
+}
+
+// OK
+<test1 x={0} />; // OK
+><test1 x={0} /> : JSX.Element
+>                : ^^^^^^^^^^^
+>test1 : any
+>      : ^^^
+>x : number
+>  : ^^^^^^
+>0 : 0
+>  : ^
+
+<test1 />; // OK
+><test1 /> : JSX.Element
+>          : ^^^^^^^^^^^
+>test1 : any
+>      : ^^^
+
+<test1 data-x={true} />; // OK
+><test1 data-x={true} /> : JSX.Element
+>                        : ^^^^^^^^^^^
+>test1 : any
+>      : ^^^
+>data-x : boolean
+>       : ^^^^^^^
+>true : true
+>     : ^^^^
+
+<test2 reqd='true' />; // OK
+><test2 reqd='true' /> : JSX.Element
+>                      : ^^^^^^^^^^^
+>test2 : any
+>      : ^^^
+>reqd : string
+>     : ^^^^^^
+
+<test2 reqd={'true'} />; // OK
+><test2 reqd={'true'} /> : JSX.Element
+>                        : ^^^^^^^^^^^
+>test2 : any
+>      : ^^^
+>reqd : string
+>     : ^^^^^^
+>'true' : "true"
+>       : ^^^^^^
+
+// Errors
+<test1 x={'0'} />; // Error, '0' is not number
+><test1 x={'0'} /> : JSX.Element
+>                  : ^^^^^^^^^^^
+>test1 : any
+>      : ^^^
+>x : string
+>  : ^^^^^^
+>'0' : "0"
+>    : ^^^
+
+<test1 y={0} />; // Error, no property "y"
+><test1 y={0} /> : JSX.Element
+>                : ^^^^^^^^^^^
+>test1 : any
+>      : ^^^
+>y : number
+>  : ^^^^^^
+>0 : 0
+>  : ^
+
+<test1 y="foo" />; // Error, no property "y"
+><test1 y="foo" /> : JSX.Element
+>                  : ^^^^^^^^^^^
+>test1 : any
+>      : ^^^
+>y : string
+>  : ^^^^^^
+
+<test1 x="32" />; // Error, "32" is not number
+><test1 x="32" /> : JSX.Element
+>                 : ^^^^^^^^^^^
+>test1 : any
+>      : ^^^
+>x : string
+>  : ^^^^^^
+
+<test1 var="10" />; // Error, no 'var' property
+><test1 var="10" /> : JSX.Element
+>                   : ^^^^^^^^^^^
+>test1 : any
+>      : ^^^
+>var : string
+>    : ^^^^^^
+
+<test2 />; // Error, missing reqd
+><test2 /> : JSX.Element
+>          : ^^^^^^^^^^^
+>test2 : any
+>      : ^^^
+
+<test2 reqd={10} />; // Error, reqd is not string
+><test2 reqd={10} /> : JSX.Element
+>                    : ^^^^^^^^^^^
+>test2 : any
+>      : ^^^
+>reqd : number
+>     : ^^^^^^
+>10 : 10
+>   : ^^
+
+// Should be OK
+<var var='var' />;
+><var var='var' /> : JSX.Element
+>                  : ^^^^^^^^^^^
+>var : any
+>    : ^^^
+>var : string
+>    : ^^^^^^
+