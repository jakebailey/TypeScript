//// [tests/cases/conformance/types/literal/literalTypes2.ts] ////

=== literalTypes2.ts ===
enum E {
>E : E
>  : ^

    A, B, C
>A : E.A
>  : ^^^
>B : E.B
>  : ^^^
>C : E.C
>  : ^^^
}

let cond: boolean;
>cond : boolean
>     : ^^^^^^^

function f1(p1 = 1, p2 = "abc", p3 = true, p4 = E.A) {
>f1 : (p1?: number, p2?: string, p3?: boolean, p4?: E) => void
>   : ^^^^^^^^^^^^^^^^^^^^^^^^^^^^^^^^^^^^^^^^^^^^^^^^^^^^^^^^
>p1 : number
>   : ^^^^^^
>1 : 1
>  : ^
>p2 : string
>   : ^^^^^^
>"abc" : "abc"
>      : ^^^^^
>p3 : boolean
>   : ^^^^^^^
>true : true
>     : ^^^^
>p4 : E
>   : ^
>E.A : E.A
>    : ^^^
>E : typeof E
>  : ^^^^^^^^
>A : E.A
>  : ^^^

    var v1 = 1;
>v1 : number
>   : ^^^^^^
>1 : 1
>  : ^

    var v2 = -123;
>v2 : number
>   : ^^^^^^
>-123 : -123
>     : ^^^^
>123 : 123
>    : ^^^

    var v3 = 3 + 4;
>v3 : number
>   : ^^^^^^
>3 + 4 : number
>      : ^^^^^^
>3 : 3
>  : ^
>4 : 4
>  : ^

    var v4 = "abc";
>v4 : string
>   : ^^^^^^
>"abc" : "abc"
>      : ^^^^^

    var v5 = "";
>v5 : string
>   : ^^^^^^
>"" : ""
>   : ^^

    var v6 = "abc" + "def";
>v6 : string
>   : ^^^^^^
>"abc" + "def" : string
>              : ^^^^^^
>"abc" : "abc"
>      : ^^^^^
>"def" : "def"
>      : ^^^^^

    var v7 = true;
>v7 : boolean
>   : ^^^^^^^
>true : true
>     : ^^^^

    var v8 = E.A;
>v8 : E
>   : ^
>E.A : E.A
>    : ^^^
>E : typeof E
>  : ^^^^^^^^
>A : E.A
>  : ^^^

    let x1 = 1;
>x1 : number
>   : ^^^^^^
>1 : 1
>  : ^

    let x2 = -123;
>x2 : number
>   : ^^^^^^
>-123 : -123
>     : ^^^^
>123 : 123
>    : ^^^

    let x3 = 3 + 4;
>x3 : number
>   : ^^^^^^
>3 + 4 : number
>      : ^^^^^^
>3 : 3
>  : ^
>4 : 4
>  : ^

    let x4 = "abc";
>x4 : string
>   : ^^^^^^
>"abc" : "abc"
>      : ^^^^^

    let x5 = "";
>x5 : string
>   : ^^^^^^
>"" : ""
>   : ^^

    let x6 = "abc" + "def";
>x6 : string
>   : ^^^^^^
>"abc" + "def" : string
>              : ^^^^^^
>"abc" : "abc"
>      : ^^^^^
>"def" : "def"
>      : ^^^^^

    let x7 = true;
>x7 : boolean
>   : ^^^^^^^
>true : true
>     : ^^^^

    var x8 = E.A;
>x8 : E
>   : ^
>E.A : E.A
>    : ^^^
>E : typeof E
>  : ^^^^^^^^
>A : E.A
>  : ^^^

    const c1 = 1;
>c1 : 1
>   : ^
>1 : 1
>  : ^

    const c2 = -123;
>c2 : -123
>   : ^^^^
>-123 : -123
>     : ^^^^
>123 : 123
>    : ^^^

    const c3 = 3 + 4;
>c3 : number
>   : ^^^^^^
>3 + 4 : number
>      : ^^^^^^
>3 : 3
>  : ^
>4 : 4
>  : ^

    const c4 = "abc";
>c4 : "abc"
>   : ^^^^^
>"abc" : "abc"
>      : ^^^^^

    const c5 = "";
>c5 : ""
>   : ^^
>"" : ""
>   : ^^

    const c6 = "abc" + "def";
>c6 : string
>   : ^^^^^^
>"abc" + "def" : string
>              : ^^^^^^
>"abc" : "abc"
>      : ^^^^^
>"def" : "def"
>      : ^^^^^

    const c7 = true;
>c7 : true
>   : ^^^^
>true : true
>     : ^^^^

    const c8 = E.A;
>c8 : E.A
>   : ^^^
>E.A : E.A
>    : ^^^
>E : typeof E
>  : ^^^^^^^^
>A : E.A
>  : ^^^
}

function f2(p1: 1 = 1, p2: "abc" = "abc", p3: true = true, p4: E.A = E.A) {
>f2 : (p1?: 1, p2?: "abc", p3?: true, p4?: E.A) => void
>   : ^^^^^^ ^^^^^^^     ^^^^^^^    ^^^^^^^   ^^^^^^^^^
>p1 : 1
>   : ^
>1 : 1
>  : ^
>p2 : "abc"
>   : ^^^^^
>"abc" : "abc"
>      : ^^^^^
>p3 : true
>   : ^^^^
>true : true
>     : ^^^^
>true : true
>     : ^^^^
>p4 : E.A
>   : ^^^
>E : any
>  : ^^^
>E.A : E.A
>    : ^^^
>E : typeof E
>  : ^^^^^^^^
>A : E.A
>  : ^^^

    var v1: 1 = 1;
>v1 : 1
>   : ^
>1 : 1
>  : ^

    var v2: -123 = -123;
>v2 : -123
>   : ^^^^
>-123 : -123
>     : ^^^^
>123 : 123
>    : ^^^
>-123 : -123
>     : ^^^^
>123 : 123
>    : ^^^

    var v3: "abc" = "abc";
>v3 : "abc"
>   : ^^^^^
>"abc" : "abc"
>      : ^^^^^

    var v4: true = true;
>v4 : true
>   : ^^^^
>true : true
>     : ^^^^
>true : true
>     : ^^^^

    var v5: E.A = E.A;
>v5 : E.A
>   : ^^^
>E : any
>  : ^^^
>E.A : E.A
>    : ^^^
>E : typeof E
>  : ^^^^^^^^
>A : E.A
>  : ^^^

    let x1: 1 = 1;
>x1 : 1
>   : ^
>1 : 1
>  : ^

    let x2: -123 = -123;
>x2 : -123
>   : ^^^^
>-123 : -123
>     : ^^^^
>123 : 123
>    : ^^^
>-123 : -123
>     : ^^^^
>123 : 123
>    : ^^^

    let x3: "abc" = "abc";
>x3 : "abc"
>   : ^^^^^
>"abc" : "abc"
>      : ^^^^^

    let x4: true = true;
>x4 : true
>   : ^^^^
>true : true
>     : ^^^^
>true : true
>     : ^^^^

    let x5: E.A = E.A;
>x5 : E.A
>   : ^^^
>E : any
>  : ^^^
>E.A : E.A
>    : ^^^
>E : typeof E
>  : ^^^^^^^^
>A : E.A
>  : ^^^
}

function f3() {
>f3 : () => void
>   : ^^^^^^^^^^

    const c1 = cond ? 1 : 2;
>c1 : 1 | 2
>   : ^^^^^
>cond ? 1 : 2 : 1 | 2
>             : ^^^^^
>cond : boolean
>     : ^^^^^^^
>1 : 1
>  : ^
>2 : 2
>  : ^

    const c2 = cond ? 1 : "two";
>c2 : 1 | "two"
>   : ^^^^^^^^^
>cond ? 1 : "two" : 1 | "two"
>                 : ^^^^^^^^^
>cond : boolean
>     : ^^^^^^^
>1 : 1
>  : ^
>"two" : "two"
>      : ^^^^^

    const c3 = cond ? E.A : cond ? true : 123;
>c3 : true | E.A | 123
>   : ^^^^^^^^^^^^^^^^
>cond ? E.A : cond ? true : 123 : true | E.A | 123
>                               : ^^^^^^^^^^^^^^^^
>cond : boolean
>     : ^^^^^^^
>E.A : E.A
>    : ^^^
>E : typeof E
>  : ^^^^^^^^
>A : E.A
>  : ^^^
>cond ? true : 123 : true | 123
<<<<<<< HEAD
>cond : false
=======
>                  : ^^^^^^^^^^
>cond : boolean
>     : ^^^^^^^
>>>>>>> 12402f26
>true : true
>     : ^^^^
>123 : 123
>    : ^^^

    const c4 = cond ? "abc" : null;
<<<<<<< HEAD
>c4 : "abc" | null
>cond ? "abc" : null : "abc" | null
=======
>c4 : "abc"
>   : ^^^^^
>cond ? "abc" : null : "abc"
>                    : ^^^^^
>>>>>>> 12402f26
>cond : boolean
>     : ^^^^^^^
>"abc" : "abc"
>      : ^^^^^

    const c5 = cond ? 456 : undefined;
<<<<<<< HEAD
>c5 : 456 | undefined
>cond ? 456 : undefined : 456 | undefined
=======
>c5 : 456
>   : ^^^
>cond ? 456 : undefined : 456
>                       : ^^^
>>>>>>> 12402f26
>cond : boolean
>     : ^^^^^^^
>456 : 456
>    : ^^^
>undefined : undefined
>          : ^^^^^^^^^

    const c6: { kind: 123 } = { kind: 123 };
>c6 : { kind: 123; }
>   : ^^^^^^^^   ^^^
>kind : 123
>     : ^^^
>{ kind: 123 } : { kind: 123; }
>              : ^^^^^^^^^^^^^^
>kind : 123
>     : ^^^
>123 : 123
>    : ^^^

    const c7: [1 | 2, "foo" | "bar"] = [1, "bar"];
>c7 : [1 | 2, "foo" | "bar"]
>   : ^^^^^^^^^^^^^^^^^^^^^^
>[1, "bar"] : [1, "bar"]
>           : ^^^^^^^^^^
>1 : 1
>  : ^
>"bar" : "bar"
>      : ^^^^^

    const c8 = cond ? c6 : cond ? c7 : "hello";
>c8 : { kind: 123; } | [1 | 2, "foo" | "bar"] | "hello"
>   : ^^^^^^^^^^^^^^^^^^^^^^^^^^^^^^^^^^^^^^^^^^^^^^^^^
>cond ? c6 : cond ? c7 : "hello" : { kind: 123; } | [1 | 2, "foo" | "bar"] | "hello"
>                                : ^^^^^^^^^^^^^^^^^^^^^^^^^^^^^^^^^^^^^^^^^^^^^^^^^
>cond : boolean
>     : ^^^^^^^
>c6 : { kind: 123; }
>   : ^^^^^^^^^^^^^^
>cond ? c7 : "hello" : [1 | 2, "foo" | "bar"] | "hello"
<<<<<<< HEAD
>cond : false
=======
>                    : ^^^^^^^^^^^^^^^^^^^^^^^^^^^^^^^^
>cond : boolean
>     : ^^^^^^^
>>>>>>> 12402f26
>c7 : [1 | 2, "foo" | "bar"]
>   : ^^^^^^^^^^^^^^^^^^^^^^
>"hello" : "hello"
>        : ^^^^^^^

    let x1 = c1;
>x1 : number
>   : ^^^^^^
>c1 : 1 | 2
>   : ^^^^^

    let x2 = c2;
>x2 : string | number
>   : ^^^^^^^^^^^^^^^
>c2 : 1 | "two"
>   : ^^^^^^^^^

    let x3 = c3;
>x3 : number | boolean
>   : ^^^^^^^^^^^^^^^^
>c3 : true | E.A | 123
>   : ^^^^^^^^^^^^^^^^

    let x4 = c4;
<<<<<<< HEAD
>x4 : string | null
>c4 : "abc" | null

    let x5 = c5;
>x5 : number | undefined
>c5 : 456 | undefined
=======
>x4 : string
>   : ^^^^^^
>c4 : "abc"
>   : ^^^^^

    let x5 = c5;
>x5 : number
>   : ^^^^^^
>c5 : 456
>   : ^^^
>>>>>>> 12402f26

    let x6 = c6;
>x6 : { kind: 123; }
>   : ^^^^^^^^^^^^^^
>c6 : { kind: 123; }
>   : ^^^^^^^^^^^^^^

    let x7 = c7;
>x7 : [1 | 2, "foo" | "bar"]
>   : ^^^^^^^^^^^^^^^^^^^^^^
>c7 : [1 | 2, "foo" | "bar"]
>   : ^^^^^^^^^^^^^^^^^^^^^^

    let x8 = c8;
>x8 : string | { kind: 123; } | [1 | 2, "foo" | "bar"]
>   : ^^^^^^^^^^^^^^^^^^^^^^^^^^^^^^^^^^^^^^^^^^^^^^^^
>c8 : { kind: 123; } | [1 | 2, "foo" | "bar"] | "hello"
>   : ^^^^^^^^^^^^^^^^^^^^^^^^^^^^^^^^^^^^^^^^^^^^^^^^^
}

class C1 {
>C1 : C1
>   : ^^

    x1 = 1;
>x1 : number
>   : ^^^^^^
>1 : 1
>  : ^

    x2 = -123;
>x2 : number
>   : ^^^^^^
>-123 : -123
>     : ^^^^
>123 : 123
>    : ^^^

    x3 = 3 + 4;
>x3 : number
>   : ^^^^^^
>3 + 4 : number
>      : ^^^^^^
>3 : 3
>  : ^
>4 : 4
>  : ^

    x4 = "abc";
>x4 : string
>   : ^^^^^^
>"abc" : "abc"
>      : ^^^^^

    x5 = "";
>x5 : string
>   : ^^^^^^
>"" : ""
>   : ^^

    x6 = "abc" + "def";
>x6 : string
>   : ^^^^^^
>"abc" + "def" : string
>              : ^^^^^^
>"abc" : "abc"
>      : ^^^^^
>"def" : "def"
>      : ^^^^^

    x7 = true;
>x7 : boolean
>   : ^^^^^^^
>true : true
>     : ^^^^

    x8 = E.A;
>x8 : E
>   : ^
>E.A : E.A
>    : ^^^
>E : typeof E
>  : ^^^^^^^^
>A : E.A
>  : ^^^

    readonly c1 = 1;
>c1 : 1
>   : ^
>1 : 1
>  : ^

    readonly c2 = -123;
>c2 : -123
>   : ^^^^
>-123 : -123
>     : ^^^^
>123 : 123
>    : ^^^

    readonly c3 = 3 + 4;
>c3 : number
>   : ^^^^^^
>3 + 4 : number
>      : ^^^^^^
>3 : 3
>  : ^
>4 : 4
>  : ^

    readonly c4 = "abc";
>c4 : "abc"
>   : ^^^^^
>"abc" : "abc"
>      : ^^^^^

    readonly c5 = "";
>c5 : ""
>   : ^^
>"" : ""
>   : ^^

    readonly c6 = "abc" + "def";
>c6 : string
>   : ^^^^^^
>"abc" + "def" : string
>              : ^^^^^^
>"abc" : "abc"
>      : ^^^^^
>"def" : "def"
>      : ^^^^^

    readonly c7 = true;
>c7 : true
>   : ^^^^
>true : true
>     : ^^^^

    readonly c8 = E.A;
>c8 : E.A
>   : ^^^
>E.A : E.A
>    : ^^^
>E : typeof E
>  : ^^^^^^^^
>A : E.A
>  : ^^^
}

function f4() {
>f4 : () => void
>   : ^^^^^^^^^^

    const c1 = { a: 1, b: "foo" };
>c1 : { a: number; b: string; }
>   : ^^^^^^^^^^^^^^^^^^^^^^^^^
>{ a: 1, b: "foo" } : { a: number; b: string; }
>                   : ^^^^^^^^^^^^^^^^^^^^^^^^^
>a : number
>  : ^^^^^^
>1 : 1
>  : ^
>b : string
>  : ^^^^^^
>"foo" : "foo"
>      : ^^^^^

    const c2: { a : 0 | 1, b: "foo" | "bar" } = { a: 1, b: "foo" };
>c2 : { a: 0 | 1; b: "foo" | "bar"; }
>   : ^^^^^     ^^^^^             ^^^
>a : 0 | 1
>  : ^^^^^
>b : "foo" | "bar"
>  : ^^^^^^^^^^^^^
>{ a: 1, b: "foo" } : { a: 1; b: "foo"; }
>                   : ^^^^^^^^^^^^^^^^^^^
>a : 1
>  : ^
>1 : 1
>  : ^
>b : "foo"
>  : ^^^^^
>"foo" : "foo"
>      : ^^^^^

    let x1 = { a: 1, b: "foo" };
>x1 : { a: number; b: string; }
>   : ^^^^^^^^^^^^^^^^^^^^^^^^^
>{ a: 1, b: "foo" } : { a: number; b: string; }
>                   : ^^^^^^^^^^^^^^^^^^^^^^^^^
>a : number
>  : ^^^^^^
>1 : 1
>  : ^
>b : string
>  : ^^^^^^
>"foo" : "foo"
>      : ^^^^^

    let x2: { a : 0 | 1, b: "foo" | "bar" } = { a: 1, b: "foo" };
>x2 : { a: 0 | 1; b: "foo" | "bar"; }
>   : ^^^^^     ^^^^^             ^^^
>a : 0 | 1
>  : ^^^^^
>b : "foo" | "bar"
>  : ^^^^^^^^^^^^^
>{ a: 1, b: "foo" } : { a: 1; b: "foo"; }
>                   : ^^^^^^^^^^^^^^^^^^^
>a : 1
>  : ^
>1 : 1
>  : ^
>b : "foo"
>  : ^^^^^
>"foo" : "foo"
>      : ^^^^^
}

function f5() {
>f5 : () => void
>   : ^^^^^^^^^^

    const c1 = [1, "foo"];
>c1 : (string | number)[]
>   : ^^^^^^^^^^^^^^^^^^^
>[1, "foo"] : (string | number)[]
>           : ^^^^^^^^^^^^^^^^^^^
>1 : 1
>  : ^
>"foo" : "foo"
>      : ^^^^^

    const c2: (1 | "foo")[] = [1, "foo"];
>c2 : (1 | "foo")[]
>   : ^^^^^^^^^^^^^
>[1, "foo"] : (1 | "foo")[]
>           : ^^^^^^^^^^^^^
>1 : 1
>  : ^
>"foo" : "foo"
>      : ^^^^^

    const c3: [1, "foo"] = [1, "foo"];
>c3 : [1, "foo"]
>   : ^^^^^^^^^^
>[1, "foo"] : [1, "foo"]
>           : ^^^^^^^^^^
>1 : 1
>  : ^
>"foo" : "foo"
>      : ^^^^^

    let x1 = [1, "foo"];
>x1 : (string | number)[]
>   : ^^^^^^^^^^^^^^^^^^^
>[1, "foo"] : (string | number)[]
>           : ^^^^^^^^^^^^^^^^^^^
>1 : 1
>  : ^
>"foo" : "foo"
>      : ^^^^^

    let x2: (1 | "foo")[] = [1, "foo"];
>x2 : (1 | "foo")[]
>   : ^^^^^^^^^^^^^
>[1, "foo"] : (1 | "foo")[]
>           : ^^^^^^^^^^^^^
>1 : 1
>  : ^
>"foo" : "foo"
>      : ^^^^^

    let x3: [1, "foo"] = [1, "foo"];
>x3 : [1, "foo"]
>   : ^^^^^^^^^^
>[1, "foo"] : [1, "foo"]
>           : ^^^^^^^^^^
>1 : 1
>  : ^
>"foo" : "foo"
>      : ^^^^^
}

function f6() {
>f6 : () => void
>   : ^^^^^^^^^^

    const { c1 = true, c2 = 0, c3 = "foo" } = { c1: false, c2: 1, c3: "bar" };
>c1 : boolean
>   : ^^^^^^^
>true : true
>     : ^^^^
>c2 : 1 | 0
>   : ^^^^^
>0 : 0
>  : ^
>c3 : "foo" | "bar"
>   : ^^^^^^^^^^^^^
>"foo" : "foo"
>      : ^^^^^
>{ c1: false, c2: 1, c3: "bar" } : { c1?: false; c2?: 1; c3?: "bar"; }
>                                : ^^^^^^^^^^^^^^^^^^^^^^^^^^^^^^^^^^^
>c1 : false
>   : ^^^^^
>false : false
>      : ^^^^^
>c2 : 1
>   : ^
>1 : 1
>  : ^
>c3 : "bar"
>   : ^^^^^
>"bar" : "bar"
>      : ^^^^^

    let { x1 = true, x2 = 0, x3 = "foo" } = { x1: false, x2: 1, x3: "bar" };
>x1 : boolean
>   : ^^^^^^^
>true : true
>     : ^^^^
>x2 : number
>   : ^^^^^^
>0 : 0
>  : ^
>x3 : string
>   : ^^^^^^
>"foo" : "foo"
>      : ^^^^^
>{ x1: false, x2: 1, x3: "bar" } : { x1?: false; x2?: number; x3?: string; }
>                                : ^^^^^^^^^^^^^^^^^^^^^^^^^^^^^^^^^^^^^^^^^
>x1 : false
>   : ^^^^^
>false : false
>      : ^^^^^
>x2 : number
>   : ^^^^^^
>1 : 1
>  : ^
>x3 : string
>   : ^^^^^^
>"bar" : "bar"
>      : ^^^^^
}

function f10() {
>f10 : () => string
>    : ^^^^^^^^^^^^

    return "hello";
>"hello" : "hello"
>        : ^^^^^^^
}

function f11() {
>f11 : () => 1 | "two"
>    : ^^^^^^^^^^^^^^^

    return cond ? 1 : "two";
>cond ? 1 : "two" : 1 | "two"
>                 : ^^^^^^^^^
>cond : boolean
>     : ^^^^^^^
>1 : 1
>  : ^
>"two" : "two"
>      : ^^^^^
}

function f12() {
>f12 : () => 1 | "two"
>    : ^^^^^^^^^^^^^^^

    if (cond) {
>cond : boolean
>     : ^^^^^^^

        return 1;
>1 : 1
>  : ^
    }
    else {
        return "two";
>"two" : "two"
>      : ^^^^^
    }
}

class C2 {
>C2 : C2
>   : ^^

    foo() {
>foo : () => number
>    : ^^^^^^^^^^^^

        return 0;
>0 : 0
>  : ^
    }
    bar() {
>bar : () => 1 | 0
>    : ^^^^^^^^^^^

        return cond ? 0 : 1;
>cond ? 0 : 1 : 0 | 1
>             : ^^^^^
>cond : boolean
>     : ^^^^^^^
>0 : 0
>  : ^
>1 : 1
>  : ^
    }
}

function f20() {
>f20 : () => void
>    : ^^^^^^^^^^

    const f1 = () => 0;
>f1 : () => number
>   : ^^^^^^^^^^^^
>() => 0 : () => number
>        : ^^^^^^^^^^^^
>0 : 0
>  : ^

    const f2 = () => "hello";
>f2 : () => string
>   : ^^^^^^^^^^^^
>() => "hello" : () => string
>              : ^^^^^^^^^^^^
>"hello" : "hello"
>        : ^^^^^^^

    const f3 = () => true;
>f3 : () => boolean
>   : ^^^^^^^^^^^^^
>() => true : () => boolean
>           : ^^^^^^^^^^^^^
>true : true
>     : ^^^^

    const f4 = () => E.C;
>f4 : () => E
>   : ^^^^^^^
>() => E.C : () => E
>          : ^^^^^^^
>E.C : E.C
>    : ^^^
>E : typeof E
>  : ^^^^^^^^
>C : E.C
>  : ^^^

    const f5 = (): "foo" => "foo";
>f5 : () => "foo"
>   : ^^^^^^     
>(): "foo" => "foo" : () => "foo"
>                   : ^^^^^^     
>"foo" : "foo"
>      : ^^^^^

    const f6: () => "foo" | "bar" = () => "bar";
>f6 : () => "foo" | "bar"
>   : ^^^^^^             
>() => "bar" : () => "bar"
>            : ^^^^^^^^^^^
>"bar" : "bar"
>      : ^^^^^

    const f7: (() => "foo") | (() => "bar") = () => "bar";
>f7 : (() => "foo") | (() => "bar")
>   : ^^^^^^^     ^^^^^^^^^^^     ^
>() => "bar" : () => "bar"
>            : ^^^^^^^^^^^
>"bar" : "bar"
>      : ^^^^^
}

declare function g1<T>(x: T): T;
>g1 : <T>(x: T) => T
>   : ^ ^^^^^ ^^^^^ 
>x : T
>  : ^

declare function g2<T>(x: T, y: T): T;
>g2 : <T>(x: T, y: T) => T
>   : ^ ^^^^^ ^^^^^ ^^^^^ 
>x : T
>  : ^
>y : T
>  : ^

declare function g3<T, U>(x: T, y: U): T | U;
>g3 : <T, U>(x: T, y: U) => T | U
>   : ^ ^^ ^^^^^ ^^^^^ ^^^^^     
>x : T
>  : ^
>y : U
>  : ^

declare function g4<T>(x: T): T[];
>g4 : <T>(x: T) => T[]
>   : ^ ^^^^^ ^^^^^   
>x : T
>  : ^

declare function g5<T extends number>(x: T, y: T): T[];
>g5 : <T extends number>(x: T, y: T) => T[]
>   : ^ ^^^^^^^^^^^^^^^^^^^^ ^^^^^ ^^^^^   
>x : T
>  : ^
>y : T
>  : ^

declare function g6<T>(x: T[]): T;
>g6 : <T>(x: T[]) => T
>   : ^ ^^^^^   ^^^^^ 
>x : T[]
>  : ^^^

declare function g7<T>(x: T[]): T[];
>g7 : <T>(x: T[]) => T[]
>   : ^ ^^^^^   ^^^^^   
>x : T[]
>  : ^^^

declare function g8<T>(x: T, f: (p: T) => T): T;
>g8 : <T>(x: T, f: (p: T) => T) => T
>   : ^ ^^^^^ ^^^^^           ^^^^^ 
>x : T
>  : ^
>f : (p: T) => T
>  : ^^^^ ^^^^^ 
>p : T
>  : ^

const a: (1 | 2)[] = [1, 2];
>a : (1 | 2)[]
>  : ^^^^^^^^^
>[1, 2] : (1 | 2)[]
>       : ^^^^^^^^^
>1 : 1
>  : ^
>2 : 2
>  : ^

const x1 = g1(1);  // Type 1
>x1 : 1
>   : ^
>g1(1) : 1
>      : ^
>g1 : <T>(x: T) => T
>   : ^^^^^^^^^^^^^^
>1 : 1
>  : ^

const x2 = g2(1, 1);  // Type 1
>x2 : 1
>   : ^
>g2(1, 1) : 1
>         : ^
>g2 : <T>(x: T, y: T) => T
>   : ^^^^^^^^^^^^^^^^^^^^
>1 : 1
>  : ^
>1 : 1
>  : ^

const x3 = g2(1, 2);  // Type 1 | 2
>x3 : 1 | 2
>   : ^^^^^
>g2(1, 2) : 1 | 2
>         : ^^^^^
>g2 : <T>(x: T, y: T) => T
>   : ^^^^^^^^^^^^^^^^^^^^
>1 : 1
>  : ^
>2 : 2
>  : ^

const x4 = g3(1, "two");  // Type 1 | "two"
>x4 : 1 | "two"
>   : ^^^^^^^^^
>g3(1, "two") : 1 | "two"
>             : ^^^^^^^^^
>g3 : <T, U>(x: T, y: U) => T | U
>   : ^^^^^^^^^^^^^^^^^^^^^^^^^^^
>1 : 1
>  : ^
>"two" : "two"
>      : ^^^^^

const x5 = g4(1);  // Type number[]
>x5 : number[]
>   : ^^^^^^^^
>g4(1) : number[]
>      : ^^^^^^^^
>g4 : <T>(x: T) => T[]
>   : ^^^^^^^^^^^^^^^^
>1 : 1
>  : ^

const x6 = g5(1, 2);  // Type (1 | 2)[]
>x6 : (1 | 2)[]
>   : ^^^^^^^^^
>g5(1, 2) : (1 | 2)[]
>         : ^^^^^^^^^
>g5 : <T extends number>(x: T, y: T) => T[]
>   : ^^^^^^^^^^^^^^^^^^^^^^^^^^^^^^^^^^^^^
>1 : 1
>  : ^
>2 : 2
>  : ^

const x7 = g6([1, 2]);  // Type number
>x7 : number
>   : ^^^^^^
>g6([1, 2]) : number
>           : ^^^^^^
>g6 : <T>(x: T[]) => T
>   : ^^^^^^^^^^^^^^^^
>[1, 2] : number[]
>       : ^^^^^^^^
>1 : 1
>  : ^
>2 : 2
>  : ^

const x8 = g6(a);  // Type 1 | 2
>x8 : 1 | 2
>   : ^^^^^
>g6(a) : 1 | 2
>      : ^^^^^
>g6 : <T>(x: T[]) => T
>   : ^^^^^^^^^^^^^^^^
>a : (1 | 2)[]
>  : ^^^^^^^^^

const x9 = g7(a);  // Type (1 | 2)[]
>x9 : (1 | 2)[]
>   : ^^^^^^^^^
>g7(a) : (1 | 2)[]
>      : ^^^^^^^^^
>g7 : <T>(x: T[]) => T[]
>   : ^^^^^^^^^^^^^^^^^^
>a : (1 | 2)[]
>  : ^^^^^^^^^

const x10 = g8(1, x => x);  // Type number
>x10 : number
>    : ^^^^^^
>g8(1, x => x) : number
>              : ^^^^^^
>g8 : <T>(x: T, f: (p: T) => T) => T
>   : ^^^^^^^^^^^^^^^^^^^^^^^^^^^^^^
>1 : 1
>  : ^
>x => x : (x: number) => number
>       : ^^^^^^^^^^^^^^^^^^^^^
>x : number
>  : ^^^^^^
>x : number
>  : ^^^^^^

const x11 = g8(1, x => x + 1);  // Type number
>x11 : number
>    : ^^^^^^
>g8(1, x => x + 1) : number
>                  : ^^^^^^
>g8 : <T>(x: T, f: (p: T) => T) => T
>   : ^^^^^^^^^^^^^^^^^^^^^^^^^^^^^^
>1 : 1
>  : ^
>x => x + 1 : (x: number) => number
>           : ^^^^^^^^^^^^^^^^^^^^^
>x : number
>  : ^^^^^^
>x + 1 : number
>      : ^^^^^^
>x : number
>  : ^^^^^^
>1 : 1
>  : ^

function makeArray<T>(x: T): T[] {
>makeArray : <T>(x: T) => T[]
>          : ^ ^^^^^ ^^^^^   
>x : T
>  : ^

    return [x];
>[x] : T[]
>    : ^^^
>x : T
>  : ^
}

function append<T>(a: T[], x: T): T[] {
>append : <T>(a: T[], x: T) => T[]
>       : ^ ^^^^^   ^^^^^ ^^^^^   
>a : T[]
>  : ^^^
>x : T
>  : ^

    let result = a.slice();
>result : T[]
>       : ^^^
>a.slice() : T[]
<<<<<<< HEAD
>a.slice : (start?: number | undefined, end?: number | undefined) => T[]
>a : T[]
>slice : (start?: number | undefined, end?: number | undefined) => T[]
=======
>          : ^^^
>a.slice : (start?: number, end?: number) => T[]
>        : ^^^^^^^^^^^^^^^^^^^^^^^^^^^^^^^^^^^^^
>a : T[]
>  : ^^^
>slice : (start?: number, end?: number) => T[]
>      : ^^^^^^^^^^^^^^^^^^^^^^^^^^^^^^^^^^^^^
>>>>>>> 12402f26

    result.push(x);
>result.push(x) : number
>               : ^^^^^^
>result.push : (...items: T[]) => number
>            : ^^^^^^^^^^^^^^^^^^^^^^^^^
>result : T[]
>       : ^^^
>push : (...items: T[]) => number
>     : ^^^^^^^^^^^^^^^^^^^^^^^^^
>x : T
>  : ^

    return result;
>result : T[]
>       : ^^^
}

type Bit = 0 | 1;
>Bit : Bit
>    : ^^^

let aa = makeArray<Bit>(0);
>aa : Bit[]
>   : ^^^^^
>makeArray<Bit>(0) : Bit[]
>                  : ^^^^^
>makeArray : <T>(x: T) => T[]
>          : ^^^^^^^^^^^^^^^^
>0 : 0
>  : ^

aa = append(aa, 1);
>aa = append(aa, 1) : Bit[]
>                   : ^^^^^
>aa : Bit[]
>   : ^^^^^
>append(aa, 1) : Bit[]
>              : ^^^^^
>append : <T>(a: T[], x: T) => T[]
>       : ^^^^^^^^^^^^^^^^^^^^^^^^
>aa : Bit[]
>   : ^^^^^
>1 : 1
>  : ^

<|MERGE_RESOLUTION|>--- conflicted
+++ resolved
@@ -1,1286 +1,1253 @@
-//// [tests/cases/conformance/types/literal/literalTypes2.ts] ////
-
-=== literalTypes2.ts ===
-enum E {
->E : E
->  : ^
-
-    A, B, C
->A : E.A
->  : ^^^
->B : E.B
->  : ^^^
->C : E.C
->  : ^^^
-}
-
-let cond: boolean;
->cond : boolean
->     : ^^^^^^^
-
-function f1(p1 = 1, p2 = "abc", p3 = true, p4 = E.A) {
->f1 : (p1?: number, p2?: string, p3?: boolean, p4?: E) => void
->   : ^^^^^^^^^^^^^^^^^^^^^^^^^^^^^^^^^^^^^^^^^^^^^^^^^^^^^^^^
->p1 : number
->   : ^^^^^^
->1 : 1
->  : ^
->p2 : string
->   : ^^^^^^
->"abc" : "abc"
->      : ^^^^^
->p3 : boolean
->   : ^^^^^^^
->true : true
->     : ^^^^
->p4 : E
->   : ^
->E.A : E.A
->    : ^^^
->E : typeof E
->  : ^^^^^^^^
->A : E.A
->  : ^^^
-
-    var v1 = 1;
->v1 : number
->   : ^^^^^^
->1 : 1
->  : ^
-
-    var v2 = -123;
->v2 : number
->   : ^^^^^^
->-123 : -123
->     : ^^^^
->123 : 123
->    : ^^^
-
-    var v3 = 3 + 4;
->v3 : number
->   : ^^^^^^
->3 + 4 : number
->      : ^^^^^^
->3 : 3
->  : ^
->4 : 4
->  : ^
-
-    var v4 = "abc";
->v4 : string
->   : ^^^^^^
->"abc" : "abc"
->      : ^^^^^
-
-    var v5 = "";
->v5 : string
->   : ^^^^^^
->"" : ""
->   : ^^
-
-    var v6 = "abc" + "def";
->v6 : string
->   : ^^^^^^
->"abc" + "def" : string
->              : ^^^^^^
->"abc" : "abc"
->      : ^^^^^
->"def" : "def"
->      : ^^^^^
-
-    var v7 = true;
->v7 : boolean
->   : ^^^^^^^
->true : true
->     : ^^^^
-
-    var v8 = E.A;
->v8 : E
->   : ^
->E.A : E.A
->    : ^^^
->E : typeof E
->  : ^^^^^^^^
->A : E.A
->  : ^^^
-
-    let x1 = 1;
->x1 : number
->   : ^^^^^^
->1 : 1
->  : ^
-
-    let x2 = -123;
->x2 : number
->   : ^^^^^^
->-123 : -123
->     : ^^^^
->123 : 123
->    : ^^^
-
-    let x3 = 3 + 4;
->x3 : number
->   : ^^^^^^
->3 + 4 : number
->      : ^^^^^^
->3 : 3
->  : ^
->4 : 4
->  : ^
-
-    let x4 = "abc";
->x4 : string
->   : ^^^^^^
->"abc" : "abc"
->      : ^^^^^
-
-    let x5 = "";
->x5 : string
->   : ^^^^^^
->"" : ""
->   : ^^
-
-    let x6 = "abc" + "def";
->x6 : string
->   : ^^^^^^
->"abc" + "def" : string
->              : ^^^^^^
->"abc" : "abc"
->      : ^^^^^
->"def" : "def"
->      : ^^^^^
-
-    let x7 = true;
->x7 : boolean
->   : ^^^^^^^
->true : true
->     : ^^^^
-
-    var x8 = E.A;
->x8 : E
->   : ^
->E.A : E.A
->    : ^^^
->E : typeof E
->  : ^^^^^^^^
->A : E.A
->  : ^^^
-
-    const c1 = 1;
->c1 : 1
->   : ^
->1 : 1
->  : ^
-
-    const c2 = -123;
->c2 : -123
->   : ^^^^
->-123 : -123
->     : ^^^^
->123 : 123
->    : ^^^
-
-    const c3 = 3 + 4;
->c3 : number
->   : ^^^^^^
->3 + 4 : number
->      : ^^^^^^
->3 : 3
->  : ^
->4 : 4
->  : ^
-
-    const c4 = "abc";
->c4 : "abc"
->   : ^^^^^
->"abc" : "abc"
->      : ^^^^^
-
-    const c5 = "";
->c5 : ""
->   : ^^
->"" : ""
->   : ^^
-
-    const c6 = "abc" + "def";
->c6 : string
->   : ^^^^^^
->"abc" + "def" : string
->              : ^^^^^^
->"abc" : "abc"
->      : ^^^^^
->"def" : "def"
->      : ^^^^^
-
-    const c7 = true;
->c7 : true
->   : ^^^^
->true : true
->     : ^^^^
-
-    const c8 = E.A;
->c8 : E.A
->   : ^^^
->E.A : E.A
->    : ^^^
->E : typeof E
->  : ^^^^^^^^
->A : E.A
->  : ^^^
-}
-
-function f2(p1: 1 = 1, p2: "abc" = "abc", p3: true = true, p4: E.A = E.A) {
->f2 : (p1?: 1, p2?: "abc", p3?: true, p4?: E.A) => void
->   : ^^^^^^ ^^^^^^^     ^^^^^^^    ^^^^^^^   ^^^^^^^^^
->p1 : 1
->   : ^
->1 : 1
->  : ^
->p2 : "abc"
->   : ^^^^^
->"abc" : "abc"
->      : ^^^^^
->p3 : true
->   : ^^^^
->true : true
->     : ^^^^
->true : true
->     : ^^^^
->p4 : E.A
->   : ^^^
->E : any
->  : ^^^
->E.A : E.A
->    : ^^^
->E : typeof E
->  : ^^^^^^^^
->A : E.A
->  : ^^^
-
-    var v1: 1 = 1;
->v1 : 1
->   : ^
->1 : 1
->  : ^
-
-    var v2: -123 = -123;
->v2 : -123
->   : ^^^^
->-123 : -123
->     : ^^^^
->123 : 123
->    : ^^^
->-123 : -123
->     : ^^^^
->123 : 123
->    : ^^^
-
-    var v3: "abc" = "abc";
->v3 : "abc"
->   : ^^^^^
->"abc" : "abc"
->      : ^^^^^
-
-    var v4: true = true;
->v4 : true
->   : ^^^^
->true : true
->     : ^^^^
->true : true
->     : ^^^^
-
-    var v5: E.A = E.A;
->v5 : E.A
->   : ^^^
->E : any
->  : ^^^
->E.A : E.A
->    : ^^^
->E : typeof E
->  : ^^^^^^^^
->A : E.A
->  : ^^^
-
-    let x1: 1 = 1;
->x1 : 1
->   : ^
->1 : 1
->  : ^
-
-    let x2: -123 = -123;
->x2 : -123
->   : ^^^^
->-123 : -123
->     : ^^^^
->123 : 123
->    : ^^^
->-123 : -123
->     : ^^^^
->123 : 123
->    : ^^^
-
-    let x3: "abc" = "abc";
->x3 : "abc"
->   : ^^^^^
->"abc" : "abc"
->      : ^^^^^
-
-    let x4: true = true;
->x4 : true
->   : ^^^^
->true : true
->     : ^^^^
->true : true
->     : ^^^^
-
-    let x5: E.A = E.A;
->x5 : E.A
->   : ^^^
->E : any
->  : ^^^
->E.A : E.A
->    : ^^^
->E : typeof E
->  : ^^^^^^^^
->A : E.A
->  : ^^^
-}
-
-function f3() {
->f3 : () => void
->   : ^^^^^^^^^^
-
-    const c1 = cond ? 1 : 2;
->c1 : 1 | 2
->   : ^^^^^
->cond ? 1 : 2 : 1 | 2
->             : ^^^^^
->cond : boolean
->     : ^^^^^^^
->1 : 1
->  : ^
->2 : 2
->  : ^
-
-    const c2 = cond ? 1 : "two";
->c2 : 1 | "two"
->   : ^^^^^^^^^
->cond ? 1 : "two" : 1 | "two"
->                 : ^^^^^^^^^
->cond : boolean
->     : ^^^^^^^
->1 : 1
->  : ^
->"two" : "two"
->      : ^^^^^
-
-    const c3 = cond ? E.A : cond ? true : 123;
->c3 : true | E.A | 123
->   : ^^^^^^^^^^^^^^^^
->cond ? E.A : cond ? true : 123 : true | E.A | 123
->                               : ^^^^^^^^^^^^^^^^
->cond : boolean
->     : ^^^^^^^
->E.A : E.A
->    : ^^^
->E : typeof E
->  : ^^^^^^^^
->A : E.A
->  : ^^^
->cond ? true : 123 : true | 123
-<<<<<<< HEAD
->cond : false
-=======
->                  : ^^^^^^^^^^
->cond : boolean
->     : ^^^^^^^
->>>>>>> 12402f26
->true : true
->     : ^^^^
->123 : 123
->    : ^^^
-
-    const c4 = cond ? "abc" : null;
-<<<<<<< HEAD
->c4 : "abc" | null
->cond ? "abc" : null : "abc" | null
-=======
->c4 : "abc"
->   : ^^^^^
->cond ? "abc" : null : "abc"
->                    : ^^^^^
->>>>>>> 12402f26
->cond : boolean
->     : ^^^^^^^
->"abc" : "abc"
->      : ^^^^^
-
-    const c5 = cond ? 456 : undefined;
-<<<<<<< HEAD
->c5 : 456 | undefined
->cond ? 456 : undefined : 456 | undefined
-=======
->c5 : 456
->   : ^^^
->cond ? 456 : undefined : 456
->                       : ^^^
->>>>>>> 12402f26
->cond : boolean
->     : ^^^^^^^
->456 : 456
->    : ^^^
->undefined : undefined
->          : ^^^^^^^^^
-
-    const c6: { kind: 123 } = { kind: 123 };
->c6 : { kind: 123; }
->   : ^^^^^^^^   ^^^
->kind : 123
->     : ^^^
->{ kind: 123 } : { kind: 123; }
->              : ^^^^^^^^^^^^^^
->kind : 123
->     : ^^^
->123 : 123
->    : ^^^
-
-    const c7: [1 | 2, "foo" | "bar"] = [1, "bar"];
->c7 : [1 | 2, "foo" | "bar"]
->   : ^^^^^^^^^^^^^^^^^^^^^^
->[1, "bar"] : [1, "bar"]
->           : ^^^^^^^^^^
->1 : 1
->  : ^
->"bar" : "bar"
->      : ^^^^^
-
-    const c8 = cond ? c6 : cond ? c7 : "hello";
->c8 : { kind: 123; } | [1 | 2, "foo" | "bar"] | "hello"
->   : ^^^^^^^^^^^^^^^^^^^^^^^^^^^^^^^^^^^^^^^^^^^^^^^^^
->cond ? c6 : cond ? c7 : "hello" : { kind: 123; } | [1 | 2, "foo" | "bar"] | "hello"
->                                : ^^^^^^^^^^^^^^^^^^^^^^^^^^^^^^^^^^^^^^^^^^^^^^^^^
->cond : boolean
->     : ^^^^^^^
->c6 : { kind: 123; }
->   : ^^^^^^^^^^^^^^
->cond ? c7 : "hello" : [1 | 2, "foo" | "bar"] | "hello"
-<<<<<<< HEAD
->cond : false
-=======
->                    : ^^^^^^^^^^^^^^^^^^^^^^^^^^^^^^^^
->cond : boolean
->     : ^^^^^^^
->>>>>>> 12402f26
->c7 : [1 | 2, "foo" | "bar"]
->   : ^^^^^^^^^^^^^^^^^^^^^^
->"hello" : "hello"
->        : ^^^^^^^
-
-    let x1 = c1;
->x1 : number
->   : ^^^^^^
->c1 : 1 | 2
->   : ^^^^^
-
-    let x2 = c2;
->x2 : string | number
->   : ^^^^^^^^^^^^^^^
->c2 : 1 | "two"
->   : ^^^^^^^^^
-
-    let x3 = c3;
->x3 : number | boolean
->   : ^^^^^^^^^^^^^^^^
->c3 : true | E.A | 123
->   : ^^^^^^^^^^^^^^^^
-
-    let x4 = c4;
-<<<<<<< HEAD
->x4 : string | null
->c4 : "abc" | null
-
-    let x5 = c5;
->x5 : number | undefined
->c5 : 456 | undefined
-=======
->x4 : string
->   : ^^^^^^
->c4 : "abc"
->   : ^^^^^
-
-    let x5 = c5;
->x5 : number
->   : ^^^^^^
->c5 : 456
->   : ^^^
->>>>>>> 12402f26
-
-    let x6 = c6;
->x6 : { kind: 123; }
->   : ^^^^^^^^^^^^^^
->c6 : { kind: 123; }
->   : ^^^^^^^^^^^^^^
-
-    let x7 = c7;
->x7 : [1 | 2, "foo" | "bar"]
->   : ^^^^^^^^^^^^^^^^^^^^^^
->c7 : [1 | 2, "foo" | "bar"]
->   : ^^^^^^^^^^^^^^^^^^^^^^
-
-    let x8 = c8;
->x8 : string | { kind: 123; } | [1 | 2, "foo" | "bar"]
->   : ^^^^^^^^^^^^^^^^^^^^^^^^^^^^^^^^^^^^^^^^^^^^^^^^
->c8 : { kind: 123; } | [1 | 2, "foo" | "bar"] | "hello"
->   : ^^^^^^^^^^^^^^^^^^^^^^^^^^^^^^^^^^^^^^^^^^^^^^^^^
-}
-
-class C1 {
->C1 : C1
->   : ^^
-
-    x1 = 1;
->x1 : number
->   : ^^^^^^
->1 : 1
->  : ^
-
-    x2 = -123;
->x2 : number
->   : ^^^^^^
->-123 : -123
->     : ^^^^
->123 : 123
->    : ^^^
-
-    x3 = 3 + 4;
->x3 : number
->   : ^^^^^^
->3 + 4 : number
->      : ^^^^^^
->3 : 3
->  : ^
->4 : 4
->  : ^
-
-    x4 = "abc";
->x4 : string
->   : ^^^^^^
->"abc" : "abc"
->      : ^^^^^
-
-    x5 = "";
->x5 : string
->   : ^^^^^^
->"" : ""
->   : ^^
-
-    x6 = "abc" + "def";
->x6 : string
->   : ^^^^^^
->"abc" + "def" : string
->              : ^^^^^^
->"abc" : "abc"
->      : ^^^^^
->"def" : "def"
->      : ^^^^^
-
-    x7 = true;
->x7 : boolean
->   : ^^^^^^^
->true : true
->     : ^^^^
-
-    x8 = E.A;
->x8 : E
->   : ^
->E.A : E.A
->    : ^^^
->E : typeof E
->  : ^^^^^^^^
->A : E.A
->  : ^^^
-
-    readonly c1 = 1;
->c1 : 1
->   : ^
->1 : 1
->  : ^
-
-    readonly c2 = -123;
->c2 : -123
->   : ^^^^
->-123 : -123
->     : ^^^^
->123 : 123
->    : ^^^
-
-    readonly c3 = 3 + 4;
->c3 : number
->   : ^^^^^^
->3 + 4 : number
->      : ^^^^^^
->3 : 3
->  : ^
->4 : 4
->  : ^
-
-    readonly c4 = "abc";
->c4 : "abc"
->   : ^^^^^
->"abc" : "abc"
->      : ^^^^^
-
-    readonly c5 = "";
->c5 : ""
->   : ^^
->"" : ""
->   : ^^
-
-    readonly c6 = "abc" + "def";
->c6 : string
->   : ^^^^^^
->"abc" + "def" : string
->              : ^^^^^^
->"abc" : "abc"
->      : ^^^^^
->"def" : "def"
->      : ^^^^^
-
-    readonly c7 = true;
->c7 : true
->   : ^^^^
->true : true
->     : ^^^^
-
-    readonly c8 = E.A;
->c8 : E.A
->   : ^^^
->E.A : E.A
->    : ^^^
->E : typeof E
->  : ^^^^^^^^
->A : E.A
->  : ^^^
-}
-
-function f4() {
->f4 : () => void
->   : ^^^^^^^^^^
-
-    const c1 = { a: 1, b: "foo" };
->c1 : { a: number; b: string; }
->   : ^^^^^^^^^^^^^^^^^^^^^^^^^
->{ a: 1, b: "foo" } : { a: number; b: string; }
->                   : ^^^^^^^^^^^^^^^^^^^^^^^^^
->a : number
->  : ^^^^^^
->1 : 1
->  : ^
->b : string
->  : ^^^^^^
->"foo" : "foo"
->      : ^^^^^
-
-    const c2: { a : 0 | 1, b: "foo" | "bar" } = { a: 1, b: "foo" };
->c2 : { a: 0 | 1; b: "foo" | "bar"; }
->   : ^^^^^     ^^^^^             ^^^
->a : 0 | 1
->  : ^^^^^
->b : "foo" | "bar"
->  : ^^^^^^^^^^^^^
->{ a: 1, b: "foo" } : { a: 1; b: "foo"; }
->                   : ^^^^^^^^^^^^^^^^^^^
->a : 1
->  : ^
->1 : 1
->  : ^
->b : "foo"
->  : ^^^^^
->"foo" : "foo"
->      : ^^^^^
-
-    let x1 = { a: 1, b: "foo" };
->x1 : { a: number; b: string; }
->   : ^^^^^^^^^^^^^^^^^^^^^^^^^
->{ a: 1, b: "foo" } : { a: number; b: string; }
->                   : ^^^^^^^^^^^^^^^^^^^^^^^^^
->a : number
->  : ^^^^^^
->1 : 1
->  : ^
->b : string
->  : ^^^^^^
->"foo" : "foo"
->      : ^^^^^
-
-    let x2: { a : 0 | 1, b: "foo" | "bar" } = { a: 1, b: "foo" };
->x2 : { a: 0 | 1; b: "foo" | "bar"; }
->   : ^^^^^     ^^^^^             ^^^
->a : 0 | 1
->  : ^^^^^
->b : "foo" | "bar"
->  : ^^^^^^^^^^^^^
->{ a: 1, b: "foo" } : { a: 1; b: "foo"; }
->                   : ^^^^^^^^^^^^^^^^^^^
->a : 1
->  : ^
->1 : 1
->  : ^
->b : "foo"
->  : ^^^^^
->"foo" : "foo"
->      : ^^^^^
-}
-
-function f5() {
->f5 : () => void
->   : ^^^^^^^^^^
-
-    const c1 = [1, "foo"];
->c1 : (string | number)[]
->   : ^^^^^^^^^^^^^^^^^^^
->[1, "foo"] : (string | number)[]
->           : ^^^^^^^^^^^^^^^^^^^
->1 : 1
->  : ^
->"foo" : "foo"
->      : ^^^^^
-
-    const c2: (1 | "foo")[] = [1, "foo"];
->c2 : (1 | "foo")[]
->   : ^^^^^^^^^^^^^
->[1, "foo"] : (1 | "foo")[]
->           : ^^^^^^^^^^^^^
->1 : 1
->  : ^
->"foo" : "foo"
->      : ^^^^^
-
-    const c3: [1, "foo"] = [1, "foo"];
->c3 : [1, "foo"]
->   : ^^^^^^^^^^
->[1, "foo"] : [1, "foo"]
->           : ^^^^^^^^^^
->1 : 1
->  : ^
->"foo" : "foo"
->      : ^^^^^
-
-    let x1 = [1, "foo"];
->x1 : (string | number)[]
->   : ^^^^^^^^^^^^^^^^^^^
->[1, "foo"] : (string | number)[]
->           : ^^^^^^^^^^^^^^^^^^^
->1 : 1
->  : ^
->"foo" : "foo"
->      : ^^^^^
-
-    let x2: (1 | "foo")[] = [1, "foo"];
->x2 : (1 | "foo")[]
->   : ^^^^^^^^^^^^^
->[1, "foo"] : (1 | "foo")[]
->           : ^^^^^^^^^^^^^
->1 : 1
->  : ^
->"foo" : "foo"
->      : ^^^^^
-
-    let x3: [1, "foo"] = [1, "foo"];
->x3 : [1, "foo"]
->   : ^^^^^^^^^^
->[1, "foo"] : [1, "foo"]
->           : ^^^^^^^^^^
->1 : 1
->  : ^
->"foo" : "foo"
->      : ^^^^^
-}
-
-function f6() {
->f6 : () => void
->   : ^^^^^^^^^^
-
-    const { c1 = true, c2 = 0, c3 = "foo" } = { c1: false, c2: 1, c3: "bar" };
->c1 : boolean
->   : ^^^^^^^
->true : true
->     : ^^^^
->c2 : 1 | 0
->   : ^^^^^
->0 : 0
->  : ^
->c3 : "foo" | "bar"
->   : ^^^^^^^^^^^^^
->"foo" : "foo"
->      : ^^^^^
->{ c1: false, c2: 1, c3: "bar" } : { c1?: false; c2?: 1; c3?: "bar"; }
->                                : ^^^^^^^^^^^^^^^^^^^^^^^^^^^^^^^^^^^
->c1 : false
->   : ^^^^^
->false : false
->      : ^^^^^
->c2 : 1
->   : ^
->1 : 1
->  : ^
->c3 : "bar"
->   : ^^^^^
->"bar" : "bar"
->      : ^^^^^
-
-    let { x1 = true, x2 = 0, x3 = "foo" } = { x1: false, x2: 1, x3: "bar" };
->x1 : boolean
->   : ^^^^^^^
->true : true
->     : ^^^^
->x2 : number
->   : ^^^^^^
->0 : 0
->  : ^
->x3 : string
->   : ^^^^^^
->"foo" : "foo"
->      : ^^^^^
->{ x1: false, x2: 1, x3: "bar" } : { x1?: false; x2?: number; x3?: string; }
->                                : ^^^^^^^^^^^^^^^^^^^^^^^^^^^^^^^^^^^^^^^^^
->x1 : false
->   : ^^^^^
->false : false
->      : ^^^^^
->x2 : number
->   : ^^^^^^
->1 : 1
->  : ^
->x3 : string
->   : ^^^^^^
->"bar" : "bar"
->      : ^^^^^
-}
-
-function f10() {
->f10 : () => string
->    : ^^^^^^^^^^^^
-
-    return "hello";
->"hello" : "hello"
->        : ^^^^^^^
-}
-
-function f11() {
->f11 : () => 1 | "two"
->    : ^^^^^^^^^^^^^^^
-
-    return cond ? 1 : "two";
->cond ? 1 : "two" : 1 | "two"
->                 : ^^^^^^^^^
->cond : boolean
->     : ^^^^^^^
->1 : 1
->  : ^
->"two" : "two"
->      : ^^^^^
-}
-
-function f12() {
->f12 : () => 1 | "two"
->    : ^^^^^^^^^^^^^^^
-
-    if (cond) {
->cond : boolean
->     : ^^^^^^^
-
-        return 1;
->1 : 1
->  : ^
-    }
-    else {
-        return "two";
->"two" : "two"
->      : ^^^^^
-    }
-}
-
-class C2 {
->C2 : C2
->   : ^^
-
-    foo() {
->foo : () => number
->    : ^^^^^^^^^^^^
-
-        return 0;
->0 : 0
->  : ^
-    }
-    bar() {
->bar : () => 1 | 0
->    : ^^^^^^^^^^^
-
-        return cond ? 0 : 1;
->cond ? 0 : 1 : 0 | 1
->             : ^^^^^
->cond : boolean
->     : ^^^^^^^
->0 : 0
->  : ^
->1 : 1
->  : ^
-    }
-}
-
-function f20() {
->f20 : () => void
->    : ^^^^^^^^^^
-
-    const f1 = () => 0;
->f1 : () => number
->   : ^^^^^^^^^^^^
->() => 0 : () => number
->        : ^^^^^^^^^^^^
->0 : 0
->  : ^
-
-    const f2 = () => "hello";
->f2 : () => string
->   : ^^^^^^^^^^^^
->() => "hello" : () => string
->              : ^^^^^^^^^^^^
->"hello" : "hello"
->        : ^^^^^^^
-
-    const f3 = () => true;
->f3 : () => boolean
->   : ^^^^^^^^^^^^^
->() => true : () => boolean
->           : ^^^^^^^^^^^^^
->true : true
->     : ^^^^
-
-    const f4 = () => E.C;
->f4 : () => E
->   : ^^^^^^^
->() => E.C : () => E
->          : ^^^^^^^
->E.C : E.C
->    : ^^^
->E : typeof E
->  : ^^^^^^^^
->C : E.C
->  : ^^^
-
-    const f5 = (): "foo" => "foo";
->f5 : () => "foo"
->   : ^^^^^^     
->(): "foo" => "foo" : () => "foo"
->                   : ^^^^^^     
->"foo" : "foo"
->      : ^^^^^
-
-    const f6: () => "foo" | "bar" = () => "bar";
->f6 : () => "foo" | "bar"
->   : ^^^^^^             
->() => "bar" : () => "bar"
->            : ^^^^^^^^^^^
->"bar" : "bar"
->      : ^^^^^
-
-    const f7: (() => "foo") | (() => "bar") = () => "bar";
->f7 : (() => "foo") | (() => "bar")
->   : ^^^^^^^     ^^^^^^^^^^^     ^
->() => "bar" : () => "bar"
->            : ^^^^^^^^^^^
->"bar" : "bar"
->      : ^^^^^
-}
-
-declare function g1<T>(x: T): T;
->g1 : <T>(x: T) => T
->   : ^ ^^^^^ ^^^^^ 
->x : T
->  : ^
-
-declare function g2<T>(x: T, y: T): T;
->g2 : <T>(x: T, y: T) => T
->   : ^ ^^^^^ ^^^^^ ^^^^^ 
->x : T
->  : ^
->y : T
->  : ^
-
-declare function g3<T, U>(x: T, y: U): T | U;
->g3 : <T, U>(x: T, y: U) => T | U
->   : ^ ^^ ^^^^^ ^^^^^ ^^^^^     
->x : T
->  : ^
->y : U
->  : ^
-
-declare function g4<T>(x: T): T[];
->g4 : <T>(x: T) => T[]
->   : ^ ^^^^^ ^^^^^   
->x : T
->  : ^
-
-declare function g5<T extends number>(x: T, y: T): T[];
->g5 : <T extends number>(x: T, y: T) => T[]
->   : ^ ^^^^^^^^^^^^^^^^^^^^ ^^^^^ ^^^^^   
->x : T
->  : ^
->y : T
->  : ^
-
-declare function g6<T>(x: T[]): T;
->g6 : <T>(x: T[]) => T
->   : ^ ^^^^^   ^^^^^ 
->x : T[]
->  : ^^^
-
-declare function g7<T>(x: T[]): T[];
->g7 : <T>(x: T[]) => T[]
->   : ^ ^^^^^   ^^^^^   
->x : T[]
->  : ^^^
-
-declare function g8<T>(x: T, f: (p: T) => T): T;
->g8 : <T>(x: T, f: (p: T) => T) => T
->   : ^ ^^^^^ ^^^^^           ^^^^^ 
->x : T
->  : ^
->f : (p: T) => T
->  : ^^^^ ^^^^^ 
->p : T
->  : ^
-
-const a: (1 | 2)[] = [1, 2];
->a : (1 | 2)[]
->  : ^^^^^^^^^
->[1, 2] : (1 | 2)[]
->       : ^^^^^^^^^
->1 : 1
->  : ^
->2 : 2
->  : ^
-
-const x1 = g1(1);  // Type 1
->x1 : 1
->   : ^
->g1(1) : 1
->      : ^
->g1 : <T>(x: T) => T
->   : ^^^^^^^^^^^^^^
->1 : 1
->  : ^
-
-const x2 = g2(1, 1);  // Type 1
->x2 : 1
->   : ^
->g2(1, 1) : 1
->         : ^
->g2 : <T>(x: T, y: T) => T
->   : ^^^^^^^^^^^^^^^^^^^^
->1 : 1
->  : ^
->1 : 1
->  : ^
-
-const x3 = g2(1, 2);  // Type 1 | 2
->x3 : 1 | 2
->   : ^^^^^
->g2(1, 2) : 1 | 2
->         : ^^^^^
->g2 : <T>(x: T, y: T) => T
->   : ^^^^^^^^^^^^^^^^^^^^
->1 : 1
->  : ^
->2 : 2
->  : ^
-
-const x4 = g3(1, "two");  // Type 1 | "two"
->x4 : 1 | "two"
->   : ^^^^^^^^^
->g3(1, "two") : 1 | "two"
->             : ^^^^^^^^^
->g3 : <T, U>(x: T, y: U) => T | U
->   : ^^^^^^^^^^^^^^^^^^^^^^^^^^^
->1 : 1
->  : ^
->"two" : "two"
->      : ^^^^^
-
-const x5 = g4(1);  // Type number[]
->x5 : number[]
->   : ^^^^^^^^
->g4(1) : number[]
->      : ^^^^^^^^
->g4 : <T>(x: T) => T[]
->   : ^^^^^^^^^^^^^^^^
->1 : 1
->  : ^
-
-const x6 = g5(1, 2);  // Type (1 | 2)[]
->x6 : (1 | 2)[]
->   : ^^^^^^^^^
->g5(1, 2) : (1 | 2)[]
->         : ^^^^^^^^^
->g5 : <T extends number>(x: T, y: T) => T[]
->   : ^^^^^^^^^^^^^^^^^^^^^^^^^^^^^^^^^^^^^
->1 : 1
->  : ^
->2 : 2
->  : ^
-
-const x7 = g6([1, 2]);  // Type number
->x7 : number
->   : ^^^^^^
->g6([1, 2]) : number
->           : ^^^^^^
->g6 : <T>(x: T[]) => T
->   : ^^^^^^^^^^^^^^^^
->[1, 2] : number[]
->       : ^^^^^^^^
->1 : 1
->  : ^
->2 : 2
->  : ^
-
-const x8 = g6(a);  // Type 1 | 2
->x8 : 1 | 2
->   : ^^^^^
->g6(a) : 1 | 2
->      : ^^^^^
->g6 : <T>(x: T[]) => T
->   : ^^^^^^^^^^^^^^^^
->a : (1 | 2)[]
->  : ^^^^^^^^^
-
-const x9 = g7(a);  // Type (1 | 2)[]
->x9 : (1 | 2)[]
->   : ^^^^^^^^^
->g7(a) : (1 | 2)[]
->      : ^^^^^^^^^
->g7 : <T>(x: T[]) => T[]
->   : ^^^^^^^^^^^^^^^^^^
->a : (1 | 2)[]
->  : ^^^^^^^^^
-
-const x10 = g8(1, x => x);  // Type number
->x10 : number
->    : ^^^^^^
->g8(1, x => x) : number
->              : ^^^^^^
->g8 : <T>(x: T, f: (p: T) => T) => T
->   : ^^^^^^^^^^^^^^^^^^^^^^^^^^^^^^
->1 : 1
->  : ^
->x => x : (x: number) => number
->       : ^^^^^^^^^^^^^^^^^^^^^
->x : number
->  : ^^^^^^
->x : number
->  : ^^^^^^
-
-const x11 = g8(1, x => x + 1);  // Type number
->x11 : number
->    : ^^^^^^
->g8(1, x => x + 1) : number
->                  : ^^^^^^
->g8 : <T>(x: T, f: (p: T) => T) => T
->   : ^^^^^^^^^^^^^^^^^^^^^^^^^^^^^^
->1 : 1
->  : ^
->x => x + 1 : (x: number) => number
->           : ^^^^^^^^^^^^^^^^^^^^^
->x : number
->  : ^^^^^^
->x + 1 : number
->      : ^^^^^^
->x : number
->  : ^^^^^^
->1 : 1
->  : ^
-
-function makeArray<T>(x: T): T[] {
->makeArray : <T>(x: T) => T[]
->          : ^ ^^^^^ ^^^^^   
->x : T
->  : ^
-
-    return [x];
->[x] : T[]
->    : ^^^
->x : T
->  : ^
-}
-
-function append<T>(a: T[], x: T): T[] {
->append : <T>(a: T[], x: T) => T[]
->       : ^ ^^^^^   ^^^^^ ^^^^^   
->a : T[]
->  : ^^^
->x : T
->  : ^
-
-    let result = a.slice();
->result : T[]
->       : ^^^
->a.slice() : T[]
-<<<<<<< HEAD
->a.slice : (start?: number | undefined, end?: number | undefined) => T[]
->a : T[]
->slice : (start?: number | undefined, end?: number | undefined) => T[]
-=======
->          : ^^^
->a.slice : (start?: number, end?: number) => T[]
->        : ^^^^^^^^^^^^^^^^^^^^^^^^^^^^^^^^^^^^^
->a : T[]
->  : ^^^
->slice : (start?: number, end?: number) => T[]
->      : ^^^^^^^^^^^^^^^^^^^^^^^^^^^^^^^^^^^^^
->>>>>>> 12402f26
-
-    result.push(x);
->result.push(x) : number
->               : ^^^^^^
->result.push : (...items: T[]) => number
->            : ^^^^^^^^^^^^^^^^^^^^^^^^^
->result : T[]
->       : ^^^
->push : (...items: T[]) => number
->     : ^^^^^^^^^^^^^^^^^^^^^^^^^
->x : T
->  : ^
-
-    return result;
->result : T[]
->       : ^^^
-}
-
-type Bit = 0 | 1;
->Bit : Bit
->    : ^^^
-
-let aa = makeArray<Bit>(0);
->aa : Bit[]
->   : ^^^^^
->makeArray<Bit>(0) : Bit[]
->                  : ^^^^^
->makeArray : <T>(x: T) => T[]
->          : ^^^^^^^^^^^^^^^^
->0 : 0
->  : ^
-
-aa = append(aa, 1);
->aa = append(aa, 1) : Bit[]
->                   : ^^^^^
->aa : Bit[]
->   : ^^^^^
->append(aa, 1) : Bit[]
->              : ^^^^^
->append : <T>(a: T[], x: T) => T[]
->       : ^^^^^^^^^^^^^^^^^^^^^^^^
->aa : Bit[]
->   : ^^^^^
->1 : 1
->  : ^
-
+//// [tests/cases/conformance/types/literal/literalTypes2.ts] ////
+
+=== literalTypes2.ts ===
+enum E {
+>E : E
+>  : ^
+
+    A, B, C
+>A : E.A
+>  : ^^^
+>B : E.B
+>  : ^^^
+>C : E.C
+>  : ^^^
+}
+
+let cond: boolean;
+>cond : boolean
+>     : ^^^^^^^
+
+function f1(p1 = 1, p2 = "abc", p3 = true, p4 = E.A) {
+>f1 : (p1?: number, p2?: string, p3?: boolean, p4?: E) => void
+>   : ^^^^^^^^^^^^^^^^^^^^^^^^^^^^^^^^^^^^^^^^^^^^^^^^^^^^^^^^
+>p1 : number
+>   : ^^^^^^
+>1 : 1
+>  : ^
+>p2 : string
+>   : ^^^^^^
+>"abc" : "abc"
+>      : ^^^^^
+>p3 : boolean
+>   : ^^^^^^^
+>true : true
+>     : ^^^^
+>p4 : E
+>   : ^
+>E.A : E.A
+>    : ^^^
+>E : typeof E
+>  : ^^^^^^^^
+>A : E.A
+>  : ^^^
+
+    var v1 = 1;
+>v1 : number
+>   : ^^^^^^
+>1 : 1
+>  : ^
+
+    var v2 = -123;
+>v2 : number
+>   : ^^^^^^
+>-123 : -123
+>     : ^^^^
+>123 : 123
+>    : ^^^
+
+    var v3 = 3 + 4;
+>v3 : number
+>   : ^^^^^^
+>3 + 4 : number
+>      : ^^^^^^
+>3 : 3
+>  : ^
+>4 : 4
+>  : ^
+
+    var v4 = "abc";
+>v4 : string
+>   : ^^^^^^
+>"abc" : "abc"
+>      : ^^^^^
+
+    var v5 = "";
+>v5 : string
+>   : ^^^^^^
+>"" : ""
+>   : ^^
+
+    var v6 = "abc" + "def";
+>v6 : string
+>   : ^^^^^^
+>"abc" + "def" : string
+>              : ^^^^^^
+>"abc" : "abc"
+>      : ^^^^^
+>"def" : "def"
+>      : ^^^^^
+
+    var v7 = true;
+>v7 : boolean
+>   : ^^^^^^^
+>true : true
+>     : ^^^^
+
+    var v8 = E.A;
+>v8 : E
+>   : ^
+>E.A : E.A
+>    : ^^^
+>E : typeof E
+>  : ^^^^^^^^
+>A : E.A
+>  : ^^^
+
+    let x1 = 1;
+>x1 : number
+>   : ^^^^^^
+>1 : 1
+>  : ^
+
+    let x2 = -123;
+>x2 : number
+>   : ^^^^^^
+>-123 : -123
+>     : ^^^^
+>123 : 123
+>    : ^^^
+
+    let x3 = 3 + 4;
+>x3 : number
+>   : ^^^^^^
+>3 + 4 : number
+>      : ^^^^^^
+>3 : 3
+>  : ^
+>4 : 4
+>  : ^
+
+    let x4 = "abc";
+>x4 : string
+>   : ^^^^^^
+>"abc" : "abc"
+>      : ^^^^^
+
+    let x5 = "";
+>x5 : string
+>   : ^^^^^^
+>"" : ""
+>   : ^^
+
+    let x6 = "abc" + "def";
+>x6 : string
+>   : ^^^^^^
+>"abc" + "def" : string
+>              : ^^^^^^
+>"abc" : "abc"
+>      : ^^^^^
+>"def" : "def"
+>      : ^^^^^
+
+    let x7 = true;
+>x7 : boolean
+>   : ^^^^^^^
+>true : true
+>     : ^^^^
+
+    var x8 = E.A;
+>x8 : E
+>   : ^
+>E.A : E.A
+>    : ^^^
+>E : typeof E
+>  : ^^^^^^^^
+>A : E.A
+>  : ^^^
+
+    const c1 = 1;
+>c1 : 1
+>   : ^
+>1 : 1
+>  : ^
+
+    const c2 = -123;
+>c2 : -123
+>   : ^^^^
+>-123 : -123
+>     : ^^^^
+>123 : 123
+>    : ^^^
+
+    const c3 = 3 + 4;
+>c3 : number
+>   : ^^^^^^
+>3 + 4 : number
+>      : ^^^^^^
+>3 : 3
+>  : ^
+>4 : 4
+>  : ^
+
+    const c4 = "abc";
+>c4 : "abc"
+>   : ^^^^^
+>"abc" : "abc"
+>      : ^^^^^
+
+    const c5 = "";
+>c5 : ""
+>   : ^^
+>"" : ""
+>   : ^^
+
+    const c6 = "abc" + "def";
+>c6 : string
+>   : ^^^^^^
+>"abc" + "def" : string
+>              : ^^^^^^
+>"abc" : "abc"
+>      : ^^^^^
+>"def" : "def"
+>      : ^^^^^
+
+    const c7 = true;
+>c7 : true
+>   : ^^^^
+>true : true
+>     : ^^^^
+
+    const c8 = E.A;
+>c8 : E.A
+>   : ^^^
+>E.A : E.A
+>    : ^^^
+>E : typeof E
+>  : ^^^^^^^^
+>A : E.A
+>  : ^^^
+}
+
+function f2(p1: 1 = 1, p2: "abc" = "abc", p3: true = true, p4: E.A = E.A) {
+>f2 : (p1?: 1, p2?: "abc", p3?: true, p4?: E.A) => void
+>   : ^^^^^^ ^^^^^^^     ^^^^^^^    ^^^^^^^   ^^^^^^^^^
+>p1 : 1
+>   : ^
+>1 : 1
+>  : ^
+>p2 : "abc"
+>   : ^^^^^
+>"abc" : "abc"
+>      : ^^^^^
+>p3 : true
+>   : ^^^^
+>true : true
+>     : ^^^^
+>true : true
+>     : ^^^^
+>p4 : E.A
+>   : ^^^
+>E : any
+>  : ^^^
+>E.A : E.A
+>    : ^^^
+>E : typeof E
+>  : ^^^^^^^^
+>A : E.A
+>  : ^^^
+
+    var v1: 1 = 1;
+>v1 : 1
+>   : ^
+>1 : 1
+>  : ^
+
+    var v2: -123 = -123;
+>v2 : -123
+>   : ^^^^
+>-123 : -123
+>     : ^^^^
+>123 : 123
+>    : ^^^
+>-123 : -123
+>     : ^^^^
+>123 : 123
+>    : ^^^
+
+    var v3: "abc" = "abc";
+>v3 : "abc"
+>   : ^^^^^
+>"abc" : "abc"
+>      : ^^^^^
+
+    var v4: true = true;
+>v4 : true
+>   : ^^^^
+>true : true
+>     : ^^^^
+>true : true
+>     : ^^^^
+
+    var v5: E.A = E.A;
+>v5 : E.A
+>   : ^^^
+>E : any
+>  : ^^^
+>E.A : E.A
+>    : ^^^
+>E : typeof E
+>  : ^^^^^^^^
+>A : E.A
+>  : ^^^
+
+    let x1: 1 = 1;
+>x1 : 1
+>   : ^
+>1 : 1
+>  : ^
+
+    let x2: -123 = -123;
+>x2 : -123
+>   : ^^^^
+>-123 : -123
+>     : ^^^^
+>123 : 123
+>    : ^^^
+>-123 : -123
+>     : ^^^^
+>123 : 123
+>    : ^^^
+
+    let x3: "abc" = "abc";
+>x3 : "abc"
+>   : ^^^^^
+>"abc" : "abc"
+>      : ^^^^^
+
+    let x4: true = true;
+>x4 : true
+>   : ^^^^
+>true : true
+>     : ^^^^
+>true : true
+>     : ^^^^
+
+    let x5: E.A = E.A;
+>x5 : E.A
+>   : ^^^
+>E : any
+>  : ^^^
+>E.A : E.A
+>    : ^^^
+>E : typeof E
+>  : ^^^^^^^^
+>A : E.A
+>  : ^^^
+}
+
+function f3() {
+>f3 : () => void
+>   : ^^^^^^^^^^
+
+    const c1 = cond ? 1 : 2;
+>c1 : 1 | 2
+>   : ^^^^^
+>cond ? 1 : 2 : 1 | 2
+>             : ^^^^^
+>cond : boolean
+>     : ^^^^^^^
+>1 : 1
+>  : ^
+>2 : 2
+>  : ^
+
+    const c2 = cond ? 1 : "two";
+>c2 : 1 | "two"
+>   : ^^^^^^^^^
+>cond ? 1 : "two" : 1 | "two"
+>                 : ^^^^^^^^^
+>cond : boolean
+>     : ^^^^^^^
+>1 : 1
+>  : ^
+>"two" : "two"
+>      : ^^^^^
+
+    const c3 = cond ? E.A : cond ? true : 123;
+>c3 : true | E.A | 123
+>   : ^^^^^^^^^^^^^^^^
+>cond ? E.A : cond ? true : 123 : true | E.A | 123
+>                               : ^^^^^^^^^^^^^^^^
+>cond : boolean
+>     : ^^^^^^^
+>E.A : E.A
+>    : ^^^
+>E : typeof E
+>  : ^^^^^^^^
+>A : E.A
+>  : ^^^
+>cond ? true : 123 : true | 123
+>                  : ^^^^^^^^^^
+>cond : false
+>     : ^^^^^
+>true : true
+>     : ^^^^
+>123 : 123
+>    : ^^^
+
+    const c4 = cond ? "abc" : null;
+>c4 : "abc" | null
+>   : ^^^^^^^^^^^^
+>cond ? "abc" : null : "abc" | null
+>                    : ^^^^^^^^^^^^
+>cond : boolean
+>     : ^^^^^^^
+>"abc" : "abc"
+>      : ^^^^^
+
+    const c5 = cond ? 456 : undefined;
+>c5 : 456 | undefined
+>   : ^^^^^^^^^^^^^^^
+>cond ? 456 : undefined : 456 | undefined
+>                       : ^^^^^^^^^^^^^^^
+>cond : boolean
+>     : ^^^^^^^
+>456 : 456
+>    : ^^^
+>undefined : undefined
+>          : ^^^^^^^^^
+
+    const c6: { kind: 123 } = { kind: 123 };
+>c6 : { kind: 123; }
+>   : ^^^^^^^^   ^^^
+>kind : 123
+>     : ^^^
+>{ kind: 123 } : { kind: 123; }
+>              : ^^^^^^^^^^^^^^
+>kind : 123
+>     : ^^^
+>123 : 123
+>    : ^^^
+
+    const c7: [1 | 2, "foo" | "bar"] = [1, "bar"];
+>c7 : [1 | 2, "foo" | "bar"]
+>   : ^^^^^^^^^^^^^^^^^^^^^^
+>[1, "bar"] : [1, "bar"]
+>           : ^^^^^^^^^^
+>1 : 1
+>  : ^
+>"bar" : "bar"
+>      : ^^^^^
+
+    const c8 = cond ? c6 : cond ? c7 : "hello";
+>c8 : { kind: 123; } | [1 | 2, "foo" | "bar"] | "hello"
+>   : ^^^^^^^^^^^^^^^^^^^^^^^^^^^^^^^^^^^^^^^^^^^^^^^^^
+>cond ? c6 : cond ? c7 : "hello" : { kind: 123; } | [1 | 2, "foo" | "bar"] | "hello"
+>                                : ^^^^^^^^^^^^^^^^^^^^^^^^^^^^^^^^^^^^^^^^^^^^^^^^^
+>cond : boolean
+>     : ^^^^^^^
+>c6 : { kind: 123; }
+>   : ^^^^^^^^^^^^^^
+>cond ? c7 : "hello" : [1 | 2, "foo" | "bar"] | "hello"
+>                    : ^^^^^^^^^^^^^^^^^^^^^^^^^^^^^^^^
+>cond : false
+>     : ^^^^^
+>c7 : [1 | 2, "foo" | "bar"]
+>   : ^^^^^^^^^^^^^^^^^^^^^^
+>"hello" : "hello"
+>        : ^^^^^^^
+
+    let x1 = c1;
+>x1 : number
+>   : ^^^^^^
+>c1 : 1 | 2
+>   : ^^^^^
+
+    let x2 = c2;
+>x2 : string | number
+>   : ^^^^^^^^^^^^^^^
+>c2 : 1 | "two"
+>   : ^^^^^^^^^
+
+    let x3 = c3;
+>x3 : number | boolean
+>   : ^^^^^^^^^^^^^^^^
+>c3 : true | E.A | 123
+>   : ^^^^^^^^^^^^^^^^
+
+    let x4 = c4;
+>x4 : string | null
+>   : ^^^^^^^^^^^^^
+>c4 : "abc" | null
+>   : ^^^^^^^^^^^^
+
+    let x5 = c5;
+>x5 : number | undefined
+>   : ^^^^^^^^^^^^^^^^^^
+>c5 : 456 | undefined
+>   : ^^^^^^^^^^^^^^^
+
+    let x6 = c6;
+>x6 : { kind: 123; }
+>   : ^^^^^^^^^^^^^^
+>c6 : { kind: 123; }
+>   : ^^^^^^^^^^^^^^
+
+    let x7 = c7;
+>x7 : [1 | 2, "foo" | "bar"]
+>   : ^^^^^^^^^^^^^^^^^^^^^^
+>c7 : [1 | 2, "foo" | "bar"]
+>   : ^^^^^^^^^^^^^^^^^^^^^^
+
+    let x8 = c8;
+>x8 : string | { kind: 123; } | [1 | 2, "foo" | "bar"]
+>   : ^^^^^^^^^^^^^^^^^^^^^^^^^^^^^^^^^^^^^^^^^^^^^^^^
+>c8 : { kind: 123; } | [1 | 2, "foo" | "bar"] | "hello"
+>   : ^^^^^^^^^^^^^^^^^^^^^^^^^^^^^^^^^^^^^^^^^^^^^^^^^
+}
+
+class C1 {
+>C1 : C1
+>   : ^^
+
+    x1 = 1;
+>x1 : number
+>   : ^^^^^^
+>1 : 1
+>  : ^
+
+    x2 = -123;
+>x2 : number
+>   : ^^^^^^
+>-123 : -123
+>     : ^^^^
+>123 : 123
+>    : ^^^
+
+    x3 = 3 + 4;
+>x3 : number
+>   : ^^^^^^
+>3 + 4 : number
+>      : ^^^^^^
+>3 : 3
+>  : ^
+>4 : 4
+>  : ^
+
+    x4 = "abc";
+>x4 : string
+>   : ^^^^^^
+>"abc" : "abc"
+>      : ^^^^^
+
+    x5 = "";
+>x5 : string
+>   : ^^^^^^
+>"" : ""
+>   : ^^
+
+    x6 = "abc" + "def";
+>x6 : string
+>   : ^^^^^^
+>"abc" + "def" : string
+>              : ^^^^^^
+>"abc" : "abc"
+>      : ^^^^^
+>"def" : "def"
+>      : ^^^^^
+
+    x7 = true;
+>x7 : boolean
+>   : ^^^^^^^
+>true : true
+>     : ^^^^
+
+    x8 = E.A;
+>x8 : E
+>   : ^
+>E.A : E.A
+>    : ^^^
+>E : typeof E
+>  : ^^^^^^^^
+>A : E.A
+>  : ^^^
+
+    readonly c1 = 1;
+>c1 : 1
+>   : ^
+>1 : 1
+>  : ^
+
+    readonly c2 = -123;
+>c2 : -123
+>   : ^^^^
+>-123 : -123
+>     : ^^^^
+>123 : 123
+>    : ^^^
+
+    readonly c3 = 3 + 4;
+>c3 : number
+>   : ^^^^^^
+>3 + 4 : number
+>      : ^^^^^^
+>3 : 3
+>  : ^
+>4 : 4
+>  : ^
+
+    readonly c4 = "abc";
+>c4 : "abc"
+>   : ^^^^^
+>"abc" : "abc"
+>      : ^^^^^
+
+    readonly c5 = "";
+>c5 : ""
+>   : ^^
+>"" : ""
+>   : ^^
+
+    readonly c6 = "abc" + "def";
+>c6 : string
+>   : ^^^^^^
+>"abc" + "def" : string
+>              : ^^^^^^
+>"abc" : "abc"
+>      : ^^^^^
+>"def" : "def"
+>      : ^^^^^
+
+    readonly c7 = true;
+>c7 : true
+>   : ^^^^
+>true : true
+>     : ^^^^
+
+    readonly c8 = E.A;
+>c8 : E.A
+>   : ^^^
+>E.A : E.A
+>    : ^^^
+>E : typeof E
+>  : ^^^^^^^^
+>A : E.A
+>  : ^^^
+}
+
+function f4() {
+>f4 : () => void
+>   : ^^^^^^^^^^
+
+    const c1 = { a: 1, b: "foo" };
+>c1 : { a: number; b: string; }
+>   : ^^^^^^^^^^^^^^^^^^^^^^^^^
+>{ a: 1, b: "foo" } : { a: number; b: string; }
+>                   : ^^^^^^^^^^^^^^^^^^^^^^^^^
+>a : number
+>  : ^^^^^^
+>1 : 1
+>  : ^
+>b : string
+>  : ^^^^^^
+>"foo" : "foo"
+>      : ^^^^^
+
+    const c2: { a : 0 | 1, b: "foo" | "bar" } = { a: 1, b: "foo" };
+>c2 : { a: 0 | 1; b: "foo" | "bar"; }
+>   : ^^^^^     ^^^^^             ^^^
+>a : 0 | 1
+>  : ^^^^^
+>b : "foo" | "bar"
+>  : ^^^^^^^^^^^^^
+>{ a: 1, b: "foo" } : { a: 1; b: "foo"; }
+>                   : ^^^^^^^^^^^^^^^^^^^
+>a : 1
+>  : ^
+>1 : 1
+>  : ^
+>b : "foo"
+>  : ^^^^^
+>"foo" : "foo"
+>      : ^^^^^
+
+    let x1 = { a: 1, b: "foo" };
+>x1 : { a: number; b: string; }
+>   : ^^^^^^^^^^^^^^^^^^^^^^^^^
+>{ a: 1, b: "foo" } : { a: number; b: string; }
+>                   : ^^^^^^^^^^^^^^^^^^^^^^^^^
+>a : number
+>  : ^^^^^^
+>1 : 1
+>  : ^
+>b : string
+>  : ^^^^^^
+>"foo" : "foo"
+>      : ^^^^^
+
+    let x2: { a : 0 | 1, b: "foo" | "bar" } = { a: 1, b: "foo" };
+>x2 : { a: 0 | 1; b: "foo" | "bar"; }
+>   : ^^^^^     ^^^^^             ^^^
+>a : 0 | 1
+>  : ^^^^^
+>b : "foo" | "bar"
+>  : ^^^^^^^^^^^^^
+>{ a: 1, b: "foo" } : { a: 1; b: "foo"; }
+>                   : ^^^^^^^^^^^^^^^^^^^
+>a : 1
+>  : ^
+>1 : 1
+>  : ^
+>b : "foo"
+>  : ^^^^^
+>"foo" : "foo"
+>      : ^^^^^
+}
+
+function f5() {
+>f5 : () => void
+>   : ^^^^^^^^^^
+
+    const c1 = [1, "foo"];
+>c1 : (string | number)[]
+>   : ^^^^^^^^^^^^^^^^^^^
+>[1, "foo"] : (string | number)[]
+>           : ^^^^^^^^^^^^^^^^^^^
+>1 : 1
+>  : ^
+>"foo" : "foo"
+>      : ^^^^^
+
+    const c2: (1 | "foo")[] = [1, "foo"];
+>c2 : (1 | "foo")[]
+>   : ^^^^^^^^^^^^^
+>[1, "foo"] : (1 | "foo")[]
+>           : ^^^^^^^^^^^^^
+>1 : 1
+>  : ^
+>"foo" : "foo"
+>      : ^^^^^
+
+    const c3: [1, "foo"] = [1, "foo"];
+>c3 : [1, "foo"]
+>   : ^^^^^^^^^^
+>[1, "foo"] : [1, "foo"]
+>           : ^^^^^^^^^^
+>1 : 1
+>  : ^
+>"foo" : "foo"
+>      : ^^^^^
+
+    let x1 = [1, "foo"];
+>x1 : (string | number)[]
+>   : ^^^^^^^^^^^^^^^^^^^
+>[1, "foo"] : (string | number)[]
+>           : ^^^^^^^^^^^^^^^^^^^
+>1 : 1
+>  : ^
+>"foo" : "foo"
+>      : ^^^^^
+
+    let x2: (1 | "foo")[] = [1, "foo"];
+>x2 : (1 | "foo")[]
+>   : ^^^^^^^^^^^^^
+>[1, "foo"] : (1 | "foo")[]
+>           : ^^^^^^^^^^^^^
+>1 : 1
+>  : ^
+>"foo" : "foo"
+>      : ^^^^^
+
+    let x3: [1, "foo"] = [1, "foo"];
+>x3 : [1, "foo"]
+>   : ^^^^^^^^^^
+>[1, "foo"] : [1, "foo"]
+>           : ^^^^^^^^^^
+>1 : 1
+>  : ^
+>"foo" : "foo"
+>      : ^^^^^
+}
+
+function f6() {
+>f6 : () => void
+>   : ^^^^^^^^^^
+
+    const { c1 = true, c2 = 0, c3 = "foo" } = { c1: false, c2: 1, c3: "bar" };
+>c1 : boolean
+>   : ^^^^^^^
+>true : true
+>     : ^^^^
+>c2 : 1 | 0
+>   : ^^^^^
+>0 : 0
+>  : ^
+>c3 : "foo" | "bar"
+>   : ^^^^^^^^^^^^^
+>"foo" : "foo"
+>      : ^^^^^
+>{ c1: false, c2: 1, c3: "bar" } : { c1?: false; c2?: 1; c3?: "bar"; }
+>                                : ^^^^^^^^^^^^^^^^^^^^^^^^^^^^^^^^^^^
+>c1 : false
+>   : ^^^^^
+>false : false
+>      : ^^^^^
+>c2 : 1
+>   : ^
+>1 : 1
+>  : ^
+>c3 : "bar"
+>   : ^^^^^
+>"bar" : "bar"
+>      : ^^^^^
+
+    let { x1 = true, x2 = 0, x3 = "foo" } = { x1: false, x2: 1, x3: "bar" };
+>x1 : boolean
+>   : ^^^^^^^
+>true : true
+>     : ^^^^
+>x2 : number
+>   : ^^^^^^
+>0 : 0
+>  : ^
+>x3 : string
+>   : ^^^^^^
+>"foo" : "foo"
+>      : ^^^^^
+>{ x1: false, x2: 1, x3: "bar" } : { x1?: false; x2?: number; x3?: string; }
+>                                : ^^^^^^^^^^^^^^^^^^^^^^^^^^^^^^^^^^^^^^^^^
+>x1 : false
+>   : ^^^^^
+>false : false
+>      : ^^^^^
+>x2 : number
+>   : ^^^^^^
+>1 : 1
+>  : ^
+>x3 : string
+>   : ^^^^^^
+>"bar" : "bar"
+>      : ^^^^^
+}
+
+function f10() {
+>f10 : () => string
+>    : ^^^^^^^^^^^^
+
+    return "hello";
+>"hello" : "hello"
+>        : ^^^^^^^
+}
+
+function f11() {
+>f11 : () => 1 | "two"
+>    : ^^^^^^^^^^^^^^^
+
+    return cond ? 1 : "two";
+>cond ? 1 : "two" : 1 | "two"
+>                 : ^^^^^^^^^
+>cond : boolean
+>     : ^^^^^^^
+>1 : 1
+>  : ^
+>"two" : "two"
+>      : ^^^^^
+}
+
+function f12() {
+>f12 : () => 1 | "two"
+>    : ^^^^^^^^^^^^^^^
+
+    if (cond) {
+>cond : boolean
+>     : ^^^^^^^
+
+        return 1;
+>1 : 1
+>  : ^
+    }
+    else {
+        return "two";
+>"two" : "two"
+>      : ^^^^^
+    }
+}
+
+class C2 {
+>C2 : C2
+>   : ^^
+
+    foo() {
+>foo : () => number
+>    : ^^^^^^^^^^^^
+
+        return 0;
+>0 : 0
+>  : ^
+    }
+    bar() {
+>bar : () => 1 | 0
+>    : ^^^^^^^^^^^
+
+        return cond ? 0 : 1;
+>cond ? 0 : 1 : 0 | 1
+>             : ^^^^^
+>cond : boolean
+>     : ^^^^^^^
+>0 : 0
+>  : ^
+>1 : 1
+>  : ^
+    }
+}
+
+function f20() {
+>f20 : () => void
+>    : ^^^^^^^^^^
+
+    const f1 = () => 0;
+>f1 : () => number
+>   : ^^^^^^^^^^^^
+>() => 0 : () => number
+>        : ^^^^^^^^^^^^
+>0 : 0
+>  : ^
+
+    const f2 = () => "hello";
+>f2 : () => string
+>   : ^^^^^^^^^^^^
+>() => "hello" : () => string
+>              : ^^^^^^^^^^^^
+>"hello" : "hello"
+>        : ^^^^^^^
+
+    const f3 = () => true;
+>f3 : () => boolean
+>   : ^^^^^^^^^^^^^
+>() => true : () => boolean
+>           : ^^^^^^^^^^^^^
+>true : true
+>     : ^^^^
+
+    const f4 = () => E.C;
+>f4 : () => E
+>   : ^^^^^^^
+>() => E.C : () => E
+>          : ^^^^^^^
+>E.C : E.C
+>    : ^^^
+>E : typeof E
+>  : ^^^^^^^^
+>C : E.C
+>  : ^^^
+
+    const f5 = (): "foo" => "foo";
+>f5 : () => "foo"
+>   : ^^^^^^     
+>(): "foo" => "foo" : () => "foo"
+>                   : ^^^^^^     
+>"foo" : "foo"
+>      : ^^^^^
+
+    const f6: () => "foo" | "bar" = () => "bar";
+>f6 : () => "foo" | "bar"
+>   : ^^^^^^             
+>() => "bar" : () => "bar"
+>            : ^^^^^^^^^^^
+>"bar" : "bar"
+>      : ^^^^^
+
+    const f7: (() => "foo") | (() => "bar") = () => "bar";
+>f7 : (() => "foo") | (() => "bar")
+>   : ^^^^^^^     ^^^^^^^^^^^     ^
+>() => "bar" : () => "bar"
+>            : ^^^^^^^^^^^
+>"bar" : "bar"
+>      : ^^^^^
+}
+
+declare function g1<T>(x: T): T;
+>g1 : <T>(x: T) => T
+>   : ^ ^^^^^ ^^^^^ 
+>x : T
+>  : ^
+
+declare function g2<T>(x: T, y: T): T;
+>g2 : <T>(x: T, y: T) => T
+>   : ^ ^^^^^ ^^^^^ ^^^^^ 
+>x : T
+>  : ^
+>y : T
+>  : ^
+
+declare function g3<T, U>(x: T, y: U): T | U;
+>g3 : <T, U>(x: T, y: U) => T | U
+>   : ^ ^^ ^^^^^ ^^^^^ ^^^^^     
+>x : T
+>  : ^
+>y : U
+>  : ^
+
+declare function g4<T>(x: T): T[];
+>g4 : <T>(x: T) => T[]
+>   : ^ ^^^^^ ^^^^^   
+>x : T
+>  : ^
+
+declare function g5<T extends number>(x: T, y: T): T[];
+>g5 : <T extends number>(x: T, y: T) => T[]
+>   : ^ ^^^^^^^^^^^^^^^^^^^^ ^^^^^ ^^^^^   
+>x : T
+>  : ^
+>y : T
+>  : ^
+
+declare function g6<T>(x: T[]): T;
+>g6 : <T>(x: T[]) => T
+>   : ^ ^^^^^   ^^^^^ 
+>x : T[]
+>  : ^^^
+
+declare function g7<T>(x: T[]): T[];
+>g7 : <T>(x: T[]) => T[]
+>   : ^ ^^^^^   ^^^^^   
+>x : T[]
+>  : ^^^
+
+declare function g8<T>(x: T, f: (p: T) => T): T;
+>g8 : <T>(x: T, f: (p: T) => T) => T
+>   : ^ ^^^^^ ^^^^^           ^^^^^ 
+>x : T
+>  : ^
+>f : (p: T) => T
+>  : ^^^^ ^^^^^ 
+>p : T
+>  : ^
+
+const a: (1 | 2)[] = [1, 2];
+>a : (1 | 2)[]
+>  : ^^^^^^^^^
+>[1, 2] : (1 | 2)[]
+>       : ^^^^^^^^^
+>1 : 1
+>  : ^
+>2 : 2
+>  : ^
+
+const x1 = g1(1);  // Type 1
+>x1 : 1
+>   : ^
+>g1(1) : 1
+>      : ^
+>g1 : <T>(x: T) => T
+>   : ^^^^^^^^^^^^^^
+>1 : 1
+>  : ^
+
+const x2 = g2(1, 1);  // Type 1
+>x2 : 1
+>   : ^
+>g2(1, 1) : 1
+>         : ^
+>g2 : <T>(x: T, y: T) => T
+>   : ^^^^^^^^^^^^^^^^^^^^
+>1 : 1
+>  : ^
+>1 : 1
+>  : ^
+
+const x3 = g2(1, 2);  // Type 1 | 2
+>x3 : 1 | 2
+>   : ^^^^^
+>g2(1, 2) : 1 | 2
+>         : ^^^^^
+>g2 : <T>(x: T, y: T) => T
+>   : ^^^^^^^^^^^^^^^^^^^^
+>1 : 1
+>  : ^
+>2 : 2
+>  : ^
+
+const x4 = g3(1, "two");  // Type 1 | "two"
+>x4 : 1 | "two"
+>   : ^^^^^^^^^
+>g3(1, "two") : 1 | "two"
+>             : ^^^^^^^^^
+>g3 : <T, U>(x: T, y: U) => T | U
+>   : ^^^^^^^^^^^^^^^^^^^^^^^^^^^
+>1 : 1
+>  : ^
+>"two" : "two"
+>      : ^^^^^
+
+const x5 = g4(1);  // Type number[]
+>x5 : number[]
+>   : ^^^^^^^^
+>g4(1) : number[]
+>      : ^^^^^^^^
+>g4 : <T>(x: T) => T[]
+>   : ^^^^^^^^^^^^^^^^
+>1 : 1
+>  : ^
+
+const x6 = g5(1, 2);  // Type (1 | 2)[]
+>x6 : (1 | 2)[]
+>   : ^^^^^^^^^
+>g5(1, 2) : (1 | 2)[]
+>         : ^^^^^^^^^
+>g5 : <T extends number>(x: T, y: T) => T[]
+>   : ^^^^^^^^^^^^^^^^^^^^^^^^^^^^^^^^^^^^^
+>1 : 1
+>  : ^
+>2 : 2
+>  : ^
+
+const x7 = g6([1, 2]);  // Type number
+>x7 : number
+>   : ^^^^^^
+>g6([1, 2]) : number
+>           : ^^^^^^
+>g6 : <T>(x: T[]) => T
+>   : ^^^^^^^^^^^^^^^^
+>[1, 2] : number[]
+>       : ^^^^^^^^
+>1 : 1
+>  : ^
+>2 : 2
+>  : ^
+
+const x8 = g6(a);  // Type 1 | 2
+>x8 : 1 | 2
+>   : ^^^^^
+>g6(a) : 1 | 2
+>      : ^^^^^
+>g6 : <T>(x: T[]) => T
+>   : ^^^^^^^^^^^^^^^^
+>a : (1 | 2)[]
+>  : ^^^^^^^^^
+
+const x9 = g7(a);  // Type (1 | 2)[]
+>x9 : (1 | 2)[]
+>   : ^^^^^^^^^
+>g7(a) : (1 | 2)[]
+>      : ^^^^^^^^^
+>g7 : <T>(x: T[]) => T[]
+>   : ^^^^^^^^^^^^^^^^^^
+>a : (1 | 2)[]
+>  : ^^^^^^^^^
+
+const x10 = g8(1, x => x);  // Type number
+>x10 : number
+>    : ^^^^^^
+>g8(1, x => x) : number
+>              : ^^^^^^
+>g8 : <T>(x: T, f: (p: T) => T) => T
+>   : ^^^^^^^^^^^^^^^^^^^^^^^^^^^^^^
+>1 : 1
+>  : ^
+>x => x : (x: number) => number
+>       : ^^^^^^^^^^^^^^^^^^^^^
+>x : number
+>  : ^^^^^^
+>x : number
+>  : ^^^^^^
+
+const x11 = g8(1, x => x + 1);  // Type number
+>x11 : number
+>    : ^^^^^^
+>g8(1, x => x + 1) : number
+>                  : ^^^^^^
+>g8 : <T>(x: T, f: (p: T) => T) => T
+>   : ^^^^^^^^^^^^^^^^^^^^^^^^^^^^^^
+>1 : 1
+>  : ^
+>x => x + 1 : (x: number) => number
+>           : ^^^^^^^^^^^^^^^^^^^^^
+>x : number
+>  : ^^^^^^
+>x + 1 : number
+>      : ^^^^^^
+>x : number
+>  : ^^^^^^
+>1 : 1
+>  : ^
+
+function makeArray<T>(x: T): T[] {
+>makeArray : <T>(x: T) => T[]
+>          : ^ ^^^^^ ^^^^^   
+>x : T
+>  : ^
+
+    return [x];
+>[x] : T[]
+>    : ^^^
+>x : T
+>  : ^
+}
+
+function append<T>(a: T[], x: T): T[] {
+>append : <T>(a: T[], x: T) => T[]
+>       : ^ ^^^^^   ^^^^^ ^^^^^   
+>a : T[]
+>  : ^^^
+>x : T
+>  : ^
+
+    let result = a.slice();
+>result : T[]
+>       : ^^^
+>a.slice() : T[]
+>          : ^^^
+>a.slice : (start?: number | undefined, end?: number | undefined) => T[]
+>        : ^^^^^^^^^^^^^^^^^^^^^^^^^^^^^^^^^^^^^^^^^^^^^^^^^^^^^^^^^^^^^
+>a : T[]
+>  : ^^^
+>slice : (start?: number | undefined, end?: number | undefined) => T[]
+>      : ^^^^^^^^^^^^^^^^^^^^^^^^^^^^^^^^^^^^^^^^^^^^^^^^^^^^^^^^^^^^^
+
+    result.push(x);
+>result.push(x) : number
+>               : ^^^^^^
+>result.push : (...items: T[]) => number
+>            : ^^^^^^^^^^^^^^^^^^^^^^^^^
+>result : T[]
+>       : ^^^
+>push : (...items: T[]) => number
+>     : ^^^^^^^^^^^^^^^^^^^^^^^^^
+>x : T
+>  : ^
+
+    return result;
+>result : T[]
+>       : ^^^
+}
+
+type Bit = 0 | 1;
+>Bit : Bit
+>    : ^^^
+
+let aa = makeArray<Bit>(0);
+>aa : Bit[]
+>   : ^^^^^
+>makeArray<Bit>(0) : Bit[]
+>                  : ^^^^^
+>makeArray : <T>(x: T) => T[]
+>          : ^^^^^^^^^^^^^^^^
+>0 : 0
+>  : ^
+
+aa = append(aa, 1);
+>aa = append(aa, 1) : Bit[]
+>                   : ^^^^^
+>aa : Bit[]
+>   : ^^^^^
+>append(aa, 1) : Bit[]
+>              : ^^^^^
+>append : <T>(a: T[], x: T) => T[]
+>       : ^^^^^^^^^^^^^^^^^^^^^^^^
+>aa : Bit[]
+>   : ^^^^^
+>1 : 1
+>  : ^
+