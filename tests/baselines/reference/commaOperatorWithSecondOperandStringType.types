--- conflicted
+++ resolved
@@ -1,309 +1,302 @@
-//// [tests/cases/conformance/expressions/commaOperator/commaOperatorWithSecondOperandStringType.ts] ////
-
-=== commaOperatorWithSecondOperandStringType.ts ===
-var ANY: any;
->ANY : any
-
-var BOOLEAN: boolean;
->BOOLEAN : boolean
->        : ^^^^^^^
-
-var NUMBER: number;
->NUMBER : number
->       : ^^^^^^
-
-var STRING: string;
->STRING : string
->       : ^^^^^^
-
-var OBJECT: Object;
->OBJECT : Object
->       : ^^^^^^
-
-var resultIsString: string;
->resultIsString : string
->               : ^^^^^^
-
-//The second operand is string
-ANY, STRING;
->ANY, STRING : string
->            : ^^^^^^
->ANY : any
->STRING : string
->       : ^^^^^^
-
-BOOLEAN, STRING;
->BOOLEAN, STRING : string
->                : ^^^^^^
->BOOLEAN : boolean
->        : ^^^^^^^
->STRING : string
->       : ^^^^^^
-
-NUMBER, STRING;
->NUMBER, STRING : string
->               : ^^^^^^
->NUMBER : number
->       : ^^^^^^
->STRING : string
->       : ^^^^^^
-
-STRING, STRING;
->STRING, STRING : string
->               : ^^^^^^
->STRING : string
->       : ^^^^^^
->STRING : string
->       : ^^^^^^
-
-OBJECT, STRING;
->OBJECT, STRING : string
->               : ^^^^^^
->OBJECT : Object
->       : ^^^^^^
->STRING : string
->       : ^^^^^^
-
-//Return type is string
-var resultIsString1 = (ANY, STRING);
->resultIsString1 : string
->                : ^^^^^^
->(ANY, STRING) : string
->              : ^^^^^^
->ANY, STRING : string
->            : ^^^^^^
->ANY : any
->STRING : string
->       : ^^^^^^
-
-var resultIsString2 = (BOOLEAN, STRING);
->resultIsString2 : string
->                : ^^^^^^
->(BOOLEAN, STRING) : string
->                  : ^^^^^^
->BOOLEAN, STRING : string
->                : ^^^^^^
->BOOLEAN : boolean
->        : ^^^^^^^
->STRING : string
->       : ^^^^^^
-
-var resultIsString3 = (NUMBER, STRING);
->resultIsString3 : string
->                : ^^^^^^
->(NUMBER, STRING) : string
->                 : ^^^^^^
->NUMBER, STRING : string
->               : ^^^^^^
->NUMBER : number
->       : ^^^^^^
->STRING : string
->       : ^^^^^^
-
-var resultIsString4 = (STRING, STRING);
->resultIsString4 : string
->                : ^^^^^^
->(STRING, STRING) : string
->                 : ^^^^^^
->STRING, STRING : string
->               : ^^^^^^
->STRING : string
->       : ^^^^^^
->STRING : string
->       : ^^^^^^
-
-var resultIsString5 = (OBJECT, STRING);
->resultIsString5 : string
->                : ^^^^^^
->(OBJECT, STRING) : string
->                 : ^^^^^^
->OBJECT, STRING : string
->               : ^^^^^^
->OBJECT : Object
->       : ^^^^^^
->STRING : string
->       : ^^^^^^
-
-//Literal and expression
-null, STRING;
->null, STRING : string
->             : ^^^^^^
->STRING : string
->       : ^^^^^^
-
-ANY = new Date(), STRING;
->ANY = new Date(), STRING : string
->                         : ^^^^^^
->ANY = new Date() : Date
->                 : ^^^^
->ANY : any
->new Date() : Date
->           : ^^^^
->Date : DateConstructor
->     : ^^^^^^^^^^^^^^^
->STRING : string
->       : ^^^^^^
-
-true, "";
->true, "" : ""
->         : ^^
->true : true
->     : ^^^^
->"" : ""
->   : ^^
-
-BOOLEAN == undefined, "";
->BOOLEAN == undefined, "" : ""
->                         : ^^
->BOOLEAN == undefined : boolean
->                     : ^^^^^^^
->BOOLEAN : boolean
->        : ^^^^^^^
->undefined : undefined
->          : ^^^^^^^^^
->"" : ""
->   : ^^
-
-["a", "b"], NUMBER.toString();
->["a", "b"], NUMBER.toString() : string
->                              : ^^^^^^
->["a", "b"] : string[]
->           : ^^^^^^^^
->"a" : "a"
->    : ^^^
->"b" : "b"
->    : ^^^
->NUMBER.toString() : string
-<<<<<<< HEAD
->NUMBER.toString : (radix?: number | undefined) => string
->NUMBER : number
->toString : (radix?: number | undefined) => string
-=======
->                  : ^^^^^^
->NUMBER.toString : (radix?: number) => string
->                : ^^^^^^^^^^^^^^^^^^^^^^^^^^
->NUMBER : number
->       : ^^^^^^
->toString : (radix?: number) => string
->         : ^^^^^^^^^^^^^^^^^^^^^^^^^^
->>>>>>> 12402f26
-
-OBJECT = new Object, STRING + "string";
->OBJECT = new Object, STRING + "string" : string
->                                       : ^^^^^^
->OBJECT = new Object : Object
->                    : ^^^^^^
->OBJECT : Object
->       : ^^^^^^
->new Object : Object
->           : ^^^^^^
->Object : ObjectConstructor
->       : ^^^^^^^^^^^^^^^^^
->STRING + "string" : string
->                  : ^^^^^^
->STRING : string
->       : ^^^^^^
->"string" : "string"
->         : ^^^^^^^^
-
-var resultIsString6 = (null, STRING);
->resultIsString6 : string
->                : ^^^^^^
->(null, STRING) : string
->               : ^^^^^^
->null, STRING : string
->             : ^^^^^^
->STRING : string
->       : ^^^^^^
-
-var resultIsString7 = (ANY = new Date(), STRING);
->resultIsString7 : string
->                : ^^^^^^
->(ANY = new Date(), STRING) : string
->                           : ^^^^^^
->ANY = new Date(), STRING : string
->                         : ^^^^^^
->ANY = new Date() : Date
->                 : ^^^^
->ANY : any
->new Date() : Date
->           : ^^^^
->Date : DateConstructor
->     : ^^^^^^^^^^^^^^^
->STRING : string
->       : ^^^^^^
-
-var resultIsString8 = (true, "");
->resultIsString8 : string
->                : ^^^^^^
->(true, "") : ""
->           : ^^
->true, "" : ""
->         : ^^
->true : true
->     : ^^^^
->"" : ""
->   : ^^
-
-var resultIsString9 = (BOOLEAN == undefined, "");
->resultIsString9 : string
->                : ^^^^^^
->(BOOLEAN == undefined, "") : ""
->                           : ^^
->BOOLEAN == undefined, "" : ""
->                         : ^^
->BOOLEAN == undefined : boolean
->                     : ^^^^^^^
->BOOLEAN : boolean
->        : ^^^^^^^
->undefined : undefined
->          : ^^^^^^^^^
->"" : ""
->   : ^^
-
-var resultIsString10 = (["a", "b"], NUMBER.toString());
->resultIsString10 : string
->                 : ^^^^^^
->(["a", "b"], NUMBER.toString()) : string
->                                : ^^^^^^
->["a", "b"], NUMBER.toString() : string
->                              : ^^^^^^
->["a", "b"] : string[]
->           : ^^^^^^^^
->"a" : "a"
->    : ^^^
->"b" : "b"
->    : ^^^
->NUMBER.toString() : string
-<<<<<<< HEAD
->NUMBER.toString : (radix?: number | undefined) => string
->NUMBER : number
->toString : (radix?: number | undefined) => string
-=======
->                  : ^^^^^^
->NUMBER.toString : (radix?: number) => string
->                : ^^^^^^^^^^^^^^^^^^^^^^^^^^
->NUMBER : number
->       : ^^^^^^
->toString : (radix?: number) => string
->         : ^^^^^^^^^^^^^^^^^^^^^^^^^^
->>>>>>> 12402f26
-
-var resultIsString11 = (new Object, STRING + "string");
->resultIsString11 : string
->                 : ^^^^^^
->(new Object, STRING + "string") : string
->                                : ^^^^^^
->new Object, STRING + "string" : string
->                              : ^^^^^^
->new Object : Object
->           : ^^^^^^
->Object : ObjectConstructor
->       : ^^^^^^^^^^^^^^^^^
->STRING + "string" : string
->                  : ^^^^^^
->STRING : string
->       : ^^^^^^
->"string" : "string"
->         : ^^^^^^^^
-
+//// [tests/cases/conformance/expressions/commaOperator/commaOperatorWithSecondOperandStringType.ts] ////
+
+=== commaOperatorWithSecondOperandStringType.ts ===
+var ANY: any;
+>ANY : any
+>    : ^^^
+
+var BOOLEAN: boolean;
+>BOOLEAN : boolean
+>        : ^^^^^^^
+
+var NUMBER: number;
+>NUMBER : number
+>       : ^^^^^^
+
+var STRING: string;
+>STRING : string
+>       : ^^^^^^
+
+var OBJECT: Object;
+>OBJECT : Object
+>       : ^^^^^^
+
+var resultIsString: string;
+>resultIsString : string
+>               : ^^^^^^
+
+//The second operand is string
+ANY, STRING;
+>ANY, STRING : string
+>            : ^^^^^^
+>ANY : any
+>    : ^^^
+>STRING : string
+>       : ^^^^^^
+
+BOOLEAN, STRING;
+>BOOLEAN, STRING : string
+>                : ^^^^^^
+>BOOLEAN : boolean
+>        : ^^^^^^^
+>STRING : string
+>       : ^^^^^^
+
+NUMBER, STRING;
+>NUMBER, STRING : string
+>               : ^^^^^^
+>NUMBER : number
+>       : ^^^^^^
+>STRING : string
+>       : ^^^^^^
+
+STRING, STRING;
+>STRING, STRING : string
+>               : ^^^^^^
+>STRING : string
+>       : ^^^^^^
+>STRING : string
+>       : ^^^^^^
+
+OBJECT, STRING;
+>OBJECT, STRING : string
+>               : ^^^^^^
+>OBJECT : Object
+>       : ^^^^^^
+>STRING : string
+>       : ^^^^^^
+
+//Return type is string
+var resultIsString1 = (ANY, STRING);
+>resultIsString1 : string
+>                : ^^^^^^
+>(ANY, STRING) : string
+>              : ^^^^^^
+>ANY, STRING : string
+>            : ^^^^^^
+>ANY : any
+>    : ^^^
+>STRING : string
+>       : ^^^^^^
+
+var resultIsString2 = (BOOLEAN, STRING);
+>resultIsString2 : string
+>                : ^^^^^^
+>(BOOLEAN, STRING) : string
+>                  : ^^^^^^
+>BOOLEAN, STRING : string
+>                : ^^^^^^
+>BOOLEAN : boolean
+>        : ^^^^^^^
+>STRING : string
+>       : ^^^^^^
+
+var resultIsString3 = (NUMBER, STRING);
+>resultIsString3 : string
+>                : ^^^^^^
+>(NUMBER, STRING) : string
+>                 : ^^^^^^
+>NUMBER, STRING : string
+>               : ^^^^^^
+>NUMBER : number
+>       : ^^^^^^
+>STRING : string
+>       : ^^^^^^
+
+var resultIsString4 = (STRING, STRING);
+>resultIsString4 : string
+>                : ^^^^^^
+>(STRING, STRING) : string
+>                 : ^^^^^^
+>STRING, STRING : string
+>               : ^^^^^^
+>STRING : string
+>       : ^^^^^^
+>STRING : string
+>       : ^^^^^^
+
+var resultIsString5 = (OBJECT, STRING);
+>resultIsString5 : string
+>                : ^^^^^^
+>(OBJECT, STRING) : string
+>                 : ^^^^^^
+>OBJECT, STRING : string
+>               : ^^^^^^
+>OBJECT : Object
+>       : ^^^^^^
+>STRING : string
+>       : ^^^^^^
+
+//Literal and expression
+null, STRING;
+>null, STRING : string
+>             : ^^^^^^
+>STRING : string
+>       : ^^^^^^
+
+ANY = new Date(), STRING;
+>ANY = new Date(), STRING : string
+>                         : ^^^^^^
+>ANY = new Date() : Date
+>                 : ^^^^
+>ANY : any
+>    : ^^^
+>new Date() : Date
+>           : ^^^^
+>Date : DateConstructor
+>     : ^^^^^^^^^^^^^^^
+>STRING : string
+>       : ^^^^^^
+
+true, "";
+>true, "" : ""
+>         : ^^
+>true : true
+>     : ^^^^
+>"" : ""
+>   : ^^
+
+BOOLEAN == undefined, "";
+>BOOLEAN == undefined, "" : ""
+>                         : ^^
+>BOOLEAN == undefined : boolean
+>                     : ^^^^^^^
+>BOOLEAN : boolean
+>        : ^^^^^^^
+>undefined : undefined
+>          : ^^^^^^^^^
+>"" : ""
+>   : ^^
+
+["a", "b"], NUMBER.toString();
+>["a", "b"], NUMBER.toString() : string
+>                              : ^^^^^^
+>["a", "b"] : string[]
+>           : ^^^^^^^^
+>"a" : "a"
+>    : ^^^
+>"b" : "b"
+>    : ^^^
+>NUMBER.toString() : string
+>                  : ^^^^^^
+>NUMBER.toString : (radix?: number | undefined) => string
+>                : ^^^^^^^^^^^^^^^^^^^^^^^^^^^^^^^^^^^^^^
+>NUMBER : number
+>       : ^^^^^^
+>toString : (radix?: number | undefined) => string
+>         : ^^^^^^^^^^^^^^^^^^^^^^^^^^^^^^^^^^^^^^
+
+OBJECT = new Object, STRING + "string";
+>OBJECT = new Object, STRING + "string" : string
+>                                       : ^^^^^^
+>OBJECT = new Object : Object
+>                    : ^^^^^^
+>OBJECT : Object
+>       : ^^^^^^
+>new Object : Object
+>           : ^^^^^^
+>Object : ObjectConstructor
+>       : ^^^^^^^^^^^^^^^^^
+>STRING + "string" : string
+>                  : ^^^^^^
+>STRING : string
+>       : ^^^^^^
+>"string" : "string"
+>         : ^^^^^^^^
+
+var resultIsString6 = (null, STRING);
+>resultIsString6 : string
+>                : ^^^^^^
+>(null, STRING) : string
+>               : ^^^^^^
+>null, STRING : string
+>             : ^^^^^^
+>STRING : string
+>       : ^^^^^^
+
+var resultIsString7 = (ANY = new Date(), STRING);
+>resultIsString7 : string
+>                : ^^^^^^
+>(ANY = new Date(), STRING) : string
+>                           : ^^^^^^
+>ANY = new Date(), STRING : string
+>                         : ^^^^^^
+>ANY = new Date() : Date
+>                 : ^^^^
+>ANY : any
+>    : ^^^
+>new Date() : Date
+>           : ^^^^
+>Date : DateConstructor
+>     : ^^^^^^^^^^^^^^^
+>STRING : string
+>       : ^^^^^^
+
+var resultIsString8 = (true, "");
+>resultIsString8 : string
+>                : ^^^^^^
+>(true, "") : ""
+>           : ^^
+>true, "" : ""
+>         : ^^
+>true : true
+>     : ^^^^
+>"" : ""
+>   : ^^
+
+var resultIsString9 = (BOOLEAN == undefined, "");
+>resultIsString9 : string
+>                : ^^^^^^
+>(BOOLEAN == undefined, "") : ""
+>                           : ^^
+>BOOLEAN == undefined, "" : ""
+>                         : ^^
+>BOOLEAN == undefined : boolean
+>                     : ^^^^^^^
+>BOOLEAN : boolean
+>        : ^^^^^^^
+>undefined : undefined
+>          : ^^^^^^^^^
+>"" : ""
+>   : ^^
+
+var resultIsString10 = (["a", "b"], NUMBER.toString());
+>resultIsString10 : string
+>                 : ^^^^^^
+>(["a", "b"], NUMBER.toString()) : string
+>                                : ^^^^^^
+>["a", "b"], NUMBER.toString() : string
+>                              : ^^^^^^
+>["a", "b"] : string[]
+>           : ^^^^^^^^
+>"a" : "a"
+>    : ^^^
+>"b" : "b"
+>    : ^^^
+>NUMBER.toString() : string
+>                  : ^^^^^^
+>NUMBER.toString : (radix?: number | undefined) => string
+>                : ^^^^^^^^^^^^^^^^^^^^^^^^^^^^^^^^^^^^^^
+>NUMBER : number
+>       : ^^^^^^
+>toString : (radix?: number | undefined) => string
+>         : ^^^^^^^^^^^^^^^^^^^^^^^^^^^^^^^^^^^^^^
+
+var resultIsString11 = (new Object, STRING + "string");
+>resultIsString11 : string
+>                 : ^^^^^^
+>(new Object, STRING + "string") : string
+>                                : ^^^^^^
+>new Object, STRING + "string" : string
+>                              : ^^^^^^
+>new Object : Object
+>           : ^^^^^^
+>Object : ObjectConstructor
+>       : ^^^^^^^^^^^^^^^^^
+>STRING + "string" : string
+>                  : ^^^^^^
+>STRING : string
+>       : ^^^^^^
+>"string" : "string"
+>         : ^^^^^^^^
+