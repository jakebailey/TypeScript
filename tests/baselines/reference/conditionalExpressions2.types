//// [tests/cases/compiler/conditionalExpressions2.ts] ////

=== conditionalExpressions2.ts ===
var a = false ? 1 : null;
<<<<<<< HEAD
>a : number | null
>false ? 1 : null : 1 | null
=======
>a : number
>  : ^^^^^^
>false ? 1 : null : 1
>                 : ^
>>>>>>> 12402f26
>false : false
>      : ^^^^^
>1 : 1
>  : ^

var b = false ? undefined : 0;
<<<<<<< HEAD
>b : number | undefined
>false ? undefined : 0 : 0 | undefined
=======
>b : number
>  : ^^^^^^
>false ? undefined : 0 : 0
>                      : ^
>>>>>>> 12402f26
>false : false
>      : ^^^^^
>undefined : undefined
>          : ^^^^^^^^^
>0 : 0
>  : ^

var c = false ? 1 : 0;
>c : number
>  : ^^^^^^
>false ? 1 : 0 : 0 | 1
>              : ^^^^^
>false : false
>      : ^^^^^
>1 : 1
>  : ^
>0 : 0
>  : ^

var d = false ? false : true;
>d : boolean
>  : ^^^^^^^
>false ? false : true : boolean
>                     : ^^^^^^^
>false : false
>      : ^^^^^
>false : false
>      : ^^^^^
>true : true
>     : ^^^^

var e = false ? "foo" : "bar";
>e : string
>  : ^^^^^^
>false ? "foo" : "bar" : "foo" | "bar"
>                      : ^^^^^^^^^^^^^
>false : false
>      : ^^^^^
>"foo" : "foo"
>      : ^^^^^
>"bar" : "bar"
>      : ^^^^^

var f = false ? null : undefined;
<<<<<<< HEAD
>f : null | undefined
>false ? null : undefined : null | undefined
=======
>f : any
>false ? null : undefined : null
>                         : ^^^^
>>>>>>> 12402f26
>false : false
>      : ^^^^^
>undefined : undefined
>          : ^^^^^^^^^

var g = true ? {g:5} : null;
<<<<<<< HEAD
>g : { g: number; } | null
>true ? {g:5} : null : { g: number; } | null
=======
>g : { g: number; }
>  : ^^^^^^^^^^^^^^
>true ? {g:5} : null : { g: number; }
>                    : ^^^^^^^^^^^^^^
>>>>>>> 12402f26
>true : true
>     : ^^^^
>{g:5} : { g: number; }
>      : ^^^^^^^^^^^^^^
>g : number
>  : ^^^^^^
>5 : 5
>  : ^

var h = [{h:5}, null];
<<<<<<< HEAD
>h : ({ h: number; } | null)[]
>[{h:5}, null] : ({ h: number; } | null)[]
=======
>h : { h: number; }[]
>  : ^^^^^^^^^^^^^^^^
>[{h:5}, null] : { h: number; }[]
>              : ^^^^^^^^^^^^^^^^
>>>>>>> 12402f26
>{h:5} : { h: number; }
>      : ^^^^^^^^^^^^^^
>h : number
>  : ^^^^^^
>5 : 5
>  : ^

function i() { if (true) { return { x: 5 }; } else { return null; } }
<<<<<<< HEAD
>i : () => { x: number; } | null
=======
>i : () => { x: number; }
>  : ^^^^^^^^^^^^^^^^^^^^
>>>>>>> 12402f26
>true : true
>     : ^^^^
>{ x: 5 } : { x: number; }
>         : ^^^^^^^^^^^^^^
>x : number
>  : ^^^^^^
>5 : 5
>  : ^

<|MERGE_RESOLUTION|>--- conflicted
+++ resolved
@@ -1,137 +1,109 @@
-//// [tests/cases/compiler/conditionalExpressions2.ts] ////
-
-=== conditionalExpressions2.ts ===
-var a = false ? 1 : null;
-<<<<<<< HEAD
->a : number | null
->false ? 1 : null : 1 | null
-=======
->a : number
->  : ^^^^^^
->false ? 1 : null : 1
->                 : ^
->>>>>>> 12402f26
->false : false
->      : ^^^^^
->1 : 1
->  : ^
-
-var b = false ? undefined : 0;
-<<<<<<< HEAD
->b : number | undefined
->false ? undefined : 0 : 0 | undefined
-=======
->b : number
->  : ^^^^^^
->false ? undefined : 0 : 0
->                      : ^
->>>>>>> 12402f26
->false : false
->      : ^^^^^
->undefined : undefined
->          : ^^^^^^^^^
->0 : 0
->  : ^
-
-var c = false ? 1 : 0;
->c : number
->  : ^^^^^^
->false ? 1 : 0 : 0 | 1
->              : ^^^^^
->false : false
->      : ^^^^^
->1 : 1
->  : ^
->0 : 0
->  : ^
-
-var d = false ? false : true;
->d : boolean
->  : ^^^^^^^
->false ? false : true : boolean
->                     : ^^^^^^^
->false : false
->      : ^^^^^
->false : false
->      : ^^^^^
->true : true
->     : ^^^^
-
-var e = false ? "foo" : "bar";
->e : string
->  : ^^^^^^
->false ? "foo" : "bar" : "foo" | "bar"
->                      : ^^^^^^^^^^^^^
->false : false
->      : ^^^^^
->"foo" : "foo"
->      : ^^^^^
->"bar" : "bar"
->      : ^^^^^
-
-var f = false ? null : undefined;
-<<<<<<< HEAD
->f : null | undefined
->false ? null : undefined : null | undefined
-=======
->f : any
->false ? null : undefined : null
->                         : ^^^^
->>>>>>> 12402f26
->false : false
->      : ^^^^^
->undefined : undefined
->          : ^^^^^^^^^
-
-var g = true ? {g:5} : null;
-<<<<<<< HEAD
->g : { g: number; } | null
->true ? {g:5} : null : { g: number; } | null
-=======
->g : { g: number; }
->  : ^^^^^^^^^^^^^^
->true ? {g:5} : null : { g: number; }
->                    : ^^^^^^^^^^^^^^
->>>>>>> 12402f26
->true : true
->     : ^^^^
->{g:5} : { g: number; }
->      : ^^^^^^^^^^^^^^
->g : number
->  : ^^^^^^
->5 : 5
->  : ^
-
-var h = [{h:5}, null];
-<<<<<<< HEAD
->h : ({ h: number; } | null)[]
->[{h:5}, null] : ({ h: number; } | null)[]
-=======
->h : { h: number; }[]
->  : ^^^^^^^^^^^^^^^^
->[{h:5}, null] : { h: number; }[]
->              : ^^^^^^^^^^^^^^^^
->>>>>>> 12402f26
->{h:5} : { h: number; }
->      : ^^^^^^^^^^^^^^
->h : number
->  : ^^^^^^
->5 : 5
->  : ^
-
-function i() { if (true) { return { x: 5 }; } else { return null; } }
-<<<<<<< HEAD
->i : () => { x: number; } | null
-=======
->i : () => { x: number; }
->  : ^^^^^^^^^^^^^^^^^^^^
->>>>>>> 12402f26
->true : true
->     : ^^^^
->{ x: 5 } : { x: number; }
->         : ^^^^^^^^^^^^^^
->x : number
->  : ^^^^^^
->5 : 5
->  : ^
-
+//// [tests/cases/compiler/conditionalExpressions2.ts] ////
+
+=== conditionalExpressions2.ts ===
+var a = false ? 1 : null;
+>a : number | null
+>  : ^^^^^^^^^^^^^
+>false ? 1 : null : 1 | null
+>                 : ^^^^^^^^
+>false : false
+>      : ^^^^^
+>1 : 1
+>  : ^
+
+var b = false ? undefined : 0;
+>b : number | undefined
+>  : ^^^^^^^^^^^^^^^^^^
+>false ? undefined : 0 : 0 | undefined
+>                      : ^^^^^^^^^^^^^
+>false : false
+>      : ^^^^^
+>undefined : undefined
+>          : ^^^^^^^^^
+>0 : 0
+>  : ^
+
+var c = false ? 1 : 0;
+>c : number
+>  : ^^^^^^
+>false ? 1 : 0 : 0 | 1
+>              : ^^^^^
+>false : false
+>      : ^^^^^
+>1 : 1
+>  : ^
+>0 : 0
+>  : ^
+
+var d = false ? false : true;
+>d : boolean
+>  : ^^^^^^^
+>false ? false : true : boolean
+>                     : ^^^^^^^
+>false : false
+>      : ^^^^^
+>false : false
+>      : ^^^^^
+>true : true
+>     : ^^^^
+
+var e = false ? "foo" : "bar";
+>e : string
+>  : ^^^^^^
+>false ? "foo" : "bar" : "foo" | "bar"
+>                      : ^^^^^^^^^^^^^
+>false : false
+>      : ^^^^^
+>"foo" : "foo"
+>      : ^^^^^
+>"bar" : "bar"
+>      : ^^^^^
+
+var f = false ? null : undefined;
+>f : null | undefined
+>  : ^^^^^^^^^^^^^^^^
+>false ? null : undefined : null | undefined
+>                         : ^^^^^^^^^^^^^^^^
+>false : false
+>      : ^^^^^
+>undefined : undefined
+>          : ^^^^^^^^^
+
+var g = true ? {g:5} : null;
+>g : { g: number; } | null
+>  : ^^^^^^^^^^^^^^^^^^^^^
+>true ? {g:5} : null : { g: number; } | null
+>                    : ^^^^^^^^^^^^^^^^^^^^^
+>true : true
+>     : ^^^^
+>{g:5} : { g: number; }
+>      : ^^^^^^^^^^^^^^
+>g : number
+>  : ^^^^^^
+>5 : 5
+>  : ^
+
+var h = [{h:5}, null];
+>h : ({ h: number; } | null)[]
+>  : ^^^^^^^^^^^^^^^^^^^^^^^^^
+>[{h:5}, null] : ({ h: number; } | null)[]
+>              : ^^^^^^^^^^^^^^^^^^^^^^^^^
+>{h:5} : { h: number; }
+>      : ^^^^^^^^^^^^^^
+>h : number
+>  : ^^^^^^
+>5 : 5
+>  : ^
+
+function i() { if (true) { return { x: 5 }; } else { return null; } }
+>i : () => { x: number; } | null
+>  : ^^^^^^^^^^^^^^^^^^^^^^^^^^^
+>true : true
+>     : ^^^^
+>{ x: 5 } : { x: number; }
+>         : ^^^^^^^^^^^^^^
+>x : number
+>  : ^^^^^^
+>5 : 5
+>  : ^
+