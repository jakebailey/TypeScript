--- conflicted
+++ resolved
@@ -1,61 +1,49 @@
-//// [tests/cases/compiler/copyrightWithoutNewLine1.ts] ////
-
-=== copyrightWithoutNewLine1.ts ===
-/*****************************
-* (c) Copyright - Important
-****************************/
-import model = require("./greeter")
->model : any
->      : ^^^
-
-var el = document.getElementById('content');
-<<<<<<< HEAD
->el : HTMLElement | null
->document.getElementById('content') : HTMLElement | null
->document.getElementById : (elementId: string) => HTMLElement | null
->document : Document
->getElementById : (elementId: string) => HTMLElement | null
-=======
->el : HTMLElement
->   : ^^^^^^^^^^^
->document.getElementById('content') : HTMLElement
->                                   : ^^^^^^^^^^^
->document.getElementById : (elementId: string) => HTMLElement
->                        : ^^^^^^^^^^^^^^^^^^^^^^^^^^^^^^^^^^
->document : Document
->         : ^^^^^^^^
->getElementById : (elementId: string) => HTMLElement
->               : ^^^^^^^^^^^^^^^^^^^^^^^^^^^^^^^^^^
->>>>>>> 12402f26
->'content' : "content"
->          : ^^^^^^^^^
-
-var greeter = new model.Greeter(el);
->greeter : any
->        : ^^^
->new model.Greeter(el) : any
->                      : ^^^
->model.Greeter : any
->              : ^^^
->model : any
->      : ^^^
->Greeter : any
-<<<<<<< HEAD
->el : HTMLElement | null
-=======
->        : ^^^
->el : HTMLElement
->   : ^^^^^^^^^^^
->>>>>>> 12402f26
-
-/** things */
-greeter.start();
->greeter.start() : any
->                : ^^^
->greeter.start : any
->              : ^^^
->greeter : any
->        : ^^^
->start : any
->      : ^^^
-
+//// [tests/cases/compiler/copyrightWithoutNewLine1.ts] ////
+
+=== copyrightWithoutNewLine1.ts ===
+/*****************************
+* (c) Copyright - Important
+****************************/
+import model = require("./greeter")
+>model : any
+>      : ^^^
+
+var el = document.getElementById('content');
+>el : HTMLElement | null
+>   : ^^^^^^^^^^^^^^^^^^
+>document.getElementById('content') : HTMLElement | null
+>                                   : ^^^^^^^^^^^^^^^^^^
+>document.getElementById : (elementId: string) => HTMLElement | null
+>                        : ^^^^^^^^^^^^^^^^^^^^^^^^^^^^^^^^^^^^^^^^^
+>document : Document
+>         : ^^^^^^^^
+>getElementById : (elementId: string) => HTMLElement | null
+>               : ^^^^^^^^^^^^^^^^^^^^^^^^^^^^^^^^^^^^^^^^^
+>'content' : "content"
+>          : ^^^^^^^^^
+
+var greeter = new model.Greeter(el);
+>greeter : any
+>        : ^^^
+>new model.Greeter(el) : any
+>                      : ^^^
+>model.Greeter : any
+>              : ^^^
+>model : any
+>      : ^^^
+>Greeter : any
+>        : ^^^
+>el : HTMLElement | null
+>   : ^^^^^^^^^^^^^^^^^^
+
+/** things */
+greeter.start();
+>greeter.start() : any
+>                : ^^^
+>greeter.start : any
+>              : ^^^
+>greeter : any
+>        : ^^^
+>start : any
+>      : ^^^
+