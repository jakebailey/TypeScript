//// [tests/cases/conformance/types/typeRelationships/typeInference/genericCallWithObjectTypeArgsAndConstraints2.ts] ////

=== genericCallWithObjectTypeArgsAndConstraints2.ts ===
// Generic call with constraints infering type parameter from object member properties
// No errors expected

class Base {
>Base : Base
>     : ^^^^

    x: string;
>x : string
>  : ^^^^^^
}
class Derived extends Base {
>Derived : Derived
>        : ^^^^^^^
>Base : Base
>     : ^^^^

    y: string;
>y : string
>  : ^^^^^^
}

function f<T extends Base>(x: { foo: T; bar: T }) {
>f : <T extends Base>(x: { foo: T; bar: T; }) => T
>  : ^ ^^^^^^^^^^^^^^^^^^                   ^^^^^^
>x : { foo: T; bar: T; }
>  : ^^^^^^^ ^^^^^^^ ^^^
>foo : T
>    : ^
>bar : T
>    : ^

    var r: T;
>r : T
>  : ^

    return r;
>r : T
>  : ^
}
var r = f({ foo: new Base(), bar: new Derived() });
>r : Base
>  : ^^^^
>f({ foo: new Base(), bar: new Derived() }) : Base
>                                           : ^^^^
>f : <T extends Base>(x: { foo: T; bar: T; }) => T
>  : ^^^^^^^^^^^^^^^^^^^^^^^^^^^^^^^^^^^^^^^^^^^^^
>{ foo: new Base(), bar: new Derived() } : { foo: Base; bar: Derived; }
>                                        : ^^^^^^^^^^^^^^^^^^^^^^^^^^^^
>foo : Base
>    : ^^^^
>new Base() : Base
>           : ^^^^
>Base : typeof Base
>     : ^^^^^^^^^^^
>bar : Derived
>    : ^^^^^^^
>new Derived() : Derived
>              : ^^^^^^^
>Derived : typeof Derived
>        : ^^^^^^^^^^^^^^

var r2 = f({ foo: new Derived(), bar: new Derived() });
>r2 : Derived
>   : ^^^^^^^
>f({ foo: new Derived(), bar: new Derived() }) : Derived
>                                              : ^^^^^^^
>f : <T extends Base>(x: { foo: T; bar: T; }) => T
>  : ^^^^^^^^^^^^^^^^^^^^^^^^^^^^^^^^^^^^^^^^^^^^^
>{ foo: new Derived(), bar: new Derived() } : { foo: Derived; bar: Derived; }
>                                           : ^^^^^^^^^^^^^^^^^^^^^^^^^^^^^^^
>foo : Derived
>    : ^^^^^^^
>new Derived() : Derived
>              : ^^^^^^^
>Derived : typeof Derived
>        : ^^^^^^^^^^^^^^
>bar : Derived
>    : ^^^^^^^
>new Derived() : Derived
>              : ^^^^^^^
>Derived : typeof Derived
>        : ^^^^^^^^^^^^^^


interface I<T> {
    a: T;
>a : T
>  : ^
}
function f2<T extends Base>(x: I<T>) {
>f2 : <T extends Base>(x: I<T>) => T
>   : ^ ^^^^^^^^^^^^^^^^^^    ^^^^^^
>x : I<T>
>  : ^^^^

    var r: T;
>r : T
>  : ^

    return r;
>r : T
>  : ^
}
var i: I<Derived>;
>i : I<Derived>
>  : ^^^^^^^^^^

var r3 = f2(i);
>r3 : Derived
>   : ^^^^^^^
>f2(i) : Derived
>      : ^^^^^^^
>f2 : <T extends Base>(x: I<T>) => T
>   : ^^^^^^^^^^^^^^^^^^^^^^^^^^^^^^
>i : I<Derived>
>  : ^^^^^^^^^^


function f3<T extends Base>(x: T, y: (a: T) => T) {
>f3 : <T extends Base>(x: T, y: (a: T) => T) => T
>   : ^ ^^^^^^^^^^^^^^^^^^ ^^^^^           ^^^^^^
>x : T
>  : ^
>y : (a: T) => T
>  : ^^^^ ^^^^^ 
>a : T
>  : ^

    return y(null);
>y(null) : T
>        : ^
>y : (a: T) => T
>  : ^^^^^^^^^^^
}
var r4 = f3(new Base(), x => x);
>r4 : Base
>   : ^^^^
>f3(new Base(), x => x) : Base
>                       : ^^^^
>f3 : <T extends Base>(x: T, y: (a: T) => T) => T
>   : ^^^^^^^^^^^^^^^^^^^^^^^^^^^^^^^^^^^^^^^^^^^
>new Base() : Base
>           : ^^^^
>Base : typeof Base
>     : ^^^^^^^^^^^
>x => x : (x: Base) => Base
>       : ^^^^^^^^^^^^^^^^^
>x : Base
>  : ^^^^
>x : Base
>  : ^^^^

var r5 = f3(new Derived(), x => x);
>r5 : Derived
>   : ^^^^^^^
>f3(new Derived(), x => x) : Derived
>                          : ^^^^^^^
>f3 : <T extends Base>(x: T, y: (a: T) => T) => T
>   : ^^^^^^^^^^^^^^^^^^^^^^^^^^^^^^^^^^^^^^^^^^^
>new Derived() : Derived
>              : ^^^^^^^
>Derived : typeof Derived
>        : ^^^^^^^^^^^^^^
>x => x : (x: Derived) => Derived
>       : ^^^^^^^^^^^^^^^^^^^^^^^
>x : Derived
>  : ^^^^^^^
>x : Derived
>  : ^^^^^^^

var r6 = f3(null, null); // any
>r6 : Base
>f3(null, null) : Base
>f3 : <T extends Base>(x: T, y: (a: T) => T) => T
>   : ^^^^^^^^^^^^^^^^^^^^^^^^^^^^^^^^^^^^^^^^^^^

var r7 = f3(null, x => x); // any
>r7 : Base
>f3(null, x => x) : Base
>f3 : <T extends Base>(x: T, y: (a: T) => T) => T
<<<<<<< HEAD
>x => x : (x: Base) => Base
>x : Base
>x : Base
=======
>   : ^^^^^^^^^^^^^^^^^^^^^^^^^^^^^^^^^^^^^^^^^^^
>x => x : (x: any) => any
>       : ^^^^^^^^^^^^^^^
>x : any
>x : any
>>>>>>> 12402f26

<|MERGE_RESOLUTION|>--- conflicted
+++ resolved
@@ -1,196 +1,196 @@
-//// [tests/cases/conformance/types/typeRelationships/typeInference/genericCallWithObjectTypeArgsAndConstraints2.ts] ////
-
-=== genericCallWithObjectTypeArgsAndConstraints2.ts ===
-// Generic call with constraints infering type parameter from object member properties
-// No errors expected
-
-class Base {
->Base : Base
->     : ^^^^
-
-    x: string;
->x : string
->  : ^^^^^^
-}
-class Derived extends Base {
->Derived : Derived
->        : ^^^^^^^
->Base : Base
->     : ^^^^
-
-    y: string;
->y : string
->  : ^^^^^^
-}
-
-function f<T extends Base>(x: { foo: T; bar: T }) {
->f : <T extends Base>(x: { foo: T; bar: T; }) => T
->  : ^ ^^^^^^^^^^^^^^^^^^                   ^^^^^^
->x : { foo: T; bar: T; }
->  : ^^^^^^^ ^^^^^^^ ^^^
->foo : T
->    : ^
->bar : T
->    : ^
-
-    var r: T;
->r : T
->  : ^
-
-    return r;
->r : T
->  : ^
-}
-var r = f({ foo: new Base(), bar: new Derived() });
->r : Base
->  : ^^^^
->f({ foo: new Base(), bar: new Derived() }) : Base
->                                           : ^^^^
->f : <T extends Base>(x: { foo: T; bar: T; }) => T
->  : ^^^^^^^^^^^^^^^^^^^^^^^^^^^^^^^^^^^^^^^^^^^^^
->{ foo: new Base(), bar: new Derived() } : { foo: Base; bar: Derived; }
->                                        : ^^^^^^^^^^^^^^^^^^^^^^^^^^^^
->foo : Base
->    : ^^^^
->new Base() : Base
->           : ^^^^
->Base : typeof Base
->     : ^^^^^^^^^^^
->bar : Derived
->    : ^^^^^^^
->new Derived() : Derived
->              : ^^^^^^^
->Derived : typeof Derived
->        : ^^^^^^^^^^^^^^
-
-var r2 = f({ foo: new Derived(), bar: new Derived() });
->r2 : Derived
->   : ^^^^^^^
->f({ foo: new Derived(), bar: new Derived() }) : Derived
->                                              : ^^^^^^^
->f : <T extends Base>(x: { foo: T; bar: T; }) => T
->  : ^^^^^^^^^^^^^^^^^^^^^^^^^^^^^^^^^^^^^^^^^^^^^
->{ foo: new Derived(), bar: new Derived() } : { foo: Derived; bar: Derived; }
->                                           : ^^^^^^^^^^^^^^^^^^^^^^^^^^^^^^^
->foo : Derived
->    : ^^^^^^^
->new Derived() : Derived
->              : ^^^^^^^
->Derived : typeof Derived
->        : ^^^^^^^^^^^^^^
->bar : Derived
->    : ^^^^^^^
->new Derived() : Derived
->              : ^^^^^^^
->Derived : typeof Derived
->        : ^^^^^^^^^^^^^^
-
-
-interface I<T> {
-    a: T;
->a : T
->  : ^
-}
-function f2<T extends Base>(x: I<T>) {
->f2 : <T extends Base>(x: I<T>) => T
->   : ^ ^^^^^^^^^^^^^^^^^^    ^^^^^^
->x : I<T>
->  : ^^^^
-
-    var r: T;
->r : T
->  : ^
-
-    return r;
->r : T
->  : ^
-}
-var i: I<Derived>;
->i : I<Derived>
->  : ^^^^^^^^^^
-
-var r3 = f2(i);
->r3 : Derived
->   : ^^^^^^^
->f2(i) : Derived
->      : ^^^^^^^
->f2 : <T extends Base>(x: I<T>) => T
->   : ^^^^^^^^^^^^^^^^^^^^^^^^^^^^^^
->i : I<Derived>
->  : ^^^^^^^^^^
-
-
-function f3<T extends Base>(x: T, y: (a: T) => T) {
->f3 : <T extends Base>(x: T, y: (a: T) => T) => T
->   : ^ ^^^^^^^^^^^^^^^^^^ ^^^^^           ^^^^^^
->x : T
->  : ^
->y : (a: T) => T
->  : ^^^^ ^^^^^ 
->a : T
->  : ^
-
-    return y(null);
->y(null) : T
->        : ^
->y : (a: T) => T
->  : ^^^^^^^^^^^
-}
-var r4 = f3(new Base(), x => x);
->r4 : Base
->   : ^^^^
->f3(new Base(), x => x) : Base
->                       : ^^^^
->f3 : <T extends Base>(x: T, y: (a: T) => T) => T
->   : ^^^^^^^^^^^^^^^^^^^^^^^^^^^^^^^^^^^^^^^^^^^
->new Base() : Base
->           : ^^^^
->Base : typeof Base
->     : ^^^^^^^^^^^
->x => x : (x: Base) => Base
->       : ^^^^^^^^^^^^^^^^^
->x : Base
->  : ^^^^
->x : Base
->  : ^^^^
-
-var r5 = f3(new Derived(), x => x);
->r5 : Derived
->   : ^^^^^^^
->f3(new Derived(), x => x) : Derived
->                          : ^^^^^^^
->f3 : <T extends Base>(x: T, y: (a: T) => T) => T
->   : ^^^^^^^^^^^^^^^^^^^^^^^^^^^^^^^^^^^^^^^^^^^
->new Derived() : Derived
->              : ^^^^^^^
->Derived : typeof Derived
->        : ^^^^^^^^^^^^^^
->x => x : (x: Derived) => Derived
->       : ^^^^^^^^^^^^^^^^^^^^^^^
->x : Derived
->  : ^^^^^^^
->x : Derived
->  : ^^^^^^^
-
-var r6 = f3(null, null); // any
->r6 : Base
->f3(null, null) : Base
->f3 : <T extends Base>(x: T, y: (a: T) => T) => T
->   : ^^^^^^^^^^^^^^^^^^^^^^^^^^^^^^^^^^^^^^^^^^^
-
-var r7 = f3(null, x => x); // any
->r7 : Base
->f3(null, x => x) : Base
->f3 : <T extends Base>(x: T, y: (a: T) => T) => T
-<<<<<<< HEAD
->x => x : (x: Base) => Base
->x : Base
->x : Base
-=======
->   : ^^^^^^^^^^^^^^^^^^^^^^^^^^^^^^^^^^^^^^^^^^^
->x => x : (x: any) => any
->       : ^^^^^^^^^^^^^^^
->x : any
->x : any
->>>>>>> 12402f26
-
+//// [tests/cases/conformance/types/typeRelationships/typeInference/genericCallWithObjectTypeArgsAndConstraints2.ts] ////
+
+=== genericCallWithObjectTypeArgsAndConstraints2.ts ===
+// Generic call with constraints infering type parameter from object member properties
+// No errors expected
+
+class Base {
+>Base : Base
+>     : ^^^^
+
+    x: string;
+>x : string
+>  : ^^^^^^
+}
+class Derived extends Base {
+>Derived : Derived
+>        : ^^^^^^^
+>Base : Base
+>     : ^^^^
+
+    y: string;
+>y : string
+>  : ^^^^^^
+}
+
+function f<T extends Base>(x: { foo: T; bar: T }) {
+>f : <T extends Base>(x: { foo: T; bar: T; }) => T
+>  : ^ ^^^^^^^^^^^^^^^^^^                   ^^^^^^
+>x : { foo: T; bar: T; }
+>  : ^^^^^^^ ^^^^^^^ ^^^
+>foo : T
+>    : ^
+>bar : T
+>    : ^
+
+    var r: T;
+>r : T
+>  : ^
+
+    return r;
+>r : T
+>  : ^
+}
+var r = f({ foo: new Base(), bar: new Derived() });
+>r : Base
+>  : ^^^^
+>f({ foo: new Base(), bar: new Derived() }) : Base
+>                                           : ^^^^
+>f : <T extends Base>(x: { foo: T; bar: T; }) => T
+>  : ^^^^^^^^^^^^^^^^^^^^^^^^^^^^^^^^^^^^^^^^^^^^^
+>{ foo: new Base(), bar: new Derived() } : { foo: Base; bar: Derived; }
+>                                        : ^^^^^^^^^^^^^^^^^^^^^^^^^^^^
+>foo : Base
+>    : ^^^^
+>new Base() : Base
+>           : ^^^^
+>Base : typeof Base
+>     : ^^^^^^^^^^^
+>bar : Derived
+>    : ^^^^^^^
+>new Derived() : Derived
+>              : ^^^^^^^
+>Derived : typeof Derived
+>        : ^^^^^^^^^^^^^^
+
+var r2 = f({ foo: new Derived(), bar: new Derived() });
+>r2 : Derived
+>   : ^^^^^^^
+>f({ foo: new Derived(), bar: new Derived() }) : Derived
+>                                              : ^^^^^^^
+>f : <T extends Base>(x: { foo: T; bar: T; }) => T
+>  : ^^^^^^^^^^^^^^^^^^^^^^^^^^^^^^^^^^^^^^^^^^^^^
+>{ foo: new Derived(), bar: new Derived() } : { foo: Derived; bar: Derived; }
+>                                           : ^^^^^^^^^^^^^^^^^^^^^^^^^^^^^^^
+>foo : Derived
+>    : ^^^^^^^
+>new Derived() : Derived
+>              : ^^^^^^^
+>Derived : typeof Derived
+>        : ^^^^^^^^^^^^^^
+>bar : Derived
+>    : ^^^^^^^
+>new Derived() : Derived
+>              : ^^^^^^^
+>Derived : typeof Derived
+>        : ^^^^^^^^^^^^^^
+
+
+interface I<T> {
+    a: T;
+>a : T
+>  : ^
+}
+function f2<T extends Base>(x: I<T>) {
+>f2 : <T extends Base>(x: I<T>) => T
+>   : ^ ^^^^^^^^^^^^^^^^^^    ^^^^^^
+>x : I<T>
+>  : ^^^^
+
+    var r: T;
+>r : T
+>  : ^
+
+    return r;
+>r : T
+>  : ^
+}
+var i: I<Derived>;
+>i : I<Derived>
+>  : ^^^^^^^^^^
+
+var r3 = f2(i);
+>r3 : Derived
+>   : ^^^^^^^
+>f2(i) : Derived
+>      : ^^^^^^^
+>f2 : <T extends Base>(x: I<T>) => T
+>   : ^^^^^^^^^^^^^^^^^^^^^^^^^^^^^^
+>i : I<Derived>
+>  : ^^^^^^^^^^
+
+
+function f3<T extends Base>(x: T, y: (a: T) => T) {
+>f3 : <T extends Base>(x: T, y: (a: T) => T) => T
+>   : ^ ^^^^^^^^^^^^^^^^^^ ^^^^^           ^^^^^^
+>x : T
+>  : ^
+>y : (a: T) => T
+>  : ^^^^ ^^^^^ 
+>a : T
+>  : ^
+
+    return y(null);
+>y(null) : T
+>        : ^
+>y : (a: T) => T
+>  : ^^^^^^^^^^^
+}
+var r4 = f3(new Base(), x => x);
+>r4 : Base
+>   : ^^^^
+>f3(new Base(), x => x) : Base
+>                       : ^^^^
+>f3 : <T extends Base>(x: T, y: (a: T) => T) => T
+>   : ^^^^^^^^^^^^^^^^^^^^^^^^^^^^^^^^^^^^^^^^^^^
+>new Base() : Base
+>           : ^^^^
+>Base : typeof Base
+>     : ^^^^^^^^^^^
+>x => x : (x: Base) => Base
+>       : ^^^^^^^^^^^^^^^^^
+>x : Base
+>  : ^^^^
+>x : Base
+>  : ^^^^
+
+var r5 = f3(new Derived(), x => x);
+>r5 : Derived
+>   : ^^^^^^^
+>f3(new Derived(), x => x) : Derived
+>                          : ^^^^^^^
+>f3 : <T extends Base>(x: T, y: (a: T) => T) => T
+>   : ^^^^^^^^^^^^^^^^^^^^^^^^^^^^^^^^^^^^^^^^^^^
+>new Derived() : Derived
+>              : ^^^^^^^
+>Derived : typeof Derived
+>        : ^^^^^^^^^^^^^^
+>x => x : (x: Derived) => Derived
+>       : ^^^^^^^^^^^^^^^^^^^^^^^
+>x : Derived
+>  : ^^^^^^^
+>x : Derived
+>  : ^^^^^^^
+
+var r6 = f3(null, null); // any
+>r6 : Base
+>   : ^^^^
+>f3(null, null) : Base
+>               : ^^^^
+>f3 : <T extends Base>(x: T, y: (a: T) => T) => T
+>   : ^^^^^^^^^^^^^^^^^^^^^^^^^^^^^^^^^^^^^^^^^^^
+
+var r7 = f3(null, x => x); // any
+>r7 : Base
+>   : ^^^^
+>f3(null, x => x) : Base
+>                 : ^^^^
+>f3 : <T extends Base>(x: T, y: (a: T) => T) => T
+>   : ^^^^^^^^^^^^^^^^^^^^^^^^^^^^^^^^^^^^^^^^^^^
+>x => x : (x: Base) => Base
+>       : ^^^^^^^^^^^^^^^^^
+>x : Base
+>  : ^^^^
+>x : Base
+>  : ^^^^
+