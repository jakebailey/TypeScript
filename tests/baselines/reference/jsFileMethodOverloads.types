--- conflicted
+++ resolved
@@ -1,109 +1,101 @@
-//// [tests/cases/compiler/jsFileMethodOverloads.ts] ////
-
-=== jsFileMethodOverloads.js ===
-/**
- * @template T
- */
- class Example {
->Example : Example<T>
->        : ^^^^^^^^^^
-
-  /**
-   * @param {T} value 
-   */
-  constructor(value) {
->value : T
->      : ^
-
-    this.value = value;
->this.value = value : T
->                   : ^
->this.value : any
->this : this
->     : ^^^^
->value : any
->      : ^^^
->value : T
->      : ^
-  }
-
-  /**
-   * @overload
-   * @param {Example<number>} this
-   * @returns {'number'}
-   */
-  /**
-   * @overload
-   * @param {Example<string>} this
-   * @returns {'string'}
-   */
-  /**
-   * @returns {string}
-   */
-  getTypeName() {
->getTypeName : { (this: Example<number>): 'number'; (this: Example<string>): 'string'; }
->            : ^^^^^^^^^               ^^^        ^^^^^^^^^               ^^^        ^^^
-
-    return typeof this.value;
->typeof this.value : "string" | "number" | "bigint" | "boolean" | "symbol" | "undefined" | "object" | "function"
->                  : ^^^^^^^^^^^^^^^^^^^^^^^^^^^^^^^^^^^^^^^^^^^^^^^^^^^^^^^^^^^^^^^^^^^^^^^^^^^^^^^^^^^^^^^^^^^
->this.value : T
->           : ^
->this : this
->     : ^^^^
->value : T
->      : ^
-  }
-
-  /**
-   * @template U
-   * @overload
-   * @param {(y: T) => U} fn
-   * @returns {U}
-   */
-  /**
-   * @overload
-   * @returns {T}
-   */
-  /**
-   * @param {(y: T) => unknown} [fn]
-   * @returns {unknown}
-   */
-  transform(fn) {
->transform : { <U>(fn: (y: T) => U): U; (): T; }
-<<<<<<< HEAD
->fn : ((y: T) => unknown) | undefined
-
-    return fn ? fn(this.value) : this.value;
->fn ? fn(this.value) : this.value : unknown
->fn : ((y: T) => unknown) | undefined
-=======
->          : ^^^ ^^^^^^           ^^^ ^^^^^^ ^^^
->fn : (y: T) => unknown
->   : ^^^^^^^^^^^^^^^^^
-
-    return fn ? fn(this.value) : this.value;
->fn ? fn(this.value) : this.value : unknown
->                                 : ^^^^^^^
->fn : (y: T) => unknown
->   : ^^^^^^^^^^^^^^^^^
->>>>>>> 12402f26
->fn(this.value) : unknown
->               : ^^^^^^^
->fn : (y: T) => unknown
->   : ^^^^^^^^^^^^^^^^^
->this.value : T
->           : ^
->this : this
->     : ^^^^
->value : T
->      : ^
->this.value : T
->           : ^
->this : this
->     : ^^^^
->value : T
->      : ^
-  }
-}
-
+//// [tests/cases/compiler/jsFileMethodOverloads.ts] ////
+
+=== jsFileMethodOverloads.js ===
+/**
+ * @template T
+ */
+ class Example {
+>Example : Example<T>
+>        : ^^^^^^^^^^
+
+  /**
+   * @param {T} value 
+   */
+  constructor(value) {
+>value : T
+>      : ^
+
+    this.value = value;
+>this.value = value : T
+>                   : ^
+>this.value : any
+>this : this
+>     : ^^^^
+>value : any
+>      : ^^^
+>value : T
+>      : ^
+  }
+
+  /**
+   * @overload
+   * @param {Example<number>} this
+   * @returns {'number'}
+   */
+  /**
+   * @overload
+   * @param {Example<string>} this
+   * @returns {'string'}
+   */
+  /**
+   * @returns {string}
+   */
+  getTypeName() {
+>getTypeName : { (this: Example<number>): 'number'; (this: Example<string>): 'string'; }
+>            : ^^^^^^^^^               ^^^        ^^^^^^^^^               ^^^        ^^^
+
+    return typeof this.value;
+>typeof this.value : "string" | "number" | "bigint" | "boolean" | "symbol" | "undefined" | "object" | "function"
+>                  : ^^^^^^^^^^^^^^^^^^^^^^^^^^^^^^^^^^^^^^^^^^^^^^^^^^^^^^^^^^^^^^^^^^^^^^^^^^^^^^^^^^^^^^^^^^^
+>this.value : T
+>           : ^
+>this : this
+>     : ^^^^
+>value : T
+>      : ^
+  }
+
+  /**
+   * @template U
+   * @overload
+   * @param {(y: T) => U} fn
+   * @returns {U}
+   */
+  /**
+   * @overload
+   * @returns {T}
+   */
+  /**
+   * @param {(y: T) => unknown} [fn]
+   * @returns {unknown}
+   */
+  transform(fn) {
+>transform : { <U>(fn: (y: T) => U): U; (): T; }
+>          : ^^^ ^^^^^^           ^^^ ^^^^^^ ^^^
+>fn : ((y: T) => unknown) | undefined
+>   : ^^^^^^^^^^^^^^^^^^^^^^^^^^^^^^^
+
+    return fn ? fn(this.value) : this.value;
+>fn ? fn(this.value) : this.value : unknown
+>                                 : ^^^^^^^
+>fn : ((y: T) => unknown) | undefined
+>   : ^^^^^^^^^^^^^^^^^^^^^^^^^^^^^^^
+>fn(this.value) : unknown
+>               : ^^^^^^^
+>fn : (y: T) => unknown
+>   : ^^^^^^^^^^^^^^^^^
+>this.value : T
+>           : ^
+>this : this
+>     : ^^^^
+>value : T
+>      : ^
+>this.value : T
+>           : ^
+>this : this
+>     : ^^^^
+>value : T
+>      : ^
+  }
+}
+