--- conflicted
+++ resolved
@@ -1,192 +1,197 @@
-//// [tests/cases/conformance/expressions/newOperator/newOperatorConformance.ts] ////
-
-=== newOperatorConformance.ts ===
-class C0 {
->C0 : C0
->   : ^^
-
-}
-class C1 {
->C1 : C1
->   : ^^
-
-    constructor(n: number, s: string) { }
->n : number
->  : ^^^^^^
->s : string
->  : ^^^^^^
-}
-
-class T<T> {
->T : globalThis.T<T>
->  : ^^^^^^^^^^^^^^^
-
-    constructor(n?: T) { }
-<<<<<<< HEAD
->n : T | undefined
-=======
->n : T
->  : ^
->>>>>>> 12402f26
-}
-
-var anyCtor: {
->anyCtor : new () => any
->        : ^^^^^^^^^^   
-
-    new (): any;
-};
-
-var anyCtor1: {
->anyCtor1 : new (n: any) => any
->         : ^^^^^^^^^^^^^^^^   
-
-    new (n): any;
->n : any
-
-};
-
-interface nestedCtor {
-    new (): nestedCtor;
-}
-var nestedCtor: nestedCtor;
->nestedCtor : nestedCtor
->           : ^^^^^^^^^^
-
-// Construct expression with no parentheses for construct signature with 0 parameters
-var a = new C0;
->a : C0
->  : ^^
->new C0 : C0
->       : ^^
->C0 : typeof C0
->   : ^^^^^^^^^
-
-var a: C0;
->a : C0
->  : ^^
-
-
-// Generic construct expression with no parentheses
-var c1 = new T;
->c1 : T<unknown>
->   : ^^^^^^^^^^
->new T : T<unknown>
->      : ^^^^^^^^^^
->T : typeof T
->  : ^^^^^^^^
-
-var c1: T<{}>;
->c1 : T<unknown>
->   : ^^^^^^^^^^
-
-// Construct expression where constructor is of type 'any' with no parentheses
-var d = new anyCtor;
->d : any
->new anyCtor : any
->anyCtor : new () => any
->        : ^^^^^^^^^^^^^
-
-var d: any;
->d : any
-
-// Construct expression where constructor is of type 'any' with > 1 arg
-var d = new anyCtor1(undefined);
->d : any
->new anyCtor1(undefined) : any
->anyCtor1 : new (n: any) => any
->         : ^^^^^^^^^^^^^^^^^^^
->undefined : undefined
->          : ^^^^^^^^^
-
-// Construct expression of type where apparent type has a construct signature with 0 arguments
-function newFn1<T extends { new (): number }>(s: T) {
->newFn1 : <T extends new () => number>(s: T) => void
->       : ^ ^^^^^^^^^^^^^^^^^^^      ^^^^^ ^^^^^^^^^
->s : T
->  : ^
-
-    var p = new s;
->p : number
->  : ^^^^^^
->new s : number
->      : ^^^^^^
->s : T
->  : ^
-
-    var p: number;
->p : number
->  : ^^^^^^
-}
-
-// Construct expression of type where apparent type has a construct signature with 1 arguments
-function newFn2<T extends { new (s: number): string}>(s: T) {
->newFn2 : <T extends new (s: number) => string>(s: T) => void
->       : ^ ^^^^^^^^^^^^^^^^^      ^^^^^      ^^^^^ ^^^^^^^^^
->s : number
->  : ^^^^^^
->s : T
->  : ^
-
-    var p = new s(32);
->p : string
->  : ^^^^^^
->new s(32) : string
->          : ^^^^^^
->s : T
->  : ^
->32 : 32
->   : ^^
-
-    var p: string;
->p : string
->  : ^^^^^^
-}
-
-// Construct expression of void returning function
-function fnVoid(): void { }
->fnVoid : () => void
->       : ^^^^^^    
-
-var t = new fnVoid();
->t : any
->new fnVoid() : any
->fnVoid : () => void
->       : ^^^^^^^^^^
-
-var t: any;
->t : any
-
-// Chained new expressions
-var nested = new (new (new nestedCtor())())();
->nested : nestedCtor
->       : ^^^^^^^^^^
->new (new (new nestedCtor())())() : nestedCtor
->                                 : ^^^^^^^^^^
->(new (new nestedCtor())()) : nestedCtor
->                           : ^^^^^^^^^^
->new (new nestedCtor())() : nestedCtor
->                         : ^^^^^^^^^^
->(new nestedCtor()) : nestedCtor
->                   : ^^^^^^^^^^
->new nestedCtor() : nestedCtor
->                 : ^^^^^^^^^^
->nestedCtor : nestedCtor
->           : ^^^^^^^^^^
-
-var n = new nested();
->n : nestedCtor
->  : ^^^^^^^^^^
->new nested() : nestedCtor
->             : ^^^^^^^^^^
->nested : nestedCtor
->       : ^^^^^^^^^^
-
-var n = new nested();
->n : nestedCtor
->  : ^^^^^^^^^^
->new nested() : nestedCtor
->             : ^^^^^^^^^^
->nested : nestedCtor
->       : ^^^^^^^^^^
-
+//// [tests/cases/conformance/expressions/newOperator/newOperatorConformance.ts] ////
+
+=== newOperatorConformance.ts ===
+class C0 {
+>C0 : C0
+>   : ^^
+
+}
+class C1 {
+>C1 : C1
+>   : ^^
+
+    constructor(n: number, s: string) { }
+>n : number
+>  : ^^^^^^
+>s : string
+>  : ^^^^^^
+}
+
+class T<T> {
+>T : globalThis.T<T>
+>  : ^^^^^^^^^^^^^^^
+
+    constructor(n?: T) { }
+>n : T | undefined
+>  : ^^^^^^^^^^^^^
+}
+
+var anyCtor: {
+>anyCtor : new () => any
+>        : ^^^^^^^^^^   
+
+    new (): any;
+};
+
+var anyCtor1: {
+>anyCtor1 : new (n: any) => any
+>         : ^^^^^^^^^^^^^^^^   
+
+    new (n): any;
+>n : any
+>  : ^^^
+
+};
+
+interface nestedCtor {
+    new (): nestedCtor;
+}
+var nestedCtor: nestedCtor;
+>nestedCtor : nestedCtor
+>           : ^^^^^^^^^^
+
+// Construct expression with no parentheses for construct signature with 0 parameters
+var a = new C0;
+>a : C0
+>  : ^^
+>new C0 : C0
+>       : ^^
+>C0 : typeof C0
+>   : ^^^^^^^^^
+
+var a: C0;
+>a : C0
+>  : ^^
+
+
+// Generic construct expression with no parentheses
+var c1 = new T;
+>c1 : T<unknown>
+>   : ^^^^^^^^^^
+>new T : T<unknown>
+>      : ^^^^^^^^^^
+>T : typeof T
+>  : ^^^^^^^^
+
+var c1: T<{}>;
+>c1 : T<unknown>
+>   : ^^^^^^^^^^
+
+// Construct expression where constructor is of type 'any' with no parentheses
+var d = new anyCtor;
+>d : any
+>  : ^^^
+>new anyCtor : any
+>            : ^^^
+>anyCtor : new () => any
+>        : ^^^^^^^^^^^^^
+
+var d: any;
+>d : any
+>  : ^^^
+
+// Construct expression where constructor is of type 'any' with > 1 arg
+var d = new anyCtor1(undefined);
+>d : any
+>  : ^^^
+>new anyCtor1(undefined) : any
+>                        : ^^^
+>anyCtor1 : new (n: any) => any
+>         : ^^^^^^^^^^^^^^^^^^^
+>undefined : undefined
+>          : ^^^^^^^^^
+
+// Construct expression of type where apparent type has a construct signature with 0 arguments
+function newFn1<T extends { new (): number }>(s: T) {
+>newFn1 : <T extends new () => number>(s: T) => void
+>       : ^ ^^^^^^^^^^^^^^^^^^^      ^^^^^ ^^^^^^^^^
+>s : T
+>  : ^
+
+    var p = new s;
+>p : number
+>  : ^^^^^^
+>new s : number
+>      : ^^^^^^
+>s : T
+>  : ^
+
+    var p: number;
+>p : number
+>  : ^^^^^^
+}
+
+// Construct expression of type where apparent type has a construct signature with 1 arguments
+function newFn2<T extends { new (s: number): string}>(s: T) {
+>newFn2 : <T extends new (s: number) => string>(s: T) => void
+>       : ^ ^^^^^^^^^^^^^^^^^      ^^^^^      ^^^^^ ^^^^^^^^^
+>s : number
+>  : ^^^^^^
+>s : T
+>  : ^
+
+    var p = new s(32);
+>p : string
+>  : ^^^^^^
+>new s(32) : string
+>          : ^^^^^^
+>s : T
+>  : ^
+>32 : 32
+>   : ^^
+
+    var p: string;
+>p : string
+>  : ^^^^^^
+}
+
+// Construct expression of void returning function
+function fnVoid(): void { }
+>fnVoid : () => void
+>       : ^^^^^^    
+
+var t = new fnVoid();
+>t : any
+>  : ^^^
+>new fnVoid() : any
+>             : ^^^
+>fnVoid : () => void
+>       : ^^^^^^^^^^
+
+var t: any;
+>t : any
+>  : ^^^
+
+// Chained new expressions
+var nested = new (new (new nestedCtor())())();
+>nested : nestedCtor
+>       : ^^^^^^^^^^
+>new (new (new nestedCtor())())() : nestedCtor
+>                                 : ^^^^^^^^^^
+>(new (new nestedCtor())()) : nestedCtor
+>                           : ^^^^^^^^^^
+>new (new nestedCtor())() : nestedCtor
+>                         : ^^^^^^^^^^
+>(new nestedCtor()) : nestedCtor
+>                   : ^^^^^^^^^^
+>new nestedCtor() : nestedCtor
+>                 : ^^^^^^^^^^
+>nestedCtor : nestedCtor
+>           : ^^^^^^^^^^
+
+var n = new nested();
+>n : nestedCtor
+>  : ^^^^^^^^^^
+>new nested() : nestedCtor
+>             : ^^^^^^^^^^
+>nested : nestedCtor
+>       : ^^^^^^^^^^
+
+var n = new nested();
+>n : nestedCtor
+>  : ^^^^^^^^^^
+>new nested() : nestedCtor
+>             : ^^^^^^^^^^
+>nested : nestedCtor
+>       : ^^^^^^^^^^
+