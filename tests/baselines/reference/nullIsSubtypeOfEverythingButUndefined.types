--- conflicted
+++ resolved
@@ -1,741 +1,553 @@
-//// [tests/cases/conformance/types/typeRelationships/subtypesAndSuperTypes/nullIsSubtypeOfEverythingButUndefined.ts] ////
-
-=== nullIsSubtypeOfEverythingButUndefined.ts ===
-// null is a subtype of any other types except undefined
-
-var r0 = true ? null : null;
->r0 : null
->true ? null : null : null
->                   : ^^^^
->true : true
->     : ^^^^
-
-var r0 = true ? null : null;
->r0 : null
->true ? null : null : null
->                   : ^^^^
->true : true
->     : ^^^^
-
-var u: typeof undefined;
->u : undefined
->undefined : undefined
->          : ^^^^^^^^^
-
-var r0b = true ? u : null;
->r0b : null | undefined
->true ? u : null : null | undefined
->true : true
-<<<<<<< HEAD
->u : undefined
-=======
->     : ^^^^
->u : any
->>>>>>> 12402f26
-
-var r0b = true ? null : u;
->r0b : null | undefined
->true ? null : u : null | undefined
->true : true
-<<<<<<< HEAD
->u : undefined
-
-var r1 = true ? 1 : null;
->r1 : number | null
->true ? 1 : null : 1 | null
-=======
->     : ^^^^
->u : any
-
-var r1 = true ? 1 : null;
->r1 : number
->   : ^^^^^^
->true ? 1 : null : 1
->                : ^
->>>>>>> 12402f26
->true : true
->     : ^^^^
->1 : 1
->  : ^
-
-var r1 = true ? null : 1;
-<<<<<<< HEAD
->r1 : number | null
->true ? null : 1 : 1 | null
-=======
->r1 : number
->   : ^^^^^^
->true ? null : 1 : 1
->                : ^
->>>>>>> 12402f26
->true : true
->     : ^^^^
->1 : 1
->  : ^
-
-var r2 = true ? '' : null;
-<<<<<<< HEAD
->r2 : string | null
->true ? '' : null : "" | null
-=======
->r2 : string
->   : ^^^^^^
->true ? '' : null : ""
->                 : ^^
->>>>>>> 12402f26
->true : true
->     : ^^^^
->'' : ""
->   : ^^
-
-var r2 = true ? null : '';
-<<<<<<< HEAD
->r2 : string | null
->true ? null : '' : "" | null
-=======
->r2 : string
->   : ^^^^^^
->true ? null : '' : ""
->                 : ^^
->>>>>>> 12402f26
->true : true
->     : ^^^^
->'' : ""
->   : ^^
-
-var r3 = true ? true : null;
-<<<<<<< HEAD
->r3 : boolean | null
->true ? true : null : true | null
-=======
->r3 : boolean
->   : ^^^^^^^
->true ? true : null : true
->                   : ^^^^
->>>>>>> 12402f26
->true : true
->     : ^^^^
->true : true
->     : ^^^^
-
-var r3 = true ? null : true;
-<<<<<<< HEAD
->r3 : boolean | null
->true ? null : true : true | null
-=======
->r3 : boolean
->   : ^^^^^^^
->true ? null : true : true
->                   : ^^^^
->>>>>>> 12402f26
->true : true
->     : ^^^^
->true : true
->     : ^^^^
-
-var r4 = true ? new Date() : null;
-<<<<<<< HEAD
->r4 : Date | null
->true ? new Date() : null : Date | null
-=======
->r4 : Date
->   : ^^^^
->true ? new Date() : null : Date
->                         : ^^^^
->>>>>>> 12402f26
->true : true
->     : ^^^^
->new Date() : Date
->           : ^^^^
->Date : DateConstructor
->     : ^^^^^^^^^^^^^^^
-
-var r4 = true ? null : new Date();
-<<<<<<< HEAD
->r4 : Date | null
->true ? null : new Date() : Date | null
-=======
->r4 : Date
->   : ^^^^
->true ? null : new Date() : Date
->                         : ^^^^
->>>>>>> 12402f26
->true : true
->     : ^^^^
->new Date() : Date
->           : ^^^^
->Date : DateConstructor
->     : ^^^^^^^^^^^^^^^
-
-var r5 = true ? /1/ : null;
-<<<<<<< HEAD
->r5 : RegExp | null
->true ? /1/ : null : RegExp | null
-=======
->r5 : RegExp
->   : ^^^^^^
->true ? /1/ : null : RegExp
->                  : ^^^^^^
->>>>>>> 12402f26
->true : true
->     : ^^^^
->/1/ : RegExp
->    : ^^^^^^
-
-var r5 = true ? null : /1/;
-<<<<<<< HEAD
->r5 : RegExp | null
->true ? null : /1/ : RegExp | null
-=======
->r5 : RegExp
->   : ^^^^^^
->true ? null : /1/ : RegExp
->                  : ^^^^^^
->>>>>>> 12402f26
->true : true
->     : ^^^^
->/1/ : RegExp
->    : ^^^^^^
-
-var r6 = true ? { foo: 1 } : null;
-<<<<<<< HEAD
->r6 : { foo: number; } | null
->true ? { foo: 1 } : null : { foo: number; } | null
-=======
->r6 : { foo: number; }
->   : ^^^^^^^^^^^^^^^^
->true ? { foo: 1 } : null : { foo: number; }
->                         : ^^^^^^^^^^^^^^^^
->>>>>>> 12402f26
->true : true
->     : ^^^^
->{ foo: 1 } : { foo: number; }
->           : ^^^^^^^^^^^^^^^^
->foo : number
->    : ^^^^^^
->1 : 1
->  : ^
-
-var r6 = true ? null : { foo: 1 };
-<<<<<<< HEAD
->r6 : { foo: number; } | null
->true ? null : { foo: 1 } : { foo: number; } | null
-=======
->r6 : { foo: number; }
->   : ^^^^^^^^^^^^^^^^
->true ? null : { foo: 1 } : { foo: number; }
->                         : ^^^^^^^^^^^^^^^^
->>>>>>> 12402f26
->true : true
->     : ^^^^
->{ foo: 1 } : { foo: number; }
->           : ^^^^^^^^^^^^^^^^
->foo : number
->    : ^^^^^^
->1 : 1
->  : ^
-
-var r7 = true ? () => { } : null;
-<<<<<<< HEAD
->r7 : (() => void) | null
->true ? () => { } : null : (() => void) | null
-=======
->r7 : () => void
->   : ^^^^^^^^^^
->true ? () => { } : null : () => void
->                        : ^^^^^^^^^^
->>>>>>> 12402f26
->true : true
->     : ^^^^
->() => { } : () => void
->          : ^^^^^^^^^^
-
-var r7 = true ? null : () => { };
-<<<<<<< HEAD
->r7 : (() => void) | null
->true ? null : () => { } : (() => void) | null
-=======
->r7 : () => void
->   : ^^^^^^^^^^
->true ? null : () => { } : () => void
->                        : ^^^^^^^^^^
->>>>>>> 12402f26
->true : true
->     : ^^^^
->() => { } : () => void
->          : ^^^^^^^^^^
-
-var r8 = true ? <T>(x: T) => { return x } : null;
-<<<<<<< HEAD
->r8 : (<T>(x: T) => T) | null
->true ? <T>(x: T) => { return x } : null : (<T>(x: T) => T) | null
-=======
->r8 : <T>(x: T) => T
->   : ^ ^^^^^ ^^^^^^
->true ? <T>(x: T) => { return x } : null : <T>(x: T) => T
->                                        : ^ ^^^^^ ^^^^^^
->>>>>>> 12402f26
->true : true
->     : ^^^^
-><T>(x: T) => { return x } : <T>(x: T) => T
->                          : ^ ^^^^^ ^^^^^^
->x : T
->  : ^
->x : T
->  : ^
-
-var r8b = true ? null : <T>(x: T) => { return x }; // type parameters not identical across declarations
-<<<<<<< HEAD
->r8b : (<T>(x: T) => T) | null
->true ? null : <T>(x: T) => { return x } : (<T>(x: T) => T) | null
-=======
->r8b : <T>(x: T) => T
->    : ^ ^^^^^ ^^^^^^
->true ? null : <T>(x: T) => { return x } : <T>(x: T) => T
->                                        : ^ ^^^^^ ^^^^^^
->>>>>>> 12402f26
->true : true
->     : ^^^^
-><T>(x: T) => { return x } : <T>(x: T) => T
->                          : ^ ^^^^^ ^^^^^^
->x : T
->  : ^
->x : T
->  : ^
-
-interface I1 { foo: number; }
->foo : number
->    : ^^^^^^
-
-var i1: I1;
->i1 : I1
->   : ^^
-
-var r9 = true ? i1 : null;
-<<<<<<< HEAD
->r9 : I1 | null
->true ? i1 : null : I1 | null
-=======
->r9 : I1
->   : ^^
->true ? i1 : null : I1
->                 : ^^
->>>>>>> 12402f26
->true : true
->     : ^^^^
->i1 : I1
->   : ^^
-
-var r9 = true ? null : i1;
-<<<<<<< HEAD
->r9 : I1 | null
->true ? null : i1 : I1 | null
-=======
->r9 : I1
->   : ^^
->true ? null : i1 : I1
->                 : ^^
->>>>>>> 12402f26
->true : true
->     : ^^^^
->i1 : I1
->   : ^^
-
-class C1 { foo: number; }
->C1 : C1
->   : ^^
->foo : number
->    : ^^^^^^
-
-var c1: C1;
->c1 : C1
->   : ^^
-
-var r10 = true ? c1 : null;
-<<<<<<< HEAD
->r10 : C1 | null
->true ? c1 : null : C1 | null
-=======
->r10 : C1
->    : ^^
->true ? c1 : null : C1
->                 : ^^
->>>>>>> 12402f26
->true : true
->     : ^^^^
->c1 : C1
->   : ^^
-
-var r10 = true ? null : c1;
-<<<<<<< HEAD
->r10 : C1 | null
->true ? null : c1 : C1 | null
-=======
->r10 : C1
->    : ^^
->true ? null : c1 : C1
->                 : ^^
->>>>>>> 12402f26
->true : true
->     : ^^^^
->c1 : C1
->   : ^^
-
-class C2<T> { foo: T; }
->C2 : C2<T>
->   : ^^^^^
->foo : T
->    : ^
-
-var c2: C2<number>;
->c2 : C2<number>
->   : ^^^^^^^^^^
-
-var r12 = true ? c2 : null;
-<<<<<<< HEAD
->r12 : C2<number> | null
->true ? c2 : null : C2<number> | null
-=======
->r12 : C2<number>
->    : ^^^^^^^^^^
->true ? c2 : null : C2<number>
->                 : ^^^^^^^^^^
->>>>>>> 12402f26
->true : true
->     : ^^^^
->c2 : C2<number>
->   : ^^^^^^^^^^
-
-var r12 = true ? null : c2;
-<<<<<<< HEAD
->r12 : C2<number> | null
->true ? null : c2 : C2<number> | null
-=======
->r12 : C2<number>
->    : ^^^^^^^^^^
->true ? null : c2 : C2<number>
->                 : ^^^^^^^^^^
->>>>>>> 12402f26
->true : true
->     : ^^^^
->c2 : C2<number>
->   : ^^^^^^^^^^
-
-enum E { A }
->E : E
->  : ^
->A : E.A
->  : ^^^
-
-var r13 = true ? E : null;
-<<<<<<< HEAD
->r13 : typeof E | null
->true ? E : null : typeof E | null
-=======
->r13 : typeof E
->    : ^^^^^^^^
->true ? E : null : typeof E
->                : ^^^^^^^^
->>>>>>> 12402f26
->true : true
->     : ^^^^
->E : typeof E
->  : ^^^^^^^^
-
-var r13 = true ? null : E;
-<<<<<<< HEAD
->r13 : typeof E | null
->true ? null : E : typeof E | null
-=======
->r13 : typeof E
->    : ^^^^^^^^
->true ? null : E : typeof E
->                : ^^^^^^^^
->>>>>>> 12402f26
->true : true
->     : ^^^^
->E : typeof E
->  : ^^^^^^^^
-
-var r14 = true ? E.A : null;
-<<<<<<< HEAD
->r14 : E | null
->true ? E.A : null : E | null
-=======
->r14 : E
->    : ^
->true ? E.A : null : E
->                  : ^
->>>>>>> 12402f26
->true : true
->     : ^^^^
->E.A : E
->    : ^
->E : typeof E
->  : ^^^^^^^^
->A : E
->  : ^
-
-var r14 = true ? null : E.A;
-<<<<<<< HEAD
->r14 : E | null
->true ? null : E.A : E | null
-=======
->r14 : E
->    : ^
->true ? null : E.A : E
->                  : ^
->>>>>>> 12402f26
->true : true
->     : ^^^^
->E.A : E
->    : ^
->E : typeof E
->  : ^^^^^^^^
->A : E
->  : ^
-
-function f() { }
->f : typeof f
->  : ^^^^^^^^
-
-module f {
->f : typeof f
->  : ^^^^^^^^
-
-    export var bar = 1;
->bar : number
->    : ^^^^^^
->1 : 1
->  : ^
-}
-var af: typeof f;
->af : typeof f
->   : ^^^^^^^^
->f : typeof f
->  : ^^^^^^^^
-
-var r15 = true ? af : null;
-<<<<<<< HEAD
->r15 : typeof f | null
->true ? af : null : typeof f | null
-=======
->r15 : typeof f
->    : ^^^^^^^^
->true ? af : null : typeof f
->                 : ^^^^^^^^
->>>>>>> 12402f26
->true : true
->     : ^^^^
->af : typeof f
->   : ^^^^^^^^
-
-var r15 = true ? null : af;
-<<<<<<< HEAD
->r15 : typeof f | null
->true ? null : af : typeof f | null
-=======
->r15 : typeof f
->    : ^^^^^^^^
->true ? null : af : typeof f
->                 : ^^^^^^^^
->>>>>>> 12402f26
->true : true
->     : ^^^^
->af : typeof f
->   : ^^^^^^^^
-
-class c { baz: string }
->c : c
->  : ^
->baz : string
->    : ^^^^^^
-
-module c {
->c : typeof c
->  : ^^^^^^^^
-
-    export var bar = 1;
->bar : number
->    : ^^^^^^
->1 : 1
->  : ^
-}
-var ac: typeof c;
->ac : typeof c
->   : ^^^^^^^^
->c : typeof c
->  : ^^^^^^^^
-
-var r16 = true ? ac : null;
-<<<<<<< HEAD
->r16 : typeof c | null
->true ? ac : null : typeof c | null
-=======
->r16 : typeof c
->    : ^^^^^^^^
->true ? ac : null : typeof c
->                 : ^^^^^^^^
->>>>>>> 12402f26
->true : true
->     : ^^^^
->ac : typeof c
->   : ^^^^^^^^
-
-var r16 = true ? null : ac;
-<<<<<<< HEAD
->r16 : typeof c | null
->true ? null : ac : typeof c | null
-=======
->r16 : typeof c
->    : ^^^^^^^^
->true ? null : ac : typeof c
->                 : ^^^^^^^^
->>>>>>> 12402f26
->true : true
->     : ^^^^
->ac : typeof c
->   : ^^^^^^^^
-
-function f17<T>(x: T) {
->f17 : <T>(x: T) => void
->    : ^ ^^^^^ ^^^^^^^^^
->x : T
->  : ^
-
-    var r17 = true ? x : null;
-<<<<<<< HEAD
->r17 : T | null
->true ? x : null : T | null
-=======
->r17 : T
->    : ^
->true ? x : null : T
->                : ^
->>>>>>> 12402f26
->true : true
->     : ^^^^
->x : T
->  : ^
-
-    var r17 = true ? null : x;
-<<<<<<< HEAD
->r17 : T | null
->true ? null : x : T | null
-=======
->r17 : T
->    : ^
->true ? null : x : T
->                : ^
->>>>>>> 12402f26
->true : true
->     : ^^^^
->x : T
->  : ^
-}
-
-function f18<T, U>(x: U) {
->f18 : <T, U>(x: U) => void
->    : ^^^^ ^^^^^ ^^^^^^^^^
->x : U
->  : ^
-
-    var r18 = true ? x : null;
-<<<<<<< HEAD
->r18 : U | null
->true ? x : null : U | null
-=======
->r18 : U
->    : ^
->true ? x : null : U
->                : ^
->>>>>>> 12402f26
->true : true
->     : ^^^^
->x : U
->  : ^
-
-    var r18 = true ? null : x;
-<<<<<<< HEAD
->r18 : U | null
->true ? null : x : U | null
-=======
->r18 : U
->    : ^
->true ? null : x : U
->                : ^
->>>>>>> 12402f26
->true : true
->     : ^^^^
->x : U
->  : ^
-}
-//function f18<T, U extends T>(x: U) {
-//    var r18 = true ? x : null;
-//    var r18 = true ? null : x;
-//}
-
-var r19 = true ? new Object() : null;
-<<<<<<< HEAD
->r19 : Object | null
->true ? new Object() : null : Object | null
-=======
->r19 : Object
->    : ^^^^^^
->true ? new Object() : null : Object
->                           : ^^^^^^
->>>>>>> 12402f26
->true : true
->     : ^^^^
->new Object() : Object
->             : ^^^^^^
->Object : ObjectConstructor
->       : ^^^^^^^^^^^^^^^^^
-
-var r19 = true ? null : new Object();
-<<<<<<< HEAD
->r19 : Object | null
->true ? null : new Object() : Object | null
-=======
->r19 : Object
->    : ^^^^^^
->true ? null : new Object() : Object
->                           : ^^^^^^
->>>>>>> 12402f26
->true : true
->     : ^^^^
->new Object() : Object
->             : ^^^^^^
->Object : ObjectConstructor
->       : ^^^^^^^^^^^^^^^^^
-
-var r20 = true ? {} : null;
-<<<<<<< HEAD
->r20 : {} | null
->true ? {} : null : {} | null
-=======
->r20 : {}
->    : ^^
->true ? {} : null : {}
->                 : ^^
->>>>>>> 12402f26
->true : true
->     : ^^^^
->{} : {}
->   : ^^
-
-var r20 = true ? null : {};
-<<<<<<< HEAD
->r20 : {} | null
->true ? null : {} : {} | null
-=======
->r20 : {}
->    : ^^
->true ? null : {} : {}
->                 : ^^
->>>>>>> 12402f26
->true : true
->     : ^^^^
->{} : {}
->   : ^^
-
+//// [tests/cases/conformance/types/typeRelationships/subtypesAndSuperTypes/nullIsSubtypeOfEverythingButUndefined.ts] ////
+
+=== nullIsSubtypeOfEverythingButUndefined.ts ===
+// null is a subtype of any other types except undefined
+
+var r0 = true ? null : null;
+>r0 : null
+>   : ^^^^
+>true ? null : null : null
+>                   : ^^^^
+>true : true
+>     : ^^^^
+
+var r0 = true ? null : null;
+>r0 : null
+>   : ^^^^
+>true ? null : null : null
+>                   : ^^^^
+>true : true
+>     : ^^^^
+
+var u: typeof undefined;
+>u : undefined
+>  : ^^^^^^^^^
+>undefined : undefined
+>          : ^^^^^^^^^
+
+var r0b = true ? u : null;
+>r0b : null | undefined
+>    : ^^^^^^^^^^^^^^^^
+>true ? u : null : null | undefined
+>                : ^^^^^^^^^^^^^^^^
+>true : true
+>     : ^^^^
+>u : undefined
+>  : ^^^^^^^^^
+
+var r0b = true ? null : u;
+>r0b : null | undefined
+>    : ^^^^^^^^^^^^^^^^
+>true ? null : u : null | undefined
+>                : ^^^^^^^^^^^^^^^^
+>true : true
+>     : ^^^^
+>u : undefined
+>  : ^^^^^^^^^
+
+var r1 = true ? 1 : null;
+>r1 : number | null
+>   : ^^^^^^^^^^^^^
+>true ? 1 : null : 1 | null
+>                : ^^^^^^^^
+>true : true
+>     : ^^^^
+>1 : 1
+>  : ^
+
+var r1 = true ? null : 1;
+>r1 : number | null
+>   : ^^^^^^^^^^^^^
+>true ? null : 1 : 1 | null
+>                : ^^^^^^^^
+>true : true
+>     : ^^^^
+>1 : 1
+>  : ^
+
+var r2 = true ? '' : null;
+>r2 : string | null
+>   : ^^^^^^^^^^^^^
+>true ? '' : null : "" | null
+>                 : ^^^^^^^^^
+>true : true
+>     : ^^^^
+>'' : ""
+>   : ^^
+
+var r2 = true ? null : '';
+>r2 : string | null
+>   : ^^^^^^^^^^^^^
+>true ? null : '' : "" | null
+>                 : ^^^^^^^^^
+>true : true
+>     : ^^^^
+>'' : ""
+>   : ^^
+
+var r3 = true ? true : null;
+>r3 : boolean | null
+>   : ^^^^^^^^^^^^^^
+>true ? true : null : true | null
+>                   : ^^^^^^^^^^^
+>true : true
+>     : ^^^^
+>true : true
+>     : ^^^^
+
+var r3 = true ? null : true;
+>r3 : boolean | null
+>   : ^^^^^^^^^^^^^^
+>true ? null : true : true | null
+>                   : ^^^^^^^^^^^
+>true : true
+>     : ^^^^
+>true : true
+>     : ^^^^
+
+var r4 = true ? new Date() : null;
+>r4 : Date | null
+>   : ^^^^^^^^^^^
+>true ? new Date() : null : Date | null
+>                         : ^^^^^^^^^^^
+>true : true
+>     : ^^^^
+>new Date() : Date
+>           : ^^^^
+>Date : DateConstructor
+>     : ^^^^^^^^^^^^^^^
+
+var r4 = true ? null : new Date();
+>r4 : Date | null
+>   : ^^^^^^^^^^^
+>true ? null : new Date() : Date | null
+>                         : ^^^^^^^^^^^
+>true : true
+>     : ^^^^
+>new Date() : Date
+>           : ^^^^
+>Date : DateConstructor
+>     : ^^^^^^^^^^^^^^^
+
+var r5 = true ? /1/ : null;
+>r5 : RegExp | null
+>   : ^^^^^^^^^^^^^
+>true ? /1/ : null : RegExp | null
+>                  : ^^^^^^^^^^^^^
+>true : true
+>     : ^^^^
+>/1/ : RegExp
+>    : ^^^^^^
+
+var r5 = true ? null : /1/;
+>r5 : RegExp | null
+>   : ^^^^^^^^^^^^^
+>true ? null : /1/ : RegExp | null
+>                  : ^^^^^^^^^^^^^
+>true : true
+>     : ^^^^
+>/1/ : RegExp
+>    : ^^^^^^
+
+var r6 = true ? { foo: 1 } : null;
+>r6 : { foo: number; } | null
+>   : ^^^^^^^^^^^^^^^^^^^^^^^
+>true ? { foo: 1 } : null : { foo: number; } | null
+>                         : ^^^^^^^^^^^^^^^^^^^^^^^
+>true : true
+>     : ^^^^
+>{ foo: 1 } : { foo: number; }
+>           : ^^^^^^^^^^^^^^^^
+>foo : number
+>    : ^^^^^^
+>1 : 1
+>  : ^
+
+var r6 = true ? null : { foo: 1 };
+>r6 : { foo: number; } | null
+>   : ^^^^^^^^^^^^^^^^^^^^^^^
+>true ? null : { foo: 1 } : { foo: number; } | null
+>                         : ^^^^^^^^^^^^^^^^^^^^^^^
+>true : true
+>     : ^^^^
+>{ foo: 1 } : { foo: number; }
+>           : ^^^^^^^^^^^^^^^^
+>foo : number
+>    : ^^^^^^
+>1 : 1
+>  : ^
+
+var r7 = true ? () => { } : null;
+>r7 : (() => void) | null
+>   : ^^^^^^^^^^^^^^^^^^^
+>true ? () => { } : null : (() => void) | null
+>                        : ^^^^^^^^^^^^^^^^^^^
+>true : true
+>     : ^^^^
+>() => { } : () => void
+>          : ^^^^^^^^^^
+
+var r7 = true ? null : () => { };
+>r7 : (() => void) | null
+>   : ^^^^^^^^^^^^^^^^^^^
+>true ? null : () => { } : (() => void) | null
+>                        : ^^^^^^^^^^^^^^^^^^^
+>true : true
+>     : ^^^^
+>() => { } : () => void
+>          : ^^^^^^^^^^
+
+var r8 = true ? <T>(x: T) => { return x } : null;
+>r8 : (<T>(x: T) => T) | null
+>   : ^^ ^^^^^ ^^^^^^^^^^^^^^
+>true ? <T>(x: T) => { return x } : null : (<T>(x: T) => T) | null
+>                                        : ^^ ^^^^^ ^^^^^^^^^^^^^^
+>true : true
+>     : ^^^^
+><T>(x: T) => { return x } : <T>(x: T) => T
+>                          : ^ ^^^^^ ^^^^^^
+>x : T
+>  : ^
+>x : T
+>  : ^
+
+var r8b = true ? null : <T>(x: T) => { return x }; // type parameters not identical across declarations
+>r8b : (<T>(x: T) => T) | null
+>    : ^^ ^^^^^ ^^^^^^^^^^^^^^
+>true ? null : <T>(x: T) => { return x } : (<T>(x: T) => T) | null
+>                                        : ^^ ^^^^^ ^^^^^^^^^^^^^^
+>true : true
+>     : ^^^^
+><T>(x: T) => { return x } : <T>(x: T) => T
+>                          : ^ ^^^^^ ^^^^^^
+>x : T
+>  : ^
+>x : T
+>  : ^
+
+interface I1 { foo: number; }
+>foo : number
+>    : ^^^^^^
+
+var i1: I1;
+>i1 : I1
+>   : ^^
+
+var r9 = true ? i1 : null;
+>r9 : I1 | null
+>   : ^^^^^^^^^
+>true ? i1 : null : I1 | null
+>                 : ^^^^^^^^^
+>true : true
+>     : ^^^^
+>i1 : I1
+>   : ^^
+
+var r9 = true ? null : i1;
+>r9 : I1 | null
+>   : ^^^^^^^^^
+>true ? null : i1 : I1 | null
+>                 : ^^^^^^^^^
+>true : true
+>     : ^^^^
+>i1 : I1
+>   : ^^
+
+class C1 { foo: number; }
+>C1 : C1
+>   : ^^
+>foo : number
+>    : ^^^^^^
+
+var c1: C1;
+>c1 : C1
+>   : ^^
+
+var r10 = true ? c1 : null;
+>r10 : C1 | null
+>    : ^^^^^^^^^
+>true ? c1 : null : C1 | null
+>                 : ^^^^^^^^^
+>true : true
+>     : ^^^^
+>c1 : C1
+>   : ^^
+
+var r10 = true ? null : c1;
+>r10 : C1 | null
+>    : ^^^^^^^^^
+>true ? null : c1 : C1 | null
+>                 : ^^^^^^^^^
+>true : true
+>     : ^^^^
+>c1 : C1
+>   : ^^
+
+class C2<T> { foo: T; }
+>C2 : C2<T>
+>   : ^^^^^
+>foo : T
+>    : ^
+
+var c2: C2<number>;
+>c2 : C2<number>
+>   : ^^^^^^^^^^
+
+var r12 = true ? c2 : null;
+>r12 : C2<number> | null
+>    : ^^^^^^^^^^^^^^^^^
+>true ? c2 : null : C2<number> | null
+>                 : ^^^^^^^^^^^^^^^^^
+>true : true
+>     : ^^^^
+>c2 : C2<number>
+>   : ^^^^^^^^^^
+
+var r12 = true ? null : c2;
+>r12 : C2<number> | null
+>    : ^^^^^^^^^^^^^^^^^
+>true ? null : c2 : C2<number> | null
+>                 : ^^^^^^^^^^^^^^^^^
+>true : true
+>     : ^^^^
+>c2 : C2<number>
+>   : ^^^^^^^^^^
+
+enum E { A }
+>E : E
+>  : ^
+>A : E.A
+>  : ^^^
+
+var r13 = true ? E : null;
+>r13 : typeof E | null
+>    : ^^^^^^^^^^^^^^^
+>true ? E : null : typeof E | null
+>                : ^^^^^^^^^^^^^^^
+>true : true
+>     : ^^^^
+>E : typeof E
+>  : ^^^^^^^^
+
+var r13 = true ? null : E;
+>r13 : typeof E | null
+>    : ^^^^^^^^^^^^^^^
+>true ? null : E : typeof E | null
+>                : ^^^^^^^^^^^^^^^
+>true : true
+>     : ^^^^
+>E : typeof E
+>  : ^^^^^^^^
+
+var r14 = true ? E.A : null;
+>r14 : E | null
+>    : ^^^^^^^^
+>true ? E.A : null : E | null
+>                  : ^^^^^^^^
+>true : true
+>     : ^^^^
+>E.A : E
+>    : ^
+>E : typeof E
+>  : ^^^^^^^^
+>A : E
+>  : ^
+
+var r14 = true ? null : E.A;
+>r14 : E | null
+>    : ^^^^^^^^
+>true ? null : E.A : E | null
+>                  : ^^^^^^^^
+>true : true
+>     : ^^^^
+>E.A : E
+>    : ^
+>E : typeof E
+>  : ^^^^^^^^
+>A : E
+>  : ^
+
+function f() { }
+>f : typeof f
+>  : ^^^^^^^^
+
+module f {
+>f : typeof f
+>  : ^^^^^^^^
+
+    export var bar = 1;
+>bar : number
+>    : ^^^^^^
+>1 : 1
+>  : ^
+}
+var af: typeof f;
+>af : typeof f
+>   : ^^^^^^^^
+>f : typeof f
+>  : ^^^^^^^^
+
+var r15 = true ? af : null;
+>r15 : typeof f | null
+>    : ^^^^^^^^^^^^^^^
+>true ? af : null : typeof f | null
+>                 : ^^^^^^^^^^^^^^^
+>true : true
+>     : ^^^^
+>af : typeof f
+>   : ^^^^^^^^
+
+var r15 = true ? null : af;
+>r15 : typeof f | null
+>    : ^^^^^^^^^^^^^^^
+>true ? null : af : typeof f | null
+>                 : ^^^^^^^^^^^^^^^
+>true : true
+>     : ^^^^
+>af : typeof f
+>   : ^^^^^^^^
+
+class c { baz: string }
+>c : c
+>  : ^
+>baz : string
+>    : ^^^^^^
+
+module c {
+>c : typeof c
+>  : ^^^^^^^^
+
+    export var bar = 1;
+>bar : number
+>    : ^^^^^^
+>1 : 1
+>  : ^
+}
+var ac: typeof c;
+>ac : typeof c
+>   : ^^^^^^^^
+>c : typeof c
+>  : ^^^^^^^^
+
+var r16 = true ? ac : null;
+>r16 : typeof c | null
+>    : ^^^^^^^^^^^^^^^
+>true ? ac : null : typeof c | null
+>                 : ^^^^^^^^^^^^^^^
+>true : true
+>     : ^^^^
+>ac : typeof c
+>   : ^^^^^^^^
+
+var r16 = true ? null : ac;
+>r16 : typeof c | null
+>    : ^^^^^^^^^^^^^^^
+>true ? null : ac : typeof c | null
+>                 : ^^^^^^^^^^^^^^^
+>true : true
+>     : ^^^^
+>ac : typeof c
+>   : ^^^^^^^^
+
+function f17<T>(x: T) {
+>f17 : <T>(x: T) => void
+>    : ^ ^^^^^ ^^^^^^^^^
+>x : T
+>  : ^
+
+    var r17 = true ? x : null;
+>r17 : T | null
+>    : ^^^^^^^^
+>true ? x : null : T | null
+>                : ^^^^^^^^
+>true : true
+>     : ^^^^
+>x : T
+>  : ^
+
+    var r17 = true ? null : x;
+>r17 : T | null
+>    : ^^^^^^^^
+>true ? null : x : T | null
+>                : ^^^^^^^^
+>true : true
+>     : ^^^^
+>x : T
+>  : ^
+}
+
+function f18<T, U>(x: U) {
+>f18 : <T, U>(x: U) => void
+>    : ^^^^ ^^^^^ ^^^^^^^^^
+>x : U
+>  : ^
+
+    var r18 = true ? x : null;
+>r18 : U | null
+>    : ^^^^^^^^
+>true ? x : null : U | null
+>                : ^^^^^^^^
+>true : true
+>     : ^^^^
+>x : U
+>  : ^
+
+    var r18 = true ? null : x;
+>r18 : U | null
+>    : ^^^^^^^^
+>true ? null : x : U | null
+>                : ^^^^^^^^
+>true : true
+>     : ^^^^
+>x : U
+>  : ^
+}
+//function f18<T, U extends T>(x: U) {
+//    var r18 = true ? x : null;
+//    var r18 = true ? null : x;
+//}
+
+var r19 = true ? new Object() : null;
+>r19 : Object | null
+>    : ^^^^^^^^^^^^^
+>true ? new Object() : null : Object | null
+>                           : ^^^^^^^^^^^^^
+>true : true
+>     : ^^^^
+>new Object() : Object
+>             : ^^^^^^
+>Object : ObjectConstructor
+>       : ^^^^^^^^^^^^^^^^^
+
+var r19 = true ? null : new Object();
+>r19 : Object | null
+>    : ^^^^^^^^^^^^^
+>true ? null : new Object() : Object | null
+>                           : ^^^^^^^^^^^^^
+>true : true
+>     : ^^^^
+>new Object() : Object
+>             : ^^^^^^
+>Object : ObjectConstructor
+>       : ^^^^^^^^^^^^^^^^^
+
+var r20 = true ? {} : null;
+>r20 : {} | null
+>    : ^^^^^^^^^
+>true ? {} : null : {} | null
+>                 : ^^^^^^^^^
+>true : true
+>     : ^^^^
+>{} : {}
+>   : ^^
+
+var r20 = true ? null : {};
+>r20 : {} | null
+>    : ^^^^^^^^^
+>true ? null : {} : {} | null
+>                 : ^^^^^^^^^
+>true : true
+>     : ^^^^
+>{} : {}
+>   : ^^
+