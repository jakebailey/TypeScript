--- conflicted
+++ resolved
@@ -1,160 +1,143 @@
-//// [tests/cases/compiler/inferenceDoesntCompareAgainstUninstantiatedTypeParameter.ts] ////
-
-=== inferenceDoesntCompareAgainstUninstantiatedTypeParameter.ts ===
-class ClassA<TEntityClass>  {
->ClassA : ClassA<TEntityClass>
->       : ^^^^^^^^^^^^^^^^^^^^
-
-    constructor(private entity?: TEntityClass, public settings?: SettingsInterface<TEntityClass>) {
-<<<<<<< HEAD
->entity : TEntityClass | undefined
->settings : SettingsInterface<TEntityClass> | undefined
-=======
->entity : TEntityClass
->       : ^^^^^^^^^^^^
->settings : SettingsInterface<TEntityClass>
->         : ^^^^^^^^^^^^^^^^^^^^^^^^^^^^^^^
->>>>>>> 12402f26
-
-    }
-}
-export interface ValueInterface<TValueClass> {
-    func?: (row: TValueClass) => any;
-<<<<<<< HEAD
->func : ((row: TValueClass) => any) | undefined
-=======
->func : (row: TValueClass) => any
->     : ^^^^^^           ^^^^^   
->>>>>>> 12402f26
->row : TValueClass
->    : ^^^^^^^^^^^
-
-    value?: string;
-<<<<<<< HEAD
->value : string | undefined
-}
-export interface SettingsInterface<TClass> {
-    values?: (row: TClass) => ValueInterface<TClass>[],
->values : ((row: TClass) => ValueInterface<TClass>[]) | undefined
-=======
->value : string
->      : ^^^^^^
-}
-export interface SettingsInterface<TClass> {
-    values?: (row: TClass) => ValueInterface<TClass>[],
->values : (row: TClass) => ValueInterface<TClass>[]
->       : ^^^^^^      ^^^^^                        
->>>>>>> 12402f26
->row : TClass
->    : ^^^^^^
-}
-class ConcreteClass {
->ConcreteClass : ConcreteClass
->              : ^^^^^^^^^^^^^
-
-    theName = 'myClass';
->theName : string
->        : ^^^^^^
->'myClass' : "myClass"
->          : ^^^^^^^^^
-}
-
-var thisGetsTheFalseError = new ClassA(new ConcreteClass(), {
->thisGetsTheFalseError : ClassA<ConcreteClass>
->                      : ^^^^^^^^^^^^^^^^^^^^^
->new ClassA(new ConcreteClass(), {    values: o => [        {            value: o.theName,            func: x => 'asdfkjhgfdfghjkjhgfdfghjklkjhgfdfghjklkjhgfghj'        }    ]}) : ClassA<ConcreteClass>
->                                                                                                                                                                                 : ^^^^^^^^^^^^^^^^^^^^^
->ClassA : typeof ClassA
->       : ^^^^^^^^^^^^^
->new ConcreteClass() : ConcreteClass
->                    : ^^^^^^^^^^^^^
->ConcreteClass : typeof ConcreteClass
->              : ^^^^^^^^^^^^^^^^^^^^
->{    values: o => [        {            value: o.theName,            func: x => 'asdfkjhgfdfghjkjhgfdfghjklkjhgfdfghjklkjhgfghj'        }    ]} : { values: (o: ConcreteClass) => { value: string; func: (x: ConcreteClass) => string; }[]; }
->                                                                                                                                                : ^^^^^^^^^^^^^^^^^^^^^^^^^^^^^^^^^^^^^^^^^^^^^^^^^^^^^^^^^^^^^^^^^^^^^^^^^^^^^^^^^^^^^^^^^^^
-
-    values: o => [
->values : (o: ConcreteClass) => { value: string; func: (x: ConcreteClass) => string; }[]
->       : ^^^^^^^^^^^^^^^^^^^^^^^^^^^^^^^^^^^^^^^^^^^^^^^^^^^^^^^^^^^^^^^^^^^^^^^^^^^^^^
->o => [        {            value: o.theName,            func: x => 'asdfkjhgfdfghjkjhgfdfghjklkjhgfdfghjklkjhgfghj'        }    ] : (o: ConcreteClass) => { value: string; func: (x: ConcreteClass) => string; }[]
->                                                                                                                                  : ^^^^^^^^^^^^^^^^^^^^^^^^^^^^^^^^^^^^^^^^^^^^^^^^^^^^^^^^^^^^^^^^^^^^^^^^^^^^^^
->o : ConcreteClass
->  : ^^^^^^^^^^^^^
->[        {            value: o.theName,            func: x => 'asdfkjhgfdfghjkjhgfdfghjklkjhgfdfghjklkjhgfghj'        }    ] : { value: string; func: (x: ConcreteClass) => string; }[]
->                                                                                                                             : ^^^^^^^^^^^^^^^^^^^^^^^^^^^^^^^^^^^^^^^^^^^^^^^^^^^^^^^^
-        {
->{            value: o.theName,            func: x => 'asdfkjhgfdfghjkjhgfdfghjklkjhgfdfghjklkjhgfghj'        } : { value: string; func: (x: ConcreteClass) => string; }
->                                                                                                               : ^^^^^^^^^^^^^^^^^^^^^^^^^^^^^^^^^^^^^^^^^^^^^^^^^^^^^^
-
-            value: o.theName,
->value : string
->      : ^^^^^^
->o.theName : string
->          : ^^^^^^
->o : ConcreteClass
->  : ^^^^^^^^^^^^^
->theName : string
->        : ^^^^^^
-
-            func: x => 'asdfkjhgfdfghjkjhgfdfghjklkjhgfdfghjklkjhgfghj'
->func : (x: ConcreteClass) => string
->     : ^^^^^^^^^^^^^^^^^^^^^^^^^^^^
->x => 'asdfkjhgfdfghjkjhgfdfghjklkjhgfdfghjklkjhgfghj' : (x: ConcreteClass) => string
->                                                      : ^^^^^^^^^^^^^^^^^^^^^^^^^^^^
->x : ConcreteClass
->  : ^^^^^^^^^^^^^
->'asdfkjhgfdfghjkjhgfdfghjklkjhgfdfghjklkjhgfghj' : "asdfkjhgfdfghjkjhgfdfghjklkjhgfdfghjklkjhgfghj"
->                                                 : ^^^^^^^^^^^^^^^^^^^^^^^^^^^^^^^^^^^^^^^^^^^^^^^^
-        }
-    ]
-});
-
-var thisIsOk = new ClassA<ConcreteClass>(new ConcreteClass(), {
->thisIsOk : ClassA<ConcreteClass>
->         : ^^^^^^^^^^^^^^^^^^^^^
->new ClassA<ConcreteClass>(new ConcreteClass(), {    values: o => [        {            value: o.theName,            func: x => 'asdfkjhgfdfghjkjhgfdfghjklkjhgfdfghjklkjhgfghj'        }    ]}) : ClassA<ConcreteClass>
->                                                                                                                                                                                                : ^^^^^^^^^^^^^^^^^^^^^
->ClassA : typeof ClassA
->       : ^^^^^^^^^^^^^
->new ConcreteClass() : ConcreteClass
->                    : ^^^^^^^^^^^^^
->ConcreteClass : typeof ConcreteClass
->              : ^^^^^^^^^^^^^^^^^^^^
->{    values: o => [        {            value: o.theName,            func: x => 'asdfkjhgfdfghjkjhgfdfghjklkjhgfdfghjklkjhgfghj'        }    ]} : { values: (o: ConcreteClass) => { value: string; func: (x: ConcreteClass) => string; }[]; }
->                                                                                                                                                : ^^^^^^^^^^^^^^^^^^^^^^^^^^^^^^^^^^^^^^^^^^^^^^^^^^^^^^^^^^^^^^^^^^^^^^^^^^^^^^^^^^^^^^^^^^^
-
-    values: o => [
->values : (o: ConcreteClass) => { value: string; func: (x: ConcreteClass) => string; }[]
->       : ^^^^^^^^^^^^^^^^^^^^^^^^^^^^^^^^^^^^^^^^^^^^^^^^^^^^^^^^^^^^^^^^^^^^^^^^^^^^^^
->o => [        {            value: o.theName,            func: x => 'asdfkjhgfdfghjkjhgfdfghjklkjhgfdfghjklkjhgfghj'        }    ] : (o: ConcreteClass) => { value: string; func: (x: ConcreteClass) => string; }[]
->                                                                                                                                  : ^^^^^^^^^^^^^^^^^^^^^^^^^^^^^^^^^^^^^^^^^^^^^^^^^^^^^^^^^^^^^^^^^^^^^^^^^^^^^^
->o : ConcreteClass
->  : ^^^^^^^^^^^^^
->[        {            value: o.theName,            func: x => 'asdfkjhgfdfghjkjhgfdfghjklkjhgfdfghjklkjhgfghj'        }    ] : { value: string; func: (x: ConcreteClass) => string; }[]
->                                                                                                                             : ^^^^^^^^^^^^^^^^^^^^^^^^^^^^^^^^^^^^^^^^^^^^^^^^^^^^^^^^
-        {
->{            value: o.theName,            func: x => 'asdfkjhgfdfghjkjhgfdfghjklkjhgfdfghjklkjhgfghj'        } : { value: string; func: (x: ConcreteClass) => string; }
->                                                                                                               : ^^^^^^^^^^^^^^^^^^^^^^^^^^^^^^^^^^^^^^^^^^^^^^^^^^^^^^
-
-            value: o.theName,
->value : string
->      : ^^^^^^
->o.theName : string
->          : ^^^^^^
->o : ConcreteClass
->  : ^^^^^^^^^^^^^
->theName : string
->        : ^^^^^^
-
-            func: x => 'asdfkjhgfdfghjkjhgfdfghjklkjhgfdfghjklkjhgfghj'
->func : (x: ConcreteClass) => string
->     : ^^^^^^^^^^^^^^^^^^^^^^^^^^^^
->x => 'asdfkjhgfdfghjkjhgfdfghjklkjhgfdfghjklkjhgfghj' : (x: ConcreteClass) => string
->                                                      : ^^^^^^^^^^^^^^^^^^^^^^^^^^^^
->x : ConcreteClass
->  : ^^^^^^^^^^^^^
->'asdfkjhgfdfghjkjhgfdfghjklkjhgfdfghjklkjhgfghj' : "asdfkjhgfdfghjkjhgfdfghjklkjhgfdfghjklkjhgfghj"
->                                                 : ^^^^^^^^^^^^^^^^^^^^^^^^^^^^^^^^^^^^^^^^^^^^^^^^
-        }
-    ]
-});
+//// [tests/cases/compiler/inferenceDoesntCompareAgainstUninstantiatedTypeParameter.ts] ////
+
+=== inferenceDoesntCompareAgainstUninstantiatedTypeParameter.ts ===
+class ClassA<TEntityClass>  {
+>ClassA : ClassA<TEntityClass>
+>       : ^^^^^^^^^^^^^^^^^^^^
+
+    constructor(private entity?: TEntityClass, public settings?: SettingsInterface<TEntityClass>) {
+>entity : TEntityClass | undefined
+>       : ^^^^^^^^^^^^^^^^^^^^^^^^
+>settings : SettingsInterface<TEntityClass> | undefined
+>         : ^^^^^^^^^^^^^^^^^^^^^^^^^^^^^^^^^^^^^^^^^^^
+
+    }
+}
+export interface ValueInterface<TValueClass> {
+    func?: (row: TValueClass) => any;
+>func : ((row: TValueClass) => any) | undefined
+>     : ^^^^^^^           ^^^^^   ^^^^^^^^^^^^^
+>row : TValueClass
+>    : ^^^^^^^^^^^
+
+    value?: string;
+>value : string | undefined
+>      : ^^^^^^^^^^^^^^^^^^
+}
+export interface SettingsInterface<TClass> {
+    values?: (row: TClass) => ValueInterface<TClass>[],
+>values : ((row: TClass) => ValueInterface<TClass>[]) | undefined
+>       : ^^^^^^^      ^^^^^                        ^^^^^^^^^^^^^
+>row : TClass
+>    : ^^^^^^
+}
+class ConcreteClass {
+>ConcreteClass : ConcreteClass
+>              : ^^^^^^^^^^^^^
+
+    theName = 'myClass';
+>theName : string
+>        : ^^^^^^
+>'myClass' : "myClass"
+>          : ^^^^^^^^^
+}
+
+var thisGetsTheFalseError = new ClassA(new ConcreteClass(), {
+>thisGetsTheFalseError : ClassA<ConcreteClass>
+>                      : ^^^^^^^^^^^^^^^^^^^^^
+>new ClassA(new ConcreteClass(), {    values: o => [        {            value: o.theName,            func: x => 'asdfkjhgfdfghjkjhgfdfghjklkjhgfdfghjklkjhgfghj'        }    ]}) : ClassA<ConcreteClass>
+>                                                                                                                                                                                 : ^^^^^^^^^^^^^^^^^^^^^
+>ClassA : typeof ClassA
+>       : ^^^^^^^^^^^^^
+>new ConcreteClass() : ConcreteClass
+>                    : ^^^^^^^^^^^^^
+>ConcreteClass : typeof ConcreteClass
+>              : ^^^^^^^^^^^^^^^^^^^^
+>{    values: o => [        {            value: o.theName,            func: x => 'asdfkjhgfdfghjkjhgfdfghjklkjhgfdfghjklkjhgfghj'        }    ]} : { values: (o: ConcreteClass) => { value: string; func: (x: ConcreteClass) => string; }[]; }
+>                                                                                                                                                : ^^^^^^^^^^^^^^^^^^^^^^^^^^^^^^^^^^^^^^^^^^^^^^^^^^^^^^^^^^^^^^^^^^^^^^^^^^^^^^^^^^^^^^^^^^^
+
+    values: o => [
+>values : (o: ConcreteClass) => { value: string; func: (x: ConcreteClass) => string; }[]
+>       : ^^^^^^^^^^^^^^^^^^^^^^^^^^^^^^^^^^^^^^^^^^^^^^^^^^^^^^^^^^^^^^^^^^^^^^^^^^^^^^
+>o => [        {            value: o.theName,            func: x => 'asdfkjhgfdfghjkjhgfdfghjklkjhgfdfghjklkjhgfghj'        }    ] : (o: ConcreteClass) => { value: string; func: (x: ConcreteClass) => string; }[]
+>                                                                                                                                  : ^^^^^^^^^^^^^^^^^^^^^^^^^^^^^^^^^^^^^^^^^^^^^^^^^^^^^^^^^^^^^^^^^^^^^^^^^^^^^^
+>o : ConcreteClass
+>  : ^^^^^^^^^^^^^
+>[        {            value: o.theName,            func: x => 'asdfkjhgfdfghjkjhgfdfghjklkjhgfdfghjklkjhgfghj'        }    ] : { value: string; func: (x: ConcreteClass) => string; }[]
+>                                                                                                                             : ^^^^^^^^^^^^^^^^^^^^^^^^^^^^^^^^^^^^^^^^^^^^^^^^^^^^^^^^
+        {
+>{            value: o.theName,            func: x => 'asdfkjhgfdfghjkjhgfdfghjklkjhgfdfghjklkjhgfghj'        } : { value: string; func: (x: ConcreteClass) => string; }
+>                                                                                                               : ^^^^^^^^^^^^^^^^^^^^^^^^^^^^^^^^^^^^^^^^^^^^^^^^^^^^^^
+
+            value: o.theName,
+>value : string
+>      : ^^^^^^
+>o.theName : string
+>          : ^^^^^^
+>o : ConcreteClass
+>  : ^^^^^^^^^^^^^
+>theName : string
+>        : ^^^^^^
+
+            func: x => 'asdfkjhgfdfghjkjhgfdfghjklkjhgfdfghjklkjhgfghj'
+>func : (x: ConcreteClass) => string
+>     : ^^^^^^^^^^^^^^^^^^^^^^^^^^^^
+>x => 'asdfkjhgfdfghjkjhgfdfghjklkjhgfdfghjklkjhgfghj' : (x: ConcreteClass) => string
+>                                                      : ^^^^^^^^^^^^^^^^^^^^^^^^^^^^
+>x : ConcreteClass
+>  : ^^^^^^^^^^^^^
+>'asdfkjhgfdfghjkjhgfdfghjklkjhgfdfghjklkjhgfghj' : "asdfkjhgfdfghjkjhgfdfghjklkjhgfdfghjklkjhgfghj"
+>                                                 : ^^^^^^^^^^^^^^^^^^^^^^^^^^^^^^^^^^^^^^^^^^^^^^^^
+        }
+    ]
+});
+
+var thisIsOk = new ClassA<ConcreteClass>(new ConcreteClass(), {
+>thisIsOk : ClassA<ConcreteClass>
+>         : ^^^^^^^^^^^^^^^^^^^^^
+>new ClassA<ConcreteClass>(new ConcreteClass(), {    values: o => [        {            value: o.theName,            func: x => 'asdfkjhgfdfghjkjhgfdfghjklkjhgfdfghjklkjhgfghj'        }    ]}) : ClassA<ConcreteClass>
+>                                                                                                                                                                                                : ^^^^^^^^^^^^^^^^^^^^^
+>ClassA : typeof ClassA
+>       : ^^^^^^^^^^^^^
+>new ConcreteClass() : ConcreteClass
+>                    : ^^^^^^^^^^^^^
+>ConcreteClass : typeof ConcreteClass
+>              : ^^^^^^^^^^^^^^^^^^^^
+>{    values: o => [        {            value: o.theName,            func: x => 'asdfkjhgfdfghjkjhgfdfghjklkjhgfdfghjklkjhgfghj'        }    ]} : { values: (o: ConcreteClass) => { value: string; func: (x: ConcreteClass) => string; }[]; }
+>                                                                                                                                                : ^^^^^^^^^^^^^^^^^^^^^^^^^^^^^^^^^^^^^^^^^^^^^^^^^^^^^^^^^^^^^^^^^^^^^^^^^^^^^^^^^^^^^^^^^^^
+
+    values: o => [
+>values : (o: ConcreteClass) => { value: string; func: (x: ConcreteClass) => string; }[]
+>       : ^^^^^^^^^^^^^^^^^^^^^^^^^^^^^^^^^^^^^^^^^^^^^^^^^^^^^^^^^^^^^^^^^^^^^^^^^^^^^^
+>o => [        {            value: o.theName,            func: x => 'asdfkjhgfdfghjkjhgfdfghjklkjhgfdfghjklkjhgfghj'        }    ] : (o: ConcreteClass) => { value: string; func: (x: ConcreteClass) => string; }[]
+>                                                                                                                                  : ^^^^^^^^^^^^^^^^^^^^^^^^^^^^^^^^^^^^^^^^^^^^^^^^^^^^^^^^^^^^^^^^^^^^^^^^^^^^^^
+>o : ConcreteClass
+>  : ^^^^^^^^^^^^^
+>[        {            value: o.theName,            func: x => 'asdfkjhgfdfghjkjhgfdfghjklkjhgfdfghjklkjhgfghj'        }    ] : { value: string; func: (x: ConcreteClass) => string; }[]
+>                                                                                                                             : ^^^^^^^^^^^^^^^^^^^^^^^^^^^^^^^^^^^^^^^^^^^^^^^^^^^^^^^^
+        {
+>{            value: o.theName,            func: x => 'asdfkjhgfdfghjkjhgfdfghjklkjhgfdfghjklkjhgfghj'        } : { value: string; func: (x: ConcreteClass) => string; }
+>                                                                                                               : ^^^^^^^^^^^^^^^^^^^^^^^^^^^^^^^^^^^^^^^^^^^^^^^^^^^^^^
+
+            value: o.theName,
+>value : string
+>      : ^^^^^^
+>o.theName : string
+>          : ^^^^^^
+>o : ConcreteClass
+>  : ^^^^^^^^^^^^^
+>theName : string
+>        : ^^^^^^
+
+            func: x => 'asdfkjhgfdfghjkjhgfdfghjklkjhgfdfghjklkjhgfghj'
+>func : (x: ConcreteClass) => string
+>     : ^^^^^^^^^^^^^^^^^^^^^^^^^^^^
+>x => 'asdfkjhgfdfghjkjhgfdfghjklkjhgfdfghjklkjhgfghj' : (x: ConcreteClass) => string
+>                                                      : ^^^^^^^^^^^^^^^^^^^^^^^^^^^^
+>x : ConcreteClass
+>  : ^^^^^^^^^^^^^
+>'asdfkjhgfdfghjkjhgfdfghjklkjhgfdfghjklkjhgfghj' : "asdfkjhgfdfghjkjhgfdfghjklkjhgfdfghjklkjhgfghj"
+>                                                 : ^^^^^^^^^^^^^^^^^^^^^^^^^^^^^^^^^^^^^^^^^^^^^^^^
+        }
+    ]
+});