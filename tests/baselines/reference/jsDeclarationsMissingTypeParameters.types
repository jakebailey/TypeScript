//// [tests/cases/conformance/jsdoc/declarations/jsDeclarationsMissingTypeParameters.ts] ////

=== file.js ===
/**
  * @param {Array=} y desc
  */
function x(y) { }
>x : (y?: any[] | undefined) => void
<<<<<<< HEAD
>y : any[] | undefined
=======
>  : ^^^^^^^^^^^^^^^^^^^^^^^^^^^^^^^
>y : any[]
>  : ^^^^^
>>>>>>> 12402f26

// @ts-ignore
/** @param {function (Array)} func Invoked
 */
function y(func) { return; }
>y : (func: (arg0: any[]) => any) => void
>  : ^^^^^^^^^^^^^^^^^^^^^^^^^^^^^^^^^^^^
>func : (arg0: any[]) => any
>     : ^^^^^^^^^^^^^^^^^^^^

/**
 * @return {(Array.<> | null)} list of devices
 */
function z() { return null ;}
>z : () => (any[] | null)
>  : ^^^^^^ ^^^^^        

/**
 * 
 * @return {?Promise} A promise
 */
function w() { return null; }
>w : () => Promise<any> | null
>  : ^^^^^^^^^^^^^^^^^^^^^^^^^

<|MERGE_RESOLUTION|>--- conflicted
+++ resolved
@@ -1,40 +1,36 @@
-//// [tests/cases/conformance/jsdoc/declarations/jsDeclarationsMissingTypeParameters.ts] ////
-
-=== file.js ===
-/**
-  * @param {Array=} y desc
-  */
-function x(y) { }
->x : (y?: any[] | undefined) => void
-<<<<<<< HEAD
->y : any[] | undefined
-=======
->  : ^^^^^^^^^^^^^^^^^^^^^^^^^^^^^^^
->y : any[]
->  : ^^^^^
->>>>>>> 12402f26
-
-// @ts-ignore
-/** @param {function (Array)} func Invoked
- */
-function y(func) { return; }
->y : (func: (arg0: any[]) => any) => void
->  : ^^^^^^^^^^^^^^^^^^^^^^^^^^^^^^^^^^^^
->func : (arg0: any[]) => any
->     : ^^^^^^^^^^^^^^^^^^^^
-
-/**
- * @return {(Array.<> | null)} list of devices
- */
-function z() { return null ;}
->z : () => (any[] | null)
->  : ^^^^^^ ^^^^^        
-
-/**
- * 
- * @return {?Promise} A promise
- */
-function w() { return null; }
->w : () => Promise<any> | null
->  : ^^^^^^^^^^^^^^^^^^^^^^^^^
-
+//// [tests/cases/conformance/jsdoc/declarations/jsDeclarationsMissingTypeParameters.ts] ////
+
+=== file.js ===
+/**
+  * @param {Array=} y desc
+  */
+function x(y) { }
+>x : (y?: any[] | undefined) => void
+>  : ^^^^^^^^^^^^^^^^^^^^^^^^^^^^^^^
+>y : any[] | undefined
+>  : ^^^^^^^^^^^^^^^^^
+
+// @ts-ignore
+/** @param {function (Array)} func Invoked
+ */
+function y(func) { return; }
+>y : (func: (arg0: any[]) => any) => void
+>  : ^^^^^^^^^^^^^^^^^^^^^^^^^^^^^^^^^^^^
+>func : (arg0: any[]) => any
+>     : ^^^^^^^^^^^^^^^^^^^^
+
+/**
+ * @return {(Array.<> | null)} list of devices
+ */
+function z() { return null ;}
+>z : () => (any[] | null)
+>  : ^^^^^^ ^^^^^        
+
+/**
+ * 
+ * @return {?Promise} A promise
+ */
+function w() { return null; }
+>w : () => Promise<any> | null
+>  : ^^^^^^^^^^^^^^^^^^^^^^^^^
+