--- conflicted
+++ resolved
@@ -1,99 +1,77 @@
-//// [tests/cases/compiler/contextualSignatureInstantiation1.ts] ////
-
-=== contextualSignatureInstantiation1.ts ===
-declare function map<S, T>(f: (x: S) => T): (a: S[]) => T[];
->map : <S, T>(f: (x: S) => T) => (a: S[]) => T[]
->    : ^ ^^ ^^^^^           ^^^^^               
->f : (x: S) => T
->  : ^^^^ ^^^^^ 
->x : S
->  : ^
->a : S[]
->  : ^^^
-
-var e = <K>(x: string, y?: K) => x.length;
-<<<<<<< HEAD
->e : <K>(x: string, y?: K | undefined) => number
-><K>(x: string, y?: K) => x.length : <K>(x: string, y?: K | undefined) => number
->x : string
->y : K | undefined
-=======
->e : <K>(x: string, y?: K) => number
->  : ^ ^^^^^      ^^^^^^ ^^^^^^^^^^^
-><K>(x: string, y?: K) => x.length : <K>(x: string, y?: K) => number
->                                  : ^ ^^^^^      ^^^^^^ ^^^^^^^^^^^
->x : string
->  : ^^^^^^
->y : K
->  : ^
->>>>>>> 12402f26
->x.length : number
->         : ^^^^^^
->x : string
->  : ^^^^^^
->length : number
->       : ^^^^^^
-
-var r99 = map(e); // should be {}[] for S since a generic lambda is not inferentially typed
->r99 : <K>(a: string[]) => number[]
->    : ^^^^^^^^^^^^^^^^^^^^^^^^^^^^
->map(e) : <K>(a: string[]) => number[]
->       : ^^^^^^^^^^^^^^^^^^^^^^^^^^^^
->map : <S, T>(f: (x: S) => T) => (a: S[]) => T[]
-<<<<<<< HEAD
->e : <K>(x: string, y?: K | undefined) => number
-=======
->    : ^^^^^^^^^^^^^^^^^^^^^^^^^^^^^^^^^^^^^^^^^
->e : <K>(x: string, y?: K) => number
->  : ^^^^^^^^^^^^^^^^^^^^^^^^^^^^^^^
->>>>>>> 12402f26
-
-declare function map2<S extends { length: number }, T>(f: (x: S) => T): (a: S[]) => T[];
->map2 : <S extends { length: number; }, T>(f: (x: S) => T) => (a: S[]) => T[]
->     : ^ ^^^^^^^^^^^^^^^^^^^      ^^^^^ ^^^^^           ^^^^^               
->length : number
->       : ^^^^^^
->f : (x: S) => T
->  : ^^^^ ^^^^^ 
->x : S
->  : ^
->a : S[]
->  : ^^^
-
-var e2 = <K>(x: string, y?: K) => x.length;
-<<<<<<< HEAD
->e2 : <K>(x: string, y?: K | undefined) => number
-><K>(x: string, y?: K) => x.length : <K>(x: string, y?: K | undefined) => number
->x : string
->y : K | undefined
-=======
->e2 : <K>(x: string, y?: K) => number
->   : ^ ^^^^^      ^^^^^^ ^^^^^^^^^^^
-><K>(x: string, y?: K) => x.length : <K>(x: string, y?: K) => number
->                                  : ^ ^^^^^      ^^^^^^ ^^^^^^^^^^^
->x : string
->  : ^^^^^^
->y : K
->  : ^
->>>>>>> 12402f26
->x.length : number
->         : ^^^^^^
->x : string
->  : ^^^^^^
->length : number
->       : ^^^^^^
-
-var r100 = map2(e2); // type arg inference should fail for S since a generic lambda is not inferentially typed. Falls back to { length: number }
->r100 : <K>(a: string[]) => number[]
->     : ^^^^^^^^^^^^^^^^^^^^^^^^^^^^
->map2(e2) : <K>(a: string[]) => number[]
->         : ^^^^^^^^^^^^^^^^^^^^^^^^^^^^
->map2 : <S extends { length: number; }, T>(f: (x: S) => T) => (a: S[]) => T[]
-<<<<<<< HEAD
->e2 : <K>(x: string, y?: K | undefined) => number
-=======
->     : ^^^^^^^^^^^^^^^^^^^^^^^^^^^^^^^^^^^^^^^^^^^^^^^^^^^^^^^^^^^^^^^^^^^^^
->e2 : <K>(x: string, y?: K) => number
->   : ^^^^^^^^^^^^^^^^^^^^^^^^^^^^^^^
->>>>>>> 12402f26
-
+//// [tests/cases/compiler/contextualSignatureInstantiation1.ts] ////
+
+=== contextualSignatureInstantiation1.ts ===
+declare function map<S, T>(f: (x: S) => T): (a: S[]) => T[];
+>map : <S, T>(f: (x: S) => T) => (a: S[]) => T[]
+>    : ^ ^^ ^^^^^           ^^^^^               
+>f : (x: S) => T
+>  : ^^^^ ^^^^^ 
+>x : S
+>  : ^
+>a : S[]
+>  : ^^^
+
+var e = <K>(x: string, y?: K) => x.length;
+>e : <K>(x: string, y?: K) => number
+>  : ^ ^^^^^      ^^^^^^ ^^^^^^^^^^^
+><K>(x: string, y?: K) => x.length : <K>(x: string, y?: K) => number
+>                                  : ^ ^^^^^      ^^^^^^ ^^^^^^^^^^^
+>x : string
+>  : ^^^^^^
+>y : K | undefined
+>  : ^^^^^^^^^^^^^
+>x.length : number
+>         : ^^^^^^
+>x : string
+>  : ^^^^^^
+>length : number
+>       : ^^^^^^
+
+var r99 = map(e); // should be {}[] for S since a generic lambda is not inferentially typed
+>r99 : <K>(a: string[]) => number[]
+>    : ^^^^^^^^^^^^^^^^^^^^^^^^^^^^
+>map(e) : <K>(a: string[]) => number[]
+>       : ^^^^^^^^^^^^^^^^^^^^^^^^^^^^
+>map : <S, T>(f: (x: S) => T) => (a: S[]) => T[]
+>    : ^^^^^^^^^^^^^^^^^^^^^^^^^^^^^^^^^^^^^^^^^
+>e : <K>(x: string, y?: K | undefined) => number
+>  : ^^^^^^^^^^^^^^^^^^^^^^^^^^^^^^^^^^^^^^^^^^^
+
+declare function map2<S extends { length: number }, T>(f: (x: S) => T): (a: S[]) => T[];
+>map2 : <S extends { length: number; }, T>(f: (x: S) => T) => (a: S[]) => T[]
+>     : ^ ^^^^^^^^^^^^^^^^^^^      ^^^^^ ^^^^^           ^^^^^               
+>length : number
+>       : ^^^^^^
+>f : (x: S) => T
+>  : ^^^^ ^^^^^ 
+>x : S
+>  : ^
+>a : S[]
+>  : ^^^
+
+var e2 = <K>(x: string, y?: K) => x.length;
+>e2 : <K>(x: string, y?: K) => number
+>   : ^ ^^^^^      ^^^^^^ ^^^^^^^^^^^
+><K>(x: string, y?: K) => x.length : <K>(x: string, y?: K) => number
+>                                  : ^ ^^^^^      ^^^^^^ ^^^^^^^^^^^
+>x : string
+>  : ^^^^^^
+>y : K | undefined
+>  : ^^^^^^^^^^^^^
+>x.length : number
+>         : ^^^^^^
+>x : string
+>  : ^^^^^^
+>length : number
+>       : ^^^^^^
+
+var r100 = map2(e2); // type arg inference should fail for S since a generic lambda is not inferentially typed. Falls back to { length: number }
+>r100 : <K>(a: string[]) => number[]
+>     : ^^^^^^^^^^^^^^^^^^^^^^^^^^^^
+>map2(e2) : <K>(a: string[]) => number[]
+>         : ^^^^^^^^^^^^^^^^^^^^^^^^^^^^
+>map2 : <S extends { length: number; }, T>(f: (x: S) => T) => (a: S[]) => T[]
+>     : ^^^^^^^^^^^^^^^^^^^^^^^^^^^^^^^^^^^^^^^^^^^^^^^^^^^^^^^^^^^^^^^^^^^^^
+>e2 : <K>(x: string, y?: K | undefined) => number
+>   : ^^^^^^^^^^^^^^^^^^^^^^^^^^^^^^^^^^^^^^^^^^^
+