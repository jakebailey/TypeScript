//// [tests/cases/compiler/implicitAnyFunctionInvocationWithAnyArguements.ts] ////

=== implicitAnyFunctionInvocationWithAnyArguements.ts ===
// this should be errors
var arg0 = null;  // error at "arg0"
>arg0 : any
>     : ^^^

var anyArray = [null, undefined];  // error at array literal
<<<<<<< HEAD
>anyArray : (null | undefined)[]
>[null, undefined] : (null | undefined)[]
=======
>anyArray : any[]
>         : ^^^^^
>[null, undefined] : null[]
>                  : ^^^^^^
>>>>>>> 12402f26
>undefined : undefined
>          : ^^^^^^^^^

var objL: { v; w; }             // error at "y,z"
>objL : { v: any; w: any; }
>     : ^^^^^^^^^^^^^^^^^^^
>v : any
>  : ^^^
>w : any
>  : ^^^

var funcL: (y2) => number;
>funcL : (y2: any) => number
>      : ^^^^^^^^^^^^^      
>y2 : any
>   : ^^^

function temp1(arg1) { }  // error at "temp1"
>temp1 : (arg1: any) => void
>      : ^^^^^^^^^^^^^^^^^^^
>arg1 : any
>     : ^^^

function testFunctionExprC(subReplace: (s: string, ...arg: any[]) => string) { }
>testFunctionExprC : (subReplace: (s: string, ...arg: any[]) => string) => void
>                  : ^^^^^^^^^^^^^                                    ^^^^^^^^^
>subReplace : (s: string, ...arg: any[]) => string
>           : ^^^^      ^^^^^^^^^^     ^^^^^      
>s : string
>  : ^^^^^^
>arg : any[]
>    : ^^^^^

function testFunctionExprC2(eq: (v1: any, v2: any) => number) { };
>testFunctionExprC2 : (eq: (v1: any, v2: any) => number) => void
>                   : ^^^^^                            ^^^^^^^^^
>eq : (v1: any, v2: any) => number
>   : ^^^^^   ^^^^^^   ^^^^^      
>v1 : any
>   : ^^^
>v2 : any
>   : ^^^

function testObjLiteral(objLit: { v: any; w: any }) { }; 
>testObjLiteral : (objLit: { v: any; w: any; }) => void
>               : ^^^^^^^^^                   ^^^^^^^^^
>objLit : { v: any; w: any; }
>       : ^^^^^   ^^^^^   ^^^
>v : any
>  : ^^^
>w : any
>  : ^^^

function testFuncLiteral(funcLit: (y2) => number) { };
>testFuncLiteral : (funcLit: (y2: any) => number) => void
>                : ^^^^^^^^^^     ^^^           ^^^^^^^^^
>funcLit : (y2: any) => number
>        : ^^^^^^^^^^^^^      
>y2 : any
>   : ^^^

// this should not be an error
testFunctionExprC2((v1, v2) => 1);
>testFunctionExprC2((v1, v2) => 1) : void
>                                  : ^^^^
>testFunctionExprC2 : (eq: (v1: any, v2: any) => number) => void
>                   : ^^^^^^^^^^^^^^^^^^^^^^^^^^^^^^^^^^^^^^^^^^
>(v1, v2) => 1 : (v1: any, v2: any) => number
>              : ^^^^^^^^^^^^^^^^^^^^^^^^^^^^
>v1 : any
>   : ^^^
>v2 : any
>   : ^^^
>1 : 1
>  : ^

testObjLiteral(objL);
>testObjLiteral(objL) : void
>                     : ^^^^
>testObjLiteral : (objLit: { v: any; w: any; }) => void
>               : ^^^^^^^^^^^^^^^^^^^^^^^^^^^^^^^^^^^^^
>objL : { v: any; w: any; }
>     : ^^^^^^^^^^^^^^^^^^^

testFuncLiteral(funcL);
>testFuncLiteral(funcL) : void
>                       : ^^^^
>testFuncLiteral : (funcLit: (y2: any) => number) => void
>                : ^^^^^^^^^^^^^^^^^^^^^^^^^^^^^^^^^^^^^^
>funcL : (y2: any) => number
>      : ^^^^^^^^^^^^^^^^^^^

var k = temp1(null);
>k : void
>  : ^^^^
>temp1(null) : void
>            : ^^^^
>temp1 : (arg1: any) => void
>      : ^^^^^^^^^^^^^^^^^^^

var result = temp1(arg0);
>result : void
>       : ^^^^
>temp1(arg0) : void
>            : ^^^^
>temp1 : (arg1: any) => void
>      : ^^^^^^^^^^^^^^^^^^^
>arg0 : null
>     : ^^^^

var result1 = temp1(anyArray);
>result1 : void
>        : ^^^^
>temp1(anyArray) : void
>                : ^^^^
>temp1 : (arg1: any) => void
<<<<<<< HEAD
>anyArray : (null | undefined)[]
=======
>      : ^^^^^^^^^^^^^^^^^^^
>anyArray : any[]
>         : ^^^^^
>>>>>>> 12402f26

function noError(variable: any, array?: any) { }
>noError : (variable: any, array?: any) => void
>        : ^^^^^^^^^^^   ^^^^^^^^^^   ^^^^^^^^^
>variable : any
>         : ^^^
>array : any
>      : ^^^

noError(null, []);
>noError(null, []) : void
>                  : ^^^^
>noError : (variable: any, array?: any) => void
<<<<<<< HEAD
>[] : never[]
=======
>        : ^^^^^^^^^^^^^^^^^^^^^^^^^^^^^^^^^^^^
>[] : undefined[]
>   : ^^^^^^^^^^^
>>>>>>> 12402f26

noError(undefined, <any>[]);
>noError(undefined, <any>[]) : void
>                            : ^^^^
>noError : (variable: any, array?: any) => void
>        : ^^^^^^^^^^^^^^^^^^^^^^^^^^^^^^^^^^^^
>undefined : undefined
>          : ^^^^^^^^^
><any>[] : any
<<<<<<< HEAD
>[] : never[]
=======
>        : ^^^
>[] : undefined[]
>   : ^^^^^^^^^^^
>>>>>>> 12402f26

noError(null, [null, undefined]);
>noError(null, [null, undefined]) : void
>                                 : ^^^^
>noError : (variable: any, array?: any) => void
<<<<<<< HEAD
>[null, undefined] : (null | undefined)[]
=======
>        : ^^^^^^^^^^^^^^^^^^^^^^^^^^^^^^^^^^^^
>[null, undefined] : null[]
>                  : ^^^^^^
>>>>>>> 12402f26
>undefined : undefined
>          : ^^^^^^^^^

noError(undefined, anyArray);
>noError(undefined, anyArray) : void
>                             : ^^^^
>noError : (variable: any, array?: any) => void
>        : ^^^^^^^^^^^^^^^^^^^^^^^^^^^^^^^^^^^^
>undefined : undefined
<<<<<<< HEAD
>anyArray : (null | undefined)[]
=======
>          : ^^^^^^^^^
>anyArray : any[]
>         : ^^^^^
>>>>>>> 12402f26

class C {
>C : C
>  : ^

    constructor(emtpyArray: any, variable: any) {
>emtpyArray : any
>           : ^^^
>variable : any
>         : ^^^
    }
}

var newC = new C([], undefined);
>newC : C
>     : ^
>new C([], undefined) : C
>                     : ^
>C : typeof C
<<<<<<< HEAD
>[] : never[]
=======
>  : ^^^^^^^^
>[] : undefined[]
>   : ^^^^^^^^^^^
>>>>>>> 12402f26
>undefined : undefined
>          : ^^^^^^^^^

var newC1 = new C([], arg0);
>newC1 : C
>      : ^
>new C([], arg0) : C
>                : ^
>C : typeof C
<<<<<<< HEAD
>[] : never[]
=======
>  : ^^^^^^^^
>[] : undefined[]
>   : ^^^^^^^^^^^
>>>>>>> 12402f26
>arg0 : null
>     : ^^^^

var newC2 = new C(<any>[], null) 
>newC2 : C
>      : ^
>new C(<any>[], null) : C
>                     : ^
>C : typeof C
>  : ^^^^^^^^
><any>[] : any
<<<<<<< HEAD
>[] : never[]
=======
>        : ^^^
>[] : undefined[]
>   : ^^^^^^^^^^^
>>>>>>> 12402f26

<|MERGE_RESOLUTION|>--- conflicted
+++ resolved
@@ -1,266 +1,229 @@
-//// [tests/cases/compiler/implicitAnyFunctionInvocationWithAnyArguements.ts] ////
-
-=== implicitAnyFunctionInvocationWithAnyArguements.ts ===
-// this should be errors
-var arg0 = null;  // error at "arg0"
->arg0 : any
->     : ^^^
-
-var anyArray = [null, undefined];  // error at array literal
-<<<<<<< HEAD
->anyArray : (null | undefined)[]
->[null, undefined] : (null | undefined)[]
-=======
->anyArray : any[]
->         : ^^^^^
->[null, undefined] : null[]
->                  : ^^^^^^
->>>>>>> 12402f26
->undefined : undefined
->          : ^^^^^^^^^
-
-var objL: { v; w; }             // error at "y,z"
->objL : { v: any; w: any; }
->     : ^^^^^^^^^^^^^^^^^^^
->v : any
->  : ^^^
->w : any
->  : ^^^
-
-var funcL: (y2) => number;
->funcL : (y2: any) => number
->      : ^^^^^^^^^^^^^      
->y2 : any
->   : ^^^
-
-function temp1(arg1) { }  // error at "temp1"
->temp1 : (arg1: any) => void
->      : ^^^^^^^^^^^^^^^^^^^
->arg1 : any
->     : ^^^
-
-function testFunctionExprC(subReplace: (s: string, ...arg: any[]) => string) { }
->testFunctionExprC : (subReplace: (s: string, ...arg: any[]) => string) => void
->                  : ^^^^^^^^^^^^^                                    ^^^^^^^^^
->subReplace : (s: string, ...arg: any[]) => string
->           : ^^^^      ^^^^^^^^^^     ^^^^^      
->s : string
->  : ^^^^^^
->arg : any[]
->    : ^^^^^
-
-function testFunctionExprC2(eq: (v1: any, v2: any) => number) { };
->testFunctionExprC2 : (eq: (v1: any, v2: any) => number) => void
->                   : ^^^^^                            ^^^^^^^^^
->eq : (v1: any, v2: any) => number
->   : ^^^^^   ^^^^^^   ^^^^^      
->v1 : any
->   : ^^^
->v2 : any
->   : ^^^
-
-function testObjLiteral(objLit: { v: any; w: any }) { }; 
->testObjLiteral : (objLit: { v: any; w: any; }) => void
->               : ^^^^^^^^^                   ^^^^^^^^^
->objLit : { v: any; w: any; }
->       : ^^^^^   ^^^^^   ^^^
->v : any
->  : ^^^
->w : any
->  : ^^^
-
-function testFuncLiteral(funcLit: (y2) => number) { };
->testFuncLiteral : (funcLit: (y2: any) => number) => void
->                : ^^^^^^^^^^     ^^^           ^^^^^^^^^
->funcLit : (y2: any) => number
->        : ^^^^^^^^^^^^^      
->y2 : any
->   : ^^^
-
-// this should not be an error
-testFunctionExprC2((v1, v2) => 1);
->testFunctionExprC2((v1, v2) => 1) : void
->                                  : ^^^^
->testFunctionExprC2 : (eq: (v1: any, v2: any) => number) => void
->                   : ^^^^^^^^^^^^^^^^^^^^^^^^^^^^^^^^^^^^^^^^^^
->(v1, v2) => 1 : (v1: any, v2: any) => number
->              : ^^^^^^^^^^^^^^^^^^^^^^^^^^^^
->v1 : any
->   : ^^^
->v2 : any
->   : ^^^
->1 : 1
->  : ^
-
-testObjLiteral(objL);
->testObjLiteral(objL) : void
->                     : ^^^^
->testObjLiteral : (objLit: { v: any; w: any; }) => void
->               : ^^^^^^^^^^^^^^^^^^^^^^^^^^^^^^^^^^^^^
->objL : { v: any; w: any; }
->     : ^^^^^^^^^^^^^^^^^^^
-
-testFuncLiteral(funcL);
->testFuncLiteral(funcL) : void
->                       : ^^^^
->testFuncLiteral : (funcLit: (y2: any) => number) => void
->                : ^^^^^^^^^^^^^^^^^^^^^^^^^^^^^^^^^^^^^^
->funcL : (y2: any) => number
->      : ^^^^^^^^^^^^^^^^^^^
-
-var k = temp1(null);
->k : void
->  : ^^^^
->temp1(null) : void
->            : ^^^^
->temp1 : (arg1: any) => void
->      : ^^^^^^^^^^^^^^^^^^^
-
-var result = temp1(arg0);
->result : void
->       : ^^^^
->temp1(arg0) : void
->            : ^^^^
->temp1 : (arg1: any) => void
->      : ^^^^^^^^^^^^^^^^^^^
->arg0 : null
->     : ^^^^
-
-var result1 = temp1(anyArray);
->result1 : void
->        : ^^^^
->temp1(anyArray) : void
->                : ^^^^
->temp1 : (arg1: any) => void
-<<<<<<< HEAD
->anyArray : (null | undefined)[]
-=======
->      : ^^^^^^^^^^^^^^^^^^^
->anyArray : any[]
->         : ^^^^^
->>>>>>> 12402f26
-
-function noError(variable: any, array?: any) { }
->noError : (variable: any, array?: any) => void
->        : ^^^^^^^^^^^   ^^^^^^^^^^   ^^^^^^^^^
->variable : any
->         : ^^^
->array : any
->      : ^^^
-
-noError(null, []);
->noError(null, []) : void
->                  : ^^^^
->noError : (variable: any, array?: any) => void
-<<<<<<< HEAD
->[] : never[]
-=======
->        : ^^^^^^^^^^^^^^^^^^^^^^^^^^^^^^^^^^^^
->[] : undefined[]
->   : ^^^^^^^^^^^
->>>>>>> 12402f26
-
-noError(undefined, <any>[]);
->noError(undefined, <any>[]) : void
->                            : ^^^^
->noError : (variable: any, array?: any) => void
->        : ^^^^^^^^^^^^^^^^^^^^^^^^^^^^^^^^^^^^
->undefined : undefined
->          : ^^^^^^^^^
-><any>[] : any
-<<<<<<< HEAD
->[] : never[]
-=======
->        : ^^^
->[] : undefined[]
->   : ^^^^^^^^^^^
->>>>>>> 12402f26
-
-noError(null, [null, undefined]);
->noError(null, [null, undefined]) : void
->                                 : ^^^^
->noError : (variable: any, array?: any) => void
-<<<<<<< HEAD
->[null, undefined] : (null | undefined)[]
-=======
->        : ^^^^^^^^^^^^^^^^^^^^^^^^^^^^^^^^^^^^
->[null, undefined] : null[]
->                  : ^^^^^^
->>>>>>> 12402f26
->undefined : undefined
->          : ^^^^^^^^^
-
-noError(undefined, anyArray);
->noError(undefined, anyArray) : void
->                             : ^^^^
->noError : (variable: any, array?: any) => void
->        : ^^^^^^^^^^^^^^^^^^^^^^^^^^^^^^^^^^^^
->undefined : undefined
-<<<<<<< HEAD
->anyArray : (null | undefined)[]
-=======
->          : ^^^^^^^^^
->anyArray : any[]
->         : ^^^^^
->>>>>>> 12402f26
-
-class C {
->C : C
->  : ^
-
-    constructor(emtpyArray: any, variable: any) {
->emtpyArray : any
->           : ^^^
->variable : any
->         : ^^^
-    }
-}
-
-var newC = new C([], undefined);
->newC : C
->     : ^
->new C([], undefined) : C
->                     : ^
->C : typeof C
-<<<<<<< HEAD
->[] : never[]
-=======
->  : ^^^^^^^^
->[] : undefined[]
->   : ^^^^^^^^^^^
->>>>>>> 12402f26
->undefined : undefined
->          : ^^^^^^^^^
-
-var newC1 = new C([], arg0);
->newC1 : C
->      : ^
->new C([], arg0) : C
->                : ^
->C : typeof C
-<<<<<<< HEAD
->[] : never[]
-=======
->  : ^^^^^^^^
->[] : undefined[]
->   : ^^^^^^^^^^^
->>>>>>> 12402f26
->arg0 : null
->     : ^^^^
-
-var newC2 = new C(<any>[], null) 
->newC2 : C
->      : ^
->new C(<any>[], null) : C
->                     : ^
->C : typeof C
->  : ^^^^^^^^
-><any>[] : any
-<<<<<<< HEAD
->[] : never[]
-=======
->        : ^^^
->[] : undefined[]
->   : ^^^^^^^^^^^
->>>>>>> 12402f26
-
+//// [tests/cases/compiler/implicitAnyFunctionInvocationWithAnyArguements.ts] ////
+
+=== implicitAnyFunctionInvocationWithAnyArguements.ts ===
+// this should be errors
+var arg0 = null;  // error at "arg0"
+>arg0 : any
+>     : ^^^
+
+var anyArray = [null, undefined];  // error at array literal
+>anyArray : (null | undefined)[]
+>         : ^^^^^^^^^^^^^^^^^^^^
+>[null, undefined] : (null | undefined)[]
+>                  : ^^^^^^^^^^^^^^^^^^^^
+>undefined : undefined
+>          : ^^^^^^^^^
+
+var objL: { v; w; }             // error at "y,z"
+>objL : { v: any; w: any; }
+>     : ^^^^^^^^^^^^^^^^^^^
+>v : any
+>  : ^^^
+>w : any
+>  : ^^^
+
+var funcL: (y2) => number;
+>funcL : (y2: any) => number
+>      : ^^^^^^^^^^^^^      
+>y2 : any
+>   : ^^^
+
+function temp1(arg1) { }  // error at "temp1"
+>temp1 : (arg1: any) => void
+>      : ^^^^^^^^^^^^^^^^^^^
+>arg1 : any
+>     : ^^^
+
+function testFunctionExprC(subReplace: (s: string, ...arg: any[]) => string) { }
+>testFunctionExprC : (subReplace: (s: string, ...arg: any[]) => string) => void
+>                  : ^^^^^^^^^^^^^                                    ^^^^^^^^^
+>subReplace : (s: string, ...arg: any[]) => string
+>           : ^^^^      ^^^^^^^^^^     ^^^^^      
+>s : string
+>  : ^^^^^^
+>arg : any[]
+>    : ^^^^^
+
+function testFunctionExprC2(eq: (v1: any, v2: any) => number) { };
+>testFunctionExprC2 : (eq: (v1: any, v2: any) => number) => void
+>                   : ^^^^^                            ^^^^^^^^^
+>eq : (v1: any, v2: any) => number
+>   : ^^^^^   ^^^^^^   ^^^^^      
+>v1 : any
+>   : ^^^
+>v2 : any
+>   : ^^^
+
+function testObjLiteral(objLit: { v: any; w: any }) { }; 
+>testObjLiteral : (objLit: { v: any; w: any; }) => void
+>               : ^^^^^^^^^                   ^^^^^^^^^
+>objLit : { v: any; w: any; }
+>       : ^^^^^   ^^^^^   ^^^
+>v : any
+>  : ^^^
+>w : any
+>  : ^^^
+
+function testFuncLiteral(funcLit: (y2) => number) { };
+>testFuncLiteral : (funcLit: (y2: any) => number) => void
+>                : ^^^^^^^^^^     ^^^           ^^^^^^^^^
+>funcLit : (y2: any) => number
+>        : ^^^^^^^^^^^^^      
+>y2 : any
+>   : ^^^
+
+// this should not be an error
+testFunctionExprC2((v1, v2) => 1);
+>testFunctionExprC2((v1, v2) => 1) : void
+>                                  : ^^^^
+>testFunctionExprC2 : (eq: (v1: any, v2: any) => number) => void
+>                   : ^^^^^^^^^^^^^^^^^^^^^^^^^^^^^^^^^^^^^^^^^^
+>(v1, v2) => 1 : (v1: any, v2: any) => number
+>              : ^^^^^^^^^^^^^^^^^^^^^^^^^^^^
+>v1 : any
+>   : ^^^
+>v2 : any
+>   : ^^^
+>1 : 1
+>  : ^
+
+testObjLiteral(objL);
+>testObjLiteral(objL) : void
+>                     : ^^^^
+>testObjLiteral : (objLit: { v: any; w: any; }) => void
+>               : ^^^^^^^^^^^^^^^^^^^^^^^^^^^^^^^^^^^^^
+>objL : { v: any; w: any; }
+>     : ^^^^^^^^^^^^^^^^^^^
+
+testFuncLiteral(funcL);
+>testFuncLiteral(funcL) : void
+>                       : ^^^^
+>testFuncLiteral : (funcLit: (y2: any) => number) => void
+>                : ^^^^^^^^^^^^^^^^^^^^^^^^^^^^^^^^^^^^^^
+>funcL : (y2: any) => number
+>      : ^^^^^^^^^^^^^^^^^^^
+
+var k = temp1(null);
+>k : void
+>  : ^^^^
+>temp1(null) : void
+>            : ^^^^
+>temp1 : (arg1: any) => void
+>      : ^^^^^^^^^^^^^^^^^^^
+
+var result = temp1(arg0);
+>result : void
+>       : ^^^^
+>temp1(arg0) : void
+>            : ^^^^
+>temp1 : (arg1: any) => void
+>      : ^^^^^^^^^^^^^^^^^^^
+>arg0 : null
+>     : ^^^^
+
+var result1 = temp1(anyArray);
+>result1 : void
+>        : ^^^^
+>temp1(anyArray) : void
+>                : ^^^^
+>temp1 : (arg1: any) => void
+>      : ^^^^^^^^^^^^^^^^^^^
+>anyArray : (null | undefined)[]
+>         : ^^^^^^^^^^^^^^^^^^^^
+
+function noError(variable: any, array?: any) { }
+>noError : (variable: any, array?: any) => void
+>        : ^^^^^^^^^^^   ^^^^^^^^^^   ^^^^^^^^^
+>variable : any
+>         : ^^^
+>array : any
+>      : ^^^
+
+noError(null, []);
+>noError(null, []) : void
+>                  : ^^^^
+>noError : (variable: any, array?: any) => void
+>        : ^^^^^^^^^^^^^^^^^^^^^^^^^^^^^^^^^^^^
+>[] : never[]
+>   : ^^^^^^^
+
+noError(undefined, <any>[]);
+>noError(undefined, <any>[]) : void
+>                            : ^^^^
+>noError : (variable: any, array?: any) => void
+>        : ^^^^^^^^^^^^^^^^^^^^^^^^^^^^^^^^^^^^
+>undefined : undefined
+>          : ^^^^^^^^^
+><any>[] : any
+>        : ^^^
+>[] : never[]
+>   : ^^^^^^^
+
+noError(null, [null, undefined]);
+>noError(null, [null, undefined]) : void
+>                                 : ^^^^
+>noError : (variable: any, array?: any) => void
+>        : ^^^^^^^^^^^^^^^^^^^^^^^^^^^^^^^^^^^^
+>[null, undefined] : (null | undefined)[]
+>                  : ^^^^^^^^^^^^^^^^^^^^
+>undefined : undefined
+>          : ^^^^^^^^^
+
+noError(undefined, anyArray);
+>noError(undefined, anyArray) : void
+>                             : ^^^^
+>noError : (variable: any, array?: any) => void
+>        : ^^^^^^^^^^^^^^^^^^^^^^^^^^^^^^^^^^^^
+>undefined : undefined
+>          : ^^^^^^^^^
+>anyArray : (null | undefined)[]
+>         : ^^^^^^^^^^^^^^^^^^^^
+
+class C {
+>C : C
+>  : ^
+
+    constructor(emtpyArray: any, variable: any) {
+>emtpyArray : any
+>           : ^^^
+>variable : any
+>         : ^^^
+    }
+}
+
+var newC = new C([], undefined);
+>newC : C
+>     : ^
+>new C([], undefined) : C
+>                     : ^
+>C : typeof C
+>  : ^^^^^^^^
+>[] : never[]
+>   : ^^^^^^^
+>undefined : undefined
+>          : ^^^^^^^^^
+
+var newC1 = new C([], arg0);
+>newC1 : C
+>      : ^
+>new C([], arg0) : C
+>                : ^
+>C : typeof C
+>  : ^^^^^^^^
+>[] : never[]
+>   : ^^^^^^^
+>arg0 : null
+>     : ^^^^
+
+var newC2 = new C(<any>[], null) 
+>newC2 : C
+>      : ^
+>new C(<any>[], null) : C
+>                     : ^
+>C : typeof C
+>  : ^^^^^^^^
+><any>[] : any
+>        : ^^^
+>[] : never[]
+>   : ^^^^^^^
+