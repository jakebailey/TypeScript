//// [tests/cases/compiler/expressionWithJSDocTypeArguments.ts] ////

=== expressionWithJSDocTypeArguments.ts ===
// Repro from #51802

function foo<T>(x: T): T { return x }
>foo : <T>(x: T) => T
>    : ^ ^^^^^ ^^^^^ 
>x : T
>  : ^
>x : T
>  : ^

class Bar<T> { constructor(public x: T) { } }
>Bar : Bar<T>
>    : ^^^^^^
>x : T
>  : ^

// Errors expected on all of the following

const WhatFoo = foo<?>;
>WhatFoo : (x: any) => any
>        : ^^^^^^^^^^^^^^^
>foo<?> : (x: any) => any
>       : ^^^^^^^^^^^^^^^
>foo : <T>(x: T) => T
>    : ^^^^^^^^^^^^^^

const HuhFoo = foo<string?>;
>HuhFoo : (x: string | null) => string | null
>       : ^^^^^^^^^^^^^^^^^^^^^^^^^^^^^^^^^^^
>foo<string?> : (x: string | null) => string | null
>             : ^^^^^^^^^^^^^^^^^^^^^^^^^^^^^^^^^^^
>foo : <T>(x: T) => T
>    : ^^^^^^^^^^^^^^

const NopeFoo = foo<?string>;
>NopeFoo : (x: string | null) => string | null
>        : ^^^^^^^^^^^^^^^^^^^^^^^^^^^^^^^^^^^
>foo<?string> : (x: string | null) => string | null
>             : ^^^^^^^^^^^^^^^^^^^^^^^^^^^^^^^^^^^
>foo : <T>(x: T) => T
>    : ^^^^^^^^^^^^^^

const ComeOnFoo = foo<?string?>;
>ComeOnFoo : (x: string | null) => string | null
>          : ^^^^^^^^^^^^^^^^^^^^^^^^^^^^^^^^^^^
>foo<?string?> : (x: string | null) => string | null
>              : ^^^^^^^^^^^^^^^^^^^^^^^^^^^^^^^^^^^
>foo : <T>(x: T) => T
>    : ^^^^^^^^^^^^^^

type TWhatFoo = typeof foo<?>;
>TWhatFoo : typeof foo<unknown>
>         :            ^^^^^^^ 
>foo : <T>(x: T) => T
>    : ^^^^^^^^^^^^^^

type THuhFoo = typeof foo<string?>;
>THuhFoo : typeof foo<string | null>
>        :                  ^^^^^^^ 
>foo : <T>(x: T) => T
>    : ^^^^^^^^^^^^^^

type TNopeFoo = typeof foo<?string>;
>TNopeFoo : typeof foo<string | null>
>         :                  ^^^^^^^ 
>foo : <T>(x: T) => T
>    : ^^^^^^^^^^^^^^

type TComeOnFoo = typeof foo<?string?>;
<<<<<<< HEAD
>TComeOnFoo : typeof foo<string | null | null>
=======
>TComeOnFoo : typeof foo<(string | null) | null>
>           :            ^      ^^^^^^^^^^^^^^^ 
>>>>>>> 8e114483
>foo : <T>(x: T) => T
>    : ^^^^^^^^^^^^^^

const WhatBar = Bar<?>;
>WhatBar : { new (x: any): Bar<any>; prototype: Bar<any>; }
>        : ^^^^^^^^^^^^^^^^^^^^^^^^^^^^^^^^^^^^^^^^^^^^^^^^
>Bar<?> : { new (x: any): Bar<any>; prototype: Bar<any>; }
>       : ^^^^^^^^^^^^^^^^^^^^^^^^^^^^^^^^^^^^^^^^^^^^^^^^
>Bar : typeof Bar
>    : ^^^^^^^^^^

const HuhBar = Bar<string?>;
>HuhBar : { new (x: string | null): Bar<string | null>; prototype: Bar<any>; }
>       : ^^^^^^^^^^^^^^^^^^^^^^^^^^^^^^^^^^^^^^^^^^^^^^^^^^^^^^^^^^^^^^^^^^^^
>Bar<string?> : { new (x: string | null): Bar<string | null>; prototype: Bar<any>; }
>             : ^^^^^^^^^^^^^^^^^^^^^^^^^^^^^^^^^^^^^^^^^^^^^^^^^^^^^^^^^^^^^^^^^^^^
>Bar : typeof Bar
>    : ^^^^^^^^^^

const NopeBar = Bar<?string>;
>NopeBar : { new (x: string | null): Bar<string | null>; prototype: Bar<any>; }
>        : ^^^^^^^^^^^^^^^^^^^^^^^^^^^^^^^^^^^^^^^^^^^^^^^^^^^^^^^^^^^^^^^^^^^^
>Bar<?string> : { new (x: string | null): Bar<string | null>; prototype: Bar<any>; }
>             : ^^^^^^^^^^^^^^^^^^^^^^^^^^^^^^^^^^^^^^^^^^^^^^^^^^^^^^^^^^^^^^^^^^^^
>Bar : typeof Bar
>    : ^^^^^^^^^^

const ComeOnBar = Bar<?string?>;
>ComeOnBar : { new (x: string | null): Bar<string | null>; prototype: Bar<any>; }
>          : ^^^^^^^^^^^^^^^^^^^^^^^^^^^^^^^^^^^^^^^^^^^^^^^^^^^^^^^^^^^^^^^^^^^^
>Bar<?string?> : { new (x: string | null): Bar<string | null>; prototype: Bar<any>; }
>              : ^^^^^^^^^^^^^^^^^^^^^^^^^^^^^^^^^^^^^^^^^^^^^^^^^^^^^^^^^^^^^^^^^^^^
>Bar : typeof Bar
>    : ^^^^^^^^^^

type TWhatBar = typeof Bar<?>;
>TWhatBar : typeof Bar<unknown>
>         :            ^^^^^^^ 
>Bar : typeof Bar
>    : ^^^^^^^^^^

type THuhBar = typeof Bar<string?>;
>THuhBar : typeof Bar<string | null>
>        :                  ^^^^^^^ 
>Bar : typeof Bar
>    : ^^^^^^^^^^

type TNopeBar = typeof Bar<?string>;
>TNopeBar : typeof Bar<string | null>
>         :                  ^^^^^^^ 
>Bar : typeof Bar
>    : ^^^^^^^^^^

type TComeOnBar = typeof Bar<?string?>;
<<<<<<< HEAD
>TComeOnBar : typeof Bar<string | null | null>
=======
>TComeOnBar : typeof Bar<(string | null) | null>
>           :            ^      ^^^^^^^^^^^^^^^ 
>>>>>>> 8e114483
>Bar : typeof Bar
>    : ^^^^^^^^^^

<|MERGE_RESOLUTION|>--- conflicted
+++ resolved
@@ -1,141 +1,133 @@
-//// [tests/cases/compiler/expressionWithJSDocTypeArguments.ts] ////
-
-=== expressionWithJSDocTypeArguments.ts ===
-// Repro from #51802
-
-function foo<T>(x: T): T { return x }
->foo : <T>(x: T) => T
->    : ^ ^^^^^ ^^^^^ 
->x : T
->  : ^
->x : T
->  : ^
-
-class Bar<T> { constructor(public x: T) { } }
->Bar : Bar<T>
->    : ^^^^^^
->x : T
->  : ^
-
-// Errors expected on all of the following
-
-const WhatFoo = foo<?>;
->WhatFoo : (x: any) => any
->        : ^^^^^^^^^^^^^^^
->foo<?> : (x: any) => any
->       : ^^^^^^^^^^^^^^^
->foo : <T>(x: T) => T
->    : ^^^^^^^^^^^^^^
-
-const HuhFoo = foo<string?>;
->HuhFoo : (x: string | null) => string | null
->       : ^^^^^^^^^^^^^^^^^^^^^^^^^^^^^^^^^^^
->foo<string?> : (x: string | null) => string | null
->             : ^^^^^^^^^^^^^^^^^^^^^^^^^^^^^^^^^^^
->foo : <T>(x: T) => T
->    : ^^^^^^^^^^^^^^
-
-const NopeFoo = foo<?string>;
->NopeFoo : (x: string | null) => string | null
->        : ^^^^^^^^^^^^^^^^^^^^^^^^^^^^^^^^^^^
->foo<?string> : (x: string | null) => string | null
->             : ^^^^^^^^^^^^^^^^^^^^^^^^^^^^^^^^^^^
->foo : <T>(x: T) => T
->    : ^^^^^^^^^^^^^^
-
-const ComeOnFoo = foo<?string?>;
->ComeOnFoo : (x: string | null) => string | null
->          : ^^^^^^^^^^^^^^^^^^^^^^^^^^^^^^^^^^^
->foo<?string?> : (x: string | null) => string | null
->              : ^^^^^^^^^^^^^^^^^^^^^^^^^^^^^^^^^^^
->foo : <T>(x: T) => T
->    : ^^^^^^^^^^^^^^
-
-type TWhatFoo = typeof foo<?>;
->TWhatFoo : typeof foo<unknown>
->         :            ^^^^^^^ 
->foo : <T>(x: T) => T
->    : ^^^^^^^^^^^^^^
-
-type THuhFoo = typeof foo<string?>;
->THuhFoo : typeof foo<string | null>
->        :                  ^^^^^^^ 
->foo : <T>(x: T) => T
->    : ^^^^^^^^^^^^^^
-
-type TNopeFoo = typeof foo<?string>;
->TNopeFoo : typeof foo<string | null>
->         :                  ^^^^^^^ 
->foo : <T>(x: T) => T
->    : ^^^^^^^^^^^^^^
-
-type TComeOnFoo = typeof foo<?string?>;
-<<<<<<< HEAD
->TComeOnFoo : typeof foo<string | null | null>
-=======
->TComeOnFoo : typeof foo<(string | null) | null>
->           :            ^      ^^^^^^^^^^^^^^^ 
->>>>>>> 8e114483
->foo : <T>(x: T) => T
->    : ^^^^^^^^^^^^^^
-
-const WhatBar = Bar<?>;
->WhatBar : { new (x: any): Bar<any>; prototype: Bar<any>; }
->        : ^^^^^^^^^^^^^^^^^^^^^^^^^^^^^^^^^^^^^^^^^^^^^^^^
->Bar<?> : { new (x: any): Bar<any>; prototype: Bar<any>; }
->       : ^^^^^^^^^^^^^^^^^^^^^^^^^^^^^^^^^^^^^^^^^^^^^^^^
->Bar : typeof Bar
->    : ^^^^^^^^^^
-
-const HuhBar = Bar<string?>;
->HuhBar : { new (x: string | null): Bar<string | null>; prototype: Bar<any>; }
->       : ^^^^^^^^^^^^^^^^^^^^^^^^^^^^^^^^^^^^^^^^^^^^^^^^^^^^^^^^^^^^^^^^^^^^
->Bar<string?> : { new (x: string | null): Bar<string | null>; prototype: Bar<any>; }
->             : ^^^^^^^^^^^^^^^^^^^^^^^^^^^^^^^^^^^^^^^^^^^^^^^^^^^^^^^^^^^^^^^^^^^^
->Bar : typeof Bar
->    : ^^^^^^^^^^
-
-const NopeBar = Bar<?string>;
->NopeBar : { new (x: string | null): Bar<string | null>; prototype: Bar<any>; }
->        : ^^^^^^^^^^^^^^^^^^^^^^^^^^^^^^^^^^^^^^^^^^^^^^^^^^^^^^^^^^^^^^^^^^^^
->Bar<?string> : { new (x: string | null): Bar<string | null>; prototype: Bar<any>; }
->             : ^^^^^^^^^^^^^^^^^^^^^^^^^^^^^^^^^^^^^^^^^^^^^^^^^^^^^^^^^^^^^^^^^^^^
->Bar : typeof Bar
->    : ^^^^^^^^^^
-
-const ComeOnBar = Bar<?string?>;
->ComeOnBar : { new (x: string | null): Bar<string | null>; prototype: Bar<any>; }
->          : ^^^^^^^^^^^^^^^^^^^^^^^^^^^^^^^^^^^^^^^^^^^^^^^^^^^^^^^^^^^^^^^^^^^^
->Bar<?string?> : { new (x: string | null): Bar<string | null>; prototype: Bar<any>; }
->              : ^^^^^^^^^^^^^^^^^^^^^^^^^^^^^^^^^^^^^^^^^^^^^^^^^^^^^^^^^^^^^^^^^^^^
->Bar : typeof Bar
->    : ^^^^^^^^^^
-
-type TWhatBar = typeof Bar<?>;
->TWhatBar : typeof Bar<unknown>
->         :            ^^^^^^^ 
->Bar : typeof Bar
->    : ^^^^^^^^^^
-
-type THuhBar = typeof Bar<string?>;
->THuhBar : typeof Bar<string | null>
->        :                  ^^^^^^^ 
->Bar : typeof Bar
->    : ^^^^^^^^^^
-
-type TNopeBar = typeof Bar<?string>;
->TNopeBar : typeof Bar<string | null>
->         :                  ^^^^^^^ 
->Bar : typeof Bar
->    : ^^^^^^^^^^
-
-type TComeOnBar = typeof Bar<?string?>;
-<<<<<<< HEAD
->TComeOnBar : typeof Bar<string | null | null>
-=======
->TComeOnBar : typeof Bar<(string | null) | null>
->           :            ^      ^^^^^^^^^^^^^^^ 
->>>>>>> 8e114483
->Bar : typeof Bar
->    : ^^^^^^^^^^
-
+//// [tests/cases/compiler/expressionWithJSDocTypeArguments.ts] ////
+
+=== expressionWithJSDocTypeArguments.ts ===
+// Repro from #51802
+
+function foo<T>(x: T): T { return x }
+>foo : <T>(x: T) => T
+>    : ^ ^^^^^ ^^^^^ 
+>x : T
+>  : ^
+>x : T
+>  : ^
+
+class Bar<T> { constructor(public x: T) { } }
+>Bar : Bar<T>
+>    : ^^^^^^
+>x : T
+>  : ^
+
+// Errors expected on all of the following
+
+const WhatFoo = foo<?>;
+>WhatFoo : (x: any) => any
+>        : ^^^^^^^^^^^^^^^
+>foo<?> : (x: any) => any
+>       : ^^^^^^^^^^^^^^^
+>foo : <T>(x: T) => T
+>    : ^^^^^^^^^^^^^^
+
+const HuhFoo = foo<string?>;
+>HuhFoo : (x: string | null) => string | null
+>       : ^^^^^^^^^^^^^^^^^^^^^^^^^^^^^^^^^^^
+>foo<string?> : (x: string | null) => string | null
+>             : ^^^^^^^^^^^^^^^^^^^^^^^^^^^^^^^^^^^
+>foo : <T>(x: T) => T
+>    : ^^^^^^^^^^^^^^
+
+const NopeFoo = foo<?string>;
+>NopeFoo : (x: string | null) => string | null
+>        : ^^^^^^^^^^^^^^^^^^^^^^^^^^^^^^^^^^^
+>foo<?string> : (x: string | null) => string | null
+>             : ^^^^^^^^^^^^^^^^^^^^^^^^^^^^^^^^^^^
+>foo : <T>(x: T) => T
+>    : ^^^^^^^^^^^^^^
+
+const ComeOnFoo = foo<?string?>;
+>ComeOnFoo : (x: string | null) => string | null
+>          : ^^^^^^^^^^^^^^^^^^^^^^^^^^^^^^^^^^^
+>foo<?string?> : (x: string | null) => string | null
+>              : ^^^^^^^^^^^^^^^^^^^^^^^^^^^^^^^^^^^
+>foo : <T>(x: T) => T
+>    : ^^^^^^^^^^^^^^
+
+type TWhatFoo = typeof foo<?>;
+>TWhatFoo : typeof foo<unknown>
+>         :            ^^^^^^^ 
+>foo : <T>(x: T) => T
+>    : ^^^^^^^^^^^^^^
+
+type THuhFoo = typeof foo<string?>;
+>THuhFoo : typeof foo<string | null>
+>        :                  ^^^^^^^ 
+>foo : <T>(x: T) => T
+>    : ^^^^^^^^^^^^^^
+
+type TNopeFoo = typeof foo<?string>;
+>TNopeFoo : typeof foo<string | null>
+>         :                  ^^^^^^^ 
+>foo : <T>(x: T) => T
+>    : ^^^^^^^^^^^^^^
+
+type TComeOnFoo = typeof foo<?string?>;
+>TComeOnFoo : typeof foo<string | null | null>
+>           :                  ^^^^^^^^^^^^^^ 
+>foo : <T>(x: T) => T
+>    : ^^^^^^^^^^^^^^
+
+const WhatBar = Bar<?>;
+>WhatBar : { new (x: any): Bar<any>; prototype: Bar<any>; }
+>        : ^^^^^^^^^^^^^^^^^^^^^^^^^^^^^^^^^^^^^^^^^^^^^^^^
+>Bar<?> : { new (x: any): Bar<any>; prototype: Bar<any>; }
+>       : ^^^^^^^^^^^^^^^^^^^^^^^^^^^^^^^^^^^^^^^^^^^^^^^^
+>Bar : typeof Bar
+>    : ^^^^^^^^^^
+
+const HuhBar = Bar<string?>;
+>HuhBar : { new (x: string | null): Bar<string | null>; prototype: Bar<any>; }
+>       : ^^^^^^^^^^^^^^^^^^^^^^^^^^^^^^^^^^^^^^^^^^^^^^^^^^^^^^^^^^^^^^^^^^^^
+>Bar<string?> : { new (x: string | null): Bar<string | null>; prototype: Bar<any>; }
+>             : ^^^^^^^^^^^^^^^^^^^^^^^^^^^^^^^^^^^^^^^^^^^^^^^^^^^^^^^^^^^^^^^^^^^^
+>Bar : typeof Bar
+>    : ^^^^^^^^^^
+
+const NopeBar = Bar<?string>;
+>NopeBar : { new (x: string | null): Bar<string | null>; prototype: Bar<any>; }
+>        : ^^^^^^^^^^^^^^^^^^^^^^^^^^^^^^^^^^^^^^^^^^^^^^^^^^^^^^^^^^^^^^^^^^^^
+>Bar<?string> : { new (x: string | null): Bar<string | null>; prototype: Bar<any>; }
+>             : ^^^^^^^^^^^^^^^^^^^^^^^^^^^^^^^^^^^^^^^^^^^^^^^^^^^^^^^^^^^^^^^^^^^^
+>Bar : typeof Bar
+>    : ^^^^^^^^^^
+
+const ComeOnBar = Bar<?string?>;
+>ComeOnBar : { new (x: string | null): Bar<string | null>; prototype: Bar<any>; }
+>          : ^^^^^^^^^^^^^^^^^^^^^^^^^^^^^^^^^^^^^^^^^^^^^^^^^^^^^^^^^^^^^^^^^^^^
+>Bar<?string?> : { new (x: string | null): Bar<string | null>; prototype: Bar<any>; }
+>              : ^^^^^^^^^^^^^^^^^^^^^^^^^^^^^^^^^^^^^^^^^^^^^^^^^^^^^^^^^^^^^^^^^^^^
+>Bar : typeof Bar
+>    : ^^^^^^^^^^
+
+type TWhatBar = typeof Bar<?>;
+>TWhatBar : typeof Bar<unknown>
+>         :            ^^^^^^^ 
+>Bar : typeof Bar
+>    : ^^^^^^^^^^
+
+type THuhBar = typeof Bar<string?>;
+>THuhBar : typeof Bar<string | null>
+>        :                  ^^^^^^^ 
+>Bar : typeof Bar
+>    : ^^^^^^^^^^
+
+type TNopeBar = typeof Bar<?string>;
+>TNopeBar : typeof Bar<string | null>
+>         :                  ^^^^^^^ 
+>Bar : typeof Bar
+>    : ^^^^^^^^^^
+
+type TComeOnBar = typeof Bar<?string?>;
+>TComeOnBar : typeof Bar<string | null | null>
+>           :                  ^^^^^^^^^^^^^^ 
+>Bar : typeof Bar
+>    : ^^^^^^^^^^
+