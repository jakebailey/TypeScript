//// [tests/cases/compiler/declInput3.ts] ////

=== declInput3.ts ===
interface bar2 {

}

class bar {
>bar : bar
>    : ^^^

  public f() { return ''; }
>f : () => string
>  : ^^^^^^^^^^^^
>'' : ""
>   : ^^

  public g() { return {a: <bar>null, b: undefined, c: void 4 }; }
<<<<<<< HEAD
>g : () => { a: bar; b: undefined; c: undefined; }
=======
>g : () => { a: bar; b: any; c: any; }
>  : ^^^^^^^^^^^   ^^^^^^^^^^^^^^^^^^^
>>>>>>> 12402f26
>{a: <bar>null, b: undefined, c: void 4 } : { a: bar; b: undefined; c: undefined; }
>                                         : ^^^^^   ^^^^^^^^^^^^^^^^^^^^^^^^^^^^^^^
>a : bar
>  : ^^^
><bar>null : bar
>          : ^^^
>b : undefined
>  : ^^^^^^^^^
>undefined : undefined
>          : ^^^^^^^^^
>c : undefined
>  : ^^^^^^^^^
>void 4 : undefined
>       : ^^^^^^^^^
>4 : 4
>  : ^

  public h(x = 4, y = null, z = '') { x++; }
<<<<<<< HEAD
>h : (x?: number, y?: null, z?: string) => void
=======
>h : (x?: number, y?: any, z?: string) => void
>  : ^^^^^^^^^^^^^^^^^^^^^^^^^^^^^^^^^^^^^^^^^
>>>>>>> 12402f26
>x : number
>  : ^^^^^^
>4 : 4
<<<<<<< HEAD
>y : null
=======
>  : ^
>y : any
>>>>>>> 12402f26
>z : string
>  : ^^^^^^
>'' : ""
>   : ^^
>x++ : number
>    : ^^^^^^
>x : number
>  : ^^^^^^
}

<|MERGE_RESOLUTION|>--- conflicted
+++ resolved
@@ -1,67 +1,56 @@
-//// [tests/cases/compiler/declInput3.ts] ////
-
-=== declInput3.ts ===
-interface bar2 {
-
-}
-
-class bar {
->bar : bar
->    : ^^^
-
-  public f() { return ''; }
->f : () => string
->  : ^^^^^^^^^^^^
->'' : ""
->   : ^^
-
-  public g() { return {a: <bar>null, b: undefined, c: void 4 }; }
-<<<<<<< HEAD
->g : () => { a: bar; b: undefined; c: undefined; }
-=======
->g : () => { a: bar; b: any; c: any; }
->  : ^^^^^^^^^^^   ^^^^^^^^^^^^^^^^^^^
->>>>>>> 12402f26
->{a: <bar>null, b: undefined, c: void 4 } : { a: bar; b: undefined; c: undefined; }
->                                         : ^^^^^   ^^^^^^^^^^^^^^^^^^^^^^^^^^^^^^^
->a : bar
->  : ^^^
-><bar>null : bar
->          : ^^^
->b : undefined
->  : ^^^^^^^^^
->undefined : undefined
->          : ^^^^^^^^^
->c : undefined
->  : ^^^^^^^^^
->void 4 : undefined
->       : ^^^^^^^^^
->4 : 4
->  : ^
-
-  public h(x = 4, y = null, z = '') { x++; }
-<<<<<<< HEAD
->h : (x?: number, y?: null, z?: string) => void
-=======
->h : (x?: number, y?: any, z?: string) => void
->  : ^^^^^^^^^^^^^^^^^^^^^^^^^^^^^^^^^^^^^^^^^
->>>>>>> 12402f26
->x : number
->  : ^^^^^^
->4 : 4
-<<<<<<< HEAD
->y : null
-=======
->  : ^
->y : any
->>>>>>> 12402f26
->z : string
->  : ^^^^^^
->'' : ""
->   : ^^
->x++ : number
->    : ^^^^^^
->x : number
->  : ^^^^^^
-}
-
+//// [tests/cases/compiler/declInput3.ts] ////
+
+=== declInput3.ts ===
+interface bar2 {
+
+}
+
+class bar {
+>bar : bar
+>    : ^^^
+
+  public f() { return ''; }
+>f : () => string
+>  : ^^^^^^^^^^^^
+>'' : ""
+>   : ^^
+
+  public g() { return {a: <bar>null, b: undefined, c: void 4 }; }
+>g : () => { a: bar; b: undefined; c: undefined; }
+>  : ^^^^^^^^^^^   ^^^^^^^^^^^^^^^^^^^^^^^^^^^^^^^
+>{a: <bar>null, b: undefined, c: void 4 } : { a: bar; b: undefined; c: undefined; }
+>                                         : ^^^^^   ^^^^^^^^^^^^^^^^^^^^^^^^^^^^^^^
+>a : bar
+>  : ^^^
+><bar>null : bar
+>          : ^^^
+>b : undefined
+>  : ^^^^^^^^^
+>undefined : undefined
+>          : ^^^^^^^^^
+>c : undefined
+>  : ^^^^^^^^^
+>void 4 : undefined
+>       : ^^^^^^^^^
+>4 : 4
+>  : ^
+
+  public h(x = 4, y = null, z = '') { x++; }
+>h : (x?: number, y?: null, z?: string) => void
+>  : ^^^^^^^^^^^^^^^^^^^^^^^^^^^^^^^^^^^^^^^^^^
+>x : number
+>  : ^^^^^^
+>4 : 4
+>  : ^
+>y : null
+>  : ^^^^
+>z : string
+>  : ^^^^^^
+>'' : ""
+>   : ^^
+>x++ : number
+>    : ^^^^^^
+>x : number
+>  : ^^^^^^
+}
+