//// [tests/cases/compiler/reachabilityChecks6.ts] ////

=== reachabilityChecks6.ts ===
function f0(x) {
>f0 : (x: any) => void
>   : ^^^^^^^^^^^^^^^^
>x : any
>  : ^^^

    while (true);
>true : true
>     : ^^^^
}

function f1(x) {
<<<<<<< HEAD
>f1 : (x: any) => 1 | undefined
=======
>f1 : (x: any) => number
>   : ^^^^^^^^^^^^^^^^^^
>>>>>>> 12402f26
>x : any
>  : ^^^

    if (x) {
>x : any
>  : ^^^

        return 1
>1 : 1
>  : ^
    }
}

function f2(x) {
>f2 : (x: any) => number
>   : ^^^^^^^^^^^^^^^^^^
>x : any
>  : ^^^

    while (x) {
>x : any
>  : ^^^

        throw new Error();
>new Error() : Error
>            : ^^^^^
>Error : ErrorConstructor
>      : ^^^^^^^^^^^^^^^^
    }
    return 1;
>1 : 1
>  : ^
}

function f3(x) {
>f3 : (x: any) => void
>   : ^^^^^^^^^^^^^^^^
>x : any
>  : ^^^

    while (x) {
>x : any
>  : ^^^

        throw new Error();
>new Error() : Error
>            : ^^^^^
>Error : ErrorConstructor
>      : ^^^^^^^^^^^^^^^^
    }
}

function f3_1 (x) {
>f3_1 : (x: any) => void
>     : ^^^^^^^^^^^^^^^^
>x : any
>  : ^^^

    while (x) {
>x : any
>  : ^^^
    }
    throw new Error();
>new Error() : Error
>            : ^^^^^
>Error : ErrorConstructor
>      : ^^^^^^^^^^^^^^^^
}

function f4(x) {
<<<<<<< HEAD
>f4 : (x: any) => 1 | undefined
=======
>f4 : (x: any) => number
>   : ^^^^^^^^^^^^^^^^^^
>>>>>>> 12402f26
>x : any
>  : ^^^

    try {
        if (x) {
>x : any
>  : ^^^

            return 1;
>1 : 1
>  : ^
        }
    }
    catch (e) {
>e : any
>  : ^^^
    }
}

function f5(x) {
<<<<<<< HEAD
>f5 : (x: any) => 1 | 2 | undefined
=======
>f5 : (x: any) => 1 | 2
>   : ^^^^^^^^^^^^^^^^^
>>>>>>> 12402f26
>x : any
>  : ^^^

    try {
        if (x) {
>x : any
>  : ^^^

            return 1;
>1 : 1
>  : ^
        }
    }
    catch (e) {
>e : any
>  : ^^^

        return 2;
>2 : 2
>  : ^
    }
}

function f6(x) {
<<<<<<< HEAD
>f6 : (x: any) => 1 | undefined
=======
>f6 : (x: any) => number
>   : ^^^^^^^^^^^^^^^^^^
>>>>>>> 12402f26
>x : any
>  : ^^^

    try {
        if (x) {
>x : any
>  : ^^^

            return 1;
>1 : 1
>  : ^
        }
        else 
        {
            throw new Error();
>new Error() : Error
>            : ^^^^^
>Error : ErrorConstructor
>      : ^^^^^^^^^^^^^^^^
        }
    }
    catch (e) {
>e : any
>  : ^^^
    }
}

function f7(x) {
>f7 : (x: any) => number
>   : ^^^^^^^^^^^^^^^^^^
>x : any
>  : ^^^

    try {
        if (x) {
>x : any
>  : ^^^

            return 1;
>1 : 1
>  : ^
        }
        else {
            throw new Error();
>new Error() : Error
>            : ^^^^^
>Error : ErrorConstructor
>      : ^^^^^^^^^^^^^^^^
        }
    }
    catch (e) {
>e : any
>  : ^^^

        return 1;
>1 : 1
>  : ^
    }
}

function f8(x) {
<<<<<<< HEAD
>f8 : (x: any) => 1 | undefined
=======
>f8 : (x: any) => number
>   : ^^^^^^^^^^^^^^^^^^
>>>>>>> 12402f26
>x : any
>  : ^^^

    try {
        if (true) {
>true : true
>     : ^^^^

            x++;
>x++ : number
>    : ^^^^^^
>x : any
>  : ^^^
        }
        else {
            return 1;
>1 : 1
>  : ^
        }
    }
    catch (e) {
>e : any
>  : ^^^

        return 1;
>1 : 1
>  : ^
    }
}

function f9(x) {
<<<<<<< HEAD
>f9 : (x: any) => 1 | undefined
=======
>f9 : (x: any) => number
>   : ^^^^^^^^^^^^^^^^^^
>>>>>>> 12402f26
>x : any
>  : ^^^

    try {
        while (false) {
>false : false
>      : ^^^^^

            return 1;
>1 : 1
>  : ^
        }
    }
    catch (e) {
>e : any
>  : ^^^

        return 1;
>1 : 1
>  : ^
    }
}

function f10(x) {
>f10 : (x: any) => number
>    : ^^^^^^^^^^^^^^^^^^
>x : any
>  : ^^^

    try {
        do {
            x++;
>x++ : number
>    : ^^^^^^
>x : any
>  : ^^^

        } while (true);
>true : true
>     : ^^^^
    }
    catch (e) {
>e : any
>  : ^^^

        return 1;
>1 : 1
>  : ^
    }
}

function f11(x) {
<<<<<<< HEAD
>f11 : (x: any) => 1 | undefined
=======
>f11 : (x: any) => number
>    : ^^^^^^^^^^^^^^^^^^
>>>>>>> 12402f26
>x : any
>  : ^^^

    test:
>test : any
>     : ^^^

    try {
        do {
            do {
                break test;
>test : any
>     : ^^^

            } while (true);
>true : true
>     : ^^^^

            x++;
>x++ : number
>    : ^^^^^^
>x : any
>  : ^^^

        } while (true);
>true : true
>     : ^^^^
    }
    catch (e) {
>e : any
>  : ^^^

        return 1;
>1 : 1
>  : ^
    }
}
<|MERGE_RESOLUTION|>--- conflicted
+++ resolved
@@ -1,352 +1,324 @@
-//// [tests/cases/compiler/reachabilityChecks6.ts] ////
-
-=== reachabilityChecks6.ts ===
-function f0(x) {
->f0 : (x: any) => void
->   : ^^^^^^^^^^^^^^^^
->x : any
->  : ^^^
-
-    while (true);
->true : true
->     : ^^^^
-}
-
-function f1(x) {
-<<<<<<< HEAD
->f1 : (x: any) => 1 | undefined
-=======
->f1 : (x: any) => number
->   : ^^^^^^^^^^^^^^^^^^
->>>>>>> 12402f26
->x : any
->  : ^^^
-
-    if (x) {
->x : any
->  : ^^^
-
-        return 1
->1 : 1
->  : ^
-    }
-}
-
-function f2(x) {
->f2 : (x: any) => number
->   : ^^^^^^^^^^^^^^^^^^
->x : any
->  : ^^^
-
-    while (x) {
->x : any
->  : ^^^
-
-        throw new Error();
->new Error() : Error
->            : ^^^^^
->Error : ErrorConstructor
->      : ^^^^^^^^^^^^^^^^
-    }
-    return 1;
->1 : 1
->  : ^
-}
-
-function f3(x) {
->f3 : (x: any) => void
->   : ^^^^^^^^^^^^^^^^
->x : any
->  : ^^^
-
-    while (x) {
->x : any
->  : ^^^
-
-        throw new Error();
->new Error() : Error
->            : ^^^^^
->Error : ErrorConstructor
->      : ^^^^^^^^^^^^^^^^
-    }
-}
-
-function f3_1 (x) {
->f3_1 : (x: any) => void
->     : ^^^^^^^^^^^^^^^^
->x : any
->  : ^^^
-
-    while (x) {
->x : any
->  : ^^^
-    }
-    throw new Error();
->new Error() : Error
->            : ^^^^^
->Error : ErrorConstructor
->      : ^^^^^^^^^^^^^^^^
-}
-
-function f4(x) {
-<<<<<<< HEAD
->f4 : (x: any) => 1 | undefined
-=======
->f4 : (x: any) => number
->   : ^^^^^^^^^^^^^^^^^^
->>>>>>> 12402f26
->x : any
->  : ^^^
-
-    try {
-        if (x) {
->x : any
->  : ^^^
-
-            return 1;
->1 : 1
->  : ^
-        }
-    }
-    catch (e) {
->e : any
->  : ^^^
-    }
-}
-
-function f5(x) {
-<<<<<<< HEAD
->f5 : (x: any) => 1 | 2 | undefined
-=======
->f5 : (x: any) => 1 | 2
->   : ^^^^^^^^^^^^^^^^^
->>>>>>> 12402f26
->x : any
->  : ^^^
-
-    try {
-        if (x) {
->x : any
->  : ^^^
-
-            return 1;
->1 : 1
->  : ^
-        }
-    }
-    catch (e) {
->e : any
->  : ^^^
-
-        return 2;
->2 : 2
->  : ^
-    }
-}
-
-function f6(x) {
-<<<<<<< HEAD
->f6 : (x: any) => 1 | undefined
-=======
->f6 : (x: any) => number
->   : ^^^^^^^^^^^^^^^^^^
->>>>>>> 12402f26
->x : any
->  : ^^^
-
-    try {
-        if (x) {
->x : any
->  : ^^^
-
-            return 1;
->1 : 1
->  : ^
-        }
-        else 
-        {
-            throw new Error();
->new Error() : Error
->            : ^^^^^
->Error : ErrorConstructor
->      : ^^^^^^^^^^^^^^^^
-        }
-    }
-    catch (e) {
->e : any
->  : ^^^
-    }
-}
-
-function f7(x) {
->f7 : (x: any) => number
->   : ^^^^^^^^^^^^^^^^^^
->x : any
->  : ^^^
-
-    try {
-        if (x) {
->x : any
->  : ^^^
-
-            return 1;
->1 : 1
->  : ^
-        }
-        else {
-            throw new Error();
->new Error() : Error
->            : ^^^^^
->Error : ErrorConstructor
->      : ^^^^^^^^^^^^^^^^
-        }
-    }
-    catch (e) {
->e : any
->  : ^^^
-
-        return 1;
->1 : 1
->  : ^
-    }
-}
-
-function f8(x) {
-<<<<<<< HEAD
->f8 : (x: any) => 1 | undefined
-=======
->f8 : (x: any) => number
->   : ^^^^^^^^^^^^^^^^^^
->>>>>>> 12402f26
->x : any
->  : ^^^
-
-    try {
-        if (true) {
->true : true
->     : ^^^^
-
-            x++;
->x++ : number
->    : ^^^^^^
->x : any
->  : ^^^
-        }
-        else {
-            return 1;
->1 : 1
->  : ^
-        }
-    }
-    catch (e) {
->e : any
->  : ^^^
-
-        return 1;
->1 : 1
->  : ^
-    }
-}
-
-function f9(x) {
-<<<<<<< HEAD
->f9 : (x: any) => 1 | undefined
-=======
->f9 : (x: any) => number
->   : ^^^^^^^^^^^^^^^^^^
->>>>>>> 12402f26
->x : any
->  : ^^^
-
-    try {
-        while (false) {
->false : false
->      : ^^^^^
-
-            return 1;
->1 : 1
->  : ^
-        }
-    }
-    catch (e) {
->e : any
->  : ^^^
-
-        return 1;
->1 : 1
->  : ^
-    }
-}
-
-function f10(x) {
->f10 : (x: any) => number
->    : ^^^^^^^^^^^^^^^^^^
->x : any
->  : ^^^
-
-    try {
-        do {
-            x++;
->x++ : number
->    : ^^^^^^
->x : any
->  : ^^^
-
-        } while (true);
->true : true
->     : ^^^^
-    }
-    catch (e) {
->e : any
->  : ^^^
-
-        return 1;
->1 : 1
->  : ^
-    }
-}
-
-function f11(x) {
-<<<<<<< HEAD
->f11 : (x: any) => 1 | undefined
-=======
->f11 : (x: any) => number
->    : ^^^^^^^^^^^^^^^^^^
->>>>>>> 12402f26
->x : any
->  : ^^^
-
-    test:
->test : any
->     : ^^^
-
-    try {
-        do {
-            do {
-                break test;
->test : any
->     : ^^^
-
-            } while (true);
->true : true
->     : ^^^^
-
-            x++;
->x++ : number
->    : ^^^^^^
->x : any
->  : ^^^
-
-        } while (true);
->true : true
->     : ^^^^
-    }
-    catch (e) {
->e : any
->  : ^^^
-
-        return 1;
->1 : 1
->  : ^
-    }
-}
+//// [tests/cases/compiler/reachabilityChecks6.ts] ////
+
+=== reachabilityChecks6.ts ===
+function f0(x) {
+>f0 : (x: any) => void
+>   : ^^^^^^^^^^^^^^^^
+>x : any
+>  : ^^^
+
+    while (true);
+>true : true
+>     : ^^^^
+}
+
+function f1(x) {
+>f1 : (x: any) => 1 | undefined
+>   : ^^^^^^^^^^^^^^^^^^^^^^^^^
+>x : any
+>  : ^^^
+
+    if (x) {
+>x : any
+>  : ^^^
+
+        return 1
+>1 : 1
+>  : ^
+    }
+}
+
+function f2(x) {
+>f2 : (x: any) => number
+>   : ^^^^^^^^^^^^^^^^^^
+>x : any
+>  : ^^^
+
+    while (x) {
+>x : any
+>  : ^^^
+
+        throw new Error();
+>new Error() : Error
+>            : ^^^^^
+>Error : ErrorConstructor
+>      : ^^^^^^^^^^^^^^^^
+    }
+    return 1;
+>1 : 1
+>  : ^
+}
+
+function f3(x) {
+>f3 : (x: any) => void
+>   : ^^^^^^^^^^^^^^^^
+>x : any
+>  : ^^^
+
+    while (x) {
+>x : any
+>  : ^^^
+
+        throw new Error();
+>new Error() : Error
+>            : ^^^^^
+>Error : ErrorConstructor
+>      : ^^^^^^^^^^^^^^^^
+    }
+}
+
+function f3_1 (x) {
+>f3_1 : (x: any) => void
+>     : ^^^^^^^^^^^^^^^^
+>x : any
+>  : ^^^
+
+    while (x) {
+>x : any
+>  : ^^^
+    }
+    throw new Error();
+>new Error() : Error
+>            : ^^^^^
+>Error : ErrorConstructor
+>      : ^^^^^^^^^^^^^^^^
+}
+
+function f4(x) {
+>f4 : (x: any) => 1 | undefined
+>   : ^^^^^^^^^^^^^^^^^^^^^^^^^
+>x : any
+>  : ^^^
+
+    try {
+        if (x) {
+>x : any
+>  : ^^^
+
+            return 1;
+>1 : 1
+>  : ^
+        }
+    }
+    catch (e) {
+>e : any
+>  : ^^^
+    }
+}
+
+function f5(x) {
+>f5 : (x: any) => 1 | 2 | undefined
+>   : ^^^^^^^^^^^^^^^^^^^^^^^^^^^^^
+>x : any
+>  : ^^^
+
+    try {
+        if (x) {
+>x : any
+>  : ^^^
+
+            return 1;
+>1 : 1
+>  : ^
+        }
+    }
+    catch (e) {
+>e : any
+>  : ^^^
+
+        return 2;
+>2 : 2
+>  : ^
+    }
+}
+
+function f6(x) {
+>f6 : (x: any) => 1 | undefined
+>   : ^^^^^^^^^^^^^^^^^^^^^^^^^
+>x : any
+>  : ^^^
+
+    try {
+        if (x) {
+>x : any
+>  : ^^^
+
+            return 1;
+>1 : 1
+>  : ^
+        }
+        else 
+        {
+            throw new Error();
+>new Error() : Error
+>            : ^^^^^
+>Error : ErrorConstructor
+>      : ^^^^^^^^^^^^^^^^
+        }
+    }
+    catch (e) {
+>e : any
+>  : ^^^
+    }
+}
+
+function f7(x) {
+>f7 : (x: any) => number
+>   : ^^^^^^^^^^^^^^^^^^
+>x : any
+>  : ^^^
+
+    try {
+        if (x) {
+>x : any
+>  : ^^^
+
+            return 1;
+>1 : 1
+>  : ^
+        }
+        else {
+            throw new Error();
+>new Error() : Error
+>            : ^^^^^
+>Error : ErrorConstructor
+>      : ^^^^^^^^^^^^^^^^
+        }
+    }
+    catch (e) {
+>e : any
+>  : ^^^
+
+        return 1;
+>1 : 1
+>  : ^
+    }
+}
+
+function f8(x) {
+>f8 : (x: any) => 1 | undefined
+>   : ^^^^^^^^^^^^^^^^^^^^^^^^^
+>x : any
+>  : ^^^
+
+    try {
+        if (true) {
+>true : true
+>     : ^^^^
+
+            x++;
+>x++ : number
+>    : ^^^^^^
+>x : any
+>  : ^^^
+        }
+        else {
+            return 1;
+>1 : 1
+>  : ^
+        }
+    }
+    catch (e) {
+>e : any
+>  : ^^^
+
+        return 1;
+>1 : 1
+>  : ^
+    }
+}
+
+function f9(x) {
+>f9 : (x: any) => 1 | undefined
+>   : ^^^^^^^^^^^^^^^^^^^^^^^^^
+>x : any
+>  : ^^^
+
+    try {
+        while (false) {
+>false : false
+>      : ^^^^^
+
+            return 1;
+>1 : 1
+>  : ^
+        }
+    }
+    catch (e) {
+>e : any
+>  : ^^^
+
+        return 1;
+>1 : 1
+>  : ^
+    }
+}
+
+function f10(x) {
+>f10 : (x: any) => number
+>    : ^^^^^^^^^^^^^^^^^^
+>x : any
+>  : ^^^
+
+    try {
+        do {
+            x++;
+>x++ : number
+>    : ^^^^^^
+>x : any
+>  : ^^^
+
+        } while (true);
+>true : true
+>     : ^^^^
+    }
+    catch (e) {
+>e : any
+>  : ^^^
+
+        return 1;
+>1 : 1
+>  : ^
+    }
+}
+
+function f11(x) {
+>f11 : (x: any) => 1 | undefined
+>    : ^^^^^^^^^^^^^^^^^^^^^^^^^
+>x : any
+>  : ^^^
+
+    test:
+>test : any
+>     : ^^^
+
+    try {
+        do {
+            do {
+                break test;
+>test : any
+>     : ^^^
+
+            } while (true);
+>true : true
+>     : ^^^^
+
+            x++;
+>x++ : number
+>    : ^^^^^^
+>x : any
+>  : ^^^
+
+        } while (true);
+>true : true
+>     : ^^^^
+    }
+    catch (e) {
+>e : any
+>  : ^^^
+
+        return 1;
+>1 : 1
+>  : ^
+    }
+}