--- conflicted
+++ resolved
@@ -1,130 +1,118 @@
-//// [tests/cases/conformance/types/contextualTypes/jsdoc/contextualTypeFromJSDoc.ts] ////
-
-=== index.js ===
-/** @type {Array<[string, {x?:number, y?:number}]>} */
-const arr = [
-<<<<<<< HEAD
->arr : [string, { x?: number | undefined; y?: number | undefined; }][]
-=======
->arr : [string, { x?: number; y?: number; }][]
->    : ^^^^^^^^^^^^^^^^^^^^^^^^^^^^^^^^^^^^^^^
->>>>>>> 12402f26
->[    ['a', { x: 1 }],    ['b', { y: 2 }]] : ([string, { x: number; }] | [string, { y: number; }])[]
->                                          : ^^^^^^^^^^^^^^^^^^^^^^^^^^^^^^^^^^^^^^^^^^^^^^^^^^^^^^^
-
-    ['a', { x: 1 }],
->['a', { x: 1 }] : [string, { x: number; }]
->                : ^^^^^^^^^^^^^^^^^^^^^^^^
->'a' : "a"
->    : ^^^
->{ x: 1 } : { x: number; }
->         : ^^^^^^^^^^^^^^
->x : number
->  : ^^^^^^
->1 : 1
->  : ^
-
-    ['b', { y: 2 }]
->['b', { y: 2 }] : [string, { y: number; }]
->                : ^^^^^^^^^^^^^^^^^^^^^^^^
->'b' : "b"
->    : ^^^
->{ y: 2 } : { y: number; }
->         : ^^^^^^^^^^^^^^
->y : number
->  : ^^^^^^
->2 : 2
->  : ^
-
-];
-
-/** @return {Array<[string, {x?:number, y?:number}]>} */
-function f() {
->f : () => Array<[string, { x?: number; y?: number; }]>
->  : ^^^^^^                                            
-
-    return [
->[        ['a', { x: 1 }],        ['b', { y: 2 }]    ] : ([string, { x: number; }] | [string, { y: number; }])[]
->                                                      : ^^^^^^^^^^^^^^^^^^^^^^^^^^^^^^^^^^^^^^^^^^^^^^^^^^^^^^^
-
-        ['a', { x: 1 }],
->['a', { x: 1 }] : [string, { x: number; }]
->                : ^^^^^^^^^^^^^^^^^^^^^^^^
->'a' : "a"
->    : ^^^
->{ x: 1 } : { x: number; }
->         : ^^^^^^^^^^^^^^
->x : number
->  : ^^^^^^
->1 : 1
->  : ^
-
-        ['b', { y: 2 }]
->['b', { y: 2 }] : [string, { y: number; }]
->                : ^^^^^^^^^^^^^^^^^^^^^^^^
->'b' : "b"
->    : ^^^
->{ y: 2 } : { y: number; }
->         : ^^^^^^^^^^^^^^
->y : number
->  : ^^^^^^
->2 : 2
->  : ^
-
-    ];
-}
-
-class C {
->C : C
->  : ^
-
-    /** @param {Array<[string, {x?:number, y?:number}]>} value */
-    set x(value) { }
-<<<<<<< HEAD
->x : [string, { x?: number | undefined; y?: number | undefined; }][]
->value : [string, { x?: number | undefined; y?: number | undefined; }][]
-
-    get x() {
->x : [string, { x?: number | undefined; y?: number | undefined; }][]
-=======
->x : [string, { x?: number; y?: number; }][]
->  : ^^^^^^^^^^^^^^^      ^^^^^^      ^^^^^^
->value : [string, { x?: number; y?: number; }][]
->      : ^^^^^^^^^^^^^^^^^^^^^^^^^^^^^^^^^^^^^^^
-
-    get x() {
->x : [string, { x?: number; y?: number; }][]
->  : ^^^^^^^^^^^^^^^^^^^^^^^^^^^^^^^^^^^^^^^
->>>>>>> 12402f26
-
-        return [
->[            ['a', { x: 1 }],            ['b', { y: 2 }]        ] : ([string, { x: number; }] | [string, { y: number; }])[]
->                                                                  : ^^^^^^^^^^^^^^^^^^^^^^^^^^^^^^^^^^^^^^^^^^^^^^^^^^^^^^^
-
-            ['a', { x: 1 }],
->['a', { x: 1 }] : [string, { x: number; }]
->                : ^^^^^^^^^^^^^^^^^^^^^^^^
->'a' : "a"
->    : ^^^
->{ x: 1 } : { x: number; }
->         : ^^^^^^^^^^^^^^
->x : number
->  : ^^^^^^
->1 : 1
->  : ^
-
-            ['b', { y: 2 }]
->['b', { y: 2 }] : [string, { y: number; }]
->                : ^^^^^^^^^^^^^^^^^^^^^^^^
->'b' : "b"
->    : ^^^
->{ y: 2 } : { y: number; }
->         : ^^^^^^^^^^^^^^
->y : number
->  : ^^^^^^
->2 : 2
->  : ^
-
-        ];
-    }
-}
+//// [tests/cases/conformance/types/contextualTypes/jsdoc/contextualTypeFromJSDoc.ts] ////
+
+=== index.js ===
+/** @type {Array<[string, {x?:number, y?:number}]>} */
+const arr = [
+>arr : [string, { x?: number | undefined; y?: number | undefined; }][]
+>    : ^^^^^^^^^^^^^^^^^^^^^^^^^^^^^^^^^^^^^^^^^^^^^^^^^^^^^^^^^^^^^^^
+>[    ['a', { x: 1 }],    ['b', { y: 2 }]] : ([string, { x: number; }] | [string, { y: number; }])[]
+>                                          : ^^^^^^^^^^^^^^^^^^^^^^^^^^^^^^^^^^^^^^^^^^^^^^^^^^^^^^^
+
+    ['a', { x: 1 }],
+>['a', { x: 1 }] : [string, { x: number; }]
+>                : ^^^^^^^^^^^^^^^^^^^^^^^^
+>'a' : "a"
+>    : ^^^
+>{ x: 1 } : { x: number; }
+>         : ^^^^^^^^^^^^^^
+>x : number
+>  : ^^^^^^
+>1 : 1
+>  : ^
+
+    ['b', { y: 2 }]
+>['b', { y: 2 }] : [string, { y: number; }]
+>                : ^^^^^^^^^^^^^^^^^^^^^^^^
+>'b' : "b"
+>    : ^^^
+>{ y: 2 } : { y: number; }
+>         : ^^^^^^^^^^^^^^
+>y : number
+>  : ^^^^^^
+>2 : 2
+>  : ^
+
+];
+
+/** @return {Array<[string, {x?:number, y?:number}]>} */
+function f() {
+>f : () => Array<[string, { x?: number; y?: number; }]>
+>  : ^^^^^^                                            
+
+    return [
+>[        ['a', { x: 1 }],        ['b', { y: 2 }]    ] : ([string, { x: number; }] | [string, { y: number; }])[]
+>                                                      : ^^^^^^^^^^^^^^^^^^^^^^^^^^^^^^^^^^^^^^^^^^^^^^^^^^^^^^^
+
+        ['a', { x: 1 }],
+>['a', { x: 1 }] : [string, { x: number; }]
+>                : ^^^^^^^^^^^^^^^^^^^^^^^^
+>'a' : "a"
+>    : ^^^
+>{ x: 1 } : { x: number; }
+>         : ^^^^^^^^^^^^^^
+>x : number
+>  : ^^^^^^
+>1 : 1
+>  : ^
+
+        ['b', { y: 2 }]
+>['b', { y: 2 }] : [string, { y: number; }]
+>                : ^^^^^^^^^^^^^^^^^^^^^^^^
+>'b' : "b"
+>    : ^^^
+>{ y: 2 } : { y: number; }
+>         : ^^^^^^^^^^^^^^
+>y : number
+>  : ^^^^^^
+>2 : 2
+>  : ^
+
+    ];
+}
+
+class C {
+>C : C
+>  : ^
+
+    /** @param {Array<[string, {x?:number, y?:number}]>} value */
+    set x(value) { }
+>x : [string, { x?: number | undefined; y?: number | undefined; }][]
+>  : ^^^^^^^^^^^^^^^^^^^^^^^^^^^^^^^^^^^^^^^^^^^^^^^^^^^^^^^^^^^^^^^
+>value : [string, { x?: number | undefined; y?: number | undefined; }][]
+>      : ^^^^^^^^^^^^^^^^^^^^^^^^^^^^^^^^^^^^^^^^^^^^^^^^^^^^^^^^^^^^^^^
+
+    get x() {
+>x : [string, { x?: number | undefined; y?: number | undefined; }][]
+>  : ^^^^^^^^^^^^^^^^^^^^^^^^^^^^^^^^^^^^^^^^^^^^^^^^^^^^^^^^^^^^^^^
+
+        return [
+>[            ['a', { x: 1 }],            ['b', { y: 2 }]        ] : ([string, { x: number; }] | [string, { y: number; }])[]
+>                                                                  : ^^^^^^^^^^^^^^^^^^^^^^^^^^^^^^^^^^^^^^^^^^^^^^^^^^^^^^^
+
+            ['a', { x: 1 }],
+>['a', { x: 1 }] : [string, { x: number; }]
+>                : ^^^^^^^^^^^^^^^^^^^^^^^^
+>'a' : "a"
+>    : ^^^
+>{ x: 1 } : { x: number; }
+>         : ^^^^^^^^^^^^^^
+>x : number
+>  : ^^^^^^
+>1 : 1
+>  : ^
+
+            ['b', { y: 2 }]
+>['b', { y: 2 }] : [string, { y: number; }]
+>                : ^^^^^^^^^^^^^^^^^^^^^^^^
+>'b' : "b"
+>    : ^^^
+>{ y: 2 } : { y: number; }
+>         : ^^^^^^^^^^^^^^
+>y : number
+>  : ^^^^^^
+>2 : 2
+>  : ^
+
+        ];
+    }
+}