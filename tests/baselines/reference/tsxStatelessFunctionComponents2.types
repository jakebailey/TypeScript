--- conflicted
+++ resolved
@@ -1,260 +1,222 @@
-//// [tests/cases/conformance/jsx/tsxStatelessFunctionComponents2.tsx] ////
-
-=== file.tsx ===
-import React = require('react');
->React : typeof React
->      : ^^^^^^^^^^^^
-
-function Greet(x: {name?: string}) {
-<<<<<<< HEAD
->Greet : (x: {    name?: string;}) => JSX.Element
->x : { name?: string | undefined; }
->name : string | undefined
-=======
->Greet : (x: { name?: string; }) => JSX.Element
->      : ^^^^                  ^^^^^^^^^^^^^^^^
->x : { name?: string; }
->  : ^^^^^^^^^      ^^^
->name : string
->     : ^^^^^^
->>>>>>> 12402f26
-
-	return <div>Hello, {x}</div>;
-><div>Hello, {x}</div> : JSX.Element
->                      : ^^^^^^^^^^^
->div : any
-<<<<<<< HEAD
->x : { name?: string | undefined; }
-=======
->    : ^^^
->x : { name?: string; }
->  : ^^^^^^^^^^^^^^^^^^
->>>>>>> 12402f26
->div : any
->    : ^^^
-}
-
-class BigGreeter extends React.Component<{ name?: string }, {}> {
->BigGreeter : BigGreeter
-<<<<<<< HEAD
->React.Component : React.Component<{ name?: string | undefined; }, {}>
-=======
->           : ^^^^^^^^^^
->React.Component : React.Component<{ name?: string; }, {}>
->                : ^^^^^^^^^^^^^^^^^^^^^^^^^      ^^^^^^^^
->>>>>>> 12402f26
->React : typeof React
->      : ^^^^^^^^^^^^
->Component : typeof React.Component
-<<<<<<< HEAD
->name : string | undefined
-=======
->          : ^^^^^^^^^^^^^^^^^^^^^^
->name : string
->     : ^^^^^^
->>>>>>> 12402f26
-
-	render() {
->render : () => JSX.Element
->       : ^^^^^^^^^^^^^^^^^
-
-		return <div></div>;
-><div></div> : JSX.Element
->            : ^^^^^^^^^^^
->div : any
->    : ^^^
->div : any
->    : ^^^
-	}
-	greeting: string;
->greeting : string
->         : ^^^^^^
-}
-
-// OK
-let a = <Greet />;
->a : JSX.Element
->  : ^^^^^^^^^^^
-><Greet /> : JSX.Element
-<<<<<<< HEAD
->Greet : (x: { name?: string | undefined; }) => JSX.Element
-=======
->          : ^^^^^^^^^^^
->Greet : (x: { name?: string; }) => JSX.Element
->      : ^^^^^^^^^^^^^^^^^^^^^^^^^^^^^^^^^^^^^^
->>>>>>> 12402f26
-
-// OK - always valid to specify 'key'
-let b = <Greet key="k" />;
->b : JSX.Element
->  : ^^^^^^^^^^^
-><Greet key="k" /> : JSX.Element
-<<<<<<< HEAD
->Greet : (x: { name?: string | undefined; }) => JSX.Element
-=======
->                  : ^^^^^^^^^^^
->Greet : (x: { name?: string; }) => JSX.Element
->      : ^^^^^^^^^^^^^^^^^^^^^^^^^^^^^^^^^^^^^^
->>>>>>> 12402f26
->key : string
->    : ^^^^^^
-
-// Error - not allowed to specify 'ref' on SFCs
-let c = <Greet ref="myRef" />;
->c : JSX.Element
->  : ^^^^^^^^^^^
-><Greet ref="myRef" /> : JSX.Element
-<<<<<<< HEAD
->Greet : (x: { name?: string | undefined; }) => JSX.Element
-=======
->                      : ^^^^^^^^^^^
->Greet : (x: { name?: string; }) => JSX.Element
->      : ^^^^^^^^^^^^^^^^^^^^^^^^^^^^^^^^^^^^^^
->>>>>>> 12402f26
->ref : string
->    : ^^^^^^
-
-
-// OK - ref is valid for classes
-let d = <BigGreeter ref={x => x.greeting.substr(10)} />;
->d : JSX.Element
->  : ^^^^^^^^^^^
-><BigGreeter ref={x => x.greeting.substr(10)} /> : JSX.Element
->                                                : ^^^^^^^^^^^
->BigGreeter : typeof BigGreeter
->           : ^^^^^^^^^^^^^^^^^
->ref : (x: BigGreeter) => string
->    : ^^^^^^^^^^^^^^^^^^^^^^^^^
->x => x.greeting.substr(10) : (x: BigGreeter) => string
->                           : ^^^^^^^^^^^^^^^^^^^^^^^^^
->x : BigGreeter
->  : ^^^^^^^^^^
->x.greeting.substr(10) : string
-<<<<<<< HEAD
->x.greeting.substr : (from: number, length?: number | undefined) => string
-=======
->                      : ^^^^^^
->x.greeting.substr : (from: number, length?: number) => string
->                  : ^^^^^^^^^^^^^^^^^^^^^^^^^^^^^^^^^^^^^^^^^
->>>>>>> 12402f26
->x.greeting : string
->           : ^^^^^^
->x : BigGreeter
->  : ^^^^^^^^^^
->greeting : string
-<<<<<<< HEAD
->substr : (from: number, length?: number | undefined) => string
-=======
->         : ^^^^^^
->substr : (from: number, length?: number) => string
->       : ^^^^^^^^^^^^^^^^^^^^^^^^^^^^^^^^^^^^^^^^^
->>>>>>> 12402f26
->10 : 10
->   : ^^
-
-// Error ('subtr' not on string)
-let e = <BigGreeter ref={x => x.greeting.subtr(10)} />;
->e : JSX.Element
->  : ^^^^^^^^^^^
-><BigGreeter ref={x => x.greeting.subtr(10)} /> : JSX.Element
->                                               : ^^^^^^^^^^^
->BigGreeter : typeof BigGreeter
->           : ^^^^^^^^^^^^^^^^^
->ref : (x: BigGreeter) => any
->    : ^^^^^^^^^^^^^^^^^^^^^^
->x => x.greeting.subtr(10) : (x: BigGreeter) => any
->                          : ^^^^^^^^^^^^^^^^^^^^^^
->x : BigGreeter
->  : ^^^^^^^^^^
->x.greeting.subtr(10) : any
->                     : ^^^
->x.greeting.subtr : any
->                 : ^^^
->x.greeting : string
->           : ^^^^^^
->x : BigGreeter
->  : ^^^^^^^^^^
->greeting : string
->         : ^^^^^^
->subtr : any
->      : ^^^
->10 : 10
->   : ^^
-
-// Error (ref callback is contextually typed)
-let f = <BigGreeter ref={x => x.notARealProperty} />;
->f : JSX.Element
->  : ^^^^^^^^^^^
-><BigGreeter ref={x => x.notARealProperty} /> : JSX.Element
->                                             : ^^^^^^^^^^^
->BigGreeter : typeof BigGreeter
->           : ^^^^^^^^^^^^^^^^^
->ref : (x: BigGreeter) => any
->    : ^^^^^^^^^^^^^^^^^^^^^^
->x => x.notARealProperty : (x: BigGreeter) => any
->                        : ^^^^^^^^^^^^^^^^^^^^^^
->x : BigGreeter
->  : ^^^^^^^^^^
->x.notARealProperty : any
->                   : ^^^
->x : BigGreeter
->  : ^^^^^^^^^^
->notARealProperty : any
->                 : ^^^
-
-// OK - key is always valid
-let g = <BigGreeter key={100} />;
->g : JSX.Element
->  : ^^^^^^^^^^^
-><BigGreeter key={100} /> : JSX.Element
->                         : ^^^^^^^^^^^
->BigGreeter : typeof BigGreeter
->           : ^^^^^^^^^^^^^^^^^
->key : number
->    : ^^^^^^
->100 : 100
->    : ^^^
-
-// OK - contextually typed intrinsic ref callback parameter
-let h = <div ref={x => x.innerText} />;
->h : JSX.Element
->  : ^^^^^^^^^^^
-><div ref={x => x.innerText} /> : JSX.Element
->                               : ^^^^^^^^^^^
->div : any
->    : ^^^
->ref : (x: HTMLDivElement) => string
->    : ^^^^^^^^^^^^^^^^^^^^^^^^^^^^^
->x => x.innerText : (x: HTMLDivElement) => string
->                 : ^^^^^^^^^^^^^^^^^^^^^^^^^^^^^
->x : HTMLDivElement
->  : ^^^^^^^^^^^^^^
->x.innerText : string
->            : ^^^^^^
->x : HTMLDivElement
->  : ^^^^^^^^^^^^^^
->innerText : string
->          : ^^^^^^
-
-// Error - property not on ontextually typed intrinsic ref callback parameter
-let i = <div ref={x => x.propertyNotOnHtmlDivElement} />;
->i : JSX.Element
->  : ^^^^^^^^^^^
-><div ref={x => x.propertyNotOnHtmlDivElement} /> : JSX.Element
->                                                 : ^^^^^^^^^^^
->div : any
->    : ^^^
->ref : (x: HTMLDivElement) => any
->    : ^^^^^^^^^^^^^^^^^^^^^^^^^^
->x => x.propertyNotOnHtmlDivElement : (x: HTMLDivElement) => any
->                                   : ^^^^^^^^^^^^^^^^^^^^^^^^^^
->x : HTMLDivElement
->  : ^^^^^^^^^^^^^^
->x.propertyNotOnHtmlDivElement : any
->                              : ^^^
->x : HTMLDivElement
->  : ^^^^^^^^^^^^^^
->propertyNotOnHtmlDivElement : any
->                            : ^^^
-
-
+//// [tests/cases/conformance/jsx/tsxStatelessFunctionComponents2.tsx] ////
+
+=== file.tsx ===
+import React = require('react');
+>React : typeof React
+>      : ^^^^^^^^^^^^
+
+function Greet(x: {name?: string}) {
+>Greet : (x: { name?: string; }) => JSX.Element
+>      : ^^^^                  ^^^^^^^^^^^^^^^^
+>x : { name?: string | undefined; }
+>  : ^^^^^^^^^^^^^^^^^^^^^^^^^^^^^^
+>name : string | undefined
+>     : ^^^^^^^^^^^^^^^^^^
+
+	return <div>Hello, {x}</div>;
+><div>Hello, {x}</div> : JSX.Element
+>                      : ^^^^^^^^^^^
+>div : any
+>    : ^^^
+>x : { name?: string | undefined; }
+>  : ^^^^^^^^^^^^^^^^^^^^^^^^^^^^^^
+>div : any
+>    : ^^^
+}
+
+class BigGreeter extends React.Component<{ name?: string }, {}> {
+>BigGreeter : BigGreeter
+>           : ^^^^^^^^^^
+>React.Component : React.Component<{ name?: string | undefined; }, {}>
+>                : ^^^^^^^^^^^^^^^^^^^^^^^^^^^^^^^^^^^^^^^^^^^^^^^^^^^
+>React : typeof React
+>      : ^^^^^^^^^^^^
+>Component : typeof React.Component
+>          : ^^^^^^^^^^^^^^^^^^^^^^
+>name : string | undefined
+>     : ^^^^^^^^^^^^^^^^^^
+
+	render() {
+>render : () => JSX.Element
+>       : ^^^^^^^^^^^^^^^^^
+
+		return <div></div>;
+><div></div> : JSX.Element
+>            : ^^^^^^^^^^^
+>div : any
+>    : ^^^
+>div : any
+>    : ^^^
+	}
+	greeting: string;
+>greeting : string
+>         : ^^^^^^
+}
+
+// OK
+let a = <Greet />;
+>a : JSX.Element
+>  : ^^^^^^^^^^^
+><Greet /> : JSX.Element
+>          : ^^^^^^^^^^^
+>Greet : (x: { name?: string | undefined; }) => JSX.Element
+>      : ^^^^^^^^^^^^^^^^^^^^^^^^^^^^^^^^^^^^^^^^^^^^^^^^^^
+
+// OK - always valid to specify 'key'
+let b = <Greet key="k" />;
+>b : JSX.Element
+>  : ^^^^^^^^^^^
+><Greet key="k" /> : JSX.Element
+>                  : ^^^^^^^^^^^
+>Greet : (x: { name?: string | undefined; }) => JSX.Element
+>      : ^^^^^^^^^^^^^^^^^^^^^^^^^^^^^^^^^^^^^^^^^^^^^^^^^^
+>key : string
+>    : ^^^^^^
+
+// Error - not allowed to specify 'ref' on SFCs
+let c = <Greet ref="myRef" />;
+>c : JSX.Element
+>  : ^^^^^^^^^^^
+><Greet ref="myRef" /> : JSX.Element
+>                      : ^^^^^^^^^^^
+>Greet : (x: { name?: string | undefined; }) => JSX.Element
+>      : ^^^^^^^^^^^^^^^^^^^^^^^^^^^^^^^^^^^^^^^^^^^^^^^^^^
+>ref : string
+>    : ^^^^^^
+
+
+// OK - ref is valid for classes
+let d = <BigGreeter ref={x => x.greeting.substr(10)} />;
+>d : JSX.Element
+>  : ^^^^^^^^^^^
+><BigGreeter ref={x => x.greeting.substr(10)} /> : JSX.Element
+>                                                : ^^^^^^^^^^^
+>BigGreeter : typeof BigGreeter
+>           : ^^^^^^^^^^^^^^^^^
+>ref : (x: BigGreeter) => string
+>    : ^^^^^^^^^^^^^^^^^^^^^^^^^
+>x => x.greeting.substr(10) : (x: BigGreeter) => string
+>                           : ^^^^^^^^^^^^^^^^^^^^^^^^^
+>x : BigGreeter
+>  : ^^^^^^^^^^
+>x.greeting.substr(10) : string
+>                      : ^^^^^^
+>x.greeting.substr : (from: number, length?: number | undefined) => string
+>                  : ^^^^^^^^^^^^^^^^^^^^^^^^^^^^^^^^^^^^^^^^^^^^^^^^^^^^^
+>x.greeting : string
+>           : ^^^^^^
+>x : BigGreeter
+>  : ^^^^^^^^^^
+>greeting : string
+>         : ^^^^^^
+>substr : (from: number, length?: number | undefined) => string
+>       : ^^^^^^^^^^^^^^^^^^^^^^^^^^^^^^^^^^^^^^^^^^^^^^^^^^^^^
+>10 : 10
+>   : ^^
+
+// Error ('subtr' not on string)
+let e = <BigGreeter ref={x => x.greeting.subtr(10)} />;
+>e : JSX.Element
+>  : ^^^^^^^^^^^
+><BigGreeter ref={x => x.greeting.subtr(10)} /> : JSX.Element
+>                                               : ^^^^^^^^^^^
+>BigGreeter : typeof BigGreeter
+>           : ^^^^^^^^^^^^^^^^^
+>ref : (x: BigGreeter) => any
+>    : ^^^^^^^^^^^^^^^^^^^^^^
+>x => x.greeting.subtr(10) : (x: BigGreeter) => any
+>                          : ^^^^^^^^^^^^^^^^^^^^^^
+>x : BigGreeter
+>  : ^^^^^^^^^^
+>x.greeting.subtr(10) : any
+>                     : ^^^
+>x.greeting.subtr : any
+>                 : ^^^
+>x.greeting : string
+>           : ^^^^^^
+>x : BigGreeter
+>  : ^^^^^^^^^^
+>greeting : string
+>         : ^^^^^^
+>subtr : any
+>      : ^^^
+>10 : 10
+>   : ^^
+
+// Error (ref callback is contextually typed)
+let f = <BigGreeter ref={x => x.notARealProperty} />;
+>f : JSX.Element
+>  : ^^^^^^^^^^^
+><BigGreeter ref={x => x.notARealProperty} /> : JSX.Element
+>                                             : ^^^^^^^^^^^
+>BigGreeter : typeof BigGreeter
+>           : ^^^^^^^^^^^^^^^^^
+>ref : (x: BigGreeter) => any
+>    : ^^^^^^^^^^^^^^^^^^^^^^
+>x => x.notARealProperty : (x: BigGreeter) => any
+>                        : ^^^^^^^^^^^^^^^^^^^^^^
+>x : BigGreeter
+>  : ^^^^^^^^^^
+>x.notARealProperty : any
+>                   : ^^^
+>x : BigGreeter
+>  : ^^^^^^^^^^
+>notARealProperty : any
+>                 : ^^^
+
+// OK - key is always valid
+let g = <BigGreeter key={100} />;
+>g : JSX.Element
+>  : ^^^^^^^^^^^
+><BigGreeter key={100} /> : JSX.Element
+>                         : ^^^^^^^^^^^
+>BigGreeter : typeof BigGreeter
+>           : ^^^^^^^^^^^^^^^^^
+>key : number
+>    : ^^^^^^
+>100 : 100
+>    : ^^^
+
+// OK - contextually typed intrinsic ref callback parameter
+let h = <div ref={x => x.innerText} />;
+>h : JSX.Element
+>  : ^^^^^^^^^^^
+><div ref={x => x.innerText} /> : JSX.Element
+>                               : ^^^^^^^^^^^
+>div : any
+>    : ^^^
+>ref : (x: HTMLDivElement) => string
+>    : ^^^^^^^^^^^^^^^^^^^^^^^^^^^^^
+>x => x.innerText : (x: HTMLDivElement) => string
+>                 : ^^^^^^^^^^^^^^^^^^^^^^^^^^^^^
+>x : HTMLDivElement
+>  : ^^^^^^^^^^^^^^
+>x.innerText : string
+>            : ^^^^^^
+>x : HTMLDivElement
+>  : ^^^^^^^^^^^^^^
+>innerText : string
+>          : ^^^^^^
+
+// Error - property not on ontextually typed intrinsic ref callback parameter
+let i = <div ref={x => x.propertyNotOnHtmlDivElement} />;
+>i : JSX.Element
+>  : ^^^^^^^^^^^
+><div ref={x => x.propertyNotOnHtmlDivElement} /> : JSX.Element
+>                                                 : ^^^^^^^^^^^
+>div : any
+>    : ^^^
+>ref : (x: HTMLDivElement) => any
+>    : ^^^^^^^^^^^^^^^^^^^^^^^^^^
+>x => x.propertyNotOnHtmlDivElement : (x: HTMLDivElement) => any
+>                                   : ^^^^^^^^^^^^^^^^^^^^^^^^^^
+>x : HTMLDivElement
+>  : ^^^^^^^^^^^^^^
+>x.propertyNotOnHtmlDivElement : any
+>                              : ^^^
+>x : HTMLDivElement
+>  : ^^^^^^^^^^^^^^
+>propertyNotOnHtmlDivElement : any
+>                            : ^^^
+
+