//// [tests/cases/compiler/exportedInterfaceInaccessibleInCallbackInModule.ts] ////

=== exportedInterfaceInaccessibleInCallbackInModule.ts ===
export interface ProgressCallback {
	(progress:any):any;
>progress : any
}	

// --- Generic promise
export declare class TPromise<V> {
>TPromise : TPromise<V>
>         : ^^^^^^^^^^^
	
	constructor(init:(complete: (value:V)=>void, error:(err:any)=>void, progress:ProgressCallback)=>void, oncancel?: any);
>init : (complete: (value: V) => void, error: (err: any) => void, progress: ProgressCallback) => void
>     : ^^^^^^^^^^^                  ^^^^^^^^^                  ^^^^^^^^^^^^                ^^^^^    
>complete : (value: V) => void
>         : ^^^^^^^^ ^^^^^    
>value : V
>      : ^
>error : (err: any) => void
>      : ^^^^^^   ^^^^^    
>err : any
>progress : ProgressCallback
>         : ^^^^^^^^^^^^^^^^
>oncancel : any
	
    // removing this method fixes the error squiggle.....
	public then<U>(success?: (value:V)=>TPromise<U>, error?: (err:any)=>TPromise<U>, progress?:ProgressCallback): TPromise<U>;
<<<<<<< HEAD
>then : <U>(success?: ((value: V) => TPromise<U>) | undefined, error?: ((err: any) => TPromise<U>) | undefined, progress?: ProgressCallback) => TPromise<U>
>success : ((value: V) => TPromise<U>) | undefined
>value : V
>error : ((err: any) => TPromise<U>) | undefined
>err : any
>progress : ProgressCallback | undefined
=======
>then : <U>(success?: (value: V) => TPromise<U>, error?: (err: any) => TPromise<U>, progress?: ProgressCallback) => TPromise<U>
>     : ^ ^^^^^^^^^^^^                         ^^^^^^^^^^                         ^^^^^^^^^^^^^                ^^^^^           
>success : (value: V) => TPromise<U>
>        : ^^^^^^^^ ^^^^^           
>value : V
>      : ^
>error : (err: any) => TPromise<U>
>      : ^^^^^^   ^^^^^           
>err : any
>progress : ProgressCallback
>         : ^^^^^^^^^^^^^^^^
>>>>>>> 12402f26
}
<|MERGE_RESOLUTION|>--- conflicted
+++ resolved
@@ -1,50 +1,41 @@
-//// [tests/cases/compiler/exportedInterfaceInaccessibleInCallbackInModule.ts] ////
-
-=== exportedInterfaceInaccessibleInCallbackInModule.ts ===
-export interface ProgressCallback {
-	(progress:any):any;
->progress : any
-}	
-
-// --- Generic promise
-export declare class TPromise<V> {
->TPromise : TPromise<V>
->         : ^^^^^^^^^^^
-	
-	constructor(init:(complete: (value:V)=>void, error:(err:any)=>void, progress:ProgressCallback)=>void, oncancel?: any);
->init : (complete: (value: V) => void, error: (err: any) => void, progress: ProgressCallback) => void
->     : ^^^^^^^^^^^                  ^^^^^^^^^                  ^^^^^^^^^^^^                ^^^^^    
->complete : (value: V) => void
->         : ^^^^^^^^ ^^^^^    
->value : V
->      : ^
->error : (err: any) => void
->      : ^^^^^^   ^^^^^    
->err : any
->progress : ProgressCallback
->         : ^^^^^^^^^^^^^^^^
->oncancel : any
-	
-    // removing this method fixes the error squiggle.....
-	public then<U>(success?: (value:V)=>TPromise<U>, error?: (err:any)=>TPromise<U>, progress?:ProgressCallback): TPromise<U>;
-<<<<<<< HEAD
->then : <U>(success?: ((value: V) => TPromise<U>) | undefined, error?: ((err: any) => TPromise<U>) | undefined, progress?: ProgressCallback) => TPromise<U>
->success : ((value: V) => TPromise<U>) | undefined
->value : V
->error : ((err: any) => TPromise<U>) | undefined
->err : any
->progress : ProgressCallback | undefined
-=======
->then : <U>(success?: (value: V) => TPromise<U>, error?: (err: any) => TPromise<U>, progress?: ProgressCallback) => TPromise<U>
->     : ^ ^^^^^^^^^^^^                         ^^^^^^^^^^                         ^^^^^^^^^^^^^                ^^^^^           
->success : (value: V) => TPromise<U>
->        : ^^^^^^^^ ^^^^^           
->value : V
->      : ^
->error : (err: any) => TPromise<U>
->      : ^^^^^^   ^^^^^           
->err : any
->progress : ProgressCallback
->         : ^^^^^^^^^^^^^^^^
->>>>>>> 12402f26
-}
+//// [tests/cases/compiler/exportedInterfaceInaccessibleInCallbackInModule.ts] ////
+
+=== exportedInterfaceInaccessibleInCallbackInModule.ts ===
+export interface ProgressCallback {
+	(progress:any):any;
+>progress : any
+}	
+
+// --- Generic promise
+export declare class TPromise<V> {
+>TPromise : TPromise<V>
+>         : ^^^^^^^^^^^
+	
+	constructor(init:(complete: (value:V)=>void, error:(err:any)=>void, progress:ProgressCallback)=>void, oncancel?: any);
+>init : (complete: (value: V) => void, error: (err: any) => void, progress: ProgressCallback) => void
+>     : ^^^^^^^^^^^                  ^^^^^^^^^                  ^^^^^^^^^^^^                ^^^^^    
+>complete : (value: V) => void
+>         : ^^^^^^^^ ^^^^^    
+>value : V
+>      : ^
+>error : (err: any) => void
+>      : ^^^^^^   ^^^^^    
+>err : any
+>progress : ProgressCallback
+>         : ^^^^^^^^^^^^^^^^
+>oncancel : any
+	
+    // removing this method fixes the error squiggle.....
+	public then<U>(success?: (value:V)=>TPromise<U>, error?: (err:any)=>TPromise<U>, progress?:ProgressCallback): TPromise<U>;
+>then : <U>(success?: (value: V) => TPromise<U>, error?: (err: any) => TPromise<U>, progress?: ProgressCallback) => TPromise<U>
+>     : ^ ^^^^^^^^^^^^                         ^^^^^^^^^^                         ^^^^^^^^^^^^^                ^^^^^           
+>success : ((value: V) => TPromise<U>) | undefined
+>        : ^^^^^^^^^ ^^^^^           ^^^^^^^^^^^^^
+>value : V
+>      : ^
+>error : ((err: any) => TPromise<U>) | undefined
+>      : ^^^^^^^   ^^^^^           ^^^^^^^^^^^^^
+>err : any
+>progress : ProgressCallback | undefined
+>         : ^^^^^^^^^^^^^^^^^^^^^^^^^^^^
+}