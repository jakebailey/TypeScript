--- conflicted
+++ resolved
@@ -1,200 +1,174 @@
-//// [tests/cases/conformance/types/typeRelationships/typeInference/genericCallWithOverloadedConstructorTypedArguments2.ts] ////
-
-=== genericCallWithOverloadedConstructorTypedArguments2.ts ===
-// Function typed arguments with multiple signatures must be passed an implementation that matches all of them
-// Inferences are made quadratic-pairwise to and from these overload sets
-
-module NonGenericParameter {
->NonGenericParameter : typeof NonGenericParameter
->                    : ^^^^^^^^^^^^^^^^^^^^^^^^^^
-
-    var a: {
->a : { new (x: boolean): boolean; new (x: string): string; }
->  : ^^^^^^^^^^       ^^^       ^^^^^^^^^^      ^^^      ^^^
-
-        new(x: boolean): boolean;
->x : boolean
->  : ^^^^^^^
-
-        new(x: string): string;
->x : string
->  : ^^^^^^
-    }
-
-    function foo4(cb: typeof a) {
->foo4 : (cb: typeof a) => { new (x: boolean): boolean; new (x: string): string; }
->     : ^^^^^        ^^^^^^^^^^^^^^^^^^^^^^^^^^^^^^^^^^^^^^^^^^^^^^^^^^^^^^^^^^^^
->cb : { new (x: boolean): boolean; new (x: string): string; }
->   : ^^^^^^^^^^^^^^^^^^^^^^^^^^^^^^^^^^^^^^^^^^^^^^^^^^^^^^^
->a : { new (x: boolean): boolean; new (x: string): string; }
->  : ^^^^^^^^^^^^^^^^^^^^^^^^^^^^^^^^^^^^^^^^^^^^^^^^^^^^^^^
-
-        return cb;
->cb : { new (x: boolean): boolean; new (x: string): string; }
->   : ^^^^^^^^^^^^^^^^^^^^^^^^^^^^^^^^^^^^^^^^^^^^^^^^^^^^^^^
-    }
-
-    var b: { new <T, U>(x: T): U }
->b : new <T, U>(x: T) => U
->  : ^^^^^ ^^ ^^^^^ ^^^^^ 
->x : T
->  : ^
-
-    var r3 = foo4(b); // ok
->r3 : { new (x: boolean): boolean; new (x: string): string; }
->   : ^^^^^^^^^^^^^^^^^^^^^^^^^^^^^^^^^^^^^^^^^^^^^^^^^^^^^^^
->foo4(b) : { new (x: boolean): boolean; new (x: string): string; }
->        : ^^^^^^^^^^^^^^^^^^^^^^^^^^^^^^^^^^^^^^^^^^^^^^^^^^^^^^^
->foo4 : (cb: { new (x: boolean): boolean; new (x: string): string; }) => { new (x: boolean): boolean; new (x: string): string; }
->     : ^^^^^^^^^^^^^^^^^^^^^^^^^^^^^^^^^^^^^^^^^^^^^^^^^^^^^^^^^^^^^^^^^^^^^^^^^^^^^^^^^^^^^^^^^^^^^^^^^^^^^^^^^^^^^^^^^^^^^^^^
->b : new <T, U>(x: T) => U
->  : ^^^^^^^^^^^^^^^^^^^^^
-}
-
-module GenericParameter {
->GenericParameter : typeof GenericParameter
->                 : ^^^^^^^^^^^^^^^^^^^^^^^
-
-    function foo5<T>(cb: { new(x: T): string; new(x: number): T }) {
->foo5 : <T>(cb: { new (x: T): string; new (x: number): T; }) => { new (x: T): string; new (x: number): T; }
->     : ^ ^^^^^^                                           ^^^^^^^^^^^^^^^ ^^^      ^^^^^^^^^^      ^^^ ^^^
->cb : { new (x: T): string; new (x: number): T; }
->   : ^^^^^^^^^^ ^^^      ^^^^^^^^^^      ^^^ ^^^
->x : T
->  : ^
->x : number
->  : ^^^^^^
-
-        return cb;
->cb : { new (x: T): string; new (x: number): T; }
->   : ^^^^^^^^^^^^^^^^^^^^^^^^^^^^^^^^^^^^^^^^^^^
-    }
-
-    var a: { new <T>(x: T): T };
->a : new <T>(x: T) => T
->  : ^^^^^ ^^^^^ ^^^^^ 
->x : T
->  : ^
-
-    var r6 = foo5(a); // ok
->r6 : { new (x: unknown): string; new (x: number): unknown; }
->   : ^^^^^^^^^^^^^^^^^^^^^^^^^^^^^^^^^^^^^^^^^^^^^^^^^^^^^^^
->foo5(a) : { new (x: unknown): string; new (x: number): unknown; }
->        : ^^^^^^^^^^^^^^^^^^^^^^^^^^^^^^^^^^^^^^^^^^^^^^^^^^^^^^^
->foo5 : <T>(cb: { new (x: T): string; new (x: number): T; }) => { new (x: T): string; new (x: number): T; }
->     : ^^^^^^^^^^^^^^^^^^^^^^^^^^^^^^^^^^^^^^^^^^^^^^^^^^^^^^^^^^^^^^^^^^^^^^^^^^^^^^^^^^^^^^^^^^^^^^^^^^^
->a : new <T>(x: T) => T
->  : ^^^^^^^^^^^^^^^^^^
-
-    function foo6<T>(cb: { new(x: T): string; new(x: T, y?: T): string }) {
->foo6 : <T>(cb: { new (x: T): string; new (x: T, y?: T): string; }) => { new (x: T): string; new (x: T, y?: T): string; }
->     : ^ ^^^^^^                                                  ^^^^^^^^^^^^^^^ ^^^      ^^^^^^^^^^ ^^^^^^ ^^^      ^^^
->cb : { new (x: T): string; new (x: T, y?: T): string; }
->   : ^^^^^^^^^^ ^^^      ^^^^^^^^^^ ^^^^^^ ^^^      ^^^
->x : T
->  : ^
->x : T
-<<<<<<< HEAD
->y : T | undefined
-
-        return cb;
->cb : { new (x: T): string; new (x: T, y?: T | undefined): string; }
-=======
->  : ^
->y : T
->  : ^
-
-        return cb;
->cb : { new (x: T): string; new (x: T, y?: T): string; }
->   : ^^^^^^^^^^^^^^^^^^^^^^^^^^^^^^^^^^^^^^^^^^^^^^^^^^
->>>>>>> 12402f26
-    }
-
-    var b: { new <T>(x: T, y: T): string };
->b : new <T>(x: T, y: T) => string
->  : ^^^^^ ^^^^^ ^^^^^ ^^^^^      
->x : T
->  : ^
->y : T
->  : ^
-
-    var r10 = foo6(b); // error
->r10 : { new (x: unknown): string; new (x: unknown, y?: unknown): string; }
->    : ^^^^^^^^^^^^^^^^^^^^^^^^^^^^^^^^^^^^^^^^^^^^^^^^^^^^^^^^^^^^^^^^^^^^
->foo6(b) : { new (x: unknown): string; new (x: unknown, y?: unknown): string; }
-<<<<<<< HEAD
->foo6 : <T>(cb: { new (x: T): string; new (x: T, y?: T | undefined): string; }) => { new (x: T): string; new (x: T, y?: T | undefined): string; }
-=======
->        : ^^^^^^^^^^^^^^^^^^^^^^^^^^^^^^^^^^^^^^^^^^^^^^^^^^^^^^^^^^^^^^^^^^^^
->foo6 : <T>(cb: { new (x: T): string; new (x: T, y?: T): string; }) => { new (x: T): string; new (x: T, y?: T): string; }
->     : ^^^^^^^^^^^^^^^^^^^^^^^^^^^^^^^^^^^^^^^^^^^^^^^^^^^^^^^^^^^^^^^^^^^^^^^^^^^^^^^^^^^^^^^^^^^^^^^^^^^^^^^^^^^^^^^^^
->>>>>>> 12402f26
->b : new <T>(x: T, y: T) => string
->  : ^^^^^^^^^^^^^^^^^^^^^^^^^^^^^
-
-    function foo7<T>(x:T, cb: { new(x: T): string; new(x: T, y?: T): string }) {
->foo7 : <T>(x: T, cb: { new (x: T): string; new (x: T, y?: T): string; }) => { new (x: T): string; new (x: T, y?: T): string; }
->     : ^ ^^^^^ ^^^^^^                                                  ^^^^^^^^^^^^^^^ ^^^      ^^^^^^^^^^ ^^^^^^ ^^^      ^^^
->x : T
->  : ^
->cb : { new (x: T): string; new (x: T, y?: T): string; }
->   : ^^^^^^^^^^ ^^^      ^^^^^^^^^^ ^^^^^^ ^^^      ^^^
->x : T
->  : ^
->x : T
-<<<<<<< HEAD
->y : T | undefined
-
-        return cb;
->cb : { new (x: T): string; new (x: T, y?: T | undefined): string; }
-=======
->  : ^
->y : T
->  : ^
-
-        return cb;
->cb : { new (x: T): string; new (x: T, y?: T): string; }
->   : ^^^^^^^^^^^^^^^^^^^^^^^^^^^^^^^^^^^^^^^^^^^^^^^^^^
->>>>>>> 12402f26
-    }
-
-    var r13 = foo7(1, a); // ok
->r13 : { new (x: unknown): string; new (x: unknown, y?: unknown): string; }
->    : ^^^^^^^^^^^^^^^^^^^^^^^^^^^^^^^^^^^^^^^^^^^^^^^^^^^^^^^^^^^^^^^^^^^^
->foo7(1, a) : { new (x: unknown): string; new (x: unknown, y?: unknown): string; }
-<<<<<<< HEAD
->foo7 : <T>(x: T, cb: { new (x: T): string; new (x: T, y?: T | undefined): string; }) => { new (x: T): string; new (x: T, y?: T | undefined): string; }
-=======
->           : ^^^^^^^^^^^^^^^^^^^^^^^^^^^^^^^^^^^^^^^^^^^^^^^^^^^^^^^^^^^^^^^^^^^^
->foo7 : <T>(x: T, cb: { new (x: T): string; new (x: T, y?: T): string; }) => { new (x: T): string; new (x: T, y?: T): string; }
->     : ^^^^^^^^^^^^^^^^^^^^^^^^^^^^^^^^^^^^^^^^^^^^^^^^^^^^^^^^^^^^^^^^^^^^^^^^^^^^^^^^^^^^^^^^^^^^^^^^^^^^^^^^^^^^^^^^^^^^^^^
->>>>>>> 12402f26
->1 : 1
->  : ^
->a : new <T>(x: T) => T
->  : ^^^^^^^^^^^^^^^^^^
-
-    var c: { new<T>(x: T): number; new<T>(x: number): T; }
->c : { new <T>(x: T): number; new <T_1>(x: number): T_1; }
->  : ^^^^^^^ ^^^^^ ^^^      ^^^^^^^   ^^^^^      ^^^^^^^^^
->x : T
->  : ^
->x : number
->  : ^^^^^^
-
-    var r14 = foo7(1, c); // ok
->r14 : { new (x: unknown): string; new (x: unknown, y?: unknown): string; }
->    : ^^^^^^^^^^^^^^^^^^^^^^^^^^^^^^^^^^^^^^^^^^^^^^^^^^^^^^^^^^^^^^^^^^^^
->foo7(1, c) : { new (x: unknown): string; new (x: unknown, y?: unknown): string; }
-<<<<<<< HEAD
->foo7 : <T>(x: T, cb: { new (x: T): string; new (x: T, y?: T | undefined): string; }) => { new (x: T): string; new (x: T, y?: T | undefined): string; }
-=======
->           : ^^^^^^^^^^^^^^^^^^^^^^^^^^^^^^^^^^^^^^^^^^^^^^^^^^^^^^^^^^^^^^^^^^^^
->foo7 : <T>(x: T, cb: { new (x: T): string; new (x: T, y?: T): string; }) => { new (x: T): string; new (x: T, y?: T): string; }
->     : ^^^^^^^^^^^^^^^^^^^^^^^^^^^^^^^^^^^^^^^^^^^^^^^^^^^^^^^^^^^^^^^^^^^^^^^^^^^^^^^^^^^^^^^^^^^^^^^^^^^^^^^^^^^^^^^^^^^^^^^
->>>>>>> 12402f26
->1 : 1
->  : ^
->c : { new <T>(x: T): number; new <T_1>(x: number): T_1; }
->  : ^^^^^^^^^^^^^^^^^^^^^^^^^^^^^^^^^^^^^^^^^^^^^^^^^^^^^
-}
+//// [tests/cases/conformance/types/typeRelationships/typeInference/genericCallWithOverloadedConstructorTypedArguments2.ts] ////
+
+=== genericCallWithOverloadedConstructorTypedArguments2.ts ===
+// Function typed arguments with multiple signatures must be passed an implementation that matches all of them
+// Inferences are made quadratic-pairwise to and from these overload sets
+
+module NonGenericParameter {
+>NonGenericParameter : typeof NonGenericParameter
+>                    : ^^^^^^^^^^^^^^^^^^^^^^^^^^
+
+    var a: {
+>a : { new (x: boolean): boolean; new (x: string): string; }
+>  : ^^^^^^^^^^       ^^^       ^^^^^^^^^^      ^^^      ^^^
+
+        new(x: boolean): boolean;
+>x : boolean
+>  : ^^^^^^^
+
+        new(x: string): string;
+>x : string
+>  : ^^^^^^
+    }
+
+    function foo4(cb: typeof a) {
+>foo4 : (cb: typeof a) => { new (x: boolean): boolean; new (x: string): string; }
+>     : ^^^^^        ^^^^^^^^^^^^^^^^^^^^^^^^^^^^^^^^^^^^^^^^^^^^^^^^^^^^^^^^^^^^
+>cb : { new (x: boolean): boolean; new (x: string): string; }
+>   : ^^^^^^^^^^^^^^^^^^^^^^^^^^^^^^^^^^^^^^^^^^^^^^^^^^^^^^^
+>a : { new (x: boolean): boolean; new (x: string): string; }
+>  : ^^^^^^^^^^^^^^^^^^^^^^^^^^^^^^^^^^^^^^^^^^^^^^^^^^^^^^^
+
+        return cb;
+>cb : { new (x: boolean): boolean; new (x: string): string; }
+>   : ^^^^^^^^^^^^^^^^^^^^^^^^^^^^^^^^^^^^^^^^^^^^^^^^^^^^^^^
+    }
+
+    var b: { new <T, U>(x: T): U }
+>b : new <T, U>(x: T) => U
+>  : ^^^^^ ^^ ^^^^^ ^^^^^ 
+>x : T
+>  : ^
+
+    var r3 = foo4(b); // ok
+>r3 : { new (x: boolean): boolean; new (x: string): string; }
+>   : ^^^^^^^^^^^^^^^^^^^^^^^^^^^^^^^^^^^^^^^^^^^^^^^^^^^^^^^
+>foo4(b) : { new (x: boolean): boolean; new (x: string): string; }
+>        : ^^^^^^^^^^^^^^^^^^^^^^^^^^^^^^^^^^^^^^^^^^^^^^^^^^^^^^^
+>foo4 : (cb: { new (x: boolean): boolean; new (x: string): string; }) => { new (x: boolean): boolean; new (x: string): string; }
+>     : ^^^^^^^^^^^^^^^^^^^^^^^^^^^^^^^^^^^^^^^^^^^^^^^^^^^^^^^^^^^^^^^^^^^^^^^^^^^^^^^^^^^^^^^^^^^^^^^^^^^^^^^^^^^^^^^^^^^^^^^^
+>b : new <T, U>(x: T) => U
+>  : ^^^^^^^^^^^^^^^^^^^^^
+}
+
+module GenericParameter {
+>GenericParameter : typeof GenericParameter
+>                 : ^^^^^^^^^^^^^^^^^^^^^^^
+
+    function foo5<T>(cb: { new(x: T): string; new(x: number): T }) {
+>foo5 : <T>(cb: { new (x: T): string; new (x: number): T; }) => { new (x: T): string; new (x: number): T; }
+>     : ^ ^^^^^^                                           ^^^^^^^^^^^^^^^ ^^^      ^^^^^^^^^^      ^^^ ^^^
+>cb : { new (x: T): string; new (x: number): T; }
+>   : ^^^^^^^^^^ ^^^      ^^^^^^^^^^      ^^^ ^^^
+>x : T
+>  : ^
+>x : number
+>  : ^^^^^^
+
+        return cb;
+>cb : { new (x: T): string; new (x: number): T; }
+>   : ^^^^^^^^^^^^^^^^^^^^^^^^^^^^^^^^^^^^^^^^^^^
+    }
+
+    var a: { new <T>(x: T): T };
+>a : new <T>(x: T) => T
+>  : ^^^^^ ^^^^^ ^^^^^ 
+>x : T
+>  : ^
+
+    var r6 = foo5(a); // ok
+>r6 : { new (x: unknown): string; new (x: number): unknown; }
+>   : ^^^^^^^^^^^^^^^^^^^^^^^^^^^^^^^^^^^^^^^^^^^^^^^^^^^^^^^
+>foo5(a) : { new (x: unknown): string; new (x: number): unknown; }
+>        : ^^^^^^^^^^^^^^^^^^^^^^^^^^^^^^^^^^^^^^^^^^^^^^^^^^^^^^^
+>foo5 : <T>(cb: { new (x: T): string; new (x: number): T; }) => { new (x: T): string; new (x: number): T; }
+>     : ^^^^^^^^^^^^^^^^^^^^^^^^^^^^^^^^^^^^^^^^^^^^^^^^^^^^^^^^^^^^^^^^^^^^^^^^^^^^^^^^^^^^^^^^^^^^^^^^^^^
+>a : new <T>(x: T) => T
+>  : ^^^^^^^^^^^^^^^^^^
+
+    function foo6<T>(cb: { new(x: T): string; new(x: T, y?: T): string }) {
+>foo6 : <T>(cb: { new (x: T): string; new (x: T, y?: T): string; }) => { new (x: T): string; new (x: T, y?: T): string; }
+>     : ^ ^^^^^^                                                  ^^^^^^^^^^^^^^^ ^^^      ^^^^^^^^^^ ^^^^^^ ^^^      ^^^
+>cb : { new (x: T): string; new (x: T, y?: T): string; }
+>   : ^^^^^^^^^^ ^^^      ^^^^^^^^^^ ^^^^^^ ^^^      ^^^
+>x : T
+>  : ^
+>x : T
+>  : ^
+>y : T | undefined
+>  : ^^^^^^^^^^^^^
+
+        return cb;
+>cb : { new (x: T): string; new (x: T, y?: T | undefined): string; }
+>   : ^^^^^^^^^^^^^^^^^^^^^^^^^^^^^^^^^^^^^^^^^^^^^^^^^^^^^^^^^^^^^^
+    }
+
+    var b: { new <T>(x: T, y: T): string };
+>b : new <T>(x: T, y: T) => string
+>  : ^^^^^ ^^^^^ ^^^^^ ^^^^^      
+>x : T
+>  : ^
+>y : T
+>  : ^
+
+    var r10 = foo6(b); // error
+>r10 : { new (x: unknown): string; new (x: unknown, y?: unknown): string; }
+>    : ^^^^^^^^^^^^^^^^^^^^^^^^^^^^^^^^^^^^^^^^^^^^^^^^^^^^^^^^^^^^^^^^^^^^
+>foo6(b) : { new (x: unknown): string; new (x: unknown, y?: unknown): string; }
+>        : ^^^^^^^^^^^^^^^^^^^^^^^^^^^^^^^^^^^^^^^^^^^^^^^^^^^^^^^^^^^^^^^^^^^^
+>foo6 : <T>(cb: { new (x: T): string; new (x: T, y?: T | undefined): string; }) => { new (x: T): string; new (x: T, y?: T | undefined): string; }
+>     : ^^^^^^^^^^^^^^^^^^^^^^^^^^^^^^^^^^^^^^^^^^^^^^^^^^^^^^^^^^^^^^^^^^^^^^^^^^^^^^^^^^^^^^^^^^^^^^^^^^^^^^^^^^^^^^^^^^^^^^^^^^^^^^^^^^^^^^^^^
+>b : new <T>(x: T, y: T) => string
+>  : ^^^^^^^^^^^^^^^^^^^^^^^^^^^^^
+
+    function foo7<T>(x:T, cb: { new(x: T): string; new(x: T, y?: T): string }) {
+>foo7 : <T>(x: T, cb: { new (x: T): string; new (x: T, y?: T): string; }) => { new (x: T): string; new (x: T, y?: T): string; }
+>     : ^ ^^^^^ ^^^^^^                                                  ^^^^^^^^^^^^^^^ ^^^      ^^^^^^^^^^ ^^^^^^ ^^^      ^^^
+>x : T
+>  : ^
+>cb : { new (x: T): string; new (x: T, y?: T): string; }
+>   : ^^^^^^^^^^ ^^^      ^^^^^^^^^^ ^^^^^^ ^^^      ^^^
+>x : T
+>  : ^
+>x : T
+>  : ^
+>y : T | undefined
+>  : ^^^^^^^^^^^^^
+
+        return cb;
+>cb : { new (x: T): string; new (x: T, y?: T | undefined): string; }
+>   : ^^^^^^^^^^^^^^^^^^^^^^^^^^^^^^^^^^^^^^^^^^^^^^^^^^^^^^^^^^^^^^
+    }
+
+    var r13 = foo7(1, a); // ok
+>r13 : { new (x: unknown): string; new (x: unknown, y?: unknown): string; }
+>    : ^^^^^^^^^^^^^^^^^^^^^^^^^^^^^^^^^^^^^^^^^^^^^^^^^^^^^^^^^^^^^^^^^^^^
+>foo7(1, a) : { new (x: unknown): string; new (x: unknown, y?: unknown): string; }
+>           : ^^^^^^^^^^^^^^^^^^^^^^^^^^^^^^^^^^^^^^^^^^^^^^^^^^^^^^^^^^^^^^^^^^^^
+>foo7 : <T>(x: T, cb: { new (x: T): string; new (x: T, y?: T | undefined): string; }) => { new (x: T): string; new (x: T, y?: T | undefined): string; }
+>     : ^^^^^^^^^^^^^^^^^^^^^^^^^^^^^^^^^^^^^^^^^^^^^^^^^^^^^^^^^^^^^^^^^^^^^^^^^^^^^^^^^^^^^^^^^^^^^^^^^^^^^^^^^^^^^^^^^^^^^^^^^^^^^^^^^^^^^^^^^^^^^^^
+>1 : 1
+>  : ^
+>a : new <T>(x: T) => T
+>  : ^^^^^^^^^^^^^^^^^^
+
+    var c: { new<T>(x: T): number; new<T>(x: number): T; }
+>c : { new <T>(x: T): number; new <T_1>(x: number): T_1; }
+>  : ^^^^^^^ ^^^^^ ^^^      ^^^^^^^   ^^^^^      ^^^^^^^^^
+>x : T
+>  : ^
+>x : number
+>  : ^^^^^^
+
+    var r14 = foo7(1, c); // ok
+>r14 : { new (x: unknown): string; new (x: unknown, y?: unknown): string; }
+>    : ^^^^^^^^^^^^^^^^^^^^^^^^^^^^^^^^^^^^^^^^^^^^^^^^^^^^^^^^^^^^^^^^^^^^
+>foo7(1, c) : { new (x: unknown): string; new (x: unknown, y?: unknown): string; }
+>           : ^^^^^^^^^^^^^^^^^^^^^^^^^^^^^^^^^^^^^^^^^^^^^^^^^^^^^^^^^^^^^^^^^^^^
+>foo7 : <T>(x: T, cb: { new (x: T): string; new (x: T, y?: T | undefined): string; }) => { new (x: T): string; new (x: T, y?: T | undefined): string; }
+>     : ^^^^^^^^^^^^^^^^^^^^^^^^^^^^^^^^^^^^^^^^^^^^^^^^^^^^^^^^^^^^^^^^^^^^^^^^^^^^^^^^^^^^^^^^^^^^^^^^^^^^^^^^^^^^^^^^^^^^^^^^^^^^^^^^^^^^^^^^^^^^^^^
+>1 : 1
+>  : ^
+>c : { new <T>(x: T): number; new <T_1>(x: number): T_1; }
+>  : ^^^^^^^^^^^^^^^^^^^^^^^^^^^^^^^^^^^^^^^^^^^^^^^^^^^^^
+}