//// [tests/cases/conformance/jsx/tsxStatelessFunctionComponentOverload6.tsx] ////

=== file.tsx ===
import React = require('react')
>React : typeof React
>      : ^^^^^^^^^^^^

export interface ClickableProps {
    children?: string;
<<<<<<< HEAD
>children : string | undefined

    className?: string;
>className : string | undefined
=======
>children : string
>         : ^^^^^^

    className?: string;
>className : string
>          : ^^^^^^
>>>>>>> 12402f26
}

export interface ButtonProps extends ClickableProps {
    onClick: React.MouseEventHandler<any>;
>onClick : React.MouseEventHandler<any>
>        : ^^^^^^^^^^^^^^^^^^^^^^^^^^^^
>React : any
>      : ^^^
}

export interface LinkProps extends ClickableProps {
    to: string;
>to : string
>   : ^^^^^^
}

export interface HyphenProps extends ClickableProps {
    "data-format": string;
>"data-format" : string
>              : ^^^^^^
}

let obj = {
>obj : { children: string; to: string; }
>    : ^^^^^^^^^^^^^^^^^^^^^^^^^^^^^^^^^
>{    children: "hi",    to: "boo"} : { children: string; to: string; }
>                                   : ^^^^^^^^^^^^^^^^^^^^^^^^^^^^^^^^^

    children: "hi",
>children : string
>         : ^^^^^^
>"hi" : "hi"
>     : ^^^^

    to: "boo"
>to : string
>   : ^^^^^^
>"boo" : "boo"
>      : ^^^^^
}
let obj1: any;
>obj1 : any

let obj2 = {
>obj2 : { onClick: () => void; }
>     : ^^^^^^^^^^^^^^^^^^^^^^^^
>{    onClick: () => {}} : { onClick: () => void; }
>                        : ^^^^^^^^^^^^^^^^^^^^^^^^

    onClick: () => {}
>onClick : () => void
>        : ^^^^^^^^^^
>() => {} : () => void
>         : ^^^^^^^^^^
}

export function MainButton(buttonProps: ButtonProps): JSX.Element;
>MainButton : { (buttonProps: ButtonProps): JSX.Element; (linkProps: LinkProps): JSX.Element; (hyphenProps: HyphenProps): JSX.Element; }
>           : ^^^^^^^^^^^^^^^^           ^^^           ^^^^^^^^^^^^^^^^^^^^^^^^^^^^^^^^^^^^^^^^^^^^^^^^^^^^^^^^^^^^^^^^^^^^^^^^^^^^^^^^^
>buttonProps : ButtonProps
>            : ^^^^^^^^^^^
>JSX : any
>    : ^^^

export function MainButton(linkProps: LinkProps): JSX.Element;
>MainButton : { (buttonProps: ButtonProps): JSX.Element; (linkProps: LinkProps): JSX.Element; (hyphenProps: HyphenProps): JSX.Element; }
>           : ^^^^^^^^^^^^^^^^^^^^^^^^^^^^^^^^^^^^^^^^^^^^^^^^^^^^^^^         ^^^           ^^^^^^^^^^^^^^^^^^^^^^^^^^^^^^^^^^^^^^^^^^^^
>linkProps : LinkProps
>          : ^^^^^^^^^
>JSX : any
>    : ^^^

export function MainButton(hyphenProps: HyphenProps): JSX.Element;
>MainButton : { (buttonProps: ButtonProps): JSX.Element; (linkProps: LinkProps): JSX.Element; (hyphenProps: HyphenProps): JSX.Element; }
>           : ^^^^^^^^^^^^^^^^^^^^^^^^^^^^^^^^^^^^^^^^^^^^^^^^^^^^^^^^^^^^^^^^^^^^^^^^^^^^^^^^^^^^^^^^^^^^^^           ^^^           ^^^
>hyphenProps : HyphenProps
>            : ^^^^^^^^^^^
>JSX : any
>    : ^^^

export function MainButton(props: ButtonProps | LinkProps | HyphenProps): JSX.Element {
>MainButton : { (buttonProps: ButtonProps): JSX.Element; (linkProps: LinkProps): JSX.Element; (hyphenProps: HyphenProps): JSX.Element; }
>           : ^^^^^^^^^^^^^^^^^^^^^^^^^^^^^^^^^^^^^^^^^^^^^^^^^^^^^^^^^^^^^^^^^^^^^^^^^^^^^^^^^^^^^^^^^^^^^^^^^^^^^^^^^^^^^^^^^^^^^^^^^^
>props : ButtonProps | LinkProps | HyphenProps
>      : ^^^^^^^^^^^^^^^^^^^^^^^^^^^^^^^^^^^^^
>JSX : any
>    : ^^^

    const linkProps = props as LinkProps;
>linkProps : LinkProps
>          : ^^^^^^^^^
>props as LinkProps : LinkProps
>                   : ^^^^^^^^^
>props : ButtonProps | LinkProps | HyphenProps
>      : ^^^^^^^^^^^^^^^^^^^^^^^^^^^^^^^^^^^^^

    if(linkProps.to) {
>linkProps.to : string
>             : ^^^^^^
>linkProps : LinkProps
>          : ^^^^^^^^^
>to : string
>   : ^^^^^^

        return this._buildMainLink(props);
>this._buildMainLink(props) : any
>this._buildMainLink : any
>this : any
>     : ^^^
>_buildMainLink : any
>               : ^^^
>props : ButtonProps | LinkProps | HyphenProps
>      : ^^^^^^^^^^^^^^^^^^^^^^^^^^^^^^^^^^^^^
    }

    return this._buildMainButton(props);
>this._buildMainButton(props) : any
>this._buildMainButton : any
>this : any
>     : ^^^
>_buildMainButton : any
>                 : ^^^
>props : ButtonProps | LinkProps | HyphenProps
>      : ^^^^^^^^^^^^^^^^^^^^^^^^^^^^^^^^^^^^^
}

// OK
const b0 = <MainButton to='/some/path'>GO</MainButton>;
>b0 : JSX.Element
>   : ^^^^^^^^^^^
><MainButton to='/some/path'>GO</MainButton> : JSX.Element
>                                            : ^^^^^^^^^^^
>MainButton : { (buttonProps: ButtonProps): JSX.Element; (linkProps: LinkProps): JSX.Element; (hyphenProps: HyphenProps): JSX.Element; }
>           : ^^^^^^^^^^^^^^^^^^^^^^^^^^^^^^^^^^^^^^^^^^^^^^^^^^^^^^^^^^^^^^^^^^^^^^^^^^^^^^^^^^^^^^^^^^^^^^^^^^^^^^^^^^^^^^^^^^^^^^^^^^
>to : string
>   : ^^^^^^
>MainButton : { (buttonProps: ButtonProps): JSX.Element; (linkProps: LinkProps): JSX.Element; (hyphenProps: HyphenProps): JSX.Element; }
>           : ^^^^^^^^^^^^^^^^^^^^^^^^^^^^^^^^^^^^^^^^^^^^^^^^^^^^^^^^^^^^^^^^^^^^^^^^^^^^^^^^^^^^^^^^^^^^^^^^^^^^^^^^^^^^^^^^^^^^^^^^^^

const b1 = <MainButton onClick={(e) => {}}>Hello world</MainButton>;
>b1 : JSX.Element
>   : ^^^^^^^^^^^
><MainButton onClick={(e) => {}}>Hello world</MainButton> : JSX.Element
>                                                         : ^^^^^^^^^^^
>MainButton : { (buttonProps: ButtonProps): JSX.Element; (linkProps: LinkProps): JSX.Element; (hyphenProps: HyphenProps): JSX.Element; }
>           : ^^^^^^^^^^^^^^^^^^^^^^^^^^^^^^^^^^^^^^^^^^^^^^^^^^^^^^^^^^^^^^^^^^^^^^^^^^^^^^^^^^^^^^^^^^^^^^^^^^^^^^^^^^^^^^^^^^^^^^^^^^
>onClick : (e: React.MouseEvent<any>) => void
>        : ^^^^^^^^^^^^^^^^^^^^^^^^^^^^^^^^^^
>(e) => {} : (e: React.MouseEvent<any>) => void
>          : ^^^^^^^^^^^^^^^^^^^^^^^^^^^^^^^^^^
>e : React.MouseEvent<any>
>  : ^^^^^^^^^^^^^^^^^^^^^
>MainButton : { (buttonProps: ButtonProps): JSX.Element; (linkProps: LinkProps): JSX.Element; (hyphenProps: HyphenProps): JSX.Element; }
>           : ^^^^^^^^^^^^^^^^^^^^^^^^^^^^^^^^^^^^^^^^^^^^^^^^^^^^^^^^^^^^^^^^^^^^^^^^^^^^^^^^^^^^^^^^^^^^^^^^^^^^^^^^^^^^^^^^^^^^^^^^^^

const b2 = <MainButton {...obj} />;
>b2 : JSX.Element
>   : ^^^^^^^^^^^
><MainButton {...obj} /> : JSX.Element
>                        : ^^^^^^^^^^^
>MainButton : { (buttonProps: ButtonProps): JSX.Element; (linkProps: LinkProps): JSX.Element; (hyphenProps: HyphenProps): JSX.Element; }
>           : ^^^^^^^^^^^^^^^^^^^^^^^^^^^^^^^^^^^^^^^^^^^^^^^^^^^^^^^^^^^^^^^^^^^^^^^^^^^^^^^^^^^^^^^^^^^^^^^^^^^^^^^^^^^^^^^^^^^^^^^^^^
>obj : { children: string; to: string; }
>    : ^^^^^^^^^^^^^^^^^^^^^^^^^^^^^^^^^

const b3 = <MainButton {...{to: 10000}} {...obj} />;
>b3 : JSX.Element
>   : ^^^^^^^^^^^
><MainButton {...{to: 10000}} {...obj} /> : JSX.Element
>                                         : ^^^^^^^^^^^
>MainButton : { (buttonProps: ButtonProps): JSX.Element; (linkProps: LinkProps): JSX.Element; (hyphenProps: HyphenProps): JSX.Element; }
>           : ^^^^^^^^^^^^^^^^^^^^^^^^^^^^^^^^^^^^^^^^^^^^^^^^^^^^^^^^^^^^^^^^^^^^^^^^^^^^^^^^^^^^^^^^^^^^^^^^^^^^^^^^^^^^^^^^^^^^^^^^^^
>{to: 10000} : { to: number; }
>            : ^^^^^^^^^^^^^^^
>to : number
>   : ^^^^^^
>10000 : 10000
>      : ^^^^^
>obj : { children: string; to: string; }
>    : ^^^^^^^^^^^^^^^^^^^^^^^^^^^^^^^^^

const b4 = <MainButton {...obj1} />;  // any; just pick the first overload
>b4 : JSX.Element
>   : ^^^^^^^^^^^
><MainButton {...obj1} /> : JSX.Element
>                         : ^^^^^^^^^^^
>MainButton : { (buttonProps: ButtonProps): JSX.Element; (linkProps: LinkProps): JSX.Element; (hyphenProps: HyphenProps): JSX.Element; }
>           : ^^^^^^^^^^^^^^^^^^^^^^^^^^^^^^^^^^^^^^^^^^^^^^^^^^^^^^^^^^^^^^^^^^^^^^^^^^^^^^^^^^^^^^^^^^^^^^^^^^^^^^^^^^^^^^^^^^^^^^^^^^
>obj1 : any

const b5 = <MainButton {...obj1} to="/to/somewhere" />;  // should pick the second overload
>b5 : JSX.Element
>   : ^^^^^^^^^^^
><MainButton {...obj1} to="/to/somewhere" /> : JSX.Element
>                                            : ^^^^^^^^^^^
>MainButton : { (buttonProps: ButtonProps): JSX.Element; (linkProps: LinkProps): JSX.Element; (hyphenProps: HyphenProps): JSX.Element; }
>           : ^^^^^^^^^^^^^^^^^^^^^^^^^^^^^^^^^^^^^^^^^^^^^^^^^^^^^^^^^^^^^^^^^^^^^^^^^^^^^^^^^^^^^^^^^^^^^^^^^^^^^^^^^^^^^^^^^^^^^^^^^^
>obj1 : any
>to : string
>   : ^^^^^^

const b6 = <MainButton {...obj2} />;
>b6 : JSX.Element
>   : ^^^^^^^^^^^
><MainButton {...obj2} /> : JSX.Element
>                         : ^^^^^^^^^^^
>MainButton : { (buttonProps: ButtonProps): JSX.Element; (linkProps: LinkProps): JSX.Element; (hyphenProps: HyphenProps): JSX.Element; }
>           : ^^^^^^^^^^^^^^^^^^^^^^^^^^^^^^^^^^^^^^^^^^^^^^^^^^^^^^^^^^^^^^^^^^^^^^^^^^^^^^^^^^^^^^^^^^^^^^^^^^^^^^^^^^^^^^^^^^^^^^^^^^
>obj2 : { onClick: () => void; }
>     : ^^^^^^^^^^^^^^^^^^^^^^^^

const b7 = <MainButton {...{onClick: () => { console.log("hi") }}} />;
>b7 : JSX.Element
>   : ^^^^^^^^^^^
><MainButton {...{onClick: () => { console.log("hi") }}} /> : JSX.Element
>                                                           : ^^^^^^^^^^^
>MainButton : { (buttonProps: ButtonProps): JSX.Element; (linkProps: LinkProps): JSX.Element; (hyphenProps: HyphenProps): JSX.Element; }
>           : ^^^^^^^^^^^^^^^^^^^^^^^^^^^^^^^^^^^^^^^^^^^^^^^^^^^^^^^^^^^^^^^^^^^^^^^^^^^^^^^^^^^^^^^^^^^^^^^^^^^^^^^^^^^^^^^^^^^^^^^^^^
>{onClick: () => { console.log("hi") }} : { onClick: () => void; }
>                                       : ^^^^^^^^^^^^^^^^^^^^^^^^
>onClick : () => void
>        : ^^^^^^^^^^
>() => { console.log("hi") } : () => void
>                            : ^^^^^^^^^^
>console.log("hi") : void
>                  : ^^^^
>console.log : (message?: any, ...optionalParams: any[]) => void
>            : ^^^^^^^^^^^^^^^^^^^^^^^^^^^^^^^^^^^^^^^^^^^^^^^^^
>console : Console
>        : ^^^^^^^
>log : (message?: any, ...optionalParams: any[]) => void
>    : ^^^^^^^^^^^^^^^^^^^^^^^^^^^^^^^^^^^^^^^^^^^^^^^^^
>"hi" : "hi"
>     : ^^^^

const b8 = <MainButton {...{onClick() {}}} />;  // OK; method declaration get retained (See GitHub #13365)
>b8 : JSX.Element
>   : ^^^^^^^^^^^
><MainButton {...{onClick() {}}} /> : JSX.Element
>                                   : ^^^^^^^^^^^
>MainButton : { (buttonProps: ButtonProps): JSX.Element; (linkProps: LinkProps): JSX.Element; (hyphenProps: HyphenProps): JSX.Element; }
>           : ^^^^^^^^^^^^^^^^^^^^^^^^^^^^^^^^^^^^^^^^^^^^^^^^^^^^^^^^^^^^^^^^^^^^^^^^^^^^^^^^^^^^^^^^^^^^^^^^^^^^^^^^^^^^^^^^^^^^^^^^^^
>{onClick() {}} : { onClick(): void; }
>               : ^^^^^^^^^^^^^^^^^^^^
>onClick : () => void
>        : ^^^^^^^^^^

const b9 = <MainButton to='/some/path' extra-prop>GO</MainButton>;
>b9 : JSX.Element
>   : ^^^^^^^^^^^
><MainButton to='/some/path' extra-prop>GO</MainButton> : JSX.Element
>                                                       : ^^^^^^^^^^^
>MainButton : { (buttonProps: ButtonProps): JSX.Element; (linkProps: LinkProps): JSX.Element; (hyphenProps: HyphenProps): JSX.Element; }
>           : ^^^^^^^^^^^^^^^^^^^^^^^^^^^^^^^^^^^^^^^^^^^^^^^^^^^^^^^^^^^^^^^^^^^^^^^^^^^^^^^^^^^^^^^^^^^^^^^^^^^^^^^^^^^^^^^^^^^^^^^^^^
>to : string
>   : ^^^^^^
>extra-prop : true
>           : ^^^^
>MainButton : { (buttonProps: ButtonProps): JSX.Element; (linkProps: LinkProps): JSX.Element; (hyphenProps: HyphenProps): JSX.Element; }
>           : ^^^^^^^^^^^^^^^^^^^^^^^^^^^^^^^^^^^^^^^^^^^^^^^^^^^^^^^^^^^^^^^^^^^^^^^^^^^^^^^^^^^^^^^^^^^^^^^^^^^^^^^^^^^^^^^^^^^^^^^^^^

const b10 = <MainButton to='/some/path' children="hi" ></MainButton>;
>b10 : JSX.Element
>    : ^^^^^^^^^^^
><MainButton to='/some/path' children="hi" ></MainButton> : JSX.Element
>                                                         : ^^^^^^^^^^^
>MainButton : { (buttonProps: ButtonProps): JSX.Element; (linkProps: LinkProps): JSX.Element; (hyphenProps: HyphenProps): JSX.Element; }
>           : ^^^^^^^^^^^^^^^^^^^^^^^^^^^^^^^^^^^^^^^^^^^^^^^^^^^^^^^^^^^^^^^^^^^^^^^^^^^^^^^^^^^^^^^^^^^^^^^^^^^^^^^^^^^^^^^^^^^^^^^^^^
>to : string
>   : ^^^^^^
>children : string
>         : ^^^^^^
>MainButton : { (buttonProps: ButtonProps): JSX.Element; (linkProps: LinkProps): JSX.Element; (hyphenProps: HyphenProps): JSX.Element; }
>           : ^^^^^^^^^^^^^^^^^^^^^^^^^^^^^^^^^^^^^^^^^^^^^^^^^^^^^^^^^^^^^^^^^^^^^^^^^^^^^^^^^^^^^^^^^^^^^^^^^^^^^^^^^^^^^^^^^^^^^^^^^^

const b11 = <MainButton onClick={(e) => {}} className="hello" data-format>Hello world</MainButton>;
>b11 : JSX.Element
>    : ^^^^^^^^^^^
><MainButton onClick={(e) => {}} className="hello" data-format>Hello world</MainButton> : JSX.Element
>                                                                                       : ^^^^^^^^^^^
>MainButton : { (buttonProps: ButtonProps): JSX.Element; (linkProps: LinkProps): JSX.Element; (hyphenProps: HyphenProps): JSX.Element; }
>           : ^^^^^^^^^^^^^^^^^^^^^^^^^^^^^^^^^^^^^^^^^^^^^^^^^^^^^^^^^^^^^^^^^^^^^^^^^^^^^^^^^^^^^^^^^^^^^^^^^^^^^^^^^^^^^^^^^^^^^^^^^^
>onClick : (e: React.MouseEvent<any>) => void
>        : ^^^^^^^^^^^^^^^^^^^^^^^^^^^^^^^^^^
>(e) => {} : (e: React.MouseEvent<any>) => void
>          : ^^^^^^^^^^^^^^^^^^^^^^^^^^^^^^^^^^
>e : React.MouseEvent<any>
>  : ^^^^^^^^^^^^^^^^^^^^^
>className : string
>          : ^^^^^^
>data-format : true
>            : ^^^^
>MainButton : { (buttonProps: ButtonProps): JSX.Element; (linkProps: LinkProps): JSX.Element; (hyphenProps: HyphenProps): JSX.Element; }
>           : ^^^^^^^^^^^^^^^^^^^^^^^^^^^^^^^^^^^^^^^^^^^^^^^^^^^^^^^^^^^^^^^^^^^^^^^^^^^^^^^^^^^^^^^^^^^^^^^^^^^^^^^^^^^^^^^^^^^^^^^^^^

const b12 = <MainButton data-format="Hello world" />
>b12 : JSX.Element
>    : ^^^^^^^^^^^
><MainButton data-format="Hello world" /> : JSX.Element
>                                         : ^^^^^^^^^^^
>MainButton : { (buttonProps: ButtonProps): JSX.Element; (linkProps: LinkProps): JSX.Element; (hyphenProps: HyphenProps): JSX.Element; }
>           : ^^^^^^^^^^^^^^^^^^^^^^^^^^^^^^^^^^^^^^^^^^^^^^^^^^^^^^^^^^^^^^^^^^^^^^^^^^^^^^^^^^^^^^^^^^^^^^^^^^^^^^^^^^^^^^^^^^^^^^^^^^
>data-format : string
>            : ^^^^^^



<|MERGE_RESOLUTION|>--- conflicted
+++ resolved
@@ -1,329 +1,322 @@
-//// [tests/cases/conformance/jsx/tsxStatelessFunctionComponentOverload6.tsx] ////
-
-=== file.tsx ===
-import React = require('react')
->React : typeof React
->      : ^^^^^^^^^^^^
-
-export interface ClickableProps {
-    children?: string;
-<<<<<<< HEAD
->children : string | undefined
-
-    className?: string;
->className : string | undefined
-=======
->children : string
->         : ^^^^^^
-
-    className?: string;
->className : string
->          : ^^^^^^
->>>>>>> 12402f26
-}
-
-export interface ButtonProps extends ClickableProps {
-    onClick: React.MouseEventHandler<any>;
->onClick : React.MouseEventHandler<any>
->        : ^^^^^^^^^^^^^^^^^^^^^^^^^^^^
->React : any
->      : ^^^
-}
-
-export interface LinkProps extends ClickableProps {
-    to: string;
->to : string
->   : ^^^^^^
-}
-
-export interface HyphenProps extends ClickableProps {
-    "data-format": string;
->"data-format" : string
->              : ^^^^^^
-}
-
-let obj = {
->obj : { children: string; to: string; }
->    : ^^^^^^^^^^^^^^^^^^^^^^^^^^^^^^^^^
->{    children: "hi",    to: "boo"} : { children: string; to: string; }
->                                   : ^^^^^^^^^^^^^^^^^^^^^^^^^^^^^^^^^
-
-    children: "hi",
->children : string
->         : ^^^^^^
->"hi" : "hi"
->     : ^^^^
-
-    to: "boo"
->to : string
->   : ^^^^^^
->"boo" : "boo"
->      : ^^^^^
-}
-let obj1: any;
->obj1 : any
-
-let obj2 = {
->obj2 : { onClick: () => void; }
->     : ^^^^^^^^^^^^^^^^^^^^^^^^
->{    onClick: () => {}} : { onClick: () => void; }
->                        : ^^^^^^^^^^^^^^^^^^^^^^^^
-
-    onClick: () => {}
->onClick : () => void
->        : ^^^^^^^^^^
->() => {} : () => void
->         : ^^^^^^^^^^
-}
-
-export function MainButton(buttonProps: ButtonProps): JSX.Element;
->MainButton : { (buttonProps: ButtonProps): JSX.Element; (linkProps: LinkProps): JSX.Element; (hyphenProps: HyphenProps): JSX.Element; }
->           : ^^^^^^^^^^^^^^^^           ^^^           ^^^^^^^^^^^^^^^^^^^^^^^^^^^^^^^^^^^^^^^^^^^^^^^^^^^^^^^^^^^^^^^^^^^^^^^^^^^^^^^^^
->buttonProps : ButtonProps
->            : ^^^^^^^^^^^
->JSX : any
->    : ^^^
-
-export function MainButton(linkProps: LinkProps): JSX.Element;
->MainButton : { (buttonProps: ButtonProps): JSX.Element; (linkProps: LinkProps): JSX.Element; (hyphenProps: HyphenProps): JSX.Element; }
->           : ^^^^^^^^^^^^^^^^^^^^^^^^^^^^^^^^^^^^^^^^^^^^^^^^^^^^^^^         ^^^           ^^^^^^^^^^^^^^^^^^^^^^^^^^^^^^^^^^^^^^^^^^^^
->linkProps : LinkProps
->          : ^^^^^^^^^
->JSX : any
->    : ^^^
-
-export function MainButton(hyphenProps: HyphenProps): JSX.Element;
->MainButton : { (buttonProps: ButtonProps): JSX.Element; (linkProps: LinkProps): JSX.Element; (hyphenProps: HyphenProps): JSX.Element; }
->           : ^^^^^^^^^^^^^^^^^^^^^^^^^^^^^^^^^^^^^^^^^^^^^^^^^^^^^^^^^^^^^^^^^^^^^^^^^^^^^^^^^^^^^^^^^^^^^^           ^^^           ^^^
->hyphenProps : HyphenProps
->            : ^^^^^^^^^^^
->JSX : any
->    : ^^^
-
-export function MainButton(props: ButtonProps | LinkProps | HyphenProps): JSX.Element {
->MainButton : { (buttonProps: ButtonProps): JSX.Element; (linkProps: LinkProps): JSX.Element; (hyphenProps: HyphenProps): JSX.Element; }
->           : ^^^^^^^^^^^^^^^^^^^^^^^^^^^^^^^^^^^^^^^^^^^^^^^^^^^^^^^^^^^^^^^^^^^^^^^^^^^^^^^^^^^^^^^^^^^^^^^^^^^^^^^^^^^^^^^^^^^^^^^^^^
->props : ButtonProps | LinkProps | HyphenProps
->      : ^^^^^^^^^^^^^^^^^^^^^^^^^^^^^^^^^^^^^
->JSX : any
->    : ^^^
-
-    const linkProps = props as LinkProps;
->linkProps : LinkProps
->          : ^^^^^^^^^
->props as LinkProps : LinkProps
->                   : ^^^^^^^^^
->props : ButtonProps | LinkProps | HyphenProps
->      : ^^^^^^^^^^^^^^^^^^^^^^^^^^^^^^^^^^^^^
-
-    if(linkProps.to) {
->linkProps.to : string
->             : ^^^^^^
->linkProps : LinkProps
->          : ^^^^^^^^^
->to : string
->   : ^^^^^^
-
-        return this._buildMainLink(props);
->this._buildMainLink(props) : any
->this._buildMainLink : any
->this : any
->     : ^^^
->_buildMainLink : any
->               : ^^^
->props : ButtonProps | LinkProps | HyphenProps
->      : ^^^^^^^^^^^^^^^^^^^^^^^^^^^^^^^^^^^^^
-    }
-
-    return this._buildMainButton(props);
->this._buildMainButton(props) : any
->this._buildMainButton : any
->this : any
->     : ^^^
->_buildMainButton : any
->                 : ^^^
->props : ButtonProps | LinkProps | HyphenProps
->      : ^^^^^^^^^^^^^^^^^^^^^^^^^^^^^^^^^^^^^
-}
-
-// OK
-const b0 = <MainButton to='/some/path'>GO</MainButton>;
->b0 : JSX.Element
->   : ^^^^^^^^^^^
-><MainButton to='/some/path'>GO</MainButton> : JSX.Element
->                                            : ^^^^^^^^^^^
->MainButton : { (buttonProps: ButtonProps): JSX.Element; (linkProps: LinkProps): JSX.Element; (hyphenProps: HyphenProps): JSX.Element; }
->           : ^^^^^^^^^^^^^^^^^^^^^^^^^^^^^^^^^^^^^^^^^^^^^^^^^^^^^^^^^^^^^^^^^^^^^^^^^^^^^^^^^^^^^^^^^^^^^^^^^^^^^^^^^^^^^^^^^^^^^^^^^^
->to : string
->   : ^^^^^^
->MainButton : { (buttonProps: ButtonProps): JSX.Element; (linkProps: LinkProps): JSX.Element; (hyphenProps: HyphenProps): JSX.Element; }
->           : ^^^^^^^^^^^^^^^^^^^^^^^^^^^^^^^^^^^^^^^^^^^^^^^^^^^^^^^^^^^^^^^^^^^^^^^^^^^^^^^^^^^^^^^^^^^^^^^^^^^^^^^^^^^^^^^^^^^^^^^^^^
-
-const b1 = <MainButton onClick={(e) => {}}>Hello world</MainButton>;
->b1 : JSX.Element
->   : ^^^^^^^^^^^
-><MainButton onClick={(e) => {}}>Hello world</MainButton> : JSX.Element
->                                                         : ^^^^^^^^^^^
->MainButton : { (buttonProps: ButtonProps): JSX.Element; (linkProps: LinkProps): JSX.Element; (hyphenProps: HyphenProps): JSX.Element; }
->           : ^^^^^^^^^^^^^^^^^^^^^^^^^^^^^^^^^^^^^^^^^^^^^^^^^^^^^^^^^^^^^^^^^^^^^^^^^^^^^^^^^^^^^^^^^^^^^^^^^^^^^^^^^^^^^^^^^^^^^^^^^^
->onClick : (e: React.MouseEvent<any>) => void
->        : ^^^^^^^^^^^^^^^^^^^^^^^^^^^^^^^^^^
->(e) => {} : (e: React.MouseEvent<any>) => void
->          : ^^^^^^^^^^^^^^^^^^^^^^^^^^^^^^^^^^
->e : React.MouseEvent<any>
->  : ^^^^^^^^^^^^^^^^^^^^^
->MainButton : { (buttonProps: ButtonProps): JSX.Element; (linkProps: LinkProps): JSX.Element; (hyphenProps: HyphenProps): JSX.Element; }
->           : ^^^^^^^^^^^^^^^^^^^^^^^^^^^^^^^^^^^^^^^^^^^^^^^^^^^^^^^^^^^^^^^^^^^^^^^^^^^^^^^^^^^^^^^^^^^^^^^^^^^^^^^^^^^^^^^^^^^^^^^^^^
-
-const b2 = <MainButton {...obj} />;
->b2 : JSX.Element
->   : ^^^^^^^^^^^
-><MainButton {...obj} /> : JSX.Element
->                        : ^^^^^^^^^^^
->MainButton : { (buttonProps: ButtonProps): JSX.Element; (linkProps: LinkProps): JSX.Element; (hyphenProps: HyphenProps): JSX.Element; }
->           : ^^^^^^^^^^^^^^^^^^^^^^^^^^^^^^^^^^^^^^^^^^^^^^^^^^^^^^^^^^^^^^^^^^^^^^^^^^^^^^^^^^^^^^^^^^^^^^^^^^^^^^^^^^^^^^^^^^^^^^^^^^
->obj : { children: string; to: string; }
->    : ^^^^^^^^^^^^^^^^^^^^^^^^^^^^^^^^^
-
-const b3 = <MainButton {...{to: 10000}} {...obj} />;
->b3 : JSX.Element
->   : ^^^^^^^^^^^
-><MainButton {...{to: 10000}} {...obj} /> : JSX.Element
->                                         : ^^^^^^^^^^^
->MainButton : { (buttonProps: ButtonProps): JSX.Element; (linkProps: LinkProps): JSX.Element; (hyphenProps: HyphenProps): JSX.Element; }
->           : ^^^^^^^^^^^^^^^^^^^^^^^^^^^^^^^^^^^^^^^^^^^^^^^^^^^^^^^^^^^^^^^^^^^^^^^^^^^^^^^^^^^^^^^^^^^^^^^^^^^^^^^^^^^^^^^^^^^^^^^^^^
->{to: 10000} : { to: number; }
->            : ^^^^^^^^^^^^^^^
->to : number
->   : ^^^^^^
->10000 : 10000
->      : ^^^^^
->obj : { children: string; to: string; }
->    : ^^^^^^^^^^^^^^^^^^^^^^^^^^^^^^^^^
-
-const b4 = <MainButton {...obj1} />;  // any; just pick the first overload
->b4 : JSX.Element
->   : ^^^^^^^^^^^
-><MainButton {...obj1} /> : JSX.Element
->                         : ^^^^^^^^^^^
->MainButton : { (buttonProps: ButtonProps): JSX.Element; (linkProps: LinkProps): JSX.Element; (hyphenProps: HyphenProps): JSX.Element; }
->           : ^^^^^^^^^^^^^^^^^^^^^^^^^^^^^^^^^^^^^^^^^^^^^^^^^^^^^^^^^^^^^^^^^^^^^^^^^^^^^^^^^^^^^^^^^^^^^^^^^^^^^^^^^^^^^^^^^^^^^^^^^^
->obj1 : any
-
-const b5 = <MainButton {...obj1} to="/to/somewhere" />;  // should pick the second overload
->b5 : JSX.Element
->   : ^^^^^^^^^^^
-><MainButton {...obj1} to="/to/somewhere" /> : JSX.Element
->                                            : ^^^^^^^^^^^
->MainButton : { (buttonProps: ButtonProps): JSX.Element; (linkProps: LinkProps): JSX.Element; (hyphenProps: HyphenProps): JSX.Element; }
->           : ^^^^^^^^^^^^^^^^^^^^^^^^^^^^^^^^^^^^^^^^^^^^^^^^^^^^^^^^^^^^^^^^^^^^^^^^^^^^^^^^^^^^^^^^^^^^^^^^^^^^^^^^^^^^^^^^^^^^^^^^^^
->obj1 : any
->to : string
->   : ^^^^^^
-
-const b6 = <MainButton {...obj2} />;
->b6 : JSX.Element
->   : ^^^^^^^^^^^
-><MainButton {...obj2} /> : JSX.Element
->                         : ^^^^^^^^^^^
->MainButton : { (buttonProps: ButtonProps): JSX.Element; (linkProps: LinkProps): JSX.Element; (hyphenProps: HyphenProps): JSX.Element; }
->           : ^^^^^^^^^^^^^^^^^^^^^^^^^^^^^^^^^^^^^^^^^^^^^^^^^^^^^^^^^^^^^^^^^^^^^^^^^^^^^^^^^^^^^^^^^^^^^^^^^^^^^^^^^^^^^^^^^^^^^^^^^^
->obj2 : { onClick: () => void; }
->     : ^^^^^^^^^^^^^^^^^^^^^^^^
-
-const b7 = <MainButton {...{onClick: () => { console.log("hi") }}} />;
->b7 : JSX.Element
->   : ^^^^^^^^^^^
-><MainButton {...{onClick: () => { console.log("hi") }}} /> : JSX.Element
->                                                           : ^^^^^^^^^^^
->MainButton : { (buttonProps: ButtonProps): JSX.Element; (linkProps: LinkProps): JSX.Element; (hyphenProps: HyphenProps): JSX.Element; }
->           : ^^^^^^^^^^^^^^^^^^^^^^^^^^^^^^^^^^^^^^^^^^^^^^^^^^^^^^^^^^^^^^^^^^^^^^^^^^^^^^^^^^^^^^^^^^^^^^^^^^^^^^^^^^^^^^^^^^^^^^^^^^
->{onClick: () => { console.log("hi") }} : { onClick: () => void; }
->                                       : ^^^^^^^^^^^^^^^^^^^^^^^^
->onClick : () => void
->        : ^^^^^^^^^^
->() => { console.log("hi") } : () => void
->                            : ^^^^^^^^^^
->console.log("hi") : void
->                  : ^^^^
->console.log : (message?: any, ...optionalParams: any[]) => void
->            : ^^^^^^^^^^^^^^^^^^^^^^^^^^^^^^^^^^^^^^^^^^^^^^^^^
->console : Console
->        : ^^^^^^^
->log : (message?: any, ...optionalParams: any[]) => void
->    : ^^^^^^^^^^^^^^^^^^^^^^^^^^^^^^^^^^^^^^^^^^^^^^^^^
->"hi" : "hi"
->     : ^^^^
-
-const b8 = <MainButton {...{onClick() {}}} />;  // OK; method declaration get retained (See GitHub #13365)
->b8 : JSX.Element
->   : ^^^^^^^^^^^
-><MainButton {...{onClick() {}}} /> : JSX.Element
->                                   : ^^^^^^^^^^^
->MainButton : { (buttonProps: ButtonProps): JSX.Element; (linkProps: LinkProps): JSX.Element; (hyphenProps: HyphenProps): JSX.Element; }
->           : ^^^^^^^^^^^^^^^^^^^^^^^^^^^^^^^^^^^^^^^^^^^^^^^^^^^^^^^^^^^^^^^^^^^^^^^^^^^^^^^^^^^^^^^^^^^^^^^^^^^^^^^^^^^^^^^^^^^^^^^^^^
->{onClick() {}} : { onClick(): void; }
->               : ^^^^^^^^^^^^^^^^^^^^
->onClick : () => void
->        : ^^^^^^^^^^
-
-const b9 = <MainButton to='/some/path' extra-prop>GO</MainButton>;
->b9 : JSX.Element
->   : ^^^^^^^^^^^
-><MainButton to='/some/path' extra-prop>GO</MainButton> : JSX.Element
->                                                       : ^^^^^^^^^^^
->MainButton : { (buttonProps: ButtonProps): JSX.Element; (linkProps: LinkProps): JSX.Element; (hyphenProps: HyphenProps): JSX.Element; }
->           : ^^^^^^^^^^^^^^^^^^^^^^^^^^^^^^^^^^^^^^^^^^^^^^^^^^^^^^^^^^^^^^^^^^^^^^^^^^^^^^^^^^^^^^^^^^^^^^^^^^^^^^^^^^^^^^^^^^^^^^^^^^
->to : string
->   : ^^^^^^
->extra-prop : true
->           : ^^^^
->MainButton : { (buttonProps: ButtonProps): JSX.Element; (linkProps: LinkProps): JSX.Element; (hyphenProps: HyphenProps): JSX.Element; }
->           : ^^^^^^^^^^^^^^^^^^^^^^^^^^^^^^^^^^^^^^^^^^^^^^^^^^^^^^^^^^^^^^^^^^^^^^^^^^^^^^^^^^^^^^^^^^^^^^^^^^^^^^^^^^^^^^^^^^^^^^^^^^
-
-const b10 = <MainButton to='/some/path' children="hi" ></MainButton>;
->b10 : JSX.Element
->    : ^^^^^^^^^^^
-><MainButton to='/some/path' children="hi" ></MainButton> : JSX.Element
->                                                         : ^^^^^^^^^^^
->MainButton : { (buttonProps: ButtonProps): JSX.Element; (linkProps: LinkProps): JSX.Element; (hyphenProps: HyphenProps): JSX.Element; }
->           : ^^^^^^^^^^^^^^^^^^^^^^^^^^^^^^^^^^^^^^^^^^^^^^^^^^^^^^^^^^^^^^^^^^^^^^^^^^^^^^^^^^^^^^^^^^^^^^^^^^^^^^^^^^^^^^^^^^^^^^^^^^
->to : string
->   : ^^^^^^
->children : string
->         : ^^^^^^
->MainButton : { (buttonProps: ButtonProps): JSX.Element; (linkProps: LinkProps): JSX.Element; (hyphenProps: HyphenProps): JSX.Element; }
->           : ^^^^^^^^^^^^^^^^^^^^^^^^^^^^^^^^^^^^^^^^^^^^^^^^^^^^^^^^^^^^^^^^^^^^^^^^^^^^^^^^^^^^^^^^^^^^^^^^^^^^^^^^^^^^^^^^^^^^^^^^^^
-
-const b11 = <MainButton onClick={(e) => {}} className="hello" data-format>Hello world</MainButton>;
->b11 : JSX.Element
->    : ^^^^^^^^^^^
-><MainButton onClick={(e) => {}} className="hello" data-format>Hello world</MainButton> : JSX.Element
->                                                                                       : ^^^^^^^^^^^
->MainButton : { (buttonProps: ButtonProps): JSX.Element; (linkProps: LinkProps): JSX.Element; (hyphenProps: HyphenProps): JSX.Element; }
->           : ^^^^^^^^^^^^^^^^^^^^^^^^^^^^^^^^^^^^^^^^^^^^^^^^^^^^^^^^^^^^^^^^^^^^^^^^^^^^^^^^^^^^^^^^^^^^^^^^^^^^^^^^^^^^^^^^^^^^^^^^^^
->onClick : (e: React.MouseEvent<any>) => void
->        : ^^^^^^^^^^^^^^^^^^^^^^^^^^^^^^^^^^
->(e) => {} : (e: React.MouseEvent<any>) => void
->          : ^^^^^^^^^^^^^^^^^^^^^^^^^^^^^^^^^^
->e : React.MouseEvent<any>
->  : ^^^^^^^^^^^^^^^^^^^^^
->className : string
->          : ^^^^^^
->data-format : true
->            : ^^^^
->MainButton : { (buttonProps: ButtonProps): JSX.Element; (linkProps: LinkProps): JSX.Element; (hyphenProps: HyphenProps): JSX.Element; }
->           : ^^^^^^^^^^^^^^^^^^^^^^^^^^^^^^^^^^^^^^^^^^^^^^^^^^^^^^^^^^^^^^^^^^^^^^^^^^^^^^^^^^^^^^^^^^^^^^^^^^^^^^^^^^^^^^^^^^^^^^^^^^
-
-const b12 = <MainButton data-format="Hello world" />
->b12 : JSX.Element
->    : ^^^^^^^^^^^
-><MainButton data-format="Hello world" /> : JSX.Element
->                                         : ^^^^^^^^^^^
->MainButton : { (buttonProps: ButtonProps): JSX.Element; (linkProps: LinkProps): JSX.Element; (hyphenProps: HyphenProps): JSX.Element; }
->           : ^^^^^^^^^^^^^^^^^^^^^^^^^^^^^^^^^^^^^^^^^^^^^^^^^^^^^^^^^^^^^^^^^^^^^^^^^^^^^^^^^^^^^^^^^^^^^^^^^^^^^^^^^^^^^^^^^^^^^^^^^^
->data-format : string
->            : ^^^^^^
-
-
-
+//// [tests/cases/conformance/jsx/tsxStatelessFunctionComponentOverload6.tsx] ////
+
+=== file.tsx ===
+import React = require('react')
+>React : typeof React
+>      : ^^^^^^^^^^^^
+
+export interface ClickableProps {
+    children?: string;
+>children : string | undefined
+>         : ^^^^^^^^^^^^^^^^^^
+
+    className?: string;
+>className : string | undefined
+>          : ^^^^^^^^^^^^^^^^^^
+}
+
+export interface ButtonProps extends ClickableProps {
+    onClick: React.MouseEventHandler<any>;
+>onClick : React.MouseEventHandler<any>
+>        : ^^^^^^^^^^^^^^^^^^^^^^^^^^^^
+>React : any
+>      : ^^^
+}
+
+export interface LinkProps extends ClickableProps {
+    to: string;
+>to : string
+>   : ^^^^^^
+}
+
+export interface HyphenProps extends ClickableProps {
+    "data-format": string;
+>"data-format" : string
+>              : ^^^^^^
+}
+
+let obj = {
+>obj : { children: string; to: string; }
+>    : ^^^^^^^^^^^^^^^^^^^^^^^^^^^^^^^^^
+>{    children: "hi",    to: "boo"} : { children: string; to: string; }
+>                                   : ^^^^^^^^^^^^^^^^^^^^^^^^^^^^^^^^^
+
+    children: "hi",
+>children : string
+>         : ^^^^^^
+>"hi" : "hi"
+>     : ^^^^
+
+    to: "boo"
+>to : string
+>   : ^^^^^^
+>"boo" : "boo"
+>      : ^^^^^
+}
+let obj1: any;
+>obj1 : any
+
+let obj2 = {
+>obj2 : { onClick: () => void; }
+>     : ^^^^^^^^^^^^^^^^^^^^^^^^
+>{    onClick: () => {}} : { onClick: () => void; }
+>                        : ^^^^^^^^^^^^^^^^^^^^^^^^
+
+    onClick: () => {}
+>onClick : () => void
+>        : ^^^^^^^^^^
+>() => {} : () => void
+>         : ^^^^^^^^^^
+}
+
+export function MainButton(buttonProps: ButtonProps): JSX.Element;
+>MainButton : { (buttonProps: ButtonProps): JSX.Element; (linkProps: LinkProps): JSX.Element; (hyphenProps: HyphenProps): JSX.Element; }
+>           : ^^^^^^^^^^^^^^^^           ^^^           ^^^^^^^^^^^^^^^^^^^^^^^^^^^^^^^^^^^^^^^^^^^^^^^^^^^^^^^^^^^^^^^^^^^^^^^^^^^^^^^^^
+>buttonProps : ButtonProps
+>            : ^^^^^^^^^^^
+>JSX : any
+>    : ^^^
+
+export function MainButton(linkProps: LinkProps): JSX.Element;
+>MainButton : { (buttonProps: ButtonProps): JSX.Element; (linkProps: LinkProps): JSX.Element; (hyphenProps: HyphenProps): JSX.Element; }
+>           : ^^^^^^^^^^^^^^^^^^^^^^^^^^^^^^^^^^^^^^^^^^^^^^^^^^^^^^^         ^^^           ^^^^^^^^^^^^^^^^^^^^^^^^^^^^^^^^^^^^^^^^^^^^
+>linkProps : LinkProps
+>          : ^^^^^^^^^
+>JSX : any
+>    : ^^^
+
+export function MainButton(hyphenProps: HyphenProps): JSX.Element;
+>MainButton : { (buttonProps: ButtonProps): JSX.Element; (linkProps: LinkProps): JSX.Element; (hyphenProps: HyphenProps): JSX.Element; }
+>           : ^^^^^^^^^^^^^^^^^^^^^^^^^^^^^^^^^^^^^^^^^^^^^^^^^^^^^^^^^^^^^^^^^^^^^^^^^^^^^^^^^^^^^^^^^^^^^^           ^^^           ^^^
+>hyphenProps : HyphenProps
+>            : ^^^^^^^^^^^
+>JSX : any
+>    : ^^^
+
+export function MainButton(props: ButtonProps | LinkProps | HyphenProps): JSX.Element {
+>MainButton : { (buttonProps: ButtonProps): JSX.Element; (linkProps: LinkProps): JSX.Element; (hyphenProps: HyphenProps): JSX.Element; }
+>           : ^^^^^^^^^^^^^^^^^^^^^^^^^^^^^^^^^^^^^^^^^^^^^^^^^^^^^^^^^^^^^^^^^^^^^^^^^^^^^^^^^^^^^^^^^^^^^^^^^^^^^^^^^^^^^^^^^^^^^^^^^^
+>props : ButtonProps | LinkProps | HyphenProps
+>      : ^^^^^^^^^^^^^^^^^^^^^^^^^^^^^^^^^^^^^
+>JSX : any
+>    : ^^^
+
+    const linkProps = props as LinkProps;
+>linkProps : LinkProps
+>          : ^^^^^^^^^
+>props as LinkProps : LinkProps
+>                   : ^^^^^^^^^
+>props : ButtonProps | LinkProps | HyphenProps
+>      : ^^^^^^^^^^^^^^^^^^^^^^^^^^^^^^^^^^^^^
+
+    if(linkProps.to) {
+>linkProps.to : string
+>             : ^^^^^^
+>linkProps : LinkProps
+>          : ^^^^^^^^^
+>to : string
+>   : ^^^^^^
+
+        return this._buildMainLink(props);
+>this._buildMainLink(props) : any
+>this._buildMainLink : any
+>this : any
+>     : ^^^
+>_buildMainLink : any
+>               : ^^^
+>props : ButtonProps | LinkProps | HyphenProps
+>      : ^^^^^^^^^^^^^^^^^^^^^^^^^^^^^^^^^^^^^
+    }
+
+    return this._buildMainButton(props);
+>this._buildMainButton(props) : any
+>this._buildMainButton : any
+>this : any
+>     : ^^^
+>_buildMainButton : any
+>                 : ^^^
+>props : ButtonProps | LinkProps | HyphenProps
+>      : ^^^^^^^^^^^^^^^^^^^^^^^^^^^^^^^^^^^^^
+}
+
+// OK
+const b0 = <MainButton to='/some/path'>GO</MainButton>;
+>b0 : JSX.Element
+>   : ^^^^^^^^^^^
+><MainButton to='/some/path'>GO</MainButton> : JSX.Element
+>                                            : ^^^^^^^^^^^
+>MainButton : { (buttonProps: ButtonProps): JSX.Element; (linkProps: LinkProps): JSX.Element; (hyphenProps: HyphenProps): JSX.Element; }
+>           : ^^^^^^^^^^^^^^^^^^^^^^^^^^^^^^^^^^^^^^^^^^^^^^^^^^^^^^^^^^^^^^^^^^^^^^^^^^^^^^^^^^^^^^^^^^^^^^^^^^^^^^^^^^^^^^^^^^^^^^^^^^
+>to : string
+>   : ^^^^^^
+>MainButton : { (buttonProps: ButtonProps): JSX.Element; (linkProps: LinkProps): JSX.Element; (hyphenProps: HyphenProps): JSX.Element; }
+>           : ^^^^^^^^^^^^^^^^^^^^^^^^^^^^^^^^^^^^^^^^^^^^^^^^^^^^^^^^^^^^^^^^^^^^^^^^^^^^^^^^^^^^^^^^^^^^^^^^^^^^^^^^^^^^^^^^^^^^^^^^^^
+
+const b1 = <MainButton onClick={(e) => {}}>Hello world</MainButton>;
+>b1 : JSX.Element
+>   : ^^^^^^^^^^^
+><MainButton onClick={(e) => {}}>Hello world</MainButton> : JSX.Element
+>                                                         : ^^^^^^^^^^^
+>MainButton : { (buttonProps: ButtonProps): JSX.Element; (linkProps: LinkProps): JSX.Element; (hyphenProps: HyphenProps): JSX.Element; }
+>           : ^^^^^^^^^^^^^^^^^^^^^^^^^^^^^^^^^^^^^^^^^^^^^^^^^^^^^^^^^^^^^^^^^^^^^^^^^^^^^^^^^^^^^^^^^^^^^^^^^^^^^^^^^^^^^^^^^^^^^^^^^^
+>onClick : (e: React.MouseEvent<any>) => void
+>        : ^^^^^^^^^^^^^^^^^^^^^^^^^^^^^^^^^^
+>(e) => {} : (e: React.MouseEvent<any>) => void
+>          : ^^^^^^^^^^^^^^^^^^^^^^^^^^^^^^^^^^
+>e : React.MouseEvent<any>
+>  : ^^^^^^^^^^^^^^^^^^^^^
+>MainButton : { (buttonProps: ButtonProps): JSX.Element; (linkProps: LinkProps): JSX.Element; (hyphenProps: HyphenProps): JSX.Element; }
+>           : ^^^^^^^^^^^^^^^^^^^^^^^^^^^^^^^^^^^^^^^^^^^^^^^^^^^^^^^^^^^^^^^^^^^^^^^^^^^^^^^^^^^^^^^^^^^^^^^^^^^^^^^^^^^^^^^^^^^^^^^^^^
+
+const b2 = <MainButton {...obj} />;
+>b2 : JSX.Element
+>   : ^^^^^^^^^^^
+><MainButton {...obj} /> : JSX.Element
+>                        : ^^^^^^^^^^^
+>MainButton : { (buttonProps: ButtonProps): JSX.Element; (linkProps: LinkProps): JSX.Element; (hyphenProps: HyphenProps): JSX.Element; }
+>           : ^^^^^^^^^^^^^^^^^^^^^^^^^^^^^^^^^^^^^^^^^^^^^^^^^^^^^^^^^^^^^^^^^^^^^^^^^^^^^^^^^^^^^^^^^^^^^^^^^^^^^^^^^^^^^^^^^^^^^^^^^^
+>obj : { children: string; to: string; }
+>    : ^^^^^^^^^^^^^^^^^^^^^^^^^^^^^^^^^
+
+const b3 = <MainButton {...{to: 10000}} {...obj} />;
+>b3 : JSX.Element
+>   : ^^^^^^^^^^^
+><MainButton {...{to: 10000}} {...obj} /> : JSX.Element
+>                                         : ^^^^^^^^^^^
+>MainButton : { (buttonProps: ButtonProps): JSX.Element; (linkProps: LinkProps): JSX.Element; (hyphenProps: HyphenProps): JSX.Element; }
+>           : ^^^^^^^^^^^^^^^^^^^^^^^^^^^^^^^^^^^^^^^^^^^^^^^^^^^^^^^^^^^^^^^^^^^^^^^^^^^^^^^^^^^^^^^^^^^^^^^^^^^^^^^^^^^^^^^^^^^^^^^^^^
+>{to: 10000} : { to: number; }
+>            : ^^^^^^^^^^^^^^^
+>to : number
+>   : ^^^^^^
+>10000 : 10000
+>      : ^^^^^
+>obj : { children: string; to: string; }
+>    : ^^^^^^^^^^^^^^^^^^^^^^^^^^^^^^^^^
+
+const b4 = <MainButton {...obj1} />;  // any; just pick the first overload
+>b4 : JSX.Element
+>   : ^^^^^^^^^^^
+><MainButton {...obj1} /> : JSX.Element
+>                         : ^^^^^^^^^^^
+>MainButton : { (buttonProps: ButtonProps): JSX.Element; (linkProps: LinkProps): JSX.Element; (hyphenProps: HyphenProps): JSX.Element; }
+>           : ^^^^^^^^^^^^^^^^^^^^^^^^^^^^^^^^^^^^^^^^^^^^^^^^^^^^^^^^^^^^^^^^^^^^^^^^^^^^^^^^^^^^^^^^^^^^^^^^^^^^^^^^^^^^^^^^^^^^^^^^^^
+>obj1 : any
+
+const b5 = <MainButton {...obj1} to="/to/somewhere" />;  // should pick the second overload
+>b5 : JSX.Element
+>   : ^^^^^^^^^^^
+><MainButton {...obj1} to="/to/somewhere" /> : JSX.Element
+>                                            : ^^^^^^^^^^^
+>MainButton : { (buttonProps: ButtonProps): JSX.Element; (linkProps: LinkProps): JSX.Element; (hyphenProps: HyphenProps): JSX.Element; }
+>           : ^^^^^^^^^^^^^^^^^^^^^^^^^^^^^^^^^^^^^^^^^^^^^^^^^^^^^^^^^^^^^^^^^^^^^^^^^^^^^^^^^^^^^^^^^^^^^^^^^^^^^^^^^^^^^^^^^^^^^^^^^^
+>obj1 : any
+>to : string
+>   : ^^^^^^
+
+const b6 = <MainButton {...obj2} />;
+>b6 : JSX.Element
+>   : ^^^^^^^^^^^
+><MainButton {...obj2} /> : JSX.Element
+>                         : ^^^^^^^^^^^
+>MainButton : { (buttonProps: ButtonProps): JSX.Element; (linkProps: LinkProps): JSX.Element; (hyphenProps: HyphenProps): JSX.Element; }
+>           : ^^^^^^^^^^^^^^^^^^^^^^^^^^^^^^^^^^^^^^^^^^^^^^^^^^^^^^^^^^^^^^^^^^^^^^^^^^^^^^^^^^^^^^^^^^^^^^^^^^^^^^^^^^^^^^^^^^^^^^^^^^
+>obj2 : { onClick: () => void; }
+>     : ^^^^^^^^^^^^^^^^^^^^^^^^
+
+const b7 = <MainButton {...{onClick: () => { console.log("hi") }}} />;
+>b7 : JSX.Element
+>   : ^^^^^^^^^^^
+><MainButton {...{onClick: () => { console.log("hi") }}} /> : JSX.Element
+>                                                           : ^^^^^^^^^^^
+>MainButton : { (buttonProps: ButtonProps): JSX.Element; (linkProps: LinkProps): JSX.Element; (hyphenProps: HyphenProps): JSX.Element; }
+>           : ^^^^^^^^^^^^^^^^^^^^^^^^^^^^^^^^^^^^^^^^^^^^^^^^^^^^^^^^^^^^^^^^^^^^^^^^^^^^^^^^^^^^^^^^^^^^^^^^^^^^^^^^^^^^^^^^^^^^^^^^^^
+>{onClick: () => { console.log("hi") }} : { onClick: () => void; }
+>                                       : ^^^^^^^^^^^^^^^^^^^^^^^^
+>onClick : () => void
+>        : ^^^^^^^^^^
+>() => { console.log("hi") } : () => void
+>                            : ^^^^^^^^^^
+>console.log("hi") : void
+>                  : ^^^^
+>console.log : (message?: any, ...optionalParams: any[]) => void
+>            : ^^^^^^^^^^^^^^^^^^^^^^^^^^^^^^^^^^^^^^^^^^^^^^^^^
+>console : Console
+>        : ^^^^^^^
+>log : (message?: any, ...optionalParams: any[]) => void
+>    : ^^^^^^^^^^^^^^^^^^^^^^^^^^^^^^^^^^^^^^^^^^^^^^^^^
+>"hi" : "hi"
+>     : ^^^^
+
+const b8 = <MainButton {...{onClick() {}}} />;  // OK; method declaration get retained (See GitHub #13365)
+>b8 : JSX.Element
+>   : ^^^^^^^^^^^
+><MainButton {...{onClick() {}}} /> : JSX.Element
+>                                   : ^^^^^^^^^^^
+>MainButton : { (buttonProps: ButtonProps): JSX.Element; (linkProps: LinkProps): JSX.Element; (hyphenProps: HyphenProps): JSX.Element; }
+>           : ^^^^^^^^^^^^^^^^^^^^^^^^^^^^^^^^^^^^^^^^^^^^^^^^^^^^^^^^^^^^^^^^^^^^^^^^^^^^^^^^^^^^^^^^^^^^^^^^^^^^^^^^^^^^^^^^^^^^^^^^^^
+>{onClick() {}} : { onClick(): void; }
+>               : ^^^^^^^^^^^^^^^^^^^^
+>onClick : () => void
+>        : ^^^^^^^^^^
+
+const b9 = <MainButton to='/some/path' extra-prop>GO</MainButton>;
+>b9 : JSX.Element
+>   : ^^^^^^^^^^^
+><MainButton to='/some/path' extra-prop>GO</MainButton> : JSX.Element
+>                                                       : ^^^^^^^^^^^
+>MainButton : { (buttonProps: ButtonProps): JSX.Element; (linkProps: LinkProps): JSX.Element; (hyphenProps: HyphenProps): JSX.Element; }
+>           : ^^^^^^^^^^^^^^^^^^^^^^^^^^^^^^^^^^^^^^^^^^^^^^^^^^^^^^^^^^^^^^^^^^^^^^^^^^^^^^^^^^^^^^^^^^^^^^^^^^^^^^^^^^^^^^^^^^^^^^^^^^
+>to : string
+>   : ^^^^^^
+>extra-prop : true
+>           : ^^^^
+>MainButton : { (buttonProps: ButtonProps): JSX.Element; (linkProps: LinkProps): JSX.Element; (hyphenProps: HyphenProps): JSX.Element; }
+>           : ^^^^^^^^^^^^^^^^^^^^^^^^^^^^^^^^^^^^^^^^^^^^^^^^^^^^^^^^^^^^^^^^^^^^^^^^^^^^^^^^^^^^^^^^^^^^^^^^^^^^^^^^^^^^^^^^^^^^^^^^^^
+
+const b10 = <MainButton to='/some/path' children="hi" ></MainButton>;
+>b10 : JSX.Element
+>    : ^^^^^^^^^^^
+><MainButton to='/some/path' children="hi" ></MainButton> : JSX.Element
+>                                                         : ^^^^^^^^^^^
+>MainButton : { (buttonProps: ButtonProps): JSX.Element; (linkProps: LinkProps): JSX.Element; (hyphenProps: HyphenProps): JSX.Element; }
+>           : ^^^^^^^^^^^^^^^^^^^^^^^^^^^^^^^^^^^^^^^^^^^^^^^^^^^^^^^^^^^^^^^^^^^^^^^^^^^^^^^^^^^^^^^^^^^^^^^^^^^^^^^^^^^^^^^^^^^^^^^^^^
+>to : string
+>   : ^^^^^^
+>children : string
+>         : ^^^^^^
+>MainButton : { (buttonProps: ButtonProps): JSX.Element; (linkProps: LinkProps): JSX.Element; (hyphenProps: HyphenProps): JSX.Element; }
+>           : ^^^^^^^^^^^^^^^^^^^^^^^^^^^^^^^^^^^^^^^^^^^^^^^^^^^^^^^^^^^^^^^^^^^^^^^^^^^^^^^^^^^^^^^^^^^^^^^^^^^^^^^^^^^^^^^^^^^^^^^^^^
+
+const b11 = <MainButton onClick={(e) => {}} className="hello" data-format>Hello world</MainButton>;
+>b11 : JSX.Element
+>    : ^^^^^^^^^^^
+><MainButton onClick={(e) => {}} className="hello" data-format>Hello world</MainButton> : JSX.Element
+>                                                                                       : ^^^^^^^^^^^
+>MainButton : { (buttonProps: ButtonProps): JSX.Element; (linkProps: LinkProps): JSX.Element; (hyphenProps: HyphenProps): JSX.Element; }
+>           : ^^^^^^^^^^^^^^^^^^^^^^^^^^^^^^^^^^^^^^^^^^^^^^^^^^^^^^^^^^^^^^^^^^^^^^^^^^^^^^^^^^^^^^^^^^^^^^^^^^^^^^^^^^^^^^^^^^^^^^^^^^
+>onClick : (e: React.MouseEvent<any>) => void
+>        : ^^^^^^^^^^^^^^^^^^^^^^^^^^^^^^^^^^
+>(e) => {} : (e: React.MouseEvent<any>) => void
+>          : ^^^^^^^^^^^^^^^^^^^^^^^^^^^^^^^^^^
+>e : React.MouseEvent<any>
+>  : ^^^^^^^^^^^^^^^^^^^^^
+>className : string
+>          : ^^^^^^
+>data-format : true
+>            : ^^^^
+>MainButton : { (buttonProps: ButtonProps): JSX.Element; (linkProps: LinkProps): JSX.Element; (hyphenProps: HyphenProps): JSX.Element; }
+>           : ^^^^^^^^^^^^^^^^^^^^^^^^^^^^^^^^^^^^^^^^^^^^^^^^^^^^^^^^^^^^^^^^^^^^^^^^^^^^^^^^^^^^^^^^^^^^^^^^^^^^^^^^^^^^^^^^^^^^^^^^^^
+
+const b12 = <MainButton data-format="Hello world" />
+>b12 : JSX.Element
+>    : ^^^^^^^^^^^
+><MainButton data-format="Hello world" /> : JSX.Element
+>                                         : ^^^^^^^^^^^
+>MainButton : { (buttonProps: ButtonProps): JSX.Element; (linkProps: LinkProps): JSX.Element; (hyphenProps: HyphenProps): JSX.Element; }
+>           : ^^^^^^^^^^^^^^^^^^^^^^^^^^^^^^^^^^^^^^^^^^^^^^^^^^^^^^^^^^^^^^^^^^^^^^^^^^^^^^^^^^^^^^^^^^^^^^^^^^^^^^^^^^^^^^^^^^^^^^^^^^
+>data-format : string
+>            : ^^^^^^
+
+
+