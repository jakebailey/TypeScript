--- conflicted
+++ resolved
@@ -1,137 +1,128 @@
-//// [tests/cases/compiler/importedAliasedConditionalTypeInstantiation.ts] ////
-
-=== node_modules/aws-lambda/index.d.ts ===
-export type Handler<TEvent = any, TResult = any> = (
->Handler : Handler<TEvent, TResult>
->        : ^^^^^^^^^^^^^^^^^^^^^^^^
-
-    event: TEvent,
->event : TEvent
->      : ^^^^^^
-
-    context: {},
->context : {}
->        : ^^
-
-    callback: Callback<TResult>,
->callback : Callback<TResult>
->         : ^^^^^^^^^^^^^^^^^
-
-) => void | Promise<TResult>;
-
-export type Callback<TResult = any> = (error?: Error | string | null, result?: TResult) => void;
->Callback : Callback<TResult>
-<<<<<<< HEAD
->error : string | Error | null | undefined
->result : TResult | undefined
-=======
->         : ^^^^^^^^^^^^^^^^^
->error : string | Error
->      : ^^^^^^^^^^^^^^
->result : TResult
->       : ^^^^^^^
->>>>>>> 12402f26
-
-=== node_modules/lambda-tester/index.d.ts ===
-import { Handler, Callback } from 'aws-lambda';
->Handler : any
->        : ^^^
->Callback : any
->         : ^^^
-
-declare namespace lambdaTester {
->lambdaTester : typeof lambdaTester
->             : ^^^^^^^^^^^^^^^^^^^
-
-    type HandlerEvent<T extends Handler> = T extends Handler<infer TEvent> ? TEvent : never;
->HandlerEvent : HandlerEvent<T>
->             : ^^^^^^^^^^^^^^^
-
-    type HandlerResult<T extends Handler> = T extends Handler<any, infer TResult> ? TResult : never;
->HandlerResult : HandlerResult<T>
->              : ^^^^^^^^^^^^^^^^
-
-    type HandlerError<T extends Handler> = T extends Handler<any, infer TResult>
->HandlerError : HandlerError<T>
->             : ^^^^^^^^^^^^^^^
-
-        ? NonNullable<Parameters<Callback<TResult>>['0']>
-        : never;
-
-    interface VerifierFn<S> {
-        (result: S, additional?: any): void | Promise<void>;
->result : S
->       : ^
->additional : any
-
-        (result: S, additional?: any, done?: () => {}): void;
->result : S
->       : ^
->additional : any
-<<<<<<< HEAD
->done : (() => {}) | undefined
-=======
->done : () => {}
->     : ^^^^^^  
->>>>>>> 12402f26
-    }
-    type Verifier<S> = S extends HandlerError<Handler>
->Verifier : Verifier<S>
->         : ^^^^^^^^^^^
-
-        ? S extends string
-            ? VerifierFn<string>
-            : S extends Error
-            ? VerifierFn<Error>
-            : never
-        : VerifierFn<S>;
-
-    class LambdaTester<T extends Handler> {
->LambdaTester : LambdaTester<T>
->             : ^^^^^^^^^^^^^^^
-
-        event(event: HandlerEvent<T>): this;
->event : (event: HandlerEvent<T>) => this
->      : ^^^^^^^^               ^^^^^    
->event : HandlerEvent<T>
->      : ^^^^^^^^^^^^^^^
-    }
-}
-
-declare function lambdaTester<T extends Handler>(handler: T): lambdaTester.LambdaTester<T>;
->lambdaTester : typeof lambdaTester
->             : ^^^^^^^^^^^^^^^^^^^
->handler : T
->        : ^
->lambdaTester : any
->             : ^^^
-
-export = lambdaTester;
->lambdaTester : typeof lambdaTester
->             : ^^^^^^^^^^^^^^^^^^^
-
-=== index.ts ===
-import * as lambdaTester from 'lambda-tester';
->lambdaTester : typeof lambdaTester
->             : ^^^^^^^^^^^^^^^^^^^
-
-import { Handler } from 'aws-lambda';
->Handler : any
->        : ^^^
-
-type Actual = lambdaTester.Verifier<lambdaTester.HandlerResult<Handler>>;
->Actual : lambdaTester.VerifierFn<string> | lambdaTester.VerifierFn<Error> | lambdaTester.VerifierFn<any>
->       : ^^^^^^^^^^^^^^^^^^^^^^^^^^^^^^^^^^^^^^^^^^^^^^^^^^^^^^^^^^^^^^^^^^^^^^^^^^^^^^^^^^^^^^^^^^^^^^^
->lambdaTester : any
->             : ^^^
->lambdaTester : any
->             : ^^^
-
-type Expected = lambdaTester.Verifier<lambdaTester.HandlerResult<Handler<any, any>>>;
->Expected : lambdaTester.VerifierFn<string> | lambdaTester.VerifierFn<Error> | lambdaTester.VerifierFn<any>
->         : ^^^^^^^^^^^^^^^^^^^^^^^^^^^^^^^^^^^^^^^^^^^^^^^^^^^^^^^^^^^^^^^^^^^^^^^^^^^^^^^^^^^^^^^^^^^^^^^
->lambdaTester : any
->             : ^^^
->lambdaTester : any
->             : ^^^
-
+//// [tests/cases/compiler/importedAliasedConditionalTypeInstantiation.ts] ////
+
+=== node_modules/aws-lambda/index.d.ts ===
+export type Handler<TEvent = any, TResult = any> = (
+>Handler : Handler<TEvent, TResult>
+>        : ^^^^^^^^^^^^^^^^^^^^^^^^
+
+    event: TEvent,
+>event : TEvent
+>      : ^^^^^^
+
+    context: {},
+>context : {}
+>        : ^^
+
+    callback: Callback<TResult>,
+>callback : Callback<TResult>
+>         : ^^^^^^^^^^^^^^^^^
+
+) => void | Promise<TResult>;
+
+export type Callback<TResult = any> = (error?: Error | string | null, result?: TResult) => void;
+>Callback : Callback<TResult>
+>         : ^^^^^^^^^^^^^^^^^
+>error : string | Error | null | undefined
+>      : ^^^^^^^^^^^^^^^^^^^^^^^^^^^^^^^^^
+>result : TResult | undefined
+>       : ^^^^^^^^^^^^^^^^^^^
+
+=== node_modules/lambda-tester/index.d.ts ===
+import { Handler, Callback } from 'aws-lambda';
+>Handler : any
+>        : ^^^
+>Callback : any
+>         : ^^^
+
+declare namespace lambdaTester {
+>lambdaTester : typeof lambdaTester
+>             : ^^^^^^^^^^^^^^^^^^^
+
+    type HandlerEvent<T extends Handler> = T extends Handler<infer TEvent> ? TEvent : never;
+>HandlerEvent : HandlerEvent<T>
+>             : ^^^^^^^^^^^^^^^
+
+    type HandlerResult<T extends Handler> = T extends Handler<any, infer TResult> ? TResult : never;
+>HandlerResult : HandlerResult<T>
+>              : ^^^^^^^^^^^^^^^^
+
+    type HandlerError<T extends Handler> = T extends Handler<any, infer TResult>
+>HandlerError : HandlerError<T>
+>             : ^^^^^^^^^^^^^^^
+
+        ? NonNullable<Parameters<Callback<TResult>>['0']>
+        : never;
+
+    interface VerifierFn<S> {
+        (result: S, additional?: any): void | Promise<void>;
+>result : S
+>       : ^
+>additional : any
+
+        (result: S, additional?: any, done?: () => {}): void;
+>result : S
+>       : ^
+>additional : any
+>done : (() => {}) | undefined
+>     : ^^^^^^^  ^^^^^^^^^^^^^
+    }
+    type Verifier<S> = S extends HandlerError<Handler>
+>Verifier : Verifier<S>
+>         : ^^^^^^^^^^^
+
+        ? S extends string
+            ? VerifierFn<string>
+            : S extends Error
+            ? VerifierFn<Error>
+            : never
+        : VerifierFn<S>;
+
+    class LambdaTester<T extends Handler> {
+>LambdaTester : LambdaTester<T>
+>             : ^^^^^^^^^^^^^^^
+
+        event(event: HandlerEvent<T>): this;
+>event : (event: HandlerEvent<T>) => this
+>      : ^^^^^^^^               ^^^^^    
+>event : HandlerEvent<T>
+>      : ^^^^^^^^^^^^^^^
+    }
+}
+
+declare function lambdaTester<T extends Handler>(handler: T): lambdaTester.LambdaTester<T>;
+>lambdaTester : typeof lambdaTester
+>             : ^^^^^^^^^^^^^^^^^^^
+>handler : T
+>        : ^
+>lambdaTester : any
+>             : ^^^
+
+export = lambdaTester;
+>lambdaTester : typeof lambdaTester
+>             : ^^^^^^^^^^^^^^^^^^^
+
+=== index.ts ===
+import * as lambdaTester from 'lambda-tester';
+>lambdaTester : typeof lambdaTester
+>             : ^^^^^^^^^^^^^^^^^^^
+
+import { Handler } from 'aws-lambda';
+>Handler : any
+>        : ^^^
+
+type Actual = lambdaTester.Verifier<lambdaTester.HandlerResult<Handler>>;
+>Actual : lambdaTester.VerifierFn<string> | lambdaTester.VerifierFn<Error> | lambdaTester.VerifierFn<any>
+>       : ^^^^^^^^^^^^^^^^^^^^^^^^^^^^^^^^^^^^^^^^^^^^^^^^^^^^^^^^^^^^^^^^^^^^^^^^^^^^^^^^^^^^^^^^^^^^^^^
+>lambdaTester : any
+>             : ^^^
+>lambdaTester : any
+>             : ^^^
+
+type Expected = lambdaTester.Verifier<lambdaTester.HandlerResult<Handler<any, any>>>;
+>Expected : lambdaTester.VerifierFn<string> | lambdaTester.VerifierFn<Error> | lambdaTester.VerifierFn<any>
+>         : ^^^^^^^^^^^^^^^^^^^^^^^^^^^^^^^^^^^^^^^^^^^^^^^^^^^^^^^^^^^^^^^^^^^^^^^^^^^^^^^^^^^^^^^^^^^^^^^
+>lambdaTester : any
+>             : ^^^
+>lambdaTester : any
+>             : ^^^
+