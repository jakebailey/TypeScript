--- conflicted
+++ resolved
@@ -1,76 +1,72 @@
-//// [tests/cases/compiler/blockScopedBindingsReassignedInLoop4.ts] ////
-
-=== blockScopedBindingsReassignedInLoop4.ts ===
-function f1() {
-<<<<<<< HEAD
->f1 : () => 1 | undefined
-=======
->f1 : () => number
->   : ^^^^^^^^^^^^
->>>>>>> 12402f26
-
-    for (let x = 1, y = 2; x < y; ++x, --y) {
->x : number
->  : ^^^^^^
->1 : 1
->  : ^
->y : number
->  : ^^^^^^
->2 : 2
->  : ^
->x < y : boolean
->      : ^^^^^^^
->x : number
->  : ^^^^^^
->y : number
->  : ^^^^^^
->++x, --y : number
->         : ^^^^^^
->++x : number
->    : ^^^^^^
->x : number
->  : ^^^^^^
->--y : number
->    : ^^^^^^
->y : number
->  : ^^^^^^
-
-        let a = () => x++ + y++;
->a : () => number
->  : ^^^^^^^^^^^^
->() => x++ + y++ : () => number
->                : ^^^^^^^^^^^^
->x++ + y++ : number
->          : ^^^^^^
->x++ : number
->    : ^^^^^^
->x : number
->  : ^^^^^^
->y++ : number
->    : ^^^^^^
->y : number
->  : ^^^^^^
-
-        if (x == 1) {
->x == 1 : boolean
->       : ^^^^^^^
->x : number
->  : ^^^^^^
->1 : 1
->  : ^
-
-            return 1;
->1 : 1
->  : ^
-        }
-        else {
-            y = 5;
->y = 5 : 5
->      : ^
->y : number
->  : ^^^^^^
->5 : 5
->  : ^
-        }
-    }
-}
+//// [tests/cases/compiler/blockScopedBindingsReassignedInLoop4.ts] ////
+
+=== blockScopedBindingsReassignedInLoop4.ts ===
+function f1() {
+>f1 : () => 1 | undefined
+>   : ^^^^^^^^^^^^^^^^^^^
+
+    for (let x = 1, y = 2; x < y; ++x, --y) {
+>x : number
+>  : ^^^^^^
+>1 : 1
+>  : ^
+>y : number
+>  : ^^^^^^
+>2 : 2
+>  : ^
+>x < y : boolean
+>      : ^^^^^^^
+>x : number
+>  : ^^^^^^
+>y : number
+>  : ^^^^^^
+>++x, --y : number
+>         : ^^^^^^
+>++x : number
+>    : ^^^^^^
+>x : number
+>  : ^^^^^^
+>--y : number
+>    : ^^^^^^
+>y : number
+>  : ^^^^^^
+
+        let a = () => x++ + y++;
+>a : () => number
+>  : ^^^^^^^^^^^^
+>() => x++ + y++ : () => number
+>                : ^^^^^^^^^^^^
+>x++ + y++ : number
+>          : ^^^^^^
+>x++ : number
+>    : ^^^^^^
+>x : number
+>  : ^^^^^^
+>y++ : number
+>    : ^^^^^^
+>y : number
+>  : ^^^^^^
+
+        if (x == 1) {
+>x == 1 : boolean
+>       : ^^^^^^^
+>x : number
+>  : ^^^^^^
+>1 : 1
+>  : ^
+
+            return 1;
+>1 : 1
+>  : ^
+        }
+        else {
+            y = 5;
+>y = 5 : 5
+>      : ^
+>y : number
+>  : ^^^^^^
+>5 : 5
+>  : ^
+        }
+    }
+}