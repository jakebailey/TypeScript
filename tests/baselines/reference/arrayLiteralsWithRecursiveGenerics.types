--- conflicted
+++ resolved
@@ -1,101 +1,96 @@
-//// [tests/cases/conformance/types/typeRelationships/recursiveTypes/arrayLiteralsWithRecursiveGenerics.ts] ////
-
-=== arrayLiteralsWithRecursiveGenerics.ts ===
-class List<T> {
->List : List<T>
->     : ^^^^^^^
-
-    data: T;
->data : T
->     : ^
-
-    next: List<List<T>>;
->next : List<List<T>>
->     : ^^^^^^^^^^^^^
-}
-
-class DerivedList<U> extends List<U> {
->DerivedList : DerivedList<U>
->            : ^^^^^^^^^^^^^^
->List : List<U>
->     : ^^^^^^^
-
-    foo: U;
->foo : U
->    : ^
-
-    // next: List<List<U>>
-}
-
-class MyList<T> {
->MyList : MyList<T>
->       : ^^^^^^^^^
-
-    data: T;
->data : T
->     : ^
-
-    next: MyList<MyList<T>>;
->next : MyList<MyList<T>>
->     : ^^^^^^^^^^^^^^^^^
-}
-
-var list: List<number>;
->list : List<number>
->     : ^^^^^^^^^^^^
-
-var list2: List<string>;
->list2 : List<string>
->      : ^^^^^^^^^^^^
-
-var myList: MyList<number>;
->myList : MyList<number>
->       : ^^^^^^^^^^^^^^
-
-var xs = [list, myList]; // {}[]
->xs : (List<number> | MyList<number>)[]
->   : ^^^^^^^^^^^^^^^^^^^^^^^^^^^^^^^^^
->[list, myList] : (List<number> | MyList<number>)[]
->               : ^^^^^^^^^^^^^^^^^^^^^^^^^^^^^^^^^
->list : List<number>
->     : ^^^^^^^^^^^^
->myList : MyList<number>
->       : ^^^^^^^^^^^^^^
-
-var ys = [list, list2]; // {}[]
->ys : (List<number> | List<string>)[]
->   : ^^^^^^^^^^^^^^^^^^^^^^^^^^^^^^^
->[list, list2] : (List<number> | List<string>)[]
->              : ^^^^^^^^^^^^^^^^^^^^^^^^^^^^^^^
->list : List<number>
->     : ^^^^^^^^^^^^
->list2 : List<string>
->      : ^^^^^^^^^^^^
-
-var zs = [list, null]; // List<number>[]
-<<<<<<< HEAD
->zs : (List<number> | null)[]
->[list, null] : (List<number> | null)[]
-=======
->zs : List<number>[]
->   : ^^^^^^^^^^^^^^
->[list, null] : List<number>[]
->             : ^^^^^^^^^^^^^^
->>>>>>> 12402f26
->list : List<number>
->     : ^^^^^^^^^^^^
-
-var myDerivedList: DerivedList<number>;
->myDerivedList : DerivedList<number>
->              : ^^^^^^^^^^^^^^^^^^^
-
-var as = [list, myDerivedList]; // List<number>[]
->as : List<number>[]
->   : ^^^^^^^^^^^^^^
->[list, myDerivedList] : List<number>[]
->                      : ^^^^^^^^^^^^^^
->list : List<number>
->     : ^^^^^^^^^^^^
->myDerivedList : DerivedList<number>
->              : ^^^^^^^^^^^^^^^^^^^
-
+//// [tests/cases/conformance/types/typeRelationships/recursiveTypes/arrayLiteralsWithRecursiveGenerics.ts] ////
+
+=== arrayLiteralsWithRecursiveGenerics.ts ===
+class List<T> {
+>List : List<T>
+>     : ^^^^^^^
+
+    data: T;
+>data : T
+>     : ^
+
+    next: List<List<T>>;
+>next : List<List<T>>
+>     : ^^^^^^^^^^^^^
+}
+
+class DerivedList<U> extends List<U> {
+>DerivedList : DerivedList<U>
+>            : ^^^^^^^^^^^^^^
+>List : List<U>
+>     : ^^^^^^^
+
+    foo: U;
+>foo : U
+>    : ^
+
+    // next: List<List<U>>
+}
+
+class MyList<T> {
+>MyList : MyList<T>
+>       : ^^^^^^^^^
+
+    data: T;
+>data : T
+>     : ^
+
+    next: MyList<MyList<T>>;
+>next : MyList<MyList<T>>
+>     : ^^^^^^^^^^^^^^^^^
+}
+
+var list: List<number>;
+>list : List<number>
+>     : ^^^^^^^^^^^^
+
+var list2: List<string>;
+>list2 : List<string>
+>      : ^^^^^^^^^^^^
+
+var myList: MyList<number>;
+>myList : MyList<number>
+>       : ^^^^^^^^^^^^^^
+
+var xs = [list, myList]; // {}[]
+>xs : (List<number> | MyList<number>)[]
+>   : ^^^^^^^^^^^^^^^^^^^^^^^^^^^^^^^^^
+>[list, myList] : (List<number> | MyList<number>)[]
+>               : ^^^^^^^^^^^^^^^^^^^^^^^^^^^^^^^^^
+>list : List<number>
+>     : ^^^^^^^^^^^^
+>myList : MyList<number>
+>       : ^^^^^^^^^^^^^^
+
+var ys = [list, list2]; // {}[]
+>ys : (List<number> | List<string>)[]
+>   : ^^^^^^^^^^^^^^^^^^^^^^^^^^^^^^^
+>[list, list2] : (List<number> | List<string>)[]
+>              : ^^^^^^^^^^^^^^^^^^^^^^^^^^^^^^^
+>list : List<number>
+>     : ^^^^^^^^^^^^
+>list2 : List<string>
+>      : ^^^^^^^^^^^^
+
+var zs = [list, null]; // List<number>[]
+>zs : (List<number> | null)[]
+>   : ^^^^^^^^^^^^^^^^^^^^^^^
+>[list, null] : (List<number> | null)[]
+>             : ^^^^^^^^^^^^^^^^^^^^^^^
+>list : List<number>
+>     : ^^^^^^^^^^^^
+
+var myDerivedList: DerivedList<number>;
+>myDerivedList : DerivedList<number>
+>              : ^^^^^^^^^^^^^^^^^^^
+
+var as = [list, myDerivedList]; // List<number>[]
+>as : List<number>[]
+>   : ^^^^^^^^^^^^^^
+>[list, myDerivedList] : List<number>[]
+>                      : ^^^^^^^^^^^^^^
+>list : List<number>
+>     : ^^^^^^^^^^^^
+>myDerivedList : DerivedList<number>
+>              : ^^^^^^^^^^^^^^^^^^^
+