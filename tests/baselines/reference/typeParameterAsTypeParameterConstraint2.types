//// [tests/cases/conformance/types/typeParameters/typeArgumentLists/typeParameterAsTypeParameterConstraint2.ts] ////

=== typeParameterAsTypeParameterConstraint2.ts ===
// using a type parameter as a constraint for a type parameter is invalid
// these should be errors unless otherwise noted

function foo<T, U extends T>(x: T, y: U): U { return y; } // this is now an error
>foo : <T, U extends T>(x: T, y: U) => U
>    : ^ ^^ ^^^^^^^^^^^^^^^ ^^^^^ ^^^^^ 
>x : T
>  : ^
>y : U
>  : ^
>y : U
>  : ^

foo(1, '');
>foo(1, '') : number
>           : ^^^^^^
>foo : <T, U extends T>(x: T, y: U) => U
>    : ^^^^^^^^^^^^^^^^^^^^^^^^^^^^^^^^^
>1 : 1
>  : ^
>'' : ""
>   : ^^

foo(1, {});
>foo(1, {}) : number
>           : ^^^^^^
>foo : <T, U extends T>(x: T, y: U) => U
>    : ^^^^^^^^^^^^^^^^^^^^^^^^^^^^^^^^^
>1 : 1
>  : ^
>{} : {}
>   : ^^

interface NumberVariant extends Number {
    x: number;
>x : number
>  : ^^^^^^
}
var n: NumberVariant;
>n : NumberVariant
>  : ^^^^^^^^^^^^^

var r3 = foo(1, n);
>r3 : number
>   : ^^^^^^
>foo(1, n) : number
>          : ^^^^^^
>foo : <T, U extends T>(x: T, y: U) => U
>    : ^^^^^^^^^^^^^^^^^^^^^^^^^^^^^^^^^
>1 : 1
>  : ^
>n : NumberVariant
>  : ^^^^^^^^^^^^^

function foo2<T, U extends { length: T }>(x: T, y: U) { return y; } // this is now an error
>foo2 : <T, U extends { length: T; }>(x: T, y: U) => U
>     : ^ ^^ ^^^^^^^^^^^^^^^^^^^ ^^^^^^^^ ^^^^^ ^^^^^^
>length : T
>       : ^
>x : T
>  : ^
>y : U
>  : ^
>y : U
>  : ^

foo2(1, { length: '' });
>foo2(1, { length: '' }) : { length: number; }
>                        : ^^^^^^^^^^^^^^^^^^^
>foo2 : <T, U extends { length: T; }>(x: T, y: U) => U
>     : ^^^^^^^^^^^^^^^^^^^^^^^^^^^^^^^^^^^^^^^^^^^^^^
>1 : 1
>  : ^
>{ length: '' } : { length: string; }
>               : ^^^^^^^^^^^^^^^^^^^
>length : string
>       : ^^^^^^
>'' : ""
>   : ^^

foo2(1, { length: {} });
>foo2(1, { length: {} }) : { length: number; }
>                        : ^^^^^^^^^^^^^^^^^^^
>foo2 : <T, U extends { length: T; }>(x: T, y: U) => U
>     : ^^^^^^^^^^^^^^^^^^^^^^^^^^^^^^^^^^^^^^^^^^^^^^
>1 : 1
>  : ^
>{ length: {} } : { length: {}; }
>               : ^^^^^^^^^^^^^^^
>length : {}
>       : ^^
>{} : {}
>   : ^^

foo2([], ['']);
<<<<<<< HEAD
>foo2([], ['']) : { length: never[]; }
>foo2 : <T, U extends { length: T; }>(x: T, y: U) => U
>[] : never[]
=======
>foo2([], ['']) : { length: any[]; }
>               : ^^^^^^^^^^^^^^^^^^
>foo2 : <T, U extends { length: T; }>(x: T, y: U) => U
>     : ^^^^^^^^^^^^^^^^^^^^^^^^^^^^^^^^^^^^^^^^^^^^^^
>[] : undefined[]
>   : ^^^^^^^^^^^
>>>>>>> 12402f26
>[''] : string[]
>     : ^^^^^^^^
>'' : ""
>   : ^^

<|MERGE_RESOLUTION|>--- conflicted
+++ resolved
@@ -1,115 +1,109 @@
-//// [tests/cases/conformance/types/typeParameters/typeArgumentLists/typeParameterAsTypeParameterConstraint2.ts] ////
-
-=== typeParameterAsTypeParameterConstraint2.ts ===
-// using a type parameter as a constraint for a type parameter is invalid
-// these should be errors unless otherwise noted
-
-function foo<T, U extends T>(x: T, y: U): U { return y; } // this is now an error
->foo : <T, U extends T>(x: T, y: U) => U
->    : ^ ^^ ^^^^^^^^^^^^^^^ ^^^^^ ^^^^^ 
->x : T
->  : ^
->y : U
->  : ^
->y : U
->  : ^
-
-foo(1, '');
->foo(1, '') : number
->           : ^^^^^^
->foo : <T, U extends T>(x: T, y: U) => U
->    : ^^^^^^^^^^^^^^^^^^^^^^^^^^^^^^^^^
->1 : 1
->  : ^
->'' : ""
->   : ^^
-
-foo(1, {});
->foo(1, {}) : number
->           : ^^^^^^
->foo : <T, U extends T>(x: T, y: U) => U
->    : ^^^^^^^^^^^^^^^^^^^^^^^^^^^^^^^^^
->1 : 1
->  : ^
->{} : {}
->   : ^^
-
-interface NumberVariant extends Number {
-    x: number;
->x : number
->  : ^^^^^^
-}
-var n: NumberVariant;
->n : NumberVariant
->  : ^^^^^^^^^^^^^
-
-var r3 = foo(1, n);
->r3 : number
->   : ^^^^^^
->foo(1, n) : number
->          : ^^^^^^
->foo : <T, U extends T>(x: T, y: U) => U
->    : ^^^^^^^^^^^^^^^^^^^^^^^^^^^^^^^^^
->1 : 1
->  : ^
->n : NumberVariant
->  : ^^^^^^^^^^^^^
-
-function foo2<T, U extends { length: T }>(x: T, y: U) { return y; } // this is now an error
->foo2 : <T, U extends { length: T; }>(x: T, y: U) => U
->     : ^ ^^ ^^^^^^^^^^^^^^^^^^^ ^^^^^^^^ ^^^^^ ^^^^^^
->length : T
->       : ^
->x : T
->  : ^
->y : U
->  : ^
->y : U
->  : ^
-
-foo2(1, { length: '' });
->foo2(1, { length: '' }) : { length: number; }
->                        : ^^^^^^^^^^^^^^^^^^^
->foo2 : <T, U extends { length: T; }>(x: T, y: U) => U
->     : ^^^^^^^^^^^^^^^^^^^^^^^^^^^^^^^^^^^^^^^^^^^^^^
->1 : 1
->  : ^
->{ length: '' } : { length: string; }
->               : ^^^^^^^^^^^^^^^^^^^
->length : string
->       : ^^^^^^
->'' : ""
->   : ^^
-
-foo2(1, { length: {} });
->foo2(1, { length: {} }) : { length: number; }
->                        : ^^^^^^^^^^^^^^^^^^^
->foo2 : <T, U extends { length: T; }>(x: T, y: U) => U
->     : ^^^^^^^^^^^^^^^^^^^^^^^^^^^^^^^^^^^^^^^^^^^^^^
->1 : 1
->  : ^
->{ length: {} } : { length: {}; }
->               : ^^^^^^^^^^^^^^^
->length : {}
->       : ^^
->{} : {}
->   : ^^
-
-foo2([], ['']);
-<<<<<<< HEAD
->foo2([], ['']) : { length: never[]; }
->foo2 : <T, U extends { length: T; }>(x: T, y: U) => U
->[] : never[]
-=======
->foo2([], ['']) : { length: any[]; }
->               : ^^^^^^^^^^^^^^^^^^
->foo2 : <T, U extends { length: T; }>(x: T, y: U) => U
->     : ^^^^^^^^^^^^^^^^^^^^^^^^^^^^^^^^^^^^^^^^^^^^^^
->[] : undefined[]
->   : ^^^^^^^^^^^
->>>>>>> 12402f26
->[''] : string[]
->     : ^^^^^^^^
->'' : ""
->   : ^^
-
+//// [tests/cases/conformance/types/typeParameters/typeArgumentLists/typeParameterAsTypeParameterConstraint2.ts] ////
+
+=== typeParameterAsTypeParameterConstraint2.ts ===
+// using a type parameter as a constraint for a type parameter is invalid
+// these should be errors unless otherwise noted
+
+function foo<T, U extends T>(x: T, y: U): U { return y; } // this is now an error
+>foo : <T, U extends T>(x: T, y: U) => U
+>    : ^ ^^ ^^^^^^^^^^^^^^^ ^^^^^ ^^^^^ 
+>x : T
+>  : ^
+>y : U
+>  : ^
+>y : U
+>  : ^
+
+foo(1, '');
+>foo(1, '') : number
+>           : ^^^^^^
+>foo : <T, U extends T>(x: T, y: U) => U
+>    : ^^^^^^^^^^^^^^^^^^^^^^^^^^^^^^^^^
+>1 : 1
+>  : ^
+>'' : ""
+>   : ^^
+
+foo(1, {});
+>foo(1, {}) : number
+>           : ^^^^^^
+>foo : <T, U extends T>(x: T, y: U) => U
+>    : ^^^^^^^^^^^^^^^^^^^^^^^^^^^^^^^^^
+>1 : 1
+>  : ^
+>{} : {}
+>   : ^^
+
+interface NumberVariant extends Number {
+    x: number;
+>x : number
+>  : ^^^^^^
+}
+var n: NumberVariant;
+>n : NumberVariant
+>  : ^^^^^^^^^^^^^
+
+var r3 = foo(1, n);
+>r3 : number
+>   : ^^^^^^
+>foo(1, n) : number
+>          : ^^^^^^
+>foo : <T, U extends T>(x: T, y: U) => U
+>    : ^^^^^^^^^^^^^^^^^^^^^^^^^^^^^^^^^
+>1 : 1
+>  : ^
+>n : NumberVariant
+>  : ^^^^^^^^^^^^^
+
+function foo2<T, U extends { length: T }>(x: T, y: U) { return y; } // this is now an error
+>foo2 : <T, U extends { length: T; }>(x: T, y: U) => U
+>     : ^ ^^ ^^^^^^^^^^^^^^^^^^^ ^^^^^^^^ ^^^^^ ^^^^^^
+>length : T
+>       : ^
+>x : T
+>  : ^
+>y : U
+>  : ^
+>y : U
+>  : ^
+
+foo2(1, { length: '' });
+>foo2(1, { length: '' }) : { length: number; }
+>                        : ^^^^^^^^^^^^^^^^^^^
+>foo2 : <T, U extends { length: T; }>(x: T, y: U) => U
+>     : ^^^^^^^^^^^^^^^^^^^^^^^^^^^^^^^^^^^^^^^^^^^^^^
+>1 : 1
+>  : ^
+>{ length: '' } : { length: string; }
+>               : ^^^^^^^^^^^^^^^^^^^
+>length : string
+>       : ^^^^^^
+>'' : ""
+>   : ^^
+
+foo2(1, { length: {} });
+>foo2(1, { length: {} }) : { length: number; }
+>                        : ^^^^^^^^^^^^^^^^^^^
+>foo2 : <T, U extends { length: T; }>(x: T, y: U) => U
+>     : ^^^^^^^^^^^^^^^^^^^^^^^^^^^^^^^^^^^^^^^^^^^^^^
+>1 : 1
+>  : ^
+>{ length: {} } : { length: {}; }
+>               : ^^^^^^^^^^^^^^^
+>length : {}
+>       : ^^
+>{} : {}
+>   : ^^
+
+foo2([], ['']);
+>foo2([], ['']) : { length: never[]; }
+>               : ^^^^^^^^^^^^^^^^^^^^
+>foo2 : <T, U extends { length: T; }>(x: T, y: U) => U
+>     : ^^^^^^^^^^^^^^^^^^^^^^^^^^^^^^^^^^^^^^^^^^^^^^
+>[] : never[]
+>   : ^^^^^^^
+>[''] : string[]
+>     : ^^^^^^^^
+>'' : ""
+>   : ^^
+