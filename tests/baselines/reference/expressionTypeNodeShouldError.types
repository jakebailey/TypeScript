//// [tests/cases/compiler/expressionTypeNodeShouldError.ts] ////

=== base.d.ts ===
declare const x: "foo".charCodeAt(0);
>x : "foo"
>  : ^^^^^
>charCodeAt : any
>           : ^^^
>(0) : 0
>    : ^
>0 : 0
>  : ^

=== string.ts ===
interface String {
    typeof<T>(x: T): T;
>typeof : <T>(x: T) => T
>       : ^ ^^^^^ ^^^^^ 
>x : T
>  : ^
}

class C {
>C : C
>  : ^

    foo() {
>foo : () => void
>    : ^^^^^^^^^^

        const x: "".typeof(this.foo);
>x : ""
>  : ^^
>typeof(this.foo) : "string" | "number" | "bigint" | "boolean" | "symbol" | "undefined" | "object" | "function"
>                 : ^^^^^^^^^^^^^^^^^^^^^^^^^^^^^^^^^^^^^^^^^^^^^^^^^^^^^^^^^^^^^^^^^^^^^^^^^^^^^^^^^^^^^^^^^^^
>(this.foo) : () => void
>           : ^^^^^^^^^^
>this.foo : () => void
>         : ^^^^^^^^^^
>this : this
>     : ^^^^
>foo : () => void
>    : ^^^^^^^^^^
    }
}

const nodes = document.getElementsByTagName("li");
>nodes : HTMLCollectionOf<HTMLLIElement>
>      : ^^^^^^^^^^^^^^^^^^^^^^^^^^^^^^^
>document.getElementsByTagName("li") : HTMLCollectionOf<HTMLLIElement>
>                                    : ^^^^^^^^^^^^^^^^^^^^^^^^^^^^^^^
>document.getElementsByTagName : { <K extends keyof HTMLElementTagNameMap>(qualifiedName: K): HTMLCollectionOf<HTMLElementTagNameMap[K]>; <K_1 extends keyof SVGElementTagNameMap>(qualifiedName: K_1): HTMLCollectionOf<SVGElementTagNameMap[K_1]>; <K_2 extends keyof MathMLElementTagNameMap>(qualifiedName: K_2): HTMLCollectionOf<MathMLElementTagNameMap[K_2]>; <K_3 extends keyof HTMLElementDeprecatedTagNameMap>(qualifiedName: K_3): HTMLCollectionOf<HTMLElementDeprecatedTagNameMap[K_3]>; (qualifiedName: string): HTMLCollectionOf<Element>; }
>                              : ^^^^^^^^^^^^^^^^^^^^^^^^^^^^^^^^^^^^^^^^^^^^^^^^^^^^^^^^^^^^^^^^^^^^^^^^^^^^^^^^^^^^^^^^^^^^^^^^^^^^^^^^^^^^^^^^^^^^^^^^^^^^^^^^^^^^^^^^^^^^^^^^^^^^^^^^^^^^^^^^^^^^^^^^^^^^^^^^^^^^^^^^^^^^^^^^^^^^^^^^^^^^^^^^^^^^^^^^^^^^^^^^^^^^^^^^^^^^^^^^^^^^^^^^^^^^^^^^^^^^^^^^^^^^^^^^^^^^^^^^^^^^^^^^^^^^^^^^^^^^^^^^^^^^^^^^^^^^^^^^^^^^^^^^^^^^^^^^^^^^^^^^^^^^^^^^^^^^^^^^^^^^^^^^^^^^^^^^^^^^^^^^^^^^^^^^^^^^^^^^^^^^^^^^^^^^^^^^^^^^^^^^^^^^^^^^^^^^^^^^^^^^^^^^^^^^^^^^^^^^^^^^^^^^^^^^^^^^^^^^^^^^^^^^^^^^^^^^^^^^^^^^^^^
>document : Document
>         : ^^^^^^^^
>getElementsByTagName : { <K extends keyof HTMLElementTagNameMap>(qualifiedName: K): HTMLCollectionOf<HTMLElementTagNameMap[K]>; <K_1 extends keyof SVGElementTagNameMap>(qualifiedName: K_1): HTMLCollectionOf<SVGElementTagNameMap[K_1]>; <K_2 extends keyof MathMLElementTagNameMap>(qualifiedName: K_2): HTMLCollectionOf<MathMLElementTagNameMap[K_2]>; <K_3 extends keyof HTMLElementDeprecatedTagNameMap>(qualifiedName: K_3): HTMLCollectionOf<HTMLElementDeprecatedTagNameMap[K_3]>; (qualifiedName: string): HTMLCollectionOf<Element>; }
>                     : ^^^^^^^^^^^^^^^^^^^^^^^^^^^^^^^^^^^^^^^^^^^^^^^^^^^^^^^^^^^^^^^^^^^^^^^^^^^^^^^^^^^^^^^^^^^^^^^^^^^^^^^^^^^^^^^^^^^^^^^^^^^^^^^^^^^^^^^^^^^^^^^^^^^^^^^^^^^^^^^^^^^^^^^^^^^^^^^^^^^^^^^^^^^^^^^^^^^^^^^^^^^^^^^^^^^^^^^^^^^^^^^^^^^^^^^^^^^^^^^^^^^^^^^^^^^^^^^^^^^^^^^^^^^^^^^^^^^^^^^^^^^^^^^^^^^^^^^^^^^^^^^^^^^^^^^^^^^^^^^^^^^^^^^^^^^^^^^^^^^^^^^^^^^^^^^^^^^^^^^^^^^^^^^^^^^^^^^^^^^^^^^^^^^^^^^^^^^^^^^^^^^^^^^^^^^^^^^^^^^^^^^^^^^^^^^^^^^^^^^^^^^^^^^^^^^^^^^^^^^^^^^^^^^^^^^^^^^^^^^^^^^^^^^^^^^^^^^^^^^^^^^^^^^
>"li" : "li"
>     : ^^^^

type ItemType = "".typeof(nodes.item(0));
>ItemType : ""
>         : ^^
>typeof(nodes.item(0)) : "string" | "number" | "bigint" | "boolean" | "symbol" | "undefined" | "object" | "function"
<<<<<<< HEAD
>(nodes.item(0)) : HTMLLIElement | null
>nodes.item(0) : HTMLLIElement | null
>nodes.item : (index: number) => HTMLLIElement | null
>nodes : HTMLCollectionOf<HTMLLIElement>
>item : (index: number) => HTMLLIElement | null
=======
>                      : ^^^^^^^^^^^^^^^^^^^^^^^^^^^^^^^^^^^^^^^^^^^^^^^^^^^^^^^^^^^^^^^^^^^^^^^^^^^^^^^^^^^^^^^^^^^
>(nodes.item(0)) : HTMLLIElement
>                : ^^^^^^^^^^^^^
>nodes.item(0) : HTMLLIElement
>              : ^^^^^^^^^^^^^
>nodes.item : (index: number) => HTMLLIElement
>           : ^^^^^^^^^^^^^^^^^^^^^^^^^^^^^^^^
>nodes : HTMLCollectionOf<HTMLLIElement>
>      : ^^^^^^^^^^^^^^^^^^^^^^^^^^^^^^^
>item : (index: number) => HTMLLIElement
>     : ^^^^^^^^^^^^^^^^^^^^^^^^^^^^^^^^
>>>>>>> 12402f26
>0 : 0
>  : ^

=== number.ts ===
interface Number {
    typeof<T>(x: T): T;
>typeof : <T>(x: T) => T
>       : ^ ^^^^^ ^^^^^ 
>x : T
>  : ^
}

class C2 {
>C2 : C2
>   : ^^

    foo() {
>foo : () => void
>    : ^^^^^^^^^^

        const x: 3.141592.typeof(this.foo);
>x : 3.141592
>  : ^^^^^^^^
>typeof(this.foo) : "string" | "number" | "bigint" | "boolean" | "symbol" | "undefined" | "object" | "function"
>                 : ^^^^^^^^^^^^^^^^^^^^^^^^^^^^^^^^^^^^^^^^^^^^^^^^^^^^^^^^^^^^^^^^^^^^^^^^^^^^^^^^^^^^^^^^^^^
>(this.foo) : () => void
>           : ^^^^^^^^^^
>this.foo : () => void
>         : ^^^^^^^^^^
>this : this
>     : ^^^^
>foo : () => void
>    : ^^^^^^^^^^
    }
}

const nodes2 = document.getElementsByTagName("li");
>nodes2 : HTMLCollectionOf<HTMLLIElement>
>       : ^^^^^^^^^^^^^^^^^^^^^^^^^^^^^^^
>document.getElementsByTagName("li") : HTMLCollectionOf<HTMLLIElement>
>                                    : ^^^^^^^^^^^^^^^^^^^^^^^^^^^^^^^
>document.getElementsByTagName : { <K extends keyof HTMLElementTagNameMap>(qualifiedName: K): HTMLCollectionOf<HTMLElementTagNameMap[K]>; <K_1 extends keyof SVGElementTagNameMap>(qualifiedName: K_1): HTMLCollectionOf<SVGElementTagNameMap[K_1]>; <K_2 extends keyof MathMLElementTagNameMap>(qualifiedName: K_2): HTMLCollectionOf<MathMLElementTagNameMap[K_2]>; <K_3 extends keyof HTMLElementDeprecatedTagNameMap>(qualifiedName: K_3): HTMLCollectionOf<HTMLElementDeprecatedTagNameMap[K_3]>; (qualifiedName: string): HTMLCollectionOf<Element>; }
>                              : ^^^^^^^^^^^^^^^^^^^^^^^^^^^^^^^^^^^^^^^^^^^^^^^^^^^^^^^^^^^^^^^^^^^^^^^^^^^^^^^^^^^^^^^^^^^^^^^^^^^^^^^^^^^^^^^^^^^^^^^^^^^^^^^^^^^^^^^^^^^^^^^^^^^^^^^^^^^^^^^^^^^^^^^^^^^^^^^^^^^^^^^^^^^^^^^^^^^^^^^^^^^^^^^^^^^^^^^^^^^^^^^^^^^^^^^^^^^^^^^^^^^^^^^^^^^^^^^^^^^^^^^^^^^^^^^^^^^^^^^^^^^^^^^^^^^^^^^^^^^^^^^^^^^^^^^^^^^^^^^^^^^^^^^^^^^^^^^^^^^^^^^^^^^^^^^^^^^^^^^^^^^^^^^^^^^^^^^^^^^^^^^^^^^^^^^^^^^^^^^^^^^^^^^^^^^^^^^^^^^^^^^^^^^^^^^^^^^^^^^^^^^^^^^^^^^^^^^^^^^^^^^^^^^^^^^^^^^^^^^^^^^^^^^^^^^^^^^^^^^^^^^^^^^
>document : Document
>         : ^^^^^^^^
>getElementsByTagName : { <K extends keyof HTMLElementTagNameMap>(qualifiedName: K): HTMLCollectionOf<HTMLElementTagNameMap[K]>; <K_1 extends keyof SVGElementTagNameMap>(qualifiedName: K_1): HTMLCollectionOf<SVGElementTagNameMap[K_1]>; <K_2 extends keyof MathMLElementTagNameMap>(qualifiedName: K_2): HTMLCollectionOf<MathMLElementTagNameMap[K_2]>; <K_3 extends keyof HTMLElementDeprecatedTagNameMap>(qualifiedName: K_3): HTMLCollectionOf<HTMLElementDeprecatedTagNameMap[K_3]>; (qualifiedName: string): HTMLCollectionOf<Element>; }
>                     : ^^^^^^^^^^^^^^^^^^^^^^^^^^^^^^^^^^^^^^^^^^^^^^^^^^^^^^^^^^^^^^^^^^^^^^^^^^^^^^^^^^^^^^^^^^^^^^^^^^^^^^^^^^^^^^^^^^^^^^^^^^^^^^^^^^^^^^^^^^^^^^^^^^^^^^^^^^^^^^^^^^^^^^^^^^^^^^^^^^^^^^^^^^^^^^^^^^^^^^^^^^^^^^^^^^^^^^^^^^^^^^^^^^^^^^^^^^^^^^^^^^^^^^^^^^^^^^^^^^^^^^^^^^^^^^^^^^^^^^^^^^^^^^^^^^^^^^^^^^^^^^^^^^^^^^^^^^^^^^^^^^^^^^^^^^^^^^^^^^^^^^^^^^^^^^^^^^^^^^^^^^^^^^^^^^^^^^^^^^^^^^^^^^^^^^^^^^^^^^^^^^^^^^^^^^^^^^^^^^^^^^^^^^^^^^^^^^^^^^^^^^^^^^^^^^^^^^^^^^^^^^^^^^^^^^^^^^^^^^^^^^^^^^^^^^^^^^^^^^^^^^^^^^^
>"li" : "li"
>     : ^^^^

type ItemType2 = 4..typeof(nodes.item(0));
>ItemType2 : 4
>          : ^
>typeof(nodes.item(0)) : "string" | "number" | "bigint" | "boolean" | "symbol" | "undefined" | "object" | "function"
<<<<<<< HEAD
>(nodes.item(0)) : HTMLLIElement | null
>nodes.item(0) : HTMLLIElement | null
>nodes.item : (index: number) => HTMLLIElement | null
>nodes : HTMLCollectionOf<HTMLLIElement>
>item : (index: number) => HTMLLIElement | null
=======
>                      : ^^^^^^^^^^^^^^^^^^^^^^^^^^^^^^^^^^^^^^^^^^^^^^^^^^^^^^^^^^^^^^^^^^^^^^^^^^^^^^^^^^^^^^^^^^^
>(nodes.item(0)) : HTMLLIElement
>                : ^^^^^^^^^^^^^
>nodes.item(0) : HTMLLIElement
>              : ^^^^^^^^^^^^^
>nodes.item : (index: number) => HTMLLIElement
>           : ^^^^^^^^^^^^^^^^^^^^^^^^^^^^^^^^
>nodes : HTMLCollectionOf<HTMLLIElement>
>      : ^^^^^^^^^^^^^^^^^^^^^^^^^^^^^^^
>item : (index: number) => HTMLLIElement
>     : ^^^^^^^^^^^^^^^^^^^^^^^^^^^^^^^^
>>>>>>> 12402f26
>0 : 0
>  : ^

=== boolean.ts ===
interface Boolean {
    typeof<T>(x: T): T;
>typeof : <T>(x: T) => T
>       : ^ ^^^^^ ^^^^^ 
>x : T
>  : ^
}

class C3 {
>C3 : C3
>   : ^^

    foo() {
>foo : () => void
>    : ^^^^^^^^^^

        const x: false.typeof(this.foo);
>x : false
>  : ^^^^^
>false : false
>      : ^^^^^
>typeof(this.foo) : "string" | "number" | "bigint" | "boolean" | "symbol" | "undefined" | "object" | "function"
>                 : ^^^^^^^^^^^^^^^^^^^^^^^^^^^^^^^^^^^^^^^^^^^^^^^^^^^^^^^^^^^^^^^^^^^^^^^^^^^^^^^^^^^^^^^^^^^
>(this.foo) : () => void
>           : ^^^^^^^^^^
>this.foo : () => void
>         : ^^^^^^^^^^
>this : this
>     : ^^^^
>foo : () => void
>    : ^^^^^^^^^^
    }
}

const nodes3 = document.getElementsByTagName("li");
>nodes3 : HTMLCollectionOf<HTMLLIElement>
>       : ^^^^^^^^^^^^^^^^^^^^^^^^^^^^^^^
>document.getElementsByTagName("li") : HTMLCollectionOf<HTMLLIElement>
>                                    : ^^^^^^^^^^^^^^^^^^^^^^^^^^^^^^^
>document.getElementsByTagName : { <K extends keyof HTMLElementTagNameMap>(qualifiedName: K): HTMLCollectionOf<HTMLElementTagNameMap[K]>; <K_1 extends keyof SVGElementTagNameMap>(qualifiedName: K_1): HTMLCollectionOf<SVGElementTagNameMap[K_1]>; <K_2 extends keyof MathMLElementTagNameMap>(qualifiedName: K_2): HTMLCollectionOf<MathMLElementTagNameMap[K_2]>; <K_3 extends keyof HTMLElementDeprecatedTagNameMap>(qualifiedName: K_3): HTMLCollectionOf<HTMLElementDeprecatedTagNameMap[K_3]>; (qualifiedName: string): HTMLCollectionOf<Element>; }
>                              : ^^^^^^^^^^^^^^^^^^^^^^^^^^^^^^^^^^^^^^^^^^^^^^^^^^^^^^^^^^^^^^^^^^^^^^^^^^^^^^^^^^^^^^^^^^^^^^^^^^^^^^^^^^^^^^^^^^^^^^^^^^^^^^^^^^^^^^^^^^^^^^^^^^^^^^^^^^^^^^^^^^^^^^^^^^^^^^^^^^^^^^^^^^^^^^^^^^^^^^^^^^^^^^^^^^^^^^^^^^^^^^^^^^^^^^^^^^^^^^^^^^^^^^^^^^^^^^^^^^^^^^^^^^^^^^^^^^^^^^^^^^^^^^^^^^^^^^^^^^^^^^^^^^^^^^^^^^^^^^^^^^^^^^^^^^^^^^^^^^^^^^^^^^^^^^^^^^^^^^^^^^^^^^^^^^^^^^^^^^^^^^^^^^^^^^^^^^^^^^^^^^^^^^^^^^^^^^^^^^^^^^^^^^^^^^^^^^^^^^^^^^^^^^^^^^^^^^^^^^^^^^^^^^^^^^^^^^^^^^^^^^^^^^^^^^^^^^^^^^^^^^^^^^^
>document : Document
>         : ^^^^^^^^
>getElementsByTagName : { <K extends keyof HTMLElementTagNameMap>(qualifiedName: K): HTMLCollectionOf<HTMLElementTagNameMap[K]>; <K_1 extends keyof SVGElementTagNameMap>(qualifiedName: K_1): HTMLCollectionOf<SVGElementTagNameMap[K_1]>; <K_2 extends keyof MathMLElementTagNameMap>(qualifiedName: K_2): HTMLCollectionOf<MathMLElementTagNameMap[K_2]>; <K_3 extends keyof HTMLElementDeprecatedTagNameMap>(qualifiedName: K_3): HTMLCollectionOf<HTMLElementDeprecatedTagNameMap[K_3]>; (qualifiedName: string): HTMLCollectionOf<Element>; }
>                     : ^^^^^^^^^^^^^^^^^^^^^^^^^^^^^^^^^^^^^^^^^^^^^^^^^^^^^^^^^^^^^^^^^^^^^^^^^^^^^^^^^^^^^^^^^^^^^^^^^^^^^^^^^^^^^^^^^^^^^^^^^^^^^^^^^^^^^^^^^^^^^^^^^^^^^^^^^^^^^^^^^^^^^^^^^^^^^^^^^^^^^^^^^^^^^^^^^^^^^^^^^^^^^^^^^^^^^^^^^^^^^^^^^^^^^^^^^^^^^^^^^^^^^^^^^^^^^^^^^^^^^^^^^^^^^^^^^^^^^^^^^^^^^^^^^^^^^^^^^^^^^^^^^^^^^^^^^^^^^^^^^^^^^^^^^^^^^^^^^^^^^^^^^^^^^^^^^^^^^^^^^^^^^^^^^^^^^^^^^^^^^^^^^^^^^^^^^^^^^^^^^^^^^^^^^^^^^^^^^^^^^^^^^^^^^^^^^^^^^^^^^^^^^^^^^^^^^^^^^^^^^^^^^^^^^^^^^^^^^^^^^^^^^^^^^^^^^^^^^^^^^^^^^^^
>"li" : "li"
>     : ^^^^

type ItemType3 = true.typeof(nodes.item(0));
>ItemType3 : true
>          : ^^^^
>true : true
>     : ^^^^
>typeof(nodes.item(0)) : "string" | "number" | "bigint" | "boolean" | "symbol" | "undefined" | "object" | "function"
<<<<<<< HEAD
>(nodes.item(0)) : HTMLLIElement | null
>nodes.item(0) : HTMLLIElement | null
>nodes.item : (index: number) => HTMLLIElement | null
>nodes : HTMLCollectionOf<HTMLLIElement>
>item : (index: number) => HTMLLIElement | null
=======
>                      : ^^^^^^^^^^^^^^^^^^^^^^^^^^^^^^^^^^^^^^^^^^^^^^^^^^^^^^^^^^^^^^^^^^^^^^^^^^^^^^^^^^^^^^^^^^^
>(nodes.item(0)) : HTMLLIElement
>                : ^^^^^^^^^^^^^
>nodes.item(0) : HTMLLIElement
>              : ^^^^^^^^^^^^^
>nodes.item : (index: number) => HTMLLIElement
>           : ^^^^^^^^^^^^^^^^^^^^^^^^^^^^^^^^
>nodes : HTMLCollectionOf<HTMLLIElement>
>      : ^^^^^^^^^^^^^^^^^^^^^^^^^^^^^^^
>item : (index: number) => HTMLLIElement
>     : ^^^^^^^^^^^^^^^^^^^^^^^^^^^^^^^^
>>>>>>> 12402f26
>0 : 0
>  : ^


<|MERGE_RESOLUTION|>--- conflicted
+++ resolved
@@ -1,237 +1,213 @@
-//// [tests/cases/compiler/expressionTypeNodeShouldError.ts] ////
-
-=== base.d.ts ===
-declare const x: "foo".charCodeAt(0);
->x : "foo"
->  : ^^^^^
->charCodeAt : any
->           : ^^^
->(0) : 0
->    : ^
->0 : 0
->  : ^
-
-=== string.ts ===
-interface String {
-    typeof<T>(x: T): T;
->typeof : <T>(x: T) => T
->       : ^ ^^^^^ ^^^^^ 
->x : T
->  : ^
-}
-
-class C {
->C : C
->  : ^
-
-    foo() {
->foo : () => void
->    : ^^^^^^^^^^
-
-        const x: "".typeof(this.foo);
->x : ""
->  : ^^
->typeof(this.foo) : "string" | "number" | "bigint" | "boolean" | "symbol" | "undefined" | "object" | "function"
->                 : ^^^^^^^^^^^^^^^^^^^^^^^^^^^^^^^^^^^^^^^^^^^^^^^^^^^^^^^^^^^^^^^^^^^^^^^^^^^^^^^^^^^^^^^^^^^
->(this.foo) : () => void
->           : ^^^^^^^^^^
->this.foo : () => void
->         : ^^^^^^^^^^
->this : this
->     : ^^^^
->foo : () => void
->    : ^^^^^^^^^^
-    }
-}
-
-const nodes = document.getElementsByTagName("li");
->nodes : HTMLCollectionOf<HTMLLIElement>
->      : ^^^^^^^^^^^^^^^^^^^^^^^^^^^^^^^
->document.getElementsByTagName("li") : HTMLCollectionOf<HTMLLIElement>
->                                    : ^^^^^^^^^^^^^^^^^^^^^^^^^^^^^^^
->document.getElementsByTagName : { <K extends keyof HTMLElementTagNameMap>(qualifiedName: K): HTMLCollectionOf<HTMLElementTagNameMap[K]>; <K_1 extends keyof SVGElementTagNameMap>(qualifiedName: K_1): HTMLCollectionOf<SVGElementTagNameMap[K_1]>; <K_2 extends keyof MathMLElementTagNameMap>(qualifiedName: K_2): HTMLCollectionOf<MathMLElementTagNameMap[K_2]>; <K_3 extends keyof HTMLElementDeprecatedTagNameMap>(qualifiedName: K_3): HTMLCollectionOf<HTMLElementDeprecatedTagNameMap[K_3]>; (qualifiedName: string): HTMLCollectionOf<Element>; }
->                              : ^^^^^^^^^^^^^^^^^^^^^^^^^^^^^^^^^^^^^^^^^^^^^^^^^^^^^^^^^^^^^^^^^^^^^^^^^^^^^^^^^^^^^^^^^^^^^^^^^^^^^^^^^^^^^^^^^^^^^^^^^^^^^^^^^^^^^^^^^^^^^^^^^^^^^^^^^^^^^^^^^^^^^^^^^^^^^^^^^^^^^^^^^^^^^^^^^^^^^^^^^^^^^^^^^^^^^^^^^^^^^^^^^^^^^^^^^^^^^^^^^^^^^^^^^^^^^^^^^^^^^^^^^^^^^^^^^^^^^^^^^^^^^^^^^^^^^^^^^^^^^^^^^^^^^^^^^^^^^^^^^^^^^^^^^^^^^^^^^^^^^^^^^^^^^^^^^^^^^^^^^^^^^^^^^^^^^^^^^^^^^^^^^^^^^^^^^^^^^^^^^^^^^^^^^^^^^^^^^^^^^^^^^^^^^^^^^^^^^^^^^^^^^^^^^^^^^^^^^^^^^^^^^^^^^^^^^^^^^^^^^^^^^^^^^^^^^^^^^^^^^^^^^^^
->document : Document
->         : ^^^^^^^^
->getElementsByTagName : { <K extends keyof HTMLElementTagNameMap>(qualifiedName: K): HTMLCollectionOf<HTMLElementTagNameMap[K]>; <K_1 extends keyof SVGElementTagNameMap>(qualifiedName: K_1): HTMLCollectionOf<SVGElementTagNameMap[K_1]>; <K_2 extends keyof MathMLElementTagNameMap>(qualifiedName: K_2): HTMLCollectionOf<MathMLElementTagNameMap[K_2]>; <K_3 extends keyof HTMLElementDeprecatedTagNameMap>(qualifiedName: K_3): HTMLCollectionOf<HTMLElementDeprecatedTagNameMap[K_3]>; (qualifiedName: string): HTMLCollectionOf<Element>; }
->                     : ^^^^^^^^^^^^^^^^^^^^^^^^^^^^^^^^^^^^^^^^^^^^^^^^^^^^^^^^^^^^^^^^^^^^^^^^^^^^^^^^^^^^^^^^^^^^^^^^^^^^^^^^^^^^^^^^^^^^^^^^^^^^^^^^^^^^^^^^^^^^^^^^^^^^^^^^^^^^^^^^^^^^^^^^^^^^^^^^^^^^^^^^^^^^^^^^^^^^^^^^^^^^^^^^^^^^^^^^^^^^^^^^^^^^^^^^^^^^^^^^^^^^^^^^^^^^^^^^^^^^^^^^^^^^^^^^^^^^^^^^^^^^^^^^^^^^^^^^^^^^^^^^^^^^^^^^^^^^^^^^^^^^^^^^^^^^^^^^^^^^^^^^^^^^^^^^^^^^^^^^^^^^^^^^^^^^^^^^^^^^^^^^^^^^^^^^^^^^^^^^^^^^^^^^^^^^^^^^^^^^^^^^^^^^^^^^^^^^^^^^^^^^^^^^^^^^^^^^^^^^^^^^^^^^^^^^^^^^^^^^^^^^^^^^^^^^^^^^^^^^^^^^^^^
->"li" : "li"
->     : ^^^^
-
-type ItemType = "".typeof(nodes.item(0));
->ItemType : ""
->         : ^^
->typeof(nodes.item(0)) : "string" | "number" | "bigint" | "boolean" | "symbol" | "undefined" | "object" | "function"
-<<<<<<< HEAD
->(nodes.item(0)) : HTMLLIElement | null
->nodes.item(0) : HTMLLIElement | null
->nodes.item : (index: number) => HTMLLIElement | null
->nodes : HTMLCollectionOf<HTMLLIElement>
->item : (index: number) => HTMLLIElement | null
-=======
->                      : ^^^^^^^^^^^^^^^^^^^^^^^^^^^^^^^^^^^^^^^^^^^^^^^^^^^^^^^^^^^^^^^^^^^^^^^^^^^^^^^^^^^^^^^^^^^
->(nodes.item(0)) : HTMLLIElement
->                : ^^^^^^^^^^^^^
->nodes.item(0) : HTMLLIElement
->              : ^^^^^^^^^^^^^
->nodes.item : (index: number) => HTMLLIElement
->           : ^^^^^^^^^^^^^^^^^^^^^^^^^^^^^^^^
->nodes : HTMLCollectionOf<HTMLLIElement>
->      : ^^^^^^^^^^^^^^^^^^^^^^^^^^^^^^^
->item : (index: number) => HTMLLIElement
->     : ^^^^^^^^^^^^^^^^^^^^^^^^^^^^^^^^
->>>>>>> 12402f26
->0 : 0
->  : ^
-
-=== number.ts ===
-interface Number {
-    typeof<T>(x: T): T;
->typeof : <T>(x: T) => T
->       : ^ ^^^^^ ^^^^^ 
->x : T
->  : ^
-}
-
-class C2 {
->C2 : C2
->   : ^^
-
-    foo() {
->foo : () => void
->    : ^^^^^^^^^^
-
-        const x: 3.141592.typeof(this.foo);
->x : 3.141592
->  : ^^^^^^^^
->typeof(this.foo) : "string" | "number" | "bigint" | "boolean" | "symbol" | "undefined" | "object" | "function"
->                 : ^^^^^^^^^^^^^^^^^^^^^^^^^^^^^^^^^^^^^^^^^^^^^^^^^^^^^^^^^^^^^^^^^^^^^^^^^^^^^^^^^^^^^^^^^^^
->(this.foo) : () => void
->           : ^^^^^^^^^^
->this.foo : () => void
->         : ^^^^^^^^^^
->this : this
->     : ^^^^
->foo : () => void
->    : ^^^^^^^^^^
-    }
-}
-
-const nodes2 = document.getElementsByTagName("li");
->nodes2 : HTMLCollectionOf<HTMLLIElement>
->       : ^^^^^^^^^^^^^^^^^^^^^^^^^^^^^^^
->document.getElementsByTagName("li") : HTMLCollectionOf<HTMLLIElement>
->                                    : ^^^^^^^^^^^^^^^^^^^^^^^^^^^^^^^
->document.getElementsByTagName : { <K extends keyof HTMLElementTagNameMap>(qualifiedName: K): HTMLCollectionOf<HTMLElementTagNameMap[K]>; <K_1 extends keyof SVGElementTagNameMap>(qualifiedName: K_1): HTMLCollectionOf<SVGElementTagNameMap[K_1]>; <K_2 extends keyof MathMLElementTagNameMap>(qualifiedName: K_2): HTMLCollectionOf<MathMLElementTagNameMap[K_2]>; <K_3 extends keyof HTMLElementDeprecatedTagNameMap>(qualifiedName: K_3): HTMLCollectionOf<HTMLElementDeprecatedTagNameMap[K_3]>; (qualifiedName: string): HTMLCollectionOf<Element>; }
->                              : ^^^^^^^^^^^^^^^^^^^^^^^^^^^^^^^^^^^^^^^^^^^^^^^^^^^^^^^^^^^^^^^^^^^^^^^^^^^^^^^^^^^^^^^^^^^^^^^^^^^^^^^^^^^^^^^^^^^^^^^^^^^^^^^^^^^^^^^^^^^^^^^^^^^^^^^^^^^^^^^^^^^^^^^^^^^^^^^^^^^^^^^^^^^^^^^^^^^^^^^^^^^^^^^^^^^^^^^^^^^^^^^^^^^^^^^^^^^^^^^^^^^^^^^^^^^^^^^^^^^^^^^^^^^^^^^^^^^^^^^^^^^^^^^^^^^^^^^^^^^^^^^^^^^^^^^^^^^^^^^^^^^^^^^^^^^^^^^^^^^^^^^^^^^^^^^^^^^^^^^^^^^^^^^^^^^^^^^^^^^^^^^^^^^^^^^^^^^^^^^^^^^^^^^^^^^^^^^^^^^^^^^^^^^^^^^^^^^^^^^^^^^^^^^^^^^^^^^^^^^^^^^^^^^^^^^^^^^^^^^^^^^^^^^^^^^^^^^^^^^^^^^^^^^
->document : Document
->         : ^^^^^^^^
->getElementsByTagName : { <K extends keyof HTMLElementTagNameMap>(qualifiedName: K): HTMLCollectionOf<HTMLElementTagNameMap[K]>; <K_1 extends keyof SVGElementTagNameMap>(qualifiedName: K_1): HTMLCollectionOf<SVGElementTagNameMap[K_1]>; <K_2 extends keyof MathMLElementTagNameMap>(qualifiedName: K_2): HTMLCollectionOf<MathMLElementTagNameMap[K_2]>; <K_3 extends keyof HTMLElementDeprecatedTagNameMap>(qualifiedName: K_3): HTMLCollectionOf<HTMLElementDeprecatedTagNameMap[K_3]>; (qualifiedName: string): HTMLCollectionOf<Element>; }
->                     : ^^^^^^^^^^^^^^^^^^^^^^^^^^^^^^^^^^^^^^^^^^^^^^^^^^^^^^^^^^^^^^^^^^^^^^^^^^^^^^^^^^^^^^^^^^^^^^^^^^^^^^^^^^^^^^^^^^^^^^^^^^^^^^^^^^^^^^^^^^^^^^^^^^^^^^^^^^^^^^^^^^^^^^^^^^^^^^^^^^^^^^^^^^^^^^^^^^^^^^^^^^^^^^^^^^^^^^^^^^^^^^^^^^^^^^^^^^^^^^^^^^^^^^^^^^^^^^^^^^^^^^^^^^^^^^^^^^^^^^^^^^^^^^^^^^^^^^^^^^^^^^^^^^^^^^^^^^^^^^^^^^^^^^^^^^^^^^^^^^^^^^^^^^^^^^^^^^^^^^^^^^^^^^^^^^^^^^^^^^^^^^^^^^^^^^^^^^^^^^^^^^^^^^^^^^^^^^^^^^^^^^^^^^^^^^^^^^^^^^^^^^^^^^^^^^^^^^^^^^^^^^^^^^^^^^^^^^^^^^^^^^^^^^^^^^^^^^^^^^^^^^^^^^^
->"li" : "li"
->     : ^^^^
-
-type ItemType2 = 4..typeof(nodes.item(0));
->ItemType2 : 4
->          : ^
->typeof(nodes.item(0)) : "string" | "number" | "bigint" | "boolean" | "symbol" | "undefined" | "object" | "function"
-<<<<<<< HEAD
->(nodes.item(0)) : HTMLLIElement | null
->nodes.item(0) : HTMLLIElement | null
->nodes.item : (index: number) => HTMLLIElement | null
->nodes : HTMLCollectionOf<HTMLLIElement>
->item : (index: number) => HTMLLIElement | null
-=======
->                      : ^^^^^^^^^^^^^^^^^^^^^^^^^^^^^^^^^^^^^^^^^^^^^^^^^^^^^^^^^^^^^^^^^^^^^^^^^^^^^^^^^^^^^^^^^^^
->(nodes.item(0)) : HTMLLIElement
->                : ^^^^^^^^^^^^^
->nodes.item(0) : HTMLLIElement
->              : ^^^^^^^^^^^^^
->nodes.item : (index: number) => HTMLLIElement
->           : ^^^^^^^^^^^^^^^^^^^^^^^^^^^^^^^^
->nodes : HTMLCollectionOf<HTMLLIElement>
->      : ^^^^^^^^^^^^^^^^^^^^^^^^^^^^^^^
->item : (index: number) => HTMLLIElement
->     : ^^^^^^^^^^^^^^^^^^^^^^^^^^^^^^^^
->>>>>>> 12402f26
->0 : 0
->  : ^
-
-=== boolean.ts ===
-interface Boolean {
-    typeof<T>(x: T): T;
->typeof : <T>(x: T) => T
->       : ^ ^^^^^ ^^^^^ 
->x : T
->  : ^
-}
-
-class C3 {
->C3 : C3
->   : ^^
-
-    foo() {
->foo : () => void
->    : ^^^^^^^^^^
-
-        const x: false.typeof(this.foo);
->x : false
->  : ^^^^^
->false : false
->      : ^^^^^
->typeof(this.foo) : "string" | "number" | "bigint" | "boolean" | "symbol" | "undefined" | "object" | "function"
->                 : ^^^^^^^^^^^^^^^^^^^^^^^^^^^^^^^^^^^^^^^^^^^^^^^^^^^^^^^^^^^^^^^^^^^^^^^^^^^^^^^^^^^^^^^^^^^
->(this.foo) : () => void
->           : ^^^^^^^^^^
->this.foo : () => void
->         : ^^^^^^^^^^
->this : this
->     : ^^^^
->foo : () => void
->    : ^^^^^^^^^^
-    }
-}
-
-const nodes3 = document.getElementsByTagName("li");
->nodes3 : HTMLCollectionOf<HTMLLIElement>
->       : ^^^^^^^^^^^^^^^^^^^^^^^^^^^^^^^
->document.getElementsByTagName("li") : HTMLCollectionOf<HTMLLIElement>
->                                    : ^^^^^^^^^^^^^^^^^^^^^^^^^^^^^^^
->document.getElementsByTagName : { <K extends keyof HTMLElementTagNameMap>(qualifiedName: K): HTMLCollectionOf<HTMLElementTagNameMap[K]>; <K_1 extends keyof SVGElementTagNameMap>(qualifiedName: K_1): HTMLCollectionOf<SVGElementTagNameMap[K_1]>; <K_2 extends keyof MathMLElementTagNameMap>(qualifiedName: K_2): HTMLCollectionOf<MathMLElementTagNameMap[K_2]>; <K_3 extends keyof HTMLElementDeprecatedTagNameMap>(qualifiedName: K_3): HTMLCollectionOf<HTMLElementDeprecatedTagNameMap[K_3]>; (qualifiedName: string): HTMLCollectionOf<Element>; }
->                              : ^^^^^^^^^^^^^^^^^^^^^^^^^^^^^^^^^^^^^^^^^^^^^^^^^^^^^^^^^^^^^^^^^^^^^^^^^^^^^^^^^^^^^^^^^^^^^^^^^^^^^^^^^^^^^^^^^^^^^^^^^^^^^^^^^^^^^^^^^^^^^^^^^^^^^^^^^^^^^^^^^^^^^^^^^^^^^^^^^^^^^^^^^^^^^^^^^^^^^^^^^^^^^^^^^^^^^^^^^^^^^^^^^^^^^^^^^^^^^^^^^^^^^^^^^^^^^^^^^^^^^^^^^^^^^^^^^^^^^^^^^^^^^^^^^^^^^^^^^^^^^^^^^^^^^^^^^^^^^^^^^^^^^^^^^^^^^^^^^^^^^^^^^^^^^^^^^^^^^^^^^^^^^^^^^^^^^^^^^^^^^^^^^^^^^^^^^^^^^^^^^^^^^^^^^^^^^^^^^^^^^^^^^^^^^^^^^^^^^^^^^^^^^^^^^^^^^^^^^^^^^^^^^^^^^^^^^^^^^^^^^^^^^^^^^^^^^^^^^^^^^^^^^^^
->document : Document
->         : ^^^^^^^^
->getElementsByTagName : { <K extends keyof HTMLElementTagNameMap>(qualifiedName: K): HTMLCollectionOf<HTMLElementTagNameMap[K]>; <K_1 extends keyof SVGElementTagNameMap>(qualifiedName: K_1): HTMLCollectionOf<SVGElementTagNameMap[K_1]>; <K_2 extends keyof MathMLElementTagNameMap>(qualifiedName: K_2): HTMLCollectionOf<MathMLElementTagNameMap[K_2]>; <K_3 extends keyof HTMLElementDeprecatedTagNameMap>(qualifiedName: K_3): HTMLCollectionOf<HTMLElementDeprecatedTagNameMap[K_3]>; (qualifiedName: string): HTMLCollectionOf<Element>; }
->                     : ^^^^^^^^^^^^^^^^^^^^^^^^^^^^^^^^^^^^^^^^^^^^^^^^^^^^^^^^^^^^^^^^^^^^^^^^^^^^^^^^^^^^^^^^^^^^^^^^^^^^^^^^^^^^^^^^^^^^^^^^^^^^^^^^^^^^^^^^^^^^^^^^^^^^^^^^^^^^^^^^^^^^^^^^^^^^^^^^^^^^^^^^^^^^^^^^^^^^^^^^^^^^^^^^^^^^^^^^^^^^^^^^^^^^^^^^^^^^^^^^^^^^^^^^^^^^^^^^^^^^^^^^^^^^^^^^^^^^^^^^^^^^^^^^^^^^^^^^^^^^^^^^^^^^^^^^^^^^^^^^^^^^^^^^^^^^^^^^^^^^^^^^^^^^^^^^^^^^^^^^^^^^^^^^^^^^^^^^^^^^^^^^^^^^^^^^^^^^^^^^^^^^^^^^^^^^^^^^^^^^^^^^^^^^^^^^^^^^^^^^^^^^^^^^^^^^^^^^^^^^^^^^^^^^^^^^^^^^^^^^^^^^^^^^^^^^^^^^^^^^^^^^^^^
->"li" : "li"
->     : ^^^^
-
-type ItemType3 = true.typeof(nodes.item(0));
->ItemType3 : true
->          : ^^^^
->true : true
->     : ^^^^
->typeof(nodes.item(0)) : "string" | "number" | "bigint" | "boolean" | "symbol" | "undefined" | "object" | "function"
-<<<<<<< HEAD
->(nodes.item(0)) : HTMLLIElement | null
->nodes.item(0) : HTMLLIElement | null
->nodes.item : (index: number) => HTMLLIElement | null
->nodes : HTMLCollectionOf<HTMLLIElement>
->item : (index: number) => HTMLLIElement | null
-=======
->                      : ^^^^^^^^^^^^^^^^^^^^^^^^^^^^^^^^^^^^^^^^^^^^^^^^^^^^^^^^^^^^^^^^^^^^^^^^^^^^^^^^^^^^^^^^^^^
->(nodes.item(0)) : HTMLLIElement
->                : ^^^^^^^^^^^^^
->nodes.item(0) : HTMLLIElement
->              : ^^^^^^^^^^^^^
->nodes.item : (index: number) => HTMLLIElement
->           : ^^^^^^^^^^^^^^^^^^^^^^^^^^^^^^^^
->nodes : HTMLCollectionOf<HTMLLIElement>
->      : ^^^^^^^^^^^^^^^^^^^^^^^^^^^^^^^
->item : (index: number) => HTMLLIElement
->     : ^^^^^^^^^^^^^^^^^^^^^^^^^^^^^^^^
->>>>>>> 12402f26
->0 : 0
->  : ^
-
-
+//// [tests/cases/compiler/expressionTypeNodeShouldError.ts] ////
+
+=== base.d.ts ===
+declare const x: "foo".charCodeAt(0);
+>x : "foo"
+>  : ^^^^^
+>charCodeAt : any
+>           : ^^^
+>(0) : 0
+>    : ^
+>0 : 0
+>  : ^
+
+=== string.ts ===
+interface String {
+    typeof<T>(x: T): T;
+>typeof : <T>(x: T) => T
+>       : ^ ^^^^^ ^^^^^ 
+>x : T
+>  : ^
+}
+
+class C {
+>C : C
+>  : ^
+
+    foo() {
+>foo : () => void
+>    : ^^^^^^^^^^
+
+        const x: "".typeof(this.foo);
+>x : ""
+>  : ^^
+>typeof(this.foo) : "string" | "number" | "bigint" | "boolean" | "symbol" | "undefined" | "object" | "function"
+>                 : ^^^^^^^^^^^^^^^^^^^^^^^^^^^^^^^^^^^^^^^^^^^^^^^^^^^^^^^^^^^^^^^^^^^^^^^^^^^^^^^^^^^^^^^^^^^
+>(this.foo) : () => void
+>           : ^^^^^^^^^^
+>this.foo : () => void
+>         : ^^^^^^^^^^
+>this : this
+>     : ^^^^
+>foo : () => void
+>    : ^^^^^^^^^^
+    }
+}
+
+const nodes = document.getElementsByTagName("li");
+>nodes : HTMLCollectionOf<HTMLLIElement>
+>      : ^^^^^^^^^^^^^^^^^^^^^^^^^^^^^^^
+>document.getElementsByTagName("li") : HTMLCollectionOf<HTMLLIElement>
+>                                    : ^^^^^^^^^^^^^^^^^^^^^^^^^^^^^^^
+>document.getElementsByTagName : { <K extends keyof HTMLElementTagNameMap>(qualifiedName: K): HTMLCollectionOf<HTMLElementTagNameMap[K]>; <K_1 extends keyof SVGElementTagNameMap>(qualifiedName: K_1): HTMLCollectionOf<SVGElementTagNameMap[K_1]>; <K_2 extends keyof MathMLElementTagNameMap>(qualifiedName: K_2): HTMLCollectionOf<MathMLElementTagNameMap[K_2]>; <K_3 extends keyof HTMLElementDeprecatedTagNameMap>(qualifiedName: K_3): HTMLCollectionOf<HTMLElementDeprecatedTagNameMap[K_3]>; (qualifiedName: string): HTMLCollectionOf<Element>; }
+>                              : ^^^^^^^^^^^^^^^^^^^^^^^^^^^^^^^^^^^^^^^^^^^^^^^^^^^^^^^^^^^^^^^^^^^^^^^^^^^^^^^^^^^^^^^^^^^^^^^^^^^^^^^^^^^^^^^^^^^^^^^^^^^^^^^^^^^^^^^^^^^^^^^^^^^^^^^^^^^^^^^^^^^^^^^^^^^^^^^^^^^^^^^^^^^^^^^^^^^^^^^^^^^^^^^^^^^^^^^^^^^^^^^^^^^^^^^^^^^^^^^^^^^^^^^^^^^^^^^^^^^^^^^^^^^^^^^^^^^^^^^^^^^^^^^^^^^^^^^^^^^^^^^^^^^^^^^^^^^^^^^^^^^^^^^^^^^^^^^^^^^^^^^^^^^^^^^^^^^^^^^^^^^^^^^^^^^^^^^^^^^^^^^^^^^^^^^^^^^^^^^^^^^^^^^^^^^^^^^^^^^^^^^^^^^^^^^^^^^^^^^^^^^^^^^^^^^^^^^^^^^^^^^^^^^^^^^^^^^^^^^^^^^^^^^^^^^^^^^^^^^^^^^^^^^
+>document : Document
+>         : ^^^^^^^^
+>getElementsByTagName : { <K extends keyof HTMLElementTagNameMap>(qualifiedName: K): HTMLCollectionOf<HTMLElementTagNameMap[K]>; <K_1 extends keyof SVGElementTagNameMap>(qualifiedName: K_1): HTMLCollectionOf<SVGElementTagNameMap[K_1]>; <K_2 extends keyof MathMLElementTagNameMap>(qualifiedName: K_2): HTMLCollectionOf<MathMLElementTagNameMap[K_2]>; <K_3 extends keyof HTMLElementDeprecatedTagNameMap>(qualifiedName: K_3): HTMLCollectionOf<HTMLElementDeprecatedTagNameMap[K_3]>; (qualifiedName: string): HTMLCollectionOf<Element>; }
+>                     : ^^^^^^^^^^^^^^^^^^^^^^^^^^^^^^^^^^^^^^^^^^^^^^^^^^^^^^^^^^^^^^^^^^^^^^^^^^^^^^^^^^^^^^^^^^^^^^^^^^^^^^^^^^^^^^^^^^^^^^^^^^^^^^^^^^^^^^^^^^^^^^^^^^^^^^^^^^^^^^^^^^^^^^^^^^^^^^^^^^^^^^^^^^^^^^^^^^^^^^^^^^^^^^^^^^^^^^^^^^^^^^^^^^^^^^^^^^^^^^^^^^^^^^^^^^^^^^^^^^^^^^^^^^^^^^^^^^^^^^^^^^^^^^^^^^^^^^^^^^^^^^^^^^^^^^^^^^^^^^^^^^^^^^^^^^^^^^^^^^^^^^^^^^^^^^^^^^^^^^^^^^^^^^^^^^^^^^^^^^^^^^^^^^^^^^^^^^^^^^^^^^^^^^^^^^^^^^^^^^^^^^^^^^^^^^^^^^^^^^^^^^^^^^^^^^^^^^^^^^^^^^^^^^^^^^^^^^^^^^^^^^^^^^^^^^^^^^^^^^^^^^^^^^^
+>"li" : "li"
+>     : ^^^^
+
+type ItemType = "".typeof(nodes.item(0));
+>ItemType : ""
+>         : ^^
+>typeof(nodes.item(0)) : "string" | "number" | "bigint" | "boolean" | "symbol" | "undefined" | "object" | "function"
+>                      : ^^^^^^^^^^^^^^^^^^^^^^^^^^^^^^^^^^^^^^^^^^^^^^^^^^^^^^^^^^^^^^^^^^^^^^^^^^^^^^^^^^^^^^^^^^^
+>(nodes.item(0)) : HTMLLIElement | null
+>                : ^^^^^^^^^^^^^^^^^^^^
+>nodes.item(0) : HTMLLIElement | null
+>              : ^^^^^^^^^^^^^^^^^^^^
+>nodes.item : (index: number) => HTMLLIElement | null
+>           : ^^^^^^^^^^^^^^^^^^^^^^^^^^^^^^^^^^^^^^^
+>nodes : HTMLCollectionOf<HTMLLIElement>
+>      : ^^^^^^^^^^^^^^^^^^^^^^^^^^^^^^^
+>item : (index: number) => HTMLLIElement | null
+>     : ^^^^^^^^^^^^^^^^^^^^^^^^^^^^^^^^^^^^^^^
+>0 : 0
+>  : ^
+
+=== number.ts ===
+interface Number {
+    typeof<T>(x: T): T;
+>typeof : <T>(x: T) => T
+>       : ^ ^^^^^ ^^^^^ 
+>x : T
+>  : ^
+}
+
+class C2 {
+>C2 : C2
+>   : ^^
+
+    foo() {
+>foo : () => void
+>    : ^^^^^^^^^^
+
+        const x: 3.141592.typeof(this.foo);
+>x : 3.141592
+>  : ^^^^^^^^
+>typeof(this.foo) : "string" | "number" | "bigint" | "boolean" | "symbol" | "undefined" | "object" | "function"
+>                 : ^^^^^^^^^^^^^^^^^^^^^^^^^^^^^^^^^^^^^^^^^^^^^^^^^^^^^^^^^^^^^^^^^^^^^^^^^^^^^^^^^^^^^^^^^^^
+>(this.foo) : () => void
+>           : ^^^^^^^^^^
+>this.foo : () => void
+>         : ^^^^^^^^^^
+>this : this
+>     : ^^^^
+>foo : () => void
+>    : ^^^^^^^^^^
+    }
+}
+
+const nodes2 = document.getElementsByTagName("li");
+>nodes2 : HTMLCollectionOf<HTMLLIElement>
+>       : ^^^^^^^^^^^^^^^^^^^^^^^^^^^^^^^
+>document.getElementsByTagName("li") : HTMLCollectionOf<HTMLLIElement>
+>                                    : ^^^^^^^^^^^^^^^^^^^^^^^^^^^^^^^
+>document.getElementsByTagName : { <K extends keyof HTMLElementTagNameMap>(qualifiedName: K): HTMLCollectionOf<HTMLElementTagNameMap[K]>; <K_1 extends keyof SVGElementTagNameMap>(qualifiedName: K_1): HTMLCollectionOf<SVGElementTagNameMap[K_1]>; <K_2 extends keyof MathMLElementTagNameMap>(qualifiedName: K_2): HTMLCollectionOf<MathMLElementTagNameMap[K_2]>; <K_3 extends keyof HTMLElementDeprecatedTagNameMap>(qualifiedName: K_3): HTMLCollectionOf<HTMLElementDeprecatedTagNameMap[K_3]>; (qualifiedName: string): HTMLCollectionOf<Element>; }
+>                              : ^^^^^^^^^^^^^^^^^^^^^^^^^^^^^^^^^^^^^^^^^^^^^^^^^^^^^^^^^^^^^^^^^^^^^^^^^^^^^^^^^^^^^^^^^^^^^^^^^^^^^^^^^^^^^^^^^^^^^^^^^^^^^^^^^^^^^^^^^^^^^^^^^^^^^^^^^^^^^^^^^^^^^^^^^^^^^^^^^^^^^^^^^^^^^^^^^^^^^^^^^^^^^^^^^^^^^^^^^^^^^^^^^^^^^^^^^^^^^^^^^^^^^^^^^^^^^^^^^^^^^^^^^^^^^^^^^^^^^^^^^^^^^^^^^^^^^^^^^^^^^^^^^^^^^^^^^^^^^^^^^^^^^^^^^^^^^^^^^^^^^^^^^^^^^^^^^^^^^^^^^^^^^^^^^^^^^^^^^^^^^^^^^^^^^^^^^^^^^^^^^^^^^^^^^^^^^^^^^^^^^^^^^^^^^^^^^^^^^^^^^^^^^^^^^^^^^^^^^^^^^^^^^^^^^^^^^^^^^^^^^^^^^^^^^^^^^^^^^^^^^^^^^^^
+>document : Document
+>         : ^^^^^^^^
+>getElementsByTagName : { <K extends keyof HTMLElementTagNameMap>(qualifiedName: K): HTMLCollectionOf<HTMLElementTagNameMap[K]>; <K_1 extends keyof SVGElementTagNameMap>(qualifiedName: K_1): HTMLCollectionOf<SVGElementTagNameMap[K_1]>; <K_2 extends keyof MathMLElementTagNameMap>(qualifiedName: K_2): HTMLCollectionOf<MathMLElementTagNameMap[K_2]>; <K_3 extends keyof HTMLElementDeprecatedTagNameMap>(qualifiedName: K_3): HTMLCollectionOf<HTMLElementDeprecatedTagNameMap[K_3]>; (qualifiedName: string): HTMLCollectionOf<Element>; }
+>                     : ^^^^^^^^^^^^^^^^^^^^^^^^^^^^^^^^^^^^^^^^^^^^^^^^^^^^^^^^^^^^^^^^^^^^^^^^^^^^^^^^^^^^^^^^^^^^^^^^^^^^^^^^^^^^^^^^^^^^^^^^^^^^^^^^^^^^^^^^^^^^^^^^^^^^^^^^^^^^^^^^^^^^^^^^^^^^^^^^^^^^^^^^^^^^^^^^^^^^^^^^^^^^^^^^^^^^^^^^^^^^^^^^^^^^^^^^^^^^^^^^^^^^^^^^^^^^^^^^^^^^^^^^^^^^^^^^^^^^^^^^^^^^^^^^^^^^^^^^^^^^^^^^^^^^^^^^^^^^^^^^^^^^^^^^^^^^^^^^^^^^^^^^^^^^^^^^^^^^^^^^^^^^^^^^^^^^^^^^^^^^^^^^^^^^^^^^^^^^^^^^^^^^^^^^^^^^^^^^^^^^^^^^^^^^^^^^^^^^^^^^^^^^^^^^^^^^^^^^^^^^^^^^^^^^^^^^^^^^^^^^^^^^^^^^^^^^^^^^^^^^^^^^^^^
+>"li" : "li"
+>     : ^^^^
+
+type ItemType2 = 4..typeof(nodes.item(0));
+>ItemType2 : 4
+>          : ^
+>typeof(nodes.item(0)) : "string" | "number" | "bigint" | "boolean" | "symbol" | "undefined" | "object" | "function"
+>                      : ^^^^^^^^^^^^^^^^^^^^^^^^^^^^^^^^^^^^^^^^^^^^^^^^^^^^^^^^^^^^^^^^^^^^^^^^^^^^^^^^^^^^^^^^^^^
+>(nodes.item(0)) : HTMLLIElement | null
+>                : ^^^^^^^^^^^^^^^^^^^^
+>nodes.item(0) : HTMLLIElement | null
+>              : ^^^^^^^^^^^^^^^^^^^^
+>nodes.item : (index: number) => HTMLLIElement | null
+>           : ^^^^^^^^^^^^^^^^^^^^^^^^^^^^^^^^^^^^^^^
+>nodes : HTMLCollectionOf<HTMLLIElement>
+>      : ^^^^^^^^^^^^^^^^^^^^^^^^^^^^^^^
+>item : (index: number) => HTMLLIElement | null
+>     : ^^^^^^^^^^^^^^^^^^^^^^^^^^^^^^^^^^^^^^^
+>0 : 0
+>  : ^
+
+=== boolean.ts ===
+interface Boolean {
+    typeof<T>(x: T): T;
+>typeof : <T>(x: T) => T
+>       : ^ ^^^^^ ^^^^^ 
+>x : T
+>  : ^
+}
+
+class C3 {
+>C3 : C3
+>   : ^^
+
+    foo() {
+>foo : () => void
+>    : ^^^^^^^^^^
+
+        const x: false.typeof(this.foo);
+>x : false
+>  : ^^^^^
+>false : false
+>      : ^^^^^
+>typeof(this.foo) : "string" | "number" | "bigint" | "boolean" | "symbol" | "undefined" | "object" | "function"
+>                 : ^^^^^^^^^^^^^^^^^^^^^^^^^^^^^^^^^^^^^^^^^^^^^^^^^^^^^^^^^^^^^^^^^^^^^^^^^^^^^^^^^^^^^^^^^^^
+>(this.foo) : () => void
+>           : ^^^^^^^^^^
+>this.foo : () => void
+>         : ^^^^^^^^^^
+>this : this
+>     : ^^^^
+>foo : () => void
+>    : ^^^^^^^^^^
+    }
+}
+
+const nodes3 = document.getElementsByTagName("li");
+>nodes3 : HTMLCollectionOf<HTMLLIElement>
+>       : ^^^^^^^^^^^^^^^^^^^^^^^^^^^^^^^
+>document.getElementsByTagName("li") : HTMLCollectionOf<HTMLLIElement>
+>                                    : ^^^^^^^^^^^^^^^^^^^^^^^^^^^^^^^
+>document.getElementsByTagName : { <K extends keyof HTMLElementTagNameMap>(qualifiedName: K): HTMLCollectionOf<HTMLElementTagNameMap[K]>; <K_1 extends keyof SVGElementTagNameMap>(qualifiedName: K_1): HTMLCollectionOf<SVGElementTagNameMap[K_1]>; <K_2 extends keyof MathMLElementTagNameMap>(qualifiedName: K_2): HTMLCollectionOf<MathMLElementTagNameMap[K_2]>; <K_3 extends keyof HTMLElementDeprecatedTagNameMap>(qualifiedName: K_3): HTMLCollectionOf<HTMLElementDeprecatedTagNameMap[K_3]>; (qualifiedName: string): HTMLCollectionOf<Element>; }
+>                              : ^^^^^^^^^^^^^^^^^^^^^^^^^^^^^^^^^^^^^^^^^^^^^^^^^^^^^^^^^^^^^^^^^^^^^^^^^^^^^^^^^^^^^^^^^^^^^^^^^^^^^^^^^^^^^^^^^^^^^^^^^^^^^^^^^^^^^^^^^^^^^^^^^^^^^^^^^^^^^^^^^^^^^^^^^^^^^^^^^^^^^^^^^^^^^^^^^^^^^^^^^^^^^^^^^^^^^^^^^^^^^^^^^^^^^^^^^^^^^^^^^^^^^^^^^^^^^^^^^^^^^^^^^^^^^^^^^^^^^^^^^^^^^^^^^^^^^^^^^^^^^^^^^^^^^^^^^^^^^^^^^^^^^^^^^^^^^^^^^^^^^^^^^^^^^^^^^^^^^^^^^^^^^^^^^^^^^^^^^^^^^^^^^^^^^^^^^^^^^^^^^^^^^^^^^^^^^^^^^^^^^^^^^^^^^^^^^^^^^^^^^^^^^^^^^^^^^^^^^^^^^^^^^^^^^^^^^^^^^^^^^^^^^^^^^^^^^^^^^^^^^^^^^^^
+>document : Document
+>         : ^^^^^^^^
+>getElementsByTagName : { <K extends keyof HTMLElementTagNameMap>(qualifiedName: K): HTMLCollectionOf<HTMLElementTagNameMap[K]>; <K_1 extends keyof SVGElementTagNameMap>(qualifiedName: K_1): HTMLCollectionOf<SVGElementTagNameMap[K_1]>; <K_2 extends keyof MathMLElementTagNameMap>(qualifiedName: K_2): HTMLCollectionOf<MathMLElementTagNameMap[K_2]>; <K_3 extends keyof HTMLElementDeprecatedTagNameMap>(qualifiedName: K_3): HTMLCollectionOf<HTMLElementDeprecatedTagNameMap[K_3]>; (qualifiedName: string): HTMLCollectionOf<Element>; }
+>                     : ^^^^^^^^^^^^^^^^^^^^^^^^^^^^^^^^^^^^^^^^^^^^^^^^^^^^^^^^^^^^^^^^^^^^^^^^^^^^^^^^^^^^^^^^^^^^^^^^^^^^^^^^^^^^^^^^^^^^^^^^^^^^^^^^^^^^^^^^^^^^^^^^^^^^^^^^^^^^^^^^^^^^^^^^^^^^^^^^^^^^^^^^^^^^^^^^^^^^^^^^^^^^^^^^^^^^^^^^^^^^^^^^^^^^^^^^^^^^^^^^^^^^^^^^^^^^^^^^^^^^^^^^^^^^^^^^^^^^^^^^^^^^^^^^^^^^^^^^^^^^^^^^^^^^^^^^^^^^^^^^^^^^^^^^^^^^^^^^^^^^^^^^^^^^^^^^^^^^^^^^^^^^^^^^^^^^^^^^^^^^^^^^^^^^^^^^^^^^^^^^^^^^^^^^^^^^^^^^^^^^^^^^^^^^^^^^^^^^^^^^^^^^^^^^^^^^^^^^^^^^^^^^^^^^^^^^^^^^^^^^^^^^^^^^^^^^^^^^^^^^^^^^^^^
+>"li" : "li"
+>     : ^^^^
+
+type ItemType3 = true.typeof(nodes.item(0));
+>ItemType3 : true
+>          : ^^^^
+>true : true
+>     : ^^^^
+>typeof(nodes.item(0)) : "string" | "number" | "bigint" | "boolean" | "symbol" | "undefined" | "object" | "function"
+>                      : ^^^^^^^^^^^^^^^^^^^^^^^^^^^^^^^^^^^^^^^^^^^^^^^^^^^^^^^^^^^^^^^^^^^^^^^^^^^^^^^^^^^^^^^^^^^
+>(nodes.item(0)) : HTMLLIElement | null
+>                : ^^^^^^^^^^^^^^^^^^^^
+>nodes.item(0) : HTMLLIElement | null
+>              : ^^^^^^^^^^^^^^^^^^^^
+>nodes.item : (index: number) => HTMLLIElement | null
+>           : ^^^^^^^^^^^^^^^^^^^^^^^^^^^^^^^^^^^^^^^
+>nodes : HTMLCollectionOf<HTMLLIElement>
+>      : ^^^^^^^^^^^^^^^^^^^^^^^^^^^^^^^
+>item : (index: number) => HTMLLIElement | null
+>     : ^^^^^^^^^^^^^^^^^^^^^^^^^^^^^^^^^^^^^^^
+>0 : 0
+>  : ^
+
+