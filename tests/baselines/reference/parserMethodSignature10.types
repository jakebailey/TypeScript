//// [tests/cases/conformance/parser/ecmascript5/MethodSignatures/parserMethodSignature10.ts] ////

=== parserMethodSignature10.ts ===
interface I {
  1?();
<<<<<<< HEAD
>1 : (() => any) | undefined
=======
>1 : () => any
>  : ^^^^^^^^^
>>>>>>> 12402f26
}
<|MERGE_RESOLUTION|>--- conflicted
+++ resolved
@@ -1,12 +1,8 @@
-//// [tests/cases/conformance/parser/ecmascript5/MethodSignatures/parserMethodSignature10.ts] ////
-
-=== parserMethodSignature10.ts ===
-interface I {
-  1?();
-<<<<<<< HEAD
->1 : (() => any) | undefined
-=======
->1 : () => any
->  : ^^^^^^^^^
->>>>>>> 12402f26
-}
+//// [tests/cases/conformance/parser/ecmascript5/MethodSignatures/parserMethodSignature10.ts] ////
+
+=== parserMethodSignature10.ts ===
+interface I {
+  1?();
+>1 : (() => any) | undefined
+>  : ^^^^^^^^^^^^^^^^^^^^^^^
+}