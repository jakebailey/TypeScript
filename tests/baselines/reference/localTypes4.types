--- conflicted
+++ resolved
@@ -1,122 +1,118 @@
-//// [tests/cases/conformance/types/localTypes/localTypes4.ts] ////
-
-=== localTypes4.ts ===
-function f1() {
->f1 : () => void
->   : ^^^^^^^^^^
-
-    // Type parameters are in scope in parameters and return types
-    function f<T>(x: T): T {
->f : <T>(x: T) => T
->  : ^ ^^^^^ ^^^^^ 
->x : T
->  : ^
-
-        return undefined;
->undefined : undefined
->          : ^^^^^^^^^
-    }
-}
-
-function f2() {
->f2 : () => void
->   : ^^^^^^^^^^
-
-    // Local types are not in scope in parameters and return types
-    function f(x: T): T {
->f : (x: T) => T
->  : ^^^^^^^^^^^
->x : T
->  : ^
-
-        interface T { }
-        return undefined;
->undefined : undefined
->          : ^^^^^^^^^
-    }
-}
-
-function f3() {
->f3 : () => void
->   : ^^^^^^^^^^
-
-    // Type parameters and top-level local types are in same declaration space
-    function f<T>() {
-<<<<<<< HEAD
->f : <T>() => undefined
-=======
->f : <T>() => any
->  : ^^^^^^^^^^^^
->>>>>>> 12402f26
-
-        interface T { }
-        return undefined;
->undefined : undefined
->          : ^^^^^^^^^
-    }
-}
-
-function f4() {
->f4 : () => void
->   : ^^^^^^^^^^
-
-    // Local types are block scoped
-    interface T { x: number }
->x : number
->  : ^^^^^^
-
-    let v: T;
->v : T
->  : ^
-
-    v.x = 10;
->v.x = 10 : 10
->         : ^^
->v.x : number
->    : ^^^^^^
->v : T
->  : ^
->x : number
->  : ^^^^^^
->10 : 10
->   : ^^
-
-    if (true) {
->true : true
->     : ^^^^
-
-        interface T { x: string }
->x : string
->  : ^^^^^^
-
-        let v: T;
->v : T
->  : ^
-
-        v.x = "hello";
->v.x = "hello" : "hello"
->              : ^^^^^^^
->v.x : string
->    : ^^^^^^
->v : T
->  : ^
->x : string
->  : ^^^^^^
->"hello" : "hello"
->        : ^^^^^^^
-    }
-    else {
-        v.x = 20;
->v.x = 20 : 20
->         : ^^
->v.x : number
->    : ^^^^^^
->v : T
->  : ^
->x : number
->  : ^^^^^^
->20 : 20
->   : ^^
-    }
-}
-
+//// [tests/cases/conformance/types/localTypes/localTypes4.ts] ////
+
+=== localTypes4.ts ===
+function f1() {
+>f1 : () => void
+>   : ^^^^^^^^^^
+
+    // Type parameters are in scope in parameters and return types
+    function f<T>(x: T): T {
+>f : <T>(x: T) => T
+>  : ^ ^^^^^ ^^^^^ 
+>x : T
+>  : ^
+
+        return undefined;
+>undefined : undefined
+>          : ^^^^^^^^^
+    }
+}
+
+function f2() {
+>f2 : () => void
+>   : ^^^^^^^^^^
+
+    // Local types are not in scope in parameters and return types
+    function f(x: T): T {
+>f : (x: T) => T
+>  : ^^^^^^^^^^^
+>x : T
+>  : ^
+
+        interface T { }
+        return undefined;
+>undefined : undefined
+>          : ^^^^^^^^^
+    }
+}
+
+function f3() {
+>f3 : () => void
+>   : ^^^^^^^^^^
+
+    // Type parameters and top-level local types are in same declaration space
+    function f<T>() {
+>f : <T>() => undefined
+>  : ^^^^^^^^^^^^^^^^^^
+
+        interface T { }
+        return undefined;
+>undefined : undefined
+>          : ^^^^^^^^^
+    }
+}
+
+function f4() {
+>f4 : () => void
+>   : ^^^^^^^^^^
+
+    // Local types are block scoped
+    interface T { x: number }
+>x : number
+>  : ^^^^^^
+
+    let v: T;
+>v : T
+>  : ^
+
+    v.x = 10;
+>v.x = 10 : 10
+>         : ^^
+>v.x : number
+>    : ^^^^^^
+>v : T
+>  : ^
+>x : number
+>  : ^^^^^^
+>10 : 10
+>   : ^^
+
+    if (true) {
+>true : true
+>     : ^^^^
+
+        interface T { x: string }
+>x : string
+>  : ^^^^^^
+
+        let v: T;
+>v : T
+>  : ^
+
+        v.x = "hello";
+>v.x = "hello" : "hello"
+>              : ^^^^^^^
+>v.x : string
+>    : ^^^^^^
+>v : T
+>  : ^
+>x : string
+>  : ^^^^^^
+>"hello" : "hello"
+>        : ^^^^^^^
+    }
+    else {
+        v.x = 20;
+>v.x = 20 : 20
+>         : ^^
+>v.x : number
+>    : ^^^^^^
+>v : T
+>  : ^
+>x : number
+>  : ^^^^^^
+>20 : 20
+>   : ^^
+    }
+}
+