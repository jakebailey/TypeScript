//// [tests/cases/compiler/constEnumToStringWithComments.ts] ////

=== constEnumToStringWithComments.ts ===
const enum Foo {
>Foo : Foo
>    : ^^^

    X = 100,
>X : Foo.X
>  : ^^^^^
>100 : 100
>    : ^^^

    Y = 0.5,
>Y : Foo.Y
>  : ^^^^^
>0.5 : 0.5
>    : ^^^

    Z = 2.,
>Z : Foo.Z
>  : ^^^^^
>2. : 2
>   : ^

    A = -1,
>A : Foo.A
>  : ^^^^^
>-1 : -1
>   : ^^
>1 : 1
>  : ^

    B = -1.5,
>B : Foo.B
>  : ^^^^^
>-1.5 : -1.5
>     : ^^^^
>1.5 : 1.5
>    : ^^^

    C = -1.
>C : Foo.A
>  : ^^^^^
>-1. : -1
>    : ^^
>1. : 1
>   : ^
}

let x0 = Foo.X.toString();
>x0 : string
>   : ^^^^^^
>Foo.X.toString() : string
<<<<<<< HEAD
>Foo.X.toString : (radix?: number | undefined) => string
=======
>                 : ^^^^^^
>Foo.X.toString : (radix?: number) => string
>               : ^^^^^^^^^^^^^^^^^^^^^^^^^^
>>>>>>> 12402f26
>Foo.X : Foo.X
>      : ^^^^^
>Foo : typeof Foo
>    : ^^^^^^^^^^
>X : Foo.X
<<<<<<< HEAD
>toString : (radix?: number | undefined) => string
=======
>  : ^^^^^
>toString : (radix?: number) => string
>         : ^^^^^^^^^^^^^^^^^^^^^^^^^^
>>>>>>> 12402f26

let x1 = Foo["X"].toString();
>x1 : string
>   : ^^^^^^
>Foo["X"].toString() : string
<<<<<<< HEAD
>Foo["X"].toString : (radix?: number | undefined) => string
=======
>                    : ^^^^^^
>Foo["X"].toString : (radix?: number) => string
>                  : ^^^^^^^^^^^^^^^^^^^^^^^^^^
>>>>>>> 12402f26
>Foo["X"] : Foo.X
>         : ^^^^^
>Foo : typeof Foo
>    : ^^^^^^^^^^
>"X" : "X"
<<<<<<< HEAD
>toString : (radix?: number | undefined) => string
=======
>    : ^^^
>toString : (radix?: number) => string
>         : ^^^^^^^^^^^^^^^^^^^^^^^^^^
>>>>>>> 12402f26

let y0 = Foo.Y.toString();
>y0 : string
>   : ^^^^^^
>Foo.Y.toString() : string
<<<<<<< HEAD
>Foo.Y.toString : (radix?: number | undefined) => string
=======
>                 : ^^^^^^
>Foo.Y.toString : (radix?: number) => string
>               : ^^^^^^^^^^^^^^^^^^^^^^^^^^
>>>>>>> 12402f26
>Foo.Y : Foo.Y
>      : ^^^^^
>Foo : typeof Foo
>    : ^^^^^^^^^^
>Y : Foo.Y
<<<<<<< HEAD
>toString : (radix?: number | undefined) => string
=======
>  : ^^^^^
>toString : (radix?: number) => string
>         : ^^^^^^^^^^^^^^^^^^^^^^^^^^
>>>>>>> 12402f26

let y1 = Foo["Y"].toString();
>y1 : string
>   : ^^^^^^
>Foo["Y"].toString() : string
<<<<<<< HEAD
>Foo["Y"].toString : (radix?: number | undefined) => string
=======
>                    : ^^^^^^
>Foo["Y"].toString : (radix?: number) => string
>                  : ^^^^^^^^^^^^^^^^^^^^^^^^^^
>>>>>>> 12402f26
>Foo["Y"] : Foo.Y
>         : ^^^^^
>Foo : typeof Foo
>    : ^^^^^^^^^^
>"Y" : "Y"
<<<<<<< HEAD
>toString : (radix?: number | undefined) => string
=======
>    : ^^^
>toString : (radix?: number) => string
>         : ^^^^^^^^^^^^^^^^^^^^^^^^^^
>>>>>>> 12402f26

let z0 = Foo.Z.toString();
>z0 : string
>   : ^^^^^^
>Foo.Z.toString() : string
<<<<<<< HEAD
>Foo.Z.toString : (radix?: number | undefined) => string
=======
>                 : ^^^^^^
>Foo.Z.toString : (radix?: number) => string
>               : ^^^^^^^^^^^^^^^^^^^^^^^^^^
>>>>>>> 12402f26
>Foo.Z : Foo.Z
>      : ^^^^^
>Foo : typeof Foo
>    : ^^^^^^^^^^
>Z : Foo.Z
<<<<<<< HEAD
>toString : (radix?: number | undefined) => string
=======
>  : ^^^^^
>toString : (radix?: number) => string
>         : ^^^^^^^^^^^^^^^^^^^^^^^^^^
>>>>>>> 12402f26

let z1 = Foo["Z"].toString();
>z1 : string
>   : ^^^^^^
>Foo["Z"].toString() : string
<<<<<<< HEAD
>Foo["Z"].toString : (radix?: number | undefined) => string
=======
>                    : ^^^^^^
>Foo["Z"].toString : (radix?: number) => string
>                  : ^^^^^^^^^^^^^^^^^^^^^^^^^^
>>>>>>> 12402f26
>Foo["Z"] : Foo.Z
>         : ^^^^^
>Foo : typeof Foo
>    : ^^^^^^^^^^
>"Z" : "Z"
<<<<<<< HEAD
>toString : (radix?: number | undefined) => string
=======
>    : ^^^
>toString : (radix?: number) => string
>         : ^^^^^^^^^^^^^^^^^^^^^^^^^^
>>>>>>> 12402f26

let a0 = Foo.A.toString();
>a0 : string
>   : ^^^^^^
>Foo.A.toString() : string
<<<<<<< HEAD
>Foo.A.toString : (radix?: number | undefined) => string
=======
>                 : ^^^^^^
>Foo.A.toString : (radix?: number) => string
>               : ^^^^^^^^^^^^^^^^^^^^^^^^^^
>>>>>>> 12402f26
>Foo.A : Foo.A
>      : ^^^^^
>Foo : typeof Foo
>    : ^^^^^^^^^^
>A : Foo.A
<<<<<<< HEAD
>toString : (radix?: number | undefined) => string
=======
>  : ^^^^^
>toString : (radix?: number) => string
>         : ^^^^^^^^^^^^^^^^^^^^^^^^^^
>>>>>>> 12402f26

let a1 = Foo["A"].toString();
>a1 : string
>   : ^^^^^^
>Foo["A"].toString() : string
<<<<<<< HEAD
>Foo["A"].toString : (radix?: number | undefined) => string
=======
>                    : ^^^^^^
>Foo["A"].toString : (radix?: number) => string
>                  : ^^^^^^^^^^^^^^^^^^^^^^^^^^
>>>>>>> 12402f26
>Foo["A"] : Foo.A
>         : ^^^^^
>Foo : typeof Foo
>    : ^^^^^^^^^^
>"A" : "A"
<<<<<<< HEAD
>toString : (radix?: number | undefined) => string
=======
>    : ^^^
>toString : (radix?: number) => string
>         : ^^^^^^^^^^^^^^^^^^^^^^^^^^
>>>>>>> 12402f26

let b0 = Foo.B.toString();
>b0 : string
>   : ^^^^^^
>Foo.B.toString() : string
<<<<<<< HEAD
>Foo.B.toString : (radix?: number | undefined) => string
=======
>                 : ^^^^^^
>Foo.B.toString : (radix?: number) => string
>               : ^^^^^^^^^^^^^^^^^^^^^^^^^^
>>>>>>> 12402f26
>Foo.B : Foo.B
>      : ^^^^^
>Foo : typeof Foo
>    : ^^^^^^^^^^
>B : Foo.B
<<<<<<< HEAD
>toString : (radix?: number | undefined) => string
=======
>  : ^^^^^
>toString : (radix?: number) => string
>         : ^^^^^^^^^^^^^^^^^^^^^^^^^^
>>>>>>> 12402f26

let b1 = Foo["B"].toString();
>b1 : string
>   : ^^^^^^
>Foo["B"].toString() : string
<<<<<<< HEAD
>Foo["B"].toString : (radix?: number | undefined) => string
=======
>                    : ^^^^^^
>Foo["B"].toString : (radix?: number) => string
>                  : ^^^^^^^^^^^^^^^^^^^^^^^^^^
>>>>>>> 12402f26
>Foo["B"] : Foo.B
>         : ^^^^^
>Foo : typeof Foo
>    : ^^^^^^^^^^
>"B" : "B"
<<<<<<< HEAD
>toString : (radix?: number | undefined) => string
=======
>    : ^^^
>toString : (radix?: number) => string
>         : ^^^^^^^^^^^^^^^^^^^^^^^^^^
>>>>>>> 12402f26

let c0 = Foo.C.toString();
>c0 : string
>   : ^^^^^^
>Foo.C.toString() : string
<<<<<<< HEAD
>Foo.C.toString : (radix?: number | undefined) => string
=======
>                 : ^^^^^^
>Foo.C.toString : (radix?: number) => string
>               : ^^^^^^^^^^^^^^^^^^^^^^^^^^
>>>>>>> 12402f26
>Foo.C : Foo.A
>      : ^^^^^
>Foo : typeof Foo
>    : ^^^^^^^^^^
>C : Foo.A
<<<<<<< HEAD
>toString : (radix?: number | undefined) => string
=======
>  : ^^^^^
>toString : (radix?: number) => string
>         : ^^^^^^^^^^^^^^^^^^^^^^^^^^
>>>>>>> 12402f26

let c1 = Foo["C"].toString();
>c1 : string
>   : ^^^^^^
>Foo["C"].toString() : string
<<<<<<< HEAD
>Foo["C"].toString : (radix?: number | undefined) => string
=======
>                    : ^^^^^^
>Foo["C"].toString : (radix?: number) => string
>                  : ^^^^^^^^^^^^^^^^^^^^^^^^^^
>>>>>>> 12402f26
>Foo["C"] : Foo.A
>         : ^^^^^
>Foo : typeof Foo
>    : ^^^^^^^^^^
>"C" : "C"
<<<<<<< HEAD
>toString : (radix?: number | undefined) => string
=======
>    : ^^^
>toString : (radix?: number) => string
>         : ^^^^^^^^^^^^^^^^^^^^^^^^^^
>>>>>>> 12402f26

<|MERGE_RESOLUTION|>--- conflicted
+++ resolved
@@ -1,338 +1,242 @@
-//// [tests/cases/compiler/constEnumToStringWithComments.ts] ////
-
-=== constEnumToStringWithComments.ts ===
-const enum Foo {
->Foo : Foo
->    : ^^^
-
-    X = 100,
->X : Foo.X
->  : ^^^^^
->100 : 100
->    : ^^^
-
-    Y = 0.5,
->Y : Foo.Y
->  : ^^^^^
->0.5 : 0.5
->    : ^^^
-
-    Z = 2.,
->Z : Foo.Z
->  : ^^^^^
->2. : 2
->   : ^
-
-    A = -1,
->A : Foo.A
->  : ^^^^^
->-1 : -1
->   : ^^
->1 : 1
->  : ^
-
-    B = -1.5,
->B : Foo.B
->  : ^^^^^
->-1.5 : -1.5
->     : ^^^^
->1.5 : 1.5
->    : ^^^
-
-    C = -1.
->C : Foo.A
->  : ^^^^^
->-1. : -1
->    : ^^
->1. : 1
->   : ^
-}
-
-let x0 = Foo.X.toString();
->x0 : string
->   : ^^^^^^
->Foo.X.toString() : string
-<<<<<<< HEAD
->Foo.X.toString : (radix?: number | undefined) => string
-=======
->                 : ^^^^^^
->Foo.X.toString : (radix?: number) => string
->               : ^^^^^^^^^^^^^^^^^^^^^^^^^^
->>>>>>> 12402f26
->Foo.X : Foo.X
->      : ^^^^^
->Foo : typeof Foo
->    : ^^^^^^^^^^
->X : Foo.X
-<<<<<<< HEAD
->toString : (radix?: number | undefined) => string
-=======
->  : ^^^^^
->toString : (radix?: number) => string
->         : ^^^^^^^^^^^^^^^^^^^^^^^^^^
->>>>>>> 12402f26
-
-let x1 = Foo["X"].toString();
->x1 : string
->   : ^^^^^^
->Foo["X"].toString() : string
-<<<<<<< HEAD
->Foo["X"].toString : (radix?: number | undefined) => string
-=======
->                    : ^^^^^^
->Foo["X"].toString : (radix?: number) => string
->                  : ^^^^^^^^^^^^^^^^^^^^^^^^^^
->>>>>>> 12402f26
->Foo["X"] : Foo.X
->         : ^^^^^
->Foo : typeof Foo
->    : ^^^^^^^^^^
->"X" : "X"
-<<<<<<< HEAD
->toString : (radix?: number | undefined) => string
-=======
->    : ^^^
->toString : (radix?: number) => string
->         : ^^^^^^^^^^^^^^^^^^^^^^^^^^
->>>>>>> 12402f26
-
-let y0 = Foo.Y.toString();
->y0 : string
->   : ^^^^^^
->Foo.Y.toString() : string
-<<<<<<< HEAD
->Foo.Y.toString : (radix?: number | undefined) => string
-=======
->                 : ^^^^^^
->Foo.Y.toString : (radix?: number) => string
->               : ^^^^^^^^^^^^^^^^^^^^^^^^^^
->>>>>>> 12402f26
->Foo.Y : Foo.Y
->      : ^^^^^
->Foo : typeof Foo
->    : ^^^^^^^^^^
->Y : Foo.Y
-<<<<<<< HEAD
->toString : (radix?: number | undefined) => string
-=======
->  : ^^^^^
->toString : (radix?: number) => string
->         : ^^^^^^^^^^^^^^^^^^^^^^^^^^
->>>>>>> 12402f26
-
-let y1 = Foo["Y"].toString();
->y1 : string
->   : ^^^^^^
->Foo["Y"].toString() : string
-<<<<<<< HEAD
->Foo["Y"].toString : (radix?: number | undefined) => string
-=======
->                    : ^^^^^^
->Foo["Y"].toString : (radix?: number) => string
->                  : ^^^^^^^^^^^^^^^^^^^^^^^^^^
->>>>>>> 12402f26
->Foo["Y"] : Foo.Y
->         : ^^^^^
->Foo : typeof Foo
->    : ^^^^^^^^^^
->"Y" : "Y"
-<<<<<<< HEAD
->toString : (radix?: number | undefined) => string
-=======
->    : ^^^
->toString : (radix?: number) => string
->         : ^^^^^^^^^^^^^^^^^^^^^^^^^^
->>>>>>> 12402f26
-
-let z0 = Foo.Z.toString();
->z0 : string
->   : ^^^^^^
->Foo.Z.toString() : string
-<<<<<<< HEAD
->Foo.Z.toString : (radix?: number | undefined) => string
-=======
->                 : ^^^^^^
->Foo.Z.toString : (radix?: number) => string
->               : ^^^^^^^^^^^^^^^^^^^^^^^^^^
->>>>>>> 12402f26
->Foo.Z : Foo.Z
->      : ^^^^^
->Foo : typeof Foo
->    : ^^^^^^^^^^
->Z : Foo.Z
-<<<<<<< HEAD
->toString : (radix?: number | undefined) => string
-=======
->  : ^^^^^
->toString : (radix?: number) => string
->         : ^^^^^^^^^^^^^^^^^^^^^^^^^^
->>>>>>> 12402f26
-
-let z1 = Foo["Z"].toString();
->z1 : string
->   : ^^^^^^
->Foo["Z"].toString() : string
-<<<<<<< HEAD
->Foo["Z"].toString : (radix?: number | undefined) => string
-=======
->                    : ^^^^^^
->Foo["Z"].toString : (radix?: number) => string
->                  : ^^^^^^^^^^^^^^^^^^^^^^^^^^
->>>>>>> 12402f26
->Foo["Z"] : Foo.Z
->         : ^^^^^
->Foo : typeof Foo
->    : ^^^^^^^^^^
->"Z" : "Z"
-<<<<<<< HEAD
->toString : (radix?: number | undefined) => string
-=======
->    : ^^^
->toString : (radix?: number) => string
->         : ^^^^^^^^^^^^^^^^^^^^^^^^^^
->>>>>>> 12402f26
-
-let a0 = Foo.A.toString();
->a0 : string
->   : ^^^^^^
->Foo.A.toString() : string
-<<<<<<< HEAD
->Foo.A.toString : (radix?: number | undefined) => string
-=======
->                 : ^^^^^^
->Foo.A.toString : (radix?: number) => string
->               : ^^^^^^^^^^^^^^^^^^^^^^^^^^
->>>>>>> 12402f26
->Foo.A : Foo.A
->      : ^^^^^
->Foo : typeof Foo
->    : ^^^^^^^^^^
->A : Foo.A
-<<<<<<< HEAD
->toString : (radix?: number | undefined) => string
-=======
->  : ^^^^^
->toString : (radix?: number) => string
->         : ^^^^^^^^^^^^^^^^^^^^^^^^^^
->>>>>>> 12402f26
-
-let a1 = Foo["A"].toString();
->a1 : string
->   : ^^^^^^
->Foo["A"].toString() : string
-<<<<<<< HEAD
->Foo["A"].toString : (radix?: number | undefined) => string
-=======
->                    : ^^^^^^
->Foo["A"].toString : (radix?: number) => string
->                  : ^^^^^^^^^^^^^^^^^^^^^^^^^^
->>>>>>> 12402f26
->Foo["A"] : Foo.A
->         : ^^^^^
->Foo : typeof Foo
->    : ^^^^^^^^^^
->"A" : "A"
-<<<<<<< HEAD
->toString : (radix?: number | undefined) => string
-=======
->    : ^^^
->toString : (radix?: number) => string
->         : ^^^^^^^^^^^^^^^^^^^^^^^^^^
->>>>>>> 12402f26
-
-let b0 = Foo.B.toString();
->b0 : string
->   : ^^^^^^
->Foo.B.toString() : string
-<<<<<<< HEAD
->Foo.B.toString : (radix?: number | undefined) => string
-=======
->                 : ^^^^^^
->Foo.B.toString : (radix?: number) => string
->               : ^^^^^^^^^^^^^^^^^^^^^^^^^^
->>>>>>> 12402f26
->Foo.B : Foo.B
->      : ^^^^^
->Foo : typeof Foo
->    : ^^^^^^^^^^
->B : Foo.B
-<<<<<<< HEAD
->toString : (radix?: number | undefined) => string
-=======
->  : ^^^^^
->toString : (radix?: number) => string
->         : ^^^^^^^^^^^^^^^^^^^^^^^^^^
->>>>>>> 12402f26
-
-let b1 = Foo["B"].toString();
->b1 : string
->   : ^^^^^^
->Foo["B"].toString() : string
-<<<<<<< HEAD
->Foo["B"].toString : (radix?: number | undefined) => string
-=======
->                    : ^^^^^^
->Foo["B"].toString : (radix?: number) => string
->                  : ^^^^^^^^^^^^^^^^^^^^^^^^^^
->>>>>>> 12402f26
->Foo["B"] : Foo.B
->         : ^^^^^
->Foo : typeof Foo
->    : ^^^^^^^^^^
->"B" : "B"
-<<<<<<< HEAD
->toString : (radix?: number | undefined) => string
-=======
->    : ^^^
->toString : (radix?: number) => string
->         : ^^^^^^^^^^^^^^^^^^^^^^^^^^
->>>>>>> 12402f26
-
-let c0 = Foo.C.toString();
->c0 : string
->   : ^^^^^^
->Foo.C.toString() : string
-<<<<<<< HEAD
->Foo.C.toString : (radix?: number | undefined) => string
-=======
->                 : ^^^^^^
->Foo.C.toString : (radix?: number) => string
->               : ^^^^^^^^^^^^^^^^^^^^^^^^^^
->>>>>>> 12402f26
->Foo.C : Foo.A
->      : ^^^^^
->Foo : typeof Foo
->    : ^^^^^^^^^^
->C : Foo.A
-<<<<<<< HEAD
->toString : (radix?: number | undefined) => string
-=======
->  : ^^^^^
->toString : (radix?: number) => string
->         : ^^^^^^^^^^^^^^^^^^^^^^^^^^
->>>>>>> 12402f26
-
-let c1 = Foo["C"].toString();
->c1 : string
->   : ^^^^^^
->Foo["C"].toString() : string
-<<<<<<< HEAD
->Foo["C"].toString : (radix?: number | undefined) => string
-=======
->                    : ^^^^^^
->Foo["C"].toString : (radix?: number) => string
->                  : ^^^^^^^^^^^^^^^^^^^^^^^^^^
->>>>>>> 12402f26
->Foo["C"] : Foo.A
->         : ^^^^^
->Foo : typeof Foo
->    : ^^^^^^^^^^
->"C" : "C"
-<<<<<<< HEAD
->toString : (radix?: number | undefined) => string
-=======
->    : ^^^
->toString : (radix?: number) => string
->         : ^^^^^^^^^^^^^^^^^^^^^^^^^^
->>>>>>> 12402f26
-
+//// [tests/cases/compiler/constEnumToStringWithComments.ts] ////
+
+=== constEnumToStringWithComments.ts ===
+const enum Foo {
+>Foo : Foo
+>    : ^^^
+
+    X = 100,
+>X : Foo.X
+>  : ^^^^^
+>100 : 100
+>    : ^^^
+
+    Y = 0.5,
+>Y : Foo.Y
+>  : ^^^^^
+>0.5 : 0.5
+>    : ^^^
+
+    Z = 2.,
+>Z : Foo.Z
+>  : ^^^^^
+>2. : 2
+>   : ^
+
+    A = -1,
+>A : Foo.A
+>  : ^^^^^
+>-1 : -1
+>   : ^^
+>1 : 1
+>  : ^
+
+    B = -1.5,
+>B : Foo.B
+>  : ^^^^^
+>-1.5 : -1.5
+>     : ^^^^
+>1.5 : 1.5
+>    : ^^^
+
+    C = -1.
+>C : Foo.A
+>  : ^^^^^
+>-1. : -1
+>    : ^^
+>1. : 1
+>   : ^
+}
+
+let x0 = Foo.X.toString();
+>x0 : string
+>   : ^^^^^^
+>Foo.X.toString() : string
+>                 : ^^^^^^
+>Foo.X.toString : (radix?: number | undefined) => string
+>               : ^^^^^^^^^^^^^^^^^^^^^^^^^^^^^^^^^^^^^^
+>Foo.X : Foo.X
+>      : ^^^^^
+>Foo : typeof Foo
+>    : ^^^^^^^^^^
+>X : Foo.X
+>  : ^^^^^
+>toString : (radix?: number | undefined) => string
+>         : ^^^^^^^^^^^^^^^^^^^^^^^^^^^^^^^^^^^^^^
+
+let x1 = Foo["X"].toString();
+>x1 : string
+>   : ^^^^^^
+>Foo["X"].toString() : string
+>                    : ^^^^^^
+>Foo["X"].toString : (radix?: number | undefined) => string
+>                  : ^^^^^^^^^^^^^^^^^^^^^^^^^^^^^^^^^^^^^^
+>Foo["X"] : Foo.X
+>         : ^^^^^
+>Foo : typeof Foo
+>    : ^^^^^^^^^^
+>"X" : "X"
+>    : ^^^
+>toString : (radix?: number | undefined) => string
+>         : ^^^^^^^^^^^^^^^^^^^^^^^^^^^^^^^^^^^^^^
+
+let y0 = Foo.Y.toString();
+>y0 : string
+>   : ^^^^^^
+>Foo.Y.toString() : string
+>                 : ^^^^^^
+>Foo.Y.toString : (radix?: number | undefined) => string
+>               : ^^^^^^^^^^^^^^^^^^^^^^^^^^^^^^^^^^^^^^
+>Foo.Y : Foo.Y
+>      : ^^^^^
+>Foo : typeof Foo
+>    : ^^^^^^^^^^
+>Y : Foo.Y
+>  : ^^^^^
+>toString : (radix?: number | undefined) => string
+>         : ^^^^^^^^^^^^^^^^^^^^^^^^^^^^^^^^^^^^^^
+
+let y1 = Foo["Y"].toString();
+>y1 : string
+>   : ^^^^^^
+>Foo["Y"].toString() : string
+>                    : ^^^^^^
+>Foo["Y"].toString : (radix?: number | undefined) => string
+>                  : ^^^^^^^^^^^^^^^^^^^^^^^^^^^^^^^^^^^^^^
+>Foo["Y"] : Foo.Y
+>         : ^^^^^
+>Foo : typeof Foo
+>    : ^^^^^^^^^^
+>"Y" : "Y"
+>    : ^^^
+>toString : (radix?: number | undefined) => string
+>         : ^^^^^^^^^^^^^^^^^^^^^^^^^^^^^^^^^^^^^^
+
+let z0 = Foo.Z.toString();
+>z0 : string
+>   : ^^^^^^
+>Foo.Z.toString() : string
+>                 : ^^^^^^
+>Foo.Z.toString : (radix?: number | undefined) => string
+>               : ^^^^^^^^^^^^^^^^^^^^^^^^^^^^^^^^^^^^^^
+>Foo.Z : Foo.Z
+>      : ^^^^^
+>Foo : typeof Foo
+>    : ^^^^^^^^^^
+>Z : Foo.Z
+>  : ^^^^^
+>toString : (radix?: number | undefined) => string
+>         : ^^^^^^^^^^^^^^^^^^^^^^^^^^^^^^^^^^^^^^
+
+let z1 = Foo["Z"].toString();
+>z1 : string
+>   : ^^^^^^
+>Foo["Z"].toString() : string
+>                    : ^^^^^^
+>Foo["Z"].toString : (radix?: number | undefined) => string
+>                  : ^^^^^^^^^^^^^^^^^^^^^^^^^^^^^^^^^^^^^^
+>Foo["Z"] : Foo.Z
+>         : ^^^^^
+>Foo : typeof Foo
+>    : ^^^^^^^^^^
+>"Z" : "Z"
+>    : ^^^
+>toString : (radix?: number | undefined) => string
+>         : ^^^^^^^^^^^^^^^^^^^^^^^^^^^^^^^^^^^^^^
+
+let a0 = Foo.A.toString();
+>a0 : string
+>   : ^^^^^^
+>Foo.A.toString() : string
+>                 : ^^^^^^
+>Foo.A.toString : (radix?: number | undefined) => string
+>               : ^^^^^^^^^^^^^^^^^^^^^^^^^^^^^^^^^^^^^^
+>Foo.A : Foo.A
+>      : ^^^^^
+>Foo : typeof Foo
+>    : ^^^^^^^^^^
+>A : Foo.A
+>  : ^^^^^
+>toString : (radix?: number | undefined) => string
+>         : ^^^^^^^^^^^^^^^^^^^^^^^^^^^^^^^^^^^^^^
+
+let a1 = Foo["A"].toString();
+>a1 : string
+>   : ^^^^^^
+>Foo["A"].toString() : string
+>                    : ^^^^^^
+>Foo["A"].toString : (radix?: number | undefined) => string
+>                  : ^^^^^^^^^^^^^^^^^^^^^^^^^^^^^^^^^^^^^^
+>Foo["A"] : Foo.A
+>         : ^^^^^
+>Foo : typeof Foo
+>    : ^^^^^^^^^^
+>"A" : "A"
+>    : ^^^
+>toString : (radix?: number | undefined) => string
+>         : ^^^^^^^^^^^^^^^^^^^^^^^^^^^^^^^^^^^^^^
+
+let b0 = Foo.B.toString();
+>b0 : string
+>   : ^^^^^^
+>Foo.B.toString() : string
+>                 : ^^^^^^
+>Foo.B.toString : (radix?: number | undefined) => string
+>               : ^^^^^^^^^^^^^^^^^^^^^^^^^^^^^^^^^^^^^^
+>Foo.B : Foo.B
+>      : ^^^^^
+>Foo : typeof Foo
+>    : ^^^^^^^^^^
+>B : Foo.B
+>  : ^^^^^
+>toString : (radix?: number | undefined) => string
+>         : ^^^^^^^^^^^^^^^^^^^^^^^^^^^^^^^^^^^^^^
+
+let b1 = Foo["B"].toString();
+>b1 : string
+>   : ^^^^^^
+>Foo["B"].toString() : string
+>                    : ^^^^^^
+>Foo["B"].toString : (radix?: number | undefined) => string
+>                  : ^^^^^^^^^^^^^^^^^^^^^^^^^^^^^^^^^^^^^^
+>Foo["B"] : Foo.B
+>         : ^^^^^
+>Foo : typeof Foo
+>    : ^^^^^^^^^^
+>"B" : "B"
+>    : ^^^
+>toString : (radix?: number | undefined) => string
+>         : ^^^^^^^^^^^^^^^^^^^^^^^^^^^^^^^^^^^^^^
+
+let c0 = Foo.C.toString();
+>c0 : string
+>   : ^^^^^^
+>Foo.C.toString() : string
+>                 : ^^^^^^
+>Foo.C.toString : (radix?: number | undefined) => string
+>               : ^^^^^^^^^^^^^^^^^^^^^^^^^^^^^^^^^^^^^^
+>Foo.C : Foo.A
+>      : ^^^^^
+>Foo : typeof Foo
+>    : ^^^^^^^^^^
+>C : Foo.A
+>  : ^^^^^
+>toString : (radix?: number | undefined) => string
+>         : ^^^^^^^^^^^^^^^^^^^^^^^^^^^^^^^^^^^^^^
+
+let c1 = Foo["C"].toString();
+>c1 : string
+>   : ^^^^^^
+>Foo["C"].toString() : string
+>                    : ^^^^^^
+>Foo["C"].toString : (radix?: number | undefined) => string
+>                  : ^^^^^^^^^^^^^^^^^^^^^^^^^^^^^^^^^^^^^^
+>Foo["C"] : Foo.A
+>         : ^^^^^
+>Foo : typeof Foo
+>    : ^^^^^^^^^^
+>"C" : "C"
+>    : ^^^
+>toString : (radix?: number | undefined) => string
+>         : ^^^^^^^^^^^^^^^^^^^^^^^^^^^^^^^^^^^^^^
+