--- conflicted
+++ resolved
@@ -1,12 +1,8 @@
-//// [parserES5ComputedPropertyName4.ts]
-var v = { get [e]() { } };
-
-//// [parserES5ComputedPropertyName4.js]
-<<<<<<< HEAD
-var v = (_a = {}, _a[e] = Object.defineProperty({ get: function () { }, enumerable: true, configurable: true }), _a);
-=======
-var v = (_a = {},
-    _a[e] = Object.defineProperty({ get: function () { }, enumerable: true, configurable: true }),
-    _a);
->>>>>>> 7b22880b
-var _a;
+//// [parserES5ComputedPropertyName4.ts]
+var v = { get [e]() { } };
+
+//// [parserES5ComputedPropertyName4.js]
+var v = (_a = {},
+    _a[e] = Object.defineProperty({ get: function () { }, enumerable: true, configurable: true }),
+    _a);
+var _a;