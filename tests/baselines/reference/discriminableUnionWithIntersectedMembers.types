--- conflicted
+++ resolved
@@ -1,76 +1,72 @@
-//// [tests/cases/compiler/discriminableUnionWithIntersectedMembers.ts] ////
-
-=== discriminableUnionWithIntersectedMembers.ts ===
-// regression test for https://github.com/microsoft/TypeScript/issues/33243
-type X = 
-<<<<<<< HEAD
->X : { x: 'x'; y: number; } & { y: number; } | { x: 'y'; y: number; z?: boolean; } & { y: number; }
-=======
->X : X
->  : ^
->>>>>>> 8e114483
-
- | { x: 'x', y: number } & { y: number } 
->x : "x"
->  : ^^^
->y : number
->  : ^^^^^^
->y : number
->  : ^^^^^^
-
- | { x: 'y', y: number, z?: boolean } & { y: number }
->x : "y"
->  : ^^^
->y : number
->  : ^^^^^^
->z : boolean
->  : ^^^^^^^
->y : number
->  : ^^^^^^
-
-// error
-const x: X = 4 as any as { x: 'x' | 'y', y: number };
->x : X
->  : ^
->4 as any as { x: 'x' | 'y', y: number } : { x: 'x' | 'y'; y: number; }
->                                        : ^^^^^         ^^^^^      ^^^
->4 as any : any
->4 : 4
->  : ^
->x : "x" | "y"
->  : ^^^^^^^^^
->y : number
->  : ^^^^^^
-
-type Y = 
->Y : Y
->  : ^
-
- | { x: 'x', y: number } 
->x : "x"
->  : ^^^
->y : number
->  : ^^^^^^
-
- | { x: 'y', y: number, z?: boolean }
->x : "y"
->  : ^^^
->y : number
->  : ^^^^^^
->z : boolean
->  : ^^^^^^^
-
-// no  error
-const y: Y = 4 as any as { x: 'x' | 'y', y: number };
->y : Y
->  : ^
->4 as any as { x: 'x' | 'y', y: number } : { x: 'x' | 'y'; y: number; }
->                                        : ^^^^^         ^^^^^      ^^^
->4 as any : any
->4 : 4
->  : ^
->x : "x" | "y"
->  : ^^^^^^^^^
->y : number
->  : ^^^^^^
-
+//// [tests/cases/compiler/discriminableUnionWithIntersectedMembers.ts] ////
+
+=== discriminableUnionWithIntersectedMembers.ts ===
+// regression test for https://github.com/microsoft/TypeScript/issues/33243
+type X = 
+>X : X
+>  : ^
+
+ | { x: 'x', y: number } & { y: number } 
+>x : "x"
+>  : ^^^
+>y : number
+>  : ^^^^^^
+>y : number
+>  : ^^^^^^
+
+ | { x: 'y', y: number, z?: boolean } & { y: number }
+>x : "y"
+>  : ^^^
+>y : number
+>  : ^^^^^^
+>z : boolean
+>  : ^^^^^^^
+>y : number
+>  : ^^^^^^
+
+// error
+const x: X = 4 as any as { x: 'x' | 'y', y: number };
+>x : X
+>  : ^
+>4 as any as { x: 'x' | 'y', y: number } : { x: 'x' | 'y'; y: number; }
+>                                        : ^^^^^         ^^^^^      ^^^
+>4 as any : any
+>4 : 4
+>  : ^
+>x : "x" | "y"
+>  : ^^^^^^^^^
+>y : number
+>  : ^^^^^^
+
+type Y = 
+>Y : Y
+>  : ^
+
+ | { x: 'x', y: number } 
+>x : "x"
+>  : ^^^
+>y : number
+>  : ^^^^^^
+
+ | { x: 'y', y: number, z?: boolean }
+>x : "y"
+>  : ^^^
+>y : number
+>  : ^^^^^^
+>z : boolean
+>  : ^^^^^^^
+
+// no  error
+const y: Y = 4 as any as { x: 'x' | 'y', y: number };
+>y : Y
+>  : ^
+>4 as any as { x: 'x' | 'y', y: number } : { x: 'x' | 'y'; y: number; }
+>                                        : ^^^^^         ^^^^^      ^^^
+>4 as any : any
+>4 : 4
+>  : ^
+>x : "x" | "y"
+>  : ^^^^^^^^^
+>y : number
+>  : ^^^^^^
+