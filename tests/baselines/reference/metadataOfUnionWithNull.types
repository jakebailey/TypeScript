//// [tests/cases/compiler/metadataOfUnionWithNull.ts] ////

=== metadataOfUnionWithNull.ts ===
function PropDeco(target: Object, propKey: string | symbol) { }
>PropDeco : (target: Object, propKey: string | symbol) => void
>         : ^^^^^^^^^      ^^^^^^^^^^^               ^^^^^^^^^
>target : Object
>       : ^^^^^^
>propKey : string | symbol
>        : ^^^^^^^^^^^^^^^

class A {
>A : A
>  : ^
}

class B {
>B : B
>  : ^

    @PropDeco
>PropDeco : (target: Object, propKey: string | symbol) => void
>         : ^^^^^^^^^^^^^^^^^^^^^^^^^^^^^^^^^^^^^^^^^^^^^^^^^^

    x: "foo" | null;
<<<<<<< HEAD
>x : "foo" | null
=======
>x : "foo"
>  : ^^^^^
>>>>>>> 12402f26

    @PropDeco
>PropDeco : (target: Object, propKey: string | symbol) => void
>         : ^^^^^^^^^^^^^^^^^^^^^^^^^^^^^^^^^^^^^^^^^^^^^^^^^^

    y: true | never;
>y : true
>  : ^^^^
>true : true
>     : ^^^^

    @PropDeco
>PropDeco : (target: Object, propKey: string | symbol) => void
>         : ^^^^^^^^^^^^^^^^^^^^^^^^^^^^^^^^^^^^^^^^^^^^^^^^^^

    z: "foo" | undefined;
<<<<<<< HEAD
>z : "foo" | undefined
=======
>z : "foo"
>  : ^^^^^
>>>>>>> 12402f26

    @PropDeco
>PropDeco : (target: Object, propKey: string | symbol) => void
>         : ^^^^^^^^^^^^^^^^^^^^^^^^^^^^^^^^^^^^^^^^^^^^^^^^^^

    a: null;
>a : null
>  : ^^^^

    @PropDeco
>PropDeco : (target: Object, propKey: string | symbol) => void
>         : ^^^^^^^^^^^^^^^^^^^^^^^^^^^^^^^^^^^^^^^^^^^^^^^^^^

    b: never;
>b : never
>  : ^^^^^

    @PropDeco
>PropDeco : (target: Object, propKey: string | symbol) => void
>         : ^^^^^^^^^^^^^^^^^^^^^^^^^^^^^^^^^^^^^^^^^^^^^^^^^^

    c: undefined;
>c : undefined
>  : ^^^^^^^^^

    @PropDeco
>PropDeco : (target: Object, propKey: string | symbol) => void
>         : ^^^^^^^^^^^^^^^^^^^^^^^^^^^^^^^^^^^^^^^^^^^^^^^^^^

    d: undefined | null;
<<<<<<< HEAD
>d : null | undefined
=======
>d : null
>  : ^^^^
>>>>>>> 12402f26

    @PropDeco
>PropDeco : (target: Object, propKey: string | symbol) => void
>         : ^^^^^^^^^^^^^^^^^^^^^^^^^^^^^^^^^^^^^^^^^^^^^^^^^^

    e: symbol | null;
<<<<<<< HEAD
>e : symbol | null
=======
>e : symbol
>  : ^^^^^^
>>>>>>> 12402f26

    @PropDeco
>PropDeco : (target: Object, propKey: string | symbol) => void
>         : ^^^^^^^^^^^^^^^^^^^^^^^^^^^^^^^^^^^^^^^^^^^^^^^^^^

    f: symbol | A;
>f : symbol | A
>  : ^^^^^^^^^^

    @PropDeco
>PropDeco : (target: Object, propKey: string | symbol) => void
>         : ^^^^^^^^^^^^^^^^^^^^^^^^^^^^^^^^^^^^^^^^^^^^^^^^^^

    g: A | null;
<<<<<<< HEAD
>g : A | null
=======
>g : A
>  : ^
>>>>>>> 12402f26

    @PropDeco
>PropDeco : (target: Object, propKey: string | symbol) => void
>         : ^^^^^^^^^^^^^^^^^^^^^^^^^^^^^^^^^^^^^^^^^^^^^^^^^^

    h: null | B;
<<<<<<< HEAD
>h : B | null
=======
>h : B
>  : ^
>>>>>>> 12402f26

    @PropDeco
>PropDeco : (target: Object, propKey: string | symbol) => void
>         : ^^^^^^^^^^^^^^^^^^^^^^^^^^^^^^^^^^^^^^^^^^^^^^^^^^

    j: null | symbol;
<<<<<<< HEAD
>j : symbol | null
=======
>j : symbol
>  : ^^^^^^
>>>>>>> 12402f26
}
<|MERGE_RESOLUTION|>--- conflicted
+++ resolved
@@ -1,146 +1,118 @@
-//// [tests/cases/compiler/metadataOfUnionWithNull.ts] ////
-
-=== metadataOfUnionWithNull.ts ===
-function PropDeco(target: Object, propKey: string | symbol) { }
->PropDeco : (target: Object, propKey: string | symbol) => void
->         : ^^^^^^^^^      ^^^^^^^^^^^               ^^^^^^^^^
->target : Object
->       : ^^^^^^
->propKey : string | symbol
->        : ^^^^^^^^^^^^^^^
-
-class A {
->A : A
->  : ^
-}
-
-class B {
->B : B
->  : ^
-
-    @PropDeco
->PropDeco : (target: Object, propKey: string | symbol) => void
->         : ^^^^^^^^^^^^^^^^^^^^^^^^^^^^^^^^^^^^^^^^^^^^^^^^^^
-
-    x: "foo" | null;
-<<<<<<< HEAD
->x : "foo" | null
-=======
->x : "foo"
->  : ^^^^^
->>>>>>> 12402f26
-
-    @PropDeco
->PropDeco : (target: Object, propKey: string | symbol) => void
->         : ^^^^^^^^^^^^^^^^^^^^^^^^^^^^^^^^^^^^^^^^^^^^^^^^^^
-
-    y: true | never;
->y : true
->  : ^^^^
->true : true
->     : ^^^^
-
-    @PropDeco
->PropDeco : (target: Object, propKey: string | symbol) => void
->         : ^^^^^^^^^^^^^^^^^^^^^^^^^^^^^^^^^^^^^^^^^^^^^^^^^^
-
-    z: "foo" | undefined;
-<<<<<<< HEAD
->z : "foo" | undefined
-=======
->z : "foo"
->  : ^^^^^
->>>>>>> 12402f26
-
-    @PropDeco
->PropDeco : (target: Object, propKey: string | symbol) => void
->         : ^^^^^^^^^^^^^^^^^^^^^^^^^^^^^^^^^^^^^^^^^^^^^^^^^^
-
-    a: null;
->a : null
->  : ^^^^
-
-    @PropDeco
->PropDeco : (target: Object, propKey: string | symbol) => void
->         : ^^^^^^^^^^^^^^^^^^^^^^^^^^^^^^^^^^^^^^^^^^^^^^^^^^
-
-    b: never;
->b : never
->  : ^^^^^
-
-    @PropDeco
->PropDeco : (target: Object, propKey: string | symbol) => void
->         : ^^^^^^^^^^^^^^^^^^^^^^^^^^^^^^^^^^^^^^^^^^^^^^^^^^
-
-    c: undefined;
->c : undefined
->  : ^^^^^^^^^
-
-    @PropDeco
->PropDeco : (target: Object, propKey: string | symbol) => void
->         : ^^^^^^^^^^^^^^^^^^^^^^^^^^^^^^^^^^^^^^^^^^^^^^^^^^
-
-    d: undefined | null;
-<<<<<<< HEAD
->d : null | undefined
-=======
->d : null
->  : ^^^^
->>>>>>> 12402f26
-
-    @PropDeco
->PropDeco : (target: Object, propKey: string | symbol) => void
->         : ^^^^^^^^^^^^^^^^^^^^^^^^^^^^^^^^^^^^^^^^^^^^^^^^^^
-
-    e: symbol | null;
-<<<<<<< HEAD
->e : symbol | null
-=======
->e : symbol
->  : ^^^^^^
->>>>>>> 12402f26
-
-    @PropDeco
->PropDeco : (target: Object, propKey: string | symbol) => void
->         : ^^^^^^^^^^^^^^^^^^^^^^^^^^^^^^^^^^^^^^^^^^^^^^^^^^
-
-    f: symbol | A;
->f : symbol | A
->  : ^^^^^^^^^^
-
-    @PropDeco
->PropDeco : (target: Object, propKey: string | symbol) => void
->         : ^^^^^^^^^^^^^^^^^^^^^^^^^^^^^^^^^^^^^^^^^^^^^^^^^^
-
-    g: A | null;
-<<<<<<< HEAD
->g : A | null
-=======
->g : A
->  : ^
->>>>>>> 12402f26
-
-    @PropDeco
->PropDeco : (target: Object, propKey: string | symbol) => void
->         : ^^^^^^^^^^^^^^^^^^^^^^^^^^^^^^^^^^^^^^^^^^^^^^^^^^
-
-    h: null | B;
-<<<<<<< HEAD
->h : B | null
-=======
->h : B
->  : ^
->>>>>>> 12402f26
-
-    @PropDeco
->PropDeco : (target: Object, propKey: string | symbol) => void
->         : ^^^^^^^^^^^^^^^^^^^^^^^^^^^^^^^^^^^^^^^^^^^^^^^^^^
-
-    j: null | symbol;
-<<<<<<< HEAD
->j : symbol | null
-=======
->j : symbol
->  : ^^^^^^
->>>>>>> 12402f26
-}
+//// [tests/cases/compiler/metadataOfUnionWithNull.ts] ////
+
+=== metadataOfUnionWithNull.ts ===
+function PropDeco(target: Object, propKey: string | symbol) { }
+>PropDeco : (target: Object, propKey: string | symbol) => void
+>         : ^^^^^^^^^      ^^^^^^^^^^^               ^^^^^^^^^
+>target : Object
+>       : ^^^^^^
+>propKey : string | symbol
+>        : ^^^^^^^^^^^^^^^
+
+class A {
+>A : A
+>  : ^
+}
+
+class B {
+>B : B
+>  : ^
+
+    @PropDeco
+>PropDeco : (target: Object, propKey: string | symbol) => void
+>         : ^^^^^^^^^^^^^^^^^^^^^^^^^^^^^^^^^^^^^^^^^^^^^^^^^^
+
+    x: "foo" | null;
+>x : "foo" | null
+>  : ^^^^^^^^^^^^
+
+    @PropDeco
+>PropDeco : (target: Object, propKey: string | symbol) => void
+>         : ^^^^^^^^^^^^^^^^^^^^^^^^^^^^^^^^^^^^^^^^^^^^^^^^^^
+
+    y: true | never;
+>y : true
+>  : ^^^^
+>true : true
+>     : ^^^^
+
+    @PropDeco
+>PropDeco : (target: Object, propKey: string | symbol) => void
+>         : ^^^^^^^^^^^^^^^^^^^^^^^^^^^^^^^^^^^^^^^^^^^^^^^^^^
+
+    z: "foo" | undefined;
+>z : "foo" | undefined
+>  : ^^^^^^^^^^^^^^^^^
+
+    @PropDeco
+>PropDeco : (target: Object, propKey: string | symbol) => void
+>         : ^^^^^^^^^^^^^^^^^^^^^^^^^^^^^^^^^^^^^^^^^^^^^^^^^^
+
+    a: null;
+>a : null
+>  : ^^^^
+
+    @PropDeco
+>PropDeco : (target: Object, propKey: string | symbol) => void
+>         : ^^^^^^^^^^^^^^^^^^^^^^^^^^^^^^^^^^^^^^^^^^^^^^^^^^
+
+    b: never;
+>b : never
+>  : ^^^^^
+
+    @PropDeco
+>PropDeco : (target: Object, propKey: string | symbol) => void
+>         : ^^^^^^^^^^^^^^^^^^^^^^^^^^^^^^^^^^^^^^^^^^^^^^^^^^
+
+    c: undefined;
+>c : undefined
+>  : ^^^^^^^^^
+
+    @PropDeco
+>PropDeco : (target: Object, propKey: string | symbol) => void
+>         : ^^^^^^^^^^^^^^^^^^^^^^^^^^^^^^^^^^^^^^^^^^^^^^^^^^
+
+    d: undefined | null;
+>d : null | undefined
+>  : ^^^^^^^^^^^^^^^^
+
+    @PropDeco
+>PropDeco : (target: Object, propKey: string | symbol) => void
+>         : ^^^^^^^^^^^^^^^^^^^^^^^^^^^^^^^^^^^^^^^^^^^^^^^^^^
+
+    e: symbol | null;
+>e : symbol | null
+>  : ^^^^^^^^^^^^^
+
+    @PropDeco
+>PropDeco : (target: Object, propKey: string | symbol) => void
+>         : ^^^^^^^^^^^^^^^^^^^^^^^^^^^^^^^^^^^^^^^^^^^^^^^^^^
+
+    f: symbol | A;
+>f : symbol | A
+>  : ^^^^^^^^^^
+
+    @PropDeco
+>PropDeco : (target: Object, propKey: string | symbol) => void
+>         : ^^^^^^^^^^^^^^^^^^^^^^^^^^^^^^^^^^^^^^^^^^^^^^^^^^
+
+    g: A | null;
+>g : A | null
+>  : ^^^^^^^^
+
+    @PropDeco
+>PropDeco : (target: Object, propKey: string | symbol) => void
+>         : ^^^^^^^^^^^^^^^^^^^^^^^^^^^^^^^^^^^^^^^^^^^^^^^^^^
+
+    h: null | B;
+>h : B | null
+>  : ^^^^^^^^
+
+    @PropDeco
+>PropDeco : (target: Object, propKey: string | symbol) => void
+>         : ^^^^^^^^^^^^^^^^^^^^^^^^^^^^^^^^^^^^^^^^^^^^^^^^^^
+
+    j: null | symbol;
+>j : symbol | null
+>  : ^^^^^^^^^^^^^
+}