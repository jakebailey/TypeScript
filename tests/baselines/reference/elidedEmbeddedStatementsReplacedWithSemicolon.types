//// [tests/cases/compiler/elidedEmbeddedStatementsReplacedWithSemicolon.ts] ////

=== elidedEmbeddedStatementsReplacedWithSemicolon.ts ===
if (1)
>1 : 1
>  : ^

    const enum A {}
>A : A
>  : ^

else
    const enum B {}
>B : B
>  : ^

do
    const enum C {}
>C : C
>  : ^

while (0);
>0 : 0
>  : ^

while (0)
>0 : 0
>  : ^

    const enum D {}
>D : D
>  : ^

for (;0;)
>0 : 0
>  : ^

    const enum E {}
>E : E
>  : ^

for (let _ in [])
>_ : string
<<<<<<< HEAD
>[] : never[]
=======
>  : ^^^^^^
>[] : undefined[]
>   : ^^^^^^^^^^^
>>>>>>> 12402f26

    const enum F {}
>F : F
>  : ^

for (let _ of [])
<<<<<<< HEAD
>_ : never
>[] : never[]
=======
>_ : any
>[] : undefined[]
>   : ^^^^^^^^^^^
>>>>>>> 12402f26

    const enum G {}
>G : G
>  : ^

// @ts-ignore suppress `with` statement error
with (window)
>window : Window & typeof globalThis
>       : ^^^^^^^^^^^^^^^^^^^^^^^^^^

    const enum H {}
>H : error

<|MERGE_RESOLUTION|>--- conflicted
+++ resolved
@@ -1,77 +1,73 @@
-//// [tests/cases/compiler/elidedEmbeddedStatementsReplacedWithSemicolon.ts] ////
+//// [tests/cases/compiler/elidedEmbeddedStatementsReplacedWithSemicolon.ts] ////
+
+=== Performance Stats ===
+Type Count: 100 / 1,000 (nearest 100)
+Symbol count: 25,500 / 25,500 (nearest 500)
 
-=== elidedEmbeddedStatementsReplacedWithSemicolon.ts ===
-if (1)
->1 : 1
->  : ^
-
-    const enum A {}
->A : A
->  : ^
-
-else
-    const enum B {}
->B : B
->  : ^
-
-do
-    const enum C {}
->C : C
->  : ^
-
-while (0);
->0 : 0
->  : ^
-
-while (0)
->0 : 0
->  : ^
-
-    const enum D {}
->D : D
->  : ^
-
-for (;0;)
->0 : 0
->  : ^
-
-    const enum E {}
->E : E
->  : ^
-
-for (let _ in [])
->_ : string
-<<<<<<< HEAD
->[] : never[]
-=======
->  : ^^^^^^
->[] : undefined[]
->   : ^^^^^^^^^^^
->>>>>>> 12402f26
-
-    const enum F {}
->F : F
->  : ^
-
-for (let _ of [])
-<<<<<<< HEAD
->_ : never
->[] : never[]
-=======
->_ : any
->[] : undefined[]
->   : ^^^^^^^^^^^
->>>>>>> 12402f26
-
-    const enum G {}
->G : G
->  : ^
-
-// @ts-ignore suppress `with` statement error
-with (window)
->window : Window & typeof globalThis
->       : ^^^^^^^^^^^^^^^^^^^^^^^^^^
-
-    const enum H {}
->H : error
-
+=== elidedEmbeddedStatementsReplacedWithSemicolon.ts ===
+if (1)
+>1 : 1
+>  : ^
+
+    const enum A {}
+>A : A
+>  : ^
+
+else
+    const enum B {}
+>B : B
+>  : ^
+
+do
+    const enum C {}
+>C : C
+>  : ^
+
+while (0);
+>0 : 0
+>  : ^
+
+while (0)
+>0 : 0
+>  : ^
+
+    const enum D {}
+>D : D
+>  : ^
+
+for (;0;)
+>0 : 0
+>  : ^
+
+    const enum E {}
+>E : E
+>  : ^
+
+for (let _ in [])
+>_ : string
+>  : ^^^^^^
+>[] : never[]
+>   : ^^^^^^^
+
+    const enum F {}
+>F : F
+>  : ^
+
+for (let _ of [])
+>_ : never
+>  : ^^^^^
+>[] : never[]
+>   : ^^^^^^^
+
+    const enum G {}
+>G : G
+>  : ^
+
+// @ts-ignore suppress `with` statement error
+with (window)
+>window : Window & typeof globalThis
+>       : ^^^^^^^^^^^^^^^^^^^^^^^^^^
+
+    const enum H {}
+>H : error
+