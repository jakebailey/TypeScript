--- conflicted
+++ resolved
@@ -1,364 +1,275 @@
-//// [tests/cases/conformance/expressions/functionCalls/callWithSpread2.ts] ////
-
-=== callWithSpread2.ts ===
-declare function all(a?: number, b?: number): void;
->all : (a?: number, b?: number) => void
-<<<<<<< HEAD
->a : number | undefined
->b : number | undefined
-
-declare function weird(a?: number | string, b?: number | string): void;
->weird : (a?: number | string, b?: number | string) => void
->a : string | number | undefined
->b : string | number | undefined
-=======
->    : ^^^^^      ^^^^^^      ^^^^^    
->a : number
->  : ^^^^^^
->b : number
->  : ^^^^^^
-
-declare function weird(a?: number | string, b?: number | string): void;
->weird : (a?: number | string, b?: number | string) => void
->      : ^^^^^               ^^^^^^               ^^^^^    
->a : string | number
->  : ^^^^^^^^^^^^^^^
->b : string | number
->  : ^^^^^^^^^^^^^^^
->>>>>>> 12402f26
-
-declare function prefix(s: string, a?: number, b?: number): void;
->prefix : (s: string, a?: number, b?: number) => void
->       : ^^^^      ^^^^^^      ^^^^^^      ^^^^^    
->s : string
-<<<<<<< HEAD
->a : number | undefined
->b : number | undefined
-=======
->  : ^^^^^^
->a : number
->  : ^^^^^^
->b : number
->  : ^^^^^^
->>>>>>> 12402f26
-
-declare function rest(s: string, a?: number, b?: number,  ...rest: number[]): void;
->rest : (s: string, a?: number, b?: number, ...rest: number[]) => void
->     : ^^^^      ^^^^^^      ^^^^^^      ^^^^^^^^^^^        ^^^^^    
->s : string
-<<<<<<< HEAD
->a : number | undefined
->b : number | undefined
-=======
->  : ^^^^^^
->a : number
->  : ^^^^^^
->b : number
->  : ^^^^^^
->>>>>>> 12402f26
->rest : number[]
->     : ^^^^^^^^
-
-declare function normal(s: string): void;
->normal : (s: string) => void
->       : ^^^^      ^^^^^    
->s : string
->  : ^^^^^^
-
-declare function thunk(): string;
->thunk : () => string
->      : ^^^^^^      
-
-declare function prefix2(s: string, n: number, a?: number, b?: number): void;
->prefix2 : (s: string, n: number, a?: number, b?: number) => void
->        : ^^^^      ^^^^^      ^^^^^^      ^^^^^^      ^^^^^    
->s : string
->  : ^^^^^^
->n : number
-<<<<<<< HEAD
->a : number | undefined
->b : number | undefined
-=======
->  : ^^^^^^
->a : number
->  : ^^^^^^
->b : number
->  : ^^^^^^
->>>>>>> 12402f26
-
-declare var ns: number[];
->ns : number[]
->   : ^^^^^^^^
-
-declare var mixed: (number | string)[];
->mixed : (string | number)[]
->      : ^^^^^^^^^^^^^^^^^^^
-
-declare var tuple: [number, string];
->tuple : [number, string]
->      : ^^^^^^^^^^^^^^^^
-
-// good
-all(...ns)
->all(...ns) : void
-<<<<<<< HEAD
->all : (a?: number | undefined, b?: number | undefined) => void
-=======
->           : ^^^^
->all : (a?: number, b?: number) => void
->    : ^^^^^^^^^^^^^^^^^^^^^^^^^^^^^^^^
->>>>>>> 12402f26
->...ns : number
->      : ^^^^^^
->ns : number[]
->   : ^^^^^^^^
-
-weird(...ns)
->weird(...ns) : void
-<<<<<<< HEAD
->weird : (a?: string | number | undefined, b?: string | number | undefined) => void
-=======
->             : ^^^^
->weird : (a?: string | number, b?: string | number) => void
->      : ^^^^^^^^^^^^^^^^^^^^^^^^^^^^^^^^^^^^^^^^^^^^^^^^^^
->>>>>>> 12402f26
->...ns : number
->      : ^^^^^^
->ns : number[]
->   : ^^^^^^^^
-
-weird(...mixed)
->weird(...mixed) : void
-<<<<<<< HEAD
->weird : (a?: string | number | undefined, b?: string | number | undefined) => void
-=======
->                : ^^^^
->weird : (a?: string | number, b?: string | number) => void
->      : ^^^^^^^^^^^^^^^^^^^^^^^^^^^^^^^^^^^^^^^^^^^^^^^^^^
->>>>>>> 12402f26
->...mixed : string | number
->         : ^^^^^^^^^^^^^^^
->mixed : (string | number)[]
->      : ^^^^^^^^^^^^^^^^^^^
-
-weird(...tuple)
->weird(...tuple) : void
-<<<<<<< HEAD
->weird : (a?: string | number | undefined, b?: string | number | undefined) => void
-=======
->                : ^^^^
->weird : (a?: string | number, b?: string | number) => void
->      : ^^^^^^^^^^^^^^^^^^^^^^^^^^^^^^^^^^^^^^^^^^^^^^^^^^
->>>>>>> 12402f26
->...tuple : string | number
->         : ^^^^^^^^^^^^^^^
->tuple : [number, string]
->      : ^^^^^^^^^^^^^^^^
-
-prefix("a", ...ns)
->prefix("a", ...ns) : void
-<<<<<<< HEAD
->prefix : (s: string, a?: number | undefined, b?: number | undefined) => void
-=======
->                   : ^^^^
->prefix : (s: string, a?: number, b?: number) => void
->       : ^^^^^^^^^^^^^^^^^^^^^^^^^^^^^^^^^^^^^^^^^^^
->>>>>>> 12402f26
->"a" : "a"
->    : ^^^
->...ns : number
->      : ^^^^^^
->ns : number[]
->   : ^^^^^^^^
-
-rest("d", ...ns)
->rest("d", ...ns) : void
-<<<<<<< HEAD
->rest : (s: string, a?: number | undefined, b?: number | undefined, ...rest: number[]) => void
-=======
->                 : ^^^^
->rest : (s: string, a?: number, b?: number, ...rest: number[]) => void
->     : ^^^^^^^^^^^^^^^^^^^^^^^^^^^^^^^^^^^^^^^^^^^^^^^^^^^^^^^^^^^^^^
->>>>>>> 12402f26
->"d" : "d"
->    : ^^^
->...ns : number
->      : ^^^^^^
->ns : number[]
->   : ^^^^^^^^
-
-
-// extra arguments
-normal("g", ...ns)
->normal("g", ...ns) : void
->                   : ^^^^
->normal : (s: string) => void
->       : ^^^^^^^^^^^^^^^^^^^
->"g" : "g"
->    : ^^^
->...ns : number
->      : ^^^^^^
->ns : number[]
->   : ^^^^^^^^
-
-thunk(...ns)
->thunk(...ns) : string
->             : ^^^^^^
->thunk : () => string
->      : ^^^^^^^^^^^^
->...ns : number
->      : ^^^^^^
->ns : number[]
->   : ^^^^^^^^
-
-// bad
-all(...mixed)
->all(...mixed) : void
-<<<<<<< HEAD
->all : (a?: number | undefined, b?: number | undefined) => void
-=======
->              : ^^^^
->all : (a?: number, b?: number) => void
->    : ^^^^^^^^^^^^^^^^^^^^^^^^^^^^^^^^
->>>>>>> 12402f26
->...mixed : string | number
->         : ^^^^^^^^^^^^^^^
->mixed : (string | number)[]
->      : ^^^^^^^^^^^^^^^^^^^
-
-all(...tuple)
->all(...tuple) : void
-<<<<<<< HEAD
->all : (a?: number | undefined, b?: number | undefined) => void
-=======
->              : ^^^^
->all : (a?: number, b?: number) => void
->    : ^^^^^^^^^^^^^^^^^^^^^^^^^^^^^^^^
->>>>>>> 12402f26
->...tuple : string | number
->         : ^^^^^^^^^^^^^^^
->tuple : [number, string]
->      : ^^^^^^^^^^^^^^^^
-
-prefix("b", ...mixed)
->prefix("b", ...mixed) : void
-<<<<<<< HEAD
->prefix : (s: string, a?: number | undefined, b?: number | undefined) => void
-=======
->                      : ^^^^
->prefix : (s: string, a?: number, b?: number) => void
->       : ^^^^^^^^^^^^^^^^^^^^^^^^^^^^^^^^^^^^^^^^^^^
->>>>>>> 12402f26
->"b" : "b"
->    : ^^^
->...mixed : string | number
->         : ^^^^^^^^^^^^^^^
->mixed : (string | number)[]
->      : ^^^^^^^^^^^^^^^^^^^
-
-prefix("c", ...tuple)
->prefix("c", ...tuple) : void
-<<<<<<< HEAD
->prefix : (s: string, a?: number | undefined, b?: number | undefined) => void
-=======
->                      : ^^^^
->prefix : (s: string, a?: number, b?: number) => void
->       : ^^^^^^^^^^^^^^^^^^^^^^^^^^^^^^^^^^^^^^^^^^^
->>>>>>> 12402f26
->"c" : "c"
->    : ^^^
->...tuple : string | number
->         : ^^^^^^^^^^^^^^^
->tuple : [number, string]
->      : ^^^^^^^^^^^^^^^^
-
-rest("e", ...mixed)
->rest("e", ...mixed) : void
-<<<<<<< HEAD
->rest : (s: string, a?: number | undefined, b?: number | undefined, ...rest: number[]) => void
-=======
->                    : ^^^^
->rest : (s: string, a?: number, b?: number, ...rest: number[]) => void
->     : ^^^^^^^^^^^^^^^^^^^^^^^^^^^^^^^^^^^^^^^^^^^^^^^^^^^^^^^^^^^^^^
->>>>>>> 12402f26
->"e" : "e"
->    : ^^^
->...mixed : string | number
->         : ^^^^^^^^^^^^^^^
->mixed : (string | number)[]
->      : ^^^^^^^^^^^^^^^^^^^
-
-rest("f", ...tuple)
->rest("f", ...tuple) : void
-<<<<<<< HEAD
->rest : (s: string, a?: number | undefined, b?: number | undefined, ...rest: number[]) => void
-=======
->                    : ^^^^
->rest : (s: string, a?: number, b?: number, ...rest: number[]) => void
->     : ^^^^^^^^^^^^^^^^^^^^^^^^^^^^^^^^^^^^^^^^^^^^^^^^^^^^^^^^^^^^^^
->>>>>>> 12402f26
->"f" : "f"
->    : ^^^
->...tuple : string | number
->         : ^^^^^^^^^^^^^^^
->tuple : [number, string]
->      : ^^^^^^^^^^^^^^^^
-
-prefix(...ns) // required parameters are required
->prefix(...ns) : void
-<<<<<<< HEAD
->prefix : (s: string, a?: number | undefined, b?: number | undefined) => void
-=======
->              : ^^^^
->prefix : (s: string, a?: number, b?: number) => void
->       : ^^^^^^^^^^^^^^^^^^^^^^^^^^^^^^^^^^^^^^^^^^^
->>>>>>> 12402f26
->...ns : number
->      : ^^^^^^
->ns : number[]
->   : ^^^^^^^^
-
-prefix(...mixed)
->prefix(...mixed) : void
-<<<<<<< HEAD
->prefix : (s: string, a?: number | undefined, b?: number | undefined) => void
-=======
->                 : ^^^^
->prefix : (s: string, a?: number, b?: number) => void
->       : ^^^^^^^^^^^^^^^^^^^^^^^^^^^^^^^^^^^^^^^^^^^
->>>>>>> 12402f26
->...mixed : string | number
->         : ^^^^^^^^^^^^^^^
->mixed : (string | number)[]
->      : ^^^^^^^^^^^^^^^^^^^
-
-prefix(...tuple)
->prefix(...tuple) : void
-<<<<<<< HEAD
->prefix : (s: string, a?: number | undefined, b?: number | undefined) => void
-=======
->                 : ^^^^
->prefix : (s: string, a?: number, b?: number) => void
->       : ^^^^^^^^^^^^^^^^^^^^^^^^^^^^^^^^^^^^^^^^^^^
->>>>>>> 12402f26
->...tuple : string | number
->         : ^^^^^^^^^^^^^^^
->tuple : [number, string]
->      : ^^^^^^^^^^^^^^^^
-
-prefix2("g", ...ns);
->prefix2("g", ...ns) : void
-<<<<<<< HEAD
->prefix2 : (s: string, n: number, a?: number | undefined, b?: number | undefined) => void
-=======
->                    : ^^^^
->prefix2 : (s: string, n: number, a?: number, b?: number) => void
->        : ^^^^^^^^^^^^^^^^^^^^^^^^^^^^^^^^^^^^^^^^^^^^^^^^^^^^^^
->>>>>>> 12402f26
->"g" : "g"
->    : ^^^
->...ns : number
->      : ^^^^^^
->ns : number[]
->   : ^^^^^^^^
-
+//// [tests/cases/conformance/expressions/functionCalls/callWithSpread2.ts] ////
+
+=== callWithSpread2.ts ===
+declare function all(a?: number, b?: number): void;
+>all : (a?: number, b?: number) => void
+>    : ^^^^^      ^^^^^^      ^^^^^    
+>a : number | undefined
+>  : ^^^^^^^^^^^^^^^^^^
+>b : number | undefined
+>  : ^^^^^^^^^^^^^^^^^^
+
+declare function weird(a?: number | string, b?: number | string): void;
+>weird : (a?: number | string, b?: number | string) => void
+>      : ^^^^^               ^^^^^^               ^^^^^    
+>a : string | number | undefined
+>  : ^^^^^^^^^^^^^^^^^^^^^^^^^^^
+>b : string | number | undefined
+>  : ^^^^^^^^^^^^^^^^^^^^^^^^^^^
+
+declare function prefix(s: string, a?: number, b?: number): void;
+>prefix : (s: string, a?: number, b?: number) => void
+>       : ^^^^      ^^^^^^      ^^^^^^      ^^^^^    
+>s : string
+>  : ^^^^^^
+>a : number | undefined
+>  : ^^^^^^^^^^^^^^^^^^
+>b : number | undefined
+>  : ^^^^^^^^^^^^^^^^^^
+
+declare function rest(s: string, a?: number, b?: number,  ...rest: number[]): void;
+>rest : (s: string, a?: number, b?: number, ...rest: number[]) => void
+>     : ^^^^      ^^^^^^      ^^^^^^      ^^^^^^^^^^^        ^^^^^    
+>s : string
+>  : ^^^^^^
+>a : number | undefined
+>  : ^^^^^^^^^^^^^^^^^^
+>b : number | undefined
+>  : ^^^^^^^^^^^^^^^^^^
+>rest : number[]
+>     : ^^^^^^^^
+
+declare function normal(s: string): void;
+>normal : (s: string) => void
+>       : ^^^^      ^^^^^    
+>s : string
+>  : ^^^^^^
+
+declare function thunk(): string;
+>thunk : () => string
+>      : ^^^^^^      
+
+declare function prefix2(s: string, n: number, a?: number, b?: number): void;
+>prefix2 : (s: string, n: number, a?: number, b?: number) => void
+>        : ^^^^      ^^^^^      ^^^^^^      ^^^^^^      ^^^^^    
+>s : string
+>  : ^^^^^^
+>n : number
+>  : ^^^^^^
+>a : number | undefined
+>  : ^^^^^^^^^^^^^^^^^^
+>b : number | undefined
+>  : ^^^^^^^^^^^^^^^^^^
+
+declare var ns: number[];
+>ns : number[]
+>   : ^^^^^^^^
+
+declare var mixed: (number | string)[];
+>mixed : (string | number)[]
+>      : ^^^^^^^^^^^^^^^^^^^
+
+declare var tuple: [number, string];
+>tuple : [number, string]
+>      : ^^^^^^^^^^^^^^^^
+
+// good
+all(...ns)
+>all(...ns) : void
+>           : ^^^^
+>all : (a?: number | undefined, b?: number | undefined) => void
+>    : ^^^^^^^^^^^^^^^^^^^^^^^^^^^^^^^^^^^^^^^^^^^^^^^^^^^^^^^^
+>...ns : number
+>      : ^^^^^^
+>ns : number[]
+>   : ^^^^^^^^
+
+weird(...ns)
+>weird(...ns) : void
+>             : ^^^^
+>weird : (a?: string | number | undefined, b?: string | number | undefined) => void
+>      : ^^^^^^^^^^^^^^^^^^^^^^^^^^^^^^^^^^^^^^^^^^^^^^^^^^^^^^^^^^^^^^^^^^^^^^^^^^
+>...ns : number
+>      : ^^^^^^
+>ns : number[]
+>   : ^^^^^^^^
+
+weird(...mixed)
+>weird(...mixed) : void
+>                : ^^^^
+>weird : (a?: string | number | undefined, b?: string | number | undefined) => void
+>      : ^^^^^^^^^^^^^^^^^^^^^^^^^^^^^^^^^^^^^^^^^^^^^^^^^^^^^^^^^^^^^^^^^^^^^^^^^^
+>...mixed : string | number
+>         : ^^^^^^^^^^^^^^^
+>mixed : (string | number)[]
+>      : ^^^^^^^^^^^^^^^^^^^
+
+weird(...tuple)
+>weird(...tuple) : void
+>                : ^^^^
+>weird : (a?: string | number | undefined, b?: string | number | undefined) => void
+>      : ^^^^^^^^^^^^^^^^^^^^^^^^^^^^^^^^^^^^^^^^^^^^^^^^^^^^^^^^^^^^^^^^^^^^^^^^^^
+>...tuple : string | number
+>         : ^^^^^^^^^^^^^^^
+>tuple : [number, string]
+>      : ^^^^^^^^^^^^^^^^
+
+prefix("a", ...ns)
+>prefix("a", ...ns) : void
+>                   : ^^^^
+>prefix : (s: string, a?: number | undefined, b?: number | undefined) => void
+>       : ^^^^^^^^^^^^^^^^^^^^^^^^^^^^^^^^^^^^^^^^^^^^^^^^^^^^^^^^^^^^^^^^^^^
+>"a" : "a"
+>    : ^^^
+>...ns : number
+>      : ^^^^^^
+>ns : number[]
+>   : ^^^^^^^^
+
+rest("d", ...ns)
+>rest("d", ...ns) : void
+>                 : ^^^^
+>rest : (s: string, a?: number | undefined, b?: number | undefined, ...rest: number[]) => void
+>     : ^^^^^^^^^^^^^^^^^^^^^^^^^^^^^^^^^^^^^^^^^^^^^^^^^^^^^^^^^^^^^^^^^^^^^^^^^^^^^^^^^^^^^^
+>"d" : "d"
+>    : ^^^
+>...ns : number
+>      : ^^^^^^
+>ns : number[]
+>   : ^^^^^^^^
+
+
+// extra arguments
+normal("g", ...ns)
+>normal("g", ...ns) : void
+>                   : ^^^^
+>normal : (s: string) => void
+>       : ^^^^^^^^^^^^^^^^^^^
+>"g" : "g"
+>    : ^^^
+>...ns : number
+>      : ^^^^^^
+>ns : number[]
+>   : ^^^^^^^^
+
+thunk(...ns)
+>thunk(...ns) : string
+>             : ^^^^^^
+>thunk : () => string
+>      : ^^^^^^^^^^^^
+>...ns : number
+>      : ^^^^^^
+>ns : number[]
+>   : ^^^^^^^^
+
+// bad
+all(...mixed)
+>all(...mixed) : void
+>              : ^^^^
+>all : (a?: number | undefined, b?: number | undefined) => void
+>    : ^^^^^^^^^^^^^^^^^^^^^^^^^^^^^^^^^^^^^^^^^^^^^^^^^^^^^^^^
+>...mixed : string | number
+>         : ^^^^^^^^^^^^^^^
+>mixed : (string | number)[]
+>      : ^^^^^^^^^^^^^^^^^^^
+
+all(...tuple)
+>all(...tuple) : void
+>              : ^^^^
+>all : (a?: number | undefined, b?: number | undefined) => void
+>    : ^^^^^^^^^^^^^^^^^^^^^^^^^^^^^^^^^^^^^^^^^^^^^^^^^^^^^^^^
+>...tuple : string | number
+>         : ^^^^^^^^^^^^^^^
+>tuple : [number, string]
+>      : ^^^^^^^^^^^^^^^^
+
+prefix("b", ...mixed)
+>prefix("b", ...mixed) : void
+>                      : ^^^^
+>prefix : (s: string, a?: number | undefined, b?: number | undefined) => void
+>       : ^^^^^^^^^^^^^^^^^^^^^^^^^^^^^^^^^^^^^^^^^^^^^^^^^^^^^^^^^^^^^^^^^^^
+>"b" : "b"
+>    : ^^^
+>...mixed : string | number
+>         : ^^^^^^^^^^^^^^^
+>mixed : (string | number)[]
+>      : ^^^^^^^^^^^^^^^^^^^
+
+prefix("c", ...tuple)
+>prefix("c", ...tuple) : void
+>                      : ^^^^
+>prefix : (s: string, a?: number | undefined, b?: number | undefined) => void
+>       : ^^^^^^^^^^^^^^^^^^^^^^^^^^^^^^^^^^^^^^^^^^^^^^^^^^^^^^^^^^^^^^^^^^^
+>"c" : "c"
+>    : ^^^
+>...tuple : string | number
+>         : ^^^^^^^^^^^^^^^
+>tuple : [number, string]
+>      : ^^^^^^^^^^^^^^^^
+
+rest("e", ...mixed)
+>rest("e", ...mixed) : void
+>                    : ^^^^
+>rest : (s: string, a?: number | undefined, b?: number | undefined, ...rest: number[]) => void
+>     : ^^^^^^^^^^^^^^^^^^^^^^^^^^^^^^^^^^^^^^^^^^^^^^^^^^^^^^^^^^^^^^^^^^^^^^^^^^^^^^^^^^^^^^
+>"e" : "e"
+>    : ^^^
+>...mixed : string | number
+>         : ^^^^^^^^^^^^^^^
+>mixed : (string | number)[]
+>      : ^^^^^^^^^^^^^^^^^^^
+
+rest("f", ...tuple)
+>rest("f", ...tuple) : void
+>                    : ^^^^
+>rest : (s: string, a?: number | undefined, b?: number | undefined, ...rest: number[]) => void
+>     : ^^^^^^^^^^^^^^^^^^^^^^^^^^^^^^^^^^^^^^^^^^^^^^^^^^^^^^^^^^^^^^^^^^^^^^^^^^^^^^^^^^^^^^
+>"f" : "f"
+>    : ^^^
+>...tuple : string | number
+>         : ^^^^^^^^^^^^^^^
+>tuple : [number, string]
+>      : ^^^^^^^^^^^^^^^^
+
+prefix(...ns) // required parameters are required
+>prefix(...ns) : void
+>              : ^^^^
+>prefix : (s: string, a?: number | undefined, b?: number | undefined) => void
+>       : ^^^^^^^^^^^^^^^^^^^^^^^^^^^^^^^^^^^^^^^^^^^^^^^^^^^^^^^^^^^^^^^^^^^
+>...ns : number
+>      : ^^^^^^
+>ns : number[]
+>   : ^^^^^^^^
+
+prefix(...mixed)
+>prefix(...mixed) : void
+>                 : ^^^^
+>prefix : (s: string, a?: number | undefined, b?: number | undefined) => void
+>       : ^^^^^^^^^^^^^^^^^^^^^^^^^^^^^^^^^^^^^^^^^^^^^^^^^^^^^^^^^^^^^^^^^^^
+>...mixed : string | number
+>         : ^^^^^^^^^^^^^^^
+>mixed : (string | number)[]
+>      : ^^^^^^^^^^^^^^^^^^^
+
+prefix(...tuple)
+>prefix(...tuple) : void
+>                 : ^^^^
+>prefix : (s: string, a?: number | undefined, b?: number | undefined) => void
+>       : ^^^^^^^^^^^^^^^^^^^^^^^^^^^^^^^^^^^^^^^^^^^^^^^^^^^^^^^^^^^^^^^^^^^
+>...tuple : string | number
+>         : ^^^^^^^^^^^^^^^
+>tuple : [number, string]
+>      : ^^^^^^^^^^^^^^^^
+
+prefix2("g", ...ns);
+>prefix2("g", ...ns) : void
+>                    : ^^^^
+>prefix2 : (s: string, n: number, a?: number | undefined, b?: number | undefined) => void
+>        : ^^^^^^^^^^^^^^^^^^^^^^^^^^^^^^^^^^^^^^^^^^^^^^^^^^^^^^^^^^^^^^^^^^^^^^^^^^^^^^
+>"g" : "g"
+>    : ^^^
+>...ns : number
+>      : ^^^^^^
+>ns : number[]
+>   : ^^^^^^^^
+