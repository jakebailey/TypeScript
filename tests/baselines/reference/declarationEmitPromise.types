//// [tests/cases/compiler/declarationEmitPromise.ts] ////

=== declarationEmitPromise.ts ===
export class bluebird<T> {
>bluebird : bluebird<T>
>         : ^^^^^^^^^^^

    static all: Array<bluebird<any>>;
>all : bluebird<any>[]
>    : ^^^^^^^^^^^^^^^
}

export async function runSampleWorks<A, B, C, D, E>(
>runSampleWorks : <A, B, C, D, E>(a: bluebird<A>, b?: bluebird<B>, c?: bluebird<C>, d?: bluebird<D>, e?: bluebird<E>) => Promise<(<T>(f: (a: A, b?: B, c?: C, d?: D, e?: E) => T) => T)>
>               : ^ ^^ ^^ ^^ ^^ ^^^^^           ^^^^^^           ^^^^^^           ^^^^^^           ^^^^^^           ^^^^^^^^^^^^^^^ ^^^^^                                       ^^^^^ ^^

    a: bluebird<A>, b?: bluebird<B>, c?: bluebird<C>, d?: bluebird<D>, e?: bluebird<E>) {
>a : bluebird<A>
<<<<<<< HEAD
>b : bluebird<B> | undefined
>c : bluebird<C> | undefined
>d : bluebird<D> | undefined
>e : bluebird<E> | undefined
=======
>  : ^^^^^^^^^^^
>b : bluebird<B>
>  : ^^^^^^^^^^^
>c : bluebird<C>
>  : ^^^^^^^^^^^
>d : bluebird<D>
>  : ^^^^^^^^^^^
>e : bluebird<E>
>  : ^^^^^^^^^^^
>>>>>>> 12402f26

    let result = await (bluebird.all as any)([a, b, c, d, e].filter(el => !!el));
>result : any
>await (bluebird.all as any)([a, b, c, d, e].filter(el => !!el)) : any
>(bluebird.all as any)([a, b, c, d, e].filter(el => !!el)) : any
>(bluebird.all as any) : any
>bluebird.all as any : any
>bluebird.all : bluebird<any>[]
>             : ^^^^^^^^^^^^^^^
>bluebird : typeof bluebird
>         : ^^^^^^^^^^^^^^^
>all : bluebird<any>[]
<<<<<<< HEAD
>[a, b, c, d, e].filter(el => !!el) : (bluebird<A> | undefined)[]
>[a, b, c, d, e].filter : { <S extends bluebird<A> | undefined>(predicate: (value: bluebird<A> | undefined, index: number, array: (bluebird<A> | undefined)[]) => value is S, thisArg?: any): S[]; (predicate: (value: bluebird<A> | undefined, index: number, array: (bluebird<A> | undefined)[]) => unknown, thisArg?: any): (bluebird<A> | undefined)[]; }
>[a, b, c, d, e] : (bluebird<A> | undefined)[]
>a : bluebird<A>
>b : bluebird<B> | undefined
>c : bluebird<C> | undefined
>d : bluebird<D> | undefined
>e : bluebird<E> | undefined
>filter : { <S extends bluebird<A> | undefined>(predicate: (value: bluebird<A> | undefined, index: number, array: (bluebird<A> | undefined)[]) => value is S, thisArg?: any): S[]; (predicate: (value: bluebird<A> | undefined, index: number, array: (bluebird<A> | undefined)[]) => unknown, thisArg?: any): (bluebird<A> | undefined)[]; }
>el => !!el : (el: bluebird<A> | undefined) => boolean
>el : bluebird<A> | undefined
=======
>    : ^^^^^^^^^^^^^^^
>[a, b, c, d, e].filter(el => !!el) : bluebird<A>[]
>                                   : ^^^^^^^^^^^^^
>[a, b, c, d, e].filter : { <S extends bluebird<A>>(predicate: (value: bluebird<A>, index: number, array: bluebird<A>[]) => value is S, thisArg?: any): S[]; (predicate: (value: bluebird<A>, index: number, array: bluebird<A>[]) => unknown, thisArg?: any): bluebird<A>[]; }
>                       : ^^^^^^^^^^^^^^^^^^^^^^^^^^^^^^^^^^^^^^^^^^^^^^^^^^^^^^^^^^^^^^^^^^^^^^^^^^^^^^^^^^^^^^^^^^^^^^^^^^^^^^^^^^^^^^^^^^^^^^^^^^^^^^^^^^^^^^^^^^^^^^^^^^^^^^^^^^^^^^^^^^^^^^^^^^^^^^^^^^^^^^^^^^^^^^^^^^^^^^^^^^^^^^^^^^^^^^^^^^^^^^^^^^^^^^^^^^^^^^^^^^^^^
>[a, b, c, d, e] : bluebird<A>[]
>                : ^^^^^^^^^^^^^
>a : bluebird<A>
>  : ^^^^^^^^^^^
>b : bluebird<B>
>  : ^^^^^^^^^^^
>c : bluebird<C>
>  : ^^^^^^^^^^^
>d : bluebird<D>
>  : ^^^^^^^^^^^
>e : bluebird<E>
>  : ^^^^^^^^^^^
>filter : { <S extends bluebird<A>>(predicate: (value: bluebird<A>, index: number, array: bluebird<A>[]) => value is S, thisArg?: any): S[]; (predicate: (value: bluebird<A>, index: number, array: bluebird<A>[]) => unknown, thisArg?: any): bluebird<A>[]; }
>       : ^^^^^^^^^^^^^^^^^^^^^^^^^^^^^^^^^^^^^^^^^^^^^^^^^^^^^^^^^^^^^^^^^^^^^^^^^^^^^^^^^^^^^^^^^^^^^^^^^^^^^^^^^^^^^^^^^^^^^^^^^^^^^^^^^^^^^^^^^^^^^^^^^^^^^^^^^^^^^^^^^^^^^^^^^^^^^^^^^^^^^^^^^^^^^^^^^^^^^^^^^^^^^^^^^^^^^^^^^^^^^^^^^^^^^^^^^^^^^^^^^^^^^
>el => !!el : (el: bluebird<A>) => boolean
>           : ^^^^^^^^^^^^^^^^^^^^^^^^^^^^
>el : bluebird<A>
>   : ^^^^^^^^^^^
>>>>>>> 12402f26
>!!el : boolean
>     : ^^^^^^^
>!el : boolean
<<<<<<< HEAD
>el : bluebird<A> | undefined
=======
>    : ^^^^^^^
>el : bluebird<A>
>   : ^^^^^^^^^^^
>>>>>>> 12402f26

    let func = <T>(f: (a: A, b?: B, c?: C, d?: D, e?: E) => T): T =>
>func : <T>(f: (a: A, b?: B, c?: C, d?: D, e?: E) => T) => T
>     : ^ ^^^^^                                       ^^^^^ 
><T>(f: (a: A, b?: B, c?: C, d?: D, e?: E) => T): T =>        f.apply(this, result) : <T>(f: (a: A, b?: B, c?: C, d?: D, e?: E) => T) => T
>                                                                                   : ^ ^^^^^                                       ^^^^^ 
>f : (a: A, b?: B, c?: C, d?: D, e?: E) => T
>  : ^^^^ ^^^^^^ ^^^^^^ ^^^^^^ ^^^^^^ ^^^^^ 
>a : A
<<<<<<< HEAD
>b : B | undefined
>c : C | undefined
>d : D | undefined
>e : E | undefined
=======
>  : ^
>b : B
>  : ^
>c : C
>  : ^
>d : D
>  : ^
>e : E
>  : ^
>>>>>>> 12402f26

        f.apply(this, result);
>f.apply(this, result) : any
>f.apply : (this: Function, thisArg: any, argArray?: any) => any
<<<<<<< HEAD
>f : (a: A, b?: B | undefined, c?: C | undefined, d?: D | undefined, e?: E | undefined) => T
=======
>        : ^^^^^^^^^^^^^^^^^^^^^^^^^^^^^^^^^^^^^^^^^^^^^^^^^^^^^
>f : (a: A, b?: B, c?: C, d?: D, e?: E) => T
>  : ^^^^^^^^^^^^^^^^^^^^^^^^^^^^^^^^^^^^^^^
>>>>>>> 12402f26
>apply : (this: Function, thisArg: any, argArray?: any) => any
>      : ^^^^^^^^^^^^^^^^^^^^^^^^^^^^^^^^^^^^^^^^^^^^^^^^^^^^^
>this : any
>result : any

    let rfunc: typeof func & {} = func as any; // <- This is the only difference
<<<<<<< HEAD
>rfunc : <T>(f: (a: A, b?: B | undefined, c?: C | undefined, d?: D | undefined, e?: E | undefined) => T) => T
>func : <T>(f: (a: A, b?: B | undefined, c?: C | undefined, d?: D | undefined, e?: E | undefined) => T) => T
>func as any : any
>func : <T>(f: (a: A, b?: B | undefined, c?: C | undefined, d?: D | undefined, e?: E | undefined) => T) => T

    return rfunc
>rfunc : <T>(f: (a: A, b?: B | undefined, c?: C | undefined, d?: D | undefined, e?: E | undefined) => T) => T
=======
>rfunc : <T>(f: (a: A, b?: B, c?: C, d?: D, e?: E) => T) => T
>      : ^^^^^^^^^^^^^^^^^^^^^^^^^^^^^^^^^^^^^^^^^^^^^^^^^^^^
>func : <T>(f: (a: A, b?: B, c?: C, d?: D, e?: E) => T) => T
>     : ^^^^^^^^^^^^^^^^^^^^^^^^^^^^^^^^^^^^^^^^^^^^^^^^^^^^
>func as any : any
>func : <T>(f: (a: A, b?: B, c?: C, d?: D, e?: E) => T) => T
>     : ^^^^^^^^^^^^^^^^^^^^^^^^^^^^^^^^^^^^^^^^^^^^^^^^^^^^

    return rfunc
>rfunc : <T>(f: (a: A, b?: B, c?: C, d?: D, e?: E) => T) => T
>      : ^^^^^^^^^^^^^^^^^^^^^^^^^^^^^^^^^^^^^^^^^^^^^^^^^^^^
>>>>>>> 12402f26
}

export async function runSampleBreaks<A, B, C, D, E>(
>runSampleBreaks : <A, B, C, D, E>(a: bluebird<A>, b?: bluebird<B>, c?: bluebird<C>, d?: bluebird<D>, e?: bluebird<E>) => Promise<(<T>(f: (a: A, b?: B, c?: C, d?: D, e?: E) => T) => T)>
>                : ^ ^^ ^^ ^^ ^^ ^^^^^           ^^^^^^           ^^^^^^           ^^^^^^           ^^^^^^           ^^^^^^^^^^^^^^^ ^^^^^                                       ^^^^^ ^^

    a: bluebird<A>, b?: bluebird<B>, c?: bluebird<C>, d?: bluebird<D>, e?: bluebird<E>) {
>a : bluebird<A>
<<<<<<< HEAD
>b : bluebird<B> | undefined
>c : bluebird<C> | undefined
>d : bluebird<D> | undefined
>e : bluebird<E> | undefined
=======
>  : ^^^^^^^^^^^
>b : bluebird<B>
>  : ^^^^^^^^^^^
>c : bluebird<C>
>  : ^^^^^^^^^^^
>d : bluebird<D>
>  : ^^^^^^^^^^^
>e : bluebird<E>
>  : ^^^^^^^^^^^
>>>>>>> 12402f26

    let result = await (bluebird.all as any)([a, b, c, d, e].filter(el => !!el));
>result : any
>await (bluebird.all as any)([a, b, c, d, e].filter(el => !!el)) : any
>(bluebird.all as any)([a, b, c, d, e].filter(el => !!el)) : any
>(bluebird.all as any) : any
>bluebird.all as any : any
>bluebird.all : bluebird<any>[]
>             : ^^^^^^^^^^^^^^^
>bluebird : typeof bluebird
>         : ^^^^^^^^^^^^^^^
>all : bluebird<any>[]
<<<<<<< HEAD
>[a, b, c, d, e].filter(el => !!el) : (bluebird<A> | undefined)[]
>[a, b, c, d, e].filter : { <S extends bluebird<A> | undefined>(predicate: (value: bluebird<A> | undefined, index: number, array: (bluebird<A> | undefined)[]) => value is S, thisArg?: any): S[]; (predicate: (value: bluebird<A> | undefined, index: number, array: (bluebird<A> | undefined)[]) => unknown, thisArg?: any): (bluebird<A> | undefined)[]; }
>[a, b, c, d, e] : (bluebird<A> | undefined)[]
>a : bluebird<A>
>b : bluebird<B> | undefined
>c : bluebird<C> | undefined
>d : bluebird<D> | undefined
>e : bluebird<E> | undefined
>filter : { <S extends bluebird<A> | undefined>(predicate: (value: bluebird<A> | undefined, index: number, array: (bluebird<A> | undefined)[]) => value is S, thisArg?: any): S[]; (predicate: (value: bluebird<A> | undefined, index: number, array: (bluebird<A> | undefined)[]) => unknown, thisArg?: any): (bluebird<A> | undefined)[]; }
>el => !!el : (el: bluebird<A> | undefined) => boolean
>el : bluebird<A> | undefined
=======
>    : ^^^^^^^^^^^^^^^
>[a, b, c, d, e].filter(el => !!el) : bluebird<A>[]
>                                   : ^^^^^^^^^^^^^
>[a, b, c, d, e].filter : { <S extends bluebird<A>>(predicate: (value: bluebird<A>, index: number, array: bluebird<A>[]) => value is S, thisArg?: any): S[]; (predicate: (value: bluebird<A>, index: number, array: bluebird<A>[]) => unknown, thisArg?: any): bluebird<A>[]; }
>                       : ^^^^^^^^^^^^^^^^^^^^^^^^^^^^^^^^^^^^^^^^^^^^^^^^^^^^^^^^^^^^^^^^^^^^^^^^^^^^^^^^^^^^^^^^^^^^^^^^^^^^^^^^^^^^^^^^^^^^^^^^^^^^^^^^^^^^^^^^^^^^^^^^^^^^^^^^^^^^^^^^^^^^^^^^^^^^^^^^^^^^^^^^^^^^^^^^^^^^^^^^^^^^^^^^^^^^^^^^^^^^^^^^^^^^^^^^^^^^^^^^^^^^^
>[a, b, c, d, e] : bluebird<A>[]
>                : ^^^^^^^^^^^^^
>a : bluebird<A>
>  : ^^^^^^^^^^^
>b : bluebird<B>
>  : ^^^^^^^^^^^
>c : bluebird<C>
>  : ^^^^^^^^^^^
>d : bluebird<D>
>  : ^^^^^^^^^^^
>e : bluebird<E>
>  : ^^^^^^^^^^^
>filter : { <S extends bluebird<A>>(predicate: (value: bluebird<A>, index: number, array: bluebird<A>[]) => value is S, thisArg?: any): S[]; (predicate: (value: bluebird<A>, index: number, array: bluebird<A>[]) => unknown, thisArg?: any): bluebird<A>[]; }
>       : ^^^^^^^^^^^^^^^^^^^^^^^^^^^^^^^^^^^^^^^^^^^^^^^^^^^^^^^^^^^^^^^^^^^^^^^^^^^^^^^^^^^^^^^^^^^^^^^^^^^^^^^^^^^^^^^^^^^^^^^^^^^^^^^^^^^^^^^^^^^^^^^^^^^^^^^^^^^^^^^^^^^^^^^^^^^^^^^^^^^^^^^^^^^^^^^^^^^^^^^^^^^^^^^^^^^^^^^^^^^^^^^^^^^^^^^^^^^^^^^^^^^^^
>el => !!el : (el: bluebird<A>) => boolean
>           : ^^^^^^^^^^^^^^^^^^^^^^^^^^^^
>el : bluebird<A>
>   : ^^^^^^^^^^^
>>>>>>> 12402f26
>!!el : boolean
>     : ^^^^^^^
>!el : boolean
<<<<<<< HEAD
>el : bluebird<A> | undefined
=======
>    : ^^^^^^^
>el : bluebird<A>
>   : ^^^^^^^^^^^
>>>>>>> 12402f26

    let func = <T>(f: (a: A, b?: B, c?: C, d?: D, e?: E) => T): T =>
>func : <T>(f: (a: A, b?: B, c?: C, d?: D, e?: E) => T) => T
>     : ^ ^^^^^                                       ^^^^^ 
><T>(f: (a: A, b?: B, c?: C, d?: D, e?: E) => T): T =>        f.apply(this, result) : <T>(f: (a: A, b?: B, c?: C, d?: D, e?: E) => T) => T
>                                                                                   : ^ ^^^^^                                       ^^^^^ 
>f : (a: A, b?: B, c?: C, d?: D, e?: E) => T
>  : ^^^^ ^^^^^^ ^^^^^^ ^^^^^^ ^^^^^^ ^^^^^ 
>a : A
<<<<<<< HEAD
>b : B | undefined
>c : C | undefined
>d : D | undefined
>e : E | undefined
=======
>  : ^
>b : B
>  : ^
>c : C
>  : ^
>d : D
>  : ^
>e : E
>  : ^
>>>>>>> 12402f26

        f.apply(this, result);
>f.apply(this, result) : any
>f.apply : (this: Function, thisArg: any, argArray?: any) => any
<<<<<<< HEAD
>f : (a: A, b?: B | undefined, c?: C | undefined, d?: D | undefined, e?: E | undefined) => T
=======
>        : ^^^^^^^^^^^^^^^^^^^^^^^^^^^^^^^^^^^^^^^^^^^^^^^^^^^^^
>f : (a: A, b?: B, c?: C, d?: D, e?: E) => T
>  : ^^^^^^^^^^^^^^^^^^^^^^^^^^^^^^^^^^^^^^^
>>>>>>> 12402f26
>apply : (this: Function, thisArg: any, argArray?: any) => any
>      : ^^^^^^^^^^^^^^^^^^^^^^^^^^^^^^^^^^^^^^^^^^^^^^^^^^^^^
>this : any
>result : any

    let rfunc: typeof func = func as any; // <- This is the only difference
<<<<<<< HEAD
>rfunc : <T>(f: (a: A, b?: B | undefined, c?: C | undefined, d?: D | undefined, e?: E | undefined) => T) => T
>func : <T>(f: (a: A, b?: B | undefined, c?: C | undefined, d?: D | undefined, e?: E | undefined) => T) => T
>func as any : any
>func : <T>(f: (a: A, b?: B | undefined, c?: C | undefined, d?: D | undefined, e?: E | undefined) => T) => T

    return rfunc
>rfunc : <T>(f: (a: A, b?: B | undefined, c?: C | undefined, d?: D | undefined, e?: E | undefined) => T) => T
=======
>rfunc : <T>(f: (a: A, b?: B, c?: C, d?: D, e?: E) => T) => T
>      : ^^^^^^^^^^^^^^^^^^^^^^^^^^^^^^^^^^^^^^^^^^^^^^^^^^^^
>func : <T>(f: (a: A, b?: B, c?: C, d?: D, e?: E) => T) => T
>     : ^^^^^^^^^^^^^^^^^^^^^^^^^^^^^^^^^^^^^^^^^^^^^^^^^^^^
>func as any : any
>func : <T>(f: (a: A, b?: B, c?: C, d?: D, e?: E) => T) => T
>     : ^^^^^^^^^^^^^^^^^^^^^^^^^^^^^^^^^^^^^^^^^^^^^^^^^^^^

    return rfunc
>rfunc : <T>(f: (a: A, b?: B, c?: C, d?: D, e?: E) => T) => T
>      : ^^^^^^^^^^^^^^^^^^^^^^^^^^^^^^^^^^^^^^^^^^^^^^^^^^^^
>>>>>>> 12402f26
}
<|MERGE_RESOLUTION|>--- conflicted
+++ resolved
@@ -1,303 +1,211 @@
-//// [tests/cases/compiler/declarationEmitPromise.ts] ////
-
-=== declarationEmitPromise.ts ===
-export class bluebird<T> {
->bluebird : bluebird<T>
->         : ^^^^^^^^^^^
-
-    static all: Array<bluebird<any>>;
->all : bluebird<any>[]
->    : ^^^^^^^^^^^^^^^
-}
-
-export async function runSampleWorks<A, B, C, D, E>(
->runSampleWorks : <A, B, C, D, E>(a: bluebird<A>, b?: bluebird<B>, c?: bluebird<C>, d?: bluebird<D>, e?: bluebird<E>) => Promise<(<T>(f: (a: A, b?: B, c?: C, d?: D, e?: E) => T) => T)>
->               : ^ ^^ ^^ ^^ ^^ ^^^^^           ^^^^^^           ^^^^^^           ^^^^^^           ^^^^^^           ^^^^^^^^^^^^^^^ ^^^^^                                       ^^^^^ ^^
-
-    a: bluebird<A>, b?: bluebird<B>, c?: bluebird<C>, d?: bluebird<D>, e?: bluebird<E>) {
->a : bluebird<A>
-<<<<<<< HEAD
->b : bluebird<B> | undefined
->c : bluebird<C> | undefined
->d : bluebird<D> | undefined
->e : bluebird<E> | undefined
-=======
->  : ^^^^^^^^^^^
->b : bluebird<B>
->  : ^^^^^^^^^^^
->c : bluebird<C>
->  : ^^^^^^^^^^^
->d : bluebird<D>
->  : ^^^^^^^^^^^
->e : bluebird<E>
->  : ^^^^^^^^^^^
->>>>>>> 12402f26
-
-    let result = await (bluebird.all as any)([a, b, c, d, e].filter(el => !!el));
->result : any
->await (bluebird.all as any)([a, b, c, d, e].filter(el => !!el)) : any
->(bluebird.all as any)([a, b, c, d, e].filter(el => !!el)) : any
->(bluebird.all as any) : any
->bluebird.all as any : any
->bluebird.all : bluebird<any>[]
->             : ^^^^^^^^^^^^^^^
->bluebird : typeof bluebird
->         : ^^^^^^^^^^^^^^^
->all : bluebird<any>[]
-<<<<<<< HEAD
->[a, b, c, d, e].filter(el => !!el) : (bluebird<A> | undefined)[]
->[a, b, c, d, e].filter : { <S extends bluebird<A> | undefined>(predicate: (value: bluebird<A> | undefined, index: number, array: (bluebird<A> | undefined)[]) => value is S, thisArg?: any): S[]; (predicate: (value: bluebird<A> | undefined, index: number, array: (bluebird<A> | undefined)[]) => unknown, thisArg?: any): (bluebird<A> | undefined)[]; }
->[a, b, c, d, e] : (bluebird<A> | undefined)[]
->a : bluebird<A>
->b : bluebird<B> | undefined
->c : bluebird<C> | undefined
->d : bluebird<D> | undefined
->e : bluebird<E> | undefined
->filter : { <S extends bluebird<A> | undefined>(predicate: (value: bluebird<A> | undefined, index: number, array: (bluebird<A> | undefined)[]) => value is S, thisArg?: any): S[]; (predicate: (value: bluebird<A> | undefined, index: number, array: (bluebird<A> | undefined)[]) => unknown, thisArg?: any): (bluebird<A> | undefined)[]; }
->el => !!el : (el: bluebird<A> | undefined) => boolean
->el : bluebird<A> | undefined
-=======
->    : ^^^^^^^^^^^^^^^
->[a, b, c, d, e].filter(el => !!el) : bluebird<A>[]
->                                   : ^^^^^^^^^^^^^
->[a, b, c, d, e].filter : { <S extends bluebird<A>>(predicate: (value: bluebird<A>, index: number, array: bluebird<A>[]) => value is S, thisArg?: any): S[]; (predicate: (value: bluebird<A>, index: number, array: bluebird<A>[]) => unknown, thisArg?: any): bluebird<A>[]; }
->                       : ^^^^^^^^^^^^^^^^^^^^^^^^^^^^^^^^^^^^^^^^^^^^^^^^^^^^^^^^^^^^^^^^^^^^^^^^^^^^^^^^^^^^^^^^^^^^^^^^^^^^^^^^^^^^^^^^^^^^^^^^^^^^^^^^^^^^^^^^^^^^^^^^^^^^^^^^^^^^^^^^^^^^^^^^^^^^^^^^^^^^^^^^^^^^^^^^^^^^^^^^^^^^^^^^^^^^^^^^^^^^^^^^^^^^^^^^^^^^^^^^^^^^^
->[a, b, c, d, e] : bluebird<A>[]
->                : ^^^^^^^^^^^^^
->a : bluebird<A>
->  : ^^^^^^^^^^^
->b : bluebird<B>
->  : ^^^^^^^^^^^
->c : bluebird<C>
->  : ^^^^^^^^^^^
->d : bluebird<D>
->  : ^^^^^^^^^^^
->e : bluebird<E>
->  : ^^^^^^^^^^^
->filter : { <S extends bluebird<A>>(predicate: (value: bluebird<A>, index: number, array: bluebird<A>[]) => value is S, thisArg?: any): S[]; (predicate: (value: bluebird<A>, index: number, array: bluebird<A>[]) => unknown, thisArg?: any): bluebird<A>[]; }
->       : ^^^^^^^^^^^^^^^^^^^^^^^^^^^^^^^^^^^^^^^^^^^^^^^^^^^^^^^^^^^^^^^^^^^^^^^^^^^^^^^^^^^^^^^^^^^^^^^^^^^^^^^^^^^^^^^^^^^^^^^^^^^^^^^^^^^^^^^^^^^^^^^^^^^^^^^^^^^^^^^^^^^^^^^^^^^^^^^^^^^^^^^^^^^^^^^^^^^^^^^^^^^^^^^^^^^^^^^^^^^^^^^^^^^^^^^^^^^^^^^^^^^^^
->el => !!el : (el: bluebird<A>) => boolean
->           : ^^^^^^^^^^^^^^^^^^^^^^^^^^^^
->el : bluebird<A>
->   : ^^^^^^^^^^^
->>>>>>> 12402f26
->!!el : boolean
->     : ^^^^^^^
->!el : boolean
-<<<<<<< HEAD
->el : bluebird<A> | undefined
-=======
->    : ^^^^^^^
->el : bluebird<A>
->   : ^^^^^^^^^^^
->>>>>>> 12402f26
-
-    let func = <T>(f: (a: A, b?: B, c?: C, d?: D, e?: E) => T): T =>
->func : <T>(f: (a: A, b?: B, c?: C, d?: D, e?: E) => T) => T
->     : ^ ^^^^^                                       ^^^^^ 
-><T>(f: (a: A, b?: B, c?: C, d?: D, e?: E) => T): T =>        f.apply(this, result) : <T>(f: (a: A, b?: B, c?: C, d?: D, e?: E) => T) => T
->                                                                                   : ^ ^^^^^                                       ^^^^^ 
->f : (a: A, b?: B, c?: C, d?: D, e?: E) => T
->  : ^^^^ ^^^^^^ ^^^^^^ ^^^^^^ ^^^^^^ ^^^^^ 
->a : A
-<<<<<<< HEAD
->b : B | undefined
->c : C | undefined
->d : D | undefined
->e : E | undefined
-=======
->  : ^
->b : B
->  : ^
->c : C
->  : ^
->d : D
->  : ^
->e : E
->  : ^
->>>>>>> 12402f26
-
-        f.apply(this, result);
->f.apply(this, result) : any
->f.apply : (this: Function, thisArg: any, argArray?: any) => any
-<<<<<<< HEAD
->f : (a: A, b?: B | undefined, c?: C | undefined, d?: D | undefined, e?: E | undefined) => T
-=======
->        : ^^^^^^^^^^^^^^^^^^^^^^^^^^^^^^^^^^^^^^^^^^^^^^^^^^^^^
->f : (a: A, b?: B, c?: C, d?: D, e?: E) => T
->  : ^^^^^^^^^^^^^^^^^^^^^^^^^^^^^^^^^^^^^^^
->>>>>>> 12402f26
->apply : (this: Function, thisArg: any, argArray?: any) => any
->      : ^^^^^^^^^^^^^^^^^^^^^^^^^^^^^^^^^^^^^^^^^^^^^^^^^^^^^
->this : any
->result : any
-
-    let rfunc: typeof func & {} = func as any; // <- This is the only difference
-<<<<<<< HEAD
->rfunc : <T>(f: (a: A, b?: B | undefined, c?: C | undefined, d?: D | undefined, e?: E | undefined) => T) => T
->func : <T>(f: (a: A, b?: B | undefined, c?: C | undefined, d?: D | undefined, e?: E | undefined) => T) => T
->func as any : any
->func : <T>(f: (a: A, b?: B | undefined, c?: C | undefined, d?: D | undefined, e?: E | undefined) => T) => T
-
-    return rfunc
->rfunc : <T>(f: (a: A, b?: B | undefined, c?: C | undefined, d?: D | undefined, e?: E | undefined) => T) => T
-=======
->rfunc : <T>(f: (a: A, b?: B, c?: C, d?: D, e?: E) => T) => T
->      : ^^^^^^^^^^^^^^^^^^^^^^^^^^^^^^^^^^^^^^^^^^^^^^^^^^^^
->func : <T>(f: (a: A, b?: B, c?: C, d?: D, e?: E) => T) => T
->     : ^^^^^^^^^^^^^^^^^^^^^^^^^^^^^^^^^^^^^^^^^^^^^^^^^^^^
->func as any : any
->func : <T>(f: (a: A, b?: B, c?: C, d?: D, e?: E) => T) => T
->     : ^^^^^^^^^^^^^^^^^^^^^^^^^^^^^^^^^^^^^^^^^^^^^^^^^^^^
-
-    return rfunc
->rfunc : <T>(f: (a: A, b?: B, c?: C, d?: D, e?: E) => T) => T
->      : ^^^^^^^^^^^^^^^^^^^^^^^^^^^^^^^^^^^^^^^^^^^^^^^^^^^^
->>>>>>> 12402f26
-}
-
-export async function runSampleBreaks<A, B, C, D, E>(
->runSampleBreaks : <A, B, C, D, E>(a: bluebird<A>, b?: bluebird<B>, c?: bluebird<C>, d?: bluebird<D>, e?: bluebird<E>) => Promise<(<T>(f: (a: A, b?: B, c?: C, d?: D, e?: E) => T) => T)>
->                : ^ ^^ ^^ ^^ ^^ ^^^^^           ^^^^^^           ^^^^^^           ^^^^^^           ^^^^^^           ^^^^^^^^^^^^^^^ ^^^^^                                       ^^^^^ ^^
-
-    a: bluebird<A>, b?: bluebird<B>, c?: bluebird<C>, d?: bluebird<D>, e?: bluebird<E>) {
->a : bluebird<A>
-<<<<<<< HEAD
->b : bluebird<B> | undefined
->c : bluebird<C> | undefined
->d : bluebird<D> | undefined
->e : bluebird<E> | undefined
-=======
->  : ^^^^^^^^^^^
->b : bluebird<B>
->  : ^^^^^^^^^^^
->c : bluebird<C>
->  : ^^^^^^^^^^^
->d : bluebird<D>
->  : ^^^^^^^^^^^
->e : bluebird<E>
->  : ^^^^^^^^^^^
->>>>>>> 12402f26
-
-    let result = await (bluebird.all as any)([a, b, c, d, e].filter(el => !!el));
->result : any
->await (bluebird.all as any)([a, b, c, d, e].filter(el => !!el)) : any
->(bluebird.all as any)([a, b, c, d, e].filter(el => !!el)) : any
->(bluebird.all as any) : any
->bluebird.all as any : any
->bluebird.all : bluebird<any>[]
->             : ^^^^^^^^^^^^^^^
->bluebird : typeof bluebird
->         : ^^^^^^^^^^^^^^^
->all : bluebird<any>[]
-<<<<<<< HEAD
->[a, b, c, d, e].filter(el => !!el) : (bluebird<A> | undefined)[]
->[a, b, c, d, e].filter : { <S extends bluebird<A> | undefined>(predicate: (value: bluebird<A> | undefined, index: number, array: (bluebird<A> | undefined)[]) => value is S, thisArg?: any): S[]; (predicate: (value: bluebird<A> | undefined, index: number, array: (bluebird<A> | undefined)[]) => unknown, thisArg?: any): (bluebird<A> | undefined)[]; }
->[a, b, c, d, e] : (bluebird<A> | undefined)[]
->a : bluebird<A>
->b : bluebird<B> | undefined
->c : bluebird<C> | undefined
->d : bluebird<D> | undefined
->e : bluebird<E> | undefined
->filter : { <S extends bluebird<A> | undefined>(predicate: (value: bluebird<A> | undefined, index: number, array: (bluebird<A> | undefined)[]) => value is S, thisArg?: any): S[]; (predicate: (value: bluebird<A> | undefined, index: number, array: (bluebird<A> | undefined)[]) => unknown, thisArg?: any): (bluebird<A> | undefined)[]; }
->el => !!el : (el: bluebird<A> | undefined) => boolean
->el : bluebird<A> | undefined
-=======
->    : ^^^^^^^^^^^^^^^
->[a, b, c, d, e].filter(el => !!el) : bluebird<A>[]
->                                   : ^^^^^^^^^^^^^
->[a, b, c, d, e].filter : { <S extends bluebird<A>>(predicate: (value: bluebird<A>, index: number, array: bluebird<A>[]) => value is S, thisArg?: any): S[]; (predicate: (value: bluebird<A>, index: number, array: bluebird<A>[]) => unknown, thisArg?: any): bluebird<A>[]; }
->                       : ^^^^^^^^^^^^^^^^^^^^^^^^^^^^^^^^^^^^^^^^^^^^^^^^^^^^^^^^^^^^^^^^^^^^^^^^^^^^^^^^^^^^^^^^^^^^^^^^^^^^^^^^^^^^^^^^^^^^^^^^^^^^^^^^^^^^^^^^^^^^^^^^^^^^^^^^^^^^^^^^^^^^^^^^^^^^^^^^^^^^^^^^^^^^^^^^^^^^^^^^^^^^^^^^^^^^^^^^^^^^^^^^^^^^^^^^^^^^^^^^^^^^^
->[a, b, c, d, e] : bluebird<A>[]
->                : ^^^^^^^^^^^^^
->a : bluebird<A>
->  : ^^^^^^^^^^^
->b : bluebird<B>
->  : ^^^^^^^^^^^
->c : bluebird<C>
->  : ^^^^^^^^^^^
->d : bluebird<D>
->  : ^^^^^^^^^^^
->e : bluebird<E>
->  : ^^^^^^^^^^^
->filter : { <S extends bluebird<A>>(predicate: (value: bluebird<A>, index: number, array: bluebird<A>[]) => value is S, thisArg?: any): S[]; (predicate: (value: bluebird<A>, index: number, array: bluebird<A>[]) => unknown, thisArg?: any): bluebird<A>[]; }
->       : ^^^^^^^^^^^^^^^^^^^^^^^^^^^^^^^^^^^^^^^^^^^^^^^^^^^^^^^^^^^^^^^^^^^^^^^^^^^^^^^^^^^^^^^^^^^^^^^^^^^^^^^^^^^^^^^^^^^^^^^^^^^^^^^^^^^^^^^^^^^^^^^^^^^^^^^^^^^^^^^^^^^^^^^^^^^^^^^^^^^^^^^^^^^^^^^^^^^^^^^^^^^^^^^^^^^^^^^^^^^^^^^^^^^^^^^^^^^^^^^^^^^^^
->el => !!el : (el: bluebird<A>) => boolean
->           : ^^^^^^^^^^^^^^^^^^^^^^^^^^^^
->el : bluebird<A>
->   : ^^^^^^^^^^^
->>>>>>> 12402f26
->!!el : boolean
->     : ^^^^^^^
->!el : boolean
-<<<<<<< HEAD
->el : bluebird<A> | undefined
-=======
->    : ^^^^^^^
->el : bluebird<A>
->   : ^^^^^^^^^^^
->>>>>>> 12402f26
-
-    let func = <T>(f: (a: A, b?: B, c?: C, d?: D, e?: E) => T): T =>
->func : <T>(f: (a: A, b?: B, c?: C, d?: D, e?: E) => T) => T
->     : ^ ^^^^^                                       ^^^^^ 
-><T>(f: (a: A, b?: B, c?: C, d?: D, e?: E) => T): T =>        f.apply(this, result) : <T>(f: (a: A, b?: B, c?: C, d?: D, e?: E) => T) => T
->                                                                                   : ^ ^^^^^                                       ^^^^^ 
->f : (a: A, b?: B, c?: C, d?: D, e?: E) => T
->  : ^^^^ ^^^^^^ ^^^^^^ ^^^^^^ ^^^^^^ ^^^^^ 
->a : A
-<<<<<<< HEAD
->b : B | undefined
->c : C | undefined
->d : D | undefined
->e : E | undefined
-=======
->  : ^
->b : B
->  : ^
->c : C
->  : ^
->d : D
->  : ^
->e : E
->  : ^
->>>>>>> 12402f26
-
-        f.apply(this, result);
->f.apply(this, result) : any
->f.apply : (this: Function, thisArg: any, argArray?: any) => any
-<<<<<<< HEAD
->f : (a: A, b?: B | undefined, c?: C | undefined, d?: D | undefined, e?: E | undefined) => T
-=======
->        : ^^^^^^^^^^^^^^^^^^^^^^^^^^^^^^^^^^^^^^^^^^^^^^^^^^^^^
->f : (a: A, b?: B, c?: C, d?: D, e?: E) => T
->  : ^^^^^^^^^^^^^^^^^^^^^^^^^^^^^^^^^^^^^^^
->>>>>>> 12402f26
->apply : (this: Function, thisArg: any, argArray?: any) => any
->      : ^^^^^^^^^^^^^^^^^^^^^^^^^^^^^^^^^^^^^^^^^^^^^^^^^^^^^
->this : any
->result : any
-
-    let rfunc: typeof func = func as any; // <- This is the only difference
-<<<<<<< HEAD
->rfunc : <T>(f: (a: A, b?: B | undefined, c?: C | undefined, d?: D | undefined, e?: E | undefined) => T) => T
->func : <T>(f: (a: A, b?: B | undefined, c?: C | undefined, d?: D | undefined, e?: E | undefined) => T) => T
->func as any : any
->func : <T>(f: (a: A, b?: B | undefined, c?: C | undefined, d?: D | undefined, e?: E | undefined) => T) => T
-
-    return rfunc
->rfunc : <T>(f: (a: A, b?: B | undefined, c?: C | undefined, d?: D | undefined, e?: E | undefined) => T) => T
-=======
->rfunc : <T>(f: (a: A, b?: B, c?: C, d?: D, e?: E) => T) => T
->      : ^^^^^^^^^^^^^^^^^^^^^^^^^^^^^^^^^^^^^^^^^^^^^^^^^^^^
->func : <T>(f: (a: A, b?: B, c?: C, d?: D, e?: E) => T) => T
->     : ^^^^^^^^^^^^^^^^^^^^^^^^^^^^^^^^^^^^^^^^^^^^^^^^^^^^
->func as any : any
->func : <T>(f: (a: A, b?: B, c?: C, d?: D, e?: E) => T) => T
->     : ^^^^^^^^^^^^^^^^^^^^^^^^^^^^^^^^^^^^^^^^^^^^^^^^^^^^
-
-    return rfunc
->rfunc : <T>(f: (a: A, b?: B, c?: C, d?: D, e?: E) => T) => T
->      : ^^^^^^^^^^^^^^^^^^^^^^^^^^^^^^^^^^^^^^^^^^^^^^^^^^^^
->>>>>>> 12402f26
-}
+//// [tests/cases/compiler/declarationEmitPromise.ts] ////
+
+=== declarationEmitPromise.ts ===
+export class bluebird<T> {
+>bluebird : bluebird<T>
+>         : ^^^^^^^^^^^
+
+    static all: Array<bluebird<any>>;
+>all : bluebird<any>[]
+>    : ^^^^^^^^^^^^^^^
+}
+
+export async function runSampleWorks<A, B, C, D, E>(
+>runSampleWorks : <A, B, C, D, E>(a: bluebird<A>, b?: bluebird<B>, c?: bluebird<C>, d?: bluebird<D>, e?: bluebird<E>) => Promise<(<T>(f: (a: A, b?: B, c?: C, d?: D, e?: E) => T) => T)>
+>               : ^ ^^ ^^ ^^ ^^ ^^^^^           ^^^^^^           ^^^^^^           ^^^^^^           ^^^^^^           ^^^^^^^^^^^^^^^ ^^^^^                                       ^^^^^ ^^
+
+    a: bluebird<A>, b?: bluebird<B>, c?: bluebird<C>, d?: bluebird<D>, e?: bluebird<E>) {
+>a : bluebird<A>
+>  : ^^^^^^^^^^^
+>b : bluebird<B> | undefined
+>  : ^^^^^^^^^^^^^^^^^^^^^^^
+>c : bluebird<C> | undefined
+>  : ^^^^^^^^^^^^^^^^^^^^^^^
+>d : bluebird<D> | undefined
+>  : ^^^^^^^^^^^^^^^^^^^^^^^
+>e : bluebird<E> | undefined
+>  : ^^^^^^^^^^^^^^^^^^^^^^^
+
+    let result = await (bluebird.all as any)([a, b, c, d, e].filter(el => !!el));
+>result : any
+>await (bluebird.all as any)([a, b, c, d, e].filter(el => !!el)) : any
+>(bluebird.all as any)([a, b, c, d, e].filter(el => !!el)) : any
+>(bluebird.all as any) : any
+>bluebird.all as any : any
+>bluebird.all : bluebird<any>[]
+>             : ^^^^^^^^^^^^^^^
+>bluebird : typeof bluebird
+>         : ^^^^^^^^^^^^^^^
+>all : bluebird<any>[]
+>    : ^^^^^^^^^^^^^^^
+>[a, b, c, d, e].filter(el => !!el) : bluebird<A>[]
+>                                   : ^^^^^^^^^^^^^
+>[a, b, c, d, e].filter : { <S extends bluebird<A> | undefined>(predicate: (value: bluebird<A> | undefined, index: number, array: (bluebird<A> | undefined)[]) => value is S, thisArg?: any): S[]; (predicate: (value: bluebird<A> | undefined, index: number, array: (bluebird<A> | undefined)[]) => unknown, thisArg?: any): (bluebird<A> | undefined)[]; }
+>                       : ^^^^^^^^^^^^^^^^^^^^^^^^^^^^^^^^^^^^^^^^^^^^^^^^^^^^^^^^^^^^^^^^^^^^^^^^^^^^^^^^^^^^^^^^^^^^^^^^^^^^^^^^^^^^^^^^^^^^^^^^^^^^^^^^^^^^^^^^^^^^^^^^^^^^^^^^^^^^^^^^^^^^^^^^^^^^^^^^^^^^^^^^^^^^^^^^^^^^^^^^^^^^^^^^^^^^^^^^^^^^^^^^^^^^^^^^^^^^^^^^^^^^^^^^^^^^^^^^^^^^^^^^^^^^^^^^^^^^^^^^^^^^^^^^^^^^^^^^^^^^^^^^^^^^^^^^^^^^^^^^^^^
+>[a, b, c, d, e] : (bluebird<A> | undefined)[]
+>                : ^^^^^^^^^^^^^^^^^^^^^^^^^^^
+>a : bluebird<A>
+>  : ^^^^^^^^^^^
+>b : bluebird<B> | undefined
+>  : ^^^^^^^^^^^^^^^^^^^^^^^
+>c : bluebird<C> | undefined
+>  : ^^^^^^^^^^^^^^^^^^^^^^^
+>d : bluebird<D> | undefined
+>  : ^^^^^^^^^^^^^^^^^^^^^^^
+>e : bluebird<E> | undefined
+>  : ^^^^^^^^^^^^^^^^^^^^^^^
+>filter : { <S extends bluebird<A> | undefined>(predicate: (value: bluebird<A> | undefined, index: number, array: (bluebird<A> | undefined)[]) => value is S, thisArg?: any): S[]; (predicate: (value: bluebird<A> | undefined, index: number, array: (bluebird<A> | undefined)[]) => unknown, thisArg?: any): (bluebird<A> | undefined)[]; }
+>       : ^^^^^^^^^^^^^^^^^^^^^^^^^^^^^^^^^^^^^^^^^^^^^^^^^^^^^^^^^^^^^^^^^^^^^^^^^^^^^^^^^^^^^^^^^^^^^^^^^^^^^^^^^^^^^^^^^^^^^^^^^^^^^^^^^^^^^^^^^^^^^^^^^^^^^^^^^^^^^^^^^^^^^^^^^^^^^^^^^^^^^^^^^^^^^^^^^^^^^^^^^^^^^^^^^^^^^^^^^^^^^^^^^^^^^^^^^^^^^^^^^^^^^^^^^^^^^^^^^^^^^^^^^^^^^^^^^^^^^^^^^^^^^^^^^^^^^^^^^^^^^^^^^^^^^^^^^^^^^^^^^^^
+>el => !!el : (el: bluebird<A> | undefined) => el is bluebird<A>
+>           : ^^^^^^^^^^^^^^^^^^^^^^^^^^^^^^^^^^^^^^^^^^^^^^^^^^
+>el : bluebird<A> | undefined
+>   : ^^^^^^^^^^^^^^^^^^^^^^^
+>!!el : boolean
+>     : ^^^^^^^
+>!el : boolean
+>    : ^^^^^^^
+>el : bluebird<A> | undefined
+>   : ^^^^^^^^^^^^^^^^^^^^^^^
+
+    let func = <T>(f: (a: A, b?: B, c?: C, d?: D, e?: E) => T): T =>
+>func : <T>(f: (a: A, b?: B, c?: C, d?: D, e?: E) => T) => T
+>     : ^ ^^^^^                                       ^^^^^ 
+><T>(f: (a: A, b?: B, c?: C, d?: D, e?: E) => T): T =>        f.apply(this, result) : <T>(f: (a: A, b?: B, c?: C, d?: D, e?: E) => T) => T
+>                                                                                   : ^ ^^^^^                                       ^^^^^ 
+>f : (a: A, b?: B, c?: C, d?: D, e?: E) => T
+>  : ^^^^ ^^^^^^ ^^^^^^ ^^^^^^ ^^^^^^ ^^^^^ 
+>a : A
+>  : ^
+>b : B | undefined
+>  : ^^^^^^^^^^^^^
+>c : C | undefined
+>  : ^^^^^^^^^^^^^
+>d : D | undefined
+>  : ^^^^^^^^^^^^^
+>e : E | undefined
+>  : ^^^^^^^^^^^^^
+
+        f.apply(this, result);
+>f.apply(this, result) : any
+>f.apply : (this: Function, thisArg: any, argArray?: any) => any
+>        : ^^^^^^^^^^^^^^^^^^^^^^^^^^^^^^^^^^^^^^^^^^^^^^^^^^^^^
+>f : (a: A, b?: B | undefined, c?: C | undefined, d?: D | undefined, e?: E | undefined) => T
+>  : ^^^^^^^^^^^^^^^^^^^^^^^^^^^^^^^^^^^^^^^^^^^^^^^^^^^^^^^^^^^^^^^^^^^^^^^^^^^^^^^^^^^^^^^
+>apply : (this: Function, thisArg: any, argArray?: any) => any
+>      : ^^^^^^^^^^^^^^^^^^^^^^^^^^^^^^^^^^^^^^^^^^^^^^^^^^^^^
+>this : any
+>result : any
+
+    let rfunc: typeof func & {} = func as any; // <- This is the only difference
+>rfunc : <T>(f: (a: A, b?: B | undefined, c?: C | undefined, d?: D | undefined, e?: E | undefined) => T) => T
+>      : ^^^^^^^^^^^^^^^^^^^^^^^^^^^^^^^^^^^^^^^^^^^^^^^^^^^^^^^^^^^^^^^^^^^^^^^^^^^^^^^^^^^^^^^^^^^^^^^^^^^^
+>func : <T>(f: (a: A, b?: B | undefined, c?: C | undefined, d?: D | undefined, e?: E | undefined) => T) => T
+>     : ^^^^^^^^^^^^^^^^^^^^^^^^^^^^^^^^^^^^^^^^^^^^^^^^^^^^^^^^^^^^^^^^^^^^^^^^^^^^^^^^^^^^^^^^^^^^^^^^^^^^
+>func as any : any
+>func : <T>(f: (a: A, b?: B | undefined, c?: C | undefined, d?: D | undefined, e?: E | undefined) => T) => T
+>     : ^^^^^^^^^^^^^^^^^^^^^^^^^^^^^^^^^^^^^^^^^^^^^^^^^^^^^^^^^^^^^^^^^^^^^^^^^^^^^^^^^^^^^^^^^^^^^^^^^^^^
+
+    return rfunc
+>rfunc : <T>(f: (a: A, b?: B | undefined, c?: C | undefined, d?: D | undefined, e?: E | undefined) => T) => T
+>      : ^^^^^^^^^^^^^^^^^^^^^^^^^^^^^^^^^^^^^^^^^^^^^^^^^^^^^^^^^^^^^^^^^^^^^^^^^^^^^^^^^^^^^^^^^^^^^^^^^^^^
+}
+
+export async function runSampleBreaks<A, B, C, D, E>(
+>runSampleBreaks : <A, B, C, D, E>(a: bluebird<A>, b?: bluebird<B>, c?: bluebird<C>, d?: bluebird<D>, e?: bluebird<E>) => Promise<(<T>(f: (a: A, b?: B, c?: C, d?: D, e?: E) => T) => T)>
+>                : ^ ^^ ^^ ^^ ^^ ^^^^^           ^^^^^^           ^^^^^^           ^^^^^^           ^^^^^^           ^^^^^^^^^^^^^^^ ^^^^^                                       ^^^^^ ^^
+
+    a: bluebird<A>, b?: bluebird<B>, c?: bluebird<C>, d?: bluebird<D>, e?: bluebird<E>) {
+>a : bluebird<A>
+>  : ^^^^^^^^^^^
+>b : bluebird<B> | undefined
+>  : ^^^^^^^^^^^^^^^^^^^^^^^
+>c : bluebird<C> | undefined
+>  : ^^^^^^^^^^^^^^^^^^^^^^^
+>d : bluebird<D> | undefined
+>  : ^^^^^^^^^^^^^^^^^^^^^^^
+>e : bluebird<E> | undefined
+>  : ^^^^^^^^^^^^^^^^^^^^^^^
+
+    let result = await (bluebird.all as any)([a, b, c, d, e].filter(el => !!el));
+>result : any
+>await (bluebird.all as any)([a, b, c, d, e].filter(el => !!el)) : any
+>(bluebird.all as any)([a, b, c, d, e].filter(el => !!el)) : any
+>(bluebird.all as any) : any
+>bluebird.all as any : any
+>bluebird.all : bluebird<any>[]
+>             : ^^^^^^^^^^^^^^^
+>bluebird : typeof bluebird
+>         : ^^^^^^^^^^^^^^^
+>all : bluebird<any>[]
+>    : ^^^^^^^^^^^^^^^
+>[a, b, c, d, e].filter(el => !!el) : bluebird<A>[]
+>                                   : ^^^^^^^^^^^^^
+>[a, b, c, d, e].filter : { <S extends bluebird<A> | undefined>(predicate: (value: bluebird<A> | undefined, index: number, array: (bluebird<A> | undefined)[]) => value is S, thisArg?: any): S[]; (predicate: (value: bluebird<A> | undefined, index: number, array: (bluebird<A> | undefined)[]) => unknown, thisArg?: any): (bluebird<A> | undefined)[]; }
+>                       : ^^^^^^^^^^^^^^^^^^^^^^^^^^^^^^^^^^^^^^^^^^^^^^^^^^^^^^^^^^^^^^^^^^^^^^^^^^^^^^^^^^^^^^^^^^^^^^^^^^^^^^^^^^^^^^^^^^^^^^^^^^^^^^^^^^^^^^^^^^^^^^^^^^^^^^^^^^^^^^^^^^^^^^^^^^^^^^^^^^^^^^^^^^^^^^^^^^^^^^^^^^^^^^^^^^^^^^^^^^^^^^^^^^^^^^^^^^^^^^^^^^^^^^^^^^^^^^^^^^^^^^^^^^^^^^^^^^^^^^^^^^^^^^^^^^^^^^^^^^^^^^^^^^^^^^^^^^^^^^^^^^^
+>[a, b, c, d, e] : (bluebird<A> | undefined)[]
+>                : ^^^^^^^^^^^^^^^^^^^^^^^^^^^
+>a : bluebird<A>
+>  : ^^^^^^^^^^^
+>b : bluebird<B> | undefined
+>  : ^^^^^^^^^^^^^^^^^^^^^^^
+>c : bluebird<C> | undefined
+>  : ^^^^^^^^^^^^^^^^^^^^^^^
+>d : bluebird<D> | undefined
+>  : ^^^^^^^^^^^^^^^^^^^^^^^
+>e : bluebird<E> | undefined
+>  : ^^^^^^^^^^^^^^^^^^^^^^^
+>filter : { <S extends bluebird<A> | undefined>(predicate: (value: bluebird<A> | undefined, index: number, array: (bluebird<A> | undefined)[]) => value is S, thisArg?: any): S[]; (predicate: (value: bluebird<A> | undefined, index: number, array: (bluebird<A> | undefined)[]) => unknown, thisArg?: any): (bluebird<A> | undefined)[]; }
+>       : ^^^^^^^^^^^^^^^^^^^^^^^^^^^^^^^^^^^^^^^^^^^^^^^^^^^^^^^^^^^^^^^^^^^^^^^^^^^^^^^^^^^^^^^^^^^^^^^^^^^^^^^^^^^^^^^^^^^^^^^^^^^^^^^^^^^^^^^^^^^^^^^^^^^^^^^^^^^^^^^^^^^^^^^^^^^^^^^^^^^^^^^^^^^^^^^^^^^^^^^^^^^^^^^^^^^^^^^^^^^^^^^^^^^^^^^^^^^^^^^^^^^^^^^^^^^^^^^^^^^^^^^^^^^^^^^^^^^^^^^^^^^^^^^^^^^^^^^^^^^^^^^^^^^^^^^^^^^^^^^^^^^
+>el => !!el : (el: bluebird<A> | undefined) => el is bluebird<A>
+>           : ^^^^^^^^^^^^^^^^^^^^^^^^^^^^^^^^^^^^^^^^^^^^^^^^^^
+>el : bluebird<A> | undefined
+>   : ^^^^^^^^^^^^^^^^^^^^^^^
+>!!el : boolean
+>     : ^^^^^^^
+>!el : boolean
+>    : ^^^^^^^
+>el : bluebird<A> | undefined
+>   : ^^^^^^^^^^^^^^^^^^^^^^^
+
+    let func = <T>(f: (a: A, b?: B, c?: C, d?: D, e?: E) => T): T =>
+>func : <T>(f: (a: A, b?: B, c?: C, d?: D, e?: E) => T) => T
+>     : ^ ^^^^^                                       ^^^^^ 
+><T>(f: (a: A, b?: B, c?: C, d?: D, e?: E) => T): T =>        f.apply(this, result) : <T>(f: (a: A, b?: B, c?: C, d?: D, e?: E) => T) => T
+>                                                                                   : ^ ^^^^^                                       ^^^^^ 
+>f : (a: A, b?: B, c?: C, d?: D, e?: E) => T
+>  : ^^^^ ^^^^^^ ^^^^^^ ^^^^^^ ^^^^^^ ^^^^^ 
+>a : A
+>  : ^
+>b : B | undefined
+>  : ^^^^^^^^^^^^^
+>c : C | undefined
+>  : ^^^^^^^^^^^^^
+>d : D | undefined
+>  : ^^^^^^^^^^^^^
+>e : E | undefined
+>  : ^^^^^^^^^^^^^
+
+        f.apply(this, result);
+>f.apply(this, result) : any
+>f.apply : (this: Function, thisArg: any, argArray?: any) => any
+>        : ^^^^^^^^^^^^^^^^^^^^^^^^^^^^^^^^^^^^^^^^^^^^^^^^^^^^^
+>f : (a: A, b?: B | undefined, c?: C | undefined, d?: D | undefined, e?: E | undefined) => T
+>  : ^^^^^^^^^^^^^^^^^^^^^^^^^^^^^^^^^^^^^^^^^^^^^^^^^^^^^^^^^^^^^^^^^^^^^^^^^^^^^^^^^^^^^^^
+>apply : (this: Function, thisArg: any, argArray?: any) => any
+>      : ^^^^^^^^^^^^^^^^^^^^^^^^^^^^^^^^^^^^^^^^^^^^^^^^^^^^^
+>this : any
+>result : any
+
+    let rfunc: typeof func = func as any; // <- This is the only difference
+>rfunc : <T>(f: (a: A, b?: B | undefined, c?: C | undefined, d?: D | undefined, e?: E | undefined) => T) => T
+>      : ^^^^^^^^^^^^^^^^^^^^^^^^^^^^^^^^^^^^^^^^^^^^^^^^^^^^^^^^^^^^^^^^^^^^^^^^^^^^^^^^^^^^^^^^^^^^^^^^^^^^
+>func : <T>(f: (a: A, b?: B | undefined, c?: C | undefined, d?: D | undefined, e?: E | undefined) => T) => T
+>     : ^^^^^^^^^^^^^^^^^^^^^^^^^^^^^^^^^^^^^^^^^^^^^^^^^^^^^^^^^^^^^^^^^^^^^^^^^^^^^^^^^^^^^^^^^^^^^^^^^^^^
+>func as any : any
+>func : <T>(f: (a: A, b?: B | undefined, c?: C | undefined, d?: D | undefined, e?: E | undefined) => T) => T
+>     : ^^^^^^^^^^^^^^^^^^^^^^^^^^^^^^^^^^^^^^^^^^^^^^^^^^^^^^^^^^^^^^^^^^^^^^^^^^^^^^^^^^^^^^^^^^^^^^^^^^^^
+
+    return rfunc
+>rfunc : <T>(f: (a: A, b?: B | undefined, c?: C | undefined, d?: D | undefined, e?: E | undefined) => T) => T
+>      : ^^^^^^^^^^^^^^^^^^^^^^^^^^^^^^^^^^^^^^^^^^^^^^^^^^^^^^^^^^^^^^^^^^^^^^^^^^^^^^^^^^^^^^^^^^^^^^^^^^^^
+}