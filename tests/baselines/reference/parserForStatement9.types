//// [tests/cases/conformance/parser/ecmascript5/Statements/parserForStatement9.ts] ////

=== parserForStatement9.ts ===
// repro from https://github.com/microsoft/TypeScript/issues/54769

for (let [x = 'a' in {}] = []; !x; x = !x) console.log(x)
>x : boolean
>  : ^^^^^^^
>'a' in {} : boolean
>          : ^^^^^^^
>'a' : "a"
>    : ^^^
>{} : {}
>   : ^^
>[] : []
>   : ^^
>!x : boolean
>   : ^^^^^^^
>x : boolean
<<<<<<< HEAD
>x = !x : true
>x : boolean
>!x : true
>x : false
=======
>  : ^^^^^^^
>x = !x : boolean
>       : ^^^^^^^
>x : boolean
>  : ^^^^^^^
>!x : boolean
>   : ^^^^^^^
>x : boolean
>  : ^^^^^^^
>>>>>>> 12402f26
>console.log(x) : void
>               : ^^^^
>console.log : (...data: any[]) => void
>            : ^^^^^^^^^^^^^^^^^^^^^^^^
>console : Console
>        : ^^^^^^^
>log : (...data: any[]) => void
<<<<<<< HEAD
>x : false
=======
>    : ^^^^^^^^^^^^^^^^^^^^^^^^
>x : boolean
>  : ^^^^^^^
>>>>>>> 12402f26

for (let {x = 'a' in {}} = {}; !x; x = !x) console.log(x)
>x : boolean
>  : ^^^^^^^
>'a' in {} : boolean
>          : ^^^^^^^
>'a' : "a"
>    : ^^^
>{} : {}
<<<<<<< HEAD
>{} : { x?: boolean | undefined; }
=======
>   : ^^
>{} : { x?: boolean; }
>   : ^^^^^^^^^^^^^^^^
>>>>>>> 12402f26
>!x : boolean
>   : ^^^^^^^
>x : boolean
<<<<<<< HEAD
>x = !x : true
>x : boolean
>!x : true
>x : false
=======
>  : ^^^^^^^
>x = !x : boolean
>       : ^^^^^^^
>x : boolean
>  : ^^^^^^^
>!x : boolean
>   : ^^^^^^^
>x : boolean
>  : ^^^^^^^
>>>>>>> 12402f26
>console.log(x) : void
>               : ^^^^
>console.log : (...data: any[]) => void
>            : ^^^^^^^^^^^^^^^^^^^^^^^^
>console : Console
>        : ^^^^^^^
>log : (...data: any[]) => void
<<<<<<< HEAD
>x : false
=======
>    : ^^^^^^^^^^^^^^^^^^^^^^^^
>x : boolean
>  : ^^^^^^^
>>>>>>> 12402f26

<|MERGE_RESOLUTION|>--- conflicted
+++ resolved
@@ -1,99 +1,73 @@
-//// [tests/cases/conformance/parser/ecmascript5/Statements/parserForStatement9.ts] ////
-
-=== parserForStatement9.ts ===
-// repro from https://github.com/microsoft/TypeScript/issues/54769
-
-for (let [x = 'a' in {}] = []; !x; x = !x) console.log(x)
->x : boolean
->  : ^^^^^^^
->'a' in {} : boolean
->          : ^^^^^^^
->'a' : "a"
->    : ^^^
->{} : {}
->   : ^^
->[] : []
->   : ^^
->!x : boolean
->   : ^^^^^^^
->x : boolean
-<<<<<<< HEAD
->x = !x : true
->x : boolean
->!x : true
->x : false
-=======
->  : ^^^^^^^
->x = !x : boolean
->       : ^^^^^^^
->x : boolean
->  : ^^^^^^^
->!x : boolean
->   : ^^^^^^^
->x : boolean
->  : ^^^^^^^
->>>>>>> 12402f26
->console.log(x) : void
->               : ^^^^
->console.log : (...data: any[]) => void
->            : ^^^^^^^^^^^^^^^^^^^^^^^^
->console : Console
->        : ^^^^^^^
->log : (...data: any[]) => void
-<<<<<<< HEAD
->x : false
-=======
->    : ^^^^^^^^^^^^^^^^^^^^^^^^
->x : boolean
->  : ^^^^^^^
->>>>>>> 12402f26
-
-for (let {x = 'a' in {}} = {}; !x; x = !x) console.log(x)
->x : boolean
->  : ^^^^^^^
->'a' in {} : boolean
->          : ^^^^^^^
->'a' : "a"
->    : ^^^
->{} : {}
-<<<<<<< HEAD
->{} : { x?: boolean | undefined; }
-=======
->   : ^^
->{} : { x?: boolean; }
->   : ^^^^^^^^^^^^^^^^
->>>>>>> 12402f26
->!x : boolean
->   : ^^^^^^^
->x : boolean
-<<<<<<< HEAD
->x = !x : true
->x : boolean
->!x : true
->x : false
-=======
->  : ^^^^^^^
->x = !x : boolean
->       : ^^^^^^^
->x : boolean
->  : ^^^^^^^
->!x : boolean
->   : ^^^^^^^
->x : boolean
->  : ^^^^^^^
->>>>>>> 12402f26
->console.log(x) : void
->               : ^^^^
->console.log : (...data: any[]) => void
->            : ^^^^^^^^^^^^^^^^^^^^^^^^
->console : Console
->        : ^^^^^^^
->log : (...data: any[]) => void
-<<<<<<< HEAD
->x : false
-=======
->    : ^^^^^^^^^^^^^^^^^^^^^^^^
->x : boolean
->  : ^^^^^^^
->>>>>>> 12402f26
-
+//// [tests/cases/conformance/parser/ecmascript5/Statements/parserForStatement9.ts] ////
+
+=== parserForStatement9.ts ===
+// repro from https://github.com/microsoft/TypeScript/issues/54769
+
+for (let [x = 'a' in {}] = []; !x; x = !x) console.log(x)
+>x : boolean
+>  : ^^^^^^^
+>'a' in {} : boolean
+>          : ^^^^^^^
+>'a' : "a"
+>    : ^^^
+>{} : {}
+>   : ^^
+>[] : []
+>   : ^^
+>!x : boolean
+>   : ^^^^^^^
+>x : boolean
+>  : ^^^^^^^
+>x = !x : true
+>       : ^^^^
+>x : boolean
+>  : ^^^^^^^
+>!x : true
+>   : ^^^^
+>x : false
+>  : ^^^^^
+>console.log(x) : void
+>               : ^^^^
+>console.log : (...data: any[]) => void
+>            : ^^^^^^^^^^^^^^^^^^^^^^^^
+>console : Console
+>        : ^^^^^^^
+>log : (...data: any[]) => void
+>    : ^^^^^^^^^^^^^^^^^^^^^^^^
+>x : false
+>  : ^^^^^
+
+for (let {x = 'a' in {}} = {}; !x; x = !x) console.log(x)
+>x : boolean
+>  : ^^^^^^^
+>'a' in {} : boolean
+>          : ^^^^^^^
+>'a' : "a"
+>    : ^^^
+>{} : {}
+>   : ^^
+>{} : { x?: boolean | undefined; }
+>   : ^^^^^^^^^^^^^^^^^^^^^^^^^^^^
+>!x : boolean
+>   : ^^^^^^^
+>x : boolean
+>  : ^^^^^^^
+>x = !x : true
+>       : ^^^^
+>x : boolean
+>  : ^^^^^^^
+>!x : true
+>   : ^^^^
+>x : false
+>  : ^^^^^
+>console.log(x) : void
+>               : ^^^^
+>console.log : (...data: any[]) => void
+>            : ^^^^^^^^^^^^^^^^^^^^^^^^
+>console : Console
+>        : ^^^^^^^
+>log : (...data: any[]) => void
+>    : ^^^^^^^^^^^^^^^^^^^^^^^^
+>x : false
+>  : ^^^^^
+