//// [tests/cases/compiler/genericFunctionsWithOptionalParameters3.ts] ////

=== genericFunctionsWithOptionalParameters3.ts ===
class Collection<T> {
>Collection : Collection<T>
>           : ^^^^^^^^^^^^^

    public add(x: T) { }
>add : (x: T) => void
>    : ^^^^ ^^^^^^^^^
>x : T
>  : ^
}
interface Utils {
    fold<T, S>(c?: Collection<T>, folder?: (s: S, t: T) => T, init?: S): T;
<<<<<<< HEAD
>fold : <T, S>(c?: Collection<T>, folder?: ((s: S, t: T) => T) | undefined, init?: S) => T
>c : Collection<T> | undefined
>folder : ((s: S, t: T) => T) | undefined
=======
>fold : <T, S>(c?: Collection<T>, folder?: (s: S, t: T) => T, init?: S) => T
>     : ^ ^^ ^^^^^^             ^^^^^^^^^^^                 ^^^^^^^^^ ^^^^^ 
>c : Collection<T>
>  : ^^^^^^^^^^^^^
>folder : (s: S, t: T) => T
>       : ^^^^ ^^^^^ ^^^^^ 
>>>>>>> 12402f26
>s : S
>  : ^
>t : T
<<<<<<< HEAD
>init : S | undefined
=======
>  : ^
>init : S
>     : ^
>>>>>>> 12402f26

    mapReduce<T, U, V>(c: Collection<T>, mapper: (x: T) => U, reducer: (y: U) => V): Collection<V>;
>mapReduce : <T, U, V>(c: Collection<T>, mapper: (x: T) => U, reducer: (y: U) => V) => Collection<V>
>          : ^ ^^ ^^ ^^^^^             ^^^^^^^^^^           ^^^^^^^^^^^           ^^^^^             
>c : Collection<T>
>  : ^^^^^^^^^^^^^
>mapper : (x: T) => U
>       : ^^^^ ^^^^^ 
>x : T
>  : ^
>reducer : (y: U) => V
>        : ^^^^ ^^^^^ 
>y : U
>  : ^
}
var utils: Utils;
>utils : Utils
>      : ^^^^^

var c = new Collection<string>();
>c : Collection<string>
>  : ^^^^^^^^^^^^^^^^^^
>new Collection<string>() : Collection<string>
>                         : ^^^^^^^^^^^^^^^^^^
>Collection : typeof Collection
>           : ^^^^^^^^^^^^^^^^^

var r3 = utils.mapReduce(c, (x) => { return 1 }, (y) => { return new Date() });
>r3 : Collection<Date>
>   : ^^^^^^^^^^^^^^^^
>utils.mapReduce(c, (x) => { return 1 }, (y) => { return new Date() }) : Collection<Date>
>                                                                      : ^^^^^^^^^^^^^^^^
>utils.mapReduce : <T, U, V>(c: Collection<T>, mapper: (x: T) => U, reducer: (y: U) => V) => Collection<V>
>                : ^^^^^^^^^^^^^^^^^^^^^^^^^^^^^^^^^^^^^^^^^^^^^^^^^^^^^^^^^^^^^^^^^^^^^^^^^^^^^^^^^^^^^^^
>utils : Utils
>      : ^^^^^
>mapReduce : <T, U, V>(c: Collection<T>, mapper: (x: T) => U, reducer: (y: U) => V) => Collection<V>
>          : ^^^^^^^^^^^^^^^^^^^^^^^^^^^^^^^^^^^^^^^^^^^^^^^^^^^^^^^^^^^^^^^^^^^^^^^^^^^^^^^^^^^^^^^
>c : Collection<string>
>  : ^^^^^^^^^^^^^^^^^^
>(x) => { return 1 } : (x: string) => number
>                    : ^^^^^^^^^^^^^^^^^^^^^
>x : string
>  : ^^^^^^
>1 : 1
>  : ^
>(y) => { return new Date() } : (y: number) => Date
>                             : ^^^^^^^^^^^^^^^^^^^
>y : number
>  : ^^^^^^
>new Date() : Date
>           : ^^^^
>Date : DateConstructor
>     : ^^^^^^^^^^^^^^^

var r4 = utils.mapReduce(c, (x: string) => { return 1 }, (y: number) => { return new Date() });
>r4 : Collection<Date>
>   : ^^^^^^^^^^^^^^^^
>utils.mapReduce(c, (x: string) => { return 1 }, (y: number) => { return new Date() }) : Collection<Date>
>                                                                                      : ^^^^^^^^^^^^^^^^
>utils.mapReduce : <T, U, V>(c: Collection<T>, mapper: (x: T) => U, reducer: (y: U) => V) => Collection<V>
>                : ^^^^^^^^^^^^^^^^^^^^^^^^^^^^^^^^^^^^^^^^^^^^^^^^^^^^^^^^^^^^^^^^^^^^^^^^^^^^^^^^^^^^^^^
>utils : Utils
>      : ^^^^^
>mapReduce : <T, U, V>(c: Collection<T>, mapper: (x: T) => U, reducer: (y: U) => V) => Collection<V>
>          : ^^^^^^^^^^^^^^^^^^^^^^^^^^^^^^^^^^^^^^^^^^^^^^^^^^^^^^^^^^^^^^^^^^^^^^^^^^^^^^^^^^^^^^^
>c : Collection<string>
>  : ^^^^^^^^^^^^^^^^^^
>(x: string) => { return 1 } : (x: string) => number
>                            : ^^^^      ^^^^^^^^^^^
>x : string
>  : ^^^^^^
>1 : 1
>  : ^
>(y: number) => { return new Date() } : (y: number) => Date
>                                     : ^^^^      ^^^^^^^^^
>y : number
>  : ^^^^^^
>new Date() : Date
>           : ^^^^
>Date : DateConstructor
>     : ^^^^^^^^^^^^^^^

var f1 = (x: string) => { return 1 };
>f1 : (x: string) => number
>   : ^^^^      ^^^^^^^^^^^
>(x: string) => { return 1 } : (x: string) => number
>                            : ^^^^      ^^^^^^^^^^^
>x : string
>  : ^^^^^^
>1 : 1
>  : ^

var f2 = (y: number) => { return new Date() };
>f2 : (y: number) => Date
>   : ^^^^      ^^^^^^^^^
>(y: number) => { return new Date() } : (y: number) => Date
>                                     : ^^^^      ^^^^^^^^^
>y : number
>  : ^^^^^^
>new Date() : Date
>           : ^^^^
>Date : DateConstructor
>     : ^^^^^^^^^^^^^^^

var r5 = utils.mapReduce(c, f1, f2);
>r5 : Collection<Date>
>   : ^^^^^^^^^^^^^^^^
>utils.mapReduce(c, f1, f2) : Collection<Date>
>                           : ^^^^^^^^^^^^^^^^
>utils.mapReduce : <T, U, V>(c: Collection<T>, mapper: (x: T) => U, reducer: (y: U) => V) => Collection<V>
>                : ^^^^^^^^^^^^^^^^^^^^^^^^^^^^^^^^^^^^^^^^^^^^^^^^^^^^^^^^^^^^^^^^^^^^^^^^^^^^^^^^^^^^^^^
>utils : Utils
>      : ^^^^^
>mapReduce : <T, U, V>(c: Collection<T>, mapper: (x: T) => U, reducer: (y: U) => V) => Collection<V>
>          : ^^^^^^^^^^^^^^^^^^^^^^^^^^^^^^^^^^^^^^^^^^^^^^^^^^^^^^^^^^^^^^^^^^^^^^^^^^^^^^^^^^^^^^^
>c : Collection<string>
>  : ^^^^^^^^^^^^^^^^^^
>f1 : (x: string) => number
>   : ^^^^^^^^^^^^^^^^^^^^^
>f2 : (y: number) => Date
>   : ^^^^^^^^^^^^^^^^^^^

<|MERGE_RESOLUTION|>--- conflicted
+++ resolved
@@ -1,160 +1,150 @@
-//// [tests/cases/compiler/genericFunctionsWithOptionalParameters3.ts] ////
-
-=== genericFunctionsWithOptionalParameters3.ts ===
-class Collection<T> {
->Collection : Collection<T>
->           : ^^^^^^^^^^^^^
-
-    public add(x: T) { }
->add : (x: T) => void
->    : ^^^^ ^^^^^^^^^
->x : T
->  : ^
-}
-interface Utils {
-    fold<T, S>(c?: Collection<T>, folder?: (s: S, t: T) => T, init?: S): T;
-<<<<<<< HEAD
->fold : <T, S>(c?: Collection<T>, folder?: ((s: S, t: T) => T) | undefined, init?: S) => T
->c : Collection<T> | undefined
->folder : ((s: S, t: T) => T) | undefined
-=======
->fold : <T, S>(c?: Collection<T>, folder?: (s: S, t: T) => T, init?: S) => T
->     : ^ ^^ ^^^^^^             ^^^^^^^^^^^                 ^^^^^^^^^ ^^^^^ 
->c : Collection<T>
->  : ^^^^^^^^^^^^^
->folder : (s: S, t: T) => T
->       : ^^^^ ^^^^^ ^^^^^ 
->>>>>>> 12402f26
->s : S
->  : ^
->t : T
-<<<<<<< HEAD
->init : S | undefined
-=======
->  : ^
->init : S
->     : ^
->>>>>>> 12402f26
-
-    mapReduce<T, U, V>(c: Collection<T>, mapper: (x: T) => U, reducer: (y: U) => V): Collection<V>;
->mapReduce : <T, U, V>(c: Collection<T>, mapper: (x: T) => U, reducer: (y: U) => V) => Collection<V>
->          : ^ ^^ ^^ ^^^^^             ^^^^^^^^^^           ^^^^^^^^^^^           ^^^^^             
->c : Collection<T>
->  : ^^^^^^^^^^^^^
->mapper : (x: T) => U
->       : ^^^^ ^^^^^ 
->x : T
->  : ^
->reducer : (y: U) => V
->        : ^^^^ ^^^^^ 
->y : U
->  : ^
-}
-var utils: Utils;
->utils : Utils
->      : ^^^^^
-
-var c = new Collection<string>();
->c : Collection<string>
->  : ^^^^^^^^^^^^^^^^^^
->new Collection<string>() : Collection<string>
->                         : ^^^^^^^^^^^^^^^^^^
->Collection : typeof Collection
->           : ^^^^^^^^^^^^^^^^^
-
-var r3 = utils.mapReduce(c, (x) => { return 1 }, (y) => { return new Date() });
->r3 : Collection<Date>
->   : ^^^^^^^^^^^^^^^^
->utils.mapReduce(c, (x) => { return 1 }, (y) => { return new Date() }) : Collection<Date>
->                                                                      : ^^^^^^^^^^^^^^^^
->utils.mapReduce : <T, U, V>(c: Collection<T>, mapper: (x: T) => U, reducer: (y: U) => V) => Collection<V>
->                : ^^^^^^^^^^^^^^^^^^^^^^^^^^^^^^^^^^^^^^^^^^^^^^^^^^^^^^^^^^^^^^^^^^^^^^^^^^^^^^^^^^^^^^^
->utils : Utils
->      : ^^^^^
->mapReduce : <T, U, V>(c: Collection<T>, mapper: (x: T) => U, reducer: (y: U) => V) => Collection<V>
->          : ^^^^^^^^^^^^^^^^^^^^^^^^^^^^^^^^^^^^^^^^^^^^^^^^^^^^^^^^^^^^^^^^^^^^^^^^^^^^^^^^^^^^^^^
->c : Collection<string>
->  : ^^^^^^^^^^^^^^^^^^
->(x) => { return 1 } : (x: string) => number
->                    : ^^^^^^^^^^^^^^^^^^^^^
->x : string
->  : ^^^^^^
->1 : 1
->  : ^
->(y) => { return new Date() } : (y: number) => Date
->                             : ^^^^^^^^^^^^^^^^^^^
->y : number
->  : ^^^^^^
->new Date() : Date
->           : ^^^^
->Date : DateConstructor
->     : ^^^^^^^^^^^^^^^
-
-var r4 = utils.mapReduce(c, (x: string) => { return 1 }, (y: number) => { return new Date() });
->r4 : Collection<Date>
->   : ^^^^^^^^^^^^^^^^
->utils.mapReduce(c, (x: string) => { return 1 }, (y: number) => { return new Date() }) : Collection<Date>
->                                                                                      : ^^^^^^^^^^^^^^^^
->utils.mapReduce : <T, U, V>(c: Collection<T>, mapper: (x: T) => U, reducer: (y: U) => V) => Collection<V>
->                : ^^^^^^^^^^^^^^^^^^^^^^^^^^^^^^^^^^^^^^^^^^^^^^^^^^^^^^^^^^^^^^^^^^^^^^^^^^^^^^^^^^^^^^^
->utils : Utils
->      : ^^^^^
->mapReduce : <T, U, V>(c: Collection<T>, mapper: (x: T) => U, reducer: (y: U) => V) => Collection<V>
->          : ^^^^^^^^^^^^^^^^^^^^^^^^^^^^^^^^^^^^^^^^^^^^^^^^^^^^^^^^^^^^^^^^^^^^^^^^^^^^^^^^^^^^^^^
->c : Collection<string>
->  : ^^^^^^^^^^^^^^^^^^
->(x: string) => { return 1 } : (x: string) => number
->                            : ^^^^      ^^^^^^^^^^^
->x : string
->  : ^^^^^^
->1 : 1
->  : ^
->(y: number) => { return new Date() } : (y: number) => Date
->                                     : ^^^^      ^^^^^^^^^
->y : number
->  : ^^^^^^
->new Date() : Date
->           : ^^^^
->Date : DateConstructor
->     : ^^^^^^^^^^^^^^^
-
-var f1 = (x: string) => { return 1 };
->f1 : (x: string) => number
->   : ^^^^      ^^^^^^^^^^^
->(x: string) => { return 1 } : (x: string) => number
->                            : ^^^^      ^^^^^^^^^^^
->x : string
->  : ^^^^^^
->1 : 1
->  : ^
-
-var f2 = (y: number) => { return new Date() };
->f2 : (y: number) => Date
->   : ^^^^      ^^^^^^^^^
->(y: number) => { return new Date() } : (y: number) => Date
->                                     : ^^^^      ^^^^^^^^^
->y : number
->  : ^^^^^^
->new Date() : Date
->           : ^^^^
->Date : DateConstructor
->     : ^^^^^^^^^^^^^^^
-
-var r5 = utils.mapReduce(c, f1, f2);
->r5 : Collection<Date>
->   : ^^^^^^^^^^^^^^^^
->utils.mapReduce(c, f1, f2) : Collection<Date>
->                           : ^^^^^^^^^^^^^^^^
->utils.mapReduce : <T, U, V>(c: Collection<T>, mapper: (x: T) => U, reducer: (y: U) => V) => Collection<V>
->                : ^^^^^^^^^^^^^^^^^^^^^^^^^^^^^^^^^^^^^^^^^^^^^^^^^^^^^^^^^^^^^^^^^^^^^^^^^^^^^^^^^^^^^^^
->utils : Utils
->      : ^^^^^
->mapReduce : <T, U, V>(c: Collection<T>, mapper: (x: T) => U, reducer: (y: U) => V) => Collection<V>
->          : ^^^^^^^^^^^^^^^^^^^^^^^^^^^^^^^^^^^^^^^^^^^^^^^^^^^^^^^^^^^^^^^^^^^^^^^^^^^^^^^^^^^^^^^
->c : Collection<string>
->  : ^^^^^^^^^^^^^^^^^^
->f1 : (x: string) => number
->   : ^^^^^^^^^^^^^^^^^^^^^
->f2 : (y: number) => Date
->   : ^^^^^^^^^^^^^^^^^^^
-
+//// [tests/cases/compiler/genericFunctionsWithOptionalParameters3.ts] ////
+
+=== genericFunctionsWithOptionalParameters3.ts ===
+class Collection<T> {
+>Collection : Collection<T>
+>           : ^^^^^^^^^^^^^
+
+    public add(x: T) { }
+>add : (x: T) => void
+>    : ^^^^ ^^^^^^^^^
+>x : T
+>  : ^
+}
+interface Utils {
+    fold<T, S>(c?: Collection<T>, folder?: (s: S, t: T) => T, init?: S): T;
+>fold : <T, S>(c?: Collection<T>, folder?: (s: S, t: T) => T, init?: S) => T
+>     : ^ ^^ ^^^^^^             ^^^^^^^^^^^                 ^^^^^^^^^ ^^^^^ 
+>c : Collection<T> | undefined
+>  : ^^^^^^^^^^^^^^^^^^^^^^^^^
+>folder : ((s: S, t: T) => T) | undefined
+>       : ^^^^^ ^^^^^ ^^^^^ ^^^^^^^^^^^^^
+>s : S
+>  : ^
+>t : T
+>  : ^
+>init : S | undefined
+>     : ^^^^^^^^^^^^^
+
+    mapReduce<T, U, V>(c: Collection<T>, mapper: (x: T) => U, reducer: (y: U) => V): Collection<V>;
+>mapReduce : <T, U, V>(c: Collection<T>, mapper: (x: T) => U, reducer: (y: U) => V) => Collection<V>
+>          : ^ ^^ ^^ ^^^^^             ^^^^^^^^^^           ^^^^^^^^^^^           ^^^^^             
+>c : Collection<T>
+>  : ^^^^^^^^^^^^^
+>mapper : (x: T) => U
+>       : ^^^^ ^^^^^ 
+>x : T
+>  : ^
+>reducer : (y: U) => V
+>        : ^^^^ ^^^^^ 
+>y : U
+>  : ^
+}
+var utils: Utils;
+>utils : Utils
+>      : ^^^^^
+
+var c = new Collection<string>();
+>c : Collection<string>
+>  : ^^^^^^^^^^^^^^^^^^
+>new Collection<string>() : Collection<string>
+>                         : ^^^^^^^^^^^^^^^^^^
+>Collection : typeof Collection
+>           : ^^^^^^^^^^^^^^^^^
+
+var r3 = utils.mapReduce(c, (x) => { return 1 }, (y) => { return new Date() });
+>r3 : Collection<Date>
+>   : ^^^^^^^^^^^^^^^^
+>utils.mapReduce(c, (x) => { return 1 }, (y) => { return new Date() }) : Collection<Date>
+>                                                                      : ^^^^^^^^^^^^^^^^
+>utils.mapReduce : <T, U, V>(c: Collection<T>, mapper: (x: T) => U, reducer: (y: U) => V) => Collection<V>
+>                : ^^^^^^^^^^^^^^^^^^^^^^^^^^^^^^^^^^^^^^^^^^^^^^^^^^^^^^^^^^^^^^^^^^^^^^^^^^^^^^^^^^^^^^^
+>utils : Utils
+>      : ^^^^^
+>mapReduce : <T, U, V>(c: Collection<T>, mapper: (x: T) => U, reducer: (y: U) => V) => Collection<V>
+>          : ^^^^^^^^^^^^^^^^^^^^^^^^^^^^^^^^^^^^^^^^^^^^^^^^^^^^^^^^^^^^^^^^^^^^^^^^^^^^^^^^^^^^^^^
+>c : Collection<string>
+>  : ^^^^^^^^^^^^^^^^^^
+>(x) => { return 1 } : (x: string) => number
+>                    : ^^^^^^^^^^^^^^^^^^^^^
+>x : string
+>  : ^^^^^^
+>1 : 1
+>  : ^
+>(y) => { return new Date() } : (y: number) => Date
+>                             : ^^^^^^^^^^^^^^^^^^^
+>y : number
+>  : ^^^^^^
+>new Date() : Date
+>           : ^^^^
+>Date : DateConstructor
+>     : ^^^^^^^^^^^^^^^
+
+var r4 = utils.mapReduce(c, (x: string) => { return 1 }, (y: number) => { return new Date() });
+>r4 : Collection<Date>
+>   : ^^^^^^^^^^^^^^^^
+>utils.mapReduce(c, (x: string) => { return 1 }, (y: number) => { return new Date() }) : Collection<Date>
+>                                                                                      : ^^^^^^^^^^^^^^^^
+>utils.mapReduce : <T, U, V>(c: Collection<T>, mapper: (x: T) => U, reducer: (y: U) => V) => Collection<V>
+>                : ^^^^^^^^^^^^^^^^^^^^^^^^^^^^^^^^^^^^^^^^^^^^^^^^^^^^^^^^^^^^^^^^^^^^^^^^^^^^^^^^^^^^^^^
+>utils : Utils
+>      : ^^^^^
+>mapReduce : <T, U, V>(c: Collection<T>, mapper: (x: T) => U, reducer: (y: U) => V) => Collection<V>
+>          : ^^^^^^^^^^^^^^^^^^^^^^^^^^^^^^^^^^^^^^^^^^^^^^^^^^^^^^^^^^^^^^^^^^^^^^^^^^^^^^^^^^^^^^^
+>c : Collection<string>
+>  : ^^^^^^^^^^^^^^^^^^
+>(x: string) => { return 1 } : (x: string) => number
+>                            : ^^^^      ^^^^^^^^^^^
+>x : string
+>  : ^^^^^^
+>1 : 1
+>  : ^
+>(y: number) => { return new Date() } : (y: number) => Date
+>                                     : ^^^^      ^^^^^^^^^
+>y : number
+>  : ^^^^^^
+>new Date() : Date
+>           : ^^^^
+>Date : DateConstructor
+>     : ^^^^^^^^^^^^^^^
+
+var f1 = (x: string) => { return 1 };
+>f1 : (x: string) => number
+>   : ^^^^      ^^^^^^^^^^^
+>(x: string) => { return 1 } : (x: string) => number
+>                            : ^^^^      ^^^^^^^^^^^
+>x : string
+>  : ^^^^^^
+>1 : 1
+>  : ^
+
+var f2 = (y: number) => { return new Date() };
+>f2 : (y: number) => Date
+>   : ^^^^      ^^^^^^^^^
+>(y: number) => { return new Date() } : (y: number) => Date
+>                                     : ^^^^      ^^^^^^^^^
+>y : number
+>  : ^^^^^^
+>new Date() : Date
+>           : ^^^^
+>Date : DateConstructor
+>     : ^^^^^^^^^^^^^^^
+
+var r5 = utils.mapReduce(c, f1, f2);
+>r5 : Collection<Date>
+>   : ^^^^^^^^^^^^^^^^
+>utils.mapReduce(c, f1, f2) : Collection<Date>
+>                           : ^^^^^^^^^^^^^^^^
+>utils.mapReduce : <T, U, V>(c: Collection<T>, mapper: (x: T) => U, reducer: (y: U) => V) => Collection<V>
+>                : ^^^^^^^^^^^^^^^^^^^^^^^^^^^^^^^^^^^^^^^^^^^^^^^^^^^^^^^^^^^^^^^^^^^^^^^^^^^^^^^^^^^^^^^
+>utils : Utils
+>      : ^^^^^
+>mapReduce : <T, U, V>(c: Collection<T>, mapper: (x: T) => U, reducer: (y: U) => V) => Collection<V>
+>          : ^^^^^^^^^^^^^^^^^^^^^^^^^^^^^^^^^^^^^^^^^^^^^^^^^^^^^^^^^^^^^^^^^^^^^^^^^^^^^^^^^^^^^^^
+>c : Collection<string>
+>  : ^^^^^^^^^^^^^^^^^^
+>f1 : (x: string) => number
+>   : ^^^^^^^^^^^^^^^^^^^^^
+>f2 : (y: number) => Date
+>   : ^^^^^^^^^^^^^^^^^^^
+