//// [tests/cases/conformance/es7/exponentiationOperator/exponentiationOperatorWithInvalidSimpleUnaryExpressionOperands.ts] ////

=== exponentiationOperatorWithInvalidSimpleUnaryExpressionOperands.ts ===
var temp: any;
>temp : any
>     : ^^^

// Error: incorrect type on left-hand side 
(! --temp) ** 3;
>(! --temp) ** 3 : number
>                : ^^^^^^
>(! --temp) : boolean
>           : ^^^^^^^
>! --temp : boolean
>         : ^^^^^^^
>--temp : number
>       : ^^^^^^
>temp : any
>     : ^^^
>3 : 3
>  : ^

(!temp--) ** 3;
>(!temp--) ** 3 : number
>               : ^^^^^^
>(!temp--) : boolean
>          : ^^^^^^^
>!temp-- : boolean
>        : ^^^^^^^
>temp-- : number
>       : ^^^^^^
>temp : any
>     : ^^^
>3 : 3
>  : ^

(!3) ** 4;
>(!3) ** 4 : number
<<<<<<< HEAD
>(!3) : false
>!3 : false
=======
>          : ^^^^^^
>(!3) : boolean
>     : ^^^^^^^
>!3 : boolean
>   : ^^^^^^^
>>>>>>> 12402f26
>3 : 3
>  : ^
>4 : 4
>  : ^

(!temp++) ** 4;
>(!temp++) ** 4 : number
>               : ^^^^^^
>(!temp++) : boolean
>          : ^^^^^^^
>!temp++ : boolean
>        : ^^^^^^^
>temp++ : number
>       : ^^^^^^
>temp : any
>     : ^^^
>4 : 4
>  : ^

(!temp--) ** 4;
>(!temp--) ** 4 : number
>               : ^^^^^^
>(!temp--) : boolean
>          : ^^^^^^^
>!temp-- : boolean
>        : ^^^^^^^
>temp-- : number
>       : ^^^^^^
>temp : any
>     : ^^^
>4 : 4
>  : ^

(! --temp) ** 3 ** 1;
>(! --temp) ** 3 ** 1 : number
>                     : ^^^^^^
>(! --temp) : boolean
>           : ^^^^^^^
>! --temp : boolean
>         : ^^^^^^^
>--temp : number
>       : ^^^^^^
>temp : any
>     : ^^^
>3 ** 1 : number
>       : ^^^^^^
>3 : 3
>  : ^
>1 : 1
>  : ^

(!temp--) ** 3 ** 1;
>(!temp--) ** 3 ** 1 : number
>                    : ^^^^^^
>(!temp--) : boolean
>          : ^^^^^^^
>!temp-- : boolean
>        : ^^^^^^^
>temp-- : number
>       : ^^^^^^
>temp : any
>     : ^^^
>3 ** 1 : number
>       : ^^^^^^
>3 : 3
>  : ^
>1 : 1
>  : ^

(!3) ** 4 ** 1;
>(!3) ** 4 ** 1 : number
<<<<<<< HEAD
>(!3) : false
>!3 : false
=======
>               : ^^^^^^
>(!3) : boolean
>     : ^^^^^^^
>!3 : boolean
>   : ^^^^^^^
>>>>>>> 12402f26
>3 : 3
>  : ^
>4 ** 1 : number
>       : ^^^^^^
>4 : 4
>  : ^
>1 : 1
>  : ^

(!temp++) ** 4 ** 1;
>(!temp++) ** 4 ** 1 : number
>                    : ^^^^^^
>(!temp++) : boolean
>          : ^^^^^^^
>!temp++ : boolean
>        : ^^^^^^^
>temp++ : number
>       : ^^^^^^
>temp : any
>     : ^^^
>4 ** 1 : number
>       : ^^^^^^
>4 : 4
>  : ^
>1 : 1
>  : ^

(!temp--) ** 4 ** 1;
>(!temp--) ** 4 ** 1 : number
>                    : ^^^^^^
>(!temp--) : boolean
>          : ^^^^^^^
>!temp-- : boolean
>        : ^^^^^^^
>temp-- : number
>       : ^^^^^^
>temp : any
>     : ^^^
>4 ** 1 : number
>       : ^^^^^^
>4 : 4
>  : ^
>1 : 1
>  : ^

(typeof --temp) ** 3;
>(typeof --temp) ** 3 : number
>                     : ^^^^^^
>(typeof --temp) : "string" | "number" | "bigint" | "boolean" | "symbol" | "undefined" | "object" | "function"
>                : ^^^^^^^^^^^^^^^^^^^^^^^^^^^^^^^^^^^^^^^^^^^^^^^^^^^^^^^^^^^^^^^^^^^^^^^^^^^^^^^^^^^^^^^^^^^
>typeof --temp : "string" | "number" | "bigint" | "boolean" | "symbol" | "undefined" | "object" | "function"
>              : ^^^^^^^^^^^^^^^^^^^^^^^^^^^^^^^^^^^^^^^^^^^^^^^^^^^^^^^^^^^^^^^^^^^^^^^^^^^^^^^^^^^^^^^^^^^
>--temp : number
>       : ^^^^^^
>temp : any
>     : ^^^
>3 : 3
>  : ^

(typeof temp--) ** 3;
>(typeof temp--) ** 3 : number
>                     : ^^^^^^
>(typeof temp--) : "string" | "number" | "bigint" | "boolean" | "symbol" | "undefined" | "object" | "function"
>                : ^^^^^^^^^^^^^^^^^^^^^^^^^^^^^^^^^^^^^^^^^^^^^^^^^^^^^^^^^^^^^^^^^^^^^^^^^^^^^^^^^^^^^^^^^^^
>typeof temp-- : "string" | "number" | "bigint" | "boolean" | "symbol" | "undefined" | "object" | "function"
>              : ^^^^^^^^^^^^^^^^^^^^^^^^^^^^^^^^^^^^^^^^^^^^^^^^^^^^^^^^^^^^^^^^^^^^^^^^^^^^^^^^^^^^^^^^^^^
>temp-- : number
>       : ^^^^^^
>temp : any
>     : ^^^
>3 : 3
>  : ^

(typeof 3) ** 4;
>(typeof 3) ** 4 : number
>                : ^^^^^^
>(typeof 3) : "string" | "number" | "bigint" | "boolean" | "symbol" | "undefined" | "object" | "function"
>           : ^^^^^^^^^^^^^^^^^^^^^^^^^^^^^^^^^^^^^^^^^^^^^^^^^^^^^^^^^^^^^^^^^^^^^^^^^^^^^^^^^^^^^^^^^^^
>typeof 3 : "string" | "number" | "bigint" | "boolean" | "symbol" | "undefined" | "object" | "function"
>         : ^^^^^^^^^^^^^^^^^^^^^^^^^^^^^^^^^^^^^^^^^^^^^^^^^^^^^^^^^^^^^^^^^^^^^^^^^^^^^^^^^^^^^^^^^^^
>3 : 3
>  : ^
>4 : 4
>  : ^

(typeof temp++) ** 4;
>(typeof temp++) ** 4 : number
>                     : ^^^^^^
>(typeof temp++) : "string" | "number" | "bigint" | "boolean" | "symbol" | "undefined" | "object" | "function"
>                : ^^^^^^^^^^^^^^^^^^^^^^^^^^^^^^^^^^^^^^^^^^^^^^^^^^^^^^^^^^^^^^^^^^^^^^^^^^^^^^^^^^^^^^^^^^^
>typeof temp++ : "string" | "number" | "bigint" | "boolean" | "symbol" | "undefined" | "object" | "function"
>              : ^^^^^^^^^^^^^^^^^^^^^^^^^^^^^^^^^^^^^^^^^^^^^^^^^^^^^^^^^^^^^^^^^^^^^^^^^^^^^^^^^^^^^^^^^^^
>temp++ : number
>       : ^^^^^^
>temp : any
>     : ^^^
>4 : 4
>  : ^

(typeof temp--) ** 4;
>(typeof temp--) ** 4 : number
>                     : ^^^^^^
>(typeof temp--) : "string" | "number" | "bigint" | "boolean" | "symbol" | "undefined" | "object" | "function"
>                : ^^^^^^^^^^^^^^^^^^^^^^^^^^^^^^^^^^^^^^^^^^^^^^^^^^^^^^^^^^^^^^^^^^^^^^^^^^^^^^^^^^^^^^^^^^^
>typeof temp-- : "string" | "number" | "bigint" | "boolean" | "symbol" | "undefined" | "object" | "function"
>              : ^^^^^^^^^^^^^^^^^^^^^^^^^^^^^^^^^^^^^^^^^^^^^^^^^^^^^^^^^^^^^^^^^^^^^^^^^^^^^^^^^^^^^^^^^^^
>temp-- : number
>       : ^^^^^^
>temp : any
>     : ^^^
>4 : 4
>  : ^

1 ** (typeof --temp) ** 3;
>1 ** (typeof --temp) ** 3 : number
>                          : ^^^^^^
>1 : 1
>  : ^
>(typeof --temp) ** 3 : number
>                     : ^^^^^^
>(typeof --temp) : "string" | "number" | "bigint" | "boolean" | "symbol" | "undefined" | "object" | "function"
>                : ^^^^^^^^^^^^^^^^^^^^^^^^^^^^^^^^^^^^^^^^^^^^^^^^^^^^^^^^^^^^^^^^^^^^^^^^^^^^^^^^^^^^^^^^^^^
>typeof --temp : "string" | "number" | "bigint" | "boolean" | "symbol" | "undefined" | "object" | "function"
>              : ^^^^^^^^^^^^^^^^^^^^^^^^^^^^^^^^^^^^^^^^^^^^^^^^^^^^^^^^^^^^^^^^^^^^^^^^^^^^^^^^^^^^^^^^^^^
>--temp : number
>       : ^^^^^^
>temp : any
>     : ^^^
>3 : 3
>  : ^

1 ** (typeof temp--) ** 3;
>1 ** (typeof temp--) ** 3 : number
>                          : ^^^^^^
>1 : 1
>  : ^
>(typeof temp--) ** 3 : number
>                     : ^^^^^^
>(typeof temp--) : "string" | "number" | "bigint" | "boolean" | "symbol" | "undefined" | "object" | "function"
>                : ^^^^^^^^^^^^^^^^^^^^^^^^^^^^^^^^^^^^^^^^^^^^^^^^^^^^^^^^^^^^^^^^^^^^^^^^^^^^^^^^^^^^^^^^^^^
>typeof temp-- : "string" | "number" | "bigint" | "boolean" | "symbol" | "undefined" | "object" | "function"
>              : ^^^^^^^^^^^^^^^^^^^^^^^^^^^^^^^^^^^^^^^^^^^^^^^^^^^^^^^^^^^^^^^^^^^^^^^^^^^^^^^^^^^^^^^^^^^
>temp-- : number
>       : ^^^^^^
>temp : any
>     : ^^^
>3 : 3
>  : ^

1 ** (typeof 3) ** 4;
>1 ** (typeof 3) ** 4 : number
>                     : ^^^^^^
>1 : 1
>  : ^
>(typeof 3) ** 4 : number
>                : ^^^^^^
>(typeof 3) : "string" | "number" | "bigint" | "boolean" | "symbol" | "undefined" | "object" | "function"
>           : ^^^^^^^^^^^^^^^^^^^^^^^^^^^^^^^^^^^^^^^^^^^^^^^^^^^^^^^^^^^^^^^^^^^^^^^^^^^^^^^^^^^^^^^^^^^
>typeof 3 : "string" | "number" | "bigint" | "boolean" | "symbol" | "undefined" | "object" | "function"
>         : ^^^^^^^^^^^^^^^^^^^^^^^^^^^^^^^^^^^^^^^^^^^^^^^^^^^^^^^^^^^^^^^^^^^^^^^^^^^^^^^^^^^^^^^^^^^
>3 : 3
>  : ^
>4 : 4
>  : ^

1 ** (typeof temp++) ** 4;
>1 ** (typeof temp++) ** 4 : number
>                          : ^^^^^^
>1 : 1
>  : ^
>(typeof temp++) ** 4 : number
>                     : ^^^^^^
>(typeof temp++) : "string" | "number" | "bigint" | "boolean" | "symbol" | "undefined" | "object" | "function"
>                : ^^^^^^^^^^^^^^^^^^^^^^^^^^^^^^^^^^^^^^^^^^^^^^^^^^^^^^^^^^^^^^^^^^^^^^^^^^^^^^^^^^^^^^^^^^^
>typeof temp++ : "string" | "number" | "bigint" | "boolean" | "symbol" | "undefined" | "object" | "function"
>              : ^^^^^^^^^^^^^^^^^^^^^^^^^^^^^^^^^^^^^^^^^^^^^^^^^^^^^^^^^^^^^^^^^^^^^^^^^^^^^^^^^^^^^^^^^^^
>temp++ : number
>       : ^^^^^^
>temp : any
>     : ^^^
>4 : 4
>  : ^

1 ** (typeof temp--) ** 4;
>1 ** (typeof temp--) ** 4 : number
>                          : ^^^^^^
>1 : 1
>  : ^
>(typeof temp--) ** 4 : number
>                     : ^^^^^^
>(typeof temp--) : "string" | "number" | "bigint" | "boolean" | "symbol" | "undefined" | "object" | "function"
>                : ^^^^^^^^^^^^^^^^^^^^^^^^^^^^^^^^^^^^^^^^^^^^^^^^^^^^^^^^^^^^^^^^^^^^^^^^^^^^^^^^^^^^^^^^^^^
>typeof temp-- : "string" | "number" | "bigint" | "boolean" | "symbol" | "undefined" | "object" | "function"
>              : ^^^^^^^^^^^^^^^^^^^^^^^^^^^^^^^^^^^^^^^^^^^^^^^^^^^^^^^^^^^^^^^^^^^^^^^^^^^^^^^^^^^^^^^^^^^
>temp-- : number
>       : ^^^^^^
>temp : any
>     : ^^^
>4 : 4
>  : ^

(delete --temp) ** 3;
>(delete --temp) ** 3 : number
>                     : ^^^^^^
>(delete --temp) : boolean
>                : ^^^^^^^
>delete --temp : boolean
>              : ^^^^^^^
>--temp : number
>       : ^^^^^^
>temp : any
>     : ^^^
>3 : 3
>  : ^

(delete ++temp) ** 3;
>(delete ++temp) ** 3 : number
>                     : ^^^^^^
>(delete ++temp) : boolean
>                : ^^^^^^^
>delete ++temp : boolean
>              : ^^^^^^^
>++temp : number
>       : ^^^^^^
>temp : any
>     : ^^^
>3 : 3
>  : ^

(delete temp--) ** 3;
>(delete temp--) ** 3 : number
>                     : ^^^^^^
>(delete temp--) : boolean
>                : ^^^^^^^
>delete temp-- : boolean
>              : ^^^^^^^
>temp-- : number
>       : ^^^^^^
>temp : any
>     : ^^^
>3 : 3
>  : ^

(delete temp++) ** 3;
>(delete temp++) ** 3 : number
>                     : ^^^^^^
>(delete temp++) : boolean
>                : ^^^^^^^
>delete temp++ : boolean
>              : ^^^^^^^
>temp++ : number
>       : ^^^^^^
>temp : any
>     : ^^^
>3 : 3
>  : ^

1 ** (delete --temp) ** 3;
>1 ** (delete --temp) ** 3 : number
>                          : ^^^^^^
>1 : 1
>  : ^
>(delete --temp) ** 3 : number
>                     : ^^^^^^
>(delete --temp) : boolean
>                : ^^^^^^^
>delete --temp : boolean
>              : ^^^^^^^
>--temp : number
>       : ^^^^^^
>temp : any
>     : ^^^
>3 : 3
>  : ^

1 ** (delete ++temp) ** 3;
>1 ** (delete ++temp) ** 3 : number
>                          : ^^^^^^
>1 : 1
>  : ^
>(delete ++temp) ** 3 : number
>                     : ^^^^^^
>(delete ++temp) : boolean
>                : ^^^^^^^
>delete ++temp : boolean
>              : ^^^^^^^
>++temp : number
>       : ^^^^^^
>temp : any
>     : ^^^
>3 : 3
>  : ^

1 ** (delete temp--) ** 3;
>1 ** (delete temp--) ** 3 : number
>                          : ^^^^^^
>1 : 1
>  : ^
>(delete temp--) ** 3 : number
>                     : ^^^^^^
>(delete temp--) : boolean
>                : ^^^^^^^
>delete temp-- : boolean
>              : ^^^^^^^
>temp-- : number
>       : ^^^^^^
>temp : any
>     : ^^^
>3 : 3
>  : ^

1 ** (delete temp++) ** 3;
>1 ** (delete temp++) ** 3 : number
>                          : ^^^^^^
>1 : 1
>  : ^
>(delete temp++) ** 3 : number
>                     : ^^^^^^
>(delete temp++) : boolean
>                : ^^^^^^^
>delete temp++ : boolean
>              : ^^^^^^^
>temp++ : number
>       : ^^^^^^
>temp : any
>     : ^^^
>3 : 3
>  : ^

<|MERGE_RESOLUTION|>--- conflicted
+++ resolved
@@ -1,458 +1,448 @@
-//// [tests/cases/conformance/es7/exponentiationOperator/exponentiationOperatorWithInvalidSimpleUnaryExpressionOperands.ts] ////
-
-=== exponentiationOperatorWithInvalidSimpleUnaryExpressionOperands.ts ===
-var temp: any;
->temp : any
->     : ^^^
-
-// Error: incorrect type on left-hand side 
-(! --temp) ** 3;
->(! --temp) ** 3 : number
->                : ^^^^^^
->(! --temp) : boolean
->           : ^^^^^^^
->! --temp : boolean
->         : ^^^^^^^
->--temp : number
->       : ^^^^^^
->temp : any
->     : ^^^
->3 : 3
->  : ^
-
-(!temp--) ** 3;
->(!temp--) ** 3 : number
->               : ^^^^^^
->(!temp--) : boolean
->          : ^^^^^^^
->!temp-- : boolean
->        : ^^^^^^^
->temp-- : number
->       : ^^^^^^
->temp : any
->     : ^^^
->3 : 3
->  : ^
-
-(!3) ** 4;
->(!3) ** 4 : number
-<<<<<<< HEAD
->(!3) : false
->!3 : false
-=======
->          : ^^^^^^
->(!3) : boolean
->     : ^^^^^^^
->!3 : boolean
->   : ^^^^^^^
->>>>>>> 12402f26
->3 : 3
->  : ^
->4 : 4
->  : ^
-
-(!temp++) ** 4;
->(!temp++) ** 4 : number
->               : ^^^^^^
->(!temp++) : boolean
->          : ^^^^^^^
->!temp++ : boolean
->        : ^^^^^^^
->temp++ : number
->       : ^^^^^^
->temp : any
->     : ^^^
->4 : 4
->  : ^
-
-(!temp--) ** 4;
->(!temp--) ** 4 : number
->               : ^^^^^^
->(!temp--) : boolean
->          : ^^^^^^^
->!temp-- : boolean
->        : ^^^^^^^
->temp-- : number
->       : ^^^^^^
->temp : any
->     : ^^^
->4 : 4
->  : ^
-
-(! --temp) ** 3 ** 1;
->(! --temp) ** 3 ** 1 : number
->                     : ^^^^^^
->(! --temp) : boolean
->           : ^^^^^^^
->! --temp : boolean
->         : ^^^^^^^
->--temp : number
->       : ^^^^^^
->temp : any
->     : ^^^
->3 ** 1 : number
->       : ^^^^^^
->3 : 3
->  : ^
->1 : 1
->  : ^
-
-(!temp--) ** 3 ** 1;
->(!temp--) ** 3 ** 1 : number
->                    : ^^^^^^
->(!temp--) : boolean
->          : ^^^^^^^
->!temp-- : boolean
->        : ^^^^^^^
->temp-- : number
->       : ^^^^^^
->temp : any
->     : ^^^
->3 ** 1 : number
->       : ^^^^^^
->3 : 3
->  : ^
->1 : 1
->  : ^
-
-(!3) ** 4 ** 1;
->(!3) ** 4 ** 1 : number
-<<<<<<< HEAD
->(!3) : false
->!3 : false
-=======
->               : ^^^^^^
->(!3) : boolean
->     : ^^^^^^^
->!3 : boolean
->   : ^^^^^^^
->>>>>>> 12402f26
->3 : 3
->  : ^
->4 ** 1 : number
->       : ^^^^^^
->4 : 4
->  : ^
->1 : 1
->  : ^
-
-(!temp++) ** 4 ** 1;
->(!temp++) ** 4 ** 1 : number
->                    : ^^^^^^
->(!temp++) : boolean
->          : ^^^^^^^
->!temp++ : boolean
->        : ^^^^^^^
->temp++ : number
->       : ^^^^^^
->temp : any
->     : ^^^
->4 ** 1 : number
->       : ^^^^^^
->4 : 4
->  : ^
->1 : 1
->  : ^
-
-(!temp--) ** 4 ** 1;
->(!temp--) ** 4 ** 1 : number
->                    : ^^^^^^
->(!temp--) : boolean
->          : ^^^^^^^
->!temp-- : boolean
->        : ^^^^^^^
->temp-- : number
->       : ^^^^^^
->temp : any
->     : ^^^
->4 ** 1 : number
->       : ^^^^^^
->4 : 4
->  : ^
->1 : 1
->  : ^
-
-(typeof --temp) ** 3;
->(typeof --temp) ** 3 : number
->                     : ^^^^^^
->(typeof --temp) : "string" | "number" | "bigint" | "boolean" | "symbol" | "undefined" | "object" | "function"
->                : ^^^^^^^^^^^^^^^^^^^^^^^^^^^^^^^^^^^^^^^^^^^^^^^^^^^^^^^^^^^^^^^^^^^^^^^^^^^^^^^^^^^^^^^^^^^
->typeof --temp : "string" | "number" | "bigint" | "boolean" | "symbol" | "undefined" | "object" | "function"
->              : ^^^^^^^^^^^^^^^^^^^^^^^^^^^^^^^^^^^^^^^^^^^^^^^^^^^^^^^^^^^^^^^^^^^^^^^^^^^^^^^^^^^^^^^^^^^
->--temp : number
->       : ^^^^^^
->temp : any
->     : ^^^
->3 : 3
->  : ^
-
-(typeof temp--) ** 3;
->(typeof temp--) ** 3 : number
->                     : ^^^^^^
->(typeof temp--) : "string" | "number" | "bigint" | "boolean" | "symbol" | "undefined" | "object" | "function"
->                : ^^^^^^^^^^^^^^^^^^^^^^^^^^^^^^^^^^^^^^^^^^^^^^^^^^^^^^^^^^^^^^^^^^^^^^^^^^^^^^^^^^^^^^^^^^^
->typeof temp-- : "string" | "number" | "bigint" | "boolean" | "symbol" | "undefined" | "object" | "function"
->              : ^^^^^^^^^^^^^^^^^^^^^^^^^^^^^^^^^^^^^^^^^^^^^^^^^^^^^^^^^^^^^^^^^^^^^^^^^^^^^^^^^^^^^^^^^^^
->temp-- : number
->       : ^^^^^^
->temp : any
->     : ^^^
->3 : 3
->  : ^
-
-(typeof 3) ** 4;
->(typeof 3) ** 4 : number
->                : ^^^^^^
->(typeof 3) : "string" | "number" | "bigint" | "boolean" | "symbol" | "undefined" | "object" | "function"
->           : ^^^^^^^^^^^^^^^^^^^^^^^^^^^^^^^^^^^^^^^^^^^^^^^^^^^^^^^^^^^^^^^^^^^^^^^^^^^^^^^^^^^^^^^^^^^
->typeof 3 : "string" | "number" | "bigint" | "boolean" | "symbol" | "undefined" | "object" | "function"
->         : ^^^^^^^^^^^^^^^^^^^^^^^^^^^^^^^^^^^^^^^^^^^^^^^^^^^^^^^^^^^^^^^^^^^^^^^^^^^^^^^^^^^^^^^^^^^
->3 : 3
->  : ^
->4 : 4
->  : ^
-
-(typeof temp++) ** 4;
->(typeof temp++) ** 4 : number
->                     : ^^^^^^
->(typeof temp++) : "string" | "number" | "bigint" | "boolean" | "symbol" | "undefined" | "object" | "function"
->                : ^^^^^^^^^^^^^^^^^^^^^^^^^^^^^^^^^^^^^^^^^^^^^^^^^^^^^^^^^^^^^^^^^^^^^^^^^^^^^^^^^^^^^^^^^^^
->typeof temp++ : "string" | "number" | "bigint" | "boolean" | "symbol" | "undefined" | "object" | "function"
->              : ^^^^^^^^^^^^^^^^^^^^^^^^^^^^^^^^^^^^^^^^^^^^^^^^^^^^^^^^^^^^^^^^^^^^^^^^^^^^^^^^^^^^^^^^^^^
->temp++ : number
->       : ^^^^^^
->temp : any
->     : ^^^
->4 : 4
->  : ^
-
-(typeof temp--) ** 4;
->(typeof temp--) ** 4 : number
->                     : ^^^^^^
->(typeof temp--) : "string" | "number" | "bigint" | "boolean" | "symbol" | "undefined" | "object" | "function"
->                : ^^^^^^^^^^^^^^^^^^^^^^^^^^^^^^^^^^^^^^^^^^^^^^^^^^^^^^^^^^^^^^^^^^^^^^^^^^^^^^^^^^^^^^^^^^^
->typeof temp-- : "string" | "number" | "bigint" | "boolean" | "symbol" | "undefined" | "object" | "function"
->              : ^^^^^^^^^^^^^^^^^^^^^^^^^^^^^^^^^^^^^^^^^^^^^^^^^^^^^^^^^^^^^^^^^^^^^^^^^^^^^^^^^^^^^^^^^^^
->temp-- : number
->       : ^^^^^^
->temp : any
->     : ^^^
->4 : 4
->  : ^
-
-1 ** (typeof --temp) ** 3;
->1 ** (typeof --temp) ** 3 : number
->                          : ^^^^^^
->1 : 1
->  : ^
->(typeof --temp) ** 3 : number
->                     : ^^^^^^
->(typeof --temp) : "string" | "number" | "bigint" | "boolean" | "symbol" | "undefined" | "object" | "function"
->                : ^^^^^^^^^^^^^^^^^^^^^^^^^^^^^^^^^^^^^^^^^^^^^^^^^^^^^^^^^^^^^^^^^^^^^^^^^^^^^^^^^^^^^^^^^^^
->typeof --temp : "string" | "number" | "bigint" | "boolean" | "symbol" | "undefined" | "object" | "function"
->              : ^^^^^^^^^^^^^^^^^^^^^^^^^^^^^^^^^^^^^^^^^^^^^^^^^^^^^^^^^^^^^^^^^^^^^^^^^^^^^^^^^^^^^^^^^^^
->--temp : number
->       : ^^^^^^
->temp : any
->     : ^^^
->3 : 3
->  : ^
-
-1 ** (typeof temp--) ** 3;
->1 ** (typeof temp--) ** 3 : number
->                          : ^^^^^^
->1 : 1
->  : ^
->(typeof temp--) ** 3 : number
->                     : ^^^^^^
->(typeof temp--) : "string" | "number" | "bigint" | "boolean" | "symbol" | "undefined" | "object" | "function"
->                : ^^^^^^^^^^^^^^^^^^^^^^^^^^^^^^^^^^^^^^^^^^^^^^^^^^^^^^^^^^^^^^^^^^^^^^^^^^^^^^^^^^^^^^^^^^^
->typeof temp-- : "string" | "number" | "bigint" | "boolean" | "symbol" | "undefined" | "object" | "function"
->              : ^^^^^^^^^^^^^^^^^^^^^^^^^^^^^^^^^^^^^^^^^^^^^^^^^^^^^^^^^^^^^^^^^^^^^^^^^^^^^^^^^^^^^^^^^^^
->temp-- : number
->       : ^^^^^^
->temp : any
->     : ^^^
->3 : 3
->  : ^
-
-1 ** (typeof 3) ** 4;
->1 ** (typeof 3) ** 4 : number
->                     : ^^^^^^
->1 : 1
->  : ^
->(typeof 3) ** 4 : number
->                : ^^^^^^
->(typeof 3) : "string" | "number" | "bigint" | "boolean" | "symbol" | "undefined" | "object" | "function"
->           : ^^^^^^^^^^^^^^^^^^^^^^^^^^^^^^^^^^^^^^^^^^^^^^^^^^^^^^^^^^^^^^^^^^^^^^^^^^^^^^^^^^^^^^^^^^^
->typeof 3 : "string" | "number" | "bigint" | "boolean" | "symbol" | "undefined" | "object" | "function"
->         : ^^^^^^^^^^^^^^^^^^^^^^^^^^^^^^^^^^^^^^^^^^^^^^^^^^^^^^^^^^^^^^^^^^^^^^^^^^^^^^^^^^^^^^^^^^^
->3 : 3
->  : ^
->4 : 4
->  : ^
-
-1 ** (typeof temp++) ** 4;
->1 ** (typeof temp++) ** 4 : number
->                          : ^^^^^^
->1 : 1
->  : ^
->(typeof temp++) ** 4 : number
->                     : ^^^^^^
->(typeof temp++) : "string" | "number" | "bigint" | "boolean" | "symbol" | "undefined" | "object" | "function"
->                : ^^^^^^^^^^^^^^^^^^^^^^^^^^^^^^^^^^^^^^^^^^^^^^^^^^^^^^^^^^^^^^^^^^^^^^^^^^^^^^^^^^^^^^^^^^^
->typeof temp++ : "string" | "number" | "bigint" | "boolean" | "symbol" | "undefined" | "object" | "function"
->              : ^^^^^^^^^^^^^^^^^^^^^^^^^^^^^^^^^^^^^^^^^^^^^^^^^^^^^^^^^^^^^^^^^^^^^^^^^^^^^^^^^^^^^^^^^^^
->temp++ : number
->       : ^^^^^^
->temp : any
->     : ^^^
->4 : 4
->  : ^
-
-1 ** (typeof temp--) ** 4;
->1 ** (typeof temp--) ** 4 : number
->                          : ^^^^^^
->1 : 1
->  : ^
->(typeof temp--) ** 4 : number
->                     : ^^^^^^
->(typeof temp--) : "string" | "number" | "bigint" | "boolean" | "symbol" | "undefined" | "object" | "function"
->                : ^^^^^^^^^^^^^^^^^^^^^^^^^^^^^^^^^^^^^^^^^^^^^^^^^^^^^^^^^^^^^^^^^^^^^^^^^^^^^^^^^^^^^^^^^^^
->typeof temp-- : "string" | "number" | "bigint" | "boolean" | "symbol" | "undefined" | "object" | "function"
->              : ^^^^^^^^^^^^^^^^^^^^^^^^^^^^^^^^^^^^^^^^^^^^^^^^^^^^^^^^^^^^^^^^^^^^^^^^^^^^^^^^^^^^^^^^^^^
->temp-- : number
->       : ^^^^^^
->temp : any
->     : ^^^
->4 : 4
->  : ^
-
-(delete --temp) ** 3;
->(delete --temp) ** 3 : number
->                     : ^^^^^^
->(delete --temp) : boolean
->                : ^^^^^^^
->delete --temp : boolean
->              : ^^^^^^^
->--temp : number
->       : ^^^^^^
->temp : any
->     : ^^^
->3 : 3
->  : ^
-
-(delete ++temp) ** 3;
->(delete ++temp) ** 3 : number
->                     : ^^^^^^
->(delete ++temp) : boolean
->                : ^^^^^^^
->delete ++temp : boolean
->              : ^^^^^^^
->++temp : number
->       : ^^^^^^
->temp : any
->     : ^^^
->3 : 3
->  : ^
-
-(delete temp--) ** 3;
->(delete temp--) ** 3 : number
->                     : ^^^^^^
->(delete temp--) : boolean
->                : ^^^^^^^
->delete temp-- : boolean
->              : ^^^^^^^
->temp-- : number
->       : ^^^^^^
->temp : any
->     : ^^^
->3 : 3
->  : ^
-
-(delete temp++) ** 3;
->(delete temp++) ** 3 : number
->                     : ^^^^^^
->(delete temp++) : boolean
->                : ^^^^^^^
->delete temp++ : boolean
->              : ^^^^^^^
->temp++ : number
->       : ^^^^^^
->temp : any
->     : ^^^
->3 : 3
->  : ^
-
-1 ** (delete --temp) ** 3;
->1 ** (delete --temp) ** 3 : number
->                          : ^^^^^^
->1 : 1
->  : ^
->(delete --temp) ** 3 : number
->                     : ^^^^^^
->(delete --temp) : boolean
->                : ^^^^^^^
->delete --temp : boolean
->              : ^^^^^^^
->--temp : number
->       : ^^^^^^
->temp : any
->     : ^^^
->3 : 3
->  : ^
-
-1 ** (delete ++temp) ** 3;
->1 ** (delete ++temp) ** 3 : number
->                          : ^^^^^^
->1 : 1
->  : ^
->(delete ++temp) ** 3 : number
->                     : ^^^^^^
->(delete ++temp) : boolean
->                : ^^^^^^^
->delete ++temp : boolean
->              : ^^^^^^^
->++temp : number
->       : ^^^^^^
->temp : any
->     : ^^^
->3 : 3
->  : ^
-
-1 ** (delete temp--) ** 3;
->1 ** (delete temp--) ** 3 : number
->                          : ^^^^^^
->1 : 1
->  : ^
->(delete temp--) ** 3 : number
->                     : ^^^^^^
->(delete temp--) : boolean
->                : ^^^^^^^
->delete temp-- : boolean
->              : ^^^^^^^
->temp-- : number
->       : ^^^^^^
->temp : any
->     : ^^^
->3 : 3
->  : ^
-
-1 ** (delete temp++) ** 3;
->1 ** (delete temp++) ** 3 : number
->                          : ^^^^^^
->1 : 1
->  : ^
->(delete temp++) ** 3 : number
->                     : ^^^^^^
->(delete temp++) : boolean
->                : ^^^^^^^
->delete temp++ : boolean
->              : ^^^^^^^
->temp++ : number
->       : ^^^^^^
->temp : any
->     : ^^^
->3 : 3
->  : ^
-
+//// [tests/cases/conformance/es7/exponentiationOperator/exponentiationOperatorWithInvalidSimpleUnaryExpressionOperands.ts] ////
+
+=== exponentiationOperatorWithInvalidSimpleUnaryExpressionOperands.ts ===
+var temp: any;
+>temp : any
+>     : ^^^
+
+// Error: incorrect type on left-hand side 
+(! --temp) ** 3;
+>(! --temp) ** 3 : number
+>                : ^^^^^^
+>(! --temp) : boolean
+>           : ^^^^^^^
+>! --temp : boolean
+>         : ^^^^^^^
+>--temp : number
+>       : ^^^^^^
+>temp : any
+>     : ^^^
+>3 : 3
+>  : ^
+
+(!temp--) ** 3;
+>(!temp--) ** 3 : number
+>               : ^^^^^^
+>(!temp--) : boolean
+>          : ^^^^^^^
+>!temp-- : boolean
+>        : ^^^^^^^
+>temp-- : number
+>       : ^^^^^^
+>temp : any
+>     : ^^^
+>3 : 3
+>  : ^
+
+(!3) ** 4;
+>(!3) ** 4 : number
+>          : ^^^^^^
+>(!3) : false
+>     : ^^^^^
+>!3 : false
+>   : ^^^^^
+>3 : 3
+>  : ^
+>4 : 4
+>  : ^
+
+(!temp++) ** 4;
+>(!temp++) ** 4 : number
+>               : ^^^^^^
+>(!temp++) : boolean
+>          : ^^^^^^^
+>!temp++ : boolean
+>        : ^^^^^^^
+>temp++ : number
+>       : ^^^^^^
+>temp : any
+>     : ^^^
+>4 : 4
+>  : ^
+
+(!temp--) ** 4;
+>(!temp--) ** 4 : number
+>               : ^^^^^^
+>(!temp--) : boolean
+>          : ^^^^^^^
+>!temp-- : boolean
+>        : ^^^^^^^
+>temp-- : number
+>       : ^^^^^^
+>temp : any
+>     : ^^^
+>4 : 4
+>  : ^
+
+(! --temp) ** 3 ** 1;
+>(! --temp) ** 3 ** 1 : number
+>                     : ^^^^^^
+>(! --temp) : boolean
+>           : ^^^^^^^
+>! --temp : boolean
+>         : ^^^^^^^
+>--temp : number
+>       : ^^^^^^
+>temp : any
+>     : ^^^
+>3 ** 1 : number
+>       : ^^^^^^
+>3 : 3
+>  : ^
+>1 : 1
+>  : ^
+
+(!temp--) ** 3 ** 1;
+>(!temp--) ** 3 ** 1 : number
+>                    : ^^^^^^
+>(!temp--) : boolean
+>          : ^^^^^^^
+>!temp-- : boolean
+>        : ^^^^^^^
+>temp-- : number
+>       : ^^^^^^
+>temp : any
+>     : ^^^
+>3 ** 1 : number
+>       : ^^^^^^
+>3 : 3
+>  : ^
+>1 : 1
+>  : ^
+
+(!3) ** 4 ** 1;
+>(!3) ** 4 ** 1 : number
+>               : ^^^^^^
+>(!3) : false
+>     : ^^^^^
+>!3 : false
+>   : ^^^^^
+>3 : 3
+>  : ^
+>4 ** 1 : number
+>       : ^^^^^^
+>4 : 4
+>  : ^
+>1 : 1
+>  : ^
+
+(!temp++) ** 4 ** 1;
+>(!temp++) ** 4 ** 1 : number
+>                    : ^^^^^^
+>(!temp++) : boolean
+>          : ^^^^^^^
+>!temp++ : boolean
+>        : ^^^^^^^
+>temp++ : number
+>       : ^^^^^^
+>temp : any
+>     : ^^^
+>4 ** 1 : number
+>       : ^^^^^^
+>4 : 4
+>  : ^
+>1 : 1
+>  : ^
+
+(!temp--) ** 4 ** 1;
+>(!temp--) ** 4 ** 1 : number
+>                    : ^^^^^^
+>(!temp--) : boolean
+>          : ^^^^^^^
+>!temp-- : boolean
+>        : ^^^^^^^
+>temp-- : number
+>       : ^^^^^^
+>temp : any
+>     : ^^^
+>4 ** 1 : number
+>       : ^^^^^^
+>4 : 4
+>  : ^
+>1 : 1
+>  : ^
+
+(typeof --temp) ** 3;
+>(typeof --temp) ** 3 : number
+>                     : ^^^^^^
+>(typeof --temp) : "string" | "number" | "bigint" | "boolean" | "symbol" | "undefined" | "object" | "function"
+>                : ^^^^^^^^^^^^^^^^^^^^^^^^^^^^^^^^^^^^^^^^^^^^^^^^^^^^^^^^^^^^^^^^^^^^^^^^^^^^^^^^^^^^^^^^^^^
+>typeof --temp : "string" | "number" | "bigint" | "boolean" | "symbol" | "undefined" | "object" | "function"
+>              : ^^^^^^^^^^^^^^^^^^^^^^^^^^^^^^^^^^^^^^^^^^^^^^^^^^^^^^^^^^^^^^^^^^^^^^^^^^^^^^^^^^^^^^^^^^^
+>--temp : number
+>       : ^^^^^^
+>temp : any
+>     : ^^^
+>3 : 3
+>  : ^
+
+(typeof temp--) ** 3;
+>(typeof temp--) ** 3 : number
+>                     : ^^^^^^
+>(typeof temp--) : "string" | "number" | "bigint" | "boolean" | "symbol" | "undefined" | "object" | "function"
+>                : ^^^^^^^^^^^^^^^^^^^^^^^^^^^^^^^^^^^^^^^^^^^^^^^^^^^^^^^^^^^^^^^^^^^^^^^^^^^^^^^^^^^^^^^^^^^
+>typeof temp-- : "string" | "number" | "bigint" | "boolean" | "symbol" | "undefined" | "object" | "function"
+>              : ^^^^^^^^^^^^^^^^^^^^^^^^^^^^^^^^^^^^^^^^^^^^^^^^^^^^^^^^^^^^^^^^^^^^^^^^^^^^^^^^^^^^^^^^^^^
+>temp-- : number
+>       : ^^^^^^
+>temp : any
+>     : ^^^
+>3 : 3
+>  : ^
+
+(typeof 3) ** 4;
+>(typeof 3) ** 4 : number
+>                : ^^^^^^
+>(typeof 3) : "string" | "number" | "bigint" | "boolean" | "symbol" | "undefined" | "object" | "function"
+>           : ^^^^^^^^^^^^^^^^^^^^^^^^^^^^^^^^^^^^^^^^^^^^^^^^^^^^^^^^^^^^^^^^^^^^^^^^^^^^^^^^^^^^^^^^^^^
+>typeof 3 : "string" | "number" | "bigint" | "boolean" | "symbol" | "undefined" | "object" | "function"
+>         : ^^^^^^^^^^^^^^^^^^^^^^^^^^^^^^^^^^^^^^^^^^^^^^^^^^^^^^^^^^^^^^^^^^^^^^^^^^^^^^^^^^^^^^^^^^^
+>3 : 3
+>  : ^
+>4 : 4
+>  : ^
+
+(typeof temp++) ** 4;
+>(typeof temp++) ** 4 : number
+>                     : ^^^^^^
+>(typeof temp++) : "string" | "number" | "bigint" | "boolean" | "symbol" | "undefined" | "object" | "function"
+>                : ^^^^^^^^^^^^^^^^^^^^^^^^^^^^^^^^^^^^^^^^^^^^^^^^^^^^^^^^^^^^^^^^^^^^^^^^^^^^^^^^^^^^^^^^^^^
+>typeof temp++ : "string" | "number" | "bigint" | "boolean" | "symbol" | "undefined" | "object" | "function"
+>              : ^^^^^^^^^^^^^^^^^^^^^^^^^^^^^^^^^^^^^^^^^^^^^^^^^^^^^^^^^^^^^^^^^^^^^^^^^^^^^^^^^^^^^^^^^^^
+>temp++ : number
+>       : ^^^^^^
+>temp : any
+>     : ^^^
+>4 : 4
+>  : ^
+
+(typeof temp--) ** 4;
+>(typeof temp--) ** 4 : number
+>                     : ^^^^^^
+>(typeof temp--) : "string" | "number" | "bigint" | "boolean" | "symbol" | "undefined" | "object" | "function"
+>                : ^^^^^^^^^^^^^^^^^^^^^^^^^^^^^^^^^^^^^^^^^^^^^^^^^^^^^^^^^^^^^^^^^^^^^^^^^^^^^^^^^^^^^^^^^^^
+>typeof temp-- : "string" | "number" | "bigint" | "boolean" | "symbol" | "undefined" | "object" | "function"
+>              : ^^^^^^^^^^^^^^^^^^^^^^^^^^^^^^^^^^^^^^^^^^^^^^^^^^^^^^^^^^^^^^^^^^^^^^^^^^^^^^^^^^^^^^^^^^^
+>temp-- : number
+>       : ^^^^^^
+>temp : any
+>     : ^^^
+>4 : 4
+>  : ^
+
+1 ** (typeof --temp) ** 3;
+>1 ** (typeof --temp) ** 3 : number
+>                          : ^^^^^^
+>1 : 1
+>  : ^
+>(typeof --temp) ** 3 : number
+>                     : ^^^^^^
+>(typeof --temp) : "string" | "number" | "bigint" | "boolean" | "symbol" | "undefined" | "object" | "function"
+>                : ^^^^^^^^^^^^^^^^^^^^^^^^^^^^^^^^^^^^^^^^^^^^^^^^^^^^^^^^^^^^^^^^^^^^^^^^^^^^^^^^^^^^^^^^^^^
+>typeof --temp : "string" | "number" | "bigint" | "boolean" | "symbol" | "undefined" | "object" | "function"
+>              : ^^^^^^^^^^^^^^^^^^^^^^^^^^^^^^^^^^^^^^^^^^^^^^^^^^^^^^^^^^^^^^^^^^^^^^^^^^^^^^^^^^^^^^^^^^^
+>--temp : number
+>       : ^^^^^^
+>temp : any
+>     : ^^^
+>3 : 3
+>  : ^
+
+1 ** (typeof temp--) ** 3;
+>1 ** (typeof temp--) ** 3 : number
+>                          : ^^^^^^
+>1 : 1
+>  : ^
+>(typeof temp--) ** 3 : number
+>                     : ^^^^^^
+>(typeof temp--) : "string" | "number" | "bigint" | "boolean" | "symbol" | "undefined" | "object" | "function"
+>                : ^^^^^^^^^^^^^^^^^^^^^^^^^^^^^^^^^^^^^^^^^^^^^^^^^^^^^^^^^^^^^^^^^^^^^^^^^^^^^^^^^^^^^^^^^^^
+>typeof temp-- : "string" | "number" | "bigint" | "boolean" | "symbol" | "undefined" | "object" | "function"
+>              : ^^^^^^^^^^^^^^^^^^^^^^^^^^^^^^^^^^^^^^^^^^^^^^^^^^^^^^^^^^^^^^^^^^^^^^^^^^^^^^^^^^^^^^^^^^^
+>temp-- : number
+>       : ^^^^^^
+>temp : any
+>     : ^^^
+>3 : 3
+>  : ^
+
+1 ** (typeof 3) ** 4;
+>1 ** (typeof 3) ** 4 : number
+>                     : ^^^^^^
+>1 : 1
+>  : ^
+>(typeof 3) ** 4 : number
+>                : ^^^^^^
+>(typeof 3) : "string" | "number" | "bigint" | "boolean" | "symbol" | "undefined" | "object" | "function"
+>           : ^^^^^^^^^^^^^^^^^^^^^^^^^^^^^^^^^^^^^^^^^^^^^^^^^^^^^^^^^^^^^^^^^^^^^^^^^^^^^^^^^^^^^^^^^^^
+>typeof 3 : "string" | "number" | "bigint" | "boolean" | "symbol" | "undefined" | "object" | "function"
+>         : ^^^^^^^^^^^^^^^^^^^^^^^^^^^^^^^^^^^^^^^^^^^^^^^^^^^^^^^^^^^^^^^^^^^^^^^^^^^^^^^^^^^^^^^^^^^
+>3 : 3
+>  : ^
+>4 : 4
+>  : ^
+
+1 ** (typeof temp++) ** 4;
+>1 ** (typeof temp++) ** 4 : number
+>                          : ^^^^^^
+>1 : 1
+>  : ^
+>(typeof temp++) ** 4 : number
+>                     : ^^^^^^
+>(typeof temp++) : "string" | "number" | "bigint" | "boolean" | "symbol" | "undefined" | "object" | "function"
+>                : ^^^^^^^^^^^^^^^^^^^^^^^^^^^^^^^^^^^^^^^^^^^^^^^^^^^^^^^^^^^^^^^^^^^^^^^^^^^^^^^^^^^^^^^^^^^
+>typeof temp++ : "string" | "number" | "bigint" | "boolean" | "symbol" | "undefined" | "object" | "function"
+>              : ^^^^^^^^^^^^^^^^^^^^^^^^^^^^^^^^^^^^^^^^^^^^^^^^^^^^^^^^^^^^^^^^^^^^^^^^^^^^^^^^^^^^^^^^^^^
+>temp++ : number
+>       : ^^^^^^
+>temp : any
+>     : ^^^
+>4 : 4
+>  : ^
+
+1 ** (typeof temp--) ** 4;
+>1 ** (typeof temp--) ** 4 : number
+>                          : ^^^^^^
+>1 : 1
+>  : ^
+>(typeof temp--) ** 4 : number
+>                     : ^^^^^^
+>(typeof temp--) : "string" | "number" | "bigint" | "boolean" | "symbol" | "undefined" | "object" | "function"
+>                : ^^^^^^^^^^^^^^^^^^^^^^^^^^^^^^^^^^^^^^^^^^^^^^^^^^^^^^^^^^^^^^^^^^^^^^^^^^^^^^^^^^^^^^^^^^^
+>typeof temp-- : "string" | "number" | "bigint" | "boolean" | "symbol" | "undefined" | "object" | "function"
+>              : ^^^^^^^^^^^^^^^^^^^^^^^^^^^^^^^^^^^^^^^^^^^^^^^^^^^^^^^^^^^^^^^^^^^^^^^^^^^^^^^^^^^^^^^^^^^
+>temp-- : number
+>       : ^^^^^^
+>temp : any
+>     : ^^^
+>4 : 4
+>  : ^
+
+(delete --temp) ** 3;
+>(delete --temp) ** 3 : number
+>                     : ^^^^^^
+>(delete --temp) : boolean
+>                : ^^^^^^^
+>delete --temp : boolean
+>              : ^^^^^^^
+>--temp : number
+>       : ^^^^^^
+>temp : any
+>     : ^^^
+>3 : 3
+>  : ^
+
+(delete ++temp) ** 3;
+>(delete ++temp) ** 3 : number
+>                     : ^^^^^^
+>(delete ++temp) : boolean
+>                : ^^^^^^^
+>delete ++temp : boolean
+>              : ^^^^^^^
+>++temp : number
+>       : ^^^^^^
+>temp : any
+>     : ^^^
+>3 : 3
+>  : ^
+
+(delete temp--) ** 3;
+>(delete temp--) ** 3 : number
+>                     : ^^^^^^
+>(delete temp--) : boolean
+>                : ^^^^^^^
+>delete temp-- : boolean
+>              : ^^^^^^^
+>temp-- : number
+>       : ^^^^^^
+>temp : any
+>     : ^^^
+>3 : 3
+>  : ^
+
+(delete temp++) ** 3;
+>(delete temp++) ** 3 : number
+>                     : ^^^^^^
+>(delete temp++) : boolean
+>                : ^^^^^^^
+>delete temp++ : boolean
+>              : ^^^^^^^
+>temp++ : number
+>       : ^^^^^^
+>temp : any
+>     : ^^^
+>3 : 3
+>  : ^
+
+1 ** (delete --temp) ** 3;
+>1 ** (delete --temp) ** 3 : number
+>                          : ^^^^^^
+>1 : 1
+>  : ^
+>(delete --temp) ** 3 : number
+>                     : ^^^^^^
+>(delete --temp) : boolean
+>                : ^^^^^^^
+>delete --temp : boolean
+>              : ^^^^^^^
+>--temp : number
+>       : ^^^^^^
+>temp : any
+>     : ^^^
+>3 : 3
+>  : ^
+
+1 ** (delete ++temp) ** 3;
+>1 ** (delete ++temp) ** 3 : number
+>                          : ^^^^^^
+>1 : 1
+>  : ^
+>(delete ++temp) ** 3 : number
+>                     : ^^^^^^
+>(delete ++temp) : boolean
+>                : ^^^^^^^
+>delete ++temp : boolean
+>              : ^^^^^^^
+>++temp : number
+>       : ^^^^^^
+>temp : any
+>     : ^^^
+>3 : 3
+>  : ^
+
+1 ** (delete temp--) ** 3;
+>1 ** (delete temp--) ** 3 : number
+>                          : ^^^^^^
+>1 : 1
+>  : ^
+>(delete temp--) ** 3 : number
+>                     : ^^^^^^
+>(delete temp--) : boolean
+>                : ^^^^^^^
+>delete temp-- : boolean
+>              : ^^^^^^^
+>temp-- : number
+>       : ^^^^^^
+>temp : any
+>     : ^^^
+>3 : 3
+>  : ^
+
+1 ** (delete temp++) ** 3;
+>1 ** (delete temp++) ** 3 : number
+>                          : ^^^^^^
+>1 : 1
+>  : ^
+>(delete temp++) ** 3 : number
+>                     : ^^^^^^
+>(delete temp++) : boolean
+>                : ^^^^^^^
+>delete temp++ : boolean
+>              : ^^^^^^^
+>temp++ : number
+>       : ^^^^^^
+>temp : any
+>     : ^^^
+>3 : 3
+>  : ^
+