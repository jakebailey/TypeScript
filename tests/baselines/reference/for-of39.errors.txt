--- conflicted
+++ resolved
@@ -1,40 +1,35 @@
-<<<<<<< HEAD
-for-of39.ts(1,11): error TS2769: No overload matches this call.
-  Overload 1 of 4, '(iterable?: Iterable<readonly [string, boolean]> | null | undefined): Map<string, boolean>', gave the following error.
-=======
-for-of39.ts(1,15): error TS2769: No overload matches this call.
-  Overload 1 of 4, '(iterable?: Iterable<readonly [string, boolean]>): Map<string, boolean>', gave the following error.
->>>>>>> 12402f26
-    Argument of type '([string, number] | [string, true])[]' is not assignable to parameter of type 'Iterable<readonly [string, boolean]>'.
-      The types returned by '[Symbol.iterator]().next(...)' are incompatible between these types.
-        Type 'IteratorResult<[string, number] | [string, true], any>' is not assignable to type 'IteratorResult<readonly [string, boolean], any>'.
-          Type 'IteratorYieldResult<[string, number] | [string, true]>' is not assignable to type 'IteratorResult<readonly [string, boolean], any>'.
-            Type 'IteratorYieldResult<[string, number] | [string, true]>' is not assignable to type 'IteratorYieldResult<readonly [string, boolean]>'.
-              Type '[string, number] | [string, true]' is not assignable to type 'readonly [string, boolean]'.
-                Type '[string, number]' is not assignable to type 'readonly [string, boolean]'.
-                  Type at position 1 in source is not compatible with type at position 1 in target.
-                    Type 'number' is not assignable to type 'boolean'.
-  Overload 2 of 4, '(entries?: readonly (readonly [string, boolean])[] | null | undefined): Map<string, boolean>', gave the following error.
-    Type 'number' is not assignable to type 'boolean'.
-
-
-==== for-of39.ts (1 errors) ====
-    var map = new Map([["", true], ["", 0]]);
-                  ~~~
-!!! error TS2769: No overload matches this call.
-!!! error TS2769:   Overload 1 of 4, '(iterable?: Iterable<readonly [string, boolean]> | null | undefined): Map<string, boolean>', gave the following error.
-!!! error TS2769:     Argument of type '([string, number] | [string, true])[]' is not assignable to parameter of type 'Iterable<readonly [string, boolean]>'.
-!!! error TS2769:       The types returned by '[Symbol.iterator]().next(...)' are incompatible between these types.
-!!! error TS2769:         Type 'IteratorResult<[string, number] | [string, true], any>' is not assignable to type 'IteratorResult<readonly [string, boolean], any>'.
-!!! error TS2769:           Type 'IteratorYieldResult<[string, number] | [string, true]>' is not assignable to type 'IteratorResult<readonly [string, boolean], any>'.
-!!! error TS2769:             Type 'IteratorYieldResult<[string, number] | [string, true]>' is not assignable to type 'IteratorYieldResult<readonly [string, boolean]>'.
-!!! error TS2769:               Type '[string, number] | [string, true]' is not assignable to type 'readonly [string, boolean]'.
-!!! error TS2769:                 Type '[string, number]' is not assignable to type 'readonly [string, boolean]'.
-!!! error TS2769:                   Type at position 1 in source is not compatible with type at position 1 in target.
-!!! error TS2769:                     Type 'number' is not assignable to type 'boolean'.
-!!! error TS2769:   Overload 2 of 4, '(entries?: readonly (readonly [string, boolean])[] | null | undefined): Map<string, boolean>', gave the following error.
-!!! error TS2769:     Type 'number' is not assignable to type 'boolean'.
-    for (var [k, v] of map) {
-        k;
-        v;
+for-of39.ts(1,15): error TS2769: No overload matches this call.
+  Overload 1 of 4, '(iterable?: Iterable<readonly [string, boolean]> | null | undefined): Map<string, boolean>', gave the following error.
+    Argument of type '([string, number] | [string, true])[]' is not assignable to parameter of type 'Iterable<readonly [string, boolean]>'.
+      The types returned by '[Symbol.iterator]().next(...)' are incompatible between these types.
+        Type 'IteratorResult<[string, number] | [string, true], any>' is not assignable to type 'IteratorResult<readonly [string, boolean], any>'.
+          Type 'IteratorYieldResult<[string, number] | [string, true]>' is not assignable to type 'IteratorResult<readonly [string, boolean], any>'.
+            Type 'IteratorYieldResult<[string, number] | [string, true]>' is not assignable to type 'IteratorYieldResult<readonly [string, boolean]>'.
+              Type '[string, number] | [string, true]' is not assignable to type 'readonly [string, boolean]'.
+                Type '[string, number]' is not assignable to type 'readonly [string, boolean]'.
+                  Type at position 1 in source is not compatible with type at position 1 in target.
+                    Type 'number' is not assignable to type 'boolean'.
+  Overload 2 of 4, '(entries?: readonly (readonly [string, boolean])[] | null | undefined): Map<string, boolean>', gave the following error.
+    Type 'number' is not assignable to type 'boolean'.
+
+
+==== for-of39.ts (1 errors) ====
+    var map = new Map([["", true], ["", 0]]);
+                  ~~~
+!!! error TS2769: No overload matches this call.
+!!! error TS2769:   Overload 1 of 4, '(iterable?: Iterable<readonly [string, boolean]> | null | undefined): Map<string, boolean>', gave the following error.
+!!! error TS2769:     Argument of type '([string, number] | [string, true])[]' is not assignable to parameter of type 'Iterable<readonly [string, boolean]>'.
+!!! error TS2769:       The types returned by '[Symbol.iterator]().next(...)' are incompatible between these types.
+!!! error TS2769:         Type 'IteratorResult<[string, number] | [string, true], any>' is not assignable to type 'IteratorResult<readonly [string, boolean], any>'.
+!!! error TS2769:           Type 'IteratorYieldResult<[string, number] | [string, true]>' is not assignable to type 'IteratorResult<readonly [string, boolean], any>'.
+!!! error TS2769:             Type 'IteratorYieldResult<[string, number] | [string, true]>' is not assignable to type 'IteratorYieldResult<readonly [string, boolean]>'.
+!!! error TS2769:               Type '[string, number] | [string, true]' is not assignable to type 'readonly [string, boolean]'.
+!!! error TS2769:                 Type '[string, number]' is not assignable to type 'readonly [string, boolean]'.
+!!! error TS2769:                   Type at position 1 in source is not compatible with type at position 1 in target.
+!!! error TS2769:                     Type 'number' is not assignable to type 'boolean'.
+!!! error TS2769:   Overload 2 of 4, '(entries?: readonly (readonly [string, boolean])[] | null | undefined): Map<string, boolean>', gave the following error.
+!!! error TS2769:     Type 'number' is not assignable to type 'boolean'.
+    for (var [k, v] of map) {
+        k;
+        v;
     }