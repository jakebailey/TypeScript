//// [tests/cases/conformance/expressions/typeGuards/typeGuardTypeOfUndefined.ts] ////

=== typeGuardTypeOfUndefined.ts ===
// undefined type guard adds no new type information
function test1(a: any) {
>test1 : (a: any) => void
>      : ^^^^   ^^^^^^^^^
>a : any

    if (typeof a !== "undefined") {
>typeof a !== "undefined" : boolean
>                         : ^^^^^^^
>typeof a : "string" | "number" | "bigint" | "boolean" | "symbol" | "undefined" | "object" | "function"
>         : ^^^^^^^^^^^^^^^^^^^^^^^^^^^^^^^^^^^^^^^^^^^^^^^^^^^^^^^^^^^^^^^^^^^^^^^^^^^^^^^^^^^^^^^^^^^
>a : any
>"undefined" : "undefined"
>            : ^^^^^^^^^^^

        if (typeof a === "boolean") {
>typeof a === "boolean" : boolean
>                       : ^^^^^^^
>typeof a : "string" | "number" | "bigint" | "boolean" | "symbol" | "undefined" | "object" | "function"
>         : ^^^^^^^^^^^^^^^^^^^^^^^^^^^^^^^^^^^^^^^^^^^^^^^^^^^^^^^^^^^^^^^^^^^^^^^^^^^^^^^^^^^^^^^^^^^
>a : any
>"boolean" : "boolean"
>          : ^^^^^^^^^

            a;
>a : boolean
>  : ^^^^^^^
        }
        else {
            a;
>a : any
        }
    }
    else {
        a;
>a : undefined
>  : ^^^^^^^^^
    }
}

function test2(a: any) {
>test2 : (a: any) => void
>      : ^^^^   ^^^^^^^^^
>a : any

    if (typeof a === "undefined") {
>typeof a === "undefined" : boolean
>                         : ^^^^^^^
>typeof a : "string" | "number" | "bigint" | "boolean" | "symbol" | "undefined" | "object" | "function"
>         : ^^^^^^^^^^^^^^^^^^^^^^^^^^^^^^^^^^^^^^^^^^^^^^^^^^^^^^^^^^^^^^^^^^^^^^^^^^^^^^^^^^^^^^^^^^^
>a : any
>"undefined" : "undefined"
>            : ^^^^^^^^^^^

        if (typeof a === "boolean") {
>typeof a === "boolean" : boolean
>                       : ^^^^^^^
>typeof a : "string" | "number" | "bigint" | "boolean" | "symbol" | "undefined" | "object" | "function"
>         : ^^^^^^^^^^^^^^^^^^^^^^^^^^^^^^^^^^^^^^^^^^^^^^^^^^^^^^^^^^^^^^^^^^^^^^^^^^^^^^^^^^^^^^^^^^^
>a : undefined
>  : ^^^^^^^^^
>"boolean" : "boolean"
>          : ^^^^^^^^^

            a;
>a : never
>  : ^^^^^
        }
        else {
            a;
>a : undefined
>  : ^^^^^^^^^
        }
    }
    else {
        a;
>a : any
    }
}

function test3(a: any) {
>test3 : (a: any) => void
>      : ^^^^   ^^^^^^^^^
>a : any

    if (typeof a === "undefined" || typeof a === "boolean") {
>typeof a === "undefined" || typeof a === "boolean" : boolean
>                                                   : ^^^^^^^
>typeof a === "undefined" : boolean
>                         : ^^^^^^^
>typeof a : "string" | "number" | "bigint" | "boolean" | "symbol" | "undefined" | "object" | "function"
>         : ^^^^^^^^^^^^^^^^^^^^^^^^^^^^^^^^^^^^^^^^^^^^^^^^^^^^^^^^^^^^^^^^^^^^^^^^^^^^^^^^^^^^^^^^^^^
>a : any
>"undefined" : "undefined"
>            : ^^^^^^^^^^^
>typeof a === "boolean" : boolean
>                       : ^^^^^^^
>typeof a : "string" | "number" | "bigint" | "boolean" | "symbol" | "undefined" | "object" | "function"
>         : ^^^^^^^^^^^^^^^^^^^^^^^^^^^^^^^^^^^^^^^^^^^^^^^^^^^^^^^^^^^^^^^^^^^^^^^^^^^^^^^^^^^^^^^^^^^
>a : any
>"boolean" : "boolean"
>          : ^^^^^^^^^

		a;
<<<<<<< HEAD
>a : boolean | undefined
=======
>a : boolean
>  : ^^^^^^^
>>>>>>> 12402f26
    }
    else {
        a;
>a : any
    }
}

function test4(a: any) {
>test4 : (a: any) => void
>      : ^^^^   ^^^^^^^^^
>a : any

    if (typeof a !== "undefined" && typeof a === "boolean") {
>typeof a !== "undefined" && typeof a === "boolean" : boolean
>                                                   : ^^^^^^^
>typeof a !== "undefined" : boolean
>                         : ^^^^^^^
>typeof a : "string" | "number" | "bigint" | "boolean" | "symbol" | "undefined" | "object" | "function"
>         : ^^^^^^^^^^^^^^^^^^^^^^^^^^^^^^^^^^^^^^^^^^^^^^^^^^^^^^^^^^^^^^^^^^^^^^^^^^^^^^^^^^^^^^^^^^^
>a : any
>"undefined" : "undefined"
>            : ^^^^^^^^^^^
>typeof a === "boolean" : boolean
>                       : ^^^^^^^
>typeof a : "string" | "number" | "bigint" | "boolean" | "symbol" | "undefined" | "object" | "function"
>         : ^^^^^^^^^^^^^^^^^^^^^^^^^^^^^^^^^^^^^^^^^^^^^^^^^^^^^^^^^^^^^^^^^^^^^^^^^^^^^^^^^^^^^^^^^^^
>a : any
>"boolean" : "boolean"
>          : ^^^^^^^^^

		a;
>a : boolean
>  : ^^^^^^^
    }
    else {
        a;
>a : any
    }
}

function test5(a: boolean | void) {
>test5 : (a: boolean | void) => void
>      : ^^^^              ^^^^^^^^^
>a : boolean | void
>  : ^^^^^^^^^^^^^^

    if (typeof a !== "undefined") {
>typeof a !== "undefined" : boolean
>                         : ^^^^^^^
>typeof a : "string" | "number" | "bigint" | "boolean" | "symbol" | "undefined" | "object" | "function"
>         : ^^^^^^^^^^^^^^^^^^^^^^^^^^^^^^^^^^^^^^^^^^^^^^^^^^^^^^^^^^^^^^^^^^^^^^^^^^^^^^^^^^^^^^^^^^^
>a : boolean | void
>  : ^^^^^^^^^^^^^^
>"undefined" : "undefined"
>            : ^^^^^^^^^^^

        if (typeof a === "boolean") {
>typeof a === "boolean" : boolean
>                       : ^^^^^^^
>typeof a : "string" | "number" | "bigint" | "boolean" | "symbol" | "undefined" | "object" | "function"
>         : ^^^^^^^^^^^^^^^^^^^^^^^^^^^^^^^^^^^^^^^^^^^^^^^^^^^^^^^^^^^^^^^^^^^^^^^^^^^^^^^^^^^^^^^^^^^
>a : boolean
>  : ^^^^^^^
>"boolean" : "boolean"
>          : ^^^^^^^^^

            a;
>a : boolean
>  : ^^^^^^^
        }
        else {
            a;
>a : never
>  : ^^^^^
        }
    }
    else {
        a;
>a : undefined
>  : ^^^^^^^^^
    }
}

function test6(a: boolean | void) {
>test6 : (a: boolean | void) => void
>      : ^^^^              ^^^^^^^^^
>a : boolean | void
>  : ^^^^^^^^^^^^^^

    if (typeof a === "undefined") {
>typeof a === "undefined" : boolean
>                         : ^^^^^^^
>typeof a : "string" | "number" | "bigint" | "boolean" | "symbol" | "undefined" | "object" | "function"
>         : ^^^^^^^^^^^^^^^^^^^^^^^^^^^^^^^^^^^^^^^^^^^^^^^^^^^^^^^^^^^^^^^^^^^^^^^^^^^^^^^^^^^^^^^^^^^
>a : boolean | void
>  : ^^^^^^^^^^^^^^
>"undefined" : "undefined"
>            : ^^^^^^^^^^^

        if (typeof a === "boolean") {
>typeof a === "boolean" : boolean
>                       : ^^^^^^^
>typeof a : "string" | "number" | "bigint" | "boolean" | "symbol" | "undefined" | "object" | "function"
>         : ^^^^^^^^^^^^^^^^^^^^^^^^^^^^^^^^^^^^^^^^^^^^^^^^^^^^^^^^^^^^^^^^^^^^^^^^^^^^^^^^^^^^^^^^^^^
>a : undefined
>  : ^^^^^^^^^
>"boolean" : "boolean"
>          : ^^^^^^^^^

            a;
>a : never
>  : ^^^^^
        }
        else {
            a;
>a : undefined
>  : ^^^^^^^^^
        }
    }
    else {
        a;
>a : boolean
>  : ^^^^^^^
    }
}

function test7(a: boolean | void) {
>test7 : (a: boolean | void) => void
>      : ^^^^              ^^^^^^^^^
>a : boolean | void
>  : ^^^^^^^^^^^^^^

    if (typeof a === "undefined" || typeof a === "boolean") {
>typeof a === "undefined" || typeof a === "boolean" : boolean
>                                                   : ^^^^^^^
>typeof a === "undefined" : boolean
>                         : ^^^^^^^
>typeof a : "string" | "number" | "bigint" | "boolean" | "symbol" | "undefined" | "object" | "function"
>         : ^^^^^^^^^^^^^^^^^^^^^^^^^^^^^^^^^^^^^^^^^^^^^^^^^^^^^^^^^^^^^^^^^^^^^^^^^^^^^^^^^^^^^^^^^^^
>a : boolean | void
>  : ^^^^^^^^^^^^^^
>"undefined" : "undefined"
>            : ^^^^^^^^^^^
>typeof a === "boolean" : boolean
>                       : ^^^^^^^
>typeof a : "string" | "number" | "bigint" | "boolean" | "symbol" | "undefined" | "object" | "function"
>         : ^^^^^^^^^^^^^^^^^^^^^^^^^^^^^^^^^^^^^^^^^^^^^^^^^^^^^^^^^^^^^^^^^^^^^^^^^^^^^^^^^^^^^^^^^^^
>a : boolean
>  : ^^^^^^^
>"boolean" : "boolean"
>          : ^^^^^^^^^

		a;
<<<<<<< HEAD
>a : boolean | undefined
=======
>a : boolean
>  : ^^^^^^^
>>>>>>> 12402f26
    }
    else {
        a;
>a : never
>  : ^^^^^
    }
}

function test8(a: boolean | void) {
>test8 : (a: boolean | void) => void
>      : ^^^^              ^^^^^^^^^
>a : boolean | void
>  : ^^^^^^^^^^^^^^

    if (typeof a !== "undefined" && typeof a === "boolean") {
>typeof a !== "undefined" && typeof a === "boolean" : boolean
>                                                   : ^^^^^^^
>typeof a !== "undefined" : boolean
>                         : ^^^^^^^
>typeof a : "string" | "number" | "bigint" | "boolean" | "symbol" | "undefined" | "object" | "function"
>         : ^^^^^^^^^^^^^^^^^^^^^^^^^^^^^^^^^^^^^^^^^^^^^^^^^^^^^^^^^^^^^^^^^^^^^^^^^^^^^^^^^^^^^^^^^^^
>a : boolean | void
>  : ^^^^^^^^^^^^^^
>"undefined" : "undefined"
>            : ^^^^^^^^^^^
>typeof a === "boolean" : boolean
>                       : ^^^^^^^
>typeof a : "string" | "number" | "bigint" | "boolean" | "symbol" | "undefined" | "object" | "function"
>         : ^^^^^^^^^^^^^^^^^^^^^^^^^^^^^^^^^^^^^^^^^^^^^^^^^^^^^^^^^^^^^^^^^^^^^^^^^^^^^^^^^^^^^^^^^^^
>a : boolean
>  : ^^^^^^^
>"boolean" : "boolean"
>          : ^^^^^^^^^

		a;
>a : boolean
>  : ^^^^^^^
    }
    else {
        a;
>a : undefined
>  : ^^^^^^^^^
    }
}

function test9(a: boolean | number) {
>test9 : (a: boolean | number) => void
>      : ^^^^                ^^^^^^^^^
>a : number | boolean
>  : ^^^^^^^^^^^^^^^^

    if (typeof a !== "undefined") {
>typeof a !== "undefined" : boolean
>                         : ^^^^^^^
>typeof a : "string" | "number" | "bigint" | "boolean" | "symbol" | "undefined" | "object" | "function"
>         : ^^^^^^^^^^^^^^^^^^^^^^^^^^^^^^^^^^^^^^^^^^^^^^^^^^^^^^^^^^^^^^^^^^^^^^^^^^^^^^^^^^^^^^^^^^^
>a : number | boolean
>  : ^^^^^^^^^^^^^^^^
>"undefined" : "undefined"
>            : ^^^^^^^^^^^

        if (typeof a === "boolean") {
>typeof a === "boolean" : boolean
>                       : ^^^^^^^
>typeof a : "string" | "number" | "bigint" | "boolean" | "symbol" | "undefined" | "object" | "function"
>         : ^^^^^^^^^^^^^^^^^^^^^^^^^^^^^^^^^^^^^^^^^^^^^^^^^^^^^^^^^^^^^^^^^^^^^^^^^^^^^^^^^^^^^^^^^^^
>a : number | boolean
>  : ^^^^^^^^^^^^^^^^
>"boolean" : "boolean"
>          : ^^^^^^^^^

            a;
>a : boolean
>  : ^^^^^^^
        }
        else {
            a;
>a : number
>  : ^^^^^^
        }
    }
    else {
        a;
<<<<<<< HEAD
>a : never
=======
>a : undefined
>  : ^^^^^^^^^
>>>>>>> 12402f26
    }
}

function test10(a: boolean | number) {
>test10 : (a: boolean | number) => void
>       : ^^^^                ^^^^^^^^^
>a : number | boolean
>  : ^^^^^^^^^^^^^^^^

    if (typeof a === "undefined") {
>typeof a === "undefined" : boolean
>                         : ^^^^^^^
>typeof a : "string" | "number" | "bigint" | "boolean" | "symbol" | "undefined" | "object" | "function"
>         : ^^^^^^^^^^^^^^^^^^^^^^^^^^^^^^^^^^^^^^^^^^^^^^^^^^^^^^^^^^^^^^^^^^^^^^^^^^^^^^^^^^^^^^^^^^^
>a : number | boolean
>  : ^^^^^^^^^^^^^^^^
>"undefined" : "undefined"
>            : ^^^^^^^^^^^

        if (typeof a === "boolean") {
>typeof a === "boolean" : boolean
>                       : ^^^^^^^
>typeof a : "string" | "number" | "bigint" | "boolean" | "symbol" | "undefined" | "object" | "function"
<<<<<<< HEAD
>a : never
=======
>         : ^^^^^^^^^^^^^^^^^^^^^^^^^^^^^^^^^^^^^^^^^^^^^^^^^^^^^^^^^^^^^^^^^^^^^^^^^^^^^^^^^^^^^^^^^^^
>a : undefined
>  : ^^^^^^^^^
>>>>>>> 12402f26
>"boolean" : "boolean"
>          : ^^^^^^^^^

            a;
>a : never
>  : ^^^^^
        }
        else {
            a;
<<<<<<< HEAD
>a : never
=======
>a : undefined
>  : ^^^^^^^^^
>>>>>>> 12402f26
        }
    }
    else {
        a;
>a : number | boolean
>  : ^^^^^^^^^^^^^^^^
    }
}

function test11(a: boolean | number) {
>test11 : (a: boolean | number) => void
>       : ^^^^                ^^^^^^^^^
>a : number | boolean
>  : ^^^^^^^^^^^^^^^^

    if (typeof a === "undefined" || typeof a === "boolean") {
>typeof a === "undefined" || typeof a === "boolean" : boolean
>                                                   : ^^^^^^^
>typeof a === "undefined" : boolean
>                         : ^^^^^^^
>typeof a : "string" | "number" | "bigint" | "boolean" | "symbol" | "undefined" | "object" | "function"
>         : ^^^^^^^^^^^^^^^^^^^^^^^^^^^^^^^^^^^^^^^^^^^^^^^^^^^^^^^^^^^^^^^^^^^^^^^^^^^^^^^^^^^^^^^^^^^
>a : number | boolean
>  : ^^^^^^^^^^^^^^^^
>"undefined" : "undefined"
>            : ^^^^^^^^^^^
>typeof a === "boolean" : boolean
>                       : ^^^^^^^
>typeof a : "string" | "number" | "bigint" | "boolean" | "symbol" | "undefined" | "object" | "function"
>         : ^^^^^^^^^^^^^^^^^^^^^^^^^^^^^^^^^^^^^^^^^^^^^^^^^^^^^^^^^^^^^^^^^^^^^^^^^^^^^^^^^^^^^^^^^^^
>a : number | boolean
>  : ^^^^^^^^^^^^^^^^
>"boolean" : "boolean"
>          : ^^^^^^^^^

		a;
>a : boolean
>  : ^^^^^^^
    }
    else {
        a;
>a : number
>  : ^^^^^^
    }
}

function test12(a: boolean | number) {
>test12 : (a: boolean | number) => void
>       : ^^^^                ^^^^^^^^^
>a : number | boolean
>  : ^^^^^^^^^^^^^^^^

    if (typeof a !== "undefined" && typeof a === "boolean") {
>typeof a !== "undefined" && typeof a === "boolean" : boolean
>                                                   : ^^^^^^^
>typeof a !== "undefined" : boolean
>                         : ^^^^^^^
>typeof a : "string" | "number" | "bigint" | "boolean" | "symbol" | "undefined" | "object" | "function"
>         : ^^^^^^^^^^^^^^^^^^^^^^^^^^^^^^^^^^^^^^^^^^^^^^^^^^^^^^^^^^^^^^^^^^^^^^^^^^^^^^^^^^^^^^^^^^^
>a : number | boolean
>  : ^^^^^^^^^^^^^^^^
>"undefined" : "undefined"
>            : ^^^^^^^^^^^
>typeof a === "boolean" : boolean
>                       : ^^^^^^^
>typeof a : "string" | "number" | "bigint" | "boolean" | "symbol" | "undefined" | "object" | "function"
>         : ^^^^^^^^^^^^^^^^^^^^^^^^^^^^^^^^^^^^^^^^^^^^^^^^^^^^^^^^^^^^^^^^^^^^^^^^^^^^^^^^^^^^^^^^^^^
>a : number | boolean
>  : ^^^^^^^^^^^^^^^^
>"boolean" : "boolean"
>          : ^^^^^^^^^

		a;
>a : boolean
>  : ^^^^^^^
    }
    else {
        a;
>a : number
>  : ^^^^^^
    }
}

function test13(a: boolean | number | void) {
>test13 : (a: boolean | number | void) => void
>       : ^^^^                       ^^^^^^^^^
>a : number | boolean | void
>  : ^^^^^^^^^^^^^^^^^^^^^^^

    if (typeof a !== "undefined") {
>typeof a !== "undefined" : boolean
>                         : ^^^^^^^
>typeof a : "string" | "number" | "bigint" | "boolean" | "symbol" | "undefined" | "object" | "function"
>         : ^^^^^^^^^^^^^^^^^^^^^^^^^^^^^^^^^^^^^^^^^^^^^^^^^^^^^^^^^^^^^^^^^^^^^^^^^^^^^^^^^^^^^^^^^^^
>a : number | boolean | void
>  : ^^^^^^^^^^^^^^^^^^^^^^^
>"undefined" : "undefined"
>            : ^^^^^^^^^^^

        if (typeof a === "boolean") {
>typeof a === "boolean" : boolean
>                       : ^^^^^^^
>typeof a : "string" | "number" | "bigint" | "boolean" | "symbol" | "undefined" | "object" | "function"
>         : ^^^^^^^^^^^^^^^^^^^^^^^^^^^^^^^^^^^^^^^^^^^^^^^^^^^^^^^^^^^^^^^^^^^^^^^^^^^^^^^^^^^^^^^^^^^
>a : number | boolean
>  : ^^^^^^^^^^^^^^^^
>"boolean" : "boolean"
>          : ^^^^^^^^^

            a;
>a : boolean
>  : ^^^^^^^
        }
        else {
            a;
>a : number
>  : ^^^^^^
        }
    }
    else {
        a;
>a : undefined
>  : ^^^^^^^^^
    }
}

function test14(a: boolean | number | void) {
>test14 : (a: boolean | number | void) => void
>       : ^^^^                       ^^^^^^^^^
>a : number | boolean | void
>  : ^^^^^^^^^^^^^^^^^^^^^^^

    if (typeof a === "undefined") {
>typeof a === "undefined" : boolean
>                         : ^^^^^^^
>typeof a : "string" | "number" | "bigint" | "boolean" | "symbol" | "undefined" | "object" | "function"
>         : ^^^^^^^^^^^^^^^^^^^^^^^^^^^^^^^^^^^^^^^^^^^^^^^^^^^^^^^^^^^^^^^^^^^^^^^^^^^^^^^^^^^^^^^^^^^
>a : number | boolean | void
>  : ^^^^^^^^^^^^^^^^^^^^^^^
>"undefined" : "undefined"
>            : ^^^^^^^^^^^

        if (typeof a === "boolean") {
>typeof a === "boolean" : boolean
>                       : ^^^^^^^
>typeof a : "string" | "number" | "bigint" | "boolean" | "symbol" | "undefined" | "object" | "function"
>         : ^^^^^^^^^^^^^^^^^^^^^^^^^^^^^^^^^^^^^^^^^^^^^^^^^^^^^^^^^^^^^^^^^^^^^^^^^^^^^^^^^^^^^^^^^^^
>a : undefined
>  : ^^^^^^^^^
>"boolean" : "boolean"
>          : ^^^^^^^^^

            a;
>a : never
>  : ^^^^^
        }
        else {
            a;
>a : undefined
>  : ^^^^^^^^^
        }
    }
    else {
        a;
>a : number | boolean
>  : ^^^^^^^^^^^^^^^^
    }
}

function test15(a: boolean | number | void) {
>test15 : (a: boolean | number | void) => void
>       : ^^^^                       ^^^^^^^^^
>a : number | boolean | void
>  : ^^^^^^^^^^^^^^^^^^^^^^^

    if (typeof a === "undefined" || typeof a === "boolean") {
>typeof a === "undefined" || typeof a === "boolean" : boolean
>                                                   : ^^^^^^^
>typeof a === "undefined" : boolean
>                         : ^^^^^^^
>typeof a : "string" | "number" | "bigint" | "boolean" | "symbol" | "undefined" | "object" | "function"
>         : ^^^^^^^^^^^^^^^^^^^^^^^^^^^^^^^^^^^^^^^^^^^^^^^^^^^^^^^^^^^^^^^^^^^^^^^^^^^^^^^^^^^^^^^^^^^
>a : number | boolean | void
>  : ^^^^^^^^^^^^^^^^^^^^^^^
>"undefined" : "undefined"
>            : ^^^^^^^^^^^
>typeof a === "boolean" : boolean
>                       : ^^^^^^^
>typeof a : "string" | "number" | "bigint" | "boolean" | "symbol" | "undefined" | "object" | "function"
>         : ^^^^^^^^^^^^^^^^^^^^^^^^^^^^^^^^^^^^^^^^^^^^^^^^^^^^^^^^^^^^^^^^^^^^^^^^^^^^^^^^^^^^^^^^^^^
>a : number | boolean
>  : ^^^^^^^^^^^^^^^^
>"boolean" : "boolean"
>          : ^^^^^^^^^

		a;
<<<<<<< HEAD
>a : boolean | undefined
=======
>a : boolean
>  : ^^^^^^^
>>>>>>> 12402f26
    }
    else {
        a;
>a : number
>  : ^^^^^^
    }
}

function test16(a: boolean | number | void) {
>test16 : (a: boolean | number | void) => void
>       : ^^^^                       ^^^^^^^^^
>a : number | boolean | void
>  : ^^^^^^^^^^^^^^^^^^^^^^^

    if (typeof a !== "undefined" && typeof a === "boolean") {
>typeof a !== "undefined" && typeof a === "boolean" : boolean
>                                                   : ^^^^^^^
>typeof a !== "undefined" : boolean
>                         : ^^^^^^^
>typeof a : "string" | "number" | "bigint" | "boolean" | "symbol" | "undefined" | "object" | "function"
>         : ^^^^^^^^^^^^^^^^^^^^^^^^^^^^^^^^^^^^^^^^^^^^^^^^^^^^^^^^^^^^^^^^^^^^^^^^^^^^^^^^^^^^^^^^^^^
>a : number | boolean | void
>  : ^^^^^^^^^^^^^^^^^^^^^^^
>"undefined" : "undefined"
>            : ^^^^^^^^^^^
>typeof a === "boolean" : boolean
>                       : ^^^^^^^
>typeof a : "string" | "number" | "bigint" | "boolean" | "symbol" | "undefined" | "object" | "function"
>         : ^^^^^^^^^^^^^^^^^^^^^^^^^^^^^^^^^^^^^^^^^^^^^^^^^^^^^^^^^^^^^^^^^^^^^^^^^^^^^^^^^^^^^^^^^^^
>a : number | boolean
>  : ^^^^^^^^^^^^^^^^
>"boolean" : "boolean"
>          : ^^^^^^^^^

		a;
>a : boolean
>  : ^^^^^^^
    }
    else {
        a;
<<<<<<< HEAD
>a : number | undefined
=======
>a : number
>  : ^^^^^^
>>>>>>> 12402f26
    }
}

<|MERGE_RESOLUTION|>--- conflicted
+++ resolved
@@ -1,657 +1,629 @@
-//// [tests/cases/conformance/expressions/typeGuards/typeGuardTypeOfUndefined.ts] ////
-
-=== typeGuardTypeOfUndefined.ts ===
-// undefined type guard adds no new type information
-function test1(a: any) {
->test1 : (a: any) => void
->      : ^^^^   ^^^^^^^^^
->a : any
-
-    if (typeof a !== "undefined") {
->typeof a !== "undefined" : boolean
->                         : ^^^^^^^
->typeof a : "string" | "number" | "bigint" | "boolean" | "symbol" | "undefined" | "object" | "function"
->         : ^^^^^^^^^^^^^^^^^^^^^^^^^^^^^^^^^^^^^^^^^^^^^^^^^^^^^^^^^^^^^^^^^^^^^^^^^^^^^^^^^^^^^^^^^^^
->a : any
->"undefined" : "undefined"
->            : ^^^^^^^^^^^
-
-        if (typeof a === "boolean") {
->typeof a === "boolean" : boolean
->                       : ^^^^^^^
->typeof a : "string" | "number" | "bigint" | "boolean" | "symbol" | "undefined" | "object" | "function"
->         : ^^^^^^^^^^^^^^^^^^^^^^^^^^^^^^^^^^^^^^^^^^^^^^^^^^^^^^^^^^^^^^^^^^^^^^^^^^^^^^^^^^^^^^^^^^^
->a : any
->"boolean" : "boolean"
->          : ^^^^^^^^^
-
-            a;
->a : boolean
->  : ^^^^^^^
-        }
-        else {
-            a;
->a : any
-        }
-    }
-    else {
-        a;
->a : undefined
->  : ^^^^^^^^^
-    }
-}
-
-function test2(a: any) {
->test2 : (a: any) => void
->      : ^^^^   ^^^^^^^^^
->a : any
-
-    if (typeof a === "undefined") {
->typeof a === "undefined" : boolean
->                         : ^^^^^^^
->typeof a : "string" | "number" | "bigint" | "boolean" | "symbol" | "undefined" | "object" | "function"
->         : ^^^^^^^^^^^^^^^^^^^^^^^^^^^^^^^^^^^^^^^^^^^^^^^^^^^^^^^^^^^^^^^^^^^^^^^^^^^^^^^^^^^^^^^^^^^
->a : any
->"undefined" : "undefined"
->            : ^^^^^^^^^^^
-
-        if (typeof a === "boolean") {
->typeof a === "boolean" : boolean
->                       : ^^^^^^^
->typeof a : "string" | "number" | "bigint" | "boolean" | "symbol" | "undefined" | "object" | "function"
->         : ^^^^^^^^^^^^^^^^^^^^^^^^^^^^^^^^^^^^^^^^^^^^^^^^^^^^^^^^^^^^^^^^^^^^^^^^^^^^^^^^^^^^^^^^^^^
->a : undefined
->  : ^^^^^^^^^
->"boolean" : "boolean"
->          : ^^^^^^^^^
-
-            a;
->a : never
->  : ^^^^^
-        }
-        else {
-            a;
->a : undefined
->  : ^^^^^^^^^
-        }
-    }
-    else {
-        a;
->a : any
-    }
-}
-
-function test3(a: any) {
->test3 : (a: any) => void
->      : ^^^^   ^^^^^^^^^
->a : any
-
-    if (typeof a === "undefined" || typeof a === "boolean") {
->typeof a === "undefined" || typeof a === "boolean" : boolean
->                                                   : ^^^^^^^
->typeof a === "undefined" : boolean
->                         : ^^^^^^^
->typeof a : "string" | "number" | "bigint" | "boolean" | "symbol" | "undefined" | "object" | "function"
->         : ^^^^^^^^^^^^^^^^^^^^^^^^^^^^^^^^^^^^^^^^^^^^^^^^^^^^^^^^^^^^^^^^^^^^^^^^^^^^^^^^^^^^^^^^^^^
->a : any
->"undefined" : "undefined"
->            : ^^^^^^^^^^^
->typeof a === "boolean" : boolean
->                       : ^^^^^^^
->typeof a : "string" | "number" | "bigint" | "boolean" | "symbol" | "undefined" | "object" | "function"
->         : ^^^^^^^^^^^^^^^^^^^^^^^^^^^^^^^^^^^^^^^^^^^^^^^^^^^^^^^^^^^^^^^^^^^^^^^^^^^^^^^^^^^^^^^^^^^
->a : any
->"boolean" : "boolean"
->          : ^^^^^^^^^
-
-		a;
-<<<<<<< HEAD
->a : boolean | undefined
-=======
->a : boolean
->  : ^^^^^^^
->>>>>>> 12402f26
-    }
-    else {
-        a;
->a : any
-    }
-}
-
-function test4(a: any) {
->test4 : (a: any) => void
->      : ^^^^   ^^^^^^^^^
->a : any
-
-    if (typeof a !== "undefined" && typeof a === "boolean") {
->typeof a !== "undefined" && typeof a === "boolean" : boolean
->                                                   : ^^^^^^^
->typeof a !== "undefined" : boolean
->                         : ^^^^^^^
->typeof a : "string" | "number" | "bigint" | "boolean" | "symbol" | "undefined" | "object" | "function"
->         : ^^^^^^^^^^^^^^^^^^^^^^^^^^^^^^^^^^^^^^^^^^^^^^^^^^^^^^^^^^^^^^^^^^^^^^^^^^^^^^^^^^^^^^^^^^^
->a : any
->"undefined" : "undefined"
->            : ^^^^^^^^^^^
->typeof a === "boolean" : boolean
->                       : ^^^^^^^
->typeof a : "string" | "number" | "bigint" | "boolean" | "symbol" | "undefined" | "object" | "function"
->         : ^^^^^^^^^^^^^^^^^^^^^^^^^^^^^^^^^^^^^^^^^^^^^^^^^^^^^^^^^^^^^^^^^^^^^^^^^^^^^^^^^^^^^^^^^^^
->a : any
->"boolean" : "boolean"
->          : ^^^^^^^^^
-
-		a;
->a : boolean
->  : ^^^^^^^
-    }
-    else {
-        a;
->a : any
-    }
-}
-
-function test5(a: boolean | void) {
->test5 : (a: boolean | void) => void
->      : ^^^^              ^^^^^^^^^
->a : boolean | void
->  : ^^^^^^^^^^^^^^
-
-    if (typeof a !== "undefined") {
->typeof a !== "undefined" : boolean
->                         : ^^^^^^^
->typeof a : "string" | "number" | "bigint" | "boolean" | "symbol" | "undefined" | "object" | "function"
->         : ^^^^^^^^^^^^^^^^^^^^^^^^^^^^^^^^^^^^^^^^^^^^^^^^^^^^^^^^^^^^^^^^^^^^^^^^^^^^^^^^^^^^^^^^^^^
->a : boolean | void
->  : ^^^^^^^^^^^^^^
->"undefined" : "undefined"
->            : ^^^^^^^^^^^
-
-        if (typeof a === "boolean") {
->typeof a === "boolean" : boolean
->                       : ^^^^^^^
->typeof a : "string" | "number" | "bigint" | "boolean" | "symbol" | "undefined" | "object" | "function"
->         : ^^^^^^^^^^^^^^^^^^^^^^^^^^^^^^^^^^^^^^^^^^^^^^^^^^^^^^^^^^^^^^^^^^^^^^^^^^^^^^^^^^^^^^^^^^^
->a : boolean
->  : ^^^^^^^
->"boolean" : "boolean"
->          : ^^^^^^^^^
-
-            a;
->a : boolean
->  : ^^^^^^^
-        }
-        else {
-            a;
->a : never
->  : ^^^^^
-        }
-    }
-    else {
-        a;
->a : undefined
->  : ^^^^^^^^^
-    }
-}
-
-function test6(a: boolean | void) {
->test6 : (a: boolean | void) => void
->      : ^^^^              ^^^^^^^^^
->a : boolean | void
->  : ^^^^^^^^^^^^^^
-
-    if (typeof a === "undefined") {
->typeof a === "undefined" : boolean
->                         : ^^^^^^^
->typeof a : "string" | "number" | "bigint" | "boolean" | "symbol" | "undefined" | "object" | "function"
->         : ^^^^^^^^^^^^^^^^^^^^^^^^^^^^^^^^^^^^^^^^^^^^^^^^^^^^^^^^^^^^^^^^^^^^^^^^^^^^^^^^^^^^^^^^^^^
->a : boolean | void
->  : ^^^^^^^^^^^^^^
->"undefined" : "undefined"
->            : ^^^^^^^^^^^
-
-        if (typeof a === "boolean") {
->typeof a === "boolean" : boolean
->                       : ^^^^^^^
->typeof a : "string" | "number" | "bigint" | "boolean" | "symbol" | "undefined" | "object" | "function"
->         : ^^^^^^^^^^^^^^^^^^^^^^^^^^^^^^^^^^^^^^^^^^^^^^^^^^^^^^^^^^^^^^^^^^^^^^^^^^^^^^^^^^^^^^^^^^^
->a : undefined
->  : ^^^^^^^^^
->"boolean" : "boolean"
->          : ^^^^^^^^^
-
-            a;
->a : never
->  : ^^^^^
-        }
-        else {
-            a;
->a : undefined
->  : ^^^^^^^^^
-        }
-    }
-    else {
-        a;
->a : boolean
->  : ^^^^^^^
-    }
-}
-
-function test7(a: boolean | void) {
->test7 : (a: boolean | void) => void
->      : ^^^^              ^^^^^^^^^
->a : boolean | void
->  : ^^^^^^^^^^^^^^
-
-    if (typeof a === "undefined" || typeof a === "boolean") {
->typeof a === "undefined" || typeof a === "boolean" : boolean
->                                                   : ^^^^^^^
->typeof a === "undefined" : boolean
->                         : ^^^^^^^
->typeof a : "string" | "number" | "bigint" | "boolean" | "symbol" | "undefined" | "object" | "function"
->         : ^^^^^^^^^^^^^^^^^^^^^^^^^^^^^^^^^^^^^^^^^^^^^^^^^^^^^^^^^^^^^^^^^^^^^^^^^^^^^^^^^^^^^^^^^^^
->a : boolean | void
->  : ^^^^^^^^^^^^^^
->"undefined" : "undefined"
->            : ^^^^^^^^^^^
->typeof a === "boolean" : boolean
->                       : ^^^^^^^
->typeof a : "string" | "number" | "bigint" | "boolean" | "symbol" | "undefined" | "object" | "function"
->         : ^^^^^^^^^^^^^^^^^^^^^^^^^^^^^^^^^^^^^^^^^^^^^^^^^^^^^^^^^^^^^^^^^^^^^^^^^^^^^^^^^^^^^^^^^^^
->a : boolean
->  : ^^^^^^^
->"boolean" : "boolean"
->          : ^^^^^^^^^
-
-		a;
-<<<<<<< HEAD
->a : boolean | undefined
-=======
->a : boolean
->  : ^^^^^^^
->>>>>>> 12402f26
-    }
-    else {
-        a;
->a : never
->  : ^^^^^
-    }
-}
-
-function test8(a: boolean | void) {
->test8 : (a: boolean | void) => void
->      : ^^^^              ^^^^^^^^^
->a : boolean | void
->  : ^^^^^^^^^^^^^^
-
-    if (typeof a !== "undefined" && typeof a === "boolean") {
->typeof a !== "undefined" && typeof a === "boolean" : boolean
->                                                   : ^^^^^^^
->typeof a !== "undefined" : boolean
->                         : ^^^^^^^
->typeof a : "string" | "number" | "bigint" | "boolean" | "symbol" | "undefined" | "object" | "function"
->         : ^^^^^^^^^^^^^^^^^^^^^^^^^^^^^^^^^^^^^^^^^^^^^^^^^^^^^^^^^^^^^^^^^^^^^^^^^^^^^^^^^^^^^^^^^^^
->a : boolean | void
->  : ^^^^^^^^^^^^^^
->"undefined" : "undefined"
->            : ^^^^^^^^^^^
->typeof a === "boolean" : boolean
->                       : ^^^^^^^
->typeof a : "string" | "number" | "bigint" | "boolean" | "symbol" | "undefined" | "object" | "function"
->         : ^^^^^^^^^^^^^^^^^^^^^^^^^^^^^^^^^^^^^^^^^^^^^^^^^^^^^^^^^^^^^^^^^^^^^^^^^^^^^^^^^^^^^^^^^^^
->a : boolean
->  : ^^^^^^^
->"boolean" : "boolean"
->          : ^^^^^^^^^
-
-		a;
->a : boolean
->  : ^^^^^^^
-    }
-    else {
-        a;
->a : undefined
->  : ^^^^^^^^^
-    }
-}
-
-function test9(a: boolean | number) {
->test9 : (a: boolean | number) => void
->      : ^^^^                ^^^^^^^^^
->a : number | boolean
->  : ^^^^^^^^^^^^^^^^
-
-    if (typeof a !== "undefined") {
->typeof a !== "undefined" : boolean
->                         : ^^^^^^^
->typeof a : "string" | "number" | "bigint" | "boolean" | "symbol" | "undefined" | "object" | "function"
->         : ^^^^^^^^^^^^^^^^^^^^^^^^^^^^^^^^^^^^^^^^^^^^^^^^^^^^^^^^^^^^^^^^^^^^^^^^^^^^^^^^^^^^^^^^^^^
->a : number | boolean
->  : ^^^^^^^^^^^^^^^^
->"undefined" : "undefined"
->            : ^^^^^^^^^^^
-
-        if (typeof a === "boolean") {
->typeof a === "boolean" : boolean
->                       : ^^^^^^^
->typeof a : "string" | "number" | "bigint" | "boolean" | "symbol" | "undefined" | "object" | "function"
->         : ^^^^^^^^^^^^^^^^^^^^^^^^^^^^^^^^^^^^^^^^^^^^^^^^^^^^^^^^^^^^^^^^^^^^^^^^^^^^^^^^^^^^^^^^^^^
->a : number | boolean
->  : ^^^^^^^^^^^^^^^^
->"boolean" : "boolean"
->          : ^^^^^^^^^
-
-            a;
->a : boolean
->  : ^^^^^^^
-        }
-        else {
-            a;
->a : number
->  : ^^^^^^
-        }
-    }
-    else {
-        a;
-<<<<<<< HEAD
->a : never
-=======
->a : undefined
->  : ^^^^^^^^^
->>>>>>> 12402f26
-    }
-}
-
-function test10(a: boolean | number) {
->test10 : (a: boolean | number) => void
->       : ^^^^                ^^^^^^^^^
->a : number | boolean
->  : ^^^^^^^^^^^^^^^^
-
-    if (typeof a === "undefined") {
->typeof a === "undefined" : boolean
->                         : ^^^^^^^
->typeof a : "string" | "number" | "bigint" | "boolean" | "symbol" | "undefined" | "object" | "function"
->         : ^^^^^^^^^^^^^^^^^^^^^^^^^^^^^^^^^^^^^^^^^^^^^^^^^^^^^^^^^^^^^^^^^^^^^^^^^^^^^^^^^^^^^^^^^^^
->a : number | boolean
->  : ^^^^^^^^^^^^^^^^
->"undefined" : "undefined"
->            : ^^^^^^^^^^^
-
-        if (typeof a === "boolean") {
->typeof a === "boolean" : boolean
->                       : ^^^^^^^
->typeof a : "string" | "number" | "bigint" | "boolean" | "symbol" | "undefined" | "object" | "function"
-<<<<<<< HEAD
->a : never
-=======
->         : ^^^^^^^^^^^^^^^^^^^^^^^^^^^^^^^^^^^^^^^^^^^^^^^^^^^^^^^^^^^^^^^^^^^^^^^^^^^^^^^^^^^^^^^^^^^
->a : undefined
->  : ^^^^^^^^^
->>>>>>> 12402f26
->"boolean" : "boolean"
->          : ^^^^^^^^^
-
-            a;
->a : never
->  : ^^^^^
-        }
-        else {
-            a;
-<<<<<<< HEAD
->a : never
-=======
->a : undefined
->  : ^^^^^^^^^
->>>>>>> 12402f26
-        }
-    }
-    else {
-        a;
->a : number | boolean
->  : ^^^^^^^^^^^^^^^^
-    }
-}
-
-function test11(a: boolean | number) {
->test11 : (a: boolean | number) => void
->       : ^^^^                ^^^^^^^^^
->a : number | boolean
->  : ^^^^^^^^^^^^^^^^
-
-    if (typeof a === "undefined" || typeof a === "boolean") {
->typeof a === "undefined" || typeof a === "boolean" : boolean
->                                                   : ^^^^^^^
->typeof a === "undefined" : boolean
->                         : ^^^^^^^
->typeof a : "string" | "number" | "bigint" | "boolean" | "symbol" | "undefined" | "object" | "function"
->         : ^^^^^^^^^^^^^^^^^^^^^^^^^^^^^^^^^^^^^^^^^^^^^^^^^^^^^^^^^^^^^^^^^^^^^^^^^^^^^^^^^^^^^^^^^^^
->a : number | boolean
->  : ^^^^^^^^^^^^^^^^
->"undefined" : "undefined"
->            : ^^^^^^^^^^^
->typeof a === "boolean" : boolean
->                       : ^^^^^^^
->typeof a : "string" | "number" | "bigint" | "boolean" | "symbol" | "undefined" | "object" | "function"
->         : ^^^^^^^^^^^^^^^^^^^^^^^^^^^^^^^^^^^^^^^^^^^^^^^^^^^^^^^^^^^^^^^^^^^^^^^^^^^^^^^^^^^^^^^^^^^
->a : number | boolean
->  : ^^^^^^^^^^^^^^^^
->"boolean" : "boolean"
->          : ^^^^^^^^^
-
-		a;
->a : boolean
->  : ^^^^^^^
-    }
-    else {
-        a;
->a : number
->  : ^^^^^^
-    }
-}
-
-function test12(a: boolean | number) {
->test12 : (a: boolean | number) => void
->       : ^^^^                ^^^^^^^^^
->a : number | boolean
->  : ^^^^^^^^^^^^^^^^
-
-    if (typeof a !== "undefined" && typeof a === "boolean") {
->typeof a !== "undefined" && typeof a === "boolean" : boolean
->                                                   : ^^^^^^^
->typeof a !== "undefined" : boolean
->                         : ^^^^^^^
->typeof a : "string" | "number" | "bigint" | "boolean" | "symbol" | "undefined" | "object" | "function"
->         : ^^^^^^^^^^^^^^^^^^^^^^^^^^^^^^^^^^^^^^^^^^^^^^^^^^^^^^^^^^^^^^^^^^^^^^^^^^^^^^^^^^^^^^^^^^^
->a : number | boolean
->  : ^^^^^^^^^^^^^^^^
->"undefined" : "undefined"
->            : ^^^^^^^^^^^
->typeof a === "boolean" : boolean
->                       : ^^^^^^^
->typeof a : "string" | "number" | "bigint" | "boolean" | "symbol" | "undefined" | "object" | "function"
->         : ^^^^^^^^^^^^^^^^^^^^^^^^^^^^^^^^^^^^^^^^^^^^^^^^^^^^^^^^^^^^^^^^^^^^^^^^^^^^^^^^^^^^^^^^^^^
->a : number | boolean
->  : ^^^^^^^^^^^^^^^^
->"boolean" : "boolean"
->          : ^^^^^^^^^
-
-		a;
->a : boolean
->  : ^^^^^^^
-    }
-    else {
-        a;
->a : number
->  : ^^^^^^
-    }
-}
-
-function test13(a: boolean | number | void) {
->test13 : (a: boolean | number | void) => void
->       : ^^^^                       ^^^^^^^^^
->a : number | boolean | void
->  : ^^^^^^^^^^^^^^^^^^^^^^^
-
-    if (typeof a !== "undefined") {
->typeof a !== "undefined" : boolean
->                         : ^^^^^^^
->typeof a : "string" | "number" | "bigint" | "boolean" | "symbol" | "undefined" | "object" | "function"
->         : ^^^^^^^^^^^^^^^^^^^^^^^^^^^^^^^^^^^^^^^^^^^^^^^^^^^^^^^^^^^^^^^^^^^^^^^^^^^^^^^^^^^^^^^^^^^
->a : number | boolean | void
->  : ^^^^^^^^^^^^^^^^^^^^^^^
->"undefined" : "undefined"
->            : ^^^^^^^^^^^
-
-        if (typeof a === "boolean") {
->typeof a === "boolean" : boolean
->                       : ^^^^^^^
->typeof a : "string" | "number" | "bigint" | "boolean" | "symbol" | "undefined" | "object" | "function"
->         : ^^^^^^^^^^^^^^^^^^^^^^^^^^^^^^^^^^^^^^^^^^^^^^^^^^^^^^^^^^^^^^^^^^^^^^^^^^^^^^^^^^^^^^^^^^^
->a : number | boolean
->  : ^^^^^^^^^^^^^^^^
->"boolean" : "boolean"
->          : ^^^^^^^^^
-
-            a;
->a : boolean
->  : ^^^^^^^
-        }
-        else {
-            a;
->a : number
->  : ^^^^^^
-        }
-    }
-    else {
-        a;
->a : undefined
->  : ^^^^^^^^^
-    }
-}
-
-function test14(a: boolean | number | void) {
->test14 : (a: boolean | number | void) => void
->       : ^^^^                       ^^^^^^^^^
->a : number | boolean | void
->  : ^^^^^^^^^^^^^^^^^^^^^^^
-
-    if (typeof a === "undefined") {
->typeof a === "undefined" : boolean
->                         : ^^^^^^^
->typeof a : "string" | "number" | "bigint" | "boolean" | "symbol" | "undefined" | "object" | "function"
->         : ^^^^^^^^^^^^^^^^^^^^^^^^^^^^^^^^^^^^^^^^^^^^^^^^^^^^^^^^^^^^^^^^^^^^^^^^^^^^^^^^^^^^^^^^^^^
->a : number | boolean | void
->  : ^^^^^^^^^^^^^^^^^^^^^^^
->"undefined" : "undefined"
->            : ^^^^^^^^^^^
-
-        if (typeof a === "boolean") {
->typeof a === "boolean" : boolean
->                       : ^^^^^^^
->typeof a : "string" | "number" | "bigint" | "boolean" | "symbol" | "undefined" | "object" | "function"
->         : ^^^^^^^^^^^^^^^^^^^^^^^^^^^^^^^^^^^^^^^^^^^^^^^^^^^^^^^^^^^^^^^^^^^^^^^^^^^^^^^^^^^^^^^^^^^
->a : undefined
->  : ^^^^^^^^^
->"boolean" : "boolean"
->          : ^^^^^^^^^
-
-            a;
->a : never
->  : ^^^^^
-        }
-        else {
-            a;
->a : undefined
->  : ^^^^^^^^^
-        }
-    }
-    else {
-        a;
->a : number | boolean
->  : ^^^^^^^^^^^^^^^^
-    }
-}
-
-function test15(a: boolean | number | void) {
->test15 : (a: boolean | number | void) => void
->       : ^^^^                       ^^^^^^^^^
->a : number | boolean | void
->  : ^^^^^^^^^^^^^^^^^^^^^^^
-
-    if (typeof a === "undefined" || typeof a === "boolean") {
->typeof a === "undefined" || typeof a === "boolean" : boolean
->                                                   : ^^^^^^^
->typeof a === "undefined" : boolean
->                         : ^^^^^^^
->typeof a : "string" | "number" | "bigint" | "boolean" | "symbol" | "undefined" | "object" | "function"
->         : ^^^^^^^^^^^^^^^^^^^^^^^^^^^^^^^^^^^^^^^^^^^^^^^^^^^^^^^^^^^^^^^^^^^^^^^^^^^^^^^^^^^^^^^^^^^
->a : number | boolean | void
->  : ^^^^^^^^^^^^^^^^^^^^^^^
->"undefined" : "undefined"
->            : ^^^^^^^^^^^
->typeof a === "boolean" : boolean
->                       : ^^^^^^^
->typeof a : "string" | "number" | "bigint" | "boolean" | "symbol" | "undefined" | "object" | "function"
->         : ^^^^^^^^^^^^^^^^^^^^^^^^^^^^^^^^^^^^^^^^^^^^^^^^^^^^^^^^^^^^^^^^^^^^^^^^^^^^^^^^^^^^^^^^^^^
->a : number | boolean
->  : ^^^^^^^^^^^^^^^^
->"boolean" : "boolean"
->          : ^^^^^^^^^
-
-		a;
-<<<<<<< HEAD
->a : boolean | undefined
-=======
->a : boolean
->  : ^^^^^^^
->>>>>>> 12402f26
-    }
-    else {
-        a;
->a : number
->  : ^^^^^^
-    }
-}
-
-function test16(a: boolean | number | void) {
->test16 : (a: boolean | number | void) => void
->       : ^^^^                       ^^^^^^^^^
->a : number | boolean | void
->  : ^^^^^^^^^^^^^^^^^^^^^^^
-
-    if (typeof a !== "undefined" && typeof a === "boolean") {
->typeof a !== "undefined" && typeof a === "boolean" : boolean
->                                                   : ^^^^^^^
->typeof a !== "undefined" : boolean
->                         : ^^^^^^^
->typeof a : "string" | "number" | "bigint" | "boolean" | "symbol" | "undefined" | "object" | "function"
->         : ^^^^^^^^^^^^^^^^^^^^^^^^^^^^^^^^^^^^^^^^^^^^^^^^^^^^^^^^^^^^^^^^^^^^^^^^^^^^^^^^^^^^^^^^^^^
->a : number | boolean | void
->  : ^^^^^^^^^^^^^^^^^^^^^^^
->"undefined" : "undefined"
->            : ^^^^^^^^^^^
->typeof a === "boolean" : boolean
->                       : ^^^^^^^
->typeof a : "string" | "number" | "bigint" | "boolean" | "symbol" | "undefined" | "object" | "function"
->         : ^^^^^^^^^^^^^^^^^^^^^^^^^^^^^^^^^^^^^^^^^^^^^^^^^^^^^^^^^^^^^^^^^^^^^^^^^^^^^^^^^^^^^^^^^^^
->a : number | boolean
->  : ^^^^^^^^^^^^^^^^
->"boolean" : "boolean"
->          : ^^^^^^^^^
-
-		a;
->a : boolean
->  : ^^^^^^^
-    }
-    else {
-        a;
-<<<<<<< HEAD
->a : number | undefined
-=======
->a : number
->  : ^^^^^^
->>>>>>> 12402f26
-    }
-}
-
+//// [tests/cases/conformance/expressions/typeGuards/typeGuardTypeOfUndefined.ts] ////
+
+=== typeGuardTypeOfUndefined.ts ===
+// undefined type guard adds no new type information
+function test1(a: any) {
+>test1 : (a: any) => void
+>      : ^^^^   ^^^^^^^^^
+>a : any
+
+    if (typeof a !== "undefined") {
+>typeof a !== "undefined" : boolean
+>                         : ^^^^^^^
+>typeof a : "string" | "number" | "bigint" | "boolean" | "symbol" | "undefined" | "object" | "function"
+>         : ^^^^^^^^^^^^^^^^^^^^^^^^^^^^^^^^^^^^^^^^^^^^^^^^^^^^^^^^^^^^^^^^^^^^^^^^^^^^^^^^^^^^^^^^^^^
+>a : any
+>"undefined" : "undefined"
+>            : ^^^^^^^^^^^
+
+        if (typeof a === "boolean") {
+>typeof a === "boolean" : boolean
+>                       : ^^^^^^^
+>typeof a : "string" | "number" | "bigint" | "boolean" | "symbol" | "undefined" | "object" | "function"
+>         : ^^^^^^^^^^^^^^^^^^^^^^^^^^^^^^^^^^^^^^^^^^^^^^^^^^^^^^^^^^^^^^^^^^^^^^^^^^^^^^^^^^^^^^^^^^^
+>a : any
+>"boolean" : "boolean"
+>          : ^^^^^^^^^
+
+            a;
+>a : boolean
+>  : ^^^^^^^
+        }
+        else {
+            a;
+>a : any
+        }
+    }
+    else {
+        a;
+>a : undefined
+>  : ^^^^^^^^^
+    }
+}
+
+function test2(a: any) {
+>test2 : (a: any) => void
+>      : ^^^^   ^^^^^^^^^
+>a : any
+
+    if (typeof a === "undefined") {
+>typeof a === "undefined" : boolean
+>                         : ^^^^^^^
+>typeof a : "string" | "number" | "bigint" | "boolean" | "symbol" | "undefined" | "object" | "function"
+>         : ^^^^^^^^^^^^^^^^^^^^^^^^^^^^^^^^^^^^^^^^^^^^^^^^^^^^^^^^^^^^^^^^^^^^^^^^^^^^^^^^^^^^^^^^^^^
+>a : any
+>"undefined" : "undefined"
+>            : ^^^^^^^^^^^
+
+        if (typeof a === "boolean") {
+>typeof a === "boolean" : boolean
+>                       : ^^^^^^^
+>typeof a : "string" | "number" | "bigint" | "boolean" | "symbol" | "undefined" | "object" | "function"
+>         : ^^^^^^^^^^^^^^^^^^^^^^^^^^^^^^^^^^^^^^^^^^^^^^^^^^^^^^^^^^^^^^^^^^^^^^^^^^^^^^^^^^^^^^^^^^^
+>a : undefined
+>  : ^^^^^^^^^
+>"boolean" : "boolean"
+>          : ^^^^^^^^^
+
+            a;
+>a : never
+>  : ^^^^^
+        }
+        else {
+            a;
+>a : undefined
+>  : ^^^^^^^^^
+        }
+    }
+    else {
+        a;
+>a : any
+    }
+}
+
+function test3(a: any) {
+>test3 : (a: any) => void
+>      : ^^^^   ^^^^^^^^^
+>a : any
+
+    if (typeof a === "undefined" || typeof a === "boolean") {
+>typeof a === "undefined" || typeof a === "boolean" : boolean
+>                                                   : ^^^^^^^
+>typeof a === "undefined" : boolean
+>                         : ^^^^^^^
+>typeof a : "string" | "number" | "bigint" | "boolean" | "symbol" | "undefined" | "object" | "function"
+>         : ^^^^^^^^^^^^^^^^^^^^^^^^^^^^^^^^^^^^^^^^^^^^^^^^^^^^^^^^^^^^^^^^^^^^^^^^^^^^^^^^^^^^^^^^^^^
+>a : any
+>"undefined" : "undefined"
+>            : ^^^^^^^^^^^
+>typeof a === "boolean" : boolean
+>                       : ^^^^^^^
+>typeof a : "string" | "number" | "bigint" | "boolean" | "symbol" | "undefined" | "object" | "function"
+>         : ^^^^^^^^^^^^^^^^^^^^^^^^^^^^^^^^^^^^^^^^^^^^^^^^^^^^^^^^^^^^^^^^^^^^^^^^^^^^^^^^^^^^^^^^^^^
+>a : any
+>"boolean" : "boolean"
+>          : ^^^^^^^^^
+
+		a;
+>a : boolean | undefined
+>  : ^^^^^^^^^^^^^^^^^^^
+    }
+    else {
+        a;
+>a : any
+    }
+}
+
+function test4(a: any) {
+>test4 : (a: any) => void
+>      : ^^^^   ^^^^^^^^^
+>a : any
+
+    if (typeof a !== "undefined" && typeof a === "boolean") {
+>typeof a !== "undefined" && typeof a === "boolean" : boolean
+>                                                   : ^^^^^^^
+>typeof a !== "undefined" : boolean
+>                         : ^^^^^^^
+>typeof a : "string" | "number" | "bigint" | "boolean" | "symbol" | "undefined" | "object" | "function"
+>         : ^^^^^^^^^^^^^^^^^^^^^^^^^^^^^^^^^^^^^^^^^^^^^^^^^^^^^^^^^^^^^^^^^^^^^^^^^^^^^^^^^^^^^^^^^^^
+>a : any
+>"undefined" : "undefined"
+>            : ^^^^^^^^^^^
+>typeof a === "boolean" : boolean
+>                       : ^^^^^^^
+>typeof a : "string" | "number" | "bigint" | "boolean" | "symbol" | "undefined" | "object" | "function"
+>         : ^^^^^^^^^^^^^^^^^^^^^^^^^^^^^^^^^^^^^^^^^^^^^^^^^^^^^^^^^^^^^^^^^^^^^^^^^^^^^^^^^^^^^^^^^^^
+>a : any
+>"boolean" : "boolean"
+>          : ^^^^^^^^^
+
+		a;
+>a : boolean
+>  : ^^^^^^^
+    }
+    else {
+        a;
+>a : any
+    }
+}
+
+function test5(a: boolean | void) {
+>test5 : (a: boolean | void) => void
+>      : ^^^^              ^^^^^^^^^
+>a : boolean | void
+>  : ^^^^^^^^^^^^^^
+
+    if (typeof a !== "undefined") {
+>typeof a !== "undefined" : boolean
+>                         : ^^^^^^^
+>typeof a : "string" | "number" | "bigint" | "boolean" | "symbol" | "undefined" | "object" | "function"
+>         : ^^^^^^^^^^^^^^^^^^^^^^^^^^^^^^^^^^^^^^^^^^^^^^^^^^^^^^^^^^^^^^^^^^^^^^^^^^^^^^^^^^^^^^^^^^^
+>a : boolean | void
+>  : ^^^^^^^^^^^^^^
+>"undefined" : "undefined"
+>            : ^^^^^^^^^^^
+
+        if (typeof a === "boolean") {
+>typeof a === "boolean" : boolean
+>                       : ^^^^^^^
+>typeof a : "string" | "number" | "bigint" | "boolean" | "symbol" | "undefined" | "object" | "function"
+>         : ^^^^^^^^^^^^^^^^^^^^^^^^^^^^^^^^^^^^^^^^^^^^^^^^^^^^^^^^^^^^^^^^^^^^^^^^^^^^^^^^^^^^^^^^^^^
+>a : boolean
+>  : ^^^^^^^
+>"boolean" : "boolean"
+>          : ^^^^^^^^^
+
+            a;
+>a : boolean
+>  : ^^^^^^^
+        }
+        else {
+            a;
+>a : never
+>  : ^^^^^
+        }
+    }
+    else {
+        a;
+>a : undefined
+>  : ^^^^^^^^^
+    }
+}
+
+function test6(a: boolean | void) {
+>test6 : (a: boolean | void) => void
+>      : ^^^^              ^^^^^^^^^
+>a : boolean | void
+>  : ^^^^^^^^^^^^^^
+
+    if (typeof a === "undefined") {
+>typeof a === "undefined" : boolean
+>                         : ^^^^^^^
+>typeof a : "string" | "number" | "bigint" | "boolean" | "symbol" | "undefined" | "object" | "function"
+>         : ^^^^^^^^^^^^^^^^^^^^^^^^^^^^^^^^^^^^^^^^^^^^^^^^^^^^^^^^^^^^^^^^^^^^^^^^^^^^^^^^^^^^^^^^^^^
+>a : boolean | void
+>  : ^^^^^^^^^^^^^^
+>"undefined" : "undefined"
+>            : ^^^^^^^^^^^
+
+        if (typeof a === "boolean") {
+>typeof a === "boolean" : boolean
+>                       : ^^^^^^^
+>typeof a : "string" | "number" | "bigint" | "boolean" | "symbol" | "undefined" | "object" | "function"
+>         : ^^^^^^^^^^^^^^^^^^^^^^^^^^^^^^^^^^^^^^^^^^^^^^^^^^^^^^^^^^^^^^^^^^^^^^^^^^^^^^^^^^^^^^^^^^^
+>a : undefined
+>  : ^^^^^^^^^
+>"boolean" : "boolean"
+>          : ^^^^^^^^^
+
+            a;
+>a : never
+>  : ^^^^^
+        }
+        else {
+            a;
+>a : undefined
+>  : ^^^^^^^^^
+        }
+    }
+    else {
+        a;
+>a : boolean
+>  : ^^^^^^^
+    }
+}
+
+function test7(a: boolean | void) {
+>test7 : (a: boolean | void) => void
+>      : ^^^^              ^^^^^^^^^
+>a : boolean | void
+>  : ^^^^^^^^^^^^^^
+
+    if (typeof a === "undefined" || typeof a === "boolean") {
+>typeof a === "undefined" || typeof a === "boolean" : boolean
+>                                                   : ^^^^^^^
+>typeof a === "undefined" : boolean
+>                         : ^^^^^^^
+>typeof a : "string" | "number" | "bigint" | "boolean" | "symbol" | "undefined" | "object" | "function"
+>         : ^^^^^^^^^^^^^^^^^^^^^^^^^^^^^^^^^^^^^^^^^^^^^^^^^^^^^^^^^^^^^^^^^^^^^^^^^^^^^^^^^^^^^^^^^^^
+>a : boolean | void
+>  : ^^^^^^^^^^^^^^
+>"undefined" : "undefined"
+>            : ^^^^^^^^^^^
+>typeof a === "boolean" : boolean
+>                       : ^^^^^^^
+>typeof a : "string" | "number" | "bigint" | "boolean" | "symbol" | "undefined" | "object" | "function"
+>         : ^^^^^^^^^^^^^^^^^^^^^^^^^^^^^^^^^^^^^^^^^^^^^^^^^^^^^^^^^^^^^^^^^^^^^^^^^^^^^^^^^^^^^^^^^^^
+>a : boolean
+>  : ^^^^^^^
+>"boolean" : "boolean"
+>          : ^^^^^^^^^
+
+		a;
+>a : boolean | undefined
+>  : ^^^^^^^^^^^^^^^^^^^
+    }
+    else {
+        a;
+>a : never
+>  : ^^^^^
+    }
+}
+
+function test8(a: boolean | void) {
+>test8 : (a: boolean | void) => void
+>      : ^^^^              ^^^^^^^^^
+>a : boolean | void
+>  : ^^^^^^^^^^^^^^
+
+    if (typeof a !== "undefined" && typeof a === "boolean") {
+>typeof a !== "undefined" && typeof a === "boolean" : boolean
+>                                                   : ^^^^^^^
+>typeof a !== "undefined" : boolean
+>                         : ^^^^^^^
+>typeof a : "string" | "number" | "bigint" | "boolean" | "symbol" | "undefined" | "object" | "function"
+>         : ^^^^^^^^^^^^^^^^^^^^^^^^^^^^^^^^^^^^^^^^^^^^^^^^^^^^^^^^^^^^^^^^^^^^^^^^^^^^^^^^^^^^^^^^^^^
+>a : boolean | void
+>  : ^^^^^^^^^^^^^^
+>"undefined" : "undefined"
+>            : ^^^^^^^^^^^
+>typeof a === "boolean" : boolean
+>                       : ^^^^^^^
+>typeof a : "string" | "number" | "bigint" | "boolean" | "symbol" | "undefined" | "object" | "function"
+>         : ^^^^^^^^^^^^^^^^^^^^^^^^^^^^^^^^^^^^^^^^^^^^^^^^^^^^^^^^^^^^^^^^^^^^^^^^^^^^^^^^^^^^^^^^^^^
+>a : boolean
+>  : ^^^^^^^
+>"boolean" : "boolean"
+>          : ^^^^^^^^^
+
+		a;
+>a : boolean
+>  : ^^^^^^^
+    }
+    else {
+        a;
+>a : undefined
+>  : ^^^^^^^^^
+    }
+}
+
+function test9(a: boolean | number) {
+>test9 : (a: boolean | number) => void
+>      : ^^^^                ^^^^^^^^^
+>a : number | boolean
+>  : ^^^^^^^^^^^^^^^^
+
+    if (typeof a !== "undefined") {
+>typeof a !== "undefined" : boolean
+>                         : ^^^^^^^
+>typeof a : "string" | "number" | "bigint" | "boolean" | "symbol" | "undefined" | "object" | "function"
+>         : ^^^^^^^^^^^^^^^^^^^^^^^^^^^^^^^^^^^^^^^^^^^^^^^^^^^^^^^^^^^^^^^^^^^^^^^^^^^^^^^^^^^^^^^^^^^
+>a : number | boolean
+>  : ^^^^^^^^^^^^^^^^
+>"undefined" : "undefined"
+>            : ^^^^^^^^^^^
+
+        if (typeof a === "boolean") {
+>typeof a === "boolean" : boolean
+>                       : ^^^^^^^
+>typeof a : "string" | "number" | "bigint" | "boolean" | "symbol" | "undefined" | "object" | "function"
+>         : ^^^^^^^^^^^^^^^^^^^^^^^^^^^^^^^^^^^^^^^^^^^^^^^^^^^^^^^^^^^^^^^^^^^^^^^^^^^^^^^^^^^^^^^^^^^
+>a : number | boolean
+>  : ^^^^^^^^^^^^^^^^
+>"boolean" : "boolean"
+>          : ^^^^^^^^^
+
+            a;
+>a : boolean
+>  : ^^^^^^^
+        }
+        else {
+            a;
+>a : number
+>  : ^^^^^^
+        }
+    }
+    else {
+        a;
+>a : never
+>  : ^^^^^
+    }
+}
+
+function test10(a: boolean | number) {
+>test10 : (a: boolean | number) => void
+>       : ^^^^                ^^^^^^^^^
+>a : number | boolean
+>  : ^^^^^^^^^^^^^^^^
+
+    if (typeof a === "undefined") {
+>typeof a === "undefined" : boolean
+>                         : ^^^^^^^
+>typeof a : "string" | "number" | "bigint" | "boolean" | "symbol" | "undefined" | "object" | "function"
+>         : ^^^^^^^^^^^^^^^^^^^^^^^^^^^^^^^^^^^^^^^^^^^^^^^^^^^^^^^^^^^^^^^^^^^^^^^^^^^^^^^^^^^^^^^^^^^
+>a : number | boolean
+>  : ^^^^^^^^^^^^^^^^
+>"undefined" : "undefined"
+>            : ^^^^^^^^^^^
+
+        if (typeof a === "boolean") {
+>typeof a === "boolean" : boolean
+>                       : ^^^^^^^
+>typeof a : "string" | "number" | "bigint" | "boolean" | "symbol" | "undefined" | "object" | "function"
+>         : ^^^^^^^^^^^^^^^^^^^^^^^^^^^^^^^^^^^^^^^^^^^^^^^^^^^^^^^^^^^^^^^^^^^^^^^^^^^^^^^^^^^^^^^^^^^
+>a : never
+>  : ^^^^^
+>"boolean" : "boolean"
+>          : ^^^^^^^^^
+
+            a;
+>a : never
+>  : ^^^^^
+        }
+        else {
+            a;
+>a : never
+>  : ^^^^^
+        }
+    }
+    else {
+        a;
+>a : number | boolean
+>  : ^^^^^^^^^^^^^^^^
+    }
+}
+
+function test11(a: boolean | number) {
+>test11 : (a: boolean | number) => void
+>       : ^^^^                ^^^^^^^^^
+>a : number | boolean
+>  : ^^^^^^^^^^^^^^^^
+
+    if (typeof a === "undefined" || typeof a === "boolean") {
+>typeof a === "undefined" || typeof a === "boolean" : boolean
+>                                                   : ^^^^^^^
+>typeof a === "undefined" : boolean
+>                         : ^^^^^^^
+>typeof a : "string" | "number" | "bigint" | "boolean" | "symbol" | "undefined" | "object" | "function"
+>         : ^^^^^^^^^^^^^^^^^^^^^^^^^^^^^^^^^^^^^^^^^^^^^^^^^^^^^^^^^^^^^^^^^^^^^^^^^^^^^^^^^^^^^^^^^^^
+>a : number | boolean
+>  : ^^^^^^^^^^^^^^^^
+>"undefined" : "undefined"
+>            : ^^^^^^^^^^^
+>typeof a === "boolean" : boolean
+>                       : ^^^^^^^
+>typeof a : "string" | "number" | "bigint" | "boolean" | "symbol" | "undefined" | "object" | "function"
+>         : ^^^^^^^^^^^^^^^^^^^^^^^^^^^^^^^^^^^^^^^^^^^^^^^^^^^^^^^^^^^^^^^^^^^^^^^^^^^^^^^^^^^^^^^^^^^
+>a : number | boolean
+>  : ^^^^^^^^^^^^^^^^
+>"boolean" : "boolean"
+>          : ^^^^^^^^^
+
+		a;
+>a : boolean
+>  : ^^^^^^^
+    }
+    else {
+        a;
+>a : number
+>  : ^^^^^^
+    }
+}
+
+function test12(a: boolean | number) {
+>test12 : (a: boolean | number) => void
+>       : ^^^^                ^^^^^^^^^
+>a : number | boolean
+>  : ^^^^^^^^^^^^^^^^
+
+    if (typeof a !== "undefined" && typeof a === "boolean") {
+>typeof a !== "undefined" && typeof a === "boolean" : boolean
+>                                                   : ^^^^^^^
+>typeof a !== "undefined" : boolean
+>                         : ^^^^^^^
+>typeof a : "string" | "number" | "bigint" | "boolean" | "symbol" | "undefined" | "object" | "function"
+>         : ^^^^^^^^^^^^^^^^^^^^^^^^^^^^^^^^^^^^^^^^^^^^^^^^^^^^^^^^^^^^^^^^^^^^^^^^^^^^^^^^^^^^^^^^^^^
+>a : number | boolean
+>  : ^^^^^^^^^^^^^^^^
+>"undefined" : "undefined"
+>            : ^^^^^^^^^^^
+>typeof a === "boolean" : boolean
+>                       : ^^^^^^^
+>typeof a : "string" | "number" | "bigint" | "boolean" | "symbol" | "undefined" | "object" | "function"
+>         : ^^^^^^^^^^^^^^^^^^^^^^^^^^^^^^^^^^^^^^^^^^^^^^^^^^^^^^^^^^^^^^^^^^^^^^^^^^^^^^^^^^^^^^^^^^^
+>a : number | boolean
+>  : ^^^^^^^^^^^^^^^^
+>"boolean" : "boolean"
+>          : ^^^^^^^^^
+
+		a;
+>a : boolean
+>  : ^^^^^^^
+    }
+    else {
+        a;
+>a : number
+>  : ^^^^^^
+    }
+}
+
+function test13(a: boolean | number | void) {
+>test13 : (a: boolean | number | void) => void
+>       : ^^^^                       ^^^^^^^^^
+>a : number | boolean | void
+>  : ^^^^^^^^^^^^^^^^^^^^^^^
+
+    if (typeof a !== "undefined") {
+>typeof a !== "undefined" : boolean
+>                         : ^^^^^^^
+>typeof a : "string" | "number" | "bigint" | "boolean" | "symbol" | "undefined" | "object" | "function"
+>         : ^^^^^^^^^^^^^^^^^^^^^^^^^^^^^^^^^^^^^^^^^^^^^^^^^^^^^^^^^^^^^^^^^^^^^^^^^^^^^^^^^^^^^^^^^^^
+>a : number | boolean | void
+>  : ^^^^^^^^^^^^^^^^^^^^^^^
+>"undefined" : "undefined"
+>            : ^^^^^^^^^^^
+
+        if (typeof a === "boolean") {
+>typeof a === "boolean" : boolean
+>                       : ^^^^^^^
+>typeof a : "string" | "number" | "bigint" | "boolean" | "symbol" | "undefined" | "object" | "function"
+>         : ^^^^^^^^^^^^^^^^^^^^^^^^^^^^^^^^^^^^^^^^^^^^^^^^^^^^^^^^^^^^^^^^^^^^^^^^^^^^^^^^^^^^^^^^^^^
+>a : number | boolean
+>  : ^^^^^^^^^^^^^^^^
+>"boolean" : "boolean"
+>          : ^^^^^^^^^
+
+            a;
+>a : boolean
+>  : ^^^^^^^
+        }
+        else {
+            a;
+>a : number
+>  : ^^^^^^
+        }
+    }
+    else {
+        a;
+>a : undefined
+>  : ^^^^^^^^^
+    }
+}
+
+function test14(a: boolean | number | void) {
+>test14 : (a: boolean | number | void) => void
+>       : ^^^^                       ^^^^^^^^^
+>a : number | boolean | void
+>  : ^^^^^^^^^^^^^^^^^^^^^^^
+
+    if (typeof a === "undefined") {
+>typeof a === "undefined" : boolean
+>                         : ^^^^^^^
+>typeof a : "string" | "number" | "bigint" | "boolean" | "symbol" | "undefined" | "object" | "function"
+>         : ^^^^^^^^^^^^^^^^^^^^^^^^^^^^^^^^^^^^^^^^^^^^^^^^^^^^^^^^^^^^^^^^^^^^^^^^^^^^^^^^^^^^^^^^^^^
+>a : number | boolean | void
+>  : ^^^^^^^^^^^^^^^^^^^^^^^
+>"undefined" : "undefined"
+>            : ^^^^^^^^^^^
+
+        if (typeof a === "boolean") {
+>typeof a === "boolean" : boolean
+>                       : ^^^^^^^
+>typeof a : "string" | "number" | "bigint" | "boolean" | "symbol" | "undefined" | "object" | "function"
+>         : ^^^^^^^^^^^^^^^^^^^^^^^^^^^^^^^^^^^^^^^^^^^^^^^^^^^^^^^^^^^^^^^^^^^^^^^^^^^^^^^^^^^^^^^^^^^
+>a : undefined
+>  : ^^^^^^^^^
+>"boolean" : "boolean"
+>          : ^^^^^^^^^
+
+            a;
+>a : never
+>  : ^^^^^
+        }
+        else {
+            a;
+>a : undefined
+>  : ^^^^^^^^^
+        }
+    }
+    else {
+        a;
+>a : number | boolean
+>  : ^^^^^^^^^^^^^^^^
+    }
+}
+
+function test15(a: boolean | number | void) {
+>test15 : (a: boolean | number | void) => void
+>       : ^^^^                       ^^^^^^^^^
+>a : number | boolean | void
+>  : ^^^^^^^^^^^^^^^^^^^^^^^
+
+    if (typeof a === "undefined" || typeof a === "boolean") {
+>typeof a === "undefined" || typeof a === "boolean" : boolean
+>                                                   : ^^^^^^^
+>typeof a === "undefined" : boolean
+>                         : ^^^^^^^
+>typeof a : "string" | "number" | "bigint" | "boolean" | "symbol" | "undefined" | "object" | "function"
+>         : ^^^^^^^^^^^^^^^^^^^^^^^^^^^^^^^^^^^^^^^^^^^^^^^^^^^^^^^^^^^^^^^^^^^^^^^^^^^^^^^^^^^^^^^^^^^
+>a : number | boolean | void
+>  : ^^^^^^^^^^^^^^^^^^^^^^^
+>"undefined" : "undefined"
+>            : ^^^^^^^^^^^
+>typeof a === "boolean" : boolean
+>                       : ^^^^^^^
+>typeof a : "string" | "number" | "bigint" | "boolean" | "symbol" | "undefined" | "object" | "function"
+>         : ^^^^^^^^^^^^^^^^^^^^^^^^^^^^^^^^^^^^^^^^^^^^^^^^^^^^^^^^^^^^^^^^^^^^^^^^^^^^^^^^^^^^^^^^^^^
+>a : number | boolean
+>  : ^^^^^^^^^^^^^^^^
+>"boolean" : "boolean"
+>          : ^^^^^^^^^
+
+		a;
+>a : boolean | undefined
+>  : ^^^^^^^^^^^^^^^^^^^
+    }
+    else {
+        a;
+>a : number
+>  : ^^^^^^
+    }
+}
+
+function test16(a: boolean | number | void) {
+>test16 : (a: boolean | number | void) => void
+>       : ^^^^                       ^^^^^^^^^
+>a : number | boolean | void
+>  : ^^^^^^^^^^^^^^^^^^^^^^^
+
+    if (typeof a !== "undefined" && typeof a === "boolean") {
+>typeof a !== "undefined" && typeof a === "boolean" : boolean
+>                                                   : ^^^^^^^
+>typeof a !== "undefined" : boolean
+>                         : ^^^^^^^
+>typeof a : "string" | "number" | "bigint" | "boolean" | "symbol" | "undefined" | "object" | "function"
+>         : ^^^^^^^^^^^^^^^^^^^^^^^^^^^^^^^^^^^^^^^^^^^^^^^^^^^^^^^^^^^^^^^^^^^^^^^^^^^^^^^^^^^^^^^^^^^
+>a : number | boolean | void
+>  : ^^^^^^^^^^^^^^^^^^^^^^^
+>"undefined" : "undefined"
+>            : ^^^^^^^^^^^
+>typeof a === "boolean" : boolean
+>                       : ^^^^^^^
+>typeof a : "string" | "number" | "bigint" | "boolean" | "symbol" | "undefined" | "object" | "function"
+>         : ^^^^^^^^^^^^^^^^^^^^^^^^^^^^^^^^^^^^^^^^^^^^^^^^^^^^^^^^^^^^^^^^^^^^^^^^^^^^^^^^^^^^^^^^^^^
+>a : number | boolean
+>  : ^^^^^^^^^^^^^^^^
+>"boolean" : "boolean"
+>          : ^^^^^^^^^
+
+		a;
+>a : boolean
+>  : ^^^^^^^
+    }
+    else {
+        a;
+>a : number | undefined
+>  : ^^^^^^^^^^^^^^^^^^
+    }
+}
+