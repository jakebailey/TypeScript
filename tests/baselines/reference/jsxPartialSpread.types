--- conflicted
+++ resolved
@@ -1,65 +1,60 @@
-//// [tests/cases/compiler/jsxPartialSpread.tsx] ////
-
+//// [tests/cases/compiler/jsxPartialSpread.tsx] ////
+
 === Performance Stats ===
 Assignability cache: 2,500
-<<<<<<< HEAD
 Type Count: 5,000
-Instantiation count: 100,000
-=======
-Type Count: 10,000
 Instantiation count: 50,000
->>>>>>> c63de15a
 Symbol count: 50,000
 
-=== jsxPartialSpread.tsx ===
-/// <reference path="react16.d.ts" />
-const Select = (p: {value?: unknown}) => <p></p>;
->Select : (p: { value?: unknown; }) => JSX.Element
->       : ^ ^^                    ^^^^^^^^^^^^^^^^
->(p: {value?: unknown}) => <p></p> : (p: { value?: unknown; }) => JSX.Element
->                                  : ^ ^^                    ^^^^^^^^^^^^^^^^
->p : { value?: unknown; }
->  : ^^^^^^^^^^       ^^^
->value : unknown
->      : ^^^^^^^
-><p></p> : JSX.Element
->        : ^^^^^^^^^^^
->p : { value?: unknown; }
->  : ^^^^^^^^^^       ^^^
->p : { value?: unknown; }
->  : ^^^^^^^^^^       ^^^
-
-import React from 'react';
->React : typeof React
->      : ^^^^^^^^^^^^
-
-export function Repro({ SelectProps = {} }: { SelectProps?: Partial<Parameters<typeof Select>[0]> }) {
->Repro : ({ SelectProps }: { SelectProps?: Partial<Parameters<typeof Select>[0]>; }) => JSX.Element
->      : ^               ^^                                                        ^^^^^^^^^^^^^^^^
->SelectProps : Partial<{ value?: unknown; }>
->            : ^^^^^^^^^^^^^^^^^^       ^^^^
->{} : {}
->   : ^^
->SelectProps : Partial<{ value?: unknown; }> | undefined
->            : ^^^^^^^^^^^^^^^^^^       ^^^^^^^^^^^^^^^^
->Select : (p: { value?: unknown; }) => JSX.Element
->       : ^ ^^                    ^^^^^^^^^^^^^^^^
-
-    return (
->(        <Select value={'test'} {...SelectProps} />    ) : JSX.Element
->                                                         : ^^^^^^^^^^^
-
-        <Select value={'test'} {...SelectProps} />
-><Select value={'test'} {...SelectProps} /> : JSX.Element
->                                           : ^^^^^^^^^^^
->Select : (p: { value?: unknown; }) => JSX.Element
->       : ^ ^^                    ^^^^^^^^^^^^^^^^
->value : string
->      : ^^^^^^
->'test' : "test"
->       : ^^^^^^
->SelectProps : Partial<{ value?: unknown; }>
->            : ^^^^^^^^^^^^^^^^^^       ^^^^
-
-    );
-}
+=== jsxPartialSpread.tsx ===
+/// <reference path="react16.d.ts" />
+const Select = (p: {value?: unknown}) => <p></p>;
+>Select : (p: { value?: unknown; }) => JSX.Element
+>       : ^ ^^                    ^^^^^^^^^^^^^^^^
+>(p: {value?: unknown}) => <p></p> : (p: { value?: unknown; }) => JSX.Element
+>                                  : ^ ^^                    ^^^^^^^^^^^^^^^^
+>p : { value?: unknown; }
+>  : ^^^^^^^^^^       ^^^
+>value : unknown
+>      : ^^^^^^^
+><p></p> : JSX.Element
+>        : ^^^^^^^^^^^
+>p : { value?: unknown; }
+>  : ^^^^^^^^^^       ^^^
+>p : { value?: unknown; }
+>  : ^^^^^^^^^^       ^^^
+
+import React from 'react';
+>React : typeof React
+>      : ^^^^^^^^^^^^
+
+export function Repro({ SelectProps = {} }: { SelectProps?: Partial<Parameters<typeof Select>[0]> }) {
+>Repro : ({ SelectProps }: { SelectProps?: Partial<Parameters<typeof Select>[0]>; }) => JSX.Element
+>      : ^               ^^                                                        ^^^^^^^^^^^^^^^^
+>SelectProps : Partial<{ value?: unknown; }>
+>            : ^^^^^^^^^^^^^^^^^^       ^^^^
+>{} : {}
+>   : ^^
+>SelectProps : Partial<{ value?: unknown; }> | undefined
+>            : ^^^^^^^^^^^^^^^^^^       ^^^^^^^^^^^^^^^^
+>Select : (p: { value?: unknown; }) => JSX.Element
+>       : ^ ^^                    ^^^^^^^^^^^^^^^^
+
+    return (
+>(        <Select value={'test'} {...SelectProps} />    ) : JSX.Element
+>                                                         : ^^^^^^^^^^^
+
+        <Select value={'test'} {...SelectProps} />
+><Select value={'test'} {...SelectProps} /> : JSX.Element
+>                                           : ^^^^^^^^^^^
+>Select : (p: { value?: unknown; }) => JSX.Element
+>       : ^ ^^                    ^^^^^^^^^^^^^^^^
+>value : string
+>      : ^^^^^^
+>'test' : "test"
+>       : ^^^^^^
+>SelectProps : Partial<{ value?: unknown; }>
+>            : ^^^^^^^^^^^^^^^^^^       ^^^^
+
+    );
+}