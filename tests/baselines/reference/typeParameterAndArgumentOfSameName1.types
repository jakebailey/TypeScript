//// [tests/cases/compiler/typeParameterAndArgumentOfSameName1.ts] ////

=== typeParameterAndArgumentOfSameName1.ts ===
function f<A extends Number>(A: A): A {
>f : <A extends Number>(A: A) => A
>  : ^ ^^^^^^^^^^^^^^^^^^^^ ^^^^^ 
>A : A
>  : ^

    var r = A.toExponential(123);
>r : string
>  : ^^^^^^
>A.toExponential(123) : string
<<<<<<< HEAD
>A.toExponential : (fractionDigits?: number | undefined) => string
>A : A
>toExponential : (fractionDigits?: number | undefined) => string
=======
>                     : ^^^^^^
>A.toExponential : (fractionDigits?: number) => string
>                : ^^^^^^^^^^^^^^^^^^^^^^^^^^^^^^^^^^^
>A : A
>  : ^
>toExponential : (fractionDigits?: number) => string
>              : ^^^^^^^^^^^^^^^^^^^^^^^^^^^^^^^^^^^
>>>>>>> 12402f26
>123 : 123
>    : ^^^

    return null;
}
<|MERGE_RESOLUTION|>--- conflicted
+++ resolved
@@ -1,31 +1,25 @@
-//// [tests/cases/compiler/typeParameterAndArgumentOfSameName1.ts] ////
-
-=== typeParameterAndArgumentOfSameName1.ts ===
-function f<A extends Number>(A: A): A {
->f : <A extends Number>(A: A) => A
->  : ^ ^^^^^^^^^^^^^^^^^^^^ ^^^^^ 
->A : A
->  : ^
-
-    var r = A.toExponential(123);
->r : string
->  : ^^^^^^
->A.toExponential(123) : string
-<<<<<<< HEAD
->A.toExponential : (fractionDigits?: number | undefined) => string
->A : A
->toExponential : (fractionDigits?: number | undefined) => string
-=======
->                     : ^^^^^^
->A.toExponential : (fractionDigits?: number) => string
->                : ^^^^^^^^^^^^^^^^^^^^^^^^^^^^^^^^^^^
->A : A
->  : ^
->toExponential : (fractionDigits?: number) => string
->              : ^^^^^^^^^^^^^^^^^^^^^^^^^^^^^^^^^^^
->>>>>>> 12402f26
->123 : 123
->    : ^^^
-
-    return null;
-}
+//// [tests/cases/compiler/typeParameterAndArgumentOfSameName1.ts] ////
+
+=== typeParameterAndArgumentOfSameName1.ts ===
+function f<A extends Number>(A: A): A {
+>f : <A extends Number>(A: A) => A
+>  : ^ ^^^^^^^^^^^^^^^^^^^^ ^^^^^ 
+>A : A
+>  : ^
+
+    var r = A.toExponential(123);
+>r : string
+>  : ^^^^^^
+>A.toExponential(123) : string
+>                     : ^^^^^^
+>A.toExponential : (fractionDigits?: number | undefined) => string
+>                : ^^^^^^^^^^^^^^^^^^^^^^^^^^^^^^^^^^^^^^^^^^^^^^^
+>A : A
+>  : ^
+>toExponential : (fractionDigits?: number | undefined) => string
+>              : ^^^^^^^^^^^^^^^^^^^^^^^^^^^^^^^^^^^^^^^^^^^^^^^
+>123 : 123
+>    : ^^^
+
+    return null;
+}