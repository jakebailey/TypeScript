//// [tests/cases/conformance/types/typeRelationships/typeInference/keyofInferenceLowerPriorityThanReturn.ts] ////

=== keyofInferenceLowerPriorityThanReturn.ts ===
// #22736
declare class Write {
>Write : Write
>      : ^^^^^

    protected dummy: Write;
>dummy : Write
>      : ^^^^^
}

declare class Col<s, a> {
>Col : Col<s, a>
>    : ^^^^^^^^^

    protected dummy: [Col<s, a>, s, a];
>dummy : [Col<s, a>, s, a]
>      : ^^^^^^^^^^^^^^^^^
}

declare class Table<Req, Def> {
>Table : Table<Req, Def>
>      : ^^^^^^^^^^^^^^^

    protected dummy: [Table<Req, Def>, Req, Def];
>dummy : [Table<Req, Def>, Req, Def]
>      : ^^^^^^^^^^^^^^^^^^^^^^^^^^^
}

type MakeTable<T1 extends object, T2 extends object> = {
>MakeTable : MakeTable<T1, T2>
>          : ^^^^^^^^^^^^^^^^^

    [P in keyof T1]: Col<Write, T1[P]>;
} & {
        [P in keyof T2]: Col<Write, T2[P]>;
    };

declare class ConflictTarget<Cols> {
>ConflictTarget : ConflictTarget<Cols>
>               : ^^^^^^^^^^^^^^^^^^^^

    public static tableColumns<Cols>(cols: (keyof Cols)[]): ConflictTarget<Cols>;
>tableColumns : <Cols>(cols: (keyof Cols)[]) => ConflictTarget<Cols>
>             : ^    ^^^^^^^^              ^^^^^                    
>cols : (keyof Cols)[]
>     : ^^^^^^^^^^^^^^

    protected dummy: [ConflictTarget<Cols>, Cols];
>dummy : [ConflictTarget<Cols>, Cols]
>      : ^^^^^^^^^^^^^^^^^^^^^^^^^^^^
}



const bookTable: Table<BookReq, BookDef> = null as any
>bookTable : Table<BookReq, BookDef>
>          : ^^^^^^^^^^^^^^^^^^^^^^^
>null as any : any

interface BookReq {
    readonly title: string;
>title : string
>      : ^^^^^^

    readonly serial: number;
>serial : number
>       : ^^^^^^
}

interface BookDef {
    readonly author: string;
>author : string
>       : ^^^^^^

    readonly numPages: number | null;
<<<<<<< HEAD
>numPages : number | null
=======
>numPages : number
>         : ^^^^^^
>>>>>>> 12402f26
}


function insertOnConflictDoNothing<Req extends object, Def extends object>(_table: Table<Req, Def>, _conflictTarget: ConflictTarget<Req & Def>): boolean {
>insertOnConflictDoNothing : <Req extends object, Def extends object>(_table: Table<Req, Def>, _conflictTarget: ConflictTarget<Req & Def>) => boolean
>                          : ^   ^^^^^^^^^^^^^^^^^   ^^^^^^^^^^^^^^^^^^^^^^^^^               ^^^^^^^^^^^^^^^^^^^                         ^^^^^       
>_table : Table<Req, Def>
>       : ^^^^^^^^^^^^^^^
>_conflictTarget : ConflictTarget<Req & Def>
>                : ^^^^^^^^^^^^^^^^^^^^^^^^^

    throw new Error();
>new Error() : Error
>            : ^^^^^
>Error : ErrorConstructor
>      : ^^^^^^^^^^^^^^^^
}

function f() {
>f : () => void
>  : ^^^^^^^^^^

    insertOnConflictDoNothing(bookTable, ConflictTarget.tableColumns(["serial"]));  // <-- No error here; should use the type inferred for the return type of `tableColumns`
>insertOnConflictDoNothing(bookTable, ConflictTarget.tableColumns(["serial"])) : boolean
>                                                                              : ^^^^^^^
>insertOnConflictDoNothing : <Req extends object, Def extends object>(_table: Table<Req, Def>, _conflictTarget: ConflictTarget<Req & Def>) => boolean
>                          : ^^^^^^^^^^^^^^^^^^^^^^^^^^^^^^^^^^^^^^^^^^^^^^^^^^^^^^^^^^^^^^^^^^^^^^^^^^^^^^^^^^^^^^^^^^^^^^^^^^^^^^^^^^^^^^^^^^^^^^^^
>bookTable : Table<BookReq, BookDef>
>          : ^^^^^^^^^^^^^^^^^^^^^^^
>ConflictTarget.tableColumns(["serial"]) : ConflictTarget<BookReq & BookDef>
>                                        : ^^^^^^^^^^^^^^^^^^^^^^^^^^^^^^^^^
>ConflictTarget.tableColumns : <Cols>(cols: (keyof Cols)[]) => ConflictTarget<Cols>
>                            : ^^^^^^^^^^^^^^^^^^^^^^^^^^^^^^^^^^^^^^^^^^^^^^^^^^^^
>ConflictTarget : typeof ConflictTarget
>               : ^^^^^^^^^^^^^^^^^^^^^
>tableColumns : <Cols>(cols: (keyof Cols)[]) => ConflictTarget<Cols>
>             : ^^^^^^^^^^^^^^^^^^^^^^^^^^^^^^^^^^^^^^^^^^^^^^^^^^^^
>["serial"] : "serial"[]
>           : ^^^^^^^^^^
>"serial" : "serial"
>         : ^^^^^^^^
}

<|MERGE_RESOLUTION|>--- conflicted
+++ resolved
@@ -1,127 +1,123 @@
-//// [tests/cases/conformance/types/typeRelationships/typeInference/keyofInferenceLowerPriorityThanReturn.ts] ////
-
-=== keyofInferenceLowerPriorityThanReturn.ts ===
-// #22736
-declare class Write {
->Write : Write
->      : ^^^^^
-
-    protected dummy: Write;
->dummy : Write
->      : ^^^^^
-}
-
-declare class Col<s, a> {
->Col : Col<s, a>
->    : ^^^^^^^^^
-
-    protected dummy: [Col<s, a>, s, a];
->dummy : [Col<s, a>, s, a]
->      : ^^^^^^^^^^^^^^^^^
-}
-
-declare class Table<Req, Def> {
->Table : Table<Req, Def>
->      : ^^^^^^^^^^^^^^^
-
-    protected dummy: [Table<Req, Def>, Req, Def];
->dummy : [Table<Req, Def>, Req, Def]
->      : ^^^^^^^^^^^^^^^^^^^^^^^^^^^
-}
-
-type MakeTable<T1 extends object, T2 extends object> = {
->MakeTable : MakeTable<T1, T2>
->          : ^^^^^^^^^^^^^^^^^
-
-    [P in keyof T1]: Col<Write, T1[P]>;
-} & {
-        [P in keyof T2]: Col<Write, T2[P]>;
-    };
-
-declare class ConflictTarget<Cols> {
->ConflictTarget : ConflictTarget<Cols>
->               : ^^^^^^^^^^^^^^^^^^^^
-
-    public static tableColumns<Cols>(cols: (keyof Cols)[]): ConflictTarget<Cols>;
->tableColumns : <Cols>(cols: (keyof Cols)[]) => ConflictTarget<Cols>
->             : ^    ^^^^^^^^              ^^^^^                    
->cols : (keyof Cols)[]
->     : ^^^^^^^^^^^^^^
-
-    protected dummy: [ConflictTarget<Cols>, Cols];
->dummy : [ConflictTarget<Cols>, Cols]
->      : ^^^^^^^^^^^^^^^^^^^^^^^^^^^^
-}
-
-
-
-const bookTable: Table<BookReq, BookDef> = null as any
->bookTable : Table<BookReq, BookDef>
->          : ^^^^^^^^^^^^^^^^^^^^^^^
->null as any : any
-
-interface BookReq {
-    readonly title: string;
->title : string
->      : ^^^^^^
-
-    readonly serial: number;
->serial : number
->       : ^^^^^^
-}
-
-interface BookDef {
-    readonly author: string;
->author : string
->       : ^^^^^^
-
-    readonly numPages: number | null;
-<<<<<<< HEAD
->numPages : number | null
-=======
->numPages : number
->         : ^^^^^^
->>>>>>> 12402f26
-}
-
-
-function insertOnConflictDoNothing<Req extends object, Def extends object>(_table: Table<Req, Def>, _conflictTarget: ConflictTarget<Req & Def>): boolean {
->insertOnConflictDoNothing : <Req extends object, Def extends object>(_table: Table<Req, Def>, _conflictTarget: ConflictTarget<Req & Def>) => boolean
->                          : ^   ^^^^^^^^^^^^^^^^^   ^^^^^^^^^^^^^^^^^^^^^^^^^               ^^^^^^^^^^^^^^^^^^^                         ^^^^^       
->_table : Table<Req, Def>
->       : ^^^^^^^^^^^^^^^
->_conflictTarget : ConflictTarget<Req & Def>
->                : ^^^^^^^^^^^^^^^^^^^^^^^^^
-
-    throw new Error();
->new Error() : Error
->            : ^^^^^
->Error : ErrorConstructor
->      : ^^^^^^^^^^^^^^^^
-}
-
-function f() {
->f : () => void
->  : ^^^^^^^^^^
-
-    insertOnConflictDoNothing(bookTable, ConflictTarget.tableColumns(["serial"]));  // <-- No error here; should use the type inferred for the return type of `tableColumns`
->insertOnConflictDoNothing(bookTable, ConflictTarget.tableColumns(["serial"])) : boolean
->                                                                              : ^^^^^^^
->insertOnConflictDoNothing : <Req extends object, Def extends object>(_table: Table<Req, Def>, _conflictTarget: ConflictTarget<Req & Def>) => boolean
->                          : ^^^^^^^^^^^^^^^^^^^^^^^^^^^^^^^^^^^^^^^^^^^^^^^^^^^^^^^^^^^^^^^^^^^^^^^^^^^^^^^^^^^^^^^^^^^^^^^^^^^^^^^^^^^^^^^^^^^^^^^^
->bookTable : Table<BookReq, BookDef>
->          : ^^^^^^^^^^^^^^^^^^^^^^^
->ConflictTarget.tableColumns(["serial"]) : ConflictTarget<BookReq & BookDef>
->                                        : ^^^^^^^^^^^^^^^^^^^^^^^^^^^^^^^^^
->ConflictTarget.tableColumns : <Cols>(cols: (keyof Cols)[]) => ConflictTarget<Cols>
->                            : ^^^^^^^^^^^^^^^^^^^^^^^^^^^^^^^^^^^^^^^^^^^^^^^^^^^^
->ConflictTarget : typeof ConflictTarget
->               : ^^^^^^^^^^^^^^^^^^^^^
->tableColumns : <Cols>(cols: (keyof Cols)[]) => ConflictTarget<Cols>
->             : ^^^^^^^^^^^^^^^^^^^^^^^^^^^^^^^^^^^^^^^^^^^^^^^^^^^^
->["serial"] : "serial"[]
->           : ^^^^^^^^^^
->"serial" : "serial"
->         : ^^^^^^^^
-}
-
+//// [tests/cases/conformance/types/typeRelationships/typeInference/keyofInferenceLowerPriorityThanReturn.ts] ////
+
+=== keyofInferenceLowerPriorityThanReturn.ts ===
+// #22736
+declare class Write {
+>Write : Write
+>      : ^^^^^
+
+    protected dummy: Write;
+>dummy : Write
+>      : ^^^^^
+}
+
+declare class Col<s, a> {
+>Col : Col<s, a>
+>    : ^^^^^^^^^
+
+    protected dummy: [Col<s, a>, s, a];
+>dummy : [Col<s, a>, s, a]
+>      : ^^^^^^^^^^^^^^^^^
+}
+
+declare class Table<Req, Def> {
+>Table : Table<Req, Def>
+>      : ^^^^^^^^^^^^^^^
+
+    protected dummy: [Table<Req, Def>, Req, Def];
+>dummy : [Table<Req, Def>, Req, Def]
+>      : ^^^^^^^^^^^^^^^^^^^^^^^^^^^
+}
+
+type MakeTable<T1 extends object, T2 extends object> = {
+>MakeTable : MakeTable<T1, T2>
+>          : ^^^^^^^^^^^^^^^^^
+
+    [P in keyof T1]: Col<Write, T1[P]>;
+} & {
+        [P in keyof T2]: Col<Write, T2[P]>;
+    };
+
+declare class ConflictTarget<Cols> {
+>ConflictTarget : ConflictTarget<Cols>
+>               : ^^^^^^^^^^^^^^^^^^^^
+
+    public static tableColumns<Cols>(cols: (keyof Cols)[]): ConflictTarget<Cols>;
+>tableColumns : <Cols>(cols: (keyof Cols)[]) => ConflictTarget<Cols>
+>             : ^    ^^^^^^^^              ^^^^^                    
+>cols : (keyof Cols)[]
+>     : ^^^^^^^^^^^^^^
+
+    protected dummy: [ConflictTarget<Cols>, Cols];
+>dummy : [ConflictTarget<Cols>, Cols]
+>      : ^^^^^^^^^^^^^^^^^^^^^^^^^^^^
+}
+
+
+
+const bookTable: Table<BookReq, BookDef> = null as any
+>bookTable : Table<BookReq, BookDef>
+>          : ^^^^^^^^^^^^^^^^^^^^^^^
+>null as any : any
+
+interface BookReq {
+    readonly title: string;
+>title : string
+>      : ^^^^^^
+
+    readonly serial: number;
+>serial : number
+>       : ^^^^^^
+}
+
+interface BookDef {
+    readonly author: string;
+>author : string
+>       : ^^^^^^
+
+    readonly numPages: number | null;
+>numPages : number | null
+>         : ^^^^^^^^^^^^^
+}
+
+
+function insertOnConflictDoNothing<Req extends object, Def extends object>(_table: Table<Req, Def>, _conflictTarget: ConflictTarget<Req & Def>): boolean {
+>insertOnConflictDoNothing : <Req extends object, Def extends object>(_table: Table<Req, Def>, _conflictTarget: ConflictTarget<Req & Def>) => boolean
+>                          : ^   ^^^^^^^^^^^^^^^^^   ^^^^^^^^^^^^^^^^^^^^^^^^^               ^^^^^^^^^^^^^^^^^^^                         ^^^^^       
+>_table : Table<Req, Def>
+>       : ^^^^^^^^^^^^^^^
+>_conflictTarget : ConflictTarget<Req & Def>
+>                : ^^^^^^^^^^^^^^^^^^^^^^^^^
+
+    throw new Error();
+>new Error() : Error
+>            : ^^^^^
+>Error : ErrorConstructor
+>      : ^^^^^^^^^^^^^^^^
+}
+
+function f() {
+>f : () => void
+>  : ^^^^^^^^^^
+
+    insertOnConflictDoNothing(bookTable, ConflictTarget.tableColumns(["serial"]));  // <-- No error here; should use the type inferred for the return type of `tableColumns`
+>insertOnConflictDoNothing(bookTable, ConflictTarget.tableColumns(["serial"])) : boolean
+>                                                                              : ^^^^^^^
+>insertOnConflictDoNothing : <Req extends object, Def extends object>(_table: Table<Req, Def>, _conflictTarget: ConflictTarget<Req & Def>) => boolean
+>                          : ^^^^^^^^^^^^^^^^^^^^^^^^^^^^^^^^^^^^^^^^^^^^^^^^^^^^^^^^^^^^^^^^^^^^^^^^^^^^^^^^^^^^^^^^^^^^^^^^^^^^^^^^^^^^^^^^^^^^^^^^
+>bookTable : Table<BookReq, BookDef>
+>          : ^^^^^^^^^^^^^^^^^^^^^^^
+>ConflictTarget.tableColumns(["serial"]) : ConflictTarget<BookReq & BookDef>
+>                                        : ^^^^^^^^^^^^^^^^^^^^^^^^^^^^^^^^^
+>ConflictTarget.tableColumns : <Cols>(cols: (keyof Cols)[]) => ConflictTarget<Cols>
+>                            : ^^^^^^^^^^^^^^^^^^^^^^^^^^^^^^^^^^^^^^^^^^^^^^^^^^^^
+>ConflictTarget : typeof ConflictTarget
+>               : ^^^^^^^^^^^^^^^^^^^^^
+>tableColumns : <Cols>(cols: (keyof Cols)[]) => ConflictTarget<Cols>
+>             : ^^^^^^^^^^^^^^^^^^^^^^^^^^^^^^^^^^^^^^^^^^^^^^^^^^^^
+>["serial"] : "serial"[]
+>           : ^^^^^^^^^^
+>"serial" : "serial"
+>         : ^^^^^^^^
+}
+