--- conflicted
+++ resolved
@@ -1,120 +1,116 @@
-//// [tests/cases/compiler/moduleExportsUnaryExpression.ts] ////
-
-=== moduleExportsUnaryExpression.ts ===
-let x = 1;
->x : number
->  : ^^^^^^
->1 : 1
->  : ^
-
-export function foo(y: number) {
-<<<<<<< HEAD
->foo : (y: number) => boolean | undefined
-=======
->foo : (y: number) => boolean
->    : ^^^^      ^^^^^^^^^^^^
->>>>>>> 12402f26
->y : number
->  : ^^^^^^
-
-    if (y <= x++) return y <= x++;
->y <= x++ : boolean
->         : ^^^^^^^
->y : number
->  : ^^^^^^
->x++ : number
->    : ^^^^^^
->x : number
->  : ^^^^^^
->y <= x++ : boolean
->         : ^^^^^^^
->y : number
->  : ^^^^^^
->x++ : number
->    : ^^^^^^
->x : number
->  : ^^^^^^
-
-    if (y <= x--) return y <= x--;
->y <= x-- : boolean
->         : ^^^^^^^
->y : number
->  : ^^^^^^
->x-- : number
->    : ^^^^^^
->x : number
->  : ^^^^^^
->y <= x-- : boolean
->         : ^^^^^^^
->y : number
->  : ^^^^^^
->x-- : number
->    : ^^^^^^
->x : number
->  : ^^^^^^
-
-    if (y <= ++x) return y <= ++x;
->y <= ++x : boolean
->         : ^^^^^^^
->y : number
->  : ^^^^^^
->++x : number
->    : ^^^^^^
->x : number
->  : ^^^^^^
->y <= ++x : boolean
->         : ^^^^^^^
->y : number
->  : ^^^^^^
->++x : number
->    : ^^^^^^
->x : number
->  : ^^^^^^
-
-    if (y <= --x) return y <= --x;
->y <= --x : boolean
->         : ^^^^^^^
->y : number
->  : ^^^^^^
->--x : number
->    : ^^^^^^
->x : number
->  : ^^^^^^
->y <= --x : boolean
->         : ^^^^^^^
->y : number
->  : ^^^^^^
->--x : number
->    : ^^^^^^
->x : number
->  : ^^^^^^
-
-    x++;
->x++ : number
->    : ^^^^^^
->x : number
->  : ^^^^^^
-
-    x--;
->x-- : number
->    : ^^^^^^
->x : number
->  : ^^^^^^
-
-    ++x;
->++x : number
->    : ^^^^^^
->x : number
->  : ^^^^^^
-
-    --x;
->--x : number
->    : ^^^^^^
->x : number
->  : ^^^^^^
-}
-
-export { x };
->x : number
->  : ^^^^^^
-
+//// [tests/cases/compiler/moduleExportsUnaryExpression.ts] ////
+
+=== moduleExportsUnaryExpression.ts ===
+let x = 1;
+>x : number
+>  : ^^^^^^
+>1 : 1
+>  : ^
+
+export function foo(y: number) {
+>foo : (y: number) => boolean | undefined
+>    : ^^^^      ^^^^^^^^^^^^^^^^^^^^^^^^
+>y : number
+>  : ^^^^^^
+
+    if (y <= x++) return y <= x++;
+>y <= x++ : boolean
+>         : ^^^^^^^
+>y : number
+>  : ^^^^^^
+>x++ : number
+>    : ^^^^^^
+>x : number
+>  : ^^^^^^
+>y <= x++ : boolean
+>         : ^^^^^^^
+>y : number
+>  : ^^^^^^
+>x++ : number
+>    : ^^^^^^
+>x : number
+>  : ^^^^^^
+
+    if (y <= x--) return y <= x--;
+>y <= x-- : boolean
+>         : ^^^^^^^
+>y : number
+>  : ^^^^^^
+>x-- : number
+>    : ^^^^^^
+>x : number
+>  : ^^^^^^
+>y <= x-- : boolean
+>         : ^^^^^^^
+>y : number
+>  : ^^^^^^
+>x-- : number
+>    : ^^^^^^
+>x : number
+>  : ^^^^^^
+
+    if (y <= ++x) return y <= ++x;
+>y <= ++x : boolean
+>         : ^^^^^^^
+>y : number
+>  : ^^^^^^
+>++x : number
+>    : ^^^^^^
+>x : number
+>  : ^^^^^^
+>y <= ++x : boolean
+>         : ^^^^^^^
+>y : number
+>  : ^^^^^^
+>++x : number
+>    : ^^^^^^
+>x : number
+>  : ^^^^^^
+
+    if (y <= --x) return y <= --x;
+>y <= --x : boolean
+>         : ^^^^^^^
+>y : number
+>  : ^^^^^^
+>--x : number
+>    : ^^^^^^
+>x : number
+>  : ^^^^^^
+>y <= --x : boolean
+>         : ^^^^^^^
+>y : number
+>  : ^^^^^^
+>--x : number
+>    : ^^^^^^
+>x : number
+>  : ^^^^^^
+
+    x++;
+>x++ : number
+>    : ^^^^^^
+>x : number
+>  : ^^^^^^
+
+    x--;
+>x-- : number
+>    : ^^^^^^
+>x : number
+>  : ^^^^^^
+
+    ++x;
+>++x : number
+>    : ^^^^^^
+>x : number
+>  : ^^^^^^
+
+    --x;
+>--x : number
+>    : ^^^^^^
+>x : number
+>  : ^^^^^^
+}
+
+export { x };
+>x : number
+>  : ^^^^^^
+