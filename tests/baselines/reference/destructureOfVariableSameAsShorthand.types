//// [tests/cases/compiler/destructureOfVariableSameAsShorthand.ts] ////

=== destructureOfVariableSameAsShorthand.ts ===
// https://github.com/microsoft/TypeScript/issues/38969
interface AxiosResponse<T = never> {
    data: T;
>data : T
>     : ^
}

declare function get<T = never, R = AxiosResponse<T>>(): Promise<R>;
>get : <T = never, R = AxiosResponse<T>>() => Promise<R>
>    : ^ ^^^^^^^^^^ ^^^^^^^^^^^^^^^^^^^^^^^^^^          

async function main() {
>main : () => Promise<void>
>     : ^^^^^^^^^^^^^^^^^^^

    // These work examples as expected
    get().then((response) => {
>get().then((response) => {        // body is never        const body = response.data;    }) : Promise<void>
>                                                                                            : ^^^^^^^^^^^^^
<<<<<<< HEAD
>get().then : <TResult1 = AxiosResponse<never>, TResult2 = never>(deferred onfulfilled?: (value: AxiosResponse<never>) => TResult1 | PromiseLike<TResult1>, deferred onrejected?: (reason: any) => TResult2 | PromiseLike<TResult2>) => Promise<TResult1 | TResult2>
>           : ^^^^^^^^^^^^^^^^^^^^^^^^^^^^^^^^^^^^^^^^^^^^^^^^^^^^        ^           ^^^^     ^^^^^^^^^^^^^^^^^^^^^^^^^^^^^^^^^^^               ^^^^^^^^ ^^        ^          ^^^^      ^^   ^^^^^^^^^^^^^               ^^^^^^^^ ^^^^^        ^^^^^^^^   ^^^^^^^^ 
>get() : Promise<AxiosResponse<never>>
>      : ^^^^^^^^^^^^^^^^^^^^^^^^^^^^^
>get : <T = never, R = AxiosResponse<T>>() => Promise<R>
>    : ^^^^^^^^^^^^ ^^^^^^^^^^^^^^^^^^^^^^^^^^          
>then : <TResult1 = AxiosResponse<never>, TResult2 = never>(deferred onfulfilled?: (value: AxiosResponse<never>) => TResult1 | PromiseLike<TResult1>, deferred onrejected?: (reason: any) => TResult2 | PromiseLike<TResult2>) => Promise<TResult1 | TResult2>
>     : ^^^^^^^^^^^^^^^^^^^^^^^^^^^^^^^^^^^^^^^^^^^^^^^^^^^^        ^           ^^^^     ^^^^^^^^^^^^^^^^^^^^^^^^^^^^^^^^^^^               ^^^^^^^^ ^^        ^          ^^^^      ^^   ^^^^^^^^^^^^^               ^^^^^^^^ ^^^^^        ^^^^^^^^   ^^^^^^^^ 
=======
>get().then : <TResult1 = AxiosResponse<never>, TResult2 = never>(onfulfilled?: (value: AxiosResponse<never>) => TResult1 | PromiseLike<TResult1>, onrejected?: (reason: any) => TResult2 | PromiseLike<TResult2>) => Promise<TResult1 | TResult2>
>           : ^        ^^^^^^^^^^^^^^^^^^^^^^^^^        ^^^^^^^^^^           ^^^^     ^^^^^^^^^^^^^^^^^^^^^^^^^^^^^^^^^^^               ^^^^^^^^ ^^          ^^^^      ^^   ^^^^^^^^^^^^^               ^^^^^^^^ ^^^^^        ^^^^^^^^   ^^^^^^^^ 
>get() : Promise<AxiosResponse<never>>
>      : ^^^^^^^^^^^^^^^^^^^^^^^^^^^^^
>get : <T = never, R = AxiosResponse<T>>() => Promise<R>
>    : ^ ^^^^^^^^^^ ^^^^^^^^^^^^^^^^^^^^^^^^^^          
>then : <TResult1 = AxiosResponse<never>, TResult2 = never>(onfulfilled?: (value: AxiosResponse<never>) => TResult1 | PromiseLike<TResult1>, onrejected?: (reason: any) => TResult2 | PromiseLike<TResult2>) => Promise<TResult1 | TResult2>
>     : ^        ^^^^^^^^^^^^^^^^^^^^^^^^^        ^^^^^^^^^^           ^^^^     ^^^^^^^^^^^^^^^^^^^^^^^^^^^^^^^^^^^               ^^^^^^^^ ^^          ^^^^      ^^   ^^^^^^^^^^^^^               ^^^^^^^^ ^^^^^        ^^^^^^^^   ^^^^^^^^ 
>>>>>>> aa249c09
>(response) => {        // body is never        const body = response.data;    } : (response: AxiosResponse<never>) => void
>                                                                                : ^        ^^^^^^^^^^^^^^^^^^^^^^^^^^^^^^^
>response : AxiosResponse<never>
>         : ^^^^^^^^^^^^^^^^^^^^

        // body is never
        const body = response.data;
>body : never
>     : ^^^^^
>response.data : never
>              : ^^^^^
>response : AxiosResponse<never>
>         : ^^^^^^^^^^^^^^^^^^^^
>data : never
>     : ^^^^^

    })
    get().then(({ data }) => {
>get().then(({ data }) => {        // data is never    }) : Promise<void>
>                                                         : ^^^^^^^^^^^^^
<<<<<<< HEAD
>get().then : <TResult1 = AxiosResponse<never>, TResult2 = never>(deferred onfulfilled?: (value: AxiosResponse<never>) => TResult1 | PromiseLike<TResult1>, deferred onrejected?: (reason: any) => TResult2 | PromiseLike<TResult2>) => Promise<TResult1 | TResult2>
>           : ^^^^^^^^^^^^^^^^^^^^^^^^^^^^^^^^^^^^^^^^^^^^^^^^^^^^        ^           ^^^^     ^^^^^^^^^^^^^^^^^^^^^^^^^^^^^^^^^^^               ^^^^^^^^ ^^        ^          ^^^^      ^^   ^^^^^^^^^^^^^               ^^^^^^^^ ^^^^^        ^^^^^^^^   ^^^^^^^^ 
>get() : Promise<AxiosResponse<never>>
>      : ^^^^^^^^^^^^^^^^^^^^^^^^^^^^^
>get : <T = never, R = AxiosResponse<T>>() => Promise<R>
>    : ^^^^^^^^^^^^ ^^^^^^^^^^^^^^^^^^^^^^^^^^          
>then : <TResult1 = AxiosResponse<never>, TResult2 = never>(deferred onfulfilled?: (value: AxiosResponse<never>) => TResult1 | PromiseLike<TResult1>, deferred onrejected?: (reason: any) => TResult2 | PromiseLike<TResult2>) => Promise<TResult1 | TResult2>
>     : ^^^^^^^^^^^^^^^^^^^^^^^^^^^^^^^^^^^^^^^^^^^^^^^^^^^^        ^           ^^^^     ^^^^^^^^^^^^^^^^^^^^^^^^^^^^^^^^^^^               ^^^^^^^^ ^^        ^          ^^^^      ^^   ^^^^^^^^^^^^^               ^^^^^^^^ ^^^^^        ^^^^^^^^   ^^^^^^^^ 
=======
>get().then : <TResult1 = AxiosResponse<never>, TResult2 = never>(onfulfilled?: (value: AxiosResponse<never>) => TResult1 | PromiseLike<TResult1>, onrejected?: (reason: any) => TResult2 | PromiseLike<TResult2>) => Promise<TResult1 | TResult2>
>           : ^        ^^^^^^^^^^^^^^^^^^^^^^^^^        ^^^^^^^^^^           ^^^^     ^^^^^^^^^^^^^^^^^^^^^^^^^^^^^^^^^^^               ^^^^^^^^ ^^          ^^^^      ^^   ^^^^^^^^^^^^^               ^^^^^^^^ ^^^^^        ^^^^^^^^   ^^^^^^^^ 
>get() : Promise<AxiosResponse<never>>
>      : ^^^^^^^^^^^^^^^^^^^^^^^^^^^^^
>get : <T = never, R = AxiosResponse<T>>() => Promise<R>
>    : ^ ^^^^^^^^^^ ^^^^^^^^^^^^^^^^^^^^^^^^^^          
>then : <TResult1 = AxiosResponse<never>, TResult2 = never>(onfulfilled?: (value: AxiosResponse<never>) => TResult1 | PromiseLike<TResult1>, onrejected?: (reason: any) => TResult2 | PromiseLike<TResult2>) => Promise<TResult1 | TResult2>
>     : ^        ^^^^^^^^^^^^^^^^^^^^^^^^^        ^^^^^^^^^^           ^^^^     ^^^^^^^^^^^^^^^^^^^^^^^^^^^^^^^^^^^               ^^^^^^^^ ^^          ^^^^      ^^   ^^^^^^^^^^^^^               ^^^^^^^^ ^^^^^        ^^^^^^^^   ^^^^^^^^ 
>>>>>>> aa249c09
>({ data }) => {        // data is never    } : ({ data }: AxiosResponse<never>) => void
>                                             : ^        ^^^^^^^^^^^^^^^^^^^^^^^^^^^^^^^
>data : never
>     : ^^^^^

        // data is never
    })
    const response = await get()
>response : AxiosResponse<never>
>         : ^^^^^^^^^^^^^^^^^^^^
>await get() : AxiosResponse<never>
>            : ^^^^^^^^^^^^^^^^^^^^
>get() : Promise<AxiosResponse<never>>
>      : ^^^^^^^^^^^^^^^^^^^^^^^^^^^^^
>get : <T = never, R = AxiosResponse<T>>() => Promise<R>
>    : ^ ^^^^^^^^^^ ^^^^^^^^^^^^^^^^^^^^^^^^^^          

    // body is never
    const body = response.data;
>body : never
>     : ^^^^^
>response.data : never
>              : ^^^^^
>response : AxiosResponse<never>
>         : ^^^^^^^^^^^^^^^^^^^^
>data : never
>     : ^^^^^

    // data is never
    const { data } = await get<never>();
>data : never
>     : ^^^^^
>await get<never>() : AxiosResponse<never>
>                   : ^^^^^^^^^^^^^^^^^^^^
>get<never>() : Promise<AxiosResponse<never>>
>             : ^^^^^^^^^^^^^^^^^^^^^^^^^^^^^
>get : <T = never, R = AxiosResponse<T>>() => Promise<R>
>    : ^ ^^^^^^^^^^ ^^^^^^^^^^^^^^^^^^^^^^^^^^          

    // The following did not work as expected.
    // shouldBeNever should be never, but was any
    const { data: shouldBeNever } = await get();
>data : any
>     : ^^^
>shouldBeNever : never
>              : ^^^^^
>await get() : AxiosResponse<never>
>            : ^^^^^^^^^^^^^^^^^^^^
>get() : Promise<AxiosResponse<never>>
>      : ^^^^^^^^^^^^^^^^^^^^^^^^^^^^^
>get : <T = never, R = AxiosResponse<T>>() => Promise<R>
>    : ^ ^^^^^^^^^^ ^^^^^^^^^^^^^^^^^^^^^^^^^^          
}
<|MERGE_RESOLUTION|>--- conflicted
+++ resolved
@@ -1,133 +1,111 @@
-//// [tests/cases/compiler/destructureOfVariableSameAsShorthand.ts] ////
-
-=== destructureOfVariableSameAsShorthand.ts ===
-// https://github.com/microsoft/TypeScript/issues/38969
-interface AxiosResponse<T = never> {
-    data: T;
->data : T
->     : ^
-}
-
-declare function get<T = never, R = AxiosResponse<T>>(): Promise<R>;
->get : <T = never, R = AxiosResponse<T>>() => Promise<R>
->    : ^ ^^^^^^^^^^ ^^^^^^^^^^^^^^^^^^^^^^^^^^          
-
-async function main() {
->main : () => Promise<void>
->     : ^^^^^^^^^^^^^^^^^^^
-
-    // These work examples as expected
-    get().then((response) => {
->get().then((response) => {        // body is never        const body = response.data;    }) : Promise<void>
->                                                                                            : ^^^^^^^^^^^^^
-<<<<<<< HEAD
->get().then : <TResult1 = AxiosResponse<never>, TResult2 = never>(deferred onfulfilled?: (value: AxiosResponse<never>) => TResult1 | PromiseLike<TResult1>, deferred onrejected?: (reason: any) => TResult2 | PromiseLike<TResult2>) => Promise<TResult1 | TResult2>
->           : ^^^^^^^^^^^^^^^^^^^^^^^^^^^^^^^^^^^^^^^^^^^^^^^^^^^^        ^           ^^^^     ^^^^^^^^^^^^^^^^^^^^^^^^^^^^^^^^^^^               ^^^^^^^^ ^^        ^          ^^^^      ^^   ^^^^^^^^^^^^^               ^^^^^^^^ ^^^^^        ^^^^^^^^   ^^^^^^^^ 
->get() : Promise<AxiosResponse<never>>
->      : ^^^^^^^^^^^^^^^^^^^^^^^^^^^^^
->get : <T = never, R = AxiosResponse<T>>() => Promise<R>
->    : ^^^^^^^^^^^^ ^^^^^^^^^^^^^^^^^^^^^^^^^^          
->then : <TResult1 = AxiosResponse<never>, TResult2 = never>(deferred onfulfilled?: (value: AxiosResponse<never>) => TResult1 | PromiseLike<TResult1>, deferred onrejected?: (reason: any) => TResult2 | PromiseLike<TResult2>) => Promise<TResult1 | TResult2>
->     : ^^^^^^^^^^^^^^^^^^^^^^^^^^^^^^^^^^^^^^^^^^^^^^^^^^^^        ^           ^^^^     ^^^^^^^^^^^^^^^^^^^^^^^^^^^^^^^^^^^               ^^^^^^^^ ^^        ^          ^^^^      ^^   ^^^^^^^^^^^^^               ^^^^^^^^ ^^^^^        ^^^^^^^^   ^^^^^^^^ 
-=======
->get().then : <TResult1 = AxiosResponse<never>, TResult2 = never>(onfulfilled?: (value: AxiosResponse<never>) => TResult1 | PromiseLike<TResult1>, onrejected?: (reason: any) => TResult2 | PromiseLike<TResult2>) => Promise<TResult1 | TResult2>
->           : ^        ^^^^^^^^^^^^^^^^^^^^^^^^^        ^^^^^^^^^^           ^^^^     ^^^^^^^^^^^^^^^^^^^^^^^^^^^^^^^^^^^               ^^^^^^^^ ^^          ^^^^      ^^   ^^^^^^^^^^^^^               ^^^^^^^^ ^^^^^        ^^^^^^^^   ^^^^^^^^ 
->get() : Promise<AxiosResponse<never>>
->      : ^^^^^^^^^^^^^^^^^^^^^^^^^^^^^
->get : <T = never, R = AxiosResponse<T>>() => Promise<R>
->    : ^ ^^^^^^^^^^ ^^^^^^^^^^^^^^^^^^^^^^^^^^          
->then : <TResult1 = AxiosResponse<never>, TResult2 = never>(onfulfilled?: (value: AxiosResponse<never>) => TResult1 | PromiseLike<TResult1>, onrejected?: (reason: any) => TResult2 | PromiseLike<TResult2>) => Promise<TResult1 | TResult2>
->     : ^        ^^^^^^^^^^^^^^^^^^^^^^^^^        ^^^^^^^^^^           ^^^^     ^^^^^^^^^^^^^^^^^^^^^^^^^^^^^^^^^^^               ^^^^^^^^ ^^          ^^^^      ^^   ^^^^^^^^^^^^^               ^^^^^^^^ ^^^^^        ^^^^^^^^   ^^^^^^^^ 
->>>>>>> aa249c09
->(response) => {        // body is never        const body = response.data;    } : (response: AxiosResponse<never>) => void
->                                                                                : ^        ^^^^^^^^^^^^^^^^^^^^^^^^^^^^^^^
->response : AxiosResponse<never>
->         : ^^^^^^^^^^^^^^^^^^^^
-
-        // body is never
-        const body = response.data;
->body : never
->     : ^^^^^
->response.data : never
->              : ^^^^^
->response : AxiosResponse<never>
->         : ^^^^^^^^^^^^^^^^^^^^
->data : never
->     : ^^^^^
-
-    })
-    get().then(({ data }) => {
->get().then(({ data }) => {        // data is never    }) : Promise<void>
->                                                         : ^^^^^^^^^^^^^
-<<<<<<< HEAD
->get().then : <TResult1 = AxiosResponse<never>, TResult2 = never>(deferred onfulfilled?: (value: AxiosResponse<never>) => TResult1 | PromiseLike<TResult1>, deferred onrejected?: (reason: any) => TResult2 | PromiseLike<TResult2>) => Promise<TResult1 | TResult2>
->           : ^^^^^^^^^^^^^^^^^^^^^^^^^^^^^^^^^^^^^^^^^^^^^^^^^^^^        ^           ^^^^     ^^^^^^^^^^^^^^^^^^^^^^^^^^^^^^^^^^^               ^^^^^^^^ ^^        ^          ^^^^      ^^   ^^^^^^^^^^^^^               ^^^^^^^^ ^^^^^        ^^^^^^^^   ^^^^^^^^ 
->get() : Promise<AxiosResponse<never>>
->      : ^^^^^^^^^^^^^^^^^^^^^^^^^^^^^
->get : <T = never, R = AxiosResponse<T>>() => Promise<R>
->    : ^^^^^^^^^^^^ ^^^^^^^^^^^^^^^^^^^^^^^^^^          
->then : <TResult1 = AxiosResponse<never>, TResult2 = never>(deferred onfulfilled?: (value: AxiosResponse<never>) => TResult1 | PromiseLike<TResult1>, deferred onrejected?: (reason: any) => TResult2 | PromiseLike<TResult2>) => Promise<TResult1 | TResult2>
->     : ^^^^^^^^^^^^^^^^^^^^^^^^^^^^^^^^^^^^^^^^^^^^^^^^^^^^        ^           ^^^^     ^^^^^^^^^^^^^^^^^^^^^^^^^^^^^^^^^^^               ^^^^^^^^ ^^        ^          ^^^^      ^^   ^^^^^^^^^^^^^               ^^^^^^^^ ^^^^^        ^^^^^^^^   ^^^^^^^^ 
-=======
->get().then : <TResult1 = AxiosResponse<never>, TResult2 = never>(onfulfilled?: (value: AxiosResponse<never>) => TResult1 | PromiseLike<TResult1>, onrejected?: (reason: any) => TResult2 | PromiseLike<TResult2>) => Promise<TResult1 | TResult2>
->           : ^        ^^^^^^^^^^^^^^^^^^^^^^^^^        ^^^^^^^^^^           ^^^^     ^^^^^^^^^^^^^^^^^^^^^^^^^^^^^^^^^^^               ^^^^^^^^ ^^          ^^^^      ^^   ^^^^^^^^^^^^^               ^^^^^^^^ ^^^^^        ^^^^^^^^   ^^^^^^^^ 
->get() : Promise<AxiosResponse<never>>
->      : ^^^^^^^^^^^^^^^^^^^^^^^^^^^^^
->get : <T = never, R = AxiosResponse<T>>() => Promise<R>
->    : ^ ^^^^^^^^^^ ^^^^^^^^^^^^^^^^^^^^^^^^^^          
->then : <TResult1 = AxiosResponse<never>, TResult2 = never>(onfulfilled?: (value: AxiosResponse<never>) => TResult1 | PromiseLike<TResult1>, onrejected?: (reason: any) => TResult2 | PromiseLike<TResult2>) => Promise<TResult1 | TResult2>
->     : ^        ^^^^^^^^^^^^^^^^^^^^^^^^^        ^^^^^^^^^^           ^^^^     ^^^^^^^^^^^^^^^^^^^^^^^^^^^^^^^^^^^               ^^^^^^^^ ^^          ^^^^      ^^   ^^^^^^^^^^^^^               ^^^^^^^^ ^^^^^        ^^^^^^^^   ^^^^^^^^ 
->>>>>>> aa249c09
->({ data }) => {        // data is never    } : ({ data }: AxiosResponse<never>) => void
->                                             : ^        ^^^^^^^^^^^^^^^^^^^^^^^^^^^^^^^
->data : never
->     : ^^^^^
-
-        // data is never
-    })
-    const response = await get()
->response : AxiosResponse<never>
->         : ^^^^^^^^^^^^^^^^^^^^
->await get() : AxiosResponse<never>
->            : ^^^^^^^^^^^^^^^^^^^^
->get() : Promise<AxiosResponse<never>>
->      : ^^^^^^^^^^^^^^^^^^^^^^^^^^^^^
->get : <T = never, R = AxiosResponse<T>>() => Promise<R>
->    : ^ ^^^^^^^^^^ ^^^^^^^^^^^^^^^^^^^^^^^^^^          
-
-    // body is never
-    const body = response.data;
->body : never
->     : ^^^^^
->response.data : never
->              : ^^^^^
->response : AxiosResponse<never>
->         : ^^^^^^^^^^^^^^^^^^^^
->data : never
->     : ^^^^^
-
-    // data is never
-    const { data } = await get<never>();
->data : never
->     : ^^^^^
->await get<never>() : AxiosResponse<never>
->                   : ^^^^^^^^^^^^^^^^^^^^
->get<never>() : Promise<AxiosResponse<never>>
->             : ^^^^^^^^^^^^^^^^^^^^^^^^^^^^^
->get : <T = never, R = AxiosResponse<T>>() => Promise<R>
->    : ^ ^^^^^^^^^^ ^^^^^^^^^^^^^^^^^^^^^^^^^^          
-
-    // The following did not work as expected.
-    // shouldBeNever should be never, but was any
-    const { data: shouldBeNever } = await get();
->data : any
->     : ^^^
->shouldBeNever : never
->              : ^^^^^
->await get() : AxiosResponse<never>
->            : ^^^^^^^^^^^^^^^^^^^^
->get() : Promise<AxiosResponse<never>>
->      : ^^^^^^^^^^^^^^^^^^^^^^^^^^^^^
->get : <T = never, R = AxiosResponse<T>>() => Promise<R>
->    : ^ ^^^^^^^^^^ ^^^^^^^^^^^^^^^^^^^^^^^^^^          
-}
+//// [tests/cases/compiler/destructureOfVariableSameAsShorthand.ts] ////
+
+=== destructureOfVariableSameAsShorthand.ts ===
+// https://github.com/microsoft/TypeScript/issues/38969
+interface AxiosResponse<T = never> {
+    data: T;
+>data : T
+>     : ^
+}
+
+declare function get<T = never, R = AxiosResponse<T>>(): Promise<R>;
+>get : <T = never, R = AxiosResponse<T>>() => Promise<R>
+>    : ^ ^^^^^^^^^^ ^^^^^^^^^^^^^^^^^^^^^^^^^^          
+
+async function main() {
+>main : () => Promise<void>
+>     : ^^^^^^^^^^^^^^^^^^^
+
+    // These work examples as expected
+    get().then((response) => {
+>get().then((response) => {        // body is never        const body = response.data;    }) : Promise<void>
+>                                                                                            : ^^^^^^^^^^^^^
+>get().then : <TResult1 = AxiosResponse<never>, TResult2 = never>(deferred onfulfilled?: (value: AxiosResponse<never>) => TResult1 | PromiseLike<TResult1>, deferred onrejected?: (reason: any) => TResult2 | PromiseLike<TResult2>) => Promise<TResult1 | TResult2>
+>           : ^        ^^^^^^^^^^^^^^^^^^^^^^^^^        ^^^^^^^^^^        ^           ^^^^     ^^^^^^^^^^^^^^^^^^^^^^^^^^^^^^^^^^^               ^^^^^^^^ ^^        ^          ^^^^      ^^   ^^^^^^^^^^^^^               ^^^^^^^^ ^^^^^        ^^^^^^^^   ^^^^^^^^ 
+>get() : Promise<AxiosResponse<never>>
+>      : ^^^^^^^^^^^^^^^^^^^^^^^^^^^^^
+>get : <T = never, R = AxiosResponse<T>>() => Promise<R>
+>    : ^ ^^^^^^^^^^ ^^^^^^^^^^^^^^^^^^^^^^^^^^          
+>then : <TResult1 = AxiosResponse<never>, TResult2 = never>(deferred onfulfilled?: (value: AxiosResponse<never>) => TResult1 | PromiseLike<TResult1>, deferred onrejected?: (reason: any) => TResult2 | PromiseLike<TResult2>) => Promise<TResult1 | TResult2>
+>     : ^        ^^^^^^^^^^^^^^^^^^^^^^^^^        ^^^^^^^^^^        ^           ^^^^     ^^^^^^^^^^^^^^^^^^^^^^^^^^^^^^^^^^^               ^^^^^^^^ ^^        ^          ^^^^      ^^   ^^^^^^^^^^^^^               ^^^^^^^^ ^^^^^        ^^^^^^^^   ^^^^^^^^ 
+>(response) => {        // body is never        const body = response.data;    } : (response: AxiosResponse<never>) => void
+>                                                                                : ^        ^^^^^^^^^^^^^^^^^^^^^^^^^^^^^^^
+>response : AxiosResponse<never>
+>         : ^^^^^^^^^^^^^^^^^^^^
+
+        // body is never
+        const body = response.data;
+>body : never
+>     : ^^^^^
+>response.data : never
+>              : ^^^^^
+>response : AxiosResponse<never>
+>         : ^^^^^^^^^^^^^^^^^^^^
+>data : never
+>     : ^^^^^
+
+    })
+    get().then(({ data }) => {
+>get().then(({ data }) => {        // data is never    }) : Promise<void>
+>                                                         : ^^^^^^^^^^^^^
+>get().then : <TResult1 = AxiosResponse<never>, TResult2 = never>(deferred onfulfilled?: (value: AxiosResponse<never>) => TResult1 | PromiseLike<TResult1>, deferred onrejected?: (reason: any) => TResult2 | PromiseLike<TResult2>) => Promise<TResult1 | TResult2>
+>           : ^        ^^^^^^^^^^^^^^^^^^^^^^^^^        ^^^^^^^^^^        ^           ^^^^     ^^^^^^^^^^^^^^^^^^^^^^^^^^^^^^^^^^^               ^^^^^^^^ ^^        ^          ^^^^      ^^   ^^^^^^^^^^^^^               ^^^^^^^^ ^^^^^        ^^^^^^^^   ^^^^^^^^ 
+>get() : Promise<AxiosResponse<never>>
+>      : ^^^^^^^^^^^^^^^^^^^^^^^^^^^^^
+>get : <T = never, R = AxiosResponse<T>>() => Promise<R>
+>    : ^ ^^^^^^^^^^ ^^^^^^^^^^^^^^^^^^^^^^^^^^          
+>then : <TResult1 = AxiosResponse<never>, TResult2 = never>(deferred onfulfilled?: (value: AxiosResponse<never>) => TResult1 | PromiseLike<TResult1>, deferred onrejected?: (reason: any) => TResult2 | PromiseLike<TResult2>) => Promise<TResult1 | TResult2>
+>     : ^        ^^^^^^^^^^^^^^^^^^^^^^^^^        ^^^^^^^^^^        ^           ^^^^     ^^^^^^^^^^^^^^^^^^^^^^^^^^^^^^^^^^^               ^^^^^^^^ ^^        ^          ^^^^      ^^   ^^^^^^^^^^^^^               ^^^^^^^^ ^^^^^        ^^^^^^^^   ^^^^^^^^ 
+>({ data }) => {        // data is never    } : ({ data }: AxiosResponse<never>) => void
+>                                             : ^        ^^^^^^^^^^^^^^^^^^^^^^^^^^^^^^^
+>data : never
+>     : ^^^^^
+
+        // data is never
+    })
+    const response = await get()
+>response : AxiosResponse<never>
+>         : ^^^^^^^^^^^^^^^^^^^^
+>await get() : AxiosResponse<never>
+>            : ^^^^^^^^^^^^^^^^^^^^
+>get() : Promise<AxiosResponse<never>>
+>      : ^^^^^^^^^^^^^^^^^^^^^^^^^^^^^
+>get : <T = never, R = AxiosResponse<T>>() => Promise<R>
+>    : ^ ^^^^^^^^^^ ^^^^^^^^^^^^^^^^^^^^^^^^^^          
+
+    // body is never
+    const body = response.data;
+>body : never
+>     : ^^^^^
+>response.data : never
+>              : ^^^^^
+>response : AxiosResponse<never>
+>         : ^^^^^^^^^^^^^^^^^^^^
+>data : never
+>     : ^^^^^
+
+    // data is never
+    const { data } = await get<never>();
+>data : never
+>     : ^^^^^
+>await get<never>() : AxiosResponse<never>
+>                   : ^^^^^^^^^^^^^^^^^^^^
+>get<never>() : Promise<AxiosResponse<never>>
+>             : ^^^^^^^^^^^^^^^^^^^^^^^^^^^^^
+>get : <T = never, R = AxiosResponse<T>>() => Promise<R>
+>    : ^ ^^^^^^^^^^ ^^^^^^^^^^^^^^^^^^^^^^^^^^          
+
+    // The following did not work as expected.
+    // shouldBeNever should be never, but was any
+    const { data: shouldBeNever } = await get();
+>data : any
+>     : ^^^
+>shouldBeNever : never
+>              : ^^^^^
+>await get() : AxiosResponse<never>
+>            : ^^^^^^^^^^^^^^^^^^^^
+>get() : Promise<AxiosResponse<never>>
+>      : ^^^^^^^^^^^^^^^^^^^^^^^^^^^^^
+>get : <T = never, R = AxiosResponse<T>>() => Promise<R>
+>    : ^ ^^^^^^^^^^ ^^^^^^^^^^^^^^^^^^^^^^^^^^          
+}