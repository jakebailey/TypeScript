//// [tests/cases/compiler/signatureLengthMismatchWithOptionalParameters.ts] ////

=== signatureLengthMismatchWithOptionalParameters.ts ===
function callee(n: number | undefined, m: string) { }
>callee : (n: number | undefined, m: string) => void
<<<<<<< HEAD
>n : number | undefined
=======
>       : ^^^^                  ^^^^^      ^^^^^^^^^
>n : number
>  : ^^^^^^
>>>>>>> 12402f26
>m : string
>  : ^^^^^^

function caller(arg: (n?: number) => void) { }
>caller : (arg: (n?: number) => void) => void
>       : ^^^^^^                    ^^^^^^^^^
>arg : (n?: number) => void
<<<<<<< HEAD
>n : number | undefined

caller(callee);
>caller(callee) : void
>caller : (arg: (n?: number | undefined) => void) => void
>callee : (n: number | undefined, m: string) => void
=======
>    : ^^^^^      ^^^^^    
>n : number
>  : ^^^^^^

caller(callee);
>caller(callee) : void
>               : ^^^^
>caller : (arg: (n?: number) => void) => void
>       : ^^^^^^^^^^^^^^^^^^^^^^^^^^^^^^^^^^^
>callee : (n: number, m: string) => void
>       : ^^^^^^^^^^^^^^^^^^^^^^^^^^^^^^
>>>>>>> 12402f26

<|MERGE_RESOLUTION|>--- conflicted
+++ resolved
@@ -1,40 +1,27 @@
-//// [tests/cases/compiler/signatureLengthMismatchWithOptionalParameters.ts] ////
-
-=== signatureLengthMismatchWithOptionalParameters.ts ===
-function callee(n: number | undefined, m: string) { }
->callee : (n: number | undefined, m: string) => void
-<<<<<<< HEAD
->n : number | undefined
-=======
->       : ^^^^                  ^^^^^      ^^^^^^^^^
->n : number
->  : ^^^^^^
->>>>>>> 12402f26
->m : string
->  : ^^^^^^
-
-function caller(arg: (n?: number) => void) { }
->caller : (arg: (n?: number) => void) => void
->       : ^^^^^^                    ^^^^^^^^^
->arg : (n?: number) => void
-<<<<<<< HEAD
->n : number | undefined
-
-caller(callee);
->caller(callee) : void
->caller : (arg: (n?: number | undefined) => void) => void
->callee : (n: number | undefined, m: string) => void
-=======
->    : ^^^^^      ^^^^^    
->n : number
->  : ^^^^^^
-
-caller(callee);
->caller(callee) : void
->               : ^^^^
->caller : (arg: (n?: number) => void) => void
->       : ^^^^^^^^^^^^^^^^^^^^^^^^^^^^^^^^^^^
->callee : (n: number, m: string) => void
->       : ^^^^^^^^^^^^^^^^^^^^^^^^^^^^^^
->>>>>>> 12402f26
-
+//// [tests/cases/compiler/signatureLengthMismatchWithOptionalParameters.ts] ////
+
+=== signatureLengthMismatchWithOptionalParameters.ts ===
+function callee(n: number | undefined, m: string) { }
+>callee : (n: number | undefined, m: string) => void
+>       : ^^^^                  ^^^^^      ^^^^^^^^^
+>n : number | undefined
+>  : ^^^^^^^^^^^^^^^^^^
+>m : string
+>  : ^^^^^^
+
+function caller(arg: (n?: number) => void) { }
+>caller : (arg: (n?: number) => void) => void
+>       : ^^^^^^                    ^^^^^^^^^
+>arg : (n?: number) => void
+>    : ^^^^^      ^^^^^    
+>n : number | undefined
+>  : ^^^^^^^^^^^^^^^^^^
+
+caller(callee);
+>caller(callee) : void
+>               : ^^^^
+>caller : (arg: (n?: number | undefined) => void) => void
+>       : ^^^^^^^^^^^^^^^^^^^^^^^^^^^^^^^^^^^^^^^^^^^^^^^
+>callee : (n: number | undefined, m: string) => void
+>       : ^^^^^^^^^^^^^^^^^^^^^^^^^^^^^^^^^^^^^^^^^^
+