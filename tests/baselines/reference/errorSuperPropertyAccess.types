--- conflicted
+++ resolved
@@ -1,583 +1,557 @@
-//// [tests/cases/conformance/expressions/superPropertyAccess/errorSuperPropertyAccess.ts] ////
-
-=== errorSuperPropertyAccess.ts ===
-//super property access in constructor of class with no base type
-//super property access in instance member function of class with no base type
-//super property access in instance member accessor(get and set) of class with no base type
-class NoBase {
->NoBase : NoBase
->       : ^^^^^^
-
-    constructor() {
-        var a = super.prototype;
->a : any
->  : ^^^
->super.prototype : any
->                : ^^^
->super : any
->      : ^^^
->prototype : any
->          : ^^^
-
-        var b = super.hasOwnProperty('');
->b : any
->  : ^^^
->super.hasOwnProperty('') : any
->                         : ^^^
->super.hasOwnProperty : any
->                     : ^^^
->super : any
->      : ^^^
->hasOwnProperty : any
->               : ^^^
->'' : ""
->   : ^^
-    }
-
-    fn() {
->fn : () => void
->   : ^^^^^^^^^^
-
-        var a = super.prototype;
->a : any
->  : ^^^
->super.prototype : any
->                : ^^^
->super : any
->      : ^^^
->prototype : any
->          : ^^^
-
-        var b = super.hasOwnProperty('');
->b : any
->  : ^^^
->super.hasOwnProperty('') : any
->                         : ^^^
->super.hasOwnProperty : any
->                     : ^^^
->super : any
->      : ^^^
->hasOwnProperty : any
->               : ^^^
->'' : ""
->   : ^^
-    }
-
-    m = super.prototype;
->m : any
->  : ^^^
->super.prototype : any
->                : ^^^
->super : any
->      : ^^^
->prototype : any
->          : ^^^
-
-    n = super.hasOwnProperty('');
->n : any
->  : ^^^
->super.hasOwnProperty('') : any
->                         : ^^^
->super.hasOwnProperty : any
->                     : ^^^
->super : any
->      : ^^^
->hasOwnProperty : any
->               : ^^^
->'' : ""
->   : ^^
-
-    //super static property access in static member function of class with no base type
-    //super static property access in static member accessor(get and set) of class with no base type
-    public static static1() {
->static1 : () => void
->        : ^^^^^^^^^^
-
-        super.hasOwnProperty('');
->super.hasOwnProperty('') : any
->                         : ^^^
->super.hasOwnProperty : any
->                     : ^^^
->super : any
->      : ^^^
->hasOwnProperty : any
->               : ^^^
->'' : ""
->   : ^^
-    }
-
-    public static get static2() {
->static2 : string
->        : ^^^^^^
-
-        super.hasOwnProperty('');
->super.hasOwnProperty('') : any
->                         : ^^^
->super.hasOwnProperty : any
->                     : ^^^
->super : any
->      : ^^^
->hasOwnProperty : any
->               : ^^^
->'' : ""
->   : ^^
-
-        return '';
->'' : ""
->   : ^^
-    }
-
-    public static set static2(n) {
->static2 : string
->        : ^^^^^^
->n : string
->  : ^^^^^^
-
-        super.hasOwnProperty('');
->super.hasOwnProperty('') : any
->                         : ^^^
->super.hasOwnProperty : any
->                     : ^^^
->super : any
->      : ^^^
->hasOwnProperty : any
->               : ^^^
->'' : ""
->   : ^^
-    }
-}
-
-class SomeBase {
->SomeBase : SomeBase
->         : ^^^^^^^^
-
-    private privateFunc() { }
->privateFunc : () => void
->            : ^^^^^^^^^^
-
-    private privateMember = 0;
->privateMember : number
->              : ^^^^^^
->0 : 0
->  : ^
-
-    public publicFunc() { }
->publicFunc : () => void
->           : ^^^^^^^^^^
-
-    public publicMember = 0;
->publicMember : number
->             : ^^^^^^
->0 : 0
->  : ^
-
-    private static privateStaticFunc() { }
->privateStaticFunc : () => void
->                  : ^^^^^^^^^^
-
-    private static privateStaticMember = 0;
->privateStaticMember : number
->                    : ^^^^^^
->0 : 0
->  : ^
-
-    public static publicStaticFunc() { }
->publicStaticFunc : () => void
->                 : ^^^^^^^^^^
-
-    public static publicStaticMember = 0;
->publicStaticMember : number
->                   : ^^^^^^
->0 : 0
->  : ^
-
-}
-
-
-//super.publicInstanceMemberNotFunction in constructor of derived class
-//super.publicInstanceMemberNotFunction in instance member function of derived class
-//super.publicInstanceMemberNotFunction in instance member accessor(get and set) of derived class
-//super property access only available with typed this
-class SomeDerived1 extends SomeBase {
->SomeDerived1 : SomeDerived1
->             : ^^^^^^^^^^^^
->SomeBase : SomeBase
->         : ^^^^^^^^
-
-    constructor() {
-        super();
->super() : void
->        : ^^^^
->super : typeof SomeBase
->      : ^^^^^^^^^^^^^^^
-
-        super.publicMember = 1;
->super.publicMember = 1 : 1
->                       : ^
->super.publicMember : number
->                   : ^^^^^^
->super : SomeBase
->      : ^^^^^^^^
->publicMember : number
->             : ^^^^^^
->1 : 1
->  : ^
-    }
-
-    fn() {
->fn : () => void
->   : ^^^^^^^^^^
-
-        var x = super.publicMember;
->x : number
->  : ^^^^^^
->super.publicMember : number
->                   : ^^^^^^
->super : SomeBase
->      : ^^^^^^^^
->publicMember : number
->             : ^^^^^^
-    }
-
-    get a() {
-<<<<<<< HEAD
->a : undefined
-=======
->a : any
->  : ^^^
->>>>>>> 12402f26
-
-        var x = super.publicMember;
->x : number
->  : ^^^^^^
->super.publicMember : number
->                   : ^^^^^^
->super : SomeBase
->      : ^^^^^^^^
->publicMember : number
->             : ^^^^^^
-
-        return undefined;
->undefined : undefined
->          : ^^^^^^^^^
-    }
-    set a(n) {
-<<<<<<< HEAD
->a : undefined
->n : undefined
-
-        n = super.publicMember;
->n = super.publicMember : number
->n : undefined
-=======
->a : any
->  : ^^^
->n : any
->  : ^^^
-
-        n = super.publicMember;
->n = super.publicMember : number
->                       : ^^^^^^
->n : any
->  : ^^^
->>>>>>> 12402f26
->super.publicMember : number
->                   : ^^^^^^
->super : SomeBase
->      : ^^^^^^^^
->publicMember : number
->             : ^^^^^^
-    }
-    fn2() {
->fn2 : () => void
->    : ^^^^^^^^^^
-
-        function inner() {
->inner : () => void
->      : ^^^^^^^^^^
-
-            super.publicFunc();
->super.publicFunc() : any
->                   : ^^^
->super.publicFunc : any
->                 : ^^^
->super : any
->      : ^^^
->publicFunc : any
->           : ^^^
-        }
-        var x = {
->x : { test: () => any; }
->  : ^^^^^^^^^^^^^^^^^^^^
->{            test: function () { return super.publicFunc(); }        } : { test: () => any; }
->                                                                       : ^^^^^^^^^^^^^^^^^^^^
-
-            test: function () { return super.publicFunc(); }
->test : () => any
->     : ^^^^^^^^^
->function () { return super.publicFunc(); } : () => any
->                                           : ^^^^^^^^^
->super.publicFunc() : any
->                   : ^^^
->super.publicFunc : any
->                 : ^^^
->super : any
->      : ^^^
->publicFunc : any
->           : ^^^
-        }
-    }
-}
-
-//super.privateProperty in constructor of derived class
-//super.privateProperty in instance member function of derived class
-//super.privateProperty in instance member accessor(get and set) of derived class
-class SomeDerived2 extends SomeBase {
->SomeDerived2 : SomeDerived2
->             : ^^^^^^^^^^^^
->SomeBase : SomeBase
->         : ^^^^^^^^
-
-    constructor() {
-        super();
->super() : void
->        : ^^^^
->super : typeof SomeBase
->      : ^^^^^^^^^^^^^^^
-
-        super.privateMember = 1;
->super.privateMember = 1 : 1
->                        : ^
->super.privateMember : number
->                    : ^^^^^^
->super : SomeBase
->      : ^^^^^^^^
->privateMember : number
->              : ^^^^^^
->1 : 1
->  : ^
-    }
-
-    fn() {
->fn : () => void
->   : ^^^^^^^^^^
-
-        var x = super.privateMember;
->x : number
->  : ^^^^^^
->super.privateMember : number
->                    : ^^^^^^
->super : SomeBase
->      : ^^^^^^^^
->privateMember : number
->              : ^^^^^^
-    }
-
-    get a() {
-<<<<<<< HEAD
->a : undefined
-=======
->a : any
->  : ^^^
->>>>>>> 12402f26
-
-        var x = super.privateMember;
->x : number
->  : ^^^^^^
->super.privateMember : number
->                    : ^^^^^^
->super : SomeBase
->      : ^^^^^^^^
->privateMember : number
->              : ^^^^^^
-
-        return undefined;
->undefined : undefined
->          : ^^^^^^^^^
-    }
-    set a(n) {
-<<<<<<< HEAD
->a : undefined
->n : undefined
-
-        n = super.privateMember;
->n = super.privateMember : number
->n : undefined
-=======
->a : any
->  : ^^^
->n : any
->  : ^^^
-
-        n = super.privateMember;
->n = super.privateMember : number
->                        : ^^^^^^
->n : any
->  : ^^^
->>>>>>> 12402f26
->super.privateMember : number
->                    : ^^^^^^
->super : SomeBase
->      : ^^^^^^^^
->privateMember : number
->              : ^^^^^^
-    }
-}
-
-//super.publicStaticMemberNotFunction in static member function of derived class
-//super.publicStaticMemberNotFunction in static member accessor(get and set) of derived class
-//super.privateStaticProperty in static member function of derived class
-//super.privateStaticProperty in static member accessor(get and set) of derived class
-class SomeDerived3 extends SomeBase {
->SomeDerived3 : SomeDerived3
->             : ^^^^^^^^^^^^
->SomeBase : SomeBase
->         : ^^^^^^^^
-
-    static fn() {
->fn : () => void
->   : ^^^^^^^^^^
-
-        super.publicStaticMember = 3;
->super.publicStaticMember = 3 : 3
->                             : ^
->super.publicStaticMember : number
->                         : ^^^^^^
->super : typeof SomeBase
->      : ^^^^^^^^^^^^^^^
->publicStaticMember : number
->                   : ^^^^^^
->3 : 3
->  : ^
-
-        super.privateStaticMember = 3;
->super.privateStaticMember = 3 : 3
->                              : ^
->super.privateStaticMember : number
->                          : ^^^^^^
->super : typeof SomeBase
->      : ^^^^^^^^^^^^^^^
->privateStaticMember : number
->                    : ^^^^^^
->3 : 3
->  : ^
-
-        super.privateStaticFunc();
->super.privateStaticFunc() : void
->                          : ^^^^
->super.privateStaticFunc : () => void
->                        : ^^^^^^^^^^
->super : typeof SomeBase
->      : ^^^^^^^^^^^^^^^
->privateStaticFunc : () => void
->                  : ^^^^^^^^^^
-    }
-    static get a() {
->a : string
->  : ^^^^^^
-
-        super.publicStaticMember = 3;
->super.publicStaticMember = 3 : 3
->                             : ^
->super.publicStaticMember : number
->                         : ^^^^^^
->super : typeof SomeBase
->      : ^^^^^^^^^^^^^^^
->publicStaticMember : number
->                   : ^^^^^^
->3 : 3
->  : ^
-
-        super.privateStaticMember = 3;
->super.privateStaticMember = 3 : 3
->                              : ^
->super.privateStaticMember : number
->                          : ^^^^^^
->super : typeof SomeBase
->      : ^^^^^^^^^^^^^^^
->privateStaticMember : number
->                    : ^^^^^^
->3 : 3
->  : ^
-
-        super.privateStaticFunc();
->super.privateStaticFunc() : void
->                          : ^^^^
->super.privateStaticFunc : () => void
->                        : ^^^^^^^^^^
->super : typeof SomeBase
->      : ^^^^^^^^^^^^^^^
->privateStaticFunc : () => void
->                  : ^^^^^^^^^^
-
-        return '';
->'' : ""
->   : ^^
-    }
-    static set a(n) {
->a : string
->  : ^^^^^^
->n : string
->  : ^^^^^^
-
-        super.publicStaticMember = 3;
->super.publicStaticMember = 3 : 3
->                             : ^
->super.publicStaticMember : number
->                         : ^^^^^^
->super : typeof SomeBase
->      : ^^^^^^^^^^^^^^^
->publicStaticMember : number
->                   : ^^^^^^
->3 : 3
->  : ^
-
-        super.privateStaticMember = 3;
->super.privateStaticMember = 3 : 3
->                              : ^
->super.privateStaticMember : number
->                          : ^^^^^^
->super : typeof SomeBase
->      : ^^^^^^^^^^^^^^^
->privateStaticMember : number
->                    : ^^^^^^
->3 : 3
->  : ^
-
-        super.privateStaticFunc();
->super.privateStaticFunc() : void
->                          : ^^^^
->super.privateStaticFunc : () => void
->                        : ^^^^^^^^^^
->super : typeof SomeBase
->      : ^^^^^^^^^^^^^^^
->privateStaticFunc : () => void
->                  : ^^^^^^^^^^
-    }
-}
-
-// In object literal
-var obj = { n: super.wat, p: super.foo() };
->obj : { n: any; p: any; }
->    : ^^^^^^^^^^^^^^^^^^^
->{ n: super.wat, p: super.foo() } : { n: any; p: any; }
->                                 : ^^^^^^^^^^^^^^^^^^^
->n : any
->  : ^^^
->super.wat : any
->          : ^^^
->super : any
->      : ^^^
->wat : any
->    : ^^^
->p : any
->  : ^^^
->super.foo() : any
->            : ^^^
->super.foo : any
->          : ^^^
->super : any
->      : ^^^
->foo : any
->    : ^^^
-
+//// [tests/cases/conformance/expressions/superPropertyAccess/errorSuperPropertyAccess.ts] ////
+
+=== errorSuperPropertyAccess.ts ===
+//super property access in constructor of class with no base type
+//super property access in instance member function of class with no base type
+//super property access in instance member accessor(get and set) of class with no base type
+class NoBase {
+>NoBase : NoBase
+>       : ^^^^^^
+
+    constructor() {
+        var a = super.prototype;
+>a : any
+>  : ^^^
+>super.prototype : any
+>                : ^^^
+>super : any
+>      : ^^^
+>prototype : any
+>          : ^^^
+
+        var b = super.hasOwnProperty('');
+>b : any
+>  : ^^^
+>super.hasOwnProperty('') : any
+>                         : ^^^
+>super.hasOwnProperty : any
+>                     : ^^^
+>super : any
+>      : ^^^
+>hasOwnProperty : any
+>               : ^^^
+>'' : ""
+>   : ^^
+    }
+
+    fn() {
+>fn : () => void
+>   : ^^^^^^^^^^
+
+        var a = super.prototype;
+>a : any
+>  : ^^^
+>super.prototype : any
+>                : ^^^
+>super : any
+>      : ^^^
+>prototype : any
+>          : ^^^
+
+        var b = super.hasOwnProperty('');
+>b : any
+>  : ^^^
+>super.hasOwnProperty('') : any
+>                         : ^^^
+>super.hasOwnProperty : any
+>                     : ^^^
+>super : any
+>      : ^^^
+>hasOwnProperty : any
+>               : ^^^
+>'' : ""
+>   : ^^
+    }
+
+    m = super.prototype;
+>m : any
+>  : ^^^
+>super.prototype : any
+>                : ^^^
+>super : any
+>      : ^^^
+>prototype : any
+>          : ^^^
+
+    n = super.hasOwnProperty('');
+>n : any
+>  : ^^^
+>super.hasOwnProperty('') : any
+>                         : ^^^
+>super.hasOwnProperty : any
+>                     : ^^^
+>super : any
+>      : ^^^
+>hasOwnProperty : any
+>               : ^^^
+>'' : ""
+>   : ^^
+
+    //super static property access in static member function of class with no base type
+    //super static property access in static member accessor(get and set) of class with no base type
+    public static static1() {
+>static1 : () => void
+>        : ^^^^^^^^^^
+
+        super.hasOwnProperty('');
+>super.hasOwnProperty('') : any
+>                         : ^^^
+>super.hasOwnProperty : any
+>                     : ^^^
+>super : any
+>      : ^^^
+>hasOwnProperty : any
+>               : ^^^
+>'' : ""
+>   : ^^
+    }
+
+    public static get static2() {
+>static2 : string
+>        : ^^^^^^
+
+        super.hasOwnProperty('');
+>super.hasOwnProperty('') : any
+>                         : ^^^
+>super.hasOwnProperty : any
+>                     : ^^^
+>super : any
+>      : ^^^
+>hasOwnProperty : any
+>               : ^^^
+>'' : ""
+>   : ^^
+
+        return '';
+>'' : ""
+>   : ^^
+    }
+
+    public static set static2(n) {
+>static2 : string
+>        : ^^^^^^
+>n : string
+>  : ^^^^^^
+
+        super.hasOwnProperty('');
+>super.hasOwnProperty('') : any
+>                         : ^^^
+>super.hasOwnProperty : any
+>                     : ^^^
+>super : any
+>      : ^^^
+>hasOwnProperty : any
+>               : ^^^
+>'' : ""
+>   : ^^
+    }
+}
+
+class SomeBase {
+>SomeBase : SomeBase
+>         : ^^^^^^^^
+
+    private privateFunc() { }
+>privateFunc : () => void
+>            : ^^^^^^^^^^
+
+    private privateMember = 0;
+>privateMember : number
+>              : ^^^^^^
+>0 : 0
+>  : ^
+
+    public publicFunc() { }
+>publicFunc : () => void
+>           : ^^^^^^^^^^
+
+    public publicMember = 0;
+>publicMember : number
+>             : ^^^^^^
+>0 : 0
+>  : ^
+
+    private static privateStaticFunc() { }
+>privateStaticFunc : () => void
+>                  : ^^^^^^^^^^
+
+    private static privateStaticMember = 0;
+>privateStaticMember : number
+>                    : ^^^^^^
+>0 : 0
+>  : ^
+
+    public static publicStaticFunc() { }
+>publicStaticFunc : () => void
+>                 : ^^^^^^^^^^
+
+    public static publicStaticMember = 0;
+>publicStaticMember : number
+>                   : ^^^^^^
+>0 : 0
+>  : ^
+
+}
+
+
+//super.publicInstanceMemberNotFunction in constructor of derived class
+//super.publicInstanceMemberNotFunction in instance member function of derived class
+//super.publicInstanceMemberNotFunction in instance member accessor(get and set) of derived class
+//super property access only available with typed this
+class SomeDerived1 extends SomeBase {
+>SomeDerived1 : SomeDerived1
+>             : ^^^^^^^^^^^^
+>SomeBase : SomeBase
+>         : ^^^^^^^^
+
+    constructor() {
+        super();
+>super() : void
+>        : ^^^^
+>super : typeof SomeBase
+>      : ^^^^^^^^^^^^^^^
+
+        super.publicMember = 1;
+>super.publicMember = 1 : 1
+>                       : ^
+>super.publicMember : number
+>                   : ^^^^^^
+>super : SomeBase
+>      : ^^^^^^^^
+>publicMember : number
+>             : ^^^^^^
+>1 : 1
+>  : ^
+    }
+
+    fn() {
+>fn : () => void
+>   : ^^^^^^^^^^
+
+        var x = super.publicMember;
+>x : number
+>  : ^^^^^^
+>super.publicMember : number
+>                   : ^^^^^^
+>super : SomeBase
+>      : ^^^^^^^^
+>publicMember : number
+>             : ^^^^^^
+    }
+
+    get a() {
+>a : undefined
+>  : ^^^^^^^^^
+
+        var x = super.publicMember;
+>x : number
+>  : ^^^^^^
+>super.publicMember : number
+>                   : ^^^^^^
+>super : SomeBase
+>      : ^^^^^^^^
+>publicMember : number
+>             : ^^^^^^
+
+        return undefined;
+>undefined : undefined
+>          : ^^^^^^^^^
+    }
+    set a(n) {
+>a : undefined
+>  : ^^^^^^^^^
+>n : undefined
+>  : ^^^^^^^^^
+
+        n = super.publicMember;
+>n = super.publicMember : number
+>                       : ^^^^^^
+>n : undefined
+>  : ^^^^^^^^^
+>super.publicMember : number
+>                   : ^^^^^^
+>super : SomeBase
+>      : ^^^^^^^^
+>publicMember : number
+>             : ^^^^^^
+    }
+    fn2() {
+>fn2 : () => void
+>    : ^^^^^^^^^^
+
+        function inner() {
+>inner : () => void
+>      : ^^^^^^^^^^
+
+            super.publicFunc();
+>super.publicFunc() : any
+>                   : ^^^
+>super.publicFunc : any
+>                 : ^^^
+>super : any
+>      : ^^^
+>publicFunc : any
+>           : ^^^
+        }
+        var x = {
+>x : { test: () => any; }
+>  : ^^^^^^^^^^^^^^^^^^^^
+>{            test: function () { return super.publicFunc(); }        } : { test: () => any; }
+>                                                                       : ^^^^^^^^^^^^^^^^^^^^
+
+            test: function () { return super.publicFunc(); }
+>test : () => any
+>     : ^^^^^^^^^
+>function () { return super.publicFunc(); } : () => any
+>                                           : ^^^^^^^^^
+>super.publicFunc() : any
+>                   : ^^^
+>super.publicFunc : any
+>                 : ^^^
+>super : any
+>      : ^^^
+>publicFunc : any
+>           : ^^^
+        }
+    }
+}
+
+//super.privateProperty in constructor of derived class
+//super.privateProperty in instance member function of derived class
+//super.privateProperty in instance member accessor(get and set) of derived class
+class SomeDerived2 extends SomeBase {
+>SomeDerived2 : SomeDerived2
+>             : ^^^^^^^^^^^^
+>SomeBase : SomeBase
+>         : ^^^^^^^^
+
+    constructor() {
+        super();
+>super() : void
+>        : ^^^^
+>super : typeof SomeBase
+>      : ^^^^^^^^^^^^^^^
+
+        super.privateMember = 1;
+>super.privateMember = 1 : 1
+>                        : ^
+>super.privateMember : number
+>                    : ^^^^^^
+>super : SomeBase
+>      : ^^^^^^^^
+>privateMember : number
+>              : ^^^^^^
+>1 : 1
+>  : ^
+    }
+
+    fn() {
+>fn : () => void
+>   : ^^^^^^^^^^
+
+        var x = super.privateMember;
+>x : number
+>  : ^^^^^^
+>super.privateMember : number
+>                    : ^^^^^^
+>super : SomeBase
+>      : ^^^^^^^^
+>privateMember : number
+>              : ^^^^^^
+    }
+
+    get a() {
+>a : undefined
+>  : ^^^^^^^^^
+
+        var x = super.privateMember;
+>x : number
+>  : ^^^^^^
+>super.privateMember : number
+>                    : ^^^^^^
+>super : SomeBase
+>      : ^^^^^^^^
+>privateMember : number
+>              : ^^^^^^
+
+        return undefined;
+>undefined : undefined
+>          : ^^^^^^^^^
+    }
+    set a(n) {
+>a : undefined
+>  : ^^^^^^^^^
+>n : undefined
+>  : ^^^^^^^^^
+
+        n = super.privateMember;
+>n = super.privateMember : number
+>                        : ^^^^^^
+>n : undefined
+>  : ^^^^^^^^^
+>super.privateMember : number
+>                    : ^^^^^^
+>super : SomeBase
+>      : ^^^^^^^^
+>privateMember : number
+>              : ^^^^^^
+    }
+}
+
+//super.publicStaticMemberNotFunction in static member function of derived class
+//super.publicStaticMemberNotFunction in static member accessor(get and set) of derived class
+//super.privateStaticProperty in static member function of derived class
+//super.privateStaticProperty in static member accessor(get and set) of derived class
+class SomeDerived3 extends SomeBase {
+>SomeDerived3 : SomeDerived3
+>             : ^^^^^^^^^^^^
+>SomeBase : SomeBase
+>         : ^^^^^^^^
+
+    static fn() {
+>fn : () => void
+>   : ^^^^^^^^^^
+
+        super.publicStaticMember = 3;
+>super.publicStaticMember = 3 : 3
+>                             : ^
+>super.publicStaticMember : number
+>                         : ^^^^^^
+>super : typeof SomeBase
+>      : ^^^^^^^^^^^^^^^
+>publicStaticMember : number
+>                   : ^^^^^^
+>3 : 3
+>  : ^
+
+        super.privateStaticMember = 3;
+>super.privateStaticMember = 3 : 3
+>                              : ^
+>super.privateStaticMember : number
+>                          : ^^^^^^
+>super : typeof SomeBase
+>      : ^^^^^^^^^^^^^^^
+>privateStaticMember : number
+>                    : ^^^^^^
+>3 : 3
+>  : ^
+
+        super.privateStaticFunc();
+>super.privateStaticFunc() : void
+>                          : ^^^^
+>super.privateStaticFunc : () => void
+>                        : ^^^^^^^^^^
+>super : typeof SomeBase
+>      : ^^^^^^^^^^^^^^^
+>privateStaticFunc : () => void
+>                  : ^^^^^^^^^^
+    }
+    static get a() {
+>a : string
+>  : ^^^^^^
+
+        super.publicStaticMember = 3;
+>super.publicStaticMember = 3 : 3
+>                             : ^
+>super.publicStaticMember : number
+>                         : ^^^^^^
+>super : typeof SomeBase
+>      : ^^^^^^^^^^^^^^^
+>publicStaticMember : number
+>                   : ^^^^^^
+>3 : 3
+>  : ^
+
+        super.privateStaticMember = 3;
+>super.privateStaticMember = 3 : 3
+>                              : ^
+>super.privateStaticMember : number
+>                          : ^^^^^^
+>super : typeof SomeBase
+>      : ^^^^^^^^^^^^^^^
+>privateStaticMember : number
+>                    : ^^^^^^
+>3 : 3
+>  : ^
+
+        super.privateStaticFunc();
+>super.privateStaticFunc() : void
+>                          : ^^^^
+>super.privateStaticFunc : () => void
+>                        : ^^^^^^^^^^
+>super : typeof SomeBase
+>      : ^^^^^^^^^^^^^^^
+>privateStaticFunc : () => void
+>                  : ^^^^^^^^^^
+
+        return '';
+>'' : ""
+>   : ^^
+    }
+    static set a(n) {
+>a : string
+>  : ^^^^^^
+>n : string
+>  : ^^^^^^
+
+        super.publicStaticMember = 3;
+>super.publicStaticMember = 3 : 3
+>                             : ^
+>super.publicStaticMember : number
+>                         : ^^^^^^
+>super : typeof SomeBase
+>      : ^^^^^^^^^^^^^^^
+>publicStaticMember : number
+>                   : ^^^^^^
+>3 : 3
+>  : ^
+
+        super.privateStaticMember = 3;
+>super.privateStaticMember = 3 : 3
+>                              : ^
+>super.privateStaticMember : number
+>                          : ^^^^^^
+>super : typeof SomeBase
+>      : ^^^^^^^^^^^^^^^
+>privateStaticMember : number
+>                    : ^^^^^^
+>3 : 3
+>  : ^
+
+        super.privateStaticFunc();
+>super.privateStaticFunc() : void
+>                          : ^^^^
+>super.privateStaticFunc : () => void
+>                        : ^^^^^^^^^^
+>super : typeof SomeBase
+>      : ^^^^^^^^^^^^^^^
+>privateStaticFunc : () => void
+>                  : ^^^^^^^^^^
+    }
+}
+
+// In object literal
+var obj = { n: super.wat, p: super.foo() };
+>obj : { n: any; p: any; }
+>    : ^^^^^^^^^^^^^^^^^^^
+>{ n: super.wat, p: super.foo() } : { n: any; p: any; }
+>                                 : ^^^^^^^^^^^^^^^^^^^
+>n : any
+>  : ^^^
+>super.wat : any
+>          : ^^^
+>super : any
+>      : ^^^
+>wat : any
+>    : ^^^
+>p : any
+>  : ^^^
+>super.foo() : any
+>            : ^^^
+>super.foo : any
+>          : ^^^
+>super : any
+>      : ^^^
+>foo : any
+>    : ^^^
+