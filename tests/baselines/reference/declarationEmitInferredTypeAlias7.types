--- conflicted
+++ resolved
@@ -1,37 +1,28 @@
-//// [tests/cases/compiler/declarationEmitInferredTypeAlias7.ts] ////
-
-=== 0.ts ===
-export type Data = string | boolean;
->Data : Data
->     : ^^^^
-
-let obj: Data = true;
->obj : Data
->    : ^^^^
->true : true
->     : ^^^^
-
-=== 1.ts ===
-let v = "str" || true;
-<<<<<<< HEAD
->v : string
->"str" || true : "str"
-=======
->v : string | boolean
->  : ^^^^^^^^^^^^^^^^
->"str" || true : true | "str"
->              : ^^^^^^^^^^^^
->>>>>>> 12402f26
->"str" : "str"
->      : ^^^^^
->true : true
->     : ^^^^
-
-export { v }
-<<<<<<< HEAD
->v : string
-=======
->v : string | boolean
->  : ^^^^^^^^^^^^^^^^
->>>>>>> 12402f26
-
+//// [tests/cases/compiler/declarationEmitInferredTypeAlias7.ts] ////
+
+=== 0.ts ===
+export type Data = string | boolean;
+>Data : Data
+>     : ^^^^
+
+let obj: Data = true;
+>obj : Data
+>    : ^^^^
+>true : true
+>     : ^^^^
+
+=== 1.ts ===
+let v = "str" || true;
+>v : string
+>  : ^^^^^^
+>"str" || true : "str"
+>              : ^^^^^
+>"str" : "str"
+>      : ^^^^^
+>true : true
+>     : ^^^^
+
+export { v }
+>v : string
+>  : ^^^^^^
+