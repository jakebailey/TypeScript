--- conflicted
+++ resolved
@@ -1,521 +1,503 @@
-//// [tests/cases/conformance/types/typeRelationships/assignmentCompatibility/assignmentCompatWithConstructSignatures4.ts] ////
-
-=== assignmentCompatWithConstructSignatures4.ts ===
-// checking assignment compatibility relations for function types.
-
-module Errors {
->Errors : typeof Errors
->       : ^^^^^^^^^^^^^
-
-    class Base { foo: string; }
->Base : Base
->     : ^^^^
->foo : string
->    : ^^^^^^
-
-    class Derived extends Base { bar: string; }
->Derived : Derived
->        : ^^^^^^^
->Base : Base
->     : ^^^^
->bar : string
->    : ^^^^^^
-
-    class Derived2 extends Derived { baz: string; }
->Derived2 : Derived2
->         : ^^^^^^^^
->Derived : Derived
->        : ^^^^^^^
->baz : string
->    : ^^^^^^
-
-    class OtherDerived extends Base { bing: string; }
->OtherDerived : OtherDerived
->             : ^^^^^^^^^^^^
->Base : Base
->     : ^^^^
->bing : string
->     : ^^^^^^
-
-    module WithNonGenericSignaturesInBaseType {
->WithNonGenericSignaturesInBaseType : typeof WithNonGenericSignaturesInBaseType
->                                   : ^^^^^^^^^^^^^^^^^^^^^^^^^^^^^^^^^^^^^^^^^
-
-        // target type with non-generic call signatures
-        var a2: new (x: number) => string[];
->a2 : new (x: number) => string[]
->   : ^^^^^^^^      ^^^^^        
->x : number
->  : ^^^^^^
-
-        var a7: new (x: (arg: Base) => Derived) => (r: Base) => Derived2;
->a7 : new (x: (arg: Base) => Derived) => (r: Base) => Derived2
->   : ^^^^^^^^                      ^^^^^                     
->x : (arg: Base) => Derived
->  : ^^^^^^    ^^^^^       
->arg : Base
->    : ^^^^
->r : Base
->  : ^^^^
-
-        var a8: new (x: (arg: Base) => Derived, y: (arg2: Base) => Derived) => (r: Base) => Derived;
->a8 : new (x: (arg: Base) => Derived, y: (arg2: Base) => Derived) => (r: Base) => Derived
->   : ^^^^^^^^                      ^^^^^                       ^^^^^                    
->x : (arg: Base) => Derived
->  : ^^^^^^    ^^^^^       
->arg : Base
->    : ^^^^
->y : (arg2: Base) => Derived
->  : ^^^^^^^    ^^^^^       
->arg2 : Base
->     : ^^^^
->r : Base
->  : ^^^^
-
-        var a10: new (...x: Base[]) => Base;
->a10 : new (...x: Base[]) => Base
->    : ^^^^^^^^^^^      ^^^^^    
->x : Base[]
->  : ^^^^^^
-
-        var a11: new (x: { foo: string }, y: { foo: string; bar: string }) => Base;
->a11 : new (x: { foo: string; }, y: { foo: string; bar: string; }) => Base
->    : ^^^^^^^^                ^^^^^                             ^^^^^    
->x : { foo: string; }
->  : ^^^^^^^      ^^^
->foo : string
->    : ^^^^^^
->y : { foo: string; bar: string; }
->  : ^^^^^^^      ^^^^^^^      ^^^
->foo : string
->    : ^^^^^^
->bar : string
->    : ^^^^^^
-
-        var a12: new (x: Array<Base>, y: Array<Derived2>) => Array<Derived>;
->a12 : new (x: Array<Base>, y: Array<Derived2>) => Array<Derived>
->    : ^^^^^^^^           ^^^^^               ^^^^^              
->x : Base[]
->  : ^^^^^^
->y : Derived2[]
->  : ^^^^^^^^^^
-
-        var a14: {
->a14 : { new (x: number): number[]; new (x: string): string[]; }
->    : ^^^^^^^^^^      ^^^        ^^^^^^^^^^      ^^^        ^^^
-
-                new (x: number): number[];
->x : number
->  : ^^^^^^
-
-                new (x: string): string[];
->x : string
->  : ^^^^^^
-
-            };
-        var a15: new (x: { a: string; b: number }) => number;
->a15 : new (x: { a: string; b: number; }) => number
->    : ^^^^^^^^                         ^^^^^      
->x : { a: string; b: number; }
->  : ^^^^^      ^^^^^      ^^^
->a : string
->  : ^^^^^^
->b : number
->  : ^^^^^^
-
-        var a16: {
->a16 : { new (x: { new (a: number): number; new (a?: number): number; }): number[]; new (x: { new (a: boolean): boolean; new (a?: boolean): boolean; }): boolean[]; }
->    : ^^^^^^^^^^                                                      ^^^        ^^^^^^^^^^                                                          ^^^         ^^^
-
-                new (x: {
->x : { new (a: number): number; new (a?: number): number; }
->  : ^^^^^^^^^^      ^^^      ^^^^^^^^^^^      ^^^      ^^^
-
-                    new (a: number): number;
->a : number
->  : ^^^^^^
-
-                    new (a?: number): number;
-<<<<<<< HEAD
->a : number | undefined
-=======
->a : number
->  : ^^^^^^
->>>>>>> 12402f26
-
-                }): number[];
-                new (x: {
->x : { new (a: boolean): boolean; new (a?: boolean): boolean; }
->  : ^^^^^^^^^^       ^^^       ^^^^^^^^^^^       ^^^       ^^^
-
-                    new (a: boolean): boolean;
->a : boolean
->  : ^^^^^^^
-
-                    new (a?: boolean): boolean;
-<<<<<<< HEAD
->a : boolean | undefined
-=======
->a : boolean
->  : ^^^^^^^
->>>>>>> 12402f26
-
-                }): boolean[];
-            };
-        var a17: {
->a17 : { new (x: { new <T extends Derived>(a: T): T; new <T_1 extends Base>(a: T_1): T_1; }): any[]; new (x: { new <T_2 extends Derived2>(a: T_2): T_2; new <T_3 extends Base>(a: T_3): T_3; }): any[]; }
->    : ^^^^^^^^^^^^^^^^^ ^^^^^^^^^^^^^^^^^^^^^ ^^^ ^^^^^^^   ^^^^^^^^^^^^^^^^^^^^^^^^^^^^^^^^^     ^^^^^^^^^^^^^^^^^   ^^^^^^^^^^^^^^^^^^^^^^^^^^^^^^^^^^^^^^   ^^^^^^^^^^^^^^^^^^^^^^^^^^^^^^^^^     ^^^
-
-                new (x: {
->x : { new <T extends Derived>(a: T): T; new <T_1 extends Base>(a: T_1): T_1; }
->  : ^^^^^^^ ^^^^^^^^^^^^^^^^^^^^^ ^^^ ^^^^^^^   ^^^^^^^^^^^^^^^^^^^^^^^^^^^^^^
-
-                    new <T extends Derived>(a: T): T;
->a : T
->  : ^
-
-                    new <T extends Base>(a: T): T;
->a : T
->  : ^
-
-                }): any[];
-                new (x: {
->x : { new <T extends Derived2>(a: T): T; new <T_1 extends Base>(a: T_1): T_1; }
->  : ^^^^^^^ ^^^^^^^^^^^^^^^^^^^^^^ ^^^ ^^^^^^^   ^^^^^^^^^^^^^^^^^^^^^^^^^^^^^^
-
-                    new <T extends Derived2>(a: T): T;
->a : T
->  : ^
-
-                    new <T extends Base>(a: T): T;
->a : T
->  : ^
-
-                }): any[];
-            };
-
-        var b2: new <T, U>(x: T) => U[]; 
->b2 : new <T, U>(x: T) => U[]
->   : ^^^^^ ^^ ^^^^^ ^^^^^   
->x : T
->  : ^
-
-        a2 = b2; // ok
->a2 = b2 : new <T, U>(x: T) => U[]
->        : ^^^^^^^^^^^^^^^^^^^^^^^
->a2 : new (x: number) => string[]
->   : ^^^^^^^^^^^^^^^^^^^^^^^^^^^
->b2 : new <T, U>(x: T) => U[]
->   : ^^^^^^^^^^^^^^^^^^^^^^^
-
-        b2 = a2; // ok
->b2 = a2 : new (x: number) => string[]
->        : ^^^^^^^^^^^^^^^^^^^^^^^^^^^
->b2 : new <T, U>(x: T) => U[]
->   : ^^^^^^^^^^^^^^^^^^^^^^^
->a2 : new (x: number) => string[]
->   : ^^^^^^^^^^^^^^^^^^^^^^^^^^^
-
-        var b7: new <T extends Base, U extends Derived, V extends Derived2>(x: (arg: T) => U) => (r: T) => V;
->b7 : new <T extends Base, U extends Derived, V extends Derived2>(x: (arg: T) => U) => (r: T) => V
->   : ^^^^^ ^^^^^^^^^^^^^^^ ^^^^^^^^^^^^^^^^^^ ^^^^^^^^^^^^^^^^^^^^^^             ^^^^^           
->x : (arg: T) => U
->  : ^^^^^^ ^^^^^ 
->arg : T
->    : ^
->r : T
->  : ^
-
-        a7 = b7; // ok
->a7 = b7 : new <T extends Base, U extends Derived, V extends Derived2>(x: (arg: T) => U) => (r: T) => V
->        : ^^^^^^^^^^^^^^^^^^^^^^^^^^^^^^^^^^^^^^^^^^^^^^^^^^^^^^^^^^^^^^^^^^^^^^^^^^^^^^^^^^^^^^^^^^^^
->a7 : new (x: (arg: Base) => Derived) => (r: Base) => Derived2
->   : ^^^^^^^^^^^^^^^^^^^^^^^^^^^^^^^^^^^^^^^^^^^^^^^^^^^^^^^^
->b7 : new <T extends Base, U extends Derived, V extends Derived2>(x: (arg: T) => U) => (r: T) => V
->   : ^^^^^^^^^^^^^^^^^^^^^^^^^^^^^^^^^^^^^^^^^^^^^^^^^^^^^^^^^^^^^^^^^^^^^^^^^^^^^^^^^^^^^^^^^^^^
-
-        b7 = a7; // ok
->b7 = a7 : new (x: (arg: Base) => Derived) => (r: Base) => Derived2
->        : ^^^^^^^^^^^^^^^^^^^^^^^^^^^^^^^^^^^^^^^^^^^^^^^^^^^^^^^^
->b7 : new <T extends Base, U extends Derived, V extends Derived2>(x: (arg: T) => U) => (r: T) => V
->   : ^^^^^^^^^^^^^^^^^^^^^^^^^^^^^^^^^^^^^^^^^^^^^^^^^^^^^^^^^^^^^^^^^^^^^^^^^^^^^^^^^^^^^^^^^^^^
->a7 : new (x: (arg: Base) => Derived) => (r: Base) => Derived2
->   : ^^^^^^^^^^^^^^^^^^^^^^^^^^^^^^^^^^^^^^^^^^^^^^^^^^^^^^^^
-
-        var b8: new <T extends Base, U extends Derived>(x: (arg: T) => U, y: (arg2: { foo: number; }) => U) => (r: T) => U; 
->b8 : new <T extends Base, U extends Derived>(x: (arg: T) => U, y: (arg2: { foo: number; }) => U) => (r: T) => U
->   : ^^^^^ ^^^^^^^^^^^^^^^ ^^^^^^^^^^^^^^^^^^^^^             ^^^^^                             ^^^^^           
->x : (arg: T) => U
->  : ^^^^^^ ^^^^^ 
->arg : T
->    : ^
->y : (arg2: { foo: number; }) => U
->  : ^^^^^^^                ^^^^^ 
->arg2 : { foo: number; }
->     : ^^^^^^^      ^^^
->foo : number
->    : ^^^^^^
->r : T
->  : ^
-
-        a8 = b8; // error, type mismatch
->a8 = b8 : new <T extends Base, U extends Derived>(x: (arg: T) => U, y: (arg2: { foo: number; }) => U) => (r: T) => U
->        : ^^^^^^^^^^^^^^^^^^^^^^^^^^^^^^^^^^^^^^^^^^^^^^^^^^^^^^^^^^^^^^^^^^^^^^^^^^^^^^^^^^^^^^^^^^^^^^^^^^^^^^^^^^
->a8 : new (x: (arg: Base) => Derived, y: (arg2: Base) => Derived) => (r: Base) => Derived
->   : ^^^^^^^^^^^^^^^^^^^^^^^^^^^^^^^^^^^^^^^^^^^^^^^^^^^^^^^^^^^^^^^^^^^^^^^^^^^^^^^^^^^
->b8 : new <T extends Base, U extends Derived>(x: (arg: T) => U, y: (arg2: { foo: number; }) => U) => (r: T) => U
->   : ^^^^^^^^^^^^^^^^^^^^^^^^^^^^^^^^^^^^^^^^^^^^^^^^^^^^^^^^^^^^^^^^^^^^^^^^^^^^^^^^^^^^^^^^^^^^^^^^^^^^^^^^^^
-
-        b8 = a8; // error
->b8 = a8 : new (x: (arg: Base) => Derived, y: (arg2: Base) => Derived) => (r: Base) => Derived
->        : ^^^^^^^^^^^^^^^^^^^^^^^^^^^^^^^^^^^^^^^^^^^^^^^^^^^^^^^^^^^^^^^^^^^^^^^^^^^^^^^^^^^
->b8 : new <T extends Base, U extends Derived>(x: (arg: T) => U, y: (arg2: { foo: number; }) => U) => (r: T) => U
->   : ^^^^^^^^^^^^^^^^^^^^^^^^^^^^^^^^^^^^^^^^^^^^^^^^^^^^^^^^^^^^^^^^^^^^^^^^^^^^^^^^^^^^^^^^^^^^^^^^^^^^^^^^^^
->a8 : new (x: (arg: Base) => Derived, y: (arg2: Base) => Derived) => (r: Base) => Derived
->   : ^^^^^^^^^^^^^^^^^^^^^^^^^^^^^^^^^^^^^^^^^^^^^^^^^^^^^^^^^^^^^^^^^^^^^^^^^^^^^^^^^^^
-
-        
-        var b10: new <T extends Derived>(...x: T[]) => T; 
->b10 : new <T extends Derived>(...x: T[]) => T
->    : ^^^^^ ^^^^^^^^^^^^^^^^^^^^^^^^   ^^^^^ 
->x : T[]
->  : ^^^
-
-        a10 = b10; // ok
->a10 = b10 : new <T extends Derived>(...x: T[]) => T
->          : ^^^^^^^^^^^^^^^^^^^^^^^^^^^^^^^^^^^^^^^
->a10 : new (...x: Base[]) => Base
->    : ^^^^^^^^^^^^^^^^^^^^^^^^^^
->b10 : new <T extends Derived>(...x: T[]) => T
->    : ^^^^^^^^^^^^^^^^^^^^^^^^^^^^^^^^^^^^^^^
-
-        b10 = a10; // ok
->b10 = a10 : new (...x: Base[]) => Base
->          : ^^^^^^^^^^^^^^^^^^^^^^^^^^
->b10 : new <T extends Derived>(...x: T[]) => T
->    : ^^^^^^^^^^^^^^^^^^^^^^^^^^^^^^^^^^^^^^^
->a10 : new (...x: Base[]) => Base
->    : ^^^^^^^^^^^^^^^^^^^^^^^^^^
-
-        var b11: new <T extends Derived>(x: T, y: T) => T; 
->b11 : new <T extends Derived>(x: T, y: T) => T
->    : ^^^^^ ^^^^^^^^^^^^^^^^^^^^^ ^^^^^ ^^^^^ 
->x : T
->  : ^
->y : T
->  : ^
-
-        a11 = b11; // ok
->a11 = b11 : new <T extends Derived>(x: T, y: T) => T
->          : ^^^^^^^^^^^^^^^^^^^^^^^^^^^^^^^^^^^^^^^^
->a11 : new (x: { foo: string; }, y: { foo: string; bar: string; }) => Base
->    : ^^^^^^^^^^^^^^^^^^^^^^^^^^^^^^^^^^^^^^^^^^^^^^^^^^^^^^^^^^^^^^^^^^^
->b11 : new <T extends Derived>(x: T, y: T) => T
->    : ^^^^^^^^^^^^^^^^^^^^^^^^^^^^^^^^^^^^^^^^
-
-        b11 = a11; // ok
->b11 = a11 : new (x: { foo: string; }, y: { foo: string; bar: string; }) => Base
->          : ^^^^^^^^^^^^^^^^^^^^^^^^^^^^^^^^^^^^^^^^^^^^^^^^^^^^^^^^^^^^^^^^^^^
->b11 : new <T extends Derived>(x: T, y: T) => T
->    : ^^^^^^^^^^^^^^^^^^^^^^^^^^^^^^^^^^^^^^^^
->a11 : new (x: { foo: string; }, y: { foo: string; bar: string; }) => Base
->    : ^^^^^^^^^^^^^^^^^^^^^^^^^^^^^^^^^^^^^^^^^^^^^^^^^^^^^^^^^^^^^^^^^^^
-
-        var b12: new <T extends Array<Derived2>>(x: Array<Base>, y: Array<Base>) => T; 
->b12 : new <T extends Derived2[]>(x: Array<Base>, y: Array<Base>) => T
->    : ^^^^^ ^^^^^^^^^^^^^^^^^^^^^^^^           ^^^^^           ^^^^^ 
->x : Base[]
->  : ^^^^^^
->y : Base[]
->  : ^^^^^^
-
-        a12 = b12; // ok
->a12 = b12 : new <T extends Derived2[]>(x: Base[], y: Base[]) => T
->          : ^^^^^^^^^^^^^^^^^^^^^^^^^^^^^^^^^^^^^^^^^^^^^^^^^^^^^
->a12 : new (x: Base[], y: Derived2[]) => Derived[]
->    : ^^^^^^^^^^^^^^^^^^^^^^^^^^^^^^^^^^^^^^^^^^^
->b12 : new <T extends Derived2[]>(x: Base[], y: Base[]) => T
->    : ^^^^^^^^^^^^^^^^^^^^^^^^^^^^^^^^^^^^^^^^^^^^^^^^^^^^^
-
-        b12 = a12; // ok
->b12 = a12 : new (x: Base[], y: Derived2[]) => Derived[]
->          : ^^^^^^^^^^^^^^^^^^^^^^^^^^^^^^^^^^^^^^^^^^^
->b12 : new <T extends Derived2[]>(x: Base[], y: Base[]) => T
->    : ^^^^^^^^^^^^^^^^^^^^^^^^^^^^^^^^^^^^^^^^^^^^^^^^^^^^^
->a12 : new (x: Base[], y: Derived2[]) => Derived[]
->    : ^^^^^^^^^^^^^^^^^^^^^^^^^^^^^^^^^^^^^^^^^^^
-
-        var b15: new <T>(x: { a: T; b: T }) => T; 
->b15 : new <T>(x: { a: T; b: T; }) => T
->    : ^^^^^ ^^^^^               ^^^^^ 
->x : { a: T; b: T; }
->  : ^^^^^ ^^^^^ ^^^
->a : T
->  : ^
->b : T
->  : ^
-
-        a15 = b15; // ok
->a15 = b15 : new <T>(x: { a: T; b: T; }) => T
->          : ^^^^^^^^^^^^^^^^^^^^^^^^^^^^^^^^
->a15 : new (x: { a: string; b: number; }) => number
->    : ^^^^^^^^^^^^^^^^^^^^^^^^^^^^^^^^^^^^^^^^^^^^
->b15 : new <T>(x: { a: T; b: T; }) => T
->    : ^^^^^^^^^^^^^^^^^^^^^^^^^^^^^^^^
-
-        b15 = a15; // ok
->b15 = a15 : new (x: { a: string; b: number; }) => number
->          : ^^^^^^^^^^^^^^^^^^^^^^^^^^^^^^^^^^^^^^^^^^^^
->b15 : new <T>(x: { a: T; b: T; }) => T
->    : ^^^^^^^^^^^^^^^^^^^^^^^^^^^^^^^^
->a15 : new (x: { a: string; b: number; }) => number
->    : ^^^^^^^^^^^^^^^^^^^^^^^^^^^^^^^^^^^^^^^^^^^^
-
-        var b15a: new <T extends Base>(x: { a: T; b: T }) => number; 
->b15a : new <T extends Base>(x: { a: T; b: T; }) => number
->     : ^^^^^ ^^^^^^^^^^^^^^^^^^               ^^^^^      
->x : { a: T; b: T; }
->  : ^^^^^ ^^^^^ ^^^
->a : T
->  : ^
->b : T
->  : ^
-
-        a15 = b15a; // ok
->a15 = b15a : new <T extends Base>(x: { a: T; b: T; }) => number
->           : ^^^^^^^^^^^^^^^^^^^^^^^^^^^^^^^^^^^^^^^^^^^^^^^^^^
->a15 : new (x: { a: string; b: number; }) => number
->    : ^^^^^^^^^^^^^^^^^^^^^^^^^^^^^^^^^^^^^^^^^^^^
->b15a : new <T extends Base>(x: { a: T; b: T; }) => number
->     : ^^^^^^^^^^^^^^^^^^^^^^^^^^^^^^^^^^^^^^^^^^^^^^^^^^
-
-        b15a = a15; // ok
->b15a = a15 : new (x: { a: string; b: number; }) => number
->           : ^^^^^^^^^^^^^^^^^^^^^^^^^^^^^^^^^^^^^^^^^^^^
->b15a : new <T extends Base>(x: { a: T; b: T; }) => number
->     : ^^^^^^^^^^^^^^^^^^^^^^^^^^^^^^^^^^^^^^^^^^^^^^^^^^
->a15 : new (x: { a: string; b: number; }) => number
->    : ^^^^^^^^^^^^^^^^^^^^^^^^^^^^^^^^^^^^^^^^^^^^
-
-        var b16: new <T>(x: (a: T) => T) => T[];
->b16 : new <T>(x: (a: T) => T) => T[]
->    : ^^^^^ ^^^^^           ^^^^^   
->x : (a: T) => T
->  : ^^^^ ^^^^^ 
->a : T
->  : ^
-
-        a16 = b16; // error
->a16 = b16 : new <T>(x: (a: T) => T) => T[]
-<<<<<<< HEAD
->a16 : { new (x: { new (a: number): number; new (a?: number | undefined): number; }): number[]; new (x: { new (a: boolean): boolean; new (a?: boolean | undefined): boolean; }): boolean[]; }
-=======
->          : ^^^^^^^^^^^^^^^^^^^^^^^^^^^^^^
->a16 : { new (x: { new (a: number): number; new (a?: number): number; }): number[]; new (x: { new (a: boolean): boolean; new (a?: boolean): boolean; }): boolean[]; }
->    : ^^^^^^^^^^^^^^^^^^^^^^^^^^^^^^^^^^^^^^^^^^^^^^^^^^^^^^^^^^^^^^^^^^^^^^^^^^^^^^^^^^^^^^^^^^^^^^^^^^^^^^^^^^^^^^^^^^^^^^^^^^^^^^^^^^^^^^^^^^^^^^^^^^^^^^^^^^^^^^
->>>>>>> 12402f26
->b16 : new <T>(x: (a: T) => T) => T[]
->    : ^^^^^^^^^^^^^^^^^^^^^^^^^^^^^^
-
-        b16 = a16; // error
-<<<<<<< HEAD
->b16 = a16 : { new (x: { new (a: number): number; new (a?: number | undefined): number; }): number[]; new (x: { new (a: boolean): boolean; new (a?: boolean | undefined): boolean; }): boolean[]; }
->b16 : new <T>(x: (a: T) => T) => T[]
->a16 : { new (x: { new (a: number): number; new (a?: number | undefined): number; }): number[]; new (x: { new (a: boolean): boolean; new (a?: boolean | undefined): boolean; }): boolean[]; }
-=======
->b16 = a16 : { new (x: { new (a: number): number; new (a?: number): number; }): number[]; new (x: { new (a: boolean): boolean; new (a?: boolean): boolean; }): boolean[]; }
->          : ^^^^^^^^^^^^^^^^^^^^^^^^^^^^^^^^^^^^^^^^^^^^^^^^^^^^^^^^^^^^^^^^^^^^^^^^^^^^^^^^^^^^^^^^^^^^^^^^^^^^^^^^^^^^^^^^^^^^^^^^^^^^^^^^^^^^^^^^^^^^^^^^^^^^^^^^^^^^^^
->b16 : new <T>(x: (a: T) => T) => T[]
->    : ^^^^^^^^^^^^^^^^^^^^^^^^^^^^^^
->a16 : { new (x: { new (a: number): number; new (a?: number): number; }): number[]; new (x: { new (a: boolean): boolean; new (a?: boolean): boolean; }): boolean[]; }
->    : ^^^^^^^^^^^^^^^^^^^^^^^^^^^^^^^^^^^^^^^^^^^^^^^^^^^^^^^^^^^^^^^^^^^^^^^^^^^^^^^^^^^^^^^^^^^^^^^^^^^^^^^^^^^^^^^^^^^^^^^^^^^^^^^^^^^^^^^^^^^^^^^^^^^^^^^^^^^^^^
->>>>>>> 12402f26
-
-        var b17: new <T>(x: (a: T) => T) => any[];
->b17 : new <T>(x: (a: T) => T) => any[]
->    : ^^^^^ ^^^^^           ^^^^^     
->x : (a: T) => T
->  : ^^^^ ^^^^^ 
->a : T
->  : ^
-
-        a17 = b17; // error
->a17 = b17 : new <T>(x: (a: T) => T) => any[]
->          : ^^^^^^^^^^^^^^^^^^^^^^^^^^^^^^^^
->a17 : { new (x: { new <T extends Derived>(a: T): T; new <T_1 extends Base>(a: T_1): T_1; }): any[]; new (x: { new <T_2 extends Derived2>(a: T_2): T_2; new <T_3 extends Base>(a: T_3): T_3; }): any[]; }
->    : ^^^^^^^^^^^^^^^^^^^^^^^^^^^^^^^^^^^^^^^^^^^^^^^^^^^^^^^^^^^^^^^^^^^^^^^^^^^^^^^^^^^^^^^^^^^^^^^^^^^^^^^^^^^^^^^^^^^^^^^^^^^^^^^^^^^^^^^^^^^^^^^^^^^^^^^^^^^^^^^^^^^^^^^^^^^^^^^^^^^^^^^^^^^^^^^^^^
->b17 : new <T>(x: (a: T) => T) => any[]
->    : ^^^^^^^^^^^^^^^^^^^^^^^^^^^^^^^^
-
-        b17 = a17; // error
->b17 = a17 : { new (x: { new <T extends Derived>(a: T): T; new <T_1 extends Base>(a: T_1): T_1; }): any[]; new (x: { new <T_2 extends Derived2>(a: T_2): T_2; new <T_3 extends Base>(a: T_3): T_3; }): any[]; }
->          : ^^^^^^^^^^^^^^^^^^^^^^^^^^^^^^^^^^^^^^^^^^^^^^^^^^^^^^^^^^^^^^^^^^^^^^^^^^^^^^^^^^^^^^^^^^^^^^^^^^^^^^^^^^^^^^^^^^^^^^^^^^^^^^^^^^^^^^^^^^^^^^^^^^^^^^^^^^^^^^^^^^^^^^^^^^^^^^^^^^^^^^^^^^^^^^^^^^
->b17 : new <T>(x: (a: T) => T) => any[]
->    : ^^^^^^^^^^^^^^^^^^^^^^^^^^^^^^^^
->a17 : { new (x: { new <T extends Derived>(a: T): T; new <T_1 extends Base>(a: T_1): T_1; }): any[]; new (x: { new <T_2 extends Derived2>(a: T_2): T_2; new <T_3 extends Base>(a: T_3): T_3; }): any[]; }
->    : ^^^^^^^^^^^^^^^^^^^^^^^^^^^^^^^^^^^^^^^^^^^^^^^^^^^^^^^^^^^^^^^^^^^^^^^^^^^^^^^^^^^^^^^^^^^^^^^^^^^^^^^^^^^^^^^^^^^^^^^^^^^^^^^^^^^^^^^^^^^^^^^^^^^^^^^^^^^^^^^^^^^^^^^^^^^^^^^^^^^^^^^^^^^^^^^^^^
-    }
-
-    module WithGenericSignaturesInBaseType {
->WithGenericSignaturesInBaseType : typeof WithGenericSignaturesInBaseType
->                                : ^^^^^^^^^^^^^^^^^^^^^^^^^^^^^^^^^^^^^^
-
-        // target type has generic call signature
-        var a2: new <T>(x: T) => T[];
->a2 : new <T>(x: T) => T[]
->   : ^^^^^ ^^^^^ ^^^^^   
->x : T
->  : ^
-
-        var b2: new <T>(x: T) => string[];
->b2 : new <T>(x: T) => string[]
->   : ^^^^^ ^^^^^ ^^^^^        
->x : T
->  : ^
-
-        a2 = b2; // ok
->a2 = b2 : new <T>(x: T) => string[]
->        : ^^^^^^^^^^^^^^^^^^^^^^^^^
->a2 : new <T>(x: T) => T[]
->   : ^^^^^^^^^^^^^^^^^^^^
->b2 : new <T>(x: T) => string[]
->   : ^^^^^^^^^^^^^^^^^^^^^^^^^
-
-        b2 = a2; // ok
->b2 = a2 : new <T>(x: T) => T[]
->        : ^^^^^^^^^^^^^^^^^^^^
->b2 : new <T>(x: T) => string[]
->   : ^^^^^^^^^^^^^^^^^^^^^^^^^
->a2 : new <T>(x: T) => T[]
->   : ^^^^^^^^^^^^^^^^^^^^
-
-        // target type has generic call signature
-        var a3: new <T>(x: T) => string[];
->a3 : new <T>(x: T) => string[]
->   : ^^^^^ ^^^^^ ^^^^^        
->x : T
->  : ^
-
-        var b3: new <T>(x: T) => T[]; 
->b3 : new <T>(x: T) => T[]
->   : ^^^^^ ^^^^^ ^^^^^   
->x : T
->  : ^
-
-        a3 = b3; // ok
->a3 = b3 : new <T>(x: T) => T[]
->        : ^^^^^^^^^^^^^^^^^^^^
->a3 : new <T>(x: T) => string[]
->   : ^^^^^^^^^^^^^^^^^^^^^^^^^
->b3 : new <T>(x: T) => T[]
->   : ^^^^^^^^^^^^^^^^^^^^
-
-        b3 = a3; // ok
->b3 = a3 : new <T>(x: T) => string[]
->        : ^^^^^^^^^^^^^^^^^^^^^^^^^
->b3 : new <T>(x: T) => T[]
->   : ^^^^^^^^^^^^^^^^^^^^
->a3 : new <T>(x: T) => string[]
->   : ^^^^^^^^^^^^^^^^^^^^^^^^^
-    }
-}
+//// [tests/cases/conformance/types/typeRelationships/assignmentCompatibility/assignmentCompatWithConstructSignatures4.ts] ////
+
+=== assignmentCompatWithConstructSignatures4.ts ===
+// checking assignment compatibility relations for function types.
+
+module Errors {
+>Errors : typeof Errors
+>       : ^^^^^^^^^^^^^
+
+    class Base { foo: string; }
+>Base : Base
+>     : ^^^^
+>foo : string
+>    : ^^^^^^
+
+    class Derived extends Base { bar: string; }
+>Derived : Derived
+>        : ^^^^^^^
+>Base : Base
+>     : ^^^^
+>bar : string
+>    : ^^^^^^
+
+    class Derived2 extends Derived { baz: string; }
+>Derived2 : Derived2
+>         : ^^^^^^^^
+>Derived : Derived
+>        : ^^^^^^^
+>baz : string
+>    : ^^^^^^
+
+    class OtherDerived extends Base { bing: string; }
+>OtherDerived : OtherDerived
+>             : ^^^^^^^^^^^^
+>Base : Base
+>     : ^^^^
+>bing : string
+>     : ^^^^^^
+
+    module WithNonGenericSignaturesInBaseType {
+>WithNonGenericSignaturesInBaseType : typeof WithNonGenericSignaturesInBaseType
+>                                   : ^^^^^^^^^^^^^^^^^^^^^^^^^^^^^^^^^^^^^^^^^
+
+        // target type with non-generic call signatures
+        var a2: new (x: number) => string[];
+>a2 : new (x: number) => string[]
+>   : ^^^^^^^^      ^^^^^        
+>x : number
+>  : ^^^^^^
+
+        var a7: new (x: (arg: Base) => Derived) => (r: Base) => Derived2;
+>a7 : new (x: (arg: Base) => Derived) => (r: Base) => Derived2
+>   : ^^^^^^^^                      ^^^^^                     
+>x : (arg: Base) => Derived
+>  : ^^^^^^    ^^^^^       
+>arg : Base
+>    : ^^^^
+>r : Base
+>  : ^^^^
+
+        var a8: new (x: (arg: Base) => Derived, y: (arg2: Base) => Derived) => (r: Base) => Derived;
+>a8 : new (x: (arg: Base) => Derived, y: (arg2: Base) => Derived) => (r: Base) => Derived
+>   : ^^^^^^^^                      ^^^^^                       ^^^^^                    
+>x : (arg: Base) => Derived
+>  : ^^^^^^    ^^^^^       
+>arg : Base
+>    : ^^^^
+>y : (arg2: Base) => Derived
+>  : ^^^^^^^    ^^^^^       
+>arg2 : Base
+>     : ^^^^
+>r : Base
+>  : ^^^^
+
+        var a10: new (...x: Base[]) => Base;
+>a10 : new (...x: Base[]) => Base
+>    : ^^^^^^^^^^^      ^^^^^    
+>x : Base[]
+>  : ^^^^^^
+
+        var a11: new (x: { foo: string }, y: { foo: string; bar: string }) => Base;
+>a11 : new (x: { foo: string; }, y: { foo: string; bar: string; }) => Base
+>    : ^^^^^^^^                ^^^^^                             ^^^^^    
+>x : { foo: string; }
+>  : ^^^^^^^      ^^^
+>foo : string
+>    : ^^^^^^
+>y : { foo: string; bar: string; }
+>  : ^^^^^^^      ^^^^^^^      ^^^
+>foo : string
+>    : ^^^^^^
+>bar : string
+>    : ^^^^^^
+
+        var a12: new (x: Array<Base>, y: Array<Derived2>) => Array<Derived>;
+>a12 : new (x: Array<Base>, y: Array<Derived2>) => Array<Derived>
+>    : ^^^^^^^^           ^^^^^               ^^^^^              
+>x : Base[]
+>  : ^^^^^^
+>y : Derived2[]
+>  : ^^^^^^^^^^
+
+        var a14: {
+>a14 : { new (x: number): number[]; new (x: string): string[]; }
+>    : ^^^^^^^^^^      ^^^        ^^^^^^^^^^      ^^^        ^^^
+
+                new (x: number): number[];
+>x : number
+>  : ^^^^^^
+
+                new (x: string): string[];
+>x : string
+>  : ^^^^^^
+
+            };
+        var a15: new (x: { a: string; b: number }) => number;
+>a15 : new (x: { a: string; b: number; }) => number
+>    : ^^^^^^^^                         ^^^^^      
+>x : { a: string; b: number; }
+>  : ^^^^^      ^^^^^      ^^^
+>a : string
+>  : ^^^^^^
+>b : number
+>  : ^^^^^^
+
+        var a16: {
+>a16 : { new (x: { new (a: number): number; new (a?: number): number; }): number[]; new (x: { new (a: boolean): boolean; new (a?: boolean): boolean; }): boolean[]; }
+>    : ^^^^^^^^^^                                                      ^^^        ^^^^^^^^^^                                                          ^^^         ^^^
+
+                new (x: {
+>x : { new (a: number): number; new (a?: number): number; }
+>  : ^^^^^^^^^^      ^^^      ^^^^^^^^^^^      ^^^      ^^^
+
+                    new (a: number): number;
+>a : number
+>  : ^^^^^^
+
+                    new (a?: number): number;
+>a : number | undefined
+>  : ^^^^^^^^^^^^^^^^^^
+
+                }): number[];
+                new (x: {
+>x : { new (a: boolean): boolean; new (a?: boolean): boolean; }
+>  : ^^^^^^^^^^       ^^^       ^^^^^^^^^^^       ^^^       ^^^
+
+                    new (a: boolean): boolean;
+>a : boolean
+>  : ^^^^^^^
+
+                    new (a?: boolean): boolean;
+>a : boolean | undefined
+>  : ^^^^^^^^^^^^^^^^^^^
+
+                }): boolean[];
+            };
+        var a17: {
+>a17 : { new (x: { new <T extends Derived>(a: T): T; new <T_1 extends Base>(a: T_1): T_1; }): any[]; new (x: { new <T_2 extends Derived2>(a: T_2): T_2; new <T_3 extends Base>(a: T_3): T_3; }): any[]; }
+>    : ^^^^^^^^^^^^^^^^^ ^^^^^^^^^^^^^^^^^^^^^ ^^^ ^^^^^^^   ^^^^^^^^^^^^^^^^^^^^^^^^^^^^^^^^^     ^^^^^^^^^^^^^^^^^   ^^^^^^^^^^^^^^^^^^^^^^^^^^^^^^^^^^^^^^   ^^^^^^^^^^^^^^^^^^^^^^^^^^^^^^^^^     ^^^
+
+                new (x: {
+>x : { new <T extends Derived>(a: T): T; new <T_1 extends Base>(a: T_1): T_1; }
+>  : ^^^^^^^ ^^^^^^^^^^^^^^^^^^^^^ ^^^ ^^^^^^^   ^^^^^^^^^^^^^^^^^^^^^^^^^^^^^^
+
+                    new <T extends Derived>(a: T): T;
+>a : T
+>  : ^
+
+                    new <T extends Base>(a: T): T;
+>a : T
+>  : ^
+
+                }): any[];
+                new (x: {
+>x : { new <T extends Derived2>(a: T): T; new <T_1 extends Base>(a: T_1): T_1; }
+>  : ^^^^^^^ ^^^^^^^^^^^^^^^^^^^^^^ ^^^ ^^^^^^^   ^^^^^^^^^^^^^^^^^^^^^^^^^^^^^^
+
+                    new <T extends Derived2>(a: T): T;
+>a : T
+>  : ^
+
+                    new <T extends Base>(a: T): T;
+>a : T
+>  : ^
+
+                }): any[];
+            };
+
+        var b2: new <T, U>(x: T) => U[]; 
+>b2 : new <T, U>(x: T) => U[]
+>   : ^^^^^ ^^ ^^^^^ ^^^^^   
+>x : T
+>  : ^
+
+        a2 = b2; // ok
+>a2 = b2 : new <T, U>(x: T) => U[]
+>        : ^^^^^^^^^^^^^^^^^^^^^^^
+>a2 : new (x: number) => string[]
+>   : ^^^^^^^^^^^^^^^^^^^^^^^^^^^
+>b2 : new <T, U>(x: T) => U[]
+>   : ^^^^^^^^^^^^^^^^^^^^^^^
+
+        b2 = a2; // ok
+>b2 = a2 : new (x: number) => string[]
+>        : ^^^^^^^^^^^^^^^^^^^^^^^^^^^
+>b2 : new <T, U>(x: T) => U[]
+>   : ^^^^^^^^^^^^^^^^^^^^^^^
+>a2 : new (x: number) => string[]
+>   : ^^^^^^^^^^^^^^^^^^^^^^^^^^^
+
+        var b7: new <T extends Base, U extends Derived, V extends Derived2>(x: (arg: T) => U) => (r: T) => V;
+>b7 : new <T extends Base, U extends Derived, V extends Derived2>(x: (arg: T) => U) => (r: T) => V
+>   : ^^^^^ ^^^^^^^^^^^^^^^ ^^^^^^^^^^^^^^^^^^ ^^^^^^^^^^^^^^^^^^^^^^             ^^^^^           
+>x : (arg: T) => U
+>  : ^^^^^^ ^^^^^ 
+>arg : T
+>    : ^
+>r : T
+>  : ^
+
+        a7 = b7; // ok
+>a7 = b7 : new <T extends Base, U extends Derived, V extends Derived2>(x: (arg: T) => U) => (r: T) => V
+>        : ^^^^^^^^^^^^^^^^^^^^^^^^^^^^^^^^^^^^^^^^^^^^^^^^^^^^^^^^^^^^^^^^^^^^^^^^^^^^^^^^^^^^^^^^^^^^
+>a7 : new (x: (arg: Base) => Derived) => (r: Base) => Derived2
+>   : ^^^^^^^^^^^^^^^^^^^^^^^^^^^^^^^^^^^^^^^^^^^^^^^^^^^^^^^^
+>b7 : new <T extends Base, U extends Derived, V extends Derived2>(x: (arg: T) => U) => (r: T) => V
+>   : ^^^^^^^^^^^^^^^^^^^^^^^^^^^^^^^^^^^^^^^^^^^^^^^^^^^^^^^^^^^^^^^^^^^^^^^^^^^^^^^^^^^^^^^^^^^^
+
+        b7 = a7; // ok
+>b7 = a7 : new (x: (arg: Base) => Derived) => (r: Base) => Derived2
+>        : ^^^^^^^^^^^^^^^^^^^^^^^^^^^^^^^^^^^^^^^^^^^^^^^^^^^^^^^^
+>b7 : new <T extends Base, U extends Derived, V extends Derived2>(x: (arg: T) => U) => (r: T) => V
+>   : ^^^^^^^^^^^^^^^^^^^^^^^^^^^^^^^^^^^^^^^^^^^^^^^^^^^^^^^^^^^^^^^^^^^^^^^^^^^^^^^^^^^^^^^^^^^^
+>a7 : new (x: (arg: Base) => Derived) => (r: Base) => Derived2
+>   : ^^^^^^^^^^^^^^^^^^^^^^^^^^^^^^^^^^^^^^^^^^^^^^^^^^^^^^^^
+
+        var b8: new <T extends Base, U extends Derived>(x: (arg: T) => U, y: (arg2: { foo: number; }) => U) => (r: T) => U; 
+>b8 : new <T extends Base, U extends Derived>(x: (arg: T) => U, y: (arg2: { foo: number; }) => U) => (r: T) => U
+>   : ^^^^^ ^^^^^^^^^^^^^^^ ^^^^^^^^^^^^^^^^^^^^^             ^^^^^                             ^^^^^           
+>x : (arg: T) => U
+>  : ^^^^^^ ^^^^^ 
+>arg : T
+>    : ^
+>y : (arg2: { foo: number; }) => U
+>  : ^^^^^^^                ^^^^^ 
+>arg2 : { foo: number; }
+>     : ^^^^^^^      ^^^
+>foo : number
+>    : ^^^^^^
+>r : T
+>  : ^
+
+        a8 = b8; // error, type mismatch
+>a8 = b8 : new <T extends Base, U extends Derived>(x: (arg: T) => U, y: (arg2: { foo: number; }) => U) => (r: T) => U
+>        : ^^^^^^^^^^^^^^^^^^^^^^^^^^^^^^^^^^^^^^^^^^^^^^^^^^^^^^^^^^^^^^^^^^^^^^^^^^^^^^^^^^^^^^^^^^^^^^^^^^^^^^^^^^
+>a8 : new (x: (arg: Base) => Derived, y: (arg2: Base) => Derived) => (r: Base) => Derived
+>   : ^^^^^^^^^^^^^^^^^^^^^^^^^^^^^^^^^^^^^^^^^^^^^^^^^^^^^^^^^^^^^^^^^^^^^^^^^^^^^^^^^^^
+>b8 : new <T extends Base, U extends Derived>(x: (arg: T) => U, y: (arg2: { foo: number; }) => U) => (r: T) => U
+>   : ^^^^^^^^^^^^^^^^^^^^^^^^^^^^^^^^^^^^^^^^^^^^^^^^^^^^^^^^^^^^^^^^^^^^^^^^^^^^^^^^^^^^^^^^^^^^^^^^^^^^^^^^^^
+
+        b8 = a8; // error
+>b8 = a8 : new (x: (arg: Base) => Derived, y: (arg2: Base) => Derived) => (r: Base) => Derived
+>        : ^^^^^^^^^^^^^^^^^^^^^^^^^^^^^^^^^^^^^^^^^^^^^^^^^^^^^^^^^^^^^^^^^^^^^^^^^^^^^^^^^^^
+>b8 : new <T extends Base, U extends Derived>(x: (arg: T) => U, y: (arg2: { foo: number; }) => U) => (r: T) => U
+>   : ^^^^^^^^^^^^^^^^^^^^^^^^^^^^^^^^^^^^^^^^^^^^^^^^^^^^^^^^^^^^^^^^^^^^^^^^^^^^^^^^^^^^^^^^^^^^^^^^^^^^^^^^^^
+>a8 : new (x: (arg: Base) => Derived, y: (arg2: Base) => Derived) => (r: Base) => Derived
+>   : ^^^^^^^^^^^^^^^^^^^^^^^^^^^^^^^^^^^^^^^^^^^^^^^^^^^^^^^^^^^^^^^^^^^^^^^^^^^^^^^^^^^
+
+        
+        var b10: new <T extends Derived>(...x: T[]) => T; 
+>b10 : new <T extends Derived>(...x: T[]) => T
+>    : ^^^^^ ^^^^^^^^^^^^^^^^^^^^^^^^   ^^^^^ 
+>x : T[]
+>  : ^^^
+
+        a10 = b10; // ok
+>a10 = b10 : new <T extends Derived>(...x: T[]) => T
+>          : ^^^^^^^^^^^^^^^^^^^^^^^^^^^^^^^^^^^^^^^
+>a10 : new (...x: Base[]) => Base
+>    : ^^^^^^^^^^^^^^^^^^^^^^^^^^
+>b10 : new <T extends Derived>(...x: T[]) => T
+>    : ^^^^^^^^^^^^^^^^^^^^^^^^^^^^^^^^^^^^^^^
+
+        b10 = a10; // ok
+>b10 = a10 : new (...x: Base[]) => Base
+>          : ^^^^^^^^^^^^^^^^^^^^^^^^^^
+>b10 : new <T extends Derived>(...x: T[]) => T
+>    : ^^^^^^^^^^^^^^^^^^^^^^^^^^^^^^^^^^^^^^^
+>a10 : new (...x: Base[]) => Base
+>    : ^^^^^^^^^^^^^^^^^^^^^^^^^^
+
+        var b11: new <T extends Derived>(x: T, y: T) => T; 
+>b11 : new <T extends Derived>(x: T, y: T) => T
+>    : ^^^^^ ^^^^^^^^^^^^^^^^^^^^^ ^^^^^ ^^^^^ 
+>x : T
+>  : ^
+>y : T
+>  : ^
+
+        a11 = b11; // ok
+>a11 = b11 : new <T extends Derived>(x: T, y: T) => T
+>          : ^^^^^^^^^^^^^^^^^^^^^^^^^^^^^^^^^^^^^^^^
+>a11 : new (x: { foo: string; }, y: { foo: string; bar: string; }) => Base
+>    : ^^^^^^^^^^^^^^^^^^^^^^^^^^^^^^^^^^^^^^^^^^^^^^^^^^^^^^^^^^^^^^^^^^^
+>b11 : new <T extends Derived>(x: T, y: T) => T
+>    : ^^^^^^^^^^^^^^^^^^^^^^^^^^^^^^^^^^^^^^^^
+
+        b11 = a11; // ok
+>b11 = a11 : new (x: { foo: string; }, y: { foo: string; bar: string; }) => Base
+>          : ^^^^^^^^^^^^^^^^^^^^^^^^^^^^^^^^^^^^^^^^^^^^^^^^^^^^^^^^^^^^^^^^^^^
+>b11 : new <T extends Derived>(x: T, y: T) => T
+>    : ^^^^^^^^^^^^^^^^^^^^^^^^^^^^^^^^^^^^^^^^
+>a11 : new (x: { foo: string; }, y: { foo: string; bar: string; }) => Base
+>    : ^^^^^^^^^^^^^^^^^^^^^^^^^^^^^^^^^^^^^^^^^^^^^^^^^^^^^^^^^^^^^^^^^^^
+
+        var b12: new <T extends Array<Derived2>>(x: Array<Base>, y: Array<Base>) => T; 
+>b12 : new <T extends Derived2[]>(x: Array<Base>, y: Array<Base>) => T
+>    : ^^^^^ ^^^^^^^^^^^^^^^^^^^^^^^^           ^^^^^           ^^^^^ 
+>x : Base[]
+>  : ^^^^^^
+>y : Base[]
+>  : ^^^^^^
+
+        a12 = b12; // ok
+>a12 = b12 : new <T extends Derived2[]>(x: Base[], y: Base[]) => T
+>          : ^^^^^^^^^^^^^^^^^^^^^^^^^^^^^^^^^^^^^^^^^^^^^^^^^^^^^
+>a12 : new (x: Base[], y: Derived2[]) => Derived[]
+>    : ^^^^^^^^^^^^^^^^^^^^^^^^^^^^^^^^^^^^^^^^^^^
+>b12 : new <T extends Derived2[]>(x: Base[], y: Base[]) => T
+>    : ^^^^^^^^^^^^^^^^^^^^^^^^^^^^^^^^^^^^^^^^^^^^^^^^^^^^^
+
+        b12 = a12; // ok
+>b12 = a12 : new (x: Base[], y: Derived2[]) => Derived[]
+>          : ^^^^^^^^^^^^^^^^^^^^^^^^^^^^^^^^^^^^^^^^^^^
+>b12 : new <T extends Derived2[]>(x: Base[], y: Base[]) => T
+>    : ^^^^^^^^^^^^^^^^^^^^^^^^^^^^^^^^^^^^^^^^^^^^^^^^^^^^^
+>a12 : new (x: Base[], y: Derived2[]) => Derived[]
+>    : ^^^^^^^^^^^^^^^^^^^^^^^^^^^^^^^^^^^^^^^^^^^
+
+        var b15: new <T>(x: { a: T; b: T }) => T; 
+>b15 : new <T>(x: { a: T; b: T; }) => T
+>    : ^^^^^ ^^^^^               ^^^^^ 
+>x : { a: T; b: T; }
+>  : ^^^^^ ^^^^^ ^^^
+>a : T
+>  : ^
+>b : T
+>  : ^
+
+        a15 = b15; // ok
+>a15 = b15 : new <T>(x: { a: T; b: T; }) => T
+>          : ^^^^^^^^^^^^^^^^^^^^^^^^^^^^^^^^
+>a15 : new (x: { a: string; b: number; }) => number
+>    : ^^^^^^^^^^^^^^^^^^^^^^^^^^^^^^^^^^^^^^^^^^^^
+>b15 : new <T>(x: { a: T; b: T; }) => T
+>    : ^^^^^^^^^^^^^^^^^^^^^^^^^^^^^^^^
+
+        b15 = a15; // ok
+>b15 = a15 : new (x: { a: string; b: number; }) => number
+>          : ^^^^^^^^^^^^^^^^^^^^^^^^^^^^^^^^^^^^^^^^^^^^
+>b15 : new <T>(x: { a: T; b: T; }) => T
+>    : ^^^^^^^^^^^^^^^^^^^^^^^^^^^^^^^^
+>a15 : new (x: { a: string; b: number; }) => number
+>    : ^^^^^^^^^^^^^^^^^^^^^^^^^^^^^^^^^^^^^^^^^^^^
+
+        var b15a: new <T extends Base>(x: { a: T; b: T }) => number; 
+>b15a : new <T extends Base>(x: { a: T; b: T; }) => number
+>     : ^^^^^ ^^^^^^^^^^^^^^^^^^               ^^^^^      
+>x : { a: T; b: T; }
+>  : ^^^^^ ^^^^^ ^^^
+>a : T
+>  : ^
+>b : T
+>  : ^
+
+        a15 = b15a; // ok
+>a15 = b15a : new <T extends Base>(x: { a: T; b: T; }) => number
+>           : ^^^^^^^^^^^^^^^^^^^^^^^^^^^^^^^^^^^^^^^^^^^^^^^^^^
+>a15 : new (x: { a: string; b: number; }) => number
+>    : ^^^^^^^^^^^^^^^^^^^^^^^^^^^^^^^^^^^^^^^^^^^^
+>b15a : new <T extends Base>(x: { a: T; b: T; }) => number
+>     : ^^^^^^^^^^^^^^^^^^^^^^^^^^^^^^^^^^^^^^^^^^^^^^^^^^
+
+        b15a = a15; // ok
+>b15a = a15 : new (x: { a: string; b: number; }) => number
+>           : ^^^^^^^^^^^^^^^^^^^^^^^^^^^^^^^^^^^^^^^^^^^^
+>b15a : new <T extends Base>(x: { a: T; b: T; }) => number
+>     : ^^^^^^^^^^^^^^^^^^^^^^^^^^^^^^^^^^^^^^^^^^^^^^^^^^
+>a15 : new (x: { a: string; b: number; }) => number
+>    : ^^^^^^^^^^^^^^^^^^^^^^^^^^^^^^^^^^^^^^^^^^^^
+
+        var b16: new <T>(x: (a: T) => T) => T[];
+>b16 : new <T>(x: (a: T) => T) => T[]
+>    : ^^^^^ ^^^^^           ^^^^^   
+>x : (a: T) => T
+>  : ^^^^ ^^^^^ 
+>a : T
+>  : ^
+
+        a16 = b16; // error
+>a16 = b16 : new <T>(x: (a: T) => T) => T[]
+>          : ^^^^^^^^^^^^^^^^^^^^^^^^^^^^^^
+>a16 : { new (x: { new (a: number): number; new (a?: number | undefined): number; }): number[]; new (x: { new (a: boolean): boolean; new (a?: boolean | undefined): boolean; }): boolean[]; }
+>    : ^^^^^^^^^^^^^^^^^^^^^^^^^^^^^^^^^^^^^^^^^^^^^^^^^^^^^^^^^^^^^^^^^^^^^^^^^^^^^^^^^^^^^^^^^^^^^^^^^^^^^^^^^^^^^^^^^^^^^^^^^^^^^^^^^^^^^^^^^^^^^^^^^^^^^^^^^^^^^^^^^^^^^^^^^^^^^^^^^^^^^^
+>b16 : new <T>(x: (a: T) => T) => T[]
+>    : ^^^^^^^^^^^^^^^^^^^^^^^^^^^^^^
+
+        b16 = a16; // error
+>b16 = a16 : { new (x: { new (a: number): number; new (a?: number | undefined): number; }): number[]; new (x: { new (a: boolean): boolean; new (a?: boolean | undefined): boolean; }): boolean[]; }
+>          : ^^^^^^^^^^^^^^^^^^^^^^^^^^^^^^^^^^^^^^^^^^^^^^^^^^^^^^^^^^^^^^^^^^^^^^^^^^^^^^^^^^^^^^^^^^^^^^^^^^^^^^^^^^^^^^^^^^^^^^^^^^^^^^^^^^^^^^^^^^^^^^^^^^^^^^^^^^^^^^^^^^^^^^^^^^^^^^^^^^^^^^
+>b16 : new <T>(x: (a: T) => T) => T[]
+>    : ^^^^^^^^^^^^^^^^^^^^^^^^^^^^^^
+>a16 : { new (x: { new (a: number): number; new (a?: number | undefined): number; }): number[]; new (x: { new (a: boolean): boolean; new (a?: boolean | undefined): boolean; }): boolean[]; }
+>    : ^^^^^^^^^^^^^^^^^^^^^^^^^^^^^^^^^^^^^^^^^^^^^^^^^^^^^^^^^^^^^^^^^^^^^^^^^^^^^^^^^^^^^^^^^^^^^^^^^^^^^^^^^^^^^^^^^^^^^^^^^^^^^^^^^^^^^^^^^^^^^^^^^^^^^^^^^^^^^^^^^^^^^^^^^^^^^^^^^^^^^^
+
+        var b17: new <T>(x: (a: T) => T) => any[];
+>b17 : new <T>(x: (a: T) => T) => any[]
+>    : ^^^^^ ^^^^^           ^^^^^     
+>x : (a: T) => T
+>  : ^^^^ ^^^^^ 
+>a : T
+>  : ^
+
+        a17 = b17; // error
+>a17 = b17 : new <T>(x: (a: T) => T) => any[]
+>          : ^^^^^^^^^^^^^^^^^^^^^^^^^^^^^^^^
+>a17 : { new (x: { new <T extends Derived>(a: T): T; new <T_1 extends Base>(a: T_1): T_1; }): any[]; new (x: { new <T_2 extends Derived2>(a: T_2): T_2; new <T_3 extends Base>(a: T_3): T_3; }): any[]; }
+>    : ^^^^^^^^^^^^^^^^^^^^^^^^^^^^^^^^^^^^^^^^^^^^^^^^^^^^^^^^^^^^^^^^^^^^^^^^^^^^^^^^^^^^^^^^^^^^^^^^^^^^^^^^^^^^^^^^^^^^^^^^^^^^^^^^^^^^^^^^^^^^^^^^^^^^^^^^^^^^^^^^^^^^^^^^^^^^^^^^^^^^^^^^^^^^^^^^^^
+>b17 : new <T>(x: (a: T) => T) => any[]
+>    : ^^^^^^^^^^^^^^^^^^^^^^^^^^^^^^^^
+
+        b17 = a17; // error
+>b17 = a17 : { new (x: { new <T extends Derived>(a: T): T; new <T_1 extends Base>(a: T_1): T_1; }): any[]; new (x: { new <T_2 extends Derived2>(a: T_2): T_2; new <T_3 extends Base>(a: T_3): T_3; }): any[]; }
+>          : ^^^^^^^^^^^^^^^^^^^^^^^^^^^^^^^^^^^^^^^^^^^^^^^^^^^^^^^^^^^^^^^^^^^^^^^^^^^^^^^^^^^^^^^^^^^^^^^^^^^^^^^^^^^^^^^^^^^^^^^^^^^^^^^^^^^^^^^^^^^^^^^^^^^^^^^^^^^^^^^^^^^^^^^^^^^^^^^^^^^^^^^^^^^^^^^^^^
+>b17 : new <T>(x: (a: T) => T) => any[]
+>    : ^^^^^^^^^^^^^^^^^^^^^^^^^^^^^^^^
+>a17 : { new (x: { new <T extends Derived>(a: T): T; new <T_1 extends Base>(a: T_1): T_1; }): any[]; new (x: { new <T_2 extends Derived2>(a: T_2): T_2; new <T_3 extends Base>(a: T_3): T_3; }): any[]; }
+>    : ^^^^^^^^^^^^^^^^^^^^^^^^^^^^^^^^^^^^^^^^^^^^^^^^^^^^^^^^^^^^^^^^^^^^^^^^^^^^^^^^^^^^^^^^^^^^^^^^^^^^^^^^^^^^^^^^^^^^^^^^^^^^^^^^^^^^^^^^^^^^^^^^^^^^^^^^^^^^^^^^^^^^^^^^^^^^^^^^^^^^^^^^^^^^^^^^^^
+    }
+
+    module WithGenericSignaturesInBaseType {
+>WithGenericSignaturesInBaseType : typeof WithGenericSignaturesInBaseType
+>                                : ^^^^^^^^^^^^^^^^^^^^^^^^^^^^^^^^^^^^^^
+
+        // target type has generic call signature
+        var a2: new <T>(x: T) => T[];
+>a2 : new <T>(x: T) => T[]
+>   : ^^^^^ ^^^^^ ^^^^^   
+>x : T
+>  : ^
+
+        var b2: new <T>(x: T) => string[];
+>b2 : new <T>(x: T) => string[]
+>   : ^^^^^ ^^^^^ ^^^^^        
+>x : T
+>  : ^
+
+        a2 = b2; // ok
+>a2 = b2 : new <T>(x: T) => string[]
+>        : ^^^^^^^^^^^^^^^^^^^^^^^^^
+>a2 : new <T>(x: T) => T[]
+>   : ^^^^^^^^^^^^^^^^^^^^
+>b2 : new <T>(x: T) => string[]
+>   : ^^^^^^^^^^^^^^^^^^^^^^^^^
+
+        b2 = a2; // ok
+>b2 = a2 : new <T>(x: T) => T[]
+>        : ^^^^^^^^^^^^^^^^^^^^
+>b2 : new <T>(x: T) => string[]
+>   : ^^^^^^^^^^^^^^^^^^^^^^^^^
+>a2 : new <T>(x: T) => T[]
+>   : ^^^^^^^^^^^^^^^^^^^^
+
+        // target type has generic call signature
+        var a3: new <T>(x: T) => string[];
+>a3 : new <T>(x: T) => string[]
+>   : ^^^^^ ^^^^^ ^^^^^        
+>x : T
+>  : ^
+
+        var b3: new <T>(x: T) => T[]; 
+>b3 : new <T>(x: T) => T[]
+>   : ^^^^^ ^^^^^ ^^^^^   
+>x : T
+>  : ^
+
+        a3 = b3; // ok
+>a3 = b3 : new <T>(x: T) => T[]
+>        : ^^^^^^^^^^^^^^^^^^^^
+>a3 : new <T>(x: T) => string[]
+>   : ^^^^^^^^^^^^^^^^^^^^^^^^^
+>b3 : new <T>(x: T) => T[]
+>   : ^^^^^^^^^^^^^^^^^^^^
+
+        b3 = a3; // ok
+>b3 = a3 : new <T>(x: T) => string[]
+>        : ^^^^^^^^^^^^^^^^^^^^^^^^^
+>b3 : new <T>(x: T) => T[]
+>   : ^^^^^^^^^^^^^^^^^^^^
+>a3 : new <T>(x: T) => string[]
+>   : ^^^^^^^^^^^^^^^^^^^^^^^^^
+    }
+}