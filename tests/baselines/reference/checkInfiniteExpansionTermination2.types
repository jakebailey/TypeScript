//// [tests/cases/compiler/checkInfiniteExpansionTermination2.ts] ////

=== checkInfiniteExpansionTermination2.ts ===
// Regression test for #1002
// Before fix this code would cause infinite loop

interface IObservable<T> {
    n: IObservable<T[]>;
>n : IObservable<T[]>
>  : ^^^^^^^^^^^^^^^^
}
interface ISubject<T> extends IObservable<T> { }

declare function combineLatest<TOther>(x: IObservable<TOther>[]): void;
>combineLatest : { <TOther>(x: IObservable<TOther>[]): void; (): void; }
>              : ^^^      ^^^^^                     ^^^    ^^^^^^^^^^^^^
>x : IObservable<TOther>[]
>  : ^^^^^^^^^^^^^^^^^^^^^

declare function combineLatest(): void;
>combineLatest : { <TOther>(x: IObservable<TOther>[]): void; (): void; }
>              : ^^^^^^^^^^^^^^^^^^^^^^^^^^^^^^^^^^^^^^^^^^^^^^^^    ^^^

function fn<T>() {
>fn : <T>() => void
>   : ^^^^^^^^^^^^^

    var values: ISubject<any>[] = [];
>values : ISubject<any>[]
<<<<<<< HEAD
>[] : never[]
=======
>       : ^^^^^^^^^^^^^^^
>[] : undefined[]
>   : ^^^^^^^^^^^
>>>>>>> 12402f26

    // Hang when using <T>, but not <any>
    combineLatest<T>(values);
>combineLatest<T>(values) : void
>                         : ^^^^
>combineLatest : { <TOther>(x: IObservable<TOther>[]): void; (): void; }
>              : ^^^^^^^^^^^^^^^^^^^^^^^^^^^^^^^^^^^^^^^^^^^^^^^^^^^^^^^
>values : ISubject<any>[]
>       : ^^^^^^^^^^^^^^^
}

<|MERGE_RESOLUTION|>--- conflicted
+++ resolved
@@ -1,47 +1,43 @@
-//// [tests/cases/compiler/checkInfiniteExpansionTermination2.ts] ////
-
-=== checkInfiniteExpansionTermination2.ts ===
-// Regression test for #1002
-// Before fix this code would cause infinite loop
-
-interface IObservable<T> {
-    n: IObservable<T[]>;
->n : IObservable<T[]>
->  : ^^^^^^^^^^^^^^^^
-}
-interface ISubject<T> extends IObservable<T> { }
-
-declare function combineLatest<TOther>(x: IObservable<TOther>[]): void;
->combineLatest : { <TOther>(x: IObservable<TOther>[]): void; (): void; }
->              : ^^^      ^^^^^                     ^^^    ^^^^^^^^^^^^^
->x : IObservable<TOther>[]
->  : ^^^^^^^^^^^^^^^^^^^^^
-
-declare function combineLatest(): void;
->combineLatest : { <TOther>(x: IObservable<TOther>[]): void; (): void; }
->              : ^^^^^^^^^^^^^^^^^^^^^^^^^^^^^^^^^^^^^^^^^^^^^^^^    ^^^
-
-function fn<T>() {
->fn : <T>() => void
->   : ^^^^^^^^^^^^^
-
-    var values: ISubject<any>[] = [];
->values : ISubject<any>[]
-<<<<<<< HEAD
->[] : never[]
-=======
->       : ^^^^^^^^^^^^^^^
->[] : undefined[]
->   : ^^^^^^^^^^^
->>>>>>> 12402f26
-
-    // Hang when using <T>, but not <any>
-    combineLatest<T>(values);
->combineLatest<T>(values) : void
->                         : ^^^^
->combineLatest : { <TOther>(x: IObservable<TOther>[]): void; (): void; }
->              : ^^^^^^^^^^^^^^^^^^^^^^^^^^^^^^^^^^^^^^^^^^^^^^^^^^^^^^^
->values : ISubject<any>[]
->       : ^^^^^^^^^^^^^^^
-}
-
+//// [tests/cases/compiler/checkInfiniteExpansionTermination2.ts] ////
+
+=== checkInfiniteExpansionTermination2.ts ===
+// Regression test for #1002
+// Before fix this code would cause infinite loop
+
+interface IObservable<T> {
+    n: IObservable<T[]>;
+>n : IObservable<T[]>
+>  : ^^^^^^^^^^^^^^^^
+}
+interface ISubject<T> extends IObservable<T> { }
+
+declare function combineLatest<TOther>(x: IObservable<TOther>[]): void;
+>combineLatest : { <TOther>(x: IObservable<TOther>[]): void; (): void; }
+>              : ^^^      ^^^^^                     ^^^    ^^^^^^^^^^^^^
+>x : IObservable<TOther>[]
+>  : ^^^^^^^^^^^^^^^^^^^^^
+
+declare function combineLatest(): void;
+>combineLatest : { <TOther>(x: IObservable<TOther>[]): void; (): void; }
+>              : ^^^^^^^^^^^^^^^^^^^^^^^^^^^^^^^^^^^^^^^^^^^^^^^^    ^^^
+
+function fn<T>() {
+>fn : <T>() => void
+>   : ^^^^^^^^^^^^^
+
+    var values: ISubject<any>[] = [];
+>values : ISubject<any>[]
+>       : ^^^^^^^^^^^^^^^
+>[] : never[]
+>   : ^^^^^^^
+
+    // Hang when using <T>, but not <any>
+    combineLatest<T>(values);
+>combineLatest<T>(values) : void
+>                         : ^^^^
+>combineLatest : { <TOther>(x: IObservable<TOther>[]): void; (): void; }
+>              : ^^^^^^^^^^^^^^^^^^^^^^^^^^^^^^^^^^^^^^^^^^^^^^^^^^^^^^^
+>values : ISubject<any>[]
+>       : ^^^^^^^^^^^^^^^
+}
+