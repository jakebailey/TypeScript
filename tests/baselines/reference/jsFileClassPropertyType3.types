--- conflicted
+++ resolved
@@ -1,63 +1,55 @@
-//// [tests/cases/compiler/jsFileClassPropertyType3.ts] ////
-
-=== foo.js ===
-class C {
->C : C
->  : ^
-
-    constructor() {
-        if (cond) {
->cond : any
->     : ^^^
-
-            this.p = null;
->this.p = null : null
->              : ^^^^
->this.p : any
->       : ^^^
->this : this
->     : ^^^^
->p : any
->  : ^^^
-        }
-        else {
-            this.p = 0;
->this.p = 0 : 0
->           : ^
->this.p : any
->       : ^^^
->this : this
->     : ^^^^
->p : any
->  : ^^^
->0 : 0
->  : ^
-        }
-    }
-}
-
-=== bar.ts ===
-(new C()).p = "string"; // Error
->(new C()).p = "string" : "string"
-<<<<<<< HEAD
->(new C()).p : number | null
-=======
->                       : ^^^^^^^^
->(new C()).p : number
->            : ^^^^^^
->>>>>>> 12402f26
->(new C()) : C
->          : ^
->new C() : C
->        : ^
->C : typeof C
-<<<<<<< HEAD
->p : number | null
-=======
->  : ^^^^^^^^
->p : number
->  : ^^^^^^
->>>>>>> 12402f26
->"string" : "string"
->         : ^^^^^^^^
-
+//// [tests/cases/compiler/jsFileClassPropertyType3.ts] ////
+
+=== foo.js ===
+class C {
+>C : C
+>  : ^
+
+    constructor() {
+        if (cond) {
+>cond : any
+>     : ^^^
+
+            this.p = null;
+>this.p = null : null
+>              : ^^^^
+>this.p : any
+>       : ^^^
+>this : this
+>     : ^^^^
+>p : any
+>  : ^^^
+        }
+        else {
+            this.p = 0;
+>this.p = 0 : 0
+>           : ^
+>this.p : any
+>       : ^^^
+>this : this
+>     : ^^^^
+>p : any
+>  : ^^^
+>0 : 0
+>  : ^
+        }
+    }
+}
+
+=== bar.ts ===
+(new C()).p = "string"; // Error
+>(new C()).p = "string" : "string"
+>                       : ^^^^^^^^
+>(new C()).p : number | null
+>            : ^^^^^^^^^^^^^
+>(new C()) : C
+>          : ^
+>new C() : C
+>        : ^
+>C : typeof C
+>  : ^^^^^^^^
+>p : number | null
+>  : ^^^^^^^^^^^^^
+>"string" : "string"
+>         : ^^^^^^^^
+