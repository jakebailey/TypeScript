//// [tests/cases/compiler/constDeclarations.ts] ////

=== constDeclarations.ts ===
// No error
const c1 = false;
>c1 : false
>   : ^^^^^
>false : false
>      : ^^^^^

const c2: number = 23;
>c2 : number
>   : ^^^^^^
>23 : 23
>   : ^^

const c3 = 0, c4 :string = "", c5 = null;
>c3 : 0
>   : ^
>0 : 0
>  : ^
>c4 : string
>   : ^^^^^^
>"" : ""
<<<<<<< HEAD
>c5 : null
=======
>   : ^^
>c5 : any
>>>>>>> 12402f26


for(const c4 = 0; c4 < 9; ) { break; }
>c4 : 0
>   : ^
>0 : 0
>  : ^
>c4 < 9 : boolean
>       : ^^^^^^^
>c4 : 0
>   : ^
>9 : 9
>  : ^


for(const c5 = 0, c6 = 0; c5 < c6; ) { break; }
>c5 : 0
>   : ^
>0 : 0
>  : ^
>c6 : 0
>   : ^
>0 : 0
>  : ^
>c5 < c6 : boolean
>        : ^^^^^^^
>c5 : 0
>   : ^
>c6 : 0
>   : ^

<|MERGE_RESOLUTION|>--- conflicted
+++ resolved
@@ -1,61 +1,58 @@
-//// [tests/cases/compiler/constDeclarations.ts] ////
-
-=== constDeclarations.ts ===
-// No error
-const c1 = false;
->c1 : false
->   : ^^^^^
->false : false
->      : ^^^^^
-
-const c2: number = 23;
->c2 : number
->   : ^^^^^^
->23 : 23
->   : ^^
-
-const c3 = 0, c4 :string = "", c5 = null;
->c3 : 0
->   : ^
->0 : 0
->  : ^
->c4 : string
->   : ^^^^^^
->"" : ""
-<<<<<<< HEAD
->c5 : null
-=======
->   : ^^
->c5 : any
->>>>>>> 12402f26
-
-
-for(const c4 = 0; c4 < 9; ) { break; }
->c4 : 0
->   : ^
->0 : 0
->  : ^
->c4 < 9 : boolean
->       : ^^^^^^^
->c4 : 0
->   : ^
->9 : 9
->  : ^
-
-
-for(const c5 = 0, c6 = 0; c5 < c6; ) { break; }
->c5 : 0
->   : ^
->0 : 0
->  : ^
->c6 : 0
->   : ^
->0 : 0
->  : ^
->c5 < c6 : boolean
->        : ^^^^^^^
->c5 : 0
->   : ^
->c6 : 0
->   : ^
-
+//// [tests/cases/compiler/constDeclarations.ts] ////
+
+=== constDeclarations.ts ===
+// No error
+const c1 = false;
+>c1 : false
+>   : ^^^^^
+>false : false
+>      : ^^^^^
+
+const c2: number = 23;
+>c2 : number
+>   : ^^^^^^
+>23 : 23
+>   : ^^
+
+const c3 = 0, c4 :string = "", c5 = null;
+>c3 : 0
+>   : ^
+>0 : 0
+>  : ^
+>c4 : string
+>   : ^^^^^^
+>"" : ""
+>   : ^^
+>c5 : null
+>   : ^^^^
+
+
+for(const c4 = 0; c4 < 9; ) { break; }
+>c4 : 0
+>   : ^
+>0 : 0
+>  : ^
+>c4 < 9 : boolean
+>       : ^^^^^^^
+>c4 : 0
+>   : ^
+>9 : 9
+>  : ^
+
+
+for(const c5 = 0, c6 = 0; c5 < c6; ) { break; }
+>c5 : 0
+>   : ^
+>0 : 0
+>  : ^
+>c6 : 0
+>   : ^
+>0 : 0
+>  : ^
+>c5 < c6 : boolean
+>        : ^^^^^^^
+>c5 : 0
+>   : ^
+>c6 : 0
+>   : ^
+