//// [tests/cases/conformance/async/es6/await_unaryExpression_es6_1.ts] ////

=== await_unaryExpression_es6_1.ts ===
async function bar() {
>bar : () => Promise<void>
>    : ^^^^^^^^^^^^^^^^^^^

    !await 42; // OK
<<<<<<< HEAD
>!await 42 : false
=======
>!await 42 : boolean
>          : ^^^^^^^
>>>>>>> 12402f26
>await 42 : 42
>         : ^^
>42 : 42
>   : ^^
}

async function bar1() {
>bar1 : () => Promise<void>
>     : ^^^^^^^^^^^^^^^^^^^

    delete await 42; // OK
>delete await 42 : boolean
>                : ^^^^^^^
>await 42 : 42
>         : ^^
>42 : 42
>   : ^^
}

async function bar2() {
>bar2 : () => Promise<void>
>     : ^^^^^^^^^^^^^^^^^^^

    delete await 42; // OK
>delete await 42 : boolean
>                : ^^^^^^^
>await 42 : 42
>         : ^^
>42 : 42
>   : ^^
}

async function bar3() {
>bar3 : () => Promise<void>
>     : ^^^^^^^^^^^^^^^^^^^

    void await 42;
>void await 42 : undefined
>              : ^^^^^^^^^
>await 42 : 42
>         : ^^
>42 : 42
>   : ^^
}

async function bar4() {
>bar4 : () => Promise<void>
>     : ^^^^^^^^^^^^^^^^^^^

    +await 42;
>+await 42 : number
>          : ^^^^^^
>await 42 : 42
>         : ^^
>42 : 42
>   : ^^
}
<|MERGE_RESOLUTION|>--- conflicted
+++ resolved
@@ -1,71 +1,67 @@
-//// [tests/cases/conformance/async/es6/await_unaryExpression_es6_1.ts] ////
-
-=== await_unaryExpression_es6_1.ts ===
-async function bar() {
->bar : () => Promise<void>
->    : ^^^^^^^^^^^^^^^^^^^
-
-    !await 42; // OK
-<<<<<<< HEAD
->!await 42 : false
-=======
->!await 42 : boolean
->          : ^^^^^^^
->>>>>>> 12402f26
->await 42 : 42
->         : ^^
->42 : 42
->   : ^^
-}
-
-async function bar1() {
->bar1 : () => Promise<void>
->     : ^^^^^^^^^^^^^^^^^^^
-
-    delete await 42; // OK
->delete await 42 : boolean
->                : ^^^^^^^
->await 42 : 42
->         : ^^
->42 : 42
->   : ^^
-}
-
-async function bar2() {
->bar2 : () => Promise<void>
->     : ^^^^^^^^^^^^^^^^^^^
-
-    delete await 42; // OK
->delete await 42 : boolean
->                : ^^^^^^^
->await 42 : 42
->         : ^^
->42 : 42
->   : ^^
-}
-
-async function bar3() {
->bar3 : () => Promise<void>
->     : ^^^^^^^^^^^^^^^^^^^
-
-    void await 42;
->void await 42 : undefined
->              : ^^^^^^^^^
->await 42 : 42
->         : ^^
->42 : 42
->   : ^^
-}
-
-async function bar4() {
->bar4 : () => Promise<void>
->     : ^^^^^^^^^^^^^^^^^^^
-
-    +await 42;
->+await 42 : number
->          : ^^^^^^
->await 42 : 42
->         : ^^
->42 : 42
->   : ^^
-}
+//// [tests/cases/conformance/async/es6/await_unaryExpression_es6_1.ts] ////
+
+=== await_unaryExpression_es6_1.ts ===
+async function bar() {
+>bar : () => Promise<void>
+>    : ^^^^^^^^^^^^^^^^^^^
+
+    !await 42; // OK
+>!await 42 : false
+>          : ^^^^^
+>await 42 : 42
+>         : ^^
+>42 : 42
+>   : ^^
+}
+
+async function bar1() {
+>bar1 : () => Promise<void>
+>     : ^^^^^^^^^^^^^^^^^^^
+
+    delete await 42; // OK
+>delete await 42 : boolean
+>                : ^^^^^^^
+>await 42 : 42
+>         : ^^
+>42 : 42
+>   : ^^
+}
+
+async function bar2() {
+>bar2 : () => Promise<void>
+>     : ^^^^^^^^^^^^^^^^^^^
+
+    delete await 42; // OK
+>delete await 42 : boolean
+>                : ^^^^^^^
+>await 42 : 42
+>         : ^^
+>42 : 42
+>   : ^^
+}
+
+async function bar3() {
+>bar3 : () => Promise<void>
+>     : ^^^^^^^^^^^^^^^^^^^
+
+    void await 42;
+>void await 42 : undefined
+>              : ^^^^^^^^^
+>await 42 : 42
+>         : ^^
+>42 : 42
+>   : ^^
+}
+
+async function bar4() {
+>bar4 : () => Promise<void>
+>     : ^^^^^^^^^^^^^^^^^^^
+
+    +await 42;
+>+await 42 : number
+>          : ^^^^^^
+>await 42 : 42
+>         : ^^
+>42 : 42
+>   : ^^
+}