//// [tests/cases/compiler/implicitAnyGenerics.ts] ////

=== implicitAnyGenerics.ts ===
class C<T> {
>C : C<T>
>  : ^^^^

    x: T;
>x : T
>  : ^
}

var c = new C();
>c : C<unknown>
>  : ^^^^^^^^^^
>new C() : C<unknown>
>        : ^^^^^^^^^^
>C : typeof C
>  : ^^^^^^^^

var c2 = new C<any>();
>c2 : C<any>
>   : ^^^^^^
>new C<any>() : C<any>
>             : ^^^^^^
>C : typeof C
>  : ^^^^^^^^

var c3 = new C<number>();
>c3 : C<number>
>   : ^^^^^^^^^
>new C<number>() : C<number>
>                : ^^^^^^^^^
>C : typeof C
>  : ^^^^^^^^

var c4: C<any> = new C();
>c4 : C<any>
>   : ^^^^^^
>new C() : C<any>
>        : ^^^^^^
>C : typeof C
>  : ^^^^^^^^

class D<T> {
>D : D<T>
>  : ^^^^

    constructor(x: T) { }
>x : T
>  : ^
}

var d = new D(null);
<<<<<<< HEAD
>d : D<null>
>new D(null) : D<null>
=======
>d : D<any>
>  : ^^^^^^
>new D(null) : D<any>
>            : ^^^^^^
>>>>>>> 12402f26
>D : typeof D
>  : ^^^^^^^^

var d2 = new D(1);
>d2 : D<number>
>   : ^^^^^^^^^
>new D(1) : D<number>
>         : ^^^^^^^^^
>D : typeof D
>  : ^^^^^^^^
>1 : 1
>  : ^

var d3 = new D<any>(1);
>d3 : D<any>
>   : ^^^^^^
>new D<any>(1) : D<any>
>              : ^^^^^^
>D : typeof D
>  : ^^^^^^^^
>1 : 1
>  : ^

var d4 = new D(<any>1);
>d4 : D<any>
>   : ^^^^^^
>new D(<any>1) : D<any>
>              : ^^^^^^
>D : typeof D
>  : ^^^^^^^^
><any>1 : any
>1 : 1
>  : ^

var d5: D<any> = new D(null);
>d5 : D<any>
<<<<<<< HEAD
>new D(null) : D<null>
=======
>   : ^^^^^^
>new D(null) : D<any>
>            : ^^^^^^
>>>>>>> 12402f26
>D : typeof D
>  : ^^^^^^^^

function foo<T>(): T { return null; };
>foo : <T>() => T
>    : ^ ^^^^^^^ 

foo() 
>foo() : unknown
>      : ^^^^^^^
>foo : <T>() => T
>    : ^^^^^^^^^^

foo<any>();
>foo<any>() : any
>foo : <T>() => T
>    : ^^^^^^^^^^


    
<|MERGE_RESOLUTION|>--- conflicted
+++ resolved
@@ -1,126 +1,119 @@
-//// [tests/cases/compiler/implicitAnyGenerics.ts] ////
-
-=== implicitAnyGenerics.ts ===
-class C<T> {
->C : C<T>
->  : ^^^^
-
-    x: T;
->x : T
->  : ^
-}
-
-var c = new C();
->c : C<unknown>
->  : ^^^^^^^^^^
->new C() : C<unknown>
->        : ^^^^^^^^^^
->C : typeof C
->  : ^^^^^^^^
-
-var c2 = new C<any>();
->c2 : C<any>
->   : ^^^^^^
->new C<any>() : C<any>
->             : ^^^^^^
->C : typeof C
->  : ^^^^^^^^
-
-var c3 = new C<number>();
->c3 : C<number>
->   : ^^^^^^^^^
->new C<number>() : C<number>
->                : ^^^^^^^^^
->C : typeof C
->  : ^^^^^^^^
-
-var c4: C<any> = new C();
->c4 : C<any>
->   : ^^^^^^
->new C() : C<any>
->        : ^^^^^^
->C : typeof C
->  : ^^^^^^^^
-
-class D<T> {
->D : D<T>
->  : ^^^^
-
-    constructor(x: T) { }
->x : T
->  : ^
-}
-
-var d = new D(null);
-<<<<<<< HEAD
->d : D<null>
->new D(null) : D<null>
-=======
->d : D<any>
->  : ^^^^^^
->new D(null) : D<any>
->            : ^^^^^^
->>>>>>> 12402f26
->D : typeof D
->  : ^^^^^^^^
-
-var d2 = new D(1);
->d2 : D<number>
->   : ^^^^^^^^^
->new D(1) : D<number>
->         : ^^^^^^^^^
->D : typeof D
->  : ^^^^^^^^
->1 : 1
->  : ^
-
-var d3 = new D<any>(1);
->d3 : D<any>
->   : ^^^^^^
->new D<any>(1) : D<any>
->              : ^^^^^^
->D : typeof D
->  : ^^^^^^^^
->1 : 1
->  : ^
-
-var d4 = new D(<any>1);
->d4 : D<any>
->   : ^^^^^^
->new D(<any>1) : D<any>
->              : ^^^^^^
->D : typeof D
->  : ^^^^^^^^
-><any>1 : any
->1 : 1
->  : ^
-
-var d5: D<any> = new D(null);
->d5 : D<any>
-<<<<<<< HEAD
->new D(null) : D<null>
-=======
->   : ^^^^^^
->new D(null) : D<any>
->            : ^^^^^^
->>>>>>> 12402f26
->D : typeof D
->  : ^^^^^^^^
-
-function foo<T>(): T { return null; };
->foo : <T>() => T
->    : ^ ^^^^^^^ 
-
-foo() 
->foo() : unknown
->      : ^^^^^^^
->foo : <T>() => T
->    : ^^^^^^^^^^
-
-foo<any>();
->foo<any>() : any
->foo : <T>() => T
->    : ^^^^^^^^^^
-
-
-    
+//// [tests/cases/compiler/implicitAnyGenerics.ts] ////
+
+=== implicitAnyGenerics.ts ===
+class C<T> {
+>C : C<T>
+>  : ^^^^
+
+    x: T;
+>x : T
+>  : ^
+}
+
+var c = new C();
+>c : C<unknown>
+>  : ^^^^^^^^^^
+>new C() : C<unknown>
+>        : ^^^^^^^^^^
+>C : typeof C
+>  : ^^^^^^^^
+
+var c2 = new C<any>();
+>c2 : C<any>
+>   : ^^^^^^
+>new C<any>() : C<any>
+>             : ^^^^^^
+>C : typeof C
+>  : ^^^^^^^^
+
+var c3 = new C<number>();
+>c3 : C<number>
+>   : ^^^^^^^^^
+>new C<number>() : C<number>
+>                : ^^^^^^^^^
+>C : typeof C
+>  : ^^^^^^^^
+
+var c4: C<any> = new C();
+>c4 : C<any>
+>   : ^^^^^^
+>new C() : C<any>
+>        : ^^^^^^
+>C : typeof C
+>  : ^^^^^^^^
+
+class D<T> {
+>D : D<T>
+>  : ^^^^
+
+    constructor(x: T) { }
+>x : T
+>  : ^
+}
+
+var d = new D(null);
+>d : D<null>
+>  : ^^^^^^^
+>new D(null) : D<null>
+>            : ^^^^^^^
+>D : typeof D
+>  : ^^^^^^^^
+
+var d2 = new D(1);
+>d2 : D<number>
+>   : ^^^^^^^^^
+>new D(1) : D<number>
+>         : ^^^^^^^^^
+>D : typeof D
+>  : ^^^^^^^^
+>1 : 1
+>  : ^
+
+var d3 = new D<any>(1);
+>d3 : D<any>
+>   : ^^^^^^
+>new D<any>(1) : D<any>
+>              : ^^^^^^
+>D : typeof D
+>  : ^^^^^^^^
+>1 : 1
+>  : ^
+
+var d4 = new D(<any>1);
+>d4 : D<any>
+>   : ^^^^^^
+>new D(<any>1) : D<any>
+>              : ^^^^^^
+>D : typeof D
+>  : ^^^^^^^^
+><any>1 : any
+>       : ^^^
+>1 : 1
+>  : ^
+
+var d5: D<any> = new D(null);
+>d5 : D<any>
+>   : ^^^^^^
+>new D(null) : D<null>
+>            : ^^^^^^^
+>D : typeof D
+>  : ^^^^^^^^
+
+function foo<T>(): T { return null; };
+>foo : <T>() => T
+>    : ^ ^^^^^^^ 
+
+foo() 
+>foo() : unknown
+>      : ^^^^^^^
+>foo : <T>() => T
+>    : ^^^^^^^^^^
+
+foo<any>();
+>foo<any>() : any
+>           : ^^^
+>foo : <T>() => T
+>    : ^^^^^^^^^^
+
+
+    