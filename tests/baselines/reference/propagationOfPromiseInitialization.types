//// [tests/cases/compiler/propagationOfPromiseInitialization.ts] ////

=== propagationOfPromiseInitialization.ts ===
interface IPromise<T> {
    then<TResult>(successCallback: (promiseValue: T) => TResult, errorCallback?: (reason: any) => TResult): IPromise<TResult>;
<<<<<<< HEAD
>then : <TResult>(successCallback: (promiseValue: T) => TResult, errorCallback?: ((reason: any) => TResult) | undefined) => IPromise<TResult>
=======
>then : <TResult>(successCallback: (promiseValue: T) => TResult, errorCallback?: (reason: any) => TResult) => IPromise<TResult>
>     : ^       ^^^^^^^^^^^^^^^^^^^                            ^^^^^^^^^^^^^^^^^^                        ^^^^^                 
>>>>>>> 12402f26
>successCallback : (promiseValue: T) => TResult
>                : ^^^^^^^^^^^^^^^ ^^^^^       
>promiseValue : T
<<<<<<< HEAD
>errorCallback : ((reason: any) => TResult) | undefined
=======
>             : ^
>errorCallback : (reason: any) => TResult
>              : ^^^^^^^^^   ^^^^^       
>>>>>>> 12402f26
>reason : any
}

var foo: IPromise<number>;
>foo : IPromise<number>
>    : ^^^^^^^^^^^^^^^^

foo.then((x) => {
>foo.then((x) => {    // x is inferred to be a number    return "asdf";}).then((x) => {    // x is inferred to be string    x.length;    return 123;}) : IPromise<number>
<<<<<<< HEAD
>foo.then((x) => {    // x is inferred to be a number    return "asdf";}).then : <TResult>(successCallback: (promiseValue: string) => TResult, errorCallback?: ((reason: any) => TResult) | undefined) => IPromise<TResult>
>foo.then((x) => {    // x is inferred to be a number    return "asdf";}) : IPromise<string>
>foo.then : <TResult>(successCallback: (promiseValue: number) => TResult, errorCallback?: ((reason: any) => TResult) | undefined) => IPromise<TResult>
>foo : IPromise<number>
>then : <TResult>(successCallback: (promiseValue: number) => TResult, errorCallback?: ((reason: any) => TResult) | undefined) => IPromise<TResult>
=======
>                                                                                                                                                      : ^^^^^^^^^^^^^^^^
>foo.then((x) => {    // x is inferred to be a number    return "asdf";}).then : <TResult>(successCallback: (promiseValue: string) => TResult, errorCallback?: (reason: any) => TResult) => IPromise<TResult>
>                                                                              : ^^^^^^^^^^^^^^^^^^^^^^^^^^^^^^^^^^^^^^^^^^^^^^^^^^^^^^^^^^^^^^^^^^^^^^^^^^^^^^^^^^^^^^^^^^^^^^^^^^^^^^^^^^^^^^^^^^^^^^^^^^^^
>foo.then((x) => {    // x is inferred to be a number    return "asdf";}) : IPromise<string>
>                                                                         : ^^^^^^^^^^^^^^^^
>foo.then : <TResult>(successCallback: (promiseValue: number) => TResult, errorCallback?: (reason: any) => TResult) => IPromise<TResult>
>         : ^^^^^^^^^^^^^^^^^^^^^^^^^^^^^^^^^^^^^^^^^^^^^^^^^^^^^^^^^^^^^^^^^^^^^^^^^^^^^^^^^^^^^^^^^^^^^^^^^^^^^^^^^^^^^^^^^^^^^^^^^^^^
>foo : IPromise<number>
>    : ^^^^^^^^^^^^^^^^
>then : <TResult>(successCallback: (promiseValue: number) => TResult, errorCallback?: (reason: any) => TResult) => IPromise<TResult>
>     : ^^^^^^^^^^^^^^^^^^^^^^^^^^^^^^^^^^^^^^^^^^^^^^^^^^^^^^^^^^^^^^^^^^^^^^^^^^^^^^^^^^^^^^^^^^^^^^^^^^^^^^^^^^^^^^^^^^^^^^^^^^^^
>>>>>>> 12402f26
>(x) => {    // x is inferred to be a number    return "asdf";} : (x: number) => string
>                                                               : ^^^^^^^^^^^^^^^^^^^^^
>x : number
>  : ^^^^^^

    // x is inferred to be a number
    return "asdf";
>"asdf" : "asdf"
>       : ^^^^^^

}).then((x) => {
<<<<<<< HEAD
>then : <TResult>(successCallback: (promiseValue: string) => TResult, errorCallback?: ((reason: any) => TResult) | undefined) => IPromise<TResult>
=======
>then : <TResult>(successCallback: (promiseValue: string) => TResult, errorCallback?: (reason: any) => TResult) => IPromise<TResult>
>     : ^^^^^^^^^^^^^^^^^^^^^^^^^^^^^^^^^^^^^^^^^^^^^^^^^^^^^^^^^^^^^^^^^^^^^^^^^^^^^^^^^^^^^^^^^^^^^^^^^^^^^^^^^^^^^^^^^^^^^^^^^^^^
>>>>>>> 12402f26
>(x) => {    // x is inferred to be string    x.length;    return 123;} : (x: string) => number
>                                                                       : ^^^^^^^^^^^^^^^^^^^^^
>x : string
>  : ^^^^^^

    // x is inferred to be string
    x.length;
>x.length : number
>         : ^^^^^^
>x : string
>  : ^^^^^^
>length : number
>       : ^^^^^^

    return 123;
>123 : 123
>    : ^^^

});

<|MERGE_RESOLUTION|>--- conflicted
+++ resolved
@@ -1,86 +1,67 @@
-//// [tests/cases/compiler/propagationOfPromiseInitialization.ts] ////
-
-=== propagationOfPromiseInitialization.ts ===
-interface IPromise<T> {
-    then<TResult>(successCallback: (promiseValue: T) => TResult, errorCallback?: (reason: any) => TResult): IPromise<TResult>;
-<<<<<<< HEAD
->then : <TResult>(successCallback: (promiseValue: T) => TResult, errorCallback?: ((reason: any) => TResult) | undefined) => IPromise<TResult>
-=======
->then : <TResult>(successCallback: (promiseValue: T) => TResult, errorCallback?: (reason: any) => TResult) => IPromise<TResult>
->     : ^       ^^^^^^^^^^^^^^^^^^^                            ^^^^^^^^^^^^^^^^^^                        ^^^^^                 
->>>>>>> 12402f26
->successCallback : (promiseValue: T) => TResult
->                : ^^^^^^^^^^^^^^^ ^^^^^       
->promiseValue : T
-<<<<<<< HEAD
->errorCallback : ((reason: any) => TResult) | undefined
-=======
->             : ^
->errorCallback : (reason: any) => TResult
->              : ^^^^^^^^^   ^^^^^       
->>>>>>> 12402f26
->reason : any
-}
-
-var foo: IPromise<number>;
->foo : IPromise<number>
->    : ^^^^^^^^^^^^^^^^
-
-foo.then((x) => {
->foo.then((x) => {    // x is inferred to be a number    return "asdf";}).then((x) => {    // x is inferred to be string    x.length;    return 123;}) : IPromise<number>
-<<<<<<< HEAD
->foo.then((x) => {    // x is inferred to be a number    return "asdf";}).then : <TResult>(successCallback: (promiseValue: string) => TResult, errorCallback?: ((reason: any) => TResult) | undefined) => IPromise<TResult>
->foo.then((x) => {    // x is inferred to be a number    return "asdf";}) : IPromise<string>
->foo.then : <TResult>(successCallback: (promiseValue: number) => TResult, errorCallback?: ((reason: any) => TResult) | undefined) => IPromise<TResult>
->foo : IPromise<number>
->then : <TResult>(successCallback: (promiseValue: number) => TResult, errorCallback?: ((reason: any) => TResult) | undefined) => IPromise<TResult>
-=======
->                                                                                                                                                      : ^^^^^^^^^^^^^^^^
->foo.then((x) => {    // x is inferred to be a number    return "asdf";}).then : <TResult>(successCallback: (promiseValue: string) => TResult, errorCallback?: (reason: any) => TResult) => IPromise<TResult>
->                                                                              : ^^^^^^^^^^^^^^^^^^^^^^^^^^^^^^^^^^^^^^^^^^^^^^^^^^^^^^^^^^^^^^^^^^^^^^^^^^^^^^^^^^^^^^^^^^^^^^^^^^^^^^^^^^^^^^^^^^^^^^^^^^^^
->foo.then((x) => {    // x is inferred to be a number    return "asdf";}) : IPromise<string>
->                                                                         : ^^^^^^^^^^^^^^^^
->foo.then : <TResult>(successCallback: (promiseValue: number) => TResult, errorCallback?: (reason: any) => TResult) => IPromise<TResult>
->         : ^^^^^^^^^^^^^^^^^^^^^^^^^^^^^^^^^^^^^^^^^^^^^^^^^^^^^^^^^^^^^^^^^^^^^^^^^^^^^^^^^^^^^^^^^^^^^^^^^^^^^^^^^^^^^^^^^^^^^^^^^^^^
->foo : IPromise<number>
->    : ^^^^^^^^^^^^^^^^
->then : <TResult>(successCallback: (promiseValue: number) => TResult, errorCallback?: (reason: any) => TResult) => IPromise<TResult>
->     : ^^^^^^^^^^^^^^^^^^^^^^^^^^^^^^^^^^^^^^^^^^^^^^^^^^^^^^^^^^^^^^^^^^^^^^^^^^^^^^^^^^^^^^^^^^^^^^^^^^^^^^^^^^^^^^^^^^^^^^^^^^^^
->>>>>>> 12402f26
->(x) => {    // x is inferred to be a number    return "asdf";} : (x: number) => string
->                                                               : ^^^^^^^^^^^^^^^^^^^^^
->x : number
->  : ^^^^^^
-
-    // x is inferred to be a number
-    return "asdf";
->"asdf" : "asdf"
->       : ^^^^^^
-
-}).then((x) => {
-<<<<<<< HEAD
->then : <TResult>(successCallback: (promiseValue: string) => TResult, errorCallback?: ((reason: any) => TResult) | undefined) => IPromise<TResult>
-=======
->then : <TResult>(successCallback: (promiseValue: string) => TResult, errorCallback?: (reason: any) => TResult) => IPromise<TResult>
->     : ^^^^^^^^^^^^^^^^^^^^^^^^^^^^^^^^^^^^^^^^^^^^^^^^^^^^^^^^^^^^^^^^^^^^^^^^^^^^^^^^^^^^^^^^^^^^^^^^^^^^^^^^^^^^^^^^^^^^^^^^^^^^
->>>>>>> 12402f26
->(x) => {    // x is inferred to be string    x.length;    return 123;} : (x: string) => number
->                                                                       : ^^^^^^^^^^^^^^^^^^^^^
->x : string
->  : ^^^^^^
-
-    // x is inferred to be string
-    x.length;
->x.length : number
->         : ^^^^^^
->x : string
->  : ^^^^^^
->length : number
->       : ^^^^^^
-
-    return 123;
->123 : 123
->    : ^^^
-
-});
-
+//// [tests/cases/compiler/propagationOfPromiseInitialization.ts] ////
+
+=== propagationOfPromiseInitialization.ts ===
+interface IPromise<T> {
+    then<TResult>(successCallback: (promiseValue: T) => TResult, errorCallback?: (reason: any) => TResult): IPromise<TResult>;
+>then : <TResult>(successCallback: (promiseValue: T) => TResult, errorCallback?: (reason: any) => TResult) => IPromise<TResult>
+>     : ^       ^^^^^^^^^^^^^^^^^^^                            ^^^^^^^^^^^^^^^^^^                        ^^^^^                 
+>successCallback : (promiseValue: T) => TResult
+>                : ^^^^^^^^^^^^^^^ ^^^^^       
+>promiseValue : T
+>             : ^
+>errorCallback : ((reason: any) => TResult) | undefined
+>              : ^^^^^^^^^^   ^^^^^       ^^^^^^^^^^^^^
+>reason : any
+>       : ^^^
+}
+
+var foo: IPromise<number>;
+>foo : IPromise<number>
+>    : ^^^^^^^^^^^^^^^^
+
+foo.then((x) => {
+>foo.then((x) => {    // x is inferred to be a number    return "asdf";}).then((x) => {    // x is inferred to be string    x.length;    return 123;}) : IPromise<number>
+>                                                                                                                                                      : ^^^^^^^^^^^^^^^^
+>foo.then((x) => {    // x is inferred to be a number    return "asdf";}).then : <TResult>(successCallback: (promiseValue: string) => TResult, errorCallback?: ((reason: any) => TResult) | undefined) => IPromise<TResult>
+>                                                                              : ^^^^^^^^^^^^^^^^^^^^^^^^^^^^^^^^^^^^^^^^^^^^^^^^^^^^^^^^^^^^^^^^^^^^^^^^^^^^^^^^^^^^^^^^^^^^^^^^^^^^^^^^^^^^^^^^^^^^^^^^^^^^^^^^^^^^^^^^^^
+>foo.then((x) => {    // x is inferred to be a number    return "asdf";}) : IPromise<string>
+>                                                                         : ^^^^^^^^^^^^^^^^
+>foo.then : <TResult>(successCallback: (promiseValue: number) => TResult, errorCallback?: ((reason: any) => TResult) | undefined) => IPromise<TResult>
+>         : ^^^^^^^^^^^^^^^^^^^^^^^^^^^^^^^^^^^^^^^^^^^^^^^^^^^^^^^^^^^^^^^^^^^^^^^^^^^^^^^^^^^^^^^^^^^^^^^^^^^^^^^^^^^^^^^^^^^^^^^^^^^^^^^^^^^^^^^^^^
+>foo : IPromise<number>
+>    : ^^^^^^^^^^^^^^^^
+>then : <TResult>(successCallback: (promiseValue: number) => TResult, errorCallback?: ((reason: any) => TResult) | undefined) => IPromise<TResult>
+>     : ^^^^^^^^^^^^^^^^^^^^^^^^^^^^^^^^^^^^^^^^^^^^^^^^^^^^^^^^^^^^^^^^^^^^^^^^^^^^^^^^^^^^^^^^^^^^^^^^^^^^^^^^^^^^^^^^^^^^^^^^^^^^^^^^^^^^^^^^^^
+>(x) => {    // x is inferred to be a number    return "asdf";} : (x: number) => string
+>                                                               : ^^^^^^^^^^^^^^^^^^^^^
+>x : number
+>  : ^^^^^^
+
+    // x is inferred to be a number
+    return "asdf";
+>"asdf" : "asdf"
+>       : ^^^^^^
+
+}).then((x) => {
+>then : <TResult>(successCallback: (promiseValue: string) => TResult, errorCallback?: ((reason: any) => TResult) | undefined) => IPromise<TResult>
+>     : ^^^^^^^^^^^^^^^^^^^^^^^^^^^^^^^^^^^^^^^^^^^^^^^^^^^^^^^^^^^^^^^^^^^^^^^^^^^^^^^^^^^^^^^^^^^^^^^^^^^^^^^^^^^^^^^^^^^^^^^^^^^^^^^^^^^^^^^^^^
+>(x) => {    // x is inferred to be string    x.length;    return 123;} : (x: string) => number
+>                                                                       : ^^^^^^^^^^^^^^^^^^^^^
+>x : string
+>  : ^^^^^^
+
+    // x is inferred to be string
+    x.length;
+>x.length : number
+>         : ^^^^^^
+>x : string
+>  : ^^^^^^
+>length : number
+>       : ^^^^^^
+
+    return 123;
+>123 : 123
+>    : ^^^
+
+});
+