--- conflicted
+++ resolved
@@ -1,45 +1,39 @@
-//// [tests/cases/compiler/toStringOnPrimitives.ts] ////
-
-=== toStringOnPrimitives.ts ===
-true.toString()
->true.toString() : string
->                : ^^^^^^
->true.toString : () => string
->              : ^^^^^^^^^^^^
->true : true
->     : ^^^^
->toString : () => string
->         : ^^^^^^^^^^^^
-
-var aBool = false;
->aBool : boolean
->      : ^^^^^^^
->false : false
->      : ^^^^^
-
-aBool.toString();
->aBool.toString() : string
->                 : ^^^^^^
->aBool.toString : () => string
->               : ^^^^^^^^^^^^
->aBool : false
->      : ^^^^^
->toString : () => string
->         : ^^^^^^^^^^^^
-
-1..toString();
->1..toString() : string
-<<<<<<< HEAD
->1..toString : (radix?: number | undefined) => string
->1. : 1
->toString : (radix?: number | undefined) => string
-=======
->              : ^^^^^^
->1..toString : (radix?: number) => string
->            : ^^^^^^^^^^^^^^^^^^^^^^^^^^
->1. : 1
->   : ^
->toString : (radix?: number) => string
->         : ^^^^^^^^^^^^^^^^^^^^^^^^^^
->>>>>>> 12402f26
-
+//// [tests/cases/compiler/toStringOnPrimitives.ts] ////
+
+=== toStringOnPrimitives.ts ===
+true.toString()
+>true.toString() : string
+>                : ^^^^^^
+>true.toString : () => string
+>              : ^^^^^^^^^^^^
+>true : true
+>     : ^^^^
+>toString : () => string
+>         : ^^^^^^^^^^^^
+
+var aBool = false;
+>aBool : boolean
+>      : ^^^^^^^
+>false : false
+>      : ^^^^^
+
+aBool.toString();
+>aBool.toString() : string
+>                 : ^^^^^^
+>aBool.toString : () => string
+>               : ^^^^^^^^^^^^
+>aBool : false
+>      : ^^^^^
+>toString : () => string
+>         : ^^^^^^^^^^^^
+
+1..toString();
+>1..toString() : string
+>              : ^^^^^^
+>1..toString : (radix?: number | undefined) => string
+>            : ^^^^^^^^^^^^^^^^^^^^^^^^^^^^^^^^^^^^^^
+>1. : 1
+>   : ^
+>toString : (radix?: number | undefined) => string
+>         : ^^^^^^^^^^^^^^^^^^^^^^^^^^^^^^^^^^^^^^
+