//// [tests/cases/conformance/types/typeRelationships/bestCommonType/bestCommonTypeOfConditionalExpressions.ts] ////

=== bestCommonTypeOfConditionalExpressions.ts ===
// conditional expressions return the best common type of the branches plus contextual type (using the first candidate if multiple BCTs exist)
// no errors expected here

var a: { x: number; y?: number };
<<<<<<< HEAD
>a : { x: number; y?: number | undefined; }
>x : number
>y : number | undefined

var b: { x: number; z?: number };
>b : { x: number; z?: number | undefined; }
>x : number
>z : number | undefined
=======
>a : { x: number; y?: number; }
>  : ^^^^^      ^^^^^^      ^^^
>x : number
>  : ^^^^^^
>y : number
>  : ^^^^^^

var b: { x: number; z?: number };
>b : { x: number; z?: number; }
>  : ^^^^^      ^^^^^^      ^^^
>x : number
>  : ^^^^^^
>z : number
>  : ^^^^^^
>>>>>>> 12402f26

class Base { foo: string; }
>Base : Base
>     : ^^^^
>foo : string
>    : ^^^^^^

class Derived extends Base { bar: string; }
>Derived : Derived
>        : ^^^^^^^
>Base : Base
>     : ^^^^
>bar : string
>    : ^^^^^^

class Derived2 extends Base { baz: string; }
>Derived2 : Derived2
>         : ^^^^^^^^
>Base : Base
>     : ^^^^
>baz : string
>    : ^^^^^^

var base: Base;
>base : Base
>     : ^^^^

var derived: Derived;
>derived : Derived
>        : ^^^^^^^

var derived2: Derived2;
>derived2 : Derived2
>         : ^^^^^^^^

var r = true ? 1 : 2;
>r : number
>  : ^^^^^^
>true ? 1 : 2 : 1 | 2
>             : ^^^^^
>true : true
>     : ^^^^
>1 : 1
>  : ^
>2 : 2
>  : ^

var r3 = true ? 1 : {};
>r3 : {}
>   : ^^
>true ? 1 : {} : 1 | {}
>              : ^^^^^^
>true : true
>     : ^^^^
>1 : 1
>  : ^
>{} : {}
>   : ^^

var r4 = true ? a : b; // typeof a
<<<<<<< HEAD
>r4 : { x: number; y?: number | undefined; } | { x: number; z?: number | undefined; }
>true ? a : b : { x: number; y?: number | undefined; } | { x: number; z?: number | undefined; }
>true : true
>a : { x: number; y?: number | undefined; }
>b : { x: number; z?: number | undefined; }

var r5 = true ? b : a; // typeof b
>r5 : { x: number; y?: number | undefined; } | { x: number; z?: number | undefined; }
>true ? b : a : { x: number; y?: number | undefined; } | { x: number; z?: number | undefined; }
>true : true
>b : { x: number; z?: number | undefined; }
>a : { x: number; y?: number | undefined; }
=======
>r4 : { x: number; y?: number; } | { x: number; z?: number; }
>   : ^^^^^^^^^^^^^^^^^^^^^^^^^^^^^^^^^^^^^^^^^^^^^^^^^^^^^^^
>true ? a : b : { x: number; y?: number; } | { x: number; z?: number; }
>             : ^^^^^^^^^^^^^^^^^^^^^^^^^^^^^^^^^^^^^^^^^^^^^^^^^^^^^^^
>true : true
>     : ^^^^
>a : { x: number; y?: number; }
>  : ^^^^^^^^^^^^^^^^^^^^^^^^^^
>b : { x: number; z?: number; }
>  : ^^^^^^^^^^^^^^^^^^^^^^^^^^

var r5 = true ? b : a; // typeof b
>r5 : { x: number; y?: number; } | { x: number; z?: number; }
>   : ^^^^^^^^^^^^^^^^^^^^^^^^^^^^^^^^^^^^^^^^^^^^^^^^^^^^^^^
>true ? b : a : { x: number; y?: number; } | { x: number; z?: number; }
>             : ^^^^^^^^^^^^^^^^^^^^^^^^^^^^^^^^^^^^^^^^^^^^^^^^^^^^^^^
>true : true
>     : ^^^^
>b : { x: number; z?: number; }
>  : ^^^^^^^^^^^^^^^^^^^^^^^^^^
>a : { x: number; y?: number; }
>  : ^^^^^^^^^^^^^^^^^^^^^^^^^^
>>>>>>> 12402f26

var r6 = true ? (x: number) => { } : (x: Object) => { }; // returns number => void
>r6 : ((x: number) => void) | ((x: Object) => void)
>   : ^^^^^      ^^^^^^^^^^^^^^^^^^      ^^^^^^^^^^
>true ? (x: number) => { } : (x: Object) => { } : ((x: number) => void) | ((x: Object) => void)
>                                               : ^^^^^      ^^^^^^^^^^^^^^^^^^      ^^^^^^^^^^
>true : true
>     : ^^^^
>(x: number) => { } : (x: number) => void
>                   : ^^^^      ^^^^^^^^^
>x : number
>  : ^^^^^^
>(x: Object) => { } : (x: Object) => void
>                   : ^^^^      ^^^^^^^^^
>x : Object
>  : ^^^^^^

var r7: (x: Object) => void = true ? (x: number) => { } : (x: Object) => { }; 
>r7 : (x: Object) => void
>   : ^^^^      ^^^^^    
>x : Object
>  : ^^^^^^
>true ? (x: number) => { } : (x: Object) => { } : ((x: number) => void) | ((x: Object) => void)
>                                               : ^^^^^      ^^^^^^^^^^^^^^^^^^      ^^^^^^^^^^
>true : true
>     : ^^^^
>(x: number) => { } : (x: number) => void
>                   : ^^^^      ^^^^^^^^^
>x : number
>  : ^^^^^^
>(x: Object) => { } : (x: Object) => void
>                   : ^^^^      ^^^^^^^^^
>x : Object
>  : ^^^^^^

var r8 = true ? (x: Object) => { } : (x: number) => { }; // returns Object => void
>r8 : ((x: Object) => void) | ((x: number) => void)
>   : ^^^^^      ^^^^^^^^^^^^^^^^^^      ^^^^^^^^^^
>true ? (x: Object) => { } : (x: number) => { } : ((x: Object) => void) | ((x: number) => void)
>                                               : ^^^^^      ^^^^^^^^^^^^^^^^^^      ^^^^^^^^^^
>true : true
>     : ^^^^
>(x: Object) => { } : (x: Object) => void
>                   : ^^^^      ^^^^^^^^^
>x : Object
>  : ^^^^^^
>(x: number) => { } : (x: number) => void
>                   : ^^^^      ^^^^^^^^^
>x : number
>  : ^^^^^^

var r10: Base = true ? derived : derived2; // no error since we use the contextual type in BCT
>r10 : Base
>    : ^^^^
>true ? derived : derived2 : Derived | Derived2
>                          : ^^^^^^^^^^^^^^^^^^
>true : true
>     : ^^^^
>derived : Derived
>        : ^^^^^^^
>derived2 : Derived2
>         : ^^^^^^^^

var r11 = true ? base : derived2;
>r11 : Base
>    : ^^^^
>true ? base : derived2 : Base
>                       : ^^^^
>true : true
>     : ^^^^
>base : Base
>     : ^^^^
>derived2 : Derived2
>         : ^^^^^^^^

function foo5<T, U>(t: T, u: U): Object {
>foo5 : <T, U>(t: T, u: U) => Object
>     : ^ ^^ ^^^^^ ^^^^^ ^^^^^      
>t : T
>  : ^
>u : U
>  : ^

    return true ? t : u; // BCT is Object
>true ? t : u : T | U
>             : ^^^^^
>true : true
>     : ^^^^
>t : T
>  : ^
>u : U
>  : ^
}
<|MERGE_RESOLUTION|>--- conflicted
+++ resolved
@@ -1,222 +1,196 @@
-//// [tests/cases/conformance/types/typeRelationships/bestCommonType/bestCommonTypeOfConditionalExpressions.ts] ////
-
-=== bestCommonTypeOfConditionalExpressions.ts ===
-// conditional expressions return the best common type of the branches plus contextual type (using the first candidate if multiple BCTs exist)
-// no errors expected here
-
-var a: { x: number; y?: number };
-<<<<<<< HEAD
->a : { x: number; y?: number | undefined; }
->x : number
->y : number | undefined
-
-var b: { x: number; z?: number };
->b : { x: number; z?: number | undefined; }
->x : number
->z : number | undefined
-=======
->a : { x: number; y?: number; }
->  : ^^^^^      ^^^^^^      ^^^
->x : number
->  : ^^^^^^
->y : number
->  : ^^^^^^
-
-var b: { x: number; z?: number };
->b : { x: number; z?: number; }
->  : ^^^^^      ^^^^^^      ^^^
->x : number
->  : ^^^^^^
->z : number
->  : ^^^^^^
->>>>>>> 12402f26
-
-class Base { foo: string; }
->Base : Base
->     : ^^^^
->foo : string
->    : ^^^^^^
-
-class Derived extends Base { bar: string; }
->Derived : Derived
->        : ^^^^^^^
->Base : Base
->     : ^^^^
->bar : string
->    : ^^^^^^
-
-class Derived2 extends Base { baz: string; }
->Derived2 : Derived2
->         : ^^^^^^^^
->Base : Base
->     : ^^^^
->baz : string
->    : ^^^^^^
-
-var base: Base;
->base : Base
->     : ^^^^
-
-var derived: Derived;
->derived : Derived
->        : ^^^^^^^
-
-var derived2: Derived2;
->derived2 : Derived2
->         : ^^^^^^^^
-
-var r = true ? 1 : 2;
->r : number
->  : ^^^^^^
->true ? 1 : 2 : 1 | 2
->             : ^^^^^
->true : true
->     : ^^^^
->1 : 1
->  : ^
->2 : 2
->  : ^
-
-var r3 = true ? 1 : {};
->r3 : {}
->   : ^^
->true ? 1 : {} : 1 | {}
->              : ^^^^^^
->true : true
->     : ^^^^
->1 : 1
->  : ^
->{} : {}
->   : ^^
-
-var r4 = true ? a : b; // typeof a
-<<<<<<< HEAD
->r4 : { x: number; y?: number | undefined; } | { x: number; z?: number | undefined; }
->true ? a : b : { x: number; y?: number | undefined; } | { x: number; z?: number | undefined; }
->true : true
->a : { x: number; y?: number | undefined; }
->b : { x: number; z?: number | undefined; }
-
-var r5 = true ? b : a; // typeof b
->r5 : { x: number; y?: number | undefined; } | { x: number; z?: number | undefined; }
->true ? b : a : { x: number; y?: number | undefined; } | { x: number; z?: number | undefined; }
->true : true
->b : { x: number; z?: number | undefined; }
->a : { x: number; y?: number | undefined; }
-=======
->r4 : { x: number; y?: number; } | { x: number; z?: number; }
->   : ^^^^^^^^^^^^^^^^^^^^^^^^^^^^^^^^^^^^^^^^^^^^^^^^^^^^^^^
->true ? a : b : { x: number; y?: number; } | { x: number; z?: number; }
->             : ^^^^^^^^^^^^^^^^^^^^^^^^^^^^^^^^^^^^^^^^^^^^^^^^^^^^^^^
->true : true
->     : ^^^^
->a : { x: number; y?: number; }
->  : ^^^^^^^^^^^^^^^^^^^^^^^^^^
->b : { x: number; z?: number; }
->  : ^^^^^^^^^^^^^^^^^^^^^^^^^^
-
-var r5 = true ? b : a; // typeof b
->r5 : { x: number; y?: number; } | { x: number; z?: number; }
->   : ^^^^^^^^^^^^^^^^^^^^^^^^^^^^^^^^^^^^^^^^^^^^^^^^^^^^^^^
->true ? b : a : { x: number; y?: number; } | { x: number; z?: number; }
->             : ^^^^^^^^^^^^^^^^^^^^^^^^^^^^^^^^^^^^^^^^^^^^^^^^^^^^^^^
->true : true
->     : ^^^^
->b : { x: number; z?: number; }
->  : ^^^^^^^^^^^^^^^^^^^^^^^^^^
->a : { x: number; y?: number; }
->  : ^^^^^^^^^^^^^^^^^^^^^^^^^^
->>>>>>> 12402f26
-
-var r6 = true ? (x: number) => { } : (x: Object) => { }; // returns number => void
->r6 : ((x: number) => void) | ((x: Object) => void)
->   : ^^^^^      ^^^^^^^^^^^^^^^^^^      ^^^^^^^^^^
->true ? (x: number) => { } : (x: Object) => { } : ((x: number) => void) | ((x: Object) => void)
->                                               : ^^^^^      ^^^^^^^^^^^^^^^^^^      ^^^^^^^^^^
->true : true
->     : ^^^^
->(x: number) => { } : (x: number) => void
->                   : ^^^^      ^^^^^^^^^
->x : number
->  : ^^^^^^
->(x: Object) => { } : (x: Object) => void
->                   : ^^^^      ^^^^^^^^^
->x : Object
->  : ^^^^^^
-
-var r7: (x: Object) => void = true ? (x: number) => { } : (x: Object) => { }; 
->r7 : (x: Object) => void
->   : ^^^^      ^^^^^    
->x : Object
->  : ^^^^^^
->true ? (x: number) => { } : (x: Object) => { } : ((x: number) => void) | ((x: Object) => void)
->                                               : ^^^^^      ^^^^^^^^^^^^^^^^^^      ^^^^^^^^^^
->true : true
->     : ^^^^
->(x: number) => { } : (x: number) => void
->                   : ^^^^      ^^^^^^^^^
->x : number
->  : ^^^^^^
->(x: Object) => { } : (x: Object) => void
->                   : ^^^^      ^^^^^^^^^
->x : Object
->  : ^^^^^^
-
-var r8 = true ? (x: Object) => { } : (x: number) => { }; // returns Object => void
->r8 : ((x: Object) => void) | ((x: number) => void)
->   : ^^^^^      ^^^^^^^^^^^^^^^^^^      ^^^^^^^^^^
->true ? (x: Object) => { } : (x: number) => { } : ((x: Object) => void) | ((x: number) => void)
->                                               : ^^^^^      ^^^^^^^^^^^^^^^^^^      ^^^^^^^^^^
->true : true
->     : ^^^^
->(x: Object) => { } : (x: Object) => void
->                   : ^^^^      ^^^^^^^^^
->x : Object
->  : ^^^^^^
->(x: number) => { } : (x: number) => void
->                   : ^^^^      ^^^^^^^^^
->x : number
->  : ^^^^^^
-
-var r10: Base = true ? derived : derived2; // no error since we use the contextual type in BCT
->r10 : Base
->    : ^^^^
->true ? derived : derived2 : Derived | Derived2
->                          : ^^^^^^^^^^^^^^^^^^
->true : true
->     : ^^^^
->derived : Derived
->        : ^^^^^^^
->derived2 : Derived2
->         : ^^^^^^^^
-
-var r11 = true ? base : derived2;
->r11 : Base
->    : ^^^^
->true ? base : derived2 : Base
->                       : ^^^^
->true : true
->     : ^^^^
->base : Base
->     : ^^^^
->derived2 : Derived2
->         : ^^^^^^^^
-
-function foo5<T, U>(t: T, u: U): Object {
->foo5 : <T, U>(t: T, u: U) => Object
->     : ^ ^^ ^^^^^ ^^^^^ ^^^^^      
->t : T
->  : ^
->u : U
->  : ^
-
-    return true ? t : u; // BCT is Object
->true ? t : u : T | U
->             : ^^^^^
->true : true
->     : ^^^^
->t : T
->  : ^
->u : U
->  : ^
-}
+//// [tests/cases/conformance/types/typeRelationships/bestCommonType/bestCommonTypeOfConditionalExpressions.ts] ////
+
+=== bestCommonTypeOfConditionalExpressions.ts ===
+// conditional expressions return the best common type of the branches plus contextual type (using the first candidate if multiple BCTs exist)
+// no errors expected here
+
+var a: { x: number; y?: number };
+>a : { x: number; y?: number | undefined; }
+>  : ^^^^^      ^^^^^^^^^^^^^^^^^^^^^^^^^^^
+>x : number
+>  : ^^^^^^
+>y : number | undefined
+>  : ^^^^^^^^^^^^^^^^^^
+
+var b: { x: number; z?: number };
+>b : { x: number; z?: number | undefined; }
+>  : ^^^^^      ^^^^^^^^^^^^^^^^^^^^^^^^^^^
+>x : number
+>  : ^^^^^^
+>z : number | undefined
+>  : ^^^^^^^^^^^^^^^^^^
+
+class Base { foo: string; }
+>Base : Base
+>     : ^^^^
+>foo : string
+>    : ^^^^^^
+
+class Derived extends Base { bar: string; }
+>Derived : Derived
+>        : ^^^^^^^
+>Base : Base
+>     : ^^^^
+>bar : string
+>    : ^^^^^^
+
+class Derived2 extends Base { baz: string; }
+>Derived2 : Derived2
+>         : ^^^^^^^^
+>Base : Base
+>     : ^^^^
+>baz : string
+>    : ^^^^^^
+
+var base: Base;
+>base : Base
+>     : ^^^^
+
+var derived: Derived;
+>derived : Derived
+>        : ^^^^^^^
+
+var derived2: Derived2;
+>derived2 : Derived2
+>         : ^^^^^^^^
+
+var r = true ? 1 : 2;
+>r : number
+>  : ^^^^^^
+>true ? 1 : 2 : 1 | 2
+>             : ^^^^^
+>true : true
+>     : ^^^^
+>1 : 1
+>  : ^
+>2 : 2
+>  : ^
+
+var r3 = true ? 1 : {};
+>r3 : {}
+>   : ^^
+>true ? 1 : {} : 1 | {}
+>              : ^^^^^^
+>true : true
+>     : ^^^^
+>1 : 1
+>  : ^
+>{} : {}
+>   : ^^
+
+var r4 = true ? a : b; // typeof a
+>r4 : { x: number; y?: number | undefined; } | { x: number; z?: number | undefined; }
+>   : ^^^^^^^^^^^^^^^^^^^^^^^^^^^^^^^^^^^^^^^^^^^^^^^^^^^^^^^^^^^^^^^^^^^^^^^^^^^^^^^
+>true ? a : b : { x: number; y?: number | undefined; } | { x: number; z?: number | undefined; }
+>             : ^^^^^^^^^^^^^^^^^^^^^^^^^^^^^^^^^^^^^^^^^^^^^^^^^^^^^^^^^^^^^^^^^^^^^^^^^^^^^^^
+>true : true
+>     : ^^^^
+>a : { x: number; y?: number | undefined; }
+>  : ^^^^^^^^^^^^^^^^^^^^^^^^^^^^^^^^^^^^^^
+>b : { x: number; z?: number | undefined; }
+>  : ^^^^^^^^^^^^^^^^^^^^^^^^^^^^^^^^^^^^^^
+
+var r5 = true ? b : a; // typeof b
+>r5 : { x: number; y?: number | undefined; } | { x: number; z?: number | undefined; }
+>   : ^^^^^^^^^^^^^^^^^^^^^^^^^^^^^^^^^^^^^^^^^^^^^^^^^^^^^^^^^^^^^^^^^^^^^^^^^^^^^^^
+>true ? b : a : { x: number; y?: number | undefined; } | { x: number; z?: number | undefined; }
+>             : ^^^^^^^^^^^^^^^^^^^^^^^^^^^^^^^^^^^^^^^^^^^^^^^^^^^^^^^^^^^^^^^^^^^^^^^^^^^^^^^
+>true : true
+>     : ^^^^
+>b : { x: number; z?: number | undefined; }
+>  : ^^^^^^^^^^^^^^^^^^^^^^^^^^^^^^^^^^^^^^
+>a : { x: number; y?: number | undefined; }
+>  : ^^^^^^^^^^^^^^^^^^^^^^^^^^^^^^^^^^^^^^
+
+var r6 = true ? (x: number) => { } : (x: Object) => { }; // returns number => void
+>r6 : ((x: number) => void) | ((x: Object) => void)
+>   : ^^^^^      ^^^^^^^^^^^^^^^^^^      ^^^^^^^^^^
+>true ? (x: number) => { } : (x: Object) => { } : ((x: number) => void) | ((x: Object) => void)
+>                                               : ^^^^^      ^^^^^^^^^^^^^^^^^^      ^^^^^^^^^^
+>true : true
+>     : ^^^^
+>(x: number) => { } : (x: number) => void
+>                   : ^^^^      ^^^^^^^^^
+>x : number
+>  : ^^^^^^
+>(x: Object) => { } : (x: Object) => void
+>                   : ^^^^      ^^^^^^^^^
+>x : Object
+>  : ^^^^^^
+
+var r7: (x: Object) => void = true ? (x: number) => { } : (x: Object) => { }; 
+>r7 : (x: Object) => void
+>   : ^^^^      ^^^^^    
+>x : Object
+>  : ^^^^^^
+>true ? (x: number) => { } : (x: Object) => { } : ((x: number) => void) | ((x: Object) => void)
+>                                               : ^^^^^      ^^^^^^^^^^^^^^^^^^      ^^^^^^^^^^
+>true : true
+>     : ^^^^
+>(x: number) => { } : (x: number) => void
+>                   : ^^^^      ^^^^^^^^^
+>x : number
+>  : ^^^^^^
+>(x: Object) => { } : (x: Object) => void
+>                   : ^^^^      ^^^^^^^^^
+>x : Object
+>  : ^^^^^^
+
+var r8 = true ? (x: Object) => { } : (x: number) => { }; // returns Object => void
+>r8 : ((x: Object) => void) | ((x: number) => void)
+>   : ^^^^^      ^^^^^^^^^^^^^^^^^^      ^^^^^^^^^^
+>true ? (x: Object) => { } : (x: number) => { } : ((x: Object) => void) | ((x: number) => void)
+>                                               : ^^^^^      ^^^^^^^^^^^^^^^^^^      ^^^^^^^^^^
+>true : true
+>     : ^^^^
+>(x: Object) => { } : (x: Object) => void
+>                   : ^^^^      ^^^^^^^^^
+>x : Object
+>  : ^^^^^^
+>(x: number) => { } : (x: number) => void
+>                   : ^^^^      ^^^^^^^^^
+>x : number
+>  : ^^^^^^
+
+var r10: Base = true ? derived : derived2; // no error since we use the contextual type in BCT
+>r10 : Base
+>    : ^^^^
+>true ? derived : derived2 : Derived | Derived2
+>                          : ^^^^^^^^^^^^^^^^^^
+>true : true
+>     : ^^^^
+>derived : Derived
+>        : ^^^^^^^
+>derived2 : Derived2
+>         : ^^^^^^^^
+
+var r11 = true ? base : derived2;
+>r11 : Base
+>    : ^^^^
+>true ? base : derived2 : Base
+>                       : ^^^^
+>true : true
+>     : ^^^^
+>base : Base
+>     : ^^^^
+>derived2 : Derived2
+>         : ^^^^^^^^
+
+function foo5<T, U>(t: T, u: U): Object {
+>foo5 : <T, U>(t: T, u: U) => Object
+>     : ^ ^^ ^^^^^ ^^^^^ ^^^^^      
+>t : T
+>  : ^
+>u : U
+>  : ^
+
+    return true ? t : u; // BCT is Object
+>true ? t : u : T | U
+>             : ^^^^^
+>true : true
+>     : ^^^^
+>t : T
+>  : ^
+>u : U
+>  : ^
+}