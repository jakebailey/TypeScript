//// [tests/cases/compiler/moduleAugmentationImportsAndExports5.ts] ////

=== f1.ts ===
export class A {}
>A : A
>  : ^

=== f2.ts ===
export class B {
>B : B
>  : ^

    n: number;
>n : number
>  : ^^^^^^
}

=== f3.ts ===
import {A} from "./f1";
>A : typeof A
>  : ^^^^^^^^

import {B} from "./f2";
>B : typeof B
>  : ^^^^^^^^

A.prototype.foo = function () { return undefined; }
<<<<<<< HEAD
>A.prototype.foo = function () { return undefined; } : () => undefined
=======
>A.prototype.foo = function () { return undefined; } : () => any
>                                                    : ^^^^^^^^^
>>>>>>> 12402f26
>A.prototype.foo : () => B
>                : ^^^^^^^
>A.prototype : A
>            : ^
>A : typeof A
>  : ^^^^^^^^
>prototype : A
>          : ^
>foo : () => B
<<<<<<< HEAD
>function () { return undefined; } : () => undefined
=======
>    : ^^^^^^^
>function () { return undefined; } : () => any
>                                  : ^^^^^^^^^
>>>>>>> 12402f26
>undefined : undefined
>          : ^^^^^^^^^

namespace N {
    export interface Ifc { a: number; }
>a : number
>  : ^^^^^^

    export interface Cls { b: number; }
>b : number
>  : ^^^^^^
}
import I = N.Ifc;
>I : any
>  : ^^^
>N : any
>  : ^^^
>Ifc : I
>    : ^

import C = N.Cls;
>C : any
>  : ^^^
>N : any
>  : ^^^
>Cls : C
>    : ^

declare module "./f1" {
>"./f1" : typeof import("f1")
>       : ^^^^^^^^^^^^^^^^^^^

    interface A {
        foo(): B;
>foo : () => B
>    : ^^^^^^ 

        bar(): I;
>bar : () => I
>    : ^^^^^^ 

        baz(): C;
>baz : () => C
>    : ^^^^^^ 
    }
}

=== f4.ts ===
import {A} from "./f1";
>A : typeof A
>  : ^^^^^^^^

import "./f3";

let a: A;
>a : A
>  : ^

let b = a.foo().n;
>b : number
>  : ^^^^^^
>a.foo().n : number
>          : ^^^^^^
>a.foo() : import("f2").B
>        : ^^^^^^^^^^^^^^
>a.foo : () => import("f2").B
>      : ^^^^^^^^^^^^^^^^^^^^
>a : A
>  : ^
>foo : () => import("f2").B
>    : ^^^^^^^^^^^^^^^^^^^^
>n : number
>  : ^^^^^^

let c = a.bar().a;
>c : number
>  : ^^^^^^
>a.bar().a : number
>          : ^^^^^^
>a.bar() : N.Ifc
>        : ^^^^^
>a.bar : () => N.Ifc
>      : ^^^^^^^^^^^
>a : A
>  : ^
>bar : () => N.Ifc
>    : ^^^^^^^^^^^
>a : number
>  : ^^^^^^

let d = a.baz().b;
>d : number
>  : ^^^^^^
>a.baz().b : number
>          : ^^^^^^
>a.baz() : N.Cls
>        : ^^^^^
>a.baz : () => N.Cls
>      : ^^^^^^^^^^^
>a : A
>  : ^
>baz : () => N.Cls
>    : ^^^^^^^^^^^
>b : number
>  : ^^^^^^

<|MERGE_RESOLUTION|>--- conflicted
+++ resolved
@@ -1,155 +1,147 @@
-//// [tests/cases/compiler/moduleAugmentationImportsAndExports5.ts] ////
-
-=== f1.ts ===
-export class A {}
->A : A
->  : ^
-
-=== f2.ts ===
-export class B {
->B : B
->  : ^
-
-    n: number;
->n : number
->  : ^^^^^^
-}
-
-=== f3.ts ===
-import {A} from "./f1";
->A : typeof A
->  : ^^^^^^^^
-
-import {B} from "./f2";
->B : typeof B
->  : ^^^^^^^^
-
-A.prototype.foo = function () { return undefined; }
-<<<<<<< HEAD
->A.prototype.foo = function () { return undefined; } : () => undefined
-=======
->A.prototype.foo = function () { return undefined; } : () => any
->                                                    : ^^^^^^^^^
->>>>>>> 12402f26
->A.prototype.foo : () => B
->                : ^^^^^^^
->A.prototype : A
->            : ^
->A : typeof A
->  : ^^^^^^^^
->prototype : A
->          : ^
->foo : () => B
-<<<<<<< HEAD
->function () { return undefined; } : () => undefined
-=======
->    : ^^^^^^^
->function () { return undefined; } : () => any
->                                  : ^^^^^^^^^
->>>>>>> 12402f26
->undefined : undefined
->          : ^^^^^^^^^
-
-namespace N {
-    export interface Ifc { a: number; }
->a : number
->  : ^^^^^^
-
-    export interface Cls { b: number; }
->b : number
->  : ^^^^^^
-}
-import I = N.Ifc;
->I : any
->  : ^^^
->N : any
->  : ^^^
->Ifc : I
->    : ^
-
-import C = N.Cls;
->C : any
->  : ^^^
->N : any
->  : ^^^
->Cls : C
->    : ^
-
-declare module "./f1" {
->"./f1" : typeof import("f1")
->       : ^^^^^^^^^^^^^^^^^^^
-
-    interface A {
-        foo(): B;
->foo : () => B
->    : ^^^^^^ 
-
-        bar(): I;
->bar : () => I
->    : ^^^^^^ 
-
-        baz(): C;
->baz : () => C
->    : ^^^^^^ 
-    }
-}
-
-=== f4.ts ===
-import {A} from "./f1";
->A : typeof A
->  : ^^^^^^^^
-
-import "./f3";
-
-let a: A;
->a : A
->  : ^
-
-let b = a.foo().n;
->b : number
->  : ^^^^^^
->a.foo().n : number
->          : ^^^^^^
->a.foo() : import("f2").B
->        : ^^^^^^^^^^^^^^
->a.foo : () => import("f2").B
->      : ^^^^^^^^^^^^^^^^^^^^
->a : A
->  : ^
->foo : () => import("f2").B
->    : ^^^^^^^^^^^^^^^^^^^^
->n : number
->  : ^^^^^^
-
-let c = a.bar().a;
->c : number
->  : ^^^^^^
->a.bar().a : number
->          : ^^^^^^
->a.bar() : N.Ifc
->        : ^^^^^
->a.bar : () => N.Ifc
->      : ^^^^^^^^^^^
->a : A
->  : ^
->bar : () => N.Ifc
->    : ^^^^^^^^^^^
->a : number
->  : ^^^^^^
-
-let d = a.baz().b;
->d : number
->  : ^^^^^^
->a.baz().b : number
->          : ^^^^^^
->a.baz() : N.Cls
->        : ^^^^^
->a.baz : () => N.Cls
->      : ^^^^^^^^^^^
->a : A
->  : ^
->baz : () => N.Cls
->    : ^^^^^^^^^^^
->b : number
->  : ^^^^^^
-
+//// [tests/cases/compiler/moduleAugmentationImportsAndExports5.ts] ////
+
+=== f1.ts ===
+export class A {}
+>A : A
+>  : ^
+
+=== f2.ts ===
+export class B {
+>B : B
+>  : ^
+
+    n: number;
+>n : number
+>  : ^^^^^^
+}
+
+=== f3.ts ===
+import {A} from "./f1";
+>A : typeof A
+>  : ^^^^^^^^
+
+import {B} from "./f2";
+>B : typeof B
+>  : ^^^^^^^^
+
+A.prototype.foo = function () { return undefined; }
+>A.prototype.foo = function () { return undefined; } : () => undefined
+>                                                    : ^^^^^^^^^^^^^^^
+>A.prototype.foo : () => B
+>                : ^^^^^^^
+>A.prototype : A
+>            : ^
+>A : typeof A
+>  : ^^^^^^^^
+>prototype : A
+>          : ^
+>foo : () => B
+>    : ^^^^^^^
+>function () { return undefined; } : () => undefined
+>                                  : ^^^^^^^^^^^^^^^
+>undefined : undefined
+>          : ^^^^^^^^^
+
+namespace N {
+    export interface Ifc { a: number; }
+>a : number
+>  : ^^^^^^
+
+    export interface Cls { b: number; }
+>b : number
+>  : ^^^^^^
+}
+import I = N.Ifc;
+>I : any
+>  : ^^^
+>N : any
+>  : ^^^
+>Ifc : I
+>    : ^
+
+import C = N.Cls;
+>C : any
+>  : ^^^
+>N : any
+>  : ^^^
+>Cls : C
+>    : ^
+
+declare module "./f1" {
+>"./f1" : typeof import("f1")
+>       : ^^^^^^^^^^^^^^^^^^^
+
+    interface A {
+        foo(): B;
+>foo : () => B
+>    : ^^^^^^ 
+
+        bar(): I;
+>bar : () => I
+>    : ^^^^^^ 
+
+        baz(): C;
+>baz : () => C
+>    : ^^^^^^ 
+    }
+}
+
+=== f4.ts ===
+import {A} from "./f1";
+>A : typeof A
+>  : ^^^^^^^^
+
+import "./f3";
+
+let a: A;
+>a : A
+>  : ^
+
+let b = a.foo().n;
+>b : number
+>  : ^^^^^^
+>a.foo().n : number
+>          : ^^^^^^
+>a.foo() : import("f2").B
+>        : ^^^^^^^^^^^^^^
+>a.foo : () => import("f2").B
+>      : ^^^^^^^^^^^^^^^^^^^^
+>a : A
+>  : ^
+>foo : () => import("f2").B
+>    : ^^^^^^^^^^^^^^^^^^^^
+>n : number
+>  : ^^^^^^
+
+let c = a.bar().a;
+>c : number
+>  : ^^^^^^
+>a.bar().a : number
+>          : ^^^^^^
+>a.bar() : N.Ifc
+>        : ^^^^^
+>a.bar : () => N.Ifc
+>      : ^^^^^^^^^^^
+>a : A
+>  : ^
+>bar : () => N.Ifc
+>    : ^^^^^^^^^^^
+>a : number
+>  : ^^^^^^
+
+let d = a.baz().b;
+>d : number
+>  : ^^^^^^
+>a.baz().b : number
+>          : ^^^^^^
+>a.baz() : N.Cls
+>        : ^^^^^
+>a.baz : () => N.Cls
+>      : ^^^^^^^^^^^
+>a : A
+>  : ^
+>baz : () => N.Cls
+>    : ^^^^^^^^^^^
+>b : number
+>  : ^^^^^^
+