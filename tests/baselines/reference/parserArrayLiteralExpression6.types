//// [tests/cases/conformance/parser/ecmascript5/ArrayLiteralExpressions/parserArrayLiteralExpression6.ts] ////

=== parserArrayLiteralExpression6.ts ===
var v = [,1];
<<<<<<< HEAD
>v : (number | undefined)[]
>[,1] : (number | undefined)[]
=======
>v : number[]
>  : ^^^^^^^^
>[,1] : number[]
>     : ^^^^^^^^
>>>>>>> 12402f26
> : undefined
> : ^^^^^^^^^
>1 : 1
>  : ^

<|MERGE_RESOLUTION|>--- conflicted
+++ resolved
@@ -1,18 +1,13 @@
-//// [tests/cases/conformance/parser/ecmascript5/ArrayLiteralExpressions/parserArrayLiteralExpression6.ts] ////
-
-=== parserArrayLiteralExpression6.ts ===
-var v = [,1];
-<<<<<<< HEAD
->v : (number | undefined)[]
->[,1] : (number | undefined)[]
-=======
->v : number[]
->  : ^^^^^^^^
->[,1] : number[]
->     : ^^^^^^^^
->>>>>>> 12402f26
-> : undefined
-> : ^^^^^^^^^
->1 : 1
->  : ^
-
+//// [tests/cases/conformance/parser/ecmascript5/ArrayLiteralExpressions/parserArrayLiteralExpression6.ts] ////
+
+=== parserArrayLiteralExpression6.ts ===
+var v = [,1];
+>v : (number | undefined)[]
+>  : ^^^^^^^^^^^^^^^^^^^^^^
+>[,1] : (number | undefined)[]
+>     : ^^^^^^^^^^^^^^^^^^^^^^
+> : undefined
+> : ^^^^^^^^^
+>1 : 1
+>  : ^
+