--- conflicted
+++ resolved
@@ -1,150 +1,138 @@
-//// [tests/cases/compiler/complicatedIndexedAccessKeyofReliesOnKeyofNeverUpperBound.ts] ////
-
-=== complicatedIndexedAccessKeyofReliesOnKeyofNeverUpperBound.ts ===
-interface TextChannel {
-    id: string;
->id : string
->   : ^^^^^^
-
-    type: 'text';
->type : "text"
->     : ^^^^^^
-
-    phoneNumber: string;
->phoneNumber : string
->            : ^^^^^^
-}
-
-interface EmailChannel {
-    id: string;
->id : string
->   : ^^^^^^
-
-    type: 'email';
->type : "email"
->     : ^^^^^^^
-
-    addres: string;
->addres : string
->       : ^^^^^^
-}
-
-type Channel = TextChannel | EmailChannel;
->Channel : Channel
->        : ^^^^^^^
-
-export type ChannelType = Channel extends { type: infer R } ? R : never;
->ChannelType : "text" | "email"
->            : ^^^^^^^^^^^^^^^^
->type : R
->     : ^
-
-type Omit<T, K extends keyof T> = Pick<
->Omit : Omit<T, K>
->     : ^^^^^^^^^^
-
-    T,
-    ({ [P in keyof T]: P } & { [P in K]: never } & { [x: string]: never })[keyof T]
->x : string
->  : ^^^^^^
-
->;
-
-type ChannelOfType<T extends ChannelType, A = Channel> = A extends { type: T }
->ChannelOfType : ChannelOfType<T, A>
->              : ^^^^^^^^^^^^^^^^^^^
->type : T
->     : ^
-
-    ? A
-    : never;
-
-
-export type NewChannel<T extends Channel> = Pick<T, 'type'> &
->NewChannel : NewChannel<T>
->           : ^^^^^^^^^^^^^
-
-    Partial<Omit<T, 'type' | 'id'>> & { localChannelId: string };
->localChannelId : string
->               : ^^^^^^
-
-
-export function makeNewChannel<T extends ChannelType>(type: T): NewChannel<ChannelOfType<T>> {
->makeNewChannel : <T extends "text" | "email">(type: T) => NewChannel<ChannelOfType<T>>
->               : ^ ^^^^^^^^^^^^^^^^^^^^^^^^^^^^^^^^^ ^^^^^                            
->type : T
->     : ^
-
-    const localChannelId = `blahblahblah`;
->localChannelId : "blahblahblah"
->               : ^^^^^^^^^^^^^^
->`blahblahblah` : "blahblahblah"
->               : ^^^^^^^^^^^^^^
-
-    return { type, localChannelId };
->{ type, localChannelId } : { type: T; localChannelId: string; }
->                         : ^^^^^^^^^^^^^^^^^^^^^^^^^^^^^^^^^^^^
->type : T
->     : ^
->localChannelId : string
->               : ^^^^^^
-}
-
-const newTextChannel = makeNewChannel('text');
->newTextChannel : NewChannel<TextChannel>
->               : ^^^^^^^^^^^^^^^^^^^^^^^
->makeNewChannel('text') : NewChannel<TextChannel>
->                       : ^^^^^^^^^^^^^^^^^^^^^^^
->makeNewChannel : <T extends "text" | "email">(type: T) => NewChannel<ChannelOfType<T, TextChannel> | ChannelOfType<T, EmailChannel>>
->               : ^^^^^^^^^^^^^^^^^^^^^^^^^^^^^^^^^^^^^^^^^^^^^^^^^^^^^^^^^^^^^^^^^^^^^^^^^^^^^^^^^^^^^^^^^^^^^^^^^^^^^^^^^^^^^^^^^^^
->'text' : "text"
->       : ^^^^^^
-
-// This should work
-newTextChannel.phoneNumber = '613-555-1234';
->newTextChannel.phoneNumber = '613-555-1234' : "613-555-1234"
-<<<<<<< HEAD
->newTextChannel.phoneNumber : string | undefined
->newTextChannel : NewChannel<TextChannel>
->phoneNumber : string | undefined
-=======
->                                            : ^^^^^^^^^^^^^^
->newTextChannel.phoneNumber : string
->                           : ^^^^^^
->newTextChannel : NewChannel<TextChannel>
->               : ^^^^^^^^^^^^^^^^^^^^^^^
->phoneNumber : string
->            : ^^^^^^
->>>>>>> 12402f26
->'613-555-1234' : "613-555-1234"
->               : ^^^^^^^^^^^^^^
-
-const newTextChannel2 : NewChannel<TextChannel> = makeNewChannel('text');
->newTextChannel2 : NewChannel<TextChannel>
->                : ^^^^^^^^^^^^^^^^^^^^^^^
->makeNewChannel('text') : NewChannel<TextChannel>
->                       : ^^^^^^^^^^^^^^^^^^^^^^^
->makeNewChannel : <T extends "text" | "email">(type: T) => NewChannel<ChannelOfType<T, TextChannel> | ChannelOfType<T, EmailChannel>>
->               : ^^^^^^^^^^^^^^^^^^^^^^^^^^^^^^^^^^^^^^^^^^^^^^^^^^^^^^^^^^^^^^^^^^^^^^^^^^^^^^^^^^^^^^^^^^^^^^^^^^^^^^^^^^^^^^^^^^^
->'text' : "text"
->       : ^^^^^^
-
-// Compare with this, which ofc works.
-newTextChannel2.phoneNumber = '613-555-1234';
->newTextChannel2.phoneNumber = '613-555-1234' : "613-555-1234"
-<<<<<<< HEAD
->newTextChannel2.phoneNumber : string | undefined
->newTextChannel2 : NewChannel<TextChannel>
->phoneNumber : string | undefined
-=======
->                                             : ^^^^^^^^^^^^^^
->newTextChannel2.phoneNumber : string
->                            : ^^^^^^
->newTextChannel2 : NewChannel<TextChannel>
->                : ^^^^^^^^^^^^^^^^^^^^^^^
->phoneNumber : string
->            : ^^^^^^
->>>>>>> 12402f26
->'613-555-1234' : "613-555-1234"
->               : ^^^^^^^^^^^^^^
-
+//// [tests/cases/compiler/complicatedIndexedAccessKeyofReliesOnKeyofNeverUpperBound.ts] ////
+
+=== complicatedIndexedAccessKeyofReliesOnKeyofNeverUpperBound.ts ===
+interface TextChannel {
+    id: string;
+>id : string
+>   : ^^^^^^
+
+    type: 'text';
+>type : "text"
+>     : ^^^^^^
+
+    phoneNumber: string;
+>phoneNumber : string
+>            : ^^^^^^
+}
+
+interface EmailChannel {
+    id: string;
+>id : string
+>   : ^^^^^^
+
+    type: 'email';
+>type : "email"
+>     : ^^^^^^^
+
+    addres: string;
+>addres : string
+>       : ^^^^^^
+}
+
+type Channel = TextChannel | EmailChannel;
+>Channel : Channel
+>        : ^^^^^^^
+
+export type ChannelType = Channel extends { type: infer R } ? R : never;
+>ChannelType : "text" | "email"
+>            : ^^^^^^^^^^^^^^^^
+>type : R
+>     : ^
+
+type Omit<T, K extends keyof T> = Pick<
+>Omit : Omit<T, K>
+>     : ^^^^^^^^^^
+
+    T,
+    ({ [P in keyof T]: P } & { [P in K]: never } & { [x: string]: never })[keyof T]
+>x : string
+>  : ^^^^^^
+
+>;
+
+type ChannelOfType<T extends ChannelType, A = Channel> = A extends { type: T }
+>ChannelOfType : ChannelOfType<T, A>
+>              : ^^^^^^^^^^^^^^^^^^^
+>type : T
+>     : ^
+
+    ? A
+    : never;
+
+
+export type NewChannel<T extends Channel> = Pick<T, 'type'> &
+>NewChannel : NewChannel<T>
+>           : ^^^^^^^^^^^^^
+
+    Partial<Omit<T, 'type' | 'id'>> & { localChannelId: string };
+>localChannelId : string
+>               : ^^^^^^
+
+
+export function makeNewChannel<T extends ChannelType>(type: T): NewChannel<ChannelOfType<T>> {
+>makeNewChannel : <T extends "text" | "email">(type: T) => NewChannel<ChannelOfType<T>>
+>               : ^ ^^^^^^^^^^^^^^^^^^^^^^^^^^^^^^^^^ ^^^^^                            
+>type : T
+>     : ^
+
+    const localChannelId = `blahblahblah`;
+>localChannelId : "blahblahblah"
+>               : ^^^^^^^^^^^^^^
+>`blahblahblah` : "blahblahblah"
+>               : ^^^^^^^^^^^^^^
+
+    return { type, localChannelId };
+>{ type, localChannelId } : { type: T; localChannelId: string; }
+>                         : ^^^^^^^^^^^^^^^^^^^^^^^^^^^^^^^^^^^^
+>type : T
+>     : ^
+>localChannelId : string
+>               : ^^^^^^
+}
+
+const newTextChannel = makeNewChannel('text');
+>newTextChannel : NewChannel<TextChannel>
+>               : ^^^^^^^^^^^^^^^^^^^^^^^
+>makeNewChannel('text') : NewChannel<TextChannel>
+>                       : ^^^^^^^^^^^^^^^^^^^^^^^
+>makeNewChannel : <T extends "text" | "email">(type: T) => NewChannel<ChannelOfType<T, TextChannel> | ChannelOfType<T, EmailChannel>>
+>               : ^^^^^^^^^^^^^^^^^^^^^^^^^^^^^^^^^^^^^^^^^^^^^^^^^^^^^^^^^^^^^^^^^^^^^^^^^^^^^^^^^^^^^^^^^^^^^^^^^^^^^^^^^^^^^^^^^^^
+>'text' : "text"
+>       : ^^^^^^
+
+// This should work
+newTextChannel.phoneNumber = '613-555-1234';
+>newTextChannel.phoneNumber = '613-555-1234' : "613-555-1234"
+>                                            : ^^^^^^^^^^^^^^
+>newTextChannel.phoneNumber : string | undefined
+>                           : ^^^^^^^^^^^^^^^^^^
+>newTextChannel : NewChannel<TextChannel>
+>               : ^^^^^^^^^^^^^^^^^^^^^^^
+>phoneNumber : string | undefined
+>            : ^^^^^^^^^^^^^^^^^^
+>'613-555-1234' : "613-555-1234"
+>               : ^^^^^^^^^^^^^^
+
+const newTextChannel2 : NewChannel<TextChannel> = makeNewChannel('text');
+>newTextChannel2 : NewChannel<TextChannel>
+>                : ^^^^^^^^^^^^^^^^^^^^^^^
+>makeNewChannel('text') : NewChannel<TextChannel>
+>                       : ^^^^^^^^^^^^^^^^^^^^^^^
+>makeNewChannel : <T extends "text" | "email">(type: T) => NewChannel<ChannelOfType<T, TextChannel> | ChannelOfType<T, EmailChannel>>
+>               : ^^^^^^^^^^^^^^^^^^^^^^^^^^^^^^^^^^^^^^^^^^^^^^^^^^^^^^^^^^^^^^^^^^^^^^^^^^^^^^^^^^^^^^^^^^^^^^^^^^^^^^^^^^^^^^^^^^^
+>'text' : "text"
+>       : ^^^^^^
+
+// Compare with this, which ofc works.
+newTextChannel2.phoneNumber = '613-555-1234';
+>newTextChannel2.phoneNumber = '613-555-1234' : "613-555-1234"
+>                                             : ^^^^^^^^^^^^^^
+>newTextChannel2.phoneNumber : string | undefined
+>                            : ^^^^^^^^^^^^^^^^^^
+>newTextChannel2 : NewChannel<TextChannel>
+>                : ^^^^^^^^^^^^^^^^^^^^^^^
+>phoneNumber : string | undefined
+>            : ^^^^^^^^^^^^^^^^^^
+>'613-555-1234' : "613-555-1234"
+>               : ^^^^^^^^^^^^^^
+