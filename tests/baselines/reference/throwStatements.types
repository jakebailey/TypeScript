--- conflicted
+++ resolved
@@ -1,370 +1,364 @@
-//// [tests/cases/conformance/statements/throwStatements/throwStatements.ts] ////
-
-=== throwStatements.ts ===
-// all legal
-
-interface I {
-    id: number;
->id : number
->   : ^^^^^^
-}
-
-class C implements I {
->C : C
->  : ^
-
-    id: number;
->id : number
->   : ^^^^^^
-}
-
-class D<T>{
->D : D<T>
->  : ^^^^
-
-    source: T;
->source : T
->       : ^
-
-    recurse: D<T>;
->recurse : D<T>
->        : ^^^^
-
-    wrapped: D<D<T>>
->wrapped : D<D<T>>
->        : ^^^^^^^
-}
-
-function F(x: string): number { return 42; }
->F : (x: string) => number
->  : ^^^^      ^^^^^      
->x : string
->  : ^^^^^^
->42 : 42
->   : ^^
-
-module M {
->M : typeof M
->  : ^^^^^^^^
-
-    export class A {
->A : A
->  : ^
-
-        name: string;
->name : string
->     : ^^^^^^
-    }
-
-    export function F2(x: number): string { return x.toString(); }
->F2 : (x: number) => string
->   : ^^^^      ^^^^^      
->x : number
->  : ^^^^^^
->x.toString() : string
-<<<<<<< HEAD
->x.toString : (radix?: number | undefined) => string
->x : number
->toString : (radix?: number | undefined) => string
-=======
->             : ^^^^^^
->x.toString : (radix?: number) => string
->           : ^^^^^^^^^^^^^^^^^^^^^^^^^^
->x : number
->  : ^^^^^^
->toString : (radix?: number) => string
->         : ^^^^^^^^^^^^^^^^^^^^^^^^^^
->>>>>>> 12402f26
-}
-
-var aNumber = 9.9;
->aNumber : number
->        : ^^^^^^
->9.9 : 9.9
->    : ^^^
-
-throw aNumber;
->aNumber : number
->        : ^^^^^^
-
-var aString = 'this is a string';
->aString : string
->        : ^^^^^^
->'this is a string' : "this is a string"
->                   : ^^^^^^^^^^^^^^^^^^
-
-throw aString;
->aString : string
->        : ^^^^^^
-
-var aDate = new Date(12);
->aDate : Date
->      : ^^^^
->new Date(12) : Date
->             : ^^^^
->Date : DateConstructor
->     : ^^^^^^^^^^^^^^^
->12 : 12
->   : ^^
-
-throw aDate;
->aDate : Date
->      : ^^^^
-
-var anObject = new Object();
->anObject : Object
->         : ^^^^^^
->new Object() : Object
->             : ^^^^^^
->Object : ObjectConstructor
->       : ^^^^^^^^^^^^^^^^^
-
-throw anObject;
->anObject : Object
->         : ^^^^^^
-
-var anAny = null;
->anAny : null
-
-throw anAny;
->anAny : null
-
-var anOtherAny = <any> new C();
->anOtherAny : any
-><any> new C() : any
->new C() : C
->        : ^
->C : typeof C
->  : ^^^^^^^^
-
-throw anOtherAny;
->anOtherAny : any
-
-var anUndefined = undefined;
->anUndefined : undefined
->undefined : undefined
->          : ^^^^^^^^^
-
-throw anUndefined;
->anUndefined : undefined
-
-var aClass = new C();
->aClass : C
->       : ^
->new C() : C
->        : ^
->C : typeof C
->  : ^^^^^^^^
-
-throw aClass;
->aClass : C
->       : ^
-
-var aGenericClass = new D<string>();
->aGenericClass : D<string>
->              : ^^^^^^^^^
->new D<string>() : D<string>
->                : ^^^^^^^^^
->D : typeof D
->  : ^^^^^^^^
-
-throw aGenericClass;
->aGenericClass : D<string>
->              : ^^^^^^^^^
-
-var anObjectLiteral = { id: 12 };
->anObjectLiteral : { id: number; }
->                : ^^^^^^^^^^^^^^^
->{ id: 12 } : { id: number; }
->           : ^^^^^^^^^^^^^^^
->id : number
->   : ^^^^^^
->12 : 12
->   : ^^
-
-throw anObjectLiteral;
->anObjectLiteral : { id: number; }
->                : ^^^^^^^^^^^^^^^
-
-var aFunction = F;
->aFunction : (x: string) => number
->          : ^^^^^^^^^^^^^^^^^^^^^
->F : (x: string) => number
->  : ^^^^^^^^^^^^^^^^^^^^^
-
-throw aFunction;
->aFunction : (x: string) => number
->          : ^^^^^^^^^^^^^^^^^^^^^
-
-throw aFunction('');
->aFunction('') : number
->              : ^^^^^^
->aFunction : (x: string) => number
->          : ^^^^^^^^^^^^^^^^^^^^^
->'' : ""
->   : ^^
-
-var aLambda = (x) => 2;
->aLambda : (x: any) => number
->        : ^^^^^^^^^^^^^^^^^^
->(x) => 2 : (x: any) => number
->         : ^^^^^^^^^^^^^^^^^^
->x : any
->2 : 2
->  : ^
-
-throw aLambda;
->aLambda : (x: any) => number
->        : ^^^^^^^^^^^^^^^^^^
-
-throw aLambda(1);
->aLambda(1) : number
->           : ^^^^^^
->aLambda : (x: any) => number
->        : ^^^^^^^^^^^^^^^^^^
->1 : 1
->  : ^
-
-var aModule = M;
->aModule : typeof M
->        : ^^^^^^^^
->M : typeof M
->  : ^^^^^^^^
-
-throw aModule;
->aModule : typeof M
->        : ^^^^^^^^
-
-throw typeof M;
->typeof M : "string" | "number" | "bigint" | "boolean" | "symbol" | "undefined" | "object" | "function"
->         : ^^^^^^^^^^^^^^^^^^^^^^^^^^^^^^^^^^^^^^^^^^^^^^^^^^^^^^^^^^^^^^^^^^^^^^^^^^^^^^^^^^^^^^^^^^^
->M : typeof M
->  : ^^^^^^^^
-
-var aClassInModule = new M.A();
->aClassInModule : M.A
->               : ^^^
->new M.A() : M.A
->          : ^^^
->M.A : typeof M.A
->    : ^^^^^^^^^^
->M : typeof M
->  : ^^^^^^^^
->A : typeof M.A
->  : ^^^^^^^^^^
-
-throw aClassInModule;
->aClassInModule : M.A
->               : ^^^
-
-var aFunctionInModule = M.F2;
->aFunctionInModule : (x: number) => string
->                  : ^^^^^^^^^^^^^^^^^^^^^
->M.F2 : (x: number) => string
->     : ^^^^^^^^^^^^^^^^^^^^^
->M : typeof M
->  : ^^^^^^^^
->F2 : (x: number) => string
->   : ^^^^^^^^^^^^^^^^^^^^^
-
-throw aFunctionInModule;
->aFunctionInModule : (x: number) => string
->                  : ^^^^^^^^^^^^^^^^^^^^^
-
-// no initializer or annotation, so this is an 'any'
-var x;
->x : any
-
-throw x;
->x : any
-
-// literals
-throw 0.0;
->0.0 : 0
->    : ^
-
-throw false;
->false : false
->      : ^^^^^
-
-throw null;
-throw undefined;
->undefined : undefined
->          : ^^^^^^^^^
-
-throw 'a string';
->'a string' : "a string"
->           : ^^^^^^^^^^
-
-throw function () { return 'a string' };
->function () { return 'a string' } : () => string
->                                  : ^^^^^^^^^^^^
->'a string' : "a string"
->           : ^^^^^^^^^^
-
-throw <T>(x:T) => 42;
-><T>(x:T) => 42 : <T>(x: T) => number
->               : ^ ^^^^^ ^^^^^^^^^^^
->x : T
->  : ^
->42 : 42
->   : ^^
-
-throw { x: 12, y: 13 };
->{ x: 12, y: 13 } : { x: number; y: number; }
->                 : ^^^^^^^^^^^^^^^^^^^^^^^^^
->x : number
->  : ^^^^^^
->12 : 12
->   : ^^
->y : number
->  : ^^^^^^
->13 : 13
->   : ^^
-
-throw [];
-<<<<<<< HEAD
->[] : never[]
-=======
->[] : undefined[]
->   : ^^^^^^^^^^^
->>>>>>> 12402f26
-
-throw ['a', ['b']];
->['a', ['b']] : (string | string[])[]
->             : ^^^^^^^^^^^^^^^^^^^^^
->'a' : "a"
->    : ^^^
->['b'] : string[]
->      : ^^^^^^^^
->'b' : "b"
->    : ^^^
-
-throw /[a-z]/;
->/[a-z]/ : RegExp
->        : ^^^^^^
-
-throw new Date();
->new Date() : Date
->           : ^^^^
->Date : DateConstructor
->     : ^^^^^^^^^^^^^^^
-
-throw new C();
->new C() : C
->        : ^
->C : typeof C
->  : ^^^^^^^^
-
-throw new Object();
->new Object() : Object
->             : ^^^^^^
->Object : ObjectConstructor
->       : ^^^^^^^^^^^^^^^^^
-
-throw new D<number>();
->new D<number>() : D<number>
->                : ^^^^^^^^^
->D : typeof D
->  : ^^^^^^^^
-
+//// [tests/cases/conformance/statements/throwStatements/throwStatements.ts] ////
+
+=== throwStatements.ts ===
+// all legal
+
+interface I {
+    id: number;
+>id : number
+>   : ^^^^^^
+}
+
+class C implements I {
+>C : C
+>  : ^
+
+    id: number;
+>id : number
+>   : ^^^^^^
+}
+
+class D<T>{
+>D : D<T>
+>  : ^^^^
+
+    source: T;
+>source : T
+>       : ^
+
+    recurse: D<T>;
+>recurse : D<T>
+>        : ^^^^
+
+    wrapped: D<D<T>>
+>wrapped : D<D<T>>
+>        : ^^^^^^^
+}
+
+function F(x: string): number { return 42; }
+>F : (x: string) => number
+>  : ^^^^      ^^^^^      
+>x : string
+>  : ^^^^^^
+>42 : 42
+>   : ^^
+
+module M {
+>M : typeof M
+>  : ^^^^^^^^
+
+    export class A {
+>A : A
+>  : ^
+
+        name: string;
+>name : string
+>     : ^^^^^^
+    }
+
+    export function F2(x: number): string { return x.toString(); }
+>F2 : (x: number) => string
+>   : ^^^^      ^^^^^      
+>x : number
+>  : ^^^^^^
+>x.toString() : string
+>             : ^^^^^^
+>x.toString : (radix?: number | undefined) => string
+>           : ^^^^^^^^^^^^^^^^^^^^^^^^^^^^^^^^^^^^^^
+>x : number
+>  : ^^^^^^
+>toString : (radix?: number | undefined) => string
+>         : ^^^^^^^^^^^^^^^^^^^^^^^^^^^^^^^^^^^^^^
+}
+
+var aNumber = 9.9;
+>aNumber : number
+>        : ^^^^^^
+>9.9 : 9.9
+>    : ^^^
+
+throw aNumber;
+>aNumber : number
+>        : ^^^^^^
+
+var aString = 'this is a string';
+>aString : string
+>        : ^^^^^^
+>'this is a string' : "this is a string"
+>                   : ^^^^^^^^^^^^^^^^^^
+
+throw aString;
+>aString : string
+>        : ^^^^^^
+
+var aDate = new Date(12);
+>aDate : Date
+>      : ^^^^
+>new Date(12) : Date
+>             : ^^^^
+>Date : DateConstructor
+>     : ^^^^^^^^^^^^^^^
+>12 : 12
+>   : ^^
+
+throw aDate;
+>aDate : Date
+>      : ^^^^
+
+var anObject = new Object();
+>anObject : Object
+>         : ^^^^^^
+>new Object() : Object
+>             : ^^^^^^
+>Object : ObjectConstructor
+>       : ^^^^^^^^^^^^^^^^^
+
+throw anObject;
+>anObject : Object
+>         : ^^^^^^
+
+var anAny = null;
+>anAny : null
+>      : ^^^^
+
+throw anAny;
+>anAny : null
+>      : ^^^^
+
+var anOtherAny = <any> new C();
+>anOtherAny : any
+><any> new C() : any
+>new C() : C
+>        : ^
+>C : typeof C
+>  : ^^^^^^^^
+
+throw anOtherAny;
+>anOtherAny : any
+
+var anUndefined = undefined;
+>anUndefined : undefined
+>            : ^^^^^^^^^
+>undefined : undefined
+>          : ^^^^^^^^^
+
+throw anUndefined;
+>anUndefined : undefined
+>            : ^^^^^^^^^
+
+var aClass = new C();
+>aClass : C
+>       : ^
+>new C() : C
+>        : ^
+>C : typeof C
+>  : ^^^^^^^^
+
+throw aClass;
+>aClass : C
+>       : ^
+
+var aGenericClass = new D<string>();
+>aGenericClass : D<string>
+>              : ^^^^^^^^^
+>new D<string>() : D<string>
+>                : ^^^^^^^^^
+>D : typeof D
+>  : ^^^^^^^^
+
+throw aGenericClass;
+>aGenericClass : D<string>
+>              : ^^^^^^^^^
+
+var anObjectLiteral = { id: 12 };
+>anObjectLiteral : { id: number; }
+>                : ^^^^^^^^^^^^^^^
+>{ id: 12 } : { id: number; }
+>           : ^^^^^^^^^^^^^^^
+>id : number
+>   : ^^^^^^
+>12 : 12
+>   : ^^
+
+throw anObjectLiteral;
+>anObjectLiteral : { id: number; }
+>                : ^^^^^^^^^^^^^^^
+
+var aFunction = F;
+>aFunction : (x: string) => number
+>          : ^^^^^^^^^^^^^^^^^^^^^
+>F : (x: string) => number
+>  : ^^^^^^^^^^^^^^^^^^^^^
+
+throw aFunction;
+>aFunction : (x: string) => number
+>          : ^^^^^^^^^^^^^^^^^^^^^
+
+throw aFunction('');
+>aFunction('') : number
+>              : ^^^^^^
+>aFunction : (x: string) => number
+>          : ^^^^^^^^^^^^^^^^^^^^^
+>'' : ""
+>   : ^^
+
+var aLambda = (x) => 2;
+>aLambda : (x: any) => number
+>        : ^^^^^^^^^^^^^^^^^^
+>(x) => 2 : (x: any) => number
+>         : ^^^^^^^^^^^^^^^^^^
+>x : any
+>2 : 2
+>  : ^
+
+throw aLambda;
+>aLambda : (x: any) => number
+>        : ^^^^^^^^^^^^^^^^^^
+
+throw aLambda(1);
+>aLambda(1) : number
+>           : ^^^^^^
+>aLambda : (x: any) => number
+>        : ^^^^^^^^^^^^^^^^^^
+>1 : 1
+>  : ^
+
+var aModule = M;
+>aModule : typeof M
+>        : ^^^^^^^^
+>M : typeof M
+>  : ^^^^^^^^
+
+throw aModule;
+>aModule : typeof M
+>        : ^^^^^^^^
+
+throw typeof M;
+>typeof M : "string" | "number" | "bigint" | "boolean" | "symbol" | "undefined" | "object" | "function"
+>         : ^^^^^^^^^^^^^^^^^^^^^^^^^^^^^^^^^^^^^^^^^^^^^^^^^^^^^^^^^^^^^^^^^^^^^^^^^^^^^^^^^^^^^^^^^^^
+>M : typeof M
+>  : ^^^^^^^^
+
+var aClassInModule = new M.A();
+>aClassInModule : M.A
+>               : ^^^
+>new M.A() : M.A
+>          : ^^^
+>M.A : typeof M.A
+>    : ^^^^^^^^^^
+>M : typeof M
+>  : ^^^^^^^^
+>A : typeof M.A
+>  : ^^^^^^^^^^
+
+throw aClassInModule;
+>aClassInModule : M.A
+>               : ^^^
+
+var aFunctionInModule = M.F2;
+>aFunctionInModule : (x: number) => string
+>                  : ^^^^^^^^^^^^^^^^^^^^^
+>M.F2 : (x: number) => string
+>     : ^^^^^^^^^^^^^^^^^^^^^
+>M : typeof M
+>  : ^^^^^^^^
+>F2 : (x: number) => string
+>   : ^^^^^^^^^^^^^^^^^^^^^
+
+throw aFunctionInModule;
+>aFunctionInModule : (x: number) => string
+>                  : ^^^^^^^^^^^^^^^^^^^^^
+
+// no initializer or annotation, so this is an 'any'
+var x;
+>x : any
+
+throw x;
+>x : any
+
+// literals
+throw 0.0;
+>0.0 : 0
+>    : ^
+
+throw false;
+>false : false
+>      : ^^^^^
+
+throw null;
+throw undefined;
+>undefined : undefined
+>          : ^^^^^^^^^
+
+throw 'a string';
+>'a string' : "a string"
+>           : ^^^^^^^^^^
+
+throw function () { return 'a string' };
+>function () { return 'a string' } : () => string
+>                                  : ^^^^^^^^^^^^
+>'a string' : "a string"
+>           : ^^^^^^^^^^
+
+throw <T>(x:T) => 42;
+><T>(x:T) => 42 : <T>(x: T) => number
+>               : ^ ^^^^^ ^^^^^^^^^^^
+>x : T
+>  : ^
+>42 : 42
+>   : ^^
+
+throw { x: 12, y: 13 };
+>{ x: 12, y: 13 } : { x: number; y: number; }
+>                 : ^^^^^^^^^^^^^^^^^^^^^^^^^
+>x : number
+>  : ^^^^^^
+>12 : 12
+>   : ^^
+>y : number
+>  : ^^^^^^
+>13 : 13
+>   : ^^
+
+throw [];
+>[] : never[]
+>   : ^^^^^^^
+
+throw ['a', ['b']];
+>['a', ['b']] : (string | string[])[]
+>             : ^^^^^^^^^^^^^^^^^^^^^
+>'a' : "a"
+>    : ^^^
+>['b'] : string[]
+>      : ^^^^^^^^
+>'b' : "b"
+>    : ^^^
+
+throw /[a-z]/;
+>/[a-z]/ : RegExp
+>        : ^^^^^^
+
+throw new Date();
+>new Date() : Date
+>           : ^^^^
+>Date : DateConstructor
+>     : ^^^^^^^^^^^^^^^
+
+throw new C();
+>new C() : C
+>        : ^
+>C : typeof C
+>  : ^^^^^^^^
+
+throw new Object();
+>new Object() : Object
+>             : ^^^^^^
+>Object : ObjectConstructor
+>       : ^^^^^^^^^^^^^^^^^
+
+throw new D<number>();
+>new D<number>() : D<number>
+>                : ^^^^^^^^^
+>D : typeof D
+>  : ^^^^^^^^
+