--- conflicted
+++ resolved
@@ -1,80 +1,67 @@
-//// [tests/cases/compiler/functionSubtypingOfVarArgs.ts] ////
-
-=== functionSubtypingOfVarArgs.ts ===
-class EventBase {
->EventBase : EventBase
->          : ^^^^^^^^^
-
-    private _listeners = [];
-<<<<<<< HEAD
->_listeners : never[]
->[] : never[]
-=======
->_listeners : any[]
->           : ^^^^^
->[] : undefined[]
->   : ^^^^^^^^^^^
->>>>>>> 12402f26
-
-    add(listener: (...args: any[]) => void): void {
->add : (listener: (...args: any[]) => void) => void
->    : ^^^^^^^^^^^                        ^^^^^    
->listener : (...args: any[]) => void
->         : ^^^^^^^^^^     ^^^^^    
->args : any[]
->     : ^^^^^
-
-        this._listeners.push(listener);
->this._listeners.push(listener) : number
-<<<<<<< HEAD
->this._listeners.push : (...items: never[]) => number
->this._listeners : never[]
->this : this
->_listeners : never[]
->push : (...items: never[]) => number
-=======
->                               : ^^^^^^
->this._listeners.push : (...items: any[]) => number
->                     : ^^^^^^^^^^^^^^^^^^^^^^^^^^^
->this._listeners : any[]
->                : ^^^^^
->this : this
->     : ^^^^
->_listeners : any[]
->           : ^^^^^
->push : (...items: any[]) => number
->     : ^^^^^^^^^^^^^^^^^^^^^^^^^^^
->>>>>>> 12402f26
->listener : (...args: any[]) => void
->         : ^^^^^^^^^^^^^^^^^^^^^^^^
-    }
-}
-
-class StringEvent extends EventBase { // should work
->StringEvent : StringEvent
->            : ^^^^^^^^^^^
->EventBase : EventBase
->          : ^^^^^^^^^
-
-    add(listener: (items: string) => void ) { // valid, items is subtype of args
->add : (listener: (items: string) => void) => void
->    : ^^^^^^^^^^^                       ^^^^^^^^^
->listener : (items: string) => void
->         : ^^^^^^^^      ^^^^^    
->items : string
->      : ^^^^^^
-
-        super.add(listener);
->super.add(listener) : void
->                    : ^^^^
->super.add : (listener: (...args: any[]) => void) => void
->          : ^^^^^^^^^^^^^^^^^^^^^^^^^^^^^^^^^^^^^^^^^^^^
->super : EventBase
->      : ^^^^^^^^^
->add : (listener: (...args: any[]) => void) => void
->    : ^^^^^^^^^^^^^^^^^^^^^^^^^^^^^^^^^^^^^^^^^^^^
->listener : (items: string) => void
->         : ^^^^^^^^^^^^^^^^^^^^^^^
-    }
-}
-
+//// [tests/cases/compiler/functionSubtypingOfVarArgs.ts] ////
+
+=== functionSubtypingOfVarArgs.ts ===
+class EventBase {
+>EventBase : EventBase
+>          : ^^^^^^^^^
+
+    private _listeners = [];
+>_listeners : never[]
+>           : ^^^^^^^
+>[] : never[]
+>   : ^^^^^^^
+
+    add(listener: (...args: any[]) => void): void {
+>add : (listener: (...args: any[]) => void) => void
+>    : ^^^^^^^^^^^                        ^^^^^    
+>listener : (...args: any[]) => void
+>         : ^^^^^^^^^^     ^^^^^    
+>args : any[]
+>     : ^^^^^
+
+        this._listeners.push(listener);
+>this._listeners.push(listener) : number
+>                               : ^^^^^^
+>this._listeners.push : (...items: never[]) => number
+>                     : ^^^^^^^^^^^^^^^^^^^^^^^^^^^^^
+>this._listeners : never[]
+>                : ^^^^^^^
+>this : this
+>     : ^^^^
+>_listeners : never[]
+>           : ^^^^^^^
+>push : (...items: never[]) => number
+>     : ^^^^^^^^^^^^^^^^^^^^^^^^^^^^^
+>listener : (...args: any[]) => void
+>         : ^^^^^^^^^^^^^^^^^^^^^^^^
+    }
+}
+
+class StringEvent extends EventBase { // should work
+>StringEvent : StringEvent
+>            : ^^^^^^^^^^^
+>EventBase : EventBase
+>          : ^^^^^^^^^
+
+    add(listener: (items: string) => void ) { // valid, items is subtype of args
+>add : (listener: (items: string) => void) => void
+>    : ^^^^^^^^^^^                       ^^^^^^^^^
+>listener : (items: string) => void
+>         : ^^^^^^^^      ^^^^^    
+>items : string
+>      : ^^^^^^
+
+        super.add(listener);
+>super.add(listener) : void
+>                    : ^^^^
+>super.add : (listener: (...args: any[]) => void) => void
+>          : ^^^^^^^^^^^^^^^^^^^^^^^^^^^^^^^^^^^^^^^^^^^^
+>super : EventBase
+>      : ^^^^^^^^^
+>add : (listener: (...args: any[]) => void) => void
+>    : ^^^^^^^^^^^^^^^^^^^^^^^^^^^^^^^^^^^^^^^^^^^^
+>listener : (items: string) => void
+>         : ^^^^^^^^^^^^^^^^^^^^^^^
+    }
+}
+