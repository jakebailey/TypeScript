//// [tests/cases/compiler/derivedInterfaceCallSignature.ts] ////

=== derivedInterfaceCallSignature.ts ===
interface D3SvgPath {
    (data: any, index?: number): string;
>data : any
<<<<<<< HEAD
>index : number | undefined
=======
>     : ^^^
>index : number
>      : ^^^^^^
>>>>>>> 12402f26

    x(): (data: any, index?: number) => number;
>x : () => (data: any, index?: number) => number
>  : ^^^^^^                                     
>data : any
<<<<<<< HEAD
>index : number | undefined
=======
>     : ^^^
>index : number
>      : ^^^^^^
>>>>>>> 12402f26

    y(): (data: any, index?: number) => number;
>y : () => (data: any, index?: number) => number
>  : ^^^^^^                                     
>data : any
<<<<<<< HEAD
>index : number | undefined
=======
>     : ^^^
>index : number
>      : ^^^^^^
>>>>>>> 12402f26

    interpolate(): string;
>interpolate : () => string
>            : ^^^^^^      

    tension(): number;
>tension : () => number
>        : ^^^^^^      

    defined(): (data: any, index?: number) => boolean;
>defined : () => (data: any, index?: number) => boolean
>        : ^^^^^^                                      
>data : any
<<<<<<< HEAD
>index : number | undefined
=======
>     : ^^^
>index : number
>      : ^^^^^^
>>>>>>> 12402f26
}

interface D3SvgArea extends D3SvgPath {
    x(x: (data: any, index?: number) => number): D3SvgArea;
>x : (x: (data: any, index?: number) => number) => D3SvgArea
>  : ^^^^                                     ^^^^^         
>x : (data: any, index?: number) => number
>  : ^^^^^^^   ^^^^^^^^^^      ^^^^^      
>data : any
<<<<<<< HEAD
>index : number | undefined
=======
>     : ^^^
>index : number
>      : ^^^^^^
>>>>>>> 12402f26

    y(y: (data: any, index?: number) => number): D3SvgArea;
>y : (y: (data: any, index?: number) => number) => D3SvgArea
>  : ^^^^                                     ^^^^^         
>y : (data: any, index?: number) => number
>  : ^^^^^^^   ^^^^^^^^^^      ^^^^^      
>data : any
<<<<<<< HEAD
>index : number | undefined

    y0(): (data: any, index?: number) => number;
>y0 : { (): (data: any, index?: number) => number; (y: number): D3SvgArea; (y: (data: any, index?: number | undefined) => number): D3SvgArea; }
>data : any
>index : number | undefined

    y0(y: number): D3SvgArea;
>y0 : { (): (data: any, index?: number | undefined) => number; (y: number): D3SvgArea; (y: (data: any, index?: number | undefined) => number): D3SvgArea; }
=======
>     : ^^^
>index : number
>      : ^^^^^^

    y0(): (data: any, index?: number) => number;
>y0 : { (): (data: any, index?: number) => number; (y: number): D3SvgArea; (y: (data: any, index?: number) => number): D3SvgArea; }
>   : ^^^^^^                                     ^^^^^^^^^^^^^^^^^^^^^^^^^^^^^^^^^^^^^^^^^^^^^^^^^^^^^^^^^^^^^^^^^^^^^^^^^^^^^^^^^^
>data : any
>     : ^^^
>index : number
>      : ^^^^^^

    y0(y: number): D3SvgArea;
>y0 : { (): (data: any, index?: number) => number; (y: number): D3SvgArea; (y: (data: any, index?: number) => number): D3SvgArea; }
>   : ^^^^^^^^^^^^^^^^^^^^^^^^^^^^^^^^^^^^^^^^^^^^^^^^^      ^^^         ^^^^^^^^^^^^^^^^^^^^^^^^^^^^^^^^^^^^^^^^^^^^^^^^^^^^^^^^^^
>>>>>>> 12402f26
>y : number
>  : ^^^^^^

    y0(y: (data: any, index?: number) => number): D3SvgArea;
<<<<<<< HEAD
>y0 : { (): (data: any, index?: number | undefined) => number; (y: number): D3SvgArea; (y: (data: any, index?: number) => number): D3SvgArea; }
=======
>y0 : { (): (data: any, index?: number) => number; (y: number): D3SvgArea; (y: (data: any, index?: number) => number): D3SvgArea; }
>   : ^^^^^^^^^^^^^^^^^^^^^^^^^^^^^^^^^^^^^^^^^^^^^^^^^^^^^^^^^^^^^^^^^^^^^^^^^                                     ^^^         ^^^
>>>>>>> 12402f26
>y : (data: any, index?: number) => number
>  : ^^^^^^^   ^^^^^^^^^^      ^^^^^      
>data : any
<<<<<<< HEAD
>index : number | undefined

    y1(): (data: any, index?: number) => number;
>y1 : { (): (data: any, index?: number) => number; (y: number): D3SvgArea; (y: (data: any, index?: number | undefined) => number): D3SvgArea; }
>data : any
>index : number | undefined

    y1(y: number): D3SvgArea;
>y1 : { (): (data: any, index?: number | undefined) => number; (y: number): D3SvgArea; (y: (data: any, index?: number | undefined) => number): D3SvgArea; }
=======
>     : ^^^
>index : number
>      : ^^^^^^

    y1(): (data: any, index?: number) => number;
>y1 : { (): (data: any, index?: number) => number; (y: number): D3SvgArea; (y: (data: any, index?: number) => number): D3SvgArea; }
>   : ^^^^^^                                     ^^^^^^^^^^^^^^^^^^^^^^^^^^^^^^^^^^^^^^^^^^^^^^^^^^^^^^^^^^^^^^^^^^^^^^^^^^^^^^^^^^
>data : any
>     : ^^^
>index : number
>      : ^^^^^^

    y1(y: number): D3SvgArea;
>y1 : { (): (data: any, index?: number) => number; (y: number): D3SvgArea; (y: (data: any, index?: number) => number): D3SvgArea; }
>   : ^^^^^^^^^^^^^^^^^^^^^^^^^^^^^^^^^^^^^^^^^^^^^^^^^      ^^^         ^^^^^^^^^^^^^^^^^^^^^^^^^^^^^^^^^^^^^^^^^^^^^^^^^^^^^^^^^^
>>>>>>> 12402f26
>y : number
>  : ^^^^^^

    y1(y: (data: any, index?: number) => number): D3SvgArea;
<<<<<<< HEAD
>y1 : { (): (data: any, index?: number | undefined) => number; (y: number): D3SvgArea; (y: (data: any, index?: number) => number): D3SvgArea; }
=======
>y1 : { (): (data: any, index?: number) => number; (y: number): D3SvgArea; (y: (data: any, index?: number) => number): D3SvgArea; }
>   : ^^^^^^^^^^^^^^^^^^^^^^^^^^^^^^^^^^^^^^^^^^^^^^^^^^^^^^^^^^^^^^^^^^^^^^^^^                                     ^^^         ^^^
>>>>>>> 12402f26
>y : (data: any, index?: number) => number
>  : ^^^^^^^   ^^^^^^^^^^      ^^^^^      
>data : any
<<<<<<< HEAD
>index : number | undefined
=======
>     : ^^^
>index : number
>      : ^^^^^^
>>>>>>> 12402f26

    interpolate(interpolator: string): D3SvgArea;
>interpolate : (interpolator: string) => D3SvgArea
>            : ^^^^^^^^^^^^^^^      ^^^^^         
>interpolator : string
>             : ^^^^^^

    tension(tension: number): D3SvgArea;
>tension : (tension: number) => D3SvgArea
>        : ^^^^^^^^^^      ^^^^^         
>tension : number
>        : ^^^^^^

    defined(defined: (data: any, index?: number) => boolean): D3SvgArea;
>defined : (defined: (data: any, index?: number) => boolean) => D3SvgArea
>        : ^^^^^^^^^^                                      ^^^^^         
>defined : (data: any, index?: number) => boolean
>        : ^^^^^^^   ^^^^^^^^^^      ^^^^^       
>data : any
<<<<<<< HEAD
>index : number | undefined
=======
>     : ^^^
>index : number
>      : ^^^^^^
>>>>>>> 12402f26
}

var area: D3SvgArea;
>area : D3SvgArea
>     : ^^^^^^^^^

area.interpolate('two')('one');
>area.interpolate('two')('one') : string
>                               : ^^^^^^
>area.interpolate('two') : D3SvgArea
>                        : ^^^^^^^^^
>area.interpolate : (interpolator: string) => D3SvgArea
>                 : ^^^^^^^^^^^^^^^^^^^^^^^^^^^^^^^^^^^
>area : D3SvgArea
>     : ^^^^^^^^^
>interpolate : (interpolator: string) => D3SvgArea
>            : ^^^^^^^^^^^^^^^^^^^^^^^^^^^^^^^^^^^
>'two' : "two"
>      : ^^^^^
>'one' : "one"
>      : ^^^^^

<|MERGE_RESOLUTION|>--- conflicted
+++ resolved
@@ -1,215 +1,155 @@
-//// [tests/cases/compiler/derivedInterfaceCallSignature.ts] ////
-
-=== derivedInterfaceCallSignature.ts ===
-interface D3SvgPath {
-    (data: any, index?: number): string;
->data : any
-<<<<<<< HEAD
->index : number | undefined
-=======
->     : ^^^
->index : number
->      : ^^^^^^
->>>>>>> 12402f26
-
-    x(): (data: any, index?: number) => number;
->x : () => (data: any, index?: number) => number
->  : ^^^^^^                                     
->data : any
-<<<<<<< HEAD
->index : number | undefined
-=======
->     : ^^^
->index : number
->      : ^^^^^^
->>>>>>> 12402f26
-
-    y(): (data: any, index?: number) => number;
->y : () => (data: any, index?: number) => number
->  : ^^^^^^                                     
->data : any
-<<<<<<< HEAD
->index : number | undefined
-=======
->     : ^^^
->index : number
->      : ^^^^^^
->>>>>>> 12402f26
-
-    interpolate(): string;
->interpolate : () => string
->            : ^^^^^^      
-
-    tension(): number;
->tension : () => number
->        : ^^^^^^      
-
-    defined(): (data: any, index?: number) => boolean;
->defined : () => (data: any, index?: number) => boolean
->        : ^^^^^^                                      
->data : any
-<<<<<<< HEAD
->index : number | undefined
-=======
->     : ^^^
->index : number
->      : ^^^^^^
->>>>>>> 12402f26
-}
-
-interface D3SvgArea extends D3SvgPath {
-    x(x: (data: any, index?: number) => number): D3SvgArea;
->x : (x: (data: any, index?: number) => number) => D3SvgArea
->  : ^^^^                                     ^^^^^         
->x : (data: any, index?: number) => number
->  : ^^^^^^^   ^^^^^^^^^^      ^^^^^      
->data : any
-<<<<<<< HEAD
->index : number | undefined
-=======
->     : ^^^
->index : number
->      : ^^^^^^
->>>>>>> 12402f26
-
-    y(y: (data: any, index?: number) => number): D3SvgArea;
->y : (y: (data: any, index?: number) => number) => D3SvgArea
->  : ^^^^                                     ^^^^^         
->y : (data: any, index?: number) => number
->  : ^^^^^^^   ^^^^^^^^^^      ^^^^^      
->data : any
-<<<<<<< HEAD
->index : number | undefined
-
-    y0(): (data: any, index?: number) => number;
->y0 : { (): (data: any, index?: number) => number; (y: number): D3SvgArea; (y: (data: any, index?: number | undefined) => number): D3SvgArea; }
->data : any
->index : number | undefined
-
-    y0(y: number): D3SvgArea;
->y0 : { (): (data: any, index?: number | undefined) => number; (y: number): D3SvgArea; (y: (data: any, index?: number | undefined) => number): D3SvgArea; }
-=======
->     : ^^^
->index : number
->      : ^^^^^^
-
-    y0(): (data: any, index?: number) => number;
->y0 : { (): (data: any, index?: number) => number; (y: number): D3SvgArea; (y: (data: any, index?: number) => number): D3SvgArea; }
->   : ^^^^^^                                     ^^^^^^^^^^^^^^^^^^^^^^^^^^^^^^^^^^^^^^^^^^^^^^^^^^^^^^^^^^^^^^^^^^^^^^^^^^^^^^^^^^
->data : any
->     : ^^^
->index : number
->      : ^^^^^^
-
-    y0(y: number): D3SvgArea;
->y0 : { (): (data: any, index?: number) => number; (y: number): D3SvgArea; (y: (data: any, index?: number) => number): D3SvgArea; }
->   : ^^^^^^^^^^^^^^^^^^^^^^^^^^^^^^^^^^^^^^^^^^^^^^^^^      ^^^         ^^^^^^^^^^^^^^^^^^^^^^^^^^^^^^^^^^^^^^^^^^^^^^^^^^^^^^^^^^
->>>>>>> 12402f26
->y : number
->  : ^^^^^^
-
-    y0(y: (data: any, index?: number) => number): D3SvgArea;
-<<<<<<< HEAD
->y0 : { (): (data: any, index?: number | undefined) => number; (y: number): D3SvgArea; (y: (data: any, index?: number) => number): D3SvgArea; }
-=======
->y0 : { (): (data: any, index?: number) => number; (y: number): D3SvgArea; (y: (data: any, index?: number) => number): D3SvgArea; }
->   : ^^^^^^^^^^^^^^^^^^^^^^^^^^^^^^^^^^^^^^^^^^^^^^^^^^^^^^^^^^^^^^^^^^^^^^^^^                                     ^^^         ^^^
->>>>>>> 12402f26
->y : (data: any, index?: number) => number
->  : ^^^^^^^   ^^^^^^^^^^      ^^^^^      
->data : any
-<<<<<<< HEAD
->index : number | undefined
-
-    y1(): (data: any, index?: number) => number;
->y1 : { (): (data: any, index?: number) => number; (y: number): D3SvgArea; (y: (data: any, index?: number | undefined) => number): D3SvgArea; }
->data : any
->index : number | undefined
-
-    y1(y: number): D3SvgArea;
->y1 : { (): (data: any, index?: number | undefined) => number; (y: number): D3SvgArea; (y: (data: any, index?: number | undefined) => number): D3SvgArea; }
-=======
->     : ^^^
->index : number
->      : ^^^^^^
-
-    y1(): (data: any, index?: number) => number;
->y1 : { (): (data: any, index?: number) => number; (y: number): D3SvgArea; (y: (data: any, index?: number) => number): D3SvgArea; }
->   : ^^^^^^                                     ^^^^^^^^^^^^^^^^^^^^^^^^^^^^^^^^^^^^^^^^^^^^^^^^^^^^^^^^^^^^^^^^^^^^^^^^^^^^^^^^^^
->data : any
->     : ^^^
->index : number
->      : ^^^^^^
-
-    y1(y: number): D3SvgArea;
->y1 : { (): (data: any, index?: number) => number; (y: number): D3SvgArea; (y: (data: any, index?: number) => number): D3SvgArea; }
->   : ^^^^^^^^^^^^^^^^^^^^^^^^^^^^^^^^^^^^^^^^^^^^^^^^^      ^^^         ^^^^^^^^^^^^^^^^^^^^^^^^^^^^^^^^^^^^^^^^^^^^^^^^^^^^^^^^^^
->>>>>>> 12402f26
->y : number
->  : ^^^^^^
-
-    y1(y: (data: any, index?: number) => number): D3SvgArea;
-<<<<<<< HEAD
->y1 : { (): (data: any, index?: number | undefined) => number; (y: number): D3SvgArea; (y: (data: any, index?: number) => number): D3SvgArea; }
-=======
->y1 : { (): (data: any, index?: number) => number; (y: number): D3SvgArea; (y: (data: any, index?: number) => number): D3SvgArea; }
->   : ^^^^^^^^^^^^^^^^^^^^^^^^^^^^^^^^^^^^^^^^^^^^^^^^^^^^^^^^^^^^^^^^^^^^^^^^^                                     ^^^         ^^^
->>>>>>> 12402f26
->y : (data: any, index?: number) => number
->  : ^^^^^^^   ^^^^^^^^^^      ^^^^^      
->data : any
-<<<<<<< HEAD
->index : number | undefined
-=======
->     : ^^^
->index : number
->      : ^^^^^^
->>>>>>> 12402f26
-
-    interpolate(interpolator: string): D3SvgArea;
->interpolate : (interpolator: string) => D3SvgArea
->            : ^^^^^^^^^^^^^^^      ^^^^^         
->interpolator : string
->             : ^^^^^^
-
-    tension(tension: number): D3SvgArea;
->tension : (tension: number) => D3SvgArea
->        : ^^^^^^^^^^      ^^^^^         
->tension : number
->        : ^^^^^^
-
-    defined(defined: (data: any, index?: number) => boolean): D3SvgArea;
->defined : (defined: (data: any, index?: number) => boolean) => D3SvgArea
->        : ^^^^^^^^^^                                      ^^^^^         
->defined : (data: any, index?: number) => boolean
->        : ^^^^^^^   ^^^^^^^^^^      ^^^^^       
->data : any
-<<<<<<< HEAD
->index : number | undefined
-=======
->     : ^^^
->index : number
->      : ^^^^^^
->>>>>>> 12402f26
-}
-
-var area: D3SvgArea;
->area : D3SvgArea
->     : ^^^^^^^^^
-
-area.interpolate('two')('one');
->area.interpolate('two')('one') : string
->                               : ^^^^^^
->area.interpolate('two') : D3SvgArea
->                        : ^^^^^^^^^
->area.interpolate : (interpolator: string) => D3SvgArea
->                 : ^^^^^^^^^^^^^^^^^^^^^^^^^^^^^^^^^^^
->area : D3SvgArea
->     : ^^^^^^^^^
->interpolate : (interpolator: string) => D3SvgArea
->            : ^^^^^^^^^^^^^^^^^^^^^^^^^^^^^^^^^^^
->'two' : "two"
->      : ^^^^^
->'one' : "one"
->      : ^^^^^
-
+//// [tests/cases/compiler/derivedInterfaceCallSignature.ts] ////
+
+=== derivedInterfaceCallSignature.ts ===
+interface D3SvgPath {
+    (data: any, index?: number): string;
+>data : any
+>     : ^^^
+>index : number | undefined
+>      : ^^^^^^^^^^^^^^^^^^
+
+    x(): (data: any, index?: number) => number;
+>x : () => (data: any, index?: number) => number
+>  : ^^^^^^                                     
+>data : any
+>     : ^^^
+>index : number | undefined
+>      : ^^^^^^^^^^^^^^^^^^
+
+    y(): (data: any, index?: number) => number;
+>y : () => (data: any, index?: number) => number
+>  : ^^^^^^                                     
+>data : any
+>     : ^^^
+>index : number | undefined
+>      : ^^^^^^^^^^^^^^^^^^
+
+    interpolate(): string;
+>interpolate : () => string
+>            : ^^^^^^      
+
+    tension(): number;
+>tension : () => number
+>        : ^^^^^^      
+
+    defined(): (data: any, index?: number) => boolean;
+>defined : () => (data: any, index?: number) => boolean
+>        : ^^^^^^                                      
+>data : any
+>     : ^^^
+>index : number | undefined
+>      : ^^^^^^^^^^^^^^^^^^
+}
+
+interface D3SvgArea extends D3SvgPath {
+    x(x: (data: any, index?: number) => number): D3SvgArea;
+>x : (x: (data: any, index?: number) => number) => D3SvgArea
+>  : ^^^^                                     ^^^^^         
+>x : (data: any, index?: number) => number
+>  : ^^^^^^^   ^^^^^^^^^^      ^^^^^      
+>data : any
+>     : ^^^
+>index : number | undefined
+>      : ^^^^^^^^^^^^^^^^^^
+
+    y(y: (data: any, index?: number) => number): D3SvgArea;
+>y : (y: (data: any, index?: number) => number) => D3SvgArea
+>  : ^^^^                                     ^^^^^         
+>y : (data: any, index?: number) => number
+>  : ^^^^^^^   ^^^^^^^^^^      ^^^^^      
+>data : any
+>     : ^^^
+>index : number | undefined
+>      : ^^^^^^^^^^^^^^^^^^
+
+    y0(): (data: any, index?: number) => number;
+>y0 : { (): (data: any, index?: number) => number; (y: number): D3SvgArea; (y: (data: any, index?: number | undefined) => number): D3SvgArea; }
+>   : ^^^^^^                                     ^^^^^^^^^^^^^^^^^^^^^^^^^^^^^^^^^^^^^^^^^^^^^^^^^^^^^^^^^^^^^^^^^^^^^^^^^^^^^^^^^^^^^^^^^^^^^^
+>data : any
+>     : ^^^
+>index : number | undefined
+>      : ^^^^^^^^^^^^^^^^^^
+
+    y0(y: number): D3SvgArea;
+>y0 : { (): (data: any, index?: number | undefined) => number; (y: number): D3SvgArea; (y: (data: any, index?: number | undefined) => number): D3SvgArea; }
+>   : ^^^^^^^^^^^^^^^^^^^^^^^^^^^^^^^^^^^^^^^^^^^^^^^^^^^^^^^^^^^^^      ^^^         ^^^^^^^^^^^^^^^^^^^^^^^^^^^^^^^^^^^^^^^^^^^^^^^^^^^^^^^^^^^^^^^^^^^^^^
+>y : number
+>  : ^^^^^^
+
+    y0(y: (data: any, index?: number) => number): D3SvgArea;
+>y0 : { (): (data: any, index?: number | undefined) => number; (y: number): D3SvgArea; (y: (data: any, index?: number) => number): D3SvgArea; }
+>   : ^^^^^^^^^^^^^^^^^^^^^^^^^^^^^^^^^^^^^^^^^^^^^^^^^^^^^^^^^^^^^^^^^^^^^^^^^^^^^^^^^^^^^                                     ^^^         ^^^
+>y : (data: any, index?: number) => number
+>  : ^^^^^^^   ^^^^^^^^^^      ^^^^^      
+>data : any
+>     : ^^^
+>index : number | undefined
+>      : ^^^^^^^^^^^^^^^^^^
+
+    y1(): (data: any, index?: number) => number;
+>y1 : { (): (data: any, index?: number) => number; (y: number): D3SvgArea; (y: (data: any, index?: number | undefined) => number): D3SvgArea; }
+>   : ^^^^^^                                     ^^^^^^^^^^^^^^^^^^^^^^^^^^^^^^^^^^^^^^^^^^^^^^^^^^^^^^^^^^^^^^^^^^^^^^^^^^^^^^^^^^^^^^^^^^^^^^
+>data : any
+>     : ^^^
+>index : number | undefined
+>      : ^^^^^^^^^^^^^^^^^^
+
+    y1(y: number): D3SvgArea;
+>y1 : { (): (data: any, index?: number | undefined) => number; (y: number): D3SvgArea; (y: (data: any, index?: number | undefined) => number): D3SvgArea; }
+>   : ^^^^^^^^^^^^^^^^^^^^^^^^^^^^^^^^^^^^^^^^^^^^^^^^^^^^^^^^^^^^^      ^^^         ^^^^^^^^^^^^^^^^^^^^^^^^^^^^^^^^^^^^^^^^^^^^^^^^^^^^^^^^^^^^^^^^^^^^^^
+>y : number
+>  : ^^^^^^
+
+    y1(y: (data: any, index?: number) => number): D3SvgArea;
+>y1 : { (): (data: any, index?: number | undefined) => number; (y: number): D3SvgArea; (y: (data: any, index?: number) => number): D3SvgArea; }
+>   : ^^^^^^^^^^^^^^^^^^^^^^^^^^^^^^^^^^^^^^^^^^^^^^^^^^^^^^^^^^^^^^^^^^^^^^^^^^^^^^^^^^^^^                                     ^^^         ^^^
+>y : (data: any, index?: number) => number
+>  : ^^^^^^^   ^^^^^^^^^^      ^^^^^      
+>data : any
+>     : ^^^
+>index : number | undefined
+>      : ^^^^^^^^^^^^^^^^^^
+
+    interpolate(interpolator: string): D3SvgArea;
+>interpolate : (interpolator: string) => D3SvgArea
+>            : ^^^^^^^^^^^^^^^      ^^^^^         
+>interpolator : string
+>             : ^^^^^^
+
+    tension(tension: number): D3SvgArea;
+>tension : (tension: number) => D3SvgArea
+>        : ^^^^^^^^^^      ^^^^^         
+>tension : number
+>        : ^^^^^^
+
+    defined(defined: (data: any, index?: number) => boolean): D3SvgArea;
+>defined : (defined: (data: any, index?: number) => boolean) => D3SvgArea
+>        : ^^^^^^^^^^                                      ^^^^^         
+>defined : (data: any, index?: number) => boolean
+>        : ^^^^^^^   ^^^^^^^^^^      ^^^^^       
+>data : any
+>     : ^^^
+>index : number | undefined
+>      : ^^^^^^^^^^^^^^^^^^
+}
+
+var area: D3SvgArea;
+>area : D3SvgArea
+>     : ^^^^^^^^^
+
+area.interpolate('two')('one');
+>area.interpolate('two')('one') : string
+>                               : ^^^^^^
+>area.interpolate('two') : D3SvgArea
+>                        : ^^^^^^^^^
+>area.interpolate : (interpolator: string) => D3SvgArea
+>                 : ^^^^^^^^^^^^^^^^^^^^^^^^^^^^^^^^^^^
+>area : D3SvgArea
+>     : ^^^^^^^^^
+>interpolate : (interpolator: string) => D3SvgArea
+>            : ^^^^^^^^^^^^^^^^^^^^^^^^^^^^^^^^^^^
+>'two' : "two"
+>      : ^^^^^
+>'one' : "one"
+>      : ^^^^^
+