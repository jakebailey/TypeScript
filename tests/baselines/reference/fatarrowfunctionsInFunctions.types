--- conflicted
+++ resolved
@@ -1,78 +1,68 @@
-//// [tests/cases/compiler/fatarrowfunctionsInFunctions.ts] ////
-
-=== fatarrowfunctionsInFunctions.ts ===
-declare function setTimeout(expression: any, msec?: number, language?: any): number;
-<<<<<<< HEAD
->setTimeout : { (handler: TimerHandler, timeout?: number | undefined, ...arguments: any[]): number; (expression: any, msec?: number, language?: any): number; }
->expression : any
->msec : number | undefined
-=======
->setTimeout : { (handler: TimerHandler, timeout?: number, ...arguments: any[]): number; (expression: any, msec?: number, language?: any): number; }
->           : ^^^^^^^^^^^^^^^^^^^^^^^^^^^^^^^^^^^^^^^^^^^^^^^^^^^^^^^^^^^^^^^^^^^^^^^^^^^^^^^^^^^^^^^   ^^^^^^^^^      ^^^^^^^^^^^^^   ^^^      ^^^
->expression : any
->msec : number
->     : ^^^^^^
->>>>>>> 12402f26
->language : any
-
-var messenger = {
->messenger : { message: string; start: () => void; }
->          : ^^^^^^^^^^^^^^^^^^^^^^^^^^^^^^^^^^^^^^^
->{    message: "Hello World",    start: function() {        var _self = this;        setTimeout(function() {            _self.message.toString();         }, 3000);     }} : { message: string; start: () => void; }
->                                                                                                                                                                          : ^^^^^^^^^^^^^^^^^^^^^^^^^^^^^^^^^^^^^^^
-
-    message: "Hello World",
->message : string
->        : ^^^^^^
->"Hello World" : "Hello World"
->              : ^^^^^^^^^^^^^
-
-    start: function() {
->start : () => void
->      : ^^^^^^^^^^
->function() {        var _self = this;        setTimeout(function() {            _self.message.toString();         }, 3000);     } : () => void
->                                                                                                                                  : ^^^^^^^^^^
-
-        var _self = this;
->_self : any
->this : any
-
-        setTimeout(function() {
->setTimeout(function() {            _self.message.toString();         }, 3000) : number
-<<<<<<< HEAD
->setTimeout : { (handler: TimerHandler, timeout?: number | undefined, ...arguments: any[]): number; (expression: any, msec?: number | undefined, language?: any): number; }
-=======
->                                                                              : ^^^^^^
->setTimeout : { (handler: TimerHandler, timeout?: number, ...arguments: any[]): number; (expression: any, msec?: number, language?: any): number; }
->           : ^^^^^^^^^^^^^^^^^^^^^^^^^^^^^^^^^^^^^^^^^^^^^^^^^^^^^^^^^^^^^^^^^^^^^^^^^^^^^^^^^^^^^^^^^^^^^^^^^^^^^^^^^^^^^^^^^^^^^^^^^^^^^^^^^^^^^
->>>>>>> 12402f26
->function() {            _self.message.toString();         } : () => void
->                                                            : ^^^^^^^^^^
-
-            _self.message.toString(); 
->_self.message.toString() : any
->_self.message.toString : any
->_self.message : any
->              : ^^^
->_self : any
->      : ^^^
->message : any
->        : ^^^
->toString : any
->         : ^^^
-
-        }, 3000); 
->3000 : 3000
->     : ^^^^
-    }
-}; 
-messenger.start(); 
->messenger.start() : void
->                  : ^^^^
->messenger.start : () => void
->                : ^^^^^^^^^^
->messenger : { message: string; start: () => void; }
->          : ^^^^^^^^^^^^^^^^^^^^^^^^^^^^^^^^^^^^^^^
->start : () => void
->      : ^^^^^^^^^^
-
+//// [tests/cases/compiler/fatarrowfunctionsInFunctions.ts] ////
+
+=== fatarrowfunctionsInFunctions.ts ===
+declare function setTimeout(expression: any, msec?: number, language?: any): number;
+>setTimeout : { (handler: TimerHandler, timeout?: number | undefined, ...arguments: any[]): number; (expression: any, msec?: number, language?: any): number; }
+>           : ^^^^^^^^^^^^^^^^^^^^^^^^^^^^^^^^^^^^^^^^^^^^^^^^^^^^^^^^^^^^^^^^^^^^^^^^^^^^^^^^^^^^^^^^^^^^^^^^^^^   ^^^^^^^^^      ^^^^^^^^^^^^^   ^^^      ^^^
+>expression : any
+>msec : number | undefined
+>     : ^^^^^^^^^^^^^^^^^^
+>language : any
+
+var messenger = {
+>messenger : { message: string; start: () => void; }
+>          : ^^^^^^^^^^^^^^^^^^^^^^^^^^^^^^^^^^^^^^^
+>{    message: "Hello World",    start: function() {        var _self = this;        setTimeout(function() {            _self.message.toString();         }, 3000);     }} : { message: string; start: () => void; }
+>                                                                                                                                                                          : ^^^^^^^^^^^^^^^^^^^^^^^^^^^^^^^^^^^^^^^
+
+    message: "Hello World",
+>message : string
+>        : ^^^^^^
+>"Hello World" : "Hello World"
+>              : ^^^^^^^^^^^^^
+
+    start: function() {
+>start : () => void
+>      : ^^^^^^^^^^
+>function() {        var _self = this;        setTimeout(function() {            _self.message.toString();         }, 3000);     } : () => void
+>                                                                                                                                  : ^^^^^^^^^^
+
+        var _self = this;
+>_self : any
+>this : any
+
+        setTimeout(function() {
+>setTimeout(function() {            _self.message.toString();         }, 3000) : number
+>                                                                              : ^^^^^^
+>setTimeout : { (handler: TimerHandler, timeout?: number | undefined, ...arguments: any[]): number; (expression: any, msec?: number | undefined, language?: any): number; }
+>           : ^^^^^^^^^^^^^^^^^^^^^^^^^^^^^^^^^^^^^^^^^^^^^^^^^^^^^^^^^^^^^^^^^^^^^^^^^^^^^^^^^^^^^^^^^^^^^^^^^^^^^^^^^^^^^^^^^^^^^^^^^^^^^^^^^^^^^^^^^^^^^^^^^^^^^^^^^^^^^
+>function() {            _self.message.toString();         } : () => void
+>                                                            : ^^^^^^^^^^
+
+            _self.message.toString(); 
+>_self.message.toString() : any
+>_self.message.toString : any
+>_self.message : any
+>              : ^^^
+>_self : any
+>      : ^^^
+>message : any
+>        : ^^^
+>toString : any
+>         : ^^^
+
+        }, 3000); 
+>3000 : 3000
+>     : ^^^^
+    }
+}; 
+messenger.start(); 
+>messenger.start() : void
+>                  : ^^^^
+>messenger.start : () => void
+>                : ^^^^^^^^^^
+>messenger : { message: string; start: () => void; }
+>          : ^^^^^^^^^^^^^^^^^^^^^^^^^^^^^^^^^^^^^^^
+>start : () => void
+>      : ^^^^^^^^^^
+