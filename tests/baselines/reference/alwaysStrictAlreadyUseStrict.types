--- conflicted
+++ resolved
@@ -1,22 +1,17 @@
-//// [tests/cases/compiler/alwaysStrictAlreadyUseStrict.ts] ////
-
-=== alwaysStrictAlreadyUseStrict.ts ===
-"use strict"
->"use strict" : "use strict"
->             : ^^^^^^^^^^^^
-
-function f() {
->f : () => void
->  : ^^^^^^^^^^
-
-    var a = [];
-<<<<<<< HEAD
->a : never[]
->[] : never[]
-=======
->a : any[]
->  : ^^^^^
->[] : undefined[]
->   : ^^^^^^^^^^^
->>>>>>> 12402f26
-}
+//// [tests/cases/compiler/alwaysStrictAlreadyUseStrict.ts] ////
+
+=== alwaysStrictAlreadyUseStrict.ts ===
+"use strict"
+>"use strict" : "use strict"
+>             : ^^^^^^^^^^^^
+
+function f() {
+>f : () => void
+>  : ^^^^^^^^^^
+
+    var a = [];
+>a : never[]
+>  : ^^^^^^^
+>[] : never[]
+>   : ^^^^^^^
+}