--- conflicted
+++ resolved
@@ -1,476 +1,442 @@
-//// [tests/cases/conformance/generators/generatorReturnTypeInferenceNonStrict.ts] ////
-
-=== generatorReturnTypeInferenceNonStrict.ts ===
-declare const iterableIterator: IterableIterator<number>;
->iterableIterator : IterableIterator<number>
->                 : ^^^^^^^^^^^^^^^^^^^^^^^^
-
-declare const generator: Generator<number, string, boolean>;
->generator : Generator<number, string, boolean>
->          : ^^^^^^^^^^^^^^^^^^^^^^^^^^^^^^^^^^
-
-declare const never: never;
->never : never
->      : ^^^^^
-
-function* g000() { // Generator<never, void, unknown>
->g000 : () => Generator<never, void, unknown>
->     : ^^^^^^^^^^^^^^^^^^^^^^^^^^^^^^^^^^^^^
-}
-
-// 'yield' iteration type inference
-function* g001() { // Generator<any (implicit), void, unknown>
-<<<<<<< HEAD
->g001 : () => Generator<undefined, void, unknown>
-=======
->g001 : () => Generator<any, void, unknown>
->     : ^^^^^^^^^^^^^^^^^^^^^^^^^^^^^^^^^^^
->>>>>>> 12402f26
-
-    yield;
->yield : any
->      : ^^^
-}
-
-function* g002() { // Generator<number, void, unknown>
->g002 : () => Generator<number, void, unknown>
->     : ^^^^^^^^^^^^^^^^^^^^^^^^^^^^^^^^^^^^^^
-
-    yield 1;
->yield 1 : any
->        : ^^^
->1 : 1
->  : ^
-}
-
-function* g003() { // Generator<any (implicit), void, unknown>
-<<<<<<< HEAD
->g003 : () => Generator<never, void, undefined>
-=======
->g003 : () => Generator<any, void, undefined>
->     : ^^^^^^^^^^^^^^^^^^^^^^^^^^^^^^^^^^^^^
->>>>>>> 12402f26
-
-    // NOTE: In strict mode, `[]` produces the type `never[]`.
-    //       In non-strict mode, `[]` produces the type `undefined[]` which is implicitly any.
-    yield* [];
->yield* [] : any
-<<<<<<< HEAD
->[] : never[]
-=======
->          : ^^^
->[] : undefined[]
->   : ^^^^^^^^^^^
->>>>>>> 12402f26
-}
-
-function* g004() { // Generator<number, void, undefined>
->g004 : () => Generator<number, void, undefined>
->     : ^^^^^^^^^^^^^^^^^^^^^^^^^^^^^^^^^^^^^^^^
-
-    yield* iterableIterator;
->yield* iterableIterator : any
->                        : ^^^
->iterableIterator : IterableIterator<number>
->                 : ^^^^^^^^^^^^^^^^^^^^^^^^
-}
-
-function* g005() { // Generator<number, void, boolean>
->g005 : () => Generator<number, void, boolean>
->     : ^^^^^^^^^^^^^^^^^^^^^^^^^^^^^^^^^^^^^^
-
-    const x = yield* generator;
->x : string
->  : ^^^^^^
->yield* generator : string
->                 : ^^^^^^
->generator : Generator<number, string, boolean>
->          : ^^^^^^^^^^^^^^^^^^^^^^^^^^^^^^^^^^
-}
-
-function* g006() { // Generator<1 | 2, void, unknown>
->g006 : () => Generator<1 | 2, void, unknown>
->     : ^^^^^^^^^^^^^^^^^^^^^^^^^^^^^^^^^^^^^
-
-    yield 1;
->yield 1 : any
->        : ^^^
->1 : 1
->  : ^
-
-    yield 2;
->yield 2 : any
->        : ^^^
->2 : 2
->  : ^
-}
-
-function* g007() { // Generator<never, void, unknown>
->g007 : () => Generator<never, void, unknown>
->     : ^^^^^^^^^^^^^^^^^^^^^^^^^^^^^^^^^^^^^
-
-    yield never;
->yield never : any
->            : ^^^
->never : never
->      : ^^^^^
-}
-
-// 'return' iteration type inference
-function* g102() { // Generator<never, number, unknown>
->g102 : () => Generator<never, number, unknown>
->     : ^^^^^^^^^^^^^^^^^^^^^^^^^^^^^^^^^^^^^^^
-
-    return 1;
->1 : 1
->  : ^
-}
-
-function* g103() { // Generator<never, 1 | 2, unknown>
->g103 : () => Generator<never, 1 | 2, unknown>
->     : ^^^^^^^^^^^^^^^^^^^^^^^^^^^^^^^^^^^^^^
-
-    if (Math.random()) return 1;
->Math.random() : number
->              : ^^^^^^
->Math.random : () => number
->            : ^^^^^^^^^^^^
->Math : Math
->     : ^^^^
->random : () => number
->       : ^^^^^^^^^^^^
->1 : 1
->  : ^
-
-    return 2;
->2 : 2
->  : ^
-}
-
-function* g104() { // Generator<never, never, unknown>
->g104 : () => Generator<never, never, unknown>
->     : ^^^^^^^^^^^^^^^^^^^^^^^^^^^^^^^^^^^^^^
-
-    return never;
->never : never
->      : ^^^^^
-}
-
-// 'next' iteration type inference
-function* g201() { // Generator<number, void, string>
->g201 : () => Generator<number, void, string>
->     : ^^^^^^^^^^^^^^^^^^^^^^^^^^^^^^^^^^^^^
-
-    let a: string = yield 1;
->a : string
->  : ^^^^^^
->yield 1 : any
->        : ^^^
->1 : 1
->  : ^
-}
-
-function* g202() { // Generator<1 | 2, void, never>
->g202 : () => Generator<1 | 2, void, never>
->     : ^^^^^^^^^^^^^^^^^^^^^^^^^^^^^^^^^^^
-
-    let a: string = yield 1;
->a : string
->  : ^^^^^^
->yield 1 : any
->        : ^^^
->1 : 1
->  : ^
-
-    let b: number = yield 2;
->b : number
->  : ^^^^^^
->yield 2 : any
->        : ^^^
->2 : 2
->  : ^
-}
-
-declare function f1(x: string): void;
->f1 : { (x: string): void; (x: number): void; }
->   : ^^^^^^      ^^^    ^^^^^^^^^^^^^^^^^^^^^^
->x : string
->  : ^^^^^^
-
-declare function f1(x: number): void;
->f1 : { (x: string): void; (x: number): void; }
->   : ^^^^^^^^^^^^^^^^^^^^^^^^^      ^^^    ^^^
->x : number
->  : ^^^^^^
-
-function* g203() { // Generator<number, void, string>
->g203 : () => Generator<number, void, string>
->     : ^^^^^^^^^^^^^^^^^^^^^^^^^^^^^^^^^^^^^
-
-	const x = f1(yield 1);
->x : void
->  : ^^^^
->f1(yield 1) : void
->            : ^^^^
->f1 : { (x: string): void; (x: number): void; }
->   : ^^^^^^^^^^^^^^^^^^^^^^^^^^^^^^^^^^^^^^^^^
->yield 1 : any
->        : ^^^
->1 : 1
->  : ^
-}
-
-declare function f2<T>(x: T): T;
->f2 : <T>(x: T) => T
->   : ^ ^^^^^ ^^^^^ 
->x : T
->  : ^
-
-function* g204() { // Generator<number, void, any>
->g204 : () => Generator<number, void, any>
->     : ^^^^^^^^^^^^^^^^^^^^^^^^^^^^^^^^^^
-
-	const x = f2(yield 1);
->x : any
->  : ^^^
->f2(yield 1) : any
->            : ^^^
->f2 : <T>(x: T) => T
->   : ^^^^^^^^^^^^^^
->yield 1 : any
->        : ^^^
->1 : 1
->  : ^
-}
-
-// mixed iteration types inference
-
-function* g301() { // Generator<any (implicit), void, unknown>
-<<<<<<< HEAD
->g301 : () => Generator<undefined, void, unknown>
-=======
->g301 : () => Generator<any, void, unknown>
->     : ^^^^^^^^^^^^^^^^^^^^^^^^^^^^^^^^^^^
->>>>>>> 12402f26
-
-    yield;
->yield : any
->      : ^^^
-
-    return;
-}
-
-function* g302() { // Generator<number, void, unknown>
->g302 : () => Generator<number, void, unknown>
->     : ^^^^^^^^^^^^^^^^^^^^^^^^^^^^^^^^^^^^^^
-
-    yield 1;
->yield 1 : any
->        : ^^^
->1 : 1
->  : ^
-
-    return;
-}
-
-function* g303() { // Generator<any (implicit), string, unknown>
-<<<<<<< HEAD
->g303 : () => Generator<undefined, string, unknown>
-=======
->g303 : () => Generator<any, string, unknown>
->     : ^^^^^^^^^^^^^^^^^^^^^^^^^^^^^^^^^^^^^
->>>>>>> 12402f26
-
-    yield;
->yield : any
->      : ^^^
-
-    return "a";
->"a" : "a"
->    : ^^^
-}
-
-function* g304() { // Generator<number, string, unknown>
->g304 : () => Generator<number, string, unknown>
->     : ^^^^^^^^^^^^^^^^^^^^^^^^^^^^^^^^^^^^^^^^
-
-    yield 1;
->yield 1 : any
->        : ^^^
->1 : 1
->  : ^
-
-    return "a";
->"a" : "a"
->    : ^^^
-}
-
-function* g305() { // Generator<1 | 2, "a" | "b", unknown>
->g305 : () => Generator<1 | 2, "a" | "b", unknown>
->     : ^^^^^^^^^^^^^^^^^^^^^^^^^^^^^^^^^^^^^^^^^^
-
-    if (Math.random()) yield 1;
->Math.random() : number
->              : ^^^^^^
->Math.random : () => number
->            : ^^^^^^^^^^^^
->Math : Math
->     : ^^^^
->random : () => number
->       : ^^^^^^^^^^^^
->yield 1 : any
->        : ^^^
->1 : 1
->  : ^
-
-    yield 2;
->yield 2 : any
->        : ^^^
->2 : 2
->  : ^
-
-    if (Math.random()) return "a";
->Math.random() : number
->              : ^^^^^^
->Math.random : () => number
->            : ^^^^^^^^^^^^
->Math : Math
->     : ^^^^
->random : () => number
->       : ^^^^^^^^^^^^
->"a" : "a"
->    : ^^^
-
-    return "b";
->"b" : "b"
->    : ^^^
-}
-
-function* g306() { // Generator<number, boolean, "hi">
->g306 : () => Generator<number, boolean, "hi">
->     : ^^^^^^^^^^^^^^^^^^^^^^^^^^^^^^^^^^^^^^
-
-    const a: "hi" = yield 1;
->a : "hi"
->  : ^^^^
->yield 1 : any
->        : ^^^
->1 : 1
->  : ^
-
-    return true;
->true : true
->     : ^^^^
-}
-
-function* g307<T>() { // Generator<number, T, T>
->g307 : <T>() => Generator<number, T, T>
->     : ^^^^^^^^^^^^^^^^^^^^^^^^^^^^^^^^
-
-    const a: T = yield 0;
->a : T
->  : ^
->yield 0 : any
->        : ^^^
->0 : 0
->  : ^
-
-    return a;
->a : T
->  : ^
-}
-
-function* g308<T>(x: T) { // Generator<T, T, T>
->g308 : <T>(x: T) => Generator<T, T, T>
->     : ^ ^^^^^ ^^^^^^^^^^^^^^^^^^^^^^^
->x : T
->  : ^
-
-    const a: T = yield x;
->a : T
->  : ^
->yield x : any
->        : ^^^
->x : T
->  : ^
-
-    return a;
->a : T
->  : ^
-}
-
-function* g309<T, U, V>(x: T, y: U) { // Generator<T, U, V>
->g309 : <T, U, V>(x: T, y: U) => Generator<T, U, V>
->     : ^ ^^ ^^^^^^^^ ^^^^^ ^^^^^^^^^^^^^^^^^^^^^^^
->x : T
->  : ^
->y : U
->  : ^
-
-    const a: V = yield x;
->a : V
->  : ^
->yield x : any
->        : ^^^
->x : T
->  : ^
-
-    return y;
->y : U
->  : ^
-}
-
-function* g310() { // Generator<any (implicit), void, [(1 | undefined)?, (2 | undefined)?]>
-<<<<<<< HEAD
->g310 : () => Generator<undefined, void, [(1 | undefined)?, (2 | undefined)?]>
-=======
->g310 : () => Generator<any, void, [1?, 2?]>
->     : ^^^^^^^^^^^^^^^^^^^^^^^^^^^^^^^^^^^^
->>>>>>> 12402f26
-
-	const [a = 1, b = 2] = yield;
->a : any
->  : ^^^
->1 : 1
->  : ^
->b : any
->  : ^^^
->2 : 2
->  : ^
->yield : any
->      : ^^^
-}
-
-function* g311() { // Generator<any (implicit), void, string>
-<<<<<<< HEAD
->g311 : () => Generator<undefined, void, string>
-
-	yield* (function*() {
->yield* (function*() {		const y: string = yield;	})() : void
->(function*() {		const y: string = yield;	})() : Generator<undefined, void, string>
->(function*() {		const y: string = yield;	}) : () => Generator<undefined, void, string>
->function*() {		const y: string = yield;	} : () => Generator<undefined, void, string>
-=======
->g311 : () => Generator<any, void, string>
->     : ^^^^^^^^^^^^^^^^^^^^^^^^^^^^^^^^^^
-
-	yield* (function*() {
->yield* (function*() {		const y: string = yield;	})() : void
->                                                     : ^^^^
->(function*() {		const y: string = yield;	})() : Generator<any, void, string>
->                                              : ^^^^^^^^^^^^^^^^^^^^^^^^^^^^
->(function*() {		const y: string = yield;	}) : () => Generator<any, void, string>
->                                            : ^^^^^^^^^^^^^^^^^^^^^^^^^^^^^^^^^^
->function*() {		const y: string = yield;	} : () => Generator<any, void, string>
->                                          : ^^^^^^^^^^^^^^^^^^^^^^^^^^^^^^^^^^
->>>>>>> 12402f26
-
-		const y: string = yield;
->y : string
->  : ^^^^^^
->yield : any
->      : ^^^
-
-	})();
-}
-
+//// [tests/cases/conformance/generators/generatorReturnTypeInferenceNonStrict.ts] ////
+
+=== generatorReturnTypeInferenceNonStrict.ts ===
+declare const iterableIterator: IterableIterator<number>;
+>iterableIterator : IterableIterator<number>
+>                 : ^^^^^^^^^^^^^^^^^^^^^^^^
+
+declare const generator: Generator<number, string, boolean>;
+>generator : Generator<number, string, boolean>
+>          : ^^^^^^^^^^^^^^^^^^^^^^^^^^^^^^^^^^
+
+declare const never: never;
+>never : never
+>      : ^^^^^
+
+function* g000() { // Generator<never, void, unknown>
+>g000 : () => Generator<never, void, unknown>
+>     : ^^^^^^^^^^^^^^^^^^^^^^^^^^^^^^^^^^^^^
+}
+
+// 'yield' iteration type inference
+function* g001() { // Generator<any (implicit), void, unknown>
+>g001 : () => Generator<undefined, void, unknown>
+>     : ^^^^^^^^^^^^^^^^^^^^^^^^^^^^^^^^^^^^^^^^^
+
+    yield;
+>yield : any
+>      : ^^^
+}
+
+function* g002() { // Generator<number, void, unknown>
+>g002 : () => Generator<number, void, unknown>
+>     : ^^^^^^^^^^^^^^^^^^^^^^^^^^^^^^^^^^^^^^
+
+    yield 1;
+>yield 1 : any
+>        : ^^^
+>1 : 1
+>  : ^
+}
+
+function* g003() { // Generator<any (implicit), void, unknown>
+>g003 : () => Generator<never, void, undefined>
+>     : ^^^^^^^^^^^^^^^^^^^^^^^^^^^^^^^^^^^^^^^
+
+    // NOTE: In strict mode, `[]` produces the type `never[]`.
+    //       In non-strict mode, `[]` produces the type `undefined[]` which is implicitly any.
+    yield* [];
+>yield* [] : any
+>          : ^^^
+>[] : never[]
+>   : ^^^^^^^
+}
+
+function* g004() { // Generator<number, void, undefined>
+>g004 : () => Generator<number, void, undefined>
+>     : ^^^^^^^^^^^^^^^^^^^^^^^^^^^^^^^^^^^^^^^^
+
+    yield* iterableIterator;
+>yield* iterableIterator : any
+>                        : ^^^
+>iterableIterator : IterableIterator<number>
+>                 : ^^^^^^^^^^^^^^^^^^^^^^^^
+}
+
+function* g005() { // Generator<number, void, boolean>
+>g005 : () => Generator<number, void, boolean>
+>     : ^^^^^^^^^^^^^^^^^^^^^^^^^^^^^^^^^^^^^^
+
+    const x = yield* generator;
+>x : string
+>  : ^^^^^^
+>yield* generator : string
+>                 : ^^^^^^
+>generator : Generator<number, string, boolean>
+>          : ^^^^^^^^^^^^^^^^^^^^^^^^^^^^^^^^^^
+}
+
+function* g006() { // Generator<1 | 2, void, unknown>
+>g006 : () => Generator<1 | 2, void, unknown>
+>     : ^^^^^^^^^^^^^^^^^^^^^^^^^^^^^^^^^^^^^
+
+    yield 1;
+>yield 1 : any
+>        : ^^^
+>1 : 1
+>  : ^
+
+    yield 2;
+>yield 2 : any
+>        : ^^^
+>2 : 2
+>  : ^
+}
+
+function* g007() { // Generator<never, void, unknown>
+>g007 : () => Generator<never, void, unknown>
+>     : ^^^^^^^^^^^^^^^^^^^^^^^^^^^^^^^^^^^^^
+
+    yield never;
+>yield never : any
+>            : ^^^
+>never : never
+>      : ^^^^^
+}
+
+// 'return' iteration type inference
+function* g102() { // Generator<never, number, unknown>
+>g102 : () => Generator<never, number, unknown>
+>     : ^^^^^^^^^^^^^^^^^^^^^^^^^^^^^^^^^^^^^^^
+
+    return 1;
+>1 : 1
+>  : ^
+}
+
+function* g103() { // Generator<never, 1 | 2, unknown>
+>g103 : () => Generator<never, 1 | 2, unknown>
+>     : ^^^^^^^^^^^^^^^^^^^^^^^^^^^^^^^^^^^^^^
+
+    if (Math.random()) return 1;
+>Math.random() : number
+>              : ^^^^^^
+>Math.random : () => number
+>            : ^^^^^^^^^^^^
+>Math : Math
+>     : ^^^^
+>random : () => number
+>       : ^^^^^^^^^^^^
+>1 : 1
+>  : ^
+
+    return 2;
+>2 : 2
+>  : ^
+}
+
+function* g104() { // Generator<never, never, unknown>
+>g104 : () => Generator<never, never, unknown>
+>     : ^^^^^^^^^^^^^^^^^^^^^^^^^^^^^^^^^^^^^^
+
+    return never;
+>never : never
+>      : ^^^^^
+}
+
+// 'next' iteration type inference
+function* g201() { // Generator<number, void, string>
+>g201 : () => Generator<number, void, string>
+>     : ^^^^^^^^^^^^^^^^^^^^^^^^^^^^^^^^^^^^^
+
+    let a: string = yield 1;
+>a : string
+>  : ^^^^^^
+>yield 1 : any
+>        : ^^^
+>1 : 1
+>  : ^
+}
+
+function* g202() { // Generator<1 | 2, void, never>
+>g202 : () => Generator<1 | 2, void, never>
+>     : ^^^^^^^^^^^^^^^^^^^^^^^^^^^^^^^^^^^
+
+    let a: string = yield 1;
+>a : string
+>  : ^^^^^^
+>yield 1 : any
+>        : ^^^
+>1 : 1
+>  : ^
+
+    let b: number = yield 2;
+>b : number
+>  : ^^^^^^
+>yield 2 : any
+>        : ^^^
+>2 : 2
+>  : ^
+}
+
+declare function f1(x: string): void;
+>f1 : { (x: string): void; (x: number): void; }
+>   : ^^^^^^      ^^^    ^^^^^^^^^^^^^^^^^^^^^^
+>x : string
+>  : ^^^^^^
+
+declare function f1(x: number): void;
+>f1 : { (x: string): void; (x: number): void; }
+>   : ^^^^^^^^^^^^^^^^^^^^^^^^^      ^^^    ^^^
+>x : number
+>  : ^^^^^^
+
+function* g203() { // Generator<number, void, string>
+>g203 : () => Generator<number, void, string>
+>     : ^^^^^^^^^^^^^^^^^^^^^^^^^^^^^^^^^^^^^
+
+	const x = f1(yield 1);
+>x : void
+>  : ^^^^
+>f1(yield 1) : void
+>            : ^^^^
+>f1 : { (x: string): void; (x: number): void; }
+>   : ^^^^^^^^^^^^^^^^^^^^^^^^^^^^^^^^^^^^^^^^^
+>yield 1 : any
+>        : ^^^
+>1 : 1
+>  : ^
+}
+
+declare function f2<T>(x: T): T;
+>f2 : <T>(x: T) => T
+>   : ^ ^^^^^ ^^^^^ 
+>x : T
+>  : ^
+
+function* g204() { // Generator<number, void, any>
+>g204 : () => Generator<number, void, any>
+>     : ^^^^^^^^^^^^^^^^^^^^^^^^^^^^^^^^^^
+
+	const x = f2(yield 1);
+>x : any
+>  : ^^^
+>f2(yield 1) : any
+>            : ^^^
+>f2 : <T>(x: T) => T
+>   : ^^^^^^^^^^^^^^
+>yield 1 : any
+>        : ^^^
+>1 : 1
+>  : ^
+}
+
+// mixed iteration types inference
+
+function* g301() { // Generator<any (implicit), void, unknown>
+>g301 : () => Generator<undefined, void, unknown>
+>     : ^^^^^^^^^^^^^^^^^^^^^^^^^^^^^^^^^^^^^^^^^
+
+    yield;
+>yield : any
+>      : ^^^
+
+    return;
+}
+
+function* g302() { // Generator<number, void, unknown>
+>g302 : () => Generator<number, void, unknown>
+>     : ^^^^^^^^^^^^^^^^^^^^^^^^^^^^^^^^^^^^^^
+
+    yield 1;
+>yield 1 : any
+>        : ^^^
+>1 : 1
+>  : ^
+
+    return;
+}
+
+function* g303() { // Generator<any (implicit), string, unknown>
+>g303 : () => Generator<undefined, string, unknown>
+>     : ^^^^^^^^^^^^^^^^^^^^^^^^^^^^^^^^^^^^^^^^^^^
+
+    yield;
+>yield : any
+>      : ^^^
+
+    return "a";
+>"a" : "a"
+>    : ^^^
+}
+
+function* g304() { // Generator<number, string, unknown>
+>g304 : () => Generator<number, string, unknown>
+>     : ^^^^^^^^^^^^^^^^^^^^^^^^^^^^^^^^^^^^^^^^
+
+    yield 1;
+>yield 1 : any
+>        : ^^^
+>1 : 1
+>  : ^
+
+    return "a";
+>"a" : "a"
+>    : ^^^
+}
+
+function* g305() { // Generator<1 | 2, "a" | "b", unknown>
+>g305 : () => Generator<1 | 2, "a" | "b", unknown>
+>     : ^^^^^^^^^^^^^^^^^^^^^^^^^^^^^^^^^^^^^^^^^^
+
+    if (Math.random()) yield 1;
+>Math.random() : number
+>              : ^^^^^^
+>Math.random : () => number
+>            : ^^^^^^^^^^^^
+>Math : Math
+>     : ^^^^
+>random : () => number
+>       : ^^^^^^^^^^^^
+>yield 1 : any
+>        : ^^^
+>1 : 1
+>  : ^
+
+    yield 2;
+>yield 2 : any
+>        : ^^^
+>2 : 2
+>  : ^
+
+    if (Math.random()) return "a";
+>Math.random() : number
+>              : ^^^^^^
+>Math.random : () => number
+>            : ^^^^^^^^^^^^
+>Math : Math
+>     : ^^^^
+>random : () => number
+>       : ^^^^^^^^^^^^
+>"a" : "a"
+>    : ^^^
+
+    return "b";
+>"b" : "b"
+>    : ^^^
+}
+
+function* g306() { // Generator<number, boolean, "hi">
+>g306 : () => Generator<number, boolean, "hi">
+>     : ^^^^^^^^^^^^^^^^^^^^^^^^^^^^^^^^^^^^^^
+
+    const a: "hi" = yield 1;
+>a : "hi"
+>  : ^^^^
+>yield 1 : any
+>        : ^^^
+>1 : 1
+>  : ^
+
+    return true;
+>true : true
+>     : ^^^^
+}
+
+function* g307<T>() { // Generator<number, T, T>
+>g307 : <T>() => Generator<number, T, T>
+>     : ^^^^^^^^^^^^^^^^^^^^^^^^^^^^^^^^
+
+    const a: T = yield 0;
+>a : T
+>  : ^
+>yield 0 : any
+>        : ^^^
+>0 : 0
+>  : ^
+
+    return a;
+>a : T
+>  : ^
+}
+
+function* g308<T>(x: T) { // Generator<T, T, T>
+>g308 : <T>(x: T) => Generator<T, T, T>
+>     : ^ ^^^^^ ^^^^^^^^^^^^^^^^^^^^^^^
+>x : T
+>  : ^
+
+    const a: T = yield x;
+>a : T
+>  : ^
+>yield x : any
+>        : ^^^
+>x : T
+>  : ^
+
+    return a;
+>a : T
+>  : ^
+}
+
+function* g309<T, U, V>(x: T, y: U) { // Generator<T, U, V>
+>g309 : <T, U, V>(x: T, y: U) => Generator<T, U, V>
+>     : ^ ^^ ^^^^^^^^ ^^^^^ ^^^^^^^^^^^^^^^^^^^^^^^
+>x : T
+>  : ^
+>y : U
+>  : ^
+
+    const a: V = yield x;
+>a : V
+>  : ^
+>yield x : any
+>        : ^^^
+>x : T
+>  : ^
+
+    return y;
+>y : U
+>  : ^
+}
+
+function* g310() { // Generator<any (implicit), void, [(1 | undefined)?, (2 | undefined)?]>
+>g310 : () => Generator<undefined, void, [(1 | undefined)?, (2 | undefined)?]>
+>     : ^^^^^^^^^^^^^^^^^^^^^^^^^^^^^^^^^^^^^^^^^^^^^^^^^^^^^^^^^^^^^^^^^^^^^^
+
+	const [a = 1, b = 2] = yield;
+>a : any
+>  : ^^^
+>1 : 1
+>  : ^
+>b : any
+>  : ^^^
+>2 : 2
+>  : ^
+>yield : any
+>      : ^^^
+}
+
+function* g311() { // Generator<any (implicit), void, string>
+>g311 : () => Generator<undefined, void, string>
+>     : ^^^^^^^^^^^^^^^^^^^^^^^^^^^^^^^^^^^^^^^^
+
+	yield* (function*() {
+>yield* (function*() {		const y: string = yield;	})() : void
+>                                                     : ^^^^
+>(function*() {		const y: string = yield;	})() : Generator<undefined, void, string>
+>                                              : ^^^^^^^^^^^^^^^^^^^^^^^^^^^^^^^^^^
+>(function*() {		const y: string = yield;	}) : () => Generator<undefined, void, string>
+>                                            : ^^^^^^^^^^^^^^^^^^^^^^^^^^^^^^^^^^^^^^^^
+>function*() {		const y: string = yield;	} : () => Generator<undefined, void, string>
+>                                          : ^^^^^^^^^^^^^^^^^^^^^^^^^^^^^^^^^^^^^^^^
+
+		const y: string = yield;
+>y : string
+>  : ^^^^^^
+>yield : any
+>      : ^^^
+
+	})();
+}
+