//// [tests/cases/conformance/expressions/typeGuards/typeGuardsInFunction.ts] ////

=== typeGuardsInFunction.ts ===
// Note that type guards affect types of variables and parameters only and 
// have no effect on members of objects such as properties. 

// variables in global
var num: number;
>num : number
>    : ^^^^^^

var var1: string | number;
>var1 : string | number
>     : ^^^^^^^^^^^^^^^

// Inside function declaration
function f(param: string | number) {
>f : (param: string | number) => void
>  : ^^^^^^^^               ^^^^^^^^^
>param : string | number
>      : ^^^^^^^^^^^^^^^

    // global vars in function declaration
    num =  typeof var1 === "string" && var1.length; // string
<<<<<<< HEAD
>num =  typeof var1 === "string" && var1.length : number | false
>num : number
>typeof var1 === "string" && var1.length : number | false
=======
>num =  typeof var1 === "string" && var1.length : number
>                                               : ^^^^^^
>num : number
>    : ^^^^^^
>typeof var1 === "string" && var1.length : number
>                                        : ^^^^^^
>>>>>>> 12402f26
>typeof var1 === "string" : boolean
>                         : ^^^^^^^
>typeof var1 : "string" | "number" | "bigint" | "boolean" | "symbol" | "undefined" | "object" | "function"
>            : ^^^^^^^^^^^^^^^^^^^^^^^^^^^^^^^^^^^^^^^^^^^^^^^^^^^^^^^^^^^^^^^^^^^^^^^^^^^^^^^^^^^^^^^^^^^
>var1 : string | number
>     : ^^^^^^^^^^^^^^^
>"string" : "string"
>         : ^^^^^^^^
>var1.length : number
>            : ^^^^^^
>var1 : string
>     : ^^^^^^
>length : number
>       : ^^^^^^

    // variables in function declaration
    var var2: string | number;
>var2 : string | number
>     : ^^^^^^^^^^^^^^^

    num = typeof var2 === "string" && var2.length; // string
<<<<<<< HEAD
>num = typeof var2 === "string" && var2.length : number | false
>num : number
>typeof var2 === "string" && var2.length : number | false
=======
>num = typeof var2 === "string" && var2.length : number
>                                              : ^^^^^^
>num : number
>    : ^^^^^^
>typeof var2 === "string" && var2.length : number
>                                        : ^^^^^^
>>>>>>> 12402f26
>typeof var2 === "string" : boolean
>                         : ^^^^^^^
>typeof var2 : "string" | "number" | "bigint" | "boolean" | "symbol" | "undefined" | "object" | "function"
>            : ^^^^^^^^^^^^^^^^^^^^^^^^^^^^^^^^^^^^^^^^^^^^^^^^^^^^^^^^^^^^^^^^^^^^^^^^^^^^^^^^^^^^^^^^^^^
>var2 : string | number
>     : ^^^^^^^^^^^^^^^
>"string" : "string"
>         : ^^^^^^^^
>var2.length : number
>            : ^^^^^^
>var2 : string
>     : ^^^^^^
>length : number
>       : ^^^^^^

    // parameters in function declaration
    num = typeof param === "string" && param.length; // string
<<<<<<< HEAD
>num = typeof param === "string" && param.length : number | false
>num : number
>typeof param === "string" && param.length : number | false
=======
>num = typeof param === "string" && param.length : number
>                                                : ^^^^^^
>num : number
>    : ^^^^^^
>typeof param === "string" && param.length : number
>                                          : ^^^^^^
>>>>>>> 12402f26
>typeof param === "string" : boolean
>                          : ^^^^^^^
>typeof param : "string" | "number" | "bigint" | "boolean" | "symbol" | "undefined" | "object" | "function"
>             : ^^^^^^^^^^^^^^^^^^^^^^^^^^^^^^^^^^^^^^^^^^^^^^^^^^^^^^^^^^^^^^^^^^^^^^^^^^^^^^^^^^^^^^^^^^^
>param : string | number
>      : ^^^^^^^^^^^^^^^
>"string" : "string"
>         : ^^^^^^^^
>param.length : number
>             : ^^^^^^
>param : string
>      : ^^^^^^
>length : number
>       : ^^^^^^
}
// local function declaration
function f1(param: string | number) {
>f1 : (param: string | number) => void
>   : ^^^^^^^^               ^^^^^^^^^
>param : string | number
>      : ^^^^^^^^^^^^^^^

    var var2: string | number;
>var2 : string | number
>     : ^^^^^^^^^^^^^^^

    function f2(param1: string | number) {
>f2 : (param1: string | number) => void
>   : ^^^^^^^^^               ^^^^^^^^^
>param1 : string | number
>       : ^^^^^^^^^^^^^^^

        // global vars in function declaration
        num = typeof var1 === "string" && var1.length; // string
<<<<<<< HEAD
>num = typeof var1 === "string" && var1.length : number | false
>num : number
>typeof var1 === "string" && var1.length : number | false
=======
>num = typeof var1 === "string" && var1.length : number
>                                              : ^^^^^^
>num : number
>    : ^^^^^^
>typeof var1 === "string" && var1.length : number
>                                        : ^^^^^^
>>>>>>> 12402f26
>typeof var1 === "string" : boolean
>                         : ^^^^^^^
>typeof var1 : "string" | "number" | "bigint" | "boolean" | "symbol" | "undefined" | "object" | "function"
>            : ^^^^^^^^^^^^^^^^^^^^^^^^^^^^^^^^^^^^^^^^^^^^^^^^^^^^^^^^^^^^^^^^^^^^^^^^^^^^^^^^^^^^^^^^^^^
>var1 : string | number
>     : ^^^^^^^^^^^^^^^
>"string" : "string"
>         : ^^^^^^^^
>var1.length : number
>            : ^^^^^^
>var1 : string
>     : ^^^^^^
>length : number
>       : ^^^^^^

        // variables from outer function declaration
        num = typeof var2 === "string" && var2.length; // string
<<<<<<< HEAD
>num = typeof var2 === "string" && var2.length : number | false
>num : number
>typeof var2 === "string" && var2.length : number | false
=======
>num = typeof var2 === "string" && var2.length : number
>                                              : ^^^^^^
>num : number
>    : ^^^^^^
>typeof var2 === "string" && var2.length : number
>                                        : ^^^^^^
>>>>>>> 12402f26
>typeof var2 === "string" : boolean
>                         : ^^^^^^^
>typeof var2 : "string" | "number" | "bigint" | "boolean" | "symbol" | "undefined" | "object" | "function"
>            : ^^^^^^^^^^^^^^^^^^^^^^^^^^^^^^^^^^^^^^^^^^^^^^^^^^^^^^^^^^^^^^^^^^^^^^^^^^^^^^^^^^^^^^^^^^^
>var2 : string | number
>     : ^^^^^^^^^^^^^^^
>"string" : "string"
>         : ^^^^^^^^
>var2.length : number
>            : ^^^^^^
>var2 : string
>     : ^^^^^^
>length : number
>       : ^^^^^^

        // parameters in outer declaration
        num = typeof param === "string" && param.length; // string
<<<<<<< HEAD
>num = typeof param === "string" && param.length : number | false
>num : number
>typeof param === "string" && param.length : number | false
=======
>num = typeof param === "string" && param.length : number
>                                                : ^^^^^^
>num : number
>    : ^^^^^^
>typeof param === "string" && param.length : number
>                                          : ^^^^^^
>>>>>>> 12402f26
>typeof param === "string" : boolean
>                          : ^^^^^^^
>typeof param : "string" | "number" | "bigint" | "boolean" | "symbol" | "undefined" | "object" | "function"
>             : ^^^^^^^^^^^^^^^^^^^^^^^^^^^^^^^^^^^^^^^^^^^^^^^^^^^^^^^^^^^^^^^^^^^^^^^^^^^^^^^^^^^^^^^^^^^
>param : string | number
>      : ^^^^^^^^^^^^^^^
>"string" : "string"
>         : ^^^^^^^^
>param.length : number
>             : ^^^^^^
>param : string
>      : ^^^^^^
>length : number
>       : ^^^^^^

        // local
        var var3: string | number;
>var3 : string | number
>     : ^^^^^^^^^^^^^^^

        num = typeof var3 === "string" && var3.length; // string
<<<<<<< HEAD
>num = typeof var3 === "string" && var3.length : number | false
>num : number
>typeof var3 === "string" && var3.length : number | false
=======
>num = typeof var3 === "string" && var3.length : number
>                                              : ^^^^^^
>num : number
>    : ^^^^^^
>typeof var3 === "string" && var3.length : number
>                                        : ^^^^^^
>>>>>>> 12402f26
>typeof var3 === "string" : boolean
>                         : ^^^^^^^
>typeof var3 : "string" | "number" | "bigint" | "boolean" | "symbol" | "undefined" | "object" | "function"
>            : ^^^^^^^^^^^^^^^^^^^^^^^^^^^^^^^^^^^^^^^^^^^^^^^^^^^^^^^^^^^^^^^^^^^^^^^^^^^^^^^^^^^^^^^^^^^
>var3 : string | number
>     : ^^^^^^^^^^^^^^^
>"string" : "string"
>         : ^^^^^^^^
>var3.length : number
>            : ^^^^^^
>var3 : string
>     : ^^^^^^
>length : number
>       : ^^^^^^

        num = typeof param1 === "string" && param1.length; // string
<<<<<<< HEAD
>num = typeof param1 === "string" && param1.length : number | false
>num : number
>typeof param1 === "string" && param1.length : number | false
=======
>num = typeof param1 === "string" && param1.length : number
>                                                  : ^^^^^^
>num : number
>    : ^^^^^^
>typeof param1 === "string" && param1.length : number
>                                            : ^^^^^^
>>>>>>> 12402f26
>typeof param1 === "string" : boolean
>                           : ^^^^^^^
>typeof param1 : "string" | "number" | "bigint" | "boolean" | "symbol" | "undefined" | "object" | "function"
>              : ^^^^^^^^^^^^^^^^^^^^^^^^^^^^^^^^^^^^^^^^^^^^^^^^^^^^^^^^^^^^^^^^^^^^^^^^^^^^^^^^^^^^^^^^^^^
>param1 : string | number
>       : ^^^^^^^^^^^^^^^
>"string" : "string"
>         : ^^^^^^^^
>param1.length : number
>              : ^^^^^^
>param1 : string
>       : ^^^^^^
>length : number
>       : ^^^^^^
    }
}
// Function expression
function f2(param: string | number) {
>f2 : (param: string | number) => void
>   : ^^^^^^^^               ^^^^^^^^^
>param : string | number
>      : ^^^^^^^^^^^^^^^

    // variables in function declaration
    var var2: string | number;
>var2 : string | number
>     : ^^^^^^^^^^^^^^^

    // variables in function expressions
    var r = function (param1: string | number) {
>r : void
>  : ^^^^
>function (param1: string | number) {        // global vars in function declaration        num = typeof var1 === "string" && var1.length; // string        // variables from outer function declaration        num = typeof var2 === "string" && var2.length; // string        // parameters in outer declaration        num = typeof param === "string" && param.length; // string        // local        var var3: string | number;        num = typeof var3 === "string" && var3.length; // string        num = typeof param1 === "string" && param1.length; // string    } (param) : void
>                                                                                                                                                                                                                                                                                                                                                                                                                                                                                                                                                                                      : ^^^^
>function (param1: string | number) {        // global vars in function declaration        num = typeof var1 === "string" && var1.length; // string        // variables from outer function declaration        num = typeof var2 === "string" && var2.length; // string        // parameters in outer declaration        num = typeof param === "string" && param.length; // string        // local        var var3: string | number;        num = typeof var3 === "string" && var3.length; // string        num = typeof param1 === "string" && param1.length; // string    } : (param1: string | number) => void
>                                                                                                                                                                                                                                                                                                                                                                                                                                                                                                                                                                              : ^^^^^^^^^               ^^^^^^^^^
>param1 : string | number
>       : ^^^^^^^^^^^^^^^

        // global vars in function declaration
        num = typeof var1 === "string" && var1.length; // string
<<<<<<< HEAD
>num = typeof var1 === "string" && var1.length : number | false
>num : number
>typeof var1 === "string" && var1.length : number | false
=======
>num = typeof var1 === "string" && var1.length : number
>                                              : ^^^^^^
>num : number
>    : ^^^^^^
>typeof var1 === "string" && var1.length : number
>                                        : ^^^^^^
>>>>>>> 12402f26
>typeof var1 === "string" : boolean
>                         : ^^^^^^^
>typeof var1 : "string" | "number" | "bigint" | "boolean" | "symbol" | "undefined" | "object" | "function"
>            : ^^^^^^^^^^^^^^^^^^^^^^^^^^^^^^^^^^^^^^^^^^^^^^^^^^^^^^^^^^^^^^^^^^^^^^^^^^^^^^^^^^^^^^^^^^^
>var1 : string | number
>     : ^^^^^^^^^^^^^^^
>"string" : "string"
>         : ^^^^^^^^
>var1.length : number
>            : ^^^^^^
>var1 : string
>     : ^^^^^^
>length : number
>       : ^^^^^^

        // variables from outer function declaration
        num = typeof var2 === "string" && var2.length; // string
<<<<<<< HEAD
>num = typeof var2 === "string" && var2.length : number | false
>num : number
>typeof var2 === "string" && var2.length : number | false
=======
>num = typeof var2 === "string" && var2.length : number
>                                              : ^^^^^^
>num : number
>    : ^^^^^^
>typeof var2 === "string" && var2.length : number
>                                        : ^^^^^^
>>>>>>> 12402f26
>typeof var2 === "string" : boolean
>                         : ^^^^^^^
>typeof var2 : "string" | "number" | "bigint" | "boolean" | "symbol" | "undefined" | "object" | "function"
>            : ^^^^^^^^^^^^^^^^^^^^^^^^^^^^^^^^^^^^^^^^^^^^^^^^^^^^^^^^^^^^^^^^^^^^^^^^^^^^^^^^^^^^^^^^^^^
>var2 : string | number
>     : ^^^^^^^^^^^^^^^
>"string" : "string"
>         : ^^^^^^^^
>var2.length : number
>            : ^^^^^^
>var2 : string
>     : ^^^^^^
>length : number
>       : ^^^^^^

        // parameters in outer declaration
        num = typeof param === "string" && param.length; // string
<<<<<<< HEAD
>num = typeof param === "string" && param.length : number | false
>num : number
>typeof param === "string" && param.length : number | false
=======
>num = typeof param === "string" && param.length : number
>                                                : ^^^^^^
>num : number
>    : ^^^^^^
>typeof param === "string" && param.length : number
>                                          : ^^^^^^
>>>>>>> 12402f26
>typeof param === "string" : boolean
>                          : ^^^^^^^
>typeof param : "string" | "number" | "bigint" | "boolean" | "symbol" | "undefined" | "object" | "function"
>             : ^^^^^^^^^^^^^^^^^^^^^^^^^^^^^^^^^^^^^^^^^^^^^^^^^^^^^^^^^^^^^^^^^^^^^^^^^^^^^^^^^^^^^^^^^^^
>param : string | number
>      : ^^^^^^^^^^^^^^^
>"string" : "string"
>         : ^^^^^^^^
>param.length : number
>             : ^^^^^^
>param : string
>      : ^^^^^^
>length : number
>       : ^^^^^^

        // local
        var var3: string | number;
>var3 : string | number
>     : ^^^^^^^^^^^^^^^

        num = typeof var3 === "string" && var3.length; // string
<<<<<<< HEAD
>num = typeof var3 === "string" && var3.length : number | false
>num : number
>typeof var3 === "string" && var3.length : number | false
=======
>num = typeof var3 === "string" && var3.length : number
>                                              : ^^^^^^
>num : number
>    : ^^^^^^
>typeof var3 === "string" && var3.length : number
>                                        : ^^^^^^
>>>>>>> 12402f26
>typeof var3 === "string" : boolean
>                         : ^^^^^^^
>typeof var3 : "string" | "number" | "bigint" | "boolean" | "symbol" | "undefined" | "object" | "function"
>            : ^^^^^^^^^^^^^^^^^^^^^^^^^^^^^^^^^^^^^^^^^^^^^^^^^^^^^^^^^^^^^^^^^^^^^^^^^^^^^^^^^^^^^^^^^^^
>var3 : string | number
>     : ^^^^^^^^^^^^^^^
>"string" : "string"
>         : ^^^^^^^^
>var3.length : number
>            : ^^^^^^
>var3 : string
>     : ^^^^^^
>length : number
>       : ^^^^^^

        num = typeof param1 === "string" && param1.length; // string
<<<<<<< HEAD
>num = typeof param1 === "string" && param1.length : number | false
>num : number
>typeof param1 === "string" && param1.length : number | false
=======
>num = typeof param1 === "string" && param1.length : number
>                                                  : ^^^^^^
>num : number
>    : ^^^^^^
>typeof param1 === "string" && param1.length : number
>                                            : ^^^^^^
>>>>>>> 12402f26
>typeof param1 === "string" : boolean
>                           : ^^^^^^^
>typeof param1 : "string" | "number" | "bigint" | "boolean" | "symbol" | "undefined" | "object" | "function"
>              : ^^^^^^^^^^^^^^^^^^^^^^^^^^^^^^^^^^^^^^^^^^^^^^^^^^^^^^^^^^^^^^^^^^^^^^^^^^^^^^^^^^^^^^^^^^^
>param1 : string | number
>       : ^^^^^^^^^^^^^^^
>"string" : "string"
>         : ^^^^^^^^
>param1.length : number
>              : ^^^^^^
>param1 : string
>       : ^^^^^^
>length : number
>       : ^^^^^^

    } (param);
>param : string | number
>      : ^^^^^^^^^^^^^^^
}
// Arrow expression
function f3(param: string | number) {
>f3 : (param: string | number) => void
>   : ^^^^^^^^               ^^^^^^^^^
>param : string | number
>      : ^^^^^^^^^^^^^^^

    // variables in function declaration
    var var2: string | number;
>var2 : string | number
>     : ^^^^^^^^^^^^^^^

    // variables in function expressions
    var r = ((param1: string | number) => {
>r : void
>  : ^^^^
>((param1: string | number) => {        // global vars in function declaration        num = typeof var1 === "string" && var1.length; // string        // variables from outer function declaration        num = typeof var2 === "string" && var2.length; // string        // parameters in outer declaration        num = typeof param === "string" && param.length; // string        // local        var var3: string | number;        num = typeof var3 === "string" && var3.length; // string        num = typeof param1 === "string" && param1.length; // string    })(param) : void
>                                                                                                                                                                                                                                                                                                                                                                                                                                                                                                                                                                                 : ^^^^
>((param1: string | number) => {        // global vars in function declaration        num = typeof var1 === "string" && var1.length; // string        // variables from outer function declaration        num = typeof var2 === "string" && var2.length; // string        // parameters in outer declaration        num = typeof param === "string" && param.length; // string        // local        var var3: string | number;        num = typeof var3 === "string" && var3.length; // string        num = typeof param1 === "string" && param1.length; // string    }) : (param1: string | number) => void
>                                                                                                                                                                                                                                                                                                                                                                                                                                                                                                                                                                          : ^^^^^^^^^               ^^^^^^^^^
>(param1: string | number) => {        // global vars in function declaration        num = typeof var1 === "string" && var1.length; // string        // variables from outer function declaration        num = typeof var2 === "string" && var2.length; // string        // parameters in outer declaration        num = typeof param === "string" && param.length; // string        // local        var var3: string | number;        num = typeof var3 === "string" && var3.length; // string        num = typeof param1 === "string" && param1.length; // string    } : (param1: string | number) => void
>                                                                                                                                                                                                                                                                                                                                                                                                                                                                                                                                                                        : ^^^^^^^^^               ^^^^^^^^^
>param1 : string | number
>       : ^^^^^^^^^^^^^^^

        // global vars in function declaration
        num = typeof var1 === "string" && var1.length; // string
<<<<<<< HEAD
>num = typeof var1 === "string" && var1.length : number | false
>num : number
>typeof var1 === "string" && var1.length : number | false
=======
>num = typeof var1 === "string" && var1.length : number
>                                              : ^^^^^^
>num : number
>    : ^^^^^^
>typeof var1 === "string" && var1.length : number
>                                        : ^^^^^^
>>>>>>> 12402f26
>typeof var1 === "string" : boolean
>                         : ^^^^^^^
>typeof var1 : "string" | "number" | "bigint" | "boolean" | "symbol" | "undefined" | "object" | "function"
>            : ^^^^^^^^^^^^^^^^^^^^^^^^^^^^^^^^^^^^^^^^^^^^^^^^^^^^^^^^^^^^^^^^^^^^^^^^^^^^^^^^^^^^^^^^^^^
>var1 : string | number
>     : ^^^^^^^^^^^^^^^
>"string" : "string"
>         : ^^^^^^^^
>var1.length : number
>            : ^^^^^^
>var1 : string
>     : ^^^^^^
>length : number
>       : ^^^^^^

        // variables from outer function declaration
        num = typeof var2 === "string" && var2.length; // string
<<<<<<< HEAD
>num = typeof var2 === "string" && var2.length : number | false
>num : number
>typeof var2 === "string" && var2.length : number | false
=======
>num = typeof var2 === "string" && var2.length : number
>                                              : ^^^^^^
>num : number
>    : ^^^^^^
>typeof var2 === "string" && var2.length : number
>                                        : ^^^^^^
>>>>>>> 12402f26
>typeof var2 === "string" : boolean
>                         : ^^^^^^^
>typeof var2 : "string" | "number" | "bigint" | "boolean" | "symbol" | "undefined" | "object" | "function"
>            : ^^^^^^^^^^^^^^^^^^^^^^^^^^^^^^^^^^^^^^^^^^^^^^^^^^^^^^^^^^^^^^^^^^^^^^^^^^^^^^^^^^^^^^^^^^^
>var2 : string | number
>     : ^^^^^^^^^^^^^^^
>"string" : "string"
>         : ^^^^^^^^
>var2.length : number
>            : ^^^^^^
>var2 : string
>     : ^^^^^^
>length : number
>       : ^^^^^^

        // parameters in outer declaration
        num = typeof param === "string" && param.length; // string
<<<<<<< HEAD
>num = typeof param === "string" && param.length : number | false
>num : number
>typeof param === "string" && param.length : number | false
=======
>num = typeof param === "string" && param.length : number
>                                                : ^^^^^^
>num : number
>    : ^^^^^^
>typeof param === "string" && param.length : number
>                                          : ^^^^^^
>>>>>>> 12402f26
>typeof param === "string" : boolean
>                          : ^^^^^^^
>typeof param : "string" | "number" | "bigint" | "boolean" | "symbol" | "undefined" | "object" | "function"
>             : ^^^^^^^^^^^^^^^^^^^^^^^^^^^^^^^^^^^^^^^^^^^^^^^^^^^^^^^^^^^^^^^^^^^^^^^^^^^^^^^^^^^^^^^^^^^
>param : string | number
>      : ^^^^^^^^^^^^^^^
>"string" : "string"
>         : ^^^^^^^^
>param.length : number
>             : ^^^^^^
>param : string
>      : ^^^^^^
>length : number
>       : ^^^^^^

        // local
        var var3: string | number;
>var3 : string | number
>     : ^^^^^^^^^^^^^^^

        num = typeof var3 === "string" && var3.length; // string
<<<<<<< HEAD
>num = typeof var3 === "string" && var3.length : number | false
>num : number
>typeof var3 === "string" && var3.length : number | false
=======
>num = typeof var3 === "string" && var3.length : number
>                                              : ^^^^^^
>num : number
>    : ^^^^^^
>typeof var3 === "string" && var3.length : number
>                                        : ^^^^^^
>>>>>>> 12402f26
>typeof var3 === "string" : boolean
>                         : ^^^^^^^
>typeof var3 : "string" | "number" | "bigint" | "boolean" | "symbol" | "undefined" | "object" | "function"
>            : ^^^^^^^^^^^^^^^^^^^^^^^^^^^^^^^^^^^^^^^^^^^^^^^^^^^^^^^^^^^^^^^^^^^^^^^^^^^^^^^^^^^^^^^^^^^
>var3 : string | number
>     : ^^^^^^^^^^^^^^^
>"string" : "string"
>         : ^^^^^^^^
>var3.length : number
>            : ^^^^^^
>var3 : string
>     : ^^^^^^
>length : number
>       : ^^^^^^

        num = typeof param1 === "string" && param1.length; // string
<<<<<<< HEAD
>num = typeof param1 === "string" && param1.length : number | false
>num : number
>typeof param1 === "string" && param1.length : number | false
=======
>num = typeof param1 === "string" && param1.length : number
>                                                  : ^^^^^^
>num : number
>    : ^^^^^^
>typeof param1 === "string" && param1.length : number
>                                            : ^^^^^^
>>>>>>> 12402f26
>typeof param1 === "string" : boolean
>                           : ^^^^^^^
>typeof param1 : "string" | "number" | "bigint" | "boolean" | "symbol" | "undefined" | "object" | "function"
>              : ^^^^^^^^^^^^^^^^^^^^^^^^^^^^^^^^^^^^^^^^^^^^^^^^^^^^^^^^^^^^^^^^^^^^^^^^^^^^^^^^^^^^^^^^^^^
>param1 : string | number
>       : ^^^^^^^^^^^^^^^
>"string" : "string"
>         : ^^^^^^^^
>param1.length : number
>              : ^^^^^^
>param1 : string
>       : ^^^^^^
>length : number
>       : ^^^^^^

    })(param);
>param : string | number
>      : ^^^^^^^^^^^^^^^
}
// Return type of function
// Inside function declaration
var strOrNum: string | number;
>strOrNum : string | number
>         : ^^^^^^^^^^^^^^^

function f4() {
>f4 : () => string | number
>   : ^^^^^^^^^^^^^^^^^^^^^

    var var2: string | number = strOrNum;
>var2 : string | number
>     : ^^^^^^^^^^^^^^^
>strOrNum : string | number
>         : ^^^^^^^^^^^^^^^

    return var2;
>var2 : string | number
>     : ^^^^^^^^^^^^^^^
}
strOrNum = typeof f4() === "string" && f4(); // string | number 
<<<<<<< HEAD
>strOrNum = typeof f4() === "string" && f4() : string | number | false
>strOrNum : string | number
>typeof f4() === "string" && f4() : string | number | false
=======
>strOrNum = typeof f4() === "string" && f4() : string | number
>                                            : ^^^^^^^^^^^^^^^
>strOrNum : string | number
>         : ^^^^^^^^^^^^^^^
>typeof f4() === "string" && f4() : string | number
>                                 : ^^^^^^^^^^^^^^^
>>>>>>> 12402f26
>typeof f4() === "string" : boolean
>                         : ^^^^^^^
>typeof f4() : "string" | "number" | "bigint" | "boolean" | "symbol" | "undefined" | "object" | "function"
>            : ^^^^^^^^^^^^^^^^^^^^^^^^^^^^^^^^^^^^^^^^^^^^^^^^^^^^^^^^^^^^^^^^^^^^^^^^^^^^^^^^^^^^^^^^^^^
>f4() : string | number
>     : ^^^^^^^^^^^^^^^
>f4 : () => string | number
>   : ^^^^^^^^^^^^^^^^^^^^^
>"string" : "string"
>         : ^^^^^^^^
>f4() : string | number
>     : ^^^^^^^^^^^^^^^
>f4 : () => string | number
>   : ^^^^^^^^^^^^^^^^^^^^^

<|MERGE_RESOLUTION|>--- conflicted
+++ resolved
@@ -1,679 +1,565 @@
-//// [tests/cases/conformance/expressions/typeGuards/typeGuardsInFunction.ts] ////
-
-=== typeGuardsInFunction.ts ===
-// Note that type guards affect types of variables and parameters only and 
-// have no effect on members of objects such as properties. 
-
-// variables in global
-var num: number;
->num : number
->    : ^^^^^^
-
-var var1: string | number;
->var1 : string | number
->     : ^^^^^^^^^^^^^^^
-
-// Inside function declaration
-function f(param: string | number) {
->f : (param: string | number) => void
->  : ^^^^^^^^               ^^^^^^^^^
->param : string | number
->      : ^^^^^^^^^^^^^^^
-
-    // global vars in function declaration
-    num =  typeof var1 === "string" && var1.length; // string
-<<<<<<< HEAD
->num =  typeof var1 === "string" && var1.length : number | false
->num : number
->typeof var1 === "string" && var1.length : number | false
-=======
->num =  typeof var1 === "string" && var1.length : number
->                                               : ^^^^^^
->num : number
->    : ^^^^^^
->typeof var1 === "string" && var1.length : number
->                                        : ^^^^^^
->>>>>>> 12402f26
->typeof var1 === "string" : boolean
->                         : ^^^^^^^
->typeof var1 : "string" | "number" | "bigint" | "boolean" | "symbol" | "undefined" | "object" | "function"
->            : ^^^^^^^^^^^^^^^^^^^^^^^^^^^^^^^^^^^^^^^^^^^^^^^^^^^^^^^^^^^^^^^^^^^^^^^^^^^^^^^^^^^^^^^^^^^
->var1 : string | number
->     : ^^^^^^^^^^^^^^^
->"string" : "string"
->         : ^^^^^^^^
->var1.length : number
->            : ^^^^^^
->var1 : string
->     : ^^^^^^
->length : number
->       : ^^^^^^
-
-    // variables in function declaration
-    var var2: string | number;
->var2 : string | number
->     : ^^^^^^^^^^^^^^^
-
-    num = typeof var2 === "string" && var2.length; // string
-<<<<<<< HEAD
->num = typeof var2 === "string" && var2.length : number | false
->num : number
->typeof var2 === "string" && var2.length : number | false
-=======
->num = typeof var2 === "string" && var2.length : number
->                                              : ^^^^^^
->num : number
->    : ^^^^^^
->typeof var2 === "string" && var2.length : number
->                                        : ^^^^^^
->>>>>>> 12402f26
->typeof var2 === "string" : boolean
->                         : ^^^^^^^
->typeof var2 : "string" | "number" | "bigint" | "boolean" | "symbol" | "undefined" | "object" | "function"
->            : ^^^^^^^^^^^^^^^^^^^^^^^^^^^^^^^^^^^^^^^^^^^^^^^^^^^^^^^^^^^^^^^^^^^^^^^^^^^^^^^^^^^^^^^^^^^
->var2 : string | number
->     : ^^^^^^^^^^^^^^^
->"string" : "string"
->         : ^^^^^^^^
->var2.length : number
->            : ^^^^^^
->var2 : string
->     : ^^^^^^
->length : number
->       : ^^^^^^
-
-    // parameters in function declaration
-    num = typeof param === "string" && param.length; // string
-<<<<<<< HEAD
->num = typeof param === "string" && param.length : number | false
->num : number
->typeof param === "string" && param.length : number | false
-=======
->num = typeof param === "string" && param.length : number
->                                                : ^^^^^^
->num : number
->    : ^^^^^^
->typeof param === "string" && param.length : number
->                                          : ^^^^^^
->>>>>>> 12402f26
->typeof param === "string" : boolean
->                          : ^^^^^^^
->typeof param : "string" | "number" | "bigint" | "boolean" | "symbol" | "undefined" | "object" | "function"
->             : ^^^^^^^^^^^^^^^^^^^^^^^^^^^^^^^^^^^^^^^^^^^^^^^^^^^^^^^^^^^^^^^^^^^^^^^^^^^^^^^^^^^^^^^^^^^
->param : string | number
->      : ^^^^^^^^^^^^^^^
->"string" : "string"
->         : ^^^^^^^^
->param.length : number
->             : ^^^^^^
->param : string
->      : ^^^^^^
->length : number
->       : ^^^^^^
-}
-// local function declaration
-function f1(param: string | number) {
->f1 : (param: string | number) => void
->   : ^^^^^^^^               ^^^^^^^^^
->param : string | number
->      : ^^^^^^^^^^^^^^^
-
-    var var2: string | number;
->var2 : string | number
->     : ^^^^^^^^^^^^^^^
-
-    function f2(param1: string | number) {
->f2 : (param1: string | number) => void
->   : ^^^^^^^^^               ^^^^^^^^^
->param1 : string | number
->       : ^^^^^^^^^^^^^^^
-
-        // global vars in function declaration
-        num = typeof var1 === "string" && var1.length; // string
-<<<<<<< HEAD
->num = typeof var1 === "string" && var1.length : number | false
->num : number
->typeof var1 === "string" && var1.length : number | false
-=======
->num = typeof var1 === "string" && var1.length : number
->                                              : ^^^^^^
->num : number
->    : ^^^^^^
->typeof var1 === "string" && var1.length : number
->                                        : ^^^^^^
->>>>>>> 12402f26
->typeof var1 === "string" : boolean
->                         : ^^^^^^^
->typeof var1 : "string" | "number" | "bigint" | "boolean" | "symbol" | "undefined" | "object" | "function"
->            : ^^^^^^^^^^^^^^^^^^^^^^^^^^^^^^^^^^^^^^^^^^^^^^^^^^^^^^^^^^^^^^^^^^^^^^^^^^^^^^^^^^^^^^^^^^^
->var1 : string | number
->     : ^^^^^^^^^^^^^^^
->"string" : "string"
->         : ^^^^^^^^
->var1.length : number
->            : ^^^^^^
->var1 : string
->     : ^^^^^^
->length : number
->       : ^^^^^^
-
-        // variables from outer function declaration
-        num = typeof var2 === "string" && var2.length; // string
-<<<<<<< HEAD
->num = typeof var2 === "string" && var2.length : number | false
->num : number
->typeof var2 === "string" && var2.length : number | false
-=======
->num = typeof var2 === "string" && var2.length : number
->                                              : ^^^^^^
->num : number
->    : ^^^^^^
->typeof var2 === "string" && var2.length : number
->                                        : ^^^^^^
->>>>>>> 12402f26
->typeof var2 === "string" : boolean
->                         : ^^^^^^^
->typeof var2 : "string" | "number" | "bigint" | "boolean" | "symbol" | "undefined" | "object" | "function"
->            : ^^^^^^^^^^^^^^^^^^^^^^^^^^^^^^^^^^^^^^^^^^^^^^^^^^^^^^^^^^^^^^^^^^^^^^^^^^^^^^^^^^^^^^^^^^^
->var2 : string | number
->     : ^^^^^^^^^^^^^^^
->"string" : "string"
->         : ^^^^^^^^
->var2.length : number
->            : ^^^^^^
->var2 : string
->     : ^^^^^^
->length : number
->       : ^^^^^^
-
-        // parameters in outer declaration
-        num = typeof param === "string" && param.length; // string
-<<<<<<< HEAD
->num = typeof param === "string" && param.length : number | false
->num : number
->typeof param === "string" && param.length : number | false
-=======
->num = typeof param === "string" && param.length : number
->                                                : ^^^^^^
->num : number
->    : ^^^^^^
->typeof param === "string" && param.length : number
->                                          : ^^^^^^
->>>>>>> 12402f26
->typeof param === "string" : boolean
->                          : ^^^^^^^
->typeof param : "string" | "number" | "bigint" | "boolean" | "symbol" | "undefined" | "object" | "function"
->             : ^^^^^^^^^^^^^^^^^^^^^^^^^^^^^^^^^^^^^^^^^^^^^^^^^^^^^^^^^^^^^^^^^^^^^^^^^^^^^^^^^^^^^^^^^^^
->param : string | number
->      : ^^^^^^^^^^^^^^^
->"string" : "string"
->         : ^^^^^^^^
->param.length : number
->             : ^^^^^^
->param : string
->      : ^^^^^^
->length : number
->       : ^^^^^^
-
-        // local
-        var var3: string | number;
->var3 : string | number
->     : ^^^^^^^^^^^^^^^
-
-        num = typeof var3 === "string" && var3.length; // string
-<<<<<<< HEAD
->num = typeof var3 === "string" && var3.length : number | false
->num : number
->typeof var3 === "string" && var3.length : number | false
-=======
->num = typeof var3 === "string" && var3.length : number
->                                              : ^^^^^^
->num : number
->    : ^^^^^^
->typeof var3 === "string" && var3.length : number
->                                        : ^^^^^^
->>>>>>> 12402f26
->typeof var3 === "string" : boolean
->                         : ^^^^^^^
->typeof var3 : "string" | "number" | "bigint" | "boolean" | "symbol" | "undefined" | "object" | "function"
->            : ^^^^^^^^^^^^^^^^^^^^^^^^^^^^^^^^^^^^^^^^^^^^^^^^^^^^^^^^^^^^^^^^^^^^^^^^^^^^^^^^^^^^^^^^^^^
->var3 : string | number
->     : ^^^^^^^^^^^^^^^
->"string" : "string"
->         : ^^^^^^^^
->var3.length : number
->            : ^^^^^^
->var3 : string
->     : ^^^^^^
->length : number
->       : ^^^^^^
-
-        num = typeof param1 === "string" && param1.length; // string
-<<<<<<< HEAD
->num = typeof param1 === "string" && param1.length : number | false
->num : number
->typeof param1 === "string" && param1.length : number | false
-=======
->num = typeof param1 === "string" && param1.length : number
->                                                  : ^^^^^^
->num : number
->    : ^^^^^^
->typeof param1 === "string" && param1.length : number
->                                            : ^^^^^^
->>>>>>> 12402f26
->typeof param1 === "string" : boolean
->                           : ^^^^^^^
->typeof param1 : "string" | "number" | "bigint" | "boolean" | "symbol" | "undefined" | "object" | "function"
->              : ^^^^^^^^^^^^^^^^^^^^^^^^^^^^^^^^^^^^^^^^^^^^^^^^^^^^^^^^^^^^^^^^^^^^^^^^^^^^^^^^^^^^^^^^^^^
->param1 : string | number
->       : ^^^^^^^^^^^^^^^
->"string" : "string"
->         : ^^^^^^^^
->param1.length : number
->              : ^^^^^^
->param1 : string
->       : ^^^^^^
->length : number
->       : ^^^^^^
-    }
-}
-// Function expression
-function f2(param: string | number) {
->f2 : (param: string | number) => void
->   : ^^^^^^^^               ^^^^^^^^^
->param : string | number
->      : ^^^^^^^^^^^^^^^
-
-    // variables in function declaration
-    var var2: string | number;
->var2 : string | number
->     : ^^^^^^^^^^^^^^^
-
-    // variables in function expressions
-    var r = function (param1: string | number) {
->r : void
->  : ^^^^
->function (param1: string | number) {        // global vars in function declaration        num = typeof var1 === "string" && var1.length; // string        // variables from outer function declaration        num = typeof var2 === "string" && var2.length; // string        // parameters in outer declaration        num = typeof param === "string" && param.length; // string        // local        var var3: string | number;        num = typeof var3 === "string" && var3.length; // string        num = typeof param1 === "string" && param1.length; // string    } (param) : void
->                                                                                                                                                                                                                                                                                                                                                                                                                                                                                                                                                                                      : ^^^^
->function (param1: string | number) {        // global vars in function declaration        num = typeof var1 === "string" && var1.length; // string        // variables from outer function declaration        num = typeof var2 === "string" && var2.length; // string        // parameters in outer declaration        num = typeof param === "string" && param.length; // string        // local        var var3: string | number;        num = typeof var3 === "string" && var3.length; // string        num = typeof param1 === "string" && param1.length; // string    } : (param1: string | number) => void
->                                                                                                                                                                                                                                                                                                                                                                                                                                                                                                                                                                              : ^^^^^^^^^               ^^^^^^^^^
->param1 : string | number
->       : ^^^^^^^^^^^^^^^
-
-        // global vars in function declaration
-        num = typeof var1 === "string" && var1.length; // string
-<<<<<<< HEAD
->num = typeof var1 === "string" && var1.length : number | false
->num : number
->typeof var1 === "string" && var1.length : number | false
-=======
->num = typeof var1 === "string" && var1.length : number
->                                              : ^^^^^^
->num : number
->    : ^^^^^^
->typeof var1 === "string" && var1.length : number
->                                        : ^^^^^^
->>>>>>> 12402f26
->typeof var1 === "string" : boolean
->                         : ^^^^^^^
->typeof var1 : "string" | "number" | "bigint" | "boolean" | "symbol" | "undefined" | "object" | "function"
->            : ^^^^^^^^^^^^^^^^^^^^^^^^^^^^^^^^^^^^^^^^^^^^^^^^^^^^^^^^^^^^^^^^^^^^^^^^^^^^^^^^^^^^^^^^^^^
->var1 : string | number
->     : ^^^^^^^^^^^^^^^
->"string" : "string"
->         : ^^^^^^^^
->var1.length : number
->            : ^^^^^^
->var1 : string
->     : ^^^^^^
->length : number
->       : ^^^^^^
-
-        // variables from outer function declaration
-        num = typeof var2 === "string" && var2.length; // string
-<<<<<<< HEAD
->num = typeof var2 === "string" && var2.length : number | false
->num : number
->typeof var2 === "string" && var2.length : number | false
-=======
->num = typeof var2 === "string" && var2.length : number
->                                              : ^^^^^^
->num : number
->    : ^^^^^^
->typeof var2 === "string" && var2.length : number
->                                        : ^^^^^^
->>>>>>> 12402f26
->typeof var2 === "string" : boolean
->                         : ^^^^^^^
->typeof var2 : "string" | "number" | "bigint" | "boolean" | "symbol" | "undefined" | "object" | "function"
->            : ^^^^^^^^^^^^^^^^^^^^^^^^^^^^^^^^^^^^^^^^^^^^^^^^^^^^^^^^^^^^^^^^^^^^^^^^^^^^^^^^^^^^^^^^^^^
->var2 : string | number
->     : ^^^^^^^^^^^^^^^
->"string" : "string"
->         : ^^^^^^^^
->var2.length : number
->            : ^^^^^^
->var2 : string
->     : ^^^^^^
->length : number
->       : ^^^^^^
-
-        // parameters in outer declaration
-        num = typeof param === "string" && param.length; // string
-<<<<<<< HEAD
->num = typeof param === "string" && param.length : number | false
->num : number
->typeof param === "string" && param.length : number | false
-=======
->num = typeof param === "string" && param.length : number
->                                                : ^^^^^^
->num : number
->    : ^^^^^^
->typeof param === "string" && param.length : number
->                                          : ^^^^^^
->>>>>>> 12402f26
->typeof param === "string" : boolean
->                          : ^^^^^^^
->typeof param : "string" | "number" | "bigint" | "boolean" | "symbol" | "undefined" | "object" | "function"
->             : ^^^^^^^^^^^^^^^^^^^^^^^^^^^^^^^^^^^^^^^^^^^^^^^^^^^^^^^^^^^^^^^^^^^^^^^^^^^^^^^^^^^^^^^^^^^
->param : string | number
->      : ^^^^^^^^^^^^^^^
->"string" : "string"
->         : ^^^^^^^^
->param.length : number
->             : ^^^^^^
->param : string
->      : ^^^^^^
->length : number
->       : ^^^^^^
-
-        // local
-        var var3: string | number;
->var3 : string | number
->     : ^^^^^^^^^^^^^^^
-
-        num = typeof var3 === "string" && var3.length; // string
-<<<<<<< HEAD
->num = typeof var3 === "string" && var3.length : number | false
->num : number
->typeof var3 === "string" && var3.length : number | false
-=======
->num = typeof var3 === "string" && var3.length : number
->                                              : ^^^^^^
->num : number
->    : ^^^^^^
->typeof var3 === "string" && var3.length : number
->                                        : ^^^^^^
->>>>>>> 12402f26
->typeof var3 === "string" : boolean
->                         : ^^^^^^^
->typeof var3 : "string" | "number" | "bigint" | "boolean" | "symbol" | "undefined" | "object" | "function"
->            : ^^^^^^^^^^^^^^^^^^^^^^^^^^^^^^^^^^^^^^^^^^^^^^^^^^^^^^^^^^^^^^^^^^^^^^^^^^^^^^^^^^^^^^^^^^^
->var3 : string | number
->     : ^^^^^^^^^^^^^^^
->"string" : "string"
->         : ^^^^^^^^
->var3.length : number
->            : ^^^^^^
->var3 : string
->     : ^^^^^^
->length : number
->       : ^^^^^^
-
-        num = typeof param1 === "string" && param1.length; // string
-<<<<<<< HEAD
->num = typeof param1 === "string" && param1.length : number | false
->num : number
->typeof param1 === "string" && param1.length : number | false
-=======
->num = typeof param1 === "string" && param1.length : number
->                                                  : ^^^^^^
->num : number
->    : ^^^^^^
->typeof param1 === "string" && param1.length : number
->                                            : ^^^^^^
->>>>>>> 12402f26
->typeof param1 === "string" : boolean
->                           : ^^^^^^^
->typeof param1 : "string" | "number" | "bigint" | "boolean" | "symbol" | "undefined" | "object" | "function"
->              : ^^^^^^^^^^^^^^^^^^^^^^^^^^^^^^^^^^^^^^^^^^^^^^^^^^^^^^^^^^^^^^^^^^^^^^^^^^^^^^^^^^^^^^^^^^^
->param1 : string | number
->       : ^^^^^^^^^^^^^^^
->"string" : "string"
->         : ^^^^^^^^
->param1.length : number
->              : ^^^^^^
->param1 : string
->       : ^^^^^^
->length : number
->       : ^^^^^^
-
-    } (param);
->param : string | number
->      : ^^^^^^^^^^^^^^^
-}
-// Arrow expression
-function f3(param: string | number) {
->f3 : (param: string | number) => void
->   : ^^^^^^^^               ^^^^^^^^^
->param : string | number
->      : ^^^^^^^^^^^^^^^
-
-    // variables in function declaration
-    var var2: string | number;
->var2 : string | number
->     : ^^^^^^^^^^^^^^^
-
-    // variables in function expressions
-    var r = ((param1: string | number) => {
->r : void
->  : ^^^^
->((param1: string | number) => {        // global vars in function declaration        num = typeof var1 === "string" && var1.length; // string        // variables from outer function declaration        num = typeof var2 === "string" && var2.length; // string        // parameters in outer declaration        num = typeof param === "string" && param.length; // string        // local        var var3: string | number;        num = typeof var3 === "string" && var3.length; // string        num = typeof param1 === "string" && param1.length; // string    })(param) : void
->                                                                                                                                                                                                                                                                                                                                                                                                                                                                                                                                                                                 : ^^^^
->((param1: string | number) => {        // global vars in function declaration        num = typeof var1 === "string" && var1.length; // string        // variables from outer function declaration        num = typeof var2 === "string" && var2.length; // string        // parameters in outer declaration        num = typeof param === "string" && param.length; // string        // local        var var3: string | number;        num = typeof var3 === "string" && var3.length; // string        num = typeof param1 === "string" && param1.length; // string    }) : (param1: string | number) => void
->                                                                                                                                                                                                                                                                                                                                                                                                                                                                                                                                                                          : ^^^^^^^^^               ^^^^^^^^^
->(param1: string | number) => {        // global vars in function declaration        num = typeof var1 === "string" && var1.length; // string        // variables from outer function declaration        num = typeof var2 === "string" && var2.length; // string        // parameters in outer declaration        num = typeof param === "string" && param.length; // string        // local        var var3: string | number;        num = typeof var3 === "string" && var3.length; // string        num = typeof param1 === "string" && param1.length; // string    } : (param1: string | number) => void
->                                                                                                                                                                                                                                                                                                                                                                                                                                                                                                                                                                        : ^^^^^^^^^               ^^^^^^^^^
->param1 : string | number
->       : ^^^^^^^^^^^^^^^
-
-        // global vars in function declaration
-        num = typeof var1 === "string" && var1.length; // string
-<<<<<<< HEAD
->num = typeof var1 === "string" && var1.length : number | false
->num : number
->typeof var1 === "string" && var1.length : number | false
-=======
->num = typeof var1 === "string" && var1.length : number
->                                              : ^^^^^^
->num : number
->    : ^^^^^^
->typeof var1 === "string" && var1.length : number
->                                        : ^^^^^^
->>>>>>> 12402f26
->typeof var1 === "string" : boolean
->                         : ^^^^^^^
->typeof var1 : "string" | "number" | "bigint" | "boolean" | "symbol" | "undefined" | "object" | "function"
->            : ^^^^^^^^^^^^^^^^^^^^^^^^^^^^^^^^^^^^^^^^^^^^^^^^^^^^^^^^^^^^^^^^^^^^^^^^^^^^^^^^^^^^^^^^^^^
->var1 : string | number
->     : ^^^^^^^^^^^^^^^
->"string" : "string"
->         : ^^^^^^^^
->var1.length : number
->            : ^^^^^^
->var1 : string
->     : ^^^^^^
->length : number
->       : ^^^^^^
-
-        // variables from outer function declaration
-        num = typeof var2 === "string" && var2.length; // string
-<<<<<<< HEAD
->num = typeof var2 === "string" && var2.length : number | false
->num : number
->typeof var2 === "string" && var2.length : number | false
-=======
->num = typeof var2 === "string" && var2.length : number
->                                              : ^^^^^^
->num : number
->    : ^^^^^^
->typeof var2 === "string" && var2.length : number
->                                        : ^^^^^^
->>>>>>> 12402f26
->typeof var2 === "string" : boolean
->                         : ^^^^^^^
->typeof var2 : "string" | "number" | "bigint" | "boolean" | "symbol" | "undefined" | "object" | "function"
->            : ^^^^^^^^^^^^^^^^^^^^^^^^^^^^^^^^^^^^^^^^^^^^^^^^^^^^^^^^^^^^^^^^^^^^^^^^^^^^^^^^^^^^^^^^^^^
->var2 : string | number
->     : ^^^^^^^^^^^^^^^
->"string" : "string"
->         : ^^^^^^^^
->var2.length : number
->            : ^^^^^^
->var2 : string
->     : ^^^^^^
->length : number
->       : ^^^^^^
-
-        // parameters in outer declaration
-        num = typeof param === "string" && param.length; // string
-<<<<<<< HEAD
->num = typeof param === "string" && param.length : number | false
->num : number
->typeof param === "string" && param.length : number | false
-=======
->num = typeof param === "string" && param.length : number
->                                                : ^^^^^^
->num : number
->    : ^^^^^^
->typeof param === "string" && param.length : number
->                                          : ^^^^^^
->>>>>>> 12402f26
->typeof param === "string" : boolean
->                          : ^^^^^^^
->typeof param : "string" | "number" | "bigint" | "boolean" | "symbol" | "undefined" | "object" | "function"
->             : ^^^^^^^^^^^^^^^^^^^^^^^^^^^^^^^^^^^^^^^^^^^^^^^^^^^^^^^^^^^^^^^^^^^^^^^^^^^^^^^^^^^^^^^^^^^
->param : string | number
->      : ^^^^^^^^^^^^^^^
->"string" : "string"
->         : ^^^^^^^^
->param.length : number
->             : ^^^^^^
->param : string
->      : ^^^^^^
->length : number
->       : ^^^^^^
-
-        // local
-        var var3: string | number;
->var3 : string | number
->     : ^^^^^^^^^^^^^^^
-
-        num = typeof var3 === "string" && var3.length; // string
-<<<<<<< HEAD
->num = typeof var3 === "string" && var3.length : number | false
->num : number
->typeof var3 === "string" && var3.length : number | false
-=======
->num = typeof var3 === "string" && var3.length : number
->                                              : ^^^^^^
->num : number
->    : ^^^^^^
->typeof var3 === "string" && var3.length : number
->                                        : ^^^^^^
->>>>>>> 12402f26
->typeof var3 === "string" : boolean
->                         : ^^^^^^^
->typeof var3 : "string" | "number" | "bigint" | "boolean" | "symbol" | "undefined" | "object" | "function"
->            : ^^^^^^^^^^^^^^^^^^^^^^^^^^^^^^^^^^^^^^^^^^^^^^^^^^^^^^^^^^^^^^^^^^^^^^^^^^^^^^^^^^^^^^^^^^^
->var3 : string | number
->     : ^^^^^^^^^^^^^^^
->"string" : "string"
->         : ^^^^^^^^
->var3.length : number
->            : ^^^^^^
->var3 : string
->     : ^^^^^^
->length : number
->       : ^^^^^^
-
-        num = typeof param1 === "string" && param1.length; // string
-<<<<<<< HEAD
->num = typeof param1 === "string" && param1.length : number | false
->num : number
->typeof param1 === "string" && param1.length : number | false
-=======
->num = typeof param1 === "string" && param1.length : number
->                                                  : ^^^^^^
->num : number
->    : ^^^^^^
->typeof param1 === "string" && param1.length : number
->                                            : ^^^^^^
->>>>>>> 12402f26
->typeof param1 === "string" : boolean
->                           : ^^^^^^^
->typeof param1 : "string" | "number" | "bigint" | "boolean" | "symbol" | "undefined" | "object" | "function"
->              : ^^^^^^^^^^^^^^^^^^^^^^^^^^^^^^^^^^^^^^^^^^^^^^^^^^^^^^^^^^^^^^^^^^^^^^^^^^^^^^^^^^^^^^^^^^^
->param1 : string | number
->       : ^^^^^^^^^^^^^^^
->"string" : "string"
->         : ^^^^^^^^
->param1.length : number
->              : ^^^^^^
->param1 : string
->       : ^^^^^^
->length : number
->       : ^^^^^^
-
-    })(param);
->param : string | number
->      : ^^^^^^^^^^^^^^^
-}
-// Return type of function
-// Inside function declaration
-var strOrNum: string | number;
->strOrNum : string | number
->         : ^^^^^^^^^^^^^^^
-
-function f4() {
->f4 : () => string | number
->   : ^^^^^^^^^^^^^^^^^^^^^
-
-    var var2: string | number = strOrNum;
->var2 : string | number
->     : ^^^^^^^^^^^^^^^
->strOrNum : string | number
->         : ^^^^^^^^^^^^^^^
-
-    return var2;
->var2 : string | number
->     : ^^^^^^^^^^^^^^^
-}
-strOrNum = typeof f4() === "string" && f4(); // string | number 
-<<<<<<< HEAD
->strOrNum = typeof f4() === "string" && f4() : string | number | false
->strOrNum : string | number
->typeof f4() === "string" && f4() : string | number | false
-=======
->strOrNum = typeof f4() === "string" && f4() : string | number
->                                            : ^^^^^^^^^^^^^^^
->strOrNum : string | number
->         : ^^^^^^^^^^^^^^^
->typeof f4() === "string" && f4() : string | number
->                                 : ^^^^^^^^^^^^^^^
->>>>>>> 12402f26
->typeof f4() === "string" : boolean
->                         : ^^^^^^^
->typeof f4() : "string" | "number" | "bigint" | "boolean" | "symbol" | "undefined" | "object" | "function"
->            : ^^^^^^^^^^^^^^^^^^^^^^^^^^^^^^^^^^^^^^^^^^^^^^^^^^^^^^^^^^^^^^^^^^^^^^^^^^^^^^^^^^^^^^^^^^^
->f4() : string | number
->     : ^^^^^^^^^^^^^^^
->f4 : () => string | number
->   : ^^^^^^^^^^^^^^^^^^^^^
->"string" : "string"
->         : ^^^^^^^^
->f4() : string | number
->     : ^^^^^^^^^^^^^^^
->f4 : () => string | number
->   : ^^^^^^^^^^^^^^^^^^^^^
-
+//// [tests/cases/conformance/expressions/typeGuards/typeGuardsInFunction.ts] ////
+
+=== typeGuardsInFunction.ts ===
+// Note that type guards affect types of variables and parameters only and 
+// have no effect on members of objects such as properties. 
+
+// variables in global
+var num: number;
+>num : number
+>    : ^^^^^^
+
+var var1: string | number;
+>var1 : string | number
+>     : ^^^^^^^^^^^^^^^
+
+// Inside function declaration
+function f(param: string | number) {
+>f : (param: string | number) => void
+>  : ^^^^^^^^               ^^^^^^^^^
+>param : string | number
+>      : ^^^^^^^^^^^^^^^
+
+    // global vars in function declaration
+    num =  typeof var1 === "string" && var1.length; // string
+>num =  typeof var1 === "string" && var1.length : number | false
+>                                               : ^^^^^^^^^^^^^^
+>num : number
+>    : ^^^^^^
+>typeof var1 === "string" && var1.length : number | false
+>                                        : ^^^^^^^^^^^^^^
+>typeof var1 === "string" : boolean
+>                         : ^^^^^^^
+>typeof var1 : "string" | "number" | "bigint" | "boolean" | "symbol" | "undefined" | "object" | "function"
+>            : ^^^^^^^^^^^^^^^^^^^^^^^^^^^^^^^^^^^^^^^^^^^^^^^^^^^^^^^^^^^^^^^^^^^^^^^^^^^^^^^^^^^^^^^^^^^
+>var1 : string | number
+>     : ^^^^^^^^^^^^^^^
+>"string" : "string"
+>         : ^^^^^^^^
+>var1.length : number
+>            : ^^^^^^
+>var1 : string
+>     : ^^^^^^
+>length : number
+>       : ^^^^^^
+
+    // variables in function declaration
+    var var2: string | number;
+>var2 : string | number
+>     : ^^^^^^^^^^^^^^^
+
+    num = typeof var2 === "string" && var2.length; // string
+>num = typeof var2 === "string" && var2.length : number | false
+>                                              : ^^^^^^^^^^^^^^
+>num : number
+>    : ^^^^^^
+>typeof var2 === "string" && var2.length : number | false
+>                                        : ^^^^^^^^^^^^^^
+>typeof var2 === "string" : boolean
+>                         : ^^^^^^^
+>typeof var2 : "string" | "number" | "bigint" | "boolean" | "symbol" | "undefined" | "object" | "function"
+>            : ^^^^^^^^^^^^^^^^^^^^^^^^^^^^^^^^^^^^^^^^^^^^^^^^^^^^^^^^^^^^^^^^^^^^^^^^^^^^^^^^^^^^^^^^^^^
+>var2 : string | number
+>     : ^^^^^^^^^^^^^^^
+>"string" : "string"
+>         : ^^^^^^^^
+>var2.length : number
+>            : ^^^^^^
+>var2 : string
+>     : ^^^^^^
+>length : number
+>       : ^^^^^^
+
+    // parameters in function declaration
+    num = typeof param === "string" && param.length; // string
+>num = typeof param === "string" && param.length : number | false
+>                                                : ^^^^^^^^^^^^^^
+>num : number
+>    : ^^^^^^
+>typeof param === "string" && param.length : number | false
+>                                          : ^^^^^^^^^^^^^^
+>typeof param === "string" : boolean
+>                          : ^^^^^^^
+>typeof param : "string" | "number" | "bigint" | "boolean" | "symbol" | "undefined" | "object" | "function"
+>             : ^^^^^^^^^^^^^^^^^^^^^^^^^^^^^^^^^^^^^^^^^^^^^^^^^^^^^^^^^^^^^^^^^^^^^^^^^^^^^^^^^^^^^^^^^^^
+>param : string | number
+>      : ^^^^^^^^^^^^^^^
+>"string" : "string"
+>         : ^^^^^^^^
+>param.length : number
+>             : ^^^^^^
+>param : string
+>      : ^^^^^^
+>length : number
+>       : ^^^^^^
+}
+// local function declaration
+function f1(param: string | number) {
+>f1 : (param: string | number) => void
+>   : ^^^^^^^^               ^^^^^^^^^
+>param : string | number
+>      : ^^^^^^^^^^^^^^^
+
+    var var2: string | number;
+>var2 : string | number
+>     : ^^^^^^^^^^^^^^^
+
+    function f2(param1: string | number) {
+>f2 : (param1: string | number) => void
+>   : ^^^^^^^^^               ^^^^^^^^^
+>param1 : string | number
+>       : ^^^^^^^^^^^^^^^
+
+        // global vars in function declaration
+        num = typeof var1 === "string" && var1.length; // string
+>num = typeof var1 === "string" && var1.length : number | false
+>                                              : ^^^^^^^^^^^^^^
+>num : number
+>    : ^^^^^^
+>typeof var1 === "string" && var1.length : number | false
+>                                        : ^^^^^^^^^^^^^^
+>typeof var1 === "string" : boolean
+>                         : ^^^^^^^
+>typeof var1 : "string" | "number" | "bigint" | "boolean" | "symbol" | "undefined" | "object" | "function"
+>            : ^^^^^^^^^^^^^^^^^^^^^^^^^^^^^^^^^^^^^^^^^^^^^^^^^^^^^^^^^^^^^^^^^^^^^^^^^^^^^^^^^^^^^^^^^^^
+>var1 : string | number
+>     : ^^^^^^^^^^^^^^^
+>"string" : "string"
+>         : ^^^^^^^^
+>var1.length : number
+>            : ^^^^^^
+>var1 : string
+>     : ^^^^^^
+>length : number
+>       : ^^^^^^
+
+        // variables from outer function declaration
+        num = typeof var2 === "string" && var2.length; // string
+>num = typeof var2 === "string" && var2.length : number | false
+>                                              : ^^^^^^^^^^^^^^
+>num : number
+>    : ^^^^^^
+>typeof var2 === "string" && var2.length : number | false
+>                                        : ^^^^^^^^^^^^^^
+>typeof var2 === "string" : boolean
+>                         : ^^^^^^^
+>typeof var2 : "string" | "number" | "bigint" | "boolean" | "symbol" | "undefined" | "object" | "function"
+>            : ^^^^^^^^^^^^^^^^^^^^^^^^^^^^^^^^^^^^^^^^^^^^^^^^^^^^^^^^^^^^^^^^^^^^^^^^^^^^^^^^^^^^^^^^^^^
+>var2 : string | number
+>     : ^^^^^^^^^^^^^^^
+>"string" : "string"
+>         : ^^^^^^^^
+>var2.length : number
+>            : ^^^^^^
+>var2 : string
+>     : ^^^^^^
+>length : number
+>       : ^^^^^^
+
+        // parameters in outer declaration
+        num = typeof param === "string" && param.length; // string
+>num = typeof param === "string" && param.length : number | false
+>                                                : ^^^^^^^^^^^^^^
+>num : number
+>    : ^^^^^^
+>typeof param === "string" && param.length : number | false
+>                                          : ^^^^^^^^^^^^^^
+>typeof param === "string" : boolean
+>                          : ^^^^^^^
+>typeof param : "string" | "number" | "bigint" | "boolean" | "symbol" | "undefined" | "object" | "function"
+>             : ^^^^^^^^^^^^^^^^^^^^^^^^^^^^^^^^^^^^^^^^^^^^^^^^^^^^^^^^^^^^^^^^^^^^^^^^^^^^^^^^^^^^^^^^^^^
+>param : string | number
+>      : ^^^^^^^^^^^^^^^
+>"string" : "string"
+>         : ^^^^^^^^
+>param.length : number
+>             : ^^^^^^
+>param : string
+>      : ^^^^^^
+>length : number
+>       : ^^^^^^
+
+        // local
+        var var3: string | number;
+>var3 : string | number
+>     : ^^^^^^^^^^^^^^^
+
+        num = typeof var3 === "string" && var3.length; // string
+>num = typeof var3 === "string" && var3.length : number | false
+>                                              : ^^^^^^^^^^^^^^
+>num : number
+>    : ^^^^^^
+>typeof var3 === "string" && var3.length : number | false
+>                                        : ^^^^^^^^^^^^^^
+>typeof var3 === "string" : boolean
+>                         : ^^^^^^^
+>typeof var3 : "string" | "number" | "bigint" | "boolean" | "symbol" | "undefined" | "object" | "function"
+>            : ^^^^^^^^^^^^^^^^^^^^^^^^^^^^^^^^^^^^^^^^^^^^^^^^^^^^^^^^^^^^^^^^^^^^^^^^^^^^^^^^^^^^^^^^^^^
+>var3 : string | number
+>     : ^^^^^^^^^^^^^^^
+>"string" : "string"
+>         : ^^^^^^^^
+>var3.length : number
+>            : ^^^^^^
+>var3 : string
+>     : ^^^^^^
+>length : number
+>       : ^^^^^^
+
+        num = typeof param1 === "string" && param1.length; // string
+>num = typeof param1 === "string" && param1.length : number | false
+>                                                  : ^^^^^^^^^^^^^^
+>num : number
+>    : ^^^^^^
+>typeof param1 === "string" && param1.length : number | false
+>                                            : ^^^^^^^^^^^^^^
+>typeof param1 === "string" : boolean
+>                           : ^^^^^^^
+>typeof param1 : "string" | "number" | "bigint" | "boolean" | "symbol" | "undefined" | "object" | "function"
+>              : ^^^^^^^^^^^^^^^^^^^^^^^^^^^^^^^^^^^^^^^^^^^^^^^^^^^^^^^^^^^^^^^^^^^^^^^^^^^^^^^^^^^^^^^^^^^
+>param1 : string | number
+>       : ^^^^^^^^^^^^^^^
+>"string" : "string"
+>         : ^^^^^^^^
+>param1.length : number
+>              : ^^^^^^
+>param1 : string
+>       : ^^^^^^
+>length : number
+>       : ^^^^^^
+    }
+}
+// Function expression
+function f2(param: string | number) {
+>f2 : (param: string | number) => void
+>   : ^^^^^^^^               ^^^^^^^^^
+>param : string | number
+>      : ^^^^^^^^^^^^^^^
+
+    // variables in function declaration
+    var var2: string | number;
+>var2 : string | number
+>     : ^^^^^^^^^^^^^^^
+
+    // variables in function expressions
+    var r = function (param1: string | number) {
+>r : void
+>  : ^^^^
+>function (param1: string | number) {        // global vars in function declaration        num = typeof var1 === "string" && var1.length; // string        // variables from outer function declaration        num = typeof var2 === "string" && var2.length; // string        // parameters in outer declaration        num = typeof param === "string" && param.length; // string        // local        var var3: string | number;        num = typeof var3 === "string" && var3.length; // string        num = typeof param1 === "string" && param1.length; // string    } (param) : void
+>                                                                                                                                                                                                                                                                                                                                                                                                                                                                                                                                                                                      : ^^^^
+>function (param1: string | number) {        // global vars in function declaration        num = typeof var1 === "string" && var1.length; // string        // variables from outer function declaration        num = typeof var2 === "string" && var2.length; // string        // parameters in outer declaration        num = typeof param === "string" && param.length; // string        // local        var var3: string | number;        num = typeof var3 === "string" && var3.length; // string        num = typeof param1 === "string" && param1.length; // string    } : (param1: string | number) => void
+>                                                                                                                                                                                                                                                                                                                                                                                                                                                                                                                                                                              : ^^^^^^^^^               ^^^^^^^^^
+>param1 : string | number
+>       : ^^^^^^^^^^^^^^^
+
+        // global vars in function declaration
+        num = typeof var1 === "string" && var1.length; // string
+>num = typeof var1 === "string" && var1.length : number | false
+>                                              : ^^^^^^^^^^^^^^
+>num : number
+>    : ^^^^^^
+>typeof var1 === "string" && var1.length : number | false
+>                                        : ^^^^^^^^^^^^^^
+>typeof var1 === "string" : boolean
+>                         : ^^^^^^^
+>typeof var1 : "string" | "number" | "bigint" | "boolean" | "symbol" | "undefined" | "object" | "function"
+>            : ^^^^^^^^^^^^^^^^^^^^^^^^^^^^^^^^^^^^^^^^^^^^^^^^^^^^^^^^^^^^^^^^^^^^^^^^^^^^^^^^^^^^^^^^^^^
+>var1 : string | number
+>     : ^^^^^^^^^^^^^^^
+>"string" : "string"
+>         : ^^^^^^^^
+>var1.length : number
+>            : ^^^^^^
+>var1 : string
+>     : ^^^^^^
+>length : number
+>       : ^^^^^^
+
+        // variables from outer function declaration
+        num = typeof var2 === "string" && var2.length; // string
+>num = typeof var2 === "string" && var2.length : number | false
+>                                              : ^^^^^^^^^^^^^^
+>num : number
+>    : ^^^^^^
+>typeof var2 === "string" && var2.length : number | false
+>                                        : ^^^^^^^^^^^^^^
+>typeof var2 === "string" : boolean
+>                         : ^^^^^^^
+>typeof var2 : "string" | "number" | "bigint" | "boolean" | "symbol" | "undefined" | "object" | "function"
+>            : ^^^^^^^^^^^^^^^^^^^^^^^^^^^^^^^^^^^^^^^^^^^^^^^^^^^^^^^^^^^^^^^^^^^^^^^^^^^^^^^^^^^^^^^^^^^
+>var2 : string | number
+>     : ^^^^^^^^^^^^^^^
+>"string" : "string"
+>         : ^^^^^^^^
+>var2.length : number
+>            : ^^^^^^
+>var2 : string
+>     : ^^^^^^
+>length : number
+>       : ^^^^^^
+
+        // parameters in outer declaration
+        num = typeof param === "string" && param.length; // string
+>num = typeof param === "string" && param.length : number | false
+>                                                : ^^^^^^^^^^^^^^
+>num : number
+>    : ^^^^^^
+>typeof param === "string" && param.length : number | false
+>                                          : ^^^^^^^^^^^^^^
+>typeof param === "string" : boolean
+>                          : ^^^^^^^
+>typeof param : "string" | "number" | "bigint" | "boolean" | "symbol" | "undefined" | "object" | "function"
+>             : ^^^^^^^^^^^^^^^^^^^^^^^^^^^^^^^^^^^^^^^^^^^^^^^^^^^^^^^^^^^^^^^^^^^^^^^^^^^^^^^^^^^^^^^^^^^
+>param : string | number
+>      : ^^^^^^^^^^^^^^^
+>"string" : "string"
+>         : ^^^^^^^^
+>param.length : number
+>             : ^^^^^^
+>param : string
+>      : ^^^^^^
+>length : number
+>       : ^^^^^^
+
+        // local
+        var var3: string | number;
+>var3 : string | number
+>     : ^^^^^^^^^^^^^^^
+
+        num = typeof var3 === "string" && var3.length; // string
+>num = typeof var3 === "string" && var3.length : number | false
+>                                              : ^^^^^^^^^^^^^^
+>num : number
+>    : ^^^^^^
+>typeof var3 === "string" && var3.length : number | false
+>                                        : ^^^^^^^^^^^^^^
+>typeof var3 === "string" : boolean
+>                         : ^^^^^^^
+>typeof var3 : "string" | "number" | "bigint" | "boolean" | "symbol" | "undefined" | "object" | "function"
+>            : ^^^^^^^^^^^^^^^^^^^^^^^^^^^^^^^^^^^^^^^^^^^^^^^^^^^^^^^^^^^^^^^^^^^^^^^^^^^^^^^^^^^^^^^^^^^
+>var3 : string | number
+>     : ^^^^^^^^^^^^^^^
+>"string" : "string"
+>         : ^^^^^^^^
+>var3.length : number
+>            : ^^^^^^
+>var3 : string
+>     : ^^^^^^
+>length : number
+>       : ^^^^^^
+
+        num = typeof param1 === "string" && param1.length; // string
+>num = typeof param1 === "string" && param1.length : number | false
+>                                                  : ^^^^^^^^^^^^^^
+>num : number
+>    : ^^^^^^
+>typeof param1 === "string" && param1.length : number | false
+>                                            : ^^^^^^^^^^^^^^
+>typeof param1 === "string" : boolean
+>                           : ^^^^^^^
+>typeof param1 : "string" | "number" | "bigint" | "boolean" | "symbol" | "undefined" | "object" | "function"
+>              : ^^^^^^^^^^^^^^^^^^^^^^^^^^^^^^^^^^^^^^^^^^^^^^^^^^^^^^^^^^^^^^^^^^^^^^^^^^^^^^^^^^^^^^^^^^^
+>param1 : string | number
+>       : ^^^^^^^^^^^^^^^
+>"string" : "string"
+>         : ^^^^^^^^
+>param1.length : number
+>              : ^^^^^^
+>param1 : string
+>       : ^^^^^^
+>length : number
+>       : ^^^^^^
+
+    } (param);
+>param : string | number
+>      : ^^^^^^^^^^^^^^^
+}
+// Arrow expression
+function f3(param: string | number) {
+>f3 : (param: string | number) => void
+>   : ^^^^^^^^               ^^^^^^^^^
+>param : string | number
+>      : ^^^^^^^^^^^^^^^
+
+    // variables in function declaration
+    var var2: string | number;
+>var2 : string | number
+>     : ^^^^^^^^^^^^^^^
+
+    // variables in function expressions
+    var r = ((param1: string | number) => {
+>r : void
+>  : ^^^^
+>((param1: string | number) => {        // global vars in function declaration        num = typeof var1 === "string" && var1.length; // string        // variables from outer function declaration        num = typeof var2 === "string" && var2.length; // string        // parameters in outer declaration        num = typeof param === "string" && param.length; // string        // local        var var3: string | number;        num = typeof var3 === "string" && var3.length; // string        num = typeof param1 === "string" && param1.length; // string    })(param) : void
+>                                                                                                                                                                                                                                                                                                                                                                                                                                                                                                                                                                                 : ^^^^
+>((param1: string | number) => {        // global vars in function declaration        num = typeof var1 === "string" && var1.length; // string        // variables from outer function declaration        num = typeof var2 === "string" && var2.length; // string        // parameters in outer declaration        num = typeof param === "string" && param.length; // string        // local        var var3: string | number;        num = typeof var3 === "string" && var3.length; // string        num = typeof param1 === "string" && param1.length; // string    }) : (param1: string | number) => void
+>                                                                                                                                                                                                                                                                                                                                                                                                                                                                                                                                                                          : ^^^^^^^^^               ^^^^^^^^^
+>(param1: string | number) => {        // global vars in function declaration        num = typeof var1 === "string" && var1.length; // string        // variables from outer function declaration        num = typeof var2 === "string" && var2.length; // string        // parameters in outer declaration        num = typeof param === "string" && param.length; // string        // local        var var3: string | number;        num = typeof var3 === "string" && var3.length; // string        num = typeof param1 === "string" && param1.length; // string    } : (param1: string | number) => void
+>                                                                                                                                                                                                                                                                                                                                                                                                                                                                                                                                                                        : ^^^^^^^^^               ^^^^^^^^^
+>param1 : string | number
+>       : ^^^^^^^^^^^^^^^
+
+        // global vars in function declaration
+        num = typeof var1 === "string" && var1.length; // string
+>num = typeof var1 === "string" && var1.length : number | false
+>                                              : ^^^^^^^^^^^^^^
+>num : number
+>    : ^^^^^^
+>typeof var1 === "string" && var1.length : number | false
+>                                        : ^^^^^^^^^^^^^^
+>typeof var1 === "string" : boolean
+>                         : ^^^^^^^
+>typeof var1 : "string" | "number" | "bigint" | "boolean" | "symbol" | "undefined" | "object" | "function"
+>            : ^^^^^^^^^^^^^^^^^^^^^^^^^^^^^^^^^^^^^^^^^^^^^^^^^^^^^^^^^^^^^^^^^^^^^^^^^^^^^^^^^^^^^^^^^^^
+>var1 : string | number
+>     : ^^^^^^^^^^^^^^^
+>"string" : "string"
+>         : ^^^^^^^^
+>var1.length : number
+>            : ^^^^^^
+>var1 : string
+>     : ^^^^^^
+>length : number
+>       : ^^^^^^
+
+        // variables from outer function declaration
+        num = typeof var2 === "string" && var2.length; // string
+>num = typeof var2 === "string" && var2.length : number | false
+>                                              : ^^^^^^^^^^^^^^
+>num : number
+>    : ^^^^^^
+>typeof var2 === "string" && var2.length : number | false
+>                                        : ^^^^^^^^^^^^^^
+>typeof var2 === "string" : boolean
+>                         : ^^^^^^^
+>typeof var2 : "string" | "number" | "bigint" | "boolean" | "symbol" | "undefined" | "object" | "function"
+>            : ^^^^^^^^^^^^^^^^^^^^^^^^^^^^^^^^^^^^^^^^^^^^^^^^^^^^^^^^^^^^^^^^^^^^^^^^^^^^^^^^^^^^^^^^^^^
+>var2 : string | number
+>     : ^^^^^^^^^^^^^^^
+>"string" : "string"
+>         : ^^^^^^^^
+>var2.length : number
+>            : ^^^^^^
+>var2 : string
+>     : ^^^^^^
+>length : number
+>       : ^^^^^^
+
+        // parameters in outer declaration
+        num = typeof param === "string" && param.length; // string
+>num = typeof param === "string" && param.length : number | false
+>                                                : ^^^^^^^^^^^^^^
+>num : number
+>    : ^^^^^^
+>typeof param === "string" && param.length : number | false
+>                                          : ^^^^^^^^^^^^^^
+>typeof param === "string" : boolean
+>                          : ^^^^^^^
+>typeof param : "string" | "number" | "bigint" | "boolean" | "symbol" | "undefined" | "object" | "function"
+>             : ^^^^^^^^^^^^^^^^^^^^^^^^^^^^^^^^^^^^^^^^^^^^^^^^^^^^^^^^^^^^^^^^^^^^^^^^^^^^^^^^^^^^^^^^^^^
+>param : string | number
+>      : ^^^^^^^^^^^^^^^
+>"string" : "string"
+>         : ^^^^^^^^
+>param.length : number
+>             : ^^^^^^
+>param : string
+>      : ^^^^^^
+>length : number
+>       : ^^^^^^
+
+        // local
+        var var3: string | number;
+>var3 : string | number
+>     : ^^^^^^^^^^^^^^^
+
+        num = typeof var3 === "string" && var3.length; // string
+>num = typeof var3 === "string" && var3.length : number | false
+>                                              : ^^^^^^^^^^^^^^
+>num : number
+>    : ^^^^^^
+>typeof var3 === "string" && var3.length : number | false
+>                                        : ^^^^^^^^^^^^^^
+>typeof var3 === "string" : boolean
+>                         : ^^^^^^^
+>typeof var3 : "string" | "number" | "bigint" | "boolean" | "symbol" | "undefined" | "object" | "function"
+>            : ^^^^^^^^^^^^^^^^^^^^^^^^^^^^^^^^^^^^^^^^^^^^^^^^^^^^^^^^^^^^^^^^^^^^^^^^^^^^^^^^^^^^^^^^^^^
+>var3 : string | number
+>     : ^^^^^^^^^^^^^^^
+>"string" : "string"
+>         : ^^^^^^^^
+>var3.length : number
+>            : ^^^^^^
+>var3 : string
+>     : ^^^^^^
+>length : number
+>       : ^^^^^^
+
+        num = typeof param1 === "string" && param1.length; // string
+>num = typeof param1 === "string" && param1.length : number | false
+>                                                  : ^^^^^^^^^^^^^^
+>num : number
+>    : ^^^^^^
+>typeof param1 === "string" && param1.length : number | false
+>                                            : ^^^^^^^^^^^^^^
+>typeof param1 === "string" : boolean
+>                           : ^^^^^^^
+>typeof param1 : "string" | "number" | "bigint" | "boolean" | "symbol" | "undefined" | "object" | "function"
+>              : ^^^^^^^^^^^^^^^^^^^^^^^^^^^^^^^^^^^^^^^^^^^^^^^^^^^^^^^^^^^^^^^^^^^^^^^^^^^^^^^^^^^^^^^^^^^
+>param1 : string | number
+>       : ^^^^^^^^^^^^^^^
+>"string" : "string"
+>         : ^^^^^^^^
+>param1.length : number
+>              : ^^^^^^
+>param1 : string
+>       : ^^^^^^
+>length : number
+>       : ^^^^^^
+
+    })(param);
+>param : string | number
+>      : ^^^^^^^^^^^^^^^
+}
+// Return type of function
+// Inside function declaration
+var strOrNum: string | number;
+>strOrNum : string | number
+>         : ^^^^^^^^^^^^^^^
+
+function f4() {
+>f4 : () => string | number
+>   : ^^^^^^^^^^^^^^^^^^^^^
+
+    var var2: string | number = strOrNum;
+>var2 : string | number
+>     : ^^^^^^^^^^^^^^^
+>strOrNum : string | number
+>         : ^^^^^^^^^^^^^^^
+
+    return var2;
+>var2 : string | number
+>     : ^^^^^^^^^^^^^^^
+}
+strOrNum = typeof f4() === "string" && f4(); // string | number 
+>strOrNum = typeof f4() === "string" && f4() : string | number | false
+>                                            : ^^^^^^^^^^^^^^^^^^^^^^^
+>strOrNum : string | number
+>         : ^^^^^^^^^^^^^^^
+>typeof f4() === "string" && f4() : string | number | false
+>                                 : ^^^^^^^^^^^^^^^^^^^^^^^
+>typeof f4() === "string" : boolean
+>                         : ^^^^^^^
+>typeof f4() : "string" | "number" | "bigint" | "boolean" | "symbol" | "undefined" | "object" | "function"
+>            : ^^^^^^^^^^^^^^^^^^^^^^^^^^^^^^^^^^^^^^^^^^^^^^^^^^^^^^^^^^^^^^^^^^^^^^^^^^^^^^^^^^^^^^^^^^^
+>f4() : string | number
+>     : ^^^^^^^^^^^^^^^
+>f4 : () => string | number
+>   : ^^^^^^^^^^^^^^^^^^^^^
+>"string" : "string"
+>         : ^^^^^^^^
+>f4() : string | number
+>     : ^^^^^^^^^^^^^^^
+>f4 : () => string | number
+>   : ^^^^^^^^^^^^^^^^^^^^^
+