//// [tests/cases/conformance/parser/ecmascript6/ShorthandPropertyAssignment/parserShorthandPropertyAssignment1.ts] ////

=== parserShorthandPropertyAssignment1.ts ===
function foo(obj: { name?: string; id: number }) { }
<<<<<<< HEAD
>foo : (obj: {    name?: string;    id: number;}) => void
>obj : { name?: string | undefined; id: number; }
>name : string | undefined
=======
>foo : (obj: { name?: string; id: number; }) => void
>    : ^^^^^^                              ^^^^^^^^^
>obj : { name?: string; id: number; }
>    : ^^^^^^^^^      ^^^^^^      ^^^
>name : string
>     : ^^^^^^
>>>>>>> 12402f26
>id : number
>   : ^^^^^^

var name:any, id: any;
>name : any
>     : ^^^
>id : any
>   : ^^^

foo({ name?, id? });
>foo({ name?, id? }) : void
<<<<<<< HEAD
>foo : (obj: { name?: string | undefined; id: number; }) => void
=======
>                    : ^^^^
>foo : (obj: { name?: string; id: number; }) => void
>    : ^^^^^^^^^^^^^^^^^^^^^^^^^^^^^^^^^^^^^^^^^^^^^
>>>>>>> 12402f26
>{ name?, id? } : { name: any; id: any; }
>               : ^^^^^^^^^^^^^^^^^^^^^^^
>name : any
>     : ^^^
>id : any
>   : ^^^

<|MERGE_RESOLUTION|>--- conflicted
+++ resolved
@@ -1,41 +1,31 @@
-//// [tests/cases/conformance/parser/ecmascript6/ShorthandPropertyAssignment/parserShorthandPropertyAssignment1.ts] ////
-
-=== parserShorthandPropertyAssignment1.ts ===
-function foo(obj: { name?: string; id: number }) { }
-<<<<<<< HEAD
->foo : (obj: {    name?: string;    id: number;}) => void
->obj : { name?: string | undefined; id: number; }
->name : string | undefined
-=======
->foo : (obj: { name?: string; id: number; }) => void
->    : ^^^^^^                              ^^^^^^^^^
->obj : { name?: string; id: number; }
->    : ^^^^^^^^^      ^^^^^^      ^^^
->name : string
->     : ^^^^^^
->>>>>>> 12402f26
->id : number
->   : ^^^^^^
-
-var name:any, id: any;
->name : any
->     : ^^^
->id : any
->   : ^^^
-
-foo({ name?, id? });
->foo({ name?, id? }) : void
-<<<<<<< HEAD
->foo : (obj: { name?: string | undefined; id: number; }) => void
-=======
->                    : ^^^^
->foo : (obj: { name?: string; id: number; }) => void
->    : ^^^^^^^^^^^^^^^^^^^^^^^^^^^^^^^^^^^^^^^^^^^^^
->>>>>>> 12402f26
->{ name?, id? } : { name: any; id: any; }
->               : ^^^^^^^^^^^^^^^^^^^^^^^
->name : any
->     : ^^^
->id : any
->   : ^^^
-
+//// [tests/cases/conformance/parser/ecmascript6/ShorthandPropertyAssignment/parserShorthandPropertyAssignment1.ts] ////
+
+=== parserShorthandPropertyAssignment1.ts ===
+function foo(obj: { name?: string; id: number }) { }
+>foo : (obj: { name?: string; id: number; }) => void
+>    : ^^^^^^                              ^^^^^^^^^
+>obj : { name?: string | undefined; id: number; }
+>    : ^^^^^^^^^^^^^^^^^^^^^^^^^^^^^^^^^      ^^^
+>name : string | undefined
+>     : ^^^^^^^^^^^^^^^^^^
+>id : number
+>   : ^^^^^^
+
+var name:any, id: any;
+>name : any
+>     : ^^^
+>id : any
+>   : ^^^
+
+foo({ name?, id? });
+>foo({ name?, id? }) : void
+>                    : ^^^^
+>foo : (obj: { name?: string | undefined; id: number; }) => void
+>    : ^^^^^^^^^^^^^^^^^^^^^^^^^^^^^^^^^^^^^^^^^^^^^^^^^^^^^^^^^
+>{ name?, id? } : { name: any; id: any; }
+>               : ^^^^^^^^^^^^^^^^^^^^^^^
+>name : any
+>     : ^^^
+>id : any
+>   : ^^^
+