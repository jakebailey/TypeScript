--- conflicted
+++ resolved
@@ -1,50 +1,44 @@
-//// [tests/cases/compiler/exportEqualsDefaultProperty.ts] ////
-
-=== exp.ts ===
-var x = {
->x : { greeting: string; default: number; }
->  : ^^^^^^^^^^^^^^^^^^^^^^^^^^^^^^^^^^^^^^
->{    "greeting": "hello, world",    "default": 42} : { greeting: string; default: number; }
->                                                   : ^^^^^^^^^^^^^^^^^^^^^^^^^^^^^^^^^^^^^^
-
-    "greeting": "hello, world",
->"greeting" : string
->           : ^^^^^^
->"hello, world" : "hello, world"
->               : ^^^^^^^^^^^^^^
-
-    "default": 42
->"default" : number
->          : ^^^^^^
->42 : 42
->   : ^^
-
-};
-
-export = x
->x : { greeting: string; default: number; }
->  : ^^^^^^^^^^^^^^^^^^^^^^^^^^^^^^^^^^^^^^
-
-=== imp.ts ===
-import foo from "./exp";
->foo : number
->    : ^^^^^^
-
-foo.toExponential(2);
->foo.toExponential(2) : string
-<<<<<<< HEAD
->foo.toExponential : (fractionDigits?: number | undefined) => string
->foo : number
->toExponential : (fractionDigits?: number | undefined) => string
-=======
->                     : ^^^^^^
->foo.toExponential : (fractionDigits?: number) => string
->                  : ^^^^^^^^^^^^^^^^^^^^^^^^^^^^^^^^^^^
->foo : number
->    : ^^^^^^
->toExponential : (fractionDigits?: number) => string
->              : ^^^^^^^^^^^^^^^^^^^^^^^^^^^^^^^^^^^
->>>>>>> 12402f26
->2 : 2
->  : ^
-
+//// [tests/cases/compiler/exportEqualsDefaultProperty.ts] ////
+
+=== exp.ts ===
+var x = {
+>x : { greeting: string; default: number; }
+>  : ^^^^^^^^^^^^^^^^^^^^^^^^^^^^^^^^^^^^^^
+>{    "greeting": "hello, world",    "default": 42} : { greeting: string; default: number; }
+>                                                   : ^^^^^^^^^^^^^^^^^^^^^^^^^^^^^^^^^^^^^^
+
+    "greeting": "hello, world",
+>"greeting" : string
+>           : ^^^^^^
+>"hello, world" : "hello, world"
+>               : ^^^^^^^^^^^^^^
+
+    "default": 42
+>"default" : number
+>          : ^^^^^^
+>42 : 42
+>   : ^^
+
+};
+
+export = x
+>x : { greeting: string; default: number; }
+>  : ^^^^^^^^^^^^^^^^^^^^^^^^^^^^^^^^^^^^^^
+
+=== imp.ts ===
+import foo from "./exp";
+>foo : number
+>    : ^^^^^^
+
+foo.toExponential(2);
+>foo.toExponential(2) : string
+>                     : ^^^^^^
+>foo.toExponential : (fractionDigits?: number | undefined) => string
+>                  : ^^^^^^^^^^^^^^^^^^^^^^^^^^^^^^^^^^^^^^^^^^^^^^^
+>foo : number
+>    : ^^^^^^
+>toExponential : (fractionDigits?: number | undefined) => string
+>              : ^^^^^^^^^^^^^^^^^^^^^^^^^^^^^^^^^^^^^^^^^^^^^^^
+>2 : 2
+>  : ^
+