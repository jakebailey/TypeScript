--- conflicted
+++ resolved
@@ -1,61 +1,43 @@
-//// [tests/cases/compiler/restParameters.ts] ////
-
-=== restParameters.ts ===
-function f18(a?:string, ...b:number[]){}
->f18 : (a?: string, ...b: number[]) => void
-<<<<<<< HEAD
->a : string | undefined
-=======
->    : ^^^^^      ^^^^^^^^        ^^^^^^^^^
->a : string
->  : ^^^^^^
->>>>>>> 12402f26
->b : number[]
->  : ^^^^^^^^
- 
-function f19(a?:string, b?:number, ...c:number[]){}
->f19 : (a?: string, b?: number, ...c: number[]) => void
-<<<<<<< HEAD
->a : string | undefined
->b : number | undefined
-=======
->    : ^^^^^      ^^^^^^      ^^^^^^^^        ^^^^^^^^^
->a : string
->  : ^^^^^^
->b : number
->  : ^^^^^^
->>>>>>> 12402f26
->c : number[]
->  : ^^^^^^^^
- 
-function f20(a:string, b?:string, ...c:number[]){}
->f20 : (a: string, b?: string, ...c: number[]) => void
->    : ^^^^      ^^^^^^      ^^^^^^^^        ^^^^^^^^^
->a : string
-<<<<<<< HEAD
->b : string | undefined
-=======
->  : ^^^^^^
->b : string
->  : ^^^^^^
->>>>>>> 12402f26
->c : number[]
->  : ^^^^^^^^
- 
-function f21(a:string, b?:string, c?:number, ...d:number[]){}
->f21 : (a: string, b?: string, c?: number, ...d: number[]) => void
->    : ^^^^      ^^^^^^      ^^^^^^      ^^^^^^^^        ^^^^^^^^^
->a : string
-<<<<<<< HEAD
->b : string | undefined
->c : number | undefined
-=======
->  : ^^^^^^
->b : string
->  : ^^^^^^
->c : number
->  : ^^^^^^
->>>>>>> 12402f26
->d : number[]
->  : ^^^^^^^^
-
+//// [tests/cases/compiler/restParameters.ts] ////
+
+=== restParameters.ts ===
+function f18(a?:string, ...b:number[]){}
+>f18 : (a?: string, ...b: number[]) => void
+>    : ^^^^^      ^^^^^^^^        ^^^^^^^^^
+>a : string | undefined
+>  : ^^^^^^^^^^^^^^^^^^
+>b : number[]
+>  : ^^^^^^^^
+ 
+function f19(a?:string, b?:number, ...c:number[]){}
+>f19 : (a?: string, b?: number, ...c: number[]) => void
+>    : ^^^^^      ^^^^^^      ^^^^^^^^        ^^^^^^^^^
+>a : string | undefined
+>  : ^^^^^^^^^^^^^^^^^^
+>b : number | undefined
+>  : ^^^^^^^^^^^^^^^^^^
+>c : number[]
+>  : ^^^^^^^^
+ 
+function f20(a:string, b?:string, ...c:number[]){}
+>f20 : (a: string, b?: string, ...c: number[]) => void
+>    : ^^^^      ^^^^^^      ^^^^^^^^        ^^^^^^^^^
+>a : string
+>  : ^^^^^^
+>b : string | undefined
+>  : ^^^^^^^^^^^^^^^^^^
+>c : number[]
+>  : ^^^^^^^^
+ 
+function f21(a:string, b?:string, c?:number, ...d:number[]){}
+>f21 : (a: string, b?: string, c?: number, ...d: number[]) => void
+>    : ^^^^      ^^^^^^      ^^^^^^      ^^^^^^^^        ^^^^^^^^^
+>a : string
+>  : ^^^^^^
+>b : string | undefined
+>  : ^^^^^^^^^^^^^^^^^^
+>c : number | undefined
+>  : ^^^^^^^^^^^^^^^^^^
+>d : number[]
+>  : ^^^^^^^^
+