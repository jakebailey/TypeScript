//// [tests/cases/compiler/jsEnumTagOnObjectFrozen.ts] ////

=== usage.js ===
const { Thing, useThing, cbThing } = require("./index");
>Thing : Readonly<{ a: "thing"; b: "chill"; }>
>      : ^^^^^^^^^^^^^^^^^^^^^^^^^^^^^^^^^^^^^
>useThing : (x: string) => void
>         : ^^^^^^^^^^^^^^^^^^^
>cbThing : (x: (x: string) => void) => void
>        : ^^^^^^^^^^^^^^^^^^^^^^^^^^^^^^^^
>require("./index") : typeof import("index")
>                   : ^^^^^^^^^^^^^^^^^^^^^^^^^^^^
>require : any
>"./index" : "./index"
>          : ^^^^^^^^^

useThing(Thing.a);
>useThing(Thing.a) : void
>                  : ^^^^
>useThing : (x: string) => void
>         : ^^^^^^^^^^^^^^^^^^^
>Thing.a : "thing"
>        : ^^^^^^^
>Thing : Readonly<{ a: "thing"; b: "chill"; }>
>      : ^^^^^^^^^^^^^^^^^^^^^^^^^^^^^^^^^^^^^
>a : "thing"
>  : ^^^^^^^

/**
 * @typedef {Object} LogEntry
 * @property {string} type
 * @property {number} time
 */

cbThing(type => {
>cbThing(type => {    /** @type {LogEntry} */    const logEntry = {        time: Date.now(),        type,    };}) : void
>                                                                                                                 : ^^^^
>cbThing : (x: (x: string) => void) => void
>        : ^^^^^^^^^^^^^^^^^^^^^^^^^^^^^^^^
>type => {    /** @type {LogEntry} */    const logEntry = {        time: Date.now(),        type,    };} : (type: string) => void
>                                                                                                        : ^^^^^^^^^^^^^^^^^^^^^^
>type : string
>     : ^^^^^^

    /** @type {LogEntry} */
    const logEntry = {
>logEntry : LogEntry
>         : ^^^^^^^^
>{        time: Date.now(),        type,    } : { time: number; type: string; }
>                                             : ^^^^^^^^^^^^^^^^^^^^^^^^^^^^^^^

        time: Date.now(),
>time : number
>     : ^^^^^^
>Date.now() : number
>           : ^^^^^^
>Date.now : () => number
>         : ^^^^^^^^^^^^
>Date : DateConstructor
>     : ^^^^^^^^^^^^^^^
>now : () => number
>    : ^^^^^^^^^^^^

        type,
>type : string
>     : ^^^^^^

    };
});

=== index.js ===
/** @enum {string} */
const Thing = Object.freeze({
>Thing : Readonly<{ a: "thing"; b: "chill"; }>
>      : ^^^^^^^^^^^^^^^^^^^^^^^^^^^^^^^^^^^^^
>Object.freeze({    a: "thing",    b: "chill"}) : Readonly<{ a: "thing"; b: "chill"; }>
<<<<<<< HEAD
>Object.freeze : { <T extends Function>(f: T): T; <T extends { [idx: string]: object | U | null | undefined; }, U extends string | number | bigint | boolean | symbol>(o: T): Readonly<T>; <T>(o: T): Readonly<T>; }
>Object : ObjectConstructor
>freeze : { <T extends Function>(f: T): T; <T extends { [idx: string]: object | U | null | undefined; }, U extends string | number | bigint | boolean | symbol>(o: T): Readonly<T>; <T>(o: T): Readonly<T>; }
=======
>                                               : ^^^^^^^^^^^^^^^^^^^^^^^^^^^^^^^^^^^^^
>Object.freeze : { <T extends Function>(f: T): T; <T_1 extends { [idx: string]: object | U; }, U extends string | number | bigint | boolean | symbol>(o: T_1): Readonly<T_1>; <T_2>(o: T_2): Readonly<T_2>; }
>              : ^^^^^^^^^^^^^^^^^^^^^^^^^^^^^^^^^^^^^^^^^^^^^^^^^^^^^^^^^^^^^^^^^^^^^^^^^^^^^^^^^^^^^^^^^^^^^^^^^^^^^^^^^^^^^^^^^^^^^^^^^^^^^^^^^^^^^^^^^^^^^^^^^^^^^^^^^^^^^^^^^^^^^^^^^^^^^^^^^^^^^^^^^^^^
>Object : ObjectConstructor
>       : ^^^^^^^^^^^^^^^^^
>freeze : { <T extends Function>(f: T): T; <T_1 extends { [idx: string]: object | U; }, U extends string | number | bigint | boolean | symbol>(o: T_1): Readonly<T_1>; <T_2>(o: T_2): Readonly<T_2>; }
>       : ^^^^^^^^^^^^^^^^^^^^^^^^^^^^^^^^^^^^^^^^^^^^^^^^^^^^^^^^^^^^^^^^^^^^^^^^^^^^^^^^^^^^^^^^^^^^^^^^^^^^^^^^^^^^^^^^^^^^^^^^^^^^^^^^^^^^^^^^^^^^^^^^^^^^^^^^^^^^^^^^^^^^^^^^^^^^^^^^^^^^^^^^^^^^
>>>>>>> 12402f26
>{    a: "thing",    b: "chill"} : { a: "thing"; b: "chill"; }
>                                : ^^^^^^^^^^^^^^^^^^^^^^^^^^^

    a: "thing",
>a : "thing"
>  : ^^^^^^^
>"thing" : "thing"
>        : ^^^^^^^

    b: "chill"
>b : "chill"
>  : ^^^^^^^
>"chill" : "chill"
>        : ^^^^^^^

});

exports.Thing = Thing;
>exports.Thing = Thing : Readonly<{ a: "thing"; b: "chill"; }>
>                      : ^^^^^^^^^^^^^^^^^^^^^^^^^^^^^^^^^^^^^
>exports.Thing : Readonly<{ a: "thing"; b: "chill"; }>
>              : ^^^^^^^^^^^^^^^^^^^^^^^^^^^^^^^^^^^^^
>exports : typeof import("index")
>        : ^^^^^^^^^^^^^^^^^^^^^^^^^^^^
>Thing : Readonly<{ a: "thing"; b: "chill"; }>
>      : ^^^^^^^^^^^^^^^^^^^^^^^^^^^^^^^^^^^^^
>Thing : Readonly<{ a: "thing"; b: "chill"; }>
>      : ^^^^^^^^^^^^^^^^^^^^^^^^^^^^^^^^^^^^^

/**
 * @param {Thing} x
 */
function useThing(x) {}
>useThing : (x: Thing) => void
>         : ^^^^     ^^^^^^^^^
>x : string
>  : ^^^^^^

exports.useThing = useThing;
>exports.useThing = useThing : (x: string) => void
>                            : ^^^^^^^^^^^^^^^^^^^
>exports.useThing : (x: string) => void
>                 : ^^^^^^^^^^^^^^^^^^^
>exports : typeof import("index")
>        : ^^^^^^^^^^^^^^^^^^^^^^^^^^^^
>useThing : (x: string) => void
>         : ^^^^^^^^^^^^^^^^^^^
>useThing : (x: string) => void
>         : ^^^^^^^^^^^^^^^^^^^

/**
 * @param {(x: Thing) => void} x
 */
function cbThing(x) {}
>cbThing : (x: (x: Thing) => void) => void
>        : ^^^^                  ^^^^^^^^^
>x : (x: string) => void
>  : ^^^^^^^^^^^^^^^^^^^

exports.cbThing = cbThing;
>exports.cbThing = cbThing : (x: (x: string) => void) => void
>                          : ^^^^^^^^^^^^^^^^^^^^^^^^^^^^^^^^
>exports.cbThing : (x: (x: string) => void) => void
>                : ^^^^^^^^^^^^^^^^^^^^^^^^^^^^^^^^
>exports : typeof import("index")
>        : ^^^^^^^^^^^^^^^^^^^^^^^^^^^^
>cbThing : (x: (x: string) => void) => void
>        : ^^^^^^^^^^^^^^^^^^^^^^^^^^^^^^^^
>cbThing : (x: (x: string) => void) => void
>        : ^^^^^^^^^^^^^^^^^^^^^^^^^^^^^^^^

<|MERGE_RESOLUTION|>--- conflicted
+++ resolved
@@ -1,160 +1,154 @@
-//// [tests/cases/compiler/jsEnumTagOnObjectFrozen.ts] ////
-
-=== usage.js ===
-const { Thing, useThing, cbThing } = require("./index");
->Thing : Readonly<{ a: "thing"; b: "chill"; }>
->      : ^^^^^^^^^^^^^^^^^^^^^^^^^^^^^^^^^^^^^
->useThing : (x: string) => void
->         : ^^^^^^^^^^^^^^^^^^^
->cbThing : (x: (x: string) => void) => void
->        : ^^^^^^^^^^^^^^^^^^^^^^^^^^^^^^^^
->require("./index") : typeof import("index")
->                   : ^^^^^^^^^^^^^^^^^^^^^^^^^^^^
->require : any
->"./index" : "./index"
->          : ^^^^^^^^^
-
-useThing(Thing.a);
->useThing(Thing.a) : void
->                  : ^^^^
->useThing : (x: string) => void
->         : ^^^^^^^^^^^^^^^^^^^
->Thing.a : "thing"
->        : ^^^^^^^
->Thing : Readonly<{ a: "thing"; b: "chill"; }>
->      : ^^^^^^^^^^^^^^^^^^^^^^^^^^^^^^^^^^^^^
->a : "thing"
->  : ^^^^^^^
-
-/**
- * @typedef {Object} LogEntry
- * @property {string} type
- * @property {number} time
- */
-
-cbThing(type => {
->cbThing(type => {    /** @type {LogEntry} */    const logEntry = {        time: Date.now(),        type,    };}) : void
->                                                                                                                 : ^^^^
->cbThing : (x: (x: string) => void) => void
->        : ^^^^^^^^^^^^^^^^^^^^^^^^^^^^^^^^
->type => {    /** @type {LogEntry} */    const logEntry = {        time: Date.now(),        type,    };} : (type: string) => void
->                                                                                                        : ^^^^^^^^^^^^^^^^^^^^^^
->type : string
->     : ^^^^^^
-
-    /** @type {LogEntry} */
-    const logEntry = {
->logEntry : LogEntry
->         : ^^^^^^^^
->{        time: Date.now(),        type,    } : { time: number; type: string; }
->                                             : ^^^^^^^^^^^^^^^^^^^^^^^^^^^^^^^
-
-        time: Date.now(),
->time : number
->     : ^^^^^^
->Date.now() : number
->           : ^^^^^^
->Date.now : () => number
->         : ^^^^^^^^^^^^
->Date : DateConstructor
->     : ^^^^^^^^^^^^^^^
->now : () => number
->    : ^^^^^^^^^^^^
-
-        type,
->type : string
->     : ^^^^^^
-
-    };
-});
-
-=== index.js ===
-/** @enum {string} */
-const Thing = Object.freeze({
->Thing : Readonly<{ a: "thing"; b: "chill"; }>
->      : ^^^^^^^^^^^^^^^^^^^^^^^^^^^^^^^^^^^^^
->Object.freeze({    a: "thing",    b: "chill"}) : Readonly<{ a: "thing"; b: "chill"; }>
-<<<<<<< HEAD
->Object.freeze : { <T extends Function>(f: T): T; <T extends { [idx: string]: object | U | null | undefined; }, U extends string | number | bigint | boolean | symbol>(o: T): Readonly<T>; <T>(o: T): Readonly<T>; }
->Object : ObjectConstructor
->freeze : { <T extends Function>(f: T): T; <T extends { [idx: string]: object | U | null | undefined; }, U extends string | number | bigint | boolean | symbol>(o: T): Readonly<T>; <T>(o: T): Readonly<T>; }
-=======
->                                               : ^^^^^^^^^^^^^^^^^^^^^^^^^^^^^^^^^^^^^
->Object.freeze : { <T extends Function>(f: T): T; <T_1 extends { [idx: string]: object | U; }, U extends string | number | bigint | boolean | symbol>(o: T_1): Readonly<T_1>; <T_2>(o: T_2): Readonly<T_2>; }
->              : ^^^^^^^^^^^^^^^^^^^^^^^^^^^^^^^^^^^^^^^^^^^^^^^^^^^^^^^^^^^^^^^^^^^^^^^^^^^^^^^^^^^^^^^^^^^^^^^^^^^^^^^^^^^^^^^^^^^^^^^^^^^^^^^^^^^^^^^^^^^^^^^^^^^^^^^^^^^^^^^^^^^^^^^^^^^^^^^^^^^^^^^^^^^^
->Object : ObjectConstructor
->       : ^^^^^^^^^^^^^^^^^
->freeze : { <T extends Function>(f: T): T; <T_1 extends { [idx: string]: object | U; }, U extends string | number | bigint | boolean | symbol>(o: T_1): Readonly<T_1>; <T_2>(o: T_2): Readonly<T_2>; }
->       : ^^^^^^^^^^^^^^^^^^^^^^^^^^^^^^^^^^^^^^^^^^^^^^^^^^^^^^^^^^^^^^^^^^^^^^^^^^^^^^^^^^^^^^^^^^^^^^^^^^^^^^^^^^^^^^^^^^^^^^^^^^^^^^^^^^^^^^^^^^^^^^^^^^^^^^^^^^^^^^^^^^^^^^^^^^^^^^^^^^^^^^^^^^^^
->>>>>>> 12402f26
->{    a: "thing",    b: "chill"} : { a: "thing"; b: "chill"; }
->                                : ^^^^^^^^^^^^^^^^^^^^^^^^^^^
-
-    a: "thing",
->a : "thing"
->  : ^^^^^^^
->"thing" : "thing"
->        : ^^^^^^^
-
-    b: "chill"
->b : "chill"
->  : ^^^^^^^
->"chill" : "chill"
->        : ^^^^^^^
-
-});
-
-exports.Thing = Thing;
->exports.Thing = Thing : Readonly<{ a: "thing"; b: "chill"; }>
->                      : ^^^^^^^^^^^^^^^^^^^^^^^^^^^^^^^^^^^^^
->exports.Thing : Readonly<{ a: "thing"; b: "chill"; }>
->              : ^^^^^^^^^^^^^^^^^^^^^^^^^^^^^^^^^^^^^
->exports : typeof import("index")
->        : ^^^^^^^^^^^^^^^^^^^^^^^^^^^^
->Thing : Readonly<{ a: "thing"; b: "chill"; }>
->      : ^^^^^^^^^^^^^^^^^^^^^^^^^^^^^^^^^^^^^
->Thing : Readonly<{ a: "thing"; b: "chill"; }>
->      : ^^^^^^^^^^^^^^^^^^^^^^^^^^^^^^^^^^^^^
-
-/**
- * @param {Thing} x
- */
-function useThing(x) {}
->useThing : (x: Thing) => void
->         : ^^^^     ^^^^^^^^^
->x : string
->  : ^^^^^^
-
-exports.useThing = useThing;
->exports.useThing = useThing : (x: string) => void
->                            : ^^^^^^^^^^^^^^^^^^^
->exports.useThing : (x: string) => void
->                 : ^^^^^^^^^^^^^^^^^^^
->exports : typeof import("index")
->        : ^^^^^^^^^^^^^^^^^^^^^^^^^^^^
->useThing : (x: string) => void
->         : ^^^^^^^^^^^^^^^^^^^
->useThing : (x: string) => void
->         : ^^^^^^^^^^^^^^^^^^^
-
-/**
- * @param {(x: Thing) => void} x
- */
-function cbThing(x) {}
->cbThing : (x: (x: Thing) => void) => void
->        : ^^^^                  ^^^^^^^^^
->x : (x: string) => void
->  : ^^^^^^^^^^^^^^^^^^^
-
-exports.cbThing = cbThing;
->exports.cbThing = cbThing : (x: (x: string) => void) => void
->                          : ^^^^^^^^^^^^^^^^^^^^^^^^^^^^^^^^
->exports.cbThing : (x: (x: string) => void) => void
->                : ^^^^^^^^^^^^^^^^^^^^^^^^^^^^^^^^
->exports : typeof import("index")
->        : ^^^^^^^^^^^^^^^^^^^^^^^^^^^^
->cbThing : (x: (x: string) => void) => void
->        : ^^^^^^^^^^^^^^^^^^^^^^^^^^^^^^^^
->cbThing : (x: (x: string) => void) => void
->        : ^^^^^^^^^^^^^^^^^^^^^^^^^^^^^^^^
-
+//// [tests/cases/compiler/jsEnumTagOnObjectFrozen.ts] ////
+
+=== usage.js ===
+const { Thing, useThing, cbThing } = require("./index");
+>Thing : Readonly<{ a: "thing"; b: "chill"; }>
+>      : ^^^^^^^^^^^^^^^^^^^^^^^^^^^^^^^^^^^^^
+>useThing : (x: string) => void
+>         : ^^^^^^^^^^^^^^^^^^^
+>cbThing : (x: (x: string) => void) => void
+>        : ^^^^^^^^^^^^^^^^^^^^^^^^^^^^^^^^
+>require("./index") : typeof import("index")
+>                   : ^^^^^^^^^^^^^^^^^^^^^^^^^^^^
+>require : any
+>"./index" : "./index"
+>          : ^^^^^^^^^
+
+useThing(Thing.a);
+>useThing(Thing.a) : void
+>                  : ^^^^
+>useThing : (x: string) => void
+>         : ^^^^^^^^^^^^^^^^^^^
+>Thing.a : "thing"
+>        : ^^^^^^^
+>Thing : Readonly<{ a: "thing"; b: "chill"; }>
+>      : ^^^^^^^^^^^^^^^^^^^^^^^^^^^^^^^^^^^^^
+>a : "thing"
+>  : ^^^^^^^
+
+/**
+ * @typedef {Object} LogEntry
+ * @property {string} type
+ * @property {number} time
+ */
+
+cbThing(type => {
+>cbThing(type => {    /** @type {LogEntry} */    const logEntry = {        time: Date.now(),        type,    };}) : void
+>                                                                                                                 : ^^^^
+>cbThing : (x: (x: string) => void) => void
+>        : ^^^^^^^^^^^^^^^^^^^^^^^^^^^^^^^^
+>type => {    /** @type {LogEntry} */    const logEntry = {        time: Date.now(),        type,    };} : (type: string) => void
+>                                                                                                        : ^^^^^^^^^^^^^^^^^^^^^^
+>type : string
+>     : ^^^^^^
+
+    /** @type {LogEntry} */
+    const logEntry = {
+>logEntry : LogEntry
+>         : ^^^^^^^^
+>{        time: Date.now(),        type,    } : { time: number; type: string; }
+>                                             : ^^^^^^^^^^^^^^^^^^^^^^^^^^^^^^^
+
+        time: Date.now(),
+>time : number
+>     : ^^^^^^
+>Date.now() : number
+>           : ^^^^^^
+>Date.now : () => number
+>         : ^^^^^^^^^^^^
+>Date : DateConstructor
+>     : ^^^^^^^^^^^^^^^
+>now : () => number
+>    : ^^^^^^^^^^^^
+
+        type,
+>type : string
+>     : ^^^^^^
+
+    };
+});
+
+=== index.js ===
+/** @enum {string} */
+const Thing = Object.freeze({
+>Thing : Readonly<{ a: "thing"; b: "chill"; }>
+>      : ^^^^^^^^^^^^^^^^^^^^^^^^^^^^^^^^^^^^^
+>Object.freeze({    a: "thing",    b: "chill"}) : Readonly<{ a: "thing"; b: "chill"; }>
+>                                               : ^^^^^^^^^^^^^^^^^^^^^^^^^^^^^^^^^^^^^
+>Object.freeze : { <T extends Function>(f: T): T; <T_1 extends { [idx: string]: object | U | null | undefined; }, U extends string | number | bigint | boolean | symbol>(o: T_1): Readonly<T_1>; <T_2>(o: T_2): Readonly<T_2>; }
+>              : ^^^^^^^^^^^^^^^^^^^^^^^^^^^^^^^^^^^^^^^^^^^^^^^^^^^^^^^^^^^^^^^^^^^^^^^^^^^^^^^^^^^^^^^^^^^^^^^^^^^^^^^^^^^^^^^^^^^^^^^^^^^^^^^^^^^^^^^^^^^^^^^^^^^^^^^^^^^^^^^^^^^^^^^^^^^^^^^^^^^^^^^^^^^^^^^^^^^^^^^^^^^^^^^
+>Object : ObjectConstructor
+>       : ^^^^^^^^^^^^^^^^^
+>freeze : { <T extends Function>(f: T): T; <T_1 extends { [idx: string]: object | U | null | undefined; }, U extends string | number | bigint | boolean | symbol>(o: T_1): Readonly<T_1>; <T_2>(o: T_2): Readonly<T_2>; }
+>       : ^^^^^^^^^^^^^^^^^^^^^^^^^^^^^^^^^^^^^^^^^^^^^^^^^^^^^^^^^^^^^^^^^^^^^^^^^^^^^^^^^^^^^^^^^^^^^^^^^^^^^^^^^^^^^^^^^^^^^^^^^^^^^^^^^^^^^^^^^^^^^^^^^^^^^^^^^^^^^^^^^^^^^^^^^^^^^^^^^^^^^^^^^^^^^^^^^^^^^^^^^^^^^^^
+>{    a: "thing",    b: "chill"} : { a: "thing"; b: "chill"; }
+>                                : ^^^^^^^^^^^^^^^^^^^^^^^^^^^
+
+    a: "thing",
+>a : "thing"
+>  : ^^^^^^^
+>"thing" : "thing"
+>        : ^^^^^^^
+
+    b: "chill"
+>b : "chill"
+>  : ^^^^^^^
+>"chill" : "chill"
+>        : ^^^^^^^
+
+});
+
+exports.Thing = Thing;
+>exports.Thing = Thing : Readonly<{ a: "thing"; b: "chill"; }>
+>                      : ^^^^^^^^^^^^^^^^^^^^^^^^^^^^^^^^^^^^^
+>exports.Thing : Readonly<{ a: "thing"; b: "chill"; }>
+>              : ^^^^^^^^^^^^^^^^^^^^^^^^^^^^^^^^^^^^^
+>exports : typeof import("index")
+>        : ^^^^^^^^^^^^^^^^^^^^^^^^^^^^
+>Thing : Readonly<{ a: "thing"; b: "chill"; }>
+>      : ^^^^^^^^^^^^^^^^^^^^^^^^^^^^^^^^^^^^^
+>Thing : Readonly<{ a: "thing"; b: "chill"; }>
+>      : ^^^^^^^^^^^^^^^^^^^^^^^^^^^^^^^^^^^^^
+
+/**
+ * @param {Thing} x
+ */
+function useThing(x) {}
+>useThing : (x: Thing) => void
+>         : ^^^^     ^^^^^^^^^
+>x : string
+>  : ^^^^^^
+
+exports.useThing = useThing;
+>exports.useThing = useThing : (x: string) => void
+>                            : ^^^^^^^^^^^^^^^^^^^
+>exports.useThing : (x: string) => void
+>                 : ^^^^^^^^^^^^^^^^^^^
+>exports : typeof import("index")
+>        : ^^^^^^^^^^^^^^^^^^^^^^^^^^^^
+>useThing : (x: string) => void
+>         : ^^^^^^^^^^^^^^^^^^^
+>useThing : (x: string) => void
+>         : ^^^^^^^^^^^^^^^^^^^
+
+/**
+ * @param {(x: Thing) => void} x
+ */
+function cbThing(x) {}
+>cbThing : (x: (x: Thing) => void) => void
+>        : ^^^^                  ^^^^^^^^^
+>x : (x: string) => void
+>  : ^^^^^^^^^^^^^^^^^^^
+
+exports.cbThing = cbThing;
+>exports.cbThing = cbThing : (x: (x: string) => void) => void
+>                          : ^^^^^^^^^^^^^^^^^^^^^^^^^^^^^^^^
+>exports.cbThing : (x: (x: string) => void) => void
+>                : ^^^^^^^^^^^^^^^^^^^^^^^^^^^^^^^^
+>exports : typeof import("index")
+>        : ^^^^^^^^^^^^^^^^^^^^^^^^^^^^
+>cbThing : (x: (x: string) => void) => void
+>        : ^^^^^^^^^^^^^^^^^^^^^^^^^^^^^^^^
+>cbThing : (x: (x: string) => void) => void
+>        : ^^^^^^^^^^^^^^^^^^^^^^^^^^^^^^^^
+