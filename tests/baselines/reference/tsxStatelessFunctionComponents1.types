--- conflicted
+++ resolved
@@ -1,324 +1,300 @@
-//// [tests/cases/conformance/jsx/tsxStatelessFunctionComponents1.tsx] ////
-
-=== file.tsx ===
-function EmptyPropSFC() {
->EmptyPropSFC : () => JSX.Element
->             : ^^^^^^^^^^^^^^^^^
-
-    return <div> Default Greeting </div>;
-><div> Default Greeting </div> : JSX.Element
->                              : ^^^^^^^^^^^
->div : any
->    : ^^^
->div : any
->    : ^^^
-}
-
-function Greet(x: {name: string}) {
->Greet : (x: { name: string; }) => JSX.Element
->      : ^^^^                 ^^^^^^^^^^^^^^^^
->x : { name: string; }
->  : ^^^^^^^^      ^^^
->name : string
->     : ^^^^^^
-
-	return <div>Hello, {x}</div>;
-><div>Hello, {x}</div> : JSX.Element
->                      : ^^^^^^^^^^^
->div : any
->    : ^^^
->x : { name: string; }
->  : ^^^^^^^^^^^^^^^^^
->div : any
->    : ^^^
-}
-function Meet({name = 'world'}) {
-<<<<<<< HEAD
->Meet : ({ name }: { name?: string | undefined; }) => JSX.Element
-=======
->Meet : ({ name }: { name?: string; }) => JSX.Element
->     : ^^^^^^^^^^^^^^^^^^^^^^^^^^^^^^^^^^^^^^^^^^^^^
->>>>>>> 12402f26
->name : string
->     : ^^^^^^
->'world' : "world"
->        : ^^^^^^^
-
-	return <div>Hello, {name}</div>;
-><div>Hello, {name}</div> : JSX.Element
->                         : ^^^^^^^^^^^
->div : any
->    : ^^^
->name : string
->     : ^^^^^^
->div : any
->    : ^^^
-}
-function MeetAndGreet(k: {"prop-name": string}) {
->MeetAndGreet : (k: { "prop-name": string; }) => JSX.Element
->             : ^^^^                        ^^^^^^^^^^^^^^^^
->k : { "prop-name": string; }
->  : ^^^^^^^^^^^^^^^      ^^^
->"prop-name" : string
->            : ^^^^^^
-
-	return <div>Hi Hi</div>;
-><div>Hi Hi</div> : JSX.Element
->                 : ^^^^^^^^^^^
->div : any
->    : ^^^
->div : any
->    : ^^^
-}
-
-// OK
-let a = <Greet name='world' />;
->a : JSX.Element
->  : ^^^^^^^^^^^
-><Greet name='world' /> : JSX.Element
->                       : ^^^^^^^^^^^
->Greet : (x: { name: string; }) => JSX.Element
->      : ^^^^^^^^^^^^^^^^^^^^^^^^^^^^^^^^^^^^^
->name : string
->     : ^^^^^^
-
-let a1 = <Greet name='world' extra-prop />;
->a1 : JSX.Element
->   : ^^^^^^^^^^^
-><Greet name='world' extra-prop /> : JSX.Element
->                                  : ^^^^^^^^^^^
->Greet : (x: { name: string; }) => JSX.Element
->      : ^^^^^^^^^^^^^^^^^^^^^^^^^^^^^^^^^^^^^
->name : string
->     : ^^^^^^
->extra-prop : true
->           : ^^^^
-
-// Error
-let b = <Greet naaame='world' />;
->b : JSX.Element
->  : ^^^^^^^^^^^
-><Greet naaame='world' /> : JSX.Element
->                         : ^^^^^^^^^^^
->Greet : (x: { name: string; }) => JSX.Element
->      : ^^^^^^^^^^^^^^^^^^^^^^^^^^^^^^^^^^^^^
->naaame : string
->       : ^^^^^^
-
-// OK
-let c = <Meet />;
->c : JSX.Element
->  : ^^^^^^^^^^^
-><Meet /> : JSX.Element
-<<<<<<< HEAD
->Meet : ({ name }: { name?: string | undefined; }) => JSX.Element
-=======
->         : ^^^^^^^^^^^
->Meet : ({ name }: { name?: string; }) => JSX.Element
->     : ^^^^^^^^^^^^^^^^^^^^^^^^^^^^^^^^^^^^^^^^^^^^^
->>>>>>> 12402f26
-
-let c1 = <Meet extra-prop/>;
->c1 : JSX.Element
->   : ^^^^^^^^^^^
-><Meet extra-prop/> : JSX.Element
-<<<<<<< HEAD
->Meet : ({ name }: { name?: string | undefined; }) => JSX.Element
-=======
->                   : ^^^^^^^^^^^
->Meet : ({ name }: { name?: string; }) => JSX.Element
->     : ^^^^^^^^^^^^^^^^^^^^^^^^^^^^^^^^^^^^^^^^^^^^^
->>>>>>> 12402f26
->extra-prop : true
->           : ^^^^
-
-// OK
-let d = <Meet name='me' />;
->d : JSX.Element
->  : ^^^^^^^^^^^
-><Meet name='me' /> : JSX.Element
-<<<<<<< HEAD
->Meet : ({ name }: { name?: string | undefined; }) => JSX.Element
-=======
->                   : ^^^^^^^^^^^
->Meet : ({ name }: { name?: string; }) => JSX.Element
->     : ^^^^^^^^^^^^^^^^^^^^^^^^^^^^^^^^^^^^^^^^^^^^^
->>>>>>> 12402f26
->name : string
->     : ^^^^^^
-
-// Error
-let e = <Meet name={42} />;
->e : JSX.Element
->  : ^^^^^^^^^^^
-><Meet name={42} /> : JSX.Element
-<<<<<<< HEAD
->Meet : ({ name }: { name?: string | undefined; }) => JSX.Element
-=======
->                   : ^^^^^^^^^^^
->Meet : ({ name }: { name?: string; }) => JSX.Element
->     : ^^^^^^^^^^^^^^^^^^^^^^^^^^^^^^^^^^^^^^^^^^^^^
->>>>>>> 12402f26
->name : number
->     : ^^^^^^
->42 : 42
->   : ^^
-
-// Error
-let f = <Meet naaaaaaame='no' />;
->f : JSX.Element
->  : ^^^^^^^^^^^
-><Meet naaaaaaame='no' /> : JSX.Element
-<<<<<<< HEAD
->Meet : ({ name }: { name?: string | undefined; }) => JSX.Element
-=======
->                         : ^^^^^^^^^^^
->Meet : ({ name }: { name?: string; }) => JSX.Element
->     : ^^^^^^^^^^^^^^^^^^^^^^^^^^^^^^^^^^^^^^^^^^^^^
->>>>>>> 12402f26
->naaaaaaame : string
->           : ^^^^^^
-
-// OK
-let g = <MeetAndGreet prop-name="Bob" />;
->g : JSX.Element
->  : ^^^^^^^^^^^
-><MeetAndGreet prop-name="Bob" /> : JSX.Element
->                                 : ^^^^^^^^^^^
->MeetAndGreet : (k: { "prop-name": string; }) => JSX.Element
->             : ^^^^^^^^^^^^^^^^^^^^^^^^^^^^^^^^^^^^^^^^^^^^
->prop-name : string
->          : ^^^^^^
-
-// Error
-let h = <MeetAndGreet extra-prop-name="World" />;
->h : JSX.Element
->  : ^^^^^^^^^^^
-><MeetAndGreet extra-prop-name="World" /> : JSX.Element
->                                         : ^^^^^^^^^^^
->MeetAndGreet : (k: { "prop-name": string; }) => JSX.Element
->             : ^^^^^^^^^^^^^^^^^^^^^^^^^^^^^^^^^^^^^^^^^^^^
->extra-prop-name : string
->                : ^^^^^^
-
-// Error
-let i = <EmptyPropSFC prop1 />
->i : JSX.Element
->  : ^^^^^^^^^^^
-><EmptyPropSFC prop1 /> : JSX.Element
->                       : ^^^^^^^^^^^
->EmptyPropSFC : () => JSX.Element
->             : ^^^^^^^^^^^^^^^^^
->prop1 : true
->      : ^^^^
-
-let i1 = <EmptyPropSFC ref={x => x.greeting.substr(10)} />
->i1 : JSX.Element
->   : ^^^^^^^^^^^
-><EmptyPropSFC ref={x => x.greeting.substr(10)} /> : JSX.Element
->                                                  : ^^^^^^^^^^^
->EmptyPropSFC : () => JSX.Element
->             : ^^^^^^^^^^^^^^^^^
->ref : (x: any) => any
->    : ^^^^^^^^^^^^^^^
->x => x.greeting.substr(10) : (x: any) => any
->                           : ^^^^^^^^^^^^^^^
->x : any
->  : ^^^
->x.greeting.substr(10) : any
->                      : ^^^
->x.greeting.substr : any
->                  : ^^^
->x.greeting : any
->           : ^^^
->x : any
->  : ^^^
->greeting : any
->         : ^^^
->substr : any
->       : ^^^
->10 : 10
->   : ^^
-
-let o = {
->o : { prop1: boolean; }
->  : ^^^^^^^^^^^^^^^^^^^
->{    prop1: true;} : { prop1: boolean; }
->                   : ^^^^^^^^^^^^^^^^^^^
-
-    prop1: true;
->prop1 : boolean
->      : ^^^^^^^
->true : true
->     : ^^^^
-}
-
-// OK as access properties are allow when spread
-let i2 = <EmptyPropSFC {...o} />
->i2 : JSX.Element
->   : ^^^^^^^^^^^
-><EmptyPropSFC {...o} /> : JSX.Element
->                        : ^^^^^^^^^^^
->EmptyPropSFC : () => JSX.Element
->             : ^^^^^^^^^^^^^^^^^
->o : { prop1: boolean; }
->  : ^^^^^^^^^^^^^^^^^^^
-
-let o1: any;
->o1 : any
->   : ^^^
-
-// OK
-let j = <EmptyPropSFC {...o1} />
->j : JSX.Element
->  : ^^^^^^^^^^^
-><EmptyPropSFC {...o1} /> : JSX.Element
->                         : ^^^^^^^^^^^
->EmptyPropSFC : () => JSX.Element
->             : ^^^^^^^^^^^^^^^^^
->o1 : any
->   : ^^^
-
-let j1 = <EmptyPropSFC />
->j1 : JSX.Element
->   : ^^^^^^^^^^^
-><EmptyPropSFC /> : JSX.Element
->                 : ^^^^^^^^^^^
->EmptyPropSFC : () => JSX.Element
->             : ^^^^^^^^^^^^^^^^^
-
-let j2 = <EmptyPropSFC data-prop />
->j2 : JSX.Element
->   : ^^^^^^^^^^^
-><EmptyPropSFC data-prop /> : JSX.Element
->                           : ^^^^^^^^^^^
->EmptyPropSFC : () => JSX.Element
->             : ^^^^^^^^^^^^^^^^^
->data-prop : true
->          : ^^^^
-
-let j3 = <EmptyPropSFC {...{}} />
->j3 : JSX.Element
->   : ^^^^^^^^^^^
-><EmptyPropSFC {...{}} /> : JSX.Element
->                         : ^^^^^^^^^^^
->EmptyPropSFC : () => JSX.Element
->             : ^^^^^^^^^^^^^^^^^
->{} : {}
->   : ^^
-
-let j4 = <EmptyPropSFC {...{ "data-info": "hi"}} />
->j4 : JSX.Element
->   : ^^^^^^^^^^^
-><EmptyPropSFC {...{ "data-info": "hi"}} /> : JSX.Element
->                                           : ^^^^^^^^^^^
->EmptyPropSFC : () => JSX.Element
->             : ^^^^^^^^^^^^^^^^^
->{ "data-info": "hi"} : { "data-info": string; }
->                     : ^^^^^^^^^^^^^^^^^^^^^^^^
->"data-info" : string
->            : ^^^^^^
->"hi" : "hi"
->     : ^^^^
-
-
+//// [tests/cases/conformance/jsx/tsxStatelessFunctionComponents1.tsx] ////
+
+=== file.tsx ===
+function EmptyPropSFC() {
+>EmptyPropSFC : () => JSX.Element
+>             : ^^^^^^^^^^^^^^^^^
+
+    return <div> Default Greeting </div>;
+><div> Default Greeting </div> : JSX.Element
+>                              : ^^^^^^^^^^^
+>div : any
+>    : ^^^
+>div : any
+>    : ^^^
+}
+
+function Greet(x: {name: string}) {
+>Greet : (x: { name: string; }) => JSX.Element
+>      : ^^^^                 ^^^^^^^^^^^^^^^^
+>x : { name: string; }
+>  : ^^^^^^^^      ^^^
+>name : string
+>     : ^^^^^^
+
+	return <div>Hello, {x}</div>;
+><div>Hello, {x}</div> : JSX.Element
+>                      : ^^^^^^^^^^^
+>div : any
+>    : ^^^
+>x : { name: string; }
+>  : ^^^^^^^^^^^^^^^^^
+>div : any
+>    : ^^^
+}
+function Meet({name = 'world'}) {
+>Meet : ({ name }: { name?: string | undefined; }) => JSX.Element
+>     : ^^^^^^^^^^^^^^^^^^^^^^^^^^^^^^^^^^^^^^^^^^^^^^^^^^^^^^^^^
+>name : string
+>     : ^^^^^^
+>'world' : "world"
+>        : ^^^^^^^
+
+	return <div>Hello, {name}</div>;
+><div>Hello, {name}</div> : JSX.Element
+>                         : ^^^^^^^^^^^
+>div : any
+>    : ^^^
+>name : string
+>     : ^^^^^^
+>div : any
+>    : ^^^
+}
+function MeetAndGreet(k: {"prop-name": string}) {
+>MeetAndGreet : (k: { "prop-name": string; }) => JSX.Element
+>             : ^^^^                        ^^^^^^^^^^^^^^^^
+>k : { "prop-name": string; }
+>  : ^^^^^^^^^^^^^^^      ^^^
+>"prop-name" : string
+>            : ^^^^^^
+
+	return <div>Hi Hi</div>;
+><div>Hi Hi</div> : JSX.Element
+>                 : ^^^^^^^^^^^
+>div : any
+>    : ^^^
+>div : any
+>    : ^^^
+}
+
+// OK
+let a = <Greet name='world' />;
+>a : JSX.Element
+>  : ^^^^^^^^^^^
+><Greet name='world' /> : JSX.Element
+>                       : ^^^^^^^^^^^
+>Greet : (x: { name: string; }) => JSX.Element
+>      : ^^^^^^^^^^^^^^^^^^^^^^^^^^^^^^^^^^^^^
+>name : string
+>     : ^^^^^^
+
+let a1 = <Greet name='world' extra-prop />;
+>a1 : JSX.Element
+>   : ^^^^^^^^^^^
+><Greet name='world' extra-prop /> : JSX.Element
+>                                  : ^^^^^^^^^^^
+>Greet : (x: { name: string; }) => JSX.Element
+>      : ^^^^^^^^^^^^^^^^^^^^^^^^^^^^^^^^^^^^^
+>name : string
+>     : ^^^^^^
+>extra-prop : true
+>           : ^^^^
+
+// Error
+let b = <Greet naaame='world' />;
+>b : JSX.Element
+>  : ^^^^^^^^^^^
+><Greet naaame='world' /> : JSX.Element
+>                         : ^^^^^^^^^^^
+>Greet : (x: { name: string; }) => JSX.Element
+>      : ^^^^^^^^^^^^^^^^^^^^^^^^^^^^^^^^^^^^^
+>naaame : string
+>       : ^^^^^^
+
+// OK
+let c = <Meet />;
+>c : JSX.Element
+>  : ^^^^^^^^^^^
+><Meet /> : JSX.Element
+>         : ^^^^^^^^^^^
+>Meet : ({ name }: { name?: string | undefined; }) => JSX.Element
+>     : ^^^^^^^^^^^^^^^^^^^^^^^^^^^^^^^^^^^^^^^^^^^^^^^^^^^^^^^^^
+
+let c1 = <Meet extra-prop/>;
+>c1 : JSX.Element
+>   : ^^^^^^^^^^^
+><Meet extra-prop/> : JSX.Element
+>                   : ^^^^^^^^^^^
+>Meet : ({ name }: { name?: string | undefined; }) => JSX.Element
+>     : ^^^^^^^^^^^^^^^^^^^^^^^^^^^^^^^^^^^^^^^^^^^^^^^^^^^^^^^^^
+>extra-prop : true
+>           : ^^^^
+
+// OK
+let d = <Meet name='me' />;
+>d : JSX.Element
+>  : ^^^^^^^^^^^
+><Meet name='me' /> : JSX.Element
+>                   : ^^^^^^^^^^^
+>Meet : ({ name }: { name?: string | undefined; }) => JSX.Element
+>     : ^^^^^^^^^^^^^^^^^^^^^^^^^^^^^^^^^^^^^^^^^^^^^^^^^^^^^^^^^
+>name : string
+>     : ^^^^^^
+
+// Error
+let e = <Meet name={42} />;
+>e : JSX.Element
+>  : ^^^^^^^^^^^
+><Meet name={42} /> : JSX.Element
+>                   : ^^^^^^^^^^^
+>Meet : ({ name }: { name?: string | undefined; }) => JSX.Element
+>     : ^^^^^^^^^^^^^^^^^^^^^^^^^^^^^^^^^^^^^^^^^^^^^^^^^^^^^^^^^
+>name : number
+>     : ^^^^^^
+>42 : 42
+>   : ^^
+
+// Error
+let f = <Meet naaaaaaame='no' />;
+>f : JSX.Element
+>  : ^^^^^^^^^^^
+><Meet naaaaaaame='no' /> : JSX.Element
+>                         : ^^^^^^^^^^^
+>Meet : ({ name }: { name?: string | undefined; }) => JSX.Element
+>     : ^^^^^^^^^^^^^^^^^^^^^^^^^^^^^^^^^^^^^^^^^^^^^^^^^^^^^^^^^
+>naaaaaaame : string
+>           : ^^^^^^
+
+// OK
+let g = <MeetAndGreet prop-name="Bob" />;
+>g : JSX.Element
+>  : ^^^^^^^^^^^
+><MeetAndGreet prop-name="Bob" /> : JSX.Element
+>                                 : ^^^^^^^^^^^
+>MeetAndGreet : (k: { "prop-name": string; }) => JSX.Element
+>             : ^^^^^^^^^^^^^^^^^^^^^^^^^^^^^^^^^^^^^^^^^^^^
+>prop-name : string
+>          : ^^^^^^
+
+// Error
+let h = <MeetAndGreet extra-prop-name="World" />;
+>h : JSX.Element
+>  : ^^^^^^^^^^^
+><MeetAndGreet extra-prop-name="World" /> : JSX.Element
+>                                         : ^^^^^^^^^^^
+>MeetAndGreet : (k: { "prop-name": string; }) => JSX.Element
+>             : ^^^^^^^^^^^^^^^^^^^^^^^^^^^^^^^^^^^^^^^^^^^^
+>extra-prop-name : string
+>                : ^^^^^^
+
+// Error
+let i = <EmptyPropSFC prop1 />
+>i : JSX.Element
+>  : ^^^^^^^^^^^
+><EmptyPropSFC prop1 /> : JSX.Element
+>                       : ^^^^^^^^^^^
+>EmptyPropSFC : () => JSX.Element
+>             : ^^^^^^^^^^^^^^^^^
+>prop1 : true
+>      : ^^^^
+
+let i1 = <EmptyPropSFC ref={x => x.greeting.substr(10)} />
+>i1 : JSX.Element
+>   : ^^^^^^^^^^^
+><EmptyPropSFC ref={x => x.greeting.substr(10)} /> : JSX.Element
+>                                                  : ^^^^^^^^^^^
+>EmptyPropSFC : () => JSX.Element
+>             : ^^^^^^^^^^^^^^^^^
+>ref : (x: any) => any
+>    : ^^^^^^^^^^^^^^^
+>x => x.greeting.substr(10) : (x: any) => any
+>                           : ^^^^^^^^^^^^^^^
+>x : any
+>  : ^^^
+>x.greeting.substr(10) : any
+>                      : ^^^
+>x.greeting.substr : any
+>                  : ^^^
+>x.greeting : any
+>           : ^^^
+>x : any
+>  : ^^^
+>greeting : any
+>         : ^^^
+>substr : any
+>       : ^^^
+>10 : 10
+>   : ^^
+
+let o = {
+>o : { prop1: boolean; }
+>  : ^^^^^^^^^^^^^^^^^^^
+>{    prop1: true;} : { prop1: boolean; }
+>                   : ^^^^^^^^^^^^^^^^^^^
+
+    prop1: true;
+>prop1 : boolean
+>      : ^^^^^^^
+>true : true
+>     : ^^^^
+}
+
+// OK as access properties are allow when spread
+let i2 = <EmptyPropSFC {...o} />
+>i2 : JSX.Element
+>   : ^^^^^^^^^^^
+><EmptyPropSFC {...o} /> : JSX.Element
+>                        : ^^^^^^^^^^^
+>EmptyPropSFC : () => JSX.Element
+>             : ^^^^^^^^^^^^^^^^^
+>o : { prop1: boolean; }
+>  : ^^^^^^^^^^^^^^^^^^^
+
+let o1: any;
+>o1 : any
+>   : ^^^
+
+// OK
+let j = <EmptyPropSFC {...o1} />
+>j : JSX.Element
+>  : ^^^^^^^^^^^
+><EmptyPropSFC {...o1} /> : JSX.Element
+>                         : ^^^^^^^^^^^
+>EmptyPropSFC : () => JSX.Element
+>             : ^^^^^^^^^^^^^^^^^
+>o1 : any
+>   : ^^^
+
+let j1 = <EmptyPropSFC />
+>j1 : JSX.Element
+>   : ^^^^^^^^^^^
+><EmptyPropSFC /> : JSX.Element
+>                 : ^^^^^^^^^^^
+>EmptyPropSFC : () => JSX.Element
+>             : ^^^^^^^^^^^^^^^^^
+
+let j2 = <EmptyPropSFC data-prop />
+>j2 : JSX.Element
+>   : ^^^^^^^^^^^
+><EmptyPropSFC data-prop /> : JSX.Element
+>                           : ^^^^^^^^^^^
+>EmptyPropSFC : () => JSX.Element
+>             : ^^^^^^^^^^^^^^^^^
+>data-prop : true
+>          : ^^^^
+
+let j3 = <EmptyPropSFC {...{}} />
+>j3 : JSX.Element
+>   : ^^^^^^^^^^^
+><EmptyPropSFC {...{}} /> : JSX.Element
+>                         : ^^^^^^^^^^^
+>EmptyPropSFC : () => JSX.Element
+>             : ^^^^^^^^^^^^^^^^^
+>{} : {}
+>   : ^^
+
+let j4 = <EmptyPropSFC {...{ "data-info": "hi"}} />
+>j4 : JSX.Element
+>   : ^^^^^^^^^^^
+><EmptyPropSFC {...{ "data-info": "hi"}} /> : JSX.Element
+>                                           : ^^^^^^^^^^^
+>EmptyPropSFC : () => JSX.Element
+>             : ^^^^^^^^^^^^^^^^^
+>{ "data-info": "hi"} : { "data-info": string; }
+>                     : ^^^^^^^^^^^^^^^^^^^^^^^^
+>"data-info" : string
+>            : ^^^^^^
+>"hi" : "hi"
+>     : ^^^^
+
+