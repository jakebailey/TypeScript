//// [tests/cases/conformance/types/literal/stringLiteralsWithSwitchStatements04.ts] ////

=== stringLiteralsWithSwitchStatements04.ts ===
let x: "foo";
>x : "foo"
>  : ^^^^^

let y: "foo" | "bar"; 
>y : "foo" | "bar"
>  : ^^^^^^^^^^^^^

declare function randBool(): boolean;
>randBool : () => boolean
>         : ^^^^^^       

switch (y) {
>y : "foo" | "bar"
>  : ^^^^^^^^^^^^^

    case "foo", x:
>"foo", x : "foo"
>         : ^^^^^
>"foo" : "foo"
>      : ^^^^^
>x : "foo"
>  : ^^^^^

        break;
    case x, "foo":
>x, "foo" : "foo"
>         : ^^^^^
>x : "foo"
>  : ^^^^^
>"foo" : "foo"
>      : ^^^^^

        break;
    case x, "baz":
>x, "baz" : "baz"
>         : ^^^^^
>x : "foo"
>  : ^^^^^
>"baz" : "baz"
>      : ^^^^^

        break;
    case "baz", x:
>"baz", x : "foo"
>         : ^^^^^
>"baz" : "baz"
>      : ^^^^^
>x : "foo"
>  : ^^^^^

        break;
    case "baz" && "bar":
<<<<<<< HEAD
>"baz" && "bar" : "bar"
=======
>"baz" && "bar" : "" | "bar"
>               : ^^^^^^^^^^
>>>>>>> 12402f26
>"baz" : "baz"
>      : ^^^^^
>"bar" : "bar"
>      : ^^^^^

        break;
    case "baz" && ("foo" || "bar"):
<<<<<<< HEAD
>"baz" && ("foo" || "bar") : "foo"
>"baz" : "baz"
>("foo" || "bar") : "foo"
>"foo" || "bar" : "foo"
=======
>"baz" && ("foo" || "bar") : "" | "foo" | "bar"
>                          : ^^^^^^^^^^^^^^^^^^
>"baz" : "baz"
>      : ^^^^^
>("foo" || "bar") : "foo" | "bar"
>                 : ^^^^^^^^^^^^^
>"foo" || "bar" : "foo" | "bar"
>               : ^^^^^^^^^^^^^
>>>>>>> 12402f26
>"foo" : "foo"
>      : ^^^^^
>"bar" : "bar"
>      : ^^^^^

        break;
    case "bar" && ("baz" || "bar"):
<<<<<<< HEAD
>"bar" && ("baz" || "bar") : "baz"
>"bar" : "bar"
>("baz" || "bar") : "baz"
>"baz" || "bar" : "baz"
=======
>"bar" && ("baz" || "bar") : "" | "bar" | "baz"
>                          : ^^^^^^^^^^^^^^^^^^
>"bar" : "bar"
>      : ^^^^^
>("baz" || "bar") : "bar" | "baz"
>                 : ^^^^^^^^^^^^^
>"baz" || "bar" : "bar" | "baz"
>               : ^^^^^^^^^^^^^
>>>>>>> 12402f26
>"baz" : "baz"
>      : ^^^^^
>"bar" : "bar"
>      : ^^^^^

        break;
}

<|MERGE_RESOLUTION|>--- conflicted
+++ resolved
@@ -1,114 +1,96 @@
-//// [tests/cases/conformance/types/literal/stringLiteralsWithSwitchStatements04.ts] ////
-
-=== stringLiteralsWithSwitchStatements04.ts ===
-let x: "foo";
->x : "foo"
->  : ^^^^^
-
-let y: "foo" | "bar"; 
->y : "foo" | "bar"
->  : ^^^^^^^^^^^^^
-
-declare function randBool(): boolean;
->randBool : () => boolean
->         : ^^^^^^       
-
-switch (y) {
->y : "foo" | "bar"
->  : ^^^^^^^^^^^^^
-
-    case "foo", x:
->"foo", x : "foo"
->         : ^^^^^
->"foo" : "foo"
->      : ^^^^^
->x : "foo"
->  : ^^^^^
-
-        break;
-    case x, "foo":
->x, "foo" : "foo"
->         : ^^^^^
->x : "foo"
->  : ^^^^^
->"foo" : "foo"
->      : ^^^^^
-
-        break;
-    case x, "baz":
->x, "baz" : "baz"
->         : ^^^^^
->x : "foo"
->  : ^^^^^
->"baz" : "baz"
->      : ^^^^^
-
-        break;
-    case "baz", x:
->"baz", x : "foo"
->         : ^^^^^
->"baz" : "baz"
->      : ^^^^^
->x : "foo"
->  : ^^^^^
-
-        break;
-    case "baz" && "bar":
-<<<<<<< HEAD
->"baz" && "bar" : "bar"
-=======
->"baz" && "bar" : "" | "bar"
->               : ^^^^^^^^^^
->>>>>>> 12402f26
->"baz" : "baz"
->      : ^^^^^
->"bar" : "bar"
->      : ^^^^^
-
-        break;
-    case "baz" && ("foo" || "bar"):
-<<<<<<< HEAD
->"baz" && ("foo" || "bar") : "foo"
->"baz" : "baz"
->("foo" || "bar") : "foo"
->"foo" || "bar" : "foo"
-=======
->"baz" && ("foo" || "bar") : "" | "foo" | "bar"
->                          : ^^^^^^^^^^^^^^^^^^
->"baz" : "baz"
->      : ^^^^^
->("foo" || "bar") : "foo" | "bar"
->                 : ^^^^^^^^^^^^^
->"foo" || "bar" : "foo" | "bar"
->               : ^^^^^^^^^^^^^
->>>>>>> 12402f26
->"foo" : "foo"
->      : ^^^^^
->"bar" : "bar"
->      : ^^^^^
-
-        break;
-    case "bar" && ("baz" || "bar"):
-<<<<<<< HEAD
->"bar" && ("baz" || "bar") : "baz"
->"bar" : "bar"
->("baz" || "bar") : "baz"
->"baz" || "bar" : "baz"
-=======
->"bar" && ("baz" || "bar") : "" | "bar" | "baz"
->                          : ^^^^^^^^^^^^^^^^^^
->"bar" : "bar"
->      : ^^^^^
->("baz" || "bar") : "bar" | "baz"
->                 : ^^^^^^^^^^^^^
->"baz" || "bar" : "bar" | "baz"
->               : ^^^^^^^^^^^^^
->>>>>>> 12402f26
->"baz" : "baz"
->      : ^^^^^
->"bar" : "bar"
->      : ^^^^^
-
-        break;
-}
-
+//// [tests/cases/conformance/types/literal/stringLiteralsWithSwitchStatements04.ts] ////
+
+=== stringLiteralsWithSwitchStatements04.ts ===
+let x: "foo";
+>x : "foo"
+>  : ^^^^^
+
+let y: "foo" | "bar"; 
+>y : "foo" | "bar"
+>  : ^^^^^^^^^^^^^
+
+declare function randBool(): boolean;
+>randBool : () => boolean
+>         : ^^^^^^       
+
+switch (y) {
+>y : "foo" | "bar"
+>  : ^^^^^^^^^^^^^
+
+    case "foo", x:
+>"foo", x : "foo"
+>         : ^^^^^
+>"foo" : "foo"
+>      : ^^^^^
+>x : "foo"
+>  : ^^^^^
+
+        break;
+    case x, "foo":
+>x, "foo" : "foo"
+>         : ^^^^^
+>x : "foo"
+>  : ^^^^^
+>"foo" : "foo"
+>      : ^^^^^
+
+        break;
+    case x, "baz":
+>x, "baz" : "baz"
+>         : ^^^^^
+>x : "foo"
+>  : ^^^^^
+>"baz" : "baz"
+>      : ^^^^^
+
+        break;
+    case "baz", x:
+>"baz", x : "foo"
+>         : ^^^^^
+>"baz" : "baz"
+>      : ^^^^^
+>x : "foo"
+>  : ^^^^^
+
+        break;
+    case "baz" && "bar":
+>"baz" && "bar" : "bar"
+>               : ^^^^^
+>"baz" : "baz"
+>      : ^^^^^
+>"bar" : "bar"
+>      : ^^^^^
+
+        break;
+    case "baz" && ("foo" || "bar"):
+>"baz" && ("foo" || "bar") : "foo"
+>                          : ^^^^^
+>"baz" : "baz"
+>      : ^^^^^
+>("foo" || "bar") : "foo"
+>                 : ^^^^^
+>"foo" || "bar" : "foo"
+>               : ^^^^^
+>"foo" : "foo"
+>      : ^^^^^
+>"bar" : "bar"
+>      : ^^^^^
+
+        break;
+    case "bar" && ("baz" || "bar"):
+>"bar" && ("baz" || "bar") : "baz"
+>                          : ^^^^^
+>"bar" : "bar"
+>      : ^^^^^
+>("baz" || "bar") : "baz"
+>                 : ^^^^^
+>"baz" || "bar" : "baz"
+>               : ^^^^^
+>"baz" : "baz"
+>      : ^^^^^
+>"bar" : "bar"
+>      : ^^^^^
+
+        break;
+}
+