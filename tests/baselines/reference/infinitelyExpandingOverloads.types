//// [tests/cases/compiler/infinitelyExpandingOverloads.ts] ////

=== infinitelyExpandingOverloads.ts ===
interface KnockoutSubscription2<T> {
    target: KnockoutObservableBase2<T>;
>target : KnockoutObservableBase2<T>
>       : ^^^^^^^^^^^^^^^^^^^^^^^^^^
}
interface KnockoutObservableBase2<T> {
    subscribe(callback: (newValue: T) => void, target?: any, topic?: string): KnockoutSubscription2<T>;
>subscribe : (callback: (newValue: T) => void, target?: any, topic?: string) => KnockoutSubscription2<T>
>          : ^^^^^^^^^^^                     ^^^^^^^^^^^   ^^^^^^^^^^      ^^^^^                        
>callback : (newValue: T) => void
>         : ^^^^^^^^^^^ ^^^^^    
>newValue : T
>         : ^
>target : any
<<<<<<< HEAD
>topic : string | undefined
=======
>topic : string
>      : ^^^^^^
>>>>>>> 12402f26
}
interface ValidationPlacement2<TValue> {
    initialize(validatable: Validatable2<TValue>): void;
>initialize : (validatable: Validatable2<TValue>) => void
>           : ^^^^^^^^^^^^^^                    ^^^^^    
>validatable : Validatable2<TValue>
>            : ^^^^^^^^^^^^^^^^^^^^
}
interface Validatable2<TValue> {
    validators: KnockoutObservableBase2<Validator2<TValue>>;
>validators : KnockoutObservableBase2<Validator2<TValue>>
>           : ^^^^^^^^^^^^^^^^^^^^^^^^^^^^^^^^^^^^^^^^^^^
}
class Validator2<TValue> {
>Validator2 : Validator2<TValue>
>           : ^^^^^^^^^^^^^^^^^^

    private _subscription: KnockoutSubscription2<TValue>;
>_subscription : KnockoutSubscription2<TValue>
>              : ^^^^^^^^^^^^^^^^^^^^^^^^^^^^^
}
class ViewModel<TValue> {
>ViewModel : ViewModel<TValue>
>          : ^^^^^^^^^^^^^^^^^

    public validationPlacements: Array<ValidationPlacement2<TValue>> = new Array<ValidationPlacement2<TValue>>();
>validationPlacements : ValidationPlacement2<TValue>[]
>                     : ^^^^^^^^^^^^^^^^^^^^^^^^^^^^^^
>new Array<ValidationPlacement2<TValue>>() : ValidationPlacement2<TValue>[]
>                                          : ^^^^^^^^^^^^^^^^^^^^^^^^^^^^^^
>Array : ArrayConstructor
>      : ^^^^^^^^^^^^^^^^
}
class Widget<TValue> {
>Widget : Widget<TValue>
>       : ^^^^^^^^^^^^^^

    constructor(viewModelType: new () => ViewModel<TValue>); // Shouldnt error on this overload
>viewModelType : new () => ViewModel<TValue>
>              : ^^^^^^^^^^                 

    constructor(viewModelType: new () => ViewModel<TValue>) {
>viewModelType : new () => ViewModel<TValue>
>              : ^^^^^^^^^^                 
    }
    public get options(): ViewModel<TValue> {
>options : ViewModel<TValue>
>        : ^^^^^^^^^^^^^^^^^

        return null;
    }
}
<|MERGE_RESOLUTION|>--- conflicted
+++ resolved
@@ -1,75 +1,72 @@
-//// [tests/cases/compiler/infinitelyExpandingOverloads.ts] ////
-
-=== infinitelyExpandingOverloads.ts ===
-interface KnockoutSubscription2<T> {
-    target: KnockoutObservableBase2<T>;
->target : KnockoutObservableBase2<T>
->       : ^^^^^^^^^^^^^^^^^^^^^^^^^^
-}
-interface KnockoutObservableBase2<T> {
-    subscribe(callback: (newValue: T) => void, target?: any, topic?: string): KnockoutSubscription2<T>;
->subscribe : (callback: (newValue: T) => void, target?: any, topic?: string) => KnockoutSubscription2<T>
->          : ^^^^^^^^^^^                     ^^^^^^^^^^^   ^^^^^^^^^^      ^^^^^                        
->callback : (newValue: T) => void
->         : ^^^^^^^^^^^ ^^^^^    
->newValue : T
->         : ^
->target : any
-<<<<<<< HEAD
->topic : string | undefined
-=======
->topic : string
->      : ^^^^^^
->>>>>>> 12402f26
-}
-interface ValidationPlacement2<TValue> {
-    initialize(validatable: Validatable2<TValue>): void;
->initialize : (validatable: Validatable2<TValue>) => void
->           : ^^^^^^^^^^^^^^                    ^^^^^    
->validatable : Validatable2<TValue>
->            : ^^^^^^^^^^^^^^^^^^^^
-}
-interface Validatable2<TValue> {
-    validators: KnockoutObservableBase2<Validator2<TValue>>;
->validators : KnockoutObservableBase2<Validator2<TValue>>
->           : ^^^^^^^^^^^^^^^^^^^^^^^^^^^^^^^^^^^^^^^^^^^
-}
-class Validator2<TValue> {
->Validator2 : Validator2<TValue>
->           : ^^^^^^^^^^^^^^^^^^
-
-    private _subscription: KnockoutSubscription2<TValue>;
->_subscription : KnockoutSubscription2<TValue>
->              : ^^^^^^^^^^^^^^^^^^^^^^^^^^^^^
-}
-class ViewModel<TValue> {
->ViewModel : ViewModel<TValue>
->          : ^^^^^^^^^^^^^^^^^
-
-    public validationPlacements: Array<ValidationPlacement2<TValue>> = new Array<ValidationPlacement2<TValue>>();
->validationPlacements : ValidationPlacement2<TValue>[]
->                     : ^^^^^^^^^^^^^^^^^^^^^^^^^^^^^^
->new Array<ValidationPlacement2<TValue>>() : ValidationPlacement2<TValue>[]
->                                          : ^^^^^^^^^^^^^^^^^^^^^^^^^^^^^^
->Array : ArrayConstructor
->      : ^^^^^^^^^^^^^^^^
-}
-class Widget<TValue> {
->Widget : Widget<TValue>
->       : ^^^^^^^^^^^^^^
-
-    constructor(viewModelType: new () => ViewModel<TValue>); // Shouldnt error on this overload
->viewModelType : new () => ViewModel<TValue>
->              : ^^^^^^^^^^                 
-
-    constructor(viewModelType: new () => ViewModel<TValue>) {
->viewModelType : new () => ViewModel<TValue>
->              : ^^^^^^^^^^                 
-    }
-    public get options(): ViewModel<TValue> {
->options : ViewModel<TValue>
->        : ^^^^^^^^^^^^^^^^^
-
-        return null;
-    }
-}
+//// [tests/cases/compiler/infinitelyExpandingOverloads.ts] ////
+
+=== infinitelyExpandingOverloads.ts ===
+interface KnockoutSubscription2<T> {
+    target: KnockoutObservableBase2<T>;
+>target : KnockoutObservableBase2<T>
+>       : ^^^^^^^^^^^^^^^^^^^^^^^^^^
+}
+interface KnockoutObservableBase2<T> {
+    subscribe(callback: (newValue: T) => void, target?: any, topic?: string): KnockoutSubscription2<T>;
+>subscribe : (callback: (newValue: T) => void, target?: any, topic?: string) => KnockoutSubscription2<T>
+>          : ^^^^^^^^^^^                     ^^^^^^^^^^^   ^^^^^^^^^^      ^^^^^                        
+>callback : (newValue: T) => void
+>         : ^^^^^^^^^^^ ^^^^^    
+>newValue : T
+>         : ^
+>target : any
+>       : ^^^
+>topic : string | undefined
+>      : ^^^^^^^^^^^^^^^^^^
+}
+interface ValidationPlacement2<TValue> {
+    initialize(validatable: Validatable2<TValue>): void;
+>initialize : (validatable: Validatable2<TValue>) => void
+>           : ^^^^^^^^^^^^^^                    ^^^^^    
+>validatable : Validatable2<TValue>
+>            : ^^^^^^^^^^^^^^^^^^^^
+}
+interface Validatable2<TValue> {
+    validators: KnockoutObservableBase2<Validator2<TValue>>;
+>validators : KnockoutObservableBase2<Validator2<TValue>>
+>           : ^^^^^^^^^^^^^^^^^^^^^^^^^^^^^^^^^^^^^^^^^^^
+}
+class Validator2<TValue> {
+>Validator2 : Validator2<TValue>
+>           : ^^^^^^^^^^^^^^^^^^
+
+    private _subscription: KnockoutSubscription2<TValue>;
+>_subscription : KnockoutSubscription2<TValue>
+>              : ^^^^^^^^^^^^^^^^^^^^^^^^^^^^^
+}
+class ViewModel<TValue> {
+>ViewModel : ViewModel<TValue>
+>          : ^^^^^^^^^^^^^^^^^
+
+    public validationPlacements: Array<ValidationPlacement2<TValue>> = new Array<ValidationPlacement2<TValue>>();
+>validationPlacements : ValidationPlacement2<TValue>[]
+>                     : ^^^^^^^^^^^^^^^^^^^^^^^^^^^^^^
+>new Array<ValidationPlacement2<TValue>>() : ValidationPlacement2<TValue>[]
+>                                          : ^^^^^^^^^^^^^^^^^^^^^^^^^^^^^^
+>Array : ArrayConstructor
+>      : ^^^^^^^^^^^^^^^^
+}
+class Widget<TValue> {
+>Widget : Widget<TValue>
+>       : ^^^^^^^^^^^^^^
+
+    constructor(viewModelType: new () => ViewModel<TValue>); // Shouldnt error on this overload
+>viewModelType : new () => ViewModel<TValue>
+>              : ^^^^^^^^^^                 
+
+    constructor(viewModelType: new () => ViewModel<TValue>) {
+>viewModelType : new () => ViewModel<TValue>
+>              : ^^^^^^^^^^                 
+    }
+    public get options(): ViewModel<TValue> {
+>options : ViewModel<TValue>
+>        : ^^^^^^^^^^^^^^^^^
+
+        return null;
+    }
+}