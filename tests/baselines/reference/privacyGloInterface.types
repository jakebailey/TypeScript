//// [tests/cases/compiler/privacyGloInterface.ts] ////

=== privacyGloInterface.ts ===
module m1 {
>m1 : typeof m1
>   : ^^^^^^^^^

    export class C1_public {
>C1_public : C1_public
>          : ^^^^^^^^^

        private f1() {
>f1 : () => void
>   : ^^^^^^^^^^
        }
    }


    class C2_private {
>C2_private : C2_private
>           : ^^^^^^^^^^
    }

    export interface C3_public {
        (c1: C1_public);
>c1 : C1_public
>   : ^^^^^^^^^

        (c1: C2_private);
>c1 : C2_private
>   : ^^^^^^^^^^

        (): C1_public;
        (c2: number): C2_private;
>c2 : number
>   : ^^^^^^

        new (c1: C1_public);
>c1 : C1_public
>   : ^^^^^^^^^

        new (c1: C2_private);
>c1 : C2_private
>   : ^^^^^^^^^^

        new (): C1_public;
        new (c2: number): C2_private;
>c2 : number
>   : ^^^^^^

        [c: number]: C1_public;
>c : number
>  : ^^^^^^

        [c: string]: C2_private;
>c : string
>  : ^^^^^^

        x: C1_public;
>x : C1_public
>  : ^^^^^^^^^

        y: C2_private;
>y : C2_private
>  : ^^^^^^^^^^

        a?: C1_public;
<<<<<<< HEAD
>a : C1_public | undefined

        b?: C2_private;
>b : C2_private | undefined
=======
>a : C1_public
>  : ^^^^^^^^^

        b?: C2_private;
>b : C2_private
>  : ^^^^^^^^^^
>>>>>>> 12402f26

        f1(a1: C1_public);
>f1 : (a1: C1_public) => any
>   : ^^^^^         ^^^^^^^^
>a1 : C1_public
>   : ^^^^^^^^^

        f2(a1: C2_private);
>f2 : (a1: C2_private) => any
>   : ^^^^^          ^^^^^^^^
>a1 : C2_private
>   : ^^^^^^^^^^

        f3(): C1_public;
>f3 : () => C1_public
>   : ^^^^^^         

        f4(): C2_private;
>f4 : () => C2_private
>   : ^^^^^^          

    }

    interface C4_private {
        (c1: C1_public);
>c1 : C1_public
>   : ^^^^^^^^^

        (c1: C2_private);
>c1 : C2_private
>   : ^^^^^^^^^^

        (): C1_public;
        (c2: number): C2_private;
>c2 : number
>   : ^^^^^^

        new (c1: C1_public);
>c1 : C1_public
>   : ^^^^^^^^^

        new (c1: C2_private);
>c1 : C2_private
>   : ^^^^^^^^^^

        new (): C1_public;
        new (c2: number): C2_private;
>c2 : number
>   : ^^^^^^

        [c: number]: C1_public;
>c : number
>  : ^^^^^^

        [c: string]: C2_private;
>c : string
>  : ^^^^^^

        x: C1_public;
>x : C1_public
>  : ^^^^^^^^^

        y: C2_private;
>y : C2_private
>  : ^^^^^^^^^^

        a?: C1_public;
<<<<<<< HEAD
>a : C1_public | undefined

        b?: C2_private;
>b : C2_private | undefined
=======
>a : C1_public
>  : ^^^^^^^^^

        b?: C2_private;
>b : C2_private
>  : ^^^^^^^^^^
>>>>>>> 12402f26

        f1(a1: C1_public);
>f1 : (a1: C1_public) => any
>   : ^^^^^         ^^^^^^^^
>a1 : C1_public
>   : ^^^^^^^^^

        f2(a1: C2_private);
>f2 : (a1: C2_private) => any
>   : ^^^^^          ^^^^^^^^
>a1 : C2_private
>   : ^^^^^^^^^^

        f3(): C1_public;
>f3 : () => C1_public
>   : ^^^^^^         

        f4(): C2_private;
>f4 : () => C2_private
>   : ^^^^^^          

    }
}

class C5_public {
>C5_public : C5_public
>          : ^^^^^^^^^

    private f1() {
>f1 : () => void
>   : ^^^^^^^^^^
    }
}


interface C7_public {
    (c1: C5_public);
>c1 : C5_public
>   : ^^^^^^^^^

    (): C5_public;

    new (c1: C5_public);
>c1 : C5_public
>   : ^^^^^^^^^

    new (): C5_public;

    [c: number]: C5_public;
>c : number
>  : ^^^^^^

    x: C5_public;
>x : C5_public
>  : ^^^^^^^^^

    a?: C5_public;
<<<<<<< HEAD
>a : C5_public | undefined
=======
>a : C5_public
>  : ^^^^^^^^^
>>>>>>> 12402f26

    f1(a1: C5_public);
>f1 : (a1: C5_public) => any
>   : ^^^^^         ^^^^^^^^
>a1 : C5_public
>   : ^^^^^^^^^

    f3(): C5_public;
>f3 : () => C5_public
>   : ^^^^^^         
}

module m3 {
    export interface m3_i_public {
        f1(): number;
>f1 : () => number
>   : ^^^^^^      
    }

    interface m3_i_private {
        f2(): string;
>f2 : () => string
>   : ^^^^^^      
    }

    interface m3_C1_private extends m3_i_public {
    }
    interface m3_C2_private extends m3_i_private {
    }
    export interface m3_C3_public extends m3_i_public {
    }
    export interface m3_C4_public extends m3_i_private {
    }

    interface m3_C5_private extends m3_i_private, m3_i_public {
    }
    export interface m3_C6_public extends  m3_i_private, m3_i_public {
    }
}

interface glo_i_public {
    f1(): number;
>f1 : () => number
>   : ^^^^^^      
}

interface glo_C3_public extends glo_i_public {
}

<|MERGE_RESOLUTION|>--- conflicted
+++ resolved
@@ -1,272 +1,254 @@
-//// [tests/cases/compiler/privacyGloInterface.ts] ////
-
-=== privacyGloInterface.ts ===
-module m1 {
->m1 : typeof m1
->   : ^^^^^^^^^
-
-    export class C1_public {
->C1_public : C1_public
->          : ^^^^^^^^^
-
-        private f1() {
->f1 : () => void
->   : ^^^^^^^^^^
-        }
-    }
-
-
-    class C2_private {
->C2_private : C2_private
->           : ^^^^^^^^^^
-    }
-
-    export interface C3_public {
-        (c1: C1_public);
->c1 : C1_public
->   : ^^^^^^^^^
-
-        (c1: C2_private);
->c1 : C2_private
->   : ^^^^^^^^^^
-
-        (): C1_public;
-        (c2: number): C2_private;
->c2 : number
->   : ^^^^^^
-
-        new (c1: C1_public);
->c1 : C1_public
->   : ^^^^^^^^^
-
-        new (c1: C2_private);
->c1 : C2_private
->   : ^^^^^^^^^^
-
-        new (): C1_public;
-        new (c2: number): C2_private;
->c2 : number
->   : ^^^^^^
-
-        [c: number]: C1_public;
->c : number
->  : ^^^^^^
-
-        [c: string]: C2_private;
->c : string
->  : ^^^^^^
-
-        x: C1_public;
->x : C1_public
->  : ^^^^^^^^^
-
-        y: C2_private;
->y : C2_private
->  : ^^^^^^^^^^
-
-        a?: C1_public;
-<<<<<<< HEAD
->a : C1_public | undefined
-
-        b?: C2_private;
->b : C2_private | undefined
-=======
->a : C1_public
->  : ^^^^^^^^^
-
-        b?: C2_private;
->b : C2_private
->  : ^^^^^^^^^^
->>>>>>> 12402f26
-
-        f1(a1: C1_public);
->f1 : (a1: C1_public) => any
->   : ^^^^^         ^^^^^^^^
->a1 : C1_public
->   : ^^^^^^^^^
-
-        f2(a1: C2_private);
->f2 : (a1: C2_private) => any
->   : ^^^^^          ^^^^^^^^
->a1 : C2_private
->   : ^^^^^^^^^^
-
-        f3(): C1_public;
->f3 : () => C1_public
->   : ^^^^^^         
-
-        f4(): C2_private;
->f4 : () => C2_private
->   : ^^^^^^          
-
-    }
-
-    interface C4_private {
-        (c1: C1_public);
->c1 : C1_public
->   : ^^^^^^^^^
-
-        (c1: C2_private);
->c1 : C2_private
->   : ^^^^^^^^^^
-
-        (): C1_public;
-        (c2: number): C2_private;
->c2 : number
->   : ^^^^^^
-
-        new (c1: C1_public);
->c1 : C1_public
->   : ^^^^^^^^^
-
-        new (c1: C2_private);
->c1 : C2_private
->   : ^^^^^^^^^^
-
-        new (): C1_public;
-        new (c2: number): C2_private;
->c2 : number
->   : ^^^^^^
-
-        [c: number]: C1_public;
->c : number
->  : ^^^^^^
-
-        [c: string]: C2_private;
->c : string
->  : ^^^^^^
-
-        x: C1_public;
->x : C1_public
->  : ^^^^^^^^^
-
-        y: C2_private;
->y : C2_private
->  : ^^^^^^^^^^
-
-        a?: C1_public;
-<<<<<<< HEAD
->a : C1_public | undefined
-
-        b?: C2_private;
->b : C2_private | undefined
-=======
->a : C1_public
->  : ^^^^^^^^^
-
-        b?: C2_private;
->b : C2_private
->  : ^^^^^^^^^^
->>>>>>> 12402f26
-
-        f1(a1: C1_public);
->f1 : (a1: C1_public) => any
->   : ^^^^^         ^^^^^^^^
->a1 : C1_public
->   : ^^^^^^^^^
-
-        f2(a1: C2_private);
->f2 : (a1: C2_private) => any
->   : ^^^^^          ^^^^^^^^
->a1 : C2_private
->   : ^^^^^^^^^^
-
-        f3(): C1_public;
->f3 : () => C1_public
->   : ^^^^^^         
-
-        f4(): C2_private;
->f4 : () => C2_private
->   : ^^^^^^          
-
-    }
-}
-
-class C5_public {
->C5_public : C5_public
->          : ^^^^^^^^^
-
-    private f1() {
->f1 : () => void
->   : ^^^^^^^^^^
-    }
-}
-
-
-interface C7_public {
-    (c1: C5_public);
->c1 : C5_public
->   : ^^^^^^^^^
-
-    (): C5_public;
-
-    new (c1: C5_public);
->c1 : C5_public
->   : ^^^^^^^^^
-
-    new (): C5_public;
-
-    [c: number]: C5_public;
->c : number
->  : ^^^^^^
-
-    x: C5_public;
->x : C5_public
->  : ^^^^^^^^^
-
-    a?: C5_public;
-<<<<<<< HEAD
->a : C5_public | undefined
-=======
->a : C5_public
->  : ^^^^^^^^^
->>>>>>> 12402f26
-
-    f1(a1: C5_public);
->f1 : (a1: C5_public) => any
->   : ^^^^^         ^^^^^^^^
->a1 : C5_public
->   : ^^^^^^^^^
-
-    f3(): C5_public;
->f3 : () => C5_public
->   : ^^^^^^         
-}
-
-module m3 {
-    export interface m3_i_public {
-        f1(): number;
->f1 : () => number
->   : ^^^^^^      
-    }
-
-    interface m3_i_private {
-        f2(): string;
->f2 : () => string
->   : ^^^^^^      
-    }
-
-    interface m3_C1_private extends m3_i_public {
-    }
-    interface m3_C2_private extends m3_i_private {
-    }
-    export interface m3_C3_public extends m3_i_public {
-    }
-    export interface m3_C4_public extends m3_i_private {
-    }
-
-    interface m3_C5_private extends m3_i_private, m3_i_public {
-    }
-    export interface m3_C6_public extends  m3_i_private, m3_i_public {
-    }
-}
-
-interface glo_i_public {
-    f1(): number;
->f1 : () => number
->   : ^^^^^^      
-}
-
-interface glo_C3_public extends glo_i_public {
-}
-
+//// [tests/cases/compiler/privacyGloInterface.ts] ////
+
+=== privacyGloInterface.ts ===
+module m1 {
+>m1 : typeof m1
+>   : ^^^^^^^^^
+
+    export class C1_public {
+>C1_public : C1_public
+>          : ^^^^^^^^^
+
+        private f1() {
+>f1 : () => void
+>   : ^^^^^^^^^^
+        }
+    }
+
+
+    class C2_private {
+>C2_private : C2_private
+>           : ^^^^^^^^^^
+    }
+
+    export interface C3_public {
+        (c1: C1_public);
+>c1 : C1_public
+>   : ^^^^^^^^^
+
+        (c1: C2_private);
+>c1 : C2_private
+>   : ^^^^^^^^^^
+
+        (): C1_public;
+        (c2: number): C2_private;
+>c2 : number
+>   : ^^^^^^
+
+        new (c1: C1_public);
+>c1 : C1_public
+>   : ^^^^^^^^^
+
+        new (c1: C2_private);
+>c1 : C2_private
+>   : ^^^^^^^^^^
+
+        new (): C1_public;
+        new (c2: number): C2_private;
+>c2 : number
+>   : ^^^^^^
+
+        [c: number]: C1_public;
+>c : number
+>  : ^^^^^^
+
+        [c: string]: C2_private;
+>c : string
+>  : ^^^^^^
+
+        x: C1_public;
+>x : C1_public
+>  : ^^^^^^^^^
+
+        y: C2_private;
+>y : C2_private
+>  : ^^^^^^^^^^
+
+        a?: C1_public;
+>a : C1_public | undefined
+>  : ^^^^^^^^^^^^^^^^^^^^^
+
+        b?: C2_private;
+>b : C2_private | undefined
+>  : ^^^^^^^^^^^^^^^^^^^^^^
+
+        f1(a1: C1_public);
+>f1 : (a1: C1_public) => any
+>   : ^^^^^         ^^^^^^^^
+>a1 : C1_public
+>   : ^^^^^^^^^
+
+        f2(a1: C2_private);
+>f2 : (a1: C2_private) => any
+>   : ^^^^^          ^^^^^^^^
+>a1 : C2_private
+>   : ^^^^^^^^^^
+
+        f3(): C1_public;
+>f3 : () => C1_public
+>   : ^^^^^^         
+
+        f4(): C2_private;
+>f4 : () => C2_private
+>   : ^^^^^^          
+
+    }
+
+    interface C4_private {
+        (c1: C1_public);
+>c1 : C1_public
+>   : ^^^^^^^^^
+
+        (c1: C2_private);
+>c1 : C2_private
+>   : ^^^^^^^^^^
+
+        (): C1_public;
+        (c2: number): C2_private;
+>c2 : number
+>   : ^^^^^^
+
+        new (c1: C1_public);
+>c1 : C1_public
+>   : ^^^^^^^^^
+
+        new (c1: C2_private);
+>c1 : C2_private
+>   : ^^^^^^^^^^
+
+        new (): C1_public;
+        new (c2: number): C2_private;
+>c2 : number
+>   : ^^^^^^
+
+        [c: number]: C1_public;
+>c : number
+>  : ^^^^^^
+
+        [c: string]: C2_private;
+>c : string
+>  : ^^^^^^
+
+        x: C1_public;
+>x : C1_public
+>  : ^^^^^^^^^
+
+        y: C2_private;
+>y : C2_private
+>  : ^^^^^^^^^^
+
+        a?: C1_public;
+>a : C1_public | undefined
+>  : ^^^^^^^^^^^^^^^^^^^^^
+
+        b?: C2_private;
+>b : C2_private | undefined
+>  : ^^^^^^^^^^^^^^^^^^^^^^
+
+        f1(a1: C1_public);
+>f1 : (a1: C1_public) => any
+>   : ^^^^^         ^^^^^^^^
+>a1 : C1_public
+>   : ^^^^^^^^^
+
+        f2(a1: C2_private);
+>f2 : (a1: C2_private) => any
+>   : ^^^^^          ^^^^^^^^
+>a1 : C2_private
+>   : ^^^^^^^^^^
+
+        f3(): C1_public;
+>f3 : () => C1_public
+>   : ^^^^^^         
+
+        f4(): C2_private;
+>f4 : () => C2_private
+>   : ^^^^^^          
+
+    }
+}
+
+class C5_public {
+>C5_public : C5_public
+>          : ^^^^^^^^^
+
+    private f1() {
+>f1 : () => void
+>   : ^^^^^^^^^^
+    }
+}
+
+
+interface C7_public {
+    (c1: C5_public);
+>c1 : C5_public
+>   : ^^^^^^^^^
+
+    (): C5_public;
+
+    new (c1: C5_public);
+>c1 : C5_public
+>   : ^^^^^^^^^
+
+    new (): C5_public;
+
+    [c: number]: C5_public;
+>c : number
+>  : ^^^^^^
+
+    x: C5_public;
+>x : C5_public
+>  : ^^^^^^^^^
+
+    a?: C5_public;
+>a : C5_public | undefined
+>  : ^^^^^^^^^^^^^^^^^^^^^
+
+    f1(a1: C5_public);
+>f1 : (a1: C5_public) => any
+>   : ^^^^^         ^^^^^^^^
+>a1 : C5_public
+>   : ^^^^^^^^^
+
+    f3(): C5_public;
+>f3 : () => C5_public
+>   : ^^^^^^         
+}
+
+module m3 {
+    export interface m3_i_public {
+        f1(): number;
+>f1 : () => number
+>   : ^^^^^^      
+    }
+
+    interface m3_i_private {
+        f2(): string;
+>f2 : () => string
+>   : ^^^^^^      
+    }
+
+    interface m3_C1_private extends m3_i_public {
+    }
+    interface m3_C2_private extends m3_i_private {
+    }
+    export interface m3_C3_public extends m3_i_public {
+    }
+    export interface m3_C4_public extends m3_i_private {
+    }
+
+    interface m3_C5_private extends m3_i_private, m3_i_public {
+    }
+    export interface m3_C6_public extends  m3_i_private, m3_i_public {
+    }
+}
+
+interface glo_i_public {
+    f1(): number;
+>f1 : () => number
+>   : ^^^^^^      
+}
+
+interface glo_C3_public extends glo_i_public {
+}
+