genericCallWithGenericSignatureArguments3.ts(6,12): error TS2454: Variable 'r' is used before being assigned.
genericCallWithGenericSignatureArguments3.ts(10,38): error TS2322: Type 'null' is not assignable to type 'string'.
genericCallWithGenericSignatureArguments3.ts(13,27): error TS2322: Type 'string' is not assignable to type 'null'.
genericCallWithGenericSignatureArguments3.ts(24,12): error TS2454: Variable 'r' is used before being assigned.
genericCallWithGenericSignatureArguments3.ts(32,16): error TS2454: Variable 'x' is used before being assigned.
genericCallWithGenericSignatureArguments3.ts(32,19): error TS2345: Argument of type '(a1: (y: string) => string) => (n: Object) => 1' is not assignable to parameter of type '(x: (a: string) => boolean) => (n: Object) => 1'.
  Types of parameters 'a1' and 'x' are incompatible.
<<<<<<< HEAD
    Type 'boolean' is not assignable to type 'string'.
genericCallWithGenericSignatureArguments3.ts(33,16): error TS2454: Variable 'x' is used before being assigned.
=======
    Type '(a: string) => boolean' is not assignable to type '(y: string) => string'.
      Type 'boolean' is not assignable to type 'string'.
>>>>>>> 12402f26
genericCallWithGenericSignatureArguments3.ts(33,69): error TS2345: Argument of type '(a2: (z: string) => boolean) => number' is not assignable to parameter of type '(x: (z: string) => boolean) => (n: Object) => 1'.
  Type 'number' is not assignable to type '(n: Object) => 1'.


==== genericCallWithGenericSignatureArguments3.ts (8 errors) ====
    // When a function expression is inferentially typed (section 4.9.3) and a type assigned to a parameter in that expression references type parameters for which inferences are being made, 
    // the corresponding inferred type arguments to become fixed and no further candidate inferences are made for them.
    
    function foo<T>(x: T, a: (x: T) => T, b: (x: T) => T) {
        var r: (x: T) => T;
        return r;
               ~
!!! error TS2454: Variable 'r' is used before being assigned.
    }
    
    var r1 = foo('', (x: string) => '', (x: Object) => null); // any => any
    var r1ii = foo('', (x) => '', (x) => null); // string => string
                                         ~~~~
!!! error TS2322: Type 'null' is not assignable to type 'string'.
!!! related TS6502 genericCallWithGenericSignatureArguments3.ts:4:42: The expected type comes from the return type of this signature.
    var r2 = foo('', (x: string) => '', (x: Object) => ''); // string => string
    var r3 = foo(null, (x: Object) => '', (x: string) => ''); // Object => Object
    var r4 = foo(null, (x) => '', (x) => ''); // any => any
                              ~~
!!! error TS2322: Type 'string' is not assignable to type 'null'.
!!! related TS6502 genericCallWithGenericSignatureArguments3.ts:4:26: The expected type comes from the return type of this signature.
    var r5 = foo(new Object(), (x) => '', (x) => ''); // Object => Object
    
    enum E { A }
    enum F { A }
    
    var r6 = foo(E.A, (x: number) => E.A, (x: F) => F.A); // number => number 
    
    
    function foo2<T, U>(x: T, a: (x: T) => U, b: (x: T) => U) {
        var r: (x: T) => U;
        return r;
               ~
!!! error TS2454: Variable 'r' is used before being assigned.
    }
    
    var r8 = foo2('', (x) => '', (x) => null); // string => string
    var r9 = foo2(null, (x) => '', (x) => ''); // any => any
    var r10 = foo2(null, (x: Object) => '', (x: string) => ''); // Object => Object
    
    var x: (a: string) => boolean;
    var r11 = foo2(x, (a1: (y: string) => string) => (n: Object) => 1, (a2: (z: string) => string) => 2); // error
                   ~
!!! error TS2454: Variable 'x' is used before being assigned.
                      ~~~~~~~~~~~~~~~~~~~~~~~~~~~~~~~~~~~~~~~~~~~~~~~
!!! error TS2345: Argument of type '(a1: (y: string) => string) => (n: Object) => 1' is not assignable to parameter of type '(x: (a: string) => boolean) => (n: Object) => 1'.
!!! error TS2345:   Types of parameters 'a1' and 'x' are incompatible.
!!! error TS2345:     Type '(a: string) => boolean' is not assignable to type '(y: string) => string'.
!!! error TS2345:       Type 'boolean' is not assignable to type 'string'.
    var r12 = foo2(x, (a1: (y: string) => boolean) => (n: Object) => 1, (a2: (z: string) => boolean) => 2); // error
                   ~
!!! error TS2454: Variable 'x' is used before being assigned.
                                                                        ~~~~~~~~~~~~~~~~~~~~~~~~~~~~~~~~~
!!! error TS2345: Argument of type '(a2: (z: string) => boolean) => number' is not assignable to parameter of type '(x: (z: string) => boolean) => (n: Object) => 1'.
!!! error TS2345:   Type 'number' is not assignable to type '(n: Object) => 1'.<|MERGE_RESOLUTION|>--- conflicted
+++ resolved
@@ -1,74 +1,70 @@
-genericCallWithGenericSignatureArguments3.ts(6,12): error TS2454: Variable 'r' is used before being assigned.
-genericCallWithGenericSignatureArguments3.ts(10,38): error TS2322: Type 'null' is not assignable to type 'string'.
-genericCallWithGenericSignatureArguments3.ts(13,27): error TS2322: Type 'string' is not assignable to type 'null'.
-genericCallWithGenericSignatureArguments3.ts(24,12): error TS2454: Variable 'r' is used before being assigned.
-genericCallWithGenericSignatureArguments3.ts(32,16): error TS2454: Variable 'x' is used before being assigned.
-genericCallWithGenericSignatureArguments3.ts(32,19): error TS2345: Argument of type '(a1: (y: string) => string) => (n: Object) => 1' is not assignable to parameter of type '(x: (a: string) => boolean) => (n: Object) => 1'.
-  Types of parameters 'a1' and 'x' are incompatible.
-<<<<<<< HEAD
-    Type 'boolean' is not assignable to type 'string'.
-genericCallWithGenericSignatureArguments3.ts(33,16): error TS2454: Variable 'x' is used before being assigned.
-=======
-    Type '(a: string) => boolean' is not assignable to type '(y: string) => string'.
-      Type 'boolean' is not assignable to type 'string'.
->>>>>>> 12402f26
-genericCallWithGenericSignatureArguments3.ts(33,69): error TS2345: Argument of type '(a2: (z: string) => boolean) => number' is not assignable to parameter of type '(x: (z: string) => boolean) => (n: Object) => 1'.
-  Type 'number' is not assignable to type '(n: Object) => 1'.
-
-
-==== genericCallWithGenericSignatureArguments3.ts (8 errors) ====
-    // When a function expression is inferentially typed (section 4.9.3) and a type assigned to a parameter in that expression references type parameters for which inferences are being made, 
-    // the corresponding inferred type arguments to become fixed and no further candidate inferences are made for them.
-    
-    function foo<T>(x: T, a: (x: T) => T, b: (x: T) => T) {
-        var r: (x: T) => T;
-        return r;
-               ~
-!!! error TS2454: Variable 'r' is used before being assigned.
-    }
-    
-    var r1 = foo('', (x: string) => '', (x: Object) => null); // any => any
-    var r1ii = foo('', (x) => '', (x) => null); // string => string
-                                         ~~~~
-!!! error TS2322: Type 'null' is not assignable to type 'string'.
-!!! related TS6502 genericCallWithGenericSignatureArguments3.ts:4:42: The expected type comes from the return type of this signature.
-    var r2 = foo('', (x: string) => '', (x: Object) => ''); // string => string
-    var r3 = foo(null, (x: Object) => '', (x: string) => ''); // Object => Object
-    var r4 = foo(null, (x) => '', (x) => ''); // any => any
-                              ~~
-!!! error TS2322: Type 'string' is not assignable to type 'null'.
-!!! related TS6502 genericCallWithGenericSignatureArguments3.ts:4:26: The expected type comes from the return type of this signature.
-    var r5 = foo(new Object(), (x) => '', (x) => ''); // Object => Object
-    
-    enum E { A }
-    enum F { A }
-    
-    var r6 = foo(E.A, (x: number) => E.A, (x: F) => F.A); // number => number 
-    
-    
-    function foo2<T, U>(x: T, a: (x: T) => U, b: (x: T) => U) {
-        var r: (x: T) => U;
-        return r;
-               ~
-!!! error TS2454: Variable 'r' is used before being assigned.
-    }
-    
-    var r8 = foo2('', (x) => '', (x) => null); // string => string
-    var r9 = foo2(null, (x) => '', (x) => ''); // any => any
-    var r10 = foo2(null, (x: Object) => '', (x: string) => ''); // Object => Object
-    
-    var x: (a: string) => boolean;
-    var r11 = foo2(x, (a1: (y: string) => string) => (n: Object) => 1, (a2: (z: string) => string) => 2); // error
-                   ~
-!!! error TS2454: Variable 'x' is used before being assigned.
-                      ~~~~~~~~~~~~~~~~~~~~~~~~~~~~~~~~~~~~~~~~~~~~~~~
-!!! error TS2345: Argument of type '(a1: (y: string) => string) => (n: Object) => 1' is not assignable to parameter of type '(x: (a: string) => boolean) => (n: Object) => 1'.
-!!! error TS2345:   Types of parameters 'a1' and 'x' are incompatible.
-!!! error TS2345:     Type '(a: string) => boolean' is not assignable to type '(y: string) => string'.
-!!! error TS2345:       Type 'boolean' is not assignable to type 'string'.
-    var r12 = foo2(x, (a1: (y: string) => boolean) => (n: Object) => 1, (a2: (z: string) => boolean) => 2); // error
-                   ~
-!!! error TS2454: Variable 'x' is used before being assigned.
-                                                                        ~~~~~~~~~~~~~~~~~~~~~~~~~~~~~~~~~
-!!! error TS2345: Argument of type '(a2: (z: string) => boolean) => number' is not assignable to parameter of type '(x: (z: string) => boolean) => (n: Object) => 1'.
+genericCallWithGenericSignatureArguments3.ts(6,12): error TS2454: Variable 'r' is used before being assigned.
+genericCallWithGenericSignatureArguments3.ts(10,38): error TS2322: Type 'null' is not assignable to type 'string'.
+genericCallWithGenericSignatureArguments3.ts(13,27): error TS2322: Type 'string' is not assignable to type 'null'.
+genericCallWithGenericSignatureArguments3.ts(24,12): error TS2454: Variable 'r' is used before being assigned.
+genericCallWithGenericSignatureArguments3.ts(32,16): error TS2454: Variable 'x' is used before being assigned.
+genericCallWithGenericSignatureArguments3.ts(32,19): error TS2345: Argument of type '(a1: (y: string) => string) => (n: Object) => 1' is not assignable to parameter of type '(x: (a: string) => boolean) => (n: Object) => 1'.
+  Types of parameters 'a1' and 'x' are incompatible.
+    Type '(a: string) => boolean' is not assignable to type '(y: string) => string'.
+      Type 'boolean' is not assignable to type 'string'.
+genericCallWithGenericSignatureArguments3.ts(33,16): error TS2454: Variable 'x' is used before being assigned.
+genericCallWithGenericSignatureArguments3.ts(33,69): error TS2345: Argument of type '(a2: (z: string) => boolean) => number' is not assignable to parameter of type '(x: (z: string) => boolean) => (n: Object) => 1'.
+  Type 'number' is not assignable to type '(n: Object) => 1'.
+
+
+==== genericCallWithGenericSignatureArguments3.ts (8 errors) ====
+    // When a function expression is inferentially typed (section 4.9.3) and a type assigned to a parameter in that expression references type parameters for which inferences are being made, 
+    // the corresponding inferred type arguments to become fixed and no further candidate inferences are made for them.
+    
+    function foo<T>(x: T, a: (x: T) => T, b: (x: T) => T) {
+        var r: (x: T) => T;
+        return r;
+               ~
+!!! error TS2454: Variable 'r' is used before being assigned.
+    }
+    
+    var r1 = foo('', (x: string) => '', (x: Object) => null); // any => any
+    var r1ii = foo('', (x) => '', (x) => null); // string => string
+                                         ~~~~
+!!! error TS2322: Type 'null' is not assignable to type 'string'.
+!!! related TS6502 genericCallWithGenericSignatureArguments3.ts:4:42: The expected type comes from the return type of this signature.
+    var r2 = foo('', (x: string) => '', (x: Object) => ''); // string => string
+    var r3 = foo(null, (x: Object) => '', (x: string) => ''); // Object => Object
+    var r4 = foo(null, (x) => '', (x) => ''); // any => any
+                              ~~
+!!! error TS2322: Type 'string' is not assignable to type 'null'.
+!!! related TS6502 genericCallWithGenericSignatureArguments3.ts:4:26: The expected type comes from the return type of this signature.
+    var r5 = foo(new Object(), (x) => '', (x) => ''); // Object => Object
+    
+    enum E { A }
+    enum F { A }
+    
+    var r6 = foo(E.A, (x: number) => E.A, (x: F) => F.A); // number => number 
+    
+    
+    function foo2<T, U>(x: T, a: (x: T) => U, b: (x: T) => U) {
+        var r: (x: T) => U;
+        return r;
+               ~
+!!! error TS2454: Variable 'r' is used before being assigned.
+    }
+    
+    var r8 = foo2('', (x) => '', (x) => null); // string => string
+    var r9 = foo2(null, (x) => '', (x) => ''); // any => any
+    var r10 = foo2(null, (x: Object) => '', (x: string) => ''); // Object => Object
+    
+    var x: (a: string) => boolean;
+    var r11 = foo2(x, (a1: (y: string) => string) => (n: Object) => 1, (a2: (z: string) => string) => 2); // error
+                   ~
+!!! error TS2454: Variable 'x' is used before being assigned.
+                      ~~~~~~~~~~~~~~~~~~~~~~~~~~~~~~~~~~~~~~~~~~~~~~~
+!!! error TS2345: Argument of type '(a1: (y: string) => string) => (n: Object) => 1' is not assignable to parameter of type '(x: (a: string) => boolean) => (n: Object) => 1'.
+!!! error TS2345:   Types of parameters 'a1' and 'x' are incompatible.
+!!! error TS2345:     Type '(a: string) => boolean' is not assignable to type '(y: string) => string'.
+!!! error TS2345:       Type 'boolean' is not assignable to type 'string'.
+    var r12 = foo2(x, (a1: (y: string) => boolean) => (n: Object) => 1, (a2: (z: string) => boolean) => 2); // error
+                   ~
+!!! error TS2454: Variable 'x' is used before being assigned.
+                                                                        ~~~~~~~~~~~~~~~~~~~~~~~~~~~~~~~~~
+!!! error TS2345: Argument of type '(a2: (z: string) => boolean) => number' is not assignable to parameter of type '(x: (z: string) => boolean) => (n: Object) => 1'.
 !!! error TS2345:   Type 'number' is not assignable to type '(n: Object) => 1'.