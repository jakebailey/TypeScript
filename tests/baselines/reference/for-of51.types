//// [tests/cases/conformance/es6/for-ofStatements/for-of51.ts] ////

=== for-of51.ts ===
for (let let of []) {}
<<<<<<< HEAD
>let : never
>[] : never[]
=======
>let : any
>    : ^^^
>[] : undefined[]
>   : ^^^^^^^^^^^
>>>>>>> 12402f26

<|MERGE_RESOLUTION|>--- conflicted
+++ resolved
@@ -1,14 +1,9 @@
-//// [tests/cases/conformance/es6/for-ofStatements/for-of51.ts] ////
-
-=== for-of51.ts ===
-for (let let of []) {}
-<<<<<<< HEAD
->let : never
->[] : never[]
-=======
->let : any
->    : ^^^
->[] : undefined[]
->   : ^^^^^^^^^^^
->>>>>>> 12402f26
-
+//// [tests/cases/conformance/es6/for-ofStatements/for-of51.ts] ////
+
+=== for-of51.ts ===
+for (let let of []) {}
+>let : never
+>    : ^^^^^
+>[] : never[]
+>   : ^^^^^^^
+