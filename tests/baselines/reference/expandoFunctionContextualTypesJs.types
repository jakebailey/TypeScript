--- conflicted
+++ resolved
@@ -1,180 +1,157 @@
-//// [tests/cases/compiler/expandoFunctionContextualTypesJs.ts] ////
-
-=== input.js ===
-/** @typedef {{ color: "red" | "blue" }} MyComponentProps */
-
-/**
- * @template P 
- * @typedef {{ (): any; defaultProps?: Partial<P> }} StatelessComponent */
-
- /**
-  * @type {StatelessComponent<MyComponentProps>}
-  */
-const MyComponent = () => /* @type {any} */(null);
->MyComponent : StatelessComponent<MyComponentProps>
-<<<<<<< HEAD
->() => /* @type {any} */(null) : { (): null; defaultProps: Partial<MyComponentProps> | undefined; }
-=======
->            : ^^^^^^^^^^^^^^^^^^^^^^^^^^^^^^^^^^^^
->() => /* @type {any} */(null) : { (): any; defaultProps: Partial<MyComponentProps>; }
->                              : ^^^^^^^^^^^^^^^^^^^^^^^^^^^^^^^^^^^^^^^^^^^^^^^^^^^^^
->>>>>>> 12402f26
->(null) : null
->       : ^^^^
-
-MyComponent.defaultProps = {
->MyComponent.defaultProps = {    color: "red"} : { color: "red"; }
-<<<<<<< HEAD
->MyComponent.defaultProps : Partial<MyComponentProps> | undefined
->MyComponent : StatelessComponent<MyComponentProps>
->defaultProps : Partial<MyComponentProps> | undefined
-=======
->                                              : ^^^^^^^^^^^^^^^^^
->MyComponent.defaultProps : Partial<MyComponentProps>
->                         : ^^^^^^^^^^^^^^^^^^^^^^^^^
->MyComponent : StatelessComponent<MyComponentProps>
->            : ^^^^^^^^^^^^^^^^^^^^^^^^^^^^^^^^^^^^
->defaultProps : Partial<MyComponentProps>
->             : ^^^^^^^^^^^^^^^^^^^^^^^^^
->>>>>>> 12402f26
->{    color: "red"} : { color: "red"; }
->                   : ^^^^^^^^^^^^^^^^^
-
-    color: "red"
->color : "red"
->      : ^^^^^
->"red" : "red"
->      : ^^^^^
-
-};
-
-const MyComponent2 = () => null;
-<<<<<<< HEAD
->MyComponent2 : { (): null; defaultProps: MyComponentProps; }
->() => null : { (): null; defaultProps: MyComponentProps; }
-=======
->MyComponent2 : { (): any; defaultProps: MyComponentProps; }
->             : ^^^^^^^^^^^^^^^^^^^^^^^^^^^^^^^^^^^^^^^^^^^^
->() => null : { (): any; defaultProps: MyComponentProps; }
->           : ^^^^^^^^^^^^^^^^^^^^^^^^^^^^^^^^^^^^^^^^^^^^
->>>>>>> 12402f26
-
-/**
- * @type {MyComponentProps}
- */
-MyComponent2.defaultProps = {
->MyComponent2.defaultProps = {    color: "red"} : { color: "red"; }
->                                               : ^^^^^^^^^^^^^^^^^
->MyComponent2.defaultProps : MyComponentProps
-<<<<<<< HEAD
->MyComponent2 : { (): null; defaultProps: MyComponentProps; }
-=======
->                          : ^^^^^^^^^^^^^^^^
->MyComponent2 : { (): any; defaultProps: MyComponentProps; }
->             : ^^^^^^^^^^^^^^^^^^^^^^^^^                ^^^
->>>>>>> 12402f26
->defaultProps : MyComponentProps
->             : ^^^^^^^^^^^^^^^^
->{    color: "red"} : { color: "red"; }
->                   : ^^^^^^^^^^^^^^^^^
-
-    color: "red"
->color : "red"
->      : ^^^^^
->"red" : "red"
->      : ^^^^^
-}
-
-/**
-  * @type {StatelessComponent<MyComponentProps>}
- */
-const check = MyComponent2;
->check : StatelessComponent<MyComponentProps>
-<<<<<<< HEAD
->MyComponent2 : { (): null; defaultProps: MyComponentProps; }
-=======
->      : ^^^^^^^^^^^^^^^^^^^^^^^^^^^^^^^^^^^^
->MyComponent2 : { (): any; defaultProps: MyComponentProps; }
->             : ^^^^^^^^^^^^^^^^^^^^^^^^^^^^^^^^^^^^^^^^^^^^
->>>>>>> 12402f26
-
-/**
- * 
- * @param {{ props: MyComponentProps }} p 
- */
-function expectLiteral(p) {}
->expectLiteral : (p: { props: MyComponentProps; }) => void
->              : ^^^^                            ^^^^^^^^^
->p : { props: MyComponentProps; }
->  : ^^^^^^^^^^^^^^^^^^^^^^^^^^^^
-
-function foo() {
->foo : typeof foo
->    : ^^^^^^^^^^
-
-    /**
-     * @type {MyComponentProps}
-     */
-    this.props = { color: "red" };
->this.props = { color: "red" } : { color: "red"; }
->                              : ^^^^^^^^^^^^^^^^^
->this.props : MyComponentProps
->           : ^^^^^^^^^^^^^^^^
->this : this
->     : ^^^^
->props : MyComponentProps
->      : ^^^^^^^^^^^^^^^^
->{ color: "red" } : { color: "red"; }
->                 : ^^^^^^^^^^^^^^^^^
->color : "red"
->      : ^^^^^
->"red" : "red"
->      : ^^^^^
-
-    expectLiteral(this);
->expectLiteral(this) : void
->                    : ^^^^
->expectLiteral : (p: { props: MyComponentProps; }) => void
->              : ^^^^^^^^^^^^^^^^^^^^^^^^^^^^^^^^^^^^^^^^^
->this : this
->     : ^^^^
-}
-
-/**
- * @type {MyComponentProps}
- */
-module.exports = {
->module.exports = {    color: "red"} : MyComponentProps
->                                    : ^^^^^^^^^^^^^^^^
->module.exports : MyComponentProps
->               : ^^^^^^^^^^^^^^^^
->module : { exports: MyComponentProps; }
->       : ^^^^^^^^^^^^^^^^^^^^^^^^^^^^^^
->exports : MyComponentProps
->        : ^^^^^^^^^^^^^^^^
->{    color: "red"} : { color: "red"; }
->                   : ^^^^^^^^^^^^^^^^^
-
-    color: "red"
->color : "red"
->      : ^^^^^
->"red" : "red"
->      : ^^^^^
-}
-
-expectLiteral({ props: module.exports });
->expectLiteral({ props: module.exports }) : void
->                                         : ^^^^
->expectLiteral : (p: { props: MyComponentProps; }) => void
->              : ^^^^^^^^^^^^^^^^^^^^^^^^^^^^^^^^^^^^^^^^^
->{ props: module.exports } : { props: MyComponentProps; }
->                          : ^^^^^^^^^^^^^^^^^^^^^^^^^^^^
->props : MyComponentProps
->      : ^^^^^^^^^^^^^^^^
->module.exports : MyComponentProps
->               : ^^^^^^^^^^^^^^^^
->module : { exports: MyComponentProps; }
->       : ^^^^^^^^^^^^^^^^^^^^^^^^^^^^^^
->exports : MyComponentProps
->        : ^^^^^^^^^^^^^^^^
-
+//// [tests/cases/compiler/expandoFunctionContextualTypesJs.ts] ////
+
+=== input.js ===
+/** @typedef {{ color: "red" | "blue" }} MyComponentProps */
+
+/**
+ * @template P 
+ * @typedef {{ (): any; defaultProps?: Partial<P> }} StatelessComponent */
+
+ /**
+  * @type {StatelessComponent<MyComponentProps>}
+  */
+const MyComponent = () => /* @type {any} */(null);
+>MyComponent : StatelessComponent<MyComponentProps>
+>            : ^^^^^^^^^^^^^^^^^^^^^^^^^^^^^^^^^^^^
+>() => /* @type {any} */(null) : { (): null; defaultProps: Partial<MyComponentProps> | undefined; }
+>                              : ^^^^^^^^^^^^^^^^^^^^^^^^^^^^^^^^^^^^^^^^^^^^^^^^^^^^^^^^^^^^^^^^^^
+>(null) : null
+>       : ^^^^
+
+MyComponent.defaultProps = {
+>MyComponent.defaultProps = {    color: "red"} : { color: "red"; }
+>                                              : ^^^^^^^^^^^^^^^^^
+>MyComponent.defaultProps : Partial<MyComponentProps> | undefined
+>                         : ^^^^^^^^^^^^^^^^^^^^^^^^^^^^^^^^^^^^^
+>MyComponent : StatelessComponent<MyComponentProps>
+>            : ^^^^^^^^^^^^^^^^^^^^^^^^^^^^^^^^^^^^
+>defaultProps : Partial<MyComponentProps> | undefined
+>             : ^^^^^^^^^^^^^^^^^^^^^^^^^^^^^^^^^^^^^
+>{    color: "red"} : { color: "red"; }
+>                   : ^^^^^^^^^^^^^^^^^
+
+    color: "red"
+>color : "red"
+>      : ^^^^^
+>"red" : "red"
+>      : ^^^^^
+
+};
+
+const MyComponent2 = () => null;
+>MyComponent2 : { (): null; defaultProps: MyComponentProps; }
+>             : ^^^^^^^^^^^^^^^^^^^^^^^^^^^^^^^^^^^^^^^^^^^^^
+>() => null : { (): null; defaultProps: MyComponentProps; }
+>           : ^^^^^^^^^^^^^^^^^^^^^^^^^^^^^^^^^^^^^^^^^^^^^
+
+/**
+ * @type {MyComponentProps}
+ */
+MyComponent2.defaultProps = {
+>MyComponent2.defaultProps = {    color: "red"} : { color: "red"; }
+>                                               : ^^^^^^^^^^^^^^^^^
+>MyComponent2.defaultProps : MyComponentProps
+>                          : ^^^^^^^^^^^^^^^^
+>MyComponent2 : { (): null; defaultProps: MyComponentProps; }
+>             : ^^^^^^^^^^^^^^^^^^^^^^^^^^                ^^^
+>defaultProps : MyComponentProps
+>             : ^^^^^^^^^^^^^^^^
+>{    color: "red"} : { color: "red"; }
+>                   : ^^^^^^^^^^^^^^^^^
+
+    color: "red"
+>color : "red"
+>      : ^^^^^
+>"red" : "red"
+>      : ^^^^^
+}
+
+/**
+  * @type {StatelessComponent<MyComponentProps>}
+ */
+const check = MyComponent2;
+>check : StatelessComponent<MyComponentProps>
+>      : ^^^^^^^^^^^^^^^^^^^^^^^^^^^^^^^^^^^^
+>MyComponent2 : { (): null; defaultProps: MyComponentProps; }
+>             : ^^^^^^^^^^^^^^^^^^^^^^^^^^^^^^^^^^^^^^^^^^^^^
+
+/**
+ * 
+ * @param {{ props: MyComponentProps }} p 
+ */
+function expectLiteral(p) {}
+>expectLiteral : (p: { props: MyComponentProps; }) => void
+>              : ^^^^                            ^^^^^^^^^
+>p : { props: MyComponentProps; }
+>  : ^^^^^^^^^^^^^^^^^^^^^^^^^^^^
+
+function foo() {
+>foo : typeof foo
+>    : ^^^^^^^^^^
+
+    /**
+     * @type {MyComponentProps}
+     */
+    this.props = { color: "red" };
+>this.props = { color: "red" } : { color: "red"; }
+>                              : ^^^^^^^^^^^^^^^^^
+>this.props : MyComponentProps
+>           : ^^^^^^^^^^^^^^^^
+>this : this
+>     : ^^^^
+>props : MyComponentProps
+>      : ^^^^^^^^^^^^^^^^
+>{ color: "red" } : { color: "red"; }
+>                 : ^^^^^^^^^^^^^^^^^
+>color : "red"
+>      : ^^^^^
+>"red" : "red"
+>      : ^^^^^
+
+    expectLiteral(this);
+>expectLiteral(this) : void
+>                    : ^^^^
+>expectLiteral : (p: { props: MyComponentProps; }) => void
+>              : ^^^^^^^^^^^^^^^^^^^^^^^^^^^^^^^^^^^^^^^^^
+>this : this
+>     : ^^^^
+}
+
+/**
+ * @type {MyComponentProps}
+ */
+module.exports = {
+>module.exports = {    color: "red"} : MyComponentProps
+>                                    : ^^^^^^^^^^^^^^^^
+>module.exports : MyComponentProps
+>               : ^^^^^^^^^^^^^^^^
+>module : { exports: MyComponentProps; }
+>       : ^^^^^^^^^^^^^^^^^^^^^^^^^^^^^^
+>exports : MyComponentProps
+>        : ^^^^^^^^^^^^^^^^
+>{    color: "red"} : { color: "red"; }
+>                   : ^^^^^^^^^^^^^^^^^
+
+    color: "red"
+>color : "red"
+>      : ^^^^^
+>"red" : "red"
+>      : ^^^^^
+}
+
+expectLiteral({ props: module.exports });
+>expectLiteral({ props: module.exports }) : void
+>                                         : ^^^^
+>expectLiteral : (p: { props: MyComponentProps; }) => void
+>              : ^^^^^^^^^^^^^^^^^^^^^^^^^^^^^^^^^^^^^^^^^
+>{ props: module.exports } : { props: MyComponentProps; }
+>                          : ^^^^^^^^^^^^^^^^^^^^^^^^^^^^
+>props : MyComponentProps
+>      : ^^^^^^^^^^^^^^^^
+>module.exports : MyComponentProps
+>               : ^^^^^^^^^^^^^^^^
+>module : { exports: MyComponentProps; }
+>       : ^^^^^^^^^^^^^^^^^^^^^^^^^^^^^^
+>exports : MyComponentProps
+>        : ^^^^^^^^^^^^^^^^
+