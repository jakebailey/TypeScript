--- conflicted
+++ resolved
@@ -1,1239 +1,1235 @@
-//// [tests/cases/conformance/types/thisType/thisTypeInObjectLiterals2.ts] ////
-
-=== thisTypeInObjectLiterals2.ts ===
-// In methods of an object literal with no contextual type, 'this' has the type
-// of the object literal.
-
-let obj1 = {
->obj1 : { a: number; f(): number; b: string; c: { g(): void; }; readonly d: number; e: string; }
->     : ^^^^^^^^^^^^^^^^^^^^^^^^^^^^^^^^^^^^^^^^^^^^^^^^^^^^^^^^^^^^^^^^^^^^^^^^^^^^^^^^^^^^^^^^
->{    a: 1,    f() {        return this.a;    },    b: "hello",    c: {        g() {            this.g();        }    },    get d() {        return this.a;    },    get e() {        return this.b;    },    set e(value) {        this.b = value;    }} : { a: number; f(): number; b: string; c: { g(): void; }; readonly d: number; e: string; }
->                                                                                                                                                                                                                                                         : ^^^^^^^^^^^^^^^^^^^^^^^^^^^^^^^^^^^^^^^^^^^^^^^^^^^^^^^^^^^^^^^^^^^^^^^^^^^^^^^^^^^^^^^^
-
-    a: 1,
->a : number
->  : ^^^^^^
->1 : 1
->  : ^
-
-    f() {
->f : () => number
->  : ^^^^^^^^^^^^
-
-        return this.a;
->this.a : number
->       : ^^^^^^
->this : { a: number; f(): number; b: string; c: { g(): void; }; readonly d: number; e: string; }
->     : ^^^^^^^^^^^^^^^^^^^^^^^^^^^^^^^^^^^^^^^^^^^^^^^^^^^^^^^^^^^^^^^^^^^^^^^^^^^^^^^^^^^^^^^^
->a : number
->  : ^^^^^^
-
-    },
-    b: "hello",
->b : string
->  : ^^^^^^
->"hello" : "hello"
->        : ^^^^^^^
-
-    c: {
->c : { g(): void; }
->  : ^^^^^^^^^^^^^^
->{        g() {            this.g();        }    } : { g(): void; }
->                                                  : ^^^^^^^^^^^^^^
-
-        g() {
->g : () => void
->  : ^^^^^^^^^^
-
-            this.g();
->this.g() : void
->         : ^^^^
->this.g : () => void
->       : ^^^^^^^^^^
->this : { g(): void; }
->     : ^^^^^^^^^^^^^^
->g : () => void
->  : ^^^^^^^^^^
-        }
-    },
-    get d() {
->d : number
->  : ^^^^^^
-
-        return this.a;
->this.a : number
->       : ^^^^^^
->this : { a: number; f(): number; b: string; c: { g(): void; }; readonly d: number; e: string; }
->     : ^^^^^^^^^^^^^^^^^^^^^^^^^^^^^^^^^^^^^^^^^^^^^^^^^^^^^^^^^^^^^^^^^^^^^^^^^^^^^^^^^^^^^^^^
->a : number
->  : ^^^^^^
-
-    },
-    get e() {
->e : string
->  : ^^^^^^
-
-        return this.b;
->this.b : string
->       : ^^^^^^
->this : { a: number; f(): number; b: string; c: { g(): void; }; readonly d: number; e: string; }
->     : ^^^^^^^^^^^^^^^^^^^^^^^^^^^^^^^^^^^^^^^^^^^^^^^^^^^^^^^^^^^^^^^^^^^^^^^^^^^^^^^^^^^^^^^^
->b : string
->  : ^^^^^^
-
-    },
-    set e(value) {
->e : string
->  : ^^^^^^
->value : string
->      : ^^^^^^
-
-        this.b = value;
->this.b = value : string
->               : ^^^^^^
->this.b : string
->       : ^^^^^^
->this : { a: number; f(): number; b: string; c: { g(): void; }; readonly d: number; e: string; }
->     : ^^^^^^^^^^^^^^^^^^^^^^^^^^^^^^^^^^^^^^^^^^^^^^^^^^^^^^^^^^^^^^^^^^^^^^^^^^^^^^^^^^^^^^^^
->b : string
->  : ^^^^^^
->value : string
->      : ^^^^^^
-    }
-};
-
-// In methods of an object literal with a contextual type, 'this' has the
-// contextual type.
-
-type Point = {
->Point : Point
->      : ^^^^^
-
-    x: number;
->x : number
->  : ^^^^^^
-
-    y: number;
->y : number
->  : ^^^^^^
-
-    z?: number;
->z : number | undefined
->  : ^^^^^^^^^^^^^^^^^^
-
-    moveBy(dx: number, dy: number, dz?: number): void;
->moveBy : (dx: number, dy: number, dz?: number) => void
->       : ^^^^^      ^^^^^^      ^^^^^^^      ^^^^^    
->dx : number
->   : ^^^^^^
->dy : number
->   : ^^^^^^
->dz : number | undefined
->   : ^^^^^^^^^^^^^^^^^^
-}
-
-let p1: Point = {
->p1 : Point
->   : ^^^^^
->{    x: 10,    y: 20,    moveBy(dx, dy, dz) {        this.x += dx;        this.y += dy;        if (this.z && dz) {            this.z += dz;        }    }} : { x: number; y: number; moveBy(dx: number, dy: number, dz: number | undefined): void; }
->                                                                                                                                                           : ^^^^^^^^^^^^^^^^^^^^^^^^^^^^^^^^^^^^^^^^^^^^^^^^^^^^^^^^^^^^^^^^^^^^^^^^^^^^^^^^^^^^^^^
-
-    x: 10,
->x : number
->  : ^^^^^^
->10 : 10
->   : ^^
-
-    y: 20,
->y : number
->  : ^^^^^^
->20 : 20
->   : ^^
-
-    moveBy(dx, dy, dz) {
->moveBy : (dx: number, dy: number, dz: number | undefined) => void
->       : ^^^^^^^^^^^^^^^^^^^^^^^^^^^^^^^^^^^^^^^^^^^^^^^^^^^^^^^^
->dx : number
->   : ^^^^^^
->dy : number
->   : ^^^^^^
->dz : number | undefined
->   : ^^^^^^^^^^^^^^^^^^
-
-        this.x += dx;
->this.x += dx : number
->             : ^^^^^^
->this.x : number
->       : ^^^^^^
->this : Point
->     : ^^^^^
->x : number
->  : ^^^^^^
->dx : number
->   : ^^^^^^
-
-        this.y += dy;
->this.y += dy : number
->             : ^^^^^^
->this.y : number
->       : ^^^^^^
->this : Point
->     : ^^^^^
->y : number
->  : ^^^^^^
->dy : number
->   : ^^^^^^
-
-        if (this.z && dz) {
->this.z && dz : number | undefined
->             : ^^^^^^^^^^^^^^^^^^
->this.z : number | undefined
->       : ^^^^^^^^^^^^^^^^^^
->this : Point
->     : ^^^^^
->z : number | undefined
->  : ^^^^^^^^^^^^^^^^^^
->dz : number | undefined
->   : ^^^^^^^^^^^^^^^^^^
-
-            this.z += dz;
->this.z += dz : number
->             : ^^^^^^
->this.z : number
->       : ^^^^^^
->this : Point
->     : ^^^^^
->z : number
->  : ^^^^^^
->dz : number
->   : ^^^^^^
-        }
-    }
-};
-
-let p2: Point | null = {
->p2 : Point | null
->   : ^^^^^^^^^^^^
->{    x: 10,    y: 20,    moveBy(dx, dy, dz) {        this.x += dx;        this.y += dy;        if (this.z && dz) {            this.z += dz;        }    }} : { x: number; y: number; moveBy(dx: number, dy: number, dz: number | undefined): void; }
->                                                                                                                                                           : ^^^^^^^^^^^^^^^^^^^^^^^^^^^^^^^^^^^^^^^^^^^^^^^^^^^^^^^^^^^^^^^^^^^^^^^^^^^^^^^^^^^^^^^
-
-    x: 10,
->x : number
->  : ^^^^^^
->10 : 10
->   : ^^
-
-    y: 20,
->y : number
->  : ^^^^^^
->20 : 20
->   : ^^
-
-    moveBy(dx, dy, dz) {
->moveBy : (dx: number, dy: number, dz: number | undefined) => void
->       : ^^^^^^^^^^^^^^^^^^^^^^^^^^^^^^^^^^^^^^^^^^^^^^^^^^^^^^^^
->dx : number
->   : ^^^^^^
->dy : number
->   : ^^^^^^
->dz : number | undefined
->   : ^^^^^^^^^^^^^^^^^^
-
-        this.x += dx;
->this.x += dx : number
->             : ^^^^^^
->this.x : number
->       : ^^^^^^
->this : Point
->     : ^^^^^
->x : number
->  : ^^^^^^
->dx : number
->   : ^^^^^^
-
-        this.y += dy;
->this.y += dy : number
->             : ^^^^^^
->this.y : number
->       : ^^^^^^
->this : Point
->     : ^^^^^
->y : number
->  : ^^^^^^
->dy : number
->   : ^^^^^^
-
-        if (this.z && dz) {
->this.z && dz : number | undefined
->             : ^^^^^^^^^^^^^^^^^^
->this.z : number | undefined
->       : ^^^^^^^^^^^^^^^^^^
->this : Point
->     : ^^^^^
->z : number | undefined
->  : ^^^^^^^^^^^^^^^^^^
->dz : number | undefined
->   : ^^^^^^^^^^^^^^^^^^
-
-            this.z += dz;
->this.z += dz : number
->             : ^^^^^^
->this.z : number
->       : ^^^^^^
->this : Point
->     : ^^^^^
->z : number
->  : ^^^^^^
->dz : number
->   : ^^^^^^
-        }
-    }
-};
-
-let p3: Point | undefined = {
->p3 : Point | undefined
->   : ^^^^^^^^^^^^^^^^^
->{    x: 10,    y: 20,    moveBy(dx, dy, dz) {        this.x += dx;        this.y += dy;        if (this.z && dz) {            this.z += dz;        }    }} : { x: number; y: number; moveBy(dx: number, dy: number, dz: number | undefined): void; }
->                                                                                                                                                           : ^^^^^^^^^^^^^^^^^^^^^^^^^^^^^^^^^^^^^^^^^^^^^^^^^^^^^^^^^^^^^^^^^^^^^^^^^^^^^^^^^^^^^^^
-
-    x: 10,
->x : number
->  : ^^^^^^
->10 : 10
->   : ^^
-
-    y: 20,
->y : number
->  : ^^^^^^
->20 : 20
->   : ^^
-
-    moveBy(dx, dy, dz) {
->moveBy : (dx: number, dy: number, dz: number | undefined) => void
->       : ^^^^^^^^^^^^^^^^^^^^^^^^^^^^^^^^^^^^^^^^^^^^^^^^^^^^^^^^
->dx : number
->   : ^^^^^^
->dy : number
->   : ^^^^^^
->dz : number | undefined
->   : ^^^^^^^^^^^^^^^^^^
-
-        this.x += dx;
->this.x += dx : number
->             : ^^^^^^
->this.x : number
->       : ^^^^^^
->this : Point
->     : ^^^^^
->x : number
->  : ^^^^^^
->dx : number
->   : ^^^^^^
-
-        this.y += dy;
->this.y += dy : number
->             : ^^^^^^
->this.y : number
->       : ^^^^^^
->this : Point
->     : ^^^^^
->y : number
->  : ^^^^^^
->dy : number
->   : ^^^^^^
-
-        if (this.z && dz) {
->this.z && dz : number | undefined
->             : ^^^^^^^^^^^^^^^^^^
->this.z : number | undefined
->       : ^^^^^^^^^^^^^^^^^^
->this : Point
->     : ^^^^^
->z : number | undefined
->  : ^^^^^^^^^^^^^^^^^^
->dz : number | undefined
->   : ^^^^^^^^^^^^^^^^^^
-
-            this.z += dz;
->this.z += dz : number
->             : ^^^^^^
->this.z : number
->       : ^^^^^^
->this : Point
->     : ^^^^^
->z : number
->  : ^^^^^^
->dz : number
->   : ^^^^^^
-        }
-    }
-};
-
-let p4: Point | null | undefined = {
->p4 : Point | null | undefined
->   : ^^^^^^^^^^^^^^^^^^^^^^^^
->{    x: 10,    y: 20,    moveBy(dx, dy, dz) {        this.x += dx;        this.y += dy;        if (this.z && dz) {            this.z += dz;        }    }} : { x: number; y: number; moveBy(dx: number, dy: number, dz: number | undefined): void; }
->                                                                                                                                                           : ^^^^^^^^^^^^^^^^^^^^^^^^^^^^^^^^^^^^^^^^^^^^^^^^^^^^^^^^^^^^^^^^^^^^^^^^^^^^^^^^^^^^^^^
-
-    x: 10,
->x : number
->  : ^^^^^^
->10 : 10
->   : ^^
-
-    y: 20,
->y : number
->  : ^^^^^^
->20 : 20
->   : ^^
-
-    moveBy(dx, dy, dz) {
->moveBy : (dx: number, dy: number, dz: number | undefined) => void
->       : ^^^^^^^^^^^^^^^^^^^^^^^^^^^^^^^^^^^^^^^^^^^^^^^^^^^^^^^^
->dx : number
->   : ^^^^^^
->dy : number
->   : ^^^^^^
->dz : number | undefined
->   : ^^^^^^^^^^^^^^^^^^
-
-        this.x += dx;
->this.x += dx : number
->             : ^^^^^^
->this.x : number
->       : ^^^^^^
->this : Point
->     : ^^^^^
->x : number
->  : ^^^^^^
->dx : number
->   : ^^^^^^
-
-        this.y += dy;
->this.y += dy : number
->             : ^^^^^^
->this.y : number
->       : ^^^^^^
->this : Point
->     : ^^^^^
->y : number
->  : ^^^^^^
->dy : number
->   : ^^^^^^
-
-        if (this.z && dz) {
->this.z && dz : number | undefined
->             : ^^^^^^^^^^^^^^^^^^
->this.z : number | undefined
->       : ^^^^^^^^^^^^^^^^^^
->this : Point
->     : ^^^^^
->z : number | undefined
->  : ^^^^^^^^^^^^^^^^^^
->dz : number | undefined
->   : ^^^^^^^^^^^^^^^^^^
-
-            this.z += dz;
->this.z += dz : number
->             : ^^^^^^
->this.z : number
->       : ^^^^^^
->this : Point
->     : ^^^^^
->z : number
->  : ^^^^^^
->dz : number
->   : ^^^^^^
-        }
-    }
-};
-
-declare function f1(p: Point): void;
->f1 : (p: Point) => void
->   : ^^^^     ^^^^^    
->p : Point
->  : ^^^^^
-
-f1({
->f1({    x: 10,    y: 20,    moveBy(dx, dy, dz) {        this.x += dx;        this.y += dy;        if (this.z && dz) {            this.z += dz;        }    }}) : void
->                                                                                                                                                               : ^^^^
->f1 : (p: Point) => void
->   : ^^^^^^^^^^^^^^^^^^
->{    x: 10,    y: 20,    moveBy(dx, dy, dz) {        this.x += dx;        this.y += dy;        if (this.z && dz) {            this.z += dz;        }    }} : { x: number; y: number; moveBy(dx: number, dy: number, dz: number | undefined): void; }
->                                                                                                                                                           : ^^^^^^^^^^^^^^^^^^^^^^^^^^^^^^^^^^^^^^^^^^^^^^^^^^^^^^^^^^^^^^^^^^^^^^^^^^^^^^^^^^^^^^^
-
-    x: 10,
->x : number
->  : ^^^^^^
->10 : 10
->   : ^^
-
-    y: 20,
->y : number
->  : ^^^^^^
->20 : 20
->   : ^^
-
-    moveBy(dx, dy, dz) {
->moveBy : (dx: number, dy: number, dz: number | undefined) => void
->       : ^^^^^^^^^^^^^^^^^^^^^^^^^^^^^^^^^^^^^^^^^^^^^^^^^^^^^^^^
->dx : number
->   : ^^^^^^
->dy : number
->   : ^^^^^^
->dz : number | undefined
->   : ^^^^^^^^^^^^^^^^^^
-
-        this.x += dx;
->this.x += dx : number
->             : ^^^^^^
->this.x : number
->       : ^^^^^^
->this : Point
->     : ^^^^^
->x : number
->  : ^^^^^^
->dx : number
->   : ^^^^^^
-
-        this.y += dy;
->this.y += dy : number
->             : ^^^^^^
->this.y : number
->       : ^^^^^^
->this : Point
->     : ^^^^^
->y : number
->  : ^^^^^^
->dy : number
->   : ^^^^^^
-
-        if (this.z && dz) {
->this.z && dz : number | undefined
->             : ^^^^^^^^^^^^^^^^^^
->this.z : number | undefined
->       : ^^^^^^^^^^^^^^^^^^
->this : Point
->     : ^^^^^
->z : number | undefined
->  : ^^^^^^^^^^^^^^^^^^
->dz : number | undefined
->   : ^^^^^^^^^^^^^^^^^^
-
-            this.z += dz;
->this.z += dz : number
->             : ^^^^^^
->this.z : number
->       : ^^^^^^
->this : Point
->     : ^^^^^
->z : number
->  : ^^^^^^
->dz : number
->   : ^^^^^^
-        }
-    }
-});
-
-declare function f2(p: Point | null | undefined): void;
->f2 : (p: Point | null | undefined) => void
->   : ^^^^                        ^^^^^    
->p : Point | null | undefined
->  : ^^^^^^^^^^^^^^^^^^^^^^^^
-
-f2({
->f2({    x: 10,    y: 20,    moveBy(dx, dy, dz) {        this.x += dx;        this.y += dy;        if (this.z && dz) {            this.z += dz;        }    }}) : void
->                                                                                                                                                               : ^^^^
->f2 : (p: Point | null | undefined) => void
->   : ^^^^^^^^^^^^^^^^^^^^^^^^^^^^^^^^^^^^^
->{    x: 10,    y: 20,    moveBy(dx, dy, dz) {        this.x += dx;        this.y += dy;        if (this.z && dz) {            this.z += dz;        }    }} : { x: number; y: number; moveBy(dx: number, dy: number, dz: number | undefined): void; }
->                                                                                                                                                           : ^^^^^^^^^^^^^^^^^^^^^^^^^^^^^^^^^^^^^^^^^^^^^^^^^^^^^^^^^^^^^^^^^^^^^^^^^^^^^^^^^^^^^^^
-
-    x: 10,
->x : number
->  : ^^^^^^
->10 : 10
->   : ^^
-
-    y: 20,
->y : number
->  : ^^^^^^
->20 : 20
->   : ^^
-
-    moveBy(dx, dy, dz) {
->moveBy : (dx: number, dy: number, dz: number | undefined) => void
->       : ^^^^^^^^^^^^^^^^^^^^^^^^^^^^^^^^^^^^^^^^^^^^^^^^^^^^^^^^
->dx : number
->   : ^^^^^^
->dy : number
->   : ^^^^^^
->dz : number | undefined
->   : ^^^^^^^^^^^^^^^^^^
-
-        this.x += dx;
->this.x += dx : number
->             : ^^^^^^
->this.x : number
->       : ^^^^^^
->this : Point
->     : ^^^^^
->x : number
->  : ^^^^^^
->dx : number
->   : ^^^^^^
-
-        this.y += dy;
->this.y += dy : number
->             : ^^^^^^
->this.y : number
->       : ^^^^^^
->this : Point
->     : ^^^^^
->y : number
->  : ^^^^^^
->dy : number
->   : ^^^^^^
-
-        if (this.z && dz) {
->this.z && dz : number | undefined
->             : ^^^^^^^^^^^^^^^^^^
->this.z : number | undefined
->       : ^^^^^^^^^^^^^^^^^^
->this : Point
->     : ^^^^^
->z : number | undefined
->  : ^^^^^^^^^^^^^^^^^^
->dz : number | undefined
->   : ^^^^^^^^^^^^^^^^^^
-
-            this.z += dz;
->this.z += dz : number
->             : ^^^^^^
->this.z : number
->       : ^^^^^^
->this : Point
->     : ^^^^^
->z : number
->  : ^^^^^^
->dz : number
->   : ^^^^^^
-        }
-    }
-});
-
-// In methods of an object literal with a contextual type that includes some
-// ThisType<T>, 'this' is of type T.
-
-type ObjectDescriptor<D, M> = {
->ObjectDescriptor : ObjectDescriptor<D, M>
->                 : ^^^^^^^^^^^^^^^^^^^^^^
-
-    data?: D;
->data : D | undefined
->     : ^^^^^^^^^^^^^
-
-    methods?: M & ThisType<D & M>;  // Type of 'this' in methods is D & M
-<<<<<<< HEAD
->methods : M & ThisType<D & M> | undefined
-=======
->methods : (M & ThisType<D & M>) | undefined
->        : ^^^^^^^^^^^^^^^^^^^^^^^^^^^^^^^^^
->>>>>>> 8e114483
-}
-
-declare function makeObject<D, M>(desc: ObjectDescriptor<D, M>): D & M;
->makeObject : <D, M>(desc: ObjectDescriptor<D, M>) => D & M
->           : ^ ^^ ^^^^^^^^                      ^^^^^     
->desc : ObjectDescriptor<D, M>
->     : ^^^^^^^^^^^^^^^^^^^^^^
-
-let x1 = makeObject({
->x1 : { x: number; y: number; } & { moveBy(dx: number, dy: number): void; }
->   : ^^^^^^^^^^^^^^^^^^^^^^^^^^^^^^^^^^^^^^^^^      ^^^^^^      ^^^^^^^^^^
->makeObject({    data: { x: 0, y: 0 },    methods: {        moveBy(dx: number, dy: number) {            this.x += dx;  // Strongly typed this            this.y += dy;  // Strongly typed this        }    }}) : { x: number; y: number; } & { moveBy(dx: number, dy: number): void; }
->                                                                                                                                                                                                              : ^^^^^^^^^^^^^^^^^^^^^^^^^^^^^^^^^^^^^^^^^      ^^^^^^      ^^^^^^^^^^
->makeObject : <D, M>(desc: ObjectDescriptor<D, M>) => D & M
->           : ^^^^^^^^^^^^^^^^^^^^^^^^^^^^^^^^^^^^^^^^^^^^^
->{    data: { x: 0, y: 0 },    methods: {        moveBy(dx: number, dy: number) {            this.x += dx;  // Strongly typed this            this.y += dy;  // Strongly typed this        }    }} : { data: { x: number; y: number; }; methods: { moveBy(dx: number, dy: number): void; }; }
->                                                                                                                                                                                                  : ^^^^^^^^^^^^^^^^^^^^^^^^^^^^^^^^^^^^^^^^^^^^^^^^^^^^^^^^^      ^^^^^^      ^^^^^^^^^^^^^
-
-    data: { x: 0, y: 0 },
->data : { x: number; y: number; }
->     : ^^^^^^^^^^^^^^^^^^^^^^^^^
->{ x: 0, y: 0 } : { x: number; y: number; }
->               : ^^^^^^^^^^^^^^^^^^^^^^^^^
->x : number
->  : ^^^^^^
->0 : 0
->  : ^
->y : number
->  : ^^^^^^
->0 : 0
->  : ^
-
-    methods: {
->methods : { moveBy(dx: number, dy: number): void; }
->        : ^^^^^^^^^^^^^      ^^^^^^      ^^^^^^^^^^
->{        moveBy(dx: number, dy: number) {            this.x += dx;  // Strongly typed this            this.y += dy;  // Strongly typed this        }    } : { moveBy(dx: number, dy: number): void; }
->                                                                                                                                                          : ^^^^^^^^^^^^^      ^^^^^^      ^^^^^^^^^^
-
-        moveBy(dx: number, dy: number) {
->moveBy : (dx: number, dy: number) => void
->       : ^^^^^      ^^^^^^      ^^^^^^^^^
->dx : number
->   : ^^^^^^
->dy : number
->   : ^^^^^^
-
-            this.x += dx;  // Strongly typed this
->this.x += dx : number
->             : ^^^^^^
->this.x : number
->       : ^^^^^^
->this : { x: number; y: number; } & { moveBy(dx: number, dy: number): void; }
->     : ^^^^^^^^^^^^^^^^^^^^^^^^^^^^^^^^^^^^^^^^^^^^^^^^^^^^^^^^^^^^^^^^^^^^^
->x : number
->  : ^^^^^^
->dx : number
->   : ^^^^^^
-
-            this.y += dy;  // Strongly typed this
->this.y += dy : number
->             : ^^^^^^
->this.y : number
->       : ^^^^^^
->this : { x: number; y: number; } & { moveBy(dx: number, dy: number): void; }
->     : ^^^^^^^^^^^^^^^^^^^^^^^^^^^^^^^^^^^^^^^^^^^^^^^^^^^^^^^^^^^^^^^^^^^^^
->y : number
->  : ^^^^^^
->dy : number
->   : ^^^^^^
-        }
-    }
-});
-
-// In methods contained in an object literal with a contextual type that includes
-// some ThisType<T>, 'this' is of type T.
-
-type ObjectDescriptor2<D, M> = ThisType<D & M> & {
->ObjectDescriptor2 : ObjectDescriptor2<D, M>
->                  : ^^^^^^^^^^^^^^^^^^^^^^^
-
-    data?: D;
->data : D | undefined
->     : ^^^^^^^^^^^^^
-
-    methods?: M;
->methods : M | undefined
->        : ^^^^^^^^^^^^^
-}
-
-declare function makeObject2<D, M>(desc: ObjectDescriptor<D, M>): D & M;
->makeObject2 : <D, M>(desc: ObjectDescriptor<D, M>) => D & M
->            : ^ ^^ ^^^^^^^^                      ^^^^^     
->desc : ObjectDescriptor<D, M>
->     : ^^^^^^^^^^^^^^^^^^^^^^
-
-let x2 = makeObject2({
->x2 : { x: number; y: number; } & { moveBy(dx: number, dy: number): void; }
->   : ^^^^^^^^^^^^^^^^^^^^^^^^^^^^^^^^^^^^^^^^^      ^^^^^^      ^^^^^^^^^^
->makeObject2({    data: { x: 0, y: 0 },    methods: {        moveBy(dx: number, dy: number) {            this.x += dx;  // Strongly typed this            this.y += dy;  // Strongly typed this        }    }}) : { x: number; y: number; } & { moveBy(dx: number, dy: number): void; }
->                                                                                                                                                                                                               : ^^^^^^^^^^^^^^^^^^^^^^^^^^^^^^^^^^^^^^^^^      ^^^^^^      ^^^^^^^^^^
->makeObject2 : <D, M>(desc: ObjectDescriptor<D, M>) => D & M
->            : ^^^^^^^^^^^^^^^^^^^^^^^^^^^^^^^^^^^^^^^^^^^^^
->{    data: { x: 0, y: 0 },    methods: {        moveBy(dx: number, dy: number) {            this.x += dx;  // Strongly typed this            this.y += dy;  // Strongly typed this        }    }} : { data: { x: number; y: number; }; methods: { moveBy(dx: number, dy: number): void; }; }
->                                                                                                                                                                                                  : ^^^^^^^^^^^^^^^^^^^^^^^^^^^^^^^^^^^^^^^^^^^^^^^^^^^^^^^^^      ^^^^^^      ^^^^^^^^^^^^^
-
-    data: { x: 0, y: 0 },
->data : { x: number; y: number; }
->     : ^^^^^^^^^^^^^^^^^^^^^^^^^
->{ x: 0, y: 0 } : { x: number; y: number; }
->               : ^^^^^^^^^^^^^^^^^^^^^^^^^
->x : number
->  : ^^^^^^
->0 : 0
->  : ^
->y : number
->  : ^^^^^^
->0 : 0
->  : ^
-
-    methods: {
->methods : { moveBy(dx: number, dy: number): void; }
->        : ^^^^^^^^^^^^^      ^^^^^^      ^^^^^^^^^^
->{        moveBy(dx: number, dy: number) {            this.x += dx;  // Strongly typed this            this.y += dy;  // Strongly typed this        }    } : { moveBy(dx: number, dy: number): void; }
->                                                                                                                                                          : ^^^^^^^^^^^^^      ^^^^^^      ^^^^^^^^^^
-
-        moveBy(dx: number, dy: number) {
->moveBy : (dx: number, dy: number) => void
->       : ^^^^^      ^^^^^^      ^^^^^^^^^
->dx : number
->   : ^^^^^^
->dy : number
->   : ^^^^^^
-
-            this.x += dx;  // Strongly typed this
->this.x += dx : number
->             : ^^^^^^
->this.x : number
->       : ^^^^^^
->this : { x: number; y: number; } & { moveBy(dx: number, dy: number): void; }
->     : ^^^^^^^^^^^^^^^^^^^^^^^^^^^^^^^^^^^^^^^^^^^^^^^^^^^^^^^^^^^^^^^^^^^^^
->x : number
->  : ^^^^^^
->dx : number
->   : ^^^^^^
-
-            this.y += dy;  // Strongly typed this
->this.y += dy : number
->             : ^^^^^^
->this.y : number
->       : ^^^^^^
->this : { x: number; y: number; } & { moveBy(dx: number, dy: number): void; }
->     : ^^^^^^^^^^^^^^^^^^^^^^^^^^^^^^^^^^^^^^^^^^^^^^^^^^^^^^^^^^^^^^^^^^^^^
->y : number
->  : ^^^^^^
->dy : number
->   : ^^^^^^
-        }
-    }
-});
-
-// Check pattern similar to Object.defineProperty and Object.defineProperties
-
-type PropDesc<T> = {
->PropDesc : PropDesc<T>
->         : ^^^^^^^^^^^
-
-    value?: T;
->value : T | undefined
->      : ^^^^^^^^^^^^^
-
-    get?(): T;
->get : (() => T) | undefined
->    : ^^^^^^^ ^^^^^^^^^^^^^
-
-    set?(value: T): void;
->set : ((value: T) => void) | undefined
->    : ^^^^^^^^^ ^^^^^    ^^^^^^^^^^^^^
->value : T
->      : ^
-}
-
-type PropDescMap<T> = {
->PropDescMap : PropDescMap<T>
->            : ^^^^^^^^^^^^^^
-
-    [K in keyof T]: PropDesc<T[K]>;
-}
-
-declare function defineProp<T, K extends string, U>(obj: T, name: K, desc: PropDesc<U> & ThisType<T>): T & Record<K, U>;
->defineProp : <T, K extends string, U>(obj: T, name: K, desc: PropDesc<U> & ThisType<T>) => T & Record<K, U>
->           : ^ ^^ ^^^^^^^^^^^^^^^^^ ^^^^^^^ ^^^^^^^^ ^^^^^^^^                         ^^^^^                
->obj : T
->    : ^
->name : K
->     : ^
->desc : PropDesc<U> & ThisType<T>
->     : ^^^^^^^^^^^^^^^^^^^^^^^^^
-
-declare function defineProps<T, U>(obj: T, descs: PropDescMap<U> & ThisType<T>): T & U;
->defineProps : <T, U>(obj: T, descs: PropDescMap<U> & ThisType<T>) => T & U
->            : ^ ^^ ^^^^^^^ ^^^^^^^^^                            ^^^^^     
->obj : T
->    : ^
->descs : PropDescMap<U> & ThisType<T>
->      : ^^^^^^^^^^^^^^^^^^^^^^^^^^^^
-
-let p10 = defineProp(p1, "foo", { value: 42 });
->p10 : Point & Record<"foo", number>
->    : ^^^^^^^^^^^^^^^^^^^^^^^^^^^^^
->defineProp(p1, "foo", { value: 42 }) : Point & Record<"foo", number>
->                                     : ^^^^^^^^^^^^^^^^^^^^^^^^^^^^^
->defineProp : <T, K extends string, U>(obj: T, name: K, desc: PropDesc<U> & ThisType<T>) => T & Record<K, U>
->           : ^^^^^^^^^^^^^^^^^^^^^^^^^^^^^^^^^^^^^^^^^^^^^^^^^^^^^^^^^^^^^^^^^^^^^^^^^^^^^^^^^^^^^^^^^^^^^^
->p1 : Point
->   : ^^^^^
->"foo" : "foo"
->      : ^^^^^
->{ value: 42 } : { value: number; }
->              : ^^^^^^^^^^^^^^^^^^
->value : number
->      : ^^^^^^
->42 : 42
->   : ^^
-
-p10.foo = p10.foo + 1;
->p10.foo = p10.foo + 1 : number
->                      : ^^^^^^
->p10.foo : number
->        : ^^^^^^
->p10 : Point & Record<"foo", number>
->    : ^^^^^^^^^^^^^^^^^^^^^^^^^^^^^
->foo : number
->    : ^^^^^^
->p10.foo + 1 : number
->            : ^^^^^^
->p10.foo : number
->        : ^^^^^^
->p10 : Point & Record<"foo", number>
->    : ^^^^^^^^^^^^^^^^^^^^^^^^^^^^^
->foo : number
->    : ^^^^^^
->1 : 1
->  : ^
-
-let p11 = defineProp(p1, "bar", {
->p11 : Point & Record<"bar", number>
->    : ^^^^^^^^^^^^^^^^^^^^^^^^^^^^^
->defineProp(p1, "bar", {    get() {        return this.x;    },    set(value: number) {        this.x = value;    }}) : Point & Record<"bar", number>
->                                                                                                                     : ^^^^^^^^^^^^^^^^^^^^^^^^^^^^^
->defineProp : <T, K extends string, U>(obj: T, name: K, desc: PropDesc<U> & ThisType<T>) => T & Record<K, U>
->           : ^^^^^^^^^^^^^^^^^^^^^^^^^^^^^^^^^^^^^^^^^^^^^^^^^^^^^^^^^^^^^^^^^^^^^^^^^^^^^^^^^^^^^^^^^^^^^^
->p1 : Point
->   : ^^^^^
->"bar" : "bar"
->      : ^^^^^
->{    get() {        return this.x;    },    set(value: number) {        this.x = value;    }} : { get(): number; set(value: number): void; }
->                                                                                              : ^^^^^^^^^^^^^^^^^^^^^^^^^^^^      ^^^^^^^^^^
-
-    get() {
->get : () => number
->    : ^^^^^^^^^^^^
-
-        return this.x;
->this.x : number
->       : ^^^^^^
->this : Point
->     : ^^^^^
->x : number
->  : ^^^^^^
-
-    },
-    set(value: number) {
->set : (value: number) => void
->    : ^^^^^^^^      ^^^^^^^^^
->value : number
->      : ^^^^^^
-
-        this.x = value;
->this.x = value : number
->               : ^^^^^^
->this.x : number
->       : ^^^^^^
->this : Point
->     : ^^^^^
->x : number
->  : ^^^^^^
->value : number
->      : ^^^^^^
-    }
-});
-p11.bar = p11.bar + 1;
->p11.bar = p11.bar + 1 : number
->                      : ^^^^^^
->p11.bar : number
->        : ^^^^^^
->p11 : Point & Record<"bar", number>
->    : ^^^^^^^^^^^^^^^^^^^^^^^^^^^^^
->bar : number
->    : ^^^^^^
->p11.bar + 1 : number
->            : ^^^^^^
->p11.bar : number
->        : ^^^^^^
->p11 : Point & Record<"bar", number>
->    : ^^^^^^^^^^^^^^^^^^^^^^^^^^^^^
->bar : number
->    : ^^^^^^
->1 : 1
->  : ^
-
-let p12 = defineProps(p1, {
->p12 : Point & { foo: number; bar: number; }
->    : ^^^^^^^^^^^^^^^^^^^^^^^^^^^^^^^^^^^^^
->defineProps(p1, {    foo: {        value: 42    },    bar: {        get(): number {            return this.x;        },        set(value: number) {            this.x = value;        }    }}) : Point & { foo: number; bar: number; }
->                                                                                                                                                                                               : ^^^^^^^^^^^^^^^^^^^^^^^^^^^^^^^^^^^^^
->defineProps : <T, U>(obj: T, descs: PropDescMap<U> & ThisType<T>) => T & U
->            : ^^^^^^^^^^^^^^^^^^^^^^^^^^^^^^^^^^^^^^^^^^^^^^^^^^^^^^^^^^^^
->p1 : Point
->   : ^^^^^
->{    foo: {        value: 42    },    bar: {        get(): number {            return this.x;        },        set(value: number) {            this.x = value;        }    }} : { foo: { value: number; }; bar: { get(): number; set(value: number): void; }; }
->                                                                                                                                                                              : ^^^^^^^^^^^^^^^^^^^^^^^^^^^^^^^^^^^^^^^^^      ^^^^^^^^^^^^^      ^^^^^^^^^^^^^
-
-    foo: {
->foo : { value: number; }
->    : ^^^^^^^^^^^^^^^^^^
->{        value: 42    } : { value: number; }
->                        : ^^^^^^^^^^^^^^^^^^
-
-        value: 42
->value : number
->      : ^^^^^^
->42 : 42
->   : ^^
-
-    },
-    bar: {
->bar : { get(): number; set(value: number): void; }
->    : ^^^^^^^^^      ^^^^^^^^^^^^^      ^^^^^^^^^^
->{        get(): number {            return this.x;        },        set(value: number) {            this.x = value;        }    } : { get(): number; set(value: number): void; }
->                                                                                                                                  : ^^^^^^^^^      ^^^^^^^^^^^^^      ^^^^^^^^^^
-
-        get(): number {
->get : () => number
->    : ^^^^^^      
-
-            return this.x;
->this.x : number
->       : ^^^^^^
->this : Point
->     : ^^^^^
->x : number
->  : ^^^^^^
-
-        },
-        set(value: number) {
->set : (value: number) => void
->    : ^^^^^^^^      ^^^^^^^^^
->value : number
->      : ^^^^^^
-
-            this.x = value;
->this.x = value : number
->               : ^^^^^^
->this.x : number
->       : ^^^^^^
->this : Point
->     : ^^^^^
->x : number
->  : ^^^^^^
->value : number
->      : ^^^^^^
-        }
-    }
-});
-p12.foo = p12.foo + 1;
->p12.foo = p12.foo + 1 : number
->                      : ^^^^^^
->p12.foo : number
->        : ^^^^^^
->p12 : Point & { foo: number; bar: number; }
->    : ^^^^^^^^^^^^^^^^^^^^^^^^^^^^^^^^^^^^^
->foo : number
->    : ^^^^^^
->p12.foo + 1 : number
->            : ^^^^^^
->p12.foo : number
->        : ^^^^^^
->p12 : Point & { foo: number; bar: number; }
->    : ^^^^^^^^^^^^^^^^^^^^^^^^^^^^^^^^^^^^^
->foo : number
->    : ^^^^^^
->1 : 1
->  : ^
-
-p12.bar = p12.bar + 1;
->p12.bar = p12.bar + 1 : number
->                      : ^^^^^^
->p12.bar : number
->        : ^^^^^^
->p12 : Point & { foo: number; bar: number; }
->    : ^^^^^^^^^^^^^^^^^^^^^^^^^^^^^^^^^^^^^
->bar : number
->    : ^^^^^^
->p12.bar + 1 : number
->            : ^^^^^^
->p12.bar : number
->        : ^^^^^^
->p12 : Point & { foo: number; bar: number; }
->    : ^^^^^^^^^^^^^^^^^^^^^^^^^^^^^^^^^^^^^
->bar : number
->    : ^^^^^^
->1 : 1
->  : ^
-
-// Proof of concept for typing of Vue.js
-
-type Accessors<T> = { [K in keyof T]: (() => T[K]) | Computed<T[K]> };
->Accessors : Accessors<T>
->          : ^^^^^^^^^^^^
-
-type Dictionary<T> = { [x: string]: T }
->Dictionary : Dictionary<T>
->           : ^^^^^^^^^^^^^
->x : string
->  : ^^^^^^
-
-type Computed<T> = {
->Computed : Computed<T>
->         : ^^^^^^^^^^^
-
-    get?(): T;
->get : (() => T) | undefined
->    : ^^^^^^^ ^^^^^^^^^^^^^
-
-    set?(value: T): void;
->set : ((value: T) => void) | undefined
->    : ^^^^^^^^^ ^^^^^    ^^^^^^^^^^^^^
->value : T
->      : ^
-}
-
-type VueOptions<D, M, P> = ThisType<D & M & P> & {
->VueOptions : VueOptions<D, M, P>
->           : ^^^^^^^^^^^^^^^^^^^
-
-    data?: D | (() => D);
->data : D | (() => D) | undefined
->     : ^^^^^^^^^^^ ^^^^^^^^^^^^^
-
-    methods?: M;
->methods : M | undefined
->        : ^^^^^^^^^^^^^
-
-    computed?: Accessors<P>;
->computed : Accessors<P> | undefined
->         : ^^^^^^^^^^^^^^^^^^^^^^^^
-}
-
-declare const Vue: new <D, M, P>(options: VueOptions<D, M, P>) => D & M & P;
->Vue : new <D, M, P>(options: VueOptions<D, M, P>) => D & M & P
->    : ^^^^^ ^^ ^^ ^^^^^^^^^^^                   ^^^^^         
->options : VueOptions<D, M, P>
->        : ^^^^^^^^^^^^^^^^^^^
-
-let vue = new Vue({
->vue : { x: number; y: number; } & { f(x: string): number; } & { test: number; hello: string; }
->    : ^^^^^^^^^^^^^^^^^^^^^^^^^^^^^^^^^^^      ^^^^^^^^^^^^^^^^^^^^^^^^^^^^^^^^^^^^^^^^^^^^^^^
->new Vue({    data: () => ({ x: 1, y: 2 }),    methods: {        f(x: string) {            return this.x;        }    },    computed: {        test(): number {            return this.x;        },        hello: {            get() {                return "hi";            },            set(value: string) {            }        }    }}) : { x: number; y: number; } & { f(x: string): number; } & { test: number; hello: string; }
->                                                                                                                                                                                                                                                                                                                                             : ^^^^^^^^^^^^^^^^^^^^^^^^^^^^^^^^^^^      ^^^^^^^^^^^^^^^^^^^^^^^^^^^^^^^^^^^^^^^^^^^^^^^
->Vue : new <D, M, P>(options: VueOptions<D, M, P>) => D & M & P
->    : ^^^^^^^^^^^^^^^^^^^^^^^^^^^^^^^^^^^^^^^^^^^^^^^^^^^^^^^^
->{    data: () => ({ x: 1, y: 2 }),    methods: {        f(x: string) {            return this.x;        }    },    computed: {        test(): number {            return this.x;        },        hello: {            get() {                return "hi";            },            set(value: string) {            }        }    }} : { data: () => { x: number; y: number; }; methods: { f(x: string): number; }; computed: { test(): number; hello: { get(): string; set(value: string): void; }; }; }
->                                                                                                                                                                                                                                                                                                                                    : ^^^^^^^^^^^^^^^^^^^^^^^^^^^^^^^^^^^^^^^^^^^^^^^^^^^^^^^^^      ^^^^^^^^^^^^^^^^^^^^^^^^^^^^^^^^^^      ^^^^^^^^^^^^^^^^^^^^^^^^^^^^^^^^^^^^^      ^^^^^^^^^^^^^^^^
-
-    data: () => ({ x: 1, y: 2 }),
->data : () => { x: number; y: number; }
->     : ^^^^^^^^^^^^^^^^^^^^^^^^^^^^^^^
->() => ({ x: 1, y: 2 }) : () => { x: number; y: number; }
->                       : ^^^^^^^^^^^^^^^^^^^^^^^^^^^^^^^
->({ x: 1, y: 2 }) : { x: number; y: number; }
->                 : ^^^^^^^^^^^^^^^^^^^^^^^^^
->{ x: 1, y: 2 } : { x: number; y: number; }
->               : ^^^^^^^^^^^^^^^^^^^^^^^^^
->x : number
->  : ^^^^^^
->1 : 1
->  : ^
->y : number
->  : ^^^^^^
->2 : 2
->  : ^
-
-    methods: {
->methods : { f(x: string): number; }
->        : ^^^^^^^      ^^^^^^^^^^^^
->{        f(x: string) {            return this.x;        }    } : { f(x: string): number; }
->                                                                : ^^^^^^^      ^^^^^^^^^^^^
-
-        f(x: string) {
->f : (x: string) => number
->  : ^^^^      ^^^^^^^^^^^
->x : string
->  : ^^^^^^
-
-            return this.x;
->this.x : number
->       : ^^^^^^
->this : { x: number; y: number; } & { f(x: string): number; } & { test: number; hello: string; }
->     : ^^^^^^^^^^^^^^^^^^^^^^^^^^^^^^^^^^^^^^^^^^^^^^^^^^^^^^^^^^^^^^^^^^^^^^^^^^^^^^^^^^^^^^^^
->x : number
->  : ^^^^^^
-        }
-    },
-    computed: {
->computed : { test(): number; hello: { get(): string; set(value: string): void; }; }
->         : ^^^^^^^^^^      ^^^^^^^^^^^^^^^^^^^^^^^^^^^^^^^^^^^^^      ^^^^^^^^^^^^^
->{        test(): number {            return this.x;        },        hello: {            get() {                return "hi";            },            set(value: string) {            }        }    } : { test(): number; hello: { get(): string; set(value: string): void; }; }
->                                                                                                                                                                                                      : ^^^^^^^^^^      ^^^^^^^^^^^^^^^^^^^^^^^^^^^^^^^^^^^^^      ^^^^^^^^^^^^^
-
-        test(): number {
->test : () => number
->     : ^^^^^^      
-
-            return this.x;
->this.x : number
->       : ^^^^^^
->this : { x: number; y: number; } & { f(x: string): number; } & { test: number; hello: string; }
->     : ^^^^^^^^^^^^^^^^^^^^^^^^^^^^^^^^^^^^^^^^^^^^^^^^^^^^^^^^^^^^^^^^^^^^^^^^^^^^^^^^^^^^^^^^
->x : number
->  : ^^^^^^
-
-        },
-        hello: {
->hello : { get(): string; set(value: string): void; }
->      : ^^^^^^^^^^^^^^^^^^^^^^^^^^^^      ^^^^^^^^^^
->{            get() {                return "hi";            },            set(value: string) {            }        } : { get(): string; set(value: string): void; }
->                                                                                                                     : ^^^^^^^^^^^^^^^^^^^^^^^^^^^^      ^^^^^^^^^^
-
-            get() {
->get : () => string
->    : ^^^^^^^^^^^^
-
-                return "hi";
->"hi" : "hi"
->     : ^^^^
-
-            },
-            set(value: string) {
->set : (value: string) => void
->    : ^^^^^^^^      ^^^^^^^^^
->value : string
->      : ^^^^^^
-            }
-        }
-    }
-});
-
-vue;
->vue : { x: number; y: number; } & { f(x: string): number; } & { test: number; hello: string; }
->    : ^^^^^^^^^^^^^^^^^^^^^^^^^^^^^^^^^^^^^^^^^^^^^^^^^^^^^^^^^^^^^^^^^^^^^^^^^^^^^^^^^^^^^^^^
-
-vue.x;
->vue.x : number
->      : ^^^^^^
->vue : { x: number; y: number; } & { f(x: string): number; } & { test: number; hello: string; }
->    : ^^^^^^^^^^^^^^^^^^^^^^^^^^^^^^^^^^^^^^^^^^^^^^^^^^^^^^^^^^^^^^^^^^^^^^^^^^^^^^^^^^^^^^^^
->x : number
->  : ^^^^^^
-
-vue.f("abc");
->vue.f("abc") : number
->             : ^^^^^^
->vue.f : (x: string) => number
->      : ^^^^^^^^^^^^^^^^^^^^^
->vue : { x: number; y: number; } & { f(x: string): number; } & { test: number; hello: string; }
->    : ^^^^^^^^^^^^^^^^^^^^^^^^^^^^^^^^^^^^^^^^^^^^^^^^^^^^^^^^^^^^^^^^^^^^^^^^^^^^^^^^^^^^^^^^
->f : (x: string) => number
->  : ^^^^^^^^^^^^^^^^^^^^^
->"abc" : "abc"
->      : ^^^^^
-
-vue.test;
->vue.test : number
->         : ^^^^^^
->vue : { x: number; y: number; } & { f(x: string): number; } & { test: number; hello: string; }
->    : ^^^^^^^^^^^^^^^^^^^^^^^^^^^^^^^^^^^^^^^^^^^^^^^^^^^^^^^^^^^^^^^^^^^^^^^^^^^^^^^^^^^^^^^^
->test : number
->     : ^^^^^^
-
-vue.hello;
->vue.hello : string
->          : ^^^^^^
->vue : { x: number; y: number; } & { f(x: string): number; } & { test: number; hello: string; }
->    : ^^^^^^^^^^^^^^^^^^^^^^^^^^^^^^^^^^^^^^^^^^^^^^^^^^^^^^^^^^^^^^^^^^^^^^^^^^^^^^^^^^^^^^^^
->hello : string
->      : ^^^^^^
-
+//// [tests/cases/conformance/types/thisType/thisTypeInObjectLiterals2.ts] ////
+
+=== thisTypeInObjectLiterals2.ts ===
+// In methods of an object literal with no contextual type, 'this' has the type
+// of the object literal.
+
+let obj1 = {
+>obj1 : { a: number; f(): number; b: string; c: { g(): void; }; readonly d: number; e: string; }
+>     : ^^^^^^^^^^^^^^^^^^^^^^^^^^^^^^^^^^^^^^^^^^^^^^^^^^^^^^^^^^^^^^^^^^^^^^^^^^^^^^^^^^^^^^^^
+>{    a: 1,    f() {        return this.a;    },    b: "hello",    c: {        g() {            this.g();        }    },    get d() {        return this.a;    },    get e() {        return this.b;    },    set e(value) {        this.b = value;    }} : { a: number; f(): number; b: string; c: { g(): void; }; readonly d: number; e: string; }
+>                                                                                                                                                                                                                                                         : ^^^^^^^^^^^^^^^^^^^^^^^^^^^^^^^^^^^^^^^^^^^^^^^^^^^^^^^^^^^^^^^^^^^^^^^^^^^^^^^^^^^^^^^^
+
+    a: 1,
+>a : number
+>  : ^^^^^^
+>1 : 1
+>  : ^
+
+    f() {
+>f : () => number
+>  : ^^^^^^^^^^^^
+
+        return this.a;
+>this.a : number
+>       : ^^^^^^
+>this : { a: number; f(): number; b: string; c: { g(): void; }; readonly d: number; e: string; }
+>     : ^^^^^^^^^^^^^^^^^^^^^^^^^^^^^^^^^^^^^^^^^^^^^^^^^^^^^^^^^^^^^^^^^^^^^^^^^^^^^^^^^^^^^^^^
+>a : number
+>  : ^^^^^^
+
+    },
+    b: "hello",
+>b : string
+>  : ^^^^^^
+>"hello" : "hello"
+>        : ^^^^^^^
+
+    c: {
+>c : { g(): void; }
+>  : ^^^^^^^^^^^^^^
+>{        g() {            this.g();        }    } : { g(): void; }
+>                                                  : ^^^^^^^^^^^^^^
+
+        g() {
+>g : () => void
+>  : ^^^^^^^^^^
+
+            this.g();
+>this.g() : void
+>         : ^^^^
+>this.g : () => void
+>       : ^^^^^^^^^^
+>this : { g(): void; }
+>     : ^^^^^^^^^^^^^^
+>g : () => void
+>  : ^^^^^^^^^^
+        }
+    },
+    get d() {
+>d : number
+>  : ^^^^^^
+
+        return this.a;
+>this.a : number
+>       : ^^^^^^
+>this : { a: number; f(): number; b: string; c: { g(): void; }; readonly d: number; e: string; }
+>     : ^^^^^^^^^^^^^^^^^^^^^^^^^^^^^^^^^^^^^^^^^^^^^^^^^^^^^^^^^^^^^^^^^^^^^^^^^^^^^^^^^^^^^^^^
+>a : number
+>  : ^^^^^^
+
+    },
+    get e() {
+>e : string
+>  : ^^^^^^
+
+        return this.b;
+>this.b : string
+>       : ^^^^^^
+>this : { a: number; f(): number; b: string; c: { g(): void; }; readonly d: number; e: string; }
+>     : ^^^^^^^^^^^^^^^^^^^^^^^^^^^^^^^^^^^^^^^^^^^^^^^^^^^^^^^^^^^^^^^^^^^^^^^^^^^^^^^^^^^^^^^^
+>b : string
+>  : ^^^^^^
+
+    },
+    set e(value) {
+>e : string
+>  : ^^^^^^
+>value : string
+>      : ^^^^^^
+
+        this.b = value;
+>this.b = value : string
+>               : ^^^^^^
+>this.b : string
+>       : ^^^^^^
+>this : { a: number; f(): number; b: string; c: { g(): void; }; readonly d: number; e: string; }
+>     : ^^^^^^^^^^^^^^^^^^^^^^^^^^^^^^^^^^^^^^^^^^^^^^^^^^^^^^^^^^^^^^^^^^^^^^^^^^^^^^^^^^^^^^^^
+>b : string
+>  : ^^^^^^
+>value : string
+>      : ^^^^^^
+    }
+};
+
+// In methods of an object literal with a contextual type, 'this' has the
+// contextual type.
+
+type Point = {
+>Point : Point
+>      : ^^^^^
+
+    x: number;
+>x : number
+>  : ^^^^^^
+
+    y: number;
+>y : number
+>  : ^^^^^^
+
+    z?: number;
+>z : number | undefined
+>  : ^^^^^^^^^^^^^^^^^^
+
+    moveBy(dx: number, dy: number, dz?: number): void;
+>moveBy : (dx: number, dy: number, dz?: number) => void
+>       : ^^^^^      ^^^^^^      ^^^^^^^      ^^^^^    
+>dx : number
+>   : ^^^^^^
+>dy : number
+>   : ^^^^^^
+>dz : number | undefined
+>   : ^^^^^^^^^^^^^^^^^^
+}
+
+let p1: Point = {
+>p1 : Point
+>   : ^^^^^
+>{    x: 10,    y: 20,    moveBy(dx, dy, dz) {        this.x += dx;        this.y += dy;        if (this.z && dz) {            this.z += dz;        }    }} : { x: number; y: number; moveBy(dx: number, dy: number, dz: number | undefined): void; }
+>                                                                                                                                                           : ^^^^^^^^^^^^^^^^^^^^^^^^^^^^^^^^^^^^^^^^^^^^^^^^^^^^^^^^^^^^^^^^^^^^^^^^^^^^^^^^^^^^^^^
+
+    x: 10,
+>x : number
+>  : ^^^^^^
+>10 : 10
+>   : ^^
+
+    y: 20,
+>y : number
+>  : ^^^^^^
+>20 : 20
+>   : ^^
+
+    moveBy(dx, dy, dz) {
+>moveBy : (dx: number, dy: number, dz: number | undefined) => void
+>       : ^^^^^^^^^^^^^^^^^^^^^^^^^^^^^^^^^^^^^^^^^^^^^^^^^^^^^^^^
+>dx : number
+>   : ^^^^^^
+>dy : number
+>   : ^^^^^^
+>dz : number | undefined
+>   : ^^^^^^^^^^^^^^^^^^
+
+        this.x += dx;
+>this.x += dx : number
+>             : ^^^^^^
+>this.x : number
+>       : ^^^^^^
+>this : Point
+>     : ^^^^^
+>x : number
+>  : ^^^^^^
+>dx : number
+>   : ^^^^^^
+
+        this.y += dy;
+>this.y += dy : number
+>             : ^^^^^^
+>this.y : number
+>       : ^^^^^^
+>this : Point
+>     : ^^^^^
+>y : number
+>  : ^^^^^^
+>dy : number
+>   : ^^^^^^
+
+        if (this.z && dz) {
+>this.z && dz : number | undefined
+>             : ^^^^^^^^^^^^^^^^^^
+>this.z : number | undefined
+>       : ^^^^^^^^^^^^^^^^^^
+>this : Point
+>     : ^^^^^
+>z : number | undefined
+>  : ^^^^^^^^^^^^^^^^^^
+>dz : number | undefined
+>   : ^^^^^^^^^^^^^^^^^^
+
+            this.z += dz;
+>this.z += dz : number
+>             : ^^^^^^
+>this.z : number
+>       : ^^^^^^
+>this : Point
+>     : ^^^^^
+>z : number
+>  : ^^^^^^
+>dz : number
+>   : ^^^^^^
+        }
+    }
+};
+
+let p2: Point | null = {
+>p2 : Point | null
+>   : ^^^^^^^^^^^^
+>{    x: 10,    y: 20,    moveBy(dx, dy, dz) {        this.x += dx;        this.y += dy;        if (this.z && dz) {            this.z += dz;        }    }} : { x: number; y: number; moveBy(dx: number, dy: number, dz: number | undefined): void; }
+>                                                                                                                                                           : ^^^^^^^^^^^^^^^^^^^^^^^^^^^^^^^^^^^^^^^^^^^^^^^^^^^^^^^^^^^^^^^^^^^^^^^^^^^^^^^^^^^^^^^
+
+    x: 10,
+>x : number
+>  : ^^^^^^
+>10 : 10
+>   : ^^
+
+    y: 20,
+>y : number
+>  : ^^^^^^
+>20 : 20
+>   : ^^
+
+    moveBy(dx, dy, dz) {
+>moveBy : (dx: number, dy: number, dz: number | undefined) => void
+>       : ^^^^^^^^^^^^^^^^^^^^^^^^^^^^^^^^^^^^^^^^^^^^^^^^^^^^^^^^
+>dx : number
+>   : ^^^^^^
+>dy : number
+>   : ^^^^^^
+>dz : number | undefined
+>   : ^^^^^^^^^^^^^^^^^^
+
+        this.x += dx;
+>this.x += dx : number
+>             : ^^^^^^
+>this.x : number
+>       : ^^^^^^
+>this : Point
+>     : ^^^^^
+>x : number
+>  : ^^^^^^
+>dx : number
+>   : ^^^^^^
+
+        this.y += dy;
+>this.y += dy : number
+>             : ^^^^^^
+>this.y : number
+>       : ^^^^^^
+>this : Point
+>     : ^^^^^
+>y : number
+>  : ^^^^^^
+>dy : number
+>   : ^^^^^^
+
+        if (this.z && dz) {
+>this.z && dz : number | undefined
+>             : ^^^^^^^^^^^^^^^^^^
+>this.z : number | undefined
+>       : ^^^^^^^^^^^^^^^^^^
+>this : Point
+>     : ^^^^^
+>z : number | undefined
+>  : ^^^^^^^^^^^^^^^^^^
+>dz : number | undefined
+>   : ^^^^^^^^^^^^^^^^^^
+
+            this.z += dz;
+>this.z += dz : number
+>             : ^^^^^^
+>this.z : number
+>       : ^^^^^^
+>this : Point
+>     : ^^^^^
+>z : number
+>  : ^^^^^^
+>dz : number
+>   : ^^^^^^
+        }
+    }
+};
+
+let p3: Point | undefined = {
+>p3 : Point | undefined
+>   : ^^^^^^^^^^^^^^^^^
+>{    x: 10,    y: 20,    moveBy(dx, dy, dz) {        this.x += dx;        this.y += dy;        if (this.z && dz) {            this.z += dz;        }    }} : { x: number; y: number; moveBy(dx: number, dy: number, dz: number | undefined): void; }
+>                                                                                                                                                           : ^^^^^^^^^^^^^^^^^^^^^^^^^^^^^^^^^^^^^^^^^^^^^^^^^^^^^^^^^^^^^^^^^^^^^^^^^^^^^^^^^^^^^^^
+
+    x: 10,
+>x : number
+>  : ^^^^^^
+>10 : 10
+>   : ^^
+
+    y: 20,
+>y : number
+>  : ^^^^^^
+>20 : 20
+>   : ^^
+
+    moveBy(dx, dy, dz) {
+>moveBy : (dx: number, dy: number, dz: number | undefined) => void
+>       : ^^^^^^^^^^^^^^^^^^^^^^^^^^^^^^^^^^^^^^^^^^^^^^^^^^^^^^^^
+>dx : number
+>   : ^^^^^^
+>dy : number
+>   : ^^^^^^
+>dz : number | undefined
+>   : ^^^^^^^^^^^^^^^^^^
+
+        this.x += dx;
+>this.x += dx : number
+>             : ^^^^^^
+>this.x : number
+>       : ^^^^^^
+>this : Point
+>     : ^^^^^
+>x : number
+>  : ^^^^^^
+>dx : number
+>   : ^^^^^^
+
+        this.y += dy;
+>this.y += dy : number
+>             : ^^^^^^
+>this.y : number
+>       : ^^^^^^
+>this : Point
+>     : ^^^^^
+>y : number
+>  : ^^^^^^
+>dy : number
+>   : ^^^^^^
+
+        if (this.z && dz) {
+>this.z && dz : number | undefined
+>             : ^^^^^^^^^^^^^^^^^^
+>this.z : number | undefined
+>       : ^^^^^^^^^^^^^^^^^^
+>this : Point
+>     : ^^^^^
+>z : number | undefined
+>  : ^^^^^^^^^^^^^^^^^^
+>dz : number | undefined
+>   : ^^^^^^^^^^^^^^^^^^
+
+            this.z += dz;
+>this.z += dz : number
+>             : ^^^^^^
+>this.z : number
+>       : ^^^^^^
+>this : Point
+>     : ^^^^^
+>z : number
+>  : ^^^^^^
+>dz : number
+>   : ^^^^^^
+        }
+    }
+};
+
+let p4: Point | null | undefined = {
+>p4 : Point | null | undefined
+>   : ^^^^^^^^^^^^^^^^^^^^^^^^
+>{    x: 10,    y: 20,    moveBy(dx, dy, dz) {        this.x += dx;        this.y += dy;        if (this.z && dz) {            this.z += dz;        }    }} : { x: number; y: number; moveBy(dx: number, dy: number, dz: number | undefined): void; }
+>                                                                                                                                                           : ^^^^^^^^^^^^^^^^^^^^^^^^^^^^^^^^^^^^^^^^^^^^^^^^^^^^^^^^^^^^^^^^^^^^^^^^^^^^^^^^^^^^^^^
+
+    x: 10,
+>x : number
+>  : ^^^^^^
+>10 : 10
+>   : ^^
+
+    y: 20,
+>y : number
+>  : ^^^^^^
+>20 : 20
+>   : ^^
+
+    moveBy(dx, dy, dz) {
+>moveBy : (dx: number, dy: number, dz: number | undefined) => void
+>       : ^^^^^^^^^^^^^^^^^^^^^^^^^^^^^^^^^^^^^^^^^^^^^^^^^^^^^^^^
+>dx : number
+>   : ^^^^^^
+>dy : number
+>   : ^^^^^^
+>dz : number | undefined
+>   : ^^^^^^^^^^^^^^^^^^
+
+        this.x += dx;
+>this.x += dx : number
+>             : ^^^^^^
+>this.x : number
+>       : ^^^^^^
+>this : Point
+>     : ^^^^^
+>x : number
+>  : ^^^^^^
+>dx : number
+>   : ^^^^^^
+
+        this.y += dy;
+>this.y += dy : number
+>             : ^^^^^^
+>this.y : number
+>       : ^^^^^^
+>this : Point
+>     : ^^^^^
+>y : number
+>  : ^^^^^^
+>dy : number
+>   : ^^^^^^
+
+        if (this.z && dz) {
+>this.z && dz : number | undefined
+>             : ^^^^^^^^^^^^^^^^^^
+>this.z : number | undefined
+>       : ^^^^^^^^^^^^^^^^^^
+>this : Point
+>     : ^^^^^
+>z : number | undefined
+>  : ^^^^^^^^^^^^^^^^^^
+>dz : number | undefined
+>   : ^^^^^^^^^^^^^^^^^^
+
+            this.z += dz;
+>this.z += dz : number
+>             : ^^^^^^
+>this.z : number
+>       : ^^^^^^
+>this : Point
+>     : ^^^^^
+>z : number
+>  : ^^^^^^
+>dz : number
+>   : ^^^^^^
+        }
+    }
+};
+
+declare function f1(p: Point): void;
+>f1 : (p: Point) => void
+>   : ^^^^     ^^^^^    
+>p : Point
+>  : ^^^^^
+
+f1({
+>f1({    x: 10,    y: 20,    moveBy(dx, dy, dz) {        this.x += dx;        this.y += dy;        if (this.z && dz) {            this.z += dz;        }    }}) : void
+>                                                                                                                                                               : ^^^^
+>f1 : (p: Point) => void
+>   : ^^^^^^^^^^^^^^^^^^
+>{    x: 10,    y: 20,    moveBy(dx, dy, dz) {        this.x += dx;        this.y += dy;        if (this.z && dz) {            this.z += dz;        }    }} : { x: number; y: number; moveBy(dx: number, dy: number, dz: number | undefined): void; }
+>                                                                                                                                                           : ^^^^^^^^^^^^^^^^^^^^^^^^^^^^^^^^^^^^^^^^^^^^^^^^^^^^^^^^^^^^^^^^^^^^^^^^^^^^^^^^^^^^^^^
+
+    x: 10,
+>x : number
+>  : ^^^^^^
+>10 : 10
+>   : ^^
+
+    y: 20,
+>y : number
+>  : ^^^^^^
+>20 : 20
+>   : ^^
+
+    moveBy(dx, dy, dz) {
+>moveBy : (dx: number, dy: number, dz: number | undefined) => void
+>       : ^^^^^^^^^^^^^^^^^^^^^^^^^^^^^^^^^^^^^^^^^^^^^^^^^^^^^^^^
+>dx : number
+>   : ^^^^^^
+>dy : number
+>   : ^^^^^^
+>dz : number | undefined
+>   : ^^^^^^^^^^^^^^^^^^
+
+        this.x += dx;
+>this.x += dx : number
+>             : ^^^^^^
+>this.x : number
+>       : ^^^^^^
+>this : Point
+>     : ^^^^^
+>x : number
+>  : ^^^^^^
+>dx : number
+>   : ^^^^^^
+
+        this.y += dy;
+>this.y += dy : number
+>             : ^^^^^^
+>this.y : number
+>       : ^^^^^^
+>this : Point
+>     : ^^^^^
+>y : number
+>  : ^^^^^^
+>dy : number
+>   : ^^^^^^
+
+        if (this.z && dz) {
+>this.z && dz : number | undefined
+>             : ^^^^^^^^^^^^^^^^^^
+>this.z : number | undefined
+>       : ^^^^^^^^^^^^^^^^^^
+>this : Point
+>     : ^^^^^
+>z : number | undefined
+>  : ^^^^^^^^^^^^^^^^^^
+>dz : number | undefined
+>   : ^^^^^^^^^^^^^^^^^^
+
+            this.z += dz;
+>this.z += dz : number
+>             : ^^^^^^
+>this.z : number
+>       : ^^^^^^
+>this : Point
+>     : ^^^^^
+>z : number
+>  : ^^^^^^
+>dz : number
+>   : ^^^^^^
+        }
+    }
+});
+
+declare function f2(p: Point | null | undefined): void;
+>f2 : (p: Point | null | undefined) => void
+>   : ^^^^                        ^^^^^    
+>p : Point | null | undefined
+>  : ^^^^^^^^^^^^^^^^^^^^^^^^
+
+f2({
+>f2({    x: 10,    y: 20,    moveBy(dx, dy, dz) {        this.x += dx;        this.y += dy;        if (this.z && dz) {            this.z += dz;        }    }}) : void
+>                                                                                                                                                               : ^^^^
+>f2 : (p: Point | null | undefined) => void
+>   : ^^^^^^^^^^^^^^^^^^^^^^^^^^^^^^^^^^^^^
+>{    x: 10,    y: 20,    moveBy(dx, dy, dz) {        this.x += dx;        this.y += dy;        if (this.z && dz) {            this.z += dz;        }    }} : { x: number; y: number; moveBy(dx: number, dy: number, dz: number | undefined): void; }
+>                                                                                                                                                           : ^^^^^^^^^^^^^^^^^^^^^^^^^^^^^^^^^^^^^^^^^^^^^^^^^^^^^^^^^^^^^^^^^^^^^^^^^^^^^^^^^^^^^^^
+
+    x: 10,
+>x : number
+>  : ^^^^^^
+>10 : 10
+>   : ^^
+
+    y: 20,
+>y : number
+>  : ^^^^^^
+>20 : 20
+>   : ^^
+
+    moveBy(dx, dy, dz) {
+>moveBy : (dx: number, dy: number, dz: number | undefined) => void
+>       : ^^^^^^^^^^^^^^^^^^^^^^^^^^^^^^^^^^^^^^^^^^^^^^^^^^^^^^^^
+>dx : number
+>   : ^^^^^^
+>dy : number
+>   : ^^^^^^
+>dz : number | undefined
+>   : ^^^^^^^^^^^^^^^^^^
+
+        this.x += dx;
+>this.x += dx : number
+>             : ^^^^^^
+>this.x : number
+>       : ^^^^^^
+>this : Point
+>     : ^^^^^
+>x : number
+>  : ^^^^^^
+>dx : number
+>   : ^^^^^^
+
+        this.y += dy;
+>this.y += dy : number
+>             : ^^^^^^
+>this.y : number
+>       : ^^^^^^
+>this : Point
+>     : ^^^^^
+>y : number
+>  : ^^^^^^
+>dy : number
+>   : ^^^^^^
+
+        if (this.z && dz) {
+>this.z && dz : number | undefined
+>             : ^^^^^^^^^^^^^^^^^^
+>this.z : number | undefined
+>       : ^^^^^^^^^^^^^^^^^^
+>this : Point
+>     : ^^^^^
+>z : number | undefined
+>  : ^^^^^^^^^^^^^^^^^^
+>dz : number | undefined
+>   : ^^^^^^^^^^^^^^^^^^
+
+            this.z += dz;
+>this.z += dz : number
+>             : ^^^^^^
+>this.z : number
+>       : ^^^^^^
+>this : Point
+>     : ^^^^^
+>z : number
+>  : ^^^^^^
+>dz : number
+>   : ^^^^^^
+        }
+    }
+});
+
+// In methods of an object literal with a contextual type that includes some
+// ThisType<T>, 'this' is of type T.
+
+type ObjectDescriptor<D, M> = {
+>ObjectDescriptor : ObjectDescriptor<D, M>
+>                 : ^^^^^^^^^^^^^^^^^^^^^^
+
+    data?: D;
+>data : D | undefined
+>     : ^^^^^^^^^^^^^
+
+    methods?: M & ThisType<D & M>;  // Type of 'this' in methods is D & M
+>methods : M & ThisType<D & M> | undefined
+>        : ^^^^^^^^^^^^^^^^^^^^^^^^^^^^^^^
+}
+
+declare function makeObject<D, M>(desc: ObjectDescriptor<D, M>): D & M;
+>makeObject : <D, M>(desc: ObjectDescriptor<D, M>) => D & M
+>           : ^ ^^ ^^^^^^^^                      ^^^^^     
+>desc : ObjectDescriptor<D, M>
+>     : ^^^^^^^^^^^^^^^^^^^^^^
+
+let x1 = makeObject({
+>x1 : { x: number; y: number; } & { moveBy(dx: number, dy: number): void; }
+>   : ^^^^^^^^^^^^^^^^^^^^^^^^^^^^^^^^^^^^^^^^^      ^^^^^^      ^^^^^^^^^^
+>makeObject({    data: { x: 0, y: 0 },    methods: {        moveBy(dx: number, dy: number) {            this.x += dx;  // Strongly typed this            this.y += dy;  // Strongly typed this        }    }}) : { x: number; y: number; } & { moveBy(dx: number, dy: number): void; }
+>                                                                                                                                                                                                              : ^^^^^^^^^^^^^^^^^^^^^^^^^^^^^^^^^^^^^^^^^      ^^^^^^      ^^^^^^^^^^
+>makeObject : <D, M>(desc: ObjectDescriptor<D, M>) => D & M
+>           : ^^^^^^^^^^^^^^^^^^^^^^^^^^^^^^^^^^^^^^^^^^^^^
+>{    data: { x: 0, y: 0 },    methods: {        moveBy(dx: number, dy: number) {            this.x += dx;  // Strongly typed this            this.y += dy;  // Strongly typed this        }    }} : { data: { x: number; y: number; }; methods: { moveBy(dx: number, dy: number): void; }; }
+>                                                                                                                                                                                                  : ^^^^^^^^^^^^^^^^^^^^^^^^^^^^^^^^^^^^^^^^^^^^^^^^^^^^^^^^^      ^^^^^^      ^^^^^^^^^^^^^
+
+    data: { x: 0, y: 0 },
+>data : { x: number; y: number; }
+>     : ^^^^^^^^^^^^^^^^^^^^^^^^^
+>{ x: 0, y: 0 } : { x: number; y: number; }
+>               : ^^^^^^^^^^^^^^^^^^^^^^^^^
+>x : number
+>  : ^^^^^^
+>0 : 0
+>  : ^
+>y : number
+>  : ^^^^^^
+>0 : 0
+>  : ^
+
+    methods: {
+>methods : { moveBy(dx: number, dy: number): void; }
+>        : ^^^^^^^^^^^^^      ^^^^^^      ^^^^^^^^^^
+>{        moveBy(dx: number, dy: number) {            this.x += dx;  // Strongly typed this            this.y += dy;  // Strongly typed this        }    } : { moveBy(dx: number, dy: number): void; }
+>                                                                                                                                                          : ^^^^^^^^^^^^^      ^^^^^^      ^^^^^^^^^^
+
+        moveBy(dx: number, dy: number) {
+>moveBy : (dx: number, dy: number) => void
+>       : ^^^^^      ^^^^^^      ^^^^^^^^^
+>dx : number
+>   : ^^^^^^
+>dy : number
+>   : ^^^^^^
+
+            this.x += dx;  // Strongly typed this
+>this.x += dx : number
+>             : ^^^^^^
+>this.x : number
+>       : ^^^^^^
+>this : { x: number; y: number; } & { moveBy(dx: number, dy: number): void; }
+>     : ^^^^^^^^^^^^^^^^^^^^^^^^^^^^^^^^^^^^^^^^^^^^^^^^^^^^^^^^^^^^^^^^^^^^^
+>x : number
+>  : ^^^^^^
+>dx : number
+>   : ^^^^^^
+
+            this.y += dy;  // Strongly typed this
+>this.y += dy : number
+>             : ^^^^^^
+>this.y : number
+>       : ^^^^^^
+>this : { x: number; y: number; } & { moveBy(dx: number, dy: number): void; }
+>     : ^^^^^^^^^^^^^^^^^^^^^^^^^^^^^^^^^^^^^^^^^^^^^^^^^^^^^^^^^^^^^^^^^^^^^
+>y : number
+>  : ^^^^^^
+>dy : number
+>   : ^^^^^^
+        }
+    }
+});
+
+// In methods contained in an object literal with a contextual type that includes
+// some ThisType<T>, 'this' is of type T.
+
+type ObjectDescriptor2<D, M> = ThisType<D & M> & {
+>ObjectDescriptor2 : ObjectDescriptor2<D, M>
+>                  : ^^^^^^^^^^^^^^^^^^^^^^^
+
+    data?: D;
+>data : D | undefined
+>     : ^^^^^^^^^^^^^
+
+    methods?: M;
+>methods : M | undefined
+>        : ^^^^^^^^^^^^^
+}
+
+declare function makeObject2<D, M>(desc: ObjectDescriptor<D, M>): D & M;
+>makeObject2 : <D, M>(desc: ObjectDescriptor<D, M>) => D & M
+>            : ^ ^^ ^^^^^^^^                      ^^^^^     
+>desc : ObjectDescriptor<D, M>
+>     : ^^^^^^^^^^^^^^^^^^^^^^
+
+let x2 = makeObject2({
+>x2 : { x: number; y: number; } & { moveBy(dx: number, dy: number): void; }
+>   : ^^^^^^^^^^^^^^^^^^^^^^^^^^^^^^^^^^^^^^^^^      ^^^^^^      ^^^^^^^^^^
+>makeObject2({    data: { x: 0, y: 0 },    methods: {        moveBy(dx: number, dy: number) {            this.x += dx;  // Strongly typed this            this.y += dy;  // Strongly typed this        }    }}) : { x: number; y: number; } & { moveBy(dx: number, dy: number): void; }
+>                                                                                                                                                                                                               : ^^^^^^^^^^^^^^^^^^^^^^^^^^^^^^^^^^^^^^^^^      ^^^^^^      ^^^^^^^^^^
+>makeObject2 : <D, M>(desc: ObjectDescriptor<D, M>) => D & M
+>            : ^^^^^^^^^^^^^^^^^^^^^^^^^^^^^^^^^^^^^^^^^^^^^
+>{    data: { x: 0, y: 0 },    methods: {        moveBy(dx: number, dy: number) {            this.x += dx;  // Strongly typed this            this.y += dy;  // Strongly typed this        }    }} : { data: { x: number; y: number; }; methods: { moveBy(dx: number, dy: number): void; }; }
+>                                                                                                                                                                                                  : ^^^^^^^^^^^^^^^^^^^^^^^^^^^^^^^^^^^^^^^^^^^^^^^^^^^^^^^^^      ^^^^^^      ^^^^^^^^^^^^^
+
+    data: { x: 0, y: 0 },
+>data : { x: number; y: number; }
+>     : ^^^^^^^^^^^^^^^^^^^^^^^^^
+>{ x: 0, y: 0 } : { x: number; y: number; }
+>               : ^^^^^^^^^^^^^^^^^^^^^^^^^
+>x : number
+>  : ^^^^^^
+>0 : 0
+>  : ^
+>y : number
+>  : ^^^^^^
+>0 : 0
+>  : ^
+
+    methods: {
+>methods : { moveBy(dx: number, dy: number): void; }
+>        : ^^^^^^^^^^^^^      ^^^^^^      ^^^^^^^^^^
+>{        moveBy(dx: number, dy: number) {            this.x += dx;  // Strongly typed this            this.y += dy;  // Strongly typed this        }    } : { moveBy(dx: number, dy: number): void; }
+>                                                                                                                                                          : ^^^^^^^^^^^^^      ^^^^^^      ^^^^^^^^^^
+
+        moveBy(dx: number, dy: number) {
+>moveBy : (dx: number, dy: number) => void
+>       : ^^^^^      ^^^^^^      ^^^^^^^^^
+>dx : number
+>   : ^^^^^^
+>dy : number
+>   : ^^^^^^
+
+            this.x += dx;  // Strongly typed this
+>this.x += dx : number
+>             : ^^^^^^
+>this.x : number
+>       : ^^^^^^
+>this : { x: number; y: number; } & { moveBy(dx: number, dy: number): void; }
+>     : ^^^^^^^^^^^^^^^^^^^^^^^^^^^^^^^^^^^^^^^^^^^^^^^^^^^^^^^^^^^^^^^^^^^^^
+>x : number
+>  : ^^^^^^
+>dx : number
+>   : ^^^^^^
+
+            this.y += dy;  // Strongly typed this
+>this.y += dy : number
+>             : ^^^^^^
+>this.y : number
+>       : ^^^^^^
+>this : { x: number; y: number; } & { moveBy(dx: number, dy: number): void; }
+>     : ^^^^^^^^^^^^^^^^^^^^^^^^^^^^^^^^^^^^^^^^^^^^^^^^^^^^^^^^^^^^^^^^^^^^^
+>y : number
+>  : ^^^^^^
+>dy : number
+>   : ^^^^^^
+        }
+    }
+});
+
+// Check pattern similar to Object.defineProperty and Object.defineProperties
+
+type PropDesc<T> = {
+>PropDesc : PropDesc<T>
+>         : ^^^^^^^^^^^
+
+    value?: T;
+>value : T | undefined
+>      : ^^^^^^^^^^^^^
+
+    get?(): T;
+>get : (() => T) | undefined
+>    : ^^^^^^^ ^^^^^^^^^^^^^
+
+    set?(value: T): void;
+>set : ((value: T) => void) | undefined
+>    : ^^^^^^^^^ ^^^^^    ^^^^^^^^^^^^^
+>value : T
+>      : ^
+}
+
+type PropDescMap<T> = {
+>PropDescMap : PropDescMap<T>
+>            : ^^^^^^^^^^^^^^
+
+    [K in keyof T]: PropDesc<T[K]>;
+}
+
+declare function defineProp<T, K extends string, U>(obj: T, name: K, desc: PropDesc<U> & ThisType<T>): T & Record<K, U>;
+>defineProp : <T, K extends string, U>(obj: T, name: K, desc: PropDesc<U> & ThisType<T>) => T & Record<K, U>
+>           : ^ ^^ ^^^^^^^^^^^^^^^^^ ^^^^^^^ ^^^^^^^^ ^^^^^^^^                         ^^^^^                
+>obj : T
+>    : ^
+>name : K
+>     : ^
+>desc : PropDesc<U> & ThisType<T>
+>     : ^^^^^^^^^^^^^^^^^^^^^^^^^
+
+declare function defineProps<T, U>(obj: T, descs: PropDescMap<U> & ThisType<T>): T & U;
+>defineProps : <T, U>(obj: T, descs: PropDescMap<U> & ThisType<T>) => T & U
+>            : ^ ^^ ^^^^^^^ ^^^^^^^^^                            ^^^^^     
+>obj : T
+>    : ^
+>descs : PropDescMap<U> & ThisType<T>
+>      : ^^^^^^^^^^^^^^^^^^^^^^^^^^^^
+
+let p10 = defineProp(p1, "foo", { value: 42 });
+>p10 : Point & Record<"foo", number>
+>    : ^^^^^^^^^^^^^^^^^^^^^^^^^^^^^
+>defineProp(p1, "foo", { value: 42 }) : Point & Record<"foo", number>
+>                                     : ^^^^^^^^^^^^^^^^^^^^^^^^^^^^^
+>defineProp : <T, K extends string, U>(obj: T, name: K, desc: PropDesc<U> & ThisType<T>) => T & Record<K, U>
+>           : ^^^^^^^^^^^^^^^^^^^^^^^^^^^^^^^^^^^^^^^^^^^^^^^^^^^^^^^^^^^^^^^^^^^^^^^^^^^^^^^^^^^^^^^^^^^^^^
+>p1 : Point
+>   : ^^^^^
+>"foo" : "foo"
+>      : ^^^^^
+>{ value: 42 } : { value: number; }
+>              : ^^^^^^^^^^^^^^^^^^
+>value : number
+>      : ^^^^^^
+>42 : 42
+>   : ^^
+
+p10.foo = p10.foo + 1;
+>p10.foo = p10.foo + 1 : number
+>                      : ^^^^^^
+>p10.foo : number
+>        : ^^^^^^
+>p10 : Point & Record<"foo", number>
+>    : ^^^^^^^^^^^^^^^^^^^^^^^^^^^^^
+>foo : number
+>    : ^^^^^^
+>p10.foo + 1 : number
+>            : ^^^^^^
+>p10.foo : number
+>        : ^^^^^^
+>p10 : Point & Record<"foo", number>
+>    : ^^^^^^^^^^^^^^^^^^^^^^^^^^^^^
+>foo : number
+>    : ^^^^^^
+>1 : 1
+>  : ^
+
+let p11 = defineProp(p1, "bar", {
+>p11 : Point & Record<"bar", number>
+>    : ^^^^^^^^^^^^^^^^^^^^^^^^^^^^^
+>defineProp(p1, "bar", {    get() {        return this.x;    },    set(value: number) {        this.x = value;    }}) : Point & Record<"bar", number>
+>                                                                                                                     : ^^^^^^^^^^^^^^^^^^^^^^^^^^^^^
+>defineProp : <T, K extends string, U>(obj: T, name: K, desc: PropDesc<U> & ThisType<T>) => T & Record<K, U>
+>           : ^^^^^^^^^^^^^^^^^^^^^^^^^^^^^^^^^^^^^^^^^^^^^^^^^^^^^^^^^^^^^^^^^^^^^^^^^^^^^^^^^^^^^^^^^^^^^^
+>p1 : Point
+>   : ^^^^^
+>"bar" : "bar"
+>      : ^^^^^
+>{    get() {        return this.x;    },    set(value: number) {        this.x = value;    }} : { get(): number; set(value: number): void; }
+>                                                                                              : ^^^^^^^^^^^^^^^^^^^^^^^^^^^^      ^^^^^^^^^^
+
+    get() {
+>get : () => number
+>    : ^^^^^^^^^^^^
+
+        return this.x;
+>this.x : number
+>       : ^^^^^^
+>this : Point
+>     : ^^^^^
+>x : number
+>  : ^^^^^^
+
+    },
+    set(value: number) {
+>set : (value: number) => void
+>    : ^^^^^^^^      ^^^^^^^^^
+>value : number
+>      : ^^^^^^
+
+        this.x = value;
+>this.x = value : number
+>               : ^^^^^^
+>this.x : number
+>       : ^^^^^^
+>this : Point
+>     : ^^^^^
+>x : number
+>  : ^^^^^^
+>value : number
+>      : ^^^^^^
+    }
+});
+p11.bar = p11.bar + 1;
+>p11.bar = p11.bar + 1 : number
+>                      : ^^^^^^
+>p11.bar : number
+>        : ^^^^^^
+>p11 : Point & Record<"bar", number>
+>    : ^^^^^^^^^^^^^^^^^^^^^^^^^^^^^
+>bar : number
+>    : ^^^^^^
+>p11.bar + 1 : number
+>            : ^^^^^^
+>p11.bar : number
+>        : ^^^^^^
+>p11 : Point & Record<"bar", number>
+>    : ^^^^^^^^^^^^^^^^^^^^^^^^^^^^^
+>bar : number
+>    : ^^^^^^
+>1 : 1
+>  : ^
+
+let p12 = defineProps(p1, {
+>p12 : Point & { foo: number; bar: number; }
+>    : ^^^^^^^^^^^^^^^^^^^^^^^^^^^^^^^^^^^^^
+>defineProps(p1, {    foo: {        value: 42    },    bar: {        get(): number {            return this.x;        },        set(value: number) {            this.x = value;        }    }}) : Point & { foo: number; bar: number; }
+>                                                                                                                                                                                               : ^^^^^^^^^^^^^^^^^^^^^^^^^^^^^^^^^^^^^
+>defineProps : <T, U>(obj: T, descs: PropDescMap<U> & ThisType<T>) => T & U
+>            : ^^^^^^^^^^^^^^^^^^^^^^^^^^^^^^^^^^^^^^^^^^^^^^^^^^^^^^^^^^^^
+>p1 : Point
+>   : ^^^^^
+>{    foo: {        value: 42    },    bar: {        get(): number {            return this.x;        },        set(value: number) {            this.x = value;        }    }} : { foo: { value: number; }; bar: { get(): number; set(value: number): void; }; }
+>                                                                                                                                                                              : ^^^^^^^^^^^^^^^^^^^^^^^^^^^^^^^^^^^^^^^^^      ^^^^^^^^^^^^^      ^^^^^^^^^^^^^
+
+    foo: {
+>foo : { value: number; }
+>    : ^^^^^^^^^^^^^^^^^^
+>{        value: 42    } : { value: number; }
+>                        : ^^^^^^^^^^^^^^^^^^
+
+        value: 42
+>value : number
+>      : ^^^^^^
+>42 : 42
+>   : ^^
+
+    },
+    bar: {
+>bar : { get(): number; set(value: number): void; }
+>    : ^^^^^^^^^      ^^^^^^^^^^^^^      ^^^^^^^^^^
+>{        get(): number {            return this.x;        },        set(value: number) {            this.x = value;        }    } : { get(): number; set(value: number): void; }
+>                                                                                                                                  : ^^^^^^^^^      ^^^^^^^^^^^^^      ^^^^^^^^^^
+
+        get(): number {
+>get : () => number
+>    : ^^^^^^      
+
+            return this.x;
+>this.x : number
+>       : ^^^^^^
+>this : Point
+>     : ^^^^^
+>x : number
+>  : ^^^^^^
+
+        },
+        set(value: number) {
+>set : (value: number) => void
+>    : ^^^^^^^^      ^^^^^^^^^
+>value : number
+>      : ^^^^^^
+
+            this.x = value;
+>this.x = value : number
+>               : ^^^^^^
+>this.x : number
+>       : ^^^^^^
+>this : Point
+>     : ^^^^^
+>x : number
+>  : ^^^^^^
+>value : number
+>      : ^^^^^^
+        }
+    }
+});
+p12.foo = p12.foo + 1;
+>p12.foo = p12.foo + 1 : number
+>                      : ^^^^^^
+>p12.foo : number
+>        : ^^^^^^
+>p12 : Point & { foo: number; bar: number; }
+>    : ^^^^^^^^^^^^^^^^^^^^^^^^^^^^^^^^^^^^^
+>foo : number
+>    : ^^^^^^
+>p12.foo + 1 : number
+>            : ^^^^^^
+>p12.foo : number
+>        : ^^^^^^
+>p12 : Point & { foo: number; bar: number; }
+>    : ^^^^^^^^^^^^^^^^^^^^^^^^^^^^^^^^^^^^^
+>foo : number
+>    : ^^^^^^
+>1 : 1
+>  : ^
+
+p12.bar = p12.bar + 1;
+>p12.bar = p12.bar + 1 : number
+>                      : ^^^^^^
+>p12.bar : number
+>        : ^^^^^^
+>p12 : Point & { foo: number; bar: number; }
+>    : ^^^^^^^^^^^^^^^^^^^^^^^^^^^^^^^^^^^^^
+>bar : number
+>    : ^^^^^^
+>p12.bar + 1 : number
+>            : ^^^^^^
+>p12.bar : number
+>        : ^^^^^^
+>p12 : Point & { foo: number; bar: number; }
+>    : ^^^^^^^^^^^^^^^^^^^^^^^^^^^^^^^^^^^^^
+>bar : number
+>    : ^^^^^^
+>1 : 1
+>  : ^
+
+// Proof of concept for typing of Vue.js
+
+type Accessors<T> = { [K in keyof T]: (() => T[K]) | Computed<T[K]> };
+>Accessors : Accessors<T>
+>          : ^^^^^^^^^^^^
+
+type Dictionary<T> = { [x: string]: T }
+>Dictionary : Dictionary<T>
+>           : ^^^^^^^^^^^^^
+>x : string
+>  : ^^^^^^
+
+type Computed<T> = {
+>Computed : Computed<T>
+>         : ^^^^^^^^^^^
+
+    get?(): T;
+>get : (() => T) | undefined
+>    : ^^^^^^^ ^^^^^^^^^^^^^
+
+    set?(value: T): void;
+>set : ((value: T) => void) | undefined
+>    : ^^^^^^^^^ ^^^^^    ^^^^^^^^^^^^^
+>value : T
+>      : ^
+}
+
+type VueOptions<D, M, P> = ThisType<D & M & P> & {
+>VueOptions : VueOptions<D, M, P>
+>           : ^^^^^^^^^^^^^^^^^^^
+
+    data?: D | (() => D);
+>data : D | (() => D) | undefined
+>     : ^^^^^^^^^^^ ^^^^^^^^^^^^^
+
+    methods?: M;
+>methods : M | undefined
+>        : ^^^^^^^^^^^^^
+
+    computed?: Accessors<P>;
+>computed : Accessors<P> | undefined
+>         : ^^^^^^^^^^^^^^^^^^^^^^^^
+}
+
+declare const Vue: new <D, M, P>(options: VueOptions<D, M, P>) => D & M & P;
+>Vue : new <D, M, P>(options: VueOptions<D, M, P>) => D & M & P
+>    : ^^^^^ ^^ ^^ ^^^^^^^^^^^                   ^^^^^         
+>options : VueOptions<D, M, P>
+>        : ^^^^^^^^^^^^^^^^^^^
+
+let vue = new Vue({
+>vue : { x: number; y: number; } & { f(x: string): number; } & { test: number; hello: string; }
+>    : ^^^^^^^^^^^^^^^^^^^^^^^^^^^^^^^^^^^      ^^^^^^^^^^^^^^^^^^^^^^^^^^^^^^^^^^^^^^^^^^^^^^^
+>new Vue({    data: () => ({ x: 1, y: 2 }),    methods: {        f(x: string) {            return this.x;        }    },    computed: {        test(): number {            return this.x;        },        hello: {            get() {                return "hi";            },            set(value: string) {            }        }    }}) : { x: number; y: number; } & { f(x: string): number; } & { test: number; hello: string; }
+>                                                                                                                                                                                                                                                                                                                                             : ^^^^^^^^^^^^^^^^^^^^^^^^^^^^^^^^^^^      ^^^^^^^^^^^^^^^^^^^^^^^^^^^^^^^^^^^^^^^^^^^^^^^
+>Vue : new <D, M, P>(options: VueOptions<D, M, P>) => D & M & P
+>    : ^^^^^^^^^^^^^^^^^^^^^^^^^^^^^^^^^^^^^^^^^^^^^^^^^^^^^^^^
+>{    data: () => ({ x: 1, y: 2 }),    methods: {        f(x: string) {            return this.x;        }    },    computed: {        test(): number {            return this.x;        },        hello: {            get() {                return "hi";            },            set(value: string) {            }        }    }} : { data: () => { x: number; y: number; }; methods: { f(x: string): number; }; computed: { test(): number; hello: { get(): string; set(value: string): void; }; }; }
+>                                                                                                                                                                                                                                                                                                                                    : ^^^^^^^^^^^^^^^^^^^^^^^^^^^^^^^^^^^^^^^^^^^^^^^^^^^^^^^^^      ^^^^^^^^^^^^^^^^^^^^^^^^^^^^^^^^^^      ^^^^^^^^^^^^^^^^^^^^^^^^^^^^^^^^^^^^^      ^^^^^^^^^^^^^^^^
+
+    data: () => ({ x: 1, y: 2 }),
+>data : () => { x: number; y: number; }
+>     : ^^^^^^^^^^^^^^^^^^^^^^^^^^^^^^^
+>() => ({ x: 1, y: 2 }) : () => { x: number; y: number; }
+>                       : ^^^^^^^^^^^^^^^^^^^^^^^^^^^^^^^
+>({ x: 1, y: 2 }) : { x: number; y: number; }
+>                 : ^^^^^^^^^^^^^^^^^^^^^^^^^
+>{ x: 1, y: 2 } : { x: number; y: number; }
+>               : ^^^^^^^^^^^^^^^^^^^^^^^^^
+>x : number
+>  : ^^^^^^
+>1 : 1
+>  : ^
+>y : number
+>  : ^^^^^^
+>2 : 2
+>  : ^
+
+    methods: {
+>methods : { f(x: string): number; }
+>        : ^^^^^^^      ^^^^^^^^^^^^
+>{        f(x: string) {            return this.x;        }    } : { f(x: string): number; }
+>                                                                : ^^^^^^^      ^^^^^^^^^^^^
+
+        f(x: string) {
+>f : (x: string) => number
+>  : ^^^^      ^^^^^^^^^^^
+>x : string
+>  : ^^^^^^
+
+            return this.x;
+>this.x : number
+>       : ^^^^^^
+>this : { x: number; y: number; } & { f(x: string): number; } & { test: number; hello: string; }
+>     : ^^^^^^^^^^^^^^^^^^^^^^^^^^^^^^^^^^^^^^^^^^^^^^^^^^^^^^^^^^^^^^^^^^^^^^^^^^^^^^^^^^^^^^^^
+>x : number
+>  : ^^^^^^
+        }
+    },
+    computed: {
+>computed : { test(): number; hello: { get(): string; set(value: string): void; }; }
+>         : ^^^^^^^^^^      ^^^^^^^^^^^^^^^^^^^^^^^^^^^^^^^^^^^^^      ^^^^^^^^^^^^^
+>{        test(): number {            return this.x;        },        hello: {            get() {                return "hi";            },            set(value: string) {            }        }    } : { test(): number; hello: { get(): string; set(value: string): void; }; }
+>                                                                                                                                                                                                      : ^^^^^^^^^^      ^^^^^^^^^^^^^^^^^^^^^^^^^^^^^^^^^^^^^      ^^^^^^^^^^^^^
+
+        test(): number {
+>test : () => number
+>     : ^^^^^^      
+
+            return this.x;
+>this.x : number
+>       : ^^^^^^
+>this : { x: number; y: number; } & { f(x: string): number; } & { test: number; hello: string; }
+>     : ^^^^^^^^^^^^^^^^^^^^^^^^^^^^^^^^^^^^^^^^^^^^^^^^^^^^^^^^^^^^^^^^^^^^^^^^^^^^^^^^^^^^^^^^
+>x : number
+>  : ^^^^^^
+
+        },
+        hello: {
+>hello : { get(): string; set(value: string): void; }
+>      : ^^^^^^^^^^^^^^^^^^^^^^^^^^^^      ^^^^^^^^^^
+>{            get() {                return "hi";            },            set(value: string) {            }        } : { get(): string; set(value: string): void; }
+>                                                                                                                     : ^^^^^^^^^^^^^^^^^^^^^^^^^^^^      ^^^^^^^^^^
+
+            get() {
+>get : () => string
+>    : ^^^^^^^^^^^^
+
+                return "hi";
+>"hi" : "hi"
+>     : ^^^^
+
+            },
+            set(value: string) {
+>set : (value: string) => void
+>    : ^^^^^^^^      ^^^^^^^^^
+>value : string
+>      : ^^^^^^
+            }
+        }
+    }
+});
+
+vue;
+>vue : { x: number; y: number; } & { f(x: string): number; } & { test: number; hello: string; }
+>    : ^^^^^^^^^^^^^^^^^^^^^^^^^^^^^^^^^^^^^^^^^^^^^^^^^^^^^^^^^^^^^^^^^^^^^^^^^^^^^^^^^^^^^^^^
+
+vue.x;
+>vue.x : number
+>      : ^^^^^^
+>vue : { x: number; y: number; } & { f(x: string): number; } & { test: number; hello: string; }
+>    : ^^^^^^^^^^^^^^^^^^^^^^^^^^^^^^^^^^^^^^^^^^^^^^^^^^^^^^^^^^^^^^^^^^^^^^^^^^^^^^^^^^^^^^^^
+>x : number
+>  : ^^^^^^
+
+vue.f("abc");
+>vue.f("abc") : number
+>             : ^^^^^^
+>vue.f : (x: string) => number
+>      : ^^^^^^^^^^^^^^^^^^^^^
+>vue : { x: number; y: number; } & { f(x: string): number; } & { test: number; hello: string; }
+>    : ^^^^^^^^^^^^^^^^^^^^^^^^^^^^^^^^^^^^^^^^^^^^^^^^^^^^^^^^^^^^^^^^^^^^^^^^^^^^^^^^^^^^^^^^
+>f : (x: string) => number
+>  : ^^^^^^^^^^^^^^^^^^^^^
+>"abc" : "abc"
+>      : ^^^^^
+
+vue.test;
+>vue.test : number
+>         : ^^^^^^
+>vue : { x: number; y: number; } & { f(x: string): number; } & { test: number; hello: string; }
+>    : ^^^^^^^^^^^^^^^^^^^^^^^^^^^^^^^^^^^^^^^^^^^^^^^^^^^^^^^^^^^^^^^^^^^^^^^^^^^^^^^^^^^^^^^^
+>test : number
+>     : ^^^^^^
+
+vue.hello;
+>vue.hello : string
+>          : ^^^^^^
+>vue : { x: number; y: number; } & { f(x: string): number; } & { test: number; hello: string; }
+>    : ^^^^^^^^^^^^^^^^^^^^^^^^^^^^^^^^^^^^^^^^^^^^^^^^^^^^^^^^^^^^^^^^^^^^^^^^^^^^^^^^^^^^^^^^
+>hello : string
+>      : ^^^^^^
+