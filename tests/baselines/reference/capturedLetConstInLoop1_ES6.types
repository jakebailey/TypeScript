//// [tests/cases/compiler/capturedLetConstInLoop1_ES6.ts] ////

=== capturedLetConstInLoop1_ES6.ts ===
//==== let
for (let x in {}) {
>x : string
>  : ^^^^^^
>{} : {}
>   : ^^

    (function() { return x});
>(function() { return x}) : () => string
>                         : ^^^^^^^^^^^^
>function() { return x} : () => string
>                       : ^^^^^^^^^^^^
>x : string
>  : ^^^^^^

    (() => x);
>(() => x) : () => string
>          : ^^^^^^^^^^^^
>() => x : () => string
>        : ^^^^^^^^^^^^
>x : string
>  : ^^^^^^
}

for (let x of []) {
<<<<<<< HEAD
>x : never
>[] : never[]

    (function() { return x});
>(function() { return x}) : () => never
>function() { return x} : () => never
>x : never

    (() => x);
>(() => x) : () => never
>() => x : () => never
>x : never
=======
>x : any
>[] : undefined[]
>   : ^^^^^^^^^^^

    (function() { return x});
>(function() { return x}) : () => any
>                         : ^^^^^^^^^
>function() { return x} : () => any
>                       : ^^^^^^^^^
>x : any

    (() => x);
>(() => x) : () => any
>          : ^^^^^^^^^
>() => x : () => any
>        : ^^^^^^^^^
>x : any
>>>>>>> 12402f26
}

for (let x = 0; x < 1; ++x) {
>x : number
>  : ^^^^^^
>0 : 0
>  : ^
>x < 1 : boolean
>      : ^^^^^^^
>x : number
>  : ^^^^^^
>1 : 1
>  : ^
>++x : number
>    : ^^^^^^
>x : number
>  : ^^^^^^

    (function() { return x});
>(function() { return x}) : () => number
>                         : ^^^^^^^^^^^^
>function() { return x} : () => number
>                       : ^^^^^^^^^^^^
>x : number
>  : ^^^^^^

    (() => x);
>(() => x) : () => number
>          : ^^^^^^^^^^^^
>() => x : () => number
>        : ^^^^^^^^^^^^
>x : number
>  : ^^^^^^
}

while (1 === 1) {
>1 === 1 : boolean
>        : ^^^^^^^
>1 : 1
>  : ^
>1 : 1
>  : ^

    let x;
>x : any

    (function() { return x});
>(function() { return x}) : () => any
>                         : ^^^^^^^^^
>function() { return x} : () => any
>                       : ^^^^^^^^^
>x : any

    (() => x);
>(() => x) : () => any
>          : ^^^^^^^^^
>() => x : () => any
>        : ^^^^^^^^^
>x : any
}

do {
    let x;
>x : any

    (function() { return x});
>(function() { return x}) : () => any
>                         : ^^^^^^^^^
>function() { return x} : () => any
>                       : ^^^^^^^^^
>x : any

    (() => x);
>(() => x) : () => any
>          : ^^^^^^^^^
>() => x : () => any
>        : ^^^^^^^^^
>x : any

} while (1 === 1)
>1 === 1 : boolean
>        : ^^^^^^^
>1 : 1
>  : ^
>1 : 1
>  : ^

for (let y = 0; y < 1; ++y) {
>y : number
>  : ^^^^^^
>0 : 0
>  : ^
>y < 1 : boolean
>      : ^^^^^^^
>y : number
>  : ^^^^^^
>1 : 1
>  : ^
>++y : number
>    : ^^^^^^
>y : number
>  : ^^^^^^

    let x = 1;
>x : number
>  : ^^^^^^
>1 : 1
>  : ^

    (function() { return x});
>(function() { return x}) : () => number
>                         : ^^^^^^^^^^^^
>function() { return x} : () => number
>                       : ^^^^^^^^^^^^
>x : number
>  : ^^^^^^

    (() => x);
>(() => x) : () => number
>          : ^^^^^^^^^^^^
>() => x : () => number
>        : ^^^^^^^^^^^^
>x : number
>  : ^^^^^^
}

for (let x = 0, y = 1; x < 1; ++x) {
>x : number
>  : ^^^^^^
>0 : 0
>  : ^
>y : number
>  : ^^^^^^
>1 : 1
>  : ^
>x < 1 : boolean
>      : ^^^^^^^
>x : number
>  : ^^^^^^
>1 : 1
>  : ^
>++x : number
>    : ^^^^^^
>x : number
>  : ^^^^^^

    (function() { return x + y});
>(function() { return x + y}) : () => number
>                             : ^^^^^^^^^^^^
>function() { return x + y} : () => number
>                           : ^^^^^^^^^^^^
>x + y : number
>      : ^^^^^^
>x : number
>  : ^^^^^^
>y : number
>  : ^^^^^^

    (() => x + y);
>(() => x + y) : () => number
>              : ^^^^^^^^^^^^
>() => x + y : () => number
>            : ^^^^^^^^^^^^
>x + y : number
>      : ^^^^^^
>x : number
>  : ^^^^^^
>y : number
>  : ^^^^^^
}

while (1 === 1) {
>1 === 1 : boolean
>        : ^^^^^^^
>1 : 1
>  : ^
>1 : 1
>  : ^

    let x, y;
>x : any
>y : any

    (function() { return x + y});
>(function() { return x + y}) : () => any
>                             : ^^^^^^^^^
>function() { return x + y} : () => any
>                           : ^^^^^^^^^
>x + y : any
>x : any
>y : any

    (() => x + y);
>(() => x + y) : () => any
>              : ^^^^^^^^^
>() => x + y : () => any
>            : ^^^^^^^^^
>x + y : any
>x : any
>y : any
}

do {
    let x, y;
>x : any
>y : any

    (function() { return x + y});
>(function() { return x + y}) : () => any
>                             : ^^^^^^^^^
>function() { return x + y} : () => any
>                           : ^^^^^^^^^
>x + y : any
>x : any
>y : any

    (() => x + y);
>(() => x + y) : () => any
>              : ^^^^^^^^^
>() => x + y : () => any
>            : ^^^^^^^^^
>x + y : any
>x : any
>y : any

} while (1 === 1)
>1 === 1 : boolean
>        : ^^^^^^^
>1 : 1
>  : ^
>1 : 1
>  : ^

for (let y = 0; y < 1; ++y) {
>y : number
>  : ^^^^^^
>0 : 0
>  : ^
>y < 1 : boolean
>      : ^^^^^^^
>y : number
>  : ^^^^^^
>1 : 1
>  : ^
>++y : number
>    : ^^^^^^
>y : number
>  : ^^^^^^

    let x = 1;
>x : number
>  : ^^^^^^
>1 : 1
>  : ^

    (function() { return x + y});
>(function() { return x + y}) : () => number
>                             : ^^^^^^^^^^^^
>function() { return x + y} : () => number
>                           : ^^^^^^^^^^^^
>x + y : number
>      : ^^^^^^
>x : number
>  : ^^^^^^
>y : number
>  : ^^^^^^

    (() => x + y);
>(() => x + y) : () => number
>              : ^^^^^^^^^^^^
>() => x + y : () => number
>            : ^^^^^^^^^^^^
>x + y : number
>      : ^^^^^^
>x : number
>  : ^^^^^^
>y : number
>  : ^^^^^^
}

//=========const
for (const x in {}) {
>x : string
>  : ^^^^^^
>{} : {}
>   : ^^

    (function() { return x});
>(function() { return x}) : () => string
>                         : ^^^^^^^^^^^^
>function() { return x} : () => string
>                       : ^^^^^^^^^^^^
>x : string
>  : ^^^^^^

    (() => x);
>(() => x) : () => string
>          : ^^^^^^^^^^^^
>() => x : () => string
>        : ^^^^^^^^^^^^
>x : string
>  : ^^^^^^
}

for (const x of []) {
<<<<<<< HEAD
>x : never
>[] : never[]

    (function() { return x});
>(function() { return x}) : () => never
>function() { return x} : () => never
>x : never

    (() => x);
>(() => x) : () => never
>() => x : () => never
>x : never
=======
>x : any
>[] : undefined[]
>   : ^^^^^^^^^^^

    (function() { return x});
>(function() { return x}) : () => any
>                         : ^^^^^^^^^
>function() { return x} : () => any
>                       : ^^^^^^^^^
>x : any

    (() => x);
>(() => x) : () => any
>          : ^^^^^^^^^
>() => x : () => any
>        : ^^^^^^^^^
>x : any
>>>>>>> 12402f26
}

for (const x = 0; x < 1;) {
>x : 0
>  : ^
>0 : 0
>  : ^
>x < 1 : boolean
>      : ^^^^^^^
>x : 0
>  : ^
>1 : 1
>  : ^

    (function() { return x});
>(function() { return x}) : () => number
>                         : ^^^^^^^^^^^^
>function() { return x} : () => number
>                       : ^^^^^^^^^^^^
>x : 0
>  : ^

    (() => x);
>(() => x) : () => number
>          : ^^^^^^^^^^^^
>() => x : () => number
>        : ^^^^^^^^^^^^
>x : 0
>  : ^
}

while (1 === 1) {
>1 === 1 : boolean
>        : ^^^^^^^
>1 : 1
>  : ^
>1 : 1
>  : ^

    const x = 1;
>x : 1
>  : ^
>1 : 1
>  : ^

    (function() { return x});
>(function() { return x}) : () => number
>                         : ^^^^^^^^^^^^
>function() { return x} : () => number
>                       : ^^^^^^^^^^^^
>x : 1
>  : ^

    (() => x);
>(() => x) : () => number
>          : ^^^^^^^^^^^^
>() => x : () => number
>        : ^^^^^^^^^^^^
>x : 1
>  : ^
}

do {
    const x = 1;
>x : 1
>  : ^
>1 : 1
>  : ^

    (function() { return x});
>(function() { return x}) : () => number
>                         : ^^^^^^^^^^^^
>function() { return x} : () => number
>                       : ^^^^^^^^^^^^
>x : 1
>  : ^

    (() => x);
>(() => x) : () => number
>          : ^^^^^^^^^^^^
>() => x : () => number
>        : ^^^^^^^^^^^^
>x : 1
>  : ^

} while (1 === 1)
>1 === 1 : boolean
>        : ^^^^^^^
>1 : 1
>  : ^
>1 : 1
>  : ^

for (const y = 0; y < 1;) {
>y : 0
>  : ^
>0 : 0
>  : ^
>y < 1 : boolean
>      : ^^^^^^^
>y : 0
>  : ^
>1 : 1
>  : ^

    const x = 1;
>x : 1
>  : ^
>1 : 1
>  : ^

    (function() { return x});
>(function() { return x}) : () => number
>                         : ^^^^^^^^^^^^
>function() { return x} : () => number
>                       : ^^^^^^^^^^^^
>x : 1
>  : ^

    (() => x);
>(() => x) : () => number
>          : ^^^^^^^^^^^^
>() => x : () => number
>        : ^^^^^^^^^^^^
>x : 1
>  : ^
}

for (const x = 0, y = 1; x < 1;) {
>x : 0
>  : ^
>0 : 0
>  : ^
>y : 1
>  : ^
>1 : 1
>  : ^
>x < 1 : boolean
>      : ^^^^^^^
>x : 0
>  : ^
>1 : 1
>  : ^

    (function() { return x + y});
>(function() { return x + y}) : () => number
>                             : ^^^^^^^^^^^^
>function() { return x + y} : () => number
>                           : ^^^^^^^^^^^^
>x + y : number
>      : ^^^^^^
>x : 0
>  : ^
>y : 1
>  : ^

    (() => x + y);
>(() => x + y) : () => number
>              : ^^^^^^^^^^^^
>() => x + y : () => number
>            : ^^^^^^^^^^^^
>x + y : number
>      : ^^^^^^
>x : 0
>  : ^
>y : 1
>  : ^
}

while (1 === 1) {
>1 === 1 : boolean
>        : ^^^^^^^
>1 : 1
>  : ^
>1 : 1
>  : ^

    const x = 1, y = 1;
>x : 1
>  : ^
>1 : 1
>  : ^
>y : 1
>  : ^
>1 : 1
>  : ^

    (function() { return x + y});
>(function() { return x + y}) : () => number
>                             : ^^^^^^^^^^^^
>function() { return x + y} : () => number
>                           : ^^^^^^^^^^^^
>x + y : number
>      : ^^^^^^
>x : 1
>  : ^
>y : 1
>  : ^

    (() => x + y);
>(() => x + y) : () => number
>              : ^^^^^^^^^^^^
>() => x + y : () => number
>            : ^^^^^^^^^^^^
>x + y : number
>      : ^^^^^^
>x : 1
>  : ^
>y : 1
>  : ^
}

do {
    const x = 1, y = 1;
>x : 1
>  : ^
>1 : 1
>  : ^
>y : 1
>  : ^
>1 : 1
>  : ^

    (function() { return x + y});
>(function() { return x + y}) : () => number
>                             : ^^^^^^^^^^^^
>function() { return x + y} : () => number
>                           : ^^^^^^^^^^^^
>x + y : number
>      : ^^^^^^
>x : 1
>  : ^
>y : 1
>  : ^

    (() => x + y);
>(() => x + y) : () => number
>              : ^^^^^^^^^^^^
>() => x + y : () => number
>            : ^^^^^^^^^^^^
>x + y : number
>      : ^^^^^^
>x : 1
>  : ^
>y : 1
>  : ^

} while (1 === 1)
>1 === 1 : boolean
>        : ^^^^^^^
>1 : 1
>  : ^
>1 : 1
>  : ^

for (const y = 0; y < 1;) {
>y : 0
>  : ^
>0 : 0
>  : ^
>y < 1 : boolean
>      : ^^^^^^^
>y : 0
>  : ^
>1 : 1
>  : ^

    const x = 1;
>x : 1
>  : ^
>1 : 1
>  : ^

    (function() { return x + y});
>(function() { return x + y}) : () => number
>                             : ^^^^^^^^^^^^
>function() { return x + y} : () => number
>                           : ^^^^^^^^^^^^
>x + y : number
>      : ^^^^^^
>x : 1
>  : ^
>y : 0
>  : ^

    (() => x + y);
>(() => x + y) : () => number
>              : ^^^^^^^^^^^^
>() => x + y : () => number
>            : ^^^^^^^^^^^^
>x + y : number
>      : ^^^^^^
>x : 1
>  : ^
>y : 0
>  : ^
}
<|MERGE_RESOLUTION|>--- conflicted
+++ resolved
@@ -1,694 +1,670 @@
-//// [tests/cases/compiler/capturedLetConstInLoop1_ES6.ts] ////
-
-=== capturedLetConstInLoop1_ES6.ts ===
-//==== let
-for (let x in {}) {
->x : string
->  : ^^^^^^
->{} : {}
->   : ^^
-
-    (function() { return x});
->(function() { return x}) : () => string
->                         : ^^^^^^^^^^^^
->function() { return x} : () => string
->                       : ^^^^^^^^^^^^
->x : string
->  : ^^^^^^
-
-    (() => x);
->(() => x) : () => string
->          : ^^^^^^^^^^^^
->() => x : () => string
->        : ^^^^^^^^^^^^
->x : string
->  : ^^^^^^
-}
-
-for (let x of []) {
-<<<<<<< HEAD
->x : never
->[] : never[]
-
-    (function() { return x});
->(function() { return x}) : () => never
->function() { return x} : () => never
->x : never
-
-    (() => x);
->(() => x) : () => never
->() => x : () => never
->x : never
-=======
->x : any
->[] : undefined[]
->   : ^^^^^^^^^^^
-
-    (function() { return x});
->(function() { return x}) : () => any
->                         : ^^^^^^^^^
->function() { return x} : () => any
->                       : ^^^^^^^^^
->x : any
-
-    (() => x);
->(() => x) : () => any
->          : ^^^^^^^^^
->() => x : () => any
->        : ^^^^^^^^^
->x : any
->>>>>>> 12402f26
-}
-
-for (let x = 0; x < 1; ++x) {
->x : number
->  : ^^^^^^
->0 : 0
->  : ^
->x < 1 : boolean
->      : ^^^^^^^
->x : number
->  : ^^^^^^
->1 : 1
->  : ^
->++x : number
->    : ^^^^^^
->x : number
->  : ^^^^^^
-
-    (function() { return x});
->(function() { return x}) : () => number
->                         : ^^^^^^^^^^^^
->function() { return x} : () => number
->                       : ^^^^^^^^^^^^
->x : number
->  : ^^^^^^
-
-    (() => x);
->(() => x) : () => number
->          : ^^^^^^^^^^^^
->() => x : () => number
->        : ^^^^^^^^^^^^
->x : number
->  : ^^^^^^
-}
-
-while (1 === 1) {
->1 === 1 : boolean
->        : ^^^^^^^
->1 : 1
->  : ^
->1 : 1
->  : ^
-
-    let x;
->x : any
-
-    (function() { return x});
->(function() { return x}) : () => any
->                         : ^^^^^^^^^
->function() { return x} : () => any
->                       : ^^^^^^^^^
->x : any
-
-    (() => x);
->(() => x) : () => any
->          : ^^^^^^^^^
->() => x : () => any
->        : ^^^^^^^^^
->x : any
-}
-
-do {
-    let x;
->x : any
-
-    (function() { return x});
->(function() { return x}) : () => any
->                         : ^^^^^^^^^
->function() { return x} : () => any
->                       : ^^^^^^^^^
->x : any
-
-    (() => x);
->(() => x) : () => any
->          : ^^^^^^^^^
->() => x : () => any
->        : ^^^^^^^^^
->x : any
-
-} while (1 === 1)
->1 === 1 : boolean
->        : ^^^^^^^
->1 : 1
->  : ^
->1 : 1
->  : ^
-
-for (let y = 0; y < 1; ++y) {
->y : number
->  : ^^^^^^
->0 : 0
->  : ^
->y < 1 : boolean
->      : ^^^^^^^
->y : number
->  : ^^^^^^
->1 : 1
->  : ^
->++y : number
->    : ^^^^^^
->y : number
->  : ^^^^^^
-
-    let x = 1;
->x : number
->  : ^^^^^^
->1 : 1
->  : ^
-
-    (function() { return x});
->(function() { return x}) : () => number
->                         : ^^^^^^^^^^^^
->function() { return x} : () => number
->                       : ^^^^^^^^^^^^
->x : number
->  : ^^^^^^
-
-    (() => x);
->(() => x) : () => number
->          : ^^^^^^^^^^^^
->() => x : () => number
->        : ^^^^^^^^^^^^
->x : number
->  : ^^^^^^
-}
-
-for (let x = 0, y = 1; x < 1; ++x) {
->x : number
->  : ^^^^^^
->0 : 0
->  : ^
->y : number
->  : ^^^^^^
->1 : 1
->  : ^
->x < 1 : boolean
->      : ^^^^^^^
->x : number
->  : ^^^^^^
->1 : 1
->  : ^
->++x : number
->    : ^^^^^^
->x : number
->  : ^^^^^^
-
-    (function() { return x + y});
->(function() { return x + y}) : () => number
->                             : ^^^^^^^^^^^^
->function() { return x + y} : () => number
->                           : ^^^^^^^^^^^^
->x + y : number
->      : ^^^^^^
->x : number
->  : ^^^^^^
->y : number
->  : ^^^^^^
-
-    (() => x + y);
->(() => x + y) : () => number
->              : ^^^^^^^^^^^^
->() => x + y : () => number
->            : ^^^^^^^^^^^^
->x + y : number
->      : ^^^^^^
->x : number
->  : ^^^^^^
->y : number
->  : ^^^^^^
-}
-
-while (1 === 1) {
->1 === 1 : boolean
->        : ^^^^^^^
->1 : 1
->  : ^
->1 : 1
->  : ^
-
-    let x, y;
->x : any
->y : any
-
-    (function() { return x + y});
->(function() { return x + y}) : () => any
->                             : ^^^^^^^^^
->function() { return x + y} : () => any
->                           : ^^^^^^^^^
->x + y : any
->x : any
->y : any
-
-    (() => x + y);
->(() => x + y) : () => any
->              : ^^^^^^^^^
->() => x + y : () => any
->            : ^^^^^^^^^
->x + y : any
->x : any
->y : any
-}
-
-do {
-    let x, y;
->x : any
->y : any
-
-    (function() { return x + y});
->(function() { return x + y}) : () => any
->                             : ^^^^^^^^^
->function() { return x + y} : () => any
->                           : ^^^^^^^^^
->x + y : any
->x : any
->y : any
-
-    (() => x + y);
->(() => x + y) : () => any
->              : ^^^^^^^^^
->() => x + y : () => any
->            : ^^^^^^^^^
->x + y : any
->x : any
->y : any
-
-} while (1 === 1)
->1 === 1 : boolean
->        : ^^^^^^^
->1 : 1
->  : ^
->1 : 1
->  : ^
-
-for (let y = 0; y < 1; ++y) {
->y : number
->  : ^^^^^^
->0 : 0
->  : ^
->y < 1 : boolean
->      : ^^^^^^^
->y : number
->  : ^^^^^^
->1 : 1
->  : ^
->++y : number
->    : ^^^^^^
->y : number
->  : ^^^^^^
-
-    let x = 1;
->x : number
->  : ^^^^^^
->1 : 1
->  : ^
-
-    (function() { return x + y});
->(function() { return x + y}) : () => number
->                             : ^^^^^^^^^^^^
->function() { return x + y} : () => number
->                           : ^^^^^^^^^^^^
->x + y : number
->      : ^^^^^^
->x : number
->  : ^^^^^^
->y : number
->  : ^^^^^^
-
-    (() => x + y);
->(() => x + y) : () => number
->              : ^^^^^^^^^^^^
->() => x + y : () => number
->            : ^^^^^^^^^^^^
->x + y : number
->      : ^^^^^^
->x : number
->  : ^^^^^^
->y : number
->  : ^^^^^^
-}
-
-//=========const
-for (const x in {}) {
->x : string
->  : ^^^^^^
->{} : {}
->   : ^^
-
-    (function() { return x});
->(function() { return x}) : () => string
->                         : ^^^^^^^^^^^^
->function() { return x} : () => string
->                       : ^^^^^^^^^^^^
->x : string
->  : ^^^^^^
-
-    (() => x);
->(() => x) : () => string
->          : ^^^^^^^^^^^^
->() => x : () => string
->        : ^^^^^^^^^^^^
->x : string
->  : ^^^^^^
-}
-
-for (const x of []) {
-<<<<<<< HEAD
->x : never
->[] : never[]
-
-    (function() { return x});
->(function() { return x}) : () => never
->function() { return x} : () => never
->x : never
-
-    (() => x);
->(() => x) : () => never
->() => x : () => never
->x : never
-=======
->x : any
->[] : undefined[]
->   : ^^^^^^^^^^^
-
-    (function() { return x});
->(function() { return x}) : () => any
->                         : ^^^^^^^^^
->function() { return x} : () => any
->                       : ^^^^^^^^^
->x : any
-
-    (() => x);
->(() => x) : () => any
->          : ^^^^^^^^^
->() => x : () => any
->        : ^^^^^^^^^
->x : any
->>>>>>> 12402f26
-}
-
-for (const x = 0; x < 1;) {
->x : 0
->  : ^
->0 : 0
->  : ^
->x < 1 : boolean
->      : ^^^^^^^
->x : 0
->  : ^
->1 : 1
->  : ^
-
-    (function() { return x});
->(function() { return x}) : () => number
->                         : ^^^^^^^^^^^^
->function() { return x} : () => number
->                       : ^^^^^^^^^^^^
->x : 0
->  : ^
-
-    (() => x);
->(() => x) : () => number
->          : ^^^^^^^^^^^^
->() => x : () => number
->        : ^^^^^^^^^^^^
->x : 0
->  : ^
-}
-
-while (1 === 1) {
->1 === 1 : boolean
->        : ^^^^^^^
->1 : 1
->  : ^
->1 : 1
->  : ^
-
-    const x = 1;
->x : 1
->  : ^
->1 : 1
->  : ^
-
-    (function() { return x});
->(function() { return x}) : () => number
->                         : ^^^^^^^^^^^^
->function() { return x} : () => number
->                       : ^^^^^^^^^^^^
->x : 1
->  : ^
-
-    (() => x);
->(() => x) : () => number
->          : ^^^^^^^^^^^^
->() => x : () => number
->        : ^^^^^^^^^^^^
->x : 1
->  : ^
-}
-
-do {
-    const x = 1;
->x : 1
->  : ^
->1 : 1
->  : ^
-
-    (function() { return x});
->(function() { return x}) : () => number
->                         : ^^^^^^^^^^^^
->function() { return x} : () => number
->                       : ^^^^^^^^^^^^
->x : 1
->  : ^
-
-    (() => x);
->(() => x) : () => number
->          : ^^^^^^^^^^^^
->() => x : () => number
->        : ^^^^^^^^^^^^
->x : 1
->  : ^
-
-} while (1 === 1)
->1 === 1 : boolean
->        : ^^^^^^^
->1 : 1
->  : ^
->1 : 1
->  : ^
-
-for (const y = 0; y < 1;) {
->y : 0
->  : ^
->0 : 0
->  : ^
->y < 1 : boolean
->      : ^^^^^^^
->y : 0
->  : ^
->1 : 1
->  : ^
-
-    const x = 1;
->x : 1
->  : ^
->1 : 1
->  : ^
-
-    (function() { return x});
->(function() { return x}) : () => number
->                         : ^^^^^^^^^^^^
->function() { return x} : () => number
->                       : ^^^^^^^^^^^^
->x : 1
->  : ^
-
-    (() => x);
->(() => x) : () => number
->          : ^^^^^^^^^^^^
->() => x : () => number
->        : ^^^^^^^^^^^^
->x : 1
->  : ^
-}
-
-for (const x = 0, y = 1; x < 1;) {
->x : 0
->  : ^
->0 : 0
->  : ^
->y : 1
->  : ^
->1 : 1
->  : ^
->x < 1 : boolean
->      : ^^^^^^^
->x : 0
->  : ^
->1 : 1
->  : ^
-
-    (function() { return x + y});
->(function() { return x + y}) : () => number
->                             : ^^^^^^^^^^^^
->function() { return x + y} : () => number
->                           : ^^^^^^^^^^^^
->x + y : number
->      : ^^^^^^
->x : 0
->  : ^
->y : 1
->  : ^
-
-    (() => x + y);
->(() => x + y) : () => number
->              : ^^^^^^^^^^^^
->() => x + y : () => number
->            : ^^^^^^^^^^^^
->x + y : number
->      : ^^^^^^
->x : 0
->  : ^
->y : 1
->  : ^
-}
-
-while (1 === 1) {
->1 === 1 : boolean
->        : ^^^^^^^
->1 : 1
->  : ^
->1 : 1
->  : ^
-
-    const x = 1, y = 1;
->x : 1
->  : ^
->1 : 1
->  : ^
->y : 1
->  : ^
->1 : 1
->  : ^
-
-    (function() { return x + y});
->(function() { return x + y}) : () => number
->                             : ^^^^^^^^^^^^
->function() { return x + y} : () => number
->                           : ^^^^^^^^^^^^
->x + y : number
->      : ^^^^^^
->x : 1
->  : ^
->y : 1
->  : ^
-
-    (() => x + y);
->(() => x + y) : () => number
->              : ^^^^^^^^^^^^
->() => x + y : () => number
->            : ^^^^^^^^^^^^
->x + y : number
->      : ^^^^^^
->x : 1
->  : ^
->y : 1
->  : ^
-}
-
-do {
-    const x = 1, y = 1;
->x : 1
->  : ^
->1 : 1
->  : ^
->y : 1
->  : ^
->1 : 1
->  : ^
-
-    (function() { return x + y});
->(function() { return x + y}) : () => number
->                             : ^^^^^^^^^^^^
->function() { return x + y} : () => number
->                           : ^^^^^^^^^^^^
->x + y : number
->      : ^^^^^^
->x : 1
->  : ^
->y : 1
->  : ^
-
-    (() => x + y);
->(() => x + y) : () => number
->              : ^^^^^^^^^^^^
->() => x + y : () => number
->            : ^^^^^^^^^^^^
->x + y : number
->      : ^^^^^^
->x : 1
->  : ^
->y : 1
->  : ^
-
-} while (1 === 1)
->1 === 1 : boolean
->        : ^^^^^^^
->1 : 1
->  : ^
->1 : 1
->  : ^
-
-for (const y = 0; y < 1;) {
->y : 0
->  : ^
->0 : 0
->  : ^
->y < 1 : boolean
->      : ^^^^^^^
->y : 0
->  : ^
->1 : 1
->  : ^
-
-    const x = 1;
->x : 1
->  : ^
->1 : 1
->  : ^
-
-    (function() { return x + y});
->(function() { return x + y}) : () => number
->                             : ^^^^^^^^^^^^
->function() { return x + y} : () => number
->                           : ^^^^^^^^^^^^
->x + y : number
->      : ^^^^^^
->x : 1
->  : ^
->y : 0
->  : ^
-
-    (() => x + y);
->(() => x + y) : () => number
->              : ^^^^^^^^^^^^
->() => x + y : () => number
->            : ^^^^^^^^^^^^
->x + y : number
->      : ^^^^^^
->x : 1
->  : ^
->y : 0
->  : ^
-}
+//// [tests/cases/compiler/capturedLetConstInLoop1_ES6.ts] ////
+
+=== capturedLetConstInLoop1_ES6.ts ===
+//==== let
+for (let x in {}) {
+>x : string
+>  : ^^^^^^
+>{} : {}
+>   : ^^
+
+    (function() { return x});
+>(function() { return x}) : () => string
+>                         : ^^^^^^^^^^^^
+>function() { return x} : () => string
+>                       : ^^^^^^^^^^^^
+>x : string
+>  : ^^^^^^
+
+    (() => x);
+>(() => x) : () => string
+>          : ^^^^^^^^^^^^
+>() => x : () => string
+>        : ^^^^^^^^^^^^
+>x : string
+>  : ^^^^^^
+}
+
+for (let x of []) {
+>x : never
+>  : ^^^^^
+>[] : never[]
+>   : ^^^^^^^
+
+    (function() { return x});
+>(function() { return x}) : () => never
+>                         : ^^^^^^^^^^^
+>function() { return x} : () => never
+>                       : ^^^^^^^^^^^
+>x : never
+>  : ^^^^^
+
+    (() => x);
+>(() => x) : () => never
+>          : ^^^^^^^^^^^
+>() => x : () => never
+>        : ^^^^^^^^^^^
+>x : never
+>  : ^^^^^
+}
+
+for (let x = 0; x < 1; ++x) {
+>x : number
+>  : ^^^^^^
+>0 : 0
+>  : ^
+>x < 1 : boolean
+>      : ^^^^^^^
+>x : number
+>  : ^^^^^^
+>1 : 1
+>  : ^
+>++x : number
+>    : ^^^^^^
+>x : number
+>  : ^^^^^^
+
+    (function() { return x});
+>(function() { return x}) : () => number
+>                         : ^^^^^^^^^^^^
+>function() { return x} : () => number
+>                       : ^^^^^^^^^^^^
+>x : number
+>  : ^^^^^^
+
+    (() => x);
+>(() => x) : () => number
+>          : ^^^^^^^^^^^^
+>() => x : () => number
+>        : ^^^^^^^^^^^^
+>x : number
+>  : ^^^^^^
+}
+
+while (1 === 1) {
+>1 === 1 : boolean
+>        : ^^^^^^^
+>1 : 1
+>  : ^
+>1 : 1
+>  : ^
+
+    let x;
+>x : any
+
+    (function() { return x});
+>(function() { return x}) : () => any
+>                         : ^^^^^^^^^
+>function() { return x} : () => any
+>                       : ^^^^^^^^^
+>x : any
+
+    (() => x);
+>(() => x) : () => any
+>          : ^^^^^^^^^
+>() => x : () => any
+>        : ^^^^^^^^^
+>x : any
+}
+
+do {
+    let x;
+>x : any
+
+    (function() { return x});
+>(function() { return x}) : () => any
+>                         : ^^^^^^^^^
+>function() { return x} : () => any
+>                       : ^^^^^^^^^
+>x : any
+
+    (() => x);
+>(() => x) : () => any
+>          : ^^^^^^^^^
+>() => x : () => any
+>        : ^^^^^^^^^
+>x : any
+
+} while (1 === 1)
+>1 === 1 : boolean
+>        : ^^^^^^^
+>1 : 1
+>  : ^
+>1 : 1
+>  : ^
+
+for (let y = 0; y < 1; ++y) {
+>y : number
+>  : ^^^^^^
+>0 : 0
+>  : ^
+>y < 1 : boolean
+>      : ^^^^^^^
+>y : number
+>  : ^^^^^^
+>1 : 1
+>  : ^
+>++y : number
+>    : ^^^^^^
+>y : number
+>  : ^^^^^^
+
+    let x = 1;
+>x : number
+>  : ^^^^^^
+>1 : 1
+>  : ^
+
+    (function() { return x});
+>(function() { return x}) : () => number
+>                         : ^^^^^^^^^^^^
+>function() { return x} : () => number
+>                       : ^^^^^^^^^^^^
+>x : number
+>  : ^^^^^^
+
+    (() => x);
+>(() => x) : () => number
+>          : ^^^^^^^^^^^^
+>() => x : () => number
+>        : ^^^^^^^^^^^^
+>x : number
+>  : ^^^^^^
+}
+
+for (let x = 0, y = 1; x < 1; ++x) {
+>x : number
+>  : ^^^^^^
+>0 : 0
+>  : ^
+>y : number
+>  : ^^^^^^
+>1 : 1
+>  : ^
+>x < 1 : boolean
+>      : ^^^^^^^
+>x : number
+>  : ^^^^^^
+>1 : 1
+>  : ^
+>++x : number
+>    : ^^^^^^
+>x : number
+>  : ^^^^^^
+
+    (function() { return x + y});
+>(function() { return x + y}) : () => number
+>                             : ^^^^^^^^^^^^
+>function() { return x + y} : () => number
+>                           : ^^^^^^^^^^^^
+>x + y : number
+>      : ^^^^^^
+>x : number
+>  : ^^^^^^
+>y : number
+>  : ^^^^^^
+
+    (() => x + y);
+>(() => x + y) : () => number
+>              : ^^^^^^^^^^^^
+>() => x + y : () => number
+>            : ^^^^^^^^^^^^
+>x + y : number
+>      : ^^^^^^
+>x : number
+>  : ^^^^^^
+>y : number
+>  : ^^^^^^
+}
+
+while (1 === 1) {
+>1 === 1 : boolean
+>        : ^^^^^^^
+>1 : 1
+>  : ^
+>1 : 1
+>  : ^
+
+    let x, y;
+>x : any
+>y : any
+
+    (function() { return x + y});
+>(function() { return x + y}) : () => any
+>                             : ^^^^^^^^^
+>function() { return x + y} : () => any
+>                           : ^^^^^^^^^
+>x + y : any
+>x : any
+>y : any
+
+    (() => x + y);
+>(() => x + y) : () => any
+>              : ^^^^^^^^^
+>() => x + y : () => any
+>            : ^^^^^^^^^
+>x + y : any
+>x : any
+>y : any
+}
+
+do {
+    let x, y;
+>x : any
+>y : any
+
+    (function() { return x + y});
+>(function() { return x + y}) : () => any
+>                             : ^^^^^^^^^
+>function() { return x + y} : () => any
+>                           : ^^^^^^^^^
+>x + y : any
+>x : any
+>y : any
+
+    (() => x + y);
+>(() => x + y) : () => any
+>              : ^^^^^^^^^
+>() => x + y : () => any
+>            : ^^^^^^^^^
+>x + y : any
+>x : any
+>y : any
+
+} while (1 === 1)
+>1 === 1 : boolean
+>        : ^^^^^^^
+>1 : 1
+>  : ^
+>1 : 1
+>  : ^
+
+for (let y = 0; y < 1; ++y) {
+>y : number
+>  : ^^^^^^
+>0 : 0
+>  : ^
+>y < 1 : boolean
+>      : ^^^^^^^
+>y : number
+>  : ^^^^^^
+>1 : 1
+>  : ^
+>++y : number
+>    : ^^^^^^
+>y : number
+>  : ^^^^^^
+
+    let x = 1;
+>x : number
+>  : ^^^^^^
+>1 : 1
+>  : ^
+
+    (function() { return x + y});
+>(function() { return x + y}) : () => number
+>                             : ^^^^^^^^^^^^
+>function() { return x + y} : () => number
+>                           : ^^^^^^^^^^^^
+>x + y : number
+>      : ^^^^^^
+>x : number
+>  : ^^^^^^
+>y : number
+>  : ^^^^^^
+
+    (() => x + y);
+>(() => x + y) : () => number
+>              : ^^^^^^^^^^^^
+>() => x + y : () => number
+>            : ^^^^^^^^^^^^
+>x + y : number
+>      : ^^^^^^
+>x : number
+>  : ^^^^^^
+>y : number
+>  : ^^^^^^
+}
+
+//=========const
+for (const x in {}) {
+>x : string
+>  : ^^^^^^
+>{} : {}
+>   : ^^
+
+    (function() { return x});
+>(function() { return x}) : () => string
+>                         : ^^^^^^^^^^^^
+>function() { return x} : () => string
+>                       : ^^^^^^^^^^^^
+>x : string
+>  : ^^^^^^
+
+    (() => x);
+>(() => x) : () => string
+>          : ^^^^^^^^^^^^
+>() => x : () => string
+>        : ^^^^^^^^^^^^
+>x : string
+>  : ^^^^^^
+}
+
+for (const x of []) {
+>x : never
+>  : ^^^^^
+>[] : never[]
+>   : ^^^^^^^
+
+    (function() { return x});
+>(function() { return x}) : () => never
+>                         : ^^^^^^^^^^^
+>function() { return x} : () => never
+>                       : ^^^^^^^^^^^
+>x : never
+>  : ^^^^^
+
+    (() => x);
+>(() => x) : () => never
+>          : ^^^^^^^^^^^
+>() => x : () => never
+>        : ^^^^^^^^^^^
+>x : never
+>  : ^^^^^
+}
+
+for (const x = 0; x < 1;) {
+>x : 0
+>  : ^
+>0 : 0
+>  : ^
+>x < 1 : boolean
+>      : ^^^^^^^
+>x : 0
+>  : ^
+>1 : 1
+>  : ^
+
+    (function() { return x});
+>(function() { return x}) : () => number
+>                         : ^^^^^^^^^^^^
+>function() { return x} : () => number
+>                       : ^^^^^^^^^^^^
+>x : 0
+>  : ^
+
+    (() => x);
+>(() => x) : () => number
+>          : ^^^^^^^^^^^^
+>() => x : () => number
+>        : ^^^^^^^^^^^^
+>x : 0
+>  : ^
+}
+
+while (1 === 1) {
+>1 === 1 : boolean
+>        : ^^^^^^^
+>1 : 1
+>  : ^
+>1 : 1
+>  : ^
+
+    const x = 1;
+>x : 1
+>  : ^
+>1 : 1
+>  : ^
+
+    (function() { return x});
+>(function() { return x}) : () => number
+>                         : ^^^^^^^^^^^^
+>function() { return x} : () => number
+>                       : ^^^^^^^^^^^^
+>x : 1
+>  : ^
+
+    (() => x);
+>(() => x) : () => number
+>          : ^^^^^^^^^^^^
+>() => x : () => number
+>        : ^^^^^^^^^^^^
+>x : 1
+>  : ^
+}
+
+do {
+    const x = 1;
+>x : 1
+>  : ^
+>1 : 1
+>  : ^
+
+    (function() { return x});
+>(function() { return x}) : () => number
+>                         : ^^^^^^^^^^^^
+>function() { return x} : () => number
+>                       : ^^^^^^^^^^^^
+>x : 1
+>  : ^
+
+    (() => x);
+>(() => x) : () => number
+>          : ^^^^^^^^^^^^
+>() => x : () => number
+>        : ^^^^^^^^^^^^
+>x : 1
+>  : ^
+
+} while (1 === 1)
+>1 === 1 : boolean
+>        : ^^^^^^^
+>1 : 1
+>  : ^
+>1 : 1
+>  : ^
+
+for (const y = 0; y < 1;) {
+>y : 0
+>  : ^
+>0 : 0
+>  : ^
+>y < 1 : boolean
+>      : ^^^^^^^
+>y : 0
+>  : ^
+>1 : 1
+>  : ^
+
+    const x = 1;
+>x : 1
+>  : ^
+>1 : 1
+>  : ^
+
+    (function() { return x});
+>(function() { return x}) : () => number
+>                         : ^^^^^^^^^^^^
+>function() { return x} : () => number
+>                       : ^^^^^^^^^^^^
+>x : 1
+>  : ^
+
+    (() => x);
+>(() => x) : () => number
+>          : ^^^^^^^^^^^^
+>() => x : () => number
+>        : ^^^^^^^^^^^^
+>x : 1
+>  : ^
+}
+
+for (const x = 0, y = 1; x < 1;) {
+>x : 0
+>  : ^
+>0 : 0
+>  : ^
+>y : 1
+>  : ^
+>1 : 1
+>  : ^
+>x < 1 : boolean
+>      : ^^^^^^^
+>x : 0
+>  : ^
+>1 : 1
+>  : ^
+
+    (function() { return x + y});
+>(function() { return x + y}) : () => number
+>                             : ^^^^^^^^^^^^
+>function() { return x + y} : () => number
+>                           : ^^^^^^^^^^^^
+>x + y : number
+>      : ^^^^^^
+>x : 0
+>  : ^
+>y : 1
+>  : ^
+
+    (() => x + y);
+>(() => x + y) : () => number
+>              : ^^^^^^^^^^^^
+>() => x + y : () => number
+>            : ^^^^^^^^^^^^
+>x + y : number
+>      : ^^^^^^
+>x : 0
+>  : ^
+>y : 1
+>  : ^
+}
+
+while (1 === 1) {
+>1 === 1 : boolean
+>        : ^^^^^^^
+>1 : 1
+>  : ^
+>1 : 1
+>  : ^
+
+    const x = 1, y = 1;
+>x : 1
+>  : ^
+>1 : 1
+>  : ^
+>y : 1
+>  : ^
+>1 : 1
+>  : ^
+
+    (function() { return x + y});
+>(function() { return x + y}) : () => number
+>                             : ^^^^^^^^^^^^
+>function() { return x + y} : () => number
+>                           : ^^^^^^^^^^^^
+>x + y : number
+>      : ^^^^^^
+>x : 1
+>  : ^
+>y : 1
+>  : ^
+
+    (() => x + y);
+>(() => x + y) : () => number
+>              : ^^^^^^^^^^^^
+>() => x + y : () => number
+>            : ^^^^^^^^^^^^
+>x + y : number
+>      : ^^^^^^
+>x : 1
+>  : ^
+>y : 1
+>  : ^
+}
+
+do {
+    const x = 1, y = 1;
+>x : 1
+>  : ^
+>1 : 1
+>  : ^
+>y : 1
+>  : ^
+>1 : 1
+>  : ^
+
+    (function() { return x + y});
+>(function() { return x + y}) : () => number
+>                             : ^^^^^^^^^^^^
+>function() { return x + y} : () => number
+>                           : ^^^^^^^^^^^^
+>x + y : number
+>      : ^^^^^^
+>x : 1
+>  : ^
+>y : 1
+>  : ^
+
+    (() => x + y);
+>(() => x + y) : () => number
+>              : ^^^^^^^^^^^^
+>() => x + y : () => number
+>            : ^^^^^^^^^^^^
+>x + y : number
+>      : ^^^^^^
+>x : 1
+>  : ^
+>y : 1
+>  : ^
+
+} while (1 === 1)
+>1 === 1 : boolean
+>        : ^^^^^^^
+>1 : 1
+>  : ^
+>1 : 1
+>  : ^
+
+for (const y = 0; y < 1;) {
+>y : 0
+>  : ^
+>0 : 0
+>  : ^
+>y < 1 : boolean
+>      : ^^^^^^^
+>y : 0
+>  : ^
+>1 : 1
+>  : ^
+
+    const x = 1;
+>x : 1
+>  : ^
+>1 : 1
+>  : ^
+
+    (function() { return x + y});
+>(function() { return x + y}) : () => number
+>                             : ^^^^^^^^^^^^
+>function() { return x + y} : () => number
+>                           : ^^^^^^^^^^^^
+>x + y : number
+>      : ^^^^^^
+>x : 1
+>  : ^
+>y : 0
+>  : ^
+
+    (() => x + y);
+>(() => x + y) : () => number
+>              : ^^^^^^^^^^^^
+>() => x + y : () => number
+>            : ^^^^^^^^^^^^
+>x + y : number
+>      : ^^^^^^
+>x : 1
+>  : ^
+>y : 0
+>  : ^
+}