//// [tests/cases/conformance/generators/generatorReturnTypeFallback.4.ts] ////

=== generatorReturnTypeFallback.4.ts ===
// Allow generators to fallback to IterableIterator if they are not in strictNullChecks mode
// NOTE: In non-strictNullChecks mode, `undefined` (the default sent value) is assignable to everything.
function* f() {
<<<<<<< HEAD
>f : () => {}
=======
>f : () => IterableIterator<number>
>  : ^^^^^^^^^^^^^^^^^^^^^^^^^^^^^^
>>>>>>> 12402f26

    const x: string = yield 1;
>x : string
>  : ^^^^^^
>yield 1 : any
>1 : 1
>  : ^
}
<|MERGE_RESOLUTION|>--- conflicted
+++ resolved
@@ -1,20 +1,17 @@
-//// [tests/cases/conformance/generators/generatorReturnTypeFallback.4.ts] ////
-
-=== generatorReturnTypeFallback.4.ts ===
-// Allow generators to fallback to IterableIterator if they are not in strictNullChecks mode
-// NOTE: In non-strictNullChecks mode, `undefined` (the default sent value) is assignable to everything.
-function* f() {
-<<<<<<< HEAD
->f : () => {}
-=======
->f : () => IterableIterator<number>
->  : ^^^^^^^^^^^^^^^^^^^^^^^^^^^^^^
->>>>>>> 12402f26
-
-    const x: string = yield 1;
->x : string
->  : ^^^^^^
->yield 1 : any
->1 : 1
->  : ^
-}
+//// [tests/cases/conformance/generators/generatorReturnTypeFallback.4.ts] ////
+
+=== generatorReturnTypeFallback.4.ts ===
+// Allow generators to fallback to IterableIterator if they are not in strictNullChecks mode
+// NOTE: In non-strictNullChecks mode, `undefined` (the default sent value) is assignable to everything.
+function* f() {
+>f : () => {}
+>  : ^^^^^^^^
+
+    const x: string = yield 1;
+>x : string
+>  : ^^^^^^
+>yield 1 : any
+>        : ^^^
+>1 : 1
+>  : ^
+}