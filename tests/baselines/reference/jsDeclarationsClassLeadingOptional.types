//// [tests/cases/conformance/jsdoc/declarations/jsDeclarationsClassLeadingOptional.ts] ////

=== bar.js ===
export class Z {
>Z : Z
>  : ^

    f(x = 1, y) {
<<<<<<< HEAD
>f : (x: number | undefined, y: any) => any[]
=======
>f : (x: number, y: any) => any[]
>  : ^^^^^^^^^^^^^^^^^^^^^^^^^^^^
>>>>>>> 12402f26
>x : number
>  : ^^^^^^
>1 : 1
>  : ^
>y : any

        return [x, y];
>[x, y] : any[]
>       : ^^^^^
>x : number
>  : ^^^^^^
>y : any
    }
}
<|MERGE_RESOLUTION|>--- conflicted
+++ resolved
@@ -1,28 +1,24 @@
-//// [tests/cases/conformance/jsdoc/declarations/jsDeclarationsClassLeadingOptional.ts] ////
-
-=== bar.js ===
-export class Z {
->Z : Z
->  : ^
-
-    f(x = 1, y) {
-<<<<<<< HEAD
->f : (x: number | undefined, y: any) => any[]
-=======
->f : (x: number, y: any) => any[]
->  : ^^^^^^^^^^^^^^^^^^^^^^^^^^^^
->>>>>>> 12402f26
->x : number
->  : ^^^^^^
->1 : 1
->  : ^
->y : any
-
-        return [x, y];
->[x, y] : any[]
->       : ^^^^^
->x : number
->  : ^^^^^^
->y : any
-    }
-}
+//// [tests/cases/conformance/jsdoc/declarations/jsDeclarationsClassLeadingOptional.ts] ////
+
+=== bar.js ===
+export class Z {
+>Z : Z
+>  : ^
+
+    f(x = 1, y) {
+>f : (x: number | undefined, y: any) => any[]
+>  : ^^^^^^^^^^^^^^^^^^^^^^^^^^^^^^^^^^^^^^^^
+>x : number
+>  : ^^^^^^
+>1 : 1
+>  : ^
+>y : any
+
+        return [x, y];
+>[x, y] : any[]
+>       : ^^^^^
+>x : number
+>  : ^^^^^^
+>y : any
+    }
+}