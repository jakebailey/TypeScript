//// [tests/cases/conformance/types/thisType/thisTypeInFunctions2.ts] ////

=== thisTypeInFunctions2.ts ===
interface IndexedWithThis {
    // this is a workaround for React
    init?: (this: this) => void;
<<<<<<< HEAD
>init : ((this: this) => void) | undefined
=======
>init : (this: this) => void
>     : ^^^^^^^    ^^^^^    
>>>>>>> 12402f26
>this : this
>     : ^^^^

    willDestroy?: (this: any) => void;
<<<<<<< HEAD
>willDestroy : ((this: any) => void) | undefined
=======
>willDestroy : (this: any) => void
>            : ^^^^^^^   ^^^^^    
>>>>>>> 12402f26
>this : any
>     : ^^^

    [propName: string]: number | string | boolean | symbol | undefined | null | {} | ((this: any, ...args:any[]) => any);
>propName : string
>         : ^^^^^^
>this : any
>     : ^^^
>args : any[]
>     : ^^^^^
}
interface IndexedWithoutThis {
    // this is what React would like to write (and what they write today)
    init?: () => void;
<<<<<<< HEAD
>init : (() => void) | undefined

    willDestroy?: () => void;
>willDestroy : (() => void) | undefined
=======
>init : () => void
>     : ^^^^^^    

    willDestroy?: () => void;
>willDestroy : () => void
>            : ^^^^^^    
>>>>>>> 12402f26

    [propName: string]: any;
>propName : string
>         : ^^^^^^
}
interface SimpleInterface {
    foo(n: string);
>foo : (n: string) => any
>    : ^^^^      ^^^^^^^^
>n : string
>  : ^^^^^^

    bar(): number;
>bar : () => number
>    : ^^^^^^      
}
declare function extend1(args: IndexedWithThis): void;
>extend1 : (args: IndexedWithThis) => void
>        : ^^^^^^^               ^^^^^    
>args : IndexedWithThis
>     : ^^^^^^^^^^^^^^^

declare function extend2(args: IndexedWithoutThis): void;
>extend2 : (args: IndexedWithoutThis) => void
>        : ^^^^^^^                  ^^^^^    
>args : IndexedWithoutThis
>     : ^^^^^^^^^^^^^^^^^^

declare function simple(arg: SimpleInterface): void;
>simple : (arg: SimpleInterface) => void
>       : ^^^^^^               ^^^^^    
>arg : SimpleInterface
>    : ^^^^^^^^^^^^^^^

extend1({
>extend1({    init() {        this // this: IndexedWithThis because of contextual typing.        // this.mine        this.willDestroy    },    mine: 12,    foo() {        this.url; // this: any because 'foo' matches the string indexer        this.willDestroy;    }}) : void
>                                                                                                                                                                                                                                                                          : ^^^^
>extend1 : (args: IndexedWithThis) => void
>        : ^^^^^^^^^^^^^^^^^^^^^^^^^^^^^^^
>{    init() {        this // this: IndexedWithThis because of contextual typing.        // this.mine        this.willDestroy    },    mine: 12,    foo() {        this.url; // this: any because 'foo' matches the string indexer        this.willDestroy;    }} : { init(this: IndexedWithThis): void; mine: number; foo(this: any): void; }
>                                                                                                                                                                                                                                                                 : ^^^^^^^^^^^^^^^^^^^^^^^^^^^^^^^^^^^^^^^^^^^^^^^^^^^^^^^^^^^^^^^^^^^^^^^^^^

    init() {
>init : (this: IndexedWithThis) => void
>     : ^^^^^^^^^^^^^^^^^^^^^^^^^^^^^^^

        this // this: IndexedWithThis because of contextual typing.
>this : IndexedWithThis
>     : ^^^^^^^^^^^^^^^

        // this.mine
        this.willDestroy
<<<<<<< HEAD
>this.willDestroy : ((this: any) => void) | undefined
>this : IndexedWithThis
>willDestroy : ((this: any) => void) | undefined
=======
>this.willDestroy : (this: any) => void
>                 : ^^^^^^^^^^^^^^^^^^^
>this : IndexedWithThis
>     : ^^^^^^^^^^^^^^^
>willDestroy : (this: any) => void
>            : ^^^^^^^^^^^^^^^^^^^
>>>>>>> 12402f26

    },
    mine: 12,
>mine : number
>     : ^^^^^^
>12 : 12
>   : ^^

    foo() {
>foo : (this: any) => void
>    : ^^^^^^^^^^^^^^^^^^^

        this.url; // this: any because 'foo' matches the string indexer
>this.url : any
>         : ^^^
>this : any
>     : ^^^
>url : any
>    : ^^^

        this.willDestroy;
>this.willDestroy : any
>                 : ^^^
>this : any
>     : ^^^
>willDestroy : any
>            : ^^^
    }
});
extend2({
>extend2({    init() {        this // this: IndexedWithoutThis because of contextual typing        this.mine    },    mine: 13,    foo() {        this // this: IndexedWithoutThis because of contextual typing        this.mine    }}) : void
>                                                                                                                                                                                                                                       : ^^^^
>extend2 : (args: IndexedWithoutThis) => void
>        : ^^^^^^^^^^^^^^^^^^^^^^^^^^^^^^^^^^
>{    init() {        this // this: IndexedWithoutThis because of contextual typing        this.mine    },    mine: 13,    foo() {        this // this: IndexedWithoutThis because of contextual typing        this.mine    }} : { init(): void; mine: number; foo(): void; }
>                                                                                                                                                                                                                              : ^^^^^^^^^^^^^^^^^^^^^^^^^^^^^^^^^^^^^^^^^^^^

    init() {
>init : () => void
>     : ^^^^^^^^^^

        this // this: IndexedWithoutThis because of contextual typing
>this : IndexedWithoutThis
>     : ^^^^^^^^^^^^^^^^^^

        this.mine
>this.mine : any
>          : ^^^
>this : IndexedWithoutThis
>     : ^^^^^^^^^^^^^^^^^^
>mine : any
>     : ^^^

    },
    mine: 13,
>mine : number
>     : ^^^^^^
>13 : 13
>   : ^^

    foo() {
>foo : () => void
>    : ^^^^^^^^^^

        this // this: IndexedWithoutThis because of contextual typing
>this : IndexedWithoutThis
>     : ^^^^^^^^^^^^^^^^^^

        this.mine
>this.mine : any
>          : ^^^
>this : IndexedWithoutThis
>     : ^^^^^^^^^^^^^^^^^^
>mine : any
>     : ^^^
    }
});

simple({
>simple({    foo(n) {        return n.length + this.bar();    },    bar() {        return 14;    }}) : void
>                                                                                                    : ^^^^
>simple : (arg: SimpleInterface) => void
>       : ^^^^^^^^^^^^^^^^^^^^^^^^^^^^^^
>{    foo(n) {        return n.length + this.bar();    },    bar() {        return 14;    }} : { foo(n: string): number; bar(): number; }
>                                                                                            : ^^^^^^^^^^^^^^^^^^^^^^^^^^^^^^^^^^^^^^^^^^

    foo(n) {
>foo : (n: string) => number
>    : ^^^^^^^^^^^^^^^^^^^^^
>n : string
>  : ^^^^^^

        return n.length + this.bar();
>n.length + this.bar() : number
>                      : ^^^^^^
>n.length : number
>         : ^^^^^^
>n : string
>  : ^^^^^^
>length : number
>       : ^^^^^^
>this.bar() : number
>           : ^^^^^^
>this.bar : () => number
>         : ^^^^^^^^^^^^
>this : SimpleInterface
>     : ^^^^^^^^^^^^^^^
>bar : () => number
>    : ^^^^^^^^^^^^

    },
    bar() {
>bar : () => number
>    : ^^^^^^^^^^^^

        return 14;
>14 : 14
>   : ^^
    }
})

<|MERGE_RESOLUTION|>--- conflicted
+++ resolved
@@ -1,234 +1,213 @@
-//// [tests/cases/conformance/types/thisType/thisTypeInFunctions2.ts] ////
-
-=== thisTypeInFunctions2.ts ===
-interface IndexedWithThis {
-    // this is a workaround for React
-    init?: (this: this) => void;
-<<<<<<< HEAD
->init : ((this: this) => void) | undefined
-=======
->init : (this: this) => void
->     : ^^^^^^^    ^^^^^    
->>>>>>> 12402f26
->this : this
->     : ^^^^
-
-    willDestroy?: (this: any) => void;
-<<<<<<< HEAD
->willDestroy : ((this: any) => void) | undefined
-=======
->willDestroy : (this: any) => void
->            : ^^^^^^^   ^^^^^    
->>>>>>> 12402f26
->this : any
->     : ^^^
-
-    [propName: string]: number | string | boolean | symbol | undefined | null | {} | ((this: any, ...args:any[]) => any);
->propName : string
->         : ^^^^^^
->this : any
->     : ^^^
->args : any[]
->     : ^^^^^
-}
-interface IndexedWithoutThis {
-    // this is what React would like to write (and what they write today)
-    init?: () => void;
-<<<<<<< HEAD
->init : (() => void) | undefined
-
-    willDestroy?: () => void;
->willDestroy : (() => void) | undefined
-=======
->init : () => void
->     : ^^^^^^    
-
-    willDestroy?: () => void;
->willDestroy : () => void
->            : ^^^^^^    
->>>>>>> 12402f26
-
-    [propName: string]: any;
->propName : string
->         : ^^^^^^
-}
-interface SimpleInterface {
-    foo(n: string);
->foo : (n: string) => any
->    : ^^^^      ^^^^^^^^
->n : string
->  : ^^^^^^
-
-    bar(): number;
->bar : () => number
->    : ^^^^^^      
-}
-declare function extend1(args: IndexedWithThis): void;
->extend1 : (args: IndexedWithThis) => void
->        : ^^^^^^^               ^^^^^    
->args : IndexedWithThis
->     : ^^^^^^^^^^^^^^^
-
-declare function extend2(args: IndexedWithoutThis): void;
->extend2 : (args: IndexedWithoutThis) => void
->        : ^^^^^^^                  ^^^^^    
->args : IndexedWithoutThis
->     : ^^^^^^^^^^^^^^^^^^
-
-declare function simple(arg: SimpleInterface): void;
->simple : (arg: SimpleInterface) => void
->       : ^^^^^^               ^^^^^    
->arg : SimpleInterface
->    : ^^^^^^^^^^^^^^^
-
-extend1({
->extend1({    init() {        this // this: IndexedWithThis because of contextual typing.        // this.mine        this.willDestroy    },    mine: 12,    foo() {        this.url; // this: any because 'foo' matches the string indexer        this.willDestroy;    }}) : void
->                                                                                                                                                                                                                                                                          : ^^^^
->extend1 : (args: IndexedWithThis) => void
->        : ^^^^^^^^^^^^^^^^^^^^^^^^^^^^^^^
->{    init() {        this // this: IndexedWithThis because of contextual typing.        // this.mine        this.willDestroy    },    mine: 12,    foo() {        this.url; // this: any because 'foo' matches the string indexer        this.willDestroy;    }} : { init(this: IndexedWithThis): void; mine: number; foo(this: any): void; }
->                                                                                                                                                                                                                                                                 : ^^^^^^^^^^^^^^^^^^^^^^^^^^^^^^^^^^^^^^^^^^^^^^^^^^^^^^^^^^^^^^^^^^^^^^^^^^
-
-    init() {
->init : (this: IndexedWithThis) => void
->     : ^^^^^^^^^^^^^^^^^^^^^^^^^^^^^^^
-
-        this // this: IndexedWithThis because of contextual typing.
->this : IndexedWithThis
->     : ^^^^^^^^^^^^^^^
-
-        // this.mine
-        this.willDestroy
-<<<<<<< HEAD
->this.willDestroy : ((this: any) => void) | undefined
->this : IndexedWithThis
->willDestroy : ((this: any) => void) | undefined
-=======
->this.willDestroy : (this: any) => void
->                 : ^^^^^^^^^^^^^^^^^^^
->this : IndexedWithThis
->     : ^^^^^^^^^^^^^^^
->willDestroy : (this: any) => void
->            : ^^^^^^^^^^^^^^^^^^^
->>>>>>> 12402f26
-
-    },
-    mine: 12,
->mine : number
->     : ^^^^^^
->12 : 12
->   : ^^
-
-    foo() {
->foo : (this: any) => void
->    : ^^^^^^^^^^^^^^^^^^^
-
-        this.url; // this: any because 'foo' matches the string indexer
->this.url : any
->         : ^^^
->this : any
->     : ^^^
->url : any
->    : ^^^
-
-        this.willDestroy;
->this.willDestroy : any
->                 : ^^^
->this : any
->     : ^^^
->willDestroy : any
->            : ^^^
-    }
-});
-extend2({
->extend2({    init() {        this // this: IndexedWithoutThis because of contextual typing        this.mine    },    mine: 13,    foo() {        this // this: IndexedWithoutThis because of contextual typing        this.mine    }}) : void
->                                                                                                                                                                                                                                       : ^^^^
->extend2 : (args: IndexedWithoutThis) => void
->        : ^^^^^^^^^^^^^^^^^^^^^^^^^^^^^^^^^^
->{    init() {        this // this: IndexedWithoutThis because of contextual typing        this.mine    },    mine: 13,    foo() {        this // this: IndexedWithoutThis because of contextual typing        this.mine    }} : { init(): void; mine: number; foo(): void; }
->                                                                                                                                                                                                                              : ^^^^^^^^^^^^^^^^^^^^^^^^^^^^^^^^^^^^^^^^^^^^
-
-    init() {
->init : () => void
->     : ^^^^^^^^^^
-
-        this // this: IndexedWithoutThis because of contextual typing
->this : IndexedWithoutThis
->     : ^^^^^^^^^^^^^^^^^^
-
-        this.mine
->this.mine : any
->          : ^^^
->this : IndexedWithoutThis
->     : ^^^^^^^^^^^^^^^^^^
->mine : any
->     : ^^^
-
-    },
-    mine: 13,
->mine : number
->     : ^^^^^^
->13 : 13
->   : ^^
-
-    foo() {
->foo : () => void
->    : ^^^^^^^^^^
-
-        this // this: IndexedWithoutThis because of contextual typing
->this : IndexedWithoutThis
->     : ^^^^^^^^^^^^^^^^^^
-
-        this.mine
->this.mine : any
->          : ^^^
->this : IndexedWithoutThis
->     : ^^^^^^^^^^^^^^^^^^
->mine : any
->     : ^^^
-    }
-});
-
-simple({
->simple({    foo(n) {        return n.length + this.bar();    },    bar() {        return 14;    }}) : void
->                                                                                                    : ^^^^
->simple : (arg: SimpleInterface) => void
->       : ^^^^^^^^^^^^^^^^^^^^^^^^^^^^^^
->{    foo(n) {        return n.length + this.bar();    },    bar() {        return 14;    }} : { foo(n: string): number; bar(): number; }
->                                                                                            : ^^^^^^^^^^^^^^^^^^^^^^^^^^^^^^^^^^^^^^^^^^
-
-    foo(n) {
->foo : (n: string) => number
->    : ^^^^^^^^^^^^^^^^^^^^^
->n : string
->  : ^^^^^^
-
-        return n.length + this.bar();
->n.length + this.bar() : number
->                      : ^^^^^^
->n.length : number
->         : ^^^^^^
->n : string
->  : ^^^^^^
->length : number
->       : ^^^^^^
->this.bar() : number
->           : ^^^^^^
->this.bar : () => number
->         : ^^^^^^^^^^^^
->this : SimpleInterface
->     : ^^^^^^^^^^^^^^^
->bar : () => number
->    : ^^^^^^^^^^^^
-
-    },
-    bar() {
->bar : () => number
->    : ^^^^^^^^^^^^
-
-        return 14;
->14 : 14
->   : ^^
-    }
-})
-
+//// [tests/cases/conformance/types/thisType/thisTypeInFunctions2.ts] ////
+
+=== thisTypeInFunctions2.ts ===
+interface IndexedWithThis {
+    // this is a workaround for React
+    init?: (this: this) => void;
+>init : ((this: this) => void) | undefined
+>     : ^^^^^^^^    ^^^^^    ^^^^^^^^^^^^^
+>this : this
+>     : ^^^^
+
+    willDestroy?: (this: any) => void;
+>willDestroy : ((this: any) => void) | undefined
+>            : ^^^^^^^^   ^^^^^    ^^^^^^^^^^^^^
+>this : any
+>     : ^^^
+
+    [propName: string]: number | string | boolean | symbol | undefined | null | {} | ((this: any, ...args:any[]) => any);
+>propName : string
+>         : ^^^^^^
+>this : any
+>     : ^^^
+>args : any[]
+>     : ^^^^^
+}
+interface IndexedWithoutThis {
+    // this is what React would like to write (and what they write today)
+    init?: () => void;
+>init : (() => void) | undefined
+>     : ^^^^^^^    ^^^^^^^^^^^^^
+
+    willDestroy?: () => void;
+>willDestroy : (() => void) | undefined
+>            : ^^^^^^^    ^^^^^^^^^^^^^
+
+    [propName: string]: any;
+>propName : string
+>         : ^^^^^^
+}
+interface SimpleInterface {
+    foo(n: string);
+>foo : (n: string) => any
+>    : ^^^^      ^^^^^^^^
+>n : string
+>  : ^^^^^^
+
+    bar(): number;
+>bar : () => number
+>    : ^^^^^^      
+}
+declare function extend1(args: IndexedWithThis): void;
+>extend1 : (args: IndexedWithThis) => void
+>        : ^^^^^^^               ^^^^^    
+>args : IndexedWithThis
+>     : ^^^^^^^^^^^^^^^
+
+declare function extend2(args: IndexedWithoutThis): void;
+>extend2 : (args: IndexedWithoutThis) => void
+>        : ^^^^^^^                  ^^^^^    
+>args : IndexedWithoutThis
+>     : ^^^^^^^^^^^^^^^^^^
+
+declare function simple(arg: SimpleInterface): void;
+>simple : (arg: SimpleInterface) => void
+>       : ^^^^^^               ^^^^^    
+>arg : SimpleInterface
+>    : ^^^^^^^^^^^^^^^
+
+extend1({
+>extend1({    init() {        this // this: IndexedWithThis because of contextual typing.        // this.mine        this.willDestroy    },    mine: 12,    foo() {        this.url; // this: any because 'foo' matches the string indexer        this.willDestroy;    }}) : void
+>                                                                                                                                                                                                                                                                          : ^^^^
+>extend1 : (args: IndexedWithThis) => void
+>        : ^^^^^^^^^^^^^^^^^^^^^^^^^^^^^^^
+>{    init() {        this // this: IndexedWithThis because of contextual typing.        // this.mine        this.willDestroy    },    mine: 12,    foo() {        this.url; // this: any because 'foo' matches the string indexer        this.willDestroy;    }} : { init(this: IndexedWithThis): void; mine: number; foo(this: any): void; }
+>                                                                                                                                                                                                                                                                 : ^^^^^^^^^^^^^^^^^^^^^^^^^^^^^^^^^^^^^^^^^^^^^^^^^^^^^^^^^^^^^^^^^^^^^^^^^^
+
+    init() {
+>init : (this: IndexedWithThis) => void
+>     : ^^^^^^^^^^^^^^^^^^^^^^^^^^^^^^^
+
+        this // this: IndexedWithThis because of contextual typing.
+>this : IndexedWithThis
+>     : ^^^^^^^^^^^^^^^
+
+        // this.mine
+        this.willDestroy
+>this.willDestroy : ((this: any) => void) | undefined
+>                 : ^^^^^^^^^^^^^^^^^^^^^^^^^^^^^^^^^
+>this : IndexedWithThis
+>     : ^^^^^^^^^^^^^^^
+>willDestroy : ((this: any) => void) | undefined
+>            : ^^^^^^^^^^^^^^^^^^^^^^^^^^^^^^^^^
+
+    },
+    mine: 12,
+>mine : number
+>     : ^^^^^^
+>12 : 12
+>   : ^^
+
+    foo() {
+>foo : (this: any) => void
+>    : ^^^^^^^^^^^^^^^^^^^
+
+        this.url; // this: any because 'foo' matches the string indexer
+>this.url : any
+>         : ^^^
+>this : any
+>     : ^^^
+>url : any
+>    : ^^^
+
+        this.willDestroy;
+>this.willDestroy : any
+>                 : ^^^
+>this : any
+>     : ^^^
+>willDestroy : any
+>            : ^^^
+    }
+});
+extend2({
+>extend2({    init() {        this // this: IndexedWithoutThis because of contextual typing        this.mine    },    mine: 13,    foo() {        this // this: IndexedWithoutThis because of contextual typing        this.mine    }}) : void
+>                                                                                                                                                                                                                                       : ^^^^
+>extend2 : (args: IndexedWithoutThis) => void
+>        : ^^^^^^^^^^^^^^^^^^^^^^^^^^^^^^^^^^
+>{    init() {        this // this: IndexedWithoutThis because of contextual typing        this.mine    },    mine: 13,    foo() {        this // this: IndexedWithoutThis because of contextual typing        this.mine    }} : { init(): void; mine: number; foo(): void; }
+>                                                                                                                                                                                                                              : ^^^^^^^^^^^^^^^^^^^^^^^^^^^^^^^^^^^^^^^^^^^^
+
+    init() {
+>init : () => void
+>     : ^^^^^^^^^^
+
+        this // this: IndexedWithoutThis because of contextual typing
+>this : IndexedWithoutThis
+>     : ^^^^^^^^^^^^^^^^^^
+
+        this.mine
+>this.mine : any
+>          : ^^^
+>this : IndexedWithoutThis
+>     : ^^^^^^^^^^^^^^^^^^
+>mine : any
+>     : ^^^
+
+    },
+    mine: 13,
+>mine : number
+>     : ^^^^^^
+>13 : 13
+>   : ^^
+
+    foo() {
+>foo : () => void
+>    : ^^^^^^^^^^
+
+        this // this: IndexedWithoutThis because of contextual typing
+>this : IndexedWithoutThis
+>     : ^^^^^^^^^^^^^^^^^^
+
+        this.mine
+>this.mine : any
+>          : ^^^
+>this : IndexedWithoutThis
+>     : ^^^^^^^^^^^^^^^^^^
+>mine : any
+>     : ^^^
+    }
+});
+
+simple({
+>simple({    foo(n) {        return n.length + this.bar();    },    bar() {        return 14;    }}) : void
+>                                                                                                    : ^^^^
+>simple : (arg: SimpleInterface) => void
+>       : ^^^^^^^^^^^^^^^^^^^^^^^^^^^^^^
+>{    foo(n) {        return n.length + this.bar();    },    bar() {        return 14;    }} : { foo(n: string): number; bar(): number; }
+>                                                                                            : ^^^^^^^^^^^^^^^^^^^^^^^^^^^^^^^^^^^^^^^^^^
+
+    foo(n) {
+>foo : (n: string) => number
+>    : ^^^^^^^^^^^^^^^^^^^^^
+>n : string
+>  : ^^^^^^
+
+        return n.length + this.bar();
+>n.length + this.bar() : number
+>                      : ^^^^^^
+>n.length : number
+>         : ^^^^^^
+>n : string
+>  : ^^^^^^
+>length : number
+>       : ^^^^^^
+>this.bar() : number
+>           : ^^^^^^
+>this.bar : () => number
+>         : ^^^^^^^^^^^^
+>this : SimpleInterface
+>     : ^^^^^^^^^^^^^^^
+>bar : () => number
+>    : ^^^^^^^^^^^^
+
+    },
+    bar() {
+>bar : () => number
+>    : ^^^^^^^^^^^^
+
+        return 14;
+>14 : 14
+>   : ^^
+    }
+})
+