//// [tests/cases/compiler/declarationEmitAliasFromIndirectFile.ts] ////

=== locale.d.ts ===
export type Locale = {
>Locale : Locale
>       : ^^^^^^

    weekdays: {
>weekdays : { shorthand: [string, string, string, string, string, string, string]; longhand: [string, string, string, string, string, string, string]; }
>         : ^^^^^^^^^^^^^                                                        ^^^^^^^^^^^^                                                        ^^^

        shorthand: [string, string, string, string, string, string, string];
>shorthand : [string, string, string, string, string, string, string]
>          : ^^^^^^^^^^^^^^^^^^^^^^^^^^^^^^^^^^^^^^^^^^^^^^^^^^^^^^^^

        longhand: [string, string, string, string, string, string, string];
>longhand : [string, string, string, string, string, string, string]
>         : ^^^^^^^^^^^^^^^^^^^^^^^^^^^^^^^^^^^^^^^^^^^^^^^^^^^^^^^^

    };
};
export type CustomLocale = {
>CustomLocale : CustomLocale
>             : ^^^^^^^^^^^^

    weekdays: {
>weekdays : { shorthand: [string, string, string, string, string, string, string]; longhand: [string, string, string, string, string, string, string]; }
>         : ^^^^^^^^^^^^^                                                        ^^^^^^^^^^^^                                                        ^^^

        shorthand: [string, string, string, string, string, string, string];
>shorthand : [string, string, string, string, string, string, string]
>          : ^^^^^^^^^^^^^^^^^^^^^^^^^^^^^^^^^^^^^^^^^^^^^^^^^^^^^^^^

        longhand: [string, string, string, string, string, string, string];
>longhand : [string, string, string, string, string, string, string]
>         : ^^^^^^^^^^^^^^^^^^^^^^^^^^^^^^^^^^^^^^^^^^^^^^^^^^^^^^^^

    };
};
export type key = "ar" | "bg";
>key : key
>    : ^^^

=== instance.d.ts ===
import { Locale, CustomLocale, key as LocaleKey } from "./locale";
>Locale : any
>       : ^^^
>CustomLocale : any
>             : ^^^
>key : any
>    : ^^^
>LocaleKey : any
>          : ^^^

export interface FlatpickrFn {
    l10ns: {[k in LocaleKey]?: CustomLocale } & { default: Locale };
<<<<<<< HEAD
>l10ns : { ar?: CustomLocale | undefined; bg?: CustomLocale | undefined; } & { default: Locale; }
=======
>l10ns : { ar?: CustomLocale; bg?: CustomLocale; } & { default: Locale; }
>      : ^^^^^^^^^^^^^^^^^^^^^^^^^^^^^^^^^^^^^^^^^^^^^^^^^^^^^^^      ^^^
>>>>>>> 12402f26
>default : Locale
>        : ^^^^^^
}

=== app.ts ===
import { FlatpickrFn } from "./instance";
>FlatpickrFn : any
>            : ^^^

const fp = { l10ns: {} } as FlatpickrFn;
>fp : FlatpickrFn
>   : ^^^^^^^^^^^
>{ l10ns: {} } as FlatpickrFn : FlatpickrFn
>                             : ^^^^^^^^^^^
>{ l10ns: {} } : { l10ns: {}; }
>              : ^^^^^^^^^^^^^^
>l10ns : {}
>      : ^^
>{} : {}
>   : ^^

export default fp.l10ns;
<<<<<<< HEAD
>fp.l10ns : { ar?: import("locale").CustomLocale | undefined; bg?: import("locale").CustomLocale | undefined; } & { default: import("locale").Locale; }
>fp : FlatpickrFn
>l10ns : { ar?: import("locale").CustomLocale | undefined; bg?: import("locale").CustomLocale | undefined; } & { default: import("locale").Locale; }
=======
>fp.l10ns : { ar?: import("locale").CustomLocale; bg?: import("locale").CustomLocale; } & { default: import("locale").Locale; }
>         : ^^^^^^^^^^^^^^^^^^^^^^^^^^^^^^^^^^^^^^^^^^^^^^^^^^^^^^^^^^^^^^^^^^^^^^^^^^^^^^^^^^^^^^^^^^^^^^^^^^^^^^^^^^^^^^^^^^^
>fp : FlatpickrFn
>   : ^^^^^^^^^^^
>l10ns : { ar?: import("locale").CustomLocale; bg?: import("locale").CustomLocale; } & { default: import("locale").Locale; }
>      : ^^^^^^^^^^^^^^^^^^^^^^^^^^^^^^^^^^^^^^^^^^^^^^^^^^^^^^^^^^^^^^^^^^^^^^^^^^^^^^^^^^^^^^^^^^^^^^^^^^^^^^^^^^^^^^^^^^^
>>>>>>> 12402f26

<|MERGE_RESOLUTION|>--- conflicted
+++ resolved
@@ -1,97 +1,87 @@
-//// [tests/cases/compiler/declarationEmitAliasFromIndirectFile.ts] ////
-
-=== locale.d.ts ===
-export type Locale = {
->Locale : Locale
->       : ^^^^^^
-
-    weekdays: {
->weekdays : { shorthand: [string, string, string, string, string, string, string]; longhand: [string, string, string, string, string, string, string]; }
->         : ^^^^^^^^^^^^^                                                        ^^^^^^^^^^^^                                                        ^^^
-
-        shorthand: [string, string, string, string, string, string, string];
->shorthand : [string, string, string, string, string, string, string]
->          : ^^^^^^^^^^^^^^^^^^^^^^^^^^^^^^^^^^^^^^^^^^^^^^^^^^^^^^^^
-
-        longhand: [string, string, string, string, string, string, string];
->longhand : [string, string, string, string, string, string, string]
->         : ^^^^^^^^^^^^^^^^^^^^^^^^^^^^^^^^^^^^^^^^^^^^^^^^^^^^^^^^
-
-    };
-};
-export type CustomLocale = {
->CustomLocale : CustomLocale
->             : ^^^^^^^^^^^^
-
-    weekdays: {
->weekdays : { shorthand: [string, string, string, string, string, string, string]; longhand: [string, string, string, string, string, string, string]; }
->         : ^^^^^^^^^^^^^                                                        ^^^^^^^^^^^^                                                        ^^^
-
-        shorthand: [string, string, string, string, string, string, string];
->shorthand : [string, string, string, string, string, string, string]
->          : ^^^^^^^^^^^^^^^^^^^^^^^^^^^^^^^^^^^^^^^^^^^^^^^^^^^^^^^^
-
-        longhand: [string, string, string, string, string, string, string];
->longhand : [string, string, string, string, string, string, string]
->         : ^^^^^^^^^^^^^^^^^^^^^^^^^^^^^^^^^^^^^^^^^^^^^^^^^^^^^^^^
-
-    };
-};
-export type key = "ar" | "bg";
->key : key
->    : ^^^
-
-=== instance.d.ts ===
-import { Locale, CustomLocale, key as LocaleKey } from "./locale";
->Locale : any
->       : ^^^
->CustomLocale : any
->             : ^^^
->key : any
->    : ^^^
->LocaleKey : any
->          : ^^^
-
-export interface FlatpickrFn {
-    l10ns: {[k in LocaleKey]?: CustomLocale } & { default: Locale };
-<<<<<<< HEAD
->l10ns : { ar?: CustomLocale | undefined; bg?: CustomLocale | undefined; } & { default: Locale; }
-=======
->l10ns : { ar?: CustomLocale; bg?: CustomLocale; } & { default: Locale; }
->      : ^^^^^^^^^^^^^^^^^^^^^^^^^^^^^^^^^^^^^^^^^^^^^^^^^^^^^^^      ^^^
->>>>>>> 12402f26
->default : Locale
->        : ^^^^^^
-}
-
-=== app.ts ===
-import { FlatpickrFn } from "./instance";
->FlatpickrFn : any
->            : ^^^
-
-const fp = { l10ns: {} } as FlatpickrFn;
->fp : FlatpickrFn
->   : ^^^^^^^^^^^
->{ l10ns: {} } as FlatpickrFn : FlatpickrFn
->                             : ^^^^^^^^^^^
->{ l10ns: {} } : { l10ns: {}; }
->              : ^^^^^^^^^^^^^^
->l10ns : {}
->      : ^^
->{} : {}
->   : ^^
-
-export default fp.l10ns;
-<<<<<<< HEAD
->fp.l10ns : { ar?: import("locale").CustomLocale | undefined; bg?: import("locale").CustomLocale | undefined; } & { default: import("locale").Locale; }
->fp : FlatpickrFn
->l10ns : { ar?: import("locale").CustomLocale | undefined; bg?: import("locale").CustomLocale | undefined; } & { default: import("locale").Locale; }
-=======
->fp.l10ns : { ar?: import("locale").CustomLocale; bg?: import("locale").CustomLocale; } & { default: import("locale").Locale; }
->         : ^^^^^^^^^^^^^^^^^^^^^^^^^^^^^^^^^^^^^^^^^^^^^^^^^^^^^^^^^^^^^^^^^^^^^^^^^^^^^^^^^^^^^^^^^^^^^^^^^^^^^^^^^^^^^^^^^^^
->fp : FlatpickrFn
->   : ^^^^^^^^^^^
->l10ns : { ar?: import("locale").CustomLocale; bg?: import("locale").CustomLocale; } & { default: import("locale").Locale; }
->      : ^^^^^^^^^^^^^^^^^^^^^^^^^^^^^^^^^^^^^^^^^^^^^^^^^^^^^^^^^^^^^^^^^^^^^^^^^^^^^^^^^^^^^^^^^^^^^^^^^^^^^^^^^^^^^^^^^^^
->>>>>>> 12402f26
-
+//// [tests/cases/compiler/declarationEmitAliasFromIndirectFile.ts] ////
+
+=== locale.d.ts ===
+export type Locale = {
+>Locale : Locale
+>       : ^^^^^^
+
+    weekdays: {
+>weekdays : { shorthand: [string, string, string, string, string, string, string]; longhand: [string, string, string, string, string, string, string]; }
+>         : ^^^^^^^^^^^^^                                                        ^^^^^^^^^^^^                                                        ^^^
+
+        shorthand: [string, string, string, string, string, string, string];
+>shorthand : [string, string, string, string, string, string, string]
+>          : ^^^^^^^^^^^^^^^^^^^^^^^^^^^^^^^^^^^^^^^^^^^^^^^^^^^^^^^^
+
+        longhand: [string, string, string, string, string, string, string];
+>longhand : [string, string, string, string, string, string, string]
+>         : ^^^^^^^^^^^^^^^^^^^^^^^^^^^^^^^^^^^^^^^^^^^^^^^^^^^^^^^^
+
+    };
+};
+export type CustomLocale = {
+>CustomLocale : CustomLocale
+>             : ^^^^^^^^^^^^
+
+    weekdays: {
+>weekdays : { shorthand: [string, string, string, string, string, string, string]; longhand: [string, string, string, string, string, string, string]; }
+>         : ^^^^^^^^^^^^^                                                        ^^^^^^^^^^^^                                                        ^^^
+
+        shorthand: [string, string, string, string, string, string, string];
+>shorthand : [string, string, string, string, string, string, string]
+>          : ^^^^^^^^^^^^^^^^^^^^^^^^^^^^^^^^^^^^^^^^^^^^^^^^^^^^^^^^
+
+        longhand: [string, string, string, string, string, string, string];
+>longhand : [string, string, string, string, string, string, string]
+>         : ^^^^^^^^^^^^^^^^^^^^^^^^^^^^^^^^^^^^^^^^^^^^^^^^^^^^^^^^
+
+    };
+};
+export type key = "ar" | "bg";
+>key : key
+>    : ^^^
+
+=== instance.d.ts ===
+import { Locale, CustomLocale, key as LocaleKey } from "./locale";
+>Locale : any
+>       : ^^^
+>CustomLocale : any
+>             : ^^^
+>key : any
+>    : ^^^
+>LocaleKey : any
+>          : ^^^
+
+export interface FlatpickrFn {
+    l10ns: {[k in LocaleKey]?: CustomLocale } & { default: Locale };
+>l10ns : { ar?: CustomLocale | undefined; bg?: CustomLocale | undefined; } & { default: Locale; }
+>      : ^^^^^^^^^^^^^^^^^^^^^^^^^^^^^^^^^^^^^^^^^^^^^^^^^^^^^^^^^^^^^^^^^^^^^^^^^^^^^^^      ^^^
+>default : Locale
+>        : ^^^^^^
+}
+
+=== app.ts ===
+import { FlatpickrFn } from "./instance";
+>FlatpickrFn : any
+>            : ^^^
+
+const fp = { l10ns: {} } as FlatpickrFn;
+>fp : FlatpickrFn
+>   : ^^^^^^^^^^^
+>{ l10ns: {} } as FlatpickrFn : FlatpickrFn
+>                             : ^^^^^^^^^^^
+>{ l10ns: {} } : { l10ns: {}; }
+>              : ^^^^^^^^^^^^^^
+>l10ns : {}
+>      : ^^
+>{} : {}
+>   : ^^
+
+export default fp.l10ns;
+>fp.l10ns : { ar?: import("locale").CustomLocale | undefined; bg?: import("locale").CustomLocale | undefined; } & { default: import("locale").Locale; }
+>         : ^^^^^^^^^^^^^^^^^^^^^^^^^^^^^^^^^^^^^^^^^^^^^^^^^^^^^^^^^^^^^^^^^^^^^^^^^^^^^^^^^^^^^^^^^^^^^^^^^^^^^^^^^^^^^^^^^^^^^^^^^^^^^^^^^^^^^^^^^^^
+>fp : FlatpickrFn
+>   : ^^^^^^^^^^^
+>l10ns : { ar?: import("locale").CustomLocale | undefined; bg?: import("locale").CustomLocale | undefined; } & { default: import("locale").Locale; }
+>      : ^^^^^^^^^^^^^^^^^^^^^^^^^^^^^^^^^^^^^^^^^^^^^^^^^^^^^^^^^^^^^^^^^^^^^^^^^^^^^^^^^^^^^^^^^^^^^^^^^^^^^^^^^^^^^^^^^^^^^^^^^^^^^^^^^^^^^^^^^^^
+