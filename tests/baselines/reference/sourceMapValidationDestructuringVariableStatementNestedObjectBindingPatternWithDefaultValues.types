--- conflicted
+++ resolved
@@ -1,264 +1,254 @@
-//// [tests/cases/compiler/sourceMapValidationDestructuringVariableStatementNestedObjectBindingPatternWithDefaultValues.ts] ////
-
-=== sourceMapValidationDestructuringVariableStatementNestedObjectBindingPatternWithDefaultValues.ts ===
-declare var console: {
->console : { log(msg: string): void; }
->        : ^^^^^^^^^^^      ^^^    ^^^
-
-    log(msg: string): void;
->log : (msg: string) => void
->    : ^^^^^^      ^^^^^    
->msg : string
->    : ^^^^^^
-}
-interface Robot {
-    name: string;
->name : string
->     : ^^^^^^
-
-    skills: {
-<<<<<<< HEAD
->skills : { primary?: string | undefined; secondary?: string | undefined; }
-
-        primary?: string;
->primary : string | undefined
-
-        secondary?: string;
->secondary : string | undefined
-=======
->skills : { primary?: string; secondary?: string; }
->       : ^^^^^^^^^^^^      ^^^^^^^^^^^^^^      ^^^
-
-        primary?: string;
->primary : string
->        : ^^^^^^
-
-        secondary?: string;
->secondary : string
->          : ^^^^^^
->>>>>>> 12402f26
-
-    };
-}
-var robotA: Robot = { name: "mower", skills: { primary: "mowing", secondary: "none" } };
->robotA : Robot
->       : ^^^^^
->{ name: "mower", skills: { primary: "mowing", secondary: "none" } } : { name: string; skills: { primary: string; secondary: string; }; }
->                                                                    : ^^^^^^^^^^^^^^^^^^^^^^^^^^^^^^^^^^^^^^^^^^^^^^^^^^^^^^^^^^^^^^^^^^
->name : string
->     : ^^^^^^
->"mower" : "mower"
->        : ^^^^^^^
->skills : { primary: string; secondary: string; }
->       : ^^^^^^^^^^^^^^^^^^^^^^^^^^^^^^^^^^^^^^^
->{ primary: "mowing", secondary: "none" } : { primary: string; secondary: string; }
->                                         : ^^^^^^^^^^^^^^^^^^^^^^^^^^^^^^^^^^^^^^^
->primary : string
->        : ^^^^^^
->"mowing" : "mowing"
->         : ^^^^^^^^
->secondary : string
->          : ^^^^^^
->"none" : "none"
->       : ^^^^^^
-
-var robotB: Robot = { name: "trimmer", skills: { primary: "trimming", secondary: "edging" } };
->robotB : Robot
->       : ^^^^^
->{ name: "trimmer", skills: { primary: "trimming", secondary: "edging" } } : { name: string; skills: { primary: string; secondary: string; }; }
->                                                                          : ^^^^^^^^^^^^^^^^^^^^^^^^^^^^^^^^^^^^^^^^^^^^^^^^^^^^^^^^^^^^^^^^^^
->name : string
->     : ^^^^^^
->"trimmer" : "trimmer"
->          : ^^^^^^^^^
->skills : { primary: string; secondary: string; }
->       : ^^^^^^^^^^^^^^^^^^^^^^^^^^^^^^^^^^^^^^^
->{ primary: "trimming", secondary: "edging" } : { primary: string; secondary: string; }
->                                             : ^^^^^^^^^^^^^^^^^^^^^^^^^^^^^^^^^^^^^^^
->primary : string
->        : ^^^^^^
->"trimming" : "trimming"
->           : ^^^^^^^^^^
->secondary : string
->          : ^^^^^^
->"edging" : "edging"
->         : ^^^^^^^^
-
-var {
-    skills: {
->skills : any
->       : ^^^
-
-        primary: primaryA = "noSkill",
->primary : any
->        : ^^^
->primaryA : string
->         : ^^^^^^
->"noSkill" : "noSkill"
->          : ^^^^^^^^^
-
-        secondary: secondaryA = "noSkill"
->secondary : any
->          : ^^^
->secondaryA : string
->           : ^^^^^^
->"noSkill" : "noSkill"
->          : ^^^^^^^^^
-
-    } = { primary: "noSkill", secondary: "noSkill" }
->{ primary: "noSkill", secondary: "noSkill" } : { primary: string; secondary: string; }
->                                             : ^^^^^^^^^^^^^^^^^^^^^^^^^^^^^^^^^^^^^^^
->primary : string
->        : ^^^^^^
->"noSkill" : "noSkill"
->          : ^^^^^^^^^
->secondary : string
->          : ^^^^^^
->"noSkill" : "noSkill"
->          : ^^^^^^^^^
-
-} = robotA;
->robotA : Robot
->       : ^^^^^
-
-var {
-    name: nameB = "noNameSpecified",
->name : any
->     : ^^^
->nameB : string
->      : ^^^^^^
->"noNameSpecified" : "noNameSpecified"
->                  : ^^^^^^^^^^^^^^^^^
-
-    skills: {
->skills : any
->       : ^^^
-
-        primary: primaryB = "noSkill",
->primary : any
->        : ^^^
->primaryB : string
->         : ^^^^^^
->"noSkill" : "noSkill"
->          : ^^^^^^^^^
-
-        secondary: secondaryB = "noSkill"
->secondary : any
->          : ^^^
->secondaryB : string
->           : ^^^^^^
->"noSkill" : "noSkill"
->          : ^^^^^^^^^
-
-    } = { primary: "noSkill", secondary: "noSkill" }
->{ primary: "noSkill", secondary: "noSkill" } : { primary: string; secondary: string; }
->                                             : ^^^^^^^^^^^^^^^^^^^^^^^^^^^^^^^^^^^^^^^
->primary : string
->        : ^^^^^^
->"noSkill" : "noSkill"
->          : ^^^^^^^^^
->secondary : string
->          : ^^^^^^
->"noSkill" : "noSkill"
->          : ^^^^^^^^^
-
-} = robotB;
->robotB : Robot
->       : ^^^^^
-
-var {
-    name: nameC = "noNameSpecified",
->name : any
->     : ^^^
->nameC : string
->      : ^^^^^^
->"noNameSpecified" : "noNameSpecified"
->                  : ^^^^^^^^^^^^^^^^^
-
-    skills: {
->skills : any
->       : ^^^
-
-        primary: primaryB = "noSkill",
->primary : any
->        : ^^^
->primaryB : string
->         : ^^^^^^
->"noSkill" : "noSkill"
->          : ^^^^^^^^^
-
-        secondary: secondaryB = "noSkill"
->secondary : any
->          : ^^^
->secondaryB : string
->           : ^^^^^^
->"noSkill" : "noSkill"
->          : ^^^^^^^^^
-
-    } = { primary: "noSkill", secondary: "noSkill" }
->{ primary: "noSkill", secondary: "noSkill" } : { primary: string; secondary: string; }
->                                             : ^^^^^^^^^^^^^^^^^^^^^^^^^^^^^^^^^^^^^^^
->primary : string
->        : ^^^^^^
->"noSkill" : "noSkill"
->          : ^^^^^^^^^
->secondary : string
->          : ^^^^^^
->"noSkill" : "noSkill"
->          : ^^^^^^^^^
-
-} = <Robot>{ name: "Edger", skills: { primary: "edging", secondary: "branch trimming" } };
-><Robot>{ name: "Edger", skills: { primary: "edging", secondary: "branch trimming" } } : Robot
->                                                                                      : ^^^^^
->{ name: "Edger", skills: { primary: "edging", secondary: "branch trimming" } } : { name: string; skills: { primary: string; secondary: string; }; }
->                                                                               : ^^^^^^^^^^^^^^^^^^^^^^^^^^^^^^^^^^^^^^^^^^^^^^^^^^^^^^^^^^^^^^^^^^
->name : string
->     : ^^^^^^
->"Edger" : "Edger"
->        : ^^^^^^^
->skills : { primary: string; secondary: string; }
->       : ^^^^^^^^^^^^^^^^^^^^^^^^^^^^^^^^^^^^^^^
->{ primary: "edging", secondary: "branch trimming" } : { primary: string; secondary: string; }
->                                                    : ^^^^^^^^^^^^^^^^^^^^^^^^^^^^^^^^^^^^^^^
->primary : string
->        : ^^^^^^
->"edging" : "edging"
->         : ^^^^^^^^
->secondary : string
->          : ^^^^^^
->"branch trimming" : "branch trimming"
->                  : ^^^^^^^^^^^^^^^^^
-
-if (nameB == nameB) {
->nameB == nameB : boolean
->               : ^^^^^^^
->nameB : string
->      : ^^^^^^
->nameB : string
->      : ^^^^^^
-
-    console.log(nameC);
->console.log(nameC) : void
->                   : ^^^^
->console.log : (msg: string) => void
->            : ^^^^^^^^^^^^^^^^^^^^^
->console : { log(msg: string): void; }
->        : ^^^^^^^^^^^^^^^^^^^^^^^^^^^
->log : (msg: string) => void
->    : ^^^^^^^^^^^^^^^^^^^^^
->nameC : string
->      : ^^^^^^
-}
-else {
-    console.log(nameC);
->console.log(nameC) : void
->                   : ^^^^
->console.log : (msg: string) => void
->            : ^^^^^^^^^^^^^^^^^^^^^
->console : { log(msg: string): void; }
->        : ^^^^^^^^^^^^^^^^^^^^^^^^^^^
->log : (msg: string) => void
->    : ^^^^^^^^^^^^^^^^^^^^^
->nameC : string
->      : ^^^^^^
-}
+//// [tests/cases/compiler/sourceMapValidationDestructuringVariableStatementNestedObjectBindingPatternWithDefaultValues.ts] ////
+
+=== sourceMapValidationDestructuringVariableStatementNestedObjectBindingPatternWithDefaultValues.ts ===
+declare var console: {
+>console : { log(msg: string): void; }
+>        : ^^^^^^^^^^^      ^^^    ^^^
+
+    log(msg: string): void;
+>log : (msg: string) => void
+>    : ^^^^^^      ^^^^^    
+>msg : string
+>    : ^^^^^^
+}
+interface Robot {
+    name: string;
+>name : string
+>     : ^^^^^^
+
+    skills: {
+>skills : { primary?: string | undefined; secondary?: string | undefined; }
+>       : ^^^^^^^^^^^^^^^^^^^^^^^^^^^^^^^^^^^^^^^^^^^^^^^^^^^^^^^^^^^^^^^^^
+
+        primary?: string;
+>primary : string | undefined
+>        : ^^^^^^^^^^^^^^^^^^
+
+        secondary?: string;
+>secondary : string | undefined
+>          : ^^^^^^^^^^^^^^^^^^
+
+    };
+}
+var robotA: Robot = { name: "mower", skills: { primary: "mowing", secondary: "none" } };
+>robotA : Robot
+>       : ^^^^^
+>{ name: "mower", skills: { primary: "mowing", secondary: "none" } } : { name: string; skills: { primary: string; secondary: string; }; }
+>                                                                    : ^^^^^^^^^^^^^^^^^^^^^^^^^^^^^^^^^^^^^^^^^^^^^^^^^^^^^^^^^^^^^^^^^^
+>name : string
+>     : ^^^^^^
+>"mower" : "mower"
+>        : ^^^^^^^
+>skills : { primary: string; secondary: string; }
+>       : ^^^^^^^^^^^^^^^^^^^^^^^^^^^^^^^^^^^^^^^
+>{ primary: "mowing", secondary: "none" } : { primary: string; secondary: string; }
+>                                         : ^^^^^^^^^^^^^^^^^^^^^^^^^^^^^^^^^^^^^^^
+>primary : string
+>        : ^^^^^^
+>"mowing" : "mowing"
+>         : ^^^^^^^^
+>secondary : string
+>          : ^^^^^^
+>"none" : "none"
+>       : ^^^^^^
+
+var robotB: Robot = { name: "trimmer", skills: { primary: "trimming", secondary: "edging" } };
+>robotB : Robot
+>       : ^^^^^
+>{ name: "trimmer", skills: { primary: "trimming", secondary: "edging" } } : { name: string; skills: { primary: string; secondary: string; }; }
+>                                                                          : ^^^^^^^^^^^^^^^^^^^^^^^^^^^^^^^^^^^^^^^^^^^^^^^^^^^^^^^^^^^^^^^^^^
+>name : string
+>     : ^^^^^^
+>"trimmer" : "trimmer"
+>          : ^^^^^^^^^
+>skills : { primary: string; secondary: string; }
+>       : ^^^^^^^^^^^^^^^^^^^^^^^^^^^^^^^^^^^^^^^
+>{ primary: "trimming", secondary: "edging" } : { primary: string; secondary: string; }
+>                                             : ^^^^^^^^^^^^^^^^^^^^^^^^^^^^^^^^^^^^^^^
+>primary : string
+>        : ^^^^^^
+>"trimming" : "trimming"
+>           : ^^^^^^^^^^
+>secondary : string
+>          : ^^^^^^
+>"edging" : "edging"
+>         : ^^^^^^^^
+
+var {
+    skills: {
+>skills : any
+>       : ^^^
+
+        primary: primaryA = "noSkill",
+>primary : any
+>        : ^^^
+>primaryA : string
+>         : ^^^^^^
+>"noSkill" : "noSkill"
+>          : ^^^^^^^^^
+
+        secondary: secondaryA = "noSkill"
+>secondary : any
+>          : ^^^
+>secondaryA : string
+>           : ^^^^^^
+>"noSkill" : "noSkill"
+>          : ^^^^^^^^^
+
+    } = { primary: "noSkill", secondary: "noSkill" }
+>{ primary: "noSkill", secondary: "noSkill" } : { primary: string; secondary: string; }
+>                                             : ^^^^^^^^^^^^^^^^^^^^^^^^^^^^^^^^^^^^^^^
+>primary : string
+>        : ^^^^^^
+>"noSkill" : "noSkill"
+>          : ^^^^^^^^^
+>secondary : string
+>          : ^^^^^^
+>"noSkill" : "noSkill"
+>          : ^^^^^^^^^
+
+} = robotA;
+>robotA : Robot
+>       : ^^^^^
+
+var {
+    name: nameB = "noNameSpecified",
+>name : any
+>     : ^^^
+>nameB : string
+>      : ^^^^^^
+>"noNameSpecified" : "noNameSpecified"
+>                  : ^^^^^^^^^^^^^^^^^
+
+    skills: {
+>skills : any
+>       : ^^^
+
+        primary: primaryB = "noSkill",
+>primary : any
+>        : ^^^
+>primaryB : string
+>         : ^^^^^^
+>"noSkill" : "noSkill"
+>          : ^^^^^^^^^
+
+        secondary: secondaryB = "noSkill"
+>secondary : any
+>          : ^^^
+>secondaryB : string
+>           : ^^^^^^
+>"noSkill" : "noSkill"
+>          : ^^^^^^^^^
+
+    } = { primary: "noSkill", secondary: "noSkill" }
+>{ primary: "noSkill", secondary: "noSkill" } : { primary: string; secondary: string; }
+>                                             : ^^^^^^^^^^^^^^^^^^^^^^^^^^^^^^^^^^^^^^^
+>primary : string
+>        : ^^^^^^
+>"noSkill" : "noSkill"
+>          : ^^^^^^^^^
+>secondary : string
+>          : ^^^^^^
+>"noSkill" : "noSkill"
+>          : ^^^^^^^^^
+
+} = robotB;
+>robotB : Robot
+>       : ^^^^^
+
+var {
+    name: nameC = "noNameSpecified",
+>name : any
+>     : ^^^
+>nameC : string
+>      : ^^^^^^
+>"noNameSpecified" : "noNameSpecified"
+>                  : ^^^^^^^^^^^^^^^^^
+
+    skills: {
+>skills : any
+>       : ^^^
+
+        primary: primaryB = "noSkill",
+>primary : any
+>        : ^^^
+>primaryB : string
+>         : ^^^^^^
+>"noSkill" : "noSkill"
+>          : ^^^^^^^^^
+
+        secondary: secondaryB = "noSkill"
+>secondary : any
+>          : ^^^
+>secondaryB : string
+>           : ^^^^^^
+>"noSkill" : "noSkill"
+>          : ^^^^^^^^^
+
+    } = { primary: "noSkill", secondary: "noSkill" }
+>{ primary: "noSkill", secondary: "noSkill" } : { primary: string; secondary: string; }
+>                                             : ^^^^^^^^^^^^^^^^^^^^^^^^^^^^^^^^^^^^^^^
+>primary : string
+>        : ^^^^^^
+>"noSkill" : "noSkill"
+>          : ^^^^^^^^^
+>secondary : string
+>          : ^^^^^^
+>"noSkill" : "noSkill"
+>          : ^^^^^^^^^
+
+} = <Robot>{ name: "Edger", skills: { primary: "edging", secondary: "branch trimming" } };
+><Robot>{ name: "Edger", skills: { primary: "edging", secondary: "branch trimming" } } : Robot
+>                                                                                      : ^^^^^
+>{ name: "Edger", skills: { primary: "edging", secondary: "branch trimming" } } : { name: string; skills: { primary: string; secondary: string; }; }
+>                                                                               : ^^^^^^^^^^^^^^^^^^^^^^^^^^^^^^^^^^^^^^^^^^^^^^^^^^^^^^^^^^^^^^^^^^
+>name : string
+>     : ^^^^^^
+>"Edger" : "Edger"
+>        : ^^^^^^^
+>skills : { primary: string; secondary: string; }
+>       : ^^^^^^^^^^^^^^^^^^^^^^^^^^^^^^^^^^^^^^^
+>{ primary: "edging", secondary: "branch trimming" } : { primary: string; secondary: string; }
+>                                                    : ^^^^^^^^^^^^^^^^^^^^^^^^^^^^^^^^^^^^^^^
+>primary : string
+>        : ^^^^^^
+>"edging" : "edging"
+>         : ^^^^^^^^
+>secondary : string
+>          : ^^^^^^
+>"branch trimming" : "branch trimming"
+>                  : ^^^^^^^^^^^^^^^^^
+
+if (nameB == nameB) {
+>nameB == nameB : boolean
+>               : ^^^^^^^
+>nameB : string
+>      : ^^^^^^
+>nameB : string
+>      : ^^^^^^
+
+    console.log(nameC);
+>console.log(nameC) : void
+>                   : ^^^^
+>console.log : (msg: string) => void
+>            : ^^^^^^^^^^^^^^^^^^^^^
+>console : { log(msg: string): void; }
+>        : ^^^^^^^^^^^^^^^^^^^^^^^^^^^
+>log : (msg: string) => void
+>    : ^^^^^^^^^^^^^^^^^^^^^
+>nameC : string
+>      : ^^^^^^
+}
+else {
+    console.log(nameC);
+>console.log(nameC) : void
+>                   : ^^^^
+>console.log : (msg: string) => void
+>            : ^^^^^^^^^^^^^^^^^^^^^
+>console : { log(msg: string): void; }
+>        : ^^^^^^^^^^^^^^^^^^^^^^^^^^^
+>log : (msg: string) => void
+>    : ^^^^^^^^^^^^^^^^^^^^^
+>nameC : string
+>      : ^^^^^^
+}