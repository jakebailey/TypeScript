//// [tests/cases/conformance/types/union/unionTypeCallSignatures.ts] ////

=== unionTypeCallSignatures.ts ===
var numOrDate: number | Date;
>numOrDate : number | Date
>          : ^^^^^^^^^^^^^

var strOrBoolean: string | boolean;
>strOrBoolean : string | boolean
>             : ^^^^^^^^^^^^^^^^

var strOrNum: string | number;
>strOrNum : string | number
>         : ^^^^^^^^^^^^^^^

// If each type in U has call signatures and the sets of call signatures are identical ignoring return types, 
// U has the same set of call signatures, but with return types that are unions of the return types of the respective call signatures from each type in U.
var unionOfDifferentReturnType: { (a: number): number; } | { (a: number): Date; };
>unionOfDifferentReturnType : ((a: number) => number) | ((a: number) => Date)
>                           : ^^^^^      ^^^^^      ^^^^^^^^^      ^^^^^    ^
>a : number
>  : ^^^^^^
>a : number
>  : ^^^^^^

numOrDate = unionOfDifferentReturnType(10);
>numOrDate = unionOfDifferentReturnType(10) : number | Date
>                                           : ^^^^^^^^^^^^^
>numOrDate : number | Date
>          : ^^^^^^^^^^^^^
>unionOfDifferentReturnType(10) : number | Date
>                               : ^^^^^^^^^^^^^
>unionOfDifferentReturnType : ((a: number) => number) | ((a: number) => Date)
>                           : ^^^^^^^^^^^^^^^^^^^^^^^^^^^^^^^^^^^^^^^^^^^^^^^
>10 : 10
>   : ^^

strOrBoolean = unionOfDifferentReturnType("hello"); // error 
>strOrBoolean = unionOfDifferentReturnType("hello") : number | Date
>                                                   : ^^^^^^^^^^^^^
>strOrBoolean : string | boolean
>             : ^^^^^^^^^^^^^^^^
>unionOfDifferentReturnType("hello") : number | Date
>                                    : ^^^^^^^^^^^^^
>unionOfDifferentReturnType : ((a: number) => number) | ((a: number) => Date)
>                           : ^^^^^^^^^^^^^^^^^^^^^^^^^^^^^^^^^^^^^^^^^^^^^^^
>"hello" : "hello"
>        : ^^^^^^^

unionOfDifferentReturnType1(true); // error in type of parameter
>unionOfDifferentReturnType1(true) : (number | Date) & (string | boolean)
>                                  : ^^^^^^^^^^^^^^^^^^^^^^^^^^^^^^^^^^^^
>unionOfDifferentReturnType1 : { (a: number): number; (a: string): string; } | { (a: number): Date; (a: string): boolean; }
>                            : ^^^^^^^^^^^^^^^^^^^^^^^^^^^^^^^^^^^^^^^^^^^^^^^^^^^^^^^^^^^^^^^^^^^^^^^^^^^^^^^^^^^^^^^^^^^^
>true : true
>     : ^^^^

var unionOfDifferentReturnType1: { (a: number): number; (a: string): string; } | { (a: number): Date; (a: string): boolean; };
>unionOfDifferentReturnType1 : { (a: number): number; (a: string): string; } | { (a: number): Date; (a: string): boolean; }
>                            : ^^^^^^      ^^^      ^^^^^^      ^^^      ^^^^^^^^^^^^      ^^^    ^^^^^^      ^^^       ^^^
>a : number
>  : ^^^^^^
>a : string
>  : ^^^^^^
>a : number
>  : ^^^^^^
>a : string
>  : ^^^^^^

numOrDate = unionOfDifferentReturnType1(10);
>numOrDate = unionOfDifferentReturnType1(10) : number | Date
>                                            : ^^^^^^^^^^^^^
>numOrDate : number | Date
>          : ^^^^^^^^^^^^^
>unionOfDifferentReturnType1(10) : number | Date
>                                : ^^^^^^^^^^^^^
>unionOfDifferentReturnType1 : { (a: number): number; (a: string): string; } | { (a: number): Date; (a: string): boolean; }
>                            : ^^^^^^^^^^^^^^^^^^^^^^^^^^^^^^^^^^^^^^^^^^^^^^^^^^^^^^^^^^^^^^^^^^^^^^^^^^^^^^^^^^^^^^^^^^^^
>10 : 10
>   : ^^

strOrBoolean = unionOfDifferentReturnType1("hello");
>strOrBoolean = unionOfDifferentReturnType1("hello") : string | boolean
>                                                    : ^^^^^^^^^^^^^^^^
>strOrBoolean : string | boolean
>             : ^^^^^^^^^^^^^^^^
>unionOfDifferentReturnType1("hello") : string | boolean
>                                     : ^^^^^^^^^^^^^^^^
>unionOfDifferentReturnType1 : { (a: number): number; (a: string): string; } | { (a: number): Date; (a: string): boolean; }
>                            : ^^^^^^^^^^^^^^^^^^^^^^^^^^^^^^^^^^^^^^^^^^^^^^^^^^^^^^^^^^^^^^^^^^^^^^^^^^^^^^^^^^^^^^^^^^^^
>"hello" : "hello"
>        : ^^^^^^^

unionOfDifferentReturnType1(true); // error in type of parameter
>unionOfDifferentReturnType1(true) : (number | Date) & (string | boolean)
>                                  : ^^^^^^^^^^^^^^^^^^^^^^^^^^^^^^^^^^^^
>unionOfDifferentReturnType1 : { (a: number): number; (a: string): string; } | { (a: number): Date; (a: string): boolean; }
>                            : ^^^^^^^^^^^^^^^^^^^^^^^^^^^^^^^^^^^^^^^^^^^^^^^^^^^^^^^^^^^^^^^^^^^^^^^^^^^^^^^^^^^^^^^^^^^^
>true : true
>     : ^^^^

unionOfDifferentReturnType1(); // error missing parameter
>unionOfDifferentReturnType1() : (number | Date) & (string | boolean)
>                              : ^^^^^^^^^^^^^^^^^^^^^^^^^^^^^^^^^^^^
>unionOfDifferentReturnType1 : { (a: number): number; (a: string): string; } | { (a: number): Date; (a: string): boolean; }
>                            : ^^^^^^^^^^^^^^^^^^^^^^^^^^^^^^^^^^^^^^^^^^^^^^^^^^^^^^^^^^^^^^^^^^^^^^^^^^^^^^^^^^^^^^^^^^^^

var unionOfDifferentParameterTypes: { (a: number): number; } | { (a: string): Date; };
>unionOfDifferentParameterTypes : ((a: number) => number) | ((a: string) => Date)
>                               : ^^^^^      ^^^^^      ^^^^^^^^^      ^^^^^    ^
>a : number
>  : ^^^^^^
>a : string
>  : ^^^^^^

unionOfDifferentParameterTypes(10);// error - no call signatures
>unionOfDifferentParameterTypes(10) : number | Date
>                                   : ^^^^^^^^^^^^^
>unionOfDifferentParameterTypes : ((a: number) => number) | ((a: string) => Date)
>                               : ^^^^^^^^^^^^^^^^^^^^^^^^^^^^^^^^^^^^^^^^^^^^^^^
>10 : 10
>   : ^^

unionOfDifferentParameterTypes("hello");// error - no call signatures
>unionOfDifferentParameterTypes("hello") : number | Date
>                                        : ^^^^^^^^^^^^^
>unionOfDifferentParameterTypes : ((a: number) => number) | ((a: string) => Date)
>                               : ^^^^^^^^^^^^^^^^^^^^^^^^^^^^^^^^^^^^^^^^^^^^^^^
>"hello" : "hello"
>        : ^^^^^^^

unionOfDifferentParameterTypes();// error - no call signatures
>unionOfDifferentParameterTypes() : number | Date
>                                 : ^^^^^^^^^^^^^
>unionOfDifferentParameterTypes : ((a: number) => number) | ((a: string) => Date)
>                               : ^^^^^^^^^^^^^^^^^^^^^^^^^^^^^^^^^^^^^^^^^^^^^^^

var unionOfDifferentNumberOfSignatures: { (a: number): number; } | { (a: number): Date; (a: string): boolean; };
>unionOfDifferentNumberOfSignatures : ((a: number) => number) | { (a: number): Date; (a: string): boolean; }
>                                   : ^^^^^      ^^^^^      ^^^^^^^^^^      ^^^    ^^^^^^      ^^^       ^^^
>a : number
>  : ^^^^^^
>a : number
>  : ^^^^^^
>a : string
>  : ^^^^^^

unionOfDifferentNumberOfSignatures(); // error - no call signatures
>unionOfDifferentNumberOfSignatures() : number | Date
>                                     : ^^^^^^^^^^^^^
>unionOfDifferentNumberOfSignatures : ((a: number) => number) | { (a: number): Date; (a: string): boolean; }
>                                   : ^^^^^^^^^^^^^^^^^^^^^^^^^^^^^^^^^^^^^^^^^^^^^^^^^^^^^^^^^^^^^^^^^^^^^^

unionOfDifferentNumberOfSignatures(10); // error - no call signatures
>unionOfDifferentNumberOfSignatures(10) : number | Date
>                                       : ^^^^^^^^^^^^^
>unionOfDifferentNumberOfSignatures : ((a: number) => number) | { (a: number): Date; (a: string): boolean; }
>                                   : ^^^^^^^^^^^^^^^^^^^^^^^^^^^^^^^^^^^^^^^^^^^^^^^^^^^^^^^^^^^^^^^^^^^^^^
>10 : 10
>   : ^^

unionOfDifferentNumberOfSignatures("hello"); // error - no call signatures
>unionOfDifferentNumberOfSignatures("hello") : number | Date
>                                            : ^^^^^^^^^^^^^
>unionOfDifferentNumberOfSignatures : ((a: number) => number) | { (a: number): Date; (a: string): boolean; }
>                                   : ^^^^^^^^^^^^^^^^^^^^^^^^^^^^^^^^^^^^^^^^^^^^^^^^^^^^^^^^^^^^^^^^^^^^^^
>"hello" : "hello"
>        : ^^^^^^^

var unionWithDifferentParameterCount: { (a: string): string; } | { (a: string, b: number): number; } ;
>unionWithDifferentParameterCount : ((a: string) => string) | ((a: string, b: number) => number)
>                                 : ^^^^^      ^^^^^      ^^^^^^^^^      ^^^^^      ^^^^^      ^
>a : string
>  : ^^^^^^
>a : string
>  : ^^^^^^
>b : number
>  : ^^^^^^

unionWithDifferentParameterCount();// needs more args
>unionWithDifferentParameterCount() : string | number
>                                   : ^^^^^^^^^^^^^^^
>unionWithDifferentParameterCount : ((a: string) => string) | ((a: string, b: number) => number)
>                                 : ^^^^^^^^^^^^^^^^^^^^^^^^^^^^^^^^^^^^^^^^^^^^^^^^^^^^^^^^^^^^

unionWithDifferentParameterCount("hello");// needs more args
>unionWithDifferentParameterCount("hello") : string | number
>                                          : ^^^^^^^^^^^^^^^
>unionWithDifferentParameterCount : ((a: string) => string) | ((a: string, b: number) => number)
>                                 : ^^^^^^^^^^^^^^^^^^^^^^^^^^^^^^^^^^^^^^^^^^^^^^^^^^^^^^^^^^^^
>"hello" : "hello"
>        : ^^^^^^^

unionWithDifferentParameterCount("hello", 10);// OK
>unionWithDifferentParameterCount("hello", 10) : string | number
>                                              : ^^^^^^^^^^^^^^^
>unionWithDifferentParameterCount : ((a: string) => string) | ((a: string, b: number) => number)
>                                 : ^^^^^^^^^^^^^^^^^^^^^^^^^^^^^^^^^^^^^^^^^^^^^^^^^^^^^^^^^^^^
>"hello" : "hello"
>        : ^^^^^^^
>10 : 10
>   : ^^

var unionWithOptionalParameter1: { (a: string, b?: number): string; } | { (a: string, b?: number): number; };
>unionWithOptionalParameter1 : ((a: string, b?: number) => string) | ((a: string, b?: number) => number)
>                            : ^^^^^      ^^^^^^      ^^^^^      ^^^^^^^^^      ^^^^^^      ^^^^^      ^
>a : string
<<<<<<< HEAD
>b : number | undefined
>a : string
>b : number | undefined
=======
>  : ^^^^^^
>b : number
>  : ^^^^^^
>a : string
>  : ^^^^^^
>b : number
>  : ^^^^^^
>>>>>>> 12402f26

strOrNum = unionWithOptionalParameter1('hello');
>strOrNum = unionWithOptionalParameter1('hello') : string | number
>                                                : ^^^^^^^^^^^^^^^
>strOrNum : string | number
>         : ^^^^^^^^^^^^^^^
>unionWithOptionalParameter1('hello') : string | number
<<<<<<< HEAD
>unionWithOptionalParameter1 : ((a: string, b?: number | undefined) => string) | ((a: string, b?: number | undefined) => number)
=======
>                                     : ^^^^^^^^^^^^^^^
>unionWithOptionalParameter1 : ((a: string, b?: number) => string) | ((a: string, b?: number) => number)
>                            : ^^^^^^^^^^^^^^^^^^^^^^^^^^^^^^^^^^^^^^^^^^^^^^^^^^^^^^^^^^^^^^^^^^^^^^^^^
>>>>>>> 12402f26
>'hello' : "hello"
>        : ^^^^^^^

strOrNum = unionWithOptionalParameter1('hello', 10);
>strOrNum = unionWithOptionalParameter1('hello', 10) : string | number
>                                                    : ^^^^^^^^^^^^^^^
>strOrNum : string | number
>         : ^^^^^^^^^^^^^^^
>unionWithOptionalParameter1('hello', 10) : string | number
<<<<<<< HEAD
>unionWithOptionalParameter1 : ((a: string, b?: number | undefined) => string) | ((a: string, b?: number | undefined) => number)
=======
>                                         : ^^^^^^^^^^^^^^^
>unionWithOptionalParameter1 : ((a: string, b?: number) => string) | ((a: string, b?: number) => number)
>                            : ^^^^^^^^^^^^^^^^^^^^^^^^^^^^^^^^^^^^^^^^^^^^^^^^^^^^^^^^^^^^^^^^^^^^^^^^^
>>>>>>> 12402f26
>'hello' : "hello"
>        : ^^^^^^^
>10 : 10
>   : ^^

strOrNum = unionWithOptionalParameter1('hello', "hello"); // error in parameter type
>strOrNum = unionWithOptionalParameter1('hello', "hello") : string | number
>                                                         : ^^^^^^^^^^^^^^^
>strOrNum : string | number
>         : ^^^^^^^^^^^^^^^
>unionWithOptionalParameter1('hello', "hello") : string | number
<<<<<<< HEAD
>unionWithOptionalParameter1 : ((a: string, b?: number | undefined) => string) | ((a: string, b?: number | undefined) => number)
=======
>                                              : ^^^^^^^^^^^^^^^
>unionWithOptionalParameter1 : ((a: string, b?: number) => string) | ((a: string, b?: number) => number)
>                            : ^^^^^^^^^^^^^^^^^^^^^^^^^^^^^^^^^^^^^^^^^^^^^^^^^^^^^^^^^^^^^^^^^^^^^^^^^
>>>>>>> 12402f26
>'hello' : "hello"
>        : ^^^^^^^
>"hello" : "hello"
>        : ^^^^^^^

strOrNum = unionWithOptionalParameter1(); // error
>strOrNum = unionWithOptionalParameter1() : string | number
>                                         : ^^^^^^^^^^^^^^^
>strOrNum : string | number
>         : ^^^^^^^^^^^^^^^
>unionWithOptionalParameter1() : string | number
<<<<<<< HEAD
>unionWithOptionalParameter1 : ((a: string, b?: number | undefined) => string) | ((a: string, b?: number | undefined) => number)
=======
>                              : ^^^^^^^^^^^^^^^
>unionWithOptionalParameter1 : ((a: string, b?: number) => string) | ((a: string, b?: number) => number)
>                            : ^^^^^^^^^^^^^^^^^^^^^^^^^^^^^^^^^^^^^^^^^^^^^^^^^^^^^^^^^^^^^^^^^^^^^^^^^
>>>>>>> 12402f26

var unionWithOptionalParameter2: { (a: string, b?: number): string; } | { (a: string, b: number): number };
>unionWithOptionalParameter2 : ((a: string, b?: number) => string) | ((a: string, b: number) => number)
>                            : ^^^^^      ^^^^^^      ^^^^^      ^^^^^^^^^      ^^^^^      ^^^^^      ^
>a : string
<<<<<<< HEAD
>b : number | undefined
=======
>  : ^^^^^^
>b : number
>  : ^^^^^^
>>>>>>> 12402f26
>a : string
>  : ^^^^^^
>b : number
>  : ^^^^^^

strOrNum = unionWithOptionalParameter2('hello'); // error no call signature
>strOrNum = unionWithOptionalParameter2('hello') : string | number
>                                                : ^^^^^^^^^^^^^^^
>strOrNum : string | number
>         : ^^^^^^^^^^^^^^^
>unionWithOptionalParameter2('hello') : string | number
<<<<<<< HEAD
>unionWithOptionalParameter2 : ((a: string, b?: number | undefined) => string) | ((a: string, b: number) => number)
=======
>                                     : ^^^^^^^^^^^^^^^
>unionWithOptionalParameter2 : ((a: string, b?: number) => string) | ((a: string, b: number) => number)
>                            : ^^^^^^^^^^^^^^^^^^^^^^^^^^^^^^^^^^^^^^^^^^^^^^^^^^^^^^^^^^^^^^^^^^^^^^^^
>>>>>>> 12402f26
>'hello' : "hello"
>        : ^^^^^^^

strOrNum = unionWithOptionalParameter2('hello', 10); // error no call signature
>strOrNum = unionWithOptionalParameter2('hello', 10) : string | number
>                                                    : ^^^^^^^^^^^^^^^
>strOrNum : string | number
>         : ^^^^^^^^^^^^^^^
>unionWithOptionalParameter2('hello', 10) : string | number
<<<<<<< HEAD
>unionWithOptionalParameter2 : ((a: string, b?: number | undefined) => string) | ((a: string, b: number) => number)
=======
>                                         : ^^^^^^^^^^^^^^^
>unionWithOptionalParameter2 : ((a: string, b?: number) => string) | ((a: string, b: number) => number)
>                            : ^^^^^^^^^^^^^^^^^^^^^^^^^^^^^^^^^^^^^^^^^^^^^^^^^^^^^^^^^^^^^^^^^^^^^^^^
>>>>>>> 12402f26
>'hello' : "hello"
>        : ^^^^^^^
>10 : 10
>   : ^^

strOrNum = unionWithOptionalParameter2('hello', "hello"); // error no call signature
>strOrNum = unionWithOptionalParameter2('hello', "hello") : string | number
>                                                         : ^^^^^^^^^^^^^^^
>strOrNum : string | number
>         : ^^^^^^^^^^^^^^^
>unionWithOptionalParameter2('hello', "hello") : string | number
<<<<<<< HEAD
>unionWithOptionalParameter2 : ((a: string, b?: number | undefined) => string) | ((a: string, b: number) => number)
=======
>                                              : ^^^^^^^^^^^^^^^
>unionWithOptionalParameter2 : ((a: string, b?: number) => string) | ((a: string, b: number) => number)
>                            : ^^^^^^^^^^^^^^^^^^^^^^^^^^^^^^^^^^^^^^^^^^^^^^^^^^^^^^^^^^^^^^^^^^^^^^^^
>>>>>>> 12402f26
>'hello' : "hello"
>        : ^^^^^^^
>"hello" : "hello"
>        : ^^^^^^^

strOrNum = unionWithOptionalParameter2(); // error no call signature
>strOrNum = unionWithOptionalParameter2() : string | number
>                                         : ^^^^^^^^^^^^^^^
>strOrNum : string | number
>         : ^^^^^^^^^^^^^^^
>unionWithOptionalParameter2() : string | number
<<<<<<< HEAD
>unionWithOptionalParameter2 : ((a: string, b?: number | undefined) => string) | ((a: string, b: number) => number)
=======
>                              : ^^^^^^^^^^^^^^^
>unionWithOptionalParameter2 : ((a: string, b?: number) => string) | ((a: string, b: number) => number)
>                            : ^^^^^^^^^^^^^^^^^^^^^^^^^^^^^^^^^^^^^^^^^^^^^^^^^^^^^^^^^^^^^^^^^^^^^^^^
>>>>>>> 12402f26

var unionWithOptionalParameter3: { (a: string, b?: number): string; } | { (a: string): number; };
>unionWithOptionalParameter3 : ((a: string, b?: number) => string) | ((a: string) => number)
>                            : ^^^^^      ^^^^^^      ^^^^^      ^^^^^^^^^      ^^^^^      ^
>a : string
<<<<<<< HEAD
>b : number | undefined
=======
>  : ^^^^^^
>b : number
>  : ^^^^^^
>>>>>>> 12402f26
>a : string
>  : ^^^^^^

strOrNum = unionWithOptionalParameter3('hello');
>strOrNum = unionWithOptionalParameter3('hello') : string | number
>                                                : ^^^^^^^^^^^^^^^
>strOrNum : string | number
>         : ^^^^^^^^^^^^^^^
>unionWithOptionalParameter3('hello') : string | number
<<<<<<< HEAD
>unionWithOptionalParameter3 : ((a: string, b?: number | undefined) => string) | ((a: string) => number)
=======
>                                     : ^^^^^^^^^^^^^^^
>unionWithOptionalParameter3 : ((a: string, b?: number) => string) | ((a: string) => number)
>                            : ^^^^^^^^^^^^^^^^^^^^^^^^^^^^^^^^^^^^^^^^^^^^^^^^^^^^^^^^^^^^^
>>>>>>> 12402f26
>'hello' : "hello"
>        : ^^^^^^^

strOrNum = unionWithOptionalParameter3('hello', 10); // ok
>strOrNum = unionWithOptionalParameter3('hello', 10) : string | number
>                                                    : ^^^^^^^^^^^^^^^
>strOrNum : string | number
>         : ^^^^^^^^^^^^^^^
>unionWithOptionalParameter3('hello', 10) : string | number
<<<<<<< HEAD
>unionWithOptionalParameter3 : ((a: string, b?: number | undefined) => string) | ((a: string) => number)
=======
>                                         : ^^^^^^^^^^^^^^^
>unionWithOptionalParameter3 : ((a: string, b?: number) => string) | ((a: string) => number)
>                            : ^^^^^^^^^^^^^^^^^^^^^^^^^^^^^^^^^^^^^^^^^^^^^^^^^^^^^^^^^^^^^
>>>>>>> 12402f26
>'hello' : "hello"
>        : ^^^^^^^
>10 : 10
>   : ^^

strOrNum = unionWithOptionalParameter3('hello', "hello"); // wrong argument type
>strOrNum = unionWithOptionalParameter3('hello', "hello") : string | number
>                                                         : ^^^^^^^^^^^^^^^
>strOrNum : string | number
>         : ^^^^^^^^^^^^^^^
>unionWithOptionalParameter3('hello', "hello") : string | number
<<<<<<< HEAD
>unionWithOptionalParameter3 : ((a: string, b?: number | undefined) => string) | ((a: string) => number)
=======
>                                              : ^^^^^^^^^^^^^^^
>unionWithOptionalParameter3 : ((a: string, b?: number) => string) | ((a: string) => number)
>                            : ^^^^^^^^^^^^^^^^^^^^^^^^^^^^^^^^^^^^^^^^^^^^^^^^^^^^^^^^^^^^^
>>>>>>> 12402f26
>'hello' : "hello"
>        : ^^^^^^^
>"hello" : "hello"
>        : ^^^^^^^

strOrNum = unionWithOptionalParameter3(); // needs more args
>strOrNum = unionWithOptionalParameter3() : string | number
>                                         : ^^^^^^^^^^^^^^^
>strOrNum : string | number
>         : ^^^^^^^^^^^^^^^
>unionWithOptionalParameter3() : string | number
<<<<<<< HEAD
>unionWithOptionalParameter3 : ((a: string, b?: number | undefined) => string) | ((a: string) => number)
=======
>                              : ^^^^^^^^^^^^^^^
>unionWithOptionalParameter3 : ((a: string, b?: number) => string) | ((a: string) => number)
>                            : ^^^^^^^^^^^^^^^^^^^^^^^^^^^^^^^^^^^^^^^^^^^^^^^^^^^^^^^^^^^^^
>>>>>>> 12402f26

var unionWithRestParameter1: { (a: string, ...b: number[]): string; } | { (a: string, ...b: number[]): number };
>unionWithRestParameter1 : ((a: string, ...b: number[]) => string) | ((a: string, ...b: number[]) => number)
>                        : ^^^^^      ^^^^^^^^        ^^^^^      ^^^^^^^^^      ^^^^^^^^        ^^^^^      ^
>a : string
>  : ^^^^^^
>b : number[]
>  : ^^^^^^^^
>a : string
>  : ^^^^^^
>b : number[]
>  : ^^^^^^^^

strOrNum = unionWithRestParameter1('hello');
>strOrNum = unionWithRestParameter1('hello') : string | number
>                                            : ^^^^^^^^^^^^^^^
>strOrNum : string | number
>         : ^^^^^^^^^^^^^^^
>unionWithRestParameter1('hello') : string | number
>                                 : ^^^^^^^^^^^^^^^
>unionWithRestParameter1 : ((a: string, ...b: number[]) => string) | ((a: string, ...b: number[]) => number)
>                        : ^^^^^^^^^^^^^^^^^^^^^^^^^^^^^^^^^^^^^^^^^^^^^^^^^^^^^^^^^^^^^^^^^^^^^^^^^^^^^^^^^
>'hello' : "hello"
>        : ^^^^^^^

strOrNum = unionWithRestParameter1('hello', 10);
>strOrNum = unionWithRestParameter1('hello', 10) : string | number
>                                                : ^^^^^^^^^^^^^^^
>strOrNum : string | number
>         : ^^^^^^^^^^^^^^^
>unionWithRestParameter1('hello', 10) : string | number
>                                     : ^^^^^^^^^^^^^^^
>unionWithRestParameter1 : ((a: string, ...b: number[]) => string) | ((a: string, ...b: number[]) => number)
>                        : ^^^^^^^^^^^^^^^^^^^^^^^^^^^^^^^^^^^^^^^^^^^^^^^^^^^^^^^^^^^^^^^^^^^^^^^^^^^^^^^^^
>'hello' : "hello"
>        : ^^^^^^^
>10 : 10
>   : ^^

strOrNum = unionWithRestParameter1('hello', 10, 11);
>strOrNum = unionWithRestParameter1('hello', 10, 11) : string | number
>                                                    : ^^^^^^^^^^^^^^^
>strOrNum : string | number
>         : ^^^^^^^^^^^^^^^
>unionWithRestParameter1('hello', 10, 11) : string | number
>                                         : ^^^^^^^^^^^^^^^
>unionWithRestParameter1 : ((a: string, ...b: number[]) => string) | ((a: string, ...b: number[]) => number)
>                        : ^^^^^^^^^^^^^^^^^^^^^^^^^^^^^^^^^^^^^^^^^^^^^^^^^^^^^^^^^^^^^^^^^^^^^^^^^^^^^^^^^
>'hello' : "hello"
>        : ^^^^^^^
>10 : 10
>   : ^^
>11 : 11
>   : ^^

strOrNum = unionWithRestParameter1('hello', "hello"); // error in parameter type
>strOrNum = unionWithRestParameter1('hello', "hello") : string | number
>                                                     : ^^^^^^^^^^^^^^^
>strOrNum : string | number
>         : ^^^^^^^^^^^^^^^
>unionWithRestParameter1('hello', "hello") : string | number
>                                          : ^^^^^^^^^^^^^^^
>unionWithRestParameter1 : ((a: string, ...b: number[]) => string) | ((a: string, ...b: number[]) => number)
>                        : ^^^^^^^^^^^^^^^^^^^^^^^^^^^^^^^^^^^^^^^^^^^^^^^^^^^^^^^^^^^^^^^^^^^^^^^^^^^^^^^^^
>'hello' : "hello"
>        : ^^^^^^^
>"hello" : "hello"
>        : ^^^^^^^

strOrNum = unionWithRestParameter1(); // error
>strOrNum = unionWithRestParameter1() : string | number
>                                     : ^^^^^^^^^^^^^^^
>strOrNum : string | number
>         : ^^^^^^^^^^^^^^^
>unionWithRestParameter1() : string | number
>                          : ^^^^^^^^^^^^^^^
>unionWithRestParameter1 : ((a: string, ...b: number[]) => string) | ((a: string, ...b: number[]) => number)
>                        : ^^^^^^^^^^^^^^^^^^^^^^^^^^^^^^^^^^^^^^^^^^^^^^^^^^^^^^^^^^^^^^^^^^^^^^^^^^^^^^^^^

var unionWithRestParameter2: { (a: string, ...b: number[]): string; } | { (a: string, b: number): number };
>unionWithRestParameter2 : ((a: string, ...b: number[]) => string) | ((a: string, b: number) => number)
>                        : ^^^^^      ^^^^^^^^        ^^^^^      ^^^^^^^^^      ^^^^^      ^^^^^      ^
>a : string
>  : ^^^^^^
>b : number[]
>  : ^^^^^^^^
>a : string
>  : ^^^^^^
>b : number
>  : ^^^^^^

strOrNum = unionWithRestParameter2('hello'); // error no call signature
>strOrNum = unionWithRestParameter2('hello') : string | number
>                                            : ^^^^^^^^^^^^^^^
>strOrNum : string | number
>         : ^^^^^^^^^^^^^^^
>unionWithRestParameter2('hello') : string | number
>                                 : ^^^^^^^^^^^^^^^
>unionWithRestParameter2 : ((a: string, ...b: number[]) => string) | ((a: string, b: number) => number)
>                        : ^^^^^^^^^^^^^^^^^^^^^^^^^^^^^^^^^^^^^^^^^^^^^^^^^^^^^^^^^^^^^^^^^^^^^^^^^^^^
>'hello' : "hello"
>        : ^^^^^^^

strOrNum = unionWithRestParameter2('hello', 10); // error no call signature
>strOrNum = unionWithRestParameter2('hello', 10) : string | number
>                                                : ^^^^^^^^^^^^^^^
>strOrNum : string | number
>         : ^^^^^^^^^^^^^^^
>unionWithRestParameter2('hello', 10) : string | number
>                                     : ^^^^^^^^^^^^^^^
>unionWithRestParameter2 : ((a: string, ...b: number[]) => string) | ((a: string, b: number) => number)
>                        : ^^^^^^^^^^^^^^^^^^^^^^^^^^^^^^^^^^^^^^^^^^^^^^^^^^^^^^^^^^^^^^^^^^^^^^^^^^^^
>'hello' : "hello"
>        : ^^^^^^^
>10 : 10
>   : ^^

strOrNum = unionWithRestParameter2('hello', 10, 11); // error no call signature
>strOrNum = unionWithRestParameter2('hello', 10, 11) : string | number
>                                                    : ^^^^^^^^^^^^^^^
>strOrNum : string | number
>         : ^^^^^^^^^^^^^^^
>unionWithRestParameter2('hello', 10, 11) : string | number
>                                         : ^^^^^^^^^^^^^^^
>unionWithRestParameter2 : ((a: string, ...b: number[]) => string) | ((a: string, b: number) => number)
>                        : ^^^^^^^^^^^^^^^^^^^^^^^^^^^^^^^^^^^^^^^^^^^^^^^^^^^^^^^^^^^^^^^^^^^^^^^^^^^^
>'hello' : "hello"
>        : ^^^^^^^
>10 : 10
>   : ^^
>11 : 11
>   : ^^

strOrNum = unionWithRestParameter2('hello', "hello"); // error no call signature
>strOrNum = unionWithRestParameter2('hello', "hello") : string | number
>                                                     : ^^^^^^^^^^^^^^^
>strOrNum : string | number
>         : ^^^^^^^^^^^^^^^
>unionWithRestParameter2('hello', "hello") : string | number
>                                          : ^^^^^^^^^^^^^^^
>unionWithRestParameter2 : ((a: string, ...b: number[]) => string) | ((a: string, b: number) => number)
>                        : ^^^^^^^^^^^^^^^^^^^^^^^^^^^^^^^^^^^^^^^^^^^^^^^^^^^^^^^^^^^^^^^^^^^^^^^^^^^^
>'hello' : "hello"
>        : ^^^^^^^
>"hello" : "hello"
>        : ^^^^^^^

strOrNum = unionWithRestParameter2(); // error no call signature
>strOrNum = unionWithRestParameter2() : string | number
>                                     : ^^^^^^^^^^^^^^^
>strOrNum : string | number
>         : ^^^^^^^^^^^^^^^
>unionWithRestParameter2() : string | number
>                          : ^^^^^^^^^^^^^^^
>unionWithRestParameter2 : ((a: string, ...b: number[]) => string) | ((a: string, b: number) => number)
>                        : ^^^^^^^^^^^^^^^^^^^^^^^^^^^^^^^^^^^^^^^^^^^^^^^^^^^^^^^^^^^^^^^^^^^^^^^^^^^^

var unionWithRestParameter3: { (a: string, ...b: number[]): string; } | { (a: string): number };
>unionWithRestParameter3 : ((a: string, ...b: number[]) => string) | ((a: string) => number)
>                        : ^^^^^      ^^^^^^^^        ^^^^^      ^^^^^^^^^      ^^^^^      ^
>a : string
>  : ^^^^^^
>b : number[]
>  : ^^^^^^^^
>a : string
>  : ^^^^^^

strOrNum = unionWithRestParameter3('hello');
>strOrNum = unionWithRestParameter3('hello') : string | number
>                                            : ^^^^^^^^^^^^^^^
>strOrNum : string | number
>         : ^^^^^^^^^^^^^^^
>unionWithRestParameter3('hello') : string | number
>                                 : ^^^^^^^^^^^^^^^
>unionWithRestParameter3 : ((a: string, ...b: number[]) => string) | ((a: string) => number)
>                        : ^^^^^^^^^^^^^^^^^^^^^^^^^^^^^^^^^^^^^^^^^^^^^^^^^^^^^^^^^^^^^^^^^
>'hello' : "hello"
>        : ^^^^^^^

strOrNum = unionWithRestParameter3('hello', 10); // error no call signature
>strOrNum = unionWithRestParameter3('hello', 10) : string | number
>                                                : ^^^^^^^^^^^^^^^
>strOrNum : string | number
>         : ^^^^^^^^^^^^^^^
>unionWithRestParameter3('hello', 10) : string | number
>                                     : ^^^^^^^^^^^^^^^
>unionWithRestParameter3 : ((a: string, ...b: number[]) => string) | ((a: string) => number)
>                        : ^^^^^^^^^^^^^^^^^^^^^^^^^^^^^^^^^^^^^^^^^^^^^^^^^^^^^^^^^^^^^^^^^
>'hello' : "hello"
>        : ^^^^^^^
>10 : 10
>   : ^^

strOrNum = unionWithRestParameter3('hello', 10, 11); // error no call signature
>strOrNum = unionWithRestParameter3('hello', 10, 11) : string | number
>                                                    : ^^^^^^^^^^^^^^^
>strOrNum : string | number
>         : ^^^^^^^^^^^^^^^
>unionWithRestParameter3('hello', 10, 11) : string | number
>                                         : ^^^^^^^^^^^^^^^
>unionWithRestParameter3 : ((a: string, ...b: number[]) => string) | ((a: string) => number)
>                        : ^^^^^^^^^^^^^^^^^^^^^^^^^^^^^^^^^^^^^^^^^^^^^^^^^^^^^^^^^^^^^^^^^
>'hello' : "hello"
>        : ^^^^^^^
>10 : 10
>   : ^^
>11 : 11
>   : ^^

strOrNum = unionWithRestParameter3('hello', "hello"); // wrong argument type
>strOrNum = unionWithRestParameter3('hello', "hello") : string | number
>                                                     : ^^^^^^^^^^^^^^^
>strOrNum : string | number
>         : ^^^^^^^^^^^^^^^
>unionWithRestParameter3('hello', "hello") : string | number
>                                          : ^^^^^^^^^^^^^^^
>unionWithRestParameter3 : ((a: string, ...b: number[]) => string) | ((a: string) => number)
>                        : ^^^^^^^^^^^^^^^^^^^^^^^^^^^^^^^^^^^^^^^^^^^^^^^^^^^^^^^^^^^^^^^^^
>'hello' : "hello"
>        : ^^^^^^^
>"hello" : "hello"
>        : ^^^^^^^

strOrNum = unionWithRestParameter3(); // error no call signature
>strOrNum = unionWithRestParameter3() : string | number
>                                     : ^^^^^^^^^^^^^^^
>strOrNum : string | number
>         : ^^^^^^^^^^^^^^^
>unionWithRestParameter3() : string | number
>                          : ^^^^^^^^^^^^^^^
>unionWithRestParameter3 : ((a: string, ...b: number[]) => string) | ((a: string) => number)
>                        : ^^^^^^^^^^^^^^^^^^^^^^^^^^^^^^^^^^^^^^^^^^^^^^^^^^^^^^^^^^^^^^^^^

var unionWithRestParameter4: { (...a: string[]): string; } | { (a: string, b: string): number; };
>unionWithRestParameter4 : ((...a: string[]) => string) | ((a: string, b: string) => number)
>                        : ^^^^^^^^        ^^^^^      ^^^^^^^^^      ^^^^^      ^^^^^      ^
>a : string[]
>  : ^^^^^^^^
>a : string
>  : ^^^^^^
>b : string
>  : ^^^^^^

strOrNum = unionWithRestParameter4("hello"); // error supplied parameters do not match any call signature
>strOrNum = unionWithRestParameter4("hello") : string | number
>                                            : ^^^^^^^^^^^^^^^
>strOrNum : string | number
>         : ^^^^^^^^^^^^^^^
>unionWithRestParameter4("hello") : string | number
>                                 : ^^^^^^^^^^^^^^^
>unionWithRestParameter4 : ((...a: string[]) => string) | ((a: string, b: string) => number)
>                        : ^^^^^^^^^^^^^^^^^^^^^^^^^^^^^^^^^^^^^^^^^^^^^^^^^^^^^^^^^^^^^^^^^
>"hello" : "hello"
>        : ^^^^^^^

strOrNum = unionWithRestParameter4("hello", "world");
>strOrNum = unionWithRestParameter4("hello", "world") : string | number
>                                                     : ^^^^^^^^^^^^^^^
>strOrNum : string | number
>         : ^^^^^^^^^^^^^^^
>unionWithRestParameter4("hello", "world") : string | number
>                                          : ^^^^^^^^^^^^^^^
>unionWithRestParameter4 : ((...a: string[]) => string) | ((a: string, b: string) => number)
>                        : ^^^^^^^^^^^^^^^^^^^^^^^^^^^^^^^^^^^^^^^^^^^^^^^^^^^^^^^^^^^^^^^^^
>"hello" : "hello"
>        : ^^^^^^^
>"world" : "world"
>        : ^^^^^^^

<|MERGE_RESOLUTION|>--- conflicted
+++ resolved
@@ -1,717 +1,655 @@
-//// [tests/cases/conformance/types/union/unionTypeCallSignatures.ts] ////
-
-=== unionTypeCallSignatures.ts ===
-var numOrDate: number | Date;
->numOrDate : number | Date
->          : ^^^^^^^^^^^^^
-
-var strOrBoolean: string | boolean;
->strOrBoolean : string | boolean
->             : ^^^^^^^^^^^^^^^^
-
-var strOrNum: string | number;
->strOrNum : string | number
->         : ^^^^^^^^^^^^^^^
-
-// If each type in U has call signatures and the sets of call signatures are identical ignoring return types, 
-// U has the same set of call signatures, but with return types that are unions of the return types of the respective call signatures from each type in U.
-var unionOfDifferentReturnType: { (a: number): number; } | { (a: number): Date; };
->unionOfDifferentReturnType : ((a: number) => number) | ((a: number) => Date)
->                           : ^^^^^      ^^^^^      ^^^^^^^^^      ^^^^^    ^
->a : number
->  : ^^^^^^
->a : number
->  : ^^^^^^
-
-numOrDate = unionOfDifferentReturnType(10);
->numOrDate = unionOfDifferentReturnType(10) : number | Date
->                                           : ^^^^^^^^^^^^^
->numOrDate : number | Date
->          : ^^^^^^^^^^^^^
->unionOfDifferentReturnType(10) : number | Date
->                               : ^^^^^^^^^^^^^
->unionOfDifferentReturnType : ((a: number) => number) | ((a: number) => Date)
->                           : ^^^^^^^^^^^^^^^^^^^^^^^^^^^^^^^^^^^^^^^^^^^^^^^
->10 : 10
->   : ^^
-
-strOrBoolean = unionOfDifferentReturnType("hello"); // error 
->strOrBoolean = unionOfDifferentReturnType("hello") : number | Date
->                                                   : ^^^^^^^^^^^^^
->strOrBoolean : string | boolean
->             : ^^^^^^^^^^^^^^^^
->unionOfDifferentReturnType("hello") : number | Date
->                                    : ^^^^^^^^^^^^^
->unionOfDifferentReturnType : ((a: number) => number) | ((a: number) => Date)
->                           : ^^^^^^^^^^^^^^^^^^^^^^^^^^^^^^^^^^^^^^^^^^^^^^^
->"hello" : "hello"
->        : ^^^^^^^
-
-unionOfDifferentReturnType1(true); // error in type of parameter
->unionOfDifferentReturnType1(true) : (number | Date) & (string | boolean)
->                                  : ^^^^^^^^^^^^^^^^^^^^^^^^^^^^^^^^^^^^
->unionOfDifferentReturnType1 : { (a: number): number; (a: string): string; } | { (a: number): Date; (a: string): boolean; }
->                            : ^^^^^^^^^^^^^^^^^^^^^^^^^^^^^^^^^^^^^^^^^^^^^^^^^^^^^^^^^^^^^^^^^^^^^^^^^^^^^^^^^^^^^^^^^^^^
->true : true
->     : ^^^^
-
-var unionOfDifferentReturnType1: { (a: number): number; (a: string): string; } | { (a: number): Date; (a: string): boolean; };
->unionOfDifferentReturnType1 : { (a: number): number; (a: string): string; } | { (a: number): Date; (a: string): boolean; }
->                            : ^^^^^^      ^^^      ^^^^^^      ^^^      ^^^^^^^^^^^^      ^^^    ^^^^^^      ^^^       ^^^
->a : number
->  : ^^^^^^
->a : string
->  : ^^^^^^
->a : number
->  : ^^^^^^
->a : string
->  : ^^^^^^
-
-numOrDate = unionOfDifferentReturnType1(10);
->numOrDate = unionOfDifferentReturnType1(10) : number | Date
->                                            : ^^^^^^^^^^^^^
->numOrDate : number | Date
->          : ^^^^^^^^^^^^^
->unionOfDifferentReturnType1(10) : number | Date
->                                : ^^^^^^^^^^^^^
->unionOfDifferentReturnType1 : { (a: number): number; (a: string): string; } | { (a: number): Date; (a: string): boolean; }
->                            : ^^^^^^^^^^^^^^^^^^^^^^^^^^^^^^^^^^^^^^^^^^^^^^^^^^^^^^^^^^^^^^^^^^^^^^^^^^^^^^^^^^^^^^^^^^^^
->10 : 10
->   : ^^
-
-strOrBoolean = unionOfDifferentReturnType1("hello");
->strOrBoolean = unionOfDifferentReturnType1("hello") : string | boolean
->                                                    : ^^^^^^^^^^^^^^^^
->strOrBoolean : string | boolean
->             : ^^^^^^^^^^^^^^^^
->unionOfDifferentReturnType1("hello") : string | boolean
->                                     : ^^^^^^^^^^^^^^^^
->unionOfDifferentReturnType1 : { (a: number): number; (a: string): string; } | { (a: number): Date; (a: string): boolean; }
->                            : ^^^^^^^^^^^^^^^^^^^^^^^^^^^^^^^^^^^^^^^^^^^^^^^^^^^^^^^^^^^^^^^^^^^^^^^^^^^^^^^^^^^^^^^^^^^^
->"hello" : "hello"
->        : ^^^^^^^
-
-unionOfDifferentReturnType1(true); // error in type of parameter
->unionOfDifferentReturnType1(true) : (number | Date) & (string | boolean)
->                                  : ^^^^^^^^^^^^^^^^^^^^^^^^^^^^^^^^^^^^
->unionOfDifferentReturnType1 : { (a: number): number; (a: string): string; } | { (a: number): Date; (a: string): boolean; }
->                            : ^^^^^^^^^^^^^^^^^^^^^^^^^^^^^^^^^^^^^^^^^^^^^^^^^^^^^^^^^^^^^^^^^^^^^^^^^^^^^^^^^^^^^^^^^^^^
->true : true
->     : ^^^^
-
-unionOfDifferentReturnType1(); // error missing parameter
->unionOfDifferentReturnType1() : (number | Date) & (string | boolean)
->                              : ^^^^^^^^^^^^^^^^^^^^^^^^^^^^^^^^^^^^
->unionOfDifferentReturnType1 : { (a: number): number; (a: string): string; } | { (a: number): Date; (a: string): boolean; }
->                            : ^^^^^^^^^^^^^^^^^^^^^^^^^^^^^^^^^^^^^^^^^^^^^^^^^^^^^^^^^^^^^^^^^^^^^^^^^^^^^^^^^^^^^^^^^^^^
-
-var unionOfDifferentParameterTypes: { (a: number): number; } | { (a: string): Date; };
->unionOfDifferentParameterTypes : ((a: number) => number) | ((a: string) => Date)
->                               : ^^^^^      ^^^^^      ^^^^^^^^^      ^^^^^    ^
->a : number
->  : ^^^^^^
->a : string
->  : ^^^^^^
-
-unionOfDifferentParameterTypes(10);// error - no call signatures
->unionOfDifferentParameterTypes(10) : number | Date
->                                   : ^^^^^^^^^^^^^
->unionOfDifferentParameterTypes : ((a: number) => number) | ((a: string) => Date)
->                               : ^^^^^^^^^^^^^^^^^^^^^^^^^^^^^^^^^^^^^^^^^^^^^^^
->10 : 10
->   : ^^
-
-unionOfDifferentParameterTypes("hello");// error - no call signatures
->unionOfDifferentParameterTypes("hello") : number | Date
->                                        : ^^^^^^^^^^^^^
->unionOfDifferentParameterTypes : ((a: number) => number) | ((a: string) => Date)
->                               : ^^^^^^^^^^^^^^^^^^^^^^^^^^^^^^^^^^^^^^^^^^^^^^^
->"hello" : "hello"
->        : ^^^^^^^
-
-unionOfDifferentParameterTypes();// error - no call signatures
->unionOfDifferentParameterTypes() : number | Date
->                                 : ^^^^^^^^^^^^^
->unionOfDifferentParameterTypes : ((a: number) => number) | ((a: string) => Date)
->                               : ^^^^^^^^^^^^^^^^^^^^^^^^^^^^^^^^^^^^^^^^^^^^^^^
-
-var unionOfDifferentNumberOfSignatures: { (a: number): number; } | { (a: number): Date; (a: string): boolean; };
->unionOfDifferentNumberOfSignatures : ((a: number) => number) | { (a: number): Date; (a: string): boolean; }
->                                   : ^^^^^      ^^^^^      ^^^^^^^^^^      ^^^    ^^^^^^      ^^^       ^^^
->a : number
->  : ^^^^^^
->a : number
->  : ^^^^^^
->a : string
->  : ^^^^^^
-
-unionOfDifferentNumberOfSignatures(); // error - no call signatures
->unionOfDifferentNumberOfSignatures() : number | Date
->                                     : ^^^^^^^^^^^^^
->unionOfDifferentNumberOfSignatures : ((a: number) => number) | { (a: number): Date; (a: string): boolean; }
->                                   : ^^^^^^^^^^^^^^^^^^^^^^^^^^^^^^^^^^^^^^^^^^^^^^^^^^^^^^^^^^^^^^^^^^^^^^
-
-unionOfDifferentNumberOfSignatures(10); // error - no call signatures
->unionOfDifferentNumberOfSignatures(10) : number | Date
->                                       : ^^^^^^^^^^^^^
->unionOfDifferentNumberOfSignatures : ((a: number) => number) | { (a: number): Date; (a: string): boolean; }
->                                   : ^^^^^^^^^^^^^^^^^^^^^^^^^^^^^^^^^^^^^^^^^^^^^^^^^^^^^^^^^^^^^^^^^^^^^^
->10 : 10
->   : ^^
-
-unionOfDifferentNumberOfSignatures("hello"); // error - no call signatures
->unionOfDifferentNumberOfSignatures("hello") : number | Date
->                                            : ^^^^^^^^^^^^^
->unionOfDifferentNumberOfSignatures : ((a: number) => number) | { (a: number): Date; (a: string): boolean; }
->                                   : ^^^^^^^^^^^^^^^^^^^^^^^^^^^^^^^^^^^^^^^^^^^^^^^^^^^^^^^^^^^^^^^^^^^^^^
->"hello" : "hello"
->        : ^^^^^^^
-
-var unionWithDifferentParameterCount: { (a: string): string; } | { (a: string, b: number): number; } ;
->unionWithDifferentParameterCount : ((a: string) => string) | ((a: string, b: number) => number)
->                                 : ^^^^^      ^^^^^      ^^^^^^^^^      ^^^^^      ^^^^^      ^
->a : string
->  : ^^^^^^
->a : string
->  : ^^^^^^
->b : number
->  : ^^^^^^
-
-unionWithDifferentParameterCount();// needs more args
->unionWithDifferentParameterCount() : string | number
->                                   : ^^^^^^^^^^^^^^^
->unionWithDifferentParameterCount : ((a: string) => string) | ((a: string, b: number) => number)
->                                 : ^^^^^^^^^^^^^^^^^^^^^^^^^^^^^^^^^^^^^^^^^^^^^^^^^^^^^^^^^^^^
-
-unionWithDifferentParameterCount("hello");// needs more args
->unionWithDifferentParameterCount("hello") : string | number
->                                          : ^^^^^^^^^^^^^^^
->unionWithDifferentParameterCount : ((a: string) => string) | ((a: string, b: number) => number)
->                                 : ^^^^^^^^^^^^^^^^^^^^^^^^^^^^^^^^^^^^^^^^^^^^^^^^^^^^^^^^^^^^
->"hello" : "hello"
->        : ^^^^^^^
-
-unionWithDifferentParameterCount("hello", 10);// OK
->unionWithDifferentParameterCount("hello", 10) : string | number
->                                              : ^^^^^^^^^^^^^^^
->unionWithDifferentParameterCount : ((a: string) => string) | ((a: string, b: number) => number)
->                                 : ^^^^^^^^^^^^^^^^^^^^^^^^^^^^^^^^^^^^^^^^^^^^^^^^^^^^^^^^^^^^
->"hello" : "hello"
->        : ^^^^^^^
->10 : 10
->   : ^^
-
-var unionWithOptionalParameter1: { (a: string, b?: number): string; } | { (a: string, b?: number): number; };
->unionWithOptionalParameter1 : ((a: string, b?: number) => string) | ((a: string, b?: number) => number)
->                            : ^^^^^      ^^^^^^      ^^^^^      ^^^^^^^^^      ^^^^^^      ^^^^^      ^
->a : string
-<<<<<<< HEAD
->b : number | undefined
->a : string
->b : number | undefined
-=======
->  : ^^^^^^
->b : number
->  : ^^^^^^
->a : string
->  : ^^^^^^
->b : number
->  : ^^^^^^
->>>>>>> 12402f26
-
-strOrNum = unionWithOptionalParameter1('hello');
->strOrNum = unionWithOptionalParameter1('hello') : string | number
->                                                : ^^^^^^^^^^^^^^^
->strOrNum : string | number
->         : ^^^^^^^^^^^^^^^
->unionWithOptionalParameter1('hello') : string | number
-<<<<<<< HEAD
->unionWithOptionalParameter1 : ((a: string, b?: number | undefined) => string) | ((a: string, b?: number | undefined) => number)
-=======
->                                     : ^^^^^^^^^^^^^^^
->unionWithOptionalParameter1 : ((a: string, b?: number) => string) | ((a: string, b?: number) => number)
->                            : ^^^^^^^^^^^^^^^^^^^^^^^^^^^^^^^^^^^^^^^^^^^^^^^^^^^^^^^^^^^^^^^^^^^^^^^^^
->>>>>>> 12402f26
->'hello' : "hello"
->        : ^^^^^^^
-
-strOrNum = unionWithOptionalParameter1('hello', 10);
->strOrNum = unionWithOptionalParameter1('hello', 10) : string | number
->                                                    : ^^^^^^^^^^^^^^^
->strOrNum : string | number
->         : ^^^^^^^^^^^^^^^
->unionWithOptionalParameter1('hello', 10) : string | number
-<<<<<<< HEAD
->unionWithOptionalParameter1 : ((a: string, b?: number | undefined) => string) | ((a: string, b?: number | undefined) => number)
-=======
->                                         : ^^^^^^^^^^^^^^^
->unionWithOptionalParameter1 : ((a: string, b?: number) => string) | ((a: string, b?: number) => number)
->                            : ^^^^^^^^^^^^^^^^^^^^^^^^^^^^^^^^^^^^^^^^^^^^^^^^^^^^^^^^^^^^^^^^^^^^^^^^^
->>>>>>> 12402f26
->'hello' : "hello"
->        : ^^^^^^^
->10 : 10
->   : ^^
-
-strOrNum = unionWithOptionalParameter1('hello', "hello"); // error in parameter type
->strOrNum = unionWithOptionalParameter1('hello', "hello") : string | number
->                                                         : ^^^^^^^^^^^^^^^
->strOrNum : string | number
->         : ^^^^^^^^^^^^^^^
->unionWithOptionalParameter1('hello', "hello") : string | number
-<<<<<<< HEAD
->unionWithOptionalParameter1 : ((a: string, b?: number | undefined) => string) | ((a: string, b?: number | undefined) => number)
-=======
->                                              : ^^^^^^^^^^^^^^^
->unionWithOptionalParameter1 : ((a: string, b?: number) => string) | ((a: string, b?: number) => number)
->                            : ^^^^^^^^^^^^^^^^^^^^^^^^^^^^^^^^^^^^^^^^^^^^^^^^^^^^^^^^^^^^^^^^^^^^^^^^^
->>>>>>> 12402f26
->'hello' : "hello"
->        : ^^^^^^^
->"hello" : "hello"
->        : ^^^^^^^
-
-strOrNum = unionWithOptionalParameter1(); // error
->strOrNum = unionWithOptionalParameter1() : string | number
->                                         : ^^^^^^^^^^^^^^^
->strOrNum : string | number
->         : ^^^^^^^^^^^^^^^
->unionWithOptionalParameter1() : string | number
-<<<<<<< HEAD
->unionWithOptionalParameter1 : ((a: string, b?: number | undefined) => string) | ((a: string, b?: number | undefined) => number)
-=======
->                              : ^^^^^^^^^^^^^^^
->unionWithOptionalParameter1 : ((a: string, b?: number) => string) | ((a: string, b?: number) => number)
->                            : ^^^^^^^^^^^^^^^^^^^^^^^^^^^^^^^^^^^^^^^^^^^^^^^^^^^^^^^^^^^^^^^^^^^^^^^^^
->>>>>>> 12402f26
-
-var unionWithOptionalParameter2: { (a: string, b?: number): string; } | { (a: string, b: number): number };
->unionWithOptionalParameter2 : ((a: string, b?: number) => string) | ((a: string, b: number) => number)
->                            : ^^^^^      ^^^^^^      ^^^^^      ^^^^^^^^^      ^^^^^      ^^^^^      ^
->a : string
-<<<<<<< HEAD
->b : number | undefined
-=======
->  : ^^^^^^
->b : number
->  : ^^^^^^
->>>>>>> 12402f26
->a : string
->  : ^^^^^^
->b : number
->  : ^^^^^^
-
-strOrNum = unionWithOptionalParameter2('hello'); // error no call signature
->strOrNum = unionWithOptionalParameter2('hello') : string | number
->                                                : ^^^^^^^^^^^^^^^
->strOrNum : string | number
->         : ^^^^^^^^^^^^^^^
->unionWithOptionalParameter2('hello') : string | number
-<<<<<<< HEAD
->unionWithOptionalParameter2 : ((a: string, b?: number | undefined) => string) | ((a: string, b: number) => number)
-=======
->                                     : ^^^^^^^^^^^^^^^
->unionWithOptionalParameter2 : ((a: string, b?: number) => string) | ((a: string, b: number) => number)
->                            : ^^^^^^^^^^^^^^^^^^^^^^^^^^^^^^^^^^^^^^^^^^^^^^^^^^^^^^^^^^^^^^^^^^^^^^^^
->>>>>>> 12402f26
->'hello' : "hello"
->        : ^^^^^^^
-
-strOrNum = unionWithOptionalParameter2('hello', 10); // error no call signature
->strOrNum = unionWithOptionalParameter2('hello', 10) : string | number
->                                                    : ^^^^^^^^^^^^^^^
->strOrNum : string | number
->         : ^^^^^^^^^^^^^^^
->unionWithOptionalParameter2('hello', 10) : string | number
-<<<<<<< HEAD
->unionWithOptionalParameter2 : ((a: string, b?: number | undefined) => string) | ((a: string, b: number) => number)
-=======
->                                         : ^^^^^^^^^^^^^^^
->unionWithOptionalParameter2 : ((a: string, b?: number) => string) | ((a: string, b: number) => number)
->                            : ^^^^^^^^^^^^^^^^^^^^^^^^^^^^^^^^^^^^^^^^^^^^^^^^^^^^^^^^^^^^^^^^^^^^^^^^
->>>>>>> 12402f26
->'hello' : "hello"
->        : ^^^^^^^
->10 : 10
->   : ^^
-
-strOrNum = unionWithOptionalParameter2('hello', "hello"); // error no call signature
->strOrNum = unionWithOptionalParameter2('hello', "hello") : string | number
->                                                         : ^^^^^^^^^^^^^^^
->strOrNum : string | number
->         : ^^^^^^^^^^^^^^^
->unionWithOptionalParameter2('hello', "hello") : string | number
-<<<<<<< HEAD
->unionWithOptionalParameter2 : ((a: string, b?: number | undefined) => string) | ((a: string, b: number) => number)
-=======
->                                              : ^^^^^^^^^^^^^^^
->unionWithOptionalParameter2 : ((a: string, b?: number) => string) | ((a: string, b: number) => number)
->                            : ^^^^^^^^^^^^^^^^^^^^^^^^^^^^^^^^^^^^^^^^^^^^^^^^^^^^^^^^^^^^^^^^^^^^^^^^
->>>>>>> 12402f26
->'hello' : "hello"
->        : ^^^^^^^
->"hello" : "hello"
->        : ^^^^^^^
-
-strOrNum = unionWithOptionalParameter2(); // error no call signature
->strOrNum = unionWithOptionalParameter2() : string | number
->                                         : ^^^^^^^^^^^^^^^
->strOrNum : string | number
->         : ^^^^^^^^^^^^^^^
->unionWithOptionalParameter2() : string | number
-<<<<<<< HEAD
->unionWithOptionalParameter2 : ((a: string, b?: number | undefined) => string) | ((a: string, b: number) => number)
-=======
->                              : ^^^^^^^^^^^^^^^
->unionWithOptionalParameter2 : ((a: string, b?: number) => string) | ((a: string, b: number) => number)
->                            : ^^^^^^^^^^^^^^^^^^^^^^^^^^^^^^^^^^^^^^^^^^^^^^^^^^^^^^^^^^^^^^^^^^^^^^^^
->>>>>>> 12402f26
-
-var unionWithOptionalParameter3: { (a: string, b?: number): string; } | { (a: string): number; };
->unionWithOptionalParameter3 : ((a: string, b?: number) => string) | ((a: string) => number)
->                            : ^^^^^      ^^^^^^      ^^^^^      ^^^^^^^^^      ^^^^^      ^
->a : string
-<<<<<<< HEAD
->b : number | undefined
-=======
->  : ^^^^^^
->b : number
->  : ^^^^^^
->>>>>>> 12402f26
->a : string
->  : ^^^^^^
-
-strOrNum = unionWithOptionalParameter3('hello');
->strOrNum = unionWithOptionalParameter3('hello') : string | number
->                                                : ^^^^^^^^^^^^^^^
->strOrNum : string | number
->         : ^^^^^^^^^^^^^^^
->unionWithOptionalParameter3('hello') : string | number
-<<<<<<< HEAD
->unionWithOptionalParameter3 : ((a: string, b?: number | undefined) => string) | ((a: string) => number)
-=======
->                                     : ^^^^^^^^^^^^^^^
->unionWithOptionalParameter3 : ((a: string, b?: number) => string) | ((a: string) => number)
->                            : ^^^^^^^^^^^^^^^^^^^^^^^^^^^^^^^^^^^^^^^^^^^^^^^^^^^^^^^^^^^^^
->>>>>>> 12402f26
->'hello' : "hello"
->        : ^^^^^^^
-
-strOrNum = unionWithOptionalParameter3('hello', 10); // ok
->strOrNum = unionWithOptionalParameter3('hello', 10) : string | number
->                                                    : ^^^^^^^^^^^^^^^
->strOrNum : string | number
->         : ^^^^^^^^^^^^^^^
->unionWithOptionalParameter3('hello', 10) : string | number
-<<<<<<< HEAD
->unionWithOptionalParameter3 : ((a: string, b?: number | undefined) => string) | ((a: string) => number)
-=======
->                                         : ^^^^^^^^^^^^^^^
->unionWithOptionalParameter3 : ((a: string, b?: number) => string) | ((a: string) => number)
->                            : ^^^^^^^^^^^^^^^^^^^^^^^^^^^^^^^^^^^^^^^^^^^^^^^^^^^^^^^^^^^^^
->>>>>>> 12402f26
->'hello' : "hello"
->        : ^^^^^^^
->10 : 10
->   : ^^
-
-strOrNum = unionWithOptionalParameter3('hello', "hello"); // wrong argument type
->strOrNum = unionWithOptionalParameter3('hello', "hello") : string | number
->                                                         : ^^^^^^^^^^^^^^^
->strOrNum : string | number
->         : ^^^^^^^^^^^^^^^
->unionWithOptionalParameter3('hello', "hello") : string | number
-<<<<<<< HEAD
->unionWithOptionalParameter3 : ((a: string, b?: number | undefined) => string) | ((a: string) => number)
-=======
->                                              : ^^^^^^^^^^^^^^^
->unionWithOptionalParameter3 : ((a: string, b?: number) => string) | ((a: string) => number)
->                            : ^^^^^^^^^^^^^^^^^^^^^^^^^^^^^^^^^^^^^^^^^^^^^^^^^^^^^^^^^^^^^
->>>>>>> 12402f26
->'hello' : "hello"
->        : ^^^^^^^
->"hello" : "hello"
->        : ^^^^^^^
-
-strOrNum = unionWithOptionalParameter3(); // needs more args
->strOrNum = unionWithOptionalParameter3() : string | number
->                                         : ^^^^^^^^^^^^^^^
->strOrNum : string | number
->         : ^^^^^^^^^^^^^^^
->unionWithOptionalParameter3() : string | number
-<<<<<<< HEAD
->unionWithOptionalParameter3 : ((a: string, b?: number | undefined) => string) | ((a: string) => number)
-=======
->                              : ^^^^^^^^^^^^^^^
->unionWithOptionalParameter3 : ((a: string, b?: number) => string) | ((a: string) => number)
->                            : ^^^^^^^^^^^^^^^^^^^^^^^^^^^^^^^^^^^^^^^^^^^^^^^^^^^^^^^^^^^^^
->>>>>>> 12402f26
-
-var unionWithRestParameter1: { (a: string, ...b: number[]): string; } | { (a: string, ...b: number[]): number };
->unionWithRestParameter1 : ((a: string, ...b: number[]) => string) | ((a: string, ...b: number[]) => number)
->                        : ^^^^^      ^^^^^^^^        ^^^^^      ^^^^^^^^^      ^^^^^^^^        ^^^^^      ^
->a : string
->  : ^^^^^^
->b : number[]
->  : ^^^^^^^^
->a : string
->  : ^^^^^^
->b : number[]
->  : ^^^^^^^^
-
-strOrNum = unionWithRestParameter1('hello');
->strOrNum = unionWithRestParameter1('hello') : string | number
->                                            : ^^^^^^^^^^^^^^^
->strOrNum : string | number
->         : ^^^^^^^^^^^^^^^
->unionWithRestParameter1('hello') : string | number
->                                 : ^^^^^^^^^^^^^^^
->unionWithRestParameter1 : ((a: string, ...b: number[]) => string) | ((a: string, ...b: number[]) => number)
->                        : ^^^^^^^^^^^^^^^^^^^^^^^^^^^^^^^^^^^^^^^^^^^^^^^^^^^^^^^^^^^^^^^^^^^^^^^^^^^^^^^^^
->'hello' : "hello"
->        : ^^^^^^^
-
-strOrNum = unionWithRestParameter1('hello', 10);
->strOrNum = unionWithRestParameter1('hello', 10) : string | number
->                                                : ^^^^^^^^^^^^^^^
->strOrNum : string | number
->         : ^^^^^^^^^^^^^^^
->unionWithRestParameter1('hello', 10) : string | number
->                                     : ^^^^^^^^^^^^^^^
->unionWithRestParameter1 : ((a: string, ...b: number[]) => string) | ((a: string, ...b: number[]) => number)
->                        : ^^^^^^^^^^^^^^^^^^^^^^^^^^^^^^^^^^^^^^^^^^^^^^^^^^^^^^^^^^^^^^^^^^^^^^^^^^^^^^^^^
->'hello' : "hello"
->        : ^^^^^^^
->10 : 10
->   : ^^
-
-strOrNum = unionWithRestParameter1('hello', 10, 11);
->strOrNum = unionWithRestParameter1('hello', 10, 11) : string | number
->                                                    : ^^^^^^^^^^^^^^^
->strOrNum : string | number
->         : ^^^^^^^^^^^^^^^
->unionWithRestParameter1('hello', 10, 11) : string | number
->                                         : ^^^^^^^^^^^^^^^
->unionWithRestParameter1 : ((a: string, ...b: number[]) => string) | ((a: string, ...b: number[]) => number)
->                        : ^^^^^^^^^^^^^^^^^^^^^^^^^^^^^^^^^^^^^^^^^^^^^^^^^^^^^^^^^^^^^^^^^^^^^^^^^^^^^^^^^
->'hello' : "hello"
->        : ^^^^^^^
->10 : 10
->   : ^^
->11 : 11
->   : ^^
-
-strOrNum = unionWithRestParameter1('hello', "hello"); // error in parameter type
->strOrNum = unionWithRestParameter1('hello', "hello") : string | number
->                                                     : ^^^^^^^^^^^^^^^
->strOrNum : string | number
->         : ^^^^^^^^^^^^^^^
->unionWithRestParameter1('hello', "hello") : string | number
->                                          : ^^^^^^^^^^^^^^^
->unionWithRestParameter1 : ((a: string, ...b: number[]) => string) | ((a: string, ...b: number[]) => number)
->                        : ^^^^^^^^^^^^^^^^^^^^^^^^^^^^^^^^^^^^^^^^^^^^^^^^^^^^^^^^^^^^^^^^^^^^^^^^^^^^^^^^^
->'hello' : "hello"
->        : ^^^^^^^
->"hello" : "hello"
->        : ^^^^^^^
-
-strOrNum = unionWithRestParameter1(); // error
->strOrNum = unionWithRestParameter1() : string | number
->                                     : ^^^^^^^^^^^^^^^
->strOrNum : string | number
->         : ^^^^^^^^^^^^^^^
->unionWithRestParameter1() : string | number
->                          : ^^^^^^^^^^^^^^^
->unionWithRestParameter1 : ((a: string, ...b: number[]) => string) | ((a: string, ...b: number[]) => number)
->                        : ^^^^^^^^^^^^^^^^^^^^^^^^^^^^^^^^^^^^^^^^^^^^^^^^^^^^^^^^^^^^^^^^^^^^^^^^^^^^^^^^^
-
-var unionWithRestParameter2: { (a: string, ...b: number[]): string; } | { (a: string, b: number): number };
->unionWithRestParameter2 : ((a: string, ...b: number[]) => string) | ((a: string, b: number) => number)
->                        : ^^^^^      ^^^^^^^^        ^^^^^      ^^^^^^^^^      ^^^^^      ^^^^^      ^
->a : string
->  : ^^^^^^
->b : number[]
->  : ^^^^^^^^
->a : string
->  : ^^^^^^
->b : number
->  : ^^^^^^
-
-strOrNum = unionWithRestParameter2('hello'); // error no call signature
->strOrNum = unionWithRestParameter2('hello') : string | number
->                                            : ^^^^^^^^^^^^^^^
->strOrNum : string | number
->         : ^^^^^^^^^^^^^^^
->unionWithRestParameter2('hello') : string | number
->                                 : ^^^^^^^^^^^^^^^
->unionWithRestParameter2 : ((a: string, ...b: number[]) => string) | ((a: string, b: number) => number)
->                        : ^^^^^^^^^^^^^^^^^^^^^^^^^^^^^^^^^^^^^^^^^^^^^^^^^^^^^^^^^^^^^^^^^^^^^^^^^^^^
->'hello' : "hello"
->        : ^^^^^^^
-
-strOrNum = unionWithRestParameter2('hello', 10); // error no call signature
->strOrNum = unionWithRestParameter2('hello', 10) : string | number
->                                                : ^^^^^^^^^^^^^^^
->strOrNum : string | number
->         : ^^^^^^^^^^^^^^^
->unionWithRestParameter2('hello', 10) : string | number
->                                     : ^^^^^^^^^^^^^^^
->unionWithRestParameter2 : ((a: string, ...b: number[]) => string) | ((a: string, b: number) => number)
->                        : ^^^^^^^^^^^^^^^^^^^^^^^^^^^^^^^^^^^^^^^^^^^^^^^^^^^^^^^^^^^^^^^^^^^^^^^^^^^^
->'hello' : "hello"
->        : ^^^^^^^
->10 : 10
->   : ^^
-
-strOrNum = unionWithRestParameter2('hello', 10, 11); // error no call signature
->strOrNum = unionWithRestParameter2('hello', 10, 11) : string | number
->                                                    : ^^^^^^^^^^^^^^^
->strOrNum : string | number
->         : ^^^^^^^^^^^^^^^
->unionWithRestParameter2('hello', 10, 11) : string | number
->                                         : ^^^^^^^^^^^^^^^
->unionWithRestParameter2 : ((a: string, ...b: number[]) => string) | ((a: string, b: number) => number)
->                        : ^^^^^^^^^^^^^^^^^^^^^^^^^^^^^^^^^^^^^^^^^^^^^^^^^^^^^^^^^^^^^^^^^^^^^^^^^^^^
->'hello' : "hello"
->        : ^^^^^^^
->10 : 10
->   : ^^
->11 : 11
->   : ^^
-
-strOrNum = unionWithRestParameter2('hello', "hello"); // error no call signature
->strOrNum = unionWithRestParameter2('hello', "hello") : string | number
->                                                     : ^^^^^^^^^^^^^^^
->strOrNum : string | number
->         : ^^^^^^^^^^^^^^^
->unionWithRestParameter2('hello', "hello") : string | number
->                                          : ^^^^^^^^^^^^^^^
->unionWithRestParameter2 : ((a: string, ...b: number[]) => string) | ((a: string, b: number) => number)
->                        : ^^^^^^^^^^^^^^^^^^^^^^^^^^^^^^^^^^^^^^^^^^^^^^^^^^^^^^^^^^^^^^^^^^^^^^^^^^^^
->'hello' : "hello"
->        : ^^^^^^^
->"hello" : "hello"
->        : ^^^^^^^
-
-strOrNum = unionWithRestParameter2(); // error no call signature
->strOrNum = unionWithRestParameter2() : string | number
->                                     : ^^^^^^^^^^^^^^^
->strOrNum : string | number
->         : ^^^^^^^^^^^^^^^
->unionWithRestParameter2() : string | number
->                          : ^^^^^^^^^^^^^^^
->unionWithRestParameter2 : ((a: string, ...b: number[]) => string) | ((a: string, b: number) => number)
->                        : ^^^^^^^^^^^^^^^^^^^^^^^^^^^^^^^^^^^^^^^^^^^^^^^^^^^^^^^^^^^^^^^^^^^^^^^^^^^^
-
-var unionWithRestParameter3: { (a: string, ...b: number[]): string; } | { (a: string): number };
->unionWithRestParameter3 : ((a: string, ...b: number[]) => string) | ((a: string) => number)
->                        : ^^^^^      ^^^^^^^^        ^^^^^      ^^^^^^^^^      ^^^^^      ^
->a : string
->  : ^^^^^^
->b : number[]
->  : ^^^^^^^^
->a : string
->  : ^^^^^^
-
-strOrNum = unionWithRestParameter3('hello');
->strOrNum = unionWithRestParameter3('hello') : string | number
->                                            : ^^^^^^^^^^^^^^^
->strOrNum : string | number
->         : ^^^^^^^^^^^^^^^
->unionWithRestParameter3('hello') : string | number
->                                 : ^^^^^^^^^^^^^^^
->unionWithRestParameter3 : ((a: string, ...b: number[]) => string) | ((a: string) => number)
->                        : ^^^^^^^^^^^^^^^^^^^^^^^^^^^^^^^^^^^^^^^^^^^^^^^^^^^^^^^^^^^^^^^^^
->'hello' : "hello"
->        : ^^^^^^^
-
-strOrNum = unionWithRestParameter3('hello', 10); // error no call signature
->strOrNum = unionWithRestParameter3('hello', 10) : string | number
->                                                : ^^^^^^^^^^^^^^^
->strOrNum : string | number
->         : ^^^^^^^^^^^^^^^
->unionWithRestParameter3('hello', 10) : string | number
->                                     : ^^^^^^^^^^^^^^^
->unionWithRestParameter3 : ((a: string, ...b: number[]) => string) | ((a: string) => number)
->                        : ^^^^^^^^^^^^^^^^^^^^^^^^^^^^^^^^^^^^^^^^^^^^^^^^^^^^^^^^^^^^^^^^^
->'hello' : "hello"
->        : ^^^^^^^
->10 : 10
->   : ^^
-
-strOrNum = unionWithRestParameter3('hello', 10, 11); // error no call signature
->strOrNum = unionWithRestParameter3('hello', 10, 11) : string | number
->                                                    : ^^^^^^^^^^^^^^^
->strOrNum : string | number
->         : ^^^^^^^^^^^^^^^
->unionWithRestParameter3('hello', 10, 11) : string | number
->                                         : ^^^^^^^^^^^^^^^
->unionWithRestParameter3 : ((a: string, ...b: number[]) => string) | ((a: string) => number)
->                        : ^^^^^^^^^^^^^^^^^^^^^^^^^^^^^^^^^^^^^^^^^^^^^^^^^^^^^^^^^^^^^^^^^
->'hello' : "hello"
->        : ^^^^^^^
->10 : 10
->   : ^^
->11 : 11
->   : ^^
-
-strOrNum = unionWithRestParameter3('hello', "hello"); // wrong argument type
->strOrNum = unionWithRestParameter3('hello', "hello") : string | number
->                                                     : ^^^^^^^^^^^^^^^
->strOrNum : string | number
->         : ^^^^^^^^^^^^^^^
->unionWithRestParameter3('hello', "hello") : string | number
->                                          : ^^^^^^^^^^^^^^^
->unionWithRestParameter3 : ((a: string, ...b: number[]) => string) | ((a: string) => number)
->                        : ^^^^^^^^^^^^^^^^^^^^^^^^^^^^^^^^^^^^^^^^^^^^^^^^^^^^^^^^^^^^^^^^^
->'hello' : "hello"
->        : ^^^^^^^
->"hello" : "hello"
->        : ^^^^^^^
-
-strOrNum = unionWithRestParameter3(); // error no call signature
->strOrNum = unionWithRestParameter3() : string | number
->                                     : ^^^^^^^^^^^^^^^
->strOrNum : string | number
->         : ^^^^^^^^^^^^^^^
->unionWithRestParameter3() : string | number
->                          : ^^^^^^^^^^^^^^^
->unionWithRestParameter3 : ((a: string, ...b: number[]) => string) | ((a: string) => number)
->                        : ^^^^^^^^^^^^^^^^^^^^^^^^^^^^^^^^^^^^^^^^^^^^^^^^^^^^^^^^^^^^^^^^^
-
-var unionWithRestParameter4: { (...a: string[]): string; } | { (a: string, b: string): number; };
->unionWithRestParameter4 : ((...a: string[]) => string) | ((a: string, b: string) => number)
->                        : ^^^^^^^^        ^^^^^      ^^^^^^^^^      ^^^^^      ^^^^^      ^
->a : string[]
->  : ^^^^^^^^
->a : string
->  : ^^^^^^
->b : string
->  : ^^^^^^
-
-strOrNum = unionWithRestParameter4("hello"); // error supplied parameters do not match any call signature
->strOrNum = unionWithRestParameter4("hello") : string | number
->                                            : ^^^^^^^^^^^^^^^
->strOrNum : string | number
->         : ^^^^^^^^^^^^^^^
->unionWithRestParameter4("hello") : string | number
->                                 : ^^^^^^^^^^^^^^^
->unionWithRestParameter4 : ((...a: string[]) => string) | ((a: string, b: string) => number)
->                        : ^^^^^^^^^^^^^^^^^^^^^^^^^^^^^^^^^^^^^^^^^^^^^^^^^^^^^^^^^^^^^^^^^
->"hello" : "hello"
->        : ^^^^^^^
-
-strOrNum = unionWithRestParameter4("hello", "world");
->strOrNum = unionWithRestParameter4("hello", "world") : string | number
->                                                     : ^^^^^^^^^^^^^^^
->strOrNum : string | number
->         : ^^^^^^^^^^^^^^^
->unionWithRestParameter4("hello", "world") : string | number
->                                          : ^^^^^^^^^^^^^^^
->unionWithRestParameter4 : ((...a: string[]) => string) | ((a: string, b: string) => number)
->                        : ^^^^^^^^^^^^^^^^^^^^^^^^^^^^^^^^^^^^^^^^^^^^^^^^^^^^^^^^^^^^^^^^^
->"hello" : "hello"
->        : ^^^^^^^
->"world" : "world"
->        : ^^^^^^^
-
+//// [tests/cases/conformance/types/union/unionTypeCallSignatures.ts] ////
+
+=== unionTypeCallSignatures.ts ===
+var numOrDate: number | Date;
+>numOrDate : number | Date
+>          : ^^^^^^^^^^^^^
+
+var strOrBoolean: string | boolean;
+>strOrBoolean : string | boolean
+>             : ^^^^^^^^^^^^^^^^
+
+var strOrNum: string | number;
+>strOrNum : string | number
+>         : ^^^^^^^^^^^^^^^
+
+// If each type in U has call signatures and the sets of call signatures are identical ignoring return types, 
+// U has the same set of call signatures, but with return types that are unions of the return types of the respective call signatures from each type in U.
+var unionOfDifferentReturnType: { (a: number): number; } | { (a: number): Date; };
+>unionOfDifferentReturnType : ((a: number) => number) | ((a: number) => Date)
+>                           : ^^^^^      ^^^^^      ^^^^^^^^^      ^^^^^    ^
+>a : number
+>  : ^^^^^^
+>a : number
+>  : ^^^^^^
+
+numOrDate = unionOfDifferentReturnType(10);
+>numOrDate = unionOfDifferentReturnType(10) : number | Date
+>                                           : ^^^^^^^^^^^^^
+>numOrDate : number | Date
+>          : ^^^^^^^^^^^^^
+>unionOfDifferentReturnType(10) : number | Date
+>                               : ^^^^^^^^^^^^^
+>unionOfDifferentReturnType : ((a: number) => number) | ((a: number) => Date)
+>                           : ^^^^^^^^^^^^^^^^^^^^^^^^^^^^^^^^^^^^^^^^^^^^^^^
+>10 : 10
+>   : ^^
+
+strOrBoolean = unionOfDifferentReturnType("hello"); // error 
+>strOrBoolean = unionOfDifferentReturnType("hello") : number | Date
+>                                                   : ^^^^^^^^^^^^^
+>strOrBoolean : string | boolean
+>             : ^^^^^^^^^^^^^^^^
+>unionOfDifferentReturnType("hello") : number | Date
+>                                    : ^^^^^^^^^^^^^
+>unionOfDifferentReturnType : ((a: number) => number) | ((a: number) => Date)
+>                           : ^^^^^^^^^^^^^^^^^^^^^^^^^^^^^^^^^^^^^^^^^^^^^^^
+>"hello" : "hello"
+>        : ^^^^^^^
+
+unionOfDifferentReturnType1(true); // error in type of parameter
+>unionOfDifferentReturnType1(true) : (number | Date) & (string | boolean)
+>                                  : ^^^^^^^^^^^^^^^^^^^^^^^^^^^^^^^^^^^^
+>unionOfDifferentReturnType1 : { (a: number): number; (a: string): string; } | { (a: number): Date; (a: string): boolean; }
+>                            : ^^^^^^^^^^^^^^^^^^^^^^^^^^^^^^^^^^^^^^^^^^^^^^^^^^^^^^^^^^^^^^^^^^^^^^^^^^^^^^^^^^^^^^^^^^^^
+>true : true
+>     : ^^^^
+
+var unionOfDifferentReturnType1: { (a: number): number; (a: string): string; } | { (a: number): Date; (a: string): boolean; };
+>unionOfDifferentReturnType1 : { (a: number): number; (a: string): string; } | { (a: number): Date; (a: string): boolean; }
+>                            : ^^^^^^      ^^^      ^^^^^^      ^^^      ^^^^^^^^^^^^      ^^^    ^^^^^^      ^^^       ^^^
+>a : number
+>  : ^^^^^^
+>a : string
+>  : ^^^^^^
+>a : number
+>  : ^^^^^^
+>a : string
+>  : ^^^^^^
+
+numOrDate = unionOfDifferentReturnType1(10);
+>numOrDate = unionOfDifferentReturnType1(10) : number | Date
+>                                            : ^^^^^^^^^^^^^
+>numOrDate : number | Date
+>          : ^^^^^^^^^^^^^
+>unionOfDifferentReturnType1(10) : number | Date
+>                                : ^^^^^^^^^^^^^
+>unionOfDifferentReturnType1 : { (a: number): number; (a: string): string; } | { (a: number): Date; (a: string): boolean; }
+>                            : ^^^^^^^^^^^^^^^^^^^^^^^^^^^^^^^^^^^^^^^^^^^^^^^^^^^^^^^^^^^^^^^^^^^^^^^^^^^^^^^^^^^^^^^^^^^^
+>10 : 10
+>   : ^^
+
+strOrBoolean = unionOfDifferentReturnType1("hello");
+>strOrBoolean = unionOfDifferentReturnType1("hello") : string | boolean
+>                                                    : ^^^^^^^^^^^^^^^^
+>strOrBoolean : string | boolean
+>             : ^^^^^^^^^^^^^^^^
+>unionOfDifferentReturnType1("hello") : string | boolean
+>                                     : ^^^^^^^^^^^^^^^^
+>unionOfDifferentReturnType1 : { (a: number): number; (a: string): string; } | { (a: number): Date; (a: string): boolean; }
+>                            : ^^^^^^^^^^^^^^^^^^^^^^^^^^^^^^^^^^^^^^^^^^^^^^^^^^^^^^^^^^^^^^^^^^^^^^^^^^^^^^^^^^^^^^^^^^^^
+>"hello" : "hello"
+>        : ^^^^^^^
+
+unionOfDifferentReturnType1(true); // error in type of parameter
+>unionOfDifferentReturnType1(true) : (number | Date) & (string | boolean)
+>                                  : ^^^^^^^^^^^^^^^^^^^^^^^^^^^^^^^^^^^^
+>unionOfDifferentReturnType1 : { (a: number): number; (a: string): string; } | { (a: number): Date; (a: string): boolean; }
+>                            : ^^^^^^^^^^^^^^^^^^^^^^^^^^^^^^^^^^^^^^^^^^^^^^^^^^^^^^^^^^^^^^^^^^^^^^^^^^^^^^^^^^^^^^^^^^^^
+>true : true
+>     : ^^^^
+
+unionOfDifferentReturnType1(); // error missing parameter
+>unionOfDifferentReturnType1() : (number | Date) & (string | boolean)
+>                              : ^^^^^^^^^^^^^^^^^^^^^^^^^^^^^^^^^^^^
+>unionOfDifferentReturnType1 : { (a: number): number; (a: string): string; } | { (a: number): Date; (a: string): boolean; }
+>                            : ^^^^^^^^^^^^^^^^^^^^^^^^^^^^^^^^^^^^^^^^^^^^^^^^^^^^^^^^^^^^^^^^^^^^^^^^^^^^^^^^^^^^^^^^^^^^
+
+var unionOfDifferentParameterTypes: { (a: number): number; } | { (a: string): Date; };
+>unionOfDifferentParameterTypes : ((a: number) => number) | ((a: string) => Date)
+>                               : ^^^^^      ^^^^^      ^^^^^^^^^      ^^^^^    ^
+>a : number
+>  : ^^^^^^
+>a : string
+>  : ^^^^^^
+
+unionOfDifferentParameterTypes(10);// error - no call signatures
+>unionOfDifferentParameterTypes(10) : number | Date
+>                                   : ^^^^^^^^^^^^^
+>unionOfDifferentParameterTypes : ((a: number) => number) | ((a: string) => Date)
+>                               : ^^^^^^^^^^^^^^^^^^^^^^^^^^^^^^^^^^^^^^^^^^^^^^^
+>10 : 10
+>   : ^^
+
+unionOfDifferentParameterTypes("hello");// error - no call signatures
+>unionOfDifferentParameterTypes("hello") : number | Date
+>                                        : ^^^^^^^^^^^^^
+>unionOfDifferentParameterTypes : ((a: number) => number) | ((a: string) => Date)
+>                               : ^^^^^^^^^^^^^^^^^^^^^^^^^^^^^^^^^^^^^^^^^^^^^^^
+>"hello" : "hello"
+>        : ^^^^^^^
+
+unionOfDifferentParameterTypes();// error - no call signatures
+>unionOfDifferentParameterTypes() : number | Date
+>                                 : ^^^^^^^^^^^^^
+>unionOfDifferentParameterTypes : ((a: number) => number) | ((a: string) => Date)
+>                               : ^^^^^^^^^^^^^^^^^^^^^^^^^^^^^^^^^^^^^^^^^^^^^^^
+
+var unionOfDifferentNumberOfSignatures: { (a: number): number; } | { (a: number): Date; (a: string): boolean; };
+>unionOfDifferentNumberOfSignatures : ((a: number) => number) | { (a: number): Date; (a: string): boolean; }
+>                                   : ^^^^^      ^^^^^      ^^^^^^^^^^      ^^^    ^^^^^^      ^^^       ^^^
+>a : number
+>  : ^^^^^^
+>a : number
+>  : ^^^^^^
+>a : string
+>  : ^^^^^^
+
+unionOfDifferentNumberOfSignatures(); // error - no call signatures
+>unionOfDifferentNumberOfSignatures() : number | Date
+>                                     : ^^^^^^^^^^^^^
+>unionOfDifferentNumberOfSignatures : ((a: number) => number) | { (a: number): Date; (a: string): boolean; }
+>                                   : ^^^^^^^^^^^^^^^^^^^^^^^^^^^^^^^^^^^^^^^^^^^^^^^^^^^^^^^^^^^^^^^^^^^^^^
+
+unionOfDifferentNumberOfSignatures(10); // error - no call signatures
+>unionOfDifferentNumberOfSignatures(10) : number | Date
+>                                       : ^^^^^^^^^^^^^
+>unionOfDifferentNumberOfSignatures : ((a: number) => number) | { (a: number): Date; (a: string): boolean; }
+>                                   : ^^^^^^^^^^^^^^^^^^^^^^^^^^^^^^^^^^^^^^^^^^^^^^^^^^^^^^^^^^^^^^^^^^^^^^
+>10 : 10
+>   : ^^
+
+unionOfDifferentNumberOfSignatures("hello"); // error - no call signatures
+>unionOfDifferentNumberOfSignatures("hello") : number | Date
+>                                            : ^^^^^^^^^^^^^
+>unionOfDifferentNumberOfSignatures : ((a: number) => number) | { (a: number): Date; (a: string): boolean; }
+>                                   : ^^^^^^^^^^^^^^^^^^^^^^^^^^^^^^^^^^^^^^^^^^^^^^^^^^^^^^^^^^^^^^^^^^^^^^
+>"hello" : "hello"
+>        : ^^^^^^^
+
+var unionWithDifferentParameterCount: { (a: string): string; } | { (a: string, b: number): number; } ;
+>unionWithDifferentParameterCount : ((a: string) => string) | ((a: string, b: number) => number)
+>                                 : ^^^^^      ^^^^^      ^^^^^^^^^      ^^^^^      ^^^^^      ^
+>a : string
+>  : ^^^^^^
+>a : string
+>  : ^^^^^^
+>b : number
+>  : ^^^^^^
+
+unionWithDifferentParameterCount();// needs more args
+>unionWithDifferentParameterCount() : string | number
+>                                   : ^^^^^^^^^^^^^^^
+>unionWithDifferentParameterCount : ((a: string) => string) | ((a: string, b: number) => number)
+>                                 : ^^^^^^^^^^^^^^^^^^^^^^^^^^^^^^^^^^^^^^^^^^^^^^^^^^^^^^^^^^^^
+
+unionWithDifferentParameterCount("hello");// needs more args
+>unionWithDifferentParameterCount("hello") : string | number
+>                                          : ^^^^^^^^^^^^^^^
+>unionWithDifferentParameterCount : ((a: string) => string) | ((a: string, b: number) => number)
+>                                 : ^^^^^^^^^^^^^^^^^^^^^^^^^^^^^^^^^^^^^^^^^^^^^^^^^^^^^^^^^^^^
+>"hello" : "hello"
+>        : ^^^^^^^
+
+unionWithDifferentParameterCount("hello", 10);// OK
+>unionWithDifferentParameterCount("hello", 10) : string | number
+>                                              : ^^^^^^^^^^^^^^^
+>unionWithDifferentParameterCount : ((a: string) => string) | ((a: string, b: number) => number)
+>                                 : ^^^^^^^^^^^^^^^^^^^^^^^^^^^^^^^^^^^^^^^^^^^^^^^^^^^^^^^^^^^^
+>"hello" : "hello"
+>        : ^^^^^^^
+>10 : 10
+>   : ^^
+
+var unionWithOptionalParameter1: { (a: string, b?: number): string; } | { (a: string, b?: number): number; };
+>unionWithOptionalParameter1 : ((a: string, b?: number) => string) | ((a: string, b?: number) => number)
+>                            : ^^^^^      ^^^^^^      ^^^^^      ^^^^^^^^^      ^^^^^^      ^^^^^      ^
+>a : string
+>  : ^^^^^^
+>b : number | undefined
+>  : ^^^^^^^^^^^^^^^^^^
+>a : string
+>  : ^^^^^^
+>b : number | undefined
+>  : ^^^^^^^^^^^^^^^^^^
+
+strOrNum = unionWithOptionalParameter1('hello');
+>strOrNum = unionWithOptionalParameter1('hello') : string | number
+>                                                : ^^^^^^^^^^^^^^^
+>strOrNum : string | number
+>         : ^^^^^^^^^^^^^^^
+>unionWithOptionalParameter1('hello') : string | number
+>                                     : ^^^^^^^^^^^^^^^
+>unionWithOptionalParameter1 : ((a: string, b?: number | undefined) => string) | ((a: string, b?: number | undefined) => number)
+>                            : ^^^^^^^^^^^^^^^^^^^^^^^^^^^^^^^^^^^^^^^^^^^^^^^^^^^^^^^^^^^^^^^^^^^^^^^^^^^^^^^^^^^^^^^^^^^^^^^^^
+>'hello' : "hello"
+>        : ^^^^^^^
+
+strOrNum = unionWithOptionalParameter1('hello', 10);
+>strOrNum = unionWithOptionalParameter1('hello', 10) : string | number
+>                                                    : ^^^^^^^^^^^^^^^
+>strOrNum : string | number
+>         : ^^^^^^^^^^^^^^^
+>unionWithOptionalParameter1('hello', 10) : string | number
+>                                         : ^^^^^^^^^^^^^^^
+>unionWithOptionalParameter1 : ((a: string, b?: number | undefined) => string) | ((a: string, b?: number | undefined) => number)
+>                            : ^^^^^^^^^^^^^^^^^^^^^^^^^^^^^^^^^^^^^^^^^^^^^^^^^^^^^^^^^^^^^^^^^^^^^^^^^^^^^^^^^^^^^^^^^^^^^^^^^
+>'hello' : "hello"
+>        : ^^^^^^^
+>10 : 10
+>   : ^^
+
+strOrNum = unionWithOptionalParameter1('hello', "hello"); // error in parameter type
+>strOrNum = unionWithOptionalParameter1('hello', "hello") : string | number
+>                                                         : ^^^^^^^^^^^^^^^
+>strOrNum : string | number
+>         : ^^^^^^^^^^^^^^^
+>unionWithOptionalParameter1('hello', "hello") : string | number
+>                                              : ^^^^^^^^^^^^^^^
+>unionWithOptionalParameter1 : ((a: string, b?: number | undefined) => string) | ((a: string, b?: number | undefined) => number)
+>                            : ^^^^^^^^^^^^^^^^^^^^^^^^^^^^^^^^^^^^^^^^^^^^^^^^^^^^^^^^^^^^^^^^^^^^^^^^^^^^^^^^^^^^^^^^^^^^^^^^^
+>'hello' : "hello"
+>        : ^^^^^^^
+>"hello" : "hello"
+>        : ^^^^^^^
+
+strOrNum = unionWithOptionalParameter1(); // error
+>strOrNum = unionWithOptionalParameter1() : string | number
+>                                         : ^^^^^^^^^^^^^^^
+>strOrNum : string | number
+>         : ^^^^^^^^^^^^^^^
+>unionWithOptionalParameter1() : string | number
+>                              : ^^^^^^^^^^^^^^^
+>unionWithOptionalParameter1 : ((a: string, b?: number | undefined) => string) | ((a: string, b?: number | undefined) => number)
+>                            : ^^^^^^^^^^^^^^^^^^^^^^^^^^^^^^^^^^^^^^^^^^^^^^^^^^^^^^^^^^^^^^^^^^^^^^^^^^^^^^^^^^^^^^^^^^^^^^^^^
+
+var unionWithOptionalParameter2: { (a: string, b?: number): string; } | { (a: string, b: number): number };
+>unionWithOptionalParameter2 : ((a: string, b?: number) => string) | ((a: string, b: number) => number)
+>                            : ^^^^^      ^^^^^^      ^^^^^      ^^^^^^^^^      ^^^^^      ^^^^^      ^
+>a : string
+>  : ^^^^^^
+>b : number | undefined
+>  : ^^^^^^^^^^^^^^^^^^
+>a : string
+>  : ^^^^^^
+>b : number
+>  : ^^^^^^
+
+strOrNum = unionWithOptionalParameter2('hello'); // error no call signature
+>strOrNum = unionWithOptionalParameter2('hello') : string | number
+>                                                : ^^^^^^^^^^^^^^^
+>strOrNum : string | number
+>         : ^^^^^^^^^^^^^^^
+>unionWithOptionalParameter2('hello') : string | number
+>                                     : ^^^^^^^^^^^^^^^
+>unionWithOptionalParameter2 : ((a: string, b?: number | undefined) => string) | ((a: string, b: number) => number)
+>                            : ^^^^^^^^^^^^^^^^^^^^^^^^^^^^^^^^^^^^^^^^^^^^^^^^^^^^^^^^^^^^^^^^^^^^^^^^^^^^^^^^^^^^
+>'hello' : "hello"
+>        : ^^^^^^^
+
+strOrNum = unionWithOptionalParameter2('hello', 10); // error no call signature
+>strOrNum = unionWithOptionalParameter2('hello', 10) : string | number
+>                                                    : ^^^^^^^^^^^^^^^
+>strOrNum : string | number
+>         : ^^^^^^^^^^^^^^^
+>unionWithOptionalParameter2('hello', 10) : string | number
+>                                         : ^^^^^^^^^^^^^^^
+>unionWithOptionalParameter2 : ((a: string, b?: number | undefined) => string) | ((a: string, b: number) => number)
+>                            : ^^^^^^^^^^^^^^^^^^^^^^^^^^^^^^^^^^^^^^^^^^^^^^^^^^^^^^^^^^^^^^^^^^^^^^^^^^^^^^^^^^^^
+>'hello' : "hello"
+>        : ^^^^^^^
+>10 : 10
+>   : ^^
+
+strOrNum = unionWithOptionalParameter2('hello', "hello"); // error no call signature
+>strOrNum = unionWithOptionalParameter2('hello', "hello") : string | number
+>                                                         : ^^^^^^^^^^^^^^^
+>strOrNum : string | number
+>         : ^^^^^^^^^^^^^^^
+>unionWithOptionalParameter2('hello', "hello") : string | number
+>                                              : ^^^^^^^^^^^^^^^
+>unionWithOptionalParameter2 : ((a: string, b?: number | undefined) => string) | ((a: string, b: number) => number)
+>                            : ^^^^^^^^^^^^^^^^^^^^^^^^^^^^^^^^^^^^^^^^^^^^^^^^^^^^^^^^^^^^^^^^^^^^^^^^^^^^^^^^^^^^
+>'hello' : "hello"
+>        : ^^^^^^^
+>"hello" : "hello"
+>        : ^^^^^^^
+
+strOrNum = unionWithOptionalParameter2(); // error no call signature
+>strOrNum = unionWithOptionalParameter2() : string | number
+>                                         : ^^^^^^^^^^^^^^^
+>strOrNum : string | number
+>         : ^^^^^^^^^^^^^^^
+>unionWithOptionalParameter2() : string | number
+>                              : ^^^^^^^^^^^^^^^
+>unionWithOptionalParameter2 : ((a: string, b?: number | undefined) => string) | ((a: string, b: number) => number)
+>                            : ^^^^^^^^^^^^^^^^^^^^^^^^^^^^^^^^^^^^^^^^^^^^^^^^^^^^^^^^^^^^^^^^^^^^^^^^^^^^^^^^^^^^
+
+var unionWithOptionalParameter3: { (a: string, b?: number): string; } | { (a: string): number; };
+>unionWithOptionalParameter3 : ((a: string, b?: number) => string) | ((a: string) => number)
+>                            : ^^^^^      ^^^^^^      ^^^^^      ^^^^^^^^^      ^^^^^      ^
+>a : string
+>  : ^^^^^^
+>b : number | undefined
+>  : ^^^^^^^^^^^^^^^^^^
+>a : string
+>  : ^^^^^^
+
+strOrNum = unionWithOptionalParameter3('hello');
+>strOrNum = unionWithOptionalParameter3('hello') : string | number
+>                                                : ^^^^^^^^^^^^^^^
+>strOrNum : string | number
+>         : ^^^^^^^^^^^^^^^
+>unionWithOptionalParameter3('hello') : string | number
+>                                     : ^^^^^^^^^^^^^^^
+>unionWithOptionalParameter3 : ((a: string, b?: number | undefined) => string) | ((a: string) => number)
+>                            : ^^^^^^^^^^^^^^^^^^^^^^^^^^^^^^^^^^^^^^^^^^^^^^^^^^^^^^^^^^^^^^^^^^^^^^^^^
+>'hello' : "hello"
+>        : ^^^^^^^
+
+strOrNum = unionWithOptionalParameter3('hello', 10); // ok
+>strOrNum = unionWithOptionalParameter3('hello', 10) : string | number
+>                                                    : ^^^^^^^^^^^^^^^
+>strOrNum : string | number
+>         : ^^^^^^^^^^^^^^^
+>unionWithOptionalParameter3('hello', 10) : string | number
+>                                         : ^^^^^^^^^^^^^^^
+>unionWithOptionalParameter3 : ((a: string, b?: number | undefined) => string) | ((a: string) => number)
+>                            : ^^^^^^^^^^^^^^^^^^^^^^^^^^^^^^^^^^^^^^^^^^^^^^^^^^^^^^^^^^^^^^^^^^^^^^^^^
+>'hello' : "hello"
+>        : ^^^^^^^
+>10 : 10
+>   : ^^
+
+strOrNum = unionWithOptionalParameter3('hello', "hello"); // wrong argument type
+>strOrNum = unionWithOptionalParameter3('hello', "hello") : string | number
+>                                                         : ^^^^^^^^^^^^^^^
+>strOrNum : string | number
+>         : ^^^^^^^^^^^^^^^
+>unionWithOptionalParameter3('hello', "hello") : string | number
+>                                              : ^^^^^^^^^^^^^^^
+>unionWithOptionalParameter3 : ((a: string, b?: number | undefined) => string) | ((a: string) => number)
+>                            : ^^^^^^^^^^^^^^^^^^^^^^^^^^^^^^^^^^^^^^^^^^^^^^^^^^^^^^^^^^^^^^^^^^^^^^^^^
+>'hello' : "hello"
+>        : ^^^^^^^
+>"hello" : "hello"
+>        : ^^^^^^^
+
+strOrNum = unionWithOptionalParameter3(); // needs more args
+>strOrNum = unionWithOptionalParameter3() : string | number
+>                                         : ^^^^^^^^^^^^^^^
+>strOrNum : string | number
+>         : ^^^^^^^^^^^^^^^
+>unionWithOptionalParameter3() : string | number
+>                              : ^^^^^^^^^^^^^^^
+>unionWithOptionalParameter3 : ((a: string, b?: number | undefined) => string) | ((a: string) => number)
+>                            : ^^^^^^^^^^^^^^^^^^^^^^^^^^^^^^^^^^^^^^^^^^^^^^^^^^^^^^^^^^^^^^^^^^^^^^^^^
+
+var unionWithRestParameter1: { (a: string, ...b: number[]): string; } | { (a: string, ...b: number[]): number };
+>unionWithRestParameter1 : ((a: string, ...b: number[]) => string) | ((a: string, ...b: number[]) => number)
+>                        : ^^^^^      ^^^^^^^^        ^^^^^      ^^^^^^^^^      ^^^^^^^^        ^^^^^      ^
+>a : string
+>  : ^^^^^^
+>b : number[]
+>  : ^^^^^^^^
+>a : string
+>  : ^^^^^^
+>b : number[]
+>  : ^^^^^^^^
+
+strOrNum = unionWithRestParameter1('hello');
+>strOrNum = unionWithRestParameter1('hello') : string | number
+>                                            : ^^^^^^^^^^^^^^^
+>strOrNum : string | number
+>         : ^^^^^^^^^^^^^^^
+>unionWithRestParameter1('hello') : string | number
+>                                 : ^^^^^^^^^^^^^^^
+>unionWithRestParameter1 : ((a: string, ...b: number[]) => string) | ((a: string, ...b: number[]) => number)
+>                        : ^^^^^^^^^^^^^^^^^^^^^^^^^^^^^^^^^^^^^^^^^^^^^^^^^^^^^^^^^^^^^^^^^^^^^^^^^^^^^^^^^
+>'hello' : "hello"
+>        : ^^^^^^^
+
+strOrNum = unionWithRestParameter1('hello', 10);
+>strOrNum = unionWithRestParameter1('hello', 10) : string | number
+>                                                : ^^^^^^^^^^^^^^^
+>strOrNum : string | number
+>         : ^^^^^^^^^^^^^^^
+>unionWithRestParameter1('hello', 10) : string | number
+>                                     : ^^^^^^^^^^^^^^^
+>unionWithRestParameter1 : ((a: string, ...b: number[]) => string) | ((a: string, ...b: number[]) => number)
+>                        : ^^^^^^^^^^^^^^^^^^^^^^^^^^^^^^^^^^^^^^^^^^^^^^^^^^^^^^^^^^^^^^^^^^^^^^^^^^^^^^^^^
+>'hello' : "hello"
+>        : ^^^^^^^
+>10 : 10
+>   : ^^
+
+strOrNum = unionWithRestParameter1('hello', 10, 11);
+>strOrNum = unionWithRestParameter1('hello', 10, 11) : string | number
+>                                                    : ^^^^^^^^^^^^^^^
+>strOrNum : string | number
+>         : ^^^^^^^^^^^^^^^
+>unionWithRestParameter1('hello', 10, 11) : string | number
+>                                         : ^^^^^^^^^^^^^^^
+>unionWithRestParameter1 : ((a: string, ...b: number[]) => string) | ((a: string, ...b: number[]) => number)
+>                        : ^^^^^^^^^^^^^^^^^^^^^^^^^^^^^^^^^^^^^^^^^^^^^^^^^^^^^^^^^^^^^^^^^^^^^^^^^^^^^^^^^
+>'hello' : "hello"
+>        : ^^^^^^^
+>10 : 10
+>   : ^^
+>11 : 11
+>   : ^^
+
+strOrNum = unionWithRestParameter1('hello', "hello"); // error in parameter type
+>strOrNum = unionWithRestParameter1('hello', "hello") : string | number
+>                                                     : ^^^^^^^^^^^^^^^
+>strOrNum : string | number
+>         : ^^^^^^^^^^^^^^^
+>unionWithRestParameter1('hello', "hello") : string | number
+>                                          : ^^^^^^^^^^^^^^^
+>unionWithRestParameter1 : ((a: string, ...b: number[]) => string) | ((a: string, ...b: number[]) => number)
+>                        : ^^^^^^^^^^^^^^^^^^^^^^^^^^^^^^^^^^^^^^^^^^^^^^^^^^^^^^^^^^^^^^^^^^^^^^^^^^^^^^^^^
+>'hello' : "hello"
+>        : ^^^^^^^
+>"hello" : "hello"
+>        : ^^^^^^^
+
+strOrNum = unionWithRestParameter1(); // error
+>strOrNum = unionWithRestParameter1() : string | number
+>                                     : ^^^^^^^^^^^^^^^
+>strOrNum : string | number
+>         : ^^^^^^^^^^^^^^^
+>unionWithRestParameter1() : string | number
+>                          : ^^^^^^^^^^^^^^^
+>unionWithRestParameter1 : ((a: string, ...b: number[]) => string) | ((a: string, ...b: number[]) => number)
+>                        : ^^^^^^^^^^^^^^^^^^^^^^^^^^^^^^^^^^^^^^^^^^^^^^^^^^^^^^^^^^^^^^^^^^^^^^^^^^^^^^^^^
+
+var unionWithRestParameter2: { (a: string, ...b: number[]): string; } | { (a: string, b: number): number };
+>unionWithRestParameter2 : ((a: string, ...b: number[]) => string) | ((a: string, b: number) => number)
+>                        : ^^^^^      ^^^^^^^^        ^^^^^      ^^^^^^^^^      ^^^^^      ^^^^^      ^
+>a : string
+>  : ^^^^^^
+>b : number[]
+>  : ^^^^^^^^
+>a : string
+>  : ^^^^^^
+>b : number
+>  : ^^^^^^
+
+strOrNum = unionWithRestParameter2('hello'); // error no call signature
+>strOrNum = unionWithRestParameter2('hello') : string | number
+>                                            : ^^^^^^^^^^^^^^^
+>strOrNum : string | number
+>         : ^^^^^^^^^^^^^^^
+>unionWithRestParameter2('hello') : string | number
+>                                 : ^^^^^^^^^^^^^^^
+>unionWithRestParameter2 : ((a: string, ...b: number[]) => string) | ((a: string, b: number) => number)
+>                        : ^^^^^^^^^^^^^^^^^^^^^^^^^^^^^^^^^^^^^^^^^^^^^^^^^^^^^^^^^^^^^^^^^^^^^^^^^^^^
+>'hello' : "hello"
+>        : ^^^^^^^
+
+strOrNum = unionWithRestParameter2('hello', 10); // error no call signature
+>strOrNum = unionWithRestParameter2('hello', 10) : string | number
+>                                                : ^^^^^^^^^^^^^^^
+>strOrNum : string | number
+>         : ^^^^^^^^^^^^^^^
+>unionWithRestParameter2('hello', 10) : string | number
+>                                     : ^^^^^^^^^^^^^^^
+>unionWithRestParameter2 : ((a: string, ...b: number[]) => string) | ((a: string, b: number) => number)
+>                        : ^^^^^^^^^^^^^^^^^^^^^^^^^^^^^^^^^^^^^^^^^^^^^^^^^^^^^^^^^^^^^^^^^^^^^^^^^^^^
+>'hello' : "hello"
+>        : ^^^^^^^
+>10 : 10
+>   : ^^
+
+strOrNum = unionWithRestParameter2('hello', 10, 11); // error no call signature
+>strOrNum = unionWithRestParameter2('hello', 10, 11) : string | number
+>                                                    : ^^^^^^^^^^^^^^^
+>strOrNum : string | number
+>         : ^^^^^^^^^^^^^^^
+>unionWithRestParameter2('hello', 10, 11) : string | number
+>                                         : ^^^^^^^^^^^^^^^
+>unionWithRestParameter2 : ((a: string, ...b: number[]) => string) | ((a: string, b: number) => number)
+>                        : ^^^^^^^^^^^^^^^^^^^^^^^^^^^^^^^^^^^^^^^^^^^^^^^^^^^^^^^^^^^^^^^^^^^^^^^^^^^^
+>'hello' : "hello"
+>        : ^^^^^^^
+>10 : 10
+>   : ^^
+>11 : 11
+>   : ^^
+
+strOrNum = unionWithRestParameter2('hello', "hello"); // error no call signature
+>strOrNum = unionWithRestParameter2('hello', "hello") : string | number
+>                                                     : ^^^^^^^^^^^^^^^
+>strOrNum : string | number
+>         : ^^^^^^^^^^^^^^^
+>unionWithRestParameter2('hello', "hello") : string | number
+>                                          : ^^^^^^^^^^^^^^^
+>unionWithRestParameter2 : ((a: string, ...b: number[]) => string) | ((a: string, b: number) => number)
+>                        : ^^^^^^^^^^^^^^^^^^^^^^^^^^^^^^^^^^^^^^^^^^^^^^^^^^^^^^^^^^^^^^^^^^^^^^^^^^^^
+>'hello' : "hello"
+>        : ^^^^^^^
+>"hello" : "hello"
+>        : ^^^^^^^
+
+strOrNum = unionWithRestParameter2(); // error no call signature
+>strOrNum = unionWithRestParameter2() : string | number
+>                                     : ^^^^^^^^^^^^^^^
+>strOrNum : string | number
+>         : ^^^^^^^^^^^^^^^
+>unionWithRestParameter2() : string | number
+>                          : ^^^^^^^^^^^^^^^
+>unionWithRestParameter2 : ((a: string, ...b: number[]) => string) | ((a: string, b: number) => number)
+>                        : ^^^^^^^^^^^^^^^^^^^^^^^^^^^^^^^^^^^^^^^^^^^^^^^^^^^^^^^^^^^^^^^^^^^^^^^^^^^^
+
+var unionWithRestParameter3: { (a: string, ...b: number[]): string; } | { (a: string): number };
+>unionWithRestParameter3 : ((a: string, ...b: number[]) => string) | ((a: string) => number)
+>                        : ^^^^^      ^^^^^^^^        ^^^^^      ^^^^^^^^^      ^^^^^      ^
+>a : string
+>  : ^^^^^^
+>b : number[]
+>  : ^^^^^^^^
+>a : string
+>  : ^^^^^^
+
+strOrNum = unionWithRestParameter3('hello');
+>strOrNum = unionWithRestParameter3('hello') : string | number
+>                                            : ^^^^^^^^^^^^^^^
+>strOrNum : string | number
+>         : ^^^^^^^^^^^^^^^
+>unionWithRestParameter3('hello') : string | number
+>                                 : ^^^^^^^^^^^^^^^
+>unionWithRestParameter3 : ((a: string, ...b: number[]) => string) | ((a: string) => number)
+>                        : ^^^^^^^^^^^^^^^^^^^^^^^^^^^^^^^^^^^^^^^^^^^^^^^^^^^^^^^^^^^^^^^^^
+>'hello' : "hello"
+>        : ^^^^^^^
+
+strOrNum = unionWithRestParameter3('hello', 10); // error no call signature
+>strOrNum = unionWithRestParameter3('hello', 10) : string | number
+>                                                : ^^^^^^^^^^^^^^^
+>strOrNum : string | number
+>         : ^^^^^^^^^^^^^^^
+>unionWithRestParameter3('hello', 10) : string | number
+>                                     : ^^^^^^^^^^^^^^^
+>unionWithRestParameter3 : ((a: string, ...b: number[]) => string) | ((a: string) => number)
+>                        : ^^^^^^^^^^^^^^^^^^^^^^^^^^^^^^^^^^^^^^^^^^^^^^^^^^^^^^^^^^^^^^^^^
+>'hello' : "hello"
+>        : ^^^^^^^
+>10 : 10
+>   : ^^
+
+strOrNum = unionWithRestParameter3('hello', 10, 11); // error no call signature
+>strOrNum = unionWithRestParameter3('hello', 10, 11) : string | number
+>                                                    : ^^^^^^^^^^^^^^^
+>strOrNum : string | number
+>         : ^^^^^^^^^^^^^^^
+>unionWithRestParameter3('hello', 10, 11) : string | number
+>                                         : ^^^^^^^^^^^^^^^
+>unionWithRestParameter3 : ((a: string, ...b: number[]) => string) | ((a: string) => number)
+>                        : ^^^^^^^^^^^^^^^^^^^^^^^^^^^^^^^^^^^^^^^^^^^^^^^^^^^^^^^^^^^^^^^^^
+>'hello' : "hello"
+>        : ^^^^^^^
+>10 : 10
+>   : ^^
+>11 : 11
+>   : ^^
+
+strOrNum = unionWithRestParameter3('hello', "hello"); // wrong argument type
+>strOrNum = unionWithRestParameter3('hello', "hello") : string | number
+>                                                     : ^^^^^^^^^^^^^^^
+>strOrNum : string | number
+>         : ^^^^^^^^^^^^^^^
+>unionWithRestParameter3('hello', "hello") : string | number
+>                                          : ^^^^^^^^^^^^^^^
+>unionWithRestParameter3 : ((a: string, ...b: number[]) => string) | ((a: string) => number)
+>                        : ^^^^^^^^^^^^^^^^^^^^^^^^^^^^^^^^^^^^^^^^^^^^^^^^^^^^^^^^^^^^^^^^^
+>'hello' : "hello"
+>        : ^^^^^^^
+>"hello" : "hello"
+>        : ^^^^^^^
+
+strOrNum = unionWithRestParameter3(); // error no call signature
+>strOrNum = unionWithRestParameter3() : string | number
+>                                     : ^^^^^^^^^^^^^^^
+>strOrNum : string | number
+>         : ^^^^^^^^^^^^^^^
+>unionWithRestParameter3() : string | number
+>                          : ^^^^^^^^^^^^^^^
+>unionWithRestParameter3 : ((a: string, ...b: number[]) => string) | ((a: string) => number)
+>                        : ^^^^^^^^^^^^^^^^^^^^^^^^^^^^^^^^^^^^^^^^^^^^^^^^^^^^^^^^^^^^^^^^^
+
+var unionWithRestParameter4: { (...a: string[]): string; } | { (a: string, b: string): number; };
+>unionWithRestParameter4 : ((...a: string[]) => string) | ((a: string, b: string) => number)
+>                        : ^^^^^^^^        ^^^^^      ^^^^^^^^^      ^^^^^      ^^^^^      ^
+>a : string[]
+>  : ^^^^^^^^
+>a : string
+>  : ^^^^^^
+>b : string
+>  : ^^^^^^
+
+strOrNum = unionWithRestParameter4("hello"); // error supplied parameters do not match any call signature
+>strOrNum = unionWithRestParameter4("hello") : string | number
+>                                            : ^^^^^^^^^^^^^^^
+>strOrNum : string | number
+>         : ^^^^^^^^^^^^^^^
+>unionWithRestParameter4("hello") : string | number
+>                                 : ^^^^^^^^^^^^^^^
+>unionWithRestParameter4 : ((...a: string[]) => string) | ((a: string, b: string) => number)
+>                        : ^^^^^^^^^^^^^^^^^^^^^^^^^^^^^^^^^^^^^^^^^^^^^^^^^^^^^^^^^^^^^^^^^
+>"hello" : "hello"
+>        : ^^^^^^^
+
+strOrNum = unionWithRestParameter4("hello", "world");
+>strOrNum = unionWithRestParameter4("hello", "world") : string | number
+>                                                     : ^^^^^^^^^^^^^^^
+>strOrNum : string | number
+>         : ^^^^^^^^^^^^^^^
+>unionWithRestParameter4("hello", "world") : string | number
+>                                          : ^^^^^^^^^^^^^^^
+>unionWithRestParameter4 : ((...a: string[]) => string) | ((a: string, b: string) => number)
+>                        : ^^^^^^^^^^^^^^^^^^^^^^^^^^^^^^^^^^^^^^^^^^^^^^^^^^^^^^^^^^^^^^^^^
+>"hello" : "hello"
+>        : ^^^^^^^
+>"world" : "world"
+>        : ^^^^^^^
+