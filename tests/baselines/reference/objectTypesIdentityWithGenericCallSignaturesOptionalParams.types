//// [tests/cases/conformance/types/typeRelationships/typeAndMemberIdentity/objectTypesIdentityWithGenericCallSignaturesOptionalParams.ts] ////

=== objectTypesIdentityWithGenericCallSignaturesOptionalParams.ts ===
// Two call or construct signatures are considered identical when they have the same number of type parameters and, considering those 
// parameters pairwise identical, have identical type parameter constraints, identical number of parameters with identical kind(required, 
// optional or rest) and types, and identical return types.

class A {
>A : A
>  : ^

    foo<T>(x: T, y?: T): T { return null; }
>foo : <T>(x: T, y?: T) => T
>    : ^ ^^^^^ ^^^^^^ ^^^^^ 
>x : T
<<<<<<< HEAD
>y : T | undefined
=======
>  : ^
>y : T
>  : ^
>>>>>>> 12402f26
}

class B<T> {
>B : B<T>
>  : ^^^^

    foo(x: T, y?: T): T { return null; }
>foo : (x: T, y?: T) => T
>    : ^^^^ ^^^^^^ ^^^^^ 
>x : T
<<<<<<< HEAD
>y : T | undefined
=======
>  : ^
>y : T
>  : ^
>>>>>>> 12402f26
}

class C<T> {
>C : C<T>
>  : ^^^^

    foo(x: T, y?: T): T { return null; }
>foo : (x: T, y?: T) => T
>    : ^^^^ ^^^^^^ ^^^^^ 
>x : T
<<<<<<< HEAD
>y : T | undefined
=======
>  : ^
>y : T
>  : ^
>>>>>>> 12402f26
}

interface I<T> {
    foo(x: T, y?: T): T;
>foo : (x: T, y?: T) => T
>    : ^^^^ ^^^^^^ ^^^^^ 
>x : T
<<<<<<< HEAD
>y : T | undefined
=======
>  : ^
>y : T
>  : ^
>>>>>>> 12402f26
}

interface I2 {
    foo<T>(x: T, y?: T): T;
>foo : <T>(x: T, y?: T) => T
>    : ^ ^^^^^ ^^^^^^ ^^^^^ 
>x : T
<<<<<<< HEAD
>y : T | undefined
}

var a: { foo<T>(x: T, y?: T): T }
>a : { foo<T>(x: T, y?: T | undefined): T; }
=======
>  : ^
>y : T
>  : ^
}

var a: { foo<T>(x: T, y?: T): T }
>a : { foo<T>(x: T, y?: T): T; }
>  : ^^^^^^ ^^^^^ ^^^^^^ ^^^ ^^^
>>>>>>> 12402f26
>foo : <T>(x: T, y?: T) => T
>    : ^ ^^^^^ ^^^^^^ ^^^^^ 
>x : T
<<<<<<< HEAD
>y : T | undefined

var b = { foo<T>(x: T, y?: T) { return x; } };
>b : { foo<T>(x: T, y?: T | undefined): T; }
>{ foo<T>(x: T, y?: T) { return x; } } : { foo<T>(x: T, y?: T | undefined): T; }
=======
>  : ^
>y : T
>  : ^

var b = { foo<T>(x: T, y?: T) { return x; } };
>b : { foo<T>(x: T, y?: T): T; }
>  : ^^^^^^ ^^^^^ ^^^^^^ ^^^^^^^
>{ foo<T>(x: T, y?: T) { return x; } } : { foo<T>(x: T, y?: T): T; }
>                                      : ^^^^^^ ^^^^^ ^^^^^^ ^^^^^^^
>>>>>>> 12402f26
>foo : <T>(x: T, y?: T) => T
>    : ^ ^^^^^ ^^^^^^ ^^^^^^
>x : T
<<<<<<< HEAD
>y : T | undefined
=======
>  : ^
>y : T
>  : ^
>>>>>>> 12402f26
>x : T
>  : ^

function foo1(x: A);
>foo1 : { (x: A): any; (x: A): any; }
>     : ^^^^^^ ^^^^^^^^^^^^^^^^^^^^^^
>x : A
>  : ^

function foo1(x: A); // error
>foo1 : { (x: A): any; (x: A): any; }
>     : ^^^^^^^^^^^^^^^^^^^ ^^^^^^^^^
>x : A
>  : ^

function foo1(x: any) { }
>foo1 : { (x: A): any; (x: A): any; }
>     : ^^^^^^^^^^^^^^^^^^^^^^^^^^^^^
>x : any

function foo1b(x: B<string>);
>foo1b : { (x: B<string>): any; (x: B<string>): any; }
>      : ^^^^^^         ^^^^^^^^^^^^^^^^^^^^^^^^^^^^^^
>x : B<string>
>  : ^^^^^^^^^

function foo1b(x: B<string>); // error
>foo1b : { (x: B<string>): any; (x: B<string>): any; }
>      : ^^^^^^^^^^^^^^^^^^^^^^^^^^^         ^^^^^^^^^
>x : B<string>
>  : ^^^^^^^^^

function foo1b(x: any) { }
>foo1b : { (x: B<string>): any; (x: B<string>): any; }
>      : ^^^^^^^^^^^^^^^^^^^^^^^^^^^^^^^^^^^^^^^^^^^^^
>x : any

function foo1c(x: C<string>);
>foo1c : { (x: C<string>): any; (x: C<string>): any; }
>      : ^^^^^^         ^^^^^^^^^^^^^^^^^^^^^^^^^^^^^^
>x : C<string>
>  : ^^^^^^^^^

function foo1c(x: C<string>); // error
>foo1c : { (x: C<string>): any; (x: C<string>): any; }
>      : ^^^^^^^^^^^^^^^^^^^^^^^^^^^         ^^^^^^^^^
>x : C<string>
>  : ^^^^^^^^^

function foo1c(x: any) { }
>foo1c : { (x: C<string>): any; (x: C<string>): any; }
>      : ^^^^^^^^^^^^^^^^^^^^^^^^^^^^^^^^^^^^^^^^^^^^^
>x : any

function foo2(x: I<string>);
>foo2 : { (x: I<string>): any; (x: I<string>): any; }
>     : ^^^^^^         ^^^^^^^^^^^^^^^^^^^^^^^^^^^^^^
>x : I<string>
>  : ^^^^^^^^^

function foo2(x: I<string>); // error
>foo2 : { (x: I<string>): any; (x: I<string>): any; }
>     : ^^^^^^^^^^^^^^^^^^^^^^^^^^^         ^^^^^^^^^
>x : I<string>
>  : ^^^^^^^^^

function foo2(x: any) { }
>foo2 : { (x: I<string>): any; (x: I<string>): any; }
>     : ^^^^^^^^^^^^^^^^^^^^^^^^^^^^^^^^^^^^^^^^^^^^^
>x : any

function foo3(x: typeof a);
<<<<<<< HEAD
>foo3 : { (x: typeof a): any; (x: { foo<T>(x: T, y?: T | undefined): T; }): any; }
>x : { foo<T>(x: T, y?: T | undefined): T; }
>a : { foo<T>(x: T, y?: T | undefined): T; }

function foo3(x: typeof a); // error
>foo3 : { (x: { foo<T>(x: T, y?: T | undefined): T; }): any; (x: typeof a): any; }
>x : { foo<T>(x: T, y?: T | undefined): T; }
>a : { foo<T>(x: T, y?: T | undefined): T; }

function foo3(x: any) { }
>foo3 : { (x: { foo<T>(x: T, y?: T | undefined): T; }): any; (x: { foo<T>(x: T, y?: T | undefined): T; }): any; }
>x : any

function foo4(x: typeof b);
>foo4 : { (x: typeof b): any; (x: { foo<T>(x: T, y?: T | undefined): T; }): any; }
>x : { foo<T>(x: T, y?: T | undefined): T; }
>b : { foo<T>(x: T, y?: T | undefined): T; }

function foo4(x: typeof b); // error
>foo4 : { (x: { foo<T>(x: T, y?: T | undefined): T; }): any; (x: typeof b): any; }
>x : { foo<T>(x: T, y?: T | undefined): T; }
>b : { foo<T>(x: T, y?: T | undefined): T; }

function foo4(x: any) { }
>foo4 : { (x: { foo<T>(x: T, y?: T | undefined): T; }): any; (x: { foo<T>(x: T, y?: T | undefined): T; }): any; }
=======
>foo3 : { (x: typeof a): any; (x: { foo<T>(x: T, y?: T): T; }): any; }
>     : ^^^^^^        ^^^^^^^^^^^^^^^^^^^^^^^^^^^^^^^^^^^^^^^^^^^^^^^^
>x : { foo<T>(x: T, y?: T): T; }
>  : ^^^^^^^^^^^^^^^^^^^^^^^^^^^
>a : { foo<T>(x: T, y?: T): T; }
>  : ^^^^^^^^^^^^^^^^^^^^^^^^^^^

function foo3(x: typeof a); // error
>foo3 : { (x: { foo<T>(x: T, y?: T): T; }): any; (x: typeof a): any; }
>     : ^^^^^^^^^^^^^^^^^^^^^^^^^^^^^^^^^^^^^^^^^^^^^        ^^^^^^^^^
>x : { foo<T>(x: T, y?: T): T; }
>  : ^^^^^^^^^^^^^^^^^^^^^^^^^^^
>a : { foo<T>(x: T, y?: T): T; }
>  : ^^^^^^^^^^^^^^^^^^^^^^^^^^^

function foo3(x: any) { }
>foo3 : { (x: { foo<T>(x: T, y?: T): T; }): any; (x: { foo<T>(x: T, y?: T): T; }): any; }
>     : ^^^^^^^^^^^^^^^^^^^^^^^^^^^^^^^^^^^^^^^^^^^^^^^^^^^^^^^^^^^^^^^^^^^^^^^^^^^^^^^^^
>x : any

function foo4(x: typeof b);
>foo4 : { (x: typeof b): any; (x: { foo<T>(x: T, y?: T): T; }): any; }
>     : ^^^^^^        ^^^^^^^^^^^^^^^^^^^^^^^^^^^^^^^^^^^^^^^^^^^^^^^^
>x : { foo<T>(x: T, y?: T): T; }
>  : ^^^^^^^^^^^^^^^^^^^^^^^^^^^
>b : { foo<T>(x: T, y?: T): T; }
>  : ^^^^^^^^^^^^^^^^^^^^^^^^^^^

function foo4(x: typeof b); // error
>foo4 : { (x: { foo<T>(x: T, y?: T): T; }): any; (x: typeof b): any; }
>     : ^^^^^^^^^^^^^^^^^^^^^^^^^^^^^^^^^^^^^^^^^^^^^        ^^^^^^^^^
>x : { foo<T>(x: T, y?: T): T; }
>  : ^^^^^^^^^^^^^^^^^^^^^^^^^^^
>b : { foo<T>(x: T, y?: T): T; }
>  : ^^^^^^^^^^^^^^^^^^^^^^^^^^^

function foo4(x: any) { }
>foo4 : { (x: { foo<T>(x: T, y?: T): T; }): any; (x: { foo<T>(x: T, y?: T): T; }): any; }
>     : ^^^^^^^^^^^^^^^^^^^^^^^^^^^^^^^^^^^^^^^^^^^^^^^^^^^^^^^^^^^^^^^^^^^^^^^^^^^^^^^^^
>>>>>>> 12402f26
>x : any

function foo5(x: A);
>foo5 : { (x: A): any; (x: B<string>): any; }
>     : ^^^^^^ ^^^^^^^^^^^^^^^^^^^^^^^^^^^^^^
>x : A
>  : ^

function foo5(x: B<string>); // ok
>foo5 : { (x: A): any; (x: B<string>): any; }
>     : ^^^^^^^^^^^^^^^^^^^         ^^^^^^^^^
>x : B<string>
>  : ^^^^^^^^^

function foo5(x: any) { }
>foo5 : { (x: A): any; (x: B<string>): any; }
>     : ^^^^^^^^^^^^^^^^^^^^^^^^^^^^^^^^^^^^^
>x : any

function foo5b(x: A);
>foo5b : { (x: A): any; (x: C<string>): any; }
>      : ^^^^^^ ^^^^^^^^^^^^^^^^^^^^^^^^^^^^^^
>x : A
>  : ^

function foo5b(x: C<string>); // ok
>foo5b : { (x: A): any; (x: C<string>): any; }
>      : ^^^^^^^^^^^^^^^^^^^         ^^^^^^^^^
>x : C<string>
>  : ^^^^^^^^^

function foo5b(x: any) { }
>foo5b : { (x: A): any; (x: C<string>): any; }
>      : ^^^^^^^^^^^^^^^^^^^^^^^^^^^^^^^^^^^^^
>x : any

function foo6(x: A);
>foo6 : { (x: A): any; (x: I<string>): any; }
>     : ^^^^^^ ^^^^^^^^^^^^^^^^^^^^^^^^^^^^^^
>x : A
>  : ^

function foo6(x: I<string>); // ok
>foo6 : { (x: A): any; (x: I<string>): any; }
>     : ^^^^^^^^^^^^^^^^^^^         ^^^^^^^^^
>x : I<string>
>  : ^^^^^^^^^

function foo6(x: any) { }
>foo6 : { (x: A): any; (x: I<string>): any; }
>     : ^^^^^^^^^^^^^^^^^^^^^^^^^^^^^^^^^^^^^
>x : any

function foo7(x: A);
<<<<<<< HEAD
>foo7 : { (x: A): any; (x: { foo<T>(x: T, y?: T | undefined): T; }): any; }
=======
>foo7 : { (x: A): any; (x: { foo<T>(x: T, y?: T): T; }): any; }
>     : ^^^^^^ ^^^^^^^^^^^^^^^^^^^^^^^^^^^^^^^^^^^^^^^^^^^^^^^^
>>>>>>> 12402f26
>x : A
>  : ^

function foo7(x: typeof a); // no error, bug?
>foo7 : { (x: A): any; (x: typeof a): any; }
<<<<<<< HEAD
>x : { foo<T>(x: T, y?: T | undefined): T; }
>a : { foo<T>(x: T, y?: T | undefined): T; }

function foo7(x: any) { }
>foo7 : { (x: A): any; (x: { foo<T>(x: T, y?: T | undefined): T; }): any; }
=======
>     : ^^^^^^^^^^^^^^^^^^^        ^^^^^^^^^
>x : { foo<T>(x: T, y?: T): T; }
>  : ^^^^^^^^^^^^^^^^^^^^^^^^^^^
>a : { foo<T>(x: T, y?: T): T; }
>  : ^^^^^^^^^^^^^^^^^^^^^^^^^^^

function foo7(x: any) { }
>foo7 : { (x: A): any; (x: { foo<T>(x: T, y?: T): T; }): any; }
>     : ^^^^^^^^^^^^^^^^^^^^^^^^^^^^^^^^^^^^^^^^^^^^^^^^^^^^^^^
>>>>>>> 12402f26
>x : any

function foo8(x: B<string>);
>foo8 : { (x: B<string>): any; (x: I<string>): any; }
>     : ^^^^^^         ^^^^^^^^^^^^^^^^^^^^^^^^^^^^^^
>x : B<string>
>  : ^^^^^^^^^

function foo8(x: I<string>); // error
>foo8 : { (x: B<string>): any; (x: I<string>): any; }
>     : ^^^^^^^^^^^^^^^^^^^^^^^^^^^         ^^^^^^^^^
>x : I<string>
>  : ^^^^^^^^^

function foo8(x: any) { }
>foo8 : { (x: B<string>): any; (x: I<string>): any; }
>     : ^^^^^^^^^^^^^^^^^^^^^^^^^^^^^^^^^^^^^^^^^^^^^
>x : any

function foo9(x: B<string>);
>foo9 : { (x: B<string>): any; (x: C<string>): any; }
>     : ^^^^^^         ^^^^^^^^^^^^^^^^^^^^^^^^^^^^^^
>x : B<string>
>  : ^^^^^^^^^

function foo9(x: C<string>); // error
>foo9 : { (x: B<string>): any; (x: C<string>): any; }
>     : ^^^^^^^^^^^^^^^^^^^^^^^^^^^         ^^^^^^^^^
>x : C<string>
>  : ^^^^^^^^^

function foo9(x: any) { }
>foo9 : { (x: B<string>): any; (x: C<string>): any; }
>     : ^^^^^^^^^^^^^^^^^^^^^^^^^^^^^^^^^^^^^^^^^^^^^
>x : any

function foo10(x: B<string>);
<<<<<<< HEAD
>foo10 : { (x: B<string>): any; (x: { foo<T>(x: T, y?: T | undefined): T; }): any; }
=======
>foo10 : { (x: B<string>): any; (x: { foo<T>(x: T, y?: T): T; }): any; }
>      : ^^^^^^         ^^^^^^^^^^^^^^^^^^^^^^^^^^^^^^^^^^^^^^^^^^^^^^^^
>>>>>>> 12402f26
>x : B<string>
>  : ^^^^^^^^^

function foo10(x: typeof a); // ok
>foo10 : { (x: B<string>): any; (x: typeof a): any; }
<<<<<<< HEAD
>x : { foo<T>(x: T, y?: T | undefined): T; }
>a : { foo<T>(x: T, y?: T | undefined): T; }

function foo10(x: any) { }
>foo10 : { (x: B<string>): any; (x: { foo<T>(x: T, y?: T | undefined): T; }): any; }
>x : any

function foo11(x: B<string>);
>foo11 : { (x: B<string>): any; (x: { foo<T>(x: T, y?: T | undefined): T; }): any; }
=======
>      : ^^^^^^^^^^^^^^^^^^^^^^^^^^^        ^^^^^^^^^
>x : { foo<T>(x: T, y?: T): T; }
>  : ^^^^^^^^^^^^^^^^^^^^^^^^^^^
>a : { foo<T>(x: T, y?: T): T; }
>  : ^^^^^^^^^^^^^^^^^^^^^^^^^^^

function foo10(x: any) { }
>foo10 : { (x: B<string>): any; (x: { foo<T>(x: T, y?: T): T; }): any; }
>      : ^^^^^^^^^^^^^^^^^^^^^^^^^^^^^^^^^^^^^^^^^^^^^^^^^^^^^^^^^^^^^^^
>x : any

function foo11(x: B<string>);
>foo11 : { (x: B<string>): any; (x: { foo<T>(x: T, y?: T): T; }): any; }
>      : ^^^^^^         ^^^^^^^^^^^^^^^^^^^^^^^^^^^^^^^^^^^^^^^^^^^^^^^^
>>>>>>> 12402f26
>x : B<string>
>  : ^^^^^^^^^

function foo11(x: typeof b); // ok
>foo11 : { (x: B<string>): any; (x: typeof b): any; }
<<<<<<< HEAD
>x : { foo<T>(x: T, y?: T | undefined): T; }
>b : { foo<T>(x: T, y?: T | undefined): T; }

function foo11(x: any) { }
>foo11 : { (x: B<string>): any; (x: { foo<T>(x: T, y?: T | undefined): T; }): any; }
=======
>      : ^^^^^^^^^^^^^^^^^^^^^^^^^^^        ^^^^^^^^^
>x : { foo<T>(x: T, y?: T): T; }
>  : ^^^^^^^^^^^^^^^^^^^^^^^^^^^
>b : { foo<T>(x: T, y?: T): T; }
>  : ^^^^^^^^^^^^^^^^^^^^^^^^^^^

function foo11(x: any) { }
>foo11 : { (x: B<string>): any; (x: { foo<T>(x: T, y?: T): T; }): any; }
>      : ^^^^^^^^^^^^^^^^^^^^^^^^^^^^^^^^^^^^^^^^^^^^^^^^^^^^^^^^^^^^^^^
>>>>>>> 12402f26
>x : any

function foo12(x: I<string>);
>foo12 : { (x: I<string>): any; (x: C<string>): any; }
>      : ^^^^^^         ^^^^^^^^^^^^^^^^^^^^^^^^^^^^^^
>x : I<string>
>  : ^^^^^^^^^

function foo12(x: C<string>); // error
>foo12 : { (x: I<string>): any; (x: C<string>): any; }
>      : ^^^^^^^^^^^^^^^^^^^^^^^^^^^         ^^^^^^^^^
>x : C<string>
>  : ^^^^^^^^^

function foo12(x: any) { }
>foo12 : { (x: I<string>): any; (x: C<string>): any; }
>      : ^^^^^^^^^^^^^^^^^^^^^^^^^^^^^^^^^^^^^^^^^^^^^
>x : any

function foo12b(x: I2);
>foo12b : { (x: I2): any; (x: C<string>): any; }
>       : ^^^^^^  ^^^^^^^^^^^^^^^^^^^^^^^^^^^^^^
>x : I2
>  : ^^

function foo12b(x: C<string>); // ok
>foo12b : { (x: I2): any; (x: C<string>): any; }
>       : ^^^^^^^^^^^^^^^^^^^^         ^^^^^^^^^
>x : C<string>
>  : ^^^^^^^^^

function foo12b(x: any) { }
>foo12b : { (x: I2): any; (x: C<string>): any; }
>       : ^^^^^^^^^^^^^^^^^^^^^^^^^^^^^^^^^^^^^^
>x : any

function foo13(x: I<string>);
<<<<<<< HEAD
>foo13 : { (x: I<string>): any; (x: { foo<T>(x: T, y?: T | undefined): T; }): any; }
=======
>foo13 : { (x: I<string>): any; (x: { foo<T>(x: T, y?: T): T; }): any; }
>      : ^^^^^^         ^^^^^^^^^^^^^^^^^^^^^^^^^^^^^^^^^^^^^^^^^^^^^^^^
>>>>>>> 12402f26
>x : I<string>
>  : ^^^^^^^^^

function foo13(x: typeof a); // ok
>foo13 : { (x: I<string>): any; (x: typeof a): any; }
<<<<<<< HEAD
>x : { foo<T>(x: T, y?: T | undefined): T; }
>a : { foo<T>(x: T, y?: T | undefined): T; }

function foo13(x: any) { }
>foo13 : { (x: I<string>): any; (x: { foo<T>(x: T, y?: T | undefined): T; }): any; }
>x : any

function foo14(x: I<string>);
>foo14 : { (x: I<string>): any; (x: { foo<T>(x: T, y?: T | undefined): T; }): any; }
=======
>      : ^^^^^^^^^^^^^^^^^^^^^^^^^^^        ^^^^^^^^^
>x : { foo<T>(x: T, y?: T): T; }
>  : ^^^^^^^^^^^^^^^^^^^^^^^^^^^
>a : { foo<T>(x: T, y?: T): T; }
>  : ^^^^^^^^^^^^^^^^^^^^^^^^^^^

function foo13(x: any) { }
>foo13 : { (x: I<string>): any; (x: { foo<T>(x: T, y?: T): T; }): any; }
>      : ^^^^^^^^^^^^^^^^^^^^^^^^^^^^^^^^^^^^^^^^^^^^^^^^^^^^^^^^^^^^^^^
>x : any

function foo14(x: I<string>);
>foo14 : { (x: I<string>): any; (x: { foo<T>(x: T, y?: T): T; }): any; }
>      : ^^^^^^         ^^^^^^^^^^^^^^^^^^^^^^^^^^^^^^^^^^^^^^^^^^^^^^^^
>>>>>>> 12402f26
>x : I<string>
>  : ^^^^^^^^^

function foo14(x: typeof b); // ok
>foo14 : { (x: I<string>): any; (x: typeof b): any; }
<<<<<<< HEAD
>x : { foo<T>(x: T, y?: T | undefined): T; }
>b : { foo<T>(x: T, y?: T | undefined): T; }

function foo14(x: any) { }
>foo14 : { (x: I<string>): any; (x: { foo<T>(x: T, y?: T | undefined): T; }): any; }
=======
>      : ^^^^^^^^^^^^^^^^^^^^^^^^^^^        ^^^^^^^^^
>x : { foo<T>(x: T, y?: T): T; }
>  : ^^^^^^^^^^^^^^^^^^^^^^^^^^^
>b : { foo<T>(x: T, y?: T): T; }
>  : ^^^^^^^^^^^^^^^^^^^^^^^^^^^

function foo14(x: any) { }
>foo14 : { (x: I<string>): any; (x: { foo<T>(x: T, y?: T): T; }): any; }
>      : ^^^^^^^^^^^^^^^^^^^^^^^^^^^^^^^^^^^^^^^^^^^^^^^^^^^^^^^^^^^^^^^
>>>>>>> 12402f26
>x : any

function foo15(x: I2);
>foo15 : { (x: I2): any; (x: C<number>): any; }
>      : ^^^^^^  ^^^^^^^^^^^^^^^^^^^^^^^^^^^^^^
>x : I2
>  : ^^

function foo15(x: C<number>); // ok
>foo15 : { (x: I2): any; (x: C<number>): any; }
>      : ^^^^^^^^^^^^^^^^^^^^         ^^^^^^^^^
>x : C<number>
>  : ^^^^^^^^^

function foo15(x: any) { }
>foo15 : { (x: I2): any; (x: C<number>): any; }
>      : ^^^^^^^^^^^^^^^^^^^^^^^^^^^^^^^^^^^^^^
>x : any

<|MERGE_RESOLUTION|>--- conflicted
+++ resolved
@@ -1,555 +1,450 @@
-//// [tests/cases/conformance/types/typeRelationships/typeAndMemberIdentity/objectTypesIdentityWithGenericCallSignaturesOptionalParams.ts] ////
-
-=== objectTypesIdentityWithGenericCallSignaturesOptionalParams.ts ===
-// Two call or construct signatures are considered identical when they have the same number of type parameters and, considering those 
-// parameters pairwise identical, have identical type parameter constraints, identical number of parameters with identical kind(required, 
-// optional or rest) and types, and identical return types.
-
-class A {
->A : A
->  : ^
-
-    foo<T>(x: T, y?: T): T { return null; }
->foo : <T>(x: T, y?: T) => T
->    : ^ ^^^^^ ^^^^^^ ^^^^^ 
->x : T
-<<<<<<< HEAD
->y : T | undefined
-=======
->  : ^
->y : T
->  : ^
->>>>>>> 12402f26
-}
-
-class B<T> {
->B : B<T>
->  : ^^^^
-
-    foo(x: T, y?: T): T { return null; }
->foo : (x: T, y?: T) => T
->    : ^^^^ ^^^^^^ ^^^^^ 
->x : T
-<<<<<<< HEAD
->y : T | undefined
-=======
->  : ^
->y : T
->  : ^
->>>>>>> 12402f26
-}
-
-class C<T> {
->C : C<T>
->  : ^^^^
-
-    foo(x: T, y?: T): T { return null; }
->foo : (x: T, y?: T) => T
->    : ^^^^ ^^^^^^ ^^^^^ 
->x : T
-<<<<<<< HEAD
->y : T | undefined
-=======
->  : ^
->y : T
->  : ^
->>>>>>> 12402f26
-}
-
-interface I<T> {
-    foo(x: T, y?: T): T;
->foo : (x: T, y?: T) => T
->    : ^^^^ ^^^^^^ ^^^^^ 
->x : T
-<<<<<<< HEAD
->y : T | undefined
-=======
->  : ^
->y : T
->  : ^
->>>>>>> 12402f26
-}
-
-interface I2 {
-    foo<T>(x: T, y?: T): T;
->foo : <T>(x: T, y?: T) => T
->    : ^ ^^^^^ ^^^^^^ ^^^^^ 
->x : T
-<<<<<<< HEAD
->y : T | undefined
-}
-
-var a: { foo<T>(x: T, y?: T): T }
->a : { foo<T>(x: T, y?: T | undefined): T; }
-=======
->  : ^
->y : T
->  : ^
-}
-
-var a: { foo<T>(x: T, y?: T): T }
->a : { foo<T>(x: T, y?: T): T; }
->  : ^^^^^^ ^^^^^ ^^^^^^ ^^^ ^^^
->>>>>>> 12402f26
->foo : <T>(x: T, y?: T) => T
->    : ^ ^^^^^ ^^^^^^ ^^^^^ 
->x : T
-<<<<<<< HEAD
->y : T | undefined
-
-var b = { foo<T>(x: T, y?: T) { return x; } };
->b : { foo<T>(x: T, y?: T | undefined): T; }
->{ foo<T>(x: T, y?: T) { return x; } } : { foo<T>(x: T, y?: T | undefined): T; }
-=======
->  : ^
->y : T
->  : ^
-
-var b = { foo<T>(x: T, y?: T) { return x; } };
->b : { foo<T>(x: T, y?: T): T; }
->  : ^^^^^^ ^^^^^ ^^^^^^ ^^^^^^^
->{ foo<T>(x: T, y?: T) { return x; } } : { foo<T>(x: T, y?: T): T; }
->                                      : ^^^^^^ ^^^^^ ^^^^^^ ^^^^^^^
->>>>>>> 12402f26
->foo : <T>(x: T, y?: T) => T
->    : ^ ^^^^^ ^^^^^^ ^^^^^^
->x : T
-<<<<<<< HEAD
->y : T | undefined
-=======
->  : ^
->y : T
->  : ^
->>>>>>> 12402f26
->x : T
->  : ^
-
-function foo1(x: A);
->foo1 : { (x: A): any; (x: A): any; }
->     : ^^^^^^ ^^^^^^^^^^^^^^^^^^^^^^
->x : A
->  : ^
-
-function foo1(x: A); // error
->foo1 : { (x: A): any; (x: A): any; }
->     : ^^^^^^^^^^^^^^^^^^^ ^^^^^^^^^
->x : A
->  : ^
-
-function foo1(x: any) { }
->foo1 : { (x: A): any; (x: A): any; }
->     : ^^^^^^^^^^^^^^^^^^^^^^^^^^^^^
->x : any
-
-function foo1b(x: B<string>);
->foo1b : { (x: B<string>): any; (x: B<string>): any; }
->      : ^^^^^^         ^^^^^^^^^^^^^^^^^^^^^^^^^^^^^^
->x : B<string>
->  : ^^^^^^^^^
-
-function foo1b(x: B<string>); // error
->foo1b : { (x: B<string>): any; (x: B<string>): any; }
->      : ^^^^^^^^^^^^^^^^^^^^^^^^^^^         ^^^^^^^^^
->x : B<string>
->  : ^^^^^^^^^
-
-function foo1b(x: any) { }
->foo1b : { (x: B<string>): any; (x: B<string>): any; }
->      : ^^^^^^^^^^^^^^^^^^^^^^^^^^^^^^^^^^^^^^^^^^^^^
->x : any
-
-function foo1c(x: C<string>);
->foo1c : { (x: C<string>): any; (x: C<string>): any; }
->      : ^^^^^^         ^^^^^^^^^^^^^^^^^^^^^^^^^^^^^^
->x : C<string>
->  : ^^^^^^^^^
-
-function foo1c(x: C<string>); // error
->foo1c : { (x: C<string>): any; (x: C<string>): any; }
->      : ^^^^^^^^^^^^^^^^^^^^^^^^^^^         ^^^^^^^^^
->x : C<string>
->  : ^^^^^^^^^
-
-function foo1c(x: any) { }
->foo1c : { (x: C<string>): any; (x: C<string>): any; }
->      : ^^^^^^^^^^^^^^^^^^^^^^^^^^^^^^^^^^^^^^^^^^^^^
->x : any
-
-function foo2(x: I<string>);
->foo2 : { (x: I<string>): any; (x: I<string>): any; }
->     : ^^^^^^         ^^^^^^^^^^^^^^^^^^^^^^^^^^^^^^
->x : I<string>
->  : ^^^^^^^^^
-
-function foo2(x: I<string>); // error
->foo2 : { (x: I<string>): any; (x: I<string>): any; }
->     : ^^^^^^^^^^^^^^^^^^^^^^^^^^^         ^^^^^^^^^
->x : I<string>
->  : ^^^^^^^^^
-
-function foo2(x: any) { }
->foo2 : { (x: I<string>): any; (x: I<string>): any; }
->     : ^^^^^^^^^^^^^^^^^^^^^^^^^^^^^^^^^^^^^^^^^^^^^
->x : any
-
-function foo3(x: typeof a);
-<<<<<<< HEAD
->foo3 : { (x: typeof a): any; (x: { foo<T>(x: T, y?: T | undefined): T; }): any; }
->x : { foo<T>(x: T, y?: T | undefined): T; }
->a : { foo<T>(x: T, y?: T | undefined): T; }
-
-function foo3(x: typeof a); // error
->foo3 : { (x: { foo<T>(x: T, y?: T | undefined): T; }): any; (x: typeof a): any; }
->x : { foo<T>(x: T, y?: T | undefined): T; }
->a : { foo<T>(x: T, y?: T | undefined): T; }
-
-function foo3(x: any) { }
->foo3 : { (x: { foo<T>(x: T, y?: T | undefined): T; }): any; (x: { foo<T>(x: T, y?: T | undefined): T; }): any; }
->x : any
-
-function foo4(x: typeof b);
->foo4 : { (x: typeof b): any; (x: { foo<T>(x: T, y?: T | undefined): T; }): any; }
->x : { foo<T>(x: T, y?: T | undefined): T; }
->b : { foo<T>(x: T, y?: T | undefined): T; }
-
-function foo4(x: typeof b); // error
->foo4 : { (x: { foo<T>(x: T, y?: T | undefined): T; }): any; (x: typeof b): any; }
->x : { foo<T>(x: T, y?: T | undefined): T; }
->b : { foo<T>(x: T, y?: T | undefined): T; }
-
-function foo4(x: any) { }
->foo4 : { (x: { foo<T>(x: T, y?: T | undefined): T; }): any; (x: { foo<T>(x: T, y?: T | undefined): T; }): any; }
-=======
->foo3 : { (x: typeof a): any; (x: { foo<T>(x: T, y?: T): T; }): any; }
->     : ^^^^^^        ^^^^^^^^^^^^^^^^^^^^^^^^^^^^^^^^^^^^^^^^^^^^^^^^
->x : { foo<T>(x: T, y?: T): T; }
->  : ^^^^^^^^^^^^^^^^^^^^^^^^^^^
->a : { foo<T>(x: T, y?: T): T; }
->  : ^^^^^^^^^^^^^^^^^^^^^^^^^^^
-
-function foo3(x: typeof a); // error
->foo3 : { (x: { foo<T>(x: T, y?: T): T; }): any; (x: typeof a): any; }
->     : ^^^^^^^^^^^^^^^^^^^^^^^^^^^^^^^^^^^^^^^^^^^^^        ^^^^^^^^^
->x : { foo<T>(x: T, y?: T): T; }
->  : ^^^^^^^^^^^^^^^^^^^^^^^^^^^
->a : { foo<T>(x: T, y?: T): T; }
->  : ^^^^^^^^^^^^^^^^^^^^^^^^^^^
-
-function foo3(x: any) { }
->foo3 : { (x: { foo<T>(x: T, y?: T): T; }): any; (x: { foo<T>(x: T, y?: T): T; }): any; }
->     : ^^^^^^^^^^^^^^^^^^^^^^^^^^^^^^^^^^^^^^^^^^^^^^^^^^^^^^^^^^^^^^^^^^^^^^^^^^^^^^^^^
->x : any
-
-function foo4(x: typeof b);
->foo4 : { (x: typeof b): any; (x: { foo<T>(x: T, y?: T): T; }): any; }
->     : ^^^^^^        ^^^^^^^^^^^^^^^^^^^^^^^^^^^^^^^^^^^^^^^^^^^^^^^^
->x : { foo<T>(x: T, y?: T): T; }
->  : ^^^^^^^^^^^^^^^^^^^^^^^^^^^
->b : { foo<T>(x: T, y?: T): T; }
->  : ^^^^^^^^^^^^^^^^^^^^^^^^^^^
-
-function foo4(x: typeof b); // error
->foo4 : { (x: { foo<T>(x: T, y?: T): T; }): any; (x: typeof b): any; }
->     : ^^^^^^^^^^^^^^^^^^^^^^^^^^^^^^^^^^^^^^^^^^^^^        ^^^^^^^^^
->x : { foo<T>(x: T, y?: T): T; }
->  : ^^^^^^^^^^^^^^^^^^^^^^^^^^^
->b : { foo<T>(x: T, y?: T): T; }
->  : ^^^^^^^^^^^^^^^^^^^^^^^^^^^
-
-function foo4(x: any) { }
->foo4 : { (x: { foo<T>(x: T, y?: T): T; }): any; (x: { foo<T>(x: T, y?: T): T; }): any; }
->     : ^^^^^^^^^^^^^^^^^^^^^^^^^^^^^^^^^^^^^^^^^^^^^^^^^^^^^^^^^^^^^^^^^^^^^^^^^^^^^^^^^
->>>>>>> 12402f26
->x : any
-
-function foo5(x: A);
->foo5 : { (x: A): any; (x: B<string>): any; }
->     : ^^^^^^ ^^^^^^^^^^^^^^^^^^^^^^^^^^^^^^
->x : A
->  : ^
-
-function foo5(x: B<string>); // ok
->foo5 : { (x: A): any; (x: B<string>): any; }
->     : ^^^^^^^^^^^^^^^^^^^         ^^^^^^^^^
->x : B<string>
->  : ^^^^^^^^^
-
-function foo5(x: any) { }
->foo5 : { (x: A): any; (x: B<string>): any; }
->     : ^^^^^^^^^^^^^^^^^^^^^^^^^^^^^^^^^^^^^
->x : any
-
-function foo5b(x: A);
->foo5b : { (x: A): any; (x: C<string>): any; }
->      : ^^^^^^ ^^^^^^^^^^^^^^^^^^^^^^^^^^^^^^
->x : A
->  : ^
-
-function foo5b(x: C<string>); // ok
->foo5b : { (x: A): any; (x: C<string>): any; }
->      : ^^^^^^^^^^^^^^^^^^^         ^^^^^^^^^
->x : C<string>
->  : ^^^^^^^^^
-
-function foo5b(x: any) { }
->foo5b : { (x: A): any; (x: C<string>): any; }
->      : ^^^^^^^^^^^^^^^^^^^^^^^^^^^^^^^^^^^^^
->x : any
-
-function foo6(x: A);
->foo6 : { (x: A): any; (x: I<string>): any; }
->     : ^^^^^^ ^^^^^^^^^^^^^^^^^^^^^^^^^^^^^^
->x : A
->  : ^
-
-function foo6(x: I<string>); // ok
->foo6 : { (x: A): any; (x: I<string>): any; }
->     : ^^^^^^^^^^^^^^^^^^^         ^^^^^^^^^
->x : I<string>
->  : ^^^^^^^^^
-
-function foo6(x: any) { }
->foo6 : { (x: A): any; (x: I<string>): any; }
->     : ^^^^^^^^^^^^^^^^^^^^^^^^^^^^^^^^^^^^^
->x : any
-
-function foo7(x: A);
-<<<<<<< HEAD
->foo7 : { (x: A): any; (x: { foo<T>(x: T, y?: T | undefined): T; }): any; }
-=======
->foo7 : { (x: A): any; (x: { foo<T>(x: T, y?: T): T; }): any; }
->     : ^^^^^^ ^^^^^^^^^^^^^^^^^^^^^^^^^^^^^^^^^^^^^^^^^^^^^^^^
->>>>>>> 12402f26
->x : A
->  : ^
-
-function foo7(x: typeof a); // no error, bug?
->foo7 : { (x: A): any; (x: typeof a): any; }
-<<<<<<< HEAD
->x : { foo<T>(x: T, y?: T | undefined): T; }
->a : { foo<T>(x: T, y?: T | undefined): T; }
-
-function foo7(x: any) { }
->foo7 : { (x: A): any; (x: { foo<T>(x: T, y?: T | undefined): T; }): any; }
-=======
->     : ^^^^^^^^^^^^^^^^^^^        ^^^^^^^^^
->x : { foo<T>(x: T, y?: T): T; }
->  : ^^^^^^^^^^^^^^^^^^^^^^^^^^^
->a : { foo<T>(x: T, y?: T): T; }
->  : ^^^^^^^^^^^^^^^^^^^^^^^^^^^
-
-function foo7(x: any) { }
->foo7 : { (x: A): any; (x: { foo<T>(x: T, y?: T): T; }): any; }
->     : ^^^^^^^^^^^^^^^^^^^^^^^^^^^^^^^^^^^^^^^^^^^^^^^^^^^^^^^
->>>>>>> 12402f26
->x : any
-
-function foo8(x: B<string>);
->foo8 : { (x: B<string>): any; (x: I<string>): any; }
->     : ^^^^^^         ^^^^^^^^^^^^^^^^^^^^^^^^^^^^^^
->x : B<string>
->  : ^^^^^^^^^
-
-function foo8(x: I<string>); // error
->foo8 : { (x: B<string>): any; (x: I<string>): any; }
->     : ^^^^^^^^^^^^^^^^^^^^^^^^^^^         ^^^^^^^^^
->x : I<string>
->  : ^^^^^^^^^
-
-function foo8(x: any) { }
->foo8 : { (x: B<string>): any; (x: I<string>): any; }
->     : ^^^^^^^^^^^^^^^^^^^^^^^^^^^^^^^^^^^^^^^^^^^^^
->x : any
-
-function foo9(x: B<string>);
->foo9 : { (x: B<string>): any; (x: C<string>): any; }
->     : ^^^^^^         ^^^^^^^^^^^^^^^^^^^^^^^^^^^^^^
->x : B<string>
->  : ^^^^^^^^^
-
-function foo9(x: C<string>); // error
->foo9 : { (x: B<string>): any; (x: C<string>): any; }
->     : ^^^^^^^^^^^^^^^^^^^^^^^^^^^         ^^^^^^^^^
->x : C<string>
->  : ^^^^^^^^^
-
-function foo9(x: any) { }
->foo9 : { (x: B<string>): any; (x: C<string>): any; }
->     : ^^^^^^^^^^^^^^^^^^^^^^^^^^^^^^^^^^^^^^^^^^^^^
->x : any
-
-function foo10(x: B<string>);
-<<<<<<< HEAD
->foo10 : { (x: B<string>): any; (x: { foo<T>(x: T, y?: T | undefined): T; }): any; }
-=======
->foo10 : { (x: B<string>): any; (x: { foo<T>(x: T, y?: T): T; }): any; }
->      : ^^^^^^         ^^^^^^^^^^^^^^^^^^^^^^^^^^^^^^^^^^^^^^^^^^^^^^^^
->>>>>>> 12402f26
->x : B<string>
->  : ^^^^^^^^^
-
-function foo10(x: typeof a); // ok
->foo10 : { (x: B<string>): any; (x: typeof a): any; }
-<<<<<<< HEAD
->x : { foo<T>(x: T, y?: T | undefined): T; }
->a : { foo<T>(x: T, y?: T | undefined): T; }
-
-function foo10(x: any) { }
->foo10 : { (x: B<string>): any; (x: { foo<T>(x: T, y?: T | undefined): T; }): any; }
->x : any
-
-function foo11(x: B<string>);
->foo11 : { (x: B<string>): any; (x: { foo<T>(x: T, y?: T | undefined): T; }): any; }
-=======
->      : ^^^^^^^^^^^^^^^^^^^^^^^^^^^        ^^^^^^^^^
->x : { foo<T>(x: T, y?: T): T; }
->  : ^^^^^^^^^^^^^^^^^^^^^^^^^^^
->a : { foo<T>(x: T, y?: T): T; }
->  : ^^^^^^^^^^^^^^^^^^^^^^^^^^^
-
-function foo10(x: any) { }
->foo10 : { (x: B<string>): any; (x: { foo<T>(x: T, y?: T): T; }): any; }
->      : ^^^^^^^^^^^^^^^^^^^^^^^^^^^^^^^^^^^^^^^^^^^^^^^^^^^^^^^^^^^^^^^
->x : any
-
-function foo11(x: B<string>);
->foo11 : { (x: B<string>): any; (x: { foo<T>(x: T, y?: T): T; }): any; }
->      : ^^^^^^         ^^^^^^^^^^^^^^^^^^^^^^^^^^^^^^^^^^^^^^^^^^^^^^^^
->>>>>>> 12402f26
->x : B<string>
->  : ^^^^^^^^^
-
-function foo11(x: typeof b); // ok
->foo11 : { (x: B<string>): any; (x: typeof b): any; }
-<<<<<<< HEAD
->x : { foo<T>(x: T, y?: T | undefined): T; }
->b : { foo<T>(x: T, y?: T | undefined): T; }
-
-function foo11(x: any) { }
->foo11 : { (x: B<string>): any; (x: { foo<T>(x: T, y?: T | undefined): T; }): any; }
-=======
->      : ^^^^^^^^^^^^^^^^^^^^^^^^^^^        ^^^^^^^^^
->x : { foo<T>(x: T, y?: T): T; }
->  : ^^^^^^^^^^^^^^^^^^^^^^^^^^^
->b : { foo<T>(x: T, y?: T): T; }
->  : ^^^^^^^^^^^^^^^^^^^^^^^^^^^
-
-function foo11(x: any) { }
->foo11 : { (x: B<string>): any; (x: { foo<T>(x: T, y?: T): T; }): any; }
->      : ^^^^^^^^^^^^^^^^^^^^^^^^^^^^^^^^^^^^^^^^^^^^^^^^^^^^^^^^^^^^^^^
->>>>>>> 12402f26
->x : any
-
-function foo12(x: I<string>);
->foo12 : { (x: I<string>): any; (x: C<string>): any; }
->      : ^^^^^^         ^^^^^^^^^^^^^^^^^^^^^^^^^^^^^^
->x : I<string>
->  : ^^^^^^^^^
-
-function foo12(x: C<string>); // error
->foo12 : { (x: I<string>): any; (x: C<string>): any; }
->      : ^^^^^^^^^^^^^^^^^^^^^^^^^^^         ^^^^^^^^^
->x : C<string>
->  : ^^^^^^^^^
-
-function foo12(x: any) { }
->foo12 : { (x: I<string>): any; (x: C<string>): any; }
->      : ^^^^^^^^^^^^^^^^^^^^^^^^^^^^^^^^^^^^^^^^^^^^^
->x : any
-
-function foo12b(x: I2);
->foo12b : { (x: I2): any; (x: C<string>): any; }
->       : ^^^^^^  ^^^^^^^^^^^^^^^^^^^^^^^^^^^^^^
->x : I2
->  : ^^
-
-function foo12b(x: C<string>); // ok
->foo12b : { (x: I2): any; (x: C<string>): any; }
->       : ^^^^^^^^^^^^^^^^^^^^         ^^^^^^^^^
->x : C<string>
->  : ^^^^^^^^^
-
-function foo12b(x: any) { }
->foo12b : { (x: I2): any; (x: C<string>): any; }
->       : ^^^^^^^^^^^^^^^^^^^^^^^^^^^^^^^^^^^^^^
->x : any
-
-function foo13(x: I<string>);
-<<<<<<< HEAD
->foo13 : { (x: I<string>): any; (x: { foo<T>(x: T, y?: T | undefined): T; }): any; }
-=======
->foo13 : { (x: I<string>): any; (x: { foo<T>(x: T, y?: T): T; }): any; }
->      : ^^^^^^         ^^^^^^^^^^^^^^^^^^^^^^^^^^^^^^^^^^^^^^^^^^^^^^^^
->>>>>>> 12402f26
->x : I<string>
->  : ^^^^^^^^^
-
-function foo13(x: typeof a); // ok
->foo13 : { (x: I<string>): any; (x: typeof a): any; }
-<<<<<<< HEAD
->x : { foo<T>(x: T, y?: T | undefined): T; }
->a : { foo<T>(x: T, y?: T | undefined): T; }
-
-function foo13(x: any) { }
->foo13 : { (x: I<string>): any; (x: { foo<T>(x: T, y?: T | undefined): T; }): any; }
->x : any
-
-function foo14(x: I<string>);
->foo14 : { (x: I<string>): any; (x: { foo<T>(x: T, y?: T | undefined): T; }): any; }
-=======
->      : ^^^^^^^^^^^^^^^^^^^^^^^^^^^        ^^^^^^^^^
->x : { foo<T>(x: T, y?: T): T; }
->  : ^^^^^^^^^^^^^^^^^^^^^^^^^^^
->a : { foo<T>(x: T, y?: T): T; }
->  : ^^^^^^^^^^^^^^^^^^^^^^^^^^^
-
-function foo13(x: any) { }
->foo13 : { (x: I<string>): any; (x: { foo<T>(x: T, y?: T): T; }): any; }
->      : ^^^^^^^^^^^^^^^^^^^^^^^^^^^^^^^^^^^^^^^^^^^^^^^^^^^^^^^^^^^^^^^
->x : any
-
-function foo14(x: I<string>);
->foo14 : { (x: I<string>): any; (x: { foo<T>(x: T, y?: T): T; }): any; }
->      : ^^^^^^         ^^^^^^^^^^^^^^^^^^^^^^^^^^^^^^^^^^^^^^^^^^^^^^^^
->>>>>>> 12402f26
->x : I<string>
->  : ^^^^^^^^^
-
-function foo14(x: typeof b); // ok
->foo14 : { (x: I<string>): any; (x: typeof b): any; }
-<<<<<<< HEAD
->x : { foo<T>(x: T, y?: T | undefined): T; }
->b : { foo<T>(x: T, y?: T | undefined): T; }
-
-function foo14(x: any) { }
->foo14 : { (x: I<string>): any; (x: { foo<T>(x: T, y?: T | undefined): T; }): any; }
-=======
->      : ^^^^^^^^^^^^^^^^^^^^^^^^^^^        ^^^^^^^^^
->x : { foo<T>(x: T, y?: T): T; }
->  : ^^^^^^^^^^^^^^^^^^^^^^^^^^^
->b : { foo<T>(x: T, y?: T): T; }
->  : ^^^^^^^^^^^^^^^^^^^^^^^^^^^
-
-function foo14(x: any) { }
->foo14 : { (x: I<string>): any; (x: { foo<T>(x: T, y?: T): T; }): any; }
->      : ^^^^^^^^^^^^^^^^^^^^^^^^^^^^^^^^^^^^^^^^^^^^^^^^^^^^^^^^^^^^^^^
->>>>>>> 12402f26
->x : any
-
-function foo15(x: I2);
->foo15 : { (x: I2): any; (x: C<number>): any; }
->      : ^^^^^^  ^^^^^^^^^^^^^^^^^^^^^^^^^^^^^^
->x : I2
->  : ^^
-
-function foo15(x: C<number>); // ok
->foo15 : { (x: I2): any; (x: C<number>): any; }
->      : ^^^^^^^^^^^^^^^^^^^^         ^^^^^^^^^
->x : C<number>
->  : ^^^^^^^^^
-
-function foo15(x: any) { }
->foo15 : { (x: I2): any; (x: C<number>): any; }
->      : ^^^^^^^^^^^^^^^^^^^^^^^^^^^^^^^^^^^^^^
->x : any
-
+//// [tests/cases/conformance/types/typeRelationships/typeAndMemberIdentity/objectTypesIdentityWithGenericCallSignaturesOptionalParams.ts] ////
+
+=== objectTypesIdentityWithGenericCallSignaturesOptionalParams.ts ===
+// Two call or construct signatures are considered identical when they have the same number of type parameters and, considering those 
+// parameters pairwise identical, have identical type parameter constraints, identical number of parameters with identical kind(required, 
+// optional or rest) and types, and identical return types.
+
+class A {
+>A : A
+>  : ^
+
+    foo<T>(x: T, y?: T): T { return null; }
+>foo : <T>(x: T, y?: T) => T
+>    : ^ ^^^^^ ^^^^^^ ^^^^^ 
+>x : T
+>  : ^
+>y : T | undefined
+>  : ^^^^^^^^^^^^^
+}
+
+class B<T> {
+>B : B<T>
+>  : ^^^^
+
+    foo(x: T, y?: T): T { return null; }
+>foo : (x: T, y?: T) => T
+>    : ^^^^ ^^^^^^ ^^^^^ 
+>x : T
+>  : ^
+>y : T | undefined
+>  : ^^^^^^^^^^^^^
+}
+
+class C<T> {
+>C : C<T>
+>  : ^^^^
+
+    foo(x: T, y?: T): T { return null; }
+>foo : (x: T, y?: T) => T
+>    : ^^^^ ^^^^^^ ^^^^^ 
+>x : T
+>  : ^
+>y : T | undefined
+>  : ^^^^^^^^^^^^^
+}
+
+interface I<T> {
+    foo(x: T, y?: T): T;
+>foo : (x: T, y?: T) => T
+>    : ^^^^ ^^^^^^ ^^^^^ 
+>x : T
+>  : ^
+>y : T | undefined
+>  : ^^^^^^^^^^^^^
+}
+
+interface I2 {
+    foo<T>(x: T, y?: T): T;
+>foo : <T>(x: T, y?: T) => T
+>    : ^ ^^^^^ ^^^^^^ ^^^^^ 
+>x : T
+>  : ^
+>y : T | undefined
+>  : ^^^^^^^^^^^^^
+}
+
+var a: { foo<T>(x: T, y?: T): T }
+>a : { foo<T>(x: T, y?: T): T; }
+>  : ^^^^^^ ^^^^^ ^^^^^^ ^^^ ^^^
+>foo : <T>(x: T, y?: T) => T
+>    : ^ ^^^^^ ^^^^^^ ^^^^^ 
+>x : T
+>  : ^
+>y : T | undefined
+>  : ^^^^^^^^^^^^^
+
+var b = { foo<T>(x: T, y?: T) { return x; } };
+>b : { foo<T>(x: T, y?: T): T; }
+>  : ^^^^^^ ^^^^^ ^^^^^^ ^^^^^^^
+>{ foo<T>(x: T, y?: T) { return x; } } : { foo<T>(x: T, y?: T): T; }
+>                                      : ^^^^^^ ^^^^^ ^^^^^^ ^^^^^^^
+>foo : <T>(x: T, y?: T) => T
+>    : ^ ^^^^^ ^^^^^^ ^^^^^^
+>x : T
+>  : ^
+>y : T | undefined
+>  : ^^^^^^^^^^^^^
+>x : T
+>  : ^
+
+function foo1(x: A);
+>foo1 : { (x: A): any; (x: A): any; }
+>     : ^^^^^^ ^^^^^^^^^^^^^^^^^^^^^^
+>x : A
+>  : ^
+
+function foo1(x: A); // error
+>foo1 : { (x: A): any; (x: A): any; }
+>     : ^^^^^^^^^^^^^^^^^^^ ^^^^^^^^^
+>x : A
+>  : ^
+
+function foo1(x: any) { }
+>foo1 : { (x: A): any; (x: A): any; }
+>     : ^^^^^^^^^^^^^^^^^^^^^^^^^^^^^
+>x : any
+>  : ^^^
+
+function foo1b(x: B<string>);
+>foo1b : { (x: B<string>): any; (x: B<string>): any; }
+>      : ^^^^^^         ^^^^^^^^^^^^^^^^^^^^^^^^^^^^^^
+>x : B<string>
+>  : ^^^^^^^^^
+
+function foo1b(x: B<string>); // error
+>foo1b : { (x: B<string>): any; (x: B<string>): any; }
+>      : ^^^^^^^^^^^^^^^^^^^^^^^^^^^         ^^^^^^^^^
+>x : B<string>
+>  : ^^^^^^^^^
+
+function foo1b(x: any) { }
+>foo1b : { (x: B<string>): any; (x: B<string>): any; }
+>      : ^^^^^^^^^^^^^^^^^^^^^^^^^^^^^^^^^^^^^^^^^^^^^
+>x : any
+>  : ^^^
+
+function foo1c(x: C<string>);
+>foo1c : { (x: C<string>): any; (x: C<string>): any; }
+>      : ^^^^^^         ^^^^^^^^^^^^^^^^^^^^^^^^^^^^^^
+>x : C<string>
+>  : ^^^^^^^^^
+
+function foo1c(x: C<string>); // error
+>foo1c : { (x: C<string>): any; (x: C<string>): any; }
+>      : ^^^^^^^^^^^^^^^^^^^^^^^^^^^         ^^^^^^^^^
+>x : C<string>
+>  : ^^^^^^^^^
+
+function foo1c(x: any) { }
+>foo1c : { (x: C<string>): any; (x: C<string>): any; }
+>      : ^^^^^^^^^^^^^^^^^^^^^^^^^^^^^^^^^^^^^^^^^^^^^
+>x : any
+>  : ^^^
+
+function foo2(x: I<string>);
+>foo2 : { (x: I<string>): any; (x: I<string>): any; }
+>     : ^^^^^^         ^^^^^^^^^^^^^^^^^^^^^^^^^^^^^^
+>x : I<string>
+>  : ^^^^^^^^^
+
+function foo2(x: I<string>); // error
+>foo2 : { (x: I<string>): any; (x: I<string>): any; }
+>     : ^^^^^^^^^^^^^^^^^^^^^^^^^^^         ^^^^^^^^^
+>x : I<string>
+>  : ^^^^^^^^^
+
+function foo2(x: any) { }
+>foo2 : { (x: I<string>): any; (x: I<string>): any; }
+>     : ^^^^^^^^^^^^^^^^^^^^^^^^^^^^^^^^^^^^^^^^^^^^^
+>x : any
+>  : ^^^
+
+function foo3(x: typeof a);
+>foo3 : { (x: typeof a): any; (x: { foo<T>(x: T, y?: T | undefined): T; }): any; }
+>     : ^^^^^^        ^^^^^^^^^^^^^^^^^^^^^^^^^^^^^^^^^^^^^^^^^^^^^^^^^^^^^^^^^^^^
+>x : { foo<T>(x: T, y?: T | undefined): T; }
+>  : ^^^^^^^^^^^^^^^^^^^^^^^^^^^^^^^^^^^^^^^
+>a : { foo<T>(x: T, y?: T | undefined): T; }
+>  : ^^^^^^^^^^^^^^^^^^^^^^^^^^^^^^^^^^^^^^^
+
+function foo3(x: typeof a); // error
+>foo3 : { (x: { foo<T>(x: T, y?: T | undefined): T; }): any; (x: typeof a): any; }
+>     : ^^^^^^^^^^^^^^^^^^^^^^^^^^^^^^^^^^^^^^^^^^^^^^^^^^^^^^^^^        ^^^^^^^^^
+>x : { foo<T>(x: T, y?: T | undefined): T; }
+>  : ^^^^^^^^^^^^^^^^^^^^^^^^^^^^^^^^^^^^^^^
+>a : { foo<T>(x: T, y?: T | undefined): T; }
+>  : ^^^^^^^^^^^^^^^^^^^^^^^^^^^^^^^^^^^^^^^
+
+function foo3(x: any) { }
+>foo3 : { (x: { foo<T>(x: T, y?: T | undefined): T; }): any; (x: { foo<T>(x: T, y?: T | undefined): T; }): any; }
+>     : ^^^^^^^^^^^^^^^^^^^^^^^^^^^^^^^^^^^^^^^^^^^^^^^^^^^^^^^^^^^^^^^^^^^^^^^^^^^^^^^^^^^^^^^^^^^^^^^^^^^^^^^^^
+>x : any
+>  : ^^^
+
+function foo4(x: typeof b);
+>foo4 : { (x: typeof b): any; (x: { foo<T>(x: T, y?: T | undefined): T; }): any; }
+>     : ^^^^^^        ^^^^^^^^^^^^^^^^^^^^^^^^^^^^^^^^^^^^^^^^^^^^^^^^^^^^^^^^^^^^
+>x : { foo<T>(x: T, y?: T | undefined): T; }
+>  : ^^^^^^^^^^^^^^^^^^^^^^^^^^^^^^^^^^^^^^^
+>b : { foo<T>(x: T, y?: T | undefined): T; }
+>  : ^^^^^^^^^^^^^^^^^^^^^^^^^^^^^^^^^^^^^^^
+
+function foo4(x: typeof b); // error
+>foo4 : { (x: { foo<T>(x: T, y?: T | undefined): T; }): any; (x: typeof b): any; }
+>     : ^^^^^^^^^^^^^^^^^^^^^^^^^^^^^^^^^^^^^^^^^^^^^^^^^^^^^^^^^        ^^^^^^^^^
+>x : { foo<T>(x: T, y?: T | undefined): T; }
+>  : ^^^^^^^^^^^^^^^^^^^^^^^^^^^^^^^^^^^^^^^
+>b : { foo<T>(x: T, y?: T | undefined): T; }
+>  : ^^^^^^^^^^^^^^^^^^^^^^^^^^^^^^^^^^^^^^^
+
+function foo4(x: any) { }
+>foo4 : { (x: { foo<T>(x: T, y?: T | undefined): T; }): any; (x: { foo<T>(x: T, y?: T | undefined): T; }): any; }
+>     : ^^^^^^^^^^^^^^^^^^^^^^^^^^^^^^^^^^^^^^^^^^^^^^^^^^^^^^^^^^^^^^^^^^^^^^^^^^^^^^^^^^^^^^^^^^^^^^^^^^^^^^^^^
+>x : any
+>  : ^^^
+
+function foo5(x: A);
+>foo5 : { (x: A): any; (x: B<string>): any; }
+>     : ^^^^^^ ^^^^^^^^^^^^^^^^^^^^^^^^^^^^^^
+>x : A
+>  : ^
+
+function foo5(x: B<string>); // ok
+>foo5 : { (x: A): any; (x: B<string>): any; }
+>     : ^^^^^^^^^^^^^^^^^^^         ^^^^^^^^^
+>x : B<string>
+>  : ^^^^^^^^^
+
+function foo5(x: any) { }
+>foo5 : { (x: A): any; (x: B<string>): any; }
+>     : ^^^^^^^^^^^^^^^^^^^^^^^^^^^^^^^^^^^^^
+>x : any
+>  : ^^^
+
+function foo5b(x: A);
+>foo5b : { (x: A): any; (x: C<string>): any; }
+>      : ^^^^^^ ^^^^^^^^^^^^^^^^^^^^^^^^^^^^^^
+>x : A
+>  : ^
+
+function foo5b(x: C<string>); // ok
+>foo5b : { (x: A): any; (x: C<string>): any; }
+>      : ^^^^^^^^^^^^^^^^^^^         ^^^^^^^^^
+>x : C<string>
+>  : ^^^^^^^^^
+
+function foo5b(x: any) { }
+>foo5b : { (x: A): any; (x: C<string>): any; }
+>      : ^^^^^^^^^^^^^^^^^^^^^^^^^^^^^^^^^^^^^
+>x : any
+>  : ^^^
+
+function foo6(x: A);
+>foo6 : { (x: A): any; (x: I<string>): any; }
+>     : ^^^^^^ ^^^^^^^^^^^^^^^^^^^^^^^^^^^^^^
+>x : A
+>  : ^
+
+function foo6(x: I<string>); // ok
+>foo6 : { (x: A): any; (x: I<string>): any; }
+>     : ^^^^^^^^^^^^^^^^^^^         ^^^^^^^^^
+>x : I<string>
+>  : ^^^^^^^^^
+
+function foo6(x: any) { }
+>foo6 : { (x: A): any; (x: I<string>): any; }
+>     : ^^^^^^^^^^^^^^^^^^^^^^^^^^^^^^^^^^^^^
+>x : any
+>  : ^^^
+
+function foo7(x: A);
+>foo7 : { (x: A): any; (x: { foo<T>(x: T, y?: T | undefined): T; }): any; }
+>     : ^^^^^^ ^^^^^^^^^^^^^^^^^^^^^^^^^^^^^^^^^^^^^^^^^^^^^^^^^^^^^^^^^^^^
+>x : A
+>  : ^
+
+function foo7(x: typeof a); // no error, bug?
+>foo7 : { (x: A): any; (x: typeof a): any; }
+>     : ^^^^^^^^^^^^^^^^^^^        ^^^^^^^^^
+>x : { foo<T>(x: T, y?: T | undefined): T; }
+>  : ^^^^^^^^^^^^^^^^^^^^^^^^^^^^^^^^^^^^^^^
+>a : { foo<T>(x: T, y?: T | undefined): T; }
+>  : ^^^^^^^^^^^^^^^^^^^^^^^^^^^^^^^^^^^^^^^
+
+function foo7(x: any) { }
+>foo7 : { (x: A): any; (x: { foo<T>(x: T, y?: T | undefined): T; }): any; }
+>     : ^^^^^^^^^^^^^^^^^^^^^^^^^^^^^^^^^^^^^^^^^^^^^^^^^^^^^^^^^^^^^^^^^^^
+>x : any
+>  : ^^^
+
+function foo8(x: B<string>);
+>foo8 : { (x: B<string>): any; (x: I<string>): any; }
+>     : ^^^^^^         ^^^^^^^^^^^^^^^^^^^^^^^^^^^^^^
+>x : B<string>
+>  : ^^^^^^^^^
+
+function foo8(x: I<string>); // error
+>foo8 : { (x: B<string>): any; (x: I<string>): any; }
+>     : ^^^^^^^^^^^^^^^^^^^^^^^^^^^         ^^^^^^^^^
+>x : I<string>
+>  : ^^^^^^^^^
+
+function foo8(x: any) { }
+>foo8 : { (x: B<string>): any; (x: I<string>): any; }
+>     : ^^^^^^^^^^^^^^^^^^^^^^^^^^^^^^^^^^^^^^^^^^^^^
+>x : any
+>  : ^^^
+
+function foo9(x: B<string>);
+>foo9 : { (x: B<string>): any; (x: C<string>): any; }
+>     : ^^^^^^         ^^^^^^^^^^^^^^^^^^^^^^^^^^^^^^
+>x : B<string>
+>  : ^^^^^^^^^
+
+function foo9(x: C<string>); // error
+>foo9 : { (x: B<string>): any; (x: C<string>): any; }
+>     : ^^^^^^^^^^^^^^^^^^^^^^^^^^^         ^^^^^^^^^
+>x : C<string>
+>  : ^^^^^^^^^
+
+function foo9(x: any) { }
+>foo9 : { (x: B<string>): any; (x: C<string>): any; }
+>     : ^^^^^^^^^^^^^^^^^^^^^^^^^^^^^^^^^^^^^^^^^^^^^
+>x : any
+>  : ^^^
+
+function foo10(x: B<string>);
+>foo10 : { (x: B<string>): any; (x: { foo<T>(x: T, y?: T | undefined): T; }): any; }
+>      : ^^^^^^         ^^^^^^^^^^^^^^^^^^^^^^^^^^^^^^^^^^^^^^^^^^^^^^^^^^^^^^^^^^^^
+>x : B<string>
+>  : ^^^^^^^^^
+
+function foo10(x: typeof a); // ok
+>foo10 : { (x: B<string>): any; (x: typeof a): any; }
+>      : ^^^^^^^^^^^^^^^^^^^^^^^^^^^        ^^^^^^^^^
+>x : { foo<T>(x: T, y?: T | undefined): T; }
+>  : ^^^^^^^^^^^^^^^^^^^^^^^^^^^^^^^^^^^^^^^
+>a : { foo<T>(x: T, y?: T | undefined): T; }
+>  : ^^^^^^^^^^^^^^^^^^^^^^^^^^^^^^^^^^^^^^^
+
+function foo10(x: any) { }
+>foo10 : { (x: B<string>): any; (x: { foo<T>(x: T, y?: T | undefined): T; }): any; }
+>      : ^^^^^^^^^^^^^^^^^^^^^^^^^^^^^^^^^^^^^^^^^^^^^^^^^^^^^^^^^^^^^^^^^^^^^^^^^^^
+>x : any
+>  : ^^^
+
+function foo11(x: B<string>);
+>foo11 : { (x: B<string>): any; (x: { foo<T>(x: T, y?: T | undefined): T; }): any; }
+>      : ^^^^^^         ^^^^^^^^^^^^^^^^^^^^^^^^^^^^^^^^^^^^^^^^^^^^^^^^^^^^^^^^^^^^
+>x : B<string>
+>  : ^^^^^^^^^
+
+function foo11(x: typeof b); // ok
+>foo11 : { (x: B<string>): any; (x: typeof b): any; }
+>      : ^^^^^^^^^^^^^^^^^^^^^^^^^^^        ^^^^^^^^^
+>x : { foo<T>(x: T, y?: T | undefined): T; }
+>  : ^^^^^^^^^^^^^^^^^^^^^^^^^^^^^^^^^^^^^^^
+>b : { foo<T>(x: T, y?: T | undefined): T; }
+>  : ^^^^^^^^^^^^^^^^^^^^^^^^^^^^^^^^^^^^^^^
+
+function foo11(x: any) { }
+>foo11 : { (x: B<string>): any; (x: { foo<T>(x: T, y?: T | undefined): T; }): any; }
+>      : ^^^^^^^^^^^^^^^^^^^^^^^^^^^^^^^^^^^^^^^^^^^^^^^^^^^^^^^^^^^^^^^^^^^^^^^^^^^
+>x : any
+>  : ^^^
+
+function foo12(x: I<string>);
+>foo12 : { (x: I<string>): any; (x: C<string>): any; }
+>      : ^^^^^^         ^^^^^^^^^^^^^^^^^^^^^^^^^^^^^^
+>x : I<string>
+>  : ^^^^^^^^^
+
+function foo12(x: C<string>); // error
+>foo12 : { (x: I<string>): any; (x: C<string>): any; }
+>      : ^^^^^^^^^^^^^^^^^^^^^^^^^^^         ^^^^^^^^^
+>x : C<string>
+>  : ^^^^^^^^^
+
+function foo12(x: any) { }
+>foo12 : { (x: I<string>): any; (x: C<string>): any; }
+>      : ^^^^^^^^^^^^^^^^^^^^^^^^^^^^^^^^^^^^^^^^^^^^^
+>x : any
+>  : ^^^
+
+function foo12b(x: I2);
+>foo12b : { (x: I2): any; (x: C<string>): any; }
+>       : ^^^^^^  ^^^^^^^^^^^^^^^^^^^^^^^^^^^^^^
+>x : I2
+>  : ^^
+
+function foo12b(x: C<string>); // ok
+>foo12b : { (x: I2): any; (x: C<string>): any; }
+>       : ^^^^^^^^^^^^^^^^^^^^         ^^^^^^^^^
+>x : C<string>
+>  : ^^^^^^^^^
+
+function foo12b(x: any) { }
+>foo12b : { (x: I2): any; (x: C<string>): any; }
+>       : ^^^^^^^^^^^^^^^^^^^^^^^^^^^^^^^^^^^^^^
+>x : any
+>  : ^^^
+
+function foo13(x: I<string>);
+>foo13 : { (x: I<string>): any; (x: { foo<T>(x: T, y?: T | undefined): T; }): any; }
+>      : ^^^^^^         ^^^^^^^^^^^^^^^^^^^^^^^^^^^^^^^^^^^^^^^^^^^^^^^^^^^^^^^^^^^^
+>x : I<string>
+>  : ^^^^^^^^^
+
+function foo13(x: typeof a); // ok
+>foo13 : { (x: I<string>): any; (x: typeof a): any; }
+>      : ^^^^^^^^^^^^^^^^^^^^^^^^^^^        ^^^^^^^^^
+>x : { foo<T>(x: T, y?: T | undefined): T; }
+>  : ^^^^^^^^^^^^^^^^^^^^^^^^^^^^^^^^^^^^^^^
+>a : { foo<T>(x: T, y?: T | undefined): T; }
+>  : ^^^^^^^^^^^^^^^^^^^^^^^^^^^^^^^^^^^^^^^
+
+function foo13(x: any) { }
+>foo13 : { (x: I<string>): any; (x: { foo<T>(x: T, y?: T | undefined): T; }): any; }
+>      : ^^^^^^^^^^^^^^^^^^^^^^^^^^^^^^^^^^^^^^^^^^^^^^^^^^^^^^^^^^^^^^^^^^^^^^^^^^^
+>x : any
+>  : ^^^
+
+function foo14(x: I<string>);
+>foo14 : { (x: I<string>): any; (x: { foo<T>(x: T, y?: T | undefined): T; }): any; }
+>      : ^^^^^^         ^^^^^^^^^^^^^^^^^^^^^^^^^^^^^^^^^^^^^^^^^^^^^^^^^^^^^^^^^^^^
+>x : I<string>
+>  : ^^^^^^^^^
+
+function foo14(x: typeof b); // ok
+>foo14 : { (x: I<string>): any; (x: typeof b): any; }
+>      : ^^^^^^^^^^^^^^^^^^^^^^^^^^^        ^^^^^^^^^
+>x : { foo<T>(x: T, y?: T | undefined): T; }
+>  : ^^^^^^^^^^^^^^^^^^^^^^^^^^^^^^^^^^^^^^^
+>b : { foo<T>(x: T, y?: T | undefined): T; }
+>  : ^^^^^^^^^^^^^^^^^^^^^^^^^^^^^^^^^^^^^^^
+
+function foo14(x: any) { }
+>foo14 : { (x: I<string>): any; (x: { foo<T>(x: T, y?: T | undefined): T; }): any; }
+>      : ^^^^^^^^^^^^^^^^^^^^^^^^^^^^^^^^^^^^^^^^^^^^^^^^^^^^^^^^^^^^^^^^^^^^^^^^^^^
+>x : any
+>  : ^^^
+
+function foo15(x: I2);
+>foo15 : { (x: I2): any; (x: C<number>): any; }
+>      : ^^^^^^  ^^^^^^^^^^^^^^^^^^^^^^^^^^^^^^
+>x : I2
+>  : ^^
+
+function foo15(x: C<number>); // ok
+>foo15 : { (x: I2): any; (x: C<number>): any; }
+>      : ^^^^^^^^^^^^^^^^^^^^         ^^^^^^^^^
+>x : C<number>
+>  : ^^^^^^^^^
+
+function foo15(x: any) { }
+>foo15 : { (x: I2): any; (x: C<number>): any; }
+>      : ^^^^^^^^^^^^^^^^^^^^^^^^^^^^^^^^^^^^^^
+>x : any
+>  : ^^^
+