//// [tests/cases/conformance/types/keyof/keyofAndIndexedAccess2.ts] ////

=== Performance Stats ===
Assignability cache: 100 / 100 (nearest 100)
Type Count: 1,500 / 1,500 (nearest 100)
Symbol count: 30,000 / 30,000 (nearest 500)

=== keyofAndIndexedAccess2.ts ===
function f1(obj: { a: number, b: 0 | 1, c: string }, k0: 'a', k1: 'a' | 'b', k2: 'a' | 'b' | 'c') {
>f1 : (obj: { a: number; b: 0 | 1; c: string; }, k0: 'a', k1: 'a' | 'b', k2: 'a' | 'b' | 'c') => void
>   : ^^^^^^                                   ^^^^^^   ^^^^^^         ^^^^^^               ^^^^^^^^^
>obj : { a: number; b: 0 | 1; c: string; }
>    : ^^^^^      ^^^^^     ^^^^^      ^^^
>a : number
>  : ^^^^^^
>b : 0 | 1
>  : ^^^^^
>c : string
>  : ^^^^^^
>k0 : "a"
>   : ^^^
>k1 : "a" | "b"
>   : ^^^^^^^^^
>k2 : "a" | "b" | "c"
>   : ^^^^^^^^^^^^^^^

    obj[k0] = 1;
>obj[k0] = 1 : 1
>            : ^
>obj[k0] : number
>        : ^^^^^^
>obj : { a: number; b: 0 | 1; c: string; }
>    : ^^^^^^^^^^^^^^^^^^^^^^^^^^^^^^^^^^^
>k0 : "a"
>   : ^^^
>1 : 1
>  : ^

    obj[k0] = 2;
>obj[k0] = 2 : 2
>            : ^
>obj[k0] : number
>        : ^^^^^^
>obj : { a: number; b: 0 | 1; c: string; }
>    : ^^^^^^^^^^^^^^^^^^^^^^^^^^^^^^^^^^^
>k0 : "a"
>   : ^^^
>2 : 2
>  : ^

    obj[k0] = 'x';  // Error
>obj[k0] = 'x' : "x"
>              : ^^^
>obj[k0] : number
>        : ^^^^^^
>obj : { a: number; b: 0 | 1; c: string; }
>    : ^^^^^^^^^^^^^^^^^^^^^^^^^^^^^^^^^^^
>k0 : "a"
>   : ^^^
>'x' : "x"
>    : ^^^

    obj[k1] = 1;
>obj[k1] = 1 : 1
>            : ^
>obj[k1] : 0 | 1
>        : ^^^^^
>obj : { a: number; b: 0 | 1; c: string; }
>    : ^^^^^^^^^^^^^^^^^^^^^^^^^^^^^^^^^^^
>k1 : "a" | "b"
>   : ^^^^^^^^^
>1 : 1
>  : ^

    obj[k1] = 2;    // Error
>obj[k1] = 2 : 2
>            : ^
>obj[k1] : 0 | 1
>        : ^^^^^
>obj : { a: number; b: 0 | 1; c: string; }
>    : ^^^^^^^^^^^^^^^^^^^^^^^^^^^^^^^^^^^
>k1 : "a" | "b"
>   : ^^^^^^^^^
>2 : 2
>  : ^

    obj[k1] = 'x';  // Error
>obj[k1] = 'x' : "x"
>              : ^^^
>obj[k1] : 0 | 1
>        : ^^^^^
>obj : { a: number; b: 0 | 1; c: string; }
>    : ^^^^^^^^^^^^^^^^^^^^^^^^^^^^^^^^^^^
>k1 : "a" | "b"
>   : ^^^^^^^^^
>'x' : "x"
>    : ^^^

    obj[k2] = 1;    // Error
>obj[k2] = 1 : 1
>            : ^
>obj[k2] : never
>        : ^^^^^
>obj : { a: number; b: 0 | 1; c: string; }
>    : ^^^^^^^^^^^^^^^^^^^^^^^^^^^^^^^^^^^
>k2 : "a" | "b" | "c"
>   : ^^^^^^^^^^^^^^^
>1 : 1
>  : ^

    obj[k2] = 2;    // Error
>obj[k2] = 2 : 2
>            : ^
>obj[k2] : never
>        : ^^^^^
>obj : { a: number; b: 0 | 1; c: string; }
>    : ^^^^^^^^^^^^^^^^^^^^^^^^^^^^^^^^^^^
>k2 : "a" | "b" | "c"
>   : ^^^^^^^^^^^^^^^
>2 : 2
>  : ^

    obj[k2] = 'x';  // Error
>obj[k2] = 'x' : "x"
>              : ^^^
>obj[k2] : never
>        : ^^^^^
>obj : { a: number; b: 0 | 1; c: string; }
>    : ^^^^^^^^^^^^^^^^^^^^^^^^^^^^^^^^^^^
>k2 : "a" | "b" | "c"
>   : ^^^^^^^^^^^^^^^
>'x' : "x"
>    : ^^^
}

function f2<T extends { [key: string]: number }>(a: { x: number, y: number }, b: { [key: string]: number }, c: T, k: keyof T) {
>f2 : <T extends { [key: string]: number; }>(a: { x: number; y: number; }, b: { [key: string]: number; }, c: T, k: keyof T) => void
>   : ^ ^^^^^^^^^^^^^^^^^^^^^^^^^^^^^^^^^^^^^^^^                         ^^^^^                          ^^^^^ ^^^^^       ^^^^^^^^^
>key : string
>    : ^^^^^^
>a : { x: number; y: number; }
>  : ^^^^^      ^^^^^      ^^^
>x : number
>  : ^^^^^^
>y : number
>  : ^^^^^^
>b : { [key: string]: number; }
>  : ^^^^^^^^^^^^^^^^^^^^^^^^^^
>key : string
>    : ^^^^^^
>c : T
>  : ^
>k : keyof T
>  : ^^^^^^^

    a = b;  // Error, index signature in source doesn't imply properties are present
>a = b : { [key: string]: number; }
>      : ^^^^^^^^^^^^^^^^^^^^^^^^^^
>a : { x: number; y: number; }
>  : ^^^^^^^^^^^^^^^^^^^^^^^^^
>b : { [key: string]: number; }
>  : ^^^^^^^^^^^^^^^^^^^^^^^^^^

    a = c;  // Error, index signature in source doesn't imply properties are present
>a = c : T
>      : ^
>a : { x: number; y: number; }
>  : ^^^^^^^^^^^^^^^^^^^^^^^^^
>c : T
>  : ^

    b = a;
>b = a : { x: number; y: number; }
>      : ^^^^^^^^^^^^^^^^^^^^^^^^^
>b : { [key: string]: number; }
>  : ^^^^^^^^^^^^^^^^^^^^^^^^^^
>a : { x: number; y: number; }
>  : ^^^^^^^^^^^^^^^^^^^^^^^^^

    b = c;
>b = c : T
>      : ^
>b : { [key: string]: number; }
>  : ^^^^^^^^^^^^^^^^^^^^^^^^^^
>c : T
>  : ^

    c = a;  // Error, constraint on target doesn't imply any properties or signatures
>c = a : { x: number; y: number; }
>      : ^^^^^^^^^^^^^^^^^^^^^^^^^
>c : T
>  : ^
>a : { x: number; y: number; }
>  : ^^^^^^^^^^^^^^^^^^^^^^^^^

    c = b;  // Error, constraint on target doesn't imply any properties or signatures
>c = b : { [key: string]: number; }
>      : ^^^^^^^^^^^^^^^^^^^^^^^^^^
>c : T
>  : ^
>b : { [key: string]: number; }
>  : ^^^^^^^^^^^^^^^^^^^^^^^^^^

    a.x;
>a.x : number
>    : ^^^^^^
>a : { x: number; y: number; }
>  : ^^^^^^^^^^^^^^^^^^^^^^^^^
>x : number
>  : ^^^^^^

    b.x;
>b.x : number
>    : ^^^^^^
>b : { [key: string]: number; }
>  : ^^^^^^^^^^^^^^^^^^^^^^^^^^
>x : number
>  : ^^^^^^

    c.x;
>c.x : number
>    : ^^^^^^
>c : T
>  : ^
>x : number
>  : ^^^^^^

    c[k];
>c[k] : T[keyof T]
>     : ^^^^^^^^^^
>c : T
>  : ^
>k : keyof T
>  : ^^^^^^^

    a.x = 1;
>a.x = 1 : 1
>        : ^
>a.x : number
>    : ^^^^^^
>a : { x: number; y: number; }
>  : ^^^^^^^^^^^^^^^^^^^^^^^^^
>x : number
>  : ^^^^^^
>1 : 1
>  : ^

    b.x = 1;
>b.x = 1 : 1
>        : ^
>b.x : number
>    : ^^^^^^
>b : { [key: string]: number; }
>  : ^^^^^^^^^^^^^^^^^^^^^^^^^^
>x : number
>  : ^^^^^^
>1 : 1
>  : ^

    c.x = 1;  // Error, cannot write to index signature through constraint
>c.x = 1 : 1
>        : ^
>c.x : any
>    : ^^^
>c : T
>  : ^
>x : any
>  : ^^^
>1 : 1
>  : ^

    c[k] = 1; // Error, cannot write to index signature through constraint
>c[k] = 1 : 1
>         : ^
>c[k] : T[keyof T]
>     : ^^^^^^^^^^
>c : T
>  : ^
>k : keyof T
>  : ^^^^^^^
>1 : 1
>  : ^
}

function f3<K extends string>(a: { [P in K]: number }, b: { [key: string]: number }, k: K) {
>f3 : <K extends string>(a: { [P in K]: number; }, b: { [key: string]: number; }, k: K) => void
>   : ^ ^^^^^^^^^^^^^^^^^^^^                     ^^^^^                          ^^^^^ ^^^^^^^^^
>a : { [P in K]: number; }
>  : ^^^^^^^^^^^^^^^^^^^^^
>b : { [key: string]: number; }
>  : ^^^^^^^^^^^^^^^^^^^^^^^^^^
>key : string
>    : ^^^^^^
>k : K
>  : ^

    a = b;  // Error, index signature doesn't imply properties are present
>a = b : { [key: string]: number; }
>      : ^^^^^^^^^^^^^^^^^^^^^^^^^^
>a : { [P in K]: number; }
>  : ^^^^^^^^^^^^^^^^^^^^^
>b : { [key: string]: number; }
>  : ^^^^^^^^^^^^^^^^^^^^^^^^^^

    b = a;
>b = a : { [P in K]: number; }
>      : ^^^^^^^^^^^^^^^^^^^^^
>b : { [key: string]: number; }
>  : ^^^^^^^^^^^^^^^^^^^^^^^^^^
>a : { [P in K]: number; }
>  : ^^^^^^^^^^^^^^^^^^^^^

    a[k];
>a[k] : { [P in K]: number; }[K]
>     : ^^^^^^^^^^^^^^^^^^^^^^^^
>a : { [P in K]: number; }
>  : ^^^^^^^^^^^^^^^^^^^^^
>k : K
>  : ^

    a[k] = 1;
>a[k] = 1 : 1
>         : ^
>a[k] : { [P in K]: number; }[K]
>     : ^^^^^^^^^^^^^^^^^^^^^^^^
>a : { [P in K]: number; }
>  : ^^^^^^^^^^^^^^^^^^^^^
>k : K
>  : ^
>1 : 1
>  : ^
}

function f3b<K extends string>(a: { [P in K]: number }, b: { [P in string]: number }, k: K) {
>f3b : <K extends string>(a: { [P in K]: number; }, b: { [P_1 in string]: number; }, k: K) => void
>    : ^ ^^^^^^^^^^^^^^^^^^^^                     ^^^^^                            ^^^^^ ^^^^^^^^^
>a : { [P in K]: number; }
>  : ^^^^^^^^^^^^^^^^^^^^^
>b : { [x: string]: number; }
>  : ^^^^^^^^^^^^^^^^^^^^^^^^
>k : K
>  : ^

    a = b;  // Error, index signature doesn't imply properties are present
>a = b : { [x: string]: number; }
>      : ^^^^^^^^^^^^^^^^^^^^^^^^
>a : { [P in K]: number; }
>  : ^^^^^^^^^^^^^^^^^^^^^
>b : { [x: string]: number; }
>  : ^^^^^^^^^^^^^^^^^^^^^^^^

    b = a;
>b = a : { [P in K]: number; }
>      : ^^^^^^^^^^^^^^^^^^^^^
>b : { [x: string]: number; }
>  : ^^^^^^^^^^^^^^^^^^^^^^^^
>a : { [P in K]: number; }
>  : ^^^^^^^^^^^^^^^^^^^^^
}

function f4<K extends string>(a: { [key: string]: number }[K], b: number) {
>f4 : <K extends string>(a: { [key: string]: number; }[K], b: number) => void
>   : ^ ^^^^^^^^^^^^^^^^^^^^                             ^^^^^      ^^^^^^^^^
>a : number
>  : ^^^^^^
>key : string
>    : ^^^^^^
>b : number
>  : ^^^^^^

  a = b;
>a = b : number
>      : ^^^^^^
>a : number
>  : ^^^^^^
>b : number
>  : ^^^^^^

  b = a;
>b = a : number
>      : ^^^^^^
>b : number
>  : ^^^^^^
>a : number
>  : ^^^^^^
}

type Item = { a: string, b: number };
>Item : Item
>     : ^^^^
>a : string
>  : ^^^^^^
>b : number
>  : ^^^^^^

function f10<T extends Item, K extends keyof T>(obj: T, k1: string, k2: keyof Item, k3: keyof T, k4: K) {
>f10 : <T extends Item, K extends keyof T>(obj: T, k1: string, k2: keyof Item, k3: keyof T, k4: K) => void
>    : ^ ^^^^^^^^^^^^^^^ ^^^^^^^^^^^^^^^^^^^^^^^ ^^^^^^      ^^^^^^          ^^^^^^       ^^^^^^ ^^^^^^^^^
>obj : T
>    : ^
>k1 : string
>   : ^^^^^^
>k2 : keyof Item
>   : ^^^^^^^^^^
>k3 : keyof T
>   : ^^^^^^^
>k4 : K
>   : ^

  obj[k1] = 123;  // Error
>obj[k1] = 123 : 123
>              : ^^^
>obj[k1] : any
>        : ^^^
>obj : T
>    : ^
>k1 : string
>   : ^^^^^^
>123 : 123
>    : ^^^

  obj[k2] = 123;  // Error
>obj[k2] = 123 : 123
>              : ^^^
>obj[k2] : never
>        : ^^^^^
>obj : T
>    : ^
>k2 : keyof Item
>   : ^^^^^^^^^^
>123 : 123
>    : ^^^

  obj[k3] = 123;  // Error
>obj[k3] = 123 : 123
>              : ^^^
>obj[k3] : T[keyof T]
>        : ^^^^^^^^^^
>obj : T
>    : ^
>k3 : keyof T
>   : ^^^^^^^
>123 : 123
>    : ^^^

  obj[k4] = 123;  // Error
>obj[k4] = 123 : 123
>              : ^^^
>obj[k4] : T[K]
>        : ^^^^
>obj : T
>    : ^
>k4 : K
>   : ^
>123 : 123
>    : ^^^
}

type Dict = Record<string, number>;
>Dict : Dict
>     : ^^^^

function f11<K extends keyof Dict>(obj: Dict, k1: keyof Dict, k2: K) {
>f11 : <K extends string>(obj: Dict, k1: keyof Dict, k2: K) => void
>    : ^ ^^^^^^^^^^^^^^^^^^^^^^    ^^^^^^          ^^^^^^ ^^^^^^^^^
>obj : Dict
>    : ^^^^
>k1 : string
>   : ^^^^^^
>k2 : K
>   : ^

  obj.foo = 123;
>obj.foo = 123 : 123
>              : ^^^
>obj.foo : number
>        : ^^^^^^
>obj : Dict
>    : ^^^^
>foo : number
>    : ^^^^^^
>123 : 123
>    : ^^^

  obj[k1] = 123;
>obj[k1] = 123 : 123
>              : ^^^
>obj[k1] : number
>        : ^^^^^^
>obj : Dict
>    : ^^^^
>k1 : string
>   : ^^^^^^
>123 : 123
>    : ^^^

  obj[k2] = 123;
>obj[k2] = 123 : 123
>              : ^^^
>obj[k2] : number
>        : ^^^^^^
>obj : Dict
>    : ^^^^
>k2 : K
>   : ^
>123 : 123
>    : ^^^
}

function f12<T extends Readonly<Dict>, K extends keyof T>(obj: T, k1: keyof Dict, k2: keyof T, k3: K) {
>f12 : <T extends Readonly<Dict>, K extends keyof T>(obj: T, k1: keyof Dict, k2: keyof T, k3: K) => void
>    : ^ ^^^^^^^^^^^^^^^^^^^^^^^^^ ^^^^^^^^^^^^^^^^^^^^^^^ ^^^^^^          ^^^^^^       ^^^^^^ ^^^^^^^^^
>obj : T
>    : ^
>k1 : string
>   : ^^^^^^
>k2 : keyof T
>   : ^^^^^^^
>k3 : K
>   : ^

  obj.foo = 123;  // Error
>obj.foo = 123 : 123
>              : ^^^
>obj.foo : any
>        : ^^^
>obj : T
>    : ^
>foo : any
>    : ^^^
>123 : 123
>    : ^^^

  obj[k1] = 123;  // Error
>obj[k1] = 123 : 123
>              : ^^^
>obj[k1] : any
>        : ^^^
>obj : T
>    : ^
>k1 : string
>   : ^^^^^^
>123 : 123
>    : ^^^

  obj[k2] = 123;  // Error
>obj[k2] = 123 : 123
>              : ^^^
>obj[k2] : T[keyof T]
>        : ^^^^^^^^^^
>obj : T
>    : ^
>k2 : keyof T
>   : ^^^^^^^
>123 : 123
>    : ^^^

  obj[k3] = 123;  // Error
>obj[k3] = 123 : 123
>              : ^^^
>obj[k3] : T[K]
>        : ^^^^
>obj : T
>    : ^
>k3 : K
>   : ^
>123 : 123
>    : ^^^
}

// Repro from #27895

export interface Entity {
    id: number | string;
>id : string | number
>   : ^^^^^^^^^^^^^^^
}

export type IdOf<E extends Entity> = E['id'];
>IdOf : IdOf<E>
>     : ^^^^^^^

export interface EntityState<E extends Entity> {
    ids: IdOf<E>[];
>ids : IdOf<E>[]
>    : ^^^^^^^^^

    entities: { [key: string]: E, [key: number]: E };
>entities : { [key: string]: E; [key: number]: E; }
>         : ^^^^^^^^^^^^^^^^^^^^^^^^^^^^^^^^^^^^^^^
>key : string
>    : ^^^^^^
>key : number
>    : ^^^^^^
}


export function getAllEntities<E extends Entity>(state: EntityState<E>): E[] {
>getAllEntities : <E extends Entity>(state: EntityState<E>) => E[]
>               : ^ ^^^^^^^^^^^^^^^^^^^^^^^^              ^^^^^   
>state : EntityState<E>
>      : ^^^^^^^^^^^^^^

    const { ids, entities } = state;
>ids : IdOf<E>[]
>    : ^^^^^^^^^
>entities : { [key: string]: E; [key: number]: E; }
>         : ^^^^^^^^^^^^^^^^^^^^^^^^^^^^^^^^^^^^^^^
>state : EntityState<E>
>      : ^^^^^^^^^^^^^^

    return ids.map(id => entities[id]);
>ids.map(id => entities[id]) : { [key: string]: E; [key: number]: E; }[IdOf<E>][]
>                            : ^^^^^^^^^^^^^^^^^^^^^^^^^^^^^^^^^^^^^^^^^^^^^^^^^^
>ids.map : <U>(callbackfn: (value: IdOf<E>, index: number, array: IdOf<E>[]) => U, thisArg?: any) => U[]
>        : ^^^^^^^^^^^^^^^^^^^^^^^^^^^^^^^^^^^^^^^^^^^^^^^^^^^^^^^^^^^^^^^^^^^^^^^^^^^^^^^^^^^^^^^^^^^^^
>ids : IdOf<E>[]
>    : ^^^^^^^^^
>map : <U>(callbackfn: (value: IdOf<E>, index: number, array: IdOf<E>[]) => U, thisArg?: any) => U[]
>    : ^^^^^^^^^^^^^^^^^^^^^^^^^^^^^^^^^^^^^^^^^^^^^^^^^^^^^^^^^^^^^^^^^^^^^^^^^^^^^^^^^^^^^^^^^^^^^
>id => entities[id] : (id: IdOf<E>) => { [key: string]: E; [key: number]: E; }[IdOf<E>]
>                   : ^^^^^^^^^^^^^^^^^^^^^^^^^^^^^^^^^^^^^^^^^^^^^^^^^^^^^^^^^^^^^^^^^
>id : IdOf<E>
>   : ^^^^^^^
>entities[id] : { [key: string]: E; [key: number]: E; }[IdOf<E>]
>             : ^^^^^^^^^^^^^^^^^^^^^^^^^^^^^^^^^^^^^^^^^^^^^^^^
>entities : { [key: string]: E; [key: number]: E; }
>         : ^^^^^^^^^^^^^^^^^^^^^^^^^^^^^^^^^^^^^^^
>id : IdOf<E>
>   : ^^^^^^^
}

export function getEntity<E extends Entity>(id: IdOf<E>, state: EntityState<E>): E | undefined {
>getEntity : <E extends Entity>(id: IdOf<E>, state: EntityState<E>) => E | undefined
>          : ^ ^^^^^^^^^^^^^^^^^^^^^       ^^^^^^^^^              ^^^^^             
>id : IdOf<E>
>   : ^^^^^^^
>state : EntityState<E>
>      : ^^^^^^^^^^^^^^

    const { ids, entities } = state;
>ids : IdOf<E>[]
>    : ^^^^^^^^^
>entities : { [key: string]: E; [key: number]: E; }
>         : ^^^^^^^^^^^^^^^^^^^^^^^^^^^^^^^^^^^^^^^
>state : EntityState<E>
>      : ^^^^^^^^^^^^^^

    if (!ids.includes(id)) {
>!ids.includes(id) : boolean
>                  : ^^^^^^^
>ids.includes(id) : boolean
>                 : ^^^^^^^
>ids.includes : (searchElement: IdOf<E>, fromIndex?: number | undefined) => boolean
>             : ^^^^^^^^^^^^^^^^^^^^^^^^^^^^^^^^^^^^^^^^^^^^^^^^^^^^^^^^^^^^^^^^^^^
>ids : IdOf<E>[]
>    : ^^^^^^^^^
>includes : (searchElement: IdOf<E>, fromIndex?: number | undefined) => boolean
>         : ^^^^^^^^^^^^^^^^^^^^^^^^^^^^^^^^^^^^^^^^^^^^^^^^^^^^^^^^^^^^^^^^^^^
>id : IdOf<E>
>   : ^^^^^^^

        return undefined;
>undefined : undefined
>          : ^^^^^^^^^
    }

    return entities[id];
>entities[id] : { [key: string]: E; [key: number]: E; }[IdOf<E>]
>             : ^^^^^^^^^^^^^^^^^^^^^^^^^^^^^^^^^^^^^^^^^^^^^^^^
>entities : { [key: string]: E; [key: number]: E; }
>         : ^^^^^^^^^^^^^^^^^^^^^^^^^^^^^^^^^^^^^^^
>id : IdOf<E>
>   : ^^^^^^^
}

// Repro from #30603

interface Type {
    a: 123;
>a : 123
>  : ^^^

    b: "some string";
>b : "some string"
>  : ^^^^^^^^^^^^^
}

function get123<K extends keyof Type>(): Type[K] {
>get123 : <K extends keyof Type>() => Type[K]
>       : ^ ^^^^^^^^^^^^^^^^^^^^^^^^^^       

    return 123;  // Error
>123 : 123
>    : ^^^
}

// Repro from #30920

type StrictExtract<T, U> = T extends U ? U extends T ? T : never : never;
>StrictExtract : StrictExtract<T, U>
>              : ^^^^^^^^^^^^^^^^^^^

type StrictExclude<T, U> = T extends StrictExtract<T, U> ? never : T;
>StrictExclude : StrictExclude<T, U>
>              : ^^^^^^^^^^^^^^^^^^^

type A<T> = { [Q in { [P in keyof T]: P; }[keyof T]]: T[Q]; };
>A : A<T>
>  : ^^^^

type B<T, V> = A<{ [Q in keyof T]: StrictExclude<B<T[Q], V>, {}>; }>;
>B : B<T, V>
>  : ^^^^^^^

// Repros from #30938

function fn<T extends {elements: Array<string>} | {elements: Array<number>}>(param: T, cb: (element: T['elements'][number]) => void) {
>fn : <T extends { elements: Array<string>; } | { elements: Array<number>; }>(param: T, cb: (element: T['elements'][number]) => void) => void
>   : ^ ^^^^^^^^^^^^^^^^^^^^^             ^^^^^^^^^^^^^^^^^^             ^^^^^^^^^^^^ ^^^^^^                                        ^^^^^^^^^
>elements : string[]
>         : ^^^^^^^^
>elements : number[]
>         : ^^^^^^^^
>param : T
>      : ^
>cb : (element: T['elements'][number]) => void
>   : ^^^^^^^^^^                     ^^^^^    
>element : T["elements"][number]
>        : ^^^^^^^^^^^^^^^^^^^^^

    cb(param.elements[0]);
>cb(param.elements[0]) : void
>                      : ^^^^
>cb : (element: T["elements"][number]) => void
>   : ^^^^^^^^^^^^^^^^^^^^^^^^^^^^^^^^^^^^^^^^
>param.elements[0] : string | number
>                  : ^^^^^^^^^^^^^^^
>param.elements : string[] | number[]
>               : ^^^^^^^^^^^^^^^^^^^
>param : { elements: string[]; } | { elements: number[]; }
>      : ^^^^^^^^^^^^^^^^^^^^^^^^^^^^^^^^^^^^^^^^^^^^^^^^^
>elements : string[] | number[]
>         : ^^^^^^^^^^^^^^^^^^^
>0 : 0
>  : ^
}

function fn2<T extends Array<string>>(param: T, cb: (element: T[number]) => void) {
>fn2 : <T extends string[]>(param: T, cb: (element: T[number]) => void) => void
>    : ^ ^^^^^^^^^^^^^^^^^^^^^^^^^^ ^^^^^^                            ^^^^^^^^^
>param : T
>      : ^
>cb : (element: T[number]) => void
>   : ^^^^^^^^^^         ^^^^^    
>element : T[number]
>        : ^^^^^^^^^

    cb(param[0]);
>cb(param[0]) : void
>             : ^^^^
>cb : (element: T[number]) => void
>   : ^^^^^^^^^^^^^^^^^^^^^^^^^^^^
>param[0] : string
>         : ^^^^^^
>param : T
>      : ^
>0 : 0
>  : ^
}

// Repro from #31149

function fn3<T extends ReadonlyArray<string>>(param: T, cb: (element: T[number]) => void) {
>fn3 : <T extends readonly string[]>(param: T, cb: (element: T[number]) => void) => void
>    : ^ ^^^^^^^^^^^^^^^^^^^^^^^^^^^^^^^^^^^ ^^^^^^                            ^^^^^^^^^
>param : T
>      : ^
>cb : (element: T[number]) => void
>   : ^^^^^^^^^^         ^^^^^    
>element : T[number]
>        : ^^^^^^^^^

    cb(param[0]);
>cb(param[0]) : void
>             : ^^^^
>cb : (element: T[number]) => void
>   : ^^^^^^^^^^^^^^^^^^^^^^^^^^^^
>param[0] : string
>         : ^^^^^^
>param : T
>      : ^
>0 : 0
>  : ^
}

function fn4<K extends number>() {
>fn4 : <K extends number>() => void
>    : ^^^^^^^^^^^^^^^^^^^^^^^^^^^^

    let x: Array<string>[K] = 'abc';
>x : string[][K]
>  : ^^^^^^^^^^^
>'abc' : "abc"
>      : ^^^^^

    let y: ReadonlyArray<string>[K] = 'abc';
>y : (readonly string[])[K]
>  : ^^^^^^^^^^^^^^^^^^^^^^
>'abc' : "abc"
>      : ^^^^^
}

// Repro from #31439 and #31691

export class c {
>c : c
>  : ^

  [x: string]: string;
>x : string
>  : ^^^^^^

  constructor() {
    this.a = "b";
>this.a = "b" : "b"
>             : ^^^
>this.a : string
>       : ^^^^^^
>this : this
>     : ^^^^
>a : string
>  : ^^^^^^
>"b" : "b"
>    : ^^^

    this["a"] = "b";
>this["a"] = "b" : "b"
>                : ^^^
>this["a"] : string
>          : ^^^^^^
>this : this
>     : ^^^^
>"a" : "a"
>    : ^^^
>"b" : "b"
>    : ^^^
  }
}

// Repro from #31385

type Foo<T> = { [key: string]: { [K in keyof T]: K }[keyof T] };
>Foo : Foo<T>
>    : ^^^^^^
>key : string
>    : ^^^^^^

type Bar<T> = { [key: string]: { [K in keyof T]: [K] }[keyof T] };
>Bar : Bar<T>
>    : ^^^^^^
>key : string
>    : ^^^^^^

type Baz<T, Q extends Foo<T>> = { [K in keyof Q]: T[Q[K]] };
>Baz : Baz<T, Q>
>    : ^^^^^^^^^

type Qux<T, Q extends Bar<T>> = { [K in keyof Q]: T[Q[K]["0"]] };
>Qux : Qux<T, Q>
>    : ^^^^^^^^^

// Repro from #32038

const actions = ['resizeTo', 'resizeBy'] as const;
>actions : readonly ["resizeTo", "resizeBy"]
>        : ^^^^^^^^^^^^^^^^^^^^^^^^^^^^^^^^^
>['resizeTo', 'resizeBy'] as const : readonly ["resizeTo", "resizeBy"]
>                                  : ^^^^^^^^^^^^^^^^^^^^^^^^^^^^^^^^^
>['resizeTo', 'resizeBy'] : readonly ["resizeTo", "resizeBy"]
>                         : ^^^^^^^^^^^^^^^^^^^^^^^^^^^^^^^^^
>'resizeTo' : "resizeTo"
>           : ^^^^^^^^^^
>'resizeBy' : "resizeBy"
>           : ^^^^^^^^^^

for (const action of actions) {
>action : "resizeTo" | "resizeBy"
>       : ^^^^^^^^^^^^^^^^^^^^^^^
>actions : readonly ["resizeTo", "resizeBy"]
>        : ^^^^^^^^^^^^^^^^^^^^^^^^^^^^^^^^^

	window[action] = (x, y) => {
>window[action] = (x, y) => {		window[action](x, y);	} : (x: number, y: number) => void
>                                                      : ^^^^^^^^^^^^^^^^^^^^^^^^^^^^^^
>window[action] : ((width: number, height: number) => void) & ((width: number, height: number) => void) & ((x: number, y: number) => void) & ((x: number, y: number) => void)
>               : ^^^^^^^^^^^^^^^^^^^^^^^^^^^^^^^^^^^^^^^^^^^^^^^^^^^^^^^^^^^^^^^^^^^^^^^^^^^^^^^^^^^^^^^^^^^^^^^^^^^^^^^^^^^^^^^^^^^^^^^^^^^^^^^^^^^^^^^^^^^^^^^^^^^^^^^^^^^
>window : Window & typeof globalThis
>       : ^^^^^^^^^^^^^^^^^^^^^^^^^^
>action : "resizeTo" | "resizeBy"
>       : ^^^^^^^^^^^^^^^^^^^^^^^
>(x, y) => {		window[action](x, y);	} : (x: number, y: number) => void
>                                     : ^^^^^^^^^^^^^^^^^^^^^^^^^^^^^^
>x : number
>  : ^^^^^^
>y : number
>  : ^^^^^^

		window[action](x, y);
>window[action](x, y) : void
<<<<<<< HEAD
>window[action] : ((x: number, y: number) => void) & ((x: number, y: number) => void) | ((width: number, height: number) => void) & ((width: number, height: number) => void)
=======
>                     : ^^^^
>window[action] : (((x: number, y: number) => void) & ((x: number, y: number) => void)) | (((width: number, height: number) => void) & ((width: number, height: number) => void))
>               : ^^^^^^^^^^^^^^^^^^^^^^^^^^^^^^^^^^^^^^^^^^^^^^^^^^^^^^^^^^^^^^^^^^^^^^^^^^^^^^^^^^^^^^^^^^^^^^^^^^^^^^^^^^^^^^^^^^^^^^^^^^^^^^^^^^^^^^^^^^^^^^^^^^^^^^^^^^^^^^^
>>>>>>> 8e114483
>window : Window & typeof globalThis
>       : ^^^^^^^^^^^^^^^^^^^^^^^^^^
>action : "resizeTo" | "resizeBy"
>       : ^^^^^^^^^^^^^^^^^^^^^^^
>x : number
>  : ^^^^^^
>y : number
>  : ^^^^^^
	}
}

<|MERGE_RESOLUTION|>--- conflicted
+++ resolved
@@ -1,928 +1,924 @@
-//// [tests/cases/conformance/types/keyof/keyofAndIndexedAccess2.ts] ////
-
+//// [tests/cases/conformance/types/keyof/keyofAndIndexedAccess2.ts] ////
+
 === Performance Stats ===
 Assignability cache: 100 / 100 (nearest 100)
 Type Count: 1,500 / 1,500 (nearest 100)
 Symbol count: 30,000 / 30,000 (nearest 500)
 
-=== keyofAndIndexedAccess2.ts ===
-function f1(obj: { a: number, b: 0 | 1, c: string }, k0: 'a', k1: 'a' | 'b', k2: 'a' | 'b' | 'c') {
->f1 : (obj: { a: number; b: 0 | 1; c: string; }, k0: 'a', k1: 'a' | 'b', k2: 'a' | 'b' | 'c') => void
->   : ^^^^^^                                   ^^^^^^   ^^^^^^         ^^^^^^               ^^^^^^^^^
->obj : { a: number; b: 0 | 1; c: string; }
->    : ^^^^^      ^^^^^     ^^^^^      ^^^
->a : number
->  : ^^^^^^
->b : 0 | 1
->  : ^^^^^
->c : string
->  : ^^^^^^
->k0 : "a"
->   : ^^^
->k1 : "a" | "b"
->   : ^^^^^^^^^
->k2 : "a" | "b" | "c"
->   : ^^^^^^^^^^^^^^^
-
-    obj[k0] = 1;
->obj[k0] = 1 : 1
->            : ^
->obj[k0] : number
->        : ^^^^^^
->obj : { a: number; b: 0 | 1; c: string; }
->    : ^^^^^^^^^^^^^^^^^^^^^^^^^^^^^^^^^^^
->k0 : "a"
->   : ^^^
->1 : 1
->  : ^
-
-    obj[k0] = 2;
->obj[k0] = 2 : 2
->            : ^
->obj[k0] : number
->        : ^^^^^^
->obj : { a: number; b: 0 | 1; c: string; }
->    : ^^^^^^^^^^^^^^^^^^^^^^^^^^^^^^^^^^^
->k0 : "a"
->   : ^^^
->2 : 2
->  : ^
-
-    obj[k0] = 'x';  // Error
->obj[k0] = 'x' : "x"
->              : ^^^
->obj[k0] : number
->        : ^^^^^^
->obj : { a: number; b: 0 | 1; c: string; }
->    : ^^^^^^^^^^^^^^^^^^^^^^^^^^^^^^^^^^^
->k0 : "a"
->   : ^^^
->'x' : "x"
->    : ^^^
-
-    obj[k1] = 1;
->obj[k1] = 1 : 1
->            : ^
->obj[k1] : 0 | 1
->        : ^^^^^
->obj : { a: number; b: 0 | 1; c: string; }
->    : ^^^^^^^^^^^^^^^^^^^^^^^^^^^^^^^^^^^
->k1 : "a" | "b"
->   : ^^^^^^^^^
->1 : 1
->  : ^
-
-    obj[k1] = 2;    // Error
->obj[k1] = 2 : 2
->            : ^
->obj[k1] : 0 | 1
->        : ^^^^^
->obj : { a: number; b: 0 | 1; c: string; }
->    : ^^^^^^^^^^^^^^^^^^^^^^^^^^^^^^^^^^^
->k1 : "a" | "b"
->   : ^^^^^^^^^
->2 : 2
->  : ^
-
-    obj[k1] = 'x';  // Error
->obj[k1] = 'x' : "x"
->              : ^^^
->obj[k1] : 0 | 1
->        : ^^^^^
->obj : { a: number; b: 0 | 1; c: string; }
->    : ^^^^^^^^^^^^^^^^^^^^^^^^^^^^^^^^^^^
->k1 : "a" | "b"
->   : ^^^^^^^^^
->'x' : "x"
->    : ^^^
-
-    obj[k2] = 1;    // Error
->obj[k2] = 1 : 1
->            : ^
->obj[k2] : never
->        : ^^^^^
->obj : { a: number; b: 0 | 1; c: string; }
->    : ^^^^^^^^^^^^^^^^^^^^^^^^^^^^^^^^^^^
->k2 : "a" | "b" | "c"
->   : ^^^^^^^^^^^^^^^
->1 : 1
->  : ^
-
-    obj[k2] = 2;    // Error
->obj[k2] = 2 : 2
->            : ^
->obj[k2] : never
->        : ^^^^^
->obj : { a: number; b: 0 | 1; c: string; }
->    : ^^^^^^^^^^^^^^^^^^^^^^^^^^^^^^^^^^^
->k2 : "a" | "b" | "c"
->   : ^^^^^^^^^^^^^^^
->2 : 2
->  : ^
-
-    obj[k2] = 'x';  // Error
->obj[k2] = 'x' : "x"
->              : ^^^
->obj[k2] : never
->        : ^^^^^
->obj : { a: number; b: 0 | 1; c: string; }
->    : ^^^^^^^^^^^^^^^^^^^^^^^^^^^^^^^^^^^
->k2 : "a" | "b" | "c"
->   : ^^^^^^^^^^^^^^^
->'x' : "x"
->    : ^^^
-}
-
-function f2<T extends { [key: string]: number }>(a: { x: number, y: number }, b: { [key: string]: number }, c: T, k: keyof T) {
->f2 : <T extends { [key: string]: number; }>(a: { x: number; y: number; }, b: { [key: string]: number; }, c: T, k: keyof T) => void
->   : ^ ^^^^^^^^^^^^^^^^^^^^^^^^^^^^^^^^^^^^^^^^                         ^^^^^                          ^^^^^ ^^^^^       ^^^^^^^^^
->key : string
->    : ^^^^^^
->a : { x: number; y: number; }
->  : ^^^^^      ^^^^^      ^^^
->x : number
->  : ^^^^^^
->y : number
->  : ^^^^^^
->b : { [key: string]: number; }
->  : ^^^^^^^^^^^^^^^^^^^^^^^^^^
->key : string
->    : ^^^^^^
->c : T
->  : ^
->k : keyof T
->  : ^^^^^^^
-
-    a = b;  // Error, index signature in source doesn't imply properties are present
->a = b : { [key: string]: number; }
->      : ^^^^^^^^^^^^^^^^^^^^^^^^^^
->a : { x: number; y: number; }
->  : ^^^^^^^^^^^^^^^^^^^^^^^^^
->b : { [key: string]: number; }
->  : ^^^^^^^^^^^^^^^^^^^^^^^^^^
-
-    a = c;  // Error, index signature in source doesn't imply properties are present
->a = c : T
->      : ^
->a : { x: number; y: number; }
->  : ^^^^^^^^^^^^^^^^^^^^^^^^^
->c : T
->  : ^
-
-    b = a;
->b = a : { x: number; y: number; }
->      : ^^^^^^^^^^^^^^^^^^^^^^^^^
->b : { [key: string]: number; }
->  : ^^^^^^^^^^^^^^^^^^^^^^^^^^
->a : { x: number; y: number; }
->  : ^^^^^^^^^^^^^^^^^^^^^^^^^
-
-    b = c;
->b = c : T
->      : ^
->b : { [key: string]: number; }
->  : ^^^^^^^^^^^^^^^^^^^^^^^^^^
->c : T
->  : ^
-
-    c = a;  // Error, constraint on target doesn't imply any properties or signatures
->c = a : { x: number; y: number; }
->      : ^^^^^^^^^^^^^^^^^^^^^^^^^
->c : T
->  : ^
->a : { x: number; y: number; }
->  : ^^^^^^^^^^^^^^^^^^^^^^^^^
-
-    c = b;  // Error, constraint on target doesn't imply any properties or signatures
->c = b : { [key: string]: number; }
->      : ^^^^^^^^^^^^^^^^^^^^^^^^^^
->c : T
->  : ^
->b : { [key: string]: number; }
->  : ^^^^^^^^^^^^^^^^^^^^^^^^^^
-
-    a.x;
->a.x : number
->    : ^^^^^^
->a : { x: number; y: number; }
->  : ^^^^^^^^^^^^^^^^^^^^^^^^^
->x : number
->  : ^^^^^^
-
-    b.x;
->b.x : number
->    : ^^^^^^
->b : { [key: string]: number; }
->  : ^^^^^^^^^^^^^^^^^^^^^^^^^^
->x : number
->  : ^^^^^^
-
-    c.x;
->c.x : number
->    : ^^^^^^
->c : T
->  : ^
->x : number
->  : ^^^^^^
-
-    c[k];
->c[k] : T[keyof T]
->     : ^^^^^^^^^^
->c : T
->  : ^
->k : keyof T
->  : ^^^^^^^
-
-    a.x = 1;
->a.x = 1 : 1
->        : ^
->a.x : number
->    : ^^^^^^
->a : { x: number; y: number; }
->  : ^^^^^^^^^^^^^^^^^^^^^^^^^
->x : number
->  : ^^^^^^
->1 : 1
->  : ^
-
-    b.x = 1;
->b.x = 1 : 1
->        : ^
->b.x : number
->    : ^^^^^^
->b : { [key: string]: number; }
->  : ^^^^^^^^^^^^^^^^^^^^^^^^^^
->x : number
->  : ^^^^^^
->1 : 1
->  : ^
-
-    c.x = 1;  // Error, cannot write to index signature through constraint
->c.x = 1 : 1
->        : ^
->c.x : any
->    : ^^^
->c : T
->  : ^
->x : any
->  : ^^^
->1 : 1
->  : ^
-
-    c[k] = 1; // Error, cannot write to index signature through constraint
->c[k] = 1 : 1
->         : ^
->c[k] : T[keyof T]
->     : ^^^^^^^^^^
->c : T
->  : ^
->k : keyof T
->  : ^^^^^^^
->1 : 1
->  : ^
-}
-
-function f3<K extends string>(a: { [P in K]: number }, b: { [key: string]: number }, k: K) {
->f3 : <K extends string>(a: { [P in K]: number; }, b: { [key: string]: number; }, k: K) => void
->   : ^ ^^^^^^^^^^^^^^^^^^^^                     ^^^^^                          ^^^^^ ^^^^^^^^^
->a : { [P in K]: number; }
->  : ^^^^^^^^^^^^^^^^^^^^^
->b : { [key: string]: number; }
->  : ^^^^^^^^^^^^^^^^^^^^^^^^^^
->key : string
->    : ^^^^^^
->k : K
->  : ^
-
-    a = b;  // Error, index signature doesn't imply properties are present
->a = b : { [key: string]: number; }
->      : ^^^^^^^^^^^^^^^^^^^^^^^^^^
->a : { [P in K]: number; }
->  : ^^^^^^^^^^^^^^^^^^^^^
->b : { [key: string]: number; }
->  : ^^^^^^^^^^^^^^^^^^^^^^^^^^
-
-    b = a;
->b = a : { [P in K]: number; }
->      : ^^^^^^^^^^^^^^^^^^^^^
->b : { [key: string]: number; }
->  : ^^^^^^^^^^^^^^^^^^^^^^^^^^
->a : { [P in K]: number; }
->  : ^^^^^^^^^^^^^^^^^^^^^
-
-    a[k];
->a[k] : { [P in K]: number; }[K]
->     : ^^^^^^^^^^^^^^^^^^^^^^^^
->a : { [P in K]: number; }
->  : ^^^^^^^^^^^^^^^^^^^^^
->k : K
->  : ^
-
-    a[k] = 1;
->a[k] = 1 : 1
->         : ^
->a[k] : { [P in K]: number; }[K]
->     : ^^^^^^^^^^^^^^^^^^^^^^^^
->a : { [P in K]: number; }
->  : ^^^^^^^^^^^^^^^^^^^^^
->k : K
->  : ^
->1 : 1
->  : ^
-}
-
-function f3b<K extends string>(a: { [P in K]: number }, b: { [P in string]: number }, k: K) {
->f3b : <K extends string>(a: { [P in K]: number; }, b: { [P_1 in string]: number; }, k: K) => void
->    : ^ ^^^^^^^^^^^^^^^^^^^^                     ^^^^^                            ^^^^^ ^^^^^^^^^
->a : { [P in K]: number; }
->  : ^^^^^^^^^^^^^^^^^^^^^
->b : { [x: string]: number; }
->  : ^^^^^^^^^^^^^^^^^^^^^^^^
->k : K
->  : ^
-
-    a = b;  // Error, index signature doesn't imply properties are present
->a = b : { [x: string]: number; }
->      : ^^^^^^^^^^^^^^^^^^^^^^^^
->a : { [P in K]: number; }
->  : ^^^^^^^^^^^^^^^^^^^^^
->b : { [x: string]: number; }
->  : ^^^^^^^^^^^^^^^^^^^^^^^^
-
-    b = a;
->b = a : { [P in K]: number; }
->      : ^^^^^^^^^^^^^^^^^^^^^
->b : { [x: string]: number; }
->  : ^^^^^^^^^^^^^^^^^^^^^^^^
->a : { [P in K]: number; }
->  : ^^^^^^^^^^^^^^^^^^^^^
-}
-
-function f4<K extends string>(a: { [key: string]: number }[K], b: number) {
->f4 : <K extends string>(a: { [key: string]: number; }[K], b: number) => void
->   : ^ ^^^^^^^^^^^^^^^^^^^^                             ^^^^^      ^^^^^^^^^
->a : number
->  : ^^^^^^
->key : string
->    : ^^^^^^
->b : number
->  : ^^^^^^
-
-  a = b;
->a = b : number
->      : ^^^^^^
->a : number
->  : ^^^^^^
->b : number
->  : ^^^^^^
-
-  b = a;
->b = a : number
->      : ^^^^^^
->b : number
->  : ^^^^^^
->a : number
->  : ^^^^^^
-}
-
-type Item = { a: string, b: number };
->Item : Item
->     : ^^^^
->a : string
->  : ^^^^^^
->b : number
->  : ^^^^^^
-
-function f10<T extends Item, K extends keyof T>(obj: T, k1: string, k2: keyof Item, k3: keyof T, k4: K) {
->f10 : <T extends Item, K extends keyof T>(obj: T, k1: string, k2: keyof Item, k3: keyof T, k4: K) => void
->    : ^ ^^^^^^^^^^^^^^^ ^^^^^^^^^^^^^^^^^^^^^^^ ^^^^^^      ^^^^^^          ^^^^^^       ^^^^^^ ^^^^^^^^^
->obj : T
->    : ^
->k1 : string
->   : ^^^^^^
->k2 : keyof Item
->   : ^^^^^^^^^^
->k3 : keyof T
->   : ^^^^^^^
->k4 : K
->   : ^
-
-  obj[k1] = 123;  // Error
->obj[k1] = 123 : 123
->              : ^^^
->obj[k1] : any
->        : ^^^
->obj : T
->    : ^
->k1 : string
->   : ^^^^^^
->123 : 123
->    : ^^^
-
-  obj[k2] = 123;  // Error
->obj[k2] = 123 : 123
->              : ^^^
->obj[k2] : never
->        : ^^^^^
->obj : T
->    : ^
->k2 : keyof Item
->   : ^^^^^^^^^^
->123 : 123
->    : ^^^
-
-  obj[k3] = 123;  // Error
->obj[k3] = 123 : 123
->              : ^^^
->obj[k3] : T[keyof T]
->        : ^^^^^^^^^^
->obj : T
->    : ^
->k3 : keyof T
->   : ^^^^^^^
->123 : 123
->    : ^^^
-
-  obj[k4] = 123;  // Error
->obj[k4] = 123 : 123
->              : ^^^
->obj[k4] : T[K]
->        : ^^^^
->obj : T
->    : ^
->k4 : K
->   : ^
->123 : 123
->    : ^^^
-}
-
-type Dict = Record<string, number>;
->Dict : Dict
->     : ^^^^
-
-function f11<K extends keyof Dict>(obj: Dict, k1: keyof Dict, k2: K) {
->f11 : <K extends string>(obj: Dict, k1: keyof Dict, k2: K) => void
->    : ^ ^^^^^^^^^^^^^^^^^^^^^^    ^^^^^^          ^^^^^^ ^^^^^^^^^
->obj : Dict
->    : ^^^^
->k1 : string
->   : ^^^^^^
->k2 : K
->   : ^
-
-  obj.foo = 123;
->obj.foo = 123 : 123
->              : ^^^
->obj.foo : number
->        : ^^^^^^
->obj : Dict
->    : ^^^^
->foo : number
->    : ^^^^^^
->123 : 123
->    : ^^^
-
-  obj[k1] = 123;
->obj[k1] = 123 : 123
->              : ^^^
->obj[k1] : number
->        : ^^^^^^
->obj : Dict
->    : ^^^^
->k1 : string
->   : ^^^^^^
->123 : 123
->    : ^^^
-
-  obj[k2] = 123;
->obj[k2] = 123 : 123
->              : ^^^
->obj[k2] : number
->        : ^^^^^^
->obj : Dict
->    : ^^^^
->k2 : K
->   : ^
->123 : 123
->    : ^^^
-}
-
-function f12<T extends Readonly<Dict>, K extends keyof T>(obj: T, k1: keyof Dict, k2: keyof T, k3: K) {
->f12 : <T extends Readonly<Dict>, K extends keyof T>(obj: T, k1: keyof Dict, k2: keyof T, k3: K) => void
->    : ^ ^^^^^^^^^^^^^^^^^^^^^^^^^ ^^^^^^^^^^^^^^^^^^^^^^^ ^^^^^^          ^^^^^^       ^^^^^^ ^^^^^^^^^
->obj : T
->    : ^
->k1 : string
->   : ^^^^^^
->k2 : keyof T
->   : ^^^^^^^
->k3 : K
->   : ^
-
-  obj.foo = 123;  // Error
->obj.foo = 123 : 123
->              : ^^^
->obj.foo : any
->        : ^^^
->obj : T
->    : ^
->foo : any
->    : ^^^
->123 : 123
->    : ^^^
-
-  obj[k1] = 123;  // Error
->obj[k1] = 123 : 123
->              : ^^^
->obj[k1] : any
->        : ^^^
->obj : T
->    : ^
->k1 : string
->   : ^^^^^^
->123 : 123
->    : ^^^
-
-  obj[k2] = 123;  // Error
->obj[k2] = 123 : 123
->              : ^^^
->obj[k2] : T[keyof T]
->        : ^^^^^^^^^^
->obj : T
->    : ^
->k2 : keyof T
->   : ^^^^^^^
->123 : 123
->    : ^^^
-
-  obj[k3] = 123;  // Error
->obj[k3] = 123 : 123
->              : ^^^
->obj[k3] : T[K]
->        : ^^^^
->obj : T
->    : ^
->k3 : K
->   : ^
->123 : 123
->    : ^^^
-}
-
-// Repro from #27895
-
-export interface Entity {
-    id: number | string;
->id : string | number
->   : ^^^^^^^^^^^^^^^
-}
-
-export type IdOf<E extends Entity> = E['id'];
->IdOf : IdOf<E>
->     : ^^^^^^^
-
-export interface EntityState<E extends Entity> {
-    ids: IdOf<E>[];
->ids : IdOf<E>[]
->    : ^^^^^^^^^
-
-    entities: { [key: string]: E, [key: number]: E };
->entities : { [key: string]: E; [key: number]: E; }
->         : ^^^^^^^^^^^^^^^^^^^^^^^^^^^^^^^^^^^^^^^
->key : string
->    : ^^^^^^
->key : number
->    : ^^^^^^
-}
-
-
-export function getAllEntities<E extends Entity>(state: EntityState<E>): E[] {
->getAllEntities : <E extends Entity>(state: EntityState<E>) => E[]
->               : ^ ^^^^^^^^^^^^^^^^^^^^^^^^              ^^^^^   
->state : EntityState<E>
->      : ^^^^^^^^^^^^^^
-
-    const { ids, entities } = state;
->ids : IdOf<E>[]
->    : ^^^^^^^^^
->entities : { [key: string]: E; [key: number]: E; }
->         : ^^^^^^^^^^^^^^^^^^^^^^^^^^^^^^^^^^^^^^^
->state : EntityState<E>
->      : ^^^^^^^^^^^^^^
-
-    return ids.map(id => entities[id]);
->ids.map(id => entities[id]) : { [key: string]: E; [key: number]: E; }[IdOf<E>][]
->                            : ^^^^^^^^^^^^^^^^^^^^^^^^^^^^^^^^^^^^^^^^^^^^^^^^^^
->ids.map : <U>(callbackfn: (value: IdOf<E>, index: number, array: IdOf<E>[]) => U, thisArg?: any) => U[]
->        : ^^^^^^^^^^^^^^^^^^^^^^^^^^^^^^^^^^^^^^^^^^^^^^^^^^^^^^^^^^^^^^^^^^^^^^^^^^^^^^^^^^^^^^^^^^^^^
->ids : IdOf<E>[]
->    : ^^^^^^^^^
->map : <U>(callbackfn: (value: IdOf<E>, index: number, array: IdOf<E>[]) => U, thisArg?: any) => U[]
->    : ^^^^^^^^^^^^^^^^^^^^^^^^^^^^^^^^^^^^^^^^^^^^^^^^^^^^^^^^^^^^^^^^^^^^^^^^^^^^^^^^^^^^^^^^^^^^^
->id => entities[id] : (id: IdOf<E>) => { [key: string]: E; [key: number]: E; }[IdOf<E>]
->                   : ^^^^^^^^^^^^^^^^^^^^^^^^^^^^^^^^^^^^^^^^^^^^^^^^^^^^^^^^^^^^^^^^^
->id : IdOf<E>
->   : ^^^^^^^
->entities[id] : { [key: string]: E; [key: number]: E; }[IdOf<E>]
->             : ^^^^^^^^^^^^^^^^^^^^^^^^^^^^^^^^^^^^^^^^^^^^^^^^
->entities : { [key: string]: E; [key: number]: E; }
->         : ^^^^^^^^^^^^^^^^^^^^^^^^^^^^^^^^^^^^^^^
->id : IdOf<E>
->   : ^^^^^^^
-}
-
-export function getEntity<E extends Entity>(id: IdOf<E>, state: EntityState<E>): E | undefined {
->getEntity : <E extends Entity>(id: IdOf<E>, state: EntityState<E>) => E | undefined
->          : ^ ^^^^^^^^^^^^^^^^^^^^^       ^^^^^^^^^              ^^^^^             
->id : IdOf<E>
->   : ^^^^^^^
->state : EntityState<E>
->      : ^^^^^^^^^^^^^^
-
-    const { ids, entities } = state;
->ids : IdOf<E>[]
->    : ^^^^^^^^^
->entities : { [key: string]: E; [key: number]: E; }
->         : ^^^^^^^^^^^^^^^^^^^^^^^^^^^^^^^^^^^^^^^
->state : EntityState<E>
->      : ^^^^^^^^^^^^^^
-
-    if (!ids.includes(id)) {
->!ids.includes(id) : boolean
->                  : ^^^^^^^
->ids.includes(id) : boolean
->                 : ^^^^^^^
->ids.includes : (searchElement: IdOf<E>, fromIndex?: number | undefined) => boolean
->             : ^^^^^^^^^^^^^^^^^^^^^^^^^^^^^^^^^^^^^^^^^^^^^^^^^^^^^^^^^^^^^^^^^^^
->ids : IdOf<E>[]
->    : ^^^^^^^^^
->includes : (searchElement: IdOf<E>, fromIndex?: number | undefined) => boolean
->         : ^^^^^^^^^^^^^^^^^^^^^^^^^^^^^^^^^^^^^^^^^^^^^^^^^^^^^^^^^^^^^^^^^^^
->id : IdOf<E>
->   : ^^^^^^^
-
-        return undefined;
->undefined : undefined
->          : ^^^^^^^^^
-    }
-
-    return entities[id];
->entities[id] : { [key: string]: E; [key: number]: E; }[IdOf<E>]
->             : ^^^^^^^^^^^^^^^^^^^^^^^^^^^^^^^^^^^^^^^^^^^^^^^^
->entities : { [key: string]: E; [key: number]: E; }
->         : ^^^^^^^^^^^^^^^^^^^^^^^^^^^^^^^^^^^^^^^
->id : IdOf<E>
->   : ^^^^^^^
-}
-
-// Repro from #30603
-
-interface Type {
-    a: 123;
->a : 123
->  : ^^^
-
-    b: "some string";
->b : "some string"
->  : ^^^^^^^^^^^^^
-}
-
-function get123<K extends keyof Type>(): Type[K] {
->get123 : <K extends keyof Type>() => Type[K]
->       : ^ ^^^^^^^^^^^^^^^^^^^^^^^^^^       
-
-    return 123;  // Error
->123 : 123
->    : ^^^
-}
-
-// Repro from #30920
-
-type StrictExtract<T, U> = T extends U ? U extends T ? T : never : never;
->StrictExtract : StrictExtract<T, U>
->              : ^^^^^^^^^^^^^^^^^^^
-
-type StrictExclude<T, U> = T extends StrictExtract<T, U> ? never : T;
->StrictExclude : StrictExclude<T, U>
->              : ^^^^^^^^^^^^^^^^^^^
-
-type A<T> = { [Q in { [P in keyof T]: P; }[keyof T]]: T[Q]; };
->A : A<T>
->  : ^^^^
-
-type B<T, V> = A<{ [Q in keyof T]: StrictExclude<B<T[Q], V>, {}>; }>;
->B : B<T, V>
->  : ^^^^^^^
-
-// Repros from #30938
-
-function fn<T extends {elements: Array<string>} | {elements: Array<number>}>(param: T, cb: (element: T['elements'][number]) => void) {
->fn : <T extends { elements: Array<string>; } | { elements: Array<number>; }>(param: T, cb: (element: T['elements'][number]) => void) => void
->   : ^ ^^^^^^^^^^^^^^^^^^^^^             ^^^^^^^^^^^^^^^^^^             ^^^^^^^^^^^^ ^^^^^^                                        ^^^^^^^^^
->elements : string[]
->         : ^^^^^^^^
->elements : number[]
->         : ^^^^^^^^
->param : T
->      : ^
->cb : (element: T['elements'][number]) => void
->   : ^^^^^^^^^^                     ^^^^^    
->element : T["elements"][number]
->        : ^^^^^^^^^^^^^^^^^^^^^
-
-    cb(param.elements[0]);
->cb(param.elements[0]) : void
->                      : ^^^^
->cb : (element: T["elements"][number]) => void
->   : ^^^^^^^^^^^^^^^^^^^^^^^^^^^^^^^^^^^^^^^^
->param.elements[0] : string | number
->                  : ^^^^^^^^^^^^^^^
->param.elements : string[] | number[]
->               : ^^^^^^^^^^^^^^^^^^^
->param : { elements: string[]; } | { elements: number[]; }
->      : ^^^^^^^^^^^^^^^^^^^^^^^^^^^^^^^^^^^^^^^^^^^^^^^^^
->elements : string[] | number[]
->         : ^^^^^^^^^^^^^^^^^^^
->0 : 0
->  : ^
-}
-
-function fn2<T extends Array<string>>(param: T, cb: (element: T[number]) => void) {
->fn2 : <T extends string[]>(param: T, cb: (element: T[number]) => void) => void
->    : ^ ^^^^^^^^^^^^^^^^^^^^^^^^^^ ^^^^^^                            ^^^^^^^^^
->param : T
->      : ^
->cb : (element: T[number]) => void
->   : ^^^^^^^^^^         ^^^^^    
->element : T[number]
->        : ^^^^^^^^^
-
-    cb(param[0]);
->cb(param[0]) : void
->             : ^^^^
->cb : (element: T[number]) => void
->   : ^^^^^^^^^^^^^^^^^^^^^^^^^^^^
->param[0] : string
->         : ^^^^^^
->param : T
->      : ^
->0 : 0
->  : ^
-}
-
-// Repro from #31149
-
-function fn3<T extends ReadonlyArray<string>>(param: T, cb: (element: T[number]) => void) {
->fn3 : <T extends readonly string[]>(param: T, cb: (element: T[number]) => void) => void
->    : ^ ^^^^^^^^^^^^^^^^^^^^^^^^^^^^^^^^^^^ ^^^^^^                            ^^^^^^^^^
->param : T
->      : ^
->cb : (element: T[number]) => void
->   : ^^^^^^^^^^         ^^^^^    
->element : T[number]
->        : ^^^^^^^^^
-
-    cb(param[0]);
->cb(param[0]) : void
->             : ^^^^
->cb : (element: T[number]) => void
->   : ^^^^^^^^^^^^^^^^^^^^^^^^^^^^
->param[0] : string
->         : ^^^^^^
->param : T
->      : ^
->0 : 0
->  : ^
-}
-
-function fn4<K extends number>() {
->fn4 : <K extends number>() => void
->    : ^^^^^^^^^^^^^^^^^^^^^^^^^^^^
-
-    let x: Array<string>[K] = 'abc';
->x : string[][K]
->  : ^^^^^^^^^^^
->'abc' : "abc"
->      : ^^^^^
-
-    let y: ReadonlyArray<string>[K] = 'abc';
->y : (readonly string[])[K]
->  : ^^^^^^^^^^^^^^^^^^^^^^
->'abc' : "abc"
->      : ^^^^^
-}
-
-// Repro from #31439 and #31691
-
-export class c {
->c : c
->  : ^
-
-  [x: string]: string;
->x : string
->  : ^^^^^^
-
-  constructor() {
-    this.a = "b";
->this.a = "b" : "b"
->             : ^^^
->this.a : string
->       : ^^^^^^
->this : this
->     : ^^^^
->a : string
->  : ^^^^^^
->"b" : "b"
->    : ^^^
-
-    this["a"] = "b";
->this["a"] = "b" : "b"
->                : ^^^
->this["a"] : string
->          : ^^^^^^
->this : this
->     : ^^^^
->"a" : "a"
->    : ^^^
->"b" : "b"
->    : ^^^
-  }
-}
-
-// Repro from #31385
-
-type Foo<T> = { [key: string]: { [K in keyof T]: K }[keyof T] };
->Foo : Foo<T>
->    : ^^^^^^
->key : string
->    : ^^^^^^
-
-type Bar<T> = { [key: string]: { [K in keyof T]: [K] }[keyof T] };
->Bar : Bar<T>
->    : ^^^^^^
->key : string
->    : ^^^^^^
-
-type Baz<T, Q extends Foo<T>> = { [K in keyof Q]: T[Q[K]] };
->Baz : Baz<T, Q>
->    : ^^^^^^^^^
-
-type Qux<T, Q extends Bar<T>> = { [K in keyof Q]: T[Q[K]["0"]] };
->Qux : Qux<T, Q>
->    : ^^^^^^^^^
-
-// Repro from #32038
-
-const actions = ['resizeTo', 'resizeBy'] as const;
->actions : readonly ["resizeTo", "resizeBy"]
->        : ^^^^^^^^^^^^^^^^^^^^^^^^^^^^^^^^^
->['resizeTo', 'resizeBy'] as const : readonly ["resizeTo", "resizeBy"]
->                                  : ^^^^^^^^^^^^^^^^^^^^^^^^^^^^^^^^^
->['resizeTo', 'resizeBy'] : readonly ["resizeTo", "resizeBy"]
->                         : ^^^^^^^^^^^^^^^^^^^^^^^^^^^^^^^^^
->'resizeTo' : "resizeTo"
->           : ^^^^^^^^^^
->'resizeBy' : "resizeBy"
->           : ^^^^^^^^^^
-
-for (const action of actions) {
->action : "resizeTo" | "resizeBy"
->       : ^^^^^^^^^^^^^^^^^^^^^^^
->actions : readonly ["resizeTo", "resizeBy"]
->        : ^^^^^^^^^^^^^^^^^^^^^^^^^^^^^^^^^
-
-	window[action] = (x, y) => {
->window[action] = (x, y) => {		window[action](x, y);	} : (x: number, y: number) => void
->                                                      : ^^^^^^^^^^^^^^^^^^^^^^^^^^^^^^
->window[action] : ((width: number, height: number) => void) & ((width: number, height: number) => void) & ((x: number, y: number) => void) & ((x: number, y: number) => void)
->               : ^^^^^^^^^^^^^^^^^^^^^^^^^^^^^^^^^^^^^^^^^^^^^^^^^^^^^^^^^^^^^^^^^^^^^^^^^^^^^^^^^^^^^^^^^^^^^^^^^^^^^^^^^^^^^^^^^^^^^^^^^^^^^^^^^^^^^^^^^^^^^^^^^^^^^^^^^^^
->window : Window & typeof globalThis
->       : ^^^^^^^^^^^^^^^^^^^^^^^^^^
->action : "resizeTo" | "resizeBy"
->       : ^^^^^^^^^^^^^^^^^^^^^^^
->(x, y) => {		window[action](x, y);	} : (x: number, y: number) => void
->                                     : ^^^^^^^^^^^^^^^^^^^^^^^^^^^^^^
->x : number
->  : ^^^^^^
->y : number
->  : ^^^^^^
-
-		window[action](x, y);
->window[action](x, y) : void
-<<<<<<< HEAD
->window[action] : ((x: number, y: number) => void) & ((x: number, y: number) => void) | ((width: number, height: number) => void) & ((width: number, height: number) => void)
-=======
->                     : ^^^^
->window[action] : (((x: number, y: number) => void) & ((x: number, y: number) => void)) | (((width: number, height: number) => void) & ((width: number, height: number) => void))
->               : ^^^^^^^^^^^^^^^^^^^^^^^^^^^^^^^^^^^^^^^^^^^^^^^^^^^^^^^^^^^^^^^^^^^^^^^^^^^^^^^^^^^^^^^^^^^^^^^^^^^^^^^^^^^^^^^^^^^^^^^^^^^^^^^^^^^^^^^^^^^^^^^^^^^^^^^^^^^^^^^
->>>>>>> 8e114483
->window : Window & typeof globalThis
->       : ^^^^^^^^^^^^^^^^^^^^^^^^^^
->action : "resizeTo" | "resizeBy"
->       : ^^^^^^^^^^^^^^^^^^^^^^^
->x : number
->  : ^^^^^^
->y : number
->  : ^^^^^^
-	}
-}
-
+=== keyofAndIndexedAccess2.ts ===
+function f1(obj: { a: number, b: 0 | 1, c: string }, k0: 'a', k1: 'a' | 'b', k2: 'a' | 'b' | 'c') {
+>f1 : (obj: { a: number; b: 0 | 1; c: string; }, k0: 'a', k1: 'a' | 'b', k2: 'a' | 'b' | 'c') => void
+>   : ^^^^^^                                   ^^^^^^   ^^^^^^         ^^^^^^               ^^^^^^^^^
+>obj : { a: number; b: 0 | 1; c: string; }
+>    : ^^^^^      ^^^^^     ^^^^^      ^^^
+>a : number
+>  : ^^^^^^
+>b : 0 | 1
+>  : ^^^^^
+>c : string
+>  : ^^^^^^
+>k0 : "a"
+>   : ^^^
+>k1 : "a" | "b"
+>   : ^^^^^^^^^
+>k2 : "a" | "b" | "c"
+>   : ^^^^^^^^^^^^^^^
+
+    obj[k0] = 1;
+>obj[k0] = 1 : 1
+>            : ^
+>obj[k0] : number
+>        : ^^^^^^
+>obj : { a: number; b: 0 | 1; c: string; }
+>    : ^^^^^^^^^^^^^^^^^^^^^^^^^^^^^^^^^^^
+>k0 : "a"
+>   : ^^^
+>1 : 1
+>  : ^
+
+    obj[k0] = 2;
+>obj[k0] = 2 : 2
+>            : ^
+>obj[k0] : number
+>        : ^^^^^^
+>obj : { a: number; b: 0 | 1; c: string; }
+>    : ^^^^^^^^^^^^^^^^^^^^^^^^^^^^^^^^^^^
+>k0 : "a"
+>   : ^^^
+>2 : 2
+>  : ^
+
+    obj[k0] = 'x';  // Error
+>obj[k0] = 'x' : "x"
+>              : ^^^
+>obj[k0] : number
+>        : ^^^^^^
+>obj : { a: number; b: 0 | 1; c: string; }
+>    : ^^^^^^^^^^^^^^^^^^^^^^^^^^^^^^^^^^^
+>k0 : "a"
+>   : ^^^
+>'x' : "x"
+>    : ^^^
+
+    obj[k1] = 1;
+>obj[k1] = 1 : 1
+>            : ^
+>obj[k1] : 0 | 1
+>        : ^^^^^
+>obj : { a: number; b: 0 | 1; c: string; }
+>    : ^^^^^^^^^^^^^^^^^^^^^^^^^^^^^^^^^^^
+>k1 : "a" | "b"
+>   : ^^^^^^^^^
+>1 : 1
+>  : ^
+
+    obj[k1] = 2;    // Error
+>obj[k1] = 2 : 2
+>            : ^
+>obj[k1] : 0 | 1
+>        : ^^^^^
+>obj : { a: number; b: 0 | 1; c: string; }
+>    : ^^^^^^^^^^^^^^^^^^^^^^^^^^^^^^^^^^^
+>k1 : "a" | "b"
+>   : ^^^^^^^^^
+>2 : 2
+>  : ^
+
+    obj[k1] = 'x';  // Error
+>obj[k1] = 'x' : "x"
+>              : ^^^
+>obj[k1] : 0 | 1
+>        : ^^^^^
+>obj : { a: number; b: 0 | 1; c: string; }
+>    : ^^^^^^^^^^^^^^^^^^^^^^^^^^^^^^^^^^^
+>k1 : "a" | "b"
+>   : ^^^^^^^^^
+>'x' : "x"
+>    : ^^^
+
+    obj[k2] = 1;    // Error
+>obj[k2] = 1 : 1
+>            : ^
+>obj[k2] : never
+>        : ^^^^^
+>obj : { a: number; b: 0 | 1; c: string; }
+>    : ^^^^^^^^^^^^^^^^^^^^^^^^^^^^^^^^^^^
+>k2 : "a" | "b" | "c"
+>   : ^^^^^^^^^^^^^^^
+>1 : 1
+>  : ^
+
+    obj[k2] = 2;    // Error
+>obj[k2] = 2 : 2
+>            : ^
+>obj[k2] : never
+>        : ^^^^^
+>obj : { a: number; b: 0 | 1; c: string; }
+>    : ^^^^^^^^^^^^^^^^^^^^^^^^^^^^^^^^^^^
+>k2 : "a" | "b" | "c"
+>   : ^^^^^^^^^^^^^^^
+>2 : 2
+>  : ^
+
+    obj[k2] = 'x';  // Error
+>obj[k2] = 'x' : "x"
+>              : ^^^
+>obj[k2] : never
+>        : ^^^^^
+>obj : { a: number; b: 0 | 1; c: string; }
+>    : ^^^^^^^^^^^^^^^^^^^^^^^^^^^^^^^^^^^
+>k2 : "a" | "b" | "c"
+>   : ^^^^^^^^^^^^^^^
+>'x' : "x"
+>    : ^^^
+}
+
+function f2<T extends { [key: string]: number }>(a: { x: number, y: number }, b: { [key: string]: number }, c: T, k: keyof T) {
+>f2 : <T extends { [key: string]: number; }>(a: { x: number; y: number; }, b: { [key: string]: number; }, c: T, k: keyof T) => void
+>   : ^ ^^^^^^^^^^^^^^^^^^^^^^^^^^^^^^^^^^^^^^^^                         ^^^^^                          ^^^^^ ^^^^^       ^^^^^^^^^
+>key : string
+>    : ^^^^^^
+>a : { x: number; y: number; }
+>  : ^^^^^      ^^^^^      ^^^
+>x : number
+>  : ^^^^^^
+>y : number
+>  : ^^^^^^
+>b : { [key: string]: number; }
+>  : ^^^^^^^^^^^^^^^^^^^^^^^^^^
+>key : string
+>    : ^^^^^^
+>c : T
+>  : ^
+>k : keyof T
+>  : ^^^^^^^
+
+    a = b;  // Error, index signature in source doesn't imply properties are present
+>a = b : { [key: string]: number; }
+>      : ^^^^^^^^^^^^^^^^^^^^^^^^^^
+>a : { x: number; y: number; }
+>  : ^^^^^^^^^^^^^^^^^^^^^^^^^
+>b : { [key: string]: number; }
+>  : ^^^^^^^^^^^^^^^^^^^^^^^^^^
+
+    a = c;  // Error, index signature in source doesn't imply properties are present
+>a = c : T
+>      : ^
+>a : { x: number; y: number; }
+>  : ^^^^^^^^^^^^^^^^^^^^^^^^^
+>c : T
+>  : ^
+
+    b = a;
+>b = a : { x: number; y: number; }
+>      : ^^^^^^^^^^^^^^^^^^^^^^^^^
+>b : { [key: string]: number; }
+>  : ^^^^^^^^^^^^^^^^^^^^^^^^^^
+>a : { x: number; y: number; }
+>  : ^^^^^^^^^^^^^^^^^^^^^^^^^
+
+    b = c;
+>b = c : T
+>      : ^
+>b : { [key: string]: number; }
+>  : ^^^^^^^^^^^^^^^^^^^^^^^^^^
+>c : T
+>  : ^
+
+    c = a;  // Error, constraint on target doesn't imply any properties or signatures
+>c = a : { x: number; y: number; }
+>      : ^^^^^^^^^^^^^^^^^^^^^^^^^
+>c : T
+>  : ^
+>a : { x: number; y: number; }
+>  : ^^^^^^^^^^^^^^^^^^^^^^^^^
+
+    c = b;  // Error, constraint on target doesn't imply any properties or signatures
+>c = b : { [key: string]: number; }
+>      : ^^^^^^^^^^^^^^^^^^^^^^^^^^
+>c : T
+>  : ^
+>b : { [key: string]: number; }
+>  : ^^^^^^^^^^^^^^^^^^^^^^^^^^
+
+    a.x;
+>a.x : number
+>    : ^^^^^^
+>a : { x: number; y: number; }
+>  : ^^^^^^^^^^^^^^^^^^^^^^^^^
+>x : number
+>  : ^^^^^^
+
+    b.x;
+>b.x : number
+>    : ^^^^^^
+>b : { [key: string]: number; }
+>  : ^^^^^^^^^^^^^^^^^^^^^^^^^^
+>x : number
+>  : ^^^^^^
+
+    c.x;
+>c.x : number
+>    : ^^^^^^
+>c : T
+>  : ^
+>x : number
+>  : ^^^^^^
+
+    c[k];
+>c[k] : T[keyof T]
+>     : ^^^^^^^^^^
+>c : T
+>  : ^
+>k : keyof T
+>  : ^^^^^^^
+
+    a.x = 1;
+>a.x = 1 : 1
+>        : ^
+>a.x : number
+>    : ^^^^^^
+>a : { x: number; y: number; }
+>  : ^^^^^^^^^^^^^^^^^^^^^^^^^
+>x : number
+>  : ^^^^^^
+>1 : 1
+>  : ^
+
+    b.x = 1;
+>b.x = 1 : 1
+>        : ^
+>b.x : number
+>    : ^^^^^^
+>b : { [key: string]: number; }
+>  : ^^^^^^^^^^^^^^^^^^^^^^^^^^
+>x : number
+>  : ^^^^^^
+>1 : 1
+>  : ^
+
+    c.x = 1;  // Error, cannot write to index signature through constraint
+>c.x = 1 : 1
+>        : ^
+>c.x : any
+>    : ^^^
+>c : T
+>  : ^
+>x : any
+>  : ^^^
+>1 : 1
+>  : ^
+
+    c[k] = 1; // Error, cannot write to index signature through constraint
+>c[k] = 1 : 1
+>         : ^
+>c[k] : T[keyof T]
+>     : ^^^^^^^^^^
+>c : T
+>  : ^
+>k : keyof T
+>  : ^^^^^^^
+>1 : 1
+>  : ^
+}
+
+function f3<K extends string>(a: { [P in K]: number }, b: { [key: string]: number }, k: K) {
+>f3 : <K extends string>(a: { [P in K]: number; }, b: { [key: string]: number; }, k: K) => void
+>   : ^ ^^^^^^^^^^^^^^^^^^^^                     ^^^^^                          ^^^^^ ^^^^^^^^^
+>a : { [P in K]: number; }
+>  : ^^^^^^^^^^^^^^^^^^^^^
+>b : { [key: string]: number; }
+>  : ^^^^^^^^^^^^^^^^^^^^^^^^^^
+>key : string
+>    : ^^^^^^
+>k : K
+>  : ^
+
+    a = b;  // Error, index signature doesn't imply properties are present
+>a = b : { [key: string]: number; }
+>      : ^^^^^^^^^^^^^^^^^^^^^^^^^^
+>a : { [P in K]: number; }
+>  : ^^^^^^^^^^^^^^^^^^^^^
+>b : { [key: string]: number; }
+>  : ^^^^^^^^^^^^^^^^^^^^^^^^^^
+
+    b = a;
+>b = a : { [P in K]: number; }
+>      : ^^^^^^^^^^^^^^^^^^^^^
+>b : { [key: string]: number; }
+>  : ^^^^^^^^^^^^^^^^^^^^^^^^^^
+>a : { [P in K]: number; }
+>  : ^^^^^^^^^^^^^^^^^^^^^
+
+    a[k];
+>a[k] : { [P in K]: number; }[K]
+>     : ^^^^^^^^^^^^^^^^^^^^^^^^
+>a : { [P in K]: number; }
+>  : ^^^^^^^^^^^^^^^^^^^^^
+>k : K
+>  : ^
+
+    a[k] = 1;
+>a[k] = 1 : 1
+>         : ^
+>a[k] : { [P in K]: number; }[K]
+>     : ^^^^^^^^^^^^^^^^^^^^^^^^
+>a : { [P in K]: number; }
+>  : ^^^^^^^^^^^^^^^^^^^^^
+>k : K
+>  : ^
+>1 : 1
+>  : ^
+}
+
+function f3b<K extends string>(a: { [P in K]: number }, b: { [P in string]: number }, k: K) {
+>f3b : <K extends string>(a: { [P in K]: number; }, b: { [P_1 in string]: number; }, k: K) => void
+>    : ^ ^^^^^^^^^^^^^^^^^^^^                     ^^^^^                            ^^^^^ ^^^^^^^^^
+>a : { [P in K]: number; }
+>  : ^^^^^^^^^^^^^^^^^^^^^
+>b : { [x: string]: number; }
+>  : ^^^^^^^^^^^^^^^^^^^^^^^^
+>k : K
+>  : ^
+
+    a = b;  // Error, index signature doesn't imply properties are present
+>a = b : { [x: string]: number; }
+>      : ^^^^^^^^^^^^^^^^^^^^^^^^
+>a : { [P in K]: number; }
+>  : ^^^^^^^^^^^^^^^^^^^^^
+>b : { [x: string]: number; }
+>  : ^^^^^^^^^^^^^^^^^^^^^^^^
+
+    b = a;
+>b = a : { [P in K]: number; }
+>      : ^^^^^^^^^^^^^^^^^^^^^
+>b : { [x: string]: number; }
+>  : ^^^^^^^^^^^^^^^^^^^^^^^^
+>a : { [P in K]: number; }
+>  : ^^^^^^^^^^^^^^^^^^^^^
+}
+
+function f4<K extends string>(a: { [key: string]: number }[K], b: number) {
+>f4 : <K extends string>(a: { [key: string]: number; }[K], b: number) => void
+>   : ^ ^^^^^^^^^^^^^^^^^^^^                             ^^^^^      ^^^^^^^^^
+>a : number
+>  : ^^^^^^
+>key : string
+>    : ^^^^^^
+>b : number
+>  : ^^^^^^
+
+  a = b;
+>a = b : number
+>      : ^^^^^^
+>a : number
+>  : ^^^^^^
+>b : number
+>  : ^^^^^^
+
+  b = a;
+>b = a : number
+>      : ^^^^^^
+>b : number
+>  : ^^^^^^
+>a : number
+>  : ^^^^^^
+}
+
+type Item = { a: string, b: number };
+>Item : Item
+>     : ^^^^
+>a : string
+>  : ^^^^^^
+>b : number
+>  : ^^^^^^
+
+function f10<T extends Item, K extends keyof T>(obj: T, k1: string, k2: keyof Item, k3: keyof T, k4: K) {
+>f10 : <T extends Item, K extends keyof T>(obj: T, k1: string, k2: keyof Item, k3: keyof T, k4: K) => void
+>    : ^ ^^^^^^^^^^^^^^^ ^^^^^^^^^^^^^^^^^^^^^^^ ^^^^^^      ^^^^^^          ^^^^^^       ^^^^^^ ^^^^^^^^^
+>obj : T
+>    : ^
+>k1 : string
+>   : ^^^^^^
+>k2 : keyof Item
+>   : ^^^^^^^^^^
+>k3 : keyof T
+>   : ^^^^^^^
+>k4 : K
+>   : ^
+
+  obj[k1] = 123;  // Error
+>obj[k1] = 123 : 123
+>              : ^^^
+>obj[k1] : any
+>        : ^^^
+>obj : T
+>    : ^
+>k1 : string
+>   : ^^^^^^
+>123 : 123
+>    : ^^^
+
+  obj[k2] = 123;  // Error
+>obj[k2] = 123 : 123
+>              : ^^^
+>obj[k2] : never
+>        : ^^^^^
+>obj : T
+>    : ^
+>k2 : keyof Item
+>   : ^^^^^^^^^^
+>123 : 123
+>    : ^^^
+
+  obj[k3] = 123;  // Error
+>obj[k3] = 123 : 123
+>              : ^^^
+>obj[k3] : T[keyof T]
+>        : ^^^^^^^^^^
+>obj : T
+>    : ^
+>k3 : keyof T
+>   : ^^^^^^^
+>123 : 123
+>    : ^^^
+
+  obj[k4] = 123;  // Error
+>obj[k4] = 123 : 123
+>              : ^^^
+>obj[k4] : T[K]
+>        : ^^^^
+>obj : T
+>    : ^
+>k4 : K
+>   : ^
+>123 : 123
+>    : ^^^
+}
+
+type Dict = Record<string, number>;
+>Dict : Dict
+>     : ^^^^
+
+function f11<K extends keyof Dict>(obj: Dict, k1: keyof Dict, k2: K) {
+>f11 : <K extends string>(obj: Dict, k1: keyof Dict, k2: K) => void
+>    : ^ ^^^^^^^^^^^^^^^^^^^^^^    ^^^^^^          ^^^^^^ ^^^^^^^^^
+>obj : Dict
+>    : ^^^^
+>k1 : string
+>   : ^^^^^^
+>k2 : K
+>   : ^
+
+  obj.foo = 123;
+>obj.foo = 123 : 123
+>              : ^^^
+>obj.foo : number
+>        : ^^^^^^
+>obj : Dict
+>    : ^^^^
+>foo : number
+>    : ^^^^^^
+>123 : 123
+>    : ^^^
+
+  obj[k1] = 123;
+>obj[k1] = 123 : 123
+>              : ^^^
+>obj[k1] : number
+>        : ^^^^^^
+>obj : Dict
+>    : ^^^^
+>k1 : string
+>   : ^^^^^^
+>123 : 123
+>    : ^^^
+
+  obj[k2] = 123;
+>obj[k2] = 123 : 123
+>              : ^^^
+>obj[k2] : number
+>        : ^^^^^^
+>obj : Dict
+>    : ^^^^
+>k2 : K
+>   : ^
+>123 : 123
+>    : ^^^
+}
+
+function f12<T extends Readonly<Dict>, K extends keyof T>(obj: T, k1: keyof Dict, k2: keyof T, k3: K) {
+>f12 : <T extends Readonly<Dict>, K extends keyof T>(obj: T, k1: keyof Dict, k2: keyof T, k3: K) => void
+>    : ^ ^^^^^^^^^^^^^^^^^^^^^^^^^ ^^^^^^^^^^^^^^^^^^^^^^^ ^^^^^^          ^^^^^^       ^^^^^^ ^^^^^^^^^
+>obj : T
+>    : ^
+>k1 : string
+>   : ^^^^^^
+>k2 : keyof T
+>   : ^^^^^^^
+>k3 : K
+>   : ^
+
+  obj.foo = 123;  // Error
+>obj.foo = 123 : 123
+>              : ^^^
+>obj.foo : any
+>        : ^^^
+>obj : T
+>    : ^
+>foo : any
+>    : ^^^
+>123 : 123
+>    : ^^^
+
+  obj[k1] = 123;  // Error
+>obj[k1] = 123 : 123
+>              : ^^^
+>obj[k1] : any
+>        : ^^^
+>obj : T
+>    : ^
+>k1 : string
+>   : ^^^^^^
+>123 : 123
+>    : ^^^
+
+  obj[k2] = 123;  // Error
+>obj[k2] = 123 : 123
+>              : ^^^
+>obj[k2] : T[keyof T]
+>        : ^^^^^^^^^^
+>obj : T
+>    : ^
+>k2 : keyof T
+>   : ^^^^^^^
+>123 : 123
+>    : ^^^
+
+  obj[k3] = 123;  // Error
+>obj[k3] = 123 : 123
+>              : ^^^
+>obj[k3] : T[K]
+>        : ^^^^
+>obj : T
+>    : ^
+>k3 : K
+>   : ^
+>123 : 123
+>    : ^^^
+}
+
+// Repro from #27895
+
+export interface Entity {
+    id: number | string;
+>id : string | number
+>   : ^^^^^^^^^^^^^^^
+}
+
+export type IdOf<E extends Entity> = E['id'];
+>IdOf : IdOf<E>
+>     : ^^^^^^^
+
+export interface EntityState<E extends Entity> {
+    ids: IdOf<E>[];
+>ids : IdOf<E>[]
+>    : ^^^^^^^^^
+
+    entities: { [key: string]: E, [key: number]: E };
+>entities : { [key: string]: E; [key: number]: E; }
+>         : ^^^^^^^^^^^^^^^^^^^^^^^^^^^^^^^^^^^^^^^
+>key : string
+>    : ^^^^^^
+>key : number
+>    : ^^^^^^
+}
+
+
+export function getAllEntities<E extends Entity>(state: EntityState<E>): E[] {
+>getAllEntities : <E extends Entity>(state: EntityState<E>) => E[]
+>               : ^ ^^^^^^^^^^^^^^^^^^^^^^^^              ^^^^^   
+>state : EntityState<E>
+>      : ^^^^^^^^^^^^^^
+
+    const { ids, entities } = state;
+>ids : IdOf<E>[]
+>    : ^^^^^^^^^
+>entities : { [key: string]: E; [key: number]: E; }
+>         : ^^^^^^^^^^^^^^^^^^^^^^^^^^^^^^^^^^^^^^^
+>state : EntityState<E>
+>      : ^^^^^^^^^^^^^^
+
+    return ids.map(id => entities[id]);
+>ids.map(id => entities[id]) : { [key: string]: E; [key: number]: E; }[IdOf<E>][]
+>                            : ^^^^^^^^^^^^^^^^^^^^^^^^^^^^^^^^^^^^^^^^^^^^^^^^^^
+>ids.map : <U>(callbackfn: (value: IdOf<E>, index: number, array: IdOf<E>[]) => U, thisArg?: any) => U[]
+>        : ^^^^^^^^^^^^^^^^^^^^^^^^^^^^^^^^^^^^^^^^^^^^^^^^^^^^^^^^^^^^^^^^^^^^^^^^^^^^^^^^^^^^^^^^^^^^^
+>ids : IdOf<E>[]
+>    : ^^^^^^^^^
+>map : <U>(callbackfn: (value: IdOf<E>, index: number, array: IdOf<E>[]) => U, thisArg?: any) => U[]
+>    : ^^^^^^^^^^^^^^^^^^^^^^^^^^^^^^^^^^^^^^^^^^^^^^^^^^^^^^^^^^^^^^^^^^^^^^^^^^^^^^^^^^^^^^^^^^^^^
+>id => entities[id] : (id: IdOf<E>) => { [key: string]: E; [key: number]: E; }[IdOf<E>]
+>                   : ^^^^^^^^^^^^^^^^^^^^^^^^^^^^^^^^^^^^^^^^^^^^^^^^^^^^^^^^^^^^^^^^^
+>id : IdOf<E>
+>   : ^^^^^^^
+>entities[id] : { [key: string]: E; [key: number]: E; }[IdOf<E>]
+>             : ^^^^^^^^^^^^^^^^^^^^^^^^^^^^^^^^^^^^^^^^^^^^^^^^
+>entities : { [key: string]: E; [key: number]: E; }
+>         : ^^^^^^^^^^^^^^^^^^^^^^^^^^^^^^^^^^^^^^^
+>id : IdOf<E>
+>   : ^^^^^^^
+}
+
+export function getEntity<E extends Entity>(id: IdOf<E>, state: EntityState<E>): E | undefined {
+>getEntity : <E extends Entity>(id: IdOf<E>, state: EntityState<E>) => E | undefined
+>          : ^ ^^^^^^^^^^^^^^^^^^^^^       ^^^^^^^^^              ^^^^^             
+>id : IdOf<E>
+>   : ^^^^^^^
+>state : EntityState<E>
+>      : ^^^^^^^^^^^^^^
+
+    const { ids, entities } = state;
+>ids : IdOf<E>[]
+>    : ^^^^^^^^^
+>entities : { [key: string]: E; [key: number]: E; }
+>         : ^^^^^^^^^^^^^^^^^^^^^^^^^^^^^^^^^^^^^^^
+>state : EntityState<E>
+>      : ^^^^^^^^^^^^^^
+
+    if (!ids.includes(id)) {
+>!ids.includes(id) : boolean
+>                  : ^^^^^^^
+>ids.includes(id) : boolean
+>                 : ^^^^^^^
+>ids.includes : (searchElement: IdOf<E>, fromIndex?: number | undefined) => boolean
+>             : ^^^^^^^^^^^^^^^^^^^^^^^^^^^^^^^^^^^^^^^^^^^^^^^^^^^^^^^^^^^^^^^^^^^
+>ids : IdOf<E>[]
+>    : ^^^^^^^^^
+>includes : (searchElement: IdOf<E>, fromIndex?: number | undefined) => boolean
+>         : ^^^^^^^^^^^^^^^^^^^^^^^^^^^^^^^^^^^^^^^^^^^^^^^^^^^^^^^^^^^^^^^^^^^
+>id : IdOf<E>
+>   : ^^^^^^^
+
+        return undefined;
+>undefined : undefined
+>          : ^^^^^^^^^
+    }
+
+    return entities[id];
+>entities[id] : { [key: string]: E; [key: number]: E; }[IdOf<E>]
+>             : ^^^^^^^^^^^^^^^^^^^^^^^^^^^^^^^^^^^^^^^^^^^^^^^^
+>entities : { [key: string]: E; [key: number]: E; }
+>         : ^^^^^^^^^^^^^^^^^^^^^^^^^^^^^^^^^^^^^^^
+>id : IdOf<E>
+>   : ^^^^^^^
+}
+
+// Repro from #30603
+
+interface Type {
+    a: 123;
+>a : 123
+>  : ^^^
+
+    b: "some string";
+>b : "some string"
+>  : ^^^^^^^^^^^^^
+}
+
+function get123<K extends keyof Type>(): Type[K] {
+>get123 : <K extends keyof Type>() => Type[K]
+>       : ^ ^^^^^^^^^^^^^^^^^^^^^^^^^^       
+
+    return 123;  // Error
+>123 : 123
+>    : ^^^
+}
+
+// Repro from #30920
+
+type StrictExtract<T, U> = T extends U ? U extends T ? T : never : never;
+>StrictExtract : StrictExtract<T, U>
+>              : ^^^^^^^^^^^^^^^^^^^
+
+type StrictExclude<T, U> = T extends StrictExtract<T, U> ? never : T;
+>StrictExclude : StrictExclude<T, U>
+>              : ^^^^^^^^^^^^^^^^^^^
+
+type A<T> = { [Q in { [P in keyof T]: P; }[keyof T]]: T[Q]; };
+>A : A<T>
+>  : ^^^^
+
+type B<T, V> = A<{ [Q in keyof T]: StrictExclude<B<T[Q], V>, {}>; }>;
+>B : B<T, V>
+>  : ^^^^^^^
+
+// Repros from #30938
+
+function fn<T extends {elements: Array<string>} | {elements: Array<number>}>(param: T, cb: (element: T['elements'][number]) => void) {
+>fn : <T extends { elements: Array<string>; } | { elements: Array<number>; }>(param: T, cb: (element: T['elements'][number]) => void) => void
+>   : ^ ^^^^^^^^^^^^^^^^^^^^^             ^^^^^^^^^^^^^^^^^^             ^^^^^^^^^^^^ ^^^^^^                                        ^^^^^^^^^
+>elements : string[]
+>         : ^^^^^^^^
+>elements : number[]
+>         : ^^^^^^^^
+>param : T
+>      : ^
+>cb : (element: T['elements'][number]) => void
+>   : ^^^^^^^^^^                     ^^^^^    
+>element : T["elements"][number]
+>        : ^^^^^^^^^^^^^^^^^^^^^
+
+    cb(param.elements[0]);
+>cb(param.elements[0]) : void
+>                      : ^^^^
+>cb : (element: T["elements"][number]) => void
+>   : ^^^^^^^^^^^^^^^^^^^^^^^^^^^^^^^^^^^^^^^^
+>param.elements[0] : string | number
+>                  : ^^^^^^^^^^^^^^^
+>param.elements : string[] | number[]
+>               : ^^^^^^^^^^^^^^^^^^^
+>param : { elements: string[]; } | { elements: number[]; }
+>      : ^^^^^^^^^^^^^^^^^^^^^^^^^^^^^^^^^^^^^^^^^^^^^^^^^
+>elements : string[] | number[]
+>         : ^^^^^^^^^^^^^^^^^^^
+>0 : 0
+>  : ^
+}
+
+function fn2<T extends Array<string>>(param: T, cb: (element: T[number]) => void) {
+>fn2 : <T extends string[]>(param: T, cb: (element: T[number]) => void) => void
+>    : ^ ^^^^^^^^^^^^^^^^^^^^^^^^^^ ^^^^^^                            ^^^^^^^^^
+>param : T
+>      : ^
+>cb : (element: T[number]) => void
+>   : ^^^^^^^^^^         ^^^^^    
+>element : T[number]
+>        : ^^^^^^^^^
+
+    cb(param[0]);
+>cb(param[0]) : void
+>             : ^^^^
+>cb : (element: T[number]) => void
+>   : ^^^^^^^^^^^^^^^^^^^^^^^^^^^^
+>param[0] : string
+>         : ^^^^^^
+>param : T
+>      : ^
+>0 : 0
+>  : ^
+}
+
+// Repro from #31149
+
+function fn3<T extends ReadonlyArray<string>>(param: T, cb: (element: T[number]) => void) {
+>fn3 : <T extends readonly string[]>(param: T, cb: (element: T[number]) => void) => void
+>    : ^ ^^^^^^^^^^^^^^^^^^^^^^^^^^^^^^^^^^^ ^^^^^^                            ^^^^^^^^^
+>param : T
+>      : ^
+>cb : (element: T[number]) => void
+>   : ^^^^^^^^^^         ^^^^^    
+>element : T[number]
+>        : ^^^^^^^^^
+
+    cb(param[0]);
+>cb(param[0]) : void
+>             : ^^^^
+>cb : (element: T[number]) => void
+>   : ^^^^^^^^^^^^^^^^^^^^^^^^^^^^
+>param[0] : string
+>         : ^^^^^^
+>param : T
+>      : ^
+>0 : 0
+>  : ^
+}
+
+function fn4<K extends number>() {
+>fn4 : <K extends number>() => void
+>    : ^^^^^^^^^^^^^^^^^^^^^^^^^^^^
+
+    let x: Array<string>[K] = 'abc';
+>x : string[][K]
+>  : ^^^^^^^^^^^
+>'abc' : "abc"
+>      : ^^^^^
+
+    let y: ReadonlyArray<string>[K] = 'abc';
+>y : (readonly string[])[K]
+>  : ^^^^^^^^^^^^^^^^^^^^^^
+>'abc' : "abc"
+>      : ^^^^^
+}
+
+// Repro from #31439 and #31691
+
+export class c {
+>c : c
+>  : ^
+
+  [x: string]: string;
+>x : string
+>  : ^^^^^^
+
+  constructor() {
+    this.a = "b";
+>this.a = "b" : "b"
+>             : ^^^
+>this.a : string
+>       : ^^^^^^
+>this : this
+>     : ^^^^
+>a : string
+>  : ^^^^^^
+>"b" : "b"
+>    : ^^^
+
+    this["a"] = "b";
+>this["a"] = "b" : "b"
+>                : ^^^
+>this["a"] : string
+>          : ^^^^^^
+>this : this
+>     : ^^^^
+>"a" : "a"
+>    : ^^^
+>"b" : "b"
+>    : ^^^
+  }
+}
+
+// Repro from #31385
+
+type Foo<T> = { [key: string]: { [K in keyof T]: K }[keyof T] };
+>Foo : Foo<T>
+>    : ^^^^^^
+>key : string
+>    : ^^^^^^
+
+type Bar<T> = { [key: string]: { [K in keyof T]: [K] }[keyof T] };
+>Bar : Bar<T>
+>    : ^^^^^^
+>key : string
+>    : ^^^^^^
+
+type Baz<T, Q extends Foo<T>> = { [K in keyof Q]: T[Q[K]] };
+>Baz : Baz<T, Q>
+>    : ^^^^^^^^^
+
+type Qux<T, Q extends Bar<T>> = { [K in keyof Q]: T[Q[K]["0"]] };
+>Qux : Qux<T, Q>
+>    : ^^^^^^^^^
+
+// Repro from #32038
+
+const actions = ['resizeTo', 'resizeBy'] as const;
+>actions : readonly ["resizeTo", "resizeBy"]
+>        : ^^^^^^^^^^^^^^^^^^^^^^^^^^^^^^^^^
+>['resizeTo', 'resizeBy'] as const : readonly ["resizeTo", "resizeBy"]
+>                                  : ^^^^^^^^^^^^^^^^^^^^^^^^^^^^^^^^^
+>['resizeTo', 'resizeBy'] : readonly ["resizeTo", "resizeBy"]
+>                         : ^^^^^^^^^^^^^^^^^^^^^^^^^^^^^^^^^
+>'resizeTo' : "resizeTo"
+>           : ^^^^^^^^^^
+>'resizeBy' : "resizeBy"
+>           : ^^^^^^^^^^
+
+for (const action of actions) {
+>action : "resizeTo" | "resizeBy"
+>       : ^^^^^^^^^^^^^^^^^^^^^^^
+>actions : readonly ["resizeTo", "resizeBy"]
+>        : ^^^^^^^^^^^^^^^^^^^^^^^^^^^^^^^^^
+
+	window[action] = (x, y) => {
+>window[action] = (x, y) => {		window[action](x, y);	} : (x: number, y: number) => void
+>                                                      : ^^^^^^^^^^^^^^^^^^^^^^^^^^^^^^
+>window[action] : ((width: number, height: number) => void) & ((width: number, height: number) => void) & ((x: number, y: number) => void) & ((x: number, y: number) => void)
+>               : ^^^^^^^^^^^^^^^^^^^^^^^^^^^^^^^^^^^^^^^^^^^^^^^^^^^^^^^^^^^^^^^^^^^^^^^^^^^^^^^^^^^^^^^^^^^^^^^^^^^^^^^^^^^^^^^^^^^^^^^^^^^^^^^^^^^^^^^^^^^^^^^^^^^^^^^^^^^
+>window : Window & typeof globalThis
+>       : ^^^^^^^^^^^^^^^^^^^^^^^^^^
+>action : "resizeTo" | "resizeBy"
+>       : ^^^^^^^^^^^^^^^^^^^^^^^
+>(x, y) => {		window[action](x, y);	} : (x: number, y: number) => void
+>                                     : ^^^^^^^^^^^^^^^^^^^^^^^^^^^^^^
+>x : number
+>  : ^^^^^^
+>y : number
+>  : ^^^^^^
+
+		window[action](x, y);
+>window[action](x, y) : void
+>                     : ^^^^
+>window[action] : ((x: number, y: number) => void) & ((x: number, y: number) => void) | ((width: number, height: number) => void) & ((width: number, height: number) => void)
+>               : ^^^^^^^^^^^^^^^^^^^^^^^^^^^^^^^^^^^^^^^^^^^^^^^^^^^^^^^^^^^^^^^^^^^^^^^^^^^^^^^^^^^^^^^^^^^^^^^^^^^^^^^^^^^^^^^^^^^^^^^^^^^^^^^^^^^^^^^^^^^^^^^^^^^^^^^^^^^
+>window : Window & typeof globalThis
+>       : ^^^^^^^^^^^^^^^^^^^^^^^^^^
+>action : "resizeTo" | "resizeBy"
+>       : ^^^^^^^^^^^^^^^^^^^^^^^
+>x : number
+>  : ^^^^^^
+>y : number
+>  : ^^^^^^
+	}
+}
+