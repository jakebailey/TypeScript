//// [tests/cases/conformance/jsdoc/declarations/jsDeclarationsReactComponents.ts] ////

=== Performance Stats ===
Assignability cache: 2,500
<<<<<<< HEAD
Type Count: 5,000
Instantiation count: 100,000
=======
Type Count: 10,000
Instantiation count: 50,000
>>>>>>> c63de15a
Symbol count: 50,000

=== jsDeclarationsReactComponents1.jsx ===
/// <reference path="react16.d.ts" preserve="true" />
import React from "react";
>React : typeof React
>      : ^^^^^^^^^^^^

import PropTypes from "prop-types"
>PropTypes : typeof PropTypes
>          : ^^^^^^^^^^^^^^^^

const TabbedShowLayout = ({
>TabbedShowLayout : { ({}: {}): JSX.Element; propTypes: { version: PropTypes.Requireable<number>; }; defaultProps: { tabs: undefined; }; }
>                 : ^^^  ^^^^^^^^^^^^^^^^^^^^^^^^^^^^^^^^^^^^^^^^^^^^^^^^^^^^^^^^^^^^^^^^^^^^^^^^^^^^^^^^^^^^^^^^^^^^^^^^^^^^^^^^^^^^^^^^^
>({}) => {    return (        <div />    );} : { ({}: {}): JSX.Element; propTypes: { version: PropTypes.Requireable<number>; }; defaultProps: { tabs: undefined; }; }
>                                            : ^^^  ^^^^^^^^^^^^^^^^^^^^^^^^^^^^^^^^^^^^^^^^^^^^^^^^^^^^^^^^^^^^^^^^^^^^^^^^^^^^^^^^^^^^^^^^^^^^^^^^^^^^^^^^^^^^^^^^^

}) => {
    return (
>(        <div />    ) : JSX.Element
>                      : ^^^^^^^^^^^

        <div />
><div /> : JSX.Element
>        : ^^^^^^^^^^^
>div : any
>    : ^^^

    );
};

TabbedShowLayout.propTypes = {
>TabbedShowLayout.propTypes = {    version: PropTypes.number,} : { version: PropTypes.Requireable<number>; }
>                                                              : ^^^^^^^^^^^^^^^^^^^^^^^^^^^^^^^^^^^^^^^^^^^
>TabbedShowLayout.propTypes : { version: PropTypes.Requireable<number>; }
>                           : ^^^^^^^^^^^^^^^^^^^^^^^^^^^^^^^^^^^^^^^^^^^
>TabbedShowLayout : { ({}: {}): JSX.Element; propTypes: { version: PropTypes.Requireable<number>; }; defaultProps: { tabs: undefined; }; }
>                 : ^^^  ^^^^^^^^^^^^^^^^^^^^^^^^^^^^^^^^^^^^^^^^^^^^^^^^^^^^^^^^^^^^^^^^^^^^^^^^^^^^^^^^^^^^^^^^^^^^^^^^^^^^^^^^^^^^^^^^^
>propTypes : { version: PropTypes.Requireable<number>; }
>          : ^^^^^^^^^^^^^^^^^^^^^^^^^^^^^^^^^^^^^^^^^^^
>{    version: PropTypes.number,} : { version: PropTypes.Requireable<number>; }
>                                 : ^^^^^^^^^^^^^^^^^^^^^^^^^^^^^^^^^^^^^^^^^^^

    version: PropTypes.number,
>version : PropTypes.Requireable<number>
>        : ^^^^^^^^^^^^^^^^^^^^^^^^^^^^^
>PropTypes.number : PropTypes.Requireable<number>
>                 : ^^^^^^^^^^^^^^^^^^^^^^^^^^^^^
>PropTypes : typeof PropTypes
>          : ^^^^^^^^^^^^^^^^
>number : PropTypes.Requireable<number>
>       : ^^^^^^^^^^^^^^^^^^^^^^^^^^^^^

};

TabbedShowLayout.defaultProps = {
>TabbedShowLayout.defaultProps = {    tabs: undefined} : { tabs: undefined; }
>                                                      : ^^^^^^^^^^^^^^^^^^^^
>TabbedShowLayout.defaultProps : { tabs: undefined; }
>                              : ^^^^^^^^^^^^^^^^^^^^
>TabbedShowLayout : { ({}: {}): JSX.Element; propTypes: { version: PropTypes.Requireable<number>; }; defaultProps: { tabs: undefined; }; }
>                 : ^^^  ^^^^^^^^^^^^^^^^^^^^^^^^^^^^^^^^^^^^^^^^^^^^^^^^^^^^^^^^^^^^^^^^^^^^^^^^^^^^^^^^^^^^^^^^^^^^^^^^^^^^^^^^^^^^^^^^^
>defaultProps : { tabs: undefined; }
>             : ^^^^^^^^^^^^^^^^^^^^
>{    tabs: undefined} : { tabs: undefined; }
>                      : ^^^^^^^^^^^^^^^^^^^^

    tabs: undefined
>tabs : undefined
>     : ^^^^^^^^^
>undefined : undefined
>          : ^^^^^^^^^

};

export default TabbedShowLayout;
>TabbedShowLayout : { ({}: {}): JSX.Element; propTypes: { version: PropTypes.Requireable<number>; }; defaultProps: { tabs: undefined; }; }
>                 : ^^^  ^^^^^^^^^^^^^^^^^^^^^^^^^^^^^^^^^^^^^^^^^^^^^^^^^^^^^^^^^^^^^^^^^^^^^^^^^^^^^^^^^^^^^^^^^^^^^^^^^^^^^^^^^^^^^^^^^

=== jsDeclarationsReactComponents2.jsx ===
import React from "react";
>React : typeof React
>      : ^^^^^^^^^^^^

/**
 * @type {React.SFC}
 */
const TabbedShowLayout = () => {
>TabbedShowLayout : React.SFC<{}>
>                 : ^^^^^^^^^^^^^
>() => {    return (        <div className="" key="">            ok        </div>    );} : { (): JSX.Element; defaultProps: Partial<{}> | undefined; }
>                                                                                        : ^^^^^^^^^^^^^^^^^^^^^^^^^^^^^^^^^^^^^^^^^^^^^^^^^^^^^^^^^^^

    return (
>(        <div className="" key="">            ok        </div>    ) : JSX.Element
>                                                                    : ^^^^^^^^^^^

        <div className="" key="">
><div className="" key="">            ok        </div> : JSX.Element
>                                                      : ^^^^^^^^^^^
>div : any
>    : ^^^
>className : string
>          : ^^^^^^
>key : string
>    : ^^^^^^

            ok
        </div>
>div : any
>    : ^^^

    );
};

TabbedShowLayout.defaultProps = {
>TabbedShowLayout.defaultProps = {    tabs: "default value"} : { tabs: string; }
>                                                            : ^^^^^^^^^^^^^^^^^
>TabbedShowLayout.defaultProps : Partial<{}> | undefined
>                              : ^^^^^^^^^^^^^^^^^^^^^^^
>TabbedShowLayout : React.SFC<{}>
>                 : ^^^^^^^^^^^^^
>defaultProps : Partial<{}> | undefined
>             : ^^^^^^^^^^^^^^^^^^^^^^^
>{    tabs: "default value"} : { tabs: string; }
>                            : ^^^^^^^^^^^^^^^^^

    tabs: "default value"
>tabs : string
>     : ^^^^^^
>"default value" : "default value"
>                : ^^^^^^^^^^^^^^^

};

export default TabbedShowLayout;
>TabbedShowLayout : React.SFC<{}>
>                 : ^^^^^^^^^^^^^

=== jsDeclarationsReactComponents3.jsx ===
import React from "react";
>React : typeof React
>      : ^^^^^^^^^^^^

/**
 * @type {{defaultProps: {tabs: string}} & ((props?: {elem: string}) => JSX.Element)}
 */
const TabbedShowLayout = () => {
>TabbedShowLayout : { defaultProps: { tabs: string; }; } & ((props?: { elem: string; }) => JSX.Element)
>                 : ^^^^^^^^^^^^^^^^                 ^^^^^^^^     ^^^                 ^^^^^           ^
>() => {    return (        <div className="" key="">            ok        </div>    );} : { (): JSX.Element; defaultProps: { tabs: string; }; }
>                                                                                        : ^^^^^^^^^^^^^^^^^^^^^^^^^^^^^^^^^^^^^^^^^      ^^^^^^

    return (
>(        <div className="" key="">            ok        </div>    ) : JSX.Element
>                                                                    : ^^^^^^^^^^^

        <div className="" key="">
><div className="" key="">            ok        </div> : JSX.Element
>                                                      : ^^^^^^^^^^^
>div : any
>    : ^^^
>className : string
>          : ^^^^^^
>key : string
>    : ^^^^^^

            ok
        </div>
>div : any
>    : ^^^

    );
};

TabbedShowLayout.defaultProps = {
>TabbedShowLayout.defaultProps = {    tabs: "default value"} : { tabs: string; }
>                                                            : ^^^^^^^^^^^^^^^^^
>TabbedShowLayout.defaultProps : { tabs: string; }
>                              : ^^^^^^^^      ^^^
>TabbedShowLayout : { defaultProps: { tabs: string; }; } & ((props?: { elem: string; }) => JSX.Element)
>                 : ^^^^^^^^^^^^^^^^                 ^^^^^^^^     ^^^                 ^^^^^           ^
>defaultProps : { tabs: string; }
>             : ^^^^^^^^      ^^^
>{    tabs: "default value"} : { tabs: string; }
>                            : ^^^^^^^^^^^^^^^^^

    tabs: "default value"
>tabs : string
>     : ^^^^^^
>"default value" : "default value"
>                : ^^^^^^^^^^^^^^^

};

export default TabbedShowLayout;
>TabbedShowLayout : { defaultProps: { tabs: string; }; } & ((props?: { elem: string; }) => JSX.Element)
>                 : ^^^^^^^^^^^^^^^^                 ^^^^^^^^     ^^^                 ^^^^^           ^

=== jsDeclarationsReactComponents4.jsx ===
import React from "react";
>React : typeof React
>      : ^^^^^^^^^^^^

const TabbedShowLayout = (/** @type {{className: string}}*/prop) => {
>TabbedShowLayout : { (prop: { className: string; }): JSX.Element; defaultProps: { tabs: string; }; }
>                 : ^^^    ^^                      ^^^^^^^^^^^^^^^^^^^^^^^^^^^^^^^^^^^^^^^^^^^^^^^^^^
>(/** @type {{className: string}}*/prop) => {    return (        <div className={prop.className} key="">            ok        </div>    );} : { (prop: { className: string; }): JSX.Element; defaultProps: { tabs: string; }; }
>                                                                                                                                           : ^^^    ^^                      ^^^^^^^^^^^^^^^^^^^^^^^^^^^^^^^^^^^^^^^^^^^^^^^^^^
>prop : { className: string; }
>     : ^^^^^^^^^^^^^      ^^^

    return (
>(        <div className={prop.className} key="">            ok        </div>    ) : JSX.Element
>                                                                                  : ^^^^^^^^^^^

        <div className={prop.className} key="">
><div className={prop.className} key="">            ok        </div> : JSX.Element
>                                                                    : ^^^^^^^^^^^
>div : any
>    : ^^^
>className : string
>          : ^^^^^^
>prop.className : string
>               : ^^^^^^
>prop : { className: string; }
>     : ^^^^^^^^^^^^^      ^^^
>className : string
>          : ^^^^^^
>key : string
>    : ^^^^^^

            ok
        </div>
>div : any
>    : ^^^

    );
};

TabbedShowLayout.defaultProps = {
>TabbedShowLayout.defaultProps = {    tabs: "default value"} : { tabs: string; }
>                                                            : ^^^^^^^^^^^^^^^^^
>TabbedShowLayout.defaultProps : { tabs: string; }
>                              : ^^^^^^^^^^^^^^^^^
>TabbedShowLayout : { (prop: { className: string; }): JSX.Element; defaultProps: { tabs: string; }; }
>                 : ^^^    ^^                      ^^^^^^^^^^^^^^^^^^^^^^^^^^^^^^^^^^^^^^^^^^^^^^^^^^
>defaultProps : { tabs: string; }
>             : ^^^^^^^^^^^^^^^^^
>{    tabs: "default value"} : { tabs: string; }
>                            : ^^^^^^^^^^^^^^^^^

    tabs: "default value"
>tabs : string
>     : ^^^^^^
>"default value" : "default value"
>                : ^^^^^^^^^^^^^^^

};

export default TabbedShowLayout;
>TabbedShowLayout : { (prop: { className: string; }): JSX.Element; defaultProps: { tabs: string; }; }
>                 : ^^^    ^^                      ^^^^^^^^^^^^^^^^^^^^^^^^^^^^^^^^^^^^^^^^^^^^^^^^^^

=== jsDeclarationsReactComponents5.jsx ===
import React from 'react';
>React : typeof React
>      : ^^^^^^^^^^^^

import PropTypes from 'prop-types';
>PropTypes : typeof PropTypes
>          : ^^^^^^^^^^^^^^^^

function Tree({ allowDropOnRoot }) {
>Tree : typeof Tree
>     : ^^^^^^^^^^^
>allowDropOnRoot : any
>                : ^^^

  return <div />
><div /> : JSX.Element
>        : ^^^^^^^^^^^
>div : any
>    : ^^^
}

Tree.propTypes = {
>Tree.propTypes = {    classes: PropTypes.object,} : { classes: PropTypes.Requireable<object>; }
>                                                  : ^^^^^^^^^^^^^^^^^^^^^^^^^^^^^^^^^^^^^^^^^^^
>Tree.propTypes : { classes: PropTypes.Requireable<object>; }
>               : ^^^^^^^^^^^^^^^^^^^^^^^^^^^^^^^^^^^^^^^^^^^
>Tree : typeof Tree
>     : ^^^^^^^^^^^
>propTypes : { classes: PropTypes.Requireable<object>; }
>          : ^^^^^^^^^^^^^^^^^^^^^^^^^^^^^^^^^^^^^^^^^^^
>{    classes: PropTypes.object,} : { classes: PropTypes.Requireable<object>; }
>                                 : ^^^^^^^^^^^^^^^^^^^^^^^^^^^^^^^^^^^^^^^^^^^

    classes: PropTypes.object,
>classes : PropTypes.Requireable<object>
>        : ^^^^^^^^^^^^^^^^^^^^^^^^^^^^^
>PropTypes.object : PropTypes.Requireable<object>
>                 : ^^^^^^^^^^^^^^^^^^^^^^^^^^^^^
>PropTypes : typeof PropTypes
>          : ^^^^^^^^^^^^^^^^
>object : PropTypes.Requireable<object>
>       : ^^^^^^^^^^^^^^^^^^^^^^^^^^^^^

};

Tree.defaultProps = {
>Tree.defaultProps = {    classes: {},    parentSource: 'parent_id',} : { classes: {}; parentSource: string; }
>                                                                     : ^^^^^^^^^^^^^^^^^^^^^^^^^^^^^^^^^^^^^^
>Tree.defaultProps : { classes: {}; parentSource: string; }
>                  : ^^^^^^^^^^^^^^^^^^^^^^^^^^^^^^^^^^^^^^
>Tree : typeof Tree
>     : ^^^^^^^^^^^
>defaultProps : { classes: {}; parentSource: string; }
>             : ^^^^^^^^^^^^^^^^^^^^^^^^^^^^^^^^^^^^^^
>{    classes: {},    parentSource: 'parent_id',} : { classes: {}; parentSource: string; }
>                                                 : ^^^^^^^^^^^^^^^^^^^^^^^^^^^^^^^^^^^^^^

    classes: {},
>classes : {}
>        : ^^
>{} : {}
>   : ^^

    parentSource: 'parent_id',
>parentSource : string
>             : ^^^^^^
>'parent_id' : "parent_id"
>            : ^^^^^^^^^^^

};

export default Tree;
>Tree : typeof Tree
>     : ^^^^^^^^^^^

<|MERGE_RESOLUTION|>--- conflicted
+++ resolved
@@ -1,352 +1,347 @@
-//// [tests/cases/conformance/jsdoc/declarations/jsDeclarationsReactComponents.ts] ////
-
+//// [tests/cases/conformance/jsdoc/declarations/jsDeclarationsReactComponents.ts] ////
+
 === Performance Stats ===
 Assignability cache: 2,500
-<<<<<<< HEAD
 Type Count: 5,000
-Instantiation count: 100,000
-=======
-Type Count: 10,000
 Instantiation count: 50,000
->>>>>>> c63de15a
 Symbol count: 50,000
 
-=== jsDeclarationsReactComponents1.jsx ===
-/// <reference path="react16.d.ts" preserve="true" />
-import React from "react";
->React : typeof React
->      : ^^^^^^^^^^^^
-
-import PropTypes from "prop-types"
->PropTypes : typeof PropTypes
->          : ^^^^^^^^^^^^^^^^
-
-const TabbedShowLayout = ({
->TabbedShowLayout : { ({}: {}): JSX.Element; propTypes: { version: PropTypes.Requireable<number>; }; defaultProps: { tabs: undefined; }; }
->                 : ^^^  ^^^^^^^^^^^^^^^^^^^^^^^^^^^^^^^^^^^^^^^^^^^^^^^^^^^^^^^^^^^^^^^^^^^^^^^^^^^^^^^^^^^^^^^^^^^^^^^^^^^^^^^^^^^^^^^^^
->({}) => {    return (        <div />    );} : { ({}: {}): JSX.Element; propTypes: { version: PropTypes.Requireable<number>; }; defaultProps: { tabs: undefined; }; }
->                                            : ^^^  ^^^^^^^^^^^^^^^^^^^^^^^^^^^^^^^^^^^^^^^^^^^^^^^^^^^^^^^^^^^^^^^^^^^^^^^^^^^^^^^^^^^^^^^^^^^^^^^^^^^^^^^^^^^^^^^^^
-
-}) => {
-    return (
->(        <div />    ) : JSX.Element
->                      : ^^^^^^^^^^^
-
-        <div />
-><div /> : JSX.Element
->        : ^^^^^^^^^^^
->div : any
->    : ^^^
-
-    );
-};
-
-TabbedShowLayout.propTypes = {
->TabbedShowLayout.propTypes = {    version: PropTypes.number,} : { version: PropTypes.Requireable<number>; }
->                                                              : ^^^^^^^^^^^^^^^^^^^^^^^^^^^^^^^^^^^^^^^^^^^
->TabbedShowLayout.propTypes : { version: PropTypes.Requireable<number>; }
->                           : ^^^^^^^^^^^^^^^^^^^^^^^^^^^^^^^^^^^^^^^^^^^
->TabbedShowLayout : { ({}: {}): JSX.Element; propTypes: { version: PropTypes.Requireable<number>; }; defaultProps: { tabs: undefined; }; }
->                 : ^^^  ^^^^^^^^^^^^^^^^^^^^^^^^^^^^^^^^^^^^^^^^^^^^^^^^^^^^^^^^^^^^^^^^^^^^^^^^^^^^^^^^^^^^^^^^^^^^^^^^^^^^^^^^^^^^^^^^^
->propTypes : { version: PropTypes.Requireable<number>; }
->          : ^^^^^^^^^^^^^^^^^^^^^^^^^^^^^^^^^^^^^^^^^^^
->{    version: PropTypes.number,} : { version: PropTypes.Requireable<number>; }
->                                 : ^^^^^^^^^^^^^^^^^^^^^^^^^^^^^^^^^^^^^^^^^^^
-
-    version: PropTypes.number,
->version : PropTypes.Requireable<number>
->        : ^^^^^^^^^^^^^^^^^^^^^^^^^^^^^
->PropTypes.number : PropTypes.Requireable<number>
->                 : ^^^^^^^^^^^^^^^^^^^^^^^^^^^^^
->PropTypes : typeof PropTypes
->          : ^^^^^^^^^^^^^^^^
->number : PropTypes.Requireable<number>
->       : ^^^^^^^^^^^^^^^^^^^^^^^^^^^^^
-
-};
-
-TabbedShowLayout.defaultProps = {
->TabbedShowLayout.defaultProps = {    tabs: undefined} : { tabs: undefined; }
->                                                      : ^^^^^^^^^^^^^^^^^^^^
->TabbedShowLayout.defaultProps : { tabs: undefined; }
->                              : ^^^^^^^^^^^^^^^^^^^^
->TabbedShowLayout : { ({}: {}): JSX.Element; propTypes: { version: PropTypes.Requireable<number>; }; defaultProps: { tabs: undefined; }; }
->                 : ^^^  ^^^^^^^^^^^^^^^^^^^^^^^^^^^^^^^^^^^^^^^^^^^^^^^^^^^^^^^^^^^^^^^^^^^^^^^^^^^^^^^^^^^^^^^^^^^^^^^^^^^^^^^^^^^^^^^^^
->defaultProps : { tabs: undefined; }
->             : ^^^^^^^^^^^^^^^^^^^^
->{    tabs: undefined} : { tabs: undefined; }
->                      : ^^^^^^^^^^^^^^^^^^^^
-
-    tabs: undefined
->tabs : undefined
->     : ^^^^^^^^^
->undefined : undefined
->          : ^^^^^^^^^
-
-};
-
-export default TabbedShowLayout;
->TabbedShowLayout : { ({}: {}): JSX.Element; propTypes: { version: PropTypes.Requireable<number>; }; defaultProps: { tabs: undefined; }; }
->                 : ^^^  ^^^^^^^^^^^^^^^^^^^^^^^^^^^^^^^^^^^^^^^^^^^^^^^^^^^^^^^^^^^^^^^^^^^^^^^^^^^^^^^^^^^^^^^^^^^^^^^^^^^^^^^^^^^^^^^^^
-
-=== jsDeclarationsReactComponents2.jsx ===
-import React from "react";
->React : typeof React
->      : ^^^^^^^^^^^^
-
-/**
- * @type {React.SFC}
- */
-const TabbedShowLayout = () => {
->TabbedShowLayout : React.SFC<{}>
->                 : ^^^^^^^^^^^^^
->() => {    return (        <div className="" key="">            ok        </div>    );} : { (): JSX.Element; defaultProps: Partial<{}> | undefined; }
->                                                                                        : ^^^^^^^^^^^^^^^^^^^^^^^^^^^^^^^^^^^^^^^^^^^^^^^^^^^^^^^^^^^
-
-    return (
->(        <div className="" key="">            ok        </div>    ) : JSX.Element
->                                                                    : ^^^^^^^^^^^
-
-        <div className="" key="">
-><div className="" key="">            ok        </div> : JSX.Element
->                                                      : ^^^^^^^^^^^
->div : any
->    : ^^^
->className : string
->          : ^^^^^^
->key : string
->    : ^^^^^^
-
-            ok
-        </div>
->div : any
->    : ^^^
-
-    );
-};
-
-TabbedShowLayout.defaultProps = {
->TabbedShowLayout.defaultProps = {    tabs: "default value"} : { tabs: string; }
->                                                            : ^^^^^^^^^^^^^^^^^
->TabbedShowLayout.defaultProps : Partial<{}> | undefined
->                              : ^^^^^^^^^^^^^^^^^^^^^^^
->TabbedShowLayout : React.SFC<{}>
->                 : ^^^^^^^^^^^^^
->defaultProps : Partial<{}> | undefined
->             : ^^^^^^^^^^^^^^^^^^^^^^^
->{    tabs: "default value"} : { tabs: string; }
->                            : ^^^^^^^^^^^^^^^^^
-
-    tabs: "default value"
->tabs : string
->     : ^^^^^^
->"default value" : "default value"
->                : ^^^^^^^^^^^^^^^
-
-};
-
-export default TabbedShowLayout;
->TabbedShowLayout : React.SFC<{}>
->                 : ^^^^^^^^^^^^^
-
-=== jsDeclarationsReactComponents3.jsx ===
-import React from "react";
->React : typeof React
->      : ^^^^^^^^^^^^
-
-/**
- * @type {{defaultProps: {tabs: string}} & ((props?: {elem: string}) => JSX.Element)}
- */
-const TabbedShowLayout = () => {
->TabbedShowLayout : { defaultProps: { tabs: string; }; } & ((props?: { elem: string; }) => JSX.Element)
->                 : ^^^^^^^^^^^^^^^^                 ^^^^^^^^     ^^^                 ^^^^^           ^
->() => {    return (        <div className="" key="">            ok        </div>    );} : { (): JSX.Element; defaultProps: { tabs: string; }; }
->                                                                                        : ^^^^^^^^^^^^^^^^^^^^^^^^^^^^^^^^^^^^^^^^^      ^^^^^^
-
-    return (
->(        <div className="" key="">            ok        </div>    ) : JSX.Element
->                                                                    : ^^^^^^^^^^^
-
-        <div className="" key="">
-><div className="" key="">            ok        </div> : JSX.Element
->                                                      : ^^^^^^^^^^^
->div : any
->    : ^^^
->className : string
->          : ^^^^^^
->key : string
->    : ^^^^^^
-
-            ok
-        </div>
->div : any
->    : ^^^
-
-    );
-};
-
-TabbedShowLayout.defaultProps = {
->TabbedShowLayout.defaultProps = {    tabs: "default value"} : { tabs: string; }
->                                                            : ^^^^^^^^^^^^^^^^^
->TabbedShowLayout.defaultProps : { tabs: string; }
->                              : ^^^^^^^^      ^^^
->TabbedShowLayout : { defaultProps: { tabs: string; }; } & ((props?: { elem: string; }) => JSX.Element)
->                 : ^^^^^^^^^^^^^^^^                 ^^^^^^^^     ^^^                 ^^^^^           ^
->defaultProps : { tabs: string; }
->             : ^^^^^^^^      ^^^
->{    tabs: "default value"} : { tabs: string; }
->                            : ^^^^^^^^^^^^^^^^^
-
-    tabs: "default value"
->tabs : string
->     : ^^^^^^
->"default value" : "default value"
->                : ^^^^^^^^^^^^^^^
-
-};
-
-export default TabbedShowLayout;
->TabbedShowLayout : { defaultProps: { tabs: string; }; } & ((props?: { elem: string; }) => JSX.Element)
->                 : ^^^^^^^^^^^^^^^^                 ^^^^^^^^     ^^^                 ^^^^^           ^
-
-=== jsDeclarationsReactComponents4.jsx ===
-import React from "react";
->React : typeof React
->      : ^^^^^^^^^^^^
-
-const TabbedShowLayout = (/** @type {{className: string}}*/prop) => {
->TabbedShowLayout : { (prop: { className: string; }): JSX.Element; defaultProps: { tabs: string; }; }
->                 : ^^^    ^^                      ^^^^^^^^^^^^^^^^^^^^^^^^^^^^^^^^^^^^^^^^^^^^^^^^^^
->(/** @type {{className: string}}*/prop) => {    return (        <div className={prop.className} key="">            ok        </div>    );} : { (prop: { className: string; }): JSX.Element; defaultProps: { tabs: string; }; }
->                                                                                                                                           : ^^^    ^^                      ^^^^^^^^^^^^^^^^^^^^^^^^^^^^^^^^^^^^^^^^^^^^^^^^^^
->prop : { className: string; }
->     : ^^^^^^^^^^^^^      ^^^
-
-    return (
->(        <div className={prop.className} key="">            ok        </div>    ) : JSX.Element
->                                                                                  : ^^^^^^^^^^^
-
-        <div className={prop.className} key="">
-><div className={prop.className} key="">            ok        </div> : JSX.Element
->                                                                    : ^^^^^^^^^^^
->div : any
->    : ^^^
->className : string
->          : ^^^^^^
->prop.className : string
->               : ^^^^^^
->prop : { className: string; }
->     : ^^^^^^^^^^^^^      ^^^
->className : string
->          : ^^^^^^
->key : string
->    : ^^^^^^
-
-            ok
-        </div>
->div : any
->    : ^^^
-
-    );
-};
-
-TabbedShowLayout.defaultProps = {
->TabbedShowLayout.defaultProps = {    tabs: "default value"} : { tabs: string; }
->                                                            : ^^^^^^^^^^^^^^^^^
->TabbedShowLayout.defaultProps : { tabs: string; }
->                              : ^^^^^^^^^^^^^^^^^
->TabbedShowLayout : { (prop: { className: string; }): JSX.Element; defaultProps: { tabs: string; }; }
->                 : ^^^    ^^                      ^^^^^^^^^^^^^^^^^^^^^^^^^^^^^^^^^^^^^^^^^^^^^^^^^^
->defaultProps : { tabs: string; }
->             : ^^^^^^^^^^^^^^^^^
->{    tabs: "default value"} : { tabs: string; }
->                            : ^^^^^^^^^^^^^^^^^
-
-    tabs: "default value"
->tabs : string
->     : ^^^^^^
->"default value" : "default value"
->                : ^^^^^^^^^^^^^^^
-
-};
-
-export default TabbedShowLayout;
->TabbedShowLayout : { (prop: { className: string; }): JSX.Element; defaultProps: { tabs: string; }; }
->                 : ^^^    ^^                      ^^^^^^^^^^^^^^^^^^^^^^^^^^^^^^^^^^^^^^^^^^^^^^^^^^
-
-=== jsDeclarationsReactComponents5.jsx ===
-import React from 'react';
->React : typeof React
->      : ^^^^^^^^^^^^
-
-import PropTypes from 'prop-types';
->PropTypes : typeof PropTypes
->          : ^^^^^^^^^^^^^^^^
-
-function Tree({ allowDropOnRoot }) {
->Tree : typeof Tree
->     : ^^^^^^^^^^^
->allowDropOnRoot : any
->                : ^^^
-
-  return <div />
-><div /> : JSX.Element
->        : ^^^^^^^^^^^
->div : any
->    : ^^^
-}
-
-Tree.propTypes = {
->Tree.propTypes = {    classes: PropTypes.object,} : { classes: PropTypes.Requireable<object>; }
->                                                  : ^^^^^^^^^^^^^^^^^^^^^^^^^^^^^^^^^^^^^^^^^^^
->Tree.propTypes : { classes: PropTypes.Requireable<object>; }
->               : ^^^^^^^^^^^^^^^^^^^^^^^^^^^^^^^^^^^^^^^^^^^
->Tree : typeof Tree
->     : ^^^^^^^^^^^
->propTypes : { classes: PropTypes.Requireable<object>; }
->          : ^^^^^^^^^^^^^^^^^^^^^^^^^^^^^^^^^^^^^^^^^^^
->{    classes: PropTypes.object,} : { classes: PropTypes.Requireable<object>; }
->                                 : ^^^^^^^^^^^^^^^^^^^^^^^^^^^^^^^^^^^^^^^^^^^
-
-    classes: PropTypes.object,
->classes : PropTypes.Requireable<object>
->        : ^^^^^^^^^^^^^^^^^^^^^^^^^^^^^
->PropTypes.object : PropTypes.Requireable<object>
->                 : ^^^^^^^^^^^^^^^^^^^^^^^^^^^^^
->PropTypes : typeof PropTypes
->          : ^^^^^^^^^^^^^^^^
->object : PropTypes.Requireable<object>
->       : ^^^^^^^^^^^^^^^^^^^^^^^^^^^^^
-
-};
-
-Tree.defaultProps = {
->Tree.defaultProps = {    classes: {},    parentSource: 'parent_id',} : { classes: {}; parentSource: string; }
->                                                                     : ^^^^^^^^^^^^^^^^^^^^^^^^^^^^^^^^^^^^^^
->Tree.defaultProps : { classes: {}; parentSource: string; }
->                  : ^^^^^^^^^^^^^^^^^^^^^^^^^^^^^^^^^^^^^^
->Tree : typeof Tree
->     : ^^^^^^^^^^^
->defaultProps : { classes: {}; parentSource: string; }
->             : ^^^^^^^^^^^^^^^^^^^^^^^^^^^^^^^^^^^^^^
->{    classes: {},    parentSource: 'parent_id',} : { classes: {}; parentSource: string; }
->                                                 : ^^^^^^^^^^^^^^^^^^^^^^^^^^^^^^^^^^^^^^
-
-    classes: {},
->classes : {}
->        : ^^
->{} : {}
->   : ^^
-
-    parentSource: 'parent_id',
->parentSource : string
->             : ^^^^^^
->'parent_id' : "parent_id"
->            : ^^^^^^^^^^^
-
-};
-
-export default Tree;
->Tree : typeof Tree
->     : ^^^^^^^^^^^
-
+=== jsDeclarationsReactComponents1.jsx ===
+/// <reference path="react16.d.ts" preserve="true" />
+import React from "react";
+>React : typeof React
+>      : ^^^^^^^^^^^^
+
+import PropTypes from "prop-types"
+>PropTypes : typeof PropTypes
+>          : ^^^^^^^^^^^^^^^^
+
+const TabbedShowLayout = ({
+>TabbedShowLayout : { ({}: {}): JSX.Element; propTypes: { version: PropTypes.Requireable<number>; }; defaultProps: { tabs: undefined; }; }
+>                 : ^^^  ^^^^^^^^^^^^^^^^^^^^^^^^^^^^^^^^^^^^^^^^^^^^^^^^^^^^^^^^^^^^^^^^^^^^^^^^^^^^^^^^^^^^^^^^^^^^^^^^^^^^^^^^^^^^^^^^^
+>({}) => {    return (        <div />    );} : { ({}: {}): JSX.Element; propTypes: { version: PropTypes.Requireable<number>; }; defaultProps: { tabs: undefined; }; }
+>                                            : ^^^  ^^^^^^^^^^^^^^^^^^^^^^^^^^^^^^^^^^^^^^^^^^^^^^^^^^^^^^^^^^^^^^^^^^^^^^^^^^^^^^^^^^^^^^^^^^^^^^^^^^^^^^^^^^^^^^^^^
+
+}) => {
+    return (
+>(        <div />    ) : JSX.Element
+>                      : ^^^^^^^^^^^
+
+        <div />
+><div /> : JSX.Element
+>        : ^^^^^^^^^^^
+>div : any
+>    : ^^^
+
+    );
+};
+
+TabbedShowLayout.propTypes = {
+>TabbedShowLayout.propTypes = {    version: PropTypes.number,} : { version: PropTypes.Requireable<number>; }
+>                                                              : ^^^^^^^^^^^^^^^^^^^^^^^^^^^^^^^^^^^^^^^^^^^
+>TabbedShowLayout.propTypes : { version: PropTypes.Requireable<number>; }
+>                           : ^^^^^^^^^^^^^^^^^^^^^^^^^^^^^^^^^^^^^^^^^^^
+>TabbedShowLayout : { ({}: {}): JSX.Element; propTypes: { version: PropTypes.Requireable<number>; }; defaultProps: { tabs: undefined; }; }
+>                 : ^^^  ^^^^^^^^^^^^^^^^^^^^^^^^^^^^^^^^^^^^^^^^^^^^^^^^^^^^^^^^^^^^^^^^^^^^^^^^^^^^^^^^^^^^^^^^^^^^^^^^^^^^^^^^^^^^^^^^^
+>propTypes : { version: PropTypes.Requireable<number>; }
+>          : ^^^^^^^^^^^^^^^^^^^^^^^^^^^^^^^^^^^^^^^^^^^
+>{    version: PropTypes.number,} : { version: PropTypes.Requireable<number>; }
+>                                 : ^^^^^^^^^^^^^^^^^^^^^^^^^^^^^^^^^^^^^^^^^^^
+
+    version: PropTypes.number,
+>version : PropTypes.Requireable<number>
+>        : ^^^^^^^^^^^^^^^^^^^^^^^^^^^^^
+>PropTypes.number : PropTypes.Requireable<number>
+>                 : ^^^^^^^^^^^^^^^^^^^^^^^^^^^^^
+>PropTypes : typeof PropTypes
+>          : ^^^^^^^^^^^^^^^^
+>number : PropTypes.Requireable<number>
+>       : ^^^^^^^^^^^^^^^^^^^^^^^^^^^^^
+
+};
+
+TabbedShowLayout.defaultProps = {
+>TabbedShowLayout.defaultProps = {    tabs: undefined} : { tabs: undefined; }
+>                                                      : ^^^^^^^^^^^^^^^^^^^^
+>TabbedShowLayout.defaultProps : { tabs: undefined; }
+>                              : ^^^^^^^^^^^^^^^^^^^^
+>TabbedShowLayout : { ({}: {}): JSX.Element; propTypes: { version: PropTypes.Requireable<number>; }; defaultProps: { tabs: undefined; }; }
+>                 : ^^^  ^^^^^^^^^^^^^^^^^^^^^^^^^^^^^^^^^^^^^^^^^^^^^^^^^^^^^^^^^^^^^^^^^^^^^^^^^^^^^^^^^^^^^^^^^^^^^^^^^^^^^^^^^^^^^^^^^
+>defaultProps : { tabs: undefined; }
+>             : ^^^^^^^^^^^^^^^^^^^^
+>{    tabs: undefined} : { tabs: undefined; }
+>                      : ^^^^^^^^^^^^^^^^^^^^
+
+    tabs: undefined
+>tabs : undefined
+>     : ^^^^^^^^^
+>undefined : undefined
+>          : ^^^^^^^^^
+
+};
+
+export default TabbedShowLayout;
+>TabbedShowLayout : { ({}: {}): JSX.Element; propTypes: { version: PropTypes.Requireable<number>; }; defaultProps: { tabs: undefined; }; }
+>                 : ^^^  ^^^^^^^^^^^^^^^^^^^^^^^^^^^^^^^^^^^^^^^^^^^^^^^^^^^^^^^^^^^^^^^^^^^^^^^^^^^^^^^^^^^^^^^^^^^^^^^^^^^^^^^^^^^^^^^^^
+
+=== jsDeclarationsReactComponents2.jsx ===
+import React from "react";
+>React : typeof React
+>      : ^^^^^^^^^^^^
+
+/**
+ * @type {React.SFC}
+ */
+const TabbedShowLayout = () => {
+>TabbedShowLayout : React.SFC<{}>
+>                 : ^^^^^^^^^^^^^
+>() => {    return (        <div className="" key="">            ok        </div>    );} : { (): JSX.Element; defaultProps: Partial<{}> | undefined; }
+>                                                                                        : ^^^^^^^^^^^^^^^^^^^^^^^^^^^^^^^^^^^^^^^^^^^^^^^^^^^^^^^^^^^
+
+    return (
+>(        <div className="" key="">            ok        </div>    ) : JSX.Element
+>                                                                    : ^^^^^^^^^^^
+
+        <div className="" key="">
+><div className="" key="">            ok        </div> : JSX.Element
+>                                                      : ^^^^^^^^^^^
+>div : any
+>    : ^^^
+>className : string
+>          : ^^^^^^
+>key : string
+>    : ^^^^^^
+
+            ok
+        </div>
+>div : any
+>    : ^^^
+
+    );
+};
+
+TabbedShowLayout.defaultProps = {
+>TabbedShowLayout.defaultProps = {    tabs: "default value"} : { tabs: string; }
+>                                                            : ^^^^^^^^^^^^^^^^^
+>TabbedShowLayout.defaultProps : Partial<{}> | undefined
+>                              : ^^^^^^^^^^^^^^^^^^^^^^^
+>TabbedShowLayout : React.SFC<{}>
+>                 : ^^^^^^^^^^^^^
+>defaultProps : Partial<{}> | undefined
+>             : ^^^^^^^^^^^^^^^^^^^^^^^
+>{    tabs: "default value"} : { tabs: string; }
+>                            : ^^^^^^^^^^^^^^^^^
+
+    tabs: "default value"
+>tabs : string
+>     : ^^^^^^
+>"default value" : "default value"
+>                : ^^^^^^^^^^^^^^^
+
+};
+
+export default TabbedShowLayout;
+>TabbedShowLayout : React.SFC<{}>
+>                 : ^^^^^^^^^^^^^
+
+=== jsDeclarationsReactComponents3.jsx ===
+import React from "react";
+>React : typeof React
+>      : ^^^^^^^^^^^^
+
+/**
+ * @type {{defaultProps: {tabs: string}} & ((props?: {elem: string}) => JSX.Element)}
+ */
+const TabbedShowLayout = () => {
+>TabbedShowLayout : { defaultProps: { tabs: string; }; } & ((props?: { elem: string; }) => JSX.Element)
+>                 : ^^^^^^^^^^^^^^^^                 ^^^^^^^^     ^^^                 ^^^^^           ^
+>() => {    return (        <div className="" key="">            ok        </div>    );} : { (): JSX.Element; defaultProps: { tabs: string; }; }
+>                                                                                        : ^^^^^^^^^^^^^^^^^^^^^^^^^^^^^^^^^^^^^^^^^      ^^^^^^
+
+    return (
+>(        <div className="" key="">            ok        </div>    ) : JSX.Element
+>                                                                    : ^^^^^^^^^^^
+
+        <div className="" key="">
+><div className="" key="">            ok        </div> : JSX.Element
+>                                                      : ^^^^^^^^^^^
+>div : any
+>    : ^^^
+>className : string
+>          : ^^^^^^
+>key : string
+>    : ^^^^^^
+
+            ok
+        </div>
+>div : any
+>    : ^^^
+
+    );
+};
+
+TabbedShowLayout.defaultProps = {
+>TabbedShowLayout.defaultProps = {    tabs: "default value"} : { tabs: string; }
+>                                                            : ^^^^^^^^^^^^^^^^^
+>TabbedShowLayout.defaultProps : { tabs: string; }
+>                              : ^^^^^^^^      ^^^
+>TabbedShowLayout : { defaultProps: { tabs: string; }; } & ((props?: { elem: string; }) => JSX.Element)
+>                 : ^^^^^^^^^^^^^^^^                 ^^^^^^^^     ^^^                 ^^^^^           ^
+>defaultProps : { tabs: string; }
+>             : ^^^^^^^^      ^^^
+>{    tabs: "default value"} : { tabs: string; }
+>                            : ^^^^^^^^^^^^^^^^^
+
+    tabs: "default value"
+>tabs : string
+>     : ^^^^^^
+>"default value" : "default value"
+>                : ^^^^^^^^^^^^^^^
+
+};
+
+export default TabbedShowLayout;
+>TabbedShowLayout : { defaultProps: { tabs: string; }; } & ((props?: { elem: string; }) => JSX.Element)
+>                 : ^^^^^^^^^^^^^^^^                 ^^^^^^^^     ^^^                 ^^^^^           ^
+
+=== jsDeclarationsReactComponents4.jsx ===
+import React from "react";
+>React : typeof React
+>      : ^^^^^^^^^^^^
+
+const TabbedShowLayout = (/** @type {{className: string}}*/prop) => {
+>TabbedShowLayout : { (prop: { className: string; }): JSX.Element; defaultProps: { tabs: string; }; }
+>                 : ^^^    ^^                      ^^^^^^^^^^^^^^^^^^^^^^^^^^^^^^^^^^^^^^^^^^^^^^^^^^
+>(/** @type {{className: string}}*/prop) => {    return (        <div className={prop.className} key="">            ok        </div>    );} : { (prop: { className: string; }): JSX.Element; defaultProps: { tabs: string; }; }
+>                                                                                                                                           : ^^^    ^^                      ^^^^^^^^^^^^^^^^^^^^^^^^^^^^^^^^^^^^^^^^^^^^^^^^^^
+>prop : { className: string; }
+>     : ^^^^^^^^^^^^^      ^^^
+
+    return (
+>(        <div className={prop.className} key="">            ok        </div>    ) : JSX.Element
+>                                                                                  : ^^^^^^^^^^^
+
+        <div className={prop.className} key="">
+><div className={prop.className} key="">            ok        </div> : JSX.Element
+>                                                                    : ^^^^^^^^^^^
+>div : any
+>    : ^^^
+>className : string
+>          : ^^^^^^
+>prop.className : string
+>               : ^^^^^^
+>prop : { className: string; }
+>     : ^^^^^^^^^^^^^      ^^^
+>className : string
+>          : ^^^^^^
+>key : string
+>    : ^^^^^^
+
+            ok
+        </div>
+>div : any
+>    : ^^^
+
+    );
+};
+
+TabbedShowLayout.defaultProps = {
+>TabbedShowLayout.defaultProps = {    tabs: "default value"} : { tabs: string; }
+>                                                            : ^^^^^^^^^^^^^^^^^
+>TabbedShowLayout.defaultProps : { tabs: string; }
+>                              : ^^^^^^^^^^^^^^^^^
+>TabbedShowLayout : { (prop: { className: string; }): JSX.Element; defaultProps: { tabs: string; }; }
+>                 : ^^^    ^^                      ^^^^^^^^^^^^^^^^^^^^^^^^^^^^^^^^^^^^^^^^^^^^^^^^^^
+>defaultProps : { tabs: string; }
+>             : ^^^^^^^^^^^^^^^^^
+>{    tabs: "default value"} : { tabs: string; }
+>                            : ^^^^^^^^^^^^^^^^^
+
+    tabs: "default value"
+>tabs : string
+>     : ^^^^^^
+>"default value" : "default value"
+>                : ^^^^^^^^^^^^^^^
+
+};
+
+export default TabbedShowLayout;
+>TabbedShowLayout : { (prop: { className: string; }): JSX.Element; defaultProps: { tabs: string; }; }
+>                 : ^^^    ^^                      ^^^^^^^^^^^^^^^^^^^^^^^^^^^^^^^^^^^^^^^^^^^^^^^^^^
+
+=== jsDeclarationsReactComponents5.jsx ===
+import React from 'react';
+>React : typeof React
+>      : ^^^^^^^^^^^^
+
+import PropTypes from 'prop-types';
+>PropTypes : typeof PropTypes
+>          : ^^^^^^^^^^^^^^^^
+
+function Tree({ allowDropOnRoot }) {
+>Tree : typeof Tree
+>     : ^^^^^^^^^^^
+>allowDropOnRoot : any
+>                : ^^^
+
+  return <div />
+><div /> : JSX.Element
+>        : ^^^^^^^^^^^
+>div : any
+>    : ^^^
+}
+
+Tree.propTypes = {
+>Tree.propTypes = {    classes: PropTypes.object,} : { classes: PropTypes.Requireable<object>; }
+>                                                  : ^^^^^^^^^^^^^^^^^^^^^^^^^^^^^^^^^^^^^^^^^^^
+>Tree.propTypes : { classes: PropTypes.Requireable<object>; }
+>               : ^^^^^^^^^^^^^^^^^^^^^^^^^^^^^^^^^^^^^^^^^^^
+>Tree : typeof Tree
+>     : ^^^^^^^^^^^
+>propTypes : { classes: PropTypes.Requireable<object>; }
+>          : ^^^^^^^^^^^^^^^^^^^^^^^^^^^^^^^^^^^^^^^^^^^
+>{    classes: PropTypes.object,} : { classes: PropTypes.Requireable<object>; }
+>                                 : ^^^^^^^^^^^^^^^^^^^^^^^^^^^^^^^^^^^^^^^^^^^
+
+    classes: PropTypes.object,
+>classes : PropTypes.Requireable<object>
+>        : ^^^^^^^^^^^^^^^^^^^^^^^^^^^^^
+>PropTypes.object : PropTypes.Requireable<object>
+>                 : ^^^^^^^^^^^^^^^^^^^^^^^^^^^^^
+>PropTypes : typeof PropTypes
+>          : ^^^^^^^^^^^^^^^^
+>object : PropTypes.Requireable<object>
+>       : ^^^^^^^^^^^^^^^^^^^^^^^^^^^^^
+
+};
+
+Tree.defaultProps = {
+>Tree.defaultProps = {    classes: {},    parentSource: 'parent_id',} : { classes: {}; parentSource: string; }
+>                                                                     : ^^^^^^^^^^^^^^^^^^^^^^^^^^^^^^^^^^^^^^
+>Tree.defaultProps : { classes: {}; parentSource: string; }
+>                  : ^^^^^^^^^^^^^^^^^^^^^^^^^^^^^^^^^^^^^^
+>Tree : typeof Tree
+>     : ^^^^^^^^^^^
+>defaultProps : { classes: {}; parentSource: string; }
+>             : ^^^^^^^^^^^^^^^^^^^^^^^^^^^^^^^^^^^^^^
+>{    classes: {},    parentSource: 'parent_id',} : { classes: {}; parentSource: string; }
+>                                                 : ^^^^^^^^^^^^^^^^^^^^^^^^^^^^^^^^^^^^^^
+
+    classes: {},
+>classes : {}
+>        : ^^
+>{} : {}
+>   : ^^
+
+    parentSource: 'parent_id',
+>parentSource : string
+>             : ^^^^^^
+>'parent_id' : "parent_id"
+>            : ^^^^^^^^^^^
+
+};
+
+export default Tree;
+>Tree : typeof Tree
+>     : ^^^^^^^^^^^
+