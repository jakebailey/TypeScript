//// [tests/cases/conformance/salsa/typeFromPropertyAssignment10.ts] ////

=== module.js ===
var Outer = Outer || {};
>Outer : typeof Outer
<<<<<<< HEAD
>Outer || {} : typeof Outer
=======
>      : ^^^^^^^^^^^^
>Outer || {} : typeof Outer | {}
>            : ^^^^^^^^^^^^^^^^^
>>>>>>> 12402f26
>Outer : typeof Outer
>      : ^^^^^^^^^^^^
>{} : {}
>   : ^^

Outer.app = Outer.app || {};
>Outer.app = Outer.app || {} : typeof Outer.app
>                            : ^^^^^^^^^^^^^^^^
>Outer.app : typeof Outer.app
>          : ^^^^^^^^^^^^^^^^
>Outer : typeof Outer
>      : ^^^^^^^^^^^^
>app : typeof Outer.app
>    : ^^^^^^^^^^^^^^^^
>Outer.app || {} : {}
>                : ^^
>Outer.app : typeof Outer.app
>          : ^^^^^^^^^^^^^^^^
>Outer : typeof Outer
>      : ^^^^^^^^^^^^
>app : typeof Outer.app
>    : ^^^^^^^^^^^^^^^^
>{} : {}
>   : ^^

=== someview.js ===
Outer.app.SomeView = (function () {
>Outer.app.SomeView = (function () {    var SomeView = function() {        var me = this;    }    return SomeView;})() : () => void
>                                                                                                                      : ^^^^^^^^^^
>Outer.app.SomeView : () => void
>                   : ^^^^^^^^^^
>Outer.app : typeof Outer.app
>          : ^^^^^^^^^^^^^^^^
>Outer : typeof Outer
>      : ^^^^^^^^^^^^
>app : typeof Outer.app
>    : ^^^^^^^^^^^^^^^^
>SomeView : () => void
>         : ^^^^^^^^^^
>(function () {    var SomeView = function() {        var me = this;    }    return SomeView;})() : () => void
>                                                                                                 : ^^^^^^^^^^
>(function () {    var SomeView = function() {        var me = this;    }    return SomeView;}) : () => () => void
>                                                                                               : ^^^^^^^^^^^^^^^^
>function () {    var SomeView = function() {        var me = this;    }    return SomeView;} : () => () => void
>                                                                                             : ^^^^^^^^^^^^^^^^

    var SomeView = function() {
>SomeView : () => void
>         : ^^^^^^^^^^
>function() {        var me = this;    } : () => void
>                                        : ^^^^^^^^^^

        var me = this;
>me : any
>this : any
    }
    return SomeView;
>SomeView : () => void
>         : ^^^^^^^^^^

})();
Outer.app.Inner = class {
>Outer.app.Inner = class {    constructor() {        /** @type {number} */        this.y = 12;    }} : typeof Inner
>                                                                                                    : ^^^^^^^^^^^^
>Outer.app.Inner : typeof Inner
>                : ^^^^^^^^^^^^
>Outer.app : typeof Outer.app
>          : ^^^^^^^^^^^^^^^^
>Outer : typeof Outer
>      : ^^^^^^^^^^^^
>app : typeof Outer.app
>    : ^^^^^^^^^^^^^^^^
>Inner : typeof Inner
>      : ^^^^^^^^^^^^
>class {    constructor() {        /** @type {number} */        this.y = 12;    }} : typeof Inner
>                                                                                  : ^^^^^^^^^^^^

    constructor() {
        /** @type {number} */
        this.y = 12;
>this.y = 12 : 12
>            : ^^
>this.y : number
>       : ^^^^^^
>this : this
>     : ^^^^
>y : number
>  : ^^^^^^
>12 : 12
>   : ^^
    }
}
var example = new Outer.app.Inner();
>example : Inner
>        : ^^^^^
>new Outer.app.Inner() : Inner
>                      : ^^^^^
>Outer.app.Inner : typeof Inner
>                : ^^^^^^^^^^^^
>Outer.app : typeof Outer.app
>          : ^^^^^^^^^^^^^^^^
>Outer : typeof Outer
>      : ^^^^^^^^^^^^
>app : typeof Outer.app
>    : ^^^^^^^^^^^^^^^^
>Inner : typeof Inner
>      : ^^^^^^^^^^^^

example.y;
>example.y : number
>          : ^^^^^^
>example : Inner
>        : ^^^^^
>y : number
>  : ^^^^^^

/** @param {number} k */
Outer.app.statische = function (k) {
>Outer.app.statische = function (k) {    return k ** k;} : (k: number) => number
>                                                        : ^^^^      ^^^^^^^^^^^
>Outer.app.statische : (k: number) => number
>                    : ^^^^      ^^^^^^^^^^^
>Outer.app : typeof Outer.app
>          : ^^^^^^^^^^^^^^^^
>Outer : typeof Outer
>      : ^^^^^^^^^^^^
>app : typeof Outer.app
>    : ^^^^^^^^^^^^^^^^
>statische : (k: number) => number
>          : ^^^^^^^^^^^^^^^^^^^^^
>function (k) {    return k ** k;} : (k: number) => number
>                                  : ^^^^      ^^^^^^^^^^^
>k : number
>  : ^^^^^^

    return k ** k;
>k ** k : number
>       : ^^^^^^
>k : number
>  : ^^^^^^
>k : number
>  : ^^^^^^
}
=== application.js ===
Outer.app.Application = (function () {
>Outer.app.Application = (function () {    /**     * Application main class.     * Will be instantiated & initialized by HTML page     */    var Application = function () {        var me = this;        me.view = new Outer.app.SomeView();    };    return Application;})() : typeof Application
>                                                                                                                                                                                                                                                                              : ^^^^^^^^^^^^^^^^^^
>Outer.app.Application : typeof Application
>                      : ^^^^^^^^^^^^^^^^^^
>Outer.app : typeof Outer.app
>          : ^^^^^^^^^^^^^^^^
>Outer : typeof Outer
>      : ^^^^^^^^^^^^
>app : typeof Outer.app
>    : ^^^^^^^^^^^^^^^^
>Application : typeof Application
>            : ^^^^^^^^^^^^^^^^^^
>(function () {    /**     * Application main class.     * Will be instantiated & initialized by HTML page     */    var Application = function () {        var me = this;        me.view = new Outer.app.SomeView();    };    return Application;})() : typeof Application
>                                                                                                                                                                                                                                                      : ^^^^^^^^^^^^^^^^^^
>(function () {    /**     * Application main class.     * Will be instantiated & initialized by HTML page     */    var Application = function () {        var me = this;        me.view = new Outer.app.SomeView();    };    return Application;}) : () => typeof Application
>                                                                                                                                                                                                                                                    : ^^^^^^^^^^^^^^^^^^^^^^^^
>function () {    /**     * Application main class.     * Will be instantiated & initialized by HTML page     */    var Application = function () {        var me = this;        me.view = new Outer.app.SomeView();    };    return Application;} : () => typeof Application
>                                                                                                                                                                                                                                                  : ^^^^^^^^^^^^^^^^^^^^^^^^

    /**
     * Application main class.
     * Will be instantiated & initialized by HTML page
     */
    var Application = function () {
>Application : typeof Application
>            : ^^^^^^^^^^^^^^^^^^
>function () {        var me = this;        me.view = new Outer.app.SomeView();    } : typeof Application
>                                                                                    : ^^^^^^^^^^^^^^^^^^

        var me = this;
>me : this
>   : ^^^^
>this : this
>     : ^^^^

        me.view = new Outer.app.SomeView();
>me.view = new Outer.app.SomeView() : any
>me.view : any
>me : this
>   : ^^^^
>view : any
>     : ^^^
>new Outer.app.SomeView() : any
>Outer.app.SomeView : () => void
>                   : ^^^^^^^^^^
>Outer.app : typeof Outer.app
>          : ^^^^^^^^^^^^^^^^
>Outer : typeof Outer
>      : ^^^^^^^^^^^^
>app : typeof Outer.app
>    : ^^^^^^^^^^^^^^^^
>SomeView : () => void
>         : ^^^^^^^^^^

    };
    return Application;
>Application : typeof Application
>            : ^^^^^^^^^^^^^^^^^^

})();
=== main.js ===
var app = new Outer.app.Application();
>app : Application
>    : ^^^^^^^^^^^
>new Outer.app.Application() : Application
>                            : ^^^^^^^^^^^
>Outer.app.Application : typeof Application
>                      : ^^^^^^^^^^^^^^^^^^
>Outer.app : typeof Outer.app
>          : ^^^^^^^^^^^^^^^^
>Outer : typeof Outer
>      : ^^^^^^^^^^^^
>app : typeof Outer.app
>    : ^^^^^^^^^^^^^^^^
>Application : typeof Application
>            : ^^^^^^^^^^^^^^^^^^

var inner = new Outer.app.Inner();
>inner : Inner
>      : ^^^^^
>new Outer.app.Inner() : Inner
>                      : ^^^^^
>Outer.app.Inner : typeof Inner
>                : ^^^^^^^^^^^^
>Outer.app : typeof Outer.app
>          : ^^^^^^^^^^^^^^^^
>Outer : typeof Outer
>      : ^^^^^^^^^^^^
>app : typeof Outer.app
>    : ^^^^^^^^^^^^^^^^
>Inner : typeof Inner
>      : ^^^^^^^^^^^^

inner.y;
>inner.y : number
>        : ^^^^^^
>inner : Inner
>      : ^^^^^
>y : number
>  : ^^^^^^

/** @type {Outer.app.Inner} */
var x;
>x : Inner
>  : ^^^^^

x.y;
>x.y : number
>    : ^^^^^^
>x : Inner
>  : ^^^^^
>y : number
>  : ^^^^^^

Outer.app.statische(101); // Infinity, duh
>Outer.app.statische(101) : number
>                         : ^^^^^^
>Outer.app.statische : (k: number) => number
>                    : ^^^^^^^^^^^^^^^^^^^^^
>Outer.app : typeof Outer.app
>          : ^^^^^^^^^^^^^^^^
>Outer : typeof Outer
>      : ^^^^^^^^^^^^
>app : typeof Outer.app
>    : ^^^^^^^^^^^^^^^^
>statische : (k: number) => number
>          : ^^^^^^^^^^^^^^^^^^^^^
>101 : 101
>    : ^^^

<|MERGE_RESOLUTION|>--- conflicted
+++ resolved
@@ -1,287 +1,288 @@
-//// [tests/cases/conformance/salsa/typeFromPropertyAssignment10.ts] ////
-
-=== module.js ===
-var Outer = Outer || {};
->Outer : typeof Outer
-<<<<<<< HEAD
->Outer || {} : typeof Outer
-=======
->      : ^^^^^^^^^^^^
->Outer || {} : typeof Outer | {}
->            : ^^^^^^^^^^^^^^^^^
->>>>>>> 12402f26
->Outer : typeof Outer
->      : ^^^^^^^^^^^^
->{} : {}
->   : ^^
-
-Outer.app = Outer.app || {};
->Outer.app = Outer.app || {} : typeof Outer.app
->                            : ^^^^^^^^^^^^^^^^
->Outer.app : typeof Outer.app
->          : ^^^^^^^^^^^^^^^^
->Outer : typeof Outer
->      : ^^^^^^^^^^^^
->app : typeof Outer.app
->    : ^^^^^^^^^^^^^^^^
->Outer.app || {} : {}
->                : ^^
->Outer.app : typeof Outer.app
->          : ^^^^^^^^^^^^^^^^
->Outer : typeof Outer
->      : ^^^^^^^^^^^^
->app : typeof Outer.app
->    : ^^^^^^^^^^^^^^^^
->{} : {}
->   : ^^
-
-=== someview.js ===
-Outer.app.SomeView = (function () {
->Outer.app.SomeView = (function () {    var SomeView = function() {        var me = this;    }    return SomeView;})() : () => void
->                                                                                                                      : ^^^^^^^^^^
->Outer.app.SomeView : () => void
->                   : ^^^^^^^^^^
->Outer.app : typeof Outer.app
->          : ^^^^^^^^^^^^^^^^
->Outer : typeof Outer
->      : ^^^^^^^^^^^^
->app : typeof Outer.app
->    : ^^^^^^^^^^^^^^^^
->SomeView : () => void
->         : ^^^^^^^^^^
->(function () {    var SomeView = function() {        var me = this;    }    return SomeView;})() : () => void
->                                                                                                 : ^^^^^^^^^^
->(function () {    var SomeView = function() {        var me = this;    }    return SomeView;}) : () => () => void
->                                                                                               : ^^^^^^^^^^^^^^^^
->function () {    var SomeView = function() {        var me = this;    }    return SomeView;} : () => () => void
->                                                                                             : ^^^^^^^^^^^^^^^^
-
-    var SomeView = function() {
->SomeView : () => void
->         : ^^^^^^^^^^
->function() {        var me = this;    } : () => void
->                                        : ^^^^^^^^^^
-
-        var me = this;
->me : any
->this : any
-    }
-    return SomeView;
->SomeView : () => void
->         : ^^^^^^^^^^
-
-})();
-Outer.app.Inner = class {
->Outer.app.Inner = class {    constructor() {        /** @type {number} */        this.y = 12;    }} : typeof Inner
->                                                                                                    : ^^^^^^^^^^^^
->Outer.app.Inner : typeof Inner
->                : ^^^^^^^^^^^^
->Outer.app : typeof Outer.app
->          : ^^^^^^^^^^^^^^^^
->Outer : typeof Outer
->      : ^^^^^^^^^^^^
->app : typeof Outer.app
->    : ^^^^^^^^^^^^^^^^
->Inner : typeof Inner
->      : ^^^^^^^^^^^^
->class {    constructor() {        /** @type {number} */        this.y = 12;    }} : typeof Inner
->                                                                                  : ^^^^^^^^^^^^
-
-    constructor() {
-        /** @type {number} */
-        this.y = 12;
->this.y = 12 : 12
->            : ^^
->this.y : number
->       : ^^^^^^
->this : this
->     : ^^^^
->y : number
->  : ^^^^^^
->12 : 12
->   : ^^
-    }
-}
-var example = new Outer.app.Inner();
->example : Inner
->        : ^^^^^
->new Outer.app.Inner() : Inner
->                      : ^^^^^
->Outer.app.Inner : typeof Inner
->                : ^^^^^^^^^^^^
->Outer.app : typeof Outer.app
->          : ^^^^^^^^^^^^^^^^
->Outer : typeof Outer
->      : ^^^^^^^^^^^^
->app : typeof Outer.app
->    : ^^^^^^^^^^^^^^^^
->Inner : typeof Inner
->      : ^^^^^^^^^^^^
-
-example.y;
->example.y : number
->          : ^^^^^^
->example : Inner
->        : ^^^^^
->y : number
->  : ^^^^^^
-
-/** @param {number} k */
-Outer.app.statische = function (k) {
->Outer.app.statische = function (k) {    return k ** k;} : (k: number) => number
->                                                        : ^^^^      ^^^^^^^^^^^
->Outer.app.statische : (k: number) => number
->                    : ^^^^      ^^^^^^^^^^^
->Outer.app : typeof Outer.app
->          : ^^^^^^^^^^^^^^^^
->Outer : typeof Outer
->      : ^^^^^^^^^^^^
->app : typeof Outer.app
->    : ^^^^^^^^^^^^^^^^
->statische : (k: number) => number
->          : ^^^^^^^^^^^^^^^^^^^^^
->function (k) {    return k ** k;} : (k: number) => number
->                                  : ^^^^      ^^^^^^^^^^^
->k : number
->  : ^^^^^^
-
-    return k ** k;
->k ** k : number
->       : ^^^^^^
->k : number
->  : ^^^^^^
->k : number
->  : ^^^^^^
-}
-=== application.js ===
-Outer.app.Application = (function () {
->Outer.app.Application = (function () {    /**     * Application main class.     * Will be instantiated & initialized by HTML page     */    var Application = function () {        var me = this;        me.view = new Outer.app.SomeView();    };    return Application;})() : typeof Application
->                                                                                                                                                                                                                                                                              : ^^^^^^^^^^^^^^^^^^
->Outer.app.Application : typeof Application
->                      : ^^^^^^^^^^^^^^^^^^
->Outer.app : typeof Outer.app
->          : ^^^^^^^^^^^^^^^^
->Outer : typeof Outer
->      : ^^^^^^^^^^^^
->app : typeof Outer.app
->    : ^^^^^^^^^^^^^^^^
->Application : typeof Application
->            : ^^^^^^^^^^^^^^^^^^
->(function () {    /**     * Application main class.     * Will be instantiated & initialized by HTML page     */    var Application = function () {        var me = this;        me.view = new Outer.app.SomeView();    };    return Application;})() : typeof Application
->                                                                                                                                                                                                                                                      : ^^^^^^^^^^^^^^^^^^
->(function () {    /**     * Application main class.     * Will be instantiated & initialized by HTML page     */    var Application = function () {        var me = this;        me.view = new Outer.app.SomeView();    };    return Application;}) : () => typeof Application
->                                                                                                                                                                                                                                                    : ^^^^^^^^^^^^^^^^^^^^^^^^
->function () {    /**     * Application main class.     * Will be instantiated & initialized by HTML page     */    var Application = function () {        var me = this;        me.view = new Outer.app.SomeView();    };    return Application;} : () => typeof Application
->                                                                                                                                                                                                                                                  : ^^^^^^^^^^^^^^^^^^^^^^^^
-
-    /**
-     * Application main class.
-     * Will be instantiated & initialized by HTML page
-     */
-    var Application = function () {
->Application : typeof Application
->            : ^^^^^^^^^^^^^^^^^^
->function () {        var me = this;        me.view = new Outer.app.SomeView();    } : typeof Application
->                                                                                    : ^^^^^^^^^^^^^^^^^^
-
-        var me = this;
->me : this
->   : ^^^^
->this : this
->     : ^^^^
-
-        me.view = new Outer.app.SomeView();
->me.view = new Outer.app.SomeView() : any
->me.view : any
->me : this
->   : ^^^^
->view : any
->     : ^^^
->new Outer.app.SomeView() : any
->Outer.app.SomeView : () => void
->                   : ^^^^^^^^^^
->Outer.app : typeof Outer.app
->          : ^^^^^^^^^^^^^^^^
->Outer : typeof Outer
->      : ^^^^^^^^^^^^
->app : typeof Outer.app
->    : ^^^^^^^^^^^^^^^^
->SomeView : () => void
->         : ^^^^^^^^^^
-
-    };
-    return Application;
->Application : typeof Application
->            : ^^^^^^^^^^^^^^^^^^
-
-})();
-=== main.js ===
-var app = new Outer.app.Application();
->app : Application
->    : ^^^^^^^^^^^
->new Outer.app.Application() : Application
->                            : ^^^^^^^^^^^
->Outer.app.Application : typeof Application
->                      : ^^^^^^^^^^^^^^^^^^
->Outer.app : typeof Outer.app
->          : ^^^^^^^^^^^^^^^^
->Outer : typeof Outer
->      : ^^^^^^^^^^^^
->app : typeof Outer.app
->    : ^^^^^^^^^^^^^^^^
->Application : typeof Application
->            : ^^^^^^^^^^^^^^^^^^
-
-var inner = new Outer.app.Inner();
->inner : Inner
->      : ^^^^^
->new Outer.app.Inner() : Inner
->                      : ^^^^^
->Outer.app.Inner : typeof Inner
->                : ^^^^^^^^^^^^
->Outer.app : typeof Outer.app
->          : ^^^^^^^^^^^^^^^^
->Outer : typeof Outer
->      : ^^^^^^^^^^^^
->app : typeof Outer.app
->    : ^^^^^^^^^^^^^^^^
->Inner : typeof Inner
->      : ^^^^^^^^^^^^
-
-inner.y;
->inner.y : number
->        : ^^^^^^
->inner : Inner
->      : ^^^^^
->y : number
->  : ^^^^^^
-
-/** @type {Outer.app.Inner} */
-var x;
->x : Inner
->  : ^^^^^
-
-x.y;
->x.y : number
->    : ^^^^^^
->x : Inner
->  : ^^^^^
->y : number
->  : ^^^^^^
-
-Outer.app.statische(101); // Infinity, duh
->Outer.app.statische(101) : number
->                         : ^^^^^^
->Outer.app.statische : (k: number) => number
->                    : ^^^^^^^^^^^^^^^^^^^^^
->Outer.app : typeof Outer.app
->          : ^^^^^^^^^^^^^^^^
->Outer : typeof Outer
->      : ^^^^^^^^^^^^
->app : typeof Outer.app
->    : ^^^^^^^^^^^^^^^^
->statische : (k: number) => number
->          : ^^^^^^^^^^^^^^^^^^^^^
->101 : 101
->    : ^^^
-
+//// [tests/cases/conformance/salsa/typeFromPropertyAssignment10.ts] ////
+
+=== module.js ===
+var Outer = Outer || {};
+>Outer : typeof Outer
+>      : ^^^^^^^^^^^^
+>Outer || {} : typeof Outer
+>            : ^^^^^^^^^^^^
+>Outer : typeof Outer
+>      : ^^^^^^^^^^^^
+>{} : {}
+>   : ^^
+
+Outer.app = Outer.app || {};
+>Outer.app = Outer.app || {} : typeof Outer.app
+>                            : ^^^^^^^^^^^^^^^^
+>Outer.app : typeof Outer.app
+>          : ^^^^^^^^^^^^^^^^
+>Outer : typeof Outer
+>      : ^^^^^^^^^^^^
+>app : typeof Outer.app
+>    : ^^^^^^^^^^^^^^^^
+>Outer.app || {} : {}
+>                : ^^
+>Outer.app : typeof Outer.app
+>          : ^^^^^^^^^^^^^^^^
+>Outer : typeof Outer
+>      : ^^^^^^^^^^^^
+>app : typeof Outer.app
+>    : ^^^^^^^^^^^^^^^^
+>{} : {}
+>   : ^^
+
+=== someview.js ===
+Outer.app.SomeView = (function () {
+>Outer.app.SomeView = (function () {    var SomeView = function() {        var me = this;    }    return SomeView;})() : () => void
+>                                                                                                                      : ^^^^^^^^^^
+>Outer.app.SomeView : () => void
+>                   : ^^^^^^^^^^
+>Outer.app : typeof Outer.app
+>          : ^^^^^^^^^^^^^^^^
+>Outer : typeof Outer
+>      : ^^^^^^^^^^^^
+>app : typeof Outer.app
+>    : ^^^^^^^^^^^^^^^^
+>SomeView : () => void
+>         : ^^^^^^^^^^
+>(function () {    var SomeView = function() {        var me = this;    }    return SomeView;})() : () => void
+>                                                                                                 : ^^^^^^^^^^
+>(function () {    var SomeView = function() {        var me = this;    }    return SomeView;}) : () => () => void
+>                                                                                               : ^^^^^^^^^^^^^^^^
+>function () {    var SomeView = function() {        var me = this;    }    return SomeView;} : () => () => void
+>                                                                                             : ^^^^^^^^^^^^^^^^
+
+    var SomeView = function() {
+>SomeView : () => void
+>         : ^^^^^^^^^^
+>function() {        var me = this;    } : () => void
+>                                        : ^^^^^^^^^^
+
+        var me = this;
+>me : any
+>   : ^^^
+>this : any
+>     : ^^^
+    }
+    return SomeView;
+>SomeView : () => void
+>         : ^^^^^^^^^^
+
+})();
+Outer.app.Inner = class {
+>Outer.app.Inner = class {    constructor() {        /** @type {number} */        this.y = 12;    }} : typeof Inner
+>                                                                                                    : ^^^^^^^^^^^^
+>Outer.app.Inner : typeof Inner
+>                : ^^^^^^^^^^^^
+>Outer.app : typeof Outer.app
+>          : ^^^^^^^^^^^^^^^^
+>Outer : typeof Outer
+>      : ^^^^^^^^^^^^
+>app : typeof Outer.app
+>    : ^^^^^^^^^^^^^^^^
+>Inner : typeof Inner
+>      : ^^^^^^^^^^^^
+>class {    constructor() {        /** @type {number} */        this.y = 12;    }} : typeof Inner
+>                                                                                  : ^^^^^^^^^^^^
+
+    constructor() {
+        /** @type {number} */
+        this.y = 12;
+>this.y = 12 : 12
+>            : ^^
+>this.y : number
+>       : ^^^^^^
+>this : this
+>     : ^^^^
+>y : number
+>  : ^^^^^^
+>12 : 12
+>   : ^^
+    }
+}
+var example = new Outer.app.Inner();
+>example : Inner
+>        : ^^^^^
+>new Outer.app.Inner() : Inner
+>                      : ^^^^^
+>Outer.app.Inner : typeof Inner
+>                : ^^^^^^^^^^^^
+>Outer.app : typeof Outer.app
+>          : ^^^^^^^^^^^^^^^^
+>Outer : typeof Outer
+>      : ^^^^^^^^^^^^
+>app : typeof Outer.app
+>    : ^^^^^^^^^^^^^^^^
+>Inner : typeof Inner
+>      : ^^^^^^^^^^^^
+
+example.y;
+>example.y : number
+>          : ^^^^^^
+>example : Inner
+>        : ^^^^^
+>y : number
+>  : ^^^^^^
+
+/** @param {number} k */
+Outer.app.statische = function (k) {
+>Outer.app.statische = function (k) {    return k ** k;} : (k: number) => number
+>                                                        : ^^^^      ^^^^^^^^^^^
+>Outer.app.statische : (k: number) => number
+>                    : ^^^^      ^^^^^^^^^^^
+>Outer.app : typeof Outer.app
+>          : ^^^^^^^^^^^^^^^^
+>Outer : typeof Outer
+>      : ^^^^^^^^^^^^
+>app : typeof Outer.app
+>    : ^^^^^^^^^^^^^^^^
+>statische : (k: number) => number
+>          : ^^^^^^^^^^^^^^^^^^^^^
+>function (k) {    return k ** k;} : (k: number) => number
+>                                  : ^^^^      ^^^^^^^^^^^
+>k : number
+>  : ^^^^^^
+
+    return k ** k;
+>k ** k : number
+>       : ^^^^^^
+>k : number
+>  : ^^^^^^
+>k : number
+>  : ^^^^^^
+}
+=== application.js ===
+Outer.app.Application = (function () {
+>Outer.app.Application = (function () {    /**     * Application main class.     * Will be instantiated & initialized by HTML page     */    var Application = function () {        var me = this;        me.view = new Outer.app.SomeView();    };    return Application;})() : typeof Application
+>                                                                                                                                                                                                                                                                              : ^^^^^^^^^^^^^^^^^^
+>Outer.app.Application : typeof Application
+>                      : ^^^^^^^^^^^^^^^^^^
+>Outer.app : typeof Outer.app
+>          : ^^^^^^^^^^^^^^^^
+>Outer : typeof Outer
+>      : ^^^^^^^^^^^^
+>app : typeof Outer.app
+>    : ^^^^^^^^^^^^^^^^
+>Application : typeof Application
+>            : ^^^^^^^^^^^^^^^^^^
+>(function () {    /**     * Application main class.     * Will be instantiated & initialized by HTML page     */    var Application = function () {        var me = this;        me.view = new Outer.app.SomeView();    };    return Application;})() : typeof Application
+>                                                                                                                                                                                                                                                      : ^^^^^^^^^^^^^^^^^^
+>(function () {    /**     * Application main class.     * Will be instantiated & initialized by HTML page     */    var Application = function () {        var me = this;        me.view = new Outer.app.SomeView();    };    return Application;}) : () => typeof Application
+>                                                                                                                                                                                                                                                    : ^^^^^^^^^^^^^^^^^^^^^^^^
+>function () {    /**     * Application main class.     * Will be instantiated & initialized by HTML page     */    var Application = function () {        var me = this;        me.view = new Outer.app.SomeView();    };    return Application;} : () => typeof Application
+>                                                                                                                                                                                                                                                  : ^^^^^^^^^^^^^^^^^^^^^^^^
+
+    /**
+     * Application main class.
+     * Will be instantiated & initialized by HTML page
+     */
+    var Application = function () {
+>Application : typeof Application
+>            : ^^^^^^^^^^^^^^^^^^
+>function () {        var me = this;        me.view = new Outer.app.SomeView();    } : typeof Application
+>                                                                                    : ^^^^^^^^^^^^^^^^^^
+
+        var me = this;
+>me : this
+>   : ^^^^
+>this : this
+>     : ^^^^
+
+        me.view = new Outer.app.SomeView();
+>me.view = new Outer.app.SomeView() : any
+>                                   : ^^^
+>me.view : any
+>        : ^^^
+>me : this
+>   : ^^^^
+>view : any
+>     : ^^^
+>new Outer.app.SomeView() : any
+>                         : ^^^
+>Outer.app.SomeView : () => void
+>                   : ^^^^^^^^^^
+>Outer.app : typeof Outer.app
+>          : ^^^^^^^^^^^^^^^^
+>Outer : typeof Outer
+>      : ^^^^^^^^^^^^
+>app : typeof Outer.app
+>    : ^^^^^^^^^^^^^^^^
+>SomeView : () => void
+>         : ^^^^^^^^^^
+
+    };
+    return Application;
+>Application : typeof Application
+>            : ^^^^^^^^^^^^^^^^^^
+
+})();
+=== main.js ===
+var app = new Outer.app.Application();
+>app : Application
+>    : ^^^^^^^^^^^
+>new Outer.app.Application() : Application
+>                            : ^^^^^^^^^^^
+>Outer.app.Application : typeof Application
+>                      : ^^^^^^^^^^^^^^^^^^
+>Outer.app : typeof Outer.app
+>          : ^^^^^^^^^^^^^^^^
+>Outer : typeof Outer
+>      : ^^^^^^^^^^^^
+>app : typeof Outer.app
+>    : ^^^^^^^^^^^^^^^^
+>Application : typeof Application
+>            : ^^^^^^^^^^^^^^^^^^
+
+var inner = new Outer.app.Inner();
+>inner : Inner
+>      : ^^^^^
+>new Outer.app.Inner() : Inner
+>                      : ^^^^^
+>Outer.app.Inner : typeof Inner
+>                : ^^^^^^^^^^^^
+>Outer.app : typeof Outer.app
+>          : ^^^^^^^^^^^^^^^^
+>Outer : typeof Outer
+>      : ^^^^^^^^^^^^
+>app : typeof Outer.app
+>    : ^^^^^^^^^^^^^^^^
+>Inner : typeof Inner
+>      : ^^^^^^^^^^^^
+
+inner.y;
+>inner.y : number
+>        : ^^^^^^
+>inner : Inner
+>      : ^^^^^
+>y : number
+>  : ^^^^^^
+
+/** @type {Outer.app.Inner} */
+var x;
+>x : Inner
+>  : ^^^^^
+
+x.y;
+>x.y : number
+>    : ^^^^^^
+>x : Inner
+>  : ^^^^^
+>y : number
+>  : ^^^^^^
+
+Outer.app.statische(101); // Infinity, duh
+>Outer.app.statische(101) : number
+>                         : ^^^^^^
+>Outer.app.statische : (k: number) => number
+>                    : ^^^^^^^^^^^^^^^^^^^^^
+>Outer.app : typeof Outer.app
+>          : ^^^^^^^^^^^^^^^^
+>Outer : typeof Outer
+>      : ^^^^^^^^^^^^
+>app : typeof Outer.app
+>    : ^^^^^^^^^^^^^^^^
+>statische : (k: number) => number
+>          : ^^^^^^^^^^^^^^^^^^^^^
+>101 : 101
+>    : ^^^
+