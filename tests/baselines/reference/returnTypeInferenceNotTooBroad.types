--- conflicted
+++ resolved
@@ -1,117 +1,110 @@
-//// [tests/cases/compiler/returnTypeInferenceNotTooBroad.ts] ////
-
-=== returnTypeInferenceNotTooBroad.ts ===
-type Signs = { kind: 'a'; a: 3; } | { kind: 'b'; b: 2; } | { kind: 'c'; c: 1; };
->Signs : Signs
->      : ^^^^^
->kind : "a"
->     : ^^^
->a : 3
->  : ^
->kind : "b"
->     : ^^^
->b : 2
->  : ^
->kind : "c"
->     : ^^^
->c : 1
->  : ^
-
-interface Opts<T> {
-    low?: number;
-<<<<<<< HEAD
->low : number | undefined
-
-    sign?: T
->sign : T | undefined
-=======
->low : number
->    : ^^^^^^
-
-    sign?: T
->sign : T
->     : ^
->>>>>>> 12402f26
-}
-interface Wrapper<T> {
-}
-declare function sepsis<T extends Signs>(opts: Opts<T>): Wrapper<T>;
->sepsis : <T extends Signs>(opts: Opts<T>) => Wrapper<T>
->       : ^ ^^^^^^^^^^^^^^^^^^^^^^       ^^^^^          
->opts : Opts<T>
->     : ^^^^^^^
-
-declare function unwrap<T>(w: Wrapper<T>): T;
->unwrap : <T>(w: Wrapper<T>) => T
->       : ^ ^^^^^          ^^^^^ 
->w : Wrapper<T>
->  : ^^^^^^^^^^
-
-export const y = sepsis({ low: 1, sign: { kind: 'a', a: 3 }});
->y : Wrapper<{ kind: "a"; a: 3; }>
->  : ^^^^^^^^^^^^^^^^^^^^^^^^^^^^^
->sepsis({ low: 1, sign: { kind: 'a', a: 3 }}) : Wrapper<{ kind: "a"; a: 3; }>
->                                             : ^^^^^^^^^^^^^^^^^^^^^^^^^^^^^
->sepsis : <T extends Signs>(opts: Opts<T>) => Wrapper<T>
->       : ^^^^^^^^^^^^^^^^^^^^^^^^^^^^^^^^^^^^^^^^^^^^^^
->{ low: 1, sign: { kind: 'a', a: 3 }} : { low: number; sign: { kind: "a"; a: 3; }; }
->                                     : ^^^^^^^^^^^^^^^^^^^^^^^^^^^^^^^^^^^^^^^^^^^^
->low : number
->    : ^^^^^^
->1 : 1
->  : ^
->sign : { kind: "a"; a: 3; }
->     : ^^^^^^^^^^^^^^^^^^^^
->{ kind: 'a', a: 3 } : { kind: "a"; a: 3; }
->                    : ^^^^^^^^^^^^^^^^^^^^
->kind : "a"
->     : ^^^
->'a' : "a"
->    : ^^^
->a : 3
->  : ^
->3 : 3
->  : ^
-
-// $ExpectType { kind: "a"; a: 3; }
-export const yun = unwrap(y);
->yun : { kind: "a"; a: 3; }
->    : ^^^^^^^^^^^^^^^^^^^^
->unwrap(y) : { kind: "a"; a: 3; }
->          : ^^^^^^^^^^^^^^^^^^^^
->unwrap : <T>(w: Wrapper<T>) => T
->       : ^^^^^^^^^^^^^^^^^^^^^^^
->y : Wrapper<{ kind: "a"; a: 3; }>
->  : ^^^^^^^^^^^^^^^^^^^^^^^^^^^^^
-
-// $ExpectType { kind: "a"; a: 3; }
-export const yone = unwrap(sepsis({ low: 1, sign: { kind: 'a', a: 3 }}));
->yone : { kind: "a"; a: 3; }
->     : ^^^^^^^^^^^^^^^^^^^^
->unwrap(sepsis({ low: 1, sign: { kind: 'a', a: 3 }})) : { kind: "a"; a: 3; }
->                                                     : ^^^^^^^^^^^^^^^^^^^^
->unwrap : <T>(w: Wrapper<T>) => T
->       : ^^^^^^^^^^^^^^^^^^^^^^^
->sepsis({ low: 1, sign: { kind: 'a', a: 3 }}) : Wrapper<{ kind: "a"; a: 3; }>
->                                             : ^^^^^^^^^^^^^^^^^^^^^^^^^^^^^
->sepsis : <T extends Signs>(opts: Opts<T>) => Wrapper<T>
->       : ^^^^^^^^^^^^^^^^^^^^^^^^^^^^^^^^^^^^^^^^^^^^^^
->{ low: 1, sign: { kind: 'a', a: 3 }} : { low: number; sign: { kind: "a"; a: 3; }; }
->                                     : ^^^^^^^^^^^^^^^^^^^^^^^^^^^^^^^^^^^^^^^^^^^^
->low : number
->    : ^^^^^^
->1 : 1
->  : ^
->sign : { kind: "a"; a: 3; }
->     : ^^^^^^^^^^^^^^^^^^^^
->{ kind: 'a', a: 3 } : { kind: "a"; a: 3; }
->                    : ^^^^^^^^^^^^^^^^^^^^
->kind : "a"
->     : ^^^
->'a' : "a"
->    : ^^^
->a : 3
->  : ^
->3 : 3
->  : ^
-
+//// [tests/cases/compiler/returnTypeInferenceNotTooBroad.ts] ////
+
+=== returnTypeInferenceNotTooBroad.ts ===
+type Signs = { kind: 'a'; a: 3; } | { kind: 'b'; b: 2; } | { kind: 'c'; c: 1; };
+>Signs : Signs
+>      : ^^^^^
+>kind : "a"
+>     : ^^^
+>a : 3
+>  : ^
+>kind : "b"
+>     : ^^^
+>b : 2
+>  : ^
+>kind : "c"
+>     : ^^^
+>c : 1
+>  : ^
+
+interface Opts<T> {
+    low?: number;
+>low : number | undefined
+>    : ^^^^^^^^^^^^^^^^^^
+
+    sign?: T
+>sign : T | undefined
+>     : ^^^^^^^^^^^^^
+}
+interface Wrapper<T> {
+}
+declare function sepsis<T extends Signs>(opts: Opts<T>): Wrapper<T>;
+>sepsis : <T extends Signs>(opts: Opts<T>) => Wrapper<T>
+>       : ^ ^^^^^^^^^^^^^^^^^^^^^^       ^^^^^          
+>opts : Opts<T>
+>     : ^^^^^^^
+
+declare function unwrap<T>(w: Wrapper<T>): T;
+>unwrap : <T>(w: Wrapper<T>) => T
+>       : ^ ^^^^^          ^^^^^ 
+>w : Wrapper<T>
+>  : ^^^^^^^^^^
+
+export const y = sepsis({ low: 1, sign: { kind: 'a', a: 3 }});
+>y : Wrapper<{ kind: "a"; a: 3; }>
+>  : ^^^^^^^^^^^^^^^^^^^^^^^^^^^^^
+>sepsis({ low: 1, sign: { kind: 'a', a: 3 }}) : Wrapper<{ kind: "a"; a: 3; }>
+>                                             : ^^^^^^^^^^^^^^^^^^^^^^^^^^^^^
+>sepsis : <T extends Signs>(opts: Opts<T>) => Wrapper<T>
+>       : ^^^^^^^^^^^^^^^^^^^^^^^^^^^^^^^^^^^^^^^^^^^^^^
+>{ low: 1, sign: { kind: 'a', a: 3 }} : { low: number; sign: { kind: "a"; a: 3; }; }
+>                                     : ^^^^^^^^^^^^^^^^^^^^^^^^^^^^^^^^^^^^^^^^^^^^
+>low : number
+>    : ^^^^^^
+>1 : 1
+>  : ^
+>sign : { kind: "a"; a: 3; }
+>     : ^^^^^^^^^^^^^^^^^^^^
+>{ kind: 'a', a: 3 } : { kind: "a"; a: 3; }
+>                    : ^^^^^^^^^^^^^^^^^^^^
+>kind : "a"
+>     : ^^^
+>'a' : "a"
+>    : ^^^
+>a : 3
+>  : ^
+>3 : 3
+>  : ^
+
+// $ExpectType { kind: "a"; a: 3; }
+export const yun = unwrap(y);
+>yun : { kind: "a"; a: 3; }
+>    : ^^^^^^^^^^^^^^^^^^^^
+>unwrap(y) : { kind: "a"; a: 3; }
+>          : ^^^^^^^^^^^^^^^^^^^^
+>unwrap : <T>(w: Wrapper<T>) => T
+>       : ^^^^^^^^^^^^^^^^^^^^^^^
+>y : Wrapper<{ kind: "a"; a: 3; }>
+>  : ^^^^^^^^^^^^^^^^^^^^^^^^^^^^^
+
+// $ExpectType { kind: "a"; a: 3; }
+export const yone = unwrap(sepsis({ low: 1, sign: { kind: 'a', a: 3 }}));
+>yone : { kind: "a"; a: 3; }
+>     : ^^^^^^^^^^^^^^^^^^^^
+>unwrap(sepsis({ low: 1, sign: { kind: 'a', a: 3 }})) : { kind: "a"; a: 3; }
+>                                                     : ^^^^^^^^^^^^^^^^^^^^
+>unwrap : <T>(w: Wrapper<T>) => T
+>       : ^^^^^^^^^^^^^^^^^^^^^^^
+>sepsis({ low: 1, sign: { kind: 'a', a: 3 }}) : Wrapper<{ kind: "a"; a: 3; }>
+>                                             : ^^^^^^^^^^^^^^^^^^^^^^^^^^^^^
+>sepsis : <T extends Signs>(opts: Opts<T>) => Wrapper<T>
+>       : ^^^^^^^^^^^^^^^^^^^^^^^^^^^^^^^^^^^^^^^^^^^^^^
+>{ low: 1, sign: { kind: 'a', a: 3 }} : { low: number; sign: { kind: "a"; a: 3; }; }
+>                                     : ^^^^^^^^^^^^^^^^^^^^^^^^^^^^^^^^^^^^^^^^^^^^
+>low : number
+>    : ^^^^^^
+>1 : 1
+>  : ^
+>sign : { kind: "a"; a: 3; }
+>     : ^^^^^^^^^^^^^^^^^^^^
+>{ kind: 'a', a: 3 } : { kind: "a"; a: 3; }
+>                    : ^^^^^^^^^^^^^^^^^^^^
+>kind : "a"
+>     : ^^^
+>'a' : "a"
+>    : ^^^
+>a : 3
+>  : ^
+>3 : 3
+>  : ^
+