--- conflicted
+++ resolved
@@ -1,1168 +1,1132 @@
-//// [tests/cases/compiler/capturedLetConstInLoop2.ts] ////
-
-=== capturedLetConstInLoop2.ts ===
-// ========let
-function foo0(x) {
->foo0 : (x: any) => void
->     : ^^^^^^^^^^^^^^^^
->x : any
-
-    for (let x of []) {
-<<<<<<< HEAD
->x : never
->[] : never[]
-=======
->x : any
->[] : undefined[]
->   : ^^^^^^^^^^^
->>>>>>> 12402f26
-
-        let a = arguments.length;
->a : number
->  : ^^^^^^
->arguments.length : number
->                 : ^^^^^^
->arguments : IArguments
->          : ^^^^^^^^^^
->length : number
->       : ^^^^^^
-
-        (function() { return x + a });
-<<<<<<< HEAD
->(function() { return x + a }) : () => number
->function() { return x + a } : () => number
->x + a : number
->x : never
-=======
->(function() { return x + a }) : () => any
->                              : ^^^^^^^^^
->function() { return x + a } : () => any
->                            : ^^^^^^^^^
->x + a : any
->x : any
->>>>>>> 12402f26
->a : number
->  : ^^^^^^
-
-        (() => x + a);
-<<<<<<< HEAD
->(() => x + a) : () => number
->() => x + a : () => number
->x + a : number
->x : never
-=======
->(() => x + a) : () => any
->              : ^^^^^^^^^
->() => x + a : () => any
->            : ^^^^^^^^^
->x + a : any
->x : any
->>>>>>> 12402f26
->a : number
->  : ^^^^^^
-    }
-}
-
-function foo0_1(x) {
->foo0_1 : (x: any) => void
->       : ^^^^^^^^^^^^^^^^
->x : any
-
-    for (let x in []) {
->x : string
-<<<<<<< HEAD
->[] : never[]
-=======
->  : ^^^^^^
->[] : undefined[]
->   : ^^^^^^^^^^^
->>>>>>> 12402f26
-
-        let a = arguments.length;
->a : number
->  : ^^^^^^
->arguments.length : number
->                 : ^^^^^^
->arguments : IArguments
->          : ^^^^^^^^^^
->length : number
->       : ^^^^^^
-
-        (function() { return x + a });
->(function() { return x + a }) : () => string
->                              : ^^^^^^^^^^^^
->function() { return x + a } : () => string
->                            : ^^^^^^^^^^^^
->x + a : string
->      : ^^^^^^
->x : string
->  : ^^^^^^
->a : number
->  : ^^^^^^
-
-        (() => x + a);
->(() => x + a) : () => string
->              : ^^^^^^^^^^^^
->() => x + a : () => string
->            : ^^^^^^^^^^^^
->x + a : string
->      : ^^^^^^
->x : string
->  : ^^^^^^
->a : number
->  : ^^^^^^
-    }
-}
-
-function foo1(x) {
->foo1 : (x: any) => void
->     : ^^^^^^^^^^^^^^^^
->x : any
-
-    for (let x = 0; x < 1; ++x) {
->x : number
->  : ^^^^^^
->0 : 0
->  : ^
->x < 1 : boolean
->      : ^^^^^^^
->x : number
->  : ^^^^^^
->1 : 1
->  : ^
->++x : number
->    : ^^^^^^
->x : number
->  : ^^^^^^
-
-        let a = arguments.length;
->a : number
->  : ^^^^^^
->arguments.length : number
->                 : ^^^^^^
->arguments : IArguments
->          : ^^^^^^^^^^
->length : number
->       : ^^^^^^
-
-        (function() { return x + a });
->(function() { return x + a }) : () => number
->                              : ^^^^^^^^^^^^
->function() { return x + a } : () => number
->                            : ^^^^^^^^^^^^
->x + a : number
->      : ^^^^^^
->x : number
->  : ^^^^^^
->a : number
->  : ^^^^^^
-
-        (() => x + a);
->(() => x + a) : () => number
->              : ^^^^^^^^^^^^
->() => x + a : () => number
->            : ^^^^^^^^^^^^
->x + a : number
->      : ^^^^^^
->x : number
->  : ^^^^^^
->a : number
->  : ^^^^^^
-    }
-}
-
-function foo2(x) {
->foo2 : (x: any) => void
->     : ^^^^^^^^^^^^^^^^
->x : any
-
-    while (1 === 1) {
->1 === 1 : boolean
->        : ^^^^^^^
->1 : 1
->  : ^
->1 : 1
->  : ^
-
-        let a = arguments.length;
->a : number
->  : ^^^^^^
->arguments.length : number
->                 : ^^^^^^
->arguments : IArguments
->          : ^^^^^^^^^^
->length : number
->       : ^^^^^^
-
-        (function() { return x + a });
->(function() { return x + a }) : () => any
->                              : ^^^^^^^^^
->function() { return x + a } : () => any
->                            : ^^^^^^^^^
->x + a : any
->x : any
->a : number
->  : ^^^^^^
-
-        (() => x + a);
->(() => x + a) : () => any
->              : ^^^^^^^^^
->() => x + a : () => any
->            : ^^^^^^^^^
->x + a : any
->x : any
->a : number
->  : ^^^^^^
-    }
-}
-
-function foo3(x) {
->foo3 : (x: any) => void
->     : ^^^^^^^^^^^^^^^^
->x : any
-
-    do {
-        let x;
->x : any
-
-        let a = arguments.length;
->a : number
->  : ^^^^^^
->arguments.length : number
->                 : ^^^^^^
->arguments : IArguments
->          : ^^^^^^^^^^
->length : number
->       : ^^^^^^
-
-        (function() { return x + a });
->(function() { return x + a }) : () => any
->                              : ^^^^^^^^^
->function() { return x + a } : () => any
->                            : ^^^^^^^^^
->x + a : any
->x : any
->a : number
->  : ^^^^^^
-
-        (() => x + a);
->(() => x + a) : () => any
->              : ^^^^^^^^^
->() => x + a : () => any
->            : ^^^^^^^^^
->x + a : any
->x : any
->a : number
->  : ^^^^^^
-
-    } while (1 === 1)
->1 === 1 : boolean
->        : ^^^^^^^
->1 : 1
->  : ^
->1 : 1
->  : ^
-}
-
-function foo4(x) {
->foo4 : (x: any) => void
->     : ^^^^^^^^^^^^^^^^
->x : any
-
-    for (let y = 0; y < 1; ++y) {
->y : number
->  : ^^^^^^
->0 : 0
->  : ^
->y < 1 : boolean
->      : ^^^^^^^
->y : number
->  : ^^^^^^
->1 : 1
->  : ^
->++y : number
->    : ^^^^^^
->y : number
->  : ^^^^^^
-
-        let a = arguments.length;
->a : number
->  : ^^^^^^
->arguments.length : number
->                 : ^^^^^^
->arguments : IArguments
->          : ^^^^^^^^^^
->length : number
->       : ^^^^^^
-
-        let x = 1;
->x : number
->  : ^^^^^^
->1 : 1
->  : ^
-
-        (function() { return x + a });
->(function() { return x + a }) : () => number
->                              : ^^^^^^^^^^^^
->function() { return x + a } : () => number
->                            : ^^^^^^^^^^^^
->x + a : number
->      : ^^^^^^
->x : number
->  : ^^^^^^
->a : number
->  : ^^^^^^
-
-        (() => x + a);
->(() => x + a) : () => number
->              : ^^^^^^^^^^^^
->() => x + a : () => number
->            : ^^^^^^^^^^^^
->x + a : number
->      : ^^^^^^
->x : number
->  : ^^^^^^
->a : number
->  : ^^^^^^
-    }
-}
-
-function foo5(x) {
->foo5 : (x: any) => void
->     : ^^^^^^^^^^^^^^^^
->x : any
-
-    for (let x = 0, y = 1; x < 1; ++x) {
->x : number
->  : ^^^^^^
->0 : 0
->  : ^
->y : number
->  : ^^^^^^
->1 : 1
->  : ^
->x < 1 : boolean
->      : ^^^^^^^
->x : number
->  : ^^^^^^
->1 : 1
->  : ^
->++x : number
->    : ^^^^^^
->x : number
->  : ^^^^^^
-
-        let a = arguments.length;
->a : number
->  : ^^^^^^
->arguments.length : number
->                 : ^^^^^^
->arguments : IArguments
->          : ^^^^^^^^^^
->length : number
->       : ^^^^^^
-
-        (function() { return x + y + a });
->(function() { return x + y + a }) : () => number
->                                  : ^^^^^^^^^^^^
->function() { return x + y + a } : () => number
->                                : ^^^^^^^^^^^^
->x + y + a : number
->          : ^^^^^^
->x + y : number
->      : ^^^^^^
->x : number
->  : ^^^^^^
->y : number
->  : ^^^^^^
->a : number
->  : ^^^^^^
-
-        (() => x + y + a);
->(() => x + y + a) : () => number
->                  : ^^^^^^^^^^^^
->() => x + y + a : () => number
->                : ^^^^^^^^^^^^
->x + y + a : number
->          : ^^^^^^
->x + y : number
->      : ^^^^^^
->x : number
->  : ^^^^^^
->y : number
->  : ^^^^^^
->a : number
->  : ^^^^^^
-    }
-}
-
-
-function foo6(x) {
->foo6 : (x: any) => void
->     : ^^^^^^^^^^^^^^^^
->x : any
-
-    while (1 === 1) {
->1 === 1 : boolean
->        : ^^^^^^^
->1 : 1
->  : ^
->1 : 1
->  : ^
-
-        let x, y;
->x : any
->y : any
-
-        let a = arguments.length;
->a : number
->  : ^^^^^^
->arguments.length : number
->                 : ^^^^^^
->arguments : IArguments
->          : ^^^^^^^^^^
->length : number
->       : ^^^^^^
-
-        (function() { return x + y + a });
->(function() { return x + y + a }) : () => any
->                                  : ^^^^^^^^^
->function() { return x + y + a } : () => any
->                                : ^^^^^^^^^
->x + y + a : any
->x + y : any
->x : any
->y : any
->a : number
->  : ^^^^^^
-
-        (() => x + y + a);
->(() => x + y + a) : () => any
->                  : ^^^^^^^^^
->() => x + y + a : () => any
->                : ^^^^^^^^^
->x + y + a : any
->x + y : any
->x : any
->y : any
->a : number
->  : ^^^^^^
-    }
-}
-
-function foo7(x) {
->foo7 : (x: any) => void
->     : ^^^^^^^^^^^^^^^^
->x : any
-
-    do {
-        let x, y;
->x : any
->y : any
-
-        let a = arguments.length;
->a : number
->  : ^^^^^^
->arguments.length : number
->                 : ^^^^^^
->arguments : IArguments
->          : ^^^^^^^^^^
->length : number
->       : ^^^^^^
-
-        (function() { return x + y + a });
->(function() { return x + y + a }) : () => any
->                                  : ^^^^^^^^^
->function() { return x + y + a } : () => any
->                                : ^^^^^^^^^
->x + y + a : any
->x + y : any
->x : any
->y : any
->a : number
->  : ^^^^^^
-
-        (() => x + y + a);
->(() => x + y + a) : () => any
->                  : ^^^^^^^^^
->() => x + y + a : () => any
->                : ^^^^^^^^^
->x + y + a : any
->x + y : any
->x : any
->y : any
->a : number
->  : ^^^^^^
-
-    } while (1 === 1)
->1 === 1 : boolean
->        : ^^^^^^^
->1 : 1
->  : ^
->1 : 1
->  : ^
-}
-
-
-function foo8(x) {
->foo8 : (x: any) => void
->     : ^^^^^^^^^^^^^^^^
->x : any
-
-    for (let y = 0; y < 1; ++y) {
->y : number
->  : ^^^^^^
->0 : 0
->  : ^
->y < 1 : boolean
->      : ^^^^^^^
->y : number
->  : ^^^^^^
->1 : 1
->  : ^
->++y : number
->    : ^^^^^^
->y : number
->  : ^^^^^^
-
-        let x = 1;
->x : number
->  : ^^^^^^
->1 : 1
->  : ^
-
-        let a = arguments.length;
->a : number
->  : ^^^^^^
->arguments.length : number
->                 : ^^^^^^
->arguments : IArguments
->          : ^^^^^^^^^^
->length : number
->       : ^^^^^^
-
-        (function() { return x + y + a });
->(function() { return x + y + a }) : () => number
->                                  : ^^^^^^^^^^^^
->function() { return x + y + a } : () => number
->                                : ^^^^^^^^^^^^
->x + y + a : number
->          : ^^^^^^
->x + y : number
->      : ^^^^^^
->x : number
->  : ^^^^^^
->y : number
->  : ^^^^^^
->a : number
->  : ^^^^^^
-
-        (() => x + y + a);
->(() => x + y + a) : () => number
->                  : ^^^^^^^^^^^^
->() => x + y + a : () => number
->                : ^^^^^^^^^^^^
->x + y + a : number
->          : ^^^^^^
->x + y : number
->      : ^^^^^^
->x : number
->  : ^^^^^^
->y : number
->  : ^^^^^^
->a : number
->  : ^^^^^^
-    }
-}
-///=======const
-function foo0_c(x) {
->foo0_c : (x: any) => void
->       : ^^^^^^^^^^^^^^^^
->x : any
-
-    for (const x of []) {
-<<<<<<< HEAD
->x : never
->[] : never[]
-=======
->x : any
->[] : undefined[]
->   : ^^^^^^^^^^^
->>>>>>> 12402f26
-
-        const a = arguments.length;
->a : number
->  : ^^^^^^
->arguments.length : number
->                 : ^^^^^^
->arguments : IArguments
->          : ^^^^^^^^^^
->length : number
->       : ^^^^^^
-
-        (function() { return x + a });
-<<<<<<< HEAD
->(function() { return x + a }) : () => number
->function() { return x + a } : () => number
->x + a : number
->x : never
-=======
->(function() { return x + a }) : () => any
->                              : ^^^^^^^^^
->function() { return x + a } : () => any
->                            : ^^^^^^^^^
->x + a : any
->x : any
->>>>>>> 12402f26
->a : number
->  : ^^^^^^
-
-        (() => x + a);
-<<<<<<< HEAD
->(() => x + a) : () => number
->() => x + a : () => number
->x + a : number
->x : never
-=======
->(() => x + a) : () => any
->              : ^^^^^^^^^
->() => x + a : () => any
->            : ^^^^^^^^^
->x + a : any
->x : any
->>>>>>> 12402f26
->a : number
->  : ^^^^^^
-    }
-}
-
-function foo0_1_c(x) {
->foo0_1_c : (x: any) => void
->         : ^^^^^^^^^^^^^^^^
->x : any
-
-    for (const x in []) {
->x : string
-<<<<<<< HEAD
->[] : never[]
-=======
->  : ^^^^^^
->[] : undefined[]
->   : ^^^^^^^^^^^
->>>>>>> 12402f26
-
-        const a = arguments.length;
->a : number
->  : ^^^^^^
->arguments.length : number
->                 : ^^^^^^
->arguments : IArguments
->          : ^^^^^^^^^^
->length : number
->       : ^^^^^^
-
-        (function() { return x + a });
->(function() { return x + a }) : () => string
->                              : ^^^^^^^^^^^^
->function() { return x + a } : () => string
->                            : ^^^^^^^^^^^^
->x + a : string
->      : ^^^^^^
->x : string
->  : ^^^^^^
->a : number
->  : ^^^^^^
-
-        (() => x + a);
->(() => x + a) : () => string
->              : ^^^^^^^^^^^^
->() => x + a : () => string
->            : ^^^^^^^^^^^^
->x + a : string
->      : ^^^^^^
->x : string
->  : ^^^^^^
->a : number
->  : ^^^^^^
-    }
-}
-
-function foo1_c(x) {
->foo1_c : (x: any) => void
->       : ^^^^^^^^^^^^^^^^
->x : any
-
-    for (const x = 0; x < 1;) {
->x : 0
->  : ^
->0 : 0
->  : ^
->x < 1 : boolean
->      : ^^^^^^^
->x : 0
->  : ^
->1 : 1
->  : ^
-
-        const a = arguments.length;
->a : number
->  : ^^^^^^
->arguments.length : number
->                 : ^^^^^^
->arguments : IArguments
->          : ^^^^^^^^^^
->length : number
->       : ^^^^^^
-
-        (function() { return x + a });
->(function() { return x + a }) : () => number
->                              : ^^^^^^^^^^^^
->function() { return x + a } : () => number
->                            : ^^^^^^^^^^^^
->x + a : number
->      : ^^^^^^
->x : 0
->  : ^
->a : number
->  : ^^^^^^
-
-        (() => x + a);
->(() => x + a) : () => number
->              : ^^^^^^^^^^^^
->() => x + a : () => number
->            : ^^^^^^^^^^^^
->x + a : number
->      : ^^^^^^
->x : 0
->  : ^
->a : number
->  : ^^^^^^
-    }
-}
-
-function foo2_c(x) {
->foo2_c : (x: any) => void
->       : ^^^^^^^^^^^^^^^^
->x : any
-
-    while (1 === 1) {
->1 === 1 : boolean
->        : ^^^^^^^
->1 : 1
->  : ^
->1 : 1
->  : ^
-
-        const a = arguments.length;
->a : number
->  : ^^^^^^
->arguments.length : number
->                 : ^^^^^^
->arguments : IArguments
->          : ^^^^^^^^^^
->length : number
->       : ^^^^^^
-
-        (function() { return x + a });
->(function() { return x + a }) : () => any
->                              : ^^^^^^^^^
->function() { return x + a } : () => any
->                            : ^^^^^^^^^
->x + a : any
->x : any
->a : number
->  : ^^^^^^
-
-        (() => x + a);
->(() => x + a) : () => any
->              : ^^^^^^^^^
->() => x + a : () => any
->            : ^^^^^^^^^
->x + a : any
->x : any
->a : number
->  : ^^^^^^
-    }
-}
-
-function foo3_c(x) {
->foo3_c : (x: any) => void
->       : ^^^^^^^^^^^^^^^^
->x : any
-
-    do {
-        const x = 1;
->x : 1
->  : ^
->1 : 1
->  : ^
-
-        const a = arguments.length;
->a : number
->  : ^^^^^^
->arguments.length : number
->                 : ^^^^^^
->arguments : IArguments
->          : ^^^^^^^^^^
->length : number
->       : ^^^^^^
-
-        (function() { return x + a });
->(function() { return x + a }) : () => number
->                              : ^^^^^^^^^^^^
->function() { return x + a } : () => number
->                            : ^^^^^^^^^^^^
->x + a : number
->      : ^^^^^^
->x : 1
->  : ^
->a : number
->  : ^^^^^^
-
-        (() => x + a);
->(() => x + a) : () => number
->              : ^^^^^^^^^^^^
->() => x + a : () => number
->            : ^^^^^^^^^^^^
->x + a : number
->      : ^^^^^^
->x : 1
->  : ^
->a : number
->  : ^^^^^^
-
-    } while (1 === 1)
->1 === 1 : boolean
->        : ^^^^^^^
->1 : 1
->  : ^
->1 : 1
->  : ^
-}
-
-function foo4_c(x) {
->foo4_c : (x: any) => void
->       : ^^^^^^^^^^^^^^^^
->x : any
-
-    for (const y = 0; y < 1;) {
->y : 0
->  : ^
->0 : 0
->  : ^
->y < 1 : boolean
->      : ^^^^^^^
->y : 0
->  : ^
->1 : 1
->  : ^
-
-        const a = arguments.length;
->a : number
->  : ^^^^^^
->arguments.length : number
->                 : ^^^^^^
->arguments : IArguments
->          : ^^^^^^^^^^
->length : number
->       : ^^^^^^
-
-        const x = 1;
->x : 1
->  : ^
->1 : 1
->  : ^
-
-        (function() { return x + a });
->(function() { return x + a }) : () => number
->                              : ^^^^^^^^^^^^
->function() { return x + a } : () => number
->                            : ^^^^^^^^^^^^
->x + a : number
->      : ^^^^^^
->x : 1
->  : ^
->a : number
->  : ^^^^^^
-
-        (() => x + a);
->(() => x + a) : () => number
->              : ^^^^^^^^^^^^
->() => x + a : () => number
->            : ^^^^^^^^^^^^
->x + a : number
->      : ^^^^^^
->x : 1
->  : ^
->a : number
->  : ^^^^^^
-    }
-}
-
-function foo5_c(x) {
->foo5_c : (x: any) => void
->       : ^^^^^^^^^^^^^^^^
->x : any
-
-    for (const x = 0, y = 1; x < 1;) {
->x : 0
->  : ^
->0 : 0
->  : ^
->y : 1
->  : ^
->1 : 1
->  : ^
->x < 1 : boolean
->      : ^^^^^^^
->x : 0
->  : ^
->1 : 1
->  : ^
-
-        const a = arguments.length;
->a : number
->  : ^^^^^^
->arguments.length : number
->                 : ^^^^^^
->arguments : IArguments
->          : ^^^^^^^^^^
->length : number
->       : ^^^^^^
-
-        (function() { return x + y + a });
->(function() { return x + y + a }) : () => number
->                                  : ^^^^^^^^^^^^
->function() { return x + y + a } : () => number
->                                : ^^^^^^^^^^^^
->x + y + a : number
->          : ^^^^^^
->x + y : number
->      : ^^^^^^
->x : 0
->  : ^
->y : 1
->  : ^
->a : number
->  : ^^^^^^
-
-        (() => x + y + a);
->(() => x + y + a) : () => number
->                  : ^^^^^^^^^^^^
->() => x + y + a : () => number
->                : ^^^^^^^^^^^^
->x + y + a : number
->          : ^^^^^^
->x + y : number
->      : ^^^^^^
->x : 0
->  : ^
->y : 1
->  : ^
->a : number
->  : ^^^^^^
-    }
-}
-
-
-function foo6_c(x) {
->foo6_c : (x: any) => void
->       : ^^^^^^^^^^^^^^^^
->x : any
-
-    while (1 === 1) {
->1 === 1 : boolean
->        : ^^^^^^^
->1 : 1
->  : ^
->1 : 1
->  : ^
-
-        const x = 1, y =1 ;
->x : 1
->  : ^
->1 : 1
->  : ^
->y : 1
->  : ^
->1 : 1
->  : ^
-
-        const a = arguments.length;
->a : number
->  : ^^^^^^
->arguments.length : number
->                 : ^^^^^^
->arguments : IArguments
->          : ^^^^^^^^^^
->length : number
->       : ^^^^^^
-
-        (function() { return x + y + a });
->(function() { return x + y + a }) : () => number
->                                  : ^^^^^^^^^^^^
->function() { return x + y + a } : () => number
->                                : ^^^^^^^^^^^^
->x + y + a : number
->          : ^^^^^^
->x + y : number
->      : ^^^^^^
->x : 1
->  : ^
->y : 1
->  : ^
->a : number
->  : ^^^^^^
-
-        (() => x + y + a);
->(() => x + y + a) : () => number
->                  : ^^^^^^^^^^^^
->() => x + y + a : () => number
->                : ^^^^^^^^^^^^
->x + y + a : number
->          : ^^^^^^
->x + y : number
->      : ^^^^^^
->x : 1
->  : ^
->y : 1
->  : ^
->a : number
->  : ^^^^^^
-    }
-}
-
-function foo7_c(x) {
->foo7_c : (x: any) => void
->       : ^^^^^^^^^^^^^^^^
->x : any
-
-    do {
-        const x = 1, y = 1;
->x : 1
->  : ^
->1 : 1
->  : ^
->y : 1
->  : ^
->1 : 1
->  : ^
-
-        const a = arguments.length;
->a : number
->  : ^^^^^^
->arguments.length : number
->                 : ^^^^^^
->arguments : IArguments
->          : ^^^^^^^^^^
->length : number
->       : ^^^^^^
-
-        (function() { return x + y + a });
->(function() { return x + y + a }) : () => number
->                                  : ^^^^^^^^^^^^
->function() { return x + y + a } : () => number
->                                : ^^^^^^^^^^^^
->x + y + a : number
->          : ^^^^^^
->x + y : number
->      : ^^^^^^
->x : 1
->  : ^
->y : 1
->  : ^
->a : number
->  : ^^^^^^
-
-        (() => x + y + a);
->(() => x + y + a) : () => number
->                  : ^^^^^^^^^^^^
->() => x + y + a : () => number
->                : ^^^^^^^^^^^^
->x + y + a : number
->          : ^^^^^^
->x + y : number
->      : ^^^^^^
->x : 1
->  : ^
->y : 1
->  : ^
->a : number
->  : ^^^^^^
-
-    } while (1 === 1)
->1 === 1 : boolean
->        : ^^^^^^^
->1 : 1
->  : ^
->1 : 1
->  : ^
-}
-
-
-function foo8_c(x) {
->foo8_c : (x: any) => void
->       : ^^^^^^^^^^^^^^^^
->x : any
-
-    for (const y = 0; y < 1;) {
->y : 0
->  : ^
->0 : 0
->  : ^
->y < 1 : boolean
->      : ^^^^^^^
->y : 0
->  : ^
->1 : 1
->  : ^
-
-        const x = 1;
->x : 1
->  : ^
->1 : 1
->  : ^
-
-        const a = arguments.length;
->a : number
->  : ^^^^^^
->arguments.length : number
->                 : ^^^^^^
->arguments : IArguments
->          : ^^^^^^^^^^
->length : number
->       : ^^^^^^
-
-        (function() { return x + y + a });
->(function() { return x + y + a }) : () => number
->                                  : ^^^^^^^^^^^^
->function() { return x + y + a } : () => number
->                                : ^^^^^^^^^^^^
->x + y + a : number
->          : ^^^^^^
->x + y : number
->      : ^^^^^^
->x : 1
->  : ^
->y : 0
->  : ^
->a : number
->  : ^^^^^^
-
-        (() => x + y + a);
->(() => x + y + a) : () => number
->                  : ^^^^^^^^^^^^
->() => x + y + a : () => number
->                : ^^^^^^^^^^^^
->x + y + a : number
->          : ^^^^^^
->x + y : number
->      : ^^^^^^
->x : 1
->  : ^
->y : 0
->  : ^
->a : number
->  : ^^^^^^
-    }
-}
+//// [tests/cases/compiler/capturedLetConstInLoop2.ts] ////
+
+=== capturedLetConstInLoop2.ts ===
+// ========let
+function foo0(x) {
+>foo0 : (x: any) => void
+>     : ^^^^^^^^^^^^^^^^
+>x : any
+
+    for (let x of []) {
+>x : never
+>  : ^^^^^
+>[] : never[]
+>   : ^^^^^^^
+
+        let a = arguments.length;
+>a : number
+>  : ^^^^^^
+>arguments.length : number
+>                 : ^^^^^^
+>arguments : IArguments
+>          : ^^^^^^^^^^
+>length : number
+>       : ^^^^^^
+
+        (function() { return x + a });
+>(function() { return x + a }) : () => number
+>                              : ^^^^^^^^^^^^
+>function() { return x + a } : () => number
+>                            : ^^^^^^^^^^^^
+>x + a : number
+>      : ^^^^^^
+>x : never
+>  : ^^^^^
+>a : number
+>  : ^^^^^^
+
+        (() => x + a);
+>(() => x + a) : () => number
+>              : ^^^^^^^^^^^^
+>() => x + a : () => number
+>            : ^^^^^^^^^^^^
+>x + a : number
+>      : ^^^^^^
+>x : never
+>  : ^^^^^
+>a : number
+>  : ^^^^^^
+    }
+}
+
+function foo0_1(x) {
+>foo0_1 : (x: any) => void
+>       : ^^^^^^^^^^^^^^^^
+>x : any
+
+    for (let x in []) {
+>x : string
+>  : ^^^^^^
+>[] : never[]
+>   : ^^^^^^^
+
+        let a = arguments.length;
+>a : number
+>  : ^^^^^^
+>arguments.length : number
+>                 : ^^^^^^
+>arguments : IArguments
+>          : ^^^^^^^^^^
+>length : number
+>       : ^^^^^^
+
+        (function() { return x + a });
+>(function() { return x + a }) : () => string
+>                              : ^^^^^^^^^^^^
+>function() { return x + a } : () => string
+>                            : ^^^^^^^^^^^^
+>x + a : string
+>      : ^^^^^^
+>x : string
+>  : ^^^^^^
+>a : number
+>  : ^^^^^^
+
+        (() => x + a);
+>(() => x + a) : () => string
+>              : ^^^^^^^^^^^^
+>() => x + a : () => string
+>            : ^^^^^^^^^^^^
+>x + a : string
+>      : ^^^^^^
+>x : string
+>  : ^^^^^^
+>a : number
+>  : ^^^^^^
+    }
+}
+
+function foo1(x) {
+>foo1 : (x: any) => void
+>     : ^^^^^^^^^^^^^^^^
+>x : any
+
+    for (let x = 0; x < 1; ++x) {
+>x : number
+>  : ^^^^^^
+>0 : 0
+>  : ^
+>x < 1 : boolean
+>      : ^^^^^^^
+>x : number
+>  : ^^^^^^
+>1 : 1
+>  : ^
+>++x : number
+>    : ^^^^^^
+>x : number
+>  : ^^^^^^
+
+        let a = arguments.length;
+>a : number
+>  : ^^^^^^
+>arguments.length : number
+>                 : ^^^^^^
+>arguments : IArguments
+>          : ^^^^^^^^^^
+>length : number
+>       : ^^^^^^
+
+        (function() { return x + a });
+>(function() { return x + a }) : () => number
+>                              : ^^^^^^^^^^^^
+>function() { return x + a } : () => number
+>                            : ^^^^^^^^^^^^
+>x + a : number
+>      : ^^^^^^
+>x : number
+>  : ^^^^^^
+>a : number
+>  : ^^^^^^
+
+        (() => x + a);
+>(() => x + a) : () => number
+>              : ^^^^^^^^^^^^
+>() => x + a : () => number
+>            : ^^^^^^^^^^^^
+>x + a : number
+>      : ^^^^^^
+>x : number
+>  : ^^^^^^
+>a : number
+>  : ^^^^^^
+    }
+}
+
+function foo2(x) {
+>foo2 : (x: any) => void
+>     : ^^^^^^^^^^^^^^^^
+>x : any
+
+    while (1 === 1) {
+>1 === 1 : boolean
+>        : ^^^^^^^
+>1 : 1
+>  : ^
+>1 : 1
+>  : ^
+
+        let a = arguments.length;
+>a : number
+>  : ^^^^^^
+>arguments.length : number
+>                 : ^^^^^^
+>arguments : IArguments
+>          : ^^^^^^^^^^
+>length : number
+>       : ^^^^^^
+
+        (function() { return x + a });
+>(function() { return x + a }) : () => any
+>                              : ^^^^^^^^^
+>function() { return x + a } : () => any
+>                            : ^^^^^^^^^
+>x + a : any
+>x : any
+>a : number
+>  : ^^^^^^
+
+        (() => x + a);
+>(() => x + a) : () => any
+>              : ^^^^^^^^^
+>() => x + a : () => any
+>            : ^^^^^^^^^
+>x + a : any
+>x : any
+>a : number
+>  : ^^^^^^
+    }
+}
+
+function foo3(x) {
+>foo3 : (x: any) => void
+>     : ^^^^^^^^^^^^^^^^
+>x : any
+
+    do {
+        let x;
+>x : any
+
+        let a = arguments.length;
+>a : number
+>  : ^^^^^^
+>arguments.length : number
+>                 : ^^^^^^
+>arguments : IArguments
+>          : ^^^^^^^^^^
+>length : number
+>       : ^^^^^^
+
+        (function() { return x + a });
+>(function() { return x + a }) : () => any
+>                              : ^^^^^^^^^
+>function() { return x + a } : () => any
+>                            : ^^^^^^^^^
+>x + a : any
+>x : any
+>a : number
+>  : ^^^^^^
+
+        (() => x + a);
+>(() => x + a) : () => any
+>              : ^^^^^^^^^
+>() => x + a : () => any
+>            : ^^^^^^^^^
+>x + a : any
+>x : any
+>a : number
+>  : ^^^^^^
+
+    } while (1 === 1)
+>1 === 1 : boolean
+>        : ^^^^^^^
+>1 : 1
+>  : ^
+>1 : 1
+>  : ^
+}
+
+function foo4(x) {
+>foo4 : (x: any) => void
+>     : ^^^^^^^^^^^^^^^^
+>x : any
+
+    for (let y = 0; y < 1; ++y) {
+>y : number
+>  : ^^^^^^
+>0 : 0
+>  : ^
+>y < 1 : boolean
+>      : ^^^^^^^
+>y : number
+>  : ^^^^^^
+>1 : 1
+>  : ^
+>++y : number
+>    : ^^^^^^
+>y : number
+>  : ^^^^^^
+
+        let a = arguments.length;
+>a : number
+>  : ^^^^^^
+>arguments.length : number
+>                 : ^^^^^^
+>arguments : IArguments
+>          : ^^^^^^^^^^
+>length : number
+>       : ^^^^^^
+
+        let x = 1;
+>x : number
+>  : ^^^^^^
+>1 : 1
+>  : ^
+
+        (function() { return x + a });
+>(function() { return x + a }) : () => number
+>                              : ^^^^^^^^^^^^
+>function() { return x + a } : () => number
+>                            : ^^^^^^^^^^^^
+>x + a : number
+>      : ^^^^^^
+>x : number
+>  : ^^^^^^
+>a : number
+>  : ^^^^^^
+
+        (() => x + a);
+>(() => x + a) : () => number
+>              : ^^^^^^^^^^^^
+>() => x + a : () => number
+>            : ^^^^^^^^^^^^
+>x + a : number
+>      : ^^^^^^
+>x : number
+>  : ^^^^^^
+>a : number
+>  : ^^^^^^
+    }
+}
+
+function foo5(x) {
+>foo5 : (x: any) => void
+>     : ^^^^^^^^^^^^^^^^
+>x : any
+
+    for (let x = 0, y = 1; x < 1; ++x) {
+>x : number
+>  : ^^^^^^
+>0 : 0
+>  : ^
+>y : number
+>  : ^^^^^^
+>1 : 1
+>  : ^
+>x < 1 : boolean
+>      : ^^^^^^^
+>x : number
+>  : ^^^^^^
+>1 : 1
+>  : ^
+>++x : number
+>    : ^^^^^^
+>x : number
+>  : ^^^^^^
+
+        let a = arguments.length;
+>a : number
+>  : ^^^^^^
+>arguments.length : number
+>                 : ^^^^^^
+>arguments : IArguments
+>          : ^^^^^^^^^^
+>length : number
+>       : ^^^^^^
+
+        (function() { return x + y + a });
+>(function() { return x + y + a }) : () => number
+>                                  : ^^^^^^^^^^^^
+>function() { return x + y + a } : () => number
+>                                : ^^^^^^^^^^^^
+>x + y + a : number
+>          : ^^^^^^
+>x + y : number
+>      : ^^^^^^
+>x : number
+>  : ^^^^^^
+>y : number
+>  : ^^^^^^
+>a : number
+>  : ^^^^^^
+
+        (() => x + y + a);
+>(() => x + y + a) : () => number
+>                  : ^^^^^^^^^^^^
+>() => x + y + a : () => number
+>                : ^^^^^^^^^^^^
+>x + y + a : number
+>          : ^^^^^^
+>x + y : number
+>      : ^^^^^^
+>x : number
+>  : ^^^^^^
+>y : number
+>  : ^^^^^^
+>a : number
+>  : ^^^^^^
+    }
+}
+
+
+function foo6(x) {
+>foo6 : (x: any) => void
+>     : ^^^^^^^^^^^^^^^^
+>x : any
+
+    while (1 === 1) {
+>1 === 1 : boolean
+>        : ^^^^^^^
+>1 : 1
+>  : ^
+>1 : 1
+>  : ^
+
+        let x, y;
+>x : any
+>y : any
+
+        let a = arguments.length;
+>a : number
+>  : ^^^^^^
+>arguments.length : number
+>                 : ^^^^^^
+>arguments : IArguments
+>          : ^^^^^^^^^^
+>length : number
+>       : ^^^^^^
+
+        (function() { return x + y + a });
+>(function() { return x + y + a }) : () => any
+>                                  : ^^^^^^^^^
+>function() { return x + y + a } : () => any
+>                                : ^^^^^^^^^
+>x + y + a : any
+>x + y : any
+>x : any
+>y : any
+>a : number
+>  : ^^^^^^
+
+        (() => x + y + a);
+>(() => x + y + a) : () => any
+>                  : ^^^^^^^^^
+>() => x + y + a : () => any
+>                : ^^^^^^^^^
+>x + y + a : any
+>x + y : any
+>x : any
+>y : any
+>a : number
+>  : ^^^^^^
+    }
+}
+
+function foo7(x) {
+>foo7 : (x: any) => void
+>     : ^^^^^^^^^^^^^^^^
+>x : any
+
+    do {
+        let x, y;
+>x : any
+>y : any
+
+        let a = arguments.length;
+>a : number
+>  : ^^^^^^
+>arguments.length : number
+>                 : ^^^^^^
+>arguments : IArguments
+>          : ^^^^^^^^^^
+>length : number
+>       : ^^^^^^
+
+        (function() { return x + y + a });
+>(function() { return x + y + a }) : () => any
+>                                  : ^^^^^^^^^
+>function() { return x + y + a } : () => any
+>                                : ^^^^^^^^^
+>x + y + a : any
+>x + y : any
+>x : any
+>y : any
+>a : number
+>  : ^^^^^^
+
+        (() => x + y + a);
+>(() => x + y + a) : () => any
+>                  : ^^^^^^^^^
+>() => x + y + a : () => any
+>                : ^^^^^^^^^
+>x + y + a : any
+>x + y : any
+>x : any
+>y : any
+>a : number
+>  : ^^^^^^
+
+    } while (1 === 1)
+>1 === 1 : boolean
+>        : ^^^^^^^
+>1 : 1
+>  : ^
+>1 : 1
+>  : ^
+}
+
+
+function foo8(x) {
+>foo8 : (x: any) => void
+>     : ^^^^^^^^^^^^^^^^
+>x : any
+
+    for (let y = 0; y < 1; ++y) {
+>y : number
+>  : ^^^^^^
+>0 : 0
+>  : ^
+>y < 1 : boolean
+>      : ^^^^^^^
+>y : number
+>  : ^^^^^^
+>1 : 1
+>  : ^
+>++y : number
+>    : ^^^^^^
+>y : number
+>  : ^^^^^^
+
+        let x = 1;
+>x : number
+>  : ^^^^^^
+>1 : 1
+>  : ^
+
+        let a = arguments.length;
+>a : number
+>  : ^^^^^^
+>arguments.length : number
+>                 : ^^^^^^
+>arguments : IArguments
+>          : ^^^^^^^^^^
+>length : number
+>       : ^^^^^^
+
+        (function() { return x + y + a });
+>(function() { return x + y + a }) : () => number
+>                                  : ^^^^^^^^^^^^
+>function() { return x + y + a } : () => number
+>                                : ^^^^^^^^^^^^
+>x + y + a : number
+>          : ^^^^^^
+>x + y : number
+>      : ^^^^^^
+>x : number
+>  : ^^^^^^
+>y : number
+>  : ^^^^^^
+>a : number
+>  : ^^^^^^
+
+        (() => x + y + a);
+>(() => x + y + a) : () => number
+>                  : ^^^^^^^^^^^^
+>() => x + y + a : () => number
+>                : ^^^^^^^^^^^^
+>x + y + a : number
+>          : ^^^^^^
+>x + y : number
+>      : ^^^^^^
+>x : number
+>  : ^^^^^^
+>y : number
+>  : ^^^^^^
+>a : number
+>  : ^^^^^^
+    }
+}
+///=======const
+function foo0_c(x) {
+>foo0_c : (x: any) => void
+>       : ^^^^^^^^^^^^^^^^
+>x : any
+
+    for (const x of []) {
+>x : never
+>  : ^^^^^
+>[] : never[]
+>   : ^^^^^^^
+
+        const a = arguments.length;
+>a : number
+>  : ^^^^^^
+>arguments.length : number
+>                 : ^^^^^^
+>arguments : IArguments
+>          : ^^^^^^^^^^
+>length : number
+>       : ^^^^^^
+
+        (function() { return x + a });
+>(function() { return x + a }) : () => number
+>                              : ^^^^^^^^^^^^
+>function() { return x + a } : () => number
+>                            : ^^^^^^^^^^^^
+>x + a : number
+>      : ^^^^^^
+>x : never
+>  : ^^^^^
+>a : number
+>  : ^^^^^^
+
+        (() => x + a);
+>(() => x + a) : () => number
+>              : ^^^^^^^^^^^^
+>() => x + a : () => number
+>            : ^^^^^^^^^^^^
+>x + a : number
+>      : ^^^^^^
+>x : never
+>  : ^^^^^
+>a : number
+>  : ^^^^^^
+    }
+}
+
+function foo0_1_c(x) {
+>foo0_1_c : (x: any) => void
+>         : ^^^^^^^^^^^^^^^^
+>x : any
+
+    for (const x in []) {
+>x : string
+>  : ^^^^^^
+>[] : never[]
+>   : ^^^^^^^
+
+        const a = arguments.length;
+>a : number
+>  : ^^^^^^
+>arguments.length : number
+>                 : ^^^^^^
+>arguments : IArguments
+>          : ^^^^^^^^^^
+>length : number
+>       : ^^^^^^
+
+        (function() { return x + a });
+>(function() { return x + a }) : () => string
+>                              : ^^^^^^^^^^^^
+>function() { return x + a } : () => string
+>                            : ^^^^^^^^^^^^
+>x + a : string
+>      : ^^^^^^
+>x : string
+>  : ^^^^^^
+>a : number
+>  : ^^^^^^
+
+        (() => x + a);
+>(() => x + a) : () => string
+>              : ^^^^^^^^^^^^
+>() => x + a : () => string
+>            : ^^^^^^^^^^^^
+>x + a : string
+>      : ^^^^^^
+>x : string
+>  : ^^^^^^
+>a : number
+>  : ^^^^^^
+    }
+}
+
+function foo1_c(x) {
+>foo1_c : (x: any) => void
+>       : ^^^^^^^^^^^^^^^^
+>x : any
+
+    for (const x = 0; x < 1;) {
+>x : 0
+>  : ^
+>0 : 0
+>  : ^
+>x < 1 : boolean
+>      : ^^^^^^^
+>x : 0
+>  : ^
+>1 : 1
+>  : ^
+
+        const a = arguments.length;
+>a : number
+>  : ^^^^^^
+>arguments.length : number
+>                 : ^^^^^^
+>arguments : IArguments
+>          : ^^^^^^^^^^
+>length : number
+>       : ^^^^^^
+
+        (function() { return x + a });
+>(function() { return x + a }) : () => number
+>                              : ^^^^^^^^^^^^
+>function() { return x + a } : () => number
+>                            : ^^^^^^^^^^^^
+>x + a : number
+>      : ^^^^^^
+>x : 0
+>  : ^
+>a : number
+>  : ^^^^^^
+
+        (() => x + a);
+>(() => x + a) : () => number
+>              : ^^^^^^^^^^^^
+>() => x + a : () => number
+>            : ^^^^^^^^^^^^
+>x + a : number
+>      : ^^^^^^
+>x : 0
+>  : ^
+>a : number
+>  : ^^^^^^
+    }
+}
+
+function foo2_c(x) {
+>foo2_c : (x: any) => void
+>       : ^^^^^^^^^^^^^^^^
+>x : any
+
+    while (1 === 1) {
+>1 === 1 : boolean
+>        : ^^^^^^^
+>1 : 1
+>  : ^
+>1 : 1
+>  : ^
+
+        const a = arguments.length;
+>a : number
+>  : ^^^^^^
+>arguments.length : number
+>                 : ^^^^^^
+>arguments : IArguments
+>          : ^^^^^^^^^^
+>length : number
+>       : ^^^^^^
+
+        (function() { return x + a });
+>(function() { return x + a }) : () => any
+>                              : ^^^^^^^^^
+>function() { return x + a } : () => any
+>                            : ^^^^^^^^^
+>x + a : any
+>x : any
+>a : number
+>  : ^^^^^^
+
+        (() => x + a);
+>(() => x + a) : () => any
+>              : ^^^^^^^^^
+>() => x + a : () => any
+>            : ^^^^^^^^^
+>x + a : any
+>x : any
+>a : number
+>  : ^^^^^^
+    }
+}
+
+function foo3_c(x) {
+>foo3_c : (x: any) => void
+>       : ^^^^^^^^^^^^^^^^
+>x : any
+
+    do {
+        const x = 1;
+>x : 1
+>  : ^
+>1 : 1
+>  : ^
+
+        const a = arguments.length;
+>a : number
+>  : ^^^^^^
+>arguments.length : number
+>                 : ^^^^^^
+>arguments : IArguments
+>          : ^^^^^^^^^^
+>length : number
+>       : ^^^^^^
+
+        (function() { return x + a });
+>(function() { return x + a }) : () => number
+>                              : ^^^^^^^^^^^^
+>function() { return x + a } : () => number
+>                            : ^^^^^^^^^^^^
+>x + a : number
+>      : ^^^^^^
+>x : 1
+>  : ^
+>a : number
+>  : ^^^^^^
+
+        (() => x + a);
+>(() => x + a) : () => number
+>              : ^^^^^^^^^^^^
+>() => x + a : () => number
+>            : ^^^^^^^^^^^^
+>x + a : number
+>      : ^^^^^^
+>x : 1
+>  : ^
+>a : number
+>  : ^^^^^^
+
+    } while (1 === 1)
+>1 === 1 : boolean
+>        : ^^^^^^^
+>1 : 1
+>  : ^
+>1 : 1
+>  : ^
+}
+
+function foo4_c(x) {
+>foo4_c : (x: any) => void
+>       : ^^^^^^^^^^^^^^^^
+>x : any
+
+    for (const y = 0; y < 1;) {
+>y : 0
+>  : ^
+>0 : 0
+>  : ^
+>y < 1 : boolean
+>      : ^^^^^^^
+>y : 0
+>  : ^
+>1 : 1
+>  : ^
+
+        const a = arguments.length;
+>a : number
+>  : ^^^^^^
+>arguments.length : number
+>                 : ^^^^^^
+>arguments : IArguments
+>          : ^^^^^^^^^^
+>length : number
+>       : ^^^^^^
+
+        const x = 1;
+>x : 1
+>  : ^
+>1 : 1
+>  : ^
+
+        (function() { return x + a });
+>(function() { return x + a }) : () => number
+>                              : ^^^^^^^^^^^^
+>function() { return x + a } : () => number
+>                            : ^^^^^^^^^^^^
+>x + a : number
+>      : ^^^^^^
+>x : 1
+>  : ^
+>a : number
+>  : ^^^^^^
+
+        (() => x + a);
+>(() => x + a) : () => number
+>              : ^^^^^^^^^^^^
+>() => x + a : () => number
+>            : ^^^^^^^^^^^^
+>x + a : number
+>      : ^^^^^^
+>x : 1
+>  : ^
+>a : number
+>  : ^^^^^^
+    }
+}
+
+function foo5_c(x) {
+>foo5_c : (x: any) => void
+>       : ^^^^^^^^^^^^^^^^
+>x : any
+
+    for (const x = 0, y = 1; x < 1;) {
+>x : 0
+>  : ^
+>0 : 0
+>  : ^
+>y : 1
+>  : ^
+>1 : 1
+>  : ^
+>x < 1 : boolean
+>      : ^^^^^^^
+>x : 0
+>  : ^
+>1 : 1
+>  : ^
+
+        const a = arguments.length;
+>a : number
+>  : ^^^^^^
+>arguments.length : number
+>                 : ^^^^^^
+>arguments : IArguments
+>          : ^^^^^^^^^^
+>length : number
+>       : ^^^^^^
+
+        (function() { return x + y + a });
+>(function() { return x + y + a }) : () => number
+>                                  : ^^^^^^^^^^^^
+>function() { return x + y + a } : () => number
+>                                : ^^^^^^^^^^^^
+>x + y + a : number
+>          : ^^^^^^
+>x + y : number
+>      : ^^^^^^
+>x : 0
+>  : ^
+>y : 1
+>  : ^
+>a : number
+>  : ^^^^^^
+
+        (() => x + y + a);
+>(() => x + y + a) : () => number
+>                  : ^^^^^^^^^^^^
+>() => x + y + a : () => number
+>                : ^^^^^^^^^^^^
+>x + y + a : number
+>          : ^^^^^^
+>x + y : number
+>      : ^^^^^^
+>x : 0
+>  : ^
+>y : 1
+>  : ^
+>a : number
+>  : ^^^^^^
+    }
+}
+
+
+function foo6_c(x) {
+>foo6_c : (x: any) => void
+>       : ^^^^^^^^^^^^^^^^
+>x : any
+
+    while (1 === 1) {
+>1 === 1 : boolean
+>        : ^^^^^^^
+>1 : 1
+>  : ^
+>1 : 1
+>  : ^
+
+        const x = 1, y =1 ;
+>x : 1
+>  : ^
+>1 : 1
+>  : ^
+>y : 1
+>  : ^
+>1 : 1
+>  : ^
+
+        const a = arguments.length;
+>a : number
+>  : ^^^^^^
+>arguments.length : number
+>                 : ^^^^^^
+>arguments : IArguments
+>          : ^^^^^^^^^^
+>length : number
+>       : ^^^^^^
+
+        (function() { return x + y + a });
+>(function() { return x + y + a }) : () => number
+>                                  : ^^^^^^^^^^^^
+>function() { return x + y + a } : () => number
+>                                : ^^^^^^^^^^^^
+>x + y + a : number
+>          : ^^^^^^
+>x + y : number
+>      : ^^^^^^
+>x : 1
+>  : ^
+>y : 1
+>  : ^
+>a : number
+>  : ^^^^^^
+
+        (() => x + y + a);
+>(() => x + y + a) : () => number
+>                  : ^^^^^^^^^^^^
+>() => x + y + a : () => number
+>                : ^^^^^^^^^^^^
+>x + y + a : number
+>          : ^^^^^^
+>x + y : number
+>      : ^^^^^^
+>x : 1
+>  : ^
+>y : 1
+>  : ^
+>a : number
+>  : ^^^^^^
+    }
+}
+
+function foo7_c(x) {
+>foo7_c : (x: any) => void
+>       : ^^^^^^^^^^^^^^^^
+>x : any
+
+    do {
+        const x = 1, y = 1;
+>x : 1
+>  : ^
+>1 : 1
+>  : ^
+>y : 1
+>  : ^
+>1 : 1
+>  : ^
+
+        const a = arguments.length;
+>a : number
+>  : ^^^^^^
+>arguments.length : number
+>                 : ^^^^^^
+>arguments : IArguments
+>          : ^^^^^^^^^^
+>length : number
+>       : ^^^^^^
+
+        (function() { return x + y + a });
+>(function() { return x + y + a }) : () => number
+>                                  : ^^^^^^^^^^^^
+>function() { return x + y + a } : () => number
+>                                : ^^^^^^^^^^^^
+>x + y + a : number
+>          : ^^^^^^
+>x + y : number
+>      : ^^^^^^
+>x : 1
+>  : ^
+>y : 1
+>  : ^
+>a : number
+>  : ^^^^^^
+
+        (() => x + y + a);
+>(() => x + y + a) : () => number
+>                  : ^^^^^^^^^^^^
+>() => x + y + a : () => number
+>                : ^^^^^^^^^^^^
+>x + y + a : number
+>          : ^^^^^^
+>x + y : number
+>      : ^^^^^^
+>x : 1
+>  : ^
+>y : 1
+>  : ^
+>a : number
+>  : ^^^^^^
+
+    } while (1 === 1)
+>1 === 1 : boolean
+>        : ^^^^^^^
+>1 : 1
+>  : ^
+>1 : 1
+>  : ^
+}
+
+
+function foo8_c(x) {
+>foo8_c : (x: any) => void
+>       : ^^^^^^^^^^^^^^^^
+>x : any
+
+    for (const y = 0; y < 1;) {
+>y : 0
+>  : ^
+>0 : 0
+>  : ^
+>y < 1 : boolean
+>      : ^^^^^^^
+>y : 0
+>  : ^
+>1 : 1
+>  : ^
+
+        const x = 1;
+>x : 1
+>  : ^
+>1 : 1
+>  : ^
+
+        const a = arguments.length;
+>a : number
+>  : ^^^^^^
+>arguments.length : number
+>                 : ^^^^^^
+>arguments : IArguments
+>          : ^^^^^^^^^^
+>length : number
+>       : ^^^^^^
+
+        (function() { return x + y + a });
+>(function() { return x + y + a }) : () => number
+>                                  : ^^^^^^^^^^^^
+>function() { return x + y + a } : () => number
+>                                : ^^^^^^^^^^^^
+>x + y + a : number
+>          : ^^^^^^
+>x + y : number
+>      : ^^^^^^
+>x : 1
+>  : ^
+>y : 0
+>  : ^
+>a : number
+>  : ^^^^^^
+
+        (() => x + y + a);
+>(() => x + y + a) : () => number
+>                  : ^^^^^^^^^^^^
+>() => x + y + a : () => number
+>                : ^^^^^^^^^^^^
+>x + y + a : number
+>          : ^^^^^^
+>x + y : number
+>      : ^^^^^^
+>x : 1
+>  : ^
+>y : 0
+>  : ^
+>a : number
+>  : ^^^^^^
+    }
+}