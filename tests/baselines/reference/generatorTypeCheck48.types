//// [tests/cases/conformance/es6/yieldExpressions/generatorTypeCheck48.ts] ////

=== generatorTypeCheck48.ts ===
function* g() {
<<<<<<< HEAD
>g : () => Generator<undefined, void, unknown>
=======
>g : () => Generator<any, void, unknown>
>  : ^^^^^^^^^^^^^^^^^^^^^^^^^^^^^^^^^^^
>>>>>>> 12402f26

    yield;
>yield : any
>      : ^^^
}

function* h() {
<<<<<<< HEAD
>h : () => Generator<undefined, void, unknown>
=======
>h : () => Generator<any, void, unknown>
>  : ^^^^^^^^^^^^^^^^^^^^^^^^^^^^^^^^^^^
>>>>>>> 12402f26

    yield undefined;
>yield undefined : any
>                : ^^^
>undefined : undefined
>          : ^^^^^^^^^
}

<|MERGE_RESOLUTION|>--- conflicted
+++ resolved
@@ -1,31 +1,21 @@
-//// [tests/cases/conformance/es6/yieldExpressions/generatorTypeCheck48.ts] ////
-
-=== generatorTypeCheck48.ts ===
-function* g() {
-<<<<<<< HEAD
->g : () => Generator<undefined, void, unknown>
-=======
->g : () => Generator<any, void, unknown>
->  : ^^^^^^^^^^^^^^^^^^^^^^^^^^^^^^^^^^^
->>>>>>> 12402f26
-
-    yield;
->yield : any
->      : ^^^
-}
-
-function* h() {
-<<<<<<< HEAD
->h : () => Generator<undefined, void, unknown>
-=======
->h : () => Generator<any, void, unknown>
->  : ^^^^^^^^^^^^^^^^^^^^^^^^^^^^^^^^^^^
->>>>>>> 12402f26
-
-    yield undefined;
->yield undefined : any
->                : ^^^
->undefined : undefined
->          : ^^^^^^^^^
-}
-
+//// [tests/cases/conformance/es6/yieldExpressions/generatorTypeCheck48.ts] ////
+
+=== generatorTypeCheck48.ts ===
+function* g() {
+>g : () => Generator<undefined, void, unknown>
+>  : ^^^^^^^^^^^^^^^^^^^^^^^^^^^^^^^^^^^^^^^^^
+
+    yield;
+>yield : any
+}
+
+function* h() {
+>h : () => Generator<undefined, void, unknown>
+>  : ^^^^^^^^^^^^^^^^^^^^^^^^^^^^^^^^^^^^^^^^^
+
+    yield undefined;
+>yield undefined : any
+>undefined : undefined
+>          : ^^^^^^^^^
+}
+