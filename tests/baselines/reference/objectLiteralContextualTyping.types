--- conflicted
+++ resolved
@@ -1,146 +1,132 @@
-//// [tests/cases/conformance/expressions/contextualTyping/objectLiteralContextualTyping.ts] ////
-
-=== objectLiteralContextualTyping.ts ===
-// In a contextually typed object literal, each property value expression is contextually typed by
-//      the type of the property with a matching name in the contextual type, if any, or otherwise
-//      for a numerically named property, the numeric index type of the contextual type, if any, or otherwise
-//      the string index type of the contextual type, if any.
-
-interface Item {
-    name: string;
->name : string
->     : ^^^^^^
-
-    description?: string;
-<<<<<<< HEAD
->description : string | undefined
-=======
->description : string
->            : ^^^^^^
->>>>>>> 12402f26
-}
-
-declare function foo(item: Item): string;
->foo : { (item: Item): string; (item: any): number; }
->    : ^^^^^^^^^    ^^^      ^^^^^^^^^^^^^^^^^^^^^^^^
->item : Item
->     : ^^^^
-
-declare function foo(item: any): number;
->foo : { (item: Item): string; (item: any): number; }
->    : ^^^^^^^^^^^^^^^^^^^^^^^^^^^^^^^   ^^^      ^^^
->item : any
->     : ^^^
-
-var x = foo({ name: "Sprocket" });
->x : string
->  : ^^^^^^
->foo({ name: "Sprocket" }) : string
->                          : ^^^^^^
->foo : { (item: Item): string; (item: any): number; }
->    : ^^^^^^^^^^^^^^^^^^^^^^^^^^^^^^^^^^^^^^^^^^^^^^
->{ name: "Sprocket" } : { name: string; }
->                     : ^^^^^^^^^^^^^^^^^
->name : string
->     : ^^^^^^
->"Sprocket" : "Sprocket"
->           : ^^^^^^^^^^
-
-var x: string;
->x : string
->  : ^^^^^^
-
-var y = foo({ name: "Sprocket", description: "Bumpy wheel" });
->y : string
->  : ^^^^^^
->foo({ name: "Sprocket", description: "Bumpy wheel" }) : string
->                                                      : ^^^^^^
->foo : { (item: Item): string; (item: any): number; }
->    : ^^^^^^^^^^^^^^^^^^^^^^^^^^^^^^^^^^^^^^^^^^^^^^
->{ name: "Sprocket", description: "Bumpy wheel" } : { name: string; description: string; }
->                                                 : ^^^^^^^^^^^^^^^^^^^^^^^^^^^^^^^^^^^^^^
->name : string
->     : ^^^^^^
->"Sprocket" : "Sprocket"
->           : ^^^^^^^^^^
->description : string
->            : ^^^^^^
->"Bumpy wheel" : "Bumpy wheel"
->              : ^^^^^^^^^^^^^
-
-var y: string;
->y : string
->  : ^^^^^^
-
-var z = foo({ name: "Sprocket", description: false });
->z : number
->  : ^^^^^^
->foo({ name: "Sprocket", description: false }) : number
->                                              : ^^^^^^
->foo : { (item: Item): string; (item: any): number; }
->    : ^^^^^^^^^^^^^^^^^^^^^^^^^^^^^^^^^^^^^^^^^^^^^^
->{ name: "Sprocket", description: false } : { name: string; description: boolean; }
->                                         : ^^^^^^^^^^^^^^^^^^^^^^^^^^^^^^^^^^^^^^^
->name : string
->     : ^^^^^^
->"Sprocket" : "Sprocket"
->           : ^^^^^^^^^^
->description : boolean
->            : ^^^^^^^
->false : false
->      : ^^^^^
-
-var z: number;
->z : number
->  : ^^^^^^
-
-var w = foo({ a: 10 });
->w : number
->  : ^^^^^^
->foo({ a: 10 }) : number
->               : ^^^^^^
->foo : { (item: Item): string; (item: any): number; }
->    : ^^^^^^^^^^^^^^^^^^^^^^^^^^^^^^^^^^^^^^^^^^^^^^
->{ a: 10 } : { a: number; }
->          : ^^^^^^^^^^^^^^
->a : number
->  : ^^^^^^
->10 : 10
->   : ^^
-
-var w: number;
->w : number
->  : ^^^^^^
-
-declare function bar<T>(param: { x?: T }): T;
-<<<<<<< HEAD
->bar : <T>(param: {    x?: T;}) => T
->param : { x?: T | undefined; }
->x : T | undefined
-=======
->bar : <T>(param: { x?: T; }) => T
->    : ^ ^^^^^^^^^          ^^^^^ 
->param : { x?: T; }
->      : ^^^^^^ ^^^
->x : T
->  : ^
->>>>>>> 12402f26
-
-var b = bar({});
->b : unknown
->  : ^^^^^^^
->bar({}) : unknown
-<<<<<<< HEAD
->bar : <T>(param: { x?: T | undefined; }) => T
-=======
->        : ^^^^^^^
->bar : <T>(param: { x?: T; }) => T
->    : ^^^^^^^^^^^^^^^^^^^^^^^^^^^
->>>>>>> 12402f26
->{} : {}
->   : ^^
-
-var b: {};
->b : unknown
->  : ^^^^^^^
-
+//// [tests/cases/conformance/expressions/contextualTyping/objectLiteralContextualTyping.ts] ////
+
+=== objectLiteralContextualTyping.ts ===
+// In a contextually typed object literal, each property value expression is contextually typed by
+//      the type of the property with a matching name in the contextual type, if any, or otherwise
+//      for a numerically named property, the numeric index type of the contextual type, if any, or otherwise
+//      the string index type of the contextual type, if any.
+
+interface Item {
+    name: string;
+>name : string
+>     : ^^^^^^
+
+    description?: string;
+>description : string | undefined
+>            : ^^^^^^^^^^^^^^^^^^
+}
+
+declare function foo(item: Item): string;
+>foo : { (item: Item): string; (item: any): number; }
+>    : ^^^^^^^^^    ^^^      ^^^^^^^^^^^^^^^^^^^^^^^^
+>item : Item
+>     : ^^^^
+
+declare function foo(item: any): number;
+>foo : { (item: Item): string; (item: any): number; }
+>    : ^^^^^^^^^^^^^^^^^^^^^^^^^^^^^^^   ^^^      ^^^
+>item : any
+>     : ^^^
+
+var x = foo({ name: "Sprocket" });
+>x : string
+>  : ^^^^^^
+>foo({ name: "Sprocket" }) : string
+>                          : ^^^^^^
+>foo : { (item: Item): string; (item: any): number; }
+>    : ^^^^^^^^^^^^^^^^^^^^^^^^^^^^^^^^^^^^^^^^^^^^^^
+>{ name: "Sprocket" } : { name: string; }
+>                     : ^^^^^^^^^^^^^^^^^
+>name : string
+>     : ^^^^^^
+>"Sprocket" : "Sprocket"
+>           : ^^^^^^^^^^
+
+var x: string;
+>x : string
+>  : ^^^^^^
+
+var y = foo({ name: "Sprocket", description: "Bumpy wheel" });
+>y : string
+>  : ^^^^^^
+>foo({ name: "Sprocket", description: "Bumpy wheel" }) : string
+>                                                      : ^^^^^^
+>foo : { (item: Item): string; (item: any): number; }
+>    : ^^^^^^^^^^^^^^^^^^^^^^^^^^^^^^^^^^^^^^^^^^^^^^
+>{ name: "Sprocket", description: "Bumpy wheel" } : { name: string; description: string; }
+>                                                 : ^^^^^^^^^^^^^^^^^^^^^^^^^^^^^^^^^^^^^^
+>name : string
+>     : ^^^^^^
+>"Sprocket" : "Sprocket"
+>           : ^^^^^^^^^^
+>description : string
+>            : ^^^^^^
+>"Bumpy wheel" : "Bumpy wheel"
+>              : ^^^^^^^^^^^^^
+
+var y: string;
+>y : string
+>  : ^^^^^^
+
+var z = foo({ name: "Sprocket", description: false });
+>z : number
+>  : ^^^^^^
+>foo({ name: "Sprocket", description: false }) : number
+>                                              : ^^^^^^
+>foo : { (item: Item): string; (item: any): number; }
+>    : ^^^^^^^^^^^^^^^^^^^^^^^^^^^^^^^^^^^^^^^^^^^^^^
+>{ name: "Sprocket", description: false } : { name: string; description: boolean; }
+>                                         : ^^^^^^^^^^^^^^^^^^^^^^^^^^^^^^^^^^^^^^^
+>name : string
+>     : ^^^^^^
+>"Sprocket" : "Sprocket"
+>           : ^^^^^^^^^^
+>description : boolean
+>            : ^^^^^^^
+>false : false
+>      : ^^^^^
+
+var z: number;
+>z : number
+>  : ^^^^^^
+
+var w = foo({ a: 10 });
+>w : number
+>  : ^^^^^^
+>foo({ a: 10 }) : number
+>               : ^^^^^^
+>foo : { (item: Item): string; (item: any): number; }
+>    : ^^^^^^^^^^^^^^^^^^^^^^^^^^^^^^^^^^^^^^^^^^^^^^
+>{ a: 10 } : { a: number; }
+>          : ^^^^^^^^^^^^^^
+>a : number
+>  : ^^^^^^
+>10 : 10
+>   : ^^
+
+var w: number;
+>w : number
+>  : ^^^^^^
+
+declare function bar<T>(param: { x?: T }): T;
+>bar : <T>(param: { x?: T; }) => T
+>    : ^ ^^^^^^^^^          ^^^^^ 
+>param : { x?: T | undefined; }
+>      : ^^^^^^^^^^^^^^^^^^^^^^
+>x : T | undefined
+>  : ^^^^^^^^^^^^^
+
+var b = bar({});
+>b : unknown
+>  : ^^^^^^^
+>bar({}) : unknown
+>        : ^^^^^^^
+>bar : <T>(param: { x?: T | undefined; }) => T
+>    : ^^^^^^^^^^^^^^^^^^^^^^^^^^^^^^^^^^^^^^^
+>{} : {}
+>   : ^^
+
+var b: {};
+>b : unknown
+>  : ^^^^^^^
+