--- conflicted
+++ resolved
@@ -1,88 +1,80 @@
-//// [tests/cases/compiler/subclassThisTypeAssignable01.ts] ////
-
-=== tile1.ts ===
-interface Lifecycle<Attrs, State> {
-	oninit?(vnode: Vnode<Attrs, State>): number;
-<<<<<<< HEAD
->oninit : ((vnode: Vnode<Attrs, State>) => number) | undefined
-=======
->oninit : (vnode: Vnode<Attrs, State>) => number
->       : ^^^^^^^^                   ^^^^^      
->>>>>>> 12402f26
->vnode : Vnode<Attrs, State>
->      : ^^^^^^^^^^^^^^^^^^^
-
-	[_: number]: any;
->_ : number
->  : ^^^^^^
-}
-
-interface Vnode<Attrs, State extends Lifecycle<Attrs, State> = Lifecycle<Attrs, State>> {
-	tag: Component<Attrs, State>;
->tag : Component<Attrs, State>
->    : ^^^^^^^^^^^^^^^^^^^^^^^
-}
-
-interface Component<Attrs, State> {
-	view(this: State, vnode: Vnode<Attrs, State>): number;
->view : (this: State, vnode: Vnode<Attrs, State>) => number
->     : ^^^^^^^     ^^^^^^^^^                   ^^^^^      
->this : State
->     : ^^^^^
->vnode : Vnode<Attrs, State>
->      : ^^^^^^^^^^^^^^^^^^^
-}
-
-interface ClassComponent<A> extends Lifecycle<A, ClassComponent<A>> {
-	oninit?(vnode: Vnode<A, this>): number;
-<<<<<<< HEAD
->oninit : ((vnode: Vnode<A, this>) => number) | undefined
-=======
->oninit : (vnode: Vnode<A, this>) => number
->       : ^^^^^^^^              ^^^^^      
->>>>>>> 12402f26
->vnode : Vnode<A, this>
->      : ^^^^^^^^^^^^^^
-
-	view(vnode: Vnode<A, this>): number;
->view : (vnode: Vnode<A, this>) => number
->     : ^^^^^^^^              ^^^^^      
->vnode : Vnode<A, this>
->      : ^^^^^^^^^^^^^^
-}
-
-interface MyAttrs { id: number }
->id : number
->   : ^^^^^^
-
-class C implements ClassComponent<MyAttrs> {
->C : C
->  : ^
-
-	view(v: Vnode<MyAttrs>) { return 0; }
->view : (v: Vnode<MyAttrs>) => number
->     : ^^^^              ^^^^^^^^^^^
->v : Vnode<MyAttrs, Lifecycle<MyAttrs, any>>
->  : ^^^^^^^^^^^^^^^^^^^^^^^^^^^^^^^^^^^^^^^
->0 : 0
->  : ^
-}
-
-const test8: ClassComponent<any> = new C();
->test8 : ClassComponent<any>
->      : ^^^^^^^^^^^^^^^^^^^
->new C() : C
->        : ^
->C : typeof C
->  : ^^^^^^^^
-
-=== file1.js ===
-/** @type {ClassComponent<any>} */
-const test9 = new C();
->test9 : ClassComponent<any>
->      : ^^^^^^^^^^^^^^^^^^^
->new C() : C
->        : ^
->C : typeof C
->  : ^^^^^^^^
-
+//// [tests/cases/compiler/subclassThisTypeAssignable01.ts] ////
+
+=== tile1.ts ===
+interface Lifecycle<Attrs, State> {
+	oninit?(vnode: Vnode<Attrs, State>): number;
+>oninit : ((vnode: Vnode<Attrs, State>) => number) | undefined
+>       : ^^^^^^^^^                   ^^^^^      ^^^^^^^^^^^^^
+>vnode : Vnode<Attrs, State>
+>      : ^^^^^^^^^^^^^^^^^^^
+
+	[_: number]: any;
+>_ : number
+>  : ^^^^^^
+}
+
+interface Vnode<Attrs, State extends Lifecycle<Attrs, State> = Lifecycle<Attrs, State>> {
+	tag: Component<Attrs, State>;
+>tag : Component<Attrs, State>
+>    : ^^^^^^^^^^^^^^^^^^^^^^^
+}
+
+interface Component<Attrs, State> {
+	view(this: State, vnode: Vnode<Attrs, State>): number;
+>view : (this: State, vnode: Vnode<Attrs, State>) => number
+>     : ^^^^^^^     ^^^^^^^^^                   ^^^^^      
+>this : State
+>     : ^^^^^
+>vnode : Vnode<Attrs, State>
+>      : ^^^^^^^^^^^^^^^^^^^
+}
+
+interface ClassComponent<A> extends Lifecycle<A, ClassComponent<A>> {
+	oninit?(vnode: Vnode<A, this>): number;
+>oninit : ((vnode: Vnode<A, this>) => number) | undefined
+>       : ^^^^^^^^^              ^^^^^      ^^^^^^^^^^^^^
+>vnode : Vnode<A, this>
+>      : ^^^^^^^^^^^^^^
+
+	view(vnode: Vnode<A, this>): number;
+>view : (vnode: Vnode<A, this>) => number
+>     : ^^^^^^^^              ^^^^^      
+>vnode : Vnode<A, this>
+>      : ^^^^^^^^^^^^^^
+}
+
+interface MyAttrs { id: number }
+>id : number
+>   : ^^^^^^
+
+class C implements ClassComponent<MyAttrs> {
+>C : C
+>  : ^
+
+	view(v: Vnode<MyAttrs>) { return 0; }
+>view : (v: Vnode<MyAttrs>) => number
+>     : ^^^^              ^^^^^^^^^^^
+>v : Vnode<MyAttrs, Lifecycle<MyAttrs, any>>
+>  : ^^^^^^^^^^^^^^^^^^^^^^^^^^^^^^^^^^^^^^^
+>0 : 0
+>  : ^
+}
+
+const test8: ClassComponent<any> = new C();
+>test8 : ClassComponent<any>
+>      : ^^^^^^^^^^^^^^^^^^^
+>new C() : C
+>        : ^
+>C : typeof C
+>  : ^^^^^^^^
+
+=== file1.js ===
+/** @type {ClassComponent<any>} */
+const test9 = new C();
+>test9 : ClassComponent<any>
+>      : ^^^^^^^^^^^^^^^^^^^
+>new C() : C
+>        : ^
+>C : typeof C
+>  : ^^^^^^^^
+