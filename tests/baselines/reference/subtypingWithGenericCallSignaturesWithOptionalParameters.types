//// [tests/cases/conformance/types/typeRelationships/subtypesAndSuperTypes/subtypingWithGenericCallSignaturesWithOptionalParameters.ts] ////

=== subtypingWithGenericCallSignaturesWithOptionalParameters.ts ===
// call signatures in derived types must have the same or fewer optional parameters as the base type

module ClassTypeParam {
    interface Base<T> {
        a: () => T;
>a : () => T
>  : ^^^^^^ 

        a2: (x?: T) => T;
>a2 : (x?: T) => T
<<<<<<< HEAD
>x : T | undefined
=======
>   : ^^^^^ ^^^^^ 
>x : T
>  : ^
>>>>>>> 12402f26

        a3: (x: T) => T;
>a3 : (x: T) => T
>   : ^^^^ ^^^^^ 
>x : T
>  : ^

        a4: (x: T, y?: T) => T;
>a4 : (x: T, y?: T) => T
>   : ^^^^ ^^^^^^ ^^^^^ 
>x : T
<<<<<<< HEAD
>y : T | undefined

        a5: (x?: T, y?: T) => T;
>a5 : (x?: T, y?: T) => T
>x : T | undefined
>y : T | undefined
=======
>  : ^
>y : T
>  : ^

        a5: (x?: T, y?: T) => T;
>a5 : (x?: T, y?: T) => T
>   : ^^^^^ ^^^^^^ ^^^^^ 
>x : T
>  : ^
>y : T
>  : ^
>>>>>>> 12402f26
    }

    interface I1<T> extends Base<T> {
        a: () => T; // ok, same T of required params
>a : () => T
>  : ^^^^^^ 
    }

    interface I2<T> extends Base<T> {
        a: (x?: T) => T; // ok, same T of required params
>a : (x?: T) => T
<<<<<<< HEAD
>x : T | undefined
=======
>  : ^^^^^ ^^^^^ 
>x : T
>  : ^
>>>>>>> 12402f26
    }

    interface I3<T> extends Base<T> {
        a: (x: T) => T; // error, too many required params
>a : (x: T) => T
>  : ^^^^ ^^^^^ 
>x : T
>  : ^
    }


    interface I4<T> extends Base<T> {
        a2: () => T; // ok, same T of required params
>a2 : () => T
>   : ^^^^^^ 
    }

    interface I5<T> extends Base<T> {
        a2: (x?: T) => T; // ok, same T of required params
>a2 : (x?: T) => T
<<<<<<< HEAD
>x : T | undefined
=======
>   : ^^^^^ ^^^^^ 
>x : T
>  : ^
>>>>>>> 12402f26
    }

    interface I6<T> extends Base<T> {
        a2: (x: T) => T; // ok, same number of params
>a2 : (x: T) => T
>   : ^^^^ ^^^^^ 
>x : T
>  : ^
    }


    interface I7<T> extends Base<T> {
        a3: () => T; // ok, fewer required params
>a3 : () => T
>   : ^^^^^^ 
    }

    interface I8<T> extends Base<T> {
        a3: (x?: T) => T; // ok, fewer required params
>a3 : (x?: T) => T
<<<<<<< HEAD
>x : T | undefined
=======
>   : ^^^^^ ^^^^^ 
>x : T
>  : ^
>>>>>>> 12402f26
    }

    interface I9<T> extends Base<T> {
        a3: (x: T) => T; // ok, same T of required params
>a3 : (x: T) => T
>   : ^^^^ ^^^^^ 
>x : T
>  : ^
    }

    interface I10<T> extends Base<T> {
        a3: (x: T, y: T) => T;  // error, too many required params
>a3 : (x: T, y: T) => T
>   : ^^^^ ^^^^^ ^^^^^ 
>x : T
>  : ^
>y : T
>  : ^
    }


    interface I11<T> extends Base<T> {
        a4: () => T; // ok, fewer required params
>a4 : () => T
>   : ^^^^^^ 
    }

    interface I12<T> extends Base<T> {
        a4: (x?: T, y?: T) => T; // ok, fewer required params
>a4 : (x?: T, y?: T) => T
<<<<<<< HEAD
>x : T | undefined
>y : T | undefined
=======
>   : ^^^^^ ^^^^^^ ^^^^^ 
>x : T
>  : ^
>y : T
>  : ^
>>>>>>> 12402f26
    }

    interface I13<T> extends Base<T> {
        a4: (x: T) => T; // ok, same T of required params
>a4 : (x: T) => T
>   : ^^^^ ^^^^^ 
>x : T
>  : ^
    }

    interface I14<T> extends Base<T> {
        a4: (x: T, y: T) => T;  // ok, same number of params
>a4 : (x: T, y: T) => T
>   : ^^^^ ^^^^^ ^^^^^ 
>x : T
>  : ^
>y : T
>  : ^
    }


    interface I15<T> extends Base<T> {
        a5: () => T; // ok, fewer required params
>a5 : () => T
>   : ^^^^^^ 
    }

    interface I16<T> extends Base<T> {
        a5: (x?: T, y?: T) => T; // ok, fewer required params
>a5 : (x?: T, y?: T) => T
<<<<<<< HEAD
>x : T | undefined
>y : T | undefined
=======
>   : ^^^^^ ^^^^^^ ^^^^^ 
>x : T
>  : ^
>y : T
>  : ^
>>>>>>> 12402f26
    }

    interface I17<T> extends Base<T> {
        a5: (x: T) => T; // ok, all present params match
>a5 : (x: T) => T
>   : ^^^^ ^^^^^ 
>x : T
>  : ^
    }

    interface I18<T> extends Base<T> {
        a5: (x: T, y: T) => T;  // ok, same number of params
>a5 : (x: T, y: T) => T
>   : ^^^^ ^^^^^ ^^^^^ 
>x : T
>  : ^
>y : T
>  : ^
    }
}

module GenericSignaturesInvalid {

    // all of these are errors
    interface Base2 {
        a: <T>() => T;
>a : <T>() => T
>  : ^ ^^^^^^^ 

        a2: <T>(x?: T) => T;
<<<<<<< HEAD
>a2 : <T>(x?: T | undefined) => T
>x : T | undefined
=======
>a2 : <T>(x?: T) => T
>   : ^ ^^^^^^ ^^^^^ 
>x : T
>  : ^
>>>>>>> 12402f26

        a3: <T>(x: T) => T;
>a3 : <T>(x: T) => T
>   : ^ ^^^^^ ^^^^^ 
>x : T
>  : ^

        a4: <T>(x: T, y?: T) => T;
<<<<<<< HEAD
>a4 : <T>(x: T, y?: T | undefined) => T
>x : T
>y : T | undefined

        a5: <T>(x?: T, y?: T) => T;
>a5 : <T>(x?: T | undefined, y?: T | undefined) => T
>x : T | undefined
>y : T | undefined
=======
>a4 : <T>(x: T, y?: T) => T
>   : ^ ^^^^^ ^^^^^^ ^^^^^ 
>x : T
>  : ^
>y : T
>  : ^

        a5: <T>(x?: T, y?: T) => T;
>a5 : <T>(x?: T, y?: T) => T
>   : ^ ^^^^^^ ^^^^^^ ^^^^^ 
>x : T
>  : ^
>y : T
>  : ^
>>>>>>> 12402f26
    }

    interface I1<T> extends Base2 {
        a: () => T; 
>a : () => T
>  : ^^^^^^ 
    }

    interface I2<T> extends Base2 {
        a: (x?: T) => T;
>a : (x?: T) => T
<<<<<<< HEAD
>x : T | undefined
=======
>  : ^^^^^ ^^^^^ 
>x : T
>  : ^
>>>>>>> 12402f26
    }

    interface I3<T> extends Base2 {
        a: (x: T) => T; 
>a : (x: T) => T
>  : ^^^^ ^^^^^ 
>x : T
>  : ^
    }


    interface I4<T> extends Base2 {
        a2: () => T; 
>a2 : () => T
>   : ^^^^^^ 
    }

    interface I5<T> extends Base2 {
        a2: (x?: T) => T
>a2 : (x?: T) => T
<<<<<<< HEAD
>x : T | undefined
=======
>   : ^^^^^ ^^^^^ 
>x : T
>  : ^
>>>>>>> 12402f26
    }

    interface I6<T> extends Base2 {
        a2: (x: T) => T;
>a2 : (x: T) => T
>   : ^^^^ ^^^^^ 
>x : T
>  : ^
    }


    interface I7<T> extends Base2 {
        a3: () => T;
>a3 : () => T
>   : ^^^^^^ 
    }

    interface I8<T> extends Base2 {
        a3: (x?: T) => T; 
>a3 : (x?: T) => T
<<<<<<< HEAD
>x : T | undefined
=======
>   : ^^^^^ ^^^^^ 
>x : T
>  : ^
>>>>>>> 12402f26
    }

    interface I9<T> extends Base2 {
        a3: (x: T) => T; 
>a3 : (x: T) => T
>   : ^^^^ ^^^^^ 
>x : T
>  : ^
    }

    interface I10<T> extends Base2 {
        a3: (x: T, y: T) => T;  
>a3 : (x: T, y: T) => T
>   : ^^^^ ^^^^^ ^^^^^ 
>x : T
>  : ^
>y : T
>  : ^
    }


    interface I11<T> extends Base2 {
        a4: () => T; 
>a4 : () => T
>   : ^^^^^^ 
    }

    interface I12<T> extends Base2 {
        a4: (x?: T, y?: T) => T; 
>a4 : (x?: T, y?: T) => T
<<<<<<< HEAD
>x : T | undefined
>y : T | undefined
=======
>   : ^^^^^ ^^^^^^ ^^^^^ 
>x : T
>  : ^
>y : T
>  : ^
>>>>>>> 12402f26
    }

    interface I13<T> extends Base2 {
        a4: (x: T) => T; 
>a4 : (x: T) => T
>   : ^^^^ ^^^^^ 
>x : T
>  : ^
    }

    interface I14<T> extends Base2 {
        a4: (x: T, y: T) => T; 
>a4 : (x: T, y: T) => T
>   : ^^^^ ^^^^^ ^^^^^ 
>x : T
>  : ^
>y : T
>  : ^
    }


    interface I15<T> extends Base2 {
        a5: () => T; 
>a5 : () => T
>   : ^^^^^^ 
    }

    interface I16<T> extends Base2 {
        a5: (x?: T, y?: T) => T; 
>a5 : (x?: T, y?: T) => T
<<<<<<< HEAD
>x : T | undefined
>y : T | undefined
=======
>   : ^^^^^ ^^^^^^ ^^^^^ 
>x : T
>  : ^
>y : T
>  : ^
>>>>>>> 12402f26
    }

    interface I17<T> extends Base2 {
        a5: (x: T) => T;
>a5 : (x: T) => T
>   : ^^^^ ^^^^^ 
>x : T
>  : ^
    }

    interface I18<T> extends Base2 {
        a5: (x: T, y: T) => T; 
>a5 : (x: T, y: T) => T
>   : ^^^^ ^^^^^ ^^^^^ 
>x : T
>  : ^
>y : T
>  : ^
    }
}

module GenericSignaturesValid {

    interface Base2 {
        a: <T>() => T;
>a : <T>() => T
>  : ^ ^^^^^^^ 

        a2: <T>(x?: T) => T;
<<<<<<< HEAD
>a2 : <T>(x?: T | undefined) => T
>x : T | undefined
=======
>a2 : <T>(x?: T) => T
>   : ^ ^^^^^^ ^^^^^ 
>x : T
>  : ^
>>>>>>> 12402f26

        a3: <T>(x: T) => T;
>a3 : <T>(x: T) => T
>   : ^ ^^^^^ ^^^^^ 
>x : T
>  : ^

        a4: <T>(x: T, y?: T) => T;
<<<<<<< HEAD
>a4 : <T>(x: T, y?: T | undefined) => T
>x : T
>y : T | undefined

        a5: <T>(x?: T, y?: T) => T;
>a5 : <T>(x?: T | undefined, y?: T | undefined) => T
>x : T | undefined
>y : T | undefined
=======
>a4 : <T>(x: T, y?: T) => T
>   : ^ ^^^^^ ^^^^^^ ^^^^^ 
>x : T
>  : ^
>y : T
>  : ^

        a5: <T>(x?: T, y?: T) => T;
>a5 : <T>(x?: T, y?: T) => T
>   : ^ ^^^^^^ ^^^^^^ ^^^^^ 
>x : T
>  : ^
>y : T
>  : ^
>>>>>>> 12402f26
    }

    // BUG 833350
    interface I1 extends Base2 {
        a: <T>() => T; // ok, same number of required params
>a : <T>() => T
>  : ^ ^^^^^^^ 
    }

    interface I2 extends Base2 {
        a: <T>(x?: T) => T; // error, not identical and contextual signature instatiation can't make inference from T to T
<<<<<<< HEAD
>a : <T>(x?: T | undefined) => T
>x : T | undefined
=======
>a : <T>(x?: T) => T
>  : ^ ^^^^^^ ^^^^^ 
>x : T
>  : ^
>>>>>>> 12402f26
    }

    interface I3 extends Base2 {
        a: <T>(x: T) => T; // error, not identical and contextual signature instatiation can't make inference from T to T
>a : <T>(x: T) => T
>  : ^ ^^^^^ ^^^^^ 
>x : T
>  : ^
    }


    interface I4 extends Base2 {
        a2: <T>() => T; // error, not identical and contextual signature instatiation can't make inference from T to T
>a2 : <T>() => T
>   : ^ ^^^^^^^ 
    }

    interface I5 extends Base2 {
        a2: <T>(x?: T) => T; // ok, identical
<<<<<<< HEAD
>a2 : <T>(x?: T | undefined) => T
>x : T | undefined
=======
>a2 : <T>(x?: T) => T
>   : ^ ^^^^^^ ^^^^^ 
>x : T
>  : ^
>>>>>>> 12402f26
    }

    interface I6 extends Base2 {
        a2: <T>(x: T) => T; // ok, same number of params
>a2 : <T>(x: T) => T
>   : ^ ^^^^^ ^^^^^ 
>x : T
>  : ^
    }


    interface I7 extends Base2 {
        a3: <T>() => T; // error, no inferences for T so {} not assignable to {} in return type
>a3 : <T>() => T
>   : ^ ^^^^^^^ 
    }

    interface I8 extends Base2 {
        a3: <T>(x?: T) => T; // ok, fewer required params
<<<<<<< HEAD
>a3 : <T>(x?: T | undefined) => T
>x : T | undefined
=======
>a3 : <T>(x?: T) => T
>   : ^ ^^^^^^ ^^^^^ 
>x : T
>  : ^
>>>>>>> 12402f26
    }

    interface I9 extends Base2 {
        a3: <T>(x: T) => T; // ok, identical, same number of required params
>a3 : <T>(x: T) => T
>   : ^ ^^^^^ ^^^^^ 
>x : T
>  : ^
    }

    interface I10 extends Base2 {
        a3: <T>(x: T, y: T) => T;  // error, too many required params
>a3 : <T>(x: T, y: T) => T
>   : ^ ^^^^^ ^^^^^ ^^^^^ 
>x : T
>  : ^
>y : T
>  : ^
    }


    interface I11 extends Base2 {
        a4: <T>() => T; // error, not identical and contextual signature instatiation can't make inference from T to T
>a4 : <T>() => T
>   : ^ ^^^^^^^ 
    }

    interface I12 extends Base2 {
        a4: <T>(x?: T, y?: T) => T; // ok, fewer required params
<<<<<<< HEAD
>a4 : <T>(x?: T | undefined, y?: T | undefined) => T
>x : T | undefined
>y : T | undefined
=======
>a4 : <T>(x?: T, y?: T) => T
>   : ^ ^^^^^^ ^^^^^^ ^^^^^ 
>x : T
>  : ^
>y : T
>  : ^
>>>>>>> 12402f26
    }

    interface I13 extends Base2 {
        a4: <T>(x: T) => T; // ok, same T of required params
>a4 : <T>(x: T) => T
>   : ^ ^^^^^ ^^^^^ 
>x : T
>  : ^
    }

    interface I14 extends Base2 {
        a4: <T>(x: T, y: T) => T;  // error, too many required params
>a4 : <T>(x: T, y: T) => T
>   : ^ ^^^^^ ^^^^^ ^^^^^ 
>x : T
>  : ^
>y : T
>  : ^
    }


    interface I15 extends Base2 {
        a5: <T>() => T; // error, not identical and contextual signature instatiation can't make inference from T to T
>a5 : <T>() => T
>   : ^ ^^^^^^^ 
    }

    interface I16 extends Base2 {
        a5: <T>(x?: T, y?: T) => T; // ok, fewer required params
<<<<<<< HEAD
>a5 : <T>(x?: T | undefined, y?: T | undefined) => T
>x : T | undefined
>y : T | undefined
=======
>a5 : <T>(x?: T, y?: T) => T
>   : ^ ^^^^^^ ^^^^^^ ^^^^^ 
>x : T
>  : ^
>y : T
>  : ^
>>>>>>> 12402f26
    }

    interface I17 extends Base2 {
        a5: <T>(x: T) => T; // ok, all present params match
>a5 : <T>(x: T) => T
>   : ^ ^^^^^ ^^^^^ 
>x : T
>  : ^
    }

    interface I18 extends Base2 {
        a5: <T>(x: T, y: T) => T;  // ok, same number of params
>a5 : <T>(x: T, y: T) => T
>   : ^ ^^^^^ ^^^^^ ^^^^^ 
>x : T
>  : ^
>y : T
>  : ^
    }
}
<|MERGE_RESOLUTION|>--- conflicted
+++ resolved
@@ -1,676 +1,560 @@
-//// [tests/cases/conformance/types/typeRelationships/subtypesAndSuperTypes/subtypingWithGenericCallSignaturesWithOptionalParameters.ts] ////
-
-=== subtypingWithGenericCallSignaturesWithOptionalParameters.ts ===
-// call signatures in derived types must have the same or fewer optional parameters as the base type
-
-module ClassTypeParam {
-    interface Base<T> {
-        a: () => T;
->a : () => T
->  : ^^^^^^ 
-
-        a2: (x?: T) => T;
->a2 : (x?: T) => T
-<<<<<<< HEAD
->x : T | undefined
-=======
->   : ^^^^^ ^^^^^ 
->x : T
->  : ^
->>>>>>> 12402f26
-
-        a3: (x: T) => T;
->a3 : (x: T) => T
->   : ^^^^ ^^^^^ 
->x : T
->  : ^
-
-        a4: (x: T, y?: T) => T;
->a4 : (x: T, y?: T) => T
->   : ^^^^ ^^^^^^ ^^^^^ 
->x : T
-<<<<<<< HEAD
->y : T | undefined
-
-        a5: (x?: T, y?: T) => T;
->a5 : (x?: T, y?: T) => T
->x : T | undefined
->y : T | undefined
-=======
->  : ^
->y : T
->  : ^
-
-        a5: (x?: T, y?: T) => T;
->a5 : (x?: T, y?: T) => T
->   : ^^^^^ ^^^^^^ ^^^^^ 
->x : T
->  : ^
->y : T
->  : ^
->>>>>>> 12402f26
-    }
-
-    interface I1<T> extends Base<T> {
-        a: () => T; // ok, same T of required params
->a : () => T
->  : ^^^^^^ 
-    }
-
-    interface I2<T> extends Base<T> {
-        a: (x?: T) => T; // ok, same T of required params
->a : (x?: T) => T
-<<<<<<< HEAD
->x : T | undefined
-=======
->  : ^^^^^ ^^^^^ 
->x : T
->  : ^
->>>>>>> 12402f26
-    }
-
-    interface I3<T> extends Base<T> {
-        a: (x: T) => T; // error, too many required params
->a : (x: T) => T
->  : ^^^^ ^^^^^ 
->x : T
->  : ^
-    }
-
-
-    interface I4<T> extends Base<T> {
-        a2: () => T; // ok, same T of required params
->a2 : () => T
->   : ^^^^^^ 
-    }
-
-    interface I5<T> extends Base<T> {
-        a2: (x?: T) => T; // ok, same T of required params
->a2 : (x?: T) => T
-<<<<<<< HEAD
->x : T | undefined
-=======
->   : ^^^^^ ^^^^^ 
->x : T
->  : ^
->>>>>>> 12402f26
-    }
-
-    interface I6<T> extends Base<T> {
-        a2: (x: T) => T; // ok, same number of params
->a2 : (x: T) => T
->   : ^^^^ ^^^^^ 
->x : T
->  : ^
-    }
-
-
-    interface I7<T> extends Base<T> {
-        a3: () => T; // ok, fewer required params
->a3 : () => T
->   : ^^^^^^ 
-    }
-
-    interface I8<T> extends Base<T> {
-        a3: (x?: T) => T; // ok, fewer required params
->a3 : (x?: T) => T
-<<<<<<< HEAD
->x : T | undefined
-=======
->   : ^^^^^ ^^^^^ 
->x : T
->  : ^
->>>>>>> 12402f26
-    }
-
-    interface I9<T> extends Base<T> {
-        a3: (x: T) => T; // ok, same T of required params
->a3 : (x: T) => T
->   : ^^^^ ^^^^^ 
->x : T
->  : ^
-    }
-
-    interface I10<T> extends Base<T> {
-        a3: (x: T, y: T) => T;  // error, too many required params
->a3 : (x: T, y: T) => T
->   : ^^^^ ^^^^^ ^^^^^ 
->x : T
->  : ^
->y : T
->  : ^
-    }
-
-
-    interface I11<T> extends Base<T> {
-        a4: () => T; // ok, fewer required params
->a4 : () => T
->   : ^^^^^^ 
-    }
-
-    interface I12<T> extends Base<T> {
-        a4: (x?: T, y?: T) => T; // ok, fewer required params
->a4 : (x?: T, y?: T) => T
-<<<<<<< HEAD
->x : T | undefined
->y : T | undefined
-=======
->   : ^^^^^ ^^^^^^ ^^^^^ 
->x : T
->  : ^
->y : T
->  : ^
->>>>>>> 12402f26
-    }
-
-    interface I13<T> extends Base<T> {
-        a4: (x: T) => T; // ok, same T of required params
->a4 : (x: T) => T
->   : ^^^^ ^^^^^ 
->x : T
->  : ^
-    }
-
-    interface I14<T> extends Base<T> {
-        a4: (x: T, y: T) => T;  // ok, same number of params
->a4 : (x: T, y: T) => T
->   : ^^^^ ^^^^^ ^^^^^ 
->x : T
->  : ^
->y : T
->  : ^
-    }
-
-
-    interface I15<T> extends Base<T> {
-        a5: () => T; // ok, fewer required params
->a5 : () => T
->   : ^^^^^^ 
-    }
-
-    interface I16<T> extends Base<T> {
-        a5: (x?: T, y?: T) => T; // ok, fewer required params
->a5 : (x?: T, y?: T) => T
-<<<<<<< HEAD
->x : T | undefined
->y : T | undefined
-=======
->   : ^^^^^ ^^^^^^ ^^^^^ 
->x : T
->  : ^
->y : T
->  : ^
->>>>>>> 12402f26
-    }
-
-    interface I17<T> extends Base<T> {
-        a5: (x: T) => T; // ok, all present params match
->a5 : (x: T) => T
->   : ^^^^ ^^^^^ 
->x : T
->  : ^
-    }
-
-    interface I18<T> extends Base<T> {
-        a5: (x: T, y: T) => T;  // ok, same number of params
->a5 : (x: T, y: T) => T
->   : ^^^^ ^^^^^ ^^^^^ 
->x : T
->  : ^
->y : T
->  : ^
-    }
-}
-
-module GenericSignaturesInvalid {
-
-    // all of these are errors
-    interface Base2 {
-        a: <T>() => T;
->a : <T>() => T
->  : ^ ^^^^^^^ 
-
-        a2: <T>(x?: T) => T;
-<<<<<<< HEAD
->a2 : <T>(x?: T | undefined) => T
->x : T | undefined
-=======
->a2 : <T>(x?: T) => T
->   : ^ ^^^^^^ ^^^^^ 
->x : T
->  : ^
->>>>>>> 12402f26
-
-        a3: <T>(x: T) => T;
->a3 : <T>(x: T) => T
->   : ^ ^^^^^ ^^^^^ 
->x : T
->  : ^
-
-        a4: <T>(x: T, y?: T) => T;
-<<<<<<< HEAD
->a4 : <T>(x: T, y?: T | undefined) => T
->x : T
->y : T | undefined
-
-        a5: <T>(x?: T, y?: T) => T;
->a5 : <T>(x?: T | undefined, y?: T | undefined) => T
->x : T | undefined
->y : T | undefined
-=======
->a4 : <T>(x: T, y?: T) => T
->   : ^ ^^^^^ ^^^^^^ ^^^^^ 
->x : T
->  : ^
->y : T
->  : ^
-
-        a5: <T>(x?: T, y?: T) => T;
->a5 : <T>(x?: T, y?: T) => T
->   : ^ ^^^^^^ ^^^^^^ ^^^^^ 
->x : T
->  : ^
->y : T
->  : ^
->>>>>>> 12402f26
-    }
-
-    interface I1<T> extends Base2 {
-        a: () => T; 
->a : () => T
->  : ^^^^^^ 
-    }
-
-    interface I2<T> extends Base2 {
-        a: (x?: T) => T;
->a : (x?: T) => T
-<<<<<<< HEAD
->x : T | undefined
-=======
->  : ^^^^^ ^^^^^ 
->x : T
->  : ^
->>>>>>> 12402f26
-    }
-
-    interface I3<T> extends Base2 {
-        a: (x: T) => T; 
->a : (x: T) => T
->  : ^^^^ ^^^^^ 
->x : T
->  : ^
-    }
-
-
-    interface I4<T> extends Base2 {
-        a2: () => T; 
->a2 : () => T
->   : ^^^^^^ 
-    }
-
-    interface I5<T> extends Base2 {
-        a2: (x?: T) => T
->a2 : (x?: T) => T
-<<<<<<< HEAD
->x : T | undefined
-=======
->   : ^^^^^ ^^^^^ 
->x : T
->  : ^
->>>>>>> 12402f26
-    }
-
-    interface I6<T> extends Base2 {
-        a2: (x: T) => T;
->a2 : (x: T) => T
->   : ^^^^ ^^^^^ 
->x : T
->  : ^
-    }
-
-
-    interface I7<T> extends Base2 {
-        a3: () => T;
->a3 : () => T
->   : ^^^^^^ 
-    }
-
-    interface I8<T> extends Base2 {
-        a3: (x?: T) => T; 
->a3 : (x?: T) => T
-<<<<<<< HEAD
->x : T | undefined
-=======
->   : ^^^^^ ^^^^^ 
->x : T
->  : ^
->>>>>>> 12402f26
-    }
-
-    interface I9<T> extends Base2 {
-        a3: (x: T) => T; 
->a3 : (x: T) => T
->   : ^^^^ ^^^^^ 
->x : T
->  : ^
-    }
-
-    interface I10<T> extends Base2 {
-        a3: (x: T, y: T) => T;  
->a3 : (x: T, y: T) => T
->   : ^^^^ ^^^^^ ^^^^^ 
->x : T
->  : ^
->y : T
->  : ^
-    }
-
-
-    interface I11<T> extends Base2 {
-        a4: () => T; 
->a4 : () => T
->   : ^^^^^^ 
-    }
-
-    interface I12<T> extends Base2 {
-        a4: (x?: T, y?: T) => T; 
->a4 : (x?: T, y?: T) => T
-<<<<<<< HEAD
->x : T | undefined
->y : T | undefined
-=======
->   : ^^^^^ ^^^^^^ ^^^^^ 
->x : T
->  : ^
->y : T
->  : ^
->>>>>>> 12402f26
-    }
-
-    interface I13<T> extends Base2 {
-        a4: (x: T) => T; 
->a4 : (x: T) => T
->   : ^^^^ ^^^^^ 
->x : T
->  : ^
-    }
-
-    interface I14<T> extends Base2 {
-        a4: (x: T, y: T) => T; 
->a4 : (x: T, y: T) => T
->   : ^^^^ ^^^^^ ^^^^^ 
->x : T
->  : ^
->y : T
->  : ^
-    }
-
-
-    interface I15<T> extends Base2 {
-        a5: () => T; 
->a5 : () => T
->   : ^^^^^^ 
-    }
-
-    interface I16<T> extends Base2 {
-        a5: (x?: T, y?: T) => T; 
->a5 : (x?: T, y?: T) => T
-<<<<<<< HEAD
->x : T | undefined
->y : T | undefined
-=======
->   : ^^^^^ ^^^^^^ ^^^^^ 
->x : T
->  : ^
->y : T
->  : ^
->>>>>>> 12402f26
-    }
-
-    interface I17<T> extends Base2 {
-        a5: (x: T) => T;
->a5 : (x: T) => T
->   : ^^^^ ^^^^^ 
->x : T
->  : ^
-    }
-
-    interface I18<T> extends Base2 {
-        a5: (x: T, y: T) => T; 
->a5 : (x: T, y: T) => T
->   : ^^^^ ^^^^^ ^^^^^ 
->x : T
->  : ^
->y : T
->  : ^
-    }
-}
-
-module GenericSignaturesValid {
-
-    interface Base2 {
-        a: <T>() => T;
->a : <T>() => T
->  : ^ ^^^^^^^ 
-
-        a2: <T>(x?: T) => T;
-<<<<<<< HEAD
->a2 : <T>(x?: T | undefined) => T
->x : T | undefined
-=======
->a2 : <T>(x?: T) => T
->   : ^ ^^^^^^ ^^^^^ 
->x : T
->  : ^
->>>>>>> 12402f26
-
-        a3: <T>(x: T) => T;
->a3 : <T>(x: T) => T
->   : ^ ^^^^^ ^^^^^ 
->x : T
->  : ^
-
-        a4: <T>(x: T, y?: T) => T;
-<<<<<<< HEAD
->a4 : <T>(x: T, y?: T | undefined) => T
->x : T
->y : T | undefined
-
-        a5: <T>(x?: T, y?: T) => T;
->a5 : <T>(x?: T | undefined, y?: T | undefined) => T
->x : T | undefined
->y : T | undefined
-=======
->a4 : <T>(x: T, y?: T) => T
->   : ^ ^^^^^ ^^^^^^ ^^^^^ 
->x : T
->  : ^
->y : T
->  : ^
-
-        a5: <T>(x?: T, y?: T) => T;
->a5 : <T>(x?: T, y?: T) => T
->   : ^ ^^^^^^ ^^^^^^ ^^^^^ 
->x : T
->  : ^
->y : T
->  : ^
->>>>>>> 12402f26
-    }
-
-    // BUG 833350
-    interface I1 extends Base2 {
-        a: <T>() => T; // ok, same number of required params
->a : <T>() => T
->  : ^ ^^^^^^^ 
-    }
-
-    interface I2 extends Base2 {
-        a: <T>(x?: T) => T; // error, not identical and contextual signature instatiation can't make inference from T to T
-<<<<<<< HEAD
->a : <T>(x?: T | undefined) => T
->x : T | undefined
-=======
->a : <T>(x?: T) => T
->  : ^ ^^^^^^ ^^^^^ 
->x : T
->  : ^
->>>>>>> 12402f26
-    }
-
-    interface I3 extends Base2 {
-        a: <T>(x: T) => T; // error, not identical and contextual signature instatiation can't make inference from T to T
->a : <T>(x: T) => T
->  : ^ ^^^^^ ^^^^^ 
->x : T
->  : ^
-    }
-
-
-    interface I4 extends Base2 {
-        a2: <T>() => T; // error, not identical and contextual signature instatiation can't make inference from T to T
->a2 : <T>() => T
->   : ^ ^^^^^^^ 
-    }
-
-    interface I5 extends Base2 {
-        a2: <T>(x?: T) => T; // ok, identical
-<<<<<<< HEAD
->a2 : <T>(x?: T | undefined) => T
->x : T | undefined
-=======
->a2 : <T>(x?: T) => T
->   : ^ ^^^^^^ ^^^^^ 
->x : T
->  : ^
->>>>>>> 12402f26
-    }
-
-    interface I6 extends Base2 {
-        a2: <T>(x: T) => T; // ok, same number of params
->a2 : <T>(x: T) => T
->   : ^ ^^^^^ ^^^^^ 
->x : T
->  : ^
-    }
-
-
-    interface I7 extends Base2 {
-        a3: <T>() => T; // error, no inferences for T so {} not assignable to {} in return type
->a3 : <T>() => T
->   : ^ ^^^^^^^ 
-    }
-
-    interface I8 extends Base2 {
-        a3: <T>(x?: T) => T; // ok, fewer required params
-<<<<<<< HEAD
->a3 : <T>(x?: T | undefined) => T
->x : T | undefined
-=======
->a3 : <T>(x?: T) => T
->   : ^ ^^^^^^ ^^^^^ 
->x : T
->  : ^
->>>>>>> 12402f26
-    }
-
-    interface I9 extends Base2 {
-        a3: <T>(x: T) => T; // ok, identical, same number of required params
->a3 : <T>(x: T) => T
->   : ^ ^^^^^ ^^^^^ 
->x : T
->  : ^
-    }
-
-    interface I10 extends Base2 {
-        a3: <T>(x: T, y: T) => T;  // error, too many required params
->a3 : <T>(x: T, y: T) => T
->   : ^ ^^^^^ ^^^^^ ^^^^^ 
->x : T
->  : ^
->y : T
->  : ^
-    }
-
-
-    interface I11 extends Base2 {
-        a4: <T>() => T; // error, not identical and contextual signature instatiation can't make inference from T to T
->a4 : <T>() => T
->   : ^ ^^^^^^^ 
-    }
-
-    interface I12 extends Base2 {
-        a4: <T>(x?: T, y?: T) => T; // ok, fewer required params
-<<<<<<< HEAD
->a4 : <T>(x?: T | undefined, y?: T | undefined) => T
->x : T | undefined
->y : T | undefined
-=======
->a4 : <T>(x?: T, y?: T) => T
->   : ^ ^^^^^^ ^^^^^^ ^^^^^ 
->x : T
->  : ^
->y : T
->  : ^
->>>>>>> 12402f26
-    }
-
-    interface I13 extends Base2 {
-        a4: <T>(x: T) => T; // ok, same T of required params
->a4 : <T>(x: T) => T
->   : ^ ^^^^^ ^^^^^ 
->x : T
->  : ^
-    }
-
-    interface I14 extends Base2 {
-        a4: <T>(x: T, y: T) => T;  // error, too many required params
->a4 : <T>(x: T, y: T) => T
->   : ^ ^^^^^ ^^^^^ ^^^^^ 
->x : T
->  : ^
->y : T
->  : ^
-    }
-
-
-    interface I15 extends Base2 {
-        a5: <T>() => T; // error, not identical and contextual signature instatiation can't make inference from T to T
->a5 : <T>() => T
->   : ^ ^^^^^^^ 
-    }
-
-    interface I16 extends Base2 {
-        a5: <T>(x?: T, y?: T) => T; // ok, fewer required params
-<<<<<<< HEAD
->a5 : <T>(x?: T | undefined, y?: T | undefined) => T
->x : T | undefined
->y : T | undefined
-=======
->a5 : <T>(x?: T, y?: T) => T
->   : ^ ^^^^^^ ^^^^^^ ^^^^^ 
->x : T
->  : ^
->y : T
->  : ^
->>>>>>> 12402f26
-    }
-
-    interface I17 extends Base2 {
-        a5: <T>(x: T) => T; // ok, all present params match
->a5 : <T>(x: T) => T
->   : ^ ^^^^^ ^^^^^ 
->x : T
->  : ^
-    }
-
-    interface I18 extends Base2 {
-        a5: <T>(x: T, y: T) => T;  // ok, same number of params
->a5 : <T>(x: T, y: T) => T
->   : ^ ^^^^^ ^^^^^ ^^^^^ 
->x : T
->  : ^
->y : T
->  : ^
-    }
-}
+//// [tests/cases/conformance/types/typeRelationships/subtypesAndSuperTypes/subtypingWithGenericCallSignaturesWithOptionalParameters.ts] ////
+
+=== subtypingWithGenericCallSignaturesWithOptionalParameters.ts ===
+// call signatures in derived types must have the same or fewer optional parameters as the base type
+
+module ClassTypeParam {
+    interface Base<T> {
+        a: () => T;
+>a : () => T
+>  : ^^^^^^ 
+
+        a2: (x?: T) => T;
+>a2 : (x?: T) => T
+>   : ^^^^^ ^^^^^ 
+>x : T | undefined
+>  : ^^^^^^^^^^^^^
+
+        a3: (x: T) => T;
+>a3 : (x: T) => T
+>   : ^^^^ ^^^^^ 
+>x : T
+>  : ^
+
+        a4: (x: T, y?: T) => T;
+>a4 : (x: T, y?: T) => T
+>   : ^^^^ ^^^^^^ ^^^^^ 
+>x : T
+>  : ^
+>y : T | undefined
+>  : ^^^^^^^^^^^^^
+
+        a5: (x?: T, y?: T) => T;
+>a5 : (x?: T, y?: T) => T
+>   : ^^^^^ ^^^^^^ ^^^^^ 
+>x : T | undefined
+>  : ^^^^^^^^^^^^^
+>y : T | undefined
+>  : ^^^^^^^^^^^^^
+    }
+
+    interface I1<T> extends Base<T> {
+        a: () => T; // ok, same T of required params
+>a : () => T
+>  : ^^^^^^ 
+    }
+
+    interface I2<T> extends Base<T> {
+        a: (x?: T) => T; // ok, same T of required params
+>a : (x?: T) => T
+>  : ^^^^^ ^^^^^ 
+>x : T | undefined
+>  : ^^^^^^^^^^^^^
+    }
+
+    interface I3<T> extends Base<T> {
+        a: (x: T) => T; // error, too many required params
+>a : (x: T) => T
+>  : ^^^^ ^^^^^ 
+>x : T
+>  : ^
+    }
+
+
+    interface I4<T> extends Base<T> {
+        a2: () => T; // ok, same T of required params
+>a2 : () => T
+>   : ^^^^^^ 
+    }
+
+    interface I5<T> extends Base<T> {
+        a2: (x?: T) => T; // ok, same T of required params
+>a2 : (x?: T) => T
+>   : ^^^^^ ^^^^^ 
+>x : T | undefined
+>  : ^^^^^^^^^^^^^
+    }
+
+    interface I6<T> extends Base<T> {
+        a2: (x: T) => T; // ok, same number of params
+>a2 : (x: T) => T
+>   : ^^^^ ^^^^^ 
+>x : T
+>  : ^
+    }
+
+
+    interface I7<T> extends Base<T> {
+        a3: () => T; // ok, fewer required params
+>a3 : () => T
+>   : ^^^^^^ 
+    }
+
+    interface I8<T> extends Base<T> {
+        a3: (x?: T) => T; // ok, fewer required params
+>a3 : (x?: T) => T
+>   : ^^^^^ ^^^^^ 
+>x : T | undefined
+>  : ^^^^^^^^^^^^^
+    }
+
+    interface I9<T> extends Base<T> {
+        a3: (x: T) => T; // ok, same T of required params
+>a3 : (x: T) => T
+>   : ^^^^ ^^^^^ 
+>x : T
+>  : ^
+    }
+
+    interface I10<T> extends Base<T> {
+        a3: (x: T, y: T) => T;  // error, too many required params
+>a3 : (x: T, y: T) => T
+>   : ^^^^ ^^^^^ ^^^^^ 
+>x : T
+>  : ^
+>y : T
+>  : ^
+    }
+
+
+    interface I11<T> extends Base<T> {
+        a4: () => T; // ok, fewer required params
+>a4 : () => T
+>   : ^^^^^^ 
+    }
+
+    interface I12<T> extends Base<T> {
+        a4: (x?: T, y?: T) => T; // ok, fewer required params
+>a4 : (x?: T, y?: T) => T
+>   : ^^^^^ ^^^^^^ ^^^^^ 
+>x : T | undefined
+>  : ^^^^^^^^^^^^^
+>y : T | undefined
+>  : ^^^^^^^^^^^^^
+    }
+
+    interface I13<T> extends Base<T> {
+        a4: (x: T) => T; // ok, same T of required params
+>a4 : (x: T) => T
+>   : ^^^^ ^^^^^ 
+>x : T
+>  : ^
+    }
+
+    interface I14<T> extends Base<T> {
+        a4: (x: T, y: T) => T;  // ok, same number of params
+>a4 : (x: T, y: T) => T
+>   : ^^^^ ^^^^^ ^^^^^ 
+>x : T
+>  : ^
+>y : T
+>  : ^
+    }
+
+
+    interface I15<T> extends Base<T> {
+        a5: () => T; // ok, fewer required params
+>a5 : () => T
+>   : ^^^^^^ 
+    }
+
+    interface I16<T> extends Base<T> {
+        a5: (x?: T, y?: T) => T; // ok, fewer required params
+>a5 : (x?: T, y?: T) => T
+>   : ^^^^^ ^^^^^^ ^^^^^ 
+>x : T | undefined
+>  : ^^^^^^^^^^^^^
+>y : T | undefined
+>  : ^^^^^^^^^^^^^
+    }
+
+    interface I17<T> extends Base<T> {
+        a5: (x: T) => T; // ok, all present params match
+>a5 : (x: T) => T
+>   : ^^^^ ^^^^^ 
+>x : T
+>  : ^
+    }
+
+    interface I18<T> extends Base<T> {
+        a5: (x: T, y: T) => T;  // ok, same number of params
+>a5 : (x: T, y: T) => T
+>   : ^^^^ ^^^^^ ^^^^^ 
+>x : T
+>  : ^
+>y : T
+>  : ^
+    }
+}
+
+module GenericSignaturesInvalid {
+
+    // all of these are errors
+    interface Base2 {
+        a: <T>() => T;
+>a : <T>() => T
+>  : ^ ^^^^^^^ 
+
+        a2: <T>(x?: T) => T;
+>a2 : <T>(x?: T) => T
+>   : ^ ^^^^^^ ^^^^^ 
+>x : T | undefined
+>  : ^^^^^^^^^^^^^
+
+        a3: <T>(x: T) => T;
+>a3 : <T>(x: T) => T
+>   : ^ ^^^^^ ^^^^^ 
+>x : T
+>  : ^
+
+        a4: <T>(x: T, y?: T) => T;
+>a4 : <T>(x: T, y?: T) => T
+>   : ^ ^^^^^ ^^^^^^ ^^^^^ 
+>x : T
+>  : ^
+>y : T | undefined
+>  : ^^^^^^^^^^^^^
+
+        a5: <T>(x?: T, y?: T) => T;
+>a5 : <T>(x?: T, y?: T) => T
+>   : ^ ^^^^^^ ^^^^^^ ^^^^^ 
+>x : T | undefined
+>  : ^^^^^^^^^^^^^
+>y : T | undefined
+>  : ^^^^^^^^^^^^^
+    }
+
+    interface I1<T> extends Base2 {
+        a: () => T; 
+>a : () => T
+>  : ^^^^^^ 
+    }
+
+    interface I2<T> extends Base2 {
+        a: (x?: T) => T;
+>a : (x?: T) => T
+>  : ^^^^^ ^^^^^ 
+>x : T | undefined
+>  : ^^^^^^^^^^^^^
+    }
+
+    interface I3<T> extends Base2 {
+        a: (x: T) => T; 
+>a : (x: T) => T
+>  : ^^^^ ^^^^^ 
+>x : T
+>  : ^
+    }
+
+
+    interface I4<T> extends Base2 {
+        a2: () => T; 
+>a2 : () => T
+>   : ^^^^^^ 
+    }
+
+    interface I5<T> extends Base2 {
+        a2: (x?: T) => T
+>a2 : (x?: T) => T
+>   : ^^^^^ ^^^^^ 
+>x : T | undefined
+>  : ^^^^^^^^^^^^^
+    }
+
+    interface I6<T> extends Base2 {
+        a2: (x: T) => T;
+>a2 : (x: T) => T
+>   : ^^^^ ^^^^^ 
+>x : T
+>  : ^
+    }
+
+
+    interface I7<T> extends Base2 {
+        a3: () => T;
+>a3 : () => T
+>   : ^^^^^^ 
+    }
+
+    interface I8<T> extends Base2 {
+        a3: (x?: T) => T; 
+>a3 : (x?: T) => T
+>   : ^^^^^ ^^^^^ 
+>x : T | undefined
+>  : ^^^^^^^^^^^^^
+    }
+
+    interface I9<T> extends Base2 {
+        a3: (x: T) => T; 
+>a3 : (x: T) => T
+>   : ^^^^ ^^^^^ 
+>x : T
+>  : ^
+    }
+
+    interface I10<T> extends Base2 {
+        a3: (x: T, y: T) => T;  
+>a3 : (x: T, y: T) => T
+>   : ^^^^ ^^^^^ ^^^^^ 
+>x : T
+>  : ^
+>y : T
+>  : ^
+    }
+
+
+    interface I11<T> extends Base2 {
+        a4: () => T; 
+>a4 : () => T
+>   : ^^^^^^ 
+    }
+
+    interface I12<T> extends Base2 {
+        a4: (x?: T, y?: T) => T; 
+>a4 : (x?: T, y?: T) => T
+>   : ^^^^^ ^^^^^^ ^^^^^ 
+>x : T | undefined
+>  : ^^^^^^^^^^^^^
+>y : T | undefined
+>  : ^^^^^^^^^^^^^
+    }
+
+    interface I13<T> extends Base2 {
+        a4: (x: T) => T; 
+>a4 : (x: T) => T
+>   : ^^^^ ^^^^^ 
+>x : T
+>  : ^
+    }
+
+    interface I14<T> extends Base2 {
+        a4: (x: T, y: T) => T; 
+>a4 : (x: T, y: T) => T
+>   : ^^^^ ^^^^^ ^^^^^ 
+>x : T
+>  : ^
+>y : T
+>  : ^
+    }
+
+
+    interface I15<T> extends Base2 {
+        a5: () => T; 
+>a5 : () => T
+>   : ^^^^^^ 
+    }
+
+    interface I16<T> extends Base2 {
+        a5: (x?: T, y?: T) => T; 
+>a5 : (x?: T, y?: T) => T
+>   : ^^^^^ ^^^^^^ ^^^^^ 
+>x : T | undefined
+>  : ^^^^^^^^^^^^^
+>y : T | undefined
+>  : ^^^^^^^^^^^^^
+    }
+
+    interface I17<T> extends Base2 {
+        a5: (x: T) => T;
+>a5 : (x: T) => T
+>   : ^^^^ ^^^^^ 
+>x : T
+>  : ^
+    }
+
+    interface I18<T> extends Base2 {
+        a5: (x: T, y: T) => T; 
+>a5 : (x: T, y: T) => T
+>   : ^^^^ ^^^^^ ^^^^^ 
+>x : T
+>  : ^
+>y : T
+>  : ^
+    }
+}
+
+module GenericSignaturesValid {
+
+    interface Base2 {
+        a: <T>() => T;
+>a : <T>() => T
+>  : ^ ^^^^^^^ 
+
+        a2: <T>(x?: T) => T;
+>a2 : <T>(x?: T) => T
+>   : ^ ^^^^^^ ^^^^^ 
+>x : T | undefined
+>  : ^^^^^^^^^^^^^
+
+        a3: <T>(x: T) => T;
+>a3 : <T>(x: T) => T
+>   : ^ ^^^^^ ^^^^^ 
+>x : T
+>  : ^
+
+        a4: <T>(x: T, y?: T) => T;
+>a4 : <T>(x: T, y?: T) => T
+>   : ^ ^^^^^ ^^^^^^ ^^^^^ 
+>x : T
+>  : ^
+>y : T | undefined
+>  : ^^^^^^^^^^^^^
+
+        a5: <T>(x?: T, y?: T) => T;
+>a5 : <T>(x?: T, y?: T) => T
+>   : ^ ^^^^^^ ^^^^^^ ^^^^^ 
+>x : T | undefined
+>  : ^^^^^^^^^^^^^
+>y : T | undefined
+>  : ^^^^^^^^^^^^^
+    }
+
+    // BUG 833350
+    interface I1 extends Base2 {
+        a: <T>() => T; // ok, same number of required params
+>a : <T>() => T
+>  : ^ ^^^^^^^ 
+    }
+
+    interface I2 extends Base2 {
+        a: <T>(x?: T) => T; // error, not identical and contextual signature instatiation can't make inference from T to T
+>a : <T>(x?: T) => T
+>  : ^ ^^^^^^ ^^^^^ 
+>x : T | undefined
+>  : ^^^^^^^^^^^^^
+    }
+
+    interface I3 extends Base2 {
+        a: <T>(x: T) => T; // error, not identical and contextual signature instatiation can't make inference from T to T
+>a : <T>(x: T) => T
+>  : ^ ^^^^^ ^^^^^ 
+>x : T
+>  : ^
+    }
+
+
+    interface I4 extends Base2 {
+        a2: <T>() => T; // error, not identical and contextual signature instatiation can't make inference from T to T
+>a2 : <T>() => T
+>   : ^ ^^^^^^^ 
+    }
+
+    interface I5 extends Base2 {
+        a2: <T>(x?: T) => T; // ok, identical
+>a2 : <T>(x?: T) => T
+>   : ^ ^^^^^^ ^^^^^ 
+>x : T | undefined
+>  : ^^^^^^^^^^^^^
+    }
+
+    interface I6 extends Base2 {
+        a2: <T>(x: T) => T; // ok, same number of params
+>a2 : <T>(x: T) => T
+>   : ^ ^^^^^ ^^^^^ 
+>x : T
+>  : ^
+    }
+
+
+    interface I7 extends Base2 {
+        a3: <T>() => T; // error, no inferences for T so {} not assignable to {} in return type
+>a3 : <T>() => T
+>   : ^ ^^^^^^^ 
+    }
+
+    interface I8 extends Base2 {
+        a3: <T>(x?: T) => T; // ok, fewer required params
+>a3 : <T>(x?: T) => T
+>   : ^ ^^^^^^ ^^^^^ 
+>x : T | undefined
+>  : ^^^^^^^^^^^^^
+    }
+
+    interface I9 extends Base2 {
+        a3: <T>(x: T) => T; // ok, identical, same number of required params
+>a3 : <T>(x: T) => T
+>   : ^ ^^^^^ ^^^^^ 
+>x : T
+>  : ^
+    }
+
+    interface I10 extends Base2 {
+        a3: <T>(x: T, y: T) => T;  // error, too many required params
+>a3 : <T>(x: T, y: T) => T
+>   : ^ ^^^^^ ^^^^^ ^^^^^ 
+>x : T
+>  : ^
+>y : T
+>  : ^
+    }
+
+
+    interface I11 extends Base2 {
+        a4: <T>() => T; // error, not identical and contextual signature instatiation can't make inference from T to T
+>a4 : <T>() => T
+>   : ^ ^^^^^^^ 
+    }
+
+    interface I12 extends Base2 {
+        a4: <T>(x?: T, y?: T) => T; // ok, fewer required params
+>a4 : <T>(x?: T, y?: T) => T
+>   : ^ ^^^^^^ ^^^^^^ ^^^^^ 
+>x : T | undefined
+>  : ^^^^^^^^^^^^^
+>y : T | undefined
+>  : ^^^^^^^^^^^^^
+    }
+
+    interface I13 extends Base2 {
+        a4: <T>(x: T) => T; // ok, same T of required params
+>a4 : <T>(x: T) => T
+>   : ^ ^^^^^ ^^^^^ 
+>x : T
+>  : ^
+    }
+
+    interface I14 extends Base2 {
+        a4: <T>(x: T, y: T) => T;  // error, too many required params
+>a4 : <T>(x: T, y: T) => T
+>   : ^ ^^^^^ ^^^^^ ^^^^^ 
+>x : T
+>  : ^
+>y : T
+>  : ^
+    }
+
+
+    interface I15 extends Base2 {
+        a5: <T>() => T; // error, not identical and contextual signature instatiation can't make inference from T to T
+>a5 : <T>() => T
+>   : ^ ^^^^^^^ 
+    }
+
+    interface I16 extends Base2 {
+        a5: <T>(x?: T, y?: T) => T; // ok, fewer required params
+>a5 : <T>(x?: T, y?: T) => T
+>   : ^ ^^^^^^ ^^^^^^ ^^^^^ 
+>x : T | undefined
+>  : ^^^^^^^^^^^^^
+>y : T | undefined
+>  : ^^^^^^^^^^^^^
+    }
+
+    interface I17 extends Base2 {
+        a5: <T>(x: T) => T; // ok, all present params match
+>a5 : <T>(x: T) => T
+>   : ^ ^^^^^ ^^^^^ 
+>x : T
+>  : ^
+    }
+
+    interface I18 extends Base2 {
+        a5: <T>(x: T, y: T) => T;  // ok, same number of params
+>a5 : <T>(x: T, y: T) => T
+>   : ^ ^^^^^ ^^^^^ ^^^^^ 
+>x : T
+>  : ^
+>y : T
+>  : ^
+    }
+}