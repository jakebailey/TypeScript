--- conflicted
+++ resolved
@@ -1,128 +1,123 @@
-//// [tests/cases/conformance/jsx/checkJsxChildrenProperty16.tsx] ////
-
+//// [tests/cases/conformance/jsx/checkJsxChildrenProperty16.tsx] ////
+
 === Performance Stats ===
 Assignability cache: 2,500
-<<<<<<< HEAD
 Type Count: 5,000
-Instantiation count: 100,000
-=======
-Type Count: 10,000
 Instantiation count: 50,000
->>>>>>> c63de15a
 Symbol count: 50,000
 
-=== checkJsxChildrenProperty16.tsx ===
-/// <reference path="react16.d.ts" />
-
-// repro from #53493
-
-import React = require('react');
->React : typeof React
->      : ^^^^^^^^^^^^
-
-export type Props =
->Props : Props
->      : ^^^^^
-
-  | { renderNumber?: false; children: (arg: string) => void }
->renderNumber : false | undefined
->             : ^^^^^^^^^^^^^^^^^
->false : false
->      : ^^^^^
->children : (arg: string) => void
->         : ^   ^^      ^^^^^    
->arg : string
->    : ^^^^^^
-
-  | {
-      renderNumber: true;
->renderNumber : true
->             : ^^^^
->true : true
->     : ^^^^
-
-      children: (arg: number) => void;
->children : (arg: number) => void
->         : ^   ^^      ^^^^^    
->arg : number
->    : ^^^^^^
-
-    };
-
-export declare function Foo(props: Props): JSX.Element;
->Foo : (props: Props) => JSX.Element
->    : ^     ^^     ^^^^^           
->props : Props
->      : ^^^^^
->JSX : any
->    : ^^^
-
-export const Test = () => {
->Test : () => JSX.Element
->     : ^^^^^^^^^^^^^^^^^
->() => {  return (    <>      <Foo>{(value) => {}}</Foo>      <Foo renderNumber>{(value) => {}}</Foo>      <Foo children={(value) => {}} />      <Foo renderNumber children={(value) => {}} />    </>  );} : () => JSX.Element
->                                                                                                                                                                                                          : ^^^^^^^^^^^^^^^^^
-
-  return (
->(    <>      <Foo>{(value) => {}}</Foo>      <Foo renderNumber>{(value) => {}}</Foo>      <Foo children={(value) => {}} />      <Foo renderNumber children={(value) => {}} />    </>  ) : JSX.Element
->                                                                                                                                                                                        : ^^^^^^^^^^^
-
-    <>
-><>      <Foo>{(value) => {}}</Foo>      <Foo renderNumber>{(value) => {}}</Foo>      <Foo children={(value) => {}} />      <Foo renderNumber children={(value) => {}} />    </> : JSX.Element
->                                                                                                                                                                                : ^^^^^^^^^^^
-
-      <Foo>{(value) => {}}</Foo>
-><Foo>{(value) => {}}</Foo> : JSX.Element
->                           : ^^^^^^^^^^^
->Foo : (props: Props) => JSX.Element
->    : ^     ^^     ^^^^^           
->(value) => {} : (value: string) => void
->              : ^     ^^^^^^^^^^^^^^^^^
->value : string
->      : ^^^^^^
->Foo : (props: Props) => JSX.Element
->    : ^     ^^     ^^^^^           
-
-      <Foo renderNumber>{(value) => {}}</Foo>
-><Foo renderNumber>{(value) => {}}</Foo> : JSX.Element
->                                        : ^^^^^^^^^^^
->Foo : (props: Props) => JSX.Element
->    : ^     ^^     ^^^^^           
->renderNumber : true
->             : ^^^^
->(value) => {} : (value: number) => void
->              : ^     ^^^^^^^^^^^^^^^^^
->value : number
->      : ^^^^^^
->Foo : (props: Props) => JSX.Element
->    : ^     ^^     ^^^^^           
-
-      <Foo children={(value) => {}} />
-><Foo children={(value) => {}} /> : JSX.Element
->                                 : ^^^^^^^^^^^
->Foo : (props: Props) => JSX.Element
->    : ^     ^^     ^^^^^           
->children : (value: string) => void
->         : ^     ^^^^^^^^^^^^^^^^^
->(value) => {} : (value: string) => void
->              : ^     ^^^^^^^^^^^^^^^^^
->value : string
->      : ^^^^^^
-
-      <Foo renderNumber children={(value) => {}} />
-><Foo renderNumber children={(value) => {}} /> : JSX.Element
->                                              : ^^^^^^^^^^^
->Foo : (props: Props) => JSX.Element
->    : ^     ^^     ^^^^^           
->renderNumber : true
->             : ^^^^
->children : (value: number) => void
->         : ^     ^^^^^^^^^^^^^^^^^
->(value) => {} : (value: number) => void
->              : ^     ^^^^^^^^^^^^^^^^^
->value : number
->      : ^^^^^^
-
-    </>
-  );
-};
+=== checkJsxChildrenProperty16.tsx ===
+/// <reference path="react16.d.ts" />
+
+// repro from #53493
+
+import React = require('react');
+>React : typeof React
+>      : ^^^^^^^^^^^^
+
+export type Props =
+>Props : Props
+>      : ^^^^^
+
+  | { renderNumber?: false; children: (arg: string) => void }
+>renderNumber : false | undefined
+>             : ^^^^^^^^^^^^^^^^^
+>false : false
+>      : ^^^^^
+>children : (arg: string) => void
+>         : ^   ^^      ^^^^^    
+>arg : string
+>    : ^^^^^^
+
+  | {
+      renderNumber: true;
+>renderNumber : true
+>             : ^^^^
+>true : true
+>     : ^^^^
+
+      children: (arg: number) => void;
+>children : (arg: number) => void
+>         : ^   ^^      ^^^^^    
+>arg : number
+>    : ^^^^^^
+
+    };
+
+export declare function Foo(props: Props): JSX.Element;
+>Foo : (props: Props) => JSX.Element
+>    : ^     ^^     ^^^^^           
+>props : Props
+>      : ^^^^^
+>JSX : any
+>    : ^^^
+
+export const Test = () => {
+>Test : () => JSX.Element
+>     : ^^^^^^^^^^^^^^^^^
+>() => {  return (    <>      <Foo>{(value) => {}}</Foo>      <Foo renderNumber>{(value) => {}}</Foo>      <Foo children={(value) => {}} />      <Foo renderNumber children={(value) => {}} />    </>  );} : () => JSX.Element
+>                                                                                                                                                                                                          : ^^^^^^^^^^^^^^^^^
+
+  return (
+>(    <>      <Foo>{(value) => {}}</Foo>      <Foo renderNumber>{(value) => {}}</Foo>      <Foo children={(value) => {}} />      <Foo renderNumber children={(value) => {}} />    </>  ) : JSX.Element
+>                                                                                                                                                                                        : ^^^^^^^^^^^
+
+    <>
+><>      <Foo>{(value) => {}}</Foo>      <Foo renderNumber>{(value) => {}}</Foo>      <Foo children={(value) => {}} />      <Foo renderNumber children={(value) => {}} />    </> : JSX.Element
+>                                                                                                                                                                                : ^^^^^^^^^^^
+
+      <Foo>{(value) => {}}</Foo>
+><Foo>{(value) => {}}</Foo> : JSX.Element
+>                           : ^^^^^^^^^^^
+>Foo : (props: Props) => JSX.Element
+>    : ^     ^^     ^^^^^           
+>(value) => {} : (value: string) => void
+>              : ^     ^^^^^^^^^^^^^^^^^
+>value : string
+>      : ^^^^^^
+>Foo : (props: Props) => JSX.Element
+>    : ^     ^^     ^^^^^           
+
+      <Foo renderNumber>{(value) => {}}</Foo>
+><Foo renderNumber>{(value) => {}}</Foo> : JSX.Element
+>                                        : ^^^^^^^^^^^
+>Foo : (props: Props) => JSX.Element
+>    : ^     ^^     ^^^^^           
+>renderNumber : true
+>             : ^^^^
+>(value) => {} : (value: number) => void
+>              : ^     ^^^^^^^^^^^^^^^^^
+>value : number
+>      : ^^^^^^
+>Foo : (props: Props) => JSX.Element
+>    : ^     ^^     ^^^^^           
+
+      <Foo children={(value) => {}} />
+><Foo children={(value) => {}} /> : JSX.Element
+>                                 : ^^^^^^^^^^^
+>Foo : (props: Props) => JSX.Element
+>    : ^     ^^     ^^^^^           
+>children : (value: string) => void
+>         : ^     ^^^^^^^^^^^^^^^^^
+>(value) => {} : (value: string) => void
+>              : ^     ^^^^^^^^^^^^^^^^^
+>value : string
+>      : ^^^^^^
+
+      <Foo renderNumber children={(value) => {}} />
+><Foo renderNumber children={(value) => {}} /> : JSX.Element
+>                                              : ^^^^^^^^^^^
+>Foo : (props: Props) => JSX.Element
+>    : ^     ^^     ^^^^^           
+>renderNumber : true
+>             : ^^^^
+>children : (value: number) => void
+>         : ^     ^^^^^^^^^^^^^^^^^
+>(value) => {} : (value: number) => void
+>              : ^     ^^^^^^^^^^^^^^^^^
+>value : number
+>      : ^^^^^^
+
+    </>
+  );
+};