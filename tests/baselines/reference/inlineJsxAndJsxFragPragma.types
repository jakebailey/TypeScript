//// [tests/cases/conformance/jsx/inline/inlineJsxAndJsxFragPragma.tsx] ////

=== renderer.d.ts ===
declare global {
>global : any
>       : ^^^

    namespace JSX {
        interface IntrinsicElements {
            [e: string]: any;
>e : string
>  : ^^^^^^
        }
    }
}
export function h(): void;
>h : () => void
>  : ^^^^^^    

export function jsx(): void;
>jsx : () => void
>    : ^^^^^^    

export function Fragment(): void;
>Fragment : () => void
>         : ^^^^^^    

=== preacty.tsx ===
/**
 * @jsx h
 * @jsxFrag Fragment
 */
import {h, Fragment} from "./renderer";
>h : () => void
>  : ^^^^^^^^^^
>Fragment : () => void
>         : ^^^^^^^^^^

<><div></div></>
><><div></div></> : any
>                 : ^^^
><div></div> : any
>            : ^^^
>div : any
>    : ^^^
>div : any
>    : ^^^

=== snabbdomy.tsx ===
/* @jsx jsx */
/* @jsxfrag null */
import {jsx} from "./renderer";
>jsx : () => void
>    : ^^^^^^^^^^

<><span></span></>
><><span></span></> : any
>                   : ^^^
><span></span> : any
>              : ^^^
>span : any
>     : ^^^
>span : any
>     : ^^^

=== preacty-only-fragment.tsx ===
/**
 * @jsx h
 * @jsxFrag Fragment
 */
import {h, Fragment} from "./renderer";
>h : () => void
>  : ^^^^^^^^^^
>Fragment : () => void
>         : ^^^^^^^^^^

<></>
><></> : any
>      : ^^^

=== snabbdomy-only-fragment.tsx ===
/* @jsx jsx */
/* @jsxfrag null */
import {jsx} from "./renderer";
>jsx : () => void
>    : ^^^^^^^^^^

<></>
><></> : any
>      : ^^^

=== preacty-only-fragment-no-jsx.tsx ===
/**
 * @jsx h
 * @jsxFrag Fragment
 */
import {Fragment} from "./renderer";
>Fragment : () => void
>         : ^^^^^^^^^^

<></>
><></> : any
>      : ^^^

=== snabbdomy-only-fragment-no-jsx.tsx ===
/* @jsx jsx */
/* @jsxfrag null */
import {} from "./renderer";
<></>
><></> : any
>      : ^^^

=== preacty-no-fragment.tsx ===
/**
 * @jsx h
 * @jsxFrag Fragment
 */
import {h, Fragment} from "./renderer";
>h : () => void
>  : ^^^^^^^^^^
>Fragment : () => void
>         : ^^^^^^^^^^

<div></div>
><div></div> : any
>            : ^^^
>div : any
>    : ^^^
>div : any
>    : ^^^

=== snabbdomy-no-fragment.tsx ===
/* @jsx jsx */
/* @jsxfrag null */
import {jsx} from "./renderer";
>jsx : () => void
>    : ^^^^^^^^^^

<div></div>
><div></div> : any
>            : ^^^
>div : any
>    : ^^^
>div : any
>    : ^^^

=== preacty-only-component.tsx ===
/**
 * @jsx h
 */
import {h} from "./renderer";
>h : () => void
>  : ^^^^^^^^^^

function Component() { return null; }
<<<<<<< HEAD
>Component : () => null

<Component />
><Component /> : any
>Component : () => null
=======
>Component : () => any
>          : ^^^^^^^^^

<Component />
><Component /> : any
>              : ^^^
>Component : () => any
>          : ^^^^^^^^^
>>>>>>> 12402f26

<|MERGE_RESOLUTION|>--- conflicted
+++ resolved
@@ -1,172 +1,164 @@
-//// [tests/cases/conformance/jsx/inline/inlineJsxAndJsxFragPragma.tsx] ////
-
-=== renderer.d.ts ===
-declare global {
->global : any
->       : ^^^
-
-    namespace JSX {
-        interface IntrinsicElements {
-            [e: string]: any;
->e : string
->  : ^^^^^^
-        }
-    }
-}
-export function h(): void;
->h : () => void
->  : ^^^^^^    
-
-export function jsx(): void;
->jsx : () => void
->    : ^^^^^^    
-
-export function Fragment(): void;
->Fragment : () => void
->         : ^^^^^^    
-
-=== preacty.tsx ===
-/**
- * @jsx h
- * @jsxFrag Fragment
- */
-import {h, Fragment} from "./renderer";
->h : () => void
->  : ^^^^^^^^^^
->Fragment : () => void
->         : ^^^^^^^^^^
-
-<><div></div></>
-><><div></div></> : any
->                 : ^^^
-><div></div> : any
->            : ^^^
->div : any
->    : ^^^
->div : any
->    : ^^^
-
-=== snabbdomy.tsx ===
-/* @jsx jsx */
-/* @jsxfrag null */
-import {jsx} from "./renderer";
->jsx : () => void
->    : ^^^^^^^^^^
-
-<><span></span></>
-><><span></span></> : any
->                   : ^^^
-><span></span> : any
->              : ^^^
->span : any
->     : ^^^
->span : any
->     : ^^^
-
-=== preacty-only-fragment.tsx ===
-/**
- * @jsx h
- * @jsxFrag Fragment
- */
-import {h, Fragment} from "./renderer";
->h : () => void
->  : ^^^^^^^^^^
->Fragment : () => void
->         : ^^^^^^^^^^
-
-<></>
-><></> : any
->      : ^^^
-
-=== snabbdomy-only-fragment.tsx ===
-/* @jsx jsx */
-/* @jsxfrag null */
-import {jsx} from "./renderer";
->jsx : () => void
->    : ^^^^^^^^^^
-
-<></>
-><></> : any
->      : ^^^
-
-=== preacty-only-fragment-no-jsx.tsx ===
-/**
- * @jsx h
- * @jsxFrag Fragment
- */
-import {Fragment} from "./renderer";
->Fragment : () => void
->         : ^^^^^^^^^^
-
-<></>
-><></> : any
->      : ^^^
-
-=== snabbdomy-only-fragment-no-jsx.tsx ===
-/* @jsx jsx */
-/* @jsxfrag null */
-import {} from "./renderer";
-<></>
-><></> : any
->      : ^^^
-
-=== preacty-no-fragment.tsx ===
-/**
- * @jsx h
- * @jsxFrag Fragment
- */
-import {h, Fragment} from "./renderer";
->h : () => void
->  : ^^^^^^^^^^
->Fragment : () => void
->         : ^^^^^^^^^^
-
-<div></div>
-><div></div> : any
->            : ^^^
->div : any
->    : ^^^
->div : any
->    : ^^^
-
-=== snabbdomy-no-fragment.tsx ===
-/* @jsx jsx */
-/* @jsxfrag null */
-import {jsx} from "./renderer";
->jsx : () => void
->    : ^^^^^^^^^^
-
-<div></div>
-><div></div> : any
->            : ^^^
->div : any
->    : ^^^
->div : any
->    : ^^^
-
-=== preacty-only-component.tsx ===
-/**
- * @jsx h
- */
-import {h} from "./renderer";
->h : () => void
->  : ^^^^^^^^^^
-
-function Component() { return null; }
-<<<<<<< HEAD
->Component : () => null
-
-<Component />
-><Component /> : any
->Component : () => null
-=======
->Component : () => any
->          : ^^^^^^^^^
-
-<Component />
-><Component /> : any
->              : ^^^
->Component : () => any
->          : ^^^^^^^^^
->>>>>>> 12402f26
-
+//// [tests/cases/conformance/jsx/inline/inlineJsxAndJsxFragPragma.tsx] ////
+
+=== renderer.d.ts ===
+declare global {
+>global : any
+>       : ^^^
+
+    namespace JSX {
+        interface IntrinsicElements {
+            [e: string]: any;
+>e : string
+>  : ^^^^^^
+        }
+    }
+}
+export function h(): void;
+>h : () => void
+>  : ^^^^^^    
+
+export function jsx(): void;
+>jsx : () => void
+>    : ^^^^^^    
+
+export function Fragment(): void;
+>Fragment : () => void
+>         : ^^^^^^    
+
+=== preacty.tsx ===
+/**
+ * @jsx h
+ * @jsxFrag Fragment
+ */
+import {h, Fragment} from "./renderer";
+>h : () => void
+>  : ^^^^^^^^^^
+>Fragment : () => void
+>         : ^^^^^^^^^^
+
+<><div></div></>
+><><div></div></> : any
+>                 : ^^^
+><div></div> : any
+>            : ^^^
+>div : any
+>    : ^^^
+>div : any
+>    : ^^^
+
+=== snabbdomy.tsx ===
+/* @jsx jsx */
+/* @jsxfrag null */
+import {jsx} from "./renderer";
+>jsx : () => void
+>    : ^^^^^^^^^^
+
+<><span></span></>
+><><span></span></> : any
+>                   : ^^^
+><span></span> : any
+>              : ^^^
+>span : any
+>     : ^^^
+>span : any
+>     : ^^^
+
+=== preacty-only-fragment.tsx ===
+/**
+ * @jsx h
+ * @jsxFrag Fragment
+ */
+import {h, Fragment} from "./renderer";
+>h : () => void
+>  : ^^^^^^^^^^
+>Fragment : () => void
+>         : ^^^^^^^^^^
+
+<></>
+><></> : any
+>      : ^^^
+
+=== snabbdomy-only-fragment.tsx ===
+/* @jsx jsx */
+/* @jsxfrag null */
+import {jsx} from "./renderer";
+>jsx : () => void
+>    : ^^^^^^^^^^
+
+<></>
+><></> : any
+>      : ^^^
+
+=== preacty-only-fragment-no-jsx.tsx ===
+/**
+ * @jsx h
+ * @jsxFrag Fragment
+ */
+import {Fragment} from "./renderer";
+>Fragment : () => void
+>         : ^^^^^^^^^^
+
+<></>
+><></> : any
+>      : ^^^
+
+=== snabbdomy-only-fragment-no-jsx.tsx ===
+/* @jsx jsx */
+/* @jsxfrag null */
+import {} from "./renderer";
+<></>
+><></> : any
+>      : ^^^
+
+=== preacty-no-fragment.tsx ===
+/**
+ * @jsx h
+ * @jsxFrag Fragment
+ */
+import {h, Fragment} from "./renderer";
+>h : () => void
+>  : ^^^^^^^^^^
+>Fragment : () => void
+>         : ^^^^^^^^^^
+
+<div></div>
+><div></div> : any
+>            : ^^^
+>div : any
+>    : ^^^
+>div : any
+>    : ^^^
+
+=== snabbdomy-no-fragment.tsx ===
+/* @jsx jsx */
+/* @jsxfrag null */
+import {jsx} from "./renderer";
+>jsx : () => void
+>    : ^^^^^^^^^^
+
+<div></div>
+><div></div> : any
+>            : ^^^
+>div : any
+>    : ^^^
+>div : any
+>    : ^^^
+
+=== preacty-only-component.tsx ===
+/**
+ * @jsx h
+ */
+import {h} from "./renderer";
+>h : () => void
+>  : ^^^^^^^^^^
+
+function Component() { return null; }
+>Component : () => null
+>          : ^^^^^^^^^^
+
+<Component />
+><Component /> : any
+>              : ^^^
+>Component : () => null
+>          : ^^^^^^^^^^
+