--- conflicted
+++ resolved
@@ -1,51 +1,43 @@
-//// [tests/cases/conformance/es6/destructuring/optionalBindingParameters1.ts] ////
-
-=== optionalBindingParameters1.ts ===
-function foo([x,y,z]?: [string, number, boolean]) {
->foo : ([x, y, z]?: [string, number, boolean]) => void
->    : ^^^^^^^^^^^^^                         ^^^^^^^^^
->x : string
->  : ^^^^^^
->y : number
->  : ^^^^^^
->z : boolean
->  : ^^^^^^^
-
-}
-
-foo(["", 0, false]);
->foo(["", 0, false]) : void
-<<<<<<< HEAD
->foo : ([x, y, z]?: [string, number, boolean] | undefined) => void
-=======
->                    : ^^^^
->foo : ([x, y, z]?: [string, number, boolean]) => void
->    : ^^^^^^^^^^^^^^^^^^^^^^^^^^^^^^^^^^^^^^^^^^^^^^^
->>>>>>> 12402f26
->["", 0, false] : [string, number, false]
->               : ^^^^^^^^^^^^^^^^^^^^^^^
->"" : ""
->   : ^^
->0 : 0
->  : ^
->false : false
->      : ^^^^^
-
-foo([false, 0, ""]);
->foo([false, 0, ""]) : void
-<<<<<<< HEAD
->foo : ([x, y, z]?: [string, number, boolean] | undefined) => void
-=======
->                    : ^^^^
->foo : ([x, y, z]?: [string, number, boolean]) => void
->    : ^^^^^^^^^^^^^^^^^^^^^^^^^^^^^^^^^^^^^^^^^^^^^^^
->>>>>>> 12402f26
->[false, 0, ""] : [boolean, number, string]
->               : ^^^^^^^^^^^^^^^^^^^^^^^^^
->false : false
->      : ^^^^^
->0 : 0
->  : ^
->"" : ""
->   : ^^
-
+//// [tests/cases/conformance/es6/destructuring/optionalBindingParameters1.ts] ////
+
+=== optionalBindingParameters1.ts ===
+function foo([x,y,z]?: [string, number, boolean]) {
+>foo : ([x, y, z]?: [string, number, boolean]) => void
+>    : ^^^^^^^^^^^^^                         ^^^^^^^^^
+>x : string
+>  : ^^^^^^
+>y : number
+>  : ^^^^^^
+>z : boolean
+>  : ^^^^^^^
+
+}
+
+foo(["", 0, false]);
+>foo(["", 0, false]) : void
+>                    : ^^^^
+>foo : ([x, y, z]?: [string, number, boolean] | undefined) => void
+>    : ^^^^^^^^^^^^^^^^^^^^^^^^^^^^^^^^^^^^^^^^^^^^^^^^^^^^^^^^^^^
+>["", 0, false] : [string, number, false]
+>               : ^^^^^^^^^^^^^^^^^^^^^^^
+>"" : ""
+>   : ^^
+>0 : 0
+>  : ^
+>false : false
+>      : ^^^^^
+
+foo([false, 0, ""]);
+>foo([false, 0, ""]) : void
+>                    : ^^^^
+>foo : ([x, y, z]?: [string, number, boolean] | undefined) => void
+>    : ^^^^^^^^^^^^^^^^^^^^^^^^^^^^^^^^^^^^^^^^^^^^^^^^^^^^^^^^^^^
+>[false, 0, ""] : [boolean, number, string]
+>               : ^^^^^^^^^^^^^^^^^^^^^^^^^
+>false : false
+>      : ^^^^^
+>0 : 0
+>  : ^
+>"" : ""
+>   : ^^
+