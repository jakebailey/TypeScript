--- conflicted
+++ resolved
@@ -1,61 +1,49 @@
-//// [tests/cases/conformance/es6/destructuring/optionalBindingParametersInOverloads1.ts] ////
-
-=== optionalBindingParametersInOverloads1.ts ===
-function foo([x, y, z] ?: [string, number, boolean]);
->foo : ([x, y, z]?: [string, number, boolean]) => any
->    : ^^^^^^^^^^^^^                         ^^^^^^^^
->x : string
->  : ^^^^^^
->y : number
->  : ^^^^^^
->z : boolean
->  : ^^^^^^^
-
-function foo(...rest: any[]) {
-<<<<<<< HEAD
->foo : ([x, y, z]?: [string, number, boolean] | undefined) => any
-=======
->foo : ([x, y, z]?: [string, number, boolean]) => any
->    : ^^^^^^^^^^^^^^^^^^^^^^^^^^^^^^^^^^^^^^^^^^^^^^
->>>>>>> 12402f26
->rest : any[]
->     : ^^^^^
-
-}
-
-foo(["", 0, false]);
->foo(["", 0, false]) : any
-<<<<<<< HEAD
->foo : ([x, y, z]?: [string, number, boolean] | undefined) => any
-=======
->                    : ^^^
->foo : ([x, y, z]?: [string, number, boolean]) => any
->    : ^^^^^^^^^^^^^^^^^^^^^^^^^^^^^^^^^^^^^^^^^^^^^^
->>>>>>> 12402f26
->["", 0, false] : [string, number, false]
->               : ^^^^^^^^^^^^^^^^^^^^^^^
->"" : ""
->   : ^^
->0 : 0
->  : ^
->false : false
->      : ^^^^^
-
-foo([false, 0, ""]);
->foo([false, 0, ""]) : any
-<<<<<<< HEAD
->foo : ([x, y, z]?: [string, number, boolean] | undefined) => any
-=======
->                    : ^^^
->foo : ([x, y, z]?: [string, number, boolean]) => any
->    : ^^^^^^^^^^^^^^^^^^^^^^^^^^^^^^^^^^^^^^^^^^^^^^
->>>>>>> 12402f26
->[false, 0, ""] : [boolean, number, string]
->               : ^^^^^^^^^^^^^^^^^^^^^^^^^
->false : false
->      : ^^^^^
->0 : 0
->  : ^
->"" : ""
->   : ^^
-
+//// [tests/cases/conformance/es6/destructuring/optionalBindingParametersInOverloads1.ts] ////
+
+=== optionalBindingParametersInOverloads1.ts ===
+function foo([x, y, z] ?: [string, number, boolean]);
+>foo : ([x, y, z]?: [string, number, boolean]) => any
+>    : ^^^^^^^^^^^^^                         ^^^^^^^^
+>x : string
+>  : ^^^^^^
+>y : number
+>  : ^^^^^^
+>z : boolean
+>  : ^^^^^^^
+
+function foo(...rest: any[]) {
+>foo : ([x, y, z]?: [string, number, boolean] | undefined) => any
+>    : ^^^^^^^^^^^^^^^^^^^^^^^^^^^^^^^^^^^^^^^^^^^^^^^^^^^^^^^^^^
+>rest : any[]
+>     : ^^^^^
+
+}
+
+foo(["", 0, false]);
+>foo(["", 0, false]) : any
+>                    : ^^^
+>foo : ([x, y, z]?: [string, number, boolean] | undefined) => any
+>    : ^^^^^^^^^^^^^^^^^^^^^^^^^^^^^^^^^^^^^^^^^^^^^^^^^^^^^^^^^^
+>["", 0, false] : [string, number, false]
+>               : ^^^^^^^^^^^^^^^^^^^^^^^
+>"" : ""
+>   : ^^
+>0 : 0
+>  : ^
+>false : false
+>      : ^^^^^
+
+foo([false, 0, ""]);
+>foo([false, 0, ""]) : any
+>                    : ^^^
+>foo : ([x, y, z]?: [string, number, boolean] | undefined) => any
+>    : ^^^^^^^^^^^^^^^^^^^^^^^^^^^^^^^^^^^^^^^^^^^^^^^^^^^^^^^^^^
+>[false, 0, ""] : [boolean, number, string]
+>               : ^^^^^^^^^^^^^^^^^^^^^^^^^
+>false : false
+>      : ^^^^^
+>0 : 0
+>  : ^
+>"" : ""
+>   : ^^
+