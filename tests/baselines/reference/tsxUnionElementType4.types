--- conflicted
+++ resolved
@@ -1,183 +1,149 @@
-//// [tests/cases/conformance/jsx/tsxUnionElementType4.tsx] ////
-
-=== file.tsx ===
-import React = require('react');
->React : typeof React
->      : ^^^^^^^^^^^^
-
-class RC1 extends React.Component<{x : number}, {}> {
->RC1 : RC1
->    : ^^^
->React.Component : React.Component<{ x: number; }, {}>
->                : ^^^^^^^^^^^^^^^^^^^^^      ^^^^^^^^
->React : typeof React
->      : ^^^^^^^^^^^^
->Component : typeof React.Component
->          : ^^^^^^^^^^^^^^^^^^^^^^
->x : number
->  : ^^^^^^
-
-    render() {
-<<<<<<< HEAD
->render : () => null
-=======
->render : () => any
->       : ^^^^^^^^^
->>>>>>> 12402f26
-
-        return null;
-    }
-}
-
-class RC2 extends React.Component<{ x: string }, {}> {
->RC2 : RC2
->    : ^^^
->React.Component : React.Component<{ x: string; }, {}>
->                : ^^^^^^^^^^^^^^^^^^^^^      ^^^^^^^^
->React : typeof React
->      : ^^^^^^^^^^^^
->Component : typeof React.Component
->          : ^^^^^^^^^^^^^^^^^^^^^^
->x : string
->  : ^^^^^^
-
-    render() {
-<<<<<<< HEAD
->render : () => null
-=======
->render : () => any
->       : ^^^^^^^^^
->>>>>>> 12402f26
-
-        return null;
-    }
-    private method() { }
->method : () => void
->       : ^^^^^^^^^^
-}
-
-class RC3 extends React.Component<{}, {}> {
->RC3 : RC3
->    : ^^^
->React.Component : React.Component<{}, {}>
->                : ^^^^^^^^^^^^^^^^^^^^^^^
->React : typeof React
->      : ^^^^^^^^^^^^
->Component : typeof React.Component
->          : ^^^^^^^^^^^^^^^^^^^^^^
-
-    render() {
-<<<<<<< HEAD
->render : () => null
-=======
->render : () => any
->       : ^^^^^^^^^
->>>>>>> 12402f26
-
-        return null;
-    }
-}
-
-class RC4 extends React.Component<{}, {}> {
->RC4 : RC4
->    : ^^^
->React.Component : React.Component<{}, {}>
->                : ^^^^^^^^^^^^^^^^^^^^^^^
->React : typeof React
->      : ^^^^^^^^^^^^
->Component : typeof React.Component
->          : ^^^^^^^^^^^^^^^^^^^^^^
-
-    render() {
-<<<<<<< HEAD
->render : () => null
-=======
->render : () => any
->       : ^^^^^^^^^
->>>>>>> 12402f26
-
-        return null;
-    }
-}
-
-var RCComp = RC1 || RC2;
-<<<<<<< HEAD
->RCComp : typeof RC1
->RC1 || RC2 : typeof RC1
-=======
->RCComp : typeof RC1 | typeof RC2
->       : ^^^^^^^^^^^^^^^^^^^^^^^
->RC1 || RC2 : typeof RC1 | typeof RC2
->           : ^^^^^^^^^^^^^^^^^^^^^^^
->>>>>>> 12402f26
->RC1 : typeof RC1
->    : ^^^^^^^^^^
->RC2 : typeof RC2
->    : ^^^^^^^^^^
-
-var EmptyRCComp = RC3 || RC4;
->EmptyRCComp : typeof RC3
->            : ^^^^^^^^^^
->RC3 || RC4 : typeof RC3
->           : ^^^^^^^^^^
->RC3 : typeof RC3
->    : ^^^^^^^^^^
->RC4 : typeof RC4
->    : ^^^^^^^^^^
-
-var PartRCComp = RC1 || RC4;
-<<<<<<< HEAD
->PartRCComp : typeof RC1
->RC1 || RC4 : typeof RC1
-=======
->PartRCComp : typeof RC4
->           : ^^^^^^^^^^
->RC1 || RC4 : typeof RC4
->           : ^^^^^^^^^^
->>>>>>> 12402f26
->RC1 : typeof RC1
->    : ^^^^^^^^^^
->RC4 : typeof RC4
->    : ^^^^^^^^^^
-
-// Error
-let a = <RCComp x />;
->a : JSX.Element
->  : ^^^^^^^^^^^
-><RCComp x /> : JSX.Element
-<<<<<<< HEAD
->RCComp : typeof RC1
-=======
->             : ^^^^^^^^^^^
->RCComp : typeof RC1 | typeof RC2
->       : ^^^^^^^^^^^^^^^^^^^^^^^
->>>>>>> 12402f26
->x : true
->  : ^^^^
-
-let b = <PartRCComp x={10} />
->b : JSX.Element
->  : ^^^^^^^^^^^
-><PartRCComp x={10} /> : JSX.Element
-<<<<<<< HEAD
->PartRCComp : typeof RC1
-=======
->                      : ^^^^^^^^^^^
->PartRCComp : typeof RC4
->           : ^^^^^^^^^^
->>>>>>> 12402f26
->x : number
->  : ^^^^^^
->10 : 10
->   : ^^
-
-let c = <EmptyRCComp prop />;
->c : JSX.Element
->  : ^^^^^^^^^^^
-><EmptyRCComp prop /> : JSX.Element
->                     : ^^^^^^^^^^^
->EmptyRCComp : typeof RC3
->            : ^^^^^^^^^^
->prop : true
->     : ^^^^
-
+//// [tests/cases/conformance/jsx/tsxUnionElementType4.tsx] ////
+
+=== file.tsx ===
+import React = require('react');
+>React : typeof React
+>      : ^^^^^^^^^^^^
+
+class RC1 extends React.Component<{x : number}, {}> {
+>RC1 : RC1
+>    : ^^^
+>React.Component : React.Component<{ x: number; }, {}>
+>                : ^^^^^^^^^^^^^^^^^^^^^      ^^^^^^^^
+>React : typeof React
+>      : ^^^^^^^^^^^^
+>Component : typeof React.Component
+>          : ^^^^^^^^^^^^^^^^^^^^^^
+>x : number
+>  : ^^^^^^
+
+    render() {
+>render : () => null
+>       : ^^^^^^^^^^
+
+        return null;
+    }
+}
+
+class RC2 extends React.Component<{ x: string }, {}> {
+>RC2 : RC2
+>    : ^^^
+>React.Component : React.Component<{ x: string; }, {}>
+>                : ^^^^^^^^^^^^^^^^^^^^^      ^^^^^^^^
+>React : typeof React
+>      : ^^^^^^^^^^^^
+>Component : typeof React.Component
+>          : ^^^^^^^^^^^^^^^^^^^^^^
+>x : string
+>  : ^^^^^^
+
+    render() {
+>render : () => null
+>       : ^^^^^^^^^^
+
+        return null;
+    }
+    private method() { }
+>method : () => void
+>       : ^^^^^^^^^^
+}
+
+class RC3 extends React.Component<{}, {}> {
+>RC3 : RC3
+>    : ^^^
+>React.Component : React.Component<{}, {}>
+>                : ^^^^^^^^^^^^^^^^^^^^^^^
+>React : typeof React
+>      : ^^^^^^^^^^^^
+>Component : typeof React.Component
+>          : ^^^^^^^^^^^^^^^^^^^^^^
+
+    render() {
+>render : () => null
+>       : ^^^^^^^^^^
+
+        return null;
+    }
+}
+
+class RC4 extends React.Component<{}, {}> {
+>RC4 : RC4
+>    : ^^^
+>React.Component : React.Component<{}, {}>
+>                : ^^^^^^^^^^^^^^^^^^^^^^^
+>React : typeof React
+>      : ^^^^^^^^^^^^
+>Component : typeof React.Component
+>          : ^^^^^^^^^^^^^^^^^^^^^^
+
+    render() {
+>render : () => null
+>       : ^^^^^^^^^^
+
+        return null;
+    }
+}
+
+var RCComp = RC1 || RC2;
+>RCComp : typeof RC1
+>       : ^^^^^^^^^^
+>RC1 || RC2 : typeof RC1
+>           : ^^^^^^^^^^
+>RC1 : typeof RC1
+>    : ^^^^^^^^^^
+>RC2 : typeof RC2
+>    : ^^^^^^^^^^
+
+var EmptyRCComp = RC3 || RC4;
+>EmptyRCComp : typeof RC3
+>            : ^^^^^^^^^^
+>RC3 || RC4 : typeof RC3
+>           : ^^^^^^^^^^
+>RC3 : typeof RC3
+>    : ^^^^^^^^^^
+>RC4 : typeof RC4
+>    : ^^^^^^^^^^
+
+var PartRCComp = RC1 || RC4;
+>PartRCComp : typeof RC1
+>           : ^^^^^^^^^^
+>RC1 || RC4 : typeof RC1
+>           : ^^^^^^^^^^
+>RC1 : typeof RC1
+>    : ^^^^^^^^^^
+>RC4 : typeof RC4
+>    : ^^^^^^^^^^
+
+// Error
+let a = <RCComp x />;
+>a : JSX.Element
+>  : ^^^^^^^^^^^
+><RCComp x /> : JSX.Element
+>             : ^^^^^^^^^^^
+>RCComp : typeof RC1
+>       : ^^^^^^^^^^
+>x : true
+>  : ^^^^
+
+let b = <PartRCComp x={10} />
+>b : JSX.Element
+>  : ^^^^^^^^^^^
+><PartRCComp x={10} /> : JSX.Element
+>                      : ^^^^^^^^^^^
+>PartRCComp : typeof RC1
+>           : ^^^^^^^^^^
+>x : number
+>  : ^^^^^^
+>10 : 10
+>   : ^^
+
+let c = <EmptyRCComp prop />;
+>c : JSX.Element
+>  : ^^^^^^^^^^^
+><EmptyRCComp prop /> : JSX.Element
+>                     : ^^^^^^^^^^^
+>EmptyRCComp : typeof RC3
+>            : ^^^^^^^^^^
+>prop : true
+>     : ^^^^
+