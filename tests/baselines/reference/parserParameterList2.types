--- conflicted
+++ resolved
@@ -1,20 +1,15 @@
-//// [tests/cases/conformance/parser/ecmascript5/ParameterLists/parserParameterList2.ts] ////
-
-=== parserParameterList2.ts ===
-class C {
->C : C
->  : ^
-
-  F(A?= 0) { }
-<<<<<<< HEAD
->F : (A?: number | undefined) => void
->A : number | undefined
-=======
->F : (A?: number) => void
->  : ^^^^^^^^^^^^^^^^^^^^
->A : number
->  : ^^^^^^
->>>>>>> 12402f26
->0 : 0
->  : ^
-}
+//// [tests/cases/conformance/parser/ecmascript5/ParameterLists/parserParameterList2.ts] ////
+
+=== parserParameterList2.ts ===
+class C {
+>C : C
+>  : ^
+
+  F(A?= 0) { }
+>F : (A?: number | undefined) => void
+>  : ^^^^^^^^^^^^^^^^^^^^^^^^^^^^^^^^
+>A : number | undefined
+>  : ^^^^^^^^^^^^^^^^^^
+>0 : 0
+>  : ^
+}