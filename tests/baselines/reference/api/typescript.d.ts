/*! *****************************************************************************
Copyright (c) Microsoft Corporation. All rights reserved.
Licensed under the Apache License, Version 2.0 (the "License"); you may not use
this file except in compliance with the License. You may obtain a copy of the
License at http://www.apache.org/licenses/LICENSE-2.0

THIS CODE IS PROVIDED ON AN *AS IS* BASIS, WITHOUT WARRANTIES OR CONDITIONS OF ANY
KIND, EITHER EXPRESS OR IMPLIED, INCLUDING WITHOUT LIMITATION ANY IMPLIED
WARRANTIES OR CONDITIONS OF TITLE, FITNESS FOR A PARTICULAR PURPOSE,
MERCHANTABLITY OR NON-INFRINGEMENT.

See the Apache Version 2.0 License for specific language governing permissions
and limitations under the License.
***************************************************************************** */

declare namespace ts {
    const versionMajorMinor = "5.0";
    /** The version of the TypeScript compiler release */
    const version: string;
    /**
     * Type of objects whose values are all of the same type.
     * The `in` and `for-in` operators can *not* be safely used,
     * since `Object.prototype` may be modified by outside code.
     */
    interface MapLike<T> {
        [index: string]: T;
    }
    interface SortedReadonlyArray<T> extends ReadonlyArray<T> {
        " __sortedArrayBrand": any;
    }
    interface SortedArray<T> extends Array<T> {
        " __sortedArrayBrand": any;
    }
<<<<<<< HEAD
    /** Array that is only intended to be pushed to, never read. */
    interface Push<T> {
        push(...values: T[]): void;
    }
    function isWhiteSpaceLike(ch: number): boolean;
    /** Does not include line breaks. For that, see isWhiteSpaceLike. */
    function isWhiteSpaceSingleLine(ch: number): boolean;
    function isLineBreak(ch: number): boolean;
=======
>>>>>>> e60c210c
    type Path = string & {
        __pathBrand: any;
    };
    interface TextRange {
        pos: number;
        end: number;
    }
    interface ReadonlyTextRange {
        readonly pos: number;
        readonly end: number;
    }
    enum SyntaxKind {
        Unknown = 0,
        EndOfFileToken = 1,
        SingleLineCommentTrivia = 2,
        MultiLineCommentTrivia = 3,
        NewLineTrivia = 4,
        WhitespaceTrivia = 5,
        ShebangTrivia = 6,
        ConflictMarkerTrivia = 7,
        NumericLiteral = 8,
        BigIntLiteral = 9,
        StringLiteral = 10,
        JsxText = 11,
        JsxTextAllWhiteSpaces = 12,
        RegularExpressionLiteral = 13,
        NoSubstitutionTemplateLiteral = 14,
        TemplateHead = 15,
        TemplateMiddle = 16,
        TemplateTail = 17,
        OpenBraceToken = 18,
        CloseBraceToken = 19,
        OpenParenToken = 20,
        CloseParenToken = 21,
        OpenBracketToken = 22,
        CloseBracketToken = 23,
        DotToken = 24,
        DotDotDotToken = 25,
        SemicolonToken = 26,
        CommaToken = 27,
        QuestionDotToken = 28,
        LessThanToken = 29,
        LessThanSlashToken = 30,
        GreaterThanToken = 31,
        LessThanEqualsToken = 32,
        GreaterThanEqualsToken = 33,
        EqualsEqualsToken = 34,
        ExclamationEqualsToken = 35,
        EqualsEqualsEqualsToken = 36,
        ExclamationEqualsEqualsToken = 37,
        EqualsGreaterThanToken = 38,
        PlusToken = 39,
        MinusToken = 40,
        AsteriskToken = 41,
        AsteriskAsteriskToken = 42,
        SlashToken = 43,
        PercentToken = 44,
        PlusPlusToken = 45,
        MinusMinusToken = 46,
        LessThanLessThanToken = 47,
        GreaterThanGreaterThanToken = 48,
        GreaterThanGreaterThanGreaterThanToken = 49,
        AmpersandToken = 50,
        BarToken = 51,
        CaretToken = 52,
        ExclamationToken = 53,
        TildeToken = 54,
        AmpersandAmpersandToken = 55,
        BarBarToken = 56,
        QuestionToken = 57,
        ColonToken = 58,
        AtToken = 59,
        QuestionQuestionToken = 60,
        /** Only the JSDoc scanner produces BacktickToken. The normal scanner produces NoSubstitutionTemplateLiteral and related kinds. */
        BacktickToken = 61,
        /** Only the JSDoc scanner produces HashToken. The normal scanner produces PrivateIdentifier. */
        HashToken = 62,
        EqualsToken = 63,
        PlusEqualsToken = 64,
        MinusEqualsToken = 65,
        AsteriskEqualsToken = 66,
        AsteriskAsteriskEqualsToken = 67,
        SlashEqualsToken = 68,
        PercentEqualsToken = 69,
        LessThanLessThanEqualsToken = 70,
        GreaterThanGreaterThanEqualsToken = 71,
        GreaterThanGreaterThanGreaterThanEqualsToken = 72,
        AmpersandEqualsToken = 73,
        BarEqualsToken = 74,
        BarBarEqualsToken = 75,
        AmpersandAmpersandEqualsToken = 76,
        QuestionQuestionEqualsToken = 77,
        CaretEqualsToken = 78,
        Identifier = 79,
        PrivateIdentifier = 80,
        BreakKeyword = 81,
        CaseKeyword = 82,
        CatchKeyword = 83,
        ClassKeyword = 84,
        ConstKeyword = 85,
        ContinueKeyword = 86,
        DebuggerKeyword = 87,
        DefaultKeyword = 88,
        DeleteKeyword = 89,
        DoKeyword = 90,
        ElseKeyword = 91,
        EnumKeyword = 92,
        ExportKeyword = 93,
        ExtendsKeyword = 94,
        FalseKeyword = 95,
        FinallyKeyword = 96,
        ForKeyword = 97,
        FunctionKeyword = 98,
        IfKeyword = 99,
        ImportKeyword = 100,
        InKeyword = 101,
        InstanceOfKeyword = 102,
        NewKeyword = 103,
        NullKeyword = 104,
        ReturnKeyword = 105,
        SuperKeyword = 106,
        SwitchKeyword = 107,
        ThisKeyword = 108,
        ThrowKeyword = 109,
        TrueKeyword = 110,
        TryKeyword = 111,
        TypeOfKeyword = 112,
        VarKeyword = 113,
        VoidKeyword = 114,
        WhileKeyword = 115,
        WithKeyword = 116,
        ImplementsKeyword = 117,
        InterfaceKeyword = 118,
        LetKeyword = 119,
        PackageKeyword = 120,
        PrivateKeyword = 121,
        ProtectedKeyword = 122,
        PublicKeyword = 123,
        StaticKeyword = 124,
        YieldKeyword = 125,
        AbstractKeyword = 126,
        AccessorKeyword = 127,
        AsKeyword = 128,
        AssertsKeyword = 129,
        AssertKeyword = 130,
        AnyKeyword = 131,
        AsyncKeyword = 132,
        AwaitKeyword = 133,
        BooleanKeyword = 134,
        ConstructorKeyword = 135,
        DeclareKeyword = 136,
        GetKeyword = 137,
        InferKeyword = 138,
        IntrinsicKeyword = 139,
        IsKeyword = 140,
        KeyOfKeyword = 141,
        ModuleKeyword = 142,
        NamespaceKeyword = 143,
        NeverKeyword = 144,
        OutKeyword = 145,
        ReadonlyKeyword = 146,
        RequireKeyword = 147,
        NumberKeyword = 148,
        ObjectKeyword = 149,
        SatisfiesKeyword = 150,
        SetKeyword = 151,
        StringKeyword = 152,
        SymbolKeyword = 153,
        TypeKeyword = 154,
        UndefinedKeyword = 155,
        UniqueKeyword = 156,
        UnknownKeyword = 157,
        FromKeyword = 158,
        GlobalKeyword = 159,
        BigIntKeyword = 160,
        OverrideKeyword = 161,
        OfKeyword = 162,
        QualifiedName = 163,
        ComputedPropertyName = 164,
        TypeParameter = 165,
        Parameter = 166,
        Decorator = 167,
        PropertySignature = 168,
        PropertyDeclaration = 169,
        MethodSignature = 170,
        MethodDeclaration = 171,
        ClassStaticBlockDeclaration = 172,
        Constructor = 173,
        GetAccessor = 174,
        SetAccessor = 175,
        CallSignature = 176,
        ConstructSignature = 177,
        IndexSignature = 178,
        TypePredicate = 179,
        TypeReference = 180,
        FunctionType = 181,
        ConstructorType = 182,
        TypeQuery = 183,
        TypeLiteral = 184,
        ArrayType = 185,
        TupleType = 186,
        OptionalType = 187,
        RestType = 188,
        UnionType = 189,
        IntersectionType = 190,
        ConditionalType = 191,
        InferType = 192,
        ParenthesizedType = 193,
        ThisType = 194,
        TypeOperator = 195,
        IndexedAccessType = 196,
        MappedType = 197,
        LiteralType = 198,
        NamedTupleMember = 199,
        TemplateLiteralType = 200,
        TemplateLiteralTypeSpan = 201,
        ImportType = 202,
        ObjectBindingPattern = 203,
        ArrayBindingPattern = 204,
        BindingElement = 205,
        ArrayLiteralExpression = 206,
        ObjectLiteralExpression = 207,
        PropertyAccessExpression = 208,
        ElementAccessExpression = 209,
        CallExpression = 210,
        NewExpression = 211,
        TaggedTemplateExpression = 212,
        TypeAssertionExpression = 213,
        ParenthesizedExpression = 214,
        FunctionExpression = 215,
        ArrowFunction = 216,
        DeleteExpression = 217,
        TypeOfExpression = 218,
        VoidExpression = 219,
        AwaitExpression = 220,
        PrefixUnaryExpression = 221,
        PostfixUnaryExpression = 222,
        BinaryExpression = 223,
        ConditionalExpression = 224,
        TemplateExpression = 225,
        YieldExpression = 226,
        SpreadElement = 227,
        ClassExpression = 228,
        OmittedExpression = 229,
        ExpressionWithTypeArguments = 230,
        AsExpression = 231,
        NonNullExpression = 232,
        MetaProperty = 233,
        SyntheticExpression = 234,
        SatisfiesExpression = 235,
        TemplateSpan = 236,
        SemicolonClassElement = 237,
        Block = 238,
        EmptyStatement = 239,
        VariableStatement = 240,
        ExpressionStatement = 241,
        IfStatement = 242,
        DoStatement = 243,
        WhileStatement = 244,
        ForStatement = 245,
        ForInStatement = 246,
        ForOfStatement = 247,
        ContinueStatement = 248,
        BreakStatement = 249,
        ReturnStatement = 250,
        WithStatement = 251,
        SwitchStatement = 252,
        LabeledStatement = 253,
        ThrowStatement = 254,
        TryStatement = 255,
        DebuggerStatement = 256,
        VariableDeclaration = 257,
        VariableDeclarationList = 258,
        FunctionDeclaration = 259,
        ClassDeclaration = 260,
        InterfaceDeclaration = 261,
        TypeAliasDeclaration = 262,
        EnumDeclaration = 263,
        ModuleDeclaration = 264,
        ModuleBlock = 265,
        CaseBlock = 266,
        NamespaceExportDeclaration = 267,
        ImportEqualsDeclaration = 268,
        ImportDeclaration = 269,
        ImportClause = 270,
        NamespaceImport = 271,
        NamedImports = 272,
        ImportSpecifier = 273,
        ExportAssignment = 274,
        ExportDeclaration = 275,
        NamedExports = 276,
        NamespaceExport = 277,
        ExportSpecifier = 278,
        MissingDeclaration = 279,
        ExternalModuleReference = 280,
        JsxElement = 281,
        JsxSelfClosingElement = 282,
        JsxOpeningElement = 283,
        JsxClosingElement = 284,
        JsxFragment = 285,
        JsxOpeningFragment = 286,
        JsxClosingFragment = 287,
        JsxAttribute = 288,
        JsxAttributes = 289,
        JsxSpreadAttribute = 290,
        JsxExpression = 291,
        CaseClause = 292,
        DefaultClause = 293,
        HeritageClause = 294,
        CatchClause = 295,
        AssertClause = 296,
        AssertEntry = 297,
        ImportTypeAssertionContainer = 298,
        PropertyAssignment = 299,
        ShorthandPropertyAssignment = 300,
        SpreadAssignment = 301,
        EnumMember = 302,
        UnparsedPrologue = 303,
        UnparsedPrepend = 304,
        UnparsedText = 305,
        UnparsedInternalText = 306,
        UnparsedSyntheticReference = 307,
        SourceFile = 308,
        Bundle = 309,
        UnparsedSource = 310,
        InputFiles = 311,
        JSDocTypeExpression = 312,
        JSDocNameReference = 313,
        JSDocMemberName = 314,
        JSDocAllType = 315,
        JSDocUnknownType = 316,
        JSDocNullableType = 317,
        JSDocNonNullableType = 318,
        JSDocOptionalType = 319,
        JSDocFunctionType = 320,
        JSDocVariadicType = 321,
        JSDocNamepathType = 322,
        JSDoc = 323,
        /** @deprecated Use SyntaxKind.JSDoc */
        JSDocComment = 323,
        JSDocText = 324,
        JSDocTypeLiteral = 325,
        JSDocSignature = 326,
        JSDocLink = 327,
        JSDocLinkCode = 328,
        JSDocLinkPlain = 329,
        JSDocTag = 330,
        JSDocAugmentsTag = 331,
        JSDocImplementsTag = 332,
        JSDocAuthorTag = 333,
        JSDocDeprecatedTag = 334,
        JSDocClassTag = 335,
        JSDocPublicTag = 336,
        JSDocPrivateTag = 337,
        JSDocProtectedTag = 338,
        JSDocReadonlyTag = 339,
        JSDocOverrideTag = 340,
        JSDocCallbackTag = 341,
        JSDocOverloadTag = 342,
        JSDocEnumTag = 343,
        JSDocParameterTag = 344,
        JSDocReturnTag = 345,
        JSDocThisTag = 346,
        JSDocTypeTag = 347,
        JSDocTemplateTag = 348,
        JSDocTypedefTag = 349,
        JSDocSeeTag = 350,
        JSDocPropertyTag = 351,
        JSDocThrowsTag = 352,
        SyntaxList = 353,
        NotEmittedStatement = 354,
        PartiallyEmittedExpression = 355,
        CommaListExpression = 356,
        MergeDeclarationMarker = 357,
        EndOfDeclarationMarker = 358,
        SyntheticReferenceExpression = 359,
        Count = 360,
        FirstAssignment = 63,
        LastAssignment = 78,
        FirstCompoundAssignment = 64,
        LastCompoundAssignment = 78,
        FirstReservedWord = 81,
        LastReservedWord = 116,
        FirstKeyword = 81,
        LastKeyword = 162,
        FirstFutureReservedWord = 117,
        LastFutureReservedWord = 125,
        FirstTypeNode = 179,
        LastTypeNode = 202,
        FirstPunctuation = 18,
        LastPunctuation = 78,
        FirstToken = 0,
        LastToken = 162,
        FirstTriviaToken = 2,
        LastTriviaToken = 7,
        FirstLiteralToken = 8,
        LastLiteralToken = 14,
        FirstTemplateToken = 14,
        LastTemplateToken = 17,
        FirstBinaryOperator = 29,
        LastBinaryOperator = 78,
        FirstStatement = 240,
        LastStatement = 256,
        FirstNode = 163,
        FirstJSDocNode = 312,
        LastJSDocNode = 352,
        FirstJSDocTagNode = 330,
        LastJSDocTagNode = 352
    }
    type TriviaSyntaxKind = SyntaxKind.SingleLineCommentTrivia | SyntaxKind.MultiLineCommentTrivia | SyntaxKind.NewLineTrivia | SyntaxKind.WhitespaceTrivia | SyntaxKind.ShebangTrivia | SyntaxKind.ConflictMarkerTrivia;
    type LiteralSyntaxKind = SyntaxKind.NumericLiteral | SyntaxKind.BigIntLiteral | SyntaxKind.StringLiteral | SyntaxKind.JsxText | SyntaxKind.JsxTextAllWhiteSpaces | SyntaxKind.RegularExpressionLiteral | SyntaxKind.NoSubstitutionTemplateLiteral;
    type PseudoLiteralSyntaxKind = SyntaxKind.TemplateHead | SyntaxKind.TemplateMiddle | SyntaxKind.TemplateTail;
    type PunctuationSyntaxKind = SyntaxKind.OpenBraceToken | SyntaxKind.CloseBraceToken | SyntaxKind.OpenParenToken | SyntaxKind.CloseParenToken | SyntaxKind.OpenBracketToken | SyntaxKind.CloseBracketToken | SyntaxKind.DotToken | SyntaxKind.DotDotDotToken | SyntaxKind.SemicolonToken | SyntaxKind.CommaToken | SyntaxKind.QuestionDotToken | SyntaxKind.LessThanToken | SyntaxKind.LessThanSlashToken | SyntaxKind.GreaterThanToken | SyntaxKind.LessThanEqualsToken | SyntaxKind.GreaterThanEqualsToken | SyntaxKind.EqualsEqualsToken | SyntaxKind.ExclamationEqualsToken | SyntaxKind.EqualsEqualsEqualsToken | SyntaxKind.ExclamationEqualsEqualsToken | SyntaxKind.EqualsGreaterThanToken | SyntaxKind.PlusToken | SyntaxKind.MinusToken | SyntaxKind.AsteriskToken | SyntaxKind.AsteriskAsteriskToken | SyntaxKind.SlashToken | SyntaxKind.PercentToken | SyntaxKind.PlusPlusToken | SyntaxKind.MinusMinusToken | SyntaxKind.LessThanLessThanToken | SyntaxKind.GreaterThanGreaterThanToken | SyntaxKind.GreaterThanGreaterThanGreaterThanToken | SyntaxKind.AmpersandToken | SyntaxKind.BarToken | SyntaxKind.CaretToken | SyntaxKind.ExclamationToken | SyntaxKind.TildeToken | SyntaxKind.AmpersandAmpersandToken | SyntaxKind.BarBarToken | SyntaxKind.QuestionQuestionToken | SyntaxKind.QuestionToken | SyntaxKind.ColonToken | SyntaxKind.AtToken | SyntaxKind.BacktickToken | SyntaxKind.HashToken | SyntaxKind.EqualsToken | SyntaxKind.PlusEqualsToken | SyntaxKind.MinusEqualsToken | SyntaxKind.AsteriskEqualsToken | SyntaxKind.AsteriskAsteriskEqualsToken | SyntaxKind.SlashEqualsToken | SyntaxKind.PercentEqualsToken | SyntaxKind.LessThanLessThanEqualsToken | SyntaxKind.GreaterThanGreaterThanEqualsToken | SyntaxKind.GreaterThanGreaterThanGreaterThanEqualsToken | SyntaxKind.AmpersandEqualsToken | SyntaxKind.BarEqualsToken | SyntaxKind.CaretEqualsToken;
    type KeywordSyntaxKind = SyntaxKind.AbstractKeyword | SyntaxKind.AccessorKeyword | SyntaxKind.AnyKeyword | SyntaxKind.AsKeyword | SyntaxKind.AssertsKeyword | SyntaxKind.AssertKeyword | SyntaxKind.AsyncKeyword | SyntaxKind.AwaitKeyword | SyntaxKind.BigIntKeyword | SyntaxKind.BooleanKeyword | SyntaxKind.BreakKeyword | SyntaxKind.CaseKeyword | SyntaxKind.CatchKeyword | SyntaxKind.ClassKeyword | SyntaxKind.ConstKeyword | SyntaxKind.ConstructorKeyword | SyntaxKind.ContinueKeyword | SyntaxKind.DebuggerKeyword | SyntaxKind.DeclareKeyword | SyntaxKind.DefaultKeyword | SyntaxKind.DeleteKeyword | SyntaxKind.DoKeyword | SyntaxKind.ElseKeyword | SyntaxKind.EnumKeyword | SyntaxKind.ExportKeyword | SyntaxKind.ExtendsKeyword | SyntaxKind.FalseKeyword | SyntaxKind.FinallyKeyword | SyntaxKind.ForKeyword | SyntaxKind.FromKeyword | SyntaxKind.FunctionKeyword | SyntaxKind.GetKeyword | SyntaxKind.GlobalKeyword | SyntaxKind.IfKeyword | SyntaxKind.ImplementsKeyword | SyntaxKind.ImportKeyword | SyntaxKind.InferKeyword | SyntaxKind.InKeyword | SyntaxKind.InstanceOfKeyword | SyntaxKind.InterfaceKeyword | SyntaxKind.IntrinsicKeyword | SyntaxKind.IsKeyword | SyntaxKind.KeyOfKeyword | SyntaxKind.LetKeyword | SyntaxKind.ModuleKeyword | SyntaxKind.NamespaceKeyword | SyntaxKind.NeverKeyword | SyntaxKind.NewKeyword | SyntaxKind.NullKeyword | SyntaxKind.NumberKeyword | SyntaxKind.ObjectKeyword | SyntaxKind.OfKeyword | SyntaxKind.PackageKeyword | SyntaxKind.PrivateKeyword | SyntaxKind.ProtectedKeyword | SyntaxKind.PublicKeyword | SyntaxKind.ReadonlyKeyword | SyntaxKind.OutKeyword | SyntaxKind.OverrideKeyword | SyntaxKind.RequireKeyword | SyntaxKind.ReturnKeyword | SyntaxKind.SatisfiesKeyword | SyntaxKind.SetKeyword | SyntaxKind.StaticKeyword | SyntaxKind.StringKeyword | SyntaxKind.SuperKeyword | SyntaxKind.SwitchKeyword | SyntaxKind.SymbolKeyword | SyntaxKind.ThisKeyword | SyntaxKind.ThrowKeyword | SyntaxKind.TrueKeyword | SyntaxKind.TryKeyword | SyntaxKind.TypeKeyword | SyntaxKind.TypeOfKeyword | SyntaxKind.UndefinedKeyword | SyntaxKind.UniqueKeyword | SyntaxKind.UnknownKeyword | SyntaxKind.VarKeyword | SyntaxKind.VoidKeyword | SyntaxKind.WhileKeyword | SyntaxKind.WithKeyword | SyntaxKind.YieldKeyword;
    type ModifierSyntaxKind = SyntaxKind.AbstractKeyword | SyntaxKind.AccessorKeyword | SyntaxKind.AsyncKeyword | SyntaxKind.ConstKeyword | SyntaxKind.DeclareKeyword | SyntaxKind.DefaultKeyword | SyntaxKind.ExportKeyword | SyntaxKind.InKeyword | SyntaxKind.PrivateKeyword | SyntaxKind.ProtectedKeyword | SyntaxKind.PublicKeyword | SyntaxKind.ReadonlyKeyword | SyntaxKind.OutKeyword | SyntaxKind.OverrideKeyword | SyntaxKind.StaticKeyword;
    type KeywordTypeSyntaxKind = SyntaxKind.AnyKeyword | SyntaxKind.BigIntKeyword | SyntaxKind.BooleanKeyword | SyntaxKind.IntrinsicKeyword | SyntaxKind.NeverKeyword | SyntaxKind.NumberKeyword | SyntaxKind.ObjectKeyword | SyntaxKind.StringKeyword | SyntaxKind.SymbolKeyword | SyntaxKind.UndefinedKeyword | SyntaxKind.UnknownKeyword | SyntaxKind.VoidKeyword;
    type TokenSyntaxKind = SyntaxKind.Unknown | SyntaxKind.EndOfFileToken | TriviaSyntaxKind | LiteralSyntaxKind | PseudoLiteralSyntaxKind | PunctuationSyntaxKind | SyntaxKind.Identifier | KeywordSyntaxKind;
    type JsxTokenSyntaxKind = SyntaxKind.LessThanSlashToken | SyntaxKind.EndOfFileToken | SyntaxKind.ConflictMarkerTrivia | SyntaxKind.JsxText | SyntaxKind.JsxTextAllWhiteSpaces | SyntaxKind.OpenBraceToken | SyntaxKind.LessThanToken;
    type JSDocSyntaxKind = SyntaxKind.EndOfFileToken | SyntaxKind.WhitespaceTrivia | SyntaxKind.AtToken | SyntaxKind.NewLineTrivia | SyntaxKind.AsteriskToken | SyntaxKind.OpenBraceToken | SyntaxKind.CloseBraceToken | SyntaxKind.LessThanToken | SyntaxKind.GreaterThanToken | SyntaxKind.OpenBracketToken | SyntaxKind.CloseBracketToken | SyntaxKind.EqualsToken | SyntaxKind.CommaToken | SyntaxKind.DotToken | SyntaxKind.Identifier | SyntaxKind.BacktickToken | SyntaxKind.HashToken | SyntaxKind.Unknown | KeywordSyntaxKind;
    enum NodeFlags {
        None = 0,
        Let = 1,
        Const = 2,
        NestedNamespace = 4,
        Synthesized = 8,
        Namespace = 16,
        OptionalChain = 32,
        ExportContext = 64,
        ContainsThis = 128,
        HasImplicitReturn = 256,
        HasExplicitReturn = 512,
        GlobalAugmentation = 1024,
        HasAsyncFunctions = 2048,
        DisallowInContext = 4096,
        YieldContext = 8192,
        DecoratorContext = 16384,
        AwaitContext = 32768,
        DisallowConditionalTypesContext = 65536,
        ThisNodeHasError = 131072,
        JavaScriptFile = 262144,
        ThisNodeOrAnySubNodesHasError = 524288,
        HasAggregatedChildData = 1048576,
        JSDoc = 8388608,
        JsonFile = 67108864,
        BlockScoped = 3,
        ReachabilityCheckFlags = 768,
        ReachabilityAndEmitFlags = 2816,
        ContextFlags = 50720768,
        TypeExcludesFlags = 40960
    }
    enum ModifierFlags {
        None = 0,
        Export = 1,
        Ambient = 2,
        Public = 4,
        Private = 8,
        Protected = 16,
        Static = 32,
        Readonly = 64,
        Accessor = 128,
        Abstract = 256,
        Async = 512,
        Default = 1024,
        Const = 2048,
        HasComputedJSDocModifiers = 4096,
        Deprecated = 8192,
        Override = 16384,
        In = 32768,
        Out = 65536,
        Decorator = 131072,
        HasComputedFlags = 536870912,
        AccessibilityModifier = 28,
        ParameterPropertyModifier = 16476,
        NonPublicAccessibilityModifier = 24,
        TypeScriptModifier = 117086,
        ExportDefault = 1025,
        All = 258047,
        Modifier = 126975
    }
    enum JsxFlags {
        None = 0,
        /** An element from a named property of the JSX.IntrinsicElements interface */
        IntrinsicNamedElement = 1,
        /** An element inferred from the string index signature of the JSX.IntrinsicElements interface */
        IntrinsicIndexedElement = 2,
        IntrinsicElement = 3
    }
    interface Node extends ReadonlyTextRange {
        readonly kind: SyntaxKind;
        readonly flags: NodeFlags;
        readonly parent: Node;
    }
    interface Node {
        getSourceFile(): SourceFile;
        getChildCount(sourceFile?: SourceFile): number;
        getChildAt(index: number, sourceFile?: SourceFile): Node;
        getChildren(sourceFile?: SourceFile): Node[];
        getStart(sourceFile?: SourceFile, includeJsDocComment?: boolean): number;
        getFullStart(): number;
        getEnd(): number;
        getWidth(sourceFile?: SourceFileLike): number;
        getFullWidth(): number;
        getLeadingTriviaWidth(sourceFile?: SourceFile): number;
        getFullText(sourceFile?: SourceFile): string;
        getText(sourceFile?: SourceFile): string;
        getFirstToken(sourceFile?: SourceFile): Node | undefined;
        getLastToken(sourceFile?: SourceFile): Node | undefined;
        forEachChild<T>(cbNode: (node: Node) => T | undefined, cbNodeArray?: (nodes: NodeArray<Node>) => T | undefined): T | undefined;
    }
    interface Node {
        /**
         * @deprecated `decorators` has been removed from `Node` and merged with `modifiers` on the `Node` subtypes that support them.
         * Use `ts.canHaveDecorators()` to test whether a `Node` can have decorators.
         * Use `ts.getDecorators()` to get the decorators of a `Node`.
         *
         * For example:
         * ```ts
         * const decorators = ts.canHaveDecorators(node) ? ts.getDecorators(node) : undefined;
         * ```
         */
        readonly decorators?: undefined;
        /**
         * @deprecated `modifiers` has been removed from `Node` and moved to the `Node` subtypes that support them.
         * Use `ts.canHaveModifiers()` to test whether a `Node` can have modifiers.
         * Use `ts.getModifiers()` to get the modifiers of a `Node`.
         *
         * For example:
         * ```ts
         * const modifiers = ts.canHaveModifiers(node) ? ts.getModifiers(node) : undefined;
         * ```
         */
        readonly modifiers?: NodeArray<ModifierLike> | undefined;
    }
    interface JSDocContainer extends Node {
        _jsdocContainerBrand: any;
    }
    interface LocalsContainer extends Node {
        _localsContainerBrand: any;
    }
    interface FlowContainer extends Node {
        _flowContainerBrand: any;
    }
    type HasJSDoc = AccessorDeclaration | ArrowFunction | BinaryExpression | Block | BreakStatement | CallSignatureDeclaration | CaseClause | ClassLikeDeclaration | ClassStaticBlockDeclaration | ConstructorDeclaration | ConstructorTypeNode | ConstructSignatureDeclaration | ContinueStatement | DebuggerStatement | DoStatement | ElementAccessExpression | EmptyStatement | EndOfFileToken | EnumDeclaration | EnumMember | ExportAssignment | ExportDeclaration | ExportSpecifier | ExpressionStatement | ForInStatement | ForOfStatement | ForStatement | FunctionDeclaration | FunctionExpression | FunctionTypeNode | Identifier | IfStatement | ImportDeclaration | ImportEqualsDeclaration | IndexSignatureDeclaration | InterfaceDeclaration | JSDocFunctionType | JSDocSignature | LabeledStatement | MethodDeclaration | MethodSignature | ModuleDeclaration | NamedTupleMember | NamespaceExportDeclaration | ObjectLiteralExpression | ParameterDeclaration | ParenthesizedExpression | PropertyAccessExpression | PropertyAssignment | PropertyDeclaration | PropertySignature | ReturnStatement | ShorthandPropertyAssignment | SpreadAssignment | SwitchStatement | ThrowStatement | TryStatement | TypeAliasDeclaration | TypeParameterDeclaration | VariableDeclaration | VariableStatement | WhileStatement | WithStatement;
    type HasType = SignatureDeclaration | VariableDeclaration | ParameterDeclaration | PropertySignature | PropertyDeclaration | TypePredicateNode | ParenthesizedTypeNode | TypeOperatorNode | MappedTypeNode | AssertionExpression | TypeAliasDeclaration | JSDocTypeExpression | JSDocNonNullableType | JSDocNullableType | JSDocOptionalType | JSDocVariadicType;
    type HasTypeArguments = CallExpression | NewExpression | TaggedTemplateExpression | JsxOpeningElement | JsxSelfClosingElement;
    type HasInitializer = HasExpressionInitializer | ForStatement | ForInStatement | ForOfStatement | JsxAttribute;
    type HasExpressionInitializer = VariableDeclaration | ParameterDeclaration | BindingElement | PropertyDeclaration | PropertyAssignment | EnumMember;
    type HasDecorators = ParameterDeclaration | PropertyDeclaration | MethodDeclaration | GetAccessorDeclaration | SetAccessorDeclaration | ClassExpression | ClassDeclaration;
    type HasModifiers = TypeParameterDeclaration | ParameterDeclaration | ConstructorTypeNode | PropertySignature | PropertyDeclaration | MethodSignature | MethodDeclaration | ConstructorDeclaration | GetAccessorDeclaration | SetAccessorDeclaration | IndexSignatureDeclaration | FunctionExpression | ArrowFunction | ClassExpression | VariableStatement | FunctionDeclaration | ClassDeclaration | InterfaceDeclaration | TypeAliasDeclaration | EnumDeclaration | ModuleDeclaration | ImportEqualsDeclaration | ImportDeclaration | ExportAssignment | ExportDeclaration;
    interface NodeArray<T extends Node> extends ReadonlyArray<T>, ReadonlyTextRange {
        readonly hasTrailingComma: boolean;
    }
    interface Token<TKind extends SyntaxKind> extends Node {
        readonly kind: TKind;
    }
    type EndOfFileToken = Token<SyntaxKind.EndOfFileToken> & JSDocContainer;
    interface PunctuationToken<TKind extends PunctuationSyntaxKind> extends Token<TKind> {
    }
    type DotToken = PunctuationToken<SyntaxKind.DotToken>;
    type DotDotDotToken = PunctuationToken<SyntaxKind.DotDotDotToken>;
    type QuestionToken = PunctuationToken<SyntaxKind.QuestionToken>;
    type ExclamationToken = PunctuationToken<SyntaxKind.ExclamationToken>;
    type ColonToken = PunctuationToken<SyntaxKind.ColonToken>;
    type EqualsToken = PunctuationToken<SyntaxKind.EqualsToken>;
    type AsteriskToken = PunctuationToken<SyntaxKind.AsteriskToken>;
    type EqualsGreaterThanToken = PunctuationToken<SyntaxKind.EqualsGreaterThanToken>;
    type PlusToken = PunctuationToken<SyntaxKind.PlusToken>;
    type MinusToken = PunctuationToken<SyntaxKind.MinusToken>;
    type QuestionDotToken = PunctuationToken<SyntaxKind.QuestionDotToken>;
    interface KeywordToken<TKind extends KeywordSyntaxKind> extends Token<TKind> {
    }
    type AssertsKeyword = KeywordToken<SyntaxKind.AssertsKeyword>;
    type AssertKeyword = KeywordToken<SyntaxKind.AssertKeyword>;
    type AwaitKeyword = KeywordToken<SyntaxKind.AwaitKeyword>;
    type CaseKeyword = KeywordToken<SyntaxKind.CaseKeyword>;
    /** @deprecated Use `AwaitKeyword` instead. */
    type AwaitKeywordToken = AwaitKeyword;
    /** @deprecated Use `AssertsKeyword` instead. */
    type AssertsToken = AssertsKeyword;
    interface ModifierToken<TKind extends ModifierSyntaxKind> extends KeywordToken<TKind> {
    }
    type AbstractKeyword = ModifierToken<SyntaxKind.AbstractKeyword>;
    type AccessorKeyword = ModifierToken<SyntaxKind.AccessorKeyword>;
    type AsyncKeyword = ModifierToken<SyntaxKind.AsyncKeyword>;
    type ConstKeyword = ModifierToken<SyntaxKind.ConstKeyword>;
    type DeclareKeyword = ModifierToken<SyntaxKind.DeclareKeyword>;
    type DefaultKeyword = ModifierToken<SyntaxKind.DefaultKeyword>;
    type ExportKeyword = ModifierToken<SyntaxKind.ExportKeyword>;
    type InKeyword = ModifierToken<SyntaxKind.InKeyword>;
    type PrivateKeyword = ModifierToken<SyntaxKind.PrivateKeyword>;
    type ProtectedKeyword = ModifierToken<SyntaxKind.ProtectedKeyword>;
    type PublicKeyword = ModifierToken<SyntaxKind.PublicKeyword>;
    type ReadonlyKeyword = ModifierToken<SyntaxKind.ReadonlyKeyword>;
    type OutKeyword = ModifierToken<SyntaxKind.OutKeyword>;
    type OverrideKeyword = ModifierToken<SyntaxKind.OverrideKeyword>;
    type StaticKeyword = ModifierToken<SyntaxKind.StaticKeyword>;
    /** @deprecated Use `ReadonlyKeyword` instead. */
    type ReadonlyToken = ReadonlyKeyword;
    type Modifier = AbstractKeyword | AccessorKeyword | AsyncKeyword | ConstKeyword | DeclareKeyword | DefaultKeyword | ExportKeyword | InKeyword | PrivateKeyword | ProtectedKeyword | PublicKeyword | OutKeyword | OverrideKeyword | ReadonlyKeyword | StaticKeyword;
    type ModifierLike = Modifier | Decorator;
    type AccessibilityModifier = PublicKeyword | PrivateKeyword | ProtectedKeyword;
    type ParameterPropertyModifier = AccessibilityModifier | ReadonlyKeyword;
    type ClassMemberModifier = AccessibilityModifier | ReadonlyKeyword | StaticKeyword | AccessorKeyword;
    type ModifiersArray = NodeArray<Modifier>;
    enum GeneratedIdentifierFlags {
        None = 0,
        ReservedInNestedScopes = 8,
        Optimistic = 16,
        FileLevel = 32,
        AllowNameSubstitution = 64
    }
    interface Identifier extends PrimaryExpression, Declaration, JSDocContainer, FlowContainer {
        readonly kind: SyntaxKind.Identifier;
        /**
         * Prefer to use `id.unescapedText`. (Note: This is available only in services, not internally to the TypeScript compiler.)
         * Text of identifier, but if the identifier begins with two underscores, this will begin with three.
         */
        readonly escapedText: __String;
        readonly originalKeywordKind?: SyntaxKind;
        isInJSDocNamespace?: boolean;
    }
    interface Identifier {
        readonly text: string;
    }
    interface TransientIdentifier extends Identifier {
        resolvedSymbol: Symbol;
    }
    interface QualifiedName extends Node, FlowContainer {
        readonly kind: SyntaxKind.QualifiedName;
        readonly left: EntityName;
        readonly right: Identifier;
    }
    type EntityName = Identifier | QualifiedName;
    type PropertyName = Identifier | StringLiteral | NumericLiteral | ComputedPropertyName | PrivateIdentifier;
    type MemberName = Identifier | PrivateIdentifier;
    type DeclarationName = Identifier | PrivateIdentifier | StringLiteralLike | NumericLiteral | ComputedPropertyName | ElementAccessExpression | BindingPattern | EntityNameExpression;
    interface Declaration extends Node {
        _declarationBrand: any;
    }
    interface NamedDeclaration extends Declaration {
        readonly name?: DeclarationName;
    }
    interface DeclarationStatement extends NamedDeclaration, Statement {
        readonly name?: Identifier | StringLiteral | NumericLiteral;
    }
    interface ComputedPropertyName extends Node {
        readonly kind: SyntaxKind.ComputedPropertyName;
        readonly parent: Declaration;
        readonly expression: Expression;
    }
    interface PrivateIdentifier extends PrimaryExpression {
        readonly kind: SyntaxKind.PrivateIdentifier;
        readonly escapedText: __String;
    }
    interface PrivateIdentifier {
        readonly text: string;
    }
    interface Decorator extends Node {
        readonly kind: SyntaxKind.Decorator;
        readonly parent: NamedDeclaration;
        readonly expression: LeftHandSideExpression;
    }
    interface TypeParameterDeclaration extends NamedDeclaration, JSDocContainer {
        readonly kind: SyntaxKind.TypeParameter;
        readonly parent: DeclarationWithTypeParameterChildren | InferTypeNode;
        readonly modifiers?: NodeArray<Modifier>;
        readonly name: Identifier;
        /** Note: Consider calling `getEffectiveConstraintOfTypeParameter` */
        readonly constraint?: TypeNode;
        readonly default?: TypeNode;
        expression?: Expression;
    }
    interface SignatureDeclarationBase extends NamedDeclaration, JSDocContainer {
        readonly kind: SignatureDeclaration["kind"];
        readonly name?: PropertyName;
        readonly typeParameters?: NodeArray<TypeParameterDeclaration> | undefined;
        readonly parameters: NodeArray<ParameterDeclaration>;
        readonly type?: TypeNode | undefined;
    }
    type SignatureDeclaration = CallSignatureDeclaration | ConstructSignatureDeclaration | MethodSignature | IndexSignatureDeclaration | FunctionTypeNode | ConstructorTypeNode | JSDocFunctionType | FunctionDeclaration | MethodDeclaration | ConstructorDeclaration | AccessorDeclaration | FunctionExpression | ArrowFunction;
    interface CallSignatureDeclaration extends SignatureDeclarationBase, TypeElement, LocalsContainer {
        readonly kind: SyntaxKind.CallSignature;
    }
    interface ConstructSignatureDeclaration extends SignatureDeclarationBase, TypeElement, LocalsContainer {
        readonly kind: SyntaxKind.ConstructSignature;
    }
    type BindingName = Identifier | BindingPattern;
    interface VariableDeclaration extends NamedDeclaration, JSDocContainer {
        readonly kind: SyntaxKind.VariableDeclaration;
        readonly parent: VariableDeclarationList | CatchClause;
        readonly name: BindingName;
        readonly exclamationToken?: ExclamationToken;
        readonly type?: TypeNode;
        readonly initializer?: Expression;
    }
    interface VariableDeclarationList extends Node {
        readonly kind: SyntaxKind.VariableDeclarationList;
        readonly parent: VariableStatement | ForStatement | ForOfStatement | ForInStatement;
        readonly declarations: NodeArray<VariableDeclaration>;
    }
    interface ParameterDeclaration extends NamedDeclaration, JSDocContainer {
        readonly kind: SyntaxKind.Parameter;
        readonly parent: SignatureDeclaration;
        readonly modifiers?: NodeArray<ModifierLike>;
        readonly dotDotDotToken?: DotDotDotToken;
        readonly name: BindingName;
        readonly questionToken?: QuestionToken;
        readonly type?: TypeNode;
        readonly initializer?: Expression;
    }
    interface BindingElement extends NamedDeclaration, FlowContainer {
        readonly kind: SyntaxKind.BindingElement;
        readonly parent: BindingPattern;
        readonly propertyName?: PropertyName;
        readonly dotDotDotToken?: DotDotDotToken;
        readonly name: BindingName;
        readonly initializer?: Expression;
    }
    interface PropertySignature extends TypeElement, JSDocContainer {
        readonly kind: SyntaxKind.PropertySignature;
        readonly parent: TypeLiteralNode | InterfaceDeclaration;
        readonly modifiers?: NodeArray<Modifier>;
        readonly name: PropertyName;
        readonly questionToken?: QuestionToken;
        readonly type?: TypeNode;
    }
    interface PropertySignature {
        /** @deprecated A property signature cannot have an initializer */
        readonly initializer?: Expression | undefined;
    }
    interface PropertyDeclaration extends ClassElement, JSDocContainer {
        readonly kind: SyntaxKind.PropertyDeclaration;
        readonly parent: ClassLikeDeclaration;
        readonly modifiers?: NodeArray<ModifierLike>;
        readonly name: PropertyName;
        readonly questionToken?: QuestionToken;
        readonly exclamationToken?: ExclamationToken;
        readonly type?: TypeNode;
        readonly initializer?: Expression;
    }
    interface AutoAccessorPropertyDeclaration extends PropertyDeclaration {
        _autoAccessorBrand: any;
    }
    interface ObjectLiteralElement extends NamedDeclaration {
        _objectLiteralBrand: any;
        readonly name?: PropertyName;
    }
    /** Unlike ObjectLiteralElement, excludes JSXAttribute and JSXSpreadAttribute. */
    type ObjectLiteralElementLike = PropertyAssignment | ShorthandPropertyAssignment | SpreadAssignment | MethodDeclaration | AccessorDeclaration;
    interface PropertyAssignment extends ObjectLiteralElement, JSDocContainer {
        readonly kind: SyntaxKind.PropertyAssignment;
        readonly parent: ObjectLiteralExpression;
        readonly name: PropertyName;
        readonly initializer: Expression;
    }
    interface PropertyAssignment {
        /** @deprecated A property assignment cannot have a question token */
        readonly questionToken?: QuestionToken | undefined;
        /** @deprecated A property assignment cannot have an exclamation token */
        readonly exclamationToken?: ExclamationToken | undefined;
    }
    interface ShorthandPropertyAssignment extends ObjectLiteralElement, JSDocContainer {
        readonly kind: SyntaxKind.ShorthandPropertyAssignment;
        readonly parent: ObjectLiteralExpression;
        readonly name: Identifier;
        readonly equalsToken?: EqualsToken;
        readonly objectAssignmentInitializer?: Expression;
    }
    interface ShorthandPropertyAssignment {
        /** @deprecated A shorthand property assignment cannot have modifiers */
        readonly modifiers?: NodeArray<Modifier> | undefined;
        /** @deprecated A shorthand property assignment cannot have a question token */
        readonly questionToken?: QuestionToken | undefined;
        /** @deprecated A shorthand property assignment cannot have an exclamation token */
        readonly exclamationToken?: ExclamationToken | undefined;
    }
    interface SpreadAssignment extends ObjectLiteralElement, JSDocContainer {
        readonly kind: SyntaxKind.SpreadAssignment;
        readonly parent: ObjectLiteralExpression;
        readonly expression: Expression;
    }
    type VariableLikeDeclaration = VariableDeclaration | ParameterDeclaration | BindingElement | PropertyDeclaration | PropertyAssignment | PropertySignature | JsxAttribute | ShorthandPropertyAssignment | EnumMember | JSDocPropertyTag | JSDocParameterTag;
    interface ObjectBindingPattern extends Node {
        readonly kind: SyntaxKind.ObjectBindingPattern;
        readonly parent: VariableDeclaration | ParameterDeclaration | BindingElement;
        readonly elements: NodeArray<BindingElement>;
    }
    interface ArrayBindingPattern extends Node {
        readonly kind: SyntaxKind.ArrayBindingPattern;
        readonly parent: VariableDeclaration | ParameterDeclaration | BindingElement;
        readonly elements: NodeArray<ArrayBindingElement>;
    }
    type BindingPattern = ObjectBindingPattern | ArrayBindingPattern;
    type ArrayBindingElement = BindingElement | OmittedExpression;
    /**
     * Several node kinds share function-like features such as a signature,
     * a name, and a body. These nodes should extend FunctionLikeDeclarationBase.
     * Examples:
     * - FunctionDeclaration
     * - MethodDeclaration
     * - AccessorDeclaration
     */
    interface FunctionLikeDeclarationBase extends SignatureDeclarationBase {
        _functionLikeDeclarationBrand: any;
        readonly asteriskToken?: AsteriskToken | undefined;
        readonly questionToken?: QuestionToken | undefined;
        readonly exclamationToken?: ExclamationToken | undefined;
        readonly body?: Block | Expression | undefined;
    }
    type FunctionLikeDeclaration = FunctionDeclaration | MethodDeclaration | GetAccessorDeclaration | SetAccessorDeclaration | ConstructorDeclaration | FunctionExpression | ArrowFunction;
    /** @deprecated Use SignatureDeclaration */
    type FunctionLike = SignatureDeclaration;
    interface FunctionDeclaration extends FunctionLikeDeclarationBase, DeclarationStatement, LocalsContainer {
        readonly kind: SyntaxKind.FunctionDeclaration;
        readonly modifiers?: NodeArray<Modifier>;
        readonly name?: Identifier;
        readonly body?: FunctionBody;
    }
    interface MethodSignature extends SignatureDeclarationBase, TypeElement, LocalsContainer {
        readonly kind: SyntaxKind.MethodSignature;
        readonly parent: TypeLiteralNode | InterfaceDeclaration;
        readonly modifiers?: NodeArray<Modifier>;
        readonly name: PropertyName;
    }
    interface MethodDeclaration extends FunctionLikeDeclarationBase, ClassElement, ObjectLiteralElement, JSDocContainer, LocalsContainer, FlowContainer {
        readonly kind: SyntaxKind.MethodDeclaration;
        readonly parent: ClassLikeDeclaration | ObjectLiteralExpression;
        readonly modifiers?: NodeArray<ModifierLike> | undefined;
        readonly name: PropertyName;
        readonly body?: FunctionBody | undefined;
    }
    interface ConstructorDeclaration extends FunctionLikeDeclarationBase, ClassElement, JSDocContainer, LocalsContainer {
        readonly kind: SyntaxKind.Constructor;
        readonly parent: ClassLikeDeclaration;
        readonly modifiers?: NodeArray<Modifier> | undefined;
        readonly body?: FunctionBody | undefined;
    }
    /** For when we encounter a semicolon in a class declaration. ES6 allows these as class elements. */
    interface SemicolonClassElement extends ClassElement {
        readonly kind: SyntaxKind.SemicolonClassElement;
        readonly parent: ClassLikeDeclaration;
    }
    interface GetAccessorDeclaration extends FunctionLikeDeclarationBase, ClassElement, TypeElement, ObjectLiteralElement, JSDocContainer, LocalsContainer, FlowContainer {
        readonly kind: SyntaxKind.GetAccessor;
        readonly parent: ClassLikeDeclaration | ObjectLiteralExpression | TypeLiteralNode | InterfaceDeclaration;
        readonly modifiers?: NodeArray<ModifierLike>;
        readonly name: PropertyName;
        readonly body?: FunctionBody;
    }
    interface SetAccessorDeclaration extends FunctionLikeDeclarationBase, ClassElement, TypeElement, ObjectLiteralElement, JSDocContainer, LocalsContainer, FlowContainer {
        readonly kind: SyntaxKind.SetAccessor;
        readonly parent: ClassLikeDeclaration | ObjectLiteralExpression | TypeLiteralNode | InterfaceDeclaration;
        readonly modifiers?: NodeArray<ModifierLike>;
        readonly name: PropertyName;
        readonly body?: FunctionBody;
    }
    type AccessorDeclaration = GetAccessorDeclaration | SetAccessorDeclaration;
    interface IndexSignatureDeclaration extends SignatureDeclarationBase, ClassElement, TypeElement, LocalsContainer {
        readonly kind: SyntaxKind.IndexSignature;
        readonly parent: ObjectTypeDeclaration;
        readonly modifiers?: NodeArray<Modifier>;
        readonly type: TypeNode;
    }
    interface ClassStaticBlockDeclaration extends ClassElement, JSDocContainer, LocalsContainer {
        readonly kind: SyntaxKind.ClassStaticBlockDeclaration;
        readonly parent: ClassDeclaration | ClassExpression;
        readonly body: Block;
    }
    interface TypeNode extends Node {
        _typeNodeBrand: any;
    }
    interface KeywordTypeNode<TKind extends KeywordTypeSyntaxKind = KeywordTypeSyntaxKind> extends KeywordToken<TKind>, TypeNode {
        readonly kind: TKind;
    }
    interface ImportTypeAssertionContainer extends Node {
        readonly kind: SyntaxKind.ImportTypeAssertionContainer;
        readonly parent: ImportTypeNode;
        readonly assertClause: AssertClause;
        readonly multiLine?: boolean;
    }
    interface ImportTypeNode extends NodeWithTypeArguments {
        readonly kind: SyntaxKind.ImportType;
        readonly isTypeOf: boolean;
        readonly argument: TypeNode;
        readonly assertions?: ImportTypeAssertionContainer;
        readonly qualifier?: EntityName;
    }
    interface ThisTypeNode extends TypeNode {
        readonly kind: SyntaxKind.ThisType;
    }
    type FunctionOrConstructorTypeNode = FunctionTypeNode | ConstructorTypeNode;
    interface FunctionOrConstructorTypeNodeBase extends TypeNode, SignatureDeclarationBase {
        readonly kind: SyntaxKind.FunctionType | SyntaxKind.ConstructorType;
        readonly type: TypeNode;
    }
    interface FunctionTypeNode extends FunctionOrConstructorTypeNodeBase, LocalsContainer {
        readonly kind: SyntaxKind.FunctionType;
    }
    interface FunctionTypeNode {
        /** @deprecated A function type cannot have modifiers */
        readonly modifiers?: NodeArray<Modifier> | undefined;
    }
    interface ConstructorTypeNode extends FunctionOrConstructorTypeNodeBase, LocalsContainer {
        readonly kind: SyntaxKind.ConstructorType;
        readonly modifiers?: NodeArray<Modifier>;
    }
    interface NodeWithTypeArguments extends TypeNode {
        readonly typeArguments?: NodeArray<TypeNode>;
    }
    type TypeReferenceType = TypeReferenceNode | ExpressionWithTypeArguments;
    interface TypeReferenceNode extends NodeWithTypeArguments {
        readonly kind: SyntaxKind.TypeReference;
        readonly typeName: EntityName;
    }
    interface TypePredicateNode extends TypeNode {
        readonly kind: SyntaxKind.TypePredicate;
        readonly parent: SignatureDeclaration | JSDocTypeExpression;
        readonly assertsModifier?: AssertsKeyword;
        readonly parameterName: Identifier | ThisTypeNode;
        readonly type?: TypeNode;
    }
    interface TypeQueryNode extends NodeWithTypeArguments {
        readonly kind: SyntaxKind.TypeQuery;
        readonly exprName: EntityName;
    }
    interface TypeLiteralNode extends TypeNode, Declaration {
        readonly kind: SyntaxKind.TypeLiteral;
        readonly members: NodeArray<TypeElement>;
    }
    interface ArrayTypeNode extends TypeNode {
        readonly kind: SyntaxKind.ArrayType;
        readonly elementType: TypeNode;
    }
    interface TupleTypeNode extends TypeNode {
        readonly kind: SyntaxKind.TupleType;
        readonly elements: NodeArray<TypeNode | NamedTupleMember>;
    }
    interface NamedTupleMember extends TypeNode, Declaration, JSDocContainer {
        readonly kind: SyntaxKind.NamedTupleMember;
        readonly dotDotDotToken?: Token<SyntaxKind.DotDotDotToken>;
        readonly name: Identifier;
        readonly questionToken?: Token<SyntaxKind.QuestionToken>;
        readonly type: TypeNode;
    }
    interface OptionalTypeNode extends TypeNode {
        readonly kind: SyntaxKind.OptionalType;
        readonly type: TypeNode;
    }
    interface RestTypeNode extends TypeNode {
        readonly kind: SyntaxKind.RestType;
        readonly type: TypeNode;
    }
    type UnionOrIntersectionTypeNode = UnionTypeNode | IntersectionTypeNode;
    interface UnionTypeNode extends TypeNode {
        readonly kind: SyntaxKind.UnionType;
        readonly types: NodeArray<TypeNode>;
    }
    interface IntersectionTypeNode extends TypeNode {
        readonly kind: SyntaxKind.IntersectionType;
        readonly types: NodeArray<TypeNode>;
    }
    interface ConditionalTypeNode extends TypeNode, LocalsContainer {
        readonly kind: SyntaxKind.ConditionalType;
        readonly checkType: TypeNode;
        readonly extendsType: TypeNode;
        readonly trueType: TypeNode;
        readonly falseType: TypeNode;
    }
    interface InferTypeNode extends TypeNode {
        readonly kind: SyntaxKind.InferType;
        readonly typeParameter: TypeParameterDeclaration;
    }
    interface ParenthesizedTypeNode extends TypeNode {
        readonly kind: SyntaxKind.ParenthesizedType;
        readonly type: TypeNode;
    }
    interface TypeOperatorNode extends TypeNode {
        readonly kind: SyntaxKind.TypeOperator;
        readonly operator: SyntaxKind.KeyOfKeyword | SyntaxKind.UniqueKeyword | SyntaxKind.ReadonlyKeyword;
        readonly type: TypeNode;
    }
    interface IndexedAccessTypeNode extends TypeNode {
        readonly kind: SyntaxKind.IndexedAccessType;
        readonly objectType: TypeNode;
        readonly indexType: TypeNode;
    }
    interface MappedTypeNode extends TypeNode, Declaration, LocalsContainer {
        readonly kind: SyntaxKind.MappedType;
        readonly readonlyToken?: ReadonlyKeyword | PlusToken | MinusToken;
        readonly typeParameter: TypeParameterDeclaration;
        readonly nameType?: TypeNode;
        readonly questionToken?: QuestionToken | PlusToken | MinusToken;
        readonly type?: TypeNode;
        /** Used only to produce grammar errors */
        readonly members?: NodeArray<TypeElement>;
    }
    interface LiteralTypeNode extends TypeNode {
        readonly kind: SyntaxKind.LiteralType;
        readonly literal: NullLiteral | BooleanLiteral | LiteralExpression | PrefixUnaryExpression;
    }
    interface StringLiteral extends LiteralExpression, Declaration {
        readonly kind: SyntaxKind.StringLiteral;
    }
    type StringLiteralLike = StringLiteral | NoSubstitutionTemplateLiteral;
    type PropertyNameLiteral = Identifier | StringLiteralLike | NumericLiteral;
    interface TemplateLiteralTypeNode extends TypeNode {
        kind: SyntaxKind.TemplateLiteralType;
        readonly head: TemplateHead;
        readonly templateSpans: NodeArray<TemplateLiteralTypeSpan>;
    }
    interface TemplateLiteralTypeSpan extends TypeNode {
        readonly kind: SyntaxKind.TemplateLiteralTypeSpan;
        readonly parent: TemplateLiteralTypeNode;
        readonly type: TypeNode;
        readonly literal: TemplateMiddle | TemplateTail;
    }
    interface Expression extends Node {
        _expressionBrand: any;
    }
    interface OmittedExpression extends Expression {
        readonly kind: SyntaxKind.OmittedExpression;
    }
    interface PartiallyEmittedExpression extends LeftHandSideExpression {
        readonly kind: SyntaxKind.PartiallyEmittedExpression;
        readonly expression: Expression;
    }
    interface UnaryExpression extends Expression {
        _unaryExpressionBrand: any;
    }
    /** Deprecated, please use UpdateExpression */
    type IncrementExpression = UpdateExpression;
    interface UpdateExpression extends UnaryExpression {
        _updateExpressionBrand: any;
    }
    type PrefixUnaryOperator = SyntaxKind.PlusPlusToken | SyntaxKind.MinusMinusToken | SyntaxKind.PlusToken | SyntaxKind.MinusToken | SyntaxKind.TildeToken | SyntaxKind.ExclamationToken;
    interface PrefixUnaryExpression extends UpdateExpression {
        readonly kind: SyntaxKind.PrefixUnaryExpression;
        readonly operator: PrefixUnaryOperator;
        readonly operand: UnaryExpression;
    }
    type PostfixUnaryOperator = SyntaxKind.PlusPlusToken | SyntaxKind.MinusMinusToken;
    interface PostfixUnaryExpression extends UpdateExpression {
        readonly kind: SyntaxKind.PostfixUnaryExpression;
        readonly operand: LeftHandSideExpression;
        readonly operator: PostfixUnaryOperator;
    }
    interface LeftHandSideExpression extends UpdateExpression {
        _leftHandSideExpressionBrand: any;
    }
    interface MemberExpression extends LeftHandSideExpression {
        _memberExpressionBrand: any;
    }
    interface PrimaryExpression extends MemberExpression {
        _primaryExpressionBrand: any;
    }
    interface NullLiteral extends PrimaryExpression {
        readonly kind: SyntaxKind.NullKeyword;
    }
    interface TrueLiteral extends PrimaryExpression {
        readonly kind: SyntaxKind.TrueKeyword;
    }
    interface FalseLiteral extends PrimaryExpression {
        readonly kind: SyntaxKind.FalseKeyword;
    }
    type BooleanLiteral = TrueLiteral | FalseLiteral;
    interface ThisExpression extends PrimaryExpression, FlowContainer {
        readonly kind: SyntaxKind.ThisKeyword;
    }
    interface SuperExpression extends PrimaryExpression, FlowContainer {
        readonly kind: SyntaxKind.SuperKeyword;
    }
    interface ImportExpression extends PrimaryExpression {
        readonly kind: SyntaxKind.ImportKeyword;
    }
    interface DeleteExpression extends UnaryExpression {
        readonly kind: SyntaxKind.DeleteExpression;
        readonly expression: UnaryExpression;
    }
    interface TypeOfExpression extends UnaryExpression {
        readonly kind: SyntaxKind.TypeOfExpression;
        readonly expression: UnaryExpression;
    }
    interface VoidExpression extends UnaryExpression {
        readonly kind: SyntaxKind.VoidExpression;
        readonly expression: UnaryExpression;
    }
    interface AwaitExpression extends UnaryExpression {
        readonly kind: SyntaxKind.AwaitExpression;
        readonly expression: UnaryExpression;
    }
    interface YieldExpression extends Expression {
        readonly kind: SyntaxKind.YieldExpression;
        readonly asteriskToken?: AsteriskToken;
        readonly expression?: Expression;
    }
    interface SyntheticExpression extends Expression {
        readonly kind: SyntaxKind.SyntheticExpression;
        readonly isSpread: boolean;
        readonly type: Type;
        readonly tupleNameSource?: ParameterDeclaration | NamedTupleMember;
    }
    type ExponentiationOperator = SyntaxKind.AsteriskAsteriskToken;
    type MultiplicativeOperator = SyntaxKind.AsteriskToken | SyntaxKind.SlashToken | SyntaxKind.PercentToken;
    type MultiplicativeOperatorOrHigher = ExponentiationOperator | MultiplicativeOperator;
    type AdditiveOperator = SyntaxKind.PlusToken | SyntaxKind.MinusToken;
    type AdditiveOperatorOrHigher = MultiplicativeOperatorOrHigher | AdditiveOperator;
    type ShiftOperator = SyntaxKind.LessThanLessThanToken | SyntaxKind.GreaterThanGreaterThanToken | SyntaxKind.GreaterThanGreaterThanGreaterThanToken;
    type ShiftOperatorOrHigher = AdditiveOperatorOrHigher | ShiftOperator;
    type RelationalOperator = SyntaxKind.LessThanToken | SyntaxKind.LessThanEqualsToken | SyntaxKind.GreaterThanToken | SyntaxKind.GreaterThanEqualsToken | SyntaxKind.InstanceOfKeyword | SyntaxKind.InKeyword;
    type RelationalOperatorOrHigher = ShiftOperatorOrHigher | RelationalOperator;
    type EqualityOperator = SyntaxKind.EqualsEqualsToken | SyntaxKind.EqualsEqualsEqualsToken | SyntaxKind.ExclamationEqualsEqualsToken | SyntaxKind.ExclamationEqualsToken;
    type EqualityOperatorOrHigher = RelationalOperatorOrHigher | EqualityOperator;
    type BitwiseOperator = SyntaxKind.AmpersandToken | SyntaxKind.BarToken | SyntaxKind.CaretToken;
    type BitwiseOperatorOrHigher = EqualityOperatorOrHigher | BitwiseOperator;
    type LogicalOperator = SyntaxKind.AmpersandAmpersandToken | SyntaxKind.BarBarToken;
    type LogicalOperatorOrHigher = BitwiseOperatorOrHigher | LogicalOperator;
    type CompoundAssignmentOperator = SyntaxKind.PlusEqualsToken | SyntaxKind.MinusEqualsToken | SyntaxKind.AsteriskAsteriskEqualsToken | SyntaxKind.AsteriskEqualsToken | SyntaxKind.SlashEqualsToken | SyntaxKind.PercentEqualsToken | SyntaxKind.AmpersandEqualsToken | SyntaxKind.BarEqualsToken | SyntaxKind.CaretEqualsToken | SyntaxKind.LessThanLessThanEqualsToken | SyntaxKind.GreaterThanGreaterThanGreaterThanEqualsToken | SyntaxKind.GreaterThanGreaterThanEqualsToken | SyntaxKind.BarBarEqualsToken | SyntaxKind.AmpersandAmpersandEqualsToken | SyntaxKind.QuestionQuestionEqualsToken;
    type AssignmentOperator = SyntaxKind.EqualsToken | CompoundAssignmentOperator;
    type AssignmentOperatorOrHigher = SyntaxKind.QuestionQuestionToken | LogicalOperatorOrHigher | AssignmentOperator;
    type BinaryOperator = AssignmentOperatorOrHigher | SyntaxKind.CommaToken;
    type LogicalOrCoalescingAssignmentOperator = SyntaxKind.AmpersandAmpersandEqualsToken | SyntaxKind.BarBarEqualsToken | SyntaxKind.QuestionQuestionEqualsToken;
    type BinaryOperatorToken = Token<BinaryOperator>;
    interface BinaryExpression extends Expression, Declaration, JSDocContainer {
        readonly kind: SyntaxKind.BinaryExpression;
        readonly left: Expression;
        readonly operatorToken: BinaryOperatorToken;
        readonly right: Expression;
    }
    type AssignmentOperatorToken = Token<AssignmentOperator>;
    interface AssignmentExpression<TOperator extends AssignmentOperatorToken> extends BinaryExpression {
        readonly left: LeftHandSideExpression;
        readonly operatorToken: TOperator;
    }
    interface ObjectDestructuringAssignment extends AssignmentExpression<EqualsToken> {
        readonly left: ObjectLiteralExpression;
    }
    interface ArrayDestructuringAssignment extends AssignmentExpression<EqualsToken> {
        readonly left: ArrayLiteralExpression;
    }
    type DestructuringAssignment = ObjectDestructuringAssignment | ArrayDestructuringAssignment;
    type BindingOrAssignmentElement = VariableDeclaration | ParameterDeclaration | ObjectBindingOrAssignmentElement | ArrayBindingOrAssignmentElement;
    type ObjectBindingOrAssignmentElement = BindingElement | PropertyAssignment | ShorthandPropertyAssignment | SpreadAssignment;
    type ArrayBindingOrAssignmentElement = BindingElement | OmittedExpression | SpreadElement | ArrayLiteralExpression | ObjectLiteralExpression | AssignmentExpression<EqualsToken> | Identifier | PropertyAccessExpression | ElementAccessExpression;
    type BindingOrAssignmentElementRestIndicator = DotDotDotToken | SpreadElement | SpreadAssignment;
    type BindingOrAssignmentElementTarget = BindingOrAssignmentPattern | Identifier | PropertyAccessExpression | ElementAccessExpression | OmittedExpression;
    type ObjectBindingOrAssignmentPattern = ObjectBindingPattern | ObjectLiteralExpression;
    type ArrayBindingOrAssignmentPattern = ArrayBindingPattern | ArrayLiteralExpression;
    type AssignmentPattern = ObjectLiteralExpression | ArrayLiteralExpression;
    type BindingOrAssignmentPattern = ObjectBindingOrAssignmentPattern | ArrayBindingOrAssignmentPattern;
    interface ConditionalExpression extends Expression {
        readonly kind: SyntaxKind.ConditionalExpression;
        readonly condition: Expression;
        readonly questionToken: QuestionToken;
        readonly whenTrue: Expression;
        readonly colonToken: ColonToken;
        readonly whenFalse: Expression;
    }
    type FunctionBody = Block;
    type ConciseBody = FunctionBody | Expression;
    interface FunctionExpression extends PrimaryExpression, FunctionLikeDeclarationBase, JSDocContainer, LocalsContainer, FlowContainer {
        readonly kind: SyntaxKind.FunctionExpression;
        readonly modifiers?: NodeArray<Modifier>;
        readonly name?: Identifier;
        readonly body: FunctionBody;
    }
    interface ArrowFunction extends Expression, FunctionLikeDeclarationBase, JSDocContainer, LocalsContainer, FlowContainer {
        readonly kind: SyntaxKind.ArrowFunction;
        readonly modifiers?: NodeArray<Modifier>;
        readonly equalsGreaterThanToken: EqualsGreaterThanToken;
        readonly body: ConciseBody;
        readonly name: never;
    }
    interface LiteralLikeNode extends Node {
        text: string;
        isUnterminated?: boolean;
        hasExtendedUnicodeEscape?: boolean;
    }
    interface TemplateLiteralLikeNode extends LiteralLikeNode {
        rawText?: string;
    }
    interface LiteralExpression extends LiteralLikeNode, PrimaryExpression {
        _literalExpressionBrand: any;
    }
    interface RegularExpressionLiteral extends LiteralExpression {
        readonly kind: SyntaxKind.RegularExpressionLiteral;
    }
    interface NoSubstitutionTemplateLiteral extends LiteralExpression, TemplateLiteralLikeNode, Declaration {
        readonly kind: SyntaxKind.NoSubstitutionTemplateLiteral;
    }
    enum TokenFlags {
        None = 0,
        Scientific = 16,
        Octal = 32,
        HexSpecifier = 64,
        BinarySpecifier = 128,
        OctalSpecifier = 256
    }
    interface NumericLiteral extends LiteralExpression, Declaration {
        readonly kind: SyntaxKind.NumericLiteral;
    }
    interface BigIntLiteral extends LiteralExpression {
        readonly kind: SyntaxKind.BigIntLiteral;
    }
    type LiteralToken = NumericLiteral | BigIntLiteral | StringLiteral | JsxText | RegularExpressionLiteral | NoSubstitutionTemplateLiteral;
    interface TemplateHead extends TemplateLiteralLikeNode {
        readonly kind: SyntaxKind.TemplateHead;
        readonly parent: TemplateExpression | TemplateLiteralTypeNode;
    }
    interface TemplateMiddle extends TemplateLiteralLikeNode {
        readonly kind: SyntaxKind.TemplateMiddle;
        readonly parent: TemplateSpan | TemplateLiteralTypeSpan;
    }
    interface TemplateTail extends TemplateLiteralLikeNode {
        readonly kind: SyntaxKind.TemplateTail;
        readonly parent: TemplateSpan | TemplateLiteralTypeSpan;
    }
    type PseudoLiteralToken = TemplateHead | TemplateMiddle | TemplateTail;
    type TemplateLiteralToken = NoSubstitutionTemplateLiteral | PseudoLiteralToken;
    interface TemplateExpression extends PrimaryExpression {
        readonly kind: SyntaxKind.TemplateExpression;
        readonly head: TemplateHead;
        readonly templateSpans: NodeArray<TemplateSpan>;
    }
    type TemplateLiteral = TemplateExpression | NoSubstitutionTemplateLiteral;
    interface TemplateSpan extends Node {
        readonly kind: SyntaxKind.TemplateSpan;
        readonly parent: TemplateExpression;
        readonly expression: Expression;
        readonly literal: TemplateMiddle | TemplateTail;
    }
    interface ParenthesizedExpression extends PrimaryExpression, JSDocContainer {
        readonly kind: SyntaxKind.ParenthesizedExpression;
        readonly expression: Expression;
    }
    interface ArrayLiteralExpression extends PrimaryExpression {
        readonly kind: SyntaxKind.ArrayLiteralExpression;
        readonly elements: NodeArray<Expression>;
    }
    interface SpreadElement extends Expression {
        readonly kind: SyntaxKind.SpreadElement;
        readonly parent: ArrayLiteralExpression | CallExpression | NewExpression;
        readonly expression: Expression;
    }
    /**
     * This interface is a base interface for ObjectLiteralExpression and JSXAttributes to extend from. JSXAttributes is similar to
     * ObjectLiteralExpression in that it contains array of properties; however, JSXAttributes' properties can only be
     * JSXAttribute or JSXSpreadAttribute. ObjectLiteralExpression, on the other hand, can only have properties of type
     * ObjectLiteralElement (e.g. PropertyAssignment, ShorthandPropertyAssignment etc.)
     */
    interface ObjectLiteralExpressionBase<T extends ObjectLiteralElement> extends PrimaryExpression, Declaration {
        readonly properties: NodeArray<T>;
    }
    interface ObjectLiteralExpression extends ObjectLiteralExpressionBase<ObjectLiteralElementLike>, JSDocContainer {
        readonly kind: SyntaxKind.ObjectLiteralExpression;
    }
    type EntityNameExpression = Identifier | PropertyAccessEntityNameExpression;
    type EntityNameOrEntityNameExpression = EntityName | EntityNameExpression;
    type AccessExpression = PropertyAccessExpression | ElementAccessExpression;
    interface PropertyAccessExpression extends MemberExpression, NamedDeclaration, JSDocContainer, FlowContainer {
        readonly kind: SyntaxKind.PropertyAccessExpression;
        readonly expression: LeftHandSideExpression;
        readonly questionDotToken?: QuestionDotToken;
        readonly name: MemberName;
    }
    interface PropertyAccessChain extends PropertyAccessExpression {
        _optionalChainBrand: any;
        readonly name: MemberName;
    }
    interface SuperPropertyAccessExpression extends PropertyAccessExpression {
        readonly expression: SuperExpression;
    }
    /** Brand for a PropertyAccessExpression which, like a QualifiedName, consists of a sequence of identifiers separated by dots. */
    interface PropertyAccessEntityNameExpression extends PropertyAccessExpression {
        _propertyAccessExpressionLikeQualifiedNameBrand?: any;
        readonly expression: EntityNameExpression;
        readonly name: Identifier;
    }
    interface ElementAccessExpression extends MemberExpression, Declaration, JSDocContainer, FlowContainer {
        readonly kind: SyntaxKind.ElementAccessExpression;
        readonly expression: LeftHandSideExpression;
        readonly questionDotToken?: QuestionDotToken;
        readonly argumentExpression: Expression;
    }
    interface ElementAccessChain extends ElementAccessExpression {
        _optionalChainBrand: any;
    }
    interface SuperElementAccessExpression extends ElementAccessExpression {
        readonly expression: SuperExpression;
    }
    type SuperProperty = SuperPropertyAccessExpression | SuperElementAccessExpression;
    interface CallExpression extends LeftHandSideExpression, Declaration {
        readonly kind: SyntaxKind.CallExpression;
        readonly expression: LeftHandSideExpression;
        readonly questionDotToken?: QuestionDotToken;
        readonly typeArguments?: NodeArray<TypeNode>;
        readonly arguments: NodeArray<Expression>;
    }
    interface CallChain extends CallExpression {
        _optionalChainBrand: any;
    }
    type OptionalChain = PropertyAccessChain | ElementAccessChain | CallChain | NonNullChain;
    interface SuperCall extends CallExpression {
        readonly expression: SuperExpression;
    }
    interface ImportCall extends CallExpression {
        readonly expression: ImportExpression;
    }
    interface ExpressionWithTypeArguments extends MemberExpression, NodeWithTypeArguments {
        readonly kind: SyntaxKind.ExpressionWithTypeArguments;
        readonly expression: LeftHandSideExpression;
    }
    interface NewExpression extends PrimaryExpression, Declaration {
        readonly kind: SyntaxKind.NewExpression;
        readonly expression: LeftHandSideExpression;
        readonly typeArguments?: NodeArray<TypeNode>;
        readonly arguments?: NodeArray<Expression>;
    }
    interface TaggedTemplateExpression extends MemberExpression {
        readonly kind: SyntaxKind.TaggedTemplateExpression;
        readonly tag: LeftHandSideExpression;
        readonly typeArguments?: NodeArray<TypeNode>;
        readonly template: TemplateLiteral;
    }
    type CallLikeExpression = CallExpression | NewExpression | TaggedTemplateExpression | Decorator | JsxOpeningLikeElement;
    interface AsExpression extends Expression {
        readonly kind: SyntaxKind.AsExpression;
        readonly expression: Expression;
        readonly type: TypeNode;
    }
    interface TypeAssertion extends UnaryExpression {
        readonly kind: SyntaxKind.TypeAssertionExpression;
        readonly type: TypeNode;
        readonly expression: UnaryExpression;
    }
    interface SatisfiesExpression extends Expression {
        readonly kind: SyntaxKind.SatisfiesExpression;
        readonly expression: Expression;
        readonly type: TypeNode;
    }
    type AssertionExpression = TypeAssertion | AsExpression;
    interface NonNullExpression extends LeftHandSideExpression {
        readonly kind: SyntaxKind.NonNullExpression;
        readonly expression: Expression;
    }
    interface NonNullChain extends NonNullExpression {
        _optionalChainBrand: any;
    }
    interface MetaProperty extends PrimaryExpression, FlowContainer {
        readonly kind: SyntaxKind.MetaProperty;
        readonly keywordToken: SyntaxKind.NewKeyword | SyntaxKind.ImportKeyword;
        readonly name: Identifier;
    }
    interface JsxElement extends PrimaryExpression {
        readonly kind: SyntaxKind.JsxElement;
        readonly openingElement: JsxOpeningElement;
        readonly children: NodeArray<JsxChild>;
        readonly closingElement: JsxClosingElement;
    }
    type JsxOpeningLikeElement = JsxSelfClosingElement | JsxOpeningElement;
    type JsxAttributeLike = JsxAttribute | JsxSpreadAttribute;
    type JsxTagNameExpression = Identifier | ThisExpression | JsxTagNamePropertyAccess;
    interface JsxTagNamePropertyAccess extends PropertyAccessExpression {
        readonly expression: JsxTagNameExpression;
    }
    interface JsxAttributes extends ObjectLiteralExpressionBase<JsxAttributeLike> {
        readonly kind: SyntaxKind.JsxAttributes;
        readonly parent: JsxOpeningLikeElement;
    }
    interface JsxOpeningElement extends Expression {
        readonly kind: SyntaxKind.JsxOpeningElement;
        readonly parent: JsxElement;
        readonly tagName: JsxTagNameExpression;
        readonly typeArguments?: NodeArray<TypeNode>;
        readonly attributes: JsxAttributes;
    }
    interface JsxSelfClosingElement extends PrimaryExpression {
        readonly kind: SyntaxKind.JsxSelfClosingElement;
        readonly tagName: JsxTagNameExpression;
        readonly typeArguments?: NodeArray<TypeNode>;
        readonly attributes: JsxAttributes;
    }
    interface JsxFragment extends PrimaryExpression {
        readonly kind: SyntaxKind.JsxFragment;
        readonly openingFragment: JsxOpeningFragment;
        readonly children: NodeArray<JsxChild>;
        readonly closingFragment: JsxClosingFragment;
    }
    interface JsxOpeningFragment extends Expression {
        readonly kind: SyntaxKind.JsxOpeningFragment;
        readonly parent: JsxFragment;
    }
    interface JsxClosingFragment extends Expression {
        readonly kind: SyntaxKind.JsxClosingFragment;
        readonly parent: JsxFragment;
    }
    interface JsxAttribute extends ObjectLiteralElement {
        readonly kind: SyntaxKind.JsxAttribute;
        readonly parent: JsxAttributes;
        readonly name: Identifier;
        readonly initializer?: JsxAttributeValue;
    }
    type JsxAttributeValue = StringLiteral | JsxExpression | JsxElement | JsxSelfClosingElement | JsxFragment;
    interface JsxSpreadAttribute extends ObjectLiteralElement {
        readonly kind: SyntaxKind.JsxSpreadAttribute;
        readonly parent: JsxAttributes;
        readonly expression: Expression;
    }
    interface JsxClosingElement extends Node {
        readonly kind: SyntaxKind.JsxClosingElement;
        readonly parent: JsxElement;
        readonly tagName: JsxTagNameExpression;
    }
    interface JsxExpression extends Expression {
        readonly kind: SyntaxKind.JsxExpression;
        readonly parent: JsxElement | JsxFragment | JsxAttributeLike;
        readonly dotDotDotToken?: Token<SyntaxKind.DotDotDotToken>;
        readonly expression?: Expression;
    }
    interface JsxText extends LiteralLikeNode {
        readonly kind: SyntaxKind.JsxText;
        readonly parent: JsxElement | JsxFragment;
        readonly containsOnlyTriviaWhiteSpaces: boolean;
    }
    type JsxChild = JsxText | JsxExpression | JsxElement | JsxSelfClosingElement | JsxFragment;
    interface Statement extends Node, JSDocContainer {
        _statementBrand: any;
    }
    interface NotEmittedStatement extends Statement {
        readonly kind: SyntaxKind.NotEmittedStatement;
    }
    /**
     * A list of comma-separated expressions. This node is only created by transformations.
     */
    interface CommaListExpression extends Expression {
        readonly kind: SyntaxKind.CommaListExpression;
        readonly elements: NodeArray<Expression>;
    }
    interface EmptyStatement extends Statement {
        readonly kind: SyntaxKind.EmptyStatement;
    }
    interface DebuggerStatement extends Statement, FlowContainer {
        readonly kind: SyntaxKind.DebuggerStatement;
    }
    interface MissingDeclaration extends DeclarationStatement {
        readonly kind: SyntaxKind.MissingDeclaration;
        readonly name?: Identifier;
    }
    type BlockLike = SourceFile | Block | ModuleBlock | CaseOrDefaultClause;
    interface Block extends Statement, LocalsContainer {
        readonly kind: SyntaxKind.Block;
        readonly statements: NodeArray<Statement>;
    }
    interface VariableStatement extends Statement, FlowContainer {
        readonly kind: SyntaxKind.VariableStatement;
        readonly modifiers?: NodeArray<Modifier>;
        readonly declarationList: VariableDeclarationList;
    }
    interface ExpressionStatement extends Statement, FlowContainer {
        readonly kind: SyntaxKind.ExpressionStatement;
        readonly expression: Expression;
    }
    interface IfStatement extends Statement, FlowContainer {
        readonly kind: SyntaxKind.IfStatement;
        readonly expression: Expression;
        readonly thenStatement: Statement;
        readonly elseStatement?: Statement;
    }
    interface IterationStatement extends Statement {
        readonly statement: Statement;
    }
    interface DoStatement extends IterationStatement, FlowContainer {
        readonly kind: SyntaxKind.DoStatement;
        readonly expression: Expression;
    }
    interface WhileStatement extends IterationStatement, FlowContainer {
        readonly kind: SyntaxKind.WhileStatement;
        readonly expression: Expression;
    }
    type ForInitializer = VariableDeclarationList | Expression;
    interface ForStatement extends IterationStatement, LocalsContainer, FlowContainer {
        readonly kind: SyntaxKind.ForStatement;
        readonly initializer?: ForInitializer;
        readonly condition?: Expression;
        readonly incrementor?: Expression;
    }
    type ForInOrOfStatement = ForInStatement | ForOfStatement;
    interface ForInStatement extends IterationStatement, LocalsContainer, FlowContainer {
        readonly kind: SyntaxKind.ForInStatement;
        readonly initializer: ForInitializer;
        readonly expression: Expression;
    }
    interface ForOfStatement extends IterationStatement, LocalsContainer, FlowContainer {
        readonly kind: SyntaxKind.ForOfStatement;
        readonly awaitModifier?: AwaitKeyword;
        readonly initializer: ForInitializer;
        readonly expression: Expression;
    }
    interface BreakStatement extends Statement, FlowContainer {
        readonly kind: SyntaxKind.BreakStatement;
        readonly label?: Identifier;
    }
    interface ContinueStatement extends Statement, FlowContainer {
        readonly kind: SyntaxKind.ContinueStatement;
        readonly label?: Identifier;
    }
    type BreakOrContinueStatement = BreakStatement | ContinueStatement;
    interface ReturnStatement extends Statement, FlowContainer {
        readonly kind: SyntaxKind.ReturnStatement;
        readonly expression?: Expression;
    }
    interface WithStatement extends Statement, FlowContainer {
        readonly kind: SyntaxKind.WithStatement;
        readonly expression: Expression;
        readonly statement: Statement;
    }
    interface SwitchStatement extends Statement, FlowContainer {
        readonly kind: SyntaxKind.SwitchStatement;
        readonly expression: Expression;
        readonly caseBlock: CaseBlock;
        possiblyExhaustive?: boolean;
    }
    interface CaseBlock extends Node, LocalsContainer {
        readonly kind: SyntaxKind.CaseBlock;
        readonly parent: SwitchStatement;
        readonly clauses: NodeArray<CaseOrDefaultClause>;
    }
    interface CaseClause extends Node, JSDocContainer {
        readonly kind: SyntaxKind.CaseClause;
        readonly parent: CaseBlock;
        readonly expression: Expression;
        readonly statements: NodeArray<Statement>;
    }
    interface DefaultClause extends Node {
        readonly kind: SyntaxKind.DefaultClause;
        readonly parent: CaseBlock;
        readonly statements: NodeArray<Statement>;
    }
    type CaseOrDefaultClause = CaseClause | DefaultClause;
    interface LabeledStatement extends Statement, FlowContainer {
        readonly kind: SyntaxKind.LabeledStatement;
        readonly label: Identifier;
        readonly statement: Statement;
    }
    interface ThrowStatement extends Statement, FlowContainer {
        readonly kind: SyntaxKind.ThrowStatement;
        readonly expression: Expression;
    }
    interface TryStatement extends Statement, FlowContainer {
        readonly kind: SyntaxKind.TryStatement;
        readonly tryBlock: Block;
        readonly catchClause?: CatchClause;
        readonly finallyBlock?: Block;
    }
    interface CatchClause extends Node, LocalsContainer {
        readonly kind: SyntaxKind.CatchClause;
        readonly parent: TryStatement;
        readonly variableDeclaration?: VariableDeclaration;
        readonly block: Block;
    }
    type ObjectTypeDeclaration = ClassLikeDeclaration | InterfaceDeclaration | TypeLiteralNode;
    type DeclarationWithTypeParameters = DeclarationWithTypeParameterChildren | JSDocTypedefTag | JSDocCallbackTag | JSDocSignature;
    type DeclarationWithTypeParameterChildren = SignatureDeclaration | ClassLikeDeclaration | InterfaceDeclaration | TypeAliasDeclaration | JSDocTemplateTag;
    interface ClassLikeDeclarationBase extends NamedDeclaration, JSDocContainer {
        readonly kind: SyntaxKind.ClassDeclaration | SyntaxKind.ClassExpression;
        readonly name?: Identifier;
        readonly typeParameters?: NodeArray<TypeParameterDeclaration>;
        readonly heritageClauses?: NodeArray<HeritageClause>;
        readonly members: NodeArray<ClassElement>;
    }
    interface ClassDeclaration extends ClassLikeDeclarationBase, DeclarationStatement {
        readonly kind: SyntaxKind.ClassDeclaration;
        readonly modifiers?: NodeArray<ModifierLike>;
        /** May be undefined in `export default class { ... }`. */
        readonly name?: Identifier;
    }
    interface ClassExpression extends ClassLikeDeclarationBase, PrimaryExpression {
        readonly kind: SyntaxKind.ClassExpression;
        readonly modifiers?: NodeArray<ModifierLike>;
    }
    type ClassLikeDeclaration = ClassDeclaration | ClassExpression;
    interface ClassElement extends NamedDeclaration {
        _classElementBrand: any;
        readonly name?: PropertyName;
    }
    interface TypeElement extends NamedDeclaration {
        _typeElementBrand: any;
        readonly name?: PropertyName;
        readonly questionToken?: QuestionToken | undefined;
    }
    interface InterfaceDeclaration extends DeclarationStatement, JSDocContainer {
        readonly kind: SyntaxKind.InterfaceDeclaration;
        readonly modifiers?: NodeArray<Modifier>;
        readonly name: Identifier;
        readonly typeParameters?: NodeArray<TypeParameterDeclaration>;
        readonly heritageClauses?: NodeArray<HeritageClause>;
        readonly members: NodeArray<TypeElement>;
    }
    interface HeritageClause extends Node {
        readonly kind: SyntaxKind.HeritageClause;
        readonly parent: InterfaceDeclaration | ClassLikeDeclaration;
        readonly token: SyntaxKind.ExtendsKeyword | SyntaxKind.ImplementsKeyword;
        readonly types: NodeArray<ExpressionWithTypeArguments>;
    }
    interface TypeAliasDeclaration extends DeclarationStatement, JSDocContainer, LocalsContainer {
        readonly kind: SyntaxKind.TypeAliasDeclaration;
        readonly modifiers?: NodeArray<Modifier>;
        readonly name: Identifier;
        readonly typeParameters?: NodeArray<TypeParameterDeclaration>;
        readonly type: TypeNode;
    }
    interface EnumMember extends NamedDeclaration, JSDocContainer {
        readonly kind: SyntaxKind.EnumMember;
        readonly parent: EnumDeclaration;
        readonly name: PropertyName;
        readonly initializer?: Expression;
    }
    interface EnumDeclaration extends DeclarationStatement, JSDocContainer {
        readonly kind: SyntaxKind.EnumDeclaration;
        readonly modifiers?: NodeArray<Modifier>;
        readonly name: Identifier;
        readonly members: NodeArray<EnumMember>;
    }
    type ModuleName = Identifier | StringLiteral;
    type ModuleBody = NamespaceBody | JSDocNamespaceBody;
    interface ModuleDeclaration extends DeclarationStatement, JSDocContainer, LocalsContainer {
        readonly kind: SyntaxKind.ModuleDeclaration;
        readonly parent: ModuleBody | SourceFile;
        readonly modifiers?: NodeArray<Modifier>;
        readonly name: ModuleName;
        readonly body?: ModuleBody | JSDocNamespaceDeclaration;
    }
    type NamespaceBody = ModuleBlock | NamespaceDeclaration;
    interface NamespaceDeclaration extends ModuleDeclaration {
        readonly name: Identifier;
        readonly body: NamespaceBody;
    }
    type JSDocNamespaceBody = Identifier | JSDocNamespaceDeclaration;
    interface JSDocNamespaceDeclaration extends ModuleDeclaration {
        readonly name: Identifier;
        readonly body?: JSDocNamespaceBody;
    }
    interface ModuleBlock extends Node, Statement {
        readonly kind: SyntaxKind.ModuleBlock;
        readonly parent: ModuleDeclaration;
        readonly statements: NodeArray<Statement>;
    }
    type ModuleReference = EntityName | ExternalModuleReference;
    /**
     * One of:
     * - import x = require("mod");
     * - import x = M.x;
     */
    interface ImportEqualsDeclaration extends DeclarationStatement, JSDocContainer {
        readonly kind: SyntaxKind.ImportEqualsDeclaration;
        readonly parent: SourceFile | ModuleBlock;
        readonly modifiers?: NodeArray<Modifier>;
        readonly name: Identifier;
        readonly isTypeOnly: boolean;
        readonly moduleReference: ModuleReference;
    }
    interface ExternalModuleReference extends Node {
        readonly kind: SyntaxKind.ExternalModuleReference;
        readonly parent: ImportEqualsDeclaration;
        readonly expression: Expression;
    }
    interface ImportDeclaration extends Statement {
        readonly kind: SyntaxKind.ImportDeclaration;
        readonly parent: SourceFile | ModuleBlock;
        readonly modifiers?: NodeArray<Modifier>;
        readonly importClause?: ImportClause;
        /** If this is not a StringLiteral it will be a grammar error. */
        readonly moduleSpecifier: Expression;
        readonly assertClause?: AssertClause;
    }
    type NamedImportBindings = NamespaceImport | NamedImports;
    type NamedExportBindings = NamespaceExport | NamedExports;
    interface ImportClause extends NamedDeclaration {
        readonly kind: SyntaxKind.ImportClause;
        readonly parent: ImportDeclaration;
        readonly isTypeOnly: boolean;
        readonly name?: Identifier;
        readonly namedBindings?: NamedImportBindings;
    }
    type AssertionKey = Identifier | StringLiteral;
    interface AssertEntry extends Node {
        readonly kind: SyntaxKind.AssertEntry;
        readonly parent: AssertClause;
        readonly name: AssertionKey;
        readonly value: Expression;
    }
    interface AssertClause extends Node {
        readonly kind: SyntaxKind.AssertClause;
        readonly parent: ImportDeclaration | ExportDeclaration;
        readonly elements: NodeArray<AssertEntry>;
        readonly multiLine?: boolean;
    }
    interface NamespaceImport extends NamedDeclaration {
        readonly kind: SyntaxKind.NamespaceImport;
        readonly parent: ImportClause;
        readonly name: Identifier;
    }
    interface NamespaceExport extends NamedDeclaration {
        readonly kind: SyntaxKind.NamespaceExport;
        readonly parent: ExportDeclaration;
        readonly name: Identifier;
    }
    interface NamespaceExportDeclaration extends DeclarationStatement, JSDocContainer {
        readonly kind: SyntaxKind.NamespaceExportDeclaration;
        readonly name: Identifier;
    }
    interface ExportDeclaration extends DeclarationStatement, JSDocContainer {
        readonly kind: SyntaxKind.ExportDeclaration;
        readonly parent: SourceFile | ModuleBlock;
        readonly modifiers?: NodeArray<Modifier>;
        readonly isTypeOnly: boolean;
        /** Will not be assigned in the case of `export * from "foo";` */
        readonly exportClause?: NamedExportBindings;
        /** If this is not a StringLiteral it will be a grammar error. */
        readonly moduleSpecifier?: Expression;
        readonly assertClause?: AssertClause;
    }
    interface NamedImports extends Node {
        readonly kind: SyntaxKind.NamedImports;
        readonly parent: ImportClause;
        readonly elements: NodeArray<ImportSpecifier>;
    }
    interface NamedExports extends Node {
        readonly kind: SyntaxKind.NamedExports;
        readonly parent: ExportDeclaration;
        readonly elements: NodeArray<ExportSpecifier>;
    }
    type NamedImportsOrExports = NamedImports | NamedExports;
    interface ImportSpecifier extends NamedDeclaration {
        readonly kind: SyntaxKind.ImportSpecifier;
        readonly parent: NamedImports;
        readonly propertyName?: Identifier;
        readonly name: Identifier;
        readonly isTypeOnly: boolean;
    }
    interface ExportSpecifier extends NamedDeclaration, JSDocContainer {
        readonly kind: SyntaxKind.ExportSpecifier;
        readonly parent: NamedExports;
        readonly isTypeOnly: boolean;
        readonly propertyName?: Identifier;
        readonly name: Identifier;
    }
    type ImportOrExportSpecifier = ImportSpecifier | ExportSpecifier;
    type TypeOnlyCompatibleAliasDeclaration = ImportClause | ImportEqualsDeclaration | NamespaceImport | ImportOrExportSpecifier;
    type TypeOnlyAliasDeclaration = ImportClause & {
        readonly isTypeOnly: true;
        readonly name: Identifier;
    } | ImportEqualsDeclaration & {
        readonly isTypeOnly: true;
    } | NamespaceImport & {
        readonly parent: ImportClause & {
            readonly isTypeOnly: true;
        };
    } | ImportSpecifier & ({
        readonly isTypeOnly: true;
    } | {
        readonly parent: NamedImports & {
            readonly parent: ImportClause & {
                readonly isTypeOnly: true;
            };
        };
    }) | ExportSpecifier & ({
        readonly isTypeOnly: true;
    } | {
        readonly parent: NamedExports & {
            readonly parent: ExportDeclaration & {
                readonly isTypeOnly: true;
            };
        };
    });
    /**
     * This is either an `export =` or an `export default` declaration.
     * Unless `isExportEquals` is set, this node was parsed as an `export default`.
     */
    interface ExportAssignment extends DeclarationStatement, JSDocContainer {
        readonly kind: SyntaxKind.ExportAssignment;
        readonly parent: SourceFile;
        readonly modifiers?: NodeArray<Modifier>;
        readonly isExportEquals?: boolean;
        readonly expression: Expression;
    }
    interface FileReference extends TextRange {
        fileName: string;
        resolutionMode?: ResolutionMode;
    }
    interface CheckJsDirective extends TextRange {
        enabled: boolean;
    }
    type CommentKind = SyntaxKind.SingleLineCommentTrivia | SyntaxKind.MultiLineCommentTrivia;
    interface CommentRange extends TextRange {
        hasTrailingNewLine?: boolean;
        kind: CommentKind;
    }
    interface SynthesizedComment extends CommentRange {
        text: string;
        pos: -1;
        end: -1;
        hasLeadingNewline?: boolean;
    }
    interface JSDocTypeExpression extends TypeNode {
        readonly kind: SyntaxKind.JSDocTypeExpression;
        readonly type: TypeNode;
    }
    interface JSDocNameReference extends Node {
        readonly kind: SyntaxKind.JSDocNameReference;
        readonly name: EntityName | JSDocMemberName;
    }
    /** Class#method reference in JSDoc */
    interface JSDocMemberName extends Node {
        readonly kind: SyntaxKind.JSDocMemberName;
        readonly left: EntityName | JSDocMemberName;
        readonly right: Identifier;
    }
    interface JSDocType extends TypeNode {
        _jsDocTypeBrand: any;
    }
    interface JSDocAllType extends JSDocType {
        readonly kind: SyntaxKind.JSDocAllType;
    }
    interface JSDocUnknownType extends JSDocType {
        readonly kind: SyntaxKind.JSDocUnknownType;
    }
    interface JSDocNonNullableType extends JSDocType {
        readonly kind: SyntaxKind.JSDocNonNullableType;
        readonly type: TypeNode;
        readonly postfix: boolean;
    }
    interface JSDocNullableType extends JSDocType {
        readonly kind: SyntaxKind.JSDocNullableType;
        readonly type: TypeNode;
        readonly postfix: boolean;
    }
    interface JSDocOptionalType extends JSDocType {
        readonly kind: SyntaxKind.JSDocOptionalType;
        readonly type: TypeNode;
    }
    interface JSDocFunctionType extends JSDocType, SignatureDeclarationBase, LocalsContainer {
        readonly kind: SyntaxKind.JSDocFunctionType;
    }
    interface JSDocVariadicType extends JSDocType {
        readonly kind: SyntaxKind.JSDocVariadicType;
        readonly type: TypeNode;
    }
    interface JSDocNamepathType extends JSDocType {
        readonly kind: SyntaxKind.JSDocNamepathType;
        readonly type: TypeNode;
    }
    type JSDocTypeReferencingNode = JSDocVariadicType | JSDocOptionalType | JSDocNullableType | JSDocNonNullableType;
    interface JSDoc extends Node {
        readonly kind: SyntaxKind.JSDoc;
        readonly parent: HasJSDoc;
        readonly tags?: NodeArray<JSDocTag>;
        readonly comment?: string | NodeArray<JSDocComment>;
    }
    interface JSDocTag extends Node {
        readonly parent: JSDoc | JSDocTypeLiteral;
        readonly tagName: Identifier;
        readonly comment?: string | NodeArray<JSDocComment>;
    }
    interface JSDocLink extends Node {
        readonly kind: SyntaxKind.JSDocLink;
        readonly name?: EntityName | JSDocMemberName;
        text: string;
    }
    interface JSDocLinkCode extends Node {
        readonly kind: SyntaxKind.JSDocLinkCode;
        readonly name?: EntityName | JSDocMemberName;
        text: string;
    }
    interface JSDocLinkPlain extends Node {
        readonly kind: SyntaxKind.JSDocLinkPlain;
        readonly name?: EntityName | JSDocMemberName;
        text: string;
    }
    type JSDocComment = JSDocText | JSDocLink | JSDocLinkCode | JSDocLinkPlain;
    interface JSDocText extends Node {
        readonly kind: SyntaxKind.JSDocText;
        text: string;
    }
    interface JSDocUnknownTag extends JSDocTag {
        readonly kind: SyntaxKind.JSDocTag;
    }
    /**
     * Note that `@extends` is a synonym of `@augments`.
     * Both tags are represented by this interface.
     */
    interface JSDocAugmentsTag extends JSDocTag {
        readonly kind: SyntaxKind.JSDocAugmentsTag;
        readonly class: ExpressionWithTypeArguments & {
            readonly expression: Identifier | PropertyAccessEntityNameExpression;
        };
    }
    interface JSDocImplementsTag extends JSDocTag {
        readonly kind: SyntaxKind.JSDocImplementsTag;
        readonly class: ExpressionWithTypeArguments & {
            readonly expression: Identifier | PropertyAccessEntityNameExpression;
        };
    }
    interface JSDocAuthorTag extends JSDocTag {
        readonly kind: SyntaxKind.JSDocAuthorTag;
    }
    interface JSDocDeprecatedTag extends JSDocTag {
        kind: SyntaxKind.JSDocDeprecatedTag;
    }
    interface JSDocClassTag extends JSDocTag {
        readonly kind: SyntaxKind.JSDocClassTag;
    }
    interface JSDocPublicTag extends JSDocTag {
        readonly kind: SyntaxKind.JSDocPublicTag;
    }
    interface JSDocPrivateTag extends JSDocTag {
        readonly kind: SyntaxKind.JSDocPrivateTag;
    }
    interface JSDocProtectedTag extends JSDocTag {
        readonly kind: SyntaxKind.JSDocProtectedTag;
    }
    interface JSDocReadonlyTag extends JSDocTag {
        readonly kind: SyntaxKind.JSDocReadonlyTag;
    }
    interface JSDocOverrideTag extends JSDocTag {
        readonly kind: SyntaxKind.JSDocOverrideTag;
    }
    interface JSDocEnumTag extends JSDocTag, Declaration, LocalsContainer {
        readonly kind: SyntaxKind.JSDocEnumTag;
        readonly parent: JSDoc;
        readonly typeExpression: JSDocTypeExpression;
    }
    interface JSDocThisTag extends JSDocTag {
        readonly kind: SyntaxKind.JSDocThisTag;
        readonly typeExpression: JSDocTypeExpression;
    }
    interface JSDocTemplateTag extends JSDocTag {
        readonly kind: SyntaxKind.JSDocTemplateTag;
        readonly constraint: JSDocTypeExpression | undefined;
        readonly typeParameters: NodeArray<TypeParameterDeclaration>;
    }
    interface JSDocSeeTag extends JSDocTag {
        readonly kind: SyntaxKind.JSDocSeeTag;
        readonly name?: JSDocNameReference;
    }
    interface JSDocReturnTag extends JSDocTag {
        readonly kind: SyntaxKind.JSDocReturnTag;
        readonly typeExpression?: JSDocTypeExpression;
    }
    interface JSDocTypeTag extends JSDocTag {
        readonly kind: SyntaxKind.JSDocTypeTag;
        readonly typeExpression: JSDocTypeExpression;
    }
    interface JSDocTypedefTag extends JSDocTag, NamedDeclaration, LocalsContainer {
        readonly kind: SyntaxKind.JSDocTypedefTag;
        readonly parent: JSDoc;
        readonly fullName?: JSDocNamespaceDeclaration | Identifier;
        readonly name?: Identifier;
        readonly typeExpression?: JSDocTypeExpression | JSDocTypeLiteral;
    }
    interface JSDocCallbackTag extends JSDocTag, NamedDeclaration, LocalsContainer {
        readonly kind: SyntaxKind.JSDocCallbackTag;
        readonly parent: JSDoc;
        readonly fullName?: JSDocNamespaceDeclaration | Identifier;
        readonly name?: Identifier;
        readonly typeExpression: JSDocSignature;
    }
    interface JSDocOverloadTag extends JSDocTag {
        readonly kind: SyntaxKind.JSDocOverloadTag;
        readonly parent: JSDoc;
        readonly typeExpression: JSDocSignature;
    }
    interface JSDocThrowsTag extends JSDocTag {
        readonly kind: SyntaxKind.JSDocThrowsTag;
        readonly typeExpression?: JSDocTypeExpression;
    }
    interface JSDocSignature extends JSDocType, Declaration, JSDocContainer, LocalsContainer {
        readonly kind: SyntaxKind.JSDocSignature;
        readonly typeParameters?: readonly JSDocTemplateTag[];
        readonly parameters: readonly JSDocParameterTag[];
        readonly type: JSDocReturnTag | undefined;
    }
    interface JSDocPropertyLikeTag extends JSDocTag, Declaration {
        readonly parent: JSDoc;
        readonly name: EntityName;
        readonly typeExpression?: JSDocTypeExpression;
        /** Whether the property name came before the type -- non-standard for JSDoc, but Typescript-like */
        readonly isNameFirst: boolean;
        readonly isBracketed: boolean;
    }
    interface JSDocPropertyTag extends JSDocPropertyLikeTag {
        readonly kind: SyntaxKind.JSDocPropertyTag;
    }
    interface JSDocParameterTag extends JSDocPropertyLikeTag {
        readonly kind: SyntaxKind.JSDocParameterTag;
    }
    interface JSDocTypeLiteral extends JSDocType, Declaration {
        readonly kind: SyntaxKind.JSDocTypeLiteral;
        readonly jsDocPropertyTags?: readonly JSDocPropertyLikeTag[];
        /** If true, then this type literal represents an *array* of its type. */
        readonly isArrayType: boolean;
    }
    enum FlowFlags {
        Unreachable = 1,
        Start = 2,
        BranchLabel = 4,
        LoopLabel = 8,
        Assignment = 16,
        TrueCondition = 32,
        FalseCondition = 64,
        SwitchClause = 128,
        ArrayMutation = 256,
        Call = 512,
        ReduceLabel = 1024,
        Referenced = 2048,
        Shared = 4096,
        Label = 12,
        Condition = 96
    }
    type FlowNode = FlowStart | FlowLabel | FlowAssignment | FlowCondition | FlowSwitchClause | FlowArrayMutation | FlowCall | FlowReduceLabel;
    interface FlowNodeBase {
        flags: FlowFlags;
        id?: number;
    }
    interface FlowStart extends FlowNodeBase {
        node?: FunctionExpression | ArrowFunction | MethodDeclaration | GetAccessorDeclaration | SetAccessorDeclaration;
    }
    interface FlowLabel extends FlowNodeBase {
        antecedents: FlowNode[] | undefined;
    }
    interface FlowAssignment extends FlowNodeBase {
        node: Expression | VariableDeclaration | BindingElement;
        antecedent: FlowNode;
    }
    interface FlowCall extends FlowNodeBase {
        node: CallExpression;
        antecedent: FlowNode;
    }
    interface FlowCondition extends FlowNodeBase {
        node: Expression;
        antecedent: FlowNode;
    }
    interface FlowSwitchClause extends FlowNodeBase {
        switchStatement: SwitchStatement;
        clauseStart: number;
        clauseEnd: number;
        antecedent: FlowNode;
    }
    interface FlowArrayMutation extends FlowNodeBase {
        node: CallExpression | BinaryExpression;
        antecedent: FlowNode;
    }
    interface FlowReduceLabel extends FlowNodeBase {
        target: FlowLabel;
        antecedents: FlowNode[];
        antecedent: FlowNode;
    }
    type FlowType = Type | IncompleteType;
    interface IncompleteType {
        flags: TypeFlags | 0;
        type: Type;
    }
    interface AmdDependency {
        path: string;
        name?: string;
    }
    /**
     * Subset of properties from SourceFile that are used in multiple utility functions
     */
    interface SourceFileLike {
        readonly text: string;
    }
    interface SourceFileLike {
        getLineAndCharacterOfPosition(pos: number): LineAndCharacter;
    }
    type ResolutionMode = ModuleKind.ESNext | ModuleKind.CommonJS | undefined;
    interface SourceFile extends Declaration, LocalsContainer {
        readonly kind: SyntaxKind.SourceFile;
        readonly statements: NodeArray<Statement>;
        readonly endOfFileToken: Token<SyntaxKind.EndOfFileToken>;
        fileName: string;
        text: string;
        amdDependencies: readonly AmdDependency[];
        moduleName?: string;
        referencedFiles: readonly FileReference[];
        typeReferenceDirectives: readonly FileReference[];
        libReferenceDirectives: readonly FileReference[];
        languageVariant: LanguageVariant;
        isDeclarationFile: boolean;
        /**
         * lib.d.ts should have a reference comment like
         *
         *  /// <reference no-default-lib="true"/>
         *
         * If any other file has this comment, it signals not to include lib.d.ts
         * because this containing file is intended to act as a default library.
         */
        hasNoDefaultLib: boolean;
        languageVersion: ScriptTarget;
        /**
         * When `module` is `Node16` or `NodeNext`, this field controls whether the
         * source file in question is an ESNext-output-format file, or a CommonJS-output-format
         * module. This is derived by the module resolver as it looks up the file, since
         * it is derived from either the file extension of the module, or the containing
         * `package.json` context, and affects both checking and emit.
         *
         * It is _public_ so that (pre)transformers can set this field,
         * since it switches the builtin `node` module transform. Generally speaking, if unset,
         * the field is treated as though it is `ModuleKind.CommonJS`.
         *
         * Note that this field is only set by the module resolution process when
         * `moduleResolution` is `Node16` or `NodeNext`, which is implied by the `module` setting
         * of `Node16` or `NodeNext`, respectively, but may be overriden (eg, by a `moduleResolution`
         * of `node`). If so, this field will be unset and source files will be considered to be
         * CommonJS-output-format by the node module transformer and type checker, regardless of extension or context.
         */
        impliedNodeFormat?: ResolutionMode;
    }
    interface SourceFile {
        getLineAndCharacterOfPosition(pos: number): LineAndCharacter;
        getLineEndOfPosition(pos: number): number;
        getLineStarts(): readonly number[];
        getPositionOfLineAndCharacter(line: number, character: number): number;
        update(newText: string, textChangeRange: TextChangeRange): SourceFile;
    }
    interface Bundle extends Node {
        readonly kind: SyntaxKind.Bundle;
        readonly prepends: readonly (InputFiles | UnparsedSource)[];
        readonly sourceFiles: readonly SourceFile[];
    }
    interface InputFiles extends Node {
        readonly kind: SyntaxKind.InputFiles;
        javascriptPath?: string;
        javascriptText: string;
        javascriptMapPath?: string;
        javascriptMapText?: string;
        declarationPath?: string;
        declarationText: string;
        declarationMapPath?: string;
        declarationMapText?: string;
    }
    interface UnparsedSource extends Node {
        readonly kind: SyntaxKind.UnparsedSource;
        fileName: string;
        text: string;
        readonly prologues: readonly UnparsedPrologue[];
        helpers: readonly UnscopedEmitHelper[] | undefined;
        referencedFiles: readonly FileReference[];
        typeReferenceDirectives: readonly FileReference[] | undefined;
        libReferenceDirectives: readonly FileReference[];
        hasNoDefaultLib?: boolean;
        sourceMapPath?: string;
        sourceMapText?: string;
        readonly syntheticReferences?: readonly UnparsedSyntheticReference[];
        readonly texts: readonly UnparsedSourceText[];
    }
    type UnparsedSourceText = UnparsedPrepend | UnparsedTextLike;
    type UnparsedNode = UnparsedPrologue | UnparsedSourceText | UnparsedSyntheticReference;
    interface UnparsedSection extends Node {
        readonly kind: SyntaxKind;
        readonly parent: UnparsedSource;
        readonly data?: string;
    }
    interface UnparsedPrologue extends UnparsedSection {
        readonly kind: SyntaxKind.UnparsedPrologue;
        readonly parent: UnparsedSource;
        readonly data: string;
    }
    interface UnparsedPrepend extends UnparsedSection {
        readonly kind: SyntaxKind.UnparsedPrepend;
        readonly parent: UnparsedSource;
        readonly data: string;
        readonly texts: readonly UnparsedTextLike[];
    }
    interface UnparsedTextLike extends UnparsedSection {
        readonly kind: SyntaxKind.UnparsedText | SyntaxKind.UnparsedInternalText;
        readonly parent: UnparsedSource;
    }
    interface UnparsedSyntheticReference extends UnparsedSection {
        readonly kind: SyntaxKind.UnparsedSyntheticReference;
        readonly parent: UnparsedSource;
    }
    interface JsonSourceFile extends SourceFile {
        readonly statements: NodeArray<JsonObjectExpressionStatement>;
    }
    interface TsConfigSourceFile extends JsonSourceFile {
        extendedSourceFiles?: string[];
    }
    interface JsonMinusNumericLiteral extends PrefixUnaryExpression {
        readonly kind: SyntaxKind.PrefixUnaryExpression;
        readonly operator: SyntaxKind.MinusToken;
        readonly operand: NumericLiteral;
    }
    type JsonObjectExpression = ObjectLiteralExpression | ArrayLiteralExpression | JsonMinusNumericLiteral | NumericLiteral | StringLiteral | BooleanLiteral | NullLiteral;
    interface JsonObjectExpressionStatement extends ExpressionStatement {
        readonly expression: JsonObjectExpression;
    }
    interface ScriptReferenceHost {
        getCompilerOptions(): CompilerOptions;
        getSourceFile(fileName: string): SourceFile | undefined;
        getSourceFileByPath(path: Path): SourceFile | undefined;
        getCurrentDirectory(): string;
    }
    interface ParseConfigHost {
        useCaseSensitiveFileNames: boolean;
        readDirectory(rootDir: string, extensions: readonly string[], excludes: readonly string[] | undefined, includes: readonly string[], depth?: number): readonly string[];
        /**
         * Gets a value indicating whether the specified path exists and is a file.
         * @param path The path to test.
         */
        fileExists(path: string): boolean;
        readFile(path: string): string | undefined;
        trace?(s: string): void;
    }
    /**
     * Branded string for keeping track of when we've turned an ambiguous path
     * specified like "./blah" to an absolute path to an actual
     * tsconfig file, e.g. "/root/blah/tsconfig.json"
     */
    type ResolvedConfigFileName = string & {
        _isResolvedConfigFileName: never;
    };
    interface WriteFileCallbackData {
    }
    type WriteFileCallback = (fileName: string, text: string, writeByteOrderMark: boolean, onError?: (message: string) => void, sourceFiles?: readonly SourceFile[], data?: WriteFileCallbackData) => void;
    class OperationCanceledException {
    }
    interface CancellationToken {
        isCancellationRequested(): boolean;
        /** @throws OperationCanceledException if isCancellationRequested is true */
        throwIfCancellationRequested(): void;
    }
    interface Program extends ScriptReferenceHost {
        getCurrentDirectory(): string;
        /**
         * Get a list of root file names that were passed to a 'createProgram'
         */
        getRootFileNames(): readonly string[];
        /**
         * Get a list of files in the program
         */
        getSourceFiles(): readonly SourceFile[];
        /**
         * Emits the JavaScript and declaration files.  If targetSourceFile is not specified, then
         * the JavaScript and declaration files will be produced for all the files in this program.
         * If targetSourceFile is specified, then only the JavaScript and declaration for that
         * specific file will be generated.
         *
         * If writeFile is not specified then the writeFile callback from the compiler host will be
         * used for writing the JavaScript and declaration files.  Otherwise, the writeFile parameter
         * will be invoked when writing the JavaScript and declaration files.
         */
        emit(targetSourceFile?: SourceFile, writeFile?: WriteFileCallback, cancellationToken?: CancellationToken, emitOnlyDtsFiles?: boolean, customTransformers?: CustomTransformers): EmitResult;
        getOptionsDiagnostics(cancellationToken?: CancellationToken): readonly Diagnostic[];
        getGlobalDiagnostics(cancellationToken?: CancellationToken): readonly Diagnostic[];
        getSyntacticDiagnostics(sourceFile?: SourceFile, cancellationToken?: CancellationToken): readonly DiagnosticWithLocation[];
        /** The first time this is called, it will return global diagnostics (no location). */
        getSemanticDiagnostics(sourceFile?: SourceFile, cancellationToken?: CancellationToken): readonly Diagnostic[];
        getDeclarationDiagnostics(sourceFile?: SourceFile, cancellationToken?: CancellationToken): readonly DiagnosticWithLocation[];
        getConfigFileParsingDiagnostics(): readonly Diagnostic[];
        /**
         * Gets a type checker that can be used to semantically analyze source files in the program.
         */
        getTypeChecker(): TypeChecker;
        getNodeCount(): number;
        getIdentifierCount(): number;
        getSymbolCount(): number;
        getTypeCount(): number;
        getInstantiationCount(): number;
        getRelationCacheSizes(): {
            assignable: number;
            identity: number;
            subtype: number;
            strictSubtype: number;
        };
        isSourceFileFromExternalLibrary(file: SourceFile): boolean;
        isSourceFileDefaultLibrary(file: SourceFile): boolean;
        getProjectReferences(): readonly ProjectReference[] | undefined;
        getResolvedProjectReferences(): readonly (ResolvedProjectReference | undefined)[] | undefined;
    }
    interface ResolvedProjectReference {
        commandLine: ParsedCommandLine;
        sourceFile: SourceFile;
        references?: readonly (ResolvedProjectReference | undefined)[];
    }
    type CustomTransformerFactory = (context: TransformationContext) => CustomTransformer;
    interface CustomTransformer {
        transformSourceFile(node: SourceFile): SourceFile;
        transformBundle(node: Bundle): Bundle;
    }
    interface CustomTransformers {
        /** Custom transformers to evaluate before built-in .js transformations. */
        before?: (TransformerFactory<SourceFile> | CustomTransformerFactory)[];
        /** Custom transformers to evaluate after built-in .js transformations. */
        after?: (TransformerFactory<SourceFile> | CustomTransformerFactory)[];
        /** Custom transformers to evaluate after built-in .d.ts transformations. */
        afterDeclarations?: (TransformerFactory<Bundle | SourceFile> | CustomTransformerFactory)[];
    }
    interface SourceMapSpan {
        /** Line number in the .js file. */
        emittedLine: number;
        /** Column number in the .js file. */
        emittedColumn: number;
        /** Line number in the .ts file. */
        sourceLine: number;
        /** Column number in the .ts file. */
        sourceColumn: number;
        /** Optional name (index into names array) associated with this span. */
        nameIndex?: number;
        /** .ts file (index into sources array) associated with this span */
        sourceIndex: number;
    }
    /** Return code used by getEmitOutput function to indicate status of the function */
    enum ExitStatus {
        Success = 0,
        DiagnosticsPresent_OutputsSkipped = 1,
        DiagnosticsPresent_OutputsGenerated = 2,
        InvalidProject_OutputsSkipped = 3,
        ProjectReferenceCycle_OutputsSkipped = 4,
        /** @deprecated Use ProjectReferenceCycle_OutputsSkipped instead. */
        ProjectReferenceCycle_OutputsSkupped = 4
    }
    interface EmitResult {
        emitSkipped: boolean;
        /** Contains declaration emit diagnostics */
        diagnostics: readonly Diagnostic[];
        emittedFiles?: string[];
    }
    interface TypeChecker {
        getTypeOfSymbolAtLocation(symbol: Symbol, node: Node): Type;
        getDeclaredTypeOfSymbol(symbol: Symbol): Type;
        getPropertiesOfType(type: Type): Symbol[];
        getPropertyOfType(type: Type, propertyName: string): Symbol | undefined;
        getPrivateIdentifierPropertyOfType(leftType: Type, name: string, location: Node): Symbol | undefined;
        getIndexInfoOfType(type: Type, kind: IndexKind): IndexInfo | undefined;
        getIndexInfosOfType(type: Type): readonly IndexInfo[];
        getIndexInfosOfIndexSymbol: (indexSymbol: Symbol) => IndexInfo[];
        getSignaturesOfType(type: Type, kind: SignatureKind): readonly Signature[];
        getIndexTypeOfType(type: Type, kind: IndexKind): Type | undefined;
        getBaseTypes(type: InterfaceType): BaseType[];
        getBaseTypeOfLiteralType(type: Type): Type;
        getWidenedType(type: Type): Type;
        getReturnTypeOfSignature(signature: Signature): Type;
        getNullableType(type: Type, flags: TypeFlags): Type;
        getNonNullableType(type: Type): Type;
        getTypeArguments(type: TypeReference): readonly Type[];
        /** Note that the resulting nodes cannot be checked. */
        typeToTypeNode(type: Type, enclosingDeclaration: Node | undefined, flags: NodeBuilderFlags | undefined): TypeNode | undefined;
        /** Note that the resulting nodes cannot be checked. */
        signatureToSignatureDeclaration(signature: Signature, kind: SyntaxKind, enclosingDeclaration: Node | undefined, flags: NodeBuilderFlags | undefined): SignatureDeclaration & {
            typeArguments?: NodeArray<TypeNode>;
        } | undefined;
        /** Note that the resulting nodes cannot be checked. */
        indexInfoToIndexSignatureDeclaration(indexInfo: IndexInfo, enclosingDeclaration: Node | undefined, flags: NodeBuilderFlags | undefined): IndexSignatureDeclaration | undefined;
        /** Note that the resulting nodes cannot be checked. */
        symbolToEntityName(symbol: Symbol, meaning: SymbolFlags, enclosingDeclaration: Node | undefined, flags: NodeBuilderFlags | undefined): EntityName | undefined;
        /** Note that the resulting nodes cannot be checked. */
        symbolToExpression(symbol: Symbol, meaning: SymbolFlags, enclosingDeclaration: Node | undefined, flags: NodeBuilderFlags | undefined): Expression | undefined;
        /** Note that the resulting nodes cannot be checked. */
        symbolToTypeParameterDeclarations(symbol: Symbol, enclosingDeclaration: Node | undefined, flags: NodeBuilderFlags | undefined): NodeArray<TypeParameterDeclaration> | undefined;
        /** Note that the resulting nodes cannot be checked. */
        symbolToParameterDeclaration(symbol: Symbol, enclosingDeclaration: Node | undefined, flags: NodeBuilderFlags | undefined): ParameterDeclaration | undefined;
        /** Note that the resulting nodes cannot be checked. */
        typeParameterToDeclaration(parameter: TypeParameter, enclosingDeclaration: Node | undefined, flags: NodeBuilderFlags | undefined): TypeParameterDeclaration | undefined;
        getSymbolsInScope(location: Node, meaning: SymbolFlags): Symbol[];
        getSymbolAtLocation(node: Node): Symbol | undefined;
        getSymbolsOfParameterPropertyDeclaration(parameter: ParameterDeclaration, parameterName: string): Symbol[];
        /**
         * The function returns the value (local variable) symbol of an identifier in the short-hand property assignment.
         * This is necessary as an identifier in short-hand property assignment can contains two meaning: property name and property value.
         */
        getShorthandAssignmentValueSymbol(location: Node | undefined): Symbol | undefined;
        getExportSpecifierLocalTargetSymbol(location: ExportSpecifier | Identifier): Symbol | undefined;
        /**
         * If a symbol is a local symbol with an associated exported symbol, returns the exported symbol.
         * Otherwise returns its input.
         * For example, at `export type T = number;`:
         *     - `getSymbolAtLocation` at the location `T` will return the exported symbol for `T`.
         *     - But the result of `getSymbolsInScope` will contain the *local* symbol for `T`, not the exported symbol.
         *     - Calling `getExportSymbolOfSymbol` on that local symbol will return the exported symbol.
         */
        getExportSymbolOfSymbol(symbol: Symbol): Symbol;
        getPropertySymbolOfDestructuringAssignment(location: Identifier): Symbol | undefined;
        getTypeOfAssignmentPattern(pattern: AssignmentPattern): Type;
        getTypeAtLocation(node: Node): Type;
        getTypeFromTypeNode(node: TypeNode): Type;
        signatureToString(signature: Signature, enclosingDeclaration?: Node, flags?: TypeFormatFlags, kind?: SignatureKind): string;
        typeToString(type: Type, enclosingDeclaration?: Node, flags?: TypeFormatFlags): string;
        symbolToString(symbol: Symbol, enclosingDeclaration?: Node, meaning?: SymbolFlags, flags?: SymbolFormatFlags): string;
        typePredicateToString(predicate: TypePredicate, enclosingDeclaration?: Node, flags?: TypeFormatFlags): string;
        getFullyQualifiedName(symbol: Symbol): string;
        getAugmentedPropertiesOfType(type: Type): Symbol[];
        getRootSymbols(symbol: Symbol): readonly Symbol[];
        getSymbolOfExpando(node: Node, allowDeclaration: boolean): Symbol | undefined;
        getContextualType(node: Expression): Type | undefined;
        /**
         * returns unknownSignature in the case of an error.
         * returns undefined if the node is not valid.
         * @param argumentCount Apparent number of arguments, passed in case of a possibly incomplete call. This should come from an ArgumentListInfo. See `signatureHelp.ts`.
         */
        getResolvedSignature(node: CallLikeExpression, candidatesOutArray?: Signature[], argumentCount?: number): Signature | undefined;
        getSignatureFromDeclaration(declaration: SignatureDeclaration): Signature | undefined;
        isImplementationOfOverload(node: SignatureDeclaration): boolean | undefined;
        isUndefinedSymbol(symbol: Symbol): boolean;
        isArgumentsSymbol(symbol: Symbol): boolean;
        isUnknownSymbol(symbol: Symbol): boolean;
        getConstantValue(node: EnumMember | PropertyAccessExpression | ElementAccessExpression): string | number | undefined;
        isValidPropertyAccess(node: PropertyAccessExpression | QualifiedName | ImportTypeNode, propertyName: string): boolean;
        /** Follow all aliases to get the original symbol. */
        getAliasedSymbol(symbol: Symbol): Symbol;
        /** Follow a *single* alias to get the immediately aliased symbol. */
        getImmediateAliasedSymbol(symbol: Symbol): Symbol | undefined;
        getExportsOfModule(moduleSymbol: Symbol): Symbol[];
        getJsxIntrinsicTagNamesAt(location: Node): Symbol[];
        isOptionalParameter(node: ParameterDeclaration): boolean;
        getAmbientModules(): Symbol[];
        tryGetMemberInModuleExports(memberName: string, moduleSymbol: Symbol): Symbol | undefined;
        getApparentType(type: Type): Type;
        getBaseConstraintOfType(type: Type): Type | undefined;
        getDefaultFromTypeParameter(type: Type): Type | undefined;
        getTypePredicateOfSignature(signature: Signature): TypePredicate | undefined;
        /**
         * Depending on the operation performed, it may be appropriate to throw away the checker
         * if the cancellation token is triggered. Typically, if it is used for error checking
         * and the operation is cancelled, then it should be discarded, otherwise it is safe to keep.
         */
        runWithCancellationToken<T>(token: CancellationToken, cb: (checker: TypeChecker) => T): T;
    }
    enum NodeBuilderFlags {
        None = 0,
        NoTruncation = 1,
        WriteArrayAsGenericType = 2,
        GenerateNamesForShadowedTypeParams = 4,
        UseStructuralFallback = 8,
        ForbidIndexedAccessSymbolReferences = 16,
        WriteTypeArgumentsOfSignature = 32,
        UseFullyQualifiedType = 64,
        UseOnlyExternalAliasing = 128,
        SuppressAnyReturnType = 256,
        WriteTypeParametersInQualifiedName = 512,
        MultilineObjectLiterals = 1024,
        WriteClassExpressionAsTypeLiteral = 2048,
        UseTypeOfFunction = 4096,
        OmitParameterModifiers = 8192,
        UseAliasDefinedOutsideCurrentScope = 16384,
        UseSingleQuotesForStringLiteralType = 268435456,
        NoTypeReduction = 536870912,
        OmitThisParameter = 33554432,
        AllowThisInObjectLiteral = 32768,
        AllowQualifiedNameInPlaceOfIdentifier = 65536,
        /** @deprecated AllowQualifedNameInPlaceOfIdentifier. Use AllowQualifiedNameInPlaceOfIdentifier instead. */
        AllowQualifedNameInPlaceOfIdentifier = 65536,
        AllowAnonymousIdentifier = 131072,
        AllowEmptyUnionOrIntersection = 262144,
        AllowEmptyTuple = 524288,
        AllowUniqueESSymbolType = 1048576,
        AllowEmptyIndexInfoType = 2097152,
        AllowNodeModulesRelativePaths = 67108864,
        IgnoreErrors = 70221824,
        InObjectTypeLiteral = 4194304,
        InTypeAlias = 8388608,
        InInitialEntityName = 16777216
    }
    enum TypeFormatFlags {
        None = 0,
        NoTruncation = 1,
        WriteArrayAsGenericType = 2,
        UseStructuralFallback = 8,
        WriteTypeArgumentsOfSignature = 32,
        UseFullyQualifiedType = 64,
        SuppressAnyReturnType = 256,
        MultilineObjectLiterals = 1024,
        WriteClassExpressionAsTypeLiteral = 2048,
        UseTypeOfFunction = 4096,
        OmitParameterModifiers = 8192,
        UseAliasDefinedOutsideCurrentScope = 16384,
        UseSingleQuotesForStringLiteralType = 268435456,
        NoTypeReduction = 536870912,
        OmitThisParameter = 33554432,
        AllowUniqueESSymbolType = 1048576,
        AddUndefined = 131072,
        WriteArrowStyleSignature = 262144,
        InArrayType = 524288,
        InElementType = 2097152,
        InFirstTypeArgument = 4194304,
        InTypeAlias = 8388608,
        /** @deprecated */ WriteOwnNameForAnyLike = 0,
        NodeBuilderFlagsMask = 848330091
    }
    enum SymbolFormatFlags {
        None = 0,
        WriteTypeParametersOrArguments = 1,
        UseOnlyExternalAliasing = 2,
        AllowAnyNodeKind = 4,
        UseAliasDefinedOutsideCurrentScope = 8
    }
    enum TypePredicateKind {
        This = 0,
        Identifier = 1,
        AssertsThis = 2,
        AssertsIdentifier = 3
    }
    interface TypePredicateBase {
        kind: TypePredicateKind;
        type: Type | undefined;
    }
    interface ThisTypePredicate extends TypePredicateBase {
        kind: TypePredicateKind.This;
        parameterName: undefined;
        parameterIndex: undefined;
        type: Type;
    }
    interface IdentifierTypePredicate extends TypePredicateBase {
        kind: TypePredicateKind.Identifier;
        parameterName: string;
        parameterIndex: number;
        type: Type;
    }
    interface AssertsThisTypePredicate extends TypePredicateBase {
        kind: TypePredicateKind.AssertsThis;
        parameterName: undefined;
        parameterIndex: undefined;
        type: Type | undefined;
    }
    interface AssertsIdentifierTypePredicate extends TypePredicateBase {
        kind: TypePredicateKind.AssertsIdentifier;
        parameterName: string;
        parameterIndex: number;
        type: Type | undefined;
    }
    type TypePredicate = ThisTypePredicate | IdentifierTypePredicate | AssertsThisTypePredicate | AssertsIdentifierTypePredicate;
    enum SymbolFlags {
        None = 0,
        FunctionScopedVariable = 1,
        BlockScopedVariable = 2,
        Property = 4,
        EnumMember = 8,
        Function = 16,
        Class = 32,
        Interface = 64,
        ConstEnum = 128,
        RegularEnum = 256,
        ValueModule = 512,
        NamespaceModule = 1024,
        TypeLiteral = 2048,
        ObjectLiteral = 4096,
        Method = 8192,
        Constructor = 16384,
        GetAccessor = 32768,
        SetAccessor = 65536,
        Signature = 131072,
        TypeParameter = 262144,
        TypeAlias = 524288,
        ExportValue = 1048576,
        Alias = 2097152,
        Prototype = 4194304,
        ExportStar = 8388608,
        Optional = 16777216,
        Transient = 33554432,
        Assignment = 67108864,
        ModuleExports = 134217728,
        Enum = 384,
        Variable = 3,
        Value = 111551,
        Type = 788968,
        Namespace = 1920,
        Module = 1536,
        Accessor = 98304,
        FunctionScopedVariableExcludes = 111550,
        BlockScopedVariableExcludes = 111551,
        ParameterExcludes = 111551,
        PropertyExcludes = 0,
        EnumMemberExcludes = 900095,
        FunctionExcludes = 110991,
        ClassExcludes = 899503,
        InterfaceExcludes = 788872,
        RegularEnumExcludes = 899327,
        ConstEnumExcludes = 899967,
        ValueModuleExcludes = 110735,
        NamespaceModuleExcludes = 0,
        MethodExcludes = 103359,
        GetAccessorExcludes = 46015,
        SetAccessorExcludes = 78783,
        AccessorExcludes = 13247,
        TypeParameterExcludes = 526824,
        TypeAliasExcludes = 788968,
        AliasExcludes = 2097152,
        ModuleMember = 2623475,
        ExportHasLocal = 944,
        BlockScoped = 418,
        PropertyOrAccessor = 98308,
        ClassMember = 106500
    }
    interface Symbol {
        flags: SymbolFlags;
        escapedName: __String;
        declarations?: Declaration[];
        valueDeclaration?: Declaration;
        members?: SymbolTable;
        exports?: SymbolTable;
        globalExports?: SymbolTable;
    }
    interface Symbol {
        readonly name: string;
        getFlags(): SymbolFlags;
        getEscapedName(): __String;
        getName(): string;
        getDeclarations(): Declaration[] | undefined;
        getDocumentationComment(typeChecker: TypeChecker | undefined): SymbolDisplayPart[];
        getJsDocTags(checker?: TypeChecker): JSDocTagInfo[];
    }
    enum InternalSymbolName {
        Call = "__call",
        Constructor = "__constructor",
        New = "__new",
        Index = "__index",
        ExportStar = "__export",
        Global = "__global",
        Missing = "__missing",
        Type = "__type",
        Object = "__object",
        JSXAttributes = "__jsxAttributes",
        Class = "__class",
        Function = "__function",
        Computed = "__computed",
        Resolving = "__resolving__",
        ExportEquals = "export=",
        Default = "default",
        This = "this"
    }
    /**
     * This represents a string whose leading underscore have been escaped by adding extra leading underscores.
     * The shape of this brand is rather unique compared to others we've used.
     * Instead of just an intersection of a string and an object, it is that union-ed
     * with an intersection of void and an object. This makes it wholly incompatible
     * with a normal string (which is good, it cannot be misused on assignment or on usage),
     * while still being comparable with a normal string via === (also good) and castable from a string.
     */
    type __String = (string & {
        __escapedIdentifier: void;
    }) | (void & {
        __escapedIdentifier: void;
    }) | InternalSymbolName;
    /** ReadonlyMap where keys are `__String`s. */
    interface ReadonlyUnderscoreEscapedMap<T> extends ReadonlyMap<__String, T> {
    }
    /** Map where keys are `__String`s. */
    interface UnderscoreEscapedMap<T> extends Map<__String, T> {
    }
    /** SymbolTable based on ES6 Map interface. */
    type SymbolTable = UnderscoreEscapedMap<Symbol>;
    enum TypeFlags {
        Any = 1,
        Unknown = 2,
        String = 4,
        Number = 8,
        Boolean = 16,
        Enum = 32,
        BigInt = 64,
        StringLiteral = 128,
        NumberLiteral = 256,
        BooleanLiteral = 512,
        EnumLiteral = 1024,
        BigIntLiteral = 2048,
        ESSymbol = 4096,
        UniqueESSymbol = 8192,
        Void = 16384,
        Undefined = 32768,
        Null = 65536,
        Never = 131072,
        TypeParameter = 262144,
        Object = 524288,
        Union = 1048576,
        Intersection = 2097152,
        Index = 4194304,
        IndexedAccess = 8388608,
        Conditional = 16777216,
        Substitution = 33554432,
        NonPrimitive = 67108864,
        TemplateLiteral = 134217728,
        StringMapping = 268435456,
        Literal = 2944,
        Unit = 109440,
        StringOrNumberLiteral = 384,
        PossiblyFalsy = 117724,
        StringLike = 402653316,
        NumberLike = 296,
        BigIntLike = 2112,
        BooleanLike = 528,
        EnumLike = 1056,
        ESSymbolLike = 12288,
        VoidLike = 49152,
        UnionOrIntersection = 3145728,
        StructuredType = 3670016,
        TypeVariable = 8650752,
        InstantiableNonPrimitive = 58982400,
        InstantiablePrimitive = 406847488,
        Instantiable = 465829888,
        StructuredOrInstantiable = 469499904,
        Narrowable = 536624127
    }
    type DestructuringPattern = BindingPattern | ObjectLiteralExpression | ArrayLiteralExpression;
    interface Type {
        flags: TypeFlags;
        symbol: Symbol;
        pattern?: DestructuringPattern;
        aliasSymbol?: Symbol;
        aliasTypeArguments?: readonly Type[];
    }
    interface Type {
        getFlags(): TypeFlags;
        getSymbol(): Symbol | undefined;
        getProperties(): Symbol[];
        getProperty(propertyName: string): Symbol | undefined;
        getApparentProperties(): Symbol[];
        getCallSignatures(): readonly Signature[];
        getConstructSignatures(): readonly Signature[];
        getStringIndexType(): Type | undefined;
        getNumberIndexType(): Type | undefined;
        getBaseTypes(): BaseType[] | undefined;
        getNonNullableType(): Type;
        getConstraint(): Type | undefined;
        getDefault(): Type | undefined;
        isUnion(): this is UnionType;
        isIntersection(): this is IntersectionType;
        isUnionOrIntersection(): this is UnionOrIntersectionType;
        isLiteral(): this is LiteralType;
        isStringLiteral(): this is StringLiteralType;
        isNumberLiteral(): this is NumberLiteralType;
        isTypeParameter(): this is TypeParameter;
        isClassOrInterface(): this is InterfaceType;
        isClass(): this is InterfaceType;
        isIndexType(): this is IndexType;
    }
    interface LiteralType extends Type {
        value: string | number | PseudoBigInt;
        freshType: LiteralType;
        regularType: LiteralType;
    }
    interface UniqueESSymbolType extends Type {
        symbol: Symbol;
        escapedName: __String;
    }
    interface StringLiteralType extends LiteralType {
        value: string;
    }
    interface NumberLiteralType extends LiteralType {
        value: number;
    }
    interface BigIntLiteralType extends LiteralType {
        value: PseudoBigInt;
    }
    interface EnumType extends Type {
    }
    enum ObjectFlags {
        None = 0,
        Class = 1,
        Interface = 2,
        Reference = 4,
        Tuple = 8,
        Anonymous = 16,
        Mapped = 32,
        Instantiated = 64,
        ObjectLiteral = 128,
        EvolvingArray = 256,
        ObjectLiteralPatternWithComputedProperties = 512,
        ReverseMapped = 1024,
        JsxAttributes = 2048,
        JSLiteral = 4096,
        FreshLiteral = 8192,
        ArrayLiteral = 16384,
        ClassOrInterface = 3,
        ContainsSpread = 2097152,
        ObjectRestType = 4194304,
        InstantiationExpressionType = 8388608
    }
    interface ObjectType extends Type {
        objectFlags: ObjectFlags;
    }
    /** Class and interface types (ObjectFlags.Class and ObjectFlags.Interface). */
    interface InterfaceType extends ObjectType {
        typeParameters: TypeParameter[] | undefined;
        outerTypeParameters: TypeParameter[] | undefined;
        localTypeParameters: TypeParameter[] | undefined;
        thisType: TypeParameter | undefined;
    }
    type BaseType = ObjectType | IntersectionType | TypeVariable;
    interface InterfaceTypeWithDeclaredMembers extends InterfaceType {
        declaredProperties: Symbol[];
        declaredCallSignatures: Signature[];
        declaredConstructSignatures: Signature[];
        declaredIndexInfos: IndexInfo[];
    }
    /**
     * Type references (ObjectFlags.Reference). When a class or interface has type parameters or
     * a "this" type, references to the class or interface are made using type references. The
     * typeArguments property specifies the types to substitute for the type parameters of the
     * class or interface and optionally includes an extra element that specifies the type to
     * substitute for "this" in the resulting instantiation. When no extra argument is present,
     * the type reference itself is substituted for "this". The typeArguments property is undefined
     * if the class or interface has no type parameters and the reference isn't specifying an
     * explicit "this" argument.
     */
    interface TypeReference extends ObjectType {
        target: GenericType;
        node?: TypeReferenceNode | ArrayTypeNode | TupleTypeNode;
    }
    interface TypeReference {
        typeArguments?: readonly Type[];
    }
    interface DeferredTypeReference extends TypeReference {
    }
    interface GenericType extends InterfaceType, TypeReference {
    }
    enum ElementFlags {
        Required = 1,
        Optional = 2,
        Rest = 4,
        Variadic = 8,
        Fixed = 3,
        Variable = 12,
        NonRequired = 14,
        NonRest = 11
    }
    interface TupleType extends GenericType {
        elementFlags: readonly ElementFlags[];
        /** Number of required or variadic elements */
        minLength: number;
        /** Number of initial required or optional elements */
        fixedLength: number;
        /** True if tuple has any rest or variadic elements */
        hasRestElement: boolean;
        combinedFlags: ElementFlags;
        readonly: boolean;
        labeledElementDeclarations?: readonly (NamedTupleMember | ParameterDeclaration)[];
    }
    interface TupleTypeReference extends TypeReference {
        target: TupleType;
    }
    interface UnionOrIntersectionType extends Type {
        types: Type[];
    }
    interface UnionType extends UnionOrIntersectionType {
    }
    interface IntersectionType extends UnionOrIntersectionType {
    }
    type StructuredType = ObjectType | UnionType | IntersectionType;
    interface EvolvingArrayType extends ObjectType {
        elementType: Type;
        finalArrayType?: Type;
    }
    interface InstantiableType extends Type {
    }
    interface TypeParameter extends InstantiableType {
    }
    interface IndexedAccessType extends InstantiableType {
        objectType: Type;
        indexType: Type;
        constraint?: Type;
        simplifiedForReading?: Type;
        simplifiedForWriting?: Type;
    }
    type TypeVariable = TypeParameter | IndexedAccessType;
    interface IndexType extends InstantiableType {
        type: InstantiableType | UnionOrIntersectionType;
    }
    interface ConditionalRoot {
        node: ConditionalTypeNode;
        checkType: Type;
        extendsType: Type;
        isDistributive: boolean;
        inferTypeParameters?: TypeParameter[];
        outerTypeParameters?: TypeParameter[];
        instantiations?: Map<string, Type>;
        aliasSymbol?: Symbol;
        aliasTypeArguments?: Type[];
    }
    interface ConditionalType extends InstantiableType {
        root: ConditionalRoot;
        checkType: Type;
        extendsType: Type;
        resolvedTrueType?: Type;
        resolvedFalseType?: Type;
    }
    interface TemplateLiteralType extends InstantiableType {
        texts: readonly string[];
        types: readonly Type[];
    }
    interface StringMappingType extends InstantiableType {
        symbol: Symbol;
        type: Type;
    }
    interface SubstitutionType extends InstantiableType {
        objectFlags: ObjectFlags;
        baseType: Type;
        constraint: Type;
    }
    enum SignatureKind {
        Call = 0,
        Construct = 1
    }
    interface Signature {
        declaration?: SignatureDeclaration | JSDocSignature;
        typeParameters?: readonly TypeParameter[];
        parameters: readonly Symbol[];
    }
    interface Signature {
        getDeclaration(): SignatureDeclaration;
        getTypeParameters(): TypeParameter[] | undefined;
        getParameters(): Symbol[];
        getTypeParameterAtPosition(pos: number): Type;
        getReturnType(): Type;
        getDocumentationComment(typeChecker: TypeChecker | undefined): SymbolDisplayPart[];
        getJsDocTags(): JSDocTagInfo[];
    }
    enum IndexKind {
        String = 0,
        Number = 1
    }
    interface IndexInfo {
        keyType: Type;
        type: Type;
        isReadonly: boolean;
        declaration?: IndexSignatureDeclaration;
    }
    enum InferencePriority {
        None = 0,
        NakedTypeVariable = 1,
        SpeculativeTuple = 2,
        SubstituteSource = 4,
        HomomorphicMappedType = 8,
        PartialHomomorphicMappedType = 16,
        MappedTypeConstraint = 32,
        ContravariantConditional = 64,
        ReturnType = 128,
        LiteralKeyof = 256,
        NoConstraints = 512,
        AlwaysStrict = 1024,
        MaxValue = 2048,
        PriorityImpliesCombination = 416,
        Circularity = -1
    }
    /** @deprecated Use FileExtensionInfo instead. */
    type JsFileExtensionInfo = FileExtensionInfo;
    interface FileExtensionInfo {
        extension: string;
        isMixedContent: boolean;
        scriptKind?: ScriptKind;
    }
    interface DiagnosticMessage {
        key: string;
        category: DiagnosticCategory;
        code: number;
        message: string;
        reportsUnnecessary?: {};
        reportsDeprecated?: {};
    }
    /**
     * A linked list of formatted diagnostic messages to be used as part of a multiline message.
     * It is built from the bottom up, leaving the head to be the "main" diagnostic.
     * While it seems that DiagnosticMessageChain is structurally similar to DiagnosticMessage,
     * the difference is that messages are all preformatted in DMC.
     */
    interface DiagnosticMessageChain {
        messageText: string;
        category: DiagnosticCategory;
        code: number;
        next?: DiagnosticMessageChain[];
    }
    interface Diagnostic extends DiagnosticRelatedInformation {
        /** May store more in future. For now, this will simply be `true` to indicate when a diagnostic is an unused-identifier diagnostic. */
        reportsUnnecessary?: {};
        reportsDeprecated?: {};
        source?: string;
        relatedInformation?: DiagnosticRelatedInformation[];
    }
    interface DiagnosticRelatedInformation {
        category: DiagnosticCategory;
        code: number;
        file: SourceFile | undefined;
        start: number | undefined;
        length: number | undefined;
        messageText: string | DiagnosticMessageChain;
    }
    interface DiagnosticWithLocation extends Diagnostic {
        file: SourceFile;
        start: number;
        length: number;
    }
    enum DiagnosticCategory {
        Warning = 0,
        Error = 1,
        Suggestion = 2,
        Message = 3
    }
    enum ModuleResolutionKind {
        Classic = 1,
        Node10 = 2,
        Node16 = 3,
        NodeNext = 99,
        Bundler = 100
    }
    enum ModuleDetectionKind {
        /**
         * Files with imports, exports and/or import.meta are considered modules
         */
        Legacy = 1,
        /**
         * Legacy, but also files with jsx under react-jsx or react-jsxdev and esm mode files under moduleResolution: node16+
         */
        Auto = 2,
        /**
         * Consider all non-declaration files modules, regardless of present syntax
         */
        Force = 3
    }
    interface PluginImport {
        name: string;
    }
    interface ProjectReference {
        /** A normalized path on disk */
        path: string;
        /** The path as the user originally wrote it */
        originalPath?: string;
        /** True if the output of this reference should be prepended to the output of this project. Only valid for --outFile compilations */
        prepend?: boolean;
        /** True if it is intended that this reference form a circularity */
        circular?: boolean;
    }
    enum WatchFileKind {
        FixedPollingInterval = 0,
        PriorityPollingInterval = 1,
        DynamicPriorityPolling = 2,
        FixedChunkSizePolling = 3,
        UseFsEvents = 4,
        UseFsEventsOnParentDirectory = 5
    }
    enum WatchDirectoryKind {
        UseFsEvents = 0,
        FixedPollingInterval = 1,
        DynamicPriorityPolling = 2,
        FixedChunkSizePolling = 3
    }
    enum PollingWatchKind {
        FixedInterval = 0,
        PriorityInterval = 1,
        DynamicPriority = 2,
        FixedChunkSize = 3
    }
    type CompilerOptionsValue = string | number | boolean | (string | number)[] | string[] | MapLike<string[]> | PluginImport[] | ProjectReference[] | null | undefined;
    interface CompilerOptions {
        allowImportingTsExtensions?: boolean;
        allowJs?: boolean;
        allowSyntheticDefaultImports?: boolean;
        allowUmdGlobalAccess?: boolean;
        allowUnreachableCode?: boolean;
        allowUnusedLabels?: boolean;
        alwaysStrict?: boolean;
        baseUrl?: string;
        charset?: string;
        checkJs?: boolean;
        customConditions?: string[];
        declaration?: boolean;
        declarationMap?: boolean;
        emitDeclarationOnly?: boolean;
        declarationDir?: string;
        disableSizeLimit?: boolean;
        disableSourceOfProjectReferenceRedirect?: boolean;
        disableSolutionSearching?: boolean;
        disableReferencedProjectLoad?: boolean;
        downlevelIteration?: boolean;
        emitBOM?: boolean;
        emitDecoratorMetadata?: boolean;
        exactOptionalPropertyTypes?: boolean;
        experimentalDecorators?: boolean;
        forceConsistentCasingInFileNames?: boolean;
        ignoreDeprecations?: string;
        importHelpers?: boolean;
        importsNotUsedAsValues?: ImportsNotUsedAsValues;
        inlineSourceMap?: boolean;
        inlineSources?: boolean;
        isolatedModules?: boolean;
        jsx?: JsxEmit;
        keyofStringsOnly?: boolean;
        lib?: string[];
        locale?: string;
        mapRoot?: string;
        maxNodeModuleJsDepth?: number;
        module?: ModuleKind;
        moduleResolution?: ModuleResolutionKind;
        moduleSuffixes?: string[];
        moduleDetection?: ModuleDetectionKind;
        newLine?: NewLineKind;
        noEmit?: boolean;
        noEmitHelpers?: boolean;
        noEmitOnError?: boolean;
        noErrorTruncation?: boolean;
        noFallthroughCasesInSwitch?: boolean;
        noImplicitAny?: boolean;
        noImplicitReturns?: boolean;
        noImplicitThis?: boolean;
        noStrictGenericChecks?: boolean;
        noUnusedLocals?: boolean;
        noUnusedParameters?: boolean;
        noImplicitUseStrict?: boolean;
        noPropertyAccessFromIndexSignature?: boolean;
        assumeChangesOnlyAffectDirectDependencies?: boolean;
        noLib?: boolean;
        noResolve?: boolean;
        noUncheckedIndexedAccess?: boolean;
        out?: string;
        outDir?: string;
        outFile?: string;
        paths?: MapLike<string[]>;
        preserveConstEnums?: boolean;
        noImplicitOverride?: boolean;
        preserveSymlinks?: boolean;
        preserveValueImports?: boolean;
        project?: string;
        reactNamespace?: string;
        jsxFactory?: string;
        jsxFragmentFactory?: string;
        jsxImportSource?: string;
        composite?: boolean;
        incremental?: boolean;
        tsBuildInfoFile?: string;
        removeComments?: boolean;
        resolvePackageJsonExports?: boolean;
        resolvePackageJsonImports?: boolean;
        rootDir?: string;
        rootDirs?: string[];
        skipLibCheck?: boolean;
        skipDefaultLibCheck?: boolean;
        sourceMap?: boolean;
        sourceRoot?: string;
        strict?: boolean;
        strictFunctionTypes?: boolean;
        strictBindCallApply?: boolean;
        strictNullChecks?: boolean;
        strictPropertyInitialization?: boolean;
        stripInternal?: boolean;
        suppressExcessPropertyErrors?: boolean;
        suppressImplicitAnyIndexErrors?: boolean;
        target?: ScriptTarget;
        traceResolution?: boolean;
        useUnknownInCatchVariables?: boolean;
        resolveJsonModule?: boolean;
        types?: string[];
        /** Paths used to compute primary types search locations */
        typeRoots?: string[];
        esModuleInterop?: boolean;
        useDefineForClassFields?: boolean;
        [option: string]: CompilerOptionsValue | TsConfigSourceFile | undefined;
    }
    interface WatchOptions {
        watchFile?: WatchFileKind;
        watchDirectory?: WatchDirectoryKind;
        fallbackPolling?: PollingWatchKind;
        synchronousWatchDirectory?: boolean;
        excludeDirectories?: string[];
        excludeFiles?: string[];
        [option: string]: CompilerOptionsValue | undefined;
    }
    interface TypeAcquisition {
        /**
         * @deprecated typingOptions.enableAutoDiscovery
         * Use typeAcquisition.enable instead.
         */
        enableAutoDiscovery?: boolean;
        enable?: boolean;
        include?: string[];
        exclude?: string[];
        disableFilenameBasedTypeAcquisition?: boolean;
        [option: string]: CompilerOptionsValue | undefined;
    }
    enum ModuleKind {
        None = 0,
        CommonJS = 1,
        AMD = 2,
        UMD = 3,
        System = 4,
        ES2015 = 5,
        ES2020 = 6,
        ES2022 = 7,
        ESNext = 99,
        Node16 = 100,
        NodeNext = 199
    }
    enum JsxEmit {
        None = 0,
        Preserve = 1,
        React = 2,
        ReactNative = 3,
        ReactJSX = 4,
        ReactJSXDev = 5
    }
    enum ImportsNotUsedAsValues {
        Remove = 0,
        Preserve = 1,
        Error = 2
    }
    enum NewLineKind {
        CarriageReturnLineFeed = 0,
        LineFeed = 1
    }
    interface LineAndCharacter {
        /** 0-based. */
        line: number;
        character: number;
    }
    enum ScriptKind {
        Unknown = 0,
        JS = 1,
        JSX = 2,
        TS = 3,
        TSX = 4,
        External = 5,
        JSON = 6,
        /**
         * Used on extensions that doesn't define the ScriptKind but the content defines it.
         * Deferred extensions are going to be included in all project contexts.
         */
        Deferred = 7
    }
    enum ScriptTarget {
        ES3 = 0,
        ES5 = 1,
        ES2015 = 2,
        ES2016 = 3,
        ES2017 = 4,
        ES2018 = 5,
        ES2019 = 6,
        ES2020 = 7,
        ES2021 = 8,
        ES2022 = 9,
        ESNext = 99,
        JSON = 100,
        Latest = 99
    }
    enum LanguageVariant {
        Standard = 0,
        JSX = 1
    }
    /** Either a parsed command line or a parsed tsconfig.json */
    interface ParsedCommandLine {
        options: CompilerOptions;
        typeAcquisition?: TypeAcquisition;
        fileNames: string[];
        projectReferences?: readonly ProjectReference[];
        watchOptions?: WatchOptions;
        raw?: any;
        errors: Diagnostic[];
        wildcardDirectories?: MapLike<WatchDirectoryFlags>;
        compileOnSave?: boolean;
    }
    enum WatchDirectoryFlags {
        None = 0,
        Recursive = 1
    }
    interface CreateProgramOptions {
        rootNames: readonly string[];
        options: CompilerOptions;
        projectReferences?: readonly ProjectReference[];
        host?: CompilerHost;
        oldProgram?: Program;
        configFileParsingDiagnostics?: readonly Diagnostic[];
    }
    interface ModuleResolutionHost {
        fileExists(fileName: string): boolean;
        readFile(fileName: string): string | undefined;
        trace?(s: string): void;
        directoryExists?(directoryName: string): boolean;
        /**
         * Resolve a symbolic link.
         * @see https://nodejs.org/api/fs.html#fs_fs_realpathsync_path_options
         */
        realpath?(path: string): string;
        getCurrentDirectory?(): string;
        getDirectories?(path: string): string[];
        useCaseSensitiveFileNames?: boolean | (() => boolean) | undefined;
    }
    /**
     * Used by services to specify the minimum host area required to set up source files under any compilation settings
     */
    interface MinimalResolutionCacheHost extends ModuleResolutionHost {
        getCompilationSettings(): CompilerOptions;
        getCompilerHost?(): CompilerHost | undefined;
    }
    /**
     * Represents the result of module resolution.
     * Module resolution will pick up tsx/jsx/js files even if '--jsx' and '--allowJs' are turned off.
     * The Program will then filter results based on these flags.
     *
     * Prefer to return a `ResolvedModuleFull` so that the file type does not have to be inferred.
     */
    interface ResolvedModule {
        /** Path of the file the module was resolved to. */
        resolvedFileName: string;
        /** True if `resolvedFileName` comes from `node_modules`. */
        isExternalLibraryImport?: boolean;
        /**
         * True if the original module reference used a .ts extension to refer directly to a .ts file,
         * which should produce an error during checking if emit is enabled.
         */
        resolvedUsingTsExtension?: boolean;
    }
    /**
     * ResolvedModule with an explicitly provided `extension` property.
     * Prefer this over `ResolvedModule`.
     * If changing this, remember to change `moduleResolutionIsEqualTo`.
     */
    interface ResolvedModuleFull extends ResolvedModule {
        /**
         * Extension of resolvedFileName. This must match what's at the end of resolvedFileName.
         * This is optional for backwards-compatibility, but will be added if not provided.
         */
        extension: Extension;
        packageId?: PackageId;
    }
    /**
     * Unique identifier with a package name and version.
     * If changing this, remember to change `packageIdIsEqual`.
     */
    interface PackageId {
        /**
         * Name of the package.
         * Should not include `@types`.
         * If accessing a non-index file, this should include its name e.g. "foo/bar".
         */
        name: string;
        /**
         * Name of a submodule within this package.
         * May be "".
         */
        subModuleName: string;
        /** Version of the package, e.g. "1.2.3" */
        version: string;
    }
    enum Extension {
        Ts = ".ts",
        Tsx = ".tsx",
        Dts = ".d.ts",
        Js = ".js",
        Jsx = ".jsx",
        Json = ".json",
        TsBuildInfo = ".tsbuildinfo",
        Mjs = ".mjs",
        Mts = ".mts",
        Dmts = ".d.mts",
        Cjs = ".cjs",
        Cts = ".cts",
        Dcts = ".d.cts"
    }
    interface ResolvedModuleWithFailedLookupLocations {
        readonly resolvedModule: ResolvedModuleFull | undefined;
    }
    interface ResolvedTypeReferenceDirective {
        primary: boolean;
        resolvedFileName: string | undefined;
        packageId?: PackageId;
        /** True if `resolvedFileName` comes from `node_modules`. */
        isExternalLibraryImport?: boolean;
    }
    interface ResolvedTypeReferenceDirectiveWithFailedLookupLocations {
        readonly resolvedTypeReferenceDirective: ResolvedTypeReferenceDirective | undefined;
    }
    interface CompilerHost extends ModuleResolutionHost {
        getSourceFile(fileName: string, languageVersionOrOptions: ScriptTarget | CreateSourceFileOptions, onError?: (message: string) => void, shouldCreateNewSourceFile?: boolean): SourceFile | undefined;
        getSourceFileByPath?(fileName: string, path: Path, languageVersionOrOptions: ScriptTarget | CreateSourceFileOptions, onError?: (message: string) => void, shouldCreateNewSourceFile?: boolean): SourceFile | undefined;
        getCancellationToken?(): CancellationToken;
        getDefaultLibFileName(options: CompilerOptions): string;
        getDefaultLibLocation?(): string;
        writeFile: WriteFileCallback;
        getCurrentDirectory(): string;
        getCanonicalFileName(fileName: string): string;
        useCaseSensitiveFileNames(): boolean;
        getNewLine(): string;
        readDirectory?(rootDir: string, extensions: readonly string[], excludes: readonly string[] | undefined, includes: readonly string[], depth?: number): string[];
        /** @deprecated supply resolveModuleNameLiterals instead for resolution that can handle newer resolution modes like nodenext */
        resolveModuleNames?(moduleNames: string[], containingFile: string, reusedNames: string[] | undefined, redirectedReference: ResolvedProjectReference | undefined, options: CompilerOptions, containingSourceFile?: SourceFile): (ResolvedModule | undefined)[];
        /**
         * Returns the module resolution cache used by a provided `resolveModuleNames` implementation so that any non-name module resolution operations (eg, package.json lookup) can reuse it
         */
        getModuleResolutionCache?(): ModuleResolutionCache | undefined;
        /**
         * @deprecated supply resolveTypeReferenceDirectiveReferences instead for resolution that can handle newer resolution modes like nodenext
         *
         * This method is a companion for 'resolveModuleNames' and is used to resolve 'types' references to actual type declaration files
         */
        resolveTypeReferenceDirectives?(typeReferenceDirectiveNames: string[] | readonly FileReference[], containingFile: string, redirectedReference: ResolvedProjectReference | undefined, options: CompilerOptions, containingFileMode?: ResolutionMode): (ResolvedTypeReferenceDirective | undefined)[];
        resolveModuleNameLiterals?(moduleLiterals: readonly StringLiteralLike[], containingFile: string, redirectedReference: ResolvedProjectReference | undefined, options: CompilerOptions, containingSourceFile: SourceFile, reusedNames: readonly StringLiteralLike[] | undefined): readonly ResolvedModuleWithFailedLookupLocations[];
        resolveTypeReferenceDirectiveReferences?<T extends FileReference | string>(typeDirectiveReferences: readonly T[], containingFile: string, redirectedReference: ResolvedProjectReference | undefined, options: CompilerOptions, containingSourceFile: SourceFile | undefined, reusedNames: readonly T[] | undefined): readonly ResolvedTypeReferenceDirectiveWithFailedLookupLocations[];
        getEnvironmentVariable?(name: string): string | undefined;
        /** If provided along with custom resolveModuleNames or resolveTypeReferenceDirectives, used to determine if unchanged file path needs to re-resolve modules/type reference directives */
        hasInvalidatedResolutions?(filePath: Path): boolean;
        createHash?(data: string): string;
        getParsedCommandLine?(fileName: string): ParsedCommandLine | undefined;
    }
    interface SourceMapRange extends TextRange {
        source?: SourceMapSource;
    }
    interface SourceMapSource {
        fileName: string;
        text: string;
        skipTrivia?: (pos: number) => number;
    }
    interface SourceMapSource {
        getLineAndCharacterOfPosition(pos: number): LineAndCharacter;
    }
    enum EmitFlags {
        None = 0,
        SingleLine = 1,
        MultiLine = 2,
        AdviseOnEmitNode = 4,
        NoSubstitution = 8,
        CapturesThis = 16,
        NoLeadingSourceMap = 32,
        NoTrailingSourceMap = 64,
        NoSourceMap = 96,
        NoNestedSourceMaps = 128,
        NoTokenLeadingSourceMaps = 256,
        NoTokenTrailingSourceMaps = 512,
        NoTokenSourceMaps = 768,
        NoLeadingComments = 1024,
        NoTrailingComments = 2048,
        NoComments = 3072,
        NoNestedComments = 4096,
        HelperName = 8192,
        ExportName = 16384,
        LocalName = 32768,
        InternalName = 65536,
        Indented = 131072,
        NoIndentation = 262144,
        AsyncFunctionBody = 524288,
        ReuseTempVariableScope = 1048576,
        CustomPrologue = 2097152,
        NoHoisting = 4194304,
        HasEndOfDeclarationMarker = 8388608,
        Iterator = 16777216,
        NoAsciiEscaping = 33554432
    }
    interface EmitHelperBase {
        readonly name: string;
        readonly scoped: boolean;
        readonly text: string | ((node: EmitHelperUniqueNameCallback) => string);
        readonly priority?: number;
        readonly dependencies?: EmitHelper[];
    }
    interface ScopedEmitHelper extends EmitHelperBase {
        readonly scoped: true;
    }
    interface UnscopedEmitHelper extends EmitHelperBase {
        readonly scoped: false;
        readonly text: string;
    }
    type EmitHelper = ScopedEmitHelper | UnscopedEmitHelper;
    type EmitHelperUniqueNameCallback = (name: string) => string;
    enum EmitHint {
        SourceFile = 0,
        Expression = 1,
        IdentifierName = 2,
        MappedTypeParameter = 3,
        Unspecified = 4,
        EmbeddedStatement = 5,
        JsxAttributeValue = 6
    }
    enum OuterExpressionKinds {
        Parentheses = 1,
        TypeAssertions = 2,
        NonNullAssertions = 4,
        PartiallyEmittedExpressions = 8,
        Assertions = 6,
        All = 15,
        ExcludeJSDocTypeAssertion = 16
    }
    type TypeOfTag = "undefined" | "number" | "bigint" | "boolean" | "string" | "symbol" | "object" | "function";
    interface NodeFactory {
        createNodeArray<T extends Node>(elements?: readonly T[], hasTrailingComma?: boolean): NodeArray<T>;
        createNumericLiteral(value: string | number, numericLiteralFlags?: TokenFlags): NumericLiteral;
        createBigIntLiteral(value: string | PseudoBigInt): BigIntLiteral;
        createStringLiteral(text: string, isSingleQuote?: boolean): StringLiteral;
        createStringLiteralFromNode(sourceNode: PropertyNameLiteral | PrivateIdentifier, isSingleQuote?: boolean): StringLiteral;
        createRegularExpressionLiteral(text: string): RegularExpressionLiteral;
        createIdentifier(text: string): Identifier;
        /**
         * Create a unique temporary variable.
         * @param recordTempVariable An optional callback used to record the temporary variable name. This
         * should usually be a reference to `hoistVariableDeclaration` from a `TransformationContext`, but
         * can be `undefined` if you plan to record the temporary variable manually.
         * @param reservedInNestedScopes When `true`, reserves the temporary variable name in all nested scopes
         * during emit so that the variable can be referenced in a nested function body. This is an alternative to
         * setting `EmitFlags.ReuseTempVariableScope` on the nested function itself.
         */
        createTempVariable(recordTempVariable: ((node: Identifier) => void) | undefined, reservedInNestedScopes?: boolean): Identifier;
        /**
         * Create a unique temporary variable for use in a loop.
         * @param reservedInNestedScopes When `true`, reserves the temporary variable name in all nested scopes
         * during emit so that the variable can be referenced in a nested function body. This is an alternative to
         * setting `EmitFlags.ReuseTempVariableScope` on the nested function itself.
         */
        createLoopVariable(reservedInNestedScopes?: boolean): Identifier;
        /** Create a unique name based on the supplied text. */
        createUniqueName(text: string, flags?: GeneratedIdentifierFlags): Identifier;
        /** Create a unique name generated for a node. */
        getGeneratedNameForNode(node: Node | undefined, flags?: GeneratedIdentifierFlags): Identifier;
        createPrivateIdentifier(text: string): PrivateIdentifier;
        createUniquePrivateName(text?: string): PrivateIdentifier;
        getGeneratedPrivateNameForNode(node: Node): PrivateIdentifier;
        createToken(token: SyntaxKind.SuperKeyword): SuperExpression;
        createToken(token: SyntaxKind.ThisKeyword): ThisExpression;
        createToken(token: SyntaxKind.NullKeyword): NullLiteral;
        createToken(token: SyntaxKind.TrueKeyword): TrueLiteral;
        createToken(token: SyntaxKind.FalseKeyword): FalseLiteral;
        createToken(token: SyntaxKind.EndOfFileToken): EndOfFileToken;
        createToken(token: SyntaxKind.Unknown): Token<SyntaxKind.Unknown>;
        createToken<TKind extends PunctuationSyntaxKind>(token: TKind): PunctuationToken<TKind>;
        createToken<TKind extends KeywordTypeSyntaxKind>(token: TKind): KeywordTypeNode<TKind>;
        createToken<TKind extends ModifierSyntaxKind>(token: TKind): ModifierToken<TKind>;
        createToken<TKind extends KeywordSyntaxKind>(token: TKind): KeywordToken<TKind>;
        createSuper(): SuperExpression;
        createThis(): ThisExpression;
        createNull(): NullLiteral;
        createTrue(): TrueLiteral;
        createFalse(): FalseLiteral;
        createModifier<T extends ModifierSyntaxKind>(kind: T): ModifierToken<T>;
        createModifiersFromModifierFlags(flags: ModifierFlags): Modifier[] | undefined;
        createQualifiedName(left: EntityName, right: string | Identifier): QualifiedName;
        updateQualifiedName(node: QualifiedName, left: EntityName, right: Identifier): QualifiedName;
        createComputedPropertyName(expression: Expression): ComputedPropertyName;
        updateComputedPropertyName(node: ComputedPropertyName, expression: Expression): ComputedPropertyName;
        createTypeParameterDeclaration(modifiers: readonly Modifier[] | undefined, name: string | Identifier, constraint?: TypeNode, defaultType?: TypeNode): TypeParameterDeclaration;
        updateTypeParameterDeclaration(node: TypeParameterDeclaration, modifiers: readonly Modifier[] | undefined, name: Identifier, constraint: TypeNode | undefined, defaultType: TypeNode | undefined): TypeParameterDeclaration;
        createParameterDeclaration(modifiers: readonly ModifierLike[] | undefined, dotDotDotToken: DotDotDotToken | undefined, name: string | BindingName, questionToken?: QuestionToken, type?: TypeNode, initializer?: Expression): ParameterDeclaration;
        updateParameterDeclaration(node: ParameterDeclaration, modifiers: readonly ModifierLike[] | undefined, dotDotDotToken: DotDotDotToken | undefined, name: string | BindingName, questionToken: QuestionToken | undefined, type: TypeNode | undefined, initializer: Expression | undefined): ParameterDeclaration;
        createDecorator(expression: Expression): Decorator;
        updateDecorator(node: Decorator, expression: Expression): Decorator;
        createPropertySignature(modifiers: readonly Modifier[] | undefined, name: PropertyName | string, questionToken: QuestionToken | undefined, type: TypeNode | undefined): PropertySignature;
        updatePropertySignature(node: PropertySignature, modifiers: readonly Modifier[] | undefined, name: PropertyName, questionToken: QuestionToken | undefined, type: TypeNode | undefined): PropertySignature;
        createPropertyDeclaration(modifiers: readonly ModifierLike[] | undefined, name: string | PropertyName, questionOrExclamationToken: QuestionToken | ExclamationToken | undefined, type: TypeNode | undefined, initializer: Expression | undefined): PropertyDeclaration;
        updatePropertyDeclaration(node: PropertyDeclaration, modifiers: readonly ModifierLike[] | undefined, name: string | PropertyName, questionOrExclamationToken: QuestionToken | ExclamationToken | undefined, type: TypeNode | undefined, initializer: Expression | undefined): PropertyDeclaration;
        createMethodSignature(modifiers: readonly Modifier[] | undefined, name: string | PropertyName, questionToken: QuestionToken | undefined, typeParameters: readonly TypeParameterDeclaration[] | undefined, parameters: readonly ParameterDeclaration[], type: TypeNode | undefined): MethodSignature;
        updateMethodSignature(node: MethodSignature, modifiers: readonly Modifier[] | undefined, name: PropertyName, questionToken: QuestionToken | undefined, typeParameters: NodeArray<TypeParameterDeclaration> | undefined, parameters: NodeArray<ParameterDeclaration>, type: TypeNode | undefined): MethodSignature;
        createMethodDeclaration(modifiers: readonly ModifierLike[] | undefined, asteriskToken: AsteriskToken | undefined, name: string | PropertyName, questionToken: QuestionToken | undefined, typeParameters: readonly TypeParameterDeclaration[] | undefined, parameters: readonly ParameterDeclaration[], type: TypeNode | undefined, body: Block | undefined): MethodDeclaration;
        updateMethodDeclaration(node: MethodDeclaration, modifiers: readonly ModifierLike[] | undefined, asteriskToken: AsteriskToken | undefined, name: PropertyName, questionToken: QuestionToken | undefined, typeParameters: readonly TypeParameterDeclaration[] | undefined, parameters: readonly ParameterDeclaration[], type: TypeNode | undefined, body: Block | undefined): MethodDeclaration;
        createConstructorDeclaration(modifiers: readonly Modifier[] | undefined, parameters: readonly ParameterDeclaration[], body: Block | undefined): ConstructorDeclaration;
        updateConstructorDeclaration(node: ConstructorDeclaration, modifiers: readonly Modifier[] | undefined, parameters: readonly ParameterDeclaration[], body: Block | undefined): ConstructorDeclaration;
        createGetAccessorDeclaration(modifiers: readonly ModifierLike[] | undefined, name: string | PropertyName, parameters: readonly ParameterDeclaration[], type: TypeNode | undefined, body: Block | undefined): GetAccessorDeclaration;
        updateGetAccessorDeclaration(node: GetAccessorDeclaration, modifiers: readonly ModifierLike[] | undefined, name: PropertyName, parameters: readonly ParameterDeclaration[], type: TypeNode | undefined, body: Block | undefined): GetAccessorDeclaration;
        createSetAccessorDeclaration(modifiers: readonly ModifierLike[] | undefined, name: string | PropertyName, parameters: readonly ParameterDeclaration[], body: Block | undefined): SetAccessorDeclaration;
        updateSetAccessorDeclaration(node: SetAccessorDeclaration, modifiers: readonly ModifierLike[] | undefined, name: PropertyName, parameters: readonly ParameterDeclaration[], body: Block | undefined): SetAccessorDeclaration;
        createCallSignature(typeParameters: readonly TypeParameterDeclaration[] | undefined, parameters: readonly ParameterDeclaration[], type: TypeNode | undefined): CallSignatureDeclaration;
        updateCallSignature(node: CallSignatureDeclaration, typeParameters: NodeArray<TypeParameterDeclaration> | undefined, parameters: NodeArray<ParameterDeclaration>, type: TypeNode | undefined): CallSignatureDeclaration;
        createConstructSignature(typeParameters: readonly TypeParameterDeclaration[] | undefined, parameters: readonly ParameterDeclaration[], type: TypeNode | undefined): ConstructSignatureDeclaration;
        updateConstructSignature(node: ConstructSignatureDeclaration, typeParameters: NodeArray<TypeParameterDeclaration> | undefined, parameters: NodeArray<ParameterDeclaration>, type: TypeNode | undefined): ConstructSignatureDeclaration;
        createIndexSignature(modifiers: readonly Modifier[] | undefined, parameters: readonly ParameterDeclaration[], type: TypeNode): IndexSignatureDeclaration;
        updateIndexSignature(node: IndexSignatureDeclaration, modifiers: readonly Modifier[] | undefined, parameters: readonly ParameterDeclaration[], type: TypeNode): IndexSignatureDeclaration;
        createTemplateLiteralTypeSpan(type: TypeNode, literal: TemplateMiddle | TemplateTail): TemplateLiteralTypeSpan;
        updateTemplateLiteralTypeSpan(node: TemplateLiteralTypeSpan, type: TypeNode, literal: TemplateMiddle | TemplateTail): TemplateLiteralTypeSpan;
        createClassStaticBlockDeclaration(body: Block): ClassStaticBlockDeclaration;
        updateClassStaticBlockDeclaration(node: ClassStaticBlockDeclaration, body: Block): ClassStaticBlockDeclaration;
        createKeywordTypeNode<TKind extends KeywordTypeSyntaxKind>(kind: TKind): KeywordTypeNode<TKind>;
        createTypePredicateNode(assertsModifier: AssertsKeyword | undefined, parameterName: Identifier | ThisTypeNode | string, type: TypeNode | undefined): TypePredicateNode;
        updateTypePredicateNode(node: TypePredicateNode, assertsModifier: AssertsKeyword | undefined, parameterName: Identifier | ThisTypeNode, type: TypeNode | undefined): TypePredicateNode;
        createTypeReferenceNode(typeName: string | EntityName, typeArguments?: readonly TypeNode[]): TypeReferenceNode;
        updateTypeReferenceNode(node: TypeReferenceNode, typeName: EntityName, typeArguments: NodeArray<TypeNode> | undefined): TypeReferenceNode;
        createFunctionTypeNode(typeParameters: readonly TypeParameterDeclaration[] | undefined, parameters: readonly ParameterDeclaration[], type: TypeNode): FunctionTypeNode;
        updateFunctionTypeNode(node: FunctionTypeNode, typeParameters: NodeArray<TypeParameterDeclaration> | undefined, parameters: NodeArray<ParameterDeclaration>, type: TypeNode): FunctionTypeNode;
        createConstructorTypeNode(modifiers: readonly Modifier[] | undefined, typeParameters: readonly TypeParameterDeclaration[] | undefined, parameters: readonly ParameterDeclaration[], type: TypeNode): ConstructorTypeNode;
        updateConstructorTypeNode(node: ConstructorTypeNode, modifiers: readonly Modifier[] | undefined, typeParameters: NodeArray<TypeParameterDeclaration> | undefined, parameters: NodeArray<ParameterDeclaration>, type: TypeNode): ConstructorTypeNode;
        createTypeQueryNode(exprName: EntityName, typeArguments?: readonly TypeNode[]): TypeQueryNode;
        updateTypeQueryNode(node: TypeQueryNode, exprName: EntityName, typeArguments?: readonly TypeNode[]): TypeQueryNode;
        createTypeLiteralNode(members: readonly TypeElement[] | undefined): TypeLiteralNode;
        updateTypeLiteralNode(node: TypeLiteralNode, members: NodeArray<TypeElement>): TypeLiteralNode;
        createArrayTypeNode(elementType: TypeNode): ArrayTypeNode;
        updateArrayTypeNode(node: ArrayTypeNode, elementType: TypeNode): ArrayTypeNode;
        createTupleTypeNode(elements: readonly (TypeNode | NamedTupleMember)[]): TupleTypeNode;
        updateTupleTypeNode(node: TupleTypeNode, elements: readonly (TypeNode | NamedTupleMember)[]): TupleTypeNode;
        createNamedTupleMember(dotDotDotToken: DotDotDotToken | undefined, name: Identifier, questionToken: QuestionToken | undefined, type: TypeNode): NamedTupleMember;
        updateNamedTupleMember(node: NamedTupleMember, dotDotDotToken: DotDotDotToken | undefined, name: Identifier, questionToken: QuestionToken | undefined, type: TypeNode): NamedTupleMember;
        createOptionalTypeNode(type: TypeNode): OptionalTypeNode;
        updateOptionalTypeNode(node: OptionalTypeNode, type: TypeNode): OptionalTypeNode;
        createRestTypeNode(type: TypeNode): RestTypeNode;
        updateRestTypeNode(node: RestTypeNode, type: TypeNode): RestTypeNode;
        createUnionTypeNode(types: readonly TypeNode[]): UnionTypeNode;
        updateUnionTypeNode(node: UnionTypeNode, types: NodeArray<TypeNode>): UnionTypeNode;
        createIntersectionTypeNode(types: readonly TypeNode[]): IntersectionTypeNode;
        updateIntersectionTypeNode(node: IntersectionTypeNode, types: NodeArray<TypeNode>): IntersectionTypeNode;
        createConditionalTypeNode(checkType: TypeNode, extendsType: TypeNode, trueType: TypeNode, falseType: TypeNode): ConditionalTypeNode;
        updateConditionalTypeNode(node: ConditionalTypeNode, checkType: TypeNode, extendsType: TypeNode, trueType: TypeNode, falseType: TypeNode): ConditionalTypeNode;
        createInferTypeNode(typeParameter: TypeParameterDeclaration): InferTypeNode;
        updateInferTypeNode(node: InferTypeNode, typeParameter: TypeParameterDeclaration): InferTypeNode;
        createImportTypeNode(argument: TypeNode, assertions?: ImportTypeAssertionContainer, qualifier?: EntityName, typeArguments?: readonly TypeNode[], isTypeOf?: boolean): ImportTypeNode;
        updateImportTypeNode(node: ImportTypeNode, argument: TypeNode, assertions: ImportTypeAssertionContainer | undefined, qualifier: EntityName | undefined, typeArguments: readonly TypeNode[] | undefined, isTypeOf?: boolean): ImportTypeNode;
        createParenthesizedType(type: TypeNode): ParenthesizedTypeNode;
        updateParenthesizedType(node: ParenthesizedTypeNode, type: TypeNode): ParenthesizedTypeNode;
        createThisTypeNode(): ThisTypeNode;
        createTypeOperatorNode(operator: SyntaxKind.KeyOfKeyword | SyntaxKind.UniqueKeyword | SyntaxKind.ReadonlyKeyword, type: TypeNode): TypeOperatorNode;
        updateTypeOperatorNode(node: TypeOperatorNode, type: TypeNode): TypeOperatorNode;
        createIndexedAccessTypeNode(objectType: TypeNode, indexType: TypeNode): IndexedAccessTypeNode;
        updateIndexedAccessTypeNode(node: IndexedAccessTypeNode, objectType: TypeNode, indexType: TypeNode): IndexedAccessTypeNode;
        createMappedTypeNode(readonlyToken: ReadonlyKeyword | PlusToken | MinusToken | undefined, typeParameter: TypeParameterDeclaration, nameType: TypeNode | undefined, questionToken: QuestionToken | PlusToken | MinusToken | undefined, type: TypeNode | undefined, members: NodeArray<TypeElement> | undefined): MappedTypeNode;
        updateMappedTypeNode(node: MappedTypeNode, readonlyToken: ReadonlyKeyword | PlusToken | MinusToken | undefined, typeParameter: TypeParameterDeclaration, nameType: TypeNode | undefined, questionToken: QuestionToken | PlusToken | MinusToken | undefined, type: TypeNode | undefined, members: NodeArray<TypeElement> | undefined): MappedTypeNode;
        createLiteralTypeNode(literal: LiteralTypeNode["literal"]): LiteralTypeNode;
        updateLiteralTypeNode(node: LiteralTypeNode, literal: LiteralTypeNode["literal"]): LiteralTypeNode;
        createTemplateLiteralType(head: TemplateHead, templateSpans: readonly TemplateLiteralTypeSpan[]): TemplateLiteralTypeNode;
        updateTemplateLiteralType(node: TemplateLiteralTypeNode, head: TemplateHead, templateSpans: readonly TemplateLiteralTypeSpan[]): TemplateLiteralTypeNode;
        createObjectBindingPattern(elements: readonly BindingElement[]): ObjectBindingPattern;
        updateObjectBindingPattern(node: ObjectBindingPattern, elements: readonly BindingElement[]): ObjectBindingPattern;
        createArrayBindingPattern(elements: readonly ArrayBindingElement[]): ArrayBindingPattern;
        updateArrayBindingPattern(node: ArrayBindingPattern, elements: readonly ArrayBindingElement[]): ArrayBindingPattern;
        createBindingElement(dotDotDotToken: DotDotDotToken | undefined, propertyName: string | PropertyName | undefined, name: string | BindingName, initializer?: Expression): BindingElement;
        updateBindingElement(node: BindingElement, dotDotDotToken: DotDotDotToken | undefined, propertyName: PropertyName | undefined, name: BindingName, initializer: Expression | undefined): BindingElement;
        createArrayLiteralExpression(elements?: readonly Expression[], multiLine?: boolean): ArrayLiteralExpression;
        updateArrayLiteralExpression(node: ArrayLiteralExpression, elements: readonly Expression[]): ArrayLiteralExpression;
        createObjectLiteralExpression(properties?: readonly ObjectLiteralElementLike[], multiLine?: boolean): ObjectLiteralExpression;
        updateObjectLiteralExpression(node: ObjectLiteralExpression, properties: readonly ObjectLiteralElementLike[]): ObjectLiteralExpression;
        createPropertyAccessExpression(expression: Expression, name: string | MemberName): PropertyAccessExpression;
        updatePropertyAccessExpression(node: PropertyAccessExpression, expression: Expression, name: MemberName): PropertyAccessExpression;
        createPropertyAccessChain(expression: Expression, questionDotToken: QuestionDotToken | undefined, name: string | MemberName): PropertyAccessChain;
        updatePropertyAccessChain(node: PropertyAccessChain, expression: Expression, questionDotToken: QuestionDotToken | undefined, name: MemberName): PropertyAccessChain;
        createElementAccessExpression(expression: Expression, index: number | Expression): ElementAccessExpression;
        updateElementAccessExpression(node: ElementAccessExpression, expression: Expression, argumentExpression: Expression): ElementAccessExpression;
        createElementAccessChain(expression: Expression, questionDotToken: QuestionDotToken | undefined, index: number | Expression): ElementAccessChain;
        updateElementAccessChain(node: ElementAccessChain, expression: Expression, questionDotToken: QuestionDotToken | undefined, argumentExpression: Expression): ElementAccessChain;
        createCallExpression(expression: Expression, typeArguments: readonly TypeNode[] | undefined, argumentsArray: readonly Expression[] | undefined): CallExpression;
        updateCallExpression(node: CallExpression, expression: Expression, typeArguments: readonly TypeNode[] | undefined, argumentsArray: readonly Expression[]): CallExpression;
        createCallChain(expression: Expression, questionDotToken: QuestionDotToken | undefined, typeArguments: readonly TypeNode[] | undefined, argumentsArray: readonly Expression[] | undefined): CallChain;
        updateCallChain(node: CallChain, expression: Expression, questionDotToken: QuestionDotToken | undefined, typeArguments: readonly TypeNode[] | undefined, argumentsArray: readonly Expression[]): CallChain;
        createNewExpression(expression: Expression, typeArguments: readonly TypeNode[] | undefined, argumentsArray: readonly Expression[] | undefined): NewExpression;
        updateNewExpression(node: NewExpression, expression: Expression, typeArguments: readonly TypeNode[] | undefined, argumentsArray: readonly Expression[] | undefined): NewExpression;
        createTaggedTemplateExpression(tag: Expression, typeArguments: readonly TypeNode[] | undefined, template: TemplateLiteral): TaggedTemplateExpression;
        updateTaggedTemplateExpression(node: TaggedTemplateExpression, tag: Expression, typeArguments: readonly TypeNode[] | undefined, template: TemplateLiteral): TaggedTemplateExpression;
        createTypeAssertion(type: TypeNode, expression: Expression): TypeAssertion;
        updateTypeAssertion(node: TypeAssertion, type: TypeNode, expression: Expression): TypeAssertion;
        createParenthesizedExpression(expression: Expression): ParenthesizedExpression;
        updateParenthesizedExpression(node: ParenthesizedExpression, expression: Expression): ParenthesizedExpression;
        createFunctionExpression(modifiers: readonly Modifier[] | undefined, asteriskToken: AsteriskToken | undefined, name: string | Identifier | undefined, typeParameters: readonly TypeParameterDeclaration[] | undefined, parameters: readonly ParameterDeclaration[] | undefined, type: TypeNode | undefined, body: Block): FunctionExpression;
        updateFunctionExpression(node: FunctionExpression, modifiers: readonly Modifier[] | undefined, asteriskToken: AsteriskToken | undefined, name: Identifier | undefined, typeParameters: readonly TypeParameterDeclaration[] | undefined, parameters: readonly ParameterDeclaration[], type: TypeNode | undefined, body: Block): FunctionExpression;
        createArrowFunction(modifiers: readonly Modifier[] | undefined, typeParameters: readonly TypeParameterDeclaration[] | undefined, parameters: readonly ParameterDeclaration[], type: TypeNode | undefined, equalsGreaterThanToken: EqualsGreaterThanToken | undefined, body: ConciseBody): ArrowFunction;
        updateArrowFunction(node: ArrowFunction, modifiers: readonly Modifier[] | undefined, typeParameters: readonly TypeParameterDeclaration[] | undefined, parameters: readonly ParameterDeclaration[], type: TypeNode | undefined, equalsGreaterThanToken: EqualsGreaterThanToken, body: ConciseBody): ArrowFunction;
        createDeleteExpression(expression: Expression): DeleteExpression;
        updateDeleteExpression(node: DeleteExpression, expression: Expression): DeleteExpression;
        createTypeOfExpression(expression: Expression): TypeOfExpression;
        updateTypeOfExpression(node: TypeOfExpression, expression: Expression): TypeOfExpression;
        createVoidExpression(expression: Expression): VoidExpression;
        updateVoidExpression(node: VoidExpression, expression: Expression): VoidExpression;
        createAwaitExpression(expression: Expression): AwaitExpression;
        updateAwaitExpression(node: AwaitExpression, expression: Expression): AwaitExpression;
        createPrefixUnaryExpression(operator: PrefixUnaryOperator, operand: Expression): PrefixUnaryExpression;
        updatePrefixUnaryExpression(node: PrefixUnaryExpression, operand: Expression): PrefixUnaryExpression;
        createPostfixUnaryExpression(operand: Expression, operator: PostfixUnaryOperator): PostfixUnaryExpression;
        updatePostfixUnaryExpression(node: PostfixUnaryExpression, operand: Expression): PostfixUnaryExpression;
        createBinaryExpression(left: Expression, operator: BinaryOperator | BinaryOperatorToken, right: Expression): BinaryExpression;
        updateBinaryExpression(node: BinaryExpression, left: Expression, operator: BinaryOperator | BinaryOperatorToken, right: Expression): BinaryExpression;
        createConditionalExpression(condition: Expression, questionToken: QuestionToken | undefined, whenTrue: Expression, colonToken: ColonToken | undefined, whenFalse: Expression): ConditionalExpression;
        updateConditionalExpression(node: ConditionalExpression, condition: Expression, questionToken: QuestionToken, whenTrue: Expression, colonToken: ColonToken, whenFalse: Expression): ConditionalExpression;
        createTemplateExpression(head: TemplateHead, templateSpans: readonly TemplateSpan[]): TemplateExpression;
        updateTemplateExpression(node: TemplateExpression, head: TemplateHead, templateSpans: readonly TemplateSpan[]): TemplateExpression;
        createTemplateHead(text: string, rawText?: string, templateFlags?: TokenFlags): TemplateHead;
        createTemplateHead(text: string | undefined, rawText: string, templateFlags?: TokenFlags): TemplateHead;
        createTemplateMiddle(text: string, rawText?: string, templateFlags?: TokenFlags): TemplateMiddle;
        createTemplateMiddle(text: string | undefined, rawText: string, templateFlags?: TokenFlags): TemplateMiddle;
        createTemplateTail(text: string, rawText?: string, templateFlags?: TokenFlags): TemplateTail;
        createTemplateTail(text: string | undefined, rawText: string, templateFlags?: TokenFlags): TemplateTail;
        createNoSubstitutionTemplateLiteral(text: string, rawText?: string): NoSubstitutionTemplateLiteral;
        createNoSubstitutionTemplateLiteral(text: string | undefined, rawText: string): NoSubstitutionTemplateLiteral;
        createYieldExpression(asteriskToken: AsteriskToken, expression: Expression): YieldExpression;
        createYieldExpression(asteriskToken: undefined, expression: Expression | undefined): YieldExpression;
        updateYieldExpression(node: YieldExpression, asteriskToken: AsteriskToken | undefined, expression: Expression | undefined): YieldExpression;
        createSpreadElement(expression: Expression): SpreadElement;
        updateSpreadElement(node: SpreadElement, expression: Expression): SpreadElement;
        createClassExpression(modifiers: readonly ModifierLike[] | undefined, name: string | Identifier | undefined, typeParameters: readonly TypeParameterDeclaration[] | undefined, heritageClauses: readonly HeritageClause[] | undefined, members: readonly ClassElement[]): ClassExpression;
        updateClassExpression(node: ClassExpression, modifiers: readonly ModifierLike[] | undefined, name: Identifier | undefined, typeParameters: readonly TypeParameterDeclaration[] | undefined, heritageClauses: readonly HeritageClause[] | undefined, members: readonly ClassElement[]): ClassExpression;
        createOmittedExpression(): OmittedExpression;
        createExpressionWithTypeArguments(expression: Expression, typeArguments: readonly TypeNode[] | undefined): ExpressionWithTypeArguments;
        updateExpressionWithTypeArguments(node: ExpressionWithTypeArguments, expression: Expression, typeArguments: readonly TypeNode[] | undefined): ExpressionWithTypeArguments;
        createAsExpression(expression: Expression, type: TypeNode): AsExpression;
        updateAsExpression(node: AsExpression, expression: Expression, type: TypeNode): AsExpression;
        createNonNullExpression(expression: Expression): NonNullExpression;
        updateNonNullExpression(node: NonNullExpression, expression: Expression): NonNullExpression;
        createNonNullChain(expression: Expression): NonNullChain;
        updateNonNullChain(node: NonNullChain, expression: Expression): NonNullChain;
        createMetaProperty(keywordToken: MetaProperty["keywordToken"], name: Identifier): MetaProperty;
        updateMetaProperty(node: MetaProperty, name: Identifier): MetaProperty;
        createSatisfiesExpression(expression: Expression, type: TypeNode): SatisfiesExpression;
        updateSatisfiesExpression(node: SatisfiesExpression, expression: Expression, type: TypeNode): SatisfiesExpression;
        createTemplateSpan(expression: Expression, literal: TemplateMiddle | TemplateTail): TemplateSpan;
        updateTemplateSpan(node: TemplateSpan, expression: Expression, literal: TemplateMiddle | TemplateTail): TemplateSpan;
        createSemicolonClassElement(): SemicolonClassElement;
        createBlock(statements: readonly Statement[], multiLine?: boolean): Block;
        updateBlock(node: Block, statements: readonly Statement[]): Block;
        createVariableStatement(modifiers: readonly Modifier[] | undefined, declarationList: VariableDeclarationList | readonly VariableDeclaration[]): VariableStatement;
        updateVariableStatement(node: VariableStatement, modifiers: readonly Modifier[] | undefined, declarationList: VariableDeclarationList): VariableStatement;
        createEmptyStatement(): EmptyStatement;
        createExpressionStatement(expression: Expression): ExpressionStatement;
        updateExpressionStatement(node: ExpressionStatement, expression: Expression): ExpressionStatement;
        createIfStatement(expression: Expression, thenStatement: Statement, elseStatement?: Statement): IfStatement;
        updateIfStatement(node: IfStatement, expression: Expression, thenStatement: Statement, elseStatement: Statement | undefined): IfStatement;
        createDoStatement(statement: Statement, expression: Expression): DoStatement;
        updateDoStatement(node: DoStatement, statement: Statement, expression: Expression): DoStatement;
        createWhileStatement(expression: Expression, statement: Statement): WhileStatement;
        updateWhileStatement(node: WhileStatement, expression: Expression, statement: Statement): WhileStatement;
        createForStatement(initializer: ForInitializer | undefined, condition: Expression | undefined, incrementor: Expression | undefined, statement: Statement): ForStatement;
        updateForStatement(node: ForStatement, initializer: ForInitializer | undefined, condition: Expression | undefined, incrementor: Expression | undefined, statement: Statement): ForStatement;
        createForInStatement(initializer: ForInitializer, expression: Expression, statement: Statement): ForInStatement;
        updateForInStatement(node: ForInStatement, initializer: ForInitializer, expression: Expression, statement: Statement): ForInStatement;
        createForOfStatement(awaitModifier: AwaitKeyword | undefined, initializer: ForInitializer, expression: Expression, statement: Statement): ForOfStatement;
        updateForOfStatement(node: ForOfStatement, awaitModifier: AwaitKeyword | undefined, initializer: ForInitializer, expression: Expression, statement: Statement): ForOfStatement;
        createContinueStatement(label?: string | Identifier): ContinueStatement;
        updateContinueStatement(node: ContinueStatement, label: Identifier | undefined): ContinueStatement;
        createBreakStatement(label?: string | Identifier): BreakStatement;
        updateBreakStatement(node: BreakStatement, label: Identifier | undefined): BreakStatement;
        createReturnStatement(expression?: Expression): ReturnStatement;
        updateReturnStatement(node: ReturnStatement, expression: Expression | undefined): ReturnStatement;
        createWithStatement(expression: Expression, statement: Statement): WithStatement;
        updateWithStatement(node: WithStatement, expression: Expression, statement: Statement): WithStatement;
        createSwitchStatement(expression: Expression, caseBlock: CaseBlock): SwitchStatement;
        updateSwitchStatement(node: SwitchStatement, expression: Expression, caseBlock: CaseBlock): SwitchStatement;
        createLabeledStatement(label: string | Identifier, statement: Statement): LabeledStatement;
        updateLabeledStatement(node: LabeledStatement, label: Identifier, statement: Statement): LabeledStatement;
        createThrowStatement(expression: Expression): ThrowStatement;
        updateThrowStatement(node: ThrowStatement, expression: Expression): ThrowStatement;
        createTryStatement(tryBlock: Block, catchClause: CatchClause | undefined, finallyBlock: Block | undefined): TryStatement;
        updateTryStatement(node: TryStatement, tryBlock: Block, catchClause: CatchClause | undefined, finallyBlock: Block | undefined): TryStatement;
        createDebuggerStatement(): DebuggerStatement;
        createVariableDeclaration(name: string | BindingName, exclamationToken?: ExclamationToken, type?: TypeNode, initializer?: Expression): VariableDeclaration;
        updateVariableDeclaration(node: VariableDeclaration, name: BindingName, exclamationToken: ExclamationToken | undefined, type: TypeNode | undefined, initializer: Expression | undefined): VariableDeclaration;
        createVariableDeclarationList(declarations: readonly VariableDeclaration[], flags?: NodeFlags): VariableDeclarationList;
        updateVariableDeclarationList(node: VariableDeclarationList, declarations: readonly VariableDeclaration[]): VariableDeclarationList;
        createFunctionDeclaration(modifiers: readonly ModifierLike[] | undefined, asteriskToken: AsteriskToken | undefined, name: string | Identifier | undefined, typeParameters: readonly TypeParameterDeclaration[] | undefined, parameters: readonly ParameterDeclaration[], type: TypeNode | undefined, body: Block | undefined): FunctionDeclaration;
        updateFunctionDeclaration(node: FunctionDeclaration, modifiers: readonly ModifierLike[] | undefined, asteriskToken: AsteriskToken | undefined, name: Identifier | undefined, typeParameters: readonly TypeParameterDeclaration[] | undefined, parameters: readonly ParameterDeclaration[], type: TypeNode | undefined, body: Block | undefined): FunctionDeclaration;
        createClassDeclaration(modifiers: readonly ModifierLike[] | undefined, name: string | Identifier | undefined, typeParameters: readonly TypeParameterDeclaration[] | undefined, heritageClauses: readonly HeritageClause[] | undefined, members: readonly ClassElement[]): ClassDeclaration;
        updateClassDeclaration(node: ClassDeclaration, modifiers: readonly ModifierLike[] | undefined, name: Identifier | undefined, typeParameters: readonly TypeParameterDeclaration[] | undefined, heritageClauses: readonly HeritageClause[] | undefined, members: readonly ClassElement[]): ClassDeclaration;
        createInterfaceDeclaration(modifiers: readonly Modifier[] | undefined, name: string | Identifier, typeParameters: readonly TypeParameterDeclaration[] | undefined, heritageClauses: readonly HeritageClause[] | undefined, members: readonly TypeElement[]): InterfaceDeclaration;
        updateInterfaceDeclaration(node: InterfaceDeclaration, modifiers: readonly Modifier[] | undefined, name: Identifier, typeParameters: readonly TypeParameterDeclaration[] | undefined, heritageClauses: readonly HeritageClause[] | undefined, members: readonly TypeElement[]): InterfaceDeclaration;
        createTypeAliasDeclaration(modifiers: readonly Modifier[] | undefined, name: string | Identifier, typeParameters: readonly TypeParameterDeclaration[] | undefined, type: TypeNode): TypeAliasDeclaration;
        updateTypeAliasDeclaration(node: TypeAliasDeclaration, modifiers: readonly Modifier[] | undefined, name: Identifier, typeParameters: readonly TypeParameterDeclaration[] | undefined, type: TypeNode): TypeAliasDeclaration;
        createEnumDeclaration(modifiers: readonly Modifier[] | undefined, name: string | Identifier, members: readonly EnumMember[]): EnumDeclaration;
        updateEnumDeclaration(node: EnumDeclaration, modifiers: readonly Modifier[] | undefined, name: Identifier, members: readonly EnumMember[]): EnumDeclaration;
        createModuleDeclaration(modifiers: readonly Modifier[] | undefined, name: ModuleName, body: ModuleBody | undefined, flags?: NodeFlags): ModuleDeclaration;
        updateModuleDeclaration(node: ModuleDeclaration, modifiers: readonly Modifier[] | undefined, name: ModuleName, body: ModuleBody | undefined): ModuleDeclaration;
        createModuleBlock(statements: readonly Statement[]): ModuleBlock;
        updateModuleBlock(node: ModuleBlock, statements: readonly Statement[]): ModuleBlock;
        createCaseBlock(clauses: readonly CaseOrDefaultClause[]): CaseBlock;
        updateCaseBlock(node: CaseBlock, clauses: readonly CaseOrDefaultClause[]): CaseBlock;
        createNamespaceExportDeclaration(name: string | Identifier): NamespaceExportDeclaration;
        updateNamespaceExportDeclaration(node: NamespaceExportDeclaration, name: Identifier): NamespaceExportDeclaration;
        createImportEqualsDeclaration(modifiers: readonly Modifier[] | undefined, isTypeOnly: boolean, name: string | Identifier, moduleReference: ModuleReference): ImportEqualsDeclaration;
        updateImportEqualsDeclaration(node: ImportEqualsDeclaration, modifiers: readonly Modifier[] | undefined, isTypeOnly: boolean, name: Identifier, moduleReference: ModuleReference): ImportEqualsDeclaration;
        createImportDeclaration(modifiers: readonly Modifier[] | undefined, importClause: ImportClause | undefined, moduleSpecifier: Expression, assertClause?: AssertClause): ImportDeclaration;
        updateImportDeclaration(node: ImportDeclaration, modifiers: readonly Modifier[] | undefined, importClause: ImportClause | undefined, moduleSpecifier: Expression, assertClause: AssertClause | undefined): ImportDeclaration;
        createImportClause(isTypeOnly: boolean, name: Identifier | undefined, namedBindings: NamedImportBindings | undefined): ImportClause;
        updateImportClause(node: ImportClause, isTypeOnly: boolean, name: Identifier | undefined, namedBindings: NamedImportBindings | undefined): ImportClause;
        createAssertClause(elements: NodeArray<AssertEntry>, multiLine?: boolean): AssertClause;
        updateAssertClause(node: AssertClause, elements: NodeArray<AssertEntry>, multiLine?: boolean): AssertClause;
        createAssertEntry(name: AssertionKey, value: Expression): AssertEntry;
        updateAssertEntry(node: AssertEntry, name: AssertionKey, value: Expression): AssertEntry;
        createImportTypeAssertionContainer(clause: AssertClause, multiLine?: boolean): ImportTypeAssertionContainer;
        updateImportTypeAssertionContainer(node: ImportTypeAssertionContainer, clause: AssertClause, multiLine?: boolean): ImportTypeAssertionContainer;
        createNamespaceImport(name: Identifier): NamespaceImport;
        updateNamespaceImport(node: NamespaceImport, name: Identifier): NamespaceImport;
        createNamespaceExport(name: Identifier): NamespaceExport;
        updateNamespaceExport(node: NamespaceExport, name: Identifier): NamespaceExport;
        createNamedImports(elements: readonly ImportSpecifier[]): NamedImports;
        updateNamedImports(node: NamedImports, elements: readonly ImportSpecifier[]): NamedImports;
        createImportSpecifier(isTypeOnly: boolean, propertyName: Identifier | undefined, name: Identifier): ImportSpecifier;
        updateImportSpecifier(node: ImportSpecifier, isTypeOnly: boolean, propertyName: Identifier | undefined, name: Identifier): ImportSpecifier;
        createExportAssignment(modifiers: readonly Modifier[] | undefined, isExportEquals: boolean | undefined, expression: Expression): ExportAssignment;
        updateExportAssignment(node: ExportAssignment, modifiers: readonly Modifier[] | undefined, expression: Expression): ExportAssignment;
        createExportDeclaration(modifiers: readonly Modifier[] | undefined, isTypeOnly: boolean, exportClause: NamedExportBindings | undefined, moduleSpecifier?: Expression, assertClause?: AssertClause): ExportDeclaration;
        updateExportDeclaration(node: ExportDeclaration, modifiers: readonly Modifier[] | undefined, isTypeOnly: boolean, exportClause: NamedExportBindings | undefined, moduleSpecifier: Expression | undefined, assertClause: AssertClause | undefined): ExportDeclaration;
        createNamedExports(elements: readonly ExportSpecifier[]): NamedExports;
        updateNamedExports(node: NamedExports, elements: readonly ExportSpecifier[]): NamedExports;
        createExportSpecifier(isTypeOnly: boolean, propertyName: string | Identifier | undefined, name: string | Identifier): ExportSpecifier;
        updateExportSpecifier(node: ExportSpecifier, isTypeOnly: boolean, propertyName: Identifier | undefined, name: Identifier): ExportSpecifier;
        createExternalModuleReference(expression: Expression): ExternalModuleReference;
        updateExternalModuleReference(node: ExternalModuleReference, expression: Expression): ExternalModuleReference;
        createJSDocAllType(): JSDocAllType;
        createJSDocUnknownType(): JSDocUnknownType;
        createJSDocNonNullableType(type: TypeNode, postfix?: boolean): JSDocNonNullableType;
        updateJSDocNonNullableType(node: JSDocNonNullableType, type: TypeNode): JSDocNonNullableType;
        createJSDocNullableType(type: TypeNode, postfix?: boolean): JSDocNullableType;
        updateJSDocNullableType(node: JSDocNullableType, type: TypeNode): JSDocNullableType;
        createJSDocOptionalType(type: TypeNode): JSDocOptionalType;
        updateJSDocOptionalType(node: JSDocOptionalType, type: TypeNode): JSDocOptionalType;
        createJSDocFunctionType(parameters: readonly ParameterDeclaration[], type: TypeNode | undefined): JSDocFunctionType;
        updateJSDocFunctionType(node: JSDocFunctionType, parameters: readonly ParameterDeclaration[], type: TypeNode | undefined): JSDocFunctionType;
        createJSDocVariadicType(type: TypeNode): JSDocVariadicType;
        updateJSDocVariadicType(node: JSDocVariadicType, type: TypeNode): JSDocVariadicType;
        createJSDocNamepathType(type: TypeNode): JSDocNamepathType;
        updateJSDocNamepathType(node: JSDocNamepathType, type: TypeNode): JSDocNamepathType;
        createJSDocTypeExpression(type: TypeNode): JSDocTypeExpression;
        updateJSDocTypeExpression(node: JSDocTypeExpression, type: TypeNode): JSDocTypeExpression;
        createJSDocNameReference(name: EntityName | JSDocMemberName): JSDocNameReference;
        updateJSDocNameReference(node: JSDocNameReference, name: EntityName | JSDocMemberName): JSDocNameReference;
        createJSDocMemberName(left: EntityName | JSDocMemberName, right: Identifier): JSDocMemberName;
        updateJSDocMemberName(node: JSDocMemberName, left: EntityName | JSDocMemberName, right: Identifier): JSDocMemberName;
        createJSDocLink(name: EntityName | JSDocMemberName | undefined, text: string): JSDocLink;
        updateJSDocLink(node: JSDocLink, name: EntityName | JSDocMemberName | undefined, text: string): JSDocLink;
        createJSDocLinkCode(name: EntityName | JSDocMemberName | undefined, text: string): JSDocLinkCode;
        updateJSDocLinkCode(node: JSDocLinkCode, name: EntityName | JSDocMemberName | undefined, text: string): JSDocLinkCode;
        createJSDocLinkPlain(name: EntityName | JSDocMemberName | undefined, text: string): JSDocLinkPlain;
        updateJSDocLinkPlain(node: JSDocLinkPlain, name: EntityName | JSDocMemberName | undefined, text: string): JSDocLinkPlain;
        createJSDocTypeLiteral(jsDocPropertyTags?: readonly JSDocPropertyLikeTag[], isArrayType?: boolean): JSDocTypeLiteral;
        updateJSDocTypeLiteral(node: JSDocTypeLiteral, jsDocPropertyTags: readonly JSDocPropertyLikeTag[] | undefined, isArrayType: boolean | undefined): JSDocTypeLiteral;
        createJSDocSignature(typeParameters: readonly JSDocTemplateTag[] | undefined, parameters: readonly JSDocParameterTag[], type?: JSDocReturnTag): JSDocSignature;
        updateJSDocSignature(node: JSDocSignature, typeParameters: readonly JSDocTemplateTag[] | undefined, parameters: readonly JSDocParameterTag[], type: JSDocReturnTag | undefined): JSDocSignature;
        createJSDocTemplateTag(tagName: Identifier | undefined, constraint: JSDocTypeExpression | undefined, typeParameters: readonly TypeParameterDeclaration[], comment?: string | NodeArray<JSDocComment>): JSDocTemplateTag;
        updateJSDocTemplateTag(node: JSDocTemplateTag, tagName: Identifier | undefined, constraint: JSDocTypeExpression | undefined, typeParameters: readonly TypeParameterDeclaration[], comment: string | NodeArray<JSDocComment> | undefined): JSDocTemplateTag;
        createJSDocTypedefTag(tagName: Identifier | undefined, typeExpression?: JSDocTypeExpression | JSDocTypeLiteral, fullName?: Identifier | JSDocNamespaceDeclaration, comment?: string | NodeArray<JSDocComment>): JSDocTypedefTag;
        updateJSDocTypedefTag(node: JSDocTypedefTag, tagName: Identifier | undefined, typeExpression: JSDocTypeExpression | JSDocTypeLiteral | undefined, fullName: Identifier | JSDocNamespaceDeclaration | undefined, comment: string | NodeArray<JSDocComment> | undefined): JSDocTypedefTag;
        createJSDocParameterTag(tagName: Identifier | undefined, name: EntityName, isBracketed: boolean, typeExpression?: JSDocTypeExpression, isNameFirst?: boolean, comment?: string | NodeArray<JSDocComment>): JSDocParameterTag;
        updateJSDocParameterTag(node: JSDocParameterTag, tagName: Identifier | undefined, name: EntityName, isBracketed: boolean, typeExpression: JSDocTypeExpression | undefined, isNameFirst: boolean, comment: string | NodeArray<JSDocComment> | undefined): JSDocParameterTag;
        createJSDocPropertyTag(tagName: Identifier | undefined, name: EntityName, isBracketed: boolean, typeExpression?: JSDocTypeExpression, isNameFirst?: boolean, comment?: string | NodeArray<JSDocComment>): JSDocPropertyTag;
        updateJSDocPropertyTag(node: JSDocPropertyTag, tagName: Identifier | undefined, name: EntityName, isBracketed: boolean, typeExpression: JSDocTypeExpression | undefined, isNameFirst: boolean, comment: string | NodeArray<JSDocComment> | undefined): JSDocPropertyTag;
        createJSDocTypeTag(tagName: Identifier | undefined, typeExpression: JSDocTypeExpression, comment?: string | NodeArray<JSDocComment>): JSDocTypeTag;
        updateJSDocTypeTag(node: JSDocTypeTag, tagName: Identifier | undefined, typeExpression: JSDocTypeExpression, comment: string | NodeArray<JSDocComment> | undefined): JSDocTypeTag;
        createJSDocSeeTag(tagName: Identifier | undefined, nameExpression: JSDocNameReference | undefined, comment?: string | NodeArray<JSDocComment>): JSDocSeeTag;
        updateJSDocSeeTag(node: JSDocSeeTag, tagName: Identifier | undefined, nameExpression: JSDocNameReference | undefined, comment?: string | NodeArray<JSDocComment>): JSDocSeeTag;
        createJSDocReturnTag(tagName: Identifier | undefined, typeExpression?: JSDocTypeExpression, comment?: string | NodeArray<JSDocComment>): JSDocReturnTag;
        updateJSDocReturnTag(node: JSDocReturnTag, tagName: Identifier | undefined, typeExpression: JSDocTypeExpression | undefined, comment: string | NodeArray<JSDocComment> | undefined): JSDocReturnTag;
        createJSDocThisTag(tagName: Identifier | undefined, typeExpression: JSDocTypeExpression, comment?: string | NodeArray<JSDocComment>): JSDocThisTag;
        updateJSDocThisTag(node: JSDocThisTag, tagName: Identifier | undefined, typeExpression: JSDocTypeExpression | undefined, comment: string | NodeArray<JSDocComment> | undefined): JSDocThisTag;
        createJSDocEnumTag(tagName: Identifier | undefined, typeExpression: JSDocTypeExpression, comment?: string | NodeArray<JSDocComment>): JSDocEnumTag;
        updateJSDocEnumTag(node: JSDocEnumTag, tagName: Identifier | undefined, typeExpression: JSDocTypeExpression, comment: string | NodeArray<JSDocComment> | undefined): JSDocEnumTag;
        createJSDocCallbackTag(tagName: Identifier | undefined, typeExpression: JSDocSignature, fullName?: Identifier | JSDocNamespaceDeclaration, comment?: string | NodeArray<JSDocComment>): JSDocCallbackTag;
        updateJSDocCallbackTag(node: JSDocCallbackTag, tagName: Identifier | undefined, typeExpression: JSDocSignature, fullName: Identifier | JSDocNamespaceDeclaration | undefined, comment: string | NodeArray<JSDocComment> | undefined): JSDocCallbackTag;
        createJSDocOverloadTag(tagName: Identifier | undefined, typeExpression: JSDocSignature, comment?: string | NodeArray<JSDocComment>): JSDocOverloadTag;
        updateJSDocOverloadTag(node: JSDocOverloadTag, tagName: Identifier | undefined, typeExpression: JSDocSignature, comment: string | NodeArray<JSDocComment> | undefined): JSDocOverloadTag;
        createJSDocAugmentsTag(tagName: Identifier | undefined, className: JSDocAugmentsTag["class"], comment?: string | NodeArray<JSDocComment>): JSDocAugmentsTag;
        updateJSDocAugmentsTag(node: JSDocAugmentsTag, tagName: Identifier | undefined, className: JSDocAugmentsTag["class"], comment: string | NodeArray<JSDocComment> | undefined): JSDocAugmentsTag;
        createJSDocImplementsTag(tagName: Identifier | undefined, className: JSDocImplementsTag["class"], comment?: string | NodeArray<JSDocComment>): JSDocImplementsTag;
        updateJSDocImplementsTag(node: JSDocImplementsTag, tagName: Identifier | undefined, className: JSDocImplementsTag["class"], comment: string | NodeArray<JSDocComment> | undefined): JSDocImplementsTag;
        createJSDocAuthorTag(tagName: Identifier | undefined, comment?: string | NodeArray<JSDocComment>): JSDocAuthorTag;
        updateJSDocAuthorTag(node: JSDocAuthorTag, tagName: Identifier | undefined, comment: string | NodeArray<JSDocComment> | undefined): JSDocAuthorTag;
        createJSDocClassTag(tagName: Identifier | undefined, comment?: string | NodeArray<JSDocComment>): JSDocClassTag;
        updateJSDocClassTag(node: JSDocClassTag, tagName: Identifier | undefined, comment: string | NodeArray<JSDocComment> | undefined): JSDocClassTag;
        createJSDocPublicTag(tagName: Identifier | undefined, comment?: string | NodeArray<JSDocComment>): JSDocPublicTag;
        updateJSDocPublicTag(node: JSDocPublicTag, tagName: Identifier | undefined, comment: string | NodeArray<JSDocComment> | undefined): JSDocPublicTag;
        createJSDocPrivateTag(tagName: Identifier | undefined, comment?: string | NodeArray<JSDocComment>): JSDocPrivateTag;
        updateJSDocPrivateTag(node: JSDocPrivateTag, tagName: Identifier | undefined, comment: string | NodeArray<JSDocComment> | undefined): JSDocPrivateTag;
        createJSDocProtectedTag(tagName: Identifier | undefined, comment?: string | NodeArray<JSDocComment>): JSDocProtectedTag;
        updateJSDocProtectedTag(node: JSDocProtectedTag, tagName: Identifier | undefined, comment: string | NodeArray<JSDocComment> | undefined): JSDocProtectedTag;
        createJSDocReadonlyTag(tagName: Identifier | undefined, comment?: string | NodeArray<JSDocComment>): JSDocReadonlyTag;
        updateJSDocReadonlyTag(node: JSDocReadonlyTag, tagName: Identifier | undefined, comment: string | NodeArray<JSDocComment> | undefined): JSDocReadonlyTag;
        createJSDocUnknownTag(tagName: Identifier, comment?: string | NodeArray<JSDocComment>): JSDocUnknownTag;
        updateJSDocUnknownTag(node: JSDocUnknownTag, tagName: Identifier, comment: string | NodeArray<JSDocComment> | undefined): JSDocUnknownTag;
        createJSDocDeprecatedTag(tagName: Identifier, comment?: string | NodeArray<JSDocComment>): JSDocDeprecatedTag;
        updateJSDocDeprecatedTag(node: JSDocDeprecatedTag, tagName: Identifier, comment?: string | NodeArray<JSDocComment>): JSDocDeprecatedTag;
        createJSDocOverrideTag(tagName: Identifier, comment?: string | NodeArray<JSDocComment>): JSDocOverrideTag;
        updateJSDocOverrideTag(node: JSDocOverrideTag, tagName: Identifier, comment?: string | NodeArray<JSDocComment>): JSDocOverrideTag;
        createJSDocThrowsTag(tagName: Identifier, typeExpression: JSDocTypeExpression | undefined, comment?: string | NodeArray<JSDocComment>): JSDocThrowsTag;
        updateJSDocThrowsTag(node: JSDocThrowsTag, tagName: Identifier | undefined, typeExpression: JSDocTypeExpression | undefined, comment?: string | NodeArray<JSDocComment> | undefined): JSDocThrowsTag;
        createJSDocText(text: string): JSDocText;
        updateJSDocText(node: JSDocText, text: string): JSDocText;
        createJSDocComment(comment?: string | NodeArray<JSDocComment> | undefined, tags?: readonly JSDocTag[] | undefined): JSDoc;
        updateJSDocComment(node: JSDoc, comment: string | NodeArray<JSDocComment> | undefined, tags: readonly JSDocTag[] | undefined): JSDoc;
        createJsxElement(openingElement: JsxOpeningElement, children: readonly JsxChild[], closingElement: JsxClosingElement): JsxElement;
        updateJsxElement(node: JsxElement, openingElement: JsxOpeningElement, children: readonly JsxChild[], closingElement: JsxClosingElement): JsxElement;
        createJsxSelfClosingElement(tagName: JsxTagNameExpression, typeArguments: readonly TypeNode[] | undefined, attributes: JsxAttributes): JsxSelfClosingElement;
        updateJsxSelfClosingElement(node: JsxSelfClosingElement, tagName: JsxTagNameExpression, typeArguments: readonly TypeNode[] | undefined, attributes: JsxAttributes): JsxSelfClosingElement;
        createJsxOpeningElement(tagName: JsxTagNameExpression, typeArguments: readonly TypeNode[] | undefined, attributes: JsxAttributes): JsxOpeningElement;
        updateJsxOpeningElement(node: JsxOpeningElement, tagName: JsxTagNameExpression, typeArguments: readonly TypeNode[] | undefined, attributes: JsxAttributes): JsxOpeningElement;
        createJsxClosingElement(tagName: JsxTagNameExpression): JsxClosingElement;
        updateJsxClosingElement(node: JsxClosingElement, tagName: JsxTagNameExpression): JsxClosingElement;
        createJsxFragment(openingFragment: JsxOpeningFragment, children: readonly JsxChild[], closingFragment: JsxClosingFragment): JsxFragment;
        createJsxText(text: string, containsOnlyTriviaWhiteSpaces?: boolean): JsxText;
        updateJsxText(node: JsxText, text: string, containsOnlyTriviaWhiteSpaces?: boolean): JsxText;
        createJsxOpeningFragment(): JsxOpeningFragment;
        createJsxJsxClosingFragment(): JsxClosingFragment;
        updateJsxFragment(node: JsxFragment, openingFragment: JsxOpeningFragment, children: readonly JsxChild[], closingFragment: JsxClosingFragment): JsxFragment;
        createJsxAttribute(name: Identifier, initializer: JsxAttributeValue | undefined): JsxAttribute;
        updateJsxAttribute(node: JsxAttribute, name: Identifier, initializer: JsxAttributeValue | undefined): JsxAttribute;
        createJsxAttributes(properties: readonly JsxAttributeLike[]): JsxAttributes;
        updateJsxAttributes(node: JsxAttributes, properties: readonly JsxAttributeLike[]): JsxAttributes;
        createJsxSpreadAttribute(expression: Expression): JsxSpreadAttribute;
        updateJsxSpreadAttribute(node: JsxSpreadAttribute, expression: Expression): JsxSpreadAttribute;
        createJsxExpression(dotDotDotToken: DotDotDotToken | undefined, expression: Expression | undefined): JsxExpression;
        updateJsxExpression(node: JsxExpression, expression: Expression | undefined): JsxExpression;
        createCaseClause(expression: Expression, statements: readonly Statement[]): CaseClause;
        updateCaseClause(node: CaseClause, expression: Expression, statements: readonly Statement[]): CaseClause;
        createDefaultClause(statements: readonly Statement[]): DefaultClause;
        updateDefaultClause(node: DefaultClause, statements: readonly Statement[]): DefaultClause;
        createHeritageClause(token: HeritageClause["token"], types: readonly ExpressionWithTypeArguments[]): HeritageClause;
        updateHeritageClause(node: HeritageClause, types: readonly ExpressionWithTypeArguments[]): HeritageClause;
        createCatchClause(variableDeclaration: string | BindingName | VariableDeclaration | undefined, block: Block): CatchClause;
        updateCatchClause(node: CatchClause, variableDeclaration: VariableDeclaration | undefined, block: Block): CatchClause;
        createPropertyAssignment(name: string | PropertyName, initializer: Expression): PropertyAssignment;
        updatePropertyAssignment(node: PropertyAssignment, name: PropertyName, initializer: Expression): PropertyAssignment;
        createShorthandPropertyAssignment(name: string | Identifier, objectAssignmentInitializer?: Expression): ShorthandPropertyAssignment;
        updateShorthandPropertyAssignment(node: ShorthandPropertyAssignment, name: Identifier, objectAssignmentInitializer: Expression | undefined): ShorthandPropertyAssignment;
        createSpreadAssignment(expression: Expression): SpreadAssignment;
        updateSpreadAssignment(node: SpreadAssignment, expression: Expression): SpreadAssignment;
        createEnumMember(name: string | PropertyName, initializer?: Expression): EnumMember;
        updateEnumMember(node: EnumMember, name: PropertyName, initializer: Expression | undefined): EnumMember;
        createSourceFile(statements: readonly Statement[], endOfFileToken: EndOfFileToken, flags: NodeFlags): SourceFile;
        updateSourceFile(node: SourceFile, statements: readonly Statement[], isDeclarationFile?: boolean, referencedFiles?: readonly FileReference[], typeReferences?: readonly FileReference[], hasNoDefaultLib?: boolean, libReferences?: readonly FileReference[]): SourceFile;
        createNotEmittedStatement(original: Node): NotEmittedStatement;
        createPartiallyEmittedExpression(expression: Expression, original?: Node): PartiallyEmittedExpression;
        updatePartiallyEmittedExpression(node: PartiallyEmittedExpression, expression: Expression): PartiallyEmittedExpression;
        createCommaListExpression(elements: readonly Expression[]): CommaListExpression;
        updateCommaListExpression(node: CommaListExpression, elements: readonly Expression[]): CommaListExpression;
        createBundle(sourceFiles: readonly SourceFile[], prepends?: readonly (UnparsedSource | InputFiles)[]): Bundle;
        updateBundle(node: Bundle, sourceFiles: readonly SourceFile[], prepends?: readonly (UnparsedSource | InputFiles)[]): Bundle;
        createComma(left: Expression, right: Expression): BinaryExpression;
        createAssignment(left: ObjectLiteralExpression | ArrayLiteralExpression, right: Expression): DestructuringAssignment;
        createAssignment(left: Expression, right: Expression): AssignmentExpression<EqualsToken>;
        createLogicalOr(left: Expression, right: Expression): BinaryExpression;
        createLogicalAnd(left: Expression, right: Expression): BinaryExpression;
        createBitwiseOr(left: Expression, right: Expression): BinaryExpression;
        createBitwiseXor(left: Expression, right: Expression): BinaryExpression;
        createBitwiseAnd(left: Expression, right: Expression): BinaryExpression;
        createStrictEquality(left: Expression, right: Expression): BinaryExpression;
        createStrictInequality(left: Expression, right: Expression): BinaryExpression;
        createEquality(left: Expression, right: Expression): BinaryExpression;
        createInequality(left: Expression, right: Expression): BinaryExpression;
        createLessThan(left: Expression, right: Expression): BinaryExpression;
        createLessThanEquals(left: Expression, right: Expression): BinaryExpression;
        createGreaterThan(left: Expression, right: Expression): BinaryExpression;
        createGreaterThanEquals(left: Expression, right: Expression): BinaryExpression;
        createLeftShift(left: Expression, right: Expression): BinaryExpression;
        createRightShift(left: Expression, right: Expression): BinaryExpression;
        createUnsignedRightShift(left: Expression, right: Expression): BinaryExpression;
        createAdd(left: Expression, right: Expression): BinaryExpression;
        createSubtract(left: Expression, right: Expression): BinaryExpression;
        createMultiply(left: Expression, right: Expression): BinaryExpression;
        createDivide(left: Expression, right: Expression): BinaryExpression;
        createModulo(left: Expression, right: Expression): BinaryExpression;
        createExponent(left: Expression, right: Expression): BinaryExpression;
        createPrefixPlus(operand: Expression): PrefixUnaryExpression;
        createPrefixMinus(operand: Expression): PrefixUnaryExpression;
        createPrefixIncrement(operand: Expression): PrefixUnaryExpression;
        createPrefixDecrement(operand: Expression): PrefixUnaryExpression;
        createBitwiseNot(operand: Expression): PrefixUnaryExpression;
        createLogicalNot(operand: Expression): PrefixUnaryExpression;
        createPostfixIncrement(operand: Expression): PostfixUnaryExpression;
        createPostfixDecrement(operand: Expression): PostfixUnaryExpression;
        createImmediatelyInvokedFunctionExpression(statements: readonly Statement[]): CallExpression;
        createImmediatelyInvokedFunctionExpression(statements: readonly Statement[], param: ParameterDeclaration, paramValue: Expression): CallExpression;
        createImmediatelyInvokedArrowFunction(statements: readonly Statement[]): CallExpression;
        createImmediatelyInvokedArrowFunction(statements: readonly Statement[], param: ParameterDeclaration, paramValue: Expression): CallExpression;
        createVoidZero(): VoidExpression;
        createExportDefault(expression: Expression): ExportAssignment;
        createExternalModuleExport(exportName: Identifier): ExportDeclaration;
        restoreOuterExpressions(outerExpression: Expression | undefined, innerExpression: Expression, kinds?: OuterExpressionKinds): Expression;
    }
    interface NodeFactory {
        /** @deprecated Use the overload that accepts 'modifiers' */
        createConstructorTypeNode(typeParameters: readonly TypeParameterDeclaration[] | undefined, parameters: readonly ParameterDeclaration[], type: TypeNode): ConstructorTypeNode;
        /** @deprecated Use the overload that accepts 'modifiers' */
        updateConstructorTypeNode(node: ConstructorTypeNode, typeParameters: NodeArray<TypeParameterDeclaration> | undefined, parameters: NodeArray<ParameterDeclaration>, type: TypeNode): ConstructorTypeNode;
    }
    interface NodeFactory {
        createImportTypeNode(argument: TypeNode, assertions?: ImportTypeAssertionContainer, qualifier?: EntityName, typeArguments?: readonly TypeNode[], isTypeOf?: boolean): ImportTypeNode;
        /** @deprecated Use the overload that accepts 'assertions' */
        createImportTypeNode(argument: TypeNode, qualifier?: EntityName, typeArguments?: readonly TypeNode[], isTypeOf?: boolean): ImportTypeNode;
        /** @deprecated Use the overload that accepts 'assertions' */
        updateImportTypeNode(node: ImportTypeNode, argument: TypeNode, qualifier: EntityName | undefined, typeArguments: readonly TypeNode[] | undefined, isTypeOf?: boolean): ImportTypeNode;
    }
    interface NodeFactory {
        /** @deprecated Use the overload that accepts 'modifiers' */
        createTypeParameterDeclaration(name: string | Identifier, constraint?: TypeNode, defaultType?: TypeNode): TypeParameterDeclaration;
        /** @deprecated Use the overload that accepts 'modifiers' */
        updateTypeParameterDeclaration(node: TypeParameterDeclaration, name: Identifier, constraint: TypeNode | undefined, defaultType: TypeNode | undefined): TypeParameterDeclaration;
    }
    interface NodeFactory {
        /**
         * @deprecated Decorators have been combined with modifiers. Callers should use an overload that does not accept a `decorators` parameter.
         */
        createParameterDeclaration(decorators: readonly Decorator[] | undefined, modifiers: readonly Modifier[] | undefined, dotDotDotToken: DotDotDotToken | undefined, name: string | BindingName, questionToken?: QuestionToken, type?: TypeNode, initializer?: Expression): ParameterDeclaration;
        /**
         * @deprecated Decorators have been combined with modifiers. Callers should use an overload that does not accept a `decorators` parameter.
         */
        updateParameterDeclaration(node: ParameterDeclaration, decorators: readonly Decorator[] | undefined, modifiers: readonly Modifier[] | undefined, dotDotDotToken: DotDotDotToken | undefined, name: string | BindingName, questionToken: QuestionToken | undefined, type: TypeNode | undefined, initializer: Expression | undefined): ParameterDeclaration;
        /**
         * @deprecated Decorators have been combined with modifiers. Callers should use an overload that does not accept a `decorators` parameter.
         */
        createPropertyDeclaration(decorators: readonly Decorator[] | undefined, modifiers: readonly Modifier[] | undefined, name: string | PropertyName, questionOrExclamationToken: QuestionToken | ExclamationToken | undefined, type: TypeNode | undefined, initializer: Expression | undefined): PropertyDeclaration;
        /**
         * @deprecated Decorators have been combined with modifiers. Callers should use an overload that does not accept a `decorators` parameter.
         */
        updatePropertyDeclaration(node: PropertyDeclaration, decorators: readonly Decorator[] | undefined, modifiers: readonly Modifier[] | undefined, name: string | PropertyName, questionOrExclamationToken: QuestionToken | ExclamationToken | undefined, type: TypeNode | undefined, initializer: Expression | undefined): PropertyDeclaration;
        /**
         * @deprecated Decorators have been combined with modifiers. Callers should use an overload that does not accept a `decorators` parameter.
         */
        createMethodDeclaration(decorators: readonly Decorator[] | undefined, modifiers: readonly Modifier[] | undefined, asteriskToken: AsteriskToken | undefined, name: string | PropertyName, questionToken: QuestionToken | undefined, typeParameters: readonly TypeParameterDeclaration[] | undefined, parameters: readonly ParameterDeclaration[], type: TypeNode | undefined, body: Block | undefined): MethodDeclaration;
        /**
         * @deprecated Decorators have been combined with modifiers. Callers should use an overload that does not accept a `decorators` parameter.
         */
        updateMethodDeclaration(node: MethodDeclaration, decorators: readonly Decorator[] | undefined, modifiers: readonly Modifier[] | undefined, asteriskToken: AsteriskToken | undefined, name: PropertyName, questionToken: QuestionToken | undefined, typeParameters: readonly TypeParameterDeclaration[] | undefined, parameters: readonly ParameterDeclaration[], type: TypeNode | undefined, body: Block | undefined): MethodDeclaration;
        /**
         * @deprecated This node does not support Decorators. Callers should use an overload that does not accept a `decorators` parameter.
         */
        createConstructorDeclaration(decorators: readonly Decorator[] | undefined, modifiers: readonly Modifier[] | undefined, parameters: readonly ParameterDeclaration[], body: Block | undefined): ConstructorDeclaration;
        /**
         * @deprecated This node does not support Decorators. Callers should use an overload that does not accept a `decorators` parameter.
         */
        updateConstructorDeclaration(node: ConstructorDeclaration, decorators: readonly Decorator[] | undefined, modifiers: readonly Modifier[] | undefined, parameters: readonly ParameterDeclaration[], body: Block | undefined): ConstructorDeclaration;
        /**
         * @deprecated Decorators have been combined with modifiers. Callers should use an overload that does not accept a `decorators` parameter.
         */
        createGetAccessorDeclaration(decorators: readonly Decorator[] | undefined, modifiers: readonly Modifier[] | undefined, name: string | PropertyName, parameters: readonly ParameterDeclaration[], type: TypeNode | undefined, body: Block | undefined): GetAccessorDeclaration;
        /**
         * @deprecated Decorators have been combined with modifiers. Callers should use an overload that does not accept a `decorators` parameter.
         */
        updateGetAccessorDeclaration(node: GetAccessorDeclaration, decorators: readonly Decorator[] | undefined, modifiers: readonly Modifier[] | undefined, name: PropertyName, parameters: readonly ParameterDeclaration[], type: TypeNode | undefined, body: Block | undefined): GetAccessorDeclaration;
        /**
         * @deprecated Decorators have been combined with modifiers. Callers should use an overload that does not accept a `decorators` parameter.
         */
        createSetAccessorDeclaration(decorators: readonly Decorator[] | undefined, modifiers: readonly Modifier[] | undefined, name: string | PropertyName, parameters: readonly ParameterDeclaration[], body: Block | undefined): SetAccessorDeclaration;
        /**
         * @deprecated Decorators have been combined with modifiers. Callers should use an overload that does not accept a `decorators` parameter.
         */
        updateSetAccessorDeclaration(node: SetAccessorDeclaration, decorators: readonly Decorator[] | undefined, modifiers: readonly Modifier[] | undefined, name: PropertyName, parameters: readonly ParameterDeclaration[], body: Block | undefined): SetAccessorDeclaration;
        /**
         * @deprecated Decorators are no longer supported for this function. Callers should use an overload that does not accept a `decorators` parameter.
         */
        createIndexSignature(decorators: readonly Decorator[] | undefined, modifiers: readonly Modifier[] | undefined, parameters: readonly ParameterDeclaration[], type: TypeNode): IndexSignatureDeclaration;
        /**
         * @deprecated Decorators and modifiers are no longer supported for this function. Callers should use an overload that does not accept the `decorators` and `modifiers` parameters.
         */
        updateIndexSignature(node: IndexSignatureDeclaration, decorators: readonly Decorator[] | undefined, modifiers: readonly Modifier[] | undefined, parameters: readonly ParameterDeclaration[], type: TypeNode): IndexSignatureDeclaration;
        /**
         * @deprecated Decorators and modifiers are no longer supported for this function. Callers should use an overload that does not accept the `decorators` and `modifiers` parameters.
         */
        createClassStaticBlockDeclaration(decorators: readonly Decorator[] | undefined, modifiers: readonly Modifier[] | undefined, body: Block): ClassStaticBlockDeclaration;
        /**
         * @deprecated Decorators are no longer supported for this function. Callers should use an overload that does not accept a `decorators` parameter.
         */
        updateClassStaticBlockDeclaration(node: ClassStaticBlockDeclaration, decorators: readonly Decorator[] | undefined, modifiers: readonly Modifier[] | undefined, body: Block): ClassStaticBlockDeclaration;
        /**
         * @deprecated Decorators have been combined with modifiers. Callers should use an overload that does not accept a `decorators` parameter.
         */
        createClassExpression(decorators: readonly Decorator[] | undefined, modifiers: readonly Modifier[] | undefined, name: string | Identifier | undefined, typeParameters: readonly TypeParameterDeclaration[] | undefined, heritageClauses: readonly HeritageClause[] | undefined, members: readonly ClassElement[]): ClassExpression;
        /**
         * @deprecated Decorators have been combined with modifiers. Callers should use an overload that does not accept a `decorators` parameter.
         */
        updateClassExpression(node: ClassExpression, decorators: readonly Decorator[] | undefined, modifiers: readonly Modifier[] | undefined, name: Identifier | undefined, typeParameters: readonly TypeParameterDeclaration[] | undefined, heritageClauses: readonly HeritageClause[] | undefined, members: readonly ClassElement[]): ClassExpression;
        /**
         * @deprecated Decorators are no longer supported for this function. Callers should use an overload that does not accept a `decorators` parameter.
         */
        createFunctionDeclaration(decorators: readonly Decorator[] | undefined, modifiers: readonly Modifier[] | undefined, asteriskToken: AsteriskToken | undefined, name: string | Identifier | undefined, typeParameters: readonly TypeParameterDeclaration[] | undefined, parameters: readonly ParameterDeclaration[], type: TypeNode | undefined, body: Block | undefined): FunctionDeclaration;
        /**
         * @deprecated Decorators are no longer supported for this function. Callers should use an overload that does not accept a `decorators` parameter.
         */
        updateFunctionDeclaration(node: FunctionDeclaration, decorators: readonly Decorator[] | undefined, modifiers: readonly Modifier[] | undefined, asteriskToken: AsteriskToken | undefined, name: Identifier | undefined, typeParameters: readonly TypeParameterDeclaration[] | undefined, parameters: readonly ParameterDeclaration[], type: TypeNode | undefined, body: Block | undefined): FunctionDeclaration;
        /**
         * @deprecated Decorators have been combined with modifiers. Callers should use an overload that does not accept a `decorators` parameter.
         */
        createClassDeclaration(decorators: readonly Decorator[] | undefined, modifiers: readonly Modifier[] | undefined, name: string | Identifier | undefined, typeParameters: readonly TypeParameterDeclaration[] | undefined, heritageClauses: readonly HeritageClause[] | undefined, members: readonly ClassElement[]): ClassDeclaration;
        /**
         * @deprecated Decorators have been combined with modifiers. Callers should use an overload that does not accept a `decorators` parameter.
         */
        updateClassDeclaration(node: ClassDeclaration, decorators: readonly Decorator[] | undefined, modifiers: readonly Modifier[] | undefined, name: Identifier | undefined, typeParameters: readonly TypeParameterDeclaration[] | undefined, heritageClauses: readonly HeritageClause[] | undefined, members: readonly ClassElement[]): ClassDeclaration;
        /**
         * @deprecated Decorators are no longer supported for this function. Callers should use an overload that does not accept a `decorators` parameter.
         */
        createInterfaceDeclaration(decorators: readonly Decorator[] | undefined, modifiers: readonly Modifier[] | undefined, name: string | Identifier, typeParameters: readonly TypeParameterDeclaration[] | undefined, heritageClauses: readonly HeritageClause[] | undefined, members: readonly TypeElement[]): InterfaceDeclaration;
        /**
         * @deprecated Decorators are no longer supported for this function. Callers should use an overload that does not accept a `decorators` parameter.
         */
        updateInterfaceDeclaration(node: InterfaceDeclaration, decorators: readonly Decorator[] | undefined, modifiers: readonly Modifier[] | undefined, name: Identifier, typeParameters: readonly TypeParameterDeclaration[] | undefined, heritageClauses: readonly HeritageClause[] | undefined, members: readonly TypeElement[]): InterfaceDeclaration;
        /**
         * @deprecated Decorators are no longer supported for this function. Callers should use an overload that does not accept a `decorators` parameter.
         */
        createTypeAliasDeclaration(decorators: readonly Decorator[] | undefined, modifiers: readonly Modifier[] | undefined, name: string | Identifier, typeParameters: readonly TypeParameterDeclaration[] | undefined, type: TypeNode): TypeAliasDeclaration;
        /**
         * @deprecated Decorators are no longer supported for this function. Callers should use an overload that does not accept a `decorators` parameter.
         */
        updateTypeAliasDeclaration(node: TypeAliasDeclaration, decorators: readonly Decorator[] | undefined, modifiers: readonly Modifier[] | undefined, name: Identifier, typeParameters: readonly TypeParameterDeclaration[] | undefined, type: TypeNode): TypeAliasDeclaration;
        /**
         * @deprecated Decorators are no longer supported for this function. Callers should use an overload that does not accept a `decorators` parameter.
         */
        createEnumDeclaration(decorators: readonly Decorator[] | undefined, modifiers: readonly Modifier[] | undefined, name: string | Identifier, members: readonly EnumMember[]): EnumDeclaration;
        /**
         * @deprecated Decorators are no longer supported for this function. Callers should use an overload that does not accept a `decorators` parameter.
         */
        updateEnumDeclaration(node: EnumDeclaration, decorators: readonly Decorator[] | undefined, modifiers: readonly Modifier[] | undefined, name: Identifier, members: readonly EnumMember[]): EnumDeclaration;
        /**
         * @deprecated Decorators are no longer supported for this function. Callers should use an overload that does not accept a `decorators` parameter.
         */
        createModuleDeclaration(decorators: readonly Decorator[] | undefined, modifiers: readonly Modifier[] | undefined, name: ModuleName, body: ModuleBody | undefined, flags?: NodeFlags): ModuleDeclaration;
        /**
         * @deprecated Decorators are no longer supported for this function. Callers should use an overload that does not accept a `decorators` parameter.
         */
        updateModuleDeclaration(node: ModuleDeclaration, decorators: readonly Decorator[] | undefined, modifiers: readonly Modifier[] | undefined, name: ModuleName, body: ModuleBody | undefined): ModuleDeclaration;
        /**
         * @deprecated Decorators are no longer supported for this function. Callers should use an overload that does not accept a `decorators` parameter.
         */
        createImportEqualsDeclaration(decorators: readonly Decorator[] | undefined, modifiers: readonly Modifier[] | undefined, isTypeOnly: boolean, name: string | Identifier, moduleReference: ModuleReference): ImportEqualsDeclaration;
        /**
         * @deprecated Decorators are no longer supported for this function. Callers should use an overload that does not accept a `decorators` parameter.
         */
        updateImportEqualsDeclaration(node: ImportEqualsDeclaration, decorators: readonly Decorator[] | undefined, modifiers: readonly Modifier[] | undefined, isTypeOnly: boolean, name: Identifier, moduleReference: ModuleReference): ImportEqualsDeclaration;
        /**
         * @deprecated Decorators are no longer supported for this function. Callers should use an overload that does not accept a `decorators` parameter.
         */
        createImportDeclaration(decorators: readonly Decorator[] | undefined, modifiers: readonly Modifier[] | undefined, importClause: ImportClause | undefined, moduleSpecifier: Expression, assertClause?: AssertClause): ImportDeclaration;
        /**
         * @deprecated Decorators are no longer supported for this function. Callers should use an overload that does not accept a `decorators` parameter.
         */
        updateImportDeclaration(node: ImportDeclaration, decorators: readonly Decorator[] | undefined, modifiers: readonly Modifier[] | undefined, importClause: ImportClause | undefined, moduleSpecifier: Expression, assertClause: AssertClause | undefined): ImportDeclaration;
        /**
         * @deprecated Decorators are no longer supported for this function. Callers should use an overload that does not accept a `decorators` parameter.
         */
        createExportAssignment(decorators: readonly Decorator[] | undefined, modifiers: readonly Modifier[] | undefined, isExportEquals: boolean | undefined, expression: Expression): ExportAssignment;
        /**
         * @deprecated Decorators are no longer supported for this function. Callers should use an overload that does not accept a `decorators` parameter.
         */
        updateExportAssignment(node: ExportAssignment, decorators: readonly Decorator[] | undefined, modifiers: readonly Modifier[] | undefined, expression: Expression): ExportAssignment;
        /**
         * @deprecated Decorators are no longer supported for this function. Callers should use an overload that does not accept a `decorators` parameter.
         */
        createExportDeclaration(decorators: readonly Decorator[] | undefined, modifiers: readonly Modifier[] | undefined, isTypeOnly: boolean, exportClause: NamedExportBindings | undefined, moduleSpecifier?: Expression, assertClause?: AssertClause): ExportDeclaration;
        /**
         * @deprecated Decorators are no longer supported for this function. Callers should use an overload that does not accept a `decorators` parameter.
         */
        updateExportDeclaration(node: ExportDeclaration, decorators: readonly Decorator[] | undefined, modifiers: readonly Modifier[] | undefined, isTypeOnly: boolean, exportClause: NamedExportBindings | undefined, moduleSpecifier: Expression | undefined, assertClause: AssertClause | undefined): ExportDeclaration;
    }
    interface CoreTransformationContext {
        readonly factory: NodeFactory;
        /** Gets the compiler options supplied to the transformer. */
        getCompilerOptions(): CompilerOptions;
        /** Starts a new lexical environment. */
        startLexicalEnvironment(): void;
        /** Suspends the current lexical environment, usually after visiting a parameter list. */
        suspendLexicalEnvironment(): void;
        /** Resumes a suspended lexical environment, usually before visiting a function body. */
        resumeLexicalEnvironment(): void;
        /** Ends a lexical environment, returning any declarations. */
        endLexicalEnvironment(): Statement[] | undefined;
        /** Hoists a function declaration to the containing scope. */
        hoistFunctionDeclaration(node: FunctionDeclaration): void;
        /** Hoists a variable declaration to the containing scope. */
        hoistVariableDeclaration(node: Identifier): void;
    }
    interface TransformationContext extends CoreTransformationContext {
        /** Records a request for a non-scoped emit helper in the current context. */
        requestEmitHelper(helper: EmitHelper): void;
        /** Gets and resets the requested non-scoped emit helpers. */
        readEmitHelpers(): EmitHelper[] | undefined;
        /** Enables expression substitutions in the pretty printer for the provided SyntaxKind. */
        enableSubstitution(kind: SyntaxKind): void;
        /** Determines whether expression substitutions are enabled for the provided node. */
        isSubstitutionEnabled(node: Node): boolean;
        /**
         * Hook used by transformers to substitute expressions just before they
         * are emitted by the pretty printer.
         *
         * NOTE: Transformation hooks should only be modified during `Transformer` initialization,
         * before returning the `NodeTransformer` callback.
         */
        onSubstituteNode: (hint: EmitHint, node: Node) => Node;
        /**
         * Enables before/after emit notifications in the pretty printer for the provided
         * SyntaxKind.
         */
        enableEmitNotification(kind: SyntaxKind): void;
        /**
         * Determines whether before/after emit notifications should be raised in the pretty
         * printer when it emits a node.
         */
        isEmitNotificationEnabled(node: Node): boolean;
        /**
         * Hook used to allow transformers to capture state before or after
         * the printer emits a node.
         *
         * NOTE: Transformation hooks should only be modified during `Transformer` initialization,
         * before returning the `NodeTransformer` callback.
         */
        onEmitNode: (hint: EmitHint, node: Node, emitCallback: (hint: EmitHint, node: Node) => void) => void;
    }
    interface TransformationResult<T extends Node> {
        /** Gets the transformed source files. */
        transformed: T[];
        /** Gets diagnostics for the transformation. */
        diagnostics?: DiagnosticWithLocation[];
        /**
         * Gets a substitute for a node, if one is available; otherwise, returns the original node.
         *
         * @param hint A hint as to the intended usage of the node.
         * @param node The node to substitute.
         */
        substituteNode(hint: EmitHint, node: Node): Node;
        /**
         * Emits a node with possible notification.
         *
         * @param hint A hint as to the intended usage of the node.
         * @param node The node to emit.
         * @param emitCallback A callback used to emit the node.
         */
        emitNodeWithNotification(hint: EmitHint, node: Node, emitCallback: (hint: EmitHint, node: Node) => void): void;
        /**
         * Indicates if a given node needs an emit notification
         *
         * @param node The node to emit.
         */
        isEmitNotificationEnabled?(node: Node): boolean;
        /**
         * Clean up EmitNode entries on any parse-tree nodes.
         */
        dispose(): void;
    }
    /**
     * A function that is used to initialize and return a `Transformer` callback, which in turn
     * will be used to transform one or more nodes.
     */
    type TransformerFactory<T extends Node> = (context: TransformationContext) => Transformer<T>;
    /**
     * A function that transforms a node.
     */
    type Transformer<T extends Node> = (node: T) => T;
    /**
     * A function that accepts and possibly transforms a node.
     */
    type Visitor = (node: Node) => VisitResult<Node>;
    interface NodeVisitor {
        <T extends Node>(nodes: T, visitor: Visitor | undefined, test?: (node: Node) => boolean, lift?: (node: readonly Node[]) => T): T;
        <T extends Node>(nodes: T | undefined, visitor: Visitor | undefined, test?: (node: Node) => boolean, lift?: (node: readonly Node[]) => T): T | undefined;
    }
    interface NodesVisitor {
        <T extends Node>(nodes: NodeArray<T>, visitor: Visitor | undefined, test?: (node: Node) => boolean, start?: number, count?: number): NodeArray<T>;
        <T extends Node>(nodes: NodeArray<T> | undefined, visitor: Visitor | undefined, test?: (node: Node) => boolean, start?: number, count?: number): NodeArray<T> | undefined;
    }
    type VisitResult<T extends Node> = T | readonly T[] | undefined;
    interface Printer {
        /**
         * Print a node and its subtree as-is, without any emit transformations.
         * @param hint A value indicating the purpose of a node. This is primarily used to
         * distinguish between an `Identifier` used in an expression position, versus an
         * `Identifier` used as an `IdentifierName` as part of a declaration. For most nodes you
         * should just pass `Unspecified`.
         * @param node The node to print. The node and its subtree are printed as-is, without any
         * emit transformations.
         * @param sourceFile A source file that provides context for the node. The source text of
         * the file is used to emit the original source content for literals and identifiers, while
         * the identifiers of the source file are used when generating unique names to avoid
         * collisions.
         */
        printNode(hint: EmitHint, node: Node, sourceFile: SourceFile): string;
        /**
         * Prints a list of nodes using the given format flags
         */
        printList<T extends Node>(format: ListFormat, list: NodeArray<T>, sourceFile: SourceFile): string;
        /**
         * Prints a source file as-is, without any emit transformations.
         */
        printFile(sourceFile: SourceFile): string;
        /**
         * Prints a bundle of source files as-is, without any emit transformations.
         */
        printBundle(bundle: Bundle): string;
    }
    interface PrintHandlers {
        /**
         * A hook used by the Printer when generating unique names to avoid collisions with
         * globally defined names that exist outside of the current source file.
         */
        hasGlobalName?(name: string): boolean;
        /**
         * A hook used by the Printer to provide notifications prior to emitting a node. A
         * compatible implementation **must** invoke `emitCallback` with the provided `hint` and
         * `node` values.
         * @param hint A hint indicating the intended purpose of the node.
         * @param node The node to emit.
         * @param emitCallback A callback that, when invoked, will emit the node.
         * @example
         * ```ts
         * var printer = createPrinter(printerOptions, {
         *   onEmitNode(hint, node, emitCallback) {
         *     // set up or track state prior to emitting the node...
         *     emitCallback(hint, node);
         *     // restore state after emitting the node...
         *   }
         * });
         * ```
         */
        onEmitNode?(hint: EmitHint, node: Node, emitCallback: (hint: EmitHint, node: Node) => void): void;
        /**
         * A hook used to check if an emit notification is required for a node.
         * @param node The node to emit.
         */
        isEmitNotificationEnabled?(node: Node): boolean;
        /**
         * A hook used by the Printer to perform just-in-time substitution of a node. This is
         * primarily used by node transformations that need to substitute one node for another,
         * such as replacing `myExportedVar` with `exports.myExportedVar`.
         * @param hint A hint indicating the intended purpose of the node.
         * @param node The node to emit.
         * @example
         * ```ts
         * var printer = createPrinter(printerOptions, {
         *   substituteNode(hint, node) {
         *     // perform substitution if necessary...
         *     return node;
         *   }
         * });
         * ```
         */
        substituteNode?(hint: EmitHint, node: Node): Node;
    }
    interface PrinterOptions {
        removeComments?: boolean;
        newLine?: NewLineKind;
        omitTrailingSemicolon?: boolean;
        noEmitHelpers?: boolean;
    }
    interface GetEffectiveTypeRootsHost {
        directoryExists?(directoryName: string): boolean;
        getCurrentDirectory?(): string;
    }
    interface TextSpan {
        start: number;
        length: number;
    }
    interface TextChangeRange {
        span: TextSpan;
        newLength: number;
    }
    interface SyntaxList extends Node {
        kind: SyntaxKind.SyntaxList;
        _children: Node[];
    }
    enum ListFormat {
        None = 0,
        SingleLine = 0,
        MultiLine = 1,
        PreserveLines = 2,
        LinesMask = 3,
        NotDelimited = 0,
        BarDelimited = 4,
        AmpersandDelimited = 8,
        CommaDelimited = 16,
        AsteriskDelimited = 32,
        DelimitersMask = 60,
        AllowTrailingComma = 64,
        Indented = 128,
        SpaceBetweenBraces = 256,
        SpaceBetweenSiblings = 512,
        Braces = 1024,
        Parenthesis = 2048,
        AngleBrackets = 4096,
        SquareBrackets = 8192,
        BracketsMask = 15360,
        OptionalIfUndefined = 16384,
        OptionalIfEmpty = 32768,
        Optional = 49152,
        PreferNewLine = 65536,
        NoTrailingNewLine = 131072,
        NoInterveningComments = 262144,
        NoSpaceIfEmpty = 524288,
        SingleElement = 1048576,
        SpaceAfterList = 2097152,
        Modifiers = 2359808,
        HeritageClauses = 512,
        SingleLineTypeLiteralMembers = 768,
        MultiLineTypeLiteralMembers = 32897,
        SingleLineTupleTypeElements = 528,
        MultiLineTupleTypeElements = 657,
        UnionTypeConstituents = 516,
        IntersectionTypeConstituents = 520,
        ObjectBindingPatternElements = 525136,
        ArrayBindingPatternElements = 524880,
        ObjectLiteralExpressionProperties = 526226,
        ImportClauseEntries = 526226,
        ArrayLiteralExpressionElements = 8914,
        CommaListElements = 528,
        CallExpressionArguments = 2576,
        NewExpressionArguments = 18960,
        TemplateExpressionSpans = 262144,
        SingleLineBlockStatements = 768,
        MultiLineBlockStatements = 129,
        VariableDeclarationList = 528,
        SingleLineFunctionBodyStatements = 768,
        MultiLineFunctionBodyStatements = 1,
        ClassHeritageClauses = 0,
        ClassMembers = 129,
        InterfaceMembers = 129,
        EnumMembers = 145,
        CaseBlockClauses = 129,
        NamedImportsOrExportsElements = 525136,
        JsxElementOrFragmentChildren = 262144,
        JsxElementAttributes = 262656,
        CaseOrDefaultClauseStatements = 163969,
        HeritageClauseTypes = 528,
        SourceFileStatements = 131073,
        Decorators = 2146305,
        TypeArguments = 53776,
        TypeParameters = 53776,
        Parameters = 2576,
        IndexSignatureParameters = 8848,
        JSDocComment = 33
    }
    interface UserPreferences {
        readonly disableSuggestions?: boolean;
        readonly quotePreference?: "auto" | "double" | "single";
        readonly includeCompletionsForModuleExports?: boolean;
        readonly includeCompletionsForImportStatements?: boolean;
        readonly includeCompletionsWithSnippetText?: boolean;
        readonly includeAutomaticOptionalChainCompletions?: boolean;
        readonly includeCompletionsWithInsertText?: boolean;
        readonly includeCompletionsWithClassMemberSnippets?: boolean;
        readonly includeCompletionsWithObjectLiteralMethodSnippets?: boolean;
        readonly useLabelDetailsInCompletionEntries?: boolean;
        readonly allowIncompleteCompletions?: boolean;
        readonly importModuleSpecifierPreference?: "shortest" | "project-relative" | "relative" | "non-relative";
        /** Determines whether we import `foo/index.ts` as "foo", "foo/index", or "foo/index.js" */
        readonly importModuleSpecifierEnding?: "auto" | "minimal" | "index" | "js";
        readonly allowTextChangesInNewFiles?: boolean;
        readonly providePrefixAndSuffixTextForRename?: boolean;
        readonly includePackageJsonAutoImports?: "auto" | "on" | "off";
        readonly provideRefactorNotApplicableReason?: boolean;
        readonly jsxAttributeCompletionStyle?: "auto" | "braces" | "none";
        readonly includeInlayParameterNameHints?: "none" | "literals" | "all";
        readonly includeInlayParameterNameHintsWhenArgumentMatchesName?: boolean;
        readonly includeInlayFunctionParameterTypeHints?: boolean;
        readonly includeInlayVariableTypeHints?: boolean;
        readonly includeInlayVariableTypeHintsWhenTypeMatchesName?: boolean;
        readonly includeInlayPropertyDeclarationTypeHints?: boolean;
        readonly includeInlayFunctionLikeReturnTypeHints?: boolean;
        readonly includeInlayEnumMemberValueHints?: boolean;
        readonly allowRenameOfImportPath?: boolean;
        readonly autoImportFileExcludePatterns?: string[];
        readonly organizeImportsIgnoreCase?: "auto" | boolean;
    }
    /** Represents a bigint literal value without requiring bigint support */
    interface PseudoBigInt {
        negative: boolean;
        base10Value: string;
    }
    interface FileWatcher {
        close(): void;
    }
    enum FileWatcherEventKind {
        Created = 0,
        Changed = 1,
        Deleted = 2
    }
    type FileWatcherCallback = (fileName: string, eventKind: FileWatcherEventKind, modifiedTime?: Date) => void;
    type DirectoryWatcherCallback = (fileName: string) => void;
    interface System {
        args: string[];
        newLine: string;
        useCaseSensitiveFileNames: boolean;
        write(s: string): void;
        writeOutputIsTTY?(): boolean;
        getWidthOfTerminal?(): number;
        readFile(path: string, encoding?: string): string | undefined;
        getFileSize?(path: string): number;
        writeFile(path: string, data: string, writeByteOrderMark?: boolean): void;
        /**
         * @pollingInterval - this parameter is used in polling-based watchers and ignored in watchers that
         * use native OS file watching
         */
        watchFile?(path: string, callback: FileWatcherCallback, pollingInterval?: number, options?: WatchOptions): FileWatcher;
        watchDirectory?(path: string, callback: DirectoryWatcherCallback, recursive?: boolean, options?: WatchOptions): FileWatcher;
        resolvePath(path: string): string;
        fileExists(path: string): boolean;
        directoryExists(path: string): boolean;
        createDirectory(path: string): void;
        getExecutingFilePath(): string;
        getCurrentDirectory(): string;
        getDirectories(path: string): string[];
        readDirectory(path: string, extensions?: readonly string[], exclude?: readonly string[], include?: readonly string[], depth?: number): string[];
        getModifiedTime?(path: string): Date | undefined;
        setModifiedTime?(path: string, time: Date): void;
        deleteFile?(path: string): void;
        /**
         * A good implementation is node.js' `crypto.createHash`. (https://nodejs.org/api/crypto.html#crypto_crypto_createhash_algorithm)
         */
        createHash?(data: string): string;
        /** This must be cryptographically secure. Only implement this method using `crypto.createHash("sha256")`. */
        createSHA256Hash?(data: string): string;
        getMemoryUsage?(): number;
        exit(exitCode?: number): void;
        realpath?(path: string): string;
        setTimeout?(callback: (...args: any[]) => void, ms: number, ...args: any[]): any;
        clearTimeout?(timeoutId: any): void;
        clearScreen?(): void;
        base64decode?(input: string): string;
        base64encode?(input: string): string;
    }
    function getNodeMajorVersion(): number | undefined;
    let sys: System;
    function tokenToString(t: SyntaxKind): string | undefined;
    function getPositionOfLineAndCharacter(sourceFile: SourceFileLike, line: number, character: number): number;
    function getLineAndCharacterOfPosition(sourceFile: SourceFileLike, position: number): LineAndCharacter;
    function couldStartTrivia(text: string, pos: number): boolean;
    function forEachLeadingCommentRange<U>(text: string, pos: number, cb: (pos: number, end: number, kind: CommentKind, hasTrailingNewLine: boolean) => U): U | undefined;
    function forEachLeadingCommentRange<T, U>(text: string, pos: number, cb: (pos: number, end: number, kind: CommentKind, hasTrailingNewLine: boolean, state: T) => U, state: T): U | undefined;
    function forEachTrailingCommentRange<U>(text: string, pos: number, cb: (pos: number, end: number, kind: CommentKind, hasTrailingNewLine: boolean) => U): U | undefined;
    function forEachTrailingCommentRange<T, U>(text: string, pos: number, cb: (pos: number, end: number, kind: CommentKind, hasTrailingNewLine: boolean, state: T) => U, state: T): U | undefined;
    function reduceEachLeadingCommentRange<T, U>(text: string, pos: number, cb: (pos: number, end: number, kind: CommentKind, hasTrailingNewLine: boolean, state: T, memo: U) => U, state: T, initial: U): U | undefined;
    function reduceEachTrailingCommentRange<T, U>(text: string, pos: number, cb: (pos: number, end: number, kind: CommentKind, hasTrailingNewLine: boolean, state: T, memo: U) => U, state: T, initial: U): U | undefined;
    function getLeadingCommentRanges(text: string, pos: number): CommentRange[] | undefined;
    function getTrailingCommentRanges(text: string, pos: number): CommentRange[] | undefined;
    /** Optionally, get the shebang */
    function getShebang(text: string): string | undefined;
    function isIdentifierStart(ch: number, languageVersion: ScriptTarget | undefined): boolean;
    function isIdentifierPart(ch: number, languageVersion: ScriptTarget | undefined, identifierVariant?: LanguageVariant): boolean;
    function createScanner(languageVersion: ScriptTarget, skipTrivia: boolean, languageVariant?: LanguageVariant, textInitial?: string, onError?: ErrorCallback, start?: number, length?: number): Scanner;
    type ErrorCallback = (message: DiagnosticMessage, length: number) => void;
    interface Scanner {
        getStartPos(): number;
        getToken(): SyntaxKind;
        getTextPos(): number;
        getTokenPos(): number;
        getTokenText(): string;
        getTokenValue(): string;
        hasUnicodeEscape(): boolean;
        hasExtendedUnicodeEscape(): boolean;
        hasPrecedingLineBreak(): boolean;
        isIdentifier(): boolean;
        isReservedWord(): boolean;
        isUnterminated(): boolean;
        reScanGreaterToken(): SyntaxKind;
        reScanSlashToken(): SyntaxKind;
        reScanAsteriskEqualsToken(): SyntaxKind;
        reScanTemplateToken(isTaggedTemplate: boolean): SyntaxKind;
        reScanTemplateHeadOrNoSubstitutionTemplate(): SyntaxKind;
        scanJsxIdentifier(): SyntaxKind;
        scanJsxAttributeValue(): SyntaxKind;
        reScanJsxAttributeValue(): SyntaxKind;
        reScanJsxToken(allowMultilineJsxText?: boolean): JsxTokenSyntaxKind;
        reScanLessThanToken(): SyntaxKind;
        reScanHashToken(): SyntaxKind;
        reScanQuestionToken(): SyntaxKind;
        reScanInvalidIdentifier(): SyntaxKind;
        scanJsxToken(): JsxTokenSyntaxKind;
        scanJsDocToken(): JSDocSyntaxKind;
        scan(): SyntaxKind;
        getText(): string;
        setText(text: string | undefined, start?: number, length?: number): void;
        setOnError(onError: ErrorCallback | undefined): void;
        setScriptTarget(scriptTarget: ScriptTarget): void;
        setLanguageVariant(variant: LanguageVariant): void;
        setTextPos(textPos: number): void;
        lookAhead<T>(callback: () => T): T;
        scanRange<T>(start: number, length: number, callback: () => T): T;
        tryScan<T>(callback: () => T): T;
    }
    function isExternalModuleNameRelative(moduleName: string): boolean;
    function sortAndDeduplicateDiagnostics<T extends Diagnostic>(diagnostics: readonly T[]): SortedReadonlyArray<T>;
    function getDefaultLibFileName(options: CompilerOptions): string;
    function textSpanEnd(span: TextSpan): number;
    function textSpanIsEmpty(span: TextSpan): boolean;
    function textSpanContainsPosition(span: TextSpan, position: number): boolean;
    function textSpanContainsTextSpan(span: TextSpan, other: TextSpan): boolean;
    function textSpanOverlapsWith(span: TextSpan, other: TextSpan): boolean;
    function textSpanOverlap(span1: TextSpan, span2: TextSpan): TextSpan | undefined;
    function textSpanIntersectsWithTextSpan(span: TextSpan, other: TextSpan): boolean;
    function textSpanIntersectsWith(span: TextSpan, start: number, length: number): boolean;
    function decodedTextSpanIntersectsWith(start1: number, length1: number, start2: number, length2: number): boolean;
    function textSpanIntersectsWithPosition(span: TextSpan, position: number): boolean;
    function textSpanIntersection(span1: TextSpan, span2: TextSpan): TextSpan | undefined;
    function createTextSpan(start: number, length: number): TextSpan;
    function createTextSpanFromBounds(start: number, end: number): TextSpan;
    function textChangeRangeNewSpan(range: TextChangeRange): TextSpan;
    function textChangeRangeIsUnchanged(range: TextChangeRange): boolean;
    function createTextChangeRange(span: TextSpan, newLength: number): TextChangeRange;
    /**
     * Called to merge all the changes that occurred across several versions of a script snapshot
     * into a single change.  i.e. if a user keeps making successive edits to a script we will
     * have a text change from V1 to V2, V2 to V3, ..., Vn.
     *
     * This function will then merge those changes into a single change range valid between V1 and
     * Vn.
     */
    function collapseTextChangeRangesAcrossMultipleVersions(changes: readonly TextChangeRange[]): TextChangeRange;
    function getTypeParameterOwner(d: Declaration): Declaration | undefined;
    function isParameterPropertyDeclaration(node: Node, parent: Node): node is ParameterPropertyDeclaration;
    function isEmptyBindingPattern(node: BindingName): node is BindingPattern;
    function isEmptyBindingElement(node: BindingElement): boolean;
    function walkUpBindingElementsAndPatterns(binding: BindingElement): VariableDeclaration | ParameterDeclaration;
    function getCombinedModifierFlags(node: Declaration): ModifierFlags;
    function getCombinedNodeFlags(node: Node): NodeFlags;
    /**
     * Checks to see if the locale is in the appropriate format,
     * and if it is, attempts to set the appropriate language.
     */
    function validateLocaleAndSetLanguage(locale: string, sys: {
        getExecutingFilePath(): string;
        resolvePath(path: string): string;
        fileExists(fileName: string): boolean;
        readFile(fileName: string): string | undefined;
    }, errors?: Diagnostic[]): void;
    function getOriginalNode(node: Node): Node;
    function getOriginalNode<T extends Node>(node: Node, nodeTest: (node: Node) => node is T): T;
    function getOriginalNode(node: Node | undefined): Node | undefined;
    function getOriginalNode<T extends Node>(node: Node | undefined, nodeTest: (node: Node | undefined) => node is T): T | undefined;
    /**
     * Iterates through the parent chain of a node and performs the callback on each parent until the callback
     * returns a truthy value, then returns that value.
     * If no such value is found, it applies the callback until the parent pointer is undefined or the callback returns "quit"
     * At that point findAncestor returns undefined.
     */
    function findAncestor<T extends Node>(node: Node | undefined, callback: (element: Node) => element is T): T | undefined;
    function findAncestor(node: Node | undefined, callback: (element: Node) => boolean | "quit"): Node | undefined;
    /**
     * Gets a value indicating whether a node originated in the parse tree.
     *
     * @param node The node to test.
     */
    function isParseTreeNode(node: Node): boolean;
    /**
     * Gets the original parse tree node for a node.
     *
     * @param node The original node.
     * @returns The original parse tree node if found; otherwise, undefined.
     */
    function getParseTreeNode(node: Node | undefined): Node | undefined;
    /**
     * Gets the original parse tree node for a node.
     *
     * @param node The original node.
     * @param nodeTest A callback used to ensure the correct type of parse tree node is returned.
     * @returns The original parse tree node if found; otherwise, undefined.
     */
    function getParseTreeNode<T extends Node>(node: T | undefined, nodeTest?: (node: Node) => node is T): T | undefined;
    /** Add an extra underscore to identifiers that start with two underscores to avoid issues with magic names like '__proto__' */
    function escapeLeadingUnderscores(identifier: string): __String;
    /**
     * Remove extra underscore from escaped identifier text content.
     *
     * @param identifier The escaped identifier text.
     * @returns The unescaped identifier text.
     */
    function unescapeLeadingUnderscores(identifier: __String): string;
    function idText(identifierOrPrivateName: Identifier | PrivateIdentifier): string;
    function symbolName(symbol: Symbol): string;
    function getNameOfJSDocTypedef(declaration: JSDocTypedefTag): Identifier | PrivateIdentifier | undefined;
    function getNameOfDeclaration(declaration: Declaration | Expression | undefined): DeclarationName | undefined;
    function getDecorators(node: HasDecorators): readonly Decorator[] | undefined;
    function getModifiers(node: HasModifiers): readonly Modifier[] | undefined;
    /**
     * Gets the JSDoc parameter tags for the node if present.
     *
     * @remarks Returns any JSDoc param tag whose name matches the provided
     * parameter, whether a param tag on a containing function
     * expression, or a param tag on a variable declaration whose
     * initializer is the containing function. The tags closest to the
     * node are returned first, so in the previous example, the param
     * tag on the containing function expression would be first.
     *
     * For binding patterns, parameter tags are matched by position.
     */
    function getJSDocParameterTags(param: ParameterDeclaration): readonly JSDocParameterTag[];
    /**
     * Gets the JSDoc type parameter tags for the node if present.
     *
     * @remarks Returns any JSDoc template tag whose names match the provided
     * parameter, whether a template tag on a containing function
     * expression, or a template tag on a variable declaration whose
     * initializer is the containing function. The tags closest to the
     * node are returned first, so in the previous example, the template
     * tag on the containing function expression would be first.
     */
    function getJSDocTypeParameterTags(param: TypeParameterDeclaration): readonly JSDocTemplateTag[];
    /**
     * Return true if the node has JSDoc parameter tags.
     *
     * @remarks Includes parameter tags that are not directly on the node,
     * for example on a variable declaration whose initializer is a function expression.
     */
    function hasJSDocParameterTags(node: FunctionLikeDeclaration | SignatureDeclaration): boolean;
    /** Gets the JSDoc augments tag for the node if present */
    function getJSDocAugmentsTag(node: Node): JSDocAugmentsTag | undefined;
    /** Gets the JSDoc implements tags for the node if present */
    function getJSDocImplementsTags(node: Node): readonly JSDocImplementsTag[];
    /** Gets the JSDoc class tag for the node if present */
    function getJSDocClassTag(node: Node): JSDocClassTag | undefined;
    /** Gets the JSDoc public tag for the node if present */
    function getJSDocPublicTag(node: Node): JSDocPublicTag | undefined;
    /** Gets the JSDoc private tag for the node if present */
    function getJSDocPrivateTag(node: Node): JSDocPrivateTag | undefined;
    /** Gets the JSDoc protected tag for the node if present */
    function getJSDocProtectedTag(node: Node): JSDocProtectedTag | undefined;
    /** Gets the JSDoc protected tag for the node if present */
    function getJSDocReadonlyTag(node: Node): JSDocReadonlyTag | undefined;
    function getJSDocOverrideTagNoCache(node: Node): JSDocOverrideTag | undefined;
    /** Gets the JSDoc deprecated tag for the node if present */
    function getJSDocDeprecatedTag(node: Node): JSDocDeprecatedTag | undefined;
    /** Gets the JSDoc enum tag for the node if present */
    function getJSDocEnumTag(node: Node): JSDocEnumTag | undefined;
    /** Gets the JSDoc this tag for the node if present */
    function getJSDocThisTag(node: Node): JSDocThisTag | undefined;
    /** Gets the JSDoc return tag for the node if present */
    function getJSDocReturnTag(node: Node): JSDocReturnTag | undefined;
    /** Gets the JSDoc template tag for the node if present */
    function getJSDocTemplateTag(node: Node): JSDocTemplateTag | undefined;
    /** Gets the JSDoc type tag for the node if present and valid */
    function getJSDocTypeTag(node: Node): JSDocTypeTag | undefined;
    /**
     * Gets the type node for the node if provided via JSDoc.
     *
     * @remarks The search includes any JSDoc param tag that relates
     * to the provided parameter, for example a type tag on the
     * parameter itself, or a param tag on a containing function
     * expression, or a param tag on a variable declaration whose
     * initializer is the containing function. The tags closest to the
     * node are examined first, so in the previous example, the type
     * tag directly on the node would be returned.
     */
    function getJSDocType(node: Node): TypeNode | undefined;
    /**
     * Gets the return type node for the node if provided via JSDoc return tag or type tag.
     *
     * @remarks `getJSDocReturnTag` just gets the whole JSDoc tag. This function
     * gets the type from inside the braces, after the fat arrow, etc.
     */
    function getJSDocReturnType(node: Node): TypeNode | undefined;
    /** Get all JSDoc tags related to a node, including those on parent nodes. */
    function getJSDocTags(node: Node): readonly JSDocTag[];
    /** Gets all JSDoc tags that match a specified predicate */
    function getAllJSDocTags<T extends JSDocTag>(node: Node, predicate: (tag: JSDocTag) => tag is T): readonly T[];
    /** Gets all JSDoc tags of a specified kind */
    function getAllJSDocTagsOfKind(node: Node, kind: SyntaxKind): readonly JSDocTag[];
    /** Gets the text of a jsdoc comment, flattening links to their text. */
    function getTextOfJSDocComment(comment?: string | NodeArray<JSDocComment>): string | undefined;
    /**
     * Gets the effective type parameters. If the node was parsed in a
     * JavaScript file, gets the type parameters from the `@template` tag from JSDoc.
     *
     * This does *not* return type parameters from a jsdoc reference to a generic type, eg
     *
     * type Id = <T>(x: T) => T
     * /** @type {Id} /
     * function id(x) { return x }
     */
    function getEffectiveTypeParameterDeclarations(node: DeclarationWithTypeParameters): readonly TypeParameterDeclaration[];
    function getEffectiveConstraintOfTypeParameter(node: TypeParameterDeclaration): TypeNode | undefined;
    function isMemberName(node: Node): node is MemberName;
    function isPropertyAccessChain(node: Node): node is PropertyAccessChain;
    function isElementAccessChain(node: Node): node is ElementAccessChain;
    function isCallChain(node: Node): node is CallChain;
    function isOptionalChain(node: Node): node is PropertyAccessChain | ElementAccessChain | CallChain | NonNullChain;
    function isNullishCoalesce(node: Node): boolean;
    function isConstTypeReference(node: Node): boolean;
    function skipPartiallyEmittedExpressions(node: Expression): Expression;
    function skipPartiallyEmittedExpressions(node: Node): Node;
    function isNonNullChain(node: Node): node is NonNullChain;
    function isBreakOrContinueStatement(node: Node): node is BreakOrContinueStatement;
    function isNamedExportBindings(node: Node): node is NamedExportBindings;
    function isUnparsedTextLike(node: Node): node is UnparsedTextLike;
    function isUnparsedNode(node: Node): node is UnparsedNode;
    function isJSDocPropertyLikeTag(node: Node): node is JSDocPropertyLikeTag;
    /**
     * True if kind is of some token syntax kind.
     * For example, this is true for an IfKeyword but not for an IfStatement.
     * Literals are considered tokens, except TemplateLiteral, but does include TemplateHead/Middle/Tail.
     */
    function isTokenKind(kind: SyntaxKind): boolean;
    /**
     * True if node is of some token syntax kind.
     * For example, this is true for an IfKeyword but not for an IfStatement.
     * Literals are considered tokens, except TemplateLiteral, but does include TemplateHead/Middle/Tail.
     */
    function isToken(n: Node): boolean;
    function isLiteralExpression(node: Node): node is LiteralExpression;
    function isTemplateLiteralToken(node: Node): node is TemplateLiteralToken;
    function isTemplateMiddleOrTemplateTail(node: Node): node is TemplateMiddle | TemplateTail;
    function isImportOrExportSpecifier(node: Node): node is ImportSpecifier | ExportSpecifier;
    function isTypeOnlyImportOrExportDeclaration(node: Node): node is TypeOnlyAliasDeclaration;
    function isAssertionKey(node: Node): node is AssertionKey;
    function isStringTextContainingNode(node: Node): node is StringLiteral | TemplateLiteralToken;
    function isModifier(node: Node): node is Modifier;
    function isEntityName(node: Node): node is EntityName;
    function isPropertyName(node: Node): node is PropertyName;
    function isBindingName(node: Node): node is BindingName;
    function isFunctionLike(node: Node | undefined): node is SignatureDeclaration;
    function isClassElement(node: Node): node is ClassElement;
    function isClassLike(node: Node): node is ClassLikeDeclaration;
    function isAccessor(node: Node): node is AccessorDeclaration;
    function isAutoAccessorPropertyDeclaration(node: Node): node is AutoAccessorPropertyDeclaration;
    function isModifierLike(node: Node): node is ModifierLike;
    function isTypeElement(node: Node): node is TypeElement;
    function isClassOrTypeElement(node: Node): node is ClassElement | TypeElement;
    function isObjectLiteralElementLike(node: Node): node is ObjectLiteralElementLike;
    /**
     * Node test that determines whether a node is a valid type node.
     * This differs from the `isPartOfTypeNode` function which determines whether a node is *part*
     * of a TypeNode.
     */
    function isTypeNode(node: Node): node is TypeNode;
    function isFunctionOrConstructorTypeNode(node: Node): node is FunctionTypeNode | ConstructorTypeNode;
    function isPropertyAccessOrQualifiedName(node: Node): node is PropertyAccessExpression | QualifiedName;
    function isCallLikeExpression(node: Node): node is CallLikeExpression;
    function isCallOrNewExpression(node: Node): node is CallExpression | NewExpression;
    function isTemplateLiteral(node: Node): node is TemplateLiteral;
    function isAssertionExpression(node: Node): node is AssertionExpression;
    function isIterationStatement(node: Node, lookInLabeledStatements: false): node is IterationStatement;
    function isIterationStatement(node: Node, lookInLabeledStatements: boolean): node is IterationStatement | LabeledStatement;
    function isJsxOpeningLikeElement(node: Node): node is JsxOpeningLikeElement;
    function isCaseOrDefaultClause(node: Node): node is CaseOrDefaultClause;
    /** True if node is of a kind that may contain comment text. */
    function isJSDocCommentContainingNode(node: Node): boolean;
    function isSetAccessor(node: Node): node is SetAccessorDeclaration;
    function isGetAccessor(node: Node): node is GetAccessorDeclaration;
    /** True if has initializer node attached to it. */
    function hasOnlyExpressionInitializer(node: Node): node is HasExpressionInitializer;
    function isObjectLiteralElement(node: Node): node is ObjectLiteralElement;
    function isStringLiteralLike(node: Node | FileReference): node is StringLiteralLike;
    function isJSDocLinkLike(node: Node): node is JSDocLink | JSDocLinkCode | JSDocLinkPlain;
    function hasRestParameter(s: SignatureDeclaration | JSDocSignature): boolean;
    function isRestParameter(node: ParameterDeclaration | JSDocParameterTag): boolean;
    let unchangedTextChangeRange: TextChangeRange;
    type ParameterPropertyDeclaration = ParameterDeclaration & {
        parent: ConstructorDeclaration;
        name: Identifier;
    };
    function isExternalModule(file: SourceFile): boolean;
    function emitModuleKindIsNonNodeESM(moduleKind: ModuleKind): boolean;
    function createUnparsedSourceFile(text: string): UnparsedSource;
    function createUnparsedSourceFile(inputFile: InputFiles, type: "js" | "dts", stripInternal?: boolean): UnparsedSource;
    function createUnparsedSourceFile(text: string, mapPath: string | undefined, map: string | undefined): UnparsedSource;
    function createInputFiles(javascriptText: string, declarationText: string): InputFiles;
    function createInputFiles(javascriptText: string, declarationText: string, javascriptMapPath: string | undefined, javascriptMapText: string | undefined, declarationMapPath: string | undefined, declarationMapText: string | undefined): InputFiles;
    function createInputFiles(readFileText: (path: string) => string | undefined, javascriptPath: string, javascriptMapPath: string | undefined, declarationPath: string, declarationMapPath: string | undefined, buildInfoPath: string | undefined): InputFiles;
    /**
     * Create an external source map source file reference
     */
    function createSourceMapSource(fileName: string, text: string, skipTrivia?: (pos: number) => number): SourceMapSource;
    const factory: NodeFactory;
    /**
     * Clears any `EmitNode` entries from parse-tree nodes.
     * @param sourceFile A source file.
     */
    function disposeEmitNodes(sourceFile: SourceFile | undefined): void;
    /**
     * Sets flags that control emit behavior of a node.
     */
    function setEmitFlags<T extends Node>(node: T, emitFlags: EmitFlags): T;
    /**
     * Gets a custom text range to use when emitting source maps.
     */
    function getSourceMapRange(node: Node): SourceMapRange;
    /**
     * Sets a custom text range to use when emitting source maps.
     */
    function setSourceMapRange<T extends Node>(node: T, range: SourceMapRange | undefined): T;
    /**
     * Gets the TextRange to use for source maps for a token of a node.
     */
    function getTokenSourceMapRange(node: Node, token: SyntaxKind): SourceMapRange | undefined;
    /**
     * Sets the TextRange to use for source maps for a token of a node.
     */
    function setTokenSourceMapRange<T extends Node>(node: T, token: SyntaxKind, range: SourceMapRange | undefined): T;
    /**
     * Gets a custom text range to use when emitting comments.
     */
    function getCommentRange(node: Node): TextRange;
    /**
     * Sets a custom text range to use when emitting comments.
     */
    function setCommentRange<T extends Node>(node: T, range: TextRange): T;
    function getSyntheticLeadingComments(node: Node): SynthesizedComment[] | undefined;
    function setSyntheticLeadingComments<T extends Node>(node: T, comments: SynthesizedComment[] | undefined): T;
    function addSyntheticLeadingComment<T extends Node>(node: T, kind: SyntaxKind.SingleLineCommentTrivia | SyntaxKind.MultiLineCommentTrivia, text: string, hasTrailingNewLine?: boolean): T;
    function getSyntheticTrailingComments(node: Node): SynthesizedComment[] | undefined;
    function setSyntheticTrailingComments<T extends Node>(node: T, comments: SynthesizedComment[] | undefined): T;
    function addSyntheticTrailingComment<T extends Node>(node: T, kind: SyntaxKind.SingleLineCommentTrivia | SyntaxKind.MultiLineCommentTrivia, text: string, hasTrailingNewLine?: boolean): T;
    function moveSyntheticComments<T extends Node>(node: T, original: Node): T;
    /**
     * Gets the constant value to emit for an expression representing an enum.
     */
    function getConstantValue(node: AccessExpression): string | number | undefined;
    /**
     * Sets the constant value to emit for an expression.
     */
    function setConstantValue(node: AccessExpression, value: string | number): AccessExpression;
    /**
     * Adds an EmitHelper to a node.
     */
    function addEmitHelper<T extends Node>(node: T, helper: EmitHelper): T;
    /**
     * Add EmitHelpers to a node.
     */
    function addEmitHelpers<T extends Node>(node: T, helpers: EmitHelper[] | undefined): T;
    /**
     * Removes an EmitHelper from a node.
     */
    function removeEmitHelper(node: Node, helper: EmitHelper): boolean;
    /**
     * Gets the EmitHelpers of a node.
     */
    function getEmitHelpers(node: Node): EmitHelper[] | undefined;
    /**
     * Moves matching emit helpers from a source node to a target node.
     */
    function moveEmitHelpers(source: Node, target: Node, predicate: (helper: EmitHelper) => boolean): void;
    function isNumericLiteral(node: Node): node is NumericLiteral;
    function isBigIntLiteral(node: Node): node is BigIntLiteral;
    function isStringLiteral(node: Node): node is StringLiteral;
    function isJsxText(node: Node): node is JsxText;
    function isRegularExpressionLiteral(node: Node): node is RegularExpressionLiteral;
    function isNoSubstitutionTemplateLiteral(node: Node): node is NoSubstitutionTemplateLiteral;
    function isTemplateHead(node: Node): node is TemplateHead;
    function isTemplateMiddle(node: Node): node is TemplateMiddle;
    function isTemplateTail(node: Node): node is TemplateTail;
    function isDotDotDotToken(node: Node): node is DotDotDotToken;
    function isPlusToken(node: Node): node is PlusToken;
    function isMinusToken(node: Node): node is MinusToken;
    function isAsteriskToken(node: Node): node is AsteriskToken;
    function isIdentifier(node: Node): node is Identifier;
    function isPrivateIdentifier(node: Node): node is PrivateIdentifier;
    function isQualifiedName(node: Node): node is QualifiedName;
    function isComputedPropertyName(node: Node): node is ComputedPropertyName;
    function isTypeParameterDeclaration(node: Node): node is TypeParameterDeclaration;
    function isParameter(node: Node): node is ParameterDeclaration;
    function isDecorator(node: Node): node is Decorator;
    function isPropertySignature(node: Node): node is PropertySignature;
    function isPropertyDeclaration(node: Node): node is PropertyDeclaration;
    function isMethodSignature(node: Node): node is MethodSignature;
    function isMethodDeclaration(node: Node): node is MethodDeclaration;
    function isClassStaticBlockDeclaration(node: Node): node is ClassStaticBlockDeclaration;
    function isConstructorDeclaration(node: Node): node is ConstructorDeclaration;
    function isGetAccessorDeclaration(node: Node): node is GetAccessorDeclaration;
    function isSetAccessorDeclaration(node: Node): node is SetAccessorDeclaration;
    function isCallSignatureDeclaration(node: Node): node is CallSignatureDeclaration;
    function isConstructSignatureDeclaration(node: Node): node is ConstructSignatureDeclaration;
    function isIndexSignatureDeclaration(node: Node): node is IndexSignatureDeclaration;
    function isTypePredicateNode(node: Node): node is TypePredicateNode;
    function isTypeReferenceNode(node: Node): node is TypeReferenceNode;
    function isFunctionTypeNode(node: Node): node is FunctionTypeNode;
    function isConstructorTypeNode(node: Node): node is ConstructorTypeNode;
    function isTypeQueryNode(node: Node): node is TypeQueryNode;
    function isTypeLiteralNode(node: Node): node is TypeLiteralNode;
    function isArrayTypeNode(node: Node): node is ArrayTypeNode;
    function isTupleTypeNode(node: Node): node is TupleTypeNode;
    function isNamedTupleMember(node: Node): node is NamedTupleMember;
    function isOptionalTypeNode(node: Node): node is OptionalTypeNode;
    function isRestTypeNode(node: Node): node is RestTypeNode;
    function isUnionTypeNode(node: Node): node is UnionTypeNode;
    function isIntersectionTypeNode(node: Node): node is IntersectionTypeNode;
    function isConditionalTypeNode(node: Node): node is ConditionalTypeNode;
    function isInferTypeNode(node: Node): node is InferTypeNode;
    function isParenthesizedTypeNode(node: Node): node is ParenthesizedTypeNode;
    function isThisTypeNode(node: Node): node is ThisTypeNode;
    function isTypeOperatorNode(node: Node): node is TypeOperatorNode;
    function isIndexedAccessTypeNode(node: Node): node is IndexedAccessTypeNode;
    function isMappedTypeNode(node: Node): node is MappedTypeNode;
    function isLiteralTypeNode(node: Node): node is LiteralTypeNode;
    function isImportTypeNode(node: Node): node is ImportTypeNode;
    function isTemplateLiteralTypeSpan(node: Node): node is TemplateLiteralTypeSpan;
    function isTemplateLiteralTypeNode(node: Node): node is TemplateLiteralTypeNode;
    function isObjectBindingPattern(node: Node): node is ObjectBindingPattern;
    function isArrayBindingPattern(node: Node): node is ArrayBindingPattern;
    function isBindingElement(node: Node): node is BindingElement;
    function isArrayLiteralExpression(node: Node): node is ArrayLiteralExpression;
    function isObjectLiteralExpression(node: Node): node is ObjectLiteralExpression;
    function isPropertyAccessExpression(node: Node): node is PropertyAccessExpression;
    function isElementAccessExpression(node: Node): node is ElementAccessExpression;
    function isCallExpression(node: Node): node is CallExpression;
    function isNewExpression(node: Node): node is NewExpression;
    function isTaggedTemplateExpression(node: Node): node is TaggedTemplateExpression;
    function isTypeAssertionExpression(node: Node): node is TypeAssertion;
    function isParenthesizedExpression(node: Node): node is ParenthesizedExpression;
    function isFunctionExpression(node: Node): node is FunctionExpression;
    function isArrowFunction(node: Node): node is ArrowFunction;
    function isDeleteExpression(node: Node): node is DeleteExpression;
    function isTypeOfExpression(node: Node): node is TypeOfExpression;
    function isVoidExpression(node: Node): node is VoidExpression;
    function isAwaitExpression(node: Node): node is AwaitExpression;
    function isPrefixUnaryExpression(node: Node): node is PrefixUnaryExpression;
    function isPostfixUnaryExpression(node: Node): node is PostfixUnaryExpression;
    function isBinaryExpression(node: Node): node is BinaryExpression;
    function isConditionalExpression(node: Node): node is ConditionalExpression;
    function isTemplateExpression(node: Node): node is TemplateExpression;
    function isYieldExpression(node: Node): node is YieldExpression;
    function isSpreadElement(node: Node): node is SpreadElement;
    function isClassExpression(node: Node): node is ClassExpression;
    function isOmittedExpression(node: Node): node is OmittedExpression;
    function isExpressionWithTypeArguments(node: Node): node is ExpressionWithTypeArguments;
    function isAsExpression(node: Node): node is AsExpression;
    function isSatisfiesExpression(node: Node): node is SatisfiesExpression;
    function isNonNullExpression(node: Node): node is NonNullExpression;
    function isMetaProperty(node: Node): node is MetaProperty;
    function isSyntheticExpression(node: Node): node is SyntheticExpression;
    function isPartiallyEmittedExpression(node: Node): node is PartiallyEmittedExpression;
    function isCommaListExpression(node: Node): node is CommaListExpression;
    function isTemplateSpan(node: Node): node is TemplateSpan;
    function isSemicolonClassElement(node: Node): node is SemicolonClassElement;
    function isBlock(node: Node): node is Block;
    function isVariableStatement(node: Node): node is VariableStatement;
    function isEmptyStatement(node: Node): node is EmptyStatement;
    function isExpressionStatement(node: Node): node is ExpressionStatement;
    function isIfStatement(node: Node): node is IfStatement;
    function isDoStatement(node: Node): node is DoStatement;
    function isWhileStatement(node: Node): node is WhileStatement;
    function isForStatement(node: Node): node is ForStatement;
    function isForInStatement(node: Node): node is ForInStatement;
    function isForOfStatement(node: Node): node is ForOfStatement;
    function isContinueStatement(node: Node): node is ContinueStatement;
    function isBreakStatement(node: Node): node is BreakStatement;
    function isReturnStatement(node: Node): node is ReturnStatement;
    function isWithStatement(node: Node): node is WithStatement;
    function isSwitchStatement(node: Node): node is SwitchStatement;
    function isLabeledStatement(node: Node): node is LabeledStatement;
    function isThrowStatement(node: Node): node is ThrowStatement;
    function isTryStatement(node: Node): node is TryStatement;
    function isDebuggerStatement(node: Node): node is DebuggerStatement;
    function isVariableDeclaration(node: Node): node is VariableDeclaration;
    function isVariableDeclarationList(node: Node): node is VariableDeclarationList;
    function isFunctionDeclaration(node: Node): node is FunctionDeclaration;
    function isClassDeclaration(node: Node): node is ClassDeclaration;
    function isInterfaceDeclaration(node: Node): node is InterfaceDeclaration;
    function isTypeAliasDeclaration(node: Node): node is TypeAliasDeclaration;
    function isEnumDeclaration(node: Node): node is EnumDeclaration;
    function isModuleDeclaration(node: Node): node is ModuleDeclaration;
    function isModuleBlock(node: Node): node is ModuleBlock;
    function isCaseBlock(node: Node): node is CaseBlock;
    function isNamespaceExportDeclaration(node: Node): node is NamespaceExportDeclaration;
    function isImportEqualsDeclaration(node: Node): node is ImportEqualsDeclaration;
    function isImportDeclaration(node: Node): node is ImportDeclaration;
    function isImportClause(node: Node): node is ImportClause;
    function isImportTypeAssertionContainer(node: Node): node is ImportTypeAssertionContainer;
    function isAssertClause(node: Node): node is AssertClause;
    function isAssertEntry(node: Node): node is AssertEntry;
    function isNamespaceImport(node: Node): node is NamespaceImport;
    function isNamespaceExport(node: Node): node is NamespaceExport;
    function isNamedImports(node: Node): node is NamedImports;
    function isImportSpecifier(node: Node): node is ImportSpecifier;
    function isExportAssignment(node: Node): node is ExportAssignment;
    function isExportDeclaration(node: Node): node is ExportDeclaration;
    function isNamedExports(node: Node): node is NamedExports;
    function isExportSpecifier(node: Node): node is ExportSpecifier;
    function isMissingDeclaration(node: Node): node is MissingDeclaration;
    function isNotEmittedStatement(node: Node): node is NotEmittedStatement;
    function isExternalModuleReference(node: Node): node is ExternalModuleReference;
    function isJsxElement(node: Node): node is JsxElement;
    function isJsxSelfClosingElement(node: Node): node is JsxSelfClosingElement;
    function isJsxOpeningElement(node: Node): node is JsxOpeningElement;
    function isJsxClosingElement(node: Node): node is JsxClosingElement;
    function isJsxFragment(node: Node): node is JsxFragment;
    function isJsxOpeningFragment(node: Node): node is JsxOpeningFragment;
    function isJsxClosingFragment(node: Node): node is JsxClosingFragment;
    function isJsxAttribute(node: Node): node is JsxAttribute;
    function isJsxAttributes(node: Node): node is JsxAttributes;
    function isJsxSpreadAttribute(node: Node): node is JsxSpreadAttribute;
    function isJsxExpression(node: Node): node is JsxExpression;
    function isCaseClause(node: Node): node is CaseClause;
    function isDefaultClause(node: Node): node is DefaultClause;
    function isHeritageClause(node: Node): node is HeritageClause;
    function isCatchClause(node: Node): node is CatchClause;
    function isPropertyAssignment(node: Node): node is PropertyAssignment;
    function isShorthandPropertyAssignment(node: Node): node is ShorthandPropertyAssignment;
    function isSpreadAssignment(node: Node): node is SpreadAssignment;
    function isEnumMember(node: Node): node is EnumMember;
    function isUnparsedPrepend(node: Node): node is UnparsedPrepend;
    function isSourceFile(node: Node): node is SourceFile;
    function isBundle(node: Node): node is Bundle;
    function isUnparsedSource(node: Node): node is UnparsedSource;
    function isJSDocTypeExpression(node: Node): node is JSDocTypeExpression;
    function isJSDocNameReference(node: Node): node is JSDocNameReference;
    function isJSDocMemberName(node: Node): node is JSDocMemberName;
    function isJSDocLink(node: Node): node is JSDocLink;
    function isJSDocLinkCode(node: Node): node is JSDocLinkCode;
    function isJSDocLinkPlain(node: Node): node is JSDocLinkPlain;
    function isJSDocAllType(node: Node): node is JSDocAllType;
    function isJSDocUnknownType(node: Node): node is JSDocUnknownType;
    function isJSDocNullableType(node: Node): node is JSDocNullableType;
    function isJSDocNonNullableType(node: Node): node is JSDocNonNullableType;
    function isJSDocOptionalType(node: Node): node is JSDocOptionalType;
    function isJSDocFunctionType(node: Node): node is JSDocFunctionType;
    function isJSDocVariadicType(node: Node): node is JSDocVariadicType;
    function isJSDocNamepathType(node: Node): node is JSDocNamepathType;
    function isJSDoc(node: Node): node is JSDoc;
    function isJSDocTypeLiteral(node: Node): node is JSDocTypeLiteral;
    function isJSDocSignature(node: Node): node is JSDocSignature;
    function isJSDocAugmentsTag(node: Node): node is JSDocAugmentsTag;
    function isJSDocAuthorTag(node: Node): node is JSDocAuthorTag;
    function isJSDocClassTag(node: Node): node is JSDocClassTag;
    function isJSDocCallbackTag(node: Node): node is JSDocCallbackTag;
    function isJSDocPublicTag(node: Node): node is JSDocPublicTag;
    function isJSDocPrivateTag(node: Node): node is JSDocPrivateTag;
    function isJSDocProtectedTag(node: Node): node is JSDocProtectedTag;
    function isJSDocReadonlyTag(node: Node): node is JSDocReadonlyTag;
    function isJSDocOverrideTag(node: Node): node is JSDocOverrideTag;
    function isJSDocOverloadTag(node: Node): node is JSDocOverloadTag;
    function isJSDocDeprecatedTag(node: Node): node is JSDocDeprecatedTag;
    function isJSDocSeeTag(node: Node): node is JSDocSeeTag;
    function isJSDocEnumTag(node: Node): node is JSDocEnumTag;
    function isJSDocParameterTag(node: Node): node is JSDocParameterTag;
    function isJSDocReturnTag(node: Node): node is JSDocReturnTag;
    function isJSDocThisTag(node: Node): node is JSDocThisTag;
    function isJSDocTypeTag(node: Node): node is JSDocTypeTag;
    function isJSDocTemplateTag(node: Node): node is JSDocTemplateTag;
    function isJSDocTypedefTag(node: Node): node is JSDocTypedefTag;
    function isJSDocUnknownTag(node: Node): node is JSDocUnknownTag;
    function isJSDocPropertyTag(node: Node): node is JSDocPropertyTag;
    function isJSDocImplementsTag(node: Node): node is JSDocImplementsTag;
    function isJSDocThrowsTag(node: Node): node is JSDocThrowsTag;
    function setTextRange<T extends TextRange>(range: T, location: TextRange | undefined): T;
    function canHaveModifiers(node: Node): node is HasModifiers;
    function canHaveDecorators(node: Node): node is HasDecorators;
    function setOriginalNode<T extends Node>(node: T, original: Node | undefined): T;
    /**
     * Invokes a callback for each child of the given node. The 'cbNode' callback is invoked for all child nodes
     * stored in properties. If a 'cbNodes' callback is specified, it is invoked for embedded arrays; otherwise,
     * embedded arrays are flattened and the 'cbNode' callback is invoked for each element. If a callback returns
     * a truthy value, iteration stops and that value is returned. Otherwise, undefined is returned.
     *
     * @param node a given node to visit its children
     * @param cbNode a callback to be invoked for all child nodes
     * @param cbNodes a callback to be invoked for embedded array
     *
     * @remarks `forEachChild` must visit the children of a node in the order
     * that they appear in the source code. The language service depends on this property to locate nodes by position.
     */
    function forEachChild<T>(node: Node, cbNode: (node: Node) => T | undefined, cbNodes?: (nodes: NodeArray<Node>) => T | undefined): T | undefined;
    function createSourceFile(fileName: string, sourceText: string, languageVersionOrOptions: ScriptTarget | CreateSourceFileOptions, setParentNodes?: boolean, scriptKind?: ScriptKind): SourceFile;
    function parseIsolatedEntityName(text: string, languageVersion: ScriptTarget): EntityName | undefined;
    /**
     * Parse json text into SyntaxTree and return node and parse errors if any
     * @param fileName
     * @param sourceText
     */
    function parseJsonText(fileName: string, sourceText: string): JsonSourceFile;
    function updateSourceFile(sourceFile: SourceFile, newText: string, textChangeRange: TextChangeRange, aggressiveChecks?: boolean): SourceFile;
    interface CreateSourceFileOptions {
        languageVersion: ScriptTarget;
        /**
         * Controls the format the file is detected as - this can be derived from only the path
         * and files on disk, but needs to be done with a module resolution cache in scope to be performant.
         * This is usually `undefined` for compilations that do not have `moduleResolution` values of `node16` or `nodenext`.
         */
        impliedNodeFormat?: ResolutionMode;
        /**
         * Controls how module-y-ness is set for the given file. Usually the result of calling
         * `getSetExternalModuleIndicator` on a valid `CompilerOptions` object. If not present, the default
         * check specified by `isFileProbablyExternalModule` will be used to set the field.
         */
        setExternalModuleIndicator?: (file: SourceFile) => void;
    }
    function parseCommandLine(commandLine: readonly string[], readFile?: (path: string) => string | undefined): ParsedCommandLine;
    /**
     * Reads the config file, reports errors if any and exits if the config file cannot be found
     */
    function getParsedCommandLineOfConfigFile(configFileName: string, optionsToExtend: CompilerOptions | undefined, host: ParseConfigFileHost, extendedConfigCache?: Map<string, ExtendedConfigCacheEntry>, watchOptionsToExtend?: WatchOptions, extraFileExtensions?: readonly FileExtensionInfo[]): ParsedCommandLine | undefined;
    /**
     * Read tsconfig.json file
     * @param fileName The path to the config file
     */
    function readConfigFile(fileName: string, readFile: (path: string) => string | undefined): {
        config?: any;
        error?: Diagnostic;
    };
    /**
     * Parse the text of the tsconfig.json file
     * @param fileName The path to the config file
     * @param jsonText The text of the config file
     */
    function parseConfigFileTextToJson(fileName: string, jsonText: string): {
        config?: any;
        error?: Diagnostic;
    };
    /**
     * Read tsconfig.json file
     * @param fileName The path to the config file
     */
    function readJsonConfigFile(fileName: string, readFile: (path: string) => string | undefined): TsConfigSourceFile;
    /**
     * Convert the json syntax tree into the json value
     */
    function convertToObject(sourceFile: JsonSourceFile, errors: Diagnostic[]): any;
    /**
     * Parse the contents of a config file (tsconfig.json).
     * @param json The contents of the config file to parse
     * @param host Instance of ParseConfigHost used to enumerate files in folder.
     * @param basePath A root directory to resolve relative path entries in the config
     *    file to. e.g. outDir
     */
    function parseJsonConfigFileContent(json: any, host: ParseConfigHost, basePath: string, existingOptions?: CompilerOptions, configFileName?: string, resolutionStack?: Path[], extraFileExtensions?: readonly FileExtensionInfo[], extendedConfigCache?: Map<string, ExtendedConfigCacheEntry>, existingWatchOptions?: WatchOptions): ParsedCommandLine;
    /**
     * Parse the contents of a config file (tsconfig.json).
     * @param jsonNode The contents of the config file to parse
     * @param host Instance of ParseConfigHost used to enumerate files in folder.
     * @param basePath A root directory to resolve relative path entries in the config
     *    file to. e.g. outDir
     */
    function parseJsonSourceFileConfigFileContent(sourceFile: TsConfigSourceFile, host: ParseConfigHost, basePath: string, existingOptions?: CompilerOptions, configFileName?: string, resolutionStack?: Path[], extraFileExtensions?: readonly FileExtensionInfo[], extendedConfigCache?: Map<string, ExtendedConfigCacheEntry>, existingWatchOptions?: WatchOptions): ParsedCommandLine;
    function convertCompilerOptionsFromJson(jsonOptions: any, basePath: string, configFileName?: string): {
        options: CompilerOptions;
        errors: Diagnostic[];
    };
    function convertTypeAcquisitionFromJson(jsonOptions: any, basePath: string, configFileName?: string): {
        options: TypeAcquisition;
        errors: Diagnostic[];
    };
    type DiagnosticReporter = (diagnostic: Diagnostic) => void;
    /**
     * Reports config file diagnostics
     */
    interface ConfigFileDiagnosticsReporter {
        /**
         * Reports unrecoverable error when parsing config file
         */
        onUnRecoverableConfigFileDiagnostic: DiagnosticReporter;
    }
    /**
     * Interface extending ParseConfigHost to support ParseConfigFile that reads config file and reports errors
     */
    interface ParseConfigFileHost extends ParseConfigHost, ConfigFileDiagnosticsReporter {
        getCurrentDirectory(): string;
    }
    interface ParsedTsconfig {
        raw: any;
        options?: CompilerOptions;
        watchOptions?: WatchOptions;
        typeAcquisition?: TypeAcquisition;
        /**
         * Note that the case of the config path has not yet been normalized, as no files have been imported into the project yet
         */
        extendedConfigPath?: string | string[];
    }
    interface ExtendedConfigCacheEntry {
        extendedResult: TsConfigSourceFile;
        extendedConfig: ParsedTsconfig | undefined;
    }
    function getEffectiveTypeRoots(options: CompilerOptions, host: GetEffectiveTypeRootsHost): string[] | undefined;
    /**
     * @param {string | undefined} containingFile - file that contains type reference directive, can be undefined if containing file is unknown.
     * This is possible in case if resolution is performed for directives specified via 'types' parameter. In this case initial path for secondary lookups
     * is assumed to be the same as root directory of the project.
     */
    function resolveTypeReferenceDirective(typeReferenceDirectiveName: string, containingFile: string | undefined, options: CompilerOptions, host: ModuleResolutionHost, redirectedReference?: ResolvedProjectReference, cache?: TypeReferenceDirectiveResolutionCache, resolutionMode?: ResolutionMode): ResolvedTypeReferenceDirectiveWithFailedLookupLocations;
    /**
     * Given a set of options, returns the set of type directive names
     *   that should be included for this program automatically.
     * This list could either come from the config file,
     *   or from enumerating the types root + initial secondary types lookup location.
     * More type directives might appear in the program later as a result of loading actual source files;
     *   this list is only the set of defaults that are implicitly included.
     */
    function getAutomaticTypeDirectiveNames(options: CompilerOptions, host: ModuleResolutionHost): string[];
    function createModuleResolutionCache(currentDirectory: string, getCanonicalFileName: (s: string) => string, options?: CompilerOptions): ModuleResolutionCache;
    function createTypeReferenceDirectiveResolutionCache(currentDirectory: string, getCanonicalFileName: (s: string) => string, options?: CompilerOptions, packageJsonInfoCache?: PackageJsonInfoCache): TypeReferenceDirectiveResolutionCache;
    function resolveModuleNameFromCache(moduleName: string, containingFile: string, cache: ModuleResolutionCache, mode?: ResolutionMode): ResolvedModuleWithFailedLookupLocations | undefined;
    function resolveModuleName(moduleName: string, containingFile: string, compilerOptions: CompilerOptions, host: ModuleResolutionHost, cache?: ModuleResolutionCache, redirectedReference?: ResolvedProjectReference, resolutionMode?: ResolutionMode): ResolvedModuleWithFailedLookupLocations;
    function bundlerModuleNameResolver(moduleName: string, containingFile: string, compilerOptions: CompilerOptions, host: ModuleResolutionHost, cache?: ModuleResolutionCache, redirectedReference?: ResolvedProjectReference): ResolvedModuleWithFailedLookupLocations;
    function nodeModuleNameResolver(moduleName: string, containingFile: string, compilerOptions: CompilerOptions, host: ModuleResolutionHost, cache?: ModuleResolutionCache, redirectedReference?: ResolvedProjectReference): ResolvedModuleWithFailedLookupLocations;
    function classicNameResolver(moduleName: string, containingFile: string, compilerOptions: CompilerOptions, host: ModuleResolutionHost, cache?: NonRelativeModuleNameResolutionCache, redirectedReference?: ResolvedProjectReference): ResolvedModuleWithFailedLookupLocations;
    function moduleResolutionSupportsResolvingTsExtensions(compilerOptions: CompilerOptions): boolean;
    function shouldAllowImportingTsExtension(compilerOptions: CompilerOptions, fromFileName?: string): boolean | "" | undefined;
    interface TypeReferenceDirectiveResolutionCache extends PerDirectoryResolutionCache<ResolvedTypeReferenceDirectiveWithFailedLookupLocations>, NonRelativeNameResolutionCache<ResolvedTypeReferenceDirectiveWithFailedLookupLocations>, PackageJsonInfoCache {
    }
    interface ModeAwareCache<T> {
        get(key: string, mode: ResolutionMode): T | undefined;
        set(key: string, mode: ResolutionMode, value: T): this;
        delete(key: string, mode: ResolutionMode): this;
        has(key: string, mode: ResolutionMode): boolean;
        forEach(cb: (elem: T, key: string, mode: ResolutionMode) => void): void;
        size(): number;
    }
    /**
     * Cached resolutions per containing directory.
     * This assumes that any module id will have the same resolution for sibling files located in the same folder.
     */
    interface PerDirectoryResolutionCache<T> {
        getFromDirectoryCache(name: string, mode: ResolutionMode, directoryName: string, redirectedReference: ResolvedProjectReference | undefined): T | undefined;
        getOrCreateCacheForDirectory(directoryName: string, redirectedReference?: ResolvedProjectReference): ModeAwareCache<T>;
        clear(): void;
        /**
         *  Updates with the current compilerOptions the cache will operate with.
         *  This updates the redirects map as well if needed so module resolutions are cached if they can across the projects
         */
        update(options: CompilerOptions): void;
    }
    interface NonRelativeNameResolutionCache<T> {
        getFromNonRelativeNameCache(nonRelativeName: string, mode: ResolutionMode, directoryName: string, redirectedReference: ResolvedProjectReference | undefined): T | undefined;
        getOrCreateCacheForNonRelativeName(nonRelativeName: string, mode: ResolutionMode, redirectedReference?: ResolvedProjectReference): PerNonRelativeNameCache<T>;
        clear(): void;
        /**
         *  Updates with the current compilerOptions the cache will operate with.
         *  This updates the redirects map as well if needed so module resolutions are cached if they can across the projects
         */
        update(options: CompilerOptions): void;
    }
    interface PerNonRelativeNameCache<T> {
        get(directory: string): T | undefined;
        set(directory: string, result: T): void;
    }
    interface ModuleResolutionCache extends PerDirectoryResolutionCache<ResolvedModuleWithFailedLookupLocations>, NonRelativeModuleNameResolutionCache, PackageJsonInfoCache {
        getPackageJsonInfoCache(): PackageJsonInfoCache;
    }
    /**
     * Stored map from non-relative module name to a table: directory -> result of module lookup in this directory
     * We support only non-relative module names because resolution of relative module names is usually more deterministic and thus less expensive.
     */
    interface NonRelativeModuleNameResolutionCache extends NonRelativeNameResolutionCache<ResolvedModuleWithFailedLookupLocations>, PackageJsonInfoCache {
        /** @deprecated Use getOrCreateCacheForNonRelativeName */
        getOrCreateCacheForModuleName(nonRelativeModuleName: string, mode: ResolutionMode, redirectedReference?: ResolvedProjectReference): PerModuleNameCache;
    }
    interface PackageJsonInfoCache {
        clear(): void;
    }
    type PerModuleNameCache = PerNonRelativeNameCache<ResolvedModuleWithFailedLookupLocations>;
    /**
     * Visits a Node using the supplied visitor, possibly returning a new Node in its place.
     *
     * @param node The Node to visit.
     * @param visitor The callback used to visit the Node.
     * @param test A callback to execute to verify the Node is valid.
     * @param lift An optional callback to execute to lift a NodeArray into a valid Node.
     */
    function visitNode<T extends Node>(node: T, visitor: Visitor | undefined, test?: (node: Node) => boolean, lift?: (node: readonly Node[]) => T): T;
    /**
     * Visits a Node using the supplied visitor, possibly returning a new Node in its place.
     *
     * @param node The Node to visit.
     * @param visitor The callback used to visit the Node.
     * @param test A callback to execute to verify the Node is valid.
     * @param lift An optional callback to execute to lift a NodeArray into a valid Node.
     */
    function visitNode<T extends Node>(node: T | undefined, visitor: Visitor | undefined, test?: (node: Node) => boolean, lift?: (node: readonly Node[]) => T): T | undefined;
    /**
     * Visits a NodeArray using the supplied visitor, possibly returning a new NodeArray in its place.
     *
     * @param nodes The NodeArray to visit.
     * @param visitor The callback used to visit a Node.
     * @param test A node test to execute for each node.
     * @param start An optional value indicating the starting offset at which to start visiting.
     * @param count An optional value indicating the maximum number of nodes to visit.
     */
    function visitNodes<T extends Node>(nodes: NodeArray<T>, visitor: Visitor | undefined, test?: (node: Node) => boolean, start?: number, count?: number): NodeArray<T>;
    /**
     * Visits a NodeArray using the supplied visitor, possibly returning a new NodeArray in its place.
     *
     * @param nodes The NodeArray to visit.
     * @param visitor The callback used to visit a Node.
     * @param test A node test to execute for each node.
     * @param start An optional value indicating the starting offset at which to start visiting.
     * @param count An optional value indicating the maximum number of nodes to visit.
     */
    function visitNodes<T extends Node>(nodes: NodeArray<T> | undefined, visitor: Visitor | undefined, test?: (node: Node) => boolean, start?: number, count?: number): NodeArray<T> | undefined;
    /**
     * Starts a new lexical environment and visits a statement list, ending the lexical environment
     * and merging hoisted declarations upon completion.
     */
    function visitLexicalEnvironment(statements: NodeArray<Statement>, visitor: Visitor, context: TransformationContext, start?: number, ensureUseStrict?: boolean, nodesVisitor?: NodesVisitor): NodeArray<Statement>;
    /**
     * Starts a new lexical environment and visits a parameter list, suspending the lexical
     * environment upon completion.
     */
    function visitParameterList(nodes: NodeArray<ParameterDeclaration>, visitor: Visitor, context: TransformationContext, nodesVisitor?: NodesVisitor): NodeArray<ParameterDeclaration>;
    function visitParameterList(nodes: NodeArray<ParameterDeclaration> | undefined, visitor: Visitor, context: TransformationContext, nodesVisitor?: NodesVisitor): NodeArray<ParameterDeclaration> | undefined;
    /**
     * Resumes a suspended lexical environment and visits a function body, ending the lexical
     * environment and merging hoisted declarations upon completion.
     */
    function visitFunctionBody(node: FunctionBody, visitor: Visitor, context: TransformationContext): FunctionBody;
    /**
     * Resumes a suspended lexical environment and visits a function body, ending the lexical
     * environment and merging hoisted declarations upon completion.
     */
    function visitFunctionBody(node: FunctionBody | undefined, visitor: Visitor, context: TransformationContext): FunctionBody | undefined;
    /**
     * Resumes a suspended lexical environment and visits a concise body, ending the lexical
     * environment and merging hoisted declarations upon completion.
     */
    function visitFunctionBody(node: ConciseBody, visitor: Visitor, context: TransformationContext): ConciseBody;
    /**
     * Visits an iteration body, adding any block-scoped variables required by the transformation.
     */
    function visitIterationBody(body: Statement, visitor: Visitor, context: TransformationContext): Statement;
    /**
     * Visits each child of a Node using the supplied visitor, possibly returning a new Node of the same kind in its place.
     *
     * @param node The Node whose children will be visited.
     * @param visitor The callback used to visit each child.
     * @param context A lexical environment context for the visitor.
     */
    function visitEachChild<T extends Node>(node: T, visitor: Visitor, context: TransformationContext): T;
    /**
     * Visits each child of a Node using the supplied visitor, possibly returning a new Node of the same kind in its place.
     *
     * @param node The Node whose children will be visited.
     * @param visitor The callback used to visit each child.
     * @param context A lexical environment context for the visitor.
     */
    function visitEachChild<T extends Node>(node: T | undefined, visitor: Visitor, context: TransformationContext, nodesVisitor?: typeof visitNodes, tokenVisitor?: Visitor): T | undefined;
    function getTsBuildInfoEmitOutputFilePath(options: CompilerOptions): string | undefined;
    function getOutputFileNames(commandLine: ParsedCommandLine, inputFileName: string, ignoreCase: boolean): readonly string[];
    function createPrinter(printerOptions?: PrinterOptions, handlers?: PrintHandlers): Printer;
    function findConfigFile(searchPath: string, fileExists: (fileName: string) => boolean, configName?: string): string | undefined;
    function resolveTripleslashReference(moduleName: string, containingFile: string): string;
    function createCompilerHost(options: CompilerOptions, setParentNodes?: boolean): CompilerHost;
    function getPreEmitDiagnostics(program: Program, sourceFile?: SourceFile, cancellationToken?: CancellationToken): readonly Diagnostic[];
    function formatDiagnostics(diagnostics: readonly Diagnostic[], host: FormatDiagnosticsHost): string;
    function formatDiagnostic(diagnostic: Diagnostic, host: FormatDiagnosticsHost): string;
    function formatDiagnosticsWithColorAndContext(diagnostics: readonly Diagnostic[], host: FormatDiagnosticsHost): string;
    function flattenDiagnosticMessageText(diag: string | DiagnosticMessageChain | undefined, newLine: string, indent?: number): string;
    /**
     * Calculates the resulting resolution mode for some reference in some file - this is generally the explicitly
     * provided resolution mode in the reference, unless one is not present, in which case it is the mode of the containing file.
     */
    function getModeForFileReference(ref: FileReference | string, containingFileMode: ResolutionMode): ResolutionMode;
    /**
     * Calculates the final resolution mode for an import at some index within a file's imports list. This is generally the explicitly
     * defined mode of the import if provided, or, if not, the mode of the containing file (with some exceptions: import=require is always commonjs, dynamic import is always esm).
     * If you have an actual import node, prefer using getModeForUsageLocation on the reference string node.
     * @param file File to fetch the resolution mode within
     * @param index Index into the file's complete resolution list to get the resolution of - this is a concatenation of the file's imports and module augmentations
     */
    function getModeForResolutionAtIndex(file: SourceFile, index: number): ResolutionMode;
    /**
     * Calculates the final resolution mode for a given module reference node. This is generally the explicitly provided resolution mode, if
     * one exists, or the mode of the containing source file. (Excepting import=require, which is always commonjs, and dynamic import, which is always esm).
     * Notably, this function always returns `undefined` if the containing file has an `undefined` `impliedNodeFormat` - this field is only set when
     * `moduleResolution` is `node16`+.
     * @param file The file the import or import-like reference is contained within
     * @param usage The module reference string
     * @returns The final resolution mode of the import
     */
    function getModeForUsageLocation(file: {
        impliedNodeFormat?: ResolutionMode;
    }, usage: StringLiteralLike): ResolutionMode;
    function getConfigFileParsingDiagnostics(configFileParseResult: ParsedCommandLine): readonly Diagnostic[];
    /**
     * A function for determining if a given file is esm or cjs format, assuming modern node module resolution rules, as configured by the
     * `options` parameter.
     *
     * @param fileName The normalized absolute path to check the format of (it need not exist on disk)
     * @param [packageJsonInfoCache] A cache for package file lookups - it's best to have a cache when this function is called often
     * @param host The ModuleResolutionHost which can perform the filesystem lookups for package json data
     * @param options The compiler options to perform the analysis under - relevant options are `moduleResolution` and `traceResolution`
     * @returns `undefined` if the path has no relevant implied format, `ModuleKind.ESNext` for esm format, and `ModuleKind.CommonJS` for cjs format
     */
    function getImpliedNodeFormatForFile(fileName: Path, packageJsonInfoCache: PackageJsonInfoCache | undefined, host: ModuleResolutionHost, options: CompilerOptions): ResolutionMode;
    /**
     * Create a new 'Program' instance. A Program is an immutable collection of 'SourceFile's and a 'CompilerOptions'
     * that represent a compilation unit.
     *
     * Creating a program proceeds from a set of root files, expanding the set of inputs by following imports and
     * triple-slash-reference-path directives transitively. '@types' and triple-slash-reference-types are also pulled in.
     *
     * @param createProgramOptions - The options for creating a program.
     * @returns A 'Program' object.
     */
    function createProgram(createProgramOptions: CreateProgramOptions): Program;
    /**
     * Create a new 'Program' instance. A Program is an immutable collection of 'SourceFile's and a 'CompilerOptions'
     * that represent a compilation unit.
     *
     * Creating a program proceeds from a set of root files, expanding the set of inputs by following imports and
     * triple-slash-reference-path directives transitively. '@types' and triple-slash-reference-types are also pulled in.
     *
     * @param rootNames - A set of root files.
     * @param options - The compiler options which should be used.
     * @param host - The host interacts with the underlying file system.
     * @param oldProgram - Reuses an old program structure.
     * @param configFileParsingDiagnostics - error during config file parsing
     * @returns A 'Program' object.
     */
    function createProgram(rootNames: readonly string[], options: CompilerOptions, host?: CompilerHost, oldProgram?: Program, configFileParsingDiagnostics?: readonly Diagnostic[]): Program;
    /**
     * Returns the target config filename of a project reference.
     * Note: The file might not exist.
     */
    function resolveProjectReferencePath(ref: ProjectReference): ResolvedConfigFileName;
    /** @deprecated */ function resolveProjectReferencePath(host: ResolveProjectReferencePathHost, ref: ProjectReference): ResolvedConfigFileName;
    interface FormatDiagnosticsHost {
        getCurrentDirectory(): string;
        getCanonicalFileName(fileName: string): string;
        getNewLine(): string;
    }
    /** @deprecated */ interface ResolveProjectReferencePathHost {
        fileExists(fileName: string): boolean;
    }
    interface EmitOutput {
        outputFiles: OutputFile[];
        emitSkipped: boolean;
    }
    interface OutputFile {
        name: string;
        writeByteOrderMark: boolean;
        text: string;
    }
    /**
     * Create the builder to manage semantic diagnostics and cache them
     */
    function createSemanticDiagnosticsBuilderProgram(newProgram: Program, host: BuilderProgramHost, oldProgram?: SemanticDiagnosticsBuilderProgram, configFileParsingDiagnostics?: readonly Diagnostic[]): SemanticDiagnosticsBuilderProgram;
    function createSemanticDiagnosticsBuilderProgram(rootNames: readonly string[] | undefined, options: CompilerOptions | undefined, host?: CompilerHost, oldProgram?: SemanticDiagnosticsBuilderProgram, configFileParsingDiagnostics?: readonly Diagnostic[], projectReferences?: readonly ProjectReference[]): SemanticDiagnosticsBuilderProgram;
    /**
     * Create the builder that can handle the changes in program and iterate through changed files
     * to emit the those files and manage semantic diagnostics cache as well
     */
    function createEmitAndSemanticDiagnosticsBuilderProgram(newProgram: Program, host: BuilderProgramHost, oldProgram?: EmitAndSemanticDiagnosticsBuilderProgram, configFileParsingDiagnostics?: readonly Diagnostic[]): EmitAndSemanticDiagnosticsBuilderProgram;
    function createEmitAndSemanticDiagnosticsBuilderProgram(rootNames: readonly string[] | undefined, options: CompilerOptions | undefined, host?: CompilerHost, oldProgram?: EmitAndSemanticDiagnosticsBuilderProgram, configFileParsingDiagnostics?: readonly Diagnostic[], projectReferences?: readonly ProjectReference[]): EmitAndSemanticDiagnosticsBuilderProgram;
    /**
     * Creates a builder thats just abstraction over program and can be used with watch
     */
    function createAbstractBuilder(newProgram: Program, host: BuilderProgramHost, oldProgram?: BuilderProgram, configFileParsingDiagnostics?: readonly Diagnostic[]): BuilderProgram;
    function createAbstractBuilder(rootNames: readonly string[] | undefined, options: CompilerOptions | undefined, host?: CompilerHost, oldProgram?: BuilderProgram, configFileParsingDiagnostics?: readonly Diagnostic[], projectReferences?: readonly ProjectReference[]): BuilderProgram;
    type AffectedFileResult<T> = {
        result: T;
        affected: SourceFile | Program;
    } | undefined;
    interface BuilderProgramHost {
        /**
         * If provided this would be used this hash instead of actual file shape text for detecting changes
         */
        createHash?: (data: string) => string;
        /**
         * When emit or emitNextAffectedFile are called without writeFile,
         * this callback if present would be used to write files
         */
        writeFile?: WriteFileCallback;
    }
    /**
     * Builder to manage the program state changes
     */
    interface BuilderProgram {
        /**
         * Returns current program
         */
        getProgram(): Program;
        /**
         * Get compiler options of the program
         */
        getCompilerOptions(): CompilerOptions;
        /**
         * Get the source file in the program with file name
         */
        getSourceFile(fileName: string): SourceFile | undefined;
        /**
         * Get a list of files in the program
         */
        getSourceFiles(): readonly SourceFile[];
        /**
         * Get the diagnostics for compiler options
         */
        getOptionsDiagnostics(cancellationToken?: CancellationToken): readonly Diagnostic[];
        /**
         * Get the diagnostics that dont belong to any file
         */
        getGlobalDiagnostics(cancellationToken?: CancellationToken): readonly Diagnostic[];
        /**
         * Get the diagnostics from config file parsing
         */
        getConfigFileParsingDiagnostics(): readonly Diagnostic[];
        /**
         * Get the syntax diagnostics, for all source files if source file is not supplied
         */
        getSyntacticDiagnostics(sourceFile?: SourceFile, cancellationToken?: CancellationToken): readonly Diagnostic[];
        /**
         * Get the declaration diagnostics, for all source files if source file is not supplied
         */
        getDeclarationDiagnostics(sourceFile?: SourceFile, cancellationToken?: CancellationToken): readonly DiagnosticWithLocation[];
        /**
         * Get all the dependencies of the file
         */
        getAllDependencies(sourceFile: SourceFile): readonly string[];
        /**
         * Gets the semantic diagnostics from the program corresponding to this state of file (if provided) or whole program
         * The semantic diagnostics are cached and managed here
         * Note that it is assumed that when asked about semantic diagnostics through this API,
         * the file has been taken out of affected files so it is safe to use cache or get from program and cache the diagnostics
         * In case of SemanticDiagnosticsBuilderProgram if the source file is not provided,
         * it will iterate through all the affected files, to ensure that cache stays valid and yet provide a way to get all semantic diagnostics
         */
        getSemanticDiagnostics(sourceFile?: SourceFile, cancellationToken?: CancellationToken): readonly Diagnostic[];
        /**
         * Emits the JavaScript and declaration files.
         * When targetSource file is specified, emits the files corresponding to that source file,
         * otherwise for the whole program.
         * In case of EmitAndSemanticDiagnosticsBuilderProgram, when targetSourceFile is specified,
         * it is assumed that that file is handled from affected file list. If targetSourceFile is not specified,
         * it will only emit all the affected files instead of whole program
         *
         * The first of writeFile if provided, writeFile of BuilderProgramHost if provided, writeFile of compiler host
         * in that order would be used to write the files
         */
        emit(targetSourceFile?: SourceFile, writeFile?: WriteFileCallback, cancellationToken?: CancellationToken, emitOnlyDtsFiles?: boolean, customTransformers?: CustomTransformers): EmitResult;
        /**
         * Get the current directory of the program
         */
        getCurrentDirectory(): string;
    }
    /**
     * The builder that caches the semantic diagnostics for the program and handles the changed files and affected files
     */
    interface SemanticDiagnosticsBuilderProgram extends BuilderProgram {
        /**
         * Gets the semantic diagnostics from the program for the next affected file and caches it
         * Returns undefined if the iteration is complete
         */
        getSemanticDiagnosticsOfNextAffectedFile(cancellationToken?: CancellationToken, ignoreSourceFile?: (sourceFile: SourceFile) => boolean): AffectedFileResult<readonly Diagnostic[]>;
    }
    /**
     * The builder that can handle the changes in program and iterate through changed file to emit the files
     * The semantic diagnostics are cached per file and managed by clearing for the changed/affected files
     */
    interface EmitAndSemanticDiagnosticsBuilderProgram extends SemanticDiagnosticsBuilderProgram {
        /**
         * Emits the next affected file's emit result (EmitResult and sourceFiles emitted) or returns undefined if iteration is complete
         * The first of writeFile if provided, writeFile of BuilderProgramHost if provided, writeFile of compiler host
         * in that order would be used to write the files
         */
        emitNextAffectedFile(writeFile?: WriteFileCallback, cancellationToken?: CancellationToken, emitOnlyDtsFiles?: boolean, customTransformers?: CustomTransformers): AffectedFileResult<EmitResult>;
    }
    function readBuilderProgram(compilerOptions: CompilerOptions, host: ReadBuildProgramHost): EmitAndSemanticDiagnosticsBuilderProgram | undefined;
    function createIncrementalCompilerHost(options: CompilerOptions, system?: System): CompilerHost;
    function createIncrementalProgram<T extends BuilderProgram = EmitAndSemanticDiagnosticsBuilderProgram>({ rootNames, options, configFileParsingDiagnostics, projectReferences, host, createProgram }: IncrementalProgramOptions<T>): T;
    /**
     * Create the watch compiler host for either configFile or fileNames and its options
     */
    function createWatchCompilerHost<T extends BuilderProgram>(configFileName: string, optionsToExtend: CompilerOptions | undefined, system: System, createProgram?: CreateProgram<T>, reportDiagnostic?: DiagnosticReporter, reportWatchStatus?: WatchStatusReporter, watchOptionsToExtend?: WatchOptions, extraFileExtensions?: readonly FileExtensionInfo[]): WatchCompilerHostOfConfigFile<T>;
    function createWatchCompilerHost<T extends BuilderProgram>(rootFiles: string[], options: CompilerOptions, system: System, createProgram?: CreateProgram<T>, reportDiagnostic?: DiagnosticReporter, reportWatchStatus?: WatchStatusReporter, projectReferences?: readonly ProjectReference[], watchOptions?: WatchOptions): WatchCompilerHostOfFilesAndCompilerOptions<T>;
    /**
     * Creates the watch from the host for root files and compiler options
     */
    function createWatchProgram<T extends BuilderProgram>(host: WatchCompilerHostOfFilesAndCompilerOptions<T>): WatchOfFilesAndCompilerOptions<T>;
    /**
     * Creates the watch from the host for config file
     */
    function createWatchProgram<T extends BuilderProgram>(host: WatchCompilerHostOfConfigFile<T>): WatchOfConfigFile<T>;
    interface ReadBuildProgramHost {
        useCaseSensitiveFileNames(): boolean;
        getCurrentDirectory(): string;
        readFile(fileName: string): string | undefined;
    }
    interface IncrementalProgramOptions<T extends BuilderProgram> {
        rootNames: readonly string[];
        options: CompilerOptions;
        configFileParsingDiagnostics?: readonly Diagnostic[];
        projectReferences?: readonly ProjectReference[];
        host?: CompilerHost;
        createProgram?: CreateProgram<T>;
    }
    type WatchStatusReporter = (diagnostic: Diagnostic, newLine: string, options: CompilerOptions, errorCount?: number) => void;
    /** Create the program with rootNames and options, if they are undefined, oldProgram and new configFile diagnostics create new program */
    type CreateProgram<T extends BuilderProgram> = (rootNames: readonly string[] | undefined, options: CompilerOptions | undefined, host?: CompilerHost, oldProgram?: T, configFileParsingDiagnostics?: readonly Diagnostic[], projectReferences?: readonly ProjectReference[] | undefined) => T;
    /** Host that has watch functionality used in --watch mode */
    interface WatchHost {
        /** If provided, called with Diagnostic message that informs about change in watch status */
        onWatchStatusChange?(diagnostic: Diagnostic, newLine: string, options: CompilerOptions, errorCount?: number): void;
        /** Used to watch changes in source files, missing files needed to update the program or config file */
        watchFile(path: string, callback: FileWatcherCallback, pollingInterval?: number, options?: WatchOptions): FileWatcher;
        /** Used to watch resolved module's failed lookup locations, config file specs, type roots where auto type reference directives are added */
        watchDirectory(path: string, callback: DirectoryWatcherCallback, recursive?: boolean, options?: WatchOptions): FileWatcher;
        /** If provided, will be used to set delayed compilation, so that multiple changes in short span are compiled together */
        setTimeout?(callback: (...args: any[]) => void, ms: number, ...args: any[]): any;
        /** If provided, will be used to reset existing delayed compilation */
        clearTimeout?(timeoutId: any): void;
    }
    interface ProgramHost<T extends BuilderProgram> {
        /**
         * Used to create the program when need for program creation or recreation detected
         */
        createProgram: CreateProgram<T>;
        useCaseSensitiveFileNames(): boolean;
        getNewLine(): string;
        getCurrentDirectory(): string;
        getDefaultLibFileName(options: CompilerOptions): string;
        getDefaultLibLocation?(): string;
        createHash?(data: string): string;
        /**
         * Use to check file presence for source files and
         * if resolveModuleNames is not provided (complier is in charge of module resolution) then module files as well
         */
        fileExists(path: string): boolean;
        /**
         * Use to read file text for source files and
         * if resolveModuleNames is not provided (complier is in charge of module resolution) then module files as well
         */
        readFile(path: string, encoding?: string): string | undefined;
        /** If provided, used for module resolution as well as to handle directory structure */
        directoryExists?(path: string): boolean;
        /** If provided, used in resolutions as well as handling directory structure */
        getDirectories?(path: string): string[];
        /** If provided, used to cache and handle directory structure modifications */
        readDirectory?(path: string, extensions?: readonly string[], exclude?: readonly string[], include?: readonly string[], depth?: number): string[];
        /** Symbol links resolution */
        realpath?(path: string): string;
        /** If provided would be used to write log about compilation */
        trace?(s: string): void;
        /** If provided is used to get the environment variable */
        getEnvironmentVariable?(name: string): string | undefined;
        /**
         * @deprecated supply resolveModuleNameLiterals instead for resolution that can handle newer resolution modes like nodenext
         *
         * If provided, used to resolve the module names, otherwise typescript's default module resolution
         */
        resolveModuleNames?(moduleNames: string[], containingFile: string, reusedNames: string[] | undefined, redirectedReference: ResolvedProjectReference | undefined, options: CompilerOptions, containingSourceFile?: SourceFile): (ResolvedModule | undefined)[];
        /**
         * @deprecated supply resolveTypeReferenceDirectiveReferences instead for resolution that can handle newer resolution modes like nodenext
         *
         * If provided, used to resolve type reference directives, otherwise typescript's default resolution
         */
        resolveTypeReferenceDirectives?(typeReferenceDirectiveNames: string[] | readonly FileReference[], containingFile: string, redirectedReference: ResolvedProjectReference | undefined, options: CompilerOptions, containingFileMode?: ResolutionMode): (ResolvedTypeReferenceDirective | undefined)[];
        resolveModuleNameLiterals?(moduleLiterals: readonly StringLiteralLike[], containingFile: string, redirectedReference: ResolvedProjectReference | undefined, options: CompilerOptions, containingSourceFile: SourceFile, reusedNames: readonly StringLiteralLike[] | undefined): readonly ResolvedModuleWithFailedLookupLocations[];
        resolveTypeReferenceDirectiveReferences?<T extends FileReference | string>(typeDirectiveReferences: readonly T[], containingFile: string, redirectedReference: ResolvedProjectReference | undefined, options: CompilerOptions, containingSourceFile: SourceFile | undefined, reusedNames: readonly T[] | undefined): readonly ResolvedTypeReferenceDirectiveWithFailedLookupLocations[];
        /** If provided along with custom resolveModuleNames or resolveTypeReferenceDirectives, used to determine if unchanged file path needs to re-resolve modules/type reference directives */
        hasInvalidatedResolutions?(filePath: Path): boolean;
        /**
         * Returns the module resolution cache used by a provided `resolveModuleNames` implementation so that any non-name module resolution operations (eg, package.json lookup) can reuse it
         */
        getModuleResolutionCache?(): ModuleResolutionCache | undefined;
    }
    interface WatchCompilerHost<T extends BuilderProgram> extends ProgramHost<T>, WatchHost {
        /** Instead of using output d.ts file from project reference, use its source file */
        useSourceOfProjectReferenceRedirect?(): boolean;
        /** If provided, use this method to get parsed command lines for referenced projects */
        getParsedCommandLine?(fileName: string): ParsedCommandLine | undefined;
        /** If provided, callback to invoke after every new program creation */
        afterProgramCreate?(program: T): void;
    }
    /**
     * Host to create watch with root files and options
     */
    interface WatchCompilerHostOfFilesAndCompilerOptions<T extends BuilderProgram> extends WatchCompilerHost<T> {
        /** root files to use to generate program */
        rootFiles: string[];
        /** Compiler options */
        options: CompilerOptions;
        watchOptions?: WatchOptions;
        /** Project References */
        projectReferences?: readonly ProjectReference[];
    }
    /**
     * Host to create watch with config file
     */
    interface WatchCompilerHostOfConfigFile<T extends BuilderProgram> extends WatchCompilerHost<T>, ConfigFileDiagnosticsReporter {
        /** Name of the config file to compile */
        configFileName: string;
        /** Options to extend */
        optionsToExtend?: CompilerOptions;
        watchOptionsToExtend?: WatchOptions;
        extraFileExtensions?: readonly FileExtensionInfo[];
        /**
         * Used to generate source file names from the config file and its include, exclude, files rules
         * and also to cache the directory stucture
         */
        readDirectory(path: string, extensions?: readonly string[], exclude?: readonly string[], include?: readonly string[], depth?: number): string[];
    }
    interface Watch<T> {
        /** Synchronize with host and get updated program */
        getProgram(): T;
        /** Closes the watch */
        close(): void;
    }
    /**
     * Creates the watch what generates program using the config file
     */
    interface WatchOfConfigFile<T> extends Watch<T> {
    }
    /**
     * Creates the watch that generates program using the root files and compiler options
     */
    interface WatchOfFilesAndCompilerOptions<T> extends Watch<T> {
        /** Updates the root files in the program, only if this is not config file compilation */
        updateRootFileNames(fileNames: string[]): void;
    }
    /**
     * Create a function that reports watch status by writing to the system and handles the formating of the diagnostic
     */
    function createBuilderStatusReporter(system: System, pretty?: boolean): DiagnosticReporter;
    function createSolutionBuilderHost<T extends BuilderProgram = EmitAndSemanticDiagnosticsBuilderProgram>(system?: System, createProgram?: CreateProgram<T>, reportDiagnostic?: DiagnosticReporter, reportSolutionBuilderStatus?: DiagnosticReporter, reportErrorSummary?: ReportEmitErrorSummary): SolutionBuilderHost<T>;
    function createSolutionBuilderWithWatchHost<T extends BuilderProgram = EmitAndSemanticDiagnosticsBuilderProgram>(system?: System, createProgram?: CreateProgram<T>, reportDiagnostic?: DiagnosticReporter, reportSolutionBuilderStatus?: DiagnosticReporter, reportWatchStatus?: WatchStatusReporter): SolutionBuilderWithWatchHost<T>;
    function createSolutionBuilder<T extends BuilderProgram>(host: SolutionBuilderHost<T>, rootNames: readonly string[], defaultOptions: BuildOptions): SolutionBuilder<T>;
    function createSolutionBuilderWithWatch<T extends BuilderProgram>(host: SolutionBuilderWithWatchHost<T>, rootNames: readonly string[], defaultOptions: BuildOptions, baseWatchOptions?: WatchOptions): SolutionBuilder<T>;
    interface BuildOptions {
        dry?: boolean;
        force?: boolean;
        verbose?: boolean;
        incremental?: boolean;
        assumeChangesOnlyAffectDirectDependencies?: boolean;
        declaration?: boolean;
        declarationMap?: boolean;
        emitDeclarationOnly?: boolean;
        sourceMap?: boolean;
        inlineSourceMap?: boolean;
        traceResolution?: boolean;
        [option: string]: CompilerOptionsValue | undefined;
    }
    type ReportEmitErrorSummary = (errorCount: number, filesInError: (ReportFileInError | undefined)[]) => void;
    interface ReportFileInError {
        fileName: string;
        line: number;
    }
    interface SolutionBuilderHostBase<T extends BuilderProgram> extends ProgramHost<T> {
        createDirectory?(path: string): void;
        /**
         * Should provide create directory and writeFile if done of invalidatedProjects is not invoked with
         * writeFileCallback
         */
        writeFile?(path: string, data: string, writeByteOrderMark?: boolean): void;
        getCustomTransformers?: (project: string) => CustomTransformers | undefined;
        getModifiedTime(fileName: string): Date | undefined;
        setModifiedTime(fileName: string, date: Date): void;
        deleteFile(fileName: string): void;
        getParsedCommandLine?(fileName: string): ParsedCommandLine | undefined;
        reportDiagnostic: DiagnosticReporter;
        reportSolutionBuilderStatus: DiagnosticReporter;
        afterProgramEmitAndDiagnostics?(program: T): void;
    }
    interface SolutionBuilderHost<T extends BuilderProgram> extends SolutionBuilderHostBase<T> {
        reportErrorSummary?: ReportEmitErrorSummary;
    }
    interface SolutionBuilderWithWatchHost<T extends BuilderProgram> extends SolutionBuilderHostBase<T>, WatchHost {
    }
    interface SolutionBuilder<T extends BuilderProgram> {
        build(project?: string, cancellationToken?: CancellationToken, writeFile?: WriteFileCallback, getCustomTransformers?: (project: string) => CustomTransformers): ExitStatus;
        clean(project?: string): ExitStatus;
        buildReferences(project: string, cancellationToken?: CancellationToken, writeFile?: WriteFileCallback, getCustomTransformers?: (project: string) => CustomTransformers): ExitStatus;
        cleanReferences(project?: string): ExitStatus;
        getNextInvalidatedProject(cancellationToken?: CancellationToken): InvalidatedProject<T> | undefined;
    }
    enum InvalidatedProjectKind {
        Build = 0,
        UpdateBundle = 1,
        UpdateOutputFileStamps = 2
    }
    interface InvalidatedProjectBase {
        readonly kind: InvalidatedProjectKind;
        readonly project: ResolvedConfigFileName;
        /**
         *  To dispose this project and ensure that all the necessary actions are taken and state is updated accordingly
         */
        done(cancellationToken?: CancellationToken, writeFile?: WriteFileCallback, customTransformers?: CustomTransformers): ExitStatus;
        getCompilerOptions(): CompilerOptions;
        getCurrentDirectory(): string;
    }
    interface UpdateOutputFileStampsProject extends InvalidatedProjectBase {
        readonly kind: InvalidatedProjectKind.UpdateOutputFileStamps;
        updateOutputFileStatmps(): void;
    }
    interface BuildInvalidedProject<T extends BuilderProgram> extends InvalidatedProjectBase {
        readonly kind: InvalidatedProjectKind.Build;
        getBuilderProgram(): T | undefined;
        getProgram(): Program | undefined;
        getSourceFile(fileName: string): SourceFile | undefined;
        getSourceFiles(): readonly SourceFile[];
        getOptionsDiagnostics(cancellationToken?: CancellationToken): readonly Diagnostic[];
        getGlobalDiagnostics(cancellationToken?: CancellationToken): readonly Diagnostic[];
        getConfigFileParsingDiagnostics(): readonly Diagnostic[];
        getSyntacticDiagnostics(sourceFile?: SourceFile, cancellationToken?: CancellationToken): readonly Diagnostic[];
        getAllDependencies(sourceFile: SourceFile): readonly string[];
        getSemanticDiagnostics(sourceFile?: SourceFile, cancellationToken?: CancellationToken): readonly Diagnostic[];
        getSemanticDiagnosticsOfNextAffectedFile(cancellationToken?: CancellationToken, ignoreSourceFile?: (sourceFile: SourceFile) => boolean): AffectedFileResult<readonly Diagnostic[]>;
        emit(targetSourceFile?: SourceFile, writeFile?: WriteFileCallback, cancellationToken?: CancellationToken, emitOnlyDtsFiles?: boolean, customTransformers?: CustomTransformers): EmitResult | undefined;
    }
    interface UpdateBundleProject<T extends BuilderProgram> extends InvalidatedProjectBase {
        readonly kind: InvalidatedProjectKind.UpdateBundle;
        emit(writeFile?: WriteFileCallback, customTransformers?: CustomTransformers): EmitResult | BuildInvalidedProject<T> | undefined;
    }
    type InvalidatedProject<T extends BuilderProgram> = UpdateOutputFileStampsProject | BuildInvalidedProject<T> | UpdateBundleProject<T>;
    namespace server {
        type ActionSet = "action::set";
        type ActionInvalidate = "action::invalidate";
        type ActionPackageInstalled = "action::packageInstalled";
        type EventTypesRegistry = "event::typesRegistry";
        type EventBeginInstallTypes = "event::beginInstallTypes";
        type EventEndInstallTypes = "event::endInstallTypes";
        type EventInitializationFailed = "event::initializationFailed";
        interface TypingInstallerResponse {
            readonly kind: ActionSet | ActionInvalidate | EventTypesRegistry | ActionPackageInstalled | EventBeginInstallTypes | EventEndInstallTypes | EventInitializationFailed;
        }
        interface TypingInstallerRequestWithProjectName {
            readonly projectName: string;
        }
        interface DiscoverTypings extends TypingInstallerRequestWithProjectName {
            readonly fileNames: string[];
            readonly projectRootPath: Path;
            readonly compilerOptions: CompilerOptions;
            readonly watchOptions?: WatchOptions;
            readonly typeAcquisition: TypeAcquisition;
            readonly unresolvedImports: SortedReadonlyArray<string>;
            readonly cachePath?: string;
            readonly kind: "discover";
        }
        interface CloseProject extends TypingInstallerRequestWithProjectName {
            readonly kind: "closeProject";
        }
        interface TypesRegistryRequest {
            readonly kind: "typesRegistry";
        }
        interface InstallPackageRequest extends TypingInstallerRequestWithProjectName {
            readonly kind: "installPackage";
            readonly fileName: Path;
            readonly packageName: string;
            readonly projectRootPath: Path;
        }
        interface PackageInstalledResponse extends ProjectResponse {
            readonly kind: ActionPackageInstalled;
            readonly success: boolean;
            readonly message: string;
        }
        interface InitializationFailedResponse extends TypingInstallerResponse {
            readonly kind: EventInitializationFailed;
            readonly message: string;
            readonly stack?: string;
        }
        interface ProjectResponse extends TypingInstallerResponse {
            readonly projectName: string;
        }
        interface InvalidateCachedTypings extends ProjectResponse {
            readonly kind: ActionInvalidate;
        }
        interface InstallTypes extends ProjectResponse {
            readonly kind: EventBeginInstallTypes | EventEndInstallTypes;
            readonly eventId: number;
            readonly typingsInstallerVersion: string;
            readonly packagesToInstall: readonly string[];
        }
        interface BeginInstallTypes extends InstallTypes {
            readonly kind: EventBeginInstallTypes;
        }
        interface EndInstallTypes extends InstallTypes {
            readonly kind: EventEndInstallTypes;
            readonly installSuccess: boolean;
        }
        interface SetTypings extends ProjectResponse {
            readonly typeAcquisition: TypeAcquisition;
            readonly compilerOptions: CompilerOptions;
            readonly typings: string[];
            readonly unresolvedImports: SortedReadonlyArray<string>;
            readonly kind: ActionSet;
        }
    }
    function getDefaultFormatCodeSettings(newLineCharacter?: string): FormatCodeSettings;
    /**
     * Represents an immutable snapshot of a script at a specified time.Once acquired, the
     * snapshot is observably immutable. i.e. the same calls with the same parameters will return
     * the same values.
     */
    interface IScriptSnapshot {
        /** Gets a portion of the script snapshot specified by [start, end). */
        getText(start: number, end: number): string;
        /** Gets the length of this script snapshot. */
        getLength(): number;
        /**
         * Gets the TextChangeRange that describe how the text changed between this text and
         * an older version.  This information is used by the incremental parser to determine
         * what sections of the script need to be re-parsed.  'undefined' can be returned if the
         * change range cannot be determined.  However, in that case, incremental parsing will
         * not happen and the entire document will be re - parsed.
         */
        getChangeRange(oldSnapshot: IScriptSnapshot): TextChangeRange | undefined;
        /** Releases all resources held by this script snapshot */
        dispose?(): void;
    }
    namespace ScriptSnapshot {
        function fromString(text: string): IScriptSnapshot;
    }
    interface PreProcessedFileInfo {
        referencedFiles: FileReference[];
        typeReferenceDirectives: FileReference[];
        libReferenceDirectives: FileReference[];
        importedFiles: FileReference[];
        ambientExternalModules?: string[];
        isLibFile: boolean;
    }
    interface HostCancellationToken {
        isCancellationRequested(): boolean;
    }
    interface InstallPackageOptions {
        fileName: Path;
        packageName: string;
    }
    interface PerformanceEvent {
        kind: "UpdateGraph" | "CreatePackageJsonAutoImportProvider";
        durationMs: number;
    }
    enum LanguageServiceMode {
        Semantic = 0,
        PartialSemantic = 1,
        Syntactic = 2
    }
    interface IncompleteCompletionsCache {
        get(): CompletionInfo | undefined;
        set(response: CompletionInfo): void;
        clear(): void;
    }
    interface LanguageServiceHost extends GetEffectiveTypeRootsHost, MinimalResolutionCacheHost {
        getCompilationSettings(): CompilerOptions;
        getNewLine?(): string;
        getProjectVersion?(): string;
        getScriptFileNames(): string[];
        getScriptKind?(fileName: string): ScriptKind;
        getScriptVersion(fileName: string): string;
        getScriptSnapshot(fileName: string): IScriptSnapshot | undefined;
        getProjectReferences?(): readonly ProjectReference[] | undefined;
        getLocalizedDiagnosticMessages?(): any;
        getCancellationToken?(): HostCancellationToken;
        getCurrentDirectory(): string;
        getDefaultLibFileName(options: CompilerOptions): string;
        log?(s: string): void;
        trace?(s: string): void;
        error?(s: string): void;
        useCaseSensitiveFileNames?(): boolean;
        readDirectory?(path: string, extensions?: readonly string[], exclude?: readonly string[], include?: readonly string[], depth?: number): string[];
        realpath?(path: string): string;
        readFile(path: string, encoding?: string): string | undefined;
        fileExists(path: string): boolean;
        getTypeRootsVersion?(): number;
        /** @deprecated supply resolveModuleNameLiterals instead for resolution that can handle newer resolution modes like nodenext */
        resolveModuleNames?(moduleNames: string[], containingFile: string, reusedNames: string[] | undefined, redirectedReference: ResolvedProjectReference | undefined, options: CompilerOptions, containingSourceFile?: SourceFile): (ResolvedModule | undefined)[];
        getResolvedModuleWithFailedLookupLocationsFromCache?(modulename: string, containingFile: string, resolutionMode?: ResolutionMode): ResolvedModuleWithFailedLookupLocations | undefined;
        /** @deprecated supply resolveTypeReferenceDirectiveReferences instead for resolution that can handle newer resolution modes like nodenext */
        resolveTypeReferenceDirectives?(typeDirectiveNames: string[] | FileReference[], containingFile: string, redirectedReference: ResolvedProjectReference | undefined, options: CompilerOptions, containingFileMode?: ResolutionMode): (ResolvedTypeReferenceDirective | undefined)[];
        resolveModuleNameLiterals?(moduleLiterals: readonly StringLiteralLike[], containingFile: string, redirectedReference: ResolvedProjectReference | undefined, options: CompilerOptions, containingSourceFile: SourceFile, reusedNames: readonly StringLiteralLike[] | undefined): readonly ResolvedModuleWithFailedLookupLocations[];
        resolveTypeReferenceDirectiveReferences?<T extends FileReference | string>(typeDirectiveReferences: readonly T[], containingFile: string, redirectedReference: ResolvedProjectReference | undefined, options: CompilerOptions, containingSourceFile: SourceFile | undefined, reusedNames: readonly T[] | undefined): readonly ResolvedTypeReferenceDirectiveWithFailedLookupLocations[];
        getDirectories?(directoryName: string): string[];
        /**
         * Gets a set of custom transformers to use during emit.
         */
        getCustomTransformers?(): CustomTransformers | undefined;
        isKnownTypesPackageName?(name: string): boolean;
        installPackage?(options: InstallPackageOptions): Promise<ApplyCodeActionCommandResult>;
        writeFile?(fileName: string, content: string): void;
        getParsedCommandLine?(fileName: string): ParsedCommandLine | undefined;
    }
    type WithMetadata<T> = T & {
        metadata?: unknown;
    };
    enum SemanticClassificationFormat {
        Original = "original",
        TwentyTwenty = "2020"
    }
    interface LanguageService {
        /** This is used as a part of restarting the language service. */
        cleanupSemanticCache(): void;
        /**
         * Gets errors indicating invalid syntax in a file.
         *
         * In English, "this cdeo have, erorrs" is syntactically invalid because it has typos,
         * grammatical errors, and misplaced punctuation. Likewise, examples of syntax
         * errors in TypeScript are missing parentheses in an `if` statement, mismatched
         * curly braces, and using a reserved keyword as a variable name.
         *
         * These diagnostics are inexpensive to compute and don't require knowledge of
         * other files. Note that a non-empty result increases the likelihood of false positives
         * from `getSemanticDiagnostics`.
         *
         * While these represent the majority of syntax-related diagnostics, there are some
         * that require the type system, which will be present in `getSemanticDiagnostics`.
         *
         * @param fileName A path to the file you want syntactic diagnostics for
         */
        getSyntacticDiagnostics(fileName: string): DiagnosticWithLocation[];
        /**
         * Gets warnings or errors indicating type system issues in a given file.
         * Requesting semantic diagnostics may start up the type system and
         * run deferred work, so the first call may take longer than subsequent calls.
         *
         * Unlike the other get*Diagnostics functions, these diagnostics can potentially not
         * include a reference to a source file. Specifically, the first time this is called,
         * it will return global diagnostics with no associated location.
         *
         * To contrast the differences between semantic and syntactic diagnostics, consider the
         * sentence: "The sun is green." is syntactically correct; those are real English words with
         * correct sentence structure. However, it is semantically invalid, because it is not true.
         *
         * @param fileName A path to the file you want semantic diagnostics for
         */
        getSemanticDiagnostics(fileName: string): Diagnostic[];
        /**
         * Gets suggestion diagnostics for a specific file. These diagnostics tend to
         * proactively suggest refactors, as opposed to diagnostics that indicate
         * potentially incorrect runtime behavior.
         *
         * @param fileName A path to the file you want semantic diagnostics for
         */
        getSuggestionDiagnostics(fileName: string): DiagnosticWithLocation[];
        /**
         * Gets global diagnostics related to the program configuration and compiler options.
         */
        getCompilerOptionsDiagnostics(): Diagnostic[];
        /** @deprecated Use getEncodedSyntacticClassifications instead. */
        getSyntacticClassifications(fileName: string, span: TextSpan): ClassifiedSpan[];
        getSyntacticClassifications(fileName: string, span: TextSpan, format: SemanticClassificationFormat): ClassifiedSpan[] | ClassifiedSpan2020[];
        /** @deprecated Use getEncodedSemanticClassifications instead. */
        getSemanticClassifications(fileName: string, span: TextSpan): ClassifiedSpan[];
        getSemanticClassifications(fileName: string, span: TextSpan, format: SemanticClassificationFormat): ClassifiedSpan[] | ClassifiedSpan2020[];
        /** Encoded as triples of [start, length, ClassificationType]. */
        getEncodedSyntacticClassifications(fileName: string, span: TextSpan): Classifications;
        /**
         * Gets semantic highlights information for a particular file. Has two formats, an older
         * version used by VS and a format used by VS Code.
         *
         * @param fileName The path to the file
         * @param position A text span to return results within
         * @param format Which format to use, defaults to "original"
         * @returns a number array encoded as triples of [start, length, ClassificationType, ...].
         */
        getEncodedSemanticClassifications(fileName: string, span: TextSpan, format?: SemanticClassificationFormat): Classifications;
        /**
         * Gets completion entries at a particular position in a file.
         *
         * @param fileName The path to the file
         * @param position A zero-based index of the character where you want the entries
         * @param options An object describing how the request was triggered and what kinds
         * of code actions can be returned with the completions.
         * @param formattingSettings settings needed for calling formatting functions.
         */
        getCompletionsAtPosition(fileName: string, position: number, options: GetCompletionsAtPositionOptions | undefined, formattingSettings?: FormatCodeSettings): WithMetadata<CompletionInfo> | undefined;
        /**
         * Gets the extended details for a completion entry retrieved from `getCompletionsAtPosition`.
         *
         * @param fileName The path to the file
         * @param position A zero based index of the character where you want the entries
         * @param entryName The `name` from an existing completion which came from `getCompletionsAtPosition`
         * @param formatOptions How should code samples in the completions be formatted, can be undefined for backwards compatibility
         * @param source `source` property from the completion entry
         * @param preferences User settings, can be undefined for backwards compatibility
         * @param data `data` property from the completion entry
         */
        getCompletionEntryDetails(fileName: string, position: number, entryName: string, formatOptions: FormatCodeOptions | FormatCodeSettings | undefined, source: string | undefined, preferences: UserPreferences | undefined, data: CompletionEntryData | undefined): CompletionEntryDetails | undefined;
        getCompletionEntrySymbol(fileName: string, position: number, name: string, source: string | undefined): Symbol | undefined;
        /**
         * Gets semantic information about the identifier at a particular position in a
         * file. Quick info is what you typically see when you hover in an editor.
         *
         * @param fileName The path to the file
         * @param position A zero-based index of the character where you want the quick info
         */
        getQuickInfoAtPosition(fileName: string, position: number): QuickInfo | undefined;
        getNameOrDottedNameSpan(fileName: string, startPos: number, endPos: number): TextSpan | undefined;
        getBreakpointStatementAtPosition(fileName: string, position: number): TextSpan | undefined;
        getSignatureHelpItems(fileName: string, position: number, options: SignatureHelpItemsOptions | undefined): SignatureHelpItems | undefined;
        getRenameInfo(fileName: string, position: number, preferences: UserPreferences): RenameInfo;
        /** @deprecated Use the signature with `UserPreferences` instead. */
        getRenameInfo(fileName: string, position: number, options?: RenameInfoOptions): RenameInfo;
        findRenameLocations(fileName: string, position: number, findInStrings: boolean, findInComments: boolean, providePrefixAndSuffixTextForRename?: boolean): readonly RenameLocation[] | undefined;
        getSmartSelectionRange(fileName: string, position: number): SelectionRange;
        getDefinitionAtPosition(fileName: string, position: number): readonly DefinitionInfo[] | undefined;
        getDefinitionAndBoundSpan(fileName: string, position: number): DefinitionInfoAndBoundSpan | undefined;
        getTypeDefinitionAtPosition(fileName: string, position: number): readonly DefinitionInfo[] | undefined;
        getImplementationAtPosition(fileName: string, position: number): readonly ImplementationLocation[] | undefined;
        getReferencesAtPosition(fileName: string, position: number): ReferenceEntry[] | undefined;
        findReferences(fileName: string, position: number): ReferencedSymbol[] | undefined;
        getDocumentHighlights(fileName: string, position: number, filesToSearch: string[]): DocumentHighlights[] | undefined;
        getFileReferences(fileName: string): ReferenceEntry[];
        /** @deprecated */
        getOccurrencesAtPosition(fileName: string, position: number): readonly ReferenceEntry[] | undefined;
        getNavigateToItems(searchValue: string, maxResultCount?: number, fileName?: string, excludeDtsFiles?: boolean): NavigateToItem[];
        getNavigationBarItems(fileName: string): NavigationBarItem[];
        getNavigationTree(fileName: string): NavigationTree;
        prepareCallHierarchy(fileName: string, position: number): CallHierarchyItem | CallHierarchyItem[] | undefined;
        provideCallHierarchyIncomingCalls(fileName: string, position: number): CallHierarchyIncomingCall[];
        provideCallHierarchyOutgoingCalls(fileName: string, position: number): CallHierarchyOutgoingCall[];
        provideInlayHints(fileName: string, span: TextSpan, preferences: UserPreferences | undefined): InlayHint[];
        getOutliningSpans(fileName: string): OutliningSpan[];
        getTodoComments(fileName: string, descriptors: TodoCommentDescriptor[]): TodoComment[];
        getBraceMatchingAtPosition(fileName: string, position: number): TextSpan[];
        getIndentationAtPosition(fileName: string, position: number, options: EditorOptions | EditorSettings): number;
        getFormattingEditsForRange(fileName: string, start: number, end: number, options: FormatCodeOptions | FormatCodeSettings): TextChange[];
        getFormattingEditsForDocument(fileName: string, options: FormatCodeOptions | FormatCodeSettings): TextChange[];
        getFormattingEditsAfterKeystroke(fileName: string, position: number, key: string, options: FormatCodeOptions | FormatCodeSettings): TextChange[];
        getDocCommentTemplateAtPosition(fileName: string, position: number, options?: DocCommentTemplateOptions): TextInsertion | undefined;
        isValidBraceCompletionAtPosition(fileName: string, position: number, openingBrace: number): boolean;
        /**
         * This will return a defined result if the position is after the `>` of the opening tag, or somewhere in the text, of a JSXElement with no closing tag.
         * Editors should call this after `>` is typed.
         */
        getJsxClosingTagAtPosition(fileName: string, position: number): JsxClosingTagInfo | undefined;
        getSpanOfEnclosingComment(fileName: string, position: number, onlyMultiLine: boolean): TextSpan | undefined;
        toLineColumnOffset?(fileName: string, position: number): LineAndCharacter;
        getCodeFixesAtPosition(fileName: string, start: number, end: number, errorCodes: readonly number[], formatOptions: FormatCodeSettings, preferences: UserPreferences): readonly CodeFixAction[];
        getCombinedCodeFix(scope: CombinedCodeFixScope, fixId: {}, formatOptions: FormatCodeSettings, preferences: UserPreferences): CombinedCodeActions;
        applyCodeActionCommand(action: CodeActionCommand, formatSettings?: FormatCodeSettings): Promise<ApplyCodeActionCommandResult>;
        applyCodeActionCommand(action: CodeActionCommand[], formatSettings?: FormatCodeSettings): Promise<ApplyCodeActionCommandResult[]>;
        applyCodeActionCommand(action: CodeActionCommand | CodeActionCommand[], formatSettings?: FormatCodeSettings): Promise<ApplyCodeActionCommandResult | ApplyCodeActionCommandResult[]>;
        /** @deprecated `fileName` will be ignored */
        applyCodeActionCommand(fileName: string, action: CodeActionCommand): Promise<ApplyCodeActionCommandResult>;
        /** @deprecated `fileName` will be ignored */
        applyCodeActionCommand(fileName: string, action: CodeActionCommand[]): Promise<ApplyCodeActionCommandResult[]>;
        /** @deprecated `fileName` will be ignored */
        applyCodeActionCommand(fileName: string, action: CodeActionCommand | CodeActionCommand[]): Promise<ApplyCodeActionCommandResult | ApplyCodeActionCommandResult[]>;
        getApplicableRefactors(fileName: string, positionOrRange: number | TextRange, preferences: UserPreferences | undefined, triggerReason?: RefactorTriggerReason, kind?: string): ApplicableRefactorInfo[];
        getEditsForRefactor(fileName: string, formatOptions: FormatCodeSettings, positionOrRange: number | TextRange, refactorName: string, actionName: string, preferences: UserPreferences | undefined): RefactorEditInfo | undefined;
        organizeImports(args: OrganizeImportsArgs, formatOptions: FormatCodeSettings, preferences: UserPreferences | undefined): readonly FileTextChanges[];
        getEditsForFileRename(oldFilePath: string, newFilePath: string, formatOptions: FormatCodeSettings, preferences: UserPreferences | undefined): readonly FileTextChanges[];
        getEmitOutput(fileName: string, emitOnlyDtsFiles?: boolean, forceDtsEmit?: boolean): EmitOutput;
        getProgram(): Program | undefined;
        toggleLineComment(fileName: string, textRange: TextRange): TextChange[];
        toggleMultilineComment(fileName: string, textRange: TextRange): TextChange[];
        commentSelection(fileName: string, textRange: TextRange): TextChange[];
        uncommentSelection(fileName: string, textRange: TextRange): TextChange[];
        getSupportedCodeFixes(fileName?: string): readonly string[];
        dispose(): void;
    }
    interface JsxClosingTagInfo {
        readonly newText: string;
    }
    interface CombinedCodeFixScope {
        type: "file";
        fileName: string;
    }
    enum OrganizeImportsMode {
        All = "All",
        SortAndCombine = "SortAndCombine",
        RemoveUnused = "RemoveUnused"
    }
    interface OrganizeImportsArgs extends CombinedCodeFixScope {
        /** @deprecated Use `mode` instead */
        skipDestructiveCodeActions?: boolean;
        mode?: OrganizeImportsMode;
    }
    type CompletionsTriggerCharacter = "." | '"' | "'" | "`" | "/" | "@" | "<" | "#" | " ";
    enum CompletionTriggerKind {
        /** Completion was triggered by typing an identifier, manual invocation (e.g Ctrl+Space) or via API. */
        Invoked = 1,
        /** Completion was triggered by a trigger character. */
        TriggerCharacter = 2,
        /** Completion was re-triggered as the current completion list is incomplete. */
        TriggerForIncompleteCompletions = 3
    }
    interface GetCompletionsAtPositionOptions extends UserPreferences {
        /**
         * If the editor is asking for completions because a certain character was typed
         * (as opposed to when the user explicitly requested them) this should be set.
         */
        triggerCharacter?: CompletionsTriggerCharacter;
        triggerKind?: CompletionTriggerKind;
        /** @deprecated Use includeCompletionsForModuleExports */
        includeExternalModuleExports?: boolean;
        /** @deprecated Use includeCompletionsWithInsertText */
        includeInsertTextCompletions?: boolean;
    }
    type SignatureHelpTriggerCharacter = "," | "(" | "<";
    type SignatureHelpRetriggerCharacter = SignatureHelpTriggerCharacter | ")";
    interface SignatureHelpItemsOptions {
        triggerReason?: SignatureHelpTriggerReason;
    }
    type SignatureHelpTriggerReason = SignatureHelpInvokedReason | SignatureHelpCharacterTypedReason | SignatureHelpRetriggeredReason;
    /**
     * Signals that the user manually requested signature help.
     * The language service will unconditionally attempt to provide a result.
     */
    interface SignatureHelpInvokedReason {
        kind: "invoked";
        triggerCharacter?: undefined;
    }
    /**
     * Signals that the signature help request came from a user typing a character.
     * Depending on the character and the syntactic context, the request may or may not be served a result.
     */
    interface SignatureHelpCharacterTypedReason {
        kind: "characterTyped";
        /**
         * Character that was responsible for triggering signature help.
         */
        triggerCharacter: SignatureHelpTriggerCharacter;
    }
    /**
     * Signals that this signature help request came from typing a character or moving the cursor.
     * This should only occur if a signature help session was already active and the editor needs to see if it should adjust.
     * The language service will unconditionally attempt to provide a result.
     * `triggerCharacter` can be `undefined` for a retrigger caused by a cursor move.
     */
    interface SignatureHelpRetriggeredReason {
        kind: "retrigger";
        /**
         * Character that was responsible for triggering signature help.
         */
        triggerCharacter?: SignatureHelpRetriggerCharacter;
    }
    interface ApplyCodeActionCommandResult {
        successMessage: string;
    }
    interface Classifications {
        spans: number[];
        endOfLineState: EndOfLineState;
    }
    interface ClassifiedSpan {
        textSpan: TextSpan;
        classificationType: ClassificationTypeNames;
    }
    interface ClassifiedSpan2020 {
        textSpan: TextSpan;
        classificationType: number;
    }
    /**
     * Navigation bar interface designed for visual studio's dual-column layout.
     * This does not form a proper tree.
     * The navbar is returned as a list of top-level items, each of which has a list of child items.
     * Child items always have an empty array for their `childItems`.
     */
    interface NavigationBarItem {
        text: string;
        kind: ScriptElementKind;
        kindModifiers: string;
        spans: TextSpan[];
        childItems: NavigationBarItem[];
        indent: number;
        bolded: boolean;
        grayed: boolean;
    }
    /**
     * Node in a tree of nested declarations in a file.
     * The top node is always a script or module node.
     */
    interface NavigationTree {
        /** Name of the declaration, or a short description, e.g. "<class>". */
        text: string;
        kind: ScriptElementKind;
        /** ScriptElementKindModifier separated by commas, e.g. "public,abstract" */
        kindModifiers: string;
        /**
         * Spans of the nodes that generated this declaration.
         * There will be more than one if this is the result of merging.
         */
        spans: TextSpan[];
        nameSpan: TextSpan | undefined;
        /** Present if non-empty */
        childItems?: NavigationTree[];
    }
    interface CallHierarchyItem {
        name: string;
        kind: ScriptElementKind;
        kindModifiers?: string;
        file: string;
        span: TextSpan;
        selectionSpan: TextSpan;
        containerName?: string;
    }
    interface CallHierarchyIncomingCall {
        from: CallHierarchyItem;
        fromSpans: TextSpan[];
    }
    interface CallHierarchyOutgoingCall {
        to: CallHierarchyItem;
        fromSpans: TextSpan[];
    }
    enum InlayHintKind {
        Type = "Type",
        Parameter = "Parameter",
        Enum = "Enum"
    }
    interface InlayHint {
        text: string;
        position: number;
        kind: InlayHintKind;
        whitespaceBefore?: boolean;
        whitespaceAfter?: boolean;
    }
    interface TodoCommentDescriptor {
        text: string;
        priority: number;
    }
    interface TodoComment {
        descriptor: TodoCommentDescriptor;
        message: string;
        position: number;
    }
    interface TextChange {
        span: TextSpan;
        newText: string;
    }
    interface FileTextChanges {
        fileName: string;
        textChanges: readonly TextChange[];
        isNewFile?: boolean;
    }
    interface CodeAction {
        /** Description of the code action to display in the UI of the editor */
        description: string;
        /** Text changes to apply to each file as part of the code action */
        changes: FileTextChanges[];
        /**
         * If the user accepts the code fix, the editor should send the action back in a `applyAction` request.
         * This allows the language service to have side effects (e.g. installing dependencies) upon a code fix.
         */
        commands?: CodeActionCommand[];
    }
    interface CodeFixAction extends CodeAction {
        /** Short name to identify the fix, for use by telemetry. */
        fixName: string;
        /**
         * If present, one may call 'getCombinedCodeFix' with this fixId.
         * This may be omitted to indicate that the code fix can't be applied in a group.
         */
        fixId?: {};
        fixAllDescription?: string;
    }
    interface CombinedCodeActions {
        changes: readonly FileTextChanges[];
        commands?: readonly CodeActionCommand[];
    }
    type CodeActionCommand = InstallPackageAction;
    interface InstallPackageAction {
    }
    /**
     * A set of one or more available refactoring actions, grouped under a parent refactoring.
     */
    interface ApplicableRefactorInfo {
        /**
         * The programmatic name of the refactoring
         */
        name: string;
        /**
         * A description of this refactoring category to show to the user.
         * If the refactoring gets inlined (see below), this text will not be visible.
         */
        description: string;
        /**
         * Inlineable refactorings can have their actions hoisted out to the top level
         * of a context menu. Non-inlineanable refactorings should always be shown inside
         * their parent grouping.
         *
         * If not specified, this value is assumed to be 'true'
         */
        inlineable?: boolean;
        actions: RefactorActionInfo[];
    }
    /**
     * Represents a single refactoring action - for example, the "Extract Method..." refactor might
     * offer several actions, each corresponding to a surround class or closure to extract into.
     */
    interface RefactorActionInfo {
        /**
         * The programmatic name of the refactoring action
         */
        name: string;
        /**
         * A description of this refactoring action to show to the user.
         * If the parent refactoring is inlined away, this will be the only text shown,
         * so this description should make sense by itself if the parent is inlineable=true
         */
        description: string;
        /**
         * A message to show to the user if the refactoring cannot be applied in
         * the current context.
         */
        notApplicableReason?: string;
        /**
         * The hierarchical dotted name of the refactor action.
         */
        kind?: string;
    }
    /**
     * A set of edits to make in response to a refactor action, plus an optional
     * location where renaming should be invoked from
     */
    interface RefactorEditInfo {
        edits: FileTextChanges[];
        renameFilename?: string;
        renameLocation?: number;
        commands?: CodeActionCommand[];
    }
    type RefactorTriggerReason = "implicit" | "invoked";
    interface TextInsertion {
        newText: string;
        /** The position in newText the caret should point to after the insertion. */
        caretOffset: number;
    }
    interface DocumentSpan {
        textSpan: TextSpan;
        fileName: string;
        /**
         * If the span represents a location that was remapped (e.g. via a .d.ts.map file),
         * then the original filename and span will be specified here
         */
        originalTextSpan?: TextSpan;
        originalFileName?: string;
        /**
         * If DocumentSpan.textSpan is the span for name of the declaration,
         * then this is the span for relevant declaration
         */
        contextSpan?: TextSpan;
        originalContextSpan?: TextSpan;
    }
    interface RenameLocation extends DocumentSpan {
        readonly prefixText?: string;
        readonly suffixText?: string;
    }
    interface ReferenceEntry extends DocumentSpan {
        isWriteAccess: boolean;
        isInString?: true;
    }
    interface ImplementationLocation extends DocumentSpan {
        kind: ScriptElementKind;
        displayParts: SymbolDisplayPart[];
    }
    enum HighlightSpanKind {
        none = "none",
        definition = "definition",
        reference = "reference",
        writtenReference = "writtenReference"
    }
    interface HighlightSpan {
        fileName?: string;
        isInString?: true;
        textSpan: TextSpan;
        contextSpan?: TextSpan;
        kind: HighlightSpanKind;
    }
    interface DocumentHighlights {
        fileName: string;
        highlightSpans: HighlightSpan[];
    }
    interface NavigateToItem {
        name: string;
        kind: ScriptElementKind;
        kindModifiers: string;
        matchKind: "exact" | "prefix" | "substring" | "camelCase";
        isCaseSensitive: boolean;
        fileName: string;
        textSpan: TextSpan;
        containerName: string;
        containerKind: ScriptElementKind;
    }
    enum IndentStyle {
        None = 0,
        Block = 1,
        Smart = 2
    }
    enum SemicolonPreference {
        Ignore = "ignore",
        Insert = "insert",
        Remove = "remove"
    }
    /** @deprecated - consider using EditorSettings instead */
    interface EditorOptions {
        BaseIndentSize?: number;
        IndentSize: number;
        TabSize: number;
        NewLineCharacter: string;
        ConvertTabsToSpaces: boolean;
        IndentStyle: IndentStyle;
    }
    interface EditorSettings {
        baseIndentSize?: number;
        indentSize?: number;
        tabSize?: number;
        newLineCharacter?: string;
        convertTabsToSpaces?: boolean;
        indentStyle?: IndentStyle;
        trimTrailingWhitespace?: boolean;
    }
    /** @deprecated - consider using FormatCodeSettings instead */
    interface FormatCodeOptions extends EditorOptions {
        InsertSpaceAfterCommaDelimiter: boolean;
        InsertSpaceAfterSemicolonInForStatements: boolean;
        InsertSpaceBeforeAndAfterBinaryOperators: boolean;
        InsertSpaceAfterConstructor?: boolean;
        InsertSpaceAfterKeywordsInControlFlowStatements: boolean;
        InsertSpaceAfterFunctionKeywordForAnonymousFunctions: boolean;
        InsertSpaceAfterOpeningAndBeforeClosingNonemptyParenthesis: boolean;
        InsertSpaceAfterOpeningAndBeforeClosingNonemptyBrackets: boolean;
        InsertSpaceAfterOpeningAndBeforeClosingNonemptyBraces?: boolean;
        InsertSpaceAfterOpeningAndBeforeClosingTemplateStringBraces: boolean;
        InsertSpaceAfterOpeningAndBeforeClosingJsxExpressionBraces?: boolean;
        InsertSpaceAfterTypeAssertion?: boolean;
        InsertSpaceBeforeFunctionParenthesis?: boolean;
        PlaceOpenBraceOnNewLineForFunctions: boolean;
        PlaceOpenBraceOnNewLineForControlBlocks: boolean;
        insertSpaceBeforeTypeAnnotation?: boolean;
    }
    interface FormatCodeSettings extends EditorSettings {
        readonly insertSpaceAfterCommaDelimiter?: boolean;
        readonly insertSpaceAfterSemicolonInForStatements?: boolean;
        readonly insertSpaceBeforeAndAfterBinaryOperators?: boolean;
        readonly insertSpaceAfterConstructor?: boolean;
        readonly insertSpaceAfterKeywordsInControlFlowStatements?: boolean;
        readonly insertSpaceAfterFunctionKeywordForAnonymousFunctions?: boolean;
        readonly insertSpaceAfterOpeningAndBeforeClosingNonemptyParenthesis?: boolean;
        readonly insertSpaceAfterOpeningAndBeforeClosingNonemptyBrackets?: boolean;
        readonly insertSpaceAfterOpeningAndBeforeClosingNonemptyBraces?: boolean;
        readonly insertSpaceAfterOpeningAndBeforeClosingEmptyBraces?: boolean;
        readonly insertSpaceAfterOpeningAndBeforeClosingTemplateStringBraces?: boolean;
        readonly insertSpaceAfterOpeningAndBeforeClosingJsxExpressionBraces?: boolean;
        readonly insertSpaceAfterTypeAssertion?: boolean;
        readonly insertSpaceBeforeFunctionParenthesis?: boolean;
        readonly placeOpenBraceOnNewLineForFunctions?: boolean;
        readonly placeOpenBraceOnNewLineForControlBlocks?: boolean;
        readonly insertSpaceBeforeTypeAnnotation?: boolean;
        readonly indentMultiLineObjectLiteralBeginningOnBlankLine?: boolean;
        readonly semicolons?: SemicolonPreference;
    }
    interface DefinitionInfo extends DocumentSpan {
        kind: ScriptElementKind;
        name: string;
        containerKind: ScriptElementKind;
        containerName: string;
        unverified?: boolean;
    }
    interface DefinitionInfoAndBoundSpan {
        definitions?: readonly DefinitionInfo[];
        textSpan: TextSpan;
    }
    interface ReferencedSymbolDefinitionInfo extends DefinitionInfo {
        displayParts: SymbolDisplayPart[];
    }
    interface ReferencedSymbol {
        definition: ReferencedSymbolDefinitionInfo;
        references: ReferencedSymbolEntry[];
    }
    interface ReferencedSymbolEntry extends ReferenceEntry {
        isDefinition?: boolean;
    }
    enum SymbolDisplayPartKind {
        aliasName = 0,
        className = 1,
        enumName = 2,
        fieldName = 3,
        interfaceName = 4,
        keyword = 5,
        lineBreak = 6,
        numericLiteral = 7,
        stringLiteral = 8,
        localName = 9,
        methodName = 10,
        moduleName = 11,
        operator = 12,
        parameterName = 13,
        propertyName = 14,
        punctuation = 15,
        space = 16,
        text = 17,
        typeParameterName = 18,
        enumMemberName = 19,
        functionName = 20,
        regularExpressionLiteral = 21,
        link = 22,
        linkName = 23,
        linkText = 24
    }
    interface SymbolDisplayPart {
        text: string;
        kind: string;
    }
    interface JSDocLinkDisplayPart extends SymbolDisplayPart {
        target: DocumentSpan;
    }
    interface JSDocTagInfo {
        name: string;
        text?: SymbolDisplayPart[];
    }
    interface QuickInfo {
        kind: ScriptElementKind;
        kindModifiers: string;
        textSpan: TextSpan;
        displayParts?: SymbolDisplayPart[];
        documentation?: SymbolDisplayPart[];
        tags?: JSDocTagInfo[];
    }
    type RenameInfo = RenameInfoSuccess | RenameInfoFailure;
    interface RenameInfoSuccess {
        canRename: true;
        /**
         * File or directory to rename.
         * If set, `getEditsForFileRename` should be called instead of `findRenameLocations`.
         */
        fileToRename?: string;
        displayName: string;
        fullDisplayName: string;
        kind: ScriptElementKind;
        kindModifiers: string;
        triggerSpan: TextSpan;
    }
    interface RenameInfoFailure {
        canRename: false;
        localizedErrorMessage: string;
    }
    /**
     * @deprecated Use `UserPreferences` instead.
     */
    interface RenameInfoOptions {
        readonly allowRenameOfImportPath?: boolean;
    }
    interface DocCommentTemplateOptions {
        readonly generateReturnInDocTemplate?: boolean;
    }
    interface SignatureHelpParameter {
        name: string;
        documentation: SymbolDisplayPart[];
        displayParts: SymbolDisplayPart[];
        isOptional: boolean;
        isRest?: boolean;
    }
    interface SelectionRange {
        textSpan: TextSpan;
        parent?: SelectionRange;
    }
    /**
     * Represents a single signature to show in signature help.
     * The id is used for subsequent calls into the language service to ask questions about the
     * signature help item in the context of any documents that have been updated.  i.e. after
     * an edit has happened, while signature help is still active, the host can ask important
     * questions like 'what parameter is the user currently contained within?'.
     */
    interface SignatureHelpItem {
        isVariadic: boolean;
        prefixDisplayParts: SymbolDisplayPart[];
        suffixDisplayParts: SymbolDisplayPart[];
        separatorDisplayParts: SymbolDisplayPart[];
        parameters: SignatureHelpParameter[];
        documentation: SymbolDisplayPart[];
        tags: JSDocTagInfo[];
    }
    /**
     * Represents a set of signature help items, and the preferred item that should be selected.
     */
    interface SignatureHelpItems {
        items: SignatureHelpItem[];
        applicableSpan: TextSpan;
        selectedItemIndex: number;
        argumentIndex: number;
        argumentCount: number;
    }
    enum CompletionInfoFlags {
        None = 0,
        MayIncludeAutoImports = 1,
        IsImportStatementCompletion = 2,
        IsContinuation = 4,
        ResolvedModuleSpecifiers = 8,
        ResolvedModuleSpecifiersBeyondLimit = 16,
        MayIncludeMethodSnippets = 32
    }
    interface CompletionInfo {
        /** For performance telemetry. */
        flags?: CompletionInfoFlags;
        /** Not true for all global completions. This will be true if the enclosing scope matches a few syntax kinds. See `isSnippetScope`. */
        isGlobalCompletion: boolean;
        isMemberCompletion: boolean;
        /**
         * In the absence of `CompletionEntry["replacementSpan"]`, the editor may choose whether to use
         * this span or its default one. If `CompletionEntry["replacementSpan"]` is defined, that span
         * must be used to commit that completion entry.
         */
        optionalReplacementSpan?: TextSpan;
        /**
         * true when the current location also allows for a new identifier
         */
        isNewIdentifierLocation: boolean;
        /**
         * Indicates to client to continue requesting completions on subsequent keystrokes.
         */
        isIncomplete?: true;
        entries: CompletionEntry[];
    }
    interface CompletionEntryDataAutoImport {
        /**
         * The name of the property or export in the module's symbol table. Differs from the completion name
         * in the case of InternalSymbolName.ExportEquals and InternalSymbolName.Default.
         */
        exportName: string;
        moduleSpecifier?: string;
        /** The file name declaring the export's module symbol, if it was an external module */
        fileName?: string;
        /** The module name (with quotes stripped) of the export's module symbol, if it was an ambient module */
        ambientModuleName?: string;
        /** True if the export was found in the package.json AutoImportProvider */
        isPackageJsonImport?: true;
    }
    interface CompletionEntryDataUnresolved extends CompletionEntryDataAutoImport {
        /** The key in the `ExportMapCache` where the completion entry's `SymbolExportInfo[]` is found */
        exportMapKey: string;
    }
    interface CompletionEntryDataResolved extends CompletionEntryDataAutoImport {
        moduleSpecifier: string;
    }
    type CompletionEntryData = CompletionEntryDataUnresolved | CompletionEntryDataResolved;
    interface CompletionEntry {
        name: string;
        kind: ScriptElementKind;
        kindModifiers?: string;
        sortText: string;
        insertText?: string;
        isSnippet?: true;
        /**
         * An optional span that indicates the text to be replaced by this completion item.
         * If present, this span should be used instead of the default one.
         * It will be set if the required span differs from the one generated by the default replacement behavior.
         */
        replacementSpan?: TextSpan;
        hasAction?: true;
        source?: string;
        sourceDisplay?: SymbolDisplayPart[];
        labelDetails?: CompletionEntryLabelDetails;
        isRecommended?: true;
        isFromUncheckedFile?: true;
        isPackageJsonImport?: true;
        isImportStatementCompletion?: true;
        /**
         * A property to be sent back to TS Server in the CompletionDetailsRequest, along with `name`,
         * that allows TS Server to look up the symbol represented by the completion item, disambiguating
         * items with the same name. Currently only defined for auto-import completions, but the type is
         * `unknown` in the protocol, so it can be changed as needed to support other kinds of completions.
         * The presence of this property should generally not be used to assume that this completion entry
         * is an auto-import.
         */
        data?: CompletionEntryData;
    }
    interface CompletionEntryLabelDetails {
        detail?: string;
        description?: string;
    }
    interface CompletionEntryDetails {
        name: string;
        kind: ScriptElementKind;
        kindModifiers: string;
        displayParts: SymbolDisplayPart[];
        documentation?: SymbolDisplayPart[];
        tags?: JSDocTagInfo[];
        codeActions?: CodeAction[];
        /** @deprecated Use `sourceDisplay` instead. */
        source?: SymbolDisplayPart[];
        sourceDisplay?: SymbolDisplayPart[];
    }
    interface OutliningSpan {
        /** The span of the document to actually collapse. */
        textSpan: TextSpan;
        /** The span of the document to display when the user hovers over the collapsed span. */
        hintSpan: TextSpan;
        /** The text to display in the editor for the collapsed region. */
        bannerText: string;
        /**
         * Whether or not this region should be automatically collapsed when
         * the 'Collapse to Definitions' command is invoked.
         */
        autoCollapse: boolean;
        /**
         * Classification of the contents of the span
         */
        kind: OutliningSpanKind;
    }
    enum OutliningSpanKind {
        /** Single or multi-line comments */
        Comment = "comment",
        /** Sections marked by '// #region' and '// #endregion' comments */
        Region = "region",
        /** Declarations and expressions */
        Code = "code",
        /** Contiguous blocks of import declarations */
        Imports = "imports"
    }
    enum OutputFileType {
        JavaScript = 0,
        SourceMap = 1,
        Declaration = 2
    }
    enum EndOfLineState {
        None = 0,
        InMultiLineCommentTrivia = 1,
        InSingleQuoteStringLiteral = 2,
        InDoubleQuoteStringLiteral = 3,
        InTemplateHeadOrNoSubstitutionTemplate = 4,
        InTemplateMiddleOrTail = 5,
        InTemplateSubstitutionPosition = 6
    }
    enum TokenClass {
        Punctuation = 0,
        Keyword = 1,
        Operator = 2,
        Comment = 3,
        Whitespace = 4,
        Identifier = 5,
        NumberLiteral = 6,
        BigIntLiteral = 7,
        StringLiteral = 8,
        RegExpLiteral = 9
    }
    interface ClassificationResult {
        finalLexState: EndOfLineState;
        entries: ClassificationInfo[];
    }
    interface ClassificationInfo {
        length: number;
        classification: TokenClass;
    }
    interface Classifier {
        /**
         * Gives lexical classifications of tokens on a line without any syntactic context.
         * For instance, a token consisting of the text 'string' can be either an identifier
         * named 'string' or the keyword 'string', however, because this classifier is not aware,
         * it relies on certain heuristics to give acceptable results. For classifications where
         * speed trumps accuracy, this function is preferable; however, for true accuracy, the
         * syntactic classifier is ideal. In fact, in certain editing scenarios, combining the
         * lexical, syntactic, and semantic classifiers may issue the best user experience.
         *
         * @param text                      The text of a line to classify.
         * @param lexState                  The state of the lexical classifier at the end of the previous line.
         * @param syntacticClassifierAbsent Whether the client is *not* using a syntactic classifier.
         *                                  If there is no syntactic classifier (syntacticClassifierAbsent=true),
         *                                  certain heuristics may be used in its place; however, if there is a
         *                                  syntactic classifier (syntacticClassifierAbsent=false), certain
         *                                  classifications which may be incorrectly categorized will be given
         *                                  back as Identifiers in order to allow the syntactic classifier to
         *                                  subsume the classification.
         * @deprecated Use getLexicalClassifications instead.
         */
        getClassificationsForLine(text: string, lexState: EndOfLineState, syntacticClassifierAbsent: boolean): ClassificationResult;
        getEncodedLexicalClassifications(text: string, endOfLineState: EndOfLineState, syntacticClassifierAbsent: boolean): Classifications;
    }
    enum ScriptElementKind {
        unknown = "",
        warning = "warning",
        /** predefined type (void) or keyword (class) */
        keyword = "keyword",
        /** top level script node */
        scriptElement = "script",
        /** module foo {} */
        moduleElement = "module",
        /** class X {} */
        classElement = "class",
        /** var x = class X {} */
        localClassElement = "local class",
        /** interface Y {} */
        interfaceElement = "interface",
        /** type T = ... */
        typeElement = "type",
        /** enum E */
        enumElement = "enum",
        enumMemberElement = "enum member",
        /**
         * Inside module and script only
         * const v = ..
         */
        variableElement = "var",
        /** Inside function */
        localVariableElement = "local var",
        /**
         * Inside module and script only
         * function f() { }
         */
        functionElement = "function",
        /** Inside function */
        localFunctionElement = "local function",
        /** class X { [public|private]* foo() {} } */
        memberFunctionElement = "method",
        /** class X { [public|private]* [get|set] foo:number; } */
        memberGetAccessorElement = "getter",
        memberSetAccessorElement = "setter",
        /**
         * class X { [public|private]* foo:number; }
         * interface Y { foo:number; }
         */
        memberVariableElement = "property",
        /** class X { [public|private]* accessor foo: number; } */
        memberAccessorVariableElement = "accessor",
        /**
         * class X { constructor() { } }
         * class X { static { } }
         */
        constructorImplementationElement = "constructor",
        /** interface Y { ():number; } */
        callSignatureElement = "call",
        /** interface Y { []:number; } */
        indexSignatureElement = "index",
        /** interface Y { new():Y; } */
        constructSignatureElement = "construct",
        /** function foo(*Y*: string) */
        parameterElement = "parameter",
        typeParameterElement = "type parameter",
        primitiveType = "primitive type",
        label = "label",
        alias = "alias",
        constElement = "const",
        letElement = "let",
        directory = "directory",
        externalModuleName = "external module name",
        /**
         * <JsxTagName attribute1 attribute2={0} />
         * @deprecated
         */
        jsxAttribute = "JSX attribute",
        /** String literal */
        string = "string",
        /** Jsdoc @link: in `{@link C link text}`, the before and after text "{@link " and "}" */
        link = "link",
        /** Jsdoc @link: in `{@link C link text}`, the entity name "C" */
        linkName = "link name",
        /** Jsdoc @link: in `{@link C link text}`, the link text "link text" */
        linkText = "link text"
    }
    enum ScriptElementKindModifier {
        none = "",
        publicMemberModifier = "public",
        privateMemberModifier = "private",
        protectedMemberModifier = "protected",
        exportedModifier = "export",
        ambientModifier = "declare",
        staticModifier = "static",
        abstractModifier = "abstract",
        optionalModifier = "optional",
        deprecatedModifier = "deprecated",
        dtsModifier = ".d.ts",
        tsModifier = ".ts",
        tsxModifier = ".tsx",
        jsModifier = ".js",
        jsxModifier = ".jsx",
        jsonModifier = ".json",
        dmtsModifier = ".d.mts",
        mtsModifier = ".mts",
        mjsModifier = ".mjs",
        dctsModifier = ".d.cts",
        ctsModifier = ".cts",
        cjsModifier = ".cjs"
    }
    enum ClassificationTypeNames {
        comment = "comment",
        identifier = "identifier",
        keyword = "keyword",
        numericLiteral = "number",
        bigintLiteral = "bigint",
        operator = "operator",
        stringLiteral = "string",
        whiteSpace = "whitespace",
        text = "text",
        punctuation = "punctuation",
        className = "class name",
        enumName = "enum name",
        interfaceName = "interface name",
        moduleName = "module name",
        typeParameterName = "type parameter name",
        typeAliasName = "type alias name",
        parameterName = "parameter name",
        docCommentTagName = "doc comment tag name",
        jsxOpenTagName = "jsx open tag name",
        jsxCloseTagName = "jsx close tag name",
        jsxSelfClosingTagName = "jsx self closing tag name",
        jsxAttribute = "jsx attribute",
        jsxText = "jsx text",
        jsxAttributeStringLiteralValue = "jsx attribute string literal value"
    }
    enum ClassificationType {
        comment = 1,
        identifier = 2,
        keyword = 3,
        numericLiteral = 4,
        operator = 5,
        stringLiteral = 6,
        regularExpressionLiteral = 7,
        whiteSpace = 8,
        text = 9,
        punctuation = 10,
        className = 11,
        enumName = 12,
        interfaceName = 13,
        moduleName = 14,
        typeParameterName = 15,
        typeAliasName = 16,
        parameterName = 17,
        docCommentTagName = 18,
        jsxOpenTagName = 19,
        jsxCloseTagName = 20,
        jsxSelfClosingTagName = 21,
        jsxAttribute = 22,
        jsxText = 23,
        jsxAttributeStringLiteralValue = 24,
        bigintLiteral = 25
    }
    interface InlayHintsContext {
        file: SourceFile;
        program: Program;
        cancellationToken: CancellationToken;
        host: LanguageServiceHost;
        span: TextSpan;
        preferences: UserPreferences;
    }
    /** The classifier is used for syntactic highlighting in editors via the TSServer */
    function createClassifier(): Classifier;
    function createDocumentRegistry(useCaseSensitiveFileNames?: boolean, currentDirectory?: string): DocumentRegistry;
    /**
     * The document registry represents a store of SourceFile objects that can be shared between
     * multiple LanguageService instances. A LanguageService instance holds on the SourceFile (AST)
     * of files in the context.
     * SourceFile objects account for most of the memory usage by the language service. Sharing
     * the same DocumentRegistry instance between different instances of LanguageService allow
     * for more efficient memory utilization since all projects will share at least the library
     * file (lib.d.ts).
     *
     * A more advanced use of the document registry is to serialize sourceFile objects to disk
     * and re-hydrate them when needed.
     *
     * To create a default DocumentRegistry, use createDocumentRegistry to create one, and pass it
     * to all subsequent createLanguageService calls.
     */
    interface DocumentRegistry {
        /**
         * Request a stored SourceFile with a given fileName and compilationSettings.
         * The first call to acquire will call createLanguageServiceSourceFile to generate
         * the SourceFile if was not found in the registry.
         *
         * @param fileName The name of the file requested
         * @param compilationSettingsOrHost Some compilation settings like target affects the
         * shape of a the resulting SourceFile. This allows the DocumentRegistry to store
         * multiple copies of the same file for different compilation settings. A minimal
         * resolution cache is needed to fully define a source file's shape when
         * the compilation settings include `module: node16`+, so providing a cache host
         * object should be preferred. A common host is a language service `ConfiguredProject`.
         * @param scriptSnapshot Text of the file. Only used if the file was not found
         * in the registry and a new one was created.
         * @param version Current version of the file. Only used if the file was not found
         * in the registry and a new one was created.
         */
        acquireDocument(fileName: string, compilationSettingsOrHost: CompilerOptions | MinimalResolutionCacheHost, scriptSnapshot: IScriptSnapshot, version: string, scriptKind?: ScriptKind, sourceFileOptions?: CreateSourceFileOptions | ScriptTarget): SourceFile;
        acquireDocumentWithKey(fileName: string, path: Path, compilationSettingsOrHost: CompilerOptions | MinimalResolutionCacheHost, key: DocumentRegistryBucketKey, scriptSnapshot: IScriptSnapshot, version: string, scriptKind?: ScriptKind, sourceFileOptions?: CreateSourceFileOptions | ScriptTarget): SourceFile;
        /**
         * Request an updated version of an already existing SourceFile with a given fileName
         * and compilationSettings. The update will in-turn call updateLanguageServiceSourceFile
         * to get an updated SourceFile.
         *
         * @param fileName The name of the file requested
         * @param compilationSettingsOrHost Some compilation settings like target affects the
         * shape of a the resulting SourceFile. This allows the DocumentRegistry to store
         * multiple copies of the same file for different compilation settings. A minimal
         * resolution cache is needed to fully define a source file's shape when
         * the compilation settings include `module: node16`+, so providing a cache host
         * object should be preferred. A common host is a language service `ConfiguredProject`.
         * @param scriptSnapshot Text of the file.
         * @param version Current version of the file.
         */
        updateDocument(fileName: string, compilationSettingsOrHost: CompilerOptions | MinimalResolutionCacheHost, scriptSnapshot: IScriptSnapshot, version: string, scriptKind?: ScriptKind, sourceFileOptions?: CreateSourceFileOptions | ScriptTarget): SourceFile;
        updateDocumentWithKey(fileName: string, path: Path, compilationSettingsOrHost: CompilerOptions | MinimalResolutionCacheHost, key: DocumentRegistryBucketKey, scriptSnapshot: IScriptSnapshot, version: string, scriptKind?: ScriptKind, sourceFileOptions?: CreateSourceFileOptions | ScriptTarget): SourceFile;
        getKeyForCompilationSettings(settings: CompilerOptions): DocumentRegistryBucketKey;
        /**
         * Informs the DocumentRegistry that a file is not needed any longer.
         *
         * Note: It is not allowed to call release on a SourceFile that was not acquired from
         * this registry originally.
         *
         * @param fileName The name of the file to be released
         * @param compilationSettings The compilation settings used to acquire the file
         * @param scriptKind The script kind of the file to be released
         *
         * @deprecated pass scriptKind and impliedNodeFormat for correctness
         */
        releaseDocument(fileName: string, compilationSettings: CompilerOptions, scriptKind?: ScriptKind): void;
        /**
         * Informs the DocumentRegistry that a file is not needed any longer.
         *
         * Note: It is not allowed to call release on a SourceFile that was not acquired from
         * this registry originally.
         *
         * @param fileName The name of the file to be released
         * @param compilationSettings The compilation settings used to acquire the file
         * @param scriptKind The script kind of the file to be released
         * @param impliedNodeFormat The implied source file format of the file to be released
         */
        releaseDocument(fileName: string, compilationSettings: CompilerOptions, scriptKind: ScriptKind, impliedNodeFormat: ResolutionMode): void;
        /**
         * @deprecated pass scriptKind for and impliedNodeFormat correctness */
        releaseDocumentWithKey(path: Path, key: DocumentRegistryBucketKey, scriptKind?: ScriptKind): void;
        releaseDocumentWithKey(path: Path, key: DocumentRegistryBucketKey, scriptKind: ScriptKind, impliedNodeFormat: ResolutionMode): void;
        reportStats(): string;
    }
    type DocumentRegistryBucketKey = string & {
        __bucketKey: any;
    };
    function preProcessFile(sourceText: string, readImportFiles?: boolean, detectJavaScriptImports?: boolean): PreProcessedFileInfo;
    function transpileModule(input: string, transpileOptions: TranspileOptions): TranspileOutput;
    function transpile(input: string, compilerOptions?: CompilerOptions, fileName?: string, diagnostics?: Diagnostic[], moduleName?: string): string;
    interface TranspileOptions {
        compilerOptions?: CompilerOptions;
        fileName?: string;
        reportDiagnostics?: boolean;
        moduleName?: string;
        renamedDependencies?: MapLike<string>;
        transformers?: CustomTransformers;
    }
    interface TranspileOutput {
        outputText: string;
        diagnostics?: Diagnostic[];
        sourceMapText?: string;
    }
    function toEditorSettings(options: EditorOptions | EditorSettings): EditorSettings;
    function displayPartsToString(displayParts: SymbolDisplayPart[] | undefined): string;
    function getDefaultCompilerOptions(): CompilerOptions;
    function getSupportedCodeFixes(): readonly string[];
    function createLanguageServiceSourceFile(fileName: string, scriptSnapshot: IScriptSnapshot, scriptTargetOrOptions: ScriptTarget | CreateSourceFileOptions, version: string, setNodeParents: boolean, scriptKind?: ScriptKind): SourceFile;
    function updateLanguageServiceSourceFile(sourceFile: SourceFile, scriptSnapshot: IScriptSnapshot, version: string, textChangeRange: TextChangeRange | undefined, aggressiveChecks?: boolean): SourceFile;
    function createLanguageService(host: LanguageServiceHost, documentRegistry?: DocumentRegistry, syntaxOnlyOrLanguageServiceMode?: boolean | LanguageServiceMode): LanguageService;
    /**
     * Get the path of the default library files (lib.d.ts) as distributed with the typescript
     * node package.
     * The functionality is not supported if the ts module is consumed outside of a node module.
     */
    function getDefaultLibFilePath(options: CompilerOptions): string;
    /** The version of the language service API */
    const servicesVersion = "0.8";
    /**
     * Transform one or more nodes using the supplied transformers.
     * @param source A single `Node` or an array of `Node` objects.
     * @param transformers An array of `TransformerFactory` callbacks used to process the transformation.
     * @param compilerOptions Optional compiler options.
     */
    function transform<T extends Node>(source: T | T[], transformers: TransformerFactory<T>[], compilerOptions?: CompilerOptions): TransformationResult<T>;
    /** @deprecated Use `factory.createNodeArray` or the factory supplied by your transformation context instead. */
    const createNodeArray: typeof factory.createNodeArray;
    /** @deprecated Use `factory.createNumericLiteral` or the factory supplied by your transformation context instead. */
    const createNumericLiteral: typeof factory.createNumericLiteral;
    /** @deprecated Use `factory.createBigIntLiteral` or the factory supplied by your transformation context instead. */
    const createBigIntLiteral: typeof factory.createBigIntLiteral;
    /** @deprecated Use `factory.createStringLiteral` or the factory supplied by your transformation context instead. */
    const createStringLiteral: typeof factory.createStringLiteral;
    /** @deprecated Use `factory.createStringLiteralFromNode` or the factory supplied by your transformation context instead. */
    const createStringLiteralFromNode: typeof factory.createStringLiteralFromNode;
    /** @deprecated Use `factory.createRegularExpressionLiteral` or the factory supplied by your transformation context instead. */
    const createRegularExpressionLiteral: typeof factory.createRegularExpressionLiteral;
    /** @deprecated Use `factory.createLoopVariable` or the factory supplied by your transformation context instead. */
    const createLoopVariable: typeof factory.createLoopVariable;
    /** @deprecated Use `factory.createUniqueName` or the factory supplied by your transformation context instead. */
    const createUniqueName: typeof factory.createUniqueName;
    /** @deprecated Use `factory.createPrivateIdentifier` or the factory supplied by your transformation context instead. */
    const createPrivateIdentifier: typeof factory.createPrivateIdentifier;
    /** @deprecated Use `factory.createSuper` or the factory supplied by your transformation context instead. */
    const createSuper: typeof factory.createSuper;
    /** @deprecated Use `factory.createThis` or the factory supplied by your transformation context instead. */
    const createThis: typeof factory.createThis;
    /** @deprecated Use `factory.createNull` or the factory supplied by your transformation context instead. */
    const createNull: typeof factory.createNull;
    /** @deprecated Use `factory.createTrue` or the factory supplied by your transformation context instead. */
    const createTrue: typeof factory.createTrue;
    /** @deprecated Use `factory.createFalse` or the factory supplied by your transformation context instead. */
    const createFalse: typeof factory.createFalse;
    /** @deprecated Use `factory.createModifier` or the factory supplied by your transformation context instead. */
    const createModifier: typeof factory.createModifier;
    /** @deprecated Use `factory.createModifiersFromModifierFlags` or the factory supplied by your transformation context instead. */
    const createModifiersFromModifierFlags: typeof factory.createModifiersFromModifierFlags;
    /** @deprecated Use `factory.createQualifiedName` or the factory supplied by your transformation context instead. */
    const createQualifiedName: typeof factory.createQualifiedName;
    /** @deprecated Use `factory.updateQualifiedName` or the factory supplied by your transformation context instead. */
    const updateQualifiedName: typeof factory.updateQualifiedName;
    /** @deprecated Use `factory.createComputedPropertyName` or the factory supplied by your transformation context instead. */
    const createComputedPropertyName: typeof factory.createComputedPropertyName;
    /** @deprecated Use `factory.updateComputedPropertyName` or the factory supplied by your transformation context instead. */
    const updateComputedPropertyName: typeof factory.updateComputedPropertyName;
    /** @deprecated Use `factory.createTypeParameterDeclaration` or the factory supplied by your transformation context instead. */
    const createTypeParameterDeclaration: typeof factory.createTypeParameterDeclaration;
    /** @deprecated Use `factory.updateTypeParameterDeclaration` or the factory supplied by your transformation context instead. */
    const updateTypeParameterDeclaration: typeof factory.updateTypeParameterDeclaration;
    /** @deprecated Use `factory.createParameterDeclaration` or the factory supplied by your transformation context instead. */
    const createParameter: typeof factory.createParameterDeclaration;
    /** @deprecated Use `factory.updateParameterDeclaration` or the factory supplied by your transformation context instead. */
    const updateParameter: typeof factory.updateParameterDeclaration;
    /** @deprecated Use `factory.createDecorator` or the factory supplied by your transformation context instead. */
    const createDecorator: typeof factory.createDecorator;
    /** @deprecated Use `factory.updateDecorator` or the factory supplied by your transformation context instead. */
    const updateDecorator: typeof factory.updateDecorator;
    /** @deprecated Use `factory.createPropertyDeclaration` or the factory supplied by your transformation context instead. */
    const createProperty: typeof factory.createPropertyDeclaration;
    /** @deprecated Use `factory.updatePropertyDeclaration` or the factory supplied by your transformation context instead. */
    const updateProperty: typeof factory.updatePropertyDeclaration;
    /** @deprecated Use `factory.createMethodDeclaration` or the factory supplied by your transformation context instead. */
    const createMethod: typeof factory.createMethodDeclaration;
    /** @deprecated Use `factory.updateMethodDeclaration` or the factory supplied by your transformation context instead. */
    const updateMethod: typeof factory.updateMethodDeclaration;
    /** @deprecated Use `factory.createConstructorDeclaration` or the factory supplied by your transformation context instead. */
    const createConstructor: typeof factory.createConstructorDeclaration;
    /** @deprecated Use `factory.updateConstructorDeclaration` or the factory supplied by your transformation context instead. */
    const updateConstructor: typeof factory.updateConstructorDeclaration;
    /** @deprecated Use `factory.createGetAccessorDeclaration` or the factory supplied by your transformation context instead. */
    const createGetAccessor: typeof factory.createGetAccessorDeclaration;
    /** @deprecated Use `factory.updateGetAccessorDeclaration` or the factory supplied by your transformation context instead. */
    const updateGetAccessor: typeof factory.updateGetAccessorDeclaration;
    /** @deprecated Use `factory.createSetAccessorDeclaration` or the factory supplied by your transformation context instead. */
    const createSetAccessor: typeof factory.createSetAccessorDeclaration;
    /** @deprecated Use `factory.updateSetAccessorDeclaration` or the factory supplied by your transformation context instead. */
    const updateSetAccessor: typeof factory.updateSetAccessorDeclaration;
    /** @deprecated Use `factory.createCallSignature` or the factory supplied by your transformation context instead. */
    const createCallSignature: typeof factory.createCallSignature;
    /** @deprecated Use `factory.updateCallSignature` or the factory supplied by your transformation context instead. */
    const updateCallSignature: typeof factory.updateCallSignature;
    /** @deprecated Use `factory.createConstructSignature` or the factory supplied by your transformation context instead. */
    const createConstructSignature: typeof factory.createConstructSignature;
    /** @deprecated Use `factory.updateConstructSignature` or the factory supplied by your transformation context instead. */
    const updateConstructSignature: typeof factory.updateConstructSignature;
    /** @deprecated Use `factory.updateIndexSignature` or the factory supplied by your transformation context instead. */
    const updateIndexSignature: typeof factory.updateIndexSignature;
    /** @deprecated Use `factory.createKeywordTypeNode` or the factory supplied by your transformation context instead. */
    const createKeywordTypeNode: typeof factory.createKeywordTypeNode;
    /** @deprecated Use `factory.createTypePredicateNode` or the factory supplied by your transformation context instead. */
    const createTypePredicateNodeWithModifier: typeof factory.createTypePredicateNode;
    /** @deprecated Use `factory.updateTypePredicateNode` or the factory supplied by your transformation context instead. */
    const updateTypePredicateNodeWithModifier: typeof factory.updateTypePredicateNode;
    /** @deprecated Use `factory.createTypeReferenceNode` or the factory supplied by your transformation context instead. */
    const createTypeReferenceNode: typeof factory.createTypeReferenceNode;
    /** @deprecated Use `factory.updateTypeReferenceNode` or the factory supplied by your transformation context instead. */
    const updateTypeReferenceNode: typeof factory.updateTypeReferenceNode;
    /** @deprecated Use `factory.createFunctionTypeNode` or the factory supplied by your transformation context instead. */
    const createFunctionTypeNode: typeof factory.createFunctionTypeNode;
    /** @deprecated Use `factory.updateFunctionTypeNode` or the factory supplied by your transformation context instead. */
    const updateFunctionTypeNode: typeof factory.updateFunctionTypeNode;
    /** @deprecated Use `factory.createConstructorTypeNode` or the factory supplied by your transformation context instead. */
    const createConstructorTypeNode: (typeParameters: readonly TypeParameterDeclaration[] | undefined, parameters: readonly ParameterDeclaration[], type: TypeNode) => ConstructorTypeNode;
    /** @deprecated Use `factory.updateConstructorTypeNode` or the factory supplied by your transformation context instead. */
    const updateConstructorTypeNode: (node: ConstructorTypeNode, typeParameters: NodeArray<TypeParameterDeclaration> | undefined, parameters: NodeArray<ParameterDeclaration>, type: TypeNode) => ConstructorTypeNode;
    /** @deprecated Use `factory.createTypeQueryNode` or the factory supplied by your transformation context instead. */
    const createTypeQueryNode: typeof factory.createTypeQueryNode;
    /** @deprecated Use `factory.updateTypeQueryNode` or the factory supplied by your transformation context instead. */
    const updateTypeQueryNode: typeof factory.updateTypeQueryNode;
    /** @deprecated Use `factory.createTypeLiteralNode` or the factory supplied by your transformation context instead. */
    const createTypeLiteralNode: typeof factory.createTypeLiteralNode;
    /** @deprecated Use `factory.updateTypeLiteralNode` or the factory supplied by your transformation context instead. */
    const updateTypeLiteralNode: typeof factory.updateTypeLiteralNode;
    /** @deprecated Use `factory.createArrayTypeNode` or the factory supplied by your transformation context instead. */
    const createArrayTypeNode: typeof factory.createArrayTypeNode;
    /** @deprecated Use `factory.updateArrayTypeNode` or the factory supplied by your transformation context instead. */
    const updateArrayTypeNode: typeof factory.updateArrayTypeNode;
    /** @deprecated Use `factory.createTupleTypeNode` or the factory supplied by your transformation context instead. */
    const createTupleTypeNode: typeof factory.createTupleTypeNode;
    /** @deprecated Use `factory.updateTupleTypeNode` or the factory supplied by your transformation context instead. */
    const updateTupleTypeNode: typeof factory.updateTupleTypeNode;
    /** @deprecated Use `factory.createOptionalTypeNode` or the factory supplied by your transformation context instead. */
    const createOptionalTypeNode: typeof factory.createOptionalTypeNode;
    /** @deprecated Use `factory.updateOptionalTypeNode` or the factory supplied by your transformation context instead. */
    const updateOptionalTypeNode: typeof factory.updateOptionalTypeNode;
    /** @deprecated Use `factory.createRestTypeNode` or the factory supplied by your transformation context instead. */
    const createRestTypeNode: typeof factory.createRestTypeNode;
    /** @deprecated Use `factory.updateRestTypeNode` or the factory supplied by your transformation context instead. */
    const updateRestTypeNode: typeof factory.updateRestTypeNode;
    /** @deprecated Use `factory.createUnionTypeNode` or the factory supplied by your transformation context instead. */
    const createUnionTypeNode: typeof factory.createUnionTypeNode;
    /** @deprecated Use `factory.updateUnionTypeNode` or the factory supplied by your transformation context instead. */
    const updateUnionTypeNode: typeof factory.updateUnionTypeNode;
    /** @deprecated Use `factory.createIntersectionTypeNode` or the factory supplied by your transformation context instead. */
    const createIntersectionTypeNode: typeof factory.createIntersectionTypeNode;
    /** @deprecated Use `factory.updateIntersectionTypeNode` or the factory supplied by your transformation context instead. */
    const updateIntersectionTypeNode: typeof factory.updateIntersectionTypeNode;
    /** @deprecated Use `factory.createConditionalTypeNode` or the factory supplied by your transformation context instead. */
    const createConditionalTypeNode: typeof factory.createConditionalTypeNode;
    /** @deprecated Use `factory.updateConditionalTypeNode` or the factory supplied by your transformation context instead. */
    const updateConditionalTypeNode: typeof factory.updateConditionalTypeNode;
    /** @deprecated Use `factory.createInferTypeNode` or the factory supplied by your transformation context instead. */
    const createInferTypeNode: typeof factory.createInferTypeNode;
    /** @deprecated Use `factory.updateInferTypeNode` or the factory supplied by your transformation context instead. */
    const updateInferTypeNode: typeof factory.updateInferTypeNode;
    /** @deprecated Use `factory.createImportTypeNode` or the factory supplied by your transformation context instead. */
    const createImportTypeNode: typeof factory.createImportTypeNode;
    /** @deprecated Use `factory.updateImportTypeNode` or the factory supplied by your transformation context instead. */
    const updateImportTypeNode: typeof factory.updateImportTypeNode;
    /** @deprecated Use `factory.createParenthesizedType` or the factory supplied by your transformation context instead. */
    const createParenthesizedType: typeof factory.createParenthesizedType;
    /** @deprecated Use `factory.updateParenthesizedType` or the factory supplied by your transformation context instead. */
    const updateParenthesizedType: typeof factory.updateParenthesizedType;
    /** @deprecated Use `factory.createThisTypeNode` or the factory supplied by your transformation context instead. */
    const createThisTypeNode: typeof factory.createThisTypeNode;
    /** @deprecated Use `factory.updateTypeOperatorNode` or the factory supplied by your transformation context instead. */
    const updateTypeOperatorNode: typeof factory.updateTypeOperatorNode;
    /** @deprecated Use `factory.createIndexedAccessTypeNode` or the factory supplied by your transformation context instead. */
    const createIndexedAccessTypeNode: typeof factory.createIndexedAccessTypeNode;
    /** @deprecated Use `factory.updateIndexedAccessTypeNode` or the factory supplied by your transformation context instead. */
    const updateIndexedAccessTypeNode: typeof factory.updateIndexedAccessTypeNode;
    /** @deprecated Use `factory.createMappedTypeNode` or the factory supplied by your transformation context instead. */
    const createMappedTypeNode: typeof factory.createMappedTypeNode;
    /** @deprecated Use `factory.updateMappedTypeNode` or the factory supplied by your transformation context instead. */
    const updateMappedTypeNode: typeof factory.updateMappedTypeNode;
    /** @deprecated Use `factory.createLiteralTypeNode` or the factory supplied by your transformation context instead. */
    const createLiteralTypeNode: typeof factory.createLiteralTypeNode;
    /** @deprecated Use `factory.updateLiteralTypeNode` or the factory supplied by your transformation context instead. */
    const updateLiteralTypeNode: typeof factory.updateLiteralTypeNode;
    /** @deprecated Use `factory.createObjectBindingPattern` or the factory supplied by your transformation context instead. */
    const createObjectBindingPattern: typeof factory.createObjectBindingPattern;
    /** @deprecated Use `factory.updateObjectBindingPattern` or the factory supplied by your transformation context instead. */
    const updateObjectBindingPattern: typeof factory.updateObjectBindingPattern;
    /** @deprecated Use `factory.createArrayBindingPattern` or the factory supplied by your transformation context instead. */
    const createArrayBindingPattern: typeof factory.createArrayBindingPattern;
    /** @deprecated Use `factory.updateArrayBindingPattern` or the factory supplied by your transformation context instead. */
    const updateArrayBindingPattern: typeof factory.updateArrayBindingPattern;
    /** @deprecated Use `factory.createBindingElement` or the factory supplied by your transformation context instead. */
    const createBindingElement: typeof factory.createBindingElement;
    /** @deprecated Use `factory.updateBindingElement` or the factory supplied by your transformation context instead. */
    const updateBindingElement: typeof factory.updateBindingElement;
    /** @deprecated Use `factory.createArrayLiteralExpression` or the factory supplied by your transformation context instead. */
    const createArrayLiteral: typeof factory.createArrayLiteralExpression;
    /** @deprecated Use `factory.updateArrayLiteralExpression` or the factory supplied by your transformation context instead. */
    const updateArrayLiteral: typeof factory.updateArrayLiteralExpression;
    /** @deprecated Use `factory.createObjectLiteralExpression` or the factory supplied by your transformation context instead. */
    const createObjectLiteral: typeof factory.createObjectLiteralExpression;
    /** @deprecated Use `factory.updateObjectLiteralExpression` or the factory supplied by your transformation context instead. */
    const updateObjectLiteral: typeof factory.updateObjectLiteralExpression;
    /** @deprecated Use `factory.createPropertyAccessExpression` or the factory supplied by your transformation context instead. */
    const createPropertyAccess: typeof factory.createPropertyAccessExpression;
    /** @deprecated Use `factory.updatePropertyAccessExpression` or the factory supplied by your transformation context instead. */
    const updatePropertyAccess: typeof factory.updatePropertyAccessExpression;
    /** @deprecated Use `factory.createPropertyAccessChain` or the factory supplied by your transformation context instead. */
    const createPropertyAccessChain: typeof factory.createPropertyAccessChain;
    /** @deprecated Use `factory.updatePropertyAccessChain` or the factory supplied by your transformation context instead. */
    const updatePropertyAccessChain: typeof factory.updatePropertyAccessChain;
    /** @deprecated Use `factory.createElementAccessExpression` or the factory supplied by your transformation context instead. */
    const createElementAccess: typeof factory.createElementAccessExpression;
    /** @deprecated Use `factory.updateElementAccessExpression` or the factory supplied by your transformation context instead. */
    const updateElementAccess: typeof factory.updateElementAccessExpression;
    /** @deprecated Use `factory.createElementAccessChain` or the factory supplied by your transformation context instead. */
    const createElementAccessChain: typeof factory.createElementAccessChain;
    /** @deprecated Use `factory.updateElementAccessChain` or the factory supplied by your transformation context instead. */
    const updateElementAccessChain: typeof factory.updateElementAccessChain;
    /** @deprecated Use `factory.createCallExpression` or the factory supplied by your transformation context instead. */
    const createCall: typeof factory.createCallExpression;
    /** @deprecated Use `factory.updateCallExpression` or the factory supplied by your transformation context instead. */
    const updateCall: typeof factory.updateCallExpression;
    /** @deprecated Use `factory.createCallChain` or the factory supplied by your transformation context instead. */
    const createCallChain: typeof factory.createCallChain;
    /** @deprecated Use `factory.updateCallChain` or the factory supplied by your transformation context instead. */
    const updateCallChain: typeof factory.updateCallChain;
    /** @deprecated Use `factory.createNewExpression` or the factory supplied by your transformation context instead. */
    const createNew: typeof factory.createNewExpression;
    /** @deprecated Use `factory.updateNewExpression` or the factory supplied by your transformation context instead. */
    const updateNew: typeof factory.updateNewExpression;
    /** @deprecated Use `factory.createTypeAssertion` or the factory supplied by your transformation context instead. */
    const createTypeAssertion: typeof factory.createTypeAssertion;
    /** @deprecated Use `factory.updateTypeAssertion` or the factory supplied by your transformation context instead. */
    const updateTypeAssertion: typeof factory.updateTypeAssertion;
    /** @deprecated Use `factory.createParenthesizedExpression` or the factory supplied by your transformation context instead. */
    const createParen: typeof factory.createParenthesizedExpression;
    /** @deprecated Use `factory.updateParenthesizedExpression` or the factory supplied by your transformation context instead. */
    const updateParen: typeof factory.updateParenthesizedExpression;
    /** @deprecated Use `factory.createFunctionExpression` or the factory supplied by your transformation context instead. */
    const createFunctionExpression: typeof factory.createFunctionExpression;
    /** @deprecated Use `factory.updateFunctionExpression` or the factory supplied by your transformation context instead. */
    const updateFunctionExpression: typeof factory.updateFunctionExpression;
    /** @deprecated Use `factory.createDeleteExpression` or the factory supplied by your transformation context instead. */
    const createDelete: typeof factory.createDeleteExpression;
    /** @deprecated Use `factory.updateDeleteExpression` or the factory supplied by your transformation context instead. */
    const updateDelete: typeof factory.updateDeleteExpression;
    /** @deprecated Use `factory.createTypeOfExpression` or the factory supplied by your transformation context instead. */
    const createTypeOf: typeof factory.createTypeOfExpression;
    /** @deprecated Use `factory.updateTypeOfExpression` or the factory supplied by your transformation context instead. */
    const updateTypeOf: typeof factory.updateTypeOfExpression;
    /** @deprecated Use `factory.createVoidExpression` or the factory supplied by your transformation context instead. */
    const createVoid: typeof factory.createVoidExpression;
    /** @deprecated Use `factory.updateVoidExpression` or the factory supplied by your transformation context instead. */
    const updateVoid: typeof factory.updateVoidExpression;
    /** @deprecated Use `factory.createAwaitExpression` or the factory supplied by your transformation context instead. */
    const createAwait: typeof factory.createAwaitExpression;
    /** @deprecated Use `factory.updateAwaitExpression` or the factory supplied by your transformation context instead. */
    const updateAwait: typeof factory.updateAwaitExpression;
    /** @deprecated Use `factory.createPrefixExpression` or the factory supplied by your transformation context instead. */
    const createPrefix: typeof factory.createPrefixUnaryExpression;
    /** @deprecated Use `factory.updatePrefixExpression` or the factory supplied by your transformation context instead. */
    const updatePrefix: typeof factory.updatePrefixUnaryExpression;
    /** @deprecated Use `factory.createPostfixUnaryExpression` or the factory supplied by your transformation context instead. */
    const createPostfix: typeof factory.createPostfixUnaryExpression;
    /** @deprecated Use `factory.updatePostfixUnaryExpression` or the factory supplied by your transformation context instead. */
    const updatePostfix: typeof factory.updatePostfixUnaryExpression;
    /** @deprecated Use `factory.createBinaryExpression` or the factory supplied by your transformation context instead. */
    const createBinary: typeof factory.createBinaryExpression;
    /** @deprecated Use `factory.updateConditionalExpression` or the factory supplied by your transformation context instead. */
    const updateConditional: typeof factory.updateConditionalExpression;
    /** @deprecated Use `factory.createTemplateExpression` or the factory supplied by your transformation context instead. */
    const createTemplateExpression: typeof factory.createTemplateExpression;
    /** @deprecated Use `factory.updateTemplateExpression` or the factory supplied by your transformation context instead. */
    const updateTemplateExpression: typeof factory.updateTemplateExpression;
    /** @deprecated Use `factory.createTemplateHead` or the factory supplied by your transformation context instead. */
    const createTemplateHead: typeof factory.createTemplateHead;
    /** @deprecated Use `factory.createTemplateMiddle` or the factory supplied by your transformation context instead. */
    const createTemplateMiddle: typeof factory.createTemplateMiddle;
    /** @deprecated Use `factory.createTemplateTail` or the factory supplied by your transformation context instead. */
    const createTemplateTail: typeof factory.createTemplateTail;
    /** @deprecated Use `factory.createNoSubstitutionTemplateLiteral` or the factory supplied by your transformation context instead. */
    const createNoSubstitutionTemplateLiteral: typeof factory.createNoSubstitutionTemplateLiteral;
    /** @deprecated Use `factory.updateYieldExpression` or the factory supplied by your transformation context instead. */
    const updateYield: typeof factory.updateYieldExpression;
    /** @deprecated Use `factory.createSpreadExpression` or the factory supplied by your transformation context instead. */
    const createSpread: typeof factory.createSpreadElement;
    /** @deprecated Use `factory.updateSpreadExpression` or the factory supplied by your transformation context instead. */
    const updateSpread: typeof factory.updateSpreadElement;
    /** @deprecated Use `factory.createOmittedExpression` or the factory supplied by your transformation context instead. */
    const createOmittedExpression: typeof factory.createOmittedExpression;
    /** @deprecated Use `factory.createAsExpression` or the factory supplied by your transformation context instead. */
    const createAsExpression: typeof factory.createAsExpression;
    /** @deprecated Use `factory.updateAsExpression` or the factory supplied by your transformation context instead. */
    const updateAsExpression: typeof factory.updateAsExpression;
    /** @deprecated Use `factory.createNonNullExpression` or the factory supplied by your transformation context instead. */
    const createNonNullExpression: typeof factory.createNonNullExpression;
    /** @deprecated Use `factory.updateNonNullExpression` or the factory supplied by your transformation context instead. */
    const updateNonNullExpression: typeof factory.updateNonNullExpression;
    /** @deprecated Use `factory.createNonNullChain` or the factory supplied by your transformation context instead. */
    const createNonNullChain: typeof factory.createNonNullChain;
    /** @deprecated Use `factory.updateNonNullChain` or the factory supplied by your transformation context instead. */
    const updateNonNullChain: typeof factory.updateNonNullChain;
    /** @deprecated Use `factory.createMetaProperty` or the factory supplied by your transformation context instead. */
    const createMetaProperty: typeof factory.createMetaProperty;
    /** @deprecated Use `factory.updateMetaProperty` or the factory supplied by your transformation context instead. */
    const updateMetaProperty: typeof factory.updateMetaProperty;
    /** @deprecated Use `factory.createTemplateSpan` or the factory supplied by your transformation context instead. */
    const createTemplateSpan: typeof factory.createTemplateSpan;
    /** @deprecated Use `factory.updateTemplateSpan` or the factory supplied by your transformation context instead. */
    const updateTemplateSpan: typeof factory.updateTemplateSpan;
    /** @deprecated Use `factory.createSemicolonClassElement` or the factory supplied by your transformation context instead. */
    const createSemicolonClassElement: typeof factory.createSemicolonClassElement;
    /** @deprecated Use `factory.createBlock` or the factory supplied by your transformation context instead. */
    const createBlock: typeof factory.createBlock;
    /** @deprecated Use `factory.updateBlock` or the factory supplied by your transformation context instead. */
    const updateBlock: typeof factory.updateBlock;
    /** @deprecated Use `factory.createVariableStatement` or the factory supplied by your transformation context instead. */
    const createVariableStatement: typeof factory.createVariableStatement;
    /** @deprecated Use `factory.updateVariableStatement` or the factory supplied by your transformation context instead. */
    const updateVariableStatement: typeof factory.updateVariableStatement;
    /** @deprecated Use `factory.createEmptyStatement` or the factory supplied by your transformation context instead. */
    const createEmptyStatement: typeof factory.createEmptyStatement;
    /** @deprecated Use `factory.createExpressionStatement` or the factory supplied by your transformation context instead. */
    const createExpressionStatement: typeof factory.createExpressionStatement;
    /** @deprecated Use `factory.updateExpressionStatement` or the factory supplied by your transformation context instead. */
    const updateExpressionStatement: typeof factory.updateExpressionStatement;
    /** @deprecated Use `factory.createExpressionStatement` or the factory supplied by your transformation context instead. */
    const createStatement: typeof factory.createExpressionStatement;
    /** @deprecated Use `factory.updateExpressionStatement` or the factory supplied by your transformation context instead. */
    const updateStatement: typeof factory.updateExpressionStatement;
    /** @deprecated Use `factory.createIfStatement` or the factory supplied by your transformation context instead. */
    const createIf: typeof factory.createIfStatement;
    /** @deprecated Use `factory.updateIfStatement` or the factory supplied by your transformation context instead. */
    const updateIf: typeof factory.updateIfStatement;
    /** @deprecated Use `factory.createDoStatement` or the factory supplied by your transformation context instead. */
    const createDo: typeof factory.createDoStatement;
    /** @deprecated Use `factory.updateDoStatement` or the factory supplied by your transformation context instead. */
    const updateDo: typeof factory.updateDoStatement;
    /** @deprecated Use `factory.createWhileStatement` or the factory supplied by your transformation context instead. */
    const createWhile: typeof factory.createWhileStatement;
    /** @deprecated Use `factory.updateWhileStatement` or the factory supplied by your transformation context instead. */
    const updateWhile: typeof factory.updateWhileStatement;
    /** @deprecated Use `factory.createForStatement` or the factory supplied by your transformation context instead. */
    const createFor: typeof factory.createForStatement;
    /** @deprecated Use `factory.updateForStatement` or the factory supplied by your transformation context instead. */
    const updateFor: typeof factory.updateForStatement;
    /** @deprecated Use `factory.createForInStatement` or the factory supplied by your transformation context instead. */
    const createForIn: typeof factory.createForInStatement;
    /** @deprecated Use `factory.updateForInStatement` or the factory supplied by your transformation context instead. */
    const updateForIn: typeof factory.updateForInStatement;
    /** @deprecated Use `factory.createForOfStatement` or the factory supplied by your transformation context instead. */
    const createForOf: typeof factory.createForOfStatement;
    /** @deprecated Use `factory.updateForOfStatement` or the factory supplied by your transformation context instead. */
    const updateForOf: typeof factory.updateForOfStatement;
    /** @deprecated Use `factory.createContinueStatement` or the factory supplied by your transformation context instead. */
    const createContinue: typeof factory.createContinueStatement;
    /** @deprecated Use `factory.updateContinueStatement` or the factory supplied by your transformation context instead. */
    const updateContinue: typeof factory.updateContinueStatement;
    /** @deprecated Use `factory.createBreakStatement` or the factory supplied by your transformation context instead. */
    const createBreak: typeof factory.createBreakStatement;
    /** @deprecated Use `factory.updateBreakStatement` or the factory supplied by your transformation context instead. */
    const updateBreak: typeof factory.updateBreakStatement;
    /** @deprecated Use `factory.createReturnStatement` or the factory supplied by your transformation context instead. */
    const createReturn: typeof factory.createReturnStatement;
    /** @deprecated Use `factory.updateReturnStatement` or the factory supplied by your transformation context instead. */
    const updateReturn: typeof factory.updateReturnStatement;
    /** @deprecated Use `factory.createWithStatement` or the factory supplied by your transformation context instead. */
    const createWith: typeof factory.createWithStatement;
    /** @deprecated Use `factory.updateWithStatement` or the factory supplied by your transformation context instead. */
    const updateWith: typeof factory.updateWithStatement;
    /** @deprecated Use `factory.createSwitchStatement` or the factory supplied by your transformation context instead. */
    const createSwitch: typeof factory.createSwitchStatement;
    /** @deprecated Use `factory.updateSwitchStatement` or the factory supplied by your transformation context instead. */
    const updateSwitch: typeof factory.updateSwitchStatement;
    /** @deprecated Use `factory.createLabelStatement` or the factory supplied by your transformation context instead. */
    const createLabel: typeof factory.createLabeledStatement;
    /** @deprecated Use `factory.updateLabelStatement` or the factory supplied by your transformation context instead. */
    const updateLabel: typeof factory.updateLabeledStatement;
    /** @deprecated Use `factory.createThrowStatement` or the factory supplied by your transformation context instead. */
    const createThrow: typeof factory.createThrowStatement;
    /** @deprecated Use `factory.updateThrowStatement` or the factory supplied by your transformation context instead. */
    const updateThrow: typeof factory.updateThrowStatement;
    /** @deprecated Use `factory.createTryStatement` or the factory supplied by your transformation context instead. */
    const createTry: typeof factory.createTryStatement;
    /** @deprecated Use `factory.updateTryStatement` or the factory supplied by your transformation context instead. */
    const updateTry: typeof factory.updateTryStatement;
    /** @deprecated Use `factory.createDebuggerStatement` or the factory supplied by your transformation context instead. */
    const createDebuggerStatement: typeof factory.createDebuggerStatement;
    /** @deprecated Use `factory.createVariableDeclarationList` or the factory supplied by your transformation context instead. */
    const createVariableDeclarationList: typeof factory.createVariableDeclarationList;
    /** @deprecated Use `factory.updateVariableDeclarationList` or the factory supplied by your transformation context instead. */
    const updateVariableDeclarationList: typeof factory.updateVariableDeclarationList;
    /** @deprecated Use `factory.createFunctionDeclaration` or the factory supplied by your transformation context instead. */
    const createFunctionDeclaration: typeof factory.createFunctionDeclaration;
    /** @deprecated Use `factory.updateFunctionDeclaration` or the factory supplied by your transformation context instead. */
    const updateFunctionDeclaration: typeof factory.updateFunctionDeclaration;
    /** @deprecated Use `factory.createClassDeclaration` or the factory supplied by your transformation context instead. */
    const createClassDeclaration: typeof factory.createClassDeclaration;
    /** @deprecated Use `factory.updateClassDeclaration` or the factory supplied by your transformation context instead. */
    const updateClassDeclaration: typeof factory.updateClassDeclaration;
    /** @deprecated Use `factory.createInterfaceDeclaration` or the factory supplied by your transformation context instead. */
    const createInterfaceDeclaration: typeof factory.createInterfaceDeclaration;
    /** @deprecated Use `factory.updateInterfaceDeclaration` or the factory supplied by your transformation context instead. */
    const updateInterfaceDeclaration: typeof factory.updateInterfaceDeclaration;
    /** @deprecated Use `factory.createTypeAliasDeclaration` or the factory supplied by your transformation context instead. */
    const createTypeAliasDeclaration: typeof factory.createTypeAliasDeclaration;
    /** @deprecated Use `factory.updateTypeAliasDeclaration` or the factory supplied by your transformation context instead. */
    const updateTypeAliasDeclaration: typeof factory.updateTypeAliasDeclaration;
    /** @deprecated Use `factory.createEnumDeclaration` or the factory supplied by your transformation context instead. */
    const createEnumDeclaration: typeof factory.createEnumDeclaration;
    /** @deprecated Use `factory.updateEnumDeclaration` or the factory supplied by your transformation context instead. */
    const updateEnumDeclaration: typeof factory.updateEnumDeclaration;
    /** @deprecated Use `factory.createModuleDeclaration` or the factory supplied by your transformation context instead. */
    const createModuleDeclaration: typeof factory.createModuleDeclaration;
    /** @deprecated Use `factory.updateModuleDeclaration` or the factory supplied by your transformation context instead. */
    const updateModuleDeclaration: typeof factory.updateModuleDeclaration;
    /** @deprecated Use `factory.createModuleBlock` or the factory supplied by your transformation context instead. */
    const createModuleBlock: typeof factory.createModuleBlock;
    /** @deprecated Use `factory.updateModuleBlock` or the factory supplied by your transformation context instead. */
    const updateModuleBlock: typeof factory.updateModuleBlock;
    /** @deprecated Use `factory.createCaseBlock` or the factory supplied by your transformation context instead. */
    const createCaseBlock: typeof factory.createCaseBlock;
    /** @deprecated Use `factory.updateCaseBlock` or the factory supplied by your transformation context instead. */
    const updateCaseBlock: typeof factory.updateCaseBlock;
    /** @deprecated Use `factory.createNamespaceExportDeclaration` or the factory supplied by your transformation context instead. */
    const createNamespaceExportDeclaration: typeof factory.createNamespaceExportDeclaration;
    /** @deprecated Use `factory.updateNamespaceExportDeclaration` or the factory supplied by your transformation context instead. */
    const updateNamespaceExportDeclaration: typeof factory.updateNamespaceExportDeclaration;
    /** @deprecated Use `factory.createImportEqualsDeclaration` or the factory supplied by your transformation context instead. */
    const createImportEqualsDeclaration: typeof factory.createImportEqualsDeclaration;
    /** @deprecated Use `factory.updateImportEqualsDeclaration` or the factory supplied by your transformation context instead. */
    const updateImportEqualsDeclaration: typeof factory.updateImportEqualsDeclaration;
    /** @deprecated Use `factory.createImportDeclaration` or the factory supplied by your transformation context instead. */
    const createImportDeclaration: typeof factory.createImportDeclaration;
    /** @deprecated Use `factory.updateImportDeclaration` or the factory supplied by your transformation context instead. */
    const updateImportDeclaration: typeof factory.updateImportDeclaration;
    /** @deprecated Use `factory.createNamespaceImport` or the factory supplied by your transformation context instead. */
    const createNamespaceImport: typeof factory.createNamespaceImport;
    /** @deprecated Use `factory.updateNamespaceImport` or the factory supplied by your transformation context instead. */
    const updateNamespaceImport: typeof factory.updateNamespaceImport;
    /** @deprecated Use `factory.createNamedImports` or the factory supplied by your transformation context instead. */
    const createNamedImports: typeof factory.createNamedImports;
    /** @deprecated Use `factory.updateNamedImports` or the factory supplied by your transformation context instead. */
    const updateNamedImports: typeof factory.updateNamedImports;
    /** @deprecated Use `factory.createImportSpecifier` or the factory supplied by your transformation context instead. */
    const createImportSpecifier: typeof factory.createImportSpecifier;
    /** @deprecated Use `factory.updateImportSpecifier` or the factory supplied by your transformation context instead. */
    const updateImportSpecifier: typeof factory.updateImportSpecifier;
    /** @deprecated Use `factory.createExportAssignment` or the factory supplied by your transformation context instead. */
    const createExportAssignment: typeof factory.createExportAssignment;
    /** @deprecated Use `factory.updateExportAssignment` or the factory supplied by your transformation context instead. */
    const updateExportAssignment: typeof factory.updateExportAssignment;
    /** @deprecated Use `factory.createNamedExports` or the factory supplied by your transformation context instead. */
    const createNamedExports: typeof factory.createNamedExports;
    /** @deprecated Use `factory.updateNamedExports` or the factory supplied by your transformation context instead. */
    const updateNamedExports: typeof factory.updateNamedExports;
    /** @deprecated Use `factory.createExportSpecifier` or the factory supplied by your transformation context instead. */
    const createExportSpecifier: typeof factory.createExportSpecifier;
    /** @deprecated Use `factory.updateExportSpecifier` or the factory supplied by your transformation context instead. */
    const updateExportSpecifier: typeof factory.updateExportSpecifier;
    /** @deprecated Use `factory.createExternalModuleReference` or the factory supplied by your transformation context instead. */
    const createExternalModuleReference: typeof factory.createExternalModuleReference;
    /** @deprecated Use `factory.updateExternalModuleReference` or the factory supplied by your transformation context instead. */
    const updateExternalModuleReference: typeof factory.updateExternalModuleReference;
    /** @deprecated Use `factory.createJSDocTypeExpression` or the factory supplied by your transformation context instead. */
    const createJSDocTypeExpression: typeof factory.createJSDocTypeExpression;
    /** @deprecated Use `factory.createJSDocTypeTag` or the factory supplied by your transformation context instead. */
    const createJSDocTypeTag: typeof factory.createJSDocTypeTag;
    /** @deprecated Use `factory.createJSDocReturnTag` or the factory supplied by your transformation context instead. */
    const createJSDocReturnTag: typeof factory.createJSDocReturnTag;
    /** @deprecated Use `factory.createJSDocThisTag` or the factory supplied by your transformation context instead. */
    const createJSDocThisTag: typeof factory.createJSDocThisTag;
    /** @deprecated Use `factory.createJSDocComment` or the factory supplied by your transformation context instead. */
    const createJSDocComment: typeof factory.createJSDocComment;
    /** @deprecated Use `factory.createJSDocParameterTag` or the factory supplied by your transformation context instead. */
    const createJSDocParameterTag: typeof factory.createJSDocParameterTag;
    /** @deprecated Use `factory.createJSDocClassTag` or the factory supplied by your transformation context instead. */
    const createJSDocClassTag: typeof factory.createJSDocClassTag;
    /** @deprecated Use `factory.createJSDocAugmentsTag` or the factory supplied by your transformation context instead. */
    const createJSDocAugmentsTag: typeof factory.createJSDocAugmentsTag;
    /** @deprecated Use `factory.createJSDocEnumTag` or the factory supplied by your transformation context instead. */
    const createJSDocEnumTag: typeof factory.createJSDocEnumTag;
    /** @deprecated Use `factory.createJSDocTemplateTag` or the factory supplied by your transformation context instead. */
    const createJSDocTemplateTag: typeof factory.createJSDocTemplateTag;
    /** @deprecated Use `factory.createJSDocTypedefTag` or the factory supplied by your transformation context instead. */
    const createJSDocTypedefTag: typeof factory.createJSDocTypedefTag;
    /** @deprecated Use `factory.createJSDocCallbackTag` or the factory supplied by your transformation context instead. */
    const createJSDocCallbackTag: typeof factory.createJSDocCallbackTag;
    /** @deprecated Use `factory.createJSDocSignature` or the factory supplied by your transformation context instead. */
    const createJSDocSignature: typeof factory.createJSDocSignature;
    /** @deprecated Use `factory.createJSDocPropertyTag` or the factory supplied by your transformation context instead. */
    const createJSDocPropertyTag: typeof factory.createJSDocPropertyTag;
    /** @deprecated Use `factory.createJSDocTypeLiteral` or the factory supplied by your transformation context instead. */
    const createJSDocTypeLiteral: typeof factory.createJSDocTypeLiteral;
    /** @deprecated Use `factory.createJSDocImplementsTag` or the factory supplied by your transformation context instead. */
    const createJSDocImplementsTag: typeof factory.createJSDocImplementsTag;
    /** @deprecated Use `factory.createJSDocAuthorTag` or the factory supplied by your transformation context instead. */
    const createJSDocAuthorTag: typeof factory.createJSDocAuthorTag;
    /** @deprecated Use `factory.createJSDocPublicTag` or the factory supplied by your transformation context instead. */
    const createJSDocPublicTag: typeof factory.createJSDocPublicTag;
    /** @deprecated Use `factory.createJSDocPrivateTag` or the factory supplied by your transformation context instead. */
    const createJSDocPrivateTag: typeof factory.createJSDocPrivateTag;
    /** @deprecated Use `factory.createJSDocProtectedTag` or the factory supplied by your transformation context instead. */
    const createJSDocProtectedTag: typeof factory.createJSDocProtectedTag;
    /** @deprecated Use `factory.createJSDocReadonlyTag` or the factory supplied by your transformation context instead. */
    const createJSDocReadonlyTag: typeof factory.createJSDocReadonlyTag;
    /** @deprecated Use `factory.createJSDocUnknownTag` or the factory supplied by your transformation context instead. */
    const createJSDocTag: typeof factory.createJSDocUnknownTag;
    /** @deprecated Use `factory.createJsxElement` or the factory supplied by your transformation context instead. */
    const createJsxElement: typeof factory.createJsxElement;
    /** @deprecated Use `factory.updateJsxElement` or the factory supplied by your transformation context instead. */
    const updateJsxElement: typeof factory.updateJsxElement;
    /** @deprecated Use `factory.createJsxSelfClosingElement` or the factory supplied by your transformation context instead. */
    const createJsxSelfClosingElement: typeof factory.createJsxSelfClosingElement;
    /** @deprecated Use `factory.updateJsxSelfClosingElement` or the factory supplied by your transformation context instead. */
    const updateJsxSelfClosingElement: typeof factory.updateJsxSelfClosingElement;
    /** @deprecated Use `factory.createJsxOpeningElement` or the factory supplied by your transformation context instead. */
    const createJsxOpeningElement: typeof factory.createJsxOpeningElement;
    /** @deprecated Use `factory.updateJsxOpeningElement` or the factory supplied by your transformation context instead. */
    const updateJsxOpeningElement: typeof factory.updateJsxOpeningElement;
    /** @deprecated Use `factory.createJsxClosingElement` or the factory supplied by your transformation context instead. */
    const createJsxClosingElement: typeof factory.createJsxClosingElement;
    /** @deprecated Use `factory.updateJsxClosingElement` or the factory supplied by your transformation context instead. */
    const updateJsxClosingElement: typeof factory.updateJsxClosingElement;
    /** @deprecated Use `factory.createJsxFragment` or the factory supplied by your transformation context instead. */
    const createJsxFragment: typeof factory.createJsxFragment;
    /** @deprecated Use `factory.createJsxText` or the factory supplied by your transformation context instead. */
    const createJsxText: typeof factory.createJsxText;
    /** @deprecated Use `factory.updateJsxText` or the factory supplied by your transformation context instead. */
    const updateJsxText: typeof factory.updateJsxText;
    /** @deprecated Use `factory.createJsxOpeningFragment` or the factory supplied by your transformation context instead. */
    const createJsxOpeningFragment: typeof factory.createJsxOpeningFragment;
    /** @deprecated Use `factory.createJsxJsxClosingFragment` or the factory supplied by your transformation context instead. */
    const createJsxJsxClosingFragment: typeof factory.createJsxJsxClosingFragment;
    /** @deprecated Use `factory.updateJsxFragment` or the factory supplied by your transformation context instead. */
    const updateJsxFragment: typeof factory.updateJsxFragment;
    /** @deprecated Use `factory.createJsxAttribute` or the factory supplied by your transformation context instead. */
    const createJsxAttribute: typeof factory.createJsxAttribute;
    /** @deprecated Use `factory.updateJsxAttribute` or the factory supplied by your transformation context instead. */
    const updateJsxAttribute: typeof factory.updateJsxAttribute;
    /** @deprecated Use `factory.createJsxAttributes` or the factory supplied by your transformation context instead. */
    const createJsxAttributes: typeof factory.createJsxAttributes;
    /** @deprecated Use `factory.updateJsxAttributes` or the factory supplied by your transformation context instead. */
    const updateJsxAttributes: typeof factory.updateJsxAttributes;
    /** @deprecated Use `factory.createJsxSpreadAttribute` or the factory supplied by your transformation context instead. */
    const createJsxSpreadAttribute: typeof factory.createJsxSpreadAttribute;
    /** @deprecated Use `factory.updateJsxSpreadAttribute` or the factory supplied by your transformation context instead. */
    const updateJsxSpreadAttribute: typeof factory.updateJsxSpreadAttribute;
    /** @deprecated Use `factory.createJsxExpression` or the factory supplied by your transformation context instead. */
    const createJsxExpression: typeof factory.createJsxExpression;
    /** @deprecated Use `factory.updateJsxExpression` or the factory supplied by your transformation context instead. */
    const updateJsxExpression: typeof factory.updateJsxExpression;
    /** @deprecated Use `factory.createCaseClause` or the factory supplied by your transformation context instead. */
    const createCaseClause: typeof factory.createCaseClause;
    /** @deprecated Use `factory.updateCaseClause` or the factory supplied by your transformation context instead. */
    const updateCaseClause: typeof factory.updateCaseClause;
    /** @deprecated Use `factory.createDefaultClause` or the factory supplied by your transformation context instead. */
    const createDefaultClause: typeof factory.createDefaultClause;
    /** @deprecated Use `factory.updateDefaultClause` or the factory supplied by your transformation context instead. */
    const updateDefaultClause: typeof factory.updateDefaultClause;
    /** @deprecated Use `factory.createHeritageClause` or the factory supplied by your transformation context instead. */
    const createHeritageClause: typeof factory.createHeritageClause;
    /** @deprecated Use `factory.updateHeritageClause` or the factory supplied by your transformation context instead. */
    const updateHeritageClause: typeof factory.updateHeritageClause;
    /** @deprecated Use `factory.createCatchClause` or the factory supplied by your transformation context instead. */
    const createCatchClause: typeof factory.createCatchClause;
    /** @deprecated Use `factory.updateCatchClause` or the factory supplied by your transformation context instead. */
    const updateCatchClause: typeof factory.updateCatchClause;
    /** @deprecated Use `factory.createPropertyAssignment` or the factory supplied by your transformation context instead. */
    const createPropertyAssignment: typeof factory.createPropertyAssignment;
    /** @deprecated Use `factory.updatePropertyAssignment` or the factory supplied by your transformation context instead. */
    const updatePropertyAssignment: typeof factory.updatePropertyAssignment;
    /** @deprecated Use `factory.createShorthandPropertyAssignment` or the factory supplied by your transformation context instead. */
    const createShorthandPropertyAssignment: typeof factory.createShorthandPropertyAssignment;
    /** @deprecated Use `factory.updateShorthandPropertyAssignment` or the factory supplied by your transformation context instead. */
    const updateShorthandPropertyAssignment: typeof factory.updateShorthandPropertyAssignment;
    /** @deprecated Use `factory.createSpreadAssignment` or the factory supplied by your transformation context instead. */
    const createSpreadAssignment: typeof factory.createSpreadAssignment;
    /** @deprecated Use `factory.updateSpreadAssignment` or the factory supplied by your transformation context instead. */
    const updateSpreadAssignment: typeof factory.updateSpreadAssignment;
    /** @deprecated Use `factory.createEnumMember` or the factory supplied by your transformation context instead. */
    const createEnumMember: typeof factory.createEnumMember;
    /** @deprecated Use `factory.updateEnumMember` or the factory supplied by your transformation context instead. */
    const updateEnumMember: typeof factory.updateEnumMember;
    /** @deprecated Use `factory.updateSourceFile` or the factory supplied by your transformation context instead. */
    const updateSourceFileNode: typeof factory.updateSourceFile;
    /** @deprecated Use `factory.createNotEmittedStatement` or the factory supplied by your transformation context instead. */
    const createNotEmittedStatement: typeof factory.createNotEmittedStatement;
    /** @deprecated Use `factory.createPartiallyEmittedExpression` or the factory supplied by your transformation context instead. */
    const createPartiallyEmittedExpression: typeof factory.createPartiallyEmittedExpression;
    /** @deprecated Use `factory.updatePartiallyEmittedExpression` or the factory supplied by your transformation context instead. */
    const updatePartiallyEmittedExpression: typeof factory.updatePartiallyEmittedExpression;
    /** @deprecated Use `factory.createCommaListExpression` or the factory supplied by your transformation context instead. */
    const createCommaList: typeof factory.createCommaListExpression;
    /** @deprecated Use `factory.updateCommaListExpression` or the factory supplied by your transformation context instead. */
    const updateCommaList: typeof factory.updateCommaListExpression;
    /** @deprecated Use `factory.createBundle` or the factory supplied by your transformation context instead. */
    const createBundle: typeof factory.createBundle;
    /** @deprecated Use `factory.updateBundle` or the factory supplied by your transformation context instead. */
    const updateBundle: typeof factory.updateBundle;
    /** @deprecated Use `factory.createImmediatelyInvokedFunctionExpression` or the factory supplied by your transformation context instead. */
    const createImmediatelyInvokedFunctionExpression: typeof factory.createImmediatelyInvokedFunctionExpression;
    /** @deprecated Use `factory.createImmediatelyInvokedArrowFunction` or the factory supplied by your transformation context instead. */
    const createImmediatelyInvokedArrowFunction: typeof factory.createImmediatelyInvokedArrowFunction;
    /** @deprecated Use `factory.createVoidZero` or the factory supplied by your transformation context instead. */
    const createVoidZero: typeof factory.createVoidZero;
    /** @deprecated Use `factory.createExportDefault` or the factory supplied by your transformation context instead. */
    const createExportDefault: typeof factory.createExportDefault;
    /** @deprecated Use `factory.createExternalModuleExport` or the factory supplied by your transformation context instead. */
    const createExternalModuleExport: typeof factory.createExternalModuleExport;
    /** @deprecated Use `factory.createNamespaceExport` or the factory supplied by your transformation context instead. */
    const createNamespaceExport: typeof factory.createNamespaceExport;
    /** @deprecated Use `factory.updateNamespaceExport` or the factory supplied by your transformation context instead. */
    const updateNamespaceExport: typeof factory.updateNamespaceExport;
    /** @deprecated Use `factory.createToken` or the factory supplied by your transformation context instead. */
    const createToken: <TKind extends SyntaxKind>(kind: TKind) => Token<TKind>;
    /** @deprecated Use `factory.createIdentifier` or the factory supplied by your transformation context instead. */
    const createIdentifier: (text: string) => Identifier;
    /** @deprecated Use `factory.createTempVariable` or the factory supplied by your transformation context instead. */
    const createTempVariable: (recordTempVariable: ((node: Identifier) => void) | undefined) => Identifier;
    /** @deprecated Use `factory.getGeneratedNameForNode` or the factory supplied by your transformation context instead. */
    const getGeneratedNameForNode: (node: Node | undefined) => Identifier;
    /** @deprecated Use `factory.createUniqueName(text, GeneratedIdentifierFlags.Optimistic)` or the factory supplied by your transformation context instead. */
    const createOptimisticUniqueName: (text: string) => Identifier;
    /** @deprecated Use `factory.createUniqueName(text, GeneratedIdentifierFlags.Optimistic | GeneratedIdentifierFlags.FileLevel)` or the factory supplied by your transformation context instead. */
    const createFileLevelUniqueName: (text: string) => Identifier;
    /** @deprecated Use `factory.createIndexSignature` or the factory supplied by your transformation context instead. */
    const createIndexSignature: (decorators: readonly Decorator[] | undefined, modifiers: readonly Modifier[] | undefined, parameters: readonly ParameterDeclaration[], type: TypeNode) => IndexSignatureDeclaration;
    /** @deprecated Use `factory.createTypePredicateNode` or the factory supplied by your transformation context instead. */
    const createTypePredicateNode: (parameterName: Identifier | ThisTypeNode | string, type: TypeNode) => TypePredicateNode;
    /** @deprecated Use `factory.updateTypePredicateNode` or the factory supplied by your transformation context instead. */
    const updateTypePredicateNode: (node: TypePredicateNode, parameterName: Identifier | ThisTypeNode, type: TypeNode) => TypePredicateNode;
    /** @deprecated Use `factory.createStringLiteral`, `factory.createStringLiteralFromNode`, `factory.createNumericLiteral`, `factory.createBigIntLiteral`, `factory.createTrue`, `factory.createFalse`, or the factory supplied by your transformation context instead. */
    const createLiteral: {
        (value: string | StringLiteral | NoSubstitutionTemplateLiteral | NumericLiteral | Identifier): StringLiteral;
        (value: number | PseudoBigInt): NumericLiteral;
        (value: boolean): BooleanLiteral;
        (value: string | number | PseudoBigInt | boolean): PrimaryExpression;
    };
    /** @deprecated Use `factory.createMethodSignature` or the factory supplied by your transformation context instead. */
    const createMethodSignature: (typeParameters: readonly TypeParameterDeclaration[] | undefined, parameters: readonly ParameterDeclaration[], type: TypeNode | undefined, name: string | PropertyName, questionToken: QuestionToken | undefined) => MethodSignature;
    /** @deprecated Use `factory.updateMethodSignature` or the factory supplied by your transformation context instead. */
    const updateMethodSignature: (node: MethodSignature, typeParameters: NodeArray<TypeParameterDeclaration> | undefined, parameters: NodeArray<ParameterDeclaration>, type: TypeNode | undefined, name: PropertyName, questionToken: QuestionToken | undefined) => MethodSignature;
    /** @deprecated Use `factory.createTypeOperatorNode` or the factory supplied by your transformation context instead. */
    const createTypeOperatorNode: {
        (type: TypeNode): TypeOperatorNode;
        (operator: SyntaxKind.KeyOfKeyword | SyntaxKind.UniqueKeyword | SyntaxKind.ReadonlyKeyword, type: TypeNode): TypeOperatorNode;
    };
    /** @deprecated Use `factory.createTaggedTemplate` or the factory supplied by your transformation context instead. */
    const createTaggedTemplate: {
        (tag: Expression, template: TemplateLiteral): TaggedTemplateExpression;
        (tag: Expression, typeArguments: readonly TypeNode[] | undefined, template: TemplateLiteral): TaggedTemplateExpression;
    };
    /** @deprecated Use `factory.updateTaggedTemplate` or the factory supplied by your transformation context instead. */
    const updateTaggedTemplate: {
        (node: TaggedTemplateExpression, tag: Expression, template: TemplateLiteral): TaggedTemplateExpression;
        (node: TaggedTemplateExpression, tag: Expression, typeArguments: readonly TypeNode[] | undefined, template: TemplateLiteral): TaggedTemplateExpression;
    };
    /** @deprecated Use `factory.updateBinary` or the factory supplied by your transformation context instead. */
    const updateBinary: (node: BinaryExpression, left: Expression, right: Expression, operator?: BinaryOperator | BinaryOperatorToken) => BinaryExpression;
    /** @deprecated Use `factory.createConditional` or the factory supplied by your transformation context instead. */
    const createConditional: {
        (condition: Expression, whenTrue: Expression, whenFalse: Expression): ConditionalExpression;
        (condition: Expression, questionToken: QuestionToken, whenTrue: Expression, colonToken: ColonToken, whenFalse: Expression): ConditionalExpression;
    };
    /** @deprecated Use `factory.createYield` or the factory supplied by your transformation context instead. */
    const createYield: {
        (expression?: Expression | undefined): YieldExpression;
        (asteriskToken: AsteriskToken | undefined, expression: Expression): YieldExpression;
    };
    /** @deprecated Use `factory.createClassExpression` or the factory supplied by your transformation context instead. */
    const createClassExpression: (modifiers: readonly Modifier[] | undefined, name: string | Identifier | undefined, typeParameters: readonly TypeParameterDeclaration[] | undefined, heritageClauses: readonly HeritageClause[] | undefined, members: readonly ClassElement[]) => ClassExpression;
    /** @deprecated Use `factory.updateClassExpression` or the factory supplied by your transformation context instead. */
    const updateClassExpression: (node: ClassExpression, modifiers: readonly Modifier[] | undefined, name: Identifier | undefined, typeParameters: readonly TypeParameterDeclaration[] | undefined, heritageClauses: readonly HeritageClause[] | undefined, members: readonly ClassElement[]) => ClassExpression;
    /** @deprecated Use `factory.createPropertySignature` or the factory supplied by your transformation context instead. */
    const createPropertySignature: (modifiers: readonly Modifier[] | undefined, name: PropertyName | string, questionToken: QuestionToken | undefined, type: TypeNode | undefined, initializer?: Expression | undefined) => PropertySignature;
    /** @deprecated Use `factory.updatePropertySignature` or the factory supplied by your transformation context instead. */
    const updatePropertySignature: (node: PropertySignature, modifiers: readonly Modifier[] | undefined, name: PropertyName, questionToken: QuestionToken | undefined, type: TypeNode | undefined, initializer: Expression | undefined) => PropertySignature;
    /** @deprecated Use `factory.createExpressionWithTypeArguments` or the factory supplied by your transformation context instead. */
    const createExpressionWithTypeArguments: (typeArguments: readonly TypeNode[] | undefined, expression: Expression) => ExpressionWithTypeArguments;
    /** @deprecated Use `factory.updateExpressionWithTypeArguments` or the factory supplied by your transformation context instead. */
    const updateExpressionWithTypeArguments: (node: ExpressionWithTypeArguments, typeArguments: readonly TypeNode[] | undefined, expression: Expression) => ExpressionWithTypeArguments;
    /** @deprecated Use `factory.createArrowFunction` or the factory supplied by your transformation context instead. */
    const createArrowFunction: {
        (modifiers: readonly Modifier[] | undefined, typeParameters: readonly TypeParameterDeclaration[] | undefined, parameters: readonly ParameterDeclaration[], type: TypeNode | undefined, equalsGreaterThanToken: EqualsGreaterThanToken | undefined, body: ConciseBody): ArrowFunction;
        (modifiers: readonly Modifier[] | undefined, typeParameters: readonly TypeParameterDeclaration[] | undefined, parameters: readonly ParameterDeclaration[], type: TypeNode | undefined, body: ConciseBody): ArrowFunction;
    };
    /** @deprecated Use `factory.updateArrowFunction` or the factory supplied by your transformation context instead. */
    const updateArrowFunction: {
        (node: ArrowFunction, modifiers: readonly Modifier[] | undefined, typeParameters: readonly TypeParameterDeclaration[] | undefined, parameters: readonly ParameterDeclaration[], type: TypeNode | undefined, equalsGreaterThanToken: EqualsGreaterThanToken, body: ConciseBody): ArrowFunction;
        (node: ArrowFunction, modifiers: readonly Modifier[] | undefined, typeParameters: readonly TypeParameterDeclaration[] | undefined, parameters: readonly ParameterDeclaration[], type: TypeNode | undefined, body: ConciseBody): ArrowFunction;
    };
    /** @deprecated Use `factory.createVariableDeclaration` or the factory supplied by your transformation context instead. */
    const createVariableDeclaration: {
        (name: string | BindingName, type?: TypeNode | undefined, initializer?: Expression | undefined): VariableDeclaration;
        (name: string | BindingName, exclamationToken: ExclamationToken | undefined, type: TypeNode | undefined, initializer: Expression | undefined): VariableDeclaration;
    };
    /** @deprecated Use `factory.updateVariableDeclaration` or the factory supplied by your transformation context instead. */
    const updateVariableDeclaration: {
        (node: VariableDeclaration, name: BindingName, type: TypeNode | undefined, initializer: Expression | undefined): VariableDeclaration;
        (node: VariableDeclaration, name: BindingName, exclamationToken: ExclamationToken | undefined, type: TypeNode | undefined, initializer: Expression | undefined): VariableDeclaration;
    };
    /** @deprecated Use `factory.createImportClause` or the factory supplied by your transformation context instead. */
    const createImportClause: (name: Identifier | undefined, namedBindings: NamedImportBindings | undefined, isTypeOnly?: any) => ImportClause;
    /** @deprecated Use `factory.updateImportClause` or the factory supplied by your transformation context instead. */
    const updateImportClause: (node: ImportClause, name: Identifier | undefined, namedBindings: NamedImportBindings | undefined, isTypeOnly: boolean) => ImportClause;
    /** @deprecated Use `factory.createExportDeclaration` or the factory supplied by your transformation context instead. */
    const createExportDeclaration: (decorators: readonly Decorator[] | undefined, modifiers: readonly Modifier[] | undefined, exportClause: NamedExportBindings | undefined, moduleSpecifier?: Expression | undefined, isTypeOnly?: any) => ExportDeclaration;
    /** @deprecated Use `factory.updateExportDeclaration` or the factory supplied by your transformation context instead. */
    const updateExportDeclaration: (node: ExportDeclaration, decorators: readonly Decorator[] | undefined, modifiers: readonly Modifier[] | undefined, exportClause: NamedExportBindings | undefined, moduleSpecifier: Expression | undefined, isTypeOnly: boolean) => ExportDeclaration;
    /** @deprecated Use `factory.createJSDocParameterTag` or the factory supplied by your transformation context instead. */
    const createJSDocParamTag: (name: EntityName, isBracketed: boolean, typeExpression?: JSDocTypeExpression | undefined, comment?: string | undefined) => JSDocParameterTag;
    /** @deprecated Use `factory.createComma` or the factory supplied by your transformation context instead. */
    const createComma: (left: Expression, right: Expression) => Expression;
    /** @deprecated Use `factory.createLessThan` or the factory supplied by your transformation context instead. */
    const createLessThan: (left: Expression, right: Expression) => Expression;
    /** @deprecated Use `factory.createAssignment` or the factory supplied by your transformation context instead. */
    const createAssignment: (left: Expression, right: Expression) => BinaryExpression;
    /** @deprecated Use `factory.createStrictEquality` or the factory supplied by your transformation context instead. */
    const createStrictEquality: (left: Expression, right: Expression) => BinaryExpression;
    /** @deprecated Use `factory.createStrictInequality` or the factory supplied by your transformation context instead. */
    const createStrictInequality: (left: Expression, right: Expression) => BinaryExpression;
    /** @deprecated Use `factory.createAdd` or the factory supplied by your transformation context instead. */
    const createAdd: (left: Expression, right: Expression) => BinaryExpression;
    /** @deprecated Use `factory.createSubtract` or the factory supplied by your transformation context instead. */
    const createSubtract: (left: Expression, right: Expression) => BinaryExpression;
    /** @deprecated Use `factory.createLogicalAnd` or the factory supplied by your transformation context instead. */
    const createLogicalAnd: (left: Expression, right: Expression) => BinaryExpression;
    /** @deprecated Use `factory.createLogicalOr` or the factory supplied by your transformation context instead. */
    const createLogicalOr: (left: Expression, right: Expression) => BinaryExpression;
    /** @deprecated Use `factory.createPostfixIncrement` or the factory supplied by your transformation context instead. */
    const createPostfixIncrement: (operand: Expression) => PostfixUnaryExpression;
    /** @deprecated Use `factory.createLogicalNot` or the factory supplied by your transformation context instead. */
    const createLogicalNot: (operand: Expression) => PrefixUnaryExpression;
    /** @deprecated Use an appropriate `factory` method instead. */
    const createNode: (kind: SyntaxKind, pos?: any, end?: any) => Node;
    /**
     * Creates a shallow, memberwise clone of a node ~for mutation~ with its `pos`, `end`, and `parent` set.
     *
     * NOTE: It is unsafe to change any properties of a `Node` that relate to its AST children, as those changes won't be
     * captured with respect to transformations.
     *
     * @deprecated Use an appropriate `factory.update...` method instead, use `setCommentRange` or `setSourceMapRange`, and avoid setting `parent`.
     */
    const getMutableClone: <T extends Node>(node: T) => T;
    /** @deprecated Use `isTypeAssertionExpression` instead. */
    const isTypeAssertion: (node: Node) => node is TypeAssertion;
    /**
     * @deprecated Use `isMemberName` instead.
     */
    const isIdentifierOrPrivateIdentifier: (node: Node) => node is MemberName;
}
export = ts;<|MERGE_RESOLUTION|>--- conflicted
+++ resolved
@@ -31,17 +31,10 @@
     interface SortedArray<T> extends Array<T> {
         " __sortedArrayBrand": any;
     }
-<<<<<<< HEAD
-    /** Array that is only intended to be pushed to, never read. */
-    interface Push<T> {
-        push(...values: T[]): void;
-    }
     function isWhiteSpaceLike(ch: number): boolean;
     /** Does not include line breaks. For that, see isWhiteSpaceLike. */
     function isWhiteSpaceSingleLine(ch: number): boolean;
     function isLineBreak(ch: number): boolean;
-=======
->>>>>>> e60c210c
     type Path = string & {
         __pathBrand: any;
     };
