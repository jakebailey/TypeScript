<<<<<<< HEAD
error TS5101: Option 'suppressImplicitAnyIndexErrors' is deprecated and will stop functioning in TypeScript 5.5. Specify compilerOption '"ignoreDeprecations": "5.0"' to silence this error.
nonPrimitiveIndexingWithForInSupressError.ts(3,17): error TS2454: Variable 'a' is used before being assigned.


!!! error TS5101: Option 'suppressImplicitAnyIndexErrors' is deprecated and will stop functioning in TypeScript 5.5. Specify compilerOption '"ignoreDeprecations": "5.0"' to silence this error.
=======
error TS5102: Option 'suppressImplicitAnyIndexErrors' has been removed. Please remove it from your configuration.
nonPrimitiveIndexingWithForInSupressError.ts(4,17): error TS7053: Element implicitly has an 'any' type because expression of type 'string' can't be used to index type '{}'.
  No index signature with a parameter of type 'string' was found on type '{}'.


!!! error TS5102: Option 'suppressImplicitAnyIndexErrors' has been removed. Please remove it from your configuration.
>>>>>>> 12402f26
==== nonPrimitiveIndexingWithForInSupressError.ts (1 errors) ====
    var a: object;
    
    for (var key in a) {
                    ~
!!! error TS2454: Variable 'a' is used before being assigned.
        var value = a[key];
                    ~~~~~~
!!! error TS7053: Element implicitly has an 'any' type because expression of type 'string' can't be used to index type '{}'.
!!! error TS7053:   No index signature with a parameter of type 'string' was found on type '{}'.
    }
    <|MERGE_RESOLUTION|>--- conflicted
+++ resolved
@@ -1,26 +1,19 @@
-<<<<<<< HEAD
-error TS5101: Option 'suppressImplicitAnyIndexErrors' is deprecated and will stop functioning in TypeScript 5.5. Specify compilerOption '"ignoreDeprecations": "5.0"' to silence this error.
-nonPrimitiveIndexingWithForInSupressError.ts(3,17): error TS2454: Variable 'a' is used before being assigned.
-
-
-!!! error TS5101: Option 'suppressImplicitAnyIndexErrors' is deprecated and will stop functioning in TypeScript 5.5. Specify compilerOption '"ignoreDeprecations": "5.0"' to silence this error.
-=======
-error TS5102: Option 'suppressImplicitAnyIndexErrors' has been removed. Please remove it from your configuration.
-nonPrimitiveIndexingWithForInSupressError.ts(4,17): error TS7053: Element implicitly has an 'any' type because expression of type 'string' can't be used to index type '{}'.
-  No index signature with a parameter of type 'string' was found on type '{}'.
-
-
-!!! error TS5102: Option 'suppressImplicitAnyIndexErrors' has been removed. Please remove it from your configuration.
->>>>>>> 12402f26
-==== nonPrimitiveIndexingWithForInSupressError.ts (1 errors) ====
-    var a: object;
-    
-    for (var key in a) {
-                    ~
-!!! error TS2454: Variable 'a' is used before being assigned.
-        var value = a[key];
-                    ~~~~~~
-!!! error TS7053: Element implicitly has an 'any' type because expression of type 'string' can't be used to index type '{}'.
-!!! error TS7053:   No index signature with a parameter of type 'string' was found on type '{}'.
-    }
+error TS5102: Option 'suppressImplicitAnyIndexErrors' has been removed. Please remove it from your configuration.
+nonPrimitiveIndexingWithForInSupressError.ts(3,17): error TS2454: Variable 'a' is used before being assigned.
+nonPrimitiveIndexingWithForInSupressError.ts(4,17): error TS7053: Element implicitly has an 'any' type because expression of type 'string' can't be used to index type '{}'.
+  No index signature with a parameter of type 'string' was found on type '{}'.
+
+
+!!! error TS5102: Option 'suppressImplicitAnyIndexErrors' has been removed. Please remove it from your configuration.
+==== nonPrimitiveIndexingWithForInSupressError.ts (2 errors) ====
+    var a: object;
+    
+    for (var key in a) {
+                    ~
+!!! error TS2454: Variable 'a' is used before being assigned.
+        var value = a[key];
+                    ~~~~~~
+!!! error TS7053: Element implicitly has an 'any' type because expression of type 'string' can't be used to index type '{}'.
+!!! error TS7053:   No index signature with a parameter of type 'string' was found on type '{}'.
+    }
     