--- conflicted
+++ resolved
@@ -1,253 +1,239 @@
-//// [tests/cases/conformance/controlFlow/controlFlowForStatement.ts] ////
-
-=== controlFlowForStatement.ts ===
-let cond: boolean;
->cond : boolean
->     : ^^^^^^^
-
-function a() {
->a : () => void
->  : ^^^^^^^^^^
-
-    let x: string | number | boolean;
->x : string | number | boolean
->  : ^^^^^^^^^^^^^^^^^^^^^^^^^
-
-    for (x = ""; cond; x = 5) {
->x = "" : ""
->       : ^^
->x : string | number | boolean
->  : ^^^^^^^^^^^^^^^^^^^^^^^^^
->"" : ""
->   : ^^
->cond : boolean
->     : ^^^^^^^
->x = 5 : 5
->      : ^
->x : string | number | boolean
->  : ^^^^^^^^^^^^^^^^^^^^^^^^^
->5 : 5
->  : ^
-
-        x; // string | number
->x : string | number
->  : ^^^^^^^^^^^^^^^
-    }
-}
-function b() {
->b : () => void
->  : ^^^^^^^^^^
-
-    let x: string | number | boolean;
->x : string | number | boolean
->  : ^^^^^^^^^^^^^^^^^^^^^^^^^
-
-    for (x = 5; cond; x = x.length) {
->x = 5 : 5
->      : ^
->x : string | number | boolean
->  : ^^^^^^^^^^^^^^^^^^^^^^^^^
->5 : 5
->  : ^
->cond : boolean
->     : ^^^^^^^
->x = x.length : number
->             : ^^^^^^
->x : string | number | boolean
->  : ^^^^^^^^^^^^^^^^^^^^^^^^^
->x.length : number
->         : ^^^^^^
->x : string
->  : ^^^^^^
->length : number
->       : ^^^^^^
-
-        x; // number
->x : number
->  : ^^^^^^
-
-        x = "";
->x = "" : ""
->       : ^^
->x : string | number | boolean
->  : ^^^^^^^^^^^^^^^^^^^^^^^^^
->"" : ""
->   : ^^
-    }
-}
-function c() {
->c : () => void
->  : ^^^^^^^^^^
-
-    let x: string | number | boolean;
->x : string | number | boolean
->  : ^^^^^^^^^^^^^^^^^^^^^^^^^
-
-    for (x = 5; x = x.toExponential(); x = 5) {
->x = 5 : 5
->      : ^
->x : string | number | boolean
->  : ^^^^^^^^^^^^^^^^^^^^^^^^^
->5 : 5
->  : ^
->x = x.toExponential() : string
->                      : ^^^^^^
->x : string | number | boolean
->  : ^^^^^^^^^^^^^^^^^^^^^^^^^
->x.toExponential() : string
-<<<<<<< HEAD
->x.toExponential : (fractionDigits?: number | undefined) => string
->x : number
->toExponential : (fractionDigits?: number | undefined) => string
-=======
->                  : ^^^^^^
->x.toExponential : (fractionDigits?: number) => string
->                : ^^^^^^^^^^^^^^^^^^^^^^^^^^^^^^^^^^^
->x : number
->  : ^^^^^^
->toExponential : (fractionDigits?: number) => string
->              : ^^^^^^^^^^^^^^^^^^^^^^^^^^^^^^^^^^^
->>>>>>> 12402f26
->x = 5 : 5
->      : ^
->x : string | number | boolean
->  : ^^^^^^^^^^^^^^^^^^^^^^^^^
->5 : 5
->  : ^
-
-        x; // string
->x : string
->  : ^^^^^^
-    }
-}
-function d() {
->d : () => void
->  : ^^^^^^^^^^
-
-    let x: string | number | boolean;
->x : string | number | boolean
->  : ^^^^^^^^^^^^^^^^^^^^^^^^^
-
-    for (x = ""; typeof x === "string"; x = 5) {
->x = "" : ""
->       : ^^
->x : string | number | boolean
->  : ^^^^^^^^^^^^^^^^^^^^^^^^^
->"" : ""
->   : ^^
->typeof x === "string" : boolean
->                      : ^^^^^^^
->typeof x : "string" | "number" | "bigint" | "boolean" | "symbol" | "undefined" | "object" | "function"
->         : ^^^^^^^^^^^^^^^^^^^^^^^^^^^^^^^^^^^^^^^^^^^^^^^^^^^^^^^^^^^^^^^^^^^^^^^^^^^^^^^^^^^^^^^^^^^
->x : string | number
->  : ^^^^^^^^^^^^^^^
->"string" : "string"
->         : ^^^^^^^^
->x = 5 : 5
->      : ^
->x : string | number | boolean
->  : ^^^^^^^^^^^^^^^^^^^^^^^^^
->5 : 5
->  : ^
-
-        x; // string
->x : string
->  : ^^^^^^
-    }
-}
-function e() {
->e : () => void
->  : ^^^^^^^^^^
-
-    let x: string | number | boolean | RegExp;
->x : string | number | boolean | RegExp
->  : ^^^^^^^^^^^^^^^^^^^^^^^^^^^^^^^^^^
-
-    for (x = "" || 0; typeof x !== "string"; x = "" || true) {
->x = "" || 0 : 0
->            : ^
->x : string | number | boolean | RegExp
->  : ^^^^^^^^^^^^^^^^^^^^^^^^^^^^^^^^^^
->"" || 0 : 0
->        : ^
->"" : ""
->   : ^^
->0 : 0
->  : ^
->typeof x !== "string" : boolean
->                      : ^^^^^^^
->typeof x : "string" | "number" | "bigint" | "boolean" | "symbol" | "undefined" | "object" | "function"
->         : ^^^^^^^^^^^^^^^^^^^^^^^^^^^^^^^^^^^^^^^^^^^^^^^^^^^^^^^^^^^^^^^^^^^^^^^^^^^^^^^^^^^^^^^^^^^
->x : number | true
->  : ^^^^^^^^^^^^^
->"string" : "string"
->         : ^^^^^^^^
->x = "" || true : true
->               : ^^^^
->x : string | number | boolean | RegExp
->  : ^^^^^^^^^^^^^^^^^^^^^^^^^^^^^^^^^^
->"" || true : true
->           : ^^^^
->"" : ""
->   : ^^
->true : true
->     : ^^^^
-
-        x; // number | boolean
->x : number | true
->  : ^^^^^^^^^^^^^
-    }
-}
-function f() {
->f : () => void
->  : ^^^^^^^^^^
-
-    let x: string | number | boolean;
->x : string | number | boolean
->  : ^^^^^^^^^^^^^^^^^^^^^^^^^
-
-    for (; typeof x !== "string";) {
->typeof x !== "string" : boolean
->                      : ^^^^^^^
->typeof x : "string" | "number" | "bigint" | "boolean" | "symbol" | "undefined" | "object" | "function"
->         : ^^^^^^^^^^^^^^^^^^^^^^^^^^^^^^^^^^^^^^^^^^^^^^^^^^^^^^^^^^^^^^^^^^^^^^^^^^^^^^^^^^^^^^^^^^^
->x : string | number | boolean
->  : ^^^^^^^^^^^^^^^^^^^^^^^^^
->"string" : "string"
->         : ^^^^^^^^
-
-        x; // number | boolean
-<<<<<<< HEAD
->x : string | number | boolean
-=======
->x : number | boolean
->  : ^^^^^^^^^^^^^^^^
->>>>>>> 12402f26
-
-        if (typeof x === "number") break;
->typeof x === "number" : boolean
->                      : ^^^^^^^
->typeof x : "string" | "number" | "bigint" | "boolean" | "symbol" | "undefined" | "object" | "function"
-<<<<<<< HEAD
->x : string | number | boolean
-=======
->         : ^^^^^^^^^^^^^^^^^^^^^^^^^^^^^^^^^^^^^^^^^^^^^^^^^^^^^^^^^^^^^^^^^^^^^^^^^^^^^^^^^^^^^^^^^^^
->x : number | boolean
->  : ^^^^^^^^^^^^^^^^
->>>>>>> 12402f26
->"number" : "number"
->         : ^^^^^^^^
-
-        x = undefined;
->x = undefined : undefined
->              : ^^^^^^^^^
->x : string | number | boolean
->  : ^^^^^^^^^^^^^^^^^^^^^^^^^
->undefined : undefined
->          : ^^^^^^^^^
-    }
-    x; // string | number
->x : string | number
->  : ^^^^^^^^^^^^^^^
-}
-
+//// [tests/cases/conformance/controlFlow/controlFlowForStatement.ts] ////
+
+=== controlFlowForStatement.ts ===
+let cond: boolean;
+>cond : boolean
+>     : ^^^^^^^
+
+function a() {
+>a : () => void
+>  : ^^^^^^^^^^
+
+    let x: string | number | boolean;
+>x : string | number | boolean
+>  : ^^^^^^^^^^^^^^^^^^^^^^^^^
+
+    for (x = ""; cond; x = 5) {
+>x = "" : ""
+>       : ^^
+>x : string | number | boolean
+>  : ^^^^^^^^^^^^^^^^^^^^^^^^^
+>"" : ""
+>   : ^^
+>cond : boolean
+>     : ^^^^^^^
+>x = 5 : 5
+>      : ^
+>x : string | number | boolean
+>  : ^^^^^^^^^^^^^^^^^^^^^^^^^
+>5 : 5
+>  : ^
+
+        x; // string | number
+>x : string | number
+>  : ^^^^^^^^^^^^^^^
+    }
+}
+function b() {
+>b : () => void
+>  : ^^^^^^^^^^
+
+    let x: string | number | boolean;
+>x : string | number | boolean
+>  : ^^^^^^^^^^^^^^^^^^^^^^^^^
+
+    for (x = 5; cond; x = x.length) {
+>x = 5 : 5
+>      : ^
+>x : string | number | boolean
+>  : ^^^^^^^^^^^^^^^^^^^^^^^^^
+>5 : 5
+>  : ^
+>cond : boolean
+>     : ^^^^^^^
+>x = x.length : number
+>             : ^^^^^^
+>x : string | number | boolean
+>  : ^^^^^^^^^^^^^^^^^^^^^^^^^
+>x.length : number
+>         : ^^^^^^
+>x : string
+>  : ^^^^^^
+>length : number
+>       : ^^^^^^
+
+        x; // number
+>x : number
+>  : ^^^^^^
+
+        x = "";
+>x = "" : ""
+>       : ^^
+>x : string | number | boolean
+>  : ^^^^^^^^^^^^^^^^^^^^^^^^^
+>"" : ""
+>   : ^^
+    }
+}
+function c() {
+>c : () => void
+>  : ^^^^^^^^^^
+
+    let x: string | number | boolean;
+>x : string | number | boolean
+>  : ^^^^^^^^^^^^^^^^^^^^^^^^^
+
+    for (x = 5; x = x.toExponential(); x = 5) {
+>x = 5 : 5
+>      : ^
+>x : string | number | boolean
+>  : ^^^^^^^^^^^^^^^^^^^^^^^^^
+>5 : 5
+>  : ^
+>x = x.toExponential() : string
+>                      : ^^^^^^
+>x : string | number | boolean
+>  : ^^^^^^^^^^^^^^^^^^^^^^^^^
+>x.toExponential() : string
+>                  : ^^^^^^
+>x.toExponential : (fractionDigits?: number | undefined) => string
+>                : ^^^^^^^^^^^^^^^^^^^^^^^^^^^^^^^^^^^^^^^^^^^^^^^
+>x : number
+>  : ^^^^^^
+>toExponential : (fractionDigits?: number | undefined) => string
+>              : ^^^^^^^^^^^^^^^^^^^^^^^^^^^^^^^^^^^^^^^^^^^^^^^
+>x = 5 : 5
+>      : ^
+>x : string | number | boolean
+>  : ^^^^^^^^^^^^^^^^^^^^^^^^^
+>5 : 5
+>  : ^
+
+        x; // string
+>x : string
+>  : ^^^^^^
+    }
+}
+function d() {
+>d : () => void
+>  : ^^^^^^^^^^
+
+    let x: string | number | boolean;
+>x : string | number | boolean
+>  : ^^^^^^^^^^^^^^^^^^^^^^^^^
+
+    for (x = ""; typeof x === "string"; x = 5) {
+>x = "" : ""
+>       : ^^
+>x : string | number | boolean
+>  : ^^^^^^^^^^^^^^^^^^^^^^^^^
+>"" : ""
+>   : ^^
+>typeof x === "string" : boolean
+>                      : ^^^^^^^
+>typeof x : "string" | "number" | "bigint" | "boolean" | "symbol" | "undefined" | "object" | "function"
+>         : ^^^^^^^^^^^^^^^^^^^^^^^^^^^^^^^^^^^^^^^^^^^^^^^^^^^^^^^^^^^^^^^^^^^^^^^^^^^^^^^^^^^^^^^^^^^
+>x : string | number
+>  : ^^^^^^^^^^^^^^^
+>"string" : "string"
+>         : ^^^^^^^^
+>x = 5 : 5
+>      : ^
+>x : string | number | boolean
+>  : ^^^^^^^^^^^^^^^^^^^^^^^^^
+>5 : 5
+>  : ^
+
+        x; // string
+>x : string
+>  : ^^^^^^
+    }
+}
+function e() {
+>e : () => void
+>  : ^^^^^^^^^^
+
+    let x: string | number | boolean | RegExp;
+>x : string | number | boolean | RegExp
+>  : ^^^^^^^^^^^^^^^^^^^^^^^^^^^^^^^^^^
+
+    for (x = "" || 0; typeof x !== "string"; x = "" || true) {
+>x = "" || 0 : 0
+>            : ^
+>x : string | number | boolean | RegExp
+>  : ^^^^^^^^^^^^^^^^^^^^^^^^^^^^^^^^^^
+>"" || 0 : 0
+>        : ^
+>"" : ""
+>   : ^^
+>0 : 0
+>  : ^
+>typeof x !== "string" : boolean
+>                      : ^^^^^^^
+>typeof x : "string" | "number" | "bigint" | "boolean" | "symbol" | "undefined" | "object" | "function"
+>         : ^^^^^^^^^^^^^^^^^^^^^^^^^^^^^^^^^^^^^^^^^^^^^^^^^^^^^^^^^^^^^^^^^^^^^^^^^^^^^^^^^^^^^^^^^^^
+>x : number | true
+>  : ^^^^^^^^^^^^^
+>"string" : "string"
+>         : ^^^^^^^^
+>x = "" || true : true
+>               : ^^^^
+>x : string | number | boolean | RegExp
+>  : ^^^^^^^^^^^^^^^^^^^^^^^^^^^^^^^^^^
+>"" || true : true
+>           : ^^^^
+>"" : ""
+>   : ^^
+>true : true
+>     : ^^^^
+
+        x; // number | boolean
+>x : number | true
+>  : ^^^^^^^^^^^^^
+    }
+}
+function f() {
+>f : () => void
+>  : ^^^^^^^^^^
+
+    let x: string | number | boolean;
+>x : string | number | boolean
+>  : ^^^^^^^^^^^^^^^^^^^^^^^^^
+
+    for (; typeof x !== "string";) {
+>typeof x !== "string" : boolean
+>                      : ^^^^^^^
+>typeof x : "string" | "number" | "bigint" | "boolean" | "symbol" | "undefined" | "object" | "function"
+>         : ^^^^^^^^^^^^^^^^^^^^^^^^^^^^^^^^^^^^^^^^^^^^^^^^^^^^^^^^^^^^^^^^^^^^^^^^^^^^^^^^^^^^^^^^^^^
+>x : string | number | boolean
+>  : ^^^^^^^^^^^^^^^^^^^^^^^^^
+>"string" : "string"
+>         : ^^^^^^^^
+
+        x; // number | boolean
+>x : string | number | boolean
+>  : ^^^^^^^^^^^^^^^^^^^^^^^^^
+
+        if (typeof x === "number") break;
+>typeof x === "number" : boolean
+>                      : ^^^^^^^
+>typeof x : "string" | "number" | "bigint" | "boolean" | "symbol" | "undefined" | "object" | "function"
+>         : ^^^^^^^^^^^^^^^^^^^^^^^^^^^^^^^^^^^^^^^^^^^^^^^^^^^^^^^^^^^^^^^^^^^^^^^^^^^^^^^^^^^^^^^^^^^
+>x : string | number | boolean
+>  : ^^^^^^^^^^^^^^^^^^^^^^^^^
+>"number" : "number"
+>         : ^^^^^^^^
+
+        x = undefined;
+>x = undefined : undefined
+>              : ^^^^^^^^^
+>x : string | number | boolean
+>  : ^^^^^^^^^^^^^^^^^^^^^^^^^
+>undefined : undefined
+>          : ^^^^^^^^^
+    }
+    x; // string | number
+>x : string | number
+>  : ^^^^^^^^^^^^^^^
+}
+