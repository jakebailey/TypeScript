--- conflicted
+++ resolved
@@ -1,79 +1,56 @@
-//// [tests/cases/conformance/types/objectTypeLiteral/methodSignatures/objectTypesWithOptionalProperties.ts] ////
-
-=== objectTypesWithOptionalProperties.ts ===
-// Basic uses of optional properties
-
-var a: {
-<<<<<<< HEAD
->a : { x?: number | undefined; }
-
-    x?: number; // ok
->x : number | undefined
-=======
->a : { x?: number; }
->  : ^^^^^^      ^^^
-
-    x?: number; // ok
->x : number
->  : ^^^^^^
->>>>>>> 12402f26
-}
-
-interface I {
-    x?: number; // ok
-<<<<<<< HEAD
->x : number | undefined
-=======
->x : number
->  : ^^^^^^
->>>>>>> 12402f26
-}
-
-class C {
->C : C
->  : ^
-
-    x?: number; // ok
-<<<<<<< HEAD
->x : number | undefined
-=======
->x : number
->  : ^^^^^^
->>>>>>> 12402f26
-}
-
-interface I2<T> {
-    x?: T; // ok
-<<<<<<< HEAD
->x : T | undefined
-=======
->x : T
->  : ^
->>>>>>> 12402f26
-}
-
-class C2<T> {
->C2 : C2<T>
->   : ^^^^^
-
-    x?: T; // ok
-<<<<<<< HEAD
->x : T | undefined
-=======
->x : T
->  : ^
->>>>>>> 12402f26
-}
-
-var b = {
->b : { x: number; }
->  : ^^^^^^^^^^^^^^
->{    x?: 1 // error} : { x: number; }
->                     : ^^^^^^^^^^^^^^
-
-    x?: 1 // error
->x : number
->  : ^^^^^^
->1 : 1
->  : ^
-}
+//// [tests/cases/conformance/types/objectTypeLiteral/methodSignatures/objectTypesWithOptionalProperties.ts] ////
+
+=== objectTypesWithOptionalProperties.ts ===
+// Basic uses of optional properties
+
+var a: {
+>a : { x?: number | undefined; }
+>  : ^^^^^^^^^^^^^^^^^^^^^^^^^^^
+
+    x?: number; // ok
+>x : number | undefined
+>  : ^^^^^^^^^^^^^^^^^^
+}
+
+interface I {
+    x?: number; // ok
+>x : number | undefined
+>  : ^^^^^^^^^^^^^^^^^^
+}
+
+class C {
+>C : C
+>  : ^
+
+    x?: number; // ok
+>x : number | undefined
+>  : ^^^^^^^^^^^^^^^^^^
+}
+
+interface I2<T> {
+    x?: T; // ok
+>x : T | undefined
+>  : ^^^^^^^^^^^^^
+}
+
+class C2<T> {
+>C2 : C2<T>
+>   : ^^^^^
+
+    x?: T; // ok
+>x : T | undefined
+>  : ^^^^^^^^^^^^^
+}
+
+var b = {
+>b : { x: number; }
+>  : ^^^^^^^^^^^^^^
+>{    x?: 1 // error} : { x: number; }
+>                     : ^^^^^^^^^^^^^^
+
+    x?: 1 // error
+>x : number
+>  : ^^^^^^
+>1 : 1
+>  : ^
+}