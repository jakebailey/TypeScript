--- conflicted
+++ resolved
@@ -1,555 +1,450 @@
-//// [tests/cases/conformance/types/typeRelationships/typeAndMemberIdentity/objectTypesIdentityWithGenericCallSignaturesOptionalParams2.ts] ////
-
-=== objectTypesIdentityWithGenericCallSignaturesOptionalParams2.ts ===
-// Two call or construct signatures are considered identical when they have the same number of type parameters and, considering those 
-// parameters pairwise identical, have identical type parameter constraints, identical number of parameters with identical kind(required, 
-// optional or rest) and types, and identical return types.
-
-class A {
->A : A
->  : ^
-
-    foo<T, U>(x: T, y?: U): T { return null; }
->foo : <T, U>(x: T, y?: U) => T
->    : ^ ^^ ^^^^^ ^^^^^^ ^^^^^ 
->x : T
-<<<<<<< HEAD
->y : U | undefined
-=======
->  : ^
->y : U
->  : ^
->>>>>>> 12402f26
-}
-
-class B<T, U> {
->B : B<T, U>
->  : ^^^^^^^
-
-    foo(x: T, y?: U): T { return null; }
->foo : (x: T, y?: U) => T
->    : ^^^^ ^^^^^^ ^^^^^ 
->x : T
-<<<<<<< HEAD
->y : U | undefined
-=======
->  : ^
->y : U
->  : ^
->>>>>>> 12402f26
-}
-
-class C<T, U> {
->C : C<T, U>
->  : ^^^^^^^
-
-    foo(x: T, y?: U): T { return null; }
->foo : (x: T, y?: U) => T
->    : ^^^^ ^^^^^^ ^^^^^ 
->x : T
-<<<<<<< HEAD
->y : U | undefined
-=======
->  : ^
->y : U
->  : ^
->>>>>>> 12402f26
-}
-
-interface I<T, U> {
-    foo(x: T, y?: U): T;
->foo : (x: T, y?: U) => T
->    : ^^^^ ^^^^^^ ^^^^^ 
->x : T
-<<<<<<< HEAD
->y : U | undefined
-=======
->  : ^
->y : U
->  : ^
->>>>>>> 12402f26
-}
-
-interface I2 {
-    foo<T, U>(x: T, y?: U): T;
->foo : <T, U>(x: T, y?: U) => T
->    : ^ ^^ ^^^^^ ^^^^^^ ^^^^^ 
->x : T
-<<<<<<< HEAD
->y : U | undefined
-}
-
-var a: { foo<T, U>(x: T, y?: U): T }
->a : { foo<T, U>(x: T, y?: U | undefined): T; }
-=======
->  : ^
->y : U
->  : ^
-}
-
-var a: { foo<T, U>(x: T, y?: U): T }
->a : { foo<T, U>(x: T, y?: U): T; }
->  : ^^^^^^ ^^ ^^^^^ ^^^^^^ ^^^ ^^^
->>>>>>> 12402f26
->foo : <T, U>(x: T, y?: U) => T
->    : ^ ^^ ^^^^^ ^^^^^^ ^^^^^ 
->x : T
-<<<<<<< HEAD
->y : U | undefined
-
-var b = { foo<T, U>(x: T, y?: U) { return x; } };
->b : { foo<T, U>(x: T, y?: U | undefined): T; }
->{ foo<T, U>(x: T, y?: U) { return x; } } : { foo<T, U>(x: T, y?: U | undefined): T; }
-=======
->  : ^
->y : U
->  : ^
-
-var b = { foo<T, U>(x: T, y?: U) { return x; } };
->b : { foo<T, U>(x: T, y?: U): T; }
->  : ^^^^^^ ^^ ^^^^^ ^^^^^^ ^^^^^^^
->{ foo<T, U>(x: T, y?: U) { return x; } } : { foo<T, U>(x: T, y?: U): T; }
->                                         : ^^^^^^ ^^ ^^^^^ ^^^^^^ ^^^^^^^
->>>>>>> 12402f26
->foo : <T, U>(x: T, y?: U) => T
->    : ^ ^^ ^^^^^ ^^^^^^ ^^^^^^
->x : T
-<<<<<<< HEAD
->y : U | undefined
-=======
->  : ^
->y : U
->  : ^
->>>>>>> 12402f26
->x : T
->  : ^
-
-function foo1(x: A);
->foo1 : { (x: A): any; (x: A): any; }
->     : ^^^^^^ ^^^^^^^^^^^^^^^^^^^^^^
->x : A
->  : ^
-
-function foo1(x: A); // error
->foo1 : { (x: A): any; (x: A): any; }
->     : ^^^^^^^^^^^^^^^^^^^ ^^^^^^^^^
->x : A
->  : ^
-
-function foo1(x: any) { }
->foo1 : { (x: A): any; (x: A): any; }
->     : ^^^^^^^^^^^^^^^^^^^^^^^^^^^^^
->x : any
-
-function foo1b(x: B<string, number>);
->foo1b : { (x: B<string, number>): any; (x: B<string, number>): any; }
->      : ^^^^^^                 ^^^^^^^^^^^^^^^^^^^^^^^^^^^^^^^^^^^^^^
->x : B<string, number>
->  : ^^^^^^^^^^^^^^^^^
-
-function foo1b(x: B<string, number>); // error
->foo1b : { (x: B<string, number>): any; (x: B<string, number>): any; }
->      : ^^^^^^^^^^^^^^^^^^^^^^^^^^^^^^^^^^^                 ^^^^^^^^^
->x : B<string, number>
->  : ^^^^^^^^^^^^^^^^^
-
-function foo1b(x: any) { }
->foo1b : { (x: B<string, number>): any; (x: B<string, number>): any; }
->      : ^^^^^^^^^^^^^^^^^^^^^^^^^^^^^^^^^^^^^^^^^^^^^^^^^^^^^^^^^^^^^
->x : any
-
-function foo1c(x: C<string, number>);
->foo1c : { (x: C<string, number>): any; (x: C<string, number>): any; }
->      : ^^^^^^                 ^^^^^^^^^^^^^^^^^^^^^^^^^^^^^^^^^^^^^^
->x : C<string, number>
->  : ^^^^^^^^^^^^^^^^^
-
-function foo1c(x: C<string, number>); // error
->foo1c : { (x: C<string, number>): any; (x: C<string, number>): any; }
->      : ^^^^^^^^^^^^^^^^^^^^^^^^^^^^^^^^^^^                 ^^^^^^^^^
->x : C<string, number>
->  : ^^^^^^^^^^^^^^^^^
-
-function foo1c(x: any) { }
->foo1c : { (x: C<string, number>): any; (x: C<string, number>): any; }
->      : ^^^^^^^^^^^^^^^^^^^^^^^^^^^^^^^^^^^^^^^^^^^^^^^^^^^^^^^^^^^^^
->x : any
-
-function foo2(x: I<string, number>);
->foo2 : { (x: I<string, number>): any; (x: I<string, number>): any; }
->     : ^^^^^^                 ^^^^^^^^^^^^^^^^^^^^^^^^^^^^^^^^^^^^^^
->x : I<string, number>
->  : ^^^^^^^^^^^^^^^^^
-
-function foo2(x: I<string, number>); // error
->foo2 : { (x: I<string, number>): any; (x: I<string, number>): any; }
->     : ^^^^^^^^^^^^^^^^^^^^^^^^^^^^^^^^^^^                 ^^^^^^^^^
->x : I<string, number>
->  : ^^^^^^^^^^^^^^^^^
-
-function foo2(x: any) { }
->foo2 : { (x: I<string, number>): any; (x: I<string, number>): any; }
->     : ^^^^^^^^^^^^^^^^^^^^^^^^^^^^^^^^^^^^^^^^^^^^^^^^^^^^^^^^^^^^^
->x : any
-
-function foo3(x: typeof a);
-<<<<<<< HEAD
->foo3 : { (x: typeof a): any; (x: { foo<T, U>(x: T, y?: U | undefined): T; }): any; }
->x : { foo<T, U>(x: T, y?: U | undefined): T; }
->a : { foo<T, U>(x: T, y?: U | undefined): T; }
-
-function foo3(x: typeof a); // error
->foo3 : { (x: { foo<T, U>(x: T, y?: U | undefined): T; }): any; (x: typeof a): any; }
->x : { foo<T, U>(x: T, y?: U | undefined): T; }
->a : { foo<T, U>(x: T, y?: U | undefined): T; }
-
-function foo3(x: any) { }
->foo3 : { (x: { foo<T, U>(x: T, y?: U | undefined): T; }): any; (x: { foo<T, U>(x: T, y?: U | undefined): T; }): any; }
->x : any
-
-function foo4(x: typeof b);
->foo4 : { (x: typeof b): any; (x: { foo<T, U>(x: T, y?: U | undefined): T; }): any; }
->x : { foo<T, U>(x: T, y?: U | undefined): T; }
->b : { foo<T, U>(x: T, y?: U | undefined): T; }
-
-function foo4(x: typeof b); // error
->foo4 : { (x: { foo<T, U>(x: T, y?: U | undefined): T; }): any; (x: typeof b): any; }
->x : { foo<T, U>(x: T, y?: U | undefined): T; }
->b : { foo<T, U>(x: T, y?: U | undefined): T; }
-
-function foo4(x: any) { }
->foo4 : { (x: { foo<T, U>(x: T, y?: U | undefined): T; }): any; (x: { foo<T, U>(x: T, y?: U | undefined): T; }): any; }
-=======
->foo3 : { (x: typeof a): any; (x: { foo<T, U>(x: T, y?: U): T; }): any; }
->     : ^^^^^^        ^^^^^^^^^^^^^^^^^^^^^^^^^^^^^^^^^^^^^^^^^^^^^^^^^^^
->x : { foo<T, U>(x: T, y?: U): T; }
->  : ^^^^^^^^^^^^^^^^^^^^^^^^^^^^^^
->a : { foo<T, U>(x: T, y?: U): T; }
->  : ^^^^^^^^^^^^^^^^^^^^^^^^^^^^^^
-
-function foo3(x: typeof a); // error
->foo3 : { (x: { foo<T, U>(x: T, y?: U): T; }): any; (x: typeof a): any; }
->     : ^^^^^^^^^^^^^^^^^^^^^^^^^^^^^^^^^^^^^^^^^^^^^^^^        ^^^^^^^^^
->x : { foo<T, U>(x: T, y?: U): T; }
->  : ^^^^^^^^^^^^^^^^^^^^^^^^^^^^^^
->a : { foo<T, U>(x: T, y?: U): T; }
->  : ^^^^^^^^^^^^^^^^^^^^^^^^^^^^^^
-
-function foo3(x: any) { }
->foo3 : { (x: { foo<T, U>(x: T, y?: U): T; }): any; (x: { foo<T, U>(x: T, y?: U): T; }): any; }
->     : ^^^^^^^^^^^^^^^^^^^^^^^^^^^^^^^^^^^^^^^^^^^^^^^^^^^^^^^^^^^^^^^^^^^^^^^^^^^^^^^^^^^^^^^
->x : any
-
-function foo4(x: typeof b);
->foo4 : { (x: typeof b): any; (x: { foo<T, U>(x: T, y?: U): T; }): any; }
->     : ^^^^^^        ^^^^^^^^^^^^^^^^^^^^^^^^^^^^^^^^^^^^^^^^^^^^^^^^^^^
->x : { foo<T, U>(x: T, y?: U): T; }
->  : ^^^^^^^^^^^^^^^^^^^^^^^^^^^^^^
->b : { foo<T, U>(x: T, y?: U): T; }
->  : ^^^^^^^^^^^^^^^^^^^^^^^^^^^^^^
-
-function foo4(x: typeof b); // error
->foo4 : { (x: { foo<T, U>(x: T, y?: U): T; }): any; (x: typeof b): any; }
->     : ^^^^^^^^^^^^^^^^^^^^^^^^^^^^^^^^^^^^^^^^^^^^^^^^        ^^^^^^^^^
->x : { foo<T, U>(x: T, y?: U): T; }
->  : ^^^^^^^^^^^^^^^^^^^^^^^^^^^^^^
->b : { foo<T, U>(x: T, y?: U): T; }
->  : ^^^^^^^^^^^^^^^^^^^^^^^^^^^^^^
-
-function foo4(x: any) { }
->foo4 : { (x: { foo<T, U>(x: T, y?: U): T; }): any; (x: { foo<T, U>(x: T, y?: U): T; }): any; }
->     : ^^^^^^^^^^^^^^^^^^^^^^^^^^^^^^^^^^^^^^^^^^^^^^^^^^^^^^^^^^^^^^^^^^^^^^^^^^^^^^^^^^^^^^^
->>>>>>> 12402f26
->x : any
-
-function foo5(x: A);
->foo5 : { (x: A): any; (x: B<string, number>): any; }
->     : ^^^^^^ ^^^^^^^^^^^^^^^^^^^^^^^^^^^^^^^^^^^^^^
->x : A
->  : ^
-
-function foo5(x: B<string, number>); // ok
->foo5 : { (x: A): any; (x: B<string, number>): any; }
->     : ^^^^^^^^^^^^^^^^^^^                 ^^^^^^^^^
->x : B<string, number>
->  : ^^^^^^^^^^^^^^^^^
-
-function foo5(x: any) { }
->foo5 : { (x: A): any; (x: B<string, number>): any; }
->     : ^^^^^^^^^^^^^^^^^^^^^^^^^^^^^^^^^^^^^^^^^^^^^
->x : any
-
-function foo5b(x: A);
->foo5b : { (x: A): any; (x: C<string, number>): any; }
->      : ^^^^^^ ^^^^^^^^^^^^^^^^^^^^^^^^^^^^^^^^^^^^^^
->x : A
->  : ^
-
-function foo5b(x: C<string, number>); // ok
->foo5b : { (x: A): any; (x: C<string, number>): any; }
->      : ^^^^^^^^^^^^^^^^^^^                 ^^^^^^^^^
->x : C<string, number>
->  : ^^^^^^^^^^^^^^^^^
-
-function foo5b(x: any) { }
->foo5b : { (x: A): any; (x: C<string, number>): any; }
->      : ^^^^^^^^^^^^^^^^^^^^^^^^^^^^^^^^^^^^^^^^^^^^^
->x : any
-
-function foo6(x: A);
->foo6 : { (x: A): any; (x: I<string, number>): any; }
->     : ^^^^^^ ^^^^^^^^^^^^^^^^^^^^^^^^^^^^^^^^^^^^^^
->x : A
->  : ^
-
-function foo6(x: I<string, number>); // ok
->foo6 : { (x: A): any; (x: I<string, number>): any; }
->     : ^^^^^^^^^^^^^^^^^^^                 ^^^^^^^^^
->x : I<string, number>
->  : ^^^^^^^^^^^^^^^^^
-
-function foo6(x: any) { }
->foo6 : { (x: A): any; (x: I<string, number>): any; }
->     : ^^^^^^^^^^^^^^^^^^^^^^^^^^^^^^^^^^^^^^^^^^^^^
->x : any
-
-function foo7(x: A);
-<<<<<<< HEAD
->foo7 : { (x: A): any; (x: { foo<T, U>(x: T, y?: U | undefined): T; }): any; }
-=======
->foo7 : { (x: A): any; (x: { foo<T, U>(x: T, y?: U): T; }): any; }
->     : ^^^^^^ ^^^^^^^^^^^^^^^^^^^^^^^^^^^^^^^^^^^^^^^^^^^^^^^^^^^
->>>>>>> 12402f26
->x : A
->  : ^
-
-function foo7(x: typeof a); // no error, bug?
->foo7 : { (x: A): any; (x: typeof a): any; }
-<<<<<<< HEAD
->x : { foo<T, U>(x: T, y?: U | undefined): T; }
->a : { foo<T, U>(x: T, y?: U | undefined): T; }
-
-function foo7(x: any) { }
->foo7 : { (x: A): any; (x: { foo<T, U>(x: T, y?: U | undefined): T; }): any; }
-=======
->     : ^^^^^^^^^^^^^^^^^^^        ^^^^^^^^^
->x : { foo<T, U>(x: T, y?: U): T; }
->  : ^^^^^^^^^^^^^^^^^^^^^^^^^^^^^^
->a : { foo<T, U>(x: T, y?: U): T; }
->  : ^^^^^^^^^^^^^^^^^^^^^^^^^^^^^^
-
-function foo7(x: any) { }
->foo7 : { (x: A): any; (x: { foo<T, U>(x: T, y?: U): T; }): any; }
->     : ^^^^^^^^^^^^^^^^^^^^^^^^^^^^^^^^^^^^^^^^^^^^^^^^^^^^^^^^^^
->>>>>>> 12402f26
->x : any
-
-function foo8(x: B<string, number>);
->foo8 : { (x: B<string, number>): any; (x: I<string, number>): any; }
->     : ^^^^^^                 ^^^^^^^^^^^^^^^^^^^^^^^^^^^^^^^^^^^^^^
->x : B<string, number>
->  : ^^^^^^^^^^^^^^^^^
-
-function foo8(x: I<string, number>); // error
->foo8 : { (x: B<string, number>): any; (x: I<string, number>): any; }
->     : ^^^^^^^^^^^^^^^^^^^^^^^^^^^^^^^^^^^                 ^^^^^^^^^
->x : I<string, number>
->  : ^^^^^^^^^^^^^^^^^
-
-function foo8(x: any) { }
->foo8 : { (x: B<string, number>): any; (x: I<string, number>): any; }
->     : ^^^^^^^^^^^^^^^^^^^^^^^^^^^^^^^^^^^^^^^^^^^^^^^^^^^^^^^^^^^^^
->x : any
-
-function foo9(x: B<string, number>);
->foo9 : { (x: B<string, number>): any; (x: C<string, number>): any; }
->     : ^^^^^^                 ^^^^^^^^^^^^^^^^^^^^^^^^^^^^^^^^^^^^^^
->x : B<string, number>
->  : ^^^^^^^^^^^^^^^^^
-
-function foo9(x: C<string, number>); // error
->foo9 : { (x: B<string, number>): any; (x: C<string, number>): any; }
->     : ^^^^^^^^^^^^^^^^^^^^^^^^^^^^^^^^^^^                 ^^^^^^^^^
->x : C<string, number>
->  : ^^^^^^^^^^^^^^^^^
-
-function foo9(x: any) { }
->foo9 : { (x: B<string, number>): any; (x: C<string, number>): any; }
->     : ^^^^^^^^^^^^^^^^^^^^^^^^^^^^^^^^^^^^^^^^^^^^^^^^^^^^^^^^^^^^^
->x : any
-
-function foo10(x: B<string, number>);
-<<<<<<< HEAD
->foo10 : { (x: B<string, number>): any; (x: { foo<T, U>(x: T, y?: U | undefined): T; }): any; }
-=======
->foo10 : { (x: B<string, number>): any; (x: { foo<T, U>(x: T, y?: U): T; }): any; }
->      : ^^^^^^                 ^^^^^^^^^^^^^^^^^^^^^^^^^^^^^^^^^^^^^^^^^^^^^^^^^^^
->>>>>>> 12402f26
->x : B<string, number>
->  : ^^^^^^^^^^^^^^^^^
-
-function foo10(x: typeof a); // ok
->foo10 : { (x: B<string, number>): any; (x: typeof a): any; }
-<<<<<<< HEAD
->x : { foo<T, U>(x: T, y?: U | undefined): T; }
->a : { foo<T, U>(x: T, y?: U | undefined): T; }
-
-function foo10(x: any) { }
->foo10 : { (x: B<string, number>): any; (x: { foo<T, U>(x: T, y?: U | undefined): T; }): any; }
->x : any
-
-function foo11(x: B<string, number>);
->foo11 : { (x: B<string, number>): any; (x: { foo<T, U>(x: T, y?: U | undefined): T; }): any; }
-=======
->      : ^^^^^^^^^^^^^^^^^^^^^^^^^^^^^^^^^^^        ^^^^^^^^^
->x : { foo<T, U>(x: T, y?: U): T; }
->  : ^^^^^^^^^^^^^^^^^^^^^^^^^^^^^^
->a : { foo<T, U>(x: T, y?: U): T; }
->  : ^^^^^^^^^^^^^^^^^^^^^^^^^^^^^^
-
-function foo10(x: any) { }
->foo10 : { (x: B<string, number>): any; (x: { foo<T, U>(x: T, y?: U): T; }): any; }
->      : ^^^^^^^^^^^^^^^^^^^^^^^^^^^^^^^^^^^^^^^^^^^^^^^^^^^^^^^^^^^^^^^^^^^^^^^^^^
->x : any
-
-function foo11(x: B<string, number>);
->foo11 : { (x: B<string, number>): any; (x: { foo<T, U>(x: T, y?: U): T; }): any; }
->      : ^^^^^^                 ^^^^^^^^^^^^^^^^^^^^^^^^^^^^^^^^^^^^^^^^^^^^^^^^^^^
->>>>>>> 12402f26
->x : B<string, number>
->  : ^^^^^^^^^^^^^^^^^
-
-function foo11(x: typeof b); // ok
->foo11 : { (x: B<string, number>): any; (x: typeof b): any; }
-<<<<<<< HEAD
->x : { foo<T, U>(x: T, y?: U | undefined): T; }
->b : { foo<T, U>(x: T, y?: U | undefined): T; }
-
-function foo11(x: any) { }
->foo11 : { (x: B<string, number>): any; (x: { foo<T, U>(x: T, y?: U | undefined): T; }): any; }
-=======
->      : ^^^^^^^^^^^^^^^^^^^^^^^^^^^^^^^^^^^        ^^^^^^^^^
->x : { foo<T, U>(x: T, y?: U): T; }
->  : ^^^^^^^^^^^^^^^^^^^^^^^^^^^^^^
->b : { foo<T, U>(x: T, y?: U): T; }
->  : ^^^^^^^^^^^^^^^^^^^^^^^^^^^^^^
-
-function foo11(x: any) { }
->foo11 : { (x: B<string, number>): any; (x: { foo<T, U>(x: T, y?: U): T; }): any; }
->      : ^^^^^^^^^^^^^^^^^^^^^^^^^^^^^^^^^^^^^^^^^^^^^^^^^^^^^^^^^^^^^^^^^^^^^^^^^^
->>>>>>> 12402f26
->x : any
-
-function foo12(x: I<string, number>);
->foo12 : { (x: I<string, number>): any; (x: C<string, number>): any; }
->      : ^^^^^^                 ^^^^^^^^^^^^^^^^^^^^^^^^^^^^^^^^^^^^^^
->x : I<string, number>
->  : ^^^^^^^^^^^^^^^^^
-
-function foo12(x: C<string, number>); // error
->foo12 : { (x: I<string, number>): any; (x: C<string, number>): any; }
->      : ^^^^^^^^^^^^^^^^^^^^^^^^^^^^^^^^^^^                 ^^^^^^^^^
->x : C<string, number>
->  : ^^^^^^^^^^^^^^^^^
-
-function foo12(x: any) { }
->foo12 : { (x: I<string, number>): any; (x: C<string, number>): any; }
->      : ^^^^^^^^^^^^^^^^^^^^^^^^^^^^^^^^^^^^^^^^^^^^^^^^^^^^^^^^^^^^^
->x : any
-
-function foo12b(x: I2);
->foo12b : { (x: I2): any; (x: C<string, number>): any; }
->       : ^^^^^^  ^^^^^^^^^^^^^^^^^^^^^^^^^^^^^^^^^^^^^^
->x : I2
->  : ^^
-
-function foo12b(x: C<string, number>); // ok
->foo12b : { (x: I2): any; (x: C<string, number>): any; }
->       : ^^^^^^^^^^^^^^^^^^^^                 ^^^^^^^^^
->x : C<string, number>
->  : ^^^^^^^^^^^^^^^^^
-
-function foo12b(x: any) { }
->foo12b : { (x: I2): any; (x: C<string, number>): any; }
->       : ^^^^^^^^^^^^^^^^^^^^^^^^^^^^^^^^^^^^^^^^^^^^^^
->x : any
-
-function foo13(x: I<string, number>);
-<<<<<<< HEAD
->foo13 : { (x: I<string, number>): any; (x: { foo<T, U>(x: T, y?: U | undefined): T; }): any; }
-=======
->foo13 : { (x: I<string, number>): any; (x: { foo<T, U>(x: T, y?: U): T; }): any; }
->      : ^^^^^^                 ^^^^^^^^^^^^^^^^^^^^^^^^^^^^^^^^^^^^^^^^^^^^^^^^^^^
->>>>>>> 12402f26
->x : I<string, number>
->  : ^^^^^^^^^^^^^^^^^
-
-function foo13(x: typeof a); // ok
->foo13 : { (x: I<string, number>): any; (x: typeof a): any; }
-<<<<<<< HEAD
->x : { foo<T, U>(x: T, y?: U | undefined): T; }
->a : { foo<T, U>(x: T, y?: U | undefined): T; }
-
-function foo13(x: any) { }
->foo13 : { (x: I<string, number>): any; (x: { foo<T, U>(x: T, y?: U | undefined): T; }): any; }
->x : any
-
-function foo14(x: I<string, number>);
->foo14 : { (x: I<string, number>): any; (x: { foo<T, U>(x: T, y?: U | undefined): T; }): any; }
-=======
->      : ^^^^^^^^^^^^^^^^^^^^^^^^^^^^^^^^^^^        ^^^^^^^^^
->x : { foo<T, U>(x: T, y?: U): T; }
->  : ^^^^^^^^^^^^^^^^^^^^^^^^^^^^^^
->a : { foo<T, U>(x: T, y?: U): T; }
->  : ^^^^^^^^^^^^^^^^^^^^^^^^^^^^^^
-
-function foo13(x: any) { }
->foo13 : { (x: I<string, number>): any; (x: { foo<T, U>(x: T, y?: U): T; }): any; }
->      : ^^^^^^^^^^^^^^^^^^^^^^^^^^^^^^^^^^^^^^^^^^^^^^^^^^^^^^^^^^^^^^^^^^^^^^^^^^
->x : any
-
-function foo14(x: I<string, number>);
->foo14 : { (x: I<string, number>): any; (x: { foo<T, U>(x: T, y?: U): T; }): any; }
->      : ^^^^^^                 ^^^^^^^^^^^^^^^^^^^^^^^^^^^^^^^^^^^^^^^^^^^^^^^^^^^
->>>>>>> 12402f26
->x : I<string, number>
->  : ^^^^^^^^^^^^^^^^^
-
-function foo14(x: typeof b); // ok
->foo14 : { (x: I<string, number>): any; (x: typeof b): any; }
-<<<<<<< HEAD
->x : { foo<T, U>(x: T, y?: U | undefined): T; }
->b : { foo<T, U>(x: T, y?: U | undefined): T; }
-
-function foo14(x: any) { }
->foo14 : { (x: I<string, number>): any; (x: { foo<T, U>(x: T, y?: U | undefined): T; }): any; }
-=======
->      : ^^^^^^^^^^^^^^^^^^^^^^^^^^^^^^^^^^^        ^^^^^^^^^
->x : { foo<T, U>(x: T, y?: U): T; }
->  : ^^^^^^^^^^^^^^^^^^^^^^^^^^^^^^
->b : { foo<T, U>(x: T, y?: U): T; }
->  : ^^^^^^^^^^^^^^^^^^^^^^^^^^^^^^
-
-function foo14(x: any) { }
->foo14 : { (x: I<string, number>): any; (x: { foo<T, U>(x: T, y?: U): T; }): any; }
->      : ^^^^^^^^^^^^^^^^^^^^^^^^^^^^^^^^^^^^^^^^^^^^^^^^^^^^^^^^^^^^^^^^^^^^^^^^^^
->>>>>>> 12402f26
->x : any
-
-function foo15(x: I2);
->foo15 : { (x: I2): any; (x: C<string, number>): any; }
->      : ^^^^^^  ^^^^^^^^^^^^^^^^^^^^^^^^^^^^^^^^^^^^^^
->x : I2
->  : ^^
-
-function foo15(x: C<string, number>); // ok
->foo15 : { (x: I2): any; (x: C<string, number>): any; }
->      : ^^^^^^^^^^^^^^^^^^^^                 ^^^^^^^^^
->x : C<string, number>
->  : ^^^^^^^^^^^^^^^^^
-
-function foo15(x: any) { }
->foo15 : { (x: I2): any; (x: C<string, number>): any; }
->      : ^^^^^^^^^^^^^^^^^^^^^^^^^^^^^^^^^^^^^^^^^^^^^^
->x : any
-
+//// [tests/cases/conformance/types/typeRelationships/typeAndMemberIdentity/objectTypesIdentityWithGenericCallSignaturesOptionalParams2.ts] ////
+
+=== objectTypesIdentityWithGenericCallSignaturesOptionalParams2.ts ===
+// Two call or construct signatures are considered identical when they have the same number of type parameters and, considering those 
+// parameters pairwise identical, have identical type parameter constraints, identical number of parameters with identical kind(required, 
+// optional or rest) and types, and identical return types.
+
+class A {
+>A : A
+>  : ^
+
+    foo<T, U>(x: T, y?: U): T { return null; }
+>foo : <T, U>(x: T, y?: U) => T
+>    : ^ ^^ ^^^^^ ^^^^^^ ^^^^^ 
+>x : T
+>  : ^
+>y : U | undefined
+>  : ^^^^^^^^^^^^^
+}
+
+class B<T, U> {
+>B : B<T, U>
+>  : ^^^^^^^
+
+    foo(x: T, y?: U): T { return null; }
+>foo : (x: T, y?: U) => T
+>    : ^^^^ ^^^^^^ ^^^^^ 
+>x : T
+>  : ^
+>y : U | undefined
+>  : ^^^^^^^^^^^^^
+}
+
+class C<T, U> {
+>C : C<T, U>
+>  : ^^^^^^^
+
+    foo(x: T, y?: U): T { return null; }
+>foo : (x: T, y?: U) => T
+>    : ^^^^ ^^^^^^ ^^^^^ 
+>x : T
+>  : ^
+>y : U | undefined
+>  : ^^^^^^^^^^^^^
+}
+
+interface I<T, U> {
+    foo(x: T, y?: U): T;
+>foo : (x: T, y?: U) => T
+>    : ^^^^ ^^^^^^ ^^^^^ 
+>x : T
+>  : ^
+>y : U | undefined
+>  : ^^^^^^^^^^^^^
+}
+
+interface I2 {
+    foo<T, U>(x: T, y?: U): T;
+>foo : <T, U>(x: T, y?: U) => T
+>    : ^ ^^ ^^^^^ ^^^^^^ ^^^^^ 
+>x : T
+>  : ^
+>y : U | undefined
+>  : ^^^^^^^^^^^^^
+}
+
+var a: { foo<T, U>(x: T, y?: U): T }
+>a : { foo<T, U>(x: T, y?: U): T; }
+>  : ^^^^^^ ^^ ^^^^^ ^^^^^^ ^^^ ^^^
+>foo : <T, U>(x: T, y?: U) => T
+>    : ^ ^^ ^^^^^ ^^^^^^ ^^^^^ 
+>x : T
+>  : ^
+>y : U | undefined
+>  : ^^^^^^^^^^^^^
+
+var b = { foo<T, U>(x: T, y?: U) { return x; } };
+>b : { foo<T, U>(x: T, y?: U): T; }
+>  : ^^^^^^ ^^ ^^^^^ ^^^^^^ ^^^^^^^
+>{ foo<T, U>(x: T, y?: U) { return x; } } : { foo<T, U>(x: T, y?: U): T; }
+>                                         : ^^^^^^ ^^ ^^^^^ ^^^^^^ ^^^^^^^
+>foo : <T, U>(x: T, y?: U) => T
+>    : ^ ^^ ^^^^^ ^^^^^^ ^^^^^^
+>x : T
+>  : ^
+>y : U | undefined
+>  : ^^^^^^^^^^^^^
+>x : T
+>  : ^
+
+function foo1(x: A);
+>foo1 : { (x: A): any; (x: A): any; }
+>     : ^^^^^^ ^^^^^^^^^^^^^^^^^^^^^^
+>x : A
+>  : ^
+
+function foo1(x: A); // error
+>foo1 : { (x: A): any; (x: A): any; }
+>     : ^^^^^^^^^^^^^^^^^^^ ^^^^^^^^^
+>x : A
+>  : ^
+
+function foo1(x: any) { }
+>foo1 : { (x: A): any; (x: A): any; }
+>     : ^^^^^^^^^^^^^^^^^^^^^^^^^^^^^
+>x : any
+>  : ^^^
+
+function foo1b(x: B<string, number>);
+>foo1b : { (x: B<string, number>): any; (x: B<string, number>): any; }
+>      : ^^^^^^                 ^^^^^^^^^^^^^^^^^^^^^^^^^^^^^^^^^^^^^^
+>x : B<string, number>
+>  : ^^^^^^^^^^^^^^^^^
+
+function foo1b(x: B<string, number>); // error
+>foo1b : { (x: B<string, number>): any; (x: B<string, number>): any; }
+>      : ^^^^^^^^^^^^^^^^^^^^^^^^^^^^^^^^^^^                 ^^^^^^^^^
+>x : B<string, number>
+>  : ^^^^^^^^^^^^^^^^^
+
+function foo1b(x: any) { }
+>foo1b : { (x: B<string, number>): any; (x: B<string, number>): any; }
+>      : ^^^^^^^^^^^^^^^^^^^^^^^^^^^^^^^^^^^^^^^^^^^^^^^^^^^^^^^^^^^^^
+>x : any
+>  : ^^^
+
+function foo1c(x: C<string, number>);
+>foo1c : { (x: C<string, number>): any; (x: C<string, number>): any; }
+>      : ^^^^^^                 ^^^^^^^^^^^^^^^^^^^^^^^^^^^^^^^^^^^^^^
+>x : C<string, number>
+>  : ^^^^^^^^^^^^^^^^^
+
+function foo1c(x: C<string, number>); // error
+>foo1c : { (x: C<string, number>): any; (x: C<string, number>): any; }
+>      : ^^^^^^^^^^^^^^^^^^^^^^^^^^^^^^^^^^^                 ^^^^^^^^^
+>x : C<string, number>
+>  : ^^^^^^^^^^^^^^^^^
+
+function foo1c(x: any) { }
+>foo1c : { (x: C<string, number>): any; (x: C<string, number>): any; }
+>      : ^^^^^^^^^^^^^^^^^^^^^^^^^^^^^^^^^^^^^^^^^^^^^^^^^^^^^^^^^^^^^
+>x : any
+>  : ^^^
+
+function foo2(x: I<string, number>);
+>foo2 : { (x: I<string, number>): any; (x: I<string, number>): any; }
+>     : ^^^^^^                 ^^^^^^^^^^^^^^^^^^^^^^^^^^^^^^^^^^^^^^
+>x : I<string, number>
+>  : ^^^^^^^^^^^^^^^^^
+
+function foo2(x: I<string, number>); // error
+>foo2 : { (x: I<string, number>): any; (x: I<string, number>): any; }
+>     : ^^^^^^^^^^^^^^^^^^^^^^^^^^^^^^^^^^^                 ^^^^^^^^^
+>x : I<string, number>
+>  : ^^^^^^^^^^^^^^^^^
+
+function foo2(x: any) { }
+>foo2 : { (x: I<string, number>): any; (x: I<string, number>): any; }
+>     : ^^^^^^^^^^^^^^^^^^^^^^^^^^^^^^^^^^^^^^^^^^^^^^^^^^^^^^^^^^^^^
+>x : any
+>  : ^^^
+
+function foo3(x: typeof a);
+>foo3 : { (x: typeof a): any; (x: { foo<T, U>(x: T, y?: U | undefined): T; }): any; }
+>     : ^^^^^^        ^^^^^^^^^^^^^^^^^^^^^^^^^^^^^^^^^^^^^^^^^^^^^^^^^^^^^^^^^^^^^^^
+>x : { foo<T, U>(x: T, y?: U | undefined): T; }
+>  : ^^^^^^^^^^^^^^^^^^^^^^^^^^^^^^^^^^^^^^^^^^
+>a : { foo<T, U>(x: T, y?: U | undefined): T; }
+>  : ^^^^^^^^^^^^^^^^^^^^^^^^^^^^^^^^^^^^^^^^^^
+
+function foo3(x: typeof a); // error
+>foo3 : { (x: { foo<T, U>(x: T, y?: U | undefined): T; }): any; (x: typeof a): any; }
+>     : ^^^^^^^^^^^^^^^^^^^^^^^^^^^^^^^^^^^^^^^^^^^^^^^^^^^^^^^^^^^^        ^^^^^^^^^
+>x : { foo<T, U>(x: T, y?: U | undefined): T; }
+>  : ^^^^^^^^^^^^^^^^^^^^^^^^^^^^^^^^^^^^^^^^^^
+>a : { foo<T, U>(x: T, y?: U | undefined): T; }
+>  : ^^^^^^^^^^^^^^^^^^^^^^^^^^^^^^^^^^^^^^^^^^
+
+function foo3(x: any) { }
+>foo3 : { (x: { foo<T, U>(x: T, y?: U | undefined): T; }): any; (x: { foo<T, U>(x: T, y?: U | undefined): T; }): any; }
+>     : ^^^^^^^^^^^^^^^^^^^^^^^^^^^^^^^^^^^^^^^^^^^^^^^^^^^^^^^^^^^^^^^^^^^^^^^^^^^^^^^^^^^^^^^^^^^^^^^^^^^^^^^^^^^^^^^
+>x : any
+>  : ^^^
+
+function foo4(x: typeof b);
+>foo4 : { (x: typeof b): any; (x: { foo<T, U>(x: T, y?: U | undefined): T; }): any; }
+>     : ^^^^^^        ^^^^^^^^^^^^^^^^^^^^^^^^^^^^^^^^^^^^^^^^^^^^^^^^^^^^^^^^^^^^^^^
+>x : { foo<T, U>(x: T, y?: U | undefined): T; }
+>  : ^^^^^^^^^^^^^^^^^^^^^^^^^^^^^^^^^^^^^^^^^^
+>b : { foo<T, U>(x: T, y?: U | undefined): T; }
+>  : ^^^^^^^^^^^^^^^^^^^^^^^^^^^^^^^^^^^^^^^^^^
+
+function foo4(x: typeof b); // error
+>foo4 : { (x: { foo<T, U>(x: T, y?: U | undefined): T; }): any; (x: typeof b): any; }
+>     : ^^^^^^^^^^^^^^^^^^^^^^^^^^^^^^^^^^^^^^^^^^^^^^^^^^^^^^^^^^^^        ^^^^^^^^^
+>x : { foo<T, U>(x: T, y?: U | undefined): T; }
+>  : ^^^^^^^^^^^^^^^^^^^^^^^^^^^^^^^^^^^^^^^^^^
+>b : { foo<T, U>(x: T, y?: U | undefined): T; }
+>  : ^^^^^^^^^^^^^^^^^^^^^^^^^^^^^^^^^^^^^^^^^^
+
+function foo4(x: any) { }
+>foo4 : { (x: { foo<T, U>(x: T, y?: U | undefined): T; }): any; (x: { foo<T, U>(x: T, y?: U | undefined): T; }): any; }
+>     : ^^^^^^^^^^^^^^^^^^^^^^^^^^^^^^^^^^^^^^^^^^^^^^^^^^^^^^^^^^^^^^^^^^^^^^^^^^^^^^^^^^^^^^^^^^^^^^^^^^^^^^^^^^^^^^^
+>x : any
+>  : ^^^
+
+function foo5(x: A);
+>foo5 : { (x: A): any; (x: B<string, number>): any; }
+>     : ^^^^^^ ^^^^^^^^^^^^^^^^^^^^^^^^^^^^^^^^^^^^^^
+>x : A
+>  : ^
+
+function foo5(x: B<string, number>); // ok
+>foo5 : { (x: A): any; (x: B<string, number>): any; }
+>     : ^^^^^^^^^^^^^^^^^^^                 ^^^^^^^^^
+>x : B<string, number>
+>  : ^^^^^^^^^^^^^^^^^
+
+function foo5(x: any) { }
+>foo5 : { (x: A): any; (x: B<string, number>): any; }
+>     : ^^^^^^^^^^^^^^^^^^^^^^^^^^^^^^^^^^^^^^^^^^^^^
+>x : any
+>  : ^^^
+
+function foo5b(x: A);
+>foo5b : { (x: A): any; (x: C<string, number>): any; }
+>      : ^^^^^^ ^^^^^^^^^^^^^^^^^^^^^^^^^^^^^^^^^^^^^^
+>x : A
+>  : ^
+
+function foo5b(x: C<string, number>); // ok
+>foo5b : { (x: A): any; (x: C<string, number>): any; }
+>      : ^^^^^^^^^^^^^^^^^^^                 ^^^^^^^^^
+>x : C<string, number>
+>  : ^^^^^^^^^^^^^^^^^
+
+function foo5b(x: any) { }
+>foo5b : { (x: A): any; (x: C<string, number>): any; }
+>      : ^^^^^^^^^^^^^^^^^^^^^^^^^^^^^^^^^^^^^^^^^^^^^
+>x : any
+>  : ^^^
+
+function foo6(x: A);
+>foo6 : { (x: A): any; (x: I<string, number>): any; }
+>     : ^^^^^^ ^^^^^^^^^^^^^^^^^^^^^^^^^^^^^^^^^^^^^^
+>x : A
+>  : ^
+
+function foo6(x: I<string, number>); // ok
+>foo6 : { (x: A): any; (x: I<string, number>): any; }
+>     : ^^^^^^^^^^^^^^^^^^^                 ^^^^^^^^^
+>x : I<string, number>
+>  : ^^^^^^^^^^^^^^^^^
+
+function foo6(x: any) { }
+>foo6 : { (x: A): any; (x: I<string, number>): any; }
+>     : ^^^^^^^^^^^^^^^^^^^^^^^^^^^^^^^^^^^^^^^^^^^^^
+>x : any
+>  : ^^^
+
+function foo7(x: A);
+>foo7 : { (x: A): any; (x: { foo<T, U>(x: T, y?: U | undefined): T; }): any; }
+>     : ^^^^^^ ^^^^^^^^^^^^^^^^^^^^^^^^^^^^^^^^^^^^^^^^^^^^^^^^^^^^^^^^^^^^^^^
+>x : A
+>  : ^
+
+function foo7(x: typeof a); // no error, bug?
+>foo7 : { (x: A): any; (x: typeof a): any; }
+>     : ^^^^^^^^^^^^^^^^^^^        ^^^^^^^^^
+>x : { foo<T, U>(x: T, y?: U | undefined): T; }
+>  : ^^^^^^^^^^^^^^^^^^^^^^^^^^^^^^^^^^^^^^^^^^
+>a : { foo<T, U>(x: T, y?: U | undefined): T; }
+>  : ^^^^^^^^^^^^^^^^^^^^^^^^^^^^^^^^^^^^^^^^^^
+
+function foo7(x: any) { }
+>foo7 : { (x: A): any; (x: { foo<T, U>(x: T, y?: U | undefined): T; }): any; }
+>     : ^^^^^^^^^^^^^^^^^^^^^^^^^^^^^^^^^^^^^^^^^^^^^^^^^^^^^^^^^^^^^^^^^^^^^^
+>x : any
+>  : ^^^
+
+function foo8(x: B<string, number>);
+>foo8 : { (x: B<string, number>): any; (x: I<string, number>): any; }
+>     : ^^^^^^                 ^^^^^^^^^^^^^^^^^^^^^^^^^^^^^^^^^^^^^^
+>x : B<string, number>
+>  : ^^^^^^^^^^^^^^^^^
+
+function foo8(x: I<string, number>); // error
+>foo8 : { (x: B<string, number>): any; (x: I<string, number>): any; }
+>     : ^^^^^^^^^^^^^^^^^^^^^^^^^^^^^^^^^^^                 ^^^^^^^^^
+>x : I<string, number>
+>  : ^^^^^^^^^^^^^^^^^
+
+function foo8(x: any) { }
+>foo8 : { (x: B<string, number>): any; (x: I<string, number>): any; }
+>     : ^^^^^^^^^^^^^^^^^^^^^^^^^^^^^^^^^^^^^^^^^^^^^^^^^^^^^^^^^^^^^
+>x : any
+>  : ^^^
+
+function foo9(x: B<string, number>);
+>foo9 : { (x: B<string, number>): any; (x: C<string, number>): any; }
+>     : ^^^^^^                 ^^^^^^^^^^^^^^^^^^^^^^^^^^^^^^^^^^^^^^
+>x : B<string, number>
+>  : ^^^^^^^^^^^^^^^^^
+
+function foo9(x: C<string, number>); // error
+>foo9 : { (x: B<string, number>): any; (x: C<string, number>): any; }
+>     : ^^^^^^^^^^^^^^^^^^^^^^^^^^^^^^^^^^^                 ^^^^^^^^^
+>x : C<string, number>
+>  : ^^^^^^^^^^^^^^^^^
+
+function foo9(x: any) { }
+>foo9 : { (x: B<string, number>): any; (x: C<string, number>): any; }
+>     : ^^^^^^^^^^^^^^^^^^^^^^^^^^^^^^^^^^^^^^^^^^^^^^^^^^^^^^^^^^^^^
+>x : any
+>  : ^^^
+
+function foo10(x: B<string, number>);
+>foo10 : { (x: B<string, number>): any; (x: { foo<T, U>(x: T, y?: U | undefined): T; }): any; }
+>      : ^^^^^^                 ^^^^^^^^^^^^^^^^^^^^^^^^^^^^^^^^^^^^^^^^^^^^^^^^^^^^^^^^^^^^^^^
+>x : B<string, number>
+>  : ^^^^^^^^^^^^^^^^^
+
+function foo10(x: typeof a); // ok
+>foo10 : { (x: B<string, number>): any; (x: typeof a): any; }
+>      : ^^^^^^^^^^^^^^^^^^^^^^^^^^^^^^^^^^^        ^^^^^^^^^
+>x : { foo<T, U>(x: T, y?: U | undefined): T; }
+>  : ^^^^^^^^^^^^^^^^^^^^^^^^^^^^^^^^^^^^^^^^^^
+>a : { foo<T, U>(x: T, y?: U | undefined): T; }
+>  : ^^^^^^^^^^^^^^^^^^^^^^^^^^^^^^^^^^^^^^^^^^
+
+function foo10(x: any) { }
+>foo10 : { (x: B<string, number>): any; (x: { foo<T, U>(x: T, y?: U | undefined): T; }): any; }
+>      : ^^^^^^^^^^^^^^^^^^^^^^^^^^^^^^^^^^^^^^^^^^^^^^^^^^^^^^^^^^^^^^^^^^^^^^^^^^^^^^^^^^^^^^
+>x : any
+>  : ^^^
+
+function foo11(x: B<string, number>);
+>foo11 : { (x: B<string, number>): any; (x: { foo<T, U>(x: T, y?: U | undefined): T; }): any; }
+>      : ^^^^^^                 ^^^^^^^^^^^^^^^^^^^^^^^^^^^^^^^^^^^^^^^^^^^^^^^^^^^^^^^^^^^^^^^
+>x : B<string, number>
+>  : ^^^^^^^^^^^^^^^^^
+
+function foo11(x: typeof b); // ok
+>foo11 : { (x: B<string, number>): any; (x: typeof b): any; }
+>      : ^^^^^^^^^^^^^^^^^^^^^^^^^^^^^^^^^^^        ^^^^^^^^^
+>x : { foo<T, U>(x: T, y?: U | undefined): T; }
+>  : ^^^^^^^^^^^^^^^^^^^^^^^^^^^^^^^^^^^^^^^^^^
+>b : { foo<T, U>(x: T, y?: U | undefined): T; }
+>  : ^^^^^^^^^^^^^^^^^^^^^^^^^^^^^^^^^^^^^^^^^^
+
+function foo11(x: any) { }
+>foo11 : { (x: B<string, number>): any; (x: { foo<T, U>(x: T, y?: U | undefined): T; }): any; }
+>      : ^^^^^^^^^^^^^^^^^^^^^^^^^^^^^^^^^^^^^^^^^^^^^^^^^^^^^^^^^^^^^^^^^^^^^^^^^^^^^^^^^^^^^^
+>x : any
+>  : ^^^
+
+function foo12(x: I<string, number>);
+>foo12 : { (x: I<string, number>): any; (x: C<string, number>): any; }
+>      : ^^^^^^                 ^^^^^^^^^^^^^^^^^^^^^^^^^^^^^^^^^^^^^^
+>x : I<string, number>
+>  : ^^^^^^^^^^^^^^^^^
+
+function foo12(x: C<string, number>); // error
+>foo12 : { (x: I<string, number>): any; (x: C<string, number>): any; }
+>      : ^^^^^^^^^^^^^^^^^^^^^^^^^^^^^^^^^^^                 ^^^^^^^^^
+>x : C<string, number>
+>  : ^^^^^^^^^^^^^^^^^
+
+function foo12(x: any) { }
+>foo12 : { (x: I<string, number>): any; (x: C<string, number>): any; }
+>      : ^^^^^^^^^^^^^^^^^^^^^^^^^^^^^^^^^^^^^^^^^^^^^^^^^^^^^^^^^^^^^
+>x : any
+>  : ^^^
+
+function foo12b(x: I2);
+>foo12b : { (x: I2): any; (x: C<string, number>): any; }
+>       : ^^^^^^  ^^^^^^^^^^^^^^^^^^^^^^^^^^^^^^^^^^^^^^
+>x : I2
+>  : ^^
+
+function foo12b(x: C<string, number>); // ok
+>foo12b : { (x: I2): any; (x: C<string, number>): any; }
+>       : ^^^^^^^^^^^^^^^^^^^^                 ^^^^^^^^^
+>x : C<string, number>
+>  : ^^^^^^^^^^^^^^^^^
+
+function foo12b(x: any) { }
+>foo12b : { (x: I2): any; (x: C<string, number>): any; }
+>       : ^^^^^^^^^^^^^^^^^^^^^^^^^^^^^^^^^^^^^^^^^^^^^^
+>x : any
+>  : ^^^
+
+function foo13(x: I<string, number>);
+>foo13 : { (x: I<string, number>): any; (x: { foo<T, U>(x: T, y?: U | undefined): T; }): any; }
+>      : ^^^^^^                 ^^^^^^^^^^^^^^^^^^^^^^^^^^^^^^^^^^^^^^^^^^^^^^^^^^^^^^^^^^^^^^^
+>x : I<string, number>
+>  : ^^^^^^^^^^^^^^^^^
+
+function foo13(x: typeof a); // ok
+>foo13 : { (x: I<string, number>): any; (x: typeof a): any; }
+>      : ^^^^^^^^^^^^^^^^^^^^^^^^^^^^^^^^^^^        ^^^^^^^^^
+>x : { foo<T, U>(x: T, y?: U | undefined): T; }
+>  : ^^^^^^^^^^^^^^^^^^^^^^^^^^^^^^^^^^^^^^^^^^
+>a : { foo<T, U>(x: T, y?: U | undefined): T; }
+>  : ^^^^^^^^^^^^^^^^^^^^^^^^^^^^^^^^^^^^^^^^^^
+
+function foo13(x: any) { }
+>foo13 : { (x: I<string, number>): any; (x: { foo<T, U>(x: T, y?: U | undefined): T; }): any; }
+>      : ^^^^^^^^^^^^^^^^^^^^^^^^^^^^^^^^^^^^^^^^^^^^^^^^^^^^^^^^^^^^^^^^^^^^^^^^^^^^^^^^^^^^^^
+>x : any
+>  : ^^^
+
+function foo14(x: I<string, number>);
+>foo14 : { (x: I<string, number>): any; (x: { foo<T, U>(x: T, y?: U | undefined): T; }): any; }
+>      : ^^^^^^                 ^^^^^^^^^^^^^^^^^^^^^^^^^^^^^^^^^^^^^^^^^^^^^^^^^^^^^^^^^^^^^^^
+>x : I<string, number>
+>  : ^^^^^^^^^^^^^^^^^
+
+function foo14(x: typeof b); // ok
+>foo14 : { (x: I<string, number>): any; (x: typeof b): any; }
+>      : ^^^^^^^^^^^^^^^^^^^^^^^^^^^^^^^^^^^        ^^^^^^^^^
+>x : { foo<T, U>(x: T, y?: U | undefined): T; }
+>  : ^^^^^^^^^^^^^^^^^^^^^^^^^^^^^^^^^^^^^^^^^^
+>b : { foo<T, U>(x: T, y?: U | undefined): T; }
+>  : ^^^^^^^^^^^^^^^^^^^^^^^^^^^^^^^^^^^^^^^^^^
+
+function foo14(x: any) { }
+>foo14 : { (x: I<string, number>): any; (x: { foo<T, U>(x: T, y?: U | undefined): T; }): any; }
+>      : ^^^^^^^^^^^^^^^^^^^^^^^^^^^^^^^^^^^^^^^^^^^^^^^^^^^^^^^^^^^^^^^^^^^^^^^^^^^^^^^^^^^^^^
+>x : any
+>  : ^^^
+
+function foo15(x: I2);
+>foo15 : { (x: I2): any; (x: C<string, number>): any; }
+>      : ^^^^^^  ^^^^^^^^^^^^^^^^^^^^^^^^^^^^^^^^^^^^^^
+>x : I2
+>  : ^^
+
+function foo15(x: C<string, number>); // ok
+>foo15 : { (x: I2): any; (x: C<string, number>): any; }
+>      : ^^^^^^^^^^^^^^^^^^^^                 ^^^^^^^^^
+>x : C<string, number>
+>  : ^^^^^^^^^^^^^^^^^
+
+function foo15(x: any) { }
+>foo15 : { (x: I2): any; (x: C<string, number>): any; }
+>      : ^^^^^^^^^^^^^^^^^^^^^^^^^^^^^^^^^^^^^^^^^^^^^^
+>x : any
+>  : ^^^
+