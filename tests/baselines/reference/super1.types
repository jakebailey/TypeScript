--- conflicted
+++ resolved
@@ -1,202 +1,198 @@
-//// [tests/cases/compiler/super1.ts] ////
-
-=== super1.ts ===
-// Case 1
-class Base1 {
->Base1 : Base1
->      : ^^^^^
-
-    public foo() {
->foo : () => string
->    : ^^^^^^^^^^^^
-
-        return "base";
->"base" : "base"
->       : ^^^^^^
-    }
-}
-
-class Sub1 extends Base1 {
->Sub1 : Sub1
->     : ^^^^
->Base1 : Base1
->      : ^^^^^
-
-    public bar() {
->bar : () => string
->    : ^^^^^^^^^^^^
-
-        return "base";
->"base" : "base"
->       : ^^^^^^
-    }
-}
-
-class SubSub1 extends Sub1 {
->SubSub1 : SubSub1
->        : ^^^^^^^
->Sub1 : Sub1
->     : ^^^^
-
-    public bar() {
->bar : () => any
->    : ^^^^^^^^^
-
-        return super.super.foo;
->super.super.foo : any
->                : ^^^
->super.super : any
->            : ^^^
->super : Sub1
->      : ^^^^
->super : any
->      : ^^^
->foo : any
->    : ^^^
-    }
-}
-
-// Case 2
-class Base2 {
->Base2 : Base2
->      : ^^^^^
-
-    public foo() {
->foo : () => string
->    : ^^^^^^^^^^^^
-
-        return "base";
->"base" : "base"
->       : ^^^^^^
-    }
-}
-
-class SubE2 extends Base2 {
->SubE2 : SubE2
->      : ^^^^^
->Base2 : Base2
->      : ^^^^^
-
-    public bar() {
-<<<<<<< HEAD
->bar : () => null
-=======
->bar : () => any
->    : ^^^^^^^^^
->>>>>>> 12402f26
-
-        return super.prototype.foo = null;
->super.prototype.foo = null : null
->                           : ^^^^
->super.prototype.foo : any
->                    : ^^^
->super.prototype : any
->                : ^^^
->super : Base2
->      : ^^^^^
->prototype : any
->          : ^^^
->foo : any
->    : ^^^
-    }
-}
-
-// Case 3
-class Base3 {
->Base3 : Base3
->      : ^^^^^
-
-    public foo() {
->foo : () => string
->    : ^^^^^^^^^^^^
-
-        return "base";
->"base" : "base"
->       : ^^^^^^
-    }
-}
-
-class SubE3 extends Base3 {
->SubE3 : SubE3
->      : ^^^^^
->Base3 : Base3
->      : ^^^^^
-
-    public bar() {
->bar : () => any
->    : ^^^^^^^^^
-
-        return super.bar();
->super.bar() : any
->            : ^^^
->super.bar : any
->          : ^^^
->super : Base3
->      : ^^^^^
->bar : any
->    : ^^^
-    }
-}
-
-// Case 4
-module Base4 {
->Base4 : typeof Base4
->      : ^^^^^^^^^^^^
-
-    class Sub4 {
->Sub4 : Sub4
->     : ^^^^
-
-        public x(){
->x : () => string
->  : ^^^^^^^^^^^^
-
-            return "hello";
->"hello" : "hello"
->        : ^^^^^^^
-        }
-    }
-    
-    export class SubSub4 extends Sub4{
->SubSub4 : SubSub4
->        : ^^^^^^^
->Sub4 : Sub4
->     : ^^^^
-
-        public x(){
->x : () => string
->  : ^^^^^^^^^^^^
-
-            return super.x();
->super.x() : string
->          : ^^^^^^
->super.x : () => string
->        : ^^^^^^^^^^^^
->super : Sub4
->      : ^^^^
->x : () => string
->  : ^^^^^^^^^^^^
-        }
-    }
-    
-    export class Sub4E {
->Sub4E : Sub4E
->      : ^^^^^
-
-        public x() {
->x : () => any
->  : ^^^^^^^^^
-
-            return super.x();
->super.x() : any
->          : ^^^
->super.x : any
->        : ^^^
->super : any
->      : ^^^
->x : any
->  : ^^^
-        }
-    }
-}
-
+//// [tests/cases/compiler/super1.ts] ////
+
+=== super1.ts ===
+// Case 1
+class Base1 {
+>Base1 : Base1
+>      : ^^^^^
+
+    public foo() {
+>foo : () => string
+>    : ^^^^^^^^^^^^
+
+        return "base";
+>"base" : "base"
+>       : ^^^^^^
+    }
+}
+
+class Sub1 extends Base1 {
+>Sub1 : Sub1
+>     : ^^^^
+>Base1 : Base1
+>      : ^^^^^
+
+    public bar() {
+>bar : () => string
+>    : ^^^^^^^^^^^^
+
+        return "base";
+>"base" : "base"
+>       : ^^^^^^
+    }
+}
+
+class SubSub1 extends Sub1 {
+>SubSub1 : SubSub1
+>        : ^^^^^^^
+>Sub1 : Sub1
+>     : ^^^^
+
+    public bar() {
+>bar : () => any
+>    : ^^^^^^^^^
+
+        return super.super.foo;
+>super.super.foo : any
+>                : ^^^
+>super.super : any
+>            : ^^^
+>super : Sub1
+>      : ^^^^
+>super : any
+>      : ^^^
+>foo : any
+>    : ^^^
+    }
+}
+
+// Case 2
+class Base2 {
+>Base2 : Base2
+>      : ^^^^^
+
+    public foo() {
+>foo : () => string
+>    : ^^^^^^^^^^^^
+
+        return "base";
+>"base" : "base"
+>       : ^^^^^^
+    }
+}
+
+class SubE2 extends Base2 {
+>SubE2 : SubE2
+>      : ^^^^^
+>Base2 : Base2
+>      : ^^^^^
+
+    public bar() {
+>bar : () => null
+>    : ^^^^^^^^^^
+
+        return super.prototype.foo = null;
+>super.prototype.foo = null : null
+>                           : ^^^^
+>super.prototype.foo : any
+>                    : ^^^
+>super.prototype : any
+>                : ^^^
+>super : Base2
+>      : ^^^^^
+>prototype : any
+>          : ^^^
+>foo : any
+>    : ^^^
+    }
+}
+
+// Case 3
+class Base3 {
+>Base3 : Base3
+>      : ^^^^^
+
+    public foo() {
+>foo : () => string
+>    : ^^^^^^^^^^^^
+
+        return "base";
+>"base" : "base"
+>       : ^^^^^^
+    }
+}
+
+class SubE3 extends Base3 {
+>SubE3 : SubE3
+>      : ^^^^^
+>Base3 : Base3
+>      : ^^^^^
+
+    public bar() {
+>bar : () => any
+>    : ^^^^^^^^^
+
+        return super.bar();
+>super.bar() : any
+>            : ^^^
+>super.bar : any
+>          : ^^^
+>super : Base3
+>      : ^^^^^
+>bar : any
+>    : ^^^
+    }
+}
+
+// Case 4
+module Base4 {
+>Base4 : typeof Base4
+>      : ^^^^^^^^^^^^
+
+    class Sub4 {
+>Sub4 : Sub4
+>     : ^^^^
+
+        public x(){
+>x : () => string
+>  : ^^^^^^^^^^^^
+
+            return "hello";
+>"hello" : "hello"
+>        : ^^^^^^^
+        }
+    }
+    
+    export class SubSub4 extends Sub4{
+>SubSub4 : SubSub4
+>        : ^^^^^^^
+>Sub4 : Sub4
+>     : ^^^^
+
+        public x(){
+>x : () => string
+>  : ^^^^^^^^^^^^
+
+            return super.x();
+>super.x() : string
+>          : ^^^^^^
+>super.x : () => string
+>        : ^^^^^^^^^^^^
+>super : Sub4
+>      : ^^^^
+>x : () => string
+>  : ^^^^^^^^^^^^
+        }
+    }
+    
+    export class Sub4E {
+>Sub4E : Sub4E
+>      : ^^^^^
+
+        public x() {
+>x : () => any
+>  : ^^^^^^^^^
+
+            return super.x();
+>super.x() : any
+>          : ^^^
+>super.x : any
+>        : ^^^
+>super : any
+>      : ^^^
+>x : any
+>  : ^^^
+        }
+    }
+}
+