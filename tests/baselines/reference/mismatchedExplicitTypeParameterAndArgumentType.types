--- conflicted
+++ resolved
@@ -1,230 +1,208 @@
-//// [tests/cases/compiler/mismatchedExplicitTypeParameterAndArgumentType.ts] ////
-
-=== mismatchedExplicitTypeParameterAndArgumentType.ts ===
-function map<T, U>(xs: T[], f: (x: T) => U) {
->map : <T, U>(xs: T[], f: (x: T) => U) => U[]
->    : ^ ^^ ^^^^^^   ^^^^^           ^^^^^^^^
->xs : T[]
->   : ^^^
->f : (x: T) => U
->  : ^^^^ ^^^^^ 
->x : T
->  : ^
-
-    var ys: U[] = [];
->ys : U[]
-<<<<<<< HEAD
->[] : never[]
-=======
->   : ^^^
->[] : undefined[]
->   : ^^^^^^^^^^^
->>>>>>> 12402f26
-
-    xs.forEach(x => ys.push(f(x)));
->xs.forEach(x => ys.push(f(x))) : void
->                               : ^^^^
->xs.forEach : (callbackfn: (value: T, index: number, array: T[]) => void, thisArg?: any) => void
->           : ^^^^^^^^^^^^^^^^^^^^^^^^^^^^^^^^^^^^^^^^^^^^^^^^^^^^^^^^^^^^^^^^^^^^^^^^^^^^^^^^^^
->xs : T[]
->   : ^^^
->forEach : (callbackfn: (value: T, index: number, array: T[]) => void, thisArg?: any) => void
->        : ^^^^^^^^^^^^^^^^^^^^^^^^^^^^^^^^^^^^^^^^^^^^^^^^^^^^^^^^^^^^^^^^^^^^^^^^^^^^^^^^^^
->x => ys.push(f(x)) : (x: T) => number
->                   : ^^^^^^^^^^^^^^^^
->x : T
->  : ^
->ys.push(f(x)) : number
->              : ^^^^^^
->ys.push : (...items: U[]) => number
->        : ^^^^^^^^^^^^^^^^^^^^^^^^^
->ys : U[]
->   : ^^^
->push : (...items: U[]) => number
->     : ^^^^^^^^^^^^^^^^^^^^^^^^^
->f(x) : U
->     : ^
->f : (x: T) => U
->  : ^^^^^^^^^^^
->x : T
->  : ^
-
-    return ys;
->ys : U[]
->   : ^^^
-}
-
-var r0 = map([1, ""], (x) => x.toString());
->r0 : string[]
->   : ^^^^^^^^
->map([1, ""], (x) => x.toString()) : string[]
->                                  : ^^^^^^^^
->map : <T, U>(xs: T[], f: (x: T) => U) => U[]
->    : ^^^^^^^^^^^^^^^^^^^^^^^^^^^^^^^^^^^^^^
->[1, ""] : (string | number)[]
->        : ^^^^^^^^^^^^^^^^^^^
->1 : 1
->  : ^
->"" : ""
->   : ^^
->(x) => x.toString() : (x: string | number) => string
->                    : ^^^^^^^^^^^^^^^^^^^^^^^^^^^^^^
->x : string | number
->  : ^^^^^^^^^^^^^^^
->x.toString() : string
-<<<<<<< HEAD
->x.toString : (() => string) | ((radix?: number | undefined) => string)
->x : string | number
->toString : (() => string) | ((radix?: number | undefined) => string)
-=======
->             : ^^^^^^
->x.toString : (() => string) | ((radix?: number) => string)
->           : ^^^^^^^^^^^^^^^^^^^^^^^^^^^^^^^^^^^^^^^^^^^^^
->x : string | number
->  : ^^^^^^^^^^^^^^^
->toString : (() => string) | ((radix?: number) => string)
->         : ^^^^^^^^^^^^^^^^^^^^^^^^^^^^^^^^^^^^^^^^^^^^^
->>>>>>> 12402f26
-
-var r5 = map<any, any>([1, ""], (x) => x.toString());
->r5 : any[]
->   : ^^^^^
->map<any, any>([1, ""], (x) => x.toString()) : any[]
->                                            : ^^^^^
->map : <T, U>(xs: T[], f: (x: T) => U) => U[]
->    : ^^^^^^^^^^^^^^^^^^^^^^^^^^^^^^^^^^^^^^
->[1, ""] : (string | number)[]
->        : ^^^^^^^^^^^^^^^^^^^
->1 : 1
->  : ^
->"" : ""
->   : ^^
->(x) => x.toString() : (x: any) => any
->                    : ^^^^^^^^^^^^^^^
->x : any
->  : ^^^
->x.toString() : any
->             : ^^^
->x.toString : any
->           : ^^^
->x : any
->  : ^^^
->toString : any
->         : ^^^
-
-var r6 = map<Object, Object>([1, ""], (x) => x.toString());
->r6 : Object[]
->   : ^^^^^^^^
->map<Object, Object>([1, ""], (x) => x.toString()) : Object[]
->                                                  : ^^^^^^^^
->map : <T, U>(xs: T[], f: (x: T) => U) => U[]
->    : ^^^^^^^^^^^^^^^^^^^^^^^^^^^^^^^^^^^^^^
->[1, ""] : (string | number)[]
->        : ^^^^^^^^^^^^^^^^^^^
->1 : 1
->  : ^
->"" : ""
->   : ^^
->(x) => x.toString() : (x: Object) => string
->                    : ^^^^^^^^^^^^^^^^^^^^^
->x : Object
->  : ^^^^^^
->x.toString() : string
->             : ^^^^^^
->x.toString : () => string
->           : ^^^^^^^^^^^^
->x : Object
->  : ^^^^^^
->toString : () => string
->         : ^^^^^^^^^^^^
-
-var r7 = map<number, string>([1, ""], (x) => x.toString()); // error
->r7 : string[]
->   : ^^^^^^^^
->map<number, string>([1, ""], (x) => x.toString()) : string[]
->                                                  : ^^^^^^^^
->map : <T, U>(xs: T[], f: (x: T) => U) => U[]
->    : ^^^^^^^^^^^^^^^^^^^^^^^^^^^^^^^^^^^^^^
->[1, ""] : (string | number)[]
->        : ^^^^^^^^^^^^^^^^^^^
->1 : 1
->  : ^
->"" : ""
->   : ^^
->(x) => x.toString() : (x: number) => string
->                    : ^^^^^^^^^^^^^^^^^^^^^
->x : number
->  : ^^^^^^
->x.toString() : string
-<<<<<<< HEAD
->x.toString : (radix?: number | undefined) => string
->x : number
->toString : (radix?: number | undefined) => string
-=======
->             : ^^^^^^
->x.toString : (radix?: number) => string
->           : ^^^^^^^^^^^^^^^^^^^^^^^^^^
->x : number
->  : ^^^^^^
->toString : (radix?: number) => string
->         : ^^^^^^^^^^^^^^^^^^^^^^^^^^
->>>>>>> 12402f26
-
-var r7b = map<number>([1, ""], (x) => x.toString()); // error
->r7b : unknown[]
->    : ^^^^^^^^^
->map<number>([1, ""], (x) => x.toString()) : unknown[]
->                                          : ^^^^^^^^^
->map : <T, U>(xs: T[], f: (x: T) => U) => U[]
->    : ^^^^^^^^^^^^^^^^^^^^^^^^^^^^^^^^^^^^^^
->[1, ""] : (string | number)[]
->        : ^^^^^^^^^^^^^^^^^^^
->1 : 1
->  : ^
->"" : ""
->   : ^^
->(x) => x.toString() : (x: number) => string
->                    : ^^^^^^^^^^^^^^^^^^^^^
->x : number
->  : ^^^^^^
->x.toString() : string
-<<<<<<< HEAD
->x.toString : (radix?: number | undefined) => string
->x : number
->toString : (radix?: number | undefined) => string
-=======
->             : ^^^^^^
->x.toString : (radix?: number) => string
->           : ^^^^^^^^^^^^^^^^^^^^^^^^^^
->x : number
->  : ^^^^^^
->toString : (radix?: number) => string
->         : ^^^^^^^^^^^^^^^^^^^^^^^^^^
->>>>>>> 12402f26
-
-var r8 = map<any, string>([1, ""], (x) => x.toString());
->r8 : string[]
->   : ^^^^^^^^
->map<any, string>([1, ""], (x) => x.toString()) : string[]
->                                               : ^^^^^^^^
->map : <T, U>(xs: T[], f: (x: T) => U) => U[]
->    : ^^^^^^^^^^^^^^^^^^^^^^^^^^^^^^^^^^^^^^
->[1, ""] : (string | number)[]
->        : ^^^^^^^^^^^^^^^^^^^
->1 : 1
->  : ^
->"" : ""
->   : ^^
->(x) => x.toString() : (x: any) => any
->                    : ^^^^^^^^^^^^^^^
->x : any
->  : ^^^
->x.toString() : any
->             : ^^^
->x.toString : any
->           : ^^^
->x : any
->  : ^^^
->toString : any
->         : ^^^
-
+//// [tests/cases/compiler/mismatchedExplicitTypeParameterAndArgumentType.ts] ////
+
+=== mismatchedExplicitTypeParameterAndArgumentType.ts ===
+function map<T, U>(xs: T[], f: (x: T) => U) {
+>map : <T, U>(xs: T[], f: (x: T) => U) => U[]
+>    : ^ ^^ ^^^^^^   ^^^^^           ^^^^^^^^
+>xs : T[]
+>   : ^^^
+>f : (x: T) => U
+>  : ^^^^ ^^^^^ 
+>x : T
+>  : ^
+
+    var ys: U[] = [];
+>ys : U[]
+>   : ^^^
+>[] : never[]
+>   : ^^^^^^^
+
+    xs.forEach(x => ys.push(f(x)));
+>xs.forEach(x => ys.push(f(x))) : void
+>                               : ^^^^
+>xs.forEach : (callbackfn: (value: T, index: number, array: T[]) => void, thisArg?: any) => void
+>           : ^^^^^^^^^^^^^^^^^^^^^^^^^^^^^^^^^^^^^^^^^^^^^^^^^^^^^^^^^^^^^^^^^^^^^^^^^^^^^^^^^^
+>xs : T[]
+>   : ^^^
+>forEach : (callbackfn: (value: T, index: number, array: T[]) => void, thisArg?: any) => void
+>        : ^^^^^^^^^^^^^^^^^^^^^^^^^^^^^^^^^^^^^^^^^^^^^^^^^^^^^^^^^^^^^^^^^^^^^^^^^^^^^^^^^^
+>x => ys.push(f(x)) : (x: T) => number
+>                   : ^^^^^^^^^^^^^^^^
+>x : T
+>  : ^
+>ys.push(f(x)) : number
+>              : ^^^^^^
+>ys.push : (...items: U[]) => number
+>        : ^^^^^^^^^^^^^^^^^^^^^^^^^
+>ys : U[]
+>   : ^^^
+>push : (...items: U[]) => number
+>     : ^^^^^^^^^^^^^^^^^^^^^^^^^
+>f(x) : U
+>     : ^
+>f : (x: T) => U
+>  : ^^^^^^^^^^^
+>x : T
+>  : ^
+
+    return ys;
+>ys : U[]
+>   : ^^^
+}
+
+var r0 = map([1, ""], (x) => x.toString());
+>r0 : string[]
+>   : ^^^^^^^^
+>map([1, ""], (x) => x.toString()) : string[]
+>                                  : ^^^^^^^^
+>map : <T, U>(xs: T[], f: (x: T) => U) => U[]
+>    : ^^^^^^^^^^^^^^^^^^^^^^^^^^^^^^^^^^^^^^
+>[1, ""] : (string | number)[]
+>        : ^^^^^^^^^^^^^^^^^^^
+>1 : 1
+>  : ^
+>"" : ""
+>   : ^^
+>(x) => x.toString() : (x: string | number) => string
+>                    : ^^^^^^^^^^^^^^^^^^^^^^^^^^^^^^
+>x : string | number
+>  : ^^^^^^^^^^^^^^^
+>x.toString() : string
+>             : ^^^^^^
+>x.toString : (() => string) | ((radix?: number | undefined) => string)
+>           : ^^^^^^^^^^^^^^^^^^^^^^^^^^^^^^^^^^^^^^^^^^^^^^^^^^^^^^^^^
+>x : string | number
+>  : ^^^^^^^^^^^^^^^
+>toString : (() => string) | ((radix?: number | undefined) => string)
+>         : ^^^^^^^^^^^^^^^^^^^^^^^^^^^^^^^^^^^^^^^^^^^^^^^^^^^^^^^^^
+
+var r5 = map<any, any>([1, ""], (x) => x.toString());
+>r5 : any[]
+>   : ^^^^^
+>map<any, any>([1, ""], (x) => x.toString()) : any[]
+>                                            : ^^^^^
+>map : <T, U>(xs: T[], f: (x: T) => U) => U[]
+>    : ^^^^^^^^^^^^^^^^^^^^^^^^^^^^^^^^^^^^^^
+>[1, ""] : (string | number)[]
+>        : ^^^^^^^^^^^^^^^^^^^
+>1 : 1
+>  : ^
+>"" : ""
+>   : ^^
+>(x) => x.toString() : (x: any) => any
+>                    : ^^^^^^^^^^^^^^^
+>x : any
+>  : ^^^
+>x.toString() : any
+>             : ^^^
+>x.toString : any
+>           : ^^^
+>x : any
+>  : ^^^
+>toString : any
+>         : ^^^
+
+var r6 = map<Object, Object>([1, ""], (x) => x.toString());
+>r6 : Object[]
+>   : ^^^^^^^^
+>map<Object, Object>([1, ""], (x) => x.toString()) : Object[]
+>                                                  : ^^^^^^^^
+>map : <T, U>(xs: T[], f: (x: T) => U) => U[]
+>    : ^^^^^^^^^^^^^^^^^^^^^^^^^^^^^^^^^^^^^^
+>[1, ""] : (string | number)[]
+>        : ^^^^^^^^^^^^^^^^^^^
+>1 : 1
+>  : ^
+>"" : ""
+>   : ^^
+>(x) => x.toString() : (x: Object) => string
+>                    : ^^^^^^^^^^^^^^^^^^^^^
+>x : Object
+>  : ^^^^^^
+>x.toString() : string
+>             : ^^^^^^
+>x.toString : () => string
+>           : ^^^^^^^^^^^^
+>x : Object
+>  : ^^^^^^
+>toString : () => string
+>         : ^^^^^^^^^^^^
+
+var r7 = map<number, string>([1, ""], (x) => x.toString()); // error
+>r7 : string[]
+>   : ^^^^^^^^
+>map<number, string>([1, ""], (x) => x.toString()) : string[]
+>                                                  : ^^^^^^^^
+>map : <T, U>(xs: T[], f: (x: T) => U) => U[]
+>    : ^^^^^^^^^^^^^^^^^^^^^^^^^^^^^^^^^^^^^^
+>[1, ""] : (string | number)[]
+>        : ^^^^^^^^^^^^^^^^^^^
+>1 : 1
+>  : ^
+>"" : ""
+>   : ^^
+>(x) => x.toString() : (x: number) => string
+>                    : ^^^^^^^^^^^^^^^^^^^^^
+>x : number
+>  : ^^^^^^
+>x.toString() : string
+>             : ^^^^^^
+>x.toString : (radix?: number | undefined) => string
+>           : ^^^^^^^^^^^^^^^^^^^^^^^^^^^^^^^^^^^^^^
+>x : number
+>  : ^^^^^^
+>toString : (radix?: number | undefined) => string
+>         : ^^^^^^^^^^^^^^^^^^^^^^^^^^^^^^^^^^^^^^
+
+var r7b = map<number>([1, ""], (x) => x.toString()); // error
+>r7b : unknown[]
+>    : ^^^^^^^^^
+>map<number>([1, ""], (x) => x.toString()) : unknown[]
+>                                          : ^^^^^^^^^
+>map : <T, U>(xs: T[], f: (x: T) => U) => U[]
+>    : ^^^^^^^^^^^^^^^^^^^^^^^^^^^^^^^^^^^^^^
+>[1, ""] : (string | number)[]
+>        : ^^^^^^^^^^^^^^^^^^^
+>1 : 1
+>  : ^
+>"" : ""
+>   : ^^
+>(x) => x.toString() : (x: number) => string
+>                    : ^^^^^^^^^^^^^^^^^^^^^
+>x : number
+>  : ^^^^^^
+>x.toString() : string
+>             : ^^^^^^
+>x.toString : (radix?: number | undefined) => string
+>           : ^^^^^^^^^^^^^^^^^^^^^^^^^^^^^^^^^^^^^^
+>x : number
+>  : ^^^^^^
+>toString : (radix?: number | undefined) => string
+>         : ^^^^^^^^^^^^^^^^^^^^^^^^^^^^^^^^^^^^^^
+
+var r8 = map<any, string>([1, ""], (x) => x.toString());
+>r8 : string[]
+>   : ^^^^^^^^
+>map<any, string>([1, ""], (x) => x.toString()) : string[]
+>                                               : ^^^^^^^^
+>map : <T, U>(xs: T[], f: (x: T) => U) => U[]
+>    : ^^^^^^^^^^^^^^^^^^^^^^^^^^^^^^^^^^^^^^
+>[1, ""] : (string | number)[]
+>        : ^^^^^^^^^^^^^^^^^^^
+>1 : 1
+>  : ^
+>"" : ""
+>   : ^^
+>(x) => x.toString() : (x: any) => any
+>                    : ^^^^^^^^^^^^^^^
+>x : any
+>  : ^^^
+>x.toString() : any
+>             : ^^^
+>x.toString : any
+>           : ^^^
+>x : any
+>  : ^^^
+>toString : any
+>         : ^^^
+