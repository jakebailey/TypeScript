--- conflicted
+++ resolved
@@ -1,137 +1,121 @@
-//// [tests/cases/conformance/expressions/typeGuards/typeGuardOfFormTypeOfEqualEqualHasNoEffect.ts] ////
-
-=== typeGuardOfFormTypeOfEqualEqualHasNoEffect.ts ===
-class C { private p: string };
->C : C
->  : ^
->p : string
->  : ^^^^^^
-
-var strOrNum: string | number;
->strOrNum : string | number
->         : ^^^^^^^^^^^^^^^
-
-var strOrBool: string | boolean;
->strOrBool : string | boolean
->          : ^^^^^^^^^^^^^^^^
-
-var numOrBool: number | boolean
->numOrBool : number | boolean
->          : ^^^^^^^^^^^^^^^^
-
-var strOrC: string | C;
->strOrC : string | C
->       : ^^^^^^^^^^
-
-// typeof x == s has not effect on typeguard
-if (typeof strOrNum == "string") {
->typeof strOrNum == "string" : boolean
->                            : ^^^^^^^
->typeof strOrNum : "string" | "number" | "bigint" | "boolean" | "symbol" | "undefined" | "object" | "function"
->                : ^^^^^^^^^^^^^^^^^^^^^^^^^^^^^^^^^^^^^^^^^^^^^^^^^^^^^^^^^^^^^^^^^^^^^^^^^^^^^^^^^^^^^^^^^^^
->strOrNum : string | number
->         : ^^^^^^^^^^^^^^^
->"string" : "string"
->         : ^^^^^^^^
-
-    var r1 = strOrNum; // string | number
->r1 : string
->   : ^^^^^^
->strOrNum : string
->         : ^^^^^^
-}
-else {
-    var r1 = strOrNum; // string | number
->r1 : string
-<<<<<<< HEAD
->strOrNum : string | number
-=======
->   : ^^^^^^
->strOrNum : number
->         : ^^^^^^
->>>>>>> 12402f26
-}
-
-if (typeof strOrBool == "boolean") {
->typeof strOrBool == "boolean" : boolean
->                              : ^^^^^^^
->typeof strOrBool : "string" | "number" | "bigint" | "boolean" | "symbol" | "undefined" | "object" | "function"
->                 : ^^^^^^^^^^^^^^^^^^^^^^^^^^^^^^^^^^^^^^^^^^^^^^^^^^^^^^^^^^^^^^^^^^^^^^^^^^^^^^^^^^^^^^^^^^^
->strOrBool : string | boolean
->          : ^^^^^^^^^^^^^^^^
->"boolean" : "boolean"
->          : ^^^^^^^^^
-
-    var r2 = strOrBool; // string | boolean
->r2 : boolean
->   : ^^^^^^^
->strOrBool : boolean
->          : ^^^^^^^
-}
-else {
-    var r2 = strOrBool; // string | boolean
->r2 : boolean
-<<<<<<< HEAD
->strOrBool : string | boolean
-=======
->   : ^^^^^^^
->strOrBool : string
->          : ^^^^^^
->>>>>>> 12402f26
-}
-
-if (typeof numOrBool == "number") {
->typeof numOrBool == "number" : boolean
->                             : ^^^^^^^
->typeof numOrBool : "string" | "number" | "bigint" | "boolean" | "symbol" | "undefined" | "object" | "function"
->                 : ^^^^^^^^^^^^^^^^^^^^^^^^^^^^^^^^^^^^^^^^^^^^^^^^^^^^^^^^^^^^^^^^^^^^^^^^^^^^^^^^^^^^^^^^^^^
->numOrBool : number | boolean
->          : ^^^^^^^^^^^^^^^^
->"number" : "number"
->         : ^^^^^^^^
-
-    var r3 = numOrBool; // number | boolean
->r3 : number
->   : ^^^^^^
->numOrBool : number
->          : ^^^^^^
-}
-else {
-    var r3 =  numOrBool; // number | boolean
->r3 : number
-<<<<<<< HEAD
->numOrBool : number | boolean
-=======
->   : ^^^^^^
->numOrBool : boolean
->          : ^^^^^^^
->>>>>>> 12402f26
-}
-
-if (typeof strOrC == "Object") {
->typeof strOrC == "Object" : boolean
->                          : ^^^^^^^
->typeof strOrC : "string" | "number" | "bigint" | "boolean" | "symbol" | "undefined" | "object" | "function"
->              : ^^^^^^^^^^^^^^^^^^^^^^^^^^^^^^^^^^^^^^^^^^^^^^^^^^^^^^^^^^^^^^^^^^^^^^^^^^^^^^^^^^^^^^^^^^^
->strOrC : string | C
->       : ^^^^^^^^^^
->"Object" : "Object"
->         : ^^^^^^^^
-
-    var r4 = strOrC; // string | C
->r4 : C
->   : ^
->strOrC : C
->       : ^
-}
-else {
-    var r4 = strOrC; // string | C
->r4 : C
-<<<<<<< HEAD
->strOrC : string | C
-=======
->   : ^
->strOrC : string
->       : ^^^^^^
->>>>>>> 12402f26
-}
+//// [tests/cases/conformance/expressions/typeGuards/typeGuardOfFormTypeOfEqualEqualHasNoEffect.ts] ////
+
+=== typeGuardOfFormTypeOfEqualEqualHasNoEffect.ts ===
+class C { private p: string };
+>C : C
+>  : ^
+>p : string
+>  : ^^^^^^
+
+var strOrNum: string | number;
+>strOrNum : string | number
+>         : ^^^^^^^^^^^^^^^
+
+var strOrBool: string | boolean;
+>strOrBool : string | boolean
+>          : ^^^^^^^^^^^^^^^^
+
+var numOrBool: number | boolean
+>numOrBool : number | boolean
+>          : ^^^^^^^^^^^^^^^^
+
+var strOrC: string | C;
+>strOrC : string | C
+>       : ^^^^^^^^^^
+
+// typeof x == s has not effect on typeguard
+if (typeof strOrNum == "string") {
+>typeof strOrNum == "string" : boolean
+>                            : ^^^^^^^
+>typeof strOrNum : "string" | "number" | "bigint" | "boolean" | "symbol" | "undefined" | "object" | "function"
+>                : ^^^^^^^^^^^^^^^^^^^^^^^^^^^^^^^^^^^^^^^^^^^^^^^^^^^^^^^^^^^^^^^^^^^^^^^^^^^^^^^^^^^^^^^^^^^
+>strOrNum : string | number
+>         : ^^^^^^^^^^^^^^^
+>"string" : "string"
+>         : ^^^^^^^^
+
+    var r1 = strOrNum; // string | number
+>r1 : string
+>   : ^^^^^^
+>strOrNum : string
+>         : ^^^^^^
+}
+else {
+    var r1 = strOrNum; // string | number
+>r1 : string
+>   : ^^^^^^
+>strOrNum : string | number
+>         : ^^^^^^^^^^^^^^^
+}
+
+if (typeof strOrBool == "boolean") {
+>typeof strOrBool == "boolean" : boolean
+>                              : ^^^^^^^
+>typeof strOrBool : "string" | "number" | "bigint" | "boolean" | "symbol" | "undefined" | "object" | "function"
+>                 : ^^^^^^^^^^^^^^^^^^^^^^^^^^^^^^^^^^^^^^^^^^^^^^^^^^^^^^^^^^^^^^^^^^^^^^^^^^^^^^^^^^^^^^^^^^^
+>strOrBool : string | boolean
+>          : ^^^^^^^^^^^^^^^^
+>"boolean" : "boolean"
+>          : ^^^^^^^^^
+
+    var r2 = strOrBool; // string | boolean
+>r2 : boolean
+>   : ^^^^^^^
+>strOrBool : boolean
+>          : ^^^^^^^
+}
+else {
+    var r2 = strOrBool; // string | boolean
+>r2 : boolean
+>   : ^^^^^^^
+>strOrBool : string | boolean
+>          : ^^^^^^^^^^^^^^^^
+}
+
+if (typeof numOrBool == "number") {
+>typeof numOrBool == "number" : boolean
+>                             : ^^^^^^^
+>typeof numOrBool : "string" | "number" | "bigint" | "boolean" | "symbol" | "undefined" | "object" | "function"
+>                 : ^^^^^^^^^^^^^^^^^^^^^^^^^^^^^^^^^^^^^^^^^^^^^^^^^^^^^^^^^^^^^^^^^^^^^^^^^^^^^^^^^^^^^^^^^^^
+>numOrBool : number | boolean
+>          : ^^^^^^^^^^^^^^^^
+>"number" : "number"
+>         : ^^^^^^^^
+
+    var r3 = numOrBool; // number | boolean
+>r3 : number
+>   : ^^^^^^
+>numOrBool : number
+>          : ^^^^^^
+}
+else {
+    var r3 =  numOrBool; // number | boolean
+>r3 : number
+>   : ^^^^^^
+>numOrBool : number | boolean
+>          : ^^^^^^^^^^^^^^^^
+}
+
+if (typeof strOrC == "Object") {
+>typeof strOrC == "Object" : boolean
+>                          : ^^^^^^^
+>typeof strOrC : "string" | "number" | "bigint" | "boolean" | "symbol" | "undefined" | "object" | "function"
+>              : ^^^^^^^^^^^^^^^^^^^^^^^^^^^^^^^^^^^^^^^^^^^^^^^^^^^^^^^^^^^^^^^^^^^^^^^^^^^^^^^^^^^^^^^^^^^
+>strOrC : string | C
+>       : ^^^^^^^^^^
+>"Object" : "Object"
+>         : ^^^^^^^^
+
+    var r4 = strOrC; // string | C
+>r4 : C
+>   : ^
+>strOrC : C
+>       : ^
+}
+else {
+    var r4 = strOrC; // string | C
+>r4 : C
+>   : ^
+>strOrC : string | C
+>       : ^^^^^^^^^^
+}