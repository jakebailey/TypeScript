--- conflicted
+++ resolved
@@ -1,307 +1,295 @@
-//// [tests/cases/conformance/es6/destructuring/missingAndExcessProperties.ts] ////
-
-=== missingAndExcessProperties.ts ===
-// Missing properties
-function f1() {
->f1 : () => void
->   : ^^^^^^^^^^
-
-    var { x, y } = {};
->x : any
->  : ^^^
->y : any
->  : ^^^
->{} : { x: any; y: any; }
->   : ^^^^^^^^^^^^^^^^^^^
-
-    var { x = 1, y } = {};
->x : any
->  : ^^^
->1 : 1
->  : ^
->y : any
-<<<<<<< HEAD
->{} : { x?: number | undefined; y: any; }
-=======
->  : ^^^
->{} : { x?: number; y: any; }
->   : ^^^^^^^^^^^^^^^^^^^^^^^
->>>>>>> 12402f26
-
-    var { x, y = 1 } = {};
->x : any
->  : ^^^
->y : any
->  : ^^^
->1 : 1
-<<<<<<< HEAD
->{} : { x: any; y?: number | undefined; }
-=======
->  : ^
->{} : { x: any; y?: number; }
->   : ^^^^^^^^^^^^^^^^^^^^^^^
->>>>>>> 12402f26
-
-    var { x = 1, y = 1 } = {};
->x : any
->  : ^^^
->1 : 1
->  : ^
->y : any
->  : ^^^
->1 : 1
-<<<<<<< HEAD
->{} : { x?: number | undefined; y?: number | undefined; }
-=======
->  : ^
->{} : { x?: number; y?: number; }
->   : ^^^^^^^^^^^^^^^^^^^^^^^^^^^
->>>>>>> 12402f26
-}
-
-// Missing properties
-function f2() {
->f2 : () => void
->   : ^^^^^^^^^^
-
-    var x: number, y: number;
->x : number
->  : ^^^^^^
->y : number
->  : ^^^^^^
-
-    ({ x, y } = {});
->({ x, y } = {}) : { x: number; y: number; }
->                : ^^^^^^^^^^^^^^^^^^^^^^^^^
->{ x, y } = {} : { x: number; y: number; }
->              : ^^^^^^^^^^^^^^^^^^^^^^^^^
->{ x, y } : { x: number; y: number; }
->         : ^^^^^^^^^^^^^^^^^^^^^^^^^
->x : number
->  : ^^^^^^
->y : number
->  : ^^^^^^
->{} : { x: number; y: number; }
->   : ^^^^^^^^^^^^^^^^^^^^^^^^^
-
-    ({ x: x = 1, y } = {});
->({ x: x = 1, y } = {}) : { x?: number; y: number; }
->                       : ^^^^^^^^^^^^^^^^^^^^^^^^^^
->{ x: x = 1, y } = {} : { x?: number; y: number; }
->                     : ^^^^^^^^^^^^^^^^^^^^^^^^^^
->{ x: x = 1, y } : { x?: number; y: number; }
->                : ^^^^^^^^^^^^^^^^^^^^^^^^^^
->x : number
->  : ^^^^^^
->x = 1 : 1
->      : ^
->x : number
->  : ^^^^^^
->1 : 1
->  : ^
->y : number
->  : ^^^^^^
->{} : { x?: number; y: number; }
->   : ^^^^^^^^^^^^^^^^^^^^^^^^^^
-
-    ({ x, y: y = 1 } = {});
->({ x, y: y = 1 } = {}) : { x: number; y?: number; }
->                       : ^^^^^^^^^^^^^^^^^^^^^^^^^^
->{ x, y: y = 1 } = {} : { x: number; y?: number; }
->                     : ^^^^^^^^^^^^^^^^^^^^^^^^^^
->{ x, y: y = 1 } : { x: number; y?: number; }
->                : ^^^^^^^^^^^^^^^^^^^^^^^^^^
->x : number
->  : ^^^^^^
->y : number
->  : ^^^^^^
->y = 1 : 1
->      : ^
->y : number
->  : ^^^^^^
->1 : 1
->  : ^
->{} : { x: number; y?: number; }
->   : ^^^^^^^^^^^^^^^^^^^^^^^^^^
-
-    ({ x: x = 1, y: y = 1 } = {});
->({ x: x = 1, y: y = 1 } = {}) : { x?: number; y?: number; }
->                              : ^^^^^^^^^^^^^^^^^^^^^^^^^^^
->{ x: x = 1, y: y = 1 } = {} : { x?: number; y?: number; }
->                            : ^^^^^^^^^^^^^^^^^^^^^^^^^^^
->{ x: x = 1, y: y = 1 } : { x?: number; y?: number; }
->                       : ^^^^^^^^^^^^^^^^^^^^^^^^^^^
->x : number
->  : ^^^^^^
->x = 1 : 1
->      : ^
->x : number
->  : ^^^^^^
->1 : 1
->  : ^
->y : number
->  : ^^^^^^
->y = 1 : 1
->      : ^
->y : number
->  : ^^^^^^
->1 : 1
->  : ^
->{} : { x?: number; y?: number; }
->   : ^^^^^^^^^^^^^^^^^^^^^^^^^^^
-}
-
-// Excess properties
-function f3() {
->f3 : () => void
->   : ^^^^^^^^^^
-
-    var { } = { x: 0, y: 0 };
->{ x: 0, y: 0 } : { x: number; y: number; }
->               : ^^^^^^^^^^^^^^^^^^^^^^^^^
->x : number
->  : ^^^^^^
->0 : 0
->  : ^
->y : number
->  : ^^^^^^
->0 : 0
->  : ^
-
-    var { x } = { x: 0, y: 0 };
->x : number
->  : ^^^^^^
->{ x: 0, y: 0 } : { x: number; y: number; }
->               : ^^^^^^^^^^^^^^^^^^^^^^^^^
->x : number
->  : ^^^^^^
->0 : 0
->  : ^
->y : number
->  : ^^^^^^
->0 : 0
->  : ^
-
-    var { y } = { x: 0, y: 0 };
->y : number
->  : ^^^^^^
->{ x: 0, y: 0 } : { x: number; y: number; }
->               : ^^^^^^^^^^^^^^^^^^^^^^^^^
->x : number
->  : ^^^^^^
->0 : 0
->  : ^
->y : number
->  : ^^^^^^
->0 : 0
->  : ^
-
-    var { x, y } = { x: 0, y: 0 };
->x : number
->  : ^^^^^^
->y : number
->  : ^^^^^^
->{ x: 0, y: 0 } : { x: number; y: number; }
->               : ^^^^^^^^^^^^^^^^^^^^^^^^^
->x : number
->  : ^^^^^^
->0 : 0
->  : ^
->y : number
->  : ^^^^^^
->0 : 0
->  : ^
-}
-
-// Excess properties
-function f4() {
->f4 : () => void
->   : ^^^^^^^^^^
-
-    var x: number, y: number;
->x : number
->  : ^^^^^^
->y : number
->  : ^^^^^^
-
-    ({ } = { x: 0, y: 0 });
->({ } = { x: 0, y: 0 }) : { x: number; y: number; }
->                       : ^^^^^^^^^^^^^^^^^^^^^^^^^
->{ } = { x: 0, y: 0 } : { x: number; y: number; }
->                     : ^^^^^^^^^^^^^^^^^^^^^^^^^
->{ } : {}
->    : ^^
->{ x: 0, y: 0 } : { x: number; y: number; }
->               : ^^^^^^^^^^^^^^^^^^^^^^^^^
->x : number
->  : ^^^^^^
->0 : 0
->  : ^
->y : number
->  : ^^^^^^
->0 : 0
->  : ^
-
-    ({ x } = { x: 0, y: 0 });
->({ x } = { x: 0, y: 0 }) : { x: number; y: number; }
->                         : ^^^^^^^^^^^^^^^^^^^^^^^^^
->{ x } = { x: 0, y: 0 } : { x: number; y: number; }
->                       : ^^^^^^^^^^^^^^^^^^^^^^^^^
->{ x } : { x: number; }
->      : ^^^^^^^^^^^^^^
->x : number
->  : ^^^^^^
->{ x: 0, y: 0 } : { x: number; y: number; }
->               : ^^^^^^^^^^^^^^^^^^^^^^^^^
->x : number
->  : ^^^^^^
->0 : 0
->  : ^
->y : number
->  : ^^^^^^
->0 : 0
->  : ^
-
-    ({ y } = { x: 0, y: 0 });
->({ y } = { x: 0, y: 0 }) : { x: number; y: number; }
->                         : ^^^^^^^^^^^^^^^^^^^^^^^^^
->{ y } = { x: 0, y: 0 } : { x: number; y: number; }
->                       : ^^^^^^^^^^^^^^^^^^^^^^^^^
->{ y } : { y: number; }
->      : ^^^^^^^^^^^^^^
->y : number
->  : ^^^^^^
->{ x: 0, y: 0 } : { x: number; y: number; }
->               : ^^^^^^^^^^^^^^^^^^^^^^^^^
->x : number
->  : ^^^^^^
->0 : 0
->  : ^
->y : number
->  : ^^^^^^
->0 : 0
->  : ^
-
-    ({ x, y } = { x: 0, y: 0 });
->({ x, y } = { x: 0, y: 0 }) : { x: number; y: number; }
->                            : ^^^^^^^^^^^^^^^^^^^^^^^^^
->{ x, y } = { x: 0, y: 0 } : { x: number; y: number; }
->                          : ^^^^^^^^^^^^^^^^^^^^^^^^^
->{ x, y } : { x: number; y: number; }
->         : ^^^^^^^^^^^^^^^^^^^^^^^^^
->x : number
->  : ^^^^^^
->y : number
->  : ^^^^^^
->{ x: 0, y: 0 } : { x: number; y: number; }
->               : ^^^^^^^^^^^^^^^^^^^^^^^^^
->x : number
->  : ^^^^^^
->0 : 0
->  : ^
->y : number
->  : ^^^^^^
->0 : 0
->  : ^
-}
-
+//// [tests/cases/conformance/es6/destructuring/missingAndExcessProperties.ts] ////
+
+=== missingAndExcessProperties.ts ===
+// Missing properties
+function f1() {
+>f1 : () => void
+>   : ^^^^^^^^^^
+
+    var { x, y } = {};
+>x : any
+>  : ^^^
+>y : any
+>  : ^^^
+>{} : { x: any; y: any; }
+>   : ^^^^^^^^^^^^^^^^^^^
+
+    var { x = 1, y } = {};
+>x : any
+>  : ^^^
+>1 : 1
+>  : ^
+>y : any
+>  : ^^^
+>{} : { x?: number | undefined; y: any; }
+>   : ^^^^^^^^^^^^^^^^^^^^^^^^^^^^^^^^^^^
+
+    var { x, y = 1 } = {};
+>x : any
+>  : ^^^
+>y : any
+>  : ^^^
+>1 : 1
+>  : ^
+>{} : { x: any; y?: number | undefined; }
+>   : ^^^^^^^^^^^^^^^^^^^^^^^^^^^^^^^^^^^
+
+    var { x = 1, y = 1 } = {};
+>x : any
+>  : ^^^
+>1 : 1
+>  : ^
+>y : any
+>  : ^^^
+>1 : 1
+>  : ^
+>{} : { x?: number | undefined; y?: number | undefined; }
+>   : ^^^^^^^^^^^^^^^^^^^^^^^^^^^^^^^^^^^^^^^^^^^^^^^^^^^
+}
+
+// Missing properties
+function f2() {
+>f2 : () => void
+>   : ^^^^^^^^^^
+
+    var x: number, y: number;
+>x : number
+>  : ^^^^^^
+>y : number
+>  : ^^^^^^
+
+    ({ x, y } = {});
+>({ x, y } = {}) : { x: number; y: number; }
+>                : ^^^^^^^^^^^^^^^^^^^^^^^^^
+>{ x, y } = {} : { x: number; y: number; }
+>              : ^^^^^^^^^^^^^^^^^^^^^^^^^
+>{ x, y } : { x: number; y: number; }
+>         : ^^^^^^^^^^^^^^^^^^^^^^^^^
+>x : number
+>  : ^^^^^^
+>y : number
+>  : ^^^^^^
+>{} : { x: number; y: number; }
+>   : ^^^^^^^^^^^^^^^^^^^^^^^^^
+
+    ({ x: x = 1, y } = {});
+>({ x: x = 1, y } = {}) : { x?: number; y: number; }
+>                       : ^^^^^^^^^^^^^^^^^^^^^^^^^^
+>{ x: x = 1, y } = {} : { x?: number; y: number; }
+>                     : ^^^^^^^^^^^^^^^^^^^^^^^^^^
+>{ x: x = 1, y } : { x?: number; y: number; }
+>                : ^^^^^^^^^^^^^^^^^^^^^^^^^^
+>x : number
+>  : ^^^^^^
+>x = 1 : 1
+>      : ^
+>x : number
+>  : ^^^^^^
+>1 : 1
+>  : ^
+>y : number
+>  : ^^^^^^
+>{} : { x?: number; y: number; }
+>   : ^^^^^^^^^^^^^^^^^^^^^^^^^^
+
+    ({ x, y: y = 1 } = {});
+>({ x, y: y = 1 } = {}) : { x: number; y?: number; }
+>                       : ^^^^^^^^^^^^^^^^^^^^^^^^^^
+>{ x, y: y = 1 } = {} : { x: number; y?: number; }
+>                     : ^^^^^^^^^^^^^^^^^^^^^^^^^^
+>{ x, y: y = 1 } : { x: number; y?: number; }
+>                : ^^^^^^^^^^^^^^^^^^^^^^^^^^
+>x : number
+>  : ^^^^^^
+>y : number
+>  : ^^^^^^
+>y = 1 : 1
+>      : ^
+>y : number
+>  : ^^^^^^
+>1 : 1
+>  : ^
+>{} : { x: number; y?: number; }
+>   : ^^^^^^^^^^^^^^^^^^^^^^^^^^
+
+    ({ x: x = 1, y: y = 1 } = {});
+>({ x: x = 1, y: y = 1 } = {}) : { x?: number; y?: number; }
+>                              : ^^^^^^^^^^^^^^^^^^^^^^^^^^^
+>{ x: x = 1, y: y = 1 } = {} : { x?: number; y?: number; }
+>                            : ^^^^^^^^^^^^^^^^^^^^^^^^^^^
+>{ x: x = 1, y: y = 1 } : { x?: number; y?: number; }
+>                       : ^^^^^^^^^^^^^^^^^^^^^^^^^^^
+>x : number
+>  : ^^^^^^
+>x = 1 : 1
+>      : ^
+>x : number
+>  : ^^^^^^
+>1 : 1
+>  : ^
+>y : number
+>  : ^^^^^^
+>y = 1 : 1
+>      : ^
+>y : number
+>  : ^^^^^^
+>1 : 1
+>  : ^
+>{} : { x?: number; y?: number; }
+>   : ^^^^^^^^^^^^^^^^^^^^^^^^^^^
+}
+
+// Excess properties
+function f3() {
+>f3 : () => void
+>   : ^^^^^^^^^^
+
+    var { } = { x: 0, y: 0 };
+>{ x: 0, y: 0 } : { x: number; y: number; }
+>               : ^^^^^^^^^^^^^^^^^^^^^^^^^
+>x : number
+>  : ^^^^^^
+>0 : 0
+>  : ^
+>y : number
+>  : ^^^^^^
+>0 : 0
+>  : ^
+
+    var { x } = { x: 0, y: 0 };
+>x : number
+>  : ^^^^^^
+>{ x: 0, y: 0 } : { x: number; y: number; }
+>               : ^^^^^^^^^^^^^^^^^^^^^^^^^
+>x : number
+>  : ^^^^^^
+>0 : 0
+>  : ^
+>y : number
+>  : ^^^^^^
+>0 : 0
+>  : ^
+
+    var { y } = { x: 0, y: 0 };
+>y : number
+>  : ^^^^^^
+>{ x: 0, y: 0 } : { x: number; y: number; }
+>               : ^^^^^^^^^^^^^^^^^^^^^^^^^
+>x : number
+>  : ^^^^^^
+>0 : 0
+>  : ^
+>y : number
+>  : ^^^^^^
+>0 : 0
+>  : ^
+
+    var { x, y } = { x: 0, y: 0 };
+>x : number
+>  : ^^^^^^
+>y : number
+>  : ^^^^^^
+>{ x: 0, y: 0 } : { x: number; y: number; }
+>               : ^^^^^^^^^^^^^^^^^^^^^^^^^
+>x : number
+>  : ^^^^^^
+>0 : 0
+>  : ^
+>y : number
+>  : ^^^^^^
+>0 : 0
+>  : ^
+}
+
+// Excess properties
+function f4() {
+>f4 : () => void
+>   : ^^^^^^^^^^
+
+    var x: number, y: number;
+>x : number
+>  : ^^^^^^
+>y : number
+>  : ^^^^^^
+
+    ({ } = { x: 0, y: 0 });
+>({ } = { x: 0, y: 0 }) : { x: number; y: number; }
+>                       : ^^^^^^^^^^^^^^^^^^^^^^^^^
+>{ } = { x: 0, y: 0 } : { x: number; y: number; }
+>                     : ^^^^^^^^^^^^^^^^^^^^^^^^^
+>{ } : {}
+>    : ^^
+>{ x: 0, y: 0 } : { x: number; y: number; }
+>               : ^^^^^^^^^^^^^^^^^^^^^^^^^
+>x : number
+>  : ^^^^^^
+>0 : 0
+>  : ^
+>y : number
+>  : ^^^^^^
+>0 : 0
+>  : ^
+
+    ({ x } = { x: 0, y: 0 });
+>({ x } = { x: 0, y: 0 }) : { x: number; y: number; }
+>                         : ^^^^^^^^^^^^^^^^^^^^^^^^^
+>{ x } = { x: 0, y: 0 } : { x: number; y: number; }
+>                       : ^^^^^^^^^^^^^^^^^^^^^^^^^
+>{ x } : { x: number; }
+>      : ^^^^^^^^^^^^^^
+>x : number
+>  : ^^^^^^
+>{ x: 0, y: 0 } : { x: number; y: number; }
+>               : ^^^^^^^^^^^^^^^^^^^^^^^^^
+>x : number
+>  : ^^^^^^
+>0 : 0
+>  : ^
+>y : number
+>  : ^^^^^^
+>0 : 0
+>  : ^
+
+    ({ y } = { x: 0, y: 0 });
+>({ y } = { x: 0, y: 0 }) : { x: number; y: number; }
+>                         : ^^^^^^^^^^^^^^^^^^^^^^^^^
+>{ y } = { x: 0, y: 0 } : { x: number; y: number; }
+>                       : ^^^^^^^^^^^^^^^^^^^^^^^^^
+>{ y } : { y: number; }
+>      : ^^^^^^^^^^^^^^
+>y : number
+>  : ^^^^^^
+>{ x: 0, y: 0 } : { x: number; y: number; }
+>               : ^^^^^^^^^^^^^^^^^^^^^^^^^
+>x : number
+>  : ^^^^^^
+>0 : 0
+>  : ^
+>y : number
+>  : ^^^^^^
+>0 : 0
+>  : ^
+
+    ({ x, y } = { x: 0, y: 0 });
+>({ x, y } = { x: 0, y: 0 }) : { x: number; y: number; }
+>                            : ^^^^^^^^^^^^^^^^^^^^^^^^^
+>{ x, y } = { x: 0, y: 0 } : { x: number; y: number; }
+>                          : ^^^^^^^^^^^^^^^^^^^^^^^^^
+>{ x, y } : { x: number; y: number; }
+>         : ^^^^^^^^^^^^^^^^^^^^^^^^^
+>x : number
+>  : ^^^^^^
+>y : number
+>  : ^^^^^^
+>{ x: 0, y: 0 } : { x: number; y: number; }
+>               : ^^^^^^^^^^^^^^^^^^^^^^^^^
+>x : number
+>  : ^^^^^^
+>0 : 0
+>  : ^
+>y : number
+>  : ^^^^^^
+>0 : 0
+>  : ^
+}
+