//// [tests/cases/conformance/types/typeRelationships/comparable/equalityWithtNullishCoalescingAssignment.ts] ////

=== equalityWithtNullishCoalescingAssignment.ts ===
function f1(a?: boolean): void {
>f1 : (a?: boolean) => void
<<<<<<< HEAD
>a : boolean | undefined

    a ??= true;
>a ??= true : boolean
>a : boolean | undefined
=======
>   : ^^^^^       ^^^^^    
>a : boolean
>  : ^^^^^^^

    a ??= true;
>a ??= true : boolean
>           : ^^^^^^^
>a : boolean
>  : ^^^^^^^
>>>>>>> 12402f26
>true : true
>     : ^^^^

    if (a === false) {
>a === false : boolean
>            : ^^^^^^^
>a : boolean
>  : ^^^^^^^
>false : false
>      : ^^^^^

        console.log(a);
>console.log(a) : void
>               : ^^^^
>console.log : (...data: any[]) => void
>            : ^^^^^^^^^^^^^^^^^^^^^^^^
>console : Console
>        : ^^^^^^^
>log : (...data: any[]) => void
>    : ^^^^^^^^^^^^^^^^^^^^^^^^
>a : false
>  : ^^^^^
    }
}
f1(false);
>f1(false) : void
<<<<<<< HEAD
>f1 : (a?: boolean | undefined) => void
=======
>          : ^^^^
>f1 : (a?: boolean) => void
>   : ^^^^^^^^^^^^^^^^^^^^^
>>>>>>> 12402f26
>false : false
>      : ^^^^^

function f2() {
>f2 : () => void
>   : ^^^^^^^^^^

    let x: 0 | 1 | 2 | 3 = 0 as any;
>x : 0 | 1 | 2 | 3
>  : ^^^^^^^^^^^^^
>0 as any : any
>0 : 0
>  : ^

    x ??= 1;
>x ??= 1 : 0 | 1 | 2 | 3
>        : ^^^^^^^^^^^^^
>x : 0 | 1 | 2 | 3
>  : ^^^^^^^^^^^^^
>1 : 1
>  : ^

    if (x === 0) {
>x === 0 : boolean
>        : ^^^^^^^
>x : 0 | 1 | 2 | 3
>  : ^^^^^^^^^^^^^
>0 : 0
>  : ^

        console.log(x);
>console.log(x) : void
>               : ^^^^
>console.log : (...data: any[]) => void
>            : ^^^^^^^^^^^^^^^^^^^^^^^^
>console : Console
>        : ^^^^^^^
>log : (...data: any[]) => void
>    : ^^^^^^^^^^^^^^^^^^^^^^^^
>x : 0
>  : ^
    }
}

<|MERGE_RESOLUTION|>--- conflicted
+++ resolved
@@ -1,99 +1,87 @@
-//// [tests/cases/conformance/types/typeRelationships/comparable/equalityWithtNullishCoalescingAssignment.ts] ////
-
-=== equalityWithtNullishCoalescingAssignment.ts ===
-function f1(a?: boolean): void {
->f1 : (a?: boolean) => void
-<<<<<<< HEAD
->a : boolean | undefined
-
-    a ??= true;
->a ??= true : boolean
->a : boolean | undefined
-=======
->   : ^^^^^       ^^^^^    
->a : boolean
->  : ^^^^^^^
-
-    a ??= true;
->a ??= true : boolean
->           : ^^^^^^^
->a : boolean
->  : ^^^^^^^
->>>>>>> 12402f26
->true : true
->     : ^^^^
-
-    if (a === false) {
->a === false : boolean
->            : ^^^^^^^
->a : boolean
->  : ^^^^^^^
->false : false
->      : ^^^^^
-
-        console.log(a);
->console.log(a) : void
->               : ^^^^
->console.log : (...data: any[]) => void
->            : ^^^^^^^^^^^^^^^^^^^^^^^^
->console : Console
->        : ^^^^^^^
->log : (...data: any[]) => void
->    : ^^^^^^^^^^^^^^^^^^^^^^^^
->a : false
->  : ^^^^^
-    }
-}
-f1(false);
->f1(false) : void
-<<<<<<< HEAD
->f1 : (a?: boolean | undefined) => void
-=======
->          : ^^^^
->f1 : (a?: boolean) => void
->   : ^^^^^^^^^^^^^^^^^^^^^
->>>>>>> 12402f26
->false : false
->      : ^^^^^
-
-function f2() {
->f2 : () => void
->   : ^^^^^^^^^^
-
-    let x: 0 | 1 | 2 | 3 = 0 as any;
->x : 0 | 1 | 2 | 3
->  : ^^^^^^^^^^^^^
->0 as any : any
->0 : 0
->  : ^
-
-    x ??= 1;
->x ??= 1 : 0 | 1 | 2 | 3
->        : ^^^^^^^^^^^^^
->x : 0 | 1 | 2 | 3
->  : ^^^^^^^^^^^^^
->1 : 1
->  : ^
-
-    if (x === 0) {
->x === 0 : boolean
->        : ^^^^^^^
->x : 0 | 1 | 2 | 3
->  : ^^^^^^^^^^^^^
->0 : 0
->  : ^
-
-        console.log(x);
->console.log(x) : void
->               : ^^^^
->console.log : (...data: any[]) => void
->            : ^^^^^^^^^^^^^^^^^^^^^^^^
->console : Console
->        : ^^^^^^^
->log : (...data: any[]) => void
->    : ^^^^^^^^^^^^^^^^^^^^^^^^
->x : 0
->  : ^
-    }
-}
-
+//// [tests/cases/conformance/types/typeRelationships/comparable/equalityWithtNullishCoalescingAssignment.ts] ////
+
+=== equalityWithtNullishCoalescingAssignment.ts ===
+function f1(a?: boolean): void {
+>f1 : (a?: boolean) => void
+>   : ^^^^^       ^^^^^    
+>a : boolean | undefined
+>  : ^^^^^^^^^^^^^^^^^^^
+
+    a ??= true;
+>a ??= true : boolean
+>           : ^^^^^^^
+>a : boolean | undefined
+>  : ^^^^^^^^^^^^^^^^^^^
+>true : true
+>     : ^^^^
+
+    if (a === false) {
+>a === false : boolean
+>            : ^^^^^^^
+>a : boolean
+>  : ^^^^^^^
+>false : false
+>      : ^^^^^
+
+        console.log(a);
+>console.log(a) : void
+>               : ^^^^
+>console.log : (...data: any[]) => void
+>            : ^^^^^^^^^^^^^^^^^^^^^^^^
+>console : Console
+>        : ^^^^^^^
+>log : (...data: any[]) => void
+>    : ^^^^^^^^^^^^^^^^^^^^^^^^
+>a : false
+>  : ^^^^^
+    }
+}
+f1(false);
+>f1(false) : void
+>          : ^^^^
+>f1 : (a?: boolean | undefined) => void
+>   : ^^^^^^^^^^^^^^^^^^^^^^^^^^^^^^^^^
+>false : false
+>      : ^^^^^
+
+function f2() {
+>f2 : () => void
+>   : ^^^^^^^^^^
+
+    let x: 0 | 1 | 2 | 3 = 0 as any;
+>x : 0 | 1 | 2 | 3
+>  : ^^^^^^^^^^^^^
+>0 as any : any
+>0 : 0
+>  : ^
+
+    x ??= 1;
+>x ??= 1 : 0 | 1 | 2 | 3
+>        : ^^^^^^^^^^^^^
+>x : 0 | 1 | 2 | 3
+>  : ^^^^^^^^^^^^^
+>1 : 1
+>  : ^
+
+    if (x === 0) {
+>x === 0 : boolean
+>        : ^^^^^^^
+>x : 0 | 1 | 2 | 3
+>  : ^^^^^^^^^^^^^
+>0 : 0
+>  : ^
+
+        console.log(x);
+>console.log(x) : void
+>               : ^^^^
+>console.log : (...data: any[]) => void
+>            : ^^^^^^^^^^^^^^^^^^^^^^^^
+>console : Console
+>        : ^^^^^^^
+>log : (...data: any[]) => void
+>    : ^^^^^^^^^^^^^^^^^^^^^^^^
+>x : 0
+>  : ^
+    }
+}
+