//// [tests/cases/conformance/expressions/typeGuards/typeGuardOfFormIsTypeOnInterfaces.ts] ////

=== typeGuardOfFormIsTypeOnInterfaces.ts ===
interface C1 {
    (): C1;
    prototype: C1;
>prototype : C1
>          : ^^

    p1: string;
>p1 : string
>   : ^^^^^^
}
interface C2 {
    (): C2;
    prototype: C2;
>prototype : C2
>          : ^^

    p2: number;
>p2 : number
>   : ^^^^^^
}
interface D1 extends C1 {
    prototype: D1;
>prototype : D1
>          : ^^

    p3: number;
>p3 : number
>   : ^^^^^^
}
var str: string;
>str : string
>    : ^^^^^^

var num: number;
>num : number
>    : ^^^^^^

var strOrNum: string | number;
>strOrNum : string | number
>         : ^^^^^^^^^^^^^^^


function isC1(x: any): x is C1 {
>isC1 : (x: any) => x is C1
>     : ^^^^   ^^^^^^^^^^^^
>x : any

    return true;
>true : true
>     : ^^^^
}

function isC2(x: any): x is C2 {
>isC2 : (x: any) => x is C2
>     : ^^^^   ^^^^^^^^^^^^
>x : any

    return true;
>true : true
>     : ^^^^
}

function isD1(x: any): x is D1 {
>isD1 : (x: any) => x is D1
>     : ^^^^   ^^^^^^^^^^^^
>x : any

    return true;
>true : true
>     : ^^^^
}

var c1: C1;
>c1 : C1
>   : ^^

var c2: C2;
>c2 : C2
>   : ^^

var d1: D1;
>d1 : D1
>   : ^^

var c1Orc2: C1 | C2;
>c1Orc2 : C1 | C2
>       : ^^^^^^^

str = isC1(c1Orc2) && c1Orc2.p1; // C1
<<<<<<< HEAD
>str = isC1(c1Orc2) && c1Orc2.p1 : string | false
>str : string
>isC1(c1Orc2) && c1Orc2.p1 : string | false
=======
>str = isC1(c1Orc2) && c1Orc2.p1 : string
>                                : ^^^^^^
>str : string
>    : ^^^^^^
>isC1(c1Orc2) && c1Orc2.p1 : string
>                          : ^^^^^^
>>>>>>> 12402f26
>isC1(c1Orc2) : boolean
>             : ^^^^^^^
>isC1 : (x: any) => x is C1
>     : ^^^^^^^^^^^^^^^^^^^
>c1Orc2 : C1 | C2
>       : ^^^^^^^
>c1Orc2.p1 : string
>          : ^^^^^^
>c1Orc2 : C1
>       : ^^
>p1 : string
>   : ^^^^^^

num = isC2(c1Orc2) && c1Orc2.p2; // C2
<<<<<<< HEAD
>num = isC2(c1Orc2) && c1Orc2.p2 : number | false
>num : number
>isC2(c1Orc2) && c1Orc2.p2 : number | false
=======
>num = isC2(c1Orc2) && c1Orc2.p2 : number
>                                : ^^^^^^
>num : number
>    : ^^^^^^
>isC2(c1Orc2) && c1Orc2.p2 : number
>                          : ^^^^^^
>>>>>>> 12402f26
>isC2(c1Orc2) : boolean
>             : ^^^^^^^
>isC2 : (x: any) => x is C2
>     : ^^^^^^^^^^^^^^^^^^^
>c1Orc2 : C1 | C2
>       : ^^^^^^^
>c1Orc2.p2 : number
>          : ^^^^^^
>c1Orc2 : C2
>       : ^^
>p2 : number
>   : ^^^^^^

str = isD1(c1Orc2) && c1Orc2.p1; // D1
<<<<<<< HEAD
>str = isD1(c1Orc2) && c1Orc2.p1 : string | false
>str : string
>isD1(c1Orc2) && c1Orc2.p1 : string | false
=======
>str = isD1(c1Orc2) && c1Orc2.p1 : string
>                                : ^^^^^^
>str : string
>    : ^^^^^^
>isD1(c1Orc2) && c1Orc2.p1 : string
>                          : ^^^^^^
>>>>>>> 12402f26
>isD1(c1Orc2) : boolean
>             : ^^^^^^^
>isD1 : (x: any) => x is D1
>     : ^^^^^^^^^^^^^^^^^^^
>c1Orc2 : C1 | C2
>       : ^^^^^^^
>c1Orc2.p1 : string
>          : ^^^^^^
>c1Orc2 : D1
>       : ^^
>p1 : string
>   : ^^^^^^

num = isD1(c1Orc2) && c1Orc2.p3; // D1
<<<<<<< HEAD
>num = isD1(c1Orc2) && c1Orc2.p3 : number | false
>num : number
>isD1(c1Orc2) && c1Orc2.p3 : number | false
=======
>num = isD1(c1Orc2) && c1Orc2.p3 : number
>                                : ^^^^^^
>num : number
>    : ^^^^^^
>isD1(c1Orc2) && c1Orc2.p3 : number
>                          : ^^^^^^
>>>>>>> 12402f26
>isD1(c1Orc2) : boolean
>             : ^^^^^^^
>isD1 : (x: any) => x is D1
>     : ^^^^^^^^^^^^^^^^^^^
>c1Orc2 : C1 | C2
>       : ^^^^^^^
>c1Orc2.p3 : number
>          : ^^^^^^
>c1Orc2 : D1
>       : ^^
>p3 : number
>   : ^^^^^^

var c2Ord1: C2 | D1;
>c2Ord1 : C2 | D1
>       : ^^^^^^^

num = isC2(c2Ord1) && c2Ord1.p2; // C2
<<<<<<< HEAD
>num = isC2(c2Ord1) && c2Ord1.p2 : number | false
>num : number
>isC2(c2Ord1) && c2Ord1.p2 : number | false
=======
>num = isC2(c2Ord1) && c2Ord1.p2 : number
>                                : ^^^^^^
>num : number
>    : ^^^^^^
>isC2(c2Ord1) && c2Ord1.p2 : number
>                          : ^^^^^^
>>>>>>> 12402f26
>isC2(c2Ord1) : boolean
>             : ^^^^^^^
>isC2 : (x: any) => x is C2
>     : ^^^^^^^^^^^^^^^^^^^
>c2Ord1 : C2 | D1
>       : ^^^^^^^
>c2Ord1.p2 : number
>          : ^^^^^^
>c2Ord1 : C2
>       : ^^
>p2 : number
>   : ^^^^^^

num = isD1(c2Ord1) && c2Ord1.p3; // D1
<<<<<<< HEAD
>num = isD1(c2Ord1) && c2Ord1.p3 : number | false
>num : number
>isD1(c2Ord1) && c2Ord1.p3 : number | false
=======
>num = isD1(c2Ord1) && c2Ord1.p3 : number
>                                : ^^^^^^
>num : number
>    : ^^^^^^
>isD1(c2Ord1) && c2Ord1.p3 : number
>                          : ^^^^^^
>>>>>>> 12402f26
>isD1(c2Ord1) : boolean
>             : ^^^^^^^
>isD1 : (x: any) => x is D1
>     : ^^^^^^^^^^^^^^^^^^^
>c2Ord1 : C2 | D1
>       : ^^^^^^^
>c2Ord1.p3 : number
>          : ^^^^^^
>c2Ord1 : D1
>       : ^^
>p3 : number
>   : ^^^^^^

str = isD1(c2Ord1) && c2Ord1.p1; // D1
<<<<<<< HEAD
>str = isD1(c2Ord1) && c2Ord1.p1 : string | false
>str : string
>isD1(c2Ord1) && c2Ord1.p1 : string | false
=======
>str = isD1(c2Ord1) && c2Ord1.p1 : string
>                                : ^^^^^^
>str : string
>    : ^^^^^^
>isD1(c2Ord1) && c2Ord1.p1 : string
>                          : ^^^^^^
>>>>>>> 12402f26
>isD1(c2Ord1) : boolean
>             : ^^^^^^^
>isD1 : (x: any) => x is D1
>     : ^^^^^^^^^^^^^^^^^^^
>c2Ord1 : C2 | D1
>       : ^^^^^^^
>c2Ord1.p1 : string
>          : ^^^^^^
>c2Ord1 : D1
>       : ^^
>p1 : string
>   : ^^^^^^

var r2: C2 | D1 = isC1(c2Ord1) && c2Ord1; // C2 | D1
>r2 : C2 | D1
<<<<<<< HEAD
>isC1(c2Ord1) && c2Ord1 : false | D1
=======
>   : ^^^^^^^
>isC1(c2Ord1) && c2Ord1 : D1
>                       : ^^
>>>>>>> 12402f26
>isC1(c2Ord1) : boolean
>             : ^^^^^^^
>isC1 : (x: any) => x is C1
>     : ^^^^^^^^^^^^^^^^^^^
>c2Ord1 : C2 | D1
>       : ^^^^^^^
>c2Ord1 : D1
>       : ^^

<|MERGE_RESOLUTION|>--- conflicted
+++ resolved
@@ -1,295 +1,252 @@
-//// [tests/cases/conformance/expressions/typeGuards/typeGuardOfFormIsTypeOnInterfaces.ts] ////
-
-=== typeGuardOfFormIsTypeOnInterfaces.ts ===
-interface C1 {
-    (): C1;
-    prototype: C1;
->prototype : C1
->          : ^^
-
-    p1: string;
->p1 : string
->   : ^^^^^^
-}
-interface C2 {
-    (): C2;
-    prototype: C2;
->prototype : C2
->          : ^^
-
-    p2: number;
->p2 : number
->   : ^^^^^^
-}
-interface D1 extends C1 {
-    prototype: D1;
->prototype : D1
->          : ^^
-
-    p3: number;
->p3 : number
->   : ^^^^^^
-}
-var str: string;
->str : string
->    : ^^^^^^
-
-var num: number;
->num : number
->    : ^^^^^^
-
-var strOrNum: string | number;
->strOrNum : string | number
->         : ^^^^^^^^^^^^^^^
-
-
-function isC1(x: any): x is C1 {
->isC1 : (x: any) => x is C1
->     : ^^^^   ^^^^^^^^^^^^
->x : any
-
-    return true;
->true : true
->     : ^^^^
-}
-
-function isC2(x: any): x is C2 {
->isC2 : (x: any) => x is C2
->     : ^^^^   ^^^^^^^^^^^^
->x : any
-
-    return true;
->true : true
->     : ^^^^
-}
-
-function isD1(x: any): x is D1 {
->isD1 : (x: any) => x is D1
->     : ^^^^   ^^^^^^^^^^^^
->x : any
-
-    return true;
->true : true
->     : ^^^^
-}
-
-var c1: C1;
->c1 : C1
->   : ^^
-
-var c2: C2;
->c2 : C2
->   : ^^
-
-var d1: D1;
->d1 : D1
->   : ^^
-
-var c1Orc2: C1 | C2;
->c1Orc2 : C1 | C2
->       : ^^^^^^^
-
-str = isC1(c1Orc2) && c1Orc2.p1; // C1
-<<<<<<< HEAD
->str = isC1(c1Orc2) && c1Orc2.p1 : string | false
->str : string
->isC1(c1Orc2) && c1Orc2.p1 : string | false
-=======
->str = isC1(c1Orc2) && c1Orc2.p1 : string
->                                : ^^^^^^
->str : string
->    : ^^^^^^
->isC1(c1Orc2) && c1Orc2.p1 : string
->                          : ^^^^^^
->>>>>>> 12402f26
->isC1(c1Orc2) : boolean
->             : ^^^^^^^
->isC1 : (x: any) => x is C1
->     : ^^^^^^^^^^^^^^^^^^^
->c1Orc2 : C1 | C2
->       : ^^^^^^^
->c1Orc2.p1 : string
->          : ^^^^^^
->c1Orc2 : C1
->       : ^^
->p1 : string
->   : ^^^^^^
-
-num = isC2(c1Orc2) && c1Orc2.p2; // C2
-<<<<<<< HEAD
->num = isC2(c1Orc2) && c1Orc2.p2 : number | false
->num : number
->isC2(c1Orc2) && c1Orc2.p2 : number | false
-=======
->num = isC2(c1Orc2) && c1Orc2.p2 : number
->                                : ^^^^^^
->num : number
->    : ^^^^^^
->isC2(c1Orc2) && c1Orc2.p2 : number
->                          : ^^^^^^
->>>>>>> 12402f26
->isC2(c1Orc2) : boolean
->             : ^^^^^^^
->isC2 : (x: any) => x is C2
->     : ^^^^^^^^^^^^^^^^^^^
->c1Orc2 : C1 | C2
->       : ^^^^^^^
->c1Orc2.p2 : number
->          : ^^^^^^
->c1Orc2 : C2
->       : ^^
->p2 : number
->   : ^^^^^^
-
-str = isD1(c1Orc2) && c1Orc2.p1; // D1
-<<<<<<< HEAD
->str = isD1(c1Orc2) && c1Orc2.p1 : string | false
->str : string
->isD1(c1Orc2) && c1Orc2.p1 : string | false
-=======
->str = isD1(c1Orc2) && c1Orc2.p1 : string
->                                : ^^^^^^
->str : string
->    : ^^^^^^
->isD1(c1Orc2) && c1Orc2.p1 : string
->                          : ^^^^^^
->>>>>>> 12402f26
->isD1(c1Orc2) : boolean
->             : ^^^^^^^
->isD1 : (x: any) => x is D1
->     : ^^^^^^^^^^^^^^^^^^^
->c1Orc2 : C1 | C2
->       : ^^^^^^^
->c1Orc2.p1 : string
->          : ^^^^^^
->c1Orc2 : D1
->       : ^^
->p1 : string
->   : ^^^^^^
-
-num = isD1(c1Orc2) && c1Orc2.p3; // D1
-<<<<<<< HEAD
->num = isD1(c1Orc2) && c1Orc2.p3 : number | false
->num : number
->isD1(c1Orc2) && c1Orc2.p3 : number | false
-=======
->num = isD1(c1Orc2) && c1Orc2.p3 : number
->                                : ^^^^^^
->num : number
->    : ^^^^^^
->isD1(c1Orc2) && c1Orc2.p3 : number
->                          : ^^^^^^
->>>>>>> 12402f26
->isD1(c1Orc2) : boolean
->             : ^^^^^^^
->isD1 : (x: any) => x is D1
->     : ^^^^^^^^^^^^^^^^^^^
->c1Orc2 : C1 | C2
->       : ^^^^^^^
->c1Orc2.p3 : number
->          : ^^^^^^
->c1Orc2 : D1
->       : ^^
->p3 : number
->   : ^^^^^^
-
-var c2Ord1: C2 | D1;
->c2Ord1 : C2 | D1
->       : ^^^^^^^
-
-num = isC2(c2Ord1) && c2Ord1.p2; // C2
-<<<<<<< HEAD
->num = isC2(c2Ord1) && c2Ord1.p2 : number | false
->num : number
->isC2(c2Ord1) && c2Ord1.p2 : number | false
-=======
->num = isC2(c2Ord1) && c2Ord1.p2 : number
->                                : ^^^^^^
->num : number
->    : ^^^^^^
->isC2(c2Ord1) && c2Ord1.p2 : number
->                          : ^^^^^^
->>>>>>> 12402f26
->isC2(c2Ord1) : boolean
->             : ^^^^^^^
->isC2 : (x: any) => x is C2
->     : ^^^^^^^^^^^^^^^^^^^
->c2Ord1 : C2 | D1
->       : ^^^^^^^
->c2Ord1.p2 : number
->          : ^^^^^^
->c2Ord1 : C2
->       : ^^
->p2 : number
->   : ^^^^^^
-
-num = isD1(c2Ord1) && c2Ord1.p3; // D1
-<<<<<<< HEAD
->num = isD1(c2Ord1) && c2Ord1.p3 : number | false
->num : number
->isD1(c2Ord1) && c2Ord1.p3 : number | false
-=======
->num = isD1(c2Ord1) && c2Ord1.p3 : number
->                                : ^^^^^^
->num : number
->    : ^^^^^^
->isD1(c2Ord1) && c2Ord1.p3 : number
->                          : ^^^^^^
->>>>>>> 12402f26
->isD1(c2Ord1) : boolean
->             : ^^^^^^^
->isD1 : (x: any) => x is D1
->     : ^^^^^^^^^^^^^^^^^^^
->c2Ord1 : C2 | D1
->       : ^^^^^^^
->c2Ord1.p3 : number
->          : ^^^^^^
->c2Ord1 : D1
->       : ^^
->p3 : number
->   : ^^^^^^
-
-str = isD1(c2Ord1) && c2Ord1.p1; // D1
-<<<<<<< HEAD
->str = isD1(c2Ord1) && c2Ord1.p1 : string | false
->str : string
->isD1(c2Ord1) && c2Ord1.p1 : string | false
-=======
->str = isD1(c2Ord1) && c2Ord1.p1 : string
->                                : ^^^^^^
->str : string
->    : ^^^^^^
->isD1(c2Ord1) && c2Ord1.p1 : string
->                          : ^^^^^^
->>>>>>> 12402f26
->isD1(c2Ord1) : boolean
->             : ^^^^^^^
->isD1 : (x: any) => x is D1
->     : ^^^^^^^^^^^^^^^^^^^
->c2Ord1 : C2 | D1
->       : ^^^^^^^
->c2Ord1.p1 : string
->          : ^^^^^^
->c2Ord1 : D1
->       : ^^
->p1 : string
->   : ^^^^^^
-
-var r2: C2 | D1 = isC1(c2Ord1) && c2Ord1; // C2 | D1
->r2 : C2 | D1
-<<<<<<< HEAD
->isC1(c2Ord1) && c2Ord1 : false | D1
-=======
->   : ^^^^^^^
->isC1(c2Ord1) && c2Ord1 : D1
->                       : ^^
->>>>>>> 12402f26
->isC1(c2Ord1) : boolean
->             : ^^^^^^^
->isC1 : (x: any) => x is C1
->     : ^^^^^^^^^^^^^^^^^^^
->c2Ord1 : C2 | D1
->       : ^^^^^^^
->c2Ord1 : D1
->       : ^^
-
+//// [tests/cases/conformance/expressions/typeGuards/typeGuardOfFormIsTypeOnInterfaces.ts] ////
+
+=== typeGuardOfFormIsTypeOnInterfaces.ts ===
+interface C1 {
+    (): C1;
+    prototype: C1;
+>prototype : C1
+>          : ^^
+
+    p1: string;
+>p1 : string
+>   : ^^^^^^
+}
+interface C2 {
+    (): C2;
+    prototype: C2;
+>prototype : C2
+>          : ^^
+
+    p2: number;
+>p2 : number
+>   : ^^^^^^
+}
+interface D1 extends C1 {
+    prototype: D1;
+>prototype : D1
+>          : ^^
+
+    p3: number;
+>p3 : number
+>   : ^^^^^^
+}
+var str: string;
+>str : string
+>    : ^^^^^^
+
+var num: number;
+>num : number
+>    : ^^^^^^
+
+var strOrNum: string | number;
+>strOrNum : string | number
+>         : ^^^^^^^^^^^^^^^
+
+
+function isC1(x: any): x is C1 {
+>isC1 : (x: any) => x is C1
+>     : ^^^^   ^^^^^^^^^^^^
+>x : any
+>  : ^^^
+
+    return true;
+>true : true
+>     : ^^^^
+}
+
+function isC2(x: any): x is C2 {
+>isC2 : (x: any) => x is C2
+>     : ^^^^   ^^^^^^^^^^^^
+>x : any
+>  : ^^^
+
+    return true;
+>true : true
+>     : ^^^^
+}
+
+function isD1(x: any): x is D1 {
+>isD1 : (x: any) => x is D1
+>     : ^^^^   ^^^^^^^^^^^^
+>x : any
+>  : ^^^
+
+    return true;
+>true : true
+>     : ^^^^
+}
+
+var c1: C1;
+>c1 : C1
+>   : ^^
+
+var c2: C2;
+>c2 : C2
+>   : ^^
+
+var d1: D1;
+>d1 : D1
+>   : ^^
+
+var c1Orc2: C1 | C2;
+>c1Orc2 : C1 | C2
+>       : ^^^^^^^
+
+str = isC1(c1Orc2) && c1Orc2.p1; // C1
+>str = isC1(c1Orc2) && c1Orc2.p1 : string | false
+>                                : ^^^^^^^^^^^^^^
+>str : string
+>    : ^^^^^^
+>isC1(c1Orc2) && c1Orc2.p1 : string | false
+>                          : ^^^^^^^^^^^^^^
+>isC1(c1Orc2) : boolean
+>             : ^^^^^^^
+>isC1 : (x: any) => x is C1
+>     : ^^^^^^^^^^^^^^^^^^^
+>c1Orc2 : C1 | C2
+>       : ^^^^^^^
+>c1Orc2.p1 : string
+>          : ^^^^^^
+>c1Orc2 : C1
+>       : ^^
+>p1 : string
+>   : ^^^^^^
+
+num = isC2(c1Orc2) && c1Orc2.p2; // C2
+>num = isC2(c1Orc2) && c1Orc2.p2 : number | false
+>                                : ^^^^^^^^^^^^^^
+>num : number
+>    : ^^^^^^
+>isC2(c1Orc2) && c1Orc2.p2 : number | false
+>                          : ^^^^^^^^^^^^^^
+>isC2(c1Orc2) : boolean
+>             : ^^^^^^^
+>isC2 : (x: any) => x is C2
+>     : ^^^^^^^^^^^^^^^^^^^
+>c1Orc2 : C1 | C2
+>       : ^^^^^^^
+>c1Orc2.p2 : number
+>          : ^^^^^^
+>c1Orc2 : C2
+>       : ^^
+>p2 : number
+>   : ^^^^^^
+
+str = isD1(c1Orc2) && c1Orc2.p1; // D1
+>str = isD1(c1Orc2) && c1Orc2.p1 : string | false
+>                                : ^^^^^^^^^^^^^^
+>str : string
+>    : ^^^^^^
+>isD1(c1Orc2) && c1Orc2.p1 : string | false
+>                          : ^^^^^^^^^^^^^^
+>isD1(c1Orc2) : boolean
+>             : ^^^^^^^
+>isD1 : (x: any) => x is D1
+>     : ^^^^^^^^^^^^^^^^^^^
+>c1Orc2 : C1 | C2
+>       : ^^^^^^^
+>c1Orc2.p1 : string
+>          : ^^^^^^
+>c1Orc2 : D1
+>       : ^^
+>p1 : string
+>   : ^^^^^^
+
+num = isD1(c1Orc2) && c1Orc2.p3; // D1
+>num = isD1(c1Orc2) && c1Orc2.p3 : number | false
+>                                : ^^^^^^^^^^^^^^
+>num : number
+>    : ^^^^^^
+>isD1(c1Orc2) && c1Orc2.p3 : number | false
+>                          : ^^^^^^^^^^^^^^
+>isD1(c1Orc2) : boolean
+>             : ^^^^^^^
+>isD1 : (x: any) => x is D1
+>     : ^^^^^^^^^^^^^^^^^^^
+>c1Orc2 : C1 | C2
+>       : ^^^^^^^
+>c1Orc2.p3 : number
+>          : ^^^^^^
+>c1Orc2 : D1
+>       : ^^
+>p3 : number
+>   : ^^^^^^
+
+var c2Ord1: C2 | D1;
+>c2Ord1 : C2 | D1
+>       : ^^^^^^^
+
+num = isC2(c2Ord1) && c2Ord1.p2; // C2
+>num = isC2(c2Ord1) && c2Ord1.p2 : number | false
+>                                : ^^^^^^^^^^^^^^
+>num : number
+>    : ^^^^^^
+>isC2(c2Ord1) && c2Ord1.p2 : number | false
+>                          : ^^^^^^^^^^^^^^
+>isC2(c2Ord1) : boolean
+>             : ^^^^^^^
+>isC2 : (x: any) => x is C2
+>     : ^^^^^^^^^^^^^^^^^^^
+>c2Ord1 : C2 | D1
+>       : ^^^^^^^
+>c2Ord1.p2 : number
+>          : ^^^^^^
+>c2Ord1 : C2
+>       : ^^
+>p2 : number
+>   : ^^^^^^
+
+num = isD1(c2Ord1) && c2Ord1.p3; // D1
+>num = isD1(c2Ord1) && c2Ord1.p3 : number | false
+>                                : ^^^^^^^^^^^^^^
+>num : number
+>    : ^^^^^^
+>isD1(c2Ord1) && c2Ord1.p3 : number | false
+>                          : ^^^^^^^^^^^^^^
+>isD1(c2Ord1) : boolean
+>             : ^^^^^^^
+>isD1 : (x: any) => x is D1
+>     : ^^^^^^^^^^^^^^^^^^^
+>c2Ord1 : C2 | D1
+>       : ^^^^^^^
+>c2Ord1.p3 : number
+>          : ^^^^^^
+>c2Ord1 : D1
+>       : ^^
+>p3 : number
+>   : ^^^^^^
+
+str = isD1(c2Ord1) && c2Ord1.p1; // D1
+>str = isD1(c2Ord1) && c2Ord1.p1 : string | false
+>                                : ^^^^^^^^^^^^^^
+>str : string
+>    : ^^^^^^
+>isD1(c2Ord1) && c2Ord1.p1 : string | false
+>                          : ^^^^^^^^^^^^^^
+>isD1(c2Ord1) : boolean
+>             : ^^^^^^^
+>isD1 : (x: any) => x is D1
+>     : ^^^^^^^^^^^^^^^^^^^
+>c2Ord1 : C2 | D1
+>       : ^^^^^^^
+>c2Ord1.p1 : string
+>          : ^^^^^^
+>c2Ord1 : D1
+>       : ^^
+>p1 : string
+>   : ^^^^^^
+
+var r2: C2 | D1 = isC1(c2Ord1) && c2Ord1; // C2 | D1
+>r2 : C2 | D1
+>   : ^^^^^^^
+>isC1(c2Ord1) && c2Ord1 : false | D1
+>                       : ^^^^^^^^^^
+>isC1(c2Ord1) : boolean
+>             : ^^^^^^^
+>isC1 : (x: any) => x is C1
+>     : ^^^^^^^^^^^^^^^^^^^
+>c2Ord1 : C2 | D1
+>       : ^^^^^^^
+>c2Ord1 : D1
+>       : ^^
+