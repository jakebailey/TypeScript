--- conflicted
+++ resolved
@@ -1,39 +1,35 @@
-//// [tests/cases/compiler/implicitAnyDeclareMemberWithoutType2.ts] ////
-
-=== implicitAnyDeclareMemberWithoutType2.ts ===
-// this should be an error
-class C {
->C : C
->  : ^
-
-    public x = null;// error at "x"
-<<<<<<< HEAD
->x : null
-=======
->x : any
->  : ^^^
->>>>>>> 12402f26
-
-    public x1: string  // no error
->x1 : string
->   : ^^^^^^
-
-    constructor(c1, c2, c3: string) { }  // error at "c1, c2"
->c1 : any
->   : ^^^
->c2 : any
->   : ^^^
->c3 : string
->   : ^^^^^^
-
-    funcOfC(f1, f2, f3: number) { }     // error at "f1,f2"
->funcOfC : (f1: any, f2: any, f3: number) => void
->        : ^^^^^^^^^^^^^^^^^^^^^^^      ^^^^^^^^^
->f1 : any
->   : ^^^
->f2 : any
->   : ^^^
->f3 : number
->   : ^^^^^^
-}
-
+//// [tests/cases/compiler/implicitAnyDeclareMemberWithoutType2.ts] ////
+
+=== implicitAnyDeclareMemberWithoutType2.ts ===
+// this should be an error
+class C {
+>C : C
+>  : ^
+
+    public x = null;// error at "x"
+>x : null
+>  : ^^^^
+
+    public x1: string  // no error
+>x1 : string
+>   : ^^^^^^
+
+    constructor(c1, c2, c3: string) { }  // error at "c1, c2"
+>c1 : any
+>   : ^^^
+>c2 : any
+>   : ^^^
+>c3 : string
+>   : ^^^^^^
+
+    funcOfC(f1, f2, f3: number) { }     // error at "f1,f2"
+>funcOfC : (f1: any, f2: any, f3: number) => void
+>        : ^^^^^^^^^^^^^^^^^^^^^^^      ^^^^^^^^^
+>f1 : any
+>   : ^^^
+>f2 : any
+>   : ^^^
+>f3 : number
+>   : ^^^^^^
+}
+