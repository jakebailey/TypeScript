//// [tests/cases/conformance/expressions/contextualTyping/argumentExpressionContextualTyping.ts] ////

=== argumentExpressionContextualTyping.ts ===
// In a typed function call, argument expressions are contextually typed by their corresponding parameter types.
function foo({x: [a, b], y: {c, d, e}}) { }
>foo : ({ x: [a, b], y: { c, d, e } }: { x: [any, any]; y: { c: any; d: any; e: any; }; }) => void
>    : ^^^^^^^^^^^^^^^^^^^^^^^^^^^^^^^^^^^^^^^^^^^^^^^^^^^^^^^^^^^^^^^^^^^^^^^^^^^^^^^^^^^^^^^^^^^
>x : any
>  : ^^^
>a : any
>  : ^^^
>b : any
>  : ^^^
>y : any
>  : ^^^
>c : any
>  : ^^^
>d : any
>  : ^^^
>e : any
>  : ^^^

function bar({x: [a, b = 10], y: {c, d, e = { f:1 }}}) { }
<<<<<<< HEAD
>bar : ({ x: [a, b], y: { c, d, e } }: { x: [any, (number | undefined)?]; y: { c: any; d: any; e?: { f: number; } | undefined; }; }) => void
=======
>bar : ({ x: [a, b], y: { c, d, e } }: { x: [any, number?]; y: { c: any; d: any; e?: { f: number; }; }; }) => void
>    : ^^^^^^^^^^^^^^^^^^^^^^^^^^^^^^^^^^^^^^^^^^^^^^^^^^^^^^^^^^^^^^^^^^^^^^^^^^^^^^^^^^^^^^^^^^^^^^^^^^^^^^^^^^^
>>>>>>> 12402f26
>x : any
>  : ^^^
>a : any
>  : ^^^
>b : number
>  : ^^^^^^
>10 : 10
>   : ^^
>y : any
>  : ^^^
>c : any
>  : ^^^
>d : any
>  : ^^^
>e : { f: number; }
>  : ^^^^^^^^^^^^^^
>{ f:1 } : { f: number; }
>        : ^^^^^^^^^^^^^^
>f : number
>  : ^^^^^^
>1 : 1
>  : ^

function baz(x: [string, number, boolean]) { }
>baz : (x: [string, number, boolean]) => void
>    : ^^^^                         ^^^^^^^^^
>x : [string, number, boolean]
>  : ^^^^^^^^^^^^^^^^^^^^^^^^^

var o = { x: ["string", 1], y: { c: true, d: "world", e: 3 } };
>o : { x: (string | number)[]; y: { c: boolean; d: string; e: number; }; }
>  : ^^^^^^^^^^^^^^^^^^^^^^^^^^^^^^^^^^^^^^^^^^^^^^^^^^^^^^^^^^^^^^^^^^^^^
>{ x: ["string", 1], y: { c: true, d: "world", e: 3 } } : { x: (string | number)[]; y: { c: boolean; d: string; e: number; }; }
>                                                       : ^^^^^^^^^^^^^^^^^^^^^^^^^^^^^^^^^^^^^^^^^^^^^^^^^^^^^^^^^^^^^^^^^^^^^
>x : (string | number)[]
>  : ^^^^^^^^^^^^^^^^^^^
>["string", 1] : (string | number)[]
>              : ^^^^^^^^^^^^^^^^^^^
>"string" : "string"
>         : ^^^^^^^^
>1 : 1
>  : ^
>y : { c: boolean; d: string; e: number; }
>  : ^^^^^^^^^^^^^^^^^^^^^^^^^^^^^^^^^^^^^
>{ c: true, d: "world", e: 3 } : { c: boolean; d: string; e: number; }
>                              : ^^^^^^^^^^^^^^^^^^^^^^^^^^^^^^^^^^^^^
>c : boolean
>  : ^^^^^^^
>true : true
>     : ^^^^
>d : string
>  : ^^^^^^
>"world" : "world"
>        : ^^^^^^^
>e : number
>  : ^^^^^^
>3 : 3
>  : ^

var o1: { x: [string, number], y: { c: boolean, d: string, e: number } } = { x: ["string", 1], y: { c: true, d: "world", e: 3 } };
>o1 : { x: [string, number]; y: { c: boolean; d: string; e: number; }; }
>   : ^^^^^                ^^^^^                                     ^^^
>x : [string, number]
>  : ^^^^^^^^^^^^^^^^
>y : { c: boolean; d: string; e: number; }
>  : ^^^^^       ^^^^^      ^^^^^      ^^^
>c : boolean
>  : ^^^^^^^
>d : string
>  : ^^^^^^
>e : number
>  : ^^^^^^
>{ x: ["string", 1], y: { c: true, d: "world", e: 3 } } : { x: [string, number]; y: { c: true; d: string; e: number; }; }
>                                                       : ^^^^^^^^^^^^^^^^^^^^^^^^^^^^^^^^^^^^^^^^^^^^^^^^^^^^^^^^^^^^^^^
>x : [string, number]
>  : ^^^^^^^^^^^^^^^^
>["string", 1] : [string, number]
>              : ^^^^^^^^^^^^^^^^
>"string" : "string"
>         : ^^^^^^^^
>1 : 1
>  : ^
>y : { c: true; d: string; e: number; }
>  : ^^^^^^^^^^^^^^^^^^^^^^^^^^^^^^^^^^
>{ c: true, d: "world", e: 3 } : { c: true; d: string; e: number; }
>                              : ^^^^^^^^^^^^^^^^^^^^^^^^^^^^^^^^^^
>c : true
>  : ^^^^
>true : true
>     : ^^^^
>d : string
>  : ^^^^^^
>"world" : "world"
>        : ^^^^^^^
>e : number
>  : ^^^^^^
>3 : 3
>  : ^

foo(o1); // Not error since x has contextual type of tuple namely [string, number]
>foo(o1) : void
>        : ^^^^
>foo : ({ x: [a, b], y: { c, d, e } }: { x: [any, any]; y: { c: any; d: any; e: any; }; }) => void
>    : ^^^^^^^^^^^^^^^^^^^^^^^^^^^^^^^^^^^^^^^^^^^^^^^^^^^^^^^^^^^^^^^^^^^^^^^^^^^^^^^^^^^^^^^^^^^
>o1 : { x: [string, number]; y: { c: boolean; d: string; e: number; }; }
>   : ^^^^^^^^^^^^^^^^^^^^^^^^^^^^^^^^^^^^^^^^^^^^^^^^^^^^^^^^^^^^^^^^^^

foo({ x: ["string", 1], y: { c: true, d: "world", e: 3 } }); // Not error
>foo({ x: ["string", 1], y: { c: true, d: "world", e: 3 } }) : void
>                                                            : ^^^^
>foo : ({ x: [a, b], y: { c, d, e } }: { x: [any, any]; y: { c: any; d: any; e: any; }; }) => void
>    : ^^^^^^^^^^^^^^^^^^^^^^^^^^^^^^^^^^^^^^^^^^^^^^^^^^^^^^^^^^^^^^^^^^^^^^^^^^^^^^^^^^^^^^^^^^^
>{ x: ["string", 1], y: { c: true, d: "world", e: 3 } } : { x: [string, number]; y: { c: boolean; d: string; e: number; }; }
>                                                       : ^^^^^^^^^^^^^^^^^^^^^^^^^^^^^^^^^^^^^^^^^^^^^^^^^^^^^^^^^^^^^^^^^^
>x : [string, number]
>  : ^^^^^^^^^^^^^^^^
>["string", 1] : [string, number]
>              : ^^^^^^^^^^^^^^^^
>"string" : "string"
>         : ^^^^^^^^
>1 : 1
>  : ^
>y : { c: boolean; d: string; e: number; }
>  : ^^^^^^^^^^^^^^^^^^^^^^^^^^^^^^^^^^^^^
>{ c: true, d: "world", e: 3 } : { c: boolean; d: string; e: number; }
>                              : ^^^^^^^^^^^^^^^^^^^^^^^^^^^^^^^^^^^^^
>c : boolean
>  : ^^^^^^^
>true : true
>     : ^^^^
>d : string
>  : ^^^^^^
>"world" : "world"
>        : ^^^^^^^
>e : number
>  : ^^^^^^
>3 : 3
>  : ^

var array = ["string", 1, true];
>array : (string | number | boolean)[]
>      : ^^^^^^^^^^^^^^^^^^^^^^^^^^^^^
>["string", 1, true] : (string | number | boolean)[]
>                    : ^^^^^^^^^^^^^^^^^^^^^^^^^^^^^
>"string" : "string"
>         : ^^^^^^^^
>1 : 1
>  : ^
>true : true
>     : ^^^^

var tuple: [string, number, boolean] = ["string", 1, true];
>tuple : [string, number, boolean]
>      : ^^^^^^^^^^^^^^^^^^^^^^^^^
>["string", 1, true] : [string, number, true]
>                    : ^^^^^^^^^^^^^^^^^^^^^^
>"string" : "string"
>         : ^^^^^^^^
>1 : 1
>  : ^
>true : true
>     : ^^^^

baz(tuple);
>baz(tuple) : void
>           : ^^^^
>baz : (x: [string, number, boolean]) => void
>    : ^^^^^^^^^^^^^^^^^^^^^^^^^^^^^^^^^^^^^^
>tuple : [string, number, boolean]
>      : ^^^^^^^^^^^^^^^^^^^^^^^^^

baz(["string", 1, true]);
>baz(["string", 1, true]) : void
>                         : ^^^^
>baz : (x: [string, number, boolean]) => void
>    : ^^^^^^^^^^^^^^^^^^^^^^^^^^^^^^^^^^^^^^
>["string", 1, true] : [string, number, true]
>                    : ^^^^^^^^^^^^^^^^^^^^^^
>"string" : "string"
>         : ^^^^^^^^
>1 : 1
>  : ^
>true : true
>     : ^^^^

baz(array);                          // Error
>baz(array) : void
>           : ^^^^
>baz : (x: [string, number, boolean]) => void
>    : ^^^^^^^^^^^^^^^^^^^^^^^^^^^^^^^^^^^^^^
>array : (string | number | boolean)[]
>      : ^^^^^^^^^^^^^^^^^^^^^^^^^^^^^

baz(["string", 1, true, ...array]);  // Error
>baz(["string", 1, true, ...array]) : void
>                                   : ^^^^
>baz : (x: [string, number, boolean]) => void
>    : ^^^^^^^^^^^^^^^^^^^^^^^^^^^^^^^^^^^^^^
>["string", 1, true, ...array] : [string, number, true, ...(string | number | boolean)[]]
>                              : ^^^^^^^^^^^^^^^^^^^^^^^^^^^^^^^^^^^^^^^^^^^^^^^^^^^^^^^^
>"string" : "string"
>         : ^^^^^^^^
>1 : 1
>  : ^
>true : true
>     : ^^^^
>...array : string | number | boolean
>         : ^^^^^^^^^^^^^^^^^^^^^^^^^
>array : (string | number | boolean)[]
>      : ^^^^^^^^^^^^^^^^^^^^^^^^^^^^^

foo(o);                              // Error because x has an array type namely (string|number)[]
>foo(o) : void
>       : ^^^^
>foo : ({ x: [a, b], y: { c, d, e } }: { x: [any, any]; y: { c: any; d: any; e: any; }; }) => void
>    : ^^^^^^^^^^^^^^^^^^^^^^^^^^^^^^^^^^^^^^^^^^^^^^^^^^^^^^^^^^^^^^^^^^^^^^^^^^^^^^^^^^^^^^^^^^^
>o : { x: (string | number)[]; y: { c: boolean; d: string; e: number; }; }
>  : ^^^^^^^^^^^^^^^^^^^^^^^^^^^^^^^^^^^^^^^^^^^^^^^^^^^^^^^^^^^^^^^^^^^^^

<|MERGE_RESOLUTION|>--- conflicted
+++ resolved
@@ -1,248 +1,244 @@
-//// [tests/cases/conformance/expressions/contextualTyping/argumentExpressionContextualTyping.ts] ////
-
-=== argumentExpressionContextualTyping.ts ===
-// In a typed function call, argument expressions are contextually typed by their corresponding parameter types.
-function foo({x: [a, b], y: {c, d, e}}) { }
->foo : ({ x: [a, b], y: { c, d, e } }: { x: [any, any]; y: { c: any; d: any; e: any; }; }) => void
->    : ^^^^^^^^^^^^^^^^^^^^^^^^^^^^^^^^^^^^^^^^^^^^^^^^^^^^^^^^^^^^^^^^^^^^^^^^^^^^^^^^^^^^^^^^^^^
->x : any
->  : ^^^
->a : any
->  : ^^^
->b : any
->  : ^^^
->y : any
->  : ^^^
->c : any
->  : ^^^
->d : any
->  : ^^^
->e : any
->  : ^^^
-
-function bar({x: [a, b = 10], y: {c, d, e = { f:1 }}}) { }
-<<<<<<< HEAD
->bar : ({ x: [a, b], y: { c, d, e } }: { x: [any, (number | undefined)?]; y: { c: any; d: any; e?: { f: number; } | undefined; }; }) => void
-=======
->bar : ({ x: [a, b], y: { c, d, e } }: { x: [any, number?]; y: { c: any; d: any; e?: { f: number; }; }; }) => void
->    : ^^^^^^^^^^^^^^^^^^^^^^^^^^^^^^^^^^^^^^^^^^^^^^^^^^^^^^^^^^^^^^^^^^^^^^^^^^^^^^^^^^^^^^^^^^^^^^^^^^^^^^^^^^^
->>>>>>> 12402f26
->x : any
->  : ^^^
->a : any
->  : ^^^
->b : number
->  : ^^^^^^
->10 : 10
->   : ^^
->y : any
->  : ^^^
->c : any
->  : ^^^
->d : any
->  : ^^^
->e : { f: number; }
->  : ^^^^^^^^^^^^^^
->{ f:1 } : { f: number; }
->        : ^^^^^^^^^^^^^^
->f : number
->  : ^^^^^^
->1 : 1
->  : ^
-
-function baz(x: [string, number, boolean]) { }
->baz : (x: [string, number, boolean]) => void
->    : ^^^^                         ^^^^^^^^^
->x : [string, number, boolean]
->  : ^^^^^^^^^^^^^^^^^^^^^^^^^
-
-var o = { x: ["string", 1], y: { c: true, d: "world", e: 3 } };
->o : { x: (string | number)[]; y: { c: boolean; d: string; e: number; }; }
->  : ^^^^^^^^^^^^^^^^^^^^^^^^^^^^^^^^^^^^^^^^^^^^^^^^^^^^^^^^^^^^^^^^^^^^^
->{ x: ["string", 1], y: { c: true, d: "world", e: 3 } } : { x: (string | number)[]; y: { c: boolean; d: string; e: number; }; }
->                                                       : ^^^^^^^^^^^^^^^^^^^^^^^^^^^^^^^^^^^^^^^^^^^^^^^^^^^^^^^^^^^^^^^^^^^^^
->x : (string | number)[]
->  : ^^^^^^^^^^^^^^^^^^^
->["string", 1] : (string | number)[]
->              : ^^^^^^^^^^^^^^^^^^^
->"string" : "string"
->         : ^^^^^^^^
->1 : 1
->  : ^
->y : { c: boolean; d: string; e: number; }
->  : ^^^^^^^^^^^^^^^^^^^^^^^^^^^^^^^^^^^^^
->{ c: true, d: "world", e: 3 } : { c: boolean; d: string; e: number; }
->                              : ^^^^^^^^^^^^^^^^^^^^^^^^^^^^^^^^^^^^^
->c : boolean
->  : ^^^^^^^
->true : true
->     : ^^^^
->d : string
->  : ^^^^^^
->"world" : "world"
->        : ^^^^^^^
->e : number
->  : ^^^^^^
->3 : 3
->  : ^
-
-var o1: { x: [string, number], y: { c: boolean, d: string, e: number } } = { x: ["string", 1], y: { c: true, d: "world", e: 3 } };
->o1 : { x: [string, number]; y: { c: boolean; d: string; e: number; }; }
->   : ^^^^^                ^^^^^                                     ^^^
->x : [string, number]
->  : ^^^^^^^^^^^^^^^^
->y : { c: boolean; d: string; e: number; }
->  : ^^^^^       ^^^^^      ^^^^^      ^^^
->c : boolean
->  : ^^^^^^^
->d : string
->  : ^^^^^^
->e : number
->  : ^^^^^^
->{ x: ["string", 1], y: { c: true, d: "world", e: 3 } } : { x: [string, number]; y: { c: true; d: string; e: number; }; }
->                                                       : ^^^^^^^^^^^^^^^^^^^^^^^^^^^^^^^^^^^^^^^^^^^^^^^^^^^^^^^^^^^^^^^
->x : [string, number]
->  : ^^^^^^^^^^^^^^^^
->["string", 1] : [string, number]
->              : ^^^^^^^^^^^^^^^^
->"string" : "string"
->         : ^^^^^^^^
->1 : 1
->  : ^
->y : { c: true; d: string; e: number; }
->  : ^^^^^^^^^^^^^^^^^^^^^^^^^^^^^^^^^^
->{ c: true, d: "world", e: 3 } : { c: true; d: string; e: number; }
->                              : ^^^^^^^^^^^^^^^^^^^^^^^^^^^^^^^^^^
->c : true
->  : ^^^^
->true : true
->     : ^^^^
->d : string
->  : ^^^^^^
->"world" : "world"
->        : ^^^^^^^
->e : number
->  : ^^^^^^
->3 : 3
->  : ^
-
-foo(o1); // Not error since x has contextual type of tuple namely [string, number]
->foo(o1) : void
->        : ^^^^
->foo : ({ x: [a, b], y: { c, d, e } }: { x: [any, any]; y: { c: any; d: any; e: any; }; }) => void
->    : ^^^^^^^^^^^^^^^^^^^^^^^^^^^^^^^^^^^^^^^^^^^^^^^^^^^^^^^^^^^^^^^^^^^^^^^^^^^^^^^^^^^^^^^^^^^
->o1 : { x: [string, number]; y: { c: boolean; d: string; e: number; }; }
->   : ^^^^^^^^^^^^^^^^^^^^^^^^^^^^^^^^^^^^^^^^^^^^^^^^^^^^^^^^^^^^^^^^^^
-
-foo({ x: ["string", 1], y: { c: true, d: "world", e: 3 } }); // Not error
->foo({ x: ["string", 1], y: { c: true, d: "world", e: 3 } }) : void
->                                                            : ^^^^
->foo : ({ x: [a, b], y: { c, d, e } }: { x: [any, any]; y: { c: any; d: any; e: any; }; }) => void
->    : ^^^^^^^^^^^^^^^^^^^^^^^^^^^^^^^^^^^^^^^^^^^^^^^^^^^^^^^^^^^^^^^^^^^^^^^^^^^^^^^^^^^^^^^^^^^
->{ x: ["string", 1], y: { c: true, d: "world", e: 3 } } : { x: [string, number]; y: { c: boolean; d: string; e: number; }; }
->                                                       : ^^^^^^^^^^^^^^^^^^^^^^^^^^^^^^^^^^^^^^^^^^^^^^^^^^^^^^^^^^^^^^^^^^
->x : [string, number]
->  : ^^^^^^^^^^^^^^^^
->["string", 1] : [string, number]
->              : ^^^^^^^^^^^^^^^^
->"string" : "string"
->         : ^^^^^^^^
->1 : 1
->  : ^
->y : { c: boolean; d: string; e: number; }
->  : ^^^^^^^^^^^^^^^^^^^^^^^^^^^^^^^^^^^^^
->{ c: true, d: "world", e: 3 } : { c: boolean; d: string; e: number; }
->                              : ^^^^^^^^^^^^^^^^^^^^^^^^^^^^^^^^^^^^^
->c : boolean
->  : ^^^^^^^
->true : true
->     : ^^^^
->d : string
->  : ^^^^^^
->"world" : "world"
->        : ^^^^^^^
->e : number
->  : ^^^^^^
->3 : 3
->  : ^
-
-var array = ["string", 1, true];
->array : (string | number | boolean)[]
->      : ^^^^^^^^^^^^^^^^^^^^^^^^^^^^^
->["string", 1, true] : (string | number | boolean)[]
->                    : ^^^^^^^^^^^^^^^^^^^^^^^^^^^^^
->"string" : "string"
->         : ^^^^^^^^
->1 : 1
->  : ^
->true : true
->     : ^^^^
-
-var tuple: [string, number, boolean] = ["string", 1, true];
->tuple : [string, number, boolean]
->      : ^^^^^^^^^^^^^^^^^^^^^^^^^
->["string", 1, true] : [string, number, true]
->                    : ^^^^^^^^^^^^^^^^^^^^^^
->"string" : "string"
->         : ^^^^^^^^
->1 : 1
->  : ^
->true : true
->     : ^^^^
-
-baz(tuple);
->baz(tuple) : void
->           : ^^^^
->baz : (x: [string, number, boolean]) => void
->    : ^^^^^^^^^^^^^^^^^^^^^^^^^^^^^^^^^^^^^^
->tuple : [string, number, boolean]
->      : ^^^^^^^^^^^^^^^^^^^^^^^^^
-
-baz(["string", 1, true]);
->baz(["string", 1, true]) : void
->                         : ^^^^
->baz : (x: [string, number, boolean]) => void
->    : ^^^^^^^^^^^^^^^^^^^^^^^^^^^^^^^^^^^^^^
->["string", 1, true] : [string, number, true]
->                    : ^^^^^^^^^^^^^^^^^^^^^^
->"string" : "string"
->         : ^^^^^^^^
->1 : 1
->  : ^
->true : true
->     : ^^^^
-
-baz(array);                          // Error
->baz(array) : void
->           : ^^^^
->baz : (x: [string, number, boolean]) => void
->    : ^^^^^^^^^^^^^^^^^^^^^^^^^^^^^^^^^^^^^^
->array : (string | number | boolean)[]
->      : ^^^^^^^^^^^^^^^^^^^^^^^^^^^^^
-
-baz(["string", 1, true, ...array]);  // Error
->baz(["string", 1, true, ...array]) : void
->                                   : ^^^^
->baz : (x: [string, number, boolean]) => void
->    : ^^^^^^^^^^^^^^^^^^^^^^^^^^^^^^^^^^^^^^
->["string", 1, true, ...array] : [string, number, true, ...(string | number | boolean)[]]
->                              : ^^^^^^^^^^^^^^^^^^^^^^^^^^^^^^^^^^^^^^^^^^^^^^^^^^^^^^^^
->"string" : "string"
->         : ^^^^^^^^
->1 : 1
->  : ^
->true : true
->     : ^^^^
->...array : string | number | boolean
->         : ^^^^^^^^^^^^^^^^^^^^^^^^^
->array : (string | number | boolean)[]
->      : ^^^^^^^^^^^^^^^^^^^^^^^^^^^^^
-
-foo(o);                              // Error because x has an array type namely (string|number)[]
->foo(o) : void
->       : ^^^^
->foo : ({ x: [a, b], y: { c, d, e } }: { x: [any, any]; y: { c: any; d: any; e: any; }; }) => void
->    : ^^^^^^^^^^^^^^^^^^^^^^^^^^^^^^^^^^^^^^^^^^^^^^^^^^^^^^^^^^^^^^^^^^^^^^^^^^^^^^^^^^^^^^^^^^^
->o : { x: (string | number)[]; y: { c: boolean; d: string; e: number; }; }
->  : ^^^^^^^^^^^^^^^^^^^^^^^^^^^^^^^^^^^^^^^^^^^^^^^^^^^^^^^^^^^^^^^^^^^^^
-
+//// [tests/cases/conformance/expressions/contextualTyping/argumentExpressionContextualTyping.ts] ////
+
+=== argumentExpressionContextualTyping.ts ===
+// In a typed function call, argument expressions are contextually typed by their corresponding parameter types.
+function foo({x: [a, b], y: {c, d, e}}) { }
+>foo : ({ x: [a, b], y: { c, d, e } }: { x: [any, any]; y: { c: any; d: any; e: any; }; }) => void
+>    : ^^^^^^^^^^^^^^^^^^^^^^^^^^^^^^^^^^^^^^^^^^^^^^^^^^^^^^^^^^^^^^^^^^^^^^^^^^^^^^^^^^^^^^^^^^^
+>x : any
+>  : ^^^
+>a : any
+>  : ^^^
+>b : any
+>  : ^^^
+>y : any
+>  : ^^^
+>c : any
+>  : ^^^
+>d : any
+>  : ^^^
+>e : any
+>  : ^^^
+
+function bar({x: [a, b = 10], y: {c, d, e = { f:1 }}}) { }
+>bar : ({ x: [a, b], y: { c, d, e } }: { x: [any, (number | undefined)?]; y: { c: any; d: any; e?: { f: number; } | undefined; }; }) => void
+>    : ^^^^^^^^^^^^^^^^^^^^^^^^^^^^^^^^^^^^^^^^^^^^^^^^^^^^^^^^^^^^^^^^^^^^^^^^^^^^^^^^^^^^^^^^^^^^^^^^^^^^^^^^^^^^^^^^^^^^^^^^^^^^^^^^^^^^^
+>x : any
+>  : ^^^
+>a : any
+>  : ^^^
+>b : number
+>  : ^^^^^^
+>10 : 10
+>   : ^^
+>y : any
+>  : ^^^
+>c : any
+>  : ^^^
+>d : any
+>  : ^^^
+>e : { f: number; }
+>  : ^^^^^^^^^^^^^^
+>{ f:1 } : { f: number; }
+>        : ^^^^^^^^^^^^^^
+>f : number
+>  : ^^^^^^
+>1 : 1
+>  : ^
+
+function baz(x: [string, number, boolean]) { }
+>baz : (x: [string, number, boolean]) => void
+>    : ^^^^                         ^^^^^^^^^
+>x : [string, number, boolean]
+>  : ^^^^^^^^^^^^^^^^^^^^^^^^^
+
+var o = { x: ["string", 1], y: { c: true, d: "world", e: 3 } };
+>o : { x: (string | number)[]; y: { c: boolean; d: string; e: number; }; }
+>  : ^^^^^^^^^^^^^^^^^^^^^^^^^^^^^^^^^^^^^^^^^^^^^^^^^^^^^^^^^^^^^^^^^^^^^
+>{ x: ["string", 1], y: { c: true, d: "world", e: 3 } } : { x: (string | number)[]; y: { c: boolean; d: string; e: number; }; }
+>                                                       : ^^^^^^^^^^^^^^^^^^^^^^^^^^^^^^^^^^^^^^^^^^^^^^^^^^^^^^^^^^^^^^^^^^^^^
+>x : (string | number)[]
+>  : ^^^^^^^^^^^^^^^^^^^
+>["string", 1] : (string | number)[]
+>              : ^^^^^^^^^^^^^^^^^^^
+>"string" : "string"
+>         : ^^^^^^^^
+>1 : 1
+>  : ^
+>y : { c: boolean; d: string; e: number; }
+>  : ^^^^^^^^^^^^^^^^^^^^^^^^^^^^^^^^^^^^^
+>{ c: true, d: "world", e: 3 } : { c: boolean; d: string; e: number; }
+>                              : ^^^^^^^^^^^^^^^^^^^^^^^^^^^^^^^^^^^^^
+>c : boolean
+>  : ^^^^^^^
+>true : true
+>     : ^^^^
+>d : string
+>  : ^^^^^^
+>"world" : "world"
+>        : ^^^^^^^
+>e : number
+>  : ^^^^^^
+>3 : 3
+>  : ^
+
+var o1: { x: [string, number], y: { c: boolean, d: string, e: number } } = { x: ["string", 1], y: { c: true, d: "world", e: 3 } };
+>o1 : { x: [string, number]; y: { c: boolean; d: string; e: number; }; }
+>   : ^^^^^                ^^^^^                                     ^^^
+>x : [string, number]
+>  : ^^^^^^^^^^^^^^^^
+>y : { c: boolean; d: string; e: number; }
+>  : ^^^^^       ^^^^^      ^^^^^      ^^^
+>c : boolean
+>  : ^^^^^^^
+>d : string
+>  : ^^^^^^
+>e : number
+>  : ^^^^^^
+>{ x: ["string", 1], y: { c: true, d: "world", e: 3 } } : { x: [string, number]; y: { c: true; d: string; e: number; }; }
+>                                                       : ^^^^^^^^^^^^^^^^^^^^^^^^^^^^^^^^^^^^^^^^^^^^^^^^^^^^^^^^^^^^^^^
+>x : [string, number]
+>  : ^^^^^^^^^^^^^^^^
+>["string", 1] : [string, number]
+>              : ^^^^^^^^^^^^^^^^
+>"string" : "string"
+>         : ^^^^^^^^
+>1 : 1
+>  : ^
+>y : { c: true; d: string; e: number; }
+>  : ^^^^^^^^^^^^^^^^^^^^^^^^^^^^^^^^^^
+>{ c: true, d: "world", e: 3 } : { c: true; d: string; e: number; }
+>                              : ^^^^^^^^^^^^^^^^^^^^^^^^^^^^^^^^^^
+>c : true
+>  : ^^^^
+>true : true
+>     : ^^^^
+>d : string
+>  : ^^^^^^
+>"world" : "world"
+>        : ^^^^^^^
+>e : number
+>  : ^^^^^^
+>3 : 3
+>  : ^
+
+foo(o1); // Not error since x has contextual type of tuple namely [string, number]
+>foo(o1) : void
+>        : ^^^^
+>foo : ({ x: [a, b], y: { c, d, e } }: { x: [any, any]; y: { c: any; d: any; e: any; }; }) => void
+>    : ^^^^^^^^^^^^^^^^^^^^^^^^^^^^^^^^^^^^^^^^^^^^^^^^^^^^^^^^^^^^^^^^^^^^^^^^^^^^^^^^^^^^^^^^^^^
+>o1 : { x: [string, number]; y: { c: boolean; d: string; e: number; }; }
+>   : ^^^^^^^^^^^^^^^^^^^^^^^^^^^^^^^^^^^^^^^^^^^^^^^^^^^^^^^^^^^^^^^^^^
+
+foo({ x: ["string", 1], y: { c: true, d: "world", e: 3 } }); // Not error
+>foo({ x: ["string", 1], y: { c: true, d: "world", e: 3 } }) : void
+>                                                            : ^^^^
+>foo : ({ x: [a, b], y: { c, d, e } }: { x: [any, any]; y: { c: any; d: any; e: any; }; }) => void
+>    : ^^^^^^^^^^^^^^^^^^^^^^^^^^^^^^^^^^^^^^^^^^^^^^^^^^^^^^^^^^^^^^^^^^^^^^^^^^^^^^^^^^^^^^^^^^^
+>{ x: ["string", 1], y: { c: true, d: "world", e: 3 } } : { x: [string, number]; y: { c: boolean; d: string; e: number; }; }
+>                                                       : ^^^^^^^^^^^^^^^^^^^^^^^^^^^^^^^^^^^^^^^^^^^^^^^^^^^^^^^^^^^^^^^^^^
+>x : [string, number]
+>  : ^^^^^^^^^^^^^^^^
+>["string", 1] : [string, number]
+>              : ^^^^^^^^^^^^^^^^
+>"string" : "string"
+>         : ^^^^^^^^
+>1 : 1
+>  : ^
+>y : { c: boolean; d: string; e: number; }
+>  : ^^^^^^^^^^^^^^^^^^^^^^^^^^^^^^^^^^^^^
+>{ c: true, d: "world", e: 3 } : { c: boolean; d: string; e: number; }
+>                              : ^^^^^^^^^^^^^^^^^^^^^^^^^^^^^^^^^^^^^
+>c : boolean
+>  : ^^^^^^^
+>true : true
+>     : ^^^^
+>d : string
+>  : ^^^^^^
+>"world" : "world"
+>        : ^^^^^^^
+>e : number
+>  : ^^^^^^
+>3 : 3
+>  : ^
+
+var array = ["string", 1, true];
+>array : (string | number | boolean)[]
+>      : ^^^^^^^^^^^^^^^^^^^^^^^^^^^^^
+>["string", 1, true] : (string | number | boolean)[]
+>                    : ^^^^^^^^^^^^^^^^^^^^^^^^^^^^^
+>"string" : "string"
+>         : ^^^^^^^^
+>1 : 1
+>  : ^
+>true : true
+>     : ^^^^
+
+var tuple: [string, number, boolean] = ["string", 1, true];
+>tuple : [string, number, boolean]
+>      : ^^^^^^^^^^^^^^^^^^^^^^^^^
+>["string", 1, true] : [string, number, true]
+>                    : ^^^^^^^^^^^^^^^^^^^^^^
+>"string" : "string"
+>         : ^^^^^^^^
+>1 : 1
+>  : ^
+>true : true
+>     : ^^^^
+
+baz(tuple);
+>baz(tuple) : void
+>           : ^^^^
+>baz : (x: [string, number, boolean]) => void
+>    : ^^^^^^^^^^^^^^^^^^^^^^^^^^^^^^^^^^^^^^
+>tuple : [string, number, boolean]
+>      : ^^^^^^^^^^^^^^^^^^^^^^^^^
+
+baz(["string", 1, true]);
+>baz(["string", 1, true]) : void
+>                         : ^^^^
+>baz : (x: [string, number, boolean]) => void
+>    : ^^^^^^^^^^^^^^^^^^^^^^^^^^^^^^^^^^^^^^
+>["string", 1, true] : [string, number, true]
+>                    : ^^^^^^^^^^^^^^^^^^^^^^
+>"string" : "string"
+>         : ^^^^^^^^
+>1 : 1
+>  : ^
+>true : true
+>     : ^^^^
+
+baz(array);                          // Error
+>baz(array) : void
+>           : ^^^^
+>baz : (x: [string, number, boolean]) => void
+>    : ^^^^^^^^^^^^^^^^^^^^^^^^^^^^^^^^^^^^^^
+>array : (string | number | boolean)[]
+>      : ^^^^^^^^^^^^^^^^^^^^^^^^^^^^^
+
+baz(["string", 1, true, ...array]);  // Error
+>baz(["string", 1, true, ...array]) : void
+>                                   : ^^^^
+>baz : (x: [string, number, boolean]) => void
+>    : ^^^^^^^^^^^^^^^^^^^^^^^^^^^^^^^^^^^^^^
+>["string", 1, true, ...array] : [string, number, true, ...(string | number | boolean)[]]
+>                              : ^^^^^^^^^^^^^^^^^^^^^^^^^^^^^^^^^^^^^^^^^^^^^^^^^^^^^^^^
+>"string" : "string"
+>         : ^^^^^^^^
+>1 : 1
+>  : ^
+>true : true
+>     : ^^^^
+>...array : string | number | boolean
+>         : ^^^^^^^^^^^^^^^^^^^^^^^^^
+>array : (string | number | boolean)[]
+>      : ^^^^^^^^^^^^^^^^^^^^^^^^^^^^^
+
+foo(o);                              // Error because x has an array type namely (string|number)[]
+>foo(o) : void
+>       : ^^^^
+>foo : ({ x: [a, b], y: { c, d, e } }: { x: [any, any]; y: { c: any; d: any; e: any; }; }) => void
+>    : ^^^^^^^^^^^^^^^^^^^^^^^^^^^^^^^^^^^^^^^^^^^^^^^^^^^^^^^^^^^^^^^^^^^^^^^^^^^^^^^^^^^^^^^^^^^
+>o : { x: (string | number)[]; y: { c: boolean; d: string; e: number; }; }
+>  : ^^^^^^^^^^^^^^^^^^^^^^^^^^^^^^^^^^^^^^^^^^^^^^^^^^^^^^^^^^^^^^^^^^^^^
+