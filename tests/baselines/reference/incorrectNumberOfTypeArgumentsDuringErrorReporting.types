//// [tests/cases/compiler/incorrectNumberOfTypeArgumentsDuringErrorReporting.ts] ////

=== incorrectNumberOfTypeArgumentsDuringErrorReporting.ts ===
interface ObjA {
  y?:string,
<<<<<<< HEAD
>y : string | undefined
=======
>y : string
>  : ^^^^^^
>>>>>>> 12402f26
}

interface ObjB {[key:string]:any}
>key : string
>    : ^^^^^^

interface Opts<A, B> {a:A, b:B}
>a : A
>  : ^
>b : B
>  : ^

const fn = <
>fn : <A extends ObjA, B extends ObjB = ObjB>(opts: Opts<A, B>) => string
>   : ^ ^^^^^^^^^^^^^^^ ^^^^^^^^^^^^^^^^^^^^^^^^^^^^          ^^^^^      
><  A extends ObjA,  B extends ObjB = ObjB>(opts:Opts<A, B>):string => 'Z' : <A extends ObjA, B extends ObjB = ObjB>(opts: Opts<A, B>) => string
>                                                                          : ^ ^^^^^^^^^^^^^^^ ^^^^^^^^^^^^^^^^^^^^^^^^^^^^          ^^^^^      

  A extends ObjA,
  B extends ObjB = ObjB
>(opts:Opts<A, B>):string => 'Z'
>opts : Opts<A, B>
>     : ^^^^^^^^^^
>'Z' : "Z"
>    : ^^^

interface MyObjA {
  x:string,
>x : string
>  : ^^^^^^
}

fn<MyObjA>({
>fn<MyObjA>({  a: {x: 'X', y: 'Y'},  b: {},}) : string
>                                             : ^^^^^^
>fn : <A extends ObjA, B extends ObjB = ObjB>(opts: Opts<A, B>) => string
>   : ^^^^^^^^^^^^^^^^^^^^^^^^^^^^^^^^^^^^^^^^^^^^^^^^^^^^^^^^^^^^^^^^^^^
>{  a: {x: 'X', y: 'Y'},  b: {},} : { a: { x: string; y: string; }; b: {}; }
>                                 : ^^^^^^^^^^^^^^^^^^^^^^^^^^^^^^^^^^^^^^^^

  a: {x: 'X', y: 'Y'},
>a : { x: string; y: string; }
>  : ^^^^^^^^^^^^^^^^^^^^^^^^^
>{x: 'X', y: 'Y'} : { x: string; y: string; }
>                 : ^^^^^^^^^^^^^^^^^^^^^^^^^
>x : string
>  : ^^^^^^
>'X' : "X"
>    : ^^^
>y : string
>  : ^^^^^^
>'Y' : "Y"
>    : ^^^

  b: {},
>b : {}
>  : ^^
>{} : {}
>   : ^^

})

<|MERGE_RESOLUTION|>--- conflicted
+++ resolved
@@ -1,73 +1,69 @@
-//// [tests/cases/compiler/incorrectNumberOfTypeArgumentsDuringErrorReporting.ts] ////
-
-=== incorrectNumberOfTypeArgumentsDuringErrorReporting.ts ===
-interface ObjA {
-  y?:string,
-<<<<<<< HEAD
->y : string | undefined
-=======
->y : string
->  : ^^^^^^
->>>>>>> 12402f26
-}
-
-interface ObjB {[key:string]:any}
->key : string
->    : ^^^^^^
-
-interface Opts<A, B> {a:A, b:B}
->a : A
->  : ^
->b : B
->  : ^
-
-const fn = <
->fn : <A extends ObjA, B extends ObjB = ObjB>(opts: Opts<A, B>) => string
->   : ^ ^^^^^^^^^^^^^^^ ^^^^^^^^^^^^^^^^^^^^^^^^^^^^          ^^^^^      
-><  A extends ObjA,  B extends ObjB = ObjB>(opts:Opts<A, B>):string => 'Z' : <A extends ObjA, B extends ObjB = ObjB>(opts: Opts<A, B>) => string
->                                                                          : ^ ^^^^^^^^^^^^^^^ ^^^^^^^^^^^^^^^^^^^^^^^^^^^^          ^^^^^      
-
-  A extends ObjA,
-  B extends ObjB = ObjB
->(opts:Opts<A, B>):string => 'Z'
->opts : Opts<A, B>
->     : ^^^^^^^^^^
->'Z' : "Z"
->    : ^^^
-
-interface MyObjA {
-  x:string,
->x : string
->  : ^^^^^^
-}
-
-fn<MyObjA>({
->fn<MyObjA>({  a: {x: 'X', y: 'Y'},  b: {},}) : string
->                                             : ^^^^^^
->fn : <A extends ObjA, B extends ObjB = ObjB>(opts: Opts<A, B>) => string
->   : ^^^^^^^^^^^^^^^^^^^^^^^^^^^^^^^^^^^^^^^^^^^^^^^^^^^^^^^^^^^^^^^^^^^
->{  a: {x: 'X', y: 'Y'},  b: {},} : { a: { x: string; y: string; }; b: {}; }
->                                 : ^^^^^^^^^^^^^^^^^^^^^^^^^^^^^^^^^^^^^^^^
-
-  a: {x: 'X', y: 'Y'},
->a : { x: string; y: string; }
->  : ^^^^^^^^^^^^^^^^^^^^^^^^^
->{x: 'X', y: 'Y'} : { x: string; y: string; }
->                 : ^^^^^^^^^^^^^^^^^^^^^^^^^
->x : string
->  : ^^^^^^
->'X' : "X"
->    : ^^^
->y : string
->  : ^^^^^^
->'Y' : "Y"
->    : ^^^
-
-  b: {},
->b : {}
->  : ^^
->{} : {}
->   : ^^
-
-})
-
+//// [tests/cases/compiler/incorrectNumberOfTypeArgumentsDuringErrorReporting.ts] ////
+
+=== incorrectNumberOfTypeArgumentsDuringErrorReporting.ts ===
+interface ObjA {
+  y?:string,
+>y : string | undefined
+>  : ^^^^^^^^^^^^^^^^^^
+}
+
+interface ObjB {[key:string]:any}
+>key : string
+>    : ^^^^^^
+
+interface Opts<A, B> {a:A, b:B}
+>a : A
+>  : ^
+>b : B
+>  : ^
+
+const fn = <
+>fn : <A extends ObjA, B extends ObjB = ObjB>(opts: Opts<A, B>) => string
+>   : ^ ^^^^^^^^^^^^^^^ ^^^^^^^^^^^^^^^^^^^^^^^^^^^^          ^^^^^      
+><  A extends ObjA,  B extends ObjB = ObjB>(opts:Opts<A, B>):string => 'Z' : <A extends ObjA, B extends ObjB = ObjB>(opts: Opts<A, B>) => string
+>                                                                          : ^ ^^^^^^^^^^^^^^^ ^^^^^^^^^^^^^^^^^^^^^^^^^^^^          ^^^^^      
+
+  A extends ObjA,
+  B extends ObjB = ObjB
+>(opts:Opts<A, B>):string => 'Z'
+>opts : Opts<A, B>
+>     : ^^^^^^^^^^
+>'Z' : "Z"
+>    : ^^^
+
+interface MyObjA {
+  x:string,
+>x : string
+>  : ^^^^^^
+}
+
+fn<MyObjA>({
+>fn<MyObjA>({  a: {x: 'X', y: 'Y'},  b: {},}) : string
+>                                             : ^^^^^^
+>fn : <A extends ObjA, B extends ObjB = ObjB>(opts: Opts<A, B>) => string
+>   : ^^^^^^^^^^^^^^^^^^^^^^^^^^^^^^^^^^^^^^^^^^^^^^^^^^^^^^^^^^^^^^^^^^^
+>{  a: {x: 'X', y: 'Y'},  b: {},} : { a: { x: string; y: string; }; b: {}; }
+>                                 : ^^^^^^^^^^^^^^^^^^^^^^^^^^^^^^^^^^^^^^^^
+
+  a: {x: 'X', y: 'Y'},
+>a : { x: string; y: string; }
+>  : ^^^^^^^^^^^^^^^^^^^^^^^^^
+>{x: 'X', y: 'Y'} : { x: string; y: string; }
+>                 : ^^^^^^^^^^^^^^^^^^^^^^^^^
+>x : string
+>  : ^^^^^^
+>'X' : "X"
+>    : ^^^
+>y : string
+>  : ^^^^^^
+>'Y' : "Y"
+>    : ^^^
+
+  b: {},
+>b : {}
+>  : ^^
+>{} : {}
+>   : ^^
+
+})
+