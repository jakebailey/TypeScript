//// [tests/cases/compiler/narrowingTypeofFunction.ts] ////

=== narrowingTypeofFunction.ts ===
type Meta = { foo: string }
>Meta : Meta
>     : ^^^^
>foo : string
>    : ^^^^^^

interface F { (): string }

function f1(a: (F & Meta) | string) {
>f1 : (a: (F & Meta) | string) => void
<<<<<<< HEAD
>a : string | F & Meta
=======
>   : ^^^^                   ^^^^^^^^^
>a : string | (F & Meta)
>  : ^^^^^^^^^^^^^^^^^^^
>>>>>>> 8e114483

    if (typeof a === "function") {
>typeof a === "function" : boolean
>                        : ^^^^^^^
>typeof a : "string" | "number" | "bigint" | "boolean" | "symbol" | "undefined" | "object" | "function"
<<<<<<< HEAD
>a : string | F & Meta
=======
>         : ^^^^^^^^^^^^^^^^^^^^^^^^^^^^^^^^^^^^^^^^^^^^^^^^^^^^^^^^^^^^^^^^^^^^^^^^^^^^^^^^^^^^^^^^^^^
>a : string | (F & Meta)
>  : ^^^^^^^^^^^^^^^^^^^
>>>>>>> 8e114483
>"function" : "function"
>           : ^^^^^^^^^^

        a;
>a : F & Meta
>  : ^^^^^^^^
    }
    else {
        a;
>a : string
>  : ^^^^^^
    }
}

function f2<T>(x: (T & F) | T & string) {
<<<<<<< HEAD
>f2 : <T>(x: (T & F) | T & string) => void
>x : T & F | T & string
=======
>f2 : <T>(x: (T & F) | (T & string)) => void
>   : ^ ^^^^^          ^          ^^^^^^^^^^
>x : (T & F) | (T & string)
>  : ^^^^^^^^^^^^^^^^^^^^^^
>>>>>>> 8e114483

    if (typeof x === "function") {
>typeof x === "function" : boolean
>                        : ^^^^^^^
>typeof x : "string" | "number" | "bigint" | "boolean" | "symbol" | "undefined" | "object" | "function"
<<<<<<< HEAD
>x : T & F | T & string
=======
>         : ^^^^^^^^^^^^^^^^^^^^^^^^^^^^^^^^^^^^^^^^^^^^^^^^^^^^^^^^^^^^^^^^^^^^^^^^^^^^^^^^^^^^^^^^^^^
>x : (T & F) | (T & string)
>  : ^^^^^^^^^^^^^^^^^^^^^^
>>>>>>> 8e114483
>"function" : "function"
>           : ^^^^^^^^^^

        x;
>x : T & F
>  : ^^^^^
    }
    else {
        x;
>x : T & string
>  : ^^^^^^^^^^
    }
}

function f3(x: { _foo: number } & number) {
>f3 : (x: { _foo: number; } & number) => void
>   : ^^^^                          ^^^^^^^^^
>x : { _foo: number; } & number
>  : ^^^^^^^^      ^^^^^^^^^^^^
>_foo : number
>     : ^^^^^^

    if (typeof x === "function") {
>typeof x === "function" : boolean
>                        : ^^^^^^^
>typeof x : "string" | "number" | "bigint" | "boolean" | "symbol" | "undefined" | "object" | "function"
>         : ^^^^^^^^^^^^^^^^^^^^^^^^^^^^^^^^^^^^^^^^^^^^^^^^^^^^^^^^^^^^^^^^^^^^^^^^^^^^^^^^^^^^^^^^^^^
>x : { _foo: number; } & number
>  : ^^^^^^^^^^^^^^^^^^^^^^^^^^
>"function" : "function"
>           : ^^^^^^^^^^

        x;
>x : never
>  : ^^^^^
    }
}
<|MERGE_RESOLUTION|>--- conflicted
+++ resolved
@@ -1,105 +1,88 @@
-//// [tests/cases/compiler/narrowingTypeofFunction.ts] ////
-
-=== narrowingTypeofFunction.ts ===
-type Meta = { foo: string }
->Meta : Meta
->     : ^^^^
->foo : string
->    : ^^^^^^
-
-interface F { (): string }
-
-function f1(a: (F & Meta) | string) {
->f1 : (a: (F & Meta) | string) => void
-<<<<<<< HEAD
->a : string | F & Meta
-=======
->   : ^^^^                   ^^^^^^^^^
->a : string | (F & Meta)
->  : ^^^^^^^^^^^^^^^^^^^
->>>>>>> 8e114483
-
-    if (typeof a === "function") {
->typeof a === "function" : boolean
->                        : ^^^^^^^
->typeof a : "string" | "number" | "bigint" | "boolean" | "symbol" | "undefined" | "object" | "function"
-<<<<<<< HEAD
->a : string | F & Meta
-=======
->         : ^^^^^^^^^^^^^^^^^^^^^^^^^^^^^^^^^^^^^^^^^^^^^^^^^^^^^^^^^^^^^^^^^^^^^^^^^^^^^^^^^^^^^^^^^^^
->a : string | (F & Meta)
->  : ^^^^^^^^^^^^^^^^^^^
->>>>>>> 8e114483
->"function" : "function"
->           : ^^^^^^^^^^
-
-        a;
->a : F & Meta
->  : ^^^^^^^^
-    }
-    else {
-        a;
->a : string
->  : ^^^^^^
-    }
-}
-
-function f2<T>(x: (T & F) | T & string) {
-<<<<<<< HEAD
->f2 : <T>(x: (T & F) | T & string) => void
->x : T & F | T & string
-=======
->f2 : <T>(x: (T & F) | (T & string)) => void
->   : ^ ^^^^^          ^          ^^^^^^^^^^
->x : (T & F) | (T & string)
->  : ^^^^^^^^^^^^^^^^^^^^^^
->>>>>>> 8e114483
-
-    if (typeof x === "function") {
->typeof x === "function" : boolean
->                        : ^^^^^^^
->typeof x : "string" | "number" | "bigint" | "boolean" | "symbol" | "undefined" | "object" | "function"
-<<<<<<< HEAD
->x : T & F | T & string
-=======
->         : ^^^^^^^^^^^^^^^^^^^^^^^^^^^^^^^^^^^^^^^^^^^^^^^^^^^^^^^^^^^^^^^^^^^^^^^^^^^^^^^^^^^^^^^^^^^
->x : (T & F) | (T & string)
->  : ^^^^^^^^^^^^^^^^^^^^^^
->>>>>>> 8e114483
->"function" : "function"
->           : ^^^^^^^^^^
-
-        x;
->x : T & F
->  : ^^^^^
-    }
-    else {
-        x;
->x : T & string
->  : ^^^^^^^^^^
-    }
-}
-
-function f3(x: { _foo: number } & number) {
->f3 : (x: { _foo: number; } & number) => void
->   : ^^^^                          ^^^^^^^^^
->x : { _foo: number; } & number
->  : ^^^^^^^^      ^^^^^^^^^^^^
->_foo : number
->     : ^^^^^^
-
-    if (typeof x === "function") {
->typeof x === "function" : boolean
->                        : ^^^^^^^
->typeof x : "string" | "number" | "bigint" | "boolean" | "symbol" | "undefined" | "object" | "function"
->         : ^^^^^^^^^^^^^^^^^^^^^^^^^^^^^^^^^^^^^^^^^^^^^^^^^^^^^^^^^^^^^^^^^^^^^^^^^^^^^^^^^^^^^^^^^^^
->x : { _foo: number; } & number
->  : ^^^^^^^^^^^^^^^^^^^^^^^^^^
->"function" : "function"
->           : ^^^^^^^^^^
-
-        x;
->x : never
->  : ^^^^^
-    }
-}
+//// [tests/cases/compiler/narrowingTypeofFunction.ts] ////
+
+=== narrowingTypeofFunction.ts ===
+type Meta = { foo: string }
+>Meta : Meta
+>     : ^^^^
+>foo : string
+>    : ^^^^^^
+
+interface F { (): string }
+
+function f1(a: (F & Meta) | string) {
+>f1 : (a: (F & Meta) | string) => void
+>   : ^^^^                   ^^^^^^^^^
+>a : string | F & Meta
+>  : ^^^^^^^^^^^^^^^^^
+
+    if (typeof a === "function") {
+>typeof a === "function" : boolean
+>                        : ^^^^^^^
+>typeof a : "string" | "number" | "bigint" | "boolean" | "symbol" | "undefined" | "object" | "function"
+>         : ^^^^^^^^^^^^^^^^^^^^^^^^^^^^^^^^^^^^^^^^^^^^^^^^^^^^^^^^^^^^^^^^^^^^^^^^^^^^^^^^^^^^^^^^^^^
+>a : string | F & Meta
+>  : ^^^^^^^^^^^^^^^^^
+>"function" : "function"
+>           : ^^^^^^^^^^
+
+        a;
+>a : F & Meta
+>  : ^^^^^^^^
+    }
+    else {
+        a;
+>a : string
+>  : ^^^^^^
+    }
+}
+
+function f2<T>(x: (T & F) | T & string) {
+>f2 : <T>(x: (T & F) | T & string) => void
+>   : ^ ^^^^^                    ^^^^^^^^^
+>x : T & F | T & string
+>  : ^^^^^^^^^^^^^^^^^^
+
+    if (typeof x === "function") {
+>typeof x === "function" : boolean
+>                        : ^^^^^^^
+>typeof x : "string" | "number" | "bigint" | "boolean" | "symbol" | "undefined" | "object" | "function"
+>         : ^^^^^^^^^^^^^^^^^^^^^^^^^^^^^^^^^^^^^^^^^^^^^^^^^^^^^^^^^^^^^^^^^^^^^^^^^^^^^^^^^^^^^^^^^^^
+>x : T & F | T & string
+>  : ^^^^^^^^^^^^^^^^^^
+>"function" : "function"
+>           : ^^^^^^^^^^
+
+        x;
+>x : T & F
+>  : ^^^^^
+    }
+    else {
+        x;
+>x : T & string
+>  : ^^^^^^^^^^
+    }
+}
+
+function f3(x: { _foo: number } & number) {
+>f3 : (x: { _foo: number; } & number) => void
+>   : ^^^^                          ^^^^^^^^^
+>x : { _foo: number; } & number
+>  : ^^^^^^^^      ^^^^^^^^^^^^
+>_foo : number
+>     : ^^^^^^
+
+    if (typeof x === "function") {
+>typeof x === "function" : boolean
+>                        : ^^^^^^^
+>typeof x : "string" | "number" | "bigint" | "boolean" | "symbol" | "undefined" | "object" | "function"
+>         : ^^^^^^^^^^^^^^^^^^^^^^^^^^^^^^^^^^^^^^^^^^^^^^^^^^^^^^^^^^^^^^^^^^^^^^^^^^^^^^^^^^^^^^^^^^^
+>x : { _foo: number; } & number
+>  : ^^^^^^^^^^^^^^^^^^^^^^^^^^
+>"function" : "function"
+>           : ^^^^^^^^^^
+
+        x;
+>x : never
+>  : ^^^^^
+    }
+}