--- conflicted
+++ resolved
@@ -1,825 +1,717 @@
-//// [tests/cases/compiler/bigintWithLib.ts] ////
-
-=== bigintWithLib.ts ===
-// Test BigInt functions
-let bigintVal: bigint = BigInt(123);
->bigintVal : bigint
->          : ^^^^^^
->BigInt(123) : bigint
->            : ^^^^^^
->BigInt : BigIntConstructor
->       : ^^^^^^^^^^^^^^^^^
->123 : 123
->    : ^^^
-
-bigintVal = BigInt("456");
->bigintVal = BigInt("456") : bigint
->                          : ^^^^^^
->bigintVal : bigint
->          : ^^^^^^
->BigInt("456") : bigint
->              : ^^^^^^
->BigInt : BigIntConstructor
->       : ^^^^^^^^^^^^^^^^^
->"456" : "456"
->      : ^^^^^
-
-new BigInt(123); // should error
->new BigInt(123) : any
->                : ^^^
->BigInt : BigIntConstructor
->       : ^^^^^^^^^^^^^^^^^
->123 : 123
->    : ^^^
-
-bigintVal = BigInt.asIntN(8, 0xFFFFn);
->bigintVal = BigInt.asIntN(8, 0xFFFFn) : bigint
->                                      : ^^^^^^
->bigintVal : bigint
->          : ^^^^^^
->BigInt.asIntN(8, 0xFFFFn) : bigint
->                          : ^^^^^^
->BigInt.asIntN : (bits: number, int: bigint) => bigint
->              : ^^^^^^^^^^^^^^^^^^^^^^^^^^^^^^^^^^^^^
->BigInt : BigIntConstructor
->       : ^^^^^^^^^^^^^^^^^
->asIntN : (bits: number, int: bigint) => bigint
->       : ^^^^^^^^^^^^^^^^^^^^^^^^^^^^^^^^^^^^^
->8 : 8
->  : ^
->0xFFFFn : 65535n
->        : ^^^^^^
-
-bigintVal = BigInt.asUintN(8, 0xFFFFn);
->bigintVal = BigInt.asUintN(8, 0xFFFFn) : bigint
->                                       : ^^^^^^
->bigintVal : bigint
->          : ^^^^^^
->BigInt.asUintN(8, 0xFFFFn) : bigint
->                           : ^^^^^^
->BigInt.asUintN : (bits: number, int: bigint) => bigint
->               : ^^^^^^^^^^^^^^^^^^^^^^^^^^^^^^^^^^^^^
->BigInt : BigIntConstructor
->       : ^^^^^^^^^^^^^^^^^
->asUintN : (bits: number, int: bigint) => bigint
->        : ^^^^^^^^^^^^^^^^^^^^^^^^^^^^^^^^^^^^^
->8 : 8
->  : ^
->0xFFFFn : 65535n
->        : ^^^^^^
-
-bigintVal = bigintVal.valueOf();
->bigintVal = bigintVal.valueOf() : bigint
->                                : ^^^^^^
->bigintVal : bigint
->          : ^^^^^^
->bigintVal.valueOf() : bigint
->                    : ^^^^^^
->bigintVal.valueOf : () => bigint
->                  : ^^^^^^^^^^^^
->bigintVal : bigint
->          : ^^^^^^
->valueOf : () => bigint
->        : ^^^^^^^^^^^^
-
-let stringVal: string = bigintVal.toString();
->stringVal : string
->          : ^^^^^^
->bigintVal.toString() : string
-<<<<<<< HEAD
->bigintVal.toString : (radix?: number | undefined) => string
->bigintVal : bigint
->toString : (radix?: number | undefined) => string
-=======
->                     : ^^^^^^
->bigintVal.toString : (radix?: number) => string
->                   : ^^^^^^^^^^^^^^^^^^^^^^^^^^
->bigintVal : bigint
->          : ^^^^^^
->toString : (radix?: number) => string
->         : ^^^^^^^^^^^^^^^^^^^^^^^^^^
->>>>>>> 12402f26
-
-stringVal = bigintVal.toString(2);
->stringVal = bigintVal.toString(2) : string
->                                  : ^^^^^^
->stringVal : string
->          : ^^^^^^
->bigintVal.toString(2) : string
-<<<<<<< HEAD
->bigintVal.toString : (radix?: number | undefined) => string
->bigintVal : bigint
->toString : (radix?: number | undefined) => string
-=======
->                      : ^^^^^^
->bigintVal.toString : (radix?: number) => string
->                   : ^^^^^^^^^^^^^^^^^^^^^^^^^^
->bigintVal : bigint
->          : ^^^^^^
->toString : (radix?: number) => string
->         : ^^^^^^^^^^^^^^^^^^^^^^^^^^
->>>>>>> 12402f26
->2 : 2
->  : ^
-
-stringVal = bigintVal.toLocaleString();
->stringVal = bigintVal.toLocaleString() : string
->                                       : ^^^^^^
->stringVal : string
->          : ^^^^^^
->bigintVal.toLocaleString() : string
-<<<<<<< HEAD
->bigintVal.toLocaleString : (locales?: Intl.LocalesArgument, options?: BigIntToLocaleStringOptions | undefined) => string
->bigintVal : bigint
->toLocaleString : (locales?: Intl.LocalesArgument, options?: BigIntToLocaleStringOptions | undefined) => string
-=======
->                           : ^^^^^^
->bigintVal.toLocaleString : (locales?: Intl.LocalesArgument, options?: BigIntToLocaleStringOptions) => string
->                         : ^^^^^^^^^^^^^^^^^^^^^^^^^^^^^^^^^^^^^^^^^^^^^^^^^^^^^^^^^^^^^^^^^^^^^^^^^^^^^^^^^
->bigintVal : bigint
->          : ^^^^^^
->toLocaleString : (locales?: Intl.LocalesArgument, options?: BigIntToLocaleStringOptions) => string
->               : ^^^^^^^^^^^^^^^^^^^^^^^^^^^^^^^^^^^^^^^^^^^^^^^^^^^^^^^^^^^^^^^^^^^^^^^^^^^^^^^^^
->>>>>>> 12402f26
-
-stringVal = bigintVal.toLocaleString('de-DE');
->stringVal = bigintVal.toLocaleString('de-DE') : string
->                                              : ^^^^^^
->stringVal : string
->          : ^^^^^^
->bigintVal.toLocaleString('de-DE') : string
-<<<<<<< HEAD
->bigintVal.toLocaleString : (locales?: Intl.LocalesArgument, options?: BigIntToLocaleStringOptions | undefined) => string
->bigintVal : bigint
->toLocaleString : (locales?: Intl.LocalesArgument, options?: BigIntToLocaleStringOptions | undefined) => string
-=======
->                                  : ^^^^^^
->bigintVal.toLocaleString : (locales?: Intl.LocalesArgument, options?: BigIntToLocaleStringOptions) => string
->                         : ^^^^^^^^^^^^^^^^^^^^^^^^^^^^^^^^^^^^^^^^^^^^^^^^^^^^^^^^^^^^^^^^^^^^^^^^^^^^^^^^^
->bigintVal : bigint
->          : ^^^^^^
->toLocaleString : (locales?: Intl.LocalesArgument, options?: BigIntToLocaleStringOptions) => string
->               : ^^^^^^^^^^^^^^^^^^^^^^^^^^^^^^^^^^^^^^^^^^^^^^^^^^^^^^^^^^^^^^^^^^^^^^^^^^^^^^^^^
->>>>>>> 12402f26
->'de-DE' : "de-DE"
->        : ^^^^^^^
-
-stringVal = bigintVal.toLocaleString('de-DE', { style: 'currency' });
->stringVal = bigintVal.toLocaleString('de-DE', { style: 'currency' }) : string
->                                                                     : ^^^^^^
->stringVal : string
->          : ^^^^^^
->bigintVal.toLocaleString('de-DE', { style: 'currency' }) : string
-<<<<<<< HEAD
->bigintVal.toLocaleString : (locales?: Intl.LocalesArgument, options?: BigIntToLocaleStringOptions | undefined) => string
->bigintVal : bigint
->toLocaleString : (locales?: Intl.LocalesArgument, options?: BigIntToLocaleStringOptions | undefined) => string
-=======
->                                                         : ^^^^^^
->bigintVal.toLocaleString : (locales?: Intl.LocalesArgument, options?: BigIntToLocaleStringOptions) => string
->                         : ^^^^^^^^^^^^^^^^^^^^^^^^^^^^^^^^^^^^^^^^^^^^^^^^^^^^^^^^^^^^^^^^^^^^^^^^^^^^^^^^^
->bigintVal : bigint
->          : ^^^^^^
->toLocaleString : (locales?: Intl.LocalesArgument, options?: BigIntToLocaleStringOptions) => string
->               : ^^^^^^^^^^^^^^^^^^^^^^^^^^^^^^^^^^^^^^^^^^^^^^^^^^^^^^^^^^^^^^^^^^^^^^^^^^^^^^^^^
->>>>>>> 12402f26
->'de-DE' : "de-DE"
->        : ^^^^^^^
->{ style: 'currency' } : { style: string; }
->                      : ^^^^^^^^^^^^^^^^^^
->style : string
->      : ^^^^^^
->'currency' : "currency"
->           : ^^^^^^^^^^
-
-stringVal = bigintVal.toLocaleString('de-DE', { style: 'currency', currency: 'EUR' })
->stringVal = bigintVal.toLocaleString('de-DE', { style: 'currency', currency: 'EUR' }) : string
->                                                                                      : ^^^^^^
->stringVal : string
->          : ^^^^^^
->bigintVal.toLocaleString('de-DE', { style: 'currency', currency: 'EUR' }) : string
-<<<<<<< HEAD
->bigintVal.toLocaleString : (locales?: Intl.LocalesArgument, options?: BigIntToLocaleStringOptions | undefined) => string
->bigintVal : bigint
->toLocaleString : (locales?: Intl.LocalesArgument, options?: BigIntToLocaleStringOptions | undefined) => string
-=======
->                                                                          : ^^^^^^
->bigintVal.toLocaleString : (locales?: Intl.LocalesArgument, options?: BigIntToLocaleStringOptions) => string
->                         : ^^^^^^^^^^^^^^^^^^^^^^^^^^^^^^^^^^^^^^^^^^^^^^^^^^^^^^^^^^^^^^^^^^^^^^^^^^^^^^^^^
->bigintVal : bigint
->          : ^^^^^^
->toLocaleString : (locales?: Intl.LocalesArgument, options?: BigIntToLocaleStringOptions) => string
->               : ^^^^^^^^^^^^^^^^^^^^^^^^^^^^^^^^^^^^^^^^^^^^^^^^^^^^^^^^^^^^^^^^^^^^^^^^^^^^^^^^^
->>>>>>> 12402f26
->'de-DE' : "de-DE"
->        : ^^^^^^^
->{ style: 'currency', currency: 'EUR' } : { style: string; currency: string; }
->                                       : ^^^^^^^^^^^^^^^^^^^^^^^^^^^^^^^^^^^^
->style : string
->      : ^^^^^^
->'currency' : "currency"
->           : ^^^^^^^^^^
->currency : string
->         : ^^^^^^
->'EUR' : "EUR"
->      : ^^^^^
-
-// Test BigInt64Array
-let bigIntArray: BigInt64Array = new BigInt64Array();
->bigIntArray : BigInt64Array
->            : ^^^^^^^^^^^^^
->new BigInt64Array() : BigInt64Array
->                    : ^^^^^^^^^^^^^
->BigInt64Array : BigInt64ArrayConstructor
->              : ^^^^^^^^^^^^^^^^^^^^^^^^
-
-bigIntArray = new BigInt64Array(10);
->bigIntArray = new BigInt64Array(10) : BigInt64Array
->                                    : ^^^^^^^^^^^^^
->bigIntArray : BigInt64Array
->            : ^^^^^^^^^^^^^
->new BigInt64Array(10) : BigInt64Array
->                      : ^^^^^^^^^^^^^
->BigInt64Array : BigInt64ArrayConstructor
->              : ^^^^^^^^^^^^^^^^^^^^^^^^
->10 : 10
->   : ^^
-
-bigIntArray = new BigInt64Array([1n, 2n, 3n]);
->bigIntArray = new BigInt64Array([1n, 2n, 3n]) : BigInt64Array
->                                              : ^^^^^^^^^^^^^
->bigIntArray : BigInt64Array
->            : ^^^^^^^^^^^^^
->new BigInt64Array([1n, 2n, 3n]) : BigInt64Array
->                                : ^^^^^^^^^^^^^
->BigInt64Array : BigInt64ArrayConstructor
->              : ^^^^^^^^^^^^^^^^^^^^^^^^
->[1n, 2n, 3n] : bigint[]
->             : ^^^^^^^^
->1n : 1n
->   : ^^
->2n : 2n
->   : ^^
->3n : 3n
->   : ^^
-
-bigIntArray = new BigInt64Array([1, 2, 3]); // should error
->bigIntArray = new BigInt64Array([1, 2, 3]) : BigInt64Array
->                                           : ^^^^^^^^^^^^^
->bigIntArray : BigInt64Array
->            : ^^^^^^^^^^^^^
->new BigInt64Array([1, 2, 3]) : BigInt64Array
->                             : ^^^^^^^^^^^^^
->BigInt64Array : BigInt64ArrayConstructor
->              : ^^^^^^^^^^^^^^^^^^^^^^^^
->[1, 2, 3] : number[]
->          : ^^^^^^^^
->1 : 1
->  : ^
->2 : 2
->  : ^
->3 : 3
->  : ^
-
-bigIntArray = new BigInt64Array(new ArrayBuffer(80));
->bigIntArray = new BigInt64Array(new ArrayBuffer(80)) : BigInt64Array
->                                                     : ^^^^^^^^^^^^^
->bigIntArray : BigInt64Array
->            : ^^^^^^^^^^^^^
->new BigInt64Array(new ArrayBuffer(80)) : BigInt64Array
->                                       : ^^^^^^^^^^^^^
->BigInt64Array : BigInt64ArrayConstructor
->              : ^^^^^^^^^^^^^^^^^^^^^^^^
->new ArrayBuffer(80) : ArrayBuffer
->                    : ^^^^^^^^^^^
->ArrayBuffer : ArrayBufferConstructor
->            : ^^^^^^^^^^^^^^^^^^^^^^
->80 : 80
->   : ^^
-
-bigIntArray = new BigInt64Array(new ArrayBuffer(80), 8);
->bigIntArray = new BigInt64Array(new ArrayBuffer(80), 8) : BigInt64Array
->                                                        : ^^^^^^^^^^^^^
->bigIntArray : BigInt64Array
->            : ^^^^^^^^^^^^^
->new BigInt64Array(new ArrayBuffer(80), 8) : BigInt64Array
->                                          : ^^^^^^^^^^^^^
->BigInt64Array : BigInt64ArrayConstructor
->              : ^^^^^^^^^^^^^^^^^^^^^^^^
->new ArrayBuffer(80) : ArrayBuffer
->                    : ^^^^^^^^^^^
->ArrayBuffer : ArrayBufferConstructor
->            : ^^^^^^^^^^^^^^^^^^^^^^
->80 : 80
->   : ^^
->8 : 8
->  : ^
-
-bigIntArray = new BigInt64Array(new ArrayBuffer(80), 8, 3);
->bigIntArray = new BigInt64Array(new ArrayBuffer(80), 8, 3) : BigInt64Array
->                                                           : ^^^^^^^^^^^^^
->bigIntArray : BigInt64Array
->            : ^^^^^^^^^^^^^
->new BigInt64Array(new ArrayBuffer(80), 8, 3) : BigInt64Array
->                                             : ^^^^^^^^^^^^^
->BigInt64Array : BigInt64ArrayConstructor
->              : ^^^^^^^^^^^^^^^^^^^^^^^^
->new ArrayBuffer(80) : ArrayBuffer
->                    : ^^^^^^^^^^^
->ArrayBuffer : ArrayBufferConstructor
->            : ^^^^^^^^^^^^^^^^^^^^^^
->80 : 80
->   : ^^
->8 : 8
->  : ^
->3 : 3
->  : ^
-
-let len: number = bigIntArray.length;
->len : number
->    : ^^^^^^
->bigIntArray.length : number
->                   : ^^^^^^
->bigIntArray : BigInt64Array
->            : ^^^^^^^^^^^^^
->length : number
->       : ^^^^^^
-
-bigIntArray.length = 10; // should error
->bigIntArray.length = 10 : 10
->                        : ^^
->bigIntArray.length : any
->                   : ^^^
->bigIntArray : BigInt64Array
->            : ^^^^^^^^^^^^^
->length : any
->       : ^^^
->10 : 10
->   : ^^
-
-let arrayBufferLike: ArrayBufferView = bigIntArray;
->arrayBufferLike : ArrayBufferView
->                : ^^^^^^^^^^^^^^^
->bigIntArray : BigInt64Array
->            : ^^^^^^^^^^^^^
-
-// Test BigUint64Array
-let bigUintArray: BigUint64Array = new BigUint64Array();
->bigUintArray : BigUint64Array
->             : ^^^^^^^^^^^^^^
->new BigUint64Array() : BigUint64Array
->                     : ^^^^^^^^^^^^^^
->BigUint64Array : BigUint64ArrayConstructor
->               : ^^^^^^^^^^^^^^^^^^^^^^^^^
-
-bigUintArray = new BigUint64Array(10);
->bigUintArray = new BigUint64Array(10) : BigUint64Array
->                                      : ^^^^^^^^^^^^^^
->bigUintArray : BigUint64Array
->             : ^^^^^^^^^^^^^^
->new BigUint64Array(10) : BigUint64Array
->                       : ^^^^^^^^^^^^^^
->BigUint64Array : BigUint64ArrayConstructor
->               : ^^^^^^^^^^^^^^^^^^^^^^^^^
->10 : 10
->   : ^^
-
-bigUintArray = new BigUint64Array([1n, 2n, 3n]);
->bigUintArray = new BigUint64Array([1n, 2n, 3n]) : BigUint64Array
->                                                : ^^^^^^^^^^^^^^
->bigUintArray : BigUint64Array
->             : ^^^^^^^^^^^^^^
->new BigUint64Array([1n, 2n, 3n]) : BigUint64Array
->                                 : ^^^^^^^^^^^^^^
->BigUint64Array : BigUint64ArrayConstructor
->               : ^^^^^^^^^^^^^^^^^^^^^^^^^
->[1n, 2n, 3n] : bigint[]
->             : ^^^^^^^^
->1n : 1n
->   : ^^
->2n : 2n
->   : ^^
->3n : 3n
->   : ^^
-
-bigUintArray = new BigUint64Array([1, 2, 3]); // should error
->bigUintArray = new BigUint64Array([1, 2, 3]) : BigUint64Array
->                                             : ^^^^^^^^^^^^^^
->bigUintArray : BigUint64Array
->             : ^^^^^^^^^^^^^^
->new BigUint64Array([1, 2, 3]) : BigUint64Array
->                              : ^^^^^^^^^^^^^^
->BigUint64Array : BigUint64ArrayConstructor
->               : ^^^^^^^^^^^^^^^^^^^^^^^^^
->[1, 2, 3] : number[]
->          : ^^^^^^^^
->1 : 1
->  : ^
->2 : 2
->  : ^
->3 : 3
->  : ^
-
-bigUintArray = new BigUint64Array(new ArrayBuffer(80));
->bigUintArray = new BigUint64Array(new ArrayBuffer(80)) : BigUint64Array
->                                                       : ^^^^^^^^^^^^^^
->bigUintArray : BigUint64Array
->             : ^^^^^^^^^^^^^^
->new BigUint64Array(new ArrayBuffer(80)) : BigUint64Array
->                                        : ^^^^^^^^^^^^^^
->BigUint64Array : BigUint64ArrayConstructor
->               : ^^^^^^^^^^^^^^^^^^^^^^^^^
->new ArrayBuffer(80) : ArrayBuffer
->                    : ^^^^^^^^^^^
->ArrayBuffer : ArrayBufferConstructor
->            : ^^^^^^^^^^^^^^^^^^^^^^
->80 : 80
->   : ^^
-
-bigUintArray = new BigUint64Array(new ArrayBuffer(80), 8);
->bigUintArray = new BigUint64Array(new ArrayBuffer(80), 8) : BigUint64Array
->                                                          : ^^^^^^^^^^^^^^
->bigUintArray : BigUint64Array
->             : ^^^^^^^^^^^^^^
->new BigUint64Array(new ArrayBuffer(80), 8) : BigUint64Array
->                                           : ^^^^^^^^^^^^^^
->BigUint64Array : BigUint64ArrayConstructor
->               : ^^^^^^^^^^^^^^^^^^^^^^^^^
->new ArrayBuffer(80) : ArrayBuffer
->                    : ^^^^^^^^^^^
->ArrayBuffer : ArrayBufferConstructor
->            : ^^^^^^^^^^^^^^^^^^^^^^
->80 : 80
->   : ^^
->8 : 8
->  : ^
-
-bigUintArray = new BigUint64Array(new ArrayBuffer(80), 8, 3);
->bigUintArray = new BigUint64Array(new ArrayBuffer(80), 8, 3) : BigUint64Array
->                                                             : ^^^^^^^^^^^^^^
->bigUintArray : BigUint64Array
->             : ^^^^^^^^^^^^^^
->new BigUint64Array(new ArrayBuffer(80), 8, 3) : BigUint64Array
->                                              : ^^^^^^^^^^^^^^
->BigUint64Array : BigUint64ArrayConstructor
->               : ^^^^^^^^^^^^^^^^^^^^^^^^^
->new ArrayBuffer(80) : ArrayBuffer
->                    : ^^^^^^^^^^^
->ArrayBuffer : ArrayBufferConstructor
->            : ^^^^^^^^^^^^^^^^^^^^^^
->80 : 80
->   : ^^
->8 : 8
->  : ^
->3 : 3
->  : ^
-
-len = bigIntArray.length;
->len = bigIntArray.length : number
->                         : ^^^^^^
->len : number
->    : ^^^^^^
->bigIntArray.length : number
->                   : ^^^^^^
->bigIntArray : BigInt64Array
->            : ^^^^^^^^^^^^^
->length : number
->       : ^^^^^^
-
-bigIntArray.length = 10; // should error
->bigIntArray.length = 10 : 10
->                        : ^^
->bigIntArray.length : any
->                   : ^^^
->bigIntArray : BigInt64Array
->            : ^^^^^^^^^^^^^
->length : any
->       : ^^^
->10 : 10
->   : ^^
-
-arrayBufferLike = bigIntArray;
->arrayBufferLike = bigIntArray : BigInt64Array
->                              : ^^^^^^^^^^^^^
->arrayBufferLike : ArrayBufferView
->                : ^^^^^^^^^^^^^^^
->bigIntArray : BigInt64Array
->            : ^^^^^^^^^^^^^
-
-// Test added DataView methods
-const dataView = new DataView(new ArrayBuffer(80));
->dataView : DataView
->         : ^^^^^^^^
->new DataView(new ArrayBuffer(80)) : DataView
->                                  : ^^^^^^^^
->DataView : DataViewConstructor
->         : ^^^^^^^^^^^^^^^^^^^
->new ArrayBuffer(80) : ArrayBuffer
->                    : ^^^^^^^^^^^
->ArrayBuffer : ArrayBufferConstructor
->            : ^^^^^^^^^^^^^^^^^^^^^^
->80 : 80
->   : ^^
-
-dataView.setBigInt64(1, -1n);
->dataView.setBigInt64(1, -1n) : void
-<<<<<<< HEAD
->dataView.setBigInt64 : (byteOffset: number, value: bigint, littleEndian?: boolean | undefined) => void
->dataView : DataView
->setBigInt64 : (byteOffset: number, value: bigint, littleEndian?: boolean | undefined) => void
-=======
->                             : ^^^^
->dataView.setBigInt64 : (byteOffset: number, value: bigint, littleEndian?: boolean) => void
->                     : ^^^^^^^^^^^^^^^^^^^^^^^^^^^^^^^^^^^^^^^^^^^^^^^^^^^^^^^^^^^^^^^^^^^
->dataView : DataView
->         : ^^^^^^^^
->setBigInt64 : (byteOffset: number, value: bigint, littleEndian?: boolean) => void
->            : ^^^^^^^^^^^^^^^^^^^^^^^^^^^^^^^^^^^^^^^^^^^^^^^^^^^^^^^^^^^^^^^^^^^
->>>>>>> 12402f26
->1 : 1
->  : ^
->-1n : -1n
->    : ^^^
->1n : 1n
->   : ^^
-
-dataView.setBigInt64(1, -1n, true);
->dataView.setBigInt64(1, -1n, true) : void
-<<<<<<< HEAD
->dataView.setBigInt64 : (byteOffset: number, value: bigint, littleEndian?: boolean | undefined) => void
->dataView : DataView
->setBigInt64 : (byteOffset: number, value: bigint, littleEndian?: boolean | undefined) => void
-=======
->                                   : ^^^^
->dataView.setBigInt64 : (byteOffset: number, value: bigint, littleEndian?: boolean) => void
->                     : ^^^^^^^^^^^^^^^^^^^^^^^^^^^^^^^^^^^^^^^^^^^^^^^^^^^^^^^^^^^^^^^^^^^
->dataView : DataView
->         : ^^^^^^^^
->setBigInt64 : (byteOffset: number, value: bigint, littleEndian?: boolean) => void
->            : ^^^^^^^^^^^^^^^^^^^^^^^^^^^^^^^^^^^^^^^^^^^^^^^^^^^^^^^^^^^^^^^^^^^
->>>>>>> 12402f26
->1 : 1
->  : ^
->-1n : -1n
->    : ^^^
->1n : 1n
->   : ^^
->true : true
->     : ^^^^
-
-dataView.setBigInt64(1, -1); // should error
->dataView.setBigInt64(1, -1) : void
-<<<<<<< HEAD
->dataView.setBigInt64 : (byteOffset: number, value: bigint, littleEndian?: boolean | undefined) => void
->dataView : DataView
->setBigInt64 : (byteOffset: number, value: bigint, littleEndian?: boolean | undefined) => void
-=======
->                            : ^^^^
->dataView.setBigInt64 : (byteOffset: number, value: bigint, littleEndian?: boolean) => void
->                     : ^^^^^^^^^^^^^^^^^^^^^^^^^^^^^^^^^^^^^^^^^^^^^^^^^^^^^^^^^^^^^^^^^^^
->dataView : DataView
->         : ^^^^^^^^
->setBigInt64 : (byteOffset: number, value: bigint, littleEndian?: boolean) => void
->            : ^^^^^^^^^^^^^^^^^^^^^^^^^^^^^^^^^^^^^^^^^^^^^^^^^^^^^^^^^^^^^^^^^^^
->>>>>>> 12402f26
->1 : 1
->  : ^
->-1 : -1
->   : ^^
->1 : 1
->  : ^
-
-dataView.setBigUint64(2, 123n);
->dataView.setBigUint64(2, 123n) : void
-<<<<<<< HEAD
->dataView.setBigUint64 : (byteOffset: number, value: bigint, littleEndian?: boolean | undefined) => void
->dataView : DataView
->setBigUint64 : (byteOffset: number, value: bigint, littleEndian?: boolean | undefined) => void
-=======
->                               : ^^^^
->dataView.setBigUint64 : (byteOffset: number, value: bigint, littleEndian?: boolean) => void
->                      : ^^^^^^^^^^^^^^^^^^^^^^^^^^^^^^^^^^^^^^^^^^^^^^^^^^^^^^^^^^^^^^^^^^^
->dataView : DataView
->         : ^^^^^^^^
->setBigUint64 : (byteOffset: number, value: bigint, littleEndian?: boolean) => void
->             : ^^^^^^^^^^^^^^^^^^^^^^^^^^^^^^^^^^^^^^^^^^^^^^^^^^^^^^^^^^^^^^^^^^^
->>>>>>> 12402f26
->2 : 2
->  : ^
->123n : 123n
->     : ^^^^
-
-dataView.setBigUint64(2, 123n, true);
->dataView.setBigUint64(2, 123n, true) : void
-<<<<<<< HEAD
->dataView.setBigUint64 : (byteOffset: number, value: bigint, littleEndian?: boolean | undefined) => void
->dataView : DataView
->setBigUint64 : (byteOffset: number, value: bigint, littleEndian?: boolean | undefined) => void
-=======
->                                     : ^^^^
->dataView.setBigUint64 : (byteOffset: number, value: bigint, littleEndian?: boolean) => void
->                      : ^^^^^^^^^^^^^^^^^^^^^^^^^^^^^^^^^^^^^^^^^^^^^^^^^^^^^^^^^^^^^^^^^^^
->dataView : DataView
->         : ^^^^^^^^
->setBigUint64 : (byteOffset: number, value: bigint, littleEndian?: boolean) => void
->             : ^^^^^^^^^^^^^^^^^^^^^^^^^^^^^^^^^^^^^^^^^^^^^^^^^^^^^^^^^^^^^^^^^^^
->>>>>>> 12402f26
->2 : 2
->  : ^
->123n : 123n
->     : ^^^^
->true : true
->     : ^^^^
-
-dataView.setBigUint64(2, 123); // should error
->dataView.setBigUint64(2, 123) : void
-<<<<<<< HEAD
->dataView.setBigUint64 : (byteOffset: number, value: bigint, littleEndian?: boolean | undefined) => void
->dataView : DataView
->setBigUint64 : (byteOffset: number, value: bigint, littleEndian?: boolean | undefined) => void
-=======
->                              : ^^^^
->dataView.setBigUint64 : (byteOffset: number, value: bigint, littleEndian?: boolean) => void
->                      : ^^^^^^^^^^^^^^^^^^^^^^^^^^^^^^^^^^^^^^^^^^^^^^^^^^^^^^^^^^^^^^^^^^^
->dataView : DataView
->         : ^^^^^^^^
->setBigUint64 : (byteOffset: number, value: bigint, littleEndian?: boolean) => void
->             : ^^^^^^^^^^^^^^^^^^^^^^^^^^^^^^^^^^^^^^^^^^^^^^^^^^^^^^^^^^^^^^^^^^^
->>>>>>> 12402f26
->2 : 2
->  : ^
->123 : 123
->    : ^^^
-
-bigintVal = dataView.getBigInt64(1);
->bigintVal = dataView.getBigInt64(1) : bigint
->                                    : ^^^^^^
->bigintVal : bigint
->          : ^^^^^^
->dataView.getBigInt64(1) : bigint
-<<<<<<< HEAD
->dataView.getBigInt64 : (byteOffset: number, littleEndian?: boolean | undefined) => bigint
->dataView : DataView
->getBigInt64 : (byteOffset: number, littleEndian?: boolean | undefined) => bigint
-=======
->                        : ^^^^^^
->dataView.getBigInt64 : (byteOffset: number, littleEndian?: boolean) => bigint
->                     : ^^^^^^^^^^^^^^^^^^^^^^^^^^^^^^^^^^^^^^^^^^^^^^^^^^^^^^
->dataView : DataView
->         : ^^^^^^^^
->getBigInt64 : (byteOffset: number, littleEndian?: boolean) => bigint
->            : ^^^^^^^^^^^^^^^^^^^^^^^^^^^^^^^^^^^^^^^^^^^^^^^^^^^^^^
->>>>>>> 12402f26
->1 : 1
->  : ^
-
-bigintVal = dataView.getBigInt64(1, true);
->bigintVal = dataView.getBigInt64(1, true) : bigint
->                                          : ^^^^^^
->bigintVal : bigint
->          : ^^^^^^
->dataView.getBigInt64(1, true) : bigint
-<<<<<<< HEAD
->dataView.getBigInt64 : (byteOffset: number, littleEndian?: boolean | undefined) => bigint
->dataView : DataView
->getBigInt64 : (byteOffset: number, littleEndian?: boolean | undefined) => bigint
-=======
->                              : ^^^^^^
->dataView.getBigInt64 : (byteOffset: number, littleEndian?: boolean) => bigint
->                     : ^^^^^^^^^^^^^^^^^^^^^^^^^^^^^^^^^^^^^^^^^^^^^^^^^^^^^^
->dataView : DataView
->         : ^^^^^^^^
->getBigInt64 : (byteOffset: number, littleEndian?: boolean) => bigint
->            : ^^^^^^^^^^^^^^^^^^^^^^^^^^^^^^^^^^^^^^^^^^^^^^^^^^^^^^
->>>>>>> 12402f26
->1 : 1
->  : ^
->true : true
->     : ^^^^
-
-bigintVal = dataView.getBigUint64(2);
->bigintVal = dataView.getBigUint64(2) : bigint
->                                     : ^^^^^^
->bigintVal : bigint
->          : ^^^^^^
->dataView.getBigUint64(2) : bigint
-<<<<<<< HEAD
->dataView.getBigUint64 : (byteOffset: number, littleEndian?: boolean | undefined) => bigint
->dataView : DataView
->getBigUint64 : (byteOffset: number, littleEndian?: boolean | undefined) => bigint
-=======
->                         : ^^^^^^
->dataView.getBigUint64 : (byteOffset: number, littleEndian?: boolean) => bigint
->                      : ^^^^^^^^^^^^^^^^^^^^^^^^^^^^^^^^^^^^^^^^^^^^^^^^^^^^^^
->dataView : DataView
->         : ^^^^^^^^
->getBigUint64 : (byteOffset: number, littleEndian?: boolean) => bigint
->             : ^^^^^^^^^^^^^^^^^^^^^^^^^^^^^^^^^^^^^^^^^^^^^^^^^^^^^^
->>>>>>> 12402f26
->2 : 2
->  : ^
-
-bigintVal = dataView.getBigUint64(2, true);
->bigintVal = dataView.getBigUint64(2, true) : bigint
->                                           : ^^^^^^
->bigintVal : bigint
->          : ^^^^^^
->dataView.getBigUint64(2, true) : bigint
-<<<<<<< HEAD
->dataView.getBigUint64 : (byteOffset: number, littleEndian?: boolean | undefined) => bigint
->dataView : DataView
->getBigUint64 : (byteOffset: number, littleEndian?: boolean | undefined) => bigint
-=======
->                               : ^^^^^^
->dataView.getBigUint64 : (byteOffset: number, littleEndian?: boolean) => bigint
->                      : ^^^^^^^^^^^^^^^^^^^^^^^^^^^^^^^^^^^^^^^^^^^^^^^^^^^^^^
->dataView : DataView
->         : ^^^^^^^^
->getBigUint64 : (byteOffset: number, littleEndian?: boolean) => bigint
->             : ^^^^^^^^^^^^^^^^^^^^^^^^^^^^^^^^^^^^^^^^^^^^^^^^^^^^^^
->>>>>>> 12402f26
->2 : 2
->  : ^
->true : true
->     : ^^^^
-
-// Test emitted declarations files
-const w = 12n; // should emit as const w = 12n
->w : 12n
->  : ^^^
->12n : 12n
->    : ^^^
-
-const x = -12n; // should emit as const x = -12n
->x : -12n
->  : ^^^^
->-12n : -12n
->     : ^^^^
->12n : 12n
->    : ^^^
-
-const y: 12n = 12n; // should emit type 12n
->y : 12n
->  : ^^^
->12n : 12n
->    : ^^^
-
-let z = 12n; // should emit type bigint in declaration file
->z : bigint
->  : ^^^^^^
->12n : 12n
->    : ^^^
-
-// Test Intl methods with new parameter type
-new Intl.NumberFormat("fr").format(3000n);
->new Intl.NumberFormat("fr").format(3000n) : string
->                                          : ^^^^^^
->new Intl.NumberFormat("fr").format : { (value: number): string; (value: number | bigint): string; }
->                                   : ^^^^^^^^^^^^^^^^^^^^^^^^^^^^^^^^^^^^^^^^^^^^^^^^^^^^^^^^^^^^^^
->new Intl.NumberFormat("fr") : Intl.NumberFormat
-<<<<<<< HEAD
->Intl.NumberFormat : { (locales?: string | string[] | undefined, options?: Intl.NumberFormatOptions | undefined): Intl.NumberFormat; new (locales?: string | string[] | undefined, options?: Intl.NumberFormatOptions | undefined): Intl.NumberFormat; supportedLocalesOf(locales: string | string[], options?: Intl.NumberFormatOptions | undefined): string[]; readonly prototype: Intl.NumberFormat; }
->Intl : typeof Intl
->NumberFormat : { (locales?: string | string[] | undefined, options?: Intl.NumberFormatOptions | undefined): Intl.NumberFormat; new (locales?: string | string[] | undefined, options?: Intl.NumberFormatOptions | undefined): Intl.NumberFormat; supportedLocalesOf(locales: string | string[], options?: Intl.NumberFormatOptions | undefined): string[]; readonly prototype: Intl.NumberFormat; }
-=======
->                            : ^^^^^^^^^^^^^^^^^
->Intl.NumberFormat : Intl.NumberFormatConstructor
->                  : ^^^^^^^^^^^^^^^^^^^^^^^^^^^^
->Intl : typeof Intl
->     : ^^^^^^^^^^^
->NumberFormat : Intl.NumberFormatConstructor
->             : ^^^^^^^^^^^^^^^^^^^^^^^^^^^^
->>>>>>> 12402f26
->"fr" : "fr"
->     : ^^^^
->format : { (value: number): string; (value: number | bigint): string; }
->       : ^^^^^^^^^^^^^^^^^^^^^^^^^^^^^^^^^^^^^^^^^^^^^^^^^^^^^^^^^^^^^^
->3000n : 3000n
->      : ^^^^^
-
-new Intl.NumberFormat("fr").format(bigintVal);
->new Intl.NumberFormat("fr").format(bigintVal) : string
->                                              : ^^^^^^
->new Intl.NumberFormat("fr").format : { (value: number): string; (value: number | bigint): string; }
->                                   : ^^^^^^^^^^^^^^^^^^^^^^^^^^^^^^^^^^^^^^^^^^^^^^^^^^^^^^^^^^^^^^
->new Intl.NumberFormat("fr") : Intl.NumberFormat
-<<<<<<< HEAD
->Intl.NumberFormat : { (locales?: string | string[] | undefined, options?: Intl.NumberFormatOptions | undefined): Intl.NumberFormat; new (locales?: string | string[] | undefined, options?: Intl.NumberFormatOptions | undefined): Intl.NumberFormat; supportedLocalesOf(locales: string | string[], options?: Intl.NumberFormatOptions | undefined): string[]; readonly prototype: Intl.NumberFormat; }
->Intl : typeof Intl
->NumberFormat : { (locales?: string | string[] | undefined, options?: Intl.NumberFormatOptions | undefined): Intl.NumberFormat; new (locales?: string | string[] | undefined, options?: Intl.NumberFormatOptions | undefined): Intl.NumberFormat; supportedLocalesOf(locales: string | string[], options?: Intl.NumberFormatOptions | undefined): string[]; readonly prototype: Intl.NumberFormat; }
-=======
->                            : ^^^^^^^^^^^^^^^^^
->Intl.NumberFormat : Intl.NumberFormatConstructor
->                  : ^^^^^^^^^^^^^^^^^^^^^^^^^^^^
->Intl : typeof Intl
->     : ^^^^^^^^^^^
->NumberFormat : Intl.NumberFormatConstructor
->             : ^^^^^^^^^^^^^^^^^^^^^^^^^^^^
->>>>>>> 12402f26
->"fr" : "fr"
->     : ^^^^
->format : { (value: number): string; (value: number | bigint): string; }
->       : ^^^^^^^^^^^^^^^^^^^^^^^^^^^^^^^^^^^^^^^^^^^^^^^^^^^^^^^^^^^^^^
->bigintVal : bigint
->          : ^^^^^^
-
+//// [tests/cases/compiler/bigintWithLib.ts] ////
+
+=== bigintWithLib.ts ===
+// Test BigInt functions
+let bigintVal: bigint = BigInt(123);
+>bigintVal : bigint
+>          : ^^^^^^
+>BigInt(123) : bigint
+>            : ^^^^^^
+>BigInt : BigIntConstructor
+>       : ^^^^^^^^^^^^^^^^^
+>123 : 123
+>    : ^^^
+
+bigintVal = BigInt("456");
+>bigintVal = BigInt("456") : bigint
+>                          : ^^^^^^
+>bigintVal : bigint
+>          : ^^^^^^
+>BigInt("456") : bigint
+>              : ^^^^^^
+>BigInt : BigIntConstructor
+>       : ^^^^^^^^^^^^^^^^^
+>"456" : "456"
+>      : ^^^^^
+
+new BigInt(123); // should error
+>new BigInt(123) : any
+>                : ^^^
+>BigInt : BigIntConstructor
+>       : ^^^^^^^^^^^^^^^^^
+>123 : 123
+>    : ^^^
+
+bigintVal = BigInt.asIntN(8, 0xFFFFn);
+>bigintVal = BigInt.asIntN(8, 0xFFFFn) : bigint
+>                                      : ^^^^^^
+>bigintVal : bigint
+>          : ^^^^^^
+>BigInt.asIntN(8, 0xFFFFn) : bigint
+>                          : ^^^^^^
+>BigInt.asIntN : (bits: number, int: bigint) => bigint
+>              : ^^^^^^^^^^^^^^^^^^^^^^^^^^^^^^^^^^^^^
+>BigInt : BigIntConstructor
+>       : ^^^^^^^^^^^^^^^^^
+>asIntN : (bits: number, int: bigint) => bigint
+>       : ^^^^^^^^^^^^^^^^^^^^^^^^^^^^^^^^^^^^^
+>8 : 8
+>  : ^
+>0xFFFFn : 65535n
+>        : ^^^^^^
+
+bigintVal = BigInt.asUintN(8, 0xFFFFn);
+>bigintVal = BigInt.asUintN(8, 0xFFFFn) : bigint
+>                                       : ^^^^^^
+>bigintVal : bigint
+>          : ^^^^^^
+>BigInt.asUintN(8, 0xFFFFn) : bigint
+>                           : ^^^^^^
+>BigInt.asUintN : (bits: number, int: bigint) => bigint
+>               : ^^^^^^^^^^^^^^^^^^^^^^^^^^^^^^^^^^^^^
+>BigInt : BigIntConstructor
+>       : ^^^^^^^^^^^^^^^^^
+>asUintN : (bits: number, int: bigint) => bigint
+>        : ^^^^^^^^^^^^^^^^^^^^^^^^^^^^^^^^^^^^^
+>8 : 8
+>  : ^
+>0xFFFFn : 65535n
+>        : ^^^^^^
+
+bigintVal = bigintVal.valueOf();
+>bigintVal = bigintVal.valueOf() : bigint
+>                                : ^^^^^^
+>bigintVal : bigint
+>          : ^^^^^^
+>bigintVal.valueOf() : bigint
+>                    : ^^^^^^
+>bigintVal.valueOf : () => bigint
+>                  : ^^^^^^^^^^^^
+>bigintVal : bigint
+>          : ^^^^^^
+>valueOf : () => bigint
+>        : ^^^^^^^^^^^^
+
+let stringVal: string = bigintVal.toString();
+>stringVal : string
+>          : ^^^^^^
+>bigintVal.toString() : string
+>                     : ^^^^^^
+>bigintVal.toString : (radix?: number | undefined) => string
+>                   : ^^^^^^^^^^^^^^^^^^^^^^^^^^^^^^^^^^^^^^
+>bigintVal : bigint
+>          : ^^^^^^
+>toString : (radix?: number | undefined) => string
+>         : ^^^^^^^^^^^^^^^^^^^^^^^^^^^^^^^^^^^^^^
+
+stringVal = bigintVal.toString(2);
+>stringVal = bigintVal.toString(2) : string
+>                                  : ^^^^^^
+>stringVal : string
+>          : ^^^^^^
+>bigintVal.toString(2) : string
+>                      : ^^^^^^
+>bigintVal.toString : (radix?: number | undefined) => string
+>                   : ^^^^^^^^^^^^^^^^^^^^^^^^^^^^^^^^^^^^^^
+>bigintVal : bigint
+>          : ^^^^^^
+>toString : (radix?: number | undefined) => string
+>         : ^^^^^^^^^^^^^^^^^^^^^^^^^^^^^^^^^^^^^^
+>2 : 2
+>  : ^
+
+stringVal = bigintVal.toLocaleString();
+>stringVal = bigintVal.toLocaleString() : string
+>                                       : ^^^^^^
+>stringVal : string
+>          : ^^^^^^
+>bigintVal.toLocaleString() : string
+>                           : ^^^^^^
+>bigintVal.toLocaleString : (locales?: Intl.LocalesArgument, options?: BigIntToLocaleStringOptions | undefined) => string
+>                         : ^^^^^^^^^^^^^^^^^^^^^^^^^^^^^^^^^^^^^^^^^^^^^^^^^^^^^^^^^^^^^^^^^^^^^^^^^^^^^^^^^^^^^^^^^^^^^
+>bigintVal : bigint
+>          : ^^^^^^
+>toLocaleString : (locales?: Intl.LocalesArgument, options?: BigIntToLocaleStringOptions | undefined) => string
+>               : ^^^^^^^^^^^^^^^^^^^^^^^^^^^^^^^^^^^^^^^^^^^^^^^^^^^^^^^^^^^^^^^^^^^^^^^^^^^^^^^^^^^^^^^^^^^^^
+
+stringVal = bigintVal.toLocaleString('de-DE');
+>stringVal = bigintVal.toLocaleString('de-DE') : string
+>                                              : ^^^^^^
+>stringVal : string
+>          : ^^^^^^
+>bigintVal.toLocaleString('de-DE') : string
+>                                  : ^^^^^^
+>bigintVal.toLocaleString : (locales?: Intl.LocalesArgument, options?: BigIntToLocaleStringOptions | undefined) => string
+>                         : ^^^^^^^^^^^^^^^^^^^^^^^^^^^^^^^^^^^^^^^^^^^^^^^^^^^^^^^^^^^^^^^^^^^^^^^^^^^^^^^^^^^^^^^^^^^^^
+>bigintVal : bigint
+>          : ^^^^^^
+>toLocaleString : (locales?: Intl.LocalesArgument, options?: BigIntToLocaleStringOptions | undefined) => string
+>               : ^^^^^^^^^^^^^^^^^^^^^^^^^^^^^^^^^^^^^^^^^^^^^^^^^^^^^^^^^^^^^^^^^^^^^^^^^^^^^^^^^^^^^^^^^^^^^
+>'de-DE' : "de-DE"
+>        : ^^^^^^^
+
+stringVal = bigintVal.toLocaleString('de-DE', { style: 'currency' });
+>stringVal = bigintVal.toLocaleString('de-DE', { style: 'currency' }) : string
+>                                                                     : ^^^^^^
+>stringVal : string
+>          : ^^^^^^
+>bigintVal.toLocaleString('de-DE', { style: 'currency' }) : string
+>                                                         : ^^^^^^
+>bigintVal.toLocaleString : (locales?: Intl.LocalesArgument, options?: BigIntToLocaleStringOptions | undefined) => string
+>                         : ^^^^^^^^^^^^^^^^^^^^^^^^^^^^^^^^^^^^^^^^^^^^^^^^^^^^^^^^^^^^^^^^^^^^^^^^^^^^^^^^^^^^^^^^^^^^^
+>bigintVal : bigint
+>          : ^^^^^^
+>toLocaleString : (locales?: Intl.LocalesArgument, options?: BigIntToLocaleStringOptions | undefined) => string
+>               : ^^^^^^^^^^^^^^^^^^^^^^^^^^^^^^^^^^^^^^^^^^^^^^^^^^^^^^^^^^^^^^^^^^^^^^^^^^^^^^^^^^^^^^^^^^^^^
+>'de-DE' : "de-DE"
+>        : ^^^^^^^
+>{ style: 'currency' } : { style: string; }
+>                      : ^^^^^^^^^^^^^^^^^^
+>style : string
+>      : ^^^^^^
+>'currency' : "currency"
+>           : ^^^^^^^^^^
+
+stringVal = bigintVal.toLocaleString('de-DE', { style: 'currency', currency: 'EUR' })
+>stringVal = bigintVal.toLocaleString('de-DE', { style: 'currency', currency: 'EUR' }) : string
+>                                                                                      : ^^^^^^
+>stringVal : string
+>          : ^^^^^^
+>bigintVal.toLocaleString('de-DE', { style: 'currency', currency: 'EUR' }) : string
+>                                                                          : ^^^^^^
+>bigintVal.toLocaleString : (locales?: Intl.LocalesArgument, options?: BigIntToLocaleStringOptions | undefined) => string
+>                         : ^^^^^^^^^^^^^^^^^^^^^^^^^^^^^^^^^^^^^^^^^^^^^^^^^^^^^^^^^^^^^^^^^^^^^^^^^^^^^^^^^^^^^^^^^^^^^
+>bigintVal : bigint
+>          : ^^^^^^
+>toLocaleString : (locales?: Intl.LocalesArgument, options?: BigIntToLocaleStringOptions | undefined) => string
+>               : ^^^^^^^^^^^^^^^^^^^^^^^^^^^^^^^^^^^^^^^^^^^^^^^^^^^^^^^^^^^^^^^^^^^^^^^^^^^^^^^^^^^^^^^^^^^^^
+>'de-DE' : "de-DE"
+>        : ^^^^^^^
+>{ style: 'currency', currency: 'EUR' } : { style: string; currency: string; }
+>                                       : ^^^^^^^^^^^^^^^^^^^^^^^^^^^^^^^^^^^^
+>style : string
+>      : ^^^^^^
+>'currency' : "currency"
+>           : ^^^^^^^^^^
+>currency : string
+>         : ^^^^^^
+>'EUR' : "EUR"
+>      : ^^^^^
+
+// Test BigInt64Array
+let bigIntArray: BigInt64Array = new BigInt64Array();
+>bigIntArray : BigInt64Array
+>            : ^^^^^^^^^^^^^
+>new BigInt64Array() : BigInt64Array
+>                    : ^^^^^^^^^^^^^
+>BigInt64Array : BigInt64ArrayConstructor
+>              : ^^^^^^^^^^^^^^^^^^^^^^^^
+
+bigIntArray = new BigInt64Array(10);
+>bigIntArray = new BigInt64Array(10) : BigInt64Array
+>                                    : ^^^^^^^^^^^^^
+>bigIntArray : BigInt64Array
+>            : ^^^^^^^^^^^^^
+>new BigInt64Array(10) : BigInt64Array
+>                      : ^^^^^^^^^^^^^
+>BigInt64Array : BigInt64ArrayConstructor
+>              : ^^^^^^^^^^^^^^^^^^^^^^^^
+>10 : 10
+>   : ^^
+
+bigIntArray = new BigInt64Array([1n, 2n, 3n]);
+>bigIntArray = new BigInt64Array([1n, 2n, 3n]) : BigInt64Array
+>                                              : ^^^^^^^^^^^^^
+>bigIntArray : BigInt64Array
+>            : ^^^^^^^^^^^^^
+>new BigInt64Array([1n, 2n, 3n]) : BigInt64Array
+>                                : ^^^^^^^^^^^^^
+>BigInt64Array : BigInt64ArrayConstructor
+>              : ^^^^^^^^^^^^^^^^^^^^^^^^
+>[1n, 2n, 3n] : bigint[]
+>             : ^^^^^^^^
+>1n : 1n
+>   : ^^
+>2n : 2n
+>   : ^^
+>3n : 3n
+>   : ^^
+
+bigIntArray = new BigInt64Array([1, 2, 3]); // should error
+>bigIntArray = new BigInt64Array([1, 2, 3]) : BigInt64Array
+>                                           : ^^^^^^^^^^^^^
+>bigIntArray : BigInt64Array
+>            : ^^^^^^^^^^^^^
+>new BigInt64Array([1, 2, 3]) : BigInt64Array
+>                             : ^^^^^^^^^^^^^
+>BigInt64Array : BigInt64ArrayConstructor
+>              : ^^^^^^^^^^^^^^^^^^^^^^^^
+>[1, 2, 3] : number[]
+>          : ^^^^^^^^
+>1 : 1
+>  : ^
+>2 : 2
+>  : ^
+>3 : 3
+>  : ^
+
+bigIntArray = new BigInt64Array(new ArrayBuffer(80));
+>bigIntArray = new BigInt64Array(new ArrayBuffer(80)) : BigInt64Array
+>                                                     : ^^^^^^^^^^^^^
+>bigIntArray : BigInt64Array
+>            : ^^^^^^^^^^^^^
+>new BigInt64Array(new ArrayBuffer(80)) : BigInt64Array
+>                                       : ^^^^^^^^^^^^^
+>BigInt64Array : BigInt64ArrayConstructor
+>              : ^^^^^^^^^^^^^^^^^^^^^^^^
+>new ArrayBuffer(80) : ArrayBuffer
+>                    : ^^^^^^^^^^^
+>ArrayBuffer : ArrayBufferConstructor
+>            : ^^^^^^^^^^^^^^^^^^^^^^
+>80 : 80
+>   : ^^
+
+bigIntArray = new BigInt64Array(new ArrayBuffer(80), 8);
+>bigIntArray = new BigInt64Array(new ArrayBuffer(80), 8) : BigInt64Array
+>                                                        : ^^^^^^^^^^^^^
+>bigIntArray : BigInt64Array
+>            : ^^^^^^^^^^^^^
+>new BigInt64Array(new ArrayBuffer(80), 8) : BigInt64Array
+>                                          : ^^^^^^^^^^^^^
+>BigInt64Array : BigInt64ArrayConstructor
+>              : ^^^^^^^^^^^^^^^^^^^^^^^^
+>new ArrayBuffer(80) : ArrayBuffer
+>                    : ^^^^^^^^^^^
+>ArrayBuffer : ArrayBufferConstructor
+>            : ^^^^^^^^^^^^^^^^^^^^^^
+>80 : 80
+>   : ^^
+>8 : 8
+>  : ^
+
+bigIntArray = new BigInt64Array(new ArrayBuffer(80), 8, 3);
+>bigIntArray = new BigInt64Array(new ArrayBuffer(80), 8, 3) : BigInt64Array
+>                                                           : ^^^^^^^^^^^^^
+>bigIntArray : BigInt64Array
+>            : ^^^^^^^^^^^^^
+>new BigInt64Array(new ArrayBuffer(80), 8, 3) : BigInt64Array
+>                                             : ^^^^^^^^^^^^^
+>BigInt64Array : BigInt64ArrayConstructor
+>              : ^^^^^^^^^^^^^^^^^^^^^^^^
+>new ArrayBuffer(80) : ArrayBuffer
+>                    : ^^^^^^^^^^^
+>ArrayBuffer : ArrayBufferConstructor
+>            : ^^^^^^^^^^^^^^^^^^^^^^
+>80 : 80
+>   : ^^
+>8 : 8
+>  : ^
+>3 : 3
+>  : ^
+
+let len: number = bigIntArray.length;
+>len : number
+>    : ^^^^^^
+>bigIntArray.length : number
+>                   : ^^^^^^
+>bigIntArray : BigInt64Array
+>            : ^^^^^^^^^^^^^
+>length : number
+>       : ^^^^^^
+
+bigIntArray.length = 10; // should error
+>bigIntArray.length = 10 : 10
+>                        : ^^
+>bigIntArray.length : any
+>                   : ^^^
+>bigIntArray : BigInt64Array
+>            : ^^^^^^^^^^^^^
+>length : any
+>       : ^^^
+>10 : 10
+>   : ^^
+
+let arrayBufferLike: ArrayBufferView = bigIntArray;
+>arrayBufferLike : ArrayBufferView
+>                : ^^^^^^^^^^^^^^^
+>bigIntArray : BigInt64Array
+>            : ^^^^^^^^^^^^^
+
+// Test BigUint64Array
+let bigUintArray: BigUint64Array = new BigUint64Array();
+>bigUintArray : BigUint64Array
+>             : ^^^^^^^^^^^^^^
+>new BigUint64Array() : BigUint64Array
+>                     : ^^^^^^^^^^^^^^
+>BigUint64Array : BigUint64ArrayConstructor
+>               : ^^^^^^^^^^^^^^^^^^^^^^^^^
+
+bigUintArray = new BigUint64Array(10);
+>bigUintArray = new BigUint64Array(10) : BigUint64Array
+>                                      : ^^^^^^^^^^^^^^
+>bigUintArray : BigUint64Array
+>             : ^^^^^^^^^^^^^^
+>new BigUint64Array(10) : BigUint64Array
+>                       : ^^^^^^^^^^^^^^
+>BigUint64Array : BigUint64ArrayConstructor
+>               : ^^^^^^^^^^^^^^^^^^^^^^^^^
+>10 : 10
+>   : ^^
+
+bigUintArray = new BigUint64Array([1n, 2n, 3n]);
+>bigUintArray = new BigUint64Array([1n, 2n, 3n]) : BigUint64Array
+>                                                : ^^^^^^^^^^^^^^
+>bigUintArray : BigUint64Array
+>             : ^^^^^^^^^^^^^^
+>new BigUint64Array([1n, 2n, 3n]) : BigUint64Array
+>                                 : ^^^^^^^^^^^^^^
+>BigUint64Array : BigUint64ArrayConstructor
+>               : ^^^^^^^^^^^^^^^^^^^^^^^^^
+>[1n, 2n, 3n] : bigint[]
+>             : ^^^^^^^^
+>1n : 1n
+>   : ^^
+>2n : 2n
+>   : ^^
+>3n : 3n
+>   : ^^
+
+bigUintArray = new BigUint64Array([1, 2, 3]); // should error
+>bigUintArray = new BigUint64Array([1, 2, 3]) : BigUint64Array
+>                                             : ^^^^^^^^^^^^^^
+>bigUintArray : BigUint64Array
+>             : ^^^^^^^^^^^^^^
+>new BigUint64Array([1, 2, 3]) : BigUint64Array
+>                              : ^^^^^^^^^^^^^^
+>BigUint64Array : BigUint64ArrayConstructor
+>               : ^^^^^^^^^^^^^^^^^^^^^^^^^
+>[1, 2, 3] : number[]
+>          : ^^^^^^^^
+>1 : 1
+>  : ^
+>2 : 2
+>  : ^
+>3 : 3
+>  : ^
+
+bigUintArray = new BigUint64Array(new ArrayBuffer(80));
+>bigUintArray = new BigUint64Array(new ArrayBuffer(80)) : BigUint64Array
+>                                                       : ^^^^^^^^^^^^^^
+>bigUintArray : BigUint64Array
+>             : ^^^^^^^^^^^^^^
+>new BigUint64Array(new ArrayBuffer(80)) : BigUint64Array
+>                                        : ^^^^^^^^^^^^^^
+>BigUint64Array : BigUint64ArrayConstructor
+>               : ^^^^^^^^^^^^^^^^^^^^^^^^^
+>new ArrayBuffer(80) : ArrayBuffer
+>                    : ^^^^^^^^^^^
+>ArrayBuffer : ArrayBufferConstructor
+>            : ^^^^^^^^^^^^^^^^^^^^^^
+>80 : 80
+>   : ^^
+
+bigUintArray = new BigUint64Array(new ArrayBuffer(80), 8);
+>bigUintArray = new BigUint64Array(new ArrayBuffer(80), 8) : BigUint64Array
+>                                                          : ^^^^^^^^^^^^^^
+>bigUintArray : BigUint64Array
+>             : ^^^^^^^^^^^^^^
+>new BigUint64Array(new ArrayBuffer(80), 8) : BigUint64Array
+>                                           : ^^^^^^^^^^^^^^
+>BigUint64Array : BigUint64ArrayConstructor
+>               : ^^^^^^^^^^^^^^^^^^^^^^^^^
+>new ArrayBuffer(80) : ArrayBuffer
+>                    : ^^^^^^^^^^^
+>ArrayBuffer : ArrayBufferConstructor
+>            : ^^^^^^^^^^^^^^^^^^^^^^
+>80 : 80
+>   : ^^
+>8 : 8
+>  : ^
+
+bigUintArray = new BigUint64Array(new ArrayBuffer(80), 8, 3);
+>bigUintArray = new BigUint64Array(new ArrayBuffer(80), 8, 3) : BigUint64Array
+>                                                             : ^^^^^^^^^^^^^^
+>bigUintArray : BigUint64Array
+>             : ^^^^^^^^^^^^^^
+>new BigUint64Array(new ArrayBuffer(80), 8, 3) : BigUint64Array
+>                                              : ^^^^^^^^^^^^^^
+>BigUint64Array : BigUint64ArrayConstructor
+>               : ^^^^^^^^^^^^^^^^^^^^^^^^^
+>new ArrayBuffer(80) : ArrayBuffer
+>                    : ^^^^^^^^^^^
+>ArrayBuffer : ArrayBufferConstructor
+>            : ^^^^^^^^^^^^^^^^^^^^^^
+>80 : 80
+>   : ^^
+>8 : 8
+>  : ^
+>3 : 3
+>  : ^
+
+len = bigIntArray.length;
+>len = bigIntArray.length : number
+>                         : ^^^^^^
+>len : number
+>    : ^^^^^^
+>bigIntArray.length : number
+>                   : ^^^^^^
+>bigIntArray : BigInt64Array
+>            : ^^^^^^^^^^^^^
+>length : number
+>       : ^^^^^^
+
+bigIntArray.length = 10; // should error
+>bigIntArray.length = 10 : 10
+>                        : ^^
+>bigIntArray.length : any
+>                   : ^^^
+>bigIntArray : BigInt64Array
+>            : ^^^^^^^^^^^^^
+>length : any
+>       : ^^^
+>10 : 10
+>   : ^^
+
+arrayBufferLike = bigIntArray;
+>arrayBufferLike = bigIntArray : BigInt64Array
+>                              : ^^^^^^^^^^^^^
+>arrayBufferLike : ArrayBufferView
+>                : ^^^^^^^^^^^^^^^
+>bigIntArray : BigInt64Array
+>            : ^^^^^^^^^^^^^
+
+// Test added DataView methods
+const dataView = new DataView(new ArrayBuffer(80));
+>dataView : DataView
+>         : ^^^^^^^^
+>new DataView(new ArrayBuffer(80)) : DataView
+>                                  : ^^^^^^^^
+>DataView : DataViewConstructor
+>         : ^^^^^^^^^^^^^^^^^^^
+>new ArrayBuffer(80) : ArrayBuffer
+>                    : ^^^^^^^^^^^
+>ArrayBuffer : ArrayBufferConstructor
+>            : ^^^^^^^^^^^^^^^^^^^^^^
+>80 : 80
+>   : ^^
+
+dataView.setBigInt64(1, -1n);
+>dataView.setBigInt64(1, -1n) : void
+>                             : ^^^^
+>dataView.setBigInt64 : (byteOffset: number, value: bigint, littleEndian?: boolean | undefined) => void
+>                     : ^^^^^^^^^^^^^^^^^^^^^^^^^^^^^^^^^^^^^^^^^^^^^^^^^^^^^^^^^^^^^^^^^^^^^^^^^^^^^^^
+>dataView : DataView
+>         : ^^^^^^^^
+>setBigInt64 : (byteOffset: number, value: bigint, littleEndian?: boolean | undefined) => void
+>            : ^^^^^^^^^^^^^^^^^^^^^^^^^^^^^^^^^^^^^^^^^^^^^^^^^^^^^^^^^^^^^^^^^^^^^^^^^^^^^^^
+>1 : 1
+>  : ^
+>-1n : -1n
+>    : ^^^
+>1n : 1n
+>   : ^^
+
+dataView.setBigInt64(1, -1n, true);
+>dataView.setBigInt64(1, -1n, true) : void
+>                                   : ^^^^
+>dataView.setBigInt64 : (byteOffset: number, value: bigint, littleEndian?: boolean | undefined) => void
+>                     : ^^^^^^^^^^^^^^^^^^^^^^^^^^^^^^^^^^^^^^^^^^^^^^^^^^^^^^^^^^^^^^^^^^^^^^^^^^^^^^^
+>dataView : DataView
+>         : ^^^^^^^^
+>setBigInt64 : (byteOffset: number, value: bigint, littleEndian?: boolean | undefined) => void
+>            : ^^^^^^^^^^^^^^^^^^^^^^^^^^^^^^^^^^^^^^^^^^^^^^^^^^^^^^^^^^^^^^^^^^^^^^^^^^^^^^^
+>1 : 1
+>  : ^
+>-1n : -1n
+>    : ^^^
+>1n : 1n
+>   : ^^
+>true : true
+>     : ^^^^
+
+dataView.setBigInt64(1, -1); // should error
+>dataView.setBigInt64(1, -1) : void
+>                            : ^^^^
+>dataView.setBigInt64 : (byteOffset: number, value: bigint, littleEndian?: boolean | undefined) => void
+>                     : ^^^^^^^^^^^^^^^^^^^^^^^^^^^^^^^^^^^^^^^^^^^^^^^^^^^^^^^^^^^^^^^^^^^^^^^^^^^^^^^
+>dataView : DataView
+>         : ^^^^^^^^
+>setBigInt64 : (byteOffset: number, value: bigint, littleEndian?: boolean | undefined) => void
+>            : ^^^^^^^^^^^^^^^^^^^^^^^^^^^^^^^^^^^^^^^^^^^^^^^^^^^^^^^^^^^^^^^^^^^^^^^^^^^^^^^
+>1 : 1
+>  : ^
+>-1 : -1
+>   : ^^
+>1 : 1
+>  : ^
+
+dataView.setBigUint64(2, 123n);
+>dataView.setBigUint64(2, 123n) : void
+>                               : ^^^^
+>dataView.setBigUint64 : (byteOffset: number, value: bigint, littleEndian?: boolean | undefined) => void
+>                      : ^^^^^^^^^^^^^^^^^^^^^^^^^^^^^^^^^^^^^^^^^^^^^^^^^^^^^^^^^^^^^^^^^^^^^^^^^^^^^^^
+>dataView : DataView
+>         : ^^^^^^^^
+>setBigUint64 : (byteOffset: number, value: bigint, littleEndian?: boolean | undefined) => void
+>             : ^^^^^^^^^^^^^^^^^^^^^^^^^^^^^^^^^^^^^^^^^^^^^^^^^^^^^^^^^^^^^^^^^^^^^^^^^^^^^^^
+>2 : 2
+>  : ^
+>123n : 123n
+>     : ^^^^
+
+dataView.setBigUint64(2, 123n, true);
+>dataView.setBigUint64(2, 123n, true) : void
+>                                     : ^^^^
+>dataView.setBigUint64 : (byteOffset: number, value: bigint, littleEndian?: boolean | undefined) => void
+>                      : ^^^^^^^^^^^^^^^^^^^^^^^^^^^^^^^^^^^^^^^^^^^^^^^^^^^^^^^^^^^^^^^^^^^^^^^^^^^^^^^
+>dataView : DataView
+>         : ^^^^^^^^
+>setBigUint64 : (byteOffset: number, value: bigint, littleEndian?: boolean | undefined) => void
+>             : ^^^^^^^^^^^^^^^^^^^^^^^^^^^^^^^^^^^^^^^^^^^^^^^^^^^^^^^^^^^^^^^^^^^^^^^^^^^^^^^
+>2 : 2
+>  : ^
+>123n : 123n
+>     : ^^^^
+>true : true
+>     : ^^^^
+
+dataView.setBigUint64(2, 123); // should error
+>dataView.setBigUint64(2, 123) : void
+>                              : ^^^^
+>dataView.setBigUint64 : (byteOffset: number, value: bigint, littleEndian?: boolean | undefined) => void
+>                      : ^^^^^^^^^^^^^^^^^^^^^^^^^^^^^^^^^^^^^^^^^^^^^^^^^^^^^^^^^^^^^^^^^^^^^^^^^^^^^^^
+>dataView : DataView
+>         : ^^^^^^^^
+>setBigUint64 : (byteOffset: number, value: bigint, littleEndian?: boolean | undefined) => void
+>             : ^^^^^^^^^^^^^^^^^^^^^^^^^^^^^^^^^^^^^^^^^^^^^^^^^^^^^^^^^^^^^^^^^^^^^^^^^^^^^^^
+>2 : 2
+>  : ^
+>123 : 123
+>    : ^^^
+
+bigintVal = dataView.getBigInt64(1);
+>bigintVal = dataView.getBigInt64(1) : bigint
+>                                    : ^^^^^^
+>bigintVal : bigint
+>          : ^^^^^^
+>dataView.getBigInt64(1) : bigint
+>                        : ^^^^^^
+>dataView.getBigInt64 : (byteOffset: number, littleEndian?: boolean | undefined) => bigint
+>                     : ^^^^^^^^^^^^^^^^^^^^^^^^^^^^^^^^^^^^^^^^^^^^^^^^^^^^^^^^^^^^^^^^^^
+>dataView : DataView
+>         : ^^^^^^^^
+>getBigInt64 : (byteOffset: number, littleEndian?: boolean | undefined) => bigint
+>            : ^^^^^^^^^^^^^^^^^^^^^^^^^^^^^^^^^^^^^^^^^^^^^^^^^^^^^^^^^^^^^^^^^^
+>1 : 1
+>  : ^
+
+bigintVal = dataView.getBigInt64(1, true);
+>bigintVal = dataView.getBigInt64(1, true) : bigint
+>                                          : ^^^^^^
+>bigintVal : bigint
+>          : ^^^^^^
+>dataView.getBigInt64(1, true) : bigint
+>                              : ^^^^^^
+>dataView.getBigInt64 : (byteOffset: number, littleEndian?: boolean | undefined) => bigint
+>                     : ^^^^^^^^^^^^^^^^^^^^^^^^^^^^^^^^^^^^^^^^^^^^^^^^^^^^^^^^^^^^^^^^^^
+>dataView : DataView
+>         : ^^^^^^^^
+>getBigInt64 : (byteOffset: number, littleEndian?: boolean | undefined) => bigint
+>            : ^^^^^^^^^^^^^^^^^^^^^^^^^^^^^^^^^^^^^^^^^^^^^^^^^^^^^^^^^^^^^^^^^^
+>1 : 1
+>  : ^
+>true : true
+>     : ^^^^
+
+bigintVal = dataView.getBigUint64(2);
+>bigintVal = dataView.getBigUint64(2) : bigint
+>                                     : ^^^^^^
+>bigintVal : bigint
+>          : ^^^^^^
+>dataView.getBigUint64(2) : bigint
+>                         : ^^^^^^
+>dataView.getBigUint64 : (byteOffset: number, littleEndian?: boolean | undefined) => bigint
+>                      : ^^^^^^^^^^^^^^^^^^^^^^^^^^^^^^^^^^^^^^^^^^^^^^^^^^^^^^^^^^^^^^^^^^
+>dataView : DataView
+>         : ^^^^^^^^
+>getBigUint64 : (byteOffset: number, littleEndian?: boolean | undefined) => bigint
+>             : ^^^^^^^^^^^^^^^^^^^^^^^^^^^^^^^^^^^^^^^^^^^^^^^^^^^^^^^^^^^^^^^^^^
+>2 : 2
+>  : ^
+
+bigintVal = dataView.getBigUint64(2, true);
+>bigintVal = dataView.getBigUint64(2, true) : bigint
+>                                           : ^^^^^^
+>bigintVal : bigint
+>          : ^^^^^^
+>dataView.getBigUint64(2, true) : bigint
+>                               : ^^^^^^
+>dataView.getBigUint64 : (byteOffset: number, littleEndian?: boolean | undefined) => bigint
+>                      : ^^^^^^^^^^^^^^^^^^^^^^^^^^^^^^^^^^^^^^^^^^^^^^^^^^^^^^^^^^^^^^^^^^
+>dataView : DataView
+>         : ^^^^^^^^
+>getBigUint64 : (byteOffset: number, littleEndian?: boolean | undefined) => bigint
+>             : ^^^^^^^^^^^^^^^^^^^^^^^^^^^^^^^^^^^^^^^^^^^^^^^^^^^^^^^^^^^^^^^^^^
+>2 : 2
+>  : ^
+>true : true
+>     : ^^^^
+
+// Test emitted declarations files
+const w = 12n; // should emit as const w = 12n
+>w : 12n
+>  : ^^^
+>12n : 12n
+>    : ^^^
+
+const x = -12n; // should emit as const x = -12n
+>x : -12n
+>  : ^^^^
+>-12n : -12n
+>     : ^^^^
+>12n : 12n
+>    : ^^^
+
+const y: 12n = 12n; // should emit type 12n
+>y : 12n
+>  : ^^^
+>12n : 12n
+>    : ^^^
+
+let z = 12n; // should emit type bigint in declaration file
+>z : bigint
+>  : ^^^^^^
+>12n : 12n
+>    : ^^^
+
+// Test Intl methods with new parameter type
+new Intl.NumberFormat("fr").format(3000n);
+>new Intl.NumberFormat("fr").format(3000n) : string
+>                                          : ^^^^^^
+>new Intl.NumberFormat("fr").format : { (value: number): string; (value: number | bigint): string; }
+>                                   : ^^^^^^^^^^^^^^^^^^^^^^^^^^^^^^^^^^^^^^^^^^^^^^^^^^^^^^^^^^^^^^
+>new Intl.NumberFormat("fr") : Intl.NumberFormat
+>                            : ^^^^^^^^^^^^^^^^^
+>Intl.NumberFormat : Intl.NumberFormatConstructor
+>                  : ^^^^^^^^^^^^^^^^^^^^^^^^^^^^
+>Intl : typeof Intl
+>     : ^^^^^^^^^^^
+>NumberFormat : Intl.NumberFormatConstructor
+>             : ^^^^^^^^^^^^^^^^^^^^^^^^^^^^
+>"fr" : "fr"
+>     : ^^^^
+>format : { (value: number): string; (value: number | bigint): string; }
+>       : ^^^^^^^^^^^^^^^^^^^^^^^^^^^^^^^^^^^^^^^^^^^^^^^^^^^^^^^^^^^^^^
+>3000n : 3000n
+>      : ^^^^^
+
+new Intl.NumberFormat("fr").format(bigintVal);
+>new Intl.NumberFormat("fr").format(bigintVal) : string
+>                                              : ^^^^^^
+>new Intl.NumberFormat("fr").format : { (value: number): string; (value: number | bigint): string; }
+>                                   : ^^^^^^^^^^^^^^^^^^^^^^^^^^^^^^^^^^^^^^^^^^^^^^^^^^^^^^^^^^^^^^
+>new Intl.NumberFormat("fr") : Intl.NumberFormat
+>                            : ^^^^^^^^^^^^^^^^^
+>Intl.NumberFormat : Intl.NumberFormatConstructor
+>                  : ^^^^^^^^^^^^^^^^^^^^^^^^^^^^
+>Intl : typeof Intl
+>     : ^^^^^^^^^^^
+>NumberFormat : Intl.NumberFormatConstructor
+>             : ^^^^^^^^^^^^^^^^^^^^^^^^^^^^
+>"fr" : "fr"
+>     : ^^^^
+>format : { (value: number): string; (value: number | bigint): string; }
+>       : ^^^^^^^^^^^^^^^^^^^^^^^^^^^^^^^^^^^^^^^^^^^^^^^^^^^^^^^^^^^^^^
+>bigintVal : bigint
+>          : ^^^^^^
+