//// [tests/cases/conformance/types/union/unionTypeIndexSignature.ts] ////

=== unionTypeIndexSignature.ts ===
var numOrDate: number | Date;
>numOrDate : number | Date
>          : ^^^^^^^^^^^^^

var anyVar: number;
>anyVar : number
>       : ^^^^^^

// If each type in U has a string index signature, 
// U has a string index signature of a union type of the types of the string index signatures from each type in U.

var unionOfDifferentReturnType: { [a: string]: number; } | { [a: string]: Date; };
>unionOfDifferentReturnType : { [a: string]: number; } | { [a: string]: Date; }
>                           : ^^^^^^^^^^^^^^^^^^^^^^^^^^^^^^^^^^^^^^^^^^^^^^^^^
>a : string
>  : ^^^^^^
>a : string
>  : ^^^^^^

numOrDate = unionOfDifferentReturnType["hello"]; // number | Date
>numOrDate = unionOfDifferentReturnType["hello"] : number | Date
>                                                : ^^^^^^^^^^^^^
>numOrDate : number | Date
>          : ^^^^^^^^^^^^^
>unionOfDifferentReturnType["hello"] : number | Date
>                                    : ^^^^^^^^^^^^^
>unionOfDifferentReturnType : { [a: string]: number; } | { [a: string]: Date; }
>                           : ^^^^^^^^^^^^^^^^^^^^^^^^^^^^^^^^^^^^^^^^^^^^^^^^^
>"hello" : "hello"
>        : ^^^^^^^

numOrDate = unionOfDifferentReturnType[10]; // number | Date
>numOrDate = unionOfDifferentReturnType[10] : number | Date
>                                           : ^^^^^^^^^^^^^
>numOrDate : number | Date
>          : ^^^^^^^^^^^^^
>unionOfDifferentReturnType[10] : number | Date
>                               : ^^^^^^^^^^^^^
>unionOfDifferentReturnType : { [a: string]: number; } | { [a: string]: Date; }
>                           : ^^^^^^^^^^^^^^^^^^^^^^^^^^^^^^^^^^^^^^^^^^^^^^^^^
>10 : 10
>   : ^^

var unionOfTypesWithAndWithoutStringSignature: { [a: string]: number; } | boolean;
>unionOfTypesWithAndWithoutStringSignature : boolean | { [a: string]: number; }
>                                          : ^^^^^^^^^^^^^^^^^^^^^^^^^^^^^^^^^^
>a : string
>  : ^^^^^^

anyVar = unionOfTypesWithAndWithoutStringSignature["hello"]; // any
>anyVar = unionOfTypesWithAndWithoutStringSignature["hello"] : any
>anyVar : number
<<<<<<< HEAD
>unionOfTypesWithAndWithoutStringSignature["hello"] : any
=======
>       : ^^^^^^
>unionOfTypesWithAndWithoutStringSignature["hello"] : error
>>>>>>> 12402f26
>unionOfTypesWithAndWithoutStringSignature : boolean | { [a: string]: number; }
>                                          : ^^^^^^^^^^^^^^^^^^^^^^^^^^^^^^^^^^
>"hello" : "hello"
>        : ^^^^^^^

anyVar = unionOfTypesWithAndWithoutStringSignature[10]; // any
>anyVar = unionOfTypesWithAndWithoutStringSignature[10] : any
>anyVar : number
<<<<<<< HEAD
>unionOfTypesWithAndWithoutStringSignature[10] : any
=======
>       : ^^^^^^
>unionOfTypesWithAndWithoutStringSignature[10] : error
>>>>>>> 12402f26
>unionOfTypesWithAndWithoutStringSignature : boolean | { [a: string]: number; }
>                                          : ^^^^^^^^^^^^^^^^^^^^^^^^^^^^^^^^^^
>10 : 10
>   : ^^

// If each type in U has a numeric index signature, 
// U has a numeric index signature of a union type of the types of the numeric index signatures from each type in U.
var unionOfDifferentReturnType1: { [a: number]: number; } | { [a: number]: Date; };
>unionOfDifferentReturnType1 : { [a: number]: number; } | { [a: number]: Date; }
>                            : ^^^^^^^^^^^^^^^^^^^^^^^^^^^^^^^^^^^^^^^^^^^^^^^^^
>a : number
>  : ^^^^^^
>a : number
>  : ^^^^^^

numOrDate = unionOfDifferentReturnType1["hello"]; // any
>numOrDate = unionOfDifferentReturnType1["hello"] : any
>numOrDate : number | Date
<<<<<<< HEAD
>unionOfDifferentReturnType1["hello"] : any
=======
>          : ^^^^^^^^^^^^^
>unionOfDifferentReturnType1["hello"] : error
>>>>>>> 12402f26
>unionOfDifferentReturnType1 : { [a: number]: number; } | { [a: number]: Date; }
>                            : ^^^^^^^^^^^^^^^^^^^^^^^^^^^^^^^^^^^^^^^^^^^^^^^^^
>"hello" : "hello"
>        : ^^^^^^^

numOrDate = unionOfDifferentReturnType1[10]; // number | Date
>numOrDate = unionOfDifferentReturnType1[10] : number | Date
>                                            : ^^^^^^^^^^^^^
>numOrDate : number | Date
>          : ^^^^^^^^^^^^^
>unionOfDifferentReturnType1[10] : number | Date
>                                : ^^^^^^^^^^^^^
>unionOfDifferentReturnType1 : { [a: number]: number; } | { [a: number]: Date; }
>                            : ^^^^^^^^^^^^^^^^^^^^^^^^^^^^^^^^^^^^^^^^^^^^^^^^^
>10 : 10
>   : ^^

var unionOfTypesWithAndWithoutStringSignature1: { [a: number]: number; } | boolean;
>unionOfTypesWithAndWithoutStringSignature1 : boolean | { [a: number]: number; }
>                                           : ^^^^^^^^^^^^^^^^^^^^^^^^^^^^^^^^^^
>a : number
>  : ^^^^^^

anyVar = unionOfTypesWithAndWithoutStringSignature1["hello"]; // any
>anyVar = unionOfTypesWithAndWithoutStringSignature1["hello"] : any
>anyVar : number
<<<<<<< HEAD
>unionOfTypesWithAndWithoutStringSignature1["hello"] : any
=======
>       : ^^^^^^
>unionOfTypesWithAndWithoutStringSignature1["hello"] : error
>>>>>>> 12402f26
>unionOfTypesWithAndWithoutStringSignature1 : boolean | { [a: number]: number; }
>                                           : ^^^^^^^^^^^^^^^^^^^^^^^^^^^^^^^^^^
>"hello" : "hello"
>        : ^^^^^^^

anyVar = unionOfTypesWithAndWithoutStringSignature1[10]; // any
>anyVar = unionOfTypesWithAndWithoutStringSignature1[10] : any
>anyVar : number
<<<<<<< HEAD
>unionOfTypesWithAndWithoutStringSignature1[10] : any
=======
>       : ^^^^^^
>unionOfTypesWithAndWithoutStringSignature1[10] : error
>>>>>>> 12402f26
>unionOfTypesWithAndWithoutStringSignature1 : boolean | { [a: number]: number; }
>                                           : ^^^^^^^^^^^^^^^^^^^^^^^^^^^^^^^^^^
>10 : 10
>   : ^^

<|MERGE_RESOLUTION|>--- conflicted
+++ resolved
@@ -1,150 +1,140 @@
-//// [tests/cases/conformance/types/union/unionTypeIndexSignature.ts] ////
-
-=== unionTypeIndexSignature.ts ===
-var numOrDate: number | Date;
->numOrDate : number | Date
->          : ^^^^^^^^^^^^^
-
-var anyVar: number;
->anyVar : number
->       : ^^^^^^
-
-// If each type in U has a string index signature, 
-// U has a string index signature of a union type of the types of the string index signatures from each type in U.
-
-var unionOfDifferentReturnType: { [a: string]: number; } | { [a: string]: Date; };
->unionOfDifferentReturnType : { [a: string]: number; } | { [a: string]: Date; }
->                           : ^^^^^^^^^^^^^^^^^^^^^^^^^^^^^^^^^^^^^^^^^^^^^^^^^
->a : string
->  : ^^^^^^
->a : string
->  : ^^^^^^
-
-numOrDate = unionOfDifferentReturnType["hello"]; // number | Date
->numOrDate = unionOfDifferentReturnType["hello"] : number | Date
->                                                : ^^^^^^^^^^^^^
->numOrDate : number | Date
->          : ^^^^^^^^^^^^^
->unionOfDifferentReturnType["hello"] : number | Date
->                                    : ^^^^^^^^^^^^^
->unionOfDifferentReturnType : { [a: string]: number; } | { [a: string]: Date; }
->                           : ^^^^^^^^^^^^^^^^^^^^^^^^^^^^^^^^^^^^^^^^^^^^^^^^^
->"hello" : "hello"
->        : ^^^^^^^
-
-numOrDate = unionOfDifferentReturnType[10]; // number | Date
->numOrDate = unionOfDifferentReturnType[10] : number | Date
->                                           : ^^^^^^^^^^^^^
->numOrDate : number | Date
->          : ^^^^^^^^^^^^^
->unionOfDifferentReturnType[10] : number | Date
->                               : ^^^^^^^^^^^^^
->unionOfDifferentReturnType : { [a: string]: number; } | { [a: string]: Date; }
->                           : ^^^^^^^^^^^^^^^^^^^^^^^^^^^^^^^^^^^^^^^^^^^^^^^^^
->10 : 10
->   : ^^
-
-var unionOfTypesWithAndWithoutStringSignature: { [a: string]: number; } | boolean;
->unionOfTypesWithAndWithoutStringSignature : boolean | { [a: string]: number; }
->                                          : ^^^^^^^^^^^^^^^^^^^^^^^^^^^^^^^^^^
->a : string
->  : ^^^^^^
-
-anyVar = unionOfTypesWithAndWithoutStringSignature["hello"]; // any
->anyVar = unionOfTypesWithAndWithoutStringSignature["hello"] : any
->anyVar : number
-<<<<<<< HEAD
->unionOfTypesWithAndWithoutStringSignature["hello"] : any
-=======
->       : ^^^^^^
->unionOfTypesWithAndWithoutStringSignature["hello"] : error
->>>>>>> 12402f26
->unionOfTypesWithAndWithoutStringSignature : boolean | { [a: string]: number; }
->                                          : ^^^^^^^^^^^^^^^^^^^^^^^^^^^^^^^^^^
->"hello" : "hello"
->        : ^^^^^^^
-
-anyVar = unionOfTypesWithAndWithoutStringSignature[10]; // any
->anyVar = unionOfTypesWithAndWithoutStringSignature[10] : any
->anyVar : number
-<<<<<<< HEAD
->unionOfTypesWithAndWithoutStringSignature[10] : any
-=======
->       : ^^^^^^
->unionOfTypesWithAndWithoutStringSignature[10] : error
->>>>>>> 12402f26
->unionOfTypesWithAndWithoutStringSignature : boolean | { [a: string]: number; }
->                                          : ^^^^^^^^^^^^^^^^^^^^^^^^^^^^^^^^^^
->10 : 10
->   : ^^
-
-// If each type in U has a numeric index signature, 
-// U has a numeric index signature of a union type of the types of the numeric index signatures from each type in U.
-var unionOfDifferentReturnType1: { [a: number]: number; } | { [a: number]: Date; };
->unionOfDifferentReturnType1 : { [a: number]: number; } | { [a: number]: Date; }
->                            : ^^^^^^^^^^^^^^^^^^^^^^^^^^^^^^^^^^^^^^^^^^^^^^^^^
->a : number
->  : ^^^^^^
->a : number
->  : ^^^^^^
-
-numOrDate = unionOfDifferentReturnType1["hello"]; // any
->numOrDate = unionOfDifferentReturnType1["hello"] : any
->numOrDate : number | Date
-<<<<<<< HEAD
->unionOfDifferentReturnType1["hello"] : any
-=======
->          : ^^^^^^^^^^^^^
->unionOfDifferentReturnType1["hello"] : error
->>>>>>> 12402f26
->unionOfDifferentReturnType1 : { [a: number]: number; } | { [a: number]: Date; }
->                            : ^^^^^^^^^^^^^^^^^^^^^^^^^^^^^^^^^^^^^^^^^^^^^^^^^
->"hello" : "hello"
->        : ^^^^^^^
-
-numOrDate = unionOfDifferentReturnType1[10]; // number | Date
->numOrDate = unionOfDifferentReturnType1[10] : number | Date
->                                            : ^^^^^^^^^^^^^
->numOrDate : number | Date
->          : ^^^^^^^^^^^^^
->unionOfDifferentReturnType1[10] : number | Date
->                                : ^^^^^^^^^^^^^
->unionOfDifferentReturnType1 : { [a: number]: number; } | { [a: number]: Date; }
->                            : ^^^^^^^^^^^^^^^^^^^^^^^^^^^^^^^^^^^^^^^^^^^^^^^^^
->10 : 10
->   : ^^
-
-var unionOfTypesWithAndWithoutStringSignature1: { [a: number]: number; } | boolean;
->unionOfTypesWithAndWithoutStringSignature1 : boolean | { [a: number]: number; }
->                                           : ^^^^^^^^^^^^^^^^^^^^^^^^^^^^^^^^^^
->a : number
->  : ^^^^^^
-
-anyVar = unionOfTypesWithAndWithoutStringSignature1["hello"]; // any
->anyVar = unionOfTypesWithAndWithoutStringSignature1["hello"] : any
->anyVar : number
-<<<<<<< HEAD
->unionOfTypesWithAndWithoutStringSignature1["hello"] : any
-=======
->       : ^^^^^^
->unionOfTypesWithAndWithoutStringSignature1["hello"] : error
->>>>>>> 12402f26
->unionOfTypesWithAndWithoutStringSignature1 : boolean | { [a: number]: number; }
->                                           : ^^^^^^^^^^^^^^^^^^^^^^^^^^^^^^^^^^
->"hello" : "hello"
->        : ^^^^^^^
-
-anyVar = unionOfTypesWithAndWithoutStringSignature1[10]; // any
->anyVar = unionOfTypesWithAndWithoutStringSignature1[10] : any
->anyVar : number
-<<<<<<< HEAD
->unionOfTypesWithAndWithoutStringSignature1[10] : any
-=======
->       : ^^^^^^
->unionOfTypesWithAndWithoutStringSignature1[10] : error
->>>>>>> 12402f26
->unionOfTypesWithAndWithoutStringSignature1 : boolean | { [a: number]: number; }
->                                           : ^^^^^^^^^^^^^^^^^^^^^^^^^^^^^^^^^^
->10 : 10
->   : ^^
-
+//// [tests/cases/conformance/types/union/unionTypeIndexSignature.ts] ////
+
+=== unionTypeIndexSignature.ts ===
+var numOrDate: number | Date;
+>numOrDate : number | Date
+>          : ^^^^^^^^^^^^^
+
+var anyVar: number;
+>anyVar : number
+>       : ^^^^^^
+
+// If each type in U has a string index signature, 
+// U has a string index signature of a union type of the types of the string index signatures from each type in U.
+
+var unionOfDifferentReturnType: { [a: string]: number; } | { [a: string]: Date; };
+>unionOfDifferentReturnType : { [a: string]: number; } | { [a: string]: Date; }
+>                           : ^^^^^^^^^^^^^^^^^^^^^^^^^^^^^^^^^^^^^^^^^^^^^^^^^
+>a : string
+>  : ^^^^^^
+>a : string
+>  : ^^^^^^
+
+numOrDate = unionOfDifferentReturnType["hello"]; // number | Date
+>numOrDate = unionOfDifferentReturnType["hello"] : number | Date
+>                                                : ^^^^^^^^^^^^^
+>numOrDate : number | Date
+>          : ^^^^^^^^^^^^^
+>unionOfDifferentReturnType["hello"] : number | Date
+>                                    : ^^^^^^^^^^^^^
+>unionOfDifferentReturnType : { [a: string]: number; } | { [a: string]: Date; }
+>                           : ^^^^^^^^^^^^^^^^^^^^^^^^^^^^^^^^^^^^^^^^^^^^^^^^^
+>"hello" : "hello"
+>        : ^^^^^^^
+
+numOrDate = unionOfDifferentReturnType[10]; // number | Date
+>numOrDate = unionOfDifferentReturnType[10] : number | Date
+>                                           : ^^^^^^^^^^^^^
+>numOrDate : number | Date
+>          : ^^^^^^^^^^^^^
+>unionOfDifferentReturnType[10] : number | Date
+>                               : ^^^^^^^^^^^^^
+>unionOfDifferentReturnType : { [a: string]: number; } | { [a: string]: Date; }
+>                           : ^^^^^^^^^^^^^^^^^^^^^^^^^^^^^^^^^^^^^^^^^^^^^^^^^
+>10 : 10
+>   : ^^
+
+var unionOfTypesWithAndWithoutStringSignature: { [a: string]: number; } | boolean;
+>unionOfTypesWithAndWithoutStringSignature : boolean | { [a: string]: number; }
+>                                          : ^^^^^^^^^^^^^^^^^^^^^^^^^^^^^^^^^^
+>a : string
+>  : ^^^^^^
+
+anyVar = unionOfTypesWithAndWithoutStringSignature["hello"]; // any
+>anyVar = unionOfTypesWithAndWithoutStringSignature["hello"] : any
+>                                                            : ^^^
+>anyVar : number
+>       : ^^^^^^
+>unionOfTypesWithAndWithoutStringSignature["hello"] : any
+>                                                   : ^^^
+>unionOfTypesWithAndWithoutStringSignature : boolean | { [a: string]: number; }
+>                                          : ^^^^^^^^^^^^^^^^^^^^^^^^^^^^^^^^^^
+>"hello" : "hello"
+>        : ^^^^^^^
+
+anyVar = unionOfTypesWithAndWithoutStringSignature[10]; // any
+>anyVar = unionOfTypesWithAndWithoutStringSignature[10] : any
+>                                                       : ^^^
+>anyVar : number
+>       : ^^^^^^
+>unionOfTypesWithAndWithoutStringSignature[10] : any
+>                                              : ^^^
+>unionOfTypesWithAndWithoutStringSignature : boolean | { [a: string]: number; }
+>                                          : ^^^^^^^^^^^^^^^^^^^^^^^^^^^^^^^^^^
+>10 : 10
+>   : ^^
+
+// If each type in U has a numeric index signature, 
+// U has a numeric index signature of a union type of the types of the numeric index signatures from each type in U.
+var unionOfDifferentReturnType1: { [a: number]: number; } | { [a: number]: Date; };
+>unionOfDifferentReturnType1 : { [a: number]: number; } | { [a: number]: Date; }
+>                            : ^^^^^^^^^^^^^^^^^^^^^^^^^^^^^^^^^^^^^^^^^^^^^^^^^
+>a : number
+>  : ^^^^^^
+>a : number
+>  : ^^^^^^
+
+numOrDate = unionOfDifferentReturnType1["hello"]; // any
+>numOrDate = unionOfDifferentReturnType1["hello"] : any
+>                                                 : ^^^
+>numOrDate : number | Date
+>          : ^^^^^^^^^^^^^
+>unionOfDifferentReturnType1["hello"] : any
+>                                     : ^^^
+>unionOfDifferentReturnType1 : { [a: number]: number; } | { [a: number]: Date; }
+>                            : ^^^^^^^^^^^^^^^^^^^^^^^^^^^^^^^^^^^^^^^^^^^^^^^^^
+>"hello" : "hello"
+>        : ^^^^^^^
+
+numOrDate = unionOfDifferentReturnType1[10]; // number | Date
+>numOrDate = unionOfDifferentReturnType1[10] : number | Date
+>                                            : ^^^^^^^^^^^^^
+>numOrDate : number | Date
+>          : ^^^^^^^^^^^^^
+>unionOfDifferentReturnType1[10] : number | Date
+>                                : ^^^^^^^^^^^^^
+>unionOfDifferentReturnType1 : { [a: number]: number; } | { [a: number]: Date; }
+>                            : ^^^^^^^^^^^^^^^^^^^^^^^^^^^^^^^^^^^^^^^^^^^^^^^^^
+>10 : 10
+>   : ^^
+
+var unionOfTypesWithAndWithoutStringSignature1: { [a: number]: number; } | boolean;
+>unionOfTypesWithAndWithoutStringSignature1 : boolean | { [a: number]: number; }
+>                                           : ^^^^^^^^^^^^^^^^^^^^^^^^^^^^^^^^^^
+>a : number
+>  : ^^^^^^
+
+anyVar = unionOfTypesWithAndWithoutStringSignature1["hello"]; // any
+>anyVar = unionOfTypesWithAndWithoutStringSignature1["hello"] : any
+>                                                             : ^^^
+>anyVar : number
+>       : ^^^^^^
+>unionOfTypesWithAndWithoutStringSignature1["hello"] : any
+>                                                    : ^^^
+>unionOfTypesWithAndWithoutStringSignature1 : boolean | { [a: number]: number; }
+>                                           : ^^^^^^^^^^^^^^^^^^^^^^^^^^^^^^^^^^
+>"hello" : "hello"
+>        : ^^^^^^^
+
+anyVar = unionOfTypesWithAndWithoutStringSignature1[10]; // any
+>anyVar = unionOfTypesWithAndWithoutStringSignature1[10] : any
+>                                                        : ^^^
+>anyVar : number
+>       : ^^^^^^
+>unionOfTypesWithAndWithoutStringSignature1[10] : any
+>                                               : ^^^
+>unionOfTypesWithAndWithoutStringSignature1 : boolean | { [a: number]: number; }
+>                                           : ^^^^^^^^^^^^^^^^^^^^^^^^^^^^^^^^^^
+>10 : 10
+>   : ^^
+