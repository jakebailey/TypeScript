//// [tests/cases/compiler/extendGlobalThis.ts] ////

=== extension.d.ts ===
declare global {
>global : typeof global
>       : ^^^^^^^^^^^^^

    namespace globalThis  {
>globalThis : typeof globalThis
>           : ^^^^^^^^^^^^^^^^^

        var test: string;
>test : string
>     : ^^^^^^
    }
}

export {}

=== index.ts ===
import "./extention";

globalThis.tests = "a-b";
>globalThis.tests = "a-b" : "a-b"
>                         : ^^^^^
>globalThis.tests : any
>globalThis : typeof globalThis
>           : ^^^^^^^^^^^^^^^^^
>tests : any
>      : ^^^
>"a-b" : "a-b"
>      : ^^^^^

console.log(globalThis.test.split("-"));
>console.log(globalThis.test.split("-")) : void
>                                        : ^^^^
>console.log : (...data: any[]) => void
>            : ^^^^^^^^^^^^^^^^^^^^^^^^
>console : Console
>        : ^^^^^^^
>log : (...data: any[]) => void
>    : ^^^^^^^^^^^^^^^^^^^^^^^^
>globalThis.test.split("-") : string[]
<<<<<<< HEAD
>globalThis.test.split : (separator: string | RegExp, limit?: number | undefined) => string[]
=======
>                           : ^^^^^^^^
>globalThis.test.split : (separator: string | RegExp, limit?: number) => string[]
>                      : ^^^^^^^^^^^^^^^^^^^^^^^^^^^^^^^^^^^^^^^^^^^^^^^^^^^^^^^^
>>>>>>> 12402f26
>globalThis.test : string
>                : ^^^^^^
>globalThis : typeof globalThis
>           : ^^^^^^^^^^^^^^^^^
>test : string
<<<<<<< HEAD
>split : (separator: string | RegExp, limit?: number | undefined) => string[]
=======
>     : ^^^^^^
>split : (separator: string | RegExp, limit?: number) => string[]
>      : ^^^^^^^^^^^^^^^^^^^^^^^^^^^^^^^^^^^^^^^^^^^^^^^^^^^^^^^^
>>>>>>> 12402f26
>"-" : "-"
>    : ^^^

<|MERGE_RESOLUTION|>--- conflicted
+++ resolved
@@ -1,65 +1,57 @@
-//// [tests/cases/compiler/extendGlobalThis.ts] ////
-
-=== extension.d.ts ===
-declare global {
->global : typeof global
->       : ^^^^^^^^^^^^^
-
-    namespace globalThis  {
->globalThis : typeof globalThis
->           : ^^^^^^^^^^^^^^^^^
-
-        var test: string;
->test : string
->     : ^^^^^^
-    }
-}
-
-export {}
-
-=== index.ts ===
-import "./extention";
-
-globalThis.tests = "a-b";
->globalThis.tests = "a-b" : "a-b"
->                         : ^^^^^
->globalThis.tests : any
->globalThis : typeof globalThis
->           : ^^^^^^^^^^^^^^^^^
->tests : any
->      : ^^^
->"a-b" : "a-b"
->      : ^^^^^
-
-console.log(globalThis.test.split("-"));
->console.log(globalThis.test.split("-")) : void
->                                        : ^^^^
->console.log : (...data: any[]) => void
->            : ^^^^^^^^^^^^^^^^^^^^^^^^
->console : Console
->        : ^^^^^^^
->log : (...data: any[]) => void
->    : ^^^^^^^^^^^^^^^^^^^^^^^^
->globalThis.test.split("-") : string[]
-<<<<<<< HEAD
->globalThis.test.split : (separator: string | RegExp, limit?: number | undefined) => string[]
-=======
->                           : ^^^^^^^^
->globalThis.test.split : (separator: string | RegExp, limit?: number) => string[]
->                      : ^^^^^^^^^^^^^^^^^^^^^^^^^^^^^^^^^^^^^^^^^^^^^^^^^^^^^^^^
->>>>>>> 12402f26
->globalThis.test : string
->                : ^^^^^^
->globalThis : typeof globalThis
->           : ^^^^^^^^^^^^^^^^^
->test : string
-<<<<<<< HEAD
->split : (separator: string | RegExp, limit?: number | undefined) => string[]
-=======
->     : ^^^^^^
->split : (separator: string | RegExp, limit?: number) => string[]
->      : ^^^^^^^^^^^^^^^^^^^^^^^^^^^^^^^^^^^^^^^^^^^^^^^^^^^^^^^^
->>>>>>> 12402f26
->"-" : "-"
->    : ^^^
-
+//// [tests/cases/compiler/extendGlobalThis.ts] ////
+
+=== extension.d.ts ===
+declare global {
+>global : typeof global
+>       : ^^^^^^^^^^^^^
+
+    namespace globalThis  {
+>globalThis : typeof globalThis
+>           : ^^^^^^^^^^^^^^^^^
+
+        var test: string;
+>test : string
+>     : ^^^^^^
+    }
+}
+
+export {}
+
+=== index.ts ===
+import "./extention";
+
+globalThis.tests = "a-b";
+>globalThis.tests = "a-b" : "a-b"
+>                         : ^^^^^
+>globalThis.tests : any
+>globalThis : typeof globalThis
+>           : ^^^^^^^^^^^^^^^^^
+>tests : any
+>      : ^^^
+>"a-b" : "a-b"
+>      : ^^^^^
+
+console.log(globalThis.test.split("-"));
+>console.log(globalThis.test.split("-")) : void
+>                                        : ^^^^
+>console.log : (...data: any[]) => void
+>            : ^^^^^^^^^^^^^^^^^^^^^^^^
+>console : Console
+>        : ^^^^^^^
+>log : (...data: any[]) => void
+>    : ^^^^^^^^^^^^^^^^^^^^^^^^
+>globalThis.test.split("-") : string[]
+>                           : ^^^^^^^^
+>globalThis.test.split : (separator: string | RegExp, limit?: number | undefined) => string[]
+>                      : ^^^^^^^^^^^^^^^^^^^^^^^^^^^^^^^^^^^^^^^^^^^^^^^^^^^^^^^^^^^^^^^^^^^^
+>globalThis.test : string
+>                : ^^^^^^
+>globalThis : typeof globalThis
+>           : ^^^^^^^^^^^^^^^^^
+>test : string
+>     : ^^^^^^
+>split : (separator: string | RegExp, limit?: number | undefined) => string[]
+>      : ^^^^^^^^^^^^^^^^^^^^^^^^^^^^^^^^^^^^^^^^^^^^^^^^^^^^^^^^^^^^^^^^^^^^
+>"-" : "-"
+>    : ^^^
+