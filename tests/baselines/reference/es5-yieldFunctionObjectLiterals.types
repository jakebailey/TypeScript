--- conflicted
+++ resolved
@@ -1,259 +1,251 @@
-//// [tests/cases/compiler/es5-yieldFunctionObjectLiterals.ts] ////
-
-=== es5-yieldFunctionObjectLiterals.ts ===
-// mainly to verify indentation of emitted code
-
-function g() { return "g"; }
->g : () => string
->  : ^^^^^^^^^^^^
->"g" : "g"
->    : ^^^
-
-function* objectLiteral1() {
->objectLiteral1 : () => Generator<number, void, unknown>
->               : ^^^^^^^^^^^^^^^^^^^^^^^^^^^^^^^^^^^^^^
-
-    const x = {
->x : { a: number; b: any; c: number; }
->  : ^^^^^^^^^^^^^^^^^^^^^^^^^^^^^^^^^
->{        a: 1,        b: yield 2,        c: 3,    } : { a: number; b: any; c: number; }
->                                                    : ^^^^^^^^^^^^^^^^^^^^^^^^^^^^^^^^^
-
-        a: 1,
->a : number
->  : ^^^^^^
->1 : 1
->  : ^
-
-        b: yield 2,
->b : any
->yield 2 : any
->2 : 2
->  : ^
-
-        c: 3,
->c : number
->  : ^^^^^^
->3 : 3
->  : ^
-    }
-}
-
-function* objectLiteral2() {
->objectLiteral2 : () => Generator<number, void, unknown>
->               : ^^^^^^^^^^^^^^^^^^^^^^^^^^^^^^^^^^^^^^
-
-    const x = {
->x : { [x: string]: any; a: number; c: number; }
->  : ^^^^^^^^^^^^^^^^^^^^^^^^^^^^^^^^^^^^^^^^^^^
->{        a: 1,        [g()]: yield 2,        c: 3,    } : { [x: string]: any; a: number; c: number; }
->                                                        : ^^^^^^^^^^^^^^^^^^^^^^^^^^^^^^^^^^^^^^^^^^^
-
-        a: 1,
->a : number
->  : ^^^^^^
->1 : 1
->  : ^
-
-        [g()]: yield 2,
->[g()] : any
->g() : string
->    : ^^^^^^
->g : () => string
->  : ^^^^^^^^^^^^
->yield 2 : any
->2 : 2
->  : ^
-
-        c: 3,
->c : number
->  : ^^^^^^
->3 : 3
->  : ^
-    }
-}
-
-function* objectLiteral3() {
->objectLiteral3 : () => Generator<number, void, unknown>
->               : ^^^^^^^^^^^^^^^^^^^^^^^^^^^^^^^^^^^^^^
-
-    const x = {
->x : { [x: string]: any; a: number; b: any; c: number; }
->  : ^^^^^^^^^^^^^^^^^^^^^^^^^^^^^^^^^^^^^^^^^^^^^^^^^^^
->{        a: 1,        b: yield 2,        [g()]: 3,        c: 4,    } : { [x: string]: any; a: number; b: any; c: number; }
->                                                                     : ^^^^^^^^^^^^^^^^^^^^^^^^^^^^^^^^^^^^^^^^^^^^^^^^^^^
-
-        a: 1,
->a : number
->  : ^^^^^^
->1 : 1
->  : ^
-
-        b: yield 2,
->b : any
->yield 2 : any
->2 : 2
->  : ^
-
-        [g()]: 3,
->[g()] : number
->      : ^^^^^^
->g() : string
->    : ^^^^^^
->g : () => string
->  : ^^^^^^^^^^^^
->3 : 3
->  : ^
-
-        c: 4,
->c : number
->  : ^^^^^^
->4 : 4
->  : ^
-    }
-}
-
-function* objectLiteral4() {
->objectLiteral4 : () => Generator<number, void, unknown>
->               : ^^^^^^^^^^^^^^^^^^^^^^^^^^^^^^^^^^^^^^
-
-    const x = {
->x : { [x: string]: any; a: number; b: any; c: number; }
->  : ^^^^^^^^^^^^^^^^^^^^^^^^^^^^^^^^^^^^^^^^^^^^^^^^^^^
->{        a: 1,        [g()]: 2,        b: yield 3,        c: 4,    } : { [x: string]: any; a: number; b: any; c: number; }
->                                                                     : ^^^^^^^^^^^^^^^^^^^^^^^^^^^^^^^^^^^^^^^^^^^^^^^^^^^
-
-        a: 1,
->a : number
->  : ^^^^^^
->1 : 1
->  : ^
-
-        [g()]: 2,
->[g()] : number
->      : ^^^^^^
->g() : string
->    : ^^^^^^
->g : () => string
->  : ^^^^^^^^^^^^
->2 : 2
->  : ^
-
-        b: yield 3,
->b : any
->yield 3 : any
->3 : 3
->  : ^
-
-        c: 4,
->c : number
->  : ^^^^^^
->4 : 4
->  : ^
-    }
-}
-
-function* objectLiteral5() {
->objectLiteral5 : () => Generator<number, void, unknown>
->               : ^^^^^^^^^^^^^^^^^^^^^^^^^^^^^^^^^^^^^^
-
-    const x = {
->x : { [x: string]: any; a: number; c: number; }
->  : ^^^^^^^^^^^^^^^^^^^^^^^^^^^^^^^^^^^^^^^^^^^
->{        a: 1,        [g()]: yield 2,        c: 4,    } : { [x: string]: any; a: number; c: number; }
->                                                        : ^^^^^^^^^^^^^^^^^^^^^^^^^^^^^^^^^^^^^^^^^^^
-
-        a: 1,
->a : number
->  : ^^^^^^
->1 : 1
->  : ^
-
-        [g()]: yield 2,
->[g()] : any
->g() : string
->    : ^^^^^^
->g : () => string
->  : ^^^^^^^^^^^^
->yield 2 : any
->2 : 2
->  : ^
-
-        c: 4,
->c : number
->  : ^^^^^^
->4 : 4
->  : ^
-    }
-}
-
-function* objectLiteral6() {
-<<<<<<< HEAD
->objectLiteral6 : () => Generator<undefined, void, unknown>
-=======
->objectLiteral6 : () => Generator<any, void, unknown>
->               : ^^^^^^^^^^^^^^^^^^^^^^^^^^^^^^^^^^^
->>>>>>> 12402f26
-
-    const x = {
->x : { [x: number]: number; a: number; c: number; }
->  : ^^^^^^^^^^^^^^^^^^^^^^^^^^^^^^^^^^^^^^^^^^^^^^
->{        a: 1,        [yield]: 2,        c: 4,    } : { [x: number]: number; a: number; c: number; }
->                                                    : ^^^^^^^^^^^^^^^^^^^^^^^^^^^^^^^^^^^^^^^^^^^^^^
-
-        a: 1,
->a : number
->  : ^^^^^^
->1 : 1
->  : ^
-
-        [yield]: 2,
->[yield] : number
->        : ^^^^^^
->yield : any
->2 : 2
->  : ^
-
-        c: 4,
->c : number
->  : ^^^^^^
->4 : 4
->  : ^
-    }
-}
-
-function* objectLiteral7() {
-<<<<<<< HEAD
->objectLiteral7 : () => Generator<2 | undefined, void, unknown>
-=======
->objectLiteral7 : () => Generator<number, void, unknown>
->               : ^^^^^^^^^^^^^^^^^^^^^^^^^^^^^^^^^^^^^^
->>>>>>> 12402f26
-
-    const x = {
->x : { [x: number]: any; a: number; c: number; }
->  : ^^^^^^^^^^^^^^^^^^^^^^^^^^^^^^^^^^^^^^^^^^^
->{        a: 1,        [yield]: yield 2,        c: 4,    } : { [x: number]: any; a: number; c: number; }
->                                                          : ^^^^^^^^^^^^^^^^^^^^^^^^^^^^^^^^^^^^^^^^^^^
-
-        a: 1,
->a : number
->  : ^^^^^^
->1 : 1
->  : ^
-
-        [yield]: yield 2,
->[yield] : any
->yield : any
->yield 2 : any
->2 : 2
->  : ^
-
-        c: 4,
->c : number
->  : ^^^^^^
->4 : 4
->  : ^
-    }
-}
-
+//// [tests/cases/compiler/es5-yieldFunctionObjectLiterals.ts] ////
+
+=== es5-yieldFunctionObjectLiterals.ts ===
+// mainly to verify indentation of emitted code
+
+function g() { return "g"; }
+>g : () => string
+>  : ^^^^^^^^^^^^
+>"g" : "g"
+>    : ^^^
+
+function* objectLiteral1() {
+>objectLiteral1 : () => Generator<number, void, unknown>
+>               : ^^^^^^^^^^^^^^^^^^^^^^^^^^^^^^^^^^^^^^
+
+    const x = {
+>x : { a: number; b: any; c: number; }
+>  : ^^^^^^^^^^^^^^^^^^^^^^^^^^^^^^^^^
+>{        a: 1,        b: yield 2,        c: 3,    } : { a: number; b: any; c: number; }
+>                                                    : ^^^^^^^^^^^^^^^^^^^^^^^^^^^^^^^^^
+
+        a: 1,
+>a : number
+>  : ^^^^^^
+>1 : 1
+>  : ^
+
+        b: yield 2,
+>b : any
+>yield 2 : any
+>2 : 2
+>  : ^
+
+        c: 3,
+>c : number
+>  : ^^^^^^
+>3 : 3
+>  : ^
+    }
+}
+
+function* objectLiteral2() {
+>objectLiteral2 : () => Generator<number, void, unknown>
+>               : ^^^^^^^^^^^^^^^^^^^^^^^^^^^^^^^^^^^^^^
+
+    const x = {
+>x : { [x: string]: any; a: number; c: number; }
+>  : ^^^^^^^^^^^^^^^^^^^^^^^^^^^^^^^^^^^^^^^^^^^
+>{        a: 1,        [g()]: yield 2,        c: 3,    } : { [x: string]: any; a: number; c: number; }
+>                                                        : ^^^^^^^^^^^^^^^^^^^^^^^^^^^^^^^^^^^^^^^^^^^
+
+        a: 1,
+>a : number
+>  : ^^^^^^
+>1 : 1
+>  : ^
+
+        [g()]: yield 2,
+>[g()] : any
+>g() : string
+>    : ^^^^^^
+>g : () => string
+>  : ^^^^^^^^^^^^
+>yield 2 : any
+>2 : 2
+>  : ^
+
+        c: 3,
+>c : number
+>  : ^^^^^^
+>3 : 3
+>  : ^
+    }
+}
+
+function* objectLiteral3() {
+>objectLiteral3 : () => Generator<number, void, unknown>
+>               : ^^^^^^^^^^^^^^^^^^^^^^^^^^^^^^^^^^^^^^
+
+    const x = {
+>x : { [x: string]: any; a: number; b: any; c: number; }
+>  : ^^^^^^^^^^^^^^^^^^^^^^^^^^^^^^^^^^^^^^^^^^^^^^^^^^^
+>{        a: 1,        b: yield 2,        [g()]: 3,        c: 4,    } : { [x: string]: any; a: number; b: any; c: number; }
+>                                                                     : ^^^^^^^^^^^^^^^^^^^^^^^^^^^^^^^^^^^^^^^^^^^^^^^^^^^
+
+        a: 1,
+>a : number
+>  : ^^^^^^
+>1 : 1
+>  : ^
+
+        b: yield 2,
+>b : any
+>yield 2 : any
+>2 : 2
+>  : ^
+
+        [g()]: 3,
+>[g()] : number
+>      : ^^^^^^
+>g() : string
+>    : ^^^^^^
+>g : () => string
+>  : ^^^^^^^^^^^^
+>3 : 3
+>  : ^
+
+        c: 4,
+>c : number
+>  : ^^^^^^
+>4 : 4
+>  : ^
+    }
+}
+
+function* objectLiteral4() {
+>objectLiteral4 : () => Generator<number, void, unknown>
+>               : ^^^^^^^^^^^^^^^^^^^^^^^^^^^^^^^^^^^^^^
+
+    const x = {
+>x : { [x: string]: any; a: number; b: any; c: number; }
+>  : ^^^^^^^^^^^^^^^^^^^^^^^^^^^^^^^^^^^^^^^^^^^^^^^^^^^
+>{        a: 1,        [g()]: 2,        b: yield 3,        c: 4,    } : { [x: string]: any; a: number; b: any; c: number; }
+>                                                                     : ^^^^^^^^^^^^^^^^^^^^^^^^^^^^^^^^^^^^^^^^^^^^^^^^^^^
+
+        a: 1,
+>a : number
+>  : ^^^^^^
+>1 : 1
+>  : ^
+
+        [g()]: 2,
+>[g()] : number
+>      : ^^^^^^
+>g() : string
+>    : ^^^^^^
+>g : () => string
+>  : ^^^^^^^^^^^^
+>2 : 2
+>  : ^
+
+        b: yield 3,
+>b : any
+>yield 3 : any
+>3 : 3
+>  : ^
+
+        c: 4,
+>c : number
+>  : ^^^^^^
+>4 : 4
+>  : ^
+    }
+}
+
+function* objectLiteral5() {
+>objectLiteral5 : () => Generator<number, void, unknown>
+>               : ^^^^^^^^^^^^^^^^^^^^^^^^^^^^^^^^^^^^^^
+
+    const x = {
+>x : { [x: string]: any; a: number; c: number; }
+>  : ^^^^^^^^^^^^^^^^^^^^^^^^^^^^^^^^^^^^^^^^^^^
+>{        a: 1,        [g()]: yield 2,        c: 4,    } : { [x: string]: any; a: number; c: number; }
+>                                                        : ^^^^^^^^^^^^^^^^^^^^^^^^^^^^^^^^^^^^^^^^^^^
+
+        a: 1,
+>a : number
+>  : ^^^^^^
+>1 : 1
+>  : ^
+
+        [g()]: yield 2,
+>[g()] : any
+>g() : string
+>    : ^^^^^^
+>g : () => string
+>  : ^^^^^^^^^^^^
+>yield 2 : any
+>2 : 2
+>  : ^
+
+        c: 4,
+>c : number
+>  : ^^^^^^
+>4 : 4
+>  : ^
+    }
+}
+
+function* objectLiteral6() {
+>objectLiteral6 : () => Generator<undefined, void, unknown>
+>               : ^^^^^^^^^^^^^^^^^^^^^^^^^^^^^^^^^^^^^^^^^
+
+    const x = {
+>x : { [x: number]: number; a: number; c: number; }
+>  : ^^^^^^^^^^^^^^^^^^^^^^^^^^^^^^^^^^^^^^^^^^^^^^
+>{        a: 1,        [yield]: 2,        c: 4,    } : { [x: number]: number; a: number; c: number; }
+>                                                    : ^^^^^^^^^^^^^^^^^^^^^^^^^^^^^^^^^^^^^^^^^^^^^^
+
+        a: 1,
+>a : number
+>  : ^^^^^^
+>1 : 1
+>  : ^
+
+        [yield]: 2,
+>[yield] : number
+>        : ^^^^^^
+>yield : any
+>2 : 2
+>  : ^
+
+        c: 4,
+>c : number
+>  : ^^^^^^
+>4 : 4
+>  : ^
+    }
+}
+
+function* objectLiteral7() {
+>objectLiteral7 : () => Generator<2 | undefined, void, unknown>
+>               : ^^^^^^^^^^^^^^^^^^^^^^^^^^^^^^^^^^^^^^^^^^^^^
+
+    const x = {
+>x : { [x: number]: any; a: number; c: number; }
+>  : ^^^^^^^^^^^^^^^^^^^^^^^^^^^^^^^^^^^^^^^^^^^
+>{        a: 1,        [yield]: yield 2,        c: 4,    } : { [x: number]: any; a: number; c: number; }
+>                                                          : ^^^^^^^^^^^^^^^^^^^^^^^^^^^^^^^^^^^^^^^^^^^
+
+        a: 1,
+>a : number
+>  : ^^^^^^
+>1 : 1
+>  : ^
+
+        [yield]: yield 2,
+>[yield] : any
+>yield : any
+>yield 2 : any
+>2 : 2
+>  : ^
+
+        c: 4,
+>c : number
+>  : ^^^^^^
+>4 : 4
+>  : ^
+    }
+}
+