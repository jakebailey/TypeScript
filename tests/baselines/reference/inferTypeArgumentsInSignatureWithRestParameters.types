--- conflicted
+++ resolved
@@ -1,91 +1,83 @@
-//// [tests/cases/compiler/inferTypeArgumentsInSignatureWithRestParameters.ts] ////
-
-=== inferTypeArgumentsInSignatureWithRestParameters.ts ===
-function f<T>(array: T[], ...args) { }
->f : <T>(array: T[], ...args: any[]) => void
->  : ^ ^^^^^^^^^   ^^^^^^^^^^^^^^^^^^^^^^^^^
->array : T[]
->      : ^^^
->args : any[]
->     : ^^^^^
-
-function g(array: number[], ...args) { }
->g : (array: number[], ...args: any[]) => void
->  : ^^^^^^^^        ^^^^^^^^^^^^^^^^^^^^^^^^^
->array : number[]
->      : ^^^^^^^^
->args : any[]
->     : ^^^^^
-
-function h<T>(nonarray: T, ...args) { }
->h : <T>(nonarray: T, ...args: any[]) => void
->  : ^ ^^^^^^^^^^^^ ^^^^^^^^^^^^^^^^^^^^^^^^^
->nonarray : T
->         : ^
->args : any[]
->     : ^^^^^
-
-function i<T>(array: T[], opt?: any[]) { }
->i : <T>(array: T[], opt?: any[]) => void
->  : ^ ^^^^^^^^^   ^^^^^^^^     ^^^^^^^^^
->array : T[]
-<<<<<<< HEAD
->opt : any[] | undefined
-=======
->      : ^^^
->opt : any[]
->    : ^^^^^
->>>>>>> 12402f26
-
-var a = [1, 2, 3, 4, 5];
->a : number[]
->  : ^^^^^^^^
->[1, 2, 3, 4, 5] : number[]
->                : ^^^^^^^^
->1 : 1
->  : ^
->2 : 2
->  : ^
->3 : 3
->  : ^
->4 : 4
->  : ^
->5 : 5
->  : ^
-
-f(a); // OK
->f(a) : void
->     : ^^^^
->f : <T>(array: T[], ...args: any[]) => void
->  : ^^^^^^^^^^^^^^^^^^^^^^^^^^^^^^^^^^^^^^^
->a : number[]
->  : ^^^^^^^^
-
-g(a); // OK
->g(a) : void
->     : ^^^^
->g : (array: number[], ...args: any[]) => void
->  : ^^^^^^^^^^^^^^^^^^^^^^^^^^^^^^^^^^^^^^^^^
->a : number[]
->  : ^^^^^^^^
-
-h(a); // OK
->h(a) : void
->     : ^^^^
->h : <T>(nonarray: T, ...args: any[]) => void
->  : ^^^^^^^^^^^^^^^^^^^^^^^^^^^^^^^^^^^^^^^^
->a : number[]
->  : ^^^^^^^^
-
-i(a); // OK
->i(a) : void
-<<<<<<< HEAD
->i : <T>(array: T[], opt?: any[] | undefined) => void
-=======
->     : ^^^^
->i : <T>(array: T[], opt?: any[]) => void
->  : ^^^^^^^^^^^^^^^^^^^^^^^^^^^^^^^^^^^^
->>>>>>> 12402f26
->a : number[]
->  : ^^^^^^^^
-
+//// [tests/cases/compiler/inferTypeArgumentsInSignatureWithRestParameters.ts] ////
+
+=== inferTypeArgumentsInSignatureWithRestParameters.ts ===
+function f<T>(array: T[], ...args) { }
+>f : <T>(array: T[], ...args: any[]) => void
+>  : ^ ^^^^^^^^^   ^^^^^^^^^^^^^^^^^^^^^^^^^
+>array : T[]
+>      : ^^^
+>args : any[]
+>     : ^^^^^
+
+function g(array: number[], ...args) { }
+>g : (array: number[], ...args: any[]) => void
+>  : ^^^^^^^^        ^^^^^^^^^^^^^^^^^^^^^^^^^
+>array : number[]
+>      : ^^^^^^^^
+>args : any[]
+>     : ^^^^^
+
+function h<T>(nonarray: T, ...args) { }
+>h : <T>(nonarray: T, ...args: any[]) => void
+>  : ^ ^^^^^^^^^^^^ ^^^^^^^^^^^^^^^^^^^^^^^^^
+>nonarray : T
+>         : ^
+>args : any[]
+>     : ^^^^^
+
+function i<T>(array: T[], opt?: any[]) { }
+>i : <T>(array: T[], opt?: any[]) => void
+>  : ^ ^^^^^^^^^   ^^^^^^^^     ^^^^^^^^^
+>array : T[]
+>      : ^^^
+>opt : any[] | undefined
+>    : ^^^^^^^^^^^^^^^^^
+
+var a = [1, 2, 3, 4, 5];
+>a : number[]
+>  : ^^^^^^^^
+>[1, 2, 3, 4, 5] : number[]
+>                : ^^^^^^^^
+>1 : 1
+>  : ^
+>2 : 2
+>  : ^
+>3 : 3
+>  : ^
+>4 : 4
+>  : ^
+>5 : 5
+>  : ^
+
+f(a); // OK
+>f(a) : void
+>     : ^^^^
+>f : <T>(array: T[], ...args: any[]) => void
+>  : ^^^^^^^^^^^^^^^^^^^^^^^^^^^^^^^^^^^^^^^
+>a : number[]
+>  : ^^^^^^^^
+
+g(a); // OK
+>g(a) : void
+>     : ^^^^
+>g : (array: number[], ...args: any[]) => void
+>  : ^^^^^^^^^^^^^^^^^^^^^^^^^^^^^^^^^^^^^^^^^
+>a : number[]
+>  : ^^^^^^^^
+
+h(a); // OK
+>h(a) : void
+>     : ^^^^
+>h : <T>(nonarray: T, ...args: any[]) => void
+>  : ^^^^^^^^^^^^^^^^^^^^^^^^^^^^^^^^^^^^^^^^
+>a : number[]
+>  : ^^^^^^^^
+
+i(a); // OK
+>i(a) : void
+>     : ^^^^
+>i : <T>(array: T[], opt?: any[] | undefined) => void
+>  : ^^^^^^^^^^^^^^^^^^^^^^^^^^^^^^^^^^^^^^^^^^^^^^^^
+>a : number[]
+>  : ^^^^^^^^
+