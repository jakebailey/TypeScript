--- conflicted
+++ resolved
@@ -1,40 +1,30 @@
-//// [tests/cases/compiler/genericTypeAssertions3.ts] ////
-
-=== genericTypeAssertions3.ts ===
-var r = < <T>(x: T) => T > ((x) => { return null; }); // bug was 'could not find dotted symbol T' on x's annotation in the type assertion instead of no error
->r : <T>(x: T) => T
->  : ^ ^^^^^ ^^^^^ 
->< <T>(x: T) => T > ((x) => { return null; }) : <T>(x: T) => T
->                                             : ^ ^^^^^ ^^^^^ 
->x : T
-<<<<<<< HEAD
->((x) => { return null; }) : <T>(x: T) => null
->(x) => { return null; } : <T>(x: T) => null
-=======
->  : ^
->((x) => { return null; }) : <T>(x: T) => any
->                          : ^^^^^^^^^^^^^^^^
->(x) => { return null; } : <T>(x: T) => any
->                        : ^^^^^^^^^^^^^^^^
->>>>>>> 12402f26
->x : T
->  : ^
-
-var s = < <T>(x: T) => T > ((x: any) => { return null; }); // no error
->s : <T>(x: T) => T
->  : ^ ^^^^^ ^^^^^ 
->< <T>(x: T) => T > ((x: any) => { return null; }) : <T>(x: T) => T
->                                                  : ^ ^^^^^ ^^^^^ 
->x : T
-<<<<<<< HEAD
->((x: any) => { return null; }) : (x: any) => null
->(x: any) => { return null; } : (x: any) => null
-=======
->  : ^
->((x: any) => { return null; }) : (x: any) => any
->                               : ^^^^   ^^^^^^^^
->(x: any) => { return null; } : (x: any) => any
->                             : ^^^^   ^^^^^^^^
->>>>>>> 12402f26
->x : any
-
+//// [tests/cases/compiler/genericTypeAssertions3.ts] ////
+
+=== genericTypeAssertions3.ts ===
+var r = < <T>(x: T) => T > ((x) => { return null; }); // bug was 'could not find dotted symbol T' on x's annotation in the type assertion instead of no error
+>r : <T>(x: T) => T
+>  : ^ ^^^^^ ^^^^^ 
+>< <T>(x: T) => T > ((x) => { return null; }) : <T>(x: T) => T
+>                                             : ^ ^^^^^ ^^^^^ 
+>x : T
+>  : ^
+>((x) => { return null; }) : <T>(x: T) => null
+>                          : ^^^^^^^^^^^^^^^^^
+>(x) => { return null; } : <T>(x: T) => null
+>                        : ^^^^^^^^^^^^^^^^^
+>x : T
+>  : ^
+
+var s = < <T>(x: T) => T > ((x: any) => { return null; }); // no error
+>s : <T>(x: T) => T
+>  : ^ ^^^^^ ^^^^^ 
+>< <T>(x: T) => T > ((x: any) => { return null; }) : <T>(x: T) => T
+>                                                  : ^ ^^^^^ ^^^^^ 
+>x : T
+>  : ^
+>((x: any) => { return null; }) : (x: any) => null
+>                               : ^^^^   ^^^^^^^^^
+>(x: any) => { return null; } : (x: any) => null
+>                             : ^^^^   ^^^^^^^^^
+>x : any
+