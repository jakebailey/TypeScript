--- conflicted
+++ resolved
@@ -1,104 +1,91 @@
-//// [tests/cases/compiler/typeAnnotationBestCommonTypeInArrayLiteral.ts] ////
-
-=== typeAnnotationBestCommonTypeInArrayLiteral.ts ===
-interface IMenuItem {
-    id: string;
->id : string
->   : ^^^^^^
-
-    type: string;
->type : string
->     : ^^^^^^
-
-    link?: string;
-<<<<<<< HEAD
->link : string | undefined
-
-    classes?: string;
->classes : string | undefined
-
-    text?: string;
->text : string | undefined
-
-    icon?: string;
->icon : string | undefined
-=======
->link : string
->     : ^^^^^^
-
-    classes?: string;
->classes : string
->        : ^^^^^^
-
-    text?: string;
->text : string
->     : ^^^^^^
-
-    icon?: string;
->icon : string
->     : ^^^^^^
->>>>>>> 12402f26
-}
-var menuData: IMenuItem[] = [
->menuData : IMenuItem[]
->         : ^^^^^^^^^^^
->[    {        "id": "ourLogo",        "type": "image",        "link": "",        "icon": "modules/menu/logo.svg"    }, {        "id": "productName",        "type": "default",        "link": "",        "text": "Product Name"    }] : ({ id: string; type: string; link: string; icon: string; } | { id: string; type: string; link: string; text: string; })[]
->                                                                                                                                                                                                                                      : ^^^^^^^^^^^^^^^^^^^^^^^^^^^^^^^^^^^^^^^^^^^^^^^^^^^^^^^^^^^^^^^^^^^^^^^^^^^^^^^^^^^^^^^^^^^^^^^^^^^^^^^^^^^^^^^^^^^^^^^^^
-    {
->{        "id": "ourLogo",        "type": "image",        "link": "",        "icon": "modules/menu/logo.svg"    } : { id: string; type: string; link: string; icon: string; }
->                                                                                                                 : ^^^^^^^^^^^^^^^^^^^^^^^^^^^^^^^^^^^^^^^^^^^^^^^^^^^^^^^^^
-
-        "id": "ourLogo",
->"id" : string
->     : ^^^^^^
->"ourLogo" : "ourLogo"
->          : ^^^^^^^^^
-
-        "type": "image",
->"type" : string
->       : ^^^^^^
->"image" : "image"
->        : ^^^^^^^
-
-        "link": "",
->"link" : string
->       : ^^^^^^
->"" : ""
->   : ^^
-
-        "icon": "modules/menu/logo.svg"
->"icon" : string
->       : ^^^^^^
->"modules/menu/logo.svg" : "modules/menu/logo.svg"
->                        : ^^^^^^^^^^^^^^^^^^^^^^^
-
-    }, {
->{        "id": "productName",        "type": "default",        "link": "",        "text": "Product Name"    } : { id: string; type: string; link: string; text: string; }
->                                                                                                              : ^^^^^^^^^^^^^^^^^^^^^^^^^^^^^^^^^^^^^^^^^^^^^^^^^^^^^^^^^
-
-        "id": "productName",
->"id" : string
->     : ^^^^^^
->"productName" : "productName"
->              : ^^^^^^^^^^^^^
-
-        "type": "default",
->"type" : string
->       : ^^^^^^
->"default" : "default"
->          : ^^^^^^^^^
-
-        "link": "",
->"link" : string
->       : ^^^^^^
->"" : ""
->   : ^^
-
-        "text": "Product Name"
->"text" : string
->       : ^^^^^^
->"Product Name" : "Product Name"
->               : ^^^^^^^^^^^^^^
-    }
-];
-
+//// [tests/cases/compiler/typeAnnotationBestCommonTypeInArrayLiteral.ts] ////
+
+=== typeAnnotationBestCommonTypeInArrayLiteral.ts ===
+interface IMenuItem {
+    id: string;
+>id : string
+>   : ^^^^^^
+
+    type: string;
+>type : string
+>     : ^^^^^^
+
+    link?: string;
+>link : string | undefined
+>     : ^^^^^^^^^^^^^^^^^^
+
+    classes?: string;
+>classes : string | undefined
+>        : ^^^^^^^^^^^^^^^^^^
+
+    text?: string;
+>text : string | undefined
+>     : ^^^^^^^^^^^^^^^^^^
+
+    icon?: string;
+>icon : string | undefined
+>     : ^^^^^^^^^^^^^^^^^^
+}
+var menuData: IMenuItem[] = [
+>menuData : IMenuItem[]
+>         : ^^^^^^^^^^^
+>[    {        "id": "ourLogo",        "type": "image",        "link": "",        "icon": "modules/menu/logo.svg"    }, {        "id": "productName",        "type": "default",        "link": "",        "text": "Product Name"    }] : ({ id: string; type: string; link: string; icon: string; } | { id: string; type: string; link: string; text: string; })[]
+>                                                                                                                                                                                                                                      : ^^^^^^^^^^^^^^^^^^^^^^^^^^^^^^^^^^^^^^^^^^^^^^^^^^^^^^^^^^^^^^^^^^^^^^^^^^^^^^^^^^^^^^^^^^^^^^^^^^^^^^^^^^^^^^^^^^^^^^^^^
+    {
+>{        "id": "ourLogo",        "type": "image",        "link": "",        "icon": "modules/menu/logo.svg"    } : { id: string; type: string; link: string; icon: string; }
+>                                                                                                                 : ^^^^^^^^^^^^^^^^^^^^^^^^^^^^^^^^^^^^^^^^^^^^^^^^^^^^^^^^^
+
+        "id": "ourLogo",
+>"id" : string
+>     : ^^^^^^
+>"ourLogo" : "ourLogo"
+>          : ^^^^^^^^^
+
+        "type": "image",
+>"type" : string
+>       : ^^^^^^
+>"image" : "image"
+>        : ^^^^^^^
+
+        "link": "",
+>"link" : string
+>       : ^^^^^^
+>"" : ""
+>   : ^^
+
+        "icon": "modules/menu/logo.svg"
+>"icon" : string
+>       : ^^^^^^
+>"modules/menu/logo.svg" : "modules/menu/logo.svg"
+>                        : ^^^^^^^^^^^^^^^^^^^^^^^
+
+    }, {
+>{        "id": "productName",        "type": "default",        "link": "",        "text": "Product Name"    } : { id: string; type: string; link: string; text: string; }
+>                                                                                                              : ^^^^^^^^^^^^^^^^^^^^^^^^^^^^^^^^^^^^^^^^^^^^^^^^^^^^^^^^^
+
+        "id": "productName",
+>"id" : string
+>     : ^^^^^^
+>"productName" : "productName"
+>              : ^^^^^^^^^^^^^
+
+        "type": "default",
+>"type" : string
+>       : ^^^^^^
+>"default" : "default"
+>          : ^^^^^^^^^
+
+        "link": "",
+>"link" : string
+>       : ^^^^^^
+>"" : ""
+>   : ^^
+
+        "text": "Product Name"
+>"text" : string
+>       : ^^^^^^
+>"Product Name" : "Product Name"
+>               : ^^^^^^^^^^^^^^
+    }
+];
+