//// [tests/cases/compiler/inferenceDoesNotAddUndefinedOrNull.ts] ////

=== inferenceDoesNotAddUndefinedOrNull.ts ===
interface NodeArray<T extends Node> extends ReadonlyArray<T> {}

interface Node {
    forEachChild<T>(cbNode: (node: Node) => T | undefined, cbNodeArray?: (nodes: NodeArray<Node>) => T | undefined): T | undefined;
>forEachChild : <T>(cbNode: (node: Node) => T | undefined, cbNodeArray?: (nodes: NodeArray<Node>) => T | undefined) => T | undefined
>             : ^ ^^^^^^^^^^                             ^^^^^^^^^^^^^^^^                                         ^^^^^             
>cbNode : (node: Node) => T | undefined
>       : ^^^^^^^    ^^^^^             
>node : Node
>     : ^^^^
>cbNodeArray : ((nodes: NodeArray<Node>) => T | undefined) | undefined
>            : ^^^^^^^^^               ^^^^^             ^^^^^^^^^^^^^
>nodes : NodeArray<Node>
>      : ^^^^^^^^^^^^^^^
}

declare function toArray<T>(value: T | T[]): T[];
>toArray : { <T>(value: T | T[]): T[]; <T_1>(value: T_1 | readonly T_1[]): readonly T_1[]; }
>        : ^^^ ^^^^^^^^^       ^^^   ^^^^^^^^^^^^^^^^^^^^^^^^^^^^^^^^^^^^^^^^^^^^^^^^^^^^^^^
>value : T | T[]
>      : ^^^^^^^

declare function toArray<T>(value: T | readonly T[]): readonly T[];
>toArray : { <T_1>(value: T_1 | T_1[]): T_1[]; <T>(value: T | readonly T[]): readonly T[]; }
>        : ^^^^^^^^^^^^^^^^^^^^^^^^^^^^^^^^^^^^^ ^^^^^^^^^                ^^^            ^^^
>value : T | readonly T[]
>      : ^^^^^^^^^^^^^^^^

function flatMapChildren<T>(node: Node, cb: (child: Node) => readonly T[] | T | undefined): readonly T[] {
>flatMapChildren : <T>(node: Node, cb: (child: Node) => readonly T[] | T | undefined) => readonly T[]
>                : ^ ^^^^^^^^    ^^^^^^                                             ^^^^^            
>node : Node
>     : ^^^^
>cb : (child: Node) => readonly T[] | T | undefined
>   : ^^^^^^^^    ^^^^^                            
>child : Node
>      : ^^^^

    const result: T[] = [];
>result : T[]
>       : ^^^
>[] : never[]
>   : ^^^^^^^

    node.forEachChild(child => {
>node.forEachChild(child => {        const value = cb(child);        if (value !== undefined) {            result.push(...toArray(value));        }    }) : void | undefined
>                                                                                                                                                         : ^^^^^^^^^^^^^^^^
>node.forEachChild : <T_1>(cbNode: (node: Node) => T_1 | undefined, cbNodeArray?: ((nodes: NodeArray<Node>) => T_1 | undefined) | undefined) => T_1 | undefined
>                  : ^^^^^^^^^^^^^^^^^^^^^^^^^^^^^^^^^^^^^^^^^^^^^^^^^^^^^^^^^^^^^^^^^^^^^^^^^^^^^^^^^^^^^^^^^^^^^^^^^^^^^^^^^^^^^^^^^^^^^^^^^^^^^^^^^^^^^^^^^^
>node : Node
>     : ^^^^
>forEachChild : <T_1>(cbNode: (node: Node) => T_1 | undefined, cbNodeArray?: ((nodes: NodeArray<Node>) => T_1 | undefined) | undefined) => T_1 | undefined
>             : ^^^^^^^^^^^^^^^^^^^^^^^^^^^^^^^^^^^^^^^^^^^^^^^^^^^^^^^^^^^^^^^^^^^^^^^^^^^^^^^^^^^^^^^^^^^^^^^^^^^^^^^^^^^^^^^^^^^^^^^^^^^^^^^^^^^^^^^^^^
>child => {        const value = cb(child);        if (value !== undefined) {            result.push(...toArray(value));        }    } : (child: Node) => void
>                                                                                                                                      : ^^^^^^^^^^^^^^^^^^^^^
>child : Node
>      : ^^^^

        const value = cb(child);
>value : T | readonly T[] | undefined
>      : ^^^^^^^^^^^^^^^^^^^^^^^^^^^^
>cb(child) : T | readonly T[] | undefined
>          : ^^^^^^^^^^^^^^^^^^^^^^^^^^^^
>cb : (child: Node) => T | readonly T[] | undefined
>   : ^^^^^^^^^^^^^^^^^^^^^^^^^^^^^^^^^^^^^^^^^^^^^
>child : Node
>      : ^^^^

        if (value !== undefined) {
>value !== undefined : boolean
>                    : ^^^^^^^
>value : T | readonly T[] | undefined
>      : ^^^^^^^^^^^^^^^^^^^^^^^^^^^^
>undefined : undefined
>          : ^^^^^^^^^

            result.push(...toArray(value));
>result.push(...toArray(value)) : number
>                               : ^^^^^^
>result.push : (...items: T[]) => number
>            : ^^^^^^^^^^^^^^^^^^^^^^^^^
>result : T[]
>       : ^^^
>push : (...items: T[]) => number
>     : ^^^^^^^^^^^^^^^^^^^^^^^^^
>...toArray(value) : T
>                  : ^
>toArray(value) : readonly T[]
>               : ^^^^^^^^^^^^
>toArray : { <T_1>(value: T_1 | T_1[]): T_1[]; <T_2>(value: T_2 | readonly T_2[]): readonly T_2[]; }
<<<<<<< HEAD
>value : readonly T[] | T & ({} | null)
=======
>        : ^^^^^^^^^^^^^^^^^^^^^^^^^^^^^^^^^^^^^^^^^^^^^^^^^^^^^^^^^^^^^^^^^^^^^^^^^^^^^^^^^^^^^^^^^
>value : readonly T[] | (T & ({} | null))
>      : ^^^^^^^^^^^^^^^^^^^^^^^^^^^^^^^^
>>>>>>> 8e114483
        }
    });
    return result;
>result : T[]
>       : ^^^
}

function flatMapChildren2<T>(node: Node, cb: (child: Node) => readonly T[] | T | null): readonly T[] {
>flatMapChildren2 : <T>(node: Node, cb: (child: Node) => readonly T[] | T | null) => readonly T[]
>                 : ^ ^^^^^^^^    ^^^^^^                                        ^^^^^            
>node : Node
>     : ^^^^
>cb : (child: Node) => readonly T[] | T | null
>   : ^^^^^^^^    ^^^^^                       
>child : Node
>      : ^^^^

    const result: T[] = [];
>result : T[]
>       : ^^^
>[] : never[]
>   : ^^^^^^^

    node.forEachChild(child => {
>node.forEachChild(child => {        const value = cb(child);        if (value !== null) {            result.push(...toArray(value));        }    }) : void | undefined
>                                                                                                                                                    : ^^^^^^^^^^^^^^^^
>node.forEachChild : <T_1>(cbNode: (node: Node) => T_1 | undefined, cbNodeArray?: ((nodes: NodeArray<Node>) => T_1 | undefined) | undefined) => T_1 | undefined
>                  : ^^^^^^^^^^^^^^^^^^^^^^^^^^^^^^^^^^^^^^^^^^^^^^^^^^^^^^^^^^^^^^^^^^^^^^^^^^^^^^^^^^^^^^^^^^^^^^^^^^^^^^^^^^^^^^^^^^^^^^^^^^^^^^^^^^^^^^^^^^
>node : Node
>     : ^^^^
>forEachChild : <T_1>(cbNode: (node: Node) => T_1 | undefined, cbNodeArray?: ((nodes: NodeArray<Node>) => T_1 | undefined) | undefined) => T_1 | undefined
>             : ^^^^^^^^^^^^^^^^^^^^^^^^^^^^^^^^^^^^^^^^^^^^^^^^^^^^^^^^^^^^^^^^^^^^^^^^^^^^^^^^^^^^^^^^^^^^^^^^^^^^^^^^^^^^^^^^^^^^^^^^^^^^^^^^^^^^^^^^^^
>child => {        const value = cb(child);        if (value !== null) {            result.push(...toArray(value));        }    } : (child: Node) => void
>                                                                                                                                 : ^^^^^^^^^^^^^^^^^^^^^
>child : Node
>      : ^^^^

        const value = cb(child);
>value : T | readonly T[] | null
>      : ^^^^^^^^^^^^^^^^^^^^^^^
>cb(child) : T | readonly T[] | null
>          : ^^^^^^^^^^^^^^^^^^^^^^^
>cb : (child: Node) => T | readonly T[] | null
>   : ^^^^^^^^^^^^^^^^^^^^^^^^^^^^^^^^^^^^^^^^
>child : Node
>      : ^^^^

        if (value !== null) {
>value !== null : boolean
>               : ^^^^^^^
>value : T | readonly T[] | null
>      : ^^^^^^^^^^^^^^^^^^^^^^^

            result.push(...toArray(value));
>result.push(...toArray(value)) : number
>                               : ^^^^^^
>result.push : (...items: T[]) => number
>            : ^^^^^^^^^^^^^^^^^^^^^^^^^
>result : T[]
>       : ^^^
>push : (...items: T[]) => number
>     : ^^^^^^^^^^^^^^^^^^^^^^^^^
>...toArray(value) : T
>                  : ^
>toArray(value) : readonly T[]
>               : ^^^^^^^^^^^^
>toArray : { <T_1>(value: T_1 | T_1[]): T_1[]; <T_2>(value: T_2 | readonly T_2[]): readonly T_2[]; }
<<<<<<< HEAD
>value : readonly T[] | T & ({} | undefined)
=======
>        : ^^^^^^^^^^^^^^^^^^^^^^^^^^^^^^^^^^^^^^^^^^^^^^^^^^^^^^^^^^^^^^^^^^^^^^^^^^^^^^^^^^^^^^^^^
>value : readonly T[] | (T & ({} | undefined))
>      : ^^^^^^^^^^^^^^^^^^^^^^^^^^^^^^^^^^^^^
>>>>>>> 8e114483
        }
    });
    return result;
>result : T[]
>       : ^^^
}

<|MERGE_RESOLUTION|>--- conflicted
+++ resolved
@@ -1,181 +1,173 @@
-//// [tests/cases/compiler/inferenceDoesNotAddUndefinedOrNull.ts] ////
-
-=== inferenceDoesNotAddUndefinedOrNull.ts ===
-interface NodeArray<T extends Node> extends ReadonlyArray<T> {}
-
-interface Node {
-    forEachChild<T>(cbNode: (node: Node) => T | undefined, cbNodeArray?: (nodes: NodeArray<Node>) => T | undefined): T | undefined;
->forEachChild : <T>(cbNode: (node: Node) => T | undefined, cbNodeArray?: (nodes: NodeArray<Node>) => T | undefined) => T | undefined
->             : ^ ^^^^^^^^^^                             ^^^^^^^^^^^^^^^^                                         ^^^^^             
->cbNode : (node: Node) => T | undefined
->       : ^^^^^^^    ^^^^^             
->node : Node
->     : ^^^^
->cbNodeArray : ((nodes: NodeArray<Node>) => T | undefined) | undefined
->            : ^^^^^^^^^               ^^^^^             ^^^^^^^^^^^^^
->nodes : NodeArray<Node>
->      : ^^^^^^^^^^^^^^^
-}
-
-declare function toArray<T>(value: T | T[]): T[];
->toArray : { <T>(value: T | T[]): T[]; <T_1>(value: T_1 | readonly T_1[]): readonly T_1[]; }
->        : ^^^ ^^^^^^^^^       ^^^   ^^^^^^^^^^^^^^^^^^^^^^^^^^^^^^^^^^^^^^^^^^^^^^^^^^^^^^^
->value : T | T[]
->      : ^^^^^^^
-
-declare function toArray<T>(value: T | readonly T[]): readonly T[];
->toArray : { <T_1>(value: T_1 | T_1[]): T_1[]; <T>(value: T | readonly T[]): readonly T[]; }
->        : ^^^^^^^^^^^^^^^^^^^^^^^^^^^^^^^^^^^^^ ^^^^^^^^^                ^^^            ^^^
->value : T | readonly T[]
->      : ^^^^^^^^^^^^^^^^
-
-function flatMapChildren<T>(node: Node, cb: (child: Node) => readonly T[] | T | undefined): readonly T[] {
->flatMapChildren : <T>(node: Node, cb: (child: Node) => readonly T[] | T | undefined) => readonly T[]
->                : ^ ^^^^^^^^    ^^^^^^                                             ^^^^^            
->node : Node
->     : ^^^^
->cb : (child: Node) => readonly T[] | T | undefined
->   : ^^^^^^^^    ^^^^^                            
->child : Node
->      : ^^^^
-
-    const result: T[] = [];
->result : T[]
->       : ^^^
->[] : never[]
->   : ^^^^^^^
-
-    node.forEachChild(child => {
->node.forEachChild(child => {        const value = cb(child);        if (value !== undefined) {            result.push(...toArray(value));        }    }) : void | undefined
->                                                                                                                                                         : ^^^^^^^^^^^^^^^^
->node.forEachChild : <T_1>(cbNode: (node: Node) => T_1 | undefined, cbNodeArray?: ((nodes: NodeArray<Node>) => T_1 | undefined) | undefined) => T_1 | undefined
->                  : ^^^^^^^^^^^^^^^^^^^^^^^^^^^^^^^^^^^^^^^^^^^^^^^^^^^^^^^^^^^^^^^^^^^^^^^^^^^^^^^^^^^^^^^^^^^^^^^^^^^^^^^^^^^^^^^^^^^^^^^^^^^^^^^^^^^^^^^^^^
->node : Node
->     : ^^^^
->forEachChild : <T_1>(cbNode: (node: Node) => T_1 | undefined, cbNodeArray?: ((nodes: NodeArray<Node>) => T_1 | undefined) | undefined) => T_1 | undefined
->             : ^^^^^^^^^^^^^^^^^^^^^^^^^^^^^^^^^^^^^^^^^^^^^^^^^^^^^^^^^^^^^^^^^^^^^^^^^^^^^^^^^^^^^^^^^^^^^^^^^^^^^^^^^^^^^^^^^^^^^^^^^^^^^^^^^^^^^^^^^^
->child => {        const value = cb(child);        if (value !== undefined) {            result.push(...toArray(value));        }    } : (child: Node) => void
->                                                                                                                                      : ^^^^^^^^^^^^^^^^^^^^^
->child : Node
->      : ^^^^
-
-        const value = cb(child);
->value : T | readonly T[] | undefined
->      : ^^^^^^^^^^^^^^^^^^^^^^^^^^^^
->cb(child) : T | readonly T[] | undefined
->          : ^^^^^^^^^^^^^^^^^^^^^^^^^^^^
->cb : (child: Node) => T | readonly T[] | undefined
->   : ^^^^^^^^^^^^^^^^^^^^^^^^^^^^^^^^^^^^^^^^^^^^^
->child : Node
->      : ^^^^
-
-        if (value !== undefined) {
->value !== undefined : boolean
->                    : ^^^^^^^
->value : T | readonly T[] | undefined
->      : ^^^^^^^^^^^^^^^^^^^^^^^^^^^^
->undefined : undefined
->          : ^^^^^^^^^
-
-            result.push(...toArray(value));
->result.push(...toArray(value)) : number
->                               : ^^^^^^
->result.push : (...items: T[]) => number
->            : ^^^^^^^^^^^^^^^^^^^^^^^^^
->result : T[]
->       : ^^^
->push : (...items: T[]) => number
->     : ^^^^^^^^^^^^^^^^^^^^^^^^^
->...toArray(value) : T
->                  : ^
->toArray(value) : readonly T[]
->               : ^^^^^^^^^^^^
->toArray : { <T_1>(value: T_1 | T_1[]): T_1[]; <T_2>(value: T_2 | readonly T_2[]): readonly T_2[]; }
-<<<<<<< HEAD
->value : readonly T[] | T & ({} | null)
-=======
->        : ^^^^^^^^^^^^^^^^^^^^^^^^^^^^^^^^^^^^^^^^^^^^^^^^^^^^^^^^^^^^^^^^^^^^^^^^^^^^^^^^^^^^^^^^^
->value : readonly T[] | (T & ({} | null))
->      : ^^^^^^^^^^^^^^^^^^^^^^^^^^^^^^^^
->>>>>>> 8e114483
-        }
-    });
-    return result;
->result : T[]
->       : ^^^
-}
-
-function flatMapChildren2<T>(node: Node, cb: (child: Node) => readonly T[] | T | null): readonly T[] {
->flatMapChildren2 : <T>(node: Node, cb: (child: Node) => readonly T[] | T | null) => readonly T[]
->                 : ^ ^^^^^^^^    ^^^^^^                                        ^^^^^            
->node : Node
->     : ^^^^
->cb : (child: Node) => readonly T[] | T | null
->   : ^^^^^^^^    ^^^^^                       
->child : Node
->      : ^^^^
-
-    const result: T[] = [];
->result : T[]
->       : ^^^
->[] : never[]
->   : ^^^^^^^
-
-    node.forEachChild(child => {
->node.forEachChild(child => {        const value = cb(child);        if (value !== null) {            result.push(...toArray(value));        }    }) : void | undefined
->                                                                                                                                                    : ^^^^^^^^^^^^^^^^
->node.forEachChild : <T_1>(cbNode: (node: Node) => T_1 | undefined, cbNodeArray?: ((nodes: NodeArray<Node>) => T_1 | undefined) | undefined) => T_1 | undefined
->                  : ^^^^^^^^^^^^^^^^^^^^^^^^^^^^^^^^^^^^^^^^^^^^^^^^^^^^^^^^^^^^^^^^^^^^^^^^^^^^^^^^^^^^^^^^^^^^^^^^^^^^^^^^^^^^^^^^^^^^^^^^^^^^^^^^^^^^^^^^^^
->node : Node
->     : ^^^^
->forEachChild : <T_1>(cbNode: (node: Node) => T_1 | undefined, cbNodeArray?: ((nodes: NodeArray<Node>) => T_1 | undefined) | undefined) => T_1 | undefined
->             : ^^^^^^^^^^^^^^^^^^^^^^^^^^^^^^^^^^^^^^^^^^^^^^^^^^^^^^^^^^^^^^^^^^^^^^^^^^^^^^^^^^^^^^^^^^^^^^^^^^^^^^^^^^^^^^^^^^^^^^^^^^^^^^^^^^^^^^^^^^
->child => {        const value = cb(child);        if (value !== null) {            result.push(...toArray(value));        }    } : (child: Node) => void
->                                                                                                                                 : ^^^^^^^^^^^^^^^^^^^^^
->child : Node
->      : ^^^^
-
-        const value = cb(child);
->value : T | readonly T[] | null
->      : ^^^^^^^^^^^^^^^^^^^^^^^
->cb(child) : T | readonly T[] | null
->          : ^^^^^^^^^^^^^^^^^^^^^^^
->cb : (child: Node) => T | readonly T[] | null
->   : ^^^^^^^^^^^^^^^^^^^^^^^^^^^^^^^^^^^^^^^^
->child : Node
->      : ^^^^
-
-        if (value !== null) {
->value !== null : boolean
->               : ^^^^^^^
->value : T | readonly T[] | null
->      : ^^^^^^^^^^^^^^^^^^^^^^^
-
-            result.push(...toArray(value));
->result.push(...toArray(value)) : number
->                               : ^^^^^^
->result.push : (...items: T[]) => number
->            : ^^^^^^^^^^^^^^^^^^^^^^^^^
->result : T[]
->       : ^^^
->push : (...items: T[]) => number
->     : ^^^^^^^^^^^^^^^^^^^^^^^^^
->...toArray(value) : T
->                  : ^
->toArray(value) : readonly T[]
->               : ^^^^^^^^^^^^
->toArray : { <T_1>(value: T_1 | T_1[]): T_1[]; <T_2>(value: T_2 | readonly T_2[]): readonly T_2[]; }
-<<<<<<< HEAD
->value : readonly T[] | T & ({} | undefined)
-=======
->        : ^^^^^^^^^^^^^^^^^^^^^^^^^^^^^^^^^^^^^^^^^^^^^^^^^^^^^^^^^^^^^^^^^^^^^^^^^^^^^^^^^^^^^^^^^
->value : readonly T[] | (T & ({} | undefined))
->      : ^^^^^^^^^^^^^^^^^^^^^^^^^^^^^^^^^^^^^
->>>>>>> 8e114483
-        }
-    });
-    return result;
->result : T[]
->       : ^^^
-}
-
+//// [tests/cases/compiler/inferenceDoesNotAddUndefinedOrNull.ts] ////
+
+=== inferenceDoesNotAddUndefinedOrNull.ts ===
+interface NodeArray<T extends Node> extends ReadonlyArray<T> {}
+
+interface Node {
+    forEachChild<T>(cbNode: (node: Node) => T | undefined, cbNodeArray?: (nodes: NodeArray<Node>) => T | undefined): T | undefined;
+>forEachChild : <T>(cbNode: (node: Node) => T | undefined, cbNodeArray?: (nodes: NodeArray<Node>) => T | undefined) => T | undefined
+>             : ^ ^^^^^^^^^^                             ^^^^^^^^^^^^^^^^                                         ^^^^^             
+>cbNode : (node: Node) => T | undefined
+>       : ^^^^^^^    ^^^^^             
+>node : Node
+>     : ^^^^
+>cbNodeArray : ((nodes: NodeArray<Node>) => T | undefined) | undefined
+>            : ^^^^^^^^^               ^^^^^             ^^^^^^^^^^^^^
+>nodes : NodeArray<Node>
+>      : ^^^^^^^^^^^^^^^
+}
+
+declare function toArray<T>(value: T | T[]): T[];
+>toArray : { <T>(value: T | T[]): T[]; <T_1>(value: T_1 | readonly T_1[]): readonly T_1[]; }
+>        : ^^^ ^^^^^^^^^       ^^^   ^^^^^^^^^^^^^^^^^^^^^^^^^^^^^^^^^^^^^^^^^^^^^^^^^^^^^^^
+>value : T | T[]
+>      : ^^^^^^^
+
+declare function toArray<T>(value: T | readonly T[]): readonly T[];
+>toArray : { <T_1>(value: T_1 | T_1[]): T_1[]; <T>(value: T | readonly T[]): readonly T[]; }
+>        : ^^^^^^^^^^^^^^^^^^^^^^^^^^^^^^^^^^^^^ ^^^^^^^^^                ^^^            ^^^
+>value : T | readonly T[]
+>      : ^^^^^^^^^^^^^^^^
+
+function flatMapChildren<T>(node: Node, cb: (child: Node) => readonly T[] | T | undefined): readonly T[] {
+>flatMapChildren : <T>(node: Node, cb: (child: Node) => readonly T[] | T | undefined) => readonly T[]
+>                : ^ ^^^^^^^^    ^^^^^^                                             ^^^^^            
+>node : Node
+>     : ^^^^
+>cb : (child: Node) => readonly T[] | T | undefined
+>   : ^^^^^^^^    ^^^^^                            
+>child : Node
+>      : ^^^^
+
+    const result: T[] = [];
+>result : T[]
+>       : ^^^
+>[] : never[]
+>   : ^^^^^^^
+
+    node.forEachChild(child => {
+>node.forEachChild(child => {        const value = cb(child);        if (value !== undefined) {            result.push(...toArray(value));        }    }) : void | undefined
+>                                                                                                                                                         : ^^^^^^^^^^^^^^^^
+>node.forEachChild : <T_1>(cbNode: (node: Node) => T_1 | undefined, cbNodeArray?: ((nodes: NodeArray<Node>) => T_1 | undefined) | undefined) => T_1 | undefined
+>                  : ^^^^^^^^^^^^^^^^^^^^^^^^^^^^^^^^^^^^^^^^^^^^^^^^^^^^^^^^^^^^^^^^^^^^^^^^^^^^^^^^^^^^^^^^^^^^^^^^^^^^^^^^^^^^^^^^^^^^^^^^^^^^^^^^^^^^^^^^^^
+>node : Node
+>     : ^^^^
+>forEachChild : <T_1>(cbNode: (node: Node) => T_1 | undefined, cbNodeArray?: ((nodes: NodeArray<Node>) => T_1 | undefined) | undefined) => T_1 | undefined
+>             : ^^^^^^^^^^^^^^^^^^^^^^^^^^^^^^^^^^^^^^^^^^^^^^^^^^^^^^^^^^^^^^^^^^^^^^^^^^^^^^^^^^^^^^^^^^^^^^^^^^^^^^^^^^^^^^^^^^^^^^^^^^^^^^^^^^^^^^^^^^
+>child => {        const value = cb(child);        if (value !== undefined) {            result.push(...toArray(value));        }    } : (child: Node) => void
+>                                                                                                                                      : ^^^^^^^^^^^^^^^^^^^^^
+>child : Node
+>      : ^^^^
+
+        const value = cb(child);
+>value : T | readonly T[] | undefined
+>      : ^^^^^^^^^^^^^^^^^^^^^^^^^^^^
+>cb(child) : T | readonly T[] | undefined
+>          : ^^^^^^^^^^^^^^^^^^^^^^^^^^^^
+>cb : (child: Node) => T | readonly T[] | undefined
+>   : ^^^^^^^^^^^^^^^^^^^^^^^^^^^^^^^^^^^^^^^^^^^^^
+>child : Node
+>      : ^^^^
+
+        if (value !== undefined) {
+>value !== undefined : boolean
+>                    : ^^^^^^^
+>value : T | readonly T[] | undefined
+>      : ^^^^^^^^^^^^^^^^^^^^^^^^^^^^
+>undefined : undefined
+>          : ^^^^^^^^^
+
+            result.push(...toArray(value));
+>result.push(...toArray(value)) : number
+>                               : ^^^^^^
+>result.push : (...items: T[]) => number
+>            : ^^^^^^^^^^^^^^^^^^^^^^^^^
+>result : T[]
+>       : ^^^
+>push : (...items: T[]) => number
+>     : ^^^^^^^^^^^^^^^^^^^^^^^^^
+>...toArray(value) : T
+>                  : ^
+>toArray(value) : readonly T[]
+>               : ^^^^^^^^^^^^
+>toArray : { <T_1>(value: T_1 | T_1[]): T_1[]; <T_2>(value: T_2 | readonly T_2[]): readonly T_2[]; }
+>        : ^^^^^^^^^^^^^^^^^^^^^^^^^^^^^^^^^^^^^^^^^^^^^^^^^^^^^^^^^^^^^^^^^^^^^^^^^^^^^^^^^^^^^^^^^
+>value : readonly T[] | T & ({} | null)
+>      : ^^^^^^^^^^^^^^^^^^^^^^^^^^^^^^
+        }
+    });
+    return result;
+>result : T[]
+>       : ^^^
+}
+
+function flatMapChildren2<T>(node: Node, cb: (child: Node) => readonly T[] | T | null): readonly T[] {
+>flatMapChildren2 : <T>(node: Node, cb: (child: Node) => readonly T[] | T | null) => readonly T[]
+>                 : ^ ^^^^^^^^    ^^^^^^                                        ^^^^^            
+>node : Node
+>     : ^^^^
+>cb : (child: Node) => readonly T[] | T | null
+>   : ^^^^^^^^    ^^^^^                       
+>child : Node
+>      : ^^^^
+
+    const result: T[] = [];
+>result : T[]
+>       : ^^^
+>[] : never[]
+>   : ^^^^^^^
+
+    node.forEachChild(child => {
+>node.forEachChild(child => {        const value = cb(child);        if (value !== null) {            result.push(...toArray(value));        }    }) : void | undefined
+>                                                                                                                                                    : ^^^^^^^^^^^^^^^^
+>node.forEachChild : <T_1>(cbNode: (node: Node) => T_1 | undefined, cbNodeArray?: ((nodes: NodeArray<Node>) => T_1 | undefined) | undefined) => T_1 | undefined
+>                  : ^^^^^^^^^^^^^^^^^^^^^^^^^^^^^^^^^^^^^^^^^^^^^^^^^^^^^^^^^^^^^^^^^^^^^^^^^^^^^^^^^^^^^^^^^^^^^^^^^^^^^^^^^^^^^^^^^^^^^^^^^^^^^^^^^^^^^^^^^^
+>node : Node
+>     : ^^^^
+>forEachChild : <T_1>(cbNode: (node: Node) => T_1 | undefined, cbNodeArray?: ((nodes: NodeArray<Node>) => T_1 | undefined) | undefined) => T_1 | undefined
+>             : ^^^^^^^^^^^^^^^^^^^^^^^^^^^^^^^^^^^^^^^^^^^^^^^^^^^^^^^^^^^^^^^^^^^^^^^^^^^^^^^^^^^^^^^^^^^^^^^^^^^^^^^^^^^^^^^^^^^^^^^^^^^^^^^^^^^^^^^^^^
+>child => {        const value = cb(child);        if (value !== null) {            result.push(...toArray(value));        }    } : (child: Node) => void
+>                                                                                                                                 : ^^^^^^^^^^^^^^^^^^^^^
+>child : Node
+>      : ^^^^
+
+        const value = cb(child);
+>value : T | readonly T[] | null
+>      : ^^^^^^^^^^^^^^^^^^^^^^^
+>cb(child) : T | readonly T[] | null
+>          : ^^^^^^^^^^^^^^^^^^^^^^^
+>cb : (child: Node) => T | readonly T[] | null
+>   : ^^^^^^^^^^^^^^^^^^^^^^^^^^^^^^^^^^^^^^^^
+>child : Node
+>      : ^^^^
+
+        if (value !== null) {
+>value !== null : boolean
+>               : ^^^^^^^
+>value : T | readonly T[] | null
+>      : ^^^^^^^^^^^^^^^^^^^^^^^
+
+            result.push(...toArray(value));
+>result.push(...toArray(value)) : number
+>                               : ^^^^^^
+>result.push : (...items: T[]) => number
+>            : ^^^^^^^^^^^^^^^^^^^^^^^^^
+>result : T[]
+>       : ^^^
+>push : (...items: T[]) => number
+>     : ^^^^^^^^^^^^^^^^^^^^^^^^^
+>...toArray(value) : T
+>                  : ^
+>toArray(value) : readonly T[]
+>               : ^^^^^^^^^^^^
+>toArray : { <T_1>(value: T_1 | T_1[]): T_1[]; <T_2>(value: T_2 | readonly T_2[]): readonly T_2[]; }
+>        : ^^^^^^^^^^^^^^^^^^^^^^^^^^^^^^^^^^^^^^^^^^^^^^^^^^^^^^^^^^^^^^^^^^^^^^^^^^^^^^^^^^^^^^^^^
+>value : readonly T[] | T & ({} | undefined)
+>      : ^^^^^^^^^^^^^^^^^^^^^^^^^^^^^^^^^^^
+        }
+    });
+    return result;
+>result : T[]
+>       : ^^^
+}
+