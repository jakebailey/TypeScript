--- conflicted
+++ resolved
@@ -1,178 +1,154 @@
-//// [tests/cases/compiler/moduleAugmentationsImports1.ts] ////
-
-=== a.ts ===
-export class A {}
->A : A
->  : ^
-
-=== b.ts ===
-export class B {x: number;}
->B : B
->  : ^
->x : number
->  : ^^^^^^
-
-=== c.d.ts ===
-declare module "C" {
->"C" : typeof import("C")
->    : ^^^^^^^^^^^^^^^^^^
-
-    class Cls {y: string; }
->Cls : Cls
->    : ^^^
->y : string
->  : ^^^^^^
-}
-
-=== d.ts ===
-/// <reference path="c.d.ts"/>
-
-import {A} from "./a";
->A : typeof A
->  : ^^^^^^^^
-
-import {B} from "./b";
->B : typeof B
->  : ^^^^^^^^
-
-import {Cls} from "C";
->Cls : typeof Cls
->    : ^^^^^^^^^^
-
-A.prototype.getB = function () { return undefined; }
-<<<<<<< HEAD
->A.prototype.getB = function () { return undefined; } : () => undefined
-=======
->A.prototype.getB = function () { return undefined; } : () => any
->                                                     : ^^^^^^^^^
->>>>>>> 12402f26
->A.prototype.getB : () => B
->                 : ^^^^^^^
->A.prototype : A
->            : ^
->A : typeof A
->  : ^^^^^^^^
->prototype : A
->          : ^
->getB : () => B
-<<<<<<< HEAD
->function () { return undefined; } : () => undefined
-=======
->     : ^^^^^^^
->function () { return undefined; } : () => any
->                                  : ^^^^^^^^^
->>>>>>> 12402f26
->undefined : undefined
->          : ^^^^^^^^^
-
-A.prototype.getCls = function () { return undefined; }
-<<<<<<< HEAD
->A.prototype.getCls = function () { return undefined; } : () => undefined
-=======
->A.prototype.getCls = function () { return undefined; } : () => any
->                                                       : ^^^^^^^^^
->>>>>>> 12402f26
->A.prototype.getCls : () => Cls
->                   : ^^^^^^^^^
->A.prototype : A
->            : ^
->A : typeof A
->  : ^^^^^^^^
->prototype : A
->          : ^
->getCls : () => Cls
-<<<<<<< HEAD
->function () { return undefined; } : () => undefined
-=======
->       : ^^^^^^^^^
->function () { return undefined; } : () => any
->                                  : ^^^^^^^^^
->>>>>>> 12402f26
->undefined : undefined
->          : ^^^^^^^^^
-
-declare module "./a" {
->"./a" : typeof import("a")
->      : ^^^^^^^^^^^^^^^^^^
-
-    interface A {
-        getB(): B;
->getB : () => B
->     : ^^^^^^ 
-    }
-}
-
-declare module "./a" {
->"./a" : typeof import("a")
->      : ^^^^^^^^^^^^^^^^^^
-
-    interface A {
-        getCls(): Cls;
->getCls : () => Cls
->       : ^^^^^^   
-    }
-}
-
-=== main.ts ===
-import {A} from "./a";
->A : typeof A
->  : ^^^^^^^^
-
-import "d";
-
-let a: A;
->a : A
->  : ^
-
-let b = a.getB().x.toFixed();
->b : string
->  : ^^^^^^
->a.getB().x.toFixed() : string
-<<<<<<< HEAD
->a.getB().x.toFixed : (fractionDigits?: number | undefined) => string
-=======
->                     : ^^^^^^
->a.getB().x.toFixed : (fractionDigits?: number) => string
->                   : ^^^^^^^^^^^^^^^^^^^^^^^^^^^^^^^^^^^
->>>>>>> 12402f26
->a.getB().x : number
->           : ^^^^^^
->a.getB() : import("b").B
->         : ^^^^^^^^^^^^^
->a.getB : () => import("b").B
->       : ^^^^^^^^^^^^^^^^^^^
->a : A
->  : ^
->getB : () => import("b").B
->     : ^^^^^^^^^^^^^^^^^^^
->x : number
-<<<<<<< HEAD
->toFixed : (fractionDigits?: number | undefined) => string
-=======
->  : ^^^^^^
->toFixed : (fractionDigits?: number) => string
->        : ^^^^^^^^^^^^^^^^^^^^^^^^^^^^^^^^^^^
->>>>>>> 12402f26
-
-let c = a.getCls().y.toLowerCase();
->c : string
->  : ^^^^^^
->a.getCls().y.toLowerCase() : string
->                           : ^^^^^^
->a.getCls().y.toLowerCase : () => string
->                         : ^^^^^^^^^^^^
->a.getCls().y : string
->             : ^^^^^^
->a.getCls() : import("C").Cls
->           : ^^^^^^^^^^^^^^^
->a.getCls : () => import("C").Cls
->         : ^^^^^^^^^^^^^^^^^^^^^
->a : A
->  : ^
->getCls : () => import("C").Cls
->       : ^^^^^^^^^^^^^^^^^^^^^
->y : string
->  : ^^^^^^
->toLowerCase : () => string
->            : ^^^^^^^^^^^^
-
+//// [tests/cases/compiler/moduleAugmentationsImports1.ts] ////
+
+=== a.ts ===
+export class A {}
+>A : A
+>  : ^
+
+=== b.ts ===
+export class B {x: number;}
+>B : B
+>  : ^
+>x : number
+>  : ^^^^^^
+
+=== c.d.ts ===
+declare module "C" {
+>"C" : typeof import("C")
+>    : ^^^^^^^^^^^^^^^^^^
+
+    class Cls {y: string; }
+>Cls : Cls
+>    : ^^^
+>y : string
+>  : ^^^^^^
+}
+
+=== d.ts ===
+/// <reference path="c.d.ts"/>
+
+import {A} from "./a";
+>A : typeof A
+>  : ^^^^^^^^
+
+import {B} from "./b";
+>B : typeof B
+>  : ^^^^^^^^
+
+import {Cls} from "C";
+>Cls : typeof Cls
+>    : ^^^^^^^^^^
+
+A.prototype.getB = function () { return undefined; }
+>A.prototype.getB = function () { return undefined; } : () => undefined
+>                                                     : ^^^^^^^^^^^^^^^
+>A.prototype.getB : () => B
+>                 : ^^^^^^^
+>A.prototype : A
+>            : ^
+>A : typeof A
+>  : ^^^^^^^^
+>prototype : A
+>          : ^
+>getB : () => B
+>     : ^^^^^^^
+>function () { return undefined; } : () => undefined
+>                                  : ^^^^^^^^^^^^^^^
+>undefined : undefined
+>          : ^^^^^^^^^
+
+A.prototype.getCls = function () { return undefined; }
+>A.prototype.getCls = function () { return undefined; } : () => undefined
+>                                                       : ^^^^^^^^^^^^^^^
+>A.prototype.getCls : () => Cls
+>                   : ^^^^^^^^^
+>A.prototype : A
+>            : ^
+>A : typeof A
+>  : ^^^^^^^^
+>prototype : A
+>          : ^
+>getCls : () => Cls
+>       : ^^^^^^^^^
+>function () { return undefined; } : () => undefined
+>                                  : ^^^^^^^^^^^^^^^
+>undefined : undefined
+>          : ^^^^^^^^^
+
+declare module "./a" {
+>"./a" : typeof import("a")
+>      : ^^^^^^^^^^^^^^^^^^
+
+    interface A {
+        getB(): B;
+>getB : () => B
+>     : ^^^^^^ 
+    }
+}
+
+declare module "./a" {
+>"./a" : typeof import("a")
+>      : ^^^^^^^^^^^^^^^^^^
+
+    interface A {
+        getCls(): Cls;
+>getCls : () => Cls
+>       : ^^^^^^   
+    }
+}
+
+=== main.ts ===
+import {A} from "./a";
+>A : typeof A
+>  : ^^^^^^^^
+
+import "d";
+
+let a: A;
+>a : A
+>  : ^
+
+let b = a.getB().x.toFixed();
+>b : string
+>  : ^^^^^^
+>a.getB().x.toFixed() : string
+>                     : ^^^^^^
+>a.getB().x.toFixed : (fractionDigits?: number | undefined) => string
+>                   : ^^^^^^^^^^^^^^^^^^^^^^^^^^^^^^^^^^^^^^^^^^^^^^^
+>a.getB().x : number
+>           : ^^^^^^
+>a.getB() : import("b").B
+>         : ^^^^^^^^^^^^^
+>a.getB : () => import("b").B
+>       : ^^^^^^^^^^^^^^^^^^^
+>a : A
+>  : ^
+>getB : () => import("b").B
+>     : ^^^^^^^^^^^^^^^^^^^
+>x : number
+>  : ^^^^^^
+>toFixed : (fractionDigits?: number | undefined) => string
+>        : ^^^^^^^^^^^^^^^^^^^^^^^^^^^^^^^^^^^^^^^^^^^^^^^
+
+let c = a.getCls().y.toLowerCase();
+>c : string
+>  : ^^^^^^
+>a.getCls().y.toLowerCase() : string
+>                           : ^^^^^^
+>a.getCls().y.toLowerCase : () => string
+>                         : ^^^^^^^^^^^^
+>a.getCls().y : string
+>             : ^^^^^^
+>a.getCls() : import("C").Cls
+>           : ^^^^^^^^^^^^^^^
+>a.getCls : () => import("C").Cls
+>         : ^^^^^^^^^^^^^^^^^^^^^
+>a : A
+>  : ^
+>getCls : () => import("C").Cls
+>       : ^^^^^^^^^^^^^^^^^^^^^
+>y : string
+>  : ^^^^^^
+>toLowerCase : () => string
+>            : ^^^^^^^^^^^^
+