//// [tests/cases/compiler/genericArray0.ts] ////

=== genericArray0.ts ===

var x:number[];
>x : number[]
>  : ^^^^^^^^


var y = x; 
>y : number[]
>  : ^^^^^^^^
>x : number[]
>  : ^^^^^^^^

function map<U>() {
>map : <U>() => void
>    : ^^^^^^^^^^^^^

    var ys: U[] = [];
>ys : U[]
<<<<<<< HEAD
>[] : never[]
=======
>   : ^^^
>[] : undefined[]
>   : ^^^^^^^^^^^
>>>>>>> 12402f26
}

<|MERGE_RESOLUTION|>--- conflicted
+++ resolved
@@ -1,30 +1,26 @@
-//// [tests/cases/compiler/genericArray0.ts] ////
-
-=== genericArray0.ts ===
-
-var x:number[];
->x : number[]
->  : ^^^^^^^^
-
-
-var y = x; 
->y : number[]
->  : ^^^^^^^^
->x : number[]
->  : ^^^^^^^^
-
-function map<U>() {
->map : <U>() => void
->    : ^^^^^^^^^^^^^
-
-    var ys: U[] = [];
->ys : U[]
-<<<<<<< HEAD
->[] : never[]
-=======
->   : ^^^
->[] : undefined[]
->   : ^^^^^^^^^^^
->>>>>>> 12402f26
-}
-
+//// [tests/cases/compiler/genericArray0.ts] ////
+
+=== genericArray0.ts ===
+
+var x:number[];
+>x : number[]
+>  : ^^^^^^^^
+
+
+var y = x; 
+>y : number[]
+>  : ^^^^^^^^
+>x : number[]
+>  : ^^^^^^^^
+
+function map<U>() {
+>map : <U>() => void
+>    : ^^^^^^^^^^^^^
+
+    var ys: U[] = [];
+>ys : U[]
+>   : ^^^
+>[] : never[]
+>   : ^^^^^^^
+}
+