//// [tests/cases/compiler/unparenthesizedFunctionTypeInUnionOrIntersection.ts] ////

=== unparenthesizedFunctionTypeInUnionOrIntersection.ts ===
type U1 = string | () => void;
>U1 : U1
>   : ^^

type U2 = string | (foo: number) => void
>U2 : U2
>   : ^^
>foo : number
>    : ^^^^^^

type U3 = | () => number
>U3 : () => number
>   : ^^^^^^      

type U4 = | (foo?: number) => void;
>U4 : (foo?: number) => void
<<<<<<< HEAD
>foo : number | undefined
=======
>   : ^^^^^^^      ^^^^^    
>foo : number
>    : ^^^^^^
>>>>>>> 12402f26

type U5 = string | (number: number, foo?: string) => void | number;
>U5 : U5
>   : ^^
>number : number
<<<<<<< HEAD
>foo : string | undefined
=======
>       : ^^^^^^
>foo : string
>    : ^^^^^^
>>>>>>> 12402f26

type U6 =
>U6 : U6
>   : ^^

  | string
  | (...args: any[]) => void
>args : any[]
>     : ^^^^^

  | number;

type I1 = string & () => void;
>I1 : I1
>   : ^^

type I2 = string & (...foo: number[]) => void;
>I2 : I2
>   : ^^
>foo : number[]
>    : ^^^^^^^^

type I3 = & () => boolean
>I3 : () => boolean
>   : ^^^^^^       

type I4 = & () => boolean & null;
>I4 : () => boolean & null
>   : ^^^^^^              

type I5 = string & (any: any, any2: any) => any & any;
>I5 : I5
>   : ^^
>any : any
>    : ^^^
>any2 : any
>     : ^^^

type I6 =
>I6 : I6
>   : ^^

  & string
  & (foo: any) => void;
>foo : any
>    : ^^^

type M1 = string | number & string | () => number;
>M1 : M1
>   : ^^

type M2 = any & string | any & () => void;
>M2 : any
>   : ^^^

type M3 = any & (foo: any) => void | () => void & any;
>M3 : any
>   : ^^^
>foo : any
>    : ^^^

type OK1 = string | (number);
>OK1 : OK1
>    : ^^^

type OK2 = string | ((number));
>OK2 : OK2
>    : ^^^

type OK3 = string | (()=> void);
>OK3 : OK3
>    : ^^^

type OK4 = string | (()=> string | number);
>OK4 : OK4
>    : ^^^

<|MERGE_RESOLUTION|>--- conflicted
+++ resolved
@@ -1,115 +1,107 @@
-//// [tests/cases/compiler/unparenthesizedFunctionTypeInUnionOrIntersection.ts] ////
-
-=== unparenthesizedFunctionTypeInUnionOrIntersection.ts ===
-type U1 = string | () => void;
->U1 : U1
->   : ^^
-
-type U2 = string | (foo: number) => void
->U2 : U2
->   : ^^
->foo : number
->    : ^^^^^^
-
-type U3 = | () => number
->U3 : () => number
->   : ^^^^^^      
-
-type U4 = | (foo?: number) => void;
->U4 : (foo?: number) => void
-<<<<<<< HEAD
->foo : number | undefined
-=======
->   : ^^^^^^^      ^^^^^    
->foo : number
->    : ^^^^^^
->>>>>>> 12402f26
-
-type U5 = string | (number: number, foo?: string) => void | number;
->U5 : U5
->   : ^^
->number : number
-<<<<<<< HEAD
->foo : string | undefined
-=======
->       : ^^^^^^
->foo : string
->    : ^^^^^^
->>>>>>> 12402f26
-
-type U6 =
->U6 : U6
->   : ^^
-
-  | string
-  | (...args: any[]) => void
->args : any[]
->     : ^^^^^
-
-  | number;
-
-type I1 = string & () => void;
->I1 : I1
->   : ^^
-
-type I2 = string & (...foo: number[]) => void;
->I2 : I2
->   : ^^
->foo : number[]
->    : ^^^^^^^^
-
-type I3 = & () => boolean
->I3 : () => boolean
->   : ^^^^^^       
-
-type I4 = & () => boolean & null;
->I4 : () => boolean & null
->   : ^^^^^^              
-
-type I5 = string & (any: any, any2: any) => any & any;
->I5 : I5
->   : ^^
->any : any
->    : ^^^
->any2 : any
->     : ^^^
-
-type I6 =
->I6 : I6
->   : ^^
-
-  & string
-  & (foo: any) => void;
->foo : any
->    : ^^^
-
-type M1 = string | number & string | () => number;
->M1 : M1
->   : ^^
-
-type M2 = any & string | any & () => void;
->M2 : any
->   : ^^^
-
-type M3 = any & (foo: any) => void | () => void & any;
->M3 : any
->   : ^^^
->foo : any
->    : ^^^
-
-type OK1 = string | (number);
->OK1 : OK1
->    : ^^^
-
-type OK2 = string | ((number));
->OK2 : OK2
->    : ^^^
-
-type OK3 = string | (()=> void);
->OK3 : OK3
->    : ^^^
-
-type OK4 = string | (()=> string | number);
->OK4 : OK4
->    : ^^^
-
+//// [tests/cases/compiler/unparenthesizedFunctionTypeInUnionOrIntersection.ts] ////
+
+=== unparenthesizedFunctionTypeInUnionOrIntersection.ts ===
+type U1 = string | () => void;
+>U1 : U1
+>   : ^^
+
+type U2 = string | (foo: number) => void
+>U2 : U2
+>   : ^^
+>foo : number
+>    : ^^^^^^
+
+type U3 = | () => number
+>U3 : () => number
+>   : ^^^^^^      
+
+type U4 = | (foo?: number) => void;
+>U4 : (foo?: number) => void
+>   : ^^^^^^^      ^^^^^    
+>foo : number | undefined
+>    : ^^^^^^^^^^^^^^^^^^
+
+type U5 = string | (number: number, foo?: string) => void | number;
+>U5 : U5
+>   : ^^
+>number : number
+>       : ^^^^^^
+>foo : string | undefined
+>    : ^^^^^^^^^^^^^^^^^^
+
+type U6 =
+>U6 : U6
+>   : ^^
+
+  | string
+  | (...args: any[]) => void
+>args : any[]
+>     : ^^^^^
+
+  | number;
+
+type I1 = string & () => void;
+>I1 : I1
+>   : ^^
+
+type I2 = string & (...foo: number[]) => void;
+>I2 : I2
+>   : ^^
+>foo : number[]
+>    : ^^^^^^^^
+
+type I3 = & () => boolean
+>I3 : () => boolean
+>   : ^^^^^^       
+
+type I4 = & () => boolean & null;
+>I4 : () => boolean & null
+>   : ^^^^^^              
+
+type I5 = string & (any: any, any2: any) => any & any;
+>I5 : I5
+>   : ^^
+>any : any
+>    : ^^^
+>any2 : any
+>     : ^^^
+
+type I6 =
+>I6 : I6
+>   : ^^
+
+  & string
+  & (foo: any) => void;
+>foo : any
+>    : ^^^
+
+type M1 = string | number & string | () => number;
+>M1 : M1
+>   : ^^
+
+type M2 = any & string | any & () => void;
+>M2 : any
+>   : ^^^
+
+type M3 = any & (foo: any) => void | () => void & any;
+>M3 : any
+>   : ^^^
+>foo : any
+>    : ^^^
+
+type OK1 = string | (number);
+>OK1 : OK1
+>    : ^^^
+
+type OK2 = string | ((number));
+>OK2 : OK2
+>    : ^^^
+
+type OK3 = string | (()=> void);
+>OK3 : OK3
+>    : ^^^
+
+type OK4 = string | (()=> string | number);
+>OK4 : OK4
+>    : ^^^
+