--- conflicted
+++ resolved
@@ -1,51 +1,42 @@
-//// [tests/cases/compiler/checkJsFiles7.ts] ////
-
-=== a.js ===
-class C {
->C : C
->  : ^
-
-	constructor() {
-		/** @type {boolean} */
-		this.a = true;
->this.a = true : true
->              : ^^^^
->this.a : boolean
->       : ^^^^^^^
->this : this
->     : ^^^^
->a : boolean
->  : ^^^^^^^
->true : true
->     : ^^^^
-
-		this.a = !!this.a;
-<<<<<<< HEAD
->this.a = !!this.a : true
-=======
->this.a = !!this.a : boolean
->                  : ^^^^^^^
->>>>>>> 12402f26
->this.a : boolean
->       : ^^^^^^^
->this : this
->     : ^^^^
->a : boolean
-<<<<<<< HEAD
->!!this.a : true
->!this.a : false
-=======
->  : ^^^^^^^
->!!this.a : boolean
->         : ^^^^^^^
->!this.a : boolean
->        : ^^^^^^^
->>>>>>> 12402f26
->this.a : true
->       : ^^^^
->this : this
->     : ^^^^
->a : true
->  : ^^^^
-	}
-}
+//// [tests/cases/compiler/checkJsFiles7.ts] ////
+
+=== a.js ===
+class C {
+>C : C
+>  : ^
+
+	constructor() {
+		/** @type {boolean} */
+		this.a = true;
+>this.a = true : true
+>              : ^^^^
+>this.a : boolean
+>       : ^^^^^^^
+>this : this
+>     : ^^^^
+>a : boolean
+>  : ^^^^^^^
+>true : true
+>     : ^^^^
+
+		this.a = !!this.a;
+>this.a = !!this.a : true
+>                  : ^^^^
+>this.a : boolean
+>       : ^^^^^^^
+>this : this
+>     : ^^^^
+>a : boolean
+>  : ^^^^^^^
+>!!this.a : true
+>         : ^^^^
+>!this.a : false
+>        : ^^^^^
+>this.a : true
+>       : ^^^^
+>this : this
+>     : ^^^^
+>a : true
+>  : ^^^^
+	}
+}