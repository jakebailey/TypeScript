//// [tests/cases/conformance/types/typeRelationships/subtypesAndSuperTypes/subtypingWithObjectMembersOptionality3.ts] ////

=== subtypingWithObjectMembersOptionality3.ts ===
// Base property is optional and derived type has no property of that name

interface Base { foo: string; }
>foo : string
>    : ^^^^^^

interface Derived extends Base { bar: string; }
>bar : string
>    : ^^^^^^

interface T {
    Foo?: Base;
<<<<<<< HEAD
>Foo : Base | undefined
=======
>Foo : Base
>    : ^^^^
>>>>>>> 12402f26
}

interface S extends T {
    Foo2: Derived // ok
>Foo2 : Derived
>     : ^^^^^^^
}

interface T2 {
    1?: Base;
<<<<<<< HEAD
>1 : Base | undefined
=======
>1 : Base
>  : ^^^^
>>>>>>> 12402f26
}

interface S2 extends T2 {
    2: Derived; // ok
>2 : Derived
>  : ^^^^^^^
}

interface T3 {
    '1'?: Base;
<<<<<<< HEAD
>'1' : Base | undefined
=======
>'1' : Base
>    : ^^^^
>>>>>>> 12402f26
}

interface S3 extends T3 {
    '1.0': Derived; // ok
>'1.0' : Derived
>      : ^^^^^^^
}

// object literal case
var a: { Foo?: Base; }
<<<<<<< HEAD
>a : { Foo?: Base | undefined; }
>Foo : Base | undefined
=======
>a : { Foo?: Base; }
>  : ^^^^^^^^    ^^^
>Foo : Base
>    : ^^^^
>>>>>>> 12402f26

var b: { Foo2: Derived; }
>b : { Foo2: Derived; }
>  : ^^^^^^^^       ^^^
>Foo2 : Derived
>     : ^^^^^^^

var r = true ? a : b; // ok
<<<<<<< HEAD
>r : { Foo?: Base | undefined; } | { Foo2: Derived; }
>true ? a : b : { Foo?: Base | undefined; } | { Foo2: Derived; }
>true : true
>a : { Foo?: Base | undefined; }
=======
>r : { Foo?: Base; } | { Foo2: Derived; }
>  : ^^^^^^^^^^^^^^^^^^^^^^^^^^^^^^^^^^^^
>true ? a : b : { Foo?: Base; } | { Foo2: Derived; }
>             : ^^^^^^^^^^^^^^^^^^^^^^^^^^^^^^^^^^^^
>true : true
>     : ^^^^
>a : { Foo?: Base; }
>  : ^^^^^^^^^^^^^^^
>>>>>>> 12402f26
>b : { Foo2: Derived; }
>  : ^^^^^^^^^^^^^^^^^^

<|MERGE_RESOLUTION|>--- conflicted
+++ resolved
@@ -1,98 +1,74 @@
-//// [tests/cases/conformance/types/typeRelationships/subtypesAndSuperTypes/subtypingWithObjectMembersOptionality3.ts] ////
-
-=== subtypingWithObjectMembersOptionality3.ts ===
-// Base property is optional and derived type has no property of that name
-
-interface Base { foo: string; }
->foo : string
->    : ^^^^^^
-
-interface Derived extends Base { bar: string; }
->bar : string
->    : ^^^^^^
-
-interface T {
-    Foo?: Base;
-<<<<<<< HEAD
->Foo : Base | undefined
-=======
->Foo : Base
->    : ^^^^
->>>>>>> 12402f26
-}
-
-interface S extends T {
-    Foo2: Derived // ok
->Foo2 : Derived
->     : ^^^^^^^
-}
-
-interface T2 {
-    1?: Base;
-<<<<<<< HEAD
->1 : Base | undefined
-=======
->1 : Base
->  : ^^^^
->>>>>>> 12402f26
-}
-
-interface S2 extends T2 {
-    2: Derived; // ok
->2 : Derived
->  : ^^^^^^^
-}
-
-interface T3 {
-    '1'?: Base;
-<<<<<<< HEAD
->'1' : Base | undefined
-=======
->'1' : Base
->    : ^^^^
->>>>>>> 12402f26
-}
-
-interface S3 extends T3 {
-    '1.0': Derived; // ok
->'1.0' : Derived
->      : ^^^^^^^
-}
-
-// object literal case
-var a: { Foo?: Base; }
-<<<<<<< HEAD
->a : { Foo?: Base | undefined; }
->Foo : Base | undefined
-=======
->a : { Foo?: Base; }
->  : ^^^^^^^^    ^^^
->Foo : Base
->    : ^^^^
->>>>>>> 12402f26
-
-var b: { Foo2: Derived; }
->b : { Foo2: Derived; }
->  : ^^^^^^^^       ^^^
->Foo2 : Derived
->     : ^^^^^^^
-
-var r = true ? a : b; // ok
-<<<<<<< HEAD
->r : { Foo?: Base | undefined; } | { Foo2: Derived; }
->true ? a : b : { Foo?: Base | undefined; } | { Foo2: Derived; }
->true : true
->a : { Foo?: Base | undefined; }
-=======
->r : { Foo?: Base; } | { Foo2: Derived; }
->  : ^^^^^^^^^^^^^^^^^^^^^^^^^^^^^^^^^^^^
->true ? a : b : { Foo?: Base; } | { Foo2: Derived; }
->             : ^^^^^^^^^^^^^^^^^^^^^^^^^^^^^^^^^^^^
->true : true
->     : ^^^^
->a : { Foo?: Base; }
->  : ^^^^^^^^^^^^^^^
->>>>>>> 12402f26
->b : { Foo2: Derived; }
->  : ^^^^^^^^^^^^^^^^^^
-
+//// [tests/cases/conformance/types/typeRelationships/subtypesAndSuperTypes/subtypingWithObjectMembersOptionality3.ts] ////
+
+=== subtypingWithObjectMembersOptionality3.ts ===
+// Base property is optional and derived type has no property of that name
+
+interface Base { foo: string; }
+>foo : string
+>    : ^^^^^^
+
+interface Derived extends Base { bar: string; }
+>bar : string
+>    : ^^^^^^
+
+interface T {
+    Foo?: Base;
+>Foo : Base | undefined
+>    : ^^^^^^^^^^^^^^^^
+}
+
+interface S extends T {
+    Foo2: Derived // ok
+>Foo2 : Derived
+>     : ^^^^^^^
+}
+
+interface T2 {
+    1?: Base;
+>1 : Base | undefined
+>  : ^^^^^^^^^^^^^^^^
+}
+
+interface S2 extends T2 {
+    2: Derived; // ok
+>2 : Derived
+>  : ^^^^^^^
+}
+
+interface T3 {
+    '1'?: Base;
+>'1' : Base | undefined
+>    : ^^^^^^^^^^^^^^^^
+}
+
+interface S3 extends T3 {
+    '1.0': Derived; // ok
+>'1.0' : Derived
+>      : ^^^^^^^
+}
+
+// object literal case
+var a: { Foo?: Base; }
+>a : { Foo?: Base | undefined; }
+>  : ^^^^^^^^^^^^^^^^^^^^^^^^^^^
+>Foo : Base | undefined
+>    : ^^^^^^^^^^^^^^^^
+
+var b: { Foo2: Derived; }
+>b : { Foo2: Derived; }
+>  : ^^^^^^^^       ^^^
+>Foo2 : Derived
+>     : ^^^^^^^
+
+var r = true ? a : b; // ok
+>r : { Foo?: Base | undefined; } | { Foo2: Derived; }
+>  : ^^^^^^^^^^^^^^^^^^^^^^^^^^^^^^^^^^^^^^^^^^^^^^^^
+>true ? a : b : { Foo?: Base | undefined; } | { Foo2: Derived; }
+>             : ^^^^^^^^^^^^^^^^^^^^^^^^^^^^^^^^^^^^^^^^^^^^^^^^
+>true : true
+>     : ^^^^
+>a : { Foo?: Base | undefined; }
+>  : ^^^^^^^^^^^^^^^^^^^^^^^^^^^
+>b : { Foo2: Derived; }
+>  : ^^^^^^^^^^^^^^^^^^
+