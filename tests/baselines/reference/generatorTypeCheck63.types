//// [tests/cases/conformance/es6/yieldExpressions/generatorTypeCheck63.ts] ////

=== generatorTypeCheck63.ts ===
export interface StrategicState {
    lastStrategyApplied?: string;
<<<<<<< HEAD
>lastStrategyApplied : string | undefined
=======
>lastStrategyApplied : string
>                    : ^^^^^^
>>>>>>> 12402f26
}

export function strategy<T extends StrategicState>(stratName: string, gen: (a: T) => IterableIterator<T | undefined>): (a: T) => IterableIterator<T | undefined> {
>strategy : <T extends StrategicState>(stratName: string, gen: (a: T) => IterableIterator<T | undefined>) => (a: T) => IterableIterator<T | undefined>
>         : ^ ^^^^^^^^^^^^^^^^^^^^^^^^^^^^^^^^^^^^      ^^^^^^^                                         ^^^^^                                         
>stratName : string
>          : ^^^^^^
>gen : (a: T) => IterableIterator<T | undefined>
>    : ^^^^ ^^^^^                               
>a : T
>  : ^
>a : T
>  : ^

    return function*(state) {
<<<<<<< HEAD
>function*(state) {        for (const next of gen(state)) {            if (next) {                next.lastStrategyApplied = stratName;            }            yield next;        }    } : (state: T) => Generator<T | undefined, void, undefined>
=======
>function*(state) {        for (const next of gen(state)) {            if (next) {                next.lastStrategyApplied = stratName;            }            yield next;        }    } : (state: T) => Generator<T, void, undefined>
>                                                                                                                                                                                         : ^^^^^^^^^^^^^^^^^^^^^^^^^^^^^^^^^^^^^^^^^^^
>>>>>>> 12402f26
>state : T
>      : ^

        for (const next of gen(state)) {
<<<<<<< HEAD
>next : T | undefined
>gen(state) : IterableIterator<T | undefined>
>gen : (a: T) => IterableIterator<T | undefined>
=======
>next : T
>     : ^
>gen(state) : IterableIterator<T>
>           : ^^^^^^^^^^^^^^^^^^^
>gen : (a: T) => IterableIterator<T>
>    : ^^^^^^^^^^^^^^^^^^^^^^^^^^^^^
>>>>>>> 12402f26
>state : T
>      : ^

            if (next) {
<<<<<<< HEAD
>next : T | undefined

                next.lastStrategyApplied = stratName;
>next.lastStrategyApplied = stratName : string
>next.lastStrategyApplied : string | undefined
>next : T
>lastStrategyApplied : string | undefined
=======
>next : T
>     : ^

                next.lastStrategyApplied = stratName;
>next.lastStrategyApplied = stratName : string
>                                     : ^^^^^^
>next.lastStrategyApplied : string
>                         : ^^^^^^
>next : T
>     : ^
>lastStrategyApplied : string
>                    : ^^^^^^
>>>>>>> 12402f26
>stratName : string
>          : ^^^^^^
            }
            yield next;
>yield next : undefined
<<<<<<< HEAD
>next : T | undefined
=======
>           : ^^^^^^^^^
>next : T
>     : ^
>>>>>>> 12402f26
        }
    }
}

export interface Strategy<T> {
    (a: T): IterableIterator<T | undefined>;
>a : T
>  : ^
}

export interface State extends StrategicState {
    foo: number;
>foo : number
>    : ^^^^^^
}

export const Nothing: Strategy<State> = strategy("Nothing", function* (state: State) {
>Nothing : Strategy<State>
<<<<<<< HEAD
>strategy("Nothing", function* (state: State) {    yield 1;    return state;}) : (a: State) => IterableIterator<State | undefined>
>strategy : <T extends StrategicState>(stratName: string, gen: (a: T) => IterableIterator<T | undefined>) => (a: T) => IterableIterator<T | undefined>
=======
>        : ^^^^^^^^^^^^^^^
>strategy("Nothing", function* (state: State) {    yield 1;    return state;}) : (a: State) => IterableIterator<State>
>                                                                              : ^^^^^^^^^^^^^^^^^^^^^^^^^^^^^^^^^^^^^
>strategy : <T extends StrategicState>(stratName: string, gen: (a: T) => IterableIterator<T>) => (a: T) => IterableIterator<T>
>         : ^^^^^^^^^^^^^^^^^^^^^^^^^^^^^^^^^^^^^^^^^^^^^^^^^^^^^^^^^^^^^^^^^^^^^^^^^^^^^^^^^^^^^^^^^^^^^^^^^^^^^^^^^^^^^^^^^^
>>>>>>> 12402f26
>"Nothing" : "Nothing"
>          : ^^^^^^^^^
>function* (state: State) {    yield 1;    return state;} : (state: State) => Generator<number, State, undefined>
>                                                         : ^^^^^^^^     ^^^^^^^^^^^^^^^^^^^^^^^^^^^^^^^^^^^^^^^^
>state : State
>      : ^^^^^

    yield 1;
>yield 1 : undefined
>        : ^^^^^^^^^
>1 : 1
>  : ^

    return state;
>state : State
>      : ^^^^^

});

export const Nothing1: Strategy<State> = strategy("Nothing", function* (state: State) {
>Nothing1 : Strategy<State>
<<<<<<< HEAD
>strategy("Nothing", function* (state: State) {}) : (a: State) => IterableIterator<State | undefined>
>strategy : <T extends StrategicState>(stratName: string, gen: (a: T) => IterableIterator<T | undefined>) => (a: T) => IterableIterator<T | undefined>
=======
>         : ^^^^^^^^^^^^^^^
>strategy("Nothing", function* (state: State) {}) : (a: State) => IterableIterator<State>
>                                                 : ^^^^^^^^^^^^^^^^^^^^^^^^^^^^^^^^^^^^^
>strategy : <T extends StrategicState>(stratName: string, gen: (a: T) => IterableIterator<T>) => (a: T) => IterableIterator<T>
>         : ^^^^^^^^^^^^^^^^^^^^^^^^^^^^^^^^^^^^^^^^^^^^^^^^^^^^^^^^^^^^^^^^^^^^^^^^^^^^^^^^^^^^^^^^^^^^^^^^^^^^^^^^^^^^^^^^^^
>>>>>>> 12402f26
>"Nothing" : "Nothing"
>          : ^^^^^^^^^
>function* (state: State) {} : (state: State) => Generator<never, void, undefined>
>                            : ^^^^^^^^     ^^^^^^^^^^^^^^^^^^^^^^^^^^^^^^^^^^^^^^
>state : State
>      : ^^^^^

});

export const Nothing2: Strategy<State> = strategy("Nothing", function* (state: State) {
>Nothing2 : Strategy<State>
<<<<<<< HEAD
>strategy("Nothing", function* (state: State) {    return 1;}) : (a: State) => IterableIterator<State | undefined>
>strategy : <T extends StrategicState>(stratName: string, gen: (a: T) => IterableIterator<T | undefined>) => (a: T) => IterableIterator<T | undefined>
=======
>         : ^^^^^^^^^^^^^^^
>strategy("Nothing", function* (state: State) {    return 1;}) : (a: State) => IterableIterator<State>
>                                                              : ^^^^^^^^^^^^^^^^^^^^^^^^^^^^^^^^^^^^^
>strategy : <T extends StrategicState>(stratName: string, gen: (a: T) => IterableIterator<T>) => (a: T) => IterableIterator<T>
>         : ^^^^^^^^^^^^^^^^^^^^^^^^^^^^^^^^^^^^^^^^^^^^^^^^^^^^^^^^^^^^^^^^^^^^^^^^^^^^^^^^^^^^^^^^^^^^^^^^^^^^^^^^^^^^^^^^^^
>>>>>>> 12402f26
>"Nothing" : "Nothing"
>          : ^^^^^^^^^
>function* (state: State) {    return 1;} : (state: State) => Generator<never, number, undefined>
>                                         : ^^^^^^^^     ^^^^^^^^^^^^^^^^^^^^^^^^^^^^^^^^^^^^^^^^
>state : State
>      : ^^^^^

    return 1;
>1 : 1
>  : ^

});

export const Nothing3: Strategy<State> = strategy("Nothing", function* (state: State) {
>Nothing3 : Strategy<State>
<<<<<<< HEAD
>strategy("Nothing", function* (state: State) {    yield state;    return 1;}) : (a: State) => IterableIterator<State | undefined>
>strategy : <T extends StrategicState>(stratName: string, gen: (a: T) => IterableIterator<T | undefined>) => (a: T) => IterableIterator<T | undefined>
=======
>         : ^^^^^^^^^^^^^^^
>strategy("Nothing", function* (state: State) {    yield state;    return 1;}) : (a: State) => IterableIterator<State>
>                                                                              : ^^^^^^^^^^^^^^^^^^^^^^^^^^^^^^^^^^^^^
>strategy : <T extends StrategicState>(stratName: string, gen: (a: T) => IterableIterator<T>) => (a: T) => IterableIterator<T>
>         : ^^^^^^^^^^^^^^^^^^^^^^^^^^^^^^^^^^^^^^^^^^^^^^^^^^^^^^^^^^^^^^^^^^^^^^^^^^^^^^^^^^^^^^^^^^^^^^^^^^^^^^^^^^^^^^^^^^
>>>>>>> 12402f26
>"Nothing" : "Nothing"
>          : ^^^^^^^^^
>function* (state: State) {    yield state;    return 1;} : (state: State) => Generator<State, number, undefined>
>                                                         : ^^^^^^^^     ^^^^^^^^^^^^^^^^^^^^^^^^^^^^^^^^^^^^^^^^
>state : State
>      : ^^^^^

    yield state;
>yield state : undefined
>            : ^^^^^^^^^
>state : State
>      : ^^^^^

    return 1;
>1 : 1
>  : ^

});
<|MERGE_RESOLUTION|>--- conflicted
+++ resolved
@@ -1,209 +1,161 @@
-//// [tests/cases/conformance/es6/yieldExpressions/generatorTypeCheck63.ts] ////
-
-=== generatorTypeCheck63.ts ===
-export interface StrategicState {
-    lastStrategyApplied?: string;
-<<<<<<< HEAD
->lastStrategyApplied : string | undefined
-=======
->lastStrategyApplied : string
->                    : ^^^^^^
->>>>>>> 12402f26
-}
-
-export function strategy<T extends StrategicState>(stratName: string, gen: (a: T) => IterableIterator<T | undefined>): (a: T) => IterableIterator<T | undefined> {
->strategy : <T extends StrategicState>(stratName: string, gen: (a: T) => IterableIterator<T | undefined>) => (a: T) => IterableIterator<T | undefined>
->         : ^ ^^^^^^^^^^^^^^^^^^^^^^^^^^^^^^^^^^^^      ^^^^^^^                                         ^^^^^                                         
->stratName : string
->          : ^^^^^^
->gen : (a: T) => IterableIterator<T | undefined>
->    : ^^^^ ^^^^^                               
->a : T
->  : ^
->a : T
->  : ^
-
-    return function*(state) {
-<<<<<<< HEAD
->function*(state) {        for (const next of gen(state)) {            if (next) {                next.lastStrategyApplied = stratName;            }            yield next;        }    } : (state: T) => Generator<T | undefined, void, undefined>
-=======
->function*(state) {        for (const next of gen(state)) {            if (next) {                next.lastStrategyApplied = stratName;            }            yield next;        }    } : (state: T) => Generator<T, void, undefined>
->                                                                                                                                                                                         : ^^^^^^^^^^^^^^^^^^^^^^^^^^^^^^^^^^^^^^^^^^^
->>>>>>> 12402f26
->state : T
->      : ^
-
-        for (const next of gen(state)) {
-<<<<<<< HEAD
->next : T | undefined
->gen(state) : IterableIterator<T | undefined>
->gen : (a: T) => IterableIterator<T | undefined>
-=======
->next : T
->     : ^
->gen(state) : IterableIterator<T>
->           : ^^^^^^^^^^^^^^^^^^^
->gen : (a: T) => IterableIterator<T>
->    : ^^^^^^^^^^^^^^^^^^^^^^^^^^^^^
->>>>>>> 12402f26
->state : T
->      : ^
-
-            if (next) {
-<<<<<<< HEAD
->next : T | undefined
-
-                next.lastStrategyApplied = stratName;
->next.lastStrategyApplied = stratName : string
->next.lastStrategyApplied : string | undefined
->next : T
->lastStrategyApplied : string | undefined
-=======
->next : T
->     : ^
-
-                next.lastStrategyApplied = stratName;
->next.lastStrategyApplied = stratName : string
->                                     : ^^^^^^
->next.lastStrategyApplied : string
->                         : ^^^^^^
->next : T
->     : ^
->lastStrategyApplied : string
->                    : ^^^^^^
->>>>>>> 12402f26
->stratName : string
->          : ^^^^^^
-            }
-            yield next;
->yield next : undefined
-<<<<<<< HEAD
->next : T | undefined
-=======
->           : ^^^^^^^^^
->next : T
->     : ^
->>>>>>> 12402f26
-        }
-    }
-}
-
-export interface Strategy<T> {
-    (a: T): IterableIterator<T | undefined>;
->a : T
->  : ^
-}
-
-export interface State extends StrategicState {
-    foo: number;
->foo : number
->    : ^^^^^^
-}
-
-export const Nothing: Strategy<State> = strategy("Nothing", function* (state: State) {
->Nothing : Strategy<State>
-<<<<<<< HEAD
->strategy("Nothing", function* (state: State) {    yield 1;    return state;}) : (a: State) => IterableIterator<State | undefined>
->strategy : <T extends StrategicState>(stratName: string, gen: (a: T) => IterableIterator<T | undefined>) => (a: T) => IterableIterator<T | undefined>
-=======
->        : ^^^^^^^^^^^^^^^
->strategy("Nothing", function* (state: State) {    yield 1;    return state;}) : (a: State) => IterableIterator<State>
->                                                                              : ^^^^^^^^^^^^^^^^^^^^^^^^^^^^^^^^^^^^^
->strategy : <T extends StrategicState>(stratName: string, gen: (a: T) => IterableIterator<T>) => (a: T) => IterableIterator<T>
->         : ^^^^^^^^^^^^^^^^^^^^^^^^^^^^^^^^^^^^^^^^^^^^^^^^^^^^^^^^^^^^^^^^^^^^^^^^^^^^^^^^^^^^^^^^^^^^^^^^^^^^^^^^^^^^^^^^^^
->>>>>>> 12402f26
->"Nothing" : "Nothing"
->          : ^^^^^^^^^
->function* (state: State) {    yield 1;    return state;} : (state: State) => Generator<number, State, undefined>
->                                                         : ^^^^^^^^     ^^^^^^^^^^^^^^^^^^^^^^^^^^^^^^^^^^^^^^^^
->state : State
->      : ^^^^^
-
-    yield 1;
->yield 1 : undefined
->        : ^^^^^^^^^
->1 : 1
->  : ^
-
-    return state;
->state : State
->      : ^^^^^
-
-});
-
-export const Nothing1: Strategy<State> = strategy("Nothing", function* (state: State) {
->Nothing1 : Strategy<State>
-<<<<<<< HEAD
->strategy("Nothing", function* (state: State) {}) : (a: State) => IterableIterator<State | undefined>
->strategy : <T extends StrategicState>(stratName: string, gen: (a: T) => IterableIterator<T | undefined>) => (a: T) => IterableIterator<T | undefined>
-=======
->         : ^^^^^^^^^^^^^^^
->strategy("Nothing", function* (state: State) {}) : (a: State) => IterableIterator<State>
->                                                 : ^^^^^^^^^^^^^^^^^^^^^^^^^^^^^^^^^^^^^
->strategy : <T extends StrategicState>(stratName: string, gen: (a: T) => IterableIterator<T>) => (a: T) => IterableIterator<T>
->         : ^^^^^^^^^^^^^^^^^^^^^^^^^^^^^^^^^^^^^^^^^^^^^^^^^^^^^^^^^^^^^^^^^^^^^^^^^^^^^^^^^^^^^^^^^^^^^^^^^^^^^^^^^^^^^^^^^^
->>>>>>> 12402f26
->"Nothing" : "Nothing"
->          : ^^^^^^^^^
->function* (state: State) {} : (state: State) => Generator<never, void, undefined>
->                            : ^^^^^^^^     ^^^^^^^^^^^^^^^^^^^^^^^^^^^^^^^^^^^^^^
->state : State
->      : ^^^^^
-
-});
-
-export const Nothing2: Strategy<State> = strategy("Nothing", function* (state: State) {
->Nothing2 : Strategy<State>
-<<<<<<< HEAD
->strategy("Nothing", function* (state: State) {    return 1;}) : (a: State) => IterableIterator<State | undefined>
->strategy : <T extends StrategicState>(stratName: string, gen: (a: T) => IterableIterator<T | undefined>) => (a: T) => IterableIterator<T | undefined>
-=======
->         : ^^^^^^^^^^^^^^^
->strategy("Nothing", function* (state: State) {    return 1;}) : (a: State) => IterableIterator<State>
->                                                              : ^^^^^^^^^^^^^^^^^^^^^^^^^^^^^^^^^^^^^
->strategy : <T extends StrategicState>(stratName: string, gen: (a: T) => IterableIterator<T>) => (a: T) => IterableIterator<T>
->         : ^^^^^^^^^^^^^^^^^^^^^^^^^^^^^^^^^^^^^^^^^^^^^^^^^^^^^^^^^^^^^^^^^^^^^^^^^^^^^^^^^^^^^^^^^^^^^^^^^^^^^^^^^^^^^^^^^^
->>>>>>> 12402f26
->"Nothing" : "Nothing"
->          : ^^^^^^^^^
->function* (state: State) {    return 1;} : (state: State) => Generator<never, number, undefined>
->                                         : ^^^^^^^^     ^^^^^^^^^^^^^^^^^^^^^^^^^^^^^^^^^^^^^^^^
->state : State
->      : ^^^^^
-
-    return 1;
->1 : 1
->  : ^
-
-});
-
-export const Nothing3: Strategy<State> = strategy("Nothing", function* (state: State) {
->Nothing3 : Strategy<State>
-<<<<<<< HEAD
->strategy("Nothing", function* (state: State) {    yield state;    return 1;}) : (a: State) => IterableIterator<State | undefined>
->strategy : <T extends StrategicState>(stratName: string, gen: (a: T) => IterableIterator<T | undefined>) => (a: T) => IterableIterator<T | undefined>
-=======
->         : ^^^^^^^^^^^^^^^
->strategy("Nothing", function* (state: State) {    yield state;    return 1;}) : (a: State) => IterableIterator<State>
->                                                                              : ^^^^^^^^^^^^^^^^^^^^^^^^^^^^^^^^^^^^^
->strategy : <T extends StrategicState>(stratName: string, gen: (a: T) => IterableIterator<T>) => (a: T) => IterableIterator<T>
->         : ^^^^^^^^^^^^^^^^^^^^^^^^^^^^^^^^^^^^^^^^^^^^^^^^^^^^^^^^^^^^^^^^^^^^^^^^^^^^^^^^^^^^^^^^^^^^^^^^^^^^^^^^^^^^^^^^^^
->>>>>>> 12402f26
->"Nothing" : "Nothing"
->          : ^^^^^^^^^
->function* (state: State) {    yield state;    return 1;} : (state: State) => Generator<State, number, undefined>
->                                                         : ^^^^^^^^     ^^^^^^^^^^^^^^^^^^^^^^^^^^^^^^^^^^^^^^^^
->state : State
->      : ^^^^^
-
-    yield state;
->yield state : undefined
->            : ^^^^^^^^^
->state : State
->      : ^^^^^
-
-    return 1;
->1 : 1
->  : ^
-
-});
+//// [tests/cases/conformance/es6/yieldExpressions/generatorTypeCheck63.ts] ////
+
+=== generatorTypeCheck63.ts ===
+export interface StrategicState {
+    lastStrategyApplied?: string;
+>lastStrategyApplied : string | undefined
+>                    : ^^^^^^^^^^^^^^^^^^
+}
+
+export function strategy<T extends StrategicState>(stratName: string, gen: (a: T) => IterableIterator<T | undefined>): (a: T) => IterableIterator<T | undefined> {
+>strategy : <T extends StrategicState>(stratName: string, gen: (a: T) => IterableIterator<T | undefined>) => (a: T) => IterableIterator<T | undefined>
+>         : ^ ^^^^^^^^^^^^^^^^^^^^^^^^^^^^^^^^^^^^      ^^^^^^^                                         ^^^^^                                         
+>stratName : string
+>          : ^^^^^^
+>gen : (a: T) => IterableIterator<T | undefined>
+>    : ^^^^ ^^^^^                               
+>a : T
+>  : ^
+>a : T
+>  : ^
+
+    return function*(state) {
+>function*(state) {        for (const next of gen(state)) {            if (next) {                next.lastStrategyApplied = stratName;            }            yield next;        }    } : (state: T) => Generator<T | undefined, void, undefined>
+>                                                                                                                                                                                         : ^^^^^^^^^^^^^^^^^^^^^^^^^^^^^^^^^^^^^^^^^^^^^^^^^^^^^^^
+>state : T
+>      : ^
+
+        for (const next of gen(state)) {
+>next : T | undefined
+>     : ^^^^^^^^^^^^^
+>gen(state) : IterableIterator<T | undefined>
+>           : ^^^^^^^^^^^^^^^^^^^^^^^^^^^^^^^
+>gen : (a: T) => IterableIterator<T | undefined>
+>    : ^^^^^^^^^^^^^^^^^^^^^^^^^^^^^^^^^^^^^^^^^
+>state : T
+>      : ^
+
+            if (next) {
+>next : T | undefined
+>     : ^^^^^^^^^^^^^
+
+                next.lastStrategyApplied = stratName;
+>next.lastStrategyApplied = stratName : string
+>                                     : ^^^^^^
+>next.lastStrategyApplied : string | undefined
+>                         : ^^^^^^^^^^^^^^^^^^
+>next : T
+>     : ^
+>lastStrategyApplied : string | undefined
+>                    : ^^^^^^^^^^^^^^^^^^
+>stratName : string
+>          : ^^^^^^
+            }
+            yield next;
+>yield next : undefined
+>           : ^^^^^^^^^
+>next : T | undefined
+>     : ^^^^^^^^^^^^^
+        }
+    }
+}
+
+export interface Strategy<T> {
+    (a: T): IterableIterator<T | undefined>;
+>a : T
+>  : ^
+}
+
+export interface State extends StrategicState {
+    foo: number;
+>foo : number
+>    : ^^^^^^
+}
+
+export const Nothing: Strategy<State> = strategy("Nothing", function* (state: State) {
+>Nothing : Strategy<State>
+>        : ^^^^^^^^^^^^^^^
+>strategy("Nothing", function* (state: State) {    yield 1;    return state;}) : (a: State) => IterableIterator<State | undefined>
+>                                                                              : ^^^^^^^^^^^^^^^^^^^^^^^^^^^^^^^^^^^^^^^^^^^^^^^^^
+>strategy : <T extends StrategicState>(stratName: string, gen: (a: T) => IterableIterator<T | undefined>) => (a: T) => IterableIterator<T | undefined>
+>         : ^^^^^^^^^^^^^^^^^^^^^^^^^^^^^^^^^^^^^^^^^^^^^^^^^^^^^^^^^^^^^^^^^^^^^^^^^^^^^^^^^^^^^^^^^^^^^^^^^^^^^^^^^^^^^^^^^^^^^^^^^^^^^^^^^^^^^^^^^^
+>"Nothing" : "Nothing"
+>          : ^^^^^^^^^
+>function* (state: State) {    yield 1;    return state;} : (state: State) => Generator<number, State, undefined>
+>                                                         : ^^^^^^^^     ^^^^^^^^^^^^^^^^^^^^^^^^^^^^^^^^^^^^^^^^
+>state : State
+>      : ^^^^^
+
+    yield 1;
+>yield 1 : undefined
+>        : ^^^^^^^^^
+>1 : 1
+>  : ^
+
+    return state;
+>state : State
+>      : ^^^^^
+
+});
+
+export const Nothing1: Strategy<State> = strategy("Nothing", function* (state: State) {
+>Nothing1 : Strategy<State>
+>         : ^^^^^^^^^^^^^^^
+>strategy("Nothing", function* (state: State) {}) : (a: State) => IterableIterator<State | undefined>
+>                                                 : ^^^^^^^^^^^^^^^^^^^^^^^^^^^^^^^^^^^^^^^^^^^^^^^^^
+>strategy : <T extends StrategicState>(stratName: string, gen: (a: T) => IterableIterator<T | undefined>) => (a: T) => IterableIterator<T | undefined>
+>         : ^^^^^^^^^^^^^^^^^^^^^^^^^^^^^^^^^^^^^^^^^^^^^^^^^^^^^^^^^^^^^^^^^^^^^^^^^^^^^^^^^^^^^^^^^^^^^^^^^^^^^^^^^^^^^^^^^^^^^^^^^^^^^^^^^^^^^^^^^^
+>"Nothing" : "Nothing"
+>          : ^^^^^^^^^
+>function* (state: State) {} : (state: State) => Generator<never, void, undefined>
+>                            : ^^^^^^^^     ^^^^^^^^^^^^^^^^^^^^^^^^^^^^^^^^^^^^^^
+>state : State
+>      : ^^^^^
+
+});
+
+export const Nothing2: Strategy<State> = strategy("Nothing", function* (state: State) {
+>Nothing2 : Strategy<State>
+>         : ^^^^^^^^^^^^^^^
+>strategy("Nothing", function* (state: State) {    return 1;}) : (a: State) => IterableIterator<State | undefined>
+>                                                              : ^^^^^^^^^^^^^^^^^^^^^^^^^^^^^^^^^^^^^^^^^^^^^^^^^
+>strategy : <T extends StrategicState>(stratName: string, gen: (a: T) => IterableIterator<T | undefined>) => (a: T) => IterableIterator<T | undefined>
+>         : ^^^^^^^^^^^^^^^^^^^^^^^^^^^^^^^^^^^^^^^^^^^^^^^^^^^^^^^^^^^^^^^^^^^^^^^^^^^^^^^^^^^^^^^^^^^^^^^^^^^^^^^^^^^^^^^^^^^^^^^^^^^^^^^^^^^^^^^^^^
+>"Nothing" : "Nothing"
+>          : ^^^^^^^^^
+>function* (state: State) {    return 1;} : (state: State) => Generator<never, number, undefined>
+>                                         : ^^^^^^^^     ^^^^^^^^^^^^^^^^^^^^^^^^^^^^^^^^^^^^^^^^
+>state : State
+>      : ^^^^^
+
+    return 1;
+>1 : 1
+>  : ^
+
+});
+
+export const Nothing3: Strategy<State> = strategy("Nothing", function* (state: State) {
+>Nothing3 : Strategy<State>
+>         : ^^^^^^^^^^^^^^^
+>strategy("Nothing", function* (state: State) {    yield state;    return 1;}) : (a: State) => IterableIterator<State | undefined>
+>                                                                              : ^^^^^^^^^^^^^^^^^^^^^^^^^^^^^^^^^^^^^^^^^^^^^^^^^
+>strategy : <T extends StrategicState>(stratName: string, gen: (a: T) => IterableIterator<T | undefined>) => (a: T) => IterableIterator<T | undefined>
+>         : ^^^^^^^^^^^^^^^^^^^^^^^^^^^^^^^^^^^^^^^^^^^^^^^^^^^^^^^^^^^^^^^^^^^^^^^^^^^^^^^^^^^^^^^^^^^^^^^^^^^^^^^^^^^^^^^^^^^^^^^^^^^^^^^^^^^^^^^^^^
+>"Nothing" : "Nothing"
+>          : ^^^^^^^^^
+>function* (state: State) {    yield state;    return 1;} : (state: State) => Generator<State, number, undefined>
+>                                                         : ^^^^^^^^     ^^^^^^^^^^^^^^^^^^^^^^^^^^^^^^^^^^^^^^^^
+>state : State
+>      : ^^^^^
+
+    yield state;
+>yield state : undefined
+>            : ^^^^^^^^^
+>state : State
+>      : ^^^^^
+
+    return 1;
+>1 : 1
+>  : ^
+
+});