--- conflicted
+++ resolved
@@ -1,80 +1,76 @@
-//// [tests/cases/compiler/substitutionTypeNoMergeOfAssignableType.ts] ////
-
-=== substitutionTypeNoMergeOfAssignableType.ts ===
-interface Entry {
-    comment?: string;
-<<<<<<< HEAD
->comment : string | undefined
-=======
->comment : string
->        : ^^^^^^
->>>>>>> 12402f26
- }
- 
- interface Entity {
-     fields: {[key: string]: Entry};
->fields : { [key: string]: Entry; }
->       : ^^^^^^^^^^^^^^^^^^^^^^^^^
->key : string
->    : ^^^^^^
- }
- 
- type Fields<E extends Entity> = {
->Fields : Fields<E>
->       : ^^^^^^^^^
-
-     [P in keyof E["fields"]]: E["fields"][P]
- };
- 
- type Nodes<T = any> = {
->Nodes : Nodes<T>
->      : ^^^^^^^^
-
-     [P in keyof T]: T[P] extends Entity
-         ? Fields<T[P]>
-         : T[P]
- };
- 
- function makeEntityStore<T extends Record<string, Entity>>(config: T): Nodes<T> {
->makeEntityStore : <T extends Record<string, Entity>>(config: T) => Nodes<T>
->                : ^ ^^^^^^^^^^^^^^^^^^^^^^^^^^^^^^^^^^^^^^^^^ ^^^^^        
->config : T
->       : ^
-
-     return {} as Nodes<T>
->{} as Nodes<T> : Nodes<T>
->               : ^^^^^^^^
->{} : {}
->   : ^^
- }
- 
- const myTest = makeEntityStore({ test: { fields: { id: {} } } });
->myTest : Nodes<{ test: { fields: { id: {}; }; }; }>
->       : ^^^^^^^^^^^^^^^^^^^^^^^^^^^^^^^^^^^^^^^^^^
->makeEntityStore({ test: { fields: { id: {} } } }) : Nodes<{ test: { fields: { id: {}; }; }; }>
->                                                  : ^^^^^^^^^^^^^^^^^^^^^^^^^^^^^^^^^^^^^^^^^^
->makeEntityStore : <T extends Record<string, Entity>>(config: T) => Nodes<T>
->                : ^^^^^^^^^^^^^^^^^^^^^^^^^^^^^^^^^^^^^^^^^^^^^^^^^^^^^^^^^
->{ test: { fields: { id: {} } } } : { test: { fields: { id: {}; }; }; }
->                                 : ^^^^^^^^^^^^^^^^^^^^^^^^^^^^^^^^^^^
->test : { fields: { id: {}; }; }
->     : ^^^^^^^^^^^^^^^^^^^^^^^^
->{ fields: { id: {} } } : { fields: { id: {}; }; }
->                       : ^^^^^^^^^^^^^^^^^^^^^^^^
->fields : { id: {}; }
->       : ^^^^^^^^^^^
->{ id: {} } : { id: {}; }
->           : ^^^^^^^^^^^
->id : {}
->   : ^^
->{} : {}
->   : ^^
-
- myTest.test
->myTest.test : Fields<{ fields: { id: {}; }; }>
->            : ^^^^^^^^^^^^^^^^^^^^^^^^^^^^^^^^
->myTest : Nodes<{ test: { fields: { id: {}; }; }; }>
->       : ^^^^^^^^^^^^^^^^^^^^^^^^^^^^^^^^^^^^^^^^^^
->test : Fields<{ fields: { id: {}; }; }>
->     : ^^^^^^^^^^^^^^^^^^^^^^^^^^^^^^^^
- 
+//// [tests/cases/compiler/substitutionTypeNoMergeOfAssignableType.ts] ////
+
+=== substitutionTypeNoMergeOfAssignableType.ts ===
+interface Entry {
+    comment?: string;
+>comment : string | undefined
+>        : ^^^^^^^^^^^^^^^^^^
+ }
+ 
+ interface Entity {
+     fields: {[key: string]: Entry};
+>fields : { [key: string]: Entry; }
+>       : ^^^^^^^^^^^^^^^^^^^^^^^^^
+>key : string
+>    : ^^^^^^
+ }
+ 
+ type Fields<E extends Entity> = {
+>Fields : Fields<E>
+>       : ^^^^^^^^^
+
+     [P in keyof E["fields"]]: E["fields"][P]
+ };
+ 
+ type Nodes<T = any> = {
+>Nodes : Nodes<T>
+>      : ^^^^^^^^
+
+     [P in keyof T]: T[P] extends Entity
+         ? Fields<T[P]>
+         : T[P]
+ };
+ 
+ function makeEntityStore<T extends Record<string, Entity>>(config: T): Nodes<T> {
+>makeEntityStore : <T extends Record<string, Entity>>(config: T) => Nodes<T>
+>                : ^ ^^^^^^^^^^^^^^^^^^^^^^^^^^^^^^^^^^^^^^^^^ ^^^^^        
+>config : T
+>       : ^
+
+     return {} as Nodes<T>
+>{} as Nodes<T> : Nodes<T>
+>               : ^^^^^^^^
+>{} : {}
+>   : ^^
+ }
+ 
+ const myTest = makeEntityStore({ test: { fields: { id: {} } } });
+>myTest : Nodes<{ test: { fields: { id: {}; }; }; }>
+>       : ^^^^^^^^^^^^^^^^^^^^^^^^^^^^^^^^^^^^^^^^^^
+>makeEntityStore({ test: { fields: { id: {} } } }) : Nodes<{ test: { fields: { id: {}; }; }; }>
+>                                                  : ^^^^^^^^^^^^^^^^^^^^^^^^^^^^^^^^^^^^^^^^^^
+>makeEntityStore : <T extends Record<string, Entity>>(config: T) => Nodes<T>
+>                : ^^^^^^^^^^^^^^^^^^^^^^^^^^^^^^^^^^^^^^^^^^^^^^^^^^^^^^^^^
+>{ test: { fields: { id: {} } } } : { test: { fields: { id: {}; }; }; }
+>                                 : ^^^^^^^^^^^^^^^^^^^^^^^^^^^^^^^^^^^
+>test : { fields: { id: {}; }; }
+>     : ^^^^^^^^^^^^^^^^^^^^^^^^
+>{ fields: { id: {} } } : { fields: { id: {}; }; }
+>                       : ^^^^^^^^^^^^^^^^^^^^^^^^
+>fields : { id: {}; }
+>       : ^^^^^^^^^^^
+>{ id: {} } : { id: {}; }
+>           : ^^^^^^^^^^^
+>id : {}
+>   : ^^
+>{} : {}
+>   : ^^
+
+ myTest.test
+>myTest.test : Fields<{ fields: { id: {}; }; }>
+>            : ^^^^^^^^^^^^^^^^^^^^^^^^^^^^^^^^
+>myTest : Nodes<{ test: { fields: { id: {}; }; }; }>
+>       : ^^^^^^^^^^^^^^^^^^^^^^^^^^^^^^^^^^^^^^^^^^
+>test : Fields<{ fields: { id: {}; }; }>
+>     : ^^^^^^^^^^^^^^^^^^^^^^^^^^^^^^^^
+ 