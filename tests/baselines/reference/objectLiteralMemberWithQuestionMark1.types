//// [tests/cases/compiler/objectLiteralMemberWithQuestionMark1.ts] ////

=== objectLiteralMemberWithQuestionMark1.ts ===
var v = { foo?() { } }
>v : { foo?(): void; }
>  : ^^^^^^^^^^^^^^^^^
>{ foo?() { } } : { foo?(): void; }
<<<<<<< HEAD
>foo : (() => void) | undefined
=======
>               : ^^^^^^^^^^^^^^^^^
>foo : () => void
>    : ^^^^^^^^^^
>>>>>>> 12402f26

<|MERGE_RESOLUTION|>--- conflicted
+++ resolved
@@ -1,15 +1,11 @@
-//// [tests/cases/compiler/objectLiteralMemberWithQuestionMark1.ts] ////
-
-=== objectLiteralMemberWithQuestionMark1.ts ===
-var v = { foo?() { } }
->v : { foo?(): void; }
->  : ^^^^^^^^^^^^^^^^^
->{ foo?() { } } : { foo?(): void; }
-<<<<<<< HEAD
->foo : (() => void) | undefined
-=======
->               : ^^^^^^^^^^^^^^^^^
->foo : () => void
->    : ^^^^^^^^^^
->>>>>>> 12402f26
-
+//// [tests/cases/compiler/objectLiteralMemberWithQuestionMark1.ts] ////
+
+=== objectLiteralMemberWithQuestionMark1.ts ===
+var v = { foo?() { } }
+>v : { foo?(): void; }
+>  : ^^^^^^^^^^^^^^^^^
+>{ foo?() { } } : { foo?(): void; }
+>               : ^^^^^^^^^^^^^^^^^
+>foo : (() => void) | undefined
+>    : ^^^^^^^^^^^^^^^^^^^^^^^^
+