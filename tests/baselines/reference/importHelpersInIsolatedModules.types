--- conflicted
+++ resolved
@@ -1,116 +1,112 @@
-//// [tests/cases/compiler/importHelpersInIsolatedModules.ts] ////
-
-=== external.ts ===
-export class A { }
->A : A
->  : ^
-
-export class B extends A { }
->B : B
->  : ^
->A : A
->  : ^
-
-declare var dec: any;
->dec : any
-
-@dec
->dec : any
-
-class C {
->C : C
->  : ^
-
-    method(@dec x: number) {
->method : (x: number) => void
->       : ^^^^      ^^^^^^^^^
->dec : any
->x : number
->  : ^^^^^^
-    }
-}
-
-=== script.ts ===
-class A { }
->A : A
->  : ^
-
-class B extends A { }
->B : B
->  : ^
->A : A
->  : ^
-
-declare var dec: any;
->dec : any
-
-@dec
->dec : any
-
-class C {
->C : C
->  : ^
-
-    method(@dec x: number) {
->method : (x: number) => void
->       : ^^^^      ^^^^^^^^^
->dec : any
->x : number
->  : ^^^^^^
-    }
-}
-
-=== tslib.d.ts ===
-export declare function __extends(d: Function, b: Function): void;
->__extends : (d: Function, b: Function) => void
->          : ^^^^        ^^^^^        ^^^^^    
->d : Function
->  : ^^^^^^^^
->b : Function
->  : ^^^^^^^^
-
-export declare function __assign(t: any, ...sources: any[]): any;
->__assign : (t: any, ...sources: any[]) => any
->         : ^^^^   ^^^^^^^^^^^^^^     ^^^^^   
->t : any
->sources : any[]
->        : ^^^^^
-
-export declare function __decorate(decorators: Function[], target: any, key?: string | symbol, desc?: any): any;
->__decorate : (decorators: Function[], target: any, key?: string | symbol, desc?: any) => any
->           : ^^^^^^^^^^^^^          ^^^^^^^^^^   ^^^^^^^^               ^^^^^^^^^   ^^^^^   
->decorators : Function[]
->           : ^^^^^^^^^^
->target : any
-<<<<<<< HEAD
->key : string | symbol | undefined
-=======
->key : string | symbol
->    : ^^^^^^^^^^^^^^^
->>>>>>> 12402f26
->desc : any
-
-export declare function __param(paramIndex: number, decorator: Function): Function;
->__param : (paramIndex: number, decorator: Function) => Function
->        : ^^^^^^^^^^^^^      ^^^^^^^^^^^^^        ^^^^^        
->paramIndex : number
->           : ^^^^^^
->decorator : Function
->          : ^^^^^^^^
-
-export declare function __metadata(metadataKey: any, metadataValue: any): Function;
->__metadata : (metadataKey: any, metadataValue: any) => Function
->           : ^^^^^^^^^^^^^^   ^^^^^^^^^^^^^^^^^   ^^^^^        
->metadataKey : any
->metadataValue : any
-
-export declare function __awaiter(thisArg: any, _arguments: any, P: Function, generator: Function): any;
->__awaiter : (thisArg: any, _arguments: any, P: Function, generator: Function) => any
->          : ^^^^^^^^^^   ^^^^^^^^^^^^^^   ^^^^^        ^^^^^^^^^^^^^        ^^^^^   
->thisArg : any
->_arguments : any
->P : Function
->  : ^^^^^^^^
->generator : Function
->          : ^^^^^^^^
-
+//// [tests/cases/compiler/importHelpersInIsolatedModules.ts] ////
+
+=== external.ts ===
+export class A { }
+>A : A
+>  : ^
+
+export class B extends A { }
+>B : B
+>  : ^
+>A : A
+>  : ^
+
+declare var dec: any;
+>dec : any
+
+@dec
+>dec : any
+
+class C {
+>C : C
+>  : ^
+
+    method(@dec x: number) {
+>method : (x: number) => void
+>       : ^^^^      ^^^^^^^^^
+>dec : any
+>x : number
+>  : ^^^^^^
+    }
+}
+
+=== script.ts ===
+class A { }
+>A : A
+>  : ^
+
+class B extends A { }
+>B : B
+>  : ^
+>A : A
+>  : ^
+
+declare var dec: any;
+>dec : any
+
+@dec
+>dec : any
+
+class C {
+>C : C
+>  : ^
+
+    method(@dec x: number) {
+>method : (x: number) => void
+>       : ^^^^      ^^^^^^^^^
+>dec : any
+>x : number
+>  : ^^^^^^
+    }
+}
+
+=== tslib.d.ts ===
+export declare function __extends(d: Function, b: Function): void;
+>__extends : (d: Function, b: Function) => void
+>          : ^^^^        ^^^^^        ^^^^^    
+>d : Function
+>  : ^^^^^^^^
+>b : Function
+>  : ^^^^^^^^
+
+export declare function __assign(t: any, ...sources: any[]): any;
+>__assign : (t: any, ...sources: any[]) => any
+>         : ^^^^   ^^^^^^^^^^^^^^     ^^^^^   
+>t : any
+>sources : any[]
+>        : ^^^^^
+
+export declare function __decorate(decorators: Function[], target: any, key?: string | symbol, desc?: any): any;
+>__decorate : (decorators: Function[], target: any, key?: string | symbol, desc?: any) => any
+>           : ^^^^^^^^^^^^^          ^^^^^^^^^^   ^^^^^^^^               ^^^^^^^^^   ^^^^^   
+>decorators : Function[]
+>           : ^^^^^^^^^^
+>target : any
+>key : string | symbol | undefined
+>    : ^^^^^^^^^^^^^^^^^^^^^^^^^^^
+>desc : any
+
+export declare function __param(paramIndex: number, decorator: Function): Function;
+>__param : (paramIndex: number, decorator: Function) => Function
+>        : ^^^^^^^^^^^^^      ^^^^^^^^^^^^^        ^^^^^        
+>paramIndex : number
+>           : ^^^^^^
+>decorator : Function
+>          : ^^^^^^^^
+
+export declare function __metadata(metadataKey: any, metadataValue: any): Function;
+>__metadata : (metadataKey: any, metadataValue: any) => Function
+>           : ^^^^^^^^^^^^^^   ^^^^^^^^^^^^^^^^^   ^^^^^        
+>metadataKey : any
+>metadataValue : any
+
+export declare function __awaiter(thisArg: any, _arguments: any, P: Function, generator: Function): any;
+>__awaiter : (thisArg: any, _arguments: any, P: Function, generator: Function) => any
+>          : ^^^^^^^^^^   ^^^^^^^^^^^^^^   ^^^^^        ^^^^^^^^^^^^^        ^^^^^   
+>thisArg : any
+>_arguments : any
+>P : Function
+>  : ^^^^^^^^
+>generator : Function
+>          : ^^^^^^^^
+