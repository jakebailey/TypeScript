--- conflicted
+++ resolved
@@ -1,316 +1,322 @@
-//// [tests/cases/conformance/expressions/unaryOperators/decrementOperator/decrementOperatorWithAnyOtherType.ts] ////
-
-=== decrementOperatorWithAnyOtherType.ts ===
-// -- operator on any type
-
-var ANY: any;
->ANY : any
-
-var ANY1: any;
->ANY1 : any
-
-var ANY2: any[] = ["", ""];
->ANY2 : any[]
->     : ^^^^^
->["", ""] : string[]
->         : ^^^^^^^^
->"" : ""
->   : ^^
->"" : ""
->   : ^^
-
-var obj = {x:1,y:null};
-<<<<<<< HEAD
->obj : { x: number; y: null; }
-=======
->obj : { x: number; y: any; }
->    : ^^^^^^^^^^^^^^^^^^^^^^
->>>>>>> 12402f26
->{x:1,y:null} : { x: number; y: null; }
->             : ^^^^^^^^^^^^^^^^^^^^^^^
->x : number
->  : ^^^^^^
->1 : 1
->  : ^
->y : null
->  : ^^^^
-
-class A {
->A : A
->  : ^
-
-    public a: any;
->a : any
-}
-module M {
->M : typeof M
->  : ^^^^^^^^
-
-    export var n: any;
->n : any
-}
-var objA = new A();
->objA : A
->     : ^
->new A() : A
->        : ^
->A : typeof A
->  : ^^^^^^^^
-
-// any type var
-var ResultIsNumber1 = --ANY;
->ResultIsNumber1 : number
->                : ^^^^^^
->--ANY : number
->      : ^^^^^^
->ANY : any
-
-var ResultIsNumber2 = --ANY1;
->ResultIsNumber2 : number
->                : ^^^^^^
->--ANY1 : number
->       : ^^^^^^
->ANY1 : any
-
-var ResultIsNumber3 = ANY1--;
->ResultIsNumber3 : number
->                : ^^^^^^
->ANY1-- : number
->       : ^^^^^^
->ANY1 : any
-
-var ResultIsNumber4 = ANY1--;
->ResultIsNumber4 : number
->                : ^^^^^^
->ANY1-- : number
->       : ^^^^^^
->ANY1 : any
-
-// expressions
-var ResultIsNumber5 = --ANY2[0];
->ResultIsNumber5 : number
->                : ^^^^^^
->--ANY2[0] : number
->          : ^^^^^^
->ANY2[0] : any
->ANY2 : any[]
->     : ^^^^^
->0 : 0
->  : ^
-
-var ResultIsNumber6 = --obj.x;
->ResultIsNumber6 : number
->                : ^^^^^^
->--obj.x : number
->        : ^^^^^^
->obj.x : number
-<<<<<<< HEAD
->obj : { x: number; y: null; }
-=======
->      : ^^^^^^
->obj : { x: number; y: any; }
->    : ^^^^^^^^^^^^^^^^^^^^^^
->>>>>>> 12402f26
->x : number
->  : ^^^^^^
-
-var ResultIsNumber7 = --obj.y;
->ResultIsNumber7 : number
->                : ^^^^^^
->--obj.y : number
-<<<<<<< HEAD
->obj.y : null
->obj : { x: number; y: null; }
->y : null
-=======
->        : ^^^^^^
->obj.y : any
->obj : { x: number; y: any; }
->    : ^^^^^^^^^^^^^^^^^^^^^^
->y : any
->  : ^^^
->>>>>>> 12402f26
-
-var ResultIsNumber8 = --objA.a;
->ResultIsNumber8 : number
->                : ^^^^^^
->--objA.a : number
->         : ^^^^^^
->objA.a : any
->objA : A
->     : ^
->a : any
->  : ^^^
-
-var ResultIsNumber = --M.n;
->ResultIsNumber : number
->               : ^^^^^^
->--M.n : number
->      : ^^^^^^
->M.n : any
->M : typeof M
->  : ^^^^^^^^
->n : any
->  : ^^^
-
-var ResultIsNumber9 = ANY2[0]--;
->ResultIsNumber9 : number
->                : ^^^^^^
->ANY2[0]-- : number
->          : ^^^^^^
->ANY2[0] : any
->ANY2 : any[]
->     : ^^^^^
->0 : 0
->  : ^
-
-var ResultIsNumber10 = obj.x--;
->ResultIsNumber10 : number
->                 : ^^^^^^
->obj.x-- : number
->        : ^^^^^^
->obj.x : number
-<<<<<<< HEAD
->obj : { x: number; y: null; }
-=======
->      : ^^^^^^
->obj : { x: number; y: any; }
->    : ^^^^^^^^^^^^^^^^^^^^^^
->>>>>>> 12402f26
->x : number
->  : ^^^^^^
-
-var ResultIsNumber11 = obj.y--;
->ResultIsNumber11 : number
->                 : ^^^^^^
->obj.y-- : number
-<<<<<<< HEAD
->obj.y : null
->obj : { x: number; y: null; }
->y : null
-=======
->        : ^^^^^^
->obj.y : any
->obj : { x: number; y: any; }
->    : ^^^^^^^^^^^^^^^^^^^^^^
->y : any
->  : ^^^
->>>>>>> 12402f26
-
-var ResultIsNumber12 = objA.a--;
->ResultIsNumber12 : number
->                 : ^^^^^^
->objA.a-- : number
->         : ^^^^^^
->objA.a : any
->objA : A
->     : ^
->a : any
->  : ^^^
-
-var ResultIsNumber13 = M.n--;
->ResultIsNumber13 : number
->                 : ^^^^^^
->M.n-- : number
->      : ^^^^^^
->M.n : any
->M : typeof M
->  : ^^^^^^^^
->n : any
->  : ^^^
-
-// miss assignment opertors
---ANY;
->--ANY : number
->      : ^^^^^^
->ANY : any
-
---ANY1;
->--ANY1 : number
->       : ^^^^^^
->ANY1 : any
-
---ANY2[0];
->--ANY2[0] : number
->          : ^^^^^^
->ANY2[0] : any
->ANY2 : any[]
->     : ^^^^^
->0 : 0
->  : ^
-
---ANY, --ANY1;
->--ANY, --ANY1 : number
->              : ^^^^^^
->--ANY : number
->      : ^^^^^^
->ANY : any
->--ANY1 : number
->       : ^^^^^^
->ANY1 : any
-
---objA.a;
->--objA.a : number
->         : ^^^^^^
->objA.a : any
->objA : A
->     : ^
->a : any
->  : ^^^
-
---M.n;
->--M.n : number
->      : ^^^^^^
->M.n : any
->M : typeof M
->  : ^^^^^^^^
->n : any
->  : ^^^
-
-ANY--;
->ANY-- : number
->      : ^^^^^^
->ANY : any
-
-ANY1--;
->ANY1-- : number
->       : ^^^^^^
->ANY1 : any
-
-ANY2[0]--;
->ANY2[0]-- : number
->          : ^^^^^^
->ANY2[0] : any
->ANY2 : any[]
->     : ^^^^^
->0 : 0
->  : ^
-
-ANY--, ANY1--;
->ANY--, ANY1-- : number
->              : ^^^^^^
->ANY-- : number
->      : ^^^^^^
->ANY : any
->ANY1-- : number
->       : ^^^^^^
->ANY1 : any
-
-objA.a--;
->objA.a-- : number
->         : ^^^^^^
->objA.a : any
->objA : A
->     : ^
->a : any
->  : ^^^
-
-M.n--;
->M.n-- : number
->      : ^^^^^^
->M.n : any
->M : typeof M
->  : ^^^^^^^^
->n : any
->  : ^^^
-
+//// [tests/cases/conformance/expressions/unaryOperators/decrementOperator/decrementOperatorWithAnyOtherType.ts] ////
+
+=== decrementOperatorWithAnyOtherType.ts ===
+// -- operator on any type
+
+var ANY: any;
+>ANY : any
+>    : ^^^
+
+var ANY1: any;
+>ANY1 : any
+>     : ^^^
+
+var ANY2: any[] = ["", ""];
+>ANY2 : any[]
+>     : ^^^^^
+>["", ""] : string[]
+>         : ^^^^^^^^
+>"" : ""
+>   : ^^
+>"" : ""
+>   : ^^
+
+var obj = {x:1,y:null};
+>obj : { x: number; y: null; }
+>    : ^^^^^^^^^^^^^^^^^^^^^^^
+>{x:1,y:null} : { x: number; y: null; }
+>             : ^^^^^^^^^^^^^^^^^^^^^^^
+>x : number
+>  : ^^^^^^
+>1 : 1
+>  : ^
+>y : null
+>  : ^^^^
+
+class A {
+>A : A
+>  : ^
+
+    public a: any;
+>a : any
+>  : ^^^
+}
+module M {
+>M : typeof M
+>  : ^^^^^^^^
+
+    export var n: any;
+>n : any
+>  : ^^^
+}
+var objA = new A();
+>objA : A
+>     : ^
+>new A() : A
+>        : ^
+>A : typeof A
+>  : ^^^^^^^^
+
+// any type var
+var ResultIsNumber1 = --ANY;
+>ResultIsNumber1 : number
+>                : ^^^^^^
+>--ANY : number
+>      : ^^^^^^
+>ANY : any
+>    : ^^^
+
+var ResultIsNumber2 = --ANY1;
+>ResultIsNumber2 : number
+>                : ^^^^^^
+>--ANY1 : number
+>       : ^^^^^^
+>ANY1 : any
+>     : ^^^
+
+var ResultIsNumber3 = ANY1--;
+>ResultIsNumber3 : number
+>                : ^^^^^^
+>ANY1-- : number
+>       : ^^^^^^
+>ANY1 : any
+>     : ^^^
+
+var ResultIsNumber4 = ANY1--;
+>ResultIsNumber4 : number
+>                : ^^^^^^
+>ANY1-- : number
+>       : ^^^^^^
+>ANY1 : any
+>     : ^^^
+
+// expressions
+var ResultIsNumber5 = --ANY2[0];
+>ResultIsNumber5 : number
+>                : ^^^^^^
+>--ANY2[0] : number
+>          : ^^^^^^
+>ANY2[0] : any
+>        : ^^^
+>ANY2 : any[]
+>     : ^^^^^
+>0 : 0
+>  : ^
+
+var ResultIsNumber6 = --obj.x;
+>ResultIsNumber6 : number
+>                : ^^^^^^
+>--obj.x : number
+>        : ^^^^^^
+>obj.x : number
+>      : ^^^^^^
+>obj : { x: number; y: null; }
+>    : ^^^^^^^^^^^^^^^^^^^^^^^
+>x : number
+>  : ^^^^^^
+
+var ResultIsNumber7 = --obj.y;
+>ResultIsNumber7 : number
+>                : ^^^^^^
+>--obj.y : number
+>        : ^^^^^^
+>obj.y : null
+>      : ^^^^
+>obj : { x: number; y: null; }
+>    : ^^^^^^^^^^^^^^^^^^^^^^^
+>y : null
+>  : ^^^^
+
+var ResultIsNumber8 = --objA.a;
+>ResultIsNumber8 : number
+>                : ^^^^^^
+>--objA.a : number
+>         : ^^^^^^
+>objA.a : any
+>       : ^^^
+>objA : A
+>     : ^
+>a : any
+>  : ^^^
+
+var ResultIsNumber = --M.n;
+>ResultIsNumber : number
+>               : ^^^^^^
+>--M.n : number
+>      : ^^^^^^
+>M.n : any
+>    : ^^^
+>M : typeof M
+>  : ^^^^^^^^
+>n : any
+>  : ^^^
+
+var ResultIsNumber9 = ANY2[0]--;
+>ResultIsNumber9 : number
+>                : ^^^^^^
+>ANY2[0]-- : number
+>          : ^^^^^^
+>ANY2[0] : any
+>        : ^^^
+>ANY2 : any[]
+>     : ^^^^^
+>0 : 0
+>  : ^
+
+var ResultIsNumber10 = obj.x--;
+>ResultIsNumber10 : number
+>                 : ^^^^^^
+>obj.x-- : number
+>        : ^^^^^^
+>obj.x : number
+>      : ^^^^^^
+>obj : { x: number; y: null; }
+>    : ^^^^^^^^^^^^^^^^^^^^^^^
+>x : number
+>  : ^^^^^^
+
+var ResultIsNumber11 = obj.y--;
+>ResultIsNumber11 : number
+>                 : ^^^^^^
+>obj.y-- : number
+>        : ^^^^^^
+>obj.y : null
+>      : ^^^^
+>obj : { x: number; y: null; }
+>    : ^^^^^^^^^^^^^^^^^^^^^^^
+>y : null
+>  : ^^^^
+
+var ResultIsNumber12 = objA.a--;
+>ResultIsNumber12 : number
+>                 : ^^^^^^
+>objA.a-- : number
+>         : ^^^^^^
+>objA.a : any
+>       : ^^^
+>objA : A
+>     : ^
+>a : any
+>  : ^^^
+
+var ResultIsNumber13 = M.n--;
+>ResultIsNumber13 : number
+>                 : ^^^^^^
+>M.n-- : number
+>      : ^^^^^^
+>M.n : any
+>    : ^^^
+>M : typeof M
+>  : ^^^^^^^^
+>n : any
+>  : ^^^
+
+// miss assignment opertors
+--ANY;
+>--ANY : number
+>      : ^^^^^^
+>ANY : any
+>    : ^^^
+
+--ANY1;
+>--ANY1 : number
+>       : ^^^^^^
+>ANY1 : any
+>     : ^^^
+
+--ANY2[0];
+>--ANY2[0] : number
+>          : ^^^^^^
+>ANY2[0] : any
+>        : ^^^
+>ANY2 : any[]
+>     : ^^^^^
+>0 : 0
+>  : ^
+
+--ANY, --ANY1;
+>--ANY, --ANY1 : number
+>              : ^^^^^^
+>--ANY : number
+>      : ^^^^^^
+>ANY : any
+>    : ^^^
+>--ANY1 : number
+>       : ^^^^^^
+>ANY1 : any
+>     : ^^^
+
+--objA.a;
+>--objA.a : number
+>         : ^^^^^^
+>objA.a : any
+>       : ^^^
+>objA : A
+>     : ^
+>a : any
+>  : ^^^
+
+--M.n;
+>--M.n : number
+>      : ^^^^^^
+>M.n : any
+>    : ^^^
+>M : typeof M
+>  : ^^^^^^^^
+>n : any
+>  : ^^^
+
+ANY--;
+>ANY-- : number
+>      : ^^^^^^
+>ANY : any
+>    : ^^^
+
+ANY1--;
+>ANY1-- : number
+>       : ^^^^^^
+>ANY1 : any
+>     : ^^^
+
+ANY2[0]--;
+>ANY2[0]-- : number
+>          : ^^^^^^
+>ANY2[0] : any
+>        : ^^^
+>ANY2 : any[]
+>     : ^^^^^
+>0 : 0
+>  : ^
+
+ANY--, ANY1--;
+>ANY--, ANY1-- : number
+>              : ^^^^^^
+>ANY-- : number
+>      : ^^^^^^
+>ANY : any
+>    : ^^^
+>ANY1-- : number
+>       : ^^^^^^
+>ANY1 : any
+>     : ^^^
+
+objA.a--;
+>objA.a-- : number
+>         : ^^^^^^
+>objA.a : any
+>       : ^^^
+>objA : A
+>     : ^
+>a : any
+>  : ^^^
+
+M.n--;
+>M.n-- : number
+>      : ^^^^^^
+>M.n : any
+>    : ^^^
+>M : typeof M
+>  : ^^^^^^^^
+>n : any
+>  : ^^^
+