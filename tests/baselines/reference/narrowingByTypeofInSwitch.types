--- conflicted
+++ resolved
@@ -1,1748 +1,1738 @@
-//// [tests/cases/compiler/narrowingByTypeofInSwitch.ts] ////
-
-=== narrowingByTypeofInSwitch.ts ===
-function assertNever(x: never) {
->assertNever : (x: never) => never
->            : ^^^^     ^^^^^^^^^^
->x : never
->  : ^^^^^
-
-    return x;
->x : never
->  : ^^^^^
-}
-
-function assertNumber(x: number) {
->assertNumber : (x: number) => number
->             : ^^^^      ^^^^^^^^^^^
->x : number
->  : ^^^^^^
-
-    return x;
->x : number
->  : ^^^^^^
-}
-
-function assertBoolean(x: boolean) {
->assertBoolean : (x: boolean) => boolean
->              : ^^^^       ^^^^^^^^^^^^
->x : boolean
->  : ^^^^^^^
-
-    return x;
->x : boolean
->  : ^^^^^^^
-}
-
-function assertString(x: string) {
->assertString : (x: string) => string
->             : ^^^^      ^^^^^^^^^^^
->x : string
->  : ^^^^^^
-
-    return x;
->x : string
->  : ^^^^^^
-}
-
-function assertSymbol(x: symbol) {
->assertSymbol : (x: symbol) => symbol
->             : ^^^^      ^^^^^^^^^^^
->x : symbol
->  : ^^^^^^
-
-    return x;
->x : symbol
->  : ^^^^^^
-}
-
-function assertFunction(x: Function) {
->assertFunction : (x: Function) => Function
->               : ^^^^        ^^^^^^^^^^^^^
->x : Function
->  : ^^^^^^^^
-
-    return x;
->x : Function
->  : ^^^^^^^^
-}
-
-function assertObject(x: object) {
->assertObject : (x: object) => object
->             : ^^^^      ^^^^^^^^^^^
->x : object
->  : ^^^^^^
-
-    return x;
->x : object
->  : ^^^^^^
-}
-
-function assertObjectOrNull(x: object | null) {
->assertObjectOrNull : (x: object | null) => object | null
->                   : ^^^^             ^^^^^^^^^^^^^^^^^^
->x : object | null
->  : ^^^^^^^^^^^^^
-
-    return x;
->x : object | null
->  : ^^^^^^^^^^^^^
-}
-
-function assertUndefined(x: undefined) {
->assertUndefined : (x: undefined) => undefined
->                : ^^^^         ^^^^^^^^^^^^^^
->x : undefined
->  : ^^^^^^^^^
-
-    return x;
->x : undefined
->  : ^^^^^^^^^
-}
-
-function assertAll(x: Basic) {
->assertAll : (x: Basic) => Basic
->          : ^^^^     ^^^^^^^^^^
->x : Basic
->  : ^^^^^
-
-    return x;
->x : Basic
->  : ^^^^^
-}
-
-function assertStringOrNumber(x: string | number) {
->assertStringOrNumber : (x: string | number) => string | number
->                     : ^^^^               ^^^^^^^^^^^^^^^^^^^^
->x : string | number
->  : ^^^^^^^^^^^^^^^
-
-    return x;
->x : string | number
->  : ^^^^^^^^^^^^^^^
-}
-
-function assertBooleanOrObject(x: boolean | object) {
->assertBooleanOrObject : (x: boolean | object) => boolean | object
->                      : ^^^^                ^^^^^^^^^^^^^^^^^^^^^
->x : boolean | object
->  : ^^^^^^^^^^^^^^^^
-
-    return x;
->x : boolean | object
->  : ^^^^^^^^^^^^^^^^
-}
-
-type Basic = number | boolean | string | symbol | object | Function | undefined;
->Basic : Basic
->      : ^^^^^
-
-function testUnion(x: Basic) {
->testUnion : (x: Basic) => void
->          : ^^^^     ^^^^^^^^^
->x : Basic
->  : ^^^^^
-
-    switch (typeof x) {
->typeof x : "string" | "number" | "bigint" | "boolean" | "symbol" | "undefined" | "object" | "function"
->         : ^^^^^^^^^^^^^^^^^^^^^^^^^^^^^^^^^^^^^^^^^^^^^^^^^^^^^^^^^^^^^^^^^^^^^^^^^^^^^^^^^^^^^^^^^^^
->x : Basic
->  : ^^^^^
-
-        case 'number': assertNumber(x); return;
->'number' : "number"
->         : ^^^^^^^^
->assertNumber(x) : number
->                : ^^^^^^
->assertNumber : (x: number) => number
->             : ^^^^^^^^^^^^^^^^^^^^^
->x : number
->  : ^^^^^^
-
-        case 'boolean': assertBoolean(x); return;
->'boolean' : "boolean"
->          : ^^^^^^^^^
->assertBoolean(x) : boolean
->                 : ^^^^^^^
->assertBoolean : (x: boolean) => boolean
->              : ^^^^^^^^^^^^^^^^^^^^^^^
->x : boolean
->  : ^^^^^^^
-
-        case 'function': assertFunction(x); return;
->'function' : "function"
->           : ^^^^^^^^^^
->assertFunction(x) : Function
->                  : ^^^^^^^^
->assertFunction : (x: Function) => Function
->               : ^^^^^^^^^^^^^^^^^^^^^^^^^
->x : Function
->  : ^^^^^^^^
-
-        case 'symbol': assertSymbol(x); return;
->'symbol' : "symbol"
->         : ^^^^^^^^
->assertSymbol(x) : symbol
->                : ^^^^^^
->assertSymbol : (x: symbol) => symbol
->             : ^^^^^^^^^^^^^^^^^^^^^
->x : symbol
->  : ^^^^^^
-
-        case 'object': assertObject(x); return;
->'object' : "object"
->         : ^^^^^^^^
->assertObject(x) : object
->                : ^^^^^^
->assertObject : (x: object) => object
->             : ^^^^^^^^^^^^^^^^^^^^^
->x : object
->  : ^^^^^^
-
-        case 'string': assertString(x); return;
->'string' : "string"
->         : ^^^^^^^^
->assertString(x) : string
->                : ^^^^^^
->assertString : (x: string) => string
->             : ^^^^^^^^^^^^^^^^^^^^^
->x : string
->  : ^^^^^^
-
-        case 'undefined': assertUndefined(x); return;
->'undefined' : "undefined"
->            : ^^^^^^^^^^^
->assertUndefined(x) : undefined
->                   : ^^^^^^^^^
->assertUndefined : (x: undefined) => undefined
->                : ^^^^^^^^^^^^^^^^^^^^^^^^^^^
->x : undefined
->  : ^^^^^^^^^
-    }
-    assertNever(x);
->assertNever(x) : never
->               : ^^^^^
->assertNever : (x: never) => never
->            : ^^^^^^^^^^^^^^^^^^^
->x : never
->  : ^^^^^
-}
-
-function testExtendsUnion<T extends Basic>(x: T) {
->testExtendsUnion : <T extends Basic>(x: T) => void
->                 : ^ ^^^^^^^^^^^^^^^^^^^ ^^^^^^^^^
->x : T
->  : ^
-
-    switch (typeof x) {
->typeof x : "string" | "number" | "bigint" | "boolean" | "symbol" | "undefined" | "object" | "function"
->         : ^^^^^^^^^^^^^^^^^^^^^^^^^^^^^^^^^^^^^^^^^^^^^^^^^^^^^^^^^^^^^^^^^^^^^^^^^^^^^^^^^^^^^^^^^^^
->x : T
->  : ^
-
-        case 'number': assertNumber(x); return;
->'number' : "number"
->         : ^^^^^^^^
->assertNumber(x) : number
->                : ^^^^^^
->assertNumber : (x: number) => number
->             : ^^^^^^^^^^^^^^^^^^^^^
->x : number
->  : ^^^^^^
-
-        case 'boolean': assertBoolean(x); return;
->'boolean' : "boolean"
->          : ^^^^^^^^^
->assertBoolean(x) : boolean
->                 : ^^^^^^^
->assertBoolean : (x: boolean) => boolean
->              : ^^^^^^^^^^^^^^^^^^^^^^^
->x : boolean
->  : ^^^^^^^
-
-        case 'function': assertAll(x); return;
->'function' : "function"
->           : ^^^^^^^^^^
->assertAll(x) : Basic
->             : ^^^^^
->assertAll : (x: Basic) => Basic
->          : ^^^^^^^^^^^^^^^^^^^
->x : Function
->  : ^^^^^^^^
-
-        case 'symbol': assertSymbol(x); return;
->'symbol' : "symbol"
->         : ^^^^^^^^
->assertSymbol(x) : symbol
->                : ^^^^^^
->assertSymbol : (x: symbol) => symbol
->             : ^^^^^^^^^^^^^^^^^^^^^
->x : symbol
->  : ^^^^^^
-
-        case 'object': assertAll(x); return;
->'object' : "object"
->         : ^^^^^^^^
->assertAll(x) : Basic
->             : ^^^^^
->assertAll : (x: Basic) => Basic
->          : ^^^^^^^^^^^^^^^^^^^
->x : object
->  : ^^^^^^
-
-        case 'string': assertString(x); return;
->'string' : "string"
->         : ^^^^^^^^
->assertString(x) : string
->                : ^^^^^^
->assertString : (x: string) => string
->             : ^^^^^^^^^^^^^^^^^^^^^
->x : string
->  : ^^^^^^
-
-        case 'undefined': assertUndefined(x); return;
->'undefined' : "undefined"
->            : ^^^^^^^^^^^
->assertUndefined(x) : undefined
->                   : ^^^^^^^^^
->assertUndefined : (x: undefined) => undefined
->                : ^^^^^^^^^^^^^^^^^^^^^^^^^^^
->x : undefined
->  : ^^^^^^^^^
-    }
-    assertAll(x);
->assertAll(x) : Basic
->             : ^^^^^
->assertAll : (x: Basic) => Basic
->          : ^^^^^^^^^^^^^^^^^^^
->x : never
->  : ^^^^^
-}
-
-function testAny(x: any) {
->testAny : (x: any) => void
->        : ^^^^   ^^^^^^^^^
->x : any
-
-    switch (typeof x) {
->typeof x : "string" | "number" | "bigint" | "boolean" | "symbol" | "undefined" | "object" | "function"
->         : ^^^^^^^^^^^^^^^^^^^^^^^^^^^^^^^^^^^^^^^^^^^^^^^^^^^^^^^^^^^^^^^^^^^^^^^^^^^^^^^^^^^^^^^^^^^
->x : any
-
-        case 'number': assertNumber(x); return;
->'number' : "number"
->         : ^^^^^^^^
->assertNumber(x) : number
->                : ^^^^^^
->assertNumber : (x: number) => number
->             : ^^^^^^^^^^^^^^^^^^^^^
->x : number
->  : ^^^^^^
-
-        case 'boolean': assertBoolean(x); return;
->'boolean' : "boolean"
->          : ^^^^^^^^^
->assertBoolean(x) : boolean
->                 : ^^^^^^^
->assertBoolean : (x: boolean) => boolean
->              : ^^^^^^^^^^^^^^^^^^^^^^^
->x : boolean
->  : ^^^^^^^
-
-        case 'function': assertFunction(x); return;
->'function' : "function"
->           : ^^^^^^^^^^
->assertFunction(x) : Function
->                  : ^^^^^^^^
->assertFunction : (x: Function) => Function
->               : ^^^^^^^^^^^^^^^^^^^^^^^^^
->x : any
-
-        case 'symbol': assertSymbol(x); return;
->'symbol' : "symbol"
->         : ^^^^^^^^
->assertSymbol(x) : symbol
->                : ^^^^^^
->assertSymbol : (x: symbol) => symbol
->             : ^^^^^^^^^^^^^^^^^^^^^
->x : symbol
->  : ^^^^^^
-
-        case 'object': assertObject(x); return;
->'object' : "object"
->         : ^^^^^^^^
->assertObject(x) : object
->                : ^^^^^^
->assertObject : (x: object) => object
->             : ^^^^^^^^^^^^^^^^^^^^^
->x : any
-
-        case 'string': assertString(x); return;
->'string' : "string"
->         : ^^^^^^^^
->assertString(x) : string
->                : ^^^^^^
->assertString : (x: string) => string
->             : ^^^^^^^^^^^^^^^^^^^^^
->x : string
->  : ^^^^^^
-
-        case 'undefined': assertUndefined(x); return;
->'undefined' : "undefined"
->            : ^^^^^^^^^^^
->assertUndefined(x) : undefined
->                   : ^^^^^^^^^
->assertUndefined : (x: undefined) => undefined
->                : ^^^^^^^^^^^^^^^^^^^^^^^^^^^
->x : undefined
->  : ^^^^^^^^^
-    }
-    assertAll(x); // is any
->assertAll(x) : Basic
->             : ^^^^^
->assertAll : (x: Basic) => Basic
->          : ^^^^^^^^^^^^^^^^^^^
->x : any
-}
-
-function a1(x: string | object | undefined) {
->a1 : (x: string | object | undefined) => string | object | undefined
->   : ^^^^                           ^^^^^^^^^^^^^^^^^^^^^^^^^^^^^^^^
->x : string | object | undefined
->  : ^^^^^^^^^^^^^^^^^^^^^^^^^^^
-
-    return x;
->x : string | object | undefined
->  : ^^^^^^^^^^^^^^^^^^^^^^^^^^^
-}
-
-function testUnionExplicitDefault(x: Basic) {
->testUnionExplicitDefault : (x: Basic) => void
->                         : ^^^^     ^^^^^^^^^
->x : Basic
->  : ^^^^^
-
-    switch (typeof x) {
->typeof x : "string" | "number" | "bigint" | "boolean" | "symbol" | "undefined" | "object" | "function"
->         : ^^^^^^^^^^^^^^^^^^^^^^^^^^^^^^^^^^^^^^^^^^^^^^^^^^^^^^^^^^^^^^^^^^^^^^^^^^^^^^^^^^^^^^^^^^^
->x : Basic
->  : ^^^^^
-
-        case 'number': assertNumber(x); return;
->'number' : "number"
->         : ^^^^^^^^
->assertNumber(x) : number
->                : ^^^^^^
->assertNumber : (x: number) => number
->             : ^^^^^^^^^^^^^^^^^^^^^
->x : number
->  : ^^^^^^
-
-        case 'boolean': assertBoolean(x); return;
->'boolean' : "boolean"
->          : ^^^^^^^^^
->assertBoolean(x) : boolean
->                 : ^^^^^^^
->assertBoolean : (x: boolean) => boolean
->              : ^^^^^^^^^^^^^^^^^^^^^^^
->x : boolean
->  : ^^^^^^^
-
-        case 'function': assertFunction(x); return;
->'function' : "function"
->           : ^^^^^^^^^^
->assertFunction(x) : Function
->                  : ^^^^^^^^
->assertFunction : (x: Function) => Function
->               : ^^^^^^^^^^^^^^^^^^^^^^^^^
->x : Function
->  : ^^^^^^^^
-
-        case 'symbol': assertSymbol(x); return;
->'symbol' : "symbol"
->         : ^^^^^^^^
->assertSymbol(x) : symbol
->                : ^^^^^^
->assertSymbol : (x: symbol) => symbol
->             : ^^^^^^^^^^^^^^^^^^^^^
->x : symbol
->  : ^^^^^^
-
-        default: a1(x); return;
->a1(x) : string | object | undefined
->      : ^^^^^^^^^^^^^^^^^^^^^^^^^^^
->a1 : (x: string | object | undefined) => string | object | undefined
->   : ^^^^^^^^^^^^^^^^^^^^^^^^^^^^^^^^^^^^^^^^^^^^^^^^^^^^^^^^^^^^^^^
->x : string | object | undefined
->  : ^^^^^^^^^^^^^^^^^^^^^^^^^^^
-    }
-}
-
-function testUnionImplicitDefault(x: Basic) {
->testUnionImplicitDefault : (x: Basic) => string | object | undefined
->                         : ^^^^     ^^^^^^^^^^^^^^^^^^^^^^^^^^^^^^^^
->x : Basic
->  : ^^^^^
-
-    switch (typeof x) {
->typeof x : "string" | "number" | "bigint" | "boolean" | "symbol" | "undefined" | "object" | "function"
->         : ^^^^^^^^^^^^^^^^^^^^^^^^^^^^^^^^^^^^^^^^^^^^^^^^^^^^^^^^^^^^^^^^^^^^^^^^^^^^^^^^^^^^^^^^^^^
->x : Basic
->  : ^^^^^
-
-        case 'number': assertNumber(x); return;
->'number' : "number"
->         : ^^^^^^^^
->assertNumber(x) : number
->                : ^^^^^^
->assertNumber : (x: number) => number
->             : ^^^^^^^^^^^^^^^^^^^^^
->x : number
->  : ^^^^^^
-
-        case 'boolean': assertBoolean(x); return;
->'boolean' : "boolean"
->          : ^^^^^^^^^
->assertBoolean(x) : boolean
->                 : ^^^^^^^
->assertBoolean : (x: boolean) => boolean
->              : ^^^^^^^^^^^^^^^^^^^^^^^
->x : boolean
->  : ^^^^^^^
-
-        case 'function': assertFunction(x); return;
->'function' : "function"
->           : ^^^^^^^^^^
->assertFunction(x) : Function
->                  : ^^^^^^^^
->assertFunction : (x: Function) => Function
->               : ^^^^^^^^^^^^^^^^^^^^^^^^^
->x : Function
->  : ^^^^^^^^
-
-        case 'symbol': assertSymbol(x); return;
->'symbol' : "symbol"
->         : ^^^^^^^^
->assertSymbol(x) : symbol
->                : ^^^^^^
->assertSymbol : (x: symbol) => symbol
->             : ^^^^^^^^^^^^^^^^^^^^^
->x : symbol
->  : ^^^^^^
-    }
-    return a1(x);
->a1(x) : string | object | undefined
->      : ^^^^^^^^^^^^^^^^^^^^^^^^^^^
->a1 : (x: string | object | undefined) => string | object | undefined
->   : ^^^^^^^^^^^^^^^^^^^^^^^^^^^^^^^^^^^^^^^^^^^^^^^^^^^^^^^^^^^^^^^
->x : string | object | undefined
->  : ^^^^^^^^^^^^^^^^^^^^^^^^^^^
-}
-
-function testExtendsExplicitDefault<T extends Basic>(x: T) {
->testExtendsExplicitDefault : <T extends Basic>(x: T) => void
->                           : ^ ^^^^^^^^^^^^^^^^^^^ ^^^^^^^^^
->x : T
->  : ^
-
-    switch (typeof x) {
->typeof x : "string" | "number" | "bigint" | "boolean" | "symbol" | "undefined" | "object" | "function"
->         : ^^^^^^^^^^^^^^^^^^^^^^^^^^^^^^^^^^^^^^^^^^^^^^^^^^^^^^^^^^^^^^^^^^^^^^^^^^^^^^^^^^^^^^^^^^^
->x : T
->  : ^
-
-        case 'number': assertNumber(x); return;
->'number' : "number"
->         : ^^^^^^^^
->assertNumber(x) : number
->                : ^^^^^^
->assertNumber : (x: number) => number
->             : ^^^^^^^^^^^^^^^^^^^^^
->x : number
->  : ^^^^^^
-
-        case 'boolean': assertBoolean(x); return;
->'boolean' : "boolean"
->          : ^^^^^^^^^
->assertBoolean(x) : boolean
->                 : ^^^^^^^
->assertBoolean : (x: boolean) => boolean
->              : ^^^^^^^^^^^^^^^^^^^^^^^
->x : boolean
->  : ^^^^^^^
-
-        case 'function': assertAll(x); return;
->'function' : "function"
->           : ^^^^^^^^^^
->assertAll(x) : Basic
->             : ^^^^^
->assertAll : (x: Basic) => Basic
->          : ^^^^^^^^^^^^^^^^^^^
->x : Function
->  : ^^^^^^^^
-
-        case 'symbol': assertSymbol(x); return;
->'symbol' : "symbol"
->         : ^^^^^^^^
->assertSymbol(x) : symbol
->                : ^^^^^^
->assertSymbol : (x: symbol) => symbol
->             : ^^^^^^^^^^^^^^^^^^^^^
->x : symbol
->  : ^^^^^^
-
-        default: assertAll(x); return;
->assertAll(x) : Basic
->             : ^^^^^
->assertAll : (x: Basic) => Basic
->          : ^^^^^^^^^^^^^^^^^^^
->x : string | object | undefined
->  : ^^^^^^^^^^^^^^^^^^^^^^^^^^^
-
-    }
-}
-
-function testExtendsImplicitDefault<T extends Basic>(x: T) {
->testExtendsImplicitDefault : <T extends Basic>(x: T) => Basic
->                           : ^ ^^^^^^^^^^^^^^^^^^^ ^^^^^^^^^^
->x : T
->  : ^
-
-    switch (typeof x) {
->typeof x : "string" | "number" | "bigint" | "boolean" | "symbol" | "undefined" | "object" | "function"
->         : ^^^^^^^^^^^^^^^^^^^^^^^^^^^^^^^^^^^^^^^^^^^^^^^^^^^^^^^^^^^^^^^^^^^^^^^^^^^^^^^^^^^^^^^^^^^
->x : T
->  : ^
-
-        case 'number': assertNumber(x); return;
->'number' : "number"
->         : ^^^^^^^^
->assertNumber(x) : number
->                : ^^^^^^
->assertNumber : (x: number) => number
->             : ^^^^^^^^^^^^^^^^^^^^^
->x : number
->  : ^^^^^^
-
-        case 'boolean': assertBoolean(x); return;
->'boolean' : "boolean"
->          : ^^^^^^^^^
->assertBoolean(x) : boolean
->                 : ^^^^^^^
->assertBoolean : (x: boolean) => boolean
->              : ^^^^^^^^^^^^^^^^^^^^^^^
->x : boolean
->  : ^^^^^^^
-
-        case 'function': assertAll(x); return;
->'function' : "function"
->           : ^^^^^^^^^^
->assertAll(x) : Basic
->             : ^^^^^
->assertAll : (x: Basic) => Basic
->          : ^^^^^^^^^^^^^^^^^^^
->x : Function
->  : ^^^^^^^^
-
-        case 'symbol': assertSymbol(x); return;
->'symbol' : "symbol"
->         : ^^^^^^^^
->assertSymbol(x) : symbol
->                : ^^^^^^
->assertSymbol : (x: symbol) => symbol
->             : ^^^^^^^^^^^^^^^^^^^^^
->x : symbol
->  : ^^^^^^
-    }
-    return assertAll(x);
->assertAll(x) : Basic
->             : ^^^^^
->assertAll : (x: Basic) => Basic
->          : ^^^^^^^^^^^^^^^^^^^
->x : string | object | undefined
->  : ^^^^^^^^^^^^^^^^^^^^^^^^^^^
-}
-
-type L = (x: number) => string;
->L : L
->  : ^
->x : number
->  : ^^^^^^
-
-type R = { x: string, y: number }
->R : R
->  : ^
->x : string
->  : ^^^^^^
->y : number
->  : ^^^^^^
-
-function exhaustiveChecks(x: number | string | L | R): string {
->exhaustiveChecks : (x: number | string | L | R) => string
->                 : ^^^^                       ^^^^^      
->x : string | number | R | L
->  : ^^^^^^^^^^^^^^^^^^^^^^^
-
-    switch (typeof x) {
->typeof x : "string" | "number" | "bigint" | "boolean" | "symbol" | "undefined" | "object" | "function"
->         : ^^^^^^^^^^^^^^^^^^^^^^^^^^^^^^^^^^^^^^^^^^^^^^^^^^^^^^^^^^^^^^^^^^^^^^^^^^^^^^^^^^^^^^^^^^^
->x : string | number | R | L
->  : ^^^^^^^^^^^^^^^^^^^^^^^
-
-        case 'number': return x.toString(2);
->'number' : "number"
->         : ^^^^^^^^
->x.toString(2) : string
->              : ^^^^^^
->x.toString : (radix?: number | undefined) => string
->           : ^^^^^^^^^^^^^^^^^^^^^^^^^^^^^^^^^^^^^^
->x : number
->  : ^^^^^^
->toString : (radix?: number | undefined) => string
->         : ^^^^^^^^^^^^^^^^^^^^^^^^^^^^^^^^^^^^^^
->2 : 2
->  : ^
-
-        case 'string': return x;
->'string' : "string"
->         : ^^^^^^^^
->x : string
->  : ^^^^^^
-
-        case 'function': return x(42);
->'function' : "function"
->           : ^^^^^^^^^^
->x(42) : string
->      : ^^^^^^
->x : L
->  : ^
->42 : 42
->   : ^^
-
-        case 'object': return x.x;
->'object' : "object"
->         : ^^^^^^^^
->x.x : string
->    : ^^^^^^
->x : R
->  : ^
->x : string
->  : ^^^^^^
-    }
-}
-
-function exhaustiveChecksGenerics<T extends L | R | number | string>(x: T): string {
->exhaustiveChecksGenerics : <T extends string | number | R | L>(x: T) => string
->                         : ^ ^^^^^^^^^^^^^^^^^^^^^^^^^^^^^^^^^^^^^ ^^^^^      
->x : T
->  : ^
-
-    switch (typeof x) {
->typeof x : "string" | "number" | "bigint" | "boolean" | "symbol" | "undefined" | "object" | "function"
->         : ^^^^^^^^^^^^^^^^^^^^^^^^^^^^^^^^^^^^^^^^^^^^^^^^^^^^^^^^^^^^^^^^^^^^^^^^^^^^^^^^^^^^^^^^^^^
->x : T
->  : ^
-
-        case 'number': return x.toString(2);
->'number' : "number"
->         : ^^^^^^^^
->x.toString(2) : string
->              : ^^^^^^
->x.toString : (radix?: number | undefined) => string
->           : ^^^^^^^^^^^^^^^^^^^^^^^^^^^^^^^^^^^^^^
->x : number
->  : ^^^^^^
->toString : (radix?: number | undefined) => string
->         : ^^^^^^^^^^^^^^^^^^^^^^^^^^^^^^^^^^^^^^
->2 : 2
->  : ^
-
-        case 'string': return x;
->'string' : "string"
->         : ^^^^^^^^
->x : string
->  : ^^^^^^
-
-        case 'function': return (x as L)(42); // Can't narrow generic
->'function' : "function"
->           : ^^^^^^^^^^
->(x as L)(42) : string
->             : ^^^^^^
->(x as L) : L
->         : ^
->x as L : L
->       : ^
->x : L
->  : ^
->42 : 42
->   : ^^
-
-        case 'object': return (x as R).x;            // Can't narrow generic
->'object' : "object"
->         : ^^^^^^^^
->(x as R).x : string
->           : ^^^^^^
->(x as R) : R
->         : ^
->x as R : R
->       : ^
->x : R
->  : ^
->x : string
->  : ^^^^^^
-    }
-}
-
-function multipleGeneric<X extends L, Y extends R>(xy: X | Y): [X, string] | [Y, number] {
->multipleGeneric : <X extends L, Y extends R>(xy: X | Y) => [X, string] | [Y, number]
->                : ^ ^^^^^^^^^^^^ ^^^^^^^^^^^^^^^^     ^^^^^                         
->xy : X | Y
->   : ^^^^^
-
-    switch (typeof xy) {
->typeof xy : "string" | "number" | "bigint" | "boolean" | "symbol" | "undefined" | "object" | "function"
->          : ^^^^^^^^^^^^^^^^^^^^^^^^^^^^^^^^^^^^^^^^^^^^^^^^^^^^^^^^^^^^^^^^^^^^^^^^^^^^^^^^^^^^^^^^^^^
->xy : X | Y
->   : ^^^^^
-
-        case 'function': return [xy, xy(42)];
->'function' : "function"
->           : ^^^^^^^^^^
->[xy, xy(42)] : [X, string]
->             : ^^^^^^^^^^^
->xy : X
->   : ^
->xy(42) : string
->       : ^^^^^^
->xy : X
->   : ^
->42 : 42
->   : ^^
-
-        case 'object': return [xy, xy.y];
->'object' : "object"
->         : ^^^^^^^^
->[xy, xy.y] : [Y, number]
->           : ^^^^^^^^^^^
->xy : Y
->   : ^
->xy.y : number
->     : ^^^^^^
->xy : Y
->   : ^
->y : number
->  : ^^^^^^
-
-        default: return assertNever(xy);
->assertNever(xy) : never
->                : ^^^^^
->assertNever : (x: never) => never
->            : ^^^^^^^^^^^^^^^^^^^
->xy : never
->   : ^^^^^
-    }
-}
-
-function multipleGenericFuse<X extends L | number, Y extends R | number>(xy: X | Y): [X, number] | [Y, string] | [(X | Y)] {
->multipleGenericFuse : <X extends number | L, Y extends number | R>(xy: X | Y) => [X, number] | [Y, string] | [(X | Y)]
->                    : ^ ^^^^^^^^^^^^^^^^^^^^^ ^^^^^^^^^^^^^^^^^^^^^^^^^     ^^^^^                                     
->xy : X | Y
->   : ^^^^^
-
-    switch (typeof xy) {
->typeof xy : "string" | "number" | "bigint" | "boolean" | "symbol" | "undefined" | "object" | "function"
->          : ^^^^^^^^^^^^^^^^^^^^^^^^^^^^^^^^^^^^^^^^^^^^^^^^^^^^^^^^^^^^^^^^^^^^^^^^^^^^^^^^^^^^^^^^^^^
->xy : X | Y
->   : ^^^^^
-
-        case 'function': return [xy, 1];
->'function' : "function"
->           : ^^^^^^^^^^
->[xy, 1] : [X & Function, number]
->        : ^^^^^^^^^^^^^^^^^^^^^^
->xy : X & Function
->   : ^^^^^^^^^^^^
->1 : 1
->  : ^
-
-        case 'object': return [xy, 'two'];
->'object' : "object"
->         : ^^^^^^^^
->[xy, 'two'] : [Y & object, string]
->            : ^^^^^^^^^^^^^^^^^^^^
->xy : Y & object
->   : ^^^^^^^^^^
->'two' : "two"
->      : ^^^^^
-
-        case 'number': return [xy]
->'number' : "number"
-<<<<<<< HEAD
->[xy] : [X & number | Y & number]
->xy : X & number | Y & number
-=======
->         : ^^^^^^^^
->[xy] : [(X & number) | (Y & number)]
->     : ^^^^^^^^^^^^^^^^^^^^^^^^^^^^^
->xy : (X & number) | (Y & number)
->   : ^^^^^^^^^^^^^^^^^^^^^^^^^^^
->>>>>>> 8e114483
-    }
-}
-
-function multipleGenericExhaustive<X extends L, Y extends R>(xy: X | Y): [X, string] | [Y, number] {
->multipleGenericExhaustive : <X extends L, Y extends R>(xy: X | Y) => [X, string] | [Y, number]
->                          : ^ ^^^^^^^^^^^^ ^^^^^^^^^^^^^^^^     ^^^^^                         
->xy : X | Y
->   : ^^^^^
-
-    switch (typeof xy) {
->typeof xy : "string" | "number" | "bigint" | "boolean" | "symbol" | "undefined" | "object" | "function"
->          : ^^^^^^^^^^^^^^^^^^^^^^^^^^^^^^^^^^^^^^^^^^^^^^^^^^^^^^^^^^^^^^^^^^^^^^^^^^^^^^^^^^^^^^^^^^^
->xy : X | Y
->   : ^^^^^
-
-        case 'object': return [xy, xy.y];
->'object' : "object"
->         : ^^^^^^^^
->[xy, xy.y] : [Y, number]
->           : ^^^^^^^^^^^
->xy : Y
->   : ^
->xy.y : number
->     : ^^^^^^
->xy : Y
->   : ^
->y : number
->  : ^^^^^^
-
-        case 'function': return [xy, xy(42)];
->'function' : "function"
->           : ^^^^^^^^^^
->[xy, xy(42)] : [X, string]
->             : ^^^^^^^^^^^
->xy : X
->   : ^
->xy(42) : string
->       : ^^^^^^
->xy : X
->   : ^
->42 : 42
->   : ^^
-    }
-}
-
-function switchOrdering(x: string | number | boolean) {
->switchOrdering : (x: string | number | boolean) => string | number | boolean
->               : ^^^^                         ^^^^^^^^^^^^^^^^^^^^^^^^^^^^^^
->x : string | number | boolean
->  : ^^^^^^^^^^^^^^^^^^^^^^^^^
-
-    switch (typeof x) {
->typeof x : "string" | "number" | "bigint" | "boolean" | "symbol" | "undefined" | "object" | "function"
->         : ^^^^^^^^^^^^^^^^^^^^^^^^^^^^^^^^^^^^^^^^^^^^^^^^^^^^^^^^^^^^^^^^^^^^^^^^^^^^^^^^^^^^^^^^^^^
->x : string | number | boolean
->  : ^^^^^^^^^^^^^^^^^^^^^^^^^
-
-        case 'string': return assertString(x);
->'string' : "string"
->         : ^^^^^^^^
->assertString(x) : string
->                : ^^^^^^
->assertString : (x: string) => string
->             : ^^^^^^^^^^^^^^^^^^^^^
->x : string
->  : ^^^^^^
-
-        case 'number': return assertNumber(x);
->'number' : "number"
->         : ^^^^^^^^
->assertNumber(x) : number
->                : ^^^^^^
->assertNumber : (x: number) => number
->             : ^^^^^^^^^^^^^^^^^^^^^
->x : number
->  : ^^^^^^
-
-        case 'boolean': return assertBoolean(x);
->'boolean' : "boolean"
->          : ^^^^^^^^^
->assertBoolean(x) : boolean
->                 : ^^^^^^^
->assertBoolean : (x: boolean) => boolean
->              : ^^^^^^^^^^^^^^^^^^^^^^^
->x : boolean
->  : ^^^^^^^
-
-        case 'number': return assertNever(x);
->'number' : "number"
->         : ^^^^^^^^
->assertNever(x) : never
->               : ^^^^^
->assertNever : (x: never) => never
->            : ^^^^^^^^^^^^^^^^^^^
->x : never
->  : ^^^^^
-    }
-}
-
-function switchOrderingWithDefault(x: string | number | boolean) {
->switchOrderingWithDefault : (x: string | number | boolean) => string | number | boolean
->                          : ^^^^                         ^^^^^^^^^^^^^^^^^^^^^^^^^^^^^^
->x : string | number | boolean
->  : ^^^^^^^^^^^^^^^^^^^^^^^^^
-
-    function local(y: string | number | boolean) {
->local : (y: string | number | boolean) => string | number | boolean
->      : ^^^^                         ^^^^^^^^^^^^^^^^^^^^^^^^^^^^^^
->y : string | number | boolean
->  : ^^^^^^^^^^^^^^^^^^^^^^^^^
-
-        return x;
->x : string | number | boolean
->  : ^^^^^^^^^^^^^^^^^^^^^^^^^
-    }
-    switch (typeof x) {
->typeof x : "string" | "number" | "bigint" | "boolean" | "symbol" | "undefined" | "object" | "function"
->         : ^^^^^^^^^^^^^^^^^^^^^^^^^^^^^^^^^^^^^^^^^^^^^^^^^^^^^^^^^^^^^^^^^^^^^^^^^^^^^^^^^^^^^^^^^^^
->x : string | number | boolean
->  : ^^^^^^^^^^^^^^^^^^^^^^^^^
-
-        case 'string':
->'string' : "string"
->         : ^^^^^^^^
-
-        case 'number':
->'number' : "number"
->         : ^^^^^^^^
-
-        default: return local(x)
->local(x) : string | number | boolean
->         : ^^^^^^^^^^^^^^^^^^^^^^^^^
->local : (y: string | number | boolean) => string | number | boolean
->      : ^^^^^^^^^^^^^^^^^^^^^^^^^^^^^^^^^^^^^^^^^^^^^^^^^^^^^^^^^^^
->x : string | number | boolean
->  : ^^^^^^^^^^^^^^^^^^^^^^^^^
-
-        case 'string': return assertNever(x);
->'string' : "string"
->         : ^^^^^^^^
->assertNever(x) : never
->               : ^^^^^
->assertNever : (x: never) => never
->            : ^^^^^^^^^^^^^^^^^^^
->x : never
->  : ^^^^^
-
-        case 'number': return assertNever(x);
->'number' : "number"
->         : ^^^^^^^^
->assertNever(x) : never
->               : ^^^^^
->assertNever : (x: never) => never
->            : ^^^^^^^^^^^^^^^^^^^
->x : never
->  : ^^^^^
-    }
-}
-
-function fallThroughTest(x: string | number | boolean | object) {
->fallThroughTest : (x: string | number | boolean | object) => void
->                : ^^^^                                  ^^^^^^^^^
->x : string | number | boolean | object
->  : ^^^^^^^^^^^^^^^^^^^^^^^^^^^^^^^^^^
-
-    switch (typeof x) {
->typeof x : "string" | "number" | "bigint" | "boolean" | "symbol" | "undefined" | "object" | "function"
->         : ^^^^^^^^^^^^^^^^^^^^^^^^^^^^^^^^^^^^^^^^^^^^^^^^^^^^^^^^^^^^^^^^^^^^^^^^^^^^^^^^^^^^^^^^^^^
->x : string | number | boolean | object
->  : ^^^^^^^^^^^^^^^^^^^^^^^^^^^^^^^^^^
-
-        case 'number':
->'number' : "number"
->         : ^^^^^^^^
-
-            assertNumber(x)
->assertNumber(x) : number
->                : ^^^^^^
->assertNumber : (x: number) => number
->             : ^^^^^^^^^^^^^^^^^^^^^
->x : number
->  : ^^^^^^
-
-        case 'string':
->'string' : "string"
->         : ^^^^^^^^
-
-            assertStringOrNumber(x)
->assertStringOrNumber(x) : string | number
->                        : ^^^^^^^^^^^^^^^
->assertStringOrNumber : (x: string | number) => string | number
->                     : ^^^^^^^^^^^^^^^^^^^^^^^^^^^^^^^^^^^^^^^
->x : string | number
->  : ^^^^^^^^^^^^^^^
-
-            break;
-        default:
-            assertObject(x);
->assertObject(x) : object
->                : ^^^^^^
->assertObject : (x: object) => object
->             : ^^^^^^^^^^^^^^^^^^^^^
->x : object
->  : ^^^^^^
-
-        case 'number':
->'number' : "number"
->         : ^^^^^^^^
-
-        case 'boolean':
->'boolean' : "boolean"
->          : ^^^^^^^^^
-
-            assertBooleanOrObject(x);
->assertBooleanOrObject(x) : boolean | object
->                         : ^^^^^^^^^^^^^^^^
->assertBooleanOrObject : (x: boolean | object) => boolean | object
->                      : ^^^^^^^^^^^^^^^^^^^^^^^^^^^^^^^^^^^^^^^^^
->x : boolean | object
->  : ^^^^^^^^^^^^^^^^
-
-            break;
-    }
-}
-
-function unknownNarrowing(x: unknown) {
->unknownNarrowing : (x: unknown) => void
->                 : ^^^^       ^^^^^^^^^
->x : unknown
->  : ^^^^^^^
-
-    switch (typeof x) {
->typeof x : "string" | "number" | "bigint" | "boolean" | "symbol" | "undefined" | "object" | "function"
->         : ^^^^^^^^^^^^^^^^^^^^^^^^^^^^^^^^^^^^^^^^^^^^^^^^^^^^^^^^^^^^^^^^^^^^^^^^^^^^^^^^^^^^^^^^^^^
->x : unknown
->  : ^^^^^^^
-
-        case 'number': assertNumber(x); return;
->'number' : "number"
->         : ^^^^^^^^
->assertNumber(x) : number
->                : ^^^^^^
->assertNumber : (x: number) => number
->             : ^^^^^^^^^^^^^^^^^^^^^
->x : number
->  : ^^^^^^
-
-        case 'boolean': assertBoolean(x); return;
->'boolean' : "boolean"
->          : ^^^^^^^^^
->assertBoolean(x) : boolean
->                 : ^^^^^^^
->assertBoolean : (x: boolean) => boolean
->              : ^^^^^^^^^^^^^^^^^^^^^^^
->x : boolean
->  : ^^^^^^^
-
-        case 'function': assertFunction(x); return;
->'function' : "function"
->           : ^^^^^^^^^^
->assertFunction(x) : Function
->                  : ^^^^^^^^
->assertFunction : (x: Function) => Function
->               : ^^^^^^^^^^^^^^^^^^^^^^^^^
->x : Function
->  : ^^^^^^^^
-
-        case 'symbol': assertSymbol(x); return;
->'symbol' : "symbol"
->         : ^^^^^^^^
->assertSymbol(x) : symbol
->                : ^^^^^^
->assertSymbol : (x: symbol) => symbol
->             : ^^^^^^^^^^^^^^^^^^^^^
->x : symbol
->  : ^^^^^^
-
-        case 'object': assertObjectOrNull(x); return;
->'object' : "object"
->         : ^^^^^^^^
->assertObjectOrNull(x) : object | null
->                      : ^^^^^^^^^^^^^
->assertObjectOrNull : (x: object | null) => object | null
->                   : ^^^^^^^^^^^^^^^^^^^^^^^^^^^^^^^^^^^
->x : object | null
->  : ^^^^^^^^^^^^^
-
-        case 'string': assertString(x); return;
->'string' : "string"
->         : ^^^^^^^^
->assertString(x) : string
->                : ^^^^^^
->assertString : (x: string) => string
->             : ^^^^^^^^^^^^^^^^^^^^^
->x : string
->  : ^^^^^^
-
-        case 'undefined': assertUndefined(x); return;
->'undefined' : "undefined"
->            : ^^^^^^^^^^^
->assertUndefined(x) : undefined
->                   : ^^^^^^^^^
->assertUndefined : (x: undefined) => undefined
->                : ^^^^^^^^^^^^^^^^^^^^^^^^^^^
->x : undefined
->  : ^^^^^^^^^
-    }
-}
-
-function keyofNarrowing<S extends { [K in keyof S]: string }>(k: keyof S) {
->keyofNarrowing : <S extends { [K in keyof S]: string; }>(k: keyof S) => void
->               : ^ ^^^^^^^^^^^^^^^^^^^^^^^^^^^^^^^^^^^^^^^^^       ^^^^^^^^^
->k : keyof S
->  : ^^^^^^^
-
-    function assertKeyofS(k1: keyof S) { }
->assertKeyofS : (k1: keyof S) => void
->             : ^^^^^       ^^^^^^^^^
->k1 : keyof S
->   : ^^^^^^^
-
-    switch (typeof k) {
->typeof k : "string" | "number" | "bigint" | "boolean" | "symbol" | "undefined" | "object" | "function"
->         : ^^^^^^^^^^^^^^^^^^^^^^^^^^^^^^^^^^^^^^^^^^^^^^^^^^^^^^^^^^^^^^^^^^^^^^^^^^^^^^^^^^^^^^^^^^^
->k : keyof S
->  : ^^^^^^^
-
-        case 'number': assertNumber(k); assertKeyofS(k); return;
->'number' : "number"
->         : ^^^^^^^^
->assertNumber(k) : number
->                : ^^^^^^
->assertNumber : (x: number) => number
->             : ^^^^^^^^^^^^^^^^^^^^^
->k : number
->  : ^^^^^^
->assertKeyofS(k) : void
->                : ^^^^
->assertKeyofS : (k1: keyof S) => void
->             : ^^^^^^^^^^^^^^^^^^^^^
->k : keyof S & number
->  : ^^^^^^^^^^^^^^^^
-
-        case 'symbol': assertSymbol(k); assertKeyofS(k); return;
->'symbol' : "symbol"
->         : ^^^^^^^^
->assertSymbol(k) : symbol
->                : ^^^^^^
->assertSymbol : (x: symbol) => symbol
->             : ^^^^^^^^^^^^^^^^^^^^^
->k : symbol
->  : ^^^^^^
->assertKeyofS(k) : void
->                : ^^^^
->assertKeyofS : (k1: keyof S) => void
->             : ^^^^^^^^^^^^^^^^^^^^^
->k : keyof S & symbol
->  : ^^^^^^^^^^^^^^^^
-
-        case 'string': assertString(k); assertKeyofS(k); return;
->'string' : "string"
->         : ^^^^^^^^
->assertString(k) : string
->                : ^^^^^^
->assertString : (x: string) => string
->             : ^^^^^^^^^^^^^^^^^^^^^
->k : string
->  : ^^^^^^
->assertKeyofS(k) : void
->                : ^^^^
->assertKeyofS : (k1: keyof S) => void
->             : ^^^^^^^^^^^^^^^^^^^^^
->k : keyof S & string
->  : ^^^^^^^^^^^^^^^^
-    }
-}
-
-function narrowingNarrows(x: {} | undefined) {
->narrowingNarrows : (x: {} | undefined) => void
->                 : ^^^^              ^^^^^^^^^
->x : {} | undefined
->  : ^^^^^^^^^^^^^^
-
-    switch (typeof x) {
->typeof x : "string" | "number" | "bigint" | "boolean" | "symbol" | "undefined" | "object" | "function"
->         : ^^^^^^^^^^^^^^^^^^^^^^^^^^^^^^^^^^^^^^^^^^^^^^^^^^^^^^^^^^^^^^^^^^^^^^^^^^^^^^^^^^^^^^^^^^^
->x : {} | undefined
->  : ^^^^^^^^^^^^^^
-
-        case 'number': assertNumber(x); return;
->'number' : "number"
->         : ^^^^^^^^
->assertNumber(x) : number
->                : ^^^^^^
->assertNumber : (x: number) => number
->             : ^^^^^^^^^^^^^^^^^^^^^
->x : number
->  : ^^^^^^
-
-        case 'boolean': assertBoolean(x); return;
->'boolean' : "boolean"
->          : ^^^^^^^^^
->assertBoolean(x) : boolean
->                 : ^^^^^^^
->assertBoolean : (x: boolean) => boolean
->              : ^^^^^^^^^^^^^^^^^^^^^^^
->x : boolean
->  : ^^^^^^^
-
-        case 'function': assertFunction(x); return;
->'function' : "function"
->           : ^^^^^^^^^^
->assertFunction(x) : Function
->                  : ^^^^^^^^
->assertFunction : (x: Function) => Function
->               : ^^^^^^^^^^^^^^^^^^^^^^^^^
->x : Function
->  : ^^^^^^^^
-
-        case 'symbol': assertSymbol(x); return;
->'symbol' : "symbol"
->         : ^^^^^^^^
->assertSymbol(x) : symbol
->                : ^^^^^^
->assertSymbol : (x: symbol) => symbol
->             : ^^^^^^^^^^^^^^^^^^^^^
->x : symbol
->  : ^^^^^^
-
-        case 'object': const _: {} = x; return;
->'object' : "object"
->         : ^^^^^^^^
->_ : {}
->  : ^^
->x : object
->  : ^^^^^^
-
-        case 'string': assertString(x); return;
->'string' : "string"
->         : ^^^^^^^^
->assertString(x) : string
->                : ^^^^^^
->assertString : (x: string) => string
->             : ^^^^^^^^^^^^^^^^^^^^^
->x : string
->  : ^^^^^^
-
-        case 'undefined': assertUndefined(x); return;
->'undefined' : "undefined"
->            : ^^^^^^^^^^^
->assertUndefined(x) : undefined
->                   : ^^^^^^^^^
->assertUndefined : (x: undefined) => undefined
->                : ^^^^^^^^^^^^^^^^^^^^^^^^^^^
->x : undefined
->  : ^^^^^^^^^
-
-        case 'number': assertNever(x); return;
->'number' : "number"
->         : ^^^^^^^^
->assertNever(x) : never
->               : ^^^^^
->assertNever : (x: never) => never
->            : ^^^^^^^^^^^^^^^^^^^
->x : never
->  : ^^^^^
-
-        default: const _y: {} = x; return;
->_y : {}
->   : ^^
->x : {}
->  : ^^
-    }
-}
-
-function narrowingNarrows2(x: true | 3 | 'hello' | undefined) {
->narrowingNarrows2 : (x: true | 3 | 'hello' | undefined) => void
->                  : ^^^^                              ^^^^^^^^^
->x : true | 3 | "hello" | undefined
->  : ^^^^^^^^^^^^^^^^^^^^^^^^^^^^^^
->true : true
->     : ^^^^
-
-    switch (typeof x) {
->typeof x : "string" | "number" | "bigint" | "boolean" | "symbol" | "undefined" | "object" | "function"
->         : ^^^^^^^^^^^^^^^^^^^^^^^^^^^^^^^^^^^^^^^^^^^^^^^^^^^^^^^^^^^^^^^^^^^^^^^^^^^^^^^^^^^^^^^^^^^
->x : true | 3 | "hello" | undefined
->  : ^^^^^^^^^^^^^^^^^^^^^^^^^^^^^^
-
-        case 'number': assertNumber(x); return;
->'number' : "number"
->         : ^^^^^^^^
->assertNumber(x) : number
->                : ^^^^^^
->assertNumber : (x: number) => number
->             : ^^^^^^^^^^^^^^^^^^^^^
->x : 3
->  : ^
-
-        case 'boolean': assertBoolean(x); return;
->'boolean' : "boolean"
->          : ^^^^^^^^^
->assertBoolean(x) : boolean
->                 : ^^^^^^^
->assertBoolean : (x: boolean) => boolean
->              : ^^^^^^^^^^^^^^^^^^^^^^^
->x : true
->  : ^^^^
-
-        case 'function': assertNever(x); return;
->'function' : "function"
->           : ^^^^^^^^^^
->assertNever(x) : never
->               : ^^^^^
->assertNever : (x: never) => never
->            : ^^^^^^^^^^^^^^^^^^^
->x : never
->  : ^^^^^
-
-        case 'symbol': assertNever(x); return;
->'symbol' : "symbol"
->         : ^^^^^^^^
->assertNever(x) : never
->               : ^^^^^
->assertNever : (x: never) => never
->            : ^^^^^^^^^^^^^^^^^^^
->x : never
->  : ^^^^^
-
-        case 'object': const _: {} = assertNever(x); return;
->'object' : "object"
->         : ^^^^^^^^
->_ : {}
->  : ^^
->assertNever(x) : never
->               : ^^^^^
->assertNever : (x: never) => never
->            : ^^^^^^^^^^^^^^^^^^^
->x : never
->  : ^^^^^
-
-        case 'string': assertString(x); return;
->'string' : "string"
->         : ^^^^^^^^
->assertString(x) : string
->                : ^^^^^^
->assertString : (x: string) => string
->             : ^^^^^^^^^^^^^^^^^^^^^
->x : "hello"
->  : ^^^^^^^
-
-        case 'undefined': assertUndefined(x); return;
->'undefined' : "undefined"
->            : ^^^^^^^^^^^
->assertUndefined(x) : undefined
->                   : ^^^^^^^^^
->assertUndefined : (x: undefined) => undefined
->                : ^^^^^^^^^^^^^^^^^^^^^^^^^^^
->x : undefined
->  : ^^^^^^^^^
-
-        case 'number': assertNever(x); return;
->'number' : "number"
->         : ^^^^^^^^
->assertNever(x) : never
->               : ^^^^^
->assertNever : (x: never) => never
->            : ^^^^^^^^^^^^^^^^^^^
->x : never
->  : ^^^^^
-
-        default: const _y: {} = assertNever(x); return;
->_y : {}
->   : ^^
->assertNever(x) : never
->               : ^^^^^
->assertNever : (x: never) => never
->            : ^^^^^^^^^^^^^^^^^^^
->x : never
->  : ^^^^^
-    }
-}
-
-/* Template literals */
-
-function testUnionWithTempalte(x: Basic) {
->testUnionWithTempalte : (x: Basic) => void
->                      : ^^^^     ^^^^^^^^^
->x : Basic
->  : ^^^^^
-
-    switch (typeof x) {
->typeof x : "string" | "number" | "bigint" | "boolean" | "symbol" | "undefined" | "object" | "function"
->         : ^^^^^^^^^^^^^^^^^^^^^^^^^^^^^^^^^^^^^^^^^^^^^^^^^^^^^^^^^^^^^^^^^^^^^^^^^^^^^^^^^^^^^^^^^^^
->x : Basic
->  : ^^^^^
-
-        case `number`: assertNumber(x); return;
->`number` : "number"
->         : ^^^^^^^^
->assertNumber(x) : number
->                : ^^^^^^
->assertNumber : (x: number) => number
->             : ^^^^^^^^^^^^^^^^^^^^^
->x : number
->  : ^^^^^^
-
-        case `boolean`: assertBoolean(x); return;
->`boolean` : "boolean"
->          : ^^^^^^^^^
->assertBoolean(x) : boolean
->                 : ^^^^^^^
->assertBoolean : (x: boolean) => boolean
->              : ^^^^^^^^^^^^^^^^^^^^^^^
->x : boolean
->  : ^^^^^^^
-
-        case `function`: assertFunction(x); return;
->`function` : "function"
->           : ^^^^^^^^^^
->assertFunction(x) : Function
->                  : ^^^^^^^^
->assertFunction : (x: Function) => Function
->               : ^^^^^^^^^^^^^^^^^^^^^^^^^
->x : Function
->  : ^^^^^^^^
-
-        case `symbol`: assertSymbol(x); return;
->`symbol` : "symbol"
->         : ^^^^^^^^
->assertSymbol(x) : symbol
->                : ^^^^^^
->assertSymbol : (x: symbol) => symbol
->             : ^^^^^^^^^^^^^^^^^^^^^
->x : symbol
->  : ^^^^^^
-
-        case `object`: assertObject(x); return;
->`object` : "object"
->         : ^^^^^^^^
->assertObject(x) : object
->                : ^^^^^^
->assertObject : (x: object) => object
->             : ^^^^^^^^^^^^^^^^^^^^^
->x : object
->  : ^^^^^^
-
-        case `string`: assertString(x); return;
->`string` : "string"
->         : ^^^^^^^^
->assertString(x) : string
->                : ^^^^^^
->assertString : (x: string) => string
->             : ^^^^^^^^^^^^^^^^^^^^^
->x : string
->  : ^^^^^^
-
-        case `undefined`: assertUndefined(x); return;
->`undefined` : "undefined"
->            : ^^^^^^^^^^^
->assertUndefined(x) : undefined
->                   : ^^^^^^^^^
->assertUndefined : (x: undefined) => undefined
->                : ^^^^^^^^^^^^^^^^^^^^^^^^^^^
->x : undefined
->  : ^^^^^^^^^
-    }
-    assertNever(x);
->assertNever(x) : never
->               : ^^^^^
->assertNever : (x: never) => never
->            : ^^^^^^^^^^^^^^^^^^^
->x : never
->  : ^^^^^
-}
-
-function fallThroughTestWithTempalte(x: string | number | boolean | object) {
->fallThroughTestWithTempalte : (x: string | number | boolean | object) => void
->                            : ^^^^                                  ^^^^^^^^^
->x : string | number | boolean | object
->  : ^^^^^^^^^^^^^^^^^^^^^^^^^^^^^^^^^^
-
-    switch (typeof x) {
->typeof x : "string" | "number" | "bigint" | "boolean" | "symbol" | "undefined" | "object" | "function"
->         : ^^^^^^^^^^^^^^^^^^^^^^^^^^^^^^^^^^^^^^^^^^^^^^^^^^^^^^^^^^^^^^^^^^^^^^^^^^^^^^^^^^^^^^^^^^^
->x : string | number | boolean | object
->  : ^^^^^^^^^^^^^^^^^^^^^^^^^^^^^^^^^^
-
-        case `number`:
->`number` : "number"
->         : ^^^^^^^^
-
-            assertNumber(x)
->assertNumber(x) : number
->                : ^^^^^^
->assertNumber : (x: number) => number
->             : ^^^^^^^^^^^^^^^^^^^^^
->x : number
->  : ^^^^^^
-
-        case `string`:
->`string` : "string"
->         : ^^^^^^^^
-
-            assertStringOrNumber(x)
->assertStringOrNumber(x) : string | number
->                        : ^^^^^^^^^^^^^^^
->assertStringOrNumber : (x: string | number) => string | number
->                     : ^^^^^^^^^^^^^^^^^^^^^^^^^^^^^^^^^^^^^^^
->x : string | number
->  : ^^^^^^^^^^^^^^^
-
-            break;
-        default:
-            assertObject(x);
->assertObject(x) : object
->                : ^^^^^^
->assertObject : (x: object) => object
->             : ^^^^^^^^^^^^^^^^^^^^^
->x : object
->  : ^^^^^^
-
-        case `number`:
->`number` : "number"
->         : ^^^^^^^^
-
-        case `boolean`:
->`boolean` : "boolean"
->          : ^^^^^^^^^
-
-            assertBooleanOrObject(x);
->assertBooleanOrObject(x) : boolean | object
->                         : ^^^^^^^^^^^^^^^^
->assertBooleanOrObject : (x: boolean | object) => boolean | object
->                      : ^^^^^^^^^^^^^^^^^^^^^^^^^^^^^^^^^^^^^^^^^
->x : boolean | object
->  : ^^^^^^^^^^^^^^^^
-
-            break;
-    }
-}
-
-function keyofNarrowingWithTemplate<S extends { [K in keyof S]: string }>(k: keyof S) {
->keyofNarrowingWithTemplate : <S extends { [K in keyof S]: string; }>(k: keyof S) => void
->                           : ^ ^^^^^^^^^^^^^^^^^^^^^^^^^^^^^^^^^^^^^^^^^       ^^^^^^^^^
->k : keyof S
->  : ^^^^^^^
-
-    function assertKeyofS(k1: keyof S) { }
->assertKeyofS : (k1: keyof S) => void
->             : ^^^^^       ^^^^^^^^^
->k1 : keyof S
->   : ^^^^^^^
-
-    switch (typeof k) {
->typeof k : "string" | "number" | "bigint" | "boolean" | "symbol" | "undefined" | "object" | "function"
->         : ^^^^^^^^^^^^^^^^^^^^^^^^^^^^^^^^^^^^^^^^^^^^^^^^^^^^^^^^^^^^^^^^^^^^^^^^^^^^^^^^^^^^^^^^^^^
->k : keyof S
->  : ^^^^^^^
-
-        case `number`: assertNumber(k); assertKeyofS(k); return;
->`number` : "number"
->         : ^^^^^^^^
->assertNumber(k) : number
->                : ^^^^^^
->assertNumber : (x: number) => number
->             : ^^^^^^^^^^^^^^^^^^^^^
->k : number
->  : ^^^^^^
->assertKeyofS(k) : void
->                : ^^^^
->assertKeyofS : (k1: keyof S) => void
->             : ^^^^^^^^^^^^^^^^^^^^^
->k : keyof S & number
->  : ^^^^^^^^^^^^^^^^
-
-        case `symbol`: assertSymbol(k); assertKeyofS(k); return;
->`symbol` : "symbol"
->         : ^^^^^^^^
->assertSymbol(k) : symbol
->                : ^^^^^^
->assertSymbol : (x: symbol) => symbol
->             : ^^^^^^^^^^^^^^^^^^^^^
->k : symbol
->  : ^^^^^^
->assertKeyofS(k) : void
->                : ^^^^
->assertKeyofS : (k1: keyof S) => void
->             : ^^^^^^^^^^^^^^^^^^^^^
->k : keyof S & symbol
->  : ^^^^^^^^^^^^^^^^
-
-        case `string`: assertString(k); assertKeyofS(k); return;
->`string` : "string"
->         : ^^^^^^^^
->assertString(k) : string
->                : ^^^^^^
->assertString : (x: string) => string
->             : ^^^^^^^^^^^^^^^^^^^^^
->k : string
->  : ^^^^^^
->assertKeyofS(k) : void
->                : ^^^^
->assertKeyofS : (k1: keyof S) => void
->             : ^^^^^^^^^^^^^^^^^^^^^
->k : keyof S & string
->  : ^^^^^^^^^^^^^^^^
-    }
-}
-
-/* Both string literals and template literals */
-
-function multipleGenericFuseWithBoth<X extends L | number, Y extends R | number>(xy: X | Y): [X, number] | [Y, string] | [(X | Y)] {
->multipleGenericFuseWithBoth : <X extends number | L, Y extends number | R>(xy: X | Y) => [X, number] | [Y, string] | [(X | Y)]
->                            : ^ ^^^^^^^^^^^^^^^^^^^^^ ^^^^^^^^^^^^^^^^^^^^^^^^^     ^^^^^                                     
->xy : X | Y
->   : ^^^^^
-
-    switch (typeof xy) {
->typeof xy : "string" | "number" | "bigint" | "boolean" | "symbol" | "undefined" | "object" | "function"
->          : ^^^^^^^^^^^^^^^^^^^^^^^^^^^^^^^^^^^^^^^^^^^^^^^^^^^^^^^^^^^^^^^^^^^^^^^^^^^^^^^^^^^^^^^^^^^
->xy : X | Y
->   : ^^^^^
-
-        case `function`: return [xy, 1];
->`function` : "function"
->           : ^^^^^^^^^^
->[xy, 1] : [X & Function, number]
->        : ^^^^^^^^^^^^^^^^^^^^^^
->xy : X & Function
->   : ^^^^^^^^^^^^
->1 : 1
->  : ^
-
-        case 'object': return [xy, 'two'];
->'object' : "object"
->         : ^^^^^^^^
->[xy, 'two'] : [Y & object, string]
->            : ^^^^^^^^^^^^^^^^^^^^
->xy : Y & object
->   : ^^^^^^^^^^
->'two' : "two"
->      : ^^^^^
-
-        case `number`: return [xy]
->`number` : "number"
-<<<<<<< HEAD
->[xy] : [X & number | Y & number]
->xy : X & number | Y & number
-=======
->         : ^^^^^^^^
->[xy] : [(X & number) | (Y & number)]
->     : ^^^^^^^^^^^^^^^^^^^^^^^^^^^^^
->xy : (X & number) | (Y & number)
->   : ^^^^^^^^^^^^^^^^^^^^^^^^^^^
->>>>>>> 8e114483
-    }
-}
-
+//// [tests/cases/compiler/narrowingByTypeofInSwitch.ts] ////
+
+=== narrowingByTypeofInSwitch.ts ===
+function assertNever(x: never) {
+>assertNever : (x: never) => never
+>            : ^^^^     ^^^^^^^^^^
+>x : never
+>  : ^^^^^
+
+    return x;
+>x : never
+>  : ^^^^^
+}
+
+function assertNumber(x: number) {
+>assertNumber : (x: number) => number
+>             : ^^^^      ^^^^^^^^^^^
+>x : number
+>  : ^^^^^^
+
+    return x;
+>x : number
+>  : ^^^^^^
+}
+
+function assertBoolean(x: boolean) {
+>assertBoolean : (x: boolean) => boolean
+>              : ^^^^       ^^^^^^^^^^^^
+>x : boolean
+>  : ^^^^^^^
+
+    return x;
+>x : boolean
+>  : ^^^^^^^
+}
+
+function assertString(x: string) {
+>assertString : (x: string) => string
+>             : ^^^^      ^^^^^^^^^^^
+>x : string
+>  : ^^^^^^
+
+    return x;
+>x : string
+>  : ^^^^^^
+}
+
+function assertSymbol(x: symbol) {
+>assertSymbol : (x: symbol) => symbol
+>             : ^^^^      ^^^^^^^^^^^
+>x : symbol
+>  : ^^^^^^
+
+    return x;
+>x : symbol
+>  : ^^^^^^
+}
+
+function assertFunction(x: Function) {
+>assertFunction : (x: Function) => Function
+>               : ^^^^        ^^^^^^^^^^^^^
+>x : Function
+>  : ^^^^^^^^
+
+    return x;
+>x : Function
+>  : ^^^^^^^^
+}
+
+function assertObject(x: object) {
+>assertObject : (x: object) => object
+>             : ^^^^      ^^^^^^^^^^^
+>x : object
+>  : ^^^^^^
+
+    return x;
+>x : object
+>  : ^^^^^^
+}
+
+function assertObjectOrNull(x: object | null) {
+>assertObjectOrNull : (x: object | null) => object | null
+>                   : ^^^^             ^^^^^^^^^^^^^^^^^^
+>x : object | null
+>  : ^^^^^^^^^^^^^
+
+    return x;
+>x : object | null
+>  : ^^^^^^^^^^^^^
+}
+
+function assertUndefined(x: undefined) {
+>assertUndefined : (x: undefined) => undefined
+>                : ^^^^         ^^^^^^^^^^^^^^
+>x : undefined
+>  : ^^^^^^^^^
+
+    return x;
+>x : undefined
+>  : ^^^^^^^^^
+}
+
+function assertAll(x: Basic) {
+>assertAll : (x: Basic) => Basic
+>          : ^^^^     ^^^^^^^^^^
+>x : Basic
+>  : ^^^^^
+
+    return x;
+>x : Basic
+>  : ^^^^^
+}
+
+function assertStringOrNumber(x: string | number) {
+>assertStringOrNumber : (x: string | number) => string | number
+>                     : ^^^^               ^^^^^^^^^^^^^^^^^^^^
+>x : string | number
+>  : ^^^^^^^^^^^^^^^
+
+    return x;
+>x : string | number
+>  : ^^^^^^^^^^^^^^^
+}
+
+function assertBooleanOrObject(x: boolean | object) {
+>assertBooleanOrObject : (x: boolean | object) => boolean | object
+>                      : ^^^^                ^^^^^^^^^^^^^^^^^^^^^
+>x : boolean | object
+>  : ^^^^^^^^^^^^^^^^
+
+    return x;
+>x : boolean | object
+>  : ^^^^^^^^^^^^^^^^
+}
+
+type Basic = number | boolean | string | symbol | object | Function | undefined;
+>Basic : Basic
+>      : ^^^^^
+
+function testUnion(x: Basic) {
+>testUnion : (x: Basic) => void
+>          : ^^^^     ^^^^^^^^^
+>x : Basic
+>  : ^^^^^
+
+    switch (typeof x) {
+>typeof x : "string" | "number" | "bigint" | "boolean" | "symbol" | "undefined" | "object" | "function"
+>         : ^^^^^^^^^^^^^^^^^^^^^^^^^^^^^^^^^^^^^^^^^^^^^^^^^^^^^^^^^^^^^^^^^^^^^^^^^^^^^^^^^^^^^^^^^^^
+>x : Basic
+>  : ^^^^^
+
+        case 'number': assertNumber(x); return;
+>'number' : "number"
+>         : ^^^^^^^^
+>assertNumber(x) : number
+>                : ^^^^^^
+>assertNumber : (x: number) => number
+>             : ^^^^^^^^^^^^^^^^^^^^^
+>x : number
+>  : ^^^^^^
+
+        case 'boolean': assertBoolean(x); return;
+>'boolean' : "boolean"
+>          : ^^^^^^^^^
+>assertBoolean(x) : boolean
+>                 : ^^^^^^^
+>assertBoolean : (x: boolean) => boolean
+>              : ^^^^^^^^^^^^^^^^^^^^^^^
+>x : boolean
+>  : ^^^^^^^
+
+        case 'function': assertFunction(x); return;
+>'function' : "function"
+>           : ^^^^^^^^^^
+>assertFunction(x) : Function
+>                  : ^^^^^^^^
+>assertFunction : (x: Function) => Function
+>               : ^^^^^^^^^^^^^^^^^^^^^^^^^
+>x : Function
+>  : ^^^^^^^^
+
+        case 'symbol': assertSymbol(x); return;
+>'symbol' : "symbol"
+>         : ^^^^^^^^
+>assertSymbol(x) : symbol
+>                : ^^^^^^
+>assertSymbol : (x: symbol) => symbol
+>             : ^^^^^^^^^^^^^^^^^^^^^
+>x : symbol
+>  : ^^^^^^
+
+        case 'object': assertObject(x); return;
+>'object' : "object"
+>         : ^^^^^^^^
+>assertObject(x) : object
+>                : ^^^^^^
+>assertObject : (x: object) => object
+>             : ^^^^^^^^^^^^^^^^^^^^^
+>x : object
+>  : ^^^^^^
+
+        case 'string': assertString(x); return;
+>'string' : "string"
+>         : ^^^^^^^^
+>assertString(x) : string
+>                : ^^^^^^
+>assertString : (x: string) => string
+>             : ^^^^^^^^^^^^^^^^^^^^^
+>x : string
+>  : ^^^^^^
+
+        case 'undefined': assertUndefined(x); return;
+>'undefined' : "undefined"
+>            : ^^^^^^^^^^^
+>assertUndefined(x) : undefined
+>                   : ^^^^^^^^^
+>assertUndefined : (x: undefined) => undefined
+>                : ^^^^^^^^^^^^^^^^^^^^^^^^^^^
+>x : undefined
+>  : ^^^^^^^^^
+    }
+    assertNever(x);
+>assertNever(x) : never
+>               : ^^^^^
+>assertNever : (x: never) => never
+>            : ^^^^^^^^^^^^^^^^^^^
+>x : never
+>  : ^^^^^
+}
+
+function testExtendsUnion<T extends Basic>(x: T) {
+>testExtendsUnion : <T extends Basic>(x: T) => void
+>                 : ^ ^^^^^^^^^^^^^^^^^^^ ^^^^^^^^^
+>x : T
+>  : ^
+
+    switch (typeof x) {
+>typeof x : "string" | "number" | "bigint" | "boolean" | "symbol" | "undefined" | "object" | "function"
+>         : ^^^^^^^^^^^^^^^^^^^^^^^^^^^^^^^^^^^^^^^^^^^^^^^^^^^^^^^^^^^^^^^^^^^^^^^^^^^^^^^^^^^^^^^^^^^
+>x : T
+>  : ^
+
+        case 'number': assertNumber(x); return;
+>'number' : "number"
+>         : ^^^^^^^^
+>assertNumber(x) : number
+>                : ^^^^^^
+>assertNumber : (x: number) => number
+>             : ^^^^^^^^^^^^^^^^^^^^^
+>x : number
+>  : ^^^^^^
+
+        case 'boolean': assertBoolean(x); return;
+>'boolean' : "boolean"
+>          : ^^^^^^^^^
+>assertBoolean(x) : boolean
+>                 : ^^^^^^^
+>assertBoolean : (x: boolean) => boolean
+>              : ^^^^^^^^^^^^^^^^^^^^^^^
+>x : boolean
+>  : ^^^^^^^
+
+        case 'function': assertAll(x); return;
+>'function' : "function"
+>           : ^^^^^^^^^^
+>assertAll(x) : Basic
+>             : ^^^^^
+>assertAll : (x: Basic) => Basic
+>          : ^^^^^^^^^^^^^^^^^^^
+>x : Function
+>  : ^^^^^^^^
+
+        case 'symbol': assertSymbol(x); return;
+>'symbol' : "symbol"
+>         : ^^^^^^^^
+>assertSymbol(x) : symbol
+>                : ^^^^^^
+>assertSymbol : (x: symbol) => symbol
+>             : ^^^^^^^^^^^^^^^^^^^^^
+>x : symbol
+>  : ^^^^^^
+
+        case 'object': assertAll(x); return;
+>'object' : "object"
+>         : ^^^^^^^^
+>assertAll(x) : Basic
+>             : ^^^^^
+>assertAll : (x: Basic) => Basic
+>          : ^^^^^^^^^^^^^^^^^^^
+>x : object
+>  : ^^^^^^
+
+        case 'string': assertString(x); return;
+>'string' : "string"
+>         : ^^^^^^^^
+>assertString(x) : string
+>                : ^^^^^^
+>assertString : (x: string) => string
+>             : ^^^^^^^^^^^^^^^^^^^^^
+>x : string
+>  : ^^^^^^
+
+        case 'undefined': assertUndefined(x); return;
+>'undefined' : "undefined"
+>            : ^^^^^^^^^^^
+>assertUndefined(x) : undefined
+>                   : ^^^^^^^^^
+>assertUndefined : (x: undefined) => undefined
+>                : ^^^^^^^^^^^^^^^^^^^^^^^^^^^
+>x : undefined
+>  : ^^^^^^^^^
+    }
+    assertAll(x);
+>assertAll(x) : Basic
+>             : ^^^^^
+>assertAll : (x: Basic) => Basic
+>          : ^^^^^^^^^^^^^^^^^^^
+>x : never
+>  : ^^^^^
+}
+
+function testAny(x: any) {
+>testAny : (x: any) => void
+>        : ^^^^   ^^^^^^^^^
+>x : any
+
+    switch (typeof x) {
+>typeof x : "string" | "number" | "bigint" | "boolean" | "symbol" | "undefined" | "object" | "function"
+>         : ^^^^^^^^^^^^^^^^^^^^^^^^^^^^^^^^^^^^^^^^^^^^^^^^^^^^^^^^^^^^^^^^^^^^^^^^^^^^^^^^^^^^^^^^^^^
+>x : any
+
+        case 'number': assertNumber(x); return;
+>'number' : "number"
+>         : ^^^^^^^^
+>assertNumber(x) : number
+>                : ^^^^^^
+>assertNumber : (x: number) => number
+>             : ^^^^^^^^^^^^^^^^^^^^^
+>x : number
+>  : ^^^^^^
+
+        case 'boolean': assertBoolean(x); return;
+>'boolean' : "boolean"
+>          : ^^^^^^^^^
+>assertBoolean(x) : boolean
+>                 : ^^^^^^^
+>assertBoolean : (x: boolean) => boolean
+>              : ^^^^^^^^^^^^^^^^^^^^^^^
+>x : boolean
+>  : ^^^^^^^
+
+        case 'function': assertFunction(x); return;
+>'function' : "function"
+>           : ^^^^^^^^^^
+>assertFunction(x) : Function
+>                  : ^^^^^^^^
+>assertFunction : (x: Function) => Function
+>               : ^^^^^^^^^^^^^^^^^^^^^^^^^
+>x : any
+
+        case 'symbol': assertSymbol(x); return;
+>'symbol' : "symbol"
+>         : ^^^^^^^^
+>assertSymbol(x) : symbol
+>                : ^^^^^^
+>assertSymbol : (x: symbol) => symbol
+>             : ^^^^^^^^^^^^^^^^^^^^^
+>x : symbol
+>  : ^^^^^^
+
+        case 'object': assertObject(x); return;
+>'object' : "object"
+>         : ^^^^^^^^
+>assertObject(x) : object
+>                : ^^^^^^
+>assertObject : (x: object) => object
+>             : ^^^^^^^^^^^^^^^^^^^^^
+>x : any
+
+        case 'string': assertString(x); return;
+>'string' : "string"
+>         : ^^^^^^^^
+>assertString(x) : string
+>                : ^^^^^^
+>assertString : (x: string) => string
+>             : ^^^^^^^^^^^^^^^^^^^^^
+>x : string
+>  : ^^^^^^
+
+        case 'undefined': assertUndefined(x); return;
+>'undefined' : "undefined"
+>            : ^^^^^^^^^^^
+>assertUndefined(x) : undefined
+>                   : ^^^^^^^^^
+>assertUndefined : (x: undefined) => undefined
+>                : ^^^^^^^^^^^^^^^^^^^^^^^^^^^
+>x : undefined
+>  : ^^^^^^^^^
+    }
+    assertAll(x); // is any
+>assertAll(x) : Basic
+>             : ^^^^^
+>assertAll : (x: Basic) => Basic
+>          : ^^^^^^^^^^^^^^^^^^^
+>x : any
+}
+
+function a1(x: string | object | undefined) {
+>a1 : (x: string | object | undefined) => string | object | undefined
+>   : ^^^^                           ^^^^^^^^^^^^^^^^^^^^^^^^^^^^^^^^
+>x : string | object | undefined
+>  : ^^^^^^^^^^^^^^^^^^^^^^^^^^^
+
+    return x;
+>x : string | object | undefined
+>  : ^^^^^^^^^^^^^^^^^^^^^^^^^^^
+}
+
+function testUnionExplicitDefault(x: Basic) {
+>testUnionExplicitDefault : (x: Basic) => void
+>                         : ^^^^     ^^^^^^^^^
+>x : Basic
+>  : ^^^^^
+
+    switch (typeof x) {
+>typeof x : "string" | "number" | "bigint" | "boolean" | "symbol" | "undefined" | "object" | "function"
+>         : ^^^^^^^^^^^^^^^^^^^^^^^^^^^^^^^^^^^^^^^^^^^^^^^^^^^^^^^^^^^^^^^^^^^^^^^^^^^^^^^^^^^^^^^^^^^
+>x : Basic
+>  : ^^^^^
+
+        case 'number': assertNumber(x); return;
+>'number' : "number"
+>         : ^^^^^^^^
+>assertNumber(x) : number
+>                : ^^^^^^
+>assertNumber : (x: number) => number
+>             : ^^^^^^^^^^^^^^^^^^^^^
+>x : number
+>  : ^^^^^^
+
+        case 'boolean': assertBoolean(x); return;
+>'boolean' : "boolean"
+>          : ^^^^^^^^^
+>assertBoolean(x) : boolean
+>                 : ^^^^^^^
+>assertBoolean : (x: boolean) => boolean
+>              : ^^^^^^^^^^^^^^^^^^^^^^^
+>x : boolean
+>  : ^^^^^^^
+
+        case 'function': assertFunction(x); return;
+>'function' : "function"
+>           : ^^^^^^^^^^
+>assertFunction(x) : Function
+>                  : ^^^^^^^^
+>assertFunction : (x: Function) => Function
+>               : ^^^^^^^^^^^^^^^^^^^^^^^^^
+>x : Function
+>  : ^^^^^^^^
+
+        case 'symbol': assertSymbol(x); return;
+>'symbol' : "symbol"
+>         : ^^^^^^^^
+>assertSymbol(x) : symbol
+>                : ^^^^^^
+>assertSymbol : (x: symbol) => symbol
+>             : ^^^^^^^^^^^^^^^^^^^^^
+>x : symbol
+>  : ^^^^^^
+
+        default: a1(x); return;
+>a1(x) : string | object | undefined
+>      : ^^^^^^^^^^^^^^^^^^^^^^^^^^^
+>a1 : (x: string | object | undefined) => string | object | undefined
+>   : ^^^^^^^^^^^^^^^^^^^^^^^^^^^^^^^^^^^^^^^^^^^^^^^^^^^^^^^^^^^^^^^
+>x : string | object | undefined
+>  : ^^^^^^^^^^^^^^^^^^^^^^^^^^^
+    }
+}
+
+function testUnionImplicitDefault(x: Basic) {
+>testUnionImplicitDefault : (x: Basic) => string | object | undefined
+>                         : ^^^^     ^^^^^^^^^^^^^^^^^^^^^^^^^^^^^^^^
+>x : Basic
+>  : ^^^^^
+
+    switch (typeof x) {
+>typeof x : "string" | "number" | "bigint" | "boolean" | "symbol" | "undefined" | "object" | "function"
+>         : ^^^^^^^^^^^^^^^^^^^^^^^^^^^^^^^^^^^^^^^^^^^^^^^^^^^^^^^^^^^^^^^^^^^^^^^^^^^^^^^^^^^^^^^^^^^
+>x : Basic
+>  : ^^^^^
+
+        case 'number': assertNumber(x); return;
+>'number' : "number"
+>         : ^^^^^^^^
+>assertNumber(x) : number
+>                : ^^^^^^
+>assertNumber : (x: number) => number
+>             : ^^^^^^^^^^^^^^^^^^^^^
+>x : number
+>  : ^^^^^^
+
+        case 'boolean': assertBoolean(x); return;
+>'boolean' : "boolean"
+>          : ^^^^^^^^^
+>assertBoolean(x) : boolean
+>                 : ^^^^^^^
+>assertBoolean : (x: boolean) => boolean
+>              : ^^^^^^^^^^^^^^^^^^^^^^^
+>x : boolean
+>  : ^^^^^^^
+
+        case 'function': assertFunction(x); return;
+>'function' : "function"
+>           : ^^^^^^^^^^
+>assertFunction(x) : Function
+>                  : ^^^^^^^^
+>assertFunction : (x: Function) => Function
+>               : ^^^^^^^^^^^^^^^^^^^^^^^^^
+>x : Function
+>  : ^^^^^^^^
+
+        case 'symbol': assertSymbol(x); return;
+>'symbol' : "symbol"
+>         : ^^^^^^^^
+>assertSymbol(x) : symbol
+>                : ^^^^^^
+>assertSymbol : (x: symbol) => symbol
+>             : ^^^^^^^^^^^^^^^^^^^^^
+>x : symbol
+>  : ^^^^^^
+    }
+    return a1(x);
+>a1(x) : string | object | undefined
+>      : ^^^^^^^^^^^^^^^^^^^^^^^^^^^
+>a1 : (x: string | object | undefined) => string | object | undefined
+>   : ^^^^^^^^^^^^^^^^^^^^^^^^^^^^^^^^^^^^^^^^^^^^^^^^^^^^^^^^^^^^^^^
+>x : string | object | undefined
+>  : ^^^^^^^^^^^^^^^^^^^^^^^^^^^
+}
+
+function testExtendsExplicitDefault<T extends Basic>(x: T) {
+>testExtendsExplicitDefault : <T extends Basic>(x: T) => void
+>                           : ^ ^^^^^^^^^^^^^^^^^^^ ^^^^^^^^^
+>x : T
+>  : ^
+
+    switch (typeof x) {
+>typeof x : "string" | "number" | "bigint" | "boolean" | "symbol" | "undefined" | "object" | "function"
+>         : ^^^^^^^^^^^^^^^^^^^^^^^^^^^^^^^^^^^^^^^^^^^^^^^^^^^^^^^^^^^^^^^^^^^^^^^^^^^^^^^^^^^^^^^^^^^
+>x : T
+>  : ^
+
+        case 'number': assertNumber(x); return;
+>'number' : "number"
+>         : ^^^^^^^^
+>assertNumber(x) : number
+>                : ^^^^^^
+>assertNumber : (x: number) => number
+>             : ^^^^^^^^^^^^^^^^^^^^^
+>x : number
+>  : ^^^^^^
+
+        case 'boolean': assertBoolean(x); return;
+>'boolean' : "boolean"
+>          : ^^^^^^^^^
+>assertBoolean(x) : boolean
+>                 : ^^^^^^^
+>assertBoolean : (x: boolean) => boolean
+>              : ^^^^^^^^^^^^^^^^^^^^^^^
+>x : boolean
+>  : ^^^^^^^
+
+        case 'function': assertAll(x); return;
+>'function' : "function"
+>           : ^^^^^^^^^^
+>assertAll(x) : Basic
+>             : ^^^^^
+>assertAll : (x: Basic) => Basic
+>          : ^^^^^^^^^^^^^^^^^^^
+>x : Function
+>  : ^^^^^^^^
+
+        case 'symbol': assertSymbol(x); return;
+>'symbol' : "symbol"
+>         : ^^^^^^^^
+>assertSymbol(x) : symbol
+>                : ^^^^^^
+>assertSymbol : (x: symbol) => symbol
+>             : ^^^^^^^^^^^^^^^^^^^^^
+>x : symbol
+>  : ^^^^^^
+
+        default: assertAll(x); return;
+>assertAll(x) : Basic
+>             : ^^^^^
+>assertAll : (x: Basic) => Basic
+>          : ^^^^^^^^^^^^^^^^^^^
+>x : string | object | undefined
+>  : ^^^^^^^^^^^^^^^^^^^^^^^^^^^
+
+    }
+}
+
+function testExtendsImplicitDefault<T extends Basic>(x: T) {
+>testExtendsImplicitDefault : <T extends Basic>(x: T) => Basic
+>                           : ^ ^^^^^^^^^^^^^^^^^^^ ^^^^^^^^^^
+>x : T
+>  : ^
+
+    switch (typeof x) {
+>typeof x : "string" | "number" | "bigint" | "boolean" | "symbol" | "undefined" | "object" | "function"
+>         : ^^^^^^^^^^^^^^^^^^^^^^^^^^^^^^^^^^^^^^^^^^^^^^^^^^^^^^^^^^^^^^^^^^^^^^^^^^^^^^^^^^^^^^^^^^^
+>x : T
+>  : ^
+
+        case 'number': assertNumber(x); return;
+>'number' : "number"
+>         : ^^^^^^^^
+>assertNumber(x) : number
+>                : ^^^^^^
+>assertNumber : (x: number) => number
+>             : ^^^^^^^^^^^^^^^^^^^^^
+>x : number
+>  : ^^^^^^
+
+        case 'boolean': assertBoolean(x); return;
+>'boolean' : "boolean"
+>          : ^^^^^^^^^
+>assertBoolean(x) : boolean
+>                 : ^^^^^^^
+>assertBoolean : (x: boolean) => boolean
+>              : ^^^^^^^^^^^^^^^^^^^^^^^
+>x : boolean
+>  : ^^^^^^^
+
+        case 'function': assertAll(x); return;
+>'function' : "function"
+>           : ^^^^^^^^^^
+>assertAll(x) : Basic
+>             : ^^^^^
+>assertAll : (x: Basic) => Basic
+>          : ^^^^^^^^^^^^^^^^^^^
+>x : Function
+>  : ^^^^^^^^
+
+        case 'symbol': assertSymbol(x); return;
+>'symbol' : "symbol"
+>         : ^^^^^^^^
+>assertSymbol(x) : symbol
+>                : ^^^^^^
+>assertSymbol : (x: symbol) => symbol
+>             : ^^^^^^^^^^^^^^^^^^^^^
+>x : symbol
+>  : ^^^^^^
+    }
+    return assertAll(x);
+>assertAll(x) : Basic
+>             : ^^^^^
+>assertAll : (x: Basic) => Basic
+>          : ^^^^^^^^^^^^^^^^^^^
+>x : string | object | undefined
+>  : ^^^^^^^^^^^^^^^^^^^^^^^^^^^
+}
+
+type L = (x: number) => string;
+>L : L
+>  : ^
+>x : number
+>  : ^^^^^^
+
+type R = { x: string, y: number }
+>R : R
+>  : ^
+>x : string
+>  : ^^^^^^
+>y : number
+>  : ^^^^^^
+
+function exhaustiveChecks(x: number | string | L | R): string {
+>exhaustiveChecks : (x: number | string | L | R) => string
+>                 : ^^^^                       ^^^^^      
+>x : string | number | R | L
+>  : ^^^^^^^^^^^^^^^^^^^^^^^
+
+    switch (typeof x) {
+>typeof x : "string" | "number" | "bigint" | "boolean" | "symbol" | "undefined" | "object" | "function"
+>         : ^^^^^^^^^^^^^^^^^^^^^^^^^^^^^^^^^^^^^^^^^^^^^^^^^^^^^^^^^^^^^^^^^^^^^^^^^^^^^^^^^^^^^^^^^^^
+>x : string | number | R | L
+>  : ^^^^^^^^^^^^^^^^^^^^^^^
+
+        case 'number': return x.toString(2);
+>'number' : "number"
+>         : ^^^^^^^^
+>x.toString(2) : string
+>              : ^^^^^^
+>x.toString : (radix?: number | undefined) => string
+>           : ^^^^^^^^^^^^^^^^^^^^^^^^^^^^^^^^^^^^^^
+>x : number
+>  : ^^^^^^
+>toString : (radix?: number | undefined) => string
+>         : ^^^^^^^^^^^^^^^^^^^^^^^^^^^^^^^^^^^^^^
+>2 : 2
+>  : ^
+
+        case 'string': return x;
+>'string' : "string"
+>         : ^^^^^^^^
+>x : string
+>  : ^^^^^^
+
+        case 'function': return x(42);
+>'function' : "function"
+>           : ^^^^^^^^^^
+>x(42) : string
+>      : ^^^^^^
+>x : L
+>  : ^
+>42 : 42
+>   : ^^
+
+        case 'object': return x.x;
+>'object' : "object"
+>         : ^^^^^^^^
+>x.x : string
+>    : ^^^^^^
+>x : R
+>  : ^
+>x : string
+>  : ^^^^^^
+    }
+}
+
+function exhaustiveChecksGenerics<T extends L | R | number | string>(x: T): string {
+>exhaustiveChecksGenerics : <T extends string | number | R | L>(x: T) => string
+>                         : ^ ^^^^^^^^^^^^^^^^^^^^^^^^^^^^^^^^^^^^^ ^^^^^      
+>x : T
+>  : ^
+
+    switch (typeof x) {
+>typeof x : "string" | "number" | "bigint" | "boolean" | "symbol" | "undefined" | "object" | "function"
+>         : ^^^^^^^^^^^^^^^^^^^^^^^^^^^^^^^^^^^^^^^^^^^^^^^^^^^^^^^^^^^^^^^^^^^^^^^^^^^^^^^^^^^^^^^^^^^
+>x : T
+>  : ^
+
+        case 'number': return x.toString(2);
+>'number' : "number"
+>         : ^^^^^^^^
+>x.toString(2) : string
+>              : ^^^^^^
+>x.toString : (radix?: number | undefined) => string
+>           : ^^^^^^^^^^^^^^^^^^^^^^^^^^^^^^^^^^^^^^
+>x : number
+>  : ^^^^^^
+>toString : (radix?: number | undefined) => string
+>         : ^^^^^^^^^^^^^^^^^^^^^^^^^^^^^^^^^^^^^^
+>2 : 2
+>  : ^
+
+        case 'string': return x;
+>'string' : "string"
+>         : ^^^^^^^^
+>x : string
+>  : ^^^^^^
+
+        case 'function': return (x as L)(42); // Can't narrow generic
+>'function' : "function"
+>           : ^^^^^^^^^^
+>(x as L)(42) : string
+>             : ^^^^^^
+>(x as L) : L
+>         : ^
+>x as L : L
+>       : ^
+>x : L
+>  : ^
+>42 : 42
+>   : ^^
+
+        case 'object': return (x as R).x;            // Can't narrow generic
+>'object' : "object"
+>         : ^^^^^^^^
+>(x as R).x : string
+>           : ^^^^^^
+>(x as R) : R
+>         : ^
+>x as R : R
+>       : ^
+>x : R
+>  : ^
+>x : string
+>  : ^^^^^^
+    }
+}
+
+function multipleGeneric<X extends L, Y extends R>(xy: X | Y): [X, string] | [Y, number] {
+>multipleGeneric : <X extends L, Y extends R>(xy: X | Y) => [X, string] | [Y, number]
+>                : ^ ^^^^^^^^^^^^ ^^^^^^^^^^^^^^^^     ^^^^^                         
+>xy : X | Y
+>   : ^^^^^
+
+    switch (typeof xy) {
+>typeof xy : "string" | "number" | "bigint" | "boolean" | "symbol" | "undefined" | "object" | "function"
+>          : ^^^^^^^^^^^^^^^^^^^^^^^^^^^^^^^^^^^^^^^^^^^^^^^^^^^^^^^^^^^^^^^^^^^^^^^^^^^^^^^^^^^^^^^^^^^
+>xy : X | Y
+>   : ^^^^^
+
+        case 'function': return [xy, xy(42)];
+>'function' : "function"
+>           : ^^^^^^^^^^
+>[xy, xy(42)] : [X, string]
+>             : ^^^^^^^^^^^
+>xy : X
+>   : ^
+>xy(42) : string
+>       : ^^^^^^
+>xy : X
+>   : ^
+>42 : 42
+>   : ^^
+
+        case 'object': return [xy, xy.y];
+>'object' : "object"
+>         : ^^^^^^^^
+>[xy, xy.y] : [Y, number]
+>           : ^^^^^^^^^^^
+>xy : Y
+>   : ^
+>xy.y : number
+>     : ^^^^^^
+>xy : Y
+>   : ^
+>y : number
+>  : ^^^^^^
+
+        default: return assertNever(xy);
+>assertNever(xy) : never
+>                : ^^^^^
+>assertNever : (x: never) => never
+>            : ^^^^^^^^^^^^^^^^^^^
+>xy : never
+>   : ^^^^^
+    }
+}
+
+function multipleGenericFuse<X extends L | number, Y extends R | number>(xy: X | Y): [X, number] | [Y, string] | [(X | Y)] {
+>multipleGenericFuse : <X extends number | L, Y extends number | R>(xy: X | Y) => [X, number] | [Y, string] | [(X | Y)]
+>                    : ^ ^^^^^^^^^^^^^^^^^^^^^ ^^^^^^^^^^^^^^^^^^^^^^^^^     ^^^^^                                     
+>xy : X | Y
+>   : ^^^^^
+
+    switch (typeof xy) {
+>typeof xy : "string" | "number" | "bigint" | "boolean" | "symbol" | "undefined" | "object" | "function"
+>          : ^^^^^^^^^^^^^^^^^^^^^^^^^^^^^^^^^^^^^^^^^^^^^^^^^^^^^^^^^^^^^^^^^^^^^^^^^^^^^^^^^^^^^^^^^^^
+>xy : X | Y
+>   : ^^^^^
+
+        case 'function': return [xy, 1];
+>'function' : "function"
+>           : ^^^^^^^^^^
+>[xy, 1] : [X & Function, number]
+>        : ^^^^^^^^^^^^^^^^^^^^^^
+>xy : X & Function
+>   : ^^^^^^^^^^^^
+>1 : 1
+>  : ^
+
+        case 'object': return [xy, 'two'];
+>'object' : "object"
+>         : ^^^^^^^^
+>[xy, 'two'] : [Y & object, string]
+>            : ^^^^^^^^^^^^^^^^^^^^
+>xy : Y & object
+>   : ^^^^^^^^^^
+>'two' : "two"
+>      : ^^^^^
+
+        case 'number': return [xy]
+>'number' : "number"
+>         : ^^^^^^^^
+>[xy] : [X & number | Y & number]
+>     : ^^^^^^^^^^^^^^^^^^^^^^^^^
+>xy : X & number | Y & number
+>   : ^^^^^^^^^^^^^^^^^^^^^^^
+    }
+}
+
+function multipleGenericExhaustive<X extends L, Y extends R>(xy: X | Y): [X, string] | [Y, number] {
+>multipleGenericExhaustive : <X extends L, Y extends R>(xy: X | Y) => [X, string] | [Y, number]
+>                          : ^ ^^^^^^^^^^^^ ^^^^^^^^^^^^^^^^     ^^^^^                         
+>xy : X | Y
+>   : ^^^^^
+
+    switch (typeof xy) {
+>typeof xy : "string" | "number" | "bigint" | "boolean" | "symbol" | "undefined" | "object" | "function"
+>          : ^^^^^^^^^^^^^^^^^^^^^^^^^^^^^^^^^^^^^^^^^^^^^^^^^^^^^^^^^^^^^^^^^^^^^^^^^^^^^^^^^^^^^^^^^^^
+>xy : X | Y
+>   : ^^^^^
+
+        case 'object': return [xy, xy.y];
+>'object' : "object"
+>         : ^^^^^^^^
+>[xy, xy.y] : [Y, number]
+>           : ^^^^^^^^^^^
+>xy : Y
+>   : ^
+>xy.y : number
+>     : ^^^^^^
+>xy : Y
+>   : ^
+>y : number
+>  : ^^^^^^
+
+        case 'function': return [xy, xy(42)];
+>'function' : "function"
+>           : ^^^^^^^^^^
+>[xy, xy(42)] : [X, string]
+>             : ^^^^^^^^^^^
+>xy : X
+>   : ^
+>xy(42) : string
+>       : ^^^^^^
+>xy : X
+>   : ^
+>42 : 42
+>   : ^^
+    }
+}
+
+function switchOrdering(x: string | number | boolean) {
+>switchOrdering : (x: string | number | boolean) => string | number | boolean
+>               : ^^^^                         ^^^^^^^^^^^^^^^^^^^^^^^^^^^^^^
+>x : string | number | boolean
+>  : ^^^^^^^^^^^^^^^^^^^^^^^^^
+
+    switch (typeof x) {
+>typeof x : "string" | "number" | "bigint" | "boolean" | "symbol" | "undefined" | "object" | "function"
+>         : ^^^^^^^^^^^^^^^^^^^^^^^^^^^^^^^^^^^^^^^^^^^^^^^^^^^^^^^^^^^^^^^^^^^^^^^^^^^^^^^^^^^^^^^^^^^
+>x : string | number | boolean
+>  : ^^^^^^^^^^^^^^^^^^^^^^^^^
+
+        case 'string': return assertString(x);
+>'string' : "string"
+>         : ^^^^^^^^
+>assertString(x) : string
+>                : ^^^^^^
+>assertString : (x: string) => string
+>             : ^^^^^^^^^^^^^^^^^^^^^
+>x : string
+>  : ^^^^^^
+
+        case 'number': return assertNumber(x);
+>'number' : "number"
+>         : ^^^^^^^^
+>assertNumber(x) : number
+>                : ^^^^^^
+>assertNumber : (x: number) => number
+>             : ^^^^^^^^^^^^^^^^^^^^^
+>x : number
+>  : ^^^^^^
+
+        case 'boolean': return assertBoolean(x);
+>'boolean' : "boolean"
+>          : ^^^^^^^^^
+>assertBoolean(x) : boolean
+>                 : ^^^^^^^
+>assertBoolean : (x: boolean) => boolean
+>              : ^^^^^^^^^^^^^^^^^^^^^^^
+>x : boolean
+>  : ^^^^^^^
+
+        case 'number': return assertNever(x);
+>'number' : "number"
+>         : ^^^^^^^^
+>assertNever(x) : never
+>               : ^^^^^
+>assertNever : (x: never) => never
+>            : ^^^^^^^^^^^^^^^^^^^
+>x : never
+>  : ^^^^^
+    }
+}
+
+function switchOrderingWithDefault(x: string | number | boolean) {
+>switchOrderingWithDefault : (x: string | number | boolean) => string | number | boolean
+>                          : ^^^^                         ^^^^^^^^^^^^^^^^^^^^^^^^^^^^^^
+>x : string | number | boolean
+>  : ^^^^^^^^^^^^^^^^^^^^^^^^^
+
+    function local(y: string | number | boolean) {
+>local : (y: string | number | boolean) => string | number | boolean
+>      : ^^^^                         ^^^^^^^^^^^^^^^^^^^^^^^^^^^^^^
+>y : string | number | boolean
+>  : ^^^^^^^^^^^^^^^^^^^^^^^^^
+
+        return x;
+>x : string | number | boolean
+>  : ^^^^^^^^^^^^^^^^^^^^^^^^^
+    }
+    switch (typeof x) {
+>typeof x : "string" | "number" | "bigint" | "boolean" | "symbol" | "undefined" | "object" | "function"
+>         : ^^^^^^^^^^^^^^^^^^^^^^^^^^^^^^^^^^^^^^^^^^^^^^^^^^^^^^^^^^^^^^^^^^^^^^^^^^^^^^^^^^^^^^^^^^^
+>x : string | number | boolean
+>  : ^^^^^^^^^^^^^^^^^^^^^^^^^
+
+        case 'string':
+>'string' : "string"
+>         : ^^^^^^^^
+
+        case 'number':
+>'number' : "number"
+>         : ^^^^^^^^
+
+        default: return local(x)
+>local(x) : string | number | boolean
+>         : ^^^^^^^^^^^^^^^^^^^^^^^^^
+>local : (y: string | number | boolean) => string | number | boolean
+>      : ^^^^^^^^^^^^^^^^^^^^^^^^^^^^^^^^^^^^^^^^^^^^^^^^^^^^^^^^^^^
+>x : string | number | boolean
+>  : ^^^^^^^^^^^^^^^^^^^^^^^^^
+
+        case 'string': return assertNever(x);
+>'string' : "string"
+>         : ^^^^^^^^
+>assertNever(x) : never
+>               : ^^^^^
+>assertNever : (x: never) => never
+>            : ^^^^^^^^^^^^^^^^^^^
+>x : never
+>  : ^^^^^
+
+        case 'number': return assertNever(x);
+>'number' : "number"
+>         : ^^^^^^^^
+>assertNever(x) : never
+>               : ^^^^^
+>assertNever : (x: never) => never
+>            : ^^^^^^^^^^^^^^^^^^^
+>x : never
+>  : ^^^^^
+    }
+}
+
+function fallThroughTest(x: string | number | boolean | object) {
+>fallThroughTest : (x: string | number | boolean | object) => void
+>                : ^^^^                                  ^^^^^^^^^
+>x : string | number | boolean | object
+>  : ^^^^^^^^^^^^^^^^^^^^^^^^^^^^^^^^^^
+
+    switch (typeof x) {
+>typeof x : "string" | "number" | "bigint" | "boolean" | "symbol" | "undefined" | "object" | "function"
+>         : ^^^^^^^^^^^^^^^^^^^^^^^^^^^^^^^^^^^^^^^^^^^^^^^^^^^^^^^^^^^^^^^^^^^^^^^^^^^^^^^^^^^^^^^^^^^
+>x : string | number | boolean | object
+>  : ^^^^^^^^^^^^^^^^^^^^^^^^^^^^^^^^^^
+
+        case 'number':
+>'number' : "number"
+>         : ^^^^^^^^
+
+            assertNumber(x)
+>assertNumber(x) : number
+>                : ^^^^^^
+>assertNumber : (x: number) => number
+>             : ^^^^^^^^^^^^^^^^^^^^^
+>x : number
+>  : ^^^^^^
+
+        case 'string':
+>'string' : "string"
+>         : ^^^^^^^^
+
+            assertStringOrNumber(x)
+>assertStringOrNumber(x) : string | number
+>                        : ^^^^^^^^^^^^^^^
+>assertStringOrNumber : (x: string | number) => string | number
+>                     : ^^^^^^^^^^^^^^^^^^^^^^^^^^^^^^^^^^^^^^^
+>x : string | number
+>  : ^^^^^^^^^^^^^^^
+
+            break;
+        default:
+            assertObject(x);
+>assertObject(x) : object
+>                : ^^^^^^
+>assertObject : (x: object) => object
+>             : ^^^^^^^^^^^^^^^^^^^^^
+>x : object
+>  : ^^^^^^
+
+        case 'number':
+>'number' : "number"
+>         : ^^^^^^^^
+
+        case 'boolean':
+>'boolean' : "boolean"
+>          : ^^^^^^^^^
+
+            assertBooleanOrObject(x);
+>assertBooleanOrObject(x) : boolean | object
+>                         : ^^^^^^^^^^^^^^^^
+>assertBooleanOrObject : (x: boolean | object) => boolean | object
+>                      : ^^^^^^^^^^^^^^^^^^^^^^^^^^^^^^^^^^^^^^^^^
+>x : boolean | object
+>  : ^^^^^^^^^^^^^^^^
+
+            break;
+    }
+}
+
+function unknownNarrowing(x: unknown) {
+>unknownNarrowing : (x: unknown) => void
+>                 : ^^^^       ^^^^^^^^^
+>x : unknown
+>  : ^^^^^^^
+
+    switch (typeof x) {
+>typeof x : "string" | "number" | "bigint" | "boolean" | "symbol" | "undefined" | "object" | "function"
+>         : ^^^^^^^^^^^^^^^^^^^^^^^^^^^^^^^^^^^^^^^^^^^^^^^^^^^^^^^^^^^^^^^^^^^^^^^^^^^^^^^^^^^^^^^^^^^
+>x : unknown
+>  : ^^^^^^^
+
+        case 'number': assertNumber(x); return;
+>'number' : "number"
+>         : ^^^^^^^^
+>assertNumber(x) : number
+>                : ^^^^^^
+>assertNumber : (x: number) => number
+>             : ^^^^^^^^^^^^^^^^^^^^^
+>x : number
+>  : ^^^^^^
+
+        case 'boolean': assertBoolean(x); return;
+>'boolean' : "boolean"
+>          : ^^^^^^^^^
+>assertBoolean(x) : boolean
+>                 : ^^^^^^^
+>assertBoolean : (x: boolean) => boolean
+>              : ^^^^^^^^^^^^^^^^^^^^^^^
+>x : boolean
+>  : ^^^^^^^
+
+        case 'function': assertFunction(x); return;
+>'function' : "function"
+>           : ^^^^^^^^^^
+>assertFunction(x) : Function
+>                  : ^^^^^^^^
+>assertFunction : (x: Function) => Function
+>               : ^^^^^^^^^^^^^^^^^^^^^^^^^
+>x : Function
+>  : ^^^^^^^^
+
+        case 'symbol': assertSymbol(x); return;
+>'symbol' : "symbol"
+>         : ^^^^^^^^
+>assertSymbol(x) : symbol
+>                : ^^^^^^
+>assertSymbol : (x: symbol) => symbol
+>             : ^^^^^^^^^^^^^^^^^^^^^
+>x : symbol
+>  : ^^^^^^
+
+        case 'object': assertObjectOrNull(x); return;
+>'object' : "object"
+>         : ^^^^^^^^
+>assertObjectOrNull(x) : object | null
+>                      : ^^^^^^^^^^^^^
+>assertObjectOrNull : (x: object | null) => object | null
+>                   : ^^^^^^^^^^^^^^^^^^^^^^^^^^^^^^^^^^^
+>x : object | null
+>  : ^^^^^^^^^^^^^
+
+        case 'string': assertString(x); return;
+>'string' : "string"
+>         : ^^^^^^^^
+>assertString(x) : string
+>                : ^^^^^^
+>assertString : (x: string) => string
+>             : ^^^^^^^^^^^^^^^^^^^^^
+>x : string
+>  : ^^^^^^
+
+        case 'undefined': assertUndefined(x); return;
+>'undefined' : "undefined"
+>            : ^^^^^^^^^^^
+>assertUndefined(x) : undefined
+>                   : ^^^^^^^^^
+>assertUndefined : (x: undefined) => undefined
+>                : ^^^^^^^^^^^^^^^^^^^^^^^^^^^
+>x : undefined
+>  : ^^^^^^^^^
+    }
+}
+
+function keyofNarrowing<S extends { [K in keyof S]: string }>(k: keyof S) {
+>keyofNarrowing : <S extends { [K in keyof S]: string; }>(k: keyof S) => void
+>               : ^ ^^^^^^^^^^^^^^^^^^^^^^^^^^^^^^^^^^^^^^^^^       ^^^^^^^^^
+>k : keyof S
+>  : ^^^^^^^
+
+    function assertKeyofS(k1: keyof S) { }
+>assertKeyofS : (k1: keyof S) => void
+>             : ^^^^^       ^^^^^^^^^
+>k1 : keyof S
+>   : ^^^^^^^
+
+    switch (typeof k) {
+>typeof k : "string" | "number" | "bigint" | "boolean" | "symbol" | "undefined" | "object" | "function"
+>         : ^^^^^^^^^^^^^^^^^^^^^^^^^^^^^^^^^^^^^^^^^^^^^^^^^^^^^^^^^^^^^^^^^^^^^^^^^^^^^^^^^^^^^^^^^^^
+>k : keyof S
+>  : ^^^^^^^
+
+        case 'number': assertNumber(k); assertKeyofS(k); return;
+>'number' : "number"
+>         : ^^^^^^^^
+>assertNumber(k) : number
+>                : ^^^^^^
+>assertNumber : (x: number) => number
+>             : ^^^^^^^^^^^^^^^^^^^^^
+>k : number
+>  : ^^^^^^
+>assertKeyofS(k) : void
+>                : ^^^^
+>assertKeyofS : (k1: keyof S) => void
+>             : ^^^^^^^^^^^^^^^^^^^^^
+>k : keyof S & number
+>  : ^^^^^^^^^^^^^^^^
+
+        case 'symbol': assertSymbol(k); assertKeyofS(k); return;
+>'symbol' : "symbol"
+>         : ^^^^^^^^
+>assertSymbol(k) : symbol
+>                : ^^^^^^
+>assertSymbol : (x: symbol) => symbol
+>             : ^^^^^^^^^^^^^^^^^^^^^
+>k : symbol
+>  : ^^^^^^
+>assertKeyofS(k) : void
+>                : ^^^^
+>assertKeyofS : (k1: keyof S) => void
+>             : ^^^^^^^^^^^^^^^^^^^^^
+>k : keyof S & symbol
+>  : ^^^^^^^^^^^^^^^^
+
+        case 'string': assertString(k); assertKeyofS(k); return;
+>'string' : "string"
+>         : ^^^^^^^^
+>assertString(k) : string
+>                : ^^^^^^
+>assertString : (x: string) => string
+>             : ^^^^^^^^^^^^^^^^^^^^^
+>k : string
+>  : ^^^^^^
+>assertKeyofS(k) : void
+>                : ^^^^
+>assertKeyofS : (k1: keyof S) => void
+>             : ^^^^^^^^^^^^^^^^^^^^^
+>k : keyof S & string
+>  : ^^^^^^^^^^^^^^^^
+    }
+}
+
+function narrowingNarrows(x: {} | undefined) {
+>narrowingNarrows : (x: {} | undefined) => void
+>                 : ^^^^              ^^^^^^^^^
+>x : {} | undefined
+>  : ^^^^^^^^^^^^^^
+
+    switch (typeof x) {
+>typeof x : "string" | "number" | "bigint" | "boolean" | "symbol" | "undefined" | "object" | "function"
+>         : ^^^^^^^^^^^^^^^^^^^^^^^^^^^^^^^^^^^^^^^^^^^^^^^^^^^^^^^^^^^^^^^^^^^^^^^^^^^^^^^^^^^^^^^^^^^
+>x : {} | undefined
+>  : ^^^^^^^^^^^^^^
+
+        case 'number': assertNumber(x); return;
+>'number' : "number"
+>         : ^^^^^^^^
+>assertNumber(x) : number
+>                : ^^^^^^
+>assertNumber : (x: number) => number
+>             : ^^^^^^^^^^^^^^^^^^^^^
+>x : number
+>  : ^^^^^^
+
+        case 'boolean': assertBoolean(x); return;
+>'boolean' : "boolean"
+>          : ^^^^^^^^^
+>assertBoolean(x) : boolean
+>                 : ^^^^^^^
+>assertBoolean : (x: boolean) => boolean
+>              : ^^^^^^^^^^^^^^^^^^^^^^^
+>x : boolean
+>  : ^^^^^^^
+
+        case 'function': assertFunction(x); return;
+>'function' : "function"
+>           : ^^^^^^^^^^
+>assertFunction(x) : Function
+>                  : ^^^^^^^^
+>assertFunction : (x: Function) => Function
+>               : ^^^^^^^^^^^^^^^^^^^^^^^^^
+>x : Function
+>  : ^^^^^^^^
+
+        case 'symbol': assertSymbol(x); return;
+>'symbol' : "symbol"
+>         : ^^^^^^^^
+>assertSymbol(x) : symbol
+>                : ^^^^^^
+>assertSymbol : (x: symbol) => symbol
+>             : ^^^^^^^^^^^^^^^^^^^^^
+>x : symbol
+>  : ^^^^^^
+
+        case 'object': const _: {} = x; return;
+>'object' : "object"
+>         : ^^^^^^^^
+>_ : {}
+>  : ^^
+>x : object
+>  : ^^^^^^
+
+        case 'string': assertString(x); return;
+>'string' : "string"
+>         : ^^^^^^^^
+>assertString(x) : string
+>                : ^^^^^^
+>assertString : (x: string) => string
+>             : ^^^^^^^^^^^^^^^^^^^^^
+>x : string
+>  : ^^^^^^
+
+        case 'undefined': assertUndefined(x); return;
+>'undefined' : "undefined"
+>            : ^^^^^^^^^^^
+>assertUndefined(x) : undefined
+>                   : ^^^^^^^^^
+>assertUndefined : (x: undefined) => undefined
+>                : ^^^^^^^^^^^^^^^^^^^^^^^^^^^
+>x : undefined
+>  : ^^^^^^^^^
+
+        case 'number': assertNever(x); return;
+>'number' : "number"
+>         : ^^^^^^^^
+>assertNever(x) : never
+>               : ^^^^^
+>assertNever : (x: never) => never
+>            : ^^^^^^^^^^^^^^^^^^^
+>x : never
+>  : ^^^^^
+
+        default: const _y: {} = x; return;
+>_y : {}
+>   : ^^
+>x : {}
+>  : ^^
+    }
+}
+
+function narrowingNarrows2(x: true | 3 | 'hello' | undefined) {
+>narrowingNarrows2 : (x: true | 3 | 'hello' | undefined) => void
+>                  : ^^^^                              ^^^^^^^^^
+>x : true | 3 | "hello" | undefined
+>  : ^^^^^^^^^^^^^^^^^^^^^^^^^^^^^^
+>true : true
+>     : ^^^^
+
+    switch (typeof x) {
+>typeof x : "string" | "number" | "bigint" | "boolean" | "symbol" | "undefined" | "object" | "function"
+>         : ^^^^^^^^^^^^^^^^^^^^^^^^^^^^^^^^^^^^^^^^^^^^^^^^^^^^^^^^^^^^^^^^^^^^^^^^^^^^^^^^^^^^^^^^^^^
+>x : true | 3 | "hello" | undefined
+>  : ^^^^^^^^^^^^^^^^^^^^^^^^^^^^^^
+
+        case 'number': assertNumber(x); return;
+>'number' : "number"
+>         : ^^^^^^^^
+>assertNumber(x) : number
+>                : ^^^^^^
+>assertNumber : (x: number) => number
+>             : ^^^^^^^^^^^^^^^^^^^^^
+>x : 3
+>  : ^
+
+        case 'boolean': assertBoolean(x); return;
+>'boolean' : "boolean"
+>          : ^^^^^^^^^
+>assertBoolean(x) : boolean
+>                 : ^^^^^^^
+>assertBoolean : (x: boolean) => boolean
+>              : ^^^^^^^^^^^^^^^^^^^^^^^
+>x : true
+>  : ^^^^
+
+        case 'function': assertNever(x); return;
+>'function' : "function"
+>           : ^^^^^^^^^^
+>assertNever(x) : never
+>               : ^^^^^
+>assertNever : (x: never) => never
+>            : ^^^^^^^^^^^^^^^^^^^
+>x : never
+>  : ^^^^^
+
+        case 'symbol': assertNever(x); return;
+>'symbol' : "symbol"
+>         : ^^^^^^^^
+>assertNever(x) : never
+>               : ^^^^^
+>assertNever : (x: never) => never
+>            : ^^^^^^^^^^^^^^^^^^^
+>x : never
+>  : ^^^^^
+
+        case 'object': const _: {} = assertNever(x); return;
+>'object' : "object"
+>         : ^^^^^^^^
+>_ : {}
+>  : ^^
+>assertNever(x) : never
+>               : ^^^^^
+>assertNever : (x: never) => never
+>            : ^^^^^^^^^^^^^^^^^^^
+>x : never
+>  : ^^^^^
+
+        case 'string': assertString(x); return;
+>'string' : "string"
+>         : ^^^^^^^^
+>assertString(x) : string
+>                : ^^^^^^
+>assertString : (x: string) => string
+>             : ^^^^^^^^^^^^^^^^^^^^^
+>x : "hello"
+>  : ^^^^^^^
+
+        case 'undefined': assertUndefined(x); return;
+>'undefined' : "undefined"
+>            : ^^^^^^^^^^^
+>assertUndefined(x) : undefined
+>                   : ^^^^^^^^^
+>assertUndefined : (x: undefined) => undefined
+>                : ^^^^^^^^^^^^^^^^^^^^^^^^^^^
+>x : undefined
+>  : ^^^^^^^^^
+
+        case 'number': assertNever(x); return;
+>'number' : "number"
+>         : ^^^^^^^^
+>assertNever(x) : never
+>               : ^^^^^
+>assertNever : (x: never) => never
+>            : ^^^^^^^^^^^^^^^^^^^
+>x : never
+>  : ^^^^^
+
+        default: const _y: {} = assertNever(x); return;
+>_y : {}
+>   : ^^
+>assertNever(x) : never
+>               : ^^^^^
+>assertNever : (x: never) => never
+>            : ^^^^^^^^^^^^^^^^^^^
+>x : never
+>  : ^^^^^
+    }
+}
+
+/* Template literals */
+
+function testUnionWithTempalte(x: Basic) {
+>testUnionWithTempalte : (x: Basic) => void
+>                      : ^^^^     ^^^^^^^^^
+>x : Basic
+>  : ^^^^^
+
+    switch (typeof x) {
+>typeof x : "string" | "number" | "bigint" | "boolean" | "symbol" | "undefined" | "object" | "function"
+>         : ^^^^^^^^^^^^^^^^^^^^^^^^^^^^^^^^^^^^^^^^^^^^^^^^^^^^^^^^^^^^^^^^^^^^^^^^^^^^^^^^^^^^^^^^^^^
+>x : Basic
+>  : ^^^^^
+
+        case `number`: assertNumber(x); return;
+>`number` : "number"
+>         : ^^^^^^^^
+>assertNumber(x) : number
+>                : ^^^^^^
+>assertNumber : (x: number) => number
+>             : ^^^^^^^^^^^^^^^^^^^^^
+>x : number
+>  : ^^^^^^
+
+        case `boolean`: assertBoolean(x); return;
+>`boolean` : "boolean"
+>          : ^^^^^^^^^
+>assertBoolean(x) : boolean
+>                 : ^^^^^^^
+>assertBoolean : (x: boolean) => boolean
+>              : ^^^^^^^^^^^^^^^^^^^^^^^
+>x : boolean
+>  : ^^^^^^^
+
+        case `function`: assertFunction(x); return;
+>`function` : "function"
+>           : ^^^^^^^^^^
+>assertFunction(x) : Function
+>                  : ^^^^^^^^
+>assertFunction : (x: Function) => Function
+>               : ^^^^^^^^^^^^^^^^^^^^^^^^^
+>x : Function
+>  : ^^^^^^^^
+
+        case `symbol`: assertSymbol(x); return;
+>`symbol` : "symbol"
+>         : ^^^^^^^^
+>assertSymbol(x) : symbol
+>                : ^^^^^^
+>assertSymbol : (x: symbol) => symbol
+>             : ^^^^^^^^^^^^^^^^^^^^^
+>x : symbol
+>  : ^^^^^^
+
+        case `object`: assertObject(x); return;
+>`object` : "object"
+>         : ^^^^^^^^
+>assertObject(x) : object
+>                : ^^^^^^
+>assertObject : (x: object) => object
+>             : ^^^^^^^^^^^^^^^^^^^^^
+>x : object
+>  : ^^^^^^
+
+        case `string`: assertString(x); return;
+>`string` : "string"
+>         : ^^^^^^^^
+>assertString(x) : string
+>                : ^^^^^^
+>assertString : (x: string) => string
+>             : ^^^^^^^^^^^^^^^^^^^^^
+>x : string
+>  : ^^^^^^
+
+        case `undefined`: assertUndefined(x); return;
+>`undefined` : "undefined"
+>            : ^^^^^^^^^^^
+>assertUndefined(x) : undefined
+>                   : ^^^^^^^^^
+>assertUndefined : (x: undefined) => undefined
+>                : ^^^^^^^^^^^^^^^^^^^^^^^^^^^
+>x : undefined
+>  : ^^^^^^^^^
+    }
+    assertNever(x);
+>assertNever(x) : never
+>               : ^^^^^
+>assertNever : (x: never) => never
+>            : ^^^^^^^^^^^^^^^^^^^
+>x : never
+>  : ^^^^^
+}
+
+function fallThroughTestWithTempalte(x: string | number | boolean | object) {
+>fallThroughTestWithTempalte : (x: string | number | boolean | object) => void
+>                            : ^^^^                                  ^^^^^^^^^
+>x : string | number | boolean | object
+>  : ^^^^^^^^^^^^^^^^^^^^^^^^^^^^^^^^^^
+
+    switch (typeof x) {
+>typeof x : "string" | "number" | "bigint" | "boolean" | "symbol" | "undefined" | "object" | "function"
+>         : ^^^^^^^^^^^^^^^^^^^^^^^^^^^^^^^^^^^^^^^^^^^^^^^^^^^^^^^^^^^^^^^^^^^^^^^^^^^^^^^^^^^^^^^^^^^
+>x : string | number | boolean | object
+>  : ^^^^^^^^^^^^^^^^^^^^^^^^^^^^^^^^^^
+
+        case `number`:
+>`number` : "number"
+>         : ^^^^^^^^
+
+            assertNumber(x)
+>assertNumber(x) : number
+>                : ^^^^^^
+>assertNumber : (x: number) => number
+>             : ^^^^^^^^^^^^^^^^^^^^^
+>x : number
+>  : ^^^^^^
+
+        case `string`:
+>`string` : "string"
+>         : ^^^^^^^^
+
+            assertStringOrNumber(x)
+>assertStringOrNumber(x) : string | number
+>                        : ^^^^^^^^^^^^^^^
+>assertStringOrNumber : (x: string | number) => string | number
+>                     : ^^^^^^^^^^^^^^^^^^^^^^^^^^^^^^^^^^^^^^^
+>x : string | number
+>  : ^^^^^^^^^^^^^^^
+
+            break;
+        default:
+            assertObject(x);
+>assertObject(x) : object
+>                : ^^^^^^
+>assertObject : (x: object) => object
+>             : ^^^^^^^^^^^^^^^^^^^^^
+>x : object
+>  : ^^^^^^
+
+        case `number`:
+>`number` : "number"
+>         : ^^^^^^^^
+
+        case `boolean`:
+>`boolean` : "boolean"
+>          : ^^^^^^^^^
+
+            assertBooleanOrObject(x);
+>assertBooleanOrObject(x) : boolean | object
+>                         : ^^^^^^^^^^^^^^^^
+>assertBooleanOrObject : (x: boolean | object) => boolean | object
+>                      : ^^^^^^^^^^^^^^^^^^^^^^^^^^^^^^^^^^^^^^^^^
+>x : boolean | object
+>  : ^^^^^^^^^^^^^^^^
+
+            break;
+    }
+}
+
+function keyofNarrowingWithTemplate<S extends { [K in keyof S]: string }>(k: keyof S) {
+>keyofNarrowingWithTemplate : <S extends { [K in keyof S]: string; }>(k: keyof S) => void
+>                           : ^ ^^^^^^^^^^^^^^^^^^^^^^^^^^^^^^^^^^^^^^^^^       ^^^^^^^^^
+>k : keyof S
+>  : ^^^^^^^
+
+    function assertKeyofS(k1: keyof S) { }
+>assertKeyofS : (k1: keyof S) => void
+>             : ^^^^^       ^^^^^^^^^
+>k1 : keyof S
+>   : ^^^^^^^
+
+    switch (typeof k) {
+>typeof k : "string" | "number" | "bigint" | "boolean" | "symbol" | "undefined" | "object" | "function"
+>         : ^^^^^^^^^^^^^^^^^^^^^^^^^^^^^^^^^^^^^^^^^^^^^^^^^^^^^^^^^^^^^^^^^^^^^^^^^^^^^^^^^^^^^^^^^^^
+>k : keyof S
+>  : ^^^^^^^
+
+        case `number`: assertNumber(k); assertKeyofS(k); return;
+>`number` : "number"
+>         : ^^^^^^^^
+>assertNumber(k) : number
+>                : ^^^^^^
+>assertNumber : (x: number) => number
+>             : ^^^^^^^^^^^^^^^^^^^^^
+>k : number
+>  : ^^^^^^
+>assertKeyofS(k) : void
+>                : ^^^^
+>assertKeyofS : (k1: keyof S) => void
+>             : ^^^^^^^^^^^^^^^^^^^^^
+>k : keyof S & number
+>  : ^^^^^^^^^^^^^^^^
+
+        case `symbol`: assertSymbol(k); assertKeyofS(k); return;
+>`symbol` : "symbol"
+>         : ^^^^^^^^
+>assertSymbol(k) : symbol
+>                : ^^^^^^
+>assertSymbol : (x: symbol) => symbol
+>             : ^^^^^^^^^^^^^^^^^^^^^
+>k : symbol
+>  : ^^^^^^
+>assertKeyofS(k) : void
+>                : ^^^^
+>assertKeyofS : (k1: keyof S) => void
+>             : ^^^^^^^^^^^^^^^^^^^^^
+>k : keyof S & symbol
+>  : ^^^^^^^^^^^^^^^^
+
+        case `string`: assertString(k); assertKeyofS(k); return;
+>`string` : "string"
+>         : ^^^^^^^^
+>assertString(k) : string
+>                : ^^^^^^
+>assertString : (x: string) => string
+>             : ^^^^^^^^^^^^^^^^^^^^^
+>k : string
+>  : ^^^^^^
+>assertKeyofS(k) : void
+>                : ^^^^
+>assertKeyofS : (k1: keyof S) => void
+>             : ^^^^^^^^^^^^^^^^^^^^^
+>k : keyof S & string
+>  : ^^^^^^^^^^^^^^^^
+    }
+}
+
+/* Both string literals and template literals */
+
+function multipleGenericFuseWithBoth<X extends L | number, Y extends R | number>(xy: X | Y): [X, number] | [Y, string] | [(X | Y)] {
+>multipleGenericFuseWithBoth : <X extends number | L, Y extends number | R>(xy: X | Y) => [X, number] | [Y, string] | [(X | Y)]
+>                            : ^ ^^^^^^^^^^^^^^^^^^^^^ ^^^^^^^^^^^^^^^^^^^^^^^^^     ^^^^^                                     
+>xy : X | Y
+>   : ^^^^^
+
+    switch (typeof xy) {
+>typeof xy : "string" | "number" | "bigint" | "boolean" | "symbol" | "undefined" | "object" | "function"
+>          : ^^^^^^^^^^^^^^^^^^^^^^^^^^^^^^^^^^^^^^^^^^^^^^^^^^^^^^^^^^^^^^^^^^^^^^^^^^^^^^^^^^^^^^^^^^^
+>xy : X | Y
+>   : ^^^^^
+
+        case `function`: return [xy, 1];
+>`function` : "function"
+>           : ^^^^^^^^^^
+>[xy, 1] : [X & Function, number]
+>        : ^^^^^^^^^^^^^^^^^^^^^^
+>xy : X & Function
+>   : ^^^^^^^^^^^^
+>1 : 1
+>  : ^
+
+        case 'object': return [xy, 'two'];
+>'object' : "object"
+>         : ^^^^^^^^
+>[xy, 'two'] : [Y & object, string]
+>            : ^^^^^^^^^^^^^^^^^^^^
+>xy : Y & object
+>   : ^^^^^^^^^^
+>'two' : "two"
+>      : ^^^^^
+
+        case `number`: return [xy]
+>`number` : "number"
+>         : ^^^^^^^^
+>[xy] : [X & number | Y & number]
+>     : ^^^^^^^^^^^^^^^^^^^^^^^^^
+>xy : X & number | Y & number
+>   : ^^^^^^^^^^^^^^^^^^^^^^^
+    }
+}
+