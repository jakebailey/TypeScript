//// [tests/cases/compiler/functionOverloads.ts] ////

=== functionOverloads.ts ===
function foo(): string;
>foo : { (): string; (bar: string): number; }
>    : ^^^^^^      ^^^^^^^^^^^^^^^^^^^^^^^^^^

function foo(bar: string): number;
>foo : { (): string; (bar: string): number; }
>    : ^^^^^^^^^^^^^^^^^^^^      ^^^      ^^^
>bar : string
>    : ^^^^^^

function foo(bar?: string): any { return "" };
>foo : { (): string; (bar: string): number; }
<<<<<<< HEAD
>bar : string | undefined
=======
>    : ^^^^^^^^^^^^^^^^^^^^^^^^^^^^^^^^^^^^^^
>bar : string
>    : ^^^^^^
>>>>>>> 12402f26
>"" : ""
>   : ^^

var x = foo(5);
>x : never
>  : ^^^^^
>foo(5) : never
>       : ^^^^^
>foo : { (): string; (bar: string): number; }
>    : ^^^^^^^^^^^^^^^^^^^^^^^^^^^^^^^^^^^^^^
>5 : 5
>  : ^

<|MERGE_RESOLUTION|>--- conflicted
+++ resolved
@@ -1,35 +1,31 @@
-//// [tests/cases/compiler/functionOverloads.ts] ////
-
-=== functionOverloads.ts ===
-function foo(): string;
->foo : { (): string; (bar: string): number; }
->    : ^^^^^^      ^^^^^^^^^^^^^^^^^^^^^^^^^^
-
-function foo(bar: string): number;
->foo : { (): string; (bar: string): number; }
->    : ^^^^^^^^^^^^^^^^^^^^      ^^^      ^^^
->bar : string
->    : ^^^^^^
-
-function foo(bar?: string): any { return "" };
->foo : { (): string; (bar: string): number; }
-<<<<<<< HEAD
->bar : string | undefined
-=======
->    : ^^^^^^^^^^^^^^^^^^^^^^^^^^^^^^^^^^^^^^
->bar : string
->    : ^^^^^^
->>>>>>> 12402f26
->"" : ""
->   : ^^
-
-var x = foo(5);
->x : never
->  : ^^^^^
->foo(5) : never
->       : ^^^^^
->foo : { (): string; (bar: string): number; }
->    : ^^^^^^^^^^^^^^^^^^^^^^^^^^^^^^^^^^^^^^
->5 : 5
->  : ^
-
+//// [tests/cases/compiler/functionOverloads.ts] ////
+
+=== functionOverloads.ts ===
+function foo(): string;
+>foo : { (): string; (bar: string): number; }
+>    : ^^^^^^      ^^^^^^^^^^^^^^^^^^^^^^^^^^
+
+function foo(bar: string): number;
+>foo : { (): string; (bar: string): number; }
+>    : ^^^^^^^^^^^^^^^^^^^^      ^^^      ^^^
+>bar : string
+>    : ^^^^^^
+
+function foo(bar?: string): any { return "" };
+>foo : { (): string; (bar: string): number; }
+>    : ^^^^^^^^^^^^^^^^^^^^^^^^^^^^^^^^^^^^^^
+>bar : string | undefined
+>    : ^^^^^^^^^^^^^^^^^^
+>"" : ""
+>   : ^^
+
+var x = foo(5);
+>x : never
+>  : ^^^^^
+>foo(5) : never
+>       : ^^^^^
+>foo : { (): string; (bar: string): number; }
+>    : ^^^^^^^^^^^^^^^^^^^^^^^^^^^^^^^^^^^^^^
+>5 : 5
+>  : ^
+