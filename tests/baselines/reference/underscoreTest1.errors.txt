<<<<<<< HEAD
underscoreTest1_underscoreTests.ts(26,1): error TS2769: No overload matches this call.
  Overload 1 of 2, '(list: (string | number | boolean | null)[], iterator?: Iterator_<string | number | boolean | null, boolean> | undefined, context?: any): boolean', gave the following error.
    Argument of type '<T>(value: T) => T' is not assignable to parameter of type 'Iterator_<string | number | boolean | null, boolean>'.
      Type 'string | number | boolean | null' is not assignable to type 'boolean'.
        Type 'null' is not assignable to type 'boolean'.
  Overload 2 of 2, '(list: Dictionary<unknown>, iterator?: Iterator_<unknown, boolean> | undefined, context?: any): boolean', gave the following error.
    Argument of type '(string | number | boolean | null)[]' is not assignable to parameter of type 'Dictionary<unknown>'.
      Index signature for type 'string' is missing in type '(string | number | boolean | null)[]'.
underscoreTest1_underscoreTests.ts(129,27): error TS2454: Variable 'notes' is used before being assigned.
underscoreTest1_underscoreTests.ts(130,8): error TS2454: Variable 'notes' is used before being assigned.
underscoreTest1_underscoreTests.ts(202,7): error TS2345: Argument of type 'undefined' is not assignable to parameter of type 'number'.
=======
underscoreTest1_underscoreTests.ts(26,3): error TS2769: No overload matches this call.
  Overload 1 of 2, '(list: (string | number | boolean)[], iterator?: Iterator_<string | number | boolean, boolean>, context?: any): boolean', gave the following error.
    Argument of type '<T>(value: T) => T' is not assignable to parameter of type 'Iterator_<string | number | boolean, boolean>'.
      Type 'string | number | boolean' is not assignable to type 'boolean'.
        Type 'string' is not assignable to type 'boolean'.
  Overload 2 of 2, '(list: Dictionary<unknown>, iterator?: Iterator_<unknown, boolean>, context?: any): boolean', gave the following error.
    Argument of type '(string | number | boolean)[]' is not assignable to parameter of type 'Dictionary<unknown>'.
      Index signature for type 'string' is missing in type '(string | number | boolean)[]'.
>>>>>>> 12402f26


==== underscoreTest1_underscoreTests.ts (4 errors) ====
    /// <reference path="underscoreTest1_underscore.ts" />
    
    declare var $;
    declare function alert(x: string): void;
    
    _.each([1, 2, 3], (num) => alert(num.toString()));
    _.each({ one: 1, two: 2, three: 3 }, (value: number, key?: string) => alert(value.toString()));
    
    _.map([1, 2, 3], (num) => num * 3);
    _.map({ one: 1, two: 2, three: 3 }, (value: number, key?: string) => value * 3);
    
    var sum = _.reduce([1, 2, 3], (memo, num) => memo + num, 0);
    
    var list = [[0, 1], [2, 3], [4, 5]];
    var flat = _.reduceRight(list, (a, b) => a.concat(b), []);
    
    var even = _.find([1, 2, 3, 4, 5, 6], (num) => num % 2 == 0);
    
    var evens = _.filter([1, 2, 3, 4, 5, 6], (num) => num % 2 == 0);
    
    var listOfPlays = [{ title: "Cymbeline", author: "Shakespeare", year: 1611 }, { title: "The Tempest", author: "Shakespeare", year: 1611 }, { title: "Other", author: "Not Shakespeare", year: 2012 }];
    _.where(listOfPlays, { author: "Shakespeare", year: 1611 });
    
    var odds = _.reject([1, 2, 3, 4, 5, 6], (num) => num % 2 == 0);
    
    _.all([true, 1, null, 'yes'], _.identity);
      ~~~
!!! error TS2769: No overload matches this call.
!!! error TS2769:   Overload 1 of 2, '(list: (string | number | boolean | null)[], iterator?: Iterator_<string | number | boolean | null, boolean> | undefined, context?: any): boolean', gave the following error.
!!! error TS2769:     Argument of type '<T>(value: T) => T' is not assignable to parameter of type 'Iterator_<string | number | boolean | null, boolean>'.
!!! error TS2769:       Type 'string | number | boolean | null' is not assignable to type 'boolean'.
!!! error TS2769:         Type 'null' is not assignable to type 'boolean'.
!!! error TS2769:   Overload 2 of 2, '(list: Dictionary<unknown>, iterator?: Iterator_<unknown, boolean> | undefined, context?: any): boolean', gave the following error.
!!! error TS2769:     Argument of type '(string | number | boolean | null)[]' is not assignable to parameter of type 'Dictionary<unknown>'.
!!! error TS2769:       Index signature for type 'string' is missing in type '(string | number | boolean | null)[]'.
    
    _.any([null, 0, 'yes', false]);
    
    _.contains([1, 2, 3], 3);
    
    _.invoke([[5, 1, 7], [3, 2, 1]], 'sort');
    
    var stooges = [{ name: 'moe', age: 40 }, { name: 'larry', age: 50 }, { name: 'curly', age: 60 }];
    _.pluck(stooges, 'name');
    
    _.max(stooges, (stooge) => stooge.age);
    
    var numbers = [10, 5, 100, 2, 1000];
    _.min(numbers);
    
    _.sortBy([1, 2, 3, 4, 5, 6], (num) => Math.sin(num));
    
    
    // not sure how this is typechecking at all.. Math.floor(e) is number not string..?
    _([1.3, 2.1, 2.4]).groupBy((e: number, i?: number, list?: number[]) => Math.floor(e));
    _.groupBy([1.3, 2.1, 2.4], (num: number) => Math.floor(num));
    _.groupBy(['one', 'two', 'three'], 'length');
    
    _.countBy([1, 2, 3, 4, 5], (num) => num % 2 == 0 ? 'even' : 'odd');
    
    _.shuffle([1, 2, 3, 4, 5, 6]);
    
    // (function(){ return _.toArray(arguments).slice(1); })(1, 2, 3, 4);
    
    _.size({ one: 1, two: 2, three: 3 });
    
    ///////////////////////////////////////////////////////////////////////////////////////
    
    _.first([5, 4, 3, 2, 1]);
    _.initial([5, 4, 3, 2, 1]);
    _.last([5, 4, 3, 2, 1]);
    _.rest([5, 4, 3, 2, 1]);
    _.compact([0, 1, false, 2, '', 3]);
    
    _.flatten([1, 2, 3, 4]);
    _.flatten([1, [2]]);
    
    // typescript doesn't like the elements being different
    _.flatten([1, [2], [3, [[4]]]]);
    _.flatten([1, [2], [3, [[4]]]], true);
    _.without([1, 2, 1, 0, 3, 1, 4], 0, 1);
    _.union([1, 2, 3], [101, 2, 1, 10], [2, 1]);
    _.intersection([1, 2, 3], [101, 2, 1, 10], [2, 1]);
    _.difference([1, 2, 3, 4, 5], [5, 2, 10]);
    _.uniq([1, 2, 1, 3, 1, 4]);
    _.zip(['moe', 'larry', 'curly'], [30, 40, 50], [true, false, false]);
    _.object(['moe', 'larry', 'curly'], [30, 40, 50]);
    _.object([['moe', 30], ['larry', 40], ['curly', 50]]);
    _.indexOf([1, 2, 3], 2);
    _.lastIndexOf([1, 2, 3, 1, 2, 3], 2);
    _.sortedIndex([10, 20, 30, 40, 50], 35);
    _.range(10);
    _.range(1, 11);
    _.range(0, 30, 5);
    _.range(0, 30, 5);
    _.range(0);
    
    ///////////////////////////////////////////////////////////////////////////////////////
    
    var func = function (greeting) { return greeting + ': ' + this.name };
    // need a second var otherwise typescript thinks func signature is the above func type,
    // instead of the newly returned _bind => func type.
    var func2 = _.bind(func, { name: 'moe' }, 'hi');
    func2();
    
    var buttonView = {
        label: 'underscore',
        onClick: function () { alert('clicked: ' + this.label); },
        onHover: function () { alert('hovering: ' + this.label); }
    };
    _.bindAll(buttonView);
    $('#underscore_button').bind('click', buttonView.onClick);
    
    var fibonacci = _.memoize(function (n) {
        return n < 2 ? n : fibonacci(n - 1) + fibonacci(n - 2);
    });
    
    var log = _.bind((message?: string, ...rest: string[]) => { }, Date);
    _.delay(log, 1000, 'logged later');
    
    _.defer(function () { alert('deferred'); });
    
    var updatePosition = () => alert('updating position...');
    var throttled = _.throttle(updatePosition, 100);
    $(null).scroll(throttled);
    
    var calculateLayout = () => alert('calculating layout...');
    var lazyLayout = _.debounce(calculateLayout, 300);
    $(null).resize(lazyLayout);
    
    var createApplication = () => alert('creating application...');
    var initialize = _.once(createApplication);
    initialize();
    initialize();
    
    var notes: any[];
    var render = () => alert("rendering...");
    var renderNotes = _.after(notes.length, render);
                              ~~~~~
!!! error TS2454: Variable 'notes' is used before being assigned.
    _.each(notes, (note) => note.asyncSave({ success: renderNotes }));
           ~~~~~
!!! error TS2454: Variable 'notes' is used before being assigned.
    
    var hello = function (name) { return "hello: " + name; };
    hello = _.wrap(hello, (func, arg) => { return "before, " + func(arg) + ", after"; });
    hello("moe");
    
    var greet = function (name) { return "hi: " + name; };
    var exclaim = function (statement) { return statement + "!"; };
    var welcome = _.compose(exclaim, greet);
    welcome('moe');
    
    ///////////////////////////////////////////////////////////////////////////////////////
    
    _.keys({ one: 1, two: 2, three: 3 });
    _.values({ one: 1, two: 2, three: 3 });
    _.pairs({ one: 1, two: 2, three: 3 });
    _.invert({ Moe: "Moses", Larry: "Louis", Curly: "Jerome" });
    _.functions(_);
    _.extend({ name: 'moe' }, { age: 50 });
    _.pick({ name: 'moe', age: 50, userid: 'moe1' }, 'name', 'age');
    _.omit({ name: 'moe', age: 50, userid: 'moe1' }, 'userid');
    
    var iceCream = { flavor: "chocolate" };
    _.defaults(iceCream, { flavor: "vanilla", sprinkles: "lots" });
    
    _.clone({ name: 'moe' });
    
    _.chain([1, 2, 3, 200])
        .filter(function (num) { return num % 2 == 0; })
        .tap(<any>alert)
        .map(function (num) { return num * num })
        .value();
    
    _.has({ a: 1, b: 2, c: 3 }, "b");
    
    var moe = { name: 'moe', luckyNumbers: [13, 27, 34] };
    var clone = { name: 'moe', luckyNumbers: [13, 27, 34] };
    moe == clone;
    _.isEqual(moe, clone);
    
    _.isEmpty([1, 2, 3]);
    _.isEmpty({});
    
    _.isElement($('body')[0]);
    
    (function () { return _.isArray(arguments); })();
    _.isArray([1, 2, 3]);
    
    _.isObject({});
    _.isObject(1);
    
    
    // (() => { return _.isArguments(arguments); })(1, 2, 3);
    _.isArguments([1, 2, 3]);
    
    _.isFunction(alert);
    
    _.isString("moe");
    
    _.isNumber(8.4 * 5);
    
    _.isFinite(-101);
    
    _.isFinite(-Infinity);
    
    _.isBoolean(null);
    
    _.isDate(new Date());
    
    _.isRegExp(/moe/);
    
    _.isNaN(NaN);
    isNaN(undefined);
          ~~~~~~~~~
!!! error TS2345: Argument of type 'undefined' is not assignable to parameter of type 'number'.
    _.isNaN(undefined);
    
    _.isNull(null);
    _.isNull(undefined);
    
    _.isUndefined((<any>null).missingVariable);
    
    ///////////////////////////////////////////////////////////////////////////////////////
    
    var underscore = _.noConflict();
    
    var moe2 = { name: 'moe' };
    moe2 === _.identity(moe);
    
    var genie;
    
    _.times(3, function (n) { genie.grantWishNumber(n); });
    
    _.random(0, 100);
    
    _.mixin({
        capitalize: function (string) {
            return string.charAt(0).toUpperCase() + string.substring(1).toLowerCase();
        }
    });
    (<any>_("fabio")).capitalize();
    
    _.uniqueId('contact_');
    
    _.escape('Curly, Larry & Moe');
    
    var object = { cheese: 'crumpets', stuff: function () { return 'nonsense'; } };
    _.result(object, 'cheese');
    
    _.result(object, 'stuff');
    
    var compiled = _.template("hello: <%= name %>");
    compiled({ name: 'moe' });
    var list2 = "<% _.each(people, function(name) { %> <li><%= name %></li> <% }); %>";
    _.template(list2, { people: ['moe', 'curly', 'larry'] });
    var template = _.template("<b><%- value %></b>");
    template({ value: '<script>' });
    var compiled2 = _.template("<% print('Hello ' + epithet); %>");
    compiled2({ epithet: "stooge" });
    _.templateSettings = {
        interpolate: /\{\{(.+?)\}\}/g
    };
    var template2 = _.template("Hello {{ name }}!");
    template2({ name: "Mustache" });
    _.template("Using 'with': <%= data.answer %>", { answer: 'no' }, { variable: 'data' });
==== underscoreTest1_underscore.ts (0 errors) ====
    interface Dictionary<T> {
        [x: string]: T;
    }
    
    interface Iterator_<T, U> {
        (value: T, index: any, list: any): U;
    }
    
    interface Reducer<T, U> {
        (accumulator: U, value: T, index: any, list: any): U;
    }
    
    interface Tuple2<T0, T1> extends Array<any> {
        0: T0;
        1: T1;
    }
    
    interface Tuple3<T0, T1, T2> extends Array<any> {
        0: T0;
        1: T1;
        2: T2;
    }
    
    interface Tuple4<T0, T1, T2, T3> extends Array<any> {
        0: T0;
        1: T1;
        2: T2;
        3: T3;
    }
    
    module Underscore {
        export interface WrappedObject<T> {
            keys(): string[];
            values(): any[];
            pairs(): any[][];
            invert(): any;
            functions(): string[];
            methods(): string[];
            extend(...sources: any[]): T;
            pick(...keys: string[]): T;
            omit(...keys: string[]): T;
            defaults(...defaults: any[]): T;
            clone(): T;
            tap(interceptor: (object: T) => void): T;
            has(key: string): boolean;
            isEqual(other: T): boolean;
            isEmpty(): boolean;
            isElement(): boolean;
            isArray(): boolean;
            isObject(): boolean;
            isArguments(): boolean;
            isFunction(): boolean;
            isString(): boolean;
            isNumber(): boolean;
            isFinite(): boolean;
            isBoolean(): boolean;
            isDate(): boolean;
            isRegExp(): boolean;
            isNaN(): boolean;
            isNull(): boolean;
            isUndefined(): boolean;
            value(): T;
        }
    
        export interface WrappedFunction<T extends Function> extends WrappedObject<T> {
            bind(object: any): T;
            bind(object: any, ...args: any[]): Function;
            bindAll(...methodNames: string[]): T;
            partial(...args: any[]): Function;
            memoize(hashFunction?: Function): T;
            delay(wait: number, ...args: any[]): number;
            defer(...args: any[]): number;
            throttle(wait: number): T;
            debounce(wait: number, immediate?: boolean): T;
            once(): T;
            wrap(wrapper: (func: T, ...args: any[]) => any): T;
            compose(...funcs: Function[]): Function;
        }
    
        export interface WrappedArray<T> extends WrappedObject<Array<T>> {
            each(iterator: Iterator_<T, void>, context?: any): void;
            forEach(iterator: Iterator_<T, void>, context?: any): void;
            map<U>(iterator: Iterator_<T, U>, context?: any): U[];
            collect<U>(iterator: Iterator_<T, U>, context?: any): U[];
            reduce(iterator: Reducer<T, T>, initialValue?: T, context?: any): T;
            reduce<U>(iterator: Reducer<T, U>, initialValue: U, context?: any): U;
            foldl(iterator: Reducer<T, T>, initialValue?: T, context?: any): T;
            foldl<U>(iterator: Reducer<T, U>, initialValue: U, context?: any): U;
            inject(iterator: Reducer<T, T>, initialValue?: T, context?: any): T;
            inject<U>(iterator: Reducer<T, U>, initialValue: U, context?: any): U;
            reduceRight(iterator: Reducer<T, T>, initialValue?: T, context?: any): T;
            reduceRight<U>(iterator: Reducer<T, U>, initialValue: U, context?: any): U;
            foldr(iterator: Reducer<T, T>, initialValue?: T, context?: any): T;
            foldr<U>(iterator: Reducer<T, U>, initialValue: U, context?: any): U;
            find(iterator: Iterator_<T, boolean>, context?: any): T;
            detect(iterator: Iterator_<T, boolean>, context?: any): T;
            filter(iterator: Iterator_<T, boolean>, context?: any): T[];
            select(iterator: Iterator_<T, boolean>, context?: any): T[];
            where(properties: Object): T[];
            findWhere(properties: Object): T;
            reject(iterator: Iterator_<T, boolean>, context?: any): T[];
            every(iterator?: Iterator_<T, boolean>, context?: any): boolean;
            all(iterator?: Iterator_<T, boolean>, context?: any): boolean;
            some(iterator?: Iterator_<T, boolean>, context?: any): boolean;
            any(iterator?: Iterator_<T, boolean>, context?: any): boolean;
            contains(value: T): boolean;
            include(value: T): boolean;
            invoke(methodName: string, ...args: any[]): any[];
            pluck(propertyName: string): any[];
            max(iterator?: Iterator_<T, any>, context?: any): T;
            min(iterator?: Iterator_<T, any>, context?: any): T;
            sortBy(iterator: Iterator_<T, any>, context?: any): T[];
            sortBy(propertyName: string): T[];
            groupBy(iterator?: Iterator_<T, any>, context?: any): Dictionary<T[]>;
            groupBy(propertyName: string): Dictionary<T[]>;
            countBy(iterator?: Iterator_<T, any>, context?: any): Dictionary<number>;
            countBy(propertyName: string): Dictionary<number>;
            shuffle(): T[];
            toArray(): T[];
            size(): number;
            first(): T;
            first(count: number): T[];
            head(): T;
            head(count: number): T[];
            take(): T;
            take(count: number): T[];
            initial(): T;
            initial(count: number): T[];
            last(): T;
            last(count: number): T[];
            rest(index?: number): T[];
            compact(): T[];
            flatten<U>(shallow?: boolean): U[];
            without(...values: T[]): T[];
            union(...arrays: T[][]): T[];
            intersection(...arrays: T[][]): T[];
            difference(...others: T[][]): T[];
            uniq(isSorted?: boolean): T[];
            uniq<U>(isSorted: boolean, iterator: Iterator_<T, U>, context?: any): U[];
            unique(isSorted?: boolean): T[];
            unique<U>(isSorted: boolean, iterator: Iterator_<T, U>, context?: any): U[];
            zip(...arrays: any[][]): any[][];
            object(): any;
            object(values: any[]): any;
            indexOf(value: T, isSorted?: boolean): number;
            lastIndexOf(value: T, fromIndex?: number): number;
            sortedIndex(obj: T, propertyName: string): number;
            sortedIndex(obj: T, iterator?: Iterator_<T, any>, context?: any): number;
            // Methods from Array
            concat(...items: T[]): T[];
            join(separator?: string): string;
            pop(): T;
            push(...items: T[]): number;
            reverse(): T[];
            shift(): T;
            slice(start: number, end?: number): T[];
            sort(compareFn?: (a: T, b: T) => number): T[];
            splice(start: number): T[];
            splice(start: number, deleteCount: number, ...items: T[]): T[];
            unshift(...items: T[]): number;
        }
    
        export interface WrappedDictionary<T> extends WrappedObject<Dictionary<T>> {
            each(iterator: Iterator_<T, void>, context?: any): void;
            forEach(iterator: Iterator_<T, void>, context?: any): void;
            map<U>(iterator: Iterator_<T, U>, context?: any): U[];
            collect<U>(iterator: Iterator_<T, U>, context?: any): U[];
            reduce(iterator: Reducer<T, T>, initialValue?: T, context?: any): T;
            reduce<U>(iterator: Reducer<T, U>, initialValue: U, context?: any): U;
            foldl(iterator: Reducer<T, T>, initialValue?: T, context?: any): T;
            foldl<U>(iterator: Reducer<T, U>, initialValue: U, context?: any): U;
            inject(iterator: Reducer<T, T>, initialValue?: T, context?: any): T;
            inject<U>(iterator: Reducer<T, U>, initialValue: U, context?: any): U;
            reduceRight(iterator: Reducer<T, T>, initialValue?: T, context?: any): T;
            reduceRight<U>(iterator: Reducer<T, U>, initialValue: U, context?: any): U;
            foldr(iterator: Reducer<T, T>, initialValue?: T, context?: any): T;
            foldr<U>(iterator: Reducer<T, U>, initialValue: U, context?: any): U;
            find(iterator: Iterator_<T, boolean>, context?: any): T;
            detect(iterator: Iterator_<T, boolean>, context?: any): T;
            filter(iterator: Iterator_<T, boolean>, context?: any): T[];
            select(iterator: Iterator_<T, boolean>, context?: any): T[];
            where(properties: Object): T[];
            findWhere(properties: Object): T;
            reject(iterator: Iterator_<T, boolean>, context?: any): T[];
            every(iterator?: Iterator_<T, boolean>, context?: any): boolean;
            all(iterator?: Iterator_<T, boolean>, context?: any): boolean;
            some(iterator?: Iterator_<T, boolean>, context?: any): boolean;
            any(iterator?: Iterator_<T, boolean>, context?: any): boolean;
            contains(value: T): boolean;
            include(value: T): boolean;
            invoke(methodName: string, ...args: any[]): any[];
            pluck(propertyName: string): any[];
            max(iterator?: Iterator_<T, any>, context?: any): T;
            min(iterator?: Iterator_<T, any>, context?: any): T;
            sortBy(iterator: Iterator_<T, any>, context?: any): T[];
            sortBy(propertyName: string): T[];
            groupBy(iterator?: Iterator_<T, any>, context?: any): Dictionary<T[]>;
            groupBy(propertyName: string): Dictionary<T[]>;
            countBy(iterator?: Iterator_<T, any>, context?: any): Dictionary<number>;
            countBy(propertyName: string): Dictionary<number>;
            shuffle(): T[];
            toArray(): T[];
            size(): number;
        }
    
        export interface ChainedObject<T> {
            keys(): ChainedArray<string>;
            values(): ChainedArray<any>;
            pairs(): ChainedArray<any[]>;
            invert(): ChainedObject<any>;
            functions(): ChainedArray<string>;
            methods(): ChainedArray<string>;
            extend(...sources: any[]): ChainedObject<T>;
            pick(...keys: string[]): ChainedObject<T>;
            omit(...keys: string[]): ChainedObject<T>;
            defaults(...defaults: any[]): ChainedObject<T>;
            clone(): ChainedObject<T>;
            tap(interceptor: (object: T) => void): ChainedObject<T>;
            has(key: string): ChainedObject<boolean>;
            isEqual(other: T): ChainedObject<boolean>;
            isEmpty(): ChainedObject<boolean>;
            isElement(): ChainedObject<boolean>;
            isArray(): ChainedObject<boolean>;
            isObject(): ChainedObject<boolean>;
            isArguments(): ChainedObject<boolean>;
            isFunction(): ChainedObject<boolean>;
            isString(): ChainedObject<boolean>;
            isNumber(): ChainedObject<boolean>;
            isFinite(): ChainedObject<boolean>;
            isBoolean(): ChainedObject<boolean>;
            isDate(): ChainedObject<boolean>;
            isRegExp(): ChainedObject<boolean>;
            isNaN(): ChainedObject<boolean>;
            isNull(): ChainedObject<boolean>;
            isUndefined(): ChainedObject<boolean>;
            value(): T;
        }
    
        export interface ChainedArray<T> extends ChainedObject<Array<T>> {
            each(iterator: Iterator_<T, void>, context?: any): ChainedObject<void>;
            forEach(iterator: Iterator_<T, void>, context?: any): ChainedObject<void>;
            map<U>(iterator: Iterator_<T, U>, context?: any): ChainedArray<U>;
            collect<U>(iterator: Iterator_<T, U>, context?: any): ChainedArray<U>;
            reduce(iterator: Reducer<T, T>, initialValue?: T, context?: any): ChainedObject<T>;
            reduce<U>(iterator: Reducer<T, U>, initialValue: U, context?: any): ChainedObject<U>;
            foldl(iterator: Reducer<T, T>, initialValue?: T, context?: any): ChainedObject<T>;
            foldl<U>(iterator: Reducer<T, U>, initialValue: U, context?: any): ChainedObject<U>;
            inject(iterator: Reducer<T, T>, initialValue?: T, context?: any): ChainedObject<T>;
            inject<U>(iterator: Reducer<T, U>, initialValue: U, context?: any): ChainedObject<U>;
            reduceRight(iterator: Reducer<T, T>, initialValue?: T, context?: any): ChainedObject<T>;
            reduceRight<U>(iterator: Reducer<T, U>, initialValue: U, context?: any): ChainedObject<U>;
            foldr(iterator: Reducer<T, T>, initialValue?: T, context?: any): ChainedObject<T>;
            foldr<U>(iterator: Reducer<T, U>, initialValue: U, context?: any): ChainedObject<U>;
            find(iterator: Iterator_<T, boolean>, context?: any): ChainedObject<T>;
            detect(iterator: Iterator_<T, boolean>, context?: any): ChainedObject<T>;
            filter(iterator: Iterator_<T, boolean>, context?: any): ChainedArray<T>;
            select(iterator: Iterator_<T, boolean>, context?: any): ChainedArray<T>;
            where(properties: Object): ChainedArray<T>;
            findWhere(properties: Object): ChainedObject<T>;
            reject(iterator: Iterator_<T, boolean>, context?: any): ChainedArray<T>;
            every(iterator?: Iterator_<T, boolean>, context?: any): ChainedObject<boolean>;
            all(iterator?: Iterator_<T, boolean>, context?: any): ChainedObject<boolean>;
            some(iterator?: Iterator_<T, boolean>, context?: any): ChainedObject<boolean>;
            any(iterator?: Iterator_<T, boolean>, context?: any): ChainedObject<boolean>;
            contains(value: T): ChainedObject<boolean>;
            include(value: T): ChainedObject<boolean>;
            invoke(methodName: string, ...args: any[]): ChainedArray<any>;
            pluck(propertyName: string): ChainedArray<any>;
            max(iterator?: Iterator_<T, any>, context?: any): ChainedObject<T>;
            min(iterator?: Iterator_<T, any>, context?: any): ChainedObject<T>;
            sortBy(iterator: Iterator_<T, any>, context?: any): ChainedArray<T>;
            sortBy(propertyName: string): ChainedArray<T>;
            // Should return ChainedDictionary<T[]>, but expansive recursion not allowed
            groupBy(iterator?: Iterator_<T, any>, context?: any): ChainedDictionary<any[]>;
            groupBy(propertyName: string): ChainedDictionary<any[]>;
            countBy(iterator?: Iterator_<T, any>, context?: any): ChainedDictionary<number>;
            countBy(propertyName: string): ChainedDictionary<number>;
            shuffle(): ChainedArray<T>;
            toArray(): ChainedArray<T>;
            size(): ChainedObject<number>;
            first(): ChainedObject<T>;
            first(count: number): ChainedArray<T>;
            head(): ChainedObject<T>;
            head(count: number): ChainedArray<T>;
            take(): ChainedObject<T>;
            take(count: number): ChainedArray<T>;
            initial(): ChainedObject<T>;
            initial(count: number): ChainedArray<T>;
            last(): ChainedObject<T>;
            last(count: number): ChainedArray<T>;
            rest(index?: number): ChainedArray<T>;
            compact(): ChainedArray<T>;
            flatten<U>(shallow?: boolean): ChainedArray<U>;
            without(...values: T[]): ChainedArray<T>;
            union(...arrays: T[][]): ChainedArray<T>;
            intersection(...arrays: T[][]): ChainedArray<T>;
            difference(...others: T[][]): ChainedArray<T>;
            uniq(isSorted?: boolean): ChainedArray<T>;
            uniq<U>(isSorted: boolean, iterator: Iterator_<T, U>, context?: any): ChainedArray<U>;
            unique(isSorted?: boolean): ChainedArray<T>;
            unique<U>(isSorted: boolean, iterator: Iterator_<T, U>, context?: any): ChainedArray<U>;
            zip(...arrays: any[][]): ChainedArray<any[]>;
            object(): ChainedObject<any>;
            object(values: any[]): ChainedObject<any>;
            indexOf(value: T, isSorted?: boolean): ChainedObject<number>;
            lastIndexOf(value: T, fromIndex?: number): ChainedObject<number>;
            sortedIndex(obj: T, propertyName: string): ChainedObject<number>;
            sortedIndex(obj: T, iterator?: Iterator_<T, any>, context?: any): ChainedObject<number>;
            // Methods from Array
            concat(...items: T[]): ChainedArray<T>;
            join(separator?: string): ChainedObject<string>;
            pop(): ChainedObject<T>;
            push(...items: T[]): ChainedObject<number>;
            reverse(): ChainedArray<T>;
            shift(): ChainedObject<T>;
            slice(start: number, end?: number): ChainedArray<T>;
            sort(compareFn?: (a: T, b: T) => number): ChainedArray<T>;
            splice(start: number): ChainedArray<T>;
            splice(start: number, deleteCount: number, ...items: T[]): ChainedArray<T>;
            unshift(...items: T[]): ChainedObject<number>;
            // Methods from ChainedObject with promoted return types
            extend(...sources: any[]): ChainedArray<T>;
            pick(...keys: string[]): ChainedArray<T>;
            omit(...keys: string[]): ChainedArray<T>;
            defaults(...defaults: any[]): ChainedArray<T>;
            clone(): ChainedArray<T>;
            tap(interceptor: (object: T[]) => void): ChainedArray<T>;
        }
    
        export interface ChainedDictionary<T> extends ChainedObject<Dictionary<T>> {
            each(iterator: Iterator_<T, void>, context?: any): ChainedObject<void>;
            forEach(iterator: Iterator_<T, void>, context?: any): ChainedObject<void>;
            map<U>(iterator: Iterator_<T, U>, context?: any): ChainedArray<U>;
            collect<U>(iterator: Iterator_<T, U>, context?: any): ChainedArray<U>;
            reduce(iterator: Reducer<T, T>, initialValue?: T, context?: any): ChainedObject<T>;
            reduce<U>(iterator: Reducer<T, U>, initialValue: U, context?: any): ChainedObject<U>;
            foldl(iterator: Reducer<T, T>, initialValue?: T, context?: any): ChainedObject<T>;
            foldl<U>(iterator: Reducer<T, U>, initialValue: U, context?: any): ChainedObject<U>;
            inject(iterator: Reducer<T, T>, initialValue?: T, context?: any): ChainedObject<T>;
            inject<U>(iterator: Reducer<T, U>, initialValue: U, context?: any): ChainedObject<U>;
            reduceRight(iterator: Reducer<T, T>, initialValue?: T, context?: any): ChainedObject<T>;
            reduceRight<U>(iterator: Reducer<T, U>, initialValue: U, context?: any): ChainedObject<U>;
            foldr(iterator: Reducer<T, T>, initialValue?: T, context?: any): ChainedObject<T>;
            foldr<U>(iterator: Reducer<T, U>, initialValue: U, context?: any): ChainedObject<U>;
            find(iterator: Iterator_<T, boolean>, context?: any): ChainedObject<T>;
            detect(iterator: Iterator_<T, boolean>, context?: any): ChainedObject<T>;
            filter(iterator: Iterator_<T, boolean>, context?: any): ChainedArray<T>;
            select(iterator: Iterator_<T, boolean>, context?: any): ChainedArray<T>;
            where(properties: Object): ChainedArray<T>;
            findWhere(properties: Object): ChainedObject<T>;
            reject(iterator: Iterator_<T, boolean>, context?: any): ChainedArray<T>;
            every(iterator?: Iterator_<T, boolean>, context?: any): ChainedObject<boolean>;
            all(iterator?: Iterator_<T, boolean>, context?: any): ChainedObject<boolean>;
            some(iterator?: Iterator_<T, boolean>, context?: any): ChainedObject<boolean>;
            any(iterator?: Iterator_<T, boolean>, context?: any): ChainedObject<boolean>;
            contains(value: T): ChainedObject<boolean>;
            include(value: T): ChainedObject<boolean>;
            invoke(methodName: string, ...args: any[]): ChainedArray<any>;
            pluck(propertyName: string): ChainedArray<any>;
            max(iterator?: Iterator_<T, any>, context?: any): ChainedObject<T>;
            min(iterator?: Iterator_<T, any>, context?: any): ChainedObject<T>;
            sortBy(iterator: Iterator_<T, any>, context?: any): ChainedArray<T>;
            sortBy(propertyName: string): ChainedArray<T>;
            // Should return ChainedDictionary<T[]>, but expansive recursion not allowed
            groupBy(iterator?: Iterator_<T, any>, context?: any): ChainedDictionary<any[]>;
            groupBy(propertyName: string): ChainedDictionary<any[]>;
            countBy(iterator?: Iterator_<T, any>, context?: any): ChainedDictionary<number>;
            countBy(propertyName: string): ChainedDictionary<number>;
            shuffle(): ChainedArray<T>;
            toArray(): ChainedArray<T>;
            size(): ChainedObject<number>;
            // Methods from ChainedObject with promoted return types
            extend(...sources: any[]): ChainedDictionary<T>;
            pick(...keys: string[]): ChainedDictionary<T>;
            omit(...keys: string[]): ChainedDictionary<T>;
            defaults(...defaults: any[]): ChainedDictionary<T>;
            clone(): ChainedDictionary<T>;
            tap(interceptor: (object: Dictionary<T>) => void): ChainedDictionary<T>;
        }
    
        export interface TemplateSettings {
            evaluate?: RegExp;
            interpolate?: RegExp;
            escape?: RegExp;
            variable?: string;
        }
    
        export interface Static {
            <T>(list: T[]): WrappedArray<T>;
            <T>(list: Dictionary<T>): WrappedDictionary<T>;
            <T extends Function>(func: T): WrappedFunction<T>;
            <T>(obj: T): WrappedObject<T>;
    
            chain<T>(list: T[]): ChainedArray<T>;
            chain<T>(list: Dictionary<T>): ChainedDictionary<T>;
            chain<T>(obj: T): ChainedObject<T>;
    
            each<T>(list: T[], iterator: Iterator_<T, void>, context?: any): void;
            each<T>(list: Dictionary<T>, iterator: Iterator_<T, void>, context?: any): void;
            forEach<T>(list: T[], iterator: Iterator_<T, void>, context?: any): void;
            forEach<T>(list: Dictionary<T>, iterator: Iterator_<T, void>, context?: any): void;
    
            map<T, U>(list: T[], iterator: Iterator_<T, U>, context?: any): U[];
            map<T, U>(list: Dictionary<T>, iterator: Iterator_<T, U>, context?: any): U[];
            collect<T, U>(list: T[], iterator: Iterator_<T, U>, context?: any): U[];
            collect<T, U>(list: Dictionary<T>, iterator: Iterator_<T, U>, context?: any): U[];
    
            reduce<T>(list: T[], iterator: Reducer<T, T>, initialValue?: T, context?: any): T;
            reduce<T, U>(list: T[], iterator: Reducer<T, U>, initialValue: U, context?: any): U;
            reduce<T>(list: Dictionary<T>, iterator: Reducer<T, T>, initialValue?: T, context?: any): T;
            reduce<T, U>(list: Dictionary<T>, iterator: Reducer<T, U>, initialValue: U, context?: any): U;
            foldl<T>(list: T[], iterator: Reducer<T, T>, initialValue?: T, context?: any): T;
            foldl<T, U>(list: T[], iterator: Reducer<T, U>, initialValue: U, context?: any): U;
            foldl<T>(list: Dictionary<T>, iterator: Reducer<T, T>, initialValue?: T, context?: any): T;
            foldl<T, U>(list: Dictionary<T>, iterator: Reducer<T, U>, initialValue: U, context?: any): U;
            inject<T>(list: T[], iterator: Reducer<T, T>, initialValue?: T, context?: any): T;
            inject<T, U>(list: T[], iterator: Reducer<T, U>, initialValue: U, context?: any): U;
            inject<T>(list: Dictionary<T>, iterator: Reducer<T, T>, initialValue?: T, context?: any): T;
            inject<T, U>(list: Dictionary<T>, iterator: Reducer<T, U>, initialValue: U, context?: any): U;
    
            reduceRight<T>(list: T[], iterator: Reducer<T, T>, initialValue?: T, context?: any): T;
            reduceRight<T, U>(list: T[], iterator: Reducer<T, U>, initialValue: U, context?: any): U;
            reduceRight<T>(list: Dictionary<T>, iterator: Reducer<T, T>, initialValue?: T, context?: any): T;
            reduceRight<T, U>(list: Dictionary<T>, iterator: Reducer<T, U>, initialValue: U, context?: any): U;
            foldr<T>(list: T[], iterator: Reducer<T, T>, initialValue?: T, context?: any): T;
            foldr<T, U>(list: T[], iterator: Reducer<T, U>, initialValue: U, context?: any): U;
            foldr<T>(list: Dictionary<T>, iterator: Reducer<T, T>, initialValue?: T, context?: any): T;
            foldr<T, U>(list: Dictionary<T>, iterator: Reducer<T, U>, initialValue: U, context?: any): U;
    
            find<T>(list: T[], iterator: Iterator_<T, boolean>, context?: any): T;
            find<T>(list: Dictionary<T>, iterator: Iterator_<T, boolean>, context?: any): T;
            detect<T>(list: T[], iterator: Iterator_<T, boolean>, context?: any): T;
            detect<T>(list: Dictionary<T>, iterator: Iterator_<T, boolean>, context?: any): T;
    
            filter<T>(list: T[], iterator: Iterator_<T, boolean>, context?: any): T[];
            filter<T>(list: Dictionary<T>, iterator: Iterator_<T, boolean>, context?: any): T[];
            select<T>(list: T[], iterator: Iterator_<T, boolean>, context?: any): T[];
            select<T>(list: Dictionary<T>, iterator: Iterator_<T, boolean>, context?: any): T[];
    
            where<T>(list: T[], properties: Object): T[];
            where<T>(list: Dictionary<T>, properties: Object): T[];
    
            findWhere<T>(list: T[], properties: Object): T;
            findWhere<T>(list: Dictionary<T>, properties: Object): T;
    
            reject<T>(list: T[], iterator: Iterator_<T, boolean>, context?: any): T[];
            reject<T>(list: Dictionary<T>, iterator: Iterator_<T, boolean>, context?: any): T[];
    
            every<T>(list: T[], iterator?: Iterator_<T, boolean>, context?: any): boolean;
            every<T>(list: Dictionary<T>, iterator?: Iterator_<T, boolean>, context?: any): boolean;
            all<T>(list: T[], iterator?: Iterator_<T, boolean>, context?: any): boolean;
            all<T>(list: Dictionary<T>, iterator?: Iterator_<T, boolean>, context?: any): boolean;
    
            some<T>(list: T[], iterator?: Iterator_<T, boolean>, context?: any): boolean;
            some<T>(list: Dictionary<T>, iterator?: Iterator_<T, boolean>, context?: any): boolean;
            any<T>(list: T[], iterator?: Iterator_<T, boolean>, context?: any): boolean;
            any<T>(list: Dictionary<T>, iterator?: Iterator_<T, boolean>, context?: any): boolean;
    
            contains<T>(list: T[], value: T): boolean;
            contains<T>(list: Dictionary<T>, value: T): boolean;
            include<T>(list: T[], value: T): boolean;
            include<T>(list: Dictionary<T>, value: T): boolean;
    
            invoke(list: any[], methodName: string, ...args: any[]): any[];
            invoke(list: Dictionary<any>, methodName: string, ...args: any[]): any[];
    
            pluck(list: any[], propertyName: string): any[];
            pluck(list: Dictionary<any>, propertyName: string): any[];
    
            max<T>(list: T[], iterator?: Iterator_<T, any>, context?: any): T;
            max<T>(list: Dictionary<T>, iterator?: Iterator_<T, any>, context?: any): T;
    
            min<T>(list: T[], iterator?: Iterator_<T, any>, context?: any): T;
            min<T>(list: Dictionary<T>, iterator?: Iterator_<T, any>, context?: any): T;
    
            sortBy<T>(list: T[], iterator: Iterator_<T, any>, context?: any): T[];
            sortBy<T>(list: Dictionary<T>, iterator: Iterator_<T, any>, context?: any): T[];
            sortBy<T>(list: T[], propertyName: string): T[];
            sortBy<T>(list: Dictionary<T>, propertyName: string): T[];
    
            groupBy<T>(list: T[], iterator?: Iterator_<T, any>, context?: any): Dictionary<T[]>;
            groupBy<T>(list: Dictionary<T>, iterator?: Iterator_<T, any>, context?: any): Dictionary<T[]>;
            groupBy<T>(list: T[], propertyName: string): Dictionary<T[]>;
            groupBy<T>(list: Dictionary<T>, propertyName: string): Dictionary<T[]>;
    
            countBy<T>(list: T[], iterator?: Iterator_<T, any>, context?: any): Dictionary<number>;
            countBy<T>(list: Dictionary<T>, iterator?: Iterator_<T, any>, context?: any): Dictionary<number>;
            countBy<T>(list: T[], propertyName: string): Dictionary<number>;
            countBy<T>(list: Dictionary<T>, propertyName: string): Dictionary<number>;
    
            shuffle<T>(list: T[]): T[];
            shuffle<T>(list: Dictionary<T>): T[];
    
            toArray<T>(list: T[]): T[];
            toArray<T>(list: Dictionary<T>): T[];
    
            size<T>(list: T[]): number;
            size<T>(list: Dictionary<T>): number;
    
            first<T>(list: T[]): T;
            first<T>(list: T[], count: number): T[];
            head<T>(list: T[]): T;
            head<T>(list: T[], count: number): T[];
            take<T>(list: T[]): T;
            take<T>(list: T[], count: number): T[];
    
            initial<T>(list: T[]): T;
            initial<T>(list: T[], count: number): T[];
    
            last<T>(list: T[]): T;
            last<T>(list: T[], count: number): T[];
    
            rest<T>(list: T[], index?: number): T[];
    
            compact<T>(list: T[]): T[];
    
            flatten<T>(list: T[][]): T[];
            flatten<T>(array: any[], shallow?: boolean): T[];
    
            without<T>(list: T[], ...values: T[]): T[];
    
            union<T>(...arrays: T[][]): T[];
    
            intersection<T>(...arrays: T[][]): T[];
    
            difference<T>(list: T[], ...others: T[][]): T[];
    
            uniq<T>(list: T[], isSorted?: boolean): T[];
            uniq<T, U>(list: T[], isSorted: boolean, iterator: Iterator_<T, U>, context?: any): U[];
            unique<T>(list: T[], isSorted?: boolean): T[];
            unique<T, U>(list: T[], isSorted: boolean, iterator: Iterator_<T, U>, context?: any): U[];
    
            zip<T0, T1>(a0: T0[], a1: T1[]): Tuple2<T0, T1>[];
            zip<T0, T1, T2>(a0: T0[], a1: T1[], a2: T2[]): Tuple3<T0, T1, T2>[];
            zip<T0, T1, T2, T3>(a0: T0[], a1: T1[], a2: T2[], a3: T3[]): Tuple4<T0, T1, T2, T3>[];
            zip(...arrays: any[][]): any[][];
    
            object(list: any[][]): any;
            object(keys: string[], values: any[]): any;
    
            indexOf<T>(list: T[], value: T, isSorted?: boolean): number;
    
            lastIndexOf<T>(list: T[], value: T, fromIndex?: number): number;
    
            sortedIndex<T>(list: T[], obj: T, propertyName: string): number;
            sortedIndex<T>(list: T[], obj: T, iterator?: Iterator_<T, any>, context?: any): number;
    
            range(stop: number): number[];
            range(start: number, stop: number, step?: number): number[];
    
            bind<T extends Function>(func: T, object: any): T;
            bind(func: Function, object: any, ...args: any[]): Function;
    
            bindAll<T>(object: T, ...methodNames: string[]): T;
    
            partial(func: Function, ...args: any[]): Function;
    
            memoize<T extends Function>(func: T, hashFunction?: Function): T;
    
            delay(func: Function, wait: number, ...args: any[]): number;
    
            defer(func: Function, ...args: any[]): number;
    
            throttle<T extends Function>(func: T, wait: number): T;
    
            debounce<T extends Function>(func: T, wait: number, immediate?: boolean): T;
    
            once<T extends Function>(func: T): T;
    
            after<T extends Function>(count: number, func: T): T;
    
            wrap<T extends Function>(func: T, wrapper: (func: T, ...args: any[]) => any): T;
    
            compose(...funcs: Function[]): Function;
    
            keys(object: any): string[];
    
            values(object: any): any[];
    
            pairs(object: any): any[][];
    
            invert(object: any): any;
    
            functions(object: any): string[];
            methods(object: any): string[];
    
            extend<T>(destination: T, ...sources: any[]): T;
    
            pick<T>(object: T, ...keys: string[]): T;
    
            omit<T>(object: T, ...keys: string[]): T;
    
            defaults<T>(object: T, ...defaults: any[]): T;
    
            clone<T>(object: T): T;
    
            tap<T>(object: T, interceptor: (object: T) => void): T;
    
            has(object: any, key: string): boolean;
    
            isEqual<T>(object: T, other: T): boolean;
    
            isEmpty(object: any): boolean;
            isElement(object: any): boolean;
            isArray(object: any): boolean;
            isObject(value: any): boolean;
            isArguments(object: any): boolean;
            isFunction(object: any): boolean;
            isString(object: any): boolean;
            isNumber(object: any): boolean;
            isFinite(object: any): boolean;
            isBoolean(object: any): boolean;
            isDate(object: any): boolean;
            isRegExp(object: any): boolean;
            isNaN(object: any): boolean;
            isNull(object: any): boolean;
            isUndefined(value: any): boolean;
    
            noConflict(): Static;
    
            identity<T>(value: T): T;
    
            times<U>(n: number, iterator: Iterator_<number, U>, context?: any): U[];
    
            random(max: number): number;
            random(min: number, max: number): number;
    
            mixin(object: any): void;
    
            uniqueId(): number;
            uniqueId(prefix: string): string;
    
            escape(s: string): string;
    
            unescape(s: string): string;
    
            result(object: any, property: string): any;
    
            templateSettings: TemplateSettings;
    
            template(templateString: string): (data: any) => string;
            template(templateString: string, data: any, settings?: TemplateSettings): string;
        }
    }
    
    declare var _: Underscore.Static;
    <|MERGE_RESOLUTION|>--- conflicted
+++ resolved
@@ -1,940 +1,929 @@
-<<<<<<< HEAD
-underscoreTest1_underscoreTests.ts(26,1): error TS2769: No overload matches this call.
-  Overload 1 of 2, '(list: (string | number | boolean | null)[], iterator?: Iterator_<string | number | boolean | null, boolean> | undefined, context?: any): boolean', gave the following error.
-    Argument of type '<T>(value: T) => T' is not assignable to parameter of type 'Iterator_<string | number | boolean | null, boolean>'.
-      Type 'string | number | boolean | null' is not assignable to type 'boolean'.
-        Type 'null' is not assignable to type 'boolean'.
-  Overload 2 of 2, '(list: Dictionary<unknown>, iterator?: Iterator_<unknown, boolean> | undefined, context?: any): boolean', gave the following error.
-    Argument of type '(string | number | boolean | null)[]' is not assignable to parameter of type 'Dictionary<unknown>'.
-      Index signature for type 'string' is missing in type '(string | number | boolean | null)[]'.
-underscoreTest1_underscoreTests.ts(129,27): error TS2454: Variable 'notes' is used before being assigned.
-underscoreTest1_underscoreTests.ts(130,8): error TS2454: Variable 'notes' is used before being assigned.
-underscoreTest1_underscoreTests.ts(202,7): error TS2345: Argument of type 'undefined' is not assignable to parameter of type 'number'.
-=======
-underscoreTest1_underscoreTests.ts(26,3): error TS2769: No overload matches this call.
-  Overload 1 of 2, '(list: (string | number | boolean)[], iterator?: Iterator_<string | number | boolean, boolean>, context?: any): boolean', gave the following error.
-    Argument of type '<T>(value: T) => T' is not assignable to parameter of type 'Iterator_<string | number | boolean, boolean>'.
-      Type 'string | number | boolean' is not assignable to type 'boolean'.
-        Type 'string' is not assignable to type 'boolean'.
-  Overload 2 of 2, '(list: Dictionary<unknown>, iterator?: Iterator_<unknown, boolean>, context?: any): boolean', gave the following error.
-    Argument of type '(string | number | boolean)[]' is not assignable to parameter of type 'Dictionary<unknown>'.
-      Index signature for type 'string' is missing in type '(string | number | boolean)[]'.
->>>>>>> 12402f26
-
-
-==== underscoreTest1_underscoreTests.ts (4 errors) ====
-    /// <reference path="underscoreTest1_underscore.ts" />
-    
-    declare var $;
-    declare function alert(x: string): void;
-    
-    _.each([1, 2, 3], (num) => alert(num.toString()));
-    _.each({ one: 1, two: 2, three: 3 }, (value: number, key?: string) => alert(value.toString()));
-    
-    _.map([1, 2, 3], (num) => num * 3);
-    _.map({ one: 1, two: 2, three: 3 }, (value: number, key?: string) => value * 3);
-    
-    var sum = _.reduce([1, 2, 3], (memo, num) => memo + num, 0);
-    
-    var list = [[0, 1], [2, 3], [4, 5]];
-    var flat = _.reduceRight(list, (a, b) => a.concat(b), []);
-    
-    var even = _.find([1, 2, 3, 4, 5, 6], (num) => num % 2 == 0);
-    
-    var evens = _.filter([1, 2, 3, 4, 5, 6], (num) => num % 2 == 0);
-    
-    var listOfPlays = [{ title: "Cymbeline", author: "Shakespeare", year: 1611 }, { title: "The Tempest", author: "Shakespeare", year: 1611 }, { title: "Other", author: "Not Shakespeare", year: 2012 }];
-    _.where(listOfPlays, { author: "Shakespeare", year: 1611 });
-    
-    var odds = _.reject([1, 2, 3, 4, 5, 6], (num) => num % 2 == 0);
-    
-    _.all([true, 1, null, 'yes'], _.identity);
-      ~~~
-!!! error TS2769: No overload matches this call.
-!!! error TS2769:   Overload 1 of 2, '(list: (string | number | boolean | null)[], iterator?: Iterator_<string | number | boolean | null, boolean> | undefined, context?: any): boolean', gave the following error.
-!!! error TS2769:     Argument of type '<T>(value: T) => T' is not assignable to parameter of type 'Iterator_<string | number | boolean | null, boolean>'.
-!!! error TS2769:       Type 'string | number | boolean | null' is not assignable to type 'boolean'.
-!!! error TS2769:         Type 'null' is not assignable to type 'boolean'.
-!!! error TS2769:   Overload 2 of 2, '(list: Dictionary<unknown>, iterator?: Iterator_<unknown, boolean> | undefined, context?: any): boolean', gave the following error.
-!!! error TS2769:     Argument of type '(string | number | boolean | null)[]' is not assignable to parameter of type 'Dictionary<unknown>'.
-!!! error TS2769:       Index signature for type 'string' is missing in type '(string | number | boolean | null)[]'.
-    
-    _.any([null, 0, 'yes', false]);
-    
-    _.contains([1, 2, 3], 3);
-    
-    _.invoke([[5, 1, 7], [3, 2, 1]], 'sort');
-    
-    var stooges = [{ name: 'moe', age: 40 }, { name: 'larry', age: 50 }, { name: 'curly', age: 60 }];
-    _.pluck(stooges, 'name');
-    
-    _.max(stooges, (stooge) => stooge.age);
-    
-    var numbers = [10, 5, 100, 2, 1000];
-    _.min(numbers);
-    
-    _.sortBy([1, 2, 3, 4, 5, 6], (num) => Math.sin(num));
-    
-    
-    // not sure how this is typechecking at all.. Math.floor(e) is number not string..?
-    _([1.3, 2.1, 2.4]).groupBy((e: number, i?: number, list?: number[]) => Math.floor(e));
-    _.groupBy([1.3, 2.1, 2.4], (num: number) => Math.floor(num));
-    _.groupBy(['one', 'two', 'three'], 'length');
-    
-    _.countBy([1, 2, 3, 4, 5], (num) => num % 2 == 0 ? 'even' : 'odd');
-    
-    _.shuffle([1, 2, 3, 4, 5, 6]);
-    
-    // (function(){ return _.toArray(arguments).slice(1); })(1, 2, 3, 4);
-    
-    _.size({ one: 1, two: 2, three: 3 });
-    
-    ///////////////////////////////////////////////////////////////////////////////////////
-    
-    _.first([5, 4, 3, 2, 1]);
-    _.initial([5, 4, 3, 2, 1]);
-    _.last([5, 4, 3, 2, 1]);
-    _.rest([5, 4, 3, 2, 1]);
-    _.compact([0, 1, false, 2, '', 3]);
-    
-    _.flatten([1, 2, 3, 4]);
-    _.flatten([1, [2]]);
-    
-    // typescript doesn't like the elements being different
-    _.flatten([1, [2], [3, [[4]]]]);
-    _.flatten([1, [2], [3, [[4]]]], true);
-    _.without([1, 2, 1, 0, 3, 1, 4], 0, 1);
-    _.union([1, 2, 3], [101, 2, 1, 10], [2, 1]);
-    _.intersection([1, 2, 3], [101, 2, 1, 10], [2, 1]);
-    _.difference([1, 2, 3, 4, 5], [5, 2, 10]);
-    _.uniq([1, 2, 1, 3, 1, 4]);
-    _.zip(['moe', 'larry', 'curly'], [30, 40, 50], [true, false, false]);
-    _.object(['moe', 'larry', 'curly'], [30, 40, 50]);
-    _.object([['moe', 30], ['larry', 40], ['curly', 50]]);
-    _.indexOf([1, 2, 3], 2);
-    _.lastIndexOf([1, 2, 3, 1, 2, 3], 2);
-    _.sortedIndex([10, 20, 30, 40, 50], 35);
-    _.range(10);
-    _.range(1, 11);
-    _.range(0, 30, 5);
-    _.range(0, 30, 5);
-    _.range(0);
-    
-    ///////////////////////////////////////////////////////////////////////////////////////
-    
-    var func = function (greeting) { return greeting + ': ' + this.name };
-    // need a second var otherwise typescript thinks func signature is the above func type,
-    // instead of the newly returned _bind => func type.
-    var func2 = _.bind(func, { name: 'moe' }, 'hi');
-    func2();
-    
-    var buttonView = {
-        label: 'underscore',
-        onClick: function () { alert('clicked: ' + this.label); },
-        onHover: function () { alert('hovering: ' + this.label); }
-    };
-    _.bindAll(buttonView);
-    $('#underscore_button').bind('click', buttonView.onClick);
-    
-    var fibonacci = _.memoize(function (n) {
-        return n < 2 ? n : fibonacci(n - 1) + fibonacci(n - 2);
-    });
-    
-    var log = _.bind((message?: string, ...rest: string[]) => { }, Date);
-    _.delay(log, 1000, 'logged later');
-    
-    _.defer(function () { alert('deferred'); });
-    
-    var updatePosition = () => alert('updating position...');
-    var throttled = _.throttle(updatePosition, 100);
-    $(null).scroll(throttled);
-    
-    var calculateLayout = () => alert('calculating layout...');
-    var lazyLayout = _.debounce(calculateLayout, 300);
-    $(null).resize(lazyLayout);
-    
-    var createApplication = () => alert('creating application...');
-    var initialize = _.once(createApplication);
-    initialize();
-    initialize();
-    
-    var notes: any[];
-    var render = () => alert("rendering...");
-    var renderNotes = _.after(notes.length, render);
-                              ~~~~~
-!!! error TS2454: Variable 'notes' is used before being assigned.
-    _.each(notes, (note) => note.asyncSave({ success: renderNotes }));
-           ~~~~~
-!!! error TS2454: Variable 'notes' is used before being assigned.
-    
-    var hello = function (name) { return "hello: " + name; };
-    hello = _.wrap(hello, (func, arg) => { return "before, " + func(arg) + ", after"; });
-    hello("moe");
-    
-    var greet = function (name) { return "hi: " + name; };
-    var exclaim = function (statement) { return statement + "!"; };
-    var welcome = _.compose(exclaim, greet);
-    welcome('moe');
-    
-    ///////////////////////////////////////////////////////////////////////////////////////
-    
-    _.keys({ one: 1, two: 2, three: 3 });
-    _.values({ one: 1, two: 2, three: 3 });
-    _.pairs({ one: 1, two: 2, three: 3 });
-    _.invert({ Moe: "Moses", Larry: "Louis", Curly: "Jerome" });
-    _.functions(_);
-    _.extend({ name: 'moe' }, { age: 50 });
-    _.pick({ name: 'moe', age: 50, userid: 'moe1' }, 'name', 'age');
-    _.omit({ name: 'moe', age: 50, userid: 'moe1' }, 'userid');
-    
-    var iceCream = { flavor: "chocolate" };
-    _.defaults(iceCream, { flavor: "vanilla", sprinkles: "lots" });
-    
-    _.clone({ name: 'moe' });
-    
-    _.chain([1, 2, 3, 200])
-        .filter(function (num) { return num % 2 == 0; })
-        .tap(<any>alert)
-        .map(function (num) { return num * num })
-        .value();
-    
-    _.has({ a: 1, b: 2, c: 3 }, "b");
-    
-    var moe = { name: 'moe', luckyNumbers: [13, 27, 34] };
-    var clone = { name: 'moe', luckyNumbers: [13, 27, 34] };
-    moe == clone;
-    _.isEqual(moe, clone);
-    
-    _.isEmpty([1, 2, 3]);
-    _.isEmpty({});
-    
-    _.isElement($('body')[0]);
-    
-    (function () { return _.isArray(arguments); })();
-    _.isArray([1, 2, 3]);
-    
-    _.isObject({});
-    _.isObject(1);
-    
-    
-    // (() => { return _.isArguments(arguments); })(1, 2, 3);
-    _.isArguments([1, 2, 3]);
-    
-    _.isFunction(alert);
-    
-    _.isString("moe");
-    
-    _.isNumber(8.4 * 5);
-    
-    _.isFinite(-101);
-    
-    _.isFinite(-Infinity);
-    
-    _.isBoolean(null);
-    
-    _.isDate(new Date());
-    
-    _.isRegExp(/moe/);
-    
-    _.isNaN(NaN);
-    isNaN(undefined);
-          ~~~~~~~~~
-!!! error TS2345: Argument of type 'undefined' is not assignable to parameter of type 'number'.
-    _.isNaN(undefined);
-    
-    _.isNull(null);
-    _.isNull(undefined);
-    
-    _.isUndefined((<any>null).missingVariable);
-    
-    ///////////////////////////////////////////////////////////////////////////////////////
-    
-    var underscore = _.noConflict();
-    
-    var moe2 = { name: 'moe' };
-    moe2 === _.identity(moe);
-    
-    var genie;
-    
-    _.times(3, function (n) { genie.grantWishNumber(n); });
-    
-    _.random(0, 100);
-    
-    _.mixin({
-        capitalize: function (string) {
-            return string.charAt(0).toUpperCase() + string.substring(1).toLowerCase();
-        }
-    });
-    (<any>_("fabio")).capitalize();
-    
-    _.uniqueId('contact_');
-    
-    _.escape('Curly, Larry & Moe');
-    
-    var object = { cheese: 'crumpets', stuff: function () { return 'nonsense'; } };
-    _.result(object, 'cheese');
-    
-    _.result(object, 'stuff');
-    
-    var compiled = _.template("hello: <%= name %>");
-    compiled({ name: 'moe' });
-    var list2 = "<% _.each(people, function(name) { %> <li><%= name %></li> <% }); %>";
-    _.template(list2, { people: ['moe', 'curly', 'larry'] });
-    var template = _.template("<b><%- value %></b>");
-    template({ value: '<script>' });
-    var compiled2 = _.template("<% print('Hello ' + epithet); %>");
-    compiled2({ epithet: "stooge" });
-    _.templateSettings = {
-        interpolate: /\{\{(.+?)\}\}/g
-    };
-    var template2 = _.template("Hello {{ name }}!");
-    template2({ name: "Mustache" });
-    _.template("Using 'with': <%= data.answer %>", { answer: 'no' }, { variable: 'data' });
-==== underscoreTest1_underscore.ts (0 errors) ====
-    interface Dictionary<T> {
-        [x: string]: T;
-    }
-    
-    interface Iterator_<T, U> {
-        (value: T, index: any, list: any): U;
-    }
-    
-    interface Reducer<T, U> {
-        (accumulator: U, value: T, index: any, list: any): U;
-    }
-    
-    interface Tuple2<T0, T1> extends Array<any> {
-        0: T0;
-        1: T1;
-    }
-    
-    interface Tuple3<T0, T1, T2> extends Array<any> {
-        0: T0;
-        1: T1;
-        2: T2;
-    }
-    
-    interface Tuple4<T0, T1, T2, T3> extends Array<any> {
-        0: T0;
-        1: T1;
-        2: T2;
-        3: T3;
-    }
-    
-    module Underscore {
-        export interface WrappedObject<T> {
-            keys(): string[];
-            values(): any[];
-            pairs(): any[][];
-            invert(): any;
-            functions(): string[];
-            methods(): string[];
-            extend(...sources: any[]): T;
-            pick(...keys: string[]): T;
-            omit(...keys: string[]): T;
-            defaults(...defaults: any[]): T;
-            clone(): T;
-            tap(interceptor: (object: T) => void): T;
-            has(key: string): boolean;
-            isEqual(other: T): boolean;
-            isEmpty(): boolean;
-            isElement(): boolean;
-            isArray(): boolean;
-            isObject(): boolean;
-            isArguments(): boolean;
-            isFunction(): boolean;
-            isString(): boolean;
-            isNumber(): boolean;
-            isFinite(): boolean;
-            isBoolean(): boolean;
-            isDate(): boolean;
-            isRegExp(): boolean;
-            isNaN(): boolean;
-            isNull(): boolean;
-            isUndefined(): boolean;
-            value(): T;
-        }
-    
-        export interface WrappedFunction<T extends Function> extends WrappedObject<T> {
-            bind(object: any): T;
-            bind(object: any, ...args: any[]): Function;
-            bindAll(...methodNames: string[]): T;
-            partial(...args: any[]): Function;
-            memoize(hashFunction?: Function): T;
-            delay(wait: number, ...args: any[]): number;
-            defer(...args: any[]): number;
-            throttle(wait: number): T;
-            debounce(wait: number, immediate?: boolean): T;
-            once(): T;
-            wrap(wrapper: (func: T, ...args: any[]) => any): T;
-            compose(...funcs: Function[]): Function;
-        }
-    
-        export interface WrappedArray<T> extends WrappedObject<Array<T>> {
-            each(iterator: Iterator_<T, void>, context?: any): void;
-            forEach(iterator: Iterator_<T, void>, context?: any): void;
-            map<U>(iterator: Iterator_<T, U>, context?: any): U[];
-            collect<U>(iterator: Iterator_<T, U>, context?: any): U[];
-            reduce(iterator: Reducer<T, T>, initialValue?: T, context?: any): T;
-            reduce<U>(iterator: Reducer<T, U>, initialValue: U, context?: any): U;
-            foldl(iterator: Reducer<T, T>, initialValue?: T, context?: any): T;
-            foldl<U>(iterator: Reducer<T, U>, initialValue: U, context?: any): U;
-            inject(iterator: Reducer<T, T>, initialValue?: T, context?: any): T;
-            inject<U>(iterator: Reducer<T, U>, initialValue: U, context?: any): U;
-            reduceRight(iterator: Reducer<T, T>, initialValue?: T, context?: any): T;
-            reduceRight<U>(iterator: Reducer<T, U>, initialValue: U, context?: any): U;
-            foldr(iterator: Reducer<T, T>, initialValue?: T, context?: any): T;
-            foldr<U>(iterator: Reducer<T, U>, initialValue: U, context?: any): U;
-            find(iterator: Iterator_<T, boolean>, context?: any): T;
-            detect(iterator: Iterator_<T, boolean>, context?: any): T;
-            filter(iterator: Iterator_<T, boolean>, context?: any): T[];
-            select(iterator: Iterator_<T, boolean>, context?: any): T[];
-            where(properties: Object): T[];
-            findWhere(properties: Object): T;
-            reject(iterator: Iterator_<T, boolean>, context?: any): T[];
-            every(iterator?: Iterator_<T, boolean>, context?: any): boolean;
-            all(iterator?: Iterator_<T, boolean>, context?: any): boolean;
-            some(iterator?: Iterator_<T, boolean>, context?: any): boolean;
-            any(iterator?: Iterator_<T, boolean>, context?: any): boolean;
-            contains(value: T): boolean;
-            include(value: T): boolean;
-            invoke(methodName: string, ...args: any[]): any[];
-            pluck(propertyName: string): any[];
-            max(iterator?: Iterator_<T, any>, context?: any): T;
-            min(iterator?: Iterator_<T, any>, context?: any): T;
-            sortBy(iterator: Iterator_<T, any>, context?: any): T[];
-            sortBy(propertyName: string): T[];
-            groupBy(iterator?: Iterator_<T, any>, context?: any): Dictionary<T[]>;
-            groupBy(propertyName: string): Dictionary<T[]>;
-            countBy(iterator?: Iterator_<T, any>, context?: any): Dictionary<number>;
-            countBy(propertyName: string): Dictionary<number>;
-            shuffle(): T[];
-            toArray(): T[];
-            size(): number;
-            first(): T;
-            first(count: number): T[];
-            head(): T;
-            head(count: number): T[];
-            take(): T;
-            take(count: number): T[];
-            initial(): T;
-            initial(count: number): T[];
-            last(): T;
-            last(count: number): T[];
-            rest(index?: number): T[];
-            compact(): T[];
-            flatten<U>(shallow?: boolean): U[];
-            without(...values: T[]): T[];
-            union(...arrays: T[][]): T[];
-            intersection(...arrays: T[][]): T[];
-            difference(...others: T[][]): T[];
-            uniq(isSorted?: boolean): T[];
-            uniq<U>(isSorted: boolean, iterator: Iterator_<T, U>, context?: any): U[];
-            unique(isSorted?: boolean): T[];
-            unique<U>(isSorted: boolean, iterator: Iterator_<T, U>, context?: any): U[];
-            zip(...arrays: any[][]): any[][];
-            object(): any;
-            object(values: any[]): any;
-            indexOf(value: T, isSorted?: boolean): number;
-            lastIndexOf(value: T, fromIndex?: number): number;
-            sortedIndex(obj: T, propertyName: string): number;
-            sortedIndex(obj: T, iterator?: Iterator_<T, any>, context?: any): number;
-            // Methods from Array
-            concat(...items: T[]): T[];
-            join(separator?: string): string;
-            pop(): T;
-            push(...items: T[]): number;
-            reverse(): T[];
-            shift(): T;
-            slice(start: number, end?: number): T[];
-            sort(compareFn?: (a: T, b: T) => number): T[];
-            splice(start: number): T[];
-            splice(start: number, deleteCount: number, ...items: T[]): T[];
-            unshift(...items: T[]): number;
-        }
-    
-        export interface WrappedDictionary<T> extends WrappedObject<Dictionary<T>> {
-            each(iterator: Iterator_<T, void>, context?: any): void;
-            forEach(iterator: Iterator_<T, void>, context?: any): void;
-            map<U>(iterator: Iterator_<T, U>, context?: any): U[];
-            collect<U>(iterator: Iterator_<T, U>, context?: any): U[];
-            reduce(iterator: Reducer<T, T>, initialValue?: T, context?: any): T;
-            reduce<U>(iterator: Reducer<T, U>, initialValue: U, context?: any): U;
-            foldl(iterator: Reducer<T, T>, initialValue?: T, context?: any): T;
-            foldl<U>(iterator: Reducer<T, U>, initialValue: U, context?: any): U;
-            inject(iterator: Reducer<T, T>, initialValue?: T, context?: any): T;
-            inject<U>(iterator: Reducer<T, U>, initialValue: U, context?: any): U;
-            reduceRight(iterator: Reducer<T, T>, initialValue?: T, context?: any): T;
-            reduceRight<U>(iterator: Reducer<T, U>, initialValue: U, context?: any): U;
-            foldr(iterator: Reducer<T, T>, initialValue?: T, context?: any): T;
-            foldr<U>(iterator: Reducer<T, U>, initialValue: U, context?: any): U;
-            find(iterator: Iterator_<T, boolean>, context?: any): T;
-            detect(iterator: Iterator_<T, boolean>, context?: any): T;
-            filter(iterator: Iterator_<T, boolean>, context?: any): T[];
-            select(iterator: Iterator_<T, boolean>, context?: any): T[];
-            where(properties: Object): T[];
-            findWhere(properties: Object): T;
-            reject(iterator: Iterator_<T, boolean>, context?: any): T[];
-            every(iterator?: Iterator_<T, boolean>, context?: any): boolean;
-            all(iterator?: Iterator_<T, boolean>, context?: any): boolean;
-            some(iterator?: Iterator_<T, boolean>, context?: any): boolean;
-            any(iterator?: Iterator_<T, boolean>, context?: any): boolean;
-            contains(value: T): boolean;
-            include(value: T): boolean;
-            invoke(methodName: string, ...args: any[]): any[];
-            pluck(propertyName: string): any[];
-            max(iterator?: Iterator_<T, any>, context?: any): T;
-            min(iterator?: Iterator_<T, any>, context?: any): T;
-            sortBy(iterator: Iterator_<T, any>, context?: any): T[];
-            sortBy(propertyName: string): T[];
-            groupBy(iterator?: Iterator_<T, any>, context?: any): Dictionary<T[]>;
-            groupBy(propertyName: string): Dictionary<T[]>;
-            countBy(iterator?: Iterator_<T, any>, context?: any): Dictionary<number>;
-            countBy(propertyName: string): Dictionary<number>;
-            shuffle(): T[];
-            toArray(): T[];
-            size(): number;
-        }
-    
-        export interface ChainedObject<T> {
-            keys(): ChainedArray<string>;
-            values(): ChainedArray<any>;
-            pairs(): ChainedArray<any[]>;
-            invert(): ChainedObject<any>;
-            functions(): ChainedArray<string>;
-            methods(): ChainedArray<string>;
-            extend(...sources: any[]): ChainedObject<T>;
-            pick(...keys: string[]): ChainedObject<T>;
-            omit(...keys: string[]): ChainedObject<T>;
-            defaults(...defaults: any[]): ChainedObject<T>;
-            clone(): ChainedObject<T>;
-            tap(interceptor: (object: T) => void): ChainedObject<T>;
-            has(key: string): ChainedObject<boolean>;
-            isEqual(other: T): ChainedObject<boolean>;
-            isEmpty(): ChainedObject<boolean>;
-            isElement(): ChainedObject<boolean>;
-            isArray(): ChainedObject<boolean>;
-            isObject(): ChainedObject<boolean>;
-            isArguments(): ChainedObject<boolean>;
-            isFunction(): ChainedObject<boolean>;
-            isString(): ChainedObject<boolean>;
-            isNumber(): ChainedObject<boolean>;
-            isFinite(): ChainedObject<boolean>;
-            isBoolean(): ChainedObject<boolean>;
-            isDate(): ChainedObject<boolean>;
-            isRegExp(): ChainedObject<boolean>;
-            isNaN(): ChainedObject<boolean>;
-            isNull(): ChainedObject<boolean>;
-            isUndefined(): ChainedObject<boolean>;
-            value(): T;
-        }
-    
-        export interface ChainedArray<T> extends ChainedObject<Array<T>> {
-            each(iterator: Iterator_<T, void>, context?: any): ChainedObject<void>;
-            forEach(iterator: Iterator_<T, void>, context?: any): ChainedObject<void>;
-            map<U>(iterator: Iterator_<T, U>, context?: any): ChainedArray<U>;
-            collect<U>(iterator: Iterator_<T, U>, context?: any): ChainedArray<U>;
-            reduce(iterator: Reducer<T, T>, initialValue?: T, context?: any): ChainedObject<T>;
-            reduce<U>(iterator: Reducer<T, U>, initialValue: U, context?: any): ChainedObject<U>;
-            foldl(iterator: Reducer<T, T>, initialValue?: T, context?: any): ChainedObject<T>;
-            foldl<U>(iterator: Reducer<T, U>, initialValue: U, context?: any): ChainedObject<U>;
-            inject(iterator: Reducer<T, T>, initialValue?: T, context?: any): ChainedObject<T>;
-            inject<U>(iterator: Reducer<T, U>, initialValue: U, context?: any): ChainedObject<U>;
-            reduceRight(iterator: Reducer<T, T>, initialValue?: T, context?: any): ChainedObject<T>;
-            reduceRight<U>(iterator: Reducer<T, U>, initialValue: U, context?: any): ChainedObject<U>;
-            foldr(iterator: Reducer<T, T>, initialValue?: T, context?: any): ChainedObject<T>;
-            foldr<U>(iterator: Reducer<T, U>, initialValue: U, context?: any): ChainedObject<U>;
-            find(iterator: Iterator_<T, boolean>, context?: any): ChainedObject<T>;
-            detect(iterator: Iterator_<T, boolean>, context?: any): ChainedObject<T>;
-            filter(iterator: Iterator_<T, boolean>, context?: any): ChainedArray<T>;
-            select(iterator: Iterator_<T, boolean>, context?: any): ChainedArray<T>;
-            where(properties: Object): ChainedArray<T>;
-            findWhere(properties: Object): ChainedObject<T>;
-            reject(iterator: Iterator_<T, boolean>, context?: any): ChainedArray<T>;
-            every(iterator?: Iterator_<T, boolean>, context?: any): ChainedObject<boolean>;
-            all(iterator?: Iterator_<T, boolean>, context?: any): ChainedObject<boolean>;
-            some(iterator?: Iterator_<T, boolean>, context?: any): ChainedObject<boolean>;
-            any(iterator?: Iterator_<T, boolean>, context?: any): ChainedObject<boolean>;
-            contains(value: T): ChainedObject<boolean>;
-            include(value: T): ChainedObject<boolean>;
-            invoke(methodName: string, ...args: any[]): ChainedArray<any>;
-            pluck(propertyName: string): ChainedArray<any>;
-            max(iterator?: Iterator_<T, any>, context?: any): ChainedObject<T>;
-            min(iterator?: Iterator_<T, any>, context?: any): ChainedObject<T>;
-            sortBy(iterator: Iterator_<T, any>, context?: any): ChainedArray<T>;
-            sortBy(propertyName: string): ChainedArray<T>;
-            // Should return ChainedDictionary<T[]>, but expansive recursion not allowed
-            groupBy(iterator?: Iterator_<T, any>, context?: any): ChainedDictionary<any[]>;
-            groupBy(propertyName: string): ChainedDictionary<any[]>;
-            countBy(iterator?: Iterator_<T, any>, context?: any): ChainedDictionary<number>;
-            countBy(propertyName: string): ChainedDictionary<number>;
-            shuffle(): ChainedArray<T>;
-            toArray(): ChainedArray<T>;
-            size(): ChainedObject<number>;
-            first(): ChainedObject<T>;
-            first(count: number): ChainedArray<T>;
-            head(): ChainedObject<T>;
-            head(count: number): ChainedArray<T>;
-            take(): ChainedObject<T>;
-            take(count: number): ChainedArray<T>;
-            initial(): ChainedObject<T>;
-            initial(count: number): ChainedArray<T>;
-            last(): ChainedObject<T>;
-            last(count: number): ChainedArray<T>;
-            rest(index?: number): ChainedArray<T>;
-            compact(): ChainedArray<T>;
-            flatten<U>(shallow?: boolean): ChainedArray<U>;
-            without(...values: T[]): ChainedArray<T>;
-            union(...arrays: T[][]): ChainedArray<T>;
-            intersection(...arrays: T[][]): ChainedArray<T>;
-            difference(...others: T[][]): ChainedArray<T>;
-            uniq(isSorted?: boolean): ChainedArray<T>;
-            uniq<U>(isSorted: boolean, iterator: Iterator_<T, U>, context?: any): ChainedArray<U>;
-            unique(isSorted?: boolean): ChainedArray<T>;
-            unique<U>(isSorted: boolean, iterator: Iterator_<T, U>, context?: any): ChainedArray<U>;
-            zip(...arrays: any[][]): ChainedArray<any[]>;
-            object(): ChainedObject<any>;
-            object(values: any[]): ChainedObject<any>;
-            indexOf(value: T, isSorted?: boolean): ChainedObject<number>;
-            lastIndexOf(value: T, fromIndex?: number): ChainedObject<number>;
-            sortedIndex(obj: T, propertyName: string): ChainedObject<number>;
-            sortedIndex(obj: T, iterator?: Iterator_<T, any>, context?: any): ChainedObject<number>;
-            // Methods from Array
-            concat(...items: T[]): ChainedArray<T>;
-            join(separator?: string): ChainedObject<string>;
-            pop(): ChainedObject<T>;
-            push(...items: T[]): ChainedObject<number>;
-            reverse(): ChainedArray<T>;
-            shift(): ChainedObject<T>;
-            slice(start: number, end?: number): ChainedArray<T>;
-            sort(compareFn?: (a: T, b: T) => number): ChainedArray<T>;
-            splice(start: number): ChainedArray<T>;
-            splice(start: number, deleteCount: number, ...items: T[]): ChainedArray<T>;
-            unshift(...items: T[]): ChainedObject<number>;
-            // Methods from ChainedObject with promoted return types
-            extend(...sources: any[]): ChainedArray<T>;
-            pick(...keys: string[]): ChainedArray<T>;
-            omit(...keys: string[]): ChainedArray<T>;
-            defaults(...defaults: any[]): ChainedArray<T>;
-            clone(): ChainedArray<T>;
-            tap(interceptor: (object: T[]) => void): ChainedArray<T>;
-        }
-    
-        export interface ChainedDictionary<T> extends ChainedObject<Dictionary<T>> {
-            each(iterator: Iterator_<T, void>, context?: any): ChainedObject<void>;
-            forEach(iterator: Iterator_<T, void>, context?: any): ChainedObject<void>;
-            map<U>(iterator: Iterator_<T, U>, context?: any): ChainedArray<U>;
-            collect<U>(iterator: Iterator_<T, U>, context?: any): ChainedArray<U>;
-            reduce(iterator: Reducer<T, T>, initialValue?: T, context?: any): ChainedObject<T>;
-            reduce<U>(iterator: Reducer<T, U>, initialValue: U, context?: any): ChainedObject<U>;
-            foldl(iterator: Reducer<T, T>, initialValue?: T, context?: any): ChainedObject<T>;
-            foldl<U>(iterator: Reducer<T, U>, initialValue: U, context?: any): ChainedObject<U>;
-            inject(iterator: Reducer<T, T>, initialValue?: T, context?: any): ChainedObject<T>;
-            inject<U>(iterator: Reducer<T, U>, initialValue: U, context?: any): ChainedObject<U>;
-            reduceRight(iterator: Reducer<T, T>, initialValue?: T, context?: any): ChainedObject<T>;
-            reduceRight<U>(iterator: Reducer<T, U>, initialValue: U, context?: any): ChainedObject<U>;
-            foldr(iterator: Reducer<T, T>, initialValue?: T, context?: any): ChainedObject<T>;
-            foldr<U>(iterator: Reducer<T, U>, initialValue: U, context?: any): ChainedObject<U>;
-            find(iterator: Iterator_<T, boolean>, context?: any): ChainedObject<T>;
-            detect(iterator: Iterator_<T, boolean>, context?: any): ChainedObject<T>;
-            filter(iterator: Iterator_<T, boolean>, context?: any): ChainedArray<T>;
-            select(iterator: Iterator_<T, boolean>, context?: any): ChainedArray<T>;
-            where(properties: Object): ChainedArray<T>;
-            findWhere(properties: Object): ChainedObject<T>;
-            reject(iterator: Iterator_<T, boolean>, context?: any): ChainedArray<T>;
-            every(iterator?: Iterator_<T, boolean>, context?: any): ChainedObject<boolean>;
-            all(iterator?: Iterator_<T, boolean>, context?: any): ChainedObject<boolean>;
-            some(iterator?: Iterator_<T, boolean>, context?: any): ChainedObject<boolean>;
-            any(iterator?: Iterator_<T, boolean>, context?: any): ChainedObject<boolean>;
-            contains(value: T): ChainedObject<boolean>;
-            include(value: T): ChainedObject<boolean>;
-            invoke(methodName: string, ...args: any[]): ChainedArray<any>;
-            pluck(propertyName: string): ChainedArray<any>;
-            max(iterator?: Iterator_<T, any>, context?: any): ChainedObject<T>;
-            min(iterator?: Iterator_<T, any>, context?: any): ChainedObject<T>;
-            sortBy(iterator: Iterator_<T, any>, context?: any): ChainedArray<T>;
-            sortBy(propertyName: string): ChainedArray<T>;
-            // Should return ChainedDictionary<T[]>, but expansive recursion not allowed
-            groupBy(iterator?: Iterator_<T, any>, context?: any): ChainedDictionary<any[]>;
-            groupBy(propertyName: string): ChainedDictionary<any[]>;
-            countBy(iterator?: Iterator_<T, any>, context?: any): ChainedDictionary<number>;
-            countBy(propertyName: string): ChainedDictionary<number>;
-            shuffle(): ChainedArray<T>;
-            toArray(): ChainedArray<T>;
-            size(): ChainedObject<number>;
-            // Methods from ChainedObject with promoted return types
-            extend(...sources: any[]): ChainedDictionary<T>;
-            pick(...keys: string[]): ChainedDictionary<T>;
-            omit(...keys: string[]): ChainedDictionary<T>;
-            defaults(...defaults: any[]): ChainedDictionary<T>;
-            clone(): ChainedDictionary<T>;
-            tap(interceptor: (object: Dictionary<T>) => void): ChainedDictionary<T>;
-        }
-    
-        export interface TemplateSettings {
-            evaluate?: RegExp;
-            interpolate?: RegExp;
-            escape?: RegExp;
-            variable?: string;
-        }
-    
-        export interface Static {
-            <T>(list: T[]): WrappedArray<T>;
-            <T>(list: Dictionary<T>): WrappedDictionary<T>;
-            <T extends Function>(func: T): WrappedFunction<T>;
-            <T>(obj: T): WrappedObject<T>;
-    
-            chain<T>(list: T[]): ChainedArray<T>;
-            chain<T>(list: Dictionary<T>): ChainedDictionary<T>;
-            chain<T>(obj: T): ChainedObject<T>;
-    
-            each<T>(list: T[], iterator: Iterator_<T, void>, context?: any): void;
-            each<T>(list: Dictionary<T>, iterator: Iterator_<T, void>, context?: any): void;
-            forEach<T>(list: T[], iterator: Iterator_<T, void>, context?: any): void;
-            forEach<T>(list: Dictionary<T>, iterator: Iterator_<T, void>, context?: any): void;
-    
-            map<T, U>(list: T[], iterator: Iterator_<T, U>, context?: any): U[];
-            map<T, U>(list: Dictionary<T>, iterator: Iterator_<T, U>, context?: any): U[];
-            collect<T, U>(list: T[], iterator: Iterator_<T, U>, context?: any): U[];
-            collect<T, U>(list: Dictionary<T>, iterator: Iterator_<T, U>, context?: any): U[];
-    
-            reduce<T>(list: T[], iterator: Reducer<T, T>, initialValue?: T, context?: any): T;
-            reduce<T, U>(list: T[], iterator: Reducer<T, U>, initialValue: U, context?: any): U;
-            reduce<T>(list: Dictionary<T>, iterator: Reducer<T, T>, initialValue?: T, context?: any): T;
-            reduce<T, U>(list: Dictionary<T>, iterator: Reducer<T, U>, initialValue: U, context?: any): U;
-            foldl<T>(list: T[], iterator: Reducer<T, T>, initialValue?: T, context?: any): T;
-            foldl<T, U>(list: T[], iterator: Reducer<T, U>, initialValue: U, context?: any): U;
-            foldl<T>(list: Dictionary<T>, iterator: Reducer<T, T>, initialValue?: T, context?: any): T;
-            foldl<T, U>(list: Dictionary<T>, iterator: Reducer<T, U>, initialValue: U, context?: any): U;
-            inject<T>(list: T[], iterator: Reducer<T, T>, initialValue?: T, context?: any): T;
-            inject<T, U>(list: T[], iterator: Reducer<T, U>, initialValue: U, context?: any): U;
-            inject<T>(list: Dictionary<T>, iterator: Reducer<T, T>, initialValue?: T, context?: any): T;
-            inject<T, U>(list: Dictionary<T>, iterator: Reducer<T, U>, initialValue: U, context?: any): U;
-    
-            reduceRight<T>(list: T[], iterator: Reducer<T, T>, initialValue?: T, context?: any): T;
-            reduceRight<T, U>(list: T[], iterator: Reducer<T, U>, initialValue: U, context?: any): U;
-            reduceRight<T>(list: Dictionary<T>, iterator: Reducer<T, T>, initialValue?: T, context?: any): T;
-            reduceRight<T, U>(list: Dictionary<T>, iterator: Reducer<T, U>, initialValue: U, context?: any): U;
-            foldr<T>(list: T[], iterator: Reducer<T, T>, initialValue?: T, context?: any): T;
-            foldr<T, U>(list: T[], iterator: Reducer<T, U>, initialValue: U, context?: any): U;
-            foldr<T>(list: Dictionary<T>, iterator: Reducer<T, T>, initialValue?: T, context?: any): T;
-            foldr<T, U>(list: Dictionary<T>, iterator: Reducer<T, U>, initialValue: U, context?: any): U;
-    
-            find<T>(list: T[], iterator: Iterator_<T, boolean>, context?: any): T;
-            find<T>(list: Dictionary<T>, iterator: Iterator_<T, boolean>, context?: any): T;
-            detect<T>(list: T[], iterator: Iterator_<T, boolean>, context?: any): T;
-            detect<T>(list: Dictionary<T>, iterator: Iterator_<T, boolean>, context?: any): T;
-    
-            filter<T>(list: T[], iterator: Iterator_<T, boolean>, context?: any): T[];
-            filter<T>(list: Dictionary<T>, iterator: Iterator_<T, boolean>, context?: any): T[];
-            select<T>(list: T[], iterator: Iterator_<T, boolean>, context?: any): T[];
-            select<T>(list: Dictionary<T>, iterator: Iterator_<T, boolean>, context?: any): T[];
-    
-            where<T>(list: T[], properties: Object): T[];
-            where<T>(list: Dictionary<T>, properties: Object): T[];
-    
-            findWhere<T>(list: T[], properties: Object): T;
-            findWhere<T>(list: Dictionary<T>, properties: Object): T;
-    
-            reject<T>(list: T[], iterator: Iterator_<T, boolean>, context?: any): T[];
-            reject<T>(list: Dictionary<T>, iterator: Iterator_<T, boolean>, context?: any): T[];
-    
-            every<T>(list: T[], iterator?: Iterator_<T, boolean>, context?: any): boolean;
-            every<T>(list: Dictionary<T>, iterator?: Iterator_<T, boolean>, context?: any): boolean;
-            all<T>(list: T[], iterator?: Iterator_<T, boolean>, context?: any): boolean;
-            all<T>(list: Dictionary<T>, iterator?: Iterator_<T, boolean>, context?: any): boolean;
-    
-            some<T>(list: T[], iterator?: Iterator_<T, boolean>, context?: any): boolean;
-            some<T>(list: Dictionary<T>, iterator?: Iterator_<T, boolean>, context?: any): boolean;
-            any<T>(list: T[], iterator?: Iterator_<T, boolean>, context?: any): boolean;
-            any<T>(list: Dictionary<T>, iterator?: Iterator_<T, boolean>, context?: any): boolean;
-    
-            contains<T>(list: T[], value: T): boolean;
-            contains<T>(list: Dictionary<T>, value: T): boolean;
-            include<T>(list: T[], value: T): boolean;
-            include<T>(list: Dictionary<T>, value: T): boolean;
-    
-            invoke(list: any[], methodName: string, ...args: any[]): any[];
-            invoke(list: Dictionary<any>, methodName: string, ...args: any[]): any[];
-    
-            pluck(list: any[], propertyName: string): any[];
-            pluck(list: Dictionary<any>, propertyName: string): any[];
-    
-            max<T>(list: T[], iterator?: Iterator_<T, any>, context?: any): T;
-            max<T>(list: Dictionary<T>, iterator?: Iterator_<T, any>, context?: any): T;
-    
-            min<T>(list: T[], iterator?: Iterator_<T, any>, context?: any): T;
-            min<T>(list: Dictionary<T>, iterator?: Iterator_<T, any>, context?: any): T;
-    
-            sortBy<T>(list: T[], iterator: Iterator_<T, any>, context?: any): T[];
-            sortBy<T>(list: Dictionary<T>, iterator: Iterator_<T, any>, context?: any): T[];
-            sortBy<T>(list: T[], propertyName: string): T[];
-            sortBy<T>(list: Dictionary<T>, propertyName: string): T[];
-    
-            groupBy<T>(list: T[], iterator?: Iterator_<T, any>, context?: any): Dictionary<T[]>;
-            groupBy<T>(list: Dictionary<T>, iterator?: Iterator_<T, any>, context?: any): Dictionary<T[]>;
-            groupBy<T>(list: T[], propertyName: string): Dictionary<T[]>;
-            groupBy<T>(list: Dictionary<T>, propertyName: string): Dictionary<T[]>;
-    
-            countBy<T>(list: T[], iterator?: Iterator_<T, any>, context?: any): Dictionary<number>;
-            countBy<T>(list: Dictionary<T>, iterator?: Iterator_<T, any>, context?: any): Dictionary<number>;
-            countBy<T>(list: T[], propertyName: string): Dictionary<number>;
-            countBy<T>(list: Dictionary<T>, propertyName: string): Dictionary<number>;
-    
-            shuffle<T>(list: T[]): T[];
-            shuffle<T>(list: Dictionary<T>): T[];
-    
-            toArray<T>(list: T[]): T[];
-            toArray<T>(list: Dictionary<T>): T[];
-    
-            size<T>(list: T[]): number;
-            size<T>(list: Dictionary<T>): number;
-    
-            first<T>(list: T[]): T;
-            first<T>(list: T[], count: number): T[];
-            head<T>(list: T[]): T;
-            head<T>(list: T[], count: number): T[];
-            take<T>(list: T[]): T;
-            take<T>(list: T[], count: number): T[];
-    
-            initial<T>(list: T[]): T;
-            initial<T>(list: T[], count: number): T[];
-    
-            last<T>(list: T[]): T;
-            last<T>(list: T[], count: number): T[];
-    
-            rest<T>(list: T[], index?: number): T[];
-    
-            compact<T>(list: T[]): T[];
-    
-            flatten<T>(list: T[][]): T[];
-            flatten<T>(array: any[], shallow?: boolean): T[];
-    
-            without<T>(list: T[], ...values: T[]): T[];
-    
-            union<T>(...arrays: T[][]): T[];
-    
-            intersection<T>(...arrays: T[][]): T[];
-    
-            difference<T>(list: T[], ...others: T[][]): T[];
-    
-            uniq<T>(list: T[], isSorted?: boolean): T[];
-            uniq<T, U>(list: T[], isSorted: boolean, iterator: Iterator_<T, U>, context?: any): U[];
-            unique<T>(list: T[], isSorted?: boolean): T[];
-            unique<T, U>(list: T[], isSorted: boolean, iterator: Iterator_<T, U>, context?: any): U[];
-    
-            zip<T0, T1>(a0: T0[], a1: T1[]): Tuple2<T0, T1>[];
-            zip<T0, T1, T2>(a0: T0[], a1: T1[], a2: T2[]): Tuple3<T0, T1, T2>[];
-            zip<T0, T1, T2, T3>(a0: T0[], a1: T1[], a2: T2[], a3: T3[]): Tuple4<T0, T1, T2, T3>[];
-            zip(...arrays: any[][]): any[][];
-    
-            object(list: any[][]): any;
-            object(keys: string[], values: any[]): any;
-    
-            indexOf<T>(list: T[], value: T, isSorted?: boolean): number;
-    
-            lastIndexOf<T>(list: T[], value: T, fromIndex?: number): number;
-    
-            sortedIndex<T>(list: T[], obj: T, propertyName: string): number;
-            sortedIndex<T>(list: T[], obj: T, iterator?: Iterator_<T, any>, context?: any): number;
-    
-            range(stop: number): number[];
-            range(start: number, stop: number, step?: number): number[];
-    
-            bind<T extends Function>(func: T, object: any): T;
-            bind(func: Function, object: any, ...args: any[]): Function;
-    
-            bindAll<T>(object: T, ...methodNames: string[]): T;
-    
-            partial(func: Function, ...args: any[]): Function;
-    
-            memoize<T extends Function>(func: T, hashFunction?: Function): T;
-    
-            delay(func: Function, wait: number, ...args: any[]): number;
-    
-            defer(func: Function, ...args: any[]): number;
-    
-            throttle<T extends Function>(func: T, wait: number): T;
-    
-            debounce<T extends Function>(func: T, wait: number, immediate?: boolean): T;
-    
-            once<T extends Function>(func: T): T;
-    
-            after<T extends Function>(count: number, func: T): T;
-    
-            wrap<T extends Function>(func: T, wrapper: (func: T, ...args: any[]) => any): T;
-    
-            compose(...funcs: Function[]): Function;
-    
-            keys(object: any): string[];
-    
-            values(object: any): any[];
-    
-            pairs(object: any): any[][];
-    
-            invert(object: any): any;
-    
-            functions(object: any): string[];
-            methods(object: any): string[];
-    
-            extend<T>(destination: T, ...sources: any[]): T;
-    
-            pick<T>(object: T, ...keys: string[]): T;
-    
-            omit<T>(object: T, ...keys: string[]): T;
-    
-            defaults<T>(object: T, ...defaults: any[]): T;
-    
-            clone<T>(object: T): T;
-    
-            tap<T>(object: T, interceptor: (object: T) => void): T;
-    
-            has(object: any, key: string): boolean;
-    
-            isEqual<T>(object: T, other: T): boolean;
-    
-            isEmpty(object: any): boolean;
-            isElement(object: any): boolean;
-            isArray(object: any): boolean;
-            isObject(value: any): boolean;
-            isArguments(object: any): boolean;
-            isFunction(object: any): boolean;
-            isString(object: any): boolean;
-            isNumber(object: any): boolean;
-            isFinite(object: any): boolean;
-            isBoolean(object: any): boolean;
-            isDate(object: any): boolean;
-            isRegExp(object: any): boolean;
-            isNaN(object: any): boolean;
-            isNull(object: any): boolean;
-            isUndefined(value: any): boolean;
-    
-            noConflict(): Static;
-    
-            identity<T>(value: T): T;
-    
-            times<U>(n: number, iterator: Iterator_<number, U>, context?: any): U[];
-    
-            random(max: number): number;
-            random(min: number, max: number): number;
-    
-            mixin(object: any): void;
-    
-            uniqueId(): number;
-            uniqueId(prefix: string): string;
-    
-            escape(s: string): string;
-    
-            unescape(s: string): string;
-    
-            result(object: any, property: string): any;
-    
-            templateSettings: TemplateSettings;
-    
-            template(templateString: string): (data: any) => string;
-            template(templateString: string, data: any, settings?: TemplateSettings): string;
-        }
-    }
-    
-    declare var _: Underscore.Static;
+underscoreTest1_underscoreTests.ts(26,3): error TS2769: No overload matches this call.
+  Overload 1 of 2, '(list: (string | number | boolean | null)[], iterator?: Iterator_<string | number | boolean | null, boolean> | undefined, context?: any): boolean', gave the following error.
+    Argument of type '<T>(value: T) => T' is not assignable to parameter of type 'Iterator_<string | number | boolean | null, boolean>'.
+      Type 'string | number | boolean | null' is not assignable to type 'boolean'.
+        Type 'null' is not assignable to type 'boolean'.
+  Overload 2 of 2, '(list: Dictionary<unknown>, iterator?: Iterator_<unknown, boolean> | undefined, context?: any): boolean', gave the following error.
+    Argument of type '(string | number | boolean | null)[]' is not assignable to parameter of type 'Dictionary<unknown>'.
+      Index signature for type 'string' is missing in type '(string | number | boolean | null)[]'.
+underscoreTest1_underscoreTests.ts(129,27): error TS2454: Variable 'notes' is used before being assigned.
+underscoreTest1_underscoreTests.ts(130,8): error TS2454: Variable 'notes' is used before being assigned.
+underscoreTest1_underscoreTests.ts(202,7): error TS2345: Argument of type 'undefined' is not assignable to parameter of type 'number'.
+
+
+==== underscoreTest1_underscoreTests.ts (4 errors) ====
+    /// <reference path="underscoreTest1_underscore.ts" />
+    
+    declare var $;
+    declare function alert(x: string): void;
+    
+    _.each([1, 2, 3], (num) => alert(num.toString()));
+    _.each({ one: 1, two: 2, three: 3 }, (value: number, key?: string) => alert(value.toString()));
+    
+    _.map([1, 2, 3], (num) => num * 3);
+    _.map({ one: 1, two: 2, three: 3 }, (value: number, key?: string) => value * 3);
+    
+    var sum = _.reduce([1, 2, 3], (memo, num) => memo + num, 0);
+    
+    var list = [[0, 1], [2, 3], [4, 5]];
+    var flat = _.reduceRight(list, (a, b) => a.concat(b), []);
+    
+    var even = _.find([1, 2, 3, 4, 5, 6], (num) => num % 2 == 0);
+    
+    var evens = _.filter([1, 2, 3, 4, 5, 6], (num) => num % 2 == 0);
+    
+    var listOfPlays = [{ title: "Cymbeline", author: "Shakespeare", year: 1611 }, { title: "The Tempest", author: "Shakespeare", year: 1611 }, { title: "Other", author: "Not Shakespeare", year: 2012 }];
+    _.where(listOfPlays, { author: "Shakespeare", year: 1611 });
+    
+    var odds = _.reject([1, 2, 3, 4, 5, 6], (num) => num % 2 == 0);
+    
+    _.all([true, 1, null, 'yes'], _.identity);
+      ~~~
+!!! error TS2769: No overload matches this call.
+!!! error TS2769:   Overload 1 of 2, '(list: (string | number | boolean | null)[], iterator?: Iterator_<string | number | boolean | null, boolean> | undefined, context?: any): boolean', gave the following error.
+!!! error TS2769:     Argument of type '<T>(value: T) => T' is not assignable to parameter of type 'Iterator_<string | number | boolean | null, boolean>'.
+!!! error TS2769:       Type 'string | number | boolean | null' is not assignable to type 'boolean'.
+!!! error TS2769:         Type 'null' is not assignable to type 'boolean'.
+!!! error TS2769:   Overload 2 of 2, '(list: Dictionary<unknown>, iterator?: Iterator_<unknown, boolean> | undefined, context?: any): boolean', gave the following error.
+!!! error TS2769:     Argument of type '(string | number | boolean | null)[]' is not assignable to parameter of type 'Dictionary<unknown>'.
+!!! error TS2769:       Index signature for type 'string' is missing in type '(string | number | boolean | null)[]'.
+    
+    _.any([null, 0, 'yes', false]);
+    
+    _.contains([1, 2, 3], 3);
+    
+    _.invoke([[5, 1, 7], [3, 2, 1]], 'sort');
+    
+    var stooges = [{ name: 'moe', age: 40 }, { name: 'larry', age: 50 }, { name: 'curly', age: 60 }];
+    _.pluck(stooges, 'name');
+    
+    _.max(stooges, (stooge) => stooge.age);
+    
+    var numbers = [10, 5, 100, 2, 1000];
+    _.min(numbers);
+    
+    _.sortBy([1, 2, 3, 4, 5, 6], (num) => Math.sin(num));
+    
+    
+    // not sure how this is typechecking at all.. Math.floor(e) is number not string..?
+    _([1.3, 2.1, 2.4]).groupBy((e: number, i?: number, list?: number[]) => Math.floor(e));
+    _.groupBy([1.3, 2.1, 2.4], (num: number) => Math.floor(num));
+    _.groupBy(['one', 'two', 'three'], 'length');
+    
+    _.countBy([1, 2, 3, 4, 5], (num) => num % 2 == 0 ? 'even' : 'odd');
+    
+    _.shuffle([1, 2, 3, 4, 5, 6]);
+    
+    // (function(){ return _.toArray(arguments).slice(1); })(1, 2, 3, 4);
+    
+    _.size({ one: 1, two: 2, three: 3 });
+    
+    ///////////////////////////////////////////////////////////////////////////////////////
+    
+    _.first([5, 4, 3, 2, 1]);
+    _.initial([5, 4, 3, 2, 1]);
+    _.last([5, 4, 3, 2, 1]);
+    _.rest([5, 4, 3, 2, 1]);
+    _.compact([0, 1, false, 2, '', 3]);
+    
+    _.flatten([1, 2, 3, 4]);
+    _.flatten([1, [2]]);
+    
+    // typescript doesn't like the elements being different
+    _.flatten([1, [2], [3, [[4]]]]);
+    _.flatten([1, [2], [3, [[4]]]], true);
+    _.without([1, 2, 1, 0, 3, 1, 4], 0, 1);
+    _.union([1, 2, 3], [101, 2, 1, 10], [2, 1]);
+    _.intersection([1, 2, 3], [101, 2, 1, 10], [2, 1]);
+    _.difference([1, 2, 3, 4, 5], [5, 2, 10]);
+    _.uniq([1, 2, 1, 3, 1, 4]);
+    _.zip(['moe', 'larry', 'curly'], [30, 40, 50], [true, false, false]);
+    _.object(['moe', 'larry', 'curly'], [30, 40, 50]);
+    _.object([['moe', 30], ['larry', 40], ['curly', 50]]);
+    _.indexOf([1, 2, 3], 2);
+    _.lastIndexOf([1, 2, 3, 1, 2, 3], 2);
+    _.sortedIndex([10, 20, 30, 40, 50], 35);
+    _.range(10);
+    _.range(1, 11);
+    _.range(0, 30, 5);
+    _.range(0, 30, 5);
+    _.range(0);
+    
+    ///////////////////////////////////////////////////////////////////////////////////////
+    
+    var func = function (greeting) { return greeting + ': ' + this.name };
+    // need a second var otherwise typescript thinks func signature is the above func type,
+    // instead of the newly returned _bind => func type.
+    var func2 = _.bind(func, { name: 'moe' }, 'hi');
+    func2();
+    
+    var buttonView = {
+        label: 'underscore',
+        onClick: function () { alert('clicked: ' + this.label); },
+        onHover: function () { alert('hovering: ' + this.label); }
+    };
+    _.bindAll(buttonView);
+    $('#underscore_button').bind('click', buttonView.onClick);
+    
+    var fibonacci = _.memoize(function (n) {
+        return n < 2 ? n : fibonacci(n - 1) + fibonacci(n - 2);
+    });
+    
+    var log = _.bind((message?: string, ...rest: string[]) => { }, Date);
+    _.delay(log, 1000, 'logged later');
+    
+    _.defer(function () { alert('deferred'); });
+    
+    var updatePosition = () => alert('updating position...');
+    var throttled = _.throttle(updatePosition, 100);
+    $(null).scroll(throttled);
+    
+    var calculateLayout = () => alert('calculating layout...');
+    var lazyLayout = _.debounce(calculateLayout, 300);
+    $(null).resize(lazyLayout);
+    
+    var createApplication = () => alert('creating application...');
+    var initialize = _.once(createApplication);
+    initialize();
+    initialize();
+    
+    var notes: any[];
+    var render = () => alert("rendering...");
+    var renderNotes = _.after(notes.length, render);
+                              ~~~~~
+!!! error TS2454: Variable 'notes' is used before being assigned.
+    _.each(notes, (note) => note.asyncSave({ success: renderNotes }));
+           ~~~~~
+!!! error TS2454: Variable 'notes' is used before being assigned.
+    
+    var hello = function (name) { return "hello: " + name; };
+    hello = _.wrap(hello, (func, arg) => { return "before, " + func(arg) + ", after"; });
+    hello("moe");
+    
+    var greet = function (name) { return "hi: " + name; };
+    var exclaim = function (statement) { return statement + "!"; };
+    var welcome = _.compose(exclaim, greet);
+    welcome('moe');
+    
+    ///////////////////////////////////////////////////////////////////////////////////////
+    
+    _.keys({ one: 1, two: 2, three: 3 });
+    _.values({ one: 1, two: 2, three: 3 });
+    _.pairs({ one: 1, two: 2, three: 3 });
+    _.invert({ Moe: "Moses", Larry: "Louis", Curly: "Jerome" });
+    _.functions(_);
+    _.extend({ name: 'moe' }, { age: 50 });
+    _.pick({ name: 'moe', age: 50, userid: 'moe1' }, 'name', 'age');
+    _.omit({ name: 'moe', age: 50, userid: 'moe1' }, 'userid');
+    
+    var iceCream = { flavor: "chocolate" };
+    _.defaults(iceCream, { flavor: "vanilla", sprinkles: "lots" });
+    
+    _.clone({ name: 'moe' });
+    
+    _.chain([1, 2, 3, 200])
+        .filter(function (num) { return num % 2 == 0; })
+        .tap(<any>alert)
+        .map(function (num) { return num * num })
+        .value();
+    
+    _.has({ a: 1, b: 2, c: 3 }, "b");
+    
+    var moe = { name: 'moe', luckyNumbers: [13, 27, 34] };
+    var clone = { name: 'moe', luckyNumbers: [13, 27, 34] };
+    moe == clone;
+    _.isEqual(moe, clone);
+    
+    _.isEmpty([1, 2, 3]);
+    _.isEmpty({});
+    
+    _.isElement($('body')[0]);
+    
+    (function () { return _.isArray(arguments); })();
+    _.isArray([1, 2, 3]);
+    
+    _.isObject({});
+    _.isObject(1);
+    
+    
+    // (() => { return _.isArguments(arguments); })(1, 2, 3);
+    _.isArguments([1, 2, 3]);
+    
+    _.isFunction(alert);
+    
+    _.isString("moe");
+    
+    _.isNumber(8.4 * 5);
+    
+    _.isFinite(-101);
+    
+    _.isFinite(-Infinity);
+    
+    _.isBoolean(null);
+    
+    _.isDate(new Date());
+    
+    _.isRegExp(/moe/);
+    
+    _.isNaN(NaN);
+    isNaN(undefined);
+          ~~~~~~~~~
+!!! error TS2345: Argument of type 'undefined' is not assignable to parameter of type 'number'.
+    _.isNaN(undefined);
+    
+    _.isNull(null);
+    _.isNull(undefined);
+    
+    _.isUndefined((<any>null).missingVariable);
+    
+    ///////////////////////////////////////////////////////////////////////////////////////
+    
+    var underscore = _.noConflict();
+    
+    var moe2 = { name: 'moe' };
+    moe2 === _.identity(moe);
+    
+    var genie;
+    
+    _.times(3, function (n) { genie.grantWishNumber(n); });
+    
+    _.random(0, 100);
+    
+    _.mixin({
+        capitalize: function (string) {
+            return string.charAt(0).toUpperCase() + string.substring(1).toLowerCase();
+        }
+    });
+    (<any>_("fabio")).capitalize();
+    
+    _.uniqueId('contact_');
+    
+    _.escape('Curly, Larry & Moe');
+    
+    var object = { cheese: 'crumpets', stuff: function () { return 'nonsense'; } };
+    _.result(object, 'cheese');
+    
+    _.result(object, 'stuff');
+    
+    var compiled = _.template("hello: <%= name %>");
+    compiled({ name: 'moe' });
+    var list2 = "<% _.each(people, function(name) { %> <li><%= name %></li> <% }); %>";
+    _.template(list2, { people: ['moe', 'curly', 'larry'] });
+    var template = _.template("<b><%- value %></b>");
+    template({ value: '<script>' });
+    var compiled2 = _.template("<% print('Hello ' + epithet); %>");
+    compiled2({ epithet: "stooge" });
+    _.templateSettings = {
+        interpolate: /\{\{(.+?)\}\}/g
+    };
+    var template2 = _.template("Hello {{ name }}!");
+    template2({ name: "Mustache" });
+    _.template("Using 'with': <%= data.answer %>", { answer: 'no' }, { variable: 'data' });
+==== underscoreTest1_underscore.ts (0 errors) ====
+    interface Dictionary<T> {
+        [x: string]: T;
+    }
+    
+    interface Iterator_<T, U> {
+        (value: T, index: any, list: any): U;
+    }
+    
+    interface Reducer<T, U> {
+        (accumulator: U, value: T, index: any, list: any): U;
+    }
+    
+    interface Tuple2<T0, T1> extends Array<any> {
+        0: T0;
+        1: T1;
+    }
+    
+    interface Tuple3<T0, T1, T2> extends Array<any> {
+        0: T0;
+        1: T1;
+        2: T2;
+    }
+    
+    interface Tuple4<T0, T1, T2, T3> extends Array<any> {
+        0: T0;
+        1: T1;
+        2: T2;
+        3: T3;
+    }
+    
+    module Underscore {
+        export interface WrappedObject<T> {
+            keys(): string[];
+            values(): any[];
+            pairs(): any[][];
+            invert(): any;
+            functions(): string[];
+            methods(): string[];
+            extend(...sources: any[]): T;
+            pick(...keys: string[]): T;
+            omit(...keys: string[]): T;
+            defaults(...defaults: any[]): T;
+            clone(): T;
+            tap(interceptor: (object: T) => void): T;
+            has(key: string): boolean;
+            isEqual(other: T): boolean;
+            isEmpty(): boolean;
+            isElement(): boolean;
+            isArray(): boolean;
+            isObject(): boolean;
+            isArguments(): boolean;
+            isFunction(): boolean;
+            isString(): boolean;
+            isNumber(): boolean;
+            isFinite(): boolean;
+            isBoolean(): boolean;
+            isDate(): boolean;
+            isRegExp(): boolean;
+            isNaN(): boolean;
+            isNull(): boolean;
+            isUndefined(): boolean;
+            value(): T;
+        }
+    
+        export interface WrappedFunction<T extends Function> extends WrappedObject<T> {
+            bind(object: any): T;
+            bind(object: any, ...args: any[]): Function;
+            bindAll(...methodNames: string[]): T;
+            partial(...args: any[]): Function;
+            memoize(hashFunction?: Function): T;
+            delay(wait: number, ...args: any[]): number;
+            defer(...args: any[]): number;
+            throttle(wait: number): T;
+            debounce(wait: number, immediate?: boolean): T;
+            once(): T;
+            wrap(wrapper: (func: T, ...args: any[]) => any): T;
+            compose(...funcs: Function[]): Function;
+        }
+    
+        export interface WrappedArray<T> extends WrappedObject<Array<T>> {
+            each(iterator: Iterator_<T, void>, context?: any): void;
+            forEach(iterator: Iterator_<T, void>, context?: any): void;
+            map<U>(iterator: Iterator_<T, U>, context?: any): U[];
+            collect<U>(iterator: Iterator_<T, U>, context?: any): U[];
+            reduce(iterator: Reducer<T, T>, initialValue?: T, context?: any): T;
+            reduce<U>(iterator: Reducer<T, U>, initialValue: U, context?: any): U;
+            foldl(iterator: Reducer<T, T>, initialValue?: T, context?: any): T;
+            foldl<U>(iterator: Reducer<T, U>, initialValue: U, context?: any): U;
+            inject(iterator: Reducer<T, T>, initialValue?: T, context?: any): T;
+            inject<U>(iterator: Reducer<T, U>, initialValue: U, context?: any): U;
+            reduceRight(iterator: Reducer<T, T>, initialValue?: T, context?: any): T;
+            reduceRight<U>(iterator: Reducer<T, U>, initialValue: U, context?: any): U;
+            foldr(iterator: Reducer<T, T>, initialValue?: T, context?: any): T;
+            foldr<U>(iterator: Reducer<T, U>, initialValue: U, context?: any): U;
+            find(iterator: Iterator_<T, boolean>, context?: any): T;
+            detect(iterator: Iterator_<T, boolean>, context?: any): T;
+            filter(iterator: Iterator_<T, boolean>, context?: any): T[];
+            select(iterator: Iterator_<T, boolean>, context?: any): T[];
+            where(properties: Object): T[];
+            findWhere(properties: Object): T;
+            reject(iterator: Iterator_<T, boolean>, context?: any): T[];
+            every(iterator?: Iterator_<T, boolean>, context?: any): boolean;
+            all(iterator?: Iterator_<T, boolean>, context?: any): boolean;
+            some(iterator?: Iterator_<T, boolean>, context?: any): boolean;
+            any(iterator?: Iterator_<T, boolean>, context?: any): boolean;
+            contains(value: T): boolean;
+            include(value: T): boolean;
+            invoke(methodName: string, ...args: any[]): any[];
+            pluck(propertyName: string): any[];
+            max(iterator?: Iterator_<T, any>, context?: any): T;
+            min(iterator?: Iterator_<T, any>, context?: any): T;
+            sortBy(iterator: Iterator_<T, any>, context?: any): T[];
+            sortBy(propertyName: string): T[];
+            groupBy(iterator?: Iterator_<T, any>, context?: any): Dictionary<T[]>;
+            groupBy(propertyName: string): Dictionary<T[]>;
+            countBy(iterator?: Iterator_<T, any>, context?: any): Dictionary<number>;
+            countBy(propertyName: string): Dictionary<number>;
+            shuffle(): T[];
+            toArray(): T[];
+            size(): number;
+            first(): T;
+            first(count: number): T[];
+            head(): T;
+            head(count: number): T[];
+            take(): T;
+            take(count: number): T[];
+            initial(): T;
+            initial(count: number): T[];
+            last(): T;
+            last(count: number): T[];
+            rest(index?: number): T[];
+            compact(): T[];
+            flatten<U>(shallow?: boolean): U[];
+            without(...values: T[]): T[];
+            union(...arrays: T[][]): T[];
+            intersection(...arrays: T[][]): T[];
+            difference(...others: T[][]): T[];
+            uniq(isSorted?: boolean): T[];
+            uniq<U>(isSorted: boolean, iterator: Iterator_<T, U>, context?: any): U[];
+            unique(isSorted?: boolean): T[];
+            unique<U>(isSorted: boolean, iterator: Iterator_<T, U>, context?: any): U[];
+            zip(...arrays: any[][]): any[][];
+            object(): any;
+            object(values: any[]): any;
+            indexOf(value: T, isSorted?: boolean): number;
+            lastIndexOf(value: T, fromIndex?: number): number;
+            sortedIndex(obj: T, propertyName: string): number;
+            sortedIndex(obj: T, iterator?: Iterator_<T, any>, context?: any): number;
+            // Methods from Array
+            concat(...items: T[]): T[];
+            join(separator?: string): string;
+            pop(): T;
+            push(...items: T[]): number;
+            reverse(): T[];
+            shift(): T;
+            slice(start: number, end?: number): T[];
+            sort(compareFn?: (a: T, b: T) => number): T[];
+            splice(start: number): T[];
+            splice(start: number, deleteCount: number, ...items: T[]): T[];
+            unshift(...items: T[]): number;
+        }
+    
+        export interface WrappedDictionary<T> extends WrappedObject<Dictionary<T>> {
+            each(iterator: Iterator_<T, void>, context?: any): void;
+            forEach(iterator: Iterator_<T, void>, context?: any): void;
+            map<U>(iterator: Iterator_<T, U>, context?: any): U[];
+            collect<U>(iterator: Iterator_<T, U>, context?: any): U[];
+            reduce(iterator: Reducer<T, T>, initialValue?: T, context?: any): T;
+            reduce<U>(iterator: Reducer<T, U>, initialValue: U, context?: any): U;
+            foldl(iterator: Reducer<T, T>, initialValue?: T, context?: any): T;
+            foldl<U>(iterator: Reducer<T, U>, initialValue: U, context?: any): U;
+            inject(iterator: Reducer<T, T>, initialValue?: T, context?: any): T;
+            inject<U>(iterator: Reducer<T, U>, initialValue: U, context?: any): U;
+            reduceRight(iterator: Reducer<T, T>, initialValue?: T, context?: any): T;
+            reduceRight<U>(iterator: Reducer<T, U>, initialValue: U, context?: any): U;
+            foldr(iterator: Reducer<T, T>, initialValue?: T, context?: any): T;
+            foldr<U>(iterator: Reducer<T, U>, initialValue: U, context?: any): U;
+            find(iterator: Iterator_<T, boolean>, context?: any): T;
+            detect(iterator: Iterator_<T, boolean>, context?: any): T;
+            filter(iterator: Iterator_<T, boolean>, context?: any): T[];
+            select(iterator: Iterator_<T, boolean>, context?: any): T[];
+            where(properties: Object): T[];
+            findWhere(properties: Object): T;
+            reject(iterator: Iterator_<T, boolean>, context?: any): T[];
+            every(iterator?: Iterator_<T, boolean>, context?: any): boolean;
+            all(iterator?: Iterator_<T, boolean>, context?: any): boolean;
+            some(iterator?: Iterator_<T, boolean>, context?: any): boolean;
+            any(iterator?: Iterator_<T, boolean>, context?: any): boolean;
+            contains(value: T): boolean;
+            include(value: T): boolean;
+            invoke(methodName: string, ...args: any[]): any[];
+            pluck(propertyName: string): any[];
+            max(iterator?: Iterator_<T, any>, context?: any): T;
+            min(iterator?: Iterator_<T, any>, context?: any): T;
+            sortBy(iterator: Iterator_<T, any>, context?: any): T[];
+            sortBy(propertyName: string): T[];
+            groupBy(iterator?: Iterator_<T, any>, context?: any): Dictionary<T[]>;
+            groupBy(propertyName: string): Dictionary<T[]>;
+            countBy(iterator?: Iterator_<T, any>, context?: any): Dictionary<number>;
+            countBy(propertyName: string): Dictionary<number>;
+            shuffle(): T[];
+            toArray(): T[];
+            size(): number;
+        }
+    
+        export interface ChainedObject<T> {
+            keys(): ChainedArray<string>;
+            values(): ChainedArray<any>;
+            pairs(): ChainedArray<any[]>;
+            invert(): ChainedObject<any>;
+            functions(): ChainedArray<string>;
+            methods(): ChainedArray<string>;
+            extend(...sources: any[]): ChainedObject<T>;
+            pick(...keys: string[]): ChainedObject<T>;
+            omit(...keys: string[]): ChainedObject<T>;
+            defaults(...defaults: any[]): ChainedObject<T>;
+            clone(): ChainedObject<T>;
+            tap(interceptor: (object: T) => void): ChainedObject<T>;
+            has(key: string): ChainedObject<boolean>;
+            isEqual(other: T): ChainedObject<boolean>;
+            isEmpty(): ChainedObject<boolean>;
+            isElement(): ChainedObject<boolean>;
+            isArray(): ChainedObject<boolean>;
+            isObject(): ChainedObject<boolean>;
+            isArguments(): ChainedObject<boolean>;
+            isFunction(): ChainedObject<boolean>;
+            isString(): ChainedObject<boolean>;
+            isNumber(): ChainedObject<boolean>;
+            isFinite(): ChainedObject<boolean>;
+            isBoolean(): ChainedObject<boolean>;
+            isDate(): ChainedObject<boolean>;
+            isRegExp(): ChainedObject<boolean>;
+            isNaN(): ChainedObject<boolean>;
+            isNull(): ChainedObject<boolean>;
+            isUndefined(): ChainedObject<boolean>;
+            value(): T;
+        }
+    
+        export interface ChainedArray<T> extends ChainedObject<Array<T>> {
+            each(iterator: Iterator_<T, void>, context?: any): ChainedObject<void>;
+            forEach(iterator: Iterator_<T, void>, context?: any): ChainedObject<void>;
+            map<U>(iterator: Iterator_<T, U>, context?: any): ChainedArray<U>;
+            collect<U>(iterator: Iterator_<T, U>, context?: any): ChainedArray<U>;
+            reduce(iterator: Reducer<T, T>, initialValue?: T, context?: any): ChainedObject<T>;
+            reduce<U>(iterator: Reducer<T, U>, initialValue: U, context?: any): ChainedObject<U>;
+            foldl(iterator: Reducer<T, T>, initialValue?: T, context?: any): ChainedObject<T>;
+            foldl<U>(iterator: Reducer<T, U>, initialValue: U, context?: any): ChainedObject<U>;
+            inject(iterator: Reducer<T, T>, initialValue?: T, context?: any): ChainedObject<T>;
+            inject<U>(iterator: Reducer<T, U>, initialValue: U, context?: any): ChainedObject<U>;
+            reduceRight(iterator: Reducer<T, T>, initialValue?: T, context?: any): ChainedObject<T>;
+            reduceRight<U>(iterator: Reducer<T, U>, initialValue: U, context?: any): ChainedObject<U>;
+            foldr(iterator: Reducer<T, T>, initialValue?: T, context?: any): ChainedObject<T>;
+            foldr<U>(iterator: Reducer<T, U>, initialValue: U, context?: any): ChainedObject<U>;
+            find(iterator: Iterator_<T, boolean>, context?: any): ChainedObject<T>;
+            detect(iterator: Iterator_<T, boolean>, context?: any): ChainedObject<T>;
+            filter(iterator: Iterator_<T, boolean>, context?: any): ChainedArray<T>;
+            select(iterator: Iterator_<T, boolean>, context?: any): ChainedArray<T>;
+            where(properties: Object): ChainedArray<T>;
+            findWhere(properties: Object): ChainedObject<T>;
+            reject(iterator: Iterator_<T, boolean>, context?: any): ChainedArray<T>;
+            every(iterator?: Iterator_<T, boolean>, context?: any): ChainedObject<boolean>;
+            all(iterator?: Iterator_<T, boolean>, context?: any): ChainedObject<boolean>;
+            some(iterator?: Iterator_<T, boolean>, context?: any): ChainedObject<boolean>;
+            any(iterator?: Iterator_<T, boolean>, context?: any): ChainedObject<boolean>;
+            contains(value: T): ChainedObject<boolean>;
+            include(value: T): ChainedObject<boolean>;
+            invoke(methodName: string, ...args: any[]): ChainedArray<any>;
+            pluck(propertyName: string): ChainedArray<any>;
+            max(iterator?: Iterator_<T, any>, context?: any): ChainedObject<T>;
+            min(iterator?: Iterator_<T, any>, context?: any): ChainedObject<T>;
+            sortBy(iterator: Iterator_<T, any>, context?: any): ChainedArray<T>;
+            sortBy(propertyName: string): ChainedArray<T>;
+            // Should return ChainedDictionary<T[]>, but expansive recursion not allowed
+            groupBy(iterator?: Iterator_<T, any>, context?: any): ChainedDictionary<any[]>;
+            groupBy(propertyName: string): ChainedDictionary<any[]>;
+            countBy(iterator?: Iterator_<T, any>, context?: any): ChainedDictionary<number>;
+            countBy(propertyName: string): ChainedDictionary<number>;
+            shuffle(): ChainedArray<T>;
+            toArray(): ChainedArray<T>;
+            size(): ChainedObject<number>;
+            first(): ChainedObject<T>;
+            first(count: number): ChainedArray<T>;
+            head(): ChainedObject<T>;
+            head(count: number): ChainedArray<T>;
+            take(): ChainedObject<T>;
+            take(count: number): ChainedArray<T>;
+            initial(): ChainedObject<T>;
+            initial(count: number): ChainedArray<T>;
+            last(): ChainedObject<T>;
+            last(count: number): ChainedArray<T>;
+            rest(index?: number): ChainedArray<T>;
+            compact(): ChainedArray<T>;
+            flatten<U>(shallow?: boolean): ChainedArray<U>;
+            without(...values: T[]): ChainedArray<T>;
+            union(...arrays: T[][]): ChainedArray<T>;
+            intersection(...arrays: T[][]): ChainedArray<T>;
+            difference(...others: T[][]): ChainedArray<T>;
+            uniq(isSorted?: boolean): ChainedArray<T>;
+            uniq<U>(isSorted: boolean, iterator: Iterator_<T, U>, context?: any): ChainedArray<U>;
+            unique(isSorted?: boolean): ChainedArray<T>;
+            unique<U>(isSorted: boolean, iterator: Iterator_<T, U>, context?: any): ChainedArray<U>;
+            zip(...arrays: any[][]): ChainedArray<any[]>;
+            object(): ChainedObject<any>;
+            object(values: any[]): ChainedObject<any>;
+            indexOf(value: T, isSorted?: boolean): ChainedObject<number>;
+            lastIndexOf(value: T, fromIndex?: number): ChainedObject<number>;
+            sortedIndex(obj: T, propertyName: string): ChainedObject<number>;
+            sortedIndex(obj: T, iterator?: Iterator_<T, any>, context?: any): ChainedObject<number>;
+            // Methods from Array
+            concat(...items: T[]): ChainedArray<T>;
+            join(separator?: string): ChainedObject<string>;
+            pop(): ChainedObject<T>;
+            push(...items: T[]): ChainedObject<number>;
+            reverse(): ChainedArray<T>;
+            shift(): ChainedObject<T>;
+            slice(start: number, end?: number): ChainedArray<T>;
+            sort(compareFn?: (a: T, b: T) => number): ChainedArray<T>;
+            splice(start: number): ChainedArray<T>;
+            splice(start: number, deleteCount: number, ...items: T[]): ChainedArray<T>;
+            unshift(...items: T[]): ChainedObject<number>;
+            // Methods from ChainedObject with promoted return types
+            extend(...sources: any[]): ChainedArray<T>;
+            pick(...keys: string[]): ChainedArray<T>;
+            omit(...keys: string[]): ChainedArray<T>;
+            defaults(...defaults: any[]): ChainedArray<T>;
+            clone(): ChainedArray<T>;
+            tap(interceptor: (object: T[]) => void): ChainedArray<T>;
+        }
+    
+        export interface ChainedDictionary<T> extends ChainedObject<Dictionary<T>> {
+            each(iterator: Iterator_<T, void>, context?: any): ChainedObject<void>;
+            forEach(iterator: Iterator_<T, void>, context?: any): ChainedObject<void>;
+            map<U>(iterator: Iterator_<T, U>, context?: any): ChainedArray<U>;
+            collect<U>(iterator: Iterator_<T, U>, context?: any): ChainedArray<U>;
+            reduce(iterator: Reducer<T, T>, initialValue?: T, context?: any): ChainedObject<T>;
+            reduce<U>(iterator: Reducer<T, U>, initialValue: U, context?: any): ChainedObject<U>;
+            foldl(iterator: Reducer<T, T>, initialValue?: T, context?: any): ChainedObject<T>;
+            foldl<U>(iterator: Reducer<T, U>, initialValue: U, context?: any): ChainedObject<U>;
+            inject(iterator: Reducer<T, T>, initialValue?: T, context?: any): ChainedObject<T>;
+            inject<U>(iterator: Reducer<T, U>, initialValue: U, context?: any): ChainedObject<U>;
+            reduceRight(iterator: Reducer<T, T>, initialValue?: T, context?: any): ChainedObject<T>;
+            reduceRight<U>(iterator: Reducer<T, U>, initialValue: U, context?: any): ChainedObject<U>;
+            foldr(iterator: Reducer<T, T>, initialValue?: T, context?: any): ChainedObject<T>;
+            foldr<U>(iterator: Reducer<T, U>, initialValue: U, context?: any): ChainedObject<U>;
+            find(iterator: Iterator_<T, boolean>, context?: any): ChainedObject<T>;
+            detect(iterator: Iterator_<T, boolean>, context?: any): ChainedObject<T>;
+            filter(iterator: Iterator_<T, boolean>, context?: any): ChainedArray<T>;
+            select(iterator: Iterator_<T, boolean>, context?: any): ChainedArray<T>;
+            where(properties: Object): ChainedArray<T>;
+            findWhere(properties: Object): ChainedObject<T>;
+            reject(iterator: Iterator_<T, boolean>, context?: any): ChainedArray<T>;
+            every(iterator?: Iterator_<T, boolean>, context?: any): ChainedObject<boolean>;
+            all(iterator?: Iterator_<T, boolean>, context?: any): ChainedObject<boolean>;
+            some(iterator?: Iterator_<T, boolean>, context?: any): ChainedObject<boolean>;
+            any(iterator?: Iterator_<T, boolean>, context?: any): ChainedObject<boolean>;
+            contains(value: T): ChainedObject<boolean>;
+            include(value: T): ChainedObject<boolean>;
+            invoke(methodName: string, ...args: any[]): ChainedArray<any>;
+            pluck(propertyName: string): ChainedArray<any>;
+            max(iterator?: Iterator_<T, any>, context?: any): ChainedObject<T>;
+            min(iterator?: Iterator_<T, any>, context?: any): ChainedObject<T>;
+            sortBy(iterator: Iterator_<T, any>, context?: any): ChainedArray<T>;
+            sortBy(propertyName: string): ChainedArray<T>;
+            // Should return ChainedDictionary<T[]>, but expansive recursion not allowed
+            groupBy(iterator?: Iterator_<T, any>, context?: any): ChainedDictionary<any[]>;
+            groupBy(propertyName: string): ChainedDictionary<any[]>;
+            countBy(iterator?: Iterator_<T, any>, context?: any): ChainedDictionary<number>;
+            countBy(propertyName: string): ChainedDictionary<number>;
+            shuffle(): ChainedArray<T>;
+            toArray(): ChainedArray<T>;
+            size(): ChainedObject<number>;
+            // Methods from ChainedObject with promoted return types
+            extend(...sources: any[]): ChainedDictionary<T>;
+            pick(...keys: string[]): ChainedDictionary<T>;
+            omit(...keys: string[]): ChainedDictionary<T>;
+            defaults(...defaults: any[]): ChainedDictionary<T>;
+            clone(): ChainedDictionary<T>;
+            tap(interceptor: (object: Dictionary<T>) => void): ChainedDictionary<T>;
+        }
+    
+        export interface TemplateSettings {
+            evaluate?: RegExp;
+            interpolate?: RegExp;
+            escape?: RegExp;
+            variable?: string;
+        }
+    
+        export interface Static {
+            <T>(list: T[]): WrappedArray<T>;
+            <T>(list: Dictionary<T>): WrappedDictionary<T>;
+            <T extends Function>(func: T): WrappedFunction<T>;
+            <T>(obj: T): WrappedObject<T>;
+    
+            chain<T>(list: T[]): ChainedArray<T>;
+            chain<T>(list: Dictionary<T>): ChainedDictionary<T>;
+            chain<T>(obj: T): ChainedObject<T>;
+    
+            each<T>(list: T[], iterator: Iterator_<T, void>, context?: any): void;
+            each<T>(list: Dictionary<T>, iterator: Iterator_<T, void>, context?: any): void;
+            forEach<T>(list: T[], iterator: Iterator_<T, void>, context?: any): void;
+            forEach<T>(list: Dictionary<T>, iterator: Iterator_<T, void>, context?: any): void;
+    
+            map<T, U>(list: T[], iterator: Iterator_<T, U>, context?: any): U[];
+            map<T, U>(list: Dictionary<T>, iterator: Iterator_<T, U>, context?: any): U[];
+            collect<T, U>(list: T[], iterator: Iterator_<T, U>, context?: any): U[];
+            collect<T, U>(list: Dictionary<T>, iterator: Iterator_<T, U>, context?: any): U[];
+    
+            reduce<T>(list: T[], iterator: Reducer<T, T>, initialValue?: T, context?: any): T;
+            reduce<T, U>(list: T[], iterator: Reducer<T, U>, initialValue: U, context?: any): U;
+            reduce<T>(list: Dictionary<T>, iterator: Reducer<T, T>, initialValue?: T, context?: any): T;
+            reduce<T, U>(list: Dictionary<T>, iterator: Reducer<T, U>, initialValue: U, context?: any): U;
+            foldl<T>(list: T[], iterator: Reducer<T, T>, initialValue?: T, context?: any): T;
+            foldl<T, U>(list: T[], iterator: Reducer<T, U>, initialValue: U, context?: any): U;
+            foldl<T>(list: Dictionary<T>, iterator: Reducer<T, T>, initialValue?: T, context?: any): T;
+            foldl<T, U>(list: Dictionary<T>, iterator: Reducer<T, U>, initialValue: U, context?: any): U;
+            inject<T>(list: T[], iterator: Reducer<T, T>, initialValue?: T, context?: any): T;
+            inject<T, U>(list: T[], iterator: Reducer<T, U>, initialValue: U, context?: any): U;
+            inject<T>(list: Dictionary<T>, iterator: Reducer<T, T>, initialValue?: T, context?: any): T;
+            inject<T, U>(list: Dictionary<T>, iterator: Reducer<T, U>, initialValue: U, context?: any): U;
+    
+            reduceRight<T>(list: T[], iterator: Reducer<T, T>, initialValue?: T, context?: any): T;
+            reduceRight<T, U>(list: T[], iterator: Reducer<T, U>, initialValue: U, context?: any): U;
+            reduceRight<T>(list: Dictionary<T>, iterator: Reducer<T, T>, initialValue?: T, context?: any): T;
+            reduceRight<T, U>(list: Dictionary<T>, iterator: Reducer<T, U>, initialValue: U, context?: any): U;
+            foldr<T>(list: T[], iterator: Reducer<T, T>, initialValue?: T, context?: any): T;
+            foldr<T, U>(list: T[], iterator: Reducer<T, U>, initialValue: U, context?: any): U;
+            foldr<T>(list: Dictionary<T>, iterator: Reducer<T, T>, initialValue?: T, context?: any): T;
+            foldr<T, U>(list: Dictionary<T>, iterator: Reducer<T, U>, initialValue: U, context?: any): U;
+    
+            find<T>(list: T[], iterator: Iterator_<T, boolean>, context?: any): T;
+            find<T>(list: Dictionary<T>, iterator: Iterator_<T, boolean>, context?: any): T;
+            detect<T>(list: T[], iterator: Iterator_<T, boolean>, context?: any): T;
+            detect<T>(list: Dictionary<T>, iterator: Iterator_<T, boolean>, context?: any): T;
+    
+            filter<T>(list: T[], iterator: Iterator_<T, boolean>, context?: any): T[];
+            filter<T>(list: Dictionary<T>, iterator: Iterator_<T, boolean>, context?: any): T[];
+            select<T>(list: T[], iterator: Iterator_<T, boolean>, context?: any): T[];
+            select<T>(list: Dictionary<T>, iterator: Iterator_<T, boolean>, context?: any): T[];
+    
+            where<T>(list: T[], properties: Object): T[];
+            where<T>(list: Dictionary<T>, properties: Object): T[];
+    
+            findWhere<T>(list: T[], properties: Object): T;
+            findWhere<T>(list: Dictionary<T>, properties: Object): T;
+    
+            reject<T>(list: T[], iterator: Iterator_<T, boolean>, context?: any): T[];
+            reject<T>(list: Dictionary<T>, iterator: Iterator_<T, boolean>, context?: any): T[];
+    
+            every<T>(list: T[], iterator?: Iterator_<T, boolean>, context?: any): boolean;
+            every<T>(list: Dictionary<T>, iterator?: Iterator_<T, boolean>, context?: any): boolean;
+            all<T>(list: T[], iterator?: Iterator_<T, boolean>, context?: any): boolean;
+            all<T>(list: Dictionary<T>, iterator?: Iterator_<T, boolean>, context?: any): boolean;
+    
+            some<T>(list: T[], iterator?: Iterator_<T, boolean>, context?: any): boolean;
+            some<T>(list: Dictionary<T>, iterator?: Iterator_<T, boolean>, context?: any): boolean;
+            any<T>(list: T[], iterator?: Iterator_<T, boolean>, context?: any): boolean;
+            any<T>(list: Dictionary<T>, iterator?: Iterator_<T, boolean>, context?: any): boolean;
+    
+            contains<T>(list: T[], value: T): boolean;
+            contains<T>(list: Dictionary<T>, value: T): boolean;
+            include<T>(list: T[], value: T): boolean;
+            include<T>(list: Dictionary<T>, value: T): boolean;
+    
+            invoke(list: any[], methodName: string, ...args: any[]): any[];
+            invoke(list: Dictionary<any>, methodName: string, ...args: any[]): any[];
+    
+            pluck(list: any[], propertyName: string): any[];
+            pluck(list: Dictionary<any>, propertyName: string): any[];
+    
+            max<T>(list: T[], iterator?: Iterator_<T, any>, context?: any): T;
+            max<T>(list: Dictionary<T>, iterator?: Iterator_<T, any>, context?: any): T;
+    
+            min<T>(list: T[], iterator?: Iterator_<T, any>, context?: any): T;
+            min<T>(list: Dictionary<T>, iterator?: Iterator_<T, any>, context?: any): T;
+    
+            sortBy<T>(list: T[], iterator: Iterator_<T, any>, context?: any): T[];
+            sortBy<T>(list: Dictionary<T>, iterator: Iterator_<T, any>, context?: any): T[];
+            sortBy<T>(list: T[], propertyName: string): T[];
+            sortBy<T>(list: Dictionary<T>, propertyName: string): T[];
+    
+            groupBy<T>(list: T[], iterator?: Iterator_<T, any>, context?: any): Dictionary<T[]>;
+            groupBy<T>(list: Dictionary<T>, iterator?: Iterator_<T, any>, context?: any): Dictionary<T[]>;
+            groupBy<T>(list: T[], propertyName: string): Dictionary<T[]>;
+            groupBy<T>(list: Dictionary<T>, propertyName: string): Dictionary<T[]>;
+    
+            countBy<T>(list: T[], iterator?: Iterator_<T, any>, context?: any): Dictionary<number>;
+            countBy<T>(list: Dictionary<T>, iterator?: Iterator_<T, any>, context?: any): Dictionary<number>;
+            countBy<T>(list: T[], propertyName: string): Dictionary<number>;
+            countBy<T>(list: Dictionary<T>, propertyName: string): Dictionary<number>;
+    
+            shuffle<T>(list: T[]): T[];
+            shuffle<T>(list: Dictionary<T>): T[];
+    
+            toArray<T>(list: T[]): T[];
+            toArray<T>(list: Dictionary<T>): T[];
+    
+            size<T>(list: T[]): number;
+            size<T>(list: Dictionary<T>): number;
+    
+            first<T>(list: T[]): T;
+            first<T>(list: T[], count: number): T[];
+            head<T>(list: T[]): T;
+            head<T>(list: T[], count: number): T[];
+            take<T>(list: T[]): T;
+            take<T>(list: T[], count: number): T[];
+    
+            initial<T>(list: T[]): T;
+            initial<T>(list: T[], count: number): T[];
+    
+            last<T>(list: T[]): T;
+            last<T>(list: T[], count: number): T[];
+    
+            rest<T>(list: T[], index?: number): T[];
+    
+            compact<T>(list: T[]): T[];
+    
+            flatten<T>(list: T[][]): T[];
+            flatten<T>(array: any[], shallow?: boolean): T[];
+    
+            without<T>(list: T[], ...values: T[]): T[];
+    
+            union<T>(...arrays: T[][]): T[];
+    
+            intersection<T>(...arrays: T[][]): T[];
+    
+            difference<T>(list: T[], ...others: T[][]): T[];
+    
+            uniq<T>(list: T[], isSorted?: boolean): T[];
+            uniq<T, U>(list: T[], isSorted: boolean, iterator: Iterator_<T, U>, context?: any): U[];
+            unique<T>(list: T[], isSorted?: boolean): T[];
+            unique<T, U>(list: T[], isSorted: boolean, iterator: Iterator_<T, U>, context?: any): U[];
+    
+            zip<T0, T1>(a0: T0[], a1: T1[]): Tuple2<T0, T1>[];
+            zip<T0, T1, T2>(a0: T0[], a1: T1[], a2: T2[]): Tuple3<T0, T1, T2>[];
+            zip<T0, T1, T2, T3>(a0: T0[], a1: T1[], a2: T2[], a3: T3[]): Tuple4<T0, T1, T2, T3>[];
+            zip(...arrays: any[][]): any[][];
+    
+            object(list: any[][]): any;
+            object(keys: string[], values: any[]): any;
+    
+            indexOf<T>(list: T[], value: T, isSorted?: boolean): number;
+    
+            lastIndexOf<T>(list: T[], value: T, fromIndex?: number): number;
+    
+            sortedIndex<T>(list: T[], obj: T, propertyName: string): number;
+            sortedIndex<T>(list: T[], obj: T, iterator?: Iterator_<T, any>, context?: any): number;
+    
+            range(stop: number): number[];
+            range(start: number, stop: number, step?: number): number[];
+    
+            bind<T extends Function>(func: T, object: any): T;
+            bind(func: Function, object: any, ...args: any[]): Function;
+    
+            bindAll<T>(object: T, ...methodNames: string[]): T;
+    
+            partial(func: Function, ...args: any[]): Function;
+    
+            memoize<T extends Function>(func: T, hashFunction?: Function): T;
+    
+            delay(func: Function, wait: number, ...args: any[]): number;
+    
+            defer(func: Function, ...args: any[]): number;
+    
+            throttle<T extends Function>(func: T, wait: number): T;
+    
+            debounce<T extends Function>(func: T, wait: number, immediate?: boolean): T;
+    
+            once<T extends Function>(func: T): T;
+    
+            after<T extends Function>(count: number, func: T): T;
+    
+            wrap<T extends Function>(func: T, wrapper: (func: T, ...args: any[]) => any): T;
+    
+            compose(...funcs: Function[]): Function;
+    
+            keys(object: any): string[];
+    
+            values(object: any): any[];
+    
+            pairs(object: any): any[][];
+    
+            invert(object: any): any;
+    
+            functions(object: any): string[];
+            methods(object: any): string[];
+    
+            extend<T>(destination: T, ...sources: any[]): T;
+    
+            pick<T>(object: T, ...keys: string[]): T;
+    
+            omit<T>(object: T, ...keys: string[]): T;
+    
+            defaults<T>(object: T, ...defaults: any[]): T;
+    
+            clone<T>(object: T): T;
+    
+            tap<T>(object: T, interceptor: (object: T) => void): T;
+    
+            has(object: any, key: string): boolean;
+    
+            isEqual<T>(object: T, other: T): boolean;
+    
+            isEmpty(object: any): boolean;
+            isElement(object: any): boolean;
+            isArray(object: any): boolean;
+            isObject(value: any): boolean;
+            isArguments(object: any): boolean;
+            isFunction(object: any): boolean;
+            isString(object: any): boolean;
+            isNumber(object: any): boolean;
+            isFinite(object: any): boolean;
+            isBoolean(object: any): boolean;
+            isDate(object: any): boolean;
+            isRegExp(object: any): boolean;
+            isNaN(object: any): boolean;
+            isNull(object: any): boolean;
+            isUndefined(value: any): boolean;
+    
+            noConflict(): Static;
+    
+            identity<T>(value: T): T;
+    
+            times<U>(n: number, iterator: Iterator_<number, U>, context?: any): U[];
+    
+            random(max: number): number;
+            random(min: number, max: number): number;
+    
+            mixin(object: any): void;
+    
+            uniqueId(): number;
+            uniqueId(prefix: string): string;
+    
+            escape(s: string): string;
+    
+            unescape(s: string): string;
+    
+            result(object: any, property: string): any;
+    
+            templateSettings: TemplateSettings;
+    
+            template(templateString: string): (data: any) => string;
+            template(templateString: string, data: any, settings?: TemplateSettings): string;
+        }
+    }
+    
+    declare var _: Underscore.Static;
     