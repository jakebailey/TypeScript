//// [tests/cases/conformance/types/literal/numericLiteralTypes1.ts] ////

=== numericLiteralTypes1.ts ===
type A1 = 1;
>A1 : 1
>   : ^

type A2 = 1.0;
>A2 : 1
>   : ^

type A3 = 1e0;
>A3 : 1
>   : ^

type A4 = 10e-1;
>A4 : 1
>   : ^

type A5 = 1 | 1.0 | 1e0 | 10e-1;
>A5 : 1
>   : ^

function f1() {
>f1 : () => void
>   : ^^^^^^^^^^

    var a: A1 = 1;
>a : 1
>  : ^
>1 : 1
>  : ^

    var a: A2 = 1;
>a : 1
>  : ^
>1 : 1
>  : ^

    var a: A3 = 1;
>a : 1
>  : ^
>1 : 1
>  : ^

    var a: A4 = 1;
>a : 1
>  : ^
>1 : 1
>  : ^

    var a: A5 = 1;
>a : 1
>  : ^
>1 : 1
>  : ^
}

type B1 = -1 | 0 | 1;
>B1 : B1
>   : ^^
>-1 : -1
>   : ^^
>1 : 1
>  : ^

type B2 = 1 | 0 | -1;
>B2 : B2
>   : ^^
>-1 : -1
>   : ^^
>1 : 1
>  : ^

type B3 = 0 | -1 | 1;
>B3 : B3
>   : ^^
>-1 : -1
>   : ^^
>1 : 1
>  : ^

function f2() {
>f2 : () => void
>   : ^^^^^^^^^^

    var b: B1 = -1;
>b : B1
>  : ^^
>-1 : -1
>   : ^^
>1 : 1
>  : ^

    var b: B2 = 0;
>b : B1
>  : ^^
>0 : 0
>  : ^

    var b: B3 = 1;
>b : B1
>  : ^^
>1 : 1
>  : ^
}

function f3(a: 1, b: 0 | 1 | 2) {
>f3 : (a: 1, b: 0 | 1 | 2) => void
>   : ^^^^ ^^^^^         ^^^^^^^^^
>a : 1
>  : ^
>b : 0 | 1 | 2
>  : ^^^^^^^^^

    var x = a + b;
>x : number
>  : ^^^^^^
>a + b : number
>      : ^^^^^^
>a : 1
>  : ^
>b : 0 | 1 | 2
>  : ^^^^^^^^^

    var x = a - b;
>x : number
>  : ^^^^^^
>a - b : number
>      : ^^^^^^
>a : 1
>  : ^
>b : 0 | 1 | 2
>  : ^^^^^^^^^

    var x = a * b;
>x : number
>  : ^^^^^^
>a * b : number
>      : ^^^^^^
>a : 1
>  : ^
>b : 0 | 1 | 2
>  : ^^^^^^^^^

    var x = a / b;
>x : number
>  : ^^^^^^
>a / b : number
>      : ^^^^^^
>a : 1
>  : ^
>b : 0 | 1 | 2
>  : ^^^^^^^^^

    var x = a % b;
>x : number
>  : ^^^^^^
>a % b : number
>      : ^^^^^^
>a : 1
>  : ^
>b : 0 | 1 | 2
>  : ^^^^^^^^^

    var x = a | b;
>x : number
>  : ^^^^^^
>a | b : number
>      : ^^^^^^
>a : 1
>  : ^
>b : 0 | 1 | 2
>  : ^^^^^^^^^

    var x = a & b;
>x : number
>  : ^^^^^^
>a & b : number
>      : ^^^^^^
>a : 1
>  : ^
>b : 0 | 1 | 2
>  : ^^^^^^^^^

    var x = a ^ b;
>x : number
>  : ^^^^^^
>a ^ b : number
>      : ^^^^^^
>a : 1
>  : ^
>b : 0 | 1 | 2
>  : ^^^^^^^^^

    var x = -b;
>x : number
>  : ^^^^^^
>-b : number
>   : ^^^^^^
>b : 0 | 1 | 2
>  : ^^^^^^^^^

    var x = ~b;
>x : number
>  : ^^^^^^
>~b : number
>   : ^^^^^^
>b : 0 | 1 | 2
>  : ^^^^^^^^^

    var y = a == b;
>y : boolean
>  : ^^^^^^^
>a == b : boolean
>       : ^^^^^^^
>a : 1
>  : ^
>b : 0 | 1 | 2
>  : ^^^^^^^^^

    var y = a != b;
>y : boolean
>  : ^^^^^^^
>a != b : boolean
>       : ^^^^^^^
>a : 1
>  : ^
>b : 0 | 1 | 2
>  : ^^^^^^^^^

    var y = a === b;
>y : boolean
>  : ^^^^^^^
>a === b : boolean
>        : ^^^^^^^
>a : 1
>  : ^
>b : 0 | 1 | 2
>  : ^^^^^^^^^

    var y = a !== b;
>y : boolean
>  : ^^^^^^^
>a !== b : boolean
>        : ^^^^^^^
>a : 1
>  : ^
>b : 0 | 1 | 2
>  : ^^^^^^^^^

    var y = a > b;
>y : boolean
>  : ^^^^^^^
>a > b : boolean
>      : ^^^^^^^
>a : 1
>  : ^
>b : 0 | 1 | 2
>  : ^^^^^^^^^

    var y = a < b;
>y : boolean
>  : ^^^^^^^
>a < b : boolean
>      : ^^^^^^^
>a : 1
>  : ^
>b : 0 | 1 | 2
>  : ^^^^^^^^^

    var y = a >= b;
>y : boolean
>  : ^^^^^^^
>a >= b : boolean
>       : ^^^^^^^
>a : 1
>  : ^
>b : 0 | 1 | 2
>  : ^^^^^^^^^

    var y = a <= b;
>y : boolean
>  : ^^^^^^^
>a <= b : boolean
>       : ^^^^^^^
>a : 1
>  : ^
>b : 0 | 1 | 2
>  : ^^^^^^^^^

    var y = !b;
>y : boolean
>  : ^^^^^^^
>!b : boolean
>   : ^^^^^^^
>b : 0 | 1 | 2
>  : ^^^^^^^^^
}

function f4(a: 1, b: 0 | 1 | 2) {
>f4 : (a: 1, b: 0 | 1 | 2) => void
>   : ^^^^ ^^^^^         ^^^^^^^^^
>a : 1
>  : ^
>b : 0 | 1 | 2
>  : ^^^^^^^^^

    a++;
>a++ : number
>    : ^^^^^^
>a : number
>  : ^^^^^^

    b++;
>b++ : number
>    : ^^^^^^
>b : number
>  : ^^^^^^
}

declare function g(x: 0): string;
>g : { (x: 0): string; (x: 1): boolean; (x: number): number; }
>  : ^^^^^^ ^^^      ^^^^^^^^^^^^^^^^^^^^^^^^^^^^^^^^^^^^^^^^^
>x : 0
>  : ^

declare function g(x: 1): boolean;
>g : { (x: 0): string; (x: 1): boolean; (x: number): number; }
>  : ^^^^^^^^^^^^^^^^^^^^^^ ^^^       ^^^^^^^^^^^^^^^^^^^^^^^^
>x : 1
>  : ^

declare function g(x: number): number;
>g : { (x: 0): string; (x: 1): boolean; (x: number): number; }
>  : ^^^^^^^^^^^^^^^^^^^^^^^^^^^^^^^^^^^^^^^      ^^^      ^^^
>x : number
>  : ^^^^^^

function f5(a: 1, b: 0 | 1 | 2) {
>f5 : (a: 1, b: 0 | 1 | 2) => void
>   : ^^^^ ^^^^^         ^^^^^^^^^
>a : 1
>  : ^
>b : 0 | 1 | 2
>  : ^^^^^^^^^

    var z1 = g(0);
>z1 : string
>   : ^^^^^^
>g(0) : string
>     : ^^^^^^
>g : { (x: 0): string; (x: 1): boolean; (x: number): number; }
>  : ^^^^^^^^^^^^^^^^^^^^^^^^^^^^^^^^^^^^^^^^^^^^^^^^^^^^^^^^^
>0 : 0
>  : ^

    var z2 = g(1);
>z2 : boolean
>   : ^^^^^^^
>g(1) : boolean
>     : ^^^^^^^
>g : { (x: 0): string; (x: 1): boolean; (x: number): number; }
>  : ^^^^^^^^^^^^^^^^^^^^^^^^^^^^^^^^^^^^^^^^^^^^^^^^^^^^^^^^^
>1 : 1
>  : ^

    var z3 = g(2);
>z3 : number
>   : ^^^^^^
>g(2) : number
>     : ^^^^^^
>g : { (x: 0): string; (x: 1): boolean; (x: number): number; }
>  : ^^^^^^^^^^^^^^^^^^^^^^^^^^^^^^^^^^^^^^^^^^^^^^^^^^^^^^^^^
>2 : 2
>  : ^

    var z4 = g(a);
>z4 : boolean
>   : ^^^^^^^
>g(a) : boolean
>     : ^^^^^^^
>g : { (x: 0): string; (x: 1): boolean; (x: number): number; }
>  : ^^^^^^^^^^^^^^^^^^^^^^^^^^^^^^^^^^^^^^^^^^^^^^^^^^^^^^^^^
>a : 1
>  : ^

    var z5 = g(b);
>z5 : number
>   : ^^^^^^
>g(b) : number
>     : ^^^^^^
>g : { (x: 0): string; (x: 1): boolean; (x: number): number; }
>  : ^^^^^^^^^^^^^^^^^^^^^^^^^^^^^^^^^^^^^^^^^^^^^^^^^^^^^^^^^
>b : 0 | 1 | 2
>  : ^^^^^^^^^
}

function assertNever(x: never): never {
>assertNever : (x: never) => never
>            : ^^^^     ^^^^^     
>x : never
>  : ^^^^^

    throw new Error("Unexpected value");
>new Error("Unexpected value") : Error
>                              : ^^^^^
>Error : ErrorConstructor
>      : ^^^^^^^^^^^^^^^^
>"Unexpected value" : "Unexpected value"
>                   : ^^^^^^^^^^^^^^^^^^
}

type Tag = 0 | 1 | 2;
>Tag : Tag
>    : ^^^

function f10(x: Tag) {
>f10 : (x: Tag) => "a" | "b" | "c"
>    : ^^^^   ^^^^^^^^^^^^^^^^^^^^
>x : Tag
>  : ^^^

    switch (x) {
>x : Tag
>  : ^^^

        case 0: return "a";
>0 : 0
>  : ^
>"a" : "a"
>    : ^^^

        case 1: return "b";
>1 : 1
>  : ^
>"b" : "b"
>    : ^^^

        case 2: return "c";
>2 : 2
>  : ^
>"c" : "c"
>    : ^^^
    }
}

function f11(x: Tag) {
>f11 : (x: Tag) => "a" | "b" | "c"
>    : ^^^^   ^^^^^^^^^^^^^^^^^^^^
>x : Tag
>  : ^^^

    switch (x) {
>x : Tag
>  : ^^^

        case 0: return "a";
>0 : 0
>  : ^
>"a" : "a"
>    : ^^^

        case 1: return "b";
>1 : 1
>  : ^
>"b" : "b"
>    : ^^^

        case 2: return "c";
>2 : 2
>  : ^
>"c" : "c"
>    : ^^^
    }
    return assertNever(x);
>assertNever(x) : never
>               : ^^^^^
>assertNever : (x: never) => never
>            : ^^^^^^^^^^^^^^^^^^^
>x : never
>  : ^^^^^
}

function f12(x: Tag) {
>f12 : (x: Tag) => void
>    : ^^^^   ^^^^^^^^^
>x : Tag
>  : ^^^

    if (x) {
>x : Tag
>  : ^^^

        x;
>x : 1 | 2
>  : ^^^^^
    }
    else {
        x;
<<<<<<< HEAD
>x : 0
=======
>x : Tag
>  : ^^^
>>>>>>> 12402f26
    }
}

function f13(x: Tag) {
>f13 : (x: Tag) => void
>    : ^^^^   ^^^^^^^^^
>x : Tag
>  : ^^^

    if (x === 0 || x === 2) {
>x === 0 || x === 2 : boolean
>                   : ^^^^^^^
>x === 0 : boolean
>        : ^^^^^^^
>x : Tag
>  : ^^^
>0 : 0
>  : ^
>x === 2 : boolean
>        : ^^^^^^^
>x : 1 | 2
>  : ^^^^^
>2 : 2
>  : ^

        x;
>x : 0 | 2
>  : ^^^^^
    }
    else {
        x;
>x : 1
>  : ^
    }
}

function f14(x: 0 | 1 | 2, y: string) {
>f14 : (x: 0 | 1 | 2, y: string) => void
>    : ^^^^         ^^^^^      ^^^^^^^^^
>x : 0 | 1 | 2
>  : ^^^^^^^^^
>y : string
>  : ^^^^^^

    var a = x && y;
<<<<<<< HEAD
>a : string | 0
>x && y : string | 0
=======
>a : string
>  : ^^^^^^
>x && y : string
>       : ^^^^^^
>>>>>>> 12402f26
>x : 0 | 1 | 2
>  : ^^^^^^^^^
>y : string
>  : ^^^^^^

    var b = x || y;
>b : string | 1 | 2
>  : ^^^^^^^^^^^^^^
>x || y : string | 1 | 2
>       : ^^^^^^^^^^^^^^
>x : 0 | 1 | 2
>  : ^^^^^^^^^
>y : string
>  : ^^^^^^
}

function f15(x: 0 | false, y: 1 | "one") {
>f15 : (x: 0 | false, y: 1 | "one") => void
>    : ^^^^         ^^^^^         ^^^^^^^^^
>x : false | 0
>  : ^^^^^^^^^
>false : false
>      : ^^^^^
>y : 1 | "one"
>  : ^^^^^^^^^

    var a = x && y;
>a : false | 0
>  : ^^^^^^^^^
>x && y : false | 0
>       : ^^^^^^^^^
>x : false | 0
>  : ^^^^^^^^^
>y : 1 | "one"
>  : ^^^^^^^^^

    var b = y && x;
>b : false | 0
>  : ^^^^^^^^^
>y && x : false | 0
>       : ^^^^^^^^^
>y : 1 | "one"
>  : ^^^^^^^^^
>x : false | 0
>  : ^^^^^^^^^

    var c = x || y;
>c : 1 | "one"
>  : ^^^^^^^^^
>x || y : 1 | "one"
>       : ^^^^^^^^^
>x : false | 0
>  : ^^^^^^^^^
>y : 1 | "one"
>  : ^^^^^^^^^

    var d = y || x;
<<<<<<< HEAD
>d : 1 | "one"
>y || x : 1 | "one"
=======
>d : false | 0 | 1 | "one"
>  : ^^^^^^^^^^^^^^^^^^^^^
>y || x : false | 0 | 1 | "one"
>       : ^^^^^^^^^^^^^^^^^^^^^
>>>>>>> 12402f26
>y : 1 | "one"
>  : ^^^^^^^^^
>x : false | 0
>  : ^^^^^^^^^

    var e = !x;
>e : boolean
>  : ^^^^^^^
>!x : true
>   : ^^^^
>x : false | 0
>  : ^^^^^^^^^

    var f = !y;
>f : boolean
<<<<<<< HEAD
>!y : false
=======
>  : ^^^^^^^
>!y : boolean
>   : ^^^^^^^
>>>>>>> 12402f26
>y : 1 | "one"
>  : ^^^^^^^^^
}

type Item =
>Item : Item
>     : ^^^^

    { kind: 0, a: string } |
>kind : 0
>     : ^
>a : string
>  : ^^^^^^

    { kind: 1, b: string } |
>kind : 1
>     : ^
>b : string
>  : ^^^^^^

    { kind: 2, c: string };
>kind : 2
>     : ^
>c : string
>  : ^^^^^^

function f20(x: Item) {
>f20 : (x: Item) => string
>    : ^^^^    ^^^^^^^^^^^
>x : Item
>  : ^^^^

    switch (x.kind) {
>x.kind : 0 | 1 | 2
>       : ^^^^^^^^^
>x : Item
>  : ^^^^
>kind : 0 | 1 | 2
>     : ^^^^^^^^^

        case 0: return x.a;
>0 : 0
>  : ^
>x.a : string
>    : ^^^^^^
>x : { kind: 0; a: string; }
>  : ^^^^^^^^^^^^^^^^^^^^^^^
>a : string
>  : ^^^^^^

        case 1: return x.b;
>1 : 1
>  : ^
>x.b : string
>    : ^^^^^^
>x : { kind: 1; b: string; }
>  : ^^^^^^^^^^^^^^^^^^^^^^^
>b : string
>  : ^^^^^^

        case 2: return x.c;
>2 : 2
>  : ^
>x.c : string
>    : ^^^^^^
>x : { kind: 2; c: string; }
>  : ^^^^^^^^^^^^^^^^^^^^^^^
>c : string
>  : ^^^^^^
    }
}

function f21(x: Item) {
>f21 : (x: Item) => string
>    : ^^^^    ^^^^^^^^^^^
>x : Item
>  : ^^^^

    switch (x.kind) {
>x.kind : 0 | 1 | 2
>       : ^^^^^^^^^
>x : Item
>  : ^^^^
>kind : 0 | 1 | 2
>     : ^^^^^^^^^

        case 0: return x.a;
>0 : 0
>  : ^
>x.a : string
>    : ^^^^^^
>x : { kind: 0; a: string; }
>  : ^^^^^^^^^^^^^^^^^^^^^^^
>a : string
>  : ^^^^^^

        case 1: return x.b;
>1 : 1
>  : ^
>x.b : string
>    : ^^^^^^
>x : { kind: 1; b: string; }
>  : ^^^^^^^^^^^^^^^^^^^^^^^
>b : string
>  : ^^^^^^

        case 2: return x.c;
>2 : 2
>  : ^
>x.c : string
>    : ^^^^^^
>x : { kind: 2; c: string; }
>  : ^^^^^^^^^^^^^^^^^^^^^^^
>c : string
>  : ^^^^^^
    }
    return assertNever(x);
>assertNever(x) : never
>               : ^^^^^
>assertNever : (x: never) => never
>            : ^^^^^^^^^^^^^^^^^^^
>x : never
>  : ^^^^^
}
<|MERGE_RESOLUTION|>--- conflicted
+++ resolved
@@ -1,772 +1,754 @@
-//// [tests/cases/conformance/types/literal/numericLiteralTypes1.ts] ////
-
-=== numericLiteralTypes1.ts ===
-type A1 = 1;
->A1 : 1
->   : ^
-
-type A2 = 1.0;
->A2 : 1
->   : ^
-
-type A3 = 1e0;
->A3 : 1
->   : ^
-
-type A4 = 10e-1;
->A4 : 1
->   : ^
-
-type A5 = 1 | 1.0 | 1e0 | 10e-1;
->A5 : 1
->   : ^
-
-function f1() {
->f1 : () => void
->   : ^^^^^^^^^^
-
-    var a: A1 = 1;
->a : 1
->  : ^
->1 : 1
->  : ^
-
-    var a: A2 = 1;
->a : 1
->  : ^
->1 : 1
->  : ^
-
-    var a: A3 = 1;
->a : 1
->  : ^
->1 : 1
->  : ^
-
-    var a: A4 = 1;
->a : 1
->  : ^
->1 : 1
->  : ^
-
-    var a: A5 = 1;
->a : 1
->  : ^
->1 : 1
->  : ^
-}
-
-type B1 = -1 | 0 | 1;
->B1 : B1
->   : ^^
->-1 : -1
->   : ^^
->1 : 1
->  : ^
-
-type B2 = 1 | 0 | -1;
->B2 : B2
->   : ^^
->-1 : -1
->   : ^^
->1 : 1
->  : ^
-
-type B3 = 0 | -1 | 1;
->B3 : B3
->   : ^^
->-1 : -1
->   : ^^
->1 : 1
->  : ^
-
-function f2() {
->f2 : () => void
->   : ^^^^^^^^^^
-
-    var b: B1 = -1;
->b : B1
->  : ^^
->-1 : -1
->   : ^^
->1 : 1
->  : ^
-
-    var b: B2 = 0;
->b : B1
->  : ^^
->0 : 0
->  : ^
-
-    var b: B3 = 1;
->b : B1
->  : ^^
->1 : 1
->  : ^
-}
-
-function f3(a: 1, b: 0 | 1 | 2) {
->f3 : (a: 1, b: 0 | 1 | 2) => void
->   : ^^^^ ^^^^^         ^^^^^^^^^
->a : 1
->  : ^
->b : 0 | 1 | 2
->  : ^^^^^^^^^
-
-    var x = a + b;
->x : number
->  : ^^^^^^
->a + b : number
->      : ^^^^^^
->a : 1
->  : ^
->b : 0 | 1 | 2
->  : ^^^^^^^^^
-
-    var x = a - b;
->x : number
->  : ^^^^^^
->a - b : number
->      : ^^^^^^
->a : 1
->  : ^
->b : 0 | 1 | 2
->  : ^^^^^^^^^
-
-    var x = a * b;
->x : number
->  : ^^^^^^
->a * b : number
->      : ^^^^^^
->a : 1
->  : ^
->b : 0 | 1 | 2
->  : ^^^^^^^^^
-
-    var x = a / b;
->x : number
->  : ^^^^^^
->a / b : number
->      : ^^^^^^
->a : 1
->  : ^
->b : 0 | 1 | 2
->  : ^^^^^^^^^
-
-    var x = a % b;
->x : number
->  : ^^^^^^
->a % b : number
->      : ^^^^^^
->a : 1
->  : ^
->b : 0 | 1 | 2
->  : ^^^^^^^^^
-
-    var x = a | b;
->x : number
->  : ^^^^^^
->a | b : number
->      : ^^^^^^
->a : 1
->  : ^
->b : 0 | 1 | 2
->  : ^^^^^^^^^
-
-    var x = a & b;
->x : number
->  : ^^^^^^
->a & b : number
->      : ^^^^^^
->a : 1
->  : ^
->b : 0 | 1 | 2
->  : ^^^^^^^^^
-
-    var x = a ^ b;
->x : number
->  : ^^^^^^
->a ^ b : number
->      : ^^^^^^
->a : 1
->  : ^
->b : 0 | 1 | 2
->  : ^^^^^^^^^
-
-    var x = -b;
->x : number
->  : ^^^^^^
->-b : number
->   : ^^^^^^
->b : 0 | 1 | 2
->  : ^^^^^^^^^
-
-    var x = ~b;
->x : number
->  : ^^^^^^
->~b : number
->   : ^^^^^^
->b : 0 | 1 | 2
->  : ^^^^^^^^^
-
-    var y = a == b;
->y : boolean
->  : ^^^^^^^
->a == b : boolean
->       : ^^^^^^^
->a : 1
->  : ^
->b : 0 | 1 | 2
->  : ^^^^^^^^^
-
-    var y = a != b;
->y : boolean
->  : ^^^^^^^
->a != b : boolean
->       : ^^^^^^^
->a : 1
->  : ^
->b : 0 | 1 | 2
->  : ^^^^^^^^^
-
-    var y = a === b;
->y : boolean
->  : ^^^^^^^
->a === b : boolean
->        : ^^^^^^^
->a : 1
->  : ^
->b : 0 | 1 | 2
->  : ^^^^^^^^^
-
-    var y = a !== b;
->y : boolean
->  : ^^^^^^^
->a !== b : boolean
->        : ^^^^^^^
->a : 1
->  : ^
->b : 0 | 1 | 2
->  : ^^^^^^^^^
-
-    var y = a > b;
->y : boolean
->  : ^^^^^^^
->a > b : boolean
->      : ^^^^^^^
->a : 1
->  : ^
->b : 0 | 1 | 2
->  : ^^^^^^^^^
-
-    var y = a < b;
->y : boolean
->  : ^^^^^^^
->a < b : boolean
->      : ^^^^^^^
->a : 1
->  : ^
->b : 0 | 1 | 2
->  : ^^^^^^^^^
-
-    var y = a >= b;
->y : boolean
->  : ^^^^^^^
->a >= b : boolean
->       : ^^^^^^^
->a : 1
->  : ^
->b : 0 | 1 | 2
->  : ^^^^^^^^^
-
-    var y = a <= b;
->y : boolean
->  : ^^^^^^^
->a <= b : boolean
->       : ^^^^^^^
->a : 1
->  : ^
->b : 0 | 1 | 2
->  : ^^^^^^^^^
-
-    var y = !b;
->y : boolean
->  : ^^^^^^^
->!b : boolean
->   : ^^^^^^^
->b : 0 | 1 | 2
->  : ^^^^^^^^^
-}
-
-function f4(a: 1, b: 0 | 1 | 2) {
->f4 : (a: 1, b: 0 | 1 | 2) => void
->   : ^^^^ ^^^^^         ^^^^^^^^^
->a : 1
->  : ^
->b : 0 | 1 | 2
->  : ^^^^^^^^^
-
-    a++;
->a++ : number
->    : ^^^^^^
->a : number
->  : ^^^^^^
-
-    b++;
->b++ : number
->    : ^^^^^^
->b : number
->  : ^^^^^^
-}
-
-declare function g(x: 0): string;
->g : { (x: 0): string; (x: 1): boolean; (x: number): number; }
->  : ^^^^^^ ^^^      ^^^^^^^^^^^^^^^^^^^^^^^^^^^^^^^^^^^^^^^^^
->x : 0
->  : ^
-
-declare function g(x: 1): boolean;
->g : { (x: 0): string; (x: 1): boolean; (x: number): number; }
->  : ^^^^^^^^^^^^^^^^^^^^^^ ^^^       ^^^^^^^^^^^^^^^^^^^^^^^^
->x : 1
->  : ^
-
-declare function g(x: number): number;
->g : { (x: 0): string; (x: 1): boolean; (x: number): number; }
->  : ^^^^^^^^^^^^^^^^^^^^^^^^^^^^^^^^^^^^^^^      ^^^      ^^^
->x : number
->  : ^^^^^^
-
-function f5(a: 1, b: 0 | 1 | 2) {
->f5 : (a: 1, b: 0 | 1 | 2) => void
->   : ^^^^ ^^^^^         ^^^^^^^^^
->a : 1
->  : ^
->b : 0 | 1 | 2
->  : ^^^^^^^^^
-
-    var z1 = g(0);
->z1 : string
->   : ^^^^^^
->g(0) : string
->     : ^^^^^^
->g : { (x: 0): string; (x: 1): boolean; (x: number): number; }
->  : ^^^^^^^^^^^^^^^^^^^^^^^^^^^^^^^^^^^^^^^^^^^^^^^^^^^^^^^^^
->0 : 0
->  : ^
-
-    var z2 = g(1);
->z2 : boolean
->   : ^^^^^^^
->g(1) : boolean
->     : ^^^^^^^
->g : { (x: 0): string; (x: 1): boolean; (x: number): number; }
->  : ^^^^^^^^^^^^^^^^^^^^^^^^^^^^^^^^^^^^^^^^^^^^^^^^^^^^^^^^^
->1 : 1
->  : ^
-
-    var z3 = g(2);
->z3 : number
->   : ^^^^^^
->g(2) : number
->     : ^^^^^^
->g : { (x: 0): string; (x: 1): boolean; (x: number): number; }
->  : ^^^^^^^^^^^^^^^^^^^^^^^^^^^^^^^^^^^^^^^^^^^^^^^^^^^^^^^^^
->2 : 2
->  : ^
-
-    var z4 = g(a);
->z4 : boolean
->   : ^^^^^^^
->g(a) : boolean
->     : ^^^^^^^
->g : { (x: 0): string; (x: 1): boolean; (x: number): number; }
->  : ^^^^^^^^^^^^^^^^^^^^^^^^^^^^^^^^^^^^^^^^^^^^^^^^^^^^^^^^^
->a : 1
->  : ^
-
-    var z5 = g(b);
->z5 : number
->   : ^^^^^^
->g(b) : number
->     : ^^^^^^
->g : { (x: 0): string; (x: 1): boolean; (x: number): number; }
->  : ^^^^^^^^^^^^^^^^^^^^^^^^^^^^^^^^^^^^^^^^^^^^^^^^^^^^^^^^^
->b : 0 | 1 | 2
->  : ^^^^^^^^^
-}
-
-function assertNever(x: never): never {
->assertNever : (x: never) => never
->            : ^^^^     ^^^^^     
->x : never
->  : ^^^^^
-
-    throw new Error("Unexpected value");
->new Error("Unexpected value") : Error
->                              : ^^^^^
->Error : ErrorConstructor
->      : ^^^^^^^^^^^^^^^^
->"Unexpected value" : "Unexpected value"
->                   : ^^^^^^^^^^^^^^^^^^
-}
-
-type Tag = 0 | 1 | 2;
->Tag : Tag
->    : ^^^
-
-function f10(x: Tag) {
->f10 : (x: Tag) => "a" | "b" | "c"
->    : ^^^^   ^^^^^^^^^^^^^^^^^^^^
->x : Tag
->  : ^^^
-
-    switch (x) {
->x : Tag
->  : ^^^
-
-        case 0: return "a";
->0 : 0
->  : ^
->"a" : "a"
->    : ^^^
-
-        case 1: return "b";
->1 : 1
->  : ^
->"b" : "b"
->    : ^^^
-
-        case 2: return "c";
->2 : 2
->  : ^
->"c" : "c"
->    : ^^^
-    }
-}
-
-function f11(x: Tag) {
->f11 : (x: Tag) => "a" | "b" | "c"
->    : ^^^^   ^^^^^^^^^^^^^^^^^^^^
->x : Tag
->  : ^^^
-
-    switch (x) {
->x : Tag
->  : ^^^
-
-        case 0: return "a";
->0 : 0
->  : ^
->"a" : "a"
->    : ^^^
-
-        case 1: return "b";
->1 : 1
->  : ^
->"b" : "b"
->    : ^^^
-
-        case 2: return "c";
->2 : 2
->  : ^
->"c" : "c"
->    : ^^^
-    }
-    return assertNever(x);
->assertNever(x) : never
->               : ^^^^^
->assertNever : (x: never) => never
->            : ^^^^^^^^^^^^^^^^^^^
->x : never
->  : ^^^^^
-}
-
-function f12(x: Tag) {
->f12 : (x: Tag) => void
->    : ^^^^   ^^^^^^^^^
->x : Tag
->  : ^^^
-
-    if (x) {
->x : Tag
->  : ^^^
-
-        x;
->x : 1 | 2
->  : ^^^^^
-    }
-    else {
-        x;
-<<<<<<< HEAD
->x : 0
-=======
->x : Tag
->  : ^^^
->>>>>>> 12402f26
-    }
-}
-
-function f13(x: Tag) {
->f13 : (x: Tag) => void
->    : ^^^^   ^^^^^^^^^
->x : Tag
->  : ^^^
-
-    if (x === 0 || x === 2) {
->x === 0 || x === 2 : boolean
->                   : ^^^^^^^
->x === 0 : boolean
->        : ^^^^^^^
->x : Tag
->  : ^^^
->0 : 0
->  : ^
->x === 2 : boolean
->        : ^^^^^^^
->x : 1 | 2
->  : ^^^^^
->2 : 2
->  : ^
-
-        x;
->x : 0 | 2
->  : ^^^^^
-    }
-    else {
-        x;
->x : 1
->  : ^
-    }
-}
-
-function f14(x: 0 | 1 | 2, y: string) {
->f14 : (x: 0 | 1 | 2, y: string) => void
->    : ^^^^         ^^^^^      ^^^^^^^^^
->x : 0 | 1 | 2
->  : ^^^^^^^^^
->y : string
->  : ^^^^^^
-
-    var a = x && y;
-<<<<<<< HEAD
->a : string | 0
->x && y : string | 0
-=======
->a : string
->  : ^^^^^^
->x && y : string
->       : ^^^^^^
->>>>>>> 12402f26
->x : 0 | 1 | 2
->  : ^^^^^^^^^
->y : string
->  : ^^^^^^
-
-    var b = x || y;
->b : string | 1 | 2
->  : ^^^^^^^^^^^^^^
->x || y : string | 1 | 2
->       : ^^^^^^^^^^^^^^
->x : 0 | 1 | 2
->  : ^^^^^^^^^
->y : string
->  : ^^^^^^
-}
-
-function f15(x: 0 | false, y: 1 | "one") {
->f15 : (x: 0 | false, y: 1 | "one") => void
->    : ^^^^         ^^^^^         ^^^^^^^^^
->x : false | 0
->  : ^^^^^^^^^
->false : false
->      : ^^^^^
->y : 1 | "one"
->  : ^^^^^^^^^
-
-    var a = x && y;
->a : false | 0
->  : ^^^^^^^^^
->x && y : false | 0
->       : ^^^^^^^^^
->x : false | 0
->  : ^^^^^^^^^
->y : 1 | "one"
->  : ^^^^^^^^^
-
-    var b = y && x;
->b : false | 0
->  : ^^^^^^^^^
->y && x : false | 0
->       : ^^^^^^^^^
->y : 1 | "one"
->  : ^^^^^^^^^
->x : false | 0
->  : ^^^^^^^^^
-
-    var c = x || y;
->c : 1 | "one"
->  : ^^^^^^^^^
->x || y : 1 | "one"
->       : ^^^^^^^^^
->x : false | 0
->  : ^^^^^^^^^
->y : 1 | "one"
->  : ^^^^^^^^^
-
-    var d = y || x;
-<<<<<<< HEAD
->d : 1 | "one"
->y || x : 1 | "one"
-=======
->d : false | 0 | 1 | "one"
->  : ^^^^^^^^^^^^^^^^^^^^^
->y || x : false | 0 | 1 | "one"
->       : ^^^^^^^^^^^^^^^^^^^^^
->>>>>>> 12402f26
->y : 1 | "one"
->  : ^^^^^^^^^
->x : false | 0
->  : ^^^^^^^^^
-
-    var e = !x;
->e : boolean
->  : ^^^^^^^
->!x : true
->   : ^^^^
->x : false | 0
->  : ^^^^^^^^^
-
-    var f = !y;
->f : boolean
-<<<<<<< HEAD
->!y : false
-=======
->  : ^^^^^^^
->!y : boolean
->   : ^^^^^^^
->>>>>>> 12402f26
->y : 1 | "one"
->  : ^^^^^^^^^
-}
-
-type Item =
->Item : Item
->     : ^^^^
-
-    { kind: 0, a: string } |
->kind : 0
->     : ^
->a : string
->  : ^^^^^^
-
-    { kind: 1, b: string } |
->kind : 1
->     : ^
->b : string
->  : ^^^^^^
-
-    { kind: 2, c: string };
->kind : 2
->     : ^
->c : string
->  : ^^^^^^
-
-function f20(x: Item) {
->f20 : (x: Item) => string
->    : ^^^^    ^^^^^^^^^^^
->x : Item
->  : ^^^^
-
-    switch (x.kind) {
->x.kind : 0 | 1 | 2
->       : ^^^^^^^^^
->x : Item
->  : ^^^^
->kind : 0 | 1 | 2
->     : ^^^^^^^^^
-
-        case 0: return x.a;
->0 : 0
->  : ^
->x.a : string
->    : ^^^^^^
->x : { kind: 0; a: string; }
->  : ^^^^^^^^^^^^^^^^^^^^^^^
->a : string
->  : ^^^^^^
-
-        case 1: return x.b;
->1 : 1
->  : ^
->x.b : string
->    : ^^^^^^
->x : { kind: 1; b: string; }
->  : ^^^^^^^^^^^^^^^^^^^^^^^
->b : string
->  : ^^^^^^
-
-        case 2: return x.c;
->2 : 2
->  : ^
->x.c : string
->    : ^^^^^^
->x : { kind: 2; c: string; }
->  : ^^^^^^^^^^^^^^^^^^^^^^^
->c : string
->  : ^^^^^^
-    }
-}
-
-function f21(x: Item) {
->f21 : (x: Item) => string
->    : ^^^^    ^^^^^^^^^^^
->x : Item
->  : ^^^^
-
-    switch (x.kind) {
->x.kind : 0 | 1 | 2
->       : ^^^^^^^^^
->x : Item
->  : ^^^^
->kind : 0 | 1 | 2
->     : ^^^^^^^^^
-
-        case 0: return x.a;
->0 : 0
->  : ^
->x.a : string
->    : ^^^^^^
->x : { kind: 0; a: string; }
->  : ^^^^^^^^^^^^^^^^^^^^^^^
->a : string
->  : ^^^^^^
-
-        case 1: return x.b;
->1 : 1
->  : ^
->x.b : string
->    : ^^^^^^
->x : { kind: 1; b: string; }
->  : ^^^^^^^^^^^^^^^^^^^^^^^
->b : string
->  : ^^^^^^
-
-        case 2: return x.c;
->2 : 2
->  : ^
->x.c : string
->    : ^^^^^^
->x : { kind: 2; c: string; }
->  : ^^^^^^^^^^^^^^^^^^^^^^^
->c : string
->  : ^^^^^^
-    }
-    return assertNever(x);
->assertNever(x) : never
->               : ^^^^^
->assertNever : (x: never) => never
->            : ^^^^^^^^^^^^^^^^^^^
->x : never
->  : ^^^^^
-}
+//// [tests/cases/conformance/types/literal/numericLiteralTypes1.ts] ////
+
+=== numericLiteralTypes1.ts ===
+type A1 = 1;
+>A1 : 1
+>   : ^
+
+type A2 = 1.0;
+>A2 : 1
+>   : ^
+
+type A3 = 1e0;
+>A3 : 1
+>   : ^
+
+type A4 = 10e-1;
+>A4 : 1
+>   : ^
+
+type A5 = 1 | 1.0 | 1e0 | 10e-1;
+>A5 : 1
+>   : ^
+
+function f1() {
+>f1 : () => void
+>   : ^^^^^^^^^^
+
+    var a: A1 = 1;
+>a : 1
+>  : ^
+>1 : 1
+>  : ^
+
+    var a: A2 = 1;
+>a : 1
+>  : ^
+>1 : 1
+>  : ^
+
+    var a: A3 = 1;
+>a : 1
+>  : ^
+>1 : 1
+>  : ^
+
+    var a: A4 = 1;
+>a : 1
+>  : ^
+>1 : 1
+>  : ^
+
+    var a: A5 = 1;
+>a : 1
+>  : ^
+>1 : 1
+>  : ^
+}
+
+type B1 = -1 | 0 | 1;
+>B1 : B1
+>   : ^^
+>-1 : -1
+>   : ^^
+>1 : 1
+>  : ^
+
+type B2 = 1 | 0 | -1;
+>B2 : B2
+>   : ^^
+>-1 : -1
+>   : ^^
+>1 : 1
+>  : ^
+
+type B3 = 0 | -1 | 1;
+>B3 : B3
+>   : ^^
+>-1 : -1
+>   : ^^
+>1 : 1
+>  : ^
+
+function f2() {
+>f2 : () => void
+>   : ^^^^^^^^^^
+
+    var b: B1 = -1;
+>b : B1
+>  : ^^
+>-1 : -1
+>   : ^^
+>1 : 1
+>  : ^
+
+    var b: B2 = 0;
+>b : B1
+>  : ^^
+>0 : 0
+>  : ^
+
+    var b: B3 = 1;
+>b : B1
+>  : ^^
+>1 : 1
+>  : ^
+}
+
+function f3(a: 1, b: 0 | 1 | 2) {
+>f3 : (a: 1, b: 0 | 1 | 2) => void
+>   : ^^^^ ^^^^^         ^^^^^^^^^
+>a : 1
+>  : ^
+>b : 0 | 1 | 2
+>  : ^^^^^^^^^
+
+    var x = a + b;
+>x : number
+>  : ^^^^^^
+>a + b : number
+>      : ^^^^^^
+>a : 1
+>  : ^
+>b : 0 | 1 | 2
+>  : ^^^^^^^^^
+
+    var x = a - b;
+>x : number
+>  : ^^^^^^
+>a - b : number
+>      : ^^^^^^
+>a : 1
+>  : ^
+>b : 0 | 1 | 2
+>  : ^^^^^^^^^
+
+    var x = a * b;
+>x : number
+>  : ^^^^^^
+>a * b : number
+>      : ^^^^^^
+>a : 1
+>  : ^
+>b : 0 | 1 | 2
+>  : ^^^^^^^^^
+
+    var x = a / b;
+>x : number
+>  : ^^^^^^
+>a / b : number
+>      : ^^^^^^
+>a : 1
+>  : ^
+>b : 0 | 1 | 2
+>  : ^^^^^^^^^
+
+    var x = a % b;
+>x : number
+>  : ^^^^^^
+>a % b : number
+>      : ^^^^^^
+>a : 1
+>  : ^
+>b : 0 | 1 | 2
+>  : ^^^^^^^^^
+
+    var x = a | b;
+>x : number
+>  : ^^^^^^
+>a | b : number
+>      : ^^^^^^
+>a : 1
+>  : ^
+>b : 0 | 1 | 2
+>  : ^^^^^^^^^
+
+    var x = a & b;
+>x : number
+>  : ^^^^^^
+>a & b : number
+>      : ^^^^^^
+>a : 1
+>  : ^
+>b : 0 | 1 | 2
+>  : ^^^^^^^^^
+
+    var x = a ^ b;
+>x : number
+>  : ^^^^^^
+>a ^ b : number
+>      : ^^^^^^
+>a : 1
+>  : ^
+>b : 0 | 1 | 2
+>  : ^^^^^^^^^
+
+    var x = -b;
+>x : number
+>  : ^^^^^^
+>-b : number
+>   : ^^^^^^
+>b : 0 | 1 | 2
+>  : ^^^^^^^^^
+
+    var x = ~b;
+>x : number
+>  : ^^^^^^
+>~b : number
+>   : ^^^^^^
+>b : 0 | 1 | 2
+>  : ^^^^^^^^^
+
+    var y = a == b;
+>y : boolean
+>  : ^^^^^^^
+>a == b : boolean
+>       : ^^^^^^^
+>a : 1
+>  : ^
+>b : 0 | 1 | 2
+>  : ^^^^^^^^^
+
+    var y = a != b;
+>y : boolean
+>  : ^^^^^^^
+>a != b : boolean
+>       : ^^^^^^^
+>a : 1
+>  : ^
+>b : 0 | 1 | 2
+>  : ^^^^^^^^^
+
+    var y = a === b;
+>y : boolean
+>  : ^^^^^^^
+>a === b : boolean
+>        : ^^^^^^^
+>a : 1
+>  : ^
+>b : 0 | 1 | 2
+>  : ^^^^^^^^^
+
+    var y = a !== b;
+>y : boolean
+>  : ^^^^^^^
+>a !== b : boolean
+>        : ^^^^^^^
+>a : 1
+>  : ^
+>b : 0 | 1 | 2
+>  : ^^^^^^^^^
+
+    var y = a > b;
+>y : boolean
+>  : ^^^^^^^
+>a > b : boolean
+>      : ^^^^^^^
+>a : 1
+>  : ^
+>b : 0 | 1 | 2
+>  : ^^^^^^^^^
+
+    var y = a < b;
+>y : boolean
+>  : ^^^^^^^
+>a < b : boolean
+>      : ^^^^^^^
+>a : 1
+>  : ^
+>b : 0 | 1 | 2
+>  : ^^^^^^^^^
+
+    var y = a >= b;
+>y : boolean
+>  : ^^^^^^^
+>a >= b : boolean
+>       : ^^^^^^^
+>a : 1
+>  : ^
+>b : 0 | 1 | 2
+>  : ^^^^^^^^^
+
+    var y = a <= b;
+>y : boolean
+>  : ^^^^^^^
+>a <= b : boolean
+>       : ^^^^^^^
+>a : 1
+>  : ^
+>b : 0 | 1 | 2
+>  : ^^^^^^^^^
+
+    var y = !b;
+>y : boolean
+>  : ^^^^^^^
+>!b : boolean
+>   : ^^^^^^^
+>b : 0 | 1 | 2
+>  : ^^^^^^^^^
+}
+
+function f4(a: 1, b: 0 | 1 | 2) {
+>f4 : (a: 1, b: 0 | 1 | 2) => void
+>   : ^^^^ ^^^^^         ^^^^^^^^^
+>a : 1
+>  : ^
+>b : 0 | 1 | 2
+>  : ^^^^^^^^^
+
+    a++;
+>a++ : number
+>    : ^^^^^^
+>a : number
+>  : ^^^^^^
+
+    b++;
+>b++ : number
+>    : ^^^^^^
+>b : number
+>  : ^^^^^^
+}
+
+declare function g(x: 0): string;
+>g : { (x: 0): string; (x: 1): boolean; (x: number): number; }
+>  : ^^^^^^ ^^^      ^^^^^^^^^^^^^^^^^^^^^^^^^^^^^^^^^^^^^^^^^
+>x : 0
+>  : ^
+
+declare function g(x: 1): boolean;
+>g : { (x: 0): string; (x: 1): boolean; (x: number): number; }
+>  : ^^^^^^^^^^^^^^^^^^^^^^ ^^^       ^^^^^^^^^^^^^^^^^^^^^^^^
+>x : 1
+>  : ^
+
+declare function g(x: number): number;
+>g : { (x: 0): string; (x: 1): boolean; (x: number): number; }
+>  : ^^^^^^^^^^^^^^^^^^^^^^^^^^^^^^^^^^^^^^^      ^^^      ^^^
+>x : number
+>  : ^^^^^^
+
+function f5(a: 1, b: 0 | 1 | 2) {
+>f5 : (a: 1, b: 0 | 1 | 2) => void
+>   : ^^^^ ^^^^^         ^^^^^^^^^
+>a : 1
+>  : ^
+>b : 0 | 1 | 2
+>  : ^^^^^^^^^
+
+    var z1 = g(0);
+>z1 : string
+>   : ^^^^^^
+>g(0) : string
+>     : ^^^^^^
+>g : { (x: 0): string; (x: 1): boolean; (x: number): number; }
+>  : ^^^^^^^^^^^^^^^^^^^^^^^^^^^^^^^^^^^^^^^^^^^^^^^^^^^^^^^^^
+>0 : 0
+>  : ^
+
+    var z2 = g(1);
+>z2 : boolean
+>   : ^^^^^^^
+>g(1) : boolean
+>     : ^^^^^^^
+>g : { (x: 0): string; (x: 1): boolean; (x: number): number; }
+>  : ^^^^^^^^^^^^^^^^^^^^^^^^^^^^^^^^^^^^^^^^^^^^^^^^^^^^^^^^^
+>1 : 1
+>  : ^
+
+    var z3 = g(2);
+>z3 : number
+>   : ^^^^^^
+>g(2) : number
+>     : ^^^^^^
+>g : { (x: 0): string; (x: 1): boolean; (x: number): number; }
+>  : ^^^^^^^^^^^^^^^^^^^^^^^^^^^^^^^^^^^^^^^^^^^^^^^^^^^^^^^^^
+>2 : 2
+>  : ^
+
+    var z4 = g(a);
+>z4 : boolean
+>   : ^^^^^^^
+>g(a) : boolean
+>     : ^^^^^^^
+>g : { (x: 0): string; (x: 1): boolean; (x: number): number; }
+>  : ^^^^^^^^^^^^^^^^^^^^^^^^^^^^^^^^^^^^^^^^^^^^^^^^^^^^^^^^^
+>a : 1
+>  : ^
+
+    var z5 = g(b);
+>z5 : number
+>   : ^^^^^^
+>g(b) : number
+>     : ^^^^^^
+>g : { (x: 0): string; (x: 1): boolean; (x: number): number; }
+>  : ^^^^^^^^^^^^^^^^^^^^^^^^^^^^^^^^^^^^^^^^^^^^^^^^^^^^^^^^^
+>b : 0 | 1 | 2
+>  : ^^^^^^^^^
+}
+
+function assertNever(x: never): never {
+>assertNever : (x: never) => never
+>            : ^^^^     ^^^^^     
+>x : never
+>  : ^^^^^
+
+    throw new Error("Unexpected value");
+>new Error("Unexpected value") : Error
+>                              : ^^^^^
+>Error : ErrorConstructor
+>      : ^^^^^^^^^^^^^^^^
+>"Unexpected value" : "Unexpected value"
+>                   : ^^^^^^^^^^^^^^^^^^
+}
+
+type Tag = 0 | 1 | 2;
+>Tag : Tag
+>    : ^^^
+
+function f10(x: Tag) {
+>f10 : (x: Tag) => "a" | "b" | "c"
+>    : ^^^^   ^^^^^^^^^^^^^^^^^^^^
+>x : Tag
+>  : ^^^
+
+    switch (x) {
+>x : Tag
+>  : ^^^
+
+        case 0: return "a";
+>0 : 0
+>  : ^
+>"a" : "a"
+>    : ^^^
+
+        case 1: return "b";
+>1 : 1
+>  : ^
+>"b" : "b"
+>    : ^^^
+
+        case 2: return "c";
+>2 : 2
+>  : ^
+>"c" : "c"
+>    : ^^^
+    }
+}
+
+function f11(x: Tag) {
+>f11 : (x: Tag) => "a" | "b" | "c"
+>    : ^^^^   ^^^^^^^^^^^^^^^^^^^^
+>x : Tag
+>  : ^^^
+
+    switch (x) {
+>x : Tag
+>  : ^^^
+
+        case 0: return "a";
+>0 : 0
+>  : ^
+>"a" : "a"
+>    : ^^^
+
+        case 1: return "b";
+>1 : 1
+>  : ^
+>"b" : "b"
+>    : ^^^
+
+        case 2: return "c";
+>2 : 2
+>  : ^
+>"c" : "c"
+>    : ^^^
+    }
+    return assertNever(x);
+>assertNever(x) : never
+>               : ^^^^^
+>assertNever : (x: never) => never
+>            : ^^^^^^^^^^^^^^^^^^^
+>x : never
+>  : ^^^^^
+}
+
+function f12(x: Tag) {
+>f12 : (x: Tag) => void
+>    : ^^^^   ^^^^^^^^^
+>x : Tag
+>  : ^^^
+
+    if (x) {
+>x : Tag
+>  : ^^^
+
+        x;
+>x : 1 | 2
+>  : ^^^^^
+    }
+    else {
+        x;
+>x : 0
+>  : ^
+    }
+}
+
+function f13(x: Tag) {
+>f13 : (x: Tag) => void
+>    : ^^^^   ^^^^^^^^^
+>x : Tag
+>  : ^^^
+
+    if (x === 0 || x === 2) {
+>x === 0 || x === 2 : boolean
+>                   : ^^^^^^^
+>x === 0 : boolean
+>        : ^^^^^^^
+>x : Tag
+>  : ^^^
+>0 : 0
+>  : ^
+>x === 2 : boolean
+>        : ^^^^^^^
+>x : 1 | 2
+>  : ^^^^^
+>2 : 2
+>  : ^
+
+        x;
+>x : 0 | 2
+>  : ^^^^^
+    }
+    else {
+        x;
+>x : 1
+>  : ^
+    }
+}
+
+function f14(x: 0 | 1 | 2, y: string) {
+>f14 : (x: 0 | 1 | 2, y: string) => void
+>    : ^^^^         ^^^^^      ^^^^^^^^^
+>x : 0 | 1 | 2
+>  : ^^^^^^^^^
+>y : string
+>  : ^^^^^^
+
+    var a = x && y;
+>a : string | 0
+>  : ^^^^^^^^^^
+>x && y : string | 0
+>       : ^^^^^^^^^^
+>x : 0 | 1 | 2
+>  : ^^^^^^^^^
+>y : string
+>  : ^^^^^^
+
+    var b = x || y;
+>b : string | 1 | 2
+>  : ^^^^^^^^^^^^^^
+>x || y : string | 1 | 2
+>       : ^^^^^^^^^^^^^^
+>x : 0 | 1 | 2
+>  : ^^^^^^^^^
+>y : string
+>  : ^^^^^^
+}
+
+function f15(x: 0 | false, y: 1 | "one") {
+>f15 : (x: 0 | false, y: 1 | "one") => void
+>    : ^^^^         ^^^^^         ^^^^^^^^^
+>x : false | 0
+>  : ^^^^^^^^^
+>false : false
+>      : ^^^^^
+>y : 1 | "one"
+>  : ^^^^^^^^^
+
+    var a = x && y;
+>a : false | 0
+>  : ^^^^^^^^^
+>x && y : false | 0
+>       : ^^^^^^^^^
+>x : false | 0
+>  : ^^^^^^^^^
+>y : 1 | "one"
+>  : ^^^^^^^^^
+
+    var b = y && x;
+>b : false | 0
+>  : ^^^^^^^^^
+>y && x : false | 0
+>       : ^^^^^^^^^
+>y : 1 | "one"
+>  : ^^^^^^^^^
+>x : false | 0
+>  : ^^^^^^^^^
+
+    var c = x || y;
+>c : 1 | "one"
+>  : ^^^^^^^^^
+>x || y : 1 | "one"
+>       : ^^^^^^^^^
+>x : false | 0
+>  : ^^^^^^^^^
+>y : 1 | "one"
+>  : ^^^^^^^^^
+
+    var d = y || x;
+>d : 1 | "one"
+>  : ^^^^^^^^^
+>y || x : 1 | "one"
+>       : ^^^^^^^^^
+>y : 1 | "one"
+>  : ^^^^^^^^^
+>x : false | 0
+>  : ^^^^^^^^^
+
+    var e = !x;
+>e : boolean
+>  : ^^^^^^^
+>!x : true
+>   : ^^^^
+>x : false | 0
+>  : ^^^^^^^^^
+
+    var f = !y;
+>f : boolean
+>  : ^^^^^^^
+>!y : false
+>   : ^^^^^
+>y : 1 | "one"
+>  : ^^^^^^^^^
+}
+
+type Item =
+>Item : Item
+>     : ^^^^
+
+    { kind: 0, a: string } |
+>kind : 0
+>     : ^
+>a : string
+>  : ^^^^^^
+
+    { kind: 1, b: string } |
+>kind : 1
+>     : ^
+>b : string
+>  : ^^^^^^
+
+    { kind: 2, c: string };
+>kind : 2
+>     : ^
+>c : string
+>  : ^^^^^^
+
+function f20(x: Item) {
+>f20 : (x: Item) => string
+>    : ^^^^    ^^^^^^^^^^^
+>x : Item
+>  : ^^^^
+
+    switch (x.kind) {
+>x.kind : 0 | 1 | 2
+>       : ^^^^^^^^^
+>x : Item
+>  : ^^^^
+>kind : 0 | 1 | 2
+>     : ^^^^^^^^^
+
+        case 0: return x.a;
+>0 : 0
+>  : ^
+>x.a : string
+>    : ^^^^^^
+>x : { kind: 0; a: string; }
+>  : ^^^^^^^^^^^^^^^^^^^^^^^
+>a : string
+>  : ^^^^^^
+
+        case 1: return x.b;
+>1 : 1
+>  : ^
+>x.b : string
+>    : ^^^^^^
+>x : { kind: 1; b: string; }
+>  : ^^^^^^^^^^^^^^^^^^^^^^^
+>b : string
+>  : ^^^^^^
+
+        case 2: return x.c;
+>2 : 2
+>  : ^
+>x.c : string
+>    : ^^^^^^
+>x : { kind: 2; c: string; }
+>  : ^^^^^^^^^^^^^^^^^^^^^^^
+>c : string
+>  : ^^^^^^
+    }
+}
+
+function f21(x: Item) {
+>f21 : (x: Item) => string
+>    : ^^^^    ^^^^^^^^^^^
+>x : Item
+>  : ^^^^
+
+    switch (x.kind) {
+>x.kind : 0 | 1 | 2
+>       : ^^^^^^^^^
+>x : Item
+>  : ^^^^
+>kind : 0 | 1 | 2
+>     : ^^^^^^^^^
+
+        case 0: return x.a;
+>0 : 0
+>  : ^
+>x.a : string
+>    : ^^^^^^
+>x : { kind: 0; a: string; }
+>  : ^^^^^^^^^^^^^^^^^^^^^^^
+>a : string
+>  : ^^^^^^
+
+        case 1: return x.b;
+>1 : 1
+>  : ^
+>x.b : string
+>    : ^^^^^^
+>x : { kind: 1; b: string; }
+>  : ^^^^^^^^^^^^^^^^^^^^^^^
+>b : string
+>  : ^^^^^^
+
+        case 2: return x.c;
+>2 : 2
+>  : ^
+>x.c : string
+>    : ^^^^^^
+>x : { kind: 2; c: string; }
+>  : ^^^^^^^^^^^^^^^^^^^^^^^
+>c : string
+>  : ^^^^^^
+    }
+    return assertNever(x);
+>assertNever(x) : never
+>               : ^^^^^
+>assertNever : (x: never) => never
+>            : ^^^^^^^^^^^^^^^^^^^
+>x : never
+>  : ^^^^^
+}