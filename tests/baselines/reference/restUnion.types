--- conflicted
+++ resolved
@@ -1,89 +1,69 @@
-//// [tests/cases/compiler/restUnion.ts] ////
-
-=== restUnion.ts ===
-var union: { a: number, c: boolean } | { a: string, b: string };
->union : { a: number; c: boolean; } | { a: string; b: string; }
->      : ^^^^^      ^^^^^       ^^^^^^^^^^^      ^^^^^      ^^^
->a : number
->  : ^^^^^^
->c : boolean
->  : ^^^^^^^
->a : string
->  : ^^^^^^
->b : string
->  : ^^^^^^
-
-var rest1: { c: boolean } | { b: string };
->rest1 : { c: boolean; } | { b: string; }
->      : ^^^^^       ^^^^^^^^^^^      ^^^
->c : boolean
->  : ^^^^^^^
->b : string
->  : ^^^^^^
-
-var {a, ...rest1 } = union;
->a : string | number
->  : ^^^^^^^^^^^^^^^
->rest1 : { c: boolean; } | { b: string; }
->      : ^^^^^^^^^^^^^^^^^^^^^^^^^^^^^^^^
->union : { a: number; c: boolean; } | { a: string; b: string; }
->      : ^^^^^^^^^^^^^^^^^^^^^^^^^^^^^^^^^^^^^^^^^^^^^^^^^^^^^^
-
-
-var undefinedUnion: { n: number } | undefined;
-<<<<<<< HEAD
->undefinedUnion : { n: number; } | undefined
-=======
->undefinedUnion : { n: number; }
->               : ^^^^^      ^^^
->>>>>>> 12402f26
->n : number
->  : ^^^^^^
-
-var rest2: {};
->rest2 : {}
->      : ^^
-
-var {n, ...rest2 } = undefinedUnion;
-<<<<<<< HEAD
->n : any
->rest2 : {}
->undefinedUnion : { n: number; } | undefined
-
-
-var nullUnion: { n: number } | null;
->nullUnion : { n: number; } | null
-=======
->n : number
->  : ^^^^^^
->rest2 : {}
->      : ^^
->undefinedUnion : { n: number; }
->               : ^^^^^^^^^^^^^^
-
-
-var nullUnion: { n: number } | null;
->nullUnion : { n: number; }
->          : ^^^^^      ^^^
->>>>>>> 12402f26
->n : number
->  : ^^^^^^
-
-var rest3: {};
->rest3 : {}
->      : ^^
-
-var {n, ...rest3 } = nullUnion;
-<<<<<<< HEAD
->n : any
->rest3 : {}
->nullUnion : { n: number; } | null
-=======
->n : number
->  : ^^^^^^
->rest3 : {}
->      : ^^
->nullUnion : { n: number; }
->          : ^^^^^^^^^^^^^^
->>>>>>> 12402f26
-
+//// [tests/cases/compiler/restUnion.ts] ////
+
+=== restUnion.ts ===
+var union: { a: number, c: boolean } | { a: string, b: string };
+>union : { a: number; c: boolean; } | { a: string; b: string; }
+>      : ^^^^^      ^^^^^       ^^^^^^^^^^^      ^^^^^      ^^^
+>a : number
+>  : ^^^^^^
+>c : boolean
+>  : ^^^^^^^
+>a : string
+>  : ^^^^^^
+>b : string
+>  : ^^^^^^
+
+var rest1: { c: boolean } | { b: string };
+>rest1 : { c: boolean; } | { b: string; }
+>      : ^^^^^       ^^^^^^^^^^^      ^^^
+>c : boolean
+>  : ^^^^^^^
+>b : string
+>  : ^^^^^^
+
+var {a, ...rest1 } = union;
+>a : string | number
+>  : ^^^^^^^^^^^^^^^
+>rest1 : { c: boolean; } | { b: string; }
+>      : ^^^^^^^^^^^^^^^^^^^^^^^^^^^^^^^^
+>union : { a: number; c: boolean; } | { a: string; b: string; }
+>      : ^^^^^^^^^^^^^^^^^^^^^^^^^^^^^^^^^^^^^^^^^^^^^^^^^^^^^^
+
+
+var undefinedUnion: { n: number } | undefined;
+>undefinedUnion : { n: number; } | undefined
+>               : ^^^^^      ^^^^^^^^^^^^^^^
+>n : number
+>  : ^^^^^^
+
+var rest2: {};
+>rest2 : {}
+>      : ^^
+
+var {n, ...rest2 } = undefinedUnion;
+>n : any
+>  : ^^^
+>rest2 : {}
+>      : ^^
+>undefinedUnion : { n: number; } | undefined
+>               : ^^^^^^^^^^^^^^^^^^^^^^^^^^
+
+
+var nullUnion: { n: number } | null;
+>nullUnion : { n: number; } | null
+>          : ^^^^^      ^^^^^^^^^^
+>n : number
+>  : ^^^^^^
+
+var rest3: {};
+>rest3 : {}
+>      : ^^
+
+var {n, ...rest3 } = nullUnion;
+>n : any
+>  : ^^^
+>rest3 : {}
+>      : ^^
+>nullUnion : { n: number; } | null
+>          : ^^^^^^^^^^^^^^^^^^^^^
+