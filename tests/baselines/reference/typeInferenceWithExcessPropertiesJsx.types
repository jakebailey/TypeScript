//// [tests/cases/compiler/typeInferenceWithExcessPropertiesJsx.tsx] ////

=== Performance Stats ===
Assignability cache: 2,500
<<<<<<< HEAD
Type Count: 5,000
Instantiation count: 100,000
=======
Type Count: 10,000
Instantiation count: 50,000
>>>>>>> c63de15a
Symbol count: 50,000

=== typeInferenceWithExcessPropertiesJsx.tsx ===
/// <reference path="react16.d.ts" />

import React = require('react');
>React : typeof React
>      : ^^^^^^^^^^^^

type TranslationEntry = {
>TranslationEntry : TranslationEntry
>                 : ^^^^^^^^^^^^^^^^

    args: [] | [unknown];
>args : [] | [unknown]
>     : ^^^^^^^^^^^^^^
}
type Translations = {
>Translations : Translations
>             : ^^^^^^^^^^^^

    a: { args: [string] },
>a : { args: [string]; }
>  : ^^^^^^^^        ^^^
>args : [string]
>     : ^^^^^^^^

    b: { args: [] }
>b : { args: []; }
>  : ^^^^^^^^  ^^^
>args : []
>     : ^^
}
type TProps<Entry extends TranslationEntry> = {
>TProps : TProps<Entry>
>       : ^^^^^^^^^^^^^

    getTranslationEntry: (allTranslations: Translations) => Entry,
>getTranslationEntry : (allTranslations: Translations) => Entry
>                    : ^               ^^            ^^^^^     
>allTranslations : Translations
>                : ^^^^^^^^^^^^

} & (Entry["args"] extends [unknown] ? {
    args: Entry["args"][0]
>args : Entry["args"][0]
>     : ^^^^^^^^^^^^^^^^

} : {});

declare function T<Entry extends TranslationEntry>(
>T : <Entry extends TranslationEntry>(props: TProps<Entry>) => JSX.Element
>  : ^     ^^^^^^^^^                ^^     ^^             ^^^^^           

    props: TProps<Entry>
>props : TProps<Entry>
>      : ^^^^^^^^^^^^^

): JSX.Element;
>JSX : any
>    : ^^^

<T getTranslationEntry={(allTranslations) => allTranslations.a} args="a" />
><T getTranslationEntry={(allTranslations) => allTranslations.a} args="a" /> : JSX.Element
>                                                                            : ^^^^^^^^^^^
>T : <Entry extends TranslationEntry>(props: TProps<Entry>) => JSX.Element
>  : ^     ^^^^^^^^^                ^^     ^^             ^^^^^           
>getTranslationEntry : (allTranslations: Translations) => { args: [string]; }
>                    : ^               ^^^^^^^^^^^^^^^^^^^^^^^^^^^        ^^^
>(allTranslations) => allTranslations.a : (allTranslations: Translations) => { args: [string]; }
>                                       : ^               ^^^^^^^^^^^^^^^^^^^^^^^^^^^        ^^^
>allTranslations : Translations
>                : ^^^^^^^^^^^^
>allTranslations.a : { args: [string]; }
>                  : ^^^^^^^^        ^^^
>allTranslations : Translations
>                : ^^^^^^^^^^^^
>a : { args: [string]; }
>  : ^^^^^^^^        ^^^
>args : string
>     : ^^^^^^

<|MERGE_RESOLUTION|>--- conflicted
+++ resolved
@@ -1,93 +1,88 @@
-//// [tests/cases/compiler/typeInferenceWithExcessPropertiesJsx.tsx] ////
-
+//// [tests/cases/compiler/typeInferenceWithExcessPropertiesJsx.tsx] ////
+
 === Performance Stats ===
 Assignability cache: 2,500
-<<<<<<< HEAD
 Type Count: 5,000
-Instantiation count: 100,000
-=======
-Type Count: 10,000
 Instantiation count: 50,000
->>>>>>> c63de15a
 Symbol count: 50,000
 
-=== typeInferenceWithExcessPropertiesJsx.tsx ===
-/// <reference path="react16.d.ts" />
-
-import React = require('react');
->React : typeof React
->      : ^^^^^^^^^^^^
-
-type TranslationEntry = {
->TranslationEntry : TranslationEntry
->                 : ^^^^^^^^^^^^^^^^
-
-    args: [] | [unknown];
->args : [] | [unknown]
->     : ^^^^^^^^^^^^^^
-}
-type Translations = {
->Translations : Translations
->             : ^^^^^^^^^^^^
-
-    a: { args: [string] },
->a : { args: [string]; }
->  : ^^^^^^^^        ^^^
->args : [string]
->     : ^^^^^^^^
-
-    b: { args: [] }
->b : { args: []; }
->  : ^^^^^^^^  ^^^
->args : []
->     : ^^
-}
-type TProps<Entry extends TranslationEntry> = {
->TProps : TProps<Entry>
->       : ^^^^^^^^^^^^^
-
-    getTranslationEntry: (allTranslations: Translations) => Entry,
->getTranslationEntry : (allTranslations: Translations) => Entry
->                    : ^               ^^            ^^^^^     
->allTranslations : Translations
->                : ^^^^^^^^^^^^
-
-} & (Entry["args"] extends [unknown] ? {
-    args: Entry["args"][0]
->args : Entry["args"][0]
->     : ^^^^^^^^^^^^^^^^
-
-} : {});
-
-declare function T<Entry extends TranslationEntry>(
->T : <Entry extends TranslationEntry>(props: TProps<Entry>) => JSX.Element
->  : ^     ^^^^^^^^^                ^^     ^^             ^^^^^           
-
-    props: TProps<Entry>
->props : TProps<Entry>
->      : ^^^^^^^^^^^^^
-
-): JSX.Element;
->JSX : any
->    : ^^^
-
-<T getTranslationEntry={(allTranslations) => allTranslations.a} args="a" />
-><T getTranslationEntry={(allTranslations) => allTranslations.a} args="a" /> : JSX.Element
->                                                                            : ^^^^^^^^^^^
->T : <Entry extends TranslationEntry>(props: TProps<Entry>) => JSX.Element
->  : ^     ^^^^^^^^^                ^^     ^^             ^^^^^           
->getTranslationEntry : (allTranslations: Translations) => { args: [string]; }
->                    : ^               ^^^^^^^^^^^^^^^^^^^^^^^^^^^        ^^^
->(allTranslations) => allTranslations.a : (allTranslations: Translations) => { args: [string]; }
->                                       : ^               ^^^^^^^^^^^^^^^^^^^^^^^^^^^        ^^^
->allTranslations : Translations
->                : ^^^^^^^^^^^^
->allTranslations.a : { args: [string]; }
->                  : ^^^^^^^^        ^^^
->allTranslations : Translations
->                : ^^^^^^^^^^^^
->a : { args: [string]; }
->  : ^^^^^^^^        ^^^
->args : string
->     : ^^^^^^
-
+=== typeInferenceWithExcessPropertiesJsx.tsx ===
+/// <reference path="react16.d.ts" />
+
+import React = require('react');
+>React : typeof React
+>      : ^^^^^^^^^^^^
+
+type TranslationEntry = {
+>TranslationEntry : TranslationEntry
+>                 : ^^^^^^^^^^^^^^^^
+
+    args: [] | [unknown];
+>args : [] | [unknown]
+>     : ^^^^^^^^^^^^^^
+}
+type Translations = {
+>Translations : Translations
+>             : ^^^^^^^^^^^^
+
+    a: { args: [string] },
+>a : { args: [string]; }
+>  : ^^^^^^^^        ^^^
+>args : [string]
+>     : ^^^^^^^^
+
+    b: { args: [] }
+>b : { args: []; }
+>  : ^^^^^^^^  ^^^
+>args : []
+>     : ^^
+}
+type TProps<Entry extends TranslationEntry> = {
+>TProps : TProps<Entry>
+>       : ^^^^^^^^^^^^^
+
+    getTranslationEntry: (allTranslations: Translations) => Entry,
+>getTranslationEntry : (allTranslations: Translations) => Entry
+>                    : ^               ^^            ^^^^^     
+>allTranslations : Translations
+>                : ^^^^^^^^^^^^
+
+} & (Entry["args"] extends [unknown] ? {
+    args: Entry["args"][0]
+>args : Entry["args"][0]
+>     : ^^^^^^^^^^^^^^^^
+
+} : {});
+
+declare function T<Entry extends TranslationEntry>(
+>T : <Entry extends TranslationEntry>(props: TProps<Entry>) => JSX.Element
+>  : ^     ^^^^^^^^^                ^^     ^^             ^^^^^           
+
+    props: TProps<Entry>
+>props : TProps<Entry>
+>      : ^^^^^^^^^^^^^
+
+): JSX.Element;
+>JSX : any
+>    : ^^^
+
+<T getTranslationEntry={(allTranslations) => allTranslations.a} args="a" />
+><T getTranslationEntry={(allTranslations) => allTranslations.a} args="a" /> : JSX.Element
+>                                                                            : ^^^^^^^^^^^
+>T : <Entry extends TranslationEntry>(props: TProps<Entry>) => JSX.Element
+>  : ^     ^^^^^^^^^                ^^     ^^             ^^^^^           
+>getTranslationEntry : (allTranslations: Translations) => { args: [string]; }
+>                    : ^               ^^^^^^^^^^^^^^^^^^^^^^^^^^^        ^^^
+>(allTranslations) => allTranslations.a : (allTranslations: Translations) => { args: [string]; }
+>                                       : ^               ^^^^^^^^^^^^^^^^^^^^^^^^^^^        ^^^
+>allTranslations : Translations
+>                : ^^^^^^^^^^^^
+>allTranslations.a : { args: [string]; }
+>                  : ^^^^^^^^        ^^^
+>allTranslations : Translations
+>                : ^^^^^^^^^^^^
+>a : { args: [string]; }
+>  : ^^^^^^^^        ^^^
+>args : string
+>     : ^^^^^^
+