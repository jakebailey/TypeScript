--- conflicted
+++ resolved
@@ -1,146 +1,138 @@
-//// [tests/cases/conformance/types/mapped/mappedTypeProperties.ts] ////
-
-=== mappedTypeProperties.ts ===
-export type PlaceType = 'openSky' | 'roofed' | 'garage'
->PlaceType : PlaceType
->          : ^^^^^^^^^
-
-type Before = {
->Before : Before
->       : ^^^^^^
-
-    model: 'hour' | 'day';
->model : "hour" | "day"
->      : ^^^^^^^^^^^^^^
-
-    [placeType in PlaceType]: void;
->[placeType in PlaceType] : void
->                         : ^^^^
->placeType in PlaceType : boolean
->                       : ^^^^^^^
->placeType : any
->          : ^^^
->PlaceType : any
->          : ^^^
-}
-
-type After = {
->After : After
->      : ^^^^^
-
-    [placeType in PlaceType]: void;
-    model: 'hour' | 'day'
->model : "hour" | "day"
->      : ^^^^^^^^^^^^^^
-}
-
-type AfterQuestion = {
-<<<<<<< HEAD
->AfterQuestion : { openSky?: void | undefined; roofed?: void | undefined; garage?: void | undefined; }
-=======
->AfterQuestion : AfterQuestion
->              : ^^^^^^^^^^^^^
->>>>>>> 12402f26
-
-    [placeType in PlaceType]?: void;
-    model: 'hour' | 'day';
->model : "hour" | "day"
->      : ^^^^^^^^^^^^^^
-}
-type AfterMethod = {
-<<<<<<< HEAD
->AfterMethod : { openSky?: void | undefined; roofed?: void | undefined; garage?: void | undefined; }
-=======
->AfterMethod : AfterMethod
->            : ^^^^^^^^^^^
->>>>>>> 12402f26
-
-    [placeType in PlaceType]?: void;
-    model(duration: number): 'hour' | 'day';
->model : (duration: number) => 'hour' | 'day'
->      : ^^^^^^^^^^^      ^^^^^              
->duration : number
->         : ^^^^^^
-}
-
-type AfterImplicit = {
->AfterImplicit : AfterImplicit
->              : ^^^^^^^^^^^^^
-
-    [placeType in PlaceType]
-    model: 'hour' | 'day';
->model : "hour" | "day"
->      : ^^^^^^^^^^^^^^
-}
-type AfterImplicitQ = {
->AfterImplicitQ : AfterImplicitQ
->               : ^^^^^^^^^^^^^^
-
-    [placeType in PlaceType]?
-    model: 'hour' | 'day'
->model : "hour" | "day"
->      : ^^^^^^^^^^^^^^
-}
-
-interface I {
-    [P in PlaceType]: any
->[P in PlaceType] : any
->                 : ^^^
->P in PlaceType : boolean
->               : ^^^^^^^
->P : any
->  : ^^^
->PlaceType : any
->          : ^^^
-}
-class C {
->C : C
->  : ^
-
-    [P in PlaceType]: any
->[P in PlaceType] : any
->                 : ^^^
->P in PlaceType : boolean
->               : ^^^^^^^
->P : any
->  : ^^^
->PlaceType : any
->          : ^^^
-}
-const D = class {
->D : typeof D
->  : ^^^^^^^^
->class {    [P in PlaceType]: any} : typeof D
->                                  : ^^^^^^^^
-
-    [P in PlaceType]: any
->[P in PlaceType] : any
->                 : ^^^
->P in PlaceType : boolean
->               : ^^^^^^^
->P : any
->  : ^^^
->PlaceType : any
->          : ^^^
-}
-const E = class {
->E : typeof E
->  : ^^^^^^^^
->class {    [P in 'a' | 'b']: any} : typeof E
->                                  : ^^^^^^^^
-
-    [P in 'a' | 'b']: any
->[P in 'a' | 'b'] : any
->                 : ^^^
->P in 'a' | 'b' : number
->               : ^^^^^^
->P in 'a' : boolean
->         : ^^^^^^^
->P : any
->  : ^^^
->'a' : "a"
->    : ^^^
->'b' : "b"
->    : ^^^
-}
-
+//// [tests/cases/conformance/types/mapped/mappedTypeProperties.ts] ////
+
+=== mappedTypeProperties.ts ===
+export type PlaceType = 'openSky' | 'roofed' | 'garage'
+>PlaceType : PlaceType
+>          : ^^^^^^^^^
+
+type Before = {
+>Before : Before
+>       : ^^^^^^
+
+    model: 'hour' | 'day';
+>model : "hour" | "day"
+>      : ^^^^^^^^^^^^^^
+
+    [placeType in PlaceType]: void;
+>[placeType in PlaceType] : void
+>                         : ^^^^
+>placeType in PlaceType : boolean
+>                       : ^^^^^^^
+>placeType : any
+>          : ^^^
+>PlaceType : any
+>          : ^^^
+}
+
+type After = {
+>After : After
+>      : ^^^^^
+
+    [placeType in PlaceType]: void;
+    model: 'hour' | 'day'
+>model : "hour" | "day"
+>      : ^^^^^^^^^^^^^^
+}
+
+type AfterQuestion = {
+>AfterQuestion : AfterQuestion
+>              : ^^^^^^^^^^^^^
+
+    [placeType in PlaceType]?: void;
+    model: 'hour' | 'day';
+>model : "hour" | "day"
+>      : ^^^^^^^^^^^^^^
+}
+type AfterMethod = {
+>AfterMethod : AfterMethod
+>            : ^^^^^^^^^^^
+
+    [placeType in PlaceType]?: void;
+    model(duration: number): 'hour' | 'day';
+>model : (duration: number) => 'hour' | 'day'
+>      : ^^^^^^^^^^^      ^^^^^              
+>duration : number
+>         : ^^^^^^
+}
+
+type AfterImplicit = {
+>AfterImplicit : AfterImplicit
+>              : ^^^^^^^^^^^^^
+
+    [placeType in PlaceType]
+    model: 'hour' | 'day';
+>model : "hour" | "day"
+>      : ^^^^^^^^^^^^^^
+}
+type AfterImplicitQ = {
+>AfterImplicitQ : AfterImplicitQ
+>               : ^^^^^^^^^^^^^^
+
+    [placeType in PlaceType]?
+    model: 'hour' | 'day'
+>model : "hour" | "day"
+>      : ^^^^^^^^^^^^^^
+}
+
+interface I {
+    [P in PlaceType]: any
+>[P in PlaceType] : any
+>                 : ^^^
+>P in PlaceType : boolean
+>               : ^^^^^^^
+>P : any
+>  : ^^^
+>PlaceType : any
+>          : ^^^
+}
+class C {
+>C : C
+>  : ^
+
+    [P in PlaceType]: any
+>[P in PlaceType] : any
+>                 : ^^^
+>P in PlaceType : boolean
+>               : ^^^^^^^
+>P : any
+>  : ^^^
+>PlaceType : any
+>          : ^^^
+}
+const D = class {
+>D : typeof D
+>  : ^^^^^^^^
+>class {    [P in PlaceType]: any} : typeof D
+>                                  : ^^^^^^^^
+
+    [P in PlaceType]: any
+>[P in PlaceType] : any
+>                 : ^^^
+>P in PlaceType : boolean
+>               : ^^^^^^^
+>P : any
+>  : ^^^
+>PlaceType : any
+>          : ^^^
+}
+const E = class {
+>E : typeof E
+>  : ^^^^^^^^
+>class {    [P in 'a' | 'b']: any} : typeof E
+>                                  : ^^^^^^^^
+
+    [P in 'a' | 'b']: any
+>[P in 'a' | 'b'] : any
+>                 : ^^^
+>P in 'a' | 'b' : number
+>               : ^^^^^^
+>P in 'a' : boolean
+>         : ^^^^^^^
+>P : any
+>  : ^^^
+>'a' : "a"
+>    : ^^^
+>'b' : "b"
+>    : ^^^
+}
+