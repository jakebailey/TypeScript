tests/cases/compiler/shadowPrivateMembers.ts(2,7): error TS2416: Class 'derived' incorrectly extends base class 'base':
  Private property 'n' cannot be reimplemented.


==== tests/cases/compiler/shadowPrivateMembers.ts (1 errors) ====
    class base { private n() {} }
    class derived extends base { private n() {} }
          ~~~~~~~
<<<<<<< HEAD
!!! Class 'derived' incorrectly extends base class 'base':
!!!   Types have separate declarations of a private property 'n'.
=======
!!! error TS2416: Class 'derived' incorrectly extends base class 'base':
!!! error TS2416:   Private property 'n' cannot be reimplemented.
>>>>>>> d867cecf
    <|MERGE_RESOLUTION|>--- conflicted
+++ resolved
@@ -1,16 +1,11 @@
-tests/cases/compiler/shadowPrivateMembers.ts(2,7): error TS2416: Class 'derived' incorrectly extends base class 'base':
-  Private property 'n' cannot be reimplemented.
-
-
-==== tests/cases/compiler/shadowPrivateMembers.ts (1 errors) ====
-    class base { private n() {} }
-    class derived extends base { private n() {} }
-          ~~~~~~~
-<<<<<<< HEAD
-!!! Class 'derived' incorrectly extends base class 'base':
-!!!   Types have separate declarations of a private property 'n'.
-=======
-!!! error TS2416: Class 'derived' incorrectly extends base class 'base':
-!!! error TS2416:   Private property 'n' cannot be reimplemented.
->>>>>>> d867cecf
+tests/cases/compiler/shadowPrivateMembers.ts(2,7): error TS2416: Class 'derived' incorrectly extends base class 'base':
+  Types have separate declarations of a private property 'n'.
+
+
+==== tests/cases/compiler/shadowPrivateMembers.ts (1 errors) ====
+    class base { private n() {} }
+    class derived extends base { private n() {} }
+          ~~~~~~~
+!!! error TS2416: Class 'derived' incorrectly extends base class 'base':
+!!! error TS2416:   Types have separate declarations of a private property 'n'.
     