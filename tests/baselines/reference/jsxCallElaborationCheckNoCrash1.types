--- conflicted
+++ resolved
@@ -1,54 +1,49 @@
-//// [tests/cases/compiler/jsxCallElaborationCheckNoCrash1.tsx] ////
-
+//// [tests/cases/compiler/jsxCallElaborationCheckNoCrash1.tsx] ////
+
 === Performance Stats ===
 Assignability cache: 2,500
-<<<<<<< HEAD
 Type Count: 5,000
-Instantiation count: 100,000
-=======
-Type Count: 10,000
 Instantiation count: 50,000
->>>>>>> c63de15a
 Symbol count: 50,000
 
-=== jsxCallElaborationCheckNoCrash1.tsx ===
-/// <reference path="react16.d.ts" />
-
-import * as React from "react";
->React : typeof React
->      : ^^^^^^^^^^^^
-
-type Tags = "span" | "div";
->Tags : Tags
->     : ^^^^
-
-export const Hoc = <Tag extends Tags>(
->Hoc : <Tag extends Tags>(TagElement: Tag) => React.SFC
->    : ^   ^^^^^^^^^    ^^          ^^   ^^^^^         
-><Tag extends Tags>(   TagElement: Tag,): React.SFC => {   const Component = () => <TagElement />;   return Component;} : <Tag extends Tags>(TagElement: Tag) => React.SFC
->                                                                                                                       : ^   ^^^^^^^^^    ^^          ^^   ^^^^^         
-
-   TagElement: Tag,
->TagElement : Tag
->           : ^^^
-
-): React.SFC => {
->React : any
->      : ^^^
-
-   const Component = () => <TagElement />;
->Component : () => JSX.Element
->          : ^^^^^^^^^^^^^^^^^
->() => <TagElement /> : () => JSX.Element
->                     : ^^^^^^^^^^^^^^^^^
-><TagElement /> : JSX.Element
->               : ^^^^^^^^^^^
->TagElement : Tag
->           : ^^^
-
-   return Component;
->Component : () => JSX.Element
->          : ^^^^^^^^^^^^^^^^^
-
-};
-
+=== jsxCallElaborationCheckNoCrash1.tsx ===
+/// <reference path="react16.d.ts" />
+
+import * as React from "react";
+>React : typeof React
+>      : ^^^^^^^^^^^^
+
+type Tags = "span" | "div";
+>Tags : Tags
+>     : ^^^^
+
+export const Hoc = <Tag extends Tags>(
+>Hoc : <Tag extends Tags>(TagElement: Tag) => React.SFC
+>    : ^   ^^^^^^^^^    ^^          ^^   ^^^^^         
+><Tag extends Tags>(   TagElement: Tag,): React.SFC => {   const Component = () => <TagElement />;   return Component;} : <Tag extends Tags>(TagElement: Tag) => React.SFC
+>                                                                                                                       : ^   ^^^^^^^^^    ^^          ^^   ^^^^^         
+
+   TagElement: Tag,
+>TagElement : Tag
+>           : ^^^
+
+): React.SFC => {
+>React : any
+>      : ^^^
+
+   const Component = () => <TagElement />;
+>Component : () => JSX.Element
+>          : ^^^^^^^^^^^^^^^^^
+>() => <TagElement /> : () => JSX.Element
+>                     : ^^^^^^^^^^^^^^^^^
+><TagElement /> : JSX.Element
+>               : ^^^^^^^^^^^
+>TagElement : Tag
+>           : ^^^
+
+   return Component;
+>Component : () => JSX.Element
+>          : ^^^^^^^^^^^^^^^^^
+
+};
+