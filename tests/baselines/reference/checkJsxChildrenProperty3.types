//// [tests/cases/conformance/jsx/checkJsxChildrenProperty3.tsx] ////

=== file.tsx ===
import React = require('react');
>React : typeof React
>      : ^^^^^^^^^^^^

interface IUser {
    Name: string;
>Name : string
>     : ^^^^^^
}

interface IFetchUserProps {
    children: (user: IUser) => JSX.Element;
>children : (user: IUser) => JSX.Element
>         : ^^^^^^^     ^^^^^           
>user : IUser
>     : ^^^^^
>JSX : any
>    : ^^^
}

class FetchUser extends React.Component<IFetchUserProps, any> {
>FetchUser : FetchUser
>          : ^^^^^^^^^
>React.Component : React.Component<IFetchUserProps, any>
>                : ^^^^^^^^^^^^^^^^^^^^^^^^^^^^^^^^^^^^^
>React : typeof React
>      : ^^^^^^^^^^^^
>Component : typeof React.Component
>          : ^^^^^^^^^^^^^^^^^^^^^^

    render() {
<<<<<<< HEAD
>render : () => JSX.Element | null

        return this.state
>this.state            ? this.props.children(this.state.result)            : null : JSX.Element | null
=======
>render : () => JSX.Element
>       : ^^^^^^^^^^^^^^^^^

        return this.state
>this.state            ? this.props.children(this.state.result)            : null : JSX.Element
>                                                                                 : ^^^^^^^^^^^
>>>>>>> 12402f26
>this.state : any
>this : this
>     : ^^^^
>state : any
>      : ^^^

            ? this.props.children(this.state.result)
>this.props.children(this.state.result) : JSX.Element
<<<<<<< HEAD
>this.props.children : ((user: IUser) => JSX.Element) & (React.ReactNode | undefined)
>this.props : IFetchUserProps & { children?: React.ReactNode | undefined; }
>this : this
>props : IFetchUserProps & { children?: React.ReactNode | undefined; }
>children : ((user: IUser) => JSX.Element) & (React.ReactNode | undefined)
=======
>                                       : ^^^^^^^^^^^
>this.props.children : ((user: IUser) => JSX.Element) & React.ReactNode
>                    : ^^^^^^^^^^^^^^^^^^^^^^^^^^^^^^^^^^^^^^^^^^^^^^^^
>this.props : IFetchUserProps & { children?: React.ReactNode; }
>           : ^^^^^^^^^^^^^^^^^^^^^^^^^^^^^^^^^^^^^^^^^^^^^^^^^
>this : this
>     : ^^^^
>props : IFetchUserProps & { children?: React.ReactNode; }
>      : ^^^^^^^^^^^^^^^^^^^^^^^^^^^^^^^^^^^^^^^^^^^^^^^^^
>children : ((user: IUser) => JSX.Element) & React.ReactNode
>         : ^^^^^^^^^^^^^^^^^^^^^^^^^^^^^^^^^^^^^^^^^^^^^^^^
>>>>>>> 12402f26
>this.state.result : any
>this.state : any
>           : ^^^
>this : this
>     : ^^^^
>state : any
>      : ^^^
>result : any
>       : ^^^

            : null;
    }
}

// Ok
function UserName0() {
>UserName0 : () => JSX.Element
>          : ^^^^^^^^^^^^^^^^^

    return (
>(        <FetchUser>            { user => (                <h1>{ user.Name }</h1>            ) }        </FetchUser>    ) : JSX.Element
>                                                                                                                          : ^^^^^^^^^^^

        <FetchUser>
><FetchUser>            { user => (                <h1>{ user.Name }</h1>            ) }        </FetchUser> : JSX.Element
>                                                                                                            : ^^^^^^^^^^^
>FetchUser : typeof FetchUser
>          : ^^^^^^^^^^^^^^^^

            { user => (
>user => (                <h1>{ user.Name }</h1>            ) : (user: IUser) => JSX.Element
>                                                             : ^^^^^^^^^^^^^^^^^^^^^^^^^^^^
>user : IUser
>     : ^^^^^
>(                <h1>{ user.Name }</h1>            ) : JSX.Element
>                                                     : ^^^^^^^^^^^

                <h1>{ user.Name }</h1>
><h1>{ user.Name }</h1> : JSX.Element
>                       : ^^^^^^^^^^^
>h1 : any
>   : ^^^
>user.Name : string
>          : ^^^^^^
>user : IUser
>     : ^^^^^
>Name : string
>     : ^^^^^^
>h1 : any
>   : ^^^

            ) }
        </FetchUser>
>FetchUser : typeof FetchUser
>          : ^^^^^^^^^^^^^^^^

    );
}

function UserName1() {
>UserName1 : () => JSX.Element
>          : ^^^^^^^^^^^^^^^^^

    return (
>(        <FetchUser>            { user => (                <h1>{ user.Name }</h1>            ) }        </FetchUser>    ) : JSX.Element
>                                                                                                                          : ^^^^^^^^^^^

        <FetchUser>
><FetchUser>            { user => (                <h1>{ user.Name }</h1>            ) }        </FetchUser> : JSX.Element
>                                                                                                            : ^^^^^^^^^^^
>FetchUser : typeof FetchUser
>          : ^^^^^^^^^^^^^^^^

            { user => (
>user => (                <h1>{ user.Name }</h1>            ) : (user: IUser) => JSX.Element
>                                                             : ^^^^^^^^^^^^^^^^^^^^^^^^^^^^
>user : IUser
>     : ^^^^^
>(                <h1>{ user.Name }</h1>            ) : JSX.Element
>                                                     : ^^^^^^^^^^^

                <h1>{ user.Name }</h1>
><h1>{ user.Name }</h1> : JSX.Element
>                       : ^^^^^^^^^^^
>h1 : any
>   : ^^^
>user.Name : string
>          : ^^^^^^
>user : IUser
>     : ^^^^^
>Name : string
>     : ^^^^^^
>h1 : any
>   : ^^^

            ) }
        </FetchUser>
>FetchUser : typeof FetchUser
>          : ^^^^^^^^^^^^^^^^

    );
}
<|MERGE_RESOLUTION|>--- conflicted
+++ resolved
@@ -1,176 +1,161 @@
-//// [tests/cases/conformance/jsx/checkJsxChildrenProperty3.tsx] ////
-
-=== file.tsx ===
-import React = require('react');
->React : typeof React
->      : ^^^^^^^^^^^^
-
-interface IUser {
-    Name: string;
->Name : string
->     : ^^^^^^
-}
-
-interface IFetchUserProps {
-    children: (user: IUser) => JSX.Element;
->children : (user: IUser) => JSX.Element
->         : ^^^^^^^     ^^^^^           
->user : IUser
->     : ^^^^^
->JSX : any
->    : ^^^
-}
-
-class FetchUser extends React.Component<IFetchUserProps, any> {
->FetchUser : FetchUser
->          : ^^^^^^^^^
->React.Component : React.Component<IFetchUserProps, any>
->                : ^^^^^^^^^^^^^^^^^^^^^^^^^^^^^^^^^^^^^
->React : typeof React
->      : ^^^^^^^^^^^^
->Component : typeof React.Component
->          : ^^^^^^^^^^^^^^^^^^^^^^
-
-    render() {
-<<<<<<< HEAD
->render : () => JSX.Element | null
-
-        return this.state
->this.state            ? this.props.children(this.state.result)            : null : JSX.Element | null
-=======
->render : () => JSX.Element
->       : ^^^^^^^^^^^^^^^^^
-
-        return this.state
->this.state            ? this.props.children(this.state.result)            : null : JSX.Element
->                                                                                 : ^^^^^^^^^^^
->>>>>>> 12402f26
->this.state : any
->this : this
->     : ^^^^
->state : any
->      : ^^^
-
-            ? this.props.children(this.state.result)
->this.props.children(this.state.result) : JSX.Element
-<<<<<<< HEAD
->this.props.children : ((user: IUser) => JSX.Element) & (React.ReactNode | undefined)
->this.props : IFetchUserProps & { children?: React.ReactNode | undefined; }
->this : this
->props : IFetchUserProps & { children?: React.ReactNode | undefined; }
->children : ((user: IUser) => JSX.Element) & (React.ReactNode | undefined)
-=======
->                                       : ^^^^^^^^^^^
->this.props.children : ((user: IUser) => JSX.Element) & React.ReactNode
->                    : ^^^^^^^^^^^^^^^^^^^^^^^^^^^^^^^^^^^^^^^^^^^^^^^^
->this.props : IFetchUserProps & { children?: React.ReactNode; }
->           : ^^^^^^^^^^^^^^^^^^^^^^^^^^^^^^^^^^^^^^^^^^^^^^^^^
->this : this
->     : ^^^^
->props : IFetchUserProps & { children?: React.ReactNode; }
->      : ^^^^^^^^^^^^^^^^^^^^^^^^^^^^^^^^^^^^^^^^^^^^^^^^^
->children : ((user: IUser) => JSX.Element) & React.ReactNode
->         : ^^^^^^^^^^^^^^^^^^^^^^^^^^^^^^^^^^^^^^^^^^^^^^^^
->>>>>>> 12402f26
->this.state.result : any
->this.state : any
->           : ^^^
->this : this
->     : ^^^^
->state : any
->      : ^^^
->result : any
->       : ^^^
-
-            : null;
-    }
-}
-
-// Ok
-function UserName0() {
->UserName0 : () => JSX.Element
->          : ^^^^^^^^^^^^^^^^^
-
-    return (
->(        <FetchUser>            { user => (                <h1>{ user.Name }</h1>            ) }        </FetchUser>    ) : JSX.Element
->                                                                                                                          : ^^^^^^^^^^^
-
-        <FetchUser>
-><FetchUser>            { user => (                <h1>{ user.Name }</h1>            ) }        </FetchUser> : JSX.Element
->                                                                                                            : ^^^^^^^^^^^
->FetchUser : typeof FetchUser
->          : ^^^^^^^^^^^^^^^^
-
-            { user => (
->user => (                <h1>{ user.Name }</h1>            ) : (user: IUser) => JSX.Element
->                                                             : ^^^^^^^^^^^^^^^^^^^^^^^^^^^^
->user : IUser
->     : ^^^^^
->(                <h1>{ user.Name }</h1>            ) : JSX.Element
->                                                     : ^^^^^^^^^^^
-
-                <h1>{ user.Name }</h1>
-><h1>{ user.Name }</h1> : JSX.Element
->                       : ^^^^^^^^^^^
->h1 : any
->   : ^^^
->user.Name : string
->          : ^^^^^^
->user : IUser
->     : ^^^^^
->Name : string
->     : ^^^^^^
->h1 : any
->   : ^^^
-
-            ) }
-        </FetchUser>
->FetchUser : typeof FetchUser
->          : ^^^^^^^^^^^^^^^^
-
-    );
-}
-
-function UserName1() {
->UserName1 : () => JSX.Element
->          : ^^^^^^^^^^^^^^^^^
-
-    return (
->(        <FetchUser>            { user => (                <h1>{ user.Name }</h1>            ) }        </FetchUser>    ) : JSX.Element
->                                                                                                                          : ^^^^^^^^^^^
-
-        <FetchUser>
-><FetchUser>            { user => (                <h1>{ user.Name }</h1>            ) }        </FetchUser> : JSX.Element
->                                                                                                            : ^^^^^^^^^^^
->FetchUser : typeof FetchUser
->          : ^^^^^^^^^^^^^^^^
-
-            { user => (
->user => (                <h1>{ user.Name }</h1>            ) : (user: IUser) => JSX.Element
->                                                             : ^^^^^^^^^^^^^^^^^^^^^^^^^^^^
->user : IUser
->     : ^^^^^
->(                <h1>{ user.Name }</h1>            ) : JSX.Element
->                                                     : ^^^^^^^^^^^
-
-                <h1>{ user.Name }</h1>
-><h1>{ user.Name }</h1> : JSX.Element
->                       : ^^^^^^^^^^^
->h1 : any
->   : ^^^
->user.Name : string
->          : ^^^^^^
->user : IUser
->     : ^^^^^
->Name : string
->     : ^^^^^^
->h1 : any
->   : ^^^
-
-            ) }
-        </FetchUser>
->FetchUser : typeof FetchUser
->          : ^^^^^^^^^^^^^^^^
-
-    );
-}
+//// [tests/cases/conformance/jsx/checkJsxChildrenProperty3.tsx] ////
+
+=== file.tsx ===
+import React = require('react');
+>React : typeof React
+>      : ^^^^^^^^^^^^
+
+interface IUser {
+    Name: string;
+>Name : string
+>     : ^^^^^^
+}
+
+interface IFetchUserProps {
+    children: (user: IUser) => JSX.Element;
+>children : (user: IUser) => JSX.Element
+>         : ^^^^^^^     ^^^^^           
+>user : IUser
+>     : ^^^^^
+>JSX : any
+>    : ^^^
+}
+
+class FetchUser extends React.Component<IFetchUserProps, any> {
+>FetchUser : FetchUser
+>          : ^^^^^^^^^
+>React.Component : React.Component<IFetchUserProps, any>
+>                : ^^^^^^^^^^^^^^^^^^^^^^^^^^^^^^^^^^^^^
+>React : typeof React
+>      : ^^^^^^^^^^^^
+>Component : typeof React.Component
+>          : ^^^^^^^^^^^^^^^^^^^^^^
+
+    render() {
+>render : () => JSX.Element | null
+>       : ^^^^^^^^^^^^^^^^^^^^^^^^
+
+        return this.state
+>this.state            ? this.props.children(this.state.result)            : null : JSX.Element | null
+>                                                                                 : ^^^^^^^^^^^^^^^^^^
+>this.state : any
+>this : this
+>     : ^^^^
+>state : any
+>      : ^^^
+
+            ? this.props.children(this.state.result)
+>this.props.children(this.state.result) : JSX.Element
+>                                       : ^^^^^^^^^^^
+>this.props.children : ((user: IUser) => JSX.Element) & (React.ReactNode | undefined)
+>                    : ^^^^^^^^^^^^^^^^^^^^^^^^^^^^^^^^^^^^^^^^^^^^^^^^^^^^^^^^^^^^^^
+>this.props : IFetchUserProps & { children?: React.ReactNode | undefined; }
+>           : ^^^^^^^^^^^^^^^^^^^^^^^^^^^^^^^^^^^^^^^^^^^^^^^^^^^^^^^^^^^^^
+>this : this
+>     : ^^^^
+>props : IFetchUserProps & { children?: React.ReactNode | undefined; }
+>      : ^^^^^^^^^^^^^^^^^^^^^^^^^^^^^^^^^^^^^^^^^^^^^^^^^^^^^^^^^^^^^
+>children : ((user: IUser) => JSX.Element) & (React.ReactNode | undefined)
+>         : ^^^^^^^^^^^^^^^^^^^^^^^^^^^^^^^^^^^^^^^^^^^^^^^^^^^^^^^^^^^^^^
+>this.state.result : any
+>this.state : any
+>           : ^^^
+>this : this
+>     : ^^^^
+>state : any
+>      : ^^^
+>result : any
+>       : ^^^
+
+            : null;
+    }
+}
+
+// Ok
+function UserName0() {
+>UserName0 : () => JSX.Element
+>          : ^^^^^^^^^^^^^^^^^
+
+    return (
+>(        <FetchUser>            { user => (                <h1>{ user.Name }</h1>            ) }        </FetchUser>    ) : JSX.Element
+>                                                                                                                          : ^^^^^^^^^^^
+
+        <FetchUser>
+><FetchUser>            { user => (                <h1>{ user.Name }</h1>            ) }        </FetchUser> : JSX.Element
+>                                                                                                            : ^^^^^^^^^^^
+>FetchUser : typeof FetchUser
+>          : ^^^^^^^^^^^^^^^^
+
+            { user => (
+>user => (                <h1>{ user.Name }</h1>            ) : (user: IUser) => JSX.Element
+>                                                             : ^^^^^^^^^^^^^^^^^^^^^^^^^^^^
+>user : IUser
+>     : ^^^^^
+>(                <h1>{ user.Name }</h1>            ) : JSX.Element
+>                                                     : ^^^^^^^^^^^
+
+                <h1>{ user.Name }</h1>
+><h1>{ user.Name }</h1> : JSX.Element
+>                       : ^^^^^^^^^^^
+>h1 : any
+>   : ^^^
+>user.Name : string
+>          : ^^^^^^
+>user : IUser
+>     : ^^^^^
+>Name : string
+>     : ^^^^^^
+>h1 : any
+>   : ^^^
+
+            ) }
+        </FetchUser>
+>FetchUser : typeof FetchUser
+>          : ^^^^^^^^^^^^^^^^
+
+    );
+}
+
+function UserName1() {
+>UserName1 : () => JSX.Element
+>          : ^^^^^^^^^^^^^^^^^
+
+    return (
+>(        <FetchUser>            { user => (                <h1>{ user.Name }</h1>            ) }        </FetchUser>    ) : JSX.Element
+>                                                                                                                          : ^^^^^^^^^^^
+
+        <FetchUser>
+><FetchUser>            { user => (                <h1>{ user.Name }</h1>            ) }        </FetchUser> : JSX.Element
+>                                                                                                            : ^^^^^^^^^^^
+>FetchUser : typeof FetchUser
+>          : ^^^^^^^^^^^^^^^^
+
+            { user => (
+>user => (                <h1>{ user.Name }</h1>            ) : (user: IUser) => JSX.Element
+>                                                             : ^^^^^^^^^^^^^^^^^^^^^^^^^^^^
+>user : IUser
+>     : ^^^^^
+>(                <h1>{ user.Name }</h1>            ) : JSX.Element
+>                                                     : ^^^^^^^^^^^
+
+                <h1>{ user.Name }</h1>
+><h1>{ user.Name }</h1> : JSX.Element
+>                       : ^^^^^^^^^^^
+>h1 : any
+>   : ^^^
+>user.Name : string
+>          : ^^^^^^
+>user : IUser
+>     : ^^^^^
+>Name : string
+>     : ^^^^^^
+>h1 : any
+>   : ^^^
+
+            ) }
+        </FetchUser>
+>FetchUser : typeof FetchUser
+>          : ^^^^^^^^^^^^^^^^
+
+    );
+}