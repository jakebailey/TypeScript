--- conflicted
+++ resolved
@@ -1,83 +1,68 @@
-//// [tests/cases/compiler/specializationsShouldNotAffectEachOther.ts] ////
-
-=== specializationsShouldNotAffectEachOther.ts ===
-interface Series  {
-    data: string[];
->data : string[]
->     : ^^^^^^^^
-}
-
-var series: Series;
->series : Series
->       : ^^^^^^
-
-
-function foo() {
-<<<<<<< HEAD
->foo : () => null
-
-    var seriesExtent = (series) => null;
->seriesExtent : (series: any) => null
->(series) => null : (series: any) => null
-=======
->foo : () => any
->    : ^^^^^^^^^
-
-    var seriesExtent = (series) => null;
->seriesExtent : (series: any) => any
->             : ^^^^^^^^^^^^^^^^^^^^
->(series) => null : (series: any) => any
->                 : ^^^^^^^^^^^^^^^^^^^^
->>>>>>> 12402f26
->series : any
-
-    var series2: number[];
->series2 : number[]
->        : ^^^^^^^^
-
-    series2.map(seriesExtent);
-<<<<<<< HEAD
->series2.map(seriesExtent) : null[]
-=======
->series2.map(seriesExtent) : any[]
->                          : ^^^^^
->>>>>>> 12402f26
->series2.map : <U>(callbackfn: (value: number, index: number, array: number[]) => U, thisArg?: any) => U[]
->            : ^^^^^^^^^^^^^^^^^^^^^^^^^^^^^^^^^^^^^^^^^^^^^^^^^^^^^^^^^^^^^^^^^^^^^^^^^^^^^^^^^^^^^^^^^^^
->series2 : number[]
->        : ^^^^^^^^
->map : <U>(callbackfn: (value: number, index: number, array: number[]) => U, thisArg?: any) => U[]
-<<<<<<< HEAD
->seriesExtent : (series: any) => null
-=======
->    : ^^^^^^^^^^^^^^^^^^^^^^^^^^^^^^^^^^^^^^^^^^^^^^^^^^^^^^^^^^^^^^^^^^^^^^^^^^^^^^^^^^^^^^^^^^^
->seriesExtent : (series: any) => any
->             : ^^^^^^^^^^^^^^^^^^^^
->>>>>>> 12402f26
-
-    return null;
-}
-
-
-var keyExtent2: any[] = series.data.map(function (d: string) { return d; });
->keyExtent2 : any[]
->           : ^^^^^
->series.data.map(function (d: string) { return d; }) : string[]
->                                                    : ^^^^^^^^
->series.data.map : <U>(callbackfn: (value: string, index: number, array: string[]) => U, thisArg?: any) => U[]
->                : ^^^^^^^^^^^^^^^^^^^^^^^^^^^^^^^^^^^^^^^^^^^^^^^^^^^^^^^^^^^^^^^^^^^^^^^^^^^^^^^^^^^^^^^^^^^
->series.data : string[]
->            : ^^^^^^^^
->series : Series
->       : ^^^^^^
->data : string[]
->     : ^^^^^^^^
->map : <U>(callbackfn: (value: string, index: number, array: string[]) => U, thisArg?: any) => U[]
->    : ^^^^^^^^^^^^^^^^^^^^^^^^^^^^^^^^^^^^^^^^^^^^^^^^^^^^^^^^^^^^^^^^^^^^^^^^^^^^^^^^^^^^^^^^^^^
->function (d: string) { return d; } : (d: string) => string
->                                   : ^^^^      ^^^^^^^^^^^
->d : string
->  : ^^^^^^
->d : string
->  : ^^^^^^
-
+//// [tests/cases/compiler/specializationsShouldNotAffectEachOther.ts] ////
+
+=== specializationsShouldNotAffectEachOther.ts ===
+interface Series  {
+    data: string[];
+>data : string[]
+>     : ^^^^^^^^
+}
+
+var series: Series;
+>series : Series
+>       : ^^^^^^
+
+
+function foo() {
+>foo : () => null
+>    : ^^^^^^^^^^
+
+    var seriesExtent = (series) => null;
+>seriesExtent : (series: any) => null
+>             : ^^^^^^^^^^^^^^^^^^^^^
+>(series) => null : (series: any) => null
+>                 : ^^^^^^^^^^^^^^^^^^^^^
+>series : any
+>       : ^^^
+
+    var series2: number[];
+>series2 : number[]
+>        : ^^^^^^^^
+
+    series2.map(seriesExtent);
+>series2.map(seriesExtent) : null[]
+>                          : ^^^^^^
+>series2.map : <U>(callbackfn: (value: number, index: number, array: number[]) => U, thisArg?: any) => U[]
+>            : ^^^^^^^^^^^^^^^^^^^^^^^^^^^^^^^^^^^^^^^^^^^^^^^^^^^^^^^^^^^^^^^^^^^^^^^^^^^^^^^^^^^^^^^^^^^
+>series2 : number[]
+>        : ^^^^^^^^
+>map : <U>(callbackfn: (value: number, index: number, array: number[]) => U, thisArg?: any) => U[]
+>    : ^^^^^^^^^^^^^^^^^^^^^^^^^^^^^^^^^^^^^^^^^^^^^^^^^^^^^^^^^^^^^^^^^^^^^^^^^^^^^^^^^^^^^^^^^^^
+>seriesExtent : (series: any) => null
+>             : ^^^^^^^^^^^^^^^^^^^^^
+
+    return null;
+}
+
+
+var keyExtent2: any[] = series.data.map(function (d: string) { return d; });
+>keyExtent2 : any[]
+>           : ^^^^^
+>series.data.map(function (d: string) { return d; }) : string[]
+>                                                    : ^^^^^^^^
+>series.data.map : <U>(callbackfn: (value: string, index: number, array: string[]) => U, thisArg?: any) => U[]
+>                : ^^^^^^^^^^^^^^^^^^^^^^^^^^^^^^^^^^^^^^^^^^^^^^^^^^^^^^^^^^^^^^^^^^^^^^^^^^^^^^^^^^^^^^^^^^^
+>series.data : string[]
+>            : ^^^^^^^^
+>series : Series
+>       : ^^^^^^
+>data : string[]
+>     : ^^^^^^^^
+>map : <U>(callbackfn: (value: string, index: number, array: string[]) => U, thisArg?: any) => U[]
+>    : ^^^^^^^^^^^^^^^^^^^^^^^^^^^^^^^^^^^^^^^^^^^^^^^^^^^^^^^^^^^^^^^^^^^^^^^^^^^^^^^^^^^^^^^^^^^
+>function (d: string) { return d; } : (d: string) => string
+>                                   : ^^^^      ^^^^^^^^^^^
+>d : string
+>  : ^^^^^^
+>d : string
+>  : ^^^^^^
+