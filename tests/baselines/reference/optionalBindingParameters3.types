--- conflicted
+++ resolved
@@ -1,23 +1,19 @@
-//// [tests/cases/conformance/es6/destructuring/optionalBindingParameters3.ts] ////
-
-=== /a.js ===
-/**
- * @typedef Foo
- * @property {string} a
- */
-
-/**
- * @param {Foo} [options]
- */
-function f({ a = "a" }) {}
-<<<<<<< HEAD
->f : ({ a }?: Foo | undefined) => void
-=======
->f : ({ a }?: Foo) => void
->  : ^^^^^^^^^   ^^^^^^^^^
->>>>>>> 12402f26
->a : string
->  : ^^^^^^
->"a" : "a"
->    : ^^^
-
+//// [tests/cases/conformance/es6/destructuring/optionalBindingParameters3.ts] ////
+
+=== /a.js ===
+/**
+ * @typedef Foo
+ * @property {string} a
+ */
+
+/**
+ * @param {Foo} [options]
+ */
+function f({ a = "a" }) {}
+>f : ({ a }?: Foo | undefined) => void
+>  : ^^^^^^^^^^^^^^^^^^^^^^^^^^^^^^^^^
+>a : string
+>  : ^^^^^^
+>"a" : "a"
+>    : ^^^
+