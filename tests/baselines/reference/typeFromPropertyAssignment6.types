--- conflicted
+++ resolved
@@ -1,76 +1,62 @@
-//// [tests/cases/conformance/salsa/typeFromPropertyAssignment6.ts] ////
-
-=== def.js ===
-class Outer {}
->Outer : Outer
->      : ^^^^^
-
-=== a.js ===
-Outer.Inner = class I {
->Outer.Inner = class I {    messages() { return [] }} : typeof I
->                                                     : ^^^^^^^^
->Outer.Inner : typeof I
->            : ^^^^^^^^
->Outer : typeof Outer
->      : ^^^^^^^^^^^^
->Inner : typeof I
->      : ^^^^^^^^
->class I {    messages() { return [] }} : typeof I
->                                       : ^^^^^^^^
->I : typeof I
->  : ^^^^^^^^
-
-    messages() { return [] }
-<<<<<<< HEAD
->messages : () => never[]
->[] : never[]
-=======
->messages : () => any[]
->         : ^^^^^^^^^^^
->[] : undefined[]
->   : ^^^^^^^^^^^
->>>>>>> 12402f26
-}
-/** @type {!Outer.Inner} */
-Outer.i
->Outer.i : I
->        : ^
->Outer : typeof Outer
->      : ^^^^^^^^^^^^
->i : I
->  : ^
-
-=== b.js ===
-var msgs = Outer.i.messages()
->msgs : any[]
-<<<<<<< HEAD
->Outer.i.messages() : never[]
->Outer.i.messages : () => never[]
-=======
->     : ^^^^^
->Outer.i.messages() : any[]
->                   : ^^^^^
->Outer.i.messages : () => any[]
->                 : ^^^^^^^^^^^
->>>>>>> 12402f26
->Outer.i : I
->        : ^
->Outer : typeof Outer
->      : ^^^^^^^^^^^^
->i : I
-<<<<<<< HEAD
->messages : () => never[]
-=======
->  : ^
->messages : () => any[]
->         : ^^^^^^^^^^^
->>>>>>> 12402f26
-
-/** @param {Outer.Inner} inner */
-function x(inner) {
->x : (inner: I) => void
->  : ^^^^^^^^^^^^^^^^^^
->inner : I
->      : ^
-}
-
+//// [tests/cases/conformance/salsa/typeFromPropertyAssignment6.ts] ////
+
+=== def.js ===
+class Outer {}
+>Outer : Outer
+>      : ^^^^^
+
+=== a.js ===
+Outer.Inner = class I {
+>Outer.Inner = class I {    messages() { return [] }} : typeof I
+>                                                     : ^^^^^^^^
+>Outer.Inner : typeof I
+>            : ^^^^^^^^
+>Outer : typeof Outer
+>      : ^^^^^^^^^^^^
+>Inner : typeof I
+>      : ^^^^^^^^
+>class I {    messages() { return [] }} : typeof I
+>                                       : ^^^^^^^^
+>I : typeof I
+>  : ^^^^^^^^
+
+    messages() { return [] }
+>messages : () => never[]
+>         : ^^^^^^^^^^^^^
+>[] : never[]
+>   : ^^^^^^^
+}
+/** @type {!Outer.Inner} */
+Outer.i
+>Outer.i : I
+>        : ^
+>Outer : typeof Outer
+>      : ^^^^^^^^^^^^
+>i : I
+>  : ^
+
+=== b.js ===
+var msgs = Outer.i.messages()
+>msgs : any[]
+>     : ^^^^^
+>Outer.i.messages() : never[]
+>                   : ^^^^^^^
+>Outer.i.messages : () => never[]
+>                 : ^^^^^^^^^^^^^
+>Outer.i : I
+>        : ^
+>Outer : typeof Outer
+>      : ^^^^^^^^^^^^
+>i : I
+>  : ^
+>messages : () => never[]
+>         : ^^^^^^^^^^^^^
+
+/** @param {Outer.Inner} inner */
+function x(inner) {
+>x : (inner: I) => void
+>  : ^^^^^^^^^^^^^^^^^^
+>inner : I
+>      : ^
+}
+