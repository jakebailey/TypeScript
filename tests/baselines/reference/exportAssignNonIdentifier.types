//// [tests/cases/conformance/externalModules/exportAssignNonIdentifier.ts] ////

=== foo1.ts ===
var x = 10;
>x : number
>  : ^^^^^^
>10 : 10
>   : ^^

export = typeof x; // Ok
>typeof x : "string" | "number" | "bigint" | "boolean" | "symbol" | "undefined" | "object" | "function"
>         : ^^^^^^^^^^^^^^^^^^^^^^^^^^^^^^^^^^^^^^^^^^^^^^^^^^^^^^^^^^^^^^^^^^^^^^^^^^^^^^^^^^^^^^^^^^^
>x : number
>  : ^^^^^^

=== foo2.ts ===

export = "sausages"; // Ok

=== foo3.ts ===
export = class Foo3 {}; // Error, not an expression
>class Foo3 {} : typeof Foo3
>              : ^^^^^^^^^^^
>Foo3 : typeof Foo3
>     : ^^^^^^^^^^^

=== foo4.ts ===
export = true; // Ok
>true : true
>     : ^^^^

=== foo5.ts ===
export = undefined; // Valid.  undefined is an identifier in JavaScript/TypeScript
>undefined : undefined
>          : ^^^^^^^^^

=== foo6.ts ===
export = void; // Error, void operator requires an argument
>void : undefined
>     : ^^^^^^^^^
> : any
> : ^^^

=== foo7.ts ===
export = Date || String; // Ok
<<<<<<< HEAD
>Date || String : DateConstructor
=======
>Date || String : DateConstructor | StringConstructor
>               : ^^^^^^^^^^^^^^^^^^^^^^^^^^^^^^^^^^^
>>>>>>> 12402f26
>Date : DateConstructor
>     : ^^^^^^^^^^^^^^^
>String : StringConstructor
>       : ^^^^^^^^^^^^^^^^^

=== foo8.ts ===

export = null; // Ok


<|MERGE_RESOLUTION|>--- conflicted
+++ resolved
@@ -1,61 +1,57 @@
-//// [tests/cases/conformance/externalModules/exportAssignNonIdentifier.ts] ////
-
-=== foo1.ts ===
-var x = 10;
->x : number
->  : ^^^^^^
->10 : 10
->   : ^^
-
-export = typeof x; // Ok
->typeof x : "string" | "number" | "bigint" | "boolean" | "symbol" | "undefined" | "object" | "function"
->         : ^^^^^^^^^^^^^^^^^^^^^^^^^^^^^^^^^^^^^^^^^^^^^^^^^^^^^^^^^^^^^^^^^^^^^^^^^^^^^^^^^^^^^^^^^^^
->x : number
->  : ^^^^^^
-
-=== foo2.ts ===
-
-export = "sausages"; // Ok
-
-=== foo3.ts ===
-export = class Foo3 {}; // Error, not an expression
->class Foo3 {} : typeof Foo3
->              : ^^^^^^^^^^^
->Foo3 : typeof Foo3
->     : ^^^^^^^^^^^
-
-=== foo4.ts ===
-export = true; // Ok
->true : true
->     : ^^^^
-
-=== foo5.ts ===
-export = undefined; // Valid.  undefined is an identifier in JavaScript/TypeScript
->undefined : undefined
->          : ^^^^^^^^^
-
-=== foo6.ts ===
-export = void; // Error, void operator requires an argument
->void : undefined
->     : ^^^^^^^^^
-> : any
-> : ^^^
-
-=== foo7.ts ===
-export = Date || String; // Ok
-<<<<<<< HEAD
->Date || String : DateConstructor
-=======
->Date || String : DateConstructor | StringConstructor
->               : ^^^^^^^^^^^^^^^^^^^^^^^^^^^^^^^^^^^
->>>>>>> 12402f26
->Date : DateConstructor
->     : ^^^^^^^^^^^^^^^
->String : StringConstructor
->       : ^^^^^^^^^^^^^^^^^
-
-=== foo8.ts ===
-
-export = null; // Ok
-
-
+//// [tests/cases/conformance/externalModules/exportAssignNonIdentifier.ts] ////
+
+=== foo1.ts ===
+var x = 10;
+>x : number
+>  : ^^^^^^
+>10 : 10
+>   : ^^
+
+export = typeof x; // Ok
+>typeof x : "string" | "number" | "bigint" | "boolean" | "symbol" | "undefined" | "object" | "function"
+>         : ^^^^^^^^^^^^^^^^^^^^^^^^^^^^^^^^^^^^^^^^^^^^^^^^^^^^^^^^^^^^^^^^^^^^^^^^^^^^^^^^^^^^^^^^^^^
+>x : number
+>  : ^^^^^^
+
+=== foo2.ts ===
+
+export = "sausages"; // Ok
+
+=== foo3.ts ===
+export = class Foo3 {}; // Error, not an expression
+>class Foo3 {} : typeof Foo3
+>              : ^^^^^^^^^^^
+>Foo3 : typeof Foo3
+>     : ^^^^^^^^^^^
+
+=== foo4.ts ===
+export = true; // Ok
+>true : true
+>     : ^^^^
+
+=== foo5.ts ===
+export = undefined; // Valid.  undefined is an identifier in JavaScript/TypeScript
+>undefined : undefined
+>          : ^^^^^^^^^
+
+=== foo6.ts ===
+export = void; // Error, void operator requires an argument
+>void : undefined
+>     : ^^^^^^^^^
+> : any
+> : ^^^
+
+=== foo7.ts ===
+export = Date || String; // Ok
+>Date || String : DateConstructor
+>               : ^^^^^^^^^^^^^^^
+>Date : DateConstructor
+>     : ^^^^^^^^^^^^^^^
+>String : StringConstructor
+>       : ^^^^^^^^^^^^^^^^^
+
+=== foo8.ts ===
+
+export = null; // Ok
+
+