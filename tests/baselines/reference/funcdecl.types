--- conflicted
+++ resolved
@@ -1,254 +1,246 @@
-//// [tests/cases/compiler/funcdecl.ts] ////
-
-=== funcdecl.ts ===
-function simpleFunc() {
->simpleFunc : () => string
->           : ^^^^^^^^^^^^
-
-    return "this is my simple func";
->"this is my simple func" : "this is my simple func"
->                         : ^^^^^^^^^^^^^^^^^^^^^^^^
-}
-var simpleFuncVar = simpleFunc;
->simpleFuncVar : () => string
->              : ^^^^^^^^^^^^
->simpleFunc : () => string
->           : ^^^^^^^^^^^^
-
-function anotherFuncNoReturn() {
->anotherFuncNoReturn : () => void
->                    : ^^^^^^^^^^
-}
-var anotherFuncNoReturnVar = anotherFuncNoReturn;
->anotherFuncNoReturnVar : () => void
->                       : ^^^^^^^^^^
->anotherFuncNoReturn : () => void
->                    : ^^^^^^^^^^
-
-function withReturn() : string{
->withReturn : () => string
->           : ^^^^^^      
-
-    return "Hello";
->"Hello" : "Hello"
->        : ^^^^^^^
-}
-var withReturnVar = withReturn;
->withReturnVar : () => string
->              : ^^^^^^^^^^^^
->withReturn : () => string
->           : ^^^^^^^^^^^^
-
-function withParams(a : string) : string{
->withParams : (a: string) => string
->           : ^^^^      ^^^^^      
->a : string
->  : ^^^^^^
-
-    return a;
->a : string
->  : ^^^^^^
-}
-var withparamsVar = withParams;
->withparamsVar : (a: string) => string
->              : ^^^^^^^^^^^^^^^^^^^^^
->withParams : (a: string) => string
->           : ^^^^^^^^^^^^^^^^^^^^^
-
-function withMultiParams(a : number, b, c: Object) {
->withMultiParams : (a: number, b: any, c: Object) => number
->                : ^^^^      ^^^^^^^^^^^^^      ^^^^^^^^^^^
->a : number
->  : ^^^^^^
->b : any
->c : Object
->  : ^^^^^^
-
-    return a;
->a : number
->  : ^^^^^^
-}
-var withMultiParamsVar = withMultiParams;
->withMultiParamsVar : (a: number, b: any, c: Object) => number
->                   : ^^^^^^^^^^^^^^^^^^^^^^^^^^^^^^^^^^^^^^^^
->withMultiParams : (a: number, b: any, c: Object) => number
->                : ^^^^^^^^^^^^^^^^^^^^^^^^^^^^^^^^^^^^^^^^
-
-function withOptionalParams(a?: string) {
->withOptionalParams : (a?: string) => void
-<<<<<<< HEAD
->a : string | undefined
-}
-var withOptionalParamsVar = withOptionalParams;
->withOptionalParamsVar : (a?: string | undefined) => void
->withOptionalParams : (a?: string | undefined) => void
-=======
->                   : ^^^^^      ^^^^^^^^^
->a : string
->  : ^^^^^^
-}
-var withOptionalParamsVar = withOptionalParams;
->withOptionalParamsVar : (a?: string) => void
->                      : ^^^^^^^^^^^^^^^^^^^^
->withOptionalParams : (a?: string) => void
->                   : ^^^^^^^^^^^^^^^^^^^^
->>>>>>> 12402f26
-
-function withInitializedParams(a: string, b0, b = 30, c = "string value") {
->withInitializedParams : (a: string, b0: any, b?: number, c?: string) => void
->                      : ^^^^      ^^^^^^^^^^^^^^^^^^^^^^^^^^^^^^^^^^^^^^^^^^
->a : string
->  : ^^^^^^
->b0 : any
->b : number
->  : ^^^^^^
->30 : 30
->   : ^^
->c : string
->  : ^^^^^^
->"string value" : "string value"
->               : ^^^^^^^^^^^^^^
-}
-var withInitializedParamsVar = withInitializedParams;
->withInitializedParamsVar : (a: string, b0: any, b?: number, c?: string) => void
->                         : ^^^^^^^^^^^^^^^^^^^^^^^^^^^^^^^^^^^^^^^^^^^^^^^^^^^^
->withInitializedParams : (a: string, b0: any, b?: number, c?: string) => void
->                      : ^^^^^^^^^^^^^^^^^^^^^^^^^^^^^^^^^^^^^^^^^^^^^^^^^^^^
-
-function withOptionalInitializedParams(a: string, c: string = "hello string") {
->withOptionalInitializedParams : (a: string, c?: string) => void
->                              : ^^^^      ^^^^^^      ^^^^^^^^^
->a : string
->  : ^^^^^^
->c : string
->  : ^^^^^^
->"hello string" : "hello string"
->               : ^^^^^^^^^^^^^^
-}
-var withOptionalInitializedParamsVar = withOptionalInitializedParams;
->withOptionalInitializedParamsVar : (a: string, c?: string) => void
->                                 : ^^^^^^^^^^^^^^^^^^^^^^^^^^^^^^^
->withOptionalInitializedParams : (a: string, c?: string) => void
->                              : ^^^^^^^^^^^^^^^^^^^^^^^^^^^^^^^
-
-function withRestParams(a: string, ... myRestParameter : number[]) {
->withRestParams : (a: string, ...myRestParameter: number[]) => number[]
->               : ^^^^      ^^^^^^^^^^^^^^^^^^^^^^        ^^^^^^^^^^^^^
->a : string
->  : ^^^^^^
->myRestParameter : number[]
->                : ^^^^^^^^
-
-    return myRestParameter;
->myRestParameter : number[]
->                : ^^^^^^^^
-}
-var withRestParamsVar = withRestParams;
->withRestParamsVar : (a: string, ...myRestParameter: number[]) => number[]
->                  : ^^^^^^^^^^^^^^^^^^^^^^^^^^^^^^^^^^^^^^^^^^^^^^^^^^^^^
->withRestParams : (a: string, ...myRestParameter: number[]) => number[]
->               : ^^^^^^^^^^^^^^^^^^^^^^^^^^^^^^^^^^^^^^^^^^^^^^^^^^^^^
-
-function overload1(n: number) : string;
->overload1 : { (n: number): string; (s: string): string; }
->          : ^^^^^^      ^^^      ^^^^^^^^^^^^^^^^^^^^^^^^
->n : number
->  : ^^^^^^
-
-function overload1(s: string) : string;
->overload1 : { (n: number): string; (s: string): string; }
->          : ^^^^^^^^^^^^^^^^^^^^^^^^^^^      ^^^      ^^^
->s : string
->  : ^^^^^^
-
-function overload1(ns: any) {
->overload1 : { (n: number): string; (s: string): string; }
->          : ^^^^^^^^^^^^^^^^^^^^^^^^^^^^^^^^^^^^^^^^^^^^^
->ns : any
-
-    return ns.toString();
->ns.toString() : any
->ns.toString : any
->ns : any
->   : ^^^
->toString : any
->         : ^^^
-}
-var withOverloadSignature = overload1;
->withOverloadSignature : { (n: number): string; (s: string): string; }
->                      : ^^^^^^^^^^^^^^^^^^^^^^^^^^^^^^^^^^^^^^^^^^^^^
->overload1 : { (n: number): string; (s: string): string; }
->          : ^^^^^^^^^^^^^^^^^^^^^^^^^^^^^^^^^^^^^^^^^^^^^
-
-function f(n: () => void) { }
->f : (n: () => void) => void
->  : ^^^^          ^^^^^^^^^
->n : () => void
->  : ^^^^^^    
-
-module m2 {
->m2 : typeof m2
->   : ^^^^^^^^^
-
-    export function foo(n: () => void ) {
->foo : (n: () => void) => void
->    : ^^^^          ^^^^^^^^^
->n : () => void
->  : ^^^^^^    
-    }
-
-}
-
-m2.foo(() =>  {
->m2.foo(() =>  {    var b = 30;    return b;}) : void
->                                              : ^^^^
->m2.foo : (n: () => void) => void
->       : ^^^^^^^^^^^^^^^^^^^^^^^
->m2 : typeof m2
->   : ^^^^^^^^^
->foo : (n: () => void) => void
->    : ^^^^^^^^^^^^^^^^^^^^^^^
->() =>  {    var b = 30;    return b;} : () => number
->                                      : ^^^^^^^^^^^^
-
-    var b = 30;
->b : number
->  : ^^^^^^
->30 : 30
->   : ^^
-
-    return b;
->b : number
->  : ^^^^^^
-
-});
-
-
-declare function fooAmbient(n: number): string;
->fooAmbient : (n: number) => string
->           : ^^^^      ^^^^^      
->n : number
->  : ^^^^^^
-
-declare function overloadAmbient(n: number): string;
->overloadAmbient : { (n: number): string; (s: string): string; }
->                : ^^^^^^      ^^^      ^^^^^^^^^^^^^^^^^^^^^^^^
->n : number
->  : ^^^^^^
-
-declare function overloadAmbient(s: string): string;
->overloadAmbient : { (n: number): string; (s: string): string; }
->                : ^^^^^^^^^^^^^^^^^^^^^^^^^^^      ^^^      ^^^
->s : string
->  : ^^^^^^
-
-var f2 = () => {
->f2 : () => string
->   : ^^^^^^^^^^^^
->() => {    return "string";} : () => string
->                             : ^^^^^^^^^^^^
-
-    return "string";
->"string" : "string"
->         : ^^^^^^^^
-}
+//// [tests/cases/compiler/funcdecl.ts] ////
+
+=== funcdecl.ts ===
+function simpleFunc() {
+>simpleFunc : () => string
+>           : ^^^^^^^^^^^^
+
+    return "this is my simple func";
+>"this is my simple func" : "this is my simple func"
+>                         : ^^^^^^^^^^^^^^^^^^^^^^^^
+}
+var simpleFuncVar = simpleFunc;
+>simpleFuncVar : () => string
+>              : ^^^^^^^^^^^^
+>simpleFunc : () => string
+>           : ^^^^^^^^^^^^
+
+function anotherFuncNoReturn() {
+>anotherFuncNoReturn : () => void
+>                    : ^^^^^^^^^^
+}
+var anotherFuncNoReturnVar = anotherFuncNoReturn;
+>anotherFuncNoReturnVar : () => void
+>                       : ^^^^^^^^^^
+>anotherFuncNoReturn : () => void
+>                    : ^^^^^^^^^^
+
+function withReturn() : string{
+>withReturn : () => string
+>           : ^^^^^^      
+
+    return "Hello";
+>"Hello" : "Hello"
+>        : ^^^^^^^
+}
+var withReturnVar = withReturn;
+>withReturnVar : () => string
+>              : ^^^^^^^^^^^^
+>withReturn : () => string
+>           : ^^^^^^^^^^^^
+
+function withParams(a : string) : string{
+>withParams : (a: string) => string
+>           : ^^^^      ^^^^^      
+>a : string
+>  : ^^^^^^
+
+    return a;
+>a : string
+>  : ^^^^^^
+}
+var withparamsVar = withParams;
+>withparamsVar : (a: string) => string
+>              : ^^^^^^^^^^^^^^^^^^^^^
+>withParams : (a: string) => string
+>           : ^^^^^^^^^^^^^^^^^^^^^
+
+function withMultiParams(a : number, b, c: Object) {
+>withMultiParams : (a: number, b: any, c: Object) => number
+>                : ^^^^      ^^^^^^^^^^^^^      ^^^^^^^^^^^
+>a : number
+>  : ^^^^^^
+>b : any
+>c : Object
+>  : ^^^^^^
+
+    return a;
+>a : number
+>  : ^^^^^^
+}
+var withMultiParamsVar = withMultiParams;
+>withMultiParamsVar : (a: number, b: any, c: Object) => number
+>                   : ^^^^^^^^^^^^^^^^^^^^^^^^^^^^^^^^^^^^^^^^
+>withMultiParams : (a: number, b: any, c: Object) => number
+>                : ^^^^^^^^^^^^^^^^^^^^^^^^^^^^^^^^^^^^^^^^
+
+function withOptionalParams(a?: string) {
+>withOptionalParams : (a?: string) => void
+>                   : ^^^^^      ^^^^^^^^^
+>a : string | undefined
+>  : ^^^^^^^^^^^^^^^^^^
+}
+var withOptionalParamsVar = withOptionalParams;
+>withOptionalParamsVar : (a?: string | undefined) => void
+>                      : ^^^^^^^^^^^^^^^^^^^^^^^^^^^^^^^^
+>withOptionalParams : (a?: string | undefined) => void
+>                   : ^^^^^^^^^^^^^^^^^^^^^^^^^^^^^^^^
+
+function withInitializedParams(a: string, b0, b = 30, c = "string value") {
+>withInitializedParams : (a: string, b0: any, b?: number, c?: string) => void
+>                      : ^^^^      ^^^^^^^^^^^^^^^^^^^^^^^^^^^^^^^^^^^^^^^^^^
+>a : string
+>  : ^^^^^^
+>b0 : any
+>b : number
+>  : ^^^^^^
+>30 : 30
+>   : ^^
+>c : string
+>  : ^^^^^^
+>"string value" : "string value"
+>               : ^^^^^^^^^^^^^^
+}
+var withInitializedParamsVar = withInitializedParams;
+>withInitializedParamsVar : (a: string, b0: any, b?: number, c?: string) => void
+>                         : ^^^^^^^^^^^^^^^^^^^^^^^^^^^^^^^^^^^^^^^^^^^^^^^^^^^^
+>withInitializedParams : (a: string, b0: any, b?: number, c?: string) => void
+>                      : ^^^^^^^^^^^^^^^^^^^^^^^^^^^^^^^^^^^^^^^^^^^^^^^^^^^^
+
+function withOptionalInitializedParams(a: string, c: string = "hello string") {
+>withOptionalInitializedParams : (a: string, c?: string) => void
+>                              : ^^^^      ^^^^^^      ^^^^^^^^^
+>a : string
+>  : ^^^^^^
+>c : string
+>  : ^^^^^^
+>"hello string" : "hello string"
+>               : ^^^^^^^^^^^^^^
+}
+var withOptionalInitializedParamsVar = withOptionalInitializedParams;
+>withOptionalInitializedParamsVar : (a: string, c?: string) => void
+>                                 : ^^^^^^^^^^^^^^^^^^^^^^^^^^^^^^^
+>withOptionalInitializedParams : (a: string, c?: string) => void
+>                              : ^^^^^^^^^^^^^^^^^^^^^^^^^^^^^^^
+
+function withRestParams(a: string, ... myRestParameter : number[]) {
+>withRestParams : (a: string, ...myRestParameter: number[]) => number[]
+>               : ^^^^      ^^^^^^^^^^^^^^^^^^^^^^        ^^^^^^^^^^^^^
+>a : string
+>  : ^^^^^^
+>myRestParameter : number[]
+>                : ^^^^^^^^
+
+    return myRestParameter;
+>myRestParameter : number[]
+>                : ^^^^^^^^
+}
+var withRestParamsVar = withRestParams;
+>withRestParamsVar : (a: string, ...myRestParameter: number[]) => number[]
+>                  : ^^^^^^^^^^^^^^^^^^^^^^^^^^^^^^^^^^^^^^^^^^^^^^^^^^^^^
+>withRestParams : (a: string, ...myRestParameter: number[]) => number[]
+>               : ^^^^^^^^^^^^^^^^^^^^^^^^^^^^^^^^^^^^^^^^^^^^^^^^^^^^^
+
+function overload1(n: number) : string;
+>overload1 : { (n: number): string; (s: string): string; }
+>          : ^^^^^^      ^^^      ^^^^^^^^^^^^^^^^^^^^^^^^
+>n : number
+>  : ^^^^^^
+
+function overload1(s: string) : string;
+>overload1 : { (n: number): string; (s: string): string; }
+>          : ^^^^^^^^^^^^^^^^^^^^^^^^^^^      ^^^      ^^^
+>s : string
+>  : ^^^^^^
+
+function overload1(ns: any) {
+>overload1 : { (n: number): string; (s: string): string; }
+>          : ^^^^^^^^^^^^^^^^^^^^^^^^^^^^^^^^^^^^^^^^^^^^^
+>ns : any
+
+    return ns.toString();
+>ns.toString() : any
+>ns.toString : any
+>ns : any
+>   : ^^^
+>toString : any
+>         : ^^^
+}
+var withOverloadSignature = overload1;
+>withOverloadSignature : { (n: number): string; (s: string): string; }
+>                      : ^^^^^^^^^^^^^^^^^^^^^^^^^^^^^^^^^^^^^^^^^^^^^
+>overload1 : { (n: number): string; (s: string): string; }
+>          : ^^^^^^^^^^^^^^^^^^^^^^^^^^^^^^^^^^^^^^^^^^^^^
+
+function f(n: () => void) { }
+>f : (n: () => void) => void
+>  : ^^^^          ^^^^^^^^^
+>n : () => void
+>  : ^^^^^^    
+
+module m2 {
+>m2 : typeof m2
+>   : ^^^^^^^^^
+
+    export function foo(n: () => void ) {
+>foo : (n: () => void) => void
+>    : ^^^^          ^^^^^^^^^
+>n : () => void
+>  : ^^^^^^    
+    }
+
+}
+
+m2.foo(() =>  {
+>m2.foo(() =>  {    var b = 30;    return b;}) : void
+>                                              : ^^^^
+>m2.foo : (n: () => void) => void
+>       : ^^^^^^^^^^^^^^^^^^^^^^^
+>m2 : typeof m2
+>   : ^^^^^^^^^
+>foo : (n: () => void) => void
+>    : ^^^^^^^^^^^^^^^^^^^^^^^
+>() =>  {    var b = 30;    return b;} : () => number
+>                                      : ^^^^^^^^^^^^
+
+    var b = 30;
+>b : number
+>  : ^^^^^^
+>30 : 30
+>   : ^^
+
+    return b;
+>b : number
+>  : ^^^^^^
+
+});
+
+
+declare function fooAmbient(n: number): string;
+>fooAmbient : (n: number) => string
+>           : ^^^^      ^^^^^      
+>n : number
+>  : ^^^^^^
+
+declare function overloadAmbient(n: number): string;
+>overloadAmbient : { (n: number): string; (s: string): string; }
+>                : ^^^^^^      ^^^      ^^^^^^^^^^^^^^^^^^^^^^^^
+>n : number
+>  : ^^^^^^
+
+declare function overloadAmbient(s: string): string;
+>overloadAmbient : { (n: number): string; (s: string): string; }
+>                : ^^^^^^^^^^^^^^^^^^^^^^^^^^^      ^^^      ^^^
+>s : string
+>  : ^^^^^^
+
+var f2 = () => {
+>f2 : () => string
+>   : ^^^^^^^^^^^^
+>() => {    return "string";} : () => string
+>                             : ^^^^^^^^^^^^
+
+    return "string";
+>"string" : "string"
+>         : ^^^^^^^^
+}