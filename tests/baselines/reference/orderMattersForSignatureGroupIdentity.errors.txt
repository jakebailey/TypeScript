orderMattersForSignatureGroupIdentity.ts(19,1): error TS2454: Variable 'v' is used before being assigned.
orderMattersForSignatureGroupIdentity.ts(19,1): error TS2769: No overload matches this call.
  Overload 1 of 2, '(x: { s: string; }): string', gave the following error.
    Object literal may only specify known properties, and 'n' does not exist in type '{ s: string; }'.
  Overload 2 of 2, '(x: { n: number; }): number', gave the following error.
    Object literal may only specify known properties, and 's' does not exist in type '{ n: number; }'.
orderMattersForSignatureGroupIdentity.ts(19,20): error TS2339: Property 'toLowerCase' does not exist on type 'never'.
orderMattersForSignatureGroupIdentity.ts(22,5): error TS2403: Subsequent variable declarations must have the same type.  Variable 'w' must be of type 'A', but here has type 'C'.
orderMattersForSignatureGroupIdentity.ts(24,1): error TS2454: Variable 'w' is used before being assigned.
orderMattersForSignatureGroupIdentity.ts(24,1): error TS2769: No overload matches this call.
  Overload 1 of 2, '(x: { s: string; }): string', gave the following error.
    Object literal may only specify known properties, and 'n' does not exist in type '{ s: string; }'.
  Overload 2 of 2, '(x: { n: number; }): number', gave the following error.
    Object literal may only specify known properties, and 's' does not exist in type '{ n: number; }'.
orderMattersForSignatureGroupIdentity.ts(24,20): error TS2339: Property 'toLowerCase' does not exist on type 'never'.


==== orderMattersForSignatureGroupIdentity.ts (7 errors) ====
    interface A {
        (x: { s: string }): string
        (x: { n: number }): number
    }
    
    interface B {
        (x: { s: string }): string
        (x: { n: number }): number
    }
    
    interface C {
        (x: { n: number }): number
        (x: { s: string }): string
    }
    
    var v: A;
    var v: B;
    
    v({ s: "", n: 0 }).toLowerCase();
    ~
<<<<<<< HEAD
!!! error TS2454: Variable 'v' is used before being assigned.
    ~~~~~~~~~~~~~~~~~~
=======
>>>>>>> 12402f26
!!! error TS2769: No overload matches this call.
!!! error TS2769:   Overload 1 of 2, '(x: { s: string; }): string', gave the following error.
!!! error TS2769:     Object literal may only specify known properties, and 'n' does not exist in type '{ s: string; }'.
!!! error TS2769:   Overload 2 of 2, '(x: { n: number; }): number', gave the following error.
!!! error TS2769:     Object literal may only specify known properties, and 's' does not exist in type '{ n: number; }'.
                       ~~~~~~~~~~~
!!! error TS2339: Property 'toLowerCase' does not exist on type 'never'.
    
    var w: A;
    var w: C;
        ~
!!! error TS2403: Subsequent variable declarations must have the same type.  Variable 'w' must be of type 'A', but here has type 'C'.
!!! related TS6203 orderMattersForSignatureGroupIdentity.ts:21:5: 'w' was also declared here.
    
    w({ s: "", n: 0 }).toLowerCase();
    ~
<<<<<<< HEAD
!!! error TS2454: Variable 'w' is used before being assigned.
    ~~~~~~~~~~~~~~~~~~
=======
>>>>>>> 12402f26
!!! error TS2769: No overload matches this call.
!!! error TS2769:   Overload 1 of 2, '(x: { s: string; }): string', gave the following error.
!!! error TS2769:     Object literal may only specify known properties, and 'n' does not exist in type '{ s: string; }'.
!!! error TS2769:   Overload 2 of 2, '(x: { n: number; }): number', gave the following error.
!!! error TS2769:     Object literal may only specify known properties, and 's' does not exist in type '{ n: number; }'.
                       ~~~~~~~~~~~
!!! error TS2339: Property 'toLowerCase' does not exist on type 'never'.<|MERGE_RESOLUTION|>--- conflicted
+++ resolved
@@ -1,71 +1,65 @@
-orderMattersForSignatureGroupIdentity.ts(19,1): error TS2454: Variable 'v' is used before being assigned.
-orderMattersForSignatureGroupIdentity.ts(19,1): error TS2769: No overload matches this call.
-  Overload 1 of 2, '(x: { s: string; }): string', gave the following error.
-    Object literal may only specify known properties, and 'n' does not exist in type '{ s: string; }'.
-  Overload 2 of 2, '(x: { n: number; }): number', gave the following error.
-    Object literal may only specify known properties, and 's' does not exist in type '{ n: number; }'.
-orderMattersForSignatureGroupIdentity.ts(19,20): error TS2339: Property 'toLowerCase' does not exist on type 'never'.
-orderMattersForSignatureGroupIdentity.ts(22,5): error TS2403: Subsequent variable declarations must have the same type.  Variable 'w' must be of type 'A', but here has type 'C'.
-orderMattersForSignatureGroupIdentity.ts(24,1): error TS2454: Variable 'w' is used before being assigned.
-orderMattersForSignatureGroupIdentity.ts(24,1): error TS2769: No overload matches this call.
-  Overload 1 of 2, '(x: { s: string; }): string', gave the following error.
-    Object literal may only specify known properties, and 'n' does not exist in type '{ s: string; }'.
-  Overload 2 of 2, '(x: { n: number; }): number', gave the following error.
-    Object literal may only specify known properties, and 's' does not exist in type '{ n: number; }'.
-orderMattersForSignatureGroupIdentity.ts(24,20): error TS2339: Property 'toLowerCase' does not exist on type 'never'.
-
-
-==== orderMattersForSignatureGroupIdentity.ts (7 errors) ====
-    interface A {
-        (x: { s: string }): string
-        (x: { n: number }): number
-    }
-    
-    interface B {
-        (x: { s: string }): string
-        (x: { n: number }): number
-    }
-    
-    interface C {
-        (x: { n: number }): number
-        (x: { s: string }): string
-    }
-    
-    var v: A;
-    var v: B;
-    
-    v({ s: "", n: 0 }).toLowerCase();
-    ~
-<<<<<<< HEAD
-!!! error TS2454: Variable 'v' is used before being assigned.
-    ~~~~~~~~~~~~~~~~~~
-=======
->>>>>>> 12402f26
-!!! error TS2769: No overload matches this call.
-!!! error TS2769:   Overload 1 of 2, '(x: { s: string; }): string', gave the following error.
-!!! error TS2769:     Object literal may only specify known properties, and 'n' does not exist in type '{ s: string; }'.
-!!! error TS2769:   Overload 2 of 2, '(x: { n: number; }): number', gave the following error.
-!!! error TS2769:     Object literal may only specify known properties, and 's' does not exist in type '{ n: number; }'.
-                       ~~~~~~~~~~~
-!!! error TS2339: Property 'toLowerCase' does not exist on type 'never'.
-    
-    var w: A;
-    var w: C;
-        ~
-!!! error TS2403: Subsequent variable declarations must have the same type.  Variable 'w' must be of type 'A', but here has type 'C'.
-!!! related TS6203 orderMattersForSignatureGroupIdentity.ts:21:5: 'w' was also declared here.
-    
-    w({ s: "", n: 0 }).toLowerCase();
-    ~
-<<<<<<< HEAD
-!!! error TS2454: Variable 'w' is used before being assigned.
-    ~~~~~~~~~~~~~~~~~~
-=======
->>>>>>> 12402f26
-!!! error TS2769: No overload matches this call.
-!!! error TS2769:   Overload 1 of 2, '(x: { s: string; }): string', gave the following error.
-!!! error TS2769:     Object literal may only specify known properties, and 'n' does not exist in type '{ s: string; }'.
-!!! error TS2769:   Overload 2 of 2, '(x: { n: number; }): number', gave the following error.
-!!! error TS2769:     Object literal may only specify known properties, and 's' does not exist in type '{ n: number; }'.
-                       ~~~~~~~~~~~
+orderMattersForSignatureGroupIdentity.ts(19,1): error TS2454: Variable 'v' is used before being assigned.
+orderMattersForSignatureGroupIdentity.ts(19,1): error TS2769: No overload matches this call.
+  Overload 1 of 2, '(x: { s: string; }): string', gave the following error.
+    Object literal may only specify known properties, and 'n' does not exist in type '{ s: string; }'.
+  Overload 2 of 2, '(x: { n: number; }): number', gave the following error.
+    Object literal may only specify known properties, and 's' does not exist in type '{ n: number; }'.
+orderMattersForSignatureGroupIdentity.ts(19,20): error TS2339: Property 'toLowerCase' does not exist on type 'never'.
+orderMattersForSignatureGroupIdentity.ts(22,5): error TS2403: Subsequent variable declarations must have the same type.  Variable 'w' must be of type 'A', but here has type 'C'.
+orderMattersForSignatureGroupIdentity.ts(24,1): error TS2454: Variable 'w' is used before being assigned.
+orderMattersForSignatureGroupIdentity.ts(24,1): error TS2769: No overload matches this call.
+  Overload 1 of 2, '(x: { s: string; }): string', gave the following error.
+    Object literal may only specify known properties, and 'n' does not exist in type '{ s: string; }'.
+  Overload 2 of 2, '(x: { n: number; }): number', gave the following error.
+    Object literal may only specify known properties, and 's' does not exist in type '{ n: number; }'.
+orderMattersForSignatureGroupIdentity.ts(24,20): error TS2339: Property 'toLowerCase' does not exist on type 'never'.
+
+
+==== orderMattersForSignatureGroupIdentity.ts (7 errors) ====
+    interface A {
+        (x: { s: string }): string
+        (x: { n: number }): number
+    }
+    
+    interface B {
+        (x: { s: string }): string
+        (x: { n: number }): number
+    }
+    
+    interface C {
+        (x: { n: number }): number
+        (x: { s: string }): string
+    }
+    
+    var v: A;
+    var v: B;
+    
+    v({ s: "", n: 0 }).toLowerCase();
+    ~
+!!! error TS2454: Variable 'v' is used before being assigned.
+    ~
+!!! error TS2769: No overload matches this call.
+!!! error TS2769:   Overload 1 of 2, '(x: { s: string; }): string', gave the following error.
+!!! error TS2769:     Object literal may only specify known properties, and 'n' does not exist in type '{ s: string; }'.
+!!! error TS2769:   Overload 2 of 2, '(x: { n: number; }): number', gave the following error.
+!!! error TS2769:     Object literal may only specify known properties, and 's' does not exist in type '{ n: number; }'.
+                       ~~~~~~~~~~~
+!!! error TS2339: Property 'toLowerCase' does not exist on type 'never'.
+    
+    var w: A;
+    var w: C;
+        ~
+!!! error TS2403: Subsequent variable declarations must have the same type.  Variable 'w' must be of type 'A', but here has type 'C'.
+!!! related TS6203 orderMattersForSignatureGroupIdentity.ts:21:5: 'w' was also declared here.
+    
+    w({ s: "", n: 0 }).toLowerCase();
+    ~
+!!! error TS2454: Variable 'w' is used before being assigned.
+    ~
+!!! error TS2769: No overload matches this call.
+!!! error TS2769:   Overload 1 of 2, '(x: { s: string; }): string', gave the following error.
+!!! error TS2769:     Object literal may only specify known properties, and 'n' does not exist in type '{ s: string; }'.
+!!! error TS2769:   Overload 2 of 2, '(x: { n: number; }): number', gave the following error.
+!!! error TS2769:     Object literal may only specify known properties, and 's' does not exist in type '{ n: number; }'.
+                       ~~~~~~~~~~~
 !!! error TS2339: Property 'toLowerCase' does not exist on type 'never'.