//// [tests/cases/conformance/es6/templates/templateStringWithPropertyAccess.ts] ////

=== templateStringWithPropertyAccess.ts ===
`abc${0}abc`.indexOf(`abc`);
>`abc${0}abc`.indexOf(`abc`) : number
<<<<<<< HEAD
>`abc${0}abc`.indexOf : (searchString: string, position?: number | undefined) => number
=======
>                            : ^^^^^^
>`abc${0}abc`.indexOf : (searchString: string, position?: number) => number
>                     : ^^^^^^^^^^^^^^^^^^^^^^^^^^^^^^^^^^^^^^^^^^^^^^^^^^^
>>>>>>> 12402f26
>`abc${0}abc` : "abc0abc"
>             : ^^^^^^^^^
>0 : 0
<<<<<<< HEAD
>indexOf : (searchString: string, position?: number | undefined) => number
=======
>  : ^
>indexOf : (searchString: string, position?: number) => number
>        : ^^^^^^^^^^^^^^^^^^^^^^^^^^^^^^^^^^^^^^^^^^^^^^^^^^^
>>>>>>> 12402f26
>`abc` : "abc"
>      : ^^^^^

<|MERGE_RESOLUTION|>--- conflicted
+++ resolved
@@ -1,25 +1,17 @@
-//// [tests/cases/conformance/es6/templates/templateStringWithPropertyAccess.ts] ////
-
-=== templateStringWithPropertyAccess.ts ===
-`abc${0}abc`.indexOf(`abc`);
->`abc${0}abc`.indexOf(`abc`) : number
-<<<<<<< HEAD
->`abc${0}abc`.indexOf : (searchString: string, position?: number | undefined) => number
-=======
->                            : ^^^^^^
->`abc${0}abc`.indexOf : (searchString: string, position?: number) => number
->                     : ^^^^^^^^^^^^^^^^^^^^^^^^^^^^^^^^^^^^^^^^^^^^^^^^^^^
->>>>>>> 12402f26
->`abc${0}abc` : "abc0abc"
->             : ^^^^^^^^^
->0 : 0
-<<<<<<< HEAD
->indexOf : (searchString: string, position?: number | undefined) => number
-=======
->  : ^
->indexOf : (searchString: string, position?: number) => number
->        : ^^^^^^^^^^^^^^^^^^^^^^^^^^^^^^^^^^^^^^^^^^^^^^^^^^^
->>>>>>> 12402f26
->`abc` : "abc"
->      : ^^^^^
-
+//// [tests/cases/conformance/es6/templates/templateStringWithPropertyAccess.ts] ////
+
+=== templateStringWithPropertyAccess.ts ===
+`abc${0}abc`.indexOf(`abc`);
+>`abc${0}abc`.indexOf(`abc`) : number
+>                            : ^^^^^^
+>`abc${0}abc`.indexOf : (searchString: string, position?: number | undefined) => number
+>                     : ^^^^^^^^^^^^^^^^^^^^^^^^^^^^^^^^^^^^^^^^^^^^^^^^^^^^^^^^^^^^^^^
+>`abc${0}abc` : "abc0abc"
+>             : ^^^^^^^^^
+>0 : 0
+>  : ^
+>indexOf : (searchString: string, position?: number | undefined) => number
+>        : ^^^^^^^^^^^^^^^^^^^^^^^^^^^^^^^^^^^^^^^^^^^^^^^^^^^^^^^^^^^^^^^
+>`abc` : "abc"
+>      : ^^^^^
+