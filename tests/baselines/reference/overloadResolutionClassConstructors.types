//// [tests/cases/conformance/expressions/functionCalls/overloadResolutionClassConstructors.ts] ////

=== overloadResolutionClassConstructors.ts ===
class SomeBase {
>SomeBase : SomeBase
>         : ^^^^^^^^

    private n;
>n : any
>  : ^^^

    public s: string;
>s : string
>  : ^^^^^^
}
class SomeDerived1 extends SomeBase {
>SomeDerived1 : SomeDerived1
>             : ^^^^^^^^^^^^
>SomeBase : SomeBase
>         : ^^^^^^^^

    private m;
>m : any
>  : ^^^
}
class SomeDerived2 extends SomeBase {
>SomeDerived2 : SomeDerived2
>             : ^^^^^^^^^^^^
>SomeBase : SomeBase
>         : ^^^^^^^^

    private m;
>m : any
>  : ^^^
}
class SomeDerived3 extends SomeBase {
>SomeDerived3 : SomeDerived3
>             : ^^^^^^^^^^^^
>SomeBase : SomeBase
>         : ^^^^^^^^

    private m;
>m : any
>  : ^^^
}


// Ambiguous call picks the first overload in declaration order
class fn1 {
>fn1 : fn1
>    : ^^^

    constructor(s: string);
>s : string
>  : ^^^^^^

    constructor(s: number);
>s : number
>  : ^^^^^^

    constructor() { }
}

new fn1(undefined);
>new fn1(undefined) : fn1
>                   : ^^^
>fn1 : typeof fn1
>    : ^^^^^^^^^^
>undefined : undefined
>          : ^^^^^^^^^

// No candidate overloads found
new fn1({}); // Error
>new fn1({}) : fn1
>            : ^^^
>fn1 : typeof fn1
>    : ^^^^^^^^^^
>{} : {}
>   : ^^

// Generic and non - generic overload where generic overload is the only candidate when called with type arguments
class fn2<T> {
>fn2 : fn2<T>
>    : ^^^^^^

    constructor(s: string, n: number);
>s : string
>  : ^^^^^^
>n : number
>  : ^^^^^^

    constructor(n: number, t: T);
>n : number
>  : ^^^^^^
>t : T
>  : ^

    constructor() { }
}

var d = new fn2<Date>(0, undefined);
>d : fn2<Date>
>  : ^^^^^^^^^
>new fn2<Date>(0, undefined) : fn2<Date>
>                            : ^^^^^^^^^
>fn2 : typeof fn2
>    : ^^^^^^^^^^
>0 : 0
>  : ^
>undefined : undefined
>          : ^^^^^^^^^

// Generic and non - generic overload where generic overload is the only candidate when called without type arguments
var s = new fn2(0, '');
>s : fn2<string>
>  : ^^^^^^^^^^^
>new fn2(0, '') : fn2<string>
>               : ^^^^^^^^^^^
>fn2 : typeof fn2
>    : ^^^^^^^^^^
>0 : 0
>  : ^
>'' : ""
>   : ^^

// Generic and non - generic overload where non - generic overload is the only candidate when called with type arguments
new fn2<Date>('', 0); // OK
>new fn2<Date>('', 0) : fn2<Date>
>                     : ^^^^^^^^^
>fn2 : typeof fn2
>    : ^^^^^^^^^^
>'' : ""
>   : ^^
>0 : 0
>  : ^

// Generic and non - generic overload where non - generic overload is the only candidate when called without type arguments
new fn2('', 0); // OK
>new fn2('', 0) : fn2<unknown>
>               : ^^^^^^^^^^^^
>fn2 : typeof fn2
>    : ^^^^^^^^^^
>'' : ""
>   : ^^
>0 : 0
>  : ^

// Generic overloads with differing arity called without type arguments
class fn3<T, U, V> {
>fn3 : fn3<T, U, V>
>    : ^^^^^^^^^^^^

    constructor(n: T);
>n : T
>  : ^

    constructor(s: string, t: T, u: U);
>s : string
>  : ^^^^^^
>t : T
>  : ^
>u : U
>  : ^

    constructor(v: V, u: U, t: T);
>v : V
>  : ^
>u : U
>  : ^
>t : T
>  : ^

    constructor() { }
}

new fn3(3);
>new fn3(3) : fn3<number, unknown, unknown>
>           : ^^^^^^^^^^^^^^^^^^^^^^^^^^^^^
>fn3 : typeof fn3
>    : ^^^^^^^^^^
>3 : 3
>  : ^

new fn3('', 3, '');
>new fn3('', 3, '') : fn3<number, string, unknown>
>                   : ^^^^^^^^^^^^^^^^^^^^^^^^^^^^
>fn3 : typeof fn3
>    : ^^^^^^^^^^
>'' : ""
>   : ^^
>3 : 3
>  : ^
>'' : ""
>   : ^^

new fn3(5, 5, 5);
>new fn3(5, 5, 5) : fn3<number, number, number>
>                 : ^^^^^^^^^^^^^^^^^^^^^^^^^^^
>fn3 : typeof fn3
>    : ^^^^^^^^^^
>5 : 5
>  : ^
>5 : 5
>  : ^
>5 : 5
>  : ^

// Generic overloads with differing arity called with type arguments matching each overload type parameter count
new fn3<number>(4); // Error
>new fn3<number>(4) : fn3<number, unknown, unknown>
>                   : ^^^^^^^^^^^^^^^^^^^^^^^^^^^^^
>fn3 : typeof fn3
>    : ^^^^^^^^^^
>4 : 4
>  : ^

new fn3<string, string>('', '', '');  // Error
>new fn3<string, string>('', '', '') : fn3<string, string, unknown>
>                                    : ^^^^^^^^^^^^^^^^^^^^^^^^^^^^
>fn3 : typeof fn3
>    : ^^^^^^^^^^
>'' : ""
>   : ^^
>'' : ""
>   : ^^
>'' : ""
>   : ^^

new fn3<number, string, string>('', '', 3);
>new fn3<number, string, string>('', '', 3) : fn3<number, string, string>
>                                           : ^^^^^^^^^^^^^^^^^^^^^^^^^^^
>fn3 : typeof fn3
>    : ^^^^^^^^^^
>'' : ""
>   : ^^
>'' : ""
>   : ^^
>3 : 3
>  : ^

// Generic overloads with differing arity called with type argument count that doesn't match any overload
new fn3<number, number, number, number>(); // Error
>new fn3<number, number, number, number>() : fn3<number, number, number>
>                                          : ^^^^^^^^^^^^^^^^^^^^^^^^^^^
>fn3 : typeof fn3
>    : ^^^^^^^^^^

// Generic overloads with constraints called with type arguments that satisfy the constraints
class fn4<T extends string, U extends number> {
>fn4 : fn4<T, U>
>    : ^^^^^^^^^

    constructor(n: T, m: U);
>n : T
>  : ^
>m : U
>  : ^

    constructor() { }
}
new fn4<string, number>('', 3);
>new fn4<string, number>('', 3) : fn4<string, number>
>                               : ^^^^^^^^^^^^^^^^^^^
>fn4 : typeof fn4
>    : ^^^^^^^^^^
>'' : ""
>   : ^^
>3 : 3
>  : ^

new fn4<string, number>(3, ''); // Error
>new fn4<string, number>(3, '') : fn4<string, number>
>                               : ^^^^^^^^^^^^^^^^^^^
>fn4 : typeof fn4
>    : ^^^^^^^^^^
>3 : 3
>  : ^
>'' : ""
>   : ^^

new fn4<number, string>('', 3); // Error
>new fn4<number, string>('', 3) : fn4<number, string>
>                               : ^^^^^^^^^^^^^^^^^^^
>fn4 : typeof fn4
>    : ^^^^^^^^^^
>'' : ""
>   : ^^
>3 : 3
>  : ^

new fn4<number, string>(3, ''); // Error
>new fn4<number, string>(3, '') : fn4<number, string>
>                               : ^^^^^^^^^^^^^^^^^^^
>fn4 : typeof fn4
>    : ^^^^^^^^^^
>3 : 3
>  : ^
>'' : ""
>   : ^^

// Generic overloads with constraints called without type arguments but with types that satisfy the constraints
new fn4('', 3);
>new fn4('', 3) : fn4<"", 3>
>               : ^^^^^^^^^^
>fn4 : typeof fn4
>    : ^^^^^^^^^^
>'' : ""
>   : ^^
>3 : 3
>  : ^

new fn4(3, ''); // Error
>new fn4(3, '') : fn4<string, number>
>               : ^^^^^^^^^^^^^^^^^^^
>fn4 : typeof fn4
>    : ^^^^^^^^^^
>3 : 3
>  : ^
>'' : ""
>   : ^^

new fn4(3, undefined); // Error
<<<<<<< HEAD
>new fn4(3, undefined) : fn4<string, number>
=======
>new fn4(3, undefined) : fn4<string, any>
>                      : ^^^^^^^^^^^^^^^^
>>>>>>> 12402f26
>fn4 : typeof fn4
>    : ^^^^^^^^^^
>3 : 3
>  : ^
>undefined : undefined
>          : ^^^^^^^^^

new fn4('', null);
<<<<<<< HEAD
>new fn4('', null) : fn4<"", number>
=======
>new fn4('', null) : fn4<"", any>
>                  : ^^^^^^^^^^^^
>>>>>>> 12402f26
>fn4 : typeof fn4
>    : ^^^^^^^^^^
>'' : ""
>   : ^^

// Generic overloads with constraints called with type arguments that do not satisfy the constraints
new fn4<boolean, Date>(null, null); // Error
>new fn4<boolean, Date>(null, null) : fn4<boolean, Date>
>                                   : ^^^^^^^^^^^^^^^^^^
>fn4 : typeof fn4
>    : ^^^^^^^^^^

// Generic overloads with constraints called without type arguments but with types that do not satisfy the constraints
new fn4(true, null); // Error
<<<<<<< HEAD
>new fn4(true, null) : fn4<string, number>
=======
>new fn4(true, null) : fn4<string, any>
>                    : ^^^^^^^^^^^^^^^^
>>>>>>> 12402f26
>fn4 : typeof fn4
>    : ^^^^^^^^^^
>true : true
>     : ^^^^

new fn4(null, true); // Error
<<<<<<< HEAD
>new fn4(null, true) : fn4<string, number>
=======
>new fn4(null, true) : fn4<any, number>
>                    : ^^^^^^^^^^^^^^^^
>>>>>>> 12402f26
>fn4 : typeof fn4
>    : ^^^^^^^^^^
>true : true
>     : ^^^^

// Non - generic overloads where contextual typing of function arguments has errors
class fn5 {
>fn5 : fn5
>    : ^^^

    constructor(f: (n: string) => void);
>f : (n: string) => void
>  : ^^^^      ^^^^^    
>n : string
>  : ^^^^^^

    constructor(f: (n: number) => void);
>f : (n: number) => void
>  : ^^^^      ^^^^^    
>n : number
>  : ^^^^^^

    constructor() { return undefined; }
>undefined : undefined
>          : ^^^^^^^^^
}
new fn5((n) => n.toFixed());
>new fn5((n) => n.toFixed()) : fn5
>                            : ^^^
>fn5 : typeof fn5
>    : ^^^^^^^^^^
>(n) => n.toFixed() : (n: string) => any
>                   : ^^^^^^^^^^^^^^^^^^
>n : string
>  : ^^^^^^
>n.toFixed() : any
>            : ^^^
>n.toFixed : any
>          : ^^^
>n : string
>  : ^^^^^^
>toFixed : any
>        : ^^^

new fn5((n) => n.substr(0));
>new fn5((n) => n.substr(0)) : fn5
>                            : ^^^
>fn5 : typeof fn5
>    : ^^^^^^^^^^
>(n) => n.substr(0) : (n: string) => string
>                   : ^^^^^^^^^^^^^^^^^^^^^
>n : string
>  : ^^^^^^
>n.substr(0) : string
<<<<<<< HEAD
>n.substr : (from: number, length?: number | undefined) => string
>n : string
>substr : (from: number, length?: number | undefined) => string
=======
>            : ^^^^^^
>n.substr : (from: number, length?: number) => string
>         : ^^^^^^^^^^^^^^^^^^^^^^^^^^^^^^^^^^^^^^^^^
>n : string
>  : ^^^^^^
>substr : (from: number, length?: number) => string
>       : ^^^^^^^^^^^^^^^^^^^^^^^^^^^^^^^^^^^^^^^^^
>>>>>>> 12402f26
>0 : 0
>  : ^

new fn5((n) => n.blah); // Error
>new fn5((n) => n.blah) : fn5
>                       : ^^^
>fn5 : typeof fn5
>    : ^^^^^^^^^^
>(n) => n.blah : (n: string) => any
>              : ^^^^^^^^^^^^^^^^^^
>n : string
>  : ^^^^^^
>n.blah : any
>       : ^^^
>n : string
>  : ^^^^^^
>blah : any
>     : ^^^



<|MERGE_RESOLUTION|>--- conflicted
+++ resolved
@@ -1,462 +1,440 @@
-//// [tests/cases/conformance/expressions/functionCalls/overloadResolutionClassConstructors.ts] ////
-
-=== overloadResolutionClassConstructors.ts ===
-class SomeBase {
->SomeBase : SomeBase
->         : ^^^^^^^^
-
-    private n;
->n : any
->  : ^^^
-
-    public s: string;
->s : string
->  : ^^^^^^
-}
-class SomeDerived1 extends SomeBase {
->SomeDerived1 : SomeDerived1
->             : ^^^^^^^^^^^^
->SomeBase : SomeBase
->         : ^^^^^^^^
-
-    private m;
->m : any
->  : ^^^
-}
-class SomeDerived2 extends SomeBase {
->SomeDerived2 : SomeDerived2
->             : ^^^^^^^^^^^^
->SomeBase : SomeBase
->         : ^^^^^^^^
-
-    private m;
->m : any
->  : ^^^
-}
-class SomeDerived3 extends SomeBase {
->SomeDerived3 : SomeDerived3
->             : ^^^^^^^^^^^^
->SomeBase : SomeBase
->         : ^^^^^^^^
-
-    private m;
->m : any
->  : ^^^
-}
-
-
-// Ambiguous call picks the first overload in declaration order
-class fn1 {
->fn1 : fn1
->    : ^^^
-
-    constructor(s: string);
->s : string
->  : ^^^^^^
-
-    constructor(s: number);
->s : number
->  : ^^^^^^
-
-    constructor() { }
-}
-
-new fn1(undefined);
->new fn1(undefined) : fn1
->                   : ^^^
->fn1 : typeof fn1
->    : ^^^^^^^^^^
->undefined : undefined
->          : ^^^^^^^^^
-
-// No candidate overloads found
-new fn1({}); // Error
->new fn1({}) : fn1
->            : ^^^
->fn1 : typeof fn1
->    : ^^^^^^^^^^
->{} : {}
->   : ^^
-
-// Generic and non - generic overload where generic overload is the only candidate when called with type arguments
-class fn2<T> {
->fn2 : fn2<T>
->    : ^^^^^^
-
-    constructor(s: string, n: number);
->s : string
->  : ^^^^^^
->n : number
->  : ^^^^^^
-
-    constructor(n: number, t: T);
->n : number
->  : ^^^^^^
->t : T
->  : ^
-
-    constructor() { }
-}
-
-var d = new fn2<Date>(0, undefined);
->d : fn2<Date>
->  : ^^^^^^^^^
->new fn2<Date>(0, undefined) : fn2<Date>
->                            : ^^^^^^^^^
->fn2 : typeof fn2
->    : ^^^^^^^^^^
->0 : 0
->  : ^
->undefined : undefined
->          : ^^^^^^^^^
-
-// Generic and non - generic overload where generic overload is the only candidate when called without type arguments
-var s = new fn2(0, '');
->s : fn2<string>
->  : ^^^^^^^^^^^
->new fn2(0, '') : fn2<string>
->               : ^^^^^^^^^^^
->fn2 : typeof fn2
->    : ^^^^^^^^^^
->0 : 0
->  : ^
->'' : ""
->   : ^^
-
-// Generic and non - generic overload where non - generic overload is the only candidate when called with type arguments
-new fn2<Date>('', 0); // OK
->new fn2<Date>('', 0) : fn2<Date>
->                     : ^^^^^^^^^
->fn2 : typeof fn2
->    : ^^^^^^^^^^
->'' : ""
->   : ^^
->0 : 0
->  : ^
-
-// Generic and non - generic overload where non - generic overload is the only candidate when called without type arguments
-new fn2('', 0); // OK
->new fn2('', 0) : fn2<unknown>
->               : ^^^^^^^^^^^^
->fn2 : typeof fn2
->    : ^^^^^^^^^^
->'' : ""
->   : ^^
->0 : 0
->  : ^
-
-// Generic overloads with differing arity called without type arguments
-class fn3<T, U, V> {
->fn3 : fn3<T, U, V>
->    : ^^^^^^^^^^^^
-
-    constructor(n: T);
->n : T
->  : ^
-
-    constructor(s: string, t: T, u: U);
->s : string
->  : ^^^^^^
->t : T
->  : ^
->u : U
->  : ^
-
-    constructor(v: V, u: U, t: T);
->v : V
->  : ^
->u : U
->  : ^
->t : T
->  : ^
-
-    constructor() { }
-}
-
-new fn3(3);
->new fn3(3) : fn3<number, unknown, unknown>
->           : ^^^^^^^^^^^^^^^^^^^^^^^^^^^^^
->fn3 : typeof fn3
->    : ^^^^^^^^^^
->3 : 3
->  : ^
-
-new fn3('', 3, '');
->new fn3('', 3, '') : fn3<number, string, unknown>
->                   : ^^^^^^^^^^^^^^^^^^^^^^^^^^^^
->fn3 : typeof fn3
->    : ^^^^^^^^^^
->'' : ""
->   : ^^
->3 : 3
->  : ^
->'' : ""
->   : ^^
-
-new fn3(5, 5, 5);
->new fn3(5, 5, 5) : fn3<number, number, number>
->                 : ^^^^^^^^^^^^^^^^^^^^^^^^^^^
->fn3 : typeof fn3
->    : ^^^^^^^^^^
->5 : 5
->  : ^
->5 : 5
->  : ^
->5 : 5
->  : ^
-
-// Generic overloads with differing arity called with type arguments matching each overload type parameter count
-new fn3<number>(4); // Error
->new fn3<number>(4) : fn3<number, unknown, unknown>
->                   : ^^^^^^^^^^^^^^^^^^^^^^^^^^^^^
->fn3 : typeof fn3
->    : ^^^^^^^^^^
->4 : 4
->  : ^
-
-new fn3<string, string>('', '', '');  // Error
->new fn3<string, string>('', '', '') : fn3<string, string, unknown>
->                                    : ^^^^^^^^^^^^^^^^^^^^^^^^^^^^
->fn3 : typeof fn3
->    : ^^^^^^^^^^
->'' : ""
->   : ^^
->'' : ""
->   : ^^
->'' : ""
->   : ^^
-
-new fn3<number, string, string>('', '', 3);
->new fn3<number, string, string>('', '', 3) : fn3<number, string, string>
->                                           : ^^^^^^^^^^^^^^^^^^^^^^^^^^^
->fn3 : typeof fn3
->    : ^^^^^^^^^^
->'' : ""
->   : ^^
->'' : ""
->   : ^^
->3 : 3
->  : ^
-
-// Generic overloads with differing arity called with type argument count that doesn't match any overload
-new fn3<number, number, number, number>(); // Error
->new fn3<number, number, number, number>() : fn3<number, number, number>
->                                          : ^^^^^^^^^^^^^^^^^^^^^^^^^^^
->fn3 : typeof fn3
->    : ^^^^^^^^^^
-
-// Generic overloads with constraints called with type arguments that satisfy the constraints
-class fn4<T extends string, U extends number> {
->fn4 : fn4<T, U>
->    : ^^^^^^^^^
-
-    constructor(n: T, m: U);
->n : T
->  : ^
->m : U
->  : ^
-
-    constructor() { }
-}
-new fn4<string, number>('', 3);
->new fn4<string, number>('', 3) : fn4<string, number>
->                               : ^^^^^^^^^^^^^^^^^^^
->fn4 : typeof fn4
->    : ^^^^^^^^^^
->'' : ""
->   : ^^
->3 : 3
->  : ^
-
-new fn4<string, number>(3, ''); // Error
->new fn4<string, number>(3, '') : fn4<string, number>
->                               : ^^^^^^^^^^^^^^^^^^^
->fn4 : typeof fn4
->    : ^^^^^^^^^^
->3 : 3
->  : ^
->'' : ""
->   : ^^
-
-new fn4<number, string>('', 3); // Error
->new fn4<number, string>('', 3) : fn4<number, string>
->                               : ^^^^^^^^^^^^^^^^^^^
->fn4 : typeof fn4
->    : ^^^^^^^^^^
->'' : ""
->   : ^^
->3 : 3
->  : ^
-
-new fn4<number, string>(3, ''); // Error
->new fn4<number, string>(3, '') : fn4<number, string>
->                               : ^^^^^^^^^^^^^^^^^^^
->fn4 : typeof fn4
->    : ^^^^^^^^^^
->3 : 3
->  : ^
->'' : ""
->   : ^^
-
-// Generic overloads with constraints called without type arguments but with types that satisfy the constraints
-new fn4('', 3);
->new fn4('', 3) : fn4<"", 3>
->               : ^^^^^^^^^^
->fn4 : typeof fn4
->    : ^^^^^^^^^^
->'' : ""
->   : ^^
->3 : 3
->  : ^
-
-new fn4(3, ''); // Error
->new fn4(3, '') : fn4<string, number>
->               : ^^^^^^^^^^^^^^^^^^^
->fn4 : typeof fn4
->    : ^^^^^^^^^^
->3 : 3
->  : ^
->'' : ""
->   : ^^
-
-new fn4(3, undefined); // Error
-<<<<<<< HEAD
->new fn4(3, undefined) : fn4<string, number>
-=======
->new fn4(3, undefined) : fn4<string, any>
->                      : ^^^^^^^^^^^^^^^^
->>>>>>> 12402f26
->fn4 : typeof fn4
->    : ^^^^^^^^^^
->3 : 3
->  : ^
->undefined : undefined
->          : ^^^^^^^^^
-
-new fn4('', null);
-<<<<<<< HEAD
->new fn4('', null) : fn4<"", number>
-=======
->new fn4('', null) : fn4<"", any>
->                  : ^^^^^^^^^^^^
->>>>>>> 12402f26
->fn4 : typeof fn4
->    : ^^^^^^^^^^
->'' : ""
->   : ^^
-
-// Generic overloads with constraints called with type arguments that do not satisfy the constraints
-new fn4<boolean, Date>(null, null); // Error
->new fn4<boolean, Date>(null, null) : fn4<boolean, Date>
->                                   : ^^^^^^^^^^^^^^^^^^
->fn4 : typeof fn4
->    : ^^^^^^^^^^
-
-// Generic overloads with constraints called without type arguments but with types that do not satisfy the constraints
-new fn4(true, null); // Error
-<<<<<<< HEAD
->new fn4(true, null) : fn4<string, number>
-=======
->new fn4(true, null) : fn4<string, any>
->                    : ^^^^^^^^^^^^^^^^
->>>>>>> 12402f26
->fn4 : typeof fn4
->    : ^^^^^^^^^^
->true : true
->     : ^^^^
-
-new fn4(null, true); // Error
-<<<<<<< HEAD
->new fn4(null, true) : fn4<string, number>
-=======
->new fn4(null, true) : fn4<any, number>
->                    : ^^^^^^^^^^^^^^^^
->>>>>>> 12402f26
->fn4 : typeof fn4
->    : ^^^^^^^^^^
->true : true
->     : ^^^^
-
-// Non - generic overloads where contextual typing of function arguments has errors
-class fn5 {
->fn5 : fn5
->    : ^^^
-
-    constructor(f: (n: string) => void);
->f : (n: string) => void
->  : ^^^^      ^^^^^    
->n : string
->  : ^^^^^^
-
-    constructor(f: (n: number) => void);
->f : (n: number) => void
->  : ^^^^      ^^^^^    
->n : number
->  : ^^^^^^
-
-    constructor() { return undefined; }
->undefined : undefined
->          : ^^^^^^^^^
-}
-new fn5((n) => n.toFixed());
->new fn5((n) => n.toFixed()) : fn5
->                            : ^^^
->fn5 : typeof fn5
->    : ^^^^^^^^^^
->(n) => n.toFixed() : (n: string) => any
->                   : ^^^^^^^^^^^^^^^^^^
->n : string
->  : ^^^^^^
->n.toFixed() : any
->            : ^^^
->n.toFixed : any
->          : ^^^
->n : string
->  : ^^^^^^
->toFixed : any
->        : ^^^
-
-new fn5((n) => n.substr(0));
->new fn5((n) => n.substr(0)) : fn5
->                            : ^^^
->fn5 : typeof fn5
->    : ^^^^^^^^^^
->(n) => n.substr(0) : (n: string) => string
->                   : ^^^^^^^^^^^^^^^^^^^^^
->n : string
->  : ^^^^^^
->n.substr(0) : string
-<<<<<<< HEAD
->n.substr : (from: number, length?: number | undefined) => string
->n : string
->substr : (from: number, length?: number | undefined) => string
-=======
->            : ^^^^^^
->n.substr : (from: number, length?: number) => string
->         : ^^^^^^^^^^^^^^^^^^^^^^^^^^^^^^^^^^^^^^^^^
->n : string
->  : ^^^^^^
->substr : (from: number, length?: number) => string
->       : ^^^^^^^^^^^^^^^^^^^^^^^^^^^^^^^^^^^^^^^^^
->>>>>>> 12402f26
->0 : 0
->  : ^
-
-new fn5((n) => n.blah); // Error
->new fn5((n) => n.blah) : fn5
->                       : ^^^
->fn5 : typeof fn5
->    : ^^^^^^^^^^
->(n) => n.blah : (n: string) => any
->              : ^^^^^^^^^^^^^^^^^^
->n : string
->  : ^^^^^^
->n.blah : any
->       : ^^^
->n : string
->  : ^^^^^^
->blah : any
->     : ^^^
-
-
-
+//// [tests/cases/conformance/expressions/functionCalls/overloadResolutionClassConstructors.ts] ////
+
+=== overloadResolutionClassConstructors.ts ===
+class SomeBase {
+>SomeBase : SomeBase
+>         : ^^^^^^^^
+
+    private n;
+>n : any
+>  : ^^^
+
+    public s: string;
+>s : string
+>  : ^^^^^^
+}
+class SomeDerived1 extends SomeBase {
+>SomeDerived1 : SomeDerived1
+>             : ^^^^^^^^^^^^
+>SomeBase : SomeBase
+>         : ^^^^^^^^
+
+    private m;
+>m : any
+>  : ^^^
+}
+class SomeDerived2 extends SomeBase {
+>SomeDerived2 : SomeDerived2
+>             : ^^^^^^^^^^^^
+>SomeBase : SomeBase
+>         : ^^^^^^^^
+
+    private m;
+>m : any
+>  : ^^^
+}
+class SomeDerived3 extends SomeBase {
+>SomeDerived3 : SomeDerived3
+>             : ^^^^^^^^^^^^
+>SomeBase : SomeBase
+>         : ^^^^^^^^
+
+    private m;
+>m : any
+>  : ^^^
+}
+
+
+// Ambiguous call picks the first overload in declaration order
+class fn1 {
+>fn1 : fn1
+>    : ^^^
+
+    constructor(s: string);
+>s : string
+>  : ^^^^^^
+
+    constructor(s: number);
+>s : number
+>  : ^^^^^^
+
+    constructor() { }
+}
+
+new fn1(undefined);
+>new fn1(undefined) : fn1
+>                   : ^^^
+>fn1 : typeof fn1
+>    : ^^^^^^^^^^
+>undefined : undefined
+>          : ^^^^^^^^^
+
+// No candidate overloads found
+new fn1({}); // Error
+>new fn1({}) : fn1
+>            : ^^^
+>fn1 : typeof fn1
+>    : ^^^^^^^^^^
+>{} : {}
+>   : ^^
+
+// Generic and non - generic overload where generic overload is the only candidate when called with type arguments
+class fn2<T> {
+>fn2 : fn2<T>
+>    : ^^^^^^
+
+    constructor(s: string, n: number);
+>s : string
+>  : ^^^^^^
+>n : number
+>  : ^^^^^^
+
+    constructor(n: number, t: T);
+>n : number
+>  : ^^^^^^
+>t : T
+>  : ^
+
+    constructor() { }
+}
+
+var d = new fn2<Date>(0, undefined);
+>d : fn2<Date>
+>  : ^^^^^^^^^
+>new fn2<Date>(0, undefined) : fn2<Date>
+>                            : ^^^^^^^^^
+>fn2 : typeof fn2
+>    : ^^^^^^^^^^
+>0 : 0
+>  : ^
+>undefined : undefined
+>          : ^^^^^^^^^
+
+// Generic and non - generic overload where generic overload is the only candidate when called without type arguments
+var s = new fn2(0, '');
+>s : fn2<string>
+>  : ^^^^^^^^^^^
+>new fn2(0, '') : fn2<string>
+>               : ^^^^^^^^^^^
+>fn2 : typeof fn2
+>    : ^^^^^^^^^^
+>0 : 0
+>  : ^
+>'' : ""
+>   : ^^
+
+// Generic and non - generic overload where non - generic overload is the only candidate when called with type arguments
+new fn2<Date>('', 0); // OK
+>new fn2<Date>('', 0) : fn2<Date>
+>                     : ^^^^^^^^^
+>fn2 : typeof fn2
+>    : ^^^^^^^^^^
+>'' : ""
+>   : ^^
+>0 : 0
+>  : ^
+
+// Generic and non - generic overload where non - generic overload is the only candidate when called without type arguments
+new fn2('', 0); // OK
+>new fn2('', 0) : fn2<unknown>
+>               : ^^^^^^^^^^^^
+>fn2 : typeof fn2
+>    : ^^^^^^^^^^
+>'' : ""
+>   : ^^
+>0 : 0
+>  : ^
+
+// Generic overloads with differing arity called without type arguments
+class fn3<T, U, V> {
+>fn3 : fn3<T, U, V>
+>    : ^^^^^^^^^^^^
+
+    constructor(n: T);
+>n : T
+>  : ^
+
+    constructor(s: string, t: T, u: U);
+>s : string
+>  : ^^^^^^
+>t : T
+>  : ^
+>u : U
+>  : ^
+
+    constructor(v: V, u: U, t: T);
+>v : V
+>  : ^
+>u : U
+>  : ^
+>t : T
+>  : ^
+
+    constructor() { }
+}
+
+new fn3(3);
+>new fn3(3) : fn3<number, unknown, unknown>
+>           : ^^^^^^^^^^^^^^^^^^^^^^^^^^^^^
+>fn3 : typeof fn3
+>    : ^^^^^^^^^^
+>3 : 3
+>  : ^
+
+new fn3('', 3, '');
+>new fn3('', 3, '') : fn3<number, string, unknown>
+>                   : ^^^^^^^^^^^^^^^^^^^^^^^^^^^^
+>fn3 : typeof fn3
+>    : ^^^^^^^^^^
+>'' : ""
+>   : ^^
+>3 : 3
+>  : ^
+>'' : ""
+>   : ^^
+
+new fn3(5, 5, 5);
+>new fn3(5, 5, 5) : fn3<number, number, number>
+>                 : ^^^^^^^^^^^^^^^^^^^^^^^^^^^
+>fn3 : typeof fn3
+>    : ^^^^^^^^^^
+>5 : 5
+>  : ^
+>5 : 5
+>  : ^
+>5 : 5
+>  : ^
+
+// Generic overloads with differing arity called with type arguments matching each overload type parameter count
+new fn3<number>(4); // Error
+>new fn3<number>(4) : fn3<number, unknown, unknown>
+>                   : ^^^^^^^^^^^^^^^^^^^^^^^^^^^^^
+>fn3 : typeof fn3
+>    : ^^^^^^^^^^
+>4 : 4
+>  : ^
+
+new fn3<string, string>('', '', '');  // Error
+>new fn3<string, string>('', '', '') : fn3<string, string, unknown>
+>                                    : ^^^^^^^^^^^^^^^^^^^^^^^^^^^^
+>fn3 : typeof fn3
+>    : ^^^^^^^^^^
+>'' : ""
+>   : ^^
+>'' : ""
+>   : ^^
+>'' : ""
+>   : ^^
+
+new fn3<number, string, string>('', '', 3);
+>new fn3<number, string, string>('', '', 3) : fn3<number, string, string>
+>                                           : ^^^^^^^^^^^^^^^^^^^^^^^^^^^
+>fn3 : typeof fn3
+>    : ^^^^^^^^^^
+>'' : ""
+>   : ^^
+>'' : ""
+>   : ^^
+>3 : 3
+>  : ^
+
+// Generic overloads with differing arity called with type argument count that doesn't match any overload
+new fn3<number, number, number, number>(); // Error
+>new fn3<number, number, number, number>() : fn3<number, number, number>
+>                                          : ^^^^^^^^^^^^^^^^^^^^^^^^^^^
+>fn3 : typeof fn3
+>    : ^^^^^^^^^^
+
+// Generic overloads with constraints called with type arguments that satisfy the constraints
+class fn4<T extends string, U extends number> {
+>fn4 : fn4<T, U>
+>    : ^^^^^^^^^
+
+    constructor(n: T, m: U);
+>n : T
+>  : ^
+>m : U
+>  : ^
+
+    constructor() { }
+}
+new fn4<string, number>('', 3);
+>new fn4<string, number>('', 3) : fn4<string, number>
+>                               : ^^^^^^^^^^^^^^^^^^^
+>fn4 : typeof fn4
+>    : ^^^^^^^^^^
+>'' : ""
+>   : ^^
+>3 : 3
+>  : ^
+
+new fn4<string, number>(3, ''); // Error
+>new fn4<string, number>(3, '') : fn4<string, number>
+>                               : ^^^^^^^^^^^^^^^^^^^
+>fn4 : typeof fn4
+>    : ^^^^^^^^^^
+>3 : 3
+>  : ^
+>'' : ""
+>   : ^^
+
+new fn4<number, string>('', 3); // Error
+>new fn4<number, string>('', 3) : fn4<number, string>
+>                               : ^^^^^^^^^^^^^^^^^^^
+>fn4 : typeof fn4
+>    : ^^^^^^^^^^
+>'' : ""
+>   : ^^
+>3 : 3
+>  : ^
+
+new fn4<number, string>(3, ''); // Error
+>new fn4<number, string>(3, '') : fn4<number, string>
+>                               : ^^^^^^^^^^^^^^^^^^^
+>fn4 : typeof fn4
+>    : ^^^^^^^^^^
+>3 : 3
+>  : ^
+>'' : ""
+>   : ^^
+
+// Generic overloads with constraints called without type arguments but with types that satisfy the constraints
+new fn4('', 3);
+>new fn4('', 3) : fn4<"", 3>
+>               : ^^^^^^^^^^
+>fn4 : typeof fn4
+>    : ^^^^^^^^^^
+>'' : ""
+>   : ^^
+>3 : 3
+>  : ^
+
+new fn4(3, ''); // Error
+>new fn4(3, '') : fn4<string, number>
+>               : ^^^^^^^^^^^^^^^^^^^
+>fn4 : typeof fn4
+>    : ^^^^^^^^^^
+>3 : 3
+>  : ^
+>'' : ""
+>   : ^^
+
+new fn4(3, undefined); // Error
+>new fn4(3, undefined) : fn4<string, number>
+>                      : ^^^^^^^^^^^^^^^^^^^
+>fn4 : typeof fn4
+>    : ^^^^^^^^^^
+>3 : 3
+>  : ^
+>undefined : undefined
+>          : ^^^^^^^^^
+
+new fn4('', null);
+>new fn4('', null) : fn4<"", number>
+>                  : ^^^^^^^^^^^^^^^
+>fn4 : typeof fn4
+>    : ^^^^^^^^^^
+>'' : ""
+>   : ^^
+
+// Generic overloads with constraints called with type arguments that do not satisfy the constraints
+new fn4<boolean, Date>(null, null); // Error
+>new fn4<boolean, Date>(null, null) : fn4<boolean, Date>
+>                                   : ^^^^^^^^^^^^^^^^^^
+>fn4 : typeof fn4
+>    : ^^^^^^^^^^
+
+// Generic overloads with constraints called without type arguments but with types that do not satisfy the constraints
+new fn4(true, null); // Error
+>new fn4(true, null) : fn4<string, number>
+>                    : ^^^^^^^^^^^^^^^^^^^
+>fn4 : typeof fn4
+>    : ^^^^^^^^^^
+>true : true
+>     : ^^^^
+
+new fn4(null, true); // Error
+>new fn4(null, true) : fn4<string, number>
+>                    : ^^^^^^^^^^^^^^^^^^^
+>fn4 : typeof fn4
+>    : ^^^^^^^^^^
+>true : true
+>     : ^^^^
+
+// Non - generic overloads where contextual typing of function arguments has errors
+class fn5 {
+>fn5 : fn5
+>    : ^^^
+
+    constructor(f: (n: string) => void);
+>f : (n: string) => void
+>  : ^^^^      ^^^^^    
+>n : string
+>  : ^^^^^^
+
+    constructor(f: (n: number) => void);
+>f : (n: number) => void
+>  : ^^^^      ^^^^^    
+>n : number
+>  : ^^^^^^
+
+    constructor() { return undefined; }
+>undefined : undefined
+>          : ^^^^^^^^^
+}
+new fn5((n) => n.toFixed());
+>new fn5((n) => n.toFixed()) : fn5
+>                            : ^^^
+>fn5 : typeof fn5
+>    : ^^^^^^^^^^
+>(n) => n.toFixed() : (n: string) => any
+>                   : ^^^^^^^^^^^^^^^^^^
+>n : string
+>  : ^^^^^^
+>n.toFixed() : any
+>            : ^^^
+>n.toFixed : any
+>          : ^^^
+>n : string
+>  : ^^^^^^
+>toFixed : any
+>        : ^^^
+
+new fn5((n) => n.substr(0));
+>new fn5((n) => n.substr(0)) : fn5
+>                            : ^^^
+>fn5 : typeof fn5
+>    : ^^^^^^^^^^
+>(n) => n.substr(0) : (n: string) => string
+>                   : ^^^^^^^^^^^^^^^^^^^^^
+>n : string
+>  : ^^^^^^
+>n.substr(0) : string
+>            : ^^^^^^
+>n.substr : (from: number, length?: number | undefined) => string
+>         : ^^^^^^^^^^^^^^^^^^^^^^^^^^^^^^^^^^^^^^^^^^^^^^^^^^^^^
+>n : string
+>  : ^^^^^^
+>substr : (from: number, length?: number | undefined) => string
+>       : ^^^^^^^^^^^^^^^^^^^^^^^^^^^^^^^^^^^^^^^^^^^^^^^^^^^^^
+>0 : 0
+>  : ^
+
+new fn5((n) => n.blah); // Error
+>new fn5((n) => n.blah) : fn5
+>                       : ^^^
+>fn5 : typeof fn5
+>    : ^^^^^^^^^^
+>(n) => n.blah : (n: string) => any
+>              : ^^^^^^^^^^^^^^^^^^
+>n : string
+>  : ^^^^^^
+>n.blah : any
+>       : ^^^
+>n : string
+>  : ^^^^^^
+>blah : any
+>     : ^^^
+
+
+