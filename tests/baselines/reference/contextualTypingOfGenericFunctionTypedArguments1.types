//// [tests/cases/compiler/contextualTypingOfGenericFunctionTypedArguments1.ts] ////

=== contextualTypingOfGenericFunctionTypedArguments1.ts ===
interface Collection<T> {
    length: number;
>length : number
>       : ^^^^^^

    add(x: T): void;
>add : (x: T) => void
>    : ^^^^ ^^^^^    
>x : T
>  : ^

    remove(x: T): boolean;
>remove : (x: T) => boolean
>       : ^^^^ ^^^^^       
>x : T
>  : ^
}

interface Combinators {
    forEach<T>(c: Collection<T>, f: (x: T) => Date): void;
>forEach : <T>(c: Collection<T>, f: (x: T) => Date) => void
>        : ^ ^^^^^             ^^^^^              ^^^^^    
>c : Collection<T>
>  : ^^^^^^^^^^^^^
>f : (x: T) => Date
>  : ^^^^ ^^^^^    
>x : T
>  : ^
}

var c2: Collection<number>;
>c2 : Collection<number>
>   : ^^^^^^^^^^^^^^^^^^

var _: Combinators;
>_ : Combinators
>  : ^^^^^^^^^^^

// errors on all 3 lines, bug was that r5 was the only line with errors
var f = (x: number) => { return x.toFixed() };
>f : (x: number) => string
>  : ^^^^      ^^^^^^^^^^^
>(x: number) => { return x.toFixed() } : (x: number) => string
>                                      : ^^^^      ^^^^^^^^^^^
>x : number
>  : ^^^^^^
>x.toFixed() : string
<<<<<<< HEAD
>x.toFixed : (fractionDigits?: number | undefined) => string
>x : number
>toFixed : (fractionDigits?: number | undefined) => string
=======
>            : ^^^^^^
>x.toFixed : (fractionDigits?: number) => string
>          : ^^^^^^^^^^^^^^^^^^^^^^^^^^^^^^^^^^^
>x : number
>  : ^^^^^^
>toFixed : (fractionDigits?: number) => string
>        : ^^^^^^^^^^^^^^^^^^^^^^^^^^^^^^^^^^^
>>>>>>> 12402f26

var r5 = _.forEach<number>(c2, f); 
>r5 : void
>   : ^^^^
>_.forEach<number>(c2, f) : void
>                         : ^^^^
>_.forEach : <T>(c: Collection<T>, f: (x: T) => Date) => void
>          : ^^^^^^^^^^^^^^^^^^^^^^^^^^^^^^^^^^^^^^^^^^^^^^^^
>_ : Combinators
>  : ^^^^^^^^^^^
>forEach : <T>(c: Collection<T>, f: (x: T) => Date) => void
>        : ^^^^^^^^^^^^^^^^^^^^^^^^^^^^^^^^^^^^^^^^^^^^^^^^
>c2 : Collection<number>
>   : ^^^^^^^^^^^^^^^^^^
>f : (x: number) => string
>  : ^^^^^^^^^^^^^^^^^^^^^

var r6 = _.forEach<number>(c2, (x) => { return x.toFixed() }); 
>r6 : void
>   : ^^^^
>_.forEach<number>(c2, (x) => { return x.toFixed() }) : void
>                                                     : ^^^^
>_.forEach : <T>(c: Collection<T>, f: (x: T) => Date) => void
>          : ^^^^^^^^^^^^^^^^^^^^^^^^^^^^^^^^^^^^^^^^^^^^^^^^
>_ : Combinators
>  : ^^^^^^^^^^^
>forEach : <T>(c: Collection<T>, f: (x: T) => Date) => void
>        : ^^^^^^^^^^^^^^^^^^^^^^^^^^^^^^^^^^^^^^^^^^^^^^^^
>c2 : Collection<number>
>   : ^^^^^^^^^^^^^^^^^^
>(x) => { return x.toFixed() } : (x: number) => string
>                              : ^^^^^^^^^^^^^^^^^^^^^
>x : number
>  : ^^^^^^
>x.toFixed() : string
<<<<<<< HEAD
>x.toFixed : (fractionDigits?: number | undefined) => string
>x : number
>toFixed : (fractionDigits?: number | undefined) => string
=======
>            : ^^^^^^
>x.toFixed : (fractionDigits?: number) => string
>          : ^^^^^^^^^^^^^^^^^^^^^^^^^^^^^^^^^^^
>x : number
>  : ^^^^^^
>toFixed : (fractionDigits?: number) => string
>        : ^^^^^^^^^^^^^^^^^^^^^^^^^^^^^^^^^^^
>>>>>>> 12402f26

<|MERGE_RESOLUTION|>--- conflicted
+++ resolved
@@ -1,112 +1,100 @@
-//// [tests/cases/compiler/contextualTypingOfGenericFunctionTypedArguments1.ts] ////
-
-=== contextualTypingOfGenericFunctionTypedArguments1.ts ===
-interface Collection<T> {
-    length: number;
->length : number
->       : ^^^^^^
-
-    add(x: T): void;
->add : (x: T) => void
->    : ^^^^ ^^^^^    
->x : T
->  : ^
-
-    remove(x: T): boolean;
->remove : (x: T) => boolean
->       : ^^^^ ^^^^^       
->x : T
->  : ^
-}
-
-interface Combinators {
-    forEach<T>(c: Collection<T>, f: (x: T) => Date): void;
->forEach : <T>(c: Collection<T>, f: (x: T) => Date) => void
->        : ^ ^^^^^             ^^^^^              ^^^^^    
->c : Collection<T>
->  : ^^^^^^^^^^^^^
->f : (x: T) => Date
->  : ^^^^ ^^^^^    
->x : T
->  : ^
-}
-
-var c2: Collection<number>;
->c2 : Collection<number>
->   : ^^^^^^^^^^^^^^^^^^
-
-var _: Combinators;
->_ : Combinators
->  : ^^^^^^^^^^^
-
-// errors on all 3 lines, bug was that r5 was the only line with errors
-var f = (x: number) => { return x.toFixed() };
->f : (x: number) => string
->  : ^^^^      ^^^^^^^^^^^
->(x: number) => { return x.toFixed() } : (x: number) => string
->                                      : ^^^^      ^^^^^^^^^^^
->x : number
->  : ^^^^^^
->x.toFixed() : string
-<<<<<<< HEAD
->x.toFixed : (fractionDigits?: number | undefined) => string
->x : number
->toFixed : (fractionDigits?: number | undefined) => string
-=======
->            : ^^^^^^
->x.toFixed : (fractionDigits?: number) => string
->          : ^^^^^^^^^^^^^^^^^^^^^^^^^^^^^^^^^^^
->x : number
->  : ^^^^^^
->toFixed : (fractionDigits?: number) => string
->        : ^^^^^^^^^^^^^^^^^^^^^^^^^^^^^^^^^^^
->>>>>>> 12402f26
-
-var r5 = _.forEach<number>(c2, f); 
->r5 : void
->   : ^^^^
->_.forEach<number>(c2, f) : void
->                         : ^^^^
->_.forEach : <T>(c: Collection<T>, f: (x: T) => Date) => void
->          : ^^^^^^^^^^^^^^^^^^^^^^^^^^^^^^^^^^^^^^^^^^^^^^^^
->_ : Combinators
->  : ^^^^^^^^^^^
->forEach : <T>(c: Collection<T>, f: (x: T) => Date) => void
->        : ^^^^^^^^^^^^^^^^^^^^^^^^^^^^^^^^^^^^^^^^^^^^^^^^
->c2 : Collection<number>
->   : ^^^^^^^^^^^^^^^^^^
->f : (x: number) => string
->  : ^^^^^^^^^^^^^^^^^^^^^
-
-var r6 = _.forEach<number>(c2, (x) => { return x.toFixed() }); 
->r6 : void
->   : ^^^^
->_.forEach<number>(c2, (x) => { return x.toFixed() }) : void
->                                                     : ^^^^
->_.forEach : <T>(c: Collection<T>, f: (x: T) => Date) => void
->          : ^^^^^^^^^^^^^^^^^^^^^^^^^^^^^^^^^^^^^^^^^^^^^^^^
->_ : Combinators
->  : ^^^^^^^^^^^
->forEach : <T>(c: Collection<T>, f: (x: T) => Date) => void
->        : ^^^^^^^^^^^^^^^^^^^^^^^^^^^^^^^^^^^^^^^^^^^^^^^^
->c2 : Collection<number>
->   : ^^^^^^^^^^^^^^^^^^
->(x) => { return x.toFixed() } : (x: number) => string
->                              : ^^^^^^^^^^^^^^^^^^^^^
->x : number
->  : ^^^^^^
->x.toFixed() : string
-<<<<<<< HEAD
->x.toFixed : (fractionDigits?: number | undefined) => string
->x : number
->toFixed : (fractionDigits?: number | undefined) => string
-=======
->            : ^^^^^^
->x.toFixed : (fractionDigits?: number) => string
->          : ^^^^^^^^^^^^^^^^^^^^^^^^^^^^^^^^^^^
->x : number
->  : ^^^^^^
->toFixed : (fractionDigits?: number) => string
->        : ^^^^^^^^^^^^^^^^^^^^^^^^^^^^^^^^^^^
->>>>>>> 12402f26
-
+//// [tests/cases/compiler/contextualTypingOfGenericFunctionTypedArguments1.ts] ////
+
+=== contextualTypingOfGenericFunctionTypedArguments1.ts ===
+interface Collection<T> {
+    length: number;
+>length : number
+>       : ^^^^^^
+
+    add(x: T): void;
+>add : (x: T) => void
+>    : ^^^^ ^^^^^    
+>x : T
+>  : ^
+
+    remove(x: T): boolean;
+>remove : (x: T) => boolean
+>       : ^^^^ ^^^^^       
+>x : T
+>  : ^
+}
+
+interface Combinators {
+    forEach<T>(c: Collection<T>, f: (x: T) => Date): void;
+>forEach : <T>(c: Collection<T>, f: (x: T) => Date) => void
+>        : ^ ^^^^^             ^^^^^              ^^^^^    
+>c : Collection<T>
+>  : ^^^^^^^^^^^^^
+>f : (x: T) => Date
+>  : ^^^^ ^^^^^    
+>x : T
+>  : ^
+}
+
+var c2: Collection<number>;
+>c2 : Collection<number>
+>   : ^^^^^^^^^^^^^^^^^^
+
+var _: Combinators;
+>_ : Combinators
+>  : ^^^^^^^^^^^
+
+// errors on all 3 lines, bug was that r5 was the only line with errors
+var f = (x: number) => { return x.toFixed() };
+>f : (x: number) => string
+>  : ^^^^      ^^^^^^^^^^^
+>(x: number) => { return x.toFixed() } : (x: number) => string
+>                                      : ^^^^      ^^^^^^^^^^^
+>x : number
+>  : ^^^^^^
+>x.toFixed() : string
+>            : ^^^^^^
+>x.toFixed : (fractionDigits?: number | undefined) => string
+>          : ^^^^^^^^^^^^^^^^^^^^^^^^^^^^^^^^^^^^^^^^^^^^^^^
+>x : number
+>  : ^^^^^^
+>toFixed : (fractionDigits?: number | undefined) => string
+>        : ^^^^^^^^^^^^^^^^^^^^^^^^^^^^^^^^^^^^^^^^^^^^^^^
+
+var r5 = _.forEach<number>(c2, f); 
+>r5 : void
+>   : ^^^^
+>_.forEach<number>(c2, f) : void
+>                         : ^^^^
+>_.forEach : <T>(c: Collection<T>, f: (x: T) => Date) => void
+>          : ^^^^^^^^^^^^^^^^^^^^^^^^^^^^^^^^^^^^^^^^^^^^^^^^
+>_ : Combinators
+>  : ^^^^^^^^^^^
+>forEach : <T>(c: Collection<T>, f: (x: T) => Date) => void
+>        : ^^^^^^^^^^^^^^^^^^^^^^^^^^^^^^^^^^^^^^^^^^^^^^^^
+>c2 : Collection<number>
+>   : ^^^^^^^^^^^^^^^^^^
+>f : (x: number) => string
+>  : ^^^^^^^^^^^^^^^^^^^^^
+
+var r6 = _.forEach<number>(c2, (x) => { return x.toFixed() }); 
+>r6 : void
+>   : ^^^^
+>_.forEach<number>(c2, (x) => { return x.toFixed() }) : void
+>                                                     : ^^^^
+>_.forEach : <T>(c: Collection<T>, f: (x: T) => Date) => void
+>          : ^^^^^^^^^^^^^^^^^^^^^^^^^^^^^^^^^^^^^^^^^^^^^^^^
+>_ : Combinators
+>  : ^^^^^^^^^^^
+>forEach : <T>(c: Collection<T>, f: (x: T) => Date) => void
+>        : ^^^^^^^^^^^^^^^^^^^^^^^^^^^^^^^^^^^^^^^^^^^^^^^^
+>c2 : Collection<number>
+>   : ^^^^^^^^^^^^^^^^^^
+>(x) => { return x.toFixed() } : (x: number) => string
+>                              : ^^^^^^^^^^^^^^^^^^^^^
+>x : number
+>  : ^^^^^^
+>x.toFixed() : string
+>            : ^^^^^^
+>x.toFixed : (fractionDigits?: number | undefined) => string
+>          : ^^^^^^^^^^^^^^^^^^^^^^^^^^^^^^^^^^^^^^^^^^^^^^^
+>x : number
+>  : ^^^^^^
+>toFixed : (fractionDigits?: number | undefined) => string
+>        : ^^^^^^^^^^^^^^^^^^^^^^^^^^^^^^^^^^^^^^^^^^^^^^^
+