//// [tests/cases/conformance/override/override16.ts] ////

=== override16.ts ===
class A {
>A : A
>  : ^

    foo?: string;
<<<<<<< HEAD
>foo : string | undefined
=======
>foo : string
>    : ^^^^^^
>>>>>>> 12402f26
}

class B extends A {
>B : B
>  : ^
>A : A
>  : ^

    override foo = "string";
>foo : string
>    : ^^^^^^
>"string" : "string"
>         : ^^^^^^^^
}

<|MERGE_RESOLUTION|>--- conflicted
+++ resolved
@@ -1,29 +1,25 @@
-//// [tests/cases/conformance/override/override16.ts] ////
-
-=== override16.ts ===
-class A {
->A : A
->  : ^
-
-    foo?: string;
-<<<<<<< HEAD
->foo : string | undefined
-=======
->foo : string
->    : ^^^^^^
->>>>>>> 12402f26
-}
-
-class B extends A {
->B : B
->  : ^
->A : A
->  : ^
-
-    override foo = "string";
->foo : string
->    : ^^^^^^
->"string" : "string"
->         : ^^^^^^^^
-}
-
+//// [tests/cases/conformance/override/override16.ts] ////
+
+=== override16.ts ===
+class A {
+>A : A
+>  : ^
+
+    foo?: string;
+>foo : string | undefined
+>    : ^^^^^^^^^^^^^^^^^^
+}
+
+class B extends A {
+>B : B
+>  : ^
+>A : A
+>  : ^
+
+    override foo = "string";
+>foo : string
+>    : ^^^^^^
+>"string" : "string"
+>         : ^^^^^^^^
+}
+