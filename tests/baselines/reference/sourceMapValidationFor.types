//// [tests/cases/compiler/sourceMapValidationFor.ts] ////

=== sourceMapValidationFor.ts ===
for (var i = 0; i < 10; i++) {
>i : number
>  : ^^^^^^
>0 : 0
>  : ^
>i < 10 : boolean
>       : ^^^^^^^
>i : number
>  : ^^^^^^
>10 : 10
>   : ^^
>i++ : number
>    : ^^^^^^
>i : number
>  : ^^^^^^

    WScript.Echo("i: " + i);
>WScript.Echo("i: " + i) : void
>                        : ^^^^
>WScript.Echo : (s: any) => void
<<<<<<< HEAD
>WScript : { Echo(s: any): void; StdErr: TextStreamWriter; StdOut: TextStreamWriter; Arguments: { length: number; Item(n: number): string; }; ScriptFullName: string; Quit(exitCode?: number | undefined): number; BuildVersion: number; FullName: string; Interactive: boolean; Name: string; Path: string; ScriptName: string; StdIn: TextStreamReader; Version: string; ConnectObject(objEventSource: any, strPrefix: string): void; CreateObject(strProgID: string, strPrefix?: string | undefined): any; DisconnectObject(obj: any): void; GetObject(strPathname: string, strProgID?: string | undefined, strPrefix?: string | undefined): any; Sleep(intTime: number): void; }
=======
>             : ^^^^^^^^^^^^^^^^
>WScript : { Echo(s: any): void; StdErr: TextStreamWriter; StdOut: TextStreamWriter; Arguments: { length: number; Item(n: number): string; }; ScriptFullName: string; Quit(exitCode?: number): number; BuildVersion: number; FullName: string; Interactive: boolean; Name: string; Path: string; ScriptName: string; StdIn: TextStreamReader; Version: string; ConnectObject(objEventSource: any, strPrefix: string): void; CreateObject(strProgID: string, strPrefix?: string): any; DisconnectObject(obj: any): void; GetObject(strPathname: string, strProgID?: string, strPrefix?: string): any; Sleep(intTime: number): void; }
>        : ^^^^^^^^^^^^^^^^^^^^^^^^^^^^^^^^^^^^^^^^^^^^^^^^^^^^^^^^^^^^^^^^^^^^^^^^^^^^^^^^^^^^^^^^^^^^^^^^^^^^^^^^^^^^^^^^^^^^^^^^^^^^^^^^^^^^^^^^^^^^^^^^^^^^^^^^^^^^^^^^^^^^^^^^^^^^^^^^^^^^^^^^^^^^^^^^^^^^^^^^^^^^^^^^^^^^^^^^^^^^^^^^^^^^^^^^^^^^^^^^^^^^^^^^^^^^^^^^^^^^^^^^^^^^^^^^^^^^^^^^^^^^^^^^^^^^^^^^^^^^^^^^^^^^^^^^^^^^^^^^^^^^^^^^^^^^^^^^^^^^^^^^^^^^^^^^^^^^^^^^^^^^^^^^^^^^^^^^^^^^^^^^^^^^^^^^^^^^^^^^^^^^^^^^^^^^^^^^^^^^^^^^^^^^^^^^^^^^^^^^^^^^^^^^^^^^^^^^^^^^^^^^^^^^^^^^^^^^^^^^^^^^^^^^^^^^^^^^^^^^^^^^^^^^^^^^^^^^^^^^^^^^^^^^^^^^^^^^^^^^^^^^^^^^^^^^^^^^^^^^^^^^^^^^^^^^^^^^^^^^^^^^^^^^^^^^^^^^^^^^^
>>>>>>> 12402f26
>Echo : (s: any) => void
>     : ^^^^^^^^^^^^^^^^
>"i: " + i : string
>          : ^^^^^^
>"i: " : "i: "
>      : ^^^^^
>i : number
>  : ^^^^^^
}
for (i = 0; i < 10; i++)
>i = 0 : 0
>      : ^
>i : number
>  : ^^^^^^
>0 : 0
>  : ^
>i < 10 : boolean
>       : ^^^^^^^
>i : number
>  : ^^^^^^
>10 : 10
>   : ^^
>i++ : number
>    : ^^^^^^
>i : number
>  : ^^^^^^
{
    WScript.Echo("i: " + i);
>WScript.Echo("i: " + i) : void
>                        : ^^^^
>WScript.Echo : (s: any) => void
<<<<<<< HEAD
>WScript : { Echo(s: any): void; StdErr: TextStreamWriter; StdOut: TextStreamWriter; Arguments: { length: number; Item(n: number): string; }; ScriptFullName: string; Quit(exitCode?: number | undefined): number; BuildVersion: number; FullName: string; Interactive: boolean; Name: string; Path: string; ScriptName: string; StdIn: TextStreamReader; Version: string; ConnectObject(objEventSource: any, strPrefix: string): void; CreateObject(strProgID: string, strPrefix?: string | undefined): any; DisconnectObject(obj: any): void; GetObject(strPathname: string, strProgID?: string | undefined, strPrefix?: string | undefined): any; Sleep(intTime: number): void; }
=======
>             : ^^^^^^^^^^^^^^^^
>WScript : { Echo(s: any): void; StdErr: TextStreamWriter; StdOut: TextStreamWriter; Arguments: { length: number; Item(n: number): string; }; ScriptFullName: string; Quit(exitCode?: number): number; BuildVersion: number; FullName: string; Interactive: boolean; Name: string; Path: string; ScriptName: string; StdIn: TextStreamReader; Version: string; ConnectObject(objEventSource: any, strPrefix: string): void; CreateObject(strProgID: string, strPrefix?: string): any; DisconnectObject(obj: any): void; GetObject(strPathname: string, strProgID?: string, strPrefix?: string): any; Sleep(intTime: number): void; }
>        : ^^^^^^^^^^^^^^^^^^^^^^^^^^^^^^^^^^^^^^^^^^^^^^^^^^^^^^^^^^^^^^^^^^^^^^^^^^^^^^^^^^^^^^^^^^^^^^^^^^^^^^^^^^^^^^^^^^^^^^^^^^^^^^^^^^^^^^^^^^^^^^^^^^^^^^^^^^^^^^^^^^^^^^^^^^^^^^^^^^^^^^^^^^^^^^^^^^^^^^^^^^^^^^^^^^^^^^^^^^^^^^^^^^^^^^^^^^^^^^^^^^^^^^^^^^^^^^^^^^^^^^^^^^^^^^^^^^^^^^^^^^^^^^^^^^^^^^^^^^^^^^^^^^^^^^^^^^^^^^^^^^^^^^^^^^^^^^^^^^^^^^^^^^^^^^^^^^^^^^^^^^^^^^^^^^^^^^^^^^^^^^^^^^^^^^^^^^^^^^^^^^^^^^^^^^^^^^^^^^^^^^^^^^^^^^^^^^^^^^^^^^^^^^^^^^^^^^^^^^^^^^^^^^^^^^^^^^^^^^^^^^^^^^^^^^^^^^^^^^^^^^^^^^^^^^^^^^^^^^^^^^^^^^^^^^^^^^^^^^^^^^^^^^^^^^^^^^^^^^^^^^^^^^^^^^^^^^^^^^^^^^^^^^^^^^^^^^^^^^^^^
>>>>>>> 12402f26
>Echo : (s: any) => void
>     : ^^^^^^^^^^^^^^^^
>"i: " + i : string
>          : ^^^^^^
>"i: " : "i: "
>      : ^^^^^
>i : number
>  : ^^^^^^
}
for (var j = 0; j < 10; ) {
>j : number
>  : ^^^^^^
>0 : 0
>  : ^
>j < 10 : boolean
>       : ^^^^^^^
>j : number
>  : ^^^^^^
>10 : 10
>   : ^^

    j++;
>j++ : number
>    : ^^^^^^
>j : number
>  : ^^^^^^

    if (j == 1) {
>j == 1 : boolean
>       : ^^^^^^^
>j : number
>  : ^^^^^^
>1 : 1
>  : ^

        continue;
    }
}
for (j = 0; j < 10;)
>j = 0 : 0
>      : ^
>j : number
>  : ^^^^^^
>0 : 0
>  : ^
>j < 10 : boolean
>       : ^^^^^^^
>j : number
>  : ^^^^^^
>10 : 10
>   : ^^
{
    j++;
>j++ : number
>    : ^^^^^^
>j : number
>  : ^^^^^^
}
for (var k = 0;; k++) {
>k : number
>  : ^^^^^^
>0 : 0
>  : ^
>k++ : number
>    : ^^^^^^
>k : number
>  : ^^^^^^
}
for (k = 0;; k++)
>k = 0 : 0
>      : ^
>k : number
>  : ^^^^^^
>0 : 0
>  : ^
>k++ : number
>    : ^^^^^^
>k : number
>  : ^^^^^^
{
}
for (; k < 10; k++) {
>k < 10 : boolean
>       : ^^^^^^^
>k : number
>  : ^^^^^^
>10 : 10
>   : ^^
>k++ : number
>    : ^^^^^^
>k : number
>  : ^^^^^^
}
for (;;) {
    i++;
>i++ : number
>    : ^^^^^^
>i : number
>  : ^^^^^^
}
for (;;)
{
    i++;
>i++ : number
>    : ^^^^^^
>i : number
>  : ^^^^^^
}
for (i = 0, j = 20; j < 20, i < 20; j++) {
>i = 0, j = 20 : 20
>              : ^^
>i = 0 : 0
>      : ^
>i : number
>  : ^^^^^^
>0 : 0
>  : ^
>j = 20 : 20
>       : ^^
>j : number
>  : ^^^^^^
>20 : 20
>   : ^^
>j < 20, i < 20 : boolean
>               : ^^^^^^^
>j < 20 : boolean
>       : ^^^^^^^
>j : number
>  : ^^^^^^
>20 : 20
>   : ^^
>i < 20 : boolean
>       : ^^^^^^^
>i : number
>  : ^^^^^^
>20 : 20
>   : ^^
>j++ : number
>    : ^^^^^^
>j : number
>  : ^^^^^^
}
<|MERGE_RESOLUTION|>--- conflicted
+++ resolved
@@ -1,210 +1,202 @@
-//// [tests/cases/compiler/sourceMapValidationFor.ts] ////
-
-=== sourceMapValidationFor.ts ===
-for (var i = 0; i < 10; i++) {
->i : number
->  : ^^^^^^
->0 : 0
->  : ^
->i < 10 : boolean
->       : ^^^^^^^
->i : number
->  : ^^^^^^
->10 : 10
->   : ^^
->i++ : number
->    : ^^^^^^
->i : number
->  : ^^^^^^
-
-    WScript.Echo("i: " + i);
->WScript.Echo("i: " + i) : void
->                        : ^^^^
->WScript.Echo : (s: any) => void
-<<<<<<< HEAD
->WScript : { Echo(s: any): void; StdErr: TextStreamWriter; StdOut: TextStreamWriter; Arguments: { length: number; Item(n: number): string; }; ScriptFullName: string; Quit(exitCode?: number | undefined): number; BuildVersion: number; FullName: string; Interactive: boolean; Name: string; Path: string; ScriptName: string; StdIn: TextStreamReader; Version: string; ConnectObject(objEventSource: any, strPrefix: string): void; CreateObject(strProgID: string, strPrefix?: string | undefined): any; DisconnectObject(obj: any): void; GetObject(strPathname: string, strProgID?: string | undefined, strPrefix?: string | undefined): any; Sleep(intTime: number): void; }
-=======
->             : ^^^^^^^^^^^^^^^^
->WScript : { Echo(s: any): void; StdErr: TextStreamWriter; StdOut: TextStreamWriter; Arguments: { length: number; Item(n: number): string; }; ScriptFullName: string; Quit(exitCode?: number): number; BuildVersion: number; FullName: string; Interactive: boolean; Name: string; Path: string; ScriptName: string; StdIn: TextStreamReader; Version: string; ConnectObject(objEventSource: any, strPrefix: string): void; CreateObject(strProgID: string, strPrefix?: string): any; DisconnectObject(obj: any): void; GetObject(strPathname: string, strProgID?: string, strPrefix?: string): any; Sleep(intTime: number): void; }
->        : ^^^^^^^^^^^^^^^^^^^^^^^^^^^^^^^^^^^^^^^^^^^^^^^^^^^^^^^^^^^^^^^^^^^^^^^^^^^^^^^^^^^^^^^^^^^^^^^^^^^^^^^^^^^^^^^^^^^^^^^^^^^^^^^^^^^^^^^^^^^^^^^^^^^^^^^^^^^^^^^^^^^^^^^^^^^^^^^^^^^^^^^^^^^^^^^^^^^^^^^^^^^^^^^^^^^^^^^^^^^^^^^^^^^^^^^^^^^^^^^^^^^^^^^^^^^^^^^^^^^^^^^^^^^^^^^^^^^^^^^^^^^^^^^^^^^^^^^^^^^^^^^^^^^^^^^^^^^^^^^^^^^^^^^^^^^^^^^^^^^^^^^^^^^^^^^^^^^^^^^^^^^^^^^^^^^^^^^^^^^^^^^^^^^^^^^^^^^^^^^^^^^^^^^^^^^^^^^^^^^^^^^^^^^^^^^^^^^^^^^^^^^^^^^^^^^^^^^^^^^^^^^^^^^^^^^^^^^^^^^^^^^^^^^^^^^^^^^^^^^^^^^^^^^^^^^^^^^^^^^^^^^^^^^^^^^^^^^^^^^^^^^^^^^^^^^^^^^^^^^^^^^^^^^^^^^^^^^^^^^^^^^^^^^^^^^^^^^^^^^^^
->>>>>>> 12402f26
->Echo : (s: any) => void
->     : ^^^^^^^^^^^^^^^^
->"i: " + i : string
->          : ^^^^^^
->"i: " : "i: "
->      : ^^^^^
->i : number
->  : ^^^^^^
-}
-for (i = 0; i < 10; i++)
->i = 0 : 0
->      : ^
->i : number
->  : ^^^^^^
->0 : 0
->  : ^
->i < 10 : boolean
->       : ^^^^^^^
->i : number
->  : ^^^^^^
->10 : 10
->   : ^^
->i++ : number
->    : ^^^^^^
->i : number
->  : ^^^^^^
-{
-    WScript.Echo("i: " + i);
->WScript.Echo("i: " + i) : void
->                        : ^^^^
->WScript.Echo : (s: any) => void
-<<<<<<< HEAD
->WScript : { Echo(s: any): void; StdErr: TextStreamWriter; StdOut: TextStreamWriter; Arguments: { length: number; Item(n: number): string; }; ScriptFullName: string; Quit(exitCode?: number | undefined): number; BuildVersion: number; FullName: string; Interactive: boolean; Name: string; Path: string; ScriptName: string; StdIn: TextStreamReader; Version: string; ConnectObject(objEventSource: any, strPrefix: string): void; CreateObject(strProgID: string, strPrefix?: string | undefined): any; DisconnectObject(obj: any): void; GetObject(strPathname: string, strProgID?: string | undefined, strPrefix?: string | undefined): any; Sleep(intTime: number): void; }
-=======
->             : ^^^^^^^^^^^^^^^^
->WScript : { Echo(s: any): void; StdErr: TextStreamWriter; StdOut: TextStreamWriter; Arguments: { length: number; Item(n: number): string; }; ScriptFullName: string; Quit(exitCode?: number): number; BuildVersion: number; FullName: string; Interactive: boolean; Name: string; Path: string; ScriptName: string; StdIn: TextStreamReader; Version: string; ConnectObject(objEventSource: any, strPrefix: string): void; CreateObject(strProgID: string, strPrefix?: string): any; DisconnectObject(obj: any): void; GetObject(strPathname: string, strProgID?: string, strPrefix?: string): any; Sleep(intTime: number): void; }
->        : ^^^^^^^^^^^^^^^^^^^^^^^^^^^^^^^^^^^^^^^^^^^^^^^^^^^^^^^^^^^^^^^^^^^^^^^^^^^^^^^^^^^^^^^^^^^^^^^^^^^^^^^^^^^^^^^^^^^^^^^^^^^^^^^^^^^^^^^^^^^^^^^^^^^^^^^^^^^^^^^^^^^^^^^^^^^^^^^^^^^^^^^^^^^^^^^^^^^^^^^^^^^^^^^^^^^^^^^^^^^^^^^^^^^^^^^^^^^^^^^^^^^^^^^^^^^^^^^^^^^^^^^^^^^^^^^^^^^^^^^^^^^^^^^^^^^^^^^^^^^^^^^^^^^^^^^^^^^^^^^^^^^^^^^^^^^^^^^^^^^^^^^^^^^^^^^^^^^^^^^^^^^^^^^^^^^^^^^^^^^^^^^^^^^^^^^^^^^^^^^^^^^^^^^^^^^^^^^^^^^^^^^^^^^^^^^^^^^^^^^^^^^^^^^^^^^^^^^^^^^^^^^^^^^^^^^^^^^^^^^^^^^^^^^^^^^^^^^^^^^^^^^^^^^^^^^^^^^^^^^^^^^^^^^^^^^^^^^^^^^^^^^^^^^^^^^^^^^^^^^^^^^^^^^^^^^^^^^^^^^^^^^^^^^^^^^^^^^^^^^^^
->>>>>>> 12402f26
->Echo : (s: any) => void
->     : ^^^^^^^^^^^^^^^^
->"i: " + i : string
->          : ^^^^^^
->"i: " : "i: "
->      : ^^^^^
->i : number
->  : ^^^^^^
-}
-for (var j = 0; j < 10; ) {
->j : number
->  : ^^^^^^
->0 : 0
->  : ^
->j < 10 : boolean
->       : ^^^^^^^
->j : number
->  : ^^^^^^
->10 : 10
->   : ^^
-
-    j++;
->j++ : number
->    : ^^^^^^
->j : number
->  : ^^^^^^
-
-    if (j == 1) {
->j == 1 : boolean
->       : ^^^^^^^
->j : number
->  : ^^^^^^
->1 : 1
->  : ^
-
-        continue;
-    }
-}
-for (j = 0; j < 10;)
->j = 0 : 0
->      : ^
->j : number
->  : ^^^^^^
->0 : 0
->  : ^
->j < 10 : boolean
->       : ^^^^^^^
->j : number
->  : ^^^^^^
->10 : 10
->   : ^^
-{
-    j++;
->j++ : number
->    : ^^^^^^
->j : number
->  : ^^^^^^
-}
-for (var k = 0;; k++) {
->k : number
->  : ^^^^^^
->0 : 0
->  : ^
->k++ : number
->    : ^^^^^^
->k : number
->  : ^^^^^^
-}
-for (k = 0;; k++)
->k = 0 : 0
->      : ^
->k : number
->  : ^^^^^^
->0 : 0
->  : ^
->k++ : number
->    : ^^^^^^
->k : number
->  : ^^^^^^
-{
-}
-for (; k < 10; k++) {
->k < 10 : boolean
->       : ^^^^^^^
->k : number
->  : ^^^^^^
->10 : 10
->   : ^^
->k++ : number
->    : ^^^^^^
->k : number
->  : ^^^^^^
-}
-for (;;) {
-    i++;
->i++ : number
->    : ^^^^^^
->i : number
->  : ^^^^^^
-}
-for (;;)
-{
-    i++;
->i++ : number
->    : ^^^^^^
->i : number
->  : ^^^^^^
-}
-for (i = 0, j = 20; j < 20, i < 20; j++) {
->i = 0, j = 20 : 20
->              : ^^
->i = 0 : 0
->      : ^
->i : number
->  : ^^^^^^
->0 : 0
->  : ^
->j = 20 : 20
->       : ^^
->j : number
->  : ^^^^^^
->20 : 20
->   : ^^
->j < 20, i < 20 : boolean
->               : ^^^^^^^
->j < 20 : boolean
->       : ^^^^^^^
->j : number
->  : ^^^^^^
->20 : 20
->   : ^^
->i < 20 : boolean
->       : ^^^^^^^
->i : number
->  : ^^^^^^
->20 : 20
->   : ^^
->j++ : number
->    : ^^^^^^
->j : number
->  : ^^^^^^
-}
+//// [tests/cases/compiler/sourceMapValidationFor.ts] ////
+
+=== sourceMapValidationFor.ts ===
+for (var i = 0; i < 10; i++) {
+>i : number
+>  : ^^^^^^
+>0 : 0
+>  : ^
+>i < 10 : boolean
+>       : ^^^^^^^
+>i : number
+>  : ^^^^^^
+>10 : 10
+>   : ^^
+>i++ : number
+>    : ^^^^^^
+>i : number
+>  : ^^^^^^
+
+    WScript.Echo("i: " + i);
+>WScript.Echo("i: " + i) : void
+>                        : ^^^^
+>WScript.Echo : (s: any) => void
+>             : ^^^^^^^^^^^^^^^^
+>WScript : { Echo(s: any): void; StdErr: TextStreamWriter; StdOut: TextStreamWriter; Arguments: { length: number; Item(n: number): string; }; ScriptFullName: string; Quit(exitCode?: number | undefined): number; BuildVersion: number; FullName: string; Interactive: boolean; Name: string; Path: string; ScriptName: string; StdIn: TextStreamReader; Version: string; ConnectObject(objEventSource: any, strPrefix: string): void; CreateObject(strProgID: string, strPrefix?: string | undefined): any; DisconnectObject(obj: any): void; GetObject(strPathname: string, strProgID?: string | undefined, strPrefix?: string | undefined): any; Sleep(intTime: number): void; }
+>        : ^^^^^^^^^^^^^^^^^^^^^^^^^^^^^^^^^^^^^^^^^^^^^^^^^^^^^^^^^^^^^^^^^^^^^^^^^^^^^^^^^^^^^^^^^^^^^^^^^^^^^^^^^^^^^^^^^^^^^^^^^^^^^^^^^^^^^^^^^^^^^^^^^^^^^^^^^^^^^^^^^^^^^^^^^^^^^^^^^^^^^^^^^^^^^^^^^^^^^^^^^^^^^^^^^^^^^^^^^^^^^^^^^^^^^^^^^^^^^^^^^^^^^^^^^^^^^^^^^^^^^^^^^^^^^^^^^^^^^^^^^^^^^^^^^^^^^^^^^^^^^^^^^^^^^^^^^^^^^^^^^^^^^^^^^^^^^^^^^^^^^^^^^^^^^^^^^^^^^^^^^^^^^^^^^^^^^^^^^^^^^^^^^^^^^^^^^^^^^^^^^^^^^^^^^^^^^^^^^^^^^^^^^^^^^^^^^^^^^^^^^^^^^^^^^^^^^^^^^^^^^^^^^^^^^^^^^^^^^^^^^^^^^^^^^^^^^^^^^^^^^^^^^^^^^^^^^^^^^^^^^^^^^^^^^^^^^^^^^^^^^^^^^^^^^^^^^^^^^^^^^^^^^^^^^^^^^^^^^^^^^^^^^^^^^^^^^^^^^^^^^^^^^^^^^^^^^^^^^^^^^^^^^^^^^^^^^^^^^^^^^^^^^^^^^
+>Echo : (s: any) => void
+>     : ^^^^^^^^^^^^^^^^
+>"i: " + i : string
+>          : ^^^^^^
+>"i: " : "i: "
+>      : ^^^^^
+>i : number
+>  : ^^^^^^
+}
+for (i = 0; i < 10; i++)
+>i = 0 : 0
+>      : ^
+>i : number
+>  : ^^^^^^
+>0 : 0
+>  : ^
+>i < 10 : boolean
+>       : ^^^^^^^
+>i : number
+>  : ^^^^^^
+>10 : 10
+>   : ^^
+>i++ : number
+>    : ^^^^^^
+>i : number
+>  : ^^^^^^
+{
+    WScript.Echo("i: " + i);
+>WScript.Echo("i: " + i) : void
+>                        : ^^^^
+>WScript.Echo : (s: any) => void
+>             : ^^^^^^^^^^^^^^^^
+>WScript : { Echo(s: any): void; StdErr: TextStreamWriter; StdOut: TextStreamWriter; Arguments: { length: number; Item(n: number): string; }; ScriptFullName: string; Quit(exitCode?: number | undefined): number; BuildVersion: number; FullName: string; Interactive: boolean; Name: string; Path: string; ScriptName: string; StdIn: TextStreamReader; Version: string; ConnectObject(objEventSource: any, strPrefix: string): void; CreateObject(strProgID: string, strPrefix?: string | undefined): any; DisconnectObject(obj: any): void; GetObject(strPathname: string, strProgID?: string | undefined, strPrefix?: string | undefined): any; Sleep(intTime: number): void; }
+>        : ^^^^^^^^^^^^^^^^^^^^^^^^^^^^^^^^^^^^^^^^^^^^^^^^^^^^^^^^^^^^^^^^^^^^^^^^^^^^^^^^^^^^^^^^^^^^^^^^^^^^^^^^^^^^^^^^^^^^^^^^^^^^^^^^^^^^^^^^^^^^^^^^^^^^^^^^^^^^^^^^^^^^^^^^^^^^^^^^^^^^^^^^^^^^^^^^^^^^^^^^^^^^^^^^^^^^^^^^^^^^^^^^^^^^^^^^^^^^^^^^^^^^^^^^^^^^^^^^^^^^^^^^^^^^^^^^^^^^^^^^^^^^^^^^^^^^^^^^^^^^^^^^^^^^^^^^^^^^^^^^^^^^^^^^^^^^^^^^^^^^^^^^^^^^^^^^^^^^^^^^^^^^^^^^^^^^^^^^^^^^^^^^^^^^^^^^^^^^^^^^^^^^^^^^^^^^^^^^^^^^^^^^^^^^^^^^^^^^^^^^^^^^^^^^^^^^^^^^^^^^^^^^^^^^^^^^^^^^^^^^^^^^^^^^^^^^^^^^^^^^^^^^^^^^^^^^^^^^^^^^^^^^^^^^^^^^^^^^^^^^^^^^^^^^^^^^^^^^^^^^^^^^^^^^^^^^^^^^^^^^^^^^^^^^^^^^^^^^^^^^^^^^^^^^^^^^^^^^^^^^^^^^^^^^^^^^^^^^^^^^^^^^^^^^^
+>Echo : (s: any) => void
+>     : ^^^^^^^^^^^^^^^^
+>"i: " + i : string
+>          : ^^^^^^
+>"i: " : "i: "
+>      : ^^^^^
+>i : number
+>  : ^^^^^^
+}
+for (var j = 0; j < 10; ) {
+>j : number
+>  : ^^^^^^
+>0 : 0
+>  : ^
+>j < 10 : boolean
+>       : ^^^^^^^
+>j : number
+>  : ^^^^^^
+>10 : 10
+>   : ^^
+
+    j++;
+>j++ : number
+>    : ^^^^^^
+>j : number
+>  : ^^^^^^
+
+    if (j == 1) {
+>j == 1 : boolean
+>       : ^^^^^^^
+>j : number
+>  : ^^^^^^
+>1 : 1
+>  : ^
+
+        continue;
+    }
+}
+for (j = 0; j < 10;)
+>j = 0 : 0
+>      : ^
+>j : number
+>  : ^^^^^^
+>0 : 0
+>  : ^
+>j < 10 : boolean
+>       : ^^^^^^^
+>j : number
+>  : ^^^^^^
+>10 : 10
+>   : ^^
+{
+    j++;
+>j++ : number
+>    : ^^^^^^
+>j : number
+>  : ^^^^^^
+}
+for (var k = 0;; k++) {
+>k : number
+>  : ^^^^^^
+>0 : 0
+>  : ^
+>k++ : number
+>    : ^^^^^^
+>k : number
+>  : ^^^^^^
+}
+for (k = 0;; k++)
+>k = 0 : 0
+>      : ^
+>k : number
+>  : ^^^^^^
+>0 : 0
+>  : ^
+>k++ : number
+>    : ^^^^^^
+>k : number
+>  : ^^^^^^
+{
+}
+for (; k < 10; k++) {
+>k < 10 : boolean
+>       : ^^^^^^^
+>k : number
+>  : ^^^^^^
+>10 : 10
+>   : ^^
+>k++ : number
+>    : ^^^^^^
+>k : number
+>  : ^^^^^^
+}
+for (;;) {
+    i++;
+>i++ : number
+>    : ^^^^^^
+>i : number
+>  : ^^^^^^
+}
+for (;;)
+{
+    i++;
+>i++ : number
+>    : ^^^^^^
+>i : number
+>  : ^^^^^^
+}
+for (i = 0, j = 20; j < 20, i < 20; j++) {
+>i = 0, j = 20 : 20
+>              : ^^
+>i = 0 : 0
+>      : ^
+>i : number
+>  : ^^^^^^
+>0 : 0
+>  : ^
+>j = 20 : 20
+>       : ^^
+>j : number
+>  : ^^^^^^
+>20 : 20
+>   : ^^
+>j < 20, i < 20 : boolean
+>               : ^^^^^^^
+>j < 20 : boolean
+>       : ^^^^^^^
+>j : number
+>  : ^^^^^^
+>20 : 20
+>   : ^^
+>i < 20 : boolean
+>       : ^^^^^^^
+>i : number
+>  : ^^^^^^
+>20 : 20
+>   : ^^
+>j++ : number
+>    : ^^^^^^
+>j : number
+>  : ^^^^^^
+}