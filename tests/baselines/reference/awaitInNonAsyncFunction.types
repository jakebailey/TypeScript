//// [tests/cases/compiler/awaitInNonAsyncFunction.ts] ////

=== awaitInNonAsyncFunction.ts ===
// https://github.com/Microsoft/TypeScript/issues/26586

function normalFunc(p: Promise<number>) {
>normalFunc : (p: Promise<number>) => number
>           : ^^^^               ^^^^^^^^^^^
>p : Promise<number>
>  : ^^^^^^^^^^^^^^^

  for await (const _ of []);
<<<<<<< HEAD
>_ : never
>[] : never[]
=======
>_ : any
>  : ^^^
>[] : undefined[]
>   : ^^^^^^^^^^^
>>>>>>> 12402f26

  return await p;
>await p : number
>        : ^^^^^^
>p : Promise<number>
>  : ^^^^^^^^^^^^^^^
}

export function exportedFunc(p: Promise<number>) {
>exportedFunc : (p: Promise<number>) => number
>             : ^^^^               ^^^^^^^^^^^
>p : Promise<number>
>  : ^^^^^^^^^^^^^^^

  for await (const _ of []);
<<<<<<< HEAD
>_ : never
>[] : never[]
=======
>_ : any
>  : ^^^
>[] : undefined[]
>   : ^^^^^^^^^^^
>>>>>>> 12402f26

  return await p;
>await p : number
>        : ^^^^^^
>p : Promise<number>
>  : ^^^^^^^^^^^^^^^
}

const functionExpression = function(p: Promise<number>) {
>functionExpression : (p: Promise<number>) => void
>                   : ^^^^               ^^^^^^^^^
>function(p: Promise<number>) {  for await (const _ of []);  await p;} : (p: Promise<number>) => void
>                                                                      : ^^^^               ^^^^^^^^^
>p : Promise<number>
>  : ^^^^^^^^^^^^^^^

  for await (const _ of []);
<<<<<<< HEAD
>_ : never
>[] : never[]
=======
>_ : any
>  : ^^^
>[] : undefined[]
>   : ^^^^^^^^^^^
>>>>>>> 12402f26

  await p;
>await p : number
>        : ^^^^^^
>p : Promise<number>
>  : ^^^^^^^^^^^^^^^
}

const arrowFunc = (p: Promise<number>) => {
>arrowFunc : (p: Promise<number>) => number
>          : ^^^^               ^^^^^^^^^^^
>(p: Promise<number>) => {  for await (const _ of []);  return await p;} : (p: Promise<number>) => number
>                                                                        : ^^^^               ^^^^^^^^^^^
>p : Promise<number>
>  : ^^^^^^^^^^^^^^^

  for await (const _ of []);
<<<<<<< HEAD
>_ : never
>[] : never[]
=======
>_ : any
>  : ^^^
>[] : undefined[]
>   : ^^^^^^^^^^^
>>>>>>> 12402f26

  return await p;
>await p : number
>        : ^^^^^^
>p : Promise<number>
>  : ^^^^^^^^^^^^^^^

};

function* generatorFunc(p: Promise<number>) {
>generatorFunc : (p: Promise<number>) => Generator<number, void, unknown>
>              : ^^^^               ^^^^^^^^^^^^^^^^^^^^^^^^^^^^^^^^^^^^^
>p : Promise<number>
>  : ^^^^^^^^^^^^^^^

  for await (const _ of []);
<<<<<<< HEAD
>_ : never
>[] : never[]
=======
>_ : any
>  : ^^^
>[] : undefined[]
>   : ^^^^^^^^^^^
>>>>>>> 12402f26

  yield await p;
>yield await p : any
>              : ^^^
>await p : number
>        : ^^^^^^
>p : Promise<number>
>  : ^^^^^^^^^^^^^^^
}

class clazz {
>clazz : clazz
>      : ^^^^^

  constructor(p: Promise<number>) {
>p : Promise<number>
>  : ^^^^^^^^^^^^^^^

    for await (const _ of []);
<<<<<<< HEAD
>_ : never
>[] : never[]
=======
>_ : any
>  : ^^^
>[] : undefined[]
>   : ^^^^^^^^^^^
>>>>>>> 12402f26

    await p;
>await p : number
>        : ^^^^^^
>p : Promise<number>
>  : ^^^^^^^^^^^^^^^
  }
  method(p: Promise<number>) {
>method : (p: Promise<number>) => void
>       : ^^^^               ^^^^^^^^^
>p : Promise<number>
>  : ^^^^^^^^^^^^^^^

  for await (const _ of []);
<<<<<<< HEAD
>_ : never
>[] : never[]
=======
>_ : any
>  : ^^^
>[] : undefined[]
>   : ^^^^^^^^^^^
>>>>>>> 12402f26

    await p;
>await p : number
>        : ^^^^^^
>p : Promise<number>
>  : ^^^^^^^^^^^^^^^
  }
}

for await (const _ of []);
<<<<<<< HEAD
>_ : never
>[] : never[]
=======
>_ : any
>  : ^^^
>[] : undefined[]
>   : ^^^^^^^^^^^
>>>>>>> 12402f26

await null;
>await null : null
>           : ^^^^

<|MERGE_RESOLUTION|>--- conflicted
+++ resolved
@@ -1,197 +1,157 @@
-//// [tests/cases/compiler/awaitInNonAsyncFunction.ts] ////
-
-=== awaitInNonAsyncFunction.ts ===
-// https://github.com/Microsoft/TypeScript/issues/26586
-
-function normalFunc(p: Promise<number>) {
->normalFunc : (p: Promise<number>) => number
->           : ^^^^               ^^^^^^^^^^^
->p : Promise<number>
->  : ^^^^^^^^^^^^^^^
-
-  for await (const _ of []);
-<<<<<<< HEAD
->_ : never
->[] : never[]
-=======
->_ : any
->  : ^^^
->[] : undefined[]
->   : ^^^^^^^^^^^
->>>>>>> 12402f26
-
-  return await p;
->await p : number
->        : ^^^^^^
->p : Promise<number>
->  : ^^^^^^^^^^^^^^^
-}
-
-export function exportedFunc(p: Promise<number>) {
->exportedFunc : (p: Promise<number>) => number
->             : ^^^^               ^^^^^^^^^^^
->p : Promise<number>
->  : ^^^^^^^^^^^^^^^
-
-  for await (const _ of []);
-<<<<<<< HEAD
->_ : never
->[] : never[]
-=======
->_ : any
->  : ^^^
->[] : undefined[]
->   : ^^^^^^^^^^^
->>>>>>> 12402f26
-
-  return await p;
->await p : number
->        : ^^^^^^
->p : Promise<number>
->  : ^^^^^^^^^^^^^^^
-}
-
-const functionExpression = function(p: Promise<number>) {
->functionExpression : (p: Promise<number>) => void
->                   : ^^^^               ^^^^^^^^^
->function(p: Promise<number>) {  for await (const _ of []);  await p;} : (p: Promise<number>) => void
->                                                                      : ^^^^               ^^^^^^^^^
->p : Promise<number>
->  : ^^^^^^^^^^^^^^^
-
-  for await (const _ of []);
-<<<<<<< HEAD
->_ : never
->[] : never[]
-=======
->_ : any
->  : ^^^
->[] : undefined[]
->   : ^^^^^^^^^^^
->>>>>>> 12402f26
-
-  await p;
->await p : number
->        : ^^^^^^
->p : Promise<number>
->  : ^^^^^^^^^^^^^^^
-}
-
-const arrowFunc = (p: Promise<number>) => {
->arrowFunc : (p: Promise<number>) => number
->          : ^^^^               ^^^^^^^^^^^
->(p: Promise<number>) => {  for await (const _ of []);  return await p;} : (p: Promise<number>) => number
->                                                                        : ^^^^               ^^^^^^^^^^^
->p : Promise<number>
->  : ^^^^^^^^^^^^^^^
-
-  for await (const _ of []);
-<<<<<<< HEAD
->_ : never
->[] : never[]
-=======
->_ : any
->  : ^^^
->[] : undefined[]
->   : ^^^^^^^^^^^
->>>>>>> 12402f26
-
-  return await p;
->await p : number
->        : ^^^^^^
->p : Promise<number>
->  : ^^^^^^^^^^^^^^^
-
-};
-
-function* generatorFunc(p: Promise<number>) {
->generatorFunc : (p: Promise<number>) => Generator<number, void, unknown>
->              : ^^^^               ^^^^^^^^^^^^^^^^^^^^^^^^^^^^^^^^^^^^^
->p : Promise<number>
->  : ^^^^^^^^^^^^^^^
-
-  for await (const _ of []);
-<<<<<<< HEAD
->_ : never
->[] : never[]
-=======
->_ : any
->  : ^^^
->[] : undefined[]
->   : ^^^^^^^^^^^
->>>>>>> 12402f26
-
-  yield await p;
->yield await p : any
->              : ^^^
->await p : number
->        : ^^^^^^
->p : Promise<number>
->  : ^^^^^^^^^^^^^^^
-}
-
-class clazz {
->clazz : clazz
->      : ^^^^^
-
-  constructor(p: Promise<number>) {
->p : Promise<number>
->  : ^^^^^^^^^^^^^^^
-
-    for await (const _ of []);
-<<<<<<< HEAD
->_ : never
->[] : never[]
-=======
->_ : any
->  : ^^^
->[] : undefined[]
->   : ^^^^^^^^^^^
->>>>>>> 12402f26
-
-    await p;
->await p : number
->        : ^^^^^^
->p : Promise<number>
->  : ^^^^^^^^^^^^^^^
-  }
-  method(p: Promise<number>) {
->method : (p: Promise<number>) => void
->       : ^^^^               ^^^^^^^^^
->p : Promise<number>
->  : ^^^^^^^^^^^^^^^
-
-  for await (const _ of []);
-<<<<<<< HEAD
->_ : never
->[] : never[]
-=======
->_ : any
->  : ^^^
->[] : undefined[]
->   : ^^^^^^^^^^^
->>>>>>> 12402f26
-
-    await p;
->await p : number
->        : ^^^^^^
->p : Promise<number>
->  : ^^^^^^^^^^^^^^^
-  }
-}
-
-for await (const _ of []);
-<<<<<<< HEAD
->_ : never
->[] : never[]
-=======
->_ : any
->  : ^^^
->[] : undefined[]
->   : ^^^^^^^^^^^
->>>>>>> 12402f26
-
-await null;
->await null : null
->           : ^^^^
-
+//// [tests/cases/compiler/awaitInNonAsyncFunction.ts] ////
+
+=== awaitInNonAsyncFunction.ts ===
+// https://github.com/Microsoft/TypeScript/issues/26586
+
+function normalFunc(p: Promise<number>) {
+>normalFunc : (p: Promise<number>) => number
+>           : ^^^^               ^^^^^^^^^^^
+>p : Promise<number>
+>  : ^^^^^^^^^^^^^^^
+
+  for await (const _ of []);
+>_ : never
+>  : ^^^^^
+>[] : never[]
+>   : ^^^^^^^
+
+  return await p;
+>await p : number
+>        : ^^^^^^
+>p : Promise<number>
+>  : ^^^^^^^^^^^^^^^
+}
+
+export function exportedFunc(p: Promise<number>) {
+>exportedFunc : (p: Promise<number>) => number
+>             : ^^^^               ^^^^^^^^^^^
+>p : Promise<number>
+>  : ^^^^^^^^^^^^^^^
+
+  for await (const _ of []);
+>_ : never
+>  : ^^^^^
+>[] : never[]
+>   : ^^^^^^^
+
+  return await p;
+>await p : number
+>        : ^^^^^^
+>p : Promise<number>
+>  : ^^^^^^^^^^^^^^^
+}
+
+const functionExpression = function(p: Promise<number>) {
+>functionExpression : (p: Promise<number>) => void
+>                   : ^^^^               ^^^^^^^^^
+>function(p: Promise<number>) {  for await (const _ of []);  await p;} : (p: Promise<number>) => void
+>                                                                      : ^^^^               ^^^^^^^^^
+>p : Promise<number>
+>  : ^^^^^^^^^^^^^^^
+
+  for await (const _ of []);
+>_ : never
+>  : ^^^^^
+>[] : never[]
+>   : ^^^^^^^
+
+  await p;
+>await p : number
+>        : ^^^^^^
+>p : Promise<number>
+>  : ^^^^^^^^^^^^^^^
+}
+
+const arrowFunc = (p: Promise<number>) => {
+>arrowFunc : (p: Promise<number>) => number
+>          : ^^^^               ^^^^^^^^^^^
+>(p: Promise<number>) => {  for await (const _ of []);  return await p;} : (p: Promise<number>) => number
+>                                                                        : ^^^^               ^^^^^^^^^^^
+>p : Promise<number>
+>  : ^^^^^^^^^^^^^^^
+
+  for await (const _ of []);
+>_ : never
+>  : ^^^^^
+>[] : never[]
+>   : ^^^^^^^
+
+  return await p;
+>await p : number
+>        : ^^^^^^
+>p : Promise<number>
+>  : ^^^^^^^^^^^^^^^
+
+};
+
+function* generatorFunc(p: Promise<number>) {
+>generatorFunc : (p: Promise<number>) => Generator<number, void, unknown>
+>              : ^^^^               ^^^^^^^^^^^^^^^^^^^^^^^^^^^^^^^^^^^^^
+>p : Promise<number>
+>  : ^^^^^^^^^^^^^^^
+
+  for await (const _ of []);
+>_ : never
+>  : ^^^^^
+>[] : never[]
+>   : ^^^^^^^
+
+  yield await p;
+>yield await p : any
+>              : ^^^
+>await p : number
+>        : ^^^^^^
+>p : Promise<number>
+>  : ^^^^^^^^^^^^^^^
+}
+
+class clazz {
+>clazz : clazz
+>      : ^^^^^
+
+  constructor(p: Promise<number>) {
+>p : Promise<number>
+>  : ^^^^^^^^^^^^^^^
+
+    for await (const _ of []);
+>_ : never
+>  : ^^^^^
+>[] : never[]
+>   : ^^^^^^^
+
+    await p;
+>await p : number
+>        : ^^^^^^
+>p : Promise<number>
+>  : ^^^^^^^^^^^^^^^
+  }
+  method(p: Promise<number>) {
+>method : (p: Promise<number>) => void
+>       : ^^^^               ^^^^^^^^^
+>p : Promise<number>
+>  : ^^^^^^^^^^^^^^^
+
+  for await (const _ of []);
+>_ : never
+>  : ^^^^^
+>[] : never[]
+>   : ^^^^^^^
+
+    await p;
+>await p : number
+>        : ^^^^^^
+>p : Promise<number>
+>  : ^^^^^^^^^^^^^^^
+  }
+}
+
+for await (const _ of []);
+>_ : never
+>  : ^^^^^
+>[] : never[]
+>   : ^^^^^^^
+
+await null;
+>await null : null
+>           : ^^^^
+