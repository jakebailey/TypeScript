//// [tests/cases/compiler/mappedTypeWithAsClauseAndLateBoundProperty2.ts] ////

//// [mappedTypeWithAsClauseAndLateBoundProperty2.ts]
export const thing = (null as any as { [K in keyof number[] as Exclude<K, "length">]: (number[])[K] });


//// [mappedTypeWithAsClauseAndLateBoundProperty2.js]
export const thing = null;


//// [mappedTypeWithAsClauseAndLateBoundProperty2.d.ts]
export declare const thing: {
    [x: number]: number;
    toString: () => string;
<<<<<<< HEAD
    toLocaleString: () => string;
    pop: () => number | undefined;
=======
    toLocaleString: {
        (): string;
        (locales: string | string[], options?: Intl.NumberFormatOptions & Intl.DateTimeFormatOptions): string;
    };
    pop: () => number;
>>>>>>> 12402f26
    push: (...items: number[]) => number;
    concat: {
        (...items: ConcatArray<number>[]): number[];
        (...items: (number | ConcatArray<number>)[]): number[];
    };
    join: (separator?: string | undefined) => string;
    reverse: () => number[];
    shift: () => number | undefined;
    slice: (start?: number | undefined, end?: number | undefined) => number[];
    sort: (compareFn?: ((a: number, b: number) => number) | undefined) => number[];
    splice: {
        (start: number, deleteCount?: number | undefined): number[];
        (start: number, deleteCount: number, ...items: number[]): number[];
    };
    unshift: (...items: number[]) => number;
    indexOf: (searchElement: number, fromIndex?: number | undefined) => number;
    lastIndexOf: (searchElement: number, fromIndex?: number | undefined) => number;
    every: {
        <S extends number>(predicate: (value: number, index: number, array: number[]) => value is S, thisArg?: any): this is S[];
        (predicate: (value: number, index: number, array: number[]) => unknown, thisArg?: any): boolean;
    };
    some: (predicate: (value: number, index: number, array: number[]) => unknown, thisArg?: any) => boolean;
    forEach: (callbackfn: (value: number, index: number, array: number[]) => void, thisArg?: any) => void;
    map: <U>(callbackfn: (value: number, index: number, array: number[]) => U, thisArg?: any) => U[];
    filter: {
        <S_1 extends number>(predicate: (value: number, index: number, array: number[]) => value is S_1, thisArg?: any): S_1[];
        (predicate: (value: number, index: number, array: number[]) => unknown, thisArg?: any): number[];
    };
    reduce: {
        (callbackfn: (previousValue: number, currentValue: number, currentIndex: number, array: number[]) => number): number;
        (callbackfn: (previousValue: number, currentValue: number, currentIndex: number, array: number[]) => number, initialValue: number): number;
        <U_1>(callbackfn: (previousValue: U_1, currentValue: number, currentIndex: number, array: number[]) => U_1, initialValue: U_1): U_1;
    };
    reduceRight: {
        (callbackfn: (previousValue: number, currentValue: number, currentIndex: number, array: number[]) => number): number;
        (callbackfn: (previousValue: number, currentValue: number, currentIndex: number, array: number[]) => number, initialValue: number): number;
        <U_2>(callbackfn: (previousValue: U_2, currentValue: number, currentIndex: number, array: number[]) => U_2, initialValue: U_2): U_2;
    };
    find: {
        <S_2 extends number>(predicate: (value: number, index: number, obj: number[]) => value is S_2, thisArg?: any): S_2 | undefined;
        (predicate: (value: number, index: number, obj: number[]) => unknown, thisArg?: any): number | undefined;
    };
    findIndex: (predicate: (value: number, index: number, obj: number[]) => unknown, thisArg?: any) => number;
    fill: (value: number, start?: number | undefined, end?: number | undefined) => number[];
    copyWithin: (target: number, start: number, end?: number | undefined) => number[];
    entries: () => IterableIterator<[number, number]>;
    keys: () => IterableIterator<number>;
    values: () => IterableIterator<number>;
    includes: (searchElement: number, fromIndex?: number | undefined) => boolean;
    flatMap: <U_3, This = undefined>(callback: (this: This, value: number, index: number, array: number[]) => U_3 | readonly U_3[], thisArg?: This | undefined) => U_3[];
    flat: <A, D extends number = 1>(this: A, depth?: D | undefined) => FlatArray<A, D>[];
    [Symbol.iterator]: () => IterableIterator<number>;
    readonly [Symbol.unscopables]: {
        [x: number]: boolean | undefined;
        length?: boolean | undefined;
        toString?: boolean | undefined;
        toLocaleString?: boolean | undefined;
        pop?: boolean | undefined;
        push?: boolean | undefined;
        concat?: boolean | undefined;
        join?: boolean | undefined;
        reverse?: boolean | undefined;
        shift?: boolean | undefined;
        slice?: boolean | undefined;
        sort?: boolean | undefined;
        splice?: boolean | undefined;
        unshift?: boolean | undefined;
        indexOf?: boolean | undefined;
        lastIndexOf?: boolean | undefined;
        every?: boolean | undefined;
        some?: boolean | undefined;
        forEach?: boolean | undefined;
        map?: boolean | undefined;
        filter?: boolean | undefined;
        reduce?: boolean | undefined;
        reduceRight?: boolean | undefined;
        find?: boolean | undefined;
        findIndex?: boolean | undefined;
        fill?: boolean | undefined;
        copyWithin?: boolean | undefined;
        entries?: boolean | undefined;
        keys?: boolean | undefined;
        values?: boolean | undefined;
        includes?: boolean | undefined;
        flatMap?: boolean | undefined;
        flat?: boolean | undefined;
        [Symbol.iterator]?: boolean | undefined;
        readonly [Symbol.unscopables]?: boolean | undefined;
    };
};


//// [DtsFileErrors]


mappedTypeWithAsClauseAndLateBoundProperty2.d.ts(27,118): error TS2526: A 'this' type is available only in a non-static member of a class or interface.


==== mappedTypeWithAsClauseAndLateBoundProperty2.d.ts (1 errors) ====
    export declare const thing: {
        [x: number]: number;
        toString: () => string;
<<<<<<< HEAD
        toLocaleString: () => string;
        pop: () => number | undefined;
=======
        toLocaleString: {
            (): string;
            (locales: string | string[], options?: Intl.NumberFormatOptions & Intl.DateTimeFormatOptions): string;
        };
        pop: () => number;
>>>>>>> 12402f26
        push: (...items: number[]) => number;
        concat: {
            (...items: ConcatArray<number>[]): number[];
            (...items: (number | ConcatArray<number>)[]): number[];
        };
        join: (separator?: string | undefined) => string;
        reverse: () => number[];
        shift: () => number | undefined;
        slice: (start?: number | undefined, end?: number | undefined) => number[];
        sort: (compareFn?: ((a: number, b: number) => number) | undefined) => number[];
        splice: {
            (start: number, deleteCount?: number | undefined): number[];
            (start: number, deleteCount: number, ...items: number[]): number[];
        };
        unshift: (...items: number[]) => number;
        indexOf: (searchElement: number, fromIndex?: number | undefined) => number;
        lastIndexOf: (searchElement: number, fromIndex?: number | undefined) => number;
        every: {
            <S extends number>(predicate: (value: number, index: number, array: number[]) => value is S, thisArg?: any): this is S[];
                                                                                                                         ~~~~
!!! error TS2526: A 'this' type is available only in a non-static member of a class or interface.
            (predicate: (value: number, index: number, array: number[]) => unknown, thisArg?: any): boolean;
        };
        some: (predicate: (value: number, index: number, array: number[]) => unknown, thisArg?: any) => boolean;
        forEach: (callbackfn: (value: number, index: number, array: number[]) => void, thisArg?: any) => void;
        map: <U>(callbackfn: (value: number, index: number, array: number[]) => U, thisArg?: any) => U[];
        filter: {
            <S_1 extends number>(predicate: (value: number, index: number, array: number[]) => value is S_1, thisArg?: any): S_1[];
            (predicate: (value: number, index: number, array: number[]) => unknown, thisArg?: any): number[];
        };
        reduce: {
            (callbackfn: (previousValue: number, currentValue: number, currentIndex: number, array: number[]) => number): number;
            (callbackfn: (previousValue: number, currentValue: number, currentIndex: number, array: number[]) => number, initialValue: number): number;
            <U_1>(callbackfn: (previousValue: U_1, currentValue: number, currentIndex: number, array: number[]) => U_1, initialValue: U_1): U_1;
        };
        reduceRight: {
            (callbackfn: (previousValue: number, currentValue: number, currentIndex: number, array: number[]) => number): number;
            (callbackfn: (previousValue: number, currentValue: number, currentIndex: number, array: number[]) => number, initialValue: number): number;
            <U_2>(callbackfn: (previousValue: U_2, currentValue: number, currentIndex: number, array: number[]) => U_2, initialValue: U_2): U_2;
        };
        find: {
            <S_2 extends number>(predicate: (value: number, index: number, obj: number[]) => value is S_2, thisArg?: any): S_2 | undefined;
            (predicate: (value: number, index: number, obj: number[]) => unknown, thisArg?: any): number | undefined;
        };
        findIndex: (predicate: (value: number, index: number, obj: number[]) => unknown, thisArg?: any) => number;
        fill: (value: number, start?: number | undefined, end?: number | undefined) => number[];
        copyWithin: (target: number, start: number, end?: number | undefined) => number[];
        entries: () => IterableIterator<[number, number]>;
        keys: () => IterableIterator<number>;
        values: () => IterableIterator<number>;
        includes: (searchElement: number, fromIndex?: number | undefined) => boolean;
        flatMap: <U_3, This = undefined>(callback: (this: This, value: number, index: number, array: number[]) => U_3 | readonly U_3[], thisArg?: This | undefined) => U_3[];
        flat: <A, D extends number = 1>(this: A, depth?: D | undefined) => FlatArray<A, D>[];
        [Symbol.iterator]: () => IterableIterator<number>;
        readonly [Symbol.unscopables]: {
            [x: number]: boolean | undefined;
            length?: boolean | undefined;
            toString?: boolean | undefined;
            toLocaleString?: boolean | undefined;
            pop?: boolean | undefined;
            push?: boolean | undefined;
            concat?: boolean | undefined;
            join?: boolean | undefined;
            reverse?: boolean | undefined;
            shift?: boolean | undefined;
            slice?: boolean | undefined;
            sort?: boolean | undefined;
            splice?: boolean | undefined;
            unshift?: boolean | undefined;
            indexOf?: boolean | undefined;
            lastIndexOf?: boolean | undefined;
            every?: boolean | undefined;
            some?: boolean | undefined;
            forEach?: boolean | undefined;
            map?: boolean | undefined;
            filter?: boolean | undefined;
            reduce?: boolean | undefined;
            reduceRight?: boolean | undefined;
            find?: boolean | undefined;
            findIndex?: boolean | undefined;
            fill?: boolean | undefined;
            copyWithin?: boolean | undefined;
            entries?: boolean | undefined;
            keys?: boolean | undefined;
            values?: boolean | undefined;
            includes?: boolean | undefined;
            flatMap?: boolean | undefined;
            flat?: boolean | undefined;
            [Symbol.iterator]?: boolean | undefined;
            readonly [Symbol.unscopables]?: boolean | undefined;
        };
    };
    <|MERGE_RESOLUTION|>--- conflicted
+++ resolved
@@ -1,229 +1,219 @@
-//// [tests/cases/compiler/mappedTypeWithAsClauseAndLateBoundProperty2.ts] ////
-
-//// [mappedTypeWithAsClauseAndLateBoundProperty2.ts]
+//// [tests/cases/compiler/mappedTypeWithAsClauseAndLateBoundProperty2.ts] ////
+
+//// [mappedTypeWithAsClauseAndLateBoundProperty2.ts]
 export const thing = (null as any as { [K in keyof number[] as Exclude<K, "length">]: (number[])[K] });
-
-
-//// [mappedTypeWithAsClauseAndLateBoundProperty2.js]
-export const thing = null;
-
-
-//// [mappedTypeWithAsClauseAndLateBoundProperty2.d.ts]
-export declare const thing: {
-    [x: number]: number;
-    toString: () => string;
-<<<<<<< HEAD
-    toLocaleString: () => string;
-    pop: () => number | undefined;
-=======
-    toLocaleString: {
-        (): string;
-        (locales: string | string[], options?: Intl.NumberFormatOptions & Intl.DateTimeFormatOptions): string;
-    };
-    pop: () => number;
->>>>>>> 12402f26
-    push: (...items: number[]) => number;
-    concat: {
-        (...items: ConcatArray<number>[]): number[];
-        (...items: (number | ConcatArray<number>)[]): number[];
-    };
-    join: (separator?: string | undefined) => string;
-    reverse: () => number[];
-    shift: () => number | undefined;
-    slice: (start?: number | undefined, end?: number | undefined) => number[];
-    sort: (compareFn?: ((a: number, b: number) => number) | undefined) => number[];
-    splice: {
-        (start: number, deleteCount?: number | undefined): number[];
-        (start: number, deleteCount: number, ...items: number[]): number[];
-    };
-    unshift: (...items: number[]) => number;
-    indexOf: (searchElement: number, fromIndex?: number | undefined) => number;
-    lastIndexOf: (searchElement: number, fromIndex?: number | undefined) => number;
-    every: {
-        <S extends number>(predicate: (value: number, index: number, array: number[]) => value is S, thisArg?: any): this is S[];
-        (predicate: (value: number, index: number, array: number[]) => unknown, thisArg?: any): boolean;
-    };
-    some: (predicate: (value: number, index: number, array: number[]) => unknown, thisArg?: any) => boolean;
-    forEach: (callbackfn: (value: number, index: number, array: number[]) => void, thisArg?: any) => void;
-    map: <U>(callbackfn: (value: number, index: number, array: number[]) => U, thisArg?: any) => U[];
-    filter: {
-        <S_1 extends number>(predicate: (value: number, index: number, array: number[]) => value is S_1, thisArg?: any): S_1[];
-        (predicate: (value: number, index: number, array: number[]) => unknown, thisArg?: any): number[];
-    };
-    reduce: {
-        (callbackfn: (previousValue: number, currentValue: number, currentIndex: number, array: number[]) => number): number;
-        (callbackfn: (previousValue: number, currentValue: number, currentIndex: number, array: number[]) => number, initialValue: number): number;
-        <U_1>(callbackfn: (previousValue: U_1, currentValue: number, currentIndex: number, array: number[]) => U_1, initialValue: U_1): U_1;
-    };
-    reduceRight: {
-        (callbackfn: (previousValue: number, currentValue: number, currentIndex: number, array: number[]) => number): number;
-        (callbackfn: (previousValue: number, currentValue: number, currentIndex: number, array: number[]) => number, initialValue: number): number;
-        <U_2>(callbackfn: (previousValue: U_2, currentValue: number, currentIndex: number, array: number[]) => U_2, initialValue: U_2): U_2;
-    };
-    find: {
-        <S_2 extends number>(predicate: (value: number, index: number, obj: number[]) => value is S_2, thisArg?: any): S_2 | undefined;
-        (predicate: (value: number, index: number, obj: number[]) => unknown, thisArg?: any): number | undefined;
-    };
-    findIndex: (predicate: (value: number, index: number, obj: number[]) => unknown, thisArg?: any) => number;
-    fill: (value: number, start?: number | undefined, end?: number | undefined) => number[];
-    copyWithin: (target: number, start: number, end?: number | undefined) => number[];
-    entries: () => IterableIterator<[number, number]>;
-    keys: () => IterableIterator<number>;
-    values: () => IterableIterator<number>;
-    includes: (searchElement: number, fromIndex?: number | undefined) => boolean;
-    flatMap: <U_3, This = undefined>(callback: (this: This, value: number, index: number, array: number[]) => U_3 | readonly U_3[], thisArg?: This | undefined) => U_3[];
-    flat: <A, D extends number = 1>(this: A, depth?: D | undefined) => FlatArray<A, D>[];
-    [Symbol.iterator]: () => IterableIterator<number>;
-    readonly [Symbol.unscopables]: {
-        [x: number]: boolean | undefined;
-        length?: boolean | undefined;
-        toString?: boolean | undefined;
-        toLocaleString?: boolean | undefined;
-        pop?: boolean | undefined;
-        push?: boolean | undefined;
-        concat?: boolean | undefined;
-        join?: boolean | undefined;
-        reverse?: boolean | undefined;
-        shift?: boolean | undefined;
-        slice?: boolean | undefined;
-        sort?: boolean | undefined;
-        splice?: boolean | undefined;
-        unshift?: boolean | undefined;
-        indexOf?: boolean | undefined;
-        lastIndexOf?: boolean | undefined;
-        every?: boolean | undefined;
-        some?: boolean | undefined;
-        forEach?: boolean | undefined;
-        map?: boolean | undefined;
-        filter?: boolean | undefined;
-        reduce?: boolean | undefined;
-        reduceRight?: boolean | undefined;
-        find?: boolean | undefined;
-        findIndex?: boolean | undefined;
-        fill?: boolean | undefined;
-        copyWithin?: boolean | undefined;
-        entries?: boolean | undefined;
-        keys?: boolean | undefined;
-        values?: boolean | undefined;
-        includes?: boolean | undefined;
-        flatMap?: boolean | undefined;
-        flat?: boolean | undefined;
-        [Symbol.iterator]?: boolean | undefined;
-        readonly [Symbol.unscopables]?: boolean | undefined;
-    };
-};
-
-
-//// [DtsFileErrors]
-
-
-mappedTypeWithAsClauseAndLateBoundProperty2.d.ts(27,118): error TS2526: A 'this' type is available only in a non-static member of a class or interface.
-
-
-==== mappedTypeWithAsClauseAndLateBoundProperty2.d.ts (1 errors) ====
-    export declare const thing: {
-        [x: number]: number;
-        toString: () => string;
-<<<<<<< HEAD
-        toLocaleString: () => string;
-        pop: () => number | undefined;
-=======
-        toLocaleString: {
-            (): string;
-            (locales: string | string[], options?: Intl.NumberFormatOptions & Intl.DateTimeFormatOptions): string;
-        };
-        pop: () => number;
->>>>>>> 12402f26
-        push: (...items: number[]) => number;
-        concat: {
-            (...items: ConcatArray<number>[]): number[];
-            (...items: (number | ConcatArray<number>)[]): number[];
-        };
-        join: (separator?: string | undefined) => string;
-        reverse: () => number[];
-        shift: () => number | undefined;
-        slice: (start?: number | undefined, end?: number | undefined) => number[];
-        sort: (compareFn?: ((a: number, b: number) => number) | undefined) => number[];
-        splice: {
-            (start: number, deleteCount?: number | undefined): number[];
-            (start: number, deleteCount: number, ...items: number[]): number[];
-        };
-        unshift: (...items: number[]) => number;
-        indexOf: (searchElement: number, fromIndex?: number | undefined) => number;
-        lastIndexOf: (searchElement: number, fromIndex?: number | undefined) => number;
-        every: {
-            <S extends number>(predicate: (value: number, index: number, array: number[]) => value is S, thisArg?: any): this is S[];
-                                                                                                                         ~~~~
-!!! error TS2526: A 'this' type is available only in a non-static member of a class or interface.
-            (predicate: (value: number, index: number, array: number[]) => unknown, thisArg?: any): boolean;
-        };
-        some: (predicate: (value: number, index: number, array: number[]) => unknown, thisArg?: any) => boolean;
-        forEach: (callbackfn: (value: number, index: number, array: number[]) => void, thisArg?: any) => void;
-        map: <U>(callbackfn: (value: number, index: number, array: number[]) => U, thisArg?: any) => U[];
-        filter: {
-            <S_1 extends number>(predicate: (value: number, index: number, array: number[]) => value is S_1, thisArg?: any): S_1[];
-            (predicate: (value: number, index: number, array: number[]) => unknown, thisArg?: any): number[];
-        };
-        reduce: {
-            (callbackfn: (previousValue: number, currentValue: number, currentIndex: number, array: number[]) => number): number;
-            (callbackfn: (previousValue: number, currentValue: number, currentIndex: number, array: number[]) => number, initialValue: number): number;
-            <U_1>(callbackfn: (previousValue: U_1, currentValue: number, currentIndex: number, array: number[]) => U_1, initialValue: U_1): U_1;
-        };
-        reduceRight: {
-            (callbackfn: (previousValue: number, currentValue: number, currentIndex: number, array: number[]) => number): number;
-            (callbackfn: (previousValue: number, currentValue: number, currentIndex: number, array: number[]) => number, initialValue: number): number;
-            <U_2>(callbackfn: (previousValue: U_2, currentValue: number, currentIndex: number, array: number[]) => U_2, initialValue: U_2): U_2;
-        };
-        find: {
-            <S_2 extends number>(predicate: (value: number, index: number, obj: number[]) => value is S_2, thisArg?: any): S_2 | undefined;
-            (predicate: (value: number, index: number, obj: number[]) => unknown, thisArg?: any): number | undefined;
-        };
-        findIndex: (predicate: (value: number, index: number, obj: number[]) => unknown, thisArg?: any) => number;
-        fill: (value: number, start?: number | undefined, end?: number | undefined) => number[];
-        copyWithin: (target: number, start: number, end?: number | undefined) => number[];
-        entries: () => IterableIterator<[number, number]>;
-        keys: () => IterableIterator<number>;
-        values: () => IterableIterator<number>;
-        includes: (searchElement: number, fromIndex?: number | undefined) => boolean;
-        flatMap: <U_3, This = undefined>(callback: (this: This, value: number, index: number, array: number[]) => U_3 | readonly U_3[], thisArg?: This | undefined) => U_3[];
-        flat: <A, D extends number = 1>(this: A, depth?: D | undefined) => FlatArray<A, D>[];
-        [Symbol.iterator]: () => IterableIterator<number>;
-        readonly [Symbol.unscopables]: {
-            [x: number]: boolean | undefined;
-            length?: boolean | undefined;
-            toString?: boolean | undefined;
-            toLocaleString?: boolean | undefined;
-            pop?: boolean | undefined;
-            push?: boolean | undefined;
-            concat?: boolean | undefined;
-            join?: boolean | undefined;
-            reverse?: boolean | undefined;
-            shift?: boolean | undefined;
-            slice?: boolean | undefined;
-            sort?: boolean | undefined;
-            splice?: boolean | undefined;
-            unshift?: boolean | undefined;
-            indexOf?: boolean | undefined;
-            lastIndexOf?: boolean | undefined;
-            every?: boolean | undefined;
-            some?: boolean | undefined;
-            forEach?: boolean | undefined;
-            map?: boolean | undefined;
-            filter?: boolean | undefined;
-            reduce?: boolean | undefined;
-            reduceRight?: boolean | undefined;
-            find?: boolean | undefined;
-            findIndex?: boolean | undefined;
-            fill?: boolean | undefined;
-            copyWithin?: boolean | undefined;
-            entries?: boolean | undefined;
-            keys?: boolean | undefined;
-            values?: boolean | undefined;
-            includes?: boolean | undefined;
-            flatMap?: boolean | undefined;
-            flat?: boolean | undefined;
-            [Symbol.iterator]?: boolean | undefined;
-            readonly [Symbol.unscopables]?: boolean | undefined;
-        };
-    };
+
+
+//// [mappedTypeWithAsClauseAndLateBoundProperty2.js]
+export const thing = null;
+
+
+//// [mappedTypeWithAsClauseAndLateBoundProperty2.d.ts]
+export declare const thing: {
+    [x: number]: number;
+    toString: () => string;
+    toLocaleString: {
+        (): string;
+        (locales: string | string[], options?: (Intl.NumberFormatOptions & Intl.DateTimeFormatOptions) | undefined): string;
+    };
+    pop: () => number | undefined;
+    push: (...items: number[]) => number;
+    concat: {
+        (...items: ConcatArray<number>[]): number[];
+        (...items: (number | ConcatArray<number>)[]): number[];
+    };
+    join: (separator?: string | undefined) => string;
+    reverse: () => number[];
+    shift: () => number | undefined;
+    slice: (start?: number | undefined, end?: number | undefined) => number[];
+    sort: (compareFn?: ((a: number, b: number) => number) | undefined) => number[];
+    splice: {
+        (start: number, deleteCount?: number | undefined): number[];
+        (start: number, deleteCount: number, ...items: number[]): number[];
+    };
+    unshift: (...items: number[]) => number;
+    indexOf: (searchElement: number, fromIndex?: number | undefined) => number;
+    lastIndexOf: (searchElement: number, fromIndex?: number | undefined) => number;
+    every: {
+        <S extends number>(predicate: (value: number, index: number, array: number[]) => value is S, thisArg?: any): this is S[];
+        (predicate: (value: number, index: number, array: number[]) => unknown, thisArg?: any): boolean;
+    };
+    some: (predicate: (value: number, index: number, array: number[]) => unknown, thisArg?: any) => boolean;
+    forEach: (callbackfn: (value: number, index: number, array: number[]) => void, thisArg?: any) => void;
+    map: <U>(callbackfn: (value: number, index: number, array: number[]) => U, thisArg?: any) => U[];
+    filter: {
+        <S_1 extends number>(predicate: (value: number, index: number, array: number[]) => value is S_1, thisArg?: any): S_1[];
+        (predicate: (value: number, index: number, array: number[]) => unknown, thisArg?: any): number[];
+    };
+    reduce: {
+        (callbackfn: (previousValue: number, currentValue: number, currentIndex: number, array: number[]) => number): number;
+        (callbackfn: (previousValue: number, currentValue: number, currentIndex: number, array: number[]) => number, initialValue: number): number;
+        <U_1>(callbackfn: (previousValue: U_1, currentValue: number, currentIndex: number, array: number[]) => U_1, initialValue: U_1): U_1;
+    };
+    reduceRight: {
+        (callbackfn: (previousValue: number, currentValue: number, currentIndex: number, array: number[]) => number): number;
+        (callbackfn: (previousValue: number, currentValue: number, currentIndex: number, array: number[]) => number, initialValue: number): number;
+        <U_2>(callbackfn: (previousValue: U_2, currentValue: number, currentIndex: number, array: number[]) => U_2, initialValue: U_2): U_2;
+    };
+    find: {
+        <S_2 extends number>(predicate: (value: number, index: number, obj: number[]) => value is S_2, thisArg?: any): S_2 | undefined;
+        (predicate: (value: number, index: number, obj: number[]) => unknown, thisArg?: any): number | undefined;
+    };
+    findIndex: (predicate: (value: number, index: number, obj: number[]) => unknown, thisArg?: any) => number;
+    fill: (value: number, start?: number | undefined, end?: number | undefined) => number[];
+    copyWithin: (target: number, start: number, end?: number | undefined) => number[];
+    entries: () => IterableIterator<[number, number]>;
+    keys: () => IterableIterator<number>;
+    values: () => IterableIterator<number>;
+    includes: (searchElement: number, fromIndex?: number | undefined) => boolean;
+    flatMap: <U_3, This = undefined>(callback: (this: This, value: number, index: number, array: number[]) => U_3 | readonly U_3[], thisArg?: This | undefined) => U_3[];
+    flat: <A, D extends number = 1>(this: A, depth?: D | undefined) => FlatArray<A, D>[];
+    [Symbol.iterator]: () => IterableIterator<number>;
+    readonly [Symbol.unscopables]: {
+        [x: number]: boolean | undefined;
+        length?: boolean | undefined;
+        toString?: boolean | undefined;
+        toLocaleString?: boolean | undefined;
+        pop?: boolean | undefined;
+        push?: boolean | undefined;
+        concat?: boolean | undefined;
+        join?: boolean | undefined;
+        reverse?: boolean | undefined;
+        shift?: boolean | undefined;
+        slice?: boolean | undefined;
+        sort?: boolean | undefined;
+        splice?: boolean | undefined;
+        unshift?: boolean | undefined;
+        indexOf?: boolean | undefined;
+        lastIndexOf?: boolean | undefined;
+        every?: boolean | undefined;
+        some?: boolean | undefined;
+        forEach?: boolean | undefined;
+        map?: boolean | undefined;
+        filter?: boolean | undefined;
+        reduce?: boolean | undefined;
+        reduceRight?: boolean | undefined;
+        find?: boolean | undefined;
+        findIndex?: boolean | undefined;
+        fill?: boolean | undefined;
+        copyWithin?: boolean | undefined;
+        entries?: boolean | undefined;
+        keys?: boolean | undefined;
+        values?: boolean | undefined;
+        includes?: boolean | undefined;
+        flatMap?: boolean | undefined;
+        flat?: boolean | undefined;
+        [Symbol.iterator]?: boolean | undefined;
+        readonly [Symbol.unscopables]?: boolean | undefined;
+    };
+};
+
+
+//// [DtsFileErrors]
+
+
+mappedTypeWithAsClauseAndLateBoundProperty2.d.ts(27,118): error TS2526: A 'this' type is available only in a non-static member of a class or interface.
+
+
+==== mappedTypeWithAsClauseAndLateBoundProperty2.d.ts (1 errors) ====
+    export declare const thing: {
+        [x: number]: number;
+        toString: () => string;
+        toLocaleString: {
+            (): string;
+            (locales: string | string[], options?: (Intl.NumberFormatOptions & Intl.DateTimeFormatOptions) | undefined): string;
+        };
+        pop: () => number | undefined;
+        push: (...items: number[]) => number;
+        concat: {
+            (...items: ConcatArray<number>[]): number[];
+            (...items: (number | ConcatArray<number>)[]): number[];
+        };
+        join: (separator?: string | undefined) => string;
+        reverse: () => number[];
+        shift: () => number | undefined;
+        slice: (start?: number | undefined, end?: number | undefined) => number[];
+        sort: (compareFn?: ((a: number, b: number) => number) | undefined) => number[];
+        splice: {
+            (start: number, deleteCount?: number | undefined): number[];
+            (start: number, deleteCount: number, ...items: number[]): number[];
+        };
+        unshift: (...items: number[]) => number;
+        indexOf: (searchElement: number, fromIndex?: number | undefined) => number;
+        lastIndexOf: (searchElement: number, fromIndex?: number | undefined) => number;
+        every: {
+            <S extends number>(predicate: (value: number, index: number, array: number[]) => value is S, thisArg?: any): this is S[];
+                                                                                                                         ~~~~
+!!! error TS2526: A 'this' type is available only in a non-static member of a class or interface.
+            (predicate: (value: number, index: number, array: number[]) => unknown, thisArg?: any): boolean;
+        };
+        some: (predicate: (value: number, index: number, array: number[]) => unknown, thisArg?: any) => boolean;
+        forEach: (callbackfn: (value: number, index: number, array: number[]) => void, thisArg?: any) => void;
+        map: <U>(callbackfn: (value: number, index: number, array: number[]) => U, thisArg?: any) => U[];
+        filter: {
+            <S_1 extends number>(predicate: (value: number, index: number, array: number[]) => value is S_1, thisArg?: any): S_1[];
+            (predicate: (value: number, index: number, array: number[]) => unknown, thisArg?: any): number[];
+        };
+        reduce: {
+            (callbackfn: (previousValue: number, currentValue: number, currentIndex: number, array: number[]) => number): number;
+            (callbackfn: (previousValue: number, currentValue: number, currentIndex: number, array: number[]) => number, initialValue: number): number;
+            <U_1>(callbackfn: (previousValue: U_1, currentValue: number, currentIndex: number, array: number[]) => U_1, initialValue: U_1): U_1;
+        };
+        reduceRight: {
+            (callbackfn: (previousValue: number, currentValue: number, currentIndex: number, array: number[]) => number): number;
+            (callbackfn: (previousValue: number, currentValue: number, currentIndex: number, array: number[]) => number, initialValue: number): number;
+            <U_2>(callbackfn: (previousValue: U_2, currentValue: number, currentIndex: number, array: number[]) => U_2, initialValue: U_2): U_2;
+        };
+        find: {
+            <S_2 extends number>(predicate: (value: number, index: number, obj: number[]) => value is S_2, thisArg?: any): S_2 | undefined;
+            (predicate: (value: number, index: number, obj: number[]) => unknown, thisArg?: any): number | undefined;
+        };
+        findIndex: (predicate: (value: number, index: number, obj: number[]) => unknown, thisArg?: any) => number;
+        fill: (value: number, start?: number | undefined, end?: number | undefined) => number[];
+        copyWithin: (target: number, start: number, end?: number | undefined) => number[];
+        entries: () => IterableIterator<[number, number]>;
+        keys: () => IterableIterator<number>;
+        values: () => IterableIterator<number>;
+        includes: (searchElement: number, fromIndex?: number | undefined) => boolean;
+        flatMap: <U_3, This = undefined>(callback: (this: This, value: number, index: number, array: number[]) => U_3 | readonly U_3[], thisArg?: This | undefined) => U_3[];
+        flat: <A, D extends number = 1>(this: A, depth?: D | undefined) => FlatArray<A, D>[];
+        [Symbol.iterator]: () => IterableIterator<number>;
+        readonly [Symbol.unscopables]: {
+            [x: number]: boolean | undefined;
+            length?: boolean | undefined;
+            toString?: boolean | undefined;
+            toLocaleString?: boolean | undefined;
+            pop?: boolean | undefined;
+            push?: boolean | undefined;
+            concat?: boolean | undefined;
+            join?: boolean | undefined;
+            reverse?: boolean | undefined;
+            shift?: boolean | undefined;
+            slice?: boolean | undefined;
+            sort?: boolean | undefined;
+            splice?: boolean | undefined;
+            unshift?: boolean | undefined;
+            indexOf?: boolean | undefined;
+            lastIndexOf?: boolean | undefined;
+            every?: boolean | undefined;
+            some?: boolean | undefined;
+            forEach?: boolean | undefined;
+            map?: boolean | undefined;
+            filter?: boolean | undefined;
+            reduce?: boolean | undefined;
+            reduceRight?: boolean | undefined;
+            find?: boolean | undefined;
+            findIndex?: boolean | undefined;
+            fill?: boolean | undefined;
+            copyWithin?: boolean | undefined;
+            entries?: boolean | undefined;
+            keys?: boolean | undefined;
+            values?: boolean | undefined;
+            includes?: boolean | undefined;
+            flatMap?: boolean | undefined;
+            flat?: boolean | undefined;
+            [Symbol.iterator]?: boolean | undefined;
+            readonly [Symbol.unscopables]?: boolean | undefined;
+        };
+    };
     