--- conflicted
+++ resolved
@@ -1,40 +1,31 @@
-//// [tests/cases/compiler/globalThisCapture.ts] ////
-
-=== globalThisCapture.ts ===
-// Add a lambda to ensure global 'this' capture is triggered
-(()=>this.window);
->(()=>this.window) : () => Window & typeof globalThis
->                  : ^^^^^^^^^^^^^^^^^^^^^^^^^^^^^^^^
->()=>this.window : () => Window & typeof globalThis
->                : ^^^^^^^^^^^^^^^^^^^^^^^^^^^^^^^^
->this.window : Window & typeof globalThis
->            : ^^^^^^^^^^^^^^^^^^^^^^^^^^
->this : typeof globalThis
->     : ^^^^^^^^^^^^^^^^^
->window : Window & typeof globalThis
->       : ^^^^^^^^^^^^^^^^^^^^^^^^^^
-
-var parts = [];
-<<<<<<< HEAD
->parts : never[]
->[] : never[]
-
-// Ensure that the generated code is correct
-parts[0];
->parts[0] : never
->parts : never[]
-=======
->parts : any[]
->      : ^^^^^
->[] : undefined[]
->   : ^^^^^^^^^^^
-
-// Ensure that the generated code is correct
-parts[0];
->parts[0] : any
->parts : any[]
->      : ^^^^^
->>>>>>> 12402f26
->0 : 0
->  : ^
-
+//// [tests/cases/compiler/globalThisCapture.ts] ////
+
+=== globalThisCapture.ts ===
+// Add a lambda to ensure global 'this' capture is triggered
+(()=>this.window);
+>(()=>this.window) : () => Window & typeof globalThis
+>                  : ^^^^^^^^^^^^^^^^^^^^^^^^^^^^^^^^
+>()=>this.window : () => Window & typeof globalThis
+>                : ^^^^^^^^^^^^^^^^^^^^^^^^^^^^^^^^
+>this.window : Window & typeof globalThis
+>            : ^^^^^^^^^^^^^^^^^^^^^^^^^^
+>this : typeof globalThis
+>     : ^^^^^^^^^^^^^^^^^
+>window : Window & typeof globalThis
+>       : ^^^^^^^^^^^^^^^^^^^^^^^^^^
+
+var parts = [];
+>parts : never[]
+>      : ^^^^^^^
+>[] : never[]
+>   : ^^^^^^^
+
+// Ensure that the generated code is correct
+parts[0];
+>parts[0] : never
+>         : ^^^^^
+>parts : never[]
+>      : ^^^^^^^
+>0 : 0
+>  : ^
+