//// [tests/cases/compiler/numberVsBigIntOperations.ts] ////

=== numberVsBigIntOperations.ts ===
// Cannot mix bigints and numbers
let bigInt = 1n, num = 2;
>bigInt : bigint
>       : ^^^^^^
>1n : 1n
>   : ^^
>num : number
>    : ^^^^^^
>2 : 2
>  : ^

bigInt = 1n; bigInt = 2; num = 1n; num = 2;
>bigInt = 1n : 1n
>            : ^^
>bigInt : bigint
>       : ^^^^^^
>1n : 1n
>   : ^^
>bigInt = 2 : 2
>           : ^
>bigInt : bigint
>       : ^^^^^^
>2 : 2
>  : ^
>num = 1n : 1n
>         : ^^
>num : number
>    : ^^^^^^
>1n : 1n
>   : ^^
>num = 2 : 2
>        : ^
>num : number
>    : ^^^^^^
>2 : 2
>  : ^

bigInt += 1n; bigInt += 2; num += 1n; num += 2;
>bigInt += 1n : bigint
>             : ^^^^^^
>bigInt : bigint
>       : ^^^^^^
>1n : 1n
>   : ^^
>bigInt += 2 : any
>            : ^^^
>bigInt : bigint
>       : ^^^^^^
>2 : 2
>  : ^
>num += 1n : any
>          : ^^^
>num : number
>    : ^^^^^^
>1n : 1n
>   : ^^
>num += 2 : number
>         : ^^^^^^
>num : number
>    : ^^^^^^
>2 : 2
>  : ^

bigInt -= 1n; bigInt -= 2; num -= 1n; num -= 2;
>bigInt -= 1n : bigint
>             : ^^^^^^
>bigInt : bigint
>       : ^^^^^^
>1n : 1n
>   : ^^
>bigInt -= 2 : any
>            : ^^^
>bigInt : bigint
>       : ^^^^^^
>2 : 2
>  : ^
>num -= 1n : any
>          : ^^^
>num : number
>    : ^^^^^^
>1n : 1n
>   : ^^
>num -= 2 : number
>         : ^^^^^^
>num : number
>    : ^^^^^^
>2 : 2
>  : ^

bigInt *= 1n; bigInt *= 2; num *= 1n; num *= 2;
>bigInt *= 1n : bigint
>             : ^^^^^^
>bigInt : bigint
>       : ^^^^^^
>1n : 1n
>   : ^^
>bigInt *= 2 : any
>            : ^^^
>bigInt : bigint
>       : ^^^^^^
>2 : 2
>  : ^
>num *= 1n : any
>          : ^^^
>num : number
>    : ^^^^^^
>1n : 1n
>   : ^^
>num *= 2 : number
>         : ^^^^^^
>num : number
>    : ^^^^^^
>2 : 2
>  : ^

bigInt /= 1n; bigInt /= 2; num /= 1n; num /= 2;
>bigInt /= 1n : bigint
>             : ^^^^^^
>bigInt : bigint
>       : ^^^^^^
>1n : 1n
>   : ^^
>bigInt /= 2 : any
>            : ^^^
>bigInt : bigint
>       : ^^^^^^
>2 : 2
>  : ^
>num /= 1n : any
>          : ^^^
>num : number
>    : ^^^^^^
>1n : 1n
>   : ^^
>num /= 2 : number
>         : ^^^^^^
>num : number
>    : ^^^^^^
>2 : 2
>  : ^

bigInt %= 1n; bigInt %= 2; num %= 1n; num %= 2;
>bigInt %= 1n : bigint
>             : ^^^^^^
>bigInt : bigint
>       : ^^^^^^
>1n : 1n
>   : ^^
>bigInt %= 2 : any
>            : ^^^
>bigInt : bigint
>       : ^^^^^^
>2 : 2
>  : ^
>num %= 1n : any
>          : ^^^
>num : number
>    : ^^^^^^
>1n : 1n
>   : ^^
>num %= 2 : number
>         : ^^^^^^
>num : number
>    : ^^^^^^
>2 : 2
>  : ^

bigInt **= 1n; bigInt **= 2; num **= 1n; num **= 2;
>bigInt **= 1n : bigint
>              : ^^^^^^
>bigInt : bigint
>       : ^^^^^^
>1n : 1n
>   : ^^
>bigInt **= 2 : any
>             : ^^^
>bigInt : bigint
>       : ^^^^^^
>2 : 2
>  : ^
>num **= 1n : any
>           : ^^^
>num : number
>    : ^^^^^^
>1n : 1n
>   : ^^
>num **= 2 : number
>          : ^^^^^^
>num : number
>    : ^^^^^^
>2 : 2
>  : ^

bigInt <<= 1n; bigInt <<= 2; num <<= 1n; num <<= 2;
>bigInt <<= 1n : bigint
>              : ^^^^^^
>bigInt : bigint
>       : ^^^^^^
>1n : 1n
>   : ^^
>bigInt <<= 2 : any
>             : ^^^
>bigInt : bigint
>       : ^^^^^^
>2 : 2
>  : ^
>num <<= 1n : any
>           : ^^^
>num : number
>    : ^^^^^^
>1n : 1n
>   : ^^
>num <<= 2 : number
>          : ^^^^^^
>num : number
>    : ^^^^^^
>2 : 2
>  : ^

bigInt >>= 1n; bigInt >>= 2; num >>= 1n; num >>= 2;
>bigInt >>= 1n : bigint
>              : ^^^^^^
>bigInt : bigint
>       : ^^^^^^
>1n : 1n
>   : ^^
>bigInt >>= 2 : any
>             : ^^^
>bigInt : bigint
>       : ^^^^^^
>2 : 2
>  : ^
>num >>= 1n : any
>           : ^^^
>num : number
>    : ^^^^^^
>1n : 1n
>   : ^^
>num >>= 2 : number
>          : ^^^^^^
>num : number
>    : ^^^^^^
>2 : 2
>  : ^

bigInt &= 1n; bigInt &= 2; num &= 1n; num &= 2;
>bigInt &= 1n : bigint
>             : ^^^^^^
>bigInt : bigint
>       : ^^^^^^
>1n : 1n
>   : ^^
>bigInt &= 2 : any
>            : ^^^
>bigInt : bigint
>       : ^^^^^^
>2 : 2
>  : ^
>num &= 1n : any
>          : ^^^
>num : number
>    : ^^^^^^
>1n : 1n
>   : ^^
>num &= 2 : number
>         : ^^^^^^
>num : number
>    : ^^^^^^
>2 : 2
>  : ^

bigInt ^= 1n; bigInt ^= 2; num ^= 1n; num ^= 2;
>bigInt ^= 1n : bigint
>             : ^^^^^^
>bigInt : bigint
>       : ^^^^^^
>1n : 1n
>   : ^^
>bigInt ^= 2 : any
>            : ^^^
>bigInt : bigint
>       : ^^^^^^
>2 : 2
>  : ^
>num ^= 1n : any
>          : ^^^
>num : number
>    : ^^^^^^
>1n : 1n
>   : ^^
>num ^= 2 : number
>         : ^^^^^^
>num : number
>    : ^^^^^^
>2 : 2
>  : ^

bigInt |= 1n; bigInt |= 2; num |= 1n; num |= 2;
>bigInt |= 1n : bigint
>             : ^^^^^^
>bigInt : bigint
>       : ^^^^^^
>1n : 1n
>   : ^^
>bigInt |= 2 : any
>            : ^^^
>bigInt : bigint
>       : ^^^^^^
>2 : 2
>  : ^
>num |= 1n : any
>          : ^^^
>num : number
>    : ^^^^^^
>1n : 1n
>   : ^^
>num |= 2 : number
>         : ^^^^^^
>num : number
>    : ^^^^^^
>2 : 2
>  : ^

bigInt = 1n + 2n; num = 1 + 2; 1 + 2n; 1n + 2;
>bigInt = 1n + 2n : bigint
>                 : ^^^^^^
>bigInt : bigint
>       : ^^^^^^
>1n + 2n : bigint
>        : ^^^^^^
>1n : 1n
>   : ^^
>2n : 2n
>   : ^^
>num = 1 + 2 : number
>            : ^^^^^^
>num : number
>    : ^^^^^^
>1 + 2 : number
>      : ^^^^^^
>1 : 1
>  : ^
>2 : 2
>  : ^
>1 + 2n : any
>       : ^^^
>1 : 1
>  : ^
>2n : 2n
>   : ^^
>1n + 2 : any
>       : ^^^
>1n : 1n
>   : ^^
>2 : 2
>  : ^

bigInt = 1n - 2n; num = 1 - 2; 1 - 2n; 1n - 2;
>bigInt = 1n - 2n : bigint
>                 : ^^^^^^
>bigInt : bigint
>       : ^^^^^^
>1n - 2n : bigint
>        : ^^^^^^
>1n : 1n
>   : ^^
>2n : 2n
>   : ^^
>num = 1 - 2 : number
>            : ^^^^^^
>num : number
>    : ^^^^^^
>1 - 2 : number
>      : ^^^^^^
>1 : 1
>  : ^
>2 : 2
>  : ^
>1 - 2n : any
>       : ^^^
>1 : 1
>  : ^
>2n : 2n
>   : ^^
>1n - 2 : any
>       : ^^^
>1n : 1n
>   : ^^
>2 : 2
>  : ^

bigInt = 1n * 2n; num = 1 * 2; 1 * 2n; 1n * 2;
>bigInt = 1n * 2n : bigint
>                 : ^^^^^^
>bigInt : bigint
>       : ^^^^^^
>1n * 2n : bigint
>        : ^^^^^^
>1n : 1n
>   : ^^
>2n : 2n
>   : ^^
>num = 1 * 2 : number
>            : ^^^^^^
>num : number
>    : ^^^^^^
>1 * 2 : number
>      : ^^^^^^
>1 : 1
>  : ^
>2 : 2
>  : ^
>1 * 2n : any
>       : ^^^
>1 : 1
>  : ^
>2n : 2n
>   : ^^
>1n * 2 : any
>       : ^^^
>1n : 1n
>   : ^^
>2 : 2
>  : ^

bigInt = 1n / 2n; num = 1 / 2; 1 / 2n; 1n / 2;
>bigInt = 1n / 2n : bigint
>                 : ^^^^^^
>bigInt : bigint
>       : ^^^^^^
>1n / 2n : bigint
>        : ^^^^^^
>1n : 1n
>   : ^^
>2n : 2n
>   : ^^
>num = 1 / 2 : number
>            : ^^^^^^
>num : number
>    : ^^^^^^
>1 / 2 : number
>      : ^^^^^^
>1 : 1
>  : ^
>2 : 2
>  : ^
>1 / 2n : any
>       : ^^^
>1 : 1
>  : ^
>2n : 2n
>   : ^^
>1n / 2 : any
>       : ^^^
>1n : 1n
>   : ^^
>2 : 2
>  : ^

bigInt = 1n % 2n; num = 1 % 2; 1 % 2n; 1n % 2;
>bigInt = 1n % 2n : bigint
>                 : ^^^^^^
>bigInt : bigint
>       : ^^^^^^
>1n % 2n : bigint
>        : ^^^^^^
>1n : 1n
>   : ^^
>2n : 2n
>   : ^^
>num = 1 % 2 : number
>            : ^^^^^^
>num : number
>    : ^^^^^^
>1 % 2 : number
>      : ^^^^^^
>1 : 1
>  : ^
>2 : 2
>  : ^
>1 % 2n : any
>       : ^^^
>1 : 1
>  : ^
>2n : 2n
>   : ^^
>1n % 2 : any
>       : ^^^
>1n : 1n
>   : ^^
>2 : 2
>  : ^

bigInt = 1n ** 2n; num = 1 ** 2; 1 ** 2n; 1n ** 2;
>bigInt = 1n ** 2n : bigint
>                  : ^^^^^^
>bigInt : bigint
>       : ^^^^^^
>1n ** 2n : bigint
>         : ^^^^^^
>1n : 1n
>   : ^^
>2n : 2n
>   : ^^
>num = 1 ** 2 : number
>             : ^^^^^^
>num : number
>    : ^^^^^^
>1 ** 2 : number
>       : ^^^^^^
>1 : 1
>  : ^
>2 : 2
>  : ^
>1 ** 2n : any
>        : ^^^
>1 : 1
>  : ^
>2n : 2n
>   : ^^
>1n ** 2 : any
>        : ^^^
>1n : 1n
>   : ^^
>2 : 2
>  : ^

bigInt = 1n & 2n; num = 1 & 2; 1 & 2n; 1n & 2;
>bigInt = 1n & 2n : bigint
>                 : ^^^^^^
>bigInt : bigint
>       : ^^^^^^
>1n & 2n : bigint
>        : ^^^^^^
>1n : 1n
>   : ^^
>2n : 2n
>   : ^^
>num = 1 & 2 : number
>            : ^^^^^^
>num : number
>    : ^^^^^^
>1 & 2 : number
>      : ^^^^^^
>1 : 1
>  : ^
>2 : 2
>  : ^
>1 & 2n : any
>       : ^^^
>1 : 1
>  : ^
>2n : 2n
>   : ^^
>1n & 2 : any
>       : ^^^
>1n : 1n
>   : ^^
>2 : 2
>  : ^

bigInt = 1n | 2n; num = 1 | 2; 1 | 2n; 1n | 2;
>bigInt = 1n | 2n : bigint
>                 : ^^^^^^
>bigInt : bigint
>       : ^^^^^^
>1n | 2n : bigint
>        : ^^^^^^
>1n : 1n
>   : ^^
>2n : 2n
>   : ^^
>num = 1 | 2 : number
>            : ^^^^^^
>num : number
>    : ^^^^^^
>1 | 2 : number
>      : ^^^^^^
>1 : 1
>  : ^
>2 : 2
>  : ^
>1 | 2n : any
>       : ^^^
>1 : 1
>  : ^
>2n : 2n
>   : ^^
>1n | 2 : any
>       : ^^^
>1n : 1n
>   : ^^
>2 : 2
>  : ^

bigInt = 1n ^ 2n; num = 1 ^ 2; 1 ^ 2n; 1n ^ 2;
>bigInt = 1n ^ 2n : bigint
>                 : ^^^^^^
>bigInt : bigint
>       : ^^^^^^
>1n ^ 2n : bigint
>        : ^^^^^^
>1n : 1n
>   : ^^
>2n : 2n
>   : ^^
>num = 1 ^ 2 : number
>            : ^^^^^^
>num : number
>    : ^^^^^^
>1 ^ 2 : number
>      : ^^^^^^
>1 : 1
>  : ^
>2 : 2
>  : ^
>1 ^ 2n : any
>       : ^^^
>1 : 1
>  : ^
>2n : 2n
>   : ^^
>1n ^ 2 : any
>       : ^^^
>1n : 1n
>   : ^^
>2 : 2
>  : ^

bigInt = 1n << 2n; num = 1 << 2; 1 << 2n; 1n << 2;
>bigInt = 1n << 2n : bigint
>                  : ^^^^^^
>bigInt : bigint
>       : ^^^^^^
>1n << 2n : bigint
>         : ^^^^^^
>1n : 1n
>   : ^^
>2n : 2n
>   : ^^
>num = 1 << 2 : number
>             : ^^^^^^
>num : number
>    : ^^^^^^
>1 << 2 : number
>       : ^^^^^^
>1 : 1
>  : ^
>2 : 2
>  : ^
>1 << 2n : any
>        : ^^^
>1 : 1
>  : ^
>2n : 2n
>   : ^^
>1n << 2 : any
>        : ^^^
>1n : 1n
>   : ^^
>2 : 2
>  : ^

bigInt = 1n >> 2n; num = 1 >> 2; 1 >> 2n; 1n >> 2;
>bigInt = 1n >> 2n : bigint
>                  : ^^^^^^
>bigInt : bigint
>       : ^^^^^^
>1n >> 2n : bigint
>         : ^^^^^^
>1n : 1n
>   : ^^
>2n : 2n
>   : ^^
>num = 1 >> 2 : number
>             : ^^^^^^
>num : number
>    : ^^^^^^
>1 >> 2 : number
>       : ^^^^^^
>1 : 1
>  : ^
>2 : 2
>  : ^
>1 >> 2n : any
>        : ^^^
>1 : 1
>  : ^
>2n : 2n
>   : ^^
>1n >> 2 : any
>        : ^^^
>1n : 1n
>   : ^^
>2 : 2
>  : ^

// Plus should still coerce to strings
let str: string;
>str : string
>    : ^^^^^^

str = "abc" + 123; str = "abc" + 123n; str = 123 + "abc"; str = 123n + "abc";
>str = "abc" + 123 : string
>                  : ^^^^^^
>str : string
>    : ^^^^^^
>"abc" + 123 : string
>            : ^^^^^^
>"abc" : "abc"
>      : ^^^^^
>123 : 123
>    : ^^^
>str = "abc" + 123n : string
>                   : ^^^^^^
>str : string
>    : ^^^^^^
>"abc" + 123n : string
>             : ^^^^^^
>"abc" : "abc"
>      : ^^^^^
>123n : 123n
>     : ^^^^
>str = 123 + "abc" : string
>                  : ^^^^^^
>str : string
>    : ^^^^^^
>123 + "abc" : string
>            : ^^^^^^
>123 : 123
>    : ^^^
>"abc" : "abc"
>      : ^^^^^
>str = 123n + "abc" : string
>                   : ^^^^^^
>str : string
>    : ^^^^^^
>123n + "abc" : string
>             : ^^^^^^
>123n : 123n
>     : ^^^^
>"abc" : "abc"
>      : ^^^^^

// Unary operations allowed on bigints and numbers
bigInt = bigInt++; bigInt = ++bigInt; num = num++; num = ++num;
>bigInt = bigInt++ : bigint
>                  : ^^^^^^
>bigInt : bigint
>       : ^^^^^^
>bigInt++ : bigint
>         : ^^^^^^
>bigInt : bigint
>       : ^^^^^^
>bigInt = ++bigInt : bigint
>                  : ^^^^^^
>bigInt : bigint
>       : ^^^^^^
>++bigInt : bigint
>         : ^^^^^^
>bigInt : bigint
>       : ^^^^^^
>num = num++ : number
>            : ^^^^^^
>num : number
>    : ^^^^^^
>num++ : number
>      : ^^^^^^
>num : number
>    : ^^^^^^
>num = ++num : number
>            : ^^^^^^
>num : number
>    : ^^^^^^
>++num : number
>      : ^^^^^^
>num : number
>    : ^^^^^^

bigInt = bigInt--; bigInt = --bigInt; num = num--; num = --num;
>bigInt = bigInt-- : bigint
>                  : ^^^^^^
>bigInt : bigint
>       : ^^^^^^
>bigInt-- : bigint
>         : ^^^^^^
>bigInt : bigint
>       : ^^^^^^
>bigInt = --bigInt : bigint
>                  : ^^^^^^
>bigInt : bigint
>       : ^^^^^^
>--bigInt : bigint
>         : ^^^^^^
>bigInt : bigint
>       : ^^^^^^
>num = num-- : number
>            : ^^^^^^
>num : number
>    : ^^^^^^
>num-- : number
>      : ^^^^^^
>num : number
>    : ^^^^^^
>num = --num : number
>            : ^^^^^^
>num : number
>    : ^^^^^^
>--num : number
>      : ^^^^^^
>num : number
>    : ^^^^^^

bigInt = -bigInt; num = -num;
>bigInt = -bigInt : bigint
>                 : ^^^^^^
>bigInt : bigint
>       : ^^^^^^
>-bigInt : bigint
>        : ^^^^^^
>bigInt : bigint
>       : ^^^^^^
>num = -num : number
>           : ^^^^^^
>num : number
>    : ^^^^^^
>-num : number
>     : ^^^^^^
>num : number
>    : ^^^^^^

bigInt = ~bigInt; num = ~num;
>bigInt = ~bigInt : bigint
>                 : ^^^^^^
>bigInt : bigint
>       : ^^^^^^
>~bigInt : bigint
>        : ^^^^^^
>bigInt : bigint
>       : ^^^^^^
>num = ~num : number
>           : ^^^^^^
>num : number
>    : ^^^^^^
>~num : number
>     : ^^^^^^
>num : number
>    : ^^^^^^

// Number-only operations
bigInt >>>= 1n; num >>>= 2;
>bigInt >>>= 1n : bigint
>               : ^^^^^^
>bigInt : bigint
>       : ^^^^^^
>1n : 1n
>   : ^^
>num >>>= 2 : number
>           : ^^^^^^
>num : number
>    : ^^^^^^
>2 : 2
>  : ^

bigInt = bigInt >>> 1n; num = num >>> 2;
>bigInt = bigInt >>> 1n : bigint
>                       : ^^^^^^
>bigInt : bigint
>       : ^^^^^^
>bigInt >>> 1n : bigint
>              : ^^^^^^
>bigInt : bigint
>       : ^^^^^^
>1n : 1n
>   : ^^
>num = num >>> 2 : number
>                : ^^^^^^
>num : number
>    : ^^^^^^
>num >>> 2 : number
>          : ^^^^^^
>num : number
>    : ^^^^^^
>2 : 2
>  : ^

num = +bigInt; num = +num; num = +"3";
>num = +bigInt : number
>              : ^^^^^^
>num : number
>    : ^^^^^^
>+bigInt : number
>        : ^^^^^^
>bigInt : bigint
>       : ^^^^^^
>num = +num : number
>           : ^^^^^^
>num : number
>    : ^^^^^^
>+num : number
>     : ^^^^^^
>num : number
>    : ^^^^^^
>num = +"3" : number
>           : ^^^^^^
>num : number
>    : ^^^^^^
>+"3" : number
>     : ^^^^^^
>"3" : "3"
>    : ^^^

// Comparisons can be mixed
let result: boolean;
>result : boolean
>       : ^^^^^^^

result = bigInt > num;
>result = bigInt > num : boolean
>                      : ^^^^^^^
>result : boolean
>       : ^^^^^^^
>bigInt > num : boolean
>             : ^^^^^^^
>bigInt : bigint
>       : ^^^^^^
>num : number
>    : ^^^^^^

result = bigInt >= num;
>result = bigInt >= num : boolean
>                       : ^^^^^^^
>result : boolean
>       : ^^^^^^^
>bigInt >= num : boolean
>              : ^^^^^^^
>bigInt : bigint
>       : ^^^^^^
>num : number
>    : ^^^^^^

result = bigInt < num;
>result = bigInt < num : boolean
>                      : ^^^^^^^
>result : boolean
>       : ^^^^^^^
>bigInt < num : boolean
>             : ^^^^^^^
>bigInt : bigint
>       : ^^^^^^
>num : number
>    : ^^^^^^

result = bigInt <= num;
>result = bigInt <= num : boolean
>                       : ^^^^^^^
>result : boolean
>       : ^^^^^^^
>bigInt <= num : boolean
>              : ^^^^^^^
>bigInt : bigint
>       : ^^^^^^
>num : number
>    : ^^^^^^

// Trying to compare for equality is likely an error (since 1 == "1" is disallowed)
result = bigInt == num;
>result = bigInt == num : boolean
>                       : ^^^^^^^
>result : boolean
>       : ^^^^^^^
>bigInt == num : boolean
>              : ^^^^^^^
>bigInt : bigint
>       : ^^^^^^
>num : number
>    : ^^^^^^

result = bigInt != num;
>result = bigInt != num : boolean
>                       : ^^^^^^^
>result : boolean
>       : ^^^^^^^
>bigInt != num : boolean
>              : ^^^^^^^
>bigInt : bigint
>       : ^^^^^^
>num : number
>    : ^^^^^^

result = bigInt === num;
>result = bigInt === num : boolean
>                        : ^^^^^^^
>result : boolean
>       : ^^^^^^^
>bigInt === num : boolean
>               : ^^^^^^^
>bigInt : bigint
>       : ^^^^^^
>num : number
>    : ^^^^^^

result = bigInt !== num;
>result = bigInt !== num : boolean
>                        : ^^^^^^^
>result : boolean
>       : ^^^^^^^
>bigInt !== num : boolean
>               : ^^^^^^^
>bigInt : bigint
>       : ^^^^^^
>num : number
>    : ^^^^^^

// Types of arithmetic operations on other types
num = "3" & 5; num = 2 ** false; // should error, but infer number
>num = "3" & 5 : number
>              : ^^^^^^
>num : number
>    : ^^^^^^
>"3" & 5 : number
>        : ^^^^^^
>"3" : "3"
>    : ^^^
>5 : 5
>  : ^
>num = 2 ** false : number
>                 : ^^^^^^
>num : number
>    : ^^^^^^
>2 ** false : number
>           : ^^^^^^
>2 : 2
>  : ^
>false : false
>      : ^^^^^

"3" & 5n; 2n ** false; // should error, result in any
>"3" & 5n : any
>         : ^^^
>"3" : "3"
>    : ^^^
>5n : 5n
>   : ^^
>2n ** false : any
>            : ^^^
>2n : 2n
>   : ^^
>false : false
>      : ^^^^^

num = ~"3"; num = -false; // should infer number
>num = ~"3" : number
>           : ^^^^^^
>num : number
>    : ^^^^^^
>~"3" : number
>     : ^^^^^^
>"3" : "3"
>    : ^^^
>num = -false : number
>             : ^^^^^^
>num : number
>    : ^^^^^^
>-false : number
>       : ^^^^^^
>false : false
>      : ^^^^^

let bigIntOrNumber: bigint | number;
>bigIntOrNumber : number | bigint
>               : ^^^^^^^^^^^^^^^

bigIntOrNumber + bigIntOrNumber; // should error, result in any
>bigIntOrNumber + bigIntOrNumber : any
>                                : ^^^
>bigIntOrNumber : number | bigint
>               : ^^^^^^^^^^^^^^^
>bigIntOrNumber : number | bigint
>               : ^^^^^^^^^^^^^^^

bigIntOrNumber << bigIntOrNumber; // should error, result in any
>bigIntOrNumber << bigIntOrNumber : any
>                                 : ^^^
>bigIntOrNumber : number | bigint
>               : ^^^^^^^^^^^^^^^
>bigIntOrNumber : number | bigint
>               : ^^^^^^^^^^^^^^^

if (typeof bigIntOrNumber === "bigint") {
>typeof bigIntOrNumber === "bigint" : boolean
>                                   : ^^^^^^^
>typeof bigIntOrNumber : "string" | "number" | "bigint" | "boolean" | "symbol" | "undefined" | "object" | "function"
>                      : ^^^^^^^^^^^^^^^^^^^^^^^^^^^^^^^^^^^^^^^^^^^^^^^^^^^^^^^^^^^^^^^^^^^^^^^^^^^^^^^^^^^^^^^^^^^
>bigIntOrNumber : number | bigint
>               : ^^^^^^^^^^^^^^^
>"bigint" : "bigint"
>         : ^^^^^^^^

    // Allowed, as type is narrowed to bigint
    bigIntOrNumber = bigIntOrNumber << bigIntOrNumber;
>bigIntOrNumber = bigIntOrNumber << bigIntOrNumber : bigint
>                                                  : ^^^^^^
>bigIntOrNumber : number | bigint
>               : ^^^^^^^^^^^^^^^
>bigIntOrNumber << bigIntOrNumber : bigint
>                                 : ^^^^^^
>bigIntOrNumber : bigint
>               : ^^^^^^
>bigIntOrNumber : bigint
>               : ^^^^^^
}
if (typeof bigIntOrNumber === "number") {
>typeof bigIntOrNumber === "number" : boolean
>                                   : ^^^^^^^
>typeof bigIntOrNumber : "string" | "number" | "bigint" | "boolean" | "symbol" | "undefined" | "object" | "function"
>                      : ^^^^^^^^^^^^^^^^^^^^^^^^^^^^^^^^^^^^^^^^^^^^^^^^^^^^^^^^^^^^^^^^^^^^^^^^^^^^^^^^^^^^^^^^^^^
>bigIntOrNumber : number | bigint
>               : ^^^^^^^^^^^^^^^
>"number" : "number"
>         : ^^^^^^^^

    // Allowed, as type is narrowed to number
    bigIntOrNumber = bigIntOrNumber << bigIntOrNumber;
>bigIntOrNumber = bigIntOrNumber << bigIntOrNumber : number
>                                                  : ^^^^^^
>bigIntOrNumber : number | bigint
>               : ^^^^^^^^^^^^^^^
>bigIntOrNumber << bigIntOrNumber : number
>                                 : ^^^^^^
>bigIntOrNumber : number
>               : ^^^^^^
>bigIntOrNumber : number
>               : ^^^^^^
}
+bigIntOrNumber; // should error, result in number
>+bigIntOrNumber : number
>                : ^^^^^^
>bigIntOrNumber : number | bigint
>               : ^^^^^^^^^^^^^^^

~bigIntOrNumber; // should infer number | bigint
>~bigIntOrNumber : number | bigint
>                : ^^^^^^^^^^^^^^^
>bigIntOrNumber : number | bigint
>               : ^^^^^^^^^^^^^^^

bigIntOrNumber++; // should infer number | bigint
>bigIntOrNumber++ : number | bigint
>                 : ^^^^^^^^^^^^^^^
>bigIntOrNumber : number | bigint
>               : ^^^^^^^^^^^^^^^

++bigIntOrNumber; // should infer number | bigint
>++bigIntOrNumber : number | bigint
>                 : ^^^^^^^^^^^^^^^
>bigIntOrNumber : number | bigint
>               : ^^^^^^^^^^^^^^^

let anyValue: any;
>anyValue : any
>         : ^^^

anyValue + anyValue; // should infer any
>anyValue + anyValue : any
>                    : ^^^
>anyValue : any
>         : ^^^
>anyValue : any
>         : ^^^

anyValue >>> anyValue; // should infer number
>anyValue >>> anyValue : number
>                      : ^^^^^^
>anyValue : any
>         : ^^^
>anyValue : any
>         : ^^^

anyValue ^ anyValue; // should infer number
>anyValue ^ anyValue : number
>                    : ^^^^^^
>anyValue : any
>         : ^^^
>anyValue : any
>         : ^^^

+anyValue; // should infer number
>+anyValue : number
>          : ^^^^^^
>anyValue : any
>         : ^^^

-anyValue; // should infer number
>-anyValue : number
>          : ^^^^^^
>anyValue : any
>         : ^^^

anyValue--; // should infer number
>anyValue-- : number
>           : ^^^^^^
>anyValue : any
>         : ^^^

--anyValue; // should infer number
>--anyValue : number
>           : ^^^^^^
>anyValue : any
>         : ^^^

// Distinguishing numbers from bigints with typeof
const isBigInt: (x: 0n | 1n) => bigint = (x: 0n | 1n) => x;
>isBigInt : (x: 0n | 1n) => bigint
>         : ^^^^       ^^^^^      
>x : 0n | 1n
>  : ^^^^^^^
>(x: 0n | 1n) => x : (x: 0n | 1n) => 0n | 1n
>                  : ^^^^       ^^^^^^^^^^^^
>x : 0n | 1n
>  : ^^^^^^^
>x : 0n | 1n
>  : ^^^^^^^

const isNumber: (x: 0 | 1) => number = (x: 0 | 1) => x;
>isNumber : (x: 0 | 1) => number
>         : ^^^^     ^^^^^      
>x : 0 | 1
>  : ^^^^^
>(x: 0 | 1) => x : (x: 0 | 1) => 0 | 1
>                : ^^^^     ^^^^^^^^^^
>x : 0 | 1
>  : ^^^^^
>x : 0 | 1
>  : ^^^^^

const zeroOrBigOne: 0 | 1n;
>zeroOrBigOne : 0 | 1n
>             : ^^^^^^

if (typeof zeroOrBigOne === "bigint") isBigInt(zeroOrBigOne);
>typeof zeroOrBigOne === "bigint" : boolean
>                                 : ^^^^^^^
>typeof zeroOrBigOne : "string" | "number" | "bigint" | "boolean" | "symbol" | "undefined" | "object" | "function"
>                    : ^^^^^^^^^^^^^^^^^^^^^^^^^^^^^^^^^^^^^^^^^^^^^^^^^^^^^^^^^^^^^^^^^^^^^^^^^^^^^^^^^^^^^^^^^^^
>zeroOrBigOne : 0 | 1n
>             : ^^^^^^
>"bigint" : "bigint"
>         : ^^^^^^^^
>isBigInt(zeroOrBigOne) : bigint
>                       : ^^^^^^
>isBigInt : (x: 0n | 1n) => bigint
>         : ^^^^^^^^^^^^^^^^^^^^^^
>zeroOrBigOne : 1n
>             : ^^

else isNumber(zeroOrBigOne);
>isNumber(zeroOrBigOne) : number
>                       : ^^^^^^
>isNumber : (x: 0 | 1) => number
<<<<<<< HEAD
>zeroOrBigOne : 0 | 1n
=======
>         : ^^^^^^^^^^^^^^^^^^^^
>zeroOrBigOne : 0
>             : ^
>>>>>>> 12402f26

// Distinguishing truthy from falsy
const isOne = (x: 1 | 1n) => x;
>isOne : (x: 1 | 1n) => 1n | 1
>      : ^^^^      ^^^^^^^^^^^
>(x: 1 | 1n) => x : (x: 1 | 1n) => 1n | 1
>                 : ^^^^      ^^^^^^^^^^^
>x : 1n | 1
>  : ^^^^^^
>x : 1n | 1
>  : ^^^^^^

if (zeroOrBigOne) isOne(zeroOrBigOne);
>zeroOrBigOne : 0 | 1n
>             : ^^^^^^
>isOne(zeroOrBigOne) : 1n | 1
>                    : ^^^^^^
>isOne : (x: 1n | 1) => 1n | 1
>      : ^^^^^^^^^^^^^^^^^^^^^
>zeroOrBigOne : 1n
>             : ^^

const bigZeroOrOne: 0n | 1;
>bigZeroOrOne : 0n | 1
>             : ^^^^^^

if (bigZeroOrOne) isOne(bigZeroOrOne);
>bigZeroOrOne : 0n | 1
>             : ^^^^^^
>isOne(bigZeroOrOne) : 1n | 1
>                    : ^^^^^^
>isOne : (x: 1n | 1) => 1n | 1
>      : ^^^^^^^^^^^^^^^^^^^^^
>bigZeroOrOne : 1
>             : ^

type NumberOrBigint = number | bigint;
>NumberOrBigint : NumberOrBigint
>               : ^^^^^^^^^^^^^^

function getKey<S extends NumberOrBigint>(key: S) {
>getKey : <S extends NumberOrBigint>(key: S) => void
>       : ^ ^^^^^^^^^^^^^^^^^^^^^^^^^^^^^^ ^^^^^^^^^
>key : S
>    : ^

    +key;   // should error
>+key : number
>     : ^^^^^^
>key : S
>    : ^

    0 + key;    // should error
>0 + key : any
>        : ^^^
>0 : 0
>  : ^
>key : S
>    : ^
}

<|MERGE_RESOLUTION|>--- conflicted
+++ resolved
@@ -1,1331 +1,1327 @@
-//// [tests/cases/compiler/numberVsBigIntOperations.ts] ////
-
-=== numberVsBigIntOperations.ts ===
-// Cannot mix bigints and numbers
-let bigInt = 1n, num = 2;
->bigInt : bigint
->       : ^^^^^^
->1n : 1n
->   : ^^
->num : number
->    : ^^^^^^
->2 : 2
->  : ^
-
-bigInt = 1n; bigInt = 2; num = 1n; num = 2;
->bigInt = 1n : 1n
->            : ^^
->bigInt : bigint
->       : ^^^^^^
->1n : 1n
->   : ^^
->bigInt = 2 : 2
->           : ^
->bigInt : bigint
->       : ^^^^^^
->2 : 2
->  : ^
->num = 1n : 1n
->         : ^^
->num : number
->    : ^^^^^^
->1n : 1n
->   : ^^
->num = 2 : 2
->        : ^
->num : number
->    : ^^^^^^
->2 : 2
->  : ^
-
-bigInt += 1n; bigInt += 2; num += 1n; num += 2;
->bigInt += 1n : bigint
->             : ^^^^^^
->bigInt : bigint
->       : ^^^^^^
->1n : 1n
->   : ^^
->bigInt += 2 : any
->            : ^^^
->bigInt : bigint
->       : ^^^^^^
->2 : 2
->  : ^
->num += 1n : any
->          : ^^^
->num : number
->    : ^^^^^^
->1n : 1n
->   : ^^
->num += 2 : number
->         : ^^^^^^
->num : number
->    : ^^^^^^
->2 : 2
->  : ^
-
-bigInt -= 1n; bigInt -= 2; num -= 1n; num -= 2;
->bigInt -= 1n : bigint
->             : ^^^^^^
->bigInt : bigint
->       : ^^^^^^
->1n : 1n
->   : ^^
->bigInt -= 2 : any
->            : ^^^
->bigInt : bigint
->       : ^^^^^^
->2 : 2
->  : ^
->num -= 1n : any
->          : ^^^
->num : number
->    : ^^^^^^
->1n : 1n
->   : ^^
->num -= 2 : number
->         : ^^^^^^
->num : number
->    : ^^^^^^
->2 : 2
->  : ^
-
-bigInt *= 1n; bigInt *= 2; num *= 1n; num *= 2;
->bigInt *= 1n : bigint
->             : ^^^^^^
->bigInt : bigint
->       : ^^^^^^
->1n : 1n
->   : ^^
->bigInt *= 2 : any
->            : ^^^
->bigInt : bigint
->       : ^^^^^^
->2 : 2
->  : ^
->num *= 1n : any
->          : ^^^
->num : number
->    : ^^^^^^
->1n : 1n
->   : ^^
->num *= 2 : number
->         : ^^^^^^
->num : number
->    : ^^^^^^
->2 : 2
->  : ^
-
-bigInt /= 1n; bigInt /= 2; num /= 1n; num /= 2;
->bigInt /= 1n : bigint
->             : ^^^^^^
->bigInt : bigint
->       : ^^^^^^
->1n : 1n
->   : ^^
->bigInt /= 2 : any
->            : ^^^
->bigInt : bigint
->       : ^^^^^^
->2 : 2
->  : ^
->num /= 1n : any
->          : ^^^
->num : number
->    : ^^^^^^
->1n : 1n
->   : ^^
->num /= 2 : number
->         : ^^^^^^
->num : number
->    : ^^^^^^
->2 : 2
->  : ^
-
-bigInt %= 1n; bigInt %= 2; num %= 1n; num %= 2;
->bigInt %= 1n : bigint
->             : ^^^^^^
->bigInt : bigint
->       : ^^^^^^
->1n : 1n
->   : ^^
->bigInt %= 2 : any
->            : ^^^
->bigInt : bigint
->       : ^^^^^^
->2 : 2
->  : ^
->num %= 1n : any
->          : ^^^
->num : number
->    : ^^^^^^
->1n : 1n
->   : ^^
->num %= 2 : number
->         : ^^^^^^
->num : number
->    : ^^^^^^
->2 : 2
->  : ^
-
-bigInt **= 1n; bigInt **= 2; num **= 1n; num **= 2;
->bigInt **= 1n : bigint
->              : ^^^^^^
->bigInt : bigint
->       : ^^^^^^
->1n : 1n
->   : ^^
->bigInt **= 2 : any
->             : ^^^
->bigInt : bigint
->       : ^^^^^^
->2 : 2
->  : ^
->num **= 1n : any
->           : ^^^
->num : number
->    : ^^^^^^
->1n : 1n
->   : ^^
->num **= 2 : number
->          : ^^^^^^
->num : number
->    : ^^^^^^
->2 : 2
->  : ^
-
-bigInt <<= 1n; bigInt <<= 2; num <<= 1n; num <<= 2;
->bigInt <<= 1n : bigint
->              : ^^^^^^
->bigInt : bigint
->       : ^^^^^^
->1n : 1n
->   : ^^
->bigInt <<= 2 : any
->             : ^^^
->bigInt : bigint
->       : ^^^^^^
->2 : 2
->  : ^
->num <<= 1n : any
->           : ^^^
->num : number
->    : ^^^^^^
->1n : 1n
->   : ^^
->num <<= 2 : number
->          : ^^^^^^
->num : number
->    : ^^^^^^
->2 : 2
->  : ^
-
-bigInt >>= 1n; bigInt >>= 2; num >>= 1n; num >>= 2;
->bigInt >>= 1n : bigint
->              : ^^^^^^
->bigInt : bigint
->       : ^^^^^^
->1n : 1n
->   : ^^
->bigInt >>= 2 : any
->             : ^^^
->bigInt : bigint
->       : ^^^^^^
->2 : 2
->  : ^
->num >>= 1n : any
->           : ^^^
->num : number
->    : ^^^^^^
->1n : 1n
->   : ^^
->num >>= 2 : number
->          : ^^^^^^
->num : number
->    : ^^^^^^
->2 : 2
->  : ^
-
-bigInt &= 1n; bigInt &= 2; num &= 1n; num &= 2;
->bigInt &= 1n : bigint
->             : ^^^^^^
->bigInt : bigint
->       : ^^^^^^
->1n : 1n
->   : ^^
->bigInt &= 2 : any
->            : ^^^
->bigInt : bigint
->       : ^^^^^^
->2 : 2
->  : ^
->num &= 1n : any
->          : ^^^
->num : number
->    : ^^^^^^
->1n : 1n
->   : ^^
->num &= 2 : number
->         : ^^^^^^
->num : number
->    : ^^^^^^
->2 : 2
->  : ^
-
-bigInt ^= 1n; bigInt ^= 2; num ^= 1n; num ^= 2;
->bigInt ^= 1n : bigint
->             : ^^^^^^
->bigInt : bigint
->       : ^^^^^^
->1n : 1n
->   : ^^
->bigInt ^= 2 : any
->            : ^^^
->bigInt : bigint
->       : ^^^^^^
->2 : 2
->  : ^
->num ^= 1n : any
->          : ^^^
->num : number
->    : ^^^^^^
->1n : 1n
->   : ^^
->num ^= 2 : number
->         : ^^^^^^
->num : number
->    : ^^^^^^
->2 : 2
->  : ^
-
-bigInt |= 1n; bigInt |= 2; num |= 1n; num |= 2;
->bigInt |= 1n : bigint
->             : ^^^^^^
->bigInt : bigint
->       : ^^^^^^
->1n : 1n
->   : ^^
->bigInt |= 2 : any
->            : ^^^
->bigInt : bigint
->       : ^^^^^^
->2 : 2
->  : ^
->num |= 1n : any
->          : ^^^
->num : number
->    : ^^^^^^
->1n : 1n
->   : ^^
->num |= 2 : number
->         : ^^^^^^
->num : number
->    : ^^^^^^
->2 : 2
->  : ^
-
-bigInt = 1n + 2n; num = 1 + 2; 1 + 2n; 1n + 2;
->bigInt = 1n + 2n : bigint
->                 : ^^^^^^
->bigInt : bigint
->       : ^^^^^^
->1n + 2n : bigint
->        : ^^^^^^
->1n : 1n
->   : ^^
->2n : 2n
->   : ^^
->num = 1 + 2 : number
->            : ^^^^^^
->num : number
->    : ^^^^^^
->1 + 2 : number
->      : ^^^^^^
->1 : 1
->  : ^
->2 : 2
->  : ^
->1 + 2n : any
->       : ^^^
->1 : 1
->  : ^
->2n : 2n
->   : ^^
->1n + 2 : any
->       : ^^^
->1n : 1n
->   : ^^
->2 : 2
->  : ^
-
-bigInt = 1n - 2n; num = 1 - 2; 1 - 2n; 1n - 2;
->bigInt = 1n - 2n : bigint
->                 : ^^^^^^
->bigInt : bigint
->       : ^^^^^^
->1n - 2n : bigint
->        : ^^^^^^
->1n : 1n
->   : ^^
->2n : 2n
->   : ^^
->num = 1 - 2 : number
->            : ^^^^^^
->num : number
->    : ^^^^^^
->1 - 2 : number
->      : ^^^^^^
->1 : 1
->  : ^
->2 : 2
->  : ^
->1 - 2n : any
->       : ^^^
->1 : 1
->  : ^
->2n : 2n
->   : ^^
->1n - 2 : any
->       : ^^^
->1n : 1n
->   : ^^
->2 : 2
->  : ^
-
-bigInt = 1n * 2n; num = 1 * 2; 1 * 2n; 1n * 2;
->bigInt = 1n * 2n : bigint
->                 : ^^^^^^
->bigInt : bigint
->       : ^^^^^^
->1n * 2n : bigint
->        : ^^^^^^
->1n : 1n
->   : ^^
->2n : 2n
->   : ^^
->num = 1 * 2 : number
->            : ^^^^^^
->num : number
->    : ^^^^^^
->1 * 2 : number
->      : ^^^^^^
->1 : 1
->  : ^
->2 : 2
->  : ^
->1 * 2n : any
->       : ^^^
->1 : 1
->  : ^
->2n : 2n
->   : ^^
->1n * 2 : any
->       : ^^^
->1n : 1n
->   : ^^
->2 : 2
->  : ^
-
-bigInt = 1n / 2n; num = 1 / 2; 1 / 2n; 1n / 2;
->bigInt = 1n / 2n : bigint
->                 : ^^^^^^
->bigInt : bigint
->       : ^^^^^^
->1n / 2n : bigint
->        : ^^^^^^
->1n : 1n
->   : ^^
->2n : 2n
->   : ^^
->num = 1 / 2 : number
->            : ^^^^^^
->num : number
->    : ^^^^^^
->1 / 2 : number
->      : ^^^^^^
->1 : 1
->  : ^
->2 : 2
->  : ^
->1 / 2n : any
->       : ^^^
->1 : 1
->  : ^
->2n : 2n
->   : ^^
->1n / 2 : any
->       : ^^^
->1n : 1n
->   : ^^
->2 : 2
->  : ^
-
-bigInt = 1n % 2n; num = 1 % 2; 1 % 2n; 1n % 2;
->bigInt = 1n % 2n : bigint
->                 : ^^^^^^
->bigInt : bigint
->       : ^^^^^^
->1n % 2n : bigint
->        : ^^^^^^
->1n : 1n
->   : ^^
->2n : 2n
->   : ^^
->num = 1 % 2 : number
->            : ^^^^^^
->num : number
->    : ^^^^^^
->1 % 2 : number
->      : ^^^^^^
->1 : 1
->  : ^
->2 : 2
->  : ^
->1 % 2n : any
->       : ^^^
->1 : 1
->  : ^
->2n : 2n
->   : ^^
->1n % 2 : any
->       : ^^^
->1n : 1n
->   : ^^
->2 : 2
->  : ^
-
-bigInt = 1n ** 2n; num = 1 ** 2; 1 ** 2n; 1n ** 2;
->bigInt = 1n ** 2n : bigint
->                  : ^^^^^^
->bigInt : bigint
->       : ^^^^^^
->1n ** 2n : bigint
->         : ^^^^^^
->1n : 1n
->   : ^^
->2n : 2n
->   : ^^
->num = 1 ** 2 : number
->             : ^^^^^^
->num : number
->    : ^^^^^^
->1 ** 2 : number
->       : ^^^^^^
->1 : 1
->  : ^
->2 : 2
->  : ^
->1 ** 2n : any
->        : ^^^
->1 : 1
->  : ^
->2n : 2n
->   : ^^
->1n ** 2 : any
->        : ^^^
->1n : 1n
->   : ^^
->2 : 2
->  : ^
-
-bigInt = 1n & 2n; num = 1 & 2; 1 & 2n; 1n & 2;
->bigInt = 1n & 2n : bigint
->                 : ^^^^^^
->bigInt : bigint
->       : ^^^^^^
->1n & 2n : bigint
->        : ^^^^^^
->1n : 1n
->   : ^^
->2n : 2n
->   : ^^
->num = 1 & 2 : number
->            : ^^^^^^
->num : number
->    : ^^^^^^
->1 & 2 : number
->      : ^^^^^^
->1 : 1
->  : ^
->2 : 2
->  : ^
->1 & 2n : any
->       : ^^^
->1 : 1
->  : ^
->2n : 2n
->   : ^^
->1n & 2 : any
->       : ^^^
->1n : 1n
->   : ^^
->2 : 2
->  : ^
-
-bigInt = 1n | 2n; num = 1 | 2; 1 | 2n; 1n | 2;
->bigInt = 1n | 2n : bigint
->                 : ^^^^^^
->bigInt : bigint
->       : ^^^^^^
->1n | 2n : bigint
->        : ^^^^^^
->1n : 1n
->   : ^^
->2n : 2n
->   : ^^
->num = 1 | 2 : number
->            : ^^^^^^
->num : number
->    : ^^^^^^
->1 | 2 : number
->      : ^^^^^^
->1 : 1
->  : ^
->2 : 2
->  : ^
->1 | 2n : any
->       : ^^^
->1 : 1
->  : ^
->2n : 2n
->   : ^^
->1n | 2 : any
->       : ^^^
->1n : 1n
->   : ^^
->2 : 2
->  : ^
-
-bigInt = 1n ^ 2n; num = 1 ^ 2; 1 ^ 2n; 1n ^ 2;
->bigInt = 1n ^ 2n : bigint
->                 : ^^^^^^
->bigInt : bigint
->       : ^^^^^^
->1n ^ 2n : bigint
->        : ^^^^^^
->1n : 1n
->   : ^^
->2n : 2n
->   : ^^
->num = 1 ^ 2 : number
->            : ^^^^^^
->num : number
->    : ^^^^^^
->1 ^ 2 : number
->      : ^^^^^^
->1 : 1
->  : ^
->2 : 2
->  : ^
->1 ^ 2n : any
->       : ^^^
->1 : 1
->  : ^
->2n : 2n
->   : ^^
->1n ^ 2 : any
->       : ^^^
->1n : 1n
->   : ^^
->2 : 2
->  : ^
-
-bigInt = 1n << 2n; num = 1 << 2; 1 << 2n; 1n << 2;
->bigInt = 1n << 2n : bigint
->                  : ^^^^^^
->bigInt : bigint
->       : ^^^^^^
->1n << 2n : bigint
->         : ^^^^^^
->1n : 1n
->   : ^^
->2n : 2n
->   : ^^
->num = 1 << 2 : number
->             : ^^^^^^
->num : number
->    : ^^^^^^
->1 << 2 : number
->       : ^^^^^^
->1 : 1
->  : ^
->2 : 2
->  : ^
->1 << 2n : any
->        : ^^^
->1 : 1
->  : ^
->2n : 2n
->   : ^^
->1n << 2 : any
->        : ^^^
->1n : 1n
->   : ^^
->2 : 2
->  : ^
-
-bigInt = 1n >> 2n; num = 1 >> 2; 1 >> 2n; 1n >> 2;
->bigInt = 1n >> 2n : bigint
->                  : ^^^^^^
->bigInt : bigint
->       : ^^^^^^
->1n >> 2n : bigint
->         : ^^^^^^
->1n : 1n
->   : ^^
->2n : 2n
->   : ^^
->num = 1 >> 2 : number
->             : ^^^^^^
->num : number
->    : ^^^^^^
->1 >> 2 : number
->       : ^^^^^^
->1 : 1
->  : ^
->2 : 2
->  : ^
->1 >> 2n : any
->        : ^^^
->1 : 1
->  : ^
->2n : 2n
->   : ^^
->1n >> 2 : any
->        : ^^^
->1n : 1n
->   : ^^
->2 : 2
->  : ^
-
-// Plus should still coerce to strings
-let str: string;
->str : string
->    : ^^^^^^
-
-str = "abc" + 123; str = "abc" + 123n; str = 123 + "abc"; str = 123n + "abc";
->str = "abc" + 123 : string
->                  : ^^^^^^
->str : string
->    : ^^^^^^
->"abc" + 123 : string
->            : ^^^^^^
->"abc" : "abc"
->      : ^^^^^
->123 : 123
->    : ^^^
->str = "abc" + 123n : string
->                   : ^^^^^^
->str : string
->    : ^^^^^^
->"abc" + 123n : string
->             : ^^^^^^
->"abc" : "abc"
->      : ^^^^^
->123n : 123n
->     : ^^^^
->str = 123 + "abc" : string
->                  : ^^^^^^
->str : string
->    : ^^^^^^
->123 + "abc" : string
->            : ^^^^^^
->123 : 123
->    : ^^^
->"abc" : "abc"
->      : ^^^^^
->str = 123n + "abc" : string
->                   : ^^^^^^
->str : string
->    : ^^^^^^
->123n + "abc" : string
->             : ^^^^^^
->123n : 123n
->     : ^^^^
->"abc" : "abc"
->      : ^^^^^
-
-// Unary operations allowed on bigints and numbers
-bigInt = bigInt++; bigInt = ++bigInt; num = num++; num = ++num;
->bigInt = bigInt++ : bigint
->                  : ^^^^^^
->bigInt : bigint
->       : ^^^^^^
->bigInt++ : bigint
->         : ^^^^^^
->bigInt : bigint
->       : ^^^^^^
->bigInt = ++bigInt : bigint
->                  : ^^^^^^
->bigInt : bigint
->       : ^^^^^^
->++bigInt : bigint
->         : ^^^^^^
->bigInt : bigint
->       : ^^^^^^
->num = num++ : number
->            : ^^^^^^
->num : number
->    : ^^^^^^
->num++ : number
->      : ^^^^^^
->num : number
->    : ^^^^^^
->num = ++num : number
->            : ^^^^^^
->num : number
->    : ^^^^^^
->++num : number
->      : ^^^^^^
->num : number
->    : ^^^^^^
-
-bigInt = bigInt--; bigInt = --bigInt; num = num--; num = --num;
->bigInt = bigInt-- : bigint
->                  : ^^^^^^
->bigInt : bigint
->       : ^^^^^^
->bigInt-- : bigint
->         : ^^^^^^
->bigInt : bigint
->       : ^^^^^^
->bigInt = --bigInt : bigint
->                  : ^^^^^^
->bigInt : bigint
->       : ^^^^^^
->--bigInt : bigint
->         : ^^^^^^
->bigInt : bigint
->       : ^^^^^^
->num = num-- : number
->            : ^^^^^^
->num : number
->    : ^^^^^^
->num-- : number
->      : ^^^^^^
->num : number
->    : ^^^^^^
->num = --num : number
->            : ^^^^^^
->num : number
->    : ^^^^^^
->--num : number
->      : ^^^^^^
->num : number
->    : ^^^^^^
-
-bigInt = -bigInt; num = -num;
->bigInt = -bigInt : bigint
->                 : ^^^^^^
->bigInt : bigint
->       : ^^^^^^
->-bigInt : bigint
->        : ^^^^^^
->bigInt : bigint
->       : ^^^^^^
->num = -num : number
->           : ^^^^^^
->num : number
->    : ^^^^^^
->-num : number
->     : ^^^^^^
->num : number
->    : ^^^^^^
-
-bigInt = ~bigInt; num = ~num;
->bigInt = ~bigInt : bigint
->                 : ^^^^^^
->bigInt : bigint
->       : ^^^^^^
->~bigInt : bigint
->        : ^^^^^^
->bigInt : bigint
->       : ^^^^^^
->num = ~num : number
->           : ^^^^^^
->num : number
->    : ^^^^^^
->~num : number
->     : ^^^^^^
->num : number
->    : ^^^^^^
-
-// Number-only operations
-bigInt >>>= 1n; num >>>= 2;
->bigInt >>>= 1n : bigint
->               : ^^^^^^
->bigInt : bigint
->       : ^^^^^^
->1n : 1n
->   : ^^
->num >>>= 2 : number
->           : ^^^^^^
->num : number
->    : ^^^^^^
->2 : 2
->  : ^
-
-bigInt = bigInt >>> 1n; num = num >>> 2;
->bigInt = bigInt >>> 1n : bigint
->                       : ^^^^^^
->bigInt : bigint
->       : ^^^^^^
->bigInt >>> 1n : bigint
->              : ^^^^^^
->bigInt : bigint
->       : ^^^^^^
->1n : 1n
->   : ^^
->num = num >>> 2 : number
->                : ^^^^^^
->num : number
->    : ^^^^^^
->num >>> 2 : number
->          : ^^^^^^
->num : number
->    : ^^^^^^
->2 : 2
->  : ^
-
-num = +bigInt; num = +num; num = +"3";
->num = +bigInt : number
->              : ^^^^^^
->num : number
->    : ^^^^^^
->+bigInt : number
->        : ^^^^^^
->bigInt : bigint
->       : ^^^^^^
->num = +num : number
->           : ^^^^^^
->num : number
->    : ^^^^^^
->+num : number
->     : ^^^^^^
->num : number
->    : ^^^^^^
->num = +"3" : number
->           : ^^^^^^
->num : number
->    : ^^^^^^
->+"3" : number
->     : ^^^^^^
->"3" : "3"
->    : ^^^
-
-// Comparisons can be mixed
-let result: boolean;
->result : boolean
->       : ^^^^^^^
-
-result = bigInt > num;
->result = bigInt > num : boolean
->                      : ^^^^^^^
->result : boolean
->       : ^^^^^^^
->bigInt > num : boolean
->             : ^^^^^^^
->bigInt : bigint
->       : ^^^^^^
->num : number
->    : ^^^^^^
-
-result = bigInt >= num;
->result = bigInt >= num : boolean
->                       : ^^^^^^^
->result : boolean
->       : ^^^^^^^
->bigInt >= num : boolean
->              : ^^^^^^^
->bigInt : bigint
->       : ^^^^^^
->num : number
->    : ^^^^^^
-
-result = bigInt < num;
->result = bigInt < num : boolean
->                      : ^^^^^^^
->result : boolean
->       : ^^^^^^^
->bigInt < num : boolean
->             : ^^^^^^^
->bigInt : bigint
->       : ^^^^^^
->num : number
->    : ^^^^^^
-
-result = bigInt <= num;
->result = bigInt <= num : boolean
->                       : ^^^^^^^
->result : boolean
->       : ^^^^^^^
->bigInt <= num : boolean
->              : ^^^^^^^
->bigInt : bigint
->       : ^^^^^^
->num : number
->    : ^^^^^^
-
-// Trying to compare for equality is likely an error (since 1 == "1" is disallowed)
-result = bigInt == num;
->result = bigInt == num : boolean
->                       : ^^^^^^^
->result : boolean
->       : ^^^^^^^
->bigInt == num : boolean
->              : ^^^^^^^
->bigInt : bigint
->       : ^^^^^^
->num : number
->    : ^^^^^^
-
-result = bigInt != num;
->result = bigInt != num : boolean
->                       : ^^^^^^^
->result : boolean
->       : ^^^^^^^
->bigInt != num : boolean
->              : ^^^^^^^
->bigInt : bigint
->       : ^^^^^^
->num : number
->    : ^^^^^^
-
-result = bigInt === num;
->result = bigInt === num : boolean
->                        : ^^^^^^^
->result : boolean
->       : ^^^^^^^
->bigInt === num : boolean
->               : ^^^^^^^
->bigInt : bigint
->       : ^^^^^^
->num : number
->    : ^^^^^^
-
-result = bigInt !== num;
->result = bigInt !== num : boolean
->                        : ^^^^^^^
->result : boolean
->       : ^^^^^^^
->bigInt !== num : boolean
->               : ^^^^^^^
->bigInt : bigint
->       : ^^^^^^
->num : number
->    : ^^^^^^
-
-// Types of arithmetic operations on other types
-num = "3" & 5; num = 2 ** false; // should error, but infer number
->num = "3" & 5 : number
->              : ^^^^^^
->num : number
->    : ^^^^^^
->"3" & 5 : number
->        : ^^^^^^
->"3" : "3"
->    : ^^^
->5 : 5
->  : ^
->num = 2 ** false : number
->                 : ^^^^^^
->num : number
->    : ^^^^^^
->2 ** false : number
->           : ^^^^^^
->2 : 2
->  : ^
->false : false
->      : ^^^^^
-
-"3" & 5n; 2n ** false; // should error, result in any
->"3" & 5n : any
->         : ^^^
->"3" : "3"
->    : ^^^
->5n : 5n
->   : ^^
->2n ** false : any
->            : ^^^
->2n : 2n
->   : ^^
->false : false
->      : ^^^^^
-
-num = ~"3"; num = -false; // should infer number
->num = ~"3" : number
->           : ^^^^^^
->num : number
->    : ^^^^^^
->~"3" : number
->     : ^^^^^^
->"3" : "3"
->    : ^^^
->num = -false : number
->             : ^^^^^^
->num : number
->    : ^^^^^^
->-false : number
->       : ^^^^^^
->false : false
->      : ^^^^^
-
-let bigIntOrNumber: bigint | number;
->bigIntOrNumber : number | bigint
->               : ^^^^^^^^^^^^^^^
-
-bigIntOrNumber + bigIntOrNumber; // should error, result in any
->bigIntOrNumber + bigIntOrNumber : any
->                                : ^^^
->bigIntOrNumber : number | bigint
->               : ^^^^^^^^^^^^^^^
->bigIntOrNumber : number | bigint
->               : ^^^^^^^^^^^^^^^
-
-bigIntOrNumber << bigIntOrNumber; // should error, result in any
->bigIntOrNumber << bigIntOrNumber : any
->                                 : ^^^
->bigIntOrNumber : number | bigint
->               : ^^^^^^^^^^^^^^^
->bigIntOrNumber : number | bigint
->               : ^^^^^^^^^^^^^^^
-
-if (typeof bigIntOrNumber === "bigint") {
->typeof bigIntOrNumber === "bigint" : boolean
->                                   : ^^^^^^^
->typeof bigIntOrNumber : "string" | "number" | "bigint" | "boolean" | "symbol" | "undefined" | "object" | "function"
->                      : ^^^^^^^^^^^^^^^^^^^^^^^^^^^^^^^^^^^^^^^^^^^^^^^^^^^^^^^^^^^^^^^^^^^^^^^^^^^^^^^^^^^^^^^^^^^
->bigIntOrNumber : number | bigint
->               : ^^^^^^^^^^^^^^^
->"bigint" : "bigint"
->         : ^^^^^^^^
-
-    // Allowed, as type is narrowed to bigint
-    bigIntOrNumber = bigIntOrNumber << bigIntOrNumber;
->bigIntOrNumber = bigIntOrNumber << bigIntOrNumber : bigint
->                                                  : ^^^^^^
->bigIntOrNumber : number | bigint
->               : ^^^^^^^^^^^^^^^
->bigIntOrNumber << bigIntOrNumber : bigint
->                                 : ^^^^^^
->bigIntOrNumber : bigint
->               : ^^^^^^
->bigIntOrNumber : bigint
->               : ^^^^^^
-}
-if (typeof bigIntOrNumber === "number") {
->typeof bigIntOrNumber === "number" : boolean
->                                   : ^^^^^^^
->typeof bigIntOrNumber : "string" | "number" | "bigint" | "boolean" | "symbol" | "undefined" | "object" | "function"
->                      : ^^^^^^^^^^^^^^^^^^^^^^^^^^^^^^^^^^^^^^^^^^^^^^^^^^^^^^^^^^^^^^^^^^^^^^^^^^^^^^^^^^^^^^^^^^^
->bigIntOrNumber : number | bigint
->               : ^^^^^^^^^^^^^^^
->"number" : "number"
->         : ^^^^^^^^
-
-    // Allowed, as type is narrowed to number
-    bigIntOrNumber = bigIntOrNumber << bigIntOrNumber;
->bigIntOrNumber = bigIntOrNumber << bigIntOrNumber : number
->                                                  : ^^^^^^
->bigIntOrNumber : number | bigint
->               : ^^^^^^^^^^^^^^^
->bigIntOrNumber << bigIntOrNumber : number
->                                 : ^^^^^^
->bigIntOrNumber : number
->               : ^^^^^^
->bigIntOrNumber : number
->               : ^^^^^^
-}
-+bigIntOrNumber; // should error, result in number
->+bigIntOrNumber : number
->                : ^^^^^^
->bigIntOrNumber : number | bigint
->               : ^^^^^^^^^^^^^^^
-
-~bigIntOrNumber; // should infer number | bigint
->~bigIntOrNumber : number | bigint
->                : ^^^^^^^^^^^^^^^
->bigIntOrNumber : number | bigint
->               : ^^^^^^^^^^^^^^^
-
-bigIntOrNumber++; // should infer number | bigint
->bigIntOrNumber++ : number | bigint
->                 : ^^^^^^^^^^^^^^^
->bigIntOrNumber : number | bigint
->               : ^^^^^^^^^^^^^^^
-
-++bigIntOrNumber; // should infer number | bigint
->++bigIntOrNumber : number | bigint
->                 : ^^^^^^^^^^^^^^^
->bigIntOrNumber : number | bigint
->               : ^^^^^^^^^^^^^^^
-
-let anyValue: any;
->anyValue : any
->         : ^^^
-
-anyValue + anyValue; // should infer any
->anyValue + anyValue : any
->                    : ^^^
->anyValue : any
->         : ^^^
->anyValue : any
->         : ^^^
-
-anyValue >>> anyValue; // should infer number
->anyValue >>> anyValue : number
->                      : ^^^^^^
->anyValue : any
->         : ^^^
->anyValue : any
->         : ^^^
-
-anyValue ^ anyValue; // should infer number
->anyValue ^ anyValue : number
->                    : ^^^^^^
->anyValue : any
->         : ^^^
->anyValue : any
->         : ^^^
-
-+anyValue; // should infer number
->+anyValue : number
->          : ^^^^^^
->anyValue : any
->         : ^^^
-
--anyValue; // should infer number
->-anyValue : number
->          : ^^^^^^
->anyValue : any
->         : ^^^
-
-anyValue--; // should infer number
->anyValue-- : number
->           : ^^^^^^
->anyValue : any
->         : ^^^
-
---anyValue; // should infer number
->--anyValue : number
->           : ^^^^^^
->anyValue : any
->         : ^^^
-
-// Distinguishing numbers from bigints with typeof
-const isBigInt: (x: 0n | 1n) => bigint = (x: 0n | 1n) => x;
->isBigInt : (x: 0n | 1n) => bigint
->         : ^^^^       ^^^^^      
->x : 0n | 1n
->  : ^^^^^^^
->(x: 0n | 1n) => x : (x: 0n | 1n) => 0n | 1n
->                  : ^^^^       ^^^^^^^^^^^^
->x : 0n | 1n
->  : ^^^^^^^
->x : 0n | 1n
->  : ^^^^^^^
-
-const isNumber: (x: 0 | 1) => number = (x: 0 | 1) => x;
->isNumber : (x: 0 | 1) => number
->         : ^^^^     ^^^^^      
->x : 0 | 1
->  : ^^^^^
->(x: 0 | 1) => x : (x: 0 | 1) => 0 | 1
->                : ^^^^     ^^^^^^^^^^
->x : 0 | 1
->  : ^^^^^
->x : 0 | 1
->  : ^^^^^
-
-const zeroOrBigOne: 0 | 1n;
->zeroOrBigOne : 0 | 1n
->             : ^^^^^^
-
-if (typeof zeroOrBigOne === "bigint") isBigInt(zeroOrBigOne);
->typeof zeroOrBigOne === "bigint" : boolean
->                                 : ^^^^^^^
->typeof zeroOrBigOne : "string" | "number" | "bigint" | "boolean" | "symbol" | "undefined" | "object" | "function"
->                    : ^^^^^^^^^^^^^^^^^^^^^^^^^^^^^^^^^^^^^^^^^^^^^^^^^^^^^^^^^^^^^^^^^^^^^^^^^^^^^^^^^^^^^^^^^^^
->zeroOrBigOne : 0 | 1n
->             : ^^^^^^
->"bigint" : "bigint"
->         : ^^^^^^^^
->isBigInt(zeroOrBigOne) : bigint
->                       : ^^^^^^
->isBigInt : (x: 0n | 1n) => bigint
->         : ^^^^^^^^^^^^^^^^^^^^^^
->zeroOrBigOne : 1n
->             : ^^
-
-else isNumber(zeroOrBigOne);
->isNumber(zeroOrBigOne) : number
->                       : ^^^^^^
->isNumber : (x: 0 | 1) => number
-<<<<<<< HEAD
->zeroOrBigOne : 0 | 1n
-=======
->         : ^^^^^^^^^^^^^^^^^^^^
->zeroOrBigOne : 0
->             : ^
->>>>>>> 12402f26
-
-// Distinguishing truthy from falsy
-const isOne = (x: 1 | 1n) => x;
->isOne : (x: 1 | 1n) => 1n | 1
->      : ^^^^      ^^^^^^^^^^^
->(x: 1 | 1n) => x : (x: 1 | 1n) => 1n | 1
->                 : ^^^^      ^^^^^^^^^^^
->x : 1n | 1
->  : ^^^^^^
->x : 1n | 1
->  : ^^^^^^
-
-if (zeroOrBigOne) isOne(zeroOrBigOne);
->zeroOrBigOne : 0 | 1n
->             : ^^^^^^
->isOne(zeroOrBigOne) : 1n | 1
->                    : ^^^^^^
->isOne : (x: 1n | 1) => 1n | 1
->      : ^^^^^^^^^^^^^^^^^^^^^
->zeroOrBigOne : 1n
->             : ^^
-
-const bigZeroOrOne: 0n | 1;
->bigZeroOrOne : 0n | 1
->             : ^^^^^^
-
-if (bigZeroOrOne) isOne(bigZeroOrOne);
->bigZeroOrOne : 0n | 1
->             : ^^^^^^
->isOne(bigZeroOrOne) : 1n | 1
->                    : ^^^^^^
->isOne : (x: 1n | 1) => 1n | 1
->      : ^^^^^^^^^^^^^^^^^^^^^
->bigZeroOrOne : 1
->             : ^
-
-type NumberOrBigint = number | bigint;
->NumberOrBigint : NumberOrBigint
->               : ^^^^^^^^^^^^^^
-
-function getKey<S extends NumberOrBigint>(key: S) {
->getKey : <S extends NumberOrBigint>(key: S) => void
->       : ^ ^^^^^^^^^^^^^^^^^^^^^^^^^^^^^^ ^^^^^^^^^
->key : S
->    : ^
-
-    +key;   // should error
->+key : number
->     : ^^^^^^
->key : S
->    : ^
-
-    0 + key;    // should error
->0 + key : any
->        : ^^^
->0 : 0
->  : ^
->key : S
->    : ^
-}
-
+//// [tests/cases/compiler/numberVsBigIntOperations.ts] ////
+
+=== numberVsBigIntOperations.ts ===
+// Cannot mix bigints and numbers
+let bigInt = 1n, num = 2;
+>bigInt : bigint
+>       : ^^^^^^
+>1n : 1n
+>   : ^^
+>num : number
+>    : ^^^^^^
+>2 : 2
+>  : ^
+
+bigInt = 1n; bigInt = 2; num = 1n; num = 2;
+>bigInt = 1n : 1n
+>            : ^^
+>bigInt : bigint
+>       : ^^^^^^
+>1n : 1n
+>   : ^^
+>bigInt = 2 : 2
+>           : ^
+>bigInt : bigint
+>       : ^^^^^^
+>2 : 2
+>  : ^
+>num = 1n : 1n
+>         : ^^
+>num : number
+>    : ^^^^^^
+>1n : 1n
+>   : ^^
+>num = 2 : 2
+>        : ^
+>num : number
+>    : ^^^^^^
+>2 : 2
+>  : ^
+
+bigInt += 1n; bigInt += 2; num += 1n; num += 2;
+>bigInt += 1n : bigint
+>             : ^^^^^^
+>bigInt : bigint
+>       : ^^^^^^
+>1n : 1n
+>   : ^^
+>bigInt += 2 : any
+>            : ^^^
+>bigInt : bigint
+>       : ^^^^^^
+>2 : 2
+>  : ^
+>num += 1n : any
+>          : ^^^
+>num : number
+>    : ^^^^^^
+>1n : 1n
+>   : ^^
+>num += 2 : number
+>         : ^^^^^^
+>num : number
+>    : ^^^^^^
+>2 : 2
+>  : ^
+
+bigInt -= 1n; bigInt -= 2; num -= 1n; num -= 2;
+>bigInt -= 1n : bigint
+>             : ^^^^^^
+>bigInt : bigint
+>       : ^^^^^^
+>1n : 1n
+>   : ^^
+>bigInt -= 2 : any
+>            : ^^^
+>bigInt : bigint
+>       : ^^^^^^
+>2 : 2
+>  : ^
+>num -= 1n : any
+>          : ^^^
+>num : number
+>    : ^^^^^^
+>1n : 1n
+>   : ^^
+>num -= 2 : number
+>         : ^^^^^^
+>num : number
+>    : ^^^^^^
+>2 : 2
+>  : ^
+
+bigInt *= 1n; bigInt *= 2; num *= 1n; num *= 2;
+>bigInt *= 1n : bigint
+>             : ^^^^^^
+>bigInt : bigint
+>       : ^^^^^^
+>1n : 1n
+>   : ^^
+>bigInt *= 2 : any
+>            : ^^^
+>bigInt : bigint
+>       : ^^^^^^
+>2 : 2
+>  : ^
+>num *= 1n : any
+>          : ^^^
+>num : number
+>    : ^^^^^^
+>1n : 1n
+>   : ^^
+>num *= 2 : number
+>         : ^^^^^^
+>num : number
+>    : ^^^^^^
+>2 : 2
+>  : ^
+
+bigInt /= 1n; bigInt /= 2; num /= 1n; num /= 2;
+>bigInt /= 1n : bigint
+>             : ^^^^^^
+>bigInt : bigint
+>       : ^^^^^^
+>1n : 1n
+>   : ^^
+>bigInt /= 2 : any
+>            : ^^^
+>bigInt : bigint
+>       : ^^^^^^
+>2 : 2
+>  : ^
+>num /= 1n : any
+>          : ^^^
+>num : number
+>    : ^^^^^^
+>1n : 1n
+>   : ^^
+>num /= 2 : number
+>         : ^^^^^^
+>num : number
+>    : ^^^^^^
+>2 : 2
+>  : ^
+
+bigInt %= 1n; bigInt %= 2; num %= 1n; num %= 2;
+>bigInt %= 1n : bigint
+>             : ^^^^^^
+>bigInt : bigint
+>       : ^^^^^^
+>1n : 1n
+>   : ^^
+>bigInt %= 2 : any
+>            : ^^^
+>bigInt : bigint
+>       : ^^^^^^
+>2 : 2
+>  : ^
+>num %= 1n : any
+>          : ^^^
+>num : number
+>    : ^^^^^^
+>1n : 1n
+>   : ^^
+>num %= 2 : number
+>         : ^^^^^^
+>num : number
+>    : ^^^^^^
+>2 : 2
+>  : ^
+
+bigInt **= 1n; bigInt **= 2; num **= 1n; num **= 2;
+>bigInt **= 1n : bigint
+>              : ^^^^^^
+>bigInt : bigint
+>       : ^^^^^^
+>1n : 1n
+>   : ^^
+>bigInt **= 2 : any
+>             : ^^^
+>bigInt : bigint
+>       : ^^^^^^
+>2 : 2
+>  : ^
+>num **= 1n : any
+>           : ^^^
+>num : number
+>    : ^^^^^^
+>1n : 1n
+>   : ^^
+>num **= 2 : number
+>          : ^^^^^^
+>num : number
+>    : ^^^^^^
+>2 : 2
+>  : ^
+
+bigInt <<= 1n; bigInt <<= 2; num <<= 1n; num <<= 2;
+>bigInt <<= 1n : bigint
+>              : ^^^^^^
+>bigInt : bigint
+>       : ^^^^^^
+>1n : 1n
+>   : ^^
+>bigInt <<= 2 : any
+>             : ^^^
+>bigInt : bigint
+>       : ^^^^^^
+>2 : 2
+>  : ^
+>num <<= 1n : any
+>           : ^^^
+>num : number
+>    : ^^^^^^
+>1n : 1n
+>   : ^^
+>num <<= 2 : number
+>          : ^^^^^^
+>num : number
+>    : ^^^^^^
+>2 : 2
+>  : ^
+
+bigInt >>= 1n; bigInt >>= 2; num >>= 1n; num >>= 2;
+>bigInt >>= 1n : bigint
+>              : ^^^^^^
+>bigInt : bigint
+>       : ^^^^^^
+>1n : 1n
+>   : ^^
+>bigInt >>= 2 : any
+>             : ^^^
+>bigInt : bigint
+>       : ^^^^^^
+>2 : 2
+>  : ^
+>num >>= 1n : any
+>           : ^^^
+>num : number
+>    : ^^^^^^
+>1n : 1n
+>   : ^^
+>num >>= 2 : number
+>          : ^^^^^^
+>num : number
+>    : ^^^^^^
+>2 : 2
+>  : ^
+
+bigInt &= 1n; bigInt &= 2; num &= 1n; num &= 2;
+>bigInt &= 1n : bigint
+>             : ^^^^^^
+>bigInt : bigint
+>       : ^^^^^^
+>1n : 1n
+>   : ^^
+>bigInt &= 2 : any
+>            : ^^^
+>bigInt : bigint
+>       : ^^^^^^
+>2 : 2
+>  : ^
+>num &= 1n : any
+>          : ^^^
+>num : number
+>    : ^^^^^^
+>1n : 1n
+>   : ^^
+>num &= 2 : number
+>         : ^^^^^^
+>num : number
+>    : ^^^^^^
+>2 : 2
+>  : ^
+
+bigInt ^= 1n; bigInt ^= 2; num ^= 1n; num ^= 2;
+>bigInt ^= 1n : bigint
+>             : ^^^^^^
+>bigInt : bigint
+>       : ^^^^^^
+>1n : 1n
+>   : ^^
+>bigInt ^= 2 : any
+>            : ^^^
+>bigInt : bigint
+>       : ^^^^^^
+>2 : 2
+>  : ^
+>num ^= 1n : any
+>          : ^^^
+>num : number
+>    : ^^^^^^
+>1n : 1n
+>   : ^^
+>num ^= 2 : number
+>         : ^^^^^^
+>num : number
+>    : ^^^^^^
+>2 : 2
+>  : ^
+
+bigInt |= 1n; bigInt |= 2; num |= 1n; num |= 2;
+>bigInt |= 1n : bigint
+>             : ^^^^^^
+>bigInt : bigint
+>       : ^^^^^^
+>1n : 1n
+>   : ^^
+>bigInt |= 2 : any
+>            : ^^^
+>bigInt : bigint
+>       : ^^^^^^
+>2 : 2
+>  : ^
+>num |= 1n : any
+>          : ^^^
+>num : number
+>    : ^^^^^^
+>1n : 1n
+>   : ^^
+>num |= 2 : number
+>         : ^^^^^^
+>num : number
+>    : ^^^^^^
+>2 : 2
+>  : ^
+
+bigInt = 1n + 2n; num = 1 + 2; 1 + 2n; 1n + 2;
+>bigInt = 1n + 2n : bigint
+>                 : ^^^^^^
+>bigInt : bigint
+>       : ^^^^^^
+>1n + 2n : bigint
+>        : ^^^^^^
+>1n : 1n
+>   : ^^
+>2n : 2n
+>   : ^^
+>num = 1 + 2 : number
+>            : ^^^^^^
+>num : number
+>    : ^^^^^^
+>1 + 2 : number
+>      : ^^^^^^
+>1 : 1
+>  : ^
+>2 : 2
+>  : ^
+>1 + 2n : any
+>       : ^^^
+>1 : 1
+>  : ^
+>2n : 2n
+>   : ^^
+>1n + 2 : any
+>       : ^^^
+>1n : 1n
+>   : ^^
+>2 : 2
+>  : ^
+
+bigInt = 1n - 2n; num = 1 - 2; 1 - 2n; 1n - 2;
+>bigInt = 1n - 2n : bigint
+>                 : ^^^^^^
+>bigInt : bigint
+>       : ^^^^^^
+>1n - 2n : bigint
+>        : ^^^^^^
+>1n : 1n
+>   : ^^
+>2n : 2n
+>   : ^^
+>num = 1 - 2 : number
+>            : ^^^^^^
+>num : number
+>    : ^^^^^^
+>1 - 2 : number
+>      : ^^^^^^
+>1 : 1
+>  : ^
+>2 : 2
+>  : ^
+>1 - 2n : any
+>       : ^^^
+>1 : 1
+>  : ^
+>2n : 2n
+>   : ^^
+>1n - 2 : any
+>       : ^^^
+>1n : 1n
+>   : ^^
+>2 : 2
+>  : ^
+
+bigInt = 1n * 2n; num = 1 * 2; 1 * 2n; 1n * 2;
+>bigInt = 1n * 2n : bigint
+>                 : ^^^^^^
+>bigInt : bigint
+>       : ^^^^^^
+>1n * 2n : bigint
+>        : ^^^^^^
+>1n : 1n
+>   : ^^
+>2n : 2n
+>   : ^^
+>num = 1 * 2 : number
+>            : ^^^^^^
+>num : number
+>    : ^^^^^^
+>1 * 2 : number
+>      : ^^^^^^
+>1 : 1
+>  : ^
+>2 : 2
+>  : ^
+>1 * 2n : any
+>       : ^^^
+>1 : 1
+>  : ^
+>2n : 2n
+>   : ^^
+>1n * 2 : any
+>       : ^^^
+>1n : 1n
+>   : ^^
+>2 : 2
+>  : ^
+
+bigInt = 1n / 2n; num = 1 / 2; 1 / 2n; 1n / 2;
+>bigInt = 1n / 2n : bigint
+>                 : ^^^^^^
+>bigInt : bigint
+>       : ^^^^^^
+>1n / 2n : bigint
+>        : ^^^^^^
+>1n : 1n
+>   : ^^
+>2n : 2n
+>   : ^^
+>num = 1 / 2 : number
+>            : ^^^^^^
+>num : number
+>    : ^^^^^^
+>1 / 2 : number
+>      : ^^^^^^
+>1 : 1
+>  : ^
+>2 : 2
+>  : ^
+>1 / 2n : any
+>       : ^^^
+>1 : 1
+>  : ^
+>2n : 2n
+>   : ^^
+>1n / 2 : any
+>       : ^^^
+>1n : 1n
+>   : ^^
+>2 : 2
+>  : ^
+
+bigInt = 1n % 2n; num = 1 % 2; 1 % 2n; 1n % 2;
+>bigInt = 1n % 2n : bigint
+>                 : ^^^^^^
+>bigInt : bigint
+>       : ^^^^^^
+>1n % 2n : bigint
+>        : ^^^^^^
+>1n : 1n
+>   : ^^
+>2n : 2n
+>   : ^^
+>num = 1 % 2 : number
+>            : ^^^^^^
+>num : number
+>    : ^^^^^^
+>1 % 2 : number
+>      : ^^^^^^
+>1 : 1
+>  : ^
+>2 : 2
+>  : ^
+>1 % 2n : any
+>       : ^^^
+>1 : 1
+>  : ^
+>2n : 2n
+>   : ^^
+>1n % 2 : any
+>       : ^^^
+>1n : 1n
+>   : ^^
+>2 : 2
+>  : ^
+
+bigInt = 1n ** 2n; num = 1 ** 2; 1 ** 2n; 1n ** 2;
+>bigInt = 1n ** 2n : bigint
+>                  : ^^^^^^
+>bigInt : bigint
+>       : ^^^^^^
+>1n ** 2n : bigint
+>         : ^^^^^^
+>1n : 1n
+>   : ^^
+>2n : 2n
+>   : ^^
+>num = 1 ** 2 : number
+>             : ^^^^^^
+>num : number
+>    : ^^^^^^
+>1 ** 2 : number
+>       : ^^^^^^
+>1 : 1
+>  : ^
+>2 : 2
+>  : ^
+>1 ** 2n : any
+>        : ^^^
+>1 : 1
+>  : ^
+>2n : 2n
+>   : ^^
+>1n ** 2 : any
+>        : ^^^
+>1n : 1n
+>   : ^^
+>2 : 2
+>  : ^
+
+bigInt = 1n & 2n; num = 1 & 2; 1 & 2n; 1n & 2;
+>bigInt = 1n & 2n : bigint
+>                 : ^^^^^^
+>bigInt : bigint
+>       : ^^^^^^
+>1n & 2n : bigint
+>        : ^^^^^^
+>1n : 1n
+>   : ^^
+>2n : 2n
+>   : ^^
+>num = 1 & 2 : number
+>            : ^^^^^^
+>num : number
+>    : ^^^^^^
+>1 & 2 : number
+>      : ^^^^^^
+>1 : 1
+>  : ^
+>2 : 2
+>  : ^
+>1 & 2n : any
+>       : ^^^
+>1 : 1
+>  : ^
+>2n : 2n
+>   : ^^
+>1n & 2 : any
+>       : ^^^
+>1n : 1n
+>   : ^^
+>2 : 2
+>  : ^
+
+bigInt = 1n | 2n; num = 1 | 2; 1 | 2n; 1n | 2;
+>bigInt = 1n | 2n : bigint
+>                 : ^^^^^^
+>bigInt : bigint
+>       : ^^^^^^
+>1n | 2n : bigint
+>        : ^^^^^^
+>1n : 1n
+>   : ^^
+>2n : 2n
+>   : ^^
+>num = 1 | 2 : number
+>            : ^^^^^^
+>num : number
+>    : ^^^^^^
+>1 | 2 : number
+>      : ^^^^^^
+>1 : 1
+>  : ^
+>2 : 2
+>  : ^
+>1 | 2n : any
+>       : ^^^
+>1 : 1
+>  : ^
+>2n : 2n
+>   : ^^
+>1n | 2 : any
+>       : ^^^
+>1n : 1n
+>   : ^^
+>2 : 2
+>  : ^
+
+bigInt = 1n ^ 2n; num = 1 ^ 2; 1 ^ 2n; 1n ^ 2;
+>bigInt = 1n ^ 2n : bigint
+>                 : ^^^^^^
+>bigInt : bigint
+>       : ^^^^^^
+>1n ^ 2n : bigint
+>        : ^^^^^^
+>1n : 1n
+>   : ^^
+>2n : 2n
+>   : ^^
+>num = 1 ^ 2 : number
+>            : ^^^^^^
+>num : number
+>    : ^^^^^^
+>1 ^ 2 : number
+>      : ^^^^^^
+>1 : 1
+>  : ^
+>2 : 2
+>  : ^
+>1 ^ 2n : any
+>       : ^^^
+>1 : 1
+>  : ^
+>2n : 2n
+>   : ^^
+>1n ^ 2 : any
+>       : ^^^
+>1n : 1n
+>   : ^^
+>2 : 2
+>  : ^
+
+bigInt = 1n << 2n; num = 1 << 2; 1 << 2n; 1n << 2;
+>bigInt = 1n << 2n : bigint
+>                  : ^^^^^^
+>bigInt : bigint
+>       : ^^^^^^
+>1n << 2n : bigint
+>         : ^^^^^^
+>1n : 1n
+>   : ^^
+>2n : 2n
+>   : ^^
+>num = 1 << 2 : number
+>             : ^^^^^^
+>num : number
+>    : ^^^^^^
+>1 << 2 : number
+>       : ^^^^^^
+>1 : 1
+>  : ^
+>2 : 2
+>  : ^
+>1 << 2n : any
+>        : ^^^
+>1 : 1
+>  : ^
+>2n : 2n
+>   : ^^
+>1n << 2 : any
+>        : ^^^
+>1n : 1n
+>   : ^^
+>2 : 2
+>  : ^
+
+bigInt = 1n >> 2n; num = 1 >> 2; 1 >> 2n; 1n >> 2;
+>bigInt = 1n >> 2n : bigint
+>                  : ^^^^^^
+>bigInt : bigint
+>       : ^^^^^^
+>1n >> 2n : bigint
+>         : ^^^^^^
+>1n : 1n
+>   : ^^
+>2n : 2n
+>   : ^^
+>num = 1 >> 2 : number
+>             : ^^^^^^
+>num : number
+>    : ^^^^^^
+>1 >> 2 : number
+>       : ^^^^^^
+>1 : 1
+>  : ^
+>2 : 2
+>  : ^
+>1 >> 2n : any
+>        : ^^^
+>1 : 1
+>  : ^
+>2n : 2n
+>   : ^^
+>1n >> 2 : any
+>        : ^^^
+>1n : 1n
+>   : ^^
+>2 : 2
+>  : ^
+
+// Plus should still coerce to strings
+let str: string;
+>str : string
+>    : ^^^^^^
+
+str = "abc" + 123; str = "abc" + 123n; str = 123 + "abc"; str = 123n + "abc";
+>str = "abc" + 123 : string
+>                  : ^^^^^^
+>str : string
+>    : ^^^^^^
+>"abc" + 123 : string
+>            : ^^^^^^
+>"abc" : "abc"
+>      : ^^^^^
+>123 : 123
+>    : ^^^
+>str = "abc" + 123n : string
+>                   : ^^^^^^
+>str : string
+>    : ^^^^^^
+>"abc" + 123n : string
+>             : ^^^^^^
+>"abc" : "abc"
+>      : ^^^^^
+>123n : 123n
+>     : ^^^^
+>str = 123 + "abc" : string
+>                  : ^^^^^^
+>str : string
+>    : ^^^^^^
+>123 + "abc" : string
+>            : ^^^^^^
+>123 : 123
+>    : ^^^
+>"abc" : "abc"
+>      : ^^^^^
+>str = 123n + "abc" : string
+>                   : ^^^^^^
+>str : string
+>    : ^^^^^^
+>123n + "abc" : string
+>             : ^^^^^^
+>123n : 123n
+>     : ^^^^
+>"abc" : "abc"
+>      : ^^^^^
+
+// Unary operations allowed on bigints and numbers
+bigInt = bigInt++; bigInt = ++bigInt; num = num++; num = ++num;
+>bigInt = bigInt++ : bigint
+>                  : ^^^^^^
+>bigInt : bigint
+>       : ^^^^^^
+>bigInt++ : bigint
+>         : ^^^^^^
+>bigInt : bigint
+>       : ^^^^^^
+>bigInt = ++bigInt : bigint
+>                  : ^^^^^^
+>bigInt : bigint
+>       : ^^^^^^
+>++bigInt : bigint
+>         : ^^^^^^
+>bigInt : bigint
+>       : ^^^^^^
+>num = num++ : number
+>            : ^^^^^^
+>num : number
+>    : ^^^^^^
+>num++ : number
+>      : ^^^^^^
+>num : number
+>    : ^^^^^^
+>num = ++num : number
+>            : ^^^^^^
+>num : number
+>    : ^^^^^^
+>++num : number
+>      : ^^^^^^
+>num : number
+>    : ^^^^^^
+
+bigInt = bigInt--; bigInt = --bigInt; num = num--; num = --num;
+>bigInt = bigInt-- : bigint
+>                  : ^^^^^^
+>bigInt : bigint
+>       : ^^^^^^
+>bigInt-- : bigint
+>         : ^^^^^^
+>bigInt : bigint
+>       : ^^^^^^
+>bigInt = --bigInt : bigint
+>                  : ^^^^^^
+>bigInt : bigint
+>       : ^^^^^^
+>--bigInt : bigint
+>         : ^^^^^^
+>bigInt : bigint
+>       : ^^^^^^
+>num = num-- : number
+>            : ^^^^^^
+>num : number
+>    : ^^^^^^
+>num-- : number
+>      : ^^^^^^
+>num : number
+>    : ^^^^^^
+>num = --num : number
+>            : ^^^^^^
+>num : number
+>    : ^^^^^^
+>--num : number
+>      : ^^^^^^
+>num : number
+>    : ^^^^^^
+
+bigInt = -bigInt; num = -num;
+>bigInt = -bigInt : bigint
+>                 : ^^^^^^
+>bigInt : bigint
+>       : ^^^^^^
+>-bigInt : bigint
+>        : ^^^^^^
+>bigInt : bigint
+>       : ^^^^^^
+>num = -num : number
+>           : ^^^^^^
+>num : number
+>    : ^^^^^^
+>-num : number
+>     : ^^^^^^
+>num : number
+>    : ^^^^^^
+
+bigInt = ~bigInt; num = ~num;
+>bigInt = ~bigInt : bigint
+>                 : ^^^^^^
+>bigInt : bigint
+>       : ^^^^^^
+>~bigInt : bigint
+>        : ^^^^^^
+>bigInt : bigint
+>       : ^^^^^^
+>num = ~num : number
+>           : ^^^^^^
+>num : number
+>    : ^^^^^^
+>~num : number
+>     : ^^^^^^
+>num : number
+>    : ^^^^^^
+
+// Number-only operations
+bigInt >>>= 1n; num >>>= 2;
+>bigInt >>>= 1n : bigint
+>               : ^^^^^^
+>bigInt : bigint
+>       : ^^^^^^
+>1n : 1n
+>   : ^^
+>num >>>= 2 : number
+>           : ^^^^^^
+>num : number
+>    : ^^^^^^
+>2 : 2
+>  : ^
+
+bigInt = bigInt >>> 1n; num = num >>> 2;
+>bigInt = bigInt >>> 1n : bigint
+>                       : ^^^^^^
+>bigInt : bigint
+>       : ^^^^^^
+>bigInt >>> 1n : bigint
+>              : ^^^^^^
+>bigInt : bigint
+>       : ^^^^^^
+>1n : 1n
+>   : ^^
+>num = num >>> 2 : number
+>                : ^^^^^^
+>num : number
+>    : ^^^^^^
+>num >>> 2 : number
+>          : ^^^^^^
+>num : number
+>    : ^^^^^^
+>2 : 2
+>  : ^
+
+num = +bigInt; num = +num; num = +"3";
+>num = +bigInt : number
+>              : ^^^^^^
+>num : number
+>    : ^^^^^^
+>+bigInt : number
+>        : ^^^^^^
+>bigInt : bigint
+>       : ^^^^^^
+>num = +num : number
+>           : ^^^^^^
+>num : number
+>    : ^^^^^^
+>+num : number
+>     : ^^^^^^
+>num : number
+>    : ^^^^^^
+>num = +"3" : number
+>           : ^^^^^^
+>num : number
+>    : ^^^^^^
+>+"3" : number
+>     : ^^^^^^
+>"3" : "3"
+>    : ^^^
+
+// Comparisons can be mixed
+let result: boolean;
+>result : boolean
+>       : ^^^^^^^
+
+result = bigInt > num;
+>result = bigInt > num : boolean
+>                      : ^^^^^^^
+>result : boolean
+>       : ^^^^^^^
+>bigInt > num : boolean
+>             : ^^^^^^^
+>bigInt : bigint
+>       : ^^^^^^
+>num : number
+>    : ^^^^^^
+
+result = bigInt >= num;
+>result = bigInt >= num : boolean
+>                       : ^^^^^^^
+>result : boolean
+>       : ^^^^^^^
+>bigInt >= num : boolean
+>              : ^^^^^^^
+>bigInt : bigint
+>       : ^^^^^^
+>num : number
+>    : ^^^^^^
+
+result = bigInt < num;
+>result = bigInt < num : boolean
+>                      : ^^^^^^^
+>result : boolean
+>       : ^^^^^^^
+>bigInt < num : boolean
+>             : ^^^^^^^
+>bigInt : bigint
+>       : ^^^^^^
+>num : number
+>    : ^^^^^^
+
+result = bigInt <= num;
+>result = bigInt <= num : boolean
+>                       : ^^^^^^^
+>result : boolean
+>       : ^^^^^^^
+>bigInt <= num : boolean
+>              : ^^^^^^^
+>bigInt : bigint
+>       : ^^^^^^
+>num : number
+>    : ^^^^^^
+
+// Trying to compare for equality is likely an error (since 1 == "1" is disallowed)
+result = bigInt == num;
+>result = bigInt == num : boolean
+>                       : ^^^^^^^
+>result : boolean
+>       : ^^^^^^^
+>bigInt == num : boolean
+>              : ^^^^^^^
+>bigInt : bigint
+>       : ^^^^^^
+>num : number
+>    : ^^^^^^
+
+result = bigInt != num;
+>result = bigInt != num : boolean
+>                       : ^^^^^^^
+>result : boolean
+>       : ^^^^^^^
+>bigInt != num : boolean
+>              : ^^^^^^^
+>bigInt : bigint
+>       : ^^^^^^
+>num : number
+>    : ^^^^^^
+
+result = bigInt === num;
+>result = bigInt === num : boolean
+>                        : ^^^^^^^
+>result : boolean
+>       : ^^^^^^^
+>bigInt === num : boolean
+>               : ^^^^^^^
+>bigInt : bigint
+>       : ^^^^^^
+>num : number
+>    : ^^^^^^
+
+result = bigInt !== num;
+>result = bigInt !== num : boolean
+>                        : ^^^^^^^
+>result : boolean
+>       : ^^^^^^^
+>bigInt !== num : boolean
+>               : ^^^^^^^
+>bigInt : bigint
+>       : ^^^^^^
+>num : number
+>    : ^^^^^^
+
+// Types of arithmetic operations on other types
+num = "3" & 5; num = 2 ** false; // should error, but infer number
+>num = "3" & 5 : number
+>              : ^^^^^^
+>num : number
+>    : ^^^^^^
+>"3" & 5 : number
+>        : ^^^^^^
+>"3" : "3"
+>    : ^^^
+>5 : 5
+>  : ^
+>num = 2 ** false : number
+>                 : ^^^^^^
+>num : number
+>    : ^^^^^^
+>2 ** false : number
+>           : ^^^^^^
+>2 : 2
+>  : ^
+>false : false
+>      : ^^^^^
+
+"3" & 5n; 2n ** false; // should error, result in any
+>"3" & 5n : any
+>         : ^^^
+>"3" : "3"
+>    : ^^^
+>5n : 5n
+>   : ^^
+>2n ** false : any
+>            : ^^^
+>2n : 2n
+>   : ^^
+>false : false
+>      : ^^^^^
+
+num = ~"3"; num = -false; // should infer number
+>num = ~"3" : number
+>           : ^^^^^^
+>num : number
+>    : ^^^^^^
+>~"3" : number
+>     : ^^^^^^
+>"3" : "3"
+>    : ^^^
+>num = -false : number
+>             : ^^^^^^
+>num : number
+>    : ^^^^^^
+>-false : number
+>       : ^^^^^^
+>false : false
+>      : ^^^^^
+
+let bigIntOrNumber: bigint | number;
+>bigIntOrNumber : number | bigint
+>               : ^^^^^^^^^^^^^^^
+
+bigIntOrNumber + bigIntOrNumber; // should error, result in any
+>bigIntOrNumber + bigIntOrNumber : any
+>                                : ^^^
+>bigIntOrNumber : number | bigint
+>               : ^^^^^^^^^^^^^^^
+>bigIntOrNumber : number | bigint
+>               : ^^^^^^^^^^^^^^^
+
+bigIntOrNumber << bigIntOrNumber; // should error, result in any
+>bigIntOrNumber << bigIntOrNumber : any
+>                                 : ^^^
+>bigIntOrNumber : number | bigint
+>               : ^^^^^^^^^^^^^^^
+>bigIntOrNumber : number | bigint
+>               : ^^^^^^^^^^^^^^^
+
+if (typeof bigIntOrNumber === "bigint") {
+>typeof bigIntOrNumber === "bigint" : boolean
+>                                   : ^^^^^^^
+>typeof bigIntOrNumber : "string" | "number" | "bigint" | "boolean" | "symbol" | "undefined" | "object" | "function"
+>                      : ^^^^^^^^^^^^^^^^^^^^^^^^^^^^^^^^^^^^^^^^^^^^^^^^^^^^^^^^^^^^^^^^^^^^^^^^^^^^^^^^^^^^^^^^^^^
+>bigIntOrNumber : number | bigint
+>               : ^^^^^^^^^^^^^^^
+>"bigint" : "bigint"
+>         : ^^^^^^^^
+
+    // Allowed, as type is narrowed to bigint
+    bigIntOrNumber = bigIntOrNumber << bigIntOrNumber;
+>bigIntOrNumber = bigIntOrNumber << bigIntOrNumber : bigint
+>                                                  : ^^^^^^
+>bigIntOrNumber : number | bigint
+>               : ^^^^^^^^^^^^^^^
+>bigIntOrNumber << bigIntOrNumber : bigint
+>                                 : ^^^^^^
+>bigIntOrNumber : bigint
+>               : ^^^^^^
+>bigIntOrNumber : bigint
+>               : ^^^^^^
+}
+if (typeof bigIntOrNumber === "number") {
+>typeof bigIntOrNumber === "number" : boolean
+>                                   : ^^^^^^^
+>typeof bigIntOrNumber : "string" | "number" | "bigint" | "boolean" | "symbol" | "undefined" | "object" | "function"
+>                      : ^^^^^^^^^^^^^^^^^^^^^^^^^^^^^^^^^^^^^^^^^^^^^^^^^^^^^^^^^^^^^^^^^^^^^^^^^^^^^^^^^^^^^^^^^^^
+>bigIntOrNumber : number | bigint
+>               : ^^^^^^^^^^^^^^^
+>"number" : "number"
+>         : ^^^^^^^^
+
+    // Allowed, as type is narrowed to number
+    bigIntOrNumber = bigIntOrNumber << bigIntOrNumber;
+>bigIntOrNumber = bigIntOrNumber << bigIntOrNumber : number
+>                                                  : ^^^^^^
+>bigIntOrNumber : number | bigint
+>               : ^^^^^^^^^^^^^^^
+>bigIntOrNumber << bigIntOrNumber : number
+>                                 : ^^^^^^
+>bigIntOrNumber : number
+>               : ^^^^^^
+>bigIntOrNumber : number
+>               : ^^^^^^
+}
++bigIntOrNumber; // should error, result in number
+>+bigIntOrNumber : number
+>                : ^^^^^^
+>bigIntOrNumber : number | bigint
+>               : ^^^^^^^^^^^^^^^
+
+~bigIntOrNumber; // should infer number | bigint
+>~bigIntOrNumber : number | bigint
+>                : ^^^^^^^^^^^^^^^
+>bigIntOrNumber : number | bigint
+>               : ^^^^^^^^^^^^^^^
+
+bigIntOrNumber++; // should infer number | bigint
+>bigIntOrNumber++ : number | bigint
+>                 : ^^^^^^^^^^^^^^^
+>bigIntOrNumber : number | bigint
+>               : ^^^^^^^^^^^^^^^
+
+++bigIntOrNumber; // should infer number | bigint
+>++bigIntOrNumber : number | bigint
+>                 : ^^^^^^^^^^^^^^^
+>bigIntOrNumber : number | bigint
+>               : ^^^^^^^^^^^^^^^
+
+let anyValue: any;
+>anyValue : any
+>         : ^^^
+
+anyValue + anyValue; // should infer any
+>anyValue + anyValue : any
+>                    : ^^^
+>anyValue : any
+>         : ^^^
+>anyValue : any
+>         : ^^^
+
+anyValue >>> anyValue; // should infer number
+>anyValue >>> anyValue : number
+>                      : ^^^^^^
+>anyValue : any
+>         : ^^^
+>anyValue : any
+>         : ^^^
+
+anyValue ^ anyValue; // should infer number
+>anyValue ^ anyValue : number
+>                    : ^^^^^^
+>anyValue : any
+>         : ^^^
+>anyValue : any
+>         : ^^^
+
++anyValue; // should infer number
+>+anyValue : number
+>          : ^^^^^^
+>anyValue : any
+>         : ^^^
+
+-anyValue; // should infer number
+>-anyValue : number
+>          : ^^^^^^
+>anyValue : any
+>         : ^^^
+
+anyValue--; // should infer number
+>anyValue-- : number
+>           : ^^^^^^
+>anyValue : any
+>         : ^^^
+
+--anyValue; // should infer number
+>--anyValue : number
+>           : ^^^^^^
+>anyValue : any
+>         : ^^^
+
+// Distinguishing numbers from bigints with typeof
+const isBigInt: (x: 0n | 1n) => bigint = (x: 0n | 1n) => x;
+>isBigInt : (x: 0n | 1n) => bigint
+>         : ^^^^       ^^^^^      
+>x : 0n | 1n
+>  : ^^^^^^^
+>(x: 0n | 1n) => x : (x: 0n | 1n) => 0n | 1n
+>                  : ^^^^       ^^^^^^^^^^^^
+>x : 0n | 1n
+>  : ^^^^^^^
+>x : 0n | 1n
+>  : ^^^^^^^
+
+const isNumber: (x: 0 | 1) => number = (x: 0 | 1) => x;
+>isNumber : (x: 0 | 1) => number
+>         : ^^^^     ^^^^^      
+>x : 0 | 1
+>  : ^^^^^
+>(x: 0 | 1) => x : (x: 0 | 1) => 0 | 1
+>                : ^^^^     ^^^^^^^^^^
+>x : 0 | 1
+>  : ^^^^^
+>x : 0 | 1
+>  : ^^^^^
+
+const zeroOrBigOne: 0 | 1n;
+>zeroOrBigOne : 0 | 1n
+>             : ^^^^^^
+
+if (typeof zeroOrBigOne === "bigint") isBigInt(zeroOrBigOne);
+>typeof zeroOrBigOne === "bigint" : boolean
+>                                 : ^^^^^^^
+>typeof zeroOrBigOne : "string" | "number" | "bigint" | "boolean" | "symbol" | "undefined" | "object" | "function"
+>                    : ^^^^^^^^^^^^^^^^^^^^^^^^^^^^^^^^^^^^^^^^^^^^^^^^^^^^^^^^^^^^^^^^^^^^^^^^^^^^^^^^^^^^^^^^^^^
+>zeroOrBigOne : 0 | 1n
+>             : ^^^^^^
+>"bigint" : "bigint"
+>         : ^^^^^^^^
+>isBigInt(zeroOrBigOne) : bigint
+>                       : ^^^^^^
+>isBigInt : (x: 0n | 1n) => bigint
+>         : ^^^^^^^^^^^^^^^^^^^^^^
+>zeroOrBigOne : 1n
+>             : ^^
+
+else isNumber(zeroOrBigOne);
+>isNumber(zeroOrBigOne) : number
+>                       : ^^^^^^
+>isNumber : (x: 0 | 1) => number
+>         : ^^^^^^^^^^^^^^^^^^^^
+>zeroOrBigOne : 0 | 1n
+>             : ^^^^^^
+
+// Distinguishing truthy from falsy
+const isOne = (x: 1 | 1n) => x;
+>isOne : (x: 1 | 1n) => 1n | 1
+>      : ^^^^      ^^^^^^^^^^^
+>(x: 1 | 1n) => x : (x: 1 | 1n) => 1n | 1
+>                 : ^^^^      ^^^^^^^^^^^
+>x : 1n | 1
+>  : ^^^^^^
+>x : 1n | 1
+>  : ^^^^^^
+
+if (zeroOrBigOne) isOne(zeroOrBigOne);
+>zeroOrBigOne : 0 | 1n
+>             : ^^^^^^
+>isOne(zeroOrBigOne) : 1n | 1
+>                    : ^^^^^^
+>isOne : (x: 1n | 1) => 1n | 1
+>      : ^^^^^^^^^^^^^^^^^^^^^
+>zeroOrBigOne : 1n
+>             : ^^
+
+const bigZeroOrOne: 0n | 1;
+>bigZeroOrOne : 0n | 1
+>             : ^^^^^^
+
+if (bigZeroOrOne) isOne(bigZeroOrOne);
+>bigZeroOrOne : 0n | 1
+>             : ^^^^^^
+>isOne(bigZeroOrOne) : 1n | 1
+>                    : ^^^^^^
+>isOne : (x: 1n | 1) => 1n | 1
+>      : ^^^^^^^^^^^^^^^^^^^^^
+>bigZeroOrOne : 1
+>             : ^
+
+type NumberOrBigint = number | bigint;
+>NumberOrBigint : NumberOrBigint
+>               : ^^^^^^^^^^^^^^
+
+function getKey<S extends NumberOrBigint>(key: S) {
+>getKey : <S extends NumberOrBigint>(key: S) => void
+>       : ^ ^^^^^^^^^^^^^^^^^^^^^^^^^^^^^^ ^^^^^^^^^
+>key : S
+>    : ^
+
+    +key;   // should error
+>+key : number
+>     : ^^^^^^
+>key : S
+>    : ^
+
+    0 + key;    // should error
+>0 + key : any
+>        : ^^^
+>0 : 0
+>  : ^
+>key : S
+>    : ^
+}
+