--- conflicted
+++ resolved
@@ -1,107 +1,99 @@
-//// [tests/cases/compiler/unparenthesizedConstructorTypeInUnionOrIntersection.ts] ////
-
-=== unparenthesizedConstructorTypeInUnionOrIntersection.ts ===
-type U1 = string | new () => void;
->U1 : U1
->   : ^^
-
-type U2 = string | new (foo: number) => void
->U2 : U2
->   : ^^
->foo : number
->    : ^^^^^^
-
-type U3 = | new () => number
->U3 : new () => number
->   : ^^^^^^^^^^      
-
-type U4 = | new (foo?: number) => void;
->U4 : new (foo?: number) => void
-<<<<<<< HEAD
->foo : number | undefined
-=======
->   : ^^^^^^^^^^^      ^^^^^    
->foo : number
->    : ^^^^^^
->>>>>>> 12402f26
-
-type U5 = string | new (number: number, foo?: string) => void | number;
->U5 : U5
->   : ^^
->number : number
-<<<<<<< HEAD
->foo : string | undefined
-=======
->       : ^^^^^^
->foo : string
->    : ^^^^^^
->>>>>>> 12402f26
-
-type U6 =
->U6 : U6
->   : ^^
-
-  | string
-  | new (...args: any[]) => void
->args : any[]
->     : ^^^^^
-
-  | number;
-
-type I1 = string & new () => void;
->I1 : I1
->   : ^^
-
-type I2 = string & new (...foo: number[]) => void;
->I2 : I2
->   : ^^
->foo : number[]
->    : ^^^^^^^^
-
-type I3 = & new () => boolean
->I3 : new () => boolean
->   : ^^^^^^^^^^       
-
-type I4 = & new () => boolean & null;
->I4 : new () => boolean & null
->   : ^^^^^^^^^^              
-
-type I5 = string & new (any: any, any2: any) => any & any;
->I5 : I5
->   : ^^
->any : any
->    : ^^^
->any2 : any
->     : ^^^
-
-type I6 =
->I6 : I6
->   : ^^
-
-  & string
-  & new (foo: any) => void;
->foo : any
->    : ^^^
-
-type M1 = string | number & string | new () => number;
->M1 : M1
->   : ^^
-
-type M2 = any & string | any & new () => void;
->M2 : any
->   : ^^^
-
-type M3 = any & new (foo: any) => void | new () => void & any;
->M3 : any
->   : ^^^
->foo : any
->    : ^^^
-
-type OK1 = string | (new ()=> void);
->OK1 : OK1
->    : ^^^
-
-type OK2 = string | (new ()=> string | number);
->OK2 : OK2
->    : ^^^
-
+//// [tests/cases/compiler/unparenthesizedConstructorTypeInUnionOrIntersection.ts] ////
+
+=== unparenthesizedConstructorTypeInUnionOrIntersection.ts ===
+type U1 = string | new () => void;
+>U1 : U1
+>   : ^^
+
+type U2 = string | new (foo: number) => void
+>U2 : U2
+>   : ^^
+>foo : number
+>    : ^^^^^^
+
+type U3 = | new () => number
+>U3 : new () => number
+>   : ^^^^^^^^^^      
+
+type U4 = | new (foo?: number) => void;
+>U4 : new (foo?: number) => void
+>   : ^^^^^^^^^^^      ^^^^^    
+>foo : number | undefined
+>    : ^^^^^^^^^^^^^^^^^^
+
+type U5 = string | new (number: number, foo?: string) => void | number;
+>U5 : U5
+>   : ^^
+>number : number
+>       : ^^^^^^
+>foo : string | undefined
+>    : ^^^^^^^^^^^^^^^^^^
+
+type U6 =
+>U6 : U6
+>   : ^^
+
+  | string
+  | new (...args: any[]) => void
+>args : any[]
+>     : ^^^^^
+
+  | number;
+
+type I1 = string & new () => void;
+>I1 : I1
+>   : ^^
+
+type I2 = string & new (...foo: number[]) => void;
+>I2 : I2
+>   : ^^
+>foo : number[]
+>    : ^^^^^^^^
+
+type I3 = & new () => boolean
+>I3 : new () => boolean
+>   : ^^^^^^^^^^       
+
+type I4 = & new () => boolean & null;
+>I4 : new () => boolean & null
+>   : ^^^^^^^^^^              
+
+type I5 = string & new (any: any, any2: any) => any & any;
+>I5 : I5
+>   : ^^
+>any : any
+>    : ^^^
+>any2 : any
+>     : ^^^
+
+type I6 =
+>I6 : I6
+>   : ^^
+
+  & string
+  & new (foo: any) => void;
+>foo : any
+>    : ^^^
+
+type M1 = string | number & string | new () => number;
+>M1 : M1
+>   : ^^
+
+type M2 = any & string | any & new () => void;
+>M2 : any
+>   : ^^^
+
+type M3 = any & new (foo: any) => void | new () => void & any;
+>M3 : any
+>   : ^^^
+>foo : any
+>    : ^^^
+
+type OK1 = string | (new ()=> void);
+>OK1 : OK1
+>    : ^^^
+
+type OK2 = string | (new ()=> string | number);
+>OK2 : OK2
+>    : ^^^
+