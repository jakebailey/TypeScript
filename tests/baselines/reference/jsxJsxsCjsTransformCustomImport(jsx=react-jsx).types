//// [tests/cases/conformance/jsx/jsxs/jsxJsxsCjsTransformCustomImport.tsx] ////

=== Performance Stats ===
Assignability cache: 2,500
<<<<<<< HEAD
Type Count: 5,000
Instantiation count: 100,000
=======
Type Count: 10,000
Instantiation count: 50,000
>>>>>>> c63de15a
Symbol count: 50,000

=== jsxJsxsCjsTransformCustomImport.tsx ===
/// <reference path="react16.d.ts" />
const a = <>
>a : JSX.Element
>  : ^^^^^^^^^^^
><>  <p></p>  text  <div className="foo"></div></> : JSX.Element
>                                                  : ^^^^^^^^^^^

  <p></p>
><p></p> : JSX.Element
>        : ^^^^^^^^^^^
>p : any
>  : ^^^
>p : any
>  : ^^^

  text
  <div className="foo"></div>
><div className="foo"></div> : JSX.Element
>                            : ^^^^^^^^^^^
>div : any
>    : ^^^
>className : string
>          : ^^^^^^
>div : any
>    : ^^^

</>

export {};
<|MERGE_RESOLUTION|>--- conflicted
+++ resolved
@@ -1,43 +1,38 @@
-//// [tests/cases/conformance/jsx/jsxs/jsxJsxsCjsTransformCustomImport.tsx] ////
-
+//// [tests/cases/conformance/jsx/jsxs/jsxJsxsCjsTransformCustomImport.tsx] ////
+
 === Performance Stats ===
 Assignability cache: 2,500
-<<<<<<< HEAD
 Type Count: 5,000
-Instantiation count: 100,000
-=======
-Type Count: 10,000
 Instantiation count: 50,000
->>>>>>> c63de15a
 Symbol count: 50,000
 
-=== jsxJsxsCjsTransformCustomImport.tsx ===
-/// <reference path="react16.d.ts" />
-const a = <>
->a : JSX.Element
->  : ^^^^^^^^^^^
-><>  <p></p>  text  <div className="foo"></div></> : JSX.Element
->                                                  : ^^^^^^^^^^^
-
-  <p></p>
-><p></p> : JSX.Element
->        : ^^^^^^^^^^^
->p : any
->  : ^^^
->p : any
->  : ^^^
-
-  text
-  <div className="foo"></div>
-><div className="foo"></div> : JSX.Element
->                            : ^^^^^^^^^^^
->div : any
->    : ^^^
->className : string
->          : ^^^^^^
->div : any
->    : ^^^
-
-</>
-
-export {};
+=== jsxJsxsCjsTransformCustomImport.tsx ===
+/// <reference path="react16.d.ts" />
+const a = <>
+>a : JSX.Element
+>  : ^^^^^^^^^^^
+><>  <p></p>  text  <div className="foo"></div></> : JSX.Element
+>                                                  : ^^^^^^^^^^^
+
+  <p></p>
+><p></p> : JSX.Element
+>        : ^^^^^^^^^^^
+>p : any
+>  : ^^^
+>p : any
+>  : ^^^
+
+  text
+  <div className="foo"></div>
+><div className="foo"></div> : JSX.Element
+>                            : ^^^^^^^^^^^
+>div : any
+>    : ^^^
+>className : string
+>          : ^^^^^^
+>div : any
+>    : ^^^
+
+</>
+
+export {};