--- conflicted
+++ resolved
@@ -1,654 +1,630 @@
-//// [tests/cases/compiler/sourceMapValidationDestructuringVariableStatementArrayBindingPatternDefaultValues3.ts] ////
-
-=== sourceMapValidationDestructuringVariableStatementArrayBindingPatternDefaultValues3.ts ===
-declare var console: {
->console : { log(msg: any): void; }
->        : ^^^^^^^^^^^   ^^^    ^^^
-
-    log(msg: any): void;
->log : (msg: any) => void
->    : ^^^^^^   ^^^^^    
->msg : any
-}
-type Robot = [number, string, string];
->Robot : Robot
->      : ^^^^^
-
-type MultiSkilledRobot = [string, string[]];
->MultiSkilledRobot : MultiSkilledRobot
->                  : ^^^^^^^^^^^^^^^^^
-
-var robotA: Robot = [1, "mower", "mowing"];
->robotA : Robot
->       : ^^^^^
->[1, "mower", "mowing"] : [number, string, string]
->                       : ^^^^^^^^^^^^^^^^^^^^^^^^
->1 : 1
->  : ^
->"mower" : "mower"
->        : ^^^^^^^
->"mowing" : "mowing"
->         : ^^^^^^^^
-
-var robotB: Robot = [2, "trimmer", "trimming"];
->robotB : Robot
->       : ^^^^^
->[2, "trimmer", "trimming"] : [number, string, string]
->                           : ^^^^^^^^^^^^^^^^^^^^^^^^
->2 : 2
->  : ^
->"trimmer" : "trimmer"
->          : ^^^^^^^^^
->"trimming" : "trimming"
->           : ^^^^^^^^^^
-
-var multiRobotA: MultiSkilledRobot = ["mower", ["mowing", ""]];
->multiRobotA : MultiSkilledRobot
->            : ^^^^^^^^^^^^^^^^^
->["mower", ["mowing", ""]] : [string, string[]]
->                          : ^^^^^^^^^^^^^^^^^^
->"mower" : "mower"
->        : ^^^^^^^
->["mowing", ""] : string[]
->               : ^^^^^^^^
->"mowing" : "mowing"
->         : ^^^^^^^^
->"" : ""
->   : ^^
-
-var multiRobotB: MultiSkilledRobot = ["trimmer", ["trimming", "edging"]];
->multiRobotB : MultiSkilledRobot
->            : ^^^^^^^^^^^^^^^^^
->["trimmer", ["trimming", "edging"]] : [string, string[]]
->                                    : ^^^^^^^^^^^^^^^^^^
->"trimmer" : "trimmer"
->          : ^^^^^^^^^
->["trimming", "edging"] : string[]
->                       : ^^^^^^^^
->"trimming" : "trimming"
->           : ^^^^^^^^^^
->"edging" : "edging"
->         : ^^^^^^^^
-
-let nameA: string, numberB: number, nameB: string, skillB: string;
->nameA : string
->      : ^^^^^^
->numberB : number
->        : ^^^^^^
->nameB : string
->      : ^^^^^^
->skillB : string
->       : ^^^^^^
-
-let robotAInfo: (number | string)[];
->robotAInfo : (string | number)[]
->           : ^^^^^^^^^^^^^^^^^^^
-
-let multiSkillB: string[], nameMB: string, primarySkillB: string, secondarySkillB: string;
->multiSkillB : string[]
->            : ^^^^^^^^
->nameMB : string
->       : ^^^^^^
->primarySkillB : string
->              : ^^^^^^
->secondarySkillB : string
->                : ^^^^^^
-
-let multiRobotAInfo: (string | string[])[];
->multiRobotAInfo : (string | string[])[]
->                : ^^^^^^^^^^^^^^^^^^^^^
-
-[, nameA = "helloNoName"] = robotA;
->[, nameA = "helloNoName"] = robotA : Robot
->                                   : ^^^^^
->[, nameA = "helloNoName"] : [undefined, string]
->                          : ^^^^^^^^^^^^^^^^^^^
-> : undefined
-> : ^^^^^^^^^
->nameA = "helloNoName" : "helloNoName"
->                      : ^^^^^^^^^^^^^
->nameA : string
->      : ^^^^^^
->"helloNoName" : "helloNoName"
->              : ^^^^^^^^^^^^^
->robotA : Robot
->       : ^^^^^
-
-[, nameB = "helloNoName"] = getRobotB();
->[, nameB = "helloNoName"] = getRobotB() : Robot
->                                        : ^^^^^
->[, nameB = "helloNoName"] : [undefined, string]
->                          : ^^^^^^^^^^^^^^^^^^^
-> : undefined
-> : ^^^^^^^^^
->nameB = "helloNoName" : "helloNoName"
->                      : ^^^^^^^^^^^^^
->nameB : string
->      : ^^^^^^
->"helloNoName" : "helloNoName"
->              : ^^^^^^^^^^^^^
->getRobotB() : Robot
->            : ^^^^^
->getRobotB : () => Robot
->          : ^^^^^^^^^^^
-
-[, nameB = "helloNoName"] = [2, "trimmer", "trimming"];
->[, nameB = "helloNoName"] = [2, "trimmer", "trimming"] : [number, string, string]
->                                                       : ^^^^^^^^^^^^^^^^^^^^^^^^
->[, nameB = "helloNoName"] : [undefined, string]
->                          : ^^^^^^^^^^^^^^^^^^^
-> : undefined
-> : ^^^^^^^^^
->nameB = "helloNoName" : "helloNoName"
->                      : ^^^^^^^^^^^^^
->nameB : string
->      : ^^^^^^
->"helloNoName" : "helloNoName"
->              : ^^^^^^^^^^^^^
->[2, "trimmer", "trimming"] : [number, string, string]
->                           : ^^^^^^^^^^^^^^^^^^^^^^^^
->2 : 2
->  : ^
->"trimmer" : "trimmer"
->          : ^^^^^^^^^
->"trimming" : "trimming"
->           : ^^^^^^^^^^
-
-[, multiSkillB = []] = multiRobotB;
->[, multiSkillB = []] = multiRobotB : MultiSkilledRobot
-<<<<<<< HEAD
->[, multiSkillB = []] : [undefined, never[]]
-> : undefined
->multiSkillB = [] : never[]
->multiSkillB : string[]
->[] : never[]
-=======
->                                   : ^^^^^^^^^^^^^^^^^
->[, multiSkillB = []] : [undefined, undefined[]]
->                     : ^^^^^^^^^^^^^^^^^^^^^^^^
-> : undefined
-> : ^^^^^^^^^
->multiSkillB = [] : undefined[]
->                 : ^^^^^^^^^^^
->multiSkillB : string[]
->            : ^^^^^^^^
->[] : undefined[]
->   : ^^^^^^^^^^^
->>>>>>> 12402f26
->multiRobotB : MultiSkilledRobot
->            : ^^^^^^^^^^^^^^^^^
-
-[, multiSkillB = []] = getMultiRobotB();
->[, multiSkillB = []] = getMultiRobotB() : MultiSkilledRobot
-<<<<<<< HEAD
->[, multiSkillB = []] : [undefined, never[]]
-> : undefined
->multiSkillB = [] : never[]
->multiSkillB : string[]
->[] : never[]
-=======
->                                        : ^^^^^^^^^^^^^^^^^
->[, multiSkillB = []] : [undefined, undefined[]]
->                     : ^^^^^^^^^^^^^^^^^^^^^^^^
-> : undefined
-> : ^^^^^^^^^
->multiSkillB = [] : undefined[]
->                 : ^^^^^^^^^^^
->multiSkillB : string[]
->            : ^^^^^^^^
->[] : undefined[]
->   : ^^^^^^^^^^^
->>>>>>> 12402f26
->getMultiRobotB() : MultiSkilledRobot
->                 : ^^^^^^^^^^^^^^^^^
->getMultiRobotB : () => MultiSkilledRobot
->               : ^^^^^^^^^^^^^^^^^^^^^^^
-
-[, multiSkillB = []] = ["roomba", ["vacuum", "mopping"]];
->[, multiSkillB = []] = ["roomba", ["vacuum", "mopping"]] : [string, string[]]
-<<<<<<< HEAD
->[, multiSkillB = []] : [undefined, never[]]
-> : undefined
->multiSkillB = [] : never[]
->multiSkillB : string[]
->[] : never[]
-=======
->                                                         : ^^^^^^^^^^^^^^^^^^
->[, multiSkillB = []] : [undefined, undefined[]]
->                     : ^^^^^^^^^^^^^^^^^^^^^^^^
-> : undefined
-> : ^^^^^^^^^
->multiSkillB = [] : undefined[]
->                 : ^^^^^^^^^^^
->multiSkillB : string[]
->            : ^^^^^^^^
->[] : undefined[]
->   : ^^^^^^^^^^^
->>>>>>> 12402f26
->["roomba", ["vacuum", "mopping"]] : [string, string[]]
->                                  : ^^^^^^^^^^^^^^^^^^
->"roomba" : "roomba"
->         : ^^^^^^^^
->["vacuum", "mopping"] : string[]
->                      : ^^^^^^^^
->"vacuum" : "vacuum"
->         : ^^^^^^^^
->"mopping" : "mopping"
->          : ^^^^^^^^^
-
-[numberB = -1] = robotB;
->[numberB = -1] = robotB : Robot
->                        : ^^^^^
->[numberB = -1] : [number]
->               : ^^^^^^^^
->numberB = -1 : -1
->             : ^^
->numberB : number
->        : ^^^^^^
->-1 : -1
->   : ^^
->1 : 1
->  : ^
->robotB : Robot
->       : ^^^^^
-
-[numberB = -1] = getRobotB();
->[numberB = -1] = getRobotB() : Robot
->                             : ^^^^^
->[numberB = -1] : [number]
->               : ^^^^^^^^
->numberB = -1 : -1
->             : ^^
->numberB : number
->        : ^^^^^^
->-1 : -1
->   : ^^
->1 : 1
->  : ^
->getRobotB() : Robot
->            : ^^^^^
->getRobotB : () => Robot
->          : ^^^^^^^^^^^
-
-[numberB = -1] = [2, "trimmer", "trimming"];
->[numberB = -1] = [2, "trimmer", "trimming"] : [number, string, string]
->                                            : ^^^^^^^^^^^^^^^^^^^^^^^^
->[numberB = -1] : [number]
->               : ^^^^^^^^
->numberB = -1 : -1
->             : ^^
->numberB : number
->        : ^^^^^^
->-1 : -1
->   : ^^
->1 : 1
->  : ^
->[2, "trimmer", "trimming"] : [number, string, string]
->                           : ^^^^^^^^^^^^^^^^^^^^^^^^
->2 : 2
->  : ^
->"trimmer" : "trimmer"
->          : ^^^^^^^^^
->"trimming" : "trimming"
->           : ^^^^^^^^^^
-
-[nameMB = "helloNoName"] = multiRobotB;
->[nameMB = "helloNoName"] = multiRobotB : MultiSkilledRobot
->                                       : ^^^^^^^^^^^^^^^^^
->[nameMB = "helloNoName"] : [string]
->                         : ^^^^^^^^
->nameMB = "helloNoName" : "helloNoName"
->                       : ^^^^^^^^^^^^^
->nameMB : string
->       : ^^^^^^
->"helloNoName" : "helloNoName"
->              : ^^^^^^^^^^^^^
->multiRobotB : MultiSkilledRobot
->            : ^^^^^^^^^^^^^^^^^
-
-[nameMB = "helloNoName"] = getMultiRobotB();
->[nameMB = "helloNoName"] = getMultiRobotB() : MultiSkilledRobot
->                                            : ^^^^^^^^^^^^^^^^^
->[nameMB = "helloNoName"] : [string]
->                         : ^^^^^^^^
->nameMB = "helloNoName" : "helloNoName"
->                       : ^^^^^^^^^^^^^
->nameMB : string
->       : ^^^^^^
->"helloNoName" : "helloNoName"
->              : ^^^^^^^^^^^^^
->getMultiRobotB() : MultiSkilledRobot
->                 : ^^^^^^^^^^^^^^^^^
->getMultiRobotB : () => MultiSkilledRobot
->               : ^^^^^^^^^^^^^^^^^^^^^^^
-
-[nameMB = "helloNoName"] = ["trimmer", ["trimming", "edging"]];
->[nameMB = "helloNoName"] = ["trimmer", ["trimming", "edging"]] : [string, string[]]
->                                                               : ^^^^^^^^^^^^^^^^^^
->[nameMB = "helloNoName"] : [string]
->                         : ^^^^^^^^
->nameMB = "helloNoName" : "helloNoName"
->                       : ^^^^^^^^^^^^^
->nameMB : string
->       : ^^^^^^
->"helloNoName" : "helloNoName"
->              : ^^^^^^^^^^^^^
->["trimmer", ["trimming", "edging"]] : [string, string[]]
->                                    : ^^^^^^^^^^^^^^^^^^
->"trimmer" : "trimmer"
->          : ^^^^^^^^^
->["trimming", "edging"] : string[]
->                       : ^^^^^^^^
->"trimming" : "trimming"
->           : ^^^^^^^^^^
->"edging" : "edging"
->         : ^^^^^^^^
-
-[numberB = -1, nameB = "helloNoName", skillB = "noSkill"] = robotB;
->[numberB = -1, nameB = "helloNoName", skillB = "noSkill"] = robotB : Robot
->                                                                   : ^^^^^
->[numberB = -1, nameB = "helloNoName", skillB = "noSkill"] : [number, string, string]
->                                                          : ^^^^^^^^^^^^^^^^^^^^^^^^
->numberB = -1 : -1
->             : ^^
->numberB : number
->        : ^^^^^^
->-1 : -1
->   : ^^
->1 : 1
->  : ^
->nameB = "helloNoName" : "helloNoName"
->                      : ^^^^^^^^^^^^^
->nameB : string
->      : ^^^^^^
->"helloNoName" : "helloNoName"
->              : ^^^^^^^^^^^^^
->skillB = "noSkill" : "noSkill"
->                   : ^^^^^^^^^
->skillB : string
->       : ^^^^^^
->"noSkill" : "noSkill"
->          : ^^^^^^^^^
->robotB : Robot
->       : ^^^^^
-
-[numberB = -1, nameB = "helloNoName", skillB = "noSkill"] = getRobotB();
->[numberB = -1, nameB = "helloNoName", skillB = "noSkill"] = getRobotB() : Robot
->                                                                        : ^^^^^
->[numberB = -1, nameB = "helloNoName", skillB = "noSkill"] : [number, string, string]
->                                                          : ^^^^^^^^^^^^^^^^^^^^^^^^
->numberB = -1 : -1
->             : ^^
->numberB : number
->        : ^^^^^^
->-1 : -1
->   : ^^
->1 : 1
->  : ^
->nameB = "helloNoName" : "helloNoName"
->                      : ^^^^^^^^^^^^^
->nameB : string
->      : ^^^^^^
->"helloNoName" : "helloNoName"
->              : ^^^^^^^^^^^^^
->skillB = "noSkill" : "noSkill"
->                   : ^^^^^^^^^
->skillB : string
->       : ^^^^^^
->"noSkill" : "noSkill"
->          : ^^^^^^^^^
->getRobotB() : Robot
->            : ^^^^^
->getRobotB : () => Robot
->          : ^^^^^^^^^^^
-
-[numberB = -1, nameB = "helloNoName", skillB = "noSkill"] = [2, "trimmer", "trimming"];
->[numberB = -1, nameB = "helloNoName", skillB = "noSkill"] = [2, "trimmer", "trimming"] : [number, string, string]
->                                                                                       : ^^^^^^^^^^^^^^^^^^^^^^^^
->[numberB = -1, nameB = "helloNoName", skillB = "noSkill"] : [number, string, string]
->                                                          : ^^^^^^^^^^^^^^^^^^^^^^^^
->numberB = -1 : -1
->             : ^^
->numberB : number
->        : ^^^^^^
->-1 : -1
->   : ^^
->1 : 1
->  : ^
->nameB = "helloNoName" : "helloNoName"
->                      : ^^^^^^^^^^^^^
->nameB : string
->      : ^^^^^^
->"helloNoName" : "helloNoName"
->              : ^^^^^^^^^^^^^
->skillB = "noSkill" : "noSkill"
->                   : ^^^^^^^^^
->skillB : string
->       : ^^^^^^
->"noSkill" : "noSkill"
->          : ^^^^^^^^^
->[2, "trimmer", "trimming"] : [number, string, string]
->                           : ^^^^^^^^^^^^^^^^^^^^^^^^
->2 : 2
->  : ^
->"trimmer" : "trimmer"
->          : ^^^^^^^^^
->"trimming" : "trimming"
->           : ^^^^^^^^^^
-
-[nameMB = "helloNoName", [primarySkillB = "noSkill", secondarySkillB = "noSkill"] = []] = multiRobotB;
->[nameMB = "helloNoName", [primarySkillB = "noSkill", secondarySkillB = "noSkill"] = []] = multiRobotB : MultiSkilledRobot
->                                                                                                      : ^^^^^^^^^^^^^^^^^
->[nameMB = "helloNoName", [primarySkillB = "noSkill", secondarySkillB = "noSkill"] = []] : [string, []]
->                                                                                        : ^^^^^^^^^^^^
->nameMB = "helloNoName" : "helloNoName"
->                       : ^^^^^^^^^^^^^
->nameMB : string
->       : ^^^^^^
->"helloNoName" : "helloNoName"
->              : ^^^^^^^^^^^^^
->[primarySkillB = "noSkill", secondarySkillB = "noSkill"] = [] : []
->                                                              : ^^
->[primarySkillB = "noSkill", secondarySkillB = "noSkill"] : [string, string]
->                                                         : ^^^^^^^^^^^^^^^^
->primarySkillB = "noSkill" : "noSkill"
->                          : ^^^^^^^^^
->primarySkillB : string
->              : ^^^^^^
->"noSkill" : "noSkill"
->          : ^^^^^^^^^
->secondarySkillB = "noSkill" : "noSkill"
->                            : ^^^^^^^^^
->secondarySkillB : string
->                : ^^^^^^
->"noSkill" : "noSkill"
->          : ^^^^^^^^^
->[] : []
->   : ^^
->multiRobotB : MultiSkilledRobot
->            : ^^^^^^^^^^^^^^^^^
-
-[nameMB = "helloNoName", [primarySkillB = "noSkill", secondarySkillB = "noSkill"] = []] = getMultiRobotB();
->[nameMB = "helloNoName", [primarySkillB = "noSkill", secondarySkillB = "noSkill"] = []] = getMultiRobotB() : MultiSkilledRobot
->                                                                                                           : ^^^^^^^^^^^^^^^^^
->[nameMB = "helloNoName", [primarySkillB = "noSkill", secondarySkillB = "noSkill"] = []] : [string, []]
->                                                                                        : ^^^^^^^^^^^^
->nameMB = "helloNoName" : "helloNoName"
->                       : ^^^^^^^^^^^^^
->nameMB : string
->       : ^^^^^^
->"helloNoName" : "helloNoName"
->              : ^^^^^^^^^^^^^
->[primarySkillB = "noSkill", secondarySkillB = "noSkill"] = [] : []
->                                                              : ^^
->[primarySkillB = "noSkill", secondarySkillB = "noSkill"] : [string, string]
->                                                         : ^^^^^^^^^^^^^^^^
->primarySkillB = "noSkill" : "noSkill"
->                          : ^^^^^^^^^
->primarySkillB : string
->              : ^^^^^^
->"noSkill" : "noSkill"
->          : ^^^^^^^^^
->secondarySkillB = "noSkill" : "noSkill"
->                            : ^^^^^^^^^
->secondarySkillB : string
->                : ^^^^^^
->"noSkill" : "noSkill"
->          : ^^^^^^^^^
->[] : []
->   : ^^
->getMultiRobotB() : MultiSkilledRobot
->                 : ^^^^^^^^^^^^^^^^^
->getMultiRobotB : () => MultiSkilledRobot
->               : ^^^^^^^^^^^^^^^^^^^^^^^
-
-[nameMB = "helloNoName", [primarySkillB = "noSkill", secondarySkillB = "noSkill"] = []] =
->[nameMB = "helloNoName", [primarySkillB = "noSkill", secondarySkillB = "noSkill"] = []] =    ["trimmer", ["trimming", "edging"]] : [string, [string, string]]
->                                                                                                                                 : ^^^^^^^^^^^^^^^^^^^^^^^^^^
->[nameMB = "helloNoName", [primarySkillB = "noSkill", secondarySkillB = "noSkill"] = []] : [string, []]
->                                                                                        : ^^^^^^^^^^^^
->nameMB = "helloNoName" : "helloNoName"
->                       : ^^^^^^^^^^^^^
->nameMB : string
->       : ^^^^^^
->"helloNoName" : "helloNoName"
->              : ^^^^^^^^^^^^^
->[primarySkillB = "noSkill", secondarySkillB = "noSkill"] = [] : []
->                                                              : ^^
->[primarySkillB = "noSkill", secondarySkillB = "noSkill"] : [string, string]
->                                                         : ^^^^^^^^^^^^^^^^
->primarySkillB = "noSkill" : "noSkill"
->                          : ^^^^^^^^^
->primarySkillB : string
->              : ^^^^^^
->"noSkill" : "noSkill"
->          : ^^^^^^^^^
->secondarySkillB = "noSkill" : "noSkill"
->                            : ^^^^^^^^^
->secondarySkillB : string
->                : ^^^^^^
->"noSkill" : "noSkill"
->          : ^^^^^^^^^
->[] : []
->   : ^^
-
-    ["trimmer", ["trimming", "edging"]];
->["trimmer", ["trimming", "edging"]] : [string, [string, string]]
->                                    : ^^^^^^^^^^^^^^^^^^^^^^^^^^
->"trimmer" : "trimmer"
->          : ^^^^^^^^^
->["trimming", "edging"] : [string, string]
->                       : ^^^^^^^^^^^^^^^^
->"trimming" : "trimming"
->           : ^^^^^^^^^^
->"edging" : "edging"
->         : ^^^^^^^^
-
-[numberB = -1, ...robotAInfo] = robotB;
->[numberB = -1, ...robotAInfo] = robotB : Robot
->                                       : ^^^^^
->[numberB = -1, ...robotAInfo] : [number, ...(string | number)[]]
->                              : ^^^^^^^^^^^^^^^^^^^^^^^^^^^^^^^^
->numberB = -1 : -1
->             : ^^
->numberB : number
->        : ^^^^^^
->-1 : -1
->   : ^^
->1 : 1
->  : ^
->...robotAInfo : string | number
->              : ^^^^^^^^^^^^^^^
->robotAInfo : (string | number)[]
->           : ^^^^^^^^^^^^^^^^^^^
->robotB : Robot
->       : ^^^^^
-
-[numberB = -1, ...robotAInfo] = getRobotB();
->[numberB = -1, ...robotAInfo] = getRobotB() : Robot
->                                            : ^^^^^
->[numberB = -1, ...robotAInfo] : [number, ...(string | number)[]]
->                              : ^^^^^^^^^^^^^^^^^^^^^^^^^^^^^^^^
->numberB = -1 : -1
->             : ^^
->numberB : number
->        : ^^^^^^
->-1 : -1
->   : ^^
->1 : 1
->  : ^
->...robotAInfo : string | number
->              : ^^^^^^^^^^^^^^^
->robotAInfo : (string | number)[]
->           : ^^^^^^^^^^^^^^^^^^^
->getRobotB() : Robot
->            : ^^^^^
->getRobotB : () => Robot
->          : ^^^^^^^^^^^
-
-[numberB = -1, ...robotAInfo] = <Robot>[2, "trimmer", "trimming"];
->[numberB = -1, ...robotAInfo] = <Robot>[2, "trimmer", "trimming"] : Robot
->                                                                  : ^^^^^
->[numberB = -1, ...robotAInfo] : [number, ...(string | number)[]]
->                              : ^^^^^^^^^^^^^^^^^^^^^^^^^^^^^^^^
->numberB = -1 : -1
->             : ^^
->numberB : number
->        : ^^^^^^
->-1 : -1
->   : ^^
->1 : 1
->  : ^
->...robotAInfo : string | number
->              : ^^^^^^^^^^^^^^^
->robotAInfo : (string | number)[]
->           : ^^^^^^^^^^^^^^^^^^^
-><Robot>[2, "trimmer", "trimming"] : Robot
->                                  : ^^^^^
->[2, "trimmer", "trimming"] : [number, string, string]
->                           : ^^^^^^^^^^^^^^^^^^^^^^^^
->2 : 2
->  : ^
->"trimmer" : "trimmer"
->          : ^^^^^^^^^
->"trimming" : "trimming"
->           : ^^^^^^^^^^
-
-if (nameA == nameB) {
->nameA == nameB : boolean
->               : ^^^^^^^
->nameA : string
->      : ^^^^^^
->nameB : string
->      : ^^^^^^
-
-    console.log(skillB);
->console.log(skillB) : void
->                    : ^^^^
->console.log : (msg: any) => void
->            : ^^^^^^^^^^^^^^^^^^
->console : { log(msg: any): void; }
->        : ^^^^^^^^^^^^^^^^^^^^^^^^
->log : (msg: any) => void
->    : ^^^^^^^^^^^^^^^^^^
->skillB : string
->       : ^^^^^^
-}
-
-function getRobotB() {
->getRobotB : () => Robot
->          : ^^^^^^^^^^^
-
-    return robotB;
->robotB : Robot
->       : ^^^^^
-}
-
-function getMultiRobotB() {
->getMultiRobotB : () => MultiSkilledRobot
->               : ^^^^^^^^^^^^^^^^^^^^^^^
-
-    return multiRobotB;
->multiRobotB : MultiSkilledRobot
->            : ^^^^^^^^^^^^^^^^^
-}
+//// [tests/cases/compiler/sourceMapValidationDestructuringVariableStatementArrayBindingPatternDefaultValues3.ts] ////
+
+=== sourceMapValidationDestructuringVariableStatementArrayBindingPatternDefaultValues3.ts ===
+declare var console: {
+>console : { log(msg: any): void; }
+>        : ^^^^^^^^^^^   ^^^    ^^^
+
+    log(msg: any): void;
+>log : (msg: any) => void
+>    : ^^^^^^   ^^^^^    
+>msg : any
+}
+type Robot = [number, string, string];
+>Robot : Robot
+>      : ^^^^^
+
+type MultiSkilledRobot = [string, string[]];
+>MultiSkilledRobot : MultiSkilledRobot
+>                  : ^^^^^^^^^^^^^^^^^
+
+var robotA: Robot = [1, "mower", "mowing"];
+>robotA : Robot
+>       : ^^^^^
+>[1, "mower", "mowing"] : [number, string, string]
+>                       : ^^^^^^^^^^^^^^^^^^^^^^^^
+>1 : 1
+>  : ^
+>"mower" : "mower"
+>        : ^^^^^^^
+>"mowing" : "mowing"
+>         : ^^^^^^^^
+
+var robotB: Robot = [2, "trimmer", "trimming"];
+>robotB : Robot
+>       : ^^^^^
+>[2, "trimmer", "trimming"] : [number, string, string]
+>                           : ^^^^^^^^^^^^^^^^^^^^^^^^
+>2 : 2
+>  : ^
+>"trimmer" : "trimmer"
+>          : ^^^^^^^^^
+>"trimming" : "trimming"
+>           : ^^^^^^^^^^
+
+var multiRobotA: MultiSkilledRobot = ["mower", ["mowing", ""]];
+>multiRobotA : MultiSkilledRobot
+>            : ^^^^^^^^^^^^^^^^^
+>["mower", ["mowing", ""]] : [string, string[]]
+>                          : ^^^^^^^^^^^^^^^^^^
+>"mower" : "mower"
+>        : ^^^^^^^
+>["mowing", ""] : string[]
+>               : ^^^^^^^^
+>"mowing" : "mowing"
+>         : ^^^^^^^^
+>"" : ""
+>   : ^^
+
+var multiRobotB: MultiSkilledRobot = ["trimmer", ["trimming", "edging"]];
+>multiRobotB : MultiSkilledRobot
+>            : ^^^^^^^^^^^^^^^^^
+>["trimmer", ["trimming", "edging"]] : [string, string[]]
+>                                    : ^^^^^^^^^^^^^^^^^^
+>"trimmer" : "trimmer"
+>          : ^^^^^^^^^
+>["trimming", "edging"] : string[]
+>                       : ^^^^^^^^
+>"trimming" : "trimming"
+>           : ^^^^^^^^^^
+>"edging" : "edging"
+>         : ^^^^^^^^
+
+let nameA: string, numberB: number, nameB: string, skillB: string;
+>nameA : string
+>      : ^^^^^^
+>numberB : number
+>        : ^^^^^^
+>nameB : string
+>      : ^^^^^^
+>skillB : string
+>       : ^^^^^^
+
+let robotAInfo: (number | string)[];
+>robotAInfo : (string | number)[]
+>           : ^^^^^^^^^^^^^^^^^^^
+
+let multiSkillB: string[], nameMB: string, primarySkillB: string, secondarySkillB: string;
+>multiSkillB : string[]
+>            : ^^^^^^^^
+>nameMB : string
+>       : ^^^^^^
+>primarySkillB : string
+>              : ^^^^^^
+>secondarySkillB : string
+>                : ^^^^^^
+
+let multiRobotAInfo: (string | string[])[];
+>multiRobotAInfo : (string | string[])[]
+>                : ^^^^^^^^^^^^^^^^^^^^^
+
+[, nameA = "helloNoName"] = robotA;
+>[, nameA = "helloNoName"] = robotA : Robot
+>                                   : ^^^^^
+>[, nameA = "helloNoName"] : [undefined, string]
+>                          : ^^^^^^^^^^^^^^^^^^^
+> : undefined
+> : ^^^^^^^^^
+>nameA = "helloNoName" : "helloNoName"
+>                      : ^^^^^^^^^^^^^
+>nameA : string
+>      : ^^^^^^
+>"helloNoName" : "helloNoName"
+>              : ^^^^^^^^^^^^^
+>robotA : Robot
+>       : ^^^^^
+
+[, nameB = "helloNoName"] = getRobotB();
+>[, nameB = "helloNoName"] = getRobotB() : Robot
+>                                        : ^^^^^
+>[, nameB = "helloNoName"] : [undefined, string]
+>                          : ^^^^^^^^^^^^^^^^^^^
+> : undefined
+> : ^^^^^^^^^
+>nameB = "helloNoName" : "helloNoName"
+>                      : ^^^^^^^^^^^^^
+>nameB : string
+>      : ^^^^^^
+>"helloNoName" : "helloNoName"
+>              : ^^^^^^^^^^^^^
+>getRobotB() : Robot
+>            : ^^^^^
+>getRobotB : () => Robot
+>          : ^^^^^^^^^^^
+
+[, nameB = "helloNoName"] = [2, "trimmer", "trimming"];
+>[, nameB = "helloNoName"] = [2, "trimmer", "trimming"] : [number, string, string]
+>                                                       : ^^^^^^^^^^^^^^^^^^^^^^^^
+>[, nameB = "helloNoName"] : [undefined, string]
+>                          : ^^^^^^^^^^^^^^^^^^^
+> : undefined
+> : ^^^^^^^^^
+>nameB = "helloNoName" : "helloNoName"
+>                      : ^^^^^^^^^^^^^
+>nameB : string
+>      : ^^^^^^
+>"helloNoName" : "helloNoName"
+>              : ^^^^^^^^^^^^^
+>[2, "trimmer", "trimming"] : [number, string, string]
+>                           : ^^^^^^^^^^^^^^^^^^^^^^^^
+>2 : 2
+>  : ^
+>"trimmer" : "trimmer"
+>          : ^^^^^^^^^
+>"trimming" : "trimming"
+>           : ^^^^^^^^^^
+
+[, multiSkillB = []] = multiRobotB;
+>[, multiSkillB = []] = multiRobotB : MultiSkilledRobot
+>                                   : ^^^^^^^^^^^^^^^^^
+>[, multiSkillB = []] : [undefined, never[]]
+>                     : ^^^^^^^^^^^^^^^^^^^^
+> : undefined
+> : ^^^^^^^^^
+>multiSkillB = [] : never[]
+>                 : ^^^^^^^
+>multiSkillB : string[]
+>            : ^^^^^^^^
+>[] : never[]
+>   : ^^^^^^^
+>multiRobotB : MultiSkilledRobot
+>            : ^^^^^^^^^^^^^^^^^
+
+[, multiSkillB = []] = getMultiRobotB();
+>[, multiSkillB = []] = getMultiRobotB() : MultiSkilledRobot
+>                                        : ^^^^^^^^^^^^^^^^^
+>[, multiSkillB = []] : [undefined, never[]]
+>                     : ^^^^^^^^^^^^^^^^^^^^
+> : undefined
+> : ^^^^^^^^^
+>multiSkillB = [] : never[]
+>                 : ^^^^^^^
+>multiSkillB : string[]
+>            : ^^^^^^^^
+>[] : never[]
+>   : ^^^^^^^
+>getMultiRobotB() : MultiSkilledRobot
+>                 : ^^^^^^^^^^^^^^^^^
+>getMultiRobotB : () => MultiSkilledRobot
+>               : ^^^^^^^^^^^^^^^^^^^^^^^
+
+[, multiSkillB = []] = ["roomba", ["vacuum", "mopping"]];
+>[, multiSkillB = []] = ["roomba", ["vacuum", "mopping"]] : [string, string[]]
+>                                                         : ^^^^^^^^^^^^^^^^^^
+>[, multiSkillB = []] : [undefined, never[]]
+>                     : ^^^^^^^^^^^^^^^^^^^^
+> : undefined
+> : ^^^^^^^^^
+>multiSkillB = [] : never[]
+>                 : ^^^^^^^
+>multiSkillB : string[]
+>            : ^^^^^^^^
+>[] : never[]
+>   : ^^^^^^^
+>["roomba", ["vacuum", "mopping"]] : [string, string[]]
+>                                  : ^^^^^^^^^^^^^^^^^^
+>"roomba" : "roomba"
+>         : ^^^^^^^^
+>["vacuum", "mopping"] : string[]
+>                      : ^^^^^^^^
+>"vacuum" : "vacuum"
+>         : ^^^^^^^^
+>"mopping" : "mopping"
+>          : ^^^^^^^^^
+
+[numberB = -1] = robotB;
+>[numberB = -1] = robotB : Robot
+>                        : ^^^^^
+>[numberB = -1] : [number]
+>               : ^^^^^^^^
+>numberB = -1 : -1
+>             : ^^
+>numberB : number
+>        : ^^^^^^
+>-1 : -1
+>   : ^^
+>1 : 1
+>  : ^
+>robotB : Robot
+>       : ^^^^^
+
+[numberB = -1] = getRobotB();
+>[numberB = -1] = getRobotB() : Robot
+>                             : ^^^^^
+>[numberB = -1] : [number]
+>               : ^^^^^^^^
+>numberB = -1 : -1
+>             : ^^
+>numberB : number
+>        : ^^^^^^
+>-1 : -1
+>   : ^^
+>1 : 1
+>  : ^
+>getRobotB() : Robot
+>            : ^^^^^
+>getRobotB : () => Robot
+>          : ^^^^^^^^^^^
+
+[numberB = -1] = [2, "trimmer", "trimming"];
+>[numberB = -1] = [2, "trimmer", "trimming"] : [number, string, string]
+>                                            : ^^^^^^^^^^^^^^^^^^^^^^^^
+>[numberB = -1] : [number]
+>               : ^^^^^^^^
+>numberB = -1 : -1
+>             : ^^
+>numberB : number
+>        : ^^^^^^
+>-1 : -1
+>   : ^^
+>1 : 1
+>  : ^
+>[2, "trimmer", "trimming"] : [number, string, string]
+>                           : ^^^^^^^^^^^^^^^^^^^^^^^^
+>2 : 2
+>  : ^
+>"trimmer" : "trimmer"
+>          : ^^^^^^^^^
+>"trimming" : "trimming"
+>           : ^^^^^^^^^^
+
+[nameMB = "helloNoName"] = multiRobotB;
+>[nameMB = "helloNoName"] = multiRobotB : MultiSkilledRobot
+>                                       : ^^^^^^^^^^^^^^^^^
+>[nameMB = "helloNoName"] : [string]
+>                         : ^^^^^^^^
+>nameMB = "helloNoName" : "helloNoName"
+>                       : ^^^^^^^^^^^^^
+>nameMB : string
+>       : ^^^^^^
+>"helloNoName" : "helloNoName"
+>              : ^^^^^^^^^^^^^
+>multiRobotB : MultiSkilledRobot
+>            : ^^^^^^^^^^^^^^^^^
+
+[nameMB = "helloNoName"] = getMultiRobotB();
+>[nameMB = "helloNoName"] = getMultiRobotB() : MultiSkilledRobot
+>                                            : ^^^^^^^^^^^^^^^^^
+>[nameMB = "helloNoName"] : [string]
+>                         : ^^^^^^^^
+>nameMB = "helloNoName" : "helloNoName"
+>                       : ^^^^^^^^^^^^^
+>nameMB : string
+>       : ^^^^^^
+>"helloNoName" : "helloNoName"
+>              : ^^^^^^^^^^^^^
+>getMultiRobotB() : MultiSkilledRobot
+>                 : ^^^^^^^^^^^^^^^^^
+>getMultiRobotB : () => MultiSkilledRobot
+>               : ^^^^^^^^^^^^^^^^^^^^^^^
+
+[nameMB = "helloNoName"] = ["trimmer", ["trimming", "edging"]];
+>[nameMB = "helloNoName"] = ["trimmer", ["trimming", "edging"]] : [string, string[]]
+>                                                               : ^^^^^^^^^^^^^^^^^^
+>[nameMB = "helloNoName"] : [string]
+>                         : ^^^^^^^^
+>nameMB = "helloNoName" : "helloNoName"
+>                       : ^^^^^^^^^^^^^
+>nameMB : string
+>       : ^^^^^^
+>"helloNoName" : "helloNoName"
+>              : ^^^^^^^^^^^^^
+>["trimmer", ["trimming", "edging"]] : [string, string[]]
+>                                    : ^^^^^^^^^^^^^^^^^^
+>"trimmer" : "trimmer"
+>          : ^^^^^^^^^
+>["trimming", "edging"] : string[]
+>                       : ^^^^^^^^
+>"trimming" : "trimming"
+>           : ^^^^^^^^^^
+>"edging" : "edging"
+>         : ^^^^^^^^
+
+[numberB = -1, nameB = "helloNoName", skillB = "noSkill"] = robotB;
+>[numberB = -1, nameB = "helloNoName", skillB = "noSkill"] = robotB : Robot
+>                                                                   : ^^^^^
+>[numberB = -1, nameB = "helloNoName", skillB = "noSkill"] : [number, string, string]
+>                                                          : ^^^^^^^^^^^^^^^^^^^^^^^^
+>numberB = -1 : -1
+>             : ^^
+>numberB : number
+>        : ^^^^^^
+>-1 : -1
+>   : ^^
+>1 : 1
+>  : ^
+>nameB = "helloNoName" : "helloNoName"
+>                      : ^^^^^^^^^^^^^
+>nameB : string
+>      : ^^^^^^
+>"helloNoName" : "helloNoName"
+>              : ^^^^^^^^^^^^^
+>skillB = "noSkill" : "noSkill"
+>                   : ^^^^^^^^^
+>skillB : string
+>       : ^^^^^^
+>"noSkill" : "noSkill"
+>          : ^^^^^^^^^
+>robotB : Robot
+>       : ^^^^^
+
+[numberB = -1, nameB = "helloNoName", skillB = "noSkill"] = getRobotB();
+>[numberB = -1, nameB = "helloNoName", skillB = "noSkill"] = getRobotB() : Robot
+>                                                                        : ^^^^^
+>[numberB = -1, nameB = "helloNoName", skillB = "noSkill"] : [number, string, string]
+>                                                          : ^^^^^^^^^^^^^^^^^^^^^^^^
+>numberB = -1 : -1
+>             : ^^
+>numberB : number
+>        : ^^^^^^
+>-1 : -1
+>   : ^^
+>1 : 1
+>  : ^
+>nameB = "helloNoName" : "helloNoName"
+>                      : ^^^^^^^^^^^^^
+>nameB : string
+>      : ^^^^^^
+>"helloNoName" : "helloNoName"
+>              : ^^^^^^^^^^^^^
+>skillB = "noSkill" : "noSkill"
+>                   : ^^^^^^^^^
+>skillB : string
+>       : ^^^^^^
+>"noSkill" : "noSkill"
+>          : ^^^^^^^^^
+>getRobotB() : Robot
+>            : ^^^^^
+>getRobotB : () => Robot
+>          : ^^^^^^^^^^^
+
+[numberB = -1, nameB = "helloNoName", skillB = "noSkill"] = [2, "trimmer", "trimming"];
+>[numberB = -1, nameB = "helloNoName", skillB = "noSkill"] = [2, "trimmer", "trimming"] : [number, string, string]
+>                                                                                       : ^^^^^^^^^^^^^^^^^^^^^^^^
+>[numberB = -1, nameB = "helloNoName", skillB = "noSkill"] : [number, string, string]
+>                                                          : ^^^^^^^^^^^^^^^^^^^^^^^^
+>numberB = -1 : -1
+>             : ^^
+>numberB : number
+>        : ^^^^^^
+>-1 : -1
+>   : ^^
+>1 : 1
+>  : ^
+>nameB = "helloNoName" : "helloNoName"
+>                      : ^^^^^^^^^^^^^
+>nameB : string
+>      : ^^^^^^
+>"helloNoName" : "helloNoName"
+>              : ^^^^^^^^^^^^^
+>skillB = "noSkill" : "noSkill"
+>                   : ^^^^^^^^^
+>skillB : string
+>       : ^^^^^^
+>"noSkill" : "noSkill"
+>          : ^^^^^^^^^
+>[2, "trimmer", "trimming"] : [number, string, string]
+>                           : ^^^^^^^^^^^^^^^^^^^^^^^^
+>2 : 2
+>  : ^
+>"trimmer" : "trimmer"
+>          : ^^^^^^^^^
+>"trimming" : "trimming"
+>           : ^^^^^^^^^^
+
+[nameMB = "helloNoName", [primarySkillB = "noSkill", secondarySkillB = "noSkill"] = []] = multiRobotB;
+>[nameMB = "helloNoName", [primarySkillB = "noSkill", secondarySkillB = "noSkill"] = []] = multiRobotB : MultiSkilledRobot
+>                                                                                                      : ^^^^^^^^^^^^^^^^^
+>[nameMB = "helloNoName", [primarySkillB = "noSkill", secondarySkillB = "noSkill"] = []] : [string, []]
+>                                                                                        : ^^^^^^^^^^^^
+>nameMB = "helloNoName" : "helloNoName"
+>                       : ^^^^^^^^^^^^^
+>nameMB : string
+>       : ^^^^^^
+>"helloNoName" : "helloNoName"
+>              : ^^^^^^^^^^^^^
+>[primarySkillB = "noSkill", secondarySkillB = "noSkill"] = [] : []
+>                                                              : ^^
+>[primarySkillB = "noSkill", secondarySkillB = "noSkill"] : [string, string]
+>                                                         : ^^^^^^^^^^^^^^^^
+>primarySkillB = "noSkill" : "noSkill"
+>                          : ^^^^^^^^^
+>primarySkillB : string
+>              : ^^^^^^
+>"noSkill" : "noSkill"
+>          : ^^^^^^^^^
+>secondarySkillB = "noSkill" : "noSkill"
+>                            : ^^^^^^^^^
+>secondarySkillB : string
+>                : ^^^^^^
+>"noSkill" : "noSkill"
+>          : ^^^^^^^^^
+>[] : []
+>   : ^^
+>multiRobotB : MultiSkilledRobot
+>            : ^^^^^^^^^^^^^^^^^
+
+[nameMB = "helloNoName", [primarySkillB = "noSkill", secondarySkillB = "noSkill"] = []] = getMultiRobotB();
+>[nameMB = "helloNoName", [primarySkillB = "noSkill", secondarySkillB = "noSkill"] = []] = getMultiRobotB() : MultiSkilledRobot
+>                                                                                                           : ^^^^^^^^^^^^^^^^^
+>[nameMB = "helloNoName", [primarySkillB = "noSkill", secondarySkillB = "noSkill"] = []] : [string, []]
+>                                                                                        : ^^^^^^^^^^^^
+>nameMB = "helloNoName" : "helloNoName"
+>                       : ^^^^^^^^^^^^^
+>nameMB : string
+>       : ^^^^^^
+>"helloNoName" : "helloNoName"
+>              : ^^^^^^^^^^^^^
+>[primarySkillB = "noSkill", secondarySkillB = "noSkill"] = [] : []
+>                                                              : ^^
+>[primarySkillB = "noSkill", secondarySkillB = "noSkill"] : [string, string]
+>                                                         : ^^^^^^^^^^^^^^^^
+>primarySkillB = "noSkill" : "noSkill"
+>                          : ^^^^^^^^^
+>primarySkillB : string
+>              : ^^^^^^
+>"noSkill" : "noSkill"
+>          : ^^^^^^^^^
+>secondarySkillB = "noSkill" : "noSkill"
+>                            : ^^^^^^^^^
+>secondarySkillB : string
+>                : ^^^^^^
+>"noSkill" : "noSkill"
+>          : ^^^^^^^^^
+>[] : []
+>   : ^^
+>getMultiRobotB() : MultiSkilledRobot
+>                 : ^^^^^^^^^^^^^^^^^
+>getMultiRobotB : () => MultiSkilledRobot
+>               : ^^^^^^^^^^^^^^^^^^^^^^^
+
+[nameMB = "helloNoName", [primarySkillB = "noSkill", secondarySkillB = "noSkill"] = []] =
+>[nameMB = "helloNoName", [primarySkillB = "noSkill", secondarySkillB = "noSkill"] = []] =    ["trimmer", ["trimming", "edging"]] : [string, [string, string]]
+>                                                                                                                                 : ^^^^^^^^^^^^^^^^^^^^^^^^^^
+>[nameMB = "helloNoName", [primarySkillB = "noSkill", secondarySkillB = "noSkill"] = []] : [string, []]
+>                                                                                        : ^^^^^^^^^^^^
+>nameMB = "helloNoName" : "helloNoName"
+>                       : ^^^^^^^^^^^^^
+>nameMB : string
+>       : ^^^^^^
+>"helloNoName" : "helloNoName"
+>              : ^^^^^^^^^^^^^
+>[primarySkillB = "noSkill", secondarySkillB = "noSkill"] = [] : []
+>                                                              : ^^
+>[primarySkillB = "noSkill", secondarySkillB = "noSkill"] : [string, string]
+>                                                         : ^^^^^^^^^^^^^^^^
+>primarySkillB = "noSkill" : "noSkill"
+>                          : ^^^^^^^^^
+>primarySkillB : string
+>              : ^^^^^^
+>"noSkill" : "noSkill"
+>          : ^^^^^^^^^
+>secondarySkillB = "noSkill" : "noSkill"
+>                            : ^^^^^^^^^
+>secondarySkillB : string
+>                : ^^^^^^
+>"noSkill" : "noSkill"
+>          : ^^^^^^^^^
+>[] : []
+>   : ^^
+
+    ["trimmer", ["trimming", "edging"]];
+>["trimmer", ["trimming", "edging"]] : [string, [string, string]]
+>                                    : ^^^^^^^^^^^^^^^^^^^^^^^^^^
+>"trimmer" : "trimmer"
+>          : ^^^^^^^^^
+>["trimming", "edging"] : [string, string]
+>                       : ^^^^^^^^^^^^^^^^
+>"trimming" : "trimming"
+>           : ^^^^^^^^^^
+>"edging" : "edging"
+>         : ^^^^^^^^
+
+[numberB = -1, ...robotAInfo] = robotB;
+>[numberB = -1, ...robotAInfo] = robotB : Robot
+>                                       : ^^^^^
+>[numberB = -1, ...robotAInfo] : [number, ...(string | number)[]]
+>                              : ^^^^^^^^^^^^^^^^^^^^^^^^^^^^^^^^
+>numberB = -1 : -1
+>             : ^^
+>numberB : number
+>        : ^^^^^^
+>-1 : -1
+>   : ^^
+>1 : 1
+>  : ^
+>...robotAInfo : string | number
+>              : ^^^^^^^^^^^^^^^
+>robotAInfo : (string | number)[]
+>           : ^^^^^^^^^^^^^^^^^^^
+>robotB : Robot
+>       : ^^^^^
+
+[numberB = -1, ...robotAInfo] = getRobotB();
+>[numberB = -1, ...robotAInfo] = getRobotB() : Robot
+>                                            : ^^^^^
+>[numberB = -1, ...robotAInfo] : [number, ...(string | number)[]]
+>                              : ^^^^^^^^^^^^^^^^^^^^^^^^^^^^^^^^
+>numberB = -1 : -1
+>             : ^^
+>numberB : number
+>        : ^^^^^^
+>-1 : -1
+>   : ^^
+>1 : 1
+>  : ^
+>...robotAInfo : string | number
+>              : ^^^^^^^^^^^^^^^
+>robotAInfo : (string | number)[]
+>           : ^^^^^^^^^^^^^^^^^^^
+>getRobotB() : Robot
+>            : ^^^^^
+>getRobotB : () => Robot
+>          : ^^^^^^^^^^^
+
+[numberB = -1, ...robotAInfo] = <Robot>[2, "trimmer", "trimming"];
+>[numberB = -1, ...robotAInfo] = <Robot>[2, "trimmer", "trimming"] : Robot
+>                                                                  : ^^^^^
+>[numberB = -1, ...robotAInfo] : [number, ...(string | number)[]]
+>                              : ^^^^^^^^^^^^^^^^^^^^^^^^^^^^^^^^
+>numberB = -1 : -1
+>             : ^^
+>numberB : number
+>        : ^^^^^^
+>-1 : -1
+>   : ^^
+>1 : 1
+>  : ^
+>...robotAInfo : string | number
+>              : ^^^^^^^^^^^^^^^
+>robotAInfo : (string | number)[]
+>           : ^^^^^^^^^^^^^^^^^^^
+><Robot>[2, "trimmer", "trimming"] : Robot
+>                                  : ^^^^^
+>[2, "trimmer", "trimming"] : [number, string, string]
+>                           : ^^^^^^^^^^^^^^^^^^^^^^^^
+>2 : 2
+>  : ^
+>"trimmer" : "trimmer"
+>          : ^^^^^^^^^
+>"trimming" : "trimming"
+>           : ^^^^^^^^^^
+
+if (nameA == nameB) {
+>nameA == nameB : boolean
+>               : ^^^^^^^
+>nameA : string
+>      : ^^^^^^
+>nameB : string
+>      : ^^^^^^
+
+    console.log(skillB);
+>console.log(skillB) : void
+>                    : ^^^^
+>console.log : (msg: any) => void
+>            : ^^^^^^^^^^^^^^^^^^
+>console : { log(msg: any): void; }
+>        : ^^^^^^^^^^^^^^^^^^^^^^^^
+>log : (msg: any) => void
+>    : ^^^^^^^^^^^^^^^^^^
+>skillB : string
+>       : ^^^^^^
+}
+
+function getRobotB() {
+>getRobotB : () => Robot
+>          : ^^^^^^^^^^^
+
+    return robotB;
+>robotB : Robot
+>       : ^^^^^
+}
+
+function getMultiRobotB() {
+>getMultiRobotB : () => MultiSkilledRobot
+>               : ^^^^^^^^^^^^^^^^^^^^^^^
+
+    return multiRobotB;
+>multiRobotB : MultiSkilledRobot
+>            : ^^^^^^^^^^^^^^^^^
+}