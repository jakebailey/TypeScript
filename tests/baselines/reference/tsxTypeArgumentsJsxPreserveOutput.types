--- conflicted
+++ resolved
@@ -1,273 +1,172 @@
-//// [tests/cases/conformance/jsx/tsxTypeArgumentsJsxPreserveOutput.tsx] ////
-
-=== foo.tsx ===
-import React = require('react');
->React : typeof React
->      : ^^^^^^^^^^^^
-
-type TypeProps = { foo?: boolean; };
-<<<<<<< HEAD
->TypeProps : { foo?: boolean | undefined; }
->foo : boolean | undefined
-
-interface InterfaceProps { foo?: boolean; }
->foo : boolean | undefined
-
-function Foo<T>() {
->Foo : <T>() => null
-=======
->TypeProps : TypeProps
->          : ^^^^^^^^^
->foo : boolean
->    : ^^^^^^^
-
-interface InterfaceProps { foo?: boolean; }
->foo : boolean
->    : ^^^^^^^
-
-function Foo<T>() {
->Foo : <T>() => any
->    : ^^^^^^^^^^^^
->>>>>>> 12402f26
-
-    return null;
-}
-
-<>
-><>    {/* JsxSelfClosingElement */}    <Foo<unknown> />    <Foo<string> />    <Foo<boolean> />    <Foo<object> />    <Foo<null> />    <Foo<any> />    <Foo<never> />    <Foo<undefined> />    <Foo<TypeProps> />    <Foo<InterfaceProps> />    {/* JsxOpeningElement */}    <Foo<unknown>></Foo>    <Foo<string>></Foo>    <Foo<boolean>></Foo>    <Foo<object>></Foo>    <Foo<null>></Foo>    <Foo<any>></Foo>    <Foo<never>></Foo>    <Foo<undefined>></Foo>    <Foo<TypeProps>></Foo>    <Foo<InterfaceProps>></Foo></> : JSX.Element
->                                                                                                                                                                                                                                                                                                                                                                                                                                                                                                                            : ^^^^^^^^^^^
-
-    {/* JsxSelfClosingElement */}
-    <Foo<unknown> />
-><Foo<unknown> /> : JSX.Element
-<<<<<<< HEAD
->Foo : <T>() => null
-
-    <Foo<string> />
-><Foo<string> /> : JSX.Element
->Foo : <T>() => null
-
-    <Foo<boolean> />
-><Foo<boolean> /> : JSX.Element
->Foo : <T>() => null
-
-    <Foo<object> />
-><Foo<object> /> : JSX.Element
->Foo : <T>() => null
-
-    <Foo<null> />
-><Foo<null> /> : JSX.Element
->Foo : <T>() => null
-
-    <Foo<any> />
-><Foo<any> /> : JSX.Element
->Foo : <T>() => null
-
-    <Foo<never> />
-><Foo<never> /> : JSX.Element
->Foo : <T>() => null
-
-    <Foo<undefined> />
-><Foo<undefined> /> : JSX.Element
->Foo : <T>() => null
-
-    <Foo<TypeProps> />
-><Foo<TypeProps> /> : JSX.Element
->Foo : <T>() => null
-
-    <Foo<InterfaceProps> />
-><Foo<InterfaceProps> /> : JSX.Element
->Foo : <T>() => null
-=======
->                 : ^^^^^^^^^^^
->Foo : <T>() => any
->    : ^^^^^^^^^^^^
-
-    <Foo<string> />
-><Foo<string> /> : JSX.Element
->                : ^^^^^^^^^^^
->Foo : <T>() => any
->    : ^^^^^^^^^^^^
-
-    <Foo<boolean> />
-><Foo<boolean> /> : JSX.Element
->                 : ^^^^^^^^^^^
->Foo : <T>() => any
->    : ^^^^^^^^^^^^
-
-    <Foo<object> />
-><Foo<object> /> : JSX.Element
->                : ^^^^^^^^^^^
->Foo : <T>() => any
->    : ^^^^^^^^^^^^
-
-    <Foo<null> />
-><Foo<null> /> : JSX.Element
->              : ^^^^^^^^^^^
->Foo : <T>() => any
->    : ^^^^^^^^^^^^
-
-    <Foo<any> />
-><Foo<any> /> : JSX.Element
->             : ^^^^^^^^^^^
->Foo : <T>() => any
->    : ^^^^^^^^^^^^
-
-    <Foo<never> />
-><Foo<never> /> : JSX.Element
->               : ^^^^^^^^^^^
->Foo : <T>() => any
->    : ^^^^^^^^^^^^
-
-    <Foo<undefined> />
-><Foo<undefined> /> : JSX.Element
->                   : ^^^^^^^^^^^
->Foo : <T>() => any
->    : ^^^^^^^^^^^^
-
-    <Foo<TypeProps> />
-><Foo<TypeProps> /> : JSX.Element
->                   : ^^^^^^^^^^^
->Foo : <T>() => any
->    : ^^^^^^^^^^^^
-
-    <Foo<InterfaceProps> />
-><Foo<InterfaceProps> /> : JSX.Element
->                        : ^^^^^^^^^^^
->Foo : <T>() => any
->    : ^^^^^^^^^^^^
->>>>>>> 12402f26
-
-    {/* JsxOpeningElement */}
-    <Foo<unknown>></Foo>
-><Foo<unknown>></Foo> : JSX.Element
-<<<<<<< HEAD
->Foo : <T>() => null
->Foo : <T>() => null
-
-    <Foo<string>></Foo>
-><Foo<string>></Foo> : JSX.Element
->Foo : <T>() => null
->Foo : <T>() => null
-
-    <Foo<boolean>></Foo>
-><Foo<boolean>></Foo> : JSX.Element
->Foo : <T>() => null
->Foo : <T>() => null
-
-    <Foo<object>></Foo>
-><Foo<object>></Foo> : JSX.Element
->Foo : <T>() => null
->Foo : <T>() => null
-
-    <Foo<null>></Foo>
-><Foo<null>></Foo> : JSX.Element
->Foo : <T>() => null
->Foo : <T>() => null
-
-    <Foo<any>></Foo>
-><Foo<any>></Foo> : JSX.Element
->Foo : <T>() => null
->Foo : <T>() => null
-
-    <Foo<never>></Foo>
-><Foo<never>></Foo> : JSX.Element
->Foo : <T>() => null
->Foo : <T>() => null
-
-    <Foo<undefined>></Foo>
-><Foo<undefined>></Foo> : JSX.Element
->Foo : <T>() => null
->Foo : <T>() => null
-
-    <Foo<TypeProps>></Foo>
-><Foo<TypeProps>></Foo> : JSX.Element
->Foo : <T>() => null
->Foo : <T>() => null
-
-    <Foo<InterfaceProps>></Foo>
-><Foo<InterfaceProps>></Foo> : JSX.Element
->Foo : <T>() => null
->Foo : <T>() => null
-=======
->                     : ^^^^^^^^^^^
->Foo : <T>() => any
->    : ^^^^^^^^^^^^
->Foo : <T>() => any
->    : ^^^^^^^^^^^^
-
-    <Foo<string>></Foo>
-><Foo<string>></Foo> : JSX.Element
->                    : ^^^^^^^^^^^
->Foo : <T>() => any
->    : ^^^^^^^^^^^^
->Foo : <T>() => any
->    : ^^^^^^^^^^^^
-
-    <Foo<boolean>></Foo>
-><Foo<boolean>></Foo> : JSX.Element
->                     : ^^^^^^^^^^^
->Foo : <T>() => any
->    : ^^^^^^^^^^^^
->Foo : <T>() => any
->    : ^^^^^^^^^^^^
-
-    <Foo<object>></Foo>
-><Foo<object>></Foo> : JSX.Element
->                    : ^^^^^^^^^^^
->Foo : <T>() => any
->    : ^^^^^^^^^^^^
->Foo : <T>() => any
->    : ^^^^^^^^^^^^
-
-    <Foo<null>></Foo>
-><Foo<null>></Foo> : JSX.Element
->                  : ^^^^^^^^^^^
->Foo : <T>() => any
->    : ^^^^^^^^^^^^
->Foo : <T>() => any
->    : ^^^^^^^^^^^^
-
-    <Foo<any>></Foo>
-><Foo<any>></Foo> : JSX.Element
->                 : ^^^^^^^^^^^
->Foo : <T>() => any
->    : ^^^^^^^^^^^^
->Foo : <T>() => any
->    : ^^^^^^^^^^^^
-
-    <Foo<never>></Foo>
-><Foo<never>></Foo> : JSX.Element
->                   : ^^^^^^^^^^^
->Foo : <T>() => any
->    : ^^^^^^^^^^^^
->Foo : <T>() => any
->    : ^^^^^^^^^^^^
-
-    <Foo<undefined>></Foo>
-><Foo<undefined>></Foo> : JSX.Element
->                       : ^^^^^^^^^^^
->Foo : <T>() => any
->    : ^^^^^^^^^^^^
->Foo : <T>() => any
->    : ^^^^^^^^^^^^
-
-    <Foo<TypeProps>></Foo>
-><Foo<TypeProps>></Foo> : JSX.Element
->                       : ^^^^^^^^^^^
->Foo : <T>() => any
->    : ^^^^^^^^^^^^
->Foo : <T>() => any
->    : ^^^^^^^^^^^^
-
-    <Foo<InterfaceProps>></Foo>
-><Foo<InterfaceProps>></Foo> : JSX.Element
->                            : ^^^^^^^^^^^
->Foo : <T>() => any
->    : ^^^^^^^^^^^^
->Foo : <T>() => any
->    : ^^^^^^^^^^^^
->>>>>>> 12402f26
-
-</>
-
+//// [tests/cases/conformance/jsx/tsxTypeArgumentsJsxPreserveOutput.tsx] ////
+
+=== foo.tsx ===
+import React = require('react');
+>React : typeof React
+>      : ^^^^^^^^^^^^
+
+type TypeProps = { foo?: boolean; };
+>TypeProps : TypeProps
+>          : ^^^^^^^^^
+>foo : boolean | undefined
+>    : ^^^^^^^^^^^^^^^^^^^
+
+interface InterfaceProps { foo?: boolean; }
+>foo : boolean | undefined
+>    : ^^^^^^^^^^^^^^^^^^^
+
+function Foo<T>() {
+>Foo : <T>() => null
+>    : ^^^^^^^^^^^^^
+
+    return null;
+}
+
+<>
+><>    {/* JsxSelfClosingElement */}    <Foo<unknown> />    <Foo<string> />    <Foo<boolean> />    <Foo<object> />    <Foo<null> />    <Foo<any> />    <Foo<never> />    <Foo<undefined> />    <Foo<TypeProps> />    <Foo<InterfaceProps> />    {/* JsxOpeningElement */}    <Foo<unknown>></Foo>    <Foo<string>></Foo>    <Foo<boolean>></Foo>    <Foo<object>></Foo>    <Foo<null>></Foo>    <Foo<any>></Foo>    <Foo<never>></Foo>    <Foo<undefined>></Foo>    <Foo<TypeProps>></Foo>    <Foo<InterfaceProps>></Foo></> : JSX.Element
+>                                                                                                                                                                                                                                                                                                                                                                                                                                                                                                                            : ^^^^^^^^^^^
+
+    {/* JsxSelfClosingElement */}
+    <Foo<unknown> />
+><Foo<unknown> /> : JSX.Element
+>                 : ^^^^^^^^^^^
+>Foo : <T>() => null
+>    : ^^^^^^^^^^^^^
+
+    <Foo<string> />
+><Foo<string> /> : JSX.Element
+>                : ^^^^^^^^^^^
+>Foo : <T>() => null
+>    : ^^^^^^^^^^^^^
+
+    <Foo<boolean> />
+><Foo<boolean> /> : JSX.Element
+>                 : ^^^^^^^^^^^
+>Foo : <T>() => null
+>    : ^^^^^^^^^^^^^
+
+    <Foo<object> />
+><Foo<object> /> : JSX.Element
+>                : ^^^^^^^^^^^
+>Foo : <T>() => null
+>    : ^^^^^^^^^^^^^
+
+    <Foo<null> />
+><Foo<null> /> : JSX.Element
+>              : ^^^^^^^^^^^
+>Foo : <T>() => null
+>    : ^^^^^^^^^^^^^
+
+    <Foo<any> />
+><Foo<any> /> : JSX.Element
+>             : ^^^^^^^^^^^
+>Foo : <T>() => null
+>    : ^^^^^^^^^^^^^
+
+    <Foo<never> />
+><Foo<never> /> : JSX.Element
+>               : ^^^^^^^^^^^
+>Foo : <T>() => null
+>    : ^^^^^^^^^^^^^
+
+    <Foo<undefined> />
+><Foo<undefined> /> : JSX.Element
+>                   : ^^^^^^^^^^^
+>Foo : <T>() => null
+>    : ^^^^^^^^^^^^^
+
+    <Foo<TypeProps> />
+><Foo<TypeProps> /> : JSX.Element
+>                   : ^^^^^^^^^^^
+>Foo : <T>() => null
+>    : ^^^^^^^^^^^^^
+
+    <Foo<InterfaceProps> />
+><Foo<InterfaceProps> /> : JSX.Element
+>                        : ^^^^^^^^^^^
+>Foo : <T>() => null
+>    : ^^^^^^^^^^^^^
+
+    {/* JsxOpeningElement */}
+    <Foo<unknown>></Foo>
+><Foo<unknown>></Foo> : JSX.Element
+>                     : ^^^^^^^^^^^
+>Foo : <T>() => null
+>    : ^^^^^^^^^^^^^
+>Foo : <T>() => null
+>    : ^^^^^^^^^^^^^
+
+    <Foo<string>></Foo>
+><Foo<string>></Foo> : JSX.Element
+>                    : ^^^^^^^^^^^
+>Foo : <T>() => null
+>    : ^^^^^^^^^^^^^
+>Foo : <T>() => null
+>    : ^^^^^^^^^^^^^
+
+    <Foo<boolean>></Foo>
+><Foo<boolean>></Foo> : JSX.Element
+>                     : ^^^^^^^^^^^
+>Foo : <T>() => null
+>    : ^^^^^^^^^^^^^
+>Foo : <T>() => null
+>    : ^^^^^^^^^^^^^
+
+    <Foo<object>></Foo>
+><Foo<object>></Foo> : JSX.Element
+>                    : ^^^^^^^^^^^
+>Foo : <T>() => null
+>    : ^^^^^^^^^^^^^
+>Foo : <T>() => null
+>    : ^^^^^^^^^^^^^
+
+    <Foo<null>></Foo>
+><Foo<null>></Foo> : JSX.Element
+>                  : ^^^^^^^^^^^
+>Foo : <T>() => null
+>    : ^^^^^^^^^^^^^
+>Foo : <T>() => null
+>    : ^^^^^^^^^^^^^
+
+    <Foo<any>></Foo>
+><Foo<any>></Foo> : JSX.Element
+>                 : ^^^^^^^^^^^
+>Foo : <T>() => null
+>    : ^^^^^^^^^^^^^
+>Foo : <T>() => null
+>    : ^^^^^^^^^^^^^
+
+    <Foo<never>></Foo>
+><Foo<never>></Foo> : JSX.Element
+>                   : ^^^^^^^^^^^
+>Foo : <T>() => null
+>    : ^^^^^^^^^^^^^
+>Foo : <T>() => null
+>    : ^^^^^^^^^^^^^
+
+    <Foo<undefined>></Foo>
+><Foo<undefined>></Foo> : JSX.Element
+>                       : ^^^^^^^^^^^
+>Foo : <T>() => null
+>    : ^^^^^^^^^^^^^
+>Foo : <T>() => null
+>    : ^^^^^^^^^^^^^
+
+    <Foo<TypeProps>></Foo>
+><Foo<TypeProps>></Foo> : JSX.Element
+>                       : ^^^^^^^^^^^
+>Foo : <T>() => null
+>    : ^^^^^^^^^^^^^
+>Foo : <T>() => null
+>    : ^^^^^^^^^^^^^
+
+    <Foo<InterfaceProps>></Foo>
+><Foo<InterfaceProps>></Foo> : JSX.Element
+>                            : ^^^^^^^^^^^
+>Foo : <T>() => null
+>    : ^^^^^^^^^^^^^
+>Foo : <T>() => null
+>    : ^^^^^^^^^^^^^
+
+</>
+