//// [tests/cases/compiler/pathMappingBasedModuleResolution4_node.ts] ////

=== c:/root/folder1/file1.ts ===
import {x} from "folder2/file2"
>x : number
>  : ^^^^^^

declare function use(a: any): void;
>use : (a: any) => void
>    : ^^^^   ^^^^^    
>a : any

use(x.toExponential());
>use(x.toExponential()) : void
>                       : ^^^^
>use : (a: any) => void
>    : ^^^^^^^^^^^^^^^^
>x.toExponential() : string
<<<<<<< HEAD
>x.toExponential : (fractionDigits?: number | undefined) => string
>x : number
>toExponential : (fractionDigits?: number | undefined) => string
=======
>                  : ^^^^^^
>x.toExponential : (fractionDigits?: number) => string
>                : ^^^^^^^^^^^^^^^^^^^^^^^^^^^^^^^^^^^
>x : number
>  : ^^^^^^
>toExponential : (fractionDigits?: number) => string
>              : ^^^^^^^^^^^^^^^^^^^^^^^^^^^^^^^^^^^
>>>>>>> 12402f26

=== c:/root/folder2/file2.ts ===
import {x as a} from "./file3"  // found with baseurl
>x : number
>  : ^^^^^^
>a : number
>  : ^^^^^^

import {y as b} from "file4"    // found with fallback
>y : number
>  : ^^^^^^
>b : number
>  : ^^^^^^

export var x = a + b;
>x : number
>  : ^^^^^^
>a + b : number
>      : ^^^^^^
>a : number
>  : ^^^^^^
>b : number
>  : ^^^^^^

=== c:/root/folder2/file3.ts ===
export var x = 1;
>x : number
>  : ^^^^^^
>1 : 1
>  : ^

=== c:/node_modules/file4/index.d.ts ===
export var y: number;
>y : number
>  : ^^^^^^

<|MERGE_RESOLUTION|>--- conflicted
+++ resolved
@@ -1,67 +1,61 @@
-//// [tests/cases/compiler/pathMappingBasedModuleResolution4_node.ts] ////
-
-=== c:/root/folder1/file1.ts ===
-import {x} from "folder2/file2"
->x : number
->  : ^^^^^^
-
-declare function use(a: any): void;
->use : (a: any) => void
->    : ^^^^   ^^^^^    
->a : any
-
-use(x.toExponential());
->use(x.toExponential()) : void
->                       : ^^^^
->use : (a: any) => void
->    : ^^^^^^^^^^^^^^^^
->x.toExponential() : string
-<<<<<<< HEAD
->x.toExponential : (fractionDigits?: number | undefined) => string
->x : number
->toExponential : (fractionDigits?: number | undefined) => string
-=======
->                  : ^^^^^^
->x.toExponential : (fractionDigits?: number) => string
->                : ^^^^^^^^^^^^^^^^^^^^^^^^^^^^^^^^^^^
->x : number
->  : ^^^^^^
->toExponential : (fractionDigits?: number) => string
->              : ^^^^^^^^^^^^^^^^^^^^^^^^^^^^^^^^^^^
->>>>>>> 12402f26
-
-=== c:/root/folder2/file2.ts ===
-import {x as a} from "./file3"  // found with baseurl
->x : number
->  : ^^^^^^
->a : number
->  : ^^^^^^
-
-import {y as b} from "file4"    // found with fallback
->y : number
->  : ^^^^^^
->b : number
->  : ^^^^^^
-
-export var x = a + b;
->x : number
->  : ^^^^^^
->a + b : number
->      : ^^^^^^
->a : number
->  : ^^^^^^
->b : number
->  : ^^^^^^
-
-=== c:/root/folder2/file3.ts ===
-export var x = 1;
->x : number
->  : ^^^^^^
->1 : 1
->  : ^
-
-=== c:/node_modules/file4/index.d.ts ===
-export var y: number;
->y : number
->  : ^^^^^^
-
+//// [tests/cases/compiler/pathMappingBasedModuleResolution4_node.ts] ////
+
+=== c:/root/folder1/file1.ts ===
+import {x} from "folder2/file2"
+>x : number
+>  : ^^^^^^
+
+declare function use(a: any): void;
+>use : (a: any) => void
+>    : ^^^^   ^^^^^    
+>a : any
+
+use(x.toExponential());
+>use(x.toExponential()) : void
+>                       : ^^^^
+>use : (a: any) => void
+>    : ^^^^^^^^^^^^^^^^
+>x.toExponential() : string
+>                  : ^^^^^^
+>x.toExponential : (fractionDigits?: number | undefined) => string
+>                : ^^^^^^^^^^^^^^^^^^^^^^^^^^^^^^^^^^^^^^^^^^^^^^^
+>x : number
+>  : ^^^^^^
+>toExponential : (fractionDigits?: number | undefined) => string
+>              : ^^^^^^^^^^^^^^^^^^^^^^^^^^^^^^^^^^^^^^^^^^^^^^^
+
+=== c:/root/folder2/file2.ts ===
+import {x as a} from "./file3"  // found with baseurl
+>x : number
+>  : ^^^^^^
+>a : number
+>  : ^^^^^^
+
+import {y as b} from "file4"    // found with fallback
+>y : number
+>  : ^^^^^^
+>b : number
+>  : ^^^^^^
+
+export var x = a + b;
+>x : number
+>  : ^^^^^^
+>a + b : number
+>      : ^^^^^^
+>a : number
+>  : ^^^^^^
+>b : number
+>  : ^^^^^^
+
+=== c:/root/folder2/file3.ts ===
+export var x = 1;
+>x : number
+>  : ^^^^^^
+>1 : 1
+>  : ^
+
+=== c:/node_modules/file4/index.d.ts ===
+export var y: number;
+>y : number
+>  : ^^^^^^
+