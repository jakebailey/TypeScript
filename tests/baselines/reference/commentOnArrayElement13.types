//// [tests/cases/compiler/commentOnArrayElement13.ts] ////

=== commentOnArrayElement13.ts ===
const array = [/* comment */];
<<<<<<< HEAD
>array : never[]
>[/* comment */] : never[]
=======
>array : any[]
>      : ^^^^^
>[/* comment */] : undefined[]
>                : ^^^^^^^^^^^
>>>>>>> 12402f26

<|MERGE_RESOLUTION|>--- conflicted
+++ resolved
@@ -1,14 +1,9 @@
-//// [tests/cases/compiler/commentOnArrayElement13.ts] ////
-
-=== commentOnArrayElement13.ts ===
-const array = [/* comment */];
-<<<<<<< HEAD
->array : never[]
->[/* comment */] : never[]
-=======
->array : any[]
->      : ^^^^^
->[/* comment */] : undefined[]
->                : ^^^^^^^^^^^
->>>>>>> 12402f26
-
+//// [tests/cases/compiler/commentOnArrayElement13.ts] ////
+
+=== commentOnArrayElement13.ts ===
+const array = [/* comment */];
+>array : never[]
+>      : ^^^^^^^
+>[/* comment */] : never[]
+>                : ^^^^^^^
+