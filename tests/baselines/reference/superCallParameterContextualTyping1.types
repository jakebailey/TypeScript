--- conflicted
+++ resolved
@@ -1,52 +1,46 @@
-//// [tests/cases/conformance/expressions/contextualTyping/superCallParameterContextualTyping1.ts] ////
-
-=== superCallParameterContextualTyping1.ts ===
-class A<T1, T2> {
->A : A<T1, T2>
->  : ^^^^^^^^^
-
-    constructor(private map: (value: T1) => T2) {
->map : (value: T1) => T2
->    : ^^^^^^^^  ^^^^^  
->value : T1
->      : ^^
-
-    }
-}
-
-class B extends A<number, string> {
->B : B
->  : ^
->A : A<number, string>
->  : ^^^^^^^^^^^^^^^^^
-
-    // Ensure 'value' is of type 'number (and not '{}') by using its 'toExponential()' method.
-    constructor() { super(value => String(value.toExponential())); }
->super(value => String(value.toExponential())) : void
->                                              : ^^^^
->super : typeof A
->      : ^^^^^^^^
->value => String(value.toExponential()) : (value: number) => string
->                                       : ^^^^^^^^^^^^^^^^^^^^^^^^^
->value : number
->      : ^^^^^^
->String(value.toExponential()) : string
->                              : ^^^^^^
->String : StringConstructor
->       : ^^^^^^^^^^^^^^^^^
->value.toExponential() : string
-<<<<<<< HEAD
->value.toExponential : (fractionDigits?: number | undefined) => string
->value : number
->toExponential : (fractionDigits?: number | undefined) => string
-=======
->                      : ^^^^^^
->value.toExponential : (fractionDigits?: number) => string
->                    : ^^^^^^^^^^^^^^^^^^^^^^^^^^^^^^^^^^^
->value : number
->      : ^^^^^^
->toExponential : (fractionDigits?: number) => string
->              : ^^^^^^^^^^^^^^^^^^^^^^^^^^^^^^^^^^^
->>>>>>> 12402f26
-}
-
+//// [tests/cases/conformance/expressions/contextualTyping/superCallParameterContextualTyping1.ts] ////
+
+=== superCallParameterContextualTyping1.ts ===
+class A<T1, T2> {
+>A : A<T1, T2>
+>  : ^^^^^^^^^
+
+    constructor(private map: (value: T1) => T2) {
+>map : (value: T1) => T2
+>    : ^^^^^^^^  ^^^^^  
+>value : T1
+>      : ^^
+
+    }
+}
+
+class B extends A<number, string> {
+>B : B
+>  : ^
+>A : A<number, string>
+>  : ^^^^^^^^^^^^^^^^^
+
+    // Ensure 'value' is of type 'number (and not '{}') by using its 'toExponential()' method.
+    constructor() { super(value => String(value.toExponential())); }
+>super(value => String(value.toExponential())) : void
+>                                              : ^^^^
+>super : typeof A
+>      : ^^^^^^^^
+>value => String(value.toExponential()) : (value: number) => string
+>                                       : ^^^^^^^^^^^^^^^^^^^^^^^^^
+>value : number
+>      : ^^^^^^
+>String(value.toExponential()) : string
+>                              : ^^^^^^
+>String : StringConstructor
+>       : ^^^^^^^^^^^^^^^^^
+>value.toExponential() : string
+>                      : ^^^^^^
+>value.toExponential : (fractionDigits?: number | undefined) => string
+>                    : ^^^^^^^^^^^^^^^^^^^^^^^^^^^^^^^^^^^^^^^^^^^^^^^
+>value : number
+>      : ^^^^^^
+>toExponential : (fractionDigits?: number | undefined) => string
+>              : ^^^^^^^^^^^^^^^^^^^^^^^^^^^^^^^^^^^^^^^^^^^^^^^
+}
+