--- conflicted
+++ resolved
@@ -1,104 +1,100 @@
-//// [tests/cases/compiler/bestCommonTypeWithOptionalProperties.ts] ////
-
-=== bestCommonTypeWithOptionalProperties.ts ===
-interface X { foo: string }
->foo : string
->    : ^^^^^^
-
-interface Y extends X { bar?: number }
-<<<<<<< HEAD
->bar : number | undefined
-=======
->bar : number
->    : ^^^^^^
->>>>>>> 12402f26
-
-interface Z extends X { bar: string }
->bar : string
->    : ^^^^^^
-
-var x: X;
->x : X
->  : ^
-
-var y: Y;
->y : Y
->  : ^
-
-var z: Z;
->z : Z
->  : ^
-
-// All these arrays should be X[]
-var b1 = [x, y, z];
->b1 : X[]
->   : ^^^
->[x, y, z] : X[]
->          : ^^^
->x : X
->  : ^
->y : Y
->  : ^
->z : Z
->  : ^
-
-var b2 = [x, z, y];
->b2 : X[]
->   : ^^^
->[x, z, y] : X[]
->          : ^^^
->x : X
->  : ^
->z : Z
->  : ^
->y : Y
->  : ^
-
-var b3 = [y, x, z];
->b3 : X[]
->   : ^^^
->[y, x, z] : X[]
->          : ^^^
->y : Y
->  : ^
->x : X
->  : ^
->z : Z
->  : ^
-
-var b4 = [y, z, x];
->b4 : X[]
->   : ^^^
->[y, z, x] : X[]
->          : ^^^
->y : Y
->  : ^
->z : Z
->  : ^
->x : X
->  : ^
-
-var b5 = [z, x, y];
->b5 : X[]
->   : ^^^
->[z, x, y] : X[]
->          : ^^^
->z : Z
->  : ^
->x : X
->  : ^
->y : Y
->  : ^
-
-var b6 = [z, y, x];
->b6 : X[]
->   : ^^^
->[z, y, x] : X[]
->          : ^^^
->z : Z
->  : ^
->y : Y
->  : ^
->x : X
->  : ^
-
+//// [tests/cases/compiler/bestCommonTypeWithOptionalProperties.ts] ////
+
+=== bestCommonTypeWithOptionalProperties.ts ===
+interface X { foo: string }
+>foo : string
+>    : ^^^^^^
+
+interface Y extends X { bar?: number }
+>bar : number | undefined
+>    : ^^^^^^^^^^^^^^^^^^
+
+interface Z extends X { bar: string }
+>bar : string
+>    : ^^^^^^
+
+var x: X;
+>x : X
+>  : ^
+
+var y: Y;
+>y : Y
+>  : ^
+
+var z: Z;
+>z : Z
+>  : ^
+
+// All these arrays should be X[]
+var b1 = [x, y, z];
+>b1 : X[]
+>   : ^^^
+>[x, y, z] : X[]
+>          : ^^^
+>x : X
+>  : ^
+>y : Y
+>  : ^
+>z : Z
+>  : ^
+
+var b2 = [x, z, y];
+>b2 : X[]
+>   : ^^^
+>[x, z, y] : X[]
+>          : ^^^
+>x : X
+>  : ^
+>z : Z
+>  : ^
+>y : Y
+>  : ^
+
+var b3 = [y, x, z];
+>b3 : X[]
+>   : ^^^
+>[y, x, z] : X[]
+>          : ^^^
+>y : Y
+>  : ^
+>x : X
+>  : ^
+>z : Z
+>  : ^
+
+var b4 = [y, z, x];
+>b4 : X[]
+>   : ^^^
+>[y, z, x] : X[]
+>          : ^^^
+>y : Y
+>  : ^
+>z : Z
+>  : ^
+>x : X
+>  : ^
+
+var b5 = [z, x, y];
+>b5 : X[]
+>   : ^^^
+>[z, x, y] : X[]
+>          : ^^^
+>z : Z
+>  : ^
+>x : X
+>  : ^
+>y : Y
+>  : ^
+
+var b6 = [z, y, x];
+>b6 : X[]
+>   : ^^^
+>[z, y, x] : X[]
+>          : ^^^
+>z : Z
+>  : ^
+>y : Y
+>  : ^
+>x : X
+>  : ^
+