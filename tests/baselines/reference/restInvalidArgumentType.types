//// [tests/cases/compiler/restInvalidArgumentType.ts] ////

=== restInvalidArgumentType.ts ===
enum E { v1, v2 };
>E : E
>  : ^
>v1 : E.v1
>   : ^^^^
>v2 : E.v2
>   : ^^^^

function f<T extends { b: string }>(p1: T, p2: T[]) {
>f : <T extends { b: string; }>(p1: T, p2: T[]) => void
>  : ^ ^^^^^^^^^^^^^^      ^^^^^^^^^ ^^^^^^   ^^^^^^^^^
>b : string
>  : ^^^^^^
>p1 : T
>   : ^
>p2 : T[]
>   : ^^^

    var t: T;
>t : T
>  : ^

    var i: T["b"];
>i : T["b"]
>  : ^^^^^^

    var k: keyof T;
>k : keyof T
>  : ^^^^^^^

    var mapped_generic: {[P in keyof T]: T[P]};
>mapped_generic : { [P in keyof T]: T[P]; }
>               : ^^^^^^^^^^^^^^^^^^^^^^^^^

    var mapped: {[P in "b"]: T[P]};
>mapped : { b: T["b"]; }
>       : ^^^^^^^^^^^^^^

    var union_generic: T | { a: number };
>union_generic : T | { a: number; }
>              : ^^^^^^^^^      ^^^
>a : number
>  : ^^^^^^

    var union_primitive: { a: number } | number;
>union_primitive : number | { a: number; }
>                : ^^^^^^^^^^^^^^      ^^^
>a : number
>  : ^^^^^^

    var intersection_generic: T & { a: number };
>intersection_generic : T & { a: number; }
>                     : ^^^^^^^^^      ^^^
>a : number
>  : ^^^^^^

    var intersection_primitive: { a: number } & string;
>intersection_primitive : { a: number; } & string
>                       : ^^^^^      ^^^^^^^^^^^^
>a : number
>  : ^^^^^^

    var num: number;
>num : number
>    : ^^^^^^

    var str: string;
>str : string
>    : ^^^^^^

    var literal_string: "string";
>literal_string : "string"
>               : ^^^^^^^^

    var literal_number: 42;
>literal_number : 42
>               : ^^

    var e: E;
>e : E
>  : ^

    var u: undefined;
>u : undefined
>  : ^^^^^^^^^

    var n: null;
>n : null
>  : ^^^^

    var a: any;
>a : any
>  : ^^^

    var {...r1} = p1;   // Error, generic type paramterre
>r1 : T
>   : ^
>p1 : T
>   : ^

    var {...r2} = p2;   // OK
<<<<<<< HEAD
>r2 : { [n: number]: T; length: number; toString(): string; toLocaleString(): string; pop(): T | undefined; push(...items: T[]): number; concat(...items: ConcatArray<T>[]): T[]; concat(...items: (T | ConcatArray<T>)[]): T[]; join(separator?: string | undefined): string; reverse(): T[]; shift(): T | undefined; slice(start?: number | undefined, end?: number | undefined): T[]; sort(compareFn?: ((a: T, b: T) => number) | undefined): T[]; splice(start: number, deleteCount?: number | undefined): T[]; splice(start: number, deleteCount: number, ...items: T[]): T[]; unshift(...items: T[]): number; indexOf(searchElement: T, fromIndex?: number | undefined): number; lastIndexOf(searchElement: T, fromIndex?: number | undefined): number; every<S extends T>(predicate: (value: T, index: number, array: T[]) => value is S, thisArg?: any): this is S[]; every(predicate: (value: T, index: number, array: T[]) => unknown, thisArg?: any): boolean; some(predicate: (value: T, index: number, array: T[]) => unknown, thisArg?: any): boolean; forEach(callbackfn: (value: T, index: number, array: T[]) => void, thisArg?: any): void; map<U>(callbackfn: (value: T, index: number, array: T[]) => U, thisArg?: any): U[]; filter<S extends T>(predicate: (value: T, index: number, array: T[]) => value is S, thisArg?: any): S[]; filter(predicate: (value: T, index: number, array: T[]) => unknown, thisArg?: any): T[]; reduce(callbackfn: (previousValue: T, currentValue: T, currentIndex: number, array: T[]) => T): T; reduce(callbackfn: (previousValue: T, currentValue: T, currentIndex: number, array: T[]) => T, initialValue: T): T; reduce<U>(callbackfn: (previousValue: U, currentValue: T, currentIndex: number, array: T[]) => U, initialValue: U): U; reduceRight(callbackfn: (previousValue: T, currentValue: T, currentIndex: number, array: T[]) => T): T; reduceRight(callbackfn: (previousValue: T, currentValue: T, currentIndex: number, array: T[]) => T, initialValue: T): T; reduceRight<U>(callbackfn: (previousValue: U, currentValue: T, currentIndex: number, array: T[]) => U, initialValue: U): U; }
=======
>r2 : { [n: number]: T; length: number; toString(): string; toLocaleString(): string; pop(): T; push(...items: T[]): number; concat(...items: ConcatArray<T>[]): T[]; concat(...items: (T | ConcatArray<T>)[]): T[]; join(separator?: string): string; reverse(): T[]; shift(): T; slice(start?: number, end?: number): T[]; sort(compareFn?: (a: T, b: T) => number): T[]; splice(start: number, deleteCount?: number): T[]; splice(start: number, deleteCount: number, ...items: T[]): T[]; unshift(...items: T[]): number; indexOf(searchElement: T, fromIndex?: number): number; lastIndexOf(searchElement: T, fromIndex?: number): number; every<S extends T>(predicate: (value: T, index: number, array: T[]) => value is S, thisArg?: any): this is S[]; every(predicate: (value: T, index: number, array: T[]) => unknown, thisArg?: any): boolean; some(predicate: (value: T, index: number, array: T[]) => unknown, thisArg?: any): boolean; forEach(callbackfn: (value: T, index: number, array: T[]) => void, thisArg?: any): void; map<U>(callbackfn: (value: T, index: number, array: T[]) => U, thisArg?: any): U[]; filter<S_1 extends T>(predicate: (value: T, index: number, array: T[]) => value is S_1, thisArg?: any): S_1[]; filter(predicate: (value: T, index: number, array: T[]) => unknown, thisArg?: any): T[]; reduce(callbackfn: (previousValue: T, currentValue: T, currentIndex: number, array: T[]) => T): T; reduce(callbackfn: (previousValue: T, currentValue: T, currentIndex: number, array: T[]) => T, initialValue: T): T; reduce<U_1>(callbackfn: (previousValue: U_1, currentValue: T, currentIndex: number, array: T[]) => U_1, initialValue: U_1): U_1; reduceRight(callbackfn: (previousValue: T, currentValue: T, currentIndex: number, array: T[]) => T): T; reduceRight(callbackfn: (previousValue: T, currentValue: T, currentIndex: number, array: T[]) => T, initialValue: T): T; reduceRight<U_2>(callbackfn: (previousValue: U_2, currentValue: T, currentIndex: number, array: T[]) => U_2, initialValue: U_2): U_2; }
>   : ^^^^^^^^^^^^^^^^^^^^^^^^^^^^^^^^^^^^^^^^^^^^^^^^^^^^^^^^^^^^^^^^^^^^^^^^^^^^^^^^^^^^^^^^^^^^^^^^^^^^^^^^^^^^^^^^^^^^^^^^^^^^^^^^^^^^^^^^^^^^^^^^^^^^^^^^^^^^^^^^^^^^^^^^^^^^^^^^^^^^^^^^^^^^^^^^^^^^^^^^^^^^^^^^^^^^^^^^^^^^^^^^^^^^^^^^^^^^^^^^^^^^^^^^^^^^^^^^^^^^^^^^^^^^^^^^^^^^^^^^^^^^^^^^^^^^^^^^^^^^^^^^^^^^^^^^^^^^^^^^^^^^^^^^^^^^^^^^^^^^^^^^^^^^^^^^^^^^^^^^^^^^^^^^^^^^^^^^^^^^^^^^^^^^^^^^^^^^^^^^^^^^^^^^^^^^^^^^^^^^^^^^^^^^^^^^^^^^^^^^^^^^^^^^^^^^^^^^^^^^^^^^^^^^^^^^^^^^^^^^^^^^^^^^^^^^^^^^^^^^^^^^^^^^^^^^^^^^^^^^^^^^^^^^^^^^^^^^^^^^^^^^^^^^^^^^^^^^^^^^^^^^^^^^^^^^^^^^^^^^^^^^^^^^^^^^^^^^^^^^^^^^^^^^^^^^^^^^^^^^^^^^^^^^^^^^^^^^^^^^^^^^^^^^^^^^^^^^^^^^^^^^^^^^^^^^^^^^^^^^^^^^^^^^^^^^^^^^^^^^^^^^^^^^^^^^^^^^^^^^^^^^^^^^^^^^^^^^^^^^^^^^^^^^^^^^^^^^^^^^^^^^^^^^^^^^^^^^^^^^^^^^^^^^^^^^^^^^^^^^^^^^^^^^^^^^^^^^^^^^^^^^^^^^^^^^^^^^^^^^^^^^^^^^^^^^^^^^^^^^^^^^^^^^^^^^^^^^^^^^^^^^^^^^^^^^^^^^^^^^^^^^^^^^^^^^^^^^^^^^^^^^^^^^^^^^^^^^^^^^^^^^^^^^^^^^^^^^^^^^^^^^^^^^^^^^^^^^^^^^^^^^^^^^^^^^^^^^^^^^^^^^^^^^^^^^^^^^^^^^^^^^^^^^^^^^^^^^^^^^^^^^^^^^^^^^^^^^^^^^^^^^^^^^^^^^^^^^^^^^^^^^^^^^^^^^^^^^^^^^^^^^^^^^^^^^^^^^^^^^^^^^^^^^^^^^^^^^^^^^^^^^^^^^^^^^^^^^^^^^^^^^^^^^^^^^^^^^^^^^^^^^^^^^^^^^^^^^^^^^^^^^^^^^^^^^^^^^^^^^^^^^^^^^^^^^^^^^^^^^^^^^^^^^^^^^^^^^^^^^^^^^^^^^^^^^^^^^^^^^^^^^^^^^^^^^^^^^^^^^^^^^^^^^^^^^^^^^^^^^^^^^^^^^^^^^^^^^^^^^^^^^^^^^^^^^^^^^^^^^^^^^^^^^^^^^^^^^^^^^^^^^^^^^^^^^^^^^^^^^^^^^^^^^^^^^^^^^^^^^^^^^^^^^^^^^^^^^^^^^^^^^^^^^^^^^^^^^^^^^^^^^^^^^^^^^^^^^^^^^^^^^^^^^^^^^^^^^^^^^^^^^^^^^^^^^^^^^^^^^^^^^^^^^^^^^^^^^^^^^^^^^^^^^^^^^^^^^^^^^^^^^^^^^^^^^^^^^^^^^^^^^^^^^^^^^^^^^^^^^^^^^^^^^^^^^^^^^^^^^^^^^^^^^^^^^^^^^^^^^^^^^^^^^^^^^^^^^^^^^^^^^^^^^^^^^^^^^^^^^^^^^^^^^^^^^^^^^^^^^^^^^^^^^^^^^^^^^^^^^^^^^^^^^^^^^^^^^^^^^^^^^^^^^^^^^^^^^^^^^^^^^^^^^^^^^^^^^^^^^^^^^^^^^^^^^^^^^^^^^^^^^^^^^^^^^^^^^^^^^^^^^^^^^^^^^^^^^^^^^^^^^^^^^^^^^^^^^^^^^^^^^^^^^^^^^^^^^^^^^^^^^^^^^^^^^^^^^^^^^^^^^^^^^^^^^^^^^^^^^^^^^^^^^^^^^^^^^^^^^^^^^^^^^^^^^^^^^^^^^^^^^^^^^^^^^^^^^^^^^^^^^^^^^^^
>>>>>>> 12402f26
>p2 : T[]
>   : ^^^

    var {...r3} = t;   // Error, generic type paramter
>r3 : T
>   : ^
>t : T
>  : ^

    var {...r4} = i;   // Error, index access
>r4 : any
>   : ^^^
>i : T["b"]
>  : ^^^^^^

    var {...r5} = k;   // Error, index
>r5 : any
>   : ^^^
>k : string | number | symbol
>  : ^^^^^^^^^^^^^^^^^^^^^^^^

    var {...r6} = mapped_generic; // Error, generic mapped object type
>r6 : { [P in keyof T]: T[P]; }
>   : ^^^^^^^^^^^^^^^^^^^^^^^^^
>mapped_generic : { [P in keyof T]: T[P]; }
>               : ^^^^^^^^^^^^^^^^^^^^^^^^^

    var {...r7} = mapped;  // OK, non-generic mapped type
>r7 : { b: T["b"]; }
>   : ^^^^^^^^^^^^^^
>mapped : { b: T["b"]; }
>       : ^^^^^^^^^^^^^^

    var {...r8} = union_generic;  // Error, union with generic type parameter
>r8 : T | { a: number; }
>   : ^^^^^^^^^^^^^^^^^^
>union_generic : T | { a: number; }
>              : ^^^^^^^^^^^^^^^^^^

    var {...r9} = union_primitive;  // Error, union with generic type parameter
>r9 : any
>   : ^^^
>union_primitive : number | { a: number; }
>                : ^^^^^^^^^^^^^^^^^^^^^^^

    var {...r10} = intersection_generic;  // Error, intersection with generic type parameter
>r10 : T & { a: number; }
>    : ^^^^^^^^^^^^^^^^^^
>intersection_generic : T & { a: number; }
>                     : ^^^^^^^^^^^^^^^^^^

    var {...r11} = intersection_primitive;  // Error, intersection with generic type parameter
>r11 : any
>    : ^^^
>intersection_primitive : { a: number; } & string
>                       : ^^^^^^^^^^^^^^^^^^^^^^^

    var {...r12} = num;  // Error
>r12 : any
>    : ^^^
>num : number
>    : ^^^^^^

    var {...r13} = str;  // Error
>r13 : any
>    : ^^^
>str : string
>    : ^^^^^^

    var {...r14} = u;  // error, undefined-only not allowed
>r14 : any
>    : ^^^
>u : undefined
>  : ^^^^^^^^^

    var {...r15} = n;  // error, null-only not allowed
>r15 : any
>    : ^^^
>n : null
>  : ^^^^

    var {...r16} = a;  // OK
>r16 : any
>    : ^^^
>a : any
>  : ^^^

    var {...r17} = literal_string;  // Error
>r17 : any
>    : ^^^
>literal_string : "string"
>               : ^^^^^^^^

    var {...r18} = literal_number;  // Error
>r18 : any
>    : ^^^
>literal_number : 42
>               : ^^

    var {...r19} = e;  // Error, enum
>r19 : any
>    : ^^^
>e : E
>  : ^
}

<|MERGE_RESOLUTION|>--- conflicted
+++ resolved
@@ -1,216 +1,212 @@
-//// [tests/cases/compiler/restInvalidArgumentType.ts] ////
-
-=== restInvalidArgumentType.ts ===
-enum E { v1, v2 };
->E : E
->  : ^
->v1 : E.v1
->   : ^^^^
->v2 : E.v2
->   : ^^^^
-
-function f<T extends { b: string }>(p1: T, p2: T[]) {
->f : <T extends { b: string; }>(p1: T, p2: T[]) => void
->  : ^ ^^^^^^^^^^^^^^      ^^^^^^^^^ ^^^^^^   ^^^^^^^^^
->b : string
->  : ^^^^^^
->p1 : T
->   : ^
->p2 : T[]
->   : ^^^
-
-    var t: T;
->t : T
->  : ^
-
-    var i: T["b"];
->i : T["b"]
->  : ^^^^^^
-
-    var k: keyof T;
->k : keyof T
->  : ^^^^^^^
-
-    var mapped_generic: {[P in keyof T]: T[P]};
->mapped_generic : { [P in keyof T]: T[P]; }
->               : ^^^^^^^^^^^^^^^^^^^^^^^^^
-
-    var mapped: {[P in "b"]: T[P]};
->mapped : { b: T["b"]; }
->       : ^^^^^^^^^^^^^^
-
-    var union_generic: T | { a: number };
->union_generic : T | { a: number; }
->              : ^^^^^^^^^      ^^^
->a : number
->  : ^^^^^^
-
-    var union_primitive: { a: number } | number;
->union_primitive : number | { a: number; }
->                : ^^^^^^^^^^^^^^      ^^^
->a : number
->  : ^^^^^^
-
-    var intersection_generic: T & { a: number };
->intersection_generic : T & { a: number; }
->                     : ^^^^^^^^^      ^^^
->a : number
->  : ^^^^^^
-
-    var intersection_primitive: { a: number } & string;
->intersection_primitive : { a: number; } & string
->                       : ^^^^^      ^^^^^^^^^^^^
->a : number
->  : ^^^^^^
-
-    var num: number;
->num : number
->    : ^^^^^^
-
-    var str: string;
->str : string
->    : ^^^^^^
-
-    var literal_string: "string";
->literal_string : "string"
->               : ^^^^^^^^
-
-    var literal_number: 42;
->literal_number : 42
->               : ^^
-
-    var e: E;
->e : E
->  : ^
-
-    var u: undefined;
->u : undefined
->  : ^^^^^^^^^
-
-    var n: null;
->n : null
->  : ^^^^
-
-    var a: any;
->a : any
->  : ^^^
-
-    var {...r1} = p1;   // Error, generic type paramterre
->r1 : T
->   : ^
->p1 : T
->   : ^
-
-    var {...r2} = p2;   // OK
-<<<<<<< HEAD
->r2 : { [n: number]: T; length: number; toString(): string; toLocaleString(): string; pop(): T | undefined; push(...items: T[]): number; concat(...items: ConcatArray<T>[]): T[]; concat(...items: (T | ConcatArray<T>)[]): T[]; join(separator?: string | undefined): string; reverse(): T[]; shift(): T | undefined; slice(start?: number | undefined, end?: number | undefined): T[]; sort(compareFn?: ((a: T, b: T) => number) | undefined): T[]; splice(start: number, deleteCount?: number | undefined): T[]; splice(start: number, deleteCount: number, ...items: T[]): T[]; unshift(...items: T[]): number; indexOf(searchElement: T, fromIndex?: number | undefined): number; lastIndexOf(searchElement: T, fromIndex?: number | undefined): number; every<S extends T>(predicate: (value: T, index: number, array: T[]) => value is S, thisArg?: any): this is S[]; every(predicate: (value: T, index: number, array: T[]) => unknown, thisArg?: any): boolean; some(predicate: (value: T, index: number, array: T[]) => unknown, thisArg?: any): boolean; forEach(callbackfn: (value: T, index: number, array: T[]) => void, thisArg?: any): void; map<U>(callbackfn: (value: T, index: number, array: T[]) => U, thisArg?: any): U[]; filter<S extends T>(predicate: (value: T, index: number, array: T[]) => value is S, thisArg?: any): S[]; filter(predicate: (value: T, index: number, array: T[]) => unknown, thisArg?: any): T[]; reduce(callbackfn: (previousValue: T, currentValue: T, currentIndex: number, array: T[]) => T): T; reduce(callbackfn: (previousValue: T, currentValue: T, currentIndex: number, array: T[]) => T, initialValue: T): T; reduce<U>(callbackfn: (previousValue: U, currentValue: T, currentIndex: number, array: T[]) => U, initialValue: U): U; reduceRight(callbackfn: (previousValue: T, currentValue: T, currentIndex: number, array: T[]) => T): T; reduceRight(callbackfn: (previousValue: T, currentValue: T, currentIndex: number, array: T[]) => T, initialValue: T): T; reduceRight<U>(callbackfn: (previousValue: U, currentValue: T, currentIndex: number, array: T[]) => U, initialValue: U): U; }
-=======
->r2 : { [n: number]: T; length: number; toString(): string; toLocaleString(): string; pop(): T; push(...items: T[]): number; concat(...items: ConcatArray<T>[]): T[]; concat(...items: (T | ConcatArray<T>)[]): T[]; join(separator?: string): string; reverse(): T[]; shift(): T; slice(start?: number, end?: number): T[]; sort(compareFn?: (a: T, b: T) => number): T[]; splice(start: number, deleteCount?: number): T[]; splice(start: number, deleteCount: number, ...items: T[]): T[]; unshift(...items: T[]): number; indexOf(searchElement: T, fromIndex?: number): number; lastIndexOf(searchElement: T, fromIndex?: number): number; every<S extends T>(predicate: (value: T, index: number, array: T[]) => value is S, thisArg?: any): this is S[]; every(predicate: (value: T, index: number, array: T[]) => unknown, thisArg?: any): boolean; some(predicate: (value: T, index: number, array: T[]) => unknown, thisArg?: any): boolean; forEach(callbackfn: (value: T, index: number, array: T[]) => void, thisArg?: any): void; map<U>(callbackfn: (value: T, index: number, array: T[]) => U, thisArg?: any): U[]; filter<S_1 extends T>(predicate: (value: T, index: number, array: T[]) => value is S_1, thisArg?: any): S_1[]; filter(predicate: (value: T, index: number, array: T[]) => unknown, thisArg?: any): T[]; reduce(callbackfn: (previousValue: T, currentValue: T, currentIndex: number, array: T[]) => T): T; reduce(callbackfn: (previousValue: T, currentValue: T, currentIndex: number, array: T[]) => T, initialValue: T): T; reduce<U_1>(callbackfn: (previousValue: U_1, currentValue: T, currentIndex: number, array: T[]) => U_1, initialValue: U_1): U_1; reduceRight(callbackfn: (previousValue: T, currentValue: T, currentIndex: number, array: T[]) => T): T; reduceRight(callbackfn: (previousValue: T, currentValue: T, currentIndex: number, array: T[]) => T, initialValue: T): T; reduceRight<U_2>(callbackfn: (previousValue: U_2, currentValue: T, currentIndex: number, array: T[]) => U_2, initialValue: U_2): U_2; }
->   : ^^^^^^^^^^^^^^^^^^^^^^^^^^^^^^^^^^^^^^^^^^^^^^^^^^^^^^^^^^^^^^^^^^^^^^^^^^^^^^^^^^^^^^^^^^^^^^^^^^^^^^^^^^^^^^^^^^^^^^^^^^^^^^^^^^^^^^^^^^^^^^^^^^^^^^^^^^^^^^^^^^^^^^^^^^^^^^^^^^^^^^^^^^^^^^^^^^^^^^^^^^^^^^^^^^^^^^^^^^^^^^^^^^^^^^^^^^^^^^^^^^^^^^^^^^^^^^^^^^^^^^^^^^^^^^^^^^^^^^^^^^^^^^^^^^^^^^^^^^^^^^^^^^^^^^^^^^^^^^^^^^^^^^^^^^^^^^^^^^^^^^^^^^^^^^^^^^^^^^^^^^^^^^^^^^^^^^^^^^^^^^^^^^^^^^^^^^^^^^^^^^^^^^^^^^^^^^^^^^^^^^^^^^^^^^^^^^^^^^^^^^^^^^^^^^^^^^^^^^^^^^^^^^^^^^^^^^^^^^^^^^^^^^^^^^^^^^^^^^^^^^^^^^^^^^^^^^^^^^^^^^^^^^^^^^^^^^^^^^^^^^^^^^^^^^^^^^^^^^^^^^^^^^^^^^^^^^^^^^^^^^^^^^^^^^^^^^^^^^^^^^^^^^^^^^^^^^^^^^^^^^^^^^^^^^^^^^^^^^^^^^^^^^^^^^^^^^^^^^^^^^^^^^^^^^^^^^^^^^^^^^^^^^^^^^^^^^^^^^^^^^^^^^^^^^^^^^^^^^^^^^^^^^^^^^^^^^^^^^^^^^^^^^^^^^^^^^^^^^^^^^^^^^^^^^^^^^^^^^^^^^^^^^^^^^^^^^^^^^^^^^^^^^^^^^^^^^^^^^^^^^^^^^^^^^^^^^^^^^^^^^^^^^^^^^^^^^^^^^^^^^^^^^^^^^^^^^^^^^^^^^^^^^^^^^^^^^^^^^^^^^^^^^^^^^^^^^^^^^^^^^^^^^^^^^^^^^^^^^^^^^^^^^^^^^^^^^^^^^^^^^^^^^^^^^^^^^^^^^^^^^^^^^^^^^^^^^^^^^^^^^^^^^^^^^^^^^^^^^^^^^^^^^^^^^^^^^^^^^^^^^^^^^^^^^^^^^^^^^^^^^^^^^^^^^^^^^^^^^^^^^^^^^^^^^^^^^^^^^^^^^^^^^^^^^^^^^^^^^^^^^^^^^^^^^^^^^^^^^^^^^^^^^^^^^^^^^^^^^^^^^^^^^^^^^^^^^^^^^^^^^^^^^^^^^^^^^^^^^^^^^^^^^^^^^^^^^^^^^^^^^^^^^^^^^^^^^^^^^^^^^^^^^^^^^^^^^^^^^^^^^^^^^^^^^^^^^^^^^^^^^^^^^^^^^^^^^^^^^^^^^^^^^^^^^^^^^^^^^^^^^^^^^^^^^^^^^^^^^^^^^^^^^^^^^^^^^^^^^^^^^^^^^^^^^^^^^^^^^^^^^^^^^^^^^^^^^^^^^^^^^^^^^^^^^^^^^^^^^^^^^^^^^^^^^^^^^^^^^^^^^^^^^^^^^^^^^^^^^^^^^^^^^^^^^^^^^^^^^^^^^^^^^^^^^^^^^^^^^^^^^^^^^^^^^^^^^^^^^^^^^^^^^^^^^^^^^^^^^^^^^^^^^^^^^^^^^^^^^^^^^^^^^^^^^^^^^^^^^^^^^^^^^^^^^^^^^^^^^^^^^^^^^^^^^^^^^^^^^^^^^^^^^^^^^^^^^^^^^^^^^^^^^^^^^^^^^^^^^^^^^^^^^^^^^^^^^^^^^^^^^^^^^^^^^^^^^^^^^^^^^^^^^^^^^^^^^^^^^^^^^^^^^^^^^^^^^^^^^^^^^^^^^^^^^^^^^^^^^^^^^^^^^^^^^^^^^^^^^^^^^^^^^^^^^^^^^^^^^^^^^^^^^^^^^^^^^^^^^^^^^^^^^^^^^^^^^^^^^^^^^^^^^^^^^^^^^^^^^^^^^^^^^^^^^^^^^^^^^^^^^^^^^^^^^^^^^^^^^^^^^^^^^^^^^^^^^^^^^^^^^^^^^^^^^^^^^^^^^^^^^^^^^^^^^^^^^^^^^^^^^^^^^^^^^^^^^^^^^^^^^^^^^^^^^
->>>>>>> 12402f26
->p2 : T[]
->   : ^^^
-
-    var {...r3} = t;   // Error, generic type paramter
->r3 : T
->   : ^
->t : T
->  : ^
-
-    var {...r4} = i;   // Error, index access
->r4 : any
->   : ^^^
->i : T["b"]
->  : ^^^^^^
-
-    var {...r5} = k;   // Error, index
->r5 : any
->   : ^^^
->k : string | number | symbol
->  : ^^^^^^^^^^^^^^^^^^^^^^^^
-
-    var {...r6} = mapped_generic; // Error, generic mapped object type
->r6 : { [P in keyof T]: T[P]; }
->   : ^^^^^^^^^^^^^^^^^^^^^^^^^
->mapped_generic : { [P in keyof T]: T[P]; }
->               : ^^^^^^^^^^^^^^^^^^^^^^^^^
-
-    var {...r7} = mapped;  // OK, non-generic mapped type
->r7 : { b: T["b"]; }
->   : ^^^^^^^^^^^^^^
->mapped : { b: T["b"]; }
->       : ^^^^^^^^^^^^^^
-
-    var {...r8} = union_generic;  // Error, union with generic type parameter
->r8 : T | { a: number; }
->   : ^^^^^^^^^^^^^^^^^^
->union_generic : T | { a: number; }
->              : ^^^^^^^^^^^^^^^^^^
-
-    var {...r9} = union_primitive;  // Error, union with generic type parameter
->r9 : any
->   : ^^^
->union_primitive : number | { a: number; }
->                : ^^^^^^^^^^^^^^^^^^^^^^^
-
-    var {...r10} = intersection_generic;  // Error, intersection with generic type parameter
->r10 : T & { a: number; }
->    : ^^^^^^^^^^^^^^^^^^
->intersection_generic : T & { a: number; }
->                     : ^^^^^^^^^^^^^^^^^^
-
-    var {...r11} = intersection_primitive;  // Error, intersection with generic type parameter
->r11 : any
->    : ^^^
->intersection_primitive : { a: number; } & string
->                       : ^^^^^^^^^^^^^^^^^^^^^^^
-
-    var {...r12} = num;  // Error
->r12 : any
->    : ^^^
->num : number
->    : ^^^^^^
-
-    var {...r13} = str;  // Error
->r13 : any
->    : ^^^
->str : string
->    : ^^^^^^
-
-    var {...r14} = u;  // error, undefined-only not allowed
->r14 : any
->    : ^^^
->u : undefined
->  : ^^^^^^^^^
-
-    var {...r15} = n;  // error, null-only not allowed
->r15 : any
->    : ^^^
->n : null
->  : ^^^^
-
-    var {...r16} = a;  // OK
->r16 : any
->    : ^^^
->a : any
->  : ^^^
-
-    var {...r17} = literal_string;  // Error
->r17 : any
->    : ^^^
->literal_string : "string"
->               : ^^^^^^^^
-
-    var {...r18} = literal_number;  // Error
->r18 : any
->    : ^^^
->literal_number : 42
->               : ^^
-
-    var {...r19} = e;  // Error, enum
->r19 : any
->    : ^^^
->e : E
->  : ^
-}
-
+//// [tests/cases/compiler/restInvalidArgumentType.ts] ////
+
+=== restInvalidArgumentType.ts ===
+enum E { v1, v2 };
+>E : E
+>  : ^
+>v1 : E.v1
+>   : ^^^^
+>v2 : E.v2
+>   : ^^^^
+
+function f<T extends { b: string }>(p1: T, p2: T[]) {
+>f : <T extends { b: string; }>(p1: T, p2: T[]) => void
+>  : ^ ^^^^^^^^^^^^^^      ^^^^^^^^^ ^^^^^^   ^^^^^^^^^
+>b : string
+>  : ^^^^^^
+>p1 : T
+>   : ^
+>p2 : T[]
+>   : ^^^
+
+    var t: T;
+>t : T
+>  : ^
+
+    var i: T["b"];
+>i : T["b"]
+>  : ^^^^^^
+
+    var k: keyof T;
+>k : keyof T
+>  : ^^^^^^^
+
+    var mapped_generic: {[P in keyof T]: T[P]};
+>mapped_generic : { [P in keyof T]: T[P]; }
+>               : ^^^^^^^^^^^^^^^^^^^^^^^^^
+
+    var mapped: {[P in "b"]: T[P]};
+>mapped : { b: T["b"]; }
+>       : ^^^^^^^^^^^^^^
+
+    var union_generic: T | { a: number };
+>union_generic : T | { a: number; }
+>              : ^^^^^^^^^      ^^^
+>a : number
+>  : ^^^^^^
+
+    var union_primitive: { a: number } | number;
+>union_primitive : number | { a: number; }
+>                : ^^^^^^^^^^^^^^      ^^^
+>a : number
+>  : ^^^^^^
+
+    var intersection_generic: T & { a: number };
+>intersection_generic : T & { a: number; }
+>                     : ^^^^^^^^^      ^^^
+>a : number
+>  : ^^^^^^
+
+    var intersection_primitive: { a: number } & string;
+>intersection_primitive : { a: number; } & string
+>                       : ^^^^^      ^^^^^^^^^^^^
+>a : number
+>  : ^^^^^^
+
+    var num: number;
+>num : number
+>    : ^^^^^^
+
+    var str: string;
+>str : string
+>    : ^^^^^^
+
+    var literal_string: "string";
+>literal_string : "string"
+>               : ^^^^^^^^
+
+    var literal_number: 42;
+>literal_number : 42
+>               : ^^
+
+    var e: E;
+>e : E
+>  : ^
+
+    var u: undefined;
+>u : undefined
+>  : ^^^^^^^^^
+
+    var n: null;
+>n : null
+>  : ^^^^
+
+    var a: any;
+>a : any
+>  : ^^^
+
+    var {...r1} = p1;   // Error, generic type paramterre
+>r1 : T
+>   : ^
+>p1 : T
+>   : ^
+
+    var {...r2} = p2;   // OK
+>r2 : { [n: number]: T; length: number; toString(): string; toLocaleString(): string; pop(): T | undefined; push(...items: T[]): number; concat(...items: ConcatArray<T>[]): T[]; concat(...items: (T | ConcatArray<T>)[]): T[]; join(separator?: string | undefined): string; reverse(): T[]; shift(): T | undefined; slice(start?: number | undefined, end?: number | undefined): T[]; sort(compareFn?: ((a: T, b: T) => number) | undefined): T[]; splice(start: number, deleteCount?: number | undefined): T[]; splice(start: number, deleteCount: number, ...items: T[]): T[]; unshift(...items: T[]): number; indexOf(searchElement: T, fromIndex?: number | undefined): number; lastIndexOf(searchElement: T, fromIndex?: number | undefined): number; every<S extends T>(predicate: (value: T, index: number, array: T[]) => value is S, thisArg?: any): this is S[]; every(predicate: (value: T, index: number, array: T[]) => unknown, thisArg?: any): boolean; some(predicate: (value: T, index: number, array: T[]) => unknown, thisArg?: any): boolean; forEach(callbackfn: (value: T, index: number, array: T[]) => void, thisArg?: any): void; map<U>(callbackfn: (value: T, index: number, array: T[]) => U, thisArg?: any): U[]; filter<S_1 extends T>(predicate: (value: T, index: number, array: T[]) => value is S_1, thisArg?: any): S_1[]; filter(predicate: (value: T, index: number, array: T[]) => unknown, thisArg?: any): T[]; reduce(callbackfn: (previousValue: T, currentValue: T, currentIndex: number, array: T[]) => T): T; reduce(callbackfn: (previousValue: T, currentValue: T, currentIndex: number, array: T[]) => T, initialValue: T): T; reduce<U_1>(callbackfn: (previousValue: U_1, currentValue: T, currentIndex: number, array: T[]) => U_1, initialValue: U_1): U_1; reduceRight(callbackfn: (previousValue: T, currentValue: T, currentIndex: number, array: T[]) => T): T; reduceRight(callbackfn: (previousValue: T, currentValue: T, currentIndex: number, array: T[]) => T, initialValue: T): T; reduceRight<U_2>(callbackfn: (previousValue: U_2, currentValue: T, currentIndex: number, array: T[]) => U_2, initialValue: U_2): U_2; }
+>   : ^^^^^^^^^^^^^^^^^^^^^^^^^^^^^^^^^^^^^^^^^^^^^^^^^^^^^^^^^^^^^^^^^^^^^^^^^^^^^^^^^^^^^^^^^^^^^^^^^^^^^^^^^^^^^^^^^^^^^^^^^^^^^^^^^^^^^^^^^^^^^^^^^^^^^^^^^^^^^^^^^^^^^^^^^^^^^^^^^^^^^^^^^^^^^^^^^^^^^^^^^^^^^^^^^^^^^^^^^^^^^^^^^^^^^^^^^^^^^^^^^^^^^^^^^^^^^^^^^^^^^^^^^^^^^^^^^^^^^^^^^^^^^^^^^^^^^^^^^^^^^^^^^^^^^^^^^^^^^^^^^^^^^^^^^^^^^^^^^^^^^^^^^^^^^^^^^^^^^^^^^^^^^^^^^^^^^^^^^^^^^^^^^^^^^^^^^^^^^^^^^^^^^^^^^^^^^^^^^^^^^^^^^^^^^^^^^^^^^^^^^^^^^^^^^^^^^^^^^^^^^^^^^^^^^^^^^^^^^^^^^^^^^^^^^^^^^^^^^^^^^^^^^^^^^^^^^^^^^^^^^^^^^^^^^^^^^^^^^^^^^^^^^^^^^^^^^^^^^^^^^^^^^^^^^^^^^^^^^^^^^^^^^^^^^^^^^^^^^^^^^^^^^^^^^^^^^^^^^^^^^^^^^^^^^^^^^^^^^^^^^^^^^^^^^^^^^^^^^^^^^^^^^^^^^^^^^^^^^^^^^^^^^^^^^^^^^^^^^^^^^^^^^^^^^^^^^^^^^^^^^^^^^^^^^^^^^^^^^^^^^^^^^^^^^^^^^^^^^^^^^^^^^^^^^^^^^^^^^^^^^^^^^^^^^^^^^^^^^^^^^^^^^^^^^^^^^^^^^^^^^^^^^^^^^^^^^^^^^^^^^^^^^^^^^^^^^^^^^^^^^^^^^^^^^^^^^^^^^^^^^^^^^^^^^^^^^^^^^^^^^^^^^^^^^^^^^^^^^^^^^^^^^^^^^^^^^^^^^^^^^^^^^^^^^^^^^^^^^^^^^^^^^^^^^^^^^^^^^^^^^^^^^^^^^^^^^^^^^^^^^^^^^^^^^^^^^^^^^^^^^^^^^^^^^^^^^^^^^^^^^^^^^^^^^^^^^^^^^^^^^^^^^^^^^^^^^^^^^^^^^^^^^^^^^^^^^^^^^^^^^^^^^^^^^^^^^^^^^^^^^^^^^^^^^^^^^^^^^^^^^^^^^^^^^^^^^^^^^^^^^^^^^^^^^^^^^^^^^^^^^^^^^^^^^^^^^^^^^^^^^^^^^^^^^^^^^^^^^^^^^^^^^^^^^^^^^^^^^^^^^^^^^^^^^^^^^^^^^^^^^^^^^^^^^^^^^^^^^^^^^^^^^^^^^^^^^^^^^^^^^^^^^^^^^^^^^^^^^^^^^^^^^^^^^^^^^^^^^^^^^^^^^^^^^^^^^^^^^^^^^^^^^^^^^^^^^^^^^^^^^^^^^^^^^^^^^^^^^^^^^^^^^^^^^^^^^^^^^^^^^^^^^^^^^^^^^^^^^^^^^^^^^^^^^^^^^^^^^^^^^^^^^^^^^^^^^^^^^^^^^^^^^^^^^^^^^^^^^^^^^^^^^^^^^^^^^^^^^^^^^^^^^^^^^^^^^^^^^^^^^^^^^^^^^^^^^^^^^^^^^^^^^^^^^^^^^^^^^^^^^^^^^^^^^^^^^^^^^^^^^^^^^^^^^^^^^^^^^^^^^^^^^^^^^^^^^^^^^^^^^^^^^^^^^^^^^^^^^^^^^^^^^^^^^^^^^^^^^^^^^^^^^^^^^^^^^^^^^^^^^^^^^^^^^^^^^^^^^^^^^^^^^^^^^^^^^^^^^^^^^^^^^^^^^^^^^^^^^^^^^^^^^^^^^^^^^^^^^^^^^^^^^^^^^^^^^^^^^^^^^^^^^^^^^^^^^^^^^^^^^^^^^^^^^^^^^^^^^^^^^^^^^^^^^^^^^^^^^^^^^^^^^^^^^^^^^^^^^^^^^^^^^^^^^^^^^^^^^^^^^^^^^^^^^^^^^^^^^^^^^^^^^^^^^^^^^^^^^^^^^^^^^^^^^^^^^^^^^^^^^^^^^^^^^^^^^^^^^^^^^^^^^^^^^^^^^^^^^^^^^^^^^^^^^^^^^^^^^^^^^^^^^^^^^^^^^^^^^^^^^^^^^^^^^^^^^^^^^^^^^^^^^^^^^^^^^^^^^^^^^^^^^^^^^^^^^^^^^^^^
+>p2 : T[]
+>   : ^^^
+
+    var {...r3} = t;   // Error, generic type paramter
+>r3 : T
+>   : ^
+>t : T
+>  : ^
+
+    var {...r4} = i;   // Error, index access
+>r4 : any
+>   : ^^^
+>i : T["b"]
+>  : ^^^^^^
+
+    var {...r5} = k;   // Error, index
+>r5 : any
+>   : ^^^
+>k : string | number | symbol
+>  : ^^^^^^^^^^^^^^^^^^^^^^^^
+
+    var {...r6} = mapped_generic; // Error, generic mapped object type
+>r6 : { [P in keyof T]: T[P]; }
+>   : ^^^^^^^^^^^^^^^^^^^^^^^^^
+>mapped_generic : { [P in keyof T]: T[P]; }
+>               : ^^^^^^^^^^^^^^^^^^^^^^^^^
+
+    var {...r7} = mapped;  // OK, non-generic mapped type
+>r7 : { b: T["b"]; }
+>   : ^^^^^^^^^^^^^^
+>mapped : { b: T["b"]; }
+>       : ^^^^^^^^^^^^^^
+
+    var {...r8} = union_generic;  // Error, union with generic type parameter
+>r8 : T | { a: number; }
+>   : ^^^^^^^^^^^^^^^^^^
+>union_generic : T | { a: number; }
+>              : ^^^^^^^^^^^^^^^^^^
+
+    var {...r9} = union_primitive;  // Error, union with generic type parameter
+>r9 : any
+>   : ^^^
+>union_primitive : number | { a: number; }
+>                : ^^^^^^^^^^^^^^^^^^^^^^^
+
+    var {...r10} = intersection_generic;  // Error, intersection with generic type parameter
+>r10 : T & { a: number; }
+>    : ^^^^^^^^^^^^^^^^^^
+>intersection_generic : T & { a: number; }
+>                     : ^^^^^^^^^^^^^^^^^^
+
+    var {...r11} = intersection_primitive;  // Error, intersection with generic type parameter
+>r11 : any
+>    : ^^^
+>intersection_primitive : { a: number; } & string
+>                       : ^^^^^^^^^^^^^^^^^^^^^^^
+
+    var {...r12} = num;  // Error
+>r12 : any
+>    : ^^^
+>num : number
+>    : ^^^^^^
+
+    var {...r13} = str;  // Error
+>r13 : any
+>    : ^^^
+>str : string
+>    : ^^^^^^
+
+    var {...r14} = u;  // error, undefined-only not allowed
+>r14 : any
+>    : ^^^
+>u : undefined
+>  : ^^^^^^^^^
+
+    var {...r15} = n;  // error, null-only not allowed
+>r15 : any
+>    : ^^^
+>n : null
+>  : ^^^^
+
+    var {...r16} = a;  // OK
+>r16 : any
+>    : ^^^
+>a : any
+>  : ^^^
+
+    var {...r17} = literal_string;  // Error
+>r17 : any
+>    : ^^^
+>literal_string : "string"
+>               : ^^^^^^^^
+
+    var {...r18} = literal_number;  // Error
+>r18 : any
+>    : ^^^
+>literal_number : 42
+>               : ^^
+
+    var {...r19} = e;  // Error, enum
+>r19 : any
+>    : ^^^
+>e : E
+>  : ^
+}
+