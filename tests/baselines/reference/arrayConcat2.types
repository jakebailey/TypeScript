//// [tests/cases/compiler/arrayConcat2.ts] ////

=== arrayConcat2.ts ===
var a: string[] = [];
>a : string[]
<<<<<<< HEAD
>[] : never[]
=======
>  : ^^^^^^^^
>[] : undefined[]
>   : ^^^^^^^^^^^
>>>>>>> 12402f26

a.concat("hello", 'world');
>a.concat("hello", 'world') : string[]
>                           : ^^^^^^^^
>a.concat : { (...items: ConcatArray<string>[]): string[]; (...items: (string | ConcatArray<string>)[]): string[]; }
>         : ^^^^^^^^^^^^^^^^^^^^^^^^^^^^^^^^^^^^^^^^^^^^^^^^^^^^^^^^^^^^^^^^^^^^^^^^^^^^^^^^^^^^^^^^^^^^^^^^^^^^^^^^
>a : string[]
>  : ^^^^^^^^
>concat : { (...items: ConcatArray<string>[]): string[]; (...items: (string | ConcatArray<string>)[]): string[]; }
>       : ^^^^^^^^^^^^^^^^^^^^^^^^^^^^^^^^^^^^^^^^^^^^^^^^^^^^^^^^^^^^^^^^^^^^^^^^^^^^^^^^^^^^^^^^^^^^^^^^^^^^^^^^
>"hello" : "hello"
>        : ^^^^^^^
>'world' : "world"
>        : ^^^^^^^

a.concat('Hello');
>a.concat('Hello') : string[]
>                  : ^^^^^^^^
>a.concat : { (...items: ConcatArray<string>[]): string[]; (...items: (string | ConcatArray<string>)[]): string[]; }
>         : ^^^^^^^^^^^^^^^^^^^^^^^^^^^^^^^^^^^^^^^^^^^^^^^^^^^^^^^^^^^^^^^^^^^^^^^^^^^^^^^^^^^^^^^^^^^^^^^^^^^^^^^^
>a : string[]
>  : ^^^^^^^^
>concat : { (...items: ConcatArray<string>[]): string[]; (...items: (string | ConcatArray<string>)[]): string[]; }
>       : ^^^^^^^^^^^^^^^^^^^^^^^^^^^^^^^^^^^^^^^^^^^^^^^^^^^^^^^^^^^^^^^^^^^^^^^^^^^^^^^^^^^^^^^^^^^^^^^^^^^^^^^^
>'Hello' : "Hello"
>        : ^^^^^^^

var b = new Array<string>();
>b : string[]
>  : ^^^^^^^^
>new Array<string>() : string[]
>                    : ^^^^^^^^
>Array : ArrayConstructor
>      : ^^^^^^^^^^^^^^^^

b.concat('hello');
>b.concat('hello') : string[]
>                  : ^^^^^^^^
>b.concat : { (...items: ConcatArray<string>[]): string[]; (...items: (string | ConcatArray<string>)[]): string[]; }
>         : ^^^^^^^^^^^^^^^^^^^^^^^^^^^^^^^^^^^^^^^^^^^^^^^^^^^^^^^^^^^^^^^^^^^^^^^^^^^^^^^^^^^^^^^^^^^^^^^^^^^^^^^^
>b : string[]
>  : ^^^^^^^^
>concat : { (...items: ConcatArray<string>[]): string[]; (...items: (string | ConcatArray<string>)[]): string[]; }
>       : ^^^^^^^^^^^^^^^^^^^^^^^^^^^^^^^^^^^^^^^^^^^^^^^^^^^^^^^^^^^^^^^^^^^^^^^^^^^^^^^^^^^^^^^^^^^^^^^^^^^^^^^^
>'hello' : "hello"
>        : ^^^^^^^

<|MERGE_RESOLUTION|>--- conflicted
+++ resolved
@@ -1,59 +1,55 @@
-//// [tests/cases/compiler/arrayConcat2.ts] ////
-
-=== arrayConcat2.ts ===
-var a: string[] = [];
->a : string[]
-<<<<<<< HEAD
->[] : never[]
-=======
->  : ^^^^^^^^
->[] : undefined[]
->   : ^^^^^^^^^^^
->>>>>>> 12402f26
-
-a.concat("hello", 'world');
->a.concat("hello", 'world') : string[]
->                           : ^^^^^^^^
->a.concat : { (...items: ConcatArray<string>[]): string[]; (...items: (string | ConcatArray<string>)[]): string[]; }
->         : ^^^^^^^^^^^^^^^^^^^^^^^^^^^^^^^^^^^^^^^^^^^^^^^^^^^^^^^^^^^^^^^^^^^^^^^^^^^^^^^^^^^^^^^^^^^^^^^^^^^^^^^^
->a : string[]
->  : ^^^^^^^^
->concat : { (...items: ConcatArray<string>[]): string[]; (...items: (string | ConcatArray<string>)[]): string[]; }
->       : ^^^^^^^^^^^^^^^^^^^^^^^^^^^^^^^^^^^^^^^^^^^^^^^^^^^^^^^^^^^^^^^^^^^^^^^^^^^^^^^^^^^^^^^^^^^^^^^^^^^^^^^^
->"hello" : "hello"
->        : ^^^^^^^
->'world' : "world"
->        : ^^^^^^^
-
-a.concat('Hello');
->a.concat('Hello') : string[]
->                  : ^^^^^^^^
->a.concat : { (...items: ConcatArray<string>[]): string[]; (...items: (string | ConcatArray<string>)[]): string[]; }
->         : ^^^^^^^^^^^^^^^^^^^^^^^^^^^^^^^^^^^^^^^^^^^^^^^^^^^^^^^^^^^^^^^^^^^^^^^^^^^^^^^^^^^^^^^^^^^^^^^^^^^^^^^^
->a : string[]
->  : ^^^^^^^^
->concat : { (...items: ConcatArray<string>[]): string[]; (...items: (string | ConcatArray<string>)[]): string[]; }
->       : ^^^^^^^^^^^^^^^^^^^^^^^^^^^^^^^^^^^^^^^^^^^^^^^^^^^^^^^^^^^^^^^^^^^^^^^^^^^^^^^^^^^^^^^^^^^^^^^^^^^^^^^^
->'Hello' : "Hello"
->        : ^^^^^^^
-
-var b = new Array<string>();
->b : string[]
->  : ^^^^^^^^
->new Array<string>() : string[]
->                    : ^^^^^^^^
->Array : ArrayConstructor
->      : ^^^^^^^^^^^^^^^^
-
-b.concat('hello');
->b.concat('hello') : string[]
->                  : ^^^^^^^^
->b.concat : { (...items: ConcatArray<string>[]): string[]; (...items: (string | ConcatArray<string>)[]): string[]; }
->         : ^^^^^^^^^^^^^^^^^^^^^^^^^^^^^^^^^^^^^^^^^^^^^^^^^^^^^^^^^^^^^^^^^^^^^^^^^^^^^^^^^^^^^^^^^^^^^^^^^^^^^^^^
->b : string[]
->  : ^^^^^^^^
->concat : { (...items: ConcatArray<string>[]): string[]; (...items: (string | ConcatArray<string>)[]): string[]; }
->       : ^^^^^^^^^^^^^^^^^^^^^^^^^^^^^^^^^^^^^^^^^^^^^^^^^^^^^^^^^^^^^^^^^^^^^^^^^^^^^^^^^^^^^^^^^^^^^^^^^^^^^^^^
->'hello' : "hello"
->        : ^^^^^^^
-
+//// [tests/cases/compiler/arrayConcat2.ts] ////
+
+=== arrayConcat2.ts ===
+var a: string[] = [];
+>a : string[]
+>  : ^^^^^^^^
+>[] : never[]
+>   : ^^^^^^^
+
+a.concat("hello", 'world');
+>a.concat("hello", 'world') : string[]
+>                           : ^^^^^^^^
+>a.concat : { (...items: ConcatArray<string>[]): string[]; (...items: (string | ConcatArray<string>)[]): string[]; }
+>         : ^^^^^^^^^^^^^^^^^^^^^^^^^^^^^^^^^^^^^^^^^^^^^^^^^^^^^^^^^^^^^^^^^^^^^^^^^^^^^^^^^^^^^^^^^^^^^^^^^^^^^^^^
+>a : string[]
+>  : ^^^^^^^^
+>concat : { (...items: ConcatArray<string>[]): string[]; (...items: (string | ConcatArray<string>)[]): string[]; }
+>       : ^^^^^^^^^^^^^^^^^^^^^^^^^^^^^^^^^^^^^^^^^^^^^^^^^^^^^^^^^^^^^^^^^^^^^^^^^^^^^^^^^^^^^^^^^^^^^^^^^^^^^^^^
+>"hello" : "hello"
+>        : ^^^^^^^
+>'world' : "world"
+>        : ^^^^^^^
+
+a.concat('Hello');
+>a.concat('Hello') : string[]
+>                  : ^^^^^^^^
+>a.concat : { (...items: ConcatArray<string>[]): string[]; (...items: (string | ConcatArray<string>)[]): string[]; }
+>         : ^^^^^^^^^^^^^^^^^^^^^^^^^^^^^^^^^^^^^^^^^^^^^^^^^^^^^^^^^^^^^^^^^^^^^^^^^^^^^^^^^^^^^^^^^^^^^^^^^^^^^^^^
+>a : string[]
+>  : ^^^^^^^^
+>concat : { (...items: ConcatArray<string>[]): string[]; (...items: (string | ConcatArray<string>)[]): string[]; }
+>       : ^^^^^^^^^^^^^^^^^^^^^^^^^^^^^^^^^^^^^^^^^^^^^^^^^^^^^^^^^^^^^^^^^^^^^^^^^^^^^^^^^^^^^^^^^^^^^^^^^^^^^^^^
+>'Hello' : "Hello"
+>        : ^^^^^^^
+
+var b = new Array<string>();
+>b : string[]
+>  : ^^^^^^^^
+>new Array<string>() : string[]
+>                    : ^^^^^^^^
+>Array : ArrayConstructor
+>      : ^^^^^^^^^^^^^^^^
+
+b.concat('hello');
+>b.concat('hello') : string[]
+>                  : ^^^^^^^^
+>b.concat : { (...items: ConcatArray<string>[]): string[]; (...items: (string | ConcatArray<string>)[]): string[]; }
+>         : ^^^^^^^^^^^^^^^^^^^^^^^^^^^^^^^^^^^^^^^^^^^^^^^^^^^^^^^^^^^^^^^^^^^^^^^^^^^^^^^^^^^^^^^^^^^^^^^^^^^^^^^^
+>b : string[]
+>  : ^^^^^^^^
+>concat : { (...items: ConcatArray<string>[]): string[]; (...items: (string | ConcatArray<string>)[]): string[]; }
+>       : ^^^^^^^^^^^^^^^^^^^^^^^^^^^^^^^^^^^^^^^^^^^^^^^^^^^^^^^^^^^^^^^^^^^^^^^^^^^^^^^^^^^^^^^^^^^^^^^^^^^^^^^^
+>'hello' : "hello"
+>        : ^^^^^^^
+