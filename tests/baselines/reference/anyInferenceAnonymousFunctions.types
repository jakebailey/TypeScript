--- conflicted
+++ resolved
@@ -1,132 +1,139 @@
-//// [tests/cases/compiler/anyInferenceAnonymousFunctions.ts] ////
-
-=== anyInferenceAnonymousFunctions.ts ===
-var paired: any[];
->paired : any[]
->       : ^^^^^
-
-paired.reduce(function (a1, a2) {
->paired.reduce(function (a1, a2) {    return a1.concat({});} , []) : any
->paired.reduce : { (callbackfn: (previousValue: any, currentValue: any, currentIndex: number, array: any[]) => any): any; (callbackfn: (previousValue: any, currentValue: any, currentIndex: number, array: any[]) => any, initialValue: any): any; <U>(callbackfn: (previousValue: U, currentValue: any, currentIndex: number, array: any[]) => U, initialValue: U): U; }
->              : ^^^^^^^^^^^^^^^^^^^^^^^^^^^^^^^^^^^^^^^^^^^^^^^^^^^^^^^^^^^^^^^^^^^^^^^^^^^^^^^^^^^^^^^^^^^^^^^^^^^^^^^^^^^^^^^^^^^^^^^^^^^^^^^^^^^^^^^^^^^^^^^^^^^^^^^^^^^^^^^^^^^^^^^^^^^^^^^^^^^^^^^^^^^^^^^^^^^^^^^^^^^^^^^^^^^^^^^^^^^^^^^^^^^^^^^^^^^^^^^^^^^^^^^^^^^^^^^^^^^^^^^^^^^^^^^^^^^^^^^^^^^^^^^^^^^^^^^^^^^^^^^^^^^^^^^^^^^^^^^^^^^^^^^^^^^^^^^^^^^^^^^^^
->paired : any[]
->       : ^^^^^
->reduce : { (callbackfn: (previousValue: any, currentValue: any, currentIndex: number, array: any[]) => any): any; (callbackfn: (previousValue: any, currentValue: any, currentIndex: number, array: any[]) => any, initialValue: any): any; <U>(callbackfn: (previousValue: U, currentValue: any, currentIndex: number, array: any[]) => U, initialValue: U): U; }
->       : ^^^^^^^^^^^^^^^^^^^^^^^^^^^^^^^^^^^^^^^^^^^^^^^^^^^^^^^^^^^^^^^^^^^^^^^^^^^^^^^^^^^^^^^^^^^^^^^^^^^^^^^^^^^^^^^^^^^^^^^^^^^^^^^^^^^^^^^^^^^^^^^^^^^^^^^^^^^^^^^^^^^^^^^^^^^^^^^^^^^^^^^^^^^^^^^^^^^^^^^^^^^^^^^^^^^^^^^^^^^^^^^^^^^^^^^^^^^^^^^^^^^^^^^^^^^^^^^^^^^^^^^^^^^^^^^^^^^^^^^^^^^^^^^^^^^^^^^^^^^^^^^^^^^^^^^^^^^^^^^^^^^^^^^^^^^^^^^^^^^^^^^^^
->function (a1, a2) {    return a1.concat({});} : (a1: any, a2: any) => any
->                                              : ^^^^^^^^^^^^^^^^^^^^^^^^^
->a1 : any
->a2 : any
-
-    return a1.concat({});
->a1.concat({}) : any
->a1.concat : any
->a1 : any
->   : ^^^
->concat : any
->       : ^^^
->{} : {}
->   : ^^
-
-} , []);
-<<<<<<< HEAD
->[] : never[]
-=======
->[] : undefined[]
->   : ^^^^^^^^^^^
->>>>>>> 12402f26
-
-paired.reduce((b1, b2) => {
->paired.reduce((b1, b2) => {    return b1.concat({});} , []) : any
->paired.reduce : { (callbackfn: (previousValue: any, currentValue: any, currentIndex: number, array: any[]) => any): any; (callbackfn: (previousValue: any, currentValue: any, currentIndex: number, array: any[]) => any, initialValue: any): any; <U>(callbackfn: (previousValue: U, currentValue: any, currentIndex: number, array: any[]) => U, initialValue: U): U; }
->              : ^^^^^^^^^^^^^^^^^^^^^^^^^^^^^^^^^^^^^^^^^^^^^^^^^^^^^^^^^^^^^^^^^^^^^^^^^^^^^^^^^^^^^^^^^^^^^^^^^^^^^^^^^^^^^^^^^^^^^^^^^^^^^^^^^^^^^^^^^^^^^^^^^^^^^^^^^^^^^^^^^^^^^^^^^^^^^^^^^^^^^^^^^^^^^^^^^^^^^^^^^^^^^^^^^^^^^^^^^^^^^^^^^^^^^^^^^^^^^^^^^^^^^^^^^^^^^^^^^^^^^^^^^^^^^^^^^^^^^^^^^^^^^^^^^^^^^^^^^^^^^^^^^^^^^^^^^^^^^^^^^^^^^^^^^^^^^^^^^^^^^^^^^
->paired : any[]
->       : ^^^^^
->reduce : { (callbackfn: (previousValue: any, currentValue: any, currentIndex: number, array: any[]) => any): any; (callbackfn: (previousValue: any, currentValue: any, currentIndex: number, array: any[]) => any, initialValue: any): any; <U>(callbackfn: (previousValue: U, currentValue: any, currentIndex: number, array: any[]) => U, initialValue: U): U; }
->       : ^^^^^^^^^^^^^^^^^^^^^^^^^^^^^^^^^^^^^^^^^^^^^^^^^^^^^^^^^^^^^^^^^^^^^^^^^^^^^^^^^^^^^^^^^^^^^^^^^^^^^^^^^^^^^^^^^^^^^^^^^^^^^^^^^^^^^^^^^^^^^^^^^^^^^^^^^^^^^^^^^^^^^^^^^^^^^^^^^^^^^^^^^^^^^^^^^^^^^^^^^^^^^^^^^^^^^^^^^^^^^^^^^^^^^^^^^^^^^^^^^^^^^^^^^^^^^^^^^^^^^^^^^^^^^^^^^^^^^^^^^^^^^^^^^^^^^^^^^^^^^^^^^^^^^^^^^^^^^^^^^^^^^^^^^^^^^^^^^^^^^^^^^
->(b1, b2) => {    return b1.concat({});} : (b1: any, b2: any) => any
->                                        : ^^^^^^^^^^^^^^^^^^^^^^^^^
->b1 : any
->b2 : any
-
-    return b1.concat({});
->b1.concat({}) : any
->b1.concat : any
->b1 : any
->   : ^^^
->concat : any
->       : ^^^
->{} : {}
->   : ^^
-
-} , []);
-<<<<<<< HEAD
->[] : never[]
-=======
->[] : undefined[]
->   : ^^^^^^^^^^^
->>>>>>> 12402f26
-
-paired.reduce((b3, b4) => b3.concat({}), []);
->paired.reduce((b3, b4) => b3.concat({}), []) : any
->paired.reduce : { (callbackfn: (previousValue: any, currentValue: any, currentIndex: number, array: any[]) => any): any; (callbackfn: (previousValue: any, currentValue: any, currentIndex: number, array: any[]) => any, initialValue: any): any; <U>(callbackfn: (previousValue: U, currentValue: any, currentIndex: number, array: any[]) => U, initialValue: U): U; }
->              : ^^^^^^^^^^^^^^^^^^^^^^^^^^^^^^^^^^^^^^^^^^^^^^^^^^^^^^^^^^^^^^^^^^^^^^^^^^^^^^^^^^^^^^^^^^^^^^^^^^^^^^^^^^^^^^^^^^^^^^^^^^^^^^^^^^^^^^^^^^^^^^^^^^^^^^^^^^^^^^^^^^^^^^^^^^^^^^^^^^^^^^^^^^^^^^^^^^^^^^^^^^^^^^^^^^^^^^^^^^^^^^^^^^^^^^^^^^^^^^^^^^^^^^^^^^^^^^^^^^^^^^^^^^^^^^^^^^^^^^^^^^^^^^^^^^^^^^^^^^^^^^^^^^^^^^^^^^^^^^^^^^^^^^^^^^^^^^^^^^^^^^^^^
->paired : any[]
->       : ^^^^^
->reduce : { (callbackfn: (previousValue: any, currentValue: any, currentIndex: number, array: any[]) => any): any; (callbackfn: (previousValue: any, currentValue: any, currentIndex: number, array: any[]) => any, initialValue: any): any; <U>(callbackfn: (previousValue: U, currentValue: any, currentIndex: number, array: any[]) => U, initialValue: U): U; }
->       : ^^^^^^^^^^^^^^^^^^^^^^^^^^^^^^^^^^^^^^^^^^^^^^^^^^^^^^^^^^^^^^^^^^^^^^^^^^^^^^^^^^^^^^^^^^^^^^^^^^^^^^^^^^^^^^^^^^^^^^^^^^^^^^^^^^^^^^^^^^^^^^^^^^^^^^^^^^^^^^^^^^^^^^^^^^^^^^^^^^^^^^^^^^^^^^^^^^^^^^^^^^^^^^^^^^^^^^^^^^^^^^^^^^^^^^^^^^^^^^^^^^^^^^^^^^^^^^^^^^^^^^^^^^^^^^^^^^^^^^^^^^^^^^^^^^^^^^^^^^^^^^^^^^^^^^^^^^^^^^^^^^^^^^^^^^^^^^^^^^^^^^^^^
->(b3, b4) => b3.concat({}) : (b3: any, b4: any) => any
->                          : ^^^^^^^^^^^^^^^^^^^^^^^^^
->b3 : any
->b4 : any
->b3.concat({}) : any
->b3.concat : any
->b3 : any
->   : ^^^
->concat : any
->       : ^^^
->{} : {}
-<<<<<<< HEAD
->[] : never[]
-=======
->   : ^^
->[] : undefined[]
->   : ^^^^^^^^^^^
->>>>>>> 12402f26
-
-paired.map((c1) => c1.count);
->paired.map((c1) => c1.count) : any[]
->                             : ^^^^^
->paired.map : <U>(callbackfn: (value: any, index: number, array: any[]) => U, thisArg?: any) => U[]
->           : ^^^^^^^^^^^^^^^^^^^^^^^^^^^^^^^^^^^^^^^^^^^^^^^^^^^^^^^^^^^^^^^^^^^^^^^^^^^^^^^^^^^^^
->paired : any[]
->       : ^^^^^
->map : <U>(callbackfn: (value: any, index: number, array: any[]) => U, thisArg?: any) => U[]
->    : ^^^^^^^^^^^^^^^^^^^^^^^^^^^^^^^^^^^^^^^^^^^^^^^^^^^^^^^^^^^^^^^^^^^^^^^^^^^^^^^^^^^^^
->(c1) => c1.count : (c1: any) => any
->                 : ^^^^^^^^^^^^^^^^
->c1 : any
->c1.count : any
->c1 : any
->   : ^^^
->count : any
->      : ^^^
-
-paired.map(function (c2) { return c2.count; });
->paired.map(function (c2) { return c2.count; }) : any[]
->                                               : ^^^^^
->paired.map : <U>(callbackfn: (value: any, index: number, array: any[]) => U, thisArg?: any) => U[]
->           : ^^^^^^^^^^^^^^^^^^^^^^^^^^^^^^^^^^^^^^^^^^^^^^^^^^^^^^^^^^^^^^^^^^^^^^^^^^^^^^^^^^^^^
->paired : any[]
->       : ^^^^^
->map : <U>(callbackfn: (value: any, index: number, array: any[]) => U, thisArg?: any) => U[]
->    : ^^^^^^^^^^^^^^^^^^^^^^^^^^^^^^^^^^^^^^^^^^^^^^^^^^^^^^^^^^^^^^^^^^^^^^^^^^^^^^^^^^^^^
->function (c2) { return c2.count; } : (c2: any) => any
->                                   : ^^^^^^^^^^^^^^^^
->c2 : any
->c2.count : any
->c2 : any
->   : ^^^
->count : any
->      : ^^^
-
+//// [tests/cases/compiler/anyInferenceAnonymousFunctions.ts] ////
+
+=== anyInferenceAnonymousFunctions.ts ===
+var paired: any[];
+>paired : any[]
+>       : ^^^^^
+
+paired.reduce(function (a1, a2) {
+>paired.reduce(function (a1, a2) {    return a1.concat({});} , []) : any
+>                                                                  : ^^^
+>paired.reduce : { (callbackfn: (previousValue: any, currentValue: any, currentIndex: number, array: any[]) => any): any; (callbackfn: (previousValue: any, currentValue: any, currentIndex: number, array: any[]) => any, initialValue: any): any; <U>(callbackfn: (previousValue: U, currentValue: any, currentIndex: number, array: any[]) => U, initialValue: U): U; }
+>              : ^^^^^^^^^^^^^^^^^^^^^^^^^^^^^^^^^^^^^^^^^^^^^^^^^^^^^^^^^^^^^^^^^^^^^^^^^^^^^^^^^^^^^^^^^^^^^^^^^^^^^^^^^^^^^^^^^^^^^^^^^^^^^^^^^^^^^^^^^^^^^^^^^^^^^^^^^^^^^^^^^^^^^^^^^^^^^^^^^^^^^^^^^^^^^^^^^^^^^^^^^^^^^^^^^^^^^^^^^^^^^^^^^^^^^^^^^^^^^^^^^^^^^^^^^^^^^^^^^^^^^^^^^^^^^^^^^^^^^^^^^^^^^^^^^^^^^^^^^^^^^^^^^^^^^^^^^^^^^^^^^^^^^^^^^^^^^^^^^^^^^^^^^
+>paired : any[]
+>       : ^^^^^
+>reduce : { (callbackfn: (previousValue: any, currentValue: any, currentIndex: number, array: any[]) => any): any; (callbackfn: (previousValue: any, currentValue: any, currentIndex: number, array: any[]) => any, initialValue: any): any; <U>(callbackfn: (previousValue: U, currentValue: any, currentIndex: number, array: any[]) => U, initialValue: U): U; }
+>       : ^^^^^^^^^^^^^^^^^^^^^^^^^^^^^^^^^^^^^^^^^^^^^^^^^^^^^^^^^^^^^^^^^^^^^^^^^^^^^^^^^^^^^^^^^^^^^^^^^^^^^^^^^^^^^^^^^^^^^^^^^^^^^^^^^^^^^^^^^^^^^^^^^^^^^^^^^^^^^^^^^^^^^^^^^^^^^^^^^^^^^^^^^^^^^^^^^^^^^^^^^^^^^^^^^^^^^^^^^^^^^^^^^^^^^^^^^^^^^^^^^^^^^^^^^^^^^^^^^^^^^^^^^^^^^^^^^^^^^^^^^^^^^^^^^^^^^^^^^^^^^^^^^^^^^^^^^^^^^^^^^^^^^^^^^^^^^^^^^^^^^^^^^
+>function (a1, a2) {    return a1.concat({});} : (a1: any, a2: any) => any
+>                                              : ^^^^^^^^^^^^^^^^^^^^^^^^^
+>a1 : any
+>   : ^^^
+>a2 : any
+>   : ^^^
+
+    return a1.concat({});
+>a1.concat({}) : any
+>              : ^^^
+>a1.concat : any
+>          : ^^^
+>a1 : any
+>   : ^^^
+>concat : any
+>       : ^^^
+>{} : {}
+>   : ^^
+
+} , []);
+>[] : never[]
+>   : ^^^^^^^
+
+paired.reduce((b1, b2) => {
+>paired.reduce((b1, b2) => {    return b1.concat({});} , []) : any
+>                                                            : ^^^
+>paired.reduce : { (callbackfn: (previousValue: any, currentValue: any, currentIndex: number, array: any[]) => any): any; (callbackfn: (previousValue: any, currentValue: any, currentIndex: number, array: any[]) => any, initialValue: any): any; <U>(callbackfn: (previousValue: U, currentValue: any, currentIndex: number, array: any[]) => U, initialValue: U): U; }
+>              : ^^^^^^^^^^^^^^^^^^^^^^^^^^^^^^^^^^^^^^^^^^^^^^^^^^^^^^^^^^^^^^^^^^^^^^^^^^^^^^^^^^^^^^^^^^^^^^^^^^^^^^^^^^^^^^^^^^^^^^^^^^^^^^^^^^^^^^^^^^^^^^^^^^^^^^^^^^^^^^^^^^^^^^^^^^^^^^^^^^^^^^^^^^^^^^^^^^^^^^^^^^^^^^^^^^^^^^^^^^^^^^^^^^^^^^^^^^^^^^^^^^^^^^^^^^^^^^^^^^^^^^^^^^^^^^^^^^^^^^^^^^^^^^^^^^^^^^^^^^^^^^^^^^^^^^^^^^^^^^^^^^^^^^^^^^^^^^^^^^^^^^^^^
+>paired : any[]
+>       : ^^^^^
+>reduce : { (callbackfn: (previousValue: any, currentValue: any, currentIndex: number, array: any[]) => any): any; (callbackfn: (previousValue: any, currentValue: any, currentIndex: number, array: any[]) => any, initialValue: any): any; <U>(callbackfn: (previousValue: U, currentValue: any, currentIndex: number, array: any[]) => U, initialValue: U): U; }
+>       : ^^^^^^^^^^^^^^^^^^^^^^^^^^^^^^^^^^^^^^^^^^^^^^^^^^^^^^^^^^^^^^^^^^^^^^^^^^^^^^^^^^^^^^^^^^^^^^^^^^^^^^^^^^^^^^^^^^^^^^^^^^^^^^^^^^^^^^^^^^^^^^^^^^^^^^^^^^^^^^^^^^^^^^^^^^^^^^^^^^^^^^^^^^^^^^^^^^^^^^^^^^^^^^^^^^^^^^^^^^^^^^^^^^^^^^^^^^^^^^^^^^^^^^^^^^^^^^^^^^^^^^^^^^^^^^^^^^^^^^^^^^^^^^^^^^^^^^^^^^^^^^^^^^^^^^^^^^^^^^^^^^^^^^^^^^^^^^^^^^^^^^^^^
+>(b1, b2) => {    return b1.concat({});} : (b1: any, b2: any) => any
+>                                        : ^^^^^^^^^^^^^^^^^^^^^^^^^
+>b1 : any
+>   : ^^^
+>b2 : any
+>   : ^^^
+
+    return b1.concat({});
+>b1.concat({}) : any
+>              : ^^^
+>b1.concat : any
+>          : ^^^
+>b1 : any
+>   : ^^^
+>concat : any
+>       : ^^^
+>{} : {}
+>   : ^^
+
+} , []);
+>[] : never[]
+>   : ^^^^^^^
+
+paired.reduce((b3, b4) => b3.concat({}), []);
+>paired.reduce((b3, b4) => b3.concat({}), []) : any
+>                                             : ^^^
+>paired.reduce : { (callbackfn: (previousValue: any, currentValue: any, currentIndex: number, array: any[]) => any): any; (callbackfn: (previousValue: any, currentValue: any, currentIndex: number, array: any[]) => any, initialValue: any): any; <U>(callbackfn: (previousValue: U, currentValue: any, currentIndex: number, array: any[]) => U, initialValue: U): U; }
+>              : ^^^^^^^^^^^^^^^^^^^^^^^^^^^^^^^^^^^^^^^^^^^^^^^^^^^^^^^^^^^^^^^^^^^^^^^^^^^^^^^^^^^^^^^^^^^^^^^^^^^^^^^^^^^^^^^^^^^^^^^^^^^^^^^^^^^^^^^^^^^^^^^^^^^^^^^^^^^^^^^^^^^^^^^^^^^^^^^^^^^^^^^^^^^^^^^^^^^^^^^^^^^^^^^^^^^^^^^^^^^^^^^^^^^^^^^^^^^^^^^^^^^^^^^^^^^^^^^^^^^^^^^^^^^^^^^^^^^^^^^^^^^^^^^^^^^^^^^^^^^^^^^^^^^^^^^^^^^^^^^^^^^^^^^^^^^^^^^^^^^^^^^^^
+>paired : any[]
+>       : ^^^^^
+>reduce : { (callbackfn: (previousValue: any, currentValue: any, currentIndex: number, array: any[]) => any): any; (callbackfn: (previousValue: any, currentValue: any, currentIndex: number, array: any[]) => any, initialValue: any): any; <U>(callbackfn: (previousValue: U, currentValue: any, currentIndex: number, array: any[]) => U, initialValue: U): U; }
+>       : ^^^^^^^^^^^^^^^^^^^^^^^^^^^^^^^^^^^^^^^^^^^^^^^^^^^^^^^^^^^^^^^^^^^^^^^^^^^^^^^^^^^^^^^^^^^^^^^^^^^^^^^^^^^^^^^^^^^^^^^^^^^^^^^^^^^^^^^^^^^^^^^^^^^^^^^^^^^^^^^^^^^^^^^^^^^^^^^^^^^^^^^^^^^^^^^^^^^^^^^^^^^^^^^^^^^^^^^^^^^^^^^^^^^^^^^^^^^^^^^^^^^^^^^^^^^^^^^^^^^^^^^^^^^^^^^^^^^^^^^^^^^^^^^^^^^^^^^^^^^^^^^^^^^^^^^^^^^^^^^^^^^^^^^^^^^^^^^^^^^^^^^^^
+>(b3, b4) => b3.concat({}) : (b3: any, b4: any) => any
+>                          : ^^^^^^^^^^^^^^^^^^^^^^^^^
+>b3 : any
+>   : ^^^
+>b4 : any
+>   : ^^^
+>b3.concat({}) : any
+>              : ^^^
+>b3.concat : any
+>          : ^^^
+>b3 : any
+>   : ^^^
+>concat : any
+>       : ^^^
+>{} : {}
+>   : ^^
+>[] : never[]
+>   : ^^^^^^^
+
+paired.map((c1) => c1.count);
+>paired.map((c1) => c1.count) : any[]
+>                             : ^^^^^
+>paired.map : <U>(callbackfn: (value: any, index: number, array: any[]) => U, thisArg?: any) => U[]
+>           : ^^^^^^^^^^^^^^^^^^^^^^^^^^^^^^^^^^^^^^^^^^^^^^^^^^^^^^^^^^^^^^^^^^^^^^^^^^^^^^^^^^^^^
+>paired : any[]
+>       : ^^^^^
+>map : <U>(callbackfn: (value: any, index: number, array: any[]) => U, thisArg?: any) => U[]
+>    : ^^^^^^^^^^^^^^^^^^^^^^^^^^^^^^^^^^^^^^^^^^^^^^^^^^^^^^^^^^^^^^^^^^^^^^^^^^^^^^^^^^^^^
+>(c1) => c1.count : (c1: any) => any
+>                 : ^^^^^^^^^^^^^^^^
+>c1 : any
+>   : ^^^
+>c1.count : any
+>         : ^^^
+>c1 : any
+>   : ^^^
+>count : any
+>      : ^^^
+
+paired.map(function (c2) { return c2.count; });
+>paired.map(function (c2) { return c2.count; }) : any[]
+>                                               : ^^^^^
+>paired.map : <U>(callbackfn: (value: any, index: number, array: any[]) => U, thisArg?: any) => U[]
+>           : ^^^^^^^^^^^^^^^^^^^^^^^^^^^^^^^^^^^^^^^^^^^^^^^^^^^^^^^^^^^^^^^^^^^^^^^^^^^^^^^^^^^^^
+>paired : any[]
+>       : ^^^^^
+>map : <U>(callbackfn: (value: any, index: number, array: any[]) => U, thisArg?: any) => U[]
+>    : ^^^^^^^^^^^^^^^^^^^^^^^^^^^^^^^^^^^^^^^^^^^^^^^^^^^^^^^^^^^^^^^^^^^^^^^^^^^^^^^^^^^^^
+>function (c2) { return c2.count; } : (c2: any) => any
+>                                   : ^^^^^^^^^^^^^^^^
+>c2 : any
+>   : ^^^
+>c2.count : any
+>         : ^^^
+>c2 : any
+>   : ^^^
+>count : any
+>      : ^^^
+