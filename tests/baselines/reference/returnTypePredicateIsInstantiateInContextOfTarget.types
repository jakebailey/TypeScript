//// [tests/cases/compiler/returnTypePredicateIsInstantiateInContextOfTarget.tsx] ////

=== Performance Stats ===
Assignability cache: 2,500
<<<<<<< HEAD
Type Count: 5,000
Instantiation count: 100,000
=======
Type Count: 10,000
Instantiation count: 50,000
>>>>>>> c63de15a
Symbol count: 50,000

=== returnTypePredicateIsInstantiateInContextOfTarget.tsx ===
/// <reference path="react16.d.ts" />
import * as React from "react";
>React : typeof React
>      : ^^^^^^^^^^^^

class TestComponent extends React.Component<{ isAny: <T>(obj: any) => obj is T }> {
>TestComponent : TestComponent
>              : ^^^^^^^^^^^^^
>React.Component : React.Component<{ isAny: <T>(obj: any) => obj is T; }, {}, any>
>                : ^^^^^^^^^^^^^^^^^^^^^^^^^                         ^^^^^^^^^^^^^
>React : typeof React
>      : ^^^^^^^^^^^^
>Component : typeof React.Component
>          : ^^^^^^^^^^^^^^^^^^^^^^
>isAny : <T>(obj: any) => obj is T
>      : ^ ^^   ^^   ^^^^^        
>obj : any

    static defaultProps = {
>defaultProps : { isAny: <T>(obj: any) => obj is T; }
>             : ^^^^^^^^^^ ^^   ^^   ^^^^^        ^^^
>{        isAny: TestComponent.isAny    } : { isAny: <T>(obj: any) => obj is T; }
>                                         : ^^^^^^^^^^ ^^   ^^   ^^^^^        ^^^

        isAny: TestComponent.isAny
>isAny : <T>(obj: any) => obj is T
>      : ^ ^^   ^^   ^^^^^        
>TestComponent.isAny : <T>(obj: any) => obj is T
>                    : ^ ^^   ^^   ^^^^^        
>TestComponent : typeof TestComponent
>              : ^^^^^^^^^^^^^^^^^^^^
>isAny : <T>(obj: any) => obj is T
>      : ^ ^^   ^^   ^^^^^        
    }

    // Type guard is defined as a static class property
    static isAny<T>(obj: any): obj is T {
>isAny : <T>(obj: any) => obj is T
>      : ^ ^^   ^^   ^^^^^        
>obj : any

        return true;
>true : true
>     : ^^^^
    }
}

const TestRender = () => <TestComponent />;
>TestRender : () => JSX.Element
>           : ^^^^^^^^^^^^^^^^^
>() => <TestComponent /> : () => JSX.Element
>                        : ^^^^^^^^^^^^^^^^^
><TestComponent /> : JSX.Element
>                  : ^^^^^^^^^^^
>TestComponent : typeof TestComponent
>              : ^^^^^^^^^^^^^^^^^^^^

<|MERGE_RESOLUTION|>--- conflicted
+++ resolved
@@ -1,71 +1,66 @@
-//// [tests/cases/compiler/returnTypePredicateIsInstantiateInContextOfTarget.tsx] ////
-
+//// [tests/cases/compiler/returnTypePredicateIsInstantiateInContextOfTarget.tsx] ////
+
 === Performance Stats ===
 Assignability cache: 2,500
-<<<<<<< HEAD
 Type Count: 5,000
-Instantiation count: 100,000
-=======
-Type Count: 10,000
 Instantiation count: 50,000
->>>>>>> c63de15a
 Symbol count: 50,000
 
-=== returnTypePredicateIsInstantiateInContextOfTarget.tsx ===
-/// <reference path="react16.d.ts" />
-import * as React from "react";
->React : typeof React
->      : ^^^^^^^^^^^^
-
-class TestComponent extends React.Component<{ isAny: <T>(obj: any) => obj is T }> {
->TestComponent : TestComponent
->              : ^^^^^^^^^^^^^
->React.Component : React.Component<{ isAny: <T>(obj: any) => obj is T; }, {}, any>
->                : ^^^^^^^^^^^^^^^^^^^^^^^^^                         ^^^^^^^^^^^^^
->React : typeof React
->      : ^^^^^^^^^^^^
->Component : typeof React.Component
->          : ^^^^^^^^^^^^^^^^^^^^^^
->isAny : <T>(obj: any) => obj is T
->      : ^ ^^   ^^   ^^^^^        
->obj : any
-
-    static defaultProps = {
->defaultProps : { isAny: <T>(obj: any) => obj is T; }
->             : ^^^^^^^^^^ ^^   ^^   ^^^^^        ^^^
->{        isAny: TestComponent.isAny    } : { isAny: <T>(obj: any) => obj is T; }
->                                         : ^^^^^^^^^^ ^^   ^^   ^^^^^        ^^^
-
-        isAny: TestComponent.isAny
->isAny : <T>(obj: any) => obj is T
->      : ^ ^^   ^^   ^^^^^        
->TestComponent.isAny : <T>(obj: any) => obj is T
->                    : ^ ^^   ^^   ^^^^^        
->TestComponent : typeof TestComponent
->              : ^^^^^^^^^^^^^^^^^^^^
->isAny : <T>(obj: any) => obj is T
->      : ^ ^^   ^^   ^^^^^        
-    }
-
-    // Type guard is defined as a static class property
-    static isAny<T>(obj: any): obj is T {
->isAny : <T>(obj: any) => obj is T
->      : ^ ^^   ^^   ^^^^^        
->obj : any
-
-        return true;
->true : true
->     : ^^^^
-    }
-}
-
-const TestRender = () => <TestComponent />;
->TestRender : () => JSX.Element
->           : ^^^^^^^^^^^^^^^^^
->() => <TestComponent /> : () => JSX.Element
->                        : ^^^^^^^^^^^^^^^^^
-><TestComponent /> : JSX.Element
->                  : ^^^^^^^^^^^
->TestComponent : typeof TestComponent
->              : ^^^^^^^^^^^^^^^^^^^^
-
+=== returnTypePredicateIsInstantiateInContextOfTarget.tsx ===
+/// <reference path="react16.d.ts" />
+import * as React from "react";
+>React : typeof React
+>      : ^^^^^^^^^^^^
+
+class TestComponent extends React.Component<{ isAny: <T>(obj: any) => obj is T }> {
+>TestComponent : TestComponent
+>              : ^^^^^^^^^^^^^
+>React.Component : React.Component<{ isAny: <T>(obj: any) => obj is T; }, {}, any>
+>                : ^^^^^^^^^^^^^^^^^^^^^^^^^                         ^^^^^^^^^^^^^
+>React : typeof React
+>      : ^^^^^^^^^^^^
+>Component : typeof React.Component
+>          : ^^^^^^^^^^^^^^^^^^^^^^
+>isAny : <T>(obj: any) => obj is T
+>      : ^ ^^   ^^   ^^^^^        
+>obj : any
+
+    static defaultProps = {
+>defaultProps : { isAny: <T>(obj: any) => obj is T; }
+>             : ^^^^^^^^^^ ^^   ^^   ^^^^^        ^^^
+>{        isAny: TestComponent.isAny    } : { isAny: <T>(obj: any) => obj is T; }
+>                                         : ^^^^^^^^^^ ^^   ^^   ^^^^^        ^^^
+
+        isAny: TestComponent.isAny
+>isAny : <T>(obj: any) => obj is T
+>      : ^ ^^   ^^   ^^^^^        
+>TestComponent.isAny : <T>(obj: any) => obj is T
+>                    : ^ ^^   ^^   ^^^^^        
+>TestComponent : typeof TestComponent
+>              : ^^^^^^^^^^^^^^^^^^^^
+>isAny : <T>(obj: any) => obj is T
+>      : ^ ^^   ^^   ^^^^^        
+    }
+
+    // Type guard is defined as a static class property
+    static isAny<T>(obj: any): obj is T {
+>isAny : <T>(obj: any) => obj is T
+>      : ^ ^^   ^^   ^^^^^        
+>obj : any
+
+        return true;
+>true : true
+>     : ^^^^
+    }
+}
+
+const TestRender = () => <TestComponent />;
+>TestRender : () => JSX.Element
+>           : ^^^^^^^^^^^^^^^^^
+>() => <TestComponent /> : () => JSX.Element
+>                        : ^^^^^^^^^^^^^^^^^
+><TestComponent /> : JSX.Element
+>                  : ^^^^^^^^^^^
+>TestComponent : typeof TestComponent
+>              : ^^^^^^^^^^^^^^^^^^^^
+