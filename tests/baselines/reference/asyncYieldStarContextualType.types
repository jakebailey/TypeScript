--- conflicted
+++ resolved
@@ -1,141 +1,123 @@
-//// [tests/cases/compiler/asyncYieldStarContextualType.ts] ////
-
-=== asyncYieldStarContextualType.ts ===
-// https://github.com/microsoft/TypeScript/issues/57903
-interface Result<T, E> {
-    [Symbol.iterator](): Generator<E, T, unknown>
->[Symbol.iterator] : () => Generator<E, T, unknown>
->                  : ^^^^^^                        
->Symbol.iterator : unique symbol
->                : ^^^^^^^^^^^^^
->Symbol : SymbolConstructor
->       : ^^^^^^^^^^^^^^^^^
->iterator : unique symbol
->         : ^^^^^^^^^^^^^
-}
-
-type Book = { id: string; title: string; authorId: string };
->Book : Book
->     : ^^^^
->id : string
->   : ^^^^^^
->title : string
->      : ^^^^^^
->authorId : string
->         : ^^^^^^
-
-type Author = { id: string; name: string };
->Author : Author
->       : ^^^^^^
->id : string
->   : ^^^^^^
->name : string
->     : ^^^^^^
-
-type BookWithAuthor = Book & { author: Author };
->BookWithAuthor : BookWithAuthor
->               : ^^^^^^^^^^^^^^
->author : Author
->       : ^^^^^^
-
-declare const authorPromise: Promise<Result<Author, "NOT_FOUND_AUTHOR">>;
->authorPromise : Promise<Result<Author, "NOT_FOUND_AUTHOR">>
->              : ^^^^^^^^^^^^^^^^^^^^^^^^^^^^^^^^^^^^^^^^^^^
-
-declare const mapper: <T>(result: Result<T, "NOT_FOUND_AUTHOR">) => Result<T, "NOT_FOUND_AUTHOR">;
->mapper : <T>(result: Result<T, "NOT_FOUND_AUTHOR">) => Result<T, "NOT_FOUND_AUTHOR">
->       : ^ ^^      ^^                             ^^^^^                             
->result : Result<T, "NOT_FOUND_AUTHOR">
->       : ^^^^^^^^^^^^^^^^^^^^^^^^^^^^^
-
-declare const g: <T, U, V>() => AsyncGenerator<T, U, V>;
->g : <T, U, V>() => AsyncGenerator<T, U, V>
->  : ^ ^^ ^^ ^^^^^^^                       
-
-async function* f(): AsyncGenerator<"NOT_FOUND_AUTHOR" | "NOT_FOUND_BOOK", BookWithAuthor, unknown> {
->f : () => AsyncGenerator<"NOT_FOUND_AUTHOR" | "NOT_FOUND_BOOK", BookWithAuthor, unknown>
->  : ^^^^^^                                                                              
-
-    // Without yield*, the type of test1 is
-    //   Result<Author, "NOT_FOUND_AUTHOR>
-    const test1 = await authorPromise.then(mapper)
->test1 : Result<Author, "NOT_FOUND_AUTHOR">
->      : ^^^^^^^^^^^^^^^^^^^^^^^^^^^^^^^^^^
->await authorPromise.then(mapper) : Result<Author, "NOT_FOUND_AUTHOR">
->                                 : ^^^^^^^^^^^^^^^^^^^^^^^^^^^^^^^^^^
->authorPromise.then(mapper) : Promise<Result<Author, "NOT_FOUND_AUTHOR">>
->                           : ^^^^^^^^^^^^^^^^^^^^^^^^^^^^^^^^^^^^^^^^^^^
-<<<<<<< HEAD
->authorPromise.then : <TResult1 = Result<Author, "NOT_FOUND_AUTHOR">, TResult2 = never>(deferred onfulfilled?: (value: Result<Author, "NOT_FOUND_AUTHOR">) => TResult1 | PromiseLike<TResult1>, deferred onrejected?: (reason: any) => TResult2 | PromiseLike<TResult2>) => Promise<TResult1 | TResult2>
->                   : ^        ^^^^^^^^^^^^^^^^^^^^^^^^^^^^^^^^^^^^^^^        ^^^^^^^^^^        ^           ^^^^     ^^^^^^^^^^^^^^^^^^^^^^^^^^^^^^^^^^^^^^^^^^^^^^^^^               ^^^^^^^^ ^^        ^          ^^^^      ^^   ^^^^^^^^^^^^^               ^^^^^^^^ ^^^^^        ^^^^^^^^   ^^^^^^^^ 
->authorPromise : Promise<Result<Author, "NOT_FOUND_AUTHOR">>
->              : ^^^^^^^^^^^^^^^^^^^^^^^^^^^^^^^^^^^^^^^^^^^
->then : <TResult1 = Result<Author, "NOT_FOUND_AUTHOR">, TResult2 = never>(deferred onfulfilled?: (value: Result<Author, "NOT_FOUND_AUTHOR">) => TResult1 | PromiseLike<TResult1>, deferred onrejected?: (reason: any) => TResult2 | PromiseLike<TResult2>) => Promise<TResult1 | TResult2>
->     : ^        ^^^^^^^^^^^^^^^^^^^^^^^^^^^^^^^^^^^^^^^        ^^^^^^^^^^        ^           ^^^^     ^^^^^^^^^^^^^^^^^^^^^^^^^^^^^^^^^^^^^^^^^^^^^^^^^               ^^^^^^^^ ^^        ^          ^^^^      ^^   ^^^^^^^^^^^^^               ^^^^^^^^ ^^^^^        ^^^^^^^^   ^^^^^^^^ 
-=======
->authorPromise.then : <TResult1 = Result<Author, "NOT_FOUND_AUTHOR">, TResult2 = never>(onfulfilled?: (value: Result<Author, "NOT_FOUND_AUTHOR">) => TResult1 | PromiseLike<TResult1>, onrejected?: (reason: any) => TResult2 | PromiseLike<TResult2>) => Promise<TResult1 | TResult2>
->                   : ^        ^^^^^^^^^^^^^^^^^^^^^^^^^^^^^^^^^^^^^^^        ^^^^^^^^^^           ^^^^     ^^^^^^^^^^^^^^^^^^^^^^^^^^^^^^^^^^^^^^^^^^^^^^^^^^^^^^^^^^^^^^^^^^^^^^^^^^^          ^^^^      ^^   ^^^^^^^^^^^^^^^^^^^^^^^^^^^^^^^^^^^^^^^^^^^^^^^^^^^^^^^^^^^^^^^^^^^^^^
->authorPromise : Promise<Result<Author, "NOT_FOUND_AUTHOR">>
->              : ^^^^^^^^^^^^^^^^^^^^^^^^^^^^^^^^^^^^^^^^^^^
->then : <TResult1 = Result<Author, "NOT_FOUND_AUTHOR">, TResult2 = never>(onfulfilled?: (value: Result<Author, "NOT_FOUND_AUTHOR">) => TResult1 | PromiseLike<TResult1>, onrejected?: (reason: any) => TResult2 | PromiseLike<TResult2>) => Promise<TResult1 | TResult2>
->     : ^        ^^^^^^^^^^^^^^^^^^^^^^^^^^^^^^^^^^^^^^^        ^^^^^^^^^^           ^^^^     ^^^^^^^^^^^^^^^^^^^^^^^^^^^^^^^^^^^^^^^^^^^^^^^^^^^^^^^^^^^^^^^^^^^^^^^^^^^          ^^^^      ^^   ^^^^^^^^^^^^^^^^^^^^^^^^^^^^^^^^^^^^^^^^^^^^^^^^^^^^^^^^^^^^^^^^^^^^^^
->>>>>>> a6a0f4ad
->mapper : <T>(result: Result<T, "NOT_FOUND_AUTHOR">) => Result<T, "NOT_FOUND_AUTHOR">
->       : ^ ^^      ^^                             ^^^^^                             
-
-    // With yield*, the type of test2 is
-    //    Author | BookWithAuthor
-    // But this codepath has no way to produce BookWithAuthor
-    const test2 = yield* await authorPromise.then(mapper)
->test2 : Author
->      : ^^^^^^
->yield* await authorPromise.then(mapper) : Author
->                                        : ^^^^^^
->await authorPromise.then(mapper) : Result<Author, "NOT_FOUND_AUTHOR">
->                                 : ^^^^^^^^^^^^^^^^^^^^^^^^^^^^^^^^^^
->authorPromise.then(mapper) : Promise<Result<Author, "NOT_FOUND_AUTHOR">>
->                           : ^^^^^^^^^^^^^^^^^^^^^^^^^^^^^^^^^^^^^^^^^^^
-<<<<<<< HEAD
->authorPromise.then : <TResult1 = Result<Author, "NOT_FOUND_AUTHOR">, TResult2 = never>(deferred onfulfilled?: (value: Result<Author, "NOT_FOUND_AUTHOR">) => TResult1 | PromiseLike<TResult1>, deferred onrejected?: (reason: any) => TResult2 | PromiseLike<TResult2>) => Promise<TResult1 | TResult2>
->                   : ^        ^^^^^^^^^^^^^^^^^^^^^^^^^^^^^^^^^^^^^^^        ^^^^^^^^^^        ^           ^^^^     ^^^^^^^^^^^^^^^^^^^^^^^^^^^^^^^^^^^^^^^^^^^^^^^^^               ^^^^^^^^ ^^        ^          ^^^^      ^^   ^^^^^^^^^^^^^               ^^^^^^^^ ^^^^^        ^^^^^^^^   ^^^^^^^^ 
->authorPromise : Promise<Result<Author, "NOT_FOUND_AUTHOR">>
->              : ^^^^^^^^^^^^^^^^^^^^^^^^^^^^^^^^^^^^^^^^^^^
->then : <TResult1 = Result<Author, "NOT_FOUND_AUTHOR">, TResult2 = never>(deferred onfulfilled?: (value: Result<Author, "NOT_FOUND_AUTHOR">) => TResult1 | PromiseLike<TResult1>, deferred onrejected?: (reason: any) => TResult2 | PromiseLike<TResult2>) => Promise<TResult1 | TResult2>
->     : ^        ^^^^^^^^^^^^^^^^^^^^^^^^^^^^^^^^^^^^^^^        ^^^^^^^^^^        ^           ^^^^     ^^^^^^^^^^^^^^^^^^^^^^^^^^^^^^^^^^^^^^^^^^^^^^^^^               ^^^^^^^^ ^^        ^          ^^^^      ^^   ^^^^^^^^^^^^^               ^^^^^^^^ ^^^^^        ^^^^^^^^   ^^^^^^^^ 
-=======
->authorPromise.then : <TResult1 = Result<Author, "NOT_FOUND_AUTHOR">, TResult2 = never>(onfulfilled?: (value: Result<Author, "NOT_FOUND_AUTHOR">) => TResult1 | PromiseLike<TResult1>, onrejected?: (reason: any) => TResult2 | PromiseLike<TResult2>) => Promise<TResult1 | TResult2>
->                   : ^        ^^^^^^^^^^^^^^^^^^^^^^^^^^^^^^^^^^^^^^^        ^^^^^^^^^^           ^^^^     ^^^^^^^^^^^^^^^^^^^^^^^^^^^^^^^^^^^^^^^^^^^^^^^^^^^^^^^^^^^^^^^^^^^^^^^^^^^          ^^^^      ^^   ^^^^^^^^^^^^^^^^^^^^^^^^^^^^^^^^^^^^^^^^^^^^^^^^^^^^^^^^^^^^^^^^^^^^^^
->authorPromise : Promise<Result<Author, "NOT_FOUND_AUTHOR">>
->              : ^^^^^^^^^^^^^^^^^^^^^^^^^^^^^^^^^^^^^^^^^^^
->then : <TResult1 = Result<Author, "NOT_FOUND_AUTHOR">, TResult2 = never>(onfulfilled?: (value: Result<Author, "NOT_FOUND_AUTHOR">) => TResult1 | PromiseLike<TResult1>, onrejected?: (reason: any) => TResult2 | PromiseLike<TResult2>) => Promise<TResult1 | TResult2>
->     : ^        ^^^^^^^^^^^^^^^^^^^^^^^^^^^^^^^^^^^^^^^        ^^^^^^^^^^           ^^^^     ^^^^^^^^^^^^^^^^^^^^^^^^^^^^^^^^^^^^^^^^^^^^^^^^^^^^^^^^^^^^^^^^^^^^^^^^^^^          ^^^^      ^^   ^^^^^^^^^^^^^^^^^^^^^^^^^^^^^^^^^^^^^^^^^^^^^^^^^^^^^^^^^^^^^^^^^^^^^^
->>>>>>> a6a0f4ad
->mapper : <T>(result: Result<T, "NOT_FOUND_AUTHOR">) => Result<T, "NOT_FOUND_AUTHOR">
->       : ^ ^^      ^^                             ^^^^^                             
-
-    const x1 = yield* g();
->x1 : unknown
->   : ^^^^^^^
->yield* g() : unknown
->           : ^^^^^^^
->g() : AsyncGenerator<"NOT_FOUND_AUTHOR" | "NOT_FOUND_BOOK", unknown, unknown>
->    : ^^^^^^^^^^^^^^^^^^^^^^^^^^^^^^^^^^^^^^^^^^^^^^^^^^^^^^^^^^^^^^^^^^^^^^^
->g : <T, U, V>() => AsyncGenerator<T, U, V>
->  : ^ ^^ ^^ ^^^^^^^                       
-
-    const x2: number = yield* g();
->x2 : number
->   : ^^^^^^
->yield* g() : number
->           : ^^^^^^
->g() : AsyncGenerator<"NOT_FOUND_AUTHOR" | "NOT_FOUND_BOOK", number, unknown>
->    : ^^^^^^^^^^^^^^^^^^^^^^^^^^^^^^^^^^^^^^^^^^^^^^^^^^^^^^^^^^^^^^^^^^^^^^
->g : <T, U, V>() => AsyncGenerator<T, U, V>
->  : ^ ^^ ^^ ^^^^^^^                       
-
-    return null! as BookWithAuthor;
->null! as BookWithAuthor : BookWithAuthor
->                        : ^^^^^^^^^^^^^^
->null! : null
->      : ^^^^
-}
+//// [tests/cases/compiler/asyncYieldStarContextualType.ts] ////
+
+=== asyncYieldStarContextualType.ts ===
+// https://github.com/microsoft/TypeScript/issues/57903
+interface Result<T, E> {
+    [Symbol.iterator](): Generator<E, T, unknown>
+>[Symbol.iterator] : () => Generator<E, T, unknown>
+>                  : ^^^^^^                        
+>Symbol.iterator : unique symbol
+>                : ^^^^^^^^^^^^^
+>Symbol : SymbolConstructor
+>       : ^^^^^^^^^^^^^^^^^
+>iterator : unique symbol
+>         : ^^^^^^^^^^^^^
+}
+
+type Book = { id: string; title: string; authorId: string };
+>Book : Book
+>     : ^^^^
+>id : string
+>   : ^^^^^^
+>title : string
+>      : ^^^^^^
+>authorId : string
+>         : ^^^^^^
+
+type Author = { id: string; name: string };
+>Author : Author
+>       : ^^^^^^
+>id : string
+>   : ^^^^^^
+>name : string
+>     : ^^^^^^
+
+type BookWithAuthor = Book & { author: Author };
+>BookWithAuthor : BookWithAuthor
+>               : ^^^^^^^^^^^^^^
+>author : Author
+>       : ^^^^^^
+
+declare const authorPromise: Promise<Result<Author, "NOT_FOUND_AUTHOR">>;
+>authorPromise : Promise<Result<Author, "NOT_FOUND_AUTHOR">>
+>              : ^^^^^^^^^^^^^^^^^^^^^^^^^^^^^^^^^^^^^^^^^^^
+
+declare const mapper: <T>(result: Result<T, "NOT_FOUND_AUTHOR">) => Result<T, "NOT_FOUND_AUTHOR">;
+>mapper : <T>(result: Result<T, "NOT_FOUND_AUTHOR">) => Result<T, "NOT_FOUND_AUTHOR">
+>       : ^ ^^      ^^                             ^^^^^                             
+>result : Result<T, "NOT_FOUND_AUTHOR">
+>       : ^^^^^^^^^^^^^^^^^^^^^^^^^^^^^
+
+declare const g: <T, U, V>() => AsyncGenerator<T, U, V>;
+>g : <T, U, V>() => AsyncGenerator<T, U, V>
+>  : ^ ^^ ^^ ^^^^^^^                       
+
+async function* f(): AsyncGenerator<"NOT_FOUND_AUTHOR" | "NOT_FOUND_BOOK", BookWithAuthor, unknown> {
+>f : () => AsyncGenerator<"NOT_FOUND_AUTHOR" | "NOT_FOUND_BOOK", BookWithAuthor, unknown>
+>  : ^^^^^^                                                                              
+
+    // Without yield*, the type of test1 is
+    //   Result<Author, "NOT_FOUND_AUTHOR>
+    const test1 = await authorPromise.then(mapper)
+>test1 : Result<Author, "NOT_FOUND_AUTHOR">
+>      : ^^^^^^^^^^^^^^^^^^^^^^^^^^^^^^^^^^
+>await authorPromise.then(mapper) : Result<Author, "NOT_FOUND_AUTHOR">
+>                                 : ^^^^^^^^^^^^^^^^^^^^^^^^^^^^^^^^^^
+>authorPromise.then(mapper) : Promise<Result<Author, "NOT_FOUND_AUTHOR">>
+>                           : ^^^^^^^^^^^^^^^^^^^^^^^^^^^^^^^^^^^^^^^^^^^
+>authorPromise.then : <TResult1 = Result<Author, "NOT_FOUND_AUTHOR">, TResult2 = never>(deferred onfulfilled?: (value: Result<Author, "NOT_FOUND_AUTHOR">) => TResult1 | PromiseLike<TResult1>, deferred onrejected?: (reason: any) => TResult2 | PromiseLike<TResult2>) => Promise<TResult1 | TResult2>
+>                   : ^        ^^^^^^^^^^^^^^^^^^^^^^^^^^^^^^^^^^^^^^^        ^^^^^^^^^^        ^           ^^^^     ^^^^^^^^^^^^^^^^^^^^^^^^^^^^^^^^^^^^^^^^^^^^^^^^^^^^^^^^^^^^^^^^^^^^^^^^^^^        ^          ^^^^      ^^   ^^^^^^^^^^^^^^^^^^^^^^^^^^^^^^^^^^^^^^^^^^^^^^^^^^^^^^^^^^^^^^^^^^^^^^
+>authorPromise : Promise<Result<Author, "NOT_FOUND_AUTHOR">>
+>              : ^^^^^^^^^^^^^^^^^^^^^^^^^^^^^^^^^^^^^^^^^^^
+>then : <TResult1 = Result<Author, "NOT_FOUND_AUTHOR">, TResult2 = never>(deferred onfulfilled?: (value: Result<Author, "NOT_FOUND_AUTHOR">) => TResult1 | PromiseLike<TResult1>, deferred onrejected?: (reason: any) => TResult2 | PromiseLike<TResult2>) => Promise<TResult1 | TResult2>
+>     : ^        ^^^^^^^^^^^^^^^^^^^^^^^^^^^^^^^^^^^^^^^        ^^^^^^^^^^        ^           ^^^^     ^^^^^^^^^^^^^^^^^^^^^^^^^^^^^^^^^^^^^^^^^^^^^^^^^^^^^^^^^^^^^^^^^^^^^^^^^^^        ^          ^^^^      ^^   ^^^^^^^^^^^^^^^^^^^^^^^^^^^^^^^^^^^^^^^^^^^^^^^^^^^^^^^^^^^^^^^^^^^^^^
+>mapper : <T>(result: Result<T, "NOT_FOUND_AUTHOR">) => Result<T, "NOT_FOUND_AUTHOR">
+>       : ^ ^^      ^^                             ^^^^^                             
+
+    // With yield*, the type of test2 is
+    //    Author | BookWithAuthor
+    // But this codepath has no way to produce BookWithAuthor
+    const test2 = yield* await authorPromise.then(mapper)
+>test2 : Author
+>      : ^^^^^^
+>yield* await authorPromise.then(mapper) : Author
+>                                        : ^^^^^^
+>await authorPromise.then(mapper) : Result<Author, "NOT_FOUND_AUTHOR">
+>                                 : ^^^^^^^^^^^^^^^^^^^^^^^^^^^^^^^^^^
+>authorPromise.then(mapper) : Promise<Result<Author, "NOT_FOUND_AUTHOR">>
+>                           : ^^^^^^^^^^^^^^^^^^^^^^^^^^^^^^^^^^^^^^^^^^^
+>authorPromise.then : <TResult1 = Result<Author, "NOT_FOUND_AUTHOR">, TResult2 = never>(deferred onfulfilled?: (value: Result<Author, "NOT_FOUND_AUTHOR">) => TResult1 | PromiseLike<TResult1>, deferred onrejected?: (reason: any) => TResult2 | PromiseLike<TResult2>) => Promise<TResult1 | TResult2>
+>                   : ^        ^^^^^^^^^^^^^^^^^^^^^^^^^^^^^^^^^^^^^^^        ^^^^^^^^^^        ^           ^^^^     ^^^^^^^^^^^^^^^^^^^^^^^^^^^^^^^^^^^^^^^^^^^^^^^^^^^^^^^^^^^^^^^^^^^^^^^^^^^        ^          ^^^^      ^^   ^^^^^^^^^^^^^^^^^^^^^^^^^^^^^^^^^^^^^^^^^^^^^^^^^^^^^^^^^^^^^^^^^^^^^^
+>authorPromise : Promise<Result<Author, "NOT_FOUND_AUTHOR">>
+>              : ^^^^^^^^^^^^^^^^^^^^^^^^^^^^^^^^^^^^^^^^^^^
+>then : <TResult1 = Result<Author, "NOT_FOUND_AUTHOR">, TResult2 = never>(deferred onfulfilled?: (value: Result<Author, "NOT_FOUND_AUTHOR">) => TResult1 | PromiseLike<TResult1>, deferred onrejected?: (reason: any) => TResult2 | PromiseLike<TResult2>) => Promise<TResult1 | TResult2>
+>     : ^        ^^^^^^^^^^^^^^^^^^^^^^^^^^^^^^^^^^^^^^^        ^^^^^^^^^^        ^           ^^^^     ^^^^^^^^^^^^^^^^^^^^^^^^^^^^^^^^^^^^^^^^^^^^^^^^^^^^^^^^^^^^^^^^^^^^^^^^^^^        ^          ^^^^      ^^   ^^^^^^^^^^^^^^^^^^^^^^^^^^^^^^^^^^^^^^^^^^^^^^^^^^^^^^^^^^^^^^^^^^^^^^
+>mapper : <T>(result: Result<T, "NOT_FOUND_AUTHOR">) => Result<T, "NOT_FOUND_AUTHOR">
+>       : ^ ^^      ^^                             ^^^^^                             
+
+    const x1 = yield* g();
+>x1 : unknown
+>   : ^^^^^^^
+>yield* g() : unknown
+>           : ^^^^^^^
+>g() : AsyncGenerator<"NOT_FOUND_AUTHOR" | "NOT_FOUND_BOOK", unknown, unknown>
+>    : ^^^^^^^^^^^^^^^^^^^^^^^^^^^^^^^^^^^^^^^^^^^^^^^^^^^^^^^^^^^^^^^^^^^^^^^
+>g : <T, U, V>() => AsyncGenerator<T, U, V>
+>  : ^ ^^ ^^ ^^^^^^^                       
+
+    const x2: number = yield* g();
+>x2 : number
+>   : ^^^^^^
+>yield* g() : number
+>           : ^^^^^^
+>g() : AsyncGenerator<"NOT_FOUND_AUTHOR" | "NOT_FOUND_BOOK", number, unknown>
+>    : ^^^^^^^^^^^^^^^^^^^^^^^^^^^^^^^^^^^^^^^^^^^^^^^^^^^^^^^^^^^^^^^^^^^^^^
+>g : <T, U, V>() => AsyncGenerator<T, U, V>
+>  : ^ ^^ ^^ ^^^^^^^                       
+
+    return null! as BookWithAuthor;
+>null! as BookWithAuthor : BookWithAuthor
+>                        : ^^^^^^^^^^^^^^
+>null! : null
+>      : ^^^^
+}