--- conflicted
+++ resolved
@@ -1,23 +1,17 @@
-//// [tests/cases/conformance/types/tuple/tupleElementTypes4.ts] ////
-
-=== tupleElementTypes4.ts ===
-function f([a, b] = [0, undefined]) { }
-<<<<<<< HEAD
->f : ([a, b]?: [number, undefined]) => void
->a : number
->b : undefined
-=======
->f : ([a, b]?: [number, any]) => void
->  : ^^^^^^^^^^^^^^^^^^^^^^^^^^^^^^^^
->a : number
->  : ^^^^^^
->b : any
->  : ^^^
->>>>>>> 12402f26
->[0, undefined] : [number, undefined]
->               : ^^^^^^^^^^^^^^^^^^^
->0 : 0
->  : ^
->undefined : undefined
->          : ^^^^^^^^^
-
+//// [tests/cases/conformance/types/tuple/tupleElementTypes4.ts] ////
+
+=== tupleElementTypes4.ts ===
+function f([a, b] = [0, undefined]) { }
+>f : ([a, b]?: [number, undefined]) => void
+>  : ^^^^^^^^^^^^^^^^^^^^^^^^^^^^^^^^^^^^^^
+>a : number
+>  : ^^^^^^
+>b : undefined
+>  : ^^^^^^^^^
+>[0, undefined] : [number, undefined]
+>               : ^^^^^^^^^^^^^^^^^^^
+>0 : 0
+>  : ^
+>undefined : undefined
+>          : ^^^^^^^^^
+