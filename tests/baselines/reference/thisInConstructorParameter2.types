//// [tests/cases/compiler/thisInConstructorParameter2.ts] ////

=== thisInConstructorParameter2.ts ===
class P {
>P : P
>  : ^

    x = this;
>x : this
>  : ^^^^
>this : this
>     : ^^^^

    static y = this;
>y : typeof P
>  : ^^^^^^^^
>this : typeof P
>     : ^^^^^^^^

    constructor(public z = this, zz = this, zzz = (p = this) => this) {
>z : this
>  : ^^^^
>this : this
>     : ^^^^
>zz : this
>   : ^^^^
>this : this
>     : ^^^^
>zzz : (p?: this) => this
>    : ^^^^^^^^^^^^^^^^^^
>(p = this) => this : (p?: this) => this
>                   : ^^^^^^^^^^^^^^^^^^
>p : this
>  : ^^^^
>this : this
>     : ^^^^
>this : this
>     : ^^^^

        zzz = (p = this) => this;
<<<<<<< HEAD
>zzz = (p = this) => this : (p?: this | undefined) => this
>zzz : (p?: this) => this
>(p = this) => this : (p?: this | undefined) => this
>p : this | undefined
=======
>zzz = (p = this) => this : (p?: this) => this
>                         : ^^^^^^^^^^^^^^^^^^
>zzz : (p?: this) => this
>    : ^^^^^^^^^^^^^^^^^^
>(p = this) => this : (p?: this) => this
>                   : ^^^^^^^^^^^^^^^^^^
>p : this
>  : ^^^^
>>>>>>> 12402f26
>this : this
>     : ^^^^
>this : this
>     : ^^^^
    }

    foo(zz = this) { zz.x; }
>foo : (zz?: this) => void
>    : ^^^^^^^^^^^^^^^^^^^
>zz : this
>   : ^^^^
>this : this
>     : ^^^^
>zz.x : this
>     : ^^^^
>zz : this
>   : ^^^^
>x : this
>  : ^^^^

    static bar(zz = this) { zz.y; }
>bar : (zz?: typeof P) => void
>    : ^^^^^^^^^^^^^^^^^^^^^^^
>zz : typeof P
>   : ^^^^^^^^
>this : typeof P
>     : ^^^^^^^^
>zz.y : typeof P
>     : ^^^^^^^^
>zz : typeof P
>   : ^^^^^^^^
>y : typeof P
>  : ^^^^^^^^
}
<|MERGE_RESOLUTION|>--- conflicted
+++ resolved
@@ -1,89 +1,82 @@
-//// [tests/cases/compiler/thisInConstructorParameter2.ts] ////
-
-=== thisInConstructorParameter2.ts ===
-class P {
->P : P
->  : ^
-
-    x = this;
->x : this
->  : ^^^^
->this : this
->     : ^^^^
-
-    static y = this;
->y : typeof P
->  : ^^^^^^^^
->this : typeof P
->     : ^^^^^^^^
-
-    constructor(public z = this, zz = this, zzz = (p = this) => this) {
->z : this
->  : ^^^^
->this : this
->     : ^^^^
->zz : this
->   : ^^^^
->this : this
->     : ^^^^
->zzz : (p?: this) => this
->    : ^^^^^^^^^^^^^^^^^^
->(p = this) => this : (p?: this) => this
->                   : ^^^^^^^^^^^^^^^^^^
->p : this
->  : ^^^^
->this : this
->     : ^^^^
->this : this
->     : ^^^^
-
-        zzz = (p = this) => this;
-<<<<<<< HEAD
->zzz = (p = this) => this : (p?: this | undefined) => this
->zzz : (p?: this) => this
->(p = this) => this : (p?: this | undefined) => this
->p : this | undefined
-=======
->zzz = (p = this) => this : (p?: this) => this
->                         : ^^^^^^^^^^^^^^^^^^
->zzz : (p?: this) => this
->    : ^^^^^^^^^^^^^^^^^^
->(p = this) => this : (p?: this) => this
->                   : ^^^^^^^^^^^^^^^^^^
->p : this
->  : ^^^^
->>>>>>> 12402f26
->this : this
->     : ^^^^
->this : this
->     : ^^^^
-    }
-
-    foo(zz = this) { zz.x; }
->foo : (zz?: this) => void
->    : ^^^^^^^^^^^^^^^^^^^
->zz : this
->   : ^^^^
->this : this
->     : ^^^^
->zz.x : this
->     : ^^^^
->zz : this
->   : ^^^^
->x : this
->  : ^^^^
-
-    static bar(zz = this) { zz.y; }
->bar : (zz?: typeof P) => void
->    : ^^^^^^^^^^^^^^^^^^^^^^^
->zz : typeof P
->   : ^^^^^^^^
->this : typeof P
->     : ^^^^^^^^
->zz.y : typeof P
->     : ^^^^^^^^
->zz : typeof P
->   : ^^^^^^^^
->y : typeof P
->  : ^^^^^^^^
-}
+//// [tests/cases/compiler/thisInConstructorParameter2.ts] ////
+
+=== thisInConstructorParameter2.ts ===
+class P {
+>P : P
+>  : ^
+
+    x = this;
+>x : this
+>  : ^^^^
+>this : this
+>     : ^^^^
+
+    static y = this;
+>y : typeof P
+>  : ^^^^^^^^
+>this : typeof P
+>     : ^^^^^^^^
+
+    constructor(public z = this, zz = this, zzz = (p = this) => this) {
+>z : this
+>  : ^^^^
+>this : this
+>     : ^^^^
+>zz : this
+>   : ^^^^
+>this : this
+>     : ^^^^
+>zzz : (p?: this) => this
+>    : ^^^^^^^^^^^^^^^^^^
+>(p = this) => this : (p?: this) => this
+>                   : ^^^^^^^^^^^^^^^^^^
+>p : this
+>  : ^^^^
+>this : this
+>     : ^^^^
+>this : this
+>     : ^^^^
+
+        zzz = (p = this) => this;
+>zzz = (p = this) => this : (p?: this | undefined) => this
+>                         : ^^^^^^^^^^^^^^^^^^^^^^^^^^^^^^
+>zzz : (p?: this) => this
+>    : ^^^^^^^^^^^^^^^^^^
+>(p = this) => this : (p?: this | undefined) => this
+>                   : ^^^^^^^^^^^^^^^^^^^^^^^^^^^^^^
+>p : this | undefined
+>  : ^^^^^^^^^^^^^^^^
+>this : this
+>     : ^^^^
+>this : this
+>     : ^^^^
+    }
+
+    foo(zz = this) { zz.x; }
+>foo : (zz?: this) => void
+>    : ^^^^^^^^^^^^^^^^^^^
+>zz : this
+>   : ^^^^
+>this : this
+>     : ^^^^
+>zz.x : this
+>     : ^^^^
+>zz : this
+>   : ^^^^
+>x : this
+>  : ^^^^
+
+    static bar(zz = this) { zz.y; }
+>bar : (zz?: typeof P) => void
+>    : ^^^^^^^^^^^^^^^^^^^^^^^
+>zz : typeof P
+>   : ^^^^^^^^
+>this : typeof P
+>     : ^^^^^^^^
+>zz.y : typeof P
+>     : ^^^^^^^^
+>zz : typeof P
+>   : ^^^^^^^^
+>y : typeof P
+>  : ^^^^^^^^
+}