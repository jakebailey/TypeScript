//// [tests/cases/conformance/types/typeRelationships/assignmentCompatibility/assignmentCompatWithCallSignaturesWithOptionalParameters.ts] ////

=== assignmentCompatWithCallSignaturesWithOptionalParameters.ts ===
// call signatures in derived types must have the same or fewer optional parameters as the base type

interface Base { 
    a: () => number;
>a : () => number
>  : ^^^^^^      

    a2: (x?: number) => number;
>a2 : (x?: number) => number
<<<<<<< HEAD
>x : number | undefined
=======
>   : ^^^^^      ^^^^^      
>x : number
>  : ^^^^^^
>>>>>>> 12402f26

    a3: (x: number) => number;
>a3 : (x: number) => number
>   : ^^^^      ^^^^^      
>x : number
>  : ^^^^^^

    a4: (x: number, y?: number) => number;
>a4 : (x: number, y?: number) => number
>   : ^^^^      ^^^^^^      ^^^^^      
>x : number
<<<<<<< HEAD
>y : number | undefined

    a5: (x?: number, y?: number) => number;
>a5 : (x?: number, y?: number) => number
>x : number | undefined
>y : number | undefined
=======
>  : ^^^^^^
>y : number
>  : ^^^^^^

    a5: (x?: number, y?: number) => number;
>a5 : (x?: number, y?: number) => number
>   : ^^^^^      ^^^^^^      ^^^^^      
>x : number
>  : ^^^^^^
>y : number
>  : ^^^^^^
>>>>>>> 12402f26

    a6: (x: number, y: number) => number;
>a6 : (x: number, y: number) => number
>   : ^^^^      ^^^^^      ^^^^^      
>x : number
>  : ^^^^^^
>y : number
>  : ^^^^^^
}
var b: Base;
>b : Base
>  : ^^^^

var a: () => number;
>a : () => number
>  : ^^^^^^      

    a = () => 1 // ok, same number of required params
>a = () => 1 : () => number
>            : ^^^^^^^^^^^^
>a : () => number
>  : ^^^^^^^^^^^^
>() => 1 : () => number
>        : ^^^^^^^^^^^^
>1 : 1
>  : ^

    a = (x?: number) => 1; // ok, same number of required params
>a = (x?: number) => 1 : (x?: number) => number
>                      : ^^^^^      ^^^^^^^^^^^
>a : () => number
>  : ^^^^^^^^^^^^
>(x?: number) => 1 : (x?: number) => number
<<<<<<< HEAD
>x : number | undefined
=======
>                  : ^^^^^      ^^^^^^^^^^^
>x : number
>  : ^^^^^^
>>>>>>> 12402f26
>1 : 1
>  : ^

    a = (x: number) => 1; // error, too many required params
>a = (x: number) => 1 : (x: number) => number
>                     : ^^^^      ^^^^^^^^^^^
>a : () => number
>  : ^^^^^^^^^^^^
>(x: number) => 1 : (x: number) => number
>                 : ^^^^      ^^^^^^^^^^^
>x : number
>  : ^^^^^^
>1 : 1
>  : ^

    a = b.a; // ok
>a = b.a : () => number
>        : ^^^^^^^^^^^^
>a : () => number
>  : ^^^^^^^^^^^^
>b.a : () => number
>    : ^^^^^^^^^^^^
>b : Base
>  : ^^^^
>a : () => number
>  : ^^^^^^^^^^^^

    a = b.a2; // ok
<<<<<<< HEAD
>a = b.a2 : (x?: number | undefined) => number
>a : () => number
>b.a2 : (x?: number | undefined) => number
>b : Base
>a2 : (x?: number | undefined) => number
=======
>a = b.a2 : (x?: number) => number
>         : ^^^^^^^^^^^^^^^^^^^^^^
>a : () => number
>  : ^^^^^^^^^^^^
>b.a2 : (x?: number) => number
>     : ^^^^^^^^^^^^^^^^^^^^^^
>b : Base
>  : ^^^^
>a2 : (x?: number) => number
>   : ^^^^^^^^^^^^^^^^^^^^^^
>>>>>>> 12402f26

    a = b.a3; // error
>a = b.a3 : (x: number) => number
>         : ^^^^^^^^^^^^^^^^^^^^^
>a : () => number
>  : ^^^^^^^^^^^^
>b.a3 : (x: number) => number
>     : ^^^^^^^^^^^^^^^^^^^^^
>b : Base
>  : ^^^^
>a3 : (x: number) => number
>   : ^^^^^^^^^^^^^^^^^^^^^

    a = b.a4; // error
<<<<<<< HEAD
>a = b.a4 : (x: number, y?: number | undefined) => number
>a : () => number
>b.a4 : (x: number, y?: number | undefined) => number
>b : Base
>a4 : (x: number, y?: number | undefined) => number

    a = b.a5; // ok
>a = b.a5 : (x?: number | undefined, y?: number | undefined) => number
>a : () => number
>b.a5 : (x?: number | undefined, y?: number | undefined) => number
>b : Base
>a5 : (x?: number | undefined, y?: number | undefined) => number
=======
>a = b.a4 : (x: number, y?: number) => number
>         : ^^^^^^^^^^^^^^^^^^^^^^^^^^^^^^^^^
>a : () => number
>  : ^^^^^^^^^^^^
>b.a4 : (x: number, y?: number) => number
>     : ^^^^^^^^^^^^^^^^^^^^^^^^^^^^^^^^^
>b : Base
>  : ^^^^
>a4 : (x: number, y?: number) => number
>   : ^^^^^^^^^^^^^^^^^^^^^^^^^^^^^^^^^

    a = b.a5; // ok
>a = b.a5 : (x?: number, y?: number) => number
>         : ^^^^^^^^^^^^^^^^^^^^^^^^^^^^^^^^^^
>a : () => number
>  : ^^^^^^^^^^^^
>b.a5 : (x?: number, y?: number) => number
>     : ^^^^^^^^^^^^^^^^^^^^^^^^^^^^^^^^^^
>b : Base
>  : ^^^^
>a5 : (x?: number, y?: number) => number
>   : ^^^^^^^^^^^^^^^^^^^^^^^^^^^^^^^^^^
>>>>>>> 12402f26

    a = b.a6; // error
>a = b.a6 : (x: number, y: number) => number
>         : ^^^^^^^^^^^^^^^^^^^^^^^^^^^^^^^^
>a : () => number
>  : ^^^^^^^^^^^^
>b.a6 : (x: number, y: number) => number
>     : ^^^^^^^^^^^^^^^^^^^^^^^^^^^^^^^^
>b : Base
>  : ^^^^
>a6 : (x: number, y: number) => number
>   : ^^^^^^^^^^^^^^^^^^^^^^^^^^^^^^^^

var a2: (x?: number) => number; 
>a2 : (x?: number) => number
<<<<<<< HEAD
>x : number | undefined

    a2 = () => 1; // ok, same number of required params
>a2 = () => 1 : () => number
>a2 : (x?: number | undefined) => number
=======
>   : ^^^^^      ^^^^^      
>x : number
>  : ^^^^^^

    a2 = () => 1; // ok, same number of required params
>a2 = () => 1 : () => number
>             : ^^^^^^^^^^^^
>a2 : (x?: number) => number
>   : ^^^^^^^^^^^^^^^^^^^^^^
>>>>>>> 12402f26
>() => 1 : () => number
>        : ^^^^^^^^^^^^
>1 : 1
>  : ^

    a2 = (x?: number) => 1; // ok, same number of required params
>a2 = (x?: number) => 1 : (x?: number) => number
<<<<<<< HEAD
>a2 : (x?: number | undefined) => number
>(x?: number) => 1 : (x?: number) => number
>x : number | undefined
=======
>                       : ^^^^^      ^^^^^^^^^^^
>a2 : (x?: number) => number
>   : ^^^^^^^^^^^^^^^^^^^^^^
>(x?: number) => 1 : (x?: number) => number
>                  : ^^^^^      ^^^^^^^^^^^
>x : number
>  : ^^^^^^
>>>>>>> 12402f26
>1 : 1
>  : ^

    a2 = (x: number) => 1; // ok, same number of params
>a2 = (x: number) => 1 : (x: number) => number
<<<<<<< HEAD
>a2 : (x?: number | undefined) => number
=======
>                      : ^^^^      ^^^^^^^^^^^
>a2 : (x?: number) => number
>   : ^^^^^^^^^^^^^^^^^^^^^^
>>>>>>> 12402f26
>(x: number) => 1 : (x: number) => number
>                 : ^^^^      ^^^^^^^^^^^
>x : number
>  : ^^^^^^
>1 : 1
>  : ^

    a2 = b.a; // ok
>a2 = b.a : () => number
<<<<<<< HEAD
>a2 : (x?: number | undefined) => number
=======
>         : ^^^^^^^^^^^^
>a2 : (x?: number) => number
>   : ^^^^^^^^^^^^^^^^^^^^^^
>>>>>>> 12402f26
>b.a : () => number
>    : ^^^^^^^^^^^^
>b : Base
>  : ^^^^
>a : () => number
>  : ^^^^^^^^^^^^

    a2 = b.a2; // ok
<<<<<<< HEAD
>a2 = b.a2 : (x?: number | undefined) => number
>a2 : (x?: number | undefined) => number
>b.a2 : (x?: number | undefined) => number
>b : Base
>a2 : (x?: number | undefined) => number

    a2 = b.a3; // ok, same number of params
>a2 = b.a3 : (x: number) => number
>a2 : (x?: number | undefined) => number
=======
>a2 = b.a2 : (x?: number) => number
>          : ^^^^^^^^^^^^^^^^^^^^^^
>a2 : (x?: number) => number
>   : ^^^^^^^^^^^^^^^^^^^^^^
>b.a2 : (x?: number) => number
>     : ^^^^^^^^^^^^^^^^^^^^^^
>b : Base
>  : ^^^^
>a2 : (x?: number) => number
>   : ^^^^^^^^^^^^^^^^^^^^^^

    a2 = b.a3; // ok, same number of params
>a2 = b.a3 : (x: number) => number
>          : ^^^^^^^^^^^^^^^^^^^^^
>a2 : (x?: number) => number
>   : ^^^^^^^^^^^^^^^^^^^^^^
>>>>>>> 12402f26
>b.a3 : (x: number) => number
>     : ^^^^^^^^^^^^^^^^^^^^^
>b : Base
>  : ^^^^
>a3 : (x: number) => number
>   : ^^^^^^^^^^^^^^^^^^^^^

    a2 = b.a4; // ok, excess params are optional in b.a3
<<<<<<< HEAD
>a2 = b.a4 : (x: number, y?: number | undefined) => number
>a2 : (x?: number | undefined) => number
>b.a4 : (x: number, y?: number | undefined) => number
>b : Base
>a4 : (x: number, y?: number | undefined) => number

    a2 = b.a5; // ok
>a2 = b.a5 : (x?: number | undefined, y?: number | undefined) => number
>a2 : (x?: number | undefined) => number
>b.a5 : (x?: number | undefined, y?: number | undefined) => number
>b : Base
>a5 : (x?: number | undefined, y?: number | undefined) => number

    a2 = b.a6; // error
>a2 = b.a6 : (x: number, y: number) => number
>a2 : (x?: number | undefined) => number
=======
>a2 = b.a4 : (x: number, y?: number) => number
>          : ^^^^^^^^^^^^^^^^^^^^^^^^^^^^^^^^^
>a2 : (x?: number) => number
>   : ^^^^^^^^^^^^^^^^^^^^^^
>b.a4 : (x: number, y?: number) => number
>     : ^^^^^^^^^^^^^^^^^^^^^^^^^^^^^^^^^
>b : Base
>  : ^^^^
>a4 : (x: number, y?: number) => number
>   : ^^^^^^^^^^^^^^^^^^^^^^^^^^^^^^^^^

    a2 = b.a5; // ok
>a2 = b.a5 : (x?: number, y?: number) => number
>          : ^^^^^^^^^^^^^^^^^^^^^^^^^^^^^^^^^^
>a2 : (x?: number) => number
>   : ^^^^^^^^^^^^^^^^^^^^^^
>b.a5 : (x?: number, y?: number) => number
>     : ^^^^^^^^^^^^^^^^^^^^^^^^^^^^^^^^^^
>b : Base
>  : ^^^^
>a5 : (x?: number, y?: number) => number
>   : ^^^^^^^^^^^^^^^^^^^^^^^^^^^^^^^^^^

    a2 = b.a6; // error
>a2 = b.a6 : (x: number, y: number) => number
>          : ^^^^^^^^^^^^^^^^^^^^^^^^^^^^^^^^
>a2 : (x?: number) => number
>   : ^^^^^^^^^^^^^^^^^^^^^^
>>>>>>> 12402f26
>b.a6 : (x: number, y: number) => number
>     : ^^^^^^^^^^^^^^^^^^^^^^^^^^^^^^^^
>b : Base
>  : ^^^^
>a6 : (x: number, y: number) => number
>   : ^^^^^^^^^^^^^^^^^^^^^^^^^^^^^^^^

var a3: (x: number) => number; 
>a3 : (x: number) => number
>   : ^^^^      ^^^^^      
>x : number
>  : ^^^^^^

    a3 = () => 1; // ok, fewer required params
>a3 = () => 1 : () => number
>             : ^^^^^^^^^^^^
>a3 : (x: number) => number
>   : ^^^^^^^^^^^^^^^^^^^^^
>() => 1 : () => number
>        : ^^^^^^^^^^^^
>1 : 1
>  : ^

    a3 = (x?: number) => 1; // ok, fewer required params
>a3 = (x?: number) => 1 : (x?: number) => number
>                       : ^^^^^      ^^^^^^^^^^^
>a3 : (x: number) => number
>   : ^^^^^^^^^^^^^^^^^^^^^
>(x?: number) => 1 : (x?: number) => number
<<<<<<< HEAD
>x : number | undefined
=======
>                  : ^^^^^      ^^^^^^^^^^^
>x : number
>  : ^^^^^^
>>>>>>> 12402f26
>1 : 1
>  : ^

    a3 = (x: number) => 1; // ok, same number of required params
>a3 = (x: number) => 1 : (x: number) => number
>                      : ^^^^      ^^^^^^^^^^^
>a3 : (x: number) => number
>   : ^^^^^^^^^^^^^^^^^^^^^
>(x: number) => 1 : (x: number) => number
>                 : ^^^^      ^^^^^^^^^^^
>x : number
>  : ^^^^^^
>1 : 1
>  : ^

    a3 = (x: number, y: number) => 1;  // error, too many required params
>a3 = (x: number, y: number) => 1 : (x: number, y: number) => number
>                                 : ^^^^      ^^^^^      ^^^^^^^^^^^
>a3 : (x: number) => number
>   : ^^^^^^^^^^^^^^^^^^^^^
>(x: number, y: number) => 1 : (x: number, y: number) => number
>                            : ^^^^      ^^^^^      ^^^^^^^^^^^
>x : number
>  : ^^^^^^
>y : number
>  : ^^^^^^
>1 : 1
>  : ^

    a3 = b.a; // ok
>a3 = b.a : () => number
>         : ^^^^^^^^^^^^
>a3 : (x: number) => number
>   : ^^^^^^^^^^^^^^^^^^^^^
>b.a : () => number
>    : ^^^^^^^^^^^^
>b : Base
>  : ^^^^
>a : () => number
>  : ^^^^^^^^^^^^

    a3 = b.a2; // ok
<<<<<<< HEAD
>a3 = b.a2 : (x?: number | undefined) => number
>a3 : (x: number) => number
>b.a2 : (x?: number | undefined) => number
>b : Base
>a2 : (x?: number | undefined) => number
=======
>a3 = b.a2 : (x?: number) => number
>          : ^^^^^^^^^^^^^^^^^^^^^^
>a3 : (x: number) => number
>   : ^^^^^^^^^^^^^^^^^^^^^
>b.a2 : (x?: number) => number
>     : ^^^^^^^^^^^^^^^^^^^^^^
>b : Base
>  : ^^^^
>a2 : (x?: number) => number
>   : ^^^^^^^^^^^^^^^^^^^^^^
>>>>>>> 12402f26

    a3 = b.a3; // ok
>a3 = b.a3 : (x: number) => number
>          : ^^^^^^^^^^^^^^^^^^^^^
>a3 : (x: number) => number
>   : ^^^^^^^^^^^^^^^^^^^^^
>b.a3 : (x: number) => number
>     : ^^^^^^^^^^^^^^^^^^^^^
>b : Base
>  : ^^^^
>a3 : (x: number) => number
>   : ^^^^^^^^^^^^^^^^^^^^^

    a3 = b.a4; // ok
<<<<<<< HEAD
>a3 = b.a4 : (x: number, y?: number | undefined) => number
>a3 : (x: number) => number
>b.a4 : (x: number, y?: number | undefined) => number
>b : Base
>a4 : (x: number, y?: number | undefined) => number

    a3 = b.a5; // ok
>a3 = b.a5 : (x?: number | undefined, y?: number | undefined) => number
>a3 : (x: number) => number
>b.a5 : (x?: number | undefined, y?: number | undefined) => number
>b : Base
>a5 : (x?: number | undefined, y?: number | undefined) => number
=======
>a3 = b.a4 : (x: number, y?: number) => number
>          : ^^^^^^^^^^^^^^^^^^^^^^^^^^^^^^^^^
>a3 : (x: number) => number
>   : ^^^^^^^^^^^^^^^^^^^^^
>b.a4 : (x: number, y?: number) => number
>     : ^^^^^^^^^^^^^^^^^^^^^^^^^^^^^^^^^
>b : Base
>  : ^^^^
>a4 : (x: number, y?: number) => number
>   : ^^^^^^^^^^^^^^^^^^^^^^^^^^^^^^^^^

    a3 = b.a5; // ok
>a3 = b.a5 : (x?: number, y?: number) => number
>          : ^^^^^^^^^^^^^^^^^^^^^^^^^^^^^^^^^^
>a3 : (x: number) => number
>   : ^^^^^^^^^^^^^^^^^^^^^
>b.a5 : (x?: number, y?: number) => number
>     : ^^^^^^^^^^^^^^^^^^^^^^^^^^^^^^^^^^
>b : Base
>  : ^^^^
>a5 : (x?: number, y?: number) => number
>   : ^^^^^^^^^^^^^^^^^^^^^^^^^^^^^^^^^^
>>>>>>> 12402f26

    a3 = b.a6; // error
>a3 = b.a6 : (x: number, y: number) => number
>          : ^^^^^^^^^^^^^^^^^^^^^^^^^^^^^^^^
>a3 : (x: number) => number
>   : ^^^^^^^^^^^^^^^^^^^^^
>b.a6 : (x: number, y: number) => number
>     : ^^^^^^^^^^^^^^^^^^^^^^^^^^^^^^^^
>b : Base
>  : ^^^^
>a6 : (x: number, y: number) => number
>   : ^^^^^^^^^^^^^^^^^^^^^^^^^^^^^^^^

var a4: (x: number, y?: number) => number;
>a4 : (x: number, y?: number) => number
>   : ^^^^      ^^^^^^      ^^^^^      
>x : number
<<<<<<< HEAD
>y : number | undefined

    a4 = () => 1; // ok, fewer required params
>a4 = () => 1 : () => number
>a4 : (x: number, y?: number | undefined) => number
=======
>  : ^^^^^^
>y : number
>  : ^^^^^^

    a4 = () => 1; // ok, fewer required params
>a4 = () => 1 : () => number
>             : ^^^^^^^^^^^^
>a4 : (x: number, y?: number) => number
>   : ^^^^^^^^^^^^^^^^^^^^^^^^^^^^^^^^^
>>>>>>> 12402f26
>() => 1 : () => number
>        : ^^^^^^^^^^^^
>1 : 1
>  : ^

    a4 = (x?: number, y?: number) => 1; // ok, fewer required params
>a4 = (x?: number, y?: number) => 1 : (x?: number, y?: number) => number
<<<<<<< HEAD
>a4 : (x: number, y?: number | undefined) => number
>(x?: number, y?: number) => 1 : (x?: number, y?: number) => number
>x : number | undefined
>y : number | undefined
=======
>                                   : ^^^^^      ^^^^^^      ^^^^^^^^^^^
>a4 : (x: number, y?: number) => number
>   : ^^^^^^^^^^^^^^^^^^^^^^^^^^^^^^^^^
>(x?: number, y?: number) => 1 : (x?: number, y?: number) => number
>                              : ^^^^^      ^^^^^^      ^^^^^^^^^^^
>x : number
>  : ^^^^^^
>y : number
>  : ^^^^^^
>>>>>>> 12402f26
>1 : 1
>  : ^

    a4 = (x: number) => 1; // ok, same number of required params
>a4 = (x: number) => 1 : (x: number) => number
<<<<<<< HEAD
>a4 : (x: number, y?: number | undefined) => number
=======
>                      : ^^^^      ^^^^^^^^^^^
>a4 : (x: number, y?: number) => number
>   : ^^^^^^^^^^^^^^^^^^^^^^^^^^^^^^^^^
>>>>>>> 12402f26
>(x: number) => 1 : (x: number) => number
>                 : ^^^^      ^^^^^^^^^^^
>x : number
>  : ^^^^^^
>1 : 1
>  : ^

    a4 = (x: number, y: number) => 1; // ok, same number of params
>a4 = (x: number, y: number) => 1 : (x: number, y: number) => number
<<<<<<< HEAD
>a4 : (x: number, y?: number | undefined) => number
=======
>                                 : ^^^^      ^^^^^      ^^^^^^^^^^^
>a4 : (x: number, y?: number) => number
>   : ^^^^^^^^^^^^^^^^^^^^^^^^^^^^^^^^^
>>>>>>> 12402f26
>(x: number, y: number) => 1 : (x: number, y: number) => number
>                            : ^^^^      ^^^^^      ^^^^^^^^^^^
>x : number
>  : ^^^^^^
>y : number
>  : ^^^^^^
>1 : 1
>  : ^

    a4 = b.a; // ok
>a4 = b.a : () => number
<<<<<<< HEAD
>a4 : (x: number, y?: number | undefined) => number
=======
>         : ^^^^^^^^^^^^
>a4 : (x: number, y?: number) => number
>   : ^^^^^^^^^^^^^^^^^^^^^^^^^^^^^^^^^
>>>>>>> 12402f26
>b.a : () => number
>    : ^^^^^^^^^^^^
>b : Base
>  : ^^^^
>a : () => number
>  : ^^^^^^^^^^^^

    a4 = b.a2; // ok
<<<<<<< HEAD
>a4 = b.a2 : (x?: number | undefined) => number
>a4 : (x: number, y?: number | undefined) => number
>b.a2 : (x?: number | undefined) => number
>b : Base
>a2 : (x?: number | undefined) => number

    a4 = b.a3; // ok
>a4 = b.a3 : (x: number) => number
>a4 : (x: number, y?: number | undefined) => number
=======
>a4 = b.a2 : (x?: number) => number
>          : ^^^^^^^^^^^^^^^^^^^^^^
>a4 : (x: number, y?: number) => number
>   : ^^^^^^^^^^^^^^^^^^^^^^^^^^^^^^^^^
>b.a2 : (x?: number) => number
>     : ^^^^^^^^^^^^^^^^^^^^^^
>b : Base
>  : ^^^^
>a2 : (x?: number) => number
>   : ^^^^^^^^^^^^^^^^^^^^^^

    a4 = b.a3; // ok
>a4 = b.a3 : (x: number) => number
>          : ^^^^^^^^^^^^^^^^^^^^^
>a4 : (x: number, y?: number) => number
>   : ^^^^^^^^^^^^^^^^^^^^^^^^^^^^^^^^^
>>>>>>> 12402f26
>b.a3 : (x: number) => number
>     : ^^^^^^^^^^^^^^^^^^^^^
>b : Base
>  : ^^^^
>a3 : (x: number) => number
>   : ^^^^^^^^^^^^^^^^^^^^^

    a4 = b.a4; // ok
<<<<<<< HEAD
>a4 = b.a4 : (x: number, y?: number | undefined) => number
>a4 : (x: number, y?: number | undefined) => number
>b.a4 : (x: number, y?: number | undefined) => number
>b : Base
>a4 : (x: number, y?: number | undefined) => number

    a4 = b.a5; // ok
>a4 = b.a5 : (x?: number | undefined, y?: number | undefined) => number
>a4 : (x: number, y?: number | undefined) => number
>b.a5 : (x?: number | undefined, y?: number | undefined) => number
>b : Base
>a5 : (x?: number | undefined, y?: number | undefined) => number

    a4 = b.a6; // ok, same number of params
>a4 = b.a6 : (x: number, y: number) => number
>a4 : (x: number, y?: number | undefined) => number
=======
>a4 = b.a4 : (x: number, y?: number) => number
>          : ^^^^^^^^^^^^^^^^^^^^^^^^^^^^^^^^^
>a4 : (x: number, y?: number) => number
>   : ^^^^^^^^^^^^^^^^^^^^^^^^^^^^^^^^^
>b.a4 : (x: number, y?: number) => number
>     : ^^^^^^^^^^^^^^^^^^^^^^^^^^^^^^^^^
>b : Base
>  : ^^^^
>a4 : (x: number, y?: number) => number
>   : ^^^^^^^^^^^^^^^^^^^^^^^^^^^^^^^^^

    a4 = b.a5; // ok
>a4 = b.a5 : (x?: number, y?: number) => number
>          : ^^^^^^^^^^^^^^^^^^^^^^^^^^^^^^^^^^
>a4 : (x: number, y?: number) => number
>   : ^^^^^^^^^^^^^^^^^^^^^^^^^^^^^^^^^
>b.a5 : (x?: number, y?: number) => number
>     : ^^^^^^^^^^^^^^^^^^^^^^^^^^^^^^^^^^
>b : Base
>  : ^^^^
>a5 : (x?: number, y?: number) => number
>   : ^^^^^^^^^^^^^^^^^^^^^^^^^^^^^^^^^^

    a4 = b.a6; // ok, same number of params
>a4 = b.a6 : (x: number, y: number) => number
>          : ^^^^^^^^^^^^^^^^^^^^^^^^^^^^^^^^
>a4 : (x: number, y?: number) => number
>   : ^^^^^^^^^^^^^^^^^^^^^^^^^^^^^^^^^
>>>>>>> 12402f26
>b.a6 : (x: number, y: number) => number
>     : ^^^^^^^^^^^^^^^^^^^^^^^^^^^^^^^^
>b : Base
>  : ^^^^
>a6 : (x: number, y: number) => number
>   : ^^^^^^^^^^^^^^^^^^^^^^^^^^^^^^^^

var a5: (x?: number, y?: number) => number;
>a5 : (x?: number, y?: number) => number
<<<<<<< HEAD
>x : number | undefined
>y : number | undefined

    a5 = () => 1; // ok, fewer required params
>a5 = () => 1 : () => number
>a5 : (x?: number | undefined, y?: number | undefined) => number
=======
>   : ^^^^^      ^^^^^^      ^^^^^      
>x : number
>  : ^^^^^^
>y : number
>  : ^^^^^^

    a5 = () => 1; // ok, fewer required params
>a5 = () => 1 : () => number
>             : ^^^^^^^^^^^^
>a5 : (x?: number, y?: number) => number
>   : ^^^^^^^^^^^^^^^^^^^^^^^^^^^^^^^^^^
>>>>>>> 12402f26
>() => 1 : () => number
>        : ^^^^^^^^^^^^
>1 : 1
>  : ^

    a5 = (x?: number, y?: number) => 1; // ok, fewer required params
>a5 = (x?: number, y?: number) => 1 : (x?: number, y?: number) => number
<<<<<<< HEAD
>a5 : (x?: number | undefined, y?: number | undefined) => number
>(x?: number, y?: number) => 1 : (x?: number, y?: number) => number
>x : number | undefined
>y : number | undefined
=======
>                                   : ^^^^^      ^^^^^^      ^^^^^^^^^^^
>a5 : (x?: number, y?: number) => number
>   : ^^^^^^^^^^^^^^^^^^^^^^^^^^^^^^^^^^
>(x?: number, y?: number) => 1 : (x?: number, y?: number) => number
>                              : ^^^^^      ^^^^^^      ^^^^^^^^^^^
>x : number
>  : ^^^^^^
>y : number
>  : ^^^^^^
>>>>>>> 12402f26
>1 : 1
>  : ^

    a5 = (x: number) => 1; // ok, fewer params in lambda
>a5 = (x: number) => 1 : (x: number) => number
<<<<<<< HEAD
>a5 : (x?: number | undefined, y?: number | undefined) => number
=======
>                      : ^^^^      ^^^^^^^^^^^
>a5 : (x?: number, y?: number) => number
>   : ^^^^^^^^^^^^^^^^^^^^^^^^^^^^^^^^^^
>>>>>>> 12402f26
>(x: number) => 1 : (x: number) => number
>                 : ^^^^      ^^^^^^^^^^^
>x : number
>  : ^^^^^^
>1 : 1
>  : ^

    a5 = (x: number, y: number) => 1;  // ok, same number of params
>a5 = (x: number, y: number) => 1 : (x: number, y: number) => number
<<<<<<< HEAD
>a5 : (x?: number | undefined, y?: number | undefined) => number
=======
>                                 : ^^^^      ^^^^^      ^^^^^^^^^^^
>a5 : (x?: number, y?: number) => number
>   : ^^^^^^^^^^^^^^^^^^^^^^^^^^^^^^^^^^
>>>>>>> 12402f26
>(x: number, y: number) => 1 : (x: number, y: number) => number
>                            : ^^^^      ^^^^^      ^^^^^^^^^^^
>x : number
>  : ^^^^^^
>y : number
>  : ^^^^^^
>1 : 1
>  : ^

    a5 = b.a; // ok
>a5 = b.a : () => number
<<<<<<< HEAD
>a5 : (x?: number | undefined, y?: number | undefined) => number
=======
>         : ^^^^^^^^^^^^
>a5 : (x?: number, y?: number) => number
>   : ^^^^^^^^^^^^^^^^^^^^^^^^^^^^^^^^^^
>>>>>>> 12402f26
>b.a : () => number
>    : ^^^^^^^^^^^^
>b : Base
>  : ^^^^
>a : () => number
>  : ^^^^^^^^^^^^

    a5 = b.a2; // ok
<<<<<<< HEAD
>a5 = b.a2 : (x?: number | undefined) => number
>a5 : (x?: number | undefined, y?: number | undefined) => number
>b.a2 : (x?: number | undefined) => number
>b : Base
>a2 : (x?: number | undefined) => number

    a5 = b.a3; // ok, fewer params in b.a3
>a5 = b.a3 : (x: number) => number
>a5 : (x?: number | undefined, y?: number | undefined) => number
=======
>a5 = b.a2 : (x?: number) => number
>          : ^^^^^^^^^^^^^^^^^^^^^^
>a5 : (x?: number, y?: number) => number
>   : ^^^^^^^^^^^^^^^^^^^^^^^^^^^^^^^^^^
>b.a2 : (x?: number) => number
>     : ^^^^^^^^^^^^^^^^^^^^^^
>b : Base
>  : ^^^^
>a2 : (x?: number) => number
>   : ^^^^^^^^^^^^^^^^^^^^^^

    a5 = b.a3; // ok, fewer params in b.a3
>a5 = b.a3 : (x: number) => number
>          : ^^^^^^^^^^^^^^^^^^^^^
>a5 : (x?: number, y?: number) => number
>   : ^^^^^^^^^^^^^^^^^^^^^^^^^^^^^^^^^^
>>>>>>> 12402f26
>b.a3 : (x: number) => number
>     : ^^^^^^^^^^^^^^^^^^^^^
>b : Base
>  : ^^^^
>a3 : (x: number) => number
>   : ^^^^^^^^^^^^^^^^^^^^^

    a5 = b.a4; // ok, same number of params
<<<<<<< HEAD
>a5 = b.a4 : (x: number, y?: number | undefined) => number
>a5 : (x?: number | undefined, y?: number | undefined) => number
>b.a4 : (x: number, y?: number | undefined) => number
>b : Base
>a4 : (x: number, y?: number | undefined) => number

    a5 = b.a5; // ok
>a5 = b.a5 : (x?: number | undefined, y?: number | undefined) => number
>a5 : (x?: number | undefined, y?: number | undefined) => number
>b.a5 : (x?: number | undefined, y?: number | undefined) => number
>b : Base
>a5 : (x?: number | undefined, y?: number | undefined) => number

    a5 = b.a6; // ok, same number of params
>a5 = b.a6 : (x: number, y: number) => number
>a5 : (x?: number | undefined, y?: number | undefined) => number
=======
>a5 = b.a4 : (x: number, y?: number) => number
>          : ^^^^^^^^^^^^^^^^^^^^^^^^^^^^^^^^^
>a5 : (x?: number, y?: number) => number
>   : ^^^^^^^^^^^^^^^^^^^^^^^^^^^^^^^^^^
>b.a4 : (x: number, y?: number) => number
>     : ^^^^^^^^^^^^^^^^^^^^^^^^^^^^^^^^^
>b : Base
>  : ^^^^
>a4 : (x: number, y?: number) => number
>   : ^^^^^^^^^^^^^^^^^^^^^^^^^^^^^^^^^

    a5 = b.a5; // ok
>a5 = b.a5 : (x?: number, y?: number) => number
>          : ^^^^^^^^^^^^^^^^^^^^^^^^^^^^^^^^^^
>a5 : (x?: number, y?: number) => number
>   : ^^^^^^^^^^^^^^^^^^^^^^^^^^^^^^^^^^
>b.a5 : (x?: number, y?: number) => number
>     : ^^^^^^^^^^^^^^^^^^^^^^^^^^^^^^^^^^
>b : Base
>  : ^^^^
>a5 : (x?: number, y?: number) => number
>   : ^^^^^^^^^^^^^^^^^^^^^^^^^^^^^^^^^^

    a5 = b.a6; // ok, same number of params
>a5 = b.a6 : (x: number, y: number) => number
>          : ^^^^^^^^^^^^^^^^^^^^^^^^^^^^^^^^
>a5 : (x?: number, y?: number) => number
>   : ^^^^^^^^^^^^^^^^^^^^^^^^^^^^^^^^^^
>>>>>>> 12402f26
>b.a6 : (x: number, y: number) => number
>     : ^^^^^^^^^^^^^^^^^^^^^^^^^^^^^^^^
>b : Base
>  : ^^^^
>a6 : (x: number, y: number) => number
>   : ^^^^^^^^^^^^^^^^^^^^^^^^^^^^^^^^

<|MERGE_RESOLUTION|>--- conflicted
+++ resolved
@@ -1,895 +1,658 @@
-//// [tests/cases/conformance/types/typeRelationships/assignmentCompatibility/assignmentCompatWithCallSignaturesWithOptionalParameters.ts] ////
-
-=== assignmentCompatWithCallSignaturesWithOptionalParameters.ts ===
-// call signatures in derived types must have the same or fewer optional parameters as the base type
-
-interface Base { 
-    a: () => number;
->a : () => number
->  : ^^^^^^      
-
-    a2: (x?: number) => number;
->a2 : (x?: number) => number
-<<<<<<< HEAD
->x : number | undefined
-=======
->   : ^^^^^      ^^^^^      
->x : number
->  : ^^^^^^
->>>>>>> 12402f26
-
-    a3: (x: number) => number;
->a3 : (x: number) => number
->   : ^^^^      ^^^^^      
->x : number
->  : ^^^^^^
-
-    a4: (x: number, y?: number) => number;
->a4 : (x: number, y?: number) => number
->   : ^^^^      ^^^^^^      ^^^^^      
->x : number
-<<<<<<< HEAD
->y : number | undefined
-
-    a5: (x?: number, y?: number) => number;
->a5 : (x?: number, y?: number) => number
->x : number | undefined
->y : number | undefined
-=======
->  : ^^^^^^
->y : number
->  : ^^^^^^
-
-    a5: (x?: number, y?: number) => number;
->a5 : (x?: number, y?: number) => number
->   : ^^^^^      ^^^^^^      ^^^^^      
->x : number
->  : ^^^^^^
->y : number
->  : ^^^^^^
->>>>>>> 12402f26
-
-    a6: (x: number, y: number) => number;
->a6 : (x: number, y: number) => number
->   : ^^^^      ^^^^^      ^^^^^      
->x : number
->  : ^^^^^^
->y : number
->  : ^^^^^^
-}
-var b: Base;
->b : Base
->  : ^^^^
-
-var a: () => number;
->a : () => number
->  : ^^^^^^      
-
-    a = () => 1 // ok, same number of required params
->a = () => 1 : () => number
->            : ^^^^^^^^^^^^
->a : () => number
->  : ^^^^^^^^^^^^
->() => 1 : () => number
->        : ^^^^^^^^^^^^
->1 : 1
->  : ^
-
-    a = (x?: number) => 1; // ok, same number of required params
->a = (x?: number) => 1 : (x?: number) => number
->                      : ^^^^^      ^^^^^^^^^^^
->a : () => number
->  : ^^^^^^^^^^^^
->(x?: number) => 1 : (x?: number) => number
-<<<<<<< HEAD
->x : number | undefined
-=======
->                  : ^^^^^      ^^^^^^^^^^^
->x : number
->  : ^^^^^^
->>>>>>> 12402f26
->1 : 1
->  : ^
-
-    a = (x: number) => 1; // error, too many required params
->a = (x: number) => 1 : (x: number) => number
->                     : ^^^^      ^^^^^^^^^^^
->a : () => number
->  : ^^^^^^^^^^^^
->(x: number) => 1 : (x: number) => number
->                 : ^^^^      ^^^^^^^^^^^
->x : number
->  : ^^^^^^
->1 : 1
->  : ^
-
-    a = b.a; // ok
->a = b.a : () => number
->        : ^^^^^^^^^^^^
->a : () => number
->  : ^^^^^^^^^^^^
->b.a : () => number
->    : ^^^^^^^^^^^^
->b : Base
->  : ^^^^
->a : () => number
->  : ^^^^^^^^^^^^
-
-    a = b.a2; // ok
-<<<<<<< HEAD
->a = b.a2 : (x?: number | undefined) => number
->a : () => number
->b.a2 : (x?: number | undefined) => number
->b : Base
->a2 : (x?: number | undefined) => number
-=======
->a = b.a2 : (x?: number) => number
->         : ^^^^^^^^^^^^^^^^^^^^^^
->a : () => number
->  : ^^^^^^^^^^^^
->b.a2 : (x?: number) => number
->     : ^^^^^^^^^^^^^^^^^^^^^^
->b : Base
->  : ^^^^
->a2 : (x?: number) => number
->   : ^^^^^^^^^^^^^^^^^^^^^^
->>>>>>> 12402f26
-
-    a = b.a3; // error
->a = b.a3 : (x: number) => number
->         : ^^^^^^^^^^^^^^^^^^^^^
->a : () => number
->  : ^^^^^^^^^^^^
->b.a3 : (x: number) => number
->     : ^^^^^^^^^^^^^^^^^^^^^
->b : Base
->  : ^^^^
->a3 : (x: number) => number
->   : ^^^^^^^^^^^^^^^^^^^^^
-
-    a = b.a4; // error
-<<<<<<< HEAD
->a = b.a4 : (x: number, y?: number | undefined) => number
->a : () => number
->b.a4 : (x: number, y?: number | undefined) => number
->b : Base
->a4 : (x: number, y?: number | undefined) => number
-
-    a = b.a5; // ok
->a = b.a5 : (x?: number | undefined, y?: number | undefined) => number
->a : () => number
->b.a5 : (x?: number | undefined, y?: number | undefined) => number
->b : Base
->a5 : (x?: number | undefined, y?: number | undefined) => number
-=======
->a = b.a4 : (x: number, y?: number) => number
->         : ^^^^^^^^^^^^^^^^^^^^^^^^^^^^^^^^^
->a : () => number
->  : ^^^^^^^^^^^^
->b.a4 : (x: number, y?: number) => number
->     : ^^^^^^^^^^^^^^^^^^^^^^^^^^^^^^^^^
->b : Base
->  : ^^^^
->a4 : (x: number, y?: number) => number
->   : ^^^^^^^^^^^^^^^^^^^^^^^^^^^^^^^^^
-
-    a = b.a5; // ok
->a = b.a5 : (x?: number, y?: number) => number
->         : ^^^^^^^^^^^^^^^^^^^^^^^^^^^^^^^^^^
->a : () => number
->  : ^^^^^^^^^^^^
->b.a5 : (x?: number, y?: number) => number
->     : ^^^^^^^^^^^^^^^^^^^^^^^^^^^^^^^^^^
->b : Base
->  : ^^^^
->a5 : (x?: number, y?: number) => number
->   : ^^^^^^^^^^^^^^^^^^^^^^^^^^^^^^^^^^
->>>>>>> 12402f26
-
-    a = b.a6; // error
->a = b.a6 : (x: number, y: number) => number
->         : ^^^^^^^^^^^^^^^^^^^^^^^^^^^^^^^^
->a : () => number
->  : ^^^^^^^^^^^^
->b.a6 : (x: number, y: number) => number
->     : ^^^^^^^^^^^^^^^^^^^^^^^^^^^^^^^^
->b : Base
->  : ^^^^
->a6 : (x: number, y: number) => number
->   : ^^^^^^^^^^^^^^^^^^^^^^^^^^^^^^^^
-
-var a2: (x?: number) => number; 
->a2 : (x?: number) => number
-<<<<<<< HEAD
->x : number | undefined
-
-    a2 = () => 1; // ok, same number of required params
->a2 = () => 1 : () => number
->a2 : (x?: number | undefined) => number
-=======
->   : ^^^^^      ^^^^^      
->x : number
->  : ^^^^^^
-
-    a2 = () => 1; // ok, same number of required params
->a2 = () => 1 : () => number
->             : ^^^^^^^^^^^^
->a2 : (x?: number) => number
->   : ^^^^^^^^^^^^^^^^^^^^^^
->>>>>>> 12402f26
->() => 1 : () => number
->        : ^^^^^^^^^^^^
->1 : 1
->  : ^
-
-    a2 = (x?: number) => 1; // ok, same number of required params
->a2 = (x?: number) => 1 : (x?: number) => number
-<<<<<<< HEAD
->a2 : (x?: number | undefined) => number
->(x?: number) => 1 : (x?: number) => number
->x : number | undefined
-=======
->                       : ^^^^^      ^^^^^^^^^^^
->a2 : (x?: number) => number
->   : ^^^^^^^^^^^^^^^^^^^^^^
->(x?: number) => 1 : (x?: number) => number
->                  : ^^^^^      ^^^^^^^^^^^
->x : number
->  : ^^^^^^
->>>>>>> 12402f26
->1 : 1
->  : ^
-
-    a2 = (x: number) => 1; // ok, same number of params
->a2 = (x: number) => 1 : (x: number) => number
-<<<<<<< HEAD
->a2 : (x?: number | undefined) => number
-=======
->                      : ^^^^      ^^^^^^^^^^^
->a2 : (x?: number) => number
->   : ^^^^^^^^^^^^^^^^^^^^^^
->>>>>>> 12402f26
->(x: number) => 1 : (x: number) => number
->                 : ^^^^      ^^^^^^^^^^^
->x : number
->  : ^^^^^^
->1 : 1
->  : ^
-
-    a2 = b.a; // ok
->a2 = b.a : () => number
-<<<<<<< HEAD
->a2 : (x?: number | undefined) => number
-=======
->         : ^^^^^^^^^^^^
->a2 : (x?: number) => number
->   : ^^^^^^^^^^^^^^^^^^^^^^
->>>>>>> 12402f26
->b.a : () => number
->    : ^^^^^^^^^^^^
->b : Base
->  : ^^^^
->a : () => number
->  : ^^^^^^^^^^^^
-
-    a2 = b.a2; // ok
-<<<<<<< HEAD
->a2 = b.a2 : (x?: number | undefined) => number
->a2 : (x?: number | undefined) => number
->b.a2 : (x?: number | undefined) => number
->b : Base
->a2 : (x?: number | undefined) => number
-
-    a2 = b.a3; // ok, same number of params
->a2 = b.a3 : (x: number) => number
->a2 : (x?: number | undefined) => number
-=======
->a2 = b.a2 : (x?: number) => number
->          : ^^^^^^^^^^^^^^^^^^^^^^
->a2 : (x?: number) => number
->   : ^^^^^^^^^^^^^^^^^^^^^^
->b.a2 : (x?: number) => number
->     : ^^^^^^^^^^^^^^^^^^^^^^
->b : Base
->  : ^^^^
->a2 : (x?: number) => number
->   : ^^^^^^^^^^^^^^^^^^^^^^
-
-    a2 = b.a3; // ok, same number of params
->a2 = b.a3 : (x: number) => number
->          : ^^^^^^^^^^^^^^^^^^^^^
->a2 : (x?: number) => number
->   : ^^^^^^^^^^^^^^^^^^^^^^
->>>>>>> 12402f26
->b.a3 : (x: number) => number
->     : ^^^^^^^^^^^^^^^^^^^^^
->b : Base
->  : ^^^^
->a3 : (x: number) => number
->   : ^^^^^^^^^^^^^^^^^^^^^
-
-    a2 = b.a4; // ok, excess params are optional in b.a3
-<<<<<<< HEAD
->a2 = b.a4 : (x: number, y?: number | undefined) => number
->a2 : (x?: number | undefined) => number
->b.a4 : (x: number, y?: number | undefined) => number
->b : Base
->a4 : (x: number, y?: number | undefined) => number
-
-    a2 = b.a5; // ok
->a2 = b.a5 : (x?: number | undefined, y?: number | undefined) => number
->a2 : (x?: number | undefined) => number
->b.a5 : (x?: number | undefined, y?: number | undefined) => number
->b : Base
->a5 : (x?: number | undefined, y?: number | undefined) => number
-
-    a2 = b.a6; // error
->a2 = b.a6 : (x: number, y: number) => number
->a2 : (x?: number | undefined) => number
-=======
->a2 = b.a4 : (x: number, y?: number) => number
->          : ^^^^^^^^^^^^^^^^^^^^^^^^^^^^^^^^^
->a2 : (x?: number) => number
->   : ^^^^^^^^^^^^^^^^^^^^^^
->b.a4 : (x: number, y?: number) => number
->     : ^^^^^^^^^^^^^^^^^^^^^^^^^^^^^^^^^
->b : Base
->  : ^^^^
->a4 : (x: number, y?: number) => number
->   : ^^^^^^^^^^^^^^^^^^^^^^^^^^^^^^^^^
-
-    a2 = b.a5; // ok
->a2 = b.a5 : (x?: number, y?: number) => number
->          : ^^^^^^^^^^^^^^^^^^^^^^^^^^^^^^^^^^
->a2 : (x?: number) => number
->   : ^^^^^^^^^^^^^^^^^^^^^^
->b.a5 : (x?: number, y?: number) => number
->     : ^^^^^^^^^^^^^^^^^^^^^^^^^^^^^^^^^^
->b : Base
->  : ^^^^
->a5 : (x?: number, y?: number) => number
->   : ^^^^^^^^^^^^^^^^^^^^^^^^^^^^^^^^^^
-
-    a2 = b.a6; // error
->a2 = b.a6 : (x: number, y: number) => number
->          : ^^^^^^^^^^^^^^^^^^^^^^^^^^^^^^^^
->a2 : (x?: number) => number
->   : ^^^^^^^^^^^^^^^^^^^^^^
->>>>>>> 12402f26
->b.a6 : (x: number, y: number) => number
->     : ^^^^^^^^^^^^^^^^^^^^^^^^^^^^^^^^
->b : Base
->  : ^^^^
->a6 : (x: number, y: number) => number
->   : ^^^^^^^^^^^^^^^^^^^^^^^^^^^^^^^^
-
-var a3: (x: number) => number; 
->a3 : (x: number) => number
->   : ^^^^      ^^^^^      
->x : number
->  : ^^^^^^
-
-    a3 = () => 1; // ok, fewer required params
->a3 = () => 1 : () => number
->             : ^^^^^^^^^^^^
->a3 : (x: number) => number
->   : ^^^^^^^^^^^^^^^^^^^^^
->() => 1 : () => number
->        : ^^^^^^^^^^^^
->1 : 1
->  : ^
-
-    a3 = (x?: number) => 1; // ok, fewer required params
->a3 = (x?: number) => 1 : (x?: number) => number
->                       : ^^^^^      ^^^^^^^^^^^
->a3 : (x: number) => number
->   : ^^^^^^^^^^^^^^^^^^^^^
->(x?: number) => 1 : (x?: number) => number
-<<<<<<< HEAD
->x : number | undefined
-=======
->                  : ^^^^^      ^^^^^^^^^^^
->x : number
->  : ^^^^^^
->>>>>>> 12402f26
->1 : 1
->  : ^
-
-    a3 = (x: number) => 1; // ok, same number of required params
->a3 = (x: number) => 1 : (x: number) => number
->                      : ^^^^      ^^^^^^^^^^^
->a3 : (x: number) => number
->   : ^^^^^^^^^^^^^^^^^^^^^
->(x: number) => 1 : (x: number) => number
->                 : ^^^^      ^^^^^^^^^^^
->x : number
->  : ^^^^^^
->1 : 1
->  : ^
-
-    a3 = (x: number, y: number) => 1;  // error, too many required params
->a3 = (x: number, y: number) => 1 : (x: number, y: number) => number
->                                 : ^^^^      ^^^^^      ^^^^^^^^^^^
->a3 : (x: number) => number
->   : ^^^^^^^^^^^^^^^^^^^^^
->(x: number, y: number) => 1 : (x: number, y: number) => number
->                            : ^^^^      ^^^^^      ^^^^^^^^^^^
->x : number
->  : ^^^^^^
->y : number
->  : ^^^^^^
->1 : 1
->  : ^
-
-    a3 = b.a; // ok
->a3 = b.a : () => number
->         : ^^^^^^^^^^^^
->a3 : (x: number) => number
->   : ^^^^^^^^^^^^^^^^^^^^^
->b.a : () => number
->    : ^^^^^^^^^^^^
->b : Base
->  : ^^^^
->a : () => number
->  : ^^^^^^^^^^^^
-
-    a3 = b.a2; // ok
-<<<<<<< HEAD
->a3 = b.a2 : (x?: number | undefined) => number
->a3 : (x: number) => number
->b.a2 : (x?: number | undefined) => number
->b : Base
->a2 : (x?: number | undefined) => number
-=======
->a3 = b.a2 : (x?: number) => number
->          : ^^^^^^^^^^^^^^^^^^^^^^
->a3 : (x: number) => number
->   : ^^^^^^^^^^^^^^^^^^^^^
->b.a2 : (x?: number) => number
->     : ^^^^^^^^^^^^^^^^^^^^^^
->b : Base
->  : ^^^^
->a2 : (x?: number) => number
->   : ^^^^^^^^^^^^^^^^^^^^^^
->>>>>>> 12402f26
-
-    a3 = b.a3; // ok
->a3 = b.a3 : (x: number) => number
->          : ^^^^^^^^^^^^^^^^^^^^^
->a3 : (x: number) => number
->   : ^^^^^^^^^^^^^^^^^^^^^
->b.a3 : (x: number) => number
->     : ^^^^^^^^^^^^^^^^^^^^^
->b : Base
->  : ^^^^
->a3 : (x: number) => number
->   : ^^^^^^^^^^^^^^^^^^^^^
-
-    a3 = b.a4; // ok
-<<<<<<< HEAD
->a3 = b.a4 : (x: number, y?: number | undefined) => number
->a3 : (x: number) => number
->b.a4 : (x: number, y?: number | undefined) => number
->b : Base
->a4 : (x: number, y?: number | undefined) => number
-
-    a3 = b.a5; // ok
->a3 = b.a5 : (x?: number | undefined, y?: number | undefined) => number
->a3 : (x: number) => number
->b.a5 : (x?: number | undefined, y?: number | undefined) => number
->b : Base
->a5 : (x?: number | undefined, y?: number | undefined) => number
-=======
->a3 = b.a4 : (x: number, y?: number) => number
->          : ^^^^^^^^^^^^^^^^^^^^^^^^^^^^^^^^^
->a3 : (x: number) => number
->   : ^^^^^^^^^^^^^^^^^^^^^
->b.a4 : (x: number, y?: number) => number
->     : ^^^^^^^^^^^^^^^^^^^^^^^^^^^^^^^^^
->b : Base
->  : ^^^^
->a4 : (x: number, y?: number) => number
->   : ^^^^^^^^^^^^^^^^^^^^^^^^^^^^^^^^^
-
-    a3 = b.a5; // ok
->a3 = b.a5 : (x?: number, y?: number) => number
->          : ^^^^^^^^^^^^^^^^^^^^^^^^^^^^^^^^^^
->a3 : (x: number) => number
->   : ^^^^^^^^^^^^^^^^^^^^^
->b.a5 : (x?: number, y?: number) => number
->     : ^^^^^^^^^^^^^^^^^^^^^^^^^^^^^^^^^^
->b : Base
->  : ^^^^
->a5 : (x?: number, y?: number) => number
->   : ^^^^^^^^^^^^^^^^^^^^^^^^^^^^^^^^^^
->>>>>>> 12402f26
-
-    a3 = b.a6; // error
->a3 = b.a6 : (x: number, y: number) => number
->          : ^^^^^^^^^^^^^^^^^^^^^^^^^^^^^^^^
->a3 : (x: number) => number
->   : ^^^^^^^^^^^^^^^^^^^^^
->b.a6 : (x: number, y: number) => number
->     : ^^^^^^^^^^^^^^^^^^^^^^^^^^^^^^^^
->b : Base
->  : ^^^^
->a6 : (x: number, y: number) => number
->   : ^^^^^^^^^^^^^^^^^^^^^^^^^^^^^^^^
-
-var a4: (x: number, y?: number) => number;
->a4 : (x: number, y?: number) => number
->   : ^^^^      ^^^^^^      ^^^^^      
->x : number
-<<<<<<< HEAD
->y : number | undefined
-
-    a4 = () => 1; // ok, fewer required params
->a4 = () => 1 : () => number
->a4 : (x: number, y?: number | undefined) => number
-=======
->  : ^^^^^^
->y : number
->  : ^^^^^^
-
-    a4 = () => 1; // ok, fewer required params
->a4 = () => 1 : () => number
->             : ^^^^^^^^^^^^
->a4 : (x: number, y?: number) => number
->   : ^^^^^^^^^^^^^^^^^^^^^^^^^^^^^^^^^
->>>>>>> 12402f26
->() => 1 : () => number
->        : ^^^^^^^^^^^^
->1 : 1
->  : ^
-
-    a4 = (x?: number, y?: number) => 1; // ok, fewer required params
->a4 = (x?: number, y?: number) => 1 : (x?: number, y?: number) => number
-<<<<<<< HEAD
->a4 : (x: number, y?: number | undefined) => number
->(x?: number, y?: number) => 1 : (x?: number, y?: number) => number
->x : number | undefined
->y : number | undefined
-=======
->                                   : ^^^^^      ^^^^^^      ^^^^^^^^^^^
->a4 : (x: number, y?: number) => number
->   : ^^^^^^^^^^^^^^^^^^^^^^^^^^^^^^^^^
->(x?: number, y?: number) => 1 : (x?: number, y?: number) => number
->                              : ^^^^^      ^^^^^^      ^^^^^^^^^^^
->x : number
->  : ^^^^^^
->y : number
->  : ^^^^^^
->>>>>>> 12402f26
->1 : 1
->  : ^
-
-    a4 = (x: number) => 1; // ok, same number of required params
->a4 = (x: number) => 1 : (x: number) => number
-<<<<<<< HEAD
->a4 : (x: number, y?: number | undefined) => number
-=======
->                      : ^^^^      ^^^^^^^^^^^
->a4 : (x: number, y?: number) => number
->   : ^^^^^^^^^^^^^^^^^^^^^^^^^^^^^^^^^
->>>>>>> 12402f26
->(x: number) => 1 : (x: number) => number
->                 : ^^^^      ^^^^^^^^^^^
->x : number
->  : ^^^^^^
->1 : 1
->  : ^
-
-    a4 = (x: number, y: number) => 1; // ok, same number of params
->a4 = (x: number, y: number) => 1 : (x: number, y: number) => number
-<<<<<<< HEAD
->a4 : (x: number, y?: number | undefined) => number
-=======
->                                 : ^^^^      ^^^^^      ^^^^^^^^^^^
->a4 : (x: number, y?: number) => number
->   : ^^^^^^^^^^^^^^^^^^^^^^^^^^^^^^^^^
->>>>>>> 12402f26
->(x: number, y: number) => 1 : (x: number, y: number) => number
->                            : ^^^^      ^^^^^      ^^^^^^^^^^^
->x : number
->  : ^^^^^^
->y : number
->  : ^^^^^^
->1 : 1
->  : ^
-
-    a4 = b.a; // ok
->a4 = b.a : () => number
-<<<<<<< HEAD
->a4 : (x: number, y?: number | undefined) => number
-=======
->         : ^^^^^^^^^^^^
->a4 : (x: number, y?: number) => number
->   : ^^^^^^^^^^^^^^^^^^^^^^^^^^^^^^^^^
->>>>>>> 12402f26
->b.a : () => number
->    : ^^^^^^^^^^^^
->b : Base
->  : ^^^^
->a : () => number
->  : ^^^^^^^^^^^^
-
-    a4 = b.a2; // ok
-<<<<<<< HEAD
->a4 = b.a2 : (x?: number | undefined) => number
->a4 : (x: number, y?: number | undefined) => number
->b.a2 : (x?: number | undefined) => number
->b : Base
->a2 : (x?: number | undefined) => number
-
-    a4 = b.a3; // ok
->a4 = b.a3 : (x: number) => number
->a4 : (x: number, y?: number | undefined) => number
-=======
->a4 = b.a2 : (x?: number) => number
->          : ^^^^^^^^^^^^^^^^^^^^^^
->a4 : (x: number, y?: number) => number
->   : ^^^^^^^^^^^^^^^^^^^^^^^^^^^^^^^^^
->b.a2 : (x?: number) => number
->     : ^^^^^^^^^^^^^^^^^^^^^^
->b : Base
->  : ^^^^
->a2 : (x?: number) => number
->   : ^^^^^^^^^^^^^^^^^^^^^^
-
-    a4 = b.a3; // ok
->a4 = b.a3 : (x: number) => number
->          : ^^^^^^^^^^^^^^^^^^^^^
->a4 : (x: number, y?: number) => number
->   : ^^^^^^^^^^^^^^^^^^^^^^^^^^^^^^^^^
->>>>>>> 12402f26
->b.a3 : (x: number) => number
->     : ^^^^^^^^^^^^^^^^^^^^^
->b : Base
->  : ^^^^
->a3 : (x: number) => number
->   : ^^^^^^^^^^^^^^^^^^^^^
-
-    a4 = b.a4; // ok
-<<<<<<< HEAD
->a4 = b.a4 : (x: number, y?: number | undefined) => number
->a4 : (x: number, y?: number | undefined) => number
->b.a4 : (x: number, y?: number | undefined) => number
->b : Base
->a4 : (x: number, y?: number | undefined) => number
-
-    a4 = b.a5; // ok
->a4 = b.a5 : (x?: number | undefined, y?: number | undefined) => number
->a4 : (x: number, y?: number | undefined) => number
->b.a5 : (x?: number | undefined, y?: number | undefined) => number
->b : Base
->a5 : (x?: number | undefined, y?: number | undefined) => number
-
-    a4 = b.a6; // ok, same number of params
->a4 = b.a6 : (x: number, y: number) => number
->a4 : (x: number, y?: number | undefined) => number
-=======
->a4 = b.a4 : (x: number, y?: number) => number
->          : ^^^^^^^^^^^^^^^^^^^^^^^^^^^^^^^^^
->a4 : (x: number, y?: number) => number
->   : ^^^^^^^^^^^^^^^^^^^^^^^^^^^^^^^^^
->b.a4 : (x: number, y?: number) => number
->     : ^^^^^^^^^^^^^^^^^^^^^^^^^^^^^^^^^
->b : Base
->  : ^^^^
->a4 : (x: number, y?: number) => number
->   : ^^^^^^^^^^^^^^^^^^^^^^^^^^^^^^^^^
-
-    a4 = b.a5; // ok
->a4 = b.a5 : (x?: number, y?: number) => number
->          : ^^^^^^^^^^^^^^^^^^^^^^^^^^^^^^^^^^
->a4 : (x: number, y?: number) => number
->   : ^^^^^^^^^^^^^^^^^^^^^^^^^^^^^^^^^
->b.a5 : (x?: number, y?: number) => number
->     : ^^^^^^^^^^^^^^^^^^^^^^^^^^^^^^^^^^
->b : Base
->  : ^^^^
->a5 : (x?: number, y?: number) => number
->   : ^^^^^^^^^^^^^^^^^^^^^^^^^^^^^^^^^^
-
-    a4 = b.a6; // ok, same number of params
->a4 = b.a6 : (x: number, y: number) => number
->          : ^^^^^^^^^^^^^^^^^^^^^^^^^^^^^^^^
->a4 : (x: number, y?: number) => number
->   : ^^^^^^^^^^^^^^^^^^^^^^^^^^^^^^^^^
->>>>>>> 12402f26
->b.a6 : (x: number, y: number) => number
->     : ^^^^^^^^^^^^^^^^^^^^^^^^^^^^^^^^
->b : Base
->  : ^^^^
->a6 : (x: number, y: number) => number
->   : ^^^^^^^^^^^^^^^^^^^^^^^^^^^^^^^^
-
-var a5: (x?: number, y?: number) => number;
->a5 : (x?: number, y?: number) => number
-<<<<<<< HEAD
->x : number | undefined
->y : number | undefined
-
-    a5 = () => 1; // ok, fewer required params
->a5 = () => 1 : () => number
->a5 : (x?: number | undefined, y?: number | undefined) => number
-=======
->   : ^^^^^      ^^^^^^      ^^^^^      
->x : number
->  : ^^^^^^
->y : number
->  : ^^^^^^
-
-    a5 = () => 1; // ok, fewer required params
->a5 = () => 1 : () => number
->             : ^^^^^^^^^^^^
->a5 : (x?: number, y?: number) => number
->   : ^^^^^^^^^^^^^^^^^^^^^^^^^^^^^^^^^^
->>>>>>> 12402f26
->() => 1 : () => number
->        : ^^^^^^^^^^^^
->1 : 1
->  : ^
-
-    a5 = (x?: number, y?: number) => 1; // ok, fewer required params
->a5 = (x?: number, y?: number) => 1 : (x?: number, y?: number) => number
-<<<<<<< HEAD
->a5 : (x?: number | undefined, y?: number | undefined) => number
->(x?: number, y?: number) => 1 : (x?: number, y?: number) => number
->x : number | undefined
->y : number | undefined
-=======
->                                   : ^^^^^      ^^^^^^      ^^^^^^^^^^^
->a5 : (x?: number, y?: number) => number
->   : ^^^^^^^^^^^^^^^^^^^^^^^^^^^^^^^^^^
->(x?: number, y?: number) => 1 : (x?: number, y?: number) => number
->                              : ^^^^^      ^^^^^^      ^^^^^^^^^^^
->x : number
->  : ^^^^^^
->y : number
->  : ^^^^^^
->>>>>>> 12402f26
->1 : 1
->  : ^
-
-    a5 = (x: number) => 1; // ok, fewer params in lambda
->a5 = (x: number) => 1 : (x: number) => number
-<<<<<<< HEAD
->a5 : (x?: number | undefined, y?: number | undefined) => number
-=======
->                      : ^^^^      ^^^^^^^^^^^
->a5 : (x?: number, y?: number) => number
->   : ^^^^^^^^^^^^^^^^^^^^^^^^^^^^^^^^^^
->>>>>>> 12402f26
->(x: number) => 1 : (x: number) => number
->                 : ^^^^      ^^^^^^^^^^^
->x : number
->  : ^^^^^^
->1 : 1
->  : ^
-
-    a5 = (x: number, y: number) => 1;  // ok, same number of params
->a5 = (x: number, y: number) => 1 : (x: number, y: number) => number
-<<<<<<< HEAD
->a5 : (x?: number | undefined, y?: number | undefined) => number
-=======
->                                 : ^^^^      ^^^^^      ^^^^^^^^^^^
->a5 : (x?: number, y?: number) => number
->   : ^^^^^^^^^^^^^^^^^^^^^^^^^^^^^^^^^^
->>>>>>> 12402f26
->(x: number, y: number) => 1 : (x: number, y: number) => number
->                            : ^^^^      ^^^^^      ^^^^^^^^^^^
->x : number
->  : ^^^^^^
->y : number
->  : ^^^^^^
->1 : 1
->  : ^
-
-    a5 = b.a; // ok
->a5 = b.a : () => number
-<<<<<<< HEAD
->a5 : (x?: number | undefined, y?: number | undefined) => number
-=======
->         : ^^^^^^^^^^^^
->a5 : (x?: number, y?: number) => number
->   : ^^^^^^^^^^^^^^^^^^^^^^^^^^^^^^^^^^
->>>>>>> 12402f26
->b.a : () => number
->    : ^^^^^^^^^^^^
->b : Base
->  : ^^^^
->a : () => number
->  : ^^^^^^^^^^^^
-
-    a5 = b.a2; // ok
-<<<<<<< HEAD
->a5 = b.a2 : (x?: number | undefined) => number
->a5 : (x?: number | undefined, y?: number | undefined) => number
->b.a2 : (x?: number | undefined) => number
->b : Base
->a2 : (x?: number | undefined) => number
-
-    a5 = b.a3; // ok, fewer params in b.a3
->a5 = b.a3 : (x: number) => number
->a5 : (x?: number | undefined, y?: number | undefined) => number
-=======
->a5 = b.a2 : (x?: number) => number
->          : ^^^^^^^^^^^^^^^^^^^^^^
->a5 : (x?: number, y?: number) => number
->   : ^^^^^^^^^^^^^^^^^^^^^^^^^^^^^^^^^^
->b.a2 : (x?: number) => number
->     : ^^^^^^^^^^^^^^^^^^^^^^
->b : Base
->  : ^^^^
->a2 : (x?: number) => number
->   : ^^^^^^^^^^^^^^^^^^^^^^
-
-    a5 = b.a3; // ok, fewer params in b.a3
->a5 = b.a3 : (x: number) => number
->          : ^^^^^^^^^^^^^^^^^^^^^
->a5 : (x?: number, y?: number) => number
->   : ^^^^^^^^^^^^^^^^^^^^^^^^^^^^^^^^^^
->>>>>>> 12402f26
->b.a3 : (x: number) => number
->     : ^^^^^^^^^^^^^^^^^^^^^
->b : Base
->  : ^^^^
->a3 : (x: number) => number
->   : ^^^^^^^^^^^^^^^^^^^^^
-
-    a5 = b.a4; // ok, same number of params
-<<<<<<< HEAD
->a5 = b.a4 : (x: number, y?: number | undefined) => number
->a5 : (x?: number | undefined, y?: number | undefined) => number
->b.a4 : (x: number, y?: number | undefined) => number
->b : Base
->a4 : (x: number, y?: number | undefined) => number
-
-    a5 = b.a5; // ok
->a5 = b.a5 : (x?: number | undefined, y?: number | undefined) => number
->a5 : (x?: number | undefined, y?: number | undefined) => number
->b.a5 : (x?: number | undefined, y?: number | undefined) => number
->b : Base
->a5 : (x?: number | undefined, y?: number | undefined) => number
-
-    a5 = b.a6; // ok, same number of params
->a5 = b.a6 : (x: number, y: number) => number
->a5 : (x?: number | undefined, y?: number | undefined) => number
-=======
->a5 = b.a4 : (x: number, y?: number) => number
->          : ^^^^^^^^^^^^^^^^^^^^^^^^^^^^^^^^^
->a5 : (x?: number, y?: number) => number
->   : ^^^^^^^^^^^^^^^^^^^^^^^^^^^^^^^^^^
->b.a4 : (x: number, y?: number) => number
->     : ^^^^^^^^^^^^^^^^^^^^^^^^^^^^^^^^^
->b : Base
->  : ^^^^
->a4 : (x: number, y?: number) => number
->   : ^^^^^^^^^^^^^^^^^^^^^^^^^^^^^^^^^
-
-    a5 = b.a5; // ok
->a5 = b.a5 : (x?: number, y?: number) => number
->          : ^^^^^^^^^^^^^^^^^^^^^^^^^^^^^^^^^^
->a5 : (x?: number, y?: number) => number
->   : ^^^^^^^^^^^^^^^^^^^^^^^^^^^^^^^^^^
->b.a5 : (x?: number, y?: number) => number
->     : ^^^^^^^^^^^^^^^^^^^^^^^^^^^^^^^^^^
->b : Base
->  : ^^^^
->a5 : (x?: number, y?: number) => number
->   : ^^^^^^^^^^^^^^^^^^^^^^^^^^^^^^^^^^
-
-    a5 = b.a6; // ok, same number of params
->a5 = b.a6 : (x: number, y: number) => number
->          : ^^^^^^^^^^^^^^^^^^^^^^^^^^^^^^^^
->a5 : (x?: number, y?: number) => number
->   : ^^^^^^^^^^^^^^^^^^^^^^^^^^^^^^^^^^
->>>>>>> 12402f26
->b.a6 : (x: number, y: number) => number
->     : ^^^^^^^^^^^^^^^^^^^^^^^^^^^^^^^^
->b : Base
->  : ^^^^
->a6 : (x: number, y: number) => number
->   : ^^^^^^^^^^^^^^^^^^^^^^^^^^^^^^^^
-
+//// [tests/cases/conformance/types/typeRelationships/assignmentCompatibility/assignmentCompatWithCallSignaturesWithOptionalParameters.ts] ////
+
+=== assignmentCompatWithCallSignaturesWithOptionalParameters.ts ===
+// call signatures in derived types must have the same or fewer optional parameters as the base type
+
+interface Base { 
+    a: () => number;
+>a : () => number
+>  : ^^^^^^      
+
+    a2: (x?: number) => number;
+>a2 : (x?: number) => number
+>   : ^^^^^      ^^^^^      
+>x : number | undefined
+>  : ^^^^^^^^^^^^^^^^^^
+
+    a3: (x: number) => number;
+>a3 : (x: number) => number
+>   : ^^^^      ^^^^^      
+>x : number
+>  : ^^^^^^
+
+    a4: (x: number, y?: number) => number;
+>a4 : (x: number, y?: number) => number
+>   : ^^^^      ^^^^^^      ^^^^^      
+>x : number
+>  : ^^^^^^
+>y : number | undefined
+>  : ^^^^^^^^^^^^^^^^^^
+
+    a5: (x?: number, y?: number) => number;
+>a5 : (x?: number, y?: number) => number
+>   : ^^^^^      ^^^^^^      ^^^^^      
+>x : number | undefined
+>  : ^^^^^^^^^^^^^^^^^^
+>y : number | undefined
+>  : ^^^^^^^^^^^^^^^^^^
+
+    a6: (x: number, y: number) => number;
+>a6 : (x: number, y: number) => number
+>   : ^^^^      ^^^^^      ^^^^^      
+>x : number
+>  : ^^^^^^
+>y : number
+>  : ^^^^^^
+}
+var b: Base;
+>b : Base
+>  : ^^^^
+
+var a: () => number;
+>a : () => number
+>  : ^^^^^^      
+
+    a = () => 1 // ok, same number of required params
+>a = () => 1 : () => number
+>            : ^^^^^^^^^^^^
+>a : () => number
+>  : ^^^^^^^^^^^^
+>() => 1 : () => number
+>        : ^^^^^^^^^^^^
+>1 : 1
+>  : ^
+
+    a = (x?: number) => 1; // ok, same number of required params
+>a = (x?: number) => 1 : (x?: number) => number
+>                      : ^^^^^      ^^^^^^^^^^^
+>a : () => number
+>  : ^^^^^^^^^^^^
+>(x?: number) => 1 : (x?: number) => number
+>                  : ^^^^^      ^^^^^^^^^^^
+>x : number | undefined
+>  : ^^^^^^^^^^^^^^^^^^
+>1 : 1
+>  : ^
+
+    a = (x: number) => 1; // error, too many required params
+>a = (x: number) => 1 : (x: number) => number
+>                     : ^^^^      ^^^^^^^^^^^
+>a : () => number
+>  : ^^^^^^^^^^^^
+>(x: number) => 1 : (x: number) => number
+>                 : ^^^^      ^^^^^^^^^^^
+>x : number
+>  : ^^^^^^
+>1 : 1
+>  : ^
+
+    a = b.a; // ok
+>a = b.a : () => number
+>        : ^^^^^^^^^^^^
+>a : () => number
+>  : ^^^^^^^^^^^^
+>b.a : () => number
+>    : ^^^^^^^^^^^^
+>b : Base
+>  : ^^^^
+>a : () => number
+>  : ^^^^^^^^^^^^
+
+    a = b.a2; // ok
+>a = b.a2 : (x?: number | undefined) => number
+>         : ^^^^^^^^^^^^^^^^^^^^^^^^^^^^^^^^^^
+>a : () => number
+>  : ^^^^^^^^^^^^
+>b.a2 : (x?: number | undefined) => number
+>     : ^^^^^^^^^^^^^^^^^^^^^^^^^^^^^^^^^^
+>b : Base
+>  : ^^^^
+>a2 : (x?: number | undefined) => number
+>   : ^^^^^^^^^^^^^^^^^^^^^^^^^^^^^^^^^^
+
+    a = b.a3; // error
+>a = b.a3 : (x: number) => number
+>         : ^^^^^^^^^^^^^^^^^^^^^
+>a : () => number
+>  : ^^^^^^^^^^^^
+>b.a3 : (x: number) => number
+>     : ^^^^^^^^^^^^^^^^^^^^^
+>b : Base
+>  : ^^^^
+>a3 : (x: number) => number
+>   : ^^^^^^^^^^^^^^^^^^^^^
+
+    a = b.a4; // error
+>a = b.a4 : (x: number, y?: number | undefined) => number
+>         : ^^^^^^^^^^^^^^^^^^^^^^^^^^^^^^^^^^^^^^^^^^^^^
+>a : () => number
+>  : ^^^^^^^^^^^^
+>b.a4 : (x: number, y?: number | undefined) => number
+>     : ^^^^^^^^^^^^^^^^^^^^^^^^^^^^^^^^^^^^^^^^^^^^^
+>b : Base
+>  : ^^^^
+>a4 : (x: number, y?: number | undefined) => number
+>   : ^^^^^^^^^^^^^^^^^^^^^^^^^^^^^^^^^^^^^^^^^^^^^
+
+    a = b.a5; // ok
+>a = b.a5 : (x?: number | undefined, y?: number | undefined) => number
+>         : ^^^^^^^^^^^^^^^^^^^^^^^^^^^^^^^^^^^^^^^^^^^^^^^^^^^^^^^^^^
+>a : () => number
+>  : ^^^^^^^^^^^^
+>b.a5 : (x?: number | undefined, y?: number | undefined) => number
+>     : ^^^^^^^^^^^^^^^^^^^^^^^^^^^^^^^^^^^^^^^^^^^^^^^^^^^^^^^^^^
+>b : Base
+>  : ^^^^
+>a5 : (x?: number | undefined, y?: number | undefined) => number
+>   : ^^^^^^^^^^^^^^^^^^^^^^^^^^^^^^^^^^^^^^^^^^^^^^^^^^^^^^^^^^
+
+    a = b.a6; // error
+>a = b.a6 : (x: number, y: number) => number
+>         : ^^^^^^^^^^^^^^^^^^^^^^^^^^^^^^^^
+>a : () => number
+>  : ^^^^^^^^^^^^
+>b.a6 : (x: number, y: number) => number
+>     : ^^^^^^^^^^^^^^^^^^^^^^^^^^^^^^^^
+>b : Base
+>  : ^^^^
+>a6 : (x: number, y: number) => number
+>   : ^^^^^^^^^^^^^^^^^^^^^^^^^^^^^^^^
+
+var a2: (x?: number) => number; 
+>a2 : (x?: number) => number
+>   : ^^^^^      ^^^^^      
+>x : number | undefined
+>  : ^^^^^^^^^^^^^^^^^^
+
+    a2 = () => 1; // ok, same number of required params
+>a2 = () => 1 : () => number
+>             : ^^^^^^^^^^^^
+>a2 : (x?: number | undefined) => number
+>   : ^^^^^^^^^^^^^^^^^^^^^^^^^^^^^^^^^^
+>() => 1 : () => number
+>        : ^^^^^^^^^^^^
+>1 : 1
+>  : ^
+
+    a2 = (x?: number) => 1; // ok, same number of required params
+>a2 = (x?: number) => 1 : (x?: number) => number
+>                       : ^^^^^      ^^^^^^^^^^^
+>a2 : (x?: number | undefined) => number
+>   : ^^^^^^^^^^^^^^^^^^^^^^^^^^^^^^^^^^
+>(x?: number) => 1 : (x?: number) => number
+>                  : ^^^^^      ^^^^^^^^^^^
+>x : number | undefined
+>  : ^^^^^^^^^^^^^^^^^^
+>1 : 1
+>  : ^
+
+    a2 = (x: number) => 1; // ok, same number of params
+>a2 = (x: number) => 1 : (x: number) => number
+>                      : ^^^^      ^^^^^^^^^^^
+>a2 : (x?: number | undefined) => number
+>   : ^^^^^^^^^^^^^^^^^^^^^^^^^^^^^^^^^^
+>(x: number) => 1 : (x: number) => number
+>                 : ^^^^      ^^^^^^^^^^^
+>x : number
+>  : ^^^^^^
+>1 : 1
+>  : ^
+
+    a2 = b.a; // ok
+>a2 = b.a : () => number
+>         : ^^^^^^^^^^^^
+>a2 : (x?: number | undefined) => number
+>   : ^^^^^^^^^^^^^^^^^^^^^^^^^^^^^^^^^^
+>b.a : () => number
+>    : ^^^^^^^^^^^^
+>b : Base
+>  : ^^^^
+>a : () => number
+>  : ^^^^^^^^^^^^
+
+    a2 = b.a2; // ok
+>a2 = b.a2 : (x?: number | undefined) => number
+>          : ^^^^^^^^^^^^^^^^^^^^^^^^^^^^^^^^^^
+>a2 : (x?: number | undefined) => number
+>   : ^^^^^^^^^^^^^^^^^^^^^^^^^^^^^^^^^^
+>b.a2 : (x?: number | undefined) => number
+>     : ^^^^^^^^^^^^^^^^^^^^^^^^^^^^^^^^^^
+>b : Base
+>  : ^^^^
+>a2 : (x?: number | undefined) => number
+>   : ^^^^^^^^^^^^^^^^^^^^^^^^^^^^^^^^^^
+
+    a2 = b.a3; // ok, same number of params
+>a2 = b.a3 : (x: number) => number
+>          : ^^^^^^^^^^^^^^^^^^^^^
+>a2 : (x?: number | undefined) => number
+>   : ^^^^^^^^^^^^^^^^^^^^^^^^^^^^^^^^^^
+>b.a3 : (x: number) => number
+>     : ^^^^^^^^^^^^^^^^^^^^^
+>b : Base
+>  : ^^^^
+>a3 : (x: number) => number
+>   : ^^^^^^^^^^^^^^^^^^^^^
+
+    a2 = b.a4; // ok, excess params are optional in b.a3
+>a2 = b.a4 : (x: number, y?: number | undefined) => number
+>          : ^^^^^^^^^^^^^^^^^^^^^^^^^^^^^^^^^^^^^^^^^^^^^
+>a2 : (x?: number | undefined) => number
+>   : ^^^^^^^^^^^^^^^^^^^^^^^^^^^^^^^^^^
+>b.a4 : (x: number, y?: number | undefined) => number
+>     : ^^^^^^^^^^^^^^^^^^^^^^^^^^^^^^^^^^^^^^^^^^^^^
+>b : Base
+>  : ^^^^
+>a4 : (x: number, y?: number | undefined) => number
+>   : ^^^^^^^^^^^^^^^^^^^^^^^^^^^^^^^^^^^^^^^^^^^^^
+
+    a2 = b.a5; // ok
+>a2 = b.a5 : (x?: number | undefined, y?: number | undefined) => number
+>          : ^^^^^^^^^^^^^^^^^^^^^^^^^^^^^^^^^^^^^^^^^^^^^^^^^^^^^^^^^^
+>a2 : (x?: number | undefined) => number
+>   : ^^^^^^^^^^^^^^^^^^^^^^^^^^^^^^^^^^
+>b.a5 : (x?: number | undefined, y?: number | undefined) => number
+>     : ^^^^^^^^^^^^^^^^^^^^^^^^^^^^^^^^^^^^^^^^^^^^^^^^^^^^^^^^^^
+>b : Base
+>  : ^^^^
+>a5 : (x?: number | undefined, y?: number | undefined) => number
+>   : ^^^^^^^^^^^^^^^^^^^^^^^^^^^^^^^^^^^^^^^^^^^^^^^^^^^^^^^^^^
+
+    a2 = b.a6; // error
+>a2 = b.a6 : (x: number, y: number) => number
+>          : ^^^^^^^^^^^^^^^^^^^^^^^^^^^^^^^^
+>a2 : (x?: number | undefined) => number
+>   : ^^^^^^^^^^^^^^^^^^^^^^^^^^^^^^^^^^
+>b.a6 : (x: number, y: number) => number
+>     : ^^^^^^^^^^^^^^^^^^^^^^^^^^^^^^^^
+>b : Base
+>  : ^^^^
+>a6 : (x: number, y: number) => number
+>   : ^^^^^^^^^^^^^^^^^^^^^^^^^^^^^^^^
+
+var a3: (x: number) => number; 
+>a3 : (x: number) => number
+>   : ^^^^      ^^^^^      
+>x : number
+>  : ^^^^^^
+
+    a3 = () => 1; // ok, fewer required params
+>a3 = () => 1 : () => number
+>             : ^^^^^^^^^^^^
+>a3 : (x: number) => number
+>   : ^^^^^^^^^^^^^^^^^^^^^
+>() => 1 : () => number
+>        : ^^^^^^^^^^^^
+>1 : 1
+>  : ^
+
+    a3 = (x?: number) => 1; // ok, fewer required params
+>a3 = (x?: number) => 1 : (x?: number) => number
+>                       : ^^^^^      ^^^^^^^^^^^
+>a3 : (x: number) => number
+>   : ^^^^^^^^^^^^^^^^^^^^^
+>(x?: number) => 1 : (x?: number) => number
+>                  : ^^^^^      ^^^^^^^^^^^
+>x : number | undefined
+>  : ^^^^^^^^^^^^^^^^^^
+>1 : 1
+>  : ^
+
+    a3 = (x: number) => 1; // ok, same number of required params
+>a3 = (x: number) => 1 : (x: number) => number
+>                      : ^^^^      ^^^^^^^^^^^
+>a3 : (x: number) => number
+>   : ^^^^^^^^^^^^^^^^^^^^^
+>(x: number) => 1 : (x: number) => number
+>                 : ^^^^      ^^^^^^^^^^^
+>x : number
+>  : ^^^^^^
+>1 : 1
+>  : ^
+
+    a3 = (x: number, y: number) => 1;  // error, too many required params
+>a3 = (x: number, y: number) => 1 : (x: number, y: number) => number
+>                                 : ^^^^      ^^^^^      ^^^^^^^^^^^
+>a3 : (x: number) => number
+>   : ^^^^^^^^^^^^^^^^^^^^^
+>(x: number, y: number) => 1 : (x: number, y: number) => number
+>                            : ^^^^      ^^^^^      ^^^^^^^^^^^
+>x : number
+>  : ^^^^^^
+>y : number
+>  : ^^^^^^
+>1 : 1
+>  : ^
+
+    a3 = b.a; // ok
+>a3 = b.a : () => number
+>         : ^^^^^^^^^^^^
+>a3 : (x: number) => number
+>   : ^^^^^^^^^^^^^^^^^^^^^
+>b.a : () => number
+>    : ^^^^^^^^^^^^
+>b : Base
+>  : ^^^^
+>a : () => number
+>  : ^^^^^^^^^^^^
+
+    a3 = b.a2; // ok
+>a3 = b.a2 : (x?: number | undefined) => number
+>          : ^^^^^^^^^^^^^^^^^^^^^^^^^^^^^^^^^^
+>a3 : (x: number) => number
+>   : ^^^^^^^^^^^^^^^^^^^^^
+>b.a2 : (x?: number | undefined) => number
+>     : ^^^^^^^^^^^^^^^^^^^^^^^^^^^^^^^^^^
+>b : Base
+>  : ^^^^
+>a2 : (x?: number | undefined) => number
+>   : ^^^^^^^^^^^^^^^^^^^^^^^^^^^^^^^^^^
+
+    a3 = b.a3; // ok
+>a3 = b.a3 : (x: number) => number
+>          : ^^^^^^^^^^^^^^^^^^^^^
+>a3 : (x: number) => number
+>   : ^^^^^^^^^^^^^^^^^^^^^
+>b.a3 : (x: number) => number
+>     : ^^^^^^^^^^^^^^^^^^^^^
+>b : Base
+>  : ^^^^
+>a3 : (x: number) => number
+>   : ^^^^^^^^^^^^^^^^^^^^^
+
+    a3 = b.a4; // ok
+>a3 = b.a4 : (x: number, y?: number | undefined) => number
+>          : ^^^^^^^^^^^^^^^^^^^^^^^^^^^^^^^^^^^^^^^^^^^^^
+>a3 : (x: number) => number
+>   : ^^^^^^^^^^^^^^^^^^^^^
+>b.a4 : (x: number, y?: number | undefined) => number
+>     : ^^^^^^^^^^^^^^^^^^^^^^^^^^^^^^^^^^^^^^^^^^^^^
+>b : Base
+>  : ^^^^
+>a4 : (x: number, y?: number | undefined) => number
+>   : ^^^^^^^^^^^^^^^^^^^^^^^^^^^^^^^^^^^^^^^^^^^^^
+
+    a3 = b.a5; // ok
+>a3 = b.a5 : (x?: number | undefined, y?: number | undefined) => number
+>          : ^^^^^^^^^^^^^^^^^^^^^^^^^^^^^^^^^^^^^^^^^^^^^^^^^^^^^^^^^^
+>a3 : (x: number) => number
+>   : ^^^^^^^^^^^^^^^^^^^^^
+>b.a5 : (x?: number | undefined, y?: number | undefined) => number
+>     : ^^^^^^^^^^^^^^^^^^^^^^^^^^^^^^^^^^^^^^^^^^^^^^^^^^^^^^^^^^
+>b : Base
+>  : ^^^^
+>a5 : (x?: number | undefined, y?: number | undefined) => number
+>   : ^^^^^^^^^^^^^^^^^^^^^^^^^^^^^^^^^^^^^^^^^^^^^^^^^^^^^^^^^^
+
+    a3 = b.a6; // error
+>a3 = b.a6 : (x: number, y: number) => number
+>          : ^^^^^^^^^^^^^^^^^^^^^^^^^^^^^^^^
+>a3 : (x: number) => number
+>   : ^^^^^^^^^^^^^^^^^^^^^
+>b.a6 : (x: number, y: number) => number
+>     : ^^^^^^^^^^^^^^^^^^^^^^^^^^^^^^^^
+>b : Base
+>  : ^^^^
+>a6 : (x: number, y: number) => number
+>   : ^^^^^^^^^^^^^^^^^^^^^^^^^^^^^^^^
+
+var a4: (x: number, y?: number) => number;
+>a4 : (x: number, y?: number) => number
+>   : ^^^^      ^^^^^^      ^^^^^      
+>x : number
+>  : ^^^^^^
+>y : number | undefined
+>  : ^^^^^^^^^^^^^^^^^^
+
+    a4 = () => 1; // ok, fewer required params
+>a4 = () => 1 : () => number
+>             : ^^^^^^^^^^^^
+>a4 : (x: number, y?: number | undefined) => number
+>   : ^^^^^^^^^^^^^^^^^^^^^^^^^^^^^^^^^^^^^^^^^^^^^
+>() => 1 : () => number
+>        : ^^^^^^^^^^^^
+>1 : 1
+>  : ^
+
+    a4 = (x?: number, y?: number) => 1; // ok, fewer required params
+>a4 = (x?: number, y?: number) => 1 : (x?: number, y?: number) => number
+>                                   : ^^^^^      ^^^^^^      ^^^^^^^^^^^
+>a4 : (x: number, y?: number | undefined) => number
+>   : ^^^^^^^^^^^^^^^^^^^^^^^^^^^^^^^^^^^^^^^^^^^^^
+>(x?: number, y?: number) => 1 : (x?: number, y?: number) => number
+>                              : ^^^^^      ^^^^^^      ^^^^^^^^^^^
+>x : number | undefined
+>  : ^^^^^^^^^^^^^^^^^^
+>y : number | undefined
+>  : ^^^^^^^^^^^^^^^^^^
+>1 : 1
+>  : ^
+
+    a4 = (x: number) => 1; // ok, same number of required params
+>a4 = (x: number) => 1 : (x: number) => number
+>                      : ^^^^      ^^^^^^^^^^^
+>a4 : (x: number, y?: number | undefined) => number
+>   : ^^^^^^^^^^^^^^^^^^^^^^^^^^^^^^^^^^^^^^^^^^^^^
+>(x: number) => 1 : (x: number) => number
+>                 : ^^^^      ^^^^^^^^^^^
+>x : number
+>  : ^^^^^^
+>1 : 1
+>  : ^
+
+    a4 = (x: number, y: number) => 1; // ok, same number of params
+>a4 = (x: number, y: number) => 1 : (x: number, y: number) => number
+>                                 : ^^^^      ^^^^^      ^^^^^^^^^^^
+>a4 : (x: number, y?: number | undefined) => number
+>   : ^^^^^^^^^^^^^^^^^^^^^^^^^^^^^^^^^^^^^^^^^^^^^
+>(x: number, y: number) => 1 : (x: number, y: number) => number
+>                            : ^^^^      ^^^^^      ^^^^^^^^^^^
+>x : number
+>  : ^^^^^^
+>y : number
+>  : ^^^^^^
+>1 : 1
+>  : ^
+
+    a4 = b.a; // ok
+>a4 = b.a : () => number
+>         : ^^^^^^^^^^^^
+>a4 : (x: number, y?: number | undefined) => number
+>   : ^^^^^^^^^^^^^^^^^^^^^^^^^^^^^^^^^^^^^^^^^^^^^
+>b.a : () => number
+>    : ^^^^^^^^^^^^
+>b : Base
+>  : ^^^^
+>a : () => number
+>  : ^^^^^^^^^^^^
+
+    a4 = b.a2; // ok
+>a4 = b.a2 : (x?: number | undefined) => number
+>          : ^^^^^^^^^^^^^^^^^^^^^^^^^^^^^^^^^^
+>a4 : (x: number, y?: number | undefined) => number
+>   : ^^^^^^^^^^^^^^^^^^^^^^^^^^^^^^^^^^^^^^^^^^^^^
+>b.a2 : (x?: number | undefined) => number
+>     : ^^^^^^^^^^^^^^^^^^^^^^^^^^^^^^^^^^
+>b : Base
+>  : ^^^^
+>a2 : (x?: number | undefined) => number
+>   : ^^^^^^^^^^^^^^^^^^^^^^^^^^^^^^^^^^
+
+    a4 = b.a3; // ok
+>a4 = b.a3 : (x: number) => number
+>          : ^^^^^^^^^^^^^^^^^^^^^
+>a4 : (x: number, y?: number | undefined) => number
+>   : ^^^^^^^^^^^^^^^^^^^^^^^^^^^^^^^^^^^^^^^^^^^^^
+>b.a3 : (x: number) => number
+>     : ^^^^^^^^^^^^^^^^^^^^^
+>b : Base
+>  : ^^^^
+>a3 : (x: number) => number
+>   : ^^^^^^^^^^^^^^^^^^^^^
+
+    a4 = b.a4; // ok
+>a4 = b.a4 : (x: number, y?: number | undefined) => number
+>          : ^^^^^^^^^^^^^^^^^^^^^^^^^^^^^^^^^^^^^^^^^^^^^
+>a4 : (x: number, y?: number | undefined) => number
+>   : ^^^^^^^^^^^^^^^^^^^^^^^^^^^^^^^^^^^^^^^^^^^^^
+>b.a4 : (x: number, y?: number | undefined) => number
+>     : ^^^^^^^^^^^^^^^^^^^^^^^^^^^^^^^^^^^^^^^^^^^^^
+>b : Base
+>  : ^^^^
+>a4 : (x: number, y?: number | undefined) => number
+>   : ^^^^^^^^^^^^^^^^^^^^^^^^^^^^^^^^^^^^^^^^^^^^^
+
+    a4 = b.a5; // ok
+>a4 = b.a5 : (x?: number | undefined, y?: number | undefined) => number
+>          : ^^^^^^^^^^^^^^^^^^^^^^^^^^^^^^^^^^^^^^^^^^^^^^^^^^^^^^^^^^
+>a4 : (x: number, y?: number | undefined) => number
+>   : ^^^^^^^^^^^^^^^^^^^^^^^^^^^^^^^^^^^^^^^^^^^^^
+>b.a5 : (x?: number | undefined, y?: number | undefined) => number
+>     : ^^^^^^^^^^^^^^^^^^^^^^^^^^^^^^^^^^^^^^^^^^^^^^^^^^^^^^^^^^
+>b : Base
+>  : ^^^^
+>a5 : (x?: number | undefined, y?: number | undefined) => number
+>   : ^^^^^^^^^^^^^^^^^^^^^^^^^^^^^^^^^^^^^^^^^^^^^^^^^^^^^^^^^^
+
+    a4 = b.a6; // ok, same number of params
+>a4 = b.a6 : (x: number, y: number) => number
+>          : ^^^^^^^^^^^^^^^^^^^^^^^^^^^^^^^^
+>a4 : (x: number, y?: number | undefined) => number
+>   : ^^^^^^^^^^^^^^^^^^^^^^^^^^^^^^^^^^^^^^^^^^^^^
+>b.a6 : (x: number, y: number) => number
+>     : ^^^^^^^^^^^^^^^^^^^^^^^^^^^^^^^^
+>b : Base
+>  : ^^^^
+>a6 : (x: number, y: number) => number
+>   : ^^^^^^^^^^^^^^^^^^^^^^^^^^^^^^^^
+
+var a5: (x?: number, y?: number) => number;
+>a5 : (x?: number, y?: number) => number
+>   : ^^^^^      ^^^^^^      ^^^^^      
+>x : number | undefined
+>  : ^^^^^^^^^^^^^^^^^^
+>y : number | undefined
+>  : ^^^^^^^^^^^^^^^^^^
+
+    a5 = () => 1; // ok, fewer required params
+>a5 = () => 1 : () => number
+>             : ^^^^^^^^^^^^
+>a5 : (x?: number | undefined, y?: number | undefined) => number
+>   : ^^^^^^^^^^^^^^^^^^^^^^^^^^^^^^^^^^^^^^^^^^^^^^^^^^^^^^^^^^
+>() => 1 : () => number
+>        : ^^^^^^^^^^^^
+>1 : 1
+>  : ^
+
+    a5 = (x?: number, y?: number) => 1; // ok, fewer required params
+>a5 = (x?: number, y?: number) => 1 : (x?: number, y?: number) => number
+>                                   : ^^^^^      ^^^^^^      ^^^^^^^^^^^
+>a5 : (x?: number | undefined, y?: number | undefined) => number
+>   : ^^^^^^^^^^^^^^^^^^^^^^^^^^^^^^^^^^^^^^^^^^^^^^^^^^^^^^^^^^
+>(x?: number, y?: number) => 1 : (x?: number, y?: number) => number
+>                              : ^^^^^      ^^^^^^      ^^^^^^^^^^^
+>x : number | undefined
+>  : ^^^^^^^^^^^^^^^^^^
+>y : number | undefined
+>  : ^^^^^^^^^^^^^^^^^^
+>1 : 1
+>  : ^
+
+    a5 = (x: number) => 1; // ok, fewer params in lambda
+>a5 = (x: number) => 1 : (x: number) => number
+>                      : ^^^^      ^^^^^^^^^^^
+>a5 : (x?: number | undefined, y?: number | undefined) => number
+>   : ^^^^^^^^^^^^^^^^^^^^^^^^^^^^^^^^^^^^^^^^^^^^^^^^^^^^^^^^^^
+>(x: number) => 1 : (x: number) => number
+>                 : ^^^^      ^^^^^^^^^^^
+>x : number
+>  : ^^^^^^
+>1 : 1
+>  : ^
+
+    a5 = (x: number, y: number) => 1;  // ok, same number of params
+>a5 = (x: number, y: number) => 1 : (x: number, y: number) => number
+>                                 : ^^^^      ^^^^^      ^^^^^^^^^^^
+>a5 : (x?: number | undefined, y?: number | undefined) => number
+>   : ^^^^^^^^^^^^^^^^^^^^^^^^^^^^^^^^^^^^^^^^^^^^^^^^^^^^^^^^^^
+>(x: number, y: number) => 1 : (x: number, y: number) => number
+>                            : ^^^^      ^^^^^      ^^^^^^^^^^^
+>x : number
+>  : ^^^^^^
+>y : number
+>  : ^^^^^^
+>1 : 1
+>  : ^
+
+    a5 = b.a; // ok
+>a5 = b.a : () => number
+>         : ^^^^^^^^^^^^
+>a5 : (x?: number | undefined, y?: number | undefined) => number
+>   : ^^^^^^^^^^^^^^^^^^^^^^^^^^^^^^^^^^^^^^^^^^^^^^^^^^^^^^^^^^
+>b.a : () => number
+>    : ^^^^^^^^^^^^
+>b : Base
+>  : ^^^^
+>a : () => number
+>  : ^^^^^^^^^^^^
+
+    a5 = b.a2; // ok
+>a5 = b.a2 : (x?: number | undefined) => number
+>          : ^^^^^^^^^^^^^^^^^^^^^^^^^^^^^^^^^^
+>a5 : (x?: number | undefined, y?: number | undefined) => number
+>   : ^^^^^^^^^^^^^^^^^^^^^^^^^^^^^^^^^^^^^^^^^^^^^^^^^^^^^^^^^^
+>b.a2 : (x?: number | undefined) => number
+>     : ^^^^^^^^^^^^^^^^^^^^^^^^^^^^^^^^^^
+>b : Base
+>  : ^^^^
+>a2 : (x?: number | undefined) => number
+>   : ^^^^^^^^^^^^^^^^^^^^^^^^^^^^^^^^^^
+
+    a5 = b.a3; // ok, fewer params in b.a3
+>a5 = b.a3 : (x: number) => number
+>          : ^^^^^^^^^^^^^^^^^^^^^
+>a5 : (x?: number | undefined, y?: number | undefined) => number
+>   : ^^^^^^^^^^^^^^^^^^^^^^^^^^^^^^^^^^^^^^^^^^^^^^^^^^^^^^^^^^
+>b.a3 : (x: number) => number
+>     : ^^^^^^^^^^^^^^^^^^^^^
+>b : Base
+>  : ^^^^
+>a3 : (x: number) => number
+>   : ^^^^^^^^^^^^^^^^^^^^^
+
+    a5 = b.a4; // ok, same number of params
+>a5 = b.a4 : (x: number, y?: number | undefined) => number
+>          : ^^^^^^^^^^^^^^^^^^^^^^^^^^^^^^^^^^^^^^^^^^^^^
+>a5 : (x?: number | undefined, y?: number | undefined) => number
+>   : ^^^^^^^^^^^^^^^^^^^^^^^^^^^^^^^^^^^^^^^^^^^^^^^^^^^^^^^^^^
+>b.a4 : (x: number, y?: number | undefined) => number
+>     : ^^^^^^^^^^^^^^^^^^^^^^^^^^^^^^^^^^^^^^^^^^^^^
+>b : Base
+>  : ^^^^
+>a4 : (x: number, y?: number | undefined) => number
+>   : ^^^^^^^^^^^^^^^^^^^^^^^^^^^^^^^^^^^^^^^^^^^^^
+
+    a5 = b.a5; // ok
+>a5 = b.a5 : (x?: number | undefined, y?: number | undefined) => number
+>          : ^^^^^^^^^^^^^^^^^^^^^^^^^^^^^^^^^^^^^^^^^^^^^^^^^^^^^^^^^^
+>a5 : (x?: number | undefined, y?: number | undefined) => number
+>   : ^^^^^^^^^^^^^^^^^^^^^^^^^^^^^^^^^^^^^^^^^^^^^^^^^^^^^^^^^^
+>b.a5 : (x?: number | undefined, y?: number | undefined) => number
+>     : ^^^^^^^^^^^^^^^^^^^^^^^^^^^^^^^^^^^^^^^^^^^^^^^^^^^^^^^^^^
+>b : Base
+>  : ^^^^
+>a5 : (x?: number | undefined, y?: number | undefined) => number
+>   : ^^^^^^^^^^^^^^^^^^^^^^^^^^^^^^^^^^^^^^^^^^^^^^^^^^^^^^^^^^
+
+    a5 = b.a6; // ok, same number of params
+>a5 = b.a6 : (x: number, y: number) => number
+>          : ^^^^^^^^^^^^^^^^^^^^^^^^^^^^^^^^
+>a5 : (x?: number | undefined, y?: number | undefined) => number
+>   : ^^^^^^^^^^^^^^^^^^^^^^^^^^^^^^^^^^^^^^^^^^^^^^^^^^^^^^^^^^
+>b.a6 : (x: number, y: number) => number
+>     : ^^^^^^^^^^^^^^^^^^^^^^^^^^^^^^^^
+>b : Base
+>  : ^^^^
+>a6 : (x: number, y: number) => number
+>   : ^^^^^^^^^^^^^^^^^^^^^^^^^^^^^^^^
+