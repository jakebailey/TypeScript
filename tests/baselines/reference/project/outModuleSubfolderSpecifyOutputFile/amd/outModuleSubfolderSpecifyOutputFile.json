{
    "scenario": "outputdir_module_subfolder: specify outputFile",
    "projectRoot": "tests/cases/projects/outputdir_module_subfolder",
    "inputFiles": [
        "test.ts"
    ],
    "out": "bin/test.js",
    "declaration": true,
    "baselineCheck": true,
    "resolvedInputFiles": [
        "lib.d.ts",
        "ref/m1.ts",
        "test.ts"
    ],
    "emittedFiles": [
<<<<<<< HEAD
        "ref/m1.js",
        "ref/m1.d.ts",
        "test.js",
        "test.d.ts"
=======
        "bin/test.js",
        "bin/test.d.ts"
>>>>>>> e3a845aa
    ]
}<|MERGE_RESOLUTION|>--- conflicted
+++ resolved
@@ -13,14 +13,7 @@
         "test.ts"
     ],
     "emittedFiles": [
-<<<<<<< HEAD
-        "ref/m1.js",
-        "ref/m1.d.ts",
-        "test.js",
-        "test.d.ts"
-=======
         "bin/test.js",
         "bin/test.d.ts"
->>>>>>> e3a845aa
     ]
 }