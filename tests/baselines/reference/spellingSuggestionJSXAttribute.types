--- conflicted
+++ resolved
@@ -1,135 +1,108 @@
-//// [tests/cases/compiler/spellingSuggestionJSXAttribute.tsx] ////
-
+//// [tests/cases/compiler/spellingSuggestionJSXAttribute.tsx] ////
+
 === Performance Stats ===
-Assignability cache: 2,100 / 2,200 (nearest 100)
-Type Count: 6,900 / 6,900 (nearest 100)
-Instantiation count: 73,500 / 73,500 (nearest 500)
+Assignability cache: 2,200 / 2,200 (nearest 100)
+Type Count: 7,800 / 7,800 (nearest 100)
+Instantiation count: 90,000 / 90,000 (nearest 500)
 Symbol count: 67,000 / 67,000 (nearest 500)
 
-=== spellingSuggestionJSXAttribute.tsx ===
-/// <reference path="react16.d.ts" />
-import * as React from "react";
->React : typeof React
->      : ^^^^^^^^^^^^
-
-function MyComp2(props: { className?: string, htmlFor?: string }) {
-<<<<<<< HEAD
->MyComp2 : (props: {    className?: string;    htmlFor?: string;}) => never
->props : { className?: string | undefined; htmlFor?: string | undefined; }
->className : string | undefined
->htmlFor : string | undefined
-
-    return null!;
->null! : never
-}
-class MyComp extends React.Component<{ className?: string, htmlFor?: string }> { }
->MyComp : MyComp
->React.Component : React.Component<{ className?: string | undefined; htmlFor?: string | undefined; }, {}, any>
-=======
->MyComp2 : (props: { className?: string; htmlFor?: string; }) => any
->        : ^^^^^^^^                                         ^^^^^^^^
->props : { className?: string; htmlFor?: string; }
->      : ^^^^^^^^^^^^^^      ^^^^^^^^^^^^      ^^^
->className : string
->          : ^^^^^^
->htmlFor : string
->        : ^^^^^^
-
-    return null!;
->null! : null
->      : ^^^^
-}
-class MyComp extends React.Component<{ className?: string, htmlFor?: string }> { }
->MyComp : MyComp
->       : ^^^^^^
->React.Component : React.Component<{ className?: string; htmlFor?: string; }, {}, any>
->                : ^^^^^^^^^^^^^^^^^^^^^^^^^^^^^^      ^^^^^^^^^^^^      ^^^^^^^^^^^^^
->>>>>>> 12402f26
->React : typeof React
->      : ^^^^^^^^^^^^
->Component : typeof React.Component
-<<<<<<< HEAD
->className : string | undefined
->htmlFor : string | undefined
-=======
->          : ^^^^^^^^^^^^^^^^^^^^^^
->className : string
->          : ^^^^^^
->htmlFor : string
->        : ^^^^^^
->>>>>>> 12402f26
-
-<a class="" />;
-><a class="" /> : JSX.Element
->               : ^^^^^^^^^^^
->a : any
->  : ^^^
->class : string
->      : ^^^^^^
-
-<a for="" />; // should have no fix
-><a for="" /> : JSX.Element
->             : ^^^^^^^^^^^
->a : any
->  : ^^^
->for : string
->    : ^^^^^^
-
-<label for="" />;
-><label for="" /> : JSX.Element
->                 : ^^^^^^^^^^^
->label : any
->      : ^^^
->for : string
->    : ^^^^^^
-
-<label for="" class="" />;
-><label for="" class="" /> : JSX.Element
->                          : ^^^^^^^^^^^
->label : any
->      : ^^^
->for : string
->    : ^^^^^^
->class : string
->      : ^^^^^^
-
-<MyComp class="" />;
-><MyComp class="" /> : JSX.Element
->                    : ^^^^^^^^^^^
->MyComp : typeof MyComp
->       : ^^^^^^^^^^^^^
->class : string
->      : ^^^^^^
-
-<MyComp2 class="" />;
-><MyComp2 class="" /> : JSX.Element
-<<<<<<< HEAD
->MyComp2 : (props: { className?: string | undefined; htmlFor?: string | undefined; }) => never
-=======
->                     : ^^^^^^^^^^^
->MyComp2 : (props: { className?: string; htmlFor?: string; }) => any
->        : ^^^^^^^^^^^^^^^^^^^^^^^^^^^^^^^^^^^^^^^^^^^^^^^^^^^^^^^^^
->>>>>>> 12402f26
->class : string
->      : ^^^^^^
-
-<MyComp for="" />;
-><MyComp for="" /> : JSX.Element
->                  : ^^^^^^^^^^^
->MyComp : typeof MyComp
->       : ^^^^^^^^^^^^^
->for : string
->    : ^^^^^^
-
-<MyComp2 for="" />;
-><MyComp2 for="" /> : JSX.Element
-<<<<<<< HEAD
->MyComp2 : (props: { className?: string | undefined; htmlFor?: string | undefined; }) => never
-=======
->                   : ^^^^^^^^^^^
->MyComp2 : (props: { className?: string; htmlFor?: string; }) => any
->        : ^^^^^^^^^^^^^^^^^^^^^^^^^^^^^^^^^^^^^^^^^^^^^^^^^^^^^^^^^
->>>>>>> 12402f26
->for : string
->    : ^^^^^^
-
+=== spellingSuggestionJSXAttribute.tsx ===
+/// <reference path="react16.d.ts" />
+import * as React from "react";
+>React : typeof React
+>      : ^^^^^^^^^^^^
+
+function MyComp2(props: { className?: string, htmlFor?: string }) {
+>MyComp2 : (props: { className?: string; htmlFor?: string; }) => never
+>        : ^^^^^^^^                                         ^^^^^^^^^^
+>props : { className?: string | undefined; htmlFor?: string | undefined; }
+>      : ^^^^^^^^^^^^^^^^^^^^^^^^^^^^^^^^^^^^^^^^^^^^^^^^^^^^^^^^^^^^^^^^^
+>className : string | undefined
+>          : ^^^^^^^^^^^^^^^^^^
+>htmlFor : string | undefined
+>        : ^^^^^^^^^^^^^^^^^^
+
+    return null!;
+>null! : never
+>      : ^^^^^
+}
+class MyComp extends React.Component<{ className?: string, htmlFor?: string }> { }
+>MyComp : MyComp
+>       : ^^^^^^
+>React.Component : React.Component<{ className?: string | undefined; htmlFor?: string | undefined; }, {}, any>
+>                : ^^^^^^^^^^^^^^^^^^^^^^^^^^^^^^^^^^^^^^^^^^^^^^^^^^^^^^^^^^^^^^^^^^^^^^^^^^^^^^^^^^^^^^^^^^^
+>React : typeof React
+>      : ^^^^^^^^^^^^
+>Component : typeof React.Component
+>          : ^^^^^^^^^^^^^^^^^^^^^^
+>className : string | undefined
+>          : ^^^^^^^^^^^^^^^^^^
+>htmlFor : string | undefined
+>        : ^^^^^^^^^^^^^^^^^^
+
+<a class="" />;
+><a class="" /> : JSX.Element
+>               : ^^^^^^^^^^^
+>a : any
+>  : ^^^
+>class : string
+>      : ^^^^^^
+
+<a for="" />; // should have no fix
+><a for="" /> : JSX.Element
+>             : ^^^^^^^^^^^
+>a : any
+>  : ^^^
+>for : string
+>    : ^^^^^^
+
+<label for="" />;
+><label for="" /> : JSX.Element
+>                 : ^^^^^^^^^^^
+>label : any
+>      : ^^^
+>for : string
+>    : ^^^^^^
+
+<label for="" class="" />;
+><label for="" class="" /> : JSX.Element
+>                          : ^^^^^^^^^^^
+>label : any
+>      : ^^^
+>for : string
+>    : ^^^^^^
+>class : string
+>      : ^^^^^^
+
+<MyComp class="" />;
+><MyComp class="" /> : JSX.Element
+>                    : ^^^^^^^^^^^
+>MyComp : typeof MyComp
+>       : ^^^^^^^^^^^^^
+>class : string
+>      : ^^^^^^
+
+<MyComp2 class="" />;
+><MyComp2 class="" /> : JSX.Element
+>                     : ^^^^^^^^^^^
+>MyComp2 : (props: { className?: string | undefined; htmlFor?: string | undefined; }) => never
+>        : ^^^^^^^^^^^^^^^^^^^^^^^^^^^^^^^^^^^^^^^^^^^^^^^^^^^^^^^^^^^^^^^^^^^^^^^^^^^^^^^^^^^
+>class : string
+>      : ^^^^^^
+
+<MyComp for="" />;
+><MyComp for="" /> : JSX.Element
+>                  : ^^^^^^^^^^^
+>MyComp : typeof MyComp
+>       : ^^^^^^^^^^^^^
+>for : string
+>    : ^^^^^^
+
+<MyComp2 for="" />;
+><MyComp2 for="" /> : JSX.Element
+>                   : ^^^^^^^^^^^
+>MyComp2 : (props: { className?: string | undefined; htmlFor?: string | undefined; }) => never
+>        : ^^^^^^^^^^^^^^^^^^^^^^^^^^^^^^^^^^^^^^^^^^^^^^^^^^^^^^^^^^^^^^^^^^^^^^^^^^^^^^^^^^^
+>for : string
+>    : ^^^^^^
+