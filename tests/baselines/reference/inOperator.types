--- conflicted
+++ resolved
@@ -1,62 +1,49 @@
-//// [tests/cases/compiler/inOperator.ts] ////
-
-=== inOperator.ts ===
-var a=[];
-<<<<<<< HEAD
->a : never[]
->[] : never[]
-
-for (var x in a) {}
->x : string
->a : never[]
-=======
->a : any[]
->  : ^^^^^
->[] : undefined[]
->   : ^^^^^^^^^^^
-
-for (var x in a) {}
->x : string
->  : ^^^^^^
->a : any[]
->  : ^^^^^
->>>>>>> 12402f26
-
-if (3 in a) {}
->3 in a : boolean
->       : ^^^^^^^
->3 : 3
-<<<<<<< HEAD
->a : never[]
-=======
->  : ^
->a : any[]
->  : ^^^^^
->>>>>>> 12402f26
-
-var b = '' in 0;
->b : boolean
->  : ^^^^^^^
->'' in 0 : boolean
->        : ^^^^^^^
->'' : ""
->   : ^^
->0 : 0
->  : ^
-
-var c: any;
->c : any
->  : ^^^
-
-var y: number;
->y : number
->  : ^^^^^^
-
-if (y in c) { }
->y in c : boolean
->       : ^^^^^^^
->y : number
->  : ^^^^^^
->c : any
->  : ^^^
-
+//// [tests/cases/compiler/inOperator.ts] ////
+
+=== inOperator.ts ===
+var a=[];
+>a : never[]
+>  : ^^^^^^^
+>[] : never[]
+>   : ^^^^^^^
+
+for (var x in a) {}
+>x : string
+>  : ^^^^^^
+>a : never[]
+>  : ^^^^^^^
+
+if (3 in a) {}
+>3 in a : boolean
+>       : ^^^^^^^
+>3 : 3
+>  : ^
+>a : never[]
+>  : ^^^^^^^
+
+var b = '' in 0;
+>b : boolean
+>  : ^^^^^^^
+>'' in 0 : boolean
+>        : ^^^^^^^
+>'' : ""
+>   : ^^
+>0 : 0
+>  : ^
+
+var c: any;
+>c : any
+>  : ^^^
+
+var y: number;
+>y : number
+>  : ^^^^^^
+
+if (y in c) { }
+>y in c : boolean
+>       : ^^^^^^^
+>y : number
+>  : ^^^^^^
+>c : any
+>  : ^^^
+