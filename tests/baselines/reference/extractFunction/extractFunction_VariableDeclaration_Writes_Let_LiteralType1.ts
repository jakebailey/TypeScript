// ==ORIGINAL==

function f() {
    let a = 1;
    /*[#|*/let x: 0o10 | 10 | 0b10 = 10;
    a++;/*|]*/
    a; x;
}
// ==SCOPE::Extract to inner function in function 'f'==

function f() {
    let a = 1;
    let x: 0o10 | 10 | 0b10 = /*RENAME*/newFunction();
    a; x;

    function newFunction() {
        let x: 0o10 | 10 | 0b10 = 10;
        a++;
        return x;
    }
}
// ==SCOPE::Extract to function in global scope==

function f() {
    let a = 1;
<<<<<<< HEAD
    let x: 8 | 10 | 2 | undefined;
=======
    let x: (0o10 | 10 | 0b10) | undefined;
>>>>>>> 3163fe7e
    ({ x, a } = /*RENAME*/newFunction(a));
    a; x;
}

function newFunction(a: number) {
    let x: 0o10 | 10 | 0b10 = 10;
    a++;
    return { x, a };
}<|MERGE_RESOLUTION|>--- conflicted
+++ resolved
@@ -23,11 +23,7 @@
 
 function f() {
     let a = 1;
-<<<<<<< HEAD
-    let x: 8 | 10 | 2 | undefined;
-=======
-    let x: (0o10 | 10 | 0b10) | undefined;
->>>>>>> 3163fe7e
+    let x: 0o10 | 10 | 0b10 | undefined;
     ({ x, a } = /*RENAME*/newFunction(a));
     a; x;
 }
