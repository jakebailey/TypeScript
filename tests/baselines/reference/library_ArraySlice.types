--- conflicted
+++ resolved
@@ -1,76 +1,52 @@
-//// [tests/cases/compiler/library_ArraySlice.ts] ////
-
-=== library_ArraySlice.ts ===
-// Array.prototype.slice can have zero, one, or two arguments
-Array.prototype.slice();
->Array.prototype.slice() : any[]
-<<<<<<< HEAD
->Array.prototype.slice : (start?: number | undefined, end?: number | undefined) => any[]
-=======
->                        : ^^^^^
->Array.prototype.slice : (start?: number, end?: number) => any[]
->                      : ^^^^^^^^^^^^^^^^^^^^^^^^^^^^^^^^^^^^^^^
->>>>>>> 12402f26
->Array.prototype : any[]
->                : ^^^^^
->Array : ArrayConstructor
->      : ^^^^^^^^^^^^^^^^
->prototype : any[]
-<<<<<<< HEAD
->slice : (start?: number | undefined, end?: number | undefined) => any[]
-
-Array.prototype.slice(0);
->Array.prototype.slice(0) : any[]
->Array.prototype.slice : (start?: number | undefined, end?: number | undefined) => any[]
-=======
->          : ^^^^^
->slice : (start?: number, end?: number) => any[]
->      : ^^^^^^^^^^^^^^^^^^^^^^^^^^^^^^^^^^^^^^^
-
-Array.prototype.slice(0);
->Array.prototype.slice(0) : any[]
->                         : ^^^^^
->Array.prototype.slice : (start?: number, end?: number) => any[]
->                      : ^^^^^^^^^^^^^^^^^^^^^^^^^^^^^^^^^^^^^^^
->>>>>>> 12402f26
->Array.prototype : any[]
->                : ^^^^^
->Array : ArrayConstructor
->      : ^^^^^^^^^^^^^^^^
->prototype : any[]
-<<<<<<< HEAD
->slice : (start?: number | undefined, end?: number | undefined) => any[]
-=======
->          : ^^^^^
->slice : (start?: number, end?: number) => any[]
->      : ^^^^^^^^^^^^^^^^^^^^^^^^^^^^^^^^^^^^^^^
->>>>>>> 12402f26
->0 : 0
->  : ^
-
-Array.prototype.slice(0, 1);
->Array.prototype.slice(0, 1) : any[]
-<<<<<<< HEAD
->Array.prototype.slice : (start?: number | undefined, end?: number | undefined) => any[]
-=======
->                            : ^^^^^
->Array.prototype.slice : (start?: number, end?: number) => any[]
->                      : ^^^^^^^^^^^^^^^^^^^^^^^^^^^^^^^^^^^^^^^
->>>>>>> 12402f26
->Array.prototype : any[]
->                : ^^^^^
->Array : ArrayConstructor
->      : ^^^^^^^^^^^^^^^^
->prototype : any[]
-<<<<<<< HEAD
->slice : (start?: number | undefined, end?: number | undefined) => any[]
-=======
->          : ^^^^^
->slice : (start?: number, end?: number) => any[]
->      : ^^^^^^^^^^^^^^^^^^^^^^^^^^^^^^^^^^^^^^^
->>>>>>> 12402f26
->0 : 0
->  : ^
->1 : 1
->  : ^
-
+//// [tests/cases/compiler/library_ArraySlice.ts] ////
+
+=== library_ArraySlice.ts ===
+// Array.prototype.slice can have zero, one, or two arguments
+Array.prototype.slice();
+>Array.prototype.slice() : any[]
+>                        : ^^^^^
+>Array.prototype.slice : (start?: number | undefined, end?: number | undefined) => any[]
+>                      : ^^^^^^^^^^^^^^^^^^^^^^^^^^^^^^^^^^^^^^^^^^^^^^^^^^^^^^^^^^^^^^^
+>Array.prototype : any[]
+>                : ^^^^^
+>Array : ArrayConstructor
+>      : ^^^^^^^^^^^^^^^^
+>prototype : any[]
+>          : ^^^^^
+>slice : (start?: number | undefined, end?: number | undefined) => any[]
+>      : ^^^^^^^^^^^^^^^^^^^^^^^^^^^^^^^^^^^^^^^^^^^^^^^^^^^^^^^^^^^^^^^
+
+Array.prototype.slice(0);
+>Array.prototype.slice(0) : any[]
+>                         : ^^^^^
+>Array.prototype.slice : (start?: number | undefined, end?: number | undefined) => any[]
+>                      : ^^^^^^^^^^^^^^^^^^^^^^^^^^^^^^^^^^^^^^^^^^^^^^^^^^^^^^^^^^^^^^^
+>Array.prototype : any[]
+>                : ^^^^^
+>Array : ArrayConstructor
+>      : ^^^^^^^^^^^^^^^^
+>prototype : any[]
+>          : ^^^^^
+>slice : (start?: number | undefined, end?: number | undefined) => any[]
+>      : ^^^^^^^^^^^^^^^^^^^^^^^^^^^^^^^^^^^^^^^^^^^^^^^^^^^^^^^^^^^^^^^
+>0 : 0
+>  : ^
+
+Array.prototype.slice(0, 1);
+>Array.prototype.slice(0, 1) : any[]
+>                            : ^^^^^
+>Array.prototype.slice : (start?: number | undefined, end?: number | undefined) => any[]
+>                      : ^^^^^^^^^^^^^^^^^^^^^^^^^^^^^^^^^^^^^^^^^^^^^^^^^^^^^^^^^^^^^^^
+>Array.prototype : any[]
+>                : ^^^^^
+>Array : ArrayConstructor
+>      : ^^^^^^^^^^^^^^^^
+>prototype : any[]
+>          : ^^^^^
+>slice : (start?: number | undefined, end?: number | undefined) => any[]
+>      : ^^^^^^^^^^^^^^^^^^^^^^^^^^^^^^^^^^^^^^^^^^^^^^^^^^^^^^^^^^^^^^^
+>0 : 0
+>  : ^
+>1 : 1
+>  : ^
+