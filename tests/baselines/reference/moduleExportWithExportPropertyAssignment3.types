//// [tests/cases/conformance/salsa/moduleExportWithExportPropertyAssignment3.ts] ////

=== a.js ===
/// <reference path='./requires.d.ts' />
var mod1 = require('./mod1')
>mod1 : { justExport: number; bothBefore: number | "string"; bothAfter: number | "string"; justProperty: "string"; }
>     : ^^^^^^^^^^^^^^^^^^^^^^^^^^^^^^^^^^^^^^^^^^^^^^^^^^^^^^^^^^^^^^^^^^^^^^^^^^^^^^^^^^^^^^^^^^^^^^^^^^^^^^^^^^^^
>require('./mod1') : { justExport: number; bothBefore: number | "string"; bothAfter: number | "string"; justProperty: "string"; }
>                  : ^^^^^^^^^^^^^^^^^^^^^^^^^^^^^^^^^^^^^^^^^^^^^^^^^^^^^^^^^^^^^^^^^^^^^^^^^^^^^^^^^^^^^^^^^^^^^^^^^^^^^^^^^^^^
>require : (name: string) => any
>        : ^^^^^^^^^^^^^^^^^^^^^
>'./mod1' : "./mod1"
>         : ^^^^^^^^

mod1.justExport.toFixed()
>mod1.justExport.toFixed() : string
<<<<<<< HEAD
>mod1.justExport.toFixed : (fractionDigits?: number | undefined) => string
=======
>                          : ^^^^^^
>mod1.justExport.toFixed : (fractionDigits?: number) => string
>                        : ^^^^^^^^^^^^^^^^^^^^^^^^^^^^^^^^^^^
>>>>>>> 12402f26
>mod1.justExport : number
>                : ^^^^^^
>mod1 : { justExport: number; bothBefore: number | "string"; bothAfter: number | "string"; justProperty: "string"; }
>     : ^^^^^^^^^^^^^^^^^^^^^^^^^^^^^^^^^^^^^^^^^^^^^^^^^^^^^^^^^^^^^^^^^^^^^^^^^^^^^^^^^^^^^^^^^^^^^^^^^^^^^^^^^^^^
>justExport : number
<<<<<<< HEAD
>toFixed : (fractionDigits?: number | undefined) => string
=======
>           : ^^^^^^
>toFixed : (fractionDigits?: number) => string
>        : ^^^^^^^^^^^^^^^^^^^^^^^^^^^^^^^^^^^
>>>>>>> 12402f26

mod1.bothBefore.toFixed() // error, 'toFixed' not on 'string | number'
>mod1.bothBefore.toFixed() : any
>                          : ^^^
>mod1.bothBefore.toFixed : any
>                        : ^^^
>mod1.bothBefore : number | "string"
>                : ^^^^^^^^^^^^^^^^^
>mod1 : { justExport: number; bothBefore: number | "string"; bothAfter: number | "string"; justProperty: "string"; }
>     : ^^^^^^^^^^^^^^^^^^^^^^^^^^^^^^^^^^^^^^^^^^^^^^^^^^^^^^^^^^^^^^^^^^^^^^^^^^^^^^^^^^^^^^^^^^^^^^^^^^^^^^^^^^^^
>bothBefore : number | "string"
>           : ^^^^^^^^^^^^^^^^^
>toFixed : any
>        : ^^^

mod1.bothAfter.toFixed() // error, 'toFixed' not on 'string | number'
>mod1.bothAfter.toFixed() : any
>                         : ^^^
>mod1.bothAfter.toFixed : any
>                       : ^^^
>mod1.bothAfter : number | "string"
>               : ^^^^^^^^^^^^^^^^^
>mod1 : { justExport: number; bothBefore: number | "string"; bothAfter: number | "string"; justProperty: "string"; }
>     : ^^^^^^^^^^^^^^^^^^^^^^^^^^^^^^^^^^^^^^^^^^^^^^^^^^^^^^^^^^^^^^^^^^^^^^^^^^^^^^^^^^^^^^^^^^^^^^^^^^^^^^^^^^^^
>bothAfter : number | "string"
>          : ^^^^^^^^^^^^^^^^^
>toFixed : any
>        : ^^^

mod1.justProperty.length
>mod1.justProperty.length : number
>                         : ^^^^^^
>mod1.justProperty : "string"
>                  : ^^^^^^^^
>mod1 : { justExport: number; bothBefore: number | "string"; bothAfter: number | "string"; justProperty: "string"; }
>     : ^^^^^^^^^^^^^^^^^^^^^^^^^^^^^^^^^^^^^^^^^^^^^^^^^^^^^^^^^^^^^^^^^^^^^^^^^^^^^^^^^^^^^^^^^^^^^^^^^^^^^^^^^^^^
>justProperty : "string"
>             : ^^^^^^^^
>length : number
>       : ^^^^^^

=== requires.d.ts ===
declare var module: { exports: any };
>module : { exports: any; }
>       : ^^^^^^^^^^^   ^^^
>exports : any
>        : ^^^

declare function require(name: string): any;
>require : (name: string) => any
>        : ^^^^^^^      ^^^^^   
>name : string
>     : ^^^^^^

=== mod1.js ===
/// <reference path='./requires.d.ts' />
module.exports.bothBefore = 'string'
>module.exports.bothBefore = 'string' : "string"
>                                     : ^^^^^^^^
>module.exports.bothBefore : number | "string"
>                          : ^^^^^^^^^^^^^^^^^
>module.exports : { justExport: number; bothBefore: number | "string"; bothAfter: number | "string"; justProperty: "string"; }
>               : ^^^^^^^^^^^^^^^^^^^^^^^^^^^^^^^^^^^^^^^^^^^^^^^^^^^^^^^^^^^^^^^^^^^^^^^^^^^^^^^^^^^^^^^^^^^^^^^^^^^^^^^^^^^^
>module : { exports: { justExport: number; bothBefore: number | "string"; bothAfter: number | "string"; justProperty: "string"; }; }
>       : ^^^^^^^^^^^^^^^^^^^^^^^^^^^^^^^^^^^^^^^^^^^^^^^^^^^^^^^^^^^^^^^^^^^^^^^^^^^^^^^^^^^^^^^^^^^^^^^^^^^^^^^^^^^^^^^^^^^^^^^^^^
>exports : { justExport: number; bothBefore: number | "string"; bothAfter: number | "string"; justProperty: "string"; }
>        : ^^^^^^^^^^^^^^^^^^^^^^^^^^^^^^^^^^^^^^^^^^^^^^^^^^^^^^^^^^^^^^^^^^^^^^^^^^^^^^^^^^^^^^^^^^^^^^^^^^^^^^^^^^^^
>bothBefore : number | "string"
>           : ^^^^^^^^^^^^^^^^^
>'string' : "string"
>         : ^^^^^^^^

module.exports = {
>module.exports = {    justExport: 1,    bothBefore: 2,    bothAfter: 3,} : { justExport: number; bothBefore: number | "string"; bothAfter: number | "string"; justProperty: "string"; }
>                                                                         : ^^^^^^^^^^^^^^^^^^^^^^^^^^^^^^^^^^^^^^^^^^^^^^^^^^^^^^^^^^^^^^^^^^^^^^^^^^^^^^^^^^^^^^^^^^^^^^^^^^^^^^^^^^^^
>module.exports : { justExport: number; bothBefore: number | "string"; bothAfter: number | "string"; justProperty: "string"; }
>               : ^^^^^^^^^^^^^^^^^^^^^^^^^^^^^^^^^^^^^^^^^^^^^^^^^^^^^^^^^^^^^^^^^^^^^^^^^^^^^^^^^^^^^^^^^^^^^^^^^^^^^^^^^^^^
>module : { exports: { justExport: number; bothBefore: number | "string"; bothAfter: number | "string"; justProperty: "string"; }; }
>       : ^^^^^^^^^^^^^^^^^^^^^^^^^^^^^^^^^^^^^^^^^^^^^^^^^^^^^^^^^^^^^^^^^^^^^^^^^^^^^^^^^^^^^^^^^^^^^^^^^^^^^^^^^^^^^^^^^^^^^^^^^^
>exports : { justExport: number; bothBefore: number | "string"; bothAfter: number | "string"; justProperty: "string"; }
>        : ^^^^^^^^^^^^^^^^^^^^^^^^^^^^^^^^^^^^^^^^^^^^^^^^^^^^^^^^^^^^^^^^^^^^^^^^^^^^^^^^^^^^^^^^^^^^^^^^^^^^^^^^^^^^
>{    justExport: 1,    bothBefore: 2,    bothAfter: 3,} : { justExport: number; bothBefore: number; bothAfter: number; }
>                                                        : ^^^^^^^^^^^^^^^^^^^^^^^^^^^^^^^^^^^^^^^^^^^^^^^^^^^^^^^^^^^^^^

    justExport: 1,
>justExport : number
>           : ^^^^^^
>1 : 1
>  : ^

    bothBefore: 2,
>bothBefore : number
>           : ^^^^^^
>2 : 2
>  : ^

    bothAfter: 3,
>bothAfter : number
>          : ^^^^^^
>3 : 3
>  : ^
}
module.exports.bothAfter = 'string'
>module.exports.bothAfter = 'string' : "string"
>                                    : ^^^^^^^^
>module.exports.bothAfter : number | "string"
>                         : ^^^^^^^^^^^^^^^^^
>module.exports : { justExport: number; bothBefore: number | "string"; bothAfter: number | "string"; justProperty: "string"; }
>               : ^^^^^^^^^^^^^^^^^^^^^^^^^^^^^^^^^^^^^^^^^^^^^^^^^^^^^^^^^^^^^^^^^^^^^^^^^^^^^^^^^^^^^^^^^^^^^^^^^^^^^^^^^^^^
>module : { exports: { justExport: number; bothBefore: number | "string"; bothAfter: number | "string"; justProperty: "string"; }; }
>       : ^^^^^^^^^^^^^^^^^^^^^^^^^^^^^^^^^^^^^^^^^^^^^^^^^^^^^^^^^^^^^^^^^^^^^^^^^^^^^^^^^^^^^^^^^^^^^^^^^^^^^^^^^^^^^^^^^^^^^^^^^^
>exports : { justExport: number; bothBefore: number | "string"; bothAfter: number | "string"; justProperty: "string"; }
>        : ^^^^^^^^^^^^^^^^^^^^^^^^^^^^^^^^^^^^^^^^^^^^^^^^^^^^^^^^^^^^^^^^^^^^^^^^^^^^^^^^^^^^^^^^^^^^^^^^^^^^^^^^^^^^
>bothAfter : number | "string"
>          : ^^^^^^^^^^^^^^^^^
>'string' : "string"
>         : ^^^^^^^^

module.exports.justProperty = 'string'
>module.exports.justProperty = 'string' : "string"
>                                       : ^^^^^^^^
>module.exports.justProperty : "string"
>                            : ^^^^^^^^
>module.exports : { justExport: number; bothBefore: number | "string"; bothAfter: number | "string"; justProperty: "string"; }
>               : ^^^^^^^^^^^^^^^^^^^^^^^^^^^^^^^^^^^^^^^^^^^^^^^^^^^^^^^^^^^^^^^^^^^^^^^^^^^^^^^^^^^^^^^^^^^^^^^^^^^^^^^^^^^^
>module : { exports: { justExport: number; bothBefore: number | "string"; bothAfter: number | "string"; justProperty: "string"; }; }
>       : ^^^^^^^^^^^^^^^^^^^^^^^^^^^^^^^^^^^^^^^^^^^^^^^^^^^^^^^^^^^^^^^^^^^^^^^^^^^^^^^^^^^^^^^^^^^^^^^^^^^^^^^^^^^^^^^^^^^^^^^^^^
>exports : { justExport: number; bothBefore: number | "string"; bothAfter: number | "string"; justProperty: "string"; }
>        : ^^^^^^^^^^^^^^^^^^^^^^^^^^^^^^^^^^^^^^^^^^^^^^^^^^^^^^^^^^^^^^^^^^^^^^^^^^^^^^^^^^^^^^^^^^^^^^^^^^^^^^^^^^^^
>justProperty : "string"
>             : ^^^^^^^^
>'string' : "string"
>         : ^^^^^^^^

<|MERGE_RESOLUTION|>--- conflicted
+++ resolved
@@ -1,169 +1,161 @@
-//// [tests/cases/conformance/salsa/moduleExportWithExportPropertyAssignment3.ts] ////
-
-=== a.js ===
-/// <reference path='./requires.d.ts' />
-var mod1 = require('./mod1')
->mod1 : { justExport: number; bothBefore: number | "string"; bothAfter: number | "string"; justProperty: "string"; }
->     : ^^^^^^^^^^^^^^^^^^^^^^^^^^^^^^^^^^^^^^^^^^^^^^^^^^^^^^^^^^^^^^^^^^^^^^^^^^^^^^^^^^^^^^^^^^^^^^^^^^^^^^^^^^^^
->require('./mod1') : { justExport: number; bothBefore: number | "string"; bothAfter: number | "string"; justProperty: "string"; }
->                  : ^^^^^^^^^^^^^^^^^^^^^^^^^^^^^^^^^^^^^^^^^^^^^^^^^^^^^^^^^^^^^^^^^^^^^^^^^^^^^^^^^^^^^^^^^^^^^^^^^^^^^^^^^^^^
->require : (name: string) => any
->        : ^^^^^^^^^^^^^^^^^^^^^
->'./mod1' : "./mod1"
->         : ^^^^^^^^
-
-mod1.justExport.toFixed()
->mod1.justExport.toFixed() : string
-<<<<<<< HEAD
->mod1.justExport.toFixed : (fractionDigits?: number | undefined) => string
-=======
->                          : ^^^^^^
->mod1.justExport.toFixed : (fractionDigits?: number) => string
->                        : ^^^^^^^^^^^^^^^^^^^^^^^^^^^^^^^^^^^
->>>>>>> 12402f26
->mod1.justExport : number
->                : ^^^^^^
->mod1 : { justExport: number; bothBefore: number | "string"; bothAfter: number | "string"; justProperty: "string"; }
->     : ^^^^^^^^^^^^^^^^^^^^^^^^^^^^^^^^^^^^^^^^^^^^^^^^^^^^^^^^^^^^^^^^^^^^^^^^^^^^^^^^^^^^^^^^^^^^^^^^^^^^^^^^^^^^
->justExport : number
-<<<<<<< HEAD
->toFixed : (fractionDigits?: number | undefined) => string
-=======
->           : ^^^^^^
->toFixed : (fractionDigits?: number) => string
->        : ^^^^^^^^^^^^^^^^^^^^^^^^^^^^^^^^^^^
->>>>>>> 12402f26
-
-mod1.bothBefore.toFixed() // error, 'toFixed' not on 'string | number'
->mod1.bothBefore.toFixed() : any
->                          : ^^^
->mod1.bothBefore.toFixed : any
->                        : ^^^
->mod1.bothBefore : number | "string"
->                : ^^^^^^^^^^^^^^^^^
->mod1 : { justExport: number; bothBefore: number | "string"; bothAfter: number | "string"; justProperty: "string"; }
->     : ^^^^^^^^^^^^^^^^^^^^^^^^^^^^^^^^^^^^^^^^^^^^^^^^^^^^^^^^^^^^^^^^^^^^^^^^^^^^^^^^^^^^^^^^^^^^^^^^^^^^^^^^^^^^
->bothBefore : number | "string"
->           : ^^^^^^^^^^^^^^^^^
->toFixed : any
->        : ^^^
-
-mod1.bothAfter.toFixed() // error, 'toFixed' not on 'string | number'
->mod1.bothAfter.toFixed() : any
->                         : ^^^
->mod1.bothAfter.toFixed : any
->                       : ^^^
->mod1.bothAfter : number | "string"
->               : ^^^^^^^^^^^^^^^^^
->mod1 : { justExport: number; bothBefore: number | "string"; bothAfter: number | "string"; justProperty: "string"; }
->     : ^^^^^^^^^^^^^^^^^^^^^^^^^^^^^^^^^^^^^^^^^^^^^^^^^^^^^^^^^^^^^^^^^^^^^^^^^^^^^^^^^^^^^^^^^^^^^^^^^^^^^^^^^^^^
->bothAfter : number | "string"
->          : ^^^^^^^^^^^^^^^^^
->toFixed : any
->        : ^^^
-
-mod1.justProperty.length
->mod1.justProperty.length : number
->                         : ^^^^^^
->mod1.justProperty : "string"
->                  : ^^^^^^^^
->mod1 : { justExport: number; bothBefore: number | "string"; bothAfter: number | "string"; justProperty: "string"; }
->     : ^^^^^^^^^^^^^^^^^^^^^^^^^^^^^^^^^^^^^^^^^^^^^^^^^^^^^^^^^^^^^^^^^^^^^^^^^^^^^^^^^^^^^^^^^^^^^^^^^^^^^^^^^^^^
->justProperty : "string"
->             : ^^^^^^^^
->length : number
->       : ^^^^^^
-
-=== requires.d.ts ===
-declare var module: { exports: any };
->module : { exports: any; }
->       : ^^^^^^^^^^^   ^^^
->exports : any
->        : ^^^
-
-declare function require(name: string): any;
->require : (name: string) => any
->        : ^^^^^^^      ^^^^^   
->name : string
->     : ^^^^^^
-
-=== mod1.js ===
-/// <reference path='./requires.d.ts' />
-module.exports.bothBefore = 'string'
->module.exports.bothBefore = 'string' : "string"
->                                     : ^^^^^^^^
->module.exports.bothBefore : number | "string"
->                          : ^^^^^^^^^^^^^^^^^
->module.exports : { justExport: number; bothBefore: number | "string"; bothAfter: number | "string"; justProperty: "string"; }
->               : ^^^^^^^^^^^^^^^^^^^^^^^^^^^^^^^^^^^^^^^^^^^^^^^^^^^^^^^^^^^^^^^^^^^^^^^^^^^^^^^^^^^^^^^^^^^^^^^^^^^^^^^^^^^^
->module : { exports: { justExport: number; bothBefore: number | "string"; bothAfter: number | "string"; justProperty: "string"; }; }
->       : ^^^^^^^^^^^^^^^^^^^^^^^^^^^^^^^^^^^^^^^^^^^^^^^^^^^^^^^^^^^^^^^^^^^^^^^^^^^^^^^^^^^^^^^^^^^^^^^^^^^^^^^^^^^^^^^^^^^^^^^^^^
->exports : { justExport: number; bothBefore: number | "string"; bothAfter: number | "string"; justProperty: "string"; }
->        : ^^^^^^^^^^^^^^^^^^^^^^^^^^^^^^^^^^^^^^^^^^^^^^^^^^^^^^^^^^^^^^^^^^^^^^^^^^^^^^^^^^^^^^^^^^^^^^^^^^^^^^^^^^^^
->bothBefore : number | "string"
->           : ^^^^^^^^^^^^^^^^^
->'string' : "string"
->         : ^^^^^^^^
-
-module.exports = {
->module.exports = {    justExport: 1,    bothBefore: 2,    bothAfter: 3,} : { justExport: number; bothBefore: number | "string"; bothAfter: number | "string"; justProperty: "string"; }
->                                                                         : ^^^^^^^^^^^^^^^^^^^^^^^^^^^^^^^^^^^^^^^^^^^^^^^^^^^^^^^^^^^^^^^^^^^^^^^^^^^^^^^^^^^^^^^^^^^^^^^^^^^^^^^^^^^^
->module.exports : { justExport: number; bothBefore: number | "string"; bothAfter: number | "string"; justProperty: "string"; }
->               : ^^^^^^^^^^^^^^^^^^^^^^^^^^^^^^^^^^^^^^^^^^^^^^^^^^^^^^^^^^^^^^^^^^^^^^^^^^^^^^^^^^^^^^^^^^^^^^^^^^^^^^^^^^^^
->module : { exports: { justExport: number; bothBefore: number | "string"; bothAfter: number | "string"; justProperty: "string"; }; }
->       : ^^^^^^^^^^^^^^^^^^^^^^^^^^^^^^^^^^^^^^^^^^^^^^^^^^^^^^^^^^^^^^^^^^^^^^^^^^^^^^^^^^^^^^^^^^^^^^^^^^^^^^^^^^^^^^^^^^^^^^^^^^
->exports : { justExport: number; bothBefore: number | "string"; bothAfter: number | "string"; justProperty: "string"; }
->        : ^^^^^^^^^^^^^^^^^^^^^^^^^^^^^^^^^^^^^^^^^^^^^^^^^^^^^^^^^^^^^^^^^^^^^^^^^^^^^^^^^^^^^^^^^^^^^^^^^^^^^^^^^^^^
->{    justExport: 1,    bothBefore: 2,    bothAfter: 3,} : { justExport: number; bothBefore: number; bothAfter: number; }
->                                                        : ^^^^^^^^^^^^^^^^^^^^^^^^^^^^^^^^^^^^^^^^^^^^^^^^^^^^^^^^^^^^^^
-
-    justExport: 1,
->justExport : number
->           : ^^^^^^
->1 : 1
->  : ^
-
-    bothBefore: 2,
->bothBefore : number
->           : ^^^^^^
->2 : 2
->  : ^
-
-    bothAfter: 3,
->bothAfter : number
->          : ^^^^^^
->3 : 3
->  : ^
-}
-module.exports.bothAfter = 'string'
->module.exports.bothAfter = 'string' : "string"
->                                    : ^^^^^^^^
->module.exports.bothAfter : number | "string"
->                         : ^^^^^^^^^^^^^^^^^
->module.exports : { justExport: number; bothBefore: number | "string"; bothAfter: number | "string"; justProperty: "string"; }
->               : ^^^^^^^^^^^^^^^^^^^^^^^^^^^^^^^^^^^^^^^^^^^^^^^^^^^^^^^^^^^^^^^^^^^^^^^^^^^^^^^^^^^^^^^^^^^^^^^^^^^^^^^^^^^^
->module : { exports: { justExport: number; bothBefore: number | "string"; bothAfter: number | "string"; justProperty: "string"; }; }
->       : ^^^^^^^^^^^^^^^^^^^^^^^^^^^^^^^^^^^^^^^^^^^^^^^^^^^^^^^^^^^^^^^^^^^^^^^^^^^^^^^^^^^^^^^^^^^^^^^^^^^^^^^^^^^^^^^^^^^^^^^^^^
->exports : { justExport: number; bothBefore: number | "string"; bothAfter: number | "string"; justProperty: "string"; }
->        : ^^^^^^^^^^^^^^^^^^^^^^^^^^^^^^^^^^^^^^^^^^^^^^^^^^^^^^^^^^^^^^^^^^^^^^^^^^^^^^^^^^^^^^^^^^^^^^^^^^^^^^^^^^^^
->bothAfter : number | "string"
->          : ^^^^^^^^^^^^^^^^^
->'string' : "string"
->         : ^^^^^^^^
-
-module.exports.justProperty = 'string'
->module.exports.justProperty = 'string' : "string"
->                                       : ^^^^^^^^
->module.exports.justProperty : "string"
->                            : ^^^^^^^^
->module.exports : { justExport: number; bothBefore: number | "string"; bothAfter: number | "string"; justProperty: "string"; }
->               : ^^^^^^^^^^^^^^^^^^^^^^^^^^^^^^^^^^^^^^^^^^^^^^^^^^^^^^^^^^^^^^^^^^^^^^^^^^^^^^^^^^^^^^^^^^^^^^^^^^^^^^^^^^^^
->module : { exports: { justExport: number; bothBefore: number | "string"; bothAfter: number | "string"; justProperty: "string"; }; }
->       : ^^^^^^^^^^^^^^^^^^^^^^^^^^^^^^^^^^^^^^^^^^^^^^^^^^^^^^^^^^^^^^^^^^^^^^^^^^^^^^^^^^^^^^^^^^^^^^^^^^^^^^^^^^^^^^^^^^^^^^^^^^
->exports : { justExport: number; bothBefore: number | "string"; bothAfter: number | "string"; justProperty: "string"; }
->        : ^^^^^^^^^^^^^^^^^^^^^^^^^^^^^^^^^^^^^^^^^^^^^^^^^^^^^^^^^^^^^^^^^^^^^^^^^^^^^^^^^^^^^^^^^^^^^^^^^^^^^^^^^^^^
->justProperty : "string"
->             : ^^^^^^^^
->'string' : "string"
->         : ^^^^^^^^
-
+//// [tests/cases/conformance/salsa/moduleExportWithExportPropertyAssignment3.ts] ////
+
+=== a.js ===
+/// <reference path='./requires.d.ts' />
+var mod1 = require('./mod1')
+>mod1 : { justExport: number; bothBefore: number | "string"; bothAfter: number | "string"; justProperty: "string"; }
+>     : ^^^^^^^^^^^^^^^^^^^^^^^^^^^^^^^^^^^^^^^^^^^^^^^^^^^^^^^^^^^^^^^^^^^^^^^^^^^^^^^^^^^^^^^^^^^^^^^^^^^^^^^^^^^^
+>require('./mod1') : { justExport: number; bothBefore: number | "string"; bothAfter: number | "string"; justProperty: "string"; }
+>                  : ^^^^^^^^^^^^^^^^^^^^^^^^^^^^^^^^^^^^^^^^^^^^^^^^^^^^^^^^^^^^^^^^^^^^^^^^^^^^^^^^^^^^^^^^^^^^^^^^^^^^^^^^^^^^
+>require : (name: string) => any
+>        : ^^^^^^^^^^^^^^^^^^^^^
+>'./mod1' : "./mod1"
+>         : ^^^^^^^^
+
+mod1.justExport.toFixed()
+>mod1.justExport.toFixed() : string
+>                          : ^^^^^^
+>mod1.justExport.toFixed : (fractionDigits?: number | undefined) => string
+>                        : ^^^^^^^^^^^^^^^^^^^^^^^^^^^^^^^^^^^^^^^^^^^^^^^
+>mod1.justExport : number
+>                : ^^^^^^
+>mod1 : { justExport: number; bothBefore: number | "string"; bothAfter: number | "string"; justProperty: "string"; }
+>     : ^^^^^^^^^^^^^^^^^^^^^^^^^^^^^^^^^^^^^^^^^^^^^^^^^^^^^^^^^^^^^^^^^^^^^^^^^^^^^^^^^^^^^^^^^^^^^^^^^^^^^^^^^^^^
+>justExport : number
+>           : ^^^^^^
+>toFixed : (fractionDigits?: number | undefined) => string
+>        : ^^^^^^^^^^^^^^^^^^^^^^^^^^^^^^^^^^^^^^^^^^^^^^^
+
+mod1.bothBefore.toFixed() // error, 'toFixed' not on 'string | number'
+>mod1.bothBefore.toFixed() : any
+>                          : ^^^
+>mod1.bothBefore.toFixed : any
+>                        : ^^^
+>mod1.bothBefore : number | "string"
+>                : ^^^^^^^^^^^^^^^^^
+>mod1 : { justExport: number; bothBefore: number | "string"; bothAfter: number | "string"; justProperty: "string"; }
+>     : ^^^^^^^^^^^^^^^^^^^^^^^^^^^^^^^^^^^^^^^^^^^^^^^^^^^^^^^^^^^^^^^^^^^^^^^^^^^^^^^^^^^^^^^^^^^^^^^^^^^^^^^^^^^^
+>bothBefore : number | "string"
+>           : ^^^^^^^^^^^^^^^^^
+>toFixed : any
+>        : ^^^
+
+mod1.bothAfter.toFixed() // error, 'toFixed' not on 'string | number'
+>mod1.bothAfter.toFixed() : any
+>                         : ^^^
+>mod1.bothAfter.toFixed : any
+>                       : ^^^
+>mod1.bothAfter : number | "string"
+>               : ^^^^^^^^^^^^^^^^^
+>mod1 : { justExport: number; bothBefore: number | "string"; bothAfter: number | "string"; justProperty: "string"; }
+>     : ^^^^^^^^^^^^^^^^^^^^^^^^^^^^^^^^^^^^^^^^^^^^^^^^^^^^^^^^^^^^^^^^^^^^^^^^^^^^^^^^^^^^^^^^^^^^^^^^^^^^^^^^^^^^
+>bothAfter : number | "string"
+>          : ^^^^^^^^^^^^^^^^^
+>toFixed : any
+>        : ^^^
+
+mod1.justProperty.length
+>mod1.justProperty.length : number
+>                         : ^^^^^^
+>mod1.justProperty : "string"
+>                  : ^^^^^^^^
+>mod1 : { justExport: number; bothBefore: number | "string"; bothAfter: number | "string"; justProperty: "string"; }
+>     : ^^^^^^^^^^^^^^^^^^^^^^^^^^^^^^^^^^^^^^^^^^^^^^^^^^^^^^^^^^^^^^^^^^^^^^^^^^^^^^^^^^^^^^^^^^^^^^^^^^^^^^^^^^^^
+>justProperty : "string"
+>             : ^^^^^^^^
+>length : number
+>       : ^^^^^^
+
+=== requires.d.ts ===
+declare var module: { exports: any };
+>module : { exports: any; }
+>       : ^^^^^^^^^^^   ^^^
+>exports : any
+>        : ^^^
+
+declare function require(name: string): any;
+>require : (name: string) => any
+>        : ^^^^^^^      ^^^^^   
+>name : string
+>     : ^^^^^^
+
+=== mod1.js ===
+/// <reference path='./requires.d.ts' />
+module.exports.bothBefore = 'string'
+>module.exports.bothBefore = 'string' : "string"
+>                                     : ^^^^^^^^
+>module.exports.bothBefore : number | "string"
+>                          : ^^^^^^^^^^^^^^^^^
+>module.exports : { justExport: number; bothBefore: number | "string"; bothAfter: number | "string"; justProperty: "string"; }
+>               : ^^^^^^^^^^^^^^^^^^^^^^^^^^^^^^^^^^^^^^^^^^^^^^^^^^^^^^^^^^^^^^^^^^^^^^^^^^^^^^^^^^^^^^^^^^^^^^^^^^^^^^^^^^^^
+>module : { exports: { justExport: number; bothBefore: number | "string"; bothAfter: number | "string"; justProperty: "string"; }; }
+>       : ^^^^^^^^^^^^^^^^^^^^^^^^^^^^^^^^^^^^^^^^^^^^^^^^^^^^^^^^^^^^^^^^^^^^^^^^^^^^^^^^^^^^^^^^^^^^^^^^^^^^^^^^^^^^^^^^^^^^^^^^^^
+>exports : { justExport: number; bothBefore: number | "string"; bothAfter: number | "string"; justProperty: "string"; }
+>        : ^^^^^^^^^^^^^^^^^^^^^^^^^^^^^^^^^^^^^^^^^^^^^^^^^^^^^^^^^^^^^^^^^^^^^^^^^^^^^^^^^^^^^^^^^^^^^^^^^^^^^^^^^^^^
+>bothBefore : number | "string"
+>           : ^^^^^^^^^^^^^^^^^
+>'string' : "string"
+>         : ^^^^^^^^
+
+module.exports = {
+>module.exports = {    justExport: 1,    bothBefore: 2,    bothAfter: 3,} : { justExport: number; bothBefore: number | "string"; bothAfter: number | "string"; justProperty: "string"; }
+>                                                                         : ^^^^^^^^^^^^^^^^^^^^^^^^^^^^^^^^^^^^^^^^^^^^^^^^^^^^^^^^^^^^^^^^^^^^^^^^^^^^^^^^^^^^^^^^^^^^^^^^^^^^^^^^^^^^
+>module.exports : { justExport: number; bothBefore: number | "string"; bothAfter: number | "string"; justProperty: "string"; }
+>               : ^^^^^^^^^^^^^^^^^^^^^^^^^^^^^^^^^^^^^^^^^^^^^^^^^^^^^^^^^^^^^^^^^^^^^^^^^^^^^^^^^^^^^^^^^^^^^^^^^^^^^^^^^^^^
+>module : { exports: { justExport: number; bothBefore: number | "string"; bothAfter: number | "string"; justProperty: "string"; }; }
+>       : ^^^^^^^^^^^^^^^^^^^^^^^^^^^^^^^^^^^^^^^^^^^^^^^^^^^^^^^^^^^^^^^^^^^^^^^^^^^^^^^^^^^^^^^^^^^^^^^^^^^^^^^^^^^^^^^^^^^^^^^^^^
+>exports : { justExport: number; bothBefore: number | "string"; bothAfter: number | "string"; justProperty: "string"; }
+>        : ^^^^^^^^^^^^^^^^^^^^^^^^^^^^^^^^^^^^^^^^^^^^^^^^^^^^^^^^^^^^^^^^^^^^^^^^^^^^^^^^^^^^^^^^^^^^^^^^^^^^^^^^^^^^
+>{    justExport: 1,    bothBefore: 2,    bothAfter: 3,} : { justExport: number; bothBefore: number; bothAfter: number; }
+>                                                        : ^^^^^^^^^^^^^^^^^^^^^^^^^^^^^^^^^^^^^^^^^^^^^^^^^^^^^^^^^^^^^^
+
+    justExport: 1,
+>justExport : number
+>           : ^^^^^^
+>1 : 1
+>  : ^
+
+    bothBefore: 2,
+>bothBefore : number
+>           : ^^^^^^
+>2 : 2
+>  : ^
+
+    bothAfter: 3,
+>bothAfter : number
+>          : ^^^^^^
+>3 : 3
+>  : ^
+}
+module.exports.bothAfter = 'string'
+>module.exports.bothAfter = 'string' : "string"
+>                                    : ^^^^^^^^
+>module.exports.bothAfter : number | "string"
+>                         : ^^^^^^^^^^^^^^^^^
+>module.exports : { justExport: number; bothBefore: number | "string"; bothAfter: number | "string"; justProperty: "string"; }
+>               : ^^^^^^^^^^^^^^^^^^^^^^^^^^^^^^^^^^^^^^^^^^^^^^^^^^^^^^^^^^^^^^^^^^^^^^^^^^^^^^^^^^^^^^^^^^^^^^^^^^^^^^^^^^^^
+>module : { exports: { justExport: number; bothBefore: number | "string"; bothAfter: number | "string"; justProperty: "string"; }; }
+>       : ^^^^^^^^^^^^^^^^^^^^^^^^^^^^^^^^^^^^^^^^^^^^^^^^^^^^^^^^^^^^^^^^^^^^^^^^^^^^^^^^^^^^^^^^^^^^^^^^^^^^^^^^^^^^^^^^^^^^^^^^^^
+>exports : { justExport: number; bothBefore: number | "string"; bothAfter: number | "string"; justProperty: "string"; }
+>        : ^^^^^^^^^^^^^^^^^^^^^^^^^^^^^^^^^^^^^^^^^^^^^^^^^^^^^^^^^^^^^^^^^^^^^^^^^^^^^^^^^^^^^^^^^^^^^^^^^^^^^^^^^^^^
+>bothAfter : number | "string"
+>          : ^^^^^^^^^^^^^^^^^
+>'string' : "string"
+>         : ^^^^^^^^
+
+module.exports.justProperty = 'string'
+>module.exports.justProperty = 'string' : "string"
+>                                       : ^^^^^^^^
+>module.exports.justProperty : "string"
+>                            : ^^^^^^^^
+>module.exports : { justExport: number; bothBefore: number | "string"; bothAfter: number | "string"; justProperty: "string"; }
+>               : ^^^^^^^^^^^^^^^^^^^^^^^^^^^^^^^^^^^^^^^^^^^^^^^^^^^^^^^^^^^^^^^^^^^^^^^^^^^^^^^^^^^^^^^^^^^^^^^^^^^^^^^^^^^^
+>module : { exports: { justExport: number; bothBefore: number | "string"; bothAfter: number | "string"; justProperty: "string"; }; }
+>       : ^^^^^^^^^^^^^^^^^^^^^^^^^^^^^^^^^^^^^^^^^^^^^^^^^^^^^^^^^^^^^^^^^^^^^^^^^^^^^^^^^^^^^^^^^^^^^^^^^^^^^^^^^^^^^^^^^^^^^^^^^^
+>exports : { justExport: number; bothBefore: number | "string"; bothAfter: number | "string"; justProperty: "string"; }
+>        : ^^^^^^^^^^^^^^^^^^^^^^^^^^^^^^^^^^^^^^^^^^^^^^^^^^^^^^^^^^^^^^^^^^^^^^^^^^^^^^^^^^^^^^^^^^^^^^^^^^^^^^^^^^^^
+>justProperty : "string"
+>             : ^^^^^^^^
+>'string' : "string"
+>         : ^^^^^^^^
+