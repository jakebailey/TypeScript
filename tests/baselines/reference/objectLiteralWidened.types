//// [tests/cases/conformance/types/typeRelationships/widenedTypes/objectLiteralWidened.ts] ////

=== objectLiteralWidened.ts ===
// object literal properties are widened to any

var x1 = {
<<<<<<< HEAD
>x1 : { foo: null; bar: undefined; }
=======
>x1 : { foo: any; bar: any; }
>   : ^^^^^^^^^^^^^^^^^^^^^^^
>>>>>>> 12402f26
>{    foo: null,    bar: undefined} : { foo: null; bar: undefined; }
>                                   : ^^^^^^^^^^^^^^^^^^^^^^^^^^^^^^

    foo: null,
>foo : null
>    : ^^^^

    bar: undefined
>bar : undefined
>    : ^^^^^^^^^
>undefined : undefined
>          : ^^^^^^^^^
}

var y1 = {
<<<<<<< HEAD
>y1 : { foo: null; bar: { baz: null; boo: undefined; }; }
=======
>y1 : { foo: any; bar: { baz: any; boo: any; }; }
>   : ^^^^^^^^^^^^^^^^^^^^^^^^^^^^^^^^^^^^^^^^^^^
>>>>>>> 12402f26
>{    foo: null,    bar: {        baz: null,        boo: undefined    }} : { foo: null; bar: { baz: null; boo: undefined; }; }
>                                                                        : ^^^^^^^^^^^^^^^^^^^^^^^^^^^^^^^^^^^^^^^^^^^^^^^^^^^

    foo: null,
>foo : null
>    : ^^^^

    bar: {
>bar : { baz: null; boo: undefined; }
>    : ^^^^^^^^^^^^^^^^^^^^^^^^^^^^^^
>{        baz: null,        boo: undefined    } : { baz: null; boo: undefined; }
>                                               : ^^^^^^^^^^^^^^^^^^^^^^^^^^^^^^

        baz: null,
>baz : null
>    : ^^^^

        boo: undefined
>boo : undefined
>    : ^^^^^^^^^
>undefined : undefined
>          : ^^^^^^^^^
    }
}

// these are not widened

var u: undefined = undefined;
>u : undefined
>  : ^^^^^^^^^
>undefined : undefined
>          : ^^^^^^^^^

var n: null = null;
>n : null
>  : ^^^^

var x2 = {
>x2 : { foo: null; bar: undefined; }
>   : ^^^^^^^^^^^^^^^^^^^^^^^^^^^^^^
>{    foo: n,    bar: u} : { foo: null; bar: undefined; }
>                        : ^^^^^^^^^^^^^^^^^^^^^^^^^^^^^^

    foo: n,
>foo : null
>    : ^^^^
>n : null
>  : ^^^^

    bar: u
>bar : undefined
>    : ^^^^^^^^^
>u : undefined
>  : ^^^^^^^^^
}

var y2 = {
>y2 : { foo: null; bar: { baz: null; boo: undefined; }; }
>   : ^^^^^^^^^^^^^^^^^^^^^^^^^^^^^^^^^^^^^^^^^^^^^^^^^^^
>{    foo: n,    bar: {        baz: n,        boo: u    }} : { foo: null; bar: { baz: null; boo: undefined; }; }
>                                                          : ^^^^^^^^^^^^^^^^^^^^^^^^^^^^^^^^^^^^^^^^^^^^^^^^^^^

    foo: n,
>foo : null
>    : ^^^^
>n : null
>  : ^^^^

    bar: {
>bar : { baz: null; boo: undefined; }
>    : ^^^^^^^^^^^^^^^^^^^^^^^^^^^^^^
>{        baz: n,        boo: u    } : { baz: null; boo: undefined; }
>                                    : ^^^^^^^^^^^^^^^^^^^^^^^^^^^^^^

        baz: n,
>baz : null
>    : ^^^^
>n : null
>  : ^^^^

        boo: u
>boo : undefined
>    : ^^^^^^^^^
>u : undefined
>  : ^^^^^^^^^
    }
}
<|MERGE_RESOLUTION|>--- conflicted
+++ resolved
@@ -1,120 +1,112 @@
-//// [tests/cases/conformance/types/typeRelationships/widenedTypes/objectLiteralWidened.ts] ////
-
-=== objectLiteralWidened.ts ===
-// object literal properties are widened to any
-
-var x1 = {
-<<<<<<< HEAD
->x1 : { foo: null; bar: undefined; }
-=======
->x1 : { foo: any; bar: any; }
->   : ^^^^^^^^^^^^^^^^^^^^^^^
->>>>>>> 12402f26
->{    foo: null,    bar: undefined} : { foo: null; bar: undefined; }
->                                   : ^^^^^^^^^^^^^^^^^^^^^^^^^^^^^^
-
-    foo: null,
->foo : null
->    : ^^^^
-
-    bar: undefined
->bar : undefined
->    : ^^^^^^^^^
->undefined : undefined
->          : ^^^^^^^^^
-}
-
-var y1 = {
-<<<<<<< HEAD
->y1 : { foo: null; bar: { baz: null; boo: undefined; }; }
-=======
->y1 : { foo: any; bar: { baz: any; boo: any; }; }
->   : ^^^^^^^^^^^^^^^^^^^^^^^^^^^^^^^^^^^^^^^^^^^
->>>>>>> 12402f26
->{    foo: null,    bar: {        baz: null,        boo: undefined    }} : { foo: null; bar: { baz: null; boo: undefined; }; }
->                                                                        : ^^^^^^^^^^^^^^^^^^^^^^^^^^^^^^^^^^^^^^^^^^^^^^^^^^^
-
-    foo: null,
->foo : null
->    : ^^^^
-
-    bar: {
->bar : { baz: null; boo: undefined; }
->    : ^^^^^^^^^^^^^^^^^^^^^^^^^^^^^^
->{        baz: null,        boo: undefined    } : { baz: null; boo: undefined; }
->                                               : ^^^^^^^^^^^^^^^^^^^^^^^^^^^^^^
-
-        baz: null,
->baz : null
->    : ^^^^
-
-        boo: undefined
->boo : undefined
->    : ^^^^^^^^^
->undefined : undefined
->          : ^^^^^^^^^
-    }
-}
-
-// these are not widened
-
-var u: undefined = undefined;
->u : undefined
->  : ^^^^^^^^^
->undefined : undefined
->          : ^^^^^^^^^
-
-var n: null = null;
->n : null
->  : ^^^^
-
-var x2 = {
->x2 : { foo: null; bar: undefined; }
->   : ^^^^^^^^^^^^^^^^^^^^^^^^^^^^^^
->{    foo: n,    bar: u} : { foo: null; bar: undefined; }
->                        : ^^^^^^^^^^^^^^^^^^^^^^^^^^^^^^
-
-    foo: n,
->foo : null
->    : ^^^^
->n : null
->  : ^^^^
-
-    bar: u
->bar : undefined
->    : ^^^^^^^^^
->u : undefined
->  : ^^^^^^^^^
-}
-
-var y2 = {
->y2 : { foo: null; bar: { baz: null; boo: undefined; }; }
->   : ^^^^^^^^^^^^^^^^^^^^^^^^^^^^^^^^^^^^^^^^^^^^^^^^^^^
->{    foo: n,    bar: {        baz: n,        boo: u    }} : { foo: null; bar: { baz: null; boo: undefined; }; }
->                                                          : ^^^^^^^^^^^^^^^^^^^^^^^^^^^^^^^^^^^^^^^^^^^^^^^^^^^
-
-    foo: n,
->foo : null
->    : ^^^^
->n : null
->  : ^^^^
-
-    bar: {
->bar : { baz: null; boo: undefined; }
->    : ^^^^^^^^^^^^^^^^^^^^^^^^^^^^^^
->{        baz: n,        boo: u    } : { baz: null; boo: undefined; }
->                                    : ^^^^^^^^^^^^^^^^^^^^^^^^^^^^^^
-
-        baz: n,
->baz : null
->    : ^^^^
->n : null
->  : ^^^^
-
-        boo: u
->boo : undefined
->    : ^^^^^^^^^
->u : undefined
->  : ^^^^^^^^^
-    }
-}
+//// [tests/cases/conformance/types/typeRelationships/widenedTypes/objectLiteralWidened.ts] ////
+
+=== objectLiteralWidened.ts ===
+// object literal properties are widened to any
+
+var x1 = {
+>x1 : { foo: null; bar: undefined; }
+>   : ^^^^^^^^^^^^^^^^^^^^^^^^^^^^^^
+>{    foo: null,    bar: undefined} : { foo: null; bar: undefined; }
+>                                   : ^^^^^^^^^^^^^^^^^^^^^^^^^^^^^^
+
+    foo: null,
+>foo : null
+>    : ^^^^
+
+    bar: undefined
+>bar : undefined
+>    : ^^^^^^^^^
+>undefined : undefined
+>          : ^^^^^^^^^
+}
+
+var y1 = {
+>y1 : { foo: null; bar: { baz: null; boo: undefined; }; }
+>   : ^^^^^^^^^^^^^^^^^^^^^^^^^^^^^^^^^^^^^^^^^^^^^^^^^^^
+>{    foo: null,    bar: {        baz: null,        boo: undefined    }} : { foo: null; bar: { baz: null; boo: undefined; }; }
+>                                                                        : ^^^^^^^^^^^^^^^^^^^^^^^^^^^^^^^^^^^^^^^^^^^^^^^^^^^
+
+    foo: null,
+>foo : null
+>    : ^^^^
+
+    bar: {
+>bar : { baz: null; boo: undefined; }
+>    : ^^^^^^^^^^^^^^^^^^^^^^^^^^^^^^
+>{        baz: null,        boo: undefined    } : { baz: null; boo: undefined; }
+>                                               : ^^^^^^^^^^^^^^^^^^^^^^^^^^^^^^
+
+        baz: null,
+>baz : null
+>    : ^^^^
+
+        boo: undefined
+>boo : undefined
+>    : ^^^^^^^^^
+>undefined : undefined
+>          : ^^^^^^^^^
+    }
+}
+
+// these are not widened
+
+var u: undefined = undefined;
+>u : undefined
+>  : ^^^^^^^^^
+>undefined : undefined
+>          : ^^^^^^^^^
+
+var n: null = null;
+>n : null
+>  : ^^^^
+
+var x2 = {
+>x2 : { foo: null; bar: undefined; }
+>   : ^^^^^^^^^^^^^^^^^^^^^^^^^^^^^^
+>{    foo: n,    bar: u} : { foo: null; bar: undefined; }
+>                        : ^^^^^^^^^^^^^^^^^^^^^^^^^^^^^^
+
+    foo: n,
+>foo : null
+>    : ^^^^
+>n : null
+>  : ^^^^
+
+    bar: u
+>bar : undefined
+>    : ^^^^^^^^^
+>u : undefined
+>  : ^^^^^^^^^
+}
+
+var y2 = {
+>y2 : { foo: null; bar: { baz: null; boo: undefined; }; }
+>   : ^^^^^^^^^^^^^^^^^^^^^^^^^^^^^^^^^^^^^^^^^^^^^^^^^^^
+>{    foo: n,    bar: {        baz: n,        boo: u    }} : { foo: null; bar: { baz: null; boo: undefined; }; }
+>                                                          : ^^^^^^^^^^^^^^^^^^^^^^^^^^^^^^^^^^^^^^^^^^^^^^^^^^^
+
+    foo: n,
+>foo : null
+>    : ^^^^
+>n : null
+>  : ^^^^
+
+    bar: {
+>bar : { baz: null; boo: undefined; }
+>    : ^^^^^^^^^^^^^^^^^^^^^^^^^^^^^^
+>{        baz: n,        boo: u    } : { baz: null; boo: undefined; }
+>                                    : ^^^^^^^^^^^^^^^^^^^^^^^^^^^^^^
+
+        baz: n,
+>baz : null
+>    : ^^^^
+>n : null
+>  : ^^^^
+
+        boo: u
+>boo : undefined
+>    : ^^^^^^^^^
+>u : undefined
+>  : ^^^^^^^^^
+    }
+}