//// [tests/cases/conformance/types/stringLiteral/stringLiteralTypesWithVariousOperators02.ts] ////

=== stringLiteralTypesWithVariousOperators02.ts ===
let abc: "ABC" = "ABC";
>abc : "ABC"
>    : ^^^^^
>"ABC" : "ABC"
>      : ^^^^^

let xyz: "XYZ" = "XYZ";
>xyz : "XYZ"
>    : ^^^^^
>"XYZ" : "XYZ"
>      : ^^^^^

let abcOrXyz: "ABC" | "XYZ" = abc || xyz;
>abcOrXyz : "ABC" | "XYZ"
<<<<<<< HEAD
>abc || xyz : "ABC"
=======
>         : ^^^^^^^^^^^^^
>abc || xyz : "ABC" | "XYZ"
>           : ^^^^^^^^^^^^^
>>>>>>> 12402f26
>abc : "ABC"
>    : ^^^^^
>xyz : "XYZ"
>    : ^^^^^

let abcOrXyzOrNumber: "ABC" | "XYZ" | number = abcOrXyz || 100;
>abcOrXyzOrNumber : number | "ABC" | "XYZ"
<<<<<<< HEAD
>abcOrXyz || 100 : "ABC"
>abcOrXyz : "ABC"
=======
>                 : ^^^^^^^^^^^^^^^^^^^^^^
>abcOrXyz || 100 : "ABC" | "XYZ" | 100
>                : ^^^^^^^^^^^^^^^^^^^
>abcOrXyz : "ABC" | "XYZ"
>         : ^^^^^^^^^^^^^
>>>>>>> 12402f26
>100 : 100
>    : ^^^

let a = abcOrXyzOrNumber + 100;
<<<<<<< HEAD
>a : string
>abcOrXyzOrNumber + 100 : string
>abcOrXyzOrNumber : "ABC"
=======
>a : any
>  : ^^^
>abcOrXyzOrNumber + 100 : any
>                       : ^^^
>abcOrXyzOrNumber : number | "ABC" | "XYZ"
>                 : ^^^^^^^^^^^^^^^^^^^^^^
>>>>>>> 12402f26
>100 : 100
>    : ^^^

let b = 100 + abcOrXyzOrNumber;
<<<<<<< HEAD
>b : string
>100 + abcOrXyzOrNumber : string
>100 : 100
>abcOrXyzOrNumber : "ABC"

let c = abcOrXyzOrNumber + abcOrXyzOrNumber;
>c : string
>abcOrXyzOrNumber + abcOrXyzOrNumber : string
>abcOrXyzOrNumber : "ABC"
>abcOrXyzOrNumber : "ABC"

let d = abcOrXyzOrNumber + true;
>d : string
>abcOrXyzOrNumber + true : string
>abcOrXyzOrNumber : "ABC"
=======
>b : any
>  : ^^^
>100 + abcOrXyzOrNumber : any
>                       : ^^^
>100 : 100
>    : ^^^
>abcOrXyzOrNumber : number | "ABC" | "XYZ"
>                 : ^^^^^^^^^^^^^^^^^^^^^^

let c = abcOrXyzOrNumber + abcOrXyzOrNumber;
>c : any
>  : ^^^
>abcOrXyzOrNumber + abcOrXyzOrNumber : any
>                                    : ^^^
>abcOrXyzOrNumber : number | "ABC" | "XYZ"
>                 : ^^^^^^^^^^^^^^^^^^^^^^
>abcOrXyzOrNumber : number | "ABC" | "XYZ"
>                 : ^^^^^^^^^^^^^^^^^^^^^^

let d = abcOrXyzOrNumber + true;
>d : any
>  : ^^^
>abcOrXyzOrNumber + true : any
>                        : ^^^
>abcOrXyzOrNumber : number | "ABC" | "XYZ"
>                 : ^^^^^^^^^^^^^^^^^^^^^^
>>>>>>> 12402f26
>true : true
>     : ^^^^

let e = false + abcOrXyzOrNumber;
<<<<<<< HEAD
>e : string
>false + abcOrXyzOrNumber : string
>false : false
>abcOrXyzOrNumber : "ABC"
=======
>e : any
>  : ^^^
>false + abcOrXyzOrNumber : any
>                         : ^^^
>false : false
>      : ^^^^^
>abcOrXyzOrNumber : number | "ABC" | "XYZ"
>                 : ^^^^^^^^^^^^^^^^^^^^^^
>>>>>>> 12402f26

let f = abcOrXyzOrNumber++;
>f : number
>  : ^^^^^^
>abcOrXyzOrNumber++ : number
<<<<<<< HEAD
>abcOrXyzOrNumber : string
=======
>                   : ^^^^^^
>abcOrXyzOrNumber : string | number
>                 : ^^^^^^^^^^^^^^^
>>>>>>> 12402f26

let g = --abcOrXyzOrNumber;
>g : number
>  : ^^^^^^
>--abcOrXyzOrNumber : number
<<<<<<< HEAD
>abcOrXyzOrNumber : string
=======
>                   : ^^^^^^
>abcOrXyzOrNumber : string | number
>                 : ^^^^^^^^^^^^^^^
>>>>>>> 12402f26

let h = abcOrXyzOrNumber ^ 10;
>h : number
>  : ^^^^^^
>abcOrXyzOrNumber ^ 10 : number
<<<<<<< HEAD
>abcOrXyzOrNumber : string
=======
>                      : ^^^^^^
>abcOrXyzOrNumber : string | number
>                 : ^^^^^^^^^^^^^^^
>>>>>>> 12402f26
>10 : 10
>   : ^^

let i = abcOrXyzOrNumber | 10;
>i : number
>  : ^^^^^^
>abcOrXyzOrNumber | 10 : number
<<<<<<< HEAD
>abcOrXyzOrNumber : string
=======
>                      : ^^^^^^
>abcOrXyzOrNumber : string | number
>                 : ^^^^^^^^^^^^^^^
>>>>>>> 12402f26
>10 : 10
>   : ^^

let j = abc < xyz;
>j : boolean
>  : ^^^^^^^
>abc < xyz : boolean
>          : ^^^^^^^
>abc : "ABC"
>    : ^^^^^
>xyz : "XYZ"
>    : ^^^^^

let k = abc === xyz;
>k : boolean
>  : ^^^^^^^
>abc === xyz : boolean
>            : ^^^^^^^
>abc : "ABC"
>    : ^^^^^
>xyz : "XYZ"
>    : ^^^^^

let l = abc != xyz;
>l : boolean
>  : ^^^^^^^
>abc != xyz : boolean
>           : ^^^^^^^
>abc : "ABC"
>    : ^^^^^
>xyz : "XYZ"
>    : ^^^^^

<|MERGE_RESOLUTION|>--- conflicted
+++ resolved
@@ -1,207 +1,151 @@
-//// [tests/cases/conformance/types/stringLiteral/stringLiteralTypesWithVariousOperators02.ts] ////
-
-=== stringLiteralTypesWithVariousOperators02.ts ===
-let abc: "ABC" = "ABC";
->abc : "ABC"
->    : ^^^^^
->"ABC" : "ABC"
->      : ^^^^^
-
-let xyz: "XYZ" = "XYZ";
->xyz : "XYZ"
->    : ^^^^^
->"XYZ" : "XYZ"
->      : ^^^^^
-
-let abcOrXyz: "ABC" | "XYZ" = abc || xyz;
->abcOrXyz : "ABC" | "XYZ"
-<<<<<<< HEAD
->abc || xyz : "ABC"
-=======
->         : ^^^^^^^^^^^^^
->abc || xyz : "ABC" | "XYZ"
->           : ^^^^^^^^^^^^^
->>>>>>> 12402f26
->abc : "ABC"
->    : ^^^^^
->xyz : "XYZ"
->    : ^^^^^
-
-let abcOrXyzOrNumber: "ABC" | "XYZ" | number = abcOrXyz || 100;
->abcOrXyzOrNumber : number | "ABC" | "XYZ"
-<<<<<<< HEAD
->abcOrXyz || 100 : "ABC"
->abcOrXyz : "ABC"
-=======
->                 : ^^^^^^^^^^^^^^^^^^^^^^
->abcOrXyz || 100 : "ABC" | "XYZ" | 100
->                : ^^^^^^^^^^^^^^^^^^^
->abcOrXyz : "ABC" | "XYZ"
->         : ^^^^^^^^^^^^^
->>>>>>> 12402f26
->100 : 100
->    : ^^^
-
-let a = abcOrXyzOrNumber + 100;
-<<<<<<< HEAD
->a : string
->abcOrXyzOrNumber + 100 : string
->abcOrXyzOrNumber : "ABC"
-=======
->a : any
->  : ^^^
->abcOrXyzOrNumber + 100 : any
->                       : ^^^
->abcOrXyzOrNumber : number | "ABC" | "XYZ"
->                 : ^^^^^^^^^^^^^^^^^^^^^^
->>>>>>> 12402f26
->100 : 100
->    : ^^^
-
-let b = 100 + abcOrXyzOrNumber;
-<<<<<<< HEAD
->b : string
->100 + abcOrXyzOrNumber : string
->100 : 100
->abcOrXyzOrNumber : "ABC"
-
-let c = abcOrXyzOrNumber + abcOrXyzOrNumber;
->c : string
->abcOrXyzOrNumber + abcOrXyzOrNumber : string
->abcOrXyzOrNumber : "ABC"
->abcOrXyzOrNumber : "ABC"
-
-let d = abcOrXyzOrNumber + true;
->d : string
->abcOrXyzOrNumber + true : string
->abcOrXyzOrNumber : "ABC"
-=======
->b : any
->  : ^^^
->100 + abcOrXyzOrNumber : any
->                       : ^^^
->100 : 100
->    : ^^^
->abcOrXyzOrNumber : number | "ABC" | "XYZ"
->                 : ^^^^^^^^^^^^^^^^^^^^^^
-
-let c = abcOrXyzOrNumber + abcOrXyzOrNumber;
->c : any
->  : ^^^
->abcOrXyzOrNumber + abcOrXyzOrNumber : any
->                                    : ^^^
->abcOrXyzOrNumber : number | "ABC" | "XYZ"
->                 : ^^^^^^^^^^^^^^^^^^^^^^
->abcOrXyzOrNumber : number | "ABC" | "XYZ"
->                 : ^^^^^^^^^^^^^^^^^^^^^^
-
-let d = abcOrXyzOrNumber + true;
->d : any
->  : ^^^
->abcOrXyzOrNumber + true : any
->                        : ^^^
->abcOrXyzOrNumber : number | "ABC" | "XYZ"
->                 : ^^^^^^^^^^^^^^^^^^^^^^
->>>>>>> 12402f26
->true : true
->     : ^^^^
-
-let e = false + abcOrXyzOrNumber;
-<<<<<<< HEAD
->e : string
->false + abcOrXyzOrNumber : string
->false : false
->abcOrXyzOrNumber : "ABC"
-=======
->e : any
->  : ^^^
->false + abcOrXyzOrNumber : any
->                         : ^^^
->false : false
->      : ^^^^^
->abcOrXyzOrNumber : number | "ABC" | "XYZ"
->                 : ^^^^^^^^^^^^^^^^^^^^^^
->>>>>>> 12402f26
-
-let f = abcOrXyzOrNumber++;
->f : number
->  : ^^^^^^
->abcOrXyzOrNumber++ : number
-<<<<<<< HEAD
->abcOrXyzOrNumber : string
-=======
->                   : ^^^^^^
->abcOrXyzOrNumber : string | number
->                 : ^^^^^^^^^^^^^^^
->>>>>>> 12402f26
-
-let g = --abcOrXyzOrNumber;
->g : number
->  : ^^^^^^
->--abcOrXyzOrNumber : number
-<<<<<<< HEAD
->abcOrXyzOrNumber : string
-=======
->                   : ^^^^^^
->abcOrXyzOrNumber : string | number
->                 : ^^^^^^^^^^^^^^^
->>>>>>> 12402f26
-
-let h = abcOrXyzOrNumber ^ 10;
->h : number
->  : ^^^^^^
->abcOrXyzOrNumber ^ 10 : number
-<<<<<<< HEAD
->abcOrXyzOrNumber : string
-=======
->                      : ^^^^^^
->abcOrXyzOrNumber : string | number
->                 : ^^^^^^^^^^^^^^^
->>>>>>> 12402f26
->10 : 10
->   : ^^
-
-let i = abcOrXyzOrNumber | 10;
->i : number
->  : ^^^^^^
->abcOrXyzOrNumber | 10 : number
-<<<<<<< HEAD
->abcOrXyzOrNumber : string
-=======
->                      : ^^^^^^
->abcOrXyzOrNumber : string | number
->                 : ^^^^^^^^^^^^^^^
->>>>>>> 12402f26
->10 : 10
->   : ^^
-
-let j = abc < xyz;
->j : boolean
->  : ^^^^^^^
->abc < xyz : boolean
->          : ^^^^^^^
->abc : "ABC"
->    : ^^^^^
->xyz : "XYZ"
->    : ^^^^^
-
-let k = abc === xyz;
->k : boolean
->  : ^^^^^^^
->abc === xyz : boolean
->            : ^^^^^^^
->abc : "ABC"
->    : ^^^^^
->xyz : "XYZ"
->    : ^^^^^
-
-let l = abc != xyz;
->l : boolean
->  : ^^^^^^^
->abc != xyz : boolean
->           : ^^^^^^^
->abc : "ABC"
->    : ^^^^^
->xyz : "XYZ"
->    : ^^^^^
-
+//// [tests/cases/conformance/types/stringLiteral/stringLiteralTypesWithVariousOperators02.ts] ////
+
+=== stringLiteralTypesWithVariousOperators02.ts ===
+let abc: "ABC" = "ABC";
+>abc : "ABC"
+>    : ^^^^^
+>"ABC" : "ABC"
+>      : ^^^^^
+
+let xyz: "XYZ" = "XYZ";
+>xyz : "XYZ"
+>    : ^^^^^
+>"XYZ" : "XYZ"
+>      : ^^^^^
+
+let abcOrXyz: "ABC" | "XYZ" = abc || xyz;
+>abcOrXyz : "ABC" | "XYZ"
+>         : ^^^^^^^^^^^^^
+>abc || xyz : "ABC"
+>           : ^^^^^
+>abc : "ABC"
+>    : ^^^^^
+>xyz : "XYZ"
+>    : ^^^^^
+
+let abcOrXyzOrNumber: "ABC" | "XYZ" | number = abcOrXyz || 100;
+>abcOrXyzOrNumber : number | "ABC" | "XYZ"
+>                 : ^^^^^^^^^^^^^^^^^^^^^^
+>abcOrXyz || 100 : "ABC"
+>                : ^^^^^
+>abcOrXyz : "ABC"
+>         : ^^^^^
+>100 : 100
+>    : ^^^
+
+let a = abcOrXyzOrNumber + 100;
+>a : string
+>  : ^^^^^^
+>abcOrXyzOrNumber + 100 : string
+>                       : ^^^^^^
+>abcOrXyzOrNumber : "ABC"
+>                 : ^^^^^
+>100 : 100
+>    : ^^^
+
+let b = 100 + abcOrXyzOrNumber;
+>b : string
+>  : ^^^^^^
+>100 + abcOrXyzOrNumber : string
+>                       : ^^^^^^
+>100 : 100
+>    : ^^^
+>abcOrXyzOrNumber : "ABC"
+>                 : ^^^^^
+
+let c = abcOrXyzOrNumber + abcOrXyzOrNumber;
+>c : string
+>  : ^^^^^^
+>abcOrXyzOrNumber + abcOrXyzOrNumber : string
+>                                    : ^^^^^^
+>abcOrXyzOrNumber : "ABC"
+>                 : ^^^^^
+>abcOrXyzOrNumber : "ABC"
+>                 : ^^^^^
+
+let d = abcOrXyzOrNumber + true;
+>d : string
+>  : ^^^^^^
+>abcOrXyzOrNumber + true : string
+>                        : ^^^^^^
+>abcOrXyzOrNumber : "ABC"
+>                 : ^^^^^
+>true : true
+>     : ^^^^
+
+let e = false + abcOrXyzOrNumber;
+>e : string
+>  : ^^^^^^
+>false + abcOrXyzOrNumber : string
+>                         : ^^^^^^
+>false : false
+>      : ^^^^^
+>abcOrXyzOrNumber : "ABC"
+>                 : ^^^^^
+
+let f = abcOrXyzOrNumber++;
+>f : number
+>  : ^^^^^^
+>abcOrXyzOrNumber++ : number
+>                   : ^^^^^^
+>abcOrXyzOrNumber : string
+>                 : ^^^^^^
+
+let g = --abcOrXyzOrNumber;
+>g : number
+>  : ^^^^^^
+>--abcOrXyzOrNumber : number
+>                   : ^^^^^^
+>abcOrXyzOrNumber : string
+>                 : ^^^^^^
+
+let h = abcOrXyzOrNumber ^ 10;
+>h : number
+>  : ^^^^^^
+>abcOrXyzOrNumber ^ 10 : number
+>                      : ^^^^^^
+>abcOrXyzOrNumber : string
+>                 : ^^^^^^
+>10 : 10
+>   : ^^
+
+let i = abcOrXyzOrNumber | 10;
+>i : number
+>  : ^^^^^^
+>abcOrXyzOrNumber | 10 : number
+>                      : ^^^^^^
+>abcOrXyzOrNumber : string
+>                 : ^^^^^^
+>10 : 10
+>   : ^^
+
+let j = abc < xyz;
+>j : boolean
+>  : ^^^^^^^
+>abc < xyz : boolean
+>          : ^^^^^^^
+>abc : "ABC"
+>    : ^^^^^
+>xyz : "XYZ"
+>    : ^^^^^
+
+let k = abc === xyz;
+>k : boolean
+>  : ^^^^^^^
+>abc === xyz : boolean
+>            : ^^^^^^^
+>abc : "ABC"
+>    : ^^^^^
+>xyz : "XYZ"
+>    : ^^^^^
+
+let l = abc != xyz;
+>l : boolean
+>  : ^^^^^^^
+>abc != xyz : boolean
+>           : ^^^^^^^
+>abc : "ABC"
+>    : ^^^^^
+>xyz : "XYZ"
+>    : ^^^^^
+