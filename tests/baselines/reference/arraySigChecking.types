//// [tests/cases/compiler/arraySigChecking.ts] ////

=== arraySigChecking.ts ===
declare module M {
>M : typeof M
>  : ^^^^^^^^

    interface iBar { t: any; }
>t : any
>  : ^^^

    interface iFoo extends iBar {
        s: any;
>s : any
>  : ^^^
    }

    class cFoo {
>cFoo : cFoo
>     : ^^^^

        t: any;
>t : any
>  : ^^^
    }

    var foo: { [index: any]; }; // expect an error here
>foo : {}
>    : ^^
>index : any
>      : ^^^
}

interface myInt {
    voidFn(): void;
>voidFn : () => void
>       : ^^^^^^    
}
var myVar: myInt;
>myVar : myInt
>      : ^^^^^

var strArray: string[] = [myVar.voidFn()];
>strArray : string[]
>         : ^^^^^^^^
>[myVar.voidFn()] : void[]
>                 : ^^^^^^
>myVar.voidFn() : void
>               : ^^^^
>myVar.voidFn : () => void
>             : ^^^^^^^^^^
>myVar : myInt
>      : ^^^^^
>voidFn : () => void
>       : ^^^^^^^^^^


var myArray: number[][][];
>myArray : number[][][]
>        : ^^^^^^^^^^^^

myArray = [[1, 2]];
>myArray = [[1, 2]] : number[][]
>                   : ^^^^^^^^^^
>myArray : number[][][]
>        : ^^^^^^^^^^^^
>[[1, 2]] : number[][]
>         : ^^^^^^^^^^
>[1, 2] : number[]
>       : ^^^^^^^^
>1 : 1
>  : ^
>2 : 2
>  : ^

function isEmpty(l: { length: number }) {
>isEmpty : (l: { length: number; }) => boolean
>        : ^^^^                   ^^^^^^^^^^^^
>l : { length: number; }
>  : ^^^^^^^^^^      ^^^
>length : number
>       : ^^^^^^

    return l.length === 0;
>l.length === 0 : boolean
>               : ^^^^^^^
>l.length : number
>         : ^^^^^^
>l : { length: number; }
>  : ^^^^^^^^^^^^^^^^^^^
>length : number
>       : ^^^^^^
>0 : 0
>  : ^
}

isEmpty([]);
>isEmpty([]) : boolean
>            : ^^^^^^^
>isEmpty : (l: { length: number; }) => boolean
<<<<<<< HEAD
>[] : never[]
=======
>        : ^^^^^^^^^^^^^^^^^^^^^^^^^^^^^^^^^^^
>[] : undefined[]
>   : ^^^^^^^^^^^
>>>>>>> 12402f26

isEmpty(new Array(3));
>isEmpty(new Array(3)) : boolean
>                      : ^^^^^^^
>isEmpty : (l: { length: number; }) => boolean
>        : ^^^^^^^^^^^^^^^^^^^^^^^^^^^^^^^^^^^
>new Array(3) : any[]
>             : ^^^^^
>Array : ArrayConstructor
>      : ^^^^^^^^^^^^^^^^
>3 : 3
>  : ^

isEmpty(new Array<string>(3));
>isEmpty(new Array<string>(3)) : boolean
>                              : ^^^^^^^
>isEmpty : (l: { length: number; }) => boolean
>        : ^^^^^^^^^^^^^^^^^^^^^^^^^^^^^^^^^^^
>new Array<string>(3) : string[]
>                     : ^^^^^^^^
>Array : ArrayConstructor
>      : ^^^^^^^^^^^^^^^^
>3 : 3
>  : ^

isEmpty(['a']);
>isEmpty(['a']) : boolean
>               : ^^^^^^^
>isEmpty : (l: { length: number; }) => boolean
>        : ^^^^^^^^^^^^^^^^^^^^^^^^^^^^^^^^^^^
>['a'] : string[]
>      : ^^^^^^^^
>'a' : "a"
>    : ^^^

<|MERGE_RESOLUTION|>--- conflicted
+++ resolved
@@ -1,142 +1,138 @@
-//// [tests/cases/compiler/arraySigChecking.ts] ////
-
-=== arraySigChecking.ts ===
-declare module M {
->M : typeof M
->  : ^^^^^^^^
-
-    interface iBar { t: any; }
->t : any
->  : ^^^
-
-    interface iFoo extends iBar {
-        s: any;
->s : any
->  : ^^^
-    }
-
-    class cFoo {
->cFoo : cFoo
->     : ^^^^
-
-        t: any;
->t : any
->  : ^^^
-    }
-
-    var foo: { [index: any]; }; // expect an error here
->foo : {}
->    : ^^
->index : any
->      : ^^^
-}
-
-interface myInt {
-    voidFn(): void;
->voidFn : () => void
->       : ^^^^^^    
-}
-var myVar: myInt;
->myVar : myInt
->      : ^^^^^
-
-var strArray: string[] = [myVar.voidFn()];
->strArray : string[]
->         : ^^^^^^^^
->[myVar.voidFn()] : void[]
->                 : ^^^^^^
->myVar.voidFn() : void
->               : ^^^^
->myVar.voidFn : () => void
->             : ^^^^^^^^^^
->myVar : myInt
->      : ^^^^^
->voidFn : () => void
->       : ^^^^^^^^^^
-
-
-var myArray: number[][][];
->myArray : number[][][]
->        : ^^^^^^^^^^^^
-
-myArray = [[1, 2]];
->myArray = [[1, 2]] : number[][]
->                   : ^^^^^^^^^^
->myArray : number[][][]
->        : ^^^^^^^^^^^^
->[[1, 2]] : number[][]
->         : ^^^^^^^^^^
->[1, 2] : number[]
->       : ^^^^^^^^
->1 : 1
->  : ^
->2 : 2
->  : ^
-
-function isEmpty(l: { length: number }) {
->isEmpty : (l: { length: number; }) => boolean
->        : ^^^^                   ^^^^^^^^^^^^
->l : { length: number; }
->  : ^^^^^^^^^^      ^^^
->length : number
->       : ^^^^^^
-
-    return l.length === 0;
->l.length === 0 : boolean
->               : ^^^^^^^
->l.length : number
->         : ^^^^^^
->l : { length: number; }
->  : ^^^^^^^^^^^^^^^^^^^
->length : number
->       : ^^^^^^
->0 : 0
->  : ^
-}
-
-isEmpty([]);
->isEmpty([]) : boolean
->            : ^^^^^^^
->isEmpty : (l: { length: number; }) => boolean
-<<<<<<< HEAD
->[] : never[]
-=======
->        : ^^^^^^^^^^^^^^^^^^^^^^^^^^^^^^^^^^^
->[] : undefined[]
->   : ^^^^^^^^^^^
->>>>>>> 12402f26
-
-isEmpty(new Array(3));
->isEmpty(new Array(3)) : boolean
->                      : ^^^^^^^
->isEmpty : (l: { length: number; }) => boolean
->        : ^^^^^^^^^^^^^^^^^^^^^^^^^^^^^^^^^^^
->new Array(3) : any[]
->             : ^^^^^
->Array : ArrayConstructor
->      : ^^^^^^^^^^^^^^^^
->3 : 3
->  : ^
-
-isEmpty(new Array<string>(3));
->isEmpty(new Array<string>(3)) : boolean
->                              : ^^^^^^^
->isEmpty : (l: { length: number; }) => boolean
->        : ^^^^^^^^^^^^^^^^^^^^^^^^^^^^^^^^^^^
->new Array<string>(3) : string[]
->                     : ^^^^^^^^
->Array : ArrayConstructor
->      : ^^^^^^^^^^^^^^^^
->3 : 3
->  : ^
-
-isEmpty(['a']);
->isEmpty(['a']) : boolean
->               : ^^^^^^^
->isEmpty : (l: { length: number; }) => boolean
->        : ^^^^^^^^^^^^^^^^^^^^^^^^^^^^^^^^^^^
->['a'] : string[]
->      : ^^^^^^^^
->'a' : "a"
->    : ^^^
-
+//// [tests/cases/compiler/arraySigChecking.ts] ////
+
+=== arraySigChecking.ts ===
+declare module M {
+>M : typeof M
+>  : ^^^^^^^^
+
+    interface iBar { t: any; }
+>t : any
+>  : ^^^
+
+    interface iFoo extends iBar {
+        s: any;
+>s : any
+>  : ^^^
+    }
+
+    class cFoo {
+>cFoo : cFoo
+>     : ^^^^
+
+        t: any;
+>t : any
+>  : ^^^
+    }
+
+    var foo: { [index: any]; }; // expect an error here
+>foo : {}
+>    : ^^
+>index : any
+>      : ^^^
+}
+
+interface myInt {
+    voidFn(): void;
+>voidFn : () => void
+>       : ^^^^^^    
+}
+var myVar: myInt;
+>myVar : myInt
+>      : ^^^^^
+
+var strArray: string[] = [myVar.voidFn()];
+>strArray : string[]
+>         : ^^^^^^^^
+>[myVar.voidFn()] : void[]
+>                 : ^^^^^^
+>myVar.voidFn() : void
+>               : ^^^^
+>myVar.voidFn : () => void
+>             : ^^^^^^^^^^
+>myVar : myInt
+>      : ^^^^^
+>voidFn : () => void
+>       : ^^^^^^^^^^
+
+
+var myArray: number[][][];
+>myArray : number[][][]
+>        : ^^^^^^^^^^^^
+
+myArray = [[1, 2]];
+>myArray = [[1, 2]] : number[][]
+>                   : ^^^^^^^^^^
+>myArray : number[][][]
+>        : ^^^^^^^^^^^^
+>[[1, 2]] : number[][]
+>         : ^^^^^^^^^^
+>[1, 2] : number[]
+>       : ^^^^^^^^
+>1 : 1
+>  : ^
+>2 : 2
+>  : ^
+
+function isEmpty(l: { length: number }) {
+>isEmpty : (l: { length: number; }) => boolean
+>        : ^^^^                   ^^^^^^^^^^^^
+>l : { length: number; }
+>  : ^^^^^^^^^^      ^^^
+>length : number
+>       : ^^^^^^
+
+    return l.length === 0;
+>l.length === 0 : boolean
+>               : ^^^^^^^
+>l.length : number
+>         : ^^^^^^
+>l : { length: number; }
+>  : ^^^^^^^^^^^^^^^^^^^
+>length : number
+>       : ^^^^^^
+>0 : 0
+>  : ^
+}
+
+isEmpty([]);
+>isEmpty([]) : boolean
+>            : ^^^^^^^
+>isEmpty : (l: { length: number; }) => boolean
+>        : ^^^^^^^^^^^^^^^^^^^^^^^^^^^^^^^^^^^
+>[] : never[]
+>   : ^^^^^^^
+
+isEmpty(new Array(3));
+>isEmpty(new Array(3)) : boolean
+>                      : ^^^^^^^
+>isEmpty : (l: { length: number; }) => boolean
+>        : ^^^^^^^^^^^^^^^^^^^^^^^^^^^^^^^^^^^
+>new Array(3) : any[]
+>             : ^^^^^
+>Array : ArrayConstructor
+>      : ^^^^^^^^^^^^^^^^
+>3 : 3
+>  : ^
+
+isEmpty(new Array<string>(3));
+>isEmpty(new Array<string>(3)) : boolean
+>                              : ^^^^^^^
+>isEmpty : (l: { length: number; }) => boolean
+>        : ^^^^^^^^^^^^^^^^^^^^^^^^^^^^^^^^^^^
+>new Array<string>(3) : string[]
+>                     : ^^^^^^^^
+>Array : ArrayConstructor
+>      : ^^^^^^^^^^^^^^^^
+>3 : 3
+>  : ^
+
+isEmpty(['a']);
+>isEmpty(['a']) : boolean
+>               : ^^^^^^^
+>isEmpty : (l: { length: number; }) => boolean
+>        : ^^^^^^^^^^^^^^^^^^^^^^^^^^^^^^^^^^^
+>['a'] : string[]
+>      : ^^^^^^^^
+>'a' : "a"
+>    : ^^^
+