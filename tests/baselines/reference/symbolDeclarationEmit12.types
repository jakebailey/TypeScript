--- conflicted
+++ resolved
@@ -1,77 +1,73 @@
-//// [tests/cases/conformance/es6/Symbols/symbolDeclarationEmit12.ts] ////
-
-=== symbolDeclarationEmit12.ts ===
-module M {
->M : typeof M
->  : ^^^^^^^^
-
-    interface I { }
-    export class C {
->C : C
->  : ^
-
-        [Symbol.iterator]: I;
->[Symbol.iterator] : I
->                  : ^
->Symbol.iterator : unique symbol
->                : ^^^^^^^^^^^^^
->Symbol : SymbolConstructor
->       : ^^^^^^^^^^^^^^^^^
->iterator : unique symbol
->         : ^^^^^^^^^^^^^
-
-        [Symbol.toPrimitive](x: I) { }
->[Symbol.toPrimitive] : I
->                     : ^
->Symbol.toPrimitive : unique symbol
->                   : ^^^^^^^^^^^^^
->Symbol : SymbolConstructor
->       : ^^^^^^^^^^^^^^^^^
->toPrimitive : unique symbol
->            : ^^^^^^^^^^^^^
->x : I
->  : ^
-
-        [Symbol.isConcatSpreadable](): I {
->[Symbol.isConcatSpreadable] : () => I
->                            : ^^^^^^ 
->Symbol.isConcatSpreadable : unique symbol
->                          : ^^^^^^^^^^^^^
->Symbol : SymbolConstructor
->       : ^^^^^^^^^^^^^^^^^
->isConcatSpreadable : unique symbol
->                   : ^^^^^^^^^^^^^
-
-            return undefined
->undefined : undefined
->          : ^^^^^^^^^
-        }
-        get [Symbol.toPrimitive]() { return undefined; }
-<<<<<<< HEAD
->[Symbol.toPrimitive] : undefined
-=======
->[Symbol.toPrimitive] : I
->                     : ^
->>>>>>> 12402f26
->Symbol.toPrimitive : unique symbol
->                   : ^^^^^^^^^^^^^
->Symbol : SymbolConstructor
->       : ^^^^^^^^^^^^^^^^^
->toPrimitive : unique symbol
->            : ^^^^^^^^^^^^^
->undefined : undefined
->          : ^^^^^^^^^
-
-        set [Symbol.toPrimitive](x: I) { }
->[Symbol.toPrimitive] : I
->                     : ^
->Symbol.toPrimitive : unique symbol
->                   : ^^^^^^^^^^^^^
->Symbol : SymbolConstructor
->       : ^^^^^^^^^^^^^^^^^
->toPrimitive : unique symbol
->            : ^^^^^^^^^^^^^
->x : I
->  : ^
-    }
-}
+//// [tests/cases/conformance/es6/Symbols/symbolDeclarationEmit12.ts] ////
+
+=== symbolDeclarationEmit12.ts ===
+module M {
+>M : typeof M
+>  : ^^^^^^^^
+
+    interface I { }
+    export class C {
+>C : C
+>  : ^
+
+        [Symbol.iterator]: I;
+>[Symbol.iterator] : I
+>                  : ^
+>Symbol.iterator : unique symbol
+>                : ^^^^^^^^^^^^^
+>Symbol : SymbolConstructor
+>       : ^^^^^^^^^^^^^^^^^
+>iterator : unique symbol
+>         : ^^^^^^^^^^^^^
+
+        [Symbol.toPrimitive](x: I) { }
+>[Symbol.toPrimitive] : I
+>                     : ^
+>Symbol.toPrimitive : unique symbol
+>                   : ^^^^^^^^^^^^^
+>Symbol : SymbolConstructor
+>       : ^^^^^^^^^^^^^^^^^
+>toPrimitive : unique symbol
+>            : ^^^^^^^^^^^^^
+>x : I
+>  : ^
+
+        [Symbol.isConcatSpreadable](): I {
+>[Symbol.isConcatSpreadable] : () => I
+>                            : ^^^^^^ 
+>Symbol.isConcatSpreadable : unique symbol
+>                          : ^^^^^^^^^^^^^
+>Symbol : SymbolConstructor
+>       : ^^^^^^^^^^^^^^^^^
+>isConcatSpreadable : unique symbol
+>                   : ^^^^^^^^^^^^^
+
+            return undefined
+>undefined : undefined
+>          : ^^^^^^^^^
+        }
+        get [Symbol.toPrimitive]() { return undefined; }
+>[Symbol.toPrimitive] : I
+>                     : ^
+>Symbol.toPrimitive : unique symbol
+>                   : ^^^^^^^^^^^^^
+>Symbol : SymbolConstructor
+>       : ^^^^^^^^^^^^^^^^^
+>toPrimitive : unique symbol
+>            : ^^^^^^^^^^^^^
+>undefined : undefined
+>          : ^^^^^^^^^
+
+        set [Symbol.toPrimitive](x: I) { }
+>[Symbol.toPrimitive] : I
+>                     : ^
+>Symbol.toPrimitive : unique symbol
+>                   : ^^^^^^^^^^^^^
+>Symbol : SymbolConstructor
+>       : ^^^^^^^^^^^^^^^^^
+>toPrimitive : unique symbol
+>            : ^^^^^^^^^^^^^
+>x : I
+>  : ^
+    }
+}