//// [tests/cases/conformance/es6/yieldExpressions/YieldExpression13_es6.ts] ////

=== YieldExpression13_es6.ts ===
function* foo() { yield }
<<<<<<< HEAD
>foo : () => Generator<undefined, void, unknown>
=======
>foo : () => Generator<any, void, unknown>
>    : ^^^^^^^^^^^^^^^^^^^^^^^^^^^^^^^^^^^
>>>>>>> 12402f26
>yield : any

<|MERGE_RESOLUTION|>--- conflicted
+++ resolved
@@ -1,12 +1,8 @@
-//// [tests/cases/conformance/es6/yieldExpressions/YieldExpression13_es6.ts] ////
-
-=== YieldExpression13_es6.ts ===
-function* foo() { yield }
-<<<<<<< HEAD
->foo : () => Generator<undefined, void, unknown>
-=======
->foo : () => Generator<any, void, unknown>
->    : ^^^^^^^^^^^^^^^^^^^^^^^^^^^^^^^^^^^
->>>>>>> 12402f26
->yield : any
-
+//// [tests/cases/conformance/es6/yieldExpressions/YieldExpression13_es6.ts] ////
+
+=== YieldExpression13_es6.ts ===
+function* foo() { yield }
+>foo : () => Generator<undefined, void, unknown>
+>    : ^^^^^^^^^^^^^^^^^^^^^^^^^^^^^^^^^^^^^^^^^
+>yield : any
+