//// [tests/cases/conformance/es2020/bigintMissingES2020.ts] ////

=== bigintMissingES2020.ts ===
declare function test<A, B extends A>(): void;
>test : <A, B extends A>() => void
>     : ^^^^^^^^^^^^^^^^^^^^^^    

test<{t?: string}, object>();
>test<{t?: string}, object>() : void
>                             : ^^^^
>test : <A, B extends A>() => void
<<<<<<< HEAD
>t : string | undefined
=======
>     : ^^^^^^^^^^^^^^^^^^^^^^^^^^
>t : string
>  : ^^^^^^
>>>>>>> 12402f26

test<{t?: string}, bigint>();
>test<{t?: string}, bigint>() : void
>                             : ^^^^
>test : <A, B extends A>() => void
<<<<<<< HEAD
>t : string | undefined
=======
>     : ^^^^^^^^^^^^^^^^^^^^^^^^^^
>t : string
>  : ^^^^^^
>>>>>>> 12402f26

// no error when bigint is used even when ES2020 lib is not present

<|MERGE_RESOLUTION|>--- conflicted
+++ resolved
@@ -1,33 +1,25 @@
-//// [tests/cases/conformance/es2020/bigintMissingES2020.ts] ////
-
-=== bigintMissingES2020.ts ===
-declare function test<A, B extends A>(): void;
->test : <A, B extends A>() => void
->     : ^^^^^^^^^^^^^^^^^^^^^^    
-
-test<{t?: string}, object>();
->test<{t?: string}, object>() : void
->                             : ^^^^
->test : <A, B extends A>() => void
-<<<<<<< HEAD
->t : string | undefined
-=======
->     : ^^^^^^^^^^^^^^^^^^^^^^^^^^
->t : string
->  : ^^^^^^
->>>>>>> 12402f26
-
-test<{t?: string}, bigint>();
->test<{t?: string}, bigint>() : void
->                             : ^^^^
->test : <A, B extends A>() => void
-<<<<<<< HEAD
->t : string | undefined
-=======
->     : ^^^^^^^^^^^^^^^^^^^^^^^^^^
->t : string
->  : ^^^^^^
->>>>>>> 12402f26
-
-// no error when bigint is used even when ES2020 lib is not present
-
+//// [tests/cases/conformance/es2020/bigintMissingES2020.ts] ////
+
+=== bigintMissingES2020.ts ===
+declare function test<A, B extends A>(): void;
+>test : <A, B extends A>() => void
+>     : ^^^^^^^^^^^^^^^^^^^^^^    
+
+test<{t?: string}, object>();
+>test<{t?: string}, object>() : void
+>                             : ^^^^
+>test : <A, B extends A>() => void
+>     : ^^^^^^^^^^^^^^^^^^^^^^^^^^
+>t : string | undefined
+>  : ^^^^^^^^^^^^^^^^^^
+
+test<{t?: string}, bigint>();
+>test<{t?: string}, bigint>() : void
+>                             : ^^^^
+>test : <A, B extends A>() => void
+>     : ^^^^^^^^^^^^^^^^^^^^^^^^^^
+>t : string | undefined
+>  : ^^^^^^^^^^^^^^^^^^
+
+// no error when bigint is used even when ES2020 lib is not present
+