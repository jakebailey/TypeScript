--- conflicted
+++ resolved
@@ -1,104 +1,95 @@
-//// [tests/cases/conformance/types/stringLiteral/stringLiteralTypesInUnionTypes01.ts] ////
-
-=== stringLiteralTypesInUnionTypes01.ts ===
-type T = "foo" | "bar" | "baz";
->T : T
->  : ^
-
-var x: "foo" | "bar" | "baz" = undefined;
->x : "foo" | "bar" | "baz"
->  : ^^^^^^^^^^^^^^^^^^^^^
->undefined : undefined
->          : ^^^^^^^^^
-
-var y: T = undefined;
->y : T
->  : ^
->undefined : undefined
->          : ^^^^^^^^^
-
-if (x === "foo") {
->x === "foo" : boolean
->            : ^^^^^^^
->x : "foo" | "bar" | "baz"
->  : ^^^^^^^^^^^^^^^^^^^^^
->"foo" : "foo"
->      : ^^^^^
-
-    let a = x;
->a : "foo"
->  : ^^^^^
->x : "foo"
->  : ^^^^^
-}
-else if (x !== "bar") {
->x !== "bar" : boolean
->            : ^^^^^^^
->x : "bar" | "baz"
->  : ^^^^^^^^^^^^^
->"bar" : "bar"
->      : ^^^^^
-
-    let b = x || y;
-<<<<<<< HEAD
->b : "baz"
->x || y : "baz"
-=======
->b : T
->  : ^
->x || y : T
->       : ^
->>>>>>> 12402f26
->x : "baz"
->  : ^^^^^
->y : T
->  : ^
-}
-else {
-    let c = x;
->c : "bar"
->  : ^^^^^
->x : "bar"
->  : ^^^^^
-
-    let d = y;
->d : T
->  : ^
->y : T
->  : ^
-
-    let e: (typeof x) | (typeof y) = c || d;
->e : T
->  : ^
->x : "bar"
->  : ^^^^^
->y : T
-<<<<<<< HEAD
->c || d : "bar"
-=======
->  : ^
->c || d : T
->       : ^
->>>>>>> 12402f26
->c : "bar"
->  : ^^^^^
->d : T
->  : ^
-}
-
-x = y;
->x = y : T
->      : ^
->x : "foo" | "bar" | "baz"
->  : ^^^^^^^^^^^^^^^^^^^^^
->y : T
->  : ^
-
-y = x;
->y = x : "foo" | "bar" | "baz"
->      : ^^^^^^^^^^^^^^^^^^^^^
->y : T
->  : ^
->x : "foo" | "bar" | "baz"
->  : ^^^^^^^^^^^^^^^^^^^^^
-
+//// [tests/cases/conformance/types/stringLiteral/stringLiteralTypesInUnionTypes01.ts] ////
+
+=== stringLiteralTypesInUnionTypes01.ts ===
+type T = "foo" | "bar" | "baz";
+>T : T
+>  : ^
+
+var x: "foo" | "bar" | "baz" = undefined;
+>x : "foo" | "bar" | "baz"
+>  : ^^^^^^^^^^^^^^^^^^^^^
+>undefined : undefined
+>          : ^^^^^^^^^
+
+var y: T = undefined;
+>y : T
+>  : ^
+>undefined : undefined
+>          : ^^^^^^^^^
+
+if (x === "foo") {
+>x === "foo" : boolean
+>            : ^^^^^^^
+>x : "foo" | "bar" | "baz"
+>  : ^^^^^^^^^^^^^^^^^^^^^
+>"foo" : "foo"
+>      : ^^^^^
+
+    let a = x;
+>a : "foo"
+>  : ^^^^^
+>x : "foo"
+>  : ^^^^^
+}
+else if (x !== "bar") {
+>x !== "bar" : boolean
+>            : ^^^^^^^
+>x : "bar" | "baz"
+>  : ^^^^^^^^^^^^^
+>"bar" : "bar"
+>      : ^^^^^
+
+    let b = x || y;
+>b : "baz"
+>  : ^^^^^
+>x || y : "baz"
+>       : ^^^^^
+>x : "baz"
+>  : ^^^^^
+>y : T
+>  : ^
+}
+else {
+    let c = x;
+>c : "bar"
+>  : ^^^^^
+>x : "bar"
+>  : ^^^^^
+
+    let d = y;
+>d : T
+>  : ^
+>y : T
+>  : ^
+
+    let e: (typeof x) | (typeof y) = c || d;
+>e : T
+>  : ^
+>x : "bar"
+>  : ^^^^^
+>y : T
+>  : ^
+>c || d : "bar"
+>       : ^^^^^
+>c : "bar"
+>  : ^^^^^
+>d : T
+>  : ^
+}
+
+x = y;
+>x = y : T
+>      : ^
+>x : "foo" | "bar" | "baz"
+>  : ^^^^^^^^^^^^^^^^^^^^^
+>y : T
+>  : ^
+
+y = x;
+>y = x : "foo" | "bar" | "baz"
+>      : ^^^^^^^^^^^^^^^^^^^^^
+>y : T
+>  : ^
+>x : "foo" | "bar" | "baz"
+>  : ^^^^^^^^^^^^^^^^^^^^^
+