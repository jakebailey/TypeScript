//// [tests/cases/compiler/alwaysStrict.ts] ////

=== alwaysStrict.ts ===
function f() {
>f : () => void
>  : ^^^^^^^^^^

    var arguments = [];
<<<<<<< HEAD
>arguments : never[]
>[] : never[]
=======
>arguments : any[]
>          : ^^^^^
>[] : undefined[]
>   : ^^^^^^^^^^^
>>>>>>> 12402f26
}
<|MERGE_RESOLUTION|>--- conflicted
+++ resolved
@@ -1,18 +1,13 @@
-//// [tests/cases/compiler/alwaysStrict.ts] ////
-
-=== alwaysStrict.ts ===
-function f() {
->f : () => void
->  : ^^^^^^^^^^
-
-    var arguments = [];
-<<<<<<< HEAD
->arguments : never[]
->[] : never[]
-=======
->arguments : any[]
->          : ^^^^^
->[] : undefined[]
->   : ^^^^^^^^^^^
->>>>>>> 12402f26
-}
+//// [tests/cases/compiler/alwaysStrict.ts] ////
+
+=== alwaysStrict.ts ===
+function f() {
+>f : () => void
+>  : ^^^^^^^^^^
+
+    var arguments = [];
+>arguments : never[]
+>          : ^^^^^^^
+>[] : never[]
+>   : ^^^^^^^
+}