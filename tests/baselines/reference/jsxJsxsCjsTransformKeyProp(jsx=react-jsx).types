--- conflicted
+++ resolved
@@ -1,55 +1,50 @@
-//// [tests/cases/conformance/jsx/jsxs/jsxJsxsCjsTransformKeyProp.tsx] ////
-
+//// [tests/cases/conformance/jsx/jsxs/jsxJsxsCjsTransformKeyProp.tsx] ////
+
 === Performance Stats ===
 Assignability cache: 2,500
-<<<<<<< HEAD
 Type Count: 5,000
-Instantiation count: 100,000
-=======
-Type Count: 10,000
 Instantiation count: 50,000
->>>>>>> c63de15a
 Symbol count: 50,000
 
-=== jsxJsxsCjsTransformKeyProp.tsx ===
-/// <reference path="react16.d.ts" />
-const props = { answer: 42 }
->props : { answer: number; }
->      : ^^^^^^^^^^^^^^^^^^^
->{ answer: 42 } : { answer: number; }
->               : ^^^^^^^^^^^^^^^^^^^
->answer : number
->       : ^^^^^^
->42 : 42
->   : ^^
-
-const a = <div key="foo" {...props}>text</div>;
->a : JSX.Element
->  : ^^^^^^^^^^^
-><div key="foo" {...props}>text</div> : JSX.Element
->                                     : ^^^^^^^^^^^
->div : any
->    : ^^^
->key : string
->    : ^^^^^^
->props : { answer: number; }
->      : ^^^^^^^^^^^^^^^^^^^
->div : any
->    : ^^^
-
-const b = <div {...props} key="bar">text</div>;
->b : JSX.Element
->  : ^^^^^^^^^^^
-><div {...props} key="bar">text</div> : JSX.Element
->                                     : ^^^^^^^^^^^
->div : any
->    : ^^^
->props : { answer: number; }
->      : ^^^^^^^^^^^^^^^^^^^
->key : string
->    : ^^^^^^
->div : any
->    : ^^^
-
-export {};
-
+=== jsxJsxsCjsTransformKeyProp.tsx ===
+/// <reference path="react16.d.ts" />
+const props = { answer: 42 }
+>props : { answer: number; }
+>      : ^^^^^^^^^^^^^^^^^^^
+>{ answer: 42 } : { answer: number; }
+>               : ^^^^^^^^^^^^^^^^^^^
+>answer : number
+>       : ^^^^^^
+>42 : 42
+>   : ^^
+
+const a = <div key="foo" {...props}>text</div>;
+>a : JSX.Element
+>  : ^^^^^^^^^^^
+><div key="foo" {...props}>text</div> : JSX.Element
+>                                     : ^^^^^^^^^^^
+>div : any
+>    : ^^^
+>key : string
+>    : ^^^^^^
+>props : { answer: number; }
+>      : ^^^^^^^^^^^^^^^^^^^
+>div : any
+>    : ^^^
+
+const b = <div {...props} key="bar">text</div>;
+>b : JSX.Element
+>  : ^^^^^^^^^^^
+><div {...props} key="bar">text</div> : JSX.Element
+>                                     : ^^^^^^^^^^^
+>div : any
+>    : ^^^
+>props : { answer: number; }
+>      : ^^^^^^^^^^^^^^^^^^^
+>key : string
+>    : ^^^^^^
+>div : any
+>    : ^^^
+
+export {};
+