--- conflicted
+++ resolved
@@ -1,99 +1,92 @@
-//// [tests/cases/compiler/interfaceContextualType.ts] ////
-
-=== interfaceContextualType.ts ===
-export interface IOptions {
-    italic?: boolean;
-<<<<<<< HEAD
->italic : boolean | undefined
-
-    bold?: boolean;
->bold : boolean | undefined
-=======
->italic : boolean
->       : ^^^^^^^
-
-    bold?: boolean;
->bold : boolean
->     : ^^^^^^^
->>>>>>> 12402f26
-}
-export interface IMap {
-    [s: string]: IOptions;
->s : string
->  : ^^^^^^
-}
-
-class Bug {
->Bug : Bug
->    : ^^^
-
-    public values: IMap;
->values : IMap
->       : ^^^^
-
-    ok() {
->ok : () => void
->   : ^^^^^^^^^^
-
-        this.values = {};
->this.values = {} : {}
->                 : ^^
->this.values : IMap
->            : ^^^^
->this : this
->     : ^^^^
->values : IMap
->       : ^^^^
->{} : {}
->   : ^^
-
-        this.values['comments'] = { italic: true };
->this.values['comments'] = { italic: true } : { italic: true; }
->                                           : ^^^^^^^^^^^^^^^^^
->this.values['comments'] : IOptions
->                        : ^^^^^^^^
->this.values : IMap
->            : ^^^^
->this : this
->     : ^^^^
->values : IMap
->       : ^^^^
->'comments' : "comments"
->           : ^^^^^^^^^^
->{ italic: true } : { italic: true; }
->                 : ^^^^^^^^^^^^^^^^^
->italic : true
->       : ^^^^
->true : true
->     : ^^^^
-    }
-    shouldBeOK() {
->shouldBeOK : () => void
->           : ^^^^^^^^^^
-
-        this.values = {
->this.values = {            comments: { italic: true }        } : { comments: { italic: true; }; }
->                                                               : ^^^^^^^^^^^^^^^^^^^^^^^^^^^^^^^^
->this.values : IMap
->            : ^^^^
->this : this
->     : ^^^^
->values : IMap
->       : ^^^^
->{            comments: { italic: true }        } : { comments: { italic: true; }; }
->                                                 : ^^^^^^^^^^^^^^^^^^^^^^^^^^^^^^^^
-
-            comments: { italic: true }
->comments : { italic: true; }
->         : ^^^^^^^^^^^^^^^^^
->{ italic: true } : { italic: true; }
->                 : ^^^^^^^^^^^^^^^^^
->italic : true
->       : ^^^^
->true : true
->     : ^^^^
-
-        };
-    }
-}
-
+//// [tests/cases/compiler/interfaceContextualType.ts] ////
+
+=== interfaceContextualType.ts ===
+export interface IOptions {
+    italic?: boolean;
+>italic : boolean | undefined
+>       : ^^^^^^^^^^^^^^^^^^^
+
+    bold?: boolean;
+>bold : boolean | undefined
+>     : ^^^^^^^^^^^^^^^^^^^
+}
+export interface IMap {
+    [s: string]: IOptions;
+>s : string
+>  : ^^^^^^
+}
+
+class Bug {
+>Bug : Bug
+>    : ^^^
+
+    public values: IMap;
+>values : IMap
+>       : ^^^^
+
+    ok() {
+>ok : () => void
+>   : ^^^^^^^^^^
+
+        this.values = {};
+>this.values = {} : {}
+>                 : ^^
+>this.values : IMap
+>            : ^^^^
+>this : this
+>     : ^^^^
+>values : IMap
+>       : ^^^^
+>{} : {}
+>   : ^^
+
+        this.values['comments'] = { italic: true };
+>this.values['comments'] = { italic: true } : { italic: true; }
+>                                           : ^^^^^^^^^^^^^^^^^
+>this.values['comments'] : IOptions
+>                        : ^^^^^^^^
+>this.values : IMap
+>            : ^^^^
+>this : this
+>     : ^^^^
+>values : IMap
+>       : ^^^^
+>'comments' : "comments"
+>           : ^^^^^^^^^^
+>{ italic: true } : { italic: true; }
+>                 : ^^^^^^^^^^^^^^^^^
+>italic : true
+>       : ^^^^
+>true : true
+>     : ^^^^
+    }
+    shouldBeOK() {
+>shouldBeOK : () => void
+>           : ^^^^^^^^^^
+
+        this.values = {
+>this.values = {            comments: { italic: true }        } : { comments: { italic: true; }; }
+>                                                               : ^^^^^^^^^^^^^^^^^^^^^^^^^^^^^^^^
+>this.values : IMap
+>            : ^^^^
+>this : this
+>     : ^^^^
+>values : IMap
+>       : ^^^^
+>{            comments: { italic: true }        } : { comments: { italic: true; }; }
+>                                                 : ^^^^^^^^^^^^^^^^^^^^^^^^^^^^^^^^
+
+            comments: { italic: true }
+>comments : { italic: true; }
+>         : ^^^^^^^^^^^^^^^^^
+>{ italic: true } : { italic: true; }
+>                 : ^^^^^^^^^^^^^^^^^
+>italic : true
+>       : ^^^^
+>true : true
+>     : ^^^^
+
+        };
+    }
+}
+