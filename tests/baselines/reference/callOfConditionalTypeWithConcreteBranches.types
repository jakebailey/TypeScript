--- conflicted
+++ resolved
@@ -1,183 +1,171 @@
-//// [tests/cases/compiler/callOfConditionalTypeWithConcreteBranches.ts] ////
-
-=== callOfConditionalTypeWithConcreteBranches.ts ===
-type Q<T> = number extends T ? (n: number) => void : never;
->Q : Q<T>
->  : ^^^^
->n : number
->  : ^^^^^^
-
-function fn<T>(arg: Q<T>) {
->fn : <T>(arg: Q<T>) => void
->   : ^ ^^^^^^^    ^^^^^^^^^
->arg : Q<T>
->    : ^^^^
-
-  // Expected: OK
-  // Actual: Cannot convert 10 to number & T
-  arg(10);
->arg(10) : void
->        : ^^^^
->arg : Q<T>
->    : ^^^^
->10 : 10
->   : ^^
-}
-// Legal invocations are not problematic
-fn<string | number>(m => m.toFixed());
->fn<string | number>(m => m.toFixed()) : void
->                                      : ^^^^
->fn : <T>(arg: Q<T>) => void
->   : ^^^^^^^^^^^^^^^^^^^^^^
->m => m.toFixed() : (m: number) => string
->                 : ^^^^^^^^^^^^^^^^^^^^^
->m : number
->  : ^^^^^^
->m.toFixed() : string
-<<<<<<< HEAD
->m.toFixed : (fractionDigits?: number | undefined) => string
->m : number
->toFixed : (fractionDigits?: number | undefined) => string
-=======
->            : ^^^^^^
->m.toFixed : (fractionDigits?: number) => string
->          : ^^^^^^^^^^^^^^^^^^^^^^^^^^^^^^^^^^^
->m : number
->  : ^^^^^^
->toFixed : (fractionDigits?: number) => string
->        : ^^^^^^^^^^^^^^^^^^^^^^^^^^^^^^^^^^^
->>>>>>> 12402f26
-
-fn<number>(m => m.toFixed());
->fn<number>(m => m.toFixed()) : void
->                             : ^^^^
->fn : <T>(arg: Q<T>) => void
->   : ^^^^^^^^^^^^^^^^^^^^^^
->m => m.toFixed() : (m: number) => string
->                 : ^^^^^^^^^^^^^^^^^^^^^
->m : number
->  : ^^^^^^
->m.toFixed() : string
-<<<<<<< HEAD
->m.toFixed : (fractionDigits?: number | undefined) => string
->m : number
->toFixed : (fractionDigits?: number | undefined) => string
-=======
->            : ^^^^^^
->m.toFixed : (fractionDigits?: number) => string
->          : ^^^^^^^^^^^^^^^^^^^^^^^^^^^^^^^^^^^
->m : number
->  : ^^^^^^
->toFixed : (fractionDigits?: number) => string
->        : ^^^^^^^^^^^^^^^^^^^^^^^^^^^^^^^^^^^
->>>>>>> 12402f26
-
-// Ensure the following real-world example that relies on substitution still works
-type ExtractParameters<T> = "parameters" extends keyof T
->ExtractParameters : ExtractParameters<T>
->                  : ^^^^^^^^^^^^^^^^^^^^
-
-  // The above allows "parameters" to index `T` since all later
-  // instances are actually implicitly `"parameters" & keyof T`
-  ?  {
-        [K in keyof T["parameters"]]: T["parameters"][K];
-      }[keyof T["parameters"]]
-  : {};
-
-// Original example, but with inverted variance
-type Q2<T> = number extends T ? (cb: (n: number) => void) => void : never;
->Q2 : Q2<T>
->   : ^^^^^
->cb : (n: number) => void
->   : ^^^^      ^^^^^    
->n : number
->  : ^^^^^^
-
-function fn2<T>(arg: Q2<T>) {
->fn2 : <T>(arg: Q2<T>) => void
->    : ^ ^^^^^^^     ^^^^^^^^^
->arg : Q2<T>
->    : ^^^^^
-
-  function useT(_arg: T): void {}
->useT : (_arg: T) => void
->     : ^^^^^^^ ^^^^^    
->_arg : T
->     : ^
-
-  // Expected: OK
-  arg(arg => useT(arg));
->arg(arg => useT(arg)) : void
->                      : ^^^^
->arg : Q2<T>
->    : ^^^^^
->arg => useT(arg) : (arg: T & number) => void
->                 : ^^^^^^^^^^^^^^^^^^^^^^^^^
->arg : T & number
->    : ^^^^^^^^^^
->useT(arg) : void
->          : ^^^^
->useT : (_arg: T) => void
->     : ^^^^^^^^^^^^^^^^^
->arg : T & number
->    : ^^^^^^^^^^
-}
-// Legal invocations are not problematic
-fn2<string | number>(m => m(42));
->fn2<string | number>(m => m(42)) : void
->                                 : ^^^^
->fn2 : <T>(arg: Q2<T>) => void
->    : ^^^^^^^^^^^^^^^^^^^^^^^
->m => m(42) : (m: (n: number) => void) => void
->           : ^^^^^^^^^^^^^^^^^^^^^^^^^^^^^^^^
->m : (n: number) => void
->  : ^^^^^^^^^^^^^^^^^^^
->m(42) : void
->      : ^^^^
->m : (n: number) => void
->  : ^^^^^^^^^^^^^^^^^^^
->42 : 42
->   : ^^
-
-fn2<number>(m => m(42));
->fn2<number>(m => m(42)) : void
->                        : ^^^^
->fn2 : <T>(arg: Q2<T>) => void
->    : ^^^^^^^^^^^^^^^^^^^^^^^
->m => m(42) : (m: (n: number) => void) => void
->           : ^^^^^^^^^^^^^^^^^^^^^^^^^^^^^^^^
->m : (n: number) => void
->  : ^^^^^^^^^^^^^^^^^^^
->m(42) : void
->      : ^^^^
->m : (n: number) => void
->  : ^^^^^^^^^^^^^^^^^^^
->42 : 42
->   : ^^
-
-// webidl-conversions example where substituion must occur, despite contravariance of the position
-// due to the invariant usage in `Parameters`
-
-type X<V> = V extends (...args: any[]) => any ? (...args: Parameters<V>) => void : Function;
->X : X<V>
->  : ^^^^
->args : any[]
->     : ^^^^^
->args : Parameters<V>
->     : ^^^^^^^^^^^^^
-
-// vscode - another `Parameters` example
-export type AddFirstParameterToFunctions<Target> = {
->AddFirstParameterToFunctions : AddFirstParameterToFunctions<Target>
->                             : ^^^^^^^^^^^^^^^^^^^^^^^^^^^^^^^^^^^^
-
-  [K in keyof Target]: Target[K] extends (...args: any[]) => void
->args : any[]
->     : ^^^^^
-
-      ? (...args: Parameters<Target[K]>) => void
->args : Parameters<Target[K]>
->     : ^^^^^^^^^^^^^^^^^^^^^
-
-      : void
-};
+//// [tests/cases/compiler/callOfConditionalTypeWithConcreteBranches.ts] ////
+
+=== callOfConditionalTypeWithConcreteBranches.ts ===
+type Q<T> = number extends T ? (n: number) => void : never;
+>Q : Q<T>
+>  : ^^^^
+>n : number
+>  : ^^^^^^
+
+function fn<T>(arg: Q<T>) {
+>fn : <T>(arg: Q<T>) => void
+>   : ^ ^^^^^^^    ^^^^^^^^^
+>arg : Q<T>
+>    : ^^^^
+
+  // Expected: OK
+  // Actual: Cannot convert 10 to number & T
+  arg(10);
+>arg(10) : void
+>        : ^^^^
+>arg : Q<T>
+>    : ^^^^
+>10 : 10
+>   : ^^
+}
+// Legal invocations are not problematic
+fn<string | number>(m => m.toFixed());
+>fn<string | number>(m => m.toFixed()) : void
+>                                      : ^^^^
+>fn : <T>(arg: Q<T>) => void
+>   : ^^^^^^^^^^^^^^^^^^^^^^
+>m => m.toFixed() : (m: number) => string
+>                 : ^^^^^^^^^^^^^^^^^^^^^
+>m : number
+>  : ^^^^^^
+>m.toFixed() : string
+>            : ^^^^^^
+>m.toFixed : (fractionDigits?: number | undefined) => string
+>          : ^^^^^^^^^^^^^^^^^^^^^^^^^^^^^^^^^^^^^^^^^^^^^^^
+>m : number
+>  : ^^^^^^
+>toFixed : (fractionDigits?: number | undefined) => string
+>        : ^^^^^^^^^^^^^^^^^^^^^^^^^^^^^^^^^^^^^^^^^^^^^^^
+
+fn<number>(m => m.toFixed());
+>fn<number>(m => m.toFixed()) : void
+>                             : ^^^^
+>fn : <T>(arg: Q<T>) => void
+>   : ^^^^^^^^^^^^^^^^^^^^^^
+>m => m.toFixed() : (m: number) => string
+>                 : ^^^^^^^^^^^^^^^^^^^^^
+>m : number
+>  : ^^^^^^
+>m.toFixed() : string
+>            : ^^^^^^
+>m.toFixed : (fractionDigits?: number | undefined) => string
+>          : ^^^^^^^^^^^^^^^^^^^^^^^^^^^^^^^^^^^^^^^^^^^^^^^
+>m : number
+>  : ^^^^^^
+>toFixed : (fractionDigits?: number | undefined) => string
+>        : ^^^^^^^^^^^^^^^^^^^^^^^^^^^^^^^^^^^^^^^^^^^^^^^
+
+// Ensure the following real-world example that relies on substitution still works
+type ExtractParameters<T> = "parameters" extends keyof T
+>ExtractParameters : ExtractParameters<T>
+>                  : ^^^^^^^^^^^^^^^^^^^^
+
+  // The above allows "parameters" to index `T` since all later
+  // instances are actually implicitly `"parameters" & keyof T`
+  ?  {
+        [K in keyof T["parameters"]]: T["parameters"][K];
+      }[keyof T["parameters"]]
+  : {};
+
+// Original example, but with inverted variance
+type Q2<T> = number extends T ? (cb: (n: number) => void) => void : never;
+>Q2 : Q2<T>
+>   : ^^^^^
+>cb : (n: number) => void
+>   : ^^^^      ^^^^^    
+>n : number
+>  : ^^^^^^
+
+function fn2<T>(arg: Q2<T>) {
+>fn2 : <T>(arg: Q2<T>) => void
+>    : ^ ^^^^^^^     ^^^^^^^^^
+>arg : Q2<T>
+>    : ^^^^^
+
+  function useT(_arg: T): void {}
+>useT : (_arg: T) => void
+>     : ^^^^^^^ ^^^^^    
+>_arg : T
+>     : ^
+
+  // Expected: OK
+  arg(arg => useT(arg));
+>arg(arg => useT(arg)) : void
+>                      : ^^^^
+>arg : Q2<T>
+>    : ^^^^^
+>arg => useT(arg) : (arg: T & number) => void
+>                 : ^^^^^^^^^^^^^^^^^^^^^^^^^
+>arg : T & number
+>    : ^^^^^^^^^^
+>useT(arg) : void
+>          : ^^^^
+>useT : (_arg: T) => void
+>     : ^^^^^^^^^^^^^^^^^
+>arg : T & number
+>    : ^^^^^^^^^^
+}
+// Legal invocations are not problematic
+fn2<string | number>(m => m(42));
+>fn2<string | number>(m => m(42)) : void
+>                                 : ^^^^
+>fn2 : <T>(arg: Q2<T>) => void
+>    : ^^^^^^^^^^^^^^^^^^^^^^^
+>m => m(42) : (m: (n: number) => void) => void
+>           : ^^^^^^^^^^^^^^^^^^^^^^^^^^^^^^^^
+>m : (n: number) => void
+>  : ^^^^^^^^^^^^^^^^^^^
+>m(42) : void
+>      : ^^^^
+>m : (n: number) => void
+>  : ^^^^^^^^^^^^^^^^^^^
+>42 : 42
+>   : ^^
+
+fn2<number>(m => m(42));
+>fn2<number>(m => m(42)) : void
+>                        : ^^^^
+>fn2 : <T>(arg: Q2<T>) => void
+>    : ^^^^^^^^^^^^^^^^^^^^^^^
+>m => m(42) : (m: (n: number) => void) => void
+>           : ^^^^^^^^^^^^^^^^^^^^^^^^^^^^^^^^
+>m : (n: number) => void
+>  : ^^^^^^^^^^^^^^^^^^^
+>m(42) : void
+>      : ^^^^
+>m : (n: number) => void
+>  : ^^^^^^^^^^^^^^^^^^^
+>42 : 42
+>   : ^^
+
+// webidl-conversions example where substituion must occur, despite contravariance of the position
+// due to the invariant usage in `Parameters`
+
+type X<V> = V extends (...args: any[]) => any ? (...args: Parameters<V>) => void : Function;
+>X : X<V>
+>  : ^^^^
+>args : any[]
+>     : ^^^^^
+>args : Parameters<V>
+>     : ^^^^^^^^^^^^^
+
+// vscode - another `Parameters` example
+export type AddFirstParameterToFunctions<Target> = {
+>AddFirstParameterToFunctions : AddFirstParameterToFunctions<Target>
+>                             : ^^^^^^^^^^^^^^^^^^^^^^^^^^^^^^^^^^^^
+
+  [K in keyof Target]: Target[K] extends (...args: any[]) => void
+>args : any[]
+>     : ^^^^^
+
+      ? (...args: Parameters<Target[K]>) => void
+>args : Parameters<Target[K]>
+>     : ^^^^^^^^^^^^^^^^^^^^^
+
+      : void
+};