--- conflicted
+++ resolved
@@ -1,268 +1,264 @@
-//// [tests/cases/compiler/objectLiteralExcessProperties.ts] ////
-
-=== objectLiteralExcessProperties.ts ===
-interface Book {
-    foreword: string;
->foreword : string
->         : ^^^^^^
-}
-
-interface Cover {
-    color?: string;
-<<<<<<< HEAD
->color : string | undefined
-=======
->color : string
->      : ^^^^^^
->>>>>>> 12402f26
-}
-
-var b1: Book = { forword: "oops" };
->b1 : Book
->   : ^^^^
->{ forword: "oops" } : { forword: string; }
->                    : ^^^^^^^^^^^^^^^^^^^^
->forword : string
->        : ^^^^^^
->"oops" : "oops"
->       : ^^^^^^
-
-var b2: Book | string = { foreward: "nope" };
->b2 : string | Book
->   : ^^^^^^^^^^^^^
->{ foreward: "nope" } : { foreward: string; }
->                     : ^^^^^^^^^^^^^^^^^^^^^
->foreward : string
->         : ^^^^^^
->"nope" : "nope"
->       : ^^^^^^
-
-var b3: Book | (Book[]) = [{ foreword: "hello" }, { forwards: "back" }];
->b3 : Book | Book[]
->   : ^^^^^^^^^^^^^
->[{ foreword: "hello" }, { forwards: "back" }] : ({ foreword: string; } | { forwards: string; })[]
->                                              : ^^^^^^^^^^^^^^^^^^^^^^^^^^^^^^^^^^^^^^^^^^^^^^^^^
->{ foreword: "hello" } : { foreword: string; }
->                      : ^^^^^^^^^^^^^^^^^^^^^
->foreword : string
->         : ^^^^^^
->"hello" : "hello"
->        : ^^^^^^^
->{ forwards: "back" } : { forwards: string; }
->                     : ^^^^^^^^^^^^^^^^^^^^^
->forwards : string
->         : ^^^^^^
->"back" : "back"
->       : ^^^^^^
-
-var b4: Book & Cover = { foreword: "hi", colour: "blue" };
->b4 : Book & Cover
->   : ^^^^^^^^^^^^
->{ foreword: "hi", colour: "blue" } : { foreword: string; colour: string; }
->                                   : ^^^^^^^^^^^^^^^^^^^^^^^^^^^^^^^^^^^^^
->foreword : string
->         : ^^^^^^
->"hi" : "hi"
->     : ^^^^
->colour : string
->       : ^^^^^^
->"blue" : "blue"
->       : ^^^^^^
-
-var b5: Book & Cover = { foreward: "hi", color: "blue" };
->b5 : Book & Cover
->   : ^^^^^^^^^^^^
->{ foreward: "hi", color: "blue" } : { foreward: string; color: string; }
->                                  : ^^^^^^^^^^^^^^^^^^^^^^^^^^^^^^^^^^^^
->foreward : string
->         : ^^^^^^
->"hi" : "hi"
->     : ^^^^
->color : string
->      : ^^^^^^
->"blue" : "blue"
->       : ^^^^^^
-
-var b6: Book & Cover = { foreword: "hi", color: "blue", price: 10.99 };
->b6 : Book & Cover
->   : ^^^^^^^^^^^^
->{ foreword: "hi", color: "blue", price: 10.99 } : { foreword: string; color: string; price: number; }
->                                                : ^^^^^^^^^^^^^^^^^^^^^^^^^^^^^^^^^^^^^^^^^^^^^^^^^^^
->foreword : string
->         : ^^^^^^
->"hi" : "hi"
->     : ^^^^
->color : string
->      : ^^^^^^
->"blue" : "blue"
->       : ^^^^^^
->price : number
->      : ^^^^^^
->10.99 : 10.99
->      : ^^^^^
-
-var b7: Book & number = { foreword: "hi", price: 10.99 };
->b7 : Book & number
->   : ^^^^^^^^^^^^^
->{ foreword: "hi", price: 10.99 } : { foreword: string; price: number; }
->                                 : ^^^^^^^^^^^^^^^^^^^^^^^^^^^^^^^^^^^^
->foreword : string
->         : ^^^^^^
->"hi" : "hi"
->     : ^^^^
->price : number
->      : ^^^^^^
->10.99 : 10.99
->      : ^^^^^
-
-var b8: Cover | Cover[] = { couleur : "non" };
->b8 : Cover | Cover[]
->   : ^^^^^^^^^^^^^^^
->{ couleur : "non" } : { couleur: string; }
->                    : ^^^^^^^^^^^^^^^^^^^^
->couleur : string
->        : ^^^^^^
->"non" : "non"
->      : ^^^^^
-
-var b9: Book | Book[] = { forewarned: "still no" };
->b9 : Book | Book[]
->   : ^^^^^^^^^^^^^
->{ forewarned: "still no" } : { forewarned: string; }
->                           : ^^^^^^^^^^^^^^^^^^^^^^^
->forewarned : string
->           : ^^^^^^
->"still no" : "still no"
->           : ^^^^^^^^^^
-
-interface Indexed {
-    [n: number]: Cover;
->n : number
->  : ^^^^^^
-}
-
-var b10: Indexed = { 0: { }, '1': { } }; // ok
->b10 : Indexed
->    : ^^^^^^^
->{ 0: { }, '1': { } } : { 0: {}; '1': {}; }
->                     : ^^^^^^^^^^^^^^^^^^^
->0 : {}
->  : ^^
->{ } : {}
->    : ^^
->'1' : {}
->    : ^^
->{ } : {}
->    : ^^
-
-var b11: Indexed = { 0: { colour: "blue" } }; // nested object literal still errors
->b11 : Indexed
->    : ^^^^^^^
->{ 0: { colour: "blue" } } : { 0: { colour: string; }; }
->                          : ^^^^^^^^^^^^^^^^^^^^^^^^^^^
->0 : { colour: string; }
->  : ^^^^^^^^^^^^^^^^^^^
->{ colour: "blue" } : { colour: string; }
->                   : ^^^^^^^^^^^^^^^^^^^
->colour : string
->       : ^^^^^^
->"blue" : "blue"
->       : ^^^^^^
-
-// Repros inspired by #28752
-
-function test<T extends IFoo>() {
->test : <T extends IFoo>() => void
->     : ^^^^^^^^^^^^^^^^^^^^^^^^^^
-
-    // No excess property checks on generic types
-    const obj1: T = { name: "test" };
->obj1 : T
->     : ^
->{ name: "test" } : { name: string; }
->                 : ^^^^^^^^^^^^^^^^^
->name : string
->     : ^^^^^^
->"test" : "test"
->       : ^^^^^^
-
-    // No excess property checks on intersections involving generics
-    const obj2: T & { prop: boolean } = { name: "test", prop: true };
->obj2 : T & { prop: boolean; }
->     : ^^^^^^^^^^^^       ^^^
->prop : boolean
->     : ^^^^^^^
->{ name: "test", prop: true } : { name: string; prop: boolean; }
->                             : ^^^^^^^^^^^^^^^^^^^^^^^^^^^^^^^^
->name : string
->     : ^^^^^^
->"test" : "test"
->       : ^^^^^^
->prop : boolean
->     : ^^^^^^^
->true : true
->     : ^^^^
-
-    // Excess property checks only on non-generic parts of unions
-    const obj3: T | { prop: boolean } = { name: "test", prop: true };
->obj3 : T | { prop: boolean; }
->     : ^^^^^^^^^^^^       ^^^
->prop : boolean
->     : ^^^^^^^
->{ name: "test", prop: true } : { name: string; prop: true; }
->                             : ^^^^^^^^^^^^^^^^^^^^^^^^^^^^^
->name : string
->     : ^^^^^^
->"test" : "test"
->       : ^^^^^^
->prop : true
->     : ^^^^
->true : true
->     : ^^^^
-
-    // Excess property checks only on non-generic parts of unions
-    const obj4: T & { prop: boolean } | { name: string } = { name: "test", prop: true };
->obj4 : (T & { prop: boolean; }) | { name: string; }
->     : ^^^^^^^^^^^^^       ^^^^^^^^^^^^^^^      ^^^
->prop : boolean
->     : ^^^^^^^
->name : string
->     : ^^^^^^
->{ name: "test", prop: true } : { name: string; prop: boolean; }
->                             : ^^^^^^^^^^^^^^^^^^^^^^^^^^^^^^^^
->name : string
->     : ^^^^^^
->"test" : "test"
->       : ^^^^^^
->prop : boolean
->     : ^^^^^^^
->true : true
->     : ^^^^
-
-    // No excess property checks when union includes 'object' type
-    const obj5: object | { x: string } = { z: 'abc' }
->obj5 : object | { x: string; }
->     : ^^^^^^^^^^^^^^      ^^^
->x : string
->  : ^^^^^^
->{ z: 'abc' } : { z: string; }
->             : ^^^^^^^^^^^^^^
->z : string
->  : ^^^^^^
->'abc' : "abc"
->      : ^^^^^
-
-    // The 'object' type has no effect on intersections
-    const obj6: object & { x: string } = { z: 'abc' }
->obj6 : object & { x: string; }
->     : ^^^^^^^^^^^^^^      ^^^
->x : string
->  : ^^^^^^
->{ z: 'abc' } : { z: string; }
->             : ^^^^^^^^^^^^^^
->z : string
->  : ^^^^^^
->'abc' : "abc"
->      : ^^^^^
-}
-
+//// [tests/cases/compiler/objectLiteralExcessProperties.ts] ////
+
+=== objectLiteralExcessProperties.ts ===
+interface Book {
+    foreword: string;
+>foreword : string
+>         : ^^^^^^
+}
+
+interface Cover {
+    color?: string;
+>color : string | undefined
+>      : ^^^^^^^^^^^^^^^^^^
+}
+
+var b1: Book = { forword: "oops" };
+>b1 : Book
+>   : ^^^^
+>{ forword: "oops" } : { forword: string; }
+>                    : ^^^^^^^^^^^^^^^^^^^^
+>forword : string
+>        : ^^^^^^
+>"oops" : "oops"
+>       : ^^^^^^
+
+var b2: Book | string = { foreward: "nope" };
+>b2 : string | Book
+>   : ^^^^^^^^^^^^^
+>{ foreward: "nope" } : { foreward: string; }
+>                     : ^^^^^^^^^^^^^^^^^^^^^
+>foreward : string
+>         : ^^^^^^
+>"nope" : "nope"
+>       : ^^^^^^
+
+var b3: Book | (Book[]) = [{ foreword: "hello" }, { forwards: "back" }];
+>b3 : Book | Book[]
+>   : ^^^^^^^^^^^^^
+>[{ foreword: "hello" }, { forwards: "back" }] : ({ foreword: string; } | { forwards: string; })[]
+>                                              : ^^^^^^^^^^^^^^^^^^^^^^^^^^^^^^^^^^^^^^^^^^^^^^^^^
+>{ foreword: "hello" } : { foreword: string; }
+>                      : ^^^^^^^^^^^^^^^^^^^^^
+>foreword : string
+>         : ^^^^^^
+>"hello" : "hello"
+>        : ^^^^^^^
+>{ forwards: "back" } : { forwards: string; }
+>                     : ^^^^^^^^^^^^^^^^^^^^^
+>forwards : string
+>         : ^^^^^^
+>"back" : "back"
+>       : ^^^^^^
+
+var b4: Book & Cover = { foreword: "hi", colour: "blue" };
+>b4 : Book & Cover
+>   : ^^^^^^^^^^^^
+>{ foreword: "hi", colour: "blue" } : { foreword: string; colour: string; }
+>                                   : ^^^^^^^^^^^^^^^^^^^^^^^^^^^^^^^^^^^^^
+>foreword : string
+>         : ^^^^^^
+>"hi" : "hi"
+>     : ^^^^
+>colour : string
+>       : ^^^^^^
+>"blue" : "blue"
+>       : ^^^^^^
+
+var b5: Book & Cover = { foreward: "hi", color: "blue" };
+>b5 : Book & Cover
+>   : ^^^^^^^^^^^^
+>{ foreward: "hi", color: "blue" } : { foreward: string; color: string; }
+>                                  : ^^^^^^^^^^^^^^^^^^^^^^^^^^^^^^^^^^^^
+>foreward : string
+>         : ^^^^^^
+>"hi" : "hi"
+>     : ^^^^
+>color : string
+>      : ^^^^^^
+>"blue" : "blue"
+>       : ^^^^^^
+
+var b6: Book & Cover = { foreword: "hi", color: "blue", price: 10.99 };
+>b6 : Book & Cover
+>   : ^^^^^^^^^^^^
+>{ foreword: "hi", color: "blue", price: 10.99 } : { foreword: string; color: string; price: number; }
+>                                                : ^^^^^^^^^^^^^^^^^^^^^^^^^^^^^^^^^^^^^^^^^^^^^^^^^^^
+>foreword : string
+>         : ^^^^^^
+>"hi" : "hi"
+>     : ^^^^
+>color : string
+>      : ^^^^^^
+>"blue" : "blue"
+>       : ^^^^^^
+>price : number
+>      : ^^^^^^
+>10.99 : 10.99
+>      : ^^^^^
+
+var b7: Book & number = { foreword: "hi", price: 10.99 };
+>b7 : Book & number
+>   : ^^^^^^^^^^^^^
+>{ foreword: "hi", price: 10.99 } : { foreword: string; price: number; }
+>                                 : ^^^^^^^^^^^^^^^^^^^^^^^^^^^^^^^^^^^^
+>foreword : string
+>         : ^^^^^^
+>"hi" : "hi"
+>     : ^^^^
+>price : number
+>      : ^^^^^^
+>10.99 : 10.99
+>      : ^^^^^
+
+var b8: Cover | Cover[] = { couleur : "non" };
+>b8 : Cover | Cover[]
+>   : ^^^^^^^^^^^^^^^
+>{ couleur : "non" } : { couleur: string; }
+>                    : ^^^^^^^^^^^^^^^^^^^^
+>couleur : string
+>        : ^^^^^^
+>"non" : "non"
+>      : ^^^^^
+
+var b9: Book | Book[] = { forewarned: "still no" };
+>b9 : Book | Book[]
+>   : ^^^^^^^^^^^^^
+>{ forewarned: "still no" } : { forewarned: string; }
+>                           : ^^^^^^^^^^^^^^^^^^^^^^^
+>forewarned : string
+>           : ^^^^^^
+>"still no" : "still no"
+>           : ^^^^^^^^^^
+
+interface Indexed {
+    [n: number]: Cover;
+>n : number
+>  : ^^^^^^
+}
+
+var b10: Indexed = { 0: { }, '1': { } }; // ok
+>b10 : Indexed
+>    : ^^^^^^^
+>{ 0: { }, '1': { } } : { 0: {}; '1': {}; }
+>                     : ^^^^^^^^^^^^^^^^^^^
+>0 : {}
+>  : ^^
+>{ } : {}
+>    : ^^
+>'1' : {}
+>    : ^^
+>{ } : {}
+>    : ^^
+
+var b11: Indexed = { 0: { colour: "blue" } }; // nested object literal still errors
+>b11 : Indexed
+>    : ^^^^^^^
+>{ 0: { colour: "blue" } } : { 0: { colour: string; }; }
+>                          : ^^^^^^^^^^^^^^^^^^^^^^^^^^^
+>0 : { colour: string; }
+>  : ^^^^^^^^^^^^^^^^^^^
+>{ colour: "blue" } : { colour: string; }
+>                   : ^^^^^^^^^^^^^^^^^^^
+>colour : string
+>       : ^^^^^^
+>"blue" : "blue"
+>       : ^^^^^^
+
+// Repros inspired by #28752
+
+function test<T extends IFoo>() {
+>test : <T extends IFoo>() => void
+>     : ^^^^^^^^^^^^^^^^^^^^^^^^^^
+
+    // No excess property checks on generic types
+    const obj1: T = { name: "test" };
+>obj1 : T
+>     : ^
+>{ name: "test" } : { name: string; }
+>                 : ^^^^^^^^^^^^^^^^^
+>name : string
+>     : ^^^^^^
+>"test" : "test"
+>       : ^^^^^^
+
+    // No excess property checks on intersections involving generics
+    const obj2: T & { prop: boolean } = { name: "test", prop: true };
+>obj2 : T & { prop: boolean; }
+>     : ^^^^^^^^^^^^       ^^^
+>prop : boolean
+>     : ^^^^^^^
+>{ name: "test", prop: true } : { name: string; prop: boolean; }
+>                             : ^^^^^^^^^^^^^^^^^^^^^^^^^^^^^^^^
+>name : string
+>     : ^^^^^^
+>"test" : "test"
+>       : ^^^^^^
+>prop : boolean
+>     : ^^^^^^^
+>true : true
+>     : ^^^^
+
+    // Excess property checks only on non-generic parts of unions
+    const obj3: T | { prop: boolean } = { name: "test", prop: true };
+>obj3 : T | { prop: boolean; }
+>     : ^^^^^^^^^^^^       ^^^
+>prop : boolean
+>     : ^^^^^^^
+>{ name: "test", prop: true } : { name: string; prop: true; }
+>                             : ^^^^^^^^^^^^^^^^^^^^^^^^^^^^^
+>name : string
+>     : ^^^^^^
+>"test" : "test"
+>       : ^^^^^^
+>prop : true
+>     : ^^^^
+>true : true
+>     : ^^^^
+
+    // Excess property checks only on non-generic parts of unions
+    const obj4: T & { prop: boolean } | { name: string } = { name: "test", prop: true };
+>obj4 : (T & { prop: boolean; }) | { name: string; }
+>     : ^^^^^^^^^^^^^       ^^^^^^^^^^^^^^^      ^^^
+>prop : boolean
+>     : ^^^^^^^
+>name : string
+>     : ^^^^^^
+>{ name: "test", prop: true } : { name: string; prop: boolean; }
+>                             : ^^^^^^^^^^^^^^^^^^^^^^^^^^^^^^^^
+>name : string
+>     : ^^^^^^
+>"test" : "test"
+>       : ^^^^^^
+>prop : boolean
+>     : ^^^^^^^
+>true : true
+>     : ^^^^
+
+    // No excess property checks when union includes 'object' type
+    const obj5: object | { x: string } = { z: 'abc' }
+>obj5 : object | { x: string; }
+>     : ^^^^^^^^^^^^^^      ^^^
+>x : string
+>  : ^^^^^^
+>{ z: 'abc' } : { z: string; }
+>             : ^^^^^^^^^^^^^^
+>z : string
+>  : ^^^^^^
+>'abc' : "abc"
+>      : ^^^^^
+
+    // The 'object' type has no effect on intersections
+    const obj6: object & { x: string } = { z: 'abc' }
+>obj6 : object & { x: string; }
+>     : ^^^^^^^^^^^^^^      ^^^
+>x : string
+>  : ^^^^^^
+>{ z: 'abc' } : { z: string; }
+>             : ^^^^^^^^^^^^^^
+>z : string
+>  : ^^^^^^
+>'abc' : "abc"
+>      : ^^^^^
+}
+