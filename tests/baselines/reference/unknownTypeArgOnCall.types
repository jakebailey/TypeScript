--- conflicted
+++ resolved
@@ -1,46 +1,34 @@
-//// [tests/cases/compiler/unknownTypeArgOnCall.ts] ////
-
-=== unknownTypeArgOnCall.ts ===
-class Foo<T> {
->Foo : Foo<T>
->    : ^^^^^^
-
-  public clone<U>() {
-<<<<<<< HEAD
->clone : <U>() => null
-=======
->clone : <U>() => any
->      : ^^^^^^^^^^^^
->>>>>>> 12402f26
-
-   return null;
-   }
-}
-var f = new Foo<number>();
->f : Foo<number>
->  : ^^^^^^^^^^^
->new Foo<number>() : Foo<number>
->                  : ^^^^^^^^^^^
->Foo : typeof Foo
->    : ^^^^^^^^^^
-
-var r = f.clone<Uhhhh>()
-<<<<<<< HEAD
->r : null
->f.clone<Uhhhh>() : null
->f.clone : <U>() => null
->f : Foo<number>
->clone : <U>() => null
-=======
->r : any
->  : ^^^
->f.clone<Uhhhh>() : any
->                 : ^^^
->f.clone : <U>() => any
->        : ^^^^^^^^^^^^
->f : Foo<number>
->  : ^^^^^^^^^^^
->clone : <U>() => any
->      : ^^^^^^^^^^^^
->>>>>>> 12402f26
-
+//// [tests/cases/compiler/unknownTypeArgOnCall.ts] ////
+
+=== unknownTypeArgOnCall.ts ===
+class Foo<T> {
+>Foo : Foo<T>
+>    : ^^^^^^
+
+  public clone<U>() {
+>clone : <U>() => null
+>      : ^^^^^^^^^^^^^
+
+   return null;
+   }
+}
+var f = new Foo<number>();
+>f : Foo<number>
+>  : ^^^^^^^^^^^
+>new Foo<number>() : Foo<number>
+>                  : ^^^^^^^^^^^
+>Foo : typeof Foo
+>    : ^^^^^^^^^^
+
+var r = f.clone<Uhhhh>()
+>r : null
+>  : ^^^^
+>f.clone<Uhhhh>() : null
+>                 : ^^^^
+>f.clone : <U>() => null
+>        : ^^^^^^^^^^^^^
+>f : Foo<number>
+>  : ^^^^^^^^^^^
+>clone : <U>() => null
+>      : ^^^^^^^^^^^^^
+