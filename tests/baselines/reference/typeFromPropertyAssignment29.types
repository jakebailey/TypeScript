--- conflicted
+++ resolved
@@ -1,690 +1,666 @@
-//// [tests/cases/conformance/salsa/typeFromPropertyAssignment29.ts] ////
-
-=== typeFromPropertyAssignment29.ts ===
-function ExpandoDecl(n: number) {
->ExpandoDecl : typeof ExpandoDecl
->            : ^^^^^^^^^^^^^^^^^^
->n : number
->  : ^^^^^^
-
-    return n.toString();
->n.toString() : string
-<<<<<<< HEAD
->n.toString : (radix?: number | undefined) => string
->n : number
->toString : (radix?: number | undefined) => string
-=======
->             : ^^^^^^
->n.toString : (radix?: number) => string
->           : ^^^^^^^^^^^^^^^^^^^^^^^^^^
->n : number
->  : ^^^^^^
->toString : (radix?: number) => string
->         : ^^^^^^^^^^^^^^^^^^^^^^^^^^
->>>>>>> 12402f26
-}
-ExpandoDecl.prop = 2
->ExpandoDecl.prop = 2 : 2
->                     : ^
->ExpandoDecl.prop : number
->                 : ^^^^^^
->ExpandoDecl : typeof ExpandoDecl
->            : ^^^^^^^^^^^^^^^^^^
->prop : number
->     : ^^^^^^
->2 : 2
->  : ^
-
-ExpandoDecl.m = function(n: number) {
->ExpandoDecl.m = function(n: number) {    return n + 1;} : (n: number) => number
->                                                        : ^^^^      ^^^^^^^^^^^
->ExpandoDecl.m : (n: number) => number
->              : ^^^^      ^^^^^^^^^^^
->ExpandoDecl : typeof ExpandoDecl
->            : ^^^^^^^^^^^^^^^^^^
->m : (n: number) => number
->  : ^^^^^^^^^^^^^^^^^^^^^
->function(n: number) {    return n + 1;} : (n: number) => number
->                                        : ^^^^      ^^^^^^^^^^^
->n : number
->  : ^^^^^^
-
-    return n + 1;
->n + 1 : number
->      : ^^^^^^
->n : number
->  : ^^^^^^
->1 : 1
->  : ^
-}
-var n = ExpandoDecl.prop + ExpandoDecl.m(12) + ExpandoDecl(101).length
->n : number
->  : ^^^^^^
->ExpandoDecl.prop + ExpandoDecl.m(12) + ExpandoDecl(101).length : number
->                                                               : ^^^^^^
->ExpandoDecl.prop + ExpandoDecl.m(12) : number
->                                     : ^^^^^^
->ExpandoDecl.prop : number
->                 : ^^^^^^
->ExpandoDecl : typeof ExpandoDecl
->            : ^^^^^^^^^^^^^^^^^^
->prop : number
->     : ^^^^^^
->ExpandoDecl.m(12) : number
->                  : ^^^^^^
->ExpandoDecl.m : (n: number) => number
->              : ^^^^^^^^^^^^^^^^^^^^^
->ExpandoDecl : typeof ExpandoDecl
->            : ^^^^^^^^^^^^^^^^^^
->m : (n: number) => number
->  : ^^^^^^^^^^^^^^^^^^^^^
->12 : 12
->   : ^^
->ExpandoDecl(101).length : number
->                        : ^^^^^^
->ExpandoDecl(101) : string
->                 : ^^^^^^
->ExpandoDecl : typeof ExpandoDecl
->            : ^^^^^^^^^^^^^^^^^^
->101 : 101
->    : ^^^
->length : number
->       : ^^^^^^
-
-const ExpandoExpr = function (n: number) {
->ExpandoExpr : { (n: number): string; prop: { x: number; y?: undefined; } | { y: string; x?: undefined; }; m(n: number): number; }
->            : ^^^^^^      ^^^^^^^^^^^^^^^^^^^^^^^^^^^^^^^^^^^^^^^^^^^^^^^^^^^^^^^^^^^^^^^^^^^^^^^^^^^^^^^^^^^^^^^^^^^^^^^^^^^^^^^
->function (n: number) {    return n.toString();} : { (n: number): string; prop: { x: number; y?: undefined; } | { y: string; x?: undefined; }; m(n: number): number; }
->                                                : ^^^^^^      ^^^^^^^^^^^^^^^^^^^^^^^^^^^^^^^^^^^^^^^^^^^^^^^^^^^^^^^^^^^^^^^^^^^^^^^^^^^^^^^^^^^^^^^^^^^^^^^^^^^^^^^
->n : number
->  : ^^^^^^
-
-    return n.toString();
->n.toString() : string
-<<<<<<< HEAD
->n.toString : (radix?: number | undefined) => string
->n : number
->toString : (radix?: number | undefined) => string
-=======
->             : ^^^^^^
->n.toString : (radix?: number) => string
->           : ^^^^^^^^^^^^^^^^^^^^^^^^^^
->n : number
->  : ^^^^^^
->toString : (radix?: number) => string
->         : ^^^^^^^^^^^^^^^^^^^^^^^^^^
->>>>>>> 12402f26
-}
-ExpandoExpr.prop = { x: 2 }
->ExpandoExpr.prop = { x: 2 } : { x: number; }
->                            : ^^^^^^^^^^^^^^
->ExpandoExpr.prop : { x: number; y?: undefined; } | { y: string; x?: undefined; }
->                 : ^^^^^^^^^^^^^^^^^^^^^^^^^^^^^^^^^^^^^^^^^^^^^^^^^^^^^^^^^^^^^
->ExpandoExpr : { (n: number): string; prop: { x: number; y?: undefined; } | { y: string; x?: undefined; }; m(n: number): number; }
->            : ^^^^^^^^^^^^^^^^^^^^^^^^^^^^^^^^^^^^^^^^^^^^^^^^^^^^^^^^^^^^^^^^^^^^^^^^^^^^^^^^^^^^^^^^^^^^^^^^^^^^^^^^^^^^^^^^^^^
->prop : { x: number; y?: undefined; } | { y: string; x?: undefined; }
->     : ^^^^^^^^^^^^^^^^^^^^^^^^^^^^^^^^^^^^^^^^^^^^^^^^^^^^^^^^^^^^^
->{ x: 2 } : { x: number; }
->         : ^^^^^^^^^^^^^^
->x : number
->  : ^^^^^^
->2 : 2
->  : ^
-
-ExpandoExpr.prop = { y: "" }
->ExpandoExpr.prop = { y: "" } : { y: string; }
->                             : ^^^^^^^^^^^^^^
->ExpandoExpr.prop : { x: number; y?: undefined; } | { y: string; x?: undefined; }
->                 : ^^^^^^^^^^^^^^^^^^^^^^^^^^^^^^^^^^^^^^^^^^^^^^^^^^^^^^^^^^^^^
->ExpandoExpr : { (n: number): string; prop: { x: number; y?: undefined; } | { y: string; x?: undefined; }; m(n: number): number; }
->            : ^^^^^^^^^^^^^^^^^^^^^^^^^^^^^^^^^^^^^^^^^^^^^^^^^^^^^^^^^^^^^^^^^^^^^^^^^^^^^^^^^^^^^^^^^^^^^^^^^^^^^^^^^^^^^^^^^^^
->prop : { x: number; y?: undefined; } | { y: string; x?: undefined; }
->     : ^^^^^^^^^^^^^^^^^^^^^^^^^^^^^^^^^^^^^^^^^^^^^^^^^^^^^^^^^^^^^
->{ y: "" } : { y: string; }
->          : ^^^^^^^^^^^^^^
->y : string
->  : ^^^^^^
->"" : ""
->   : ^^
-
-ExpandoExpr.m = function(n: number) {
->ExpandoExpr.m = function(n: number) {    return n + 1;} : (n: number) => number
->                                                        : ^^^^      ^^^^^^^^^^^
->ExpandoExpr.m : (n: number) => number
->              : ^^^^      ^^^^^^^^^^^
->ExpandoExpr : { (n: number): string; prop: { x: number; y?: undefined; } | { y: string; x?: undefined; }; m(n: number): number; }
->            : ^^^^^^^^^^^^^^^^^^^^^^^^^^^^^^^^^^^^^^^^^^^^^^^^^^^^^^^^^^^^^^^^^^^^^^^^^^^^^^^^^^^^^^^^^^^^^^^^^^^^^^^^^^^^^^^^^^^
->m : (n: number) => number
->  : ^^^^^^^^^^^^^^^^^^^^^
->function(n: number) {    return n + 1;} : (n: number) => number
->                                        : ^^^^      ^^^^^^^^^^^
->n : number
->  : ^^^^^^
-
-    return n + 1;
->n + 1 : number
->      : ^^^^^^
->n : number
->  : ^^^^^^
->1 : 1
->  : ^
-}
-var n = (ExpandoExpr.prop.x || 0) + ExpandoExpr.m(12) + ExpandoExpr(101).length
->n : number
->  : ^^^^^^
->(ExpandoExpr.prop.x || 0) + ExpandoExpr.m(12) + ExpandoExpr(101).length : number
->                                                                        : ^^^^^^
->(ExpandoExpr.prop.x || 0) + ExpandoExpr.m(12) : number
->                                              : ^^^^^^
->(ExpandoExpr.prop.x || 0) : 0
->                          : ^
->ExpandoExpr.prop.x || 0 : 0
->                        : ^
->ExpandoExpr.prop.x : undefined
->                   : ^^^^^^^^^
->ExpandoExpr.prop : { y: string; x?: undefined; }
->                 : ^^^^^^^^^^^^^^^^^^^^^^^^^^^^^
->ExpandoExpr : { (n: number): string; prop: { x: number; y?: undefined; } | { y: string; x?: undefined; }; m(n: number): number; }
->            : ^^^^^^^^^^^^^^^^^^^^^^^^^^^^^^^^^^^^^^^^^^^^^^^^^^^^^^^^^^^^^^^^^^^^^^^^^^^^^^^^^^^^^^^^^^^^^^^^^^^^^^^^^^^^^^^^^^^
->prop : { y: string; x?: undefined; }
->     : ^^^^^^^^^^^^^^^^^^^^^^^^^^^^^
->x : undefined
->  : ^^^^^^^^^
->0 : 0
->  : ^
->ExpandoExpr.m(12) : number
->                  : ^^^^^^
->ExpandoExpr.m : (n: number) => number
->              : ^^^^^^^^^^^^^^^^^^^^^
->ExpandoExpr : { (n: number): string; prop: { x: number; y?: undefined; } | { y: string; x?: undefined; }; m(n: number): number; }
->            : ^^^^^^^^^^^^^^^^^^^^^^^^^^^^^^^^^^^^^^^^^^^^^^^^^^^^^^^^^^^^^^^^^^^^^^^^^^^^^^^^^^^^^^^^^^^^^^^^^^^^^^^^^^^^^^^^^^^
->m : (n: number) => number
->  : ^^^^^^^^^^^^^^^^^^^^^
->12 : 12
->   : ^^
->ExpandoExpr(101).length : number
->                        : ^^^^^^
->ExpandoExpr(101) : string
->                 : ^^^^^^
->ExpandoExpr : { (n: number): string; prop: { x: number; y?: undefined; } | { y: string; x?: undefined; }; m(n: number): number; }
->            : ^^^^^^^^^^^^^^^^^^^^^^^^^^^^^^^^^^^^^^^^^^^^^^^^^^^^^^^^^^^^^^^^^^^^^^^^^^^^^^^^^^^^^^^^^^^^^^^^^^^^^^^^^^^^^^^^^^^
->101 : 101
->    : ^^^
->length : number
->       : ^^^^^^
-
-const ExpandoArrow = (n: number) => n.toString();
->ExpandoArrow : { (n: number): string; prop: number; m(n: number): number; }
->             : ^^^^^^      ^^^^^^^^^^^^^^^^^^^^^^^^^^^^^^^^^^^^^^^^^^^^^^^^
->(n: number) => n.toString() : { (n: number): string; prop: number; m(n: number): number; }
->                            : ^^^^^^      ^^^^^^^^^^^^^^^^^^^^^^^^^^^^^^^^^^^^^^^^^^^^^^^^
->n : number
->  : ^^^^^^
->n.toString() : string
-<<<<<<< HEAD
->n.toString : (radix?: number | undefined) => string
->n : number
->toString : (radix?: number | undefined) => string
-=======
->             : ^^^^^^
->n.toString : (radix?: number) => string
->           : ^^^^^^^^^^^^^^^^^^^^^^^^^^
->n : number
->  : ^^^^^^
->toString : (radix?: number) => string
->         : ^^^^^^^^^^^^^^^^^^^^^^^^^^
->>>>>>> 12402f26
-
-ExpandoArrow.prop = 2
->ExpandoArrow.prop = 2 : 2
->                      : ^
->ExpandoArrow.prop : number
->                  : ^^^^^^
->ExpandoArrow : { (n: number): string; prop: number; m(n: number): number; }
->             : ^^^^^^^^^^^^^^^^^^^^^^^^^^^^^^^^^^^^^^^^^^^^^^^^^^^^^^^^^^^^
->prop : number
->     : ^^^^^^
->2 : 2
->  : ^
-
-ExpandoArrow.m = function(n: number) {
->ExpandoArrow.m = function(n: number) {    return n + 1;} : (n: number) => number
->                                                         : ^^^^      ^^^^^^^^^^^
->ExpandoArrow.m : (n: number) => number
->               : ^^^^      ^^^^^^^^^^^
->ExpandoArrow : { (n: number): string; prop: number; m(n: number): number; }
->             : ^^^^^^^^^^^^^^^^^^^^^^^^^^^^^^^^^^^^^^^^^^^^^^^^^^^^^^^^^^^^
->m : (n: number) => number
->  : ^^^^^^^^^^^^^^^^^^^^^
->function(n: number) {    return n + 1;} : (n: number) => number
->                                        : ^^^^      ^^^^^^^^^^^
->n : number
->  : ^^^^^^
-
-    return n + 1;
->n + 1 : number
->      : ^^^^^^
->n : number
->  : ^^^^^^
->1 : 1
->  : ^
-
-}
-
-function ExpandoNested(n: number) {
->ExpandoNested : typeof ExpandoNested
->              : ^^^^^^^^^^^^^^^^^^^^
->n : number
->  : ^^^^^^
-
-    const nested = function (m: number) {
->nested : { (m: number): number; total: number; }
->       : ^^^^^^      ^^^^^^^^^^^^^^^^^^^^^^^^^^^
->function (m: number) {        return n + m;    } : { (m: number): number; total: number; }
->                                                 : ^^^^^^      ^^^^^^^^^^^^^^^^^^^^^^^^^^^
->m : number
->  : ^^^^^^
-
-        return n + m;
->n + m : number
->      : ^^^^^^
->n : number
->  : ^^^^^^
->m : number
->  : ^^^^^^
-
-    };
-    nested.total = n + 1_000_000;
->nested.total = n + 1_000_000 : number
->                             : ^^^^^^
->nested.total : number
->             : ^^^^^^
->nested : { (m: number): number; total: number; }
->       : ^^^^^^^^^^^^^^^^^^^^^^^^^^^^^^^^^^^^^^^
->total : number
->      : ^^^^^^
->n + 1_000_000 : number
->              : ^^^^^^
->n : number
->  : ^^^^^^
->1_000_000 : 1000000
->          : ^^^^^^^
-
-    return nested;
->nested : { (m: number): number; total: number; }
->       : ^^^^^^^^^^^^^^^^^^^^^^^^^^^^^^^^^^^^^^^
-}
-ExpandoNested.also = -1;
->ExpandoNested.also = -1 : -1
->                        : ^^
->ExpandoNested.also : number
->                   : ^^^^^^
->ExpandoNested : typeof ExpandoNested
->              : ^^^^^^^^^^^^^^^^^^^^
->also : number
->     : ^^^^^^
->-1 : -1
->   : ^^
->1 : 1
->  : ^
-
-function ExpandoMerge(n: number) {
->ExpandoMerge : typeof ExpandoMerge
->             : ^^^^^^^^^^^^^^^^^^^
->n : number
->  : ^^^^^^
-
-    return n * 100;
->n * 100 : number
->        : ^^^^^^
->n : number
->  : ^^^^^^
->100 : 100
->    : ^^^
-}
-ExpandoMerge.p1 = 111
->ExpandoMerge.p1 = 111 : 111
->                      : ^^^
->ExpandoMerge.p1 : number
->                : ^^^^^^
->ExpandoMerge : typeof ExpandoMerge
->             : ^^^^^^^^^^^^^^^^^^^
->p1 : number
->   : ^^^^^^
->111 : 111
->    : ^^^
-
-namespace ExpandoMerge {
->ExpandoMerge : typeof ExpandoMerge
->             : ^^^^^^^^^^^^^^^^^^^
-
-    export var p2 = 222;
->p2 : number
->   : ^^^^^^
->222 : 222
->    : ^^^
-}
-namespace ExpandoMerge {
->ExpandoMerge : typeof ExpandoMerge
->             : ^^^^^^^^^^^^^^^^^^^
-
-    export var p3 = 333;
->p3 : number
->   : ^^^^^^
->333 : 333
->    : ^^^
-}
-var n = ExpandoMerge.p1 + ExpandoMerge.p2 + ExpandoMerge.p3 + ExpandoMerge(1);
->n : number
->  : ^^^^^^
->ExpandoMerge.p1 + ExpandoMerge.p2 + ExpandoMerge.p3 + ExpandoMerge(1) : number
->                                                                      : ^^^^^^
->ExpandoMerge.p1 + ExpandoMerge.p2 + ExpandoMerge.p3 : number
->                                                    : ^^^^^^
->ExpandoMerge.p1 + ExpandoMerge.p2 : number
->                                  : ^^^^^^
->ExpandoMerge.p1 : number
->                : ^^^^^^
->ExpandoMerge : typeof ExpandoMerge
->             : ^^^^^^^^^^^^^^^^^^^
->p1 : number
->   : ^^^^^^
->ExpandoMerge.p2 : number
->                : ^^^^^^
->ExpandoMerge : typeof ExpandoMerge
->             : ^^^^^^^^^^^^^^^^^^^
->p2 : number
->   : ^^^^^^
->ExpandoMerge.p3 : number
->                : ^^^^^^
->ExpandoMerge : typeof ExpandoMerge
->             : ^^^^^^^^^^^^^^^^^^^
->p3 : number
->   : ^^^^^^
->ExpandoMerge(1) : number
->                : ^^^^^^
->ExpandoMerge : typeof ExpandoMerge
->             : ^^^^^^^^^^^^^^^^^^^
->1 : 1
->  : ^
-
-namespace Ns {
->Ns : typeof Ns
->   : ^^^^^^^^^
-
-    function ExpandoNamespace(): void {}
->ExpandoNamespace : { (): void; p6: number; }
->                 : ^^^^^^    ^^^^^^^^^^^^^^^
-
-    ExpandoNamespace.p6 = 42;
->ExpandoNamespace.p6 = 42 : 42
->                         : ^^
->ExpandoNamespace.p6 : number
->                    : ^^^^^^
->ExpandoNamespace : { (): void; p6: number; }
->                 : ^^^^^^^^^^^^^^^^^^^^^^^^^
->p6 : number
->   : ^^^^^^
->42 : 42
->   : ^^
-
-    export function foo() {
->foo : () => { (): void; p6: number; }
->    : ^^^^^^^^^^^^^^^^^^^^^^^^^^^^^^^
-
-        return ExpandoNamespace;
->ExpandoNamespace : { (): void; p6: number; }
->                 : ^^^^^^^^^^^^^^^^^^^^^^^^^
-    }
-}
-
-// Should not work in Typescript -- must be const
-var ExpandoExpr2 = function (n: number) {
->ExpandoExpr2 : (n: number) => string
->             : ^^^^      ^^^^^^^^^^^
->function (n: number) {    return n.toString();} : (n: number) => string
->                                                : ^^^^      ^^^^^^^^^^^
->n : number
->  : ^^^^^^
-
-    return n.toString();
->n.toString() : string
-<<<<<<< HEAD
->n.toString : (radix?: number | undefined) => string
->n : number
->toString : (radix?: number | undefined) => string
-=======
->             : ^^^^^^
->n.toString : (radix?: number) => string
->           : ^^^^^^^^^^^^^^^^^^^^^^^^^^
->n : number
->  : ^^^^^^
->toString : (radix?: number) => string
->         : ^^^^^^^^^^^^^^^^^^^^^^^^^^
->>>>>>> 12402f26
-}
-ExpandoExpr2.prop = 2
->ExpandoExpr2.prop = 2 : 2
->                      : ^
->ExpandoExpr2.prop : any
->                  : ^^^
->ExpandoExpr2 : (n: number) => string
->             : ^^^^^^^^^^^^^^^^^^^^^
->prop : any
->     : ^^^
->2 : 2
->  : ^
-
-ExpandoExpr2.m = function(n: number) {
->ExpandoExpr2.m = function(n: number) {    return n + 1;} : (n: number) => number
->                                                         : ^^^^      ^^^^^^^^^^^
->ExpandoExpr2.m : any
->               : ^^^
->ExpandoExpr2 : (n: number) => string
->             : ^^^^^^^^^^^^^^^^^^^^^
->m : any
->  : ^^^
->function(n: number) {    return n + 1;} : (n: number) => number
->                                        : ^^^^      ^^^^^^^^^^^
->n : number
->  : ^^^^^^
-
-    return n + 1;
->n + 1 : number
->      : ^^^^^^
->n : number
->  : ^^^^^^
->1 : 1
->  : ^
-}
-var n = ExpandoExpr2.prop + ExpandoExpr2.m(12) + ExpandoExpr2(101).length
->n : number
->  : ^^^^^^
->ExpandoExpr2.prop + ExpandoExpr2.m(12) + ExpandoExpr2(101).length : any
->                                                                  : ^^^
->ExpandoExpr2.prop + ExpandoExpr2.m(12) : any
->                                       : ^^^
->ExpandoExpr2.prop : any
->                  : ^^^
->ExpandoExpr2 : (n: number) => string
->             : ^^^^^^^^^^^^^^^^^^^^^
->prop : any
->     : ^^^
->ExpandoExpr2.m(12) : any
->                   : ^^^
->ExpandoExpr2.m : any
->               : ^^^
->ExpandoExpr2 : (n: number) => string
->             : ^^^^^^^^^^^^^^^^^^^^^
->m : any
->  : ^^^
->12 : 12
->   : ^^
->ExpandoExpr2(101).length : number
->                         : ^^^^^^
->ExpandoExpr2(101) : string
->                  : ^^^^^^
->ExpandoExpr2 : (n: number) => string
->             : ^^^^^^^^^^^^^^^^^^^^^
->101 : 101
->    : ^^^
->length : number
->       : ^^^^^^
-
-// Should not work in typescript -- classes already have statics
-class ExpandoClass {
->ExpandoClass : ExpandoClass
->             : ^^^^^^^^^^^^
-
-    n = 1001;
->n : number
->  : ^^^^^^
->1001 : 1001
->     : ^^^^
-}
-ExpandoClass.prop = 2
->ExpandoClass.prop = 2 : 2
->                      : ^
->ExpandoClass.prop : any
->                  : ^^^
->ExpandoClass : typeof ExpandoClass
->             : ^^^^^^^^^^^^^^^^^^^
->prop : any
->     : ^^^
->2 : 2
->  : ^
-
-ExpandoClass.m = function(n: number) {
->ExpandoClass.m = function(n: number) {    return n + 1;} : (n: number) => number
->                                                         : ^^^^      ^^^^^^^^^^^
->ExpandoClass.m : any
->               : ^^^
->ExpandoClass : typeof ExpandoClass
->             : ^^^^^^^^^^^^^^^^^^^
->m : any
->  : ^^^
->function(n: number) {    return n + 1;} : (n: number) => number
->                                        : ^^^^      ^^^^^^^^^^^
->n : number
->  : ^^^^^^
-
-    return n + 1;
->n + 1 : number
->      : ^^^^^^
->n : number
->  : ^^^^^^
->1 : 1
->  : ^
-}
-var n = ExpandoClass.prop + ExpandoClass.m(12) + new ExpandoClass().n
->n : number
->  : ^^^^^^
->ExpandoClass.prop + ExpandoClass.m(12) + new ExpandoClass().n : any
->                                                              : ^^^
->ExpandoClass.prop + ExpandoClass.m(12) : any
->                                       : ^^^
->ExpandoClass.prop : any
->                  : ^^^
->ExpandoClass : typeof ExpandoClass
->             : ^^^^^^^^^^^^^^^^^^^
->prop : any
->     : ^^^
->ExpandoClass.m(12) : any
->                   : ^^^
->ExpandoClass.m : any
->               : ^^^
->ExpandoClass : typeof ExpandoClass
->             : ^^^^^^^^^^^^^^^^^^^
->m : any
->  : ^^^
->12 : 12
->   : ^^
->new ExpandoClass().n : number
->                     : ^^^^^^
->new ExpandoClass() : ExpandoClass
->                   : ^^^^^^^^^^^^
->ExpandoClass : typeof ExpandoClass
->             : ^^^^^^^^^^^^^^^^^^^
->n : number
->  : ^^^^^^
-
-// Class expressions shouldn't work in typescript either
-var ExpandoExpr3 = class {
->ExpandoExpr3 : typeof ExpandoExpr3
->             : ^^^^^^^^^^^^^^^^^^^
->class {    n = 10001;} : typeof ExpandoExpr3
->                       : ^^^^^^^^^^^^^^^^^^^
-
-    n = 10001;
->n : number
->  : ^^^^^^
->10001 : 10001
->      : ^^^^^
-}
-ExpandoExpr3.prop = 3
->ExpandoExpr3.prop = 3 : 3
->                      : ^
->ExpandoExpr3.prop : any
->                  : ^^^
->ExpandoExpr3 : typeof ExpandoExpr3
->             : ^^^^^^^^^^^^^^^^^^^
->prop : any
->     : ^^^
->3 : 3
->  : ^
-
-ExpandoExpr3.m = function(n: number) {
->ExpandoExpr3.m = function(n: number) {    return n + 1;} : (n: number) => number
->                                                         : ^^^^      ^^^^^^^^^^^
->ExpandoExpr3.m : any
->               : ^^^
->ExpandoExpr3 : typeof ExpandoExpr3
->             : ^^^^^^^^^^^^^^^^^^^
->m : any
->  : ^^^
->function(n: number) {    return n + 1;} : (n: number) => number
->                                        : ^^^^      ^^^^^^^^^^^
->n : number
->  : ^^^^^^
-
-    return n + 1;
->n + 1 : number
->      : ^^^^^^
->n : number
->  : ^^^^^^
->1 : 1
->  : ^
-}
-var n = ExpandoExpr3.prop + ExpandoExpr3.m(13) + new ExpandoExpr3().n
->n : number
->  : ^^^^^^
->ExpandoExpr3.prop + ExpandoExpr3.m(13) + new ExpandoExpr3().n : any
->                                                              : ^^^
->ExpandoExpr3.prop + ExpandoExpr3.m(13) : any
->                                       : ^^^
->ExpandoExpr3.prop : any
->                  : ^^^
->ExpandoExpr3 : typeof ExpandoExpr3
->             : ^^^^^^^^^^^^^^^^^^^
->prop : any
->     : ^^^
->ExpandoExpr3.m(13) : any
->                   : ^^^
->ExpandoExpr3.m : any
->               : ^^^
->ExpandoExpr3 : typeof ExpandoExpr3
->             : ^^^^^^^^^^^^^^^^^^^
->m : any
->  : ^^^
->13 : 13
->   : ^^
->new ExpandoExpr3().n : number
->                     : ^^^^^^
->new ExpandoExpr3() : ExpandoExpr3
->                   : ^^^^^^^^^^^^
->ExpandoExpr3 : typeof ExpandoExpr3
->             : ^^^^^^^^^^^^^^^^^^^
->n : number
->  : ^^^^^^
-
-
+//// [tests/cases/conformance/salsa/typeFromPropertyAssignment29.ts] ////
+
+=== typeFromPropertyAssignment29.ts ===
+function ExpandoDecl(n: number) {
+>ExpandoDecl : typeof ExpandoDecl
+>            : ^^^^^^^^^^^^^^^^^^
+>n : number
+>  : ^^^^^^
+
+    return n.toString();
+>n.toString() : string
+>             : ^^^^^^
+>n.toString : (radix?: number | undefined) => string
+>           : ^^^^^^^^^^^^^^^^^^^^^^^^^^^^^^^^^^^^^^
+>n : number
+>  : ^^^^^^
+>toString : (radix?: number | undefined) => string
+>         : ^^^^^^^^^^^^^^^^^^^^^^^^^^^^^^^^^^^^^^
+}
+ExpandoDecl.prop = 2
+>ExpandoDecl.prop = 2 : 2
+>                     : ^
+>ExpandoDecl.prop : number
+>                 : ^^^^^^
+>ExpandoDecl : typeof ExpandoDecl
+>            : ^^^^^^^^^^^^^^^^^^
+>prop : number
+>     : ^^^^^^
+>2 : 2
+>  : ^
+
+ExpandoDecl.m = function(n: number) {
+>ExpandoDecl.m = function(n: number) {    return n + 1;} : (n: number) => number
+>                                                        : ^^^^      ^^^^^^^^^^^
+>ExpandoDecl.m : (n: number) => number
+>              : ^^^^      ^^^^^^^^^^^
+>ExpandoDecl : typeof ExpandoDecl
+>            : ^^^^^^^^^^^^^^^^^^
+>m : (n: number) => number
+>  : ^^^^^^^^^^^^^^^^^^^^^
+>function(n: number) {    return n + 1;} : (n: number) => number
+>                                        : ^^^^      ^^^^^^^^^^^
+>n : number
+>  : ^^^^^^
+
+    return n + 1;
+>n + 1 : number
+>      : ^^^^^^
+>n : number
+>  : ^^^^^^
+>1 : 1
+>  : ^
+}
+var n = ExpandoDecl.prop + ExpandoDecl.m(12) + ExpandoDecl(101).length
+>n : number
+>  : ^^^^^^
+>ExpandoDecl.prop + ExpandoDecl.m(12) + ExpandoDecl(101).length : number
+>                                                               : ^^^^^^
+>ExpandoDecl.prop + ExpandoDecl.m(12) : number
+>                                     : ^^^^^^
+>ExpandoDecl.prop : number
+>                 : ^^^^^^
+>ExpandoDecl : typeof ExpandoDecl
+>            : ^^^^^^^^^^^^^^^^^^
+>prop : number
+>     : ^^^^^^
+>ExpandoDecl.m(12) : number
+>                  : ^^^^^^
+>ExpandoDecl.m : (n: number) => number
+>              : ^^^^^^^^^^^^^^^^^^^^^
+>ExpandoDecl : typeof ExpandoDecl
+>            : ^^^^^^^^^^^^^^^^^^
+>m : (n: number) => number
+>  : ^^^^^^^^^^^^^^^^^^^^^
+>12 : 12
+>   : ^^
+>ExpandoDecl(101).length : number
+>                        : ^^^^^^
+>ExpandoDecl(101) : string
+>                 : ^^^^^^
+>ExpandoDecl : typeof ExpandoDecl
+>            : ^^^^^^^^^^^^^^^^^^
+>101 : 101
+>    : ^^^
+>length : number
+>       : ^^^^^^
+
+const ExpandoExpr = function (n: number) {
+>ExpandoExpr : { (n: number): string; prop: { x: number; y?: undefined; } | { y: string; x?: undefined; }; m(n: number): number; }
+>            : ^^^^^^      ^^^^^^^^^^^^^^^^^^^^^^^^^^^^^^^^^^^^^^^^^^^^^^^^^^^^^^^^^^^^^^^^^^^^^^^^^^^^^^^^^^^^^^^^^^^^^^^^^^^^^^^
+>function (n: number) {    return n.toString();} : { (n: number): string; prop: { x: number; y?: undefined; } | { y: string; x?: undefined; }; m(n: number): number; }
+>                                                : ^^^^^^      ^^^^^^^^^^^^^^^^^^^^^^^^^^^^^^^^^^^^^^^^^^^^^^^^^^^^^^^^^^^^^^^^^^^^^^^^^^^^^^^^^^^^^^^^^^^^^^^^^^^^^^^
+>n : number
+>  : ^^^^^^
+
+    return n.toString();
+>n.toString() : string
+>             : ^^^^^^
+>n.toString : (radix?: number | undefined) => string
+>           : ^^^^^^^^^^^^^^^^^^^^^^^^^^^^^^^^^^^^^^
+>n : number
+>  : ^^^^^^
+>toString : (radix?: number | undefined) => string
+>         : ^^^^^^^^^^^^^^^^^^^^^^^^^^^^^^^^^^^^^^
+}
+ExpandoExpr.prop = { x: 2 }
+>ExpandoExpr.prop = { x: 2 } : { x: number; }
+>                            : ^^^^^^^^^^^^^^
+>ExpandoExpr.prop : { x: number; y?: undefined; } | { y: string; x?: undefined; }
+>                 : ^^^^^^^^^^^^^^^^^^^^^^^^^^^^^^^^^^^^^^^^^^^^^^^^^^^^^^^^^^^^^
+>ExpandoExpr : { (n: number): string; prop: { x: number; y?: undefined; } | { y: string; x?: undefined; }; m(n: number): number; }
+>            : ^^^^^^^^^^^^^^^^^^^^^^^^^^^^^^^^^^^^^^^^^^^^^^^^^^^^^^^^^^^^^^^^^^^^^^^^^^^^^^^^^^^^^^^^^^^^^^^^^^^^^^^^^^^^^^^^^^^
+>prop : { x: number; y?: undefined; } | { y: string; x?: undefined; }
+>     : ^^^^^^^^^^^^^^^^^^^^^^^^^^^^^^^^^^^^^^^^^^^^^^^^^^^^^^^^^^^^^
+>{ x: 2 } : { x: number; }
+>         : ^^^^^^^^^^^^^^
+>x : number
+>  : ^^^^^^
+>2 : 2
+>  : ^
+
+ExpandoExpr.prop = { y: "" }
+>ExpandoExpr.prop = { y: "" } : { y: string; }
+>                             : ^^^^^^^^^^^^^^
+>ExpandoExpr.prop : { x: number; y?: undefined; } | { y: string; x?: undefined; }
+>                 : ^^^^^^^^^^^^^^^^^^^^^^^^^^^^^^^^^^^^^^^^^^^^^^^^^^^^^^^^^^^^^
+>ExpandoExpr : { (n: number): string; prop: { x: number; y?: undefined; } | { y: string; x?: undefined; }; m(n: number): number; }
+>            : ^^^^^^^^^^^^^^^^^^^^^^^^^^^^^^^^^^^^^^^^^^^^^^^^^^^^^^^^^^^^^^^^^^^^^^^^^^^^^^^^^^^^^^^^^^^^^^^^^^^^^^^^^^^^^^^^^^^
+>prop : { x: number; y?: undefined; } | { y: string; x?: undefined; }
+>     : ^^^^^^^^^^^^^^^^^^^^^^^^^^^^^^^^^^^^^^^^^^^^^^^^^^^^^^^^^^^^^
+>{ y: "" } : { y: string; }
+>          : ^^^^^^^^^^^^^^
+>y : string
+>  : ^^^^^^
+>"" : ""
+>   : ^^
+
+ExpandoExpr.m = function(n: number) {
+>ExpandoExpr.m = function(n: number) {    return n + 1;} : (n: number) => number
+>                                                        : ^^^^      ^^^^^^^^^^^
+>ExpandoExpr.m : (n: number) => number
+>              : ^^^^      ^^^^^^^^^^^
+>ExpandoExpr : { (n: number): string; prop: { x: number; y?: undefined; } | { y: string; x?: undefined; }; m(n: number): number; }
+>            : ^^^^^^^^^^^^^^^^^^^^^^^^^^^^^^^^^^^^^^^^^^^^^^^^^^^^^^^^^^^^^^^^^^^^^^^^^^^^^^^^^^^^^^^^^^^^^^^^^^^^^^^^^^^^^^^^^^^
+>m : (n: number) => number
+>  : ^^^^^^^^^^^^^^^^^^^^^
+>function(n: number) {    return n + 1;} : (n: number) => number
+>                                        : ^^^^      ^^^^^^^^^^^
+>n : number
+>  : ^^^^^^
+
+    return n + 1;
+>n + 1 : number
+>      : ^^^^^^
+>n : number
+>  : ^^^^^^
+>1 : 1
+>  : ^
+}
+var n = (ExpandoExpr.prop.x || 0) + ExpandoExpr.m(12) + ExpandoExpr(101).length
+>n : number
+>  : ^^^^^^
+>(ExpandoExpr.prop.x || 0) + ExpandoExpr.m(12) + ExpandoExpr(101).length : number
+>                                                                        : ^^^^^^
+>(ExpandoExpr.prop.x || 0) + ExpandoExpr.m(12) : number
+>                                              : ^^^^^^
+>(ExpandoExpr.prop.x || 0) : 0
+>                          : ^
+>ExpandoExpr.prop.x || 0 : 0
+>                        : ^
+>ExpandoExpr.prop.x : undefined
+>                   : ^^^^^^^^^
+>ExpandoExpr.prop : { y: string; x?: undefined; }
+>                 : ^^^^^^^^^^^^^^^^^^^^^^^^^^^^^
+>ExpandoExpr : { (n: number): string; prop: { x: number; y?: undefined; } | { y: string; x?: undefined; }; m(n: number): number; }
+>            : ^^^^^^^^^^^^^^^^^^^^^^^^^^^^^^^^^^^^^^^^^^^^^^^^^^^^^^^^^^^^^^^^^^^^^^^^^^^^^^^^^^^^^^^^^^^^^^^^^^^^^^^^^^^^^^^^^^^
+>prop : { y: string; x?: undefined; }
+>     : ^^^^^^^^^^^^^^^^^^^^^^^^^^^^^
+>x : undefined
+>  : ^^^^^^^^^
+>0 : 0
+>  : ^
+>ExpandoExpr.m(12) : number
+>                  : ^^^^^^
+>ExpandoExpr.m : (n: number) => number
+>              : ^^^^^^^^^^^^^^^^^^^^^
+>ExpandoExpr : { (n: number): string; prop: { x: number; y?: undefined; } | { y: string; x?: undefined; }; m(n: number): number; }
+>            : ^^^^^^^^^^^^^^^^^^^^^^^^^^^^^^^^^^^^^^^^^^^^^^^^^^^^^^^^^^^^^^^^^^^^^^^^^^^^^^^^^^^^^^^^^^^^^^^^^^^^^^^^^^^^^^^^^^^
+>m : (n: number) => number
+>  : ^^^^^^^^^^^^^^^^^^^^^
+>12 : 12
+>   : ^^
+>ExpandoExpr(101).length : number
+>                        : ^^^^^^
+>ExpandoExpr(101) : string
+>                 : ^^^^^^
+>ExpandoExpr : { (n: number): string; prop: { x: number; y?: undefined; } | { y: string; x?: undefined; }; m(n: number): number; }
+>            : ^^^^^^^^^^^^^^^^^^^^^^^^^^^^^^^^^^^^^^^^^^^^^^^^^^^^^^^^^^^^^^^^^^^^^^^^^^^^^^^^^^^^^^^^^^^^^^^^^^^^^^^^^^^^^^^^^^^
+>101 : 101
+>    : ^^^
+>length : number
+>       : ^^^^^^
+
+const ExpandoArrow = (n: number) => n.toString();
+>ExpandoArrow : { (n: number): string; prop: number; m(n: number): number; }
+>             : ^^^^^^      ^^^^^^^^^^^^^^^^^^^^^^^^^^^^^^^^^^^^^^^^^^^^^^^^
+>(n: number) => n.toString() : { (n: number): string; prop: number; m(n: number): number; }
+>                            : ^^^^^^      ^^^^^^^^^^^^^^^^^^^^^^^^^^^^^^^^^^^^^^^^^^^^^^^^
+>n : number
+>  : ^^^^^^
+>n.toString() : string
+>             : ^^^^^^
+>n.toString : (radix?: number | undefined) => string
+>           : ^^^^^^^^^^^^^^^^^^^^^^^^^^^^^^^^^^^^^^
+>n : number
+>  : ^^^^^^
+>toString : (radix?: number | undefined) => string
+>         : ^^^^^^^^^^^^^^^^^^^^^^^^^^^^^^^^^^^^^^
+
+ExpandoArrow.prop = 2
+>ExpandoArrow.prop = 2 : 2
+>                      : ^
+>ExpandoArrow.prop : number
+>                  : ^^^^^^
+>ExpandoArrow : { (n: number): string; prop: number; m(n: number): number; }
+>             : ^^^^^^^^^^^^^^^^^^^^^^^^^^^^^^^^^^^^^^^^^^^^^^^^^^^^^^^^^^^^
+>prop : number
+>     : ^^^^^^
+>2 : 2
+>  : ^
+
+ExpandoArrow.m = function(n: number) {
+>ExpandoArrow.m = function(n: number) {    return n + 1;} : (n: number) => number
+>                                                         : ^^^^      ^^^^^^^^^^^
+>ExpandoArrow.m : (n: number) => number
+>               : ^^^^      ^^^^^^^^^^^
+>ExpandoArrow : { (n: number): string; prop: number; m(n: number): number; }
+>             : ^^^^^^^^^^^^^^^^^^^^^^^^^^^^^^^^^^^^^^^^^^^^^^^^^^^^^^^^^^^^
+>m : (n: number) => number
+>  : ^^^^^^^^^^^^^^^^^^^^^
+>function(n: number) {    return n + 1;} : (n: number) => number
+>                                        : ^^^^      ^^^^^^^^^^^
+>n : number
+>  : ^^^^^^
+
+    return n + 1;
+>n + 1 : number
+>      : ^^^^^^
+>n : number
+>  : ^^^^^^
+>1 : 1
+>  : ^
+
+}
+
+function ExpandoNested(n: number) {
+>ExpandoNested : typeof ExpandoNested
+>              : ^^^^^^^^^^^^^^^^^^^^
+>n : number
+>  : ^^^^^^
+
+    const nested = function (m: number) {
+>nested : { (m: number): number; total: number; }
+>       : ^^^^^^      ^^^^^^^^^^^^^^^^^^^^^^^^^^^
+>function (m: number) {        return n + m;    } : { (m: number): number; total: number; }
+>                                                 : ^^^^^^      ^^^^^^^^^^^^^^^^^^^^^^^^^^^
+>m : number
+>  : ^^^^^^
+
+        return n + m;
+>n + m : number
+>      : ^^^^^^
+>n : number
+>  : ^^^^^^
+>m : number
+>  : ^^^^^^
+
+    };
+    nested.total = n + 1_000_000;
+>nested.total = n + 1_000_000 : number
+>                             : ^^^^^^
+>nested.total : number
+>             : ^^^^^^
+>nested : { (m: number): number; total: number; }
+>       : ^^^^^^^^^^^^^^^^^^^^^^^^^^^^^^^^^^^^^^^
+>total : number
+>      : ^^^^^^
+>n + 1_000_000 : number
+>              : ^^^^^^
+>n : number
+>  : ^^^^^^
+>1_000_000 : 1000000
+>          : ^^^^^^^
+
+    return nested;
+>nested : { (m: number): number; total: number; }
+>       : ^^^^^^^^^^^^^^^^^^^^^^^^^^^^^^^^^^^^^^^
+}
+ExpandoNested.also = -1;
+>ExpandoNested.also = -1 : -1
+>                        : ^^
+>ExpandoNested.also : number
+>                   : ^^^^^^
+>ExpandoNested : typeof ExpandoNested
+>              : ^^^^^^^^^^^^^^^^^^^^
+>also : number
+>     : ^^^^^^
+>-1 : -1
+>   : ^^
+>1 : 1
+>  : ^
+
+function ExpandoMerge(n: number) {
+>ExpandoMerge : typeof ExpandoMerge
+>             : ^^^^^^^^^^^^^^^^^^^
+>n : number
+>  : ^^^^^^
+
+    return n * 100;
+>n * 100 : number
+>        : ^^^^^^
+>n : number
+>  : ^^^^^^
+>100 : 100
+>    : ^^^
+}
+ExpandoMerge.p1 = 111
+>ExpandoMerge.p1 = 111 : 111
+>                      : ^^^
+>ExpandoMerge.p1 : number
+>                : ^^^^^^
+>ExpandoMerge : typeof ExpandoMerge
+>             : ^^^^^^^^^^^^^^^^^^^
+>p1 : number
+>   : ^^^^^^
+>111 : 111
+>    : ^^^
+
+namespace ExpandoMerge {
+>ExpandoMerge : typeof ExpandoMerge
+>             : ^^^^^^^^^^^^^^^^^^^
+
+    export var p2 = 222;
+>p2 : number
+>   : ^^^^^^
+>222 : 222
+>    : ^^^
+}
+namespace ExpandoMerge {
+>ExpandoMerge : typeof ExpandoMerge
+>             : ^^^^^^^^^^^^^^^^^^^
+
+    export var p3 = 333;
+>p3 : number
+>   : ^^^^^^
+>333 : 333
+>    : ^^^
+}
+var n = ExpandoMerge.p1 + ExpandoMerge.p2 + ExpandoMerge.p3 + ExpandoMerge(1);
+>n : number
+>  : ^^^^^^
+>ExpandoMerge.p1 + ExpandoMerge.p2 + ExpandoMerge.p3 + ExpandoMerge(1) : number
+>                                                                      : ^^^^^^
+>ExpandoMerge.p1 + ExpandoMerge.p2 + ExpandoMerge.p3 : number
+>                                                    : ^^^^^^
+>ExpandoMerge.p1 + ExpandoMerge.p2 : number
+>                                  : ^^^^^^
+>ExpandoMerge.p1 : number
+>                : ^^^^^^
+>ExpandoMerge : typeof ExpandoMerge
+>             : ^^^^^^^^^^^^^^^^^^^
+>p1 : number
+>   : ^^^^^^
+>ExpandoMerge.p2 : number
+>                : ^^^^^^
+>ExpandoMerge : typeof ExpandoMerge
+>             : ^^^^^^^^^^^^^^^^^^^
+>p2 : number
+>   : ^^^^^^
+>ExpandoMerge.p3 : number
+>                : ^^^^^^
+>ExpandoMerge : typeof ExpandoMerge
+>             : ^^^^^^^^^^^^^^^^^^^
+>p3 : number
+>   : ^^^^^^
+>ExpandoMerge(1) : number
+>                : ^^^^^^
+>ExpandoMerge : typeof ExpandoMerge
+>             : ^^^^^^^^^^^^^^^^^^^
+>1 : 1
+>  : ^
+
+namespace Ns {
+>Ns : typeof Ns
+>   : ^^^^^^^^^
+
+    function ExpandoNamespace(): void {}
+>ExpandoNamespace : { (): void; p6: number; }
+>                 : ^^^^^^    ^^^^^^^^^^^^^^^
+
+    ExpandoNamespace.p6 = 42;
+>ExpandoNamespace.p6 = 42 : 42
+>                         : ^^
+>ExpandoNamespace.p6 : number
+>                    : ^^^^^^
+>ExpandoNamespace : { (): void; p6: number; }
+>                 : ^^^^^^^^^^^^^^^^^^^^^^^^^
+>p6 : number
+>   : ^^^^^^
+>42 : 42
+>   : ^^
+
+    export function foo() {
+>foo : () => { (): void; p6: number; }
+>    : ^^^^^^^^^^^^^^^^^^^^^^^^^^^^^^^
+
+        return ExpandoNamespace;
+>ExpandoNamespace : { (): void; p6: number; }
+>                 : ^^^^^^^^^^^^^^^^^^^^^^^^^
+    }
+}
+
+// Should not work in Typescript -- must be const
+var ExpandoExpr2 = function (n: number) {
+>ExpandoExpr2 : (n: number) => string
+>             : ^^^^      ^^^^^^^^^^^
+>function (n: number) {    return n.toString();} : (n: number) => string
+>                                                : ^^^^      ^^^^^^^^^^^
+>n : number
+>  : ^^^^^^
+
+    return n.toString();
+>n.toString() : string
+>             : ^^^^^^
+>n.toString : (radix?: number | undefined) => string
+>           : ^^^^^^^^^^^^^^^^^^^^^^^^^^^^^^^^^^^^^^
+>n : number
+>  : ^^^^^^
+>toString : (radix?: number | undefined) => string
+>         : ^^^^^^^^^^^^^^^^^^^^^^^^^^^^^^^^^^^^^^
+}
+ExpandoExpr2.prop = 2
+>ExpandoExpr2.prop = 2 : 2
+>                      : ^
+>ExpandoExpr2.prop : any
+>                  : ^^^
+>ExpandoExpr2 : (n: number) => string
+>             : ^^^^^^^^^^^^^^^^^^^^^
+>prop : any
+>     : ^^^
+>2 : 2
+>  : ^
+
+ExpandoExpr2.m = function(n: number) {
+>ExpandoExpr2.m = function(n: number) {    return n + 1;} : (n: number) => number
+>                                                         : ^^^^      ^^^^^^^^^^^
+>ExpandoExpr2.m : any
+>               : ^^^
+>ExpandoExpr2 : (n: number) => string
+>             : ^^^^^^^^^^^^^^^^^^^^^
+>m : any
+>  : ^^^
+>function(n: number) {    return n + 1;} : (n: number) => number
+>                                        : ^^^^      ^^^^^^^^^^^
+>n : number
+>  : ^^^^^^
+
+    return n + 1;
+>n + 1 : number
+>      : ^^^^^^
+>n : number
+>  : ^^^^^^
+>1 : 1
+>  : ^
+}
+var n = ExpandoExpr2.prop + ExpandoExpr2.m(12) + ExpandoExpr2(101).length
+>n : number
+>  : ^^^^^^
+>ExpandoExpr2.prop + ExpandoExpr2.m(12) + ExpandoExpr2(101).length : any
+>                                                                  : ^^^
+>ExpandoExpr2.prop + ExpandoExpr2.m(12) : any
+>                                       : ^^^
+>ExpandoExpr2.prop : any
+>                  : ^^^
+>ExpandoExpr2 : (n: number) => string
+>             : ^^^^^^^^^^^^^^^^^^^^^
+>prop : any
+>     : ^^^
+>ExpandoExpr2.m(12) : any
+>                   : ^^^
+>ExpandoExpr2.m : any
+>               : ^^^
+>ExpandoExpr2 : (n: number) => string
+>             : ^^^^^^^^^^^^^^^^^^^^^
+>m : any
+>  : ^^^
+>12 : 12
+>   : ^^
+>ExpandoExpr2(101).length : number
+>                         : ^^^^^^
+>ExpandoExpr2(101) : string
+>                  : ^^^^^^
+>ExpandoExpr2 : (n: number) => string
+>             : ^^^^^^^^^^^^^^^^^^^^^
+>101 : 101
+>    : ^^^
+>length : number
+>       : ^^^^^^
+
+// Should not work in typescript -- classes already have statics
+class ExpandoClass {
+>ExpandoClass : ExpandoClass
+>             : ^^^^^^^^^^^^
+
+    n = 1001;
+>n : number
+>  : ^^^^^^
+>1001 : 1001
+>     : ^^^^
+}
+ExpandoClass.prop = 2
+>ExpandoClass.prop = 2 : 2
+>                      : ^
+>ExpandoClass.prop : any
+>                  : ^^^
+>ExpandoClass : typeof ExpandoClass
+>             : ^^^^^^^^^^^^^^^^^^^
+>prop : any
+>     : ^^^
+>2 : 2
+>  : ^
+
+ExpandoClass.m = function(n: number) {
+>ExpandoClass.m = function(n: number) {    return n + 1;} : (n: number) => number
+>                                                         : ^^^^      ^^^^^^^^^^^
+>ExpandoClass.m : any
+>               : ^^^
+>ExpandoClass : typeof ExpandoClass
+>             : ^^^^^^^^^^^^^^^^^^^
+>m : any
+>  : ^^^
+>function(n: number) {    return n + 1;} : (n: number) => number
+>                                        : ^^^^      ^^^^^^^^^^^
+>n : number
+>  : ^^^^^^
+
+    return n + 1;
+>n + 1 : number
+>      : ^^^^^^
+>n : number
+>  : ^^^^^^
+>1 : 1
+>  : ^
+}
+var n = ExpandoClass.prop + ExpandoClass.m(12) + new ExpandoClass().n
+>n : number
+>  : ^^^^^^
+>ExpandoClass.prop + ExpandoClass.m(12) + new ExpandoClass().n : any
+>                                                              : ^^^
+>ExpandoClass.prop + ExpandoClass.m(12) : any
+>                                       : ^^^
+>ExpandoClass.prop : any
+>                  : ^^^
+>ExpandoClass : typeof ExpandoClass
+>             : ^^^^^^^^^^^^^^^^^^^
+>prop : any
+>     : ^^^
+>ExpandoClass.m(12) : any
+>                   : ^^^
+>ExpandoClass.m : any
+>               : ^^^
+>ExpandoClass : typeof ExpandoClass
+>             : ^^^^^^^^^^^^^^^^^^^
+>m : any
+>  : ^^^
+>12 : 12
+>   : ^^
+>new ExpandoClass().n : number
+>                     : ^^^^^^
+>new ExpandoClass() : ExpandoClass
+>                   : ^^^^^^^^^^^^
+>ExpandoClass : typeof ExpandoClass
+>             : ^^^^^^^^^^^^^^^^^^^
+>n : number
+>  : ^^^^^^
+
+// Class expressions shouldn't work in typescript either
+var ExpandoExpr3 = class {
+>ExpandoExpr3 : typeof ExpandoExpr3
+>             : ^^^^^^^^^^^^^^^^^^^
+>class {    n = 10001;} : typeof ExpandoExpr3
+>                       : ^^^^^^^^^^^^^^^^^^^
+
+    n = 10001;
+>n : number
+>  : ^^^^^^
+>10001 : 10001
+>      : ^^^^^
+}
+ExpandoExpr3.prop = 3
+>ExpandoExpr3.prop = 3 : 3
+>                      : ^
+>ExpandoExpr3.prop : any
+>                  : ^^^
+>ExpandoExpr3 : typeof ExpandoExpr3
+>             : ^^^^^^^^^^^^^^^^^^^
+>prop : any
+>     : ^^^
+>3 : 3
+>  : ^
+
+ExpandoExpr3.m = function(n: number) {
+>ExpandoExpr3.m = function(n: number) {    return n + 1;} : (n: number) => number
+>                                                         : ^^^^      ^^^^^^^^^^^
+>ExpandoExpr3.m : any
+>               : ^^^
+>ExpandoExpr3 : typeof ExpandoExpr3
+>             : ^^^^^^^^^^^^^^^^^^^
+>m : any
+>  : ^^^
+>function(n: number) {    return n + 1;} : (n: number) => number
+>                                        : ^^^^      ^^^^^^^^^^^
+>n : number
+>  : ^^^^^^
+
+    return n + 1;
+>n + 1 : number
+>      : ^^^^^^
+>n : number
+>  : ^^^^^^
+>1 : 1
+>  : ^
+}
+var n = ExpandoExpr3.prop + ExpandoExpr3.m(13) + new ExpandoExpr3().n
+>n : number
+>  : ^^^^^^
+>ExpandoExpr3.prop + ExpandoExpr3.m(13) + new ExpandoExpr3().n : any
+>                                                              : ^^^
+>ExpandoExpr3.prop + ExpandoExpr3.m(13) : any
+>                                       : ^^^
+>ExpandoExpr3.prop : any
+>                  : ^^^
+>ExpandoExpr3 : typeof ExpandoExpr3
+>             : ^^^^^^^^^^^^^^^^^^^
+>prop : any
+>     : ^^^
+>ExpandoExpr3.m(13) : any
+>                   : ^^^
+>ExpandoExpr3.m : any
+>               : ^^^
+>ExpandoExpr3 : typeof ExpandoExpr3
+>             : ^^^^^^^^^^^^^^^^^^^
+>m : any
+>  : ^^^
+>13 : 13
+>   : ^^
+>new ExpandoExpr3().n : number
+>                     : ^^^^^^
+>new ExpandoExpr3() : ExpandoExpr3
+>                   : ^^^^^^^^^^^^
+>ExpandoExpr3 : typeof ExpandoExpr3
+>             : ^^^^^^^^^^^^^^^^^^^
+>n : number
+>  : ^^^^^^
+
+