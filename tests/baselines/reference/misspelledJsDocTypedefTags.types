//// [tests/cases/compiler/misspelledJsDocTypedefTags.ts] ////

=== a.js ===
/** @typedef {{ endTime: number, screenshots: number}} A.<b>*/
Animation.AnimationModel.ScreenshotCapture.Request;
>Animation.AnimationModel.ScreenshotCapture.Request : error
>Animation.AnimationModel.ScreenshotCapture : any
>                                           : ^^^
>Animation.AnimationModel : any
<<<<<<< HEAD
>Animation : { new (effect?: AnimationEffect | null | undefined, timeline?: AnimationTimeline | null | undefined): Animation; prototype: Animation; }
=======
>                         : ^^^
>Animation : { new (effect?: AnimationEffect, timeline?: AnimationTimeline): Animation; prototype: Animation; }
>          : ^^^^^^^^^^^^^^^^^^^^^^^^^^^^^^^^^^^^^^^^^^^^^^^^^^^^^^^^^^^^^^^^^^^^^^^^^^^^^^^^^^^^^^^^^^^^^^^^^^
>>>>>>> 12402f26
>AnimationModel : any
>               : ^^^
>ScreenshotCapture : any
>                  : ^^^
>Request : any
>        : ^^^

/** @typedef {{ endTime: number, screenshots: !B.<string>}} */
Animation.AnimationModel.ScreenshotCapture.Request;
>Animation.AnimationModel.ScreenshotCapture.Request : error
>Animation.AnimationModel.ScreenshotCapture : any
>                                           : ^^^
>Animation.AnimationModel : any
<<<<<<< HEAD
>Animation : { new (effect?: AnimationEffect | null | undefined, timeline?: AnimationTimeline | null | undefined): Animation; prototype: Animation; }
=======
>                         : ^^^
>Animation : { new (effect?: AnimationEffect, timeline?: AnimationTimeline): Animation; prototype: Animation; }
>          : ^^^^^^^^^^^^^^^^^^^^^^^^^^^^^^^^^^^^^^^^^^^^^^^^^^^^^^^^^^^^^^^^^^^^^^^^^^^^^^^^^^^^^^^^^^^^^^^^^^
>>>>>>> 12402f26
>AnimationModel : any
>               : ^^^
>ScreenshotCapture : any
>                  : ^^^
>Request : any
>        : ^^^

<|MERGE_RESOLUTION|>--- conflicted
+++ resolved
@@ -1,43 +1,35 @@
-//// [tests/cases/compiler/misspelledJsDocTypedefTags.ts] ////
-
-=== a.js ===
-/** @typedef {{ endTime: number, screenshots: number}} A.<b>*/
-Animation.AnimationModel.ScreenshotCapture.Request;
->Animation.AnimationModel.ScreenshotCapture.Request : error
->Animation.AnimationModel.ScreenshotCapture : any
->                                           : ^^^
->Animation.AnimationModel : any
-<<<<<<< HEAD
->Animation : { new (effect?: AnimationEffect | null | undefined, timeline?: AnimationTimeline | null | undefined): Animation; prototype: Animation; }
-=======
->                         : ^^^
->Animation : { new (effect?: AnimationEffect, timeline?: AnimationTimeline): Animation; prototype: Animation; }
->          : ^^^^^^^^^^^^^^^^^^^^^^^^^^^^^^^^^^^^^^^^^^^^^^^^^^^^^^^^^^^^^^^^^^^^^^^^^^^^^^^^^^^^^^^^^^^^^^^^^^
->>>>>>> 12402f26
->AnimationModel : any
->               : ^^^
->ScreenshotCapture : any
->                  : ^^^
->Request : any
->        : ^^^
-
-/** @typedef {{ endTime: number, screenshots: !B.<string>}} */
-Animation.AnimationModel.ScreenshotCapture.Request;
->Animation.AnimationModel.ScreenshotCapture.Request : error
->Animation.AnimationModel.ScreenshotCapture : any
->                                           : ^^^
->Animation.AnimationModel : any
-<<<<<<< HEAD
->Animation : { new (effect?: AnimationEffect | null | undefined, timeline?: AnimationTimeline | null | undefined): Animation; prototype: Animation; }
-=======
->                         : ^^^
->Animation : { new (effect?: AnimationEffect, timeline?: AnimationTimeline): Animation; prototype: Animation; }
->          : ^^^^^^^^^^^^^^^^^^^^^^^^^^^^^^^^^^^^^^^^^^^^^^^^^^^^^^^^^^^^^^^^^^^^^^^^^^^^^^^^^^^^^^^^^^^^^^^^^^
->>>>>>> 12402f26
->AnimationModel : any
->               : ^^^
->ScreenshotCapture : any
->                  : ^^^
->Request : any
->        : ^^^
-
+//// [tests/cases/compiler/misspelledJsDocTypedefTags.ts] ////
+
+=== a.js ===
+/** @typedef {{ endTime: number, screenshots: number}} A.<b>*/
+Animation.AnimationModel.ScreenshotCapture.Request;
+>Animation.AnimationModel.ScreenshotCapture.Request : error
+>Animation.AnimationModel.ScreenshotCapture : any
+>                                           : ^^^
+>Animation.AnimationModel : any
+>                         : ^^^
+>Animation : { new (effect?: AnimationEffect | null | undefined, timeline?: AnimationTimeline | null | undefined): Animation; prototype: Animation; }
+>          : ^^^^^^^^^^^^^^^^^^^^^^^^^^^^^^^^^^^^^^^^^^^^^^^^^^^^^^^^^^^^^^^^^^^^^^^^^^^^^^^^^^^^^^^^^^^^^^^^^^^^^^^^^^^^^^^^^^^^^^^^^^^^^^^^^^^^^^^^
+>AnimationModel : any
+>               : ^^^
+>ScreenshotCapture : any
+>                  : ^^^
+>Request : any
+>        : ^^^
+
+/** @typedef {{ endTime: number, screenshots: !B.<string>}} */
+Animation.AnimationModel.ScreenshotCapture.Request;
+>Animation.AnimationModel.ScreenshotCapture.Request : error
+>Animation.AnimationModel.ScreenshotCapture : any
+>                                           : ^^^
+>Animation.AnimationModel : any
+>                         : ^^^
+>Animation : { new (effect?: AnimationEffect | null | undefined, timeline?: AnimationTimeline | null | undefined): Animation; prototype: Animation; }
+>          : ^^^^^^^^^^^^^^^^^^^^^^^^^^^^^^^^^^^^^^^^^^^^^^^^^^^^^^^^^^^^^^^^^^^^^^^^^^^^^^^^^^^^^^^^^^^^^^^^^^^^^^^^^^^^^^^^^^^^^^^^^^^^^^^^^^^^^^^^
+>AnimationModel : any
+>               : ^^^
+>ScreenshotCapture : any
+>                  : ^^^
+>Request : any
+>        : ^^^
+