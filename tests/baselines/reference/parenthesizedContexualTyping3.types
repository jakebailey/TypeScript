--- conflicted
+++ resolved
@@ -1,270 +1,259 @@
-//// [tests/cases/conformance/expressions/contextualTyping/parenthesizedContexualTyping3.ts] ////
-
-=== parenthesizedContexualTyping3.ts ===
-// Contextual typing for parenthesized substitution expressions in tagged templates.
-
-/**
- * tempFun - Can't have fun for too long.
- */
-function tempFun<T>(tempStrs: TemplateStringsArray, g: (x: T) => T, x: T): T;
->tempFun : { <T>(tempStrs: TemplateStringsArray, g: (x: T) => T, x: T): T; <T_1>(tempStrs: TemplateStringsArray, g: (x: T_1) => T_1, h: (y: T_1) => T_1, x: T_1): T_1; }
->        : ^^^ ^^^^^^^^^^^^                    ^^^^^           ^^^^^ ^^^ ^^^^^^^^^^^^^^^^^^^^^^^^^^^^^^^^^^^^^^^^^^^^^^^^^^^^^^^^^^^^^^^^^^^^^^^^^^^^^^^^^^^^^^^^^^^^^^^
->tempStrs : TemplateStringsArray
->         : ^^^^^^^^^^^^^^^^^^^^
->g : (x: T) => T
->  : ^^^^ ^^^^^ 
->x : T
->  : ^
->x : T
->  : ^
-
-function tempFun<T>(tempStrs: TemplateStringsArray, g: (x: T) => T, h: (y: T) => T, x: T): T;
->tempFun : { <T_1>(tempStrs: TemplateStringsArray, g: (x: T_1) => T_1, x: T_1): T_1; <T>(tempStrs: TemplateStringsArray, g: (x: T) => T, h: (y: T) => T, x: T): T; }
->        : ^^^^^^^^^^^^^^^^^^^^^^^^^^^^^^^^^^^^^^^^^^^^^^^^^^^^^^^^^^^^^^^^^^^^^^^^^^^ ^^^^^^^^^^^^                    ^^^^^           ^^^^^           ^^^^^ ^^^ ^^^
->tempStrs : TemplateStringsArray
->         : ^^^^^^^^^^^^^^^^^^^^
->g : (x: T) => T
->  : ^^^^ ^^^^^ 
->x : T
->  : ^
->h : (y: T) => T
->  : ^^^^ ^^^^^ 
->y : T
->  : ^
->x : T
->  : ^
-
-function tempFun<T>(tempStrs: TemplateStringsArray, g: (x: T) => T, x: T): T {
->tempFun : { <T_1>(tempStrs: TemplateStringsArray, g: (x: T_1) => T_1, x: T_1): T_1; <T_2>(tempStrs: TemplateStringsArray, g: (x: T_2) => T_2, h: (y: T_2) => T_2, x: T_2): T_2; }
->        : ^^^^^^^^^^^^^^^^^^^^^^^^^^^^^^^^^^^^^^^^^^^^^^^^^^^^^^^^^^^^^^^^^^^^^^^^^^^^^^^^^^^^^^^^^^^^^^^^^^^^^^^^^^^^^^^^^^^^^^^^^^^^^^^^^^^^^^^^^^^^^^^^^^^^^^^^^^^^^^^^^^^^^^^
->tempStrs : TemplateStringsArray
->         : ^^^^^^^^^^^^^^^^^^^^
->g : (x: T) => T
->  : ^^^^ ^^^^^ 
->x : T
->  : ^
->x : T
->  : ^
-
-    return g(x);
->g(x) : T
->     : ^
->g : (x: T) => T
->  : ^^^^^^^^^^^
->x : T
->  : ^
-}
-
-var a = tempFun `${ x => x }  ${ 10 }`
->a : number
->  : ^^^^^^
->tempFun `${ x => x }  ${ 10 }` : number
->                               : ^^^^^^
->tempFun : { <T>(tempStrs: TemplateStringsArray, g: (x: T) => T, x: T): T; <T_1>(tempStrs: TemplateStringsArray, g: (x: T_1) => T_1, h: (y: T_1) => T_1, x: T_1): T_1; }
->        : ^^^^^^^^^^^^^^^^^^^^^^^^^^^^^^^^^^^^^^^^^^^^^^^^^^^^^^^^^^^^^^^^^^^^^^^^^^^^^^^^^^^^^^^^^^^^^^^^^^^^^^^^^^^^^^^^^^^^^^^^^^^^^^^^^^^^^^^^^^^^^^^^^^^^^^^^^^^^^
->`${ x => x }  ${ 10 }` : string
->                       : ^^^^^^
->x => x : (x: number) => number
->       : ^^^^^^^^^^^^^^^^^^^^^
->x : number
->  : ^^^^^^
->x : number
->  : ^^^^^^
->10 : 10
->   : ^^
-
-var b = tempFun `${ (x => x) }  ${ 10 }`
->b : number
->  : ^^^^^^
->tempFun `${ (x => x) }  ${ 10 }` : number
->                                 : ^^^^^^
->tempFun : { <T>(tempStrs: TemplateStringsArray, g: (x: T) => T, x: T): T; <T_1>(tempStrs: TemplateStringsArray, g: (x: T_1) => T_1, h: (y: T_1) => T_1, x: T_1): T_1; }
->        : ^^^^^^^^^^^^^^^^^^^^^^^^^^^^^^^^^^^^^^^^^^^^^^^^^^^^^^^^^^^^^^^^^^^^^^^^^^^^^^^^^^^^^^^^^^^^^^^^^^^^^^^^^^^^^^^^^^^^^^^^^^^^^^^^^^^^^^^^^^^^^^^^^^^^^^^^^^^^^
->`${ (x => x) }  ${ 10 }` : string
->                         : ^^^^^^
->(x => x) : (x: number) => number
->         : ^^^^^^^^^^^^^^^^^^^^^
->x => x : (x: number) => number
->       : ^^^^^^^^^^^^^^^^^^^^^
->x : number
->  : ^^^^^^
->x : number
->  : ^^^^^^
->10 : 10
->   : ^^
-
-var c = tempFun `${ ((x => x)) } ${ 10 }`
->c : number
->  : ^^^^^^
->tempFun `${ ((x => x)) } ${ 10 }` : number
->                                  : ^^^^^^
->tempFun : { <T>(tempStrs: TemplateStringsArray, g: (x: T) => T, x: T): T; <T_1>(tempStrs: TemplateStringsArray, g: (x: T_1) => T_1, h: (y: T_1) => T_1, x: T_1): T_1; }
->        : ^^^^^^^^^^^^^^^^^^^^^^^^^^^^^^^^^^^^^^^^^^^^^^^^^^^^^^^^^^^^^^^^^^^^^^^^^^^^^^^^^^^^^^^^^^^^^^^^^^^^^^^^^^^^^^^^^^^^^^^^^^^^^^^^^^^^^^^^^^^^^^^^^^^^^^^^^^^^^
->`${ ((x => x)) } ${ 10 }` : string
->                          : ^^^^^^
->((x => x)) : (x: number) => number
->           : ^^^^^^^^^^^^^^^^^^^^^
->(x => x) : (x: number) => number
->         : ^^^^^^^^^^^^^^^^^^^^^
->x => x : (x: number) => number
->       : ^^^^^^^^^^^^^^^^^^^^^
->x : number
->  : ^^^^^^
->x : number
->  : ^^^^^^
->10 : 10
->   : ^^
-
-var d = tempFun `${ x => x } ${ x => x } ${ 10 }`
->d : number
->  : ^^^^^^
->tempFun `${ x => x } ${ x => x } ${ 10 }` : number
->                                          : ^^^^^^
->tempFun : { <T>(tempStrs: TemplateStringsArray, g: (x: T) => T, x: T): T; <T_1>(tempStrs: TemplateStringsArray, g: (x: T_1) => T_1, h: (y: T_1) => T_1, x: T_1): T_1; }
->        : ^^^^^^^^^^^^^^^^^^^^^^^^^^^^^^^^^^^^^^^^^^^^^^^^^^^^^^^^^^^^^^^^^^^^^^^^^^^^^^^^^^^^^^^^^^^^^^^^^^^^^^^^^^^^^^^^^^^^^^^^^^^^^^^^^^^^^^^^^^^^^^^^^^^^^^^^^^^^^
->`${ x => x } ${ x => x } ${ 10 }` : string
->                                  : ^^^^^^
->x => x : (x: number) => number
->       : ^^^^^^^^^^^^^^^^^^^^^
->x : number
->  : ^^^^^^
->x : number
->  : ^^^^^^
->x => x : (x: number) => number
->       : ^^^^^^^^^^^^^^^^^^^^^
->x : number
->  : ^^^^^^
->x : number
->  : ^^^^^^
->10 : 10
->   : ^^
-
-var e = tempFun `${ x => x } ${ (x => x) } ${ 10 }`
->e : number
->  : ^^^^^^
->tempFun `${ x => x } ${ (x => x) } ${ 10 }` : number
->                                            : ^^^^^^
->tempFun : { <T>(tempStrs: TemplateStringsArray, g: (x: T) => T, x: T): T; <T_1>(tempStrs: TemplateStringsArray, g: (x: T_1) => T_1, h: (y: T_1) => T_1, x: T_1): T_1; }
->        : ^^^^^^^^^^^^^^^^^^^^^^^^^^^^^^^^^^^^^^^^^^^^^^^^^^^^^^^^^^^^^^^^^^^^^^^^^^^^^^^^^^^^^^^^^^^^^^^^^^^^^^^^^^^^^^^^^^^^^^^^^^^^^^^^^^^^^^^^^^^^^^^^^^^^^^^^^^^^^
->`${ x => x } ${ (x => x) } ${ 10 }` : string
->                                    : ^^^^^^
->x => x : (x: number) => number
->       : ^^^^^^^^^^^^^^^^^^^^^
->x : number
->  : ^^^^^^
->x : number
->  : ^^^^^^
->(x => x) : (x: number) => number
->         : ^^^^^^^^^^^^^^^^^^^^^
->x => x : (x: number) => number
->       : ^^^^^^^^^^^^^^^^^^^^^
->x : number
->  : ^^^^^^
->x : number
->  : ^^^^^^
->10 : 10
->   : ^^
-
-var f = tempFun `${ x => x } ${ ((x => x)) } ${ 10 }`
->f : number
->  : ^^^^^^
->tempFun `${ x => x } ${ ((x => x)) } ${ 10 }` : number
->                                              : ^^^^^^
->tempFun : { <T>(tempStrs: TemplateStringsArray, g: (x: T) => T, x: T): T; <T_1>(tempStrs: TemplateStringsArray, g: (x: T_1) => T_1, h: (y: T_1) => T_1, x: T_1): T_1; }
->        : ^^^^^^^^^^^^^^^^^^^^^^^^^^^^^^^^^^^^^^^^^^^^^^^^^^^^^^^^^^^^^^^^^^^^^^^^^^^^^^^^^^^^^^^^^^^^^^^^^^^^^^^^^^^^^^^^^^^^^^^^^^^^^^^^^^^^^^^^^^^^^^^^^^^^^^^^^^^^^
->`${ x => x } ${ ((x => x)) } ${ 10 }` : string
->                                      : ^^^^^^
->x => x : (x: number) => number
->       : ^^^^^^^^^^^^^^^^^^^^^
->x : number
->  : ^^^^^^
->x : number
->  : ^^^^^^
->((x => x)) : (x: number) => number
->           : ^^^^^^^^^^^^^^^^^^^^^
->(x => x) : (x: number) => number
->         : ^^^^^^^^^^^^^^^^^^^^^
->x => x : (x: number) => number
->       : ^^^^^^^^^^^^^^^^^^^^^
->x : number
->  : ^^^^^^
->x : number
->  : ^^^^^^
->10 : 10
->   : ^^
-
-var g = tempFun `${ (x => x) } ${ (((x => x))) } ${ 10 }`
->g : number
->  : ^^^^^^
->tempFun `${ (x => x) } ${ (((x => x))) } ${ 10 }` : number
->                                                  : ^^^^^^
->tempFun : { <T>(tempStrs: TemplateStringsArray, g: (x: T) => T, x: T): T; <T_1>(tempStrs: TemplateStringsArray, g: (x: T_1) => T_1, h: (y: T_1) => T_1, x: T_1): T_1; }
->        : ^^^^^^^^^^^^^^^^^^^^^^^^^^^^^^^^^^^^^^^^^^^^^^^^^^^^^^^^^^^^^^^^^^^^^^^^^^^^^^^^^^^^^^^^^^^^^^^^^^^^^^^^^^^^^^^^^^^^^^^^^^^^^^^^^^^^^^^^^^^^^^^^^^^^^^^^^^^^^
->`${ (x => x) } ${ (((x => x))) } ${ 10 }` : string
->                                          : ^^^^^^
->(x => x) : (x: number) => number
->         : ^^^^^^^^^^^^^^^^^^^^^
->x => x : (x: number) => number
->       : ^^^^^^^^^^^^^^^^^^^^^
->x : number
->  : ^^^^^^
->x : number
->  : ^^^^^^
->(((x => x))) : (x: number) => number
->             : ^^^^^^^^^^^^^^^^^^^^^
->((x => x)) : (x: number) => number
->           : ^^^^^^^^^^^^^^^^^^^^^
->(x => x) : (x: number) => number
->         : ^^^^^^^^^^^^^^^^^^^^^
->x => x : (x: number) => number
->       : ^^^^^^^^^^^^^^^^^^^^^
->x : number
->  : ^^^^^^
->x : number
->  : ^^^^^^
->10 : 10
->   : ^^
-
-var h = tempFun `${ (x => x) } ${ (((x => x))) } ${ undefined }`
-<<<<<<< HEAD
->h : undefined
->tempFun `${ (x => x) } ${ (((x => x))) } ${ undefined }` : undefined
->tempFun : { <T>(tempStrs: TemplateStringsArray, g: (x: T) => T, x: T): T; <T>(tempStrs: TemplateStringsArray, g: (x: T) => T, h: (y: T) => T, x: T): T; }
->`${ (x => x) } ${ (((x => x))) } ${ undefined }` : string
->(x => x) : (x: undefined) => undefined
->x => x : (x: undefined) => undefined
->x : undefined
->x : undefined
->(((x => x))) : (x: undefined) => undefined
->((x => x)) : (x: undefined) => undefined
->(x => x) : (x: undefined) => undefined
->x => x : (x: undefined) => undefined
->x : undefined
->x : undefined
-=======
->h : any
->tempFun `${ (x => x) } ${ (((x => x))) } ${ undefined }` : any
->tempFun : { <T>(tempStrs: TemplateStringsArray, g: (x: T) => T, x: T): T; <T_1>(tempStrs: TemplateStringsArray, g: (x: T_1) => T_1, h: (y: T_1) => T_1, x: T_1): T_1; }
->        : ^^^^^^^^^^^^^^^^^^^^^^^^^^^^^^^^^^^^^^^^^^^^^^^^^^^^^^^^^^^^^^^^^^^^^^^^^^^^^^^^^^^^^^^^^^^^^^^^^^^^^^^^^^^^^^^^^^^^^^^^^^^^^^^^^^^^^^^^^^^^^^^^^^^^^^^^^^^^^
->`${ (x => x) } ${ (((x => x))) } ${ undefined }` : string
->                                                 : ^^^^^^
->(x => x) : (x: any) => any
->         : ^^^^^^^^^^^^^^^
->x => x : (x: any) => any
->       : ^^^^^^^^^^^^^^^
->x : any
->x : any
->(((x => x))) : (x: any) => any
->             : ^^^^^^^^^^^^^^^
->((x => x)) : (x: any) => any
->           : ^^^^^^^^^^^^^^^
->(x => x) : (x: any) => any
->         : ^^^^^^^^^^^^^^^
->x => x : (x: any) => any
->       : ^^^^^^^^^^^^^^^
->x : any
->x : any
->>>>>>> 12402f26
->undefined : undefined
->          : ^^^^^^^^^
-
+//// [tests/cases/conformance/expressions/contextualTyping/parenthesizedContexualTyping3.ts] ////
+
+=== parenthesizedContexualTyping3.ts ===
+// Contextual typing for parenthesized substitution expressions in tagged templates.
+
+/**
+ * tempFun - Can't have fun for too long.
+ */
+function tempFun<T>(tempStrs: TemplateStringsArray, g: (x: T) => T, x: T): T;
+>tempFun : { <T>(tempStrs: TemplateStringsArray, g: (x: T) => T, x: T): T; <T_1>(tempStrs: TemplateStringsArray, g: (x: T_1) => T_1, h: (y: T_1) => T_1, x: T_1): T_1; }
+>        : ^^^ ^^^^^^^^^^^^                    ^^^^^           ^^^^^ ^^^ ^^^^^^^^^^^^^^^^^^^^^^^^^^^^^^^^^^^^^^^^^^^^^^^^^^^^^^^^^^^^^^^^^^^^^^^^^^^^^^^^^^^^^^^^^^^^^^^
+>tempStrs : TemplateStringsArray
+>         : ^^^^^^^^^^^^^^^^^^^^
+>g : (x: T) => T
+>  : ^^^^ ^^^^^ 
+>x : T
+>  : ^
+>x : T
+>  : ^
+
+function tempFun<T>(tempStrs: TemplateStringsArray, g: (x: T) => T, h: (y: T) => T, x: T): T;
+>tempFun : { <T_1>(tempStrs: TemplateStringsArray, g: (x: T_1) => T_1, x: T_1): T_1; <T>(tempStrs: TemplateStringsArray, g: (x: T) => T, h: (y: T) => T, x: T): T; }
+>        : ^^^^^^^^^^^^^^^^^^^^^^^^^^^^^^^^^^^^^^^^^^^^^^^^^^^^^^^^^^^^^^^^^^^^^^^^^^^ ^^^^^^^^^^^^                    ^^^^^           ^^^^^           ^^^^^ ^^^ ^^^
+>tempStrs : TemplateStringsArray
+>         : ^^^^^^^^^^^^^^^^^^^^
+>g : (x: T) => T
+>  : ^^^^ ^^^^^ 
+>x : T
+>  : ^
+>h : (y: T) => T
+>  : ^^^^ ^^^^^ 
+>y : T
+>  : ^
+>x : T
+>  : ^
+
+function tempFun<T>(tempStrs: TemplateStringsArray, g: (x: T) => T, x: T): T {
+>tempFun : { <T_1>(tempStrs: TemplateStringsArray, g: (x: T_1) => T_1, x: T_1): T_1; <T_2>(tempStrs: TemplateStringsArray, g: (x: T_2) => T_2, h: (y: T_2) => T_2, x: T_2): T_2; }
+>        : ^^^^^^^^^^^^^^^^^^^^^^^^^^^^^^^^^^^^^^^^^^^^^^^^^^^^^^^^^^^^^^^^^^^^^^^^^^^^^^^^^^^^^^^^^^^^^^^^^^^^^^^^^^^^^^^^^^^^^^^^^^^^^^^^^^^^^^^^^^^^^^^^^^^^^^^^^^^^^^^^^^^^^^^
+>tempStrs : TemplateStringsArray
+>         : ^^^^^^^^^^^^^^^^^^^^
+>g : (x: T) => T
+>  : ^^^^ ^^^^^ 
+>x : T
+>  : ^
+>x : T
+>  : ^
+
+    return g(x);
+>g(x) : T
+>     : ^
+>g : (x: T) => T
+>  : ^^^^^^^^^^^
+>x : T
+>  : ^
+}
+
+var a = tempFun `${ x => x }  ${ 10 }`
+>a : number
+>  : ^^^^^^
+>tempFun `${ x => x }  ${ 10 }` : number
+>                               : ^^^^^^
+>tempFun : { <T>(tempStrs: TemplateStringsArray, g: (x: T) => T, x: T): T; <T_1>(tempStrs: TemplateStringsArray, g: (x: T_1) => T_1, h: (y: T_1) => T_1, x: T_1): T_1; }
+>        : ^^^^^^^^^^^^^^^^^^^^^^^^^^^^^^^^^^^^^^^^^^^^^^^^^^^^^^^^^^^^^^^^^^^^^^^^^^^^^^^^^^^^^^^^^^^^^^^^^^^^^^^^^^^^^^^^^^^^^^^^^^^^^^^^^^^^^^^^^^^^^^^^^^^^^^^^^^^^^
+>`${ x => x }  ${ 10 }` : string
+>                       : ^^^^^^
+>x => x : (x: number) => number
+>       : ^^^^^^^^^^^^^^^^^^^^^
+>x : number
+>  : ^^^^^^
+>x : number
+>  : ^^^^^^
+>10 : 10
+>   : ^^
+
+var b = tempFun `${ (x => x) }  ${ 10 }`
+>b : number
+>  : ^^^^^^
+>tempFun `${ (x => x) }  ${ 10 }` : number
+>                                 : ^^^^^^
+>tempFun : { <T>(tempStrs: TemplateStringsArray, g: (x: T) => T, x: T): T; <T_1>(tempStrs: TemplateStringsArray, g: (x: T_1) => T_1, h: (y: T_1) => T_1, x: T_1): T_1; }
+>        : ^^^^^^^^^^^^^^^^^^^^^^^^^^^^^^^^^^^^^^^^^^^^^^^^^^^^^^^^^^^^^^^^^^^^^^^^^^^^^^^^^^^^^^^^^^^^^^^^^^^^^^^^^^^^^^^^^^^^^^^^^^^^^^^^^^^^^^^^^^^^^^^^^^^^^^^^^^^^^
+>`${ (x => x) }  ${ 10 }` : string
+>                         : ^^^^^^
+>(x => x) : (x: number) => number
+>         : ^^^^^^^^^^^^^^^^^^^^^
+>x => x : (x: number) => number
+>       : ^^^^^^^^^^^^^^^^^^^^^
+>x : number
+>  : ^^^^^^
+>x : number
+>  : ^^^^^^
+>10 : 10
+>   : ^^
+
+var c = tempFun `${ ((x => x)) } ${ 10 }`
+>c : number
+>  : ^^^^^^
+>tempFun `${ ((x => x)) } ${ 10 }` : number
+>                                  : ^^^^^^
+>tempFun : { <T>(tempStrs: TemplateStringsArray, g: (x: T) => T, x: T): T; <T_1>(tempStrs: TemplateStringsArray, g: (x: T_1) => T_1, h: (y: T_1) => T_1, x: T_1): T_1; }
+>        : ^^^^^^^^^^^^^^^^^^^^^^^^^^^^^^^^^^^^^^^^^^^^^^^^^^^^^^^^^^^^^^^^^^^^^^^^^^^^^^^^^^^^^^^^^^^^^^^^^^^^^^^^^^^^^^^^^^^^^^^^^^^^^^^^^^^^^^^^^^^^^^^^^^^^^^^^^^^^^
+>`${ ((x => x)) } ${ 10 }` : string
+>                          : ^^^^^^
+>((x => x)) : (x: number) => number
+>           : ^^^^^^^^^^^^^^^^^^^^^
+>(x => x) : (x: number) => number
+>         : ^^^^^^^^^^^^^^^^^^^^^
+>x => x : (x: number) => number
+>       : ^^^^^^^^^^^^^^^^^^^^^
+>x : number
+>  : ^^^^^^
+>x : number
+>  : ^^^^^^
+>10 : 10
+>   : ^^
+
+var d = tempFun `${ x => x } ${ x => x } ${ 10 }`
+>d : number
+>  : ^^^^^^
+>tempFun `${ x => x } ${ x => x } ${ 10 }` : number
+>                                          : ^^^^^^
+>tempFun : { <T>(tempStrs: TemplateStringsArray, g: (x: T) => T, x: T): T; <T_1>(tempStrs: TemplateStringsArray, g: (x: T_1) => T_1, h: (y: T_1) => T_1, x: T_1): T_1; }
+>        : ^^^^^^^^^^^^^^^^^^^^^^^^^^^^^^^^^^^^^^^^^^^^^^^^^^^^^^^^^^^^^^^^^^^^^^^^^^^^^^^^^^^^^^^^^^^^^^^^^^^^^^^^^^^^^^^^^^^^^^^^^^^^^^^^^^^^^^^^^^^^^^^^^^^^^^^^^^^^^
+>`${ x => x } ${ x => x } ${ 10 }` : string
+>                                  : ^^^^^^
+>x => x : (x: number) => number
+>       : ^^^^^^^^^^^^^^^^^^^^^
+>x : number
+>  : ^^^^^^
+>x : number
+>  : ^^^^^^
+>x => x : (x: number) => number
+>       : ^^^^^^^^^^^^^^^^^^^^^
+>x : number
+>  : ^^^^^^
+>x : number
+>  : ^^^^^^
+>10 : 10
+>   : ^^
+
+var e = tempFun `${ x => x } ${ (x => x) } ${ 10 }`
+>e : number
+>  : ^^^^^^
+>tempFun `${ x => x } ${ (x => x) } ${ 10 }` : number
+>                                            : ^^^^^^
+>tempFun : { <T>(tempStrs: TemplateStringsArray, g: (x: T) => T, x: T): T; <T_1>(tempStrs: TemplateStringsArray, g: (x: T_1) => T_1, h: (y: T_1) => T_1, x: T_1): T_1; }
+>        : ^^^^^^^^^^^^^^^^^^^^^^^^^^^^^^^^^^^^^^^^^^^^^^^^^^^^^^^^^^^^^^^^^^^^^^^^^^^^^^^^^^^^^^^^^^^^^^^^^^^^^^^^^^^^^^^^^^^^^^^^^^^^^^^^^^^^^^^^^^^^^^^^^^^^^^^^^^^^^
+>`${ x => x } ${ (x => x) } ${ 10 }` : string
+>                                    : ^^^^^^
+>x => x : (x: number) => number
+>       : ^^^^^^^^^^^^^^^^^^^^^
+>x : number
+>  : ^^^^^^
+>x : number
+>  : ^^^^^^
+>(x => x) : (x: number) => number
+>         : ^^^^^^^^^^^^^^^^^^^^^
+>x => x : (x: number) => number
+>       : ^^^^^^^^^^^^^^^^^^^^^
+>x : number
+>  : ^^^^^^
+>x : number
+>  : ^^^^^^
+>10 : 10
+>   : ^^
+
+var f = tempFun `${ x => x } ${ ((x => x)) } ${ 10 }`
+>f : number
+>  : ^^^^^^
+>tempFun `${ x => x } ${ ((x => x)) } ${ 10 }` : number
+>                                              : ^^^^^^
+>tempFun : { <T>(tempStrs: TemplateStringsArray, g: (x: T) => T, x: T): T; <T_1>(tempStrs: TemplateStringsArray, g: (x: T_1) => T_1, h: (y: T_1) => T_1, x: T_1): T_1; }
+>        : ^^^^^^^^^^^^^^^^^^^^^^^^^^^^^^^^^^^^^^^^^^^^^^^^^^^^^^^^^^^^^^^^^^^^^^^^^^^^^^^^^^^^^^^^^^^^^^^^^^^^^^^^^^^^^^^^^^^^^^^^^^^^^^^^^^^^^^^^^^^^^^^^^^^^^^^^^^^^^
+>`${ x => x } ${ ((x => x)) } ${ 10 }` : string
+>                                      : ^^^^^^
+>x => x : (x: number) => number
+>       : ^^^^^^^^^^^^^^^^^^^^^
+>x : number
+>  : ^^^^^^
+>x : number
+>  : ^^^^^^
+>((x => x)) : (x: number) => number
+>           : ^^^^^^^^^^^^^^^^^^^^^
+>(x => x) : (x: number) => number
+>         : ^^^^^^^^^^^^^^^^^^^^^
+>x => x : (x: number) => number
+>       : ^^^^^^^^^^^^^^^^^^^^^
+>x : number
+>  : ^^^^^^
+>x : number
+>  : ^^^^^^
+>10 : 10
+>   : ^^
+
+var g = tempFun `${ (x => x) } ${ (((x => x))) } ${ 10 }`
+>g : number
+>  : ^^^^^^
+>tempFun `${ (x => x) } ${ (((x => x))) } ${ 10 }` : number
+>                                                  : ^^^^^^
+>tempFun : { <T>(tempStrs: TemplateStringsArray, g: (x: T) => T, x: T): T; <T_1>(tempStrs: TemplateStringsArray, g: (x: T_1) => T_1, h: (y: T_1) => T_1, x: T_1): T_1; }
+>        : ^^^^^^^^^^^^^^^^^^^^^^^^^^^^^^^^^^^^^^^^^^^^^^^^^^^^^^^^^^^^^^^^^^^^^^^^^^^^^^^^^^^^^^^^^^^^^^^^^^^^^^^^^^^^^^^^^^^^^^^^^^^^^^^^^^^^^^^^^^^^^^^^^^^^^^^^^^^^^
+>`${ (x => x) } ${ (((x => x))) } ${ 10 }` : string
+>                                          : ^^^^^^
+>(x => x) : (x: number) => number
+>         : ^^^^^^^^^^^^^^^^^^^^^
+>x => x : (x: number) => number
+>       : ^^^^^^^^^^^^^^^^^^^^^
+>x : number
+>  : ^^^^^^
+>x : number
+>  : ^^^^^^
+>(((x => x))) : (x: number) => number
+>             : ^^^^^^^^^^^^^^^^^^^^^
+>((x => x)) : (x: number) => number
+>           : ^^^^^^^^^^^^^^^^^^^^^
+>(x => x) : (x: number) => number
+>         : ^^^^^^^^^^^^^^^^^^^^^
+>x => x : (x: number) => number
+>       : ^^^^^^^^^^^^^^^^^^^^^
+>x : number
+>  : ^^^^^^
+>x : number
+>  : ^^^^^^
+>10 : 10
+>   : ^^
+
+var h = tempFun `${ (x => x) } ${ (((x => x))) } ${ undefined }`
+>h : undefined
+>  : ^^^^^^^^^
+>tempFun `${ (x => x) } ${ (((x => x))) } ${ undefined }` : undefined
+>                                                         : ^^^^^^^^^
+>tempFun : { <T>(tempStrs: TemplateStringsArray, g: (x: T) => T, x: T): T; <T_1>(tempStrs: TemplateStringsArray, g: (x: T_1) => T_1, h: (y: T_1) => T_1, x: T_1): T_1; }
+>        : ^^^^^^^^^^^^^^^^^^^^^^^^^^^^^^^^^^^^^^^^^^^^^^^^^^^^^^^^^^^^^^^^^^^^^^^^^^^^^^^^^^^^^^^^^^^^^^^^^^^^^^^^^^^^^^^^^^^^^^^^^^^^^^^^^^^^^^^^^^^^^^^^^^^^^^^^^^^^^
+>`${ (x => x) } ${ (((x => x))) } ${ undefined }` : string
+>                                                 : ^^^^^^
+>(x => x) : (x: undefined) => undefined
+>         : ^^^^^^^^^^^^^^^^^^^^^^^^^^^
+>x => x : (x: undefined) => undefined
+>       : ^^^^^^^^^^^^^^^^^^^^^^^^^^^
+>x : undefined
+>  : ^^^^^^^^^
+>x : undefined
+>  : ^^^^^^^^^
+>(((x => x))) : (x: undefined) => undefined
+>             : ^^^^^^^^^^^^^^^^^^^^^^^^^^^
+>((x => x)) : (x: undefined) => undefined
+>           : ^^^^^^^^^^^^^^^^^^^^^^^^^^^
+>(x => x) : (x: undefined) => undefined
+>         : ^^^^^^^^^^^^^^^^^^^^^^^^^^^
+>x => x : (x: undefined) => undefined
+>       : ^^^^^^^^^^^^^^^^^^^^^^^^^^^
+>x : undefined
+>  : ^^^^^^^^^
+>x : undefined
+>  : ^^^^^^^^^
+>undefined : undefined
+>          : ^^^^^^^^^
+