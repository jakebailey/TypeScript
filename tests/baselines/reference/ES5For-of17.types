--- conflicted
+++ resolved
@@ -1,42 +1,34 @@
-//// [tests/cases/conformance/statements/for-ofStatements/ES5For-of17.ts] ////
-
-=== ES5For-of17.ts ===
-for (let v of []) {
-<<<<<<< HEAD
->v : never
->[] : never[]
-
-    v;
->v : never
-=======
->v : any
->  : ^^^
->[] : undefined[]
->   : ^^^^^^^^^^^
-
-    v;
->v : any
->  : ^^^
->>>>>>> 12402f26
-
-    for (let v of [v]) {
->v : any
->  : ^^^
->[v] : any[]
->    : ^^^^^
->v : any
->  : ^^^
-
-        var x = v;
->x : any
->  : ^^^
->v : any
->  : ^^^
-
-        v++;
->v++ : number
->    : ^^^^^^
->v : any
->  : ^^^
-    }
-}
+//// [tests/cases/conformance/statements/for-ofStatements/ES5For-of17.ts] ////
+
+=== ES5For-of17.ts ===
+for (let v of []) {
+>v : never
+>  : ^^^^^
+>[] : never[]
+>   : ^^^^^^^
+
+    v;
+>v : never
+>  : ^^^^^
+
+    for (let v of [v]) {
+>v : any
+>  : ^^^
+>[v] : any[]
+>    : ^^^^^
+>v : any
+>  : ^^^
+
+        var x = v;
+>x : any
+>  : ^^^
+>v : any
+>  : ^^^
+
+        v++;
+>v++ : number
+>    : ^^^^^^
+>v : any
+>  : ^^^
+    }
+}