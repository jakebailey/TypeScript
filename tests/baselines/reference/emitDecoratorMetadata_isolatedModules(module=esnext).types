--- conflicted
+++ resolved
@@ -1,131 +1,127 @@
-//// [tests/cases/compiler/emitDecoratorMetadata_isolatedModules.ts] ////
-
-=== type1.ts ===
-interface T1 {}
-export type { T1 }
->T1 : T1
->   : ^^
-
-=== type2.ts ===
-
-export interface T2 {}
-
-=== class3.ts ===
-export class C3 {}
->C3 : C3
->   : ^^
-
-=== index.ts ===
-import { T1 } from "./type1";
->T1 : any
->   : ^^^
-
-import * as t1 from "./type1";
->t1 : typeof t1
->   : ^^^^^^^^^
-
-import type { T2 } from "./type2";
->T2 : T2
->   : ^^
-
-import { C3 } from "./class3";
->C3 : typeof C3
->   : ^^^^^^^^^
-
-declare var EventListener: any;
->EventListener : any
->              : ^^^
-
-class HelloWorld {
->HelloWorld : HelloWorld
->           : ^^^^^^^^^^
-
-  @EventListener('1')
->EventListener('1') : any
->                   : ^^^
->EventListener : any
->              : ^^^
->'1' : "1"
->    : ^^^
-
-  handleEvent1(event: T1) {} // Error
->handleEvent1 : (event: T1) => void
->             : ^^^^^^^^  ^^^^^^^^^
->event : T1
->      : ^^
-  
-  @EventListener('2')
->EventListener('2') : any
->                   : ^^^
->EventListener : any
->              : ^^^
->'2' : "2"
->    : ^^^
-
-  handleEvent2(event: T2) {} // Ok
->handleEvent2 : (event: T2) => void
->             : ^^^^^^^^  ^^^^^^^^^
->event : T2
->      : ^^
-
-  @EventListener('1')
->EventListener('1') : any
->                   : ^^^
->EventListener : any
->              : ^^^
->'1' : "1"
->    : ^^^
-
-  p1!: T1; // Error
->p1 : T1
->   : ^^
-
-  @EventListener('1')
->EventListener('1') : any
->                   : ^^^
->EventListener : any
->              : ^^^
->'1' : "1"
->    : ^^^
-
-  p1_ns!: t1.T1; // Ok
->p1_ns : T1
->      : ^^
->t1 : any
->   : ^^^
-
-  @EventListener('2')
->EventListener('2') : any
->                   : ^^^
->EventListener : any
->              : ^^^
->'2' : "2"
->    : ^^^
-
-  p2!: T2; // Ok
->p2 : T2
->   : ^^
-
-  @EventListener('3')
->EventListener('3') : any
->                   : ^^^
->EventListener : any
->              : ^^^
->'3' : "3"
->    : ^^^
-
-  handleEvent3(event: C3): T1 { return undefined! } // Ok, Error
->handleEvent3 : (event: C3) => T1
->             : ^^^^^^^^  ^^^^^  
->event : C3
-<<<<<<< HEAD
->undefined! : never
-=======
->      : ^^
->undefined! : undefined
->           : ^^^^^^^^^
->>>>>>> 12402f26
->undefined : undefined
->          : ^^^^^^^^^
-}
-
+//// [tests/cases/compiler/emitDecoratorMetadata_isolatedModules.ts] ////
+
+=== type1.ts ===
+interface T1 {}
+export type { T1 }
+>T1 : T1
+>   : ^^
+
+=== type2.ts ===
+
+export interface T2 {}
+
+=== class3.ts ===
+export class C3 {}
+>C3 : C3
+>   : ^^
+
+=== index.ts ===
+import { T1 } from "./type1";
+>T1 : any
+>   : ^^^
+
+import * as t1 from "./type1";
+>t1 : typeof t1
+>   : ^^^^^^^^^
+
+import type { T2 } from "./type2";
+>T2 : T2
+>   : ^^
+
+import { C3 } from "./class3";
+>C3 : typeof C3
+>   : ^^^^^^^^^
+
+declare var EventListener: any;
+>EventListener : any
+>              : ^^^
+
+class HelloWorld {
+>HelloWorld : HelloWorld
+>           : ^^^^^^^^^^
+
+  @EventListener('1')
+>EventListener('1') : any
+>                   : ^^^
+>EventListener : any
+>              : ^^^
+>'1' : "1"
+>    : ^^^
+
+  handleEvent1(event: T1) {} // Error
+>handleEvent1 : (event: T1) => void
+>             : ^^^^^^^^  ^^^^^^^^^
+>event : T1
+>      : ^^
+  
+  @EventListener('2')
+>EventListener('2') : any
+>                   : ^^^
+>EventListener : any
+>              : ^^^
+>'2' : "2"
+>    : ^^^
+
+  handleEvent2(event: T2) {} // Ok
+>handleEvent2 : (event: T2) => void
+>             : ^^^^^^^^  ^^^^^^^^^
+>event : T2
+>      : ^^
+
+  @EventListener('1')
+>EventListener('1') : any
+>                   : ^^^
+>EventListener : any
+>              : ^^^
+>'1' : "1"
+>    : ^^^
+
+  p1!: T1; // Error
+>p1 : T1
+>   : ^^
+
+  @EventListener('1')
+>EventListener('1') : any
+>                   : ^^^
+>EventListener : any
+>              : ^^^
+>'1' : "1"
+>    : ^^^
+
+  p1_ns!: t1.T1; // Ok
+>p1_ns : T1
+>      : ^^
+>t1 : any
+>   : ^^^
+
+  @EventListener('2')
+>EventListener('2') : any
+>                   : ^^^
+>EventListener : any
+>              : ^^^
+>'2' : "2"
+>    : ^^^
+
+  p2!: T2; // Ok
+>p2 : T2
+>   : ^^
+
+  @EventListener('3')
+>EventListener('3') : any
+>                   : ^^^
+>EventListener : any
+>              : ^^^
+>'3' : "3"
+>    : ^^^
+
+  handleEvent3(event: C3): T1 { return undefined! } // Ok, Error
+>handleEvent3 : (event: C3) => T1
+>             : ^^^^^^^^  ^^^^^  
+>event : C3
+>      : ^^
+>undefined! : never
+>           : ^^^^^
+>undefined : undefined
+>          : ^^^^^^^^^
+}
+