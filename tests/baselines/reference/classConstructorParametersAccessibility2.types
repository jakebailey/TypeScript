--- conflicted
+++ resolved
@@ -1,129 +1,93 @@
-//// [tests/cases/conformance/classes/constructorDeclarations/classConstructorParametersAccessibility2.ts] ////
-
-=== classConstructorParametersAccessibility2.ts ===
-class C1 {
->C1 : C1
->   : ^^
-
-    constructor(public x?: number) { }
-<<<<<<< HEAD
->x : number | undefined
-=======
->x : number
->  : ^^^^^^
->>>>>>> 12402f26
-}
-var c1: C1;
->c1 : C1
->   : ^^
-
-c1.x // OK
-<<<<<<< HEAD
->c1.x : number | undefined
->c1 : C1
->x : number | undefined
-=======
->c1.x : number
->     : ^^^^^^
->c1 : C1
->   : ^^
->x : number
->  : ^^^^^^
->>>>>>> 12402f26
-
-
-class C2 {
->C2 : C2
->   : ^^
-
-    constructor(private p?: number) { }
-<<<<<<< HEAD
->p : number | undefined
-=======
->p : number
->  : ^^^^^^
->>>>>>> 12402f26
-}
-var c2: C2;
->c2 : C2
->   : ^^
-
-c2.p // private, error
-<<<<<<< HEAD
->c2.p : number | undefined
->c2 : C2
->p : number | undefined
-=======
->c2.p : number
->     : ^^^^^^
->c2 : C2
->   : ^^
->p : number
->  : ^^^^^^
->>>>>>> 12402f26
-
-
-class C3 {
->C3 : C3
->   : ^^
-
-    constructor(protected p?: number) { }
-<<<<<<< HEAD
->p : number | undefined
-=======
->p : number
->  : ^^^^^^
->>>>>>> 12402f26
-}
-var c3: C3;
->c3 : C3
->   : ^^
-
-c3.p // protected, error
-<<<<<<< HEAD
->c3.p : number | undefined
->c3 : C3
->p : number | undefined
-=======
->c3.p : number
->     : ^^^^^^
->c3 : C3
->   : ^^
->p : number
->  : ^^^^^^
->>>>>>> 12402f26
-
-class Derived extends C3 {
->Derived : Derived
->        : ^^^^^^^
->C3 : C3
->   : ^^
-
-    constructor(p: number) {
->p : number
->  : ^^^^^^
-
-        super(p);
->super(p) : void
->         : ^^^^
->super : typeof C3
->      : ^^^^^^^^^
->p : number
->  : ^^^^^^
-
-        this.p; // OK
-<<<<<<< HEAD
->this.p : number | undefined
->this : this
->p : number | undefined
-=======
->this.p : number
->       : ^^^^^^
->this : this
->     : ^^^^
->p : number
->  : ^^^^^^
->>>>>>> 12402f26
-    }
-}
-
+//// [tests/cases/conformance/classes/constructorDeclarations/classConstructorParametersAccessibility2.ts] ////
+
+=== classConstructorParametersAccessibility2.ts ===
+class C1 {
+>C1 : C1
+>   : ^^
+
+    constructor(public x?: number) { }
+>x : number | undefined
+>  : ^^^^^^^^^^^^^^^^^^
+}
+var c1: C1;
+>c1 : C1
+>   : ^^
+
+c1.x // OK
+>c1.x : number | undefined
+>     : ^^^^^^^^^^^^^^^^^^
+>c1 : C1
+>   : ^^
+>x : number | undefined
+>  : ^^^^^^^^^^^^^^^^^^
+
+
+class C2 {
+>C2 : C2
+>   : ^^
+
+    constructor(private p?: number) { }
+>p : number | undefined
+>  : ^^^^^^^^^^^^^^^^^^
+}
+var c2: C2;
+>c2 : C2
+>   : ^^
+
+c2.p // private, error
+>c2.p : number | undefined
+>     : ^^^^^^^^^^^^^^^^^^
+>c2 : C2
+>   : ^^
+>p : number | undefined
+>  : ^^^^^^^^^^^^^^^^^^
+
+
+class C3 {
+>C3 : C3
+>   : ^^
+
+    constructor(protected p?: number) { }
+>p : number | undefined
+>  : ^^^^^^^^^^^^^^^^^^
+}
+var c3: C3;
+>c3 : C3
+>   : ^^
+
+c3.p // protected, error
+>c3.p : number | undefined
+>     : ^^^^^^^^^^^^^^^^^^
+>c3 : C3
+>   : ^^
+>p : number | undefined
+>  : ^^^^^^^^^^^^^^^^^^
+
+class Derived extends C3 {
+>Derived : Derived
+>        : ^^^^^^^
+>C3 : C3
+>   : ^^
+
+    constructor(p: number) {
+>p : number
+>  : ^^^^^^
+
+        super(p);
+>super(p) : void
+>         : ^^^^
+>super : typeof C3
+>      : ^^^^^^^^^
+>p : number
+>  : ^^^^^^
+
+        this.p; // OK
+>this.p : number | undefined
+>       : ^^^^^^^^^^^^^^^^^^
+>this : this
+>     : ^^^^
+>p : number | undefined
+>  : ^^^^^^^^^^^^^^^^^^
+    }
+}
+