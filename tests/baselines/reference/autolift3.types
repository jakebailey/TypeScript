//// [tests/cases/compiler/autolift3.ts] ////

=== autolift3.ts ===
class B {
>B : B
>  : ^

    constructor() {
        function foo() {  }
>foo : () => void
>    : ^^^^^^^^^^

        foo();
>foo() : void
>      : ^^^^
>foo : () => void
>    : ^^^^^^^^^^

        var a = 0;
>a : number
>  : ^^^^^^
>0 : 0
>  : ^

        var inner: any = (function() {
>inner : any
>      : ^^^
>(function() {            var CScriptIO = (function() {                var fso = 0                return {                    readFile: function(path: string): string {                        return fso.toString();                    }                }            })();            return inner;        })() : any
>                                                                                                                                                                                                                                                                                                                  : ^^^
>(function() {            var CScriptIO = (function() {                var fso = 0                return {                    readFile: function(path: string): string {                        return fso.toString();                    }                }            })();            return inner;        }) : () => any
>                                                                                                                                                                                                                                                                                                                : ^^^^^^^^^
>function() {            var CScriptIO = (function() {                var fso = 0                return {                    readFile: function(path: string): string {                        return fso.toString();                    }                }            })();            return inner;        } : () => any
>                                                                                                                                                                                                                                                                                                              : ^^^^^^^^^

            var CScriptIO = (function() {
>CScriptIO : { readFile: (path: string) => string; }
>          : ^^^^^^^^^^^^^^^^^^^      ^^^^^      ^^^
>(function() {                var fso = 0                return {                    readFile: function(path: string): string {                        return fso.toString();                    }                }            })() : { readFile: (path: string) => string; }
>                                                                                                                                                                                                                                   : ^^^^^^^^^^^^^^^^^^^      ^^^^^      ^^^
>(function() {                var fso = 0                return {                    readFile: function(path: string): string {                        return fso.toString();                    }                }            }) : () => { readFile: (path: string) => string; }
>                                                                                                                                                                                                                                 : ^^^^^^^^^^^^^^^^^^^^^^^^^      ^^^^^      ^^^
>function() {                var fso = 0                return {                    readFile: function(path: string): string {                        return fso.toString();                    }                }            } : () => { readFile: (path: string) => string; }
>                                                                                                                                                                                                                               : ^^^^^^^^^^^^^^^^^^^^^^^^^      ^^^^^      ^^^

                var fso = 0
>fso : number
>    : ^^^^^^
>0 : 0
>  : ^

                return {
>{                    readFile: function(path: string): string {                        return fso.toString();                    }                } : { readFile: (path: string) => string; }
>                                                                                                                                                    : ^^^^^^^^^^^^^^^^^^^      ^^^^^      ^^^

                    readFile: function(path: string): string {
>readFile : (path: string) => string
>         : ^^^^^^^      ^^^^^      
>function(path: string): string {                        return fso.toString();                    } : (path: string) => string
>                                                                                                    : ^^^^^^^      ^^^^^      
>path : string
>     : ^^^^^^

                        return fso.toString();
>fso.toString() : string
<<<<<<< HEAD
>fso.toString : (radix?: number | undefined) => string
>fso : number
>toString : (radix?: number | undefined) => string
=======
>               : ^^^^^^
>fso.toString : (radix?: number) => string
>             : ^^^^^^^^^^^^^^^^^^^^^^^^^^
>fso : number
>    : ^^^^^^
>toString : (radix?: number) => string
>         : ^^^^^^^^^^^^^^^^^^^^^^^^^^
>>>>>>> 12402f26
                    }
                }
            })();
            return inner;
>inner : any
>      : ^^^

        })();
    }
}

var b = new B();
>b : B
>  : ^
>new B() : B
>        : ^
>B : typeof B
>  : ^^^^^^^^

b.foo();
>b.foo() : any
>        : ^^^
>b.foo : any
>      : ^^^
>b : B
>  : ^
>foo : any
>    : ^^^




<|MERGE_RESOLUTION|>--- conflicted
+++ resolved
@@ -1,109 +1,103 @@
-//// [tests/cases/compiler/autolift3.ts] ////
-
-=== autolift3.ts ===
-class B {
->B : B
->  : ^
-
-    constructor() {
-        function foo() {  }
->foo : () => void
->    : ^^^^^^^^^^
-
-        foo();
->foo() : void
->      : ^^^^
->foo : () => void
->    : ^^^^^^^^^^
-
-        var a = 0;
->a : number
->  : ^^^^^^
->0 : 0
->  : ^
-
-        var inner: any = (function() {
->inner : any
->      : ^^^
->(function() {            var CScriptIO = (function() {                var fso = 0                return {                    readFile: function(path: string): string {                        return fso.toString();                    }                }            })();            return inner;        })() : any
->                                                                                                                                                                                                                                                                                                                  : ^^^
->(function() {            var CScriptIO = (function() {                var fso = 0                return {                    readFile: function(path: string): string {                        return fso.toString();                    }                }            })();            return inner;        }) : () => any
->                                                                                                                                                                                                                                                                                                                : ^^^^^^^^^
->function() {            var CScriptIO = (function() {                var fso = 0                return {                    readFile: function(path: string): string {                        return fso.toString();                    }                }            })();            return inner;        } : () => any
->                                                                                                                                                                                                                                                                                                              : ^^^^^^^^^
-
-            var CScriptIO = (function() {
->CScriptIO : { readFile: (path: string) => string; }
->          : ^^^^^^^^^^^^^^^^^^^      ^^^^^      ^^^
->(function() {                var fso = 0                return {                    readFile: function(path: string): string {                        return fso.toString();                    }                }            })() : { readFile: (path: string) => string; }
->                                                                                                                                                                                                                                   : ^^^^^^^^^^^^^^^^^^^      ^^^^^      ^^^
->(function() {                var fso = 0                return {                    readFile: function(path: string): string {                        return fso.toString();                    }                }            }) : () => { readFile: (path: string) => string; }
->                                                                                                                                                                                                                                 : ^^^^^^^^^^^^^^^^^^^^^^^^^      ^^^^^      ^^^
->function() {                var fso = 0                return {                    readFile: function(path: string): string {                        return fso.toString();                    }                }            } : () => { readFile: (path: string) => string; }
->                                                                                                                                                                                                                               : ^^^^^^^^^^^^^^^^^^^^^^^^^      ^^^^^      ^^^
-
-                var fso = 0
->fso : number
->    : ^^^^^^
->0 : 0
->  : ^
-
-                return {
->{                    readFile: function(path: string): string {                        return fso.toString();                    }                } : { readFile: (path: string) => string; }
->                                                                                                                                                    : ^^^^^^^^^^^^^^^^^^^      ^^^^^      ^^^
-
-                    readFile: function(path: string): string {
->readFile : (path: string) => string
->         : ^^^^^^^      ^^^^^      
->function(path: string): string {                        return fso.toString();                    } : (path: string) => string
->                                                                                                    : ^^^^^^^      ^^^^^      
->path : string
->     : ^^^^^^
-
-                        return fso.toString();
->fso.toString() : string
-<<<<<<< HEAD
->fso.toString : (radix?: number | undefined) => string
->fso : number
->toString : (radix?: number | undefined) => string
-=======
->               : ^^^^^^
->fso.toString : (radix?: number) => string
->             : ^^^^^^^^^^^^^^^^^^^^^^^^^^
->fso : number
->    : ^^^^^^
->toString : (radix?: number) => string
->         : ^^^^^^^^^^^^^^^^^^^^^^^^^^
->>>>>>> 12402f26
-                    }
-                }
-            })();
-            return inner;
->inner : any
->      : ^^^
-
-        })();
-    }
-}
-
-var b = new B();
->b : B
->  : ^
->new B() : B
->        : ^
->B : typeof B
->  : ^^^^^^^^
-
-b.foo();
->b.foo() : any
->        : ^^^
->b.foo : any
->      : ^^^
->b : B
->  : ^
->foo : any
->    : ^^^
-
-
-
-
+//// [tests/cases/compiler/autolift3.ts] ////
+
+=== autolift3.ts ===
+class B {
+>B : B
+>  : ^
+
+    constructor() {
+        function foo() {  }
+>foo : () => void
+>    : ^^^^^^^^^^
+
+        foo();
+>foo() : void
+>      : ^^^^
+>foo : () => void
+>    : ^^^^^^^^^^
+
+        var a = 0;
+>a : number
+>  : ^^^^^^
+>0 : 0
+>  : ^
+
+        var inner: any = (function() {
+>inner : any
+>      : ^^^
+>(function() {            var CScriptIO = (function() {                var fso = 0                return {                    readFile: function(path: string): string {                        return fso.toString();                    }                }            })();            return inner;        })() : any
+>                                                                                                                                                                                                                                                                                                                  : ^^^
+>(function() {            var CScriptIO = (function() {                var fso = 0                return {                    readFile: function(path: string): string {                        return fso.toString();                    }                }            })();            return inner;        }) : () => any
+>                                                                                                                                                                                                                                                                                                                : ^^^^^^^^^
+>function() {            var CScriptIO = (function() {                var fso = 0                return {                    readFile: function(path: string): string {                        return fso.toString();                    }                }            })();            return inner;        } : () => any
+>                                                                                                                                                                                                                                                                                                              : ^^^^^^^^^
+
+            var CScriptIO = (function() {
+>CScriptIO : { readFile: (path: string) => string; }
+>          : ^^^^^^^^^^^^^^^^^^^      ^^^^^      ^^^
+>(function() {                var fso = 0                return {                    readFile: function(path: string): string {                        return fso.toString();                    }                }            })() : { readFile: (path: string) => string; }
+>                                                                                                                                                                                                                                   : ^^^^^^^^^^^^^^^^^^^      ^^^^^      ^^^
+>(function() {                var fso = 0                return {                    readFile: function(path: string): string {                        return fso.toString();                    }                }            }) : () => { readFile: (path: string) => string; }
+>                                                                                                                                                                                                                                 : ^^^^^^^^^^^^^^^^^^^^^^^^^      ^^^^^      ^^^
+>function() {                var fso = 0                return {                    readFile: function(path: string): string {                        return fso.toString();                    }                }            } : () => { readFile: (path: string) => string; }
+>                                                                                                                                                                                                                               : ^^^^^^^^^^^^^^^^^^^^^^^^^      ^^^^^      ^^^
+
+                var fso = 0
+>fso : number
+>    : ^^^^^^
+>0 : 0
+>  : ^
+
+                return {
+>{                    readFile: function(path: string): string {                        return fso.toString();                    }                } : { readFile: (path: string) => string; }
+>                                                                                                                                                    : ^^^^^^^^^^^^^^^^^^^      ^^^^^      ^^^
+
+                    readFile: function(path: string): string {
+>readFile : (path: string) => string
+>         : ^^^^^^^      ^^^^^      
+>function(path: string): string {                        return fso.toString();                    } : (path: string) => string
+>                                                                                                    : ^^^^^^^      ^^^^^      
+>path : string
+>     : ^^^^^^
+
+                        return fso.toString();
+>fso.toString() : string
+>               : ^^^^^^
+>fso.toString : (radix?: number | undefined) => string
+>             : ^^^^^^^^^^^^^^^^^^^^^^^^^^^^^^^^^^^^^^
+>fso : number
+>    : ^^^^^^
+>toString : (radix?: number | undefined) => string
+>         : ^^^^^^^^^^^^^^^^^^^^^^^^^^^^^^^^^^^^^^
+                    }
+                }
+            })();
+            return inner;
+>inner : any
+>      : ^^^
+
+        })();
+    }
+}
+
+var b = new B();
+>b : B
+>  : ^
+>new B() : B
+>        : ^
+>B : typeof B
+>  : ^^^^^^^^
+
+b.foo();
+>b.foo() : any
+>        : ^^^
+>b.foo : any
+>      : ^^^
+>b : B
+>  : ^
+>foo : any
+>    : ^^^
+
+
+
+