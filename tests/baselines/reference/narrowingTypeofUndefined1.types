--- conflicted
+++ resolved
@@ -1,127 +1,99 @@
-//// [tests/cases/compiler/narrowingTypeofUndefined1.ts] ////
-
-=== narrowingTypeofUndefined1.ts ===
-declare const a: { error: { prop: string }, result: undefined } | { error: undefined, result: { prop: number } }
->a : { error: { prop: string; }; result: undefined; } | { error: undefined; result: { prop: number; }; }
->  : ^^^^^^^^^                 ^^^^^^^^^^         ^^^^^^^^^^^^^^^         ^^^^^^^^^^                 ^^^
->error : { prop: string; }
->      : ^^^^^^^^      ^^^
->prop : string
->     : ^^^^^^
->result : undefined
->       : ^^^^^^^^^
->error : undefined
->      : ^^^^^^^^^
->result : { prop: number; }
->       : ^^^^^^^^      ^^^
->prop : number
->     : ^^^^^^
-
-if (typeof a.error === 'undefined') {
->typeof a.error === 'undefined' : boolean
->                               : ^^^^^^^
->typeof a.error : "string" | "number" | "bigint" | "boolean" | "symbol" | "undefined" | "object" | "function"
-<<<<<<< HEAD
->a.error : { prop: string; } | undefined
->a : { error: { prop: string; }; result: undefined; } | { error: undefined; result: { prop: number; }; }
->error : { prop: string; } | undefined
-=======
->               : ^^^^^^^^^^^^^^^^^^^^^^^^^^^^^^^^^^^^^^^^^^^^^^^^^^^^^^^^^^^^^^^^^^^^^^^^^^^^^^^^^^^^^^^^^^^
->a.error : { prop: string; }
->        : ^^^^^^^^^^^^^^^^^
->a : { error: { prop: string; }; result: undefined; } | { error: undefined; result: { prop: number; }; }
->  : ^^^^^^^^^^^^^^^^^^^^^^^^^^^^^^^^^^^^^^^^^^^^^^^^^^^^^^^^^^^^^^^^^^^^^^^^^^^^^^^^^^^^^^^^^^^^^^^^^^^
->error : { prop: string; }
->      : ^^^^^^^^^^^^^^^^^
->>>>>>> 12402f26
->'undefined' : "undefined"
->            : ^^^^^^^^^^^
-
-    a.result.prop; // number
->a.result.prop : number
->              : ^^^^^^
->a.result : { prop: number; }
-<<<<<<< HEAD
->a : { error: undefined; result: { prop: number; }; }
-=======
->         : ^^^^^^^^^^^^^^^^^
->a : { error: { prop: string; }; result: undefined; } | { error: undefined; result: { prop: number; }; }
->  : ^^^^^^^^^^^^^^^^^^^^^^^^^^^^^^^^^^^^^^^^^^^^^^^^^^^^^^^^^^^^^^^^^^^^^^^^^^^^^^^^^^^^^^^^^^^^^^^^^^^
->>>>>>> 12402f26
->result : { prop: number; }
->       : ^^^^^^^^^^^^^^^^^
->prop : number
->     : ^^^^^^
-}
-else {
-    a.error.prop; // string
->a.error.prop : string
->             : ^^^^^^
->a.error : { prop: string; }
-<<<<<<< HEAD
->a : { error: { prop: string; }; result: undefined; }
-=======
->        : ^^^^^^^^^^^^^^^^^
->a : { error: { prop: string; }; result: undefined; } | { error: undefined; result: { prop: number; }; }
->  : ^^^^^^^^^^^^^^^^^^^^^^^^^^^^^^^^^^^^^^^^^^^^^^^^^^^^^^^^^^^^^^^^^^^^^^^^^^^^^^^^^^^^^^^^^^^^^^^^^^^
->>>>>>> 12402f26
->error : { prop: string; }
->      : ^^^^^^^^^^^^^^^^^
->prop : string
->     : ^^^^^^
-}
-
-if (typeof a.error !== 'undefined') {
->typeof a.error !== 'undefined' : boolean
->                               : ^^^^^^^
->typeof a.error : "string" | "number" | "bigint" | "boolean" | "symbol" | "undefined" | "object" | "function"
-<<<<<<< HEAD
->a.error : { prop: string; } | undefined
->a : { error: { prop: string; }; result: undefined; } | { error: undefined; result: { prop: number; }; }
->error : { prop: string; } | undefined
-=======
->               : ^^^^^^^^^^^^^^^^^^^^^^^^^^^^^^^^^^^^^^^^^^^^^^^^^^^^^^^^^^^^^^^^^^^^^^^^^^^^^^^^^^^^^^^^^^^
->a.error : { prop: string; }
->        : ^^^^^^^^^^^^^^^^^
->a : { error: { prop: string; }; result: undefined; } | { error: undefined; result: { prop: number; }; }
->  : ^^^^^^^^^^^^^^^^^^^^^^^^^^^^^^^^^^^^^^^^^^^^^^^^^^^^^^^^^^^^^^^^^^^^^^^^^^^^^^^^^^^^^^^^^^^^^^^^^^^
->error : { prop: string; }
->      : ^^^^^^^^^^^^^^^^^
->>>>>>> 12402f26
->'undefined' : "undefined"
->            : ^^^^^^^^^^^
-
-    a.error.prop; // string
->a.error.prop : string
->             : ^^^^^^
->a.error : { prop: string; }
-<<<<<<< HEAD
->a : { error: { prop: string; }; result: undefined; }
-=======
->        : ^^^^^^^^^^^^^^^^^
->a : { error: { prop: string; }; result: undefined; } | { error: undefined; result: { prop: number; }; }
->  : ^^^^^^^^^^^^^^^^^^^^^^^^^^^^^^^^^^^^^^^^^^^^^^^^^^^^^^^^^^^^^^^^^^^^^^^^^^^^^^^^^^^^^^^^^^^^^^^^^^^
->>>>>>> 12402f26
->error : { prop: string; }
->      : ^^^^^^^^^^^^^^^^^
->prop : string
->     : ^^^^^^
-}
-else {
-    a.result.prop; // number
->a.result.prop : number
->              : ^^^^^^
->a.result : { prop: number; }
-<<<<<<< HEAD
->a : { error: undefined; result: { prop: number; }; }
-=======
->         : ^^^^^^^^^^^^^^^^^
->a : { error: { prop: string; }; result: undefined; } | { error: undefined; result: { prop: number; }; }
->  : ^^^^^^^^^^^^^^^^^^^^^^^^^^^^^^^^^^^^^^^^^^^^^^^^^^^^^^^^^^^^^^^^^^^^^^^^^^^^^^^^^^^^^^^^^^^^^^^^^^^
->>>>>>> 12402f26
->result : { prop: number; }
->       : ^^^^^^^^^^^^^^^^^
->prop : number
->     : ^^^^^^
-}
-
+//// [tests/cases/compiler/narrowingTypeofUndefined1.ts] ////
+
+=== narrowingTypeofUndefined1.ts ===
+declare const a: { error: { prop: string }, result: undefined } | { error: undefined, result: { prop: number } }
+>a : { error: { prop: string; }; result: undefined; } | { error: undefined; result: { prop: number; }; }
+>  : ^^^^^^^^^                 ^^^^^^^^^^         ^^^^^^^^^^^^^^^         ^^^^^^^^^^                 ^^^
+>error : { prop: string; }
+>      : ^^^^^^^^      ^^^
+>prop : string
+>     : ^^^^^^
+>result : undefined
+>       : ^^^^^^^^^
+>error : undefined
+>      : ^^^^^^^^^
+>result : { prop: number; }
+>       : ^^^^^^^^      ^^^
+>prop : number
+>     : ^^^^^^
+
+if (typeof a.error === 'undefined') {
+>typeof a.error === 'undefined' : boolean
+>                               : ^^^^^^^
+>typeof a.error : "string" | "number" | "bigint" | "boolean" | "symbol" | "undefined" | "object" | "function"
+>               : ^^^^^^^^^^^^^^^^^^^^^^^^^^^^^^^^^^^^^^^^^^^^^^^^^^^^^^^^^^^^^^^^^^^^^^^^^^^^^^^^^^^^^^^^^^^
+>a.error : { prop: string; } | undefined
+>        : ^^^^^^^^^^^^^^^^^^^^^^^^^^^^^
+>a : { error: { prop: string; }; result: undefined; } | { error: undefined; result: { prop: number; }; }
+>  : ^^^^^^^^^^^^^^^^^^^^^^^^^^^^^^^^^^^^^^^^^^^^^^^^^^^^^^^^^^^^^^^^^^^^^^^^^^^^^^^^^^^^^^^^^^^^^^^^^^^
+>error : { prop: string; } | undefined
+>      : ^^^^^^^^^^^^^^^^^^^^^^^^^^^^^
+>'undefined' : "undefined"
+>            : ^^^^^^^^^^^
+
+    a.result.prop; // number
+>a.result.prop : number
+>              : ^^^^^^
+>a.result : { prop: number; }
+>         : ^^^^^^^^^^^^^^^^^
+>a : { error: undefined; result: { prop: number; }; }
+>  : ^^^^^^^^^^^^^^^^^^^^^^^^^^^^^^^^^^^^^^^^^^^^^^^^
+>result : { prop: number; }
+>       : ^^^^^^^^^^^^^^^^^
+>prop : number
+>     : ^^^^^^
+}
+else {
+    a.error.prop; // string
+>a.error.prop : string
+>             : ^^^^^^
+>a.error : { prop: string; }
+>        : ^^^^^^^^^^^^^^^^^
+>a : { error: { prop: string; }; result: undefined; }
+>  : ^^^^^^^^^^^^^^^^^^^^^^^^^^^^^^^^^^^^^^^^^^^^^^^^
+>error : { prop: string; }
+>      : ^^^^^^^^^^^^^^^^^
+>prop : string
+>     : ^^^^^^
+}
+
+if (typeof a.error !== 'undefined') {
+>typeof a.error !== 'undefined' : boolean
+>                               : ^^^^^^^
+>typeof a.error : "string" | "number" | "bigint" | "boolean" | "symbol" | "undefined" | "object" | "function"
+>               : ^^^^^^^^^^^^^^^^^^^^^^^^^^^^^^^^^^^^^^^^^^^^^^^^^^^^^^^^^^^^^^^^^^^^^^^^^^^^^^^^^^^^^^^^^^^
+>a.error : { prop: string; } | undefined
+>        : ^^^^^^^^^^^^^^^^^^^^^^^^^^^^^
+>a : { error: { prop: string; }; result: undefined; } | { error: undefined; result: { prop: number; }; }
+>  : ^^^^^^^^^^^^^^^^^^^^^^^^^^^^^^^^^^^^^^^^^^^^^^^^^^^^^^^^^^^^^^^^^^^^^^^^^^^^^^^^^^^^^^^^^^^^^^^^^^^
+>error : { prop: string; } | undefined
+>      : ^^^^^^^^^^^^^^^^^^^^^^^^^^^^^
+>'undefined' : "undefined"
+>            : ^^^^^^^^^^^
+
+    a.error.prop; // string
+>a.error.prop : string
+>             : ^^^^^^
+>a.error : { prop: string; }
+>        : ^^^^^^^^^^^^^^^^^
+>a : { error: { prop: string; }; result: undefined; }
+>  : ^^^^^^^^^^^^^^^^^^^^^^^^^^^^^^^^^^^^^^^^^^^^^^^^
+>error : { prop: string; }
+>      : ^^^^^^^^^^^^^^^^^
+>prop : string
+>     : ^^^^^^
+}
+else {
+    a.result.prop; // number
+>a.result.prop : number
+>              : ^^^^^^
+>a.result : { prop: number; }
+>         : ^^^^^^^^^^^^^^^^^
+>a : { error: undefined; result: { prop: number; }; }
+>  : ^^^^^^^^^^^^^^^^^^^^^^^^^^^^^^^^^^^^^^^^^^^^^^^^
+>result : { prop: number; }
+>       : ^^^^^^^^^^^^^^^^^
+>prop : number
+>     : ^^^^^^
+}
+